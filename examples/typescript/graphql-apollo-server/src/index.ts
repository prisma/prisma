import { nexusPrismaPlugin } from "@generated/nexus-prisma";
import Photon from "@generated/photon";
import { makeSchema, objectType } from "@prisma/nexus";
import { ApolloServer, gql } from "apollo-server";
import { idArg, queryType, stringArg } from "nexus";
import { join } from "path";
import { Context } from "./types";

const photon = new Photon();

const nexusPrisma = nexusPrismaPlugin({
  photon: (ctx: Context) => ctx.photon
});

const User = objectType({
  name: "User",
  definition(t) {
    t.model.id();
    t.model.email();
    t.model.name();
    t.model.posts();
  }
});

const Post = objectType({
  name: "Post",
  definition(t) {
    t.model.id();
    // t.model.createdAt()
    // t.model.updatedAt()
    t.model.title();
    t.model.content();
    t.model.published();
    t.model.author({ type: "User" });
  }
});

const Query = queryType({
  definition(t) {
    t.field("hello", {
      type: "String",
      resolve: () => {
        return `world`;
      }
    });

    t.list.field("feed", {
      type: "Post",
      resolve: (parent, args, ctx) => {
        return ctx.photon.posts.findMany({
          where: { published: true }
        });
      }
    });

    t.list.field("filterPosts", {
      type: "Post",
      args: {
        searchString: stringArg({ nullable: true })
      },
      resolve: (parent, { searchString }, ctx) => {
        return ctx.photon.posts.findMany({
          where: {
            OR: [
              {
                title: {
                  contains: searchString
                }
              },
              {
                content: {
                  contains: searchString
                }
              }
            ]
          }
        });
      }
    });

    t.field("post", {
      type: "Post",
      nullable: true,
      args: { id: idArg() },
      resolve: (parent, { id }, ctx) => {
        return ctx.photon.posts.findOne({
          where: {
            id
          }
        });
      }
    });
  }
});

const Mutation = objectType({
  name: "Mutation",
  definition(t) {
    t.field("signupUser", {
      type: "User",
      args: {
        name: stringArg({ nullable: true }),
        email: stringArg()
      } as any,
      resolve: (parent, { name, email }, ctx) => {
        return ctx.photon.users.create({
          data: {
            name,
            email
          }
        });
      }
    });

    t.field("createDraft", {
      type: "Post",
      args: {
        title: stringArg(),
        content: stringArg({ nullable: true }),
        authorEmail: stringArg()
      } as any,
      resolve: (parent, { title, content, authorEmail }, ctx) => {
        return ctx.photon.posts.create({
          data: {
            title,
            content,
            published: false
            // author: {
            //   connect: { email: authorEmail },
            // },
          }
        });
      }
    });

    t.field("deletePost", {
      type: "Post",
      nullable: true,
      args: {
        id: idArg()
      } as any,
      resolve: (parent, { id }, ctx) => {
        return ctx.photon.posts.delete({
          where: {
            id
          }
        });
      }
    });

    t.field("publish", {
      type: "Post",
      nullable: true,
      args: {
        id: idArg()
      } as any,
      resolve: (parent, { id }, ctx) => {
        return ctx.photon.posts.update({
          where: { id },
          data: { published: true }
        });
      }
    });
  }
});

const schema = makeSchema({
  types: [Query, Post, User, Mutation, nexusPrisma],
  outputs: {
    typegen: join(__dirname, "../generated/nexus-typegen.ts"),
    schema: join(__dirname, "/schema.graphql")
  },
  typegenAutoConfig: {
    sources: [
      {
        source: "@generated/photon",
        alias: "photon"
      },
      {
        source: join(__dirname, "types.ts"),
        alias: "ctx"
      }
    ],
    contextType: "ctx.Context"
  }
});

const server = new ApolloServer({
  schema,
  context: { photon }
});

<<<<<<< HEAD
server.listen({ port: 4000 }, () =>
  console.log(`🚀 Server ready at http://localhost:4000`),
)
=======
server
  .listen({ port: 4000 }, () =>
    console.log(`🚀 Server ready at http://localhost:4000`)
  )
  .then(serverInfo => {
    async function cleanup() {
      serverInfo.server.close();
      await photon.disconnect();
    }

    process.on("SIGINT", cleanup);
    process.on("SIGTERM", cleanup);
  });
>>>>>>> a10097bb
<|MERGE_RESOLUTION|>--- conflicted
+++ resolved
@@ -1,62 +1,62 @@
-import { nexusPrismaPlugin } from "@generated/nexus-prisma";
-import Photon from "@generated/photon";
-import { makeSchema, objectType } from "@prisma/nexus";
-import { ApolloServer, gql } from "apollo-server";
-import { idArg, queryType, stringArg } from "nexus";
-import { join } from "path";
-import { Context } from "./types";
+import { nexusPrismaPlugin } from '@generated/nexus-prisma'
+import Photon from '@generated/photon'
+import { makeSchema, objectType } from '@prisma/nexus'
+import { ApolloServer, gql } from 'apollo-server'
+import { idArg, queryType, stringArg } from 'nexus'
+import { join } from 'path'
+import { Context } from './types'
 
-const photon = new Photon();
+const photon = new Photon()
 
 const nexusPrisma = nexusPrismaPlugin({
-  photon: (ctx: Context) => ctx.photon
-});
+  photon: (ctx: Context) => ctx.photon,
+})
 
 const User = objectType({
-  name: "User",
+  name: 'User',
   definition(t) {
-    t.model.id();
-    t.model.email();
-    t.model.name();
-    t.model.posts();
-  }
-});
+    t.model.id()
+    t.model.email()
+    t.model.name()
+    t.model.posts()
+  },
+})
 
 const Post = objectType({
-  name: "Post",
+  name: 'Post',
   definition(t) {
-    t.model.id();
+    t.model.id()
     // t.model.createdAt()
     // t.model.updatedAt()
-    t.model.title();
-    t.model.content();
-    t.model.published();
-    t.model.author({ type: "User" });
-  }
-});
+    t.model.title()
+    t.model.content()
+    t.model.published()
+    t.model.author({ type: 'User' })
+  },
+})
 
 const Query = queryType({
   definition(t) {
-    t.field("hello", {
-      type: "String",
+    t.field('hello', {
+      type: 'String',
       resolve: () => {
-        return `world`;
-      }
-    });
+        return `world`
+      },
+    })
 
-    t.list.field("feed", {
-      type: "Post",
+    t.list.field('feed', {
+      type: 'Post',
       resolve: (parent, args, ctx) => {
         return ctx.photon.posts.findMany({
-          where: { published: true }
-        });
-      }
-    });
+          where: { published: true },
+        })
+      },
+    })
 
-    t.list.field("filterPosts", {
-      type: "Post",
+    t.list.field('filterPosts', {
+      type: 'Post',
       args: {
-        searchString: stringArg({ nullable: true })
+        searchString: stringArg({ nullable: true }),
       },
       resolve: (parent, { searchString }, ctx) => {
         return ctx.photon.posts.findMany({
@@ -64,148 +64,132 @@
             OR: [
               {
                 title: {
-                  contains: searchString
-                }
+                  contains: searchString,
+                },
               },
               {
                 content: {
-                  contains: searchString
-                }
-              }
-            ]
-          }
-        });
-      }
-    });
+                  contains: searchString,
+                },
+              },
+            ],
+          },
+        })
+      },
+    })
 
-    t.field("post", {
-      type: "Post",
+    t.field('post', {
+      type: 'Post',
       nullable: true,
       args: { id: idArg() },
       resolve: (parent, { id }, ctx) => {
         return ctx.photon.posts.findOne({
           where: {
-            id
-          }
-        });
-      }
-    });
-  }
-});
+            id,
+          },
+        })
+      },
+    })
+  },
+})
 
 const Mutation = objectType({
-  name: "Mutation",
+  name: 'Mutation',
   definition(t) {
-    t.field("signupUser", {
-      type: "User",
+    t.field('signupUser', {
+      type: 'User',
       args: {
         name: stringArg({ nullable: true }),
-        email: stringArg()
+        email: stringArg(),
       } as any,
       resolve: (parent, { name, email }, ctx) => {
         return ctx.photon.users.create({
           data: {
             name,
-            email
-          }
-        });
-      }
-    });
+            email,
+          },
+        })
+      },
+    })
 
-    t.field("createDraft", {
-      type: "Post",
+    t.field('createDraft', {
+      type: 'Post',
       args: {
         title: stringArg(),
         content: stringArg({ nullable: true }),
-        authorEmail: stringArg()
+        authorEmail: stringArg(),
       } as any,
       resolve: (parent, { title, content, authorEmail }, ctx) => {
         return ctx.photon.posts.create({
           data: {
             title,
             content,
-            published: false
+            published: false,
             // author: {
             //   connect: { email: authorEmail },
             // },
-          }
-        });
-      }
-    });
+          },
+        })
+      },
+    })
 
-    t.field("deletePost", {
-      type: "Post",
+    t.field('deletePost', {
+      type: 'Post',
       nullable: true,
       args: {
-        id: idArg()
+        id: idArg(),
       } as any,
       resolve: (parent, { id }, ctx) => {
         return ctx.photon.posts.delete({
           where: {
-            id
-          }
-        });
-      }
-    });
+            id,
+          },
+        })
+      },
+    })
 
-    t.field("publish", {
-      type: "Post",
+    t.field('publish', {
+      type: 'Post',
       nullable: true,
       args: {
-        id: idArg()
+        id: idArg(),
       } as any,
       resolve: (parent, { id }, ctx) => {
         return ctx.photon.posts.update({
           where: { id },
-          data: { published: true }
-        });
-      }
-    });
-  }
-});
+          data: { published: true },
+        })
+      },
+    })
+  },
+})
 
 const schema = makeSchema({
   types: [Query, Post, User, Mutation, nexusPrisma],
   outputs: {
-    typegen: join(__dirname, "../generated/nexus-typegen.ts"),
-    schema: join(__dirname, "/schema.graphql")
+    typegen: join(__dirname, '../generated/nexus-typegen.ts'),
+    schema: join(__dirname, '/schema.graphql'),
   },
   typegenAutoConfig: {
     sources: [
       {
-        source: "@generated/photon",
-        alias: "photon"
+        source: '@generated/photon',
+        alias: 'photon',
       },
       {
-        source: join(__dirname, "types.ts"),
-        alias: "ctx"
-      }
+        source: join(__dirname, 'types.ts'),
+        alias: 'ctx',
+      },
     ],
-    contextType: "ctx.Context"
-  }
-});
+    contextType: 'ctx.Context',
+  },
+})
 
 const server = new ApolloServer({
   schema,
-  context: { photon }
-});
+  context: { photon },
+})
 
-<<<<<<< HEAD
 server.listen({ port: 4000 }, () =>
   console.log(`🚀 Server ready at http://localhost:4000`),
-)
-=======
-server
-  .listen({ port: 4000 }, () =>
-    console.log(`🚀 Server ready at http://localhost:4000`)
-  )
-  .then(serverInfo => {
-    async function cleanup() {
-      serverInfo.server.close();
-      await photon.disconnect();
-    }
-
-    process.on("SIGINT", cleanup);
-    process.on("SIGTERM", cleanup);
-  });
->>>>>>> a10097bb
+)