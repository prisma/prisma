--- conflicted
+++ resolved
@@ -48,7 +48,6 @@
 
 Now you can seed your database using the `seed` script from `package.json`:
 
-<<<<<<< HEAD
 ### 4. Seed the database data with this script
 
 Execute the script with this command: 
@@ -57,12 +56,6 @@
 npm run seed
 ```
 
-=======
-```
-npm run seed
-```
-
->>>>>>> 4d7f1b69
 ### 5. Run the script
 
 Execute the script with this command: 
