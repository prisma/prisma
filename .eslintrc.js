module.exports = {
  root: true,
  parser: '@typescript-eslint/parser',
  plugins: ['@typescript-eslint', 'jest', 'simple-import-sort', 'import'],
  env: {
    node: true,
    es6: true,
  },
  parserOptions: {
    ecmaVersion: 2020,
    sourceType: 'module',
    project: ['./tsconfig.json'],
  },
  overrides: [
    {
      files: ['*.ts'],
<<<<<<< HEAD
      extends: [
        'eslint:recommended',
        'plugin:@typescript-eslint/eslint-recommended',
        'plugin:@typescript-eslint/recommended',
        'plugin:@typescript-eslint/recommended-requiring-type-checking',
        'plugin:prettier/recommended',
        'plugin:jest/recommended',
      ],
      rules: {
        'no-shadow': ['error', { hoist: 'all' }],
        'prettier/prettier': 'warn',
        '@typescript-eslint/no-use-before-define': 'off',
        '@typescript-eslint/no-non-null-assertion': 'off',
        'no-useless-escape': 'off',
        '@typescript-eslint/no-explicit-any': 'off',
        '@typescript-eslint/no-var-requires': 'off',
        '@typescript-eslint/no-unsafe-return': 'off',
        // added at 2020/11/26
        '@typescript-eslint/no-unsafe-call': 'off',
        '@typescript-eslint/no-unsafe-member-access': 'off',
        '@typescript-eslint/no-unsafe-assignment': 'off',
        '@typescript-eslint/explicit-module-boundary-types': 'off',
        '@typescript-eslint/ban-ts-comment': 'off',
        '@typescript-eslint/no-empty-function': 'off',
        'eslint-comments/no-unlimited-disable': 'off',
        'eslint-comments/disable-enable-pair': 'off',
        '@typescript-eslint/no-misused-promises': 'off',
        'jest/expect-expect': 'off',
        'no-empty': 'off',
        'jest/valid-title': 'off',
        '@typescript-eslint/no-unnecessary-type-assertion': 'off',
        // low hanging fruits:
        // to unblock eslint dep update in https://github.com/prisma/prisma/pull/9692
        '@typescript-eslint/no-unsafe-argument': 'warn',
        '@typescript-eslint/ban-types': 'off',
        '@typescript-eslint/restrict-plus-operands': 'off',
        '@typescript-eslint/restrict-template-expressions': 'off',
        'jest/no-conditional-expect': 'off',
        'jest/no-export': 'off',
        '@typescript-eslint/no-empty-interface': 'off',
        '@typescript-eslint/consistent-type-imports': 'error',
        // Allow the `testIf`/`describeIf` pattern.
        // TODO: it's not exactly correct to have `describeIf` in `additionalTestBlockFunctions`,
        // but it's better than disabling the rule completely for files that need `describeIf`.
        // Ideally, a new option like `additionalDescribeBlockFunctions` should be implemented in the rule.
        'jest/no-standalone-expect': [
          'error',
          {
            additionalTestBlockFunctions: ['testIf', 'describeIf'],
          },
        ],
      },
=======
>>>>>>> 6cd05b54
    },
  ],
  extends: [
    'eslint:recommended',
    'plugin:@typescript-eslint/eslint-recommended',
    'plugin:@typescript-eslint/recommended',
    'plugin:@typescript-eslint/recommended-requiring-type-checking',
    'plugin:prettier/recommended',
    'plugin:jest/recommended',
  ],
  rules: {
    'prettier/prettier': 'warn',
    '@typescript-eslint/no-use-before-define': 'off',
    '@typescript-eslint/no-non-null-assertion': 'off',
    'no-useless-escape': 'off',
    '@typescript-eslint/no-explicit-any': 'off',
    '@typescript-eslint/no-var-requires': 'off',
    '@typescript-eslint/no-unsafe-return': 'off',
    // added at 2020/11/26
    '@typescript-eslint/no-unsafe-call': 'off',
    '@typescript-eslint/no-unsafe-member-access': 'off',
    '@typescript-eslint/no-unsafe-assignment': 'off',
    '@typescript-eslint/explicit-module-boundary-types': 'off',
    '@typescript-eslint/ban-ts-comment': 'off',
    '@typescript-eslint/no-empty-function': 'off',
    '@typescript-eslint/no-unused-vars': [
      'error',
      {
        // don't complain if we are omitting properties using spread operator, i.e. const { ignored, ...rest } = someObject
        ignoreRestSiblings: true,
        // for functions, allow to have unused arguments if they start with _. We need to do this from time to time to test type inference within the tests
        argsIgnorePattern: '^_',
      },
    ],
    'eslint-comments/no-unlimited-disable': 'off',
    'eslint-comments/disable-enable-pair': 'off',
    '@typescript-eslint/no-misused-promises': 'off',
    'jest/expect-expect': 'off',
    'no-empty': 'off',
    'no-restricted-properties': [
      'error',
      {
        property: 'substr',
        message: 'Deprecated: Use .slice() instead of .substr().',
      },
    ],
    'jest/valid-title': 'off',
    '@typescript-eslint/no-unnecessary-type-assertion': 'off',
    // low hanging fruits:
    // to unblock eslint dep update in https://github.com/prisma/prisma/pull/9692
    '@typescript-eslint/no-unsafe-argument': 'warn',
    '@typescript-eslint/ban-types': 'off',
    '@typescript-eslint/restrict-plus-operands': 'off',
    '@typescript-eslint/restrict-template-expressions': 'off',
    'jest/no-conditional-expect': 'off',
    'jest/no-export': 'off',
    'jest/no-standalone-expect': 'off',
    '@typescript-eslint/no-empty-interface': 'off',
    // https://github.com/lydell/eslint-plugin-simple-import-sort
    'simple-import-sort/imports': 'error',
    'simple-import-sort/exports': 'error',
    'import/first': 'error',
    'import/newline-after-import': 'error',
    'import/no-duplicates': 'error',
  },
  settings: {
    jest: {
      version: 27,
      globalAliases: {
        describe: 'describeIf',
      },
    },
  },
}<|MERGE_RESOLUTION|>--- conflicted
+++ resolved
@@ -14,7 +14,6 @@
   overrides: [
     {
       files: ['*.ts'],
-<<<<<<< HEAD
       extends: [
         'eslint:recommended',
         'plugin:@typescript-eslint/eslint-recommended',
@@ -67,8 +66,6 @@
           },
         ],
       },
-=======
->>>>>>> 6cd05b54
     },
   ],
   extends: [
