// Jest Snapshot v1, https://goo.gl/fbAQLP

exports[`introspection: create bigint data: datamodel 1`] = `
generator client {
  provider = "prisma-client-js"
  output = "***"
}

datasource mysql {
  provider = "mysql"
  url = "***"
}

model migrate {
  version BigInt @id
}

`;

exports[`introspection: create bigint data: warnings 1`] = `[]`;

exports[`introspection: create with data: datamodel 1`] = `
generator client {
  provider = "prisma-client-js"
  output = "***"
}

datasource mysql {
  provider = "mysql"
  url = "***"
}

model teams {
  id   BigInt @id @default(autoincrement()) @mysql.UnsignedBigInt
  name String @unique(map: "name") @mysql.VarChar(50)
}

`;

exports[`introspection: create with data: warnings 1`] = `[]`;

exports[`introspection: create with empty data and SQL default: datamodel 1`] = `
generator client {
  provider = "prisma-client-js"
  output = "***"
}

datasource mysql {
  provider = "mysql"
  url = "***"
}

model teams {
  id   BigInt @id @default(autoincrement()) @mysql.UnsignedBigInt
  name String @default("alice") @mysql.VarChar(50)
}

`;

exports[`introspection: create with empty data and SQL default: warnings 1`] = `[]`;

exports[`introspection: delete where composite PK: datamodel 1`] = `
generator client {
  provider = "prisma-client-js"
  output = "***"
}

datasource mysql {
  provider = "mysql"
  url = "***"
}

model variables {
  name  String @mysql.VarChar(50)
  key   String @mysql.VarChar(50)
  value String @mysql.VarChar(50)
  email String @mysql.VarChar(50)

  @@id([name, key])
}

`;

exports[`introspection: delete where composite PK: warnings 1`] = `[]`;

exports[`introspection: delete where composite unique: datamodel 1`] = `
generator client {
  provider = "prisma-client-js"
  output = "***"
}

datasource mysql {
  provider = "mysql"
  url = "***"
}

model users {
  id    BigInt @id @default(autoincrement()) @mysql.UnsignedBigInt
  email String @mysql.VarChar(50)
  name  String @mysql.VarChar(50)

  @@unique([email, name])
}

`;

exports[`introspection: delete where composite unique: warnings 1`] = `[]`;

exports[`introspection: deleteMany where enum - check count: datamodel 1`] = `
generator client {
  provider = "prisma-client-js"
  output = "***"
}

datasource mysql {
  provider = "mysql"
  url = "***"
}

model posts {
  id        BigInt          @id @default(autoincrement()) @mysql.UnsignedBigInt
  title     String          @mysql.VarChar(50)
  published posts_published @default(DRAFT)
}

enum posts_published {
  DRAFT
  PUBLISHED
}

`;

exports[`introspection: deleteMany where enum - check count: warnings 1`] = `[]`;

exports[`introspection: deleteMany where enum - check findMany: datamodel 1`] = `
generator client {
  provider = "prisma-client-js"
  output = "***"
}

datasource mysql {
  provider = "mysql"
  url = "***"
}

model posts {
  id        BigInt          @id @default(autoincrement()) @mysql.UnsignedBigInt
  title     String          @mysql.VarChar(50)
  published posts_published @default(DRAFT)
}

enum posts_published {
  DRAFT
  PUBLISHED
}

`;

exports[`introspection: deleteMany where enum - check findMany: warnings 1`] = `[]`;

exports[`introspection: findMany - default enum: datamodel 1`] = `
generator client {
  provider = "prisma-client-js"
  output = "***"
}

datasource mysql {
  provider = "mysql"
  url = "***"
}

model posts {
  id        BigInt          @id @default(autoincrement()) @mysql.UnsignedBigInt
  title     String          @mysql.VarChar(50)
  published posts_published @default(DRAFT)
}

enum posts_published {
  DRAFT
  PUBLISHED
}

`;

exports[`introspection: findMany - default enum: warnings 1`] = `[]`;

exports[`introspection: findMany - email text: datamodel 1`] = `
generator client {
  provider = "prisma-client-js"
  output = "***"
}

datasource mysql {
  provider = "mysql"
  url = "***"
}

model users {
  id    BigInt  @id @default(autoincrement()) @mysql.UnsignedBigInt
  email String? @mysql.Text
}

`;

exports[`introspection: findMany - email text: warnings 1`] = `[]`;

exports[`introspection: findMany - email varchar(50) not null unique: datamodel 1`] = `
generator client {
  provider = "prisma-client-js"
  output = "***"
}

datasource mysql {
  provider = "mysql"
  url = "***"
}

model users {
  id    BigInt @id @default(autoincrement()) @mysql.UnsignedBigInt
  email String @unique(map: "email") @mysql.VarChar(50)
}

`;

exports[`introspection: findMany - email varchar(50) not null unique: warnings 1`] = `[]`;

exports[`introspection: findMany on column_name_that_becomes_empty_string: datamodel 1`] = `
generator client {
  provider = "prisma-client-js"
  output = "***"
}

datasource mysql {
  provider = "mysql"
  url = "***"
}

model column_name_that_becomes_empty_string {
  field1 Int @id @default(autoincrement())
  /// This field was commented out because of an invalid name. Please provide a valid one that matches [a-zA-Z][a-zA-Z0-9_]*
  // 12345 Int? @map("12345")
}

model invalid_enum_value_name {
  field1       Int                                   @id @default(autoincrement())
  here_be_enum invalid_enum_value_name_here_be_enum?
}

/// The underlying table does not contain a valid unique identifier and can therefore currently not be handled by the Prisma Client.
model no_unique_identifier {
  field1 Int?
  field2 Int?

  @@ignore
}

model unsupported_type {
  field1      Int    @id @default(autoincrement())
  unsupported Bytes? @mysql.Binary(50)
}

enum invalid_enum_value_name_here_be_enum {
  Y
  N
  // 123 @map("123")
  // $§! @map("$§!")
}

`;

exports[`introspection: findMany on column_name_that_becomes_empty_string: warnings 1`] = `
[
  {
    affected: [
      {
        model: no_unique_identifier,
      },
    ],
    code: 1,
    message: The following models were commented out as they do not have a valid unique identifier or id. This is currently not supported by the Prisma Client.,
  },
  {
    affected: [
      {
        enm: invalid_enum_value_name_here_be_enum,
        value: 123,
      },
      {
        enm: invalid_enum_value_name_here_be_enum,
        value: $§!,
      },
    ],
    code: 4,
    message: These enum values were commented out because their names are currently not supported by Prisma. Please provide valid ones that match [a-zA-Z][a-zA-Z0-9_]* using the \`@map\` attribute.,
  },
<<<<<<< HEAD
=======
  {
    affected: [
      {
        field: 12345,
        model: column_name_that_becomes_empty_string,
      },
    ],
    code: 2,
    message: These fields were commented out because their names are currently not supported by Prisma. Please provide valid ones that match [a-zA-Z][a-zA-Z0-9_]* using the \`@map\` attribute.,
  },
>>>>>>> 100d1912
]
`;

exports[`introspection: findMany orderBy asc: datamodel 1`] = `
generator client {
  provider = "prisma-client-js"
  output = "***"
}

datasource mysql {
  provider = "mysql"
  url = "***"
}

model posts {
  id        BigInt  @id @default(autoincrement()) @mysql.UnsignedBigInt
  title     String  @mysql.VarChar(50)
  published Boolean @default(false)
}

`;

exports[`introspection: findMany orderBy asc: warnings 1`] = `[]`;

exports[`introspection: findMany orderBy desc: datamodel 1`] = `
generator client {
  provider = "prisma-client-js"
  output = "***"
}

datasource mysql {
  provider = "mysql"
  url = "***"
}

model posts {
  id        BigInt  @id @default(autoincrement()) @mysql.UnsignedBigInt
  title     String  @mysql.VarChar(50)
  published Boolean @default(false)
}

`;

exports[`introspection: findMany orderBy desc: warnings 1`] = `[]`;

exports[`introspection: findMany where - case insensitive field: datamodel 1`] = `
generator client {
  provider = "prisma-client-js"
  output = "***"
}

datasource mysql {
  provider = "mysql"
  url = "***"
}

model users {
  id    BigInt @id @default(autoincrement()) @mysql.UnsignedBigInt
  email String @unique(map: "email") @mysql.VarChar(50)
}

`;

exports[`introspection: findMany where - case insensitive field: warnings 1`] = `[]`;

exports[`introspection: findMany where OR[contains, contains] : datamodel 1`] = `
generator client {
  provider = "prisma-client-js"
  output = "***"
}

datasource mysql {
  provider = "mysql"
  url = "***"
}

model posts {
  id        BigInt  @id @default(autoincrement()) @mysql.UnsignedBigInt
  title     String  @mysql.VarChar(50)
  published Boolean @default(false)
}

`;

exports[`introspection: findMany where OR[contains, contains] : warnings 1`] = `[]`;

exports[`introspection: findMany where contains and boolean: datamodel 1`] = `
generator client {
  provider = "prisma-client-js"
  output = "***"
}

datasource mysql {
  provider = "mysql"
  url = "***"
}

model posts {
  id        BigInt  @id @default(autoincrement()) @mysql.UnsignedBigInt
  title     String  @mysql.VarChar(50)
  published Boolean @default(false)
}

`;

exports[`introspection: findMany where contains and boolean: warnings 1`] = `[]`;

exports[`introspection: findMany where contains: datamodel 1`] = `
generator client {
  provider = "prisma-client-js"
  output = "***"
}

datasource mysql {
  provider = "mysql"
  url = "***"
}

model crons {
  id        BigInt  @id @default(autoincrement()) @mysql.UnsignedBigInt
  job       String  @unique(map: "job") @mysql.VarChar(50)
  frequency String? @mysql.Text
}

`;

exports[`introspection: findMany where contains: warnings 1`] = `[]`;

exports[`introspection: findMany where datetime exact: datamodel 1`] = `
generator client {
  provider = "prisma-client-js"
  output = "***"
}

datasource mysql {
  provider = "mysql"
  url = "***"
}

model events {
  id   BigInt    @id @default(autoincrement()) @mysql.UnsignedBigInt
  time DateTime? @mysql.DateTime(0)
}

`;

exports[`introspection: findMany where datetime exact: warnings 1`] = `[]`;

exports[`introspection: findMany where datetime gt: datamodel 1`] = `
generator client {
  provider = "prisma-client-js"
  output = "***"
}

datasource mysql {
  provider = "mysql"
  url = "***"
}

model events {
  id   BigInt    @id @default(autoincrement()) @mysql.UnsignedBigInt
  time DateTime? @mysql.DateTime(0)
}

`;

exports[`introspection: findMany where datetime gt: warnings 1`] = `[]`;

exports[`introspection: findMany where datetime gte: datamodel 1`] = `
generator client {
  provider = "prisma-client-js"
  output = "***"
}

datasource mysql {
  provider = "mysql"
  url = "***"
}

model events {
  id   BigInt    @id @default(autoincrement()) @mysql.UnsignedBigInt
  time DateTime? @mysql.DateTime(0)
}

`;

exports[`introspection: findMany where datetime gte: warnings 1`] = `[]`;

exports[`introspection: findMany where datetime lt: datamodel 1`] = `
generator client {
  provider = "prisma-client-js"
  output = "***"
}

datasource mysql {
  provider = "mysql"
  url = "***"
}

model events {
  id   BigInt    @id @default(autoincrement()) @mysql.UnsignedBigInt
  time DateTime? @mysql.DateTime(0)
}

`;

exports[`introspection: findMany where datetime lt: warnings 1`] = `[]`;

exports[`introspection: findMany where datetime lte - check instanceof Date: datamodel 1`] = `
generator client {
  provider = "prisma-client-js"
  output = "***"
}

datasource mysql {
  provider = "mysql"
  url = "***"
}

model posts {
  id         BigInt   @id @default(autoincrement()) @mysql.UnsignedBigInt
  title      String   @mysql.VarChar(50)
  created_at DateTime @default(now()) @mysql.DateTime(0)
}

`;

exports[`introspection: findMany where datetime lte - check instanceof Date: warnings 1`] = `[]`;

exports[`introspection: findMany where datetime lte: datamodel 1`] = `
generator client {
  provider = "prisma-client-js"
  output = "***"
}

datasource mysql {
  provider = "mysql"
  url = "***"
}

model events {
  id   BigInt    @id @default(autoincrement()) @mysql.UnsignedBigInt
  time DateTime? @mysql.DateTime(0)
}

`;

exports[`introspection: findMany where datetime lte: warnings 1`] = `[]`;

exports[`introspection: findMany where datetime not: datamodel 1`] = `
generator client {
  provider = "prisma-client-js"
  output = "***"
}

datasource mysql {
  provider = "mysql"
  url = "***"
}

model events {
  id   BigInt    @id @default(autoincrement()) @mysql.UnsignedBigInt
  time DateTime? @mysql.DateTime(0)
}

`;

exports[`introspection: findMany where datetime not: warnings 1`] = `[]`;

exports[`introspection: findMany where decimal: datamodel 1`] = `
generator client {
  provider = "prisma-client-js"
  output = "***"
}

datasource mysql {
  provider = "mysql"
  url = "***"
}

model exercises {
  id       BigInt  @id @default(autoincrement()) @mysql.UnsignedBigInt
  distance Decimal @mysql.Decimal(5, 3)
}

`;

exports[`introspection: findMany where decimal: warnings 1`] = `[]`;

exports[`introspection: findMany where empty in[]: datamodel 1`] = `
generator client {
  provider = "prisma-client-js"
  output = "***"
}

datasource mysql {
  provider = "mysql"
  url = "***"
}

model teams {
  id    BigInt @id @default(autoincrement()) @mysql.UnsignedBigInt
  token Int    @unique(map: "token")
  name  String @mysql.VarChar(50)
}

`;

exports[`introspection: findMany where empty in[]: warnings 1`] = `[]`;

exports[`introspection: findMany where empty notIn[]: datamodel 1`] = `
generator client {
  provider = "prisma-client-js"
  output = "***"
}

datasource mysql {
  provider = "mysql"
  url = "***"
}

model teams {
  id    BigInt @id @default(autoincrement()) @mysql.UnsignedBigInt
  token Int    @unique(map: "token")
  name  String @mysql.VarChar(50)
}

`;

exports[`introspection: findMany where empty notIn[]: warnings 1`] = `[]`;

exports[`introspection: findMany where endsWith: datamodel 1`] = `
generator client {
  provider = "prisma-client-js"
  output = "***"
}

datasource mysql {
  provider = "mysql"
  url = "***"
}

model crons {
  id        BigInt  @id @default(autoincrement()) @mysql.UnsignedBigInt
  job       String  @unique(map: "job") @mysql.VarChar(50)
  frequency String? @mysql.Text
}

`;

exports[`introspection: findMany where endsWith: warnings 1`] = `[]`;

exports[`introspection: findMany where id empty in[] and token in[]: datamodel 1`] = `
generator client {
  provider = "prisma-client-js"
  output = "***"
}

datasource mysql {
  provider = "mysql"
  url = "***"
}

model teams {
  id    BigInt @id @default(autoincrement()) @mysql.UnsignedBigInt
  token Int    @unique(map: "token")
  name  String @mysql.VarChar(50)
}

`;

exports[`introspection: findMany where id empty in[] and token in[]: warnings 1`] = `[]`;

exports[`introspection: findMany where in[integer]: datamodel 1`] = `
generator client {
  provider = "prisma-client-js"
  output = "***"
}

datasource mysql {
  provider = "mysql"
  url = "***"
}

model teams {
  id    BigInt @id @default(autoincrement()) @mysql.UnsignedBigInt
  token Int    @unique(map: "token")
  name  String @mysql.VarChar(50)
}

`;

exports[`introspection: findMany where in[integer]: warnings 1`] = `[]`;

exports[`introspection: findMany where in[string]: datamodel 1`] = `
generator client {
  provider = "prisma-client-js"
  output = "***"
}

datasource mysql {
  provider = "mysql"
  url = "***"
}

model crons {
  id        BigInt  @id @default(autoincrement()) @mysql.UnsignedBigInt
  job       String  @unique(map: "job") @mysql.VarChar(50)
  frequency String? @mysql.Text
}

`;

exports[`introspection: findMany where in[string]: warnings 1`] = `[]`;

exports[`introspection: findMany where notIn[]: datamodel 1`] = `
generator client {
  provider = "prisma-client-js"
  output = "***"
}

datasource mysql {
  provider = "mysql"
  url = "***"
}

model teams {
  id    BigInt @id @default(autoincrement()) @mysql.UnsignedBigInt
  token Int    @unique(map: "token")
  name  String @mysql.VarChar(50)
}

`;

exports[`introspection: findMany where notIn[]: warnings 1`] = `[]`;

exports[`introspection: findMany where null: datamodel 1`] = `
generator client {
  provider = "prisma-client-js"
  output = "***"
}

datasource mysql {
  provider = "mysql"
  url = "***"
}

model events {
  id   BigInt    @id @default(autoincrement()) @mysql.UnsignedBigInt
  time DateTime? @mysql.DateTime(0)
}

`;

exports[`introspection: findMany where null: warnings 1`] = `[]`;

exports[`introspection: findMany where startsWith: datamodel 1`] = `
generator client {
  provider = "prisma-client-js"
  output = "***"
}

datasource mysql {
  provider = "mysql"
  url = "***"
}

model crons {
  id        BigInt  @id @default(autoincrement()) @mysql.UnsignedBigInt
  job       String  @unique(map: "job") @mysql.VarChar(50)
  frequency String? @mysql.Text
}

`;

exports[`introspection: findMany where startsWith: warnings 1`] = `[]`;

exports[`introspection: findMany where timestamp gt than now: datamodel 1`] = `
generator client {
  provider = "prisma-client-js"
  output = "***"
}

datasource mysql {
  provider = "mysql"
  url = "***"
}

model posts {
  id         BigInt   @id @default(autoincrement()) @mysql.UnsignedBigInt
  title      String   @mysql.VarChar(50)
  created_at DateTime @default(now()) @mysql.Timestamp(0)
}

`;

exports[`introspection: findMany where timestamp gt than now: warnings 1`] = `[]`;

exports[`introspection: findMany where timestamp gte than now: datamodel 1`] = `
generator client {
  provider = "prisma-client-js"
  output = "***"
}

datasource mysql {
  provider = "mysql"
  url = "***"
}

model posts {
  id         BigInt   @id @default(autoincrement()) @mysql.UnsignedBigInt
  title      String   @mysql.VarChar(50)
  created_at DateTime @default(now()) @mysql.Timestamp(0)
}

`;

exports[`introspection: findMany where timestamp gte than now: warnings 1`] = `[]`;

exports[`introspection: findMany where timestamp lt than now: datamodel 1`] = `
generator client {
  provider = "prisma-client-js"
  output = "***"
}

datasource mysql {
  provider = "mysql"
  url = "***"
}

model posts {
  id         BigInt   @id @default(autoincrement()) @mysql.UnsignedBigInt
  title      String   @mysql.VarChar(50)
  created_at DateTime @default(now()) @mysql.Timestamp(0)
}

`;

exports[`introspection: findMany where timestamp lt than now: warnings 1`] = `[]`;

exports[`introspection: findMany where unique: datamodel 1`] = `
generator client {
  provider = "prisma-client-js"
  output = "***"
}

datasource mysql {
  provider = "mysql"
  url = "***"
}

model users {
  id    BigInt @id @default(autoincrement()) @mysql.UnsignedBigInt
  email String @unique(map: "email") @mysql.VarChar(50)
}

`;

exports[`introspection: findMany where unique: warnings 1`] = `[]`;

exports[`introspection: findUnique where PK with include: datamodel 1`] = `
generator client {
  provider = "prisma-client-js"
  output = "***"
}

datasource mysql {
  provider = "mysql"
  url = "***"
}

model posts {
  id      BigInt @id @default(autoincrement()) @mysql.UnsignedBigInt
  user_id BigInt @mysql.UnsignedBigInt
  title   String @mysql.VarChar(50)
  users   users  @relation(fields: [user_id], references: [id], map: "posts_ibfk_1")

  @@index([user_id], map: "user_id")
}

model users {
  id    BigInt  @id @default(autoincrement()) @mysql.UnsignedBigInt
  email String  @unique(map: "email") @mysql.VarChar(50)
  posts posts[]
}

`;

exports[`introspection: findUnique where PK with include: warnings 1`] = `[]`;

exports[`introspection: findUnique where PK with select: datamodel 1`] = `
generator client {
  provider = "prisma-client-js"
  output = "***"
}

datasource mysql {
  provider = "mysql"
  url = "***"
}

model teams {
  id    Int    @id
  name  String @unique(map: "name") @mysql.VarChar(50)
  email String @unique(map: "email") @mysql.VarChar(50)
}

`;

exports[`introspection: findUnique where PK with select: warnings 1`] = `[]`;

exports[`introspection: findUnique where PK: datamodel 1`] = `
generator client {
  provider = "prisma-client-js"
  output = "***"
}

datasource mysql {
  provider = "mysql"
  url = "***"
}

model teams {
  id   Int    @id
  name String @unique(map: "name") @mysql.VarChar(50)
}

`;

exports[`introspection: findUnique where PK: warnings 1`] = `[]`;

exports[`introspection: findUnique where composite PK with foreign key: datamodel 1`] = `
generator client {
  provider = "prisma-client-js"
  output = "***"
}

datasource mysql {
  provider = "mysql"
  url = "***"
}

model a {
  one Int
  two Int
  b   b[]

  @@id([one, two])
}

model b {
  id  BigInt @id @default(autoincrement()) @mysql.UnsignedBigInt
  one Int
  two Int
  a   a      @relation(fields: [one, two], references: [one, two], onUpdate: Restrict, map: "b_ibfk_1")

  @@index([one, two], map: "one")
}

`;

exports[`introspection: findUnique where composite PK with foreign key: warnings 1`] = `[]`;

exports[`introspection: findUnique where composite PK: datamodel 1`] = `
generator client {
  provider = "prisma-client-js"
  output = "***"
}

datasource mysql {
  provider = "mysql"
  url = "***"
}

model variables {
  name  String @mysql.VarChar(50)
  key   String @mysql.VarChar(50)
  value String @mysql.VarChar(50)
  email String @mysql.VarChar(50)

  @@id([name, key])
}

`;

exports[`introspection: findUnique where composite PK: warnings 1`] = `[]`;

exports[`introspection: findUnique where composite unique: datamodel 1`] = `
generator client {
  provider = "prisma-client-js"
  output = "***"
}

datasource mysql {
  provider = "mysql"
  url = "***"
}

model users {
  id    BigInt @id @default(autoincrement()) @mysql.UnsignedBigInt
  email String @mysql.VarChar(50)
  name  String @mysql.VarChar(50)

  @@unique([email, name])
}

`;

exports[`introspection: findUnique where composite unique: warnings 1`] = `[]`;

exports[`introspection: findUnique where decimal: datamodel 1`] = `
generator client {
  provider = "prisma-client-js"
  output = "***"
}

datasource mysql {
  provider = "mysql"
  url = "***"
}

model exercises {
  id       BigInt  @id @default(autoincrement()) @mysql.UnsignedBigInt
  distance Decimal @unique(map: "distance") @mysql.Decimal(5, 3)
}

`;

exports[`introspection: findUnique where decimal: warnings 1`] = `[]`;

exports[`introspection: findUnique where unique composite (PK is a composite): datamodel 1`] = `
generator client {
  provider = "prisma-client-js"
  output = "***"
}

datasource mysql {
  provider = "mysql"
  url = "***"
}

model variables {
  name  String @mysql.VarChar(50)
  key   String @mysql.VarChar(50)
  value String @mysql.VarChar(50)
  email String @mysql.VarChar(50)

  @@id([name, key])
  @@unique([value, email])
}

`;

exports[`introspection: findUnique where unique composite (PK is a composite): warnings 1`] = `[]`;

exports[`introspection: findUnique where unique composite: datamodel 1`] = `
generator client {
  provider = "prisma-client-js"
  output = "***"
}

datasource mysql {
  provider = "mysql"
  url = "***"
}

model variables {
  id    BigInt @id @default(autoincrement()) @mysql.UnsignedBigInt
  name  String @mysql.VarChar(50)
  key   String @mysql.VarChar(50)
  value String @mysql.VarChar(50)
  email String @mysql.VarChar(50)

  @@unique([name, key])
}

`;

exports[`introspection: findUnique where unique composite: warnings 1`] = `[]`;

exports[`introspection: findUnique where unique with foreign key and unpack: datamodel 1`] = `
generator client {
  provider = "prisma-client-js"
  output = "***"
}

datasource mysql {
  provider = "mysql"
  url = "***"
}

model posts {
  id      BigInt @id @default(autoincrement()) @mysql.UnsignedBigInt
  user_id BigInt @mysql.UnsignedBigInt
  title   String @mysql.VarChar(50)
  users   users  @relation(fields: [user_id], references: [id], map: "posts_ibfk_1")

  @@index([user_id], map: "user_id")
}

model users {
  id    BigInt  @id @default(autoincrement()) @mysql.UnsignedBigInt
  email String  @unique(map: "email") @mysql.VarChar(50)
  posts posts[]
}

`;

exports[`introspection: findUnique where unique with foreign key and unpack: warnings 1`] = `[]`;

exports[`introspection: findUnique where unique: datamodel 1`] = `
generator client {
  provider = "prisma-client-js"
  output = "***"
}

datasource mysql {
  provider = "mysql"
  url = "***"
}

model users {
  id    BigInt @id @default(autoincrement()) @mysql.UnsignedBigInt
  email String @unique(map: "email") @mysql.VarChar(50)
}

`;

exports[`introspection: findUnique where unique: warnings 1`] = `[]`;

exports[`introspection: update where composite PK: datamodel 1`] = `
generator client {
  provider = "prisma-client-js"
  output = "***"
}

datasource mysql {
  provider = "mysql"
  url = "***"
}

model variables {
  name  String @mysql.VarChar(50)
  key   String @mysql.VarChar(50)
  value String @mysql.VarChar(50)
  email String @mysql.VarChar(50)

  @@id([name, key])
}

`;

exports[`introspection: update where composite PK: warnings 1`] = `[]`;

exports[`introspection: update where composite unique: datamodel 1`] = `
generator client {
  provider = "prisma-client-js"
  output = "***"
}

datasource mysql {
  provider = "mysql"
  url = "***"
}

model users {
  id    BigInt @id @default(autoincrement()) @mysql.UnsignedBigInt
  email String @mysql.VarChar(50)
  name  String @mysql.VarChar(50)

  @@unique([email, name])
}

`;

exports[`introspection: update where composite unique: warnings 1`] = `[]`;

exports[`introspection: update where integer data: datamodel 1`] = `
generator client {
  provider = "prisma-client-js"
  output = "***"
}

datasource mysql {
  provider = "mysql"
  url = "***"
}

model teams {
  id    BigInt @id @default(autoincrement()) @mysql.UnsignedBigInt
  token Int    @unique(map: "token")
}

`;

exports[`introspection: update where integer data: warnings 1`] = `[]`;

exports[`introspection: update where with boolean data and select: datamodel 1`] = `
generator client {
  provider = "prisma-client-js"
  output = "***"
}

datasource mysql {
  provider = "mysql"
  url = "***"
}

model teams {
  id     BigInt  @id @default(autoincrement()) @mysql.UnsignedBigInt
  name   String  @unique(map: "name") @mysql.VarChar(50)
  active Boolean @default(true)
}

`;

exports[`introspection: update where with boolean data and select: warnings 1`] = `[]`;

exports[`introspection: update where with boolean data: datamodel 1`] = `
generator client {
  provider = "prisma-client-js"
  output = "***"
}

datasource mysql {
  provider = "mysql"
  url = "***"
}

model teams {
  id     BigInt  @id @default(autoincrement()) @mysql.UnsignedBigInt
  name   String  @unique(map: "name") @mysql.VarChar(50)
  active Boolean @default(true)
}

`;

exports[`introspection: update where with boolean data: warnings 1`] = `[]`;

exports[`introspection: update where with numeric data: datamodel 1`] = `
generator client {
  provider = "prisma-client-js"
  output = "***"
}

datasource mysql {
  provider = "mysql"
  url = "***"
}

model teams {
  id   BigInt @id @default(autoincrement()) @mysql.UnsignedBigInt
  name String @unique(map: "name") @mysql.VarChar(50)
}

`;

exports[`introspection: update where with numeric data: warnings 1`] = `[]`;

exports[`introspection: update where with string data: datamodel 1`] = `
generator client {
  provider = "prisma-client-js"
  output = "***"
}

datasource mysql {
  provider = "mysql"
  url = "***"
}

model teams {
  id   BigInt @id @default(autoincrement()) @mysql.UnsignedBigInt
  name String @unique(map: "name") @mysql.VarChar(50)
}

`;

exports[`introspection: update where with string data: warnings 1`] = `[]`;

exports[`introspection: update with data - not null enum - check findMany: datamodel 1`] = `
generator client {
  provider = "prisma-client-js"
  output = "***"
}

datasource mysql {
  provider = "mysql"
  url = "***"
}

model posts {
  id        BigInt          @id @default(autoincrement()) @mysql.UnsignedBigInt
  title     String          @mysql.VarChar(50)
  published posts_published @default(DRAFT)
}

enum posts_published {
  DRAFT
  PUBLISHED
}

`;

exports[`introspection: update with data - not null enum - check findMany: warnings 1`] = `[]`;

exports[`introspection: update with data - not null enum: datamodel 1`] = `
generator client {
  provider = "prisma-client-js"
  output = "***"
}

datasource mysql {
  provider = "mysql"
  url = "***"
}

model posts {
  id        BigInt          @id @default(autoincrement()) @mysql.UnsignedBigInt
  title     String          @mysql.VarChar(50)
  published posts_published @default(DRAFT)
}

enum posts_published {
  DRAFT
  PUBLISHED
}

`;

exports[`introspection: update with data - not null enum: warnings 1`] = `[]`;

exports[`introspection: updateMany where null - check findMany: datamodel 1`] = `
generator client {
  provider = "prisma-client-js"
  output = "***"
}

datasource mysql {
  provider = "mysql"
  url = "***"
}

model teams {
  id   BigInt  @id @default(autoincrement()) @mysql.UnsignedBigInt
  name String? @mysql.Text
}

`;

exports[`introspection: updateMany where null - check findMany: warnings 1`] = `[]`;

exports[`introspection: updateMany where with string data - check findMany: datamodel 1`] = `
generator client {
  provider = "prisma-client-js"
  output = "***"
}

datasource mysql {
  provider = "mysql"
  url = "***"
}

model teams {
  id   BigInt @id @default(autoincrement()) @mysql.UnsignedBigInt
  name String @mysql.VarChar(50)
}

`;

exports[`introspection: updateMany where with string data - check findMany: warnings 1`] = `[]`;

exports[`introspection: updateMany with data - not null enum - check count: datamodel 1`] = `
generator client {
  provider = "prisma-client-js"
  output = "***"
}

datasource mysql {
  provider = "mysql"
  url = "***"
}

model posts {
  id        BigInt          @id @default(autoincrement()) @mysql.UnsignedBigInt
  title     String          @mysql.VarChar(50)
  published posts_published @default(DRAFT)
}

enum posts_published {
  DRAFT
  PUBLISHED
}

`;

exports[`introspection: updateMany with data - not null enum - check count: warnings 1`] = `[]`;

exports[`introspection: upsert (create): datamodel 1`] = `
generator client {
  provider = "prisma-client-js"
  output = "***"
}

datasource mysql {
  provider = "mysql"
  url = "***"
}

model posts {
  id        BigInt  @id @default(autoincrement()) @mysql.UnsignedBigInt
  title     String  @mysql.VarChar(50)
  published Boolean @default(false)
}

`;

exports[`introspection: upsert (create): warnings 1`] = `[]`;

exports[`introspection: upsert (update): datamodel 1`] = `
generator client {
  provider = "prisma-client-js"
  output = "***"
}

datasource mysql {
  provider = "mysql"
  url = "***"
}

model posts {
  id        BigInt  @id @default(autoincrement()) @mysql.UnsignedBigInt
  title     String  @mysql.VarChar(50)
  published Boolean @default(false)
}

`;

exports[`introspection: upsert (update): warnings 1`] = `[]`;

exports[`introspection: upsert where composite PK - create: datamodel 1`] = `
generator client {
  provider = "prisma-client-js"
  output = "***"
}

datasource mysql {
  provider = "mysql"
  url = "***"
}

model variables {
  name  String @mysql.VarChar(50)
  key   String @mysql.VarChar(50)
  value String @mysql.VarChar(50)
  email String @mysql.VarChar(50)

  @@id([name, key])
}

`;

exports[`introspection: upsert where composite PK - create: warnings 1`] = `[]`;

exports[`introspection: upsert where composite PK - update: datamodel 1`] = `
generator client {
  provider = "prisma-client-js"
  output = "***"
}

datasource mysql {
  provider = "mysql"
  url = "***"
}

model variables {
  name  String @mysql.VarChar(50)
  key   String @mysql.VarChar(50)
  value String @mysql.VarChar(50)
  email String @mysql.VarChar(50)

  @@id([name, key])
}

`;

exports[`introspection: upsert where composite PK - update: warnings 1`] = `[]`;<|MERGE_RESOLUTION|>--- conflicted
+++ resolved
@@ -293,19 +293,6 @@
     code: 4,
     message: These enum values were commented out because their names are currently not supported by Prisma. Please provide valid ones that match [a-zA-Z][a-zA-Z0-9_]* using the \`@map\` attribute.,
   },
-<<<<<<< HEAD
-=======
-  {
-    affected: [
-      {
-        field: 12345,
-        model: column_name_that_becomes_empty_string,
-      },
-    ],
-    code: 2,
-    message: These fields were commented out because their names are currently not supported by Prisma. Please provide valid ones that match [a-zA-Z][a-zA-Z0-9_]* using the \`@map\` attribute.,
-  },
->>>>>>> 100d1912
 ]
 `;
 
