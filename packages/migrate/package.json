--- conflicted
+++ resolved
@@ -17,11 +17,7 @@
     "version": "latest"
   },
   "devDependencies": {
-<<<<<<< HEAD
     "@prisma/engines-version": "4.17.0-16.27eb2449f178cd9fe1a4b892d732cc4795f75085",
-=======
-    "@prisma/engines-version": "4.17.0-14.bb8e7aae27ce478f586df41260253876ccb5b390",
->>>>>>> ce6b54a9
     "@prisma/generator-helper": "workspace:*",
     "@prisma/internals": "workspace:*",
     "@swc/core": "1.3.64",
