{
  "name": "@prisma/migrate",
  "version": "0.0.0",
  "main": "dist/index.js",
  "types": "dist/index.d.ts",
  "repository": {
    "type": "git",
    "url": "https://github.com/prisma/prisma.git",
    "directory": "packages/migrate"
  },
  "author": "Tim Suchanek <suchanek@prisma.io>",
  "homepage": "https://www.prisma.io/migrate",
  "bugs": "https://github.com/prisma/prisma/issues",
  "license": "Apache-2.0",
  "prisma": {
    "version": "latest"
  },
  "devDependencies": {
<<<<<<< HEAD
    "@prisma/engines-version": "4.3.0-16.fix-6578-108277ffbd295c1f1096c210b8fc59f5e86994f6",
=======
    "@prisma/engines-version": "4.3.0-18.a39215673171b87177b86233206a5d65f2558857",
>>>>>>> 91a98e27
    "@prisma/generator-helper": "workspace:*",
    "@prisma/internals": "workspace:*",
    "@swc/core": "1.2.204",
    "@swc/jest": "0.2.22",
    "@types/jest": "28.1.7",
    "@types/node": "12.20.55",
    "@types/pg": "8.6.5",
    "@types/prompts": "2.0.14",
    "@types/sqlite3": "3.1.8",
    "esbuild": "0.14.47",
    "fs-jetpack": "4.3.1",
    "jest": "28.1.3",
    "jest-junit": "14.0.0",
    "make-dir": "3.1.0",
    "mock-stdin": "1.0.0",
    "tempy": "1.0.1",
    "typescript": "4.7.4"
  },
  "peerDependencies": {
    "@prisma/generator-helper": "*",
    "@prisma/internals": "*"
  },
  "dependencies": {
    "@prisma/debug": "workspace:*",
    "@prisma/get-platform": "workspace:*",
    "@sindresorhus/slugify": "1.1.2",
    "chalk": "4.1.2",
    "execa": "5.1.1",
    "get-stdin": "8.0.0",
    "has-yarn": "2.1.0",
    "indent-string": "4.0.0",
    "log-update": "4.0.0",
    "mariadb": "3.0.1",
    "mssql": "9.0.0",
    "pg": "8.7.3",
    "pkg-up": "3.1.0",
    "prompts": "2.4.2",
    "strip-ansi": "6.0.1",
    "strip-indent": "3.0.0",
    "ts-pattern": "^4.0.1"
  },
  "scripts": {
    "dev": "DEV=true node -r esbuild-register helpers/build.ts",
    "build": "node -r esbuild-register helpers/build.ts",
    "run": "node dist/bin.js",
    "test": "jest --verbose",
    "prepublishOnly": "pnpm run build"
  },
  "files": [
    "README.md",
    "dist"
  ],
  "sideEffects": false
}<|MERGE_RESOLUTION|>--- conflicted
+++ resolved
@@ -16,11 +16,7 @@
     "version": "latest"
   },
   "devDependencies": {
-<<<<<<< HEAD
-    "@prisma/engines-version": "4.3.0-16.fix-6578-108277ffbd295c1f1096c210b8fc59f5e86994f6",
-=======
-    "@prisma/engines-version": "4.3.0-18.a39215673171b87177b86233206a5d65f2558857",
->>>>>>> 91a98e27
+    "@prisma/engines-version": "4.3.0-15.57963ff63cd6949576084114808980809d9e2d9a",
     "@prisma/generator-helper": "workspace:*",
     "@prisma/internals": "workspace:*",
     "@swc/core": "1.2.204",
