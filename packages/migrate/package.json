--- conflicted
+++ resolved
@@ -17,11 +17,7 @@
     "version": "latest"
   },
   "devDependencies": {
-<<<<<<< HEAD
-    "@prisma/engines-version": "4.10.0-56.integration-get-dmmf-wasm-handle-errors-7e5bb4fceecd0a115f8e99a78b2d1827e58c708f",
-=======
     "@prisma/engines-version": "4.10.0-61.5cb8c36d6b81f775275971664983f06409ed8c6d",
->>>>>>> 069905a3
     "@prisma/generator-helper": "workspace:*",
     "@prisma/internals": "workspace:*",
     "@swc/core": "1.3.14",
