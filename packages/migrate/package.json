{
  "name": "@prisma/migrate",
  "version": "0.0.0",
  "description": "This package is intended for Prisma's internal use",
  "main": "dist/index.js",
  "types": "dist/migrate/src/index.d.ts",
  "repository": {
    "type": "git",
    "url": "https://github.com/prisma/prisma.git",
    "directory": "packages/migrate"
  },
  "author": "Tim Suchanek <suchanek@prisma.io>",
  "homepage": "https://www.prisma.io/migrate",
  "bugs": "https://github.com/prisma/prisma/issues",
  "license": "Apache-2.0",
  "prisma": {
    "version": "latest"
  },
  "devDependencies": {
    "@prisma/adapter-libsql": "workspace:*",
    "@sindresorhus/slugify": "2.2.1",
    "@swc/core": "1.11.5",
    "@swc/jest": "0.2.37",
    "@types/jest": "29.5.14",
    "@types/node": "~20.19.0",
    "@types/pg": "8.11.11",
    "@types/prompts": "2.4.9",
    "@types/sqlite3": "3.1.11",
    "arg": "5.0.2",
    "execa": "8.0.1",
    "fp-ts": "2.16.9",
    "fs-jetpack": "5.1.0",
    "indent-string": "4.0.0",
    "jest": "29.7.0",
    "jest-junit": "16.0.0",
    "kleur": "4.1.5",
    "log-update": "6.1.0",
    "mariadb": "3.4.5",
    "mock-stdin": "1.0.0",
    "mongoose": "8.15.0",
    "mssql": "11.0.1",
    "ora": "8.2.0",
    "pg": "8.14.1",
    "strip-indent": "4.0.0",
    "tempy": "1.0.1",
    "ts-pattern": "5.6.2",
    "typescript": "5.4.5"
  },
  "peerDependencies": {
    "@prisma/internals": "*"
  },
  "dependencies": {
    "@prisma/client-generator-registry": "workspace:*",
    "@prisma/config": "workspace:*",
    "@prisma/debug": "workspace:*",
    "@prisma/driver-adapter-utils": "workspace:*",
<<<<<<< HEAD
    "@prisma/engines-version": "6.19.0-3.next-b6daa0b16d0aedf495932cae9d00728357899ae0",
=======
    "@prisma/engines-version": "6.19.0-23.00f1b688fa033fd4de96af399b529227291b959d",
>>>>>>> f1633714
    "@prisma/generator": "workspace:*",
    "@prisma/get-platform": "workspace:*",
    "@prisma/internals": "workspace:*",
    "prompts": "2.4.2"
  },
  "scripts": {
    "dev": "DEV=true tsx helpers/build.ts",
    "build": "tsx helpers/build.ts",
    "run": "node dist/bin.js",
    "test": "dotenv -e ../../.db.env -- jest --verbose",
    "prepublishOnly": "pnpm run build"
  },
  "files": [
    "README.md",
    "dist"
  ],
  "sideEffects": false
}<|MERGE_RESOLUTION|>--- conflicted
+++ resolved
@@ -54,11 +54,7 @@
     "@prisma/config": "workspace:*",
     "@prisma/debug": "workspace:*",
     "@prisma/driver-adapter-utils": "workspace:*",
-<<<<<<< HEAD
-    "@prisma/engines-version": "6.19.0-3.next-b6daa0b16d0aedf495932cae9d00728357899ae0",
-=======
-    "@prisma/engines-version": "6.19.0-23.00f1b688fa033fd4de96af399b529227291b959d",
->>>>>>> f1633714
+    "@prisma/engines-version": "6.19.0-18.next-5d7e37b62b9e0963f1a714ab97b814e0fe4835a0",
     "@prisma/generator": "workspace:*",
     "@prisma/get-platform": "workspace:*",
     "@prisma/internals": "workspace:*",
