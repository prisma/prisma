--- conflicted
+++ resolved
@@ -20,11 +20,7 @@
     "version": "latest"
   },
   "devDependencies": {
-<<<<<<< HEAD
     "@prisma/engines-version": "3.9.0-46.feat-mongo-query-raw-0e82f4d739182f5d6734e6a74b41625ce32cf1c0",
-=======
-    "@prisma/engines-version": "3.9.0-45.9c250037509f550c7339a25474b76ad0c6e466bf",
->>>>>>> 9e6a123d
     "@prisma/generator-helper": "workspace:*",
     "@prisma/sdk": "workspace:*",
     "@types/jest": "27.4.0",
@@ -56,11 +52,7 @@
   },
   "dependencies": {
     "@prisma/debug": "workspace:*",
-<<<<<<< HEAD
     "@prisma/get-platform": "3.9.0-46.feat-mongo-query-raw-0e82f4d739182f5d6734e6a74b41625ce32cf1c0",
-=======
-    "@prisma/get-platform": "3.9.0-45.9c250037509f550c7339a25474b76ad0c6e466bf",
->>>>>>> 9e6a123d
     "@sindresorhus/slugify": "1.1.2",
     "chalk": "4.1.2",
     "execa": "5.1.1",
