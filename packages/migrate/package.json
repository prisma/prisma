{
  "name": "@prisma/migrate",
  "version": "0.0.0",
  "main": "dist/index.js",
  "types": "dist/index.d.ts",
  "repository": {
    "type": "git",
    "url": "https://github.com/prisma/prisma.git",
    "directory": "packages/migrate"
  },
  "author": "Tim Suchanek <suchanek@prisma.io>",
  "maintainers": [
    "Joël Galeran <galeran@prisma.io>"
  ],
  "homepage": "https://www.prisma.io/migrate",
  "bugs": "https://github.com/prisma/prisma/issues",
  "license": "Apache-2.0",
  "prisma": {
    "version": "latest"
  },
  "devDependencies": {
    "@prisma/engines-version": "3.16.0-45.e46a8f52bc07feff72927e42c1fa8bb4627d8bec",
    "@prisma/generator-helper": "workspace:*",
    "@prisma/internals": "workspace:*",
    "@swc/core": "1.2.204",
    "@swc/jest": "0.2.21",
    "@types/jest": "28.1.3",
    "@types/node": "12.20.55",
    "@types/pg": "8.6.5",
    "@types/prompts": "2.0.14",
    "@types/sqlite3": "3.1.8",
    "esbuild": "0.14.47",
    "fs-jetpack": "4.3.1",
    "jest": "28.1.1",
    "jest-junit": "13.2.0",
    "make-dir": "3.1.0",
    "mock-stdin": "1.0.0",
    "tempy": "1.0.1",
    "typescript": "4.7.4"
  },
  "peerDependencies": {
    "@prisma/generator-helper": "*",
    "@prisma/internals": "*"
  },
  "dependencies": {
    "@prisma/debug": "workspace:*",
<<<<<<< HEAD
    "@prisma/get-platform": "workspace:*",
=======
    "@prisma/get-platform": "3.16.0-45.e46a8f52bc07feff72927e42c1fa8bb4627d8bec",
>>>>>>> c6951ecb
    "@sindresorhus/slugify": "1.1.2",
    "chalk": "4.1.2",
    "execa": "5.1.1",
    "get-stdin": "8.0.0",
    "has-yarn": "2.1.0",
    "indent-string": "4.0.0",
    "log-update": "4.0.0",
    "mariadb": "3.0.0",
    "mssql": "8.1.2",
    "pg": "8.7.3",
    "pkg-up": "3.1.0",
    "prompts": "2.4.2",
    "strip-ansi": "6.0.1",
    "strip-indent": "3.0.0",
    "ts-pattern": "^4.0.1"
  },
  "scripts": {
    "dev": "DEV=true node -r esbuild-register helpers/build.ts",
    "build": "node -r esbuild-register helpers/build.ts",
    "run": "node dist/bin.js",
    "test": "jest --verbose",
    "prepublishOnly": "pnpm run build"
  },
  "files": [
    "README.md",
    "dist"
  ],
  "sideEffects": false
}<|MERGE_RESOLUTION|>--- conflicted
+++ resolved
@@ -44,11 +44,7 @@
   },
   "dependencies": {
     "@prisma/debug": "workspace:*",
-<<<<<<< HEAD
     "@prisma/get-platform": "workspace:*",
-=======
-    "@prisma/get-platform": "3.16.0-45.e46a8f52bc07feff72927e42c1fa8bb4627d8bec",
->>>>>>> c6951ecb
     "@sindresorhus/slugify": "1.1.2",
     "chalk": "4.1.2",
     "execa": "5.1.1",
