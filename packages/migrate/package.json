{
  "name": "@prisma/migrate",
  "version": "0.0.0",
  "main": "dist/index.js",
  "types": "dist/index.d.ts",
  "repository": "git@github.com:prisma/prisma.git",
  "author": "Tim Suchanek <suchanek@prisma.io>",
  "maintainers": [
    "Tim Suchanek <suchanek@prisma.io>",
    "Joël Galeran <galeran@prisma.io>"
  ],
  "homepage": "https://www.prisma.io",
  "bugs": "https://github.com/prisma/prisma/issues",
  "license": "Apache-2.0",
  "prisma": {
    "version": "latest"
  },
  "devDependencies": {
<<<<<<< HEAD
    "@prisma/engines-version": "2.31.0-13.query-engine-rework-json-nullability-88641c1a232e4509c48131ad440ba85970b05ff1",
=======
    "@prisma/engines-version": "2.31.0-29.5fda01bccd0ca46fbc398f0bc73cb0e97b6643b8",
>>>>>>> 731f0f8f
    "@prisma/generator-helper": "workspace:*",
    "@prisma/sdk": "workspace:*",
    "@types/jest": "27.0.1",
    "@types/node": "12.20.23",
    "@types/pg": "8.6.1",
    "@types/prompts": "2.0.14",
    "@types/sqlite3": "3.1.7",
    "@typescript-eslint/eslint-plugin": "4.29.3",
    "@typescript-eslint/parser": "4.29.3",
    "chalk": "4.1.2",
    "del": "6.0.0",
    "esbuild": "0.12.16",
    "eslint": "7.32.0",
    "eslint-config-prettier": "8.3.0",
    "eslint-plugin-eslint-comments": "3.2.0",
    "eslint-plugin-jest": "24.4.0",
    "eslint-plugin-prettier": "4.0.0",
    "fs-jetpack": "4.1.1",
    "glob": "7.1.7",
    "jest": "27.1.0",
    "lint-staged": "11.1.2",
    "make-dir": "3.1.0",
    "mariadb": "2.5.4",
    "mock-stdin": "1.0.0",
    "pg": "8.7.1",
    "prettier": "2.3.2",
    "sqlite-async": "1.1.1",
    "sqlite3": "5.0.2",
    "tempy": "1.0.1",
    "ts-jest": "27.0.5",
    "typescript": "4.3.5"
  },
  "peerDependencies": {
    "@prisma/generator-helper": "*",
    "@prisma/sdk": "*"
  },
  "dependencies": {
    "@prisma/debug": "workspace:*",
<<<<<<< HEAD
    "@prisma/get-platform": "2.31.0-13.query-engine-rework-json-nullability-88641c1a232e4509c48131ad440ba85970b05ff1",
=======
    "@prisma/get-platform": "2.31.0-29.5fda01bccd0ca46fbc398f0bc73cb0e97b6643b8",
>>>>>>> 731f0f8f
    "@sindresorhus/slugify": "1.1.2",
    "execa": "5.1.1",
    "global-dirs": "3.0.0",
    "has-yarn": "2.1.0",
    "indent-string": "4.0.0",
    "log-update": "4.0.0",
    "new-github-issue-url": "0.2.1",
    "open": "7.4.2",
    "pkg-up": "3.1.0",
    "prompts": "2.4.1",
    "resolve-pkg": "2.0.0",
    "strip-ansi": "6.0.0",
    "strip-indent": "3.0.0"
  },
  "scripts": {
    "dev": "DEV=true node helpers/build.js",
    "build": "node helpers/build.js",
    "run": "node dist/bin.js",
    "precommit": "lint-staged",
    "format": "prettier --write .",
    "lint": "eslint --cache --fix --ext .ts .",
    "lint-ci": "eslint --ext .ts .",
    "test": "jest --verbose",
    "prepublishOnly": "pnpm run build"
  },
  "files": [
    "README.md",
    "dist"
  ],
  "lint-staged": {
    "*.ts": [
      "eslint",
      "prettier --write"
    ]
  }
}<|MERGE_RESOLUTION|>--- conflicted
+++ resolved
@@ -16,11 +16,7 @@
     "version": "latest"
   },
   "devDependencies": {
-<<<<<<< HEAD
-    "@prisma/engines-version": "2.31.0-13.query-engine-rework-json-nullability-88641c1a232e4509c48131ad440ba85970b05ff1",
-=======
     "@prisma/engines-version": "2.31.0-29.5fda01bccd0ca46fbc398f0bc73cb0e97b6643b8",
->>>>>>> 731f0f8f
     "@prisma/generator-helper": "workspace:*",
     "@prisma/sdk": "workspace:*",
     "@types/jest": "27.0.1",
@@ -59,11 +55,7 @@
   },
   "dependencies": {
     "@prisma/debug": "workspace:*",
-<<<<<<< HEAD
-    "@prisma/get-platform": "2.31.0-13.query-engine-rework-json-nullability-88641c1a232e4509c48131ad440ba85970b05ff1",
-=======
     "@prisma/get-platform": "2.31.0-29.5fda01bccd0ca46fbc398f0bc73cb0e97b6643b8",
->>>>>>> 731f0f8f
     "@sindresorhus/slugify": "1.1.2",
     "execa": "5.1.1",
     "global-dirs": "3.0.0",
