--- conflicted
+++ resolved
@@ -29,12 +29,7 @@
     "@types/prompts": "2.4.4",
     "@types/sqlite3": "3.1.8",
     "esbuild": "0.15.13",
-<<<<<<< HEAD
-    "jest": "29.6.1",
-=======
-    "fs-jetpack": "5.1.0",
     "jest": "29.6.2",
->>>>>>> 13e9d23b
     "jest-junit": "16.0.0",
     "mock-stdin": "1.0.0",
     "tempy": "1.0.1",
