--- conflicted
+++ resolved
@@ -20,11 +20,7 @@
     "version": "latest"
   },
   "devDependencies": {
-<<<<<<< HEAD
-    "@prisma/engines-version": "3.12.0-27.135475a4847d2683a93878eabc5fddddc928cd16",
-=======
     "@prisma/engines-version": "3.12.0-26.40a74eee66fa927f02030e863dbf5496ec5a1a74",
->>>>>>> 3d36ce9f
     "@prisma/generator-helper": "workspace:*",
     "@prisma/sdk": "workspace:*",
     "@swc/core": "1.2.141",
@@ -49,11 +45,7 @@
   },
   "dependencies": {
     "@prisma/debug": "workspace:*",
-<<<<<<< HEAD
-    "@prisma/get-platform": "3.12.0-27.135475a4847d2683a93878eabc5fddddc928cd16",
-=======
     "@prisma/get-platform": "3.12.0-26.40a74eee66fa927f02030e863dbf5496ec5a1a74",
->>>>>>> 3d36ce9f
     "@sindresorhus/slugify": "1.1.2",
     "chalk": "4.1.2",
     "execa": "5.1.1",
