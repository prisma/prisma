{
  "name": "@prisma/migrate",
  "version": "0.0.0",
  "main": "dist/index.js",
  "module": "esm/dist/index.mjs",
  "types": "dist/index.d.ts",
  "repository": {
    "type": "git",
    "url": "https://github.com/prisma/prisma.git",
    "directory": "packages/migrate"
  },
  "author": "Tim Suchanek <suchanek@prisma.io>",
  "maintainers": [
    "Joël Galeran <galeran@prisma.io>"
  ],
  "homepage": "https://www.prisma.io/migrate",
  "bugs": "https://github.com/prisma/prisma/issues",
  "license": "Apache-2.0",
  "prisma": {
    "version": "latest"
  },
  "devDependencies": {
<<<<<<< HEAD
    "@prisma/engines-version": "3.10.0-7.query-engine-composite-basic-api-7ca5579473d9d6005c0b7330a8b342eea7cc08cc",
=======
    "@prisma/engines-version": "3.10.0-19.3d4dfce7f1b7ed853b3396cce18a6647ef345997",
>>>>>>> 54a4f3c9
    "@prisma/generator-helper": "workspace:*",
    "@prisma/sdk": "workspace:*",
    "@types/jest": "27.4.0",
    "@types/node": "12.20.42",
    "@types/pg": "8.6.4",
    "@types/prompts": "2.0.14",
    "@types/sqlite3": "3.1.8",
    "@typescript-eslint/eslint-plugin": "5.9.0",
    "@typescript-eslint/parser": "5.9.0",
    "esbuild": "0.13.14",
    "eslint": "8.6.0",
    "eslint-config-prettier": "8.3.0",
    "eslint-plugin-eslint-comments": "3.2.0",
    "eslint-plugin-jest": "26.0.0",
    "eslint-plugin-prettier": "4.0.0",
    "fs-jetpack": "4.3.0",
    "jest": "27.5.1",
    "lint-staged": "12.1.5",
    "make-dir": "3.1.0",
    "mock-stdin": "1.0.0",
    "prettier": "2.5.1",
    "tempy": "1.0.1",
    "ts-jest": "27.1.3",
    "typescript": "4.5.4"
  },
  "peerDependencies": {
    "@prisma/generator-helper": "*",
    "@prisma/sdk": "*"
  },
  "dependencies": {
    "@prisma/debug": "workspace:*",
<<<<<<< HEAD
    "@prisma/get-platform": "3.10.0-7.query-engine-composite-basic-api-7ca5579473d9d6005c0b7330a8b342eea7cc08cc",
=======
    "@prisma/get-platform": "3.10.0-19.3d4dfce7f1b7ed853b3396cce18a6647ef345997",
>>>>>>> 54a4f3c9
    "@sindresorhus/slugify": "1.1.2",
    "chalk": "4.1.2",
    "execa": "5.1.1",
    "get-stdin": "8.0.0",
    "has-yarn": "2.1.0",
    "indent-string": "4.0.0",
    "log-update": "4.0.0",
    "mariadb": "2.5.5",
    "mssql": "8.0.1",
    "new-github-issue-url": "0.2.1",
    "open": "7.4.2",
    "pg": "8.7.1",
    "pkg-up": "3.1.0",
    "prompts": "2.4.2",
    "strip-ansi": "6.0.1",
    "strip-indent": "3.0.0"
  },
  "scripts": {
    "dev": "DEV=true node -r esbuild-register helpers/build.ts",
    "build": "node -r esbuild-register helpers/build.ts",
    "run": "node dist/bin.js",
    "precommit": "lint-staged",
    "format": "prettier --write .",
    "lint": "eslint --cache --fix --ext .ts .",
    "lint-ci": "eslint --ext .ts .",
    "test": "jest --verbose",
    "prepublishOnly": "pnpm run build"
  },
  "files": [
    "README.md",
    "dist"
  ],
  "lint-staged": {
    "*.ts": [
      "eslint",
      "prettier --write"
    ]
  },
  "sideEffects": false
}<|MERGE_RESOLUTION|>--- conflicted
+++ resolved
@@ -20,11 +20,7 @@
     "version": "latest"
   },
   "devDependencies": {
-<<<<<<< HEAD
     "@prisma/engines-version": "3.10.0-7.query-engine-composite-basic-api-7ca5579473d9d6005c0b7330a8b342eea7cc08cc",
-=======
-    "@prisma/engines-version": "3.10.0-19.3d4dfce7f1b7ed853b3396cce18a6647ef345997",
->>>>>>> 54a4f3c9
     "@prisma/generator-helper": "workspace:*",
     "@prisma/sdk": "workspace:*",
     "@types/jest": "27.4.0",
@@ -56,11 +52,7 @@
   },
   "dependencies": {
     "@prisma/debug": "workspace:*",
-<<<<<<< HEAD
     "@prisma/get-platform": "3.10.0-7.query-engine-composite-basic-api-7ca5579473d9d6005c0b7330a8b342eea7cc08cc",
-=======
-    "@prisma/get-platform": "3.10.0-19.3d4dfce7f1b7ed853b3396cce18a6647ef345997",
->>>>>>> 54a4f3c9
     "@sindresorhus/slugify": "1.1.2",
     "chalk": "4.1.2",
     "execa": "5.1.1",
