--- conflicted
+++ resolved
@@ -44,11 +44,7 @@
   },
   "dependencies": {
     "@prisma/debug": "workspace:*",
-<<<<<<< HEAD
     "@prisma/get-platform": "workspace:*",
-=======
-    "@prisma/get-platform": "4.1.0-5.e82e1a549e41aa2c572eb3d35208d12e526c3ed0",
->>>>>>> 0fe36d90
     "@sindresorhus/slugify": "1.1.2",
     "chalk": "4.1.2",
     "execa": "5.1.1",
