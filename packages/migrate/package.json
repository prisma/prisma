--- conflicted
+++ resolved
@@ -20,11 +20,7 @@
     "version": "latest"
   },
   "devDependencies": {
-<<<<<<< HEAD
     "@prisma/engines-version": "3.10.0-35.df3e66c7ef4a7f610fe93a8b5ad84656754f02c1",
-=======
-    "@prisma/engines-version": "3.10.0-34.1e2a986858a8bc0ad185ac8baf19fb72b382b7ec",
->>>>>>> c6d04155
     "@prisma/generator-helper": "workspace:*",
     "@prisma/sdk": "workspace:*",
     "@types/jest": "27.4.0",
@@ -47,11 +43,7 @@
   },
   "dependencies": {
     "@prisma/debug": "workspace:*",
-<<<<<<< HEAD
     "@prisma/get-platform": "3.10.0-35.df3e66c7ef4a7f610fe93a8b5ad84656754f02c1",
-=======
-    "@prisma/get-platform": "3.10.0-34.1e2a986858a8bc0ad185ac8baf19fb72b382b7ec",
->>>>>>> c6d04155
     "@sindresorhus/slugify": "1.1.2",
     "chalk": "4.1.2",
     "execa": "5.1.1",
