{
  "name": "@prisma/migrate",
  "version": "0.0.0",
  "main": "dist/index.js",
  "types": "dist/index.d.ts",
  "repository": {
    "type": "git",
    "url": "https://github.com/prisma/prisma.git",
    "directory": "packages/migrate"
  },
  "author": "Tim Suchanek <suchanek@prisma.io>",
  "homepage": "https://www.prisma.io/migrate",
  "bugs": "https://github.com/prisma/prisma/issues",
  "license": "Apache-2.0",
  "prisma": {
    "version": "latest"
  },
  "devDependencies": {
<<<<<<< HEAD
    "@prisma/engines-version": "4.2.0-24.bcc34eccb8bd811bcf624288e5e05b7abda86699",
=======
    "@prisma/engines-version": "4.2.0-19.integration-tracing-fix-8cd3da4cf873bb75ec82d00295e47a2e078c4aea",
>>>>>>> eb9f039a
    "@prisma/generator-helper": "workspace:*",
    "@prisma/internals": "workspace:*",
    "@swc/core": "1.2.204",
    "@swc/jest": "0.2.22",
    "@types/jest": "28.1.6",
    "@types/node": "12.20.55",
    "@types/pg": "8.6.5",
    "@types/prompts": "2.0.14",
    "@types/sqlite3": "3.1.8",
    "esbuild": "0.14.47",
    "fs-jetpack": "4.3.1",
    "jest": "28.1.3",
    "jest-junit": "14.0.0",
    "make-dir": "3.1.0",
    "mock-stdin": "1.0.0",
    "tempy": "1.0.1",
    "typescript": "4.7.4"
  },
  "peerDependencies": {
    "@prisma/generator-helper": "*",
    "@prisma/internals": "*"
  },
  "dependencies": {
    "@prisma/debug": "workspace:*",
    "@prisma/get-platform": "workspace:*",
    "@sindresorhus/slugify": "1.1.2",
    "chalk": "4.1.2",
    "execa": "5.1.1",
    "get-stdin": "8.0.0",
    "has-yarn": "2.1.0",
    "indent-string": "4.0.0",
    "log-update": "4.0.0",
    "mariadb": "3.0.1",
    "mssql": "8.1.2",
    "pg": "8.7.3",
    "pkg-up": "3.1.0",
    "prompts": "2.4.2",
    "strip-ansi": "6.0.1",
    "strip-indent": "3.0.0",
    "ts-pattern": "^4.0.1"
  },
  "scripts": {
    "dev": "DEV=true node -r esbuild-register helpers/build.ts",
    "build": "node -r esbuild-register helpers/build.ts",
    "run": "node dist/bin.js",
    "test": "jest --verbose",
    "prepublishOnly": "pnpm run build"
  },
  "files": [
    "README.md",
    "dist"
  ],
  "sideEffects": false
}<|MERGE_RESOLUTION|>--- conflicted
+++ resolved
@@ -16,11 +16,7 @@
     "version": "latest"
   },
   "devDependencies": {
-<<<<<<< HEAD
-    "@prisma/engines-version": "4.2.0-24.bcc34eccb8bd811bcf624288e5e05b7abda86699",
-=======
     "@prisma/engines-version": "4.2.0-19.integration-tracing-fix-8cd3da4cf873bb75ec82d00295e47a2e078c4aea",
->>>>>>> eb9f039a
     "@prisma/generator-helper": "workspace:*",
     "@prisma/internals": "workspace:*",
     "@swc/core": "1.2.204",
