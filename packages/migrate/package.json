--- conflicted
+++ resolved
@@ -44,11 +44,7 @@
   },
   "dependencies": {
     "@prisma/debug": "workspace:*",
-<<<<<<< HEAD
     "@prisma/get-platform": "workspace:*",
-=======
-    "@prisma/get-platform": "3.16.0-49.da41d2bb3406da22087b849f0e911199ba4fbf11",
->>>>>>> fda0455e
     "@sindresorhus/slugify": "1.1.2",
     "chalk": "4.1.2",
     "execa": "5.1.1",
