{
  "name": "@prisma/migrate",
  "version": "0.0.0",
  "description": "This package is intended for Prisma's internal use",
  "main": "dist/index.js",
  "types": "dist/index.d.ts",
  "repository": {
    "type": "git",
    "url": "https://github.com/prisma/prisma.git",
    "directory": "packages/migrate"
  },
  "author": "Tim Suchanek <suchanek@prisma.io>",
  "homepage": "https://www.prisma.io/migrate",
  "bugs": "https://github.com/prisma/prisma/issues",
  "license": "Apache-2.0",
  "prisma": {
    "version": "latest"
  },
  "devDependencies": {
<<<<<<< HEAD
    "@prisma/engines-version": "4.16.0-16.integration-rename-migration-engine-to-schema-engine-72a818438fbeb692961516daebf61ab86af03011",
=======
    "@prisma/engines-version": "4.17.0-13.e6267db1c1bc827b8eb87f644288c3cb0800ec89",
>>>>>>> 8e9845d9
    "@prisma/generator-helper": "workspace:*",
    "@prisma/internals": "workspace:*",
    "@swc/core": "1.3.64",
    "@swc/jest": "0.2.26",
    "@types/jest": "29.5.2",
    "@types/node": "18.16.16",
    "@types/pg": "8.10.2",
    "@types/prompts": "2.4.4",
    "@types/sqlite3": "3.1.8",
    "esbuild": "0.15.13",
    "fs-jetpack": "5.1.0",
    "jest": "29.5.0",
    "jest-junit": "16.0.0",
    "mock-stdin": "1.0.0",
    "tempy": "1.0.1",
    "typescript": "4.9.5"
  },
  "peerDependencies": {
    "@prisma/generator-helper": "*",
    "@prisma/internals": "*"
  },
  "dependencies": {
    "@prisma/debug": "workspace:*",
    "@prisma/get-platform": "workspace:*",
    "@sindresorhus/slugify": "1.1.2",
    "arg": "5.0.2",
    "execa": "5.1.1",
    "fp-ts": "2.16.0",
    "get-stdin": "8.0.0",
    "has-yarn": "2.1.0",
    "indent-string": "4.0.0",
    "kleur": "4.1.5",
    "log-update": "4.0.0",
    "mariadb": "3.2.0",
    "mongoose": "6.11.2",
    "mssql": "9.1.1",
    "ora": "5.4.1",
    "pg": "8.10.0",
    "pkg-up": "3.1.0",
    "prompts": "2.4.2",
    "strip-ansi": "6.0.1",
    "strip-indent": "3.0.0",
    "ts-pattern": "4.3.0"
  },
  "scripts": {
    "dev": "DEV=true node -r esbuild-register helpers/build.ts",
    "build": "node -r esbuild-register helpers/build.ts",
    "run": "node dist/bin.js",
    "test": "jest --verbose",
    "prepublishOnly": "pnpm run build"
  },
  "files": [
    "README.md",
    "dist"
  ],
  "sideEffects": false
}<|MERGE_RESOLUTION|>--- conflicted
+++ resolved
@@ -17,11 +17,7 @@
     "version": "latest"
   },
   "devDependencies": {
-<<<<<<< HEAD
     "@prisma/engines-version": "4.16.0-16.integration-rename-migration-engine-to-schema-engine-72a818438fbeb692961516daebf61ab86af03011",
-=======
-    "@prisma/engines-version": "4.17.0-13.e6267db1c1bc827b8eb87f644288c3cb0800ec89",
->>>>>>> 8e9845d9
     "@prisma/generator-helper": "workspace:*",
     "@prisma/internals": "workspace:*",
     "@swc/core": "1.3.64",
