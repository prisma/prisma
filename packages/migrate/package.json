{
  "name": "@prisma/migrate",
  "version": "0.0.0",
  "main": "dist/index.js",
  "types": "dist/index.d.ts",
  "repository": "git@github.com:prisma/prisma.git",
  "author": "Tim Suchanek <suchanek@prisma.io>",
  "maintainers": [
    "Tim Suchanek <suchanek@prisma.io>",
    "Joël Galeran <galeran@prisma.io>"
  ],
  "homepage": "https://www.prisma.io",
  "bugs": "https://github.com/prisma/prisma/issues",
  "license": "Apache-2.0",
  "prisma": {
    "version": "latest"
  },
  "devDependencies": {
<<<<<<< HEAD
    "@prisma/engines-version": "2.31.0-8.856fdd44fb24583950216b8dbdd4a160333b41a2",
=======
    "@prisma/engines-version": "2.31.0-7.95fbf0638a7f3b1cc5b08ccbe8afd6b10e942146",
>>>>>>> b6afed6f
    "@prisma/generator-helper": "workspace:*",
    "@prisma/sdk": "workspace:*",
    "@types/jest": "27.0.1",
    "@types/node": "12.20.20",
    "@types/pg": "8.6.1",
    "@types/prompts": "2.0.14",
    "@types/sqlite3": "3.1.7",
    "@typescript-eslint/eslint-plugin": "4.29.3",
    "@typescript-eslint/parser": "4.29.3",
    "chalk": "4.1.2",
    "del": "6.0.0",
    "esbuild": "0.12.16",
    "eslint": "7.32.0",
    "eslint-config-prettier": "8.3.0",
    "eslint-plugin-eslint-comments": "3.2.0",
    "eslint-plugin-jest": "24.4.0",
    "eslint-plugin-prettier": "3.4.1",
    "fs-jetpack": "4.1.1",
    "glob": "7.1.7",
    "jest": "27.0.6",
    "lint-staged": "11.1.2",
    "make-dir": "3.1.0",
    "mariadb": "2.5.4",
    "mock-stdin": "1.0.0",
    "pg": "8.7.1",
    "prettier": "2.3.2",
    "sqlite-async": "1.1.1",
    "sqlite3": "5.0.2",
    "tempy": "1.0.1",
    "ts-jest": "27.0.5",
    "typescript": "4.3.5"
  },
  "peerDependencies": {
    "@prisma/generator-helper": "*",
    "@prisma/sdk": "*"
  },
  "dependencies": {
    "@prisma/debug": "workspace:*",
<<<<<<< HEAD
    "@prisma/get-platform": "2.31.0-8.856fdd44fb24583950216b8dbdd4a160333b41a2",
=======
    "@prisma/get-platform": "2.31.0-7.95fbf0638a7f3b1cc5b08ccbe8afd6b10e942146",
>>>>>>> b6afed6f
    "@sindresorhus/slugify": "1.1.2",
    "execa": "5.1.1",
    "global-dirs": "3.0.0",
    "has-yarn": "2.1.0",
    "indent-string": "4.0.0",
    "log-update": "4.0.0",
    "new-github-issue-url": "0.2.1",
    "open": "7.4.2",
    "pkg-up": "3.1.0",
    "prompts": "2.4.1",
    "resolve-pkg": "2.0.0",
    "strip-ansi": "6.0.0",
    "strip-indent": "3.0.0"
  },
  "scripts": {
    "dev": "DEV=true node helpers/build.js",
    "build": "node helpers/build.js",
    "run": "node dist/bin.js",
    "precommit": "lint-staged",
    "format": "prettier --write .",
    "lint": "eslint --cache --fix --ext .ts .",
    "lint-ci": "eslint --ext .ts .",
    "test": "jest --verbose",
    "prepublishOnly": "pnpm run build"
  },
  "files": [
    "README.md",
    "dist"
  ],
  "lint-staged": {
    "*.ts": [
      "eslint",
      "prettier --write"
    ]
  }
}<|MERGE_RESOLUTION|>--- conflicted
+++ resolved
@@ -16,11 +16,7 @@
     "version": "latest"
   },
   "devDependencies": {
-<<<<<<< HEAD
     "@prisma/engines-version": "2.31.0-8.856fdd44fb24583950216b8dbdd4a160333b41a2",
-=======
-    "@prisma/engines-version": "2.31.0-7.95fbf0638a7f3b1cc5b08ccbe8afd6b10e942146",
->>>>>>> b6afed6f
     "@prisma/generator-helper": "workspace:*",
     "@prisma/sdk": "workspace:*",
     "@types/jest": "27.0.1",
@@ -59,11 +55,7 @@
   },
   "dependencies": {
     "@prisma/debug": "workspace:*",
-<<<<<<< HEAD
     "@prisma/get-platform": "2.31.0-8.856fdd44fb24583950216b8dbdd4a160333b41a2",
-=======
-    "@prisma/get-platform": "2.31.0-7.95fbf0638a7f3b1cc5b08ccbe8afd6b10e942146",
->>>>>>> b6afed6f
     "@sindresorhus/slugify": "1.1.2",
     "execa": "5.1.1",
     "global-dirs": "3.0.0",
