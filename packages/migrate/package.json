--- conflicted
+++ resolved
@@ -17,11 +17,7 @@
     "version": "latest"
   },
   "devDependencies": {
-<<<<<<< HEAD
-    "@prisma/engines-version": "4.10.0-62.integration-get-dmmf-wasm-handle-errors-b1cab025df75ffc6b890e90611c3a9b9c1f0984c",
-=======
     "@prisma/engines-version": "4.10.0-64.integration-get-dmmf-wasm-handle-errors-3d4278979c9faf9b522074a40a7988576e3018da",
->>>>>>> dfc91c41
     "@prisma/generator-helper": "workspace:*",
     "@prisma/internals": "workspace:*",
     "@swc/core": "1.3.14",
