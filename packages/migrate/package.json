--- conflicted
+++ resolved
@@ -17,11 +17,7 @@
     "version": "latest"
   },
   "devDependencies": {
-<<<<<<< HEAD
     "@prisma/engines-version": "4.4.0-36.integration-database-assertion-violation-error-9d3481512cabaca02f889fc7298e8f11dec787f4",
-=======
-    "@prisma/engines-version": "4.4.0-41.f0b0274e7652c9bd47f9d2c663342ea9c3083c5e",
->>>>>>> 7d444fa6
     "@prisma/generator-helper": "workspace:*",
     "@prisma/internals": "workspace:*",
     "@swc/core": "1.3.2",
