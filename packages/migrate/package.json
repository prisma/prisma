{
  "name": "@prisma/migrate",
  "version": "0.0.0",
  "main": "dist/index.js",
  "types": "dist/index.d.ts",
  "repository": {
    "type": "git",
    "url": "https://github.com/prisma/prisma.git",
    "directory": "packages/migrate"
  },
  "author": "Tim Suchanek <suchanek@prisma.io>",
  "homepage": "https://www.prisma.io/migrate",
  "bugs": "https://github.com/prisma/prisma/issues",
  "license": "Apache-2.0",
  "prisma": {
    "version": "latest"
  },
  "devDependencies": {
    "@prisma/engines-version": "4.3.0-13.6263eb57ecfe61a0fa05d847f7a34f3eba9fba5e",
    "@prisma/generator-helper": "workspace:*",
    "@prisma/internals": "workspace:*",
    "@swc/core": "1.2.204",
    "@swc/jest": "0.2.22",
    "@types/jest": "28.1.7",
    "@types/node": "12.20.55",
    "@types/pg": "8.6.5",
    "@types/prompts": "2.0.14",
    "@types/sqlite3": "3.1.8",
    "esbuild": "0.14.47",
    "fs-jetpack": "4.3.1",
    "jest": "28.1.3",
    "jest-junit": "14.0.0",
    "make-dir": "3.1.0",
    "mock-stdin": "1.0.0",
    "tempy": "1.0.1",
    "typescript": "4.7.4"
  },
  "peerDependencies": {
    "@prisma/generator-helper": "*",
    "@prisma/internals": "*"
  },
  "dependencies": {
    "@prisma/debug": "workspace:*",
    "@prisma/get-platform": "workspace:*",
    "@sindresorhus/slugify": "1.1.2",
    "chalk": "4.1.2",
    "execa": "5.1.1",
    "get-stdin": "8.0.0",
    "has-yarn": "2.1.0",
    "indent-string": "4.0.0",
    "log-update": "4.0.0",
    "mariadb": "3.0.1",
<<<<<<< HEAD
    "mongoose": "^6.5.0",
    "mssql": "8.1.2",
=======
    "mssql": "9.0.0",
>>>>>>> ddba1e1b
    "pg": "8.7.3",
    "pkg-up": "3.1.0",
    "prompts": "2.4.2",
    "strip-ansi": "6.0.1",
    "strip-indent": "3.0.0",
    "ts-pattern": "^4.0.1"
  },
  "scripts": {
    "dev": "DEV=true node -r esbuild-register helpers/build.ts",
    "build": "node -r esbuild-register helpers/build.ts",
    "run": "node dist/bin.js",
    "test": "jest --verbose",
    "prepublishOnly": "pnpm run build"
  },
  "files": [
    "README.md",
    "dist"
  ],
  "sideEffects": false
}<|MERGE_RESOLUTION|>--- conflicted
+++ resolved
@@ -50,12 +50,8 @@
     "indent-string": "4.0.0",
     "log-update": "4.0.0",
     "mariadb": "3.0.1",
-<<<<<<< HEAD
     "mongoose": "^6.5.0",
-    "mssql": "8.1.2",
-=======
     "mssql": "9.0.0",
->>>>>>> ddba1e1b
     "pg": "8.7.3",
     "pkg-up": "3.1.0",
     "prompts": "2.4.2",
