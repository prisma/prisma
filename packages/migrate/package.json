{
  "name": "@prisma/migrate",
  "version": "0.0.0",
  "description": "This package is intended for Prisma's internal use",
  "main": "dist/index.js",
  "types": "dist/index.d.ts",
  "repository": {
    "type": "git",
    "url": "https://github.com/prisma/prisma.git",
    "directory": "packages/migrate"
  },
  "author": "Tim Suchanek <suchanek@prisma.io>",
  "homepage": "https://www.prisma.io/migrate",
  "bugs": "https://github.com/prisma/prisma/issues",
  "license": "Apache-2.0",
  "prisma": {
    "version": "latest"
  },
  "devDependencies": {
<<<<<<< HEAD
    "@prisma/engines-version": "4.10.0-56.integration-get-dmmf-wasm-handle-errors-7e5bb4fceecd0a115f8e99a78b2d1827e58c708f",
=======
    "@prisma/engines-version": "4.10.0-62.integration-get-dmmf-wasm-handle-errors-b1cab025df75ffc6b890e90611c3a9b9c1f0984c",
>>>>>>> 0da3cb5a
    "@prisma/generator-helper": "workspace:*",
    "@prisma/internals": "workspace:*",
    "@swc/core": "1.3.14",
    "@swc/jest": "0.2.24",
    "@types/jest": "29.2.4",
    "@types/node": "12.20.55",
    "@types/pg": "8.6.6",
    "@types/prompts": "2.4.2",
    "@types/sqlite3": "3.1.8",
    "esbuild": "0.15.13",
    "fs-jetpack": "5.1.0",
    "jest": "29.3.1",
    "jest-junit": "15.0.0",
    "mock-stdin": "1.0.0",
    "tempy": "1.0.1",
    "typescript": "4.8.4"
  },
  "peerDependencies": {
    "@prisma/generator-helper": "*",
    "@prisma/internals": "*"
  },
  "dependencies": {
    "@prisma/debug": "workspace:*",
    "@prisma/get-platform": "workspace:*",
    "@sindresorhus/slugify": "1.1.2",
    "chalk": "4.1.2",
    "execa": "5.1.1",
    "get-stdin": "8.0.0",
    "has-yarn": "2.1.0",
    "indent-string": "4.0.0",
    "log-update": "4.0.0",
    "mariadb": "3.0.2",
    "mongoose": "^6.5.0",
    "mssql": "9.1.1",
    "pg": "8.8.0",
    "pkg-up": "3.1.0",
    "prompts": "2.4.2",
    "strip-ansi": "6.0.1",
    "strip-indent": "3.0.0",
    "ts-pattern": "^4.0.1"
  },
  "scripts": {
    "dev": "DEV=true node -r esbuild-register helpers/build.ts",
    "build": "node -r esbuild-register helpers/build.ts",
    "run": "node dist/bin.js",
    "test": "jest --verbose",
    "prepublishOnly": "pnpm run build"
  },
  "files": [
    "README.md",
    "dist"
  ],
  "sideEffects": false
}<|MERGE_RESOLUTION|>--- conflicted
+++ resolved
@@ -17,11 +17,7 @@
     "version": "latest"
   },
   "devDependencies": {
-<<<<<<< HEAD
-    "@prisma/engines-version": "4.10.0-56.integration-get-dmmf-wasm-handle-errors-7e5bb4fceecd0a115f8e99a78b2d1827e58c708f",
-=======
     "@prisma/engines-version": "4.10.0-62.integration-get-dmmf-wasm-handle-errors-b1cab025df75ffc6b890e90611c3a9b9c1f0984c",
->>>>>>> 0da3cb5a
     "@prisma/generator-helper": "workspace:*",
     "@prisma/internals": "workspace:*",
     "@swc/core": "1.3.14",
