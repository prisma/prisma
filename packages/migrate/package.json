--- conflicted
+++ resolved
@@ -16,11 +16,7 @@
     "version": "latest"
   },
   "devDependencies": {
-<<<<<<< HEAD
-    "@prisma/engines-version": "4.2.0-21.integration-tracing-more-fixes-ae7c377d84048fc7fc2e1a1f97780b1f2f3c41dd",
-=======
     "@prisma/engines-version": "4.2.0-22.bc53ad47b04067b33d0a764fdc235113ca1268a0",
->>>>>>> 34600665
     "@prisma/generator-helper": "workspace:*",
     "@prisma/internals": "workspace:*",
     "@swc/core": "1.2.204",
