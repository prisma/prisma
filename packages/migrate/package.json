{
  "name": "@prisma/migrate",
  "version": "0.0.0",
  "main": "dist/index.js",
  "types": "dist/index.d.ts",
  "repository": "git@github.com:prisma/prisma.git",
  "author": "Tim Suchanek <suchanek@prisma.io>",
  "maintainers": [
    "Joël Galeran <galeran@prisma.io>"
  ],
  "homepage": "https://www.prisma.io",
  "bugs": "https://github.com/prisma/prisma/issues",
  "license": "Apache-2.0",
  "prisma": {
    "version": "latest"
  },
  "devDependencies": {
    "@prisma/engines-version": "3.3.0-5.17c5b9131df745a2e82a69fe3ebdaeaa0d92c6a3",
    "@prisma/generator-helper": "workspace:*",
    "@prisma/sdk": "workspace:*",
    "@types/jest": "27.0.2",
    "@types/node": "12.20.27",
    "@types/pg": "8.6.1",
    "@types/prompts": "2.0.14",
    "@types/sqlite3": "3.1.7",
    "@typescript-eslint/eslint-plugin": "4.31.2",
    "@typescript-eslint/parser": "4.31.2",
    "chalk": "4.1.2",
    "del": "6.0.0",
    "esbuild": "0.12.16",
    "eslint": "7.32.0",
    "eslint-config-prettier": "8.3.0",
    "eslint-plugin-eslint-comments": "3.2.0",
    "eslint-plugin-jest": "24.4.2",
    "eslint-plugin-prettier": "4.0.0",
    "fs-jetpack": "4.1.1",
<<<<<<< HEAD
    "glob": "7.2.0",
    "jest": "27.2.1",
=======
    "glob": "7.1.7",
    "jest": "27.2.4",
>>>>>>> eb61c101
    "lint-staged": "11.1.2",
    "make-dir": "3.1.0",
    "mariadb": "2.5.4",
    "mock-stdin": "1.0.0",
    "pg": "8.7.1",
    "prettier": "2.4.1",
    "sqlite-async": "1.1.1",
    "sqlite3": "5.0.2",
    "tempy": "1.0.1",
    "ts-jest": "27.0.5",
    "typescript": "4.4.3"
  },
  "peerDependencies": {
    "@prisma/generator-helper": "*",
    "@prisma/sdk": "*"
  },
  "dependencies": {
    "@prisma/debug": "workspace:*",
    "@prisma/get-platform": "3.3.0-5.17c5b9131df745a2e82a69fe3ebdaeaa0d92c6a3",
    "@sindresorhus/slugify": "1.1.2",
    "execa": "5.1.1",
    "global-dirs": "3.0.0",
    "has-yarn": "2.1.0",
    "indent-string": "4.0.0",
    "log-update": "4.0.0",
    "new-github-issue-url": "0.2.1",
    "open": "7.4.2",
    "pkg-up": "3.1.0",
    "prompts": "2.4.1",
    "resolve-pkg": "2.0.0",
    "strip-ansi": "6.0.1",
    "strip-indent": "3.0.0"
  },
  "scripts": {
    "dev": "DEV=true node helpers/build.js",
    "build": "node helpers/build.js",
    "run": "node dist/bin.js",
    "precommit": "lint-staged",
    "format": "prettier --write .",
    "lint": "eslint --cache --fix --ext .ts .",
    "lint-ci": "eslint --ext .ts .",
    "test": "jest --verbose",
    "prepublishOnly": "pnpm run build"
  },
  "files": [
    "README.md",
    "dist"
  ],
  "lint-staged": {
    "*.ts": [
      "eslint",
      "prettier --write"
    ]
  }
}<|MERGE_RESOLUTION|>--- conflicted
+++ resolved
@@ -34,13 +34,8 @@
     "eslint-plugin-jest": "24.4.2",
     "eslint-plugin-prettier": "4.0.0",
     "fs-jetpack": "4.1.1",
-<<<<<<< HEAD
-    "glob": "7.2.0",
-    "jest": "27.2.1",
-=======
     "glob": "7.1.7",
     "jest": "27.2.4",
->>>>>>> eb61c101
     "lint-staged": "11.1.2",
     "make-dir": "3.1.0",
     "mariadb": "2.5.4",
