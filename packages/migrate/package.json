--- conflicted
+++ resolved
@@ -20,11 +20,7 @@
     "version": "latest"
   },
   "devDependencies": {
-<<<<<<< HEAD
-    "@prisma/engines-version": "3.11.0-47.query-engine-mongodb-filters-120806e80c96321ec1b227acd418de2f8df8e9ad",
-=======
     "@prisma/engines-version": "3.11.0-46.c9f86866d2fb27b2066e5447ee7f6f65c46c5707",
->>>>>>> 6561b8ad
     "@prisma/generator-helper": "workspace:*",
     "@prisma/sdk": "workspace:*",
     "@swc/core": "1.2.141",
@@ -49,11 +45,7 @@
   },
   "dependencies": {
     "@prisma/debug": "workspace:*",
-<<<<<<< HEAD
-    "@prisma/get-platform": "3.11.0-47.query-engine-mongodb-filters-120806e80c96321ec1b227acd418de2f8df8e9ad",
-=======
     "@prisma/get-platform": "3.11.0-46.c9f86866d2fb27b2066e5447ee7f6f65c46c5707",
->>>>>>> 6561b8ad
     "@sindresorhus/slugify": "1.1.2",
     "chalk": "4.1.2",
     "execa": "5.1.1",
