--- conflicted
+++ resolved
@@ -44,11 +44,7 @@
   },
   "dependencies": {
     "@prisma/debug": "workspace:*",
-<<<<<<< HEAD
     "@prisma/get-platform": "workspace:*",
-=======
-    "@prisma/get-platform": "3.16.0-42.7cd57f2ac6cbe3ad1b6126eb6814ebcefa85d5bf",
->>>>>>> 857531ad
     "@sindresorhus/slugify": "1.1.2",
     "chalk": "4.1.2",
     "execa": "5.1.1",
