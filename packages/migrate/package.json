--- conflicted
+++ resolved
@@ -44,11 +44,7 @@
   },
   "dependencies": {
     "@prisma/debug": "workspace:*",
-<<<<<<< HEAD
     "@prisma/get-platform": "workspace:*",
-=======
-    "@prisma/get-platform": "3.16.0-44.b49ece5df25d5e0d1d4b4e8935cc70745d7668c1",
->>>>>>> 5e4d9c22
     "@sindresorhus/slugify": "1.1.2",
     "chalk": "4.1.2",
     "execa": "5.1.1",
