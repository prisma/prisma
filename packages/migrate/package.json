{
  "name": "@prisma/migrate",
  "version": "0.0.0",
  "main": "dist/index.js",
  "module": "esm/dist/index.mjs",
  "types": "dist/index.d.ts",
  "repository": {
    "type": "git",
    "url": "https://github.com/prisma/prisma.git",
    "directory": "packages/migrate"
  },
  "author": "Tim Suchanek <suchanek@prisma.io>",
  "maintainers": [
    "Joël Galeran <galeran@prisma.io>"
  ],
  "homepage": "https://www.prisma.io/migrate",
  "bugs": "https://github.com/prisma/prisma/issues",
  "license": "Apache-2.0",
  "prisma": {
    "version": "latest"
  },
  "devDependencies": {
<<<<<<< HEAD
    "@prisma/engines-version": "3.10.0-43.query-engine-composite-basic-api-75065d645357b98fe726b330e70235349f9f23f7",
=======
    "@prisma/engines-version": "3.10.0-47.938627579146798d30c4cc4c1151dbc620efca0c",
>>>>>>> 3854a96e
    "@prisma/generator-helper": "workspace:*",
    "@prisma/sdk": "workspace:*",
    "@types/jest": "27.4.0",
    "@types/node": "12.20.46",
    "@types/pg": "8.6.4",
    "@types/prompts": "2.0.14",
    "@types/sqlite3": "3.1.8",
    "esbuild": "0.13.14",
    "fs-jetpack": "4.3.0",
    "jest": "27.5.1",
    "make-dir": "3.1.0",
    "mock-stdin": "1.0.0",
    "tempy": "1.0.1",
    "ts-jest": "27.1.3",
    "typescript": "4.5.4"
  },
  "peerDependencies": {
    "@prisma/generator-helper": "*",
    "@prisma/sdk": "*"
  },
  "dependencies": {
    "@prisma/debug": "workspace:*",
<<<<<<< HEAD
    "@prisma/get-platform": "3.10.0-43.query-engine-composite-basic-api-75065d645357b98fe726b330e70235349f9f23f7",
=======
    "@prisma/get-platform": "3.10.0-47.938627579146798d30c4cc4c1151dbc620efca0c",
>>>>>>> 3854a96e
    "@sindresorhus/slugify": "1.1.2",
    "chalk": "4.1.2",
    "execa": "5.1.1",
    "get-stdin": "8.0.0",
    "has-yarn": "2.1.0",
    "indent-string": "4.0.0",
    "log-update": "4.0.0",
    "mariadb": "2.5.6",
    "mssql": "8.0.2",
    "new-github-issue-url": "0.2.1",
    "open": "7.4.2",
    "pg": "8.7.3",
    "pkg-up": "3.1.0",
    "prompts": "2.4.2",
    "strip-ansi": "6.0.1",
    "strip-indent": "3.0.0"
  },
  "scripts": {
    "dev": "DEV=true node -r esbuild-register helpers/build.ts",
    "build": "node -r esbuild-register helpers/build.ts",
    "run": "node dist/bin.js",
    "test": "jest --verbose",
    "prepublishOnly": "pnpm run build"
  },
  "files": [
    "README.md",
    "dist"
  ],
  "sideEffects": false
}<|MERGE_RESOLUTION|>--- conflicted
+++ resolved
@@ -20,11 +20,7 @@
     "version": "latest"
   },
   "devDependencies": {
-<<<<<<< HEAD
     "@prisma/engines-version": "3.10.0-43.query-engine-composite-basic-api-75065d645357b98fe726b330e70235349f9f23f7",
-=======
-    "@prisma/engines-version": "3.10.0-47.938627579146798d30c4cc4c1151dbc620efca0c",
->>>>>>> 3854a96e
     "@prisma/generator-helper": "workspace:*",
     "@prisma/sdk": "workspace:*",
     "@types/jest": "27.4.0",
@@ -47,11 +43,7 @@
   },
   "dependencies": {
     "@prisma/debug": "workspace:*",
-<<<<<<< HEAD
     "@prisma/get-platform": "3.10.0-43.query-engine-composite-basic-api-75065d645357b98fe726b330e70235349f9f23f7",
-=======
-    "@prisma/get-platform": "3.10.0-47.938627579146798d30c4cc4c1151dbc620efca0c",
->>>>>>> 3854a96e
     "@sindresorhus/slugify": "1.1.2",
     "chalk": "4.1.2",
     "execa": "5.1.1",
