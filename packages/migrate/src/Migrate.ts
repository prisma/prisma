--- conflicted
+++ resolved
@@ -46,17 +46,7 @@
 
   static async setup({ schemaContext, schemaEngineConfig, ...rest }: MigrateSetupInput): Promise<Migrate> {
     const schemaEngine = await (async () => {
-<<<<<<< HEAD
-      const { datasource } = schemaEngineConfig ?? {}
-=======
-      if (schemaEngineConfig.engine === 'js') {
-        const adapter = await schemaEngineConfig.adapter()
-        return await SchemaEngineWasm.setup({ adapter, schemaContext, ...rest })
-      }
-
-      const datasource = schemaEngineConfig.engine === 'classic' ? schemaEngineConfig.datasource : undefined
->>>>>>> 767fe05a
-
+      const datasource = schemaEngineConfig.datasource
       return await SchemaEngineCLI.setup({ datasource, schemaContext, ...rest })
     })()
 
