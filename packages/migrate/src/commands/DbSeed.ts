<<<<<<< HEAD
import { arg, Command, format, getSchemaPath, HelpError, isError, loadEnvFile } from '@prisma/internals'
import { bold, dim, red } from 'kleur/colors'
=======
import { arg, Command, format, getSchemaPath, HelpError, isError, loadEnvFile, logger } from '@prisma/internals'
import { ArgError } from 'arg'
import { bold, dim, red, yellow } from 'kleur/colors'
>>>>>>> 740da5a9

import { executeSeedCommand, getSeedCommandFromPackageJson, verifySeedConfigAndReturnMessage } from '../utils/seed'

export class DbSeed implements Command {
  public static new(): DbSeed {
    return new DbSeed()
  }

  private static help = format(`
${process.platform === 'win32' ? '' : '🙌  '}Seed your database

${bold('Usage')}

  ${dim('$')} prisma db seed [options]

${bold('Options')}

  -h, --help   Display this help message

${bold('Examples')}

  Passing extra arguments to the seed command
    ${dim('$')} prisma db seed -- --arg1 value1 --arg2 value2
`)

  public async parse(argv: string[]): Promise<string | Error> {
    const args = arg(
      argv,
      {
        '--help': Boolean,
        '-h': '--help',
        '--schema': String,
        '--telemetry-information': String,
      },
      false,
    )

    if (isError(args)) {
      if (args instanceof ArgError && args.code === 'ARG_UNKNOWN_OPTION') {
        throw new Error(`${args.message}
Did you mean to pass these as arguments to your seed script? If so, add a -- separator before them:
${dim('$')} prisma db seed -- --arg1 value1 --arg2 value2`)
      }
      return this.help(args.message)
    }

    if (args['--help']) {
      return this.help()
    }

    loadEnvFile(args['--schema'], true)

    const seedCommandFromPkgJson = await getSeedCommandFromPackageJson(process.cwd())

    if (!seedCommandFromPkgJson) {
      // Only used to help users to set up their seeds from old way to new package.json config
      const schemaPath = await getSchemaPath(args['--schema'])

      const message = await verifySeedConfigAndReturnMessage(schemaPath)
      // Error because setup of the feature needs to be done
      if (message) {
        throw new Error(message)
      }

      return ``
    }

    // We pass the extra params after a -- separator
    // Example: db seed -- --custom-param
    // Then args._ will be ['--custom-param']
    const extraArgs = args._.join(' ')

    // Seed command is set
    // Execute user seed command
    const successfulSeeding = await executeSeedCommand({ commandFromConfig: seedCommandFromPkgJson, extraArgs })
    if (successfulSeeding) {
      return `\n${process.platform === 'win32' ? '' : '🌱  '}The seed command has been executed.`
    } else {
      process.exit(1)
    }
  }

  public help(error?: string): string | HelpError {
    if (error) {
      return new HelpError(`\n${bold(red(`!`))} ${error}\n${DbSeed.help}`)
    }
    return DbSeed.help
  }
}<|MERGE_RESOLUTION|>--- conflicted
+++ resolved
@@ -1,11 +1,6 @@
-<<<<<<< HEAD
 import { arg, Command, format, getSchemaPath, HelpError, isError, loadEnvFile } from '@prisma/internals'
+import { ArgError } from 'arg'
 import { bold, dim, red } from 'kleur/colors'
-=======
-import { arg, Command, format, getSchemaPath, HelpError, isError, loadEnvFile, logger } from '@prisma/internals'
-import { ArgError } from 'arg'
-import { bold, dim, red, yellow } from 'kleur/colors'
->>>>>>> 740da5a9
 
 import { executeSeedCommand, getSeedCommandFromPackageJson, verifySeedConfigAndReturnMessage } from '../utils/seed'
 
