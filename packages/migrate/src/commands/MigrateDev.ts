import type { PrismaConfigInternal } from '@prisma/config'
import Debug from '@prisma/debug'
import {
  arg,
  canPrompt,
  checkUnsupportedDataProxy,
  Command,
  format,
  getCommandWithExecutor,
  HelpError,
  isError,
  loadEnvFile,
  loadSchemaContext,
  validate,
} from '@prisma/internals'
import { bold, dim, green, red } from 'kleur/colors'
import prompt from 'prompts'

import { Migrate } from '../Migrate'
import type { EngineResults } from '../types'
import type { DatasourceInfo } from '../utils/ensureDatabaseExists'
import { ensureDatabaseExists, parseDatasourceInfo } from '../utils/ensureDatabaseExists'
import { MigrateDevEnvNonInteractiveError } from '../utils/errors'
import { handleUnexecutableSteps } from '../utils/handleEvaluateDataloss'
import { printDatasource } from '../utils/printDatasource'
import { printFilesFromMigrationIds } from '../utils/printFiles'
import { printMigrationId } from '../utils/printMigrationId'
import { getMigrationName } from '../utils/promptForMigrationName'
import { executeSeedCommand, getSeedCommandFromPackageJson } from '../utils/seed'

const debug = Debug('prisma:migrate:dev')

export class MigrateDev implements Command {
  public static new(): MigrateDev {
    return new MigrateDev()
  }

  private static help = format(`
${
  process.platform === 'win32' ? '' : '🏋️  '
}Create a migration from changes in Prisma schema, apply it to the database, trigger generators (e.g. Prisma Client)
 
${bold('Usage')}

  ${dim('$')} prisma migrate dev [options]

${bold('Options')}

       -h, --help   Display this help message
         --config   Custom path to your Prisma config file
         --schema   Custom path to your Prisma schema
       -n, --name   Name the migration
    --create-only   Create a new migration but do not apply it
                    The migration will be empty if there are no changes in Prisma schema
  --skip-generate   Skip triggering generators (e.g. Prisma Client)
      --skip-seed   Skip triggering seed

${bold('Examples')}

  Create a migration from changes in Prisma schema, apply it to the database, trigger generators (e.g. Prisma Client)
  ${dim('$')} prisma migrate dev

  Specify a schema
  ${dim('$')} prisma migrate dev --schema=./schema.prisma

  Create a migration without applying it
  ${dim('$')} prisma migrate dev --create-only
  `)

  public async parse(argv: string[], config: PrismaConfigInternal): Promise<string | Error> {
    const args = arg(argv, {
      '--help': Boolean,
      '-h': '--help',
      '--name': String,
      '-n': '--name',
      // '--force': Boolean,
      // '-f': '--force',
      '--create-only': Boolean,
      '--schema': String,
      '--config': String,
      '--skip-generate': Boolean,
      '--skip-seed': Boolean,
      '--telemetry-information': String,
    })

    if (isError(args)) {
      return this.help(args.message)
    }

    await checkUnsupportedDataProxy('migrate dev', args, config.schema, true)

    if (args['--help']) {
      return this.help()
    }

    await loadEnvFile({ schemaPath: args['--schema'], printMessage: true, config })

    const schemaContext = await loadSchemaContext({
      schemaPathFromArg: args['--schema'],
      schemaPathFromConfig: config.schema,
    })

    const datasourceInfo = parseDatasourceInfo(schemaContext.primaryDatasource)
    printDatasource({ datasourceInfo })

    process.stdout.write('\n') // empty line

    // Validate schema (same as prisma validate)
    validate({ schemas: schemaContext.schemaFiles })

    // Automatically create the database if it doesn't exist
    const wasDbCreated = await ensureDatabaseExists(schemaContext.primaryDatasource)
    if (wasDbCreated) {
      process.stdout.write(wasDbCreated + '\n\n')
    }

    const migrate = new Migrate(schemaContext)

    let devDiagnostic: EngineResults.DevDiagnosticOutput
    try {
      devDiagnostic = await migrate.devDiagnostic()
      debug({ devDiagnostic: JSON.stringify(devDiagnostic, null, 2) })
    } catch (e) {
      migrate.stop()
      throw e
    }

    const migrationIdsApplied: string[] = []

    if (devDiagnostic.action.tag === 'reset') {
      this.logResetReason({
        datasourceInfo,
        reason: devDiagnostic.action.reason,
      })

      process.stdout.write(
        '\n' +
          `You may use ${red('prisma migrate reset')} to drop the development database.\n` +
          `${bold(red('All data will be lost.'))}\n`,
      )
      migrate.stop()
      // Return SIGINT exit code to signal that the process was cancelled.
      process.exit(130)
    }

    try {
      const { appliedMigrationNames } = await migrate.applyMigrations()
      migrationIdsApplied.push(...appliedMigrationNames)

      // Inform user about applied migrations now
      if (appliedMigrationNames.length > 0) {
        process.stdout.write(
          `\nThe following migration(s) have been applied:\n\n${printFilesFromMigrationIds(
            'migrations',
            appliedMigrationNames,
            {
              'migration.sql': '',
            },
          )}\n`,
        )
      }
    } catch (e) {
      migrate.stop()
      throw e
    }

    let evaluateDataLossResult: EngineResults.EvaluateDataLossOutput
    try {
      evaluateDataLossResult = await migrate.evaluateDataLoss()
      debug({ evaluateDataLossResult })
    } catch (e) {
      migrate.stop()
      throw e
    }

    // display unexecutableSteps
    // throws error if not create-only
    const unexecutableStepsError = handleUnexecutableSteps(
      evaluateDataLossResult.unexecutableSteps,
      args['--create-only'],
    )
    if (unexecutableStepsError) {
      migrate.stop()
      throw new Error(unexecutableStepsError)
    }

    // log warnings and prompt user to continue if needed
    if (evaluateDataLossResult.warnings && evaluateDataLossResult.warnings.length > 0) {
      process.stdout.write(bold(`\n⚠️  Warnings for the current datasource:\n\n`))
      for (const warning of evaluateDataLossResult.warnings) {
        process.stdout.write(`  • ${warning.message}\n`)
      }
      process.stdout.write('\n') // empty line

      if (!args['--force']) {
        if (!canPrompt()) {
          migrate.stop()
          throw new MigrateDevEnvNonInteractiveError()
        }

        const message = args['--create-only']
          ? 'Are you sure you want to create this migration?'
          : 'Are you sure you want to create and apply this migration?'
        const confirmation = await prompt({
          type: 'confirm',
          name: 'value',
          message,
        })

        if (!confirmation.value) {
          process.stdout.write('Migration cancelled.\n')
          migrate.stop()
          // Return SIGINT exit code to signal that the process was cancelled.
          process.exit(130)
        }
      }
    }

    let migrationName: undefined | string = undefined
    if (evaluateDataLossResult.migrationSteps > 0 || args['--create-only']) {
      const getMigrationNameResult = await getMigrationName(args['--name'])

      if (getMigrationNameResult.userCancelled) {
        process.stdout.write(getMigrationNameResult.userCancelled + '\n')
        migrate.stop()
        // Return SIGINT exit code to signal that the process was cancelled.
        process.exit(130)
      } else {
        migrationName = getMigrationNameResult.name
      }
    }

    let migrationIds: string[]
    try {
      const createMigrationResult = await migrate.createMigration({
        migrationsDirectoryPath: migrate.migrationsDirectoryPath!,
        migrationName: migrationName || '',
        draft: args['--create-only'] ? true : false,
        schema: migrate.getPrismaSchema(),
      })
      debug({ createMigrationResult })

      if (args['--create-only']) {
        migrate.stop()

        return `Prisma Migrate created the following migration without applying it ${printMigrationId(
          createMigrationResult.generatedMigrationName!,
        )}\n\nYou can now edit it and apply it by running ${green(getCommandWithExecutor('prisma migrate dev'))}.`
      }

      const { appliedMigrationNames } = await migrate.applyMigrations()
      migrationIds = appliedMigrationNames
    } finally {
      // Stop engine
      migrate.stop()
    }

    // For display only, empty line
    migrationIdsApplied.length > 0 && process.stdout.write('\n')

    if (migrationIds.length === 0) {
      if (migrationIdsApplied.length > 0) {
        process.stdout.write(`${green('Your database is now in sync with your schema.')}\n`)
      } else {
        process.stdout.write(`Already in sync, no schema change or pending migration was found.\n`)
      }
    } else {
      process.stdout.write(
        `\nThe following migration(s) have been created and applied from new schema changes:\n\n${printFilesFromMigrationIds(
          'migrations',
          migrationIds,
          {
            'migration.sql': '',
          },
        )}

${green('Your database is now in sync with your schema.')}\n`,
      )
    }

    // Run if not skipped
    if (!process.env.PRISMA_MIGRATE_SKIP_GENERATE && !args['--skip-generate']) {
      await migrate.tryToRunGenerate(datasourceInfo)
      process.stdout.write('\n') // empty line
    }

    // If database was created we want to run the seed if not skipped
    if (wasDbCreated && !process.env.PRISMA_MIGRATE_SKIP_SEED && !args['--skip-seed']) {
      try {
        const seedCommandFromPkgJson = await getSeedCommandFromPackageJson(process.cwd())

        if (seedCommandFromPkgJson) {
          process.stdout.write('\n') // empty line
          const successfulSeeding = await executeSeedCommand({ commandFromConfig: seedCommandFromPkgJson })
          if (successfulSeeding) {
            process.stdout.write(`\n${process.platform === 'win32' ? '' : '🌱  '}The seed command has been executed.\n`)
          } else {
            process.exit(1)
          }
<<<<<<< HEAD
        } else {
          // Only used to help users to set up their seeds from old way to new package.json config
          const { schemaPath } = (await getSchemaWithPath(args['--schema'], config.schema))!
          // we don't want to output the returned warning message
          // but we still want to run it for `legacyTsNodeScriptWarning()`
          await verifySeedConfigAndReturnMessage(schemaPath) // TODO:(schemaPath) ORM-667 get rid of this use of schemaPath
=======
>>>>>>> a0ef94bc
        }
      } catch (e) {
        console.error(e)
      }
    }

    return ''
  }

  private logResetReason({ datasourceInfo, reason }: { datasourceInfo: DatasourceInfo; reason: string }) {
    // Log the reason of why a reset is needed to the user
    process.stdout.write(reason + '\n')

    let message: string

    if (['PostgreSQL', 'SQL Server'].includes(datasourceInfo.prettyProvider!)) {
      if (datasourceInfo.schemas?.length) {
        message = `We need to reset the following schemas: "${datasourceInfo.schemas.join(', ')}"`
      } else if (datasourceInfo.schema) {
        message = `We need to reset the "${datasourceInfo.schema}" schema`
      } else {
        message = `We need to reset the database schema`
      }
    } else {
      message = `We need to reset the ${datasourceInfo.prettyProvider} database "${datasourceInfo.dbName}"`
    }

    if (datasourceInfo.dbLocation) {
      message += ` at "${datasourceInfo.dbLocation}"`
    }

    process.stdout.write(`${message}\n`)
  }

  public help(error?: string): string | HelpError {
    if (error) {
      return new HelpError(`\n${bold(red(`!`))} ${error}\n${MigrateDev.help}`)
    }
    return MigrateDev.help
  }
}<|MERGE_RESOLUTION|>--- conflicted
+++ resolved
@@ -297,15 +297,6 @@
           } else {
             process.exit(1)
           }
-<<<<<<< HEAD
-        } else {
-          // Only used to help users to set up their seeds from old way to new package.json config
-          const { schemaPath } = (await getSchemaWithPath(args['--schema'], config.schema))!
-          // we don't want to output the returned warning message
-          // but we still want to run it for `legacyTsNodeScriptWarning()`
-          await verifySeedConfigAndReturnMessage(schemaPath) // TODO:(schemaPath) ORM-667 get rid of this use of schemaPath
-=======
->>>>>>> a0ef94bc
         }
       } catch (e) {
         console.error(e)
