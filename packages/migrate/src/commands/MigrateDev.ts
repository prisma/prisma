import path from 'node:path'

import type { PrismaConfigInternal } from '@prisma/config'
import Debug from '@prisma/debug'
import {
  arg,
  canPrompt,
  checkUnsupportedDataProxy,
  Command,
  format,
  getCommandWithExecutor,
  getSchemaDatasourceProvider,
  HelpError,
  inferDirectoryConfig,
  isError,
  loadSchemaContext,
  MigrateTypes,
  validate,
} from '@prisma/internals'
import { bold, dim, green, red } from 'kleur/colors'
import prompt from 'prompts'

import { Migrate } from '../Migrate'
import type { EngineResults } from '../types'
import type { DatasourceInfo } from '../utils/ensureDatabaseExists'
import { ensureDatabaseExists, parseDatasourceInfo } from '../utils/ensureDatabaseExists'
import { MigrateDevEnvNonInteractiveError } from '../utils/errors'
import { handleUnexecutableSteps } from '../utils/handleEvaluateDataloss'
import { printDatasource } from '../utils/printDatasource'
import { printFilesFromMigrationIds } from '../utils/printFiles'
import { printMigrationId } from '../utils/printMigrationId'
import { getMigrationName } from '../utils/promptForMigrationName'

const debug = Debug('prisma:migrate:dev')

export class MigrateDev implements Command {
  public static new(): MigrateDev {
    return new MigrateDev()
  }

  private static help = format(`
${
  process.platform === 'win32' ? '' : '🏋️  '
}Create a migration from changes in Prisma schema, apply it to the database, trigger generators (e.g. Prisma Client)

${bold('Usage')}

  ${dim('$')} prisma migrate dev [options]

${bold('Options')}

       -h, --help   Display this help message
         --config   Custom path to your Prisma config file
         --schema   Custom path to your Prisma schema
       -n, --name   Name the migration
    --create-only   Create a new migration but do not apply it
                    The migration will be empty if there are no changes in Prisma schema

${bold('Examples')}

  Create a migration from changes in Prisma schema, apply it to the database, trigger generators (e.g. Prisma Client)
  ${dim('$')} prisma migrate dev

  Specify a schema
  ${dim('$')} prisma migrate dev --schema=./schema.prisma

  Create a migration without applying it
  ${dim('$')} prisma migrate dev --create-only
  `)

  public async parse(argv: string[], config: PrismaConfigInternal): Promise<string | Error> {
    const args = arg(argv, {
      '--help': Boolean,
      '-h': '--help',
      '--name': String,
      '-n': '--name',
      // '--force': Boolean,
      // '-f': '--force',
      '--create-only': Boolean,
      '--schema': String,
      '--config': String,
      '--telemetry-information': String,
    })

    if (isError(args)) {
      return this.help(args.message)
    }

    if (args['--help']) {
      return this.help()
    }

    const schemaContext = await loadSchemaContext({
      schemaPathFromArg: args['--schema'],
      schemaPathFromConfig: config.schema,
      schemaEngineConfig: config,
    })
    const { migrationsDirPath } = inferDirectoryConfig(schemaContext, config)

    checkUnsupportedDataProxy({ cmd: 'migrate dev', config })

    const datasourceInfo = parseDatasourceInfo(schemaContext.primaryDatasource, config)
    const adapter = config.engine === 'js' ? await config.adapter() : undefined

    printDatasource({ datasourceInfo, adapter })

    process.stdout.write('\n') // empty line

    // Validate schema (same as prisma validate)
    validate({ schemas: schemaContext.schemaFiles })

    // TODO: check why the output and error handling here is different than in `MigrateDeploy`.
    // Automatically create the database if it doesn't exist
    const successMessage = await ensureDatabaseExists(
      schemaContext.primaryDatasourceDirectory,
      getSchemaDatasourceProvider(schemaContext),
      config,
    )
    if (successMessage) {
      process.stdout.write(successMessage + '\n\n')
    }

    const schemaFilter: MigrateTypes.SchemaFilter = {
      externalTables: config.tables?.external ?? [],
      externalEnums: config.enums?.external ?? [],
    }

    const migrate = await Migrate.setup({
      schemaEngineConfig: config,
      migrationsDirPath,
      schemaContext,
      schemaFilter,
      shadowDbInitScript: config.migrations?.initShadowDb,
      extensions: config['extensions'],
    })

    let devDiagnostic: EngineResults.DevDiagnosticOutput
    try {
      devDiagnostic = await migrate.devDiagnostic()
      debug({ devDiagnostic: JSON.stringify(devDiagnostic, null, 2) })
    } catch (e) {
      await migrate.stop()
      throw e
    }

    const migrationIdsApplied: string[] = []

    if (devDiagnostic.action.tag === 'reset') {
      this.logResetReason({
        datasourceInfo,
        reason: devDiagnostic.action.reason,
      })

      process.stdout.write(
        '\n' +
          `You may use ${red('prisma migrate reset')} to drop the development database.\n` +
          `${bold(red('All data will be lost.'))}\n`,
      )
      await migrate.stop()
      // Return SIGINT exit code to signal that the process was cancelled.
      process.exit(130)
    }

    try {
      const { appliedMigrationNames } = await migrate.applyMigrations()
      migrationIdsApplied.push(...appliedMigrationNames)

      // Inform user about applied migrations now
      if (appliedMigrationNames.length > 0) {
        process.stdout.write(
          `\nThe following migration(s) have been applied:\n\n${printFilesFromMigrationIds(
            'migrations',
            appliedMigrationNames,
            {
              'migration.sql': '',
            },
          )}\n`,
        )
      }
    } catch (e) {
      await migrate.stop()
      throw e
    }

    let evaluateDataLossResult: EngineResults.EvaluateDataLossOutput
    try {
      evaluateDataLossResult = await migrate.evaluateDataLoss()
      debug({ evaluateDataLossResult })
    } catch (e) {
      await migrate.stop()
      throw e
    }

    // display unexecutableSteps
    // throws error if not create-only
    const unexecutableStepsError = handleUnexecutableSteps(
      evaluateDataLossResult.unexecutableSteps,
      args['--create-only'],
    )
    if (unexecutableStepsError) {
      await migrate.stop()
      throw new Error(unexecutableStepsError)
    }

    // log warnings and prompt user to continue if needed
    if (evaluateDataLossResult.warnings && evaluateDataLossResult.warnings.length > 0) {
      process.stdout.write(bold(`\n⚠️  Warnings for the current datasource:\n\n`))
      for (const warning of evaluateDataLossResult.warnings) {
        process.stdout.write(`  • ${warning.message}\n`)
      }
      process.stdout.write('\n') // empty line

      if (!args['--force']) {
        if (!canPrompt()) {
          await migrate.stop()
          throw new MigrateDevEnvNonInteractiveError()
        }

        const message = args['--create-only']
          ? 'Are you sure you want to create this migration?'
          : 'Are you sure you want to create and apply this migration?'
        const confirmation = await prompt({
          type: 'confirm',
          name: 'value',
          message,
        })

        if (!confirmation.value) {
          process.stdout.write('Migration cancelled.\n')
          await migrate.stop()
          // Return SIGINT exit code to signal that the process was cancelled.
          process.exit(130)
        }
      }
    }

    let migrationName: undefined | string = undefined
    if (evaluateDataLossResult.migrationSteps > 0 || args['--create-only']) {
      const getMigrationNameResult = await getMigrationName(args['--name'])

      if (getMigrationNameResult.userCancelled) {
        process.stdout.write(getMigrationNameResult.userCancelled + '\n')
        await migrate.stop()
        // Return SIGINT exit code to signal that the process was cancelled.
        process.exit(130)
      } else {
        migrationName = getMigrationNameResult.name
      }
    }

    let migrationIds: string[]
    try {
      const createMigrationResult = await migrate.createMigration({
        migrationName: migrationName || '',
        draft: args['--create-only'] ? true : false,
        schema: migrate.getPrismaSchema(),
      })
      debug({ createMigrationResult })

      if (args['--create-only']) {
        await migrate.stop()

        return `Prisma Migrate created the following migration without applying it ${printMigrationId(
          createMigrationResult.generatedMigrationName!,
        )}\n\nYou can now edit it and apply it by running ${green(getCommandWithExecutor('prisma migrate dev'))}.`
      }

      const { appliedMigrationNames } = await migrate.applyMigrations()
      migrationIds = appliedMigrationNames
    } finally {
      // Stop engine
      await migrate.stop()
    }

    // For display only, empty line
    migrationIdsApplied.length > 0 && process.stdout.write('\n')

    if (migrationIds.length === 0) {
      if (migrationIdsApplied.length > 0) {
        process.stdout.write(`${green('Your database is now in sync with your schema.')}\n`)
      } else {
        process.stdout.write(`Already in sync, no schema change or pending migration was found.\n`)
      }
    } else {
      // e.g., "./prisma/custom-migrations"
      const migrationsDirPathRelative = path.relative(process.cwd(), migrationsDirPath)

      process.stdout.write(
        `\nThe following migration(s) have been created and applied from new schema changes:\n\n${printFilesFromMigrationIds(
          migrationsDirPathRelative,
          migrationIds,
          {
            'migration.sql': '',
          },
        )}

${green('Your database is now in sync with your schema.')}\n`,
      )
    }

<<<<<<< HEAD
=======
    // If database was created we want to run the seed if not skipped
    if (successMessage && !process.env.PRISMA_MIGRATE_SKIP_SEED && !args['--skip-seed']) {
      try {
        const seedCommand = config.migrations?.seed

        if (seedCommand) {
          process.stdout.write('\n') // empty line
          const successfulSeeding = await executeSeedCommand({ commandFromConfig: seedCommand })
          if (successfulSeeding) {
            process.stdout.write(`\n${process.platform === 'win32' ? '' : '🌱  '}The seed command has been executed.\n`)
          } else {
            process.exit(1)
          }
        }
      } catch (e) {
        console.error(e)
      }
    }

>>>>>>> 35b5e2be
    return ''
  }

  private logResetReason({ datasourceInfo, reason }: { datasourceInfo: DatasourceInfo; reason: string }) {
    // Log the reason of why a reset is needed to the user
    process.stdout.write(reason + '\n')

    let message: string

    if (['PostgreSQL', 'SQL Server'].includes(datasourceInfo.prettyProvider!)) {
      if (datasourceInfo.schemas?.length) {
        message = `We need to reset the following schemas: "${datasourceInfo.schemas.join(', ')}"`
      } else if (datasourceInfo.schema) {
        message = `We need to reset the "${datasourceInfo.schema}" schema`
      } else {
        message = `We need to reset the database schema`
      }
    } else {
      message = `We need to reset the ${datasourceInfo.prettyProvider} database "${datasourceInfo.dbName}"`
    }

    if (datasourceInfo.dbLocation) {
      message += ` at "${datasourceInfo.dbLocation}"`
    }

    process.stdout.write(`${message}\n`)
  }

  public help(error?: string): string | HelpError {
    if (error) {
      return new HelpError(`\n${bold(red(`!`))} ${error}\n${MigrateDev.help}`)
    }
    return MigrateDev.help
  }
}<|MERGE_RESOLUTION|>--- conflicted
+++ resolved
@@ -298,28 +298,6 @@
       )
     }
 
-<<<<<<< HEAD
-=======
-    // If database was created we want to run the seed if not skipped
-    if (successMessage && !process.env.PRISMA_MIGRATE_SKIP_SEED && !args['--skip-seed']) {
-      try {
-        const seedCommand = config.migrations?.seed
-
-        if (seedCommand) {
-          process.stdout.write('\n') // empty line
-          const successfulSeeding = await executeSeedCommand({ commandFromConfig: seedCommand })
-          if (successfulSeeding) {
-            process.stdout.write(`\n${process.platform === 'win32' ? '' : '🌱  '}The seed command has been executed.\n`)
-          } else {
-            process.exit(1)
-          }
-        }
-      } catch (e) {
-        console.error(e)
-      }
-    }
-
->>>>>>> 35b5e2be
     return ''
   }
 
