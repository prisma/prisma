import type { PrismaConfigInternal } from '@prisma/config'
import Debug from '@prisma/debug'
import {
  arg,
  canPrompt,
  checkUnsupportedDataProxy,
  Command,
  format,
  getCommandWithExecutor,
  HelpError,
  isError,
  loadEnvFile,
  loadSchemaContext,
<<<<<<< HEAD
=======
  toSchemasContainer,
>>>>>>> 7c599e12
  validate,
} from '@prisma/internals'
import { bold, dim, green, red } from 'kleur/colors'
import prompt from 'prompts'

import { Migrate } from '../Migrate'
import type { EngineResults } from '../types'
import type { DatasourceInfo } from '../utils/ensureDatabaseExists'
import { ensureDatabaseExists, parseDatasourceInfo } from '../utils/ensureDatabaseExists'
import { MigrateDevEnvNonInteractiveError } from '../utils/errors'
import { handleUnexecutableSteps } from '../utils/handleEvaluateDataloss'
import { printDatasource } from '../utils/printDatasource'
import { printFilesFromMigrationIds } from '../utils/printFiles'
import { printMigrationId } from '../utils/printMigrationId'
import { getMigrationName } from '../utils/promptForMigrationName'
import { executeSeedCommand, getSeedCommandFromPackageJson } from '../utils/seed'

const debug = Debug('prisma:migrate:dev')

export class MigrateDev implements Command {
  public static new(): MigrateDev {
    return new MigrateDev()
  }

  private static help = format(`
${
  process.platform === 'win32' ? '' : '🏋️  '
}Create a migration from changes in Prisma schema, apply it to the database, trigger generators (e.g. Prisma Client)
 
${bold('Usage')}

  ${dim('$')} prisma migrate dev [options]

${bold('Options')}

       -h, --help   Display this help message
         --config   Custom path to your Prisma config file
         --schema   Custom path to your Prisma schema
       -n, --name   Name the migration
    --create-only   Create a new migration but do not apply it
                    The migration will be empty if there are no changes in Prisma schema
  --skip-generate   Skip triggering generators (e.g. Prisma Client)
      --skip-seed   Skip triggering seed

${bold('Examples')}

  Create a migration from changes in Prisma schema, apply it to the database, trigger generators (e.g. Prisma Client)
  ${dim('$')} prisma migrate dev

  Specify a schema
  ${dim('$')} prisma migrate dev --schema=./schema.prisma

  Create a migration without applying it
  ${dim('$')} prisma migrate dev --create-only
  `)

  public async parse(argv: string[], config: PrismaConfigInternal): Promise<string | Error> {
    const args = arg(argv, {
      '--help': Boolean,
      '-h': '--help',
      '--name': String,
      '-n': '--name',
      // '--force': Boolean,
      // '-f': '--force',
      '--create-only': Boolean,
      '--schema': String,
      '--config': String,
      '--skip-generate': Boolean,
      '--skip-seed': Boolean,
      '--telemetry-information': String,
    })

    if (isError(args)) {
      return this.help(args.message)
    }

    await checkUnsupportedDataProxy('migrate dev', args, config.schema, true)

    if (args['--help']) {
      return this.help()
    }

    await loadEnvFile({ schemaPath: args['--schema'], printMessage: true, config })

    const schemaContext = await loadSchemaContext({
      schemaPathFromArg: args['--schema'],
      schemaPathFromConfig: config.schema,
    })

    const datasourceInfo = parseDatasourceInfo(schemaContext.primaryDatasource)
    printDatasource({ datasourceInfo })

    process.stdout.write('\n') // empty line

    // Validate schema (same as prisma validate)
    validate({ schemas: schemaContext.schemaFiles })

    // Automatically create the database if it doesn't exist
    const wasDbCreated = await ensureDatabaseExists(schemaContext.primaryDatasource)
    if (wasDbCreated) {
      process.stdout.write(wasDbCreated + '\n\n')
    }

<<<<<<< HEAD
    const migrate = new Migrate(schemaContext)
=======
    const migrate = new Migrate(schemaContext.schemaPath) // TODO: pass schemaContext and refactor internals of Migrate class
>>>>>>> 7c599e12

    let devDiagnostic: EngineResults.DevDiagnosticOutput
    try {
      devDiagnostic = await migrate.devDiagnostic()
      debug({ devDiagnostic: JSON.stringify(devDiagnostic, null, 2) })
    } catch (e) {
      migrate.stop()
      throw e
    }

    const migrationIdsApplied: string[] = []

    if (devDiagnostic.action.tag === 'reset') {
      this.logResetReason({
        datasourceInfo,
        reason: devDiagnostic.action.reason,
      })

      process.stdout.write(
        '\n' +
          `You may use ${red('prisma migrate reset')} to drop the development database.\n` +
          `${bold(red('All data will be lost.'))}\n`,
      )
      migrate.stop()
      // Return SIGINT exit code to signal that the process was cancelled.
      process.exit(130)
    }

    try {
      const { appliedMigrationNames } = await migrate.applyMigrations()
      migrationIdsApplied.push(...appliedMigrationNames)

      // Inform user about applied migrations now
      if (appliedMigrationNames.length > 0) {
        process.stdout.write(
          `\nThe following migration(s) have been applied:\n\n${printFilesFromMigrationIds(
            'migrations',
            appliedMigrationNames,
            {
              'migration.sql': '',
            },
          )}\n`,
        )
      }
    } catch (e) {
      migrate.stop()
      throw e
    }

    let evaluateDataLossResult: EngineResults.EvaluateDataLossOutput
    try {
      evaluateDataLossResult = await migrate.evaluateDataLoss()
      debug({ evaluateDataLossResult })
    } catch (e) {
      migrate.stop()
      throw e
    }

    // display unexecutableSteps
    // throws error if not create-only
    const unexecutableStepsError = handleUnexecutableSteps(
      evaluateDataLossResult.unexecutableSteps,
      args['--create-only'],
    )
    if (unexecutableStepsError) {
      migrate.stop()
      throw new Error(unexecutableStepsError)
    }

    // log warnings and prompt user to continue if needed
    if (evaluateDataLossResult.warnings && evaluateDataLossResult.warnings.length > 0) {
      process.stdout.write(bold(`\n⚠️  Warnings for the current datasource:\n\n`))
      for (const warning of evaluateDataLossResult.warnings) {
        process.stdout.write(`  • ${warning.message}\n`)
      }
      process.stdout.write('\n') // empty line

      if (!args['--force']) {
        if (!canPrompt()) {
          migrate.stop()
          throw new MigrateDevEnvNonInteractiveError()
        }

        const message = args['--create-only']
          ? 'Are you sure you want to create this migration?'
          : 'Are you sure you want to create and apply this migration?'
        const confirmation = await prompt({
          type: 'confirm',
          name: 'value',
          message,
        })

        if (!confirmation.value) {
          process.stdout.write('Migration cancelled.\n')
          migrate.stop()
          // Return SIGINT exit code to signal that the process was cancelled.
          process.exit(130)
        }
      }
    }

    let migrationName: undefined | string = undefined
    if (evaluateDataLossResult.migrationSteps > 0 || args['--create-only']) {
      const getMigrationNameResult = await getMigrationName(args['--name'])

      if (getMigrationNameResult.userCancelled) {
        process.stdout.write(getMigrationNameResult.userCancelled + '\n')
        migrate.stop()
        // Return SIGINT exit code to signal that the process was cancelled.
        process.exit(130)
      } else {
        migrationName = getMigrationNameResult.name
      }
    }

    let migrationIds: string[]
    try {
      const createMigrationResult = await migrate.createMigration({
        migrationName: migrationName || '',
        draft: args['--create-only'] ? true : false,
        schema: migrate.getPrismaSchema(),
      })
      debug({ createMigrationResult })

      if (args['--create-only']) {
        migrate.stop()

        return `Prisma Migrate created the following migration without applying it ${printMigrationId(
          createMigrationResult.generatedMigrationName!,
        )}\n\nYou can now edit it and apply it by running ${green(getCommandWithExecutor('prisma migrate dev'))}.`
      }

      const { appliedMigrationNames } = await migrate.applyMigrations()
      migrationIds = appliedMigrationNames
    } finally {
      // Stop engine
      migrate.stop()
    }

    // For display only, empty line
    migrationIdsApplied.length > 0 && process.stdout.write('\n')

    if (migrationIds.length === 0) {
      if (migrationIdsApplied.length > 0) {
        process.stdout.write(`${green('Your database is now in sync with your schema.')}\n`)
      } else {
        process.stdout.write(`Already in sync, no schema change or pending migration was found.\n`)
      }
    } else {
      process.stdout.write(
        `\nThe following migration(s) have been created and applied from new schema changes:\n\n${printFilesFromMigrationIds(
          'migrations',
          migrationIds,
          {
            'migration.sql': '',
          },
        )}

${green('Your database is now in sync with your schema.')}\n`,
      )
    }

    // Run if not skipped
    if (!process.env.PRISMA_MIGRATE_SKIP_GENERATE && !args['--skip-generate']) {
      await migrate.tryToRunGenerate(datasourceInfo)
      process.stdout.write('\n') // empty line
    }

    // If database was created we want to run the seed if not skipped
    if (wasDbCreated && !process.env.PRISMA_MIGRATE_SKIP_SEED && !args['--skip-seed']) {
      try {
        const seedCommandFromPkgJson = await getSeedCommandFromPackageJson(process.cwd())

        if (seedCommandFromPkgJson) {
          process.stdout.write('\n') // empty line
          const successfulSeeding = await executeSeedCommand({ commandFromConfig: seedCommandFromPkgJson })
          if (successfulSeeding) {
            process.stdout.write(`\n${process.platform === 'win32' ? '' : '🌱  '}The seed command has been executed.\n`)
          } else {
            process.exit(1)
          }
        }
      } catch (e) {
        console.error(e)
      }
    }

    return ''
  }

  private logResetReason({ datasourceInfo, reason }: { datasourceInfo: DatasourceInfo; reason: string }) {
    // Log the reason of why a reset is needed to the user
    process.stdout.write(reason + '\n')

    let message: string

    if (['PostgreSQL', 'SQL Server'].includes(datasourceInfo.prettyProvider!)) {
      if (datasourceInfo.schemas?.length) {
        message = `We need to reset the following schemas: "${datasourceInfo.schemas.join(', ')}"`
      } else if (datasourceInfo.schema) {
        message = `We need to reset the "${datasourceInfo.schema}" schema`
      } else {
        message = `We need to reset the database schema`
      }
    } else {
      message = `We need to reset the ${datasourceInfo.prettyProvider} database "${datasourceInfo.dbName}"`
    }

    if (datasourceInfo.dbLocation) {
      message += ` at "${datasourceInfo.dbLocation}"`
    }

    process.stdout.write(`${message}\n`)
  }

  public help(error?: string): string | HelpError {
    if (error) {
      return new HelpError(`\n${bold(red(`!`))} ${error}\n${MigrateDev.help}`)
    }
    return MigrateDev.help
  }
}<|MERGE_RESOLUTION|>--- conflicted
+++ resolved
@@ -11,10 +11,6 @@
   isError,
   loadEnvFile,
   loadSchemaContext,
-<<<<<<< HEAD
-=======
-  toSchemasContainer,
->>>>>>> 7c599e12
   validate,
 } from '@prisma/internals'
 import { bold, dim, green, red } from 'kleur/colors'
@@ -118,11 +114,7 @@
       process.stdout.write(wasDbCreated + '\n\n')
     }
 
-<<<<<<< HEAD
     const migrate = new Migrate(schemaContext)
-=======
-    const migrate = new Migrate(schemaContext.schemaPath) // TODO: pass schemaContext and refactor internals of Migrate class
->>>>>>> 7c599e12
 
     let devDiagnostic: EngineResults.DevDiagnosticOutput
     try {
