import type { PrismaConfigInternal } from '@prisma/config'
import Debug from '@prisma/debug'
import {
  arg,
  canPrompt,
  checkUnsupportedDataProxy,
  Command,
  format,
  getCommandWithExecutor,
<<<<<<< HEAD
  getSchemaWithPath,
=======
  getConfig,
>>>>>>> 71b9cbd3
  HelpError,
  isError,
  loadEnvFile,
  loadSchemaContext,
  toSchemasContainer,
  validate,
} from '@prisma/internals'
import { bold, dim, green, red } from 'kleur/colors'
import prompt from 'prompts'

import { Migrate } from '../Migrate'
import type { EngineResults } from '../types'
import type { DatasourceInfo } from '../utils/ensureDatabaseExists'
import { ensureDatabaseExists, parseDatasourceInfo } from '../utils/ensureDatabaseExists'
import { MigrateDevEnvNonInteractiveError } from '../utils/errors'
import { handleUnexecutableSteps } from '../utils/handleEvaluateDataloss'
import { printDatasource } from '../utils/printDatasource'
import { printFilesFromMigrationIds } from '../utils/printFiles'
import { printMigrationId } from '../utils/printMigrationId'
import { getMigrationName } from '../utils/promptForMigrationName'
import { executeSeedCommand, getSeedCommandFromPackageJson } from '../utils/seed'

const debug = Debug('prisma:migrate:dev')

export class MigrateDev implements Command {
  public static new(): MigrateDev {
    return new MigrateDev()
  }

  private static help = format(`
${
  process.platform === 'win32' ? '' : '🏋️  '
}Create a migration from changes in Prisma schema, apply it to the database, trigger generators (e.g. Prisma Client)
 
${bold('Usage')}

  ${dim('$')} prisma migrate dev [options]

${bold('Options')}

       -h, --help   Display this help message
         --config   Custom path to your Prisma config file
         --schema   Custom path to your Prisma schema
       -n, --name   Name the migration
    --create-only   Create a new migration but do not apply it
                    The migration will be empty if there are no changes in Prisma schema
  --skip-generate   Skip triggering generators (e.g. Prisma Client)
      --skip-seed   Skip triggering seed

${bold('Examples')}

  Create a migration from changes in Prisma schema, apply it to the database, trigger generators (e.g. Prisma Client)
  ${dim('$')} prisma migrate dev

  Specify a schema
  ${dim('$')} prisma migrate dev --schema=./schema.prisma

  Create a migration without applying it
  ${dim('$')} prisma migrate dev --create-only
  `)

  public async parse(argv: string[], config: PrismaConfigInternal): Promise<string | Error> {
    const args = arg(argv, {
      '--help': Boolean,
      '-h': '--help',
      '--name': String,
      '-n': '--name',
      // '--force': Boolean,
      // '-f': '--force',
      '--create-only': Boolean,
      '--schema': String,
      '--config': String,
      '--skip-generate': Boolean,
      '--skip-seed': Boolean,
      '--telemetry-information': String,
    })

    if (isError(args)) {
      return this.help(args.message)
    }

    await checkUnsupportedDataProxy('migrate dev', args, config.schema, true)

    if (args['--help']) {
      return this.help()
    }

    await loadEnvFile({ schemaPath: args['--schema'], printMessage: true, config })

    const schemaContext = await loadSchemaContext({
      schemaPathFromArg: args['--schema'],
      schemaPathFromConfig: config.schema,
    })

    const datasourceInfo = parseDatasourceInfo(schemaContext.primaryDatasource)
    printDatasource({ datasourceInfo })

    process.stdout.write('\n') // empty line

    // Validate schema (same as prisma validate)
    validate({ schemas: schemaContext.schemaFiles })

    // Automatically create the database if it doesn't exist
    const wasDbCreated = await ensureDatabaseExists(schemaContext.primaryDatasource)
    if (wasDbCreated) {
      process.stdout.write(wasDbCreated + '\n\n')
    }

    const migrate = new Migrate(schemaContext.schemaPath) // TODO: pass schemaContext and refactor internals of Migrate class

    let devDiagnostic: EngineResults.DevDiagnosticOutput
    try {
      devDiagnostic = await migrate.devDiagnostic()
      debug({ devDiagnostic: JSON.stringify(devDiagnostic, null, 2) })
    } catch (e) {
      migrate.stop()
      throw e
    }

    const migrationIdsApplied: string[] = []

    if (devDiagnostic.action.tag === 'reset') {
      this.logResetReason({
        datasourceInfo,
        reason: devDiagnostic.action.reason,
      })

      process.stdout.write(
        '\n' +
          `You may use ${red('prisma migrate reset')} to drop the development database.\n` +
          `${bold(red('All data will be lost.'))}\n`,
      )
      migrate.stop()
      // Return SIGINT exit code to signal that the process was cancelled.
      process.exit(130)
    }

    try {
      const { appliedMigrationNames } = await migrate.applyMigrations()
      migrationIdsApplied.push(...appliedMigrationNames)

      // Inform user about applied migrations now
      if (appliedMigrationNames.length > 0) {
        process.stdout.write(
          `\nThe following migration(s) have been applied:\n\n${printFilesFromMigrationIds(
            'migrations',
            appliedMigrationNames,
            {
              'migration.sql': '',
            },
          )}\n`,
        )
      }
    } catch (e) {
      migrate.stop()
      throw e
    }

    let evaluateDataLossResult: EngineResults.EvaluateDataLossOutput
    try {
      evaluateDataLossResult = await migrate.evaluateDataLoss()
      debug({ evaluateDataLossResult })
    } catch (e) {
      migrate.stop()
      throw e
    }

    // display unexecutableSteps
    // throws error if not create-only
    const unexecutableStepsError = handleUnexecutableSteps(
      evaluateDataLossResult.unexecutableSteps,
      args['--create-only'],
    )
    if (unexecutableStepsError) {
      migrate.stop()
      throw new Error(unexecutableStepsError)
    }

    // log warnings and prompt user to continue if needed
    if (evaluateDataLossResult.warnings && evaluateDataLossResult.warnings.length > 0) {
      process.stdout.write(bold(`\n⚠️  Warnings for the current datasource:\n\n`))
      for (const warning of evaluateDataLossResult.warnings) {
        process.stdout.write(`  • ${warning.message}\n`)
      }
      process.stdout.write('\n') // empty line

      if (!args['--force']) {
        if (!canPrompt()) {
          migrate.stop()
          throw new MigrateDevEnvNonInteractiveError()
        }

        const message = args['--create-only']
          ? 'Are you sure you want to create this migration?'
          : 'Are you sure you want to create and apply this migration?'
        const confirmation = await prompt({
          type: 'confirm',
          name: 'value',
          message,
        })

        if (!confirmation.value) {
          process.stdout.write('Migration cancelled.\n')
          migrate.stop()
          // Return SIGINT exit code to signal that the process was cancelled.
          process.exit(130)
        }
      }
    }

    let migrationName: undefined | string = undefined
    if (evaluateDataLossResult.migrationSteps > 0 || args['--create-only']) {
      const getMigrationNameResult = await getMigrationName(args['--name'])

      if (getMigrationNameResult.userCancelled) {
        process.stdout.write(getMigrationNameResult.userCancelled + '\n')
        migrate.stop()
        // Return SIGINT exit code to signal that the process was cancelled.
        process.exit(130)
      } else {
        migrationName = getMigrationNameResult.name
      }
    }

    let migrationIds: string[]
    try {
      const createMigrationResult = await migrate.createMigration({
        migrationsDirectoryPath: migrate.migrationsDirectoryPath!,
        migrationName: migrationName || '',
        draft: args['--create-only'] ? true : false,
        schema: toSchemasContainer((await migrate.getPrismaSchema()).schemas),
      })
      debug({ createMigrationResult })

      if (args['--create-only']) {
        migrate.stop()

        return `Prisma Migrate created the following migration without applying it ${printMigrationId(
          createMigrationResult.generatedMigrationName!,
        )}\n\nYou can now edit it and apply it by running ${green(getCommandWithExecutor('prisma migrate dev'))}.`
      }

      const { appliedMigrationNames } = await migrate.applyMigrations()
      migrationIds = appliedMigrationNames
    } finally {
      // Stop engine
      migrate.stop()
    }

    // For display only, empty line
    migrationIdsApplied.length > 0 && process.stdout.write('\n')

    if (migrationIds.length === 0) {
      if (migrationIdsApplied.length > 0) {
        process.stdout.write(`${green('Your database is now in sync with your schema.')}\n`)
      } else {
        process.stdout.write(`Already in sync, no schema change or pending migration was found.\n`)
      }
    } else {
      process.stdout.write(
        `\nThe following migration(s) have been created and applied from new schema changes:\n\n${printFilesFromMigrationIds(
          'migrations',
          migrationIds,
          {
            'migration.sql': '',
          },
        )}

${green('Your database is now in sync with your schema.')}\n`,
      )
    }

    // Run if not skipped
    if (!process.env.PRISMA_MIGRATE_SKIP_GENERATE && !args['--skip-generate']) {
      await migrate.tryToRunGenerate(datasourceInfo)
      process.stdout.write('\n') // empty line
    }

    // If database was created we want to run the seed if not skipped
    if (wasDbCreated && !process.env.PRISMA_MIGRATE_SKIP_SEED && !args['--skip-seed']) {
      try {
        const seedCommandFromPkgJson = await getSeedCommandFromPackageJson(process.cwd())

        if (seedCommandFromPkgJson) {
          process.stdout.write('\n') // empty line
          const successfulSeeding = await executeSeedCommand({ commandFromConfig: seedCommandFromPkgJson })
          if (successfulSeeding) {
            process.stdout.write(`\n${process.platform === 'win32' ? '' : '🌱  '}The seed command has been executed.\n`)
          } else {
            process.exit(1)
          }
        }
      } catch (e) {
        console.error(e)
      }
    }

    return ''
  }

  private logResetReason({ datasourceInfo, reason }: { datasourceInfo: DatasourceInfo; reason: string }) {
    // Log the reason of why a reset is needed to the user
    process.stdout.write(reason + '\n')

    let message: string

    if (['PostgreSQL', 'SQL Server'].includes(datasourceInfo.prettyProvider!)) {
      if (datasourceInfo.schemas?.length) {
        message = `We need to reset the following schemas: "${datasourceInfo.schemas.join(', ')}"`
      } else if (datasourceInfo.schema) {
        message = `We need to reset the "${datasourceInfo.schema}" schema`
      } else {
        message = `We need to reset the database schema`
      }
    } else {
      message = `We need to reset the ${datasourceInfo.prettyProvider} database "${datasourceInfo.dbName}"`
    }

    if (datasourceInfo.dbLocation) {
      message += ` at "${datasourceInfo.dbLocation}"`
    }

    process.stdout.write(`${message}\n`)
  }

  public help(error?: string): string | HelpError {
    if (error) {
      return new HelpError(`\n${bold(red(`!`))} ${error}\n${MigrateDev.help}`)
    }
    return MigrateDev.help
  }
}<|MERGE_RESOLUTION|>--- conflicted
+++ resolved
@@ -7,11 +7,6 @@
   Command,
   format,
   getCommandWithExecutor,
-<<<<<<< HEAD
-  getSchemaWithPath,
-=======
-  getConfig,
->>>>>>> 71b9cbd3
   HelpError,
   isError,
   loadEnvFile,
