--- conflicted
+++ resolved
@@ -2,10 +2,6 @@
 import Debug from '@prisma/debug'
 import {
   arg,
-<<<<<<< HEAD
-  checkUnsupportedDataProxy,
-=======
->>>>>>> 3307c486
   Command,
   format,
   HelpError,
@@ -158,16 +154,6 @@
       return this.help(args.message)
     }
 
-<<<<<<< HEAD
-    const cmd = 'migrate diff'
-
-    checkUnsupportedDataProxy({
-      cmd,
-      urls: [args['--to-url'], args['--from-url'], args['--shadow-database-url']],
-    })
-
-=======
->>>>>>> 3307c486
     if (args['--help']) {
       return this.help()
     }
