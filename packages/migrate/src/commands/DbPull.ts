import type { PrismaConfigInternal } from '@prisma/config'
import Debug from '@prisma/debug'
import {
  arg,
  checkUnsupportedDataProxy,
  Command,
  format,
  formatms,
  getCommandWithExecutor,
  getConfig,
  HelpError,
  link,
  loadEnvFile,
  loadSchemaContext,
  locateLocalCloudflareD1,
  type MultipleSchemas,
  protocolToConnectorType,
  relativizePathInPSLError,
  SchemaContext,
  toSchemasContainer,
} from '@prisma/internals'
import { MigrateTypes } from '@prisma/internals'
import { bold, dim, green, red, underline, yellow } from 'kleur/colors'
import path from 'path'
import { match } from 'ts-pattern'

import { SchemaEngine } from '../SchemaEngine'
import type { EngineArgs } from '../types'
import { countModelsAndTypes } from '../utils/countModelsAndTypes'
import { parseDatasourceInfo } from '../utils/ensureDatabaseExists'
import { NoSchemaFoundError } from '../utils/errors'
import { isSchemaEmpty } from '../utils/isSchemaEmpty'
import { printDatasource } from '../utils/printDatasource'
import type { ConnectorType } from '../utils/printDatasources'
import { printDatasources } from '../utils/printDatasources'
import { printIntrospectedSchema } from '../utils/printIntrospectedSchema'
import { removeSchemaFiles } from '../utils/removeSchemaFiles'
import { replaceOrAddDatasource } from '../utils/replaceOrAddDatasource'
import { saveSchemaFiles } from '../utils/saveSchemaFiles'
import { createSpinner } from '../utils/spinner'

const debug = Debug('prisma:db:pull')

export class DbPull implements Command {
  public static new(): DbPull {
    return new DbPull()
  }

  private static help = format(`
Pull the state from the database to the Prisma schema using introspection

${bold('Usage')}

  ${dim('$')} prisma db pull [flags/options]

${bold('Flags')}

              -h, --help   Display this help message
                 --force   Ignore current Prisma schema file
                 --print   Print the introspected Prisma schema to stdout

${bold('Options')}

                --config   Custom path to your Prisma config file
                --schema   Custom path to your Prisma schema
  --composite-type-depth   Specify the depth for introspecting composite types (e.g. Embedded Documents in MongoDB)
                           Number, default is -1 for infinite depth, 0 = off
               --schemas   Specify the database schemas to introspect. This overrides the schemas defined in the datasource block of your Prisma schema.
              --local-d1   Generate a Prisma schema from a local Cloudflare D1 database
${bold('Examples')}

With an existing Prisma schema
  ${dim('$')} prisma db pull

Or specify a Prisma schema path
  ${dim('$')} prisma db pull --schema=./schema.prisma

Instead of saving the result to the filesystem, you can also print it to stdout
  ${dim('$')} prisma db pull --print

Overwrite the current schema with the introspected schema instead of enriching it
  ${dim('$')} prisma db pull --force

Set composite types introspection depth to 2 levels
  ${dim('$')} prisma db pull --composite-type-depth=2

`)

  private urlToDatasource(url: string, defaultProvider?: ConnectorType): string {
    const provider = defaultProvider || protocolToConnectorType(`${url.split(':')[0]}:`)
    return printDatasources([
      {
        config: {},
        provider: provider,
        name: 'db',
        url,
      },
    ])
  }

  public async parse(argv: string[], config: PrismaConfigInternal): Promise<string | Error> {
    const args = arg(argv, {
      '--help': Boolean,
      '-h': '--help',
      '--url': String,
      '--print': Boolean,
      '--schema': String,
      '--config': String,
      '--schemas': String,
      '--force': Boolean,
      '--composite-type-depth': Number, // optional, only on mongodb
      '--local-d1': Boolean, // optional, only on cloudflare D1
    })

    const spinnerFactory = createSpinner(!args['--print'])

    if (args instanceof Error) {
      return this.help(args.message)
    }

    await checkUnsupportedDataProxy('db pull', args, config.schema, !args['--url'])

    if (args['--help']) {
      return this.help()
    }

    const url: string | undefined = args['--url']

    const schemaContext = await loadSchemaContext({
      schemaPathFromArg: args['--schema'],
      schemaPathFromConfig: config.schema,
      printLoadMessage: false,
      allowNull: true,
    })

    // Print to console if --print is not passed to only have the schema in stdout
    if (schemaContext && !args['--print']) {
      process.stdout.write(dim(`Prisma schema loaded from ${schemaContext.loadedFromPathForLogMessages}`) + '\n')

      // Load and print where the .env was loaded (if loaded)
      await loadEnvFile({ schemaPath: args['--schema'], printMessage: true, config })

      printDatasource({ datasourceInfo: parseDatasourceInfo(schemaContext?.primaryDatasource) })
    } else {
      // Load .env but don't print
      await loadEnvFile({ schemaPath: args['--schema'], printMessage: false, config })
    }

    const fromD1 = Boolean(args['--local-d1'])

    if (!url && !schemaContext && !fromD1) {
      throw new NoSchemaFoundError()
    }

    /**
     * When a schema already exists:
     * - read the schema files from disk
     * - in case `url` is also set, embed the URL to the schema's datasource without overriding the provider.
     *   This is especially useful to distinguish CockroachDB from Postgres datasources.
     *
     * When `url` is set, and no schema exists:
     * - create a minimal schema with a datasource block from the given URL.
     *   CockroachDB URLs are however mapped to the `postgresql` provider, as those URLs are indistinguishable from Postgres URLs.
     * Note: this schema is persisted to `./schema.prisma`, rather than the canonical `./prisma/schema.prisma`.
     *
     * If neither these variables were set, we'd have already thrown a `NoSchemaFoundError`.
     */
    const { firstDatasource, schema, validationWarning } = await match({ url, schemaContext, fromD1 })
      .when(
        (input): input is { url: string | undefined; schemaContext: SchemaContext; fromD1: boolean } =>
          input.schemaContext !== null,
        async (input) => {
          const previewFeatures = input.schemaContext.generators.find(({ name }) => name === 'client')?.previewFeatures
          const firstDatasource = input.schemaContext.primaryDatasource
            ? input.schemaContext.primaryDatasource
            : undefined

          if (input.url) {
            let providerFromSchema = firstDatasource?.provider
            // Both postgres and postgresql are valid provider
            // We need to remove the alias for the error logic below
            if (providerFromSchema === 'postgres') {
              providerFromSchema = 'postgresql'
            }

            // protocolToConnectorType ensures that the protocol from `input.url` is valid or throws
            // TODO: better error handling with better error message
            // Related https://github.com/prisma/prisma/issues/14732
            const providerFromUrl = protocolToConnectorType(`${input.url.split(':')[0]}:`)
            const schema = replaceOrAddDatasource(
              this.urlToDatasource(input.url, providerFromSchema),
              input.schemaContext.schemaFiles,
            )

            // if providers are different the engine would return a misleading error
            // So we check here and return a better error
            // if a combination of non compatible providers is used
            // since cockroachdb is compatible with postgresql
            // we only error if it's a different combination
            if (
              providerFromSchema &&
              providerFromUrl &&
              providerFromSchema !== providerFromUrl &&
              Boolean(providerFromSchema === 'cockroachdb' && providerFromUrl === 'postgresql') === false
            ) {
              throw new Error(
                `The database provider found in --url (${providerFromUrl}) is different from the provider found in the Prisma schema (${providerFromSchema}).`,
              )
            }

            return { firstDatasource, schema, validationWarning: undefined }
          } else if (input.fromD1) {
            const d1Database = await locateLocalCloudflareD1({ arg: '--from-local-d1' })
            const pathToSQLiteFile = path.relative(input.schemaContext.schemaRootDir, d1Database)

            const schema: MultipleSchemas = [
              ['schema.prisma', this.urlToDatasource(`file:${pathToSQLiteFile}`, 'sqlite')],
            ]
            const config = await getConfig({
              datamodel: schema,
              ignoreEnvVarErrors: true,
            })

            const result = { firstDatasource: config.datasources[0], schema, validationWarning: undefined }

            const hasDriverAdaptersPreviewFeature = (previewFeatures || []).includes('driverAdapters')
            const validationWarning = `Without the ${bold(
              'driverAdapters',
            )} preview feature, the schema introspected via the ${bold('--local-d1')} flag will not work with ${bold(
              '@prisma/client',
            )}.`

            if (hasDriverAdaptersPreviewFeature) {
              return result
            } else {
              return { ...result, validationWarning }
            }
          } else {
            // Use getConfig with ignoreEnvVarErrors
            // It will  throw an error if the env var is not set or if it is invalid
            await getConfig({
              datamodel: input.schemaContext.schemaFiles,
              ignoreEnvVarErrors: false,
            })
          }

          return { firstDatasource, schema: input.schemaContext.schemaFiles, validationWarning: undefined } as const
        },
      )
      .when(
        (input): input is { url: undefined; schemaContext: null; fromD1: true } => input.fromD1 === true,
        async (_) => {
          const d1Database = await locateLocalCloudflareD1({ arg: '--from-local-d1' })
          const pathToSQLiteFile = path.relative(process.cwd(), d1Database)

          // TODO: `urlToDatasource(..)` doesn't generate a `generator client` block. Should it?
          // TODO: Should we also add the `Try Prisma Accelerate` comment like we do in `prisma init`?
          const schemaContent = `generator client {
  provider        = "prisma-client-js"
  previewFeatures = ["driverAdapters"]
}
${this.urlToDatasource(`file:${pathToSQLiteFile}`, 'sqlite')}`
          const schema: MultipleSchemas = [['schema.prisma', schemaContent]]
          const config = await getConfig({
            datamodel: schema,
            ignoreEnvVarErrors: true,
          })

          return { firstDatasource: config.datasources[0], schema, validationWarning: undefined }
        },
      )
      .when(
        (input): input is { url: string; schemaContext: null; fromD1: false } => input.url !== undefined,
        async (input) => {
          // protocolToConnectorType ensures that the protocol from `input.url` is valid or throws
          // TODO: better error handling with better error message
          // Related https://github.com/prisma/prisma/issues/14732
          protocolToConnectorType(`${input.url.split(':')[0]}:`)
          const schema: MultipleSchemas = [['schema.prisma', this.urlToDatasource(input.url)]]
          const config = await getConfig({
            datamodel: schema,
            ignoreEnvVarErrors: true,
          })
          return { firstDatasource: config.datasources[0], schema, validationWarning: undefined }
        },
      )
      .run()

    if (schemaContext) {
      // Re-Introspection is not supported on MongoDB
      const modelRegex = /\s*model\s*(\w+)\s*{/
      const isReintrospection = schemaContext.schemaFiles.some(([_, schema]) => !!modelRegex.exec(schema as string))

      if (isReintrospection && !args['--force'] && firstDatasource?.provider === 'mongodb') {
        throw new Error(`Iterating on one schema using re-introspection with db pull is currently not supported with MongoDB provider.
You can explicitly ignore and override your current local schema file with ${green(
          getCommandWithExecutor('prisma db pull --force'),
        )}
Some information will be lost (relations, comments, mapped fields, @ignore...), follow ${link(
          'https://github.com/prisma/prisma/issues/9585',
        )} for more info.`)
      }
    }

<<<<<<< HEAD
    const engine = new SchemaEngine({ schemaContext: schemaContext ?? undefined })
=======
    const engine = new SchemaEngine({
      schemaPath: schemaContext?.schemaPath ?? undefined,
    })
>>>>>>> 7c599e12

    const basedOn =
      !args['--url'] && schemaContext?.primaryDatasource
        ? ` based on datasource defined in ${underline(schemaContext.loadedFromPathForLogMessages)}`
        : ''
    const introspectionSpinner = spinnerFactory(`Introspecting${basedOn}`)

    const before = Math.round(performance.now())
    let introspectionSchema: MigrateTypes.SchemasContainer | undefined = undefined
    let introspectionWarnings: EngineArgs.IntrospectResult['warnings']
    try {
      const introspectionResult = await engine.introspect({
        schema: toSchemasContainer(schema),
        baseDirectoryPath: schemaContext?.schemaRootDir ?? process.cwd(),
        force: args['--force'],
        compositeTypeDepth: args['--composite-type-depth'],
        namespaces: args['--schemas']?.split(','),
      })

      introspectionSchema = introspectionResult.schema
      introspectionWarnings = introspectionResult.warnings
      debug(`Introspection warnings`, introspectionWarnings)
    } catch (e: any) {
      introspectionSpinner.failure()

      /**
       * Human-friendly error handling based on:
       * https://www.prisma.io/docs/reference/api-reference/error-reference
       */

      if (e.code === 'P4001' && isSchemaEmpty(introspectionSchema)) {
        /* P4001: The introspected database was empty */
        throw new Error(`\n${red(bold(`${e.code} `))}${red('The introspected database was empty:')}

${bold('prisma db pull')} could not create any models in your ${bold(
          'schema.prisma',
        )} file and you will not be able to generate Prisma Client with the ${bold(
          getCommandWithExecutor('prisma generate'),
        )} command.

${bold('To fix this, you have two options:')}

- manually create a table in your database.
- make sure the database connection URL inside the ${bold('datasource')} block in ${bold(
          'schema.prisma',
        )} points to a database that is not empty (it must contain at least one table).

Then you can run ${green(getCommandWithExecutor('prisma db pull'))} again. 
`)
      } else if (e.code === 'P1003') {
        /* P1003: Database does not exist */
        throw new Error(`\n${red(bold(`${e.code} `))}${red('The introspected database does not exist:')}

${bold('prisma db pull')} could not create any models in your ${bold(
          'schema.prisma',
        )} file and you will not be able to generate Prisma Client with the ${bold(
          getCommandWithExecutor('prisma generate'),
        )} command.

${bold('To fix this, you have two options:')}

- manually create a database.
- make sure the database connection URL inside the ${bold('datasource')} block in ${bold(
          'schema.prisma',
        )} points to an existing database.

Then you can run ${green(getCommandWithExecutor('prisma db pull'))} again. 
`)
      } else if (e.code === 'P1012') {
        /* P1012: Schema parsing error */
        process.stdout.write('\n') // empty line

        const message = relativizePathInPSLError(e.message)

        // TODO: this error is misleading, as it gets thrown even when the schema is valid but the protocol of the given
        // '--url' argument is different than the one written in the schema.prisma file.
        // We should throw another error earlier in case the URL protocol is not compatible with the schema provider.
        throw new Error(`${red(message)}
Introspection failed as your current Prisma schema file is invalid

Please fix your current schema manually (using either ${green(
          getCommandWithExecutor('prisma validate'),
        )} or the Prisma VS Code extension to understand what's broken and confirm you fixed it), and then run this command again.
Or run this command with the ${green(
          '--force',
        )} flag to ignore your current schema and overwrite it. All local modifications will be lost.\n`)
      }

      process.stdout.write('\n') // empty line
      throw e
    }

    const introspectionWarningsMessage = this.getWarningMessage(introspectionWarnings)

    if (args['--print']) {
      printIntrospectedSchema(introspectionSchema, process.stdout)

      if (introspectionWarningsMessage.trim().length > 0) {
        // Replace make it a // comment block
        console.error(introspectionWarningsMessage.replace(/(\n)/gm, '\n// '))
      }
    } else {
      if (args['--force']) {
        await removeSchemaFiles(schema)
      }
      await saveSchemaFiles(introspectionSchema)

      const { modelsCount, typesCount } = countModelsAndTypes(introspectionSchema)

      const modelsCountMessage = `${modelsCount} ${modelsCount > 1 ? 'models' : 'model'}`
      const typesCountMessage = `${typesCount} ${typesCount > 1 ? 'embedded documents' : 'embedded document'}`
      let modelsAndTypesMessage: string
      if (typesCount > 0) {
        modelsAndTypesMessage = `${modelsCountMessage} and ${typesCountMessage}`
      } else {
        modelsAndTypesMessage = `${modelsCountMessage}`
      }
      const modelsAndTypesCountMessage =
        modelsCount + typesCount > 1
          ? `${modelsAndTypesMessage} and wrote them`
          : `${modelsAndTypesMessage} and wrote it`

      const renderValidationWarning = validationWarning ? `\n${yellow(validationWarning)}` : ''

      const introspectedSchemaPath = schemaContext?.loadedFromPathForLogMessages || introspectionSchema.files[0].path
      introspectionSpinner.success(`Introspected ${modelsAndTypesCountMessage} into ${underline(
        path.relative(process.cwd(), introspectedSchemaPath),
      )} in ${bold(formatms(Math.round(performance.now()) - before))}
      ${yellow(introspectionWarningsMessage)}
${`Run ${green(getCommandWithExecutor('prisma generate'))} to generate Prisma Client.`}${renderValidationWarning}`)
    }

    return ''
  }

  private getWarningMessage(warnings: EngineArgs.IntrospectResult['warnings']): string {
    if (warnings) {
      return `\n${warnings}`
    }

    return ''
  }

  public help(error?: string): string | HelpError {
    if (error) {
      return new HelpError(`\n${bold(red(`!`))} ${error}\n${DbPull.help}`)
    }
    return DbPull.help
  }
}<|MERGE_RESOLUTION|>--- conflicted
+++ resolved
@@ -302,14 +302,7 @@
       }
     }
 
-<<<<<<< HEAD
     const engine = new SchemaEngine({ schemaContext: schemaContext ?? undefined })
-=======
-    const engine = new SchemaEngine({
-      schemaPath: schemaContext?.schemaPath ?? undefined,
-    })
->>>>>>> 7c599e12
-
     const basedOn =
       !args['--url'] && schemaContext?.primaryDatasource
         ? ` based on datasource defined in ${underline(schemaContext.loadedFromPathForLogMessages)}`
