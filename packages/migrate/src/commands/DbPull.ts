--- conflicted
+++ resolved
@@ -82,6 +82,13 @@
 
 `)
 
+  public help(error?: string): string | HelpError {
+    if (error) {
+      return new HelpError(`\n${bold(red(`!`))} ${error}\n${DbPull.help}`)
+    }
+    return DbPull.help
+  }
+
   private urlToDatasource(url: string, defaultProvider?: ConnectorType): string {
     const provider = defaultProvider || protocolToConnectorType(`${url.split(':')[0]}:`)
     return printDatasources([
@@ -131,11 +138,6 @@
       schemaContext: schemaContext ?? undefined,
     })
 
-<<<<<<< HEAD
-=======
-    const adapter = config.engine === 'js' ? await config.adapter() : undefined
-
->>>>>>> 3307c486
     // Print to console if --print is not passed to only have the schema in stdout
     if (schemaContext && !args['--print']) {
       printSchemaLoadedMessage(schemaContext.loadedFromPathForLogMessages)
@@ -160,12 +162,12 @@
 
     if (isReintrospection && !args['--force'] && firstDatasource?.provider === 'mongodb') {
       throw new Error(`Iterating on one schema using re-introspection with db pull is currently not supported with MongoDB provider.
-You can explicitly ignore and override your current local schema file with ${green(
-        getCommandWithExecutor('prisma db pull --force'),
-      )}
-Some information will be lost (relations, comments, mapped fields, @ignore...), follow ${link(
-        'https://github.com/prisma/prisma/issues/9585',
-      )} for more info.`)
+  You can explicitly ignore and override your current local schema file with ${green(
+    getCommandWithExecutor('prisma db pull --force'),
+  )}
+  Some information will be lost (relations, comments, mapped fields, @ignore...), follow ${link(
+    'https://github.com/prisma/prisma/issues/9585',
+  )} for more info.`)
     }
 
     const migrate = await Migrate.setup({
@@ -209,40 +211,40 @@
         /* P4001: The introspected database was empty */
         throw new Error(`\n${red(bold(`${e.code} `))}${red('The introspected database was empty:')}
 
-${bold('prisma db pull')} could not create any models in your ${bold(
-          'schema.prisma',
-        )} file and you will not be able to generate Prisma Client with the ${bold(
-          getCommandWithExecutor('prisma generate'),
-        )} command.
-
-${bold('To fix this, you have two options:')}
-
-- manually create a table in your database.
-- make sure the database connection URL inside the ${bold('datasource')} block in ${bold(
-          'schema.prisma',
-        )} points to a database that is not empty (it must contain at least one table).
-
-Then you can run ${green(getCommandWithExecutor('prisma db pull'))} again.
-`)
+  ${bold('prisma db pull')} could not create any models in your ${bold(
+    'schema.prisma',
+  )} file and you will not be able to generate Prisma Client with the ${bold(
+    getCommandWithExecutor('prisma generate'),
+  )} command.
+
+  ${bold('To fix this, you have two options:')}
+
+  - manually create a table in your database.
+  - make sure the database connection URL inside the ${bold('datasource')} block in ${bold(
+    'schema.prisma',
+  )} points to a database that is not empty (it must contain at least one table).
+
+  Then you can run ${green(getCommandWithExecutor('prisma db pull'))} again.
+  `)
       } else if (e.code === 'P1003') {
         /* P1003: Database does not exist */
         throw new Error(`\n${red(bold(`${e.code} `))}${red('The introspected database does not exist:')}
 
-${bold('prisma db pull')} could not create any models in your ${bold(
-          'schema.prisma',
-        )} file and you will not be able to generate Prisma Client with the ${bold(
-          getCommandWithExecutor('prisma generate'),
-        )} command.
-
-${bold('To fix this, you have two options:')}
-
-- manually create a database.
-- make sure the database connection URL inside the ${bold('datasource')} block in ${bold(
-          'schema.prisma',
-        )} points to an existing database.
-
-Then you can run ${green(getCommandWithExecutor('prisma db pull'))} again.
-`)
+  ${bold('prisma db pull')} could not create any models in your ${bold(
+    'schema.prisma',
+  )} file and you will not be able to generate Prisma Client with the ${bold(
+    getCommandWithExecutor('prisma generate'),
+  )} command.
+
+  ${bold('To fix this, you have two options:')}
+
+  - manually create a database.
+  - make sure the database connection URL inside the ${bold('datasource')} block in ${bold(
+    'schema.prisma',
+  )} points to an existing database.
+
+  Then you can run ${green(getCommandWithExecutor('prisma db pull'))} again.
+  `)
       } else if (e.code === 'P1012') {
         /* P1012: Schema parsing error */
         process.stdout.write('\n') // empty line
@@ -250,14 +252,14 @@
         const message = relativizePathInPSLError(e.message)
 
         throw new Error(`${red(message)}
-Introspection failed as your current Prisma schema file is invalid
-
-Please fix your current schema manually (using either ${green(
-          getCommandWithExecutor('prisma validate'),
-        )} or the Prisma VS Code extension to understand what's broken and confirm you fixed it), and then run this command again.
-Or run this command with the ${green(
-          '--force',
-        )} flag to ignore your current schema and overwrite it. All local modifications will be lost.\n`)
+  Introspection failed as your current Prisma schema file is invalid
+
+  Please fix your current schema manually (using either ${green(
+    getCommandWithExecutor('prisma validate'),
+  )} or the Prisma VS Code extension to understand what's broken and confirm you fixed it), and then run this command again.
+  Or run this command with the ${green(
+    '--force',
+  )} flag to ignore your current schema and overwrite it. All local modifications will be lost.\n`)
       }
 
       process.stdout.write('\n') // empty line
@@ -299,7 +301,7 @@
         path.relative(process.cwd(), introspectedSchemaPath),
       )} in ${bold(formatms(Math.round(performance.now()) - before))}
       ${yellow(introspectionWarningsMessage)}
-${`Run ${green(getCommandWithExecutor('prisma generate'))} to generate Prisma Client.`}`)
+  ${`Run ${green(getCommandWithExecutor('prisma generate'))} to generate Prisma Client.`}`)
     }
 
     return ''
@@ -312,11 +314,4 @@
 
     return ''
   }
-
-  public help(error?: string): string | HelpError {
-    if (error) {
-      return new HelpError(`\n${bold(red(`!`))} ${error}\n${DbPull.help}`)
-    }
-    return DbPull.help
-  }
 }