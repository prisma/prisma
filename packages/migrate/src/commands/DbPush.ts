import {
  arg,
  checkUnsupportedDataProxy,
  Command,
  format,
  formatms,
  getCommandWithExecutor,
  HelpError,
  isCi,
  isError,
  loadEnvFile,
  logger,
<<<<<<< HEAD
} from '@prisma/internals'
=======
  protocolToConnectorType,
} from '@prisma/sdk'
>>>>>>> 1491758f
import chalk from 'chalk'
import prompt from 'prompts'

import { Migrate } from '../Migrate'
import type { EngineResults } from '../types'
import { ensureDatabaseExists, getDbInfo } from '../utils/ensureDatabaseExists'
import { DbPushForceFlagRenamedError, DbPushIgnoreWarningsWithFlagError } from '../utils/errors'
import { getSchemaPathAndPrint } from '../utils/getSchemaPathAndPrint'
import { printDatasource } from '../utils/printDatasource'

export class DbPush implements Command {
  public static new(): DbPush {
    return new DbPush()
  }

  private static help = format(`
${process.platform === 'win32' ? '' : chalk.bold('🙌  ')}Push the state from your Prisma schema to your database

${chalk.bold('Usage')}

  ${chalk.dim('$')} prisma db push [options]

${chalk.bold('Options')}

           -h, --help   Display this help message
             --schema   Custom path to your Prisma schema
   --accept-data-loss   Ignore data loss warnings
        --force-reset   Force a reset of the database before push 
      --skip-generate   Skip triggering generators (e.g. Prisma Client)

${chalk.bold('Examples')}

  Push the Prisma schema state to the database
  ${chalk.dim('$')} prisma db push

  Specify a schema
  ${chalk.dim('$')} prisma db push --schema=./schema.prisma

  Ignore data loss warnings
  ${chalk.dim('$')} prisma db push --accept-data-loss
`)

  public async parse(argv: string[]): Promise<string | Error> {
    const args = arg(
      argv,
      {
        '--help': Boolean,
        '-h': '--help',
        '--preview-feature': Boolean,
        '--accept-data-loss': Boolean,
        '--force-reset': Boolean,
        '--skip-generate': Boolean,
        '--schema': String,
        '--telemetry-information': String,
        // Deprecated
        // --force renamed to --accept-data-loss in 2.17.0
        '--force': Boolean,
        '-f': '--force',
      },
      false,
    )

    if (isError(args)) {
      return this.help(args.message)
    }

    await checkUnsupportedDataProxy('db push', args, true)

    if (args['--help']) {
      return this.help()
    }

    if (args['--preview-feature']) {
      logger.warn(`Prisma "db push" was in Preview and is now Generally Available.
You can now remove the ${chalk.red('--preview-feature')} flag.`)
    }

    if (args['--force']) {
      throw new DbPushForceFlagRenamedError()
    }

    loadEnvFile(args['--schema'], true)

    const schemaPath = await getSchemaPathAndPrint(args['--schema'])

    await printDatasource(schemaPath)

    const dbInfo = await getDbInfo(schemaPath)

    const migrate = new Migrate(schemaPath)

    try {
      // Automatically create the database if it doesn't exist
      const wasDbCreated = await ensureDatabaseExists('push', true, schemaPath)
      if (wasDbCreated) {
        console.info() // empty line
        console.info(wasDbCreated)
      }
    } catch (e) {
      console.info() // empty line
      throw e
    }

    let wasDatabaseReset = false
    if (args['--force-reset']) {
      console.info()
      try {
        await migrate.reset()
      } catch (e) {
        migrate.stop()
        throw e
      }
      if (dbInfo.dbName && dbInfo.dbLocation) {
        console.info(
          `The ${dbInfo.dbType} ${dbInfo.schemaWord} "${dbInfo.dbName}" from "${dbInfo.dbLocation}" was successfully reset.`,
        )
      } else {
        console.info(`The ${dbInfo.dbType} ${dbInfo.schemaWord} was successfully reset.`)
      }
      wasDatabaseReset = true
    }

    const before = Date.now()
    let migration: EngineResults.SchemaPush
    try {
      migration = await migrate.push({
        force: args['--accept-data-loss'],
      })
    } catch (e) {
      migrate.stop()
      throw e
    }

    if (migration.unexecutable && migration.unexecutable.length > 0) {
      const messages: string[] = []
      messages.push(`${chalk.bold.red('\n⚠️ We found changes that cannot be executed:\n')}`)
      for (const item of migration.unexecutable) {
        messages.push(`${chalk(`  • ${item}`)}`)
      }
      console.info() // empty line

      // We use prompts.inject() for testing in our CI
      if (isCi() && Boolean((prompt as any)._injected?.length) === false) {
        migrate.stop()
        throw new Error(`${messages.join('\n')}\n
Use the --force-reset flag to drop the database before push like ${chalk.bold.greenBright(
          getCommandWithExecutor('prisma db push --force-reset'),
        )}
${chalk.bold.redBright('All data will be lost.')}
        `)
      } else {
        console.info(`${messages.join('\n')}\n`)
      }

      console.info() // empty line
      const confirmation = await prompt({
        type: 'confirm',
        name: 'value',
        message: `To apply this change we need to reset the database, do you want to continue? ${chalk.red(
          'All data will be lost',
        )}.`,
      })

      if (!confirmation.value) {
        console.info('Reset cancelled.')
        migrate.stop()
        process.exit(0)
        // For snapshot test, because exit() is mocked
        return ``
      }

      try {
        // Reset first to remove all structure and data
        await migrate.reset()
        if (dbInfo.dbName && dbInfo.dbLocation) {
          console.info(
            `The ${dbInfo.dbType} ${dbInfo.schemaWord} "${dbInfo.dbName}" from "${dbInfo.dbLocation}" was successfully reset.`,
          )
        } else {
          console.info(`The ${dbInfo.dbType} ${dbInfo.schemaWord} was successfully reset.`)
        }
        wasDatabaseReset = true

        // And now we can db push
        await migrate.push({})
      } catch (e) {
        migrate.stop()
        throw e
      }
    }

    if (migration.warnings && migration.warnings.length > 0) {
      console.info(chalk.bold.yellow(`\n⚠️  There might be data loss when applying the changes:\n`))

      for (const warning of migration.warnings) {
        console.info(chalk(`  • ${warning}`))
      }
      console.info() // empty line

      if (!args['--accept-data-loss']) {
        // We use prompts.inject() for testing in our CI
        if (isCi() && Boolean((prompt as any)._injected?.length) === false) {
          migrate.stop()
          throw new DbPushIgnoreWarningsWithFlagError()
        }

        console.info() // empty line
        const confirmation = await prompt({
          type: 'confirm',
          name: 'value',
          message: `Do you want to ignore the warning(s)?`,
        })

        if (!confirmation.value) {
          console.info('Push cancelled.')
          migrate.stop()
          process.exit(0)
          // For snapshot test, because exit() is mocked
          return ``
        }

        try {
          await migrate.push({
            force: true,
          })
        } catch (e) {
          migrate.stop()
          throw e
        }
      }
    }

    migrate.stop()

    if (!wasDatabaseReset && migration.warnings.length === 0 && migration.executedSteps === 0) {
      console.info(`\nThe database is already in sync with the Prisma schema.`)
    } else {
      const migrationTimeMessage = `Done in ${formatms(Date.now() - before)}`
      const rocketEmoji = process.platform === 'win32' ? '' : '🚀  '
      const migrationSuccessStdMessage = 'Your database is now in sync with your Prisma schema.'
      const migrationSuccessMongoMessage = 'Your database indexes are now in sync with your Prisma schema.'

      // this is safe, as if the protocol was unknown, we would have already exited the program with an error
      const provider = protocolToConnectorType(`${dbInfo.url?.split(':')[0]}:`)

      console.info(
        `\n${rocketEmoji}${
          provider === 'mongodb' ? migrationSuccessMongoMessage : migrationSuccessStdMessage
        } ${migrationTimeMessage}`,
      )
    }

    // Run if not skipped
    if (!process.env.PRISMA_MIGRATE_SKIP_GENERATE && !args['--skip-generate']) {
      await migrate.tryToRunGenerate()
    }

    return ``
  }

  public help(error?: string): string | HelpError {
    if (error) {
      return new HelpError(`\n${chalk.bold.red(`!`)} ${error}\n${DbPush.help}`)
    }
    return DbPush.help
  }
}<|MERGE_RESOLUTION|>--- conflicted
+++ resolved
@@ -10,12 +10,8 @@
   isError,
   loadEnvFile,
   logger,
-<<<<<<< HEAD
+  protocolToConnectorType,
 } from '@prisma/internals'
-=======
-  protocolToConnectorType,
-} from '@prisma/sdk'
->>>>>>> 1491758f
 import chalk from 'chalk'
 import prompt from 'prompts'
 
