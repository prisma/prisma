import {
  arg,
  checkUnsupportedDataProxy,
  Command,
  format,
  formatms,
  getCommandWithExecutor,
  HelpError,
  isCi,
  isError,
  loadEnvFile,
  logger,
  safeProtocolToConnectorType,
} from '@prisma/sdk'
import chalk from 'chalk'
import prompt from 'prompts'

import { Migrate } from '../Migrate'
import type { EngineResults } from '../types'
import { ensureDatabaseExists, getDbInfo } from '../utils/ensureDatabaseExists'
import { DbPushForceFlagRenamedError, DbPushIgnoreWarningsWithFlagError } from '../utils/errors'
import { getSchemaPathAndPrint } from '../utils/getSchemaPathAndPrint'
import { printDatasource } from '../utils/printDatasource'

export class DbPush implements Command {
  public static new(): DbPush {
    return new DbPush()
  }

  private static help = format(`
${process.platform === 'win32' ? '' : chalk.bold('🙌  ')}Push the state from your Prisma schema to your database

${chalk.bold('Usage')}

  ${chalk.dim('$')} prisma db push [options]

${chalk.bold('Options')}

           -h, --help   Display this help message
             --schema   Custom path to your Prisma schema
   --accept-data-loss   Ignore data loss warnings
        --force-reset   Force a reset of the database before push 
      --skip-generate   Skip triggering generators (e.g. Prisma Client)

${chalk.bold('Examples')}

  Push the Prisma schema state to the database
  ${chalk.dim('$')} prisma db push

  Specify a schema
  ${chalk.dim('$')} prisma db push --schema=./schema.prisma

  Ignore data loss warnings
  ${chalk.dim('$')} prisma db push --accept-data-loss
`)

  public async parse(argv: string[]): Promise<string | Error> {
    const args = arg(
      argv,
      {
        '--help': Boolean,
        '-h': '--help',
        '--preview-feature': Boolean,
        '--accept-data-loss': Boolean,
        '--force-reset': Boolean,
        '--skip-generate': Boolean,
        '--schema': String,
        '--telemetry-information': String,
        // Deprecated
        // --force renamed to --accept-data-loss in 2.17.0
        '--force': Boolean,
        '-f': '--force',
      },
      false,
    )

    if (isError(args)) {
      return this.help(args.message)
    }

    await checkUnsupportedDataProxy('db push', args, true)

    if (args['--help']) {
      return this.help()
    }

    if (args['--preview-feature']) {
      logger.warn(`Prisma "db push" was in Preview and is now Generally Available.
You can now remove the ${chalk.red('--preview-feature')} flag.`)
    }

    if (args['--force']) {
      throw new DbPushForceFlagRenamedError()
    }

    loadEnvFile(args['--schema'], true)

    const schemaPath = await getSchemaPathAndPrint(args['--schema'])

    await printDatasource(schemaPath)

    const dbInfo = await getDbInfo(schemaPath)

    const migrate = new Migrate(schemaPath)

    try {
      // Automatically create the database if it doesn't exist
      const wasDbCreated = await ensureDatabaseExists('push', true, schemaPath)
      if (wasDbCreated) {
        console.info() // empty line
        console.info(wasDbCreated)
      }
    } catch (e) {
      console.info() // empty line
      throw e
    }

    let wasDatabaseReset = false
    if (args['--force-reset']) {
      console.info()
      try {
        await migrate.reset()
      } catch (e) {
        migrate.stop()
        throw e
      }
      if (dbInfo.dbName && dbInfo.dbLocation) {
        console.info(
          `The ${dbInfo.dbType} ${dbInfo.schemaWord} "${dbInfo.dbName}" from "${dbInfo.dbLocation}" was successfully reset.`,
        )
      } else {
        console.info(`The ${dbInfo.dbType} ${dbInfo.schemaWord} was successfully reset.`)
      }
      wasDatabaseReset = true
    }

    const before = Date.now()
    let migration: EngineResults.SchemaPush
    try {
      migration = await migrate.push({
        force: args['--accept-data-loss'],
      })
    } catch (e) {
      migrate.stop()
      throw e
    }

    if (migration.unexecutable && migration.unexecutable.length > 0) {
      const messages: string[] = []
      messages.push(`${chalk.bold.red('\n⚠️ We found changes that cannot be executed:\n')}`)
      for (const item of migration.unexecutable) {
        messages.push(`${chalk(`  • ${item}`)}`)
      }
      console.info() // empty line

      // We use prompts.inject() for testing in our CI
      if (isCi() && Boolean((prompt as any)._injected?.length) === false) {
        migrate.stop()
        throw new Error(`${messages.join('\n')}\n
Use the --force-reset flag to drop the database before push like ${chalk.bold.greenBright(
          getCommandWithExecutor('prisma db push --force-reset'),
        )}
${chalk.bold.redBright('All data will be lost.')}
        `)
      } else {
        console.info(`${messages.join('\n')}\n`)
      }

      console.info() // empty line
      const confirmation = await prompt({
        type: 'confirm',
        name: 'value',
        message: `To apply this change we need to reset the database, do you want to continue? ${chalk.red(
          'All data will be lost',
        )}.`,
      })

      if (!confirmation.value) {
        console.info('Reset cancelled.')
        migrate.stop()
        process.exit(0)
        // For snapshot test, because exit() is mocked
        return ``
      }

      try {
        // Reset first to remove all structure and data
        await migrate.reset()
        if (dbInfo.dbName && dbInfo.dbLocation) {
          console.info(
            `The ${dbInfo.dbType} ${dbInfo.schemaWord} "${dbInfo.dbName}" from "${dbInfo.dbLocation}" was successfully reset.`,
          )
        } else {
          console.info(`The ${dbInfo.dbType} ${dbInfo.schemaWord} was successfully reset.`)
        }
        wasDatabaseReset = true

        // And now we can db push
        await migrate.push({})
      } catch (e) {
        migrate.stop()
        throw e
      }
    }

    if (migration.warnings && migration.warnings.length > 0) {
      console.info(chalk.bold.yellow(`\n⚠️  There might be data loss when applying the changes:\n`))

      for (const warning of migration.warnings) {
        console.info(chalk(`  • ${warning}`))
      }
      console.info() // empty line

      if (!args['--accept-data-loss']) {
        // We use prompts.inject() for testing in our CI
        if (isCi() && Boolean((prompt as any)._injected?.length) === false) {
          migrate.stop()
          throw new DbPushIgnoreWarningsWithFlagError()
        }

        console.info() // empty line
        const confirmation = await prompt({
          type: 'confirm',
          name: 'value',
          message: `Do you want to ignore the warning(s)?`,
        })

        if (!confirmation.value) {
          console.info('Push cancelled.')
          migrate.stop()
          process.exit(0)
          // For snapshot test, because exit() is mocked
          return ``
        }

        try {
          await migrate.push({
            force: true,
          })
        } catch (e) {
          migrate.stop()
          throw e
        }
      }
    }

    migrate.stop()

    if (!wasDatabaseReset && migration.warnings.length === 0 && migration.executedSteps === 0) {
      console.info(`\nThe database is already in sync with the Prisma schema.`)
    } else {
      const migrationTimeMessage = `Done in ${formatms(Date.now() - before)}`
      const rocketEmoji = process.platform === 'win32' ? '' : '🚀  '
<<<<<<< HEAD
      const migrationSuccessStdMessage = 'Your database is now in sync with your schema.'
      const migrationSuccessMongoMessage = 'Your database is now in sync with your indexes.'
=======
      const migrationSuccessStdMessage = 'Your database is now in sync with your Prisma schema.'
      const migrationSuccessMongoMessage = 'Your database indexes are now in sync with your Prisma schema.'
>>>>>>> 217b2505

      const provider = safeProtocolToConnectorType(`${dbInfo.url?.split(':')[0]}:`)

      console.info(
        `\n${rocketEmoji}${
          provider === 'mongodb' ? migrationSuccessMongoMessage : migrationSuccessStdMessage
        } ${migrationTimeMessage}`,
      )
    }

    // Run if not skipped
    if (!process.env.PRISMA_MIGRATE_SKIP_GENERATE && !args['--skip-generate']) {
      await migrate.tryToRunGenerate()
    }

    return ``
  }

  public help(error?: string): string | HelpError {
    if (error) {
      return new HelpError(`\n${chalk.bold.red(`!`)} ${error}\n${DbPush.help}`)
    }
    return DbPush.help
  }
}<|MERGE_RESOLUTION|>--- conflicted
+++ resolved
@@ -251,13 +251,8 @@
     } else {
       const migrationTimeMessage = `Done in ${formatms(Date.now() - before)}`
       const rocketEmoji = process.platform === 'win32' ? '' : '🚀  '
-<<<<<<< HEAD
-      const migrationSuccessStdMessage = 'Your database is now in sync with your schema.'
-      const migrationSuccessMongoMessage = 'Your database is now in sync with your indexes.'
-=======
       const migrationSuccessStdMessage = 'Your database is now in sync with your Prisma schema.'
       const migrationSuccessMongoMessage = 'Your database indexes are now in sync with your Prisma schema.'
->>>>>>> 217b2505
 
       const provider = safeProtocolToConnectorType(`${dbInfo.url?.split(':')[0]}:`)
 
