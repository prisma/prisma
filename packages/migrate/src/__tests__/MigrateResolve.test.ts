import { jestConsoleContext, jestContext } from '@prisma/sdk'

import { MigrateResolve } from '../commands/MigrateResolve'

const ctx = jestContext.new().add(jestConsoleContext()).assemble()

describe('common', () => {
  it('should fail if no schema file', async () => {
    ctx.fixture('empty')
    const result = MigrateResolve.new().parse([])
    await expect(result).rejects.toThrowErrorMatchingInlineSnapshot(`
            Could not find a schema.prisma file that is required for this command.
            You can either provide it with --schema, set it as \`prisma.schema\` in your package.json or put it into the default location ./prisma/schema.prisma https://pris.ly/d/prisma-schema-location
          `)
  })
  it('should fail if experimental flag', async () => {
    ctx.fixture('empty')
    const result = MigrateResolve.new().parse(['--experimental'])
    await expect(result).rejects.toThrowErrorMatchingInlineSnapshot(`
            Prisma Migrate was Experimental and is now Generally Available.
            WARNING this new version has some breaking changes to use it it's recommended to read the documentation first and remove the --experimental flag.
          `)
  })
  it('should fail if early access flag', async () => {
    ctx.fixture('empty')
    const result = MigrateResolve.new().parse(['--early-access-feature'])
    await expect(result).rejects.toThrowErrorMatchingInlineSnapshot(`
            Prisma Migrate was in Early Access and is now Generally Available.
            Remove the --early-access-feature flag.
          `)
  })
  it('should fail if no --applied or --rolled-back', async () => {
    ctx.fixture('schema-only-sqlite')
    const result = MigrateResolve.new().parse([])
    await expect(result).rejects.toThrowErrorMatchingInlineSnapshot(`
            --applied or --rolled-back must be part of the command like:
            prisma migrate resolve --applied 20201231000000_example
            prisma migrate resolve --rolled-back 20201231000000_example
          `)
  })
  it('should fail if both --applied or --rolled-back', async () => {
    ctx.fixture('schema-only-sqlite')
    const result = MigrateResolve.new().parse(['--applied=something_applied', '--rolled-back=something_rolledback'])
    await expect(result).rejects.toThrowErrorMatchingInlineSnapshot(`Pass either --applied or --rolled-back, not both.`)
  })
})

describe('sqlite', () => {
  it('should fail if no sqlite db - empty schema', async () => {
    ctx.fixture('schema-only-sqlite')
    const result = MigrateResolve.new().parse(['--schema=./prisma/empty.prisma', '--applied=something_applied'])
    await expect(result).rejects.toMatchInlineSnapshot(`P1003: Database dev.db does not exist at dev.db`)

    expect(ctx.mocked['console.info'].mock.calls.join('\n')).toMatchInlineSnapshot(`
      Prisma schema loaded from prisma/empty.prisma
      Datasource "my_db": SQLite database "dev.db" at "file:dev.db"
    `)
    expect(ctx.mocked['console.log'].mock.calls).toEqual([])
    expect(ctx.mocked['console.error'].mock.calls).toEqual([])
  })

  //
  // --applied
  //

  it("--applied should fail if migration doesn't exist", async () => {
    ctx.fixture('existing-db-1-failed-migration')
    const result = MigrateResolve.new().parse(['--applied=does_not_exist'])
    await expect(result).rejects.toThrowErrorMatchingInlineSnapshot(`
            P3017

            The migration does_not_exist could not be found. Please make sure that the migration exists, and that you included the whole name of the directory. (example: "20201231000000_initial_migration")

          `)
  })

  it('--applied should fail if migration is already applied', async () => {
    ctx.fixture('existing-db-1-migration')
    const result = MigrateResolve.new().parse(['--applied=20201014154943_init'])
    await expect(result).rejects.toThrowErrorMatchingInlineSnapshot(`
            P3008

            The migration \`20201231000000_init\` is already recorded as applied in the database.

          `)
  })

  it('--applied should fail if migration is not in a failed state', async () => {
    ctx.fixture('existing-db-1-migration')
    const result = MigrateResolve.new().parse(['--applied', '20201014154943_init'])
    await expect(result).rejects.toThrowErrorMatchingInlineSnapshot(`
            P3008

            The migration \`20201231000000_init\` is already recorded as applied in the database.

          `)
  })

  it('--applied should work on a failed migration', async () => {
    ctx.fixture('existing-db-1-failed-migration')
    const result = MigrateResolve.new().parse(['--applied', '20201106130852_failed'])
    await expect(result).resolves.toMatchInlineSnapshot(`Migration 20201231000000_failed marked as applied.`)
    expect(ctx.mocked['console.info'].mock.calls.join('\n')).toMatchInlineSnapshot(`
      Prisma schema loaded from prisma/schema.prisma
      Datasource "my_db": SQLite database "dev.db" at "file:dev.db"
    `)
    expect(ctx.mocked['console.log'].mock.calls).toEqual([])
    expect(ctx.mocked['console.error'].mock.calls).toEqual([])
  })

  //
  // --rolled-back
  //

  it("--rolled-back should fail if migration doesn't exist", async () => {
    ctx.fixture('existing-db-1-failed-migration')
    const result = MigrateResolve.new().parse(['--rolled-back=does_not_exist'])
    await expect(result).rejects.toThrowErrorMatchingInlineSnapshot(`
            P3011

            Migration \`does_not_exist\` cannot be rolled back because it was never applied to the database. Hint: did you pass in the whole migration name? (example: "20201231000000_initial_migration")

          `)
  })

  it('--rolled-back should fail if migration is not in a failed state', async () => {
    ctx.fixture('existing-db-1-migration')
    const result = MigrateResolve.new().parse(['--rolled-back', '20201014154943_init'])
    await expect(result).rejects.toThrowErrorMatchingInlineSnapshot(`
            P3012

            Migration \`20201231000000_init\` cannot be rolled back because it is not in a failed state.

          `)
  })

  it('--rolled-back should work on a failed migration', async () => {
    ctx.fixture('existing-db-1-failed-migration')
    const result = MigrateResolve.new().parse(['--rolled-back', '20201106130852_failed'])
    await expect(result).resolves.toMatchInlineSnapshot(`Migration 20201231000000_failed marked as rolled back.`)
    expect(ctx.mocked['console.info'].mock.calls.join('\n')).toMatchInlineSnapshot(`
      Prisma schema loaded from prisma/schema.prisma
      Datasource "my_db": SQLite database "dev.db" at "file:dev.db"
    `)
    expect(ctx.mocked['console.log'].mock.calls).toEqual([])
    expect(ctx.mocked['console.error'].mock.calls).toEqual([])
  })

  it('--rolled-back works if migration is already rolled back', async () => {
    ctx.fixture('existing-db-1-failed-migration')
    const result = MigrateResolve.new().parse(['--rolled-back', '20201106130852_failed'])
    await expect(result).resolves.toMatchInlineSnapshot(`Migration 20201231000000_failed marked as rolled back.`)

    // Try again
    const result2 = MigrateResolve.new().parse(['--rolled-back', '20201106130852_failed'])
    await expect(result2).resolves.toMatchInlineSnapshot(`Migration 20201231000000_failed marked as rolled back.`)

    expect(ctx.mocked['console.info'].mock.calls.join('\n')).toMatchInlineSnapshot(`
      Prisma schema loaded from prisma/schema.prisma
      Datasource "my_db": SQLite database "dev.db" at "file:dev.db"
      Prisma schema loaded from prisma/schema.prisma
      Datasource "my_db": SQLite database "dev.db" at "file:dev.db"
    `)
    expect(ctx.mocked['console.log'].mock.calls).toEqual([])
    expect(ctx.mocked['console.error'].mock.calls).toEqual([])
  })
})

describe('postgresql', () => {
  it('should fail if no db - invalid url', async () => {
    ctx.fixture('schema-only-postgresql')
    jest.setTimeout(10_000)

    const result = MigrateResolve.new().parse(['--schema=./prisma/invalid-url.prisma', '--applied=something_applied'])
    await expect(result).rejects.toMatchInlineSnapshot(`
            P1001: Can't reach database server at \`doesnotexist\`:\`5432\`

            Please make sure your database server is running at \`doesnotexist\`:\`5432\`.
          `)

    expect(ctx.mocked['console.info'].mock.calls.join('\n')).toMatchInlineSnapshot(`
      Environment variables loaded from prisma/.env
      Prisma schema loaded from prisma/invalid-url.prisma
      Datasource "my_db": PostgreSQL database "mydb", schema "public" at "doesnotexist:5432"
    `)
    expect(ctx.mocked['console.log'].mock.calls).toEqual([])
    expect(ctx.mocked['console.error'].mock.calls).toEqual([])
  })
})

const describeIf = (condition: boolean) => (condition ? describe : describe.skip)

describeIf(!process.env.TEST_SKIP_COCKROACHDB)('cockroachdb', () => {
  it('should fail if no db - invalid url', async () => {
    ctx.fixture('schema-only-cockroachdb')

    const result = MigrateResolve.new().parse(['--schema=./prisma/invalid-url.prisma', '--applied=something_applied'])
    await expect(result).rejects.toMatchInlineSnapshot(`
            P1001: Can't reach database server at \`something.cockroachlabs.cloud\`:\`26257\`

            Please make sure your database server is running at \`something.cockroachlabs.cloud\`:\`26257\`.
          `)

    expect(ctx.mocked['console.info'].mock.calls.join('\n')).toMatchInlineSnapshot(`
      Environment variables loaded from prisma/.env
      Prisma schema loaded from prisma/invalid-url.prisma
      Datasource "db": CockroachDB database "clustername.defaultdb", schema "public" at "something.cockroachlabs.cloud:26257"
    `)
<<<<<<< HEAD
    expect(ctx.mocked['console.log'].mock.calls).toMatchSnapshot()
    expect(ctx.mocked['console.error'].mock.calls).toMatchSnapshot()
  }, 10_000)
=======
    expect(ctx.mocked['console.log'].mock.calls).toEqual([])
    expect(ctx.mocked['console.error'].mock.calls).toEqual([])
  })
>>>>>>> 556b097c
})<|MERGE_RESOLUTION|>--- conflicted
+++ resolved
@@ -206,13 +206,8 @@
       Prisma schema loaded from prisma/invalid-url.prisma
       Datasource "db": CockroachDB database "clustername.defaultdb", schema "public" at "something.cockroachlabs.cloud:26257"
     `)
-<<<<<<< HEAD
-    expect(ctx.mocked['console.log'].mock.calls).toMatchSnapshot()
-    expect(ctx.mocked['console.error'].mock.calls).toMatchSnapshot()
+
+    expect(ctx.mocked['console.log'].mock.calls).toEqual([])
+    expect(ctx.mocked['console.error'].mock.calls).toEqual([])
   }, 10_000)
-=======
-    expect(ctx.mocked['console.log'].mock.calls).toEqual([])
-    expect(ctx.mocked['console.error'].mock.calls).toEqual([])
-  })
->>>>>>> 556b097c
 })