--- conflicted
+++ resolved
@@ -111,34 +111,18 @@
       await expect(result).resolves.toMatchInlineSnapshot(``)
       expect(ctx.mocked['console.info'].mock.calls.join('\n')).toMatchInlineSnapshot(`
 
-<<<<<<< HEAD
-        [+] Added tables
-          - Post
-          - Profile
-          - User
-          - _Migration
-
-        [*] Changed the \`Profile\` table
-          [+] Added unique index on columns (userId)
-
-        [*] Changed the \`User\` table
-          [+] Added unique index on columns (email)
-      `)
-=======
-                                                        [+] Added tables
-                                                          - Post
-                                                          - Profile
-                                                          - User
-                                                          - _Migration
-
-                                                        [*] Changed the \`Profile\` table
-                                                          [+] Added unique index on columns (userId)
-
-                                                        [*] Changed the \`User\` table
-                                                          [+] Added unique index on columns (email)
-
-                                          `)
->>>>>>> ad4457fa
+                [+] Added tables
+                  - Post
+                  - Profile
+                  - User
+                  - _Migration
+
+                [*] Changed the \`Profile\` table
+                  [+] Added unique index on columns (userId)
+
+                [*] Changed the \`User\` table
+                  [+] Added unique index on columns (email)
+            `)
     })
     it('should diff --from-empty --to-url=file:dev.db --script', async () => {
       ctx.fixture('introspection/sqlite')
@@ -159,16 +143,9 @@
       await expect(result).resolves.toMatchInlineSnapshot(``)
       expect(ctx.mocked['console.info'].mock.calls.join('\n')).toMatchInlineSnapshot(`
 
-<<<<<<< HEAD
-        [+] Added tables
-          - Blog
-      `)
-=======
-                                                                                                [+] Added tables
-                                                                                                  - Blog
-
-                                                                        `)
->>>>>>> ad4457fa
+                [+] Added tables
+                  - Blog
+            `)
     })
     it('should diff --from-empty --to-schema-datamodel=./prisma/schema.prisma --script', async () => {
       ctx.fixture('schema-only-sqlite')
@@ -200,16 +177,9 @@
       await expect(result).resolves.toMatchInlineSnapshot(``)
       expect(ctx.mocked['console.info'].mock.calls.join('\n')).toMatchInlineSnapshot(`
 
-<<<<<<< HEAD
-        [-] Removed tables
-          - Blog
-      `)
-=======
-                                                                                                        [-] Removed tables
-                                                                                                          - Blog
-
-                                                                              `)
->>>>>>> ad4457fa
+                [-] Removed tables
+                  - Blog
+            `)
     })
     it('should diff --from-schema-datamodel=./prisma/schema.prisma --to-empty --script', async () => {
       ctx.fixture('schema-only-sqlite')
@@ -221,7 +191,12 @@
         '--script',
       ])
       await expect(result).resolves.toMatchInlineSnapshot(``)
-      expect(ctx.mocked['console.info'].mock.calls.join('\n')).toMatchInlineSnapshot(``)
+      expect(ctx.mocked['console.info'].mock.calls.join('\n')).toMatchInlineSnapshot(`
+        -- DropTable
+        PRAGMA foreign_keys=off;
+        DROP TABLE "Blog";
+        PRAGMA foreign_keys=on;
+      `)
     })
 
     it('should pass if no schema file around', async () => {
@@ -350,16 +325,10 @@
       await expect(result).rejects.toMatchInlineSnapshot(`
               P1001
 
-<<<<<<< HEAD
-                [+] Added tables
-                  - Blog
-
-=======
               Can't reach database server at \`fromdotenvdoesnotexist\`:\`5432\`
 
               Please make sure your database server is running at \`fromdotenvdoesnotexist\`:\`5432\`.
 
->>>>>>> ad4457fa
             `)
     })
 
@@ -513,7 +482,6 @@
         THROW
 
         END CATCH
-
       `)
     })
 
