// describeOnly making eslint unhappy about the test names
/* eslint-disable jest/no-identical-title */

import os from 'node:os'
import path from 'node:path'

<<<<<<< HEAD
=======
import { defaultTestConfig, PrismaConfigInternal } from '@prisma/config'
import { jestConsoleContext, jestContext } from '@prisma/get-platform'

>>>>>>> 2934d872
import { MigrateDiff } from '../commands/MigrateDiff'
import { setupCockroach, tearDownCockroach } from '../utils/setupCockroach'
import { setupMSSQL, tearDownMSSQL } from '../utils/setupMSSQL'
import { setupMysql, tearDownMysql } from '../utils/setupMysql'
import type { SetupParams } from '../utils/setupPostgres'
import { setupPostgres, tearDownPostgres } from '../utils/setupPostgres'
import { describeOnly } from './__helpers__/conditionalTests'
import { createDefaultTestContext } from './__helpers__/context'

const ctx = createDefaultTestContext()

const isWindows = os.platform() === 'win32'

describe('migrate diff', () => {
  describe('using Prisma Config', () => {
    it('--from-url is not supported', async () => {
      ctx.fixture('prisma-config-validation/sqlite-d1')
<<<<<<< HEAD
      expect.assertions(3)
=======
      const config = (await import(`${ctx.fs.cwd()}/prisma.config.ts`)).default as PrismaConfigInternal<any>

>>>>>>> 2934d872
      try {
        await MigrateDiff.new().parse(['--from-url', 'file:./dev.db'], await ctx.config())
      } catch (error) {
        const e = error as Error & { code?: number }

        expect(ctx.mocked['console.error'].mock.calls.join('\n')).toMatchInlineSnapshot(`""`)
        expect(e.code).toEqual(undefined)
        expect(e.message).toMatchInlineSnapshot(`
          "
          Passing the --from-url flag to the prisma migrate diff command is not supported when
          defining a migrate.adapter in prisma.config.ts.

          More information about this limitation: https://pris.ly/d/schema-engine-limitations
          "
        `)
      }
    })

    it('--to-url is not supported', async () => {
      ctx.fixture('prisma-config-validation/sqlite-d1')
<<<<<<< HEAD
      expect.assertions(3)
=======
      const config = (await import(`${ctx.fs.cwd()}/prisma.config.ts`)).default as PrismaConfigInternal<any>

>>>>>>> 2934d872
      try {
        await MigrateDiff.new().parse(['--from-url', 'file:./dev.db'], await ctx.config())
      } catch (error) {
        const e = error as Error & { code?: number }

        expect(ctx.mocked['console.error'].mock.calls.join('\n')).toMatchInlineSnapshot(`""`)
        expect(e.code).toEqual(undefined)
        expect(e.message).toMatchInlineSnapshot(`
          "
          Passing the --from-url flag to the prisma migrate diff command is not supported when
          defining a migrate.adapter in prisma.config.ts.

          More information about this limitation: https://pris.ly/d/schema-engine-limitations
          "
        `)
      }
    })

    it('--from-schema-datasource is not supported', async () => {
      ctx.fixture('prisma-config-validation/sqlite-d1')
<<<<<<< HEAD
      expect.assertions(3)
=======
      const config = (await import(`${ctx.fs.cwd()}/prisma.config.ts`)).default as PrismaConfigInternal<any>

>>>>>>> 2934d872
      try {
        await MigrateDiff.new().parse(['--from-schema-datasource', 'schema.prisma'], await ctx.config())
      } catch (error) {
        const e = error as Error & { code?: number }

        expect(ctx.mocked['console.error'].mock.calls.join('\n')).toMatchInlineSnapshot(`""`)
        expect(e.code).toEqual(undefined)
        expect(e.message).toMatchInlineSnapshot(`
          "
          Passing the --from-schema-datasource flag to the prisma migrate diff command is not supported when
          defining a migrate.adapter in prisma.config.ts.

          More information about this limitation: https://pris.ly/d/schema-engine-limitations
          "
        `)
      }
    })

    it('--to-schema-datasource is not supported', async () => {
      ctx.fixture('prisma-config-validation/sqlite-d1')
<<<<<<< HEAD
      expect.assertions(3)
=======
      const config = (await import(`${ctx.fs.cwd()}/prisma.config.ts`)).default as PrismaConfigInternal<any>

>>>>>>> 2934d872
      try {
        await MigrateDiff.new().parse(['--to-schema-datasource', 'schema.prisma'], await ctx.config())
      } catch (error) {
        const e = error as Error & { code?: number }

        expect(ctx.mocked['console.error'].mock.calls.join('\n')).toMatchInlineSnapshot(`""`)
        expect(e.code).toEqual(undefined)
        expect(e.message).toMatchInlineSnapshot(`
          "
          Passing the --to-schema-datasource flag to the prisma migrate diff command is not supported when
          defining a migrate.adapter in prisma.config.ts.

          More information about this limitation: https://pris.ly/d/schema-engine-limitations
          "
        `)
      }
    })

    it('--shadow-database-url is not supported', async () => {
      ctx.fixture('prisma-config-validation/sqlite-d1')
<<<<<<< HEAD
      expect.assertions(3)
=======
      const config = (await import(`${ctx.fs.cwd()}/prisma.config.ts`)).default as PrismaConfigInternal<any>

>>>>>>> 2934d872
      try {
        await MigrateDiff.new().parse(['--shadow-database-url', 'file:./dev.shadow.db'], await ctx.config())
      } catch (error) {
        const e = error as Error & { code?: number }

        expect(ctx.mocked['console.error'].mock.calls.join('\n')).toMatchInlineSnapshot(`""`)
        expect(e.code).toEqual(undefined)
        expect(e.message).toMatchInlineSnapshot(`
          "
          Passing the --shadow-database-url flag to the prisma migrate diff command is not supported when
          defining a migrate.adapter in prisma.config.ts.

          More information about this limitation: https://pris.ly/d/schema-engine-limitations
          "
        `)
      }
    })

    it('--from-local-d1 is not supported', async () => {
      ctx.fixture('prisma-config-validation/sqlite-d1')
<<<<<<< HEAD
      expect.assertions(3)
=======
      const config = (await import(`${ctx.fs.cwd()}/prisma.config.ts`)).default as PrismaConfigInternal<any>

>>>>>>> 2934d872
      try {
        await MigrateDiff.new().parse(['--from-local-d1', 'file:./dev.shadow.db'], await ctx.config())
      } catch (error) {
        const e = error as Error & { code?: number }

        expect(ctx.mocked['console.error'].mock.calls.join('\n')).toMatchInlineSnapshot(`""`)
        expect(e.code).toEqual(undefined)
        expect(e.message).toMatchInlineSnapshot(`
          "
          Passing the --from-local-d1 flag to the prisma migrate diff command is not supported when
          defining a migrate.adapter in prisma.config.ts.

          More information about this limitation: https://pris.ly/d/schema-engine-limitations
          "
        `)
      }
    })

    it('--to-local-d1 is not supported', async () => {
      ctx.fixture('prisma-config-validation/sqlite-d1')
<<<<<<< HEAD
      expect.assertions(3)
=======
      const config = (await import(`${ctx.fs.cwd()}/prisma.config.ts`)).default as PrismaConfigInternal<any>

>>>>>>> 2934d872
      try {
        await MigrateDiff.new().parse(['--to-local-d1', 'file:./dev.shadow.db'], await ctx.config())
      } catch (error) {
        const e = error as Error & { code?: number }

        expect(ctx.mocked['console.error'].mock.calls.join('\n')).toMatchInlineSnapshot(`""`)
        expect(e.code).toEqual(undefined)
        expect(e.message).toMatchInlineSnapshot(`
          "
          Passing the --to-local-d1 flag to the prisma migrate diff command is not supported when
          defining a migrate.adapter in prisma.config.ts.

          More information about this limitation: https://pris.ly/d/schema-engine-limitations
          "
        `)
      }
    })
  })

  describeOnly({ driverAdapter: false }, 'D1', () => {
    it('should succeed when --from-local-d1 and a single local Cloudflare D1 database exists', async () => {
      ctx.fixture('cloudflare-d1-one-db')

      const result = await MigrateDiff.new().parse(['--to-empty', '--from-local-d1', '--script'], await ctx.config())
      expect(result).toMatchInlineSnapshot(`""`)
      expect(ctx.normalizedCapturedStdout()).toMatchInlineSnapshot(`
        "-- DropTable
        PRAGMA foreign_keys=off;
        DROP TABLE "Post";
        PRAGMA foreign_keys=on;

        -- DropTable
        PRAGMA foreign_keys=off;
        DROP TABLE "User";
        PRAGMA foreign_keys=on;
        "
      `)
      expect(ctx.mocked['console.error'].mock.calls.join('\n')).toMatchInlineSnapshot(`""`)
    })

    it('should succeed when --to-local-d1 and a single local Cloudflare D1 database exists', async () => {
      ctx.fixture('cloudflare-d1-one-db')

      const result = await MigrateDiff.new().parse(['--from-empty', '--to-local-d1', '--script'], await ctx.config())
      expect(result).toMatchInlineSnapshot(`""`)
      expect(ctx.mocked['console.error'].mock.calls.join('\n')).toMatchInlineSnapshot(`""`)
    })

    it('should succeed when --from-url and a single local Cloudflare D1 database exists', async () => {
      ctx.fixture('cloudflare-d1-one-db')

      const url = path.join(
        ctx.fs.cwd(),
        '.wrangler',
        'state',
        'v3',
        'd1',
        'miniflare-D1DatabaseObject',
        '5d11bcce386042472d19a6a4f58e40041ebc5932c972e1449cbf404f3e3c4a7a.sqlite',
      )

      const result = await MigrateDiff.new().parse(
        ['--to-empty', '--from-url', `file:${url}`, '--script'],
        await ctx.config(),
      )
      expect(result).toMatchInlineSnapshot(`""`)
      expect(ctx.normalizedCapturedStdout()).toMatchInlineSnapshot(`
        "-- DropTable
        PRAGMA foreign_keys=off;
        DROP TABLE "Post";
        PRAGMA foreign_keys=on;

        -- DropTable
        PRAGMA foreign_keys=off;
        DROP TABLE "User";
        PRAGMA foreign_keys=on;
        "
      `)
      expect(ctx.mocked['console.error'].mock.calls.join('\n')).toMatchInlineSnapshot(`""`)
    })

    it('should succeed when --to-url and a single local Cloudflare D1 database exists', async () => {
      ctx.fixture('cloudflare-d1-one-db')

      const url = path.join(
        ctx.fs.cwd(),
        '.wrangler',
        'state',
        'v3',
        'd1',
        'miniflare-D1DatabaseObject',
        '5d11bcce386042472d19a6a4f58e40041ebc5932c972e1449cbf404f3e3c4a7a.sqlite',
      )

      const result = await MigrateDiff.new().parse(
        ['--from-empty', '--to-url', `file:${url}`, '--script'],
        await ctx.config(),
      )
      expect(result).toMatchInlineSnapshot(`""`)
      expect(ctx.normalizedCapturedStdout()).toMatchInlineSnapshot(`
        "-- CreateTable
        CREATE TABLE "Post" (
            "id" INTEGER NOT NULL PRIMARY KEY AUTOINCREMENT,
            "title" TEXT NOT NULL,
            "authorId" INTEGER NOT NULL,
            FOREIGN KEY ("authorId") REFERENCES "User" ("id") ON DELETE RESTRICT ON UPDATE CASCADE
        );

        -- CreateTable
        CREATE TABLE "User" (
            "id" INTEGER NOT NULL PRIMARY KEY AUTOINCREMENT,
            "email" TEXT NOT NULL,
            "count1" INTEGER NOT NULL,
            "name" TEXT
        );

        -- CreateIndex
        CREATE UNIQUE INDEX "User_email_key" ON "User"("email" ASC);
        "
      `)
      expect(ctx.mocked['console.error'].mock.calls.join('\n')).toMatchInlineSnapshot(`""`)
    })

    it('should fail when --from-local-d1 and several local Cloudflare D1 databases exist', async () => {
      ctx.fixture('cloudflare-d1-many-dbs')

      const result = MigrateDiff.new().parse(['--to-empty', '--from-local-d1', '--script'], await ctx.config())
      await expect(result).rejects.toMatchInlineSnapshot(
        `"Multiple Cloudflare D1 databases found in .wrangler/state/v3/d1/miniflare-D1DatabaseObject. Please manually specify the local D1 database with \`--from-url file:\`, without using the \`--from-local-d1\` flag."`,
      )
    })

    it('should fail when --to-local-d1 and several local Cloudflare D1 databases exist', async () => {
      ctx.fixture('cloudflare-d1-many-dbs')

      const result = MigrateDiff.new().parse(['--from-empty', '--to-local-d1', '--script'], await ctx.config())
      await expect(result).rejects.toMatchInlineSnapshot(
        `"Multiple Cloudflare D1 databases found in .wrangler/state/v3/d1/miniflare-D1DatabaseObject. Please manually specify the local D1 database with \`--to-url file:\`, without using the \`--to-local-d1\` flag."`,
      )
    })

    it('should fail when --from-local-d1 and no local Cloudflare D1 databases exists', async () => {
      ctx.fixture('cloudflare-d1-no-db')

      const result = MigrateDiff.new().parse(['--to-empty', '--from-local-d1', '--script'], await ctx.config())
      await expect(result).rejects.toMatchInlineSnapshot(
        `"No Cloudflare D1 databases found in .wrangler/state/v3/d1/miniflare-D1DatabaseObject. Did you run \`wrangler d1 create <DATABASE_NAME>\` and \`wrangler dev\`?"`,
      )
    })

    it('should fail when --to-local-d1 and no local Cloudflare D1 databases exists', async () => {
      ctx.fixture('cloudflare-d1-no-db')

      const result = MigrateDiff.new().parse(['--from-empty', '--to-local-d1', '--script'], await ctx.config())
      await expect(result).rejects.toMatchInlineSnapshot(
        `"No Cloudflare D1 databases found in .wrangler/state/v3/d1/miniflare-D1DatabaseObject. Did you run \`wrangler d1 create <DATABASE_NAME>\` and \`wrangler dev\`?"`,
      )
    })

    it('should fail when --from-local-d1 is used with --shadow-database-url', async () => {
      ctx.fixture('cloudflare-d1-one-db')

      const result = MigrateDiff.new().parse(
        ['--to-empty', '--from-local-d1', '--shadow-database-url', 'file:dev.db', '--script'],
        ctx.config,
      )
      await expect(result).rejects.toThrow(
        `The flag \`--shadow-database-url\` is not compatible with \`--from-local-d1\` or \`--to-local-d1\`.`,
      )
    })

    it('should fail when --to-local-d1 is used with --shadow-database-url', async () => {
      ctx.fixture('cloudflare-d1-one-db')

      const result = MigrateDiff.new().parse(
        ['--from-empty', '--to-local-d1', '--shadow-database-url', 'file:dev.db', '--script'],
        ctx.config,
      )
      await expect(result).rejects.toThrow(
        `The flag \`--shadow-database-url\` is not compatible with \`--from-local-d1\` or \`--to-local-d1\`.`,
      )
    })
  })

  describe('generic', () => {
    it('wrong flag', async () => {
      const commandInstance = MigrateDiff.new()
      const spy = jest.spyOn(commandInstance, 'help').mockImplementation(() => 'Help Me')

      await commandInstance.parse(['--something'], await ctx.config())
      expect(spy).toHaveBeenCalledTimes(1)
      spy.mockRestore()
    })

    it('help flag', async () => {
      const commandInstance = MigrateDiff.new()
      const spy = jest.spyOn(commandInstance, 'help').mockImplementation(() => 'Help Me')

      await commandInstance.parse(['--help'], await ctx.config())
      expect(spy).toHaveBeenCalledTimes(1)
      spy.mockRestore()
    })

    it('should fail if missing --from-... and --to-...', async () => {
      ctx.fixture('empty')

      const result = MigrateDiff.new().parse([], await ctx.config())
      await expect(result).rejects.toThrow()
    })

    it('should fail if only --from-... is provided', async () => {
      ctx.fixture('empty')

      const result = MigrateDiff.new().parse(['--from-empty'], await ctx.config())
      await expect(result).rejects.toThrow()
    })

    it('should fail if only --to-... is provided', async () => {
      ctx.fixture('empty')

      const result = MigrateDiff.new().parse(['--to-empty'], await ctx.config())
      await expect(result).rejects.toThrow()
    })

    it('should fail if more than 1 --from-... is provided', async () => {
      ctx.fixture('empty')

      const result = MigrateDiff.new().parse(['--from-empty', '--from-url=file:dev.db'], await ctx.config())
      await expect(result).rejects.toThrow()
    })

    it('should fail if more than 1 --to-... is provided', async () => {
      ctx.fixture('empty')

      const result = MigrateDiff.new().parse(['--to-empty', '--to-url=file:dev.db'], await ctx.config())
      await expect(result).rejects.toThrow()
    })

    it('should fail for empty/empty', async () => {
      ctx.fixture('empty')
      expect.assertions(2)

      try {
        await MigrateDiff.new().parse(['--from-empty', '--to-empty'], await ctx.config())
      } catch (e) {
        expect(e.code).toEqual(undefined)
        expect(e.message).toMatchInlineSnapshot(`
          "Could not determine the connector to use for diffing.

          "
        `)
      }
    })

    describeOnly({ driverAdapter: false }, 'non driver adapter', () => {
      it('should fail if schema does no exists, --from-schema-datasource', async () => {
        ctx.fixture('empty')
        expect.assertions(2)

        try {
          await MigrateDiff.new().parse(
            ['--from-schema-datasource=./doesnoexists.prisma', '--to-empty'],
            await ctx.config(),
          )
        } catch (e) {
          expect(e.code).toEqual(undefined)
          expect(e.message).toMatchInlineSnapshot(
            `"Could not load \`--from-schema-datasource\` from provided path \`doesnoexists.prisma\`: file or directory not found"`,
          )
        }
      })
    })
  })

  describe('sqlite', () => {
    it('should diff --from-empty --to-schema-datamodel=./prisma/schema.prisma', async () => {
      ctx.fixture('schema-only-sqlite')

      const result = MigrateDiff.new().parse(
        ['--from-empty', '--to-schema-datamodel=./prisma/schema.prisma'],
        ctx.config,
      )
      await expect(result).resolves.toMatchInlineSnapshot(`""`)
      expect(ctx.normalizedCapturedStdout()).toMatchInlineSnapshot(`
        "
        [+] Added tables
          - Blog
        "
      `)
    })

    it('should diff --from-empty --to-schema-datamodel=./prisma/schema (folder)', async () => {
      ctx.fixture('schema-folder-sqlite')

      const result = MigrateDiff.new().parse(
        ['--from-empty', '--to-schema-datamodel=./prisma/schema'],
        await ctx.config(),
      )
      await expect(result).resolves.toMatchInlineSnapshot(`""`)
      expect(ctx.normalizedCapturedStdout()).toMatchInlineSnapshot(`
        "
        [+] Added tables
          - Blog
          - User
        "
      `)
    })

    it('should diff --from-empty --to-schema-datamodel=./prisma/schema.prisma --script', async () => {
      ctx.fixture('schema-only-sqlite')

      const result = MigrateDiff.new().parse(
        ['--from-empty', '--to-schema-datamodel=./prisma/schema.prisma', '--script'],
        ctx.config,
      )
      await expect(result).resolves.toMatchInlineSnapshot(`""`)
      expect(ctx.normalizedCapturedStdout()).toMatchInlineSnapshot(`
        "-- CreateTable
        CREATE TABLE "Blog" (
            "id" INTEGER NOT NULL PRIMARY KEY AUTOINCREMENT,
            "viewCount20" INTEGER NOT NULL
        );
        "
      `)
    })

    it('should diff --from-schema-datamodel=./prisma/schema.prisma --to-empty', async () => {
      ctx.fixture('schema-only-sqlite')

      const result = MigrateDiff.new().parse(
        ['--from-schema-datamodel=./prisma/schema.prisma', '--to-empty'],
        ctx.config,
      )
      await expect(result).resolves.toMatchInlineSnapshot(`""`)
      expect(ctx.normalizedCapturedStdout()).toMatchInlineSnapshot(`
        "
        [-] Removed tables
          - Blog
        "
      `)
    })

    it('should diff --from-schema-datamodel=./prisma/schema (folder) --to-empty', async () => {
      ctx.fixture('schema-folder-sqlite')

      const result = MigrateDiff.new().parse(
        ['--from-schema-datamodel=./prisma/schema', '--to-empty'],
        await ctx.config(),
      )
      await expect(result).resolves.toMatchInlineSnapshot(`""`)
      expect(ctx.normalizedCapturedStdout()).toMatchInlineSnapshot(`
        "
        [-] Removed tables
          - Blog
          - User
        "
      `)
    })

    it('should diff --from-schema-datamodel=./prisma/schema.prisma --to-empty --script', async () => {
      ctx.fixture('schema-only-sqlite')

      const result = MigrateDiff.new().parse(
        ['--from-schema-datamodel=./prisma/schema.prisma', '--to-empty', '--script'],
        ctx.config,
      )
      await expect(result).resolves.toMatchInlineSnapshot(`""`)
      expect(ctx.normalizedCapturedStdout()).toMatchInlineSnapshot(`
        "-- DropTable
        PRAGMA foreign_keys=off;
        DROP TABLE "Blog";
        PRAGMA foreign_keys=on;
        "
      `)
    })

    it('should diff and write to output path', async () => {
      ctx.fixture('schema-only-sqlite')

      const result = MigrateDiff.new().parse(
        ['--from-schema-datamodel=./prisma/schema.prisma', '--to-empty', '--script', '--output=./output.sql'],
        ctx.config,
      )
      await expect(result).resolves.toMatchInlineSnapshot(`""`)
      expect(ctx.normalizedCapturedStdout()).toMatchInlineSnapshot(`""`)
      expect(ctx.fs.read('./output.sql')).toMatchInlineSnapshot(`
        "-- DropTable
        PRAGMA foreign_keys=off;
        DROP TABLE "Blog";
        PRAGMA foreign_keys=on;
        "
      `)
    })

    it('should diff and write to output path if directory does not exist', async () => {
      ctx.fixture('schema-only-sqlite')

      const result = MigrateDiff.new().parse(
        ['--from-schema-datamodel=./prisma/schema.prisma', '--to-empty', '--script', '--output=./subdir/output.sql'],
        ctx.config,
      )
      await expect(result).resolves.toMatchInlineSnapshot(`""`)
      expect(ctx.normalizedCapturedStdout()).toMatchInlineSnapshot(`""`)
      expect(ctx.fs.read('./subdir/output.sql')).toMatchInlineSnapshot(`
        "-- DropTable
        PRAGMA foreign_keys=off;
        DROP TABLE "Blog";
        PRAGMA foreign_keys=on;
        "
      `)
    })

    it('should fail with EACCES/EPERM when writing to output path which is read only', async () => {
      ctx.fixture('schema-only-sqlite')

      // Create a readonly file
      ctx.fs.write('./readonly.sql', 'test', {
        mode: 0o444,
      })
      const result = MigrateDiff.new().parse(
        ['--from-schema-datamodel=./prisma/schema.prisma', '--to-empty', '--script', '--output=./readonly.sql'],
        ctx.config,
      )
      // Example error message:
      // macOS
      // [Error: EACCES: permission denied, open '/private/var/folders/qt/13pk8tq5113437vp1xr2l_s40000gn/T/f322d2ba6d947ea7c04312edde54aba3/readonly.sql']
      // Windows
      // EPERM: operation not permitted, open 'C:\\Users\\RUNNER~1\\AppData\\Local\\Temp\\61b2f2248cfc996bff236aa42e874653\\readonly.sql'
      await expect(result).rejects.toThrow(isWindows ? 'EPERM' : 'EACCES')
    })

    describeOnly({ driverAdapter: false }, 'non driver adapter', () => {
      it('should fail --from-empty --to-url=file:doesnotexists.db', async () => {
        ctx.fixture('schema-only-sqlite')

        const result = MigrateDiff.new().parse(['--from-empty', '--to-url=file:doesnotexists.db'], await ctx.config())
        await expect(result).rejects.toMatchInlineSnapshot(`
                  "P1003

                  Database \`doesnotexists.db\` does not exist
                  "
              `)
      })

      it('should fail --from-url=file:doesnotexists.db --to-empty ', async () => {
        ctx.fixture('schema-only-sqlite')

        const result = MigrateDiff.new().parse(['--from-url=file:doesnotexists.db', '--to-empty'], await ctx.config())
        await expect(result).rejects.toMatchInlineSnapshot(`
                  "P1003

                  Database \`doesnotexists.db\` does not exist
                  "
              `)
      })

      it('should fail if directory in path & sqlite file does not exist', async () => {
        ctx.fixture('schema-only-sqlite')

        const result = MigrateDiff.new().parse(
          ['--from-url=file:./something/doesnotexists.db', '--to-empty'],
          ctx.config,
        )
        await expect(result).rejects.toMatchInlineSnapshot(`
                  "P1003

                  Database \`doesnotexists.db\` does not exist
                  "
              `)
        expect(ctx.mocked['console.error'].mock.calls.join('\n')).toMatchInlineSnapshot(`""`)
      })

      it('should diff --from-empty --to-url=file:dev.db', async () => {
        ctx.fixture('introspection/sqlite')

        const result = MigrateDiff.new().parse(['--from-empty', '--to-url=file:dev.db'], await ctx.config())
        await expect(result).resolves.toMatchInlineSnapshot(`""`)
        expect(ctx.normalizedCapturedStdout()).toMatchInlineSnapshot(`
                  "
                  [+] Added tables
                    - Post
                    - Profile
                    - User
                    - _Migration

                  [*] Changed the \`Profile\` table
                    [+] Added unique index on columns (userId)

                  [*] Changed the \`User\` table
                    [+] Added unique index on columns (email)
                  "
              `)
      })

      it('should diff --from-empty --to-url=file:dev.db --script', async () => {
        ctx.fixture('introspection/sqlite')

        const result = MigrateDiff.new().parse(['--from-empty', '--to-url=file:dev.db', '--script'], await ctx.config())
        await expect(result).resolves.toMatchInlineSnapshot(`""`)
        expect(ctx.normalizedCapturedStdout()).toMatchInlineSnapshot(`
          "-- CreateTable
          CREATE TABLE "Post" (
              "authorId" INTEGER NOT NULL,
              "content" TEXT,
              "createdAt" DATETIME NOT NULL DEFAULT CURRENT_TIMESTAMP,
              "id" INTEGER NOT NULL PRIMARY KEY AUTOINCREMENT,
              "published" BOOLEAN NOT NULL DEFAULT false,
              "title" TEXT NOT NULL,
              FOREIGN KEY ("authorId") REFERENCES "User" ("id") ON DELETE CASCADE ON UPDATE CASCADE
          );

          -- CreateTable
          CREATE TABLE "Profile" (
              "bio" TEXT,
              "id" INTEGER NOT NULL PRIMARY KEY AUTOINCREMENT,
              "userId" INTEGER NOT NULL,
              FOREIGN KEY ("userId") REFERENCES "User" ("id") ON DELETE CASCADE ON UPDATE CASCADE
          );

          -- CreateTable
          CREATE TABLE "User" (
              "email" TEXT NOT NULL,
              "id" INTEGER NOT NULL PRIMARY KEY AUTOINCREMENT,
              "name" TEXT
          );

          -- CreateTable
          CREATE TABLE "_Migration" (
              "revision" INTEGER NOT NULL PRIMARY KEY AUTOINCREMENT,
              "name" TEXT NOT NULL,
              "datamodel" TEXT NOT NULL,
              "status" TEXT NOT NULL,
              "applied" INTEGER NOT NULL,
              "rolled_back" INTEGER NOT NULL,
              "datamodel_steps" TEXT NOT NULL,
              "database_migration" TEXT NOT NULL,
              "errors" TEXT NOT NULL,
              "started_at" DATETIME NOT NULL,
              "finished_at" DATETIME
          );

          -- CreateIndex
          CREATE UNIQUE INDEX "Profile.userId" ON "Profile"("userId" ASC);

          -- CreateIndex
          CREATE UNIQUE INDEX "User.email" ON "User"("email" ASC);
          "
        `)
      })

      it('should pass if no schema file around', async () => {
        ctx.fixture('empty')
        // Create empty file, as the file needs to exists
        ctx.fs.write('dev.db', '')

        const result = MigrateDiff.new().parse(['--from-url=file:dev.db', '--to-url=file:dev.db'], await ctx.config())
        await expect(result).resolves.toMatchInlineSnapshot(`""`)
        expect(ctx.normalizedCapturedStdout()).toMatchInlineSnapshot(`
                  "No difference detected.
                  "
              `)
      })

      it('should exit with code 0 when diff is empty with --script', async () => {
        ctx.fixture('empty')
        // Create empty file, as the file needs to exists
        ctx.fs.write('dev.db', '')

        const result = MigrateDiff.new().parse(
          ['--from-empty', '--to-url=file:dev.db', '--script', '--exit-code'],
          ctx.config,
        )

        await expect(result).resolves.toMatchInlineSnapshot(`""`)
        expect(ctx.normalizedCapturedStdout()).toMatchInlineSnapshot(`
          "-- This is an empty migration.
          "
        `)
      })
    })

    describe('--exit-code', () => {
      it('should exit with code 2 when diff is not empty without --script', async () => {
        ctx.fixture('schema-only-sqlite')

        const result = MigrateDiff.new().parse(
          ['--from-schema-datamodel=./prisma/schema.prisma', '--to-empty', '--exit-code'],
          ctx.config,
        )

        await expect(result).rejects.toMatchInlineSnapshot(`"process.exit: 2"`)
        expect(ctx.mocked['console.error'].mock.calls.join('\n')).toMatchInlineSnapshot(`""`)
        expect(ctx.normalizedCapturedStdout()).toMatchInlineSnapshot(`
          "
          [-] Removed tables
            - Blog
          "
        `)

        expect(ctx.recordedExitCode()).toEqual(2)
      })

      it('should exit with code 2 when diff is not empty with --script', async () => {
        ctx.fixture('schema-only-sqlite')

        const result = MigrateDiff.new().parse(
          ['--from-schema-datamodel=./prisma/schema.prisma', '--to-empty', '--script', '--exit-code'],
          ctx.config,
        )

        await expect(result).rejects.toMatchInlineSnapshot(`"process.exit: 2"`)
        expect(ctx.mocked['console.error'].mock.calls.join('\n')).toMatchInlineSnapshot(`""`)
        expect(ctx.normalizedCapturedStdout()).toMatchInlineSnapshot(`
          "-- DropTable
          PRAGMA foreign_keys=off;
          DROP TABLE "Blog";
          PRAGMA foreign_keys=on;
          "
        `)

        expect(ctx.recordedExitCode()).toEqual(2)
      })
    })
  })

  describeOnly({ mongodb: true }, 'mongodb', () => {
    // it('should diff --from-url=$TEST_MONGO_URI --to-schema-datamodel=./prisma/schema.prisma', async () => {
    //   ctx.fixture('schema-only-mongodb')

    //   const result = MigrateDiff.new().parse([
    //     '--from-url',
    //     process.env.TEST_MONGO_URI!,
    //     // '--to-empty',
    //     '--to-schema-datamodel=./prisma/schema.prisma',
    //   ])
    //   await expect(result).resolves.toMatchInlineSnapshot(``)
    //   expect(ctx.normalizedCapturedStdout()).toMatchInlineSnapshot(`
    //     [+] Collection \`User\`

    //   `)
    // })

    it('should diff --from-empty --to-schema-datamodel=./prisma/schema.prisma', async () => {
      ctx.fixture('schema-only-mongodb')

      const result = MigrateDiff.new().parse(
        ['--from-empty', '--to-schema-datamodel=./prisma/schema.prisma'],
        ctx.config,
      )
      await expect(result).resolves.toMatchInlineSnapshot(`""`)
      expect(ctx.normalizedCapturedStdout()).toMatchInlineSnapshot(`
        "[+] Collection \`User\`
        "
      `)
    })

    it('should diff --from-schema-datamodel=./prisma/schema.prisma --to-empty', async () => {
      ctx.fixture('schema-only-mongodb')

      const result = MigrateDiff.new().parse(
        ['--from-schema-datamodel=./prisma/schema.prisma', '--to-empty'],
        ctx.config,
      )
      await expect(result).resolves.toMatchInlineSnapshot(`""`)
      expect(ctx.normalizedCapturedStdout()).toMatchInlineSnapshot(`
        "No difference detected.
        "
      `)
    })

    it('should fail with not supported error with --script', async () => {
      ctx.fixture('schema-only-mongodb')

      const result = MigrateDiff.new().parse(
        ['--from-empty', '--to-schema-datamodel=./prisma/schema.prisma', '--script'],
        ctx.config,
      )
      await expect(result).rejects.toThrowErrorMatchingInlineSnapshot(`
        "Rendering to a script is not supported on MongoDB.

        "
      `)
    })
  })

  describeOnly({ cockroachdb: true }, 'cockroachdb', () => {
    if (!process.env.TEST_SKIP_COCKROACHDB && !process.env.TEST_COCKROACH_URI_MIGRATE) {
      throw new Error('You must set a value for process.env.TEST_COCKROACH_URI_MIGRATE. See TESTING.md')
    }
    const connectionString = process.env.TEST_COCKROACH_URI_MIGRATE?.replace('tests-migrate', 'tests-migrate-diff')
    const setupParams = {
      connectionString: connectionString!,
      dirname: '',
    }

    beforeAll(async () => {
      await tearDownCockroach(setupParams).catch((e) => {
        console.error(e)
      })
    })

    beforeEach(async () => {
      await setupCockroach(setupParams).catch((e) => {
        console.error(e)
      })

      // Update env var because it's the one that is used in the schemas tested
      process.env.TEST_POSTGRES_URI_MIGRATE = connectionString
    })

    afterEach(async () => {
      await tearDownCockroach(setupParams).catch((e) => {
        console.error(e)
      })
    })

    it('should diff --from-url=connectionString --to-schema-datamodel=./prisma/schema.prisma --script', async () => {
      ctx.fixture('schema-only-cockroachdb')

      const result = MigrateDiff.new().parse(
        ['--from-url', connectionString!, '--to-schema-datamodel=./prisma/schema.prisma', '--script'],
        ctx.config,
      )
      await expect(result).resolves.toMatchInlineSnapshot(`""`)
      expect(ctx.normalizedCapturedStdout()).toMatchInlineSnapshot(`
        "-- CreateTable
        CREATE TABLE "Blog" (
            "id" INT4 NOT NULL,
            "viewCount20" INT4 NOT NULL,

            CONSTRAINT "Blog_pkey" PRIMARY KEY ("id")
        );
        "
      `)
    }, 10_000)

    it('should use env var from .env file with --from-schema-datasource', async () => {
      ctx.fixture('schema-only-cockroachdb')

      const result = MigrateDiff.new().parse(
        ['--from-schema-datasource=./prisma/using-dotenv.prisma', '--to-schema-datamodel=./prisma/schema.prisma'],
        ctx.config,
      )
      await expect(result).rejects.toMatchInlineSnapshot(`
        "P1001

        Can't reach database server at \`fromdotenvdoesnotexist:26257\`

        Please make sure your database server is running at \`fromdotenvdoesnotexist:26257\`.
        "
      `)
    })

    it('should fail for 2 different connectors --from-url=connectionString --to-url=file:dev.db --script', async () => {
      ctx.fixture('introspection/sqlite')

      const result = MigrateDiff.new().parse(
        ['--from-url', connectionString!, '--to-url=file:dev.db', '--script'],
        ctx.config,
      )
      await expect(result).rejects.toThrowErrorMatchingInlineSnapshot(`
        "Error in Schema engine.
        Reason: [/some/rust/path:0:0] called \`Option::unwrap()\` on a \`None\` value
        "
      `)
    })
  })

  describeOnly({ postgres: true }, 'postgres', () => {
    const connectionString = process.env.TEST_POSTGRES_URI_MIGRATE!.replace('tests-migrate', 'tests-migrate-diff')

    const setupParams: SetupParams = {
      connectionString,
      dirname: '',
    }

    beforeEach(async () => {
      await setupPostgres(setupParams).catch((e) => {
        console.error(e)
      })

      // Update env var because it's the one that is used in the schemas tested
      process.env.TEST_POSTGRES_URI_MIGRATE = connectionString
    })

    afterEach(async () => {
      await tearDownPostgres(setupParams).catch((e) => {
        console.error(e)
      })
    })

    it('should diff --from-url=connectionString --to-schema-datamodel=./prisma/schema.prisma --script', async () => {
      ctx.fixture('schema-only-postgresql')

      const result = MigrateDiff.new().parse(
        ['--from-url', connectionString, '--to-schema-datamodel=./prisma/schema.prisma', '--script'],
        ctx.config,
      )
      await expect(result).resolves.toMatchInlineSnapshot(`""`)
      expect(ctx.normalizedCapturedStdout()).toMatchInlineSnapshot(`
        "-- CreateTable
        CREATE TABLE "Blog" (
            "id" INTEGER NOT NULL,
            "viewCount20" INTEGER NOT NULL,

            CONSTRAINT "Blog_pkey" PRIMARY KEY ("id")
        );
        "
      `)
    })

    it('should use env var from .env file with --from-schema-datasource', async () => {
      ctx.fixture('schema-only-postgresql')

      const result = MigrateDiff.new().parse(
        ['--from-schema-datasource=./prisma/using-dotenv.prisma', '--to-schema-datamodel=./prisma/schema.prisma'],
        ctx.config,
      )
      await expect(result).rejects.toMatchInlineSnapshot(`
        "P1001

        Can't reach database server at \`fromdotenvdoesnotexist:5432\`

        Please make sure your database server is running at \`fromdotenvdoesnotexist:5432\`.
        "
      `)
    })

    it('should fail for 2 different connectors --from-url=connectionString --to-url=file:dev.db --script', async () => {
      ctx.fixture('introspection/sqlite')

      const result = MigrateDiff.new().parse(
        ['--from-url', connectionString, '--to-url=file:dev.db', '--script'],
        ctx.config,
      )
      await expect(result).rejects.toThrowErrorMatchingInlineSnapshot(`
        "Error in Schema engine.
        Reason: [/some/rust/path:0:0] called \`Option::unwrap()\` on a \`None\` value
        "
      `)
    })

    it('should work if directUrl is set as an env var', async () => {
      ctx.fixture('schema-only-data-proxy')
      const result = MigrateDiff.new().parse(
        ['--from-schema-datasource', 'with-directUrl-env.prisma', '--to-empty'],
        ctx.config,
      )
      await expect(result).resolves.toMatchInlineSnapshot(`""`)
      expect(ctx.normalizedCapturedStdout()).toMatchInlineSnapshot(`
        "No difference detected.
        "
      `)
      expect(ctx.mocked['console.error'].mock.calls.join('\n')).toMatchInlineSnapshot(`""`)
    })
  })

  describeOnly({ mysql: true }, 'mysql', () => {
    const databaseName = 'tests-migrate-diff'
    const connectionString = process.env.TEST_MYSQL_URI_MIGRATE!.replace('tests-migrate', databaseName)

    const setupParams: SetupParams = {
      connectionString,
      dirname: '',
    }

    beforeAll(async () => {
      await tearDownMysql(setupParams).catch((e) => {
        console.error(e)
      })
    })

    beforeEach(async () => {
      await setupMysql(setupParams).catch((e) => {
        console.error(e)
      })

      // Update env var because it's the one that is used in the schemas tested
      process.env.TEST_MYSQL_URI_MIGRATE = connectionString
    })

    afterEach(async () => {
      await tearDownMysql(setupParams).catch((e) => {
        console.error(e)
      })
    })

    it('should diff --from-url=connectionString --to-schema-datamodel=./prisma/schema.prisma --script', async () => {
      ctx.fixture('schema-only-mysql')

      const result = MigrateDiff.new().parse(
        ['--from-url', connectionString, '--to-schema-datamodel=./prisma/schema.prisma', '--script'],
        ctx.config,
      )
      await expect(result).resolves.toMatchInlineSnapshot(`""`)
      expect(ctx.normalizedCapturedStdout()).toMatchInlineSnapshot(`
        "-- CreateTable
        CREATE TABLE \`Blog\` (
            \`id\` INTEGER NOT NULL,
            \`viewCount20\` INTEGER NOT NULL,

            PRIMARY KEY (\`id\`)
        ) DEFAULT CHARACTER SET utf8mb4 COLLATE utf8mb4_unicode_ci;
        "
      `)
    })

    it('should fail for 2 different connectors --from-url=connectionString --to-url=file:dev.db --script', async () => {
      ctx.fixture('introspection/sqlite')

      const result = MigrateDiff.new().parse(
        ['--from-url', connectionString, '--to-url=file:dev.db', '--script'],
        ctx.config,
      )
      await expect(result).rejects.toThrowErrorMatchingInlineSnapshot(`
        "Error in Schema engine.
        Reason: [/some/rust/path:0:0] Column native type missing in mysql_renderer::render_column_type()
        "
      `)
    })
  })

  describeOnly({ sqlserver: true }, 'sqlserver', () => {
    if (!process.env.TEST_SKIP_MSSQL && !process.env.TEST_MSSQL_JDBC_URI_MIGRATE) {
      throw new Error('You must set a value for process.env.TEST_MSSQL_JDBC_URI_MIGRATE. See TESTING.md')
    }
    const databaseName = 'tests-migrate-diff'
    const jdbcConnectionString = process.env.TEST_MSSQL_JDBC_URI_MIGRATE?.replace('tests-migrate', databaseName)

    const setupParams: SetupParams = {
      connectionString: process.env.TEST_MSSQL_URI!,
      dirname: '',
    }

    beforeAll(async () => {
      await tearDownMSSQL(setupParams, databaseName).catch((e) => {
        console.error(e)
      })
    })

    beforeEach(async () => {
      await setupMSSQL(setupParams, databaseName).catch((e) => {
        console.error(e)
      })

      // Update env var because it's the one that is used in the schemas tested
      process.env.TEST_MSSQL_JDBC_URI_MIGRATE = process.env.TEST_MSSQL_JDBC_URI_MIGRATE?.replace(
        'tests-migrate',
        databaseName,
      )
      process.env.TEST_MSSQL_SHADOWDB_JDBC_URI_MIGRATE = process.env.TEST_MSSQL_SHADOWDB_JDBC_URI_MIGRATE?.replace(
        'tests-migrate-shadowdb',
        `${databaseName}-shadowdb`,
      )
    })

    afterEach(async () => {
      await tearDownMSSQL(setupParams, databaseName).catch((e) => {
        console.error(e)
      })
    })

    it('should diff --from-url=connectionString --to-schema-datamodel=./prisma/schema.prisma --script', async () => {
      ctx.fixture('schema-only-sqlserver')

      const result = MigrateDiff.new().parse(
        ['--from-url', jdbcConnectionString!, '--to-schema-datamodel=./prisma/schema.prisma', '--script'],
        ctx.config,
      )
      await expect(result).resolves.toMatchInlineSnapshot(`""`)
      expect(ctx.normalizedCapturedStdout()).toMatchInlineSnapshot(`
        "BEGIN TRY

        BEGIN TRAN;

        -- CreateTable
        CREATE TABLE [dbo].[Blog] (
            [id] INT NOT NULL,
            [viewCount20] INT NOT NULL,
            CONSTRAINT [Blog_pkey] PRIMARY KEY CLUSTERED ([id])
        );

        COMMIT TRAN;

        END TRY
        BEGIN CATCH

        IF @@TRANCOUNT > 0
        BEGIN
            ROLLBACK TRAN;
        END;
        THROW

        END CATCH
        "
      `)
    })

    it('should fail for 2 different connectors --from-url=jdbcConnectionString --to-url=file:dev.db --script', async () => {
      ctx.fixture('introspection/sqlite')

      const result = MigrateDiff.new().parse(
        ['--from-url', jdbcConnectionString!, '--to-url=file:dev.db', '--script'],
        ctx.config,
      )
      await expect(result).rejects.toThrowErrorMatchingInlineSnapshot(`
        "Error in Schema engine.
        Reason: [/some/rust/path:0:0] Missing column native type in mssql_renderer::render_column_type()
        "
      `)
    })
  })
})<|MERGE_RESOLUTION|>--- conflicted
+++ resolved
@@ -4,12 +4,6 @@
 import os from 'node:os'
 import path from 'node:path'
 
-<<<<<<< HEAD
-=======
-import { defaultTestConfig, PrismaConfigInternal } from '@prisma/config'
-import { jestConsoleContext, jestContext } from '@prisma/get-platform'
-
->>>>>>> 2934d872
 import { MigrateDiff } from '../commands/MigrateDiff'
 import { setupCockroach, tearDownCockroach } from '../utils/setupCockroach'
 import { setupMSSQL, tearDownMSSQL } from '../utils/setupMSSQL'
@@ -27,12 +21,7 @@
   describe('using Prisma Config', () => {
     it('--from-url is not supported', async () => {
       ctx.fixture('prisma-config-validation/sqlite-d1')
-<<<<<<< HEAD
       expect.assertions(3)
-=======
-      const config = (await import(`${ctx.fs.cwd()}/prisma.config.ts`)).default as PrismaConfigInternal<any>
-
->>>>>>> 2934d872
       try {
         await MigrateDiff.new().parse(['--from-url', 'file:./dev.db'], await ctx.config())
       } catch (error) {
@@ -53,12 +42,7 @@
 
     it('--to-url is not supported', async () => {
       ctx.fixture('prisma-config-validation/sqlite-d1')
-<<<<<<< HEAD
       expect.assertions(3)
-=======
-      const config = (await import(`${ctx.fs.cwd()}/prisma.config.ts`)).default as PrismaConfigInternal<any>
-
->>>>>>> 2934d872
       try {
         await MigrateDiff.new().parse(['--from-url', 'file:./dev.db'], await ctx.config())
       } catch (error) {
@@ -79,12 +63,7 @@
 
     it('--from-schema-datasource is not supported', async () => {
       ctx.fixture('prisma-config-validation/sqlite-d1')
-<<<<<<< HEAD
       expect.assertions(3)
-=======
-      const config = (await import(`${ctx.fs.cwd()}/prisma.config.ts`)).default as PrismaConfigInternal<any>
-
->>>>>>> 2934d872
       try {
         await MigrateDiff.new().parse(['--from-schema-datasource', 'schema.prisma'], await ctx.config())
       } catch (error) {
@@ -105,12 +84,7 @@
 
     it('--to-schema-datasource is not supported', async () => {
       ctx.fixture('prisma-config-validation/sqlite-d1')
-<<<<<<< HEAD
       expect.assertions(3)
-=======
-      const config = (await import(`${ctx.fs.cwd()}/prisma.config.ts`)).default as PrismaConfigInternal<any>
-
->>>>>>> 2934d872
       try {
         await MigrateDiff.new().parse(['--to-schema-datasource', 'schema.prisma'], await ctx.config())
       } catch (error) {
@@ -131,12 +105,7 @@
 
     it('--shadow-database-url is not supported', async () => {
       ctx.fixture('prisma-config-validation/sqlite-d1')
-<<<<<<< HEAD
       expect.assertions(3)
-=======
-      const config = (await import(`${ctx.fs.cwd()}/prisma.config.ts`)).default as PrismaConfigInternal<any>
-
->>>>>>> 2934d872
       try {
         await MigrateDiff.new().parse(['--shadow-database-url', 'file:./dev.shadow.db'], await ctx.config())
       } catch (error) {
@@ -157,12 +126,7 @@
 
     it('--from-local-d1 is not supported', async () => {
       ctx.fixture('prisma-config-validation/sqlite-d1')
-<<<<<<< HEAD
       expect.assertions(3)
-=======
-      const config = (await import(`${ctx.fs.cwd()}/prisma.config.ts`)).default as PrismaConfigInternal<any>
-
->>>>>>> 2934d872
       try {
         await MigrateDiff.new().parse(['--from-local-d1', 'file:./dev.shadow.db'], await ctx.config())
       } catch (error) {
@@ -183,12 +147,7 @@
 
     it('--to-local-d1 is not supported', async () => {
       ctx.fixture('prisma-config-validation/sqlite-d1')
-<<<<<<< HEAD
       expect.assertions(3)
-=======
-      const config = (await import(`${ctx.fs.cwd()}/prisma.config.ts`)).default as PrismaConfigInternal<any>
-
->>>>>>> 2934d872
       try {
         await MigrateDiff.new().parse(['--to-local-d1', 'file:./dev.shadow.db'], await ctx.config())
       } catch (error) {
@@ -353,7 +312,7 @@
 
       const result = MigrateDiff.new().parse(
         ['--to-empty', '--from-local-d1', '--shadow-database-url', 'file:dev.db', '--script'],
-        ctx.config,
+        await ctx.config(),
       )
       await expect(result).rejects.toThrow(
         `The flag \`--shadow-database-url\` is not compatible with \`--from-local-d1\` or \`--to-local-d1\`.`,
@@ -365,7 +324,7 @@
 
       const result = MigrateDiff.new().parse(
         ['--from-empty', '--to-local-d1', '--shadow-database-url', 'file:dev.db', '--script'],
-        ctx.config,
+        await ctx.config(),
       )
       await expect(result).rejects.toThrow(
         `The flag \`--shadow-database-url\` is not compatible with \`--from-local-d1\` or \`--to-local-d1\`.`,
@@ -469,7 +428,7 @@
 
       const result = MigrateDiff.new().parse(
         ['--from-empty', '--to-schema-datamodel=./prisma/schema.prisma'],
-        ctx.config,
+        await ctx.config(),
       )
       await expect(result).resolves.toMatchInlineSnapshot(`""`)
       expect(ctx.normalizedCapturedStdout()).toMatchInlineSnapshot(`
@@ -502,7 +461,7 @@
 
       const result = MigrateDiff.new().parse(
         ['--from-empty', '--to-schema-datamodel=./prisma/schema.prisma', '--script'],
-        ctx.config,
+        await ctx.config(),
       )
       await expect(result).resolves.toMatchInlineSnapshot(`""`)
       expect(ctx.normalizedCapturedStdout()).toMatchInlineSnapshot(`
@@ -520,7 +479,7 @@
 
       const result = MigrateDiff.new().parse(
         ['--from-schema-datamodel=./prisma/schema.prisma', '--to-empty'],
-        ctx.config,
+        await ctx.config(),
       )
       await expect(result).resolves.toMatchInlineSnapshot(`""`)
       expect(ctx.normalizedCapturedStdout()).toMatchInlineSnapshot(`
@@ -553,7 +512,7 @@
 
       const result = MigrateDiff.new().parse(
         ['--from-schema-datamodel=./prisma/schema.prisma', '--to-empty', '--script'],
-        ctx.config,
+        await ctx.config(),
       )
       await expect(result).resolves.toMatchInlineSnapshot(`""`)
       expect(ctx.normalizedCapturedStdout()).toMatchInlineSnapshot(`
@@ -570,7 +529,7 @@
 
       const result = MigrateDiff.new().parse(
         ['--from-schema-datamodel=./prisma/schema.prisma', '--to-empty', '--script', '--output=./output.sql'],
-        ctx.config,
+        await ctx.config(),
       )
       await expect(result).resolves.toMatchInlineSnapshot(`""`)
       expect(ctx.normalizedCapturedStdout()).toMatchInlineSnapshot(`""`)
@@ -588,7 +547,7 @@
 
       const result = MigrateDiff.new().parse(
         ['--from-schema-datamodel=./prisma/schema.prisma', '--to-empty', '--script', '--output=./subdir/output.sql'],
-        ctx.config,
+        await ctx.config(),
       )
       await expect(result).resolves.toMatchInlineSnapshot(`""`)
       expect(ctx.normalizedCapturedStdout()).toMatchInlineSnapshot(`""`)
@@ -610,7 +569,7 @@
       })
       const result = MigrateDiff.new().parse(
         ['--from-schema-datamodel=./prisma/schema.prisma', '--to-empty', '--script', '--output=./readonly.sql'],
-        ctx.config,
+        await ctx.config(),
       )
       // Example error message:
       // macOS
@@ -650,7 +609,7 @@
 
         const result = MigrateDiff.new().parse(
           ['--from-url=file:./something/doesnotexists.db', '--to-empty'],
-          ctx.config,
+          await ctx.config(),
         )
         await expect(result).rejects.toMatchInlineSnapshot(`
                   "P1003
@@ -759,7 +718,7 @@
 
         const result = MigrateDiff.new().parse(
           ['--from-empty', '--to-url=file:dev.db', '--script', '--exit-code'],
-          ctx.config,
+          await ctx.config(),
         )
 
         await expect(result).resolves.toMatchInlineSnapshot(`""`)
@@ -776,7 +735,7 @@
 
         const result = MigrateDiff.new().parse(
           ['--from-schema-datamodel=./prisma/schema.prisma', '--to-empty', '--exit-code'],
-          ctx.config,
+          await ctx.config(),
         )
 
         await expect(result).rejects.toMatchInlineSnapshot(`"process.exit: 2"`)
@@ -796,7 +755,7 @@
 
         const result = MigrateDiff.new().parse(
           ['--from-schema-datamodel=./prisma/schema.prisma', '--to-empty', '--script', '--exit-code'],
-          ctx.config,
+          await ctx.config(),
         )
 
         await expect(result).rejects.toMatchInlineSnapshot(`"process.exit: 2"`)
@@ -836,7 +795,7 @@
 
       const result = MigrateDiff.new().parse(
         ['--from-empty', '--to-schema-datamodel=./prisma/schema.prisma'],
-        ctx.config,
+        await ctx.config(),
       )
       await expect(result).resolves.toMatchInlineSnapshot(`""`)
       expect(ctx.normalizedCapturedStdout()).toMatchInlineSnapshot(`
@@ -850,7 +809,7 @@
 
       const result = MigrateDiff.new().parse(
         ['--from-schema-datamodel=./prisma/schema.prisma', '--to-empty'],
-        ctx.config,
+        await ctx.config(),
       )
       await expect(result).resolves.toMatchInlineSnapshot(`""`)
       expect(ctx.normalizedCapturedStdout()).toMatchInlineSnapshot(`
@@ -864,7 +823,7 @@
 
       const result = MigrateDiff.new().parse(
         ['--from-empty', '--to-schema-datamodel=./prisma/schema.prisma', '--script'],
-        ctx.config,
+        await ctx.config(),
       )
       await expect(result).rejects.toThrowErrorMatchingInlineSnapshot(`
         "Rendering to a script is not supported on MongoDB.
@@ -910,7 +869,7 @@
 
       const result = MigrateDiff.new().parse(
         ['--from-url', connectionString!, '--to-schema-datamodel=./prisma/schema.prisma', '--script'],
-        ctx.config,
+        await ctx.config(),
       )
       await expect(result).resolves.toMatchInlineSnapshot(`""`)
       expect(ctx.normalizedCapturedStdout()).toMatchInlineSnapshot(`
@@ -930,7 +889,7 @@
 
       const result = MigrateDiff.new().parse(
         ['--from-schema-datasource=./prisma/using-dotenv.prisma', '--to-schema-datamodel=./prisma/schema.prisma'],
-        ctx.config,
+        await ctx.config(),
       )
       await expect(result).rejects.toMatchInlineSnapshot(`
         "P1001
@@ -947,7 +906,7 @@
 
       const result = MigrateDiff.new().parse(
         ['--from-url', connectionString!, '--to-url=file:dev.db', '--script'],
-        ctx.config,
+        await ctx.config(),
       )
       await expect(result).rejects.toThrowErrorMatchingInlineSnapshot(`
         "Error in Schema engine.
@@ -985,7 +944,7 @@
 
       const result = MigrateDiff.new().parse(
         ['--from-url', connectionString, '--to-schema-datamodel=./prisma/schema.prisma', '--script'],
-        ctx.config,
+        await ctx.config(),
       )
       await expect(result).resolves.toMatchInlineSnapshot(`""`)
       expect(ctx.normalizedCapturedStdout()).toMatchInlineSnapshot(`
@@ -1005,7 +964,7 @@
 
       const result = MigrateDiff.new().parse(
         ['--from-schema-datasource=./prisma/using-dotenv.prisma', '--to-schema-datamodel=./prisma/schema.prisma'],
-        ctx.config,
+        await ctx.config(),
       )
       await expect(result).rejects.toMatchInlineSnapshot(`
         "P1001
@@ -1022,7 +981,7 @@
 
       const result = MigrateDiff.new().parse(
         ['--from-url', connectionString, '--to-url=file:dev.db', '--script'],
-        ctx.config,
+        await ctx.config(),
       )
       await expect(result).rejects.toThrowErrorMatchingInlineSnapshot(`
         "Error in Schema engine.
@@ -1035,7 +994,7 @@
       ctx.fixture('schema-only-data-proxy')
       const result = MigrateDiff.new().parse(
         ['--from-schema-datasource', 'with-directUrl-env.prisma', '--to-empty'],
-        ctx.config,
+        await ctx.config(),
       )
       await expect(result).resolves.toMatchInlineSnapshot(`""`)
       expect(ctx.normalizedCapturedStdout()).toMatchInlineSnapshot(`
@@ -1081,7 +1040,7 @@
 
       const result = MigrateDiff.new().parse(
         ['--from-url', connectionString, '--to-schema-datamodel=./prisma/schema.prisma', '--script'],
-        ctx.config,
+        await ctx.config(),
       )
       await expect(result).resolves.toMatchInlineSnapshot(`""`)
       expect(ctx.normalizedCapturedStdout()).toMatchInlineSnapshot(`
@@ -1101,7 +1060,7 @@
 
       const result = MigrateDiff.new().parse(
         ['--from-url', connectionString, '--to-url=file:dev.db', '--script'],
-        ctx.config,
+        await ctx.config(),
       )
       await expect(result).rejects.toThrowErrorMatchingInlineSnapshot(`
         "Error in Schema engine.
@@ -1156,7 +1115,7 @@
 
       const result = MigrateDiff.new().parse(
         ['--from-url', jdbcConnectionString!, '--to-schema-datamodel=./prisma/schema.prisma', '--script'],
-        ctx.config,
+        await ctx.config(),
       )
       await expect(result).resolves.toMatchInlineSnapshot(`""`)
       expect(ctx.normalizedCapturedStdout()).toMatchInlineSnapshot(`
@@ -1192,7 +1151,7 @@
 
       const result = MigrateDiff.new().parse(
         ['--from-url', jdbcConnectionString!, '--to-url=file:dev.db', '--script'],
-        ctx.config,
+        await ctx.config(),
       )
       await expect(result).rejects.toThrowErrorMatchingInlineSnapshot(`
         "Error in Schema engine.
