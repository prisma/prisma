import prompt from 'prompts'
import fs from 'fs-jetpack'
import path from 'path'
import { MigrateDev } from '../commands/MigrateDev'
import { consoleContext, Context } from './__helpers__/context'
import { setupMysql, tearDownMysql } from '../utils/setupMysql'
import { setupMSSQL, tearDownMSSQL } from '../utils/setupMSSQL'
import {
  SetupParams,
  setupPostgres,
  tearDownPostgres,
} from '../utils/setupPostgres'

const ctx = Context.new().add(consoleContext()).assemble()

process.env.GITHUB_ACTIONS = '1'
process.env.PRISMA_MIGRATE_SKIP_GENERATE = '1'

describe('common', () => {
  it('wrong flag', async () => {
    const commandInstance = MigrateDev.new()
    const spy = jest
      .spyOn(commandInstance, 'help')
      .mockImplementation(() => 'Help Me')

    await commandInstance.parse(['--something'])
    expect(spy).toHaveBeenCalledTimes(1)
    spy.mockRestore()
  })
  it('help flag', async () => {
    const commandInstance = MigrateDev.new()
    const spy = jest
      .spyOn(commandInstance, 'help')
      .mockImplementation(() => 'Help Me')

    await commandInstance.parse(['--help'])
    expect(spy).toHaveBeenCalledTimes(1)
    spy.mockRestore()
  })
  it('should fail if no schema file', async () => {
    ctx.fixture('empty')
    const result = MigrateDev.new().parse([])
    await expect(result).rejects.toThrowErrorMatchingInlineSnapshot(`
            Could not find a schema.prisma file that is required for this command.
            You can either provide it with --schema, set it as \`prisma.schema\` in your package.json or put it into the default location ./prisma/schema.prisma https://pris.ly/d/prisma-schema-location
          `)
  })
  it('should fail if old migrate', async () => {
    ctx.fixture('old-migrate')
    const result = MigrateDev.new().parse([])
    await expect(result).rejects.toThrowErrorMatchingInlineSnapshot(`
            The migrations folder contains migration files from an older version of Prisma Migrate which is not compatible.

            Read more about how to upgrade to the new version of Migrate:
            https://pris.ly/d/migrate-upgrade
          `)
  })
  it('should fail if experimental flag', async () => {
    ctx.fixture('empty')
    const result = MigrateDev.new().parse(['--experimental'])
    await expect(result).rejects.toThrowErrorMatchingInlineSnapshot(`
            Prisma Migrate was Experimental and is now Generally Available.
            WARNING this new version has some breaking changes to use it it's recommended to read the documentation first and remove the --experimental flag.
          `)
  })
  it('should fail if early access flag', async () => {
    ctx.fixture('empty')
    const result = MigrateDev.new().parse(['--early-access-feature'])
    await expect(result).rejects.toThrowErrorMatchingInlineSnapshot(`
            Prisma Migrate was in Early Access and is now in Preview.
            Replace the --early-access-feature flag with --preview-feature.
          `)
  })
  it('dev should error in unattended environment', async () => {
    ctx.fixture('transition-db-push-migrate')
    const result = MigrateDev.new().parse([])
    await expect(result).rejects.toMatchInlineSnapshot(`
            Prisma Migrate has detected that the environment is non-interactive, which is not supported.

            \`prisma migrate dev\` is an interactive command designed to create new migrations and evolve the database in development.
            To apply existing migrations in deployments, use prisma migrate deploy.
            See https://www.prisma.io/docs/reference/api-reference/command-reference#migrate-deploy
          `)
    expect(
      ctx.mocked['console.error'].mock.calls.join('\n'),
    ).toMatchInlineSnapshot(``)
  })
})

describe('sqlite', () => {
  it('empty schema', async () => {
    ctx.fixture('schema-only-sqlite')
    const result = MigrateDev.new().parse(['--schema=./prisma/empty.prisma'])
    await expect(result).resolves.toMatchInlineSnapshot(``)

    expect(ctx.mocked['console.info'].mock.calls.join('\n'))
      .toMatchInlineSnapshot(`
      Prisma schema loaded from prisma/empty.prisma
      Datasource "my_db": SQLite database "dev.db" at "file:dev.db"

      SQLite database dev.db created at file:dev.db

      Already in sync, no schema change or pending migration was found.
    `)
    expect(ctx.mocked['console.log'].mock.calls).toMatchSnapshot()
    expect(ctx.mocked['console.error'].mock.calls).toMatchSnapshot()
  })

  it('invalid schema', async () => {
    ctx.fixture('schema-only-sqlite')
    const result = MigrateDev.new().parse(['--schema=./prisma/invalid.prisma'])
    await expect(result).rejects.toMatchInlineSnapshot(`
            Get config: Schema Parsing P1012

            error: Error validating: This line is invalid. It does not start with any known Prisma schema keyword.
              -->  schema.prisma:10
               | 
             9 | }
            10 | model Blog {
            11 | 
               | 

            Validation Error Count: 1

          `)

    expect(
      ctx.mocked['console.info'].mock.calls.join('\n'),
    ).toMatchInlineSnapshot(`Prisma schema loaded from prisma/invalid.prisma`)
    expect(ctx.mocked['console.log'].mock.calls).toMatchSnapshot()
    expect(ctx.mocked['console.error'].mock.calls).toMatchSnapshot()
  })

  it('first migration (--name)', async () => {
    ctx.fixture('schema-only-sqlite')
    const result = MigrateDev.new().parse(['--name=first'])

    await expect(result).resolves.toMatchInlineSnapshot(``)
    expect(fs.exists('prisma/migrations/migration_lock.toml')).toEqual('file')

    expect(ctx.mocked['console.info'].mock.calls.join('\n'))
      .toMatchInlineSnapshot(`
      Prisma schema loaded from prisma/schema.prisma
      Datasource "my_db": SQLite database "dev.db" at "file:dev.db"

      SQLite database dev.db created at file:dev.db

      Applying migration \`20201231000000_first\`
      The following migration(s) have been created and applied from new schema changes:

      migrations/
        └─ 20201231000000_first/
          └─ migration.sql

      Your database is now in sync with your schema.
    `)
    expect(ctx.mocked['console.log'].mock.calls).toMatchSnapshot()
    expect(ctx.mocked['console.error'].mock.calls).toMatchSnapshot()
  })

  it('first migration (prompt)', async () => {
    ctx.fixture('schema-only-sqlite')

    prompt.inject([
      'xl556ba8iva0gd2qfoyk2fvifsysnq7c766sscsa18rwolofgwo6j1mwc4d5xhgmkfumr8ktberb1y177de7uxcd6v7l44b6fkhlwycl70lrxw0u7h6bdpuf595n046bp9ek87dk59o0nlruto403n7esdq6wgm3o5w425i7svaw557latsslakyjifkd1p21jwj1end_this_should_be_truncated',
    ])

    const result = MigrateDev.new().parse([])

    await expect(result).resolves.toMatchInlineSnapshot(``)
    expect(ctx.mocked['console.info'].mock.calls.join('\n'))
      .toMatchInlineSnapshot(`
      Prisma schema loaded from prisma/schema.prisma
      Datasource "my_db": SQLite database "dev.db" at "file:dev.db"

      SQLite database dev.db created at file:dev.db

      Applying migration \`20201231000000_xl556ba8iva0gd2qfoyk2fvifsysnq7c766sscsa18rwolofgwo6j1mwc4d5xhgmkfumr8ktberb1y177de7uxcd6v7l44b6fkhlwycl70lrxw0u7h6bdpuf595n046bp9ek87dk59o0nlruto403n7esdq6wgm3o5w425i7svaw557latsslakyjifkd1p21jwj1end\`
      The following migration(s) have been created and applied from new schema changes:

      migrations/
        └─ 20201231000000_xl556ba8iva0gd2qfoyk2fvifsysnq7c766sscsa18rwolofgwo6j1mwc4d5xhgmkfumr8ktberb1y177de7uxcd6v7l44b6fkhlwycl70lrxw0u7h6bdpuf595n046bp9ek87dk59o0nlruto403n7esdq6wgm3o5w425i7svaw557latsslakyjifkd1p21jwj1end/
          └─ migration.sql

      Your database is now in sync with your schema.
    `)
    expect(ctx.mocked['console.log'].mock.calls).toMatchSnapshot()
    expect(ctx.mocked['console.error'].mock.calls).toMatchSnapshot()
  })

  // it('first migration --name --force', async () => {
  //   ctx.fixture('schema-only-sqlite')
  //   const result = MigrateDev.new().parse([
  //     '--name=first',
  //     '--force',
  //
  //   ])

  //   await expect(result).resolves.toMatchInlineSnapshot(
  //     `Everything is now in sync.`,
  //   )
  //   expect(ctx.mocked['console.info'].mock.calls.join('\n'))
  //     .toMatchInlineSnapshot(`
  //     Prisma schema loaded from prisma/schema.prisma

  //     SQLite database dev.db created at file:dev.db

  //     The following migration(s) have been created and applied from new schema changes:

  //     migrations/
  //       └─ 20201231000000_first/
  //         └─ migration.sql

  //   `)
  //   expect(ctx.mocked['console.log'].mock.calls.join()).toMatchSnapshot()
  //   expect(ctx.mocked['console.error'].mock.calls.join()).toMatchSnapshot()
  // })

  it('snapshot of sql', async () => {
    ctx.fixture('schema-only-sqlite')

    const result = MigrateDev.new().parse(['--name=first'])

    await expect(result).resolves.toMatchInlineSnapshot(``)

    const baseDir = path.join('prisma', 'migrations')
    const migrationDirList = fs.list(baseDir)
    const migrationFilePath = path.join(
      baseDir,
      migrationDirList![0],
      'migration.sql',
    )
    const migrationFile = fs.read(migrationFilePath)
    expect(migrationFile).toMatchInlineSnapshot(`
      -- CreateTable
      CREATE TABLE "Blog" (
          "id" INTEGER NOT NULL PRIMARY KEY AUTOINCREMENT,
          "viewCount20" INTEGER NOT NULL
      );

    `)
  })

  it('draft migration and apply (prompt)', async () => {
    ctx.fixture('schema-only-sqlite')

    prompt.inject(['some-Draft'])

    const draftResult = MigrateDev.new().parse(['--create-only'])

    await expect(draftResult).resolves.toMatchInlineSnapshot(`
            Prisma Migrate created the following migration without applying it 20201231000000_some_draft

            You can now edit it and apply it by running prisma migrate dev.
          `)

    const applyResult = MigrateDev.new().parse([])

    await expect(applyResult).resolves.toMatchInlineSnapshot(``)

    expect(
      (fs.list('prisma/migrations')?.length || 0) > 0,
    ).toMatchInlineSnapshot(`true`)
    expect(fs.exists('prisma/dev.db')).toEqual('file')
    expect(ctx.mocked['console.info'].mock.calls.join('\n'))
      .toMatchInlineSnapshot(`
      Prisma schema loaded from prisma/schema.prisma
      Datasource "my_db": SQLite database "dev.db" at "file:dev.db"

      SQLite database dev.db created at file:dev.db

      Prisma schema loaded from prisma/schema.prisma
      Datasource "my_db": SQLite database "dev.db" at "file:dev.db"

      Applying migration \`20201231000000_some_draft\`

      The following migration(s) have been applied:

      migrations/
        └─ 20201231000000_some_draft/
          └─ migration.sql

      Your database is now in sync with your schema.
    `)
    expect(ctx.mocked['console.log'].mock.calls.join()).toMatchSnapshot()
    expect(ctx.mocked['console.error'].mock.calls.join()).toMatchSnapshot()
  })

  it('draft migration with empty schema (prompt)', async () => {
    ctx.fixture('schema-only-sqlite')

    prompt.inject(['some-empty-Draft'])

    const draftResult = MigrateDev.new().parse([
      '--schema=./prisma/empty.prisma',
      '--create-only',
    ])

    await expect(draftResult).resolves.toMatchInlineSnapshot(`
            Prisma Migrate created the following migration without applying it 20201231000000_some_empty_draft

            You can now edit it and apply it by running prisma migrate dev.
          `)

    expect(
      (fs.list('prisma/migrations')?.length || 0) > 0,
    ).toMatchInlineSnapshot(`true`)
    expect(fs.exists('prisma/dev.db')).toEqual('file')
    expect(ctx.mocked['console.info'].mock.calls.join('\n'))
      .toMatchInlineSnapshot(`
      Prisma schema loaded from prisma/empty.prisma
      Datasource "my_db": SQLite database "dev.db" at "file:dev.db"

      SQLite database dev.db created at file:dev.db

    `)
    expect(ctx.mocked['console.log'].mock.calls.join()).toMatchSnapshot()
    expect(ctx.mocked['console.error'].mock.calls.join()).toMatchSnapshot()
  })

  it('draft migration and apply (--name)', async () => {
    ctx.fixture('schema-only-sqlite')
    const draftResult = MigrateDev.new().parse([
      '--create-only',
      '--name=first',
    ])

    await expect(draftResult).resolves.toMatchInlineSnapshot(`
            Prisma Migrate created the following migration without applying it 20201231000000_first

            You can now edit it and apply it by running prisma migrate dev.
          `)

    const applyResult = MigrateDev.new().parse([])

    await expect(applyResult).resolves.toMatchInlineSnapshot(``)
    expect(
      (fs.list('prisma/migrations')?.length || 0) > 0,
    ).toMatchInlineSnapshot(`true`)
    expect(fs.exists('prisma/dev.db')).toEqual('file')
    expect(ctx.mocked['console.info'].mock.calls.join('\n'))
      .toMatchInlineSnapshot(`
      Prisma schema loaded from prisma/schema.prisma
      Datasource "my_db": SQLite database "dev.db" at "file:dev.db"

      SQLite database dev.db created at file:dev.db

      Prisma schema loaded from prisma/schema.prisma
      Datasource "my_db": SQLite database "dev.db" at "file:dev.db"

      Applying migration \`20201231000000_first\`

      The following migration(s) have been applied:

      migrations/
        └─ 20201231000000_first/
          └─ migration.sql

      Your database is now in sync with your schema.
    `)
    expect(ctx.mocked['console.log'].mock.calls.join()).toMatchSnapshot()
    expect(ctx.mocked['console.error'].mock.calls.join()).toMatchSnapshot()
  })

  it('transition-db-push-migrate (prompt reset yes)', async () => {
    ctx.fixture('transition-db-push-migrate')

    prompt.inject(['y'])

    const result = MigrateDev.new().parse([])

    await expect(result).resolves.toMatchInlineSnapshot(``)
    expect(ctx.mocked['console.info'].mock.calls.join('\n'))
      .toMatchInlineSnapshot(`
      Prisma schema loaded from prisma/schema.prisma
      Datasource "my_db": SQLite database "dev.db" at "file:dev.db"


      Applying migration \`20201231000000_\`
      The following migration(s) have been created and applied from new schema changes:

      migrations/
        └─ 20201231000000_/
          └─ migration.sql

      Your database is now in sync with your schema.
    `)
    expect(ctx.mocked['console.log'].mock.calls.join()).toMatchSnapshot()
    expect(ctx.mocked['console.error'].mock.calls.join()).toMatchSnapshot()
  })

  it('transition-db-push-migrate (prompt reset no)', async () => {
    ctx.fixture('transition-db-push-migrate')
    const mockExit = jest.spyOn(process, 'exit').mockImplementation()

    prompt.inject([new Error()])

    const result = MigrateDev.new().parse([])

    await expect(result).resolves.toMatchInlineSnapshot(``)
    expect(ctx.mocked['console.info'].mock.calls.join('\n'))
      .toMatchInlineSnapshot(`
      Prisma schema loaded from prisma/schema.prisma
      Datasource "my_db": SQLite database "dev.db" at "file:dev.db"


      Reset cancelled.
    `)
    expect(ctx.mocked['console.log'].mock.calls.join()).toMatchSnapshot()
    expect(ctx.mocked['console.error'].mock.calls.join()).toMatchSnapshot()
    expect(mockExit).toBeCalledWith(0)
  })

  it('edited migration and unapplied empty draft', async () => {
    ctx.fixture('edited-and-draft')

    prompt.inject(['y'])

    const result = MigrateDev.new().parse([])

    await expect(result).resolves.toMatchInlineSnapshot(``)
    expect(ctx.mocked['console.info'].mock.calls.join('\n'))
      .toMatchInlineSnapshot(`
      Prisma schema loaded from prisma/schema.prisma
      Datasource "my_db": SQLite database "dev.db" at "file:dev.db"


      Applying migration \`20201231000000_test\`
      Applying migration \`20201231000000_draft\`

      The following migration(s) have been applied:

      migrations/
        └─ 20201231000000_test/
          └─ migration.sql
        └─ 20201231000000_draft/
          └─ migration.sql

      Your database is now in sync with your schema.
    `)
    expect(ctx.mocked['console.log'].mock.calls.join()).toMatchSnapshot()
    expect(ctx.mocked['console.error'].mock.calls.join()).toMatchSnapshot()
  })

  it('removed applied migration and unapplied empty draft', async () => {
    ctx.fixture('edited-and-draft')
    fs.remove('prisma/migrations/20201117144659_test')

    prompt.inject(['y', 'new-change'])

    const result = MigrateDev.new().parse([])

    await expect(result).resolves.toMatchInlineSnapshot(``)
    expect(ctx.mocked['console.info'].mock.calls.join('\n'))
      .toMatchInlineSnapshot(`
      Prisma schema loaded from prisma/schema.prisma
      Datasource "my_db": SQLite database "dev.db" at "file:dev.db"


      Applying migration \`20201231000000_draft\`

      The following migration(s) have been applied:

      migrations/
        └─ 20201231000000_draft/
          └─ migration.sql
      Applying migration \`20201231000000_new_change\`

      The following migration(s) have been created and applied from new schema changes:

      migrations/
        └─ 20201231000000_new_change/
          └─ migration.sql

      Your database is now in sync with your schema.
    `)
    expect(ctx.mocked['console.log'].mock.calls.join()).toMatchSnapshot()
    expect(ctx.mocked['console.error'].mock.calls.join()).toMatchSnapshot()
  })

  it('broken migration should fail', async () => {
    ctx.fixture('broken-migration')

    try {
      await MigrateDev.new().parse([])
    } catch (e) {
      expect(e.code).toEqual('P3006')
      expect(e.message).toContain('near "BROKEN": syntax error')
    }

    expect(ctx.mocked['console.info'].mock.calls.join('\n'))
      .toMatchInlineSnapshot(`
      Prisma schema loaded from prisma/schema.prisma
      Datasource "my_db": SQLite database "dev.db" at "file:dev.db"

      SQLite database dev.db created at file:dev.db

    `)
    expect(ctx.mocked['console.log'].mock.calls.join()).toMatchSnapshot()
    expect(ctx.mocked['console.error'].mock.calls.join()).toMatchSnapshot()
  })

  it('existingdb: has a failed migration', async () => {
    ctx.fixture('existing-db-1-failed-migration')

    try {
      await MigrateDev.new().parse([])
    } catch (e) {
      expect(e.code).toEqual('P3006')
      expect(e.message).toContain('P3006')
      expect(e.message).toContain(
        'failed to apply cleanly to the shadow database.',
      )
    }

    expect(ctx.mocked['console.info'].mock.calls.join('\n'))
      .toMatchInlineSnapshot(`
      Prisma schema loaded from prisma/schema.prisma
      Datasource "my_db": SQLite database "dev.db" at "file:dev.db"

    `)
    expect(ctx.mocked['console.log'].mock.calls.join()).toMatchSnapshot()
    expect(ctx.mocked['console.error'].mock.calls.join()).toMatchSnapshot()
  })

  it('existing-db-1-migration edit migration with broken sql', async () => {
    ctx.fixture('existing-db-1-migration')

    const result = MigrateDev.new().parse([])
    await expect(result).resolves.toMatchInlineSnapshot(``)

    // Edit with broken SQL
    fs.write(
      'prisma/migrations/20201014154943_init/migration.sql',
      'CREATE BROKEN',
    )

    try {
      await MigrateDev.new().parse([])
    } catch (e) {
      expect(e.code).toEqual('P3006')
      expect(e.message).toContain('P3006')
      expect(e.message).toContain(
        'failed to apply cleanly to the shadow database.',
      )
    }

    expect(ctx.mocked['console.info'].mock.calls.join('\n'))
      .toMatchInlineSnapshot(`
      Prisma schema loaded from prisma/schema.prisma
      Datasource "my_db": SQLite database "dev.db" at "file:dev.db"

      Already in sync, no schema change or pending migration was found.
      Prisma schema loaded from prisma/schema.prisma
      Datasource "my_db": SQLite database "dev.db" at "file:dev.db"

    `)
    expect(ctx.mocked['console.log'].mock.calls).toMatchSnapshot()
    expect(ctx.mocked['console.error'].mock.calls).toMatchSnapshot()
  })

  it('existingdb: 1 unapplied draft', async () => {
    ctx.fixture('existing-db-1-draft')
    const result = MigrateDev.new().parse([])

    await expect(result).resolves.toMatchInlineSnapshot(``)
    expect(ctx.mocked['console.info'].mock.calls.join('\n'))
      .toMatchInlineSnapshot(`
      Prisma schema loaded from prisma/schema.prisma
      Datasource "my_db": SQLite database "dev.db" at "file:dev.db"

      Applying migration \`20201231000000_draft\`

      The following migration(s) have been applied:

      migrations/
        └─ 20201231000000_draft/
          └─ migration.sql

      Your database is now in sync with your schema.
    `)
    expect(ctx.mocked['console.log'].mock.calls).toMatchSnapshot()
    expect(ctx.mocked['console.error'].mock.calls).toMatchSnapshot()
  })

  it('existingdb: 1 unapplied draft + 1 schema change', async () => {
    ctx.fixture('existing-db-1-draft-1-change')
    const result = MigrateDev.new().parse([])

    await expect(result).resolves.toMatchInlineSnapshot(``)
    expect(ctx.mocked['console.info'].mock.calls.join('\n'))
      .toMatchInlineSnapshot(`
      Prisma schema loaded from prisma/schema.prisma
      Datasource "my_db": SQLite database "dev.db" at "file:dev.db"

      Applying migration \`20201231000000_draft\`

      The following migration(s) have been applied:

      migrations/
        └─ 20201231000000_draft/
          └─ migration.sql
      Applying migration \`20201231000000_\`

      The following migration(s) have been created and applied from new schema changes:

      migrations/
        └─ 20201231000000_/
          └─ migration.sql

      Your database is now in sync with your schema.
    `)
    expect(ctx.mocked['console.log'].mock.calls).toMatchSnapshot()
    expect(ctx.mocked['console.error'].mock.calls).toMatchSnapshot()
  })

  it('existingdb: 1 unexecutable schema change', async () => {
    ctx.fixture('existing-db-1-unexecutable-schema-change')
    const result = MigrateDev.new().parse([])

    await expect(result).rejects.toMatchInlineSnapshot(`

<<<<<<< HEAD
                                                                                                                                                                                                                                                                                                                                                                                                                                                                                                                                                                                                                                                ⚠️ We found changes that cannot be executed:

                                                                                                                                                                                                                                                                                                                                                                                                                                                                                                                                                                                                                                                  • Step 0 Made the column \`fullname\` on table \`Blog\` required, but there are 1 existing NULL values.

                                                                                                                                                                                                                                                                                                                                                                                                                                                                                                                                                                                                                                                You can use prisma migrate dev --create-only to create the migration file, and manually modify it to address the underlying issue(s).
                                                                                                                                                                                                                                                                                                                                                                                                                                                                                                                                                                                                                                                Then run prisma migrate dev to apply it and verify it works.

                                                                                                                                                                                                                                                                                                                                                                                                                                                                                                                                        `)
=======
                                                                                                                                                                                                                                                                                                                                                                                                                                                                                                                                                                                                                        ⚠️ We found changes that cannot be executed:

                                                                                                                                                                                                                                                                                                                                                                                                                                                                                                                                                                                                                          • Step 0 Made the column \`fullname\` on table \`Blog\` required, but there are 1 existing NULL values.

                                                                                                                                                                                                                                                                                                                                                                                                                                                                                                                                                                                                                        You can use prisma migrate dev --create-only to create the migration file, and manually modify it to address the underlying issue(s).
                                                                                                                                                                                                                                                                                                                                                                                                                                                                                                                                                                                                                        Then run prisma migrate dev to apply it and verify it works.

                                                                                                                                                                                                                                                                                                                                                                                                                                                                                                                    `)
>>>>>>> f07ec55a
    expect(ctx.mocked['console.info'].mock.calls.join('\n'))
      .toMatchInlineSnapshot(`
      Prisma schema loaded from prisma/schema.prisma
      Datasource "my_db": SQLite database "dev.db" at "file:dev.db"


    `)
    expect(ctx.mocked['console.log'].mock.calls).toMatchSnapshot()
    expect(ctx.mocked['console.error'].mock.calls).toMatchSnapshot()
  })

  it('existingdb: 1 unexecutable schema change with --create-only should succeed', async () => {
    ctx.fixture('existing-db-1-unexecutable-schema-change')
    const result = MigrateDev.new().parse(['--create-only'])

    await expect(result).resolves.toMatchInlineSnapshot(`
            Prisma Migrate created the following migration without applying it 20201231000000_

            You can now edit it and apply it by running prisma migrate dev.
          `)
    expect(ctx.mocked['console.info'].mock.calls.join('\n'))
      .toMatchInlineSnapshot(`
      Prisma schema loaded from prisma/schema.prisma
      Datasource "my_db": SQLite database "dev.db" at "file:dev.db"


    `)
    expect(ctx.mocked['console.log'].mock.calls).toMatchSnapshot()
    expect(ctx.mocked['console.error'].mock.calls).toMatchSnapshot()
  })

  it('existingdb: 1 warning from schema change (prompt yes)', async () => {
    ctx.fixture('existing-db-1-warning')

    prompt.inject(['y'])

    const result = MigrateDev.new().parse([])
    await expect(result).resolves.toMatchInlineSnapshot(``)
    expect(ctx.mocked['console.info'].mock.calls.join('\n'))
      .toMatchInlineSnapshot(`
      Prisma schema loaded from prisma/schema.prisma
      Datasource "my_db": SQLite database "dev.db" at "file:dev.db"


      Applying migration \`20201231000000_\`
      The following migration(s) have been created and applied from new schema changes:

      migrations/
        └─ 20201231000000_/
          └─ migration.sql

      Your database is now in sync with your schema.
    `)
    expect(ctx.mocked['console.log'].mock.calls.join('\n'))
      .toMatchInlineSnapshot(`

<<<<<<< HEAD
                                                                                                                                                                              ⚠️  Warnings for the current datasource:

                                                                                                                                                                                • You are about to drop the \`Blog\` table, which is not empty (2 rows).
                                                                                                                    `)
=======
                                                                                                                                                                  ⚠️  Warnings for the current datasource:

                                                                                                                                                                    • You are about to drop the \`Blog\` table, which is not empty (2 rows).
                                                                                                            `)
>>>>>>> f07ec55a
    expect(ctx.mocked['console.error'].mock.calls).toMatchSnapshot()
  })

  it('existingdb: 1 warning from schema change (prompt no)', async () => {
    ctx.fixture('existing-db-1-warning')

    prompt.inject([new Error()])

    const result = MigrateDev.new().parse([])
    await expect(result).resolves.toMatchInlineSnapshot(`Migration cancelled.`)
    expect(ctx.mocked['console.info'].mock.calls.join('\n'))
      .toMatchInlineSnapshot(`
      Prisma schema loaded from prisma/schema.prisma
      Datasource "my_db": SQLite database "dev.db" at "file:dev.db"


    `)
    expect(ctx.mocked['console.log'].mock.calls.join('\n'))
      .toMatchInlineSnapshot(`

<<<<<<< HEAD
                                                                                                                                                                              ⚠️  Warnings for the current datasource:

                                                                                                                                                                                • You are about to drop the \`Blog\` table, which is not empty (2 rows).
                                                                                                                    `)
=======
                                                                                                                                                                  ⚠️  Warnings for the current datasource:

                                                                                                                                                                    • You are about to drop the \`Blog\` table, which is not empty (2 rows).
                                                                                                            `)
>>>>>>> f07ec55a
    expect(ctx.mocked['console.error'].mock.calls).toMatchSnapshot()
  })

  it('provider array should fail', async () => {
    ctx.fixture('schema-only-sqlite')
    const result = MigrateDev.new().parse([
      '--schema=./prisma/provider-array.prisma',
    ])

    await expect(result).rejects.toMatchInlineSnapshot(`
            Get config: Schema Parsing P1012

            error: Error validating datasource \`my_db\`: The provider argument in a datasource must be a string literal
              -->  schema.prisma:2
               | 
             1 | datasource my_db {
             2 |     provider = ["postgresql", "sqlite"]
               | 

            Validation Error Count: 1

          `)
    expect(
      ctx.mocked['console.info'].mock.calls.join('\n'),
    ).toMatchInlineSnapshot(
      `Prisma schema loaded from prisma/provider-array.prisma`,
    )
    expect(ctx.mocked['console.log'].mock.calls).toMatchSnapshot()
    expect(
      ctx.mocked['console.error'].mock.calls.join('\n'),
    ).toMatchInlineSnapshot(``)
  })

  it('one seed.ts file', async () => {
    ctx.fixture('seed-sqlite-ts')

    prompt.inject(['y'])

    const result = MigrateDev.new().parse([])

    await expect(result).resolves.toMatchInlineSnapshot(``)
    expect(ctx.mocked['console.info'].mock.calls.join('\n'))
      .toMatchInlineSnapshot(`
      Prisma schema loaded from prisma/schema.prisma
      Datasource "db": SQLite database "dev.db" at "file:./dev.db"



      Running seed command \`ts-node prisma/seed.ts\` ...

      🌱  The seed command has been executed.

      Applying migration \`20201231000000_\`
      The following migration(s) have been created and applied from new schema changes:

      migrations/
        └─ 20201231000000_/
          └─ migration.sql

      Your database is now in sync with your schema.
    `)
    expect(ctx.mocked['console.log'].mock.calls.join()).toMatchSnapshot()
    expect(ctx.mocked['console.error'].mock.calls.join()).toMatchSnapshot()
  })

  it('one seed file --skip-seed', async () => {
    ctx.fixture('seed-sqlite-ts')

    prompt.inject(['y'])

    const result = MigrateDev.new().parse(['--skip-seed'])

    await expect(result).resolves.toMatchInlineSnapshot(``)
    expect(ctx.mocked['console.info'].mock.calls.join('\n'))
      .toMatchInlineSnapshot(`
      Prisma schema loaded from prisma/schema.prisma
      Datasource "db": SQLite database "dev.db" at "file:./dev.db"


      Applying migration \`20201231000000_\`
      The following migration(s) have been created and applied from new schema changes:

      migrations/
        └─ 20201231000000_/
          └─ migration.sql

      Your database is now in sync with your schema.
    `)
    expect(ctx.mocked['console.log'].mock.calls.join()).toMatchSnapshot()
    expect(ctx.mocked['console.error'].mock.calls.join()).toMatchSnapshot()
  })

  it('one broken seed.js file', async () => {
    ctx.fixture('seed-sqlite-js')
    fs.write('prisma/seed.js', 'BROKEN_CODE_SHOULD_ERROR;')

    prompt.inject(['y'])

    const result = MigrateDev.new().parse([])

    await expect(result).resolves.toMatchInlineSnapshot(``)
    expect(ctx.mocked['console.info'].mock.calls.join('\n'))
      .toMatchInlineSnapshot(`
      Prisma schema loaded from prisma/schema.prisma
      Datasource "db": SQLite database "dev.db" at "file:./dev.db"



      Running seed command \`node prisma/seed.js\` ...

      Applying migration \`20201231000000_\`
      The following migration(s) have been created and applied from new schema changes:

      migrations/
        └─ 20201231000000_/
          └─ migration.sql

      Your database is now in sync with your schema.
    `)
    expect(ctx.mocked['console.log'].mock.calls.join()).toMatchSnapshot()
    expect(ctx.mocked['console.error'].mock.calls.join()).toContain(
      `An error occured while running the seed command:`,
    )
  })

  it('legacy seed (no config in package.json)', async () => {
    ctx.fixture('seed-sqlite-legacy')
    ctx.fs.remove('prisma/seed.js')
    // ctx.fs.remove('prisma/seed.ts')
    ctx.fs.remove('prisma/seed.sh')
    prompt.inject(['y']) // simulate user yes input

    const result = MigrateDev.new().parse([])
    await expect(result).resolves.toMatchInlineSnapshot(``)

    expect(ctx.mocked['console.info'].mock.calls.join('\n'))
      .toMatchInlineSnapshot(`
      Prisma schema loaded from prisma/schema.prisma
      Datasource "db": SQLite database "dev.db" at "file:./dev.db"


      Applying migration \`20201231000000_\`
      The following migration(s) have been created and applied from new schema changes:

      migrations/
        └─ 20201231000000_/
          └─ migration.sql

      Your database is now in sync with your schema.
    `)
<<<<<<< HEAD
    expect(ctx.mocked['console.warn'].mock.calls.join('\n'))
      .toMatchInlineSnapshot(`

                        prisma:warn To configure seeding in your project you need to add a "prisma.seed" property in your package.json with the command to execute it:

                        1. Open the package.json of your project
                        2. Add the following example to it:
                        \`\`\`
                        "prisma": {
                          "seed": "ts-node prisma/seed.ts"
                        }
                        \`\`\`

                        3. Install the required dependencies by running:
                        npm i -D ts-node typescript @types/node

                        More information in our documentation:
                        https://pris.ly/d/seeding

                `)
=======
    expect(
      ctx.mocked['console.warn'].mock.calls.join('\n'),
    ).toMatchInlineSnapshot(``)
>>>>>>> f07ec55a
    expect(
      ctx.mocked['console.error'].mock.calls.join('\n'),
    ).toMatchInlineSnapshot(``)
  })

  it('provider switch: postgresql to sqlite', async () => {
    ctx.fixture('provider-switch-postgresql-to-sqlite')

    try {
      await MigrateDev.new().parse([])
    } catch (e) {
      expect(e.code).toEqual('P3019')
      expect(e.message).toContain('P3019')
      expect(e.message).toContain('The datasource provider')
    }

    expect(ctx.mocked['console.info'].mock.calls.join('\n'))
      .toMatchInlineSnapshot(`
      Prisma schema loaded from prisma/schema.prisma
      Datasource "my_db": SQLite database "dev.db" at "file:./dev.db"

      SQLite database dev.db created at file:./dev.db

    `)
    expect(ctx.mocked['console.log'].mock.calls).toMatchSnapshot()
    expect(ctx.mocked['console.error'].mock.calls).toMatchSnapshot()
  })
})

describe('postgresql', () => {
  const setupParams: SetupParams = {
    connectionString:
      process.env.TEST_POSTGRES_URI_MIGRATE ||
      'postgres://prisma:prisma@localhost:5432/tests-migrate',
    dirname: '',
  }

  beforeAll(async () => {
    await tearDownPostgres(setupParams).catch((e) => {
      console.error(e)
    })

    // Create shadowdb db
    const SetupParamsShadowDb: SetupParams = {
      connectionString:
        process.env.TEST_POSTGRES_SHADOWDB_URI_MIGRATE ||
        'postgres://prisma:prisma@localhost:5432/tests-migrate-shadowdb',
      dirname: '',
    }
    await setupPostgres(SetupParamsShadowDb).catch((e) => {
      console.error(e)
    })
  })

  beforeEach(async () => {
    await setupPostgres(setupParams).catch((e) => {
      console.error(e)
    })
  })

  afterEach(async () => {
    await tearDownPostgres(setupParams).catch((e) => {
      console.error(e)
    })
  })

  it('schema only', async () => {
    ctx.fixture('schema-only-postgresql')

    const result = MigrateDev.new().parse([])
    await expect(result).resolves.toMatchInlineSnapshot(``)
    expect(ctx.mocked['console.log'].mock.calls).toMatchSnapshot()
    expect(ctx.mocked['console.error'].mock.calls).toMatchSnapshot()
    expect(ctx.mocked['console.info'].mock.calls.join('\n'))
      .toMatchInlineSnapshot(`
      Prisma schema loaded from prisma/schema.prisma
      Datasource "my_db": PostgreSQL database "tests-migrate", schema "public" at "localhost:5432"

      Applying migration \`20201231000000_\`
      The following migration(s) have been created and applied from new schema changes:

      migrations/
        └─ 20201231000000_/
          └─ migration.sql

      Your database is now in sync with your schema.
    `)
  })

  it('schema only with shadowdb', async () => {
    ctx.fixture('schema-only-postgresql')

    const result = MigrateDev.new().parse(['--schema=./prisma/shadowdb.prisma'])
    await expect(result).resolves.toMatchInlineSnapshot(``)
    expect(ctx.mocked['console.log'].mock.calls).toMatchSnapshot()
    expect(ctx.mocked['console.error'].mock.calls).toMatchSnapshot()
    expect(ctx.mocked['console.info'].mock.calls.join('\n'))
      .toMatchInlineSnapshot(`
      Prisma schema loaded from prisma/shadowdb.prisma
      Datasource "my_db": PostgreSQL database "tests-migrate", schema "public" at "localhost:5432"

      Applying migration \`20201231000000_\`
      The following migration(s) have been created and applied from new schema changes:

      migrations/
        └─ 20201231000000_/
          └─ migration.sql

      Your database is now in sync with your schema.
    `)
  })

  it('create first migration', async () => {
    ctx.fixture('schema-only-postgresql')
    const result = MigrateDev.new().parse([])

    await expect(result).resolves.toMatchInlineSnapshot(``)
    expect(ctx.mocked['console.info'].mock.calls.join('\n'))
      .toMatchInlineSnapshot(`
      Prisma schema loaded from prisma/schema.prisma
      Datasource "my_db": PostgreSQL database "tests-migrate", schema "public" at "localhost:5432"

      Applying migration \`20201231000000_\`
      The following migration(s) have been created and applied from new schema changes:

      migrations/
        └─ 20201231000000_/
          └─ migration.sql

      Your database is now in sync with your schema.
    `)
    expect(ctx.mocked['console.log'].mock.calls).toMatchSnapshot()
    expect(ctx.mocked['console.error'].mock.calls).toMatchSnapshot()
  })

  it('create first migration with nativeTypes', async () => {
    ctx.fixture('nativeTypes-postgresql')

    const result = MigrateDev.new().parse(['--name=first'])
    await expect(result).resolves.toMatchInlineSnapshot(``)

    expect(ctx.mocked['console.info'].mock.calls.join('\n'))
      .toMatchInlineSnapshot(`
      Prisma schema loaded from prisma/schema.prisma
      Datasource "db": PostgreSQL database "tests-migrate", schema "public" at "localhost:5432"

      Applying migration \`20201231000000_first\`
      The following migration(s) have been created and applied from new schema changes:

      migrations/
        └─ 20201231000000_first/
          └─ migration.sql

      Your database is now in sync with your schema.
    `)
    expect(
      ctx.mocked['console.error'].mock.calls.join('\n'),
    ).toMatchInlineSnapshot(``)
  })

  // it('first migration --force + --name', async () => {
  //   ctx.fixture('schema-only-postgresql')
  //   const result = MigrateDev.new().parse([
  //     '--name=first',
  //     '--force',
  //   ])

  //   await expect(result).resolves.toMatchInlineSnapshot(
  //     `Everything is now in sync.`,
  //   )
  //   expect(ctx.mocked['console.info'].mock.calls.join('\n'))
  //     .toMatchInlineSnapshot(`
  //     Prisma schema loaded from prisma/schema.prisma
  //     The following migration(s) have been created and applied from new schema changes:

  //     migrations/
  //       └─ 20201231000000_first/
  //         └─ migration.sql

  //   `)
  //   expect(ctx.mocked['console.log'].mock.calls).toMatchSnapshot()
  //   expect(ctx.mocked['console.error'].mock.calls).toMatchSnapshot()
  // })

  it('draft migration and apply (--name)', async () => {
    ctx.fixture('schema-only-postgresql')
    jest.setTimeout(7000)

    const draftResult = MigrateDev.new().parse([
      '--create-only',
      '--name=first',
    ])

    await expect(draftResult).resolves.toMatchInlineSnapshot(`
            Prisma Migrate created the following migration without applying it 20201231000000_first

            You can now edit it and apply it by running prisma migrate dev.
          `)

    const applyResult = MigrateDev.new().parse([])
    await expect(applyResult).resolves.toMatchInlineSnapshot(``)

    expect(
      (fs.list('prisma/migrations')?.length || 0) > 0,
    ).toMatchInlineSnapshot(`true`)
    expect(ctx.mocked['console.info'].mock.calls.join('\n'))
      .toMatchInlineSnapshot(`
      Prisma schema loaded from prisma/schema.prisma
      Datasource "my_db": PostgreSQL database "tests-migrate", schema "public" at "localhost:5432"

      Prisma schema loaded from prisma/schema.prisma
      Datasource "my_db": PostgreSQL database "tests-migrate", schema "public" at "localhost:5432"

      Applying migration \`20201231000000_first\`

      The following migration(s) have been applied:

      migrations/
        └─ 20201231000000_first/
          └─ migration.sql

      Your database is now in sync with your schema.
    `)
    expect(ctx.mocked['console.log'].mock.calls).toMatchSnapshot()
    expect(ctx.mocked['console.error'].mock.calls).toMatchSnapshot()
  })

  it('existingdb: create first migration', async () => {
    ctx.fixture('schema-only-postgresql')
    const result = MigrateDev.new().parse(['--name=first'])

    await expect(result).resolves.toMatchInlineSnapshot(``)
    expect(ctx.mocked['console.info'].mock.calls.join('\n'))
      .toMatchInlineSnapshot(`
      Prisma schema loaded from prisma/schema.prisma
      Datasource "my_db": PostgreSQL database "tests-migrate", schema "public" at "localhost:5432"

      Applying migration \`20201231000000_first\`
      The following migration(s) have been created and applied from new schema changes:

      migrations/
        └─ 20201231000000_first/
          └─ migration.sql

      Your database is now in sync with your schema.
    `)
    expect(ctx.mocked['console.log'].mock.calls).toMatchSnapshot()
    expect(ctx.mocked['console.error'].mock.calls).toMatchSnapshot()
  })

  // it('real-world-grading-app: compare snapshot', async () => {
  //   ctx.fixture('real-world-grading-app')
  //   const result = MigrateDev.new().parse([])

  //   await expect(result).resolves.toMatchInlineSnapshot()
  //   expect(ctx.mocked['console.info'].mock.calls.join('\n'))
  //     .toMatchInlineSnapshot(`
  //     Prisma Schema loaded from prisma/schema.prisma

  //     Prisma Migrate applied the following migration(s):

  //     migrations/
  //       └─ 20201231000000_/
  //         └─ migration.sql
  //   `)

  //   expect(ctx.mocked['console.log'].mock.calls).toMatchSnapshot()
  //   expect(ctx.mocked['console.error'].mock.calls).toMatchSnapshot()
  //   expect(
  //     fs.read(`prisma/${fs.list('prisma/migrations')![0]}/migration.sql`),
  //   ).toMatchSnapshot()
  // })
})

describe('mysql', () => {
  const setupParams: SetupParams = {
    connectionString:
      process.env.TEST_MYSQL_URI_MIGRATE ||
      'mysql://root:root@localhost:3306/tests-migrate',
    dirname: '',
  }

  beforeAll(async () => {
    await tearDownMysql(setupParams).catch((e) => {
      console.error(e)
    })
  })

  beforeEach(async () => {
    await setupMysql(setupParams).catch((e) => {
      console.error(e)
    })
  })

  afterEach(async () => {
    await tearDownMysql(setupParams).catch((e) => {
      console.error(e)
    })
  })

  it('schema only', async () => {
    ctx.fixture('schema-only-mysql')

    const result = MigrateDev.new().parse([])
    await expect(result).resolves.toMatchInlineSnapshot(``)
    expect(ctx.mocked['console.log'].mock.calls).toMatchSnapshot()
    expect(ctx.mocked['console.error'].mock.calls).toMatchSnapshot()
    expect(ctx.mocked['console.info'].mock.calls.join('\n'))
      .toMatchInlineSnapshot(`
      Prisma schema loaded from prisma/schema.prisma
      Datasource "my_db": MySQL database "tests-migrate" at "localhost:5432"

      Applying migration \`20201231000000_\`
      The following migration(s) have been created and applied from new schema changes:

      migrations/
        └─ 20201231000000_/
          └─ migration.sql

      Your database is now in sync with your schema.
    `)
  })

  it('schema only with shadowdb', async () => {
    ctx.fixture('schema-only-mysql')

    const result = MigrateDev.new().parse(['--schema=./prisma/shadowdb.prisma'])
    await expect(result).resolves.toMatchInlineSnapshot(``)
    expect(ctx.mocked['console.log'].mock.calls).toMatchSnapshot()
    expect(ctx.mocked['console.error'].mock.calls).toMatchSnapshot()
    expect(ctx.mocked['console.info'].mock.calls.join('\n'))
      .toMatchInlineSnapshot(`
      Prisma schema loaded from prisma/shadowdb.prisma
      Datasource "my_db": MySQL database "tests-migrate" at "localhost:5432"

      Applying migration \`20201231000000_\`
      The following migration(s) have been created and applied from new schema changes:

      migrations/
        └─ 20201231000000_/
          └─ migration.sql

      Your database is now in sync with your schema.
    `)
  })

  it('create first migration', async () => {
    ctx.fixture('schema-only-mysql')
    const result = MigrateDev.new().parse([])

    await expect(result).resolves.toMatchInlineSnapshot(``)
    expect(ctx.mocked['console.info'].mock.calls.join('\n'))
      .toMatchInlineSnapshot(`
      Prisma schema loaded from prisma/schema.prisma
      Datasource "my_db": MySQL database "tests-migrate" at "localhost:5432"

      Applying migration \`20201231000000_\`
      The following migration(s) have been created and applied from new schema changes:

      migrations/
        └─ 20201231000000_/
          └─ migration.sql

      Your database is now in sync with your schema.
    `)
    expect(ctx.mocked['console.log'].mock.calls).toMatchSnapshot()
    expect(ctx.mocked['console.error'].mock.calls).toMatchSnapshot()
  })

  // it('create first migration with nativeTypes', async () => {
  //   ctx.fixture('nativeTypes-mysql')

  //   const result = MigrateDev.new().parse(['--name=first'])
  //   await expect(result).resolves.toMatchInlineSnapshot(``)

  //   expect(ctx.mocked['console.info'].mock.calls.join('\n'))
  //     .toMatchInlineSnapshot(`
  //     Prisma schema loaded from prisma/schema.prisma
  //     Datasource "db": PostgreSQL database "tests-migrate", schema "public" at "localhost:5432"

  //     The following migration(s) have been created and applied from new schema changes:

  //     migrations/
  //       └─ 20201231000000_first/
  //         └─ migration.sql

  //     Your database is now in sync with your schema.
  //   `)
  //   expect(
  //     ctx.mocked['console.error'].mock.calls.join('\n'),
  //   ).toMatchInlineSnapshot(``)
  // })

  // it('first migration --force + --name', async () => {
  //   ctx.fixture('schema-only-mysql')
  //   const result = MigrateDev.new().parse([
  //     '--name=first',
  //     '--force',
  //   ])

  //   await expect(result).resolves.toMatchInlineSnapshot(
  //     `Everything is now in sync.`,
  //   )
  //   expect(ctx.mocked['console.info'].mock.calls.join('\n'))
  //     .toMatchInlineSnapshot(`
  //     Prisma schema loaded from prisma/schema.prisma
  //     The following migration(s) have been created and applied from new schema changes:

  //     migrations/
  //       └─ 20201231000000_first/
  //         └─ migration.sql

  //   `)
  //   expect(ctx.mocked['console.log'].mock.calls).toMatchSnapshot()
  //   expect(ctx.mocked['console.error'].mock.calls).toMatchSnapshot()
  // })

  it('draft migration and apply (--name)', async () => {
    ctx.fixture('schema-only-mysql')
    jest.setTimeout(7000)

    const draftResult = MigrateDev.new().parse([
      '--create-only',
      '--name=first',
    ])

    await expect(draftResult).resolves.toMatchInlineSnapshot(`
            Prisma Migrate created the following migration without applying it 20201231000000_first

            You can now edit it and apply it by running prisma migrate dev.
          `)

    const applyResult = MigrateDev.new().parse([])
    await expect(applyResult).resolves.toMatchInlineSnapshot(``)

    expect(
      (fs.list('prisma/migrations')?.length || 0) > 0,
    ).toMatchInlineSnapshot(`true`)
    expect(ctx.mocked['console.info'].mock.calls.join('\n'))
      .toMatchInlineSnapshot(`
      Prisma schema loaded from prisma/schema.prisma
      Datasource "my_db": MySQL database "tests-migrate" at "localhost:5432"

      Prisma schema loaded from prisma/schema.prisma
      Datasource "my_db": MySQL database "tests-migrate" at "localhost:5432"

      Applying migration \`20201231000000_first\`

      The following migration(s) have been applied:

      migrations/
        └─ 20201231000000_first/
          └─ migration.sql

      Your database is now in sync with your schema.
    `)
    expect(ctx.mocked['console.log'].mock.calls).toMatchSnapshot()
    expect(ctx.mocked['console.error'].mock.calls).toMatchSnapshot()
  })

  it('existingdb: create first migration', async () => {
    ctx.fixture('schema-only-mysql')
    const result = MigrateDev.new().parse(['--name=first'])

    await expect(result).resolves.toMatchInlineSnapshot(``)
    expect(ctx.mocked['console.info'].mock.calls.join('\n'))
      .toMatchInlineSnapshot(`
      Prisma schema loaded from prisma/schema.prisma
      Datasource "my_db": MySQL database "tests-migrate" at "localhost:5432"

      Applying migration \`20201231000000_first\`
      The following migration(s) have been created and applied from new schema changes:

      migrations/
        └─ 20201231000000_first/
          └─ migration.sql

      Your database is now in sync with your schema.
    `)
    expect(ctx.mocked['console.log'].mock.calls).toMatchSnapshot()
    expect(ctx.mocked['console.error'].mock.calls).toMatchSnapshot()
  })
})

describe('SQL Server', () => {
  jest.setTimeout(20000)

  const connectionString =
    process.env.TEST_MSSQL_URI ||
    'mssql://SA:Pr1sm4_Pr1sm4@localhost:1433/master'
  const setupParams: SetupParams = {
    connectionString,
    dirname: '',
  }

  beforeAll(async () => {
    await tearDownMSSQL(setupParams).catch((e) => {
      console.error(e)
    })
  })

  beforeEach(async () => {
    await setupMSSQL(setupParams).catch((e) => {
      console.error(e)
    })
  })

  afterEach(async () => {
    await tearDownMSSQL(setupParams).catch((e) => {
      console.error(e)
    })
  })

  it('schema only', async () => {
    ctx.fixture('schema-only-sqlserver')

    const result = MigrateDev.new().parse([])
    await expect(result).resolves.toMatchInlineSnapshot(``)
    expect(ctx.mocked['console.log'].mock.calls).toMatchSnapshot()
    expect(ctx.mocked['console.error'].mock.calls).toMatchSnapshot()
    expect(ctx.mocked['console.info'].mock.calls.join('\n'))
      .toMatchInlineSnapshot(`
      Prisma schema loaded from prisma/schema.prisma
      Datasource "my_db" - SQL Server

      Applying migration \`20201231000000_\`
      The following migration(s) have been created and applied from new schema changes:

      migrations/
        └─ 20201231000000_/
          └─ migration.sql

      Your database is now in sync with your schema.
    `)
  })

  it('schema only with shadowdb', async () => {
    ctx.fixture('schema-only-sqlserver')

    const result = MigrateDev.new().parse(['--schema=./prisma/shadowdb.prisma'])
    await expect(result).resolves.toMatchInlineSnapshot(``)
    expect(ctx.mocked['console.log'].mock.calls).toMatchSnapshot()
    expect(ctx.mocked['console.error'].mock.calls).toMatchSnapshot()
    expect(ctx.mocked['console.info'].mock.calls.join('\n'))
      .toMatchInlineSnapshot(`
      Prisma schema loaded from prisma/shadowdb.prisma
      Datasource "my_db" - SQL Server

      Applying migration \`20201231000000_\`
      The following migration(s) have been created and applied from new schema changes:

      migrations/
        └─ 20201231000000_/
          └─ migration.sql

      Your database is now in sync with your schema.
    `)
  })

  it('create first migration', async () => {
    ctx.fixture('schema-only-sqlserver')
    const result = MigrateDev.new().parse([])

    await expect(result).resolves.toMatchInlineSnapshot(``)
    expect(ctx.mocked['console.info'].mock.calls.join('\n'))
      .toMatchInlineSnapshot(`
      Prisma schema loaded from prisma/schema.prisma
      Datasource "my_db" - SQL Server

      Applying migration \`20201231000000_\`
      The following migration(s) have been created and applied from new schema changes:

      migrations/
        └─ 20201231000000_/
          └─ migration.sql

      Your database is now in sync with your schema.
    `)
    expect(ctx.mocked['console.log'].mock.calls).toMatchSnapshot()
    expect(ctx.mocked['console.error'].mock.calls).toMatchSnapshot()
  })

  // it('create first migration with nativeTypes', async () => {
  //   ctx.fixture('nativeTypes-sqlserver')

  //   const result = MigrateDev.new().parse(['--name=first'])
  //   await expect(result).resolves.toMatchInlineSnapshot(``)

  //   expect(ctx.mocked['console.info'].mock.calls.join('\n'))
  //     .toMatchInlineSnapshot(`
  //     Prisma schema loaded from prisma/schema.prisma
  //     Datasource "db": PostgreSQL database "tests-migrate", schema "public" at "localhost:5432"

  //     The following migration(s) have been created and applied from new schema changes:

  //     migrations/
  //       └─ 20201231000000_first/
  //         └─ migration.sql

  //     Your database is now in sync with your schema.
  //   `)
  //   expect(
  //     ctx.mocked['console.error'].mock.calls.join('\n'),
  //   ).toMatchInlineSnapshot(``)
  // })

  // it('first migration --force + --name', async () => {
  //   ctx.fixture('schema-only-sqlserver')
  //   const result = MigrateDev.new().parse([
  //     '--name=first',
  //     '--force',
  //   ])

  //   await expect(result).resolves.toMatchInlineSnapshot(
  //     `Everything is now in sync.`,
  //   )
  //   expect(ctx.mocked['console.info'].mock.calls.join('\n'))
  //     .toMatchInlineSnapshot(`
  //     Prisma schema loaded from prisma/schema.prisma
  //     The following migration(s) have been created and applied from new schema changes:

  //     migrations/
  //       └─ 20201231000000_first/
  //         └─ migration.sql

  //   `)
  //   expect(ctx.mocked['console.log'].mock.calls).toMatchSnapshot()
  //   expect(ctx.mocked['console.error'].mock.calls).toMatchSnapshot()
  // })

  it('draft migration and apply (--name)', async () => {
    ctx.fixture('schema-only-sqlserver')
    jest.setTimeout(10000)

    const draftResult = MigrateDev.new().parse([
      '--create-only',
      '--name=first',
    ])

    await expect(draftResult).resolves.toMatchInlineSnapshot(`
            Prisma Migrate created the following migration without applying it 20201231000000_first

            You can now edit it and apply it by running prisma migrate dev.
          `)

    const applyResult = MigrateDev.new().parse([])
    await expect(applyResult).resolves.toMatchInlineSnapshot(``)

    expect(
      (fs.list('prisma/migrations')?.length || 0) > 0,
    ).toMatchInlineSnapshot(`true`)
    expect(ctx.mocked['console.info'].mock.calls.join('\n'))
      .toMatchInlineSnapshot(`
      Prisma schema loaded from prisma/schema.prisma
      Datasource "my_db" - SQL Server

      Prisma schema loaded from prisma/schema.prisma
      Datasource "my_db" - SQL Server

      Applying migration \`20201231000000_first\`

      The following migration(s) have been applied:

      migrations/
        └─ 20201231000000_first/
          └─ migration.sql

      Your database is now in sync with your schema.
    `)
    expect(ctx.mocked['console.log'].mock.calls).toMatchSnapshot()
    expect(ctx.mocked['console.error'].mock.calls).toMatchSnapshot()
  })

  it('existingdb: create first migration', async () => {
    ctx.fixture('schema-only-sqlserver')
    const result = MigrateDev.new().parse(['--name=first'])

    await expect(result).resolves.toMatchInlineSnapshot(``)
    expect(ctx.mocked['console.info'].mock.calls.join('\n'))
      .toMatchInlineSnapshot(`
      Prisma schema loaded from prisma/schema.prisma
      Datasource "my_db" - SQL Server

      Applying migration \`20201231000000_first\`
      The following migration(s) have been created and applied from new schema changes:

      migrations/
        └─ 20201231000000_first/
          └─ migration.sql

      Your database is now in sync with your schema.
    `)
    expect(ctx.mocked['console.log'].mock.calls).toMatchSnapshot()
    expect(ctx.mocked['console.error'].mock.calls).toMatchSnapshot()
  })
})

describe('MongoDB', () => {
  it('schema only - should fail with unsupported', async () => {
    ctx.fixture('schema-only-mongodb')

    const result = MigrateDev.new().parse([])
    await expect(result).rejects.toMatchInlineSnapshot(
      `"mongodb" provider is not supported with this command. For more info see https://www.prisma.io/docs/concepts/database-connectors/mongodb`,
    )
    expect(ctx.mocked['console.log'].mock.calls).toMatchSnapshot()
    expect(ctx.mocked['console.error'].mock.calls).toMatchSnapshot()
    expect(ctx.mocked['console.info'].mock.calls.join('\n'))
      .toMatchInlineSnapshot(`
      Prisma schema loaded from prisma/schema.prisma
      Datasource "my_db"

    `)
  })
})<|MERGE_RESOLUTION|>--- conflicted
+++ resolved
@@ -620,16 +620,6 @@
 
     await expect(result).rejects.toMatchInlineSnapshot(`
 
-<<<<<<< HEAD
-                                                                                                                                                                                                                                                                                                                                                                                                                                                                                                                                                                                                                                                ⚠️ We found changes that cannot be executed:
-
-                                                                                                                                                                                                                                                                                                                                                                                                                                                                                                                                                                                                                                                  • Step 0 Made the column \`fullname\` on table \`Blog\` required, but there are 1 existing NULL values.
-
-                                                                                                                                                                                                                                                                                                                                                                                                                                                                                                                                                                                                                                                You can use prisma migrate dev --create-only to create the migration file, and manually modify it to address the underlying issue(s).
-                                                                                                                                                                                                                                                                                                                                                                                                                                                                                                                                                                                                                                                Then run prisma migrate dev to apply it and verify it works.
-
-                                                                                                                                                                                                                                                                                                                                                                                                                                                                                                                                        `)
-=======
                                                                                                                                                                                                                                                                                                                                                                                                                                                                                                                                                                                                                         ⚠️ We found changes that cannot be executed:
 
                                                                                                                                                                                                                                                                                                                                                                                                                                                                                                                                                                                                                           • Step 0 Made the column \`fullname\` on table \`Blog\` required, but there are 1 existing NULL values.
@@ -638,7 +628,6 @@
                                                                                                                                                                                                                                                                                                                                                                                                                                                                                                                                                                                                                         Then run prisma migrate dev to apply it and verify it works.
 
                                                                                                                                                                                                                                                                                                                                                                                                                                                                                                                     `)
->>>>>>> f07ec55a
     expect(ctx.mocked['console.info'].mock.calls.join('\n'))
       .toMatchInlineSnapshot(`
       Prisma schema loaded from prisma/schema.prisma
@@ -695,17 +684,10 @@
     expect(ctx.mocked['console.log'].mock.calls.join('\n'))
       .toMatchInlineSnapshot(`
 
-<<<<<<< HEAD
-                                                                                                                                                                              ⚠️  Warnings for the current datasource:
-
-                                                                                                                                                                                • You are about to drop the \`Blog\` table, which is not empty (2 rows).
-                                                                                                                    `)
-=======
                                                                                                                                                                   ⚠️  Warnings for the current datasource:
 
                                                                                                                                                                     • You are about to drop the \`Blog\` table, which is not empty (2 rows).
                                                                                                             `)
->>>>>>> f07ec55a
     expect(ctx.mocked['console.error'].mock.calls).toMatchSnapshot()
   })
 
@@ -726,17 +708,10 @@
     expect(ctx.mocked['console.log'].mock.calls.join('\n'))
       .toMatchInlineSnapshot(`
 
-<<<<<<< HEAD
-                                                                                                                                                                              ⚠️  Warnings for the current datasource:
-
-                                                                                                                                                                                • You are about to drop the \`Blog\` table, which is not empty (2 rows).
-                                                                                                                    `)
-=======
                                                                                                                                                                   ⚠️  Warnings for the current datasource:
 
                                                                                                                                                                     • You are about to drop the \`Blog\` table, which is not empty (2 rows).
                                                                                                             `)
->>>>>>> f07ec55a
     expect(ctx.mocked['console.error'].mock.calls).toMatchSnapshot()
   })
 
@@ -887,32 +862,9 @@
 
       Your database is now in sync with your schema.
     `)
-<<<<<<< HEAD
-    expect(ctx.mocked['console.warn'].mock.calls.join('\n'))
-      .toMatchInlineSnapshot(`
-
-                        prisma:warn To configure seeding in your project you need to add a "prisma.seed" property in your package.json with the command to execute it:
-
-                        1. Open the package.json of your project
-                        2. Add the following example to it:
-                        \`\`\`
-                        "prisma": {
-                          "seed": "ts-node prisma/seed.ts"
-                        }
-                        \`\`\`
-
-                        3. Install the required dependencies by running:
-                        npm i -D ts-node typescript @types/node
-
-                        More information in our documentation:
-                        https://pris.ly/d/seeding
-
-                `)
-=======
     expect(
       ctx.mocked['console.warn'].mock.calls.join('\n'),
     ).toMatchInlineSnapshot(``)
->>>>>>> f07ec55a
     expect(
       ctx.mocked['console.error'].mock.calls.join('\n'),
     ).toMatchInlineSnapshot(``)
