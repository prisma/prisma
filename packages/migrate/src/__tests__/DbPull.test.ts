import { jestConsoleContext, jestContext } from '@prisma/sdk'
import path from 'path'

import { DbPull } from '../commands/DbPull'
import { setupMSSQL, tearDownMSSQL } from '../utils/setupMSSQL'
import { setupMysql, tearDownMysql } from '../utils/setupMysql'
import type { SetupParams } from '../utils/setupPostgres'
import { setupPostgres, tearDownPostgres } from '../utils/setupPostgres'

const isMacOrWindowsCI = Boolean(process.env.CI) && ['darwin', 'win32'].includes(process.platform)

if (isMacOrWindowsCI) {
  jest.setTimeout(60000)
}

const describeIf = (condition: boolean) => (condition ? describe : describe.skip)
const testIf = (condition: boolean) => (condition ? test : test.skip)

const ctx = jestContext.new().add(jestConsoleContext()).assemble()

describe('common/sqlite', () => {
  test('basic introspection', async () => {
    ctx.fixture('introspection/sqlite')
    const introspect = new DbPull()
    const result = introspect.parse(['--print'])
    await expect(result).resolves.toMatchInlineSnapshot(``)
    expect(ctx.mocked['console.log'].mock.calls.join('\n')).toMatchSnapshot()
    expect(ctx.mocked['console.info'].mock.calls.join('\n')).toMatchInlineSnapshot(``)
    expect(ctx.mocked['console.error'].mock.calls.join('\n')).toMatchInlineSnapshot(``)
  })

  test('introspection --force', async () => {
    ctx.fixture('introspection/sqlite')
    const introspect = new DbPull()
    const result = introspect.parse(['--print', '--force'])
    await expect(result).resolves.toMatchInlineSnapshot(``)
    expect(ctx.mocked['console.log'].mock.calls.join('\n')).toMatchSnapshot()
    expect(ctx.mocked['console.info'].mock.calls.join('\n')).toMatchInlineSnapshot(``)
    expect(ctx.mocked['console.error'].mock.calls.join('\n')).toMatchInlineSnapshot(``)
  })

  // TODO: Windows: fails with
  // Error: P1012 Introspection failed as your current Prisma schema file is invalid·
  //     Please fix your current schema manually, use prisma validate to confirm it is valid and then run this command again.
  //     Or run this command with the --force flag to ignore your current schema and overwrite it. All local modifications will be lost.
  testIf(process.platform !== 'win32')('basic introspection with --url', async () => {
    ctx.fixture('introspection/sqlite')
    const introspect = new DbPull()
    const result = introspect.parse(['--print', '--url', 'file:dev.db'])
    await expect(result).resolves.toBe('')
    expect(ctx.mocked['console.log'].mock.calls.join('\n')).toMatchSnapshot()
    expect(ctx.mocked['console.info'].mock.calls.join('\n')).toMatchInlineSnapshot(``)
    expect(ctx.mocked['console.error'].mock.calls.join('\n')).toMatchInlineSnapshot(``)
  })

  test('basic introspection with invalid --url', async () => {
    ctx.fixture('introspection/sqlite')
    const introspect = new DbPull()
    const result = introspect.parse(['--print', '--url', 'invalidstring'])
    await expect(result).rejects.toThrowErrorMatchingInlineSnapshot(`Unknown protocol invalidstring:`)
    expect(ctx.mocked['console.log'].mock.calls.join('\n')).toMatchSnapshot()
    expect(ctx.mocked['console.info'].mock.calls.join('\n')).toMatchInlineSnapshot(``)
    expect(ctx.mocked['console.error'].mock.calls.join('\n')).toMatchInlineSnapshot(``)
  })

  it('should succeed when schema and db do match', async () => {
    ctx.fixture('introspect/prisma')
    const result = DbPull.new().parse([])
    await expect(result).resolves.toMatchInlineSnapshot(``)
    expect(ctx.mocked['console.log'].mock.calls.join('\n').replace(/\d{2,3}ms/, 'XXms')).toMatchInlineSnapshot(``)
    expect(ctx.mocked['console.info'].mock.calls.join('\n')).toMatchInlineSnapshot(`
      Prisma schema loaded from schema.prisma
      Datasource "db": SQLite database "dev.db" at "file:dev.db"

      Introspecting based on datasource defined in schema.prisma …

      ✔ Introspected 3 models and wrote them into schema.prisma in XXXms
            
      Run prisma generate to generate Prisma Client.
    `)
    expect(ctx.mocked['console.error'].mock.calls.join('\n')).toMatchInlineSnapshot(``)
  })

  // TODO: Windows: fails with
  // Error: P1012 Introspection failed as your current Prisma schema file is invalid·
  //     Please fix your current schema manually, use prisma validate to confirm it is valid and then run this command again.
  //     Or run this command with the --force flag to ignore your current schema and overwrite it. All local modifications will be lost.
  testIf(process.platform !== 'win32')('should succeed when schema and db do match using --url', async () => {
    ctx.fixture('introspect/prisma')
    const result = DbPull.new().parse(['--url=file:./dev.db'])
    await expect(result).resolves.toMatchInlineSnapshot(``)
    expect(ctx.mocked['console.log'].mock.calls.join('\n').replace(/\d{2,3}ms/, 'XXms')).toMatchInlineSnapshot(``)
    expect(ctx.mocked['console.info'].mock.calls.join('\n')).toMatchInlineSnapshot(`
      Prisma schema loaded from schema.prisma
      Datasource "db": SQLite database "dev.db" at "file:dev.db"

      Introspecting …

      ✔ Introspected 3 models and wrote them into schema.prisma in XXXms
            
      Run prisma generate to generate Prisma Client.
    `)
    expect(ctx.mocked['console.error'].mock.calls.join('\n')).toMatchInlineSnapshot(``)
  })

  test('basic introspection with invalid --url - empty host', async () => {
    const introspect = new DbPull()
    const result = introspect.parse(['--print', '--url', 'postgresql://root:prisma@/prisma'])
    await expect(result).rejects.toThrowErrorMatchingInlineSnapshot(`
                      Error parsing connection string: empty host in database URL

                  `)
    expect(ctx.mocked['console.log'].mock.calls.join('\n')).toMatchSnapshot()
    expect(ctx.mocked['console.info'].mock.calls.join('\n')).toMatchInlineSnapshot(``)
    expect(ctx.mocked['console.error'].mock.calls.join('\n')).toMatchInlineSnapshot(``)
  })

  it('should succeed and keep changes to valid schema and output warnings', async () => {
    ctx.fixture('introspect')
    const result = DbPull.new().parse(['--schema=./prisma/reintrospection.prisma'])
    await expect(result).resolves.toMatchInlineSnapshot(``)

    expect(ctx.mocked['console.log'].mock.calls.join('\n').replace(/\d{2,3}ms/, 'in XXms')).toMatchInlineSnapshot(``)
    expect(ctx.mocked['console.info'].mock.calls.join('\n')).toMatchInlineSnapshot(`
      Prisma schema loaded from prisma/reintrospection.prisma
      Datasource "db": SQLite database "dev.db" at "file:dev.db"

      Introspecting based on datasource defined in prisma/reintrospection.prisma …

      ✔ Introspected 3 models and wrote them into prisma/reintrospection.prisma in XXXms
            
      *** WARNING ***

      These models were enriched with \`@@map\` information taken from the previous Prisma schema.
      - Model "AwesomeNewPost"
      - Model "AwesomeProfile"
      - Model "AwesomeUser"

      Run prisma generate to generate Prisma Client.
    `)
    expect(ctx.mocked['console.error'].mock.calls.join('\n')).toMatchInlineSnapshot(``)

    expect(ctx.fs.read('prisma/reintrospection.prisma')).toMatchInlineSnapshot(`
      generator client {
        provider = "prisma-client-js"
        output   = "../generated/client"
      }

      datasource db {
        provider = "sqlite"
        url      = "file:dev.db"
      }

      model AwesomeUser {
        email    String           @unique(map: "User.email")
        id       Int              @id @default(autoincrement())
        name     String?
        newPosts AwesomeNewPost[]
        profile  AwesomeProfile?

        @@map("User")
      }

      model AwesomeNewPost {
        authorId  Int
        content   String?
        createdAt DateTime    @default(now())
        id        Int         @id @default(autoincrement())
        published Boolean     @default(false)
        title     String
        author    AwesomeUser @relation(fields: [authorId], references: [id], onDelete: Cascade)

        @@map("Post")
      }

      model AwesomeProfile {
        bio    String?
        id     Int         @id @default(autoincrement())
        userId Int         @unique(map: "Profile.userId")
        user   AwesomeUser @relation(fields: [userId], references: [id], onDelete: Cascade)

        @@map("Profile")
      }

    `)
  })

  it('should succeed and keep changes to valid schema and output warnings when using --print', async () => {
    ctx.fixture('introspect')
    const originalSchema = ctx.fs.read('prisma/reintrospection.prisma')
    const result = DbPull.new().parse(['--print', '--schema=./prisma/reintrospection.prisma'])
    await expect(result).resolves.toMatchInlineSnapshot(``)
    expect(ctx.mocked['console.log'].mock.calls.join('\n').replace(/\d{2,3}ms/, 'in XXms')).toMatchSnapshot()
    expect(ctx.mocked['console.info'].mock.calls.join('\n')).toMatchInlineSnapshot(``)
    expect(ctx.mocked['console.error'].mock.calls.join('\n')).toMatchInlineSnapshot(`

                                                                                                                                                                                                                                                                                      // *** WARNING ***
                                                                                                                                                                                                                                                                                      // 
                                                                                                                                                                                                                                                                                      // These models were enriched with \`@@map\` information taken from the previous Prisma schema.
                                                                                                                                                                                                                                                                                      // - Model "AwesomeNewPost"
                                                                                                                                                                                                                                                                                      // - Model "AwesomeProfile"
                                                                                                                                                                                                                                                                                      // - Model "AwesomeUser"
                                                                                                                                                                                                                                                                                      // 
                                                                                                                                                                                        `)

    expect(ctx.fs.read('prisma/reintrospection.prisma')).toStrictEqual(originalSchema)
  })

  it('should succeed when schema and db do not match', async () => {
    ctx.fixture('existing-db-histories-diverge')
    const result = DbPull.new().parse([])
    await expect(result).resolves.toMatchInlineSnapshot(``)
    expect(ctx.mocked['console.log'].mock.calls.join('\n').replace(/\d{2,3}ms/, 'in XXms')).toMatchInlineSnapshot(``)
    expect(ctx.mocked['console.info'].mock.calls.join('\n')).toMatchInlineSnapshot(`
      Prisma schema loaded from prisma/schema.prisma
      Datasource "my_db": SQLite database "dev.db" at "file:dev.db"

      Introspecting based on datasource defined in prisma/schema.prisma …

      ✔ Introspected 3 models and wrote them into prisma/schema.prisma in XXXms
            
      Run prisma generate to generate Prisma Client.
    `)
    expect(ctx.mocked['console.error'].mock.calls.join('\n')).toMatchInlineSnapshot(``)
  })

  it('should fail when db is missing', async () => {
    ctx.fixture('schema-only-sqlite')
    const result = DbPull.new().parse([])
    await expect(result).rejects.toThrowErrorMatchingInlineSnapshot(`

<<<<<<< HEAD
                                                                        P4001 The introspected database was empty: 

                                                                        prisma db pull could not create any models in your schema.prisma file and you will not be able to generate Prisma Client with the prisma generate command.

                                                                        To fix this, you have two options:

                                                                        - manually create a table in your database.
                                                                        - make sure the database connection URL inside the datasource block in schema.prisma points to a database that is not empty (it must contain at least one table).

                                                                        Then you can run prisma db pull again. 

                                                            `)
=======
                                                                                    P4001 The introspected database was empty: 

                                                                                    prisma db pull could not create any models in your schema.prisma file and you will not be able to generate Prisma Client with the prisma generate command.

                                                                                    To fix this, you have two options:

                                                                                    - manually create a table in your database.
                                                                                    - make sure the database connection URL inside the datasource block in schema.prisma points to a database that is not empty (it must contain at least one table).

                                                                                    Then you can run prisma db pull again. 
>>>>>>> 01daba85

                                                                      `)
    expect(ctx.mocked['console.log'].mock.calls.join('\n')).toMatchInlineSnapshot(``)
    expect(ctx.mocked['console.info'].mock.calls.join('\n')).toMatchInlineSnapshot(`
      Prisma schema loaded from prisma/schema.prisma
      Datasource "my_db": SQLite database "dev.db" at "file:dev.db"

      Introspecting based on datasource defined in prisma/schema.prisma …
    `)
    expect(ctx.mocked['console.error'].mock.calls.join('\n')).toMatchInlineSnapshot(``)
  })

  it('should fail when db is empty', async () => {
    ctx.fixture('schema-only-sqlite')
    ctx.fs.write('prisma/dev.db', '')
    const result = DbPull.new().parse([])
    await expect(result).rejects.toThrowErrorMatchingInlineSnapshot(`

<<<<<<< HEAD
                                                                        P4001 The introspected database was empty: 

                                                                        prisma db pull could not create any models in your schema.prisma file and you will not be able to generate Prisma Client with the prisma generate command.

                                                                        To fix this, you have two options:

                                                                        - manually create a table in your database.
                                                                        - make sure the database connection URL inside the datasource block in schema.prisma points to a database that is not empty (it must contain at least one table).

                                                                        Then you can run prisma db pull again. 

                                                            `)
=======
                                                                                    P4001 The introspected database was empty: 

                                                                                    prisma db pull could not create any models in your schema.prisma file and you will not be able to generate Prisma Client with the prisma generate command.

                                                                                    To fix this, you have two options:

                                                                                    - manually create a table in your database.
                                                                                    - make sure the database connection URL inside the datasource block in schema.prisma points to a database that is not empty (it must contain at least one table).

                                                                                    Then you can run prisma db pull again. 
>>>>>>> 01daba85

                                                                      `)
    expect(ctx.mocked['console.log'].mock.calls.join('\n')).toMatchInlineSnapshot(``)
    expect(ctx.mocked['console.info'].mock.calls.join('\n')).toMatchInlineSnapshot(`
      Prisma schema loaded from prisma/schema.prisma
      Datasource "my_db": SQLite database "dev.db" at "file:dev.db"

      Introspecting based on datasource defined in prisma/schema.prisma …
    `)
    expect(ctx.mocked['console.error'].mock.calls.join('\n')).toMatchInlineSnapshot(``)
  })

  it('should fail when Prisma schema is missing', async () => {
    const result = DbPull.new().parse([])
    await expect(result).rejects.toThrowErrorMatchingInlineSnapshot(`
                      Could not find a schema.prisma file that is required for this command.
                      You can either provide it with --schema, set it as \`prisma.schema\` in your package.json or put it into the default location ./prisma/schema.prisma https://pris.ly/d/prisma-schema-location
                  `)

    expect(ctx.mocked['console.log'].mock.calls.join('\n')).toMatchInlineSnapshot(``)
    expect(ctx.mocked['console.info'].mock.calls.join('\n')).toMatchInlineSnapshot(``)
    expect(ctx.mocked['console.error'].mock.calls.join('\n')).toMatchInlineSnapshot(``)
  })

  it('should fail when schema is invalid', async () => {
    ctx.fixture('introspect')
    const result = DbPull.new().parse(['--schema=./prisma/invalid.prisma'])
    await expect(result).rejects.toThrowErrorMatchingInlineSnapshot(`
            P1012 Introspection failed as your current Prisma schema file is invalid

            Please fix your current schema manually, use prisma validate to confirm it is valid and then run this command again.
            Or run this command with the --force flag to ignore your current schema and overwrite it. All local modifications will be lost.

          `)

    expect(ctx.mocked['console.log'].mock.calls.join('\n')).toMatchInlineSnapshot(``)
    expect(ctx.mocked['console.info'].mock.calls.join('\n')).toMatchInlineSnapshot(`
      Prisma schema loaded from prisma/invalid.prisma
      Datasource "db": SQLite database "dev.db" at "file:dev.db"

      Introspecting based on datasource defined in prisma/invalid.prisma …

    `)
    expect(ctx.mocked['console.error'].mock.calls.join('\n')).toMatchInlineSnapshot(``)
  })

  it('should succeed when schema is invalid and using --force', async () => {
    ctx.fixture('introspect')

    const result = DbPull.new().parse(['--schema=./prisma/invalid.prisma', '--force'])
    await expect(result).resolves.toMatchInlineSnapshot(``)

    expect(ctx.mocked['console.log'].mock.calls.join('\n').replace(/\d{2,3}ms/, 'in XXms')).toMatchInlineSnapshot(``)
    expect(ctx.mocked['console.info'].mock.calls.join('\n')).toMatchInlineSnapshot(`
      Prisma schema loaded from prisma/invalid.prisma
      Datasource "db": SQLite database "dev.db" at "file:dev.db"

      Introspecting based on datasource defined in prisma/invalid.prisma …

      ✔ Introspected 3 models and wrote them into prisma/invalid.prisma in XXXms
            
      Run prisma generate to generate Prisma Client.
    `)
    expect(ctx.mocked['console.error'].mock.calls.join('\n')).toMatchInlineSnapshot(``)

    expect(ctx.fs.read('prisma/invalid.prisma')).toMatchSnapshot()
  })
})

describe('postgresql', () => {
  const setupParams: SetupParams = {
    connectionString: process.env.TEST_POSTGRES_URI_MIGRATE || 'postgres://prisma:prisma@localhost:5432/tests-migrate',
    dirname: path.join(__dirname, '..', '__tests__', 'fixtures', 'introspection', 'postgresql'),
  }

  beforeAll(async () => {
    await tearDownPostgres(setupParams).catch((e) => {
      console.error(e)
    })
  })

  beforeEach(async () => {
    await setupPostgres(setupParams).catch((e) => {
      console.error(e)
    })
  })

  afterEach(async () => {
    await tearDownPostgres(setupParams).catch((e) => {
      console.error(e)
    })
  })

  test('basic introspection', async () => {
    ctx.fixture('introspection/postgresql')
    const introspect = new DbPull()
    const result = introspect.parse(['--print'])
    await expect(result).resolves.toMatchInlineSnapshot(``)
    expect(ctx.mocked['console.log'].mock.calls.join('\n')).toMatchSnapshot()
    expect(ctx.mocked['console.info'].mock.calls.join('\n')).toMatchInlineSnapshot(``)
    expect(ctx.mocked['console.error'].mock.calls.join('\n')).toMatchInlineSnapshot(``)
  })

  test('basic introspection --url', async () => {
    const introspect = new DbPull()
    const result = introspect.parse(['--print', '--url', setupParams.connectionString])
    await expect(result).resolves.toMatchInlineSnapshot(``)
    expect(ctx.mocked['console.log'].mock.calls.join('\n')).toMatchSnapshot()
    expect(ctx.mocked['console.info'].mock.calls.join('\n')).toMatchInlineSnapshot(``)
    expect(ctx.mocked['console.error'].mock.calls.join('\n')).toMatchInlineSnapshot(``)
  })

  test('introspection should load .env file with --print', async () => {
    ctx.fixture('schema-only-postgresql')
    expect.assertions(5)

    try {
      await DbPull.new().parse(['--print', '--schema=./prisma/using-dotenv.prisma'])
    } catch (e) {
      expect(e.code).toEqual('P1001')
      expect(e.message).toContain(`fromdotenvdoesnotexist`)
    }

    expect(ctx.mocked['console.log'].mock.calls.join('\n')).toMatchInlineSnapshot(``)
    expect(ctx.mocked['console.info'].mock.calls.join('\n')).toMatchInlineSnapshot(``)
    expect(ctx.mocked['console.error'].mock.calls.join('\n')).toMatchInlineSnapshot(``)
  })

  test('introspection should load .env file without --print', async () => {
    ctx.fixture('schema-only-postgresql')
    expect.assertions(5)

    try {
      await DbPull.new().parse(['--schema=./prisma/using-dotenv.prisma'])
    } catch (e) {
      expect(e.code).toEqual('P1001')
      expect(e.message).toContain(`fromdotenvdoesnotexist`)
    }

    expect(ctx.mocked['console.log'].mock.calls.join('\n')).toMatchInlineSnapshot(``)
    expect(ctx.mocked['console.info'].mock.calls.join('\n')).toMatchInlineSnapshot(`
      Prisma schema loaded from prisma/using-dotenv.prisma
      Environment variables loaded from prisma/.env
      Datasource "my_db": PostgreSQL database "mydb", schema "public" at "fromdotenvdoesnotexist:5432"

      Introspecting based on datasource defined in prisma/using-dotenv.prisma …

    `)
    expect(ctx.mocked['console.error'].mock.calls.join('\n')).toMatchInlineSnapshot(``)
  })
})

describe('mysql', () => {
  const setupParams: SetupParams = {
    connectionString: process.env.TEST_MYSQL_URI || 'mysql://root:root@localhost:3306/tests',
    dirname: path.join(__dirname, '..', '__tests__', 'fixtures', 'introspection', 'mysql'),
  }

  beforeAll(async () => {
    await tearDownMysql(setupParams).catch((e) => {
      console.error(e)
    })
  })

  beforeEach(async () => {
    await setupMysql(setupParams).catch((e) => {
      console.error(e)
    })
  })

  afterEach(async () => {
    await tearDownMysql(setupParams).catch((e) => {
      console.error(e)
    })
  })

  test('basic introspection', async () => {
    ctx.fixture('introspection/mysql')
    const introspect = new DbPull()
    const result = introspect.parse(['--print'])
    await expect(result).resolves.toMatchInlineSnapshot(``)
    expect(ctx.mocked['console.log'].mock.calls.join('\n')).toMatchSnapshot()
    expect(ctx.mocked['console.info'].mock.calls.join('\n')).toMatchInlineSnapshot(``)
    expect(ctx.mocked['console.error'].mock.calls.join('\n')).toMatchInlineSnapshot(``)
  })

  // TODO: snapshot fails on CI for macOS and Windows because the connection
  // string is different, either add steps to the database setup to create the
  // user and set password for MySQL, or sanitize the snapshot.
  testIf(!isMacOrWindowsCI)('basic introspection --url', async () => {
    const introspect = new DbPull()
    const result = introspect.parse(['--print', '--url', setupParams.connectionString])
    await expect(result).resolves.toMatchInlineSnapshot(``)
    expect(ctx.mocked['console.log'].mock.calls.join('\n')).toMatchSnapshot()
    expect(ctx.mocked['console.info'].mock.calls.join('\n')).toMatchInlineSnapshot(``)
    expect(ctx.mocked['console.error'].mock.calls.join('\n')).toMatchInlineSnapshot(``)
  })
})

describeIf(!process.env.TEST_SKIP_MSSQL)('SQL Server', () => {
  jest.setTimeout(20000)

  const connectionString = process.env.TEST_MSSQL_URI || 'mssql://SA:Pr1sm4_Pr1sm4@localhost:1433/master'
  const setupParams: SetupParams = {
    connectionString,
    dirname: path.join(__dirname, '..', '__tests__', 'fixtures', 'introspection', 'sqlserver'),
  }
  const JDBC_URI =
    process.env.TEST_MSSQL_JDBC_URI_MIGRATE ||
    'sqlserver://localhost:1433;database=tests-migrate;user=SA;password=Pr1sm4_Pr1sm4;trustServerCertificate=true;'

  beforeAll(async () => {
    await tearDownMSSQL(setupParams, 'tests-migrate').catch((e) => {
      console.error(e)
    })
  })

  beforeEach(async () => {
    await setupMSSQL(setupParams, 'tests-migrate').catch((e) => {
      console.error(e)
    })
  })

  afterEach(async () => {
    await tearDownMSSQL(setupParams, 'tests-migrate').catch((e) => {
      console.error(e)
    })
  })

  test('basic introspection', async () => {
    ctx.fixture('introspection/sqlserver')
    const introspect = new DbPull()
    const result = introspect.parse(['--print'])
    await expect(result).resolves.toMatchInlineSnapshot(``)
    expect(ctx.mocked['console.log'].mock.calls.join('\n')).toMatchSnapshot()
    expect(ctx.mocked['console.info'].mock.calls.join('\n')).toMatchInlineSnapshot(``)
    expect(ctx.mocked['console.error'].mock.calls.join('\n')).toMatchInlineSnapshot(``)
  })

  test('basic introspection --url', async () => {
    const introspect = new DbPull()
    const result = introspect.parse(['--print', '--url', JDBC_URI])
    await expect(result).resolves.toMatchInlineSnapshot(``)
    expect(ctx.mocked['console.log'].mock.calls.join('\n')).toMatchSnapshot()
    expect(ctx.mocked['console.info'].mock.calls.join('\n')).toMatchInlineSnapshot(``)
    expect(ctx.mocked['console.error'].mock.calls.join('\n')).toMatchInlineSnapshot(``)
  })
})

// TODO: Windows: tests fail on Windows, introspected schema differs from snapshots.
// TODO: macOS: disabled on CI because it fails with timeout. Somehow jest.setTimeout
// doesn't seem to work in this test case particularly.
describeIf(process.platform !== 'win32' && !isMacOrWindowsCI)('MongoDB', () => {
  const MONGO_URI =
    process.env.TEST_MONGO_URI_MIGRATE || 'mongodb://root:prisma@localhost:27017/tests-migrate?authSource=admin'

  // describeIf is making eslint not happy about the names
  // eslint-disable-next-line jest/no-identical-title
  test('basic introspection', async () => {
    ctx.fixture('schema-only-mongodb')
    const introspect = new DbPull()
    const result = introspect.parse(['--schema=./prisma/no-model.prisma'])
    await expect(result).resolves.toMatchInlineSnapshot(``)
    expect(ctx.mocked['console.log'].mock.calls.join('\n')).toMatchInlineSnapshot(``)
    expect(ctx.mocked['console.info'].mock.calls.join('\n')).toMatchInlineSnapshot(`
      Prisma schema loaded from prisma/no-model.prisma
      Datasource "my_db"

      Introspecting based on datasource defined in prisma/no-model.prisma …

      ✔ Introspected 1 model and 2 embedded documents and wrote them into prisma/no-model.prisma in XXXms
            
      *** WARNING ***

      The following fields had data stored in multiple types. The most common type was chosen. If loading data with a type that does not match the one in the data model, the client will crash. Please see the issue: https://github.com/prisma/prisma/issues/9654
      - Model "users", field: "numberOrString1", chosen data type: "Int32"
      - Type "UsersHobbies", field: "numberOrString2", chosen data type: "Int32"
      - Type "UsersHobbiesObjects", field: "numberOrString3", chosen data type: "Int32"

      Run prisma generate to generate Prisma Client.
    `)
    expect(ctx.mocked['console.error'].mock.calls.join('\n')).toMatchInlineSnapshot(``)
  })

  test('introspection --force (existing models)', async () => {
    ctx.fixture('schema-only-mongodb')
    const introspect = new DbPull()
    const result = introspect.parse(['--force'])
    await expect(result).resolves.toMatchInlineSnapshot(``)
    expect(ctx.mocked['console.log'].mock.calls.join('\n')).toMatchInlineSnapshot(``)
    expect(ctx.mocked['console.info'].mock.calls.join('\n')).toMatchInlineSnapshot(`
      Prisma schema loaded from prisma/schema.prisma
      Datasource "my_db"

      Introspecting based on datasource defined in prisma/schema.prisma …

      ✔ Introspected 1 model and 2 embedded documents and wrote them into prisma/schema.prisma in XXXms
            
      *** WARNING ***

      The following fields had data stored in multiple types. The most common type was chosen. If loading data with a type that does not match the one in the data model, the client will crash. Please see the issue: https://github.com/prisma/prisma/issues/9654
      - Model "users", field: "numberOrString1", chosen data type: "Int32"
      - Type "UsersHobbies", field: "numberOrString2", chosen data type: "Int32"
      - Type "UsersHobbiesObjects", field: "numberOrString3", chosen data type: "Int32"

      Run prisma generate to generate Prisma Client.
    `)
    expect(ctx.mocked['console.error'].mock.calls.join('\n')).toMatchInlineSnapshot(``)
  })

  test('introspection --print (no existing models)', async () => {
    ctx.fixture('schema-only-mongodb')
    const introspect = new DbPull()
    const result = introspect.parse(['--schema=./prisma/no-model.prisma', '--print'])
    await expect(result).resolves.toMatchInlineSnapshot(``)
    expect(ctx.mocked['console.log'].mock.calls.join('\n')).toMatchInlineSnapshot(`
      generator client {
        provider        = "prisma-client-js"
        previewFeatures = ["mongoDb"]
      }

      datasource my_db {
        provider = "mongodb"
        url      = env("TEST_MONGO_URI_MIGRATE")
      }

      type UsersHobbies {
        name            String
        /// Multiple data types found: String: 50%, Int32: 50% out of 2 sampled entries
        numberOrString2 Int?
        objects         UsersHobbiesObjects[]
        tags            String[]
      }

      type UsersHobbiesObjects {
        name            String
        /// Multiple data types found: String: 50%, Int32: 50% out of 2 sampled entries
        numberOrString3 Int
        tags            String[]
      }

      model users {
        id              String         @id @default(auto()) @map("_id") @my_db.ObjectId
        admin           Boolean
        email           String
        hobbies         UsersHobbies[]
        name            String
        /// Multiple data types found: String: 50%, Int32: 50% out of 2 sampled entries
        numberOrString1 Int
      }


      // introspectionSchemaVersion: NonPrisma,
    `)
    expect(ctx.mocked['console.info'].mock.calls.join('\n')).toMatchInlineSnapshot(``)
    expect(ctx.mocked['console.error'].mock.calls.join('\n')).toMatchInlineSnapshot(`

                              // *** WARNING ***
                              // 
                              // The following fields had data stored in multiple types. The most common type was chosen. If loading data with a type that does not match the one in the data model, the client will crash. Please see the issue: https://github.com/prisma/prisma/issues/9654
                              // - Model "users", field: "numberOrString1", chosen data type: "Int32"
                              // - Type "UsersHobbies", field: "numberOrString2", chosen data type: "Int32"
                              // - Type "UsersHobbiesObjects", field: "numberOrString3", chosen data type: "Int32"
                              // 
                    `)
  })

  test('introspection --print --composite-type-depth=0 (no existing models)', async () => {
    ctx.fixture('schema-only-mongodb')
    const introspect = new DbPull()
    const result = introspect.parse(['--schema=./prisma/no-model.prisma', '--print', '--composite-type-depth=0'])
    await expect(result).resolves.toMatchInlineSnapshot(``)
    expect(ctx.mocked['console.log'].mock.calls.join('\n')).toMatchInlineSnapshot(`
      generator client {
        provider        = "prisma-client-js"
        previewFeatures = ["mongoDb"]
      }

      datasource my_db {
        provider = "mongodb"
        url      = env("TEST_MONGO_URI_MIGRATE")
      }

      model users {
        id              String  @id @default(auto()) @map("_id") @my_db.ObjectId
        admin           Boolean
        email           String
        hobbies         Json[]
        name            String
        /// Multiple data types found: String: 50%, Int32: 50% out of 2 sampled entries
        numberOrString1 Int
      }


      // introspectionSchemaVersion: NonPrisma,
    `)
    expect(ctx.mocked['console.info'].mock.calls.join('\n')).toMatchInlineSnapshot(``)
    expect(ctx.mocked['console.error'].mock.calls.join('\n')).toMatchInlineSnapshot(`

                              // *** WARNING ***
                              // 
                              // The following fields had data stored in multiple types. The most common type was chosen. If loading data with a type that does not match the one in the data model, the client will crash. Please see the issue: https://github.com/prisma/prisma/issues/9654
                              // - Model "users", field: "numberOrString1", chosen data type: "Int32"
                              // 
                    `)
  })

  test('introspection --print --composite-type-depth=1 (no existing models)', async () => {
    ctx.fixture('schema-only-mongodb')
    const introspect = new DbPull()
    const result = introspect.parse(['--schema=./prisma/no-model.prisma', '--print', '--composite-type-depth=1'])
    await expect(result).resolves.toMatchInlineSnapshot(``)
    expect(ctx.mocked['console.log'].mock.calls.join('\n')).toMatchInlineSnapshot(`
      generator client {
        provider        = "prisma-client-js"
        previewFeatures = ["mongoDb"]
      }

      datasource my_db {
        provider = "mongodb"
        url      = env("TEST_MONGO_URI_MIGRATE")
      }

      type UsersHobbies {
        name            String
        /// Multiple data types found: String: 50%, Int32: 50% out of 2 sampled entries
        numberOrString2 Int?
        objects         Json[]
        tags            String[]
      }

      model users {
        id              String         @id @default(auto()) @map("_id") @my_db.ObjectId
        admin           Boolean
        email           String
        hobbies         UsersHobbies[]
        name            String
        /// Multiple data types found: String: 50%, Int32: 50% out of 2 sampled entries
        numberOrString1 Int
      }


      // introspectionSchemaVersion: NonPrisma,
    `)
    expect(ctx.mocked['console.info'].mock.calls.join('\n')).toMatchInlineSnapshot(``)
    expect(ctx.mocked['console.error'].mock.calls.join('\n')).toMatchInlineSnapshot(`

                                                                                          // *** WARNING ***
                                                                                          // 
                                                                                          // The following fields had data stored in multiple types. The most common type was chosen. If loading data with a type that does not match the one in the data model, the client will crash. Please see the issue: https://github.com/prisma/prisma/issues/9654
                                                                                          // - Model "users", field: "numberOrString1", chosen data type: "Int32"
                                                                                          // - Type "UsersHobbies", field: "numberOrString2", chosen data type: "Int32"
                                                                                          // 
                                                            `)
  })

  test('introspection --force --composite-type-depth=-1 (existing models)', async () => {
    ctx.fixture('schema-only-mongodb')
    const introspect = new DbPull()
    const result = introspect.parse(['--force', '--composite-type-depth=-1'])
    await expect(result).resolves.toMatchInlineSnapshot(``)
    expect(ctx.mocked['console.log'].mock.calls.join('\n')).toMatchInlineSnapshot(``)
    expect(ctx.mocked['console.info'].mock.calls.join('\n')).toMatchInlineSnapshot(`
      Prisma schema loaded from prisma/schema.prisma
      Datasource "my_db"

      Introspecting based on datasource defined in prisma/schema.prisma …

      ✔ Introspected 1 model and 2 embedded documents and wrote them into prisma/schema.prisma in XXXms
            
      *** WARNING ***

      The following fields had data stored in multiple types. The most common type was chosen. If loading data with a type that does not match the one in the data model, the client will crash. Please see the issue: https://github.com/prisma/prisma/issues/9654
      - Model "users", field: "numberOrString1", chosen data type: "Int32"
      - Type "UsersHobbies", field: "numberOrString2", chosen data type: "Int32"
      - Type "UsersHobbiesObjects", field: "numberOrString3", chosen data type: "Int32"

      Run prisma generate to generate Prisma Client.
    `)
    expect(ctx.mocked['console.error'].mock.calls.join('\n')).toMatchInlineSnapshot(``)
  })

  test('introspection --print --composite-type-depth=-1 (no existing models)', async () => {
    ctx.fixture('schema-only-mongodb')
    const introspect = new DbPull()
    const result = introspect.parse(['--schema=./prisma/no-model.prisma', '--print', '--composite-type-depth=-1'])
    await expect(result).resolves.toMatchInlineSnapshot(``)
    expect(ctx.mocked['console.log'].mock.calls.join('\n')).toMatchInlineSnapshot(`
      generator client {
        provider        = "prisma-client-js"
        previewFeatures = ["mongoDb"]
      }

      datasource my_db {
        provider = "mongodb"
        url      = env("TEST_MONGO_URI_MIGRATE")
      }

      type UsersHobbies {
        name            String
        /// Multiple data types found: String: 50%, Int32: 50% out of 2 sampled entries
        numberOrString2 Int?
        objects         UsersHobbiesObjects[]
        tags            String[]
      }

      type UsersHobbiesObjects {
        name            String
        /// Multiple data types found: String: 50%, Int32: 50% out of 2 sampled entries
        numberOrString3 Int
        tags            String[]
      }

      model users {
        id              String         @id @default(auto()) @map("_id") @my_db.ObjectId
        admin           Boolean
        email           String
        hobbies         UsersHobbies[]
        name            String
        /// Multiple data types found: String: 50%, Int32: 50% out of 2 sampled entries
        numberOrString1 Int
      }


      // introspectionSchemaVersion: NonPrisma,
    `)
    expect(ctx.mocked['console.info'].mock.calls.join('\n')).toMatchInlineSnapshot(``)
    expect(ctx.mocked['console.error'].mock.calls.join('\n')).toMatchInlineSnapshot(`

                                                                                          // *** WARNING ***
                                                                                          // 
                                                                                          // The following fields had data stored in multiple types. The most common type was chosen. If loading data with a type that does not match the one in the data model, the client will crash. Please see the issue: https://github.com/prisma/prisma/issues/9654
                                                                                          // - Model "users", field: "numberOrString1", chosen data type: "Int32"
                                                                                          // - Type "UsersHobbies", field: "numberOrString2", chosen data type: "Int32"
                                                                                          // - Type "UsersHobbiesObjects", field: "numberOrString3", chosen data type: "Int32"
                                                                                          // 
                                                            `)
  })

  // describeIf is making eslint not happy about the names
  // eslint-disable-next-line jest/no-identical-title
  test('basic introspection --url', async () => {
    const introspect = new DbPull()
    const result = introspect.parse(['--print', '--url', MONGO_URI])
    await expect(result).rejects.toThrowErrorMatchingInlineSnapshot(`
            Preview feature not enabled: MongoDB Introspection connector is a Preview feature and needs the \`mongoDb\` Preview feature flag. See https://www.prisma.io/docs/concepts/database-connectors/mongodb

          `)
    expect(ctx.mocked['console.log'].mock.calls.join('\n')).toMatchInlineSnapshot(``)
    expect(ctx.mocked['console.info'].mock.calls.join('\n')).toMatchInlineSnapshot(``)
    expect(ctx.mocked['console.error'].mock.calls.join('\n')).toMatchInlineSnapshot(``)
  })

  // In this case it should not error and the line `Datasource "x"` not be printed
  test('introspection --url - only generator defined', async () => {
    ctx.fixture('schema-only-mongodb/only-generator')
    const introspect = new DbPull()
    const result = introspect.parse(['--url', MONGO_URI])
    await expect(result).resolves.toMatchInlineSnapshot(``)
    expect(ctx.mocked['console.log'].mock.calls.join('\n')).toMatchInlineSnapshot(``)
    expect(ctx.mocked['console.info'].mock.calls.join('\n')).not.toContain(`Datasource `)
    expect(ctx.mocked['console.info'].mock.calls.join('\n')).toMatchInlineSnapshot(`
      Prisma schema loaded from schema.prisma

      Introspecting …

      ✔ Introspected 1 model and 2 embedded documents and wrote them into schema.prisma in XXXms
            
      *** WARNING ***

      The following fields had data stored in multiple types. The most common type was chosen. If loading data with a type that does not match the one in the data model, the client will crash. Please see the issue: https://github.com/prisma/prisma/issues/9654
      - Model "users", field: "numberOrString1", chosen data type: "Int32"
      - Type "UsersHobbies", field: "numberOrString2", chosen data type: "Int32"
      - Type "UsersHobbiesObjects", field: "numberOrString3", chosen data type: "Int32"

      Run prisma generate to generate Prisma Client.
    `)
    expect(ctx.mocked['console.error'].mock.calls.join('\n')).toMatchInlineSnapshot(``)
  })

  test('introspection with --force', async () => {
    ctx.fixture('schema-only-mongodb')
    const introspect = new DbPull()
    const result = introspect.parse(['--force'])
    await expect(result).resolves.toMatchInlineSnapshot(``)
    expect(ctx.mocked['console.log'].mock.calls.join('\n')).toMatchInlineSnapshot(``)
    expect(ctx.mocked['console.info'].mock.calls.join('\n')).toMatchInlineSnapshot(`
      Prisma schema loaded from prisma/schema.prisma
      Datasource "my_db"

      Introspecting based on datasource defined in prisma/schema.prisma …

      ✔ Introspected 1 model and 2 embedded documents and wrote them into prisma/schema.prisma in XXXms
            
      *** WARNING ***

      The following fields had data stored in multiple types. The most common type was chosen. If loading data with a type that does not match the one in the data model, the client will crash. Please see the issue: https://github.com/prisma/prisma/issues/9654
      - Model "users", field: "numberOrString1", chosen data type: "Int32"
      - Type "UsersHobbies", field: "numberOrString2", chosen data type: "Int32"
      - Type "UsersHobbiesObjects", field: "numberOrString3", chosen data type: "Int32"

      Run prisma generate to generate Prisma Client.
    `)
    expect(ctx.mocked['console.error'].mock.calls.join('\n')).toMatchInlineSnapshot(``)
  })

  test('re-introspection should error (not supported) (existing models)', async () => {
    ctx.fixture('schema-only-mongodb')
    const introspect = new DbPull()
    const result = introspect.parse([])
    await expect(result).rejects.toThrowErrorMatchingInlineSnapshot(`
            Iterating on one schema using re-introspection with db pull is currently not supported with MongoDB provider (Preview).
            You can explicitely ignore and override your current local schema file with prisma db pull --force
            Some information will be lost (relations, comments, mapped fields, @ignore...), follow https://github.com/prisma/prisma/issues/9585 for more info.
          `)
    expect(ctx.mocked['console.log'].mock.calls.join('\n')).toMatchInlineSnapshot(``)
    expect(ctx.mocked['console.info'].mock.calls.join('\n')).toMatchInlineSnapshot(`
      Prisma schema loaded from prisma/schema.prisma
      Datasource "my_db"
    `)
    expect(ctx.mocked['console.error'].mock.calls.join('\n')).toMatchInlineSnapshot(``)
  })
})<|MERGE_RESOLUTION|>--- conflicted
+++ resolved
@@ -107,9 +107,9 @@
     const introspect = new DbPull()
     const result = introspect.parse(['--print', '--url', 'postgresql://root:prisma@/prisma'])
     await expect(result).rejects.toThrowErrorMatchingInlineSnapshot(`
-                      Error parsing connection string: empty host in database URL
-
-                  `)
+            Error parsing connection string: empty host in database URL
+
+          `)
     expect(ctx.mocked['console.log'].mock.calls.join('\n')).toMatchSnapshot()
     expect(ctx.mocked['console.info'].mock.calls.join('\n')).toMatchInlineSnapshot(``)
     expect(ctx.mocked['console.error'].mock.calls.join('\n')).toMatchInlineSnapshot(``)
@@ -229,33 +229,18 @@
     const result = DbPull.new().parse([])
     await expect(result).rejects.toThrowErrorMatchingInlineSnapshot(`
 
-<<<<<<< HEAD
-                                                                        P4001 The introspected database was empty: 
-
-                                                                        prisma db pull could not create any models in your schema.prisma file and you will not be able to generate Prisma Client with the prisma generate command.
-
-                                                                        To fix this, you have two options:
-
-                                                                        - manually create a table in your database.
-                                                                        - make sure the database connection URL inside the datasource block in schema.prisma points to a database that is not empty (it must contain at least one table).
-
-                                                                        Then you can run prisma db pull again. 
-
-                                                            `)
-=======
-                                                                                    P4001 The introspected database was empty: 
-
-                                                                                    prisma db pull could not create any models in your schema.prisma file and you will not be able to generate Prisma Client with the prisma generate command.
-
-                                                                                    To fix this, you have two options:
-
-                                                                                    - manually create a table in your database.
-                                                                                    - make sure the database connection URL inside the datasource block in schema.prisma points to a database that is not empty (it must contain at least one table).
-
-                                                                                    Then you can run prisma db pull again. 
->>>>>>> 01daba85
-
-                                                                      `)
+                                                                                                            P4001 The introspected database was empty: 
+
+                                                                                                            prisma db pull could not create any models in your schema.prisma file and you will not be able to generate Prisma Client with the prisma generate command.
+
+                                                                                                            To fix this, you have two options:
+
+                                                                                                            - manually create a table in your database.
+                                                                                                            - make sure the database connection URL inside the datasource block in schema.prisma points to a database that is not empty (it must contain at least one table).
+
+                                                                                                            Then you can run prisma db pull again. 
+
+                                                                                          `)
     expect(ctx.mocked['console.log'].mock.calls.join('\n')).toMatchInlineSnapshot(``)
     expect(ctx.mocked['console.info'].mock.calls.join('\n')).toMatchInlineSnapshot(`
       Prisma schema loaded from prisma/schema.prisma
@@ -272,33 +257,18 @@
     const result = DbPull.new().parse([])
     await expect(result).rejects.toThrowErrorMatchingInlineSnapshot(`
 
-<<<<<<< HEAD
-                                                                        P4001 The introspected database was empty: 
-
-                                                                        prisma db pull could not create any models in your schema.prisma file and you will not be able to generate Prisma Client with the prisma generate command.
-
-                                                                        To fix this, you have two options:
-
-                                                                        - manually create a table in your database.
-                                                                        - make sure the database connection URL inside the datasource block in schema.prisma points to a database that is not empty (it must contain at least one table).
-
-                                                                        Then you can run prisma db pull again. 
-
-                                                            `)
-=======
-                                                                                    P4001 The introspected database was empty: 
-
-                                                                                    prisma db pull could not create any models in your schema.prisma file and you will not be able to generate Prisma Client with the prisma generate command.
-
-                                                                                    To fix this, you have two options:
-
-                                                                                    - manually create a table in your database.
-                                                                                    - make sure the database connection URL inside the datasource block in schema.prisma points to a database that is not empty (it must contain at least one table).
-
-                                                                                    Then you can run prisma db pull again. 
->>>>>>> 01daba85
-
-                                                                      `)
+                                                                                                            P4001 The introspected database was empty: 
+
+                                                                                                            prisma db pull could not create any models in your schema.prisma file and you will not be able to generate Prisma Client with the prisma generate command.
+
+                                                                                                            To fix this, you have two options:
+
+                                                                                                            - manually create a table in your database.
+                                                                                                            - make sure the database connection URL inside the datasource block in schema.prisma points to a database that is not empty (it must contain at least one table).
+
+                                                                                                            Then you can run prisma db pull again. 
+
+                                                                                          `)
     expect(ctx.mocked['console.log'].mock.calls.join('\n')).toMatchInlineSnapshot(``)
     expect(ctx.mocked['console.info'].mock.calls.join('\n')).toMatchInlineSnapshot(`
       Prisma schema loaded from prisma/schema.prisma
