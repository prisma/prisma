--- conflicted
+++ resolved
@@ -170,7 +170,6 @@
     expect(ctx.mocked['process.stdout.write'].mock.calls.join('\n')).toMatchInlineSnapshot(`
 
 
-<<<<<<< HEAD
                   - Introspecting based on datasource defined in prisma/reintrospection.prisma
 
                   ✔ Introspected 3 models and wrote them into prisma/reintrospection.prisma in XXXms
@@ -185,22 +184,6 @@
                   Run prisma generate to generate Prisma Client.
 
             `)
-=======
-                              - Introspecting based on datasource defined in prisma/reintrospection.prisma
-
-                              ✔ Introspected 3 models and wrote them into prisma/reintrospection.prisma in XXXms
-                                    
-                              *** WARNING ***
-
-                              These models were enriched with \`@@map\` information taken from the previous Prisma schema.
-                              - Model "AwesomeNewPost"
-                              - Model "AwesomeProfile"
-                              - Model "AwesomeUser"
-
-                              Run prisma generate to generate Prisma Client.
-
-                    `)
->>>>>>> d6c043fe
     expect(ctx.mocked['process.stderr.write'].mock.calls.join('\n')).toMatchInlineSnapshot(``)
 
     expect(ctx.fs.read('prisma/reintrospection.prisma')).toMatchInlineSnapshot(`
@@ -257,7 +240,6 @@
     expect(ctx.mocked['console.info'].mock.calls.join('\n')).toMatchInlineSnapshot(``)
     expect(ctx.mocked['console.error'].mock.calls.join('\n')).toMatchInlineSnapshot(`
 
-<<<<<<< HEAD
                   // *** WARNING ***
                   // 
                   // These models were enriched with \`@@map\` information taken from the previous Prisma schema.
@@ -266,16 +248,6 @@
                   // - Model "AwesomeUser"
                   // 
             `)
-=======
-                              // *** WARNING ***
-                              // 
-                              // These models were enriched with \`@@map\` information taken from the previous Prisma schema.
-                              // - Model "AwesomeNewPost"
-                              // - Model "AwesomeProfile"
-                              // - Model "AwesomeUser"
-                              // 
-                    `)
->>>>>>> d6c043fe
     expect(ctx.mocked['process.stdout.write'].mock.calls.join('\n')).toMatchInlineSnapshot(``)
     expect(ctx.mocked['process.stderr.write'].mock.calls.join('\n')).toMatchInlineSnapshot(``)
 
@@ -433,7 +405,6 @@
     expect(ctx.mocked['process.stdout.write'].mock.calls.join('\n')).toMatchInlineSnapshot(`
 
 
-<<<<<<< HEAD
                                                 - Introspecting based on datasource defined in prisma/invalid.prisma
 
                                                 ✔ Introspected 3 models and wrote them into prisma/invalid.prisma in XXXms
@@ -441,15 +412,6 @@
                                                 Run prisma generate to generate Prisma Client.
 
                                 `)
-=======
-                                                            - Introspecting based on datasource defined in prisma/invalid.prisma
-
-                                                            ✔ Introspected 3 models and wrote them into prisma/invalid.prisma in XXXms
-                                                                  
-                                                            Run prisma generate to generate Prisma Client.
-
-                                        `)
->>>>>>> d6c043fe
     expect(ctx.mocked['process.stderr.write'].mock.calls.join('\n')).toMatchInlineSnapshot(``)
 
     expect(ctx.fs.read('prisma/invalid.prisma')).toMatchSnapshot()
@@ -543,19 +505,11 @@
     expect(ctx.mocked['process.stdout.write'].mock.calls.join('\n')).toMatchInlineSnapshot(`
 
 
-<<<<<<< HEAD
                                                 - Introspecting based on datasource defined in prisma/using-dotenv.prisma
 
                                                 ✖ Introspecting based on datasource defined in prisma/using-dotenv.prisma
 
                                                                 `)
-=======
-                                                            - Introspecting based on datasource defined in prisma/using-dotenv.prisma
-
-                                                            ✖ Introspecting based on datasource defined in prisma/using-dotenv.prisma
-
-                                                                        `)
->>>>>>> d6c043fe
     expect(ctx.mocked['process.stderr.write'].mock.calls.join('\n')).toMatchInlineSnapshot(``)
   })
 })
@@ -1244,7 +1198,6 @@
     expect(ctx.mocked['process.stdout.write'].mock.calls.join('\n')).toMatchInlineSnapshot(`
 
 
-<<<<<<< HEAD
                                               - Introspecting based on datasource defined in prisma/no-model.prisma
 
                                               ✔ Introspected 1 model and 2 embedded documents and wrote them into prisma/no-model.prisma in XXXms
@@ -1259,22 +1212,6 @@
                                               Run prisma generate to generate Prisma Client.
 
                               `)
-=======
-                                                          - Introspecting based on datasource defined in prisma/no-model.prisma
-
-                                                          ✔ Introspected 1 model and 2 embedded documents and wrote them into prisma/no-model.prisma in XXXms
-                                                                
-                                                          *** WARNING ***
-                                                          
-                                                          The following fields had data stored in multiple types. Either use Json or normalize data to the wanted type.
-                                                          - Model "users", field: "numberOrString1", chosen data type: "Json"
-                                                          - Type "UsersHobbies", field: "numberOrString2", chosen data type: "Json"
-                                                          - Type "UsersHobbiesObjects", field: "numberOrString3", chosen data type: "Json"
-
-                                                          Run prisma generate to generate Prisma Client.
-
-                                      `)
->>>>>>> d6c043fe
     expect(ctx.mocked['process.stderr.write'].mock.calls.join('\n')).toMatchInlineSnapshot(``)
   })
 
@@ -1292,7 +1229,6 @@
     expect(ctx.mocked['process.stdout.write'].mock.calls.join('\n')).toMatchInlineSnapshot(`
 
 
-<<<<<<< HEAD
                                                 - Introspecting based on datasource defined in prisma/schema.prisma
 
                                                 ✔ Introspected 1 model and 2 embedded documents and wrote them into prisma/schema.prisma in XXXms
@@ -1307,22 +1243,6 @@
                                                 Run prisma generate to generate Prisma Client.
 
                                 `)
-=======
-                                                            - Introspecting based on datasource defined in prisma/schema.prisma
-
-                                                            ✔ Introspected 1 model and 2 embedded documents and wrote them into prisma/schema.prisma in XXXms
-                                                                  
-                                                            *** WARNING ***
-                                                            
-                                                            The following fields had data stored in multiple types. Either use Json or normalize data to the wanted type.
-                                                            - Model "users", field: "numberOrString1", chosen data type: "Json"
-                                                            - Type "UsersHobbies", field: "numberOrString2", chosen data type: "Json"
-                                                            - Type "UsersHobbiesObjects", field: "numberOrString3", chosen data type: "Json"
-
-                                                            Run prisma generate to generate Prisma Client.
-
-                                        `)
->>>>>>> d6c043fe
     expect(ctx.mocked['process.stderr.write'].mock.calls.join('\n')).toMatchInlineSnapshot(``)
   })
 
@@ -1372,7 +1292,6 @@
     expect(ctx.mocked['console.info'].mock.calls.join('\n')).toMatchInlineSnapshot(``)
     expect(ctx.mocked['console.error'].mock.calls.join('\n')).toMatchInlineSnapshot(`
 
-<<<<<<< HEAD
                                                 // *** WARNING ***
                                                 // 
                                                 // The following fields had data stored in multiple types. Either use Json or normalize data to the wanted type.
@@ -1381,16 +1300,6 @@
                                                 // - Type "UsersHobbiesObjects", field: "numberOrString3", chosen data type: "Json"
                                                 // 
                                 `)
-=======
-                                                            // *** WARNING ***
-                                                            // 
-                                                            // The following fields had data stored in multiple types. Either use Json or normalize data to the wanted type.
-                                                            // - Model "users", field: "numberOrString1", chosen data type: "Json"
-                                                            // - Type "UsersHobbies", field: "numberOrString2", chosen data type: "Json"
-                                                            // - Type "UsersHobbiesObjects", field: "numberOrString3", chosen data type: "Json"
-                                                            // 
-                                        `)
->>>>>>> d6c043fe
     expect(ctx.mocked['process.stdout.write'].mock.calls.join('\n')).toMatchInlineSnapshot(``)
     expect(ctx.mocked['process.stderr.write'].mock.calls.join('\n')).toMatchInlineSnapshot(``)
   })
@@ -1426,21 +1335,12 @@
     expect(ctx.mocked['console.info'].mock.calls.join('\n')).toMatchInlineSnapshot(``)
     expect(ctx.mocked['console.error'].mock.calls.join('\n')).toMatchInlineSnapshot(`
 
-<<<<<<< HEAD
                                                 // *** WARNING ***
                                                 // 
                                                 // The following fields had data stored in multiple types. Either use Json or normalize data to the wanted type.
                                                 // - Model "users", field: "numberOrString1", chosen data type: "Json"
                                                 // 
                                 `)
-=======
-                                                            // *** WARNING ***
-                                                            // 
-                                                            // The following fields had data stored in multiple types. Either use Json or normalize data to the wanted type.
-                                                            // - Model "users", field: "numberOrString1", chosen data type: "Json"
-                                                            // 
-                                        `)
->>>>>>> d6c043fe
     expect(ctx.mocked['process.stdout.write'].mock.calls.join('\n')).toMatchInlineSnapshot(``)
     expect(ctx.mocked['process.stderr.write'].mock.calls.join('\n')).toMatchInlineSnapshot(``)
   })
@@ -1484,7 +1384,6 @@
     expect(ctx.mocked['console.info'].mock.calls.join('\n')).toMatchInlineSnapshot(``)
     expect(ctx.mocked['console.error'].mock.calls.join('\n')).toMatchInlineSnapshot(`
 
-<<<<<<< HEAD
                                                 // *** WARNING ***
                                                 // 
                                                 // The following fields had data stored in multiple types. Either use Json or normalize data to the wanted type.
@@ -1492,15 +1391,6 @@
                                                 // - Type "UsersHobbies", field: "numberOrString2", chosen data type: "Json"
                                                 // 
                                 `)
-=======
-                                                            // *** WARNING ***
-                                                            // 
-                                                            // The following fields had data stored in multiple types. Either use Json or normalize data to the wanted type.
-                                                            // - Model "users", field: "numberOrString1", chosen data type: "Json"
-                                                            // - Type "UsersHobbies", field: "numberOrString2", chosen data type: "Json"
-                                                            // 
-                                        `)
->>>>>>> d6c043fe
     expect(ctx.mocked['process.stdout.write'].mock.calls.join('\n')).toMatchInlineSnapshot(``)
     expect(ctx.mocked['process.stderr.write'].mock.calls.join('\n')).toMatchInlineSnapshot(``)
   })
@@ -1519,7 +1409,6 @@
     expect(ctx.mocked['process.stdout.write'].mock.calls.join('\n')).toMatchInlineSnapshot(`
 
 
-<<<<<<< HEAD
                                                 - Introspecting based on datasource defined in prisma/schema.prisma
 
                                                 ✔ Introspected 1 model and 2 embedded documents and wrote them into prisma/schema.prisma in XXXms
@@ -1534,22 +1423,6 @@
                                                 Run prisma generate to generate Prisma Client.
 
                                 `)
-=======
-                                                            - Introspecting based on datasource defined in prisma/schema.prisma
-
-                                                            ✔ Introspected 1 model and 2 embedded documents and wrote them into prisma/schema.prisma in XXXms
-                                                                  
-                                                            *** WARNING ***
-                                                            
-                                                            The following fields had data stored in multiple types. Either use Json or normalize data to the wanted type.
-                                                            - Model "users", field: "numberOrString1", chosen data type: "Json"
-                                                            - Type "UsersHobbies", field: "numberOrString2", chosen data type: "Json"
-                                                            - Type "UsersHobbiesObjects", field: "numberOrString3", chosen data type: "Json"
-
-                                                            Run prisma generate to generate Prisma Client.
-
-                                        `)
->>>>>>> d6c043fe
     expect(ctx.mocked['process.stderr.write'].mock.calls.join('\n')).toMatchInlineSnapshot(``)
   })
 
@@ -1599,7 +1472,6 @@
     expect(ctx.mocked['console.info'].mock.calls.join('\n')).toMatchInlineSnapshot(``)
     expect(ctx.mocked['console.error'].mock.calls.join('\n')).toMatchInlineSnapshot(`
 
-<<<<<<< HEAD
                                                 // *** WARNING ***
                                                 // 
                                                 // The following fields had data stored in multiple types. Either use Json or normalize data to the wanted type.
@@ -1608,16 +1480,6 @@
                                                 // - Type "UsersHobbiesObjects", field: "numberOrString3", chosen data type: "Json"
                                                 // 
                                 `)
-=======
-                                                            // *** WARNING ***
-                                                            // 
-                                                            // The following fields had data stored in multiple types. Either use Json or normalize data to the wanted type.
-                                                            // - Model "users", field: "numberOrString1", chosen data type: "Json"
-                                                            // - Type "UsersHobbies", field: "numberOrString2", chosen data type: "Json"
-                                                            // - Type "UsersHobbiesObjects", field: "numberOrString3", chosen data type: "Json"
-                                                            // 
-                                        `)
->>>>>>> d6c043fe
     expect(ctx.mocked['process.stdout.write'].mock.calls.join('\n')).toMatchInlineSnapshot(``)
     expect(ctx.mocked['process.stderr.write'].mock.calls.join('\n')).toMatchInlineSnapshot(``)
   })
@@ -1632,7 +1494,6 @@
     expect(ctx.mocked['console.info'].mock.calls.join('\n')).toMatchInlineSnapshot(``)
     expect(ctx.mocked['console.error'].mock.calls.join('\n')).toMatchInlineSnapshot(`
 
-<<<<<<< HEAD
                                                 // *** WARNING ***
                                                 // 
                                                 // The following fields had data stored in multiple types. Either use Json or normalize data to the wanted type.
@@ -1641,16 +1502,6 @@
                                                 // - Type "UsersHobbiesObjects", field: "numberOrString3", chosen data type: "Json"
                                                 // 
                                 `)
-=======
-                                                            // *** WARNING ***
-                                                            // 
-                                                            // The following fields had data stored in multiple types. Either use Json or normalize data to the wanted type.
-                                                            // - Model "users", field: "numberOrString1", chosen data type: "Json"
-                                                            // - Type "UsersHobbies", field: "numberOrString2", chosen data type: "Json"
-                                                            // - Type "UsersHobbiesObjects", field: "numberOrString3", chosen data type: "Json"
-                                                            // 
-                                        `)
->>>>>>> d6c043fe
     expect(ctx.mocked['process.stdout.write'].mock.calls.join('\n')).toMatchInlineSnapshot(``)
     expect(ctx.mocked['process.stderr.write'].mock.calls.join('\n')).toMatchInlineSnapshot(``)
   })
@@ -1670,7 +1521,6 @@
     expect(ctx.mocked['process.stdout.write'].mock.calls.join('\n')).toMatchInlineSnapshot(`
 
 
-<<<<<<< HEAD
                                                 - Introspecting
 
                                                 ✔ Introspected 1 model and 2 embedded documents and wrote them into schema.prisma in XXXms
@@ -1685,22 +1535,6 @@
                                                 Run prisma generate to generate Prisma Client.
 
                                 `)
-=======
-                                                            - Introspecting
-
-                                                            ✔ Introspected 1 model and 2 embedded documents and wrote them into schema.prisma in XXXms
-                                                                  
-                                                            *** WARNING ***
-                                                            
-                                                            The following fields had data stored in multiple types. Either use Json or normalize data to the wanted type.
-                                                            - Model "users", field: "numberOrString1", chosen data type: "Json"
-                                                            - Type "UsersHobbies", field: "numberOrString2", chosen data type: "Json"
-                                                            - Type "UsersHobbiesObjects", field: "numberOrString3", chosen data type: "Json"
-
-                                                            Run prisma generate to generate Prisma Client.
-
-                                        `)
->>>>>>> d6c043fe
     expect(ctx.mocked['process.stderr.write'].mock.calls.join('\n')).toMatchInlineSnapshot(``)
   })
 
@@ -1718,7 +1552,6 @@
     expect(ctx.mocked['process.stdout.write'].mock.calls.join('\n')).toMatchInlineSnapshot(`
 
 
-<<<<<<< HEAD
                                                 - Introspecting based on datasource defined in prisma/schema.prisma
 
                                                 ✔ Introspected 1 model and 2 embedded documents and wrote them into prisma/schema.prisma in XXXms
@@ -1733,22 +1566,6 @@
                                                 Run prisma generate to generate Prisma Client.
 
                                 `)
-=======
-                                                            - Introspecting based on datasource defined in prisma/schema.prisma
-
-                                                            ✔ Introspected 1 model and 2 embedded documents and wrote them into prisma/schema.prisma in XXXms
-                                                                  
-                                                            *** WARNING ***
-                                                            
-                                                            The following fields had data stored in multiple types. Either use Json or normalize data to the wanted type.
-                                                            - Model "users", field: "numberOrString1", chosen data type: "Json"
-                                                            - Type "UsersHobbies", field: "numberOrString2", chosen data type: "Json"
-                                                            - Type "UsersHobbiesObjects", field: "numberOrString3", chosen data type: "Json"
-
-                                                            Run prisma generate to generate Prisma Client.
-
-                                        `)
->>>>>>> d6c043fe
     expect(ctx.mocked['process.stderr.write'].mock.calls.join('\n')).toMatchInlineSnapshot(``)
   })
 
