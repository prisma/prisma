--- conflicted
+++ resolved
@@ -230,7 +230,6 @@
     expect(ctx.mocked['console.info'].mock.calls.join('\n')).toMatchInlineSnapshot(``)
     expect(ctx.mocked['console.error'].mock.calls.join('\n')).toMatchInlineSnapshot(`
 
-<<<<<<< HEAD
                   // *** WARNING ***
                   // 
                   // These models were enriched with \`@@map\` information taken from the previous Prisma schema.
@@ -239,16 +238,6 @@
                   // - Model "AwesomeUser"
                   // 
             `)
-=======
-      // *** WARNING ***
-      // 
-      // These models were enriched with \`@@map\` information taken from the previous Prisma schema.
-      // - Model "AwesomeUser"
-      // - Model "AwesomeNewPost"
-      // - Model "AwesomeProfile"
-      // 
-    `)
->>>>>>> d85d8410
     expect(ctx.mocked['process.stdout.write'].mock.calls.join('\n')).toMatchInlineSnapshot(``)
     expect(ctx.mocked['process.stderr.write'].mock.calls.join('\n')).toMatchInlineSnapshot(``)
 
@@ -405,7 +394,6 @@
     expect(ctx.mocked['process.stdout.write'].mock.calls.join('\n')).toMatchInlineSnapshot(`
 
 
-<<<<<<< HEAD
                   - Introspecting based on datasource defined in prisma/invalid.prisma
 
                   ✔ Introspected 3 models and wrote them into prisma/invalid.prisma in XXXms
@@ -413,15 +401,6 @@
                   Run prisma generate to generate Prisma Client.
 
             `)
-=======
-            - Introspecting based on datasource defined in prisma/invalid.prisma
-
-            ✔ Introspected 3 models and wrote them into prisma/invalid.prisma in XXXms
-                  
-            Run prisma generate to generate Prisma Client.
-
-        `)
->>>>>>> d85d8410
     expect(ctx.mocked['process.stderr.write'].mock.calls.join('\n')).toMatchInlineSnapshot(``)
 
     expect(ctx.fs.read('prisma/invalid.prisma')).toMatchSnapshot()
@@ -515,7 +494,6 @@
     expect(ctx.mocked['process.stdout.write'].mock.calls.join('\n')).toMatchInlineSnapshot(`
 
 
-<<<<<<< HEAD
                   - Introspecting based on datasource defined in prisma/using-dotenv.prisma
 
                   ✖ Introspecting based on datasource defined in prisma/using-dotenv.prisma
@@ -810,13 +788,6 @@
     expect(ctx.mocked['console.info'].mock.calls.join('\n')).toMatchInlineSnapshot(``)
     expect(ctx.mocked['console.error'].mock.calls.join('\n')).toMatchInlineSnapshot(``)
     expect(ctx.mocked['process.stdout.write'].mock.calls.join('\n')).toMatchInlineSnapshot(``)
-=======
-            - Introspecting based on datasource defined in prisma/using-dotenv.prisma
-
-            ✖ Introspecting based on datasource defined in prisma/using-dotenv.prisma
-
-        `)
->>>>>>> d85d8410
     expect(ctx.mocked['process.stderr.write'].mock.calls.join('\n')).toMatchInlineSnapshot(``)
   })
 })
@@ -1242,7 +1213,6 @@
     expect(ctx.mocked['process.stdout.write'].mock.calls.join('\n')).toMatchInlineSnapshot(`
 
 
-<<<<<<< HEAD
                 - Introspecting based on datasource defined in prisma/no-model.prisma
 
                 ✔ Introspected 1 model and 2 embedded documents and wrote them into prisma/no-model.prisma in XXXms
@@ -1257,22 +1227,6 @@
                 Run prisma generate to generate Prisma Client.
 
           `)
-=======
-          - Introspecting based on datasource defined in prisma/no-model.prisma
-
-          ✔ Introspected 1 model and 2 embedded documents and wrote them into prisma/no-model.prisma in XXXms
-                
-          *** WARNING ***
-          
-          The following fields had data stored in multiple types. Either use Json or normalize data to the wanted type.
-          - Model "users", field: "numberOrString1", chosen data type: "Json"
-          - Type "UsersHobbies", field: "numberOrString2", chosen data type: "Json"
-          - Type "UsersHobbiesObjects", field: "numberOrString3", chosen data type: "Json"
-
-          Run prisma generate to generate Prisma Client.
-
-      `)
->>>>>>> d85d8410
     expect(ctx.mocked['process.stderr.write'].mock.calls.join('\n')).toMatchInlineSnapshot(``)
   })
 
@@ -1290,7 +1244,6 @@
     expect(ctx.mocked['process.stdout.write'].mock.calls.join('\n')).toMatchInlineSnapshot(`
 
 
-<<<<<<< HEAD
                   - Introspecting based on datasource defined in prisma/schema.prisma
 
                   ✔ Introspected 1 model and 2 embedded documents and wrote them into prisma/schema.prisma in XXXms
@@ -1305,22 +1258,6 @@
                   Run prisma generate to generate Prisma Client.
 
             `)
-=======
-            - Introspecting based on datasource defined in prisma/schema.prisma
-
-            ✔ Introspected 1 model and 2 embedded documents and wrote them into prisma/schema.prisma in XXXms
-                  
-            *** WARNING ***
-            
-            The following fields had data stored in multiple types. Either use Json or normalize data to the wanted type.
-            - Model "users", field: "numberOrString1", chosen data type: "Json"
-            - Type "UsersHobbies", field: "numberOrString2", chosen data type: "Json"
-            - Type "UsersHobbiesObjects", field: "numberOrString3", chosen data type: "Json"
-
-            Run prisma generate to generate Prisma Client.
-
-        `)
->>>>>>> d85d8410
     expect(ctx.mocked['process.stderr.write'].mock.calls.join('\n')).toMatchInlineSnapshot(``)
   })
 
@@ -1370,7 +1307,6 @@
     expect(ctx.mocked['console.info'].mock.calls.join('\n')).toMatchInlineSnapshot(``)
     expect(ctx.mocked['console.error'].mock.calls.join('\n')).toMatchInlineSnapshot(`
 
-<<<<<<< HEAD
                   // *** WARNING ***
                   // 
                   // The following fields had data stored in multiple types. Either use Json or normalize data to the wanted type.
@@ -1379,16 +1315,6 @@
                   // - Type "UsersHobbiesObjects", field: "numberOrString3", chosen data type: "Json"
                   // 
             `)
-=======
-            // *** WARNING ***
-            // 
-            // The following fields had data stored in multiple types. Either use Json or normalize data to the wanted type.
-            // - Model "users", field: "numberOrString1", chosen data type: "Json"
-            // - Type "UsersHobbies", field: "numberOrString2", chosen data type: "Json"
-            // - Type "UsersHobbiesObjects", field: "numberOrString3", chosen data type: "Json"
-            // 
-        `)
->>>>>>> d85d8410
     expect(ctx.mocked['process.stdout.write'].mock.calls.join('\n')).toMatchInlineSnapshot(``)
     expect(ctx.mocked['process.stderr.write'].mock.calls.join('\n')).toMatchInlineSnapshot(``)
   })
@@ -1424,21 +1350,12 @@
     expect(ctx.mocked['console.info'].mock.calls.join('\n')).toMatchInlineSnapshot(``)
     expect(ctx.mocked['console.error'].mock.calls.join('\n')).toMatchInlineSnapshot(`
 
-<<<<<<< HEAD
                   // *** WARNING ***
                   // 
                   // The following fields had data stored in multiple types. Either use Json or normalize data to the wanted type.
                   // - Model "users", field: "numberOrString1", chosen data type: "Json"
                   // 
             `)
-=======
-            // *** WARNING ***
-            // 
-            // The following fields had data stored in multiple types. Either use Json or normalize data to the wanted type.
-            // - Model "users", field: "numberOrString1", chosen data type: "Json"
-            // 
-        `)
->>>>>>> d85d8410
     expect(ctx.mocked['process.stdout.write'].mock.calls.join('\n')).toMatchInlineSnapshot(``)
     expect(ctx.mocked['process.stderr.write'].mock.calls.join('\n')).toMatchInlineSnapshot(``)
   })
@@ -1482,7 +1399,6 @@
     expect(ctx.mocked['console.info'].mock.calls.join('\n')).toMatchInlineSnapshot(``)
     expect(ctx.mocked['console.error'].mock.calls.join('\n')).toMatchInlineSnapshot(`
 
-<<<<<<< HEAD
                   // *** WARNING ***
                   // 
                   // The following fields had data stored in multiple types. Either use Json or normalize data to the wanted type.
@@ -1490,15 +1406,6 @@
                   // - Type "UsersHobbies", field: "numberOrString2", chosen data type: "Json"
                   // 
             `)
-=======
-            // *** WARNING ***
-            // 
-            // The following fields had data stored in multiple types. Either use Json or normalize data to the wanted type.
-            // - Model "users", field: "numberOrString1", chosen data type: "Json"
-            // - Type "UsersHobbies", field: "numberOrString2", chosen data type: "Json"
-            // 
-        `)
->>>>>>> d85d8410
     expect(ctx.mocked['process.stdout.write'].mock.calls.join('\n')).toMatchInlineSnapshot(``)
     expect(ctx.mocked['process.stderr.write'].mock.calls.join('\n')).toMatchInlineSnapshot(``)
   })
@@ -1517,7 +1424,6 @@
     expect(ctx.mocked['process.stdout.write'].mock.calls.join('\n')).toMatchInlineSnapshot(`
 
 
-<<<<<<< HEAD
                   - Introspecting based on datasource defined in prisma/schema.prisma
 
                   ✔ Introspected 1 model and 2 embedded documents and wrote them into prisma/schema.prisma in XXXms
@@ -1532,22 +1438,6 @@
                   Run prisma generate to generate Prisma Client.
 
             `)
-=======
-            - Introspecting based on datasource defined in prisma/schema.prisma
-
-            ✔ Introspected 1 model and 2 embedded documents and wrote them into prisma/schema.prisma in XXXms
-                  
-            *** WARNING ***
-            
-            The following fields had data stored in multiple types. Either use Json or normalize data to the wanted type.
-            - Model "users", field: "numberOrString1", chosen data type: "Json"
-            - Type "UsersHobbies", field: "numberOrString2", chosen data type: "Json"
-            - Type "UsersHobbiesObjects", field: "numberOrString3", chosen data type: "Json"
-
-            Run prisma generate to generate Prisma Client.
-
-        `)
->>>>>>> d85d8410
     expect(ctx.mocked['process.stderr.write'].mock.calls.join('\n')).toMatchInlineSnapshot(``)
   })
 
@@ -1597,7 +1487,6 @@
     expect(ctx.mocked['console.info'].mock.calls.join('\n')).toMatchInlineSnapshot(``)
     expect(ctx.mocked['console.error'].mock.calls.join('\n')).toMatchInlineSnapshot(`
 
-<<<<<<< HEAD
                   // *** WARNING ***
                   // 
                   // The following fields had data stored in multiple types. Either use Json or normalize data to the wanted type.
@@ -1606,16 +1495,6 @@
                   // - Type "UsersHobbiesObjects", field: "numberOrString3", chosen data type: "Json"
                   // 
             `)
-=======
-            // *** WARNING ***
-            // 
-            // The following fields had data stored in multiple types. Either use Json or normalize data to the wanted type.
-            // - Model "users", field: "numberOrString1", chosen data type: "Json"
-            // - Type "UsersHobbies", field: "numberOrString2", chosen data type: "Json"
-            // - Type "UsersHobbiesObjects", field: "numberOrString3", chosen data type: "Json"
-            // 
-        `)
->>>>>>> d85d8410
     expect(ctx.mocked['process.stdout.write'].mock.calls.join('\n')).toMatchInlineSnapshot(``)
     expect(ctx.mocked['process.stderr.write'].mock.calls.join('\n')).toMatchInlineSnapshot(``)
   })
@@ -1630,7 +1509,6 @@
     expect(ctx.mocked['console.info'].mock.calls.join('\n')).toMatchInlineSnapshot(``)
     expect(ctx.mocked['console.error'].mock.calls.join('\n')).toMatchInlineSnapshot(`
 
-<<<<<<< HEAD
                   // *** WARNING ***
                   // 
                   // The following fields had data stored in multiple types. Either use Json or normalize data to the wanted type.
@@ -1639,16 +1517,6 @@
                   // - Type "UsersHobbiesObjects", field: "numberOrString3", chosen data type: "Json"
                   // 
             `)
-=======
-            // *** WARNING ***
-            // 
-            // The following fields had data stored in multiple types. Either use Json or normalize data to the wanted type.
-            // - Model "users", field: "numberOrString1", chosen data type: "Json"
-            // - Type "UsersHobbies", field: "numberOrString2", chosen data type: "Json"
-            // - Type "UsersHobbiesObjects", field: "numberOrString3", chosen data type: "Json"
-            // 
-        `)
->>>>>>> d85d8410
     expect(ctx.mocked['process.stdout.write'].mock.calls.join('\n')).toMatchInlineSnapshot(``)
     expect(ctx.mocked['process.stderr.write'].mock.calls.join('\n')).toMatchInlineSnapshot(``)
   })
@@ -1668,7 +1536,6 @@
     expect(ctx.mocked['process.stdout.write'].mock.calls.join('\n')).toMatchInlineSnapshot(`
 
 
-<<<<<<< HEAD
                   - Introspecting
 
                   ✔ Introspected 1 model and 2 embedded documents and wrote them into schema.prisma in XXXms
@@ -1683,22 +1550,6 @@
                   Run prisma generate to generate Prisma Client.
 
             `)
-=======
-            - Introspecting
-
-            ✔ Introspected 1 model and 2 embedded documents and wrote them into schema.prisma in XXXms
-                  
-            *** WARNING ***
-            
-            The following fields had data stored in multiple types. Either use Json or normalize data to the wanted type.
-            - Model "users", field: "numberOrString1", chosen data type: "Json"
-            - Type "UsersHobbies", field: "numberOrString2", chosen data type: "Json"
-            - Type "UsersHobbiesObjects", field: "numberOrString3", chosen data type: "Json"
-
-            Run prisma generate to generate Prisma Client.
-
-        `)
->>>>>>> d85d8410
     expect(ctx.mocked['process.stderr.write'].mock.calls.join('\n')).toMatchInlineSnapshot(``)
   })
 
@@ -1716,7 +1567,6 @@
     expect(ctx.mocked['process.stdout.write'].mock.calls.join('\n')).toMatchInlineSnapshot(`
 
 
-<<<<<<< HEAD
                   - Introspecting based on datasource defined in prisma/schema.prisma
 
                   ✔ Introspected 1 model and 2 embedded documents and wrote them into prisma/schema.prisma in XXXms
@@ -1731,22 +1581,6 @@
                   Run prisma generate to generate Prisma Client.
 
             `)
-=======
-            - Introspecting based on datasource defined in prisma/schema.prisma
-
-            ✔ Introspected 1 model and 2 embedded documents and wrote them into prisma/schema.prisma in XXXms
-                  
-            *** WARNING ***
-            
-            The following fields had data stored in multiple types. Either use Json or normalize data to the wanted type.
-            - Model "users", field: "numberOrString1", chosen data type: "Json"
-            - Type "UsersHobbies", field: "numberOrString2", chosen data type: "Json"
-            - Type "UsersHobbiesObjects", field: "numberOrString3", chosen data type: "Json"
-
-            Run prisma generate to generate Prisma Client.
-
-        `)
->>>>>>> d85d8410
     expect(ctx.mocked['process.stderr.write'].mock.calls.join('\n')).toMatchInlineSnapshot(``)
   })
 
