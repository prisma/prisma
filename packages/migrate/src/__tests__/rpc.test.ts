--- conflicted
+++ resolved
@@ -16,10 +16,10 @@
     })
 
     await expect(result).resolves.toMatchInlineSnapshot(`
-            Object {
-              appliedMigrationNames: Array [],
-            }
-          `)
+      {
+        appliedMigrationNames: [],
+      }
+    `)
     migrate.stop()
   })
 
@@ -53,14 +53,13 @@
     })
 
     await expect(result).resolves.toMatchInlineSnapshot(`
-      Object {
+      {
         databaseName: dev.db,
       }
     `)
     migrate.stop()
   })
 
-<<<<<<< HEAD
   it('should succeed - SchemaPath - postgresql', async () => {
     ctx.fixture('schema-only')
     const schemaPath = (await getSchemaPath())!
@@ -80,16 +79,6 @@
     `)
     migrate.stop()
   })
-=======
-  await expect(result).resolves.toMatchInlineSnapshot(`
-    {
-      migrationSteps: 1,
-      unexecutableSteps: [],
-      warnings: [],
-    }
-  `)
-  migrate.stop()
->>>>>>> 8fb82844
 })
 
 describe('createMigration', () => {
@@ -106,14 +95,13 @@
     })
 
     await expect(result).resolves.toMatchInlineSnapshot(`
-            Object {
-              generatedMigrationName: 20201231000000_my_migration,
-            }
-          `)
-    migrate.stop()
-  })
-
-<<<<<<< HEAD
+      {
+        generatedMigrationName: 20201231000000_my_migration,
+      }
+    `)
+    migrate.stop()
+  })
+
   it('draft should succeed - existing-db-1-migration', async () => {
     ctx.fixture('existing-db-1-migration')
     const schemaPath = (await getSchemaPath())!
@@ -127,22 +115,12 @@
     })
 
     await expect(result).resolves.toMatchInlineSnapshot(`
-            Object {
-              generatedMigrationName: 20201231000000_draft_123,
-            }
-          `)
-    migrate.stop()
-  })
-=======
-  await expect(result).resolves.toMatchInlineSnapshot(`
-    {
-      migrationSteps: 0,
-      unexecutableSteps: [],
-      warnings: [],
-    }
-  `)
-  migrate.stop()
->>>>>>> 8fb82844
+      {
+        generatedMigrationName: 20201231000000_draft_123,
+      }
+    `)
+    migrate.stop()
+  })
 })
 
 describe('dbExecute', () => {
@@ -164,7 +142,6 @@
   })
 })
 
-<<<<<<< HEAD
 describe('devDiagnostic', () => {
   it('createMigration', async () => {
     ctx.fixture('schema-only-sqlite')
@@ -174,26 +151,16 @@
       migrationsDirectoryPath: migrate.migrationsDirectoryPath!,
     })
     await expect(result).resolves.toMatchInlineSnapshot(`
-          Object {
-            action: Object {
-              tag: createMigration,
-            },
-          }
-        `)
-=======
-  await expect(result).resolves.toMatchInlineSnapshot(`
-    {
-      generatedMigrationName: 20201231000000_my_migration,
-    }
-  `)
-  migrate.stop()
-})
->>>>>>> 8fb82844
-
-    migrate.stop()
-  })
-
-<<<<<<< HEAD
+      {
+        action: {
+          tag: createMigration,
+        },
+      }
+    `)
+
+    migrate.stop()
+  })
+
   it('reset because drift', async () => {
     ctx.fixture('existing-db-1-migration-conflict')
     const schemaPath = (await getSchemaPath())!
@@ -202,40 +169,30 @@
       migrationsDirectoryPath: migrate.migrationsDirectoryPath!,
     })
     await expect(result).resolves.toMatchInlineSnapshot(`
-          Object {
-            action: Object {
-              reason: Drift detected: Your database schema is not in sync with your migration history.
-
-          The following is a summary of the differences between the expected database schema given your migrations files, and the actual schema of the database.
-
-          It should be understood as the set of changes to get from the expected schema to the actual schema.
-
-          If you are running this the first time on an existing database, please make sure to read this documentation page:
-          https://www.prisma.io/docs/guides/database/developing-with-prisma-migrate/troubleshooting-development
-
-          [+] Added tables
-            - Blog
-            - _Migration
-          ,
-              tag: reset,
-            },
-          }
-        `)
-=======
-  await expect(result).resolves.toMatchInlineSnapshot(`
-    {
-      generatedMigrationName: 20201231000000_draft_123,
-    }
-  `)
-  migrate.stop()
-})
->>>>>>> 8fb82844
-
-    migrate.stop()
-  })
-})
-
-<<<<<<< HEAD
+      {
+        action: {
+          reason: Drift detected: Your database schema is not in sync with your migration history.
+
+      The following is a summary of the differences between the expected database schema given your migrations files, and the actual schema of the database.
+
+      It should be understood as the set of changes to get from the expected schema to the actual schema.
+
+      If you are running this the first time on an existing database, please make sure to read this documentation page:
+      https://www.prisma.io/docs/guides/database/developing-with-prisma-migrate/troubleshooting-development
+
+      [+] Added tables
+        - Blog
+        - _Migration
+      ,
+          tag: reset,
+        },
+      }
+    `)
+
+    migrate.stop()
+  })
+})
+
 describe('diagnoseMigrationHistory', () => {
   it('optInToShadowDatabase true should succeed - existing-db-1-migration', async () => {
     ctx.fixture('existing-db-1-migration')
@@ -247,13 +204,13 @@
     })
 
     await expect(result).resolves.toMatchInlineSnapshot(`
-          Object {
-            editedMigrationNames: Array [],
-            failedMigrationNames: Array [],
-            hasMigrationsTable: true,
-            history: null,
-          }
-        `)
+      {
+        editedMigrationNames: [],
+        failedMigrationNames: [],
+        hasMigrationsTable: true,
+        history: null,
+      }
+    `)
     migrate.stop()
   })
 
@@ -267,46 +224,15 @@
     })
 
     await expect(result).resolves.toMatchInlineSnapshot(`
-          Object {
-            editedMigrationNames: Array [],
-            failedMigrationNames: Array [],
-            hasMigrationsTable: true,
-            history: null,
-          }
-        `)
-    migrate.stop()
-  })
-=======
-  await expect(result).resolves.toMatchInlineSnapshot(`
-    {
-      editedMigrationNames: [],
-      failedMigrationNames: [],
-      hasMigrationsTable: true,
-      history: null,
-    }
-  `)
-  migrate.stop()
-})
-
-it('diagnoseMigrationHistory - optInToShadowDatabase false - existing-db-1-migration', async () => {
-  ctx.fixture('existing-db-1-migration')
-  const schemaPath = (await getSchemaPath())!
-  const migrate = new Migrate(schemaPath)
-  const result = migrate.engine.diagnoseMigrationHistory({
-    migrationsDirectoryPath: migrate.migrationsDirectoryPath!,
-    optInToShadowDatabase: false,
-  })
-
-  await expect(result).resolves.toMatchInlineSnapshot(`
-    {
-      editedMigrationNames: [],
-      failedMigrationNames: [],
-      hasMigrationsTable: true,
-      history: null,
-    }
-  `)
-  migrate.stop()
->>>>>>> 8fb82844
+      {
+        editedMigrationNames: [],
+        failedMigrationNames: [],
+        hasMigrationsTable: true,
+        history: null,
+      }
+    `)
+    migrate.stop()
+  })
 })
 
 describe('ensureConnectionValidity', () => {
@@ -321,11 +247,10 @@
       },
     })
 
-    await expect(result).resolves.toMatchInlineSnapshot(`Object {}`)
-    migrate.stop()
-  })
-
-<<<<<<< HEAD
+    await expect(result).resolves.toMatchInlineSnapshot(`{}`)
+    migrate.stop()
+  })
+
   it('should succeed when database exists - PostgreSQL', async () => {
     ctx.fixture('schema-only')
     const schemaPath = (await getSchemaPath())!
@@ -336,17 +261,8 @@
         path: schemaPath,
       },
     })
-=======
-  await expect(result).resolves.toMatchInlineSnapshot(`
-    {
-      appliedMigrationNames: [],
-    }
-  `)
-  migrate.stop()
-})
->>>>>>> 8fb82844
-
-    await expect(result).resolves.toMatchInlineSnapshot(`Object {}`)
+
+    await expect(result).resolves.toMatchInlineSnapshot(`{}`)
     migrate.stop()
   })
 
@@ -386,20 +302,9 @@
 
       Please make sure your database server is running at \`server-does-not-exist\`:\`5432\`.
 
-<<<<<<< HEAD
-    `)
-    migrate.stop()
-  })
-=======
-  await expect(result).resolves.toMatchInlineSnapshot(`
-    {
-      executedSteps: 1,
-      unexecutable: [],
-      warnings: [],
-    }
-  `)
-  migrate.stop()
->>>>>>> 8fb82844
+    `)
+    migrate.stop()
+  })
 })
 
 describe('evaluateDataLoss', () => {
@@ -415,16 +320,15 @@
     })
 
     await expect(result).resolves.toMatchInlineSnapshot(`
-          Object {
-            migrationSteps: 1,
-            unexecutableSteps: Array [],
-            warnings: Array [],
-          }
-        `)
-    migrate.stop()
-  })
-
-<<<<<<< HEAD
+      {
+        migrationSteps: 1,
+        unexecutableSteps: [],
+        warnings: [],
+      }
+    `)
+    migrate.stop()
+  })
+
   // migration is already applied so should be empty
   it('should succeed - existing-db-1-migration', async () => {
     ctx.fixture('existing-db-1-migration')
@@ -437,26 +341,14 @@
     })
 
     await expect(result).resolves.toMatchInlineSnapshot(`
-          Object {
-            migrationSteps: 0,
-            unexecutableSteps: Array [],
-            warnings: Array [],
-          }
-        `)
-    migrate.stop()
-  })
-=======
-  await expect(result).resolves.toMatchInlineSnapshot(`
-    {
-      executedSteps: 0,
-      unexecutable: [],
-      warnings: [
-        You are about to drop the \`Blog\` table, which is not empty (1 rows).,
-      ],
-    }
-  `)
-  migrate.stop()
->>>>>>> 8fb82844
+      {
+        migrationSteps: 0,
+        unexecutableSteps: [],
+        warnings: [],
+      }
+    `)
+    migrate.stop()
+  })
 })
 
 describe('getDatabaseVersion', () => {
@@ -479,17 +371,16 @@
       migrationsDirectoryPath: migrate.migrationsDirectoryPath!,
     })
     await expect(result).resolves.toMatchInlineSnapshot(`
-            Object {
-              migrations: Array [
-                20201231000000_init,
-              ],
-            }
-          `)
-
-    migrate.stop()
-  })
-
-<<<<<<< HEAD
+      {
+        migrations: [
+          20201231000000_init,
+        ],
+      }
+    `)
+
+    migrate.stop()
+  })
+
   it('should succeed - schema-only-sqlite', async () => {
     ctx.fixture('schema-only-sqlite')
     const schemaPath = (await getSchemaPath())!
@@ -498,25 +389,13 @@
       migrationsDirectoryPath: migrate.migrationsDirectoryPath!,
     })
     await expect(result).resolves.toMatchInlineSnapshot(`
-          Object {
-            migrations: Array [],
-          }
-        `)
-
-    migrate.stop()
-  })
-=======
-  await expect(result).resolves.toMatchInlineSnapshot(`
-    {
-      executedSteps: 2,
-      unexecutable: [],
-      warnings: [
-        You are about to drop the \`Blog\` table, which is not empty (1 rows).,
-      ],
-    }
-  `)
-  migrate.stop()
->>>>>>> 8fb82844
+      {
+        migrations: [],
+      }
+    `)
+
+    migrate.stop()
+  })
 })
 
 describe('markMigrationRolledBack', () => {
@@ -541,7 +420,6 @@
     migrate.stop()
   })
 
-<<<<<<< HEAD
   it('existing-db-1-migration', async () => {
     ctx.fixture('existing-db-1-migration')
     const schemaPath = (await getSchemaPath())!
@@ -555,17 +433,10 @@
     })
 
     expect(result).toMatchInlineSnapshot(`
-          Object {
-            generatedMigrationName: 20201231000000_draft_123,
-          }
-        `)
-=======
-  expect(result).toMatchInlineSnapshot(`
-    {
-      generatedMigrationName: 20201231000000_draft_123,
-    }
-  `)
->>>>>>> 8fb82844
+      {
+        generatedMigrationName: 20201231000000_draft_123,
+      }
+    `)
 
     fs.write(
       path.join(migrate.migrationsDirectoryPath!, result.generatedMigrationName!, 'migration.sql'),
@@ -622,36 +493,23 @@
       prismaSchema: schema,
     })
 
-<<<<<<< HEAD
     expect(result).toMatchInlineSnapshot(`
-          Object {
-            generatedMigrationName: 20201231000000_draft_123,
-          }
-        `)
-=======
-  expect(result).toMatchInlineSnapshot(`
-    {
-      generatedMigrationName: 20201231000000_draft_123,
-    }
-  `)
->>>>>>> 8fb82844
+      {
+        generatedMigrationName: 20201231000000_draft_123,
+      }
+    `)
 
     const resultMarkApplied = migrate.engine.markMigrationApplied({
       migrationsDirectoryPath: migrate.migrationsDirectoryPath!,
       migrationName: result.generatedMigrationName!,
     })
 
-<<<<<<< HEAD
-    await expect(resultMarkApplied).resolves.toMatchInlineSnapshot(`Object {}`)
-=======
-  await expect(resultMarkApplied).resolves.toMatchInlineSnapshot(`{}`)
->>>>>>> 8fb82844
-
-    migrate.stop()
-  })
-})
-
-<<<<<<< HEAD
+    await expect(resultMarkApplied).resolves.toMatchInlineSnapshot(`{}`)
+
+    migrate.stop()
+  })
+})
+
 describe('schemaPush', () => {
   // The Prisma CLI creates the SQLite database file if it doesn't exist before calling the RPC
   it('should throw if SQLite database file is missing', async () => {
@@ -663,22 +521,6 @@
       force: false,
       schema: schema,
     })
-=======
-it('listMigrationDirectories - existing-db-1-migration', async () => {
-  ctx.fixture('existing-db-1-migration')
-  const schemaPath = (await getSchemaPath())!
-  const migrate = new Migrate(schemaPath)
-  const result = migrate.engine.listMigrationDirectories({
-    migrationsDirectoryPath: migrate.migrationsDirectoryPath!,
-  })
-  await expect(result).resolves.toMatchInlineSnapshot(`
-    {
-      migrations: [
-        20201231000000_init,
-      ],
-    }
-  `)
->>>>>>> 8fb82844
 
     await expect(result).rejects.toMatchInlineSnapshot(`
           P1003
@@ -688,7 +530,6 @@
       `)
     migrate.stop()
   })
-<<<<<<< HEAD
 
   it('should succeed without warning', async () => {
     ctx.fixture('existing-db-1-draft')
@@ -701,21 +542,14 @@
     })
 
     await expect(result).resolves.toMatchInlineSnapshot(`
-          Object {
-            executedSteps: 1,
-            unexecutable: Array [],
-            warnings: Array [],
-          }
-      `)
-    migrate.stop()
-  })
-=======
-  await expect(result).resolves.toMatchInlineSnapshot(`
-    {
-      migrations: [],
-    }
-  `)
->>>>>>> 8fb82844
+      {
+        executedSteps: 1,
+        unexecutable: [],
+        warnings: [],
+      }
+    `)
+    migrate.stop()
+  })
 
   it('should return executedSteps 0 with warning if dataloss detected', async () => {
     ctx.fixture('existing-db-brownfield')
@@ -723,21 +557,20 @@
     const migrate = new Migrate(schemaPath)
     const schema = migrate.getPrismaSchema()
 
-<<<<<<< HEAD
     const result = migrate.engine.schemaPush({
       force: false,
       schema: schema.replace('Blog', 'Something'),
     })
 
     await expect(result).resolves.toMatchInlineSnapshot(`
-          Object {
-            executedSteps: 0,
-            unexecutable: Array [],
-            warnings: Array [
-              You are about to drop the \`Blog\` table, which is not empty (1 rows).,
-            ],
-          }
-        `)
+      {
+        executedSteps: 0,
+        unexecutable: [],
+        warnings: [
+          You are about to drop the \`Blog\` table, which is not empty (1 rows).,
+        ],
+      }
+    `)
     migrate.stop()
   })
 
@@ -753,76 +586,14 @@
     })
 
     await expect(result).resolves.toMatchInlineSnapshot(`
-          Object {
-            executedSteps: 2,
-            unexecutable: Array [],
-            warnings: Array [
-              You are about to drop the \`Blog\` table, which is not empty (1 rows).,
-            ],
-          }
-        `)
-    migrate.stop()
-=======
-it('devDiagnostic - createMigration', async () => {
-  ctx.fixture('schema-only-sqlite')
-  const schemaPath = (await getSchemaPath())!
-  const migrate = new Migrate(schemaPath)
-  const result = migrate.engine.devDiagnostic({
-    migrationsDirectoryPath: migrate.migrationsDirectoryPath!,
-  })
-  await expect(result).resolves.toMatchInlineSnapshot(`
-    {
-      action: {
-        tag: createMigration,
-      },
-    }
-  `)
-
-  migrate.stop()
-})
-
-it('devDiagnostic - reset because drift', async () => {
-  ctx.fixture('existing-db-1-migration-conflict')
-  const schemaPath = (await getSchemaPath())!
-  const migrate = new Migrate(schemaPath)
-  const result = migrate.engine.devDiagnostic({
-    migrationsDirectoryPath: migrate.migrationsDirectoryPath!,
-  })
-  await expect(result).resolves.toMatchInlineSnapshot(`
-    {
-      action: {
-        reason: Drift detected: Your database schema is not in sync with your migration history.
-
-    The following is a summary of the differences between the expected database schema given your migrations files, and the actual schema of the database.
-
-    It should be understood as the set of changes to get from the expected schema to the actual schema.
-
-    If you are running this the first time on an existing database, please make sure to read this documentation page:
-    https://www.prisma.io/docs/guides/database/developing-with-prisma-migrate/troubleshooting-development
-
-    [+] Added tables
-      - Blog
-      - _Migration
-    ,
-        tag: reset,
-      },
-    }
-  `)
-
-  migrate.stop()
-})
-
-it('dbExecute - sqlite', async () => {
-  ctx.fixture('schema-only-sqlite')
-  const migrate = new Migrate()
-  const result = migrate.engine.dbExecute({
-    datasourceType: {
-      tag: 'url',
-      url: 'file:dev.db',
-    },
-    script: `-- CreateTable
-    SELECT 1
-    `,
->>>>>>> 8fb82844
+      {
+        executedSteps: 2,
+        unexecutable: [],
+        warnings: [
+          You are about to drop the \`Blog\` table, which is not empty (1 rows).,
+        ],
+      }
+    `)
+    migrate.stop()
   })
 })