--- conflicted
+++ resolved
@@ -11,15 +11,9 @@
 describe('applyMigrations', () => {
   it('should succeed', async () => {
     ctx.fixture('existing-db-1-migration')
-<<<<<<< HEAD
-    const schemaContext = await loadSchemaContext()
-    const migrate = new Migrate(schemaContext)
-=======
-    const { schemaPath } = (await getSchemaWithPath())!
-    const migrate = new Migrate(schemaPath)
-
-    const migrationsList = await listMigrations(migrate.migrationsDirectoryPath!)
->>>>>>> 7c599e12
+    const schemaContext = await loadSchemaContext()
+    const migrate = new Migrate(schemaContext)
+    const migrationsList = await listMigrations(migrate.migrationsDirectoryPath!)
     const result = migrate.engine.applyMigrations({
       migrationsList,
     })
@@ -34,15 +28,9 @@
 
   it('should fail on existing brownfield db', async () => {
     ctx.fixture('existing-db-brownfield')
-<<<<<<< HEAD
-    const schemaContext = await loadSchemaContext()
-    const migrate = new Migrate(schemaContext)
-=======
-    const { schemaPath } = (await getSchemaWithPath())!
-    const migrate = new Migrate(schemaPath)
-
-    const migrationsList = await listMigrations(migrate.migrationsDirectoryPath!)
->>>>>>> 7c599e12
+    const schemaContext = await loadSchemaContext()
+    const migrate = new Migrate(schemaContext)
+    const migrationsList = await listMigrations(migrate.migrationsDirectoryPath!)
     const result = migrate.engine.applyMigrations({
       migrationsList,
     })
@@ -100,16 +88,9 @@
 describe('createMigration', () => {
   it('should succeed - existing-db-1-migration', async () => {
     ctx.fixture('schema-only-sqlite')
-<<<<<<< HEAD
-    const schemaContext = await loadSchemaContext()
-    const migrate = new Migrate(schemaContext)
-    const result = migrate.engine.createMigration({
-      migrationsDirectoryPath: migrate.migrationsDirectoryPath!,
-=======
-    const { schemaPath, schemas } = (await getSchemaWithPath())!
-    const migrate = new Migrate(schemaPath)
+    const schemaContext = await loadSchemaContext()
+    const migrate = new Migrate(schemaContext)
     const result = migrate.createMigration({
->>>>>>> 7c599e12
       migrationName: 'my_migration',
       draft: false,
       schema: toSchemasContainer(schemaContext.schemaFiles),
@@ -125,17 +106,9 @@
 
   it('draft should succeed - existing-db-1-migration', async () => {
     ctx.fixture('existing-db-1-migration')
-<<<<<<< HEAD
-    const schemaContext = await loadSchemaContext()
-    const migrate = new Migrate(schemaContext)
-    const result = migrate.engine.createMigration({
-      migrationsDirectoryPath: migrate.migrationsDirectoryPath!,
-=======
-    const { schemaPath, schemas } = (await getSchemaWithPath())!
-    const migrate = new Migrate(schemaPath)
-
+    const schemaContext = await loadSchemaContext()
+    const migrate = new Migrate(schemaContext)
     const result = migrate.createMigration({
->>>>>>> 7c599e12
       migrationName: 'draft_123',
       draft: true,
       schema: toSchemasContainer(schemaContext.schemaFiles),
@@ -172,15 +145,9 @@
 describe('devDiagnostic', () => {
   it('createMigration', async () => {
     ctx.fixture('schema-only-sqlite')
-<<<<<<< HEAD
-    const schemaContext = await loadSchemaContext()
-    const migrate = new Migrate(schemaContext)
-=======
-    const { schemaPath } = (await getSchemaWithPath())!
-    const migrate = new Migrate(schemaPath)
-
-    const migrationsList = await listMigrations(migrate.migrationsDirectoryPath!)
->>>>>>> 7c599e12
+    const schemaContext = await loadSchemaContext()
+    const migrate = new Migrate(schemaContext)
+    const migrationsList = await listMigrations(migrate.migrationsDirectoryPath!)
     const result = migrate.engine.devDiagnostic({
       migrationsList,
     })
@@ -197,15 +164,9 @@
 
   it('reset because drift', async () => {
     ctx.fixture('existing-db-1-migration-conflict')
-<<<<<<< HEAD
-    const schemaContext = await loadSchemaContext()
-    const migrate = new Migrate(schemaContext)
-=======
-    const { schemaPath } = (await getSchemaWithPath())!
-    const migrate = new Migrate(schemaPath)
-
-    const migrationsList = await listMigrations(migrate.migrationsDirectoryPath!)
->>>>>>> 7c599e12
+    const schemaContext = await loadSchemaContext()
+    const migrate = new Migrate(schemaContext)
+    const migrationsList = await listMigrations(migrate.migrationsDirectoryPath!)
     const result = migrate.engine.devDiagnostic({
       migrationsList,
     })
@@ -237,15 +198,9 @@
 describe('diagnoseMigrationHistory', () => {
   it('optInToShadowDatabase true should succeed - existing-db-1-migration', async () => {
     ctx.fixture('existing-db-1-migration')
-<<<<<<< HEAD
-    const schemaContext = await loadSchemaContext()
-    const migrate = new Migrate(schemaContext)
-=======
-    const { schemaPath } = (await getSchemaWithPath())!
-    const migrate = new Migrate(schemaPath)
-
-    const migrationsList = await listMigrations(migrate.migrationsDirectoryPath!)
->>>>>>> 7c599e12
+    const schemaContext = await loadSchemaContext()
+    const migrate = new Migrate(schemaContext)
+    const migrationsList = await listMigrations(migrate.migrationsDirectoryPath!)
     const result = migrate.engine.diagnoseMigrationHistory({
       migrationsList,
       optInToShadowDatabase: true,
@@ -264,15 +219,9 @@
 
   it(' optInToShadowDatabase false should succeed - existing-db-1-migration', async () => {
     ctx.fixture('existing-db-1-migration')
-<<<<<<< HEAD
-    const schemaContext = await loadSchemaContext()
-    const migrate = new Migrate(schemaContext)
-=======
-    const { schemaPath } = (await getSchemaWithPath())!
-    const migrate = new Migrate(schemaPath)
-
-    const migrationsList = await listMigrations(migrate.migrationsDirectoryPath!)
->>>>>>> 7c599e12
+    const schemaContext = await loadSchemaContext()
+    const migrate = new Migrate(schemaContext)
+    const migrationsList = await listMigrations(migrate.migrationsDirectoryPath!)
     const result = migrate.engine.diagnoseMigrationHistory({
       migrationsList,
       optInToShadowDatabase: false,
@@ -368,21 +317,12 @@
   // migration is not yet applied
   it('should succeed - schema-only-sqlite', async () => {
     ctx.fixture('schema-only-sqlite')
-<<<<<<< HEAD
-    const schemaContext = await loadSchemaContext()
-    const migrate = new Migrate(schemaContext)
+    const schemaContext = await loadSchemaContext()
+    const migrate = new Migrate(schemaContext)
+    const migrationsList = await listMigrations(migrate.migrationsDirectoryPath!)
     const result = migrate.engine.evaluateDataLoss({
-      migrationsDirectoryPath: migrate.migrationsDirectoryPath!,
-      schema: toSchemasContainer(schemaContext.schemaFiles),
-=======
-    const { schemaPath, schemas } = (await getSchemaWithPath())!
-    const migrate = new Migrate(schemaPath)
-
-    const migrationsList = await listMigrations(migrate.migrationsDirectoryPath!)
-    const result = migrate.engine.evaluateDataLoss({
-      migrationsList,
-      schema: toSchemasContainer(schemas),
->>>>>>> 7c599e12
+      migrationsList,
+      schema: toSchemasContainer(schemaContext.schemaFiles),
     })
 
     await expect(result).resolves.toMatchInlineSnapshot(`
@@ -398,21 +338,12 @@
   // migration is already applied so should be empty
   it('should succeed - existing-db-1-migration', async () => {
     ctx.fixture('existing-db-1-migration')
-<<<<<<< HEAD
-    const schemaContext = await loadSchemaContext()
-    const migrate = new Migrate(schemaContext)
+    const schemaContext = await loadSchemaContext()
+    const migrate = new Migrate(schemaContext)
+    const migrationsList = await listMigrations(migrate.migrationsDirectoryPath!)
     const result = migrate.engine.evaluateDataLoss({
-      migrationsDirectoryPath: migrate.migrationsDirectoryPath!,
-      schema: toSchemasContainer(schemaContext.schemaFiles),
-=======
-    const { schemaPath, schemas } = (await getSchemaWithPath())!
-    const migrate = new Migrate(schemaPath)
-
-    const migrationsList = await listMigrations(migrate.migrationsDirectoryPath!)
-    const result = migrate.engine.evaluateDataLoss({
-      migrationsList,
-      schema: toSchemasContainer(schemas),
->>>>>>> 7c599e12
+      migrationsList,
+      schema: toSchemasContainer(schemaContext.schemaFiles),
     })
 
     await expect(result).resolves.toMatchInlineSnapshot(`
@@ -463,45 +394,6 @@
   })
 })
 
-<<<<<<< HEAD
-describe('listMigrationDirectories', () => {
-  it('should succeed - existing-db-1-migration', async () => {
-    ctx.fixture('existing-db-1-migration')
-    const schemaContext = await loadSchemaContext()
-    const migrate = new Migrate(schemaContext)
-    const result = migrate.engine.listMigrationDirectories({
-      migrationsDirectoryPath: migrate.migrationsDirectoryPath!,
-    })
-    await expect(result).resolves.toMatchInlineSnapshot(`
-      {
-        "migrations": [
-          "20201231000000_init",
-        ],
-      }
-    `)
-
-    migrate.stop()
-  })
-
-  it('should succeed - schema-only-sqlite', async () => {
-    ctx.fixture('schema-only-sqlite')
-    const schemaContext = await loadSchemaContext()
-    const migrate = new Migrate(schemaContext)
-    const result = migrate.engine.listMigrationDirectories({
-      migrationsDirectoryPath: migrate.migrationsDirectoryPath!,
-    })
-    await expect(result).resolves.toMatchInlineSnapshot(`
-      {
-        "migrations": [],
-      }
-    `)
-
-    migrate.stop()
-  })
-})
-
-=======
->>>>>>> 7c599e12
 describe('markMigrationRolledBack', () => {
   it('should fail - existing-db-1-migration', async () => {
     jest.setTimeout(10_000)
@@ -526,17 +418,9 @@
 
   it('existing-db-1-migration', async () => {
     ctx.fixture('existing-db-1-migration')
-<<<<<<< HEAD
-    const schemaContext = await loadSchemaContext()
-    const migrate = new Migrate(schemaContext)
-    const result = await migrate.engine.createMigration({
-      migrationsDirectoryPath: migrate.migrationsDirectoryPath!,
-=======
-    const { schemaPath, schemas } = (await getSchemaWithPath())!
-    const migrate = new Migrate(schemaPath)
-
+    const schemaContext = await loadSchemaContext()
+    const migrate = new Migrate(schemaContext)
     const result = await migrate.createMigration({
->>>>>>> 7c599e12
       migrationName: 'draft_123',
       draft: true,
       schema: toSchemasContainer(schemaContext.schemaFiles),
@@ -596,16 +480,9 @@
 describe('markMigrationApplied', () => {
   it('existing-db-1-migration', async () => {
     ctx.fixture('existing-db-1-migration')
-<<<<<<< HEAD
-    const schemaContext = await loadSchemaContext()
-    const migrate = new Migrate(schemaContext)
-    const result = await migrate.engine.createMigration({
-      migrationsDirectoryPath: migrate.migrationsDirectoryPath!,
-=======
-    const { schemaPath, schemas } = (await getSchemaWithPath())!
-    const migrate = new Migrate(schemaPath)
+    const schemaContext = await loadSchemaContext()
+    const migrate = new Migrate(schemaContext)
     const result = await migrate.createMigration({
->>>>>>> 7c599e12
       migrationName: 'draft_123',
       draft: true,
       schema: toSchemasContainer(schemaContext.schemaFiles),
@@ -674,7 +551,6 @@
     ctx.fixture('existing-db-brownfield')
     const schemaContext = await loadSchemaContext()
     const migrate = new Migrate(schemaContext)
-
     const result = migrate.engine.schemaPush({
       force: false,
       schema: toSchemasContainer(replaceInSchemas(schemaContext.schemaFiles, 'Blog', 'Something')),
@@ -696,7 +572,6 @@
     ctx.fixture('existing-db-brownfield')
     const schemaContext = await loadSchemaContext()
     const migrate = new Migrate(schemaContext)
-
     const result = migrate.engine.schemaPush({
       force: true,
       schema: toSchemasContainer(replaceInSchemas(schemaContext.schemaFiles, 'Blog', 'Something')),
