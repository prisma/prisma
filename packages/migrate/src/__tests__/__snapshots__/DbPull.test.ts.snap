// Jest Snapshot v1, https://goo.gl/fbAQLP

exports[`MongoDB basic introspection --url 2`] = ``;

exports[`MongoDB basic introspection 1`] = ``;

<<<<<<< HEAD
exports[`MongoDB introspection --force 1`] = ``;
=======
exports[`MongoDB introspection --force --composite-type-depth=-1 1`] = ``;
>>>>>>> eda9cb31

exports[`MongoDB introspection --print --composite-type-depth=-1 1`] = `
generator client {
  provider        = "prisma-client-js"
  previewFeatures = ["mongoDb"]
}

datasource my_db {
  provider = "mongodb"
  url      = env("TEST_MONGO_URI_MIGRATE")
}

type UsersHobbies {
  name            String
  /// Multiple data types found: String: 50%, Int32: 50% out of 2 sampled entries
  numberOrString2 Int?
  objects         UsersHobbiesObjects[]
  tags            String[]
}

type UsersHobbiesObjects {
  name            String
  /// Multiple data types found: String: 50%, Int32: 50% out of 2 sampled entries
  numberOrString3 Int
  tags            String[]
}

model users {
  id              String         @id @default(auto()) @map("_id") @my_db.ObjectId
  admin           Boolean
  email           String
  hobbies         UsersHobbies[]
  name            String
  /// Multiple data types found: String: 50%, Int32: 50% out of 2 sampled entries
  numberOrString1 Int
}


// introspectionSchemaVersion: NonPrisma,
`;

exports[`MongoDB introspection --print --composite-type-depth=0 1`] = `
generator client {
  provider        = "prisma-client-js"
  previewFeatures = ["mongoDb"]
}

datasource my_db {
  provider = "mongodb"
  url      = env("TEST_MONGO_URI_MIGRATE")
}

model users {
  id              String  @id @default(auto()) @map("_id") @my_db.ObjectId
  admin           Boolean
  email           String
  hobbies         Json[]
  name            String
  /// Multiple data types found: String: 50%, Int32: 50% out of 2 sampled entries
  numberOrString1 Int
}


// introspectionSchemaVersion: NonPrisma,
`;

exports[`MongoDB introspection --print --composite-type-depth=1 1`] = `
generator client {
  provider        = "prisma-client-js"
  previewFeatures = ["mongoDb"]
}

datasource my_db {
  provider = "mongodb"
  url      = env("TEST_MONGO_URI_MIGRATE")
}

type UsersHobbies {
  name            String
  /// Multiple data types found: String: 50%, Int32: 50% out of 2 sampled entries
  numberOrString2 Int?
  objects         Json[]
  tags            String[]
}

model users {
  id              String         @id @default(auto()) @map("_id") @my_db.ObjectId
  admin           Boolean
  email           String
  hobbies         UsersHobbies[]
  name            String
  /// Multiple data types found: String: 50%, Int32: 50% out of 2 sampled entries
  numberOrString1 Int
}


// introspectionSchemaVersion: NonPrisma,
`;

exports[`MongoDB introspection --print 1`] = `
generator client {
  provider        = "prisma-client-js"
  previewFeatures = ["mongoDb"]
}

datasource my_db {
  provider = "mongodb"
  url      = env("TEST_MONGO_URI_MIGRATE")
}

model users {
  id              String  @id @default(auto()) @map("_id") @my_db.ObjectId
  admin           Boolean
  email           String
  hobbies         Json[]
  name            String
  /// Multiple data types found: String: 50%, Int32: 50% out of 2 sampled entries
  numberOrString1 Int
}


// introspectionSchemaVersion: NonPrisma,
`;

exports[`MongoDB introspection with --force 2`] = ``;

exports[`MongoDB re-introspection should error (not supported) 2`] = ``;

exports[`SQL Server basic introspection --url 2`] = `
datasource db {
  provider = "sqlserver"
  url      = "sqlserver://localhost:1433;database=tests-migrate;user=SA;password=Pr1sm4_Pr1sm4;trustServerCertificate=true;"
}

model jobs {
  job_id      Int       @id(map: "PK__jobs__CustomNameToAvoidRandomNumber") @default(autoincrement())
  customer_id Int?
  description String?   @db.VarChar(200)
  created_at  DateTime?
}


// introspectionSchemaVersion: NonPrisma,
`;

exports[`SQL Server basic introspection 1`] = `
datasource db {
  provider = "sqlserver"
  url      = env("TEST_MSSQL_JDBC_URI_MIGRATE")
}

model jobs {
  job_id      Int       @id(map: "PK__jobs__CustomNameToAvoidRandomNumber") @default(autoincrement())
  customer_id Int?
  description String?   @db.VarChar(200)
  created_at  DateTime?
}


// introspectionSchemaVersion: NonPrisma,
`;

exports[`common/sqlite basic introspection 1`] = `
generator client {
  provider = "prisma-client-js"
}

datasource db {
  provider = "sqlite"
  url      = "file:dev.db"
}

model Post {
  authorId  Int
  content   String?
  createdAt DateTime @default(now())
  id        Int      @id @default(autoincrement())
  published Boolean  @default(false)
  title     String
  author    User     @relation(fields: [authorId], references: [id], onDelete: Cascade)
}

model Profile {
  bio    String?
  id     Int     @id @default(autoincrement())
  userId Int     @unique(map: "Profile.userId")
  user   User    @relation(fields: [userId], references: [id], onDelete: Cascade)
}

model User {
  email   String   @unique(map: "User.email")
  id      Int      @id @default(autoincrement())
  name    String?
  posts   Post[]
  profile Profile?
}


// introspectionSchemaVersion: Prisma2,
`;

exports[`common/sqlite basic introspection with --url 1`] = `
generator client {
  provider = "prisma-client-js"
}

datasource db {
  provider = "sqlite"
  url      = "file:dev.db"
}

model Post {
  authorId  Int
  content   String?
  createdAt DateTime @default(now())
  id        Int      @id @default(autoincrement())
  published Boolean  @default(false)
  title     String
  author    User     @relation(fields: [authorId], references: [id], onDelete: Cascade)
}

model Profile {
  bio    String?
  id     Int     @id @default(autoincrement())
  userId Int     @unique(map: "Profile.userId")
  user   User    @relation(fields: [userId], references: [id], onDelete: Cascade)
}

model User {
  email   String   @unique(map: "User.email")
  id      Int      @id @default(autoincrement())
  name    String?
  posts   Post[]
  profile Profile?
}


// introspectionSchemaVersion: Prisma2,
`;

exports[`common/sqlite basic introspection with invalid --url - empty host 2`] = ``;

exports[`common/sqlite basic introspection with invalid --url 2`] = ``;

exports[`common/sqlite introspection --force 1`] = `
generator client {
  provider = "prisma-client-js"
}

datasource db {
  provider = "sqlite"
  url      = "file:dev.db"
}

model Post {
  authorId  Int
  content   String?
  createdAt DateTime @default(now())
  id        Int      @id @default(autoincrement())
  published Boolean  @default(false)
  title     String
  User      User     @relation(fields: [authorId], references: [id], onDelete: Cascade)
}

model Profile {
  bio    String?
  id     Int     @id @default(autoincrement())
  userId Int     @unique(map: "Profile.userId")
  User   User    @relation(fields: [userId], references: [id], onDelete: Cascade)
}

model User {
  email   String   @unique(map: "User.email")
  id      Int      @id @default(autoincrement())
  name    String?
  Post    Post[]
  Profile Profile?
}


// introspectionSchemaVersion: Prisma2,
`;

exports[`common/sqlite should succeed and keep changes to valid schema and output warnings when using --print 2`] = `
generator client {
  provider = "prisma-client-js"
  output   = "../generated/client"
}

datasource db {
  provider = "sqlite"
  url      = "file:dev.db"
}

model AwesomeUser {
  email    String           @unique(map: "User.email")
  id       Int              @id @default(autoincrement())
  name     String?
  newPosts AwesomeNewPost[]
  profile  AwesomeProfile?

  @@map("User")
}

model AwesomeNewPost {
  authorId  Int
  content   String?
  createdAt DateTime    @default(now())
  id        Int         @id @default(autoincrement())
  published Boolean     @default(false)
  title     String
  author    AwesomeUser @relation(fields: [authorId], references: [id], onDelete: Cascade)

  @@map("Post")
}

model AwesomeProfile {
  bio    String?
  id     Int         @id @default(autoincrement())
  userId Int         @unique(map: "Profile.userId")
  user   AwesomeUser @relation(fields: [userId], references: [id], onDelete: Cascade)

  @@map("Profile")
}


// introspectionSchemaVersion: NonPrisma,
`;

exports[`common/sqlite should succeed when schema is invalid and using --force 5`] = `
generator client {
  provider = "prisma-client-js"
  output   = "../generated/client"
}

datasource db {
  provider = "sqlite"
  url      = "file:dev.db"
}

model Post {
  authorId  Int
  content   String?
  createdAt DateTime @default(now())
  id        Int      @id @default(autoincrement())
  published Boolean  @default(false)
  title     String
  User      User     @relation(fields: [authorId], references: [id], onDelete: Cascade)
}

model Profile {
  bio    String?
  id     Int     @id @default(autoincrement())
  userId Int     @unique(map: "Profile.userId")
  User   User    @relation(fields: [userId], references: [id], onDelete: Cascade)
}

model User {
  email   String   @unique(map: "User.email")
  id      Int      @id @default(autoincrement())
  name    String?
  Post    Post[]
  Profile Profile?
}

`;

exports[`mysql basic introspection --url 2`] = `
datasource db {
  provider = "mysql"
  url      = "mysql://root:root@localhost:3306/tests"
}

model your_log {
  click_id     Int      @id @default(autoincrement())
  click_time   DateTime @db.DateTime(0)
  shorturl     String   @db.VarChar(200)
  referrer     String   @db.VarChar(200)
  user_agent   String   @db.VarChar(255)
  ip_address   String   @db.VarChar(41)
  country_code String   @db.Char(2)

  @@index([shorturl], map: "shorturl")
}

model your_options {
  option_id    BigInt @default(autoincrement()) @db.UnsignedBigInt
  option_name  String @default("") @db.VarChar(64)
  option_value String @db.LongText

  @@id([option_id, option_name])
  @@index([option_name], map: "option_name")
}

model your_url {
  keyword   String   @id @db.VarChar(200)
  url       String   @db.Text
  title     String?  @db.Text
  timestamp DateTime @default(now()) @db.Timestamp(0)
  ip        String   @db.VarChar(41)
  clicks    Int      @db.UnsignedInt

  @@index([ip], map: "ip")
  @@index([timestamp], map: "timestamp")
}


// introspectionSchemaVersion: NonPrisma,
`;

exports[`mysql basic introspection 1`] = `
datasource db {
  provider = "mysql"
  url      = env("TEST_MYSQL_URI")
}

model your_log {
  click_id     Int      @id @default(autoincrement())
  click_time   DateTime @db.DateTime(0)
  shorturl     String   @db.VarChar(200)
  referrer     String   @db.VarChar(200)
  user_agent   String   @db.VarChar(255)
  ip_address   String   @db.VarChar(41)
  country_code String   @db.Char(2)

  @@index([shorturl], map: "shorturl")
}

model your_options {
  option_id    BigInt @default(autoincrement()) @db.UnsignedBigInt
  option_name  String @default("") @db.VarChar(64)
  option_value String @db.LongText

  @@id([option_id, option_name])
  @@index([option_name], map: "option_name")
}

model your_url {
  keyword   String   @id @db.VarChar(200)
  url       String   @db.Text
  title     String?  @db.Text
  timestamp DateTime @default(now()) @db.Timestamp(0)
  ip        String   @db.VarChar(41)
  clicks    Int      @db.UnsignedInt

  @@index([ip], map: "ip")
  @@index([timestamp], map: "timestamp")
}


// introspectionSchemaVersion: NonPrisma,
`;

exports[`postgresql basic introspection --url 2`] = `
datasource db {
  provider = "postgresql"
  url      = "postgres://prisma:prisma@localhost:5432/tests-migrate"
}

model Post {
  id        String    @id
  createdAt DateTime  @default(now())
  updatedAt DateTime  @default(dbgenerated("'1970-01-01 00:00:00'::timestamp without time zone"))
  published Boolean   @default(false)
  title     String
  content   String?
  authorId  String?
  jsonData  Json?
  coinflips Boolean[]
  User      User?     @relation(fields: [authorId], references: [id])
}

model User {
  id    String  @id
  email String  @unique(map: "User.email")
  name  String?
  Post  Post[]
}

enum Role {
  USER
  ADMIN
}


// introspectionSchemaVersion: NonPrisma,
`;

exports[`postgresql basic introspection 1`] = `
datasource db {
  provider = "postgresql"
  url      = env("TEST_POSTGRES_URI_MIGRATE")
}

model Post {
  id        String    @id
  createdAt DateTime  @default(now())
  updatedAt DateTime  @default(dbgenerated("'1970-01-01 00:00:00'::timestamp without time zone"))
  published Boolean   @default(false)
  title     String
  content   String?
  authorId  String?
  jsonData  Json?
  coinflips Boolean[]
  User      User?     @relation(fields: [authorId], references: [id])
}

model User {
  id    String  @id
  email String  @unique(map: "User.email")
  name  String?
  Post  Post[]
}

enum Role {
  USER
  ADMIN
}


// introspectionSchemaVersion: NonPrisma,
`;<|MERGE_RESOLUTION|>--- conflicted
+++ resolved
@@ -4,11 +4,9 @@
 
 exports[`MongoDB basic introspection 1`] = ``;
 
-<<<<<<< HEAD
+exports[`MongoDB introspection --force --composite-type-depth=-1 1`] = ``;
+
 exports[`MongoDB introspection --force 1`] = ``;
-=======
-exports[`MongoDB introspection --force --composite-type-depth=-1 1`] = ``;
->>>>>>> eda9cb31
 
 exports[`MongoDB introspection --print --composite-type-depth=-1 1`] = `
 generator client {
