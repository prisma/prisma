<<<<<<< HEAD
=======
import { defaultTestConfig, PrismaConfigInternal } from '@prisma/config'
import { jestConsoleContext, jestContext } from '@prisma/get-platform'

>>>>>>> 2934d872
import { DbPull } from '../../commands/DbPull'
import { describeOnly } from '../__helpers__/conditionalTests'
import { createDefaultTestContext } from '../__helpers__/context'

const isMacOrWindowsCI = Boolean(process.env.CI) && ['darwin', 'win32'].includes(process.platform)
if (isMacOrWindowsCI) {
  jest.setTimeout(60_000)
}

const ctx = createDefaultTestContext()

describeOnly({ d1: true }, 'D1', () => {
  const urlValueRegex = /url\s*=\s*".*"/

  test('should succeed when --local-d1 and a single local Cloudflare D1 database exists', async () => {
    ctx.fixture('cloudflare-d1-one-db')

    const introspect = new DbPull()
    const result = introspect.parse(['--local-d1', '--print'], await ctx.config())

    await expect(result).resolves.toMatchInlineSnapshot(`""`)
    // Example values:
    // Windows
    // 'file:.wrangler//state//v3//d1//miniflare-D1DatabaseObject//5d11bcce386042472d19a6a4f58e40041ebc5932c972e1449cbf404f3e3c4a7a.sqlite'
    // macOS
    // 'file:.wrangler/state/v3/d1/miniflare-D1DatabaseObject/5d11bcce386042472d19a6a4f58e40041ebc5932c972e1449cbf404f3e3c4a7a.sqlite'
    expect(ctx.normalizedCapturedStdout().replace(urlValueRegex, 'url = "REPLACED_BY_TEST"')).toMatchInlineSnapshot(`
      "generator client {
        provider        = "prisma-client-js"
        previewFeatures = ["driverAdapters"]
      }

      datasource db {
        provider = "sqlite"
        url = "REPLACED_BY_TEST"
      }

      model Post {
        id       Int    @id @default(autoincrement())
        title    String
        authorId Int
        User     User   @relation(fields: [authorId], references: [id])
      }

      model User {
        id     Int     @id @default(autoincrement())
        email  String  @unique
        count1 Int
        name   String?
        Post   Post[]
      }

      "
    `)
  })

  test('should succeed when reintrospecting with --local-d1 and a single local Cloudflare D1 database exists', async () => {
    ctx.fixture('re-introspection/sqlite/cloudflare-d1-one-db')

    const introspect = new DbPull()
    const result = introspect.parse(['--local-d1'], await ctx.config())

    await expect(result).resolves.toMatchInlineSnapshot(`""`)
    expect(ctx.normalizedCapturedStdout()).toMatchInlineSnapshot(`
      "Prisma schema loaded from prisma/schema.prisma
      Datasource "db": SQLite database "dev.db" <location placeholder>

      - Introspecting based on datasource defined in prisma/schema.prisma
      ✔ Introspected 2 models and wrote them into prisma/schema.prisma in XXXms
            
      Run prisma generate to generate Prisma Client.
      Without the driverAdapters preview feature, the schema introspected via the --local-d1 flag will not work with @prisma/client.
      "
    `)
  })
})

describeOnly({ sqlite: true }, 'common/sqlite', () => {
  describe('using Prisma Config', () => {
    it('--url is not supported', async () => {
      ctx.fixture('prisma-config-validation/sqlite-d1')
<<<<<<< HEAD
=======
      const config = (await import(`${ctx.fs.cwd()}/prisma.config.ts`)).default as PrismaConfigInternal<any>

>>>>>>> 2934d872
      try {
        await DbPull.new().parse(['--url', 'file:./dev.db'], await ctx.config())
      } catch (error) {
        const e = error as Error & { code?: number }

        expect(ctx.mocked['console.error'].mock.calls.join('\n')).toMatchInlineSnapshot(`""`)
        expect(e.code).toEqual(undefined)
        expect(e.message).toMatchInlineSnapshot(`
          "
          Passing the --url flag to the prisma db pull command is not supported when
          defining a migrate.adapter in prisma.config.ts.

          More information about this limitation: https://pris.ly/d/schema-engine-limitations
          "
        `)
      }
    })

    it('--local-d1 is not supported', async () => {
      ctx.fixture('prisma-config-validation/sqlite-d1')
<<<<<<< HEAD
=======
      const config = (await import(`${ctx.fs.cwd()}/prisma.config.ts`)).default as PrismaConfigInternal<any>

>>>>>>> 2934d872
      try {
        await DbPull.new().parse(['--local-d1'], await ctx.config())
      } catch (error) {
        const e = error as Error & { code?: number }

        expect(ctx.mocked['console.error'].mock.calls.join('\n')).toMatchInlineSnapshot(`""`)
        expect(e.code).toEqual(undefined)
        expect(e.message).toMatchInlineSnapshot(`
          "
          Passing the --local-d1 flag to the prisma db pull command is not supported when
          defining a migrate.adapter in prisma.config.ts.

          More information about this limitation: https://pris.ly/d/schema-engine-limitations
          "
        `)
      }
    })
  })

  test('basic introspection', async () => {
    ctx.fixture('introspection/sqlite')
    const introspect = new DbPull()
    const result = introspect.parse(['--print'], await ctx.config())
    await expect(result).resolves.toMatchInlineSnapshot(`""`)

    expect(ctx.normalizedCapturedStdout()).toMatchInlineSnapshot(`
      "generator client {
        provider = "prisma-client-js"
      }

      datasource db {
        provider = "sqlite"
        url      = "file:dev.db"
      }

      model Post {
        authorId  Int
        content   String?
        createdAt DateTime @default(now())
        id        Int      @id @default(autoincrement())
        published Boolean  @default(false)
        title     String
        author    User     @relation(fields: [authorId], references: [id], onDelete: Cascade)
      }

      model Profile {
        bio    String?
        id     Int     @id @default(autoincrement())
        userId Int     @unique(map: "Profile.userId")
        user   User    @relation(fields: [userId], references: [id], onDelete: Cascade)
      }

      model User {
        email   String   @unique(map: "User.email")
        id      Int      @id @default(autoincrement())
        name    String?
        posts   Post[]
        profile Profile?
      }

      "
    `)
  })

  test('introspection --force', async () => {
    ctx.fixture('introspection/sqlite')
    const introspect = new DbPull()
    const result = introspect.parse(['--print', '--force'], await ctx.config())
    await expect(result).resolves.toMatchInlineSnapshot(`""`)

    expect(ctx.normalizedCapturedStdout()).toMatchInlineSnapshot(`
      "generator client {
        provider = "prisma-client-js"
      }

      datasource db {
        provider = "sqlite"
        url      = "file:dev.db"
      }

      model Post {
        authorId  Int
        content   String?
        createdAt DateTime @default(now())
        id        Int      @id @default(autoincrement())
        published Boolean  @default(false)
        title     String
        User      User     @relation(fields: [authorId], references: [id], onDelete: Cascade)
      }

      model Profile {
        bio    String?
        id     Int     @id @default(autoincrement())
        userId Int     @unique(map: "Profile.userId")
        User   User    @relation(fields: [userId], references: [id], onDelete: Cascade)
      }

      model User {
        email   String   @unique(map: "User.email")
        id      Int      @id @default(autoincrement())
        name    String?
        Post    Post[]
        Profile Profile?
      }

      "
    `)
  })

  describeOnly({ driverAdapter: false }, 'using --url', () => {
    test('basic introspection with --url', async () => {
      ctx.fixture('introspection/sqlite')
      const introspect = new DbPull()
      const result = introspect.parse(['--print', '--url', 'file:./dev.db'], await ctx.config())
      await expect(result).resolves.toBe('')

      expect(ctx.normalizedCapturedStdout()).toMatchInlineSnapshot(`
        "generator client {
          provider = "prisma-client-js"
        }

        datasource db {
          provider = "sqlite"
          url      = "file:./dev.db"
        }

        model Post {
          authorId  Int
          content   String?
          createdAt DateTime @default(now())
          id        Int      @id @default(autoincrement())
          published Boolean  @default(false)
          title     String
          author    User     @relation(fields: [authorId], references: [id], onDelete: Cascade)
        }

        model Profile {
          bio    String?
          id     Int     @id @default(autoincrement())
          userId Int     @unique(map: "Profile.userId")
          user   User    @relation(fields: [userId], references: [id], onDelete: Cascade)
        }

        model User {
          email   String   @unique(map: "User.email")
          id      Int      @id @default(autoincrement())
          name    String?
          posts   Post[]
          profile Profile?
        }

        "
      `)
    })

    test('basic introspection with schema and --url missing file: prefix should fail', async () => {
      ctx.fixture('introspection/sqlite')
      const introspect = new DbPull()
      const result = introspect.parse(['--print', '--url', 'withoutfileprefix.db'], await ctx.config())
      await expect(result).rejects.toThrowErrorMatchingInlineSnapshot(`"Unknown protocol withoutfileprefix.db:"`)

      expect(ctx.normalizedCapturedStdout()).toMatchInlineSnapshot(`""`)
    })

    test('basic introspection without schema and with --url missing "file:" prefix should fail', async () => {
      const introspect = new DbPull()
      const result = introspect.parse(['--print', '--url', 'withoutfileprefix.db'], await ctx.config())
      await expect(result).rejects.toThrowErrorMatchingInlineSnapshot(`"Unknown protocol withoutfileprefix.db:"`)

      expect(ctx.normalizedCapturedStdout()).toMatchInlineSnapshot(`""`)
    })

    test('basic introspection with invalid --url if schema is unspecified', async () => {
      const introspect = new DbPull()
      const result = introspect.parse(['--print', '--url', 'invalidstring'], await ctx.config())
      await expect(result).rejects.toThrowErrorMatchingInlineSnapshot(`"Unknown protocol invalidstring:"`)

      expect(ctx.normalizedCapturedStdout()).toMatchInlineSnapshot(`""`)
    })

    test('should succeed when schema and db do match using --url', async () => {
      ctx.fixture('introspect')
      const result = DbPull.new().parse(['--url=file:../dev.db'], await ctx.config())
      await expect(result).resolves.toMatchInlineSnapshot(`""`)
      expect(ctx.mocked['console.log'].mock.calls.join('\n').replace(/\d{2,3}ms/, 'XXms')).toMatchInlineSnapshot(`""`)

      expect(ctx.normalizedCapturedStdout()).toMatchInlineSnapshot(`
              "Prisma schema loaded from prisma/schema.prisma
              Datasource "db": SQLite database "dev.db" <location placeholder>

              - Introspecting
              ✔ Introspected 3 models and wrote them into prisma/schema.prisma in XXXms
                    
              Run prisma generate to generate Prisma Client.
              "
          `)
    })

    test('when both --url and --schema are used, --url is relative to schema', async () => {
      ctx.fixture('empty-schema-db-subfolder')
      const result = DbPull.new().parse(
        ['--url=file:../db/dev.db', '--schema=schema/schema.prisma', '--print'],
        ctx.config,
      )
      await expect(result).resolves.toMatchInlineSnapshot(`""`)
      expect(ctx.mocked['console.log'].mock.calls.join('\n').replace(/\d{2,3}ms/, 'XXms')).toMatchInlineSnapshot(`""`)

      expect(ctx.normalizedCapturedStdout()).toMatchInlineSnapshot(`
              "datasource db {
                provider = "sqlite"
                url      = "file:../db/dev.db"
              }

              model Post {
                authorId  Int
                content   String?
                createdAt DateTime @default(now())
                id        Int      @id @default(autoincrement())
                published Boolean  @default(false)
                title     String
                User      User     @relation(fields: [authorId], references: [id], onDelete: Cascade)
              }

              model Profile {
                bio    String?
                id     Int     @id @default(autoincrement())
                userId Int     @unique(map: "Profile.userId")
                User   User    @relation(fields: [userId], references: [id], onDelete: Cascade)
              }

              model User {
                email   String   @unique(map: "User.email")
                id      Int      @id @default(autoincrement())
                name    String?
                Post    Post[]
                Profile Profile?
              }

              "
          `)
    })

    test('basic introspection with invalid --url - empty host', async () => {
      const introspect = new DbPull()
      const result = introspect.parse(['--print', '--url', 'postgresql://root:prisma@/prisma'], await ctx.config())
      await expect(result).rejects.toThrowErrorMatchingInlineSnapshot(`
              "P1013

              The provided database string is invalid. empty host in database URL. Please refer to the documentation in https://www.prisma.io/docs/reference/database-reference/connection-urls for constructing a correct connection string. In some cases, certain characters must be escaped. Please check the string for any illegal characters.
              "
          `)
    })
  })

  it('should succeed when schema and db do match', async () => {
    ctx.fixture('introspect')
    const result = DbPull.new().parse([], await ctx.config())
    await expect(result).resolves.toMatchInlineSnapshot(`""`)
    expect(ctx.mocked['console.log'].mock.calls.join('\n').replace(/\d{2,3}ms/, 'XXms')).toMatchInlineSnapshot(`""`)

    expect(ctx.normalizedCapturedStdout()).toMatchInlineSnapshot(`
      "Prisma schema loaded from prisma/schema.prisma
      Datasource "db": SQLite database "dev.db" <location placeholder>

      - Introspecting based on datasource defined in prisma/schema.prisma
      ✔ Introspected 3 models and wrote them into prisma/schema.prisma in XXXms
            
      Run prisma generate to generate Prisma Client.
      "
    `)
  })

  it('should succeed and keep changes to valid schema and output warnings', async () => {
    ctx.fixture('introspect')
    const result = DbPull.new().parse(['--schema=./prisma/reintrospection.prisma'], await ctx.config())
    await expect(result).resolves.toMatchInlineSnapshot(`""`)

    expect(ctx.normalizedCapturedStdout()).toMatchInlineSnapshot(`
      "Prisma schema loaded from prisma/reintrospection.prisma
      Datasource "db": SQLite database "dev.db" <location placeholder>

      - Introspecting based on datasource defined in prisma/reintrospection.prisma
      ✔ Introspected 3 models and wrote them into prisma/reintrospection.prisma in XXXms
            
      *** WARNING ***

      These models were enriched with \`@@map\` information taken from the previous Prisma schema:
        - "AwesomeNewPost"
        - "AwesomeProfile"
        - "AwesomeUser"

      Run prisma generate to generate Prisma Client.
      "
    `)

    expect(ctx.fs.read('prisma/reintrospection.prisma')).toMatchInlineSnapshot(`
      "generator client {
        provider = "prisma-client-js"
        output   = "../generated/client"
      }

      datasource db {
        provider = "sqlite"
        url      = "file:../dev.db"
      }

      model AwesomeUser {
        email    String           @unique(map: "User.email")
        id       Int              @id @default(autoincrement())
        name     String?
        newPosts AwesomeNewPost[]
        profile  AwesomeProfile?

        @@map("User")
      }

      model AwesomeNewPost {
        authorId  Int
        content   String?
        createdAt DateTime    @default(now())
        id        Int         @id @default(autoincrement())
        published Boolean     @default(false)
        title     String
        author    AwesomeUser @relation(fields: [authorId], references: [id], onDelete: Cascade)

        @@map("Post")
      }

      model AwesomeProfile {
        bio    String?
        id     Int         @id @default(autoincrement())
        userId Int         @unique(map: "Profile.userId")
        user   AwesomeUser @relation(fields: [userId], references: [id], onDelete: Cascade)

        @@map("Profile")
      }
      "
    `)
  })

  it('should succeed and keep changes to valid schema and output warnings when using --print', async () => {
    ctx.fixture('introspect')
    const originalSchema = ctx.fs.read('prisma/reintrospection.prisma')
    const result = DbPull.new().parse(['--print', '--schema=./prisma/reintrospection.prisma'], await ctx.config())
    await expect(result).resolves.toMatchInlineSnapshot(`""`)
    expect(ctx.normalizedCapturedStdout()).toMatchInlineSnapshot(`
      "generator client {
        provider = "prisma-client-js"
        output   = "../generated/client"
      }

      datasource db {
        provider = "sqlite"
        url      = "file:../dev.db"
      }

      model AwesomeUser {
        email    String           @unique(map: "User.email")
        id       Int              @id @default(autoincrement())
        name     String?
        newPosts AwesomeNewPost[]
        profile  AwesomeProfile?

        @@map("User")
      }

      model AwesomeNewPost {
        authorId  Int
        content   String?
        createdAt DateTime    @default(now())
        id        Int         @id @default(autoincrement())
        published Boolean     @default(false)
        title     String
        author    AwesomeUser @relation(fields: [authorId], references: [id], onDelete: Cascade)

        @@map("Post")
      }

      model AwesomeProfile {
        bio    String?
        id     Int         @id @default(autoincrement())
        userId Int         @unique(map: "Profile.userId")
        user   AwesomeUser @relation(fields: [userId], references: [id], onDelete: Cascade)

        @@map("Profile")
      }

      "
    `)

    expect(ctx.mocked['console.error'].mock.calls.join('\n')).toMatchInlineSnapshot(`
      "
      // *** WARNING ***
      // 
      // These models were enriched with \`@@map\` information taken from the previous Prisma schema:
      //   - "AwesomeNewPost"
      //   - "AwesomeProfile"
      //   - "AwesomeUser"
      // "
    `)

    expect(ctx.fs.read('prisma/reintrospection.prisma')).toStrictEqual(originalSchema)
  })

  it('should succeed when schema and db do not match', async () => {
    ctx.fixture('existing-db-histories-diverge')
    const result = DbPull.new().parse([], await ctx.config())
    await expect(result).resolves.toMatchInlineSnapshot(`""`)

    expect(ctx.normalizedCapturedStdout()).toMatchInlineSnapshot(`
      "Prisma schema loaded from prisma/schema.prisma
      Datasource "my_db": SQLite database "dev.db" <location placeholder>

      - Introspecting based on datasource defined in prisma/schema.prisma
      ✔ Introspected 3 models and wrote them into prisma/schema.prisma in XXXms
            
      Run prisma generate to generate Prisma Client.
      "
    `)
  })

  it('should fail when db is missing', async () => {
    ctx.fixture('schema-only-sqlite')
    const result = DbPull.new().parse([], await ctx.config())
    await expect(result).rejects.toThrowErrorMatchingInlineSnapshot(`
      "
      P1003 The introspected database does not exist:

      prisma db pull could not create any models in your schema.prisma file and you will not be able to generate Prisma Client with the prisma generate command.

      To fix this, you have two options:

      - manually create a database.
      - make sure the database connection URL inside the datasource block in schema.prisma points to an existing database.

      Then you can run prisma db pull again. 
      "
    `)

    expect(ctx.normalizedCapturedStdout()).toMatchInlineSnapshot(`
      "Prisma schema loaded from prisma/schema.prisma
      Datasource "my_db": SQLite database "dev.db" <location placeholder>

      - Introspecting based on datasource defined in prisma/schema.prisma
      ✖ Introspecting based on datasource defined in prisma/schema.prisma
      "
    `)
  })

  it('should fail when db is empty', async () => {
    ctx.fixture('schema-only-sqlite')
    ctx.fs.write('dev.db', '')
    const result = DbPull.new().parse([], await ctx.config())
    await expect(result).rejects.toThrowErrorMatchingInlineSnapshot(`
      "
      P4001 The introspected database was empty:

      prisma db pull could not create any models in your schema.prisma file and you will not be able to generate Prisma Client with the prisma generate command.

      To fix this, you have two options:

      - manually create a table in your database.
      - make sure the database connection URL inside the datasource block in schema.prisma points to a database that is not empty (it must contain at least one table).

      Then you can run prisma db pull again. 
      "
    `)

    expect(ctx.normalizedCapturedStdout()).toMatchInlineSnapshot(`
      "Prisma schema loaded from prisma/schema.prisma
      Datasource "my_db": SQLite database "dev.db" <location placeholder>

      - Introspecting based on datasource defined in prisma/schema.prisma
      ✖ Introspecting based on datasource defined in prisma/schema.prisma
      "
    `)
  })

  it('should fail when Prisma schema is missing', async () => {
    const result = DbPull.new().parse([], await ctx.config())
    await expect(result).rejects.toThrowErrorMatchingInlineSnapshot(`
      "Could not find a schema.prisma file that is required for this command.
      You can either provide it with --schema, set it as \`prisma.schema\` in your package.json or put it into the default location ./prisma/schema.prisma https://pris.ly/d/prisma-schema-location"
    `)

    expect(ctx.normalizedCapturedStdout()).toMatchInlineSnapshot(`""`)
  })

  it('should fail when schema is invalid', async () => {
    ctx.fixture('introspect')
    const result = DbPull.new().parse(['--schema=./prisma/invalid.prisma'], await ctx.config())
    await expect(result).rejects.toThrowErrorMatchingInlineSnapshot(`
      "P1012

      error: Error validating model "something": Each model must have at least one unique criteria that has only required fields. Either mark a single field with \`@id\`, \`@unique\` or add a multi field criterion with \`@@id([])\` or \`@@unique([])\` to the model.
        -->  prisma/invalid.prisma:11
         | 
      10 | 
      11 | model something {
      12 |   id Int
      13 | }
         | 


      Introspection failed as your current Prisma schema file is invalid

      Please fix your current schema manually (using either prisma validate or the Prisma VS Code extension to understand what's broken and confirm you fixed it), and then run this command again.
      Or run this command with the --force flag to ignore your current schema and overwrite it. All local modifications will be lost.
      "
    `)

    expect(ctx.normalizedCapturedStdout()).toMatchInlineSnapshot(`
      "Prisma schema loaded from prisma/invalid.prisma
      Datasource "db": SQLite database "dev.db" <location placeholder>

      - Introspecting based on datasource defined in prisma/invalid.prisma
      ✖ Introspecting based on datasource defined in prisma/invalid.prisma
      
      "
    `)
  })

  it('should succeed when schema is invalid and using --force', async () => {
    ctx.fixture('introspect')

    const result = DbPull.new().parse(['--schema=./prisma/invalid.prisma', '--force'], await ctx.config())
    await expect(result).resolves.toMatchInlineSnapshot(`""`)

    expect(ctx.normalizedCapturedStdout()).toMatchInlineSnapshot(`
      "Prisma schema loaded from prisma/invalid.prisma
      Datasource "db": SQLite database "dev.db" <location placeholder>

      - Introspecting based on datasource defined in prisma/invalid.prisma
      ✔ Introspected 3 models and wrote them into prisma/invalid.prisma in XXXms
            
      Run prisma generate to generate Prisma Client.
      "
    `)

    expect(ctx.fs.read('prisma/invalid.prisma')).toMatchInlineSnapshot(`
      "generator client {
        provider = "prisma-client-js"
        output   = "../generated/client"
      }

      datasource db {
        provider = "sqlite"
        url      = "file:../dev.db"
      }

      model Post {
        authorId  Int
        content   String?
        createdAt DateTime @default(now())
        id        Int      @id @default(autoincrement())
        published Boolean  @default(false)
        title     String
        User      User     @relation(fields: [authorId], references: [id], onDelete: Cascade)
      }

      model Profile {
        bio    String?
        id     Int     @id @default(autoincrement())
        userId Int     @unique(map: "Profile.userId")
        User   User    @relation(fields: [userId], references: [id], onDelete: Cascade)
      }

      model User {
        email   String   @unique(map: "User.email")
        id      Int      @id @default(autoincrement())
        name    String?
        Post    Post[]
        Profile Profile?
      }
      "
    `)
  })
})<|MERGE_RESOLUTION|>--- conflicted
+++ resolved
@@ -1,9 +1,3 @@
-<<<<<<< HEAD
-=======
-import { defaultTestConfig, PrismaConfigInternal } from '@prisma/config'
-import { jestConsoleContext, jestContext } from '@prisma/get-platform'
-
->>>>>>> 2934d872
 import { DbPull } from '../../commands/DbPull'
 import { describeOnly } from '../__helpers__/conditionalTests'
 import { createDefaultTestContext } from '../__helpers__/context'
@@ -85,11 +79,7 @@
   describe('using Prisma Config', () => {
     it('--url is not supported', async () => {
       ctx.fixture('prisma-config-validation/sqlite-d1')
-<<<<<<< HEAD
-=======
-      const config = (await import(`${ctx.fs.cwd()}/prisma.config.ts`)).default as PrismaConfigInternal<any>
-
->>>>>>> 2934d872
+
       try {
         await DbPull.new().parse(['--url', 'file:./dev.db'], await ctx.config())
       } catch (error) {
@@ -110,11 +100,6 @@
 
     it('--local-d1 is not supported', async () => {
       ctx.fixture('prisma-config-validation/sqlite-d1')
-<<<<<<< HEAD
-=======
-      const config = (await import(`${ctx.fs.cwd()}/prisma.config.ts`)).default as PrismaConfigInternal<any>
-
->>>>>>> 2934d872
       try {
         await DbPull.new().parse(['--local-d1'], await ctx.config())
       } catch (error) {
@@ -317,7 +302,7 @@
       ctx.fixture('empty-schema-db-subfolder')
       const result = DbPull.new().parse(
         ['--url=file:../db/dev.db', '--schema=schema/schema.prisma', '--print'],
-        ctx.config,
+        await ctx.config(),
       )
       await expect(result).resolves.toMatchInlineSnapshot(`""`)
       expect(ctx.mocked['console.log'].mock.calls.join('\n').replace(/\d{2,3}ms/, 'XXms')).toMatchInlineSnapshot(`""`)
