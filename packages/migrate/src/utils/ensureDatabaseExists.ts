import type { ConfigMetaFormat, DatabaseCredentials } from '@prisma/internals'
import {
  canConnectToDatabase,
  createDatabase,
  getConfig,
  getEffectiveUrl,
  getSchema,
  getSchemaDir,
  uriToCredentials,
} from '@prisma/internals'
import chalk from 'chalk'

import { ConnectorType } from './printDatasources'

export type MigrateAction = 'create' | 'apply' | 'unapply' | 'dev' | 'push'
export type PrettyProvider = 'MySQL' | 'PostgreSQL' | 'SQLite' | 'SQL Server' | 'CockroachDB' | 'MongoDB'

// TODO: extract functions in their own files?

export type DatasourceInfo = {
  name?: string // from datasource name
  prettyProvider?: PrettyProvider | string // pretty name for the provider
  url?: string // from getConfig
  dbLocation?: string // host without credentials
  dbName?: string // database name
  schema?: string // database schema (!= multiSchema, can be found in the connection string like `?schema=myschema`)
  schemas?: string[] // database schemas from the datasource (multiSchema preview feature)
}

export async function getDatasourceInfo({
  schemaPath,
  throwIfEnvError,
}: { schemaPath?: string; throwIfEnvError?: boolean } = {}): Promise<DatasourceInfo> {
  const schema = await getSchema(schemaPath)
  let config: ConfigMetaFormat

  // Try parsing the env var if defined
  // Because we want to get the database name from the url later in the function
  // If it fails we try again but ignore the env var error
  try {
    config = await getConfig({ datamodel: schema, ignoreEnvVarErrors: false })
  } catch (error) {
    // Note: only used for db drop (which is not exposed in the CLI)
    if (throwIfEnvError) {
      throw error
    }
    config = await getConfig({ datamodel: schema, ignoreEnvVarErrors: true })
  }

  const firstDatasource = config.datasources[0] ? config.datasources[0] : undefined

  if (!firstDatasource) {
    return {
      name: undefined,
      prettyProvider: undefined,
      dbName: undefined,
      dbLocation: undefined,
      url: undefined,
      schema: undefined,
      schemas: undefined,
    }
  }

<<<<<<< HEAD
  const url = getEffectiveUrl(activeDatasource).value
=======
  const prettyProvider = prettifyProvider(firstDatasource.provider)
  const url = firstDatasource.url.value
>>>>>>> 06c00b26

  // url parsing for sql server is not implemented
  if (!url || firstDatasource.provider === 'sqlserver') {
    return {
      name: firstDatasource.name,
      prettyProvider,
      dbName: undefined,
      dbLocation: undefined,
      url: firstDatasource.url.value || undefined,
      schema: undefined,
      schemas: firstDatasource.schemas,
    }
  }

  try {
    const credentials = uriToCredentials(url)
    const dbLocation = getDbLocation(credentials)

    let schema: string | undefined = undefined
    if (['postgresql', 'cockroachdb'].includes(firstDatasource.provider)) {
      if (credentials.schema) {
        schema = credentials.schema
      } else {
        schema = 'public'
      }
    }

    const datasourceInfo = {
      name: firstDatasource.name,
      prettyProvider,
      dbName: credentials.database,
      dbLocation,
      url,
      schema,
      schemas: firstDatasource.schemas,
    }

    // Default to `postgres` database name for PostgreSQL
    // It's not 100% accurate but it's the best we can do here
    if (firstDatasource.provider === 'postgresql' && datasourceInfo.dbName === undefined) {
      datasourceInfo.dbName = 'postgres'
    }

    return datasourceInfo
  } catch (e) {
    return {
      name: firstDatasource.name,
      prettyProvider,
      dbName: undefined,
      dbLocation: undefined,
      url,
      schema: undefined,
      schemas: firstDatasource.schemas,
    }
  }
}

// check if we can connect to the database
// if true: return true
// if false: throw error
export async function ensureCanConnectToDatabase(schemaPath?: string): Promise<Boolean | Error> {
  const schema = await getSchema(schemaPath)
  const config = await getConfig({ datamodel: schema, ignoreEnvVarErrors: false })
  const firstDatasource = config.datasources[0] ? config.datasources[0] : undefined

  if (!firstDatasource) {
    throw new Error(`A datasource block is missing in the Prisma schema file.`)
  }

  const schemaDir = (await getSchemaDir(schemaPath))!

<<<<<<< HEAD
  const url = getEffectiveUrl(activeDatasource).value

  const canConnect = await canConnectToDatabase(url, schemaDir)
=======
  // url.value exists because `ignoreEnvVarErrors: false` would have thrown an error if not
  const canConnect = await canConnectToDatabase(firstDatasource.url.value!, schemaDir)
>>>>>>> 06c00b26

  if (canConnect === true) {
    return true
  } else {
    const { code, message } = canConnect
    throw new Error(`${code}: ${message}`)
  }
}

export async function ensureDatabaseExists(action: MigrateAction, schemaPath?: string) {
  const schema = await getSchema(schemaPath)
  const config = await getConfig({ datamodel: schema, ignoreEnvVarErrors: false })
  const firstDatasource = config.datasources[0] ? config.datasources[0] : undefined

  if (!firstDatasource) {
    throw new Error(`A datasource block is missing in the Prisma schema file.`)
  }

  const schemaDir = (await getSchemaDir(schemaPath))!
  const url = getEffectiveUrl(activeDatasource).value

<<<<<<< HEAD
  const canConnect = await canConnectToDatabase(url, schemaDir)
=======
  // url.value exists because `ignoreEnvVarErrors: false` would have thrown an error if not
  const canConnect = await canConnectToDatabase(firstDatasource.url.value!, schemaDir)
>>>>>>> 06c00b26
  if (canConnect === true) {
    return
  }
  const { code, message } = canConnect

  // P1003 means we can connect but that the database doesn't exist
  if (code !== 'P1003') {
    throw new Error(`${code}: ${message}`)
  }

  // last case: status === 'DatabaseDoesNotExist'

  // a bit weird, is that ever reached?
  if (!schemaDir) {
    throw new Error(`Could not locate ${schemaPath || 'schema.prisma'}`)
  }
<<<<<<< HEAD
  // forceCreate is always true in the codebase as of today
  if (forceCreate) {
    if (await createDatabase(url, schemaDir)) {
      // URI parsing is not implemented for SQL server yet
      if (activeDatasource.provider === 'sqlserver') {
        return `SQL Server database created.\n`
      }

      // parse the url
      const credentials = uriToCredentials(url)
      const { schemaWord, dbType, dbName } = getDbinfoFromCredentials(credentials)
      let databaseProvider = dbType

      // not needed to check for sql server here since we returned already earlier if provider = sqlserver
      if (dbType && dbType !== 'SQL Server') {
        // For CockroachDB we cannot rely on the connection URL, only on the provider
        if (activeDatasource.provider === 'cockroachdb') {
          databaseProvider = 'CockroachDB'
        }
        return `${databaseProvider} ${schemaWord} ${chalk.bold(dbName)} created at ${chalk.bold(
          getDbLocation(credentials),
        )}`
      } else {
        // SQL Server case, never reached?
        return `${schemaWord} created.`
      }
    }
  } else {
    // never reached because forceCreate is always true in the codebase as of today
    // todo remove
    await interactivelyCreateDatabase(url, action, schemaDir)
  }
=======

  // url.value exists because `ignoreEnvVarErrors: false` would have thrown an error if not
  if (await createDatabase(firstDatasource.url.value!, schemaDir)) {
    // URI parsing is not implemented for SQL server yet
    if (firstDatasource.provider === 'sqlserver') {
      return `SQL Server database created.\n`
    }
>>>>>>> 06c00b26

    // parse the url
    // url.value exists because `ignoreEnvVarErrors: false` would have thrown an error if not
    const credentials = uriToCredentials(firstDatasource.url.value!)
    const prettyProvider = prettifyProvider(firstDatasource.provider)

    let message = `${prettyProvider} database${credentials.database ? ` ${credentials.database} ` : ' '}created`
    const dbLocation = getDbLocation(credentials)
    if (dbLocation) {
      message += ` at ${chalk.bold(getDbLocation(credentials))}`
    }

    return message
  }

  return undefined
}

// returns the "host" like localhost / 127.0.0.1 + default port
export function getDbLocation(credentials: DatabaseCredentials): string | undefined {
  if (credentials.type === 'sqlite') {
    return credentials.uri!
  }

  if (credentials.host && credentials.port) {
    return `${credentials.host}:${credentials.port}`
  } else if (credentials.host) {
    return `${credentials.host}`
  }

  return undefined
}

/**
 * Return a pretty version of a "provider" (with uppercase characters)
 * @param provider
 * @returns PrettyProvider | string
 */
export function prettifyProvider(provider: ConnectorType): PrettyProvider | string {
  switch (provider) {
    case 'mysql':
      return `MySQL`
    case 'postgresql':
      return `PostgreSQL`
    case 'sqlite':
      return `SQLite`
    case 'cockroachdb':
      return `CockroachDB`
    case 'sqlserver':
      return `SQL Server`
    case 'mongodb':
      return `MongoDB`
    default:
      return provider
  }
}<|MERGE_RESOLUTION|>--- conflicted
+++ resolved
@@ -61,12 +61,8 @@
     }
   }
 
-<<<<<<< HEAD
-  const url = getEffectiveUrl(activeDatasource).value
-=======
   const prettyProvider = prettifyProvider(firstDatasource.provider)
-  const url = firstDatasource.url.value
->>>>>>> 06c00b26
+  const url = getEffectiveUrl(firstDatasource).value
 
   // url parsing for sql server is not implemented
   if (!url || firstDatasource.provider === 'sqlserver') {
@@ -75,7 +71,7 @@
       prettyProvider,
       dbName: undefined,
       dbLocation: undefined,
-      url: firstDatasource.url.value || undefined,
+      url: url || undefined,
       schema: undefined,
       schemas: firstDatasource.schemas,
     }
@@ -137,15 +133,10 @@
   }
 
   const schemaDir = (await getSchemaDir(schemaPath))!
-
-<<<<<<< HEAD
-  const url = getEffectiveUrl(activeDatasource).value
-
-  const canConnect = await canConnectToDatabase(url, schemaDir)
-=======
-  // url.value exists because `ignoreEnvVarErrors: false` would have thrown an error if not
-  const canConnect = await canConnectToDatabase(firstDatasource.url.value!, schemaDir)
->>>>>>> 06c00b26
+  const url = getEffectiveUrl(firstDatasource).value
+
+  // url exists because `ignoreEnvVarErrors: false` would have thrown an error if not
+  const canConnect = await canConnectToDatabase(url!, schemaDir)
 
   if (canConnect === true) {
     return true
@@ -167,12 +158,8 @@
   const schemaDir = (await getSchemaDir(schemaPath))!
   const url = getEffectiveUrl(activeDatasource).value
 
-<<<<<<< HEAD
+  // url exists because `ignoreEnvVarErrors: false` would have thrown an error if not
   const canConnect = await canConnectToDatabase(url, schemaDir)
-=======
-  // url.value exists because `ignoreEnvVarErrors: false` would have thrown an error if not
-  const canConnect = await canConnectToDatabase(firstDatasource.url.value!, schemaDir)
->>>>>>> 06c00b26
   if (canConnect === true) {
     return
   }
@@ -189,52 +176,17 @@
   if (!schemaDir) {
     throw new Error(`Could not locate ${schemaPath || 'schema.prisma'}`)
   }
-<<<<<<< HEAD
-  // forceCreate is always true in the codebase as of today
-  if (forceCreate) {
-    if (await createDatabase(url, schemaDir)) {
-      // URI parsing is not implemented for SQL server yet
-      if (activeDatasource.provider === 'sqlserver') {
-        return `SQL Server database created.\n`
-      }
-
-      // parse the url
-      const credentials = uriToCredentials(url)
-      const { schemaWord, dbType, dbName } = getDbinfoFromCredentials(credentials)
-      let databaseProvider = dbType
-
-      // not needed to check for sql server here since we returned already earlier if provider = sqlserver
-      if (dbType && dbType !== 'SQL Server') {
-        // For CockroachDB we cannot rely on the connection URL, only on the provider
-        if (activeDatasource.provider === 'cockroachdb') {
-          databaseProvider = 'CockroachDB'
-        }
-        return `${databaseProvider} ${schemaWord} ${chalk.bold(dbName)} created at ${chalk.bold(
-          getDbLocation(credentials),
-        )}`
-      } else {
-        // SQL Server case, never reached?
-        return `${schemaWord} created.`
-      }
-    }
-  } else {
-    // never reached because forceCreate is always true in the codebase as of today
-    // todo remove
-    await interactivelyCreateDatabase(url, action, schemaDir)
-  }
-=======
 
   // url.value exists because `ignoreEnvVarErrors: false` would have thrown an error if not
-  if (await createDatabase(firstDatasource.url.value!, schemaDir)) {
+  if (await createDatabase(url!, schemaDir)) {
     // URI parsing is not implemented for SQL server yet
     if (firstDatasource.provider === 'sqlserver') {
       return `SQL Server database created.\n`
     }
->>>>>>> 06c00b26
 
     // parse the url
     // url.value exists because `ignoreEnvVarErrors: false` would have thrown an error if not
-    const credentials = uriToCredentials(firstDatasource.url.value!)
+    const credentials = uriToCredentials(url!)
     const prettyProvider = prettifyProvider(firstDatasource.provider)
 
     let message = `${prettyProvider} database${credentials.database ? ` ${credentials.database} ` : ' '}created`
