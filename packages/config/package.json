--- conflicted
+++ resolved
@@ -12,14 +12,10 @@
   "license": "Apache-2.0",
   "author": "Alberto Schiabel <schiabel@prisma.io>",
   "dependencies": {
-<<<<<<< HEAD
-    "jiti": "2.4.2",
     "read-package-up": "11.0.0",
-    "terminal-link": "4.0.0"
-=======
+    "terminal-link": "4.0.0",
     "c12": "3.1.0",
     "deepmerge-ts": "7.1.5"
->>>>>>> c7370911
   },
   "devDependencies": {
     "@prisma/driver-adapter-utils": "workspace:*",
