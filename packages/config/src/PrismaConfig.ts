<<<<<<< HEAD
import type { SqlConnection as QueryableDriverAdapter } from '@prisma/driver-adapter-utils'
=======
import type { DriverAdapter as QueryableDriverAdapter } from '@prisma/driver-adapter-utils'
import { Schema as Shape } from 'effect'
import type { Either } from 'effect/Either'
import { identity, pipe } from 'effect/Function'
import type { ParseError } from 'effect/ParseResult'
>>>>>>> 783fb1e8

// Define the shape for the `createAdapter` function
const createAdapterShape = <Env>() =>
  Shape.declare(
    (input: any): input is (env: Env) => Promise<QueryableDriverAdapter> => {
      return input instanceof Function
    },
    {
      identifier: 'CreateAdapter<Env>',
      encode: identity,
      decode: identity,
    },
  )

// Define the shape for the `studio` property
const createPrismaStudioConfigInternalShape = <Env>() =>
  Shape.Struct({
    /**
     * Instantiates the Prisma driver adapter to use for Prisma Studio.
     */
    createAdapter: createAdapterShape<Env>(),
  })

const PrismaConfigSchemaSingleShape = Shape.Struct({
  /**
   * Tell Prisma to use a single `.prisma` schema file.
   */
  kind: Shape.Literal('single'),
  /**
   * The path to a single `.prisma` schema file.
   */
  filenamePath: Shape.String,
})

const PrismaConfigSchemaMultiShape = Shape.Struct({
  /**
   * Tell Prisma to use multiple `.prisma` schema files, via the `prismaSchemaFolder` preview feature.
   */
  kind: Shape.Literal('multi'),
  /**
   * The path to a folder containing multiple `.prisma` schema files.
   * All of the files in this folder will be used.
   */
  folder: Shape.String,
})

// Define the shape for the `schema` property.
// This is shared between `PrismaConfig` and `PrismaConfigInput`.
const PrismaSchemaConfigShape = Shape.Union(PrismaConfigSchemaSingleShape, PrismaConfigSchemaMultiShape)
export type PrismaSchemaConfigShape = typeof PrismaSchemaConfigShape.Type

// Define the shape for the `PrismaConfigInternal` type.
// We don't want people to construct this type directly (structurally), so we turn it opaque via a branded type.
export const createPrismaConfigInternalShape = <Env = any>() =>
  pipe(
    Shape.Struct({
      /**
       * Whether features with an unstable API are enabled.
       */
      earlyAccess: Shape.Literal(true),
      /**
       * The configuration for the Prisma schema file(s).
       */
      schema: Shape.optional(PrismaSchemaConfigShape),
      /**
       * The configuration for Prisma Studio.
       */
      studio: Shape.optional(createPrismaStudioConfigInternalShape<Env>()),
      /**
       * The path from where the config was loaded.
       * It's set to `null` if no config file was found and only default config is applied.
       */
      loadedFromFile: Shape.NullOr(Shape.String),
    }),
    Shape.brand('PrismaConfigInternal'),
  )

/**
 * The configuration for the Prisma Development Kit, after it has been parsed and processed
 * by the `defineConfig` function.
 * Thanks to the branding, this type is opaque and cannot be constructed directly.
 */
export type PrismaConfigInternal<Env = any> = ReturnType<typeof createPrismaConfigInternalShape<Env>>['Type']

/**
 * Parse a given input object to ensure it conforms to the `PrismaConfig` type Shape.
 * This function may fail, but it will never throw.
 */
export function parsePrismaConfigInternalShape<Env = any>(input: unknown): Either<PrismaConfigInternal<Env>, ParseError> {
  return Shape.decodeUnknownEither(createPrismaConfigInternalShape<Env>(), {})(input, {
    onExcessProperty: 'error',
  })
}<|MERGE_RESOLUTION|>--- conflicted
+++ resolved
@@ -1,12 +1,8 @@
-<<<<<<< HEAD
 import type { SqlConnection as QueryableDriverAdapter } from '@prisma/driver-adapter-utils'
-=======
-import type { DriverAdapter as QueryableDriverAdapter } from '@prisma/driver-adapter-utils'
 import { Schema as Shape } from 'effect'
 import type { Either } from 'effect/Either'
 import { identity, pipe } from 'effect/Function'
 import type { ParseError } from 'effect/ParseResult'
->>>>>>> 783fb1e8
 
 // Define the shape for the `createAdapter` function
 const createAdapterShape = <Env>() =>
