--- conflicted
+++ resolved
@@ -26,14 +26,10 @@
   return config as PrismaConfigInternal
 }
 
-<<<<<<< HEAD
-function defineSchemaConfig<Env>(config: DeepMutable<PrismaConfigInternal<Env>>, configInput: PrismaConfig<Env>) {
-=======
 function defineSchemaConfig(
   config: DeepMutable<PrismaConfigInternal>,
   configInput: PrismaConfig,
 ) {
->>>>>>> 3d18405a
   if (!configInput.schema) {
     return
   }
