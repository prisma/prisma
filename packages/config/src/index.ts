--- conflicted
+++ resolved
@@ -2,14 +2,9 @@
 export { defineConfig } from './defineConfig'
 export type { ConfigDiagnostic, ConfigFromFile, InjectFormatters, LoadConfigFromFileError } from './loadConfigFromFile'
 export { loadConfigFromFile } from './loadConfigFromFile'
-<<<<<<< HEAD
-export type { PrismaConfig, PrismaConfigInternal } from './PrismaConfig'
-=======
-export { loadConfigFromPackageJson } from './loadConfigFromPackageJson'
 export type {
   PrismaConfig,
   PrismaConfigInternal,
   SchemaEngineConfigClassicDatasource,
   SchemaEngineConfigInternal,
-} from './PrismaConfig'
->>>>>>> a3e36ae9
+} from './PrismaConfig'