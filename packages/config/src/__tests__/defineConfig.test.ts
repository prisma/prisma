import { bindMigrationAwareSqlAdapterFactory, mockMigrationAwareAdapterFactory } from '@prisma/driver-adapter-utils'

import { defaultConfig } from '../defaultConfig'
import { defaultTestConfig } from '../defaultTestConfig'
import { defineConfig } from '../defineConfig'
import type { PrismaConfig, PrismaConfigInternal } from '../PrismaConfig'

describe('defineConfig', () => {
  const baselineConfig = {
    earlyAccess: true,
  } satisfies PrismaConfig

  describe('defaultConfig', () => {
    const config = defaultConfig() satisfies PrismaConfigInternal
    expect(config).toMatchInlineSnapshot(`
      {
        "earlyAccess": true,
        "loadedFromFile": null,
      }
    `)
    expect(typeof config.__brand).toEqual('symbol')
  })

  describe('defaultTestConfig', () => {
    const config = defaultTestConfig() satisfies PrismaConfigInternal
    expect(config).toMatchInlineSnapshot(`
      {
        "earlyAccess": true,
        "loadedFromFile": null,
      }
    `)
    expect(typeof config.__brand).toEqual('symbol')
  })

  describe('earlyAccess', () => {
    test('if `earlyAccess` is set to `true`, it should enable early access features', () => {
      const config = defineConfig(baselineConfig)
      expect(config.earlyAccess).toBe(true)
      expect(typeof config.__brand).toEqual('symbol')
    })
  })

  describe('studio', () => {
    test('if no `studio` configuration is provided, it should not configure Prisma Studio', () => {
      const config = defineConfig(baselineConfig)
      expect(config.studio).toBeUndefined()
    })

    test('if a `studio` configuration is provided, it should configure Prisma Studio using the provided adapter', async () => {
      const expectedAdapter = mockMigrationAwareAdapterFactory('postgres')
      const config = defineConfig({
        earlyAccess: true,
        studio: {
          adapter: () => Promise.resolve(expectedAdapter),
        },
      })
      expect(config.studio).toStrictEqual({
        adapter: expect.any(Function),
      })

      if (!config?.studio) {
        throw new Error('Expected config.studio to be defined')
      }

      const { adapter: adapterFactory } = config.studio
      expect(adapterFactory).toBeDefined()

      const adapter = await adapterFactory()
      expect(JSON.stringify(adapter)).toEqual(JSON.stringify(expectedAdapter))
    })
  })

  describe('adapter', () => {
<<<<<<< HEAD
    test("if no `migrate` configuration is provided, it should not configure Prisma CLI's adapter", () => {
=======
    test("if no `adapter` configuration is provided, it should not configure Prisma CLI's adapter", () => {
>>>>>>> 0eab1605
      const config = defineConfig(baselineConfig)
      expect(config.adapter).toBeUndefined()
    })

    test('if an `adapter` configuration is provided, it should configure Prisma Migrate using the provided adapter', async () => {
      const expectedAdapter = mockMigrationAwareAdapterFactory('postgres')
      const config = defineConfig({
        earlyAccess: true,
        adapter: () => Promise.resolve(expectedAdapter),
      })
      expect(config.adapter).toStrictEqual(expect.any(Function))

      if (!config?.adapter) {
<<<<<<< HEAD
        throw new Error('Expected config.migrate to be defined')
=======
        throw new Error('Expected config.adapter to be defined')
>>>>>>> 0eab1605
      }

      const { adapter: adapterFactory } = config
      expect(adapterFactory).toBeDefined()

      const adapter = await adapterFactory()
      expect(JSON.stringify(adapter)).toEqual(JSON.stringify(bindMigrationAwareSqlAdapterFactory(expectedAdapter)))
    })
  })
})<|MERGE_RESOLUTION|>--- conflicted
+++ resolved
@@ -71,11 +71,7 @@
   })
 
   describe('adapter', () => {
-<<<<<<< HEAD
-    test("if no `migrate` configuration is provided, it should not configure Prisma CLI's adapter", () => {
-=======
     test("if no `adapter` configuration is provided, it should not configure Prisma CLI's adapter", () => {
->>>>>>> 0eab1605
       const config = defineConfig(baselineConfig)
       expect(config.adapter).toBeUndefined()
     })
@@ -89,11 +85,7 @@
       expect(config.adapter).toStrictEqual(expect.any(Function))
 
       if (!config?.adapter) {
-<<<<<<< HEAD
-        throw new Error('Expected config.migrate to be defined')
-=======
         throw new Error('Expected config.adapter to be defined')
->>>>>>> 0eab1605
       }
 
       const { adapter: adapterFactory } = config
