--- conflicted
+++ resolved
@@ -170,21 +170,12 @@
 
       // eslint-disable-next-line jest/no-interpolation-in-snapshots
       expect(error.error.message.replaceAll(normalisedPath, '<prisma-config>.ts')).toMatchInlineSnapshot(`
-<<<<<<< HEAD
-        "  [31m×[0m Unexpected eof
-           ╭─[[36;1;4m<prisma-config>.ts[0m:5:${columnNumber}]
-         [2m3[0m │ export default defineConfig({
-         [2m4[0m │   earlyAccess: true,
-         [2m5[0m │ }
-           ╰────
-=======
         "  [31mx[0m Unexpected eof
-           ,-[[36;1;4m<prisma-config>.ts[0m:5:3]
+           ,-[[36;1;4m<prisma-config>.ts[0m:5:${columnNumber}]
          [2m3[0m | export default defineConfig({
          [2m4[0m |   earlyAccess: true,
          [2m5[0m | }
            \`----
->>>>>>> a26eb017
 
 
         Caused by:
