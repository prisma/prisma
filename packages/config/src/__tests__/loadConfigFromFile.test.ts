import fs from 'node:fs'
import path from 'node:path'

import { jestContext } from '@prisma/get-platform'
import type { ParseError } from 'effect/ParseResult'

import { defaultConfig } from '../defaultConfig'
import { loadConfigFromFile, type LoadConfigFromFileError } from '../loadConfigFromFile'

const ctx = jestContext.new().assemble()

describe('loadConfigFromFile', () => {
  function assertErrorTypeScriptImportFailed(error: LoadConfigFromFileError | undefined): asserts error is {
    _tag: 'TypeScriptImportFailed'
    error: Error
  } {
    expect(error).toMatchObject({ _tag: 'TypeScriptImportFailed' })
  }

  function assertErrorConfigFileParseError(error: LoadConfigFromFileError | undefined): asserts error is {
    _tag: 'ConfigFileParseError'
    error: ParseError
  } {
    expect(error).toMatchObject({ _tag: 'ConfigFileParseError' })
  }

  describe('no-define-config', () => {
    it('successfully loads a Prisma config file that does not use the `defineConfig` function', async () => {
      ctx.fixture('loadConfigFromFile/no-define-config')
      const cwd = ctx.fs.cwd()

      const { config, error, resolvedPath } = await loadConfigFromFile({})
      expect(resolvedPath).toMatch(path.join(ctx.fs.cwd(), 'prisma.config.ts'))
      expect(error).toBeUndefined()
      expect(config).toMatchObject({
        earlyAccess: true,
        schema: {
          kind: 'single',
          filePath: path.join(cwd, 'schema.prisma'),
        },
      })
    })
  })

  describe('schema', () => {
    describe('single', () => {
      it('succeeds when it points to a single Prisma schema file that exists via an absolute path', async () => {
        ctx.fixture('loadConfigFromFile/schema/single-exists')
        const cwd = ctx.fs.cwd()

        const { config, error, resolvedPath } = await loadConfigFromFile({})
        expect(resolvedPath).toMatch(path.join(cwd, 'prisma.config.ts'))
        expect(error).toBeUndefined()
        expect(config).toMatchObject({
          earlyAccess: true,
          loadedFromFile: resolvedPath,
          schema: {
            kind: 'single',
            filePath: path.join(cwd, 'prisma', 'schema.prisma'),
          },
        })
      })

      it('succeeds when it points to a single Prisma schema file that exists via a relative path', async () => {
        ctx.fixture('loadConfigFromFile/schema/single-exists-relative')
        const cwd = ctx.fs.cwd()

        const { config, error, resolvedPath } = await loadConfigFromFile({})
        expect(resolvedPath).toMatch(path.join(cwd, 'prisma.config.ts'))
        expect(error).toBeUndefined()
        expect(config).toMatchObject({
          earlyAccess: true,
          loadedFromFile: resolvedPath,
          schema: {
            kind: 'single',
            filePath: path.join(cwd, 'prisma', 'schema.prisma'),
          },
        })
      })

      it('succeeds when it points to a single Prisma schema file that does not exists', async () => {
        ctx.fixture('loadConfigFromFile/schema/single-does-not-exist')
        const cwd = ctx.fs.cwd()

        const { config, error, resolvedPath } = await loadConfigFromFile({})
        expect(resolvedPath).toMatch(path.join(cwd, 'prisma.config.ts'))
        expect(error).toBeUndefined()
        expect(config).toMatchObject({
          earlyAccess: true,
          loadedFromFile: resolvedPath,
          schema: {
            kind: 'single',
            filePath: path.join(cwd, 'prisma', 'schema.prisma'),
          },
        })
      })
    })

    describe('multi', () => {
      it('succeeds when it points to multiple Prisma schema files that exist via an absolute path', async () => {
        ctx.fixture('loadConfigFromFile/schema/multi-exist')
        const cwd = ctx.fs.cwd()

        const { config, error, resolvedPath } = await loadConfigFromFile({})
        expect(resolvedPath).toMatch(path.join(cwd, 'prisma.config.ts'))
        expect(error).toBeUndefined()
        expect(config).toMatchObject({
          earlyAccess: true,
          loadedFromFile: resolvedPath,
          schema: {
            kind: 'multi',
            folderPath: path.join(cwd, 'prisma', 'schema'),
          },
        })
      })

      it('succeeds when it points to multiple Prisma schema files that exist via a relative path ', async () => {
        ctx.fixture('loadConfigFromFile/schema/multi-exist-relative')
        const cwd = ctx.fs.cwd()

        const { config, error, resolvedPath } = await loadConfigFromFile({})
        expect(resolvedPath).toMatch(path.join(cwd, 'prisma.config.ts'))
        expect(error).toBeUndefined()
        expect(config).toMatchObject({
          earlyAccess: true,
          loadedFromFile: resolvedPath,
          schema: {
            kind: 'multi',
            folderPath: path.join(cwd, 'prisma', 'schema'),
          },
        })
      })

      it('succeeds when it points to multiple Prisma schema files that do not exist', async () => {
        ctx.fixture('loadConfigFromFile/schema/multi-do-not-exist')
        const cwd = ctx.fs.cwd()

        const { config, error, resolvedPath } = await loadConfigFromFile({})
        expect(resolvedPath).toMatch(path.join(cwd, 'prisma.config.ts'))
        expect(error).toBeUndefined()
        expect(config).toMatchObject({
          earlyAccess: true,
          loadedFromFile: resolvedPath,
          schema: {
            kind: 'multi',
            folderPath: path.join(cwd, 'prisma', 'schema'),
          },
        })
      })
    })
  })

  describe('invalid', () => {
    it('fails with `TypeScriptImportFailed` when the Prisma config file has a syntax error', async () => {
      ctx.fixture('loadConfigFromFile/invalid/syntax-error')

      const { config, error, resolvedPath } = await loadConfigFromFile({})
      expect(resolvedPath).toMatch(path.join(ctx.fs.cwd(), 'prisma.config.ts'))
      expect(config).toBeUndefined()
      assertErrorTypeScriptImportFailed(error)
<<<<<<< HEAD
      expect(error.error.message.replaceAll(resolvedPath!, '<prisma-config>.ts')).toMatchInlineSnapshot(`
        "  [31m×[0m Unexpected eof
           ╭─[[36;1;4m<prisma-config>.ts[0m:5:3]
         [2m3[0m │ export default defineConfig({
         [2m4[0m │   earlyAccess: true,
         [2m5[0m │ }
           ╰────

=======
>>>>>>> 2592d801

      const { message: errorMessage } = error.error
      const { normalisedPath } = (() => {
        if (process.platform === 'win32') {
          const actualPath = fs.realpathSync.native(resolvedPath, { encoding: 'utf-8' })
          return { normalisedPath: actualPath }
        } else {
          return { normalisedPath: resolvedPath }
        }
      })()

      expect(errorMessage).toContain('Unexpected eof')
      expect(errorMessage).toContain('Syntax Error')
      expect(errorMessage).toContain(normalisedPath)
    })

    it('fails with `ConfigFileParseError` when the Prisma config file has no default export', async () => {
      ctx.fixture('loadConfigFromFile/invalid/no-default-export')

      const { config, error, resolvedPath } = await loadConfigFromFile({})
      expect(resolvedPath).toMatch(path.join(ctx.fs.cwd(), 'prisma.config.ts'))
      expect(config).toBeUndefined()
      assertErrorConfigFileParseError(error)
      expect(error.error.message.replaceAll(resolvedPath!, '<prisma-config>.ts')).toMatchInlineSnapshot(
        `"Expected { readonly earlyAccess: true; readonly schema?: { readonly kind: "single"; readonly filePath: string } | { readonly kind: "multi"; readonly folderPath: string } | undefined; readonly studio?: { readonly adapter: Adapter<Env> } | undefined; readonly migrate?: { readonly adapter: Adapter<Env> } | undefined; readonly loadedFromFile: string | null }, actual undefined"`,
      )
    })

    it(`fails with \`ConfigFileParseError\` when the default export in the Prisma config file does
        not conform to the expected schema shape`, async () => {
      ctx.fixture('loadConfigFromFile/invalid/no-schema-shape-conformance')

      const { config, error, resolvedPath } = await loadConfigFromFile({})
      expect(resolvedPath).toMatch(path.join(ctx.fs.cwd(), 'prisma.config.ts'))
      expect(config).toBeUndefined()
      assertErrorConfigFileParseError(error)
      expect(error.error.message.replaceAll(resolvedPath!, '<prisma-config>.ts')).toMatchInlineSnapshot(`
        "{ readonly earlyAccess: true; readonly schema?: { readonly kind: "single"; readonly filePath: string } | { readonly kind: "multi"; readonly folderPath: string } | undefined; readonly studio?: { readonly adapter: Adapter<Env> } | undefined; readonly migrate?: { readonly adapter: Adapter<Env> } | undefined; readonly loadedFromFile: string | null }
        └─ ["thisShouldFail"]
           └─ is unexpected, expected: "earlyAccess" | "schema" | "studio" | "migrate" | "loadedFromFile""
      `)
    })
  })

  describe('default-location', () => {
    it('succeeds when the Prisma config file exists and is in a valid format', async () => {
      ctx.fixture('loadConfigFromFile/default-location/success')

      const { config, error, resolvedPath } = await loadConfigFromFile({})
      expect(resolvedPath).toMatch(path.join(ctx.fs.cwd(), 'prisma.config.ts'))
      expect(config).toMatchObject({
        earlyAccess: true,
        loadedFromFile: resolvedPath,
      })
      expect(error).toBeUndefined()
    })

    it('returns default config when the Prisma config file does not exist', async () => {
      ctx.fixture('loadConfigFromFile/default-location/ignore')

      const { config, error, resolvedPath } = await loadConfigFromFile({})
      expect(resolvedPath).toBeNull()
      expect(error).toBeUndefined()
      expect(config).toMatchObject(defaultConfig())
    })
  })

  describe('custom-location', () => {
    beforeEach(() => {
      ctx.fixture('loadConfigFromFile/custom-location')
    })

    it('fails when the given file does not exist', async () => {
      const customConfigPath = path.join('does', 'not', 'exist.ts')

      const { config, error, resolvedPath } = await loadConfigFromFile({
        configFile: customConfigPath,
      })
      expect(resolvedPath).toMatch(path.join(ctx.fs.cwd(), customConfigPath))
      expect(error).toMatchObject({ _tag: 'ConfigFileNotFound' })
      expect(config).toBeUndefined()
    })

    it('succeeds when TypeScript file exists and is in a valid format', async () => {
      const customConfigPath = path.join('valid', 'prisma-config.ts')

      const { config, error, resolvedPath } = await loadConfigFromFile({
        configFile: customConfigPath,
      })
      expect(resolvedPath).toMatch(path.join(ctx.fs.cwd(), customConfigPath))
      expect(error).toBeUndefined()
      expect(config).toMatchObject({
        earlyAccess: true,
        loadedFromFile: resolvedPath,
      })
    })
  })

  it('typescript-cjs-ext-ts', async () => {
    ctx.fixture('loadConfigFromFile/typescript-cjs-ext-ts')

    const { config, error, resolvedPath } = await loadConfigFromFile({})
    expect(resolvedPath).toMatch(path.join(ctx.fs.cwd(), 'prisma.config.ts'))
    expect(config).toMatchObject({
      earlyAccess: true,
      studio: {
        adapter: expect.any(Function),
      },
      loadedFromFile: resolvedPath,
    })
    expect(error).toBeUndefined()

    if (!config?.studio) {
      throw new Error('Expected config.studio to be defined')
    }

    const adapter = await config.studio.adapter({})
    expect(adapter).toBeDefined()
    expect(adapter.provider).toEqual('postgres')
  })

  it('typescript-esm-ext-ts', async () => {
    ctx.fixture('loadConfigFromFile/typescript-esm-ext-ts')

    const { config, error, resolvedPath } = await loadConfigFromFile({})
    expect(resolvedPath).toMatch(path.join(ctx.fs.cwd(), 'prisma.config.ts'))
    expect(config).toMatchObject({
      earlyAccess: true,
      studio: {
        adapter: expect.any(Function),
      },
      loadedFromFile: resolvedPath,
    })
    expect(error).toBeUndefined()

    if (!config?.studio) {
      throw new Error('Expected config.studio to be defined')
    }

    const adapter = await config.studio.adapter({})
    expect(adapter).toBeDefined()
    expect(adapter.provider).toEqual('postgres')
  })

  describe('environment variables', () => {
    let processEnvBackup: NodeJS.ProcessEnv

    beforeEach(() => {
      processEnvBackup = { ...process.env }
    })

    afterEach(() => {
      process.env = processEnvBackup
    })

    function assertLoadConfigFromFileErrorIsUndefined(
      error: LoadConfigFromFileError | undefined,
    ): asserts error is undefined {
      expect(error).toBeUndefined()
    }

    test('if no custom env-var loading function is imported, it should skip loading any environment variables', async () => {
      ctx.fixture('loadConfigFromFile/env-baseline')
      const { config, error } = await loadConfigFromFile({})
      assertLoadConfigFromFileErrorIsUndefined(error)
      expect(config).toMatchObject({
        earlyAccess: true,
      })

      expect(process.env).toMatchObject(processEnvBackup)
      expect(process.env.TEST_CONNECTION_STRING).toBeUndefined()
    })

    test('if a sync custom env-var loading function is imported, it should load environment variables using the provided function', async () => {
      ctx.fixture('loadConfigFromFile/env-load-cjs')
      const { config, error } = await loadConfigFromFile({})
      assertLoadConfigFromFileErrorIsUndefined(error)
      expect(config).toMatchObject({
        earlyAccess: true,
      })

      expect(process.env).toMatchObject({
        ...processEnvBackup,
        TEST_CONNECTION_STRING: 'postgres://test-connection-string-from-env',
      })
    })

    test('if an async custom env-var loading function is used, it should fail loading environment variables using the provided function', async () => {
      ctx.fixture('loadConfigFromFile/env-load-esm')
      const { config, error } = await loadConfigFromFile({})

      expect(config).toBeUndefined()
      assertErrorTypeScriptImportFailed(error)
      expect(error).toMatchObject({ _tag: 'TypeScriptImportFailed' })
      expect(error.error).toMatchInlineSnapshot(
        `[SyntaxError: await is only valid in async functions and the top level bodies of modules]`,
      )

      expect(process.env).toMatchObject(processEnvBackup)
      expect(process.env.TEST_CONNECTION_STRING).toBeUndefined()
    })
  })
})<|MERGE_RESOLUTION|>--- conflicted
+++ resolved
@@ -158,17 +158,6 @@
       expect(resolvedPath).toMatch(path.join(ctx.fs.cwd(), 'prisma.config.ts'))
       expect(config).toBeUndefined()
       assertErrorTypeScriptImportFailed(error)
-<<<<<<< HEAD
-      expect(error.error.message.replaceAll(resolvedPath!, '<prisma-config>.ts')).toMatchInlineSnapshot(`
-        "  [31m×[0m Unexpected eof
-           ╭─[[36;1;4m<prisma-config>.ts[0m:5:3]
-         [2m3[0m │ export default defineConfig({
-         [2m4[0m │   earlyAccess: true,
-         [2m5[0m │ }
-           ╰────
-
-=======
->>>>>>> 2592d801
 
       const { message: errorMessage } = error.error
       const { normalisedPath } = (() => {
