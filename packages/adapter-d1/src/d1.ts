import { D1Database, D1Result } from '@cloudflare/workers-types'
import {
  // Debug,
  DriverAdapter,
  err,
  ok,
  Query,
  Queryable,
  Result,
  ResultSet,
  Transaction,
  TransactionOptions,
} from '@prisma/driver-adapter-utils'
import { blue, cyan, red, yellow } from 'kleur/colors'

<<<<<<< HEAD
// import { Mutex } from 'async-mutex'
import { getColumnTypes, mapRow } from './conversion'
=======
import { getColumnTypes } from './conversion'
>>>>>>> 354aaf0a

// TODO? Env var works differently in D1 so `debug` does not work.
// const debug = Debug('prisma:driver-adapter:d1')

type PerformIOResult = D1Result
// type ExecIOResult = D1ExecResult

type StdClient = D1Database

// const LOCK_TAG = Symbol()

class D1Queryable<ClientT extends StdClient> implements Queryable {
  readonly provider = 'sqlite'

  constructor(protected readonly client: ClientT) {}

  /**
   * Execute a query given as SQL, interpolating the given parameters.
   */
  async queryRaw(query: Query): Promise<Result<ResultSet>> {
    // eslint-disable-next-line @typescript-eslint/no-unused-vars
    const tag = '[js::query_raw]'
    console.debug(`${tag} %O`, query)

    const ioResult = await this.performIO(query)

    return ioResult.map((data) => {
      const convertedData = this.convertData(data)
      // console.debug({ convertedData })
      return convertedData
    })
  }

  private convertData(ioResult: PerformIOResult): ResultSet {
    console.log(ioResult)

    if (ioResult.results.length === 0) {
      return {
        columnNames: [],
        columnTypes: [],
        rows: [],
      }
    }

    const results = ioResult.results as Object[]
    const columnNames = Object.keys(results[0])
    const columnTypes = Object.values(getColumnTypes(columnNames, results))

    // console.log('---- RESULTS ----')
    // console.log(results)
    // console.log('---- ROWS ----')
    const rows = ioResult.results.map((value) => mapRow(value as Object, columnTypes))

    return {
      columnNames,
      // * Note: without Object.values the array looks like
      // * columnTypes: [ id: 128 ],
      // * and errors with:
      // * ✘ [ERROR] A hanging Promise was canceled. This happens when the worker runtime is waiting for a Promise from JavaScript to resolve, but has detected that the Promise cannot possibly ever resolve because all code and events related to the Promise's I/O context have already finished.
      columnTypes,
      rows,
    }
  }

  /**
   * Execute a query given as SQL, interpolating the given parameters and
   * returning the number of affected rows.
   * Note: Queryable expects a u64, but napi.rs only supports u32.
   */
  async executeRaw(query: Query): Promise<Result<number>> {
    // eslint-disable-next-line @typescript-eslint/no-unused-vars
    const tag = '[js::execute_raw]'
    // console.debug(`${tag} %O`, query)

    return (await this.performIO(query)).map(({ meta }) => meta.rows_written ?? 0)
  }

  private async performIO(query: Query): Promise<Result<PerformIOResult>> {
    // console.debug({ query })

    try {
<<<<<<< HEAD
      // * Hack for
      // * ✘ [ERROR] Error in performIO: Error: D1_TYPE_ERROR: Type 'boolean' not supported for value 'true'
      query.args = query.args.map((arg) => this.cleanArg(arg))

      const prep = this.client.prepare(query.sql)
      const bind = prep.bind(...query.args)
      const result = await bind.all()

      console.log('result')
      console.log(JSON.stringify(result))
=======
      // Hack for booleans, we must convert them to 0/1.
      // ✘ [ERROR] Error in performIO: Error: D1_TYPE_ERROR: Type 'boolean' not supported for value 'true'
      query.args = query.args.map((arg) => {
        if (arg === true) {
          return 1
        } else if (arg === false) {
          return 0
        }
        // Temporary unblock for "D1_TYPE_ERROR: Type 'bigint' not supported for value '20'"
        // For 0-legacy-ports.query-raw tests
        // https://github.com/prisma/team-orm/issues/878
        else if (typeof arg === 'bigint') {
          return Number(arg)
        } else if (arg instanceof Uint8Array) {
          return Array.from(arg)
        }

        return arg
      })

      const result = await this.client
        .prepare(query.sql)
        .bind(...query.args)
        .all()

      // console.debug({ result })
>>>>>>> 354aaf0a

      return ok(result)
    } catch (e) {
      const error = e as Error
      console.error('Error in performIO: %O', error)

      // We only get the error message, not the error code.
      // "name":"Error","message":"D1_ERROR: UNIQUE constraint failed: User.email"
      // So we try to match some errors and use the generic error code as a fallback.
      // https://www.sqlite.org/rescode.html
      // 1 = The SQLITE_ERROR result code is a generic error code that is used when no other more specific error code is available.
      let extendedCode = 1
      if (error.message.startsWith('D1_ERROR: UNIQUE constraint failed:')) {
        extendedCode = 2067
      } else if (error.message.startsWith('D1_ERROR: FOREIGN KEY constraint failed')) {
        extendedCode = 787
      }

      return err({
        kind: 'Sqlite',
        extendedCode,
        message: error.message,
      })
    }
  }

  cleanArg(arg: unknown): unknown {
    console.log(typeof arg)

    if (arg === true) {
      return 1
    } else if (arg === false) {
      return 0
    }

    // ? Question of correctness:
    // ? I'm not entirely sure what we want to do here,
    // ? if we just check for typeof bigint or no
    // ? D1 API can technically handle `i64` ints
    // ? i.e. ""bigints"" but not _actual_ `bigint`
    // --
    // ? In the case that we do want to explicitly discriminate against bigint values,
    // ? How do we want to deal with that? :thinking:
    const isGoodBigint = typeof arg === 'bigint' // ? && arg <= Number.MAX_SAFE_INTEGER
    // console.log(isGoodBigint)
    // console.log(arg)

    if (isGoodBigint) {
      return Number(arg)
    }

    return arg
  }
}

class D1Transaction extends D1Queryable<StdClient> implements Transaction {
  constructor(client: StdClient, readonly options: TransactionOptions) {
    super(client)
  }

  // eslint-disable-next-line @typescript-eslint/require-await
  async commit(): Promise<Result<void>> {
    // console.debug(`[js::commit]`)

    return ok(undefined)
  }

  // eslint-disable-next-line @typescript-eslint/require-await
  async rollback(): Promise<Result<void>> {
    // console.debug(`[js::rollback]`)

    return ok(undefined)
  }
}

export class PrismaD1 extends D1Queryable<StdClient> implements DriverAdapter {
  readonly tags = {
    error: red('prisma:error'),
    warn: yellow('prisma:warn'),
    info: cyan('prisma:info'),
    query: blue('prisma:query'),
  }

  alreadyWarned = new Set()

  constructor(client: StdClient) {
    super(client)
  }

  /**
   * This will warn once per transaction
   * e.g. the following two explicit transactions
   * will only trigger _two_ warnings
   *
   * ```ts
   * await prisma.$transaction([ ...queries ])
   * await prisma.$transaction([ ...moreQueries ])
   * ```
   */
  warnOnce = (key: string, message: string, ...args: unknown[]) => {
    if (!this.alreadyWarned.has(key)) {
      this.alreadyWarned.add(key)
      console.info(`${this.tags.warn} ${message}`, ...args)
    }
  }

  // eslint-disable-next-line @typescript-eslint/require-await
  async startTransaction(): Promise<Result<Transaction>> {
    const options: TransactionOptions = {
      // TODO: D1 does not support transactions.
      usePhantomQuery: true,
    }

    // eslint-disable-next-line @typescript-eslint/no-unused-vars
    const tag = '[js::startTransaction]'
    // console.debug(`${tag} options: %O`, options)

    this.warnOnce(
      'D1 Transaction',
      "Cloudflare D1 - currently in Beta - does not support transactions. When using Prisma's D1 adapter, implicit & explicit transactions will be ignored and ran as individual queries, which breaks the guarantees of the ACID properties of transactions. For more details see https://pris.ly/d/d1-transactions",
    )

    return ok(new D1Transaction(this.client, options))
  }
}<|MERGE_RESOLUTION|>--- conflicted
+++ resolved
@@ -13,12 +13,7 @@
 } from '@prisma/driver-adapter-utils'
 import { blue, cyan, red, yellow } from 'kleur/colors'
 
-<<<<<<< HEAD
-// import { Mutex } from 'async-mutex'
 import { getColumnTypes, mapRow } from './conversion'
-=======
-import { getColumnTypes } from './conversion'
->>>>>>> 354aaf0a
 
 // TODO? Env var works differently in D1 so `debug` does not work.
 // const debug = Debug('prisma:driver-adapter:d1')
@@ -100,9 +95,6 @@
     // console.debug({ query })
 
     try {
-<<<<<<< HEAD
-      // * Hack for
-      // * ✘ [ERROR] Error in performIO: Error: D1_TYPE_ERROR: Type 'boolean' not supported for value 'true'
       query.args = query.args.map((arg) => this.cleanArg(arg))
 
       const prep = this.client.prepare(query.sql)
@@ -111,34 +103,6 @@
 
       console.log('result')
       console.log(JSON.stringify(result))
-=======
-      // Hack for booleans, we must convert them to 0/1.
-      // ✘ [ERROR] Error in performIO: Error: D1_TYPE_ERROR: Type 'boolean' not supported for value 'true'
-      query.args = query.args.map((arg) => {
-        if (arg === true) {
-          return 1
-        } else if (arg === false) {
-          return 0
-        }
-        // Temporary unblock for "D1_TYPE_ERROR: Type 'bigint' not supported for value '20'"
-        // For 0-legacy-ports.query-raw tests
-        // https://github.com/prisma/team-orm/issues/878
-        else if (typeof arg === 'bigint') {
-          return Number(arg)
-        } else if (arg instanceof Uint8Array) {
-          return Array.from(arg)
-        }
-
-        return arg
-      })
-
-      const result = await this.client
-        .prepare(query.sql)
-        .bind(...query.args)
-        .all()
-
-      // console.debug({ result })
->>>>>>> 354aaf0a
 
       return ok(result)
     } catch (e) {
@@ -168,27 +132,37 @@
   cleanArg(arg: unknown): unknown {
     console.log(typeof arg)
 
+    // * Hack for booleans, we must convert them to 0/1.
+    // * ✘ [ERROR] Error in performIO: Error: D1_TYPE_ERROR: Type 'boolean' not supported for value 'true'
     if (arg === true) {
       return 1
     } else if (arg === false) {
       return 0
     }
-
-    // ? Question of correctness:
-    // ? I'm not entirely sure what we want to do here,
-    // ? if we just check for typeof bigint or no
-    // ? D1 API can technically handle `i64` ints
-    // ? i.e. ""bigints"" but not _actual_ `bigint`
-    // --
-    // ? In the case that we do want to explicitly discriminate against bigint values,
-    // ? How do we want to deal with that? :thinking:
-    const isGoodBigint = typeof arg === 'bigint' // ? && arg <= Number.MAX_SAFE_INTEGER
-    // console.log(isGoodBigint)
-    // console.log(arg)
-
-    if (isGoodBigint) {
+    // Temporary unblock for "D1_TYPE_ERROR: Type 'bigint' not supported for value '20'"
+    // For 0-legacy-ports.query-raw tests
+    // https://github.com/prisma/team-orm/issues/878
+    else if (typeof arg === 'bigint') {
       return Number(arg)
-    }
+    } else if (arg instanceof Uint8Array) {
+      return Array.from(arg)
+    }
+
+    // // ? Question of correctness:
+    // // ? I'm not entirely sure what we want to do here,
+    // // ? if we just check for typeof bigint or no
+    // // ? D1 API can technically handle `i64` ints
+    // // ? i.e. ""bigints"" but not _actual_ `bigint`
+    // // --
+    // // ? In the case that we do want to explicitly discriminate against bigint values,
+    // // ? How do we want to deal with that? :thinking:
+    // const isGoodBigint = typeof arg === 'bigint' // ? && arg <= Number.MAX_SAFE_INTEGER
+    // // console.log(isGoodBigint)
+    // // console.log(arg)
+
+    // if (isGoodBigint) {
+    //   return Number(arg)
+    // }
 
     return arg
   }
