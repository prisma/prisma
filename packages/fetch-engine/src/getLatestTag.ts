--- conflicted
+++ resolved
@@ -56,11 +56,7 @@
   ]
   const relevantPlatforms = platforms.filter((p) => !excludedPlatforms.includes(p))
   for (const platform of relevantPlatforms) {
-<<<<<<< HEAD
-    for (const engine of ['query-engine', 'migration-engine', 'prisma-fmt']) {
-=======
-    for (const engine of ['query-engine', 'introspection-engine', 'migration-engine']) {
->>>>>>> 9d71a578
+    for (const engine of ['query-engine', 'migration-engine']) {
       for (const extension of ['.gz', '.gz.sha256', '.gz.sig', '.sig', '.sha256']) {
         const downloadUrl = getDownloadUrl(branch, commit, platform, engine, extension)
         urls.push(downloadUrl)
