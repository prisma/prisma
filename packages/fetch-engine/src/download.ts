--- conflicted
+++ resolved
@@ -10,11 +10,7 @@
   getNodeAPIName,
   getPlatformInfo,
 } from '@prisma/get-platform'
-<<<<<<< HEAD
-import execa from 'execa'
-=======
 import { execa } from 'execa'
->>>>>>> 125ba793
 import { ensureDir } from 'fs-extra'
 import { bold, yellow } from 'kleur/colors'
 import pFilter from 'p-filter'
