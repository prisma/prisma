import Debug from '@prisma/debug'
import { assertNodeAPISupported, getNodeAPIName, getos, getPlatform, Platform, platforms } from '@prisma/get-platform'
import execa from 'execa'
import fs from 'fs'
import { ensureDir } from 'fs-extra'
import { bold, underline, yellow } from 'kleur/colors'
import pFilter from 'p-filter'
import path from 'path'
import tempDir from 'temp-dir'
import { promisify } from 'util'

import plusxSync from './chmod'
import { cleanupCache } from './cleanupCache'
import { downloadZip } from './downloadZip'
import { getHash } from './getHash'
import { getBar } from './log'
import { getCacheDir, getDownloadUrl, overwriteFile } from './utils'

const { enginesOverride } = require('../package.json')

const debug = Debug('prisma:download')
const exists = promisify(fs.exists)

const channel = 'master'
export enum BinaryType {
  QueryEngineBinary = 'query-engine',
  QueryEngineLibrary = 'libquery-engine',
  MigrationEngineBinary = 'migration-engine',
}
export type BinaryDownloadConfiguration = {
  [binary in BinaryType]?: string // that is a path to the binary download location
}
export type BinaryPaths = {
  [binary in BinaryType]?: { [binaryTarget in Platform]: string } // key: target, value: path
}
export interface DownloadOptions {
  binaries: BinaryDownloadConfiguration
  binaryTargets?: Platform[]
  showProgress?: boolean
  progressCb?: (progress: number) => void
  version?: string
  skipDownload?: boolean
  failSilent?: boolean
  printVersion?: boolean
  skipCacheIntegrityCheck?: boolean
}

const BINARY_TO_ENV_VAR = {
  [BinaryType.MigrationEngineBinary]: 'PRISMA_MIGRATION_ENGINE_BINARY',
  [BinaryType.QueryEngineBinary]: 'PRISMA_QUERY_ENGINE_BINARY',
  [BinaryType.QueryEngineLibrary]: 'PRISMA_QUERY_ENGINE_LIBRARY',
}

type BinaryDownloadJob = {
  binaryName: string
  targetFolder: string
  binaryTarget: Platform
  fileName: string
  targetFilePath: string
  envVarPath: string | null
  skipCacheIntegrityCheck: boolean
}

export async function download(options: DownloadOptions): Promise<BinaryPaths> {
  if (enginesOverride?.['branch'] || enginesOverride?.['folder']) {
    // if this is true the engines have been fetched before and already cached
    // into .cache/prisma/master/_local_ for us to be able to use this version
    options.version = '_local_'
    options.skipCacheIntegrityCheck = true
  }

  // get platform
  const platform = await getPlatform()
  const os = await getos()

  if (os.targetDistro && ['nixos'].includes(os.targetDistro)) {
    console.error(`${yellow('Warning')} Precompiled engine files are not available for ${os.targetDistro}.`)
  } else if (['freebsd11', 'freebsd12', 'freebsd13', 'openbsd', 'netbsd'].includes(platform)) {
    console.error(
      `${yellow(
        'Warning',
      )} Precompiled engine files are not available for ${platform}. Read more about building your own engines at https://pris.ly/d/build-engines`,
    )
  } else if (BinaryType.QueryEngineLibrary in options.binaries) {
    assertNodeAPISupported()
  }

  // no need to do anything, if there are no binaries
  if (!options.binaries || Object.values(options.binaries).length === 0) {
    return {} // we don't download anything if nothing is provided
  }

  // merge options
  const opts = {
    ...options,
    binaryTargets: options.binaryTargets ?? [platform],
    version: options.version ?? 'latest',
    binaries: mapKeys(options.binaries, (key) => engineTypeToBinaryType(key, platform)), // just necessary to support both camelCase and hyphen-case
  }

  // creates a matrix of binaries x binary targets
  const binaryJobs = Object.entries(opts.binaries).flatMap(([binaryName, targetFolder]: [string, string]) =>
    opts.binaryTargets.map((binaryTarget) => {
      const fileName = getBinaryName(binaryName, binaryTarget)
      const targetFilePath = path.join(targetFolder, fileName)
      return {
        binaryName,
        targetFolder,
        binaryTarget,
        fileName,
        targetFilePath,
        envVarPath: getBinaryEnvVarPath(binaryName),
        skipCacheIntegrityCheck: !!opts.skipCacheIntegrityCheck,
      }
    }),
  )

  if (process.env.BINARY_DOWNLOAD_VERSION) {
    opts.version = process.env.BINARY_DOWNLOAD_VERSION
  }

  if (opts.printVersion) {
    console.log(`version: ${opts.version}`)
  }

  // filter out files, which don't yet exist or have to be created
  const binariesToDownload = await pFilter(binaryJobs, async (job) => {
    const needsToBeDownloaded = await binaryNeedsToBeDownloaded(job, platform, opts.version)
    const isSupported = platforms.includes(job.binaryTarget as Platform)
    const shouldDownload =
      isSupported &&
      !job.envVarPath && // this is for custom binaries
      needsToBeDownloaded
    if (needsToBeDownloaded && !isSupported) {
      throw new Error(`Unknown binaryTarget ${job.binaryTarget} and no custom engine files were provided`)
    }
    return shouldDownload
  })

  if (binariesToDownload.length > 0) {
    const cleanupPromise = cleanupCache() // already start cleaning up while we download

    let finishBar: undefined | (() => void)
    let setProgress: undefined | ((sourcePath: string) => (progress: number) => void)

    if (opts.showProgress) {
      const collectiveBar = getCollectiveBar(opts)
      finishBar = collectiveBar.finishBar
      setProgress = collectiveBar.setProgress
    }

    await Promise.all(
      binariesToDownload.map((job) =>
        downloadBinary({
          ...job,
          version: opts.version,
          failSilent: opts.failSilent,
          progressCb: setProgress ? setProgress(job.targetFilePath) : undefined,
        }),
      ),
    )

    await cleanupPromise // make sure, that cleanup finished
    if (finishBar) {
      finishBar()
    }
  }

  const binaryPaths = binaryJobsToBinaryPaths(binaryJobs)
  const dir = eval('__dirname')

  // this is necessary for pkg
  if (dir.startsWith('/snapshot/')) {
    for (const engineType in binaryPaths) {
      const binaryTargets = binaryPaths[engineType]
      for (const binaryTarget in binaryTargets) {
        const binaryPath = binaryTargets[binaryTarget]
        binaryTargets[binaryTarget] = await maybeCopyToTmp(binaryPath)
      }
    }
  }

  return binaryPaths
}

function getCollectiveBar(options: DownloadOptions): {
  finishBar: () => void
  setProgress: (sourcePath: string) => (progress: number) => void
} {
  const hasNodeAPI = 'libquery-engine' in options.binaries
  const bar = getBar(
    `Downloading Prisma engines${hasNodeAPI ? ' for Node-API' : ''} for ${options.binaryTargets
      ?.map((p) => bold(p))
      .join(' and ')}`,
  )

  const progressMap: { [key: string]: number } = {}
  // Object.values is faster than Object.keys
  const numDownloads = Object.values(options.binaries).length * Object.values(options?.binaryTargets ?? []).length
  const setProgress =
    (sourcePath: string) =>
    (progress): void => {
      progressMap[sourcePath] = progress
      const progressValues = Object.values(progressMap)
      const totalProgress =
        progressValues.reduce((acc, curr) => {
          return acc + curr
        }, 0) / numDownloads
      if (options.progressCb) {
        options.progressCb(totalProgress)
      }
      if (bar) {
        bar.update(totalProgress)
      }
    }

  return {
    setProgress,
    finishBar: (): void => {
      bar.update(1)
      bar.terminate()
    },
  }
}

function binaryJobsToBinaryPaths(jobs: BinaryDownloadJob[]): BinaryPaths {
  return jobs.reduce<BinaryPaths>((acc, job) => {
    if (!acc[job.binaryName]) {
      acc[job.binaryName] = {}
    }

    // if an env var path has been provided, prefer that one
    acc[job.binaryName][job.binaryTarget] = job.envVarPath || job.targetFilePath

    return acc
  }, {} as BinaryPaths)
}

async function binaryNeedsToBeDownloaded(
  job: BinaryDownloadJob,
  nativePlatform: string,
  version: string,
): Promise<boolean> {
  // If there is an ENV Override and the file exists then it does not need to be downloaded
  if (job.envVarPath && fs.existsSync(job.envVarPath)) {
    return false
  }
  // 1. Check if file exists
  const targetExists = await exists(job.targetFilePath)
  // 2. If exists, check, if cached file exists and is up to date and has same hash as file.
  // If not, copy cached file over
  const cachedFile = await getCachedBinaryPath({
    ...job,
    version,
  })

  if (cachedFile) {
    // for local development, when using `enginesOverride`
    // we don't have the sha256 hash, so we can't check it
    if (job.skipCacheIntegrityCheck === true) {
      await overwriteFile(cachedFile, job.targetFilePath)

      return false
    }

    const sha256FilePath = cachedFile + '.sha256'
    if (await exists(sha256FilePath)) {
      const sha256File = await fs.promises.readFile(sha256FilePath, 'utf-8')
      const sha256Cache = await getHash(cachedFile)
      if (sha256File === sha256Cache) {
        if (!targetExists) {
          debug(`copying ${cachedFile} to ${job.targetFilePath}`)

          // TODO Remove when https://github.com/docker/for-linux/issues/1015 is fixed
          // Workaround for https://github.com/prisma/prisma/issues/7037
          await fs.promises.utimes(cachedFile, new Date(), new Date())

          await overwriteFile(cachedFile, job.targetFilePath)
        }
        const targetSha256 = await getHash(job.targetFilePath)
        if (sha256File !== targetSha256) {
          debug(`overwriting ${job.targetFilePath} with ${cachedFile} as hashes do not match`)
          await overwriteFile(cachedFile, job.targetFilePath)
        }
        return false
      } else {
        return true
      }
    } else if (process.env.PRISMA_ENGINES_CHECKSUM_IGNORE_MISSING) {
      // If the env var is truthy we do not error if the checksum file is missing
      debug(`The checksum file: ${sha256FilePath} is missing but this was ignored as the PRISMA_ENGINES_CHECKSUM_IGNORE_MISSING environment variable is truthy.`)
      return false
    } else {
      return true
    }
  }

  // If there is no cache and the file doesn't exist, we for sure need to download it
  if (!targetExists) {
    debug(`file ${job.targetFilePath} does not exist and must be downloaded`)

    return true
  }

  // 3. If same platform, check --version and compare to expected version
  if (job.binaryTarget === nativePlatform) {
    const currentVersion = await getVersion(job.targetFilePath, job.binaryName)

    if (currentVersion?.includes(version) !== true) {
      debug(`file ${job.targetFilePath} exists but its version is ${currentVersion} and we expect ${version}`)

      return true
    }
  }

  return false
}

export async function getVersion(enginePath: string, binaryName: string) {
  try {
    if (binaryName === BinaryType.QueryEngineLibrary) {
      assertNodeAPISupported()

      const commitHash = require(enginePath).version().commit
      return `${BinaryType.QueryEngineLibrary} ${commitHash}`
    } else {
      const result = await execa(enginePath, ['--version'])

      return result.stdout
    }
  } catch {}

  return undefined
}

export function getBinaryName(binaryName: string, platform: Platform): string {
  if (binaryName === BinaryType.QueryEngineLibrary) {
    return `${getNodeAPIName(platform, 'fs')}`
  }
  const extension = platform === 'windows' ? '.exe' : ''
  return `${binaryName}-${platform}${extension}`
}

type GetCachedBinaryOptions = BinaryDownloadJob & {
  version: string
  failSilent?: boolean
}

async function getCachedBinaryPath({
  version,
  binaryTarget,
  binaryName,
}: GetCachedBinaryOptions): Promise<string | null> {
  const cacheDir = await getCacheDir(channel, version, binaryTarget)
  if (!cacheDir) {
    return null
  }

  const cachedTargetPath = path.join(cacheDir, binaryName)

  if (!fs.existsSync(cachedTargetPath)) {
    return null
  }

  // All versions not called 'latest' are unique
  // only latest needs more checks
  if (version !== 'latest') {
    return cachedTargetPath
  }

  if (await exists(cachedTargetPath)) {
    return cachedTargetPath
  }

  return null
}

export function getBinaryEnvVarPath(binaryName: string): string | null {
  const envVar = BINARY_TO_ENV_VAR[binaryName]
  if (envVar && process.env[envVar]) {
    const envVarPath = path.resolve(process.cwd(), process.env[envVar] as string)
    if (!fs.existsSync(envVarPath)) {
      throw new Error(
        `Env var ${bold(envVar)} is provided but provided path ${underline(process.env[envVar]!)} can't be resolved.`,
      )
    }
    debug(
      `Using env var ${bold(envVar)} for binary ${bold(binaryName)}, which points to ${underline(
        process.env[envVar]!,
      )}`,
    )
    return envVarPath
  }

  return null
}

type DownloadBinaryOptions = BinaryDownloadJob & {
  version: string
  progressCb?: (progress: number) => void
  failSilent?: boolean
}

async function downloadBinary(options: DownloadBinaryOptions): Promise<void> {
  const { version, progressCb, targetFilePath, binaryTarget, binaryName } = options
  const downloadUrl = getDownloadUrl('all_commits', version, binaryTarget, binaryName)

  const targetDir = path.dirname(targetFilePath)

  try {
    fs.accessSync(targetDir, fs.constants.W_OK)
    await ensureDir(targetDir)
  } catch (e) {
    if (options.failSilent || (e as NodeJS.ErrnoException).code !== 'EACCES') {
      return
    } else {
      throw new Error(`Can't write to ${targetDir} please make sure you install "prisma" with the right permissions.`)
    }
  }

  debug(`Downloading ${downloadUrl} to ${targetFilePath}`)

  if (progressCb) {
    progressCb(0)
  }

  const { sha256, zippedSha256 } = await downloadZip(downloadUrl, targetFilePath, progressCb)
  if (progressCb) {
    progressCb(1)
  }

  if (process.platform !== 'win32') {
    plusxSync(targetFilePath)
  }

  // Cache result
  await saveFileToCache(options, version, sha256, zippedSha256)
}

async function saveFileToCache(
  job: BinaryDownloadJob,
  version: string,
  sha256: string | null,
  zippedSha256: string | null,
): Promise<void> {
  // always fail silent, as the cache is optional
  const cacheDir = await getCacheDir(channel, version, job.binaryTarget)
  if (!cacheDir) {
    return
  }

  const cachedTargetPath = path.join(cacheDir, job.binaryName)
  const cachedSha256Path = path.join(cacheDir, job.binaryName + '.sha256')
  const cachedSha256ZippedPath = path.join(cacheDir, job.binaryName + '.gz.sha256')

  try {
    await overwriteFile(job.targetFilePath, cachedTargetPath)
<<<<<<< HEAD
    if (sha256 != null) {
      await writeFile(cachedSha256Path, sha256)
    }
    if (zippedSha256 != null) {
      await writeFile(cachedSha256ZippedPath, zippedSha256)
    }
=======
    await fs.promises.writeFile(cachedSha256Path, sha256)
    await fs.promises.writeFile(cachedSha256ZippedPath, zippedSha256)
>>>>>>> 8d05662c
  } catch (e) {
    debug(e)
    // let this fail silently - the CI system may have reached the file size limit
  }
}

function engineTypeToBinaryType(engineType: string, binaryTarget: string): string {
  if (BinaryType[engineType]) {
    return BinaryType[engineType]
  }

  if (engineType === 'native') {
    return binaryTarget
  }

  return engineType
}

function mapKeys<T extends object, K extends keyof T>(
  obj: T,
  mapper: (key: K) => string,
  // eslint-disable-next-line @typescript-eslint/no-explicit-any
) {
  return Object.entries(obj).reduce((acc, [key, value]) => {
    acc[mapper(key as K)] = value
    return acc
  }, {} as Record<string, any>)
}

export async function maybeCopyToTmp(file: string): Promise<string> {
  // in this case, we are in a "pkg" context with a virtual fs
  // to make this work, we need to copy the binary to /tmp and execute it from there

  const dir = eval('__dirname')
  if (dir.startsWith('/snapshot/')) {
    const targetDir = path.join(tempDir, 'prisma-binaries')
    await ensureDir(targetDir)
    const target = path.join(targetDir, path.basename(file))
    const data = await fs.promises.readFile(file)
    await fs.promises.writeFile(target, data)
    // We have to read and write until https://github.com/zeit/pkg/issues/639
    // is resolved
    // await copyFile(file, target)
    plusX(target)
    return target
  }

  return file
}

export function plusX(file): void {
  const s = fs.statSync(file)
  const newMode = s.mode | 64 | 8 | 1
  if (s.mode === newMode) {
    return
  }
  const base8 = newMode.toString(8).slice(-3)
  fs.chmodSync(file, base8)
}<|MERGE_RESOLUTION|>--- conflicted
+++ resolved
@@ -455,17 +455,12 @@
 
   try {
     await overwriteFile(job.targetFilePath, cachedTargetPath)
-<<<<<<< HEAD
     if (sha256 != null) {
-      await writeFile(cachedSha256Path, sha256)
+      await fs.promises.writeFile(cachedSha256Path, sha256)
     }
     if (zippedSha256 != null) {
-      await writeFile(cachedSha256ZippedPath, zippedSha256)
-    }
-=======
-    await fs.promises.writeFile(cachedSha256Path, sha256)
-    await fs.promises.writeFile(cachedSha256ZippedPath, zippedSha256)
->>>>>>> 8d05662c
+      await fs.promises.writeFile(cachedSha256ZippedPath, zippedSha256)
+    }
   } catch (e) {
     debug(e)
     // let this fail silently - the CI system may have reached the file size limit
