{
  "name": "@prisma/fetch-engine",
  "version": "0.0.0",
  "description": "This package is intended for Prisma's internal use",
  "main": "dist/index.js",
  "types": "dist/index.d.ts",
  "license": "Apache-2.0",
  "author": "Tim Suchanek <suchanek@prisma.io>",
  "homepage": "https://www.prisma.io",
  "repository": {
    "type": "git",
    "url": "https://github.com/prisma/prisma.git",
    "directory": "packages/fetch-engine"
  },
  "bugs": "https://github.com/prisma/prisma/issues",
  "enginesOverride": {},
  "devDependencies": {
<<<<<<< HEAD
    "@prisma/engines-version": "4.4.0-55.qe-transaction-write-conflict-911f8bae8f9b08719066939ba0aaff82c1fe4a50",
=======
    "@prisma/engines-version": "4.4.0-62.fd66403800591e7da0f4b941056ef3fb926fffea",
>>>>>>> af665316
    "@swc/core": "1.3.2",
    "@swc/jest": "0.2.22",
    "@types/jest": "28.1.8",
    "@types/node": "16.11.59",
    "@types/node-fetch": "2.6.2",
    "@types/progress": "2.0.5",
    "del": "6.1.1",
    "jest": "28.1.3",
    "strip-ansi": "6.0.1",
    "typescript": "4.8.3"
  },
  "dependencies": {
    "@prisma/debug": "workspace:*",
    "@prisma/get-platform": "workspace:*",
    "chalk": "4.1.2",
    "execa": "5.1.1",
    "find-cache-dir": "3.3.2",
    "hasha": "5.2.2",
    "http-proxy-agent": "5.0.0",
    "https-proxy-agent": "5.0.1",
    "make-dir": "3.1.0",
    "node-fetch": "2.6.7",
    "p-filter": "2.1.0",
    "p-map": "4.0.0",
    "p-retry": "4.6.2",
    "progress": "2.0.3",
    "rimraf": "3.0.2",
    "temp-dir": "2.0.0",
    "tempy": "1.0.1"
  },
  "scripts": {
    "dev": "DEV=true node -r esbuild-register helpers/build.ts",
    "build": "node -r esbuild-register helpers/build.ts",
    "test": "jest",
    "prepublishOnly": "pnpm run build"
  },
  "files": [
    "README.md",
    "dist"
  ],
  "sideEffects": false
}<|MERGE_RESOLUTION|>--- conflicted
+++ resolved
@@ -15,11 +15,7 @@
   "bugs": "https://github.com/prisma/prisma/issues",
   "enginesOverride": {},
   "devDependencies": {
-<<<<<<< HEAD
-    "@prisma/engines-version": "4.4.0-55.qe-transaction-write-conflict-911f8bae8f9b08719066939ba0aaff82c1fe4a50",
-=======
     "@prisma/engines-version": "4.4.0-62.fd66403800591e7da0f4b941056ef3fb926fffea",
->>>>>>> af665316
     "@swc/core": "1.3.2",
     "@swc/jest": "0.2.22",
     "@types/jest": "28.1.8",
