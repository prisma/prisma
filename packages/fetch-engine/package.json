{
  "name": "@prisma/fetch-engine",
  "version": "0.0.0",
  "description": "This package is intended for Prisma's internal use",
  "main": "dist/index.js",
  "types": "dist/index.d.ts",
  "license": "Apache-2.0",
  "author": "Tim Suchanek <suchanek@prisma.io>",
  "homepage": "https://www.prisma.io",
  "repository": {
    "type": "git",
    "url": "https://github.com/prisma/prisma.git",
    "directory": "packages/fetch-engine"
  },
  "bugs": "https://github.com/prisma/prisma/issues",
  "enginesOverride": {},
  "devDependencies": {
<<<<<<< HEAD
    "@prisma/engines-version": "4.10.0-79.integration-evie-direct-url-fix-1df394d740069ed92a9c7ee705e09b3c44289b5a",
=======
    "@prisma/engines-version": "4.10.0-82.596e2c7f0ee39d24a00ef2d4f0247ab4e9baa374",
>>>>>>> bfbd3ec0
    "@swc/core": "1.3.32",
    "@swc/jest": "0.2.24",
    "@types/jest": "29.4.0",
    "@types/node": "16.18.11",
    "@types/node-fetch": "2.6.2",
    "@types/progress": "2.0.5",
    "del": "6.1.1",
    "jest": "29.4.1",
    "strip-ansi": "6.0.1",
    "typescript": "4.9.5"
  },
  "dependencies": {
    "@prisma/debug": "workspace:*",
    "@prisma/get-platform": "workspace:*",
    "chalk": "4.1.2",
    "execa": "5.1.1",
    "find-cache-dir": "3.3.2",
    "fs-extra": "11.1.0",
    "hasha": "5.2.2",
    "http-proxy-agent": "5.0.0",
    "https-proxy-agent": "5.0.1",
    "node-fetch": "2.6.9",
    "p-filter": "2.1.0",
    "p-map": "4.0.0",
    "p-retry": "4.6.2",
    "progress": "2.0.3",
    "rimraf": "3.0.2",
    "temp-dir": "2.0.0",
    "tempy": "1.0.1"
  },
  "scripts": {
    "dev": "DEV=true node -r esbuild-register helpers/build.ts",
    "build": "node -r esbuild-register helpers/build.ts",
    "test": "jest",
    "prepublishOnly": "pnpm run build"
  },
  "files": [
    "README.md",
    "dist"
  ],
  "sideEffects": false
}<|MERGE_RESOLUTION|>--- conflicted
+++ resolved
@@ -15,11 +15,7 @@
   "bugs": "https://github.com/prisma/prisma/issues",
   "enginesOverride": {},
   "devDependencies": {
-<<<<<<< HEAD
-    "@prisma/engines-version": "4.10.0-79.integration-evie-direct-url-fix-1df394d740069ed92a9c7ee705e09b3c44289b5a",
-=======
     "@prisma/engines-version": "4.10.0-82.596e2c7f0ee39d24a00ef2d4f0247ab4e9baa374",
->>>>>>> bfbd3ec0
     "@swc/core": "1.3.32",
     "@swc/jest": "0.2.24",
     "@types/jest": "29.4.0",
