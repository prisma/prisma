--- conflicted
+++ resolved
@@ -15,11 +15,7 @@
   "bugs": "https://github.com/prisma/prisma/issues",
   "enginesOverride": {},
   "devDependencies": {
-<<<<<<< HEAD
     "@prisma/engines-version": "4.14.0-28.integration-warning-rendering-in-rust-2-4b3952a62109e85d5a6621208bd95eb76d248038",
-=======
-    "@prisma/engines-version": "4.14.0-29.4e1d32ff78f70aa386574fa229cb61f880ceec4b",
->>>>>>> 839113da
     "@swc/core": "1.3.32",
     "@swc/jest": "0.2.24",
     "@types/jest": "29.4.0",
