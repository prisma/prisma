{
  "name": "@prisma/fetch-engine",
  "version": "0.0.0",
  "description": "This package is intended for Prisma's internal use",
  "main": "dist/index.js",
  "types": "dist/index.d.ts",
  "license": "Apache-2.0",
  "author": "Tim Suchanek <suchanek@prisma.io>",
  "homepage": "https://www.prisma.io",
  "repository": {
    "type": "git",
    "url": "https://github.com/prisma/prisma.git",
    "directory": "packages/fetch-engine"
  },
  "bugs": "https://github.com/prisma/prisma/issues",
  "enginesOverride": {},
  "devDependencies": {
<<<<<<< HEAD
    "@prisma/engines-version": "4.4.0-17.a652eea41b2f4121560a5651466afa49845a57b9",
    "@swc/core": "1.2.248",
=======
    "@prisma/engines-version": "4.4.0-12.ef027724572e12df6f7ce8c487bd5579b008cd71",
    "@swc/core": "1.3.1",
>>>>>>> 054f5144
    "@swc/jest": "0.2.22",
    "@types/jest": "28.1.8",
    "@types/node": "16.11.59",
    "@types/node-fetch": "2.6.2",
    "@types/progress": "2.0.5",
    "del": "6.1.1",
    "jest": "28.1.3",
    "strip-ansi": "6.0.1",
    "typescript": "4.8.3"
  },
  "dependencies": {
    "@prisma/debug": "workspace:*",
    "@prisma/get-platform": "workspace:*",
    "chalk": "4.1.2",
    "execa": "5.1.1",
    "find-cache-dir": "3.3.2",
    "hasha": "5.2.2",
    "http-proxy-agent": "5.0.0",
    "https-proxy-agent": "5.0.1",
    "make-dir": "3.1.0",
    "node-fetch": "2.6.7",
    "p-filter": "2.1.0",
    "p-map": "4.0.0",
    "p-retry": "4.6.2",
    "progress": "2.0.3",
    "rimraf": "3.0.2",
    "temp-dir": "2.0.0",
    "tempy": "1.0.1"
  },
  "scripts": {
    "dev": "DEV=true node -r esbuild-register helpers/build.ts",
    "build": "node -r esbuild-register helpers/build.ts",
    "test": "jest",
    "prepublishOnly": "pnpm run build"
  },
  "files": [
    "README.md",
    "dist"
  ],
  "sideEffects": false
}<|MERGE_RESOLUTION|>--- conflicted
+++ resolved
@@ -15,13 +15,8 @@
   "bugs": "https://github.com/prisma/prisma/issues",
   "enginesOverride": {},
   "devDependencies": {
-<<<<<<< HEAD
     "@prisma/engines-version": "4.4.0-17.a652eea41b2f4121560a5651466afa49845a57b9",
-    "@swc/core": "1.2.248",
-=======
-    "@prisma/engines-version": "4.4.0-12.ef027724572e12df6f7ce8c487bd5579b008cd71",
     "@swc/core": "1.3.1",
->>>>>>> 054f5144
     "@swc/jest": "0.2.22",
     "@types/jest": "28.1.8",
     "@types/node": "16.11.59",
