--- conflicted
+++ resolved
@@ -13,11 +13,7 @@
   },
   "bugs": "https://github.com/prisma/prisma/issues",
   "devDependencies": {
-<<<<<<< HEAD
-    "@prisma/engines-version": "4.3.0-16.fix-6578-108277ffbd295c1f1096c210b8fc59f5e86994f6",
-=======
     "@prisma/engines-version": "4.3.0-18.a39215673171b87177b86233206a5d65f2558857",
->>>>>>> 91a98e27
     "@swc/core": "1.2.197",
     "@swc/jest": "0.2.22",
     "@types/jest": "28.1.7",
