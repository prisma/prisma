{
  "name": "@prisma/fetch-engine",
  "version": "0.0.0",
  "description": "This package is intended for Prisma's internal use",
  "main": "dist/index.js",
  "types": "dist/index.d.ts",
  "license": "Apache-2.0",
  "author": "Tim Suchanek <suchanek@prisma.io>",
  "homepage": "https://www.prisma.io",
  "repository": {
    "type": "git",
    "url": "https://github.com/prisma/prisma.git",
    "directory": "packages/fetch-engine"
  },
  "bugs": "https://github.com/prisma/prisma/issues",
  "enginesOverride": {},
  "devDependencies": {
<<<<<<< HEAD
    "@prisma/engines-version": "5.1.0-7.6bdd55c4e16f8250d90a95040a04253d43f7abcd",
    "@swc/core": "1.3.70",
=======
    "@prisma/engines-version": "5.1.0-8.b182127de581d0bf6ec89152a6e2fb4652be0f0a",
    "@swc/core": "1.3.68",
>>>>>>> 19d1c737
    "@swc/jest": "0.2.26",
    "@types/jest": "29.5.3",
    "@types/node": "18.16.19",
    "@types/node-fetch": "2.6.4",
    "@types/progress": "2.0.5",
    "del": "6.1.1",
    "jest": "29.6.1",
    "strip-ansi": "6.0.1",
    "typescript": "4.9.5"
  },
  "dependencies": {
    "@prisma/debug": "workspace:*",
    "@prisma/get-platform": "workspace:*",
    "execa": "5.1.1",
    "find-cache-dir": "3.3.2",
    "fs-extra": "11.1.1",
    "hasha": "5.2.2",
    "http-proxy-agent": "7.0.0",
    "https-proxy-agent": "7.0.1",
    "kleur": "4.1.5",
    "node-fetch": "2.6.12",
    "p-filter": "2.1.0",
    "p-map": "4.0.0",
    "p-retry": "4.6.2",
    "progress": "2.0.3",
    "rimraf": "3.0.2",
    "temp-dir": "2.0.0",
    "tempy": "1.0.1"
  },
  "scripts": {
    "dev": "DEV=true node -r esbuild-register helpers/build.ts",
    "build": "node -r esbuild-register helpers/build.ts",
    "test": "jest",
    "prepublishOnly": "pnpm run build"
  },
  "files": [
    "README.md",
    "dist"
  ],
  "sideEffects": false
}<|MERGE_RESOLUTION|>--- conflicted
+++ resolved
@@ -15,13 +15,8 @@
   "bugs": "https://github.com/prisma/prisma/issues",
   "enginesOverride": {},
   "devDependencies": {
-<<<<<<< HEAD
-    "@prisma/engines-version": "5.1.0-7.6bdd55c4e16f8250d90a95040a04253d43f7abcd",
+    "@prisma/engines-version": "5.1.0-8.b182127de581d0bf6ec89152a6e2fb4652be0f0a",
     "@swc/core": "1.3.70",
-=======
-    "@prisma/engines-version": "5.1.0-8.b182127de581d0bf6ec89152a6e2fb4652be0f0a",
-    "@swc/core": "1.3.68",
->>>>>>> 19d1c737
     "@swc/jest": "0.2.26",
     "@types/jest": "29.5.3",
     "@types/node": "18.16.19",
