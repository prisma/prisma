--- conflicted
+++ resolved
@@ -15,13 +15,8 @@
   "bugs": "https://github.com/prisma/prisma/issues",
   "enginesOverride": {},
   "devDependencies": {
-<<<<<<< HEAD
     "@prisma/engines-version": "4.10.0-68.a4e92f71055e34d64620e5fb5aff3bc0276b31ad",
-    "@swc/core": "1.3.14",
-=======
-    "@prisma/engines-version": "4.10.0-67.163c32216a7ab131ba5d352a0692926903ef2560",
     "@swc/core": "1.3.32",
->>>>>>> a256dbb9
     "@swc/jest": "0.2.24",
     "@types/jest": "29.2.4",
     "@types/node": "16.18.11",
