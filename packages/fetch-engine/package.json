{
  "name": "@prisma/fetch-engine",
  "version": "0.0.0",
  "description": "This package is intended for Prisma's internal use",
  "main": "dist/index.js",
  "types": "dist/index.d.ts",
  "license": "Apache-2.0",
  "author": "Tim Suchanek <suchanek@prisma.io>",
  "homepage": "https://www.prisma.io",
  "repository": {
    "type": "git",
    "url": "https://github.com/prisma/prisma.git",
    "directory": "packages/fetch-engine"
  },
  "bugs": "https://github.com/prisma/prisma/issues",
  "enginesOverride": {},
  "devDependencies": {
<<<<<<< HEAD
=======
    "@prisma/engines-version": "5.7.0-10.7025c28a99be33ac6e150c344958fbcd0b7ffa9c",
>>>>>>> 113603d8
    "@swc/core": "1.3.96",
    "@swc/jest": "0.2.29",
    "@types/jest": "29.5.8",
    "@types/node": "18.18.9",
    "@types/node-fetch": "2.6.9",
    "@types/progress": "2.0.7",
    "del": "6.1.1",
    "jest": "29.7.0",
    "strip-ansi": "6.0.1",
    "typescript": "5.2.2",
    "execa": "5.1.1",
    "find-cache-dir": "3.3.2",
    "fs-extra": "11.1.1",
    "hasha": "5.2.2",
    "http-proxy-agent": "7.0.0",
    "https-proxy-agent": "7.0.2",
    "kleur": "4.1.5",
    "node-fetch": "2.7.0",
    "p-filter": "2.1.0",
    "p-map": "4.0.0",
    "p-retry": "4.6.2",
    "progress": "2.0.3",
    "rimraf": "3.0.2",
    "temp-dir": "2.0.0",
    "tempy": "1.0.1"
  },
  "dependencies": {
    "@prisma/engines-version": "5.7.0-9.8736624d641a76de5d527dc7c266573b8d01c7a1",
    "@prisma/debug": "workspace:*",
    "@prisma/get-platform": "workspace:*"
  },
  "scripts": {
    "dev": "DEV=true node -r esbuild-register helpers/build.ts",
    "build": "node -r esbuild-register helpers/build.ts",
    "test": "jest",
    "prepublishOnly": "pnpm run build"
  },
  "files": [
    "README.md",
    "dist"
  ],
  "sideEffects": false
}<|MERGE_RESOLUTION|>--- conflicted
+++ resolved
@@ -15,10 +15,6 @@
   "bugs": "https://github.com/prisma/prisma/issues",
   "enginesOverride": {},
   "devDependencies": {
-<<<<<<< HEAD
-=======
-    "@prisma/engines-version": "5.7.0-10.7025c28a99be33ac6e150c344958fbcd0b7ffa9c",
->>>>>>> 113603d8
     "@swc/core": "1.3.96",
     "@swc/jest": "0.2.29",
     "@types/jest": "29.5.8",
@@ -26,15 +22,13 @@
     "@types/node-fetch": "2.6.9",
     "@types/progress": "2.0.7",
     "del": "6.1.1",
-    "jest": "29.7.0",
-    "strip-ansi": "6.0.1",
-    "typescript": "5.2.2",
     "execa": "5.1.1",
     "find-cache-dir": "3.3.2",
     "fs-extra": "11.1.1",
     "hasha": "5.2.2",
     "http-proxy-agent": "7.0.0",
     "https-proxy-agent": "7.0.2",
+    "jest": "29.7.0",
     "kleur": "4.1.5",
     "node-fetch": "2.7.0",
     "p-filter": "2.1.0",
@@ -42,12 +36,14 @@
     "p-retry": "4.6.2",
     "progress": "2.0.3",
     "rimraf": "3.0.2",
+    "strip-ansi": "6.0.1",
     "temp-dir": "2.0.0",
-    "tempy": "1.0.1"
+    "tempy": "1.0.1",
+    "typescript": "5.2.2"
   },
   "dependencies": {
-    "@prisma/engines-version": "5.7.0-9.8736624d641a76de5d527dc7c266573b8d01c7a1",
     "@prisma/debug": "workspace:*",
+    "@prisma/engines-version": "5.7.0-10.7025c28a99be33ac6e150c344958fbcd0b7ffa9c",
     "@prisma/get-platform": "workspace:*"
   },
   "scripts": {
