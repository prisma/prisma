{
  "name": "@prisma/fetch-engine",
  "version": "0.0.0",
  "description": "This package is intended for Prisma's internal use",
  "main": "dist/index.js",
  "types": "dist/index.d.ts",
  "license": "Apache-2.0",
  "author": "Tim Suchanek <suchanek@prisma.io>",
  "homepage": "https://www.prisma.io",
  "repository": {
    "type": "git",
    "url": "https://github.com/prisma/prisma.git",
    "directory": "packages/fetch-engine"
  },
  "bugs": "https://github.com/prisma/prisma/issues",
  "enginesOverride": {},
  "devDependencies": {
<<<<<<< HEAD
    "@prisma/engines-version": "4.4.0-4.integration-deno-preview-flag-3c1168fbf77b17ded4f89a480e467eddb5302d77",
=======
    "@prisma/engines-version": "4.4.0-5.b92d74444c1c0298714e9b140a85dd714b8dc7c4",
>>>>>>> df76a778
    "@swc/core": "1.2.242",
    "@swc/jest": "0.2.22",
    "@types/jest": "28.1.8",
    "@types/node": "16.11.56",
    "@types/node-fetch": "2.6.2",
    "@types/progress": "2.0.5",
    "del": "6.1.1",
    "jest": "28.1.3",
    "strip-ansi": "6.0.1",
    "typescript": "4.8.2"
  },
  "dependencies": {
    "@prisma/debug": "workspace:*",
    "@prisma/get-platform": "workspace:*",
    "chalk": "4.1.2",
    "execa": "5.1.1",
    "find-cache-dir": "3.3.2",
    "hasha": "5.2.2",
    "http-proxy-agent": "5.0.0",
    "https-proxy-agent": "5.0.1",
    "make-dir": "3.1.0",
    "node-fetch": "2.6.7",
    "p-filter": "2.1.0",
    "p-map": "4.0.0",
    "p-retry": "4.6.2",
    "progress": "2.0.3",
    "rimraf": "3.0.2",
    "temp-dir": "2.0.0",
    "tempy": "1.0.1"
  },
  "scripts": {
    "dev": "DEV=true node -r esbuild-register helpers/build.ts",
    "build": "node -r esbuild-register helpers/build.ts",
    "test": "jest",
    "prepublishOnly": "pnpm run build"
  },
  "files": [
    "README.md",
    "dist"
  ],
  "sideEffects": false
}<|MERGE_RESOLUTION|>--- conflicted
+++ resolved
@@ -15,11 +15,7 @@
   "bugs": "https://github.com/prisma/prisma/issues",
   "enginesOverride": {},
   "devDependencies": {
-<<<<<<< HEAD
     "@prisma/engines-version": "4.4.0-4.integration-deno-preview-flag-3c1168fbf77b17ded4f89a480e467eddb5302d77",
-=======
-    "@prisma/engines-version": "4.4.0-5.b92d74444c1c0298714e9b140a85dd714b8dc7c4",
->>>>>>> df76a778
     "@swc/core": "1.2.242",
     "@swc/jest": "0.2.22",
     "@types/jest": "28.1.8",
