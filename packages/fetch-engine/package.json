{
  "name": "@prisma/fetch-engine",
  "version": "0.0.0",
  "description": "This package is intended for Prisma's internal use",
  "main": "dist/index.js",
  "types": "dist/index.d.ts",
  "license": "Apache-2.0",
  "author": "Tim Suchanek <suchanek@prisma.io>",
  "homepage": "https://www.prisma.io",
  "repository": {
    "type": "git",
    "url": "https://github.com/prisma/prisma.git",
    "directory": "packages/fetch-engine"
  },
  "bugs": "https://github.com/prisma/prisma/issues",
  "enginesOverride": {},
  "devDependencies": {
<<<<<<< HEAD
    "@prisma/engines-version": "5.6.0-25.0a383f5645e8d5567f55109a60ec45c0c2c8e719",
    "@swc/core": "1.3.96",
=======
    "@prisma/engines-version": "5.6.0-27.0a383f5645e8d5567f55109a60ec45c0c2c8e719",
    "@swc/core": "1.3.95",
>>>>>>> 0dc314d4
    "@swc/jest": "0.2.29",
    "@types/jest": "29.5.8",
    "@types/node": "18.18.6",
    "@types/node-fetch": "2.6.7",
    "@types/progress": "2.0.6",
    "del": "6.1.1",
    "jest": "29.7.0",
    "strip-ansi": "6.0.1",
    "typescript": "5.2.2"
  },
  "dependencies": {
    "@prisma/debug": "workspace:*",
    "@prisma/get-platform": "workspace:*",
    "execa": "5.1.1",
    "find-cache-dir": "3.3.2",
    "fs-extra": "11.1.1",
    "hasha": "5.2.2",
    "http-proxy-agent": "7.0.0",
    "https-proxy-agent": "7.0.2",
    "kleur": "4.1.5",
    "node-fetch": "2.7.0",
    "p-filter": "2.1.0",
    "p-map": "4.0.0",
    "p-retry": "4.6.2",
    "progress": "2.0.3",
    "rimraf": "3.0.2",
    "temp-dir": "2.0.0",
    "tempy": "1.0.1"
  },
  "scripts": {
    "dev": "DEV=true node -r esbuild-register helpers/build.ts",
    "build": "node -r esbuild-register helpers/build.ts",
    "test": "jest",
    "prepublishOnly": "pnpm run build"
  },
  "files": [
    "README.md",
    "dist"
  ],
  "sideEffects": false
}<|MERGE_RESOLUTION|>--- conflicted
+++ resolved
@@ -15,13 +15,8 @@
   "bugs": "https://github.com/prisma/prisma/issues",
   "enginesOverride": {},
   "devDependencies": {
-<<<<<<< HEAD
-    "@prisma/engines-version": "5.6.0-25.0a383f5645e8d5567f55109a60ec45c0c2c8e719",
+    "@prisma/engines-version": "5.6.0-27.0a383f5645e8d5567f55109a60ec45c0c2c8e719",
     "@swc/core": "1.3.96",
-=======
-    "@prisma/engines-version": "5.6.0-27.0a383f5645e8d5567f55109a60ec45c0c2c8e719",
-    "@swc/core": "1.3.95",
->>>>>>> 0dc314d4
     "@swc/jest": "0.2.29",
     "@types/jest": "29.5.8",
     "@types/node": "18.18.6",
