--- conflicted
+++ resolved
@@ -13,11 +13,7 @@
   },
   "bugs": "https://github.com/prisma/prisma/issues",
   "devDependencies": {
-<<<<<<< HEAD
-    "@prisma/engines-version": "4.2.0-21.integration-tracing-more-fixes-ae7c377d84048fc7fc2e1a1f97780b1f2f3c41dd",
-=======
     "@prisma/engines-version": "4.2.0-22.bc53ad47b04067b33d0a764fdc235113ca1268a0",
->>>>>>> 34600665
     "@swc/core": "1.2.197",
     "@swc/jest": "0.2.22",
     "@types/jest": "28.1.6",
