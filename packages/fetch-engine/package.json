{
  "name": "@prisma/fetch-engine",
  "version": "0.0.0",
  "description": "This package is intended for Prisma's internal use",
  "main": "dist/index.js",
  "types": "dist/index.d.ts",
  "license": "Apache-2.0",
  "author": "Tim Suchanek <suchanek@prisma.io>",
  "homepage": "https://www.prisma.io",
  "repository": {
    "type": "git",
    "url": "https://github.com/prisma/prisma.git",
    "directory": "packages/fetch-engine"
  },
  "bugs": "https://github.com/prisma/prisma/issues",
  "enginesOverride": {},
  "devDependencies": {
<<<<<<< HEAD
    "@prisma/engines-version": "4.6.0-44.integration-native-upsert-640c0f3e195da9bf119d17b2bd9a681ac3ec3a05",
    "@swc/core": "1.3.10",
=======
    "@prisma/engines-version": "4.6.0-45.33bb4e7668c8e0a93b37c01ed5e5edc2a7d7f6ad",
    "@swc/core": "1.3.14",
>>>>>>> b57fba82
    "@swc/jest": "0.2.23",
    "@types/jest": "28.1.8",
    "@types/node": "16.18.3",
    "@types/node-fetch": "2.6.2",
    "@types/progress": "2.0.5",
    "del": "6.1.1",
    "jest": "28.1.3",
    "strip-ansi": "6.0.1",
    "typescript": "4.8.4"
  },
  "dependencies": {
    "@prisma/debug": "workspace:*",
    "@prisma/get-platform": "workspace:*",
    "chalk": "4.1.2",
    "execa": "5.1.1",
    "find-cache-dir": "3.3.2",
    "hasha": "5.2.2",
    "http-proxy-agent": "5.0.0",
    "https-proxy-agent": "5.0.1",
    "make-dir": "3.1.0",
    "node-fetch": "2.6.7",
    "p-filter": "2.1.0",
    "p-map": "4.0.0",
    "p-retry": "4.6.2",
    "progress": "2.0.3",
    "rimraf": "3.0.2",
    "temp-dir": "2.0.0",
    "tempy": "1.0.1"
  },
  "scripts": {
    "dev": "DEV=true node -r esbuild-register helpers/build.ts",
    "build": "node -r esbuild-register helpers/build.ts",
    "test": "jest",
    "prepublishOnly": "pnpm run build"
  },
  "files": [
    "README.md",
    "dist"
  ],
  "sideEffects": false
}<|MERGE_RESOLUTION|>--- conflicted
+++ resolved
@@ -15,13 +15,8 @@
   "bugs": "https://github.com/prisma/prisma/issues",
   "enginesOverride": {},
   "devDependencies": {
-<<<<<<< HEAD
     "@prisma/engines-version": "4.6.0-44.integration-native-upsert-640c0f3e195da9bf119d17b2bd9a681ac3ec3a05",
     "@swc/core": "1.3.10",
-=======
-    "@prisma/engines-version": "4.6.0-45.33bb4e7668c8e0a93b37c01ed5e5edc2a7d7f6ad",
-    "@swc/core": "1.3.14",
->>>>>>> b57fba82
     "@swc/jest": "0.2.23",
     "@types/jest": "28.1.8",
     "@types/node": "16.18.3",
