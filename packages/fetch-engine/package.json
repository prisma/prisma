{
  "name": "@prisma/fetch-engine",
  "version": "0.0.0",
  "description": "This package is intended for Prisma's internal use",
  "main": "dist/index.js",
  "types": "dist/index.d.ts",
  "license": "Apache-2.0",
  "author": "Tim Suchanek <suchanek@prisma.io>",
  "homepage": "https://www.prisma.io",
  "repository": {
    "type": "git",
    "url": "https://github.com/prisma/prisma.git",
    "directory": "packages/fetch-engine"
  },
  "bugs": "https://github.com/prisma/prisma/issues",
  "enginesOverride": {},
  "devDependencies": {
<<<<<<< HEAD
    "@prisma/engines-version": "4.6.0-10.query-engine-mongo-logging-fix-12d17f6198de6f592ce3ff9b8e25669dae0bd284",
=======
    "@prisma/engines-version": "4.6.0-25.82339fb24e11ed3d770e6857c01d178293cc8eef",
>>>>>>> 0ec7c651
    "@swc/core": "1.3.10",
    "@swc/jest": "0.2.23",
    "@types/jest": "28.1.8",
    "@types/node": "16.18.0",
    "@types/node-fetch": "2.6.2",
    "@types/progress": "2.0.5",
    "del": "6.1.1",
    "jest": "28.1.3",
    "strip-ansi": "6.0.1",
    "typescript": "4.8.4"
  },
  "dependencies": {
    "@prisma/debug": "workspace:*",
    "@prisma/get-platform": "workspace:*",
    "chalk": "4.1.2",
    "execa": "5.1.1",
    "find-cache-dir": "3.3.2",
    "hasha": "5.2.2",
    "http-proxy-agent": "5.0.0",
    "https-proxy-agent": "5.0.1",
    "make-dir": "3.1.0",
    "node-fetch": "2.6.7",
    "p-filter": "2.1.0",
    "p-map": "4.0.0",
    "p-retry": "4.6.2",
    "progress": "2.0.3",
    "rimraf": "3.0.2",
    "temp-dir": "2.0.0",
    "tempy": "1.0.1"
  },
  "scripts": {
    "dev": "DEV=true node -r esbuild-register helpers/build.ts",
    "build": "node -r esbuild-register helpers/build.ts",
    "test": "jest",
    "prepublishOnly": "pnpm run build"
  },
  "files": [
    "README.md",
    "dist"
  ],
  "sideEffects": false
}<|MERGE_RESOLUTION|>--- conflicted
+++ resolved
@@ -15,11 +15,7 @@
   "bugs": "https://github.com/prisma/prisma/issues",
   "enginesOverride": {},
   "devDependencies": {
-<<<<<<< HEAD
     "@prisma/engines-version": "4.6.0-10.query-engine-mongo-logging-fix-12d17f6198de6f592ce3ff9b8e25669dae0bd284",
-=======
-    "@prisma/engines-version": "4.6.0-25.82339fb24e11ed3d770e6857c01d178293cc8eef",
->>>>>>> 0ec7c651
     "@swc/core": "1.3.10",
     "@swc/jest": "0.2.23",
     "@types/jest": "28.1.8",
