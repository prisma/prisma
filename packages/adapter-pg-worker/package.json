--- conflicted
+++ resolved
@@ -40,12 +40,8 @@
     "postgres-array": "3.0.2"
   },
   "devDependencies": {
-<<<<<<< HEAD
     "@prisma/pg-worker": "workspace:*",
-    "@swc/core": "1.4.2",
-=======
     "@swc/core": "1.4.4",
->>>>>>> f26fc396
     "@swc/jest": "0.2.36",
     "jest": "29.7.0",
     "jest-junit": "16.0.0"
