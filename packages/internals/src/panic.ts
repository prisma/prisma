--- conflicted
+++ resolved
@@ -63,11 +63,7 @@
 }
 
 export function getWasmError(error: WasmPanic) {
-<<<<<<< HEAD
-  const message: string = globalThis.WASM_PANIC_REGISTRY.get()
-=======
   const message: string = globalThis.PRISMA_WASM_PANIC_REGISTRY.get()
->>>>>>> 05d2a72c
   const stack = [message, ...(error.stack || 'NO_BACKTRACE').split('\n').slice(1)].join('\n')
 
   return { message, stack }
