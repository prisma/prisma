--- conflicted
+++ resolved
@@ -4,8 +4,6 @@
 import fs from 'fs/promises'
 
 import * as fsUtils from './fs-utils'
-
-import { pathToPosix } from './path'
 
 export const createDirIfNotExists = (dir: string) =>
   TE.tryCatch(() => fsUtils.createDirIfNotExists(dir), createTaggedSystemError('fs-create-dir', { dir }))
@@ -20,23 +18,6 @@
   pipe(TE.tryCatch(() => fs.rm(dir, { recursive: true }), createTaggedSystemError('fs-remove-dir', { dir })))
 
 export const removeFile = (filePath: string) =>
-<<<<<<< HEAD
-  pipe(TE.tryCatch(() => fs.promises.unlink(filePath), createTaggedSystemError('fs-remove-file', { filePath })))
-
-export const getFoldersInDir =
-  (dir: string): T.Task<string[]> =>
-  () => {
-    const normalizedDir = pathToPosix(path.join(dir, '**'))
-    return globby(normalizedDir, { onlyFiles: false, onlyDirectories: true })
-  }
-
-export const getFilesInDir =
-  (dir: string): T.Task<string[]> =>
-  () => {
-    const normalizedDir = pathToPosix(path.join(dir, '**'))
-    return globby(normalizedDir, { onlyFiles: true, onlyDirectories: false })
-  }
-=======
   pipe(TE.tryCatch(() => fs.unlink(filePath), createTaggedSystemError('fs-remove-file', { filePath })))
 
 export const getNestedFoldersInDir =
@@ -48,7 +29,6 @@
   (dir: string, pattern = '**'): T.Task<string[]> =>
   () =>
     fsUtils.getFilesInDir(dir, pattern)
->>>>>>> a29a4ecf
 
 /**
  * Closure that creates a tagged system error for a given error callback.
