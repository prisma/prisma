<<<<<<< HEAD
import type { PrismaConfig } from '@prisma/config'
=======
import type { PrismaConfigInternal } from '@prisma/config'
import Debug from '@prisma/debug'
>>>>>>> 7966cad8

import { getEnvPaths } from './getEnvPaths'
import { tryLoadEnvs } from './tryLoadEnvs'

/**
 * Read .env file only if next to schema.prisma
 * .env found: print to console its relative path
 */
export async function loadEnvFile({
  schemaPath,
  config,
  printMessage = false,
}: {
  schemaPath?: string
  printMessage?: boolean
  config: PrismaConfigInternal
}) {
  if (config.loadedFromFile) {
    process.stdout.write(`Prisma config detected, skipping environment variable loading.\n`)
    return
  }

  const envPaths = await getEnvPaths(schemaPath)
  const envData = tryLoadEnvs(envPaths, { conflictCheck: 'error' })

  if (printMessage && envData && envData.message) {
    process.stdout.write(envData.message + '\n')
  }
}<|MERGE_RESOLUTION|>--- conflicted
+++ resolved
@@ -1,9 +1,4 @@
-<<<<<<< HEAD
-import type { PrismaConfig } from '@prisma/config'
-=======
 import type { PrismaConfigInternal } from '@prisma/config'
-import Debug from '@prisma/debug'
->>>>>>> 7966cad8
 
 import { getEnvPaths } from './getEnvPaths'
 import { tryLoadEnvs } from './tryLoadEnvs'
