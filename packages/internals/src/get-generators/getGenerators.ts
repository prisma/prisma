--- conflicted
+++ resolved
@@ -15,11 +15,7 @@
 import path from 'path'
 import { match } from 'ts-pattern'
 
-<<<<<<< HEAD
-import { getDMMF, getEnvPaths, loadSchemaContext, mergeSchemas, SchemaContext } from '..'
-=======
-import { BinaryType, getDMMF, loadSchemaContext, mergeSchemas, SchemaContext } from '..'
->>>>>>> 47cbd4e9
+import { getDMMF, loadSchemaContext, mergeSchemas, SchemaContext } from '..'
 import { Generator, InProcessGenerator, JsonRpcGenerator } from '../Generator'
 import { resolveOutput } from '../resolveOutput'
 import { extractPreviewFeatures } from '../utils/extractPreviewFeatures'
