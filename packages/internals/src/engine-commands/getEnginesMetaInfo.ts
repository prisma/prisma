--- conflicted
+++ resolved
@@ -27,11 +27,6 @@
 export type BinaryMatrix<T> = {
   'query-engine': T
   'migration-engine': T
-<<<<<<< HEAD
-  'format-binary': T
-=======
-  'introspection-engine': T
->>>>>>> 9d71a578
 }
 
 export type BinaryInfoMatrix = BinaryMatrix<EngineInfo>
@@ -47,15 +42,6 @@
     {
       name: 'migration-engine' as const,
       type: BinaryType.migrationEngine,
-    },
-    {
-<<<<<<< HEAD
-      name: 'format-binary' as const,
-      type: BinaryType.prismaFmt,
-=======
-      name: 'introspection-engine' as const,
-      type: BinaryType.introspectionEngine,
->>>>>>> 9d71a578
     },
   ] as const
 
@@ -77,11 +63,6 @@
   const engineMetaInfo: {
     'query-engine': string
     'migration-engine': string
-<<<<<<< HEAD
-    'format-binary': string
-=======
-    'introspection-engine': string
->>>>>>> 9d71a578
   }[] = engineDataAcc.map((arr) => arr[0])
 
   // keep track of any error that has occurred, if any
