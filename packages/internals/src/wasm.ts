import _prismaFmt from '@prisma/prisma-fmt-wasm'

<<<<<<< HEAD
import { getWasmVersion } from './engine-commands/getEngineVersion'
import { BinaryType } from './resolveBinary'

/**
 * Re-exports Prisma Wasm modules with an overridden `version()` method that returns the npm/hash version of the given Wasm engine.
 *
 * Note: Proxies add a slight overhead to v8, and are not the fastest Node.js utility to work with.
 *
 * In case you need to optimize performance and speed up the access to Wasm engines, you might:
 * - export Wasm engines as they are
 * - use `getWasmVersion(BinaryType.*)` directly rather than invoking the overridden `wasm[engine].version()`
 *
 * We have already considered simpler, compact, alternatives to Proxies, but it turns out they're slower on Node v16.15.1.
 * E.g., consider the following:
 *
 * ```ts
 * export const prismaFmt = {
 *   ..._prismaFmt,
 *   version: () => getWasmVersion(BinaryType.prismaFmt),
 * }
 * ```
 *
 * The above code would slow down the 'version with custom binaries (Node-API)' test from 771ms to 5247ms.
 */

export const prismaFmt = new Proxy(_prismaFmt, {
  get(target, prop) {
    return match(prop)
      .with('version', () => () => {
        const overriddenVersion = getWasmVersion(BinaryType.prismaFmt)
        return overriddenVersion
      })
      .otherwise(() => target[prop])
  },
})
=======
// Note: using `import { dependencies } from '../package.json'` here would break esbuild with seemingly unrelated errors.
// eslint-disable-next-line @typescript-eslint/no-var-requires
const { dependencies } = require('../package.json')

export const prismaFmt = _prismaFmt
// e.g. 4.3.0-18.a39215673171b87177b86233206a5d65f2558857
export const prismaFmtVersion: string = dependencies['@prisma/prisma-fmt-wasm']
>>>>>>> ca3bbe8e
<|MERGE_RESOLUTION|>--- conflicted
+++ resolved
@@ -1,47 +1,9 @@
-import _prismaFmt from '@prisma/prisma-fmt-wasm'
+import prismaFmt from '@prisma/prisma-fmt-wasm'
 
-<<<<<<< HEAD
-import { getWasmVersion } from './engine-commands/getEngineVersion'
-import { BinaryType } from './resolveBinary'
-
-/**
- * Re-exports Prisma Wasm modules with an overridden `version()` method that returns the npm/hash version of the given Wasm engine.
- *
- * Note: Proxies add a slight overhead to v8, and are not the fastest Node.js utility to work with.
- *
- * In case you need to optimize performance and speed up the access to Wasm engines, you might:
- * - export Wasm engines as they are
- * - use `getWasmVersion(BinaryType.*)` directly rather than invoking the overridden `wasm[engine].version()`
- *
- * We have already considered simpler, compact, alternatives to Proxies, but it turns out they're slower on Node v16.15.1.
- * E.g., consider the following:
- *
- * ```ts
- * export const prismaFmt = {
- *   ..._prismaFmt,
- *   version: () => getWasmVersion(BinaryType.prismaFmt),
- * }
- * ```
- *
- * The above code would slow down the 'version with custom binaries (Node-API)' test from 771ms to 5247ms.
- */
-
-export const prismaFmt = new Proxy(_prismaFmt, {
-  get(target, prop) {
-    return match(prop)
-      .with('version', () => () => {
-        const overriddenVersion = getWasmVersion(BinaryType.prismaFmt)
-        return overriddenVersion
-      })
-      .otherwise(() => target[prop])
-  },
-})
-=======
 // Note: using `import { dependencies } from '../package.json'` here would break esbuild with seemingly unrelated errors.
 // eslint-disable-next-line @typescript-eslint/no-var-requires
 const { dependencies } = require('../package.json')
 
-export const prismaFmt = _prismaFmt
+export { prismaFmt }
 // e.g. 4.3.0-18.a39215673171b87177b86233206a5d65f2558857
-export const prismaFmtVersion: string = dependencies['@prisma/prisma-fmt-wasm']
->>>>>>> ca3bbe8e
+export const prismaFmtVersion: string = dependencies['@prisma/prisma-fmt-wasm']