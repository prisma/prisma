--- conflicted
+++ resolved
@@ -40,17 +40,12 @@
     "postgres-array": "3.0.2"
   },
   "devDependencies": {
-<<<<<<< HEAD
-    "@types/pg": "8.10.9",
-    "@prisma/pg-worker": "workspace:*"
-=======
     "@swc/core": "1.4.1",
     "@swc/jest": "0.2.36",
     "@types/pg": "8.11.0",
     "jest": "29.7.0",
     "jest-junit": "16.0.0",
-    "pg": "8.11.3"
->>>>>>> 5fe5a677
+    "@prisma/pg-worker": "workspace:*"
   },
   "peerDependencies": {
     "@prisma/pg-worker": "workspace:*"
