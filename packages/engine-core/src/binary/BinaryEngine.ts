--- conflicted
+++ resolved
@@ -932,26 +932,19 @@
     return this.lastVersion
   }
 
-<<<<<<< HEAD
   async request<T>({
     query,
     headers = {},
     numTry = 1,
     clientMethod,
+    _transaction,
   }: {
     query: string
     headers: QueryEngineRequestHeaders
     numTry: number
     clientMethod: string
+    _transaction?: InteractiveTransactionOptions<undefined>
   }): Promise<QueryEngineResult<T>> {
-=======
-  async request<T>(
-    query: string,
-    headers: QueryEngineRequestHeaders = {},
-    _transaction?: InteractiveTransactionOptions<undefined>,
-    numTry = 1,
-  ): Promise<QueryEngineResult<T>> {
->>>>>>> 0fabc59b
     await this.start()
 
     // TODO: we don't need the transactionId "runtime header" anymore, we can use the txInfo object here
@@ -988,11 +981,7 @@
       // retry
       if (numTry <= MAX_REQUEST_RETRIES && shouldRetry && !isWrite) {
         logger('trying a retry now')
-<<<<<<< HEAD
         return this.request({ query, headers, numTry: numTry + 1, clientMethod })
-=======
-        return this.request(query, headers, _transaction, numTry + 1)
->>>>>>> 0fabc59b
       }
 
       throw error
