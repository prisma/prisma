import Debug from '@prisma/debug'
import { getEnginesPath } from '@prisma/engines'
import type { ConnectorType, GeneratorConfig } from '@prisma/generator-helper'
import type { Platform } from '@prisma/get-platform'
import { getPlatform, platforms } from '@prisma/get-platform'
import chalk from 'chalk'
import type { ChildProcessByStdio } from 'child_process'
import { spawn } from 'child_process'
import EventEmitter from 'events'
import execa from 'execa'
import fs from 'fs'
import net from 'net'
import pRetry from 'p-retry'
import path from 'path'
import type { Readable } from 'stream'
import { URL } from 'url'
import { promisify } from 'util'
import byline from '../tools/byline'
import type { DatasourceOverwrite, EngineConfig, EngineEventType, GetConfigResult } from '../common/Engine'
import { Engine } from '../common/Engine'
import type { RequestError } from '../common/errors/types/RequestError'
import { PrismaClientKnownRequestError } from '../common/errors/PrismaClientKnownRequestError'
import { PrismaClientInitializationError } from '../common/errors/PrismaClientInitializationError'
import { PrismaClientRustError } from '../common/errors/PrismaClientRustError'
import { PrismaClientRustPanicError } from '../common/errors/PrismaClientRustPanicError'
import { PrismaClientUnknownRequestError } from '../common/errors/PrismaClientUnknownRequestError'
import { getErrorMessageWithLink } from '../common/errors/utils/getErrorMessageWithLink'
import type { RustError, RustLog } from '../common/errors/utils/log'
import { convertLog, getMessage, isRustError, isRustErrorLog } from '../common/errors/utils/log'
import { omit } from '../tools/omit'
import { printGeneratorConfig } from '../common/utils/printGeneratorConfig'
import type { Result } from './Connection'
import { Connection } from './Connection'
import { fixBinaryTargets, getRandomString, plusX } from '../common/utils/util'
import type * as Tx from '../common/types/Transaction'
import type { QueryEngineRequestHeaders, QueryEngineResult } from '../common/types/QueryEngine'
import type { IncomingHttpHeaders } from 'http'
import { prismaGraphQLToJSError } from '../common/errors/utils/prismaGraphQLToJSError'

const debug = Debug('prisma:engine')
const exists = promisify(fs.exists)

// eslint-disable-next-line
const logger = (...args) => {
  // console.log(chalk.red.bold('logger '), ...args)
}

/**
 * Node.js based wrapper to run the Prisma binary
 */

const knownPlatforms: Platform[] = [...platforms, 'native']

export type Deferred = {
  resolve: () => void
  reject: (err: Error) => void
}

export type StopDeferred = {
  resolve: (code: number | null) => void
  reject: (err: Error) => void
}

const engines: BinaryEngine[] = []
const socketPaths: string[] = []

const MAX_STARTS = process.env.PRISMA_CLIENT_NO_RETRY ? 1 : 2
const MAX_REQUEST_RETRIES = process.env.PRISMA_CLIENT_NO_RETRY ? 1 : 2

export class BinaryEngine extends Engine {
  private logEmitter: EventEmitter
  private showColors: boolean
  private logQueries: boolean
  private logLevel?: 'info' | 'warn'
  private env?: Record<string, string>
  private flags: string[]
  private port?: number
  private enableDebugLogs: boolean
  private allowTriggerPanic: boolean
  private child?: ChildProcessByStdio<null, Readable, Readable>
  private clientVersion?: string
  private lastPanic?: Error
  private globalKillSignalReceived?: string
  private startCount = 0
  private previewFeatures: string[] = []
  private engineEndpoint?: string
  private lastErrorLog?: RustLog
  private lastRustError?: RustError
  private useUds = false
  private socketPath?: string
  private getConfigPromise?: Promise<GetConfigResult>
  private stopPromise?: Promise<void>
  private beforeExitListener?: () => Promise<void>
  private dirname?: string
  private cwd: string
  private datamodelPath: string
  private prismaPath?: string
  private stderrLogs = ''
  private currentRequestPromise?: any
  private platformPromise?: Promise<Platform>
  private platform?: Platform | string
  private generator?: GeneratorConfig
  private incorrectlyPinnedBinaryTarget?: string
  private datasources?: DatasourceOverwrite[]
  private startPromise?: Promise<void>
  private versionPromise?: Promise<string>
  private engineStartDeferred?: Deferred
  private engineStopDeferred?: StopDeferred
  private connection: Connection
  private lastQuery?: string
  private lastVersion?: string
  private lastActiveProvider?: ConnectorType
  private activeProvider?: string
  /**
   * exiting is used to tell the .on('exit') hook, if the exit came from our script.
   * As soon as the Prisma binary returns a correct return code (like 1 or 0), we don't need this anymore
   */
  constructor({
    cwd,
    datamodelPath,
    prismaPath,
    generator,
    datasources,
    showColors,
    logLevel,
    logQueries,
    env,
    flags,
    clientVersion,
    previewFeatures,
    engineEndpoint,
    enableDebugLogs,
    allowTriggerPanic,
    dirname,
    useUds,
    activeProvider,
  }: EngineConfig) {
    super()

    this.dirname = dirname
    this.useUds = useUds ?? false // === undefined ? process.platform !== 'win32' : useUds
    this.env = env
    this.cwd = this.resolveCwd(cwd)
    this.enableDebugLogs = enableDebugLogs ?? false
    this.allowTriggerPanic = allowTriggerPanic ?? false
    this.datamodelPath = datamodelPath
    this.prismaPath = process.env.PRISMA_QUERY_ENGINE_BINARY ?? prismaPath
    this.generator = generator
    this.datasources = datasources
    this.logEmitter = new EventEmitter()
    this.logEmitter.on('error', () => {
      // to prevent unhandled error events
    })
    this.showColors = showColors ?? false
    this.logLevel = logLevel
    this.logQueries = logQueries ?? false
    this.clientVersion = clientVersion
    this.flags = flags ?? []
    this.previewFeatures = previewFeatures ?? []
    this.activeProvider = activeProvider
    this.connection = new Connection()

    initHooks()

    // See also warnOnDeprecatedFeatureFlag at
    // https://github.com/prisma/prisma/blob/main/packages/sdk/src/engine-commands/getDmmf.ts#L179
    const removedFlags = [
      'middlewares',
      'aggregateApi',
      'distinct',
      'aggregations',
      'insensitiveFilters',
      'atomicNumberOperations',
      'transactionApi',
      'transaction',
      'connectOrCreate',
      'uncheckedScalarInputs',
      'nativeTypes',
      'createMany',
      'groupBy',
      'referentialActions',
      'microsoftSqlServer',
    ]
    const removedFlagsUsed = this.previewFeatures.filter((e) => removedFlags.includes(e))

    if (removedFlagsUsed.length > 0 && !process.env.PRISMA_HIDE_PREVIEW_FLAG_WARNINGS) {
      console.log(
        `${chalk.blueBright('info')} The preview flags \`${removedFlagsUsed.join(
          '`, `',
        )}\` were removed, you can now safely remove them from your schema.prisma.`,
      )
    }

    this.previewFeatures = this.previewFeatures.filter((e) => !removedFlags.includes(e))
    this.engineEndpoint = engineEndpoint

    if (engineEndpoint) {
      const url = new URL(engineEndpoint)
      this.port = Number(url.port)
    }

    if (this.platform) {
      if (!knownPlatforms.includes(this.platform as Platform) && !fs.existsSync(this.platform)) {
        throw new PrismaClientInitializationError(
          `Unknown ${chalk.red('PRISMA_QUERY_ENGINE_BINARY')} ${chalk.redBright.bold(
            this.platform,
          )}. Possible binaryTargets: ${chalk.greenBright(
            knownPlatforms.join(', '),
          )} or a path to the query engine binary.
You may have to run ${chalk.greenBright('prisma generate')} for your changes to take effect.`,
          this.clientVersion!,
        )
      }
    } else {
      void this.getPlatform()
    }
    if (this.enableDebugLogs) {
      Debug.enable('*')
    }
    engines.push(this)
    this.checkForTooManyEngines()
  }

  private setError(err: Error | RustLog | RustError) {
    if (isRustError(err)) {
      this.lastRustError = err
      this.logEmitter.emit(
        'error',
        new PrismaClientRustError({
          clientVersion: this.clientVersion!,
          error: err,
        }),
      )
      if (err.is_panic) {
        this.handlePanic()
      }
    } else if (isRustErrorLog(err)) {
      this.lastErrorLog = err
      this.logEmitter.emit(
        'error',
        new PrismaClientRustError({
          clientVersion: this.clientVersion!,
          log: err,
        }),
      )
      if (err.fields?.message === 'PANIC') {
        this.handlePanic()
      }
    } else {
      this.logEmitter.emit('error', err)
    }
  }

  private checkForTooManyEngines() {
    if (engines.length >= 10) {
      const runningEngines = engines.filter((e) => e.child)
      if (runningEngines.length === 10) {
        console.warn(`${chalk.yellow('warn(prisma-client)')} Already 10 Prisma Clients are actively running.`)
      }
    }
  }

  private resolveCwd(cwd?: string): string {
    if (cwd && fs.existsSync(cwd) && fs.lstatSync(cwd).isDirectory()) {
      return cwd
    }

    return process.cwd()
  }

  on(event: EngineEventType, listener: (args?: any) => any): void {
    if (event === 'beforeExit') {
      this.beforeExitListener = listener
    } else {
      this.logEmitter.on(event, listener)
    }
  }

  async emitExit() {
    if (this.beforeExitListener) {
      try {
        await this.beforeExitListener()
      } catch (e) {
        console.error(e)
      }
    }
  }

  private async getPlatform(): Promise<Platform> {
    // eslint-disable-next-line @typescript-eslint/no-misused-promises
    if (this.platformPromise) {
      return this.platformPromise
    }

    this.platformPromise = getPlatform()

    return this.platformPromise
  }

  private getQueryEnginePath(platform: string, prefix: string = __dirname): string {
    let queryEnginePath = path.join(prefix, `query-engine-${platform}`)

    if (platform === 'windows') {
      queryEnginePath = `${queryEnginePath}.exe`
    }

    return queryEnginePath
  }

  private handlePanic(): void {
    this.child?.kill()
    if (this.currentRequestPromise?.cancel) {
      this.currentRequestPromise.cancel()
    }
  }

  private async resolvePrismaPath(): Promise<{
    prismaPath: string
    searchedLocations: string[]
  }> {
    const searchedLocations: string[] = []
    let enginePath
    if (this.prismaPath) {
      return { prismaPath: this.prismaPath, searchedLocations }
    }

    const platform = await this.getPlatform()
    if (this.platform && this.platform !== platform) {
      this.incorrectlyPinnedBinaryTarget = this.platform
    }

    this.platform = this.platform || platform

    if (__filename.includes('BinaryEngine')) {
      enginePath = this.getQueryEnginePath(this.platform, getEnginesPath())
      return { prismaPath: enginePath, searchedLocations }
    }
    const searchLocations: string[] = [
      eval(`require('path').join(__dirname, '../../../.prisma/client')`), // Dot Prisma Path
      this.generator?.output?.value ?? eval('__dirname'), // Custom Generator Path
      path.join(eval('__dirname'), '..'), // parentDirName
      path.dirname(this.datamodelPath), // Datamodel Dir
      this.cwd, //cwdPath
      '/tmp/prisma-engines',
    ]

    if (this.dirname) {
      searchLocations.push(this.dirname)
    }

    for (const location of searchLocations) {
      searchedLocations.push(location)
      debug(`Search for Query Engine in ${location}`)
      enginePath = this.getQueryEnginePath(this.platform, location)
      if (fs.existsSync(enginePath)) {
        return { prismaPath: enginePath, searchedLocations }
      }
    }
    enginePath = this.getQueryEnginePath(this.platform)

    return { prismaPath: enginePath ?? '', searchedLocations }
  }

  // get prisma path
  private async getPrismaPath(): Promise<string> {
    const { prismaPath, searchedLocations } = await this.resolvePrismaPath()
    const platform = await this.getPlatform()
    // If path to query engine doesn't exist, throw
    if (!(await exists(prismaPath))) {
      const pinnedStr = this.incorrectlyPinnedBinaryTarget
        ? `\nYou incorrectly pinned it to ${chalk.redBright.bold(`${this.incorrectlyPinnedBinaryTarget}`)}\n`
        : ''

      let errorText = `Query engine binary for current platform "${chalk.bold(
        platform,
      )}" could not be found.${pinnedStr}
This probably happens, because you built Prisma Client on a different platform.
(Prisma Client looked in "${chalk.underline(prismaPath)}")

Searched Locations:

${searchedLocations
  .map((f) => {
    let msg = `  ${f}`
    if (process.env.DEBUG === 'node-engine-search-locations' && fs.existsSync(f)) {
      const dir = fs.readdirSync(f)
      msg += dir.map((d) => `    ${d}`).join('\n')
    }
    return msg
  })
  .join('\n' + (process.env.DEBUG === 'node-engine-search-locations' ? '\n' : ''))}\n`
      // The generator should always be there during normal usage
      if (this.generator) {
        // The user already added it, but it still doesn't work 🤷‍♀️
        // That means, that some build system just deleted the files 🤔
        if (
          this.generator.binaryTargets.find((object) => object.value === this.platform!) ||
          this.generator.binaryTargets.find((object) => object.value === 'native')
        ) {
          errorText += `
You already added the platform${this.generator.binaryTargets.length > 1 ? 's' : ''} ${this.generator.binaryTargets
            .map((t) => `"${chalk.bold(t.value)}"`)
            .join(', ')} to the "${chalk.underline('generator')}" block
in the "schema.prisma" file as described in https://pris.ly/d/client-generator,
but something went wrong. That's suboptimal.

Please create an issue at https://github.com/prisma/prisma/issues/new`
          errorText += ``
        } else {
          // If they didn't even have the current running platform in the schema.prisma file, it's easy
          // Just add it
          errorText += `\n\nTo solve this problem, add the platform "${this.platform}" to the "${chalk.underline(
            'binaryTargets',
          )}" attribute in the "${chalk.underline('generator')}" block in the "schema.prisma" file:
${chalk.greenBright(this.getFixedGenerator())}

Then run "${chalk.greenBright('prisma generate')}" for your changes to take effect.
Read more about deploying Prisma Client: https://pris.ly/d/client-generator`
        }
      } else {
        errorText += `\n\nRead more about deploying Prisma Client: https://pris.ly/d/client-generator\n`
      }

      throw new PrismaClientInitializationError(errorText, this.clientVersion!)
    }

    if (this.incorrectlyPinnedBinaryTarget) {
      console.error(`${chalk.yellow('Warning:')} You pinned the platform ${chalk.bold(
        this.incorrectlyPinnedBinaryTarget,
      )}, but Prisma Client detects ${chalk.bold(await this.getPlatform())}.
This means you should very likely pin the platform ${chalk.greenBright(await this.getPlatform())} instead.
${chalk.dim("In case we're mistaken, please report this to us 🙏.")}`)
    }

    if (process.platform !== 'win32') {
      plusX(prismaPath)
    }

    return prismaPath
  }

  private getFixedGenerator(): string {
    const fixedGenerator = {
      ...this.generator!,
      binaryTargets: fixBinaryTargets(this.generator!.binaryTargets, this.platform!),
    }

    return printGeneratorConfig(fixedGenerator)
  }

  private printDatasources(): string {
    if (this.datasources) {
      return JSON.stringify(this.datasources)
    }

    return '[]'
  }

  /**
   * Starts the engine, returns the url that it runs on
   */
  async start(): Promise<void> {
    if (this.stopPromise) {
      await this.stopPromise
    }

    if (!this.startPromise) {
      this.startCount++
      this.startPromise = this.internalStart()
    }

    await this.startPromise

    if (!this.child && !this.engineEndpoint) {
      throw new PrismaClientUnknownRequestError(
        `Can't perform request, as the Engine has already been stopped`,
        this.clientVersion!,
      )
    }

    return this.startPromise
  }

  private getEngineEnvVars() {
    const env: any = {
      PRISMA_DML_PATH: this.datamodelPath,
      RUST_BACKTRACE: '1',
      RUST_LOG: 'info',
    }

    if (this.logQueries || this.logLevel === 'info') {
      env.RUST_LOG = 'info'
      if (this.logQueries) {
        env.LOG_QUERIES = 'true'
      }
    }

    if (this.datasources) {
      env.OVERWRITE_DATASOURCES = this.printDatasources()
    }

    if (!process.env.NO_COLOR && this.showColors) {
      env.CLICOLOR_FORCE = '1'
    }

    return {
      ...this.env, // user-provided env vars
      ...process.env,
      ...env,
    }
  }

  private internalStart(): Promise<void> {
    // eslint-disable-next-line @typescript-eslint/no-misused-promises, no-async-promise-executor
    return new Promise(async (resolve, reject) => {
      await new Promise((r) => process.nextTick(r))
      if (this.stopPromise) {
        await this.stopPromise
      }
      if (this.engineEndpoint) {
        try {
          await pRetry(() => this.connection.get('/'), {
            retries: 10,
          })
        } catch (e) {
          return reject(e)
        }
        return resolve()
      }
      try {
        if (this.child?.connected || (this.child && !this.child?.killed)) {
          debug(`There is a child that still runs and we want to start again`)
        }

        // reset last panic
        this.lastRustError = undefined
        this.lastErrorLog = undefined
        this.lastPanic = undefined
        logger('startin & resettin')
        this.globalKillSignalReceived = undefined

        if (this.useUds) {
          this.socketPath = `/tmp/prisma-${getRandomString()}.sock`
          socketPaths.push(this.socketPath)
        }

        debug({ cwd: this.cwd })

        const prismaPath = await this.getPrismaPath()

        const additionalFlag = this.allowTriggerPanic ? ['--debug'] : []

        const flags = ['--enable-raw-queries', ...this.flags, ...additionalFlag]

        if (this.useUds) {
          flags.push('--unix-path', this.socketPath!)
        } else {
          this.port = await this.getFreePort()
          flags.push('--port', String(this.port))
        }

        debug({ flags })

        const env = this.getEngineEnvVars()

        this.child = spawn(prismaPath, flags, {
          env,
          cwd: this.cwd,
          windowsHide: true,
          stdio: ['ignore', 'pipe', 'pipe'],
        })

        byline(this.child.stderr).on('data', (msg) => {
          const data = String(msg)
          debug('stderr', data)

          try {
            const json = JSON.parse(data)
            if (typeof json.is_panic !== 'undefined') {
              debug(json)
              this.setError(json)
              if (this.engineStartDeferred) {
                const err = new PrismaClientInitializationError(json.message, this.clientVersion!)
                this.engineStartDeferred.reject(err)
              }
            }
          } catch (e) {
            if (!data.includes('Printing to stderr') && !data.includes('Listening on ')) {
              this.stderrLogs += '\n' + data
            }
          }
        })

        byline(this.child.stdout).on('data', (msg) => {
          const data = String(msg)
          try {
            const json = JSON.parse(data)
            debug('stdout', getMessage(json))
            if (
              this.engineStartDeferred &&
              json.level === 'INFO' &&
              json.target === 'query_engine::server' &&
              json.fields?.message?.startsWith('Started http server')
            ) {
              if (this.useUds) {
<<<<<<< HEAD
                this.connection.open('http://localhost', {}, this.socketPath)
=======
                this.connection.open('http://127.0.0.1', {
                  socketPath: this.socketPath,
                })
>>>>>>> 5ae44b6e
              } else {
                this.connection.open(`http://127.0.0.1:${this.port}`)
              }
              this.engineStartDeferred.resolve()
              this.engineStartDeferred = undefined
            }

            // only emit logs, if they're in the from of a log
            // they could also be a RustError, which has is_panic
            // these logs can still include error logs
            if (typeof json.is_panic === 'undefined') {
              const log = convertLog(json)
              // boolean cast needed, because of TS. We return ` is RustLog`, useful in other context, but not here
              const logIsRustErrorLog: boolean = isRustErrorLog(log)
              if (logIsRustErrorLog) {
                this.setError(log)
              } else {
                this.logEmitter.emit(log.level, log)
              }
            } else {
              this.setError(json)
            }
          } catch (e) {
            debug(e, data)
          }
        })

        this.child.on('exit', (code): void => {
          logger('removing startPromise')
          this.startPromise = undefined
          if (this.engineStopDeferred) {
            this.engineStopDeferred.resolve(code)
            return
          }
          this.connection.close()

          // don't error in restarts
          if (code !== 0 && this.engineStartDeferred && this.startCount === 1) {
            let err
            let msg = this.stderrLogs
            if (this.lastRustError) {
              msg = getMessage(this.lastRustError)
            } else if (this.lastErrorLog) {
              msg = getMessage(this.lastErrorLog)
            }
            if (code !== null) {
              err = new PrismaClientInitializationError(
                `Query engine exited with code ${code}\n` + msg,
                this.clientVersion!,
              )
            } else if (this.child?.signalCode) {
              err = new PrismaClientInitializationError(
                `Query engine process killed with signal ${this.child.signalCode} for unknown reason.
Make sure that the engine binary at ${prismaPath} is not corrupt.\n` + msg,
                this.clientVersion!,
              )
            } else {
              err = new PrismaClientInitializationError(msg, this.clientVersion!)
            }

            this.engineStartDeferred.reject(err)
          }
          if (!this.child) {
            return
          }
          if (this.lastRustError) {
            return
          }
          if (code === 126) {
            this.setError({
              timestamp: new Date(),
              target: 'exit',
              level: 'error',
              fields: {
                message: `Couldn't start query engine as it's not executable on this operating system.
You very likely have the wrong "binaryTarget" defined in the schema.prisma file.`,
              },
            })
          }
        })

        this.child.on('error', (err): void => {
          this.setError({
            message: err.message,
            backtrace: 'Could not start query engine',
            is_panic: false,
          })
          reject(err)
        })

        this.child.on('close', (code, signal): void => {
          this.connection.close()
          if (code === null && signal === 'SIGABRT' && this.child) {
            const error = new PrismaClientRustPanicError(
              this.getErrorMessageWithLink('Panic in Query Engine with SIGABRT signal'),
              this.clientVersion!,
            )
            this.logEmitter.emit('error', error)
          } else if (
            code === 255 &&
            signal === null &&
            // if there is a "this.lastPanic", the panic has already been handled, so we don't need
            // to look into it anymore
            this.lastErrorLog?.fields.message === 'PANIC' &&
            !this.lastPanic
          ) {
            const error = new PrismaClientRustPanicError(
              this.getErrorMessageWithLink(
                `${this.lastErrorLog.fields.message}: ${this.lastErrorLog.fields.reason} in ${this.lastErrorLog.fields.file}:${this.lastErrorLog.fields.line}:${this.lastErrorLog.fields.column}`,
              ),
              this.clientVersion!,
            )
            this.setError(error)
          }
        })

        if (this.lastRustError) {
          return reject(new PrismaClientInitializationError(getMessage(this.lastRustError), this.clientVersion!))
        }

        if (this.lastErrorLog) {
          return reject(new PrismaClientInitializationError(getMessage(this.lastErrorLog), this.clientVersion!))
        }

        try {
          await new Promise<void>((resolve, reject) => {
            this.engineStartDeferred = { resolve, reject }
          })
        } catch (err) {
          this.child?.kill()
          throw err
        }

        // don't wait for this
        void (async () => {
          try {
            const engineVersion = await this.version(true)
            debug(`Client Version: ${this.clientVersion}`)
            debug(`Engine Version: ${engineVersion}`)
            debug(`Active provider: ${this.activeProvider}`)
          } catch (e) {
            debug(e)
          }
        })()

        this.stopPromise = undefined
        resolve()
      } catch (e) {
        reject(e)
      }
    })
  }

  async stop(): Promise<void> {
    if (!this.stopPromise) {
      this.stopPromise = this._stop()
    }

    return this.stopPromise
  }

  /**
   * If Prisma runs, stop it
   */
  async _stop(): Promise<void> {
    if (this.startPromise) {
      await this.startPromise
    }
    // not sure yet if this is a good idea
    await new Promise((resolve) => process.nextTick(resolve))
    if (this.currentRequestPromise) {
      try {
        await this.currentRequestPromise
      } catch (e) {
        //
      }
    }
    this.getConfigPromise = undefined
    let stopChildPromise
    if (this.child) {
      debug(`Stopping Prisma engine4`)
      if (this.startPromise) {
        debug(`Waiting for start promise`)
        await this.startPromise
      }
      debug(`Done waiting for start promise`)
      stopChildPromise = new Promise((resolve, reject) => {
        this.engineStopDeferred = { resolve, reject }
      })
      this.connection.close()
      this.child?.kill()
      this.child = undefined
    }
    if (stopChildPromise) {
      await stopChildPromise
    }
    await new Promise((r) => process.nextTick(r))
    this.startPromise = undefined
    this.engineStopDeferred = undefined
  }

  kill(signal: string): void {
    this.getConfigPromise = undefined
    this.globalKillSignalReceived = signal
    this.child?.kill()
    this.connection.close()
  }

  /**
   * Use the port 0 trick to get a new port
   */
  private getFreePort(): Promise<number> {
    return new Promise((resolve, reject) => {
      const server = net.createServer((s) => s.end(''))
      server.unref()
      server.on('error', reject)
      server.listen(0, () => {
        const address = server.address()
        const port = typeof address === 'string' ? parseInt(address.split(':').slice(-1)[0], 10) : address!.port
        server.close((e) => {
          if (e) {
            reject(e)
          }
          resolve(port)
        })
      })
    })
  }

  async getConfig(): Promise<GetConfigResult> {
    if (!this.getConfigPromise) {
      this.getConfigPromise = this._getConfig()
    }
    return this.getConfigPromise
  }

  private async _getConfig(): Promise<GetConfigResult> {
    const prismaPath = await this.getPrismaPath()

    const env = await this.getEngineEnvVars()

    const result = await execa(prismaPath, ['cli', 'get-config'], {
      env: omit(env, ['PORT']),
      cwd: this.cwd,
    })

    return JSON.parse(result.stdout)
  }

  async version(forceRun = false) {
    if (this.versionPromise && !forceRun) {
      return this.versionPromise
    }
    this.versionPromise = this.internalVersion()
    return this.versionPromise
  }

  async internalVersion() {
    const prismaPath = await this.getPrismaPath()

    const result = await execa(prismaPath, ['--version'])

    this.lastVersion = result.stdout
    return this.lastVersion
  }

  async request<T>(query: string, headers: QueryEngineRequestHeaders = {}, numTry = 1): Promise<QueryEngineResult<T>> {
    await this.start()

    this.currentRequestPromise = this.connection.post('/', stringifyQuery(query), runtimeHeadersToHttpHeaders(headers))
    this.lastQuery = query

    try {
      const { data, headers } = await this.currentRequestPromise
      if (data.errors) {
        if (data.errors.length === 1) {
          throw prismaGraphQLToJSError(data.errors[0], this.clientVersion!)
        }
        // this case should not happen, as the query engine only returns one error
        throw new PrismaClientUnknownRequestError(JSON.stringify(data.errors), this.clientVersion!)
      }

      // Rust engine returns time in microseconds and we want it in miliseconds
      const elapsed = parseInt(headers['x-elapsed']) / 1000

      // reset restart count after successful request
      if (this.startCount > 0) {
        this.startCount = 0
      }

      this.currentRequestPromise = undefined
      return { data, elapsed } as any
    } catch (e: any) {
      logger('req - e', e)
      if (e instanceof PrismaClientKnownRequestError) {
        throw e
      }

      await this.handleRequestError(e, numTry <= MAX_REQUEST_RETRIES)
      // retry
      if (numTry <= MAX_REQUEST_RETRIES) {
        logger('trying a retry now')
        return this.request(query, headers, numTry + 1)
      }
    }

    return null as any // needed to make TS happy
  }

  async requestBatch<T>(
    queries: string[],
    headers: QueryEngineRequestHeaders = {},
    transaction = false,
    numTry = 1,
  ): Promise<QueryEngineResult<T>[]> {
    await this.start()

    const request = {
      batch: queries.map((query) => ({ query, variables: {} })),
      transaction,
    }

    this.lastQuery = JSON.stringify(request)
    this.currentRequestPromise = this.connection.post('/', this.lastQuery, runtimeHeadersToHttpHeaders(headers))

    return this.currentRequestPromise
      .then(({ data, headers }) => {
        // Rust engine returns time in microseconds and we want it in miliseconds
        const elapsed = parseInt(headers['x-elapsed']) / 1000
        const { batchResult, errors } = data
        if (Array.isArray(batchResult)) {
          return batchResult.map((result) => {
            if (result.errors) {
              throw prismaGraphQLToJSError(data.errors[0], this.clientVersion!)
            }
            return {
              data: result,
              elapsed,
            }
          })
        } else {
          throw prismaGraphQLToJSError(data.errors[0], this.clientVersion!)
        }
      })
      .catch(async (e) => {
        const isError = await this.handleRequestError(e, numTry < 3)
        if (!isError) {
          // retry
          if (numTry <= MAX_REQUEST_RETRIES) {
            return this.requestBatch(queries, headers, transaction, numTry + 1)
          }
        }

        throw isError
      })
  }

  /**
   * Send START, COMMIT, or ROLLBACK to the Query Engine
   * @param action START, COMMIT, or ROLLBACK
   * @param options to change the default timeouts
   * @param info transaction information for the QE
   */
  async transaction(action: 'start', options?: Tx.Options): Promise<Tx.Info>
  async transaction(action: 'commit', info: Tx.Info): Promise<undefined>
  async transaction(action: 'rollback', info: Tx.Info): Promise<undefined>
  async transaction(action: any, arg?: any) {
    await this.start()

    try {
      if (action === 'start') {
        const jsonOptions = JSON.stringify({
          max_wait: arg?.maxWait ?? 2000, // default
          timeout: arg?.timeout ?? 5000, // default
        })

        const result = await Connection.onHttpError(
          this.connection.post<Tx.Info>('/transaction/start', jsonOptions),
          transactionHttpErrorHandler,
        )

        return result.data
      } else if (action === 'commit') {
        await Connection.onHttpError(this.connection.post(`/transaction/${arg.id}/commit`), transactionHttpErrorHandler)
      } else if (action === 'rollback') {
        await Connection.onHttpError(
          this.connection.post(`/transaction/${arg.id}/rollback`),
          transactionHttpErrorHandler,
        )
      }
    } catch (e: any) {
      this.setError(e)
    }

    return undefined
  }

  private get hasMaxRestarts() {
    return this.startCount >= MAX_STARTS
  }

  /**
   * If we have request errors like "ECONNRESET", we need to get the error from a
   * different place, not the request itself. This different place can either be
   * this.lastRustError or this.lastErrorLog
   */
  private throwAsyncErrorIfExists(forceThrow = false) {
    logger('throwAsyncErrorIfExists', this.startCount, this.hasMaxRestarts)
    if (this.lastRustError) {
      const err = new PrismaClientRustPanicError(
        this.getErrorMessageWithLink(getMessage(this.lastRustError)),
        this.clientVersion!,
      )
      if (this.lastRustError.is_panic) {
        this.lastPanic = err
      }
      if (this.hasMaxRestarts || forceThrow) {
        throw err
      }
    }

    if (this.lastErrorLog && isRustErrorLog(this.lastErrorLog)) {
      const err = new PrismaClientUnknownRequestError(
        this.getErrorMessageWithLink(getMessage(this.lastErrorLog)),
        this.clientVersion!,
      )

      if (this.lastErrorLog?.fields?.message === 'PANIC') {
        this.lastPanic = err
      }

      if (this.hasMaxRestarts || forceThrow) {
        throw err
      }
    }
  }

  private getErrorMessageWithLink(title: string) {
    return getErrorMessageWithLink({
      platform: this.platform,
      title,
      version: this.clientVersion!,
      engineVersion: this.lastVersion,
      database: this.lastActiveProvider,
      query: this.lastQuery!,
    })
  }

  private handleRequestError = async (error: Error & { code?: string }, graceful = false) => {
    debug({ error })
    // if we are starting, wait for it before we handle any error
    if (this.startPromise) {
      await this.startPromise
    }

    this.throwAsyncErrorIfExists()

    // A currentRequestPromise is only being canceled by the sendPanic function
    if (this.currentRequestPromise?.isCanceled) {
      this.throwAsyncErrorIfExists()
    } else if (
      // matching on all relevant error codes from
      // https://github.com/nodejs/undici/blob/2.x/lib/core/errors.js
      error.code === 'ECONNRESET' ||
      error.code === 'ECONNREFUSED' ||
      error.code === 'UND_ERR_CLOSED' ||
      error.code === 'UND_ERR_SOCKET' ||
      error.code === 'UND_ERR_DESTROYED' ||
      error.code === 'UND_ERR_ABORTED' ||
      error.message.toLowerCase().includes('client is destroyed') ||
      error.message.toLowerCase().includes('other side closed') ||
      error.message.toLowerCase().includes('the client is closed')
    ) {
      if (this.globalKillSignalReceived && !this.child?.connected) {
        throw new PrismaClientUnknownRequestError(
          `The Node.js process already received a ${this.globalKillSignalReceived} signal, therefore the Prisma query engine exited
and your request can't be processed.
You probably have some open handle that prevents your process from exiting.
It could be an open http server or stream that didn't close yet.
We recommend using the \`wtfnode\` package to debug open handles.`,
          this.clientVersion!,
        )
      }

      this.throwAsyncErrorIfExists()

      if (this.startCount > MAX_STARTS) {
        // if we didn't throw yet, which is unlikely, we want to poll on stderr / stdout here
        // to get an error first
        for (let i = 0; i < 5; i++) {
          await new Promise((r) => setTimeout(r, 50))
          this.throwAsyncErrorIfExists(true)
        }
        throw new Error(`Query engine is trying to restart, but can't.
Please look into the logs or turn on the env var DEBUG=* to debug the constantly restarting query engine.`)
      }
    }

    if (!graceful) {
      this.throwAsyncErrorIfExists(true)
      throw error
    }

    return false
  }
}

// faster than creating a new object and JSON.stringify it all the time
function stringifyQuery(q: string) {
  return `{"variables":{},"query":${JSON.stringify(q)}}`
}

function hookProcess(handler: string, exit = false) {
  process.once(handler as any, async () => {
    for (const engine of engines) {
      await engine.emitExit()
      engine.kill(handler)
    }
    engines.splice(0, engines.length)

    if (socketPaths.length > 0) {
      for (const socketPath of socketPaths) {
        try {
          fs.unlinkSync(socketPath)
        } catch (e) {
          //
        }
      }
    }

    // only exit, if only we are listening
    // if there is another listener, that other listener is responsible
    if (exit && process.listenerCount(handler) === 0) {
      process.exit()
    }
  })
}

let hooksInitialized = false
function initHooks() {
  if (!hooksInitialized) {
    hookProcess('beforeExit')
    hookProcess('exit')
    hookProcess('SIGINT', true)
    hookProcess('SIGUSR2', true)
    hookProcess('SIGTERM', true)
    hooksInitialized = true
  }
}

/**
 * Decides how to handle error reponses for transactions
 * @param result
 */
function transactionHttpErrorHandler<R>(result: Result<R>): never {
  throw result.data
}

/**
 * Takes runtime data headers and turns it into QE HTTP headers
 * @param headers to transform
 * @returns
 */
function runtimeHeadersToHttpHeaders(headers: QueryEngineRequestHeaders): IncomingHttpHeaders {
  return Object.keys(headers).reduce((acc, runtimeHeaderKey) => {
    let httpHeaderKey = runtimeHeaderKey

    if (runtimeHeaderKey === 'transactionId') {
      httpHeaderKey = 'X-transaction-id'
    }
    // if header key isn't changed, a copy happens

    acc[httpHeaderKey] = headers[runtimeHeaderKey]

    return acc
  }, {} as IncomingHttpHeaders)
}<|MERGE_RESOLUTION|>--- conflicted
+++ resolved
@@ -603,13 +603,7 @@
               json.fields?.message?.startsWith('Started http server')
             ) {
               if (this.useUds) {
-<<<<<<< HEAD
-                this.connection.open('http://localhost', {}, this.socketPath)
-=======
-                this.connection.open('http://127.0.0.1', {
-                  socketPath: this.socketPath,
-                })
->>>>>>> 5ae44b6e
+                this.connection.open('http://127.0.0.1', { connect: { socketPath: this.socketPath } })
               } else {
                 this.connection.open(`http://127.0.0.1:${this.port}`)
               }
