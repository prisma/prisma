<<<<<<< HEAD
import getStream = require('get-stream')
import { Pool, Dispatcher } from 'undici'
import { URL } from 'url'
=======
import getStream from 'get-stream'
import type { Client } from 'undici'
import { Pool } from 'undici'
import type { URL } from 'url'
>>>>>>> 5ae44b6e

export type Result<R> = {
  statusCode: Dispatcher.ResponseData['statusCode']
  headers: Dispatcher.ResponseData['headers']
  data: R
}

/**
 * Assertion function to make sure that we have a pool
 * @param pool
 */
function assertHasPool<A>(pool: A): asserts pool is NonNullable<A> {
  if (pool === undefined) {
    throw new Error('Connection has not been opened')
  }
}

/**
 * Open an HTTP connection pool
 */
export class Connection {
  private _pool: Pool | undefined

  constructor() {}

  /**
   * Wrapper to handle HTTP error codes. HTTP errors don't trigger any
   * execptions because it is optional to handle error status codes.
   * @param response to handle
   * @param handler to execute
   * @returns
   */
  static async onHttpError<R, HR>(response: Promise<Result<R>>, handler: (result: Result<R>) => HR) {
    const _response = await response

    if (_response.statusCode >= 400) {
      return handler(_response)
    }

    return _response
  }

  /**
   * Initiates a new connection pool
   * @param url
   * @param options
   * @returns
   */
  open(url: string | URL, options?: Pool.Options, socketPath?: string) {
    if (this._pool) return

    this._pool = new Pool(url, {
      connections: 100,
      pipelining: 10,
      keepAliveMaxTimeout: 600e3,
      headersTimeout: 0,
      connect: {
        socketPath,
      },
      ...options,
    })
  }

  /**
   * Perform a request
   * @param method
   * @param endpoint
   * @param headers
   * @param body
   * @returns
   */
  async raw<R>(
    method: 'POST' | 'GET',
    endpoint: string,
    headers?: Dispatcher.DispatchOptions['headers'],
    body?: Dispatcher.DispatchOptions['body'],
  ) {
    assertHasPool(this._pool)

    const response = await this._pool.request({
      path: endpoint,
      method: method,
      headers: {
        'Content-Type': 'application/json',
        ...headers,
      },
      body,
      // bodyTimeout: 0,
    })

    const result: Result<R> = {
      statusCode: response.statusCode,
      headers: response.headers,
      data: JSON.parse(await getStream(response.body)) as R,
    }

    return result
  }

  /**
   * Perform a POST request
   * @param endpoint
   * @param body
   * @param headers
   * @returns
   */
<<<<<<< HEAD
  post<R>(
    endpoint: string,
    body?: Dispatcher.DispatchOptions['body'],
    headers?: Dispatcher.DispatchOptions['headers'],
  ) {
=======
  post<R>(endpoint: string, body?: Client.DispatchOptions['body'], headers?: Client.DispatchOptions['headers']) {
>>>>>>> 5ae44b6e
    return this.raw<R>('POST', endpoint, headers, body)
  }

  /**
   * Perform a GET request
   * @param endpoint
   * @param body
   * @param headers
   * @returns
   */
  get<R>(path: string, headers?: Dispatcher.DispatchOptions['headers']) {
    return this.raw<R>('GET', path, headers)
  }

  /**
   * Close the connections
   */
  close() {
    if (this._pool) {
      this._pool.close(() => {
        // ignore close errors
      })
    }

    this._pool = undefined
  }
}<|MERGE_RESOLUTION|>--- conflicted
+++ resolved
@@ -1,13 +1,7 @@
-<<<<<<< HEAD
-import getStream = require('get-stream')
-import { Pool, Dispatcher } from 'undici'
-import { URL } from 'url'
-=======
 import getStream from 'get-stream'
-import type { Client } from 'undici'
+import type { Dispatcher } from 'undici'
 import { Pool } from 'undici'
 import type { URL } from 'url'
->>>>>>> 5ae44b6e
 
 export type Result<R> = {
   statusCode: Dispatcher.ResponseData['statusCode']
@@ -56,7 +50,7 @@
    * @param options
    * @returns
    */
-  open(url: string | URL, options?: Pool.Options, socketPath?: string) {
+  open(url: string | URL, options?: Pool.Options) {
     if (this._pool) return
 
     this._pool = new Pool(url, {
@@ -64,9 +58,6 @@
       pipelining: 10,
       keepAliveMaxTimeout: 600e3,
       headersTimeout: 0,
-      connect: {
-        socketPath,
-      },
       ...options,
     })
   }
@@ -114,15 +105,11 @@
    * @param headers
    * @returns
    */
-<<<<<<< HEAD
   post<R>(
     endpoint: string,
     body?: Dispatcher.DispatchOptions['body'],
     headers?: Dispatcher.DispatchOptions['headers'],
   ) {
-=======
-  post<R>(endpoint: string, body?: Client.DispatchOptions['body'], headers?: Client.DispatchOptions['headers']) {
->>>>>>> 5ae44b6e
     return this.raw<R>('POST', endpoint, headers, body)
   }
 
