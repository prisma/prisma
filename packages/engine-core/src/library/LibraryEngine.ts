--- conflicted
+++ resolved
@@ -222,15 +222,7 @@
     }
   }
 
-<<<<<<< HEAD
-  private logger(err: string, log: string) {
-    if (err) {
-      throw err
-    }
-
-=======
   private logger(log: string) {
->>>>>>> 7fb169cf
     const event = this.parseEngineResponse<QueryEngineEvent | null>(log)
     if (!event) {
       return
