import Debug from '@prisma/debug'
import { DMMF } from '@prisma/generator-helper'
import type { Platform } from '@prisma/get-platform'
import { getPlatform, isNodeAPISupported, platforms } from '@prisma/get-platform'
import chalk from 'chalk'
import fs from 'fs'

import type {
  BatchQueryEngineResult,
  DatasourceOverwrite,
  EngineConfig,
  EngineEventType,
  EngineQuery,
  RequestBatchOptions,
  RequestOptions,
} from '../common/Engine'
import { Engine } from '../common/Engine'
import { PrismaClientInitializationError } from '../common/errors/PrismaClientInitializationError'
import { PrismaClientKnownRequestError } from '../common/errors/PrismaClientKnownRequestError'
import { PrismaClientRustPanicError } from '../common/errors/PrismaClientRustPanicError'
import { PrismaClientUnknownRequestError } from '../common/errors/PrismaClientUnknownRequestError'
import { RequestError } from '../common/errors/types/RequestError'
import { getErrorMessageWithLink } from '../common/errors/utils/getErrorMessageWithLink'
import { prismaGraphQLToJSError } from '../common/errors/utils/prismaGraphQLToJSError'
import { EventEmitter } from '../common/types/Events'
import { EngineMetricsOptions, Metrics, MetricsOptionsJson, MetricsOptionsPrometheus } from '../common/types/Metrics'
import type {
  ConfigMetaFormat,
  EngineSpanEvent,
  QueryEngineBatchRequest,
  QueryEngineEvent,
  QueryEngineLogLevel,
  QueryEnginePanicEvent,
  QueryEngineQueryEvent,
  QueryEngineRequest,
  QueryEngineResult,
  RustRequestError,
  SyncRustError,
} from '../common/types/QueryEngine'
import type * as Tx from '../common/types/Transaction'
import { createSpan, getTraceParent, runInChildSpan } from '../tracing'
import { DefaultLibraryLoader } from './DefaultLibraryLoader'
import { type BeforeExitListener, ExitHooks } from './ExitHooks'
import type { Library, LibraryLoader, QueryEngineConstructor, QueryEngineInstance } from './types/Library'

const debug = Debug('prisma:client:libraryEngine')

function isQueryEvent(event: QueryEngineEvent): event is QueryEngineQueryEvent {
  return event['item_type'] === 'query' && 'query' in event
}
function isPanicEvent(event: QueryEngineEvent): event is QueryEnginePanicEvent {
  if ('level' in event) {
    return event.level === 'error' && event['message'] === 'PANIC'
  } else {
    return false
  }
}

const knownPlatforms: Platform[] = [...platforms, 'native']
let engineInstanceCount = 0
const exitHooks = new ExitHooks()

export class LibraryEngine extends Engine {
  private engine?: QueryEngineInstance
  private libraryInstantiationPromise?: Promise<void>
  private libraryStartingPromise?: Promise<void>
  private libraryStoppingPromise?: Promise<void>
  private libraryStarted: boolean
  private executingQueryPromise?: Promise<any>
  private config: EngineConfig
  private QueryEngineConstructor?: QueryEngineConstructor
  private libraryLoader: LibraryLoader
  private library?: Library
  private logEmitter: EventEmitter
  libQueryEnginePath?: string
  platform?: Platform
  datasourceOverrides: Record<string, string>
  datamodel: string
  logQueries: boolean
  logLevel: QueryEngineLogLevel
  lastQuery?: string
  loggerRustPanic?: any

  versionInfo?: {
    commit: string
    version: string
  }

  get beforeExitListener() {
    return exitHooks.getListener(this)
  }

  set beforeExitListener(listener: BeforeExitListener | undefined) {
    exitHooks.setListener(this, listener)
  }

  // TODO: is there any example of someone calling this constructor without a custom library loader?
  // TODO: replace this library loader with something that mirrors the "queryEngineCommons" implementation in `@prisma/internals`
  constructor(config: EngineConfig, loader: LibraryLoader = new DefaultLibraryLoader(config)) {
    super()

    this.datamodel = fs.readFileSync(config.datamodelPath, 'utf-8')
    this.config = config
    this.libraryStarted = false
    this.logQueries = config.logQueries ?? false
    this.logLevel = config.logLevel ?? 'error'
    this.libraryLoader = loader
    this.logEmitter = config.logEmitter
    this.datasourceOverrides = config.datasources ? this.convertDatasources(config.datasources) : {}
    if (config.enableDebugLogs) {
      this.logLevel = 'debug'
    }
    this.libraryInstantiationPromise = this.instantiateLibrary()

    exitHooks.install()
    this.checkForTooManyEngines()
  }

  private checkForTooManyEngines() {
    if (engineInstanceCount === 10) {
      console.warn(
        `${chalk.yellow('warn(prisma-client)')} There are already 10 instances of Prisma Client actively running.`,
      )
    }
  }

  async transaction(action: 'start', headers: Tx.TransactionHeaders, options?: Tx.Options): Promise<Tx.Info<undefined>>
  async transaction(action: 'commit', headers: Tx.TransactionHeaders, info: Tx.Info<undefined>): Promise<undefined>
  async transaction(action: 'rollback', headers: Tx.TransactionHeaders, info: Tx.Info<undefined>): Promise<undefined>
  async transaction(action: any, headers: Tx.TransactionHeaders, arg?: any) {
    await this.start()

    const headerStr = JSON.stringify(headers)

    let result: string | undefined
    if (action === 'start') {
      const jsonOptions = JSON.stringify({
        max_wait: arg?.maxWait ?? 2000, // default
        timeout: arg?.timeout ?? 5000, // default
        isolation_level: arg?.isolationLevel,
      })

      result = await this.engine?.startTransaction(jsonOptions, headerStr)
    } else if (action === 'commit') {
      result = await this.engine?.commitTransaction(arg.id, headerStr)
    } else if (action === 'rollback') {
      result = await this.engine?.rollbackTransaction(arg.id, headerStr)
    }

    const response = this.parseEngineResponse<{ [K: string]: unknown }>(result)

    if (response.error_code) {
      throw new PrismaClientKnownRequestError(response.message as string, {
        code: response.error_code as string,
        clientVersion: this.config.clientVersion as string,
        meta: response.meta as Record<string, unknown>,
      })
    }

    return response as Tx.Info<undefined> | undefined
  }

  private async instantiateLibrary(): Promise<void> {
    debug('internalSetup')
    if (this.libraryInstantiationPromise) {
      return this.libraryInstantiationPromise
    }

    await isNodeAPISupported()
    this.platform = await this.getPlatform()
    await this.loadEngine()
    this.version()
  }

  private async getPlatform() {
    if (this.platform) return this.platform
    const platform = await getPlatform()
    if (!knownPlatforms.includes(platform)) {
      throw new PrismaClientInitializationError(
        `Unknown ${chalk.red('PRISMA_QUERY_ENGINE_LIBRARY')} ${chalk.redBright.bold(
          platform,
        )}. Possible binaryTargets: ${chalk.greenBright(
          knownPlatforms.join(', '),
        )} or a path to the query engine library.
You may have to run ${chalk.greenBright('prisma generate')} for your changes to take effect.`,
        this.config.clientVersion!,
      )
    }
    return platform
  }

  private parseEngineResponse<T>(response?: string): T {
    if (!response) {
      throw new PrismaClientUnknownRequestError(`Response from the Engine was empty`, {
        clientVersion: this.config.clientVersion!,
      })
    }
    try {
      const config = JSON.parse(response)
      return config as T
    } catch (err) {
      throw new PrismaClientUnknownRequestError(`Unable to JSON.parse response from engine`, {
        clientVersion: this.config.clientVersion!,
      })
    }
  }

  private convertDatasources(datasources: DatasourceOverwrite[]): Record<string, string> {
    const obj = Object.create(null)
    for (const { name, url } of datasources) {
      obj[name] = url
    }
    return obj
  }

  private async loadEngine(): Promise<void> {
    if (!this.engine) {
      if (!this.QueryEngineConstructor) {
        this.library = await this.libraryLoader.loadLibrary()
        this.QueryEngineConstructor = this.library.QueryEngine
      }
      try {
        // Using strong reference to `this` inside of log callback will prevent
        // this instance from being GCed while native engine is alive. At the same time,
        // `this.engine` field will prevent native instance from being GCed. Using weak ref helps
        // to avoid this cycle
        const weakThis = new WeakRef(this)
        this.engine = new this.QueryEngineConstructor(
          {
            datamodel: this.datamodel,
            env: process.env,
            logQueries: this.config.logQueries ?? false,
            ignoreEnvVarErrors: false,
            datasourceOverrides: this.datasourceOverrides,
            logLevel: this.logLevel,
            configDir: this.config.cwd!,
          },
          (log) => {
            weakThis.deref()?.logger(log)
          },
        )
        engineInstanceCount++
      } catch (_e) {
        const e = _e as Error
        const error = this.parseInitError(e.message)
        if (typeof error === 'string') {
          throw e
        } else {
          throw new PrismaClientInitializationError(error.message, this.config.clientVersion!, error.error_code)
        }
      }
    }
  }

  private logger(log: string) {
    const event = this.parseEngineResponse<QueryEngineEvent | null>(log)
    if (!event) return

    if ('span' in event) {
      if (this.config.tracingConfig.enabled === true) {
        void createSpan(event as EngineSpanEvent)
      }

      return
    }

    event.level = event?.level.toLowerCase() ?? 'unknown'
    if (isQueryEvent(event)) {
      this.logEmitter.emit('query', {
        timestamp: new Date(),
        query: event.query,
        params: event.params,
        duration: Number(event.duration_ms),
        target: event.module_path,
      })
    } else if (isPanicEvent(event)) {
      // The error built is saved to be thrown later
      this.loggerRustPanic = new PrismaClientRustPanicError(
        this.getErrorMessageWithLink(
          `${event.message}: ${event.reason} in ${event.file}:${event.line}:${event.column}`,
        ),
        this.config.clientVersion!,
      )
    } else {
      this.logEmitter.emit(event.level, {
        timestamp: new Date(),
        message: event.message,
        target: event.module_path,
      })
    }
  }

  private getErrorMessageWithLink(title: string) {
    return getErrorMessageWithLink({
      platform: this.platform,
      title,
      version: this.config.clientVersion!,
      engineVersion: this.versionInfo?.commit,
      database: this.config.activeProvider as any,
      query: this.lastQuery!,
    })
  }

  private parseInitError(str: string): SyncRustError | string {
    try {
      const error = JSON.parse(str)
      return error
    } catch (e) {
      //
    }
    return str
  }

  private parseRequestError(str: string): RustRequestError | string {
    try {
      const error = JSON.parse(str)
      return error
    } catch (e) {
      //
    }
    return str
  }

  on(event: EngineEventType, listener: (args?: any) => any): void {
    if (event === 'beforeExit') {
      this.beforeExitListener = listener
    } else {
      this.logEmitter.on(event, listener)
    }
  }

  async start(): Promise<void> {
    await this.libraryInstantiationPromise
    await this.libraryStoppingPromise

    if (this.libraryStartingPromise) {
      debug(`library already starting, this.libraryStarted: ${this.libraryStarted}`)
      return this.libraryStartingPromise
    }

    if (this.libraryStarted) {
      return
    }

    const startFn = async () => {
      debug('library starting')

      try {
        const headers = {
          traceparent: getTraceParent({ tracingConfig: this.config.tracingConfig }),
        }

        // TODO: not used yet by the engine
        await this.engine?.connect(JSON.stringify(headers))

        this.libraryStarted = true

        debug('library started')
      } catch (err) {
        const error = this.parseInitError(err.message as string)

        // The error message thrown by the query engine should be a stringified JSON
        // if parsing fails then we just reject the error
        if (typeof error === 'string') {
          throw err
        } else {
          throw new PrismaClientInitializationError(error.message, this.config.clientVersion!, error.error_code)
        }
      } finally {
        this.libraryStartingPromise = undefined
      }
    }

    const spanConfig = {
      name: 'connect',
      enabled: this.config.tracingConfig.enabled,
    }

    this.libraryStartingPromise = runInChildSpan(spanConfig, startFn)

    return this.libraryStartingPromise
  }

  async stop(): Promise<void> {
    await this.libraryStartingPromise
    await this.executingQueryPromise

    if (this.libraryStoppingPromise) {
      debug('library is already stopping')
      return this.libraryStoppingPromise
    }

    if (!this.libraryStarted) {
      return
    }

    const stopFn = async () => {
      await new Promise((r) => setTimeout(r, 5))

      debug('library stopping')

      const headers = {
        traceparent: getTraceParent({ tracingConfig: this.config.tracingConfig }),
      }

      await this.engine?.disconnect(JSON.stringify(headers))

      this.libraryStarted = false
      this.libraryStoppingPromise = undefined

      debug('library stopped')
    }

    const spanConfig = {
      name: 'disconnect',
      enabled: this.config.tracingConfig.enabled,
    }

    this.libraryStoppingPromise = runInChildSpan(spanConfig, stopFn)

    return this.libraryStoppingPromise
  }

<<<<<<< HEAD
  // TODO: deprecate in favor of the current implementation of getConfig in `@prisma/internals`
  async getConfig(): Promise<ConfigMetaFormat> {
    await this.libraryInstantiationPromise

    return this.library!.getConfig({
      datamodel: this.datamodel,
      datasourceOverrides: this.datasourceOverrides,
      ignoreEnvVarErrors: true,
      env: process.env,
    })
  }

  // TODO: deprecate in favor of the current implementation of getDmmf in `@prisma/internals`
=======
>>>>>>> 5e4322b0
  async getDmmf(): Promise<DMMF.Document> {
    await this.start()

    return JSON.parse(await this.engine!.dmmf())
  }

  version(): string {
    this.versionInfo = this.library?.version()
    return this.versionInfo?.version ?? 'unknown'
  }
  /**
   * Triggers an artificial panic
   */
  debugPanic(message?: string): Promise<never> {
    return this.library?.debugPanic(message) as Promise<never>
  }

  async request<T>(
    query: EngineQuery,
    { headers = {} }: RequestOptions<undefined>,
  ): Promise<{ data: T; elapsed: number }> {
    debug(`sending request, this.libraryStarted: ${this.libraryStarted}`)
    const request: QueryEngineRequest = { query: query.query, variables: {} }
    const headerStr = JSON.stringify(headers) // object equivalent to http headers for the library
    const queryStr = JSON.stringify(request)

    try {
      await this.start()
      this.executingQueryPromise = this.engine?.query(queryStr, headerStr, headers.transactionId)

      this.lastQuery = queryStr
      const data = this.parseEngineResponse<any>(await this.executingQueryPromise)

      if (data.errors) {
        if (data.errors.length === 1) {
          throw this.buildQueryError(data.errors[0])
        }
        // this case should not happen, as the query engine only returns one error
        throw new PrismaClientUnknownRequestError(JSON.stringify(data.errors), {
          clientVersion: this.config.clientVersion!,
        })
      } else if (this.loggerRustPanic) {
        throw this.loggerRustPanic
      }
      // TODO Implement Elapsed: https://github.com/prisma/prisma/issues/7726
      return { data, elapsed: 0 }
    } catch (e: any) {
      if (e instanceof PrismaClientInitializationError) {
        throw e
      }
      if (e.code === 'GenericFailure' && e.message?.startsWith('PANIC:')) {
        throw new PrismaClientRustPanicError(this.getErrorMessageWithLink(e.message), this.config.clientVersion!)
      }
      const error = this.parseRequestError(e.message)
      if (typeof error === 'string') {
        throw e
      } else {
        throw new PrismaClientUnknownRequestError(`${error.message}\n${error.backtrace}`, {
          clientVersion: this.config.clientVersion!,
        })
      }
    }
  }

  async requestBatch<T>(
    queries: EngineQuery[],
    { headers = {}, transaction }: RequestBatchOptions,
  ): Promise<BatchQueryEngineResult<T>[]> {
    debug('requestBatch')
    const request: QueryEngineBatchRequest = {
      batch: queries.map(({ query }) => ({ query, variables: {} })),
      transaction: Boolean(transaction),
      isolationLevel: transaction?.isolationLevel,
    }
    await this.start()

    this.lastQuery = JSON.stringify(request)
    this.executingQueryPromise = this.engine!.query(this.lastQuery, JSON.stringify(headers), headers.transactionId)
    const result = await this.executingQueryPromise
    const data = this.parseEngineResponse<any>(result)

    if (data.errors) {
      if (data.errors.length === 1) {
        throw this.buildQueryError(data.errors[0])
      }
      // this case should not happen, as the query engine only returns one error
      throw new PrismaClientUnknownRequestError(JSON.stringify(data.errors), {
        clientVersion: this.config.clientVersion!,
      })
    }

    const { batchResult, errors } = data
    if (Array.isArray(batchResult)) {
      return batchResult.map((result) => {
        if (result.errors && result.errors.length > 0) {
          return this.loggerRustPanic ?? this.buildQueryError(result.errors[0])
        }
        return {
          data: result,
          elapsed: 0, // TODO Implement Elapsed: https://github.com/prisma/prisma/issues/7726
        }
      })
    } else {
      if (errors && errors.length === 1) {
        throw new Error(errors[0].error)
      }
      throw new Error(JSON.stringify(data))
    }
  }

  private buildQueryError(error: RequestError) {
    if (error.user_facing_error.is_panic) {
      return new PrismaClientRustPanicError(
        this.getErrorMessageWithLink(error.user_facing_error.message),
        this.config.clientVersion!,
      )
    }

    return prismaGraphQLToJSError(error, this.config.clientVersion!)
  }

  async metrics(options: MetricsOptionsJson): Promise<Metrics>
  async metrics(options: MetricsOptionsPrometheus): Promise<string>
  async metrics(options: EngineMetricsOptions): Promise<Metrics | string> {
    await this.start()
    const responseString = await this.engine!.metrics(JSON.stringify(options))
    if (options.format === 'prometheus') {
      return responseString
    }
    return this.parseEngineResponse(responseString)
  }
}<|MERGE_RESOLUTION|>--- conflicted
+++ resolved
@@ -421,8 +421,6 @@
     return this.libraryStoppingPromise
   }
 
-<<<<<<< HEAD
-  // TODO: deprecate in favor of the current implementation of getConfig in `@prisma/internals`
   async getConfig(): Promise<ConfigMetaFormat> {
     await this.libraryInstantiationPromise
 
@@ -434,9 +432,6 @@
     })
   }
 
-  // TODO: deprecate in favor of the current implementation of getDmmf in `@prisma/internals`
-=======
->>>>>>> 5e4322b0
   async getDmmf(): Promise<DMMF.Document> {
     await this.start()
 
