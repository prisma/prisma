--- conflicted
+++ resolved
@@ -34,15 +34,9 @@
   },
   "dependencies": {
     "@prisma/debug": "workspace:*",
-<<<<<<< HEAD
     "@prisma/engines": "3.10.0-43.query-engine-composite-basic-api-75065d645357b98fe726b330e70235349f9f23f7",
     "@prisma/generator-helper": "workspace:*",
     "@prisma/get-platform": "3.10.0-43.query-engine-composite-basic-api-75065d645357b98fe726b330e70235349f9f23f7",
-=======
-    "@prisma/engines": "3.10.0-47.938627579146798d30c4cc4c1151dbc620efca0c",
-    "@prisma/generator-helper": "workspace:*",
-    "@prisma/get-platform": "3.10.0-47.938627579146798d30c4cc4c1151dbc620efca0c",
->>>>>>> 3854a96e
     "chalk": "4.1.2",
     "execa": "5.1.1",
     "get-stream": "6.0.1",
