{
  "name": "@prisma/engine-core",
  "version": "0.0.0",
  "license": "Apache-2.0",
  "main": "dist/index.js",
  "module": "esm/dist/index.mjs",
  "types": "dist/index.d.ts",
  "author": "Tim Suchanek <suchanek@prisma.io>",
  "homepage": "https://www.prisma.io",
  "repository": {
    "type": "git",
    "url": "https://github.com/prisma/prisma.git",
    "directory": "packages/sdk"
  },
  "maintainers": [
    "Joël Galeran <galeran@prisma.io>",
    "Pierre-Antoine Mills <mills@prisma.io>",
    "Alexey Orlenko <orlenko@prisma.io>"
  ],
  "bugs": "https://github.com/prisma/prisma/issues",
  "devDependencies": {
    "@types/jest": "27.4.0",
    "@types/node": "12.20.42",
    "@typescript-eslint/eslint-plugin": "5.9.0",
    "@typescript-eslint/parser": "5.9.0",
    "esbuild": "0.13.14",
    "eslint": "8.6.0",
    "eslint-config-prettier": "8.3.0",
    "eslint-plugin-eslint-comments": "3.2.0",
    "eslint-plugin-jest": "26.0.0",
    "eslint-plugin-prettier": "4.0.0",
    "jest": "27.5.1",
    "lint-staged": "12.1.5",
    "prettier": "2.5.1",
    "ts-jest": "27.1.3",
    "typescript": "4.5.4"
  },
  "scripts": {
    "dev": "DEV=true node -r esbuild-register helpers/build.ts",
    "build": "node -r esbuild-register helpers/build.ts",
    "prepublishOnly": "npm run build",
    "format": "prettier --write .",
    "lint": "eslint --cache --fix --ext .ts .",
    "lint-ci": "eslint --ext .ts .",
    "test": "jest",
    "precommit": "lint-staged"
  },
  "dependencies": {
    "@prisma/debug": "workspace:*",
<<<<<<< HEAD
    "@prisma/engines": "3.10.0-7.query-engine-composite-basic-api-7ca5579473d9d6005c0b7330a8b342eea7cc08cc",
    "@prisma/generator-helper": "workspace:*",
    "@prisma/get-platform": "3.10.0-7.query-engine-composite-basic-api-7ca5579473d9d6005c0b7330a8b342eea7cc08cc",
=======
    "@prisma/engines": "3.10.0-19.3d4dfce7f1b7ed853b3396cce18a6647ef345997",
    "@prisma/generator-helper": "workspace:*",
    "@prisma/get-platform": "3.10.0-19.3d4dfce7f1b7ed853b3396cce18a6647ef345997",
>>>>>>> 54a4f3c9
    "chalk": "4.1.2",
    "execa": "5.1.1",
    "get-stream": "6.0.1",
    "indent-string": "4.0.0",
    "new-github-issue-url": "0.2.1",
    "p-retry": "4.6.1",
    "strip-ansi": "6.0.1",
    "terminal-link": "2.1.1",
    "undici": "3.3.6"
  },
  "files": [
    "README.md",
    "dist"
  ],
  "lint-staged": {
    "*.ts": [
      "eslint",
      "prettier --write"
    ]
  },
  "sideEffects": false
}<|MERGE_RESOLUTION|>--- conflicted
+++ resolved
@@ -47,15 +47,9 @@
   },
   "dependencies": {
     "@prisma/debug": "workspace:*",
-<<<<<<< HEAD
     "@prisma/engines": "3.10.0-7.query-engine-composite-basic-api-7ca5579473d9d6005c0b7330a8b342eea7cc08cc",
     "@prisma/generator-helper": "workspace:*",
     "@prisma/get-platform": "3.10.0-7.query-engine-composite-basic-api-7ca5579473d9d6005c0b7330a8b342eea7cc08cc",
-=======
-    "@prisma/engines": "3.10.0-19.3d4dfce7f1b7ed853b3396cce18a6647ef345997",
-    "@prisma/generator-helper": "workspace:*",
-    "@prisma/get-platform": "3.10.0-19.3d4dfce7f1b7ed853b3396cce18a6647ef345997",
->>>>>>> 54a4f3c9
     "chalk": "4.1.2",
     "execa": "5.1.1",
     "get-stream": "6.0.1",
