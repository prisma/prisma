{
  "name": "@prisma/engine-core",
  "version": "0.0.0",
  "license": "Apache-2.0",
  "main": "dist/index.js",
  "types": "dist/index.d.ts",
  "author": "Tim Suchanek <suchanek@prisma.io>",
  "homepage": "https://www.prisma.io",
  "repository": {
    "type": "git",
    "url": "https://github.com/prisma/prisma.git",
    "directory": "packages/engine-core"
  },
  "maintainers": [
    "Joël Galeran <galeran@prisma.io>",
    "Pierre-Antoine Mills <mills@prisma.io>",
    "Alexey Orlenko <orlenko@prisma.io>"
  ],
  "bugs": "https://github.com/prisma/prisma/issues",
  "devDependencies": {
    "@swc/core": "1.2.204",
    "@swc/jest": "0.2.21",
    "@types/jest": "28.1.3",
    "@types/node": "16.11.41",
    "esbuild": "0.14.47",
    "jest": "28.1.1",
    "jest-junit": "14.0.0",
    "typescript": "4.7.4"
  },
  "scripts": {
    "dev": "DEV=true node -r esbuild-register helpers/build.ts",
    "build": "node -r esbuild-register helpers/build.ts",
    "test": "jest",
    "prepublishOnly": "pnpm run build"
  },
  "dependencies": {
    "@prisma/debug": "workspace:*",
<<<<<<< HEAD
    "@prisma/engines": "workspace:*",
    "@prisma/generator-helper": "workspace:*",
    "@prisma/get-platform": "workspace:*",
=======
    "@prisma/engines": "4.1.0-2.46cd7ed225f7eb084fb5035de2e89efce45aab93",
    "@prisma/generator-helper": "workspace:*",
    "@prisma/get-platform": "4.1.0-2.46cd7ed225f7eb084fb5035de2e89efce45aab93",
>>>>>>> e28f8a07
    "chalk": "4.1.2",
    "execa": "5.1.1",
    "get-stream": "6.0.1",
    "indent-string": "4.0.0",
    "new-github-issue-url": "0.2.1",
    "p-retry": "4.6.2",
    "strip-ansi": "6.0.1",
    "undici": "5.5.1"
  },
  "files": [
    "README.md",
    "dist"
  ],
  "sideEffects": false
}<|MERGE_RESOLUTION|>--- conflicted
+++ resolved
@@ -35,15 +35,9 @@
   },
   "dependencies": {
     "@prisma/debug": "workspace:*",
-<<<<<<< HEAD
     "@prisma/engines": "workspace:*",
     "@prisma/generator-helper": "workspace:*",
     "@prisma/get-platform": "workspace:*",
-=======
-    "@prisma/engines": "4.1.0-2.46cd7ed225f7eb084fb5035de2e89efce45aab93",
-    "@prisma/generator-helper": "workspace:*",
-    "@prisma/get-platform": "4.1.0-2.46cd7ed225f7eb084fb5035de2e89efce45aab93",
->>>>>>> e28f8a07
     "chalk": "4.1.2",
     "execa": "5.1.1",
     "get-stream": "6.0.1",
