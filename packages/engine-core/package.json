{
  "name": "@prisma/engine-core",
  "version": "0.0.0",
  "license": "Apache-2.0",
  "main": "dist/index.js",
  "module": "esm/dist/index.mjs",
  "types": "dist/index.d.ts",
  "author": "Tim Suchanek <suchanek@prisma.io>",
  "homepage": "https://www.prisma.io",
  "repository": {
    "type": "git",
    "url": "https://github.com/prisma/prisma.git",
    "directory": "packages/sdk"
  },
  "maintainers": [
    "Joël Galeran <galeran@prisma.io>",
    "Pierre-Antoine Mills <mills@prisma.io>",
    "Alexey Orlenko <orlenko@prisma.io>"
  ],
  "bugs": "https://github.com/prisma/prisma/issues",
  "devDependencies": {
    "@types/jest": "27.4.0",
    "@types/node": "12.20.46",
    "esbuild": "0.13.14",
    "jest": "27.5.1",
    "ts-jest": "27.1.3",
    "typescript": "4.5.4"
  },
  "scripts": {
    "dev": "DEV=true node -r esbuild-register helpers/build.ts",
    "build": "node -r esbuild-register helpers/build.ts",
    "prepublishOnly": "npm run build",
    "test": "jest"
  },
  "dependencies": {
    "@prisma/debug": "workspace:*",
<<<<<<< HEAD
    "@prisma/engines": "3.10.0-35.df3e66c7ef4a7f610fe93a8b5ad84656754f02c1",
    "@prisma/generator-helper": "workspace:*",
    "@prisma/get-platform": "3.10.0-35.df3e66c7ef4a7f610fe93a8b5ad84656754f02c1",
=======
    "@prisma/engines": "3.10.0-34.1e2a986858a8bc0ad185ac8baf19fb72b382b7ec",
    "@prisma/generator-helper": "workspace:*",
    "@prisma/get-platform": "3.10.0-34.1e2a986858a8bc0ad185ac8baf19fb72b382b7ec",
>>>>>>> c6d04155
    "chalk": "4.1.2",
    "execa": "5.1.1",
    "get-stream": "6.0.1",
    "indent-string": "4.0.0",
    "new-github-issue-url": "0.2.1",
    "p-retry": "4.6.1",
    "strip-ansi": "6.0.1",
    "terminal-link": "2.1.1",
    "undici": "3.3.6"
  },
  "files": [
    "README.md",
    "dist"
  ],
  "sideEffects": false
}<|MERGE_RESOLUTION|>--- conflicted
+++ resolved
@@ -34,15 +34,9 @@
   },
   "dependencies": {
     "@prisma/debug": "workspace:*",
-<<<<<<< HEAD
     "@prisma/engines": "3.10.0-35.df3e66c7ef4a7f610fe93a8b5ad84656754f02c1",
     "@prisma/generator-helper": "workspace:*",
     "@prisma/get-platform": "3.10.0-35.df3e66c7ef4a7f610fe93a8b5ad84656754f02c1",
-=======
-    "@prisma/engines": "3.10.0-34.1e2a986858a8bc0ad185ac8baf19fb72b382b7ec",
-    "@prisma/generator-helper": "workspace:*",
-    "@prisma/get-platform": "3.10.0-34.1e2a986858a8bc0ad185ac8baf19fb72b382b7ec",
->>>>>>> c6d04155
     "chalk": "4.1.2",
     "execa": "5.1.1",
     "get-stream": "6.0.1",
