--- conflicted
+++ resolved
@@ -19,17 +19,10 @@
   ],
   "bugs": "https://github.com/prisma/prisma/issues",
   "devDependencies": {
-<<<<<<< HEAD
-    "@types/jest": "27.4.0",
-    "@types/node": "16.6.2",
-    "@typescript-eslint/eslint-plugin": "5.9.0",
-    "@typescript-eslint/parser": "5.9.0",
-=======
     "@swc/core": "1.2.141",
     "@swc/jest": "0.2.17",
     "@types/jest": "27.4.1",
-    "@types/node": "12.20.47",
->>>>>>> 6797519f
+    "@types/node": "16.6.2",
     "esbuild": "0.13.14",
     "jest": "27.5.1",
     "jest-junit": "13.0.0",
@@ -54,7 +47,7 @@
     "p-retry": "4.6.1",
     "strip-ansi": "6.0.1",
     "terminal-link": "2.1.1",
-    "undici": "4.12.1"
+    "undici": "4.16.0"
   },
   "files": [
     "README.md",
