--- conflicted
+++ resolved
@@ -47,15 +47,9 @@
   },
   "dependencies": {
     "@prisma/debug": "workspace:*",
-<<<<<<< HEAD
     "@prisma/engines": "3.9.0-46.feat-mongo-query-raw-0e82f4d739182f5d6734e6a74b41625ce32cf1c0",
     "@prisma/generator-helper": "workspace:*",
     "@prisma/get-platform": "3.9.0-46.feat-mongo-query-raw-0e82f4d739182f5d6734e6a74b41625ce32cf1c0",
-=======
-    "@prisma/engines": "3.9.0-26.dc0a52eb727200247416de740694bde98a7b0603",
-    "@prisma/generator-helper": "workspace:*",
-    "@prisma/get-platform": "3.9.0-26.dc0a52eb727200247416de740694bde98a7b0603",
->>>>>>> bb3001ac
     "chalk": "4.1.2",
     "execa": "5.1.1",
     "get-stream": "6.0.1",
