{
  "name": "@prisma/engine-core",
  "version": "0.0.0",
  "license": "Apache-2.0",
  "main": "dist/index.js",
  "module": "esm/dist/index.mjs",
  "types": "dist/index.d.ts",
  "author": "Tim Suchanek <suchanek@prisma.io>",
  "homepage": "https://www.prisma.io",
  "repository": {
    "type": "git",
    "url": "https://github.com/prisma/prisma.git",
    "directory": "packages/sdk"
  },
  "maintainers": [
    "Joël Galeran <galeran@prisma.io>",
    "Pierre-Antoine Mills <mills@prisma.io>",
    "Alexey Orlenko <orlenko@prisma.io>"
  ],
  "bugs": "https://github.com/prisma/prisma/issues",
  "devDependencies": {
    "@swc/core": "1.2.141",
    "@swc/jest": "0.2.17",
    "@types/jest": "27.4.1",
    "@types/node": "16.11.26",
    "esbuild": "0.13.14",
    "jest": "27.5.1",
    "jest-junit": "13.0.0",
    "typescript": "4.5.4"
  },
  "scripts": {
    "dev": "DEV=true node -r esbuild-register helpers/build.ts",
    "build": "node -r esbuild-register helpers/build.ts",
    "prepublishOnly": "npm run build",
    "test": "jest"
  },
  "dependencies": {
    "@prisma/debug": "workspace:*",
<<<<<<< HEAD
    "@prisma/engines": "3.12.0-27.135475a4847d2683a93878eabc5fddddc928cd16",
    "@prisma/generator-helper": "workspace:*",
    "@prisma/get-platform": "3.12.0-27.135475a4847d2683a93878eabc5fddddc928cd16",
=======
    "@prisma/engines": "3.12.0-26.40a74eee66fa927f02030e863dbf5496ec5a1a74",
    "@prisma/generator-helper": "workspace:*",
    "@prisma/get-platform": "3.12.0-26.40a74eee66fa927f02030e863dbf5496ec5a1a74",
>>>>>>> 3d36ce9f
    "chalk": "4.1.2",
    "execa": "5.1.1",
    "get-stream": "6.0.1",
    "indent-string": "4.0.0",
    "new-github-issue-url": "0.2.1",
    "p-retry": "4.6.1",
    "strip-ansi": "6.0.1",
    "terminal-link": "2.1.1",
    "undici": "5.0.0"
  },
  "files": [
    "README.md",
    "dist"
  ],
  "sideEffects": false
}<|MERGE_RESOLUTION|>--- conflicted
+++ resolved
@@ -36,15 +36,9 @@
   },
   "dependencies": {
     "@prisma/debug": "workspace:*",
-<<<<<<< HEAD
-    "@prisma/engines": "3.12.0-27.135475a4847d2683a93878eabc5fddddc928cd16",
-    "@prisma/generator-helper": "workspace:*",
-    "@prisma/get-platform": "3.12.0-27.135475a4847d2683a93878eabc5fddddc928cd16",
-=======
     "@prisma/engines": "3.12.0-26.40a74eee66fa927f02030e863dbf5496ec5a1a74",
     "@prisma/generator-helper": "workspace:*",
     "@prisma/get-platform": "3.12.0-26.40a74eee66fa927f02030e863dbf5496ec5a1a74",
->>>>>>> 3d36ce9f
     "chalk": "4.1.2",
     "execa": "5.1.1",
     "get-stream": "6.0.1",
