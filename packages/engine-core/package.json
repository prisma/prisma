--- conflicted
+++ resolved
@@ -19,17 +19,10 @@
   ],
   "bugs": "https://github.com/prisma/prisma/issues",
   "devDependencies": {
-<<<<<<< HEAD
-    "@types/jest": "27.0.3",
+    "@types/jest": "27.4.0",
     "@types/node": "16.6.2",
-    "@typescript-eslint/eslint-plugin": "5.4.0",
-    "@typescript-eslint/parser": "5.4.0",
-=======
-    "@types/jest": "27.4.0",
-    "@types/node": "12.20.39",
     "@typescript-eslint/eslint-plugin": "5.9.0",
     "@typescript-eslint/parser": "5.9.0",
->>>>>>> c7892b26
     "esbuild": "0.13.14",
     "eslint": "8.6.0",
     "eslint-config-prettier": "8.3.0",
