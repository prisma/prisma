--- conflicted
+++ resolved
@@ -47,11 +47,7 @@
   },
   "dependencies": {
     "@prisma/debug": "workspace:*",
-<<<<<<< HEAD
     "@prisma/engines": "3.10.0-22.a5a1e38928811b51d9b821e405ca1293025b046c",
-=======
-    "@prisma/engines": "3.10.0-21.59ddd7453e8aa1a66e59c423e29098af63e0c552",
->>>>>>> ad4457fa
     "@prisma/generator-helper": "workspace:*",
     "@prisma/get-platform": "3.10.0-21.59ddd7453e8aa1a66e59c423e29098af63e0c552",
     "chalk": "4.1.2",
