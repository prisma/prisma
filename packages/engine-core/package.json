--- conflicted
+++ resolved
@@ -26,12 +26,7 @@
     "eslint-plugin-eslint-comments": "3.2.0",
     "eslint-plugin-jest": "24.4.0",
     "eslint-plugin-prettier": "4.0.0",
-<<<<<<< HEAD
-    "jest": "27.2.1",
-=======
-    "glob": "7.1.7",
     "jest": "27.2.4",
->>>>>>> 083060e2
     "lint-staged": "11.1.2",
     "prettier": "2.3.2",
     "prismafile": "1.0.11",
