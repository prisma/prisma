--- conflicted
+++ resolved
@@ -77,11 +77,6 @@
   migrationEngine?: { [binaryTarget: string]: string } // key: target, value: path
   queryEngine?: { [binaryTarget: string]: string }
   libqueryEngine?: { [binaryTarget: string]: string }
-<<<<<<< HEAD
-  prismaFmt?: { [binaryTarget: string]: string }
-=======
-  introspectionEngine?: { [binaryTarget: string]: string }
->>>>>>> 9d71a578
 }
 
 /** The options passed to the generator implementations */
@@ -100,11 +95,7 @@
   dataProxy: boolean
 }
 
-<<<<<<< HEAD
-export type EngineType = 'queryEngine' | 'libqueryEngine' | 'migrationEngine' | 'prismaFmt'
-=======
-export type EngineType = 'queryEngine' | 'libqueryEngine' | 'migrationEngine' | 'introspectionEngine'
->>>>>>> 9d71a578
+export type EngineType = 'queryEngine' | 'libqueryEngine' | 'migrationEngine'
 
 export type GeneratorManifest = {
   prettyName?: string
