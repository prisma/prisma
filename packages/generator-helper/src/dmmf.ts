// eslint-disable-next-line @typescript-eslint/no-namespace
export namespace DMMF {
  export interface Document {
    datamodel: Datamodel
    schema: Schema
    mappings: Mappings
  }

  export interface Mappings {
    modelOperations: ModelMapping[]
    otherOperations: {
      read: string[]
      write: string[]
    }
  }

  export interface OtherOperationMappings {
    read: string[]
    write: string[]
  }

  export interface DatamodelEnum {
    name: string
    values: EnumValue[]
    dbName?: string | null
    documentation?: string
  }

  export interface SchemaEnum {
    name: string
    values: string[]
  }

  export interface EnumValue {
    name: string
    dbName: string | null
  }

  export interface Datamodel {
    models: Model[]
    enums: DatamodelEnum[]
  }

  export interface uniqueIndex {
    name: string
    fields: string[]
  }
  export interface PrimaryKey {
    name: string | null
    fields: string[]
  }
  export interface Model {
    name: string
    dbName: string | null
    fields: Field[]
    fieldMap?: Record<string, Field>
    uniqueFields: string[][]
    uniqueIndexes: uniqueIndex[]
    documentation?: string
    primaryKey: PrimaryKey | null
    [key: string]: any // safe net for additional new props // TODO: remove this and the others, not safe
  }

  export type FieldKind = 'scalar' | 'object' | 'enum' | 'unsupported'

  export type FieldNamespace = 'model' | 'prisma'
  export type FieldLocation = 'scalar' | 'inputObjectTypes' | 'outputObjectTypes' | 'enumTypes'

  export interface Field {
    kind: FieldKind
    name: string
    isRequired: boolean
    isList: boolean
    isUnique: boolean
    isId: boolean
<<<<<<< HEAD
    /**
     * Describes the data type in the same the way is is defined in the Prisma schema:
     * BigInt, Boolean, Bytes, DateTime, Decimal, Float, Int, JSON, String, $ModelName
     */
    type: string
=======
    isReadOnly: boolean
    isGenerated: boolean
    isUpdatedAt: boolean
    type: string | DMMF.SchemaEnum | DMMF.OutputType | DMMF.SchemaArg
>>>>>>> e10121bc
    dbNames?: string[] | null
    hasDefaultValue: boolean
    default?: FieldDefault | string | boolean | number
    relationFromFields?: string[]
    relationToFields?: any[]
    relationOnDelete?: string
    relationName?: string
    documentation?: string
    [key: string]: any // safe net for additional new props
  }

  export interface FieldDefault {
    name: string
    args: any[]
  }

  export interface Schema {
    rootQueryType?: string
    rootMutationType?: string
    inputObjectTypes: {
      // For now there are no `model` InputTypes
      model?: InputType[]
      prisma: InputType[]
    }
    outputObjectTypes: {
      model: OutputType[]
      prisma: OutputType[]
    }
    enumTypes: {
      model?: SchemaEnum[]
      prisma: SchemaEnum[]
    }
  }

  export interface Query {
    name: string
    args: SchemaArg[]
    output: QueryOutput
  }

  export interface QueryOutput {
    name: string
    isRequired: boolean
    isList: boolean
  }

  export type ArgType = string | InputType | SchemaEnum

  export interface SchemaArgInputType {
    isList: boolean
    type: ArgType
    location: FieldLocation
    namespace?: FieldNamespace
  }

  export interface SchemaArg {
    name: string
    comment?: string
    isNullable: boolean
    isRequired: boolean
    inputTypes: SchemaArgInputType[]
    deprecation?: Deprecation
  }

  export interface OutputType {
    name: string
    fields: SchemaField[]
    fieldMap?: Record<string, SchemaField>
  }

  export interface SchemaField {
    name: string
    isNullable?: boolean
    outputType: {
      type: string | OutputType | SchemaEnum // note that in the serialized state we don't have the reference to MergedOutputTypes
      isList: boolean
      location: FieldLocation
      namespace?: FieldNamespace
    }
    args: SchemaArg[]
    deprecation?: Deprecation
    documentation?: string
  }

  export interface Deprecation {
    sinceVersion: string
    reason: string
    plannedRemovalVersion?: string
  }

  export interface InputType {
    name: string
    constraints: {
      maxNumFields: number | null
      minNumFields: number | null
    }
    fields: SchemaArg[]
    fieldMap?: Record<string, SchemaArg>
  }

  export interface ModelMapping {
    model: string
    plural: string
    findUnique?: string | null
    findFirst?: string | null
    findMany?: string | null
    create?: string | null
    createMany?: string | null
    update?: string | null
    updateMany?: string | null
    upsert?: string | null
    delete?: string | null
    deleteMany?: string | null
    aggregate?: string | null
    groupBy?: string | null
    count?: string | null
  }

  export enum ModelAction {
    findUnique = 'findUnique',
    findFirst = 'findFirst',
    findMany = 'findMany',
    create = 'create',
    createMany = 'createMany',
    update = 'update',
    updateMany = 'updateMany',
    upsert = 'upsert',
    delete = 'delete',
    deleteMany = 'deleteMany',
    groupBy = 'groupBy',
    count = 'count', // TODO: count does not actually exist, why?
    aggregate = 'aggregate',
  }
}<|MERGE_RESOLUTION|>--- conflicted
+++ resolved
@@ -73,18 +73,14 @@
     isList: boolean
     isUnique: boolean
     isId: boolean
-<<<<<<< HEAD
+    isReadOnly: boolean
+    isGenerated: boolean
+    isUpdatedAt: boolean
     /**
      * Describes the data type in the same the way is is defined in the Prisma schema:
      * BigInt, Boolean, Bytes, DateTime, Decimal, Float, Int, JSON, String, $ModelName
      */
     type: string
-=======
-    isReadOnly: boolean
-    isGenerated: boolean
-    isUpdatedAt: boolean
-    type: string | DMMF.SchemaEnum | DMMF.OutputType | DMMF.SchemaArg
->>>>>>> e10121bc
     dbNames?: string[] | null
     hasDefaultValue: boolean
     default?: FieldDefault | string | boolean | number
