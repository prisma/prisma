{
  "name": "@prisma/generator-helper",
  "version": "0.0.0",
  "main": "dist/index.js",
  "types": "dist/index.d.ts",
  "typings": "dist/index.d.ts",
  "license": "Apache-2.0",
  "repository": {
    "type": "git",
    "url": "https://github.com/prisma/prisma.git",
    "directory": "packages/generator-helper"
  },
  "author": "Tim Suchanek <suchanek@prisma.io>",
  "homepage": "https://www.prisma.io",
  "maintainers": [
    "Joël Galeran <galeran@prisma.io>",
    "Pierre-Antoine Mills <mills@prisma.io>",
    "Alexey Orlenko <orlenko@prisma.io>"
  ],
  "bugs": "https://github.com/prisma/prisma/issues",
  "dependencies": {
    "@prisma/debug": "workspace:*",
    "@types/cross-spawn": "6.0.2",
    "chalk": "4.1.2",
    "cross-spawn": "7.0.3"
  },
  "scripts": {
    "dev": "DEV=true node -r esbuild-register helpers/build.ts",
    "build": "node -r esbuild-register helpers/build.ts",
    "test": "jest",
    "prepublishOnly": "pnpm run build"
  },
  "devDependencies": {
<<<<<<< HEAD
    "@swc-node/register": "^1.5.1",
    "@swc/core": "1.2.197",
=======
    "@swc/core": "1.2.204",
>>>>>>> af03d4a6
    "@swc/jest": "0.2.21",
    "@types/jest": "28.1.3",
    "@types/node": "12.20.55",
    "esbuild": "0.14.47",
    "jest": "28.1.1",
    "jest-junit": "13.2.0",
    "ts-node": "10.8.1",
    "typescript": "4.7.4"
  },
  "files": [
    "README.md",
    "dist"
  ],
  "sideEffects": false
}<|MERGE_RESOLUTION|>--- conflicted
+++ resolved
@@ -31,12 +31,8 @@
     "prepublishOnly": "pnpm run build"
   },
   "devDependencies": {
-<<<<<<< HEAD
-    "@swc-node/register": "^1.5.1",
-    "@swc/core": "1.2.197",
-=======
+    "@swc-node/register": "1.5.1",
     "@swc/core": "1.2.204",
->>>>>>> af03d4a6
     "@swc/jest": "0.2.21",
     "@types/jest": "28.1.3",
     "@types/node": "12.20.55",
