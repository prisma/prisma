--- conflicted
+++ resolved
@@ -22,11 +22,7 @@
   ],
   "sideEffects": false,
   "dependencies": {
-<<<<<<< HEAD
-    "@prisma/prisma-schema-wasm": "5.16.0-1.fix-sqlite-concurrent-writes-74a48e9f33b0a8b403045af35430ce444541be88",
-=======
     "@prisma/prisma-schema-wasm": "5.16.0-10.e974ca8eb70e4bad2b8a038ff3eaa4109ba7fd58",
->>>>>>> 642a5318
     "fs-extra": "11.1.1"
   },
   "devDependencies": {
