--- conflicted
+++ resolved
@@ -11,17 +11,10 @@
   "devDependencies": {
     "@prisma/client": "workspace:*",
     "@types/jest": "27.0.2",
-<<<<<<< HEAD
-    "@types/node": "14.17.18",
-    "@typescript-eslint/eslint-plugin": "4.31.2",
-    "@typescript-eslint/parser": "4.31.2",
-    "esbuild": "0.13.2",
-=======
     "@types/node": "14.17.19",
     "@typescript-eslint/eslint-plugin": "4.32.0",
     "@typescript-eslint/parser": "4.32.0",
-    "esbuild": "0.12.16",
->>>>>>> 083060e2
+    "esbuild": "0.13.2",
     "eslint": "7.32.0",
     "eslint-config-prettier": "8.3.0",
     "eslint-plugin-eslint-comments": "3.2.0",
