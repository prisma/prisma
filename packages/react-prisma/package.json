{
  "name": "react-prisma",
  "version": "0.0.5",
  "main": "dist/index.js",
  "module": "dist/esm/index.mjs",
  "types": "dist/index.d.ts",
  "license": "Apache-2.0",
  "author": "Tim Suchanek <suchanek@prisma.io>",
  "repository": "git@github.com:prisma/prisma.git",
  "homepage": "https://www.prisma.io",
  "devDependencies": {
    "@prisma/client": "workspace:*",
    "@types/jest": "27.0.2",
<<<<<<< HEAD
    "esbuild": "0.13.3",
    "@types/node": "14.17.21",
=======
    "@types/node": "14.17.22",
>>>>>>> 121c9a2c
    "@typescript-eslint/eslint-plugin": "4.33.0",
    "@typescript-eslint/parser": "4.33.0",
    "eslint": "7.32.0",
    "eslint-config-prettier": "8.3.0",
    "eslint-plugin-eslint-comments": "3.2.0",
    "eslint-plugin-jest": "24.7.0",
    "eslint-plugin-prettier": "4.0.0",
    "glob": "7.2.0",
    "jest": "27.2.5",
    "lint-staged": "11.2.3",
    "prettier": "2.4.1",
    "react": "17.0.2",
    "strip-ansi": "7.0.1",
    "ts-jest": "27.0.5",
    "typescript": "4.4.4"
  },
  "scripts": {
    "dev": "DEV=true node -r esbuild-register helpers/build.ts",
    "build": "node -r esbuild-register helpers/build.ts",
    "prepublishOnly": "pnpm run build",
    "format": "prettier --write .",
    "lint": "eslint --cache --fix --ext .ts .",
    "lint-ci": "eslint --ext .ts .",
    "test": "echo \"not yet\"",
    "precommit": "lint-staged"
  },
  "files": [
    "README.md",
    "dist"
  ],
  "lint-staged": {
    "*.ts": [
      "eslint",
      "prettier --write"
    ]
  },
  "peerDependencies": {
    "@prisma/client": "*",
    "react": "^17.0.0"
  },
  "sideEffects": false
}<|MERGE_RESOLUTION|>--- conflicted
+++ resolved
@@ -11,12 +11,8 @@
   "devDependencies": {
     "@prisma/client": "workspace:*",
     "@types/jest": "27.0.2",
-<<<<<<< HEAD
     "esbuild": "0.13.3",
-    "@types/node": "14.17.21",
-=======
     "@types/node": "14.17.22",
->>>>>>> 121c9a2c
     "@typescript-eslint/eslint-plugin": "4.33.0",
     "@typescript-eslint/parser": "4.33.0",
     "eslint": "7.32.0",
