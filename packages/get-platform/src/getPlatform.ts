import Debug from '@prisma/debug'
import cp from 'child_process'
import fs from 'fs'
import os from 'os'
import { match } from 'ts-pattern'
import { promisify } from 'util'

import { link } from './link'
import { Platform } from './platforms'
import { warnOnce } from './warnOnce'

const readFile = promisify(fs.readFile)
const exec = promisify(cp.exec)

const debug = Debug('prisma:get-platform')

const supportedLibSSLVersions = ['1.0.x', '1.1.x', '3.0.x'] as const

// https://www.geeksforgeeks.org/node-js-process-arch-property/
export type Arch = 'x32' | 'x64' | 'arm' | 'arm64' | 's390' | 's390x' | 'mipsel' | 'ia32' | 'mips' | 'ppc' | 'ppc64'
export type DistroInfo = {
  /**
   * The original distro is the Linux distro name detected via its release file.
   * E.g., on Arch Linux, the original distro is `arch`. On Linux Alpine, the original distro is `alpine`.
   */
  originalDistro?: string

  /**
   * The family distro is the Linux distro name that is used to determine Linux flavors based on the same base distro, and likely using the same package manager.
   * E.g., both Ubuntu and Debian belong to the `debian` family of distros, and thus rely on the same package manager (`apt`).
   */
  familyDistro?: string

  /**
   * The target distro is the Linux distro associated with the Prisma Engines.
   * E.g., on Arch Linux, Debian, and Ubuntu, the target distro is `debian`. On Linux Alpine, the target distro is `musl`.
   */
  targetDistro?: 'rhel' | 'debian' | 'musl' | 'arm' | 'nixos' | 'freebsd11' | 'freebsd12' | 'freebsd13'
}
export type GetOSResult = {
  platform: NodeJS.Platform
  arch: Arch
  /**
   * Starting from version 3.0, OpenSSL is basically adopting semver, and will be API and ABI compatible within a major version.
   */
  libssl?: typeof supportedLibSSLVersions[number]
} & DistroInfo

export async function getos(): Promise<GetOSResult> {
  const platform = os.platform()
  const arch = process.arch as Arch
  if (platform === 'freebsd') {
    const version = await getFirstSuccessfulExec([`freebsd-version`])
    if (version && version.trim().length > 0) {
      const regex = /^(\d+)\.?/
      const match = regex.exec(version)
      if (match) {
        return {
          platform: 'freebsd',
          targetDistro: `freebsd${match[1]}` as GetOSResult['targetDistro'],
          arch,
        }
      }
    }
  }

  if (platform !== 'linux') {
    return {
      platform,
      arch,
    }
  }

<<<<<<< HEAD
  const distro = await resolveDistro()
  const archFromUname = await getArchFromUname()

  // TODO: add 'arm64' to the `[...].includes(arch)` check once we have arm64 engines for Alpine
  if (distro === 'musl' && !['x64'].includes(arch)) {
    warnOnce(
      'alpine:unsupported-arch',
      `Prisma only officially supports Linux Alpine on the amd64 (x86_64) system architecture. If you are using your own custom Prisma engines, you can ignore this warning, as long as you've compiled the engines for your system architecture "${archFromUname}".
If you are using Prisma on Docker, please refer to ${link('https://pris.ly/d/docker-alpine')}`,
    )
  }

  const libssl = await getSSLVersion({ arch, archFromUname, distro })
=======
  const distroInfo = await resolveDistro()

  if (distroInfo.targetDistro === 'musl' && arch !== 'x64') {
    throw new Error(
      `Prisma only supports Linux Alpine on the amd64 (x86_64) system architecture. If you're running Prisma on Docker, please use Docker Buildx to simulate the amd64 architecture on your device as explained by this comment: https://github.com/prisma/prisma/issues/8478#issuecomment-1355209706`,
    )
  }

  const libssl = await getSSLVersion({ arch, targetDistro: distroInfo.targetDistro })
>>>>>>> 3c3ada46

  return {
    platform: 'linux',
    libssl,
    arch,
    ...distroInfo,
  }
}

export function parseDistro(osReleaseInput: string): DistroInfo {
  const idRegex = /^ID="?([^"\n]*)"?$/im
  const idLikeRegex = /^ID_LIKE="?([^"\n]*)"?$/im

  const idMatch = idRegex.exec(osReleaseInput)
  const id = (idMatch && idMatch[1] && idMatch[1].toLowerCase()) || ''

  const idLikeMatch = idLikeRegex.exec(osReleaseInput)
  const idLike = (idLikeMatch && idLikeMatch[1] && idLikeMatch[1].toLowerCase()) || ''

  /**
   * Example output of /etc/os-release:
   *
   * Alpine Linux => ID=alpine                                     => targetDistro=musl, familyDistro=alpine
   * Raspbian     => ID=raspbian, ID_LIKE=debian                   => targetDistro=arm, familyDistro=debian
   * Debian       => ID=debian                                     => targetDistro=debian, familyDistro=debian
   * Distroless   => ID=debian                                     => targetDistro=debian, familyDistro=debian
   * Ubuntu       => ID=ubuntu, ID_LIKE=debian                     => targetDistro=debian, familyDistro=debian
   * Arch Linux   => ID=arch                                       => targetDistro=debian, familyDistro=arch
   * Manjaro      => ID=manjaro, ID_LIKE=arch                      => targetDistro=debian, familyDistro=arch
   * Red Hat      => ID=rhel, ID_LIKE=fedora                       => targetDistro=rhel, familyDistro=rhel
   * Centos       => ID=centos, ID_LIKE=rhel fedora                => targetDistro=rhel, familyDistro=rhel
   * Alma Linux   => ID="almalinux", ID_LIKE="rhel centos fedora"  => targetDistro=rhel, familyDistro=rhel
   * Fedora       => ID=fedora                                     => targetDistro=rhel, familyDistro=rhel
   */
  const distroInfo = match({ id, idLike })
    .with(
      { id: 'alpine' },
      ({ id: originalDistro }) =>
        ({
          targetDistro: 'musl',
          familyDistro: originalDistro,
          originalDistro,
        } as const),
    )
    .with(
      { id: 'raspbian' },
      ({ id: originalDistro }) =>
        ({
          targetDistro: 'arm',
          familyDistro: 'debian',
          originalDistro,
        } as const),
    )
    .with(
      { id: 'nixos' },
      ({ id: originalDistro }) =>
        ({
          targetDistro: 'nixos',
          originalDistro,
          familyDistro: 'nixos',
        } as const),
    )
    .with(
      { id: 'debian' },
      { id: 'ubuntu' },
      ({ id: originalDistro }) =>
        ({
          targetDistro: 'debian',
          familyDistro: 'debian',
          originalDistro,
        } as const),
    )
    .with(
      { id: 'rhel' },
      { id: 'centos' },
      { id: 'fedora' },
      ({ id: originalDistro }) =>
        ({
          targetDistro: 'rhel',
          familyDistro: 'rhel',
          originalDistro,
        } as const),
    )
    .when(
      ({ idLike }) => idLike.includes('debian') || idLike.includes('ubuntu'),
      ({ id: originalDistro }) =>
        ({
          targetDistro: 'debian',
          familyDistro: 'debian',
          originalDistro,
        } as const),
    )
    .when(
      ({ idLike }) => id === 'arch' || idLike.includes('arch'),
      ({ id: originalDistro }) =>
        ({
          targetDistro: 'debian',
          familyDistro: 'arch',
          originalDistro,
        } as const),
    )
    .when(
      ({ idLike }) => idLike.includes('centos') || idLike.includes('fedora') || idLike.includes('rhel'),
      ({ id: originalDistro }) =>
        ({
          targetDistro: 'rhel',
          familyDistro: 'rhel',
          originalDistro,
        } as const),
    )
    .otherwise(({ id: originalDistro }) => {
      /* Generic distro info fallback */
      return {
        targetDistro: undefined,
        familyDistro: undefined,
        originalDistro,
      } as const
    })

  debug(`Found distro info:\n${JSON.stringify(distroInfo, null, 2)}`)
  return distroInfo
}

export async function resolveDistro(): Promise<DistroInfo> {
  // https://github.com/retrohacker/getos/blob/master/os.json

  const osReleaseFile = '/etc/os-release'
  try {
    const osReleaseInput = await readFile(osReleaseFile, { encoding: 'utf-8' })
    return parseDistro(osReleaseInput)
  } catch (_) {
    return {
      targetDistro: undefined,
      familyDistro: undefined,
      originalDistro: undefined,
    }
  }
}

/**
 * Parse the OpenSSL version from the output of the openssl binary, e.g.
 * "OpenSSL 3.0.2 15 Mar 2022 (Library: OpenSSL 3.0.2 15 Mar 2022)" -> "3.0.x"
 */
export function parseOpenSSLVersion(input: string): GetOSResult['libssl'] | undefined {
  const match = /^OpenSSL\s(\d+\.\d+)\.\d+/.exec(input)
  if (match) {
    const partialVersion = `${match[1]}.x`
    return sanitiseSSLVersion(partialVersion)
  }

  return undefined
}

/**
 * Parse the OpenSSL version from the output of the libssl.so file, e.g.
 * "libssl.so.3" -> "3.0.x"
 */
export function parseLibSSLVersion(input: string): GetOSResult['libssl'] | undefined {
  const match = /libssl\.so\.(\d)(\.\d)?/.exec(input)
  if (match) {
    const partialVersion = `${match[1]}${match[2] ?? '.0'}.x`
    return sanitiseSSLVersion(partialVersion)
  }

  return undefined
}

function sanitiseSSLVersion(version: string): NonNullable<GetOSResult['libssl']> {
  if (isLibssl1x(version)) {
    return version
  }

  /**
   * Sanitise OpenSSL 3+. E.g., '3.1.x' becomes '3.0.x'
   */
  const versionSplit = version.split('.')
  versionSplit[1] = '0'
  return versionSplit.join('.') as NonNullable<GetOSResult['libssl']>
}

type GetOpenSSLVersionParams = {
  arch: Arch
<<<<<<< HEAD
  distro: GetOSResult['distro']
  archFromUname: Awaited<ReturnType<typeof getArchFromUname>>
=======
  targetDistro: DistroInfo['targetDistro']
>>>>>>> 3c3ada46
}

/**
 * On Linux, returns the libssl version excluding the patch version, e.g. "1.1.x".
 * Reading the version from the libssl.so file is more reliable than reading it from the openssl binary.
 * Older versions of libssl are preferred, e.g. "1.0.x" over "1.1.x", because of Vercel serverless
 * having different build and runtime environments, with the runtime environment having an old version
 * of libssl, and the build environment having both that old version and a newer version of libssl installed.
 *
 * This function never throws.
 */
export async function getSSLVersion(args: GetOpenSSLVersionParams): Promise<GetOSResult['libssl'] | undefined> {
  const libsslSpecificPaths = match(args)
    .with({ targetDistro: 'musl' }, () => {
      /* Linux Alpine */
      debug('Trying platform-specific paths for "alpine"')
      return ['/lib']
    })
<<<<<<< HEAD
    .with({ distro: 'debian' }, ({ archFromUname }) => {
=======
    .with({ targetDistro: 'debian' }, () => {
>>>>>>> 3c3ada46
      /* Linux Debian, Ubuntu, etc */
      debug('Trying platform-specific paths for "debian" (and "ubuntu")')
      return [`/usr/lib/${archFromUname}-linux-gnu`, `/lib/${archFromUname}-linux-gnu`]
    })
    .with({ targetDistro: 'rhel' }, () => {
      /* Linux Red Hat, OpenSuse etc */
      debug('Trying platform-specific paths for "rhel"')
      return ['/lib64', '/usr/lib64']
    })
<<<<<<< HEAD
    .otherwise(({ distro, arch, archFromUname }) => {
      /* Other Linux distros, we don't do anything specific and fall back to the next blocks */
      debug(`Don't know any platform-specific paths for "${distro}" on ${arch} (${archFromUname}))`)
=======
    .otherwise(({ targetDistro, arch }) => {
      /* Other Linux distros, we don't do anything specific and fall back to the next blocks */
      debug(`Don't know any platform-specific paths for "${targetDistro}" on ${arch}`)
>>>>>>> 3c3ada46
      return []
    })

  const libsslSpecificCommands = libsslSpecificPaths.map((path) => `ls ${path} | grep libssl.so`)
  const libsslFilenameFromSpecificPath: string | undefined = await getFirstSuccessfulExec(libsslSpecificCommands)

  if (libsslFilenameFromSpecificPath) {
    debug(`Found libssl.so file using platform-specific paths: ${libsslFilenameFromSpecificPath}`)
    const libsslVersion = parseLibSSLVersion(libsslFilenameFromSpecificPath)
    debug(`The parsed libssl version is: ${libsslVersion}`)
    if (libsslVersion) {
      return libsslVersion
    }
  }

  debug('Falling back to "ldconfig" and other generic paths')
  const libsslFilename: string | undefined = await getFirstSuccessfulExec([
    /**
     * The `ldconfig -p` returns the dynamic linker cache paths, where libssl.so files are likely to be included.
     * Each line looks like this:
     * 	libssl.so (libc6,hard-float) => /usr/lib/arm-linux-gnueabihf/libssl.so.1.1
     * But we're only interested in the filename, so we use sed to remove everything before the `=>` separator,
     * and then we remove the path and keep only the filename.
     * The second sed commands uses `|` as a separator because the paths may contain `/`, which would result in the
     * `unknown option to 's'` error (see https://stackoverflow.com/a/9366940/6174476) - which would silently
     * fail with error code 0.
     */
    'ldconfig -p | sed "s/.*=>s*//" | sed "s|.*/||" | grep libssl | sort',

    /**
     * Fall back to the rhel-specific paths (although "targetDistro" isn't detected as rhel) when the "ldconfig" command fails.
     */
    'ls /lib64 | grep libssl',
    'ls /usr/lib64 | grep libssl',
  ])

  if (libsslFilename) {
    debug(`Found libssl.so file using "ldconfig" or other generic paths: ${libsslFilenameFromSpecificPath}`)
    const libsslVersion = parseLibSSLVersion(libsslFilename)
    if (libsslVersion) {
      return libsslVersion
    }
  }

  const openSSLVersionLine: string | undefined = await getFirstSuccessfulExec(['openssl version -v'])

  if (openSSLVersionLine) {
    debug(`Found openssl binary with version: ${openSSLVersionLine}`)
    const openSSLVersion = parseOpenSSLVersion(openSSLVersionLine)
    debug(`The parsed openssl version is: ${openSSLVersion}`)
    if (openSSLVersion) {
      return openSSLVersion
    }
  }

  /* Reading the libssl.so version didn't work, fall back to openssl */

  const openSSLVersion: string | undefined = await getFirstSuccessfulExec(['openssl version -v'])

  if (openSSLVersion) {
    const matchedVersion = parseOpenSSLVersion(openSSLVersion)
    if (matchedVersion) {
      return matchedVersion
    }
  }

  /* Reading openssl didn't work */
  debug(`Couldn't find any version of libssl or OpenSSL in the system`)
  return undefined
}

export async function getPlatform(): Promise<Platform> {
  const { platform, arch, libssl, targetDistro, familyDistro, originalDistro } = await getos()

  // sometimes we fail to detect the libssl version to use, so we default to 1.1.x
  const defaultLibssl = '1.1.x' as const
  if (platform === 'linux' && libssl === undefined) {
    /**
     * Ask the user to install libssl manually, and provide some additional instructions based on the detected Linux distro family.
     * TODO: we should also provide a pris.ly link to a documentation page with more details on how to install libssl.
     */
    const additionalMessage = match({ familyDistro })
      .with({ familyDistro: 'debian' }, () => {
        return "Please manually install OpenSSL via `apt-get update -y && apt-get install -y openssl` and try installing Prisma again. If you're running Prisma on Docker, you may also try to replace your base image with `node:lts-slim`, which already ships with OpenSSL installed."
      })
      .otherwise(() => {
        return 'Please manually install OpenSSL and try installing Prisma again.'
      })

    warnOnce(
      'libssl:undefined',
      `Prisma failed to detect the libssl/openssl version to use, and may not work as expected. Defaulting to "openssl-${defaultLibssl}".
${additionalMessage}`,
    )
  }

  // sometimes we fail to detect the distro in use, so we default to debian
  const defaultDistro = 'debian' as const
  if (platform === 'linux' && targetDistro === undefined) {
    // TODO: provide a pris.ly link to a documentation page with a short tutorial on what users can do
    // to run prisma if they hit this case
    warnOnce(
      'distro:undefined',
      `Prisma doesn't know which engines to download for the Linux distro "${originalDistro}". Falling back to Prisma engines built for "${defaultDistro}".`,
    )
  }

  // Apple Silicon (M1)
  if (platform === 'darwin' && arch === 'arm64') {
    return 'darwin-arm64'
  }

  if (platform === 'darwin') {
    return 'darwin'
  }

  if (platform === 'win32') {
    return 'windows'
  }

  if (platform === 'freebsd') {
    return targetDistro as Platform
  }

  if (platform === 'openbsd') {
    return 'openbsd'
  }

  if (platform === 'netbsd') {
    return 'netbsd'
  }

  if (platform === 'linux' && targetDistro === 'nixos') {
    return 'linux-nixos'
  }

  if (platform === 'linux' && arch === 'arm64') {
    // 64 bit ARM
    return `linux-arm64-openssl-${libssl || defaultLibssl}` as Platform
  }

  if (platform === 'linux' && arch === 'arm') {
    // 32 bit ARM
    return `linux-arm-openssl-${libssl || defaultLibssl}` as Platform
  }

  if (platform === 'linux' && targetDistro === 'musl') {
    const base = 'linux-musl'
    if (!libssl) {
      return base
    }

    if (isLibssl1x(libssl)) {
      // Alpine 3.16 or below linked with OpenSSL 1.1
      return base
    } else {
      // Alpine 3.17 or above linked with OpenSSL 3.0
      return `${base}-openssl-${libssl}`
    }
  }

  // when the platform is linux
  if (platform === 'linux' && targetDistro && libssl) {
    return `${targetDistro}-openssl-${libssl}` as Platform
  }

  if (platform !== 'linux') {
    warnOnce(
      'platform:undefined',
      `Prisma detected unknown OS "${platform}" and may not work as expected. Defaulting to "linux".`,
    )
  }

  // if just OpenSSL is known, fallback to debian with a specific libssl version
  if (libssl) {
    return `${defaultDistro}-openssl-${libssl}`
  }

  // if just the targetDistro is known, fallback to latest OpenSSL 1.1
  if (targetDistro) {
    return `${targetDistro}-openssl-${defaultLibssl}` as Platform
  }

  // use the debian build with OpenSSL 1.1 as a last resort
  // TODO: perhaps we should default to 'debian-openssl-3.0.x'
  return `${defaultDistro}-openssl-${defaultLibssl}`
}

/**
 * Given a promise generator, returns the promise's result.
 * If the promise throws, returns undefined.
 */
async function discardError<T>(runPromise: () => Promise<T>): Promise<T | undefined> {
  try {
    return await runPromise()
  } catch (e) {
    return undefined
  }
}

/**
 * Given a list of system commands, runs them until they all resolve or reject, and returns the result of the first successful command
 * in the order of the input list.
 * This function never throws.
 */
function getFirstSuccessfulExec(commands: string[]) {
  return discardError(async () => {
    const results = await Promise.allSettled(commands.map((cmd) => exec(cmd)))
    const idx = results.findIndex(({ status }) => status === 'fulfilled')
    if (idx === -1) {
      return undefined
    }

    const { value } = results[idx] as PromiseFulfilledResult<{ stdout: string | Buffer }>
    const output = String(value.stdout)

    debug(`Command "${commands[idx]}" successfully returned "${output}"`)
    return output
  })
}

/**
 * Returns the architecture of a system from the output of `uname -m` (whose format is different than `process.arch`).
 * This function never throws.
 * TODO: deprecate this function in favor of `os.machine()` once either Node v16.18.0 or v18.9.0 becomes the minimum
 * supported Node.js version for Prisma.
 */
async function getArchFromUname(): Promise<string | undefined> {
  const arch = await getFirstSuccessfulExec(['uname -m'])
  return arch?.trim()
}

function isLibssl1x(libssl: NonNullable<GetOSResult['libssl']> | string): libssl is '1.0.x' | '1.1.x' {
  return libssl.startsWith('1.')
}<|MERGE_RESOLUTION|>--- conflicted
+++ resolved
@@ -71,12 +71,11 @@
     }
   }
 
-<<<<<<< HEAD
-  const distro = await resolveDistro()
+  const distroInfo = await resolveDistro()
   const archFromUname = await getArchFromUname()
 
   // TODO: add 'arm64' to the `[...].includes(arch)` check once we have arm64 engines for Alpine
-  if (distro === 'musl' && !['x64'].includes(arch)) {
+  if (distroInfo.targetDistro === 'musl' && !['x64'].includes(arch)) {
     warnOnce(
       'alpine:unsupported-arch',
       `Prisma only officially supports Linux Alpine on the amd64 (x86_64) system architecture. If you are using your own custom Prisma engines, you can ignore this warning, as long as you've compiled the engines for your system architecture "${archFromUname}".
@@ -84,18 +83,7 @@
     )
   }
 
-  const libssl = await getSSLVersion({ arch, archFromUname, distro })
-=======
-  const distroInfo = await resolveDistro()
-
-  if (distroInfo.targetDistro === 'musl' && arch !== 'x64') {
-    throw new Error(
-      `Prisma only supports Linux Alpine on the amd64 (x86_64) system architecture. If you're running Prisma on Docker, please use Docker Buildx to simulate the amd64 architecture on your device as explained by this comment: https://github.com/prisma/prisma/issues/8478#issuecomment-1355209706`,
-    )
-  }
-
-  const libssl = await getSSLVersion({ arch, targetDistro: distroInfo.targetDistro })
->>>>>>> 3c3ada46
+  const libssl = await getSSLVersion({ arch, archFromUname, targetDistro: distroInfo.targetDistro })
 
   return {
     platform: 'linux',
@@ -278,12 +266,8 @@
 
 type GetOpenSSLVersionParams = {
   arch: Arch
-<<<<<<< HEAD
-  distro: GetOSResult['distro']
   archFromUname: Awaited<ReturnType<typeof getArchFromUname>>
-=======
   targetDistro: DistroInfo['targetDistro']
->>>>>>> 3c3ada46
 }
 
 /**
@@ -302,11 +286,7 @@
       debug('Trying platform-specific paths for "alpine"')
       return ['/lib']
     })
-<<<<<<< HEAD
-    .with({ distro: 'debian' }, ({ archFromUname }) => {
-=======
-    .with({ targetDistro: 'debian' }, () => {
->>>>>>> 3c3ada46
+    .with({ targetDistro: 'debian' }, ({ archFromUname }) => {
       /* Linux Debian, Ubuntu, etc */
       debug('Trying platform-specific paths for "debian" (and "ubuntu")')
       return [`/usr/lib/${archFromUname}-linux-gnu`, `/lib/${archFromUname}-linux-gnu`]
@@ -316,15 +296,9 @@
       debug('Trying platform-specific paths for "rhel"')
       return ['/lib64', '/usr/lib64']
     })
-<<<<<<< HEAD
-    .otherwise(({ distro, arch, archFromUname }) => {
+    .otherwise(({ targetDistro, arch, archFromUname }) => {
       /* Other Linux distros, we don't do anything specific and fall back to the next blocks */
-      debug(`Don't know any platform-specific paths for "${distro}" on ${arch} (${archFromUname}))`)
-=======
-    .otherwise(({ targetDistro, arch }) => {
-      /* Other Linux distros, we don't do anything specific and fall back to the next blocks */
-      debug(`Don't know any platform-specific paths for "${targetDistro}" on ${arch}`)
->>>>>>> 3c3ada46
+      debug(`Don't know any platform-specific paths for "${targetDistro}" on ${arch} (${archFromUname})`)
       return []
     })
 
