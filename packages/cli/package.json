--- conflicted
+++ resolved
@@ -63,15 +63,9 @@
   "devDependencies": {
     "@prisma/client": "workspace:*",
     "@prisma/debug": "workspace:*",
-<<<<<<< HEAD
     "@prisma/fetch-engine": "2.31.0-8.856fdd44fb24583950216b8dbdd4a160333b41a2",
     "@prisma/generator-helper": "workspace:*",
     "@prisma/get-platform": "2.31.0-8.856fdd44fb24583950216b8dbdd4a160333b41a2",
-=======
-    "@prisma/fetch-engine": "2.31.0-7.95fbf0638a7f3b1cc5b08ccbe8afd6b10e942146",
-    "@prisma/generator-helper": "workspace:*",
-    "@prisma/get-platform": "2.31.0-7.95fbf0638a7f3b1cc5b08ccbe8afd6b10e942146",
->>>>>>> b6afed6f
     "@prisma/migrate": "workspace:*",
     "@prisma/sdk": "workspace:*",
     "@prisma/studio-server": "0.422.0",
@@ -130,11 +124,7 @@
     "precommit": "lint-staged"
   },
   "dependencies": {
-<<<<<<< HEAD
     "@prisma/engines": "2.31.0-8.856fdd44fb24583950216b8dbdd4a160333b41a2"
-=======
-    "@prisma/engines": "2.31.0-7.95fbf0638a7f3b1cc5b08ccbe8afd6b10e942146"
->>>>>>> b6afed6f
   },
   "lint-staged": {
     "*.ts": [
