--- conflicted
+++ resolved
@@ -68,11 +68,7 @@
     "@prisma/get-platform": "2.30.0-9.a8608ff20d8774e88657834d2d58ad4c9134e5b7",
     "@prisma/migrate": "workspace:*",
     "@prisma/sdk": "workspace:*",
-<<<<<<< HEAD
     "@prisma/studio-server": "0.422.0",
-=======
-    "@prisma/studio-server": "0.421.0",
->>>>>>> 4125dec5
     "@timsuchanek/copy": "1.4.5",
     "@types/jest": "27.0.0",
     "@types/rimraf": "3.0.1",
