{
  "version": "0.0.0",
  "name": "prisma",
  "description": "Prisma is an open-source database toolkit. It includes a JavaScript/TypeScript ORM for Node.js, migrations and a modern GUI to view and edit the data in your database. You can use Prisma in new projects or add it to an existing one.",
  "keywords": [
    "orm",
    "prisma2",
    "prisma",
    "cli",
    "database",
    "sql",
    "postgresql",
    "mysql",
    "sqlite",
    "mariadb",
    "mssql",
    "typescript",
    "query-builder"
  ],
  "main": "build/index.js",
  "repository": "git@github.com:prisma/prisma.git",
  "homepage": "https://www.prisma.io",
  "author": "Tim Suchanek <suchanek@prisma.io>",
  "maintainers": [
    "Tim Suchanek <suchanek@prisma.io>",
    "Joël Galeran <galeran@prisma.io>",
    "William Luke <luke@prisma.io>"
  ],
  "bugs": "https://github.com/prisma/prisma/issues",
  "license": "Apache-2.0",
  "engines": {
    "node": ">=12.2"
  },
  "prisma": {
    "prismaCommit": "placeholder-for-commit-hash-replaced-during-publishing-in-publish-ts"
  },
  "files": [
    "README.md",
    "build",
    "install",
    "runtime/*.js",
    "runtime/*.d.ts",
    "runtime/utils",
    "runtime/dist",
    "prisma-client",
    "preinstall",
    "scripts/preinstall-entry.js",
    "scripts/install-entry.js"
  ],
  "pkg": {
    "assets": [
      "build/**/*",
      "runtime/**/*",
      "prisma-client/**/*",
      "node_modules/@prisma/engines/**/*",
      "node_modules/@prisma/engines/*"
    ]
  },
  "bin": {
    "prisma": "build/index.js",
    "prisma2": "build/index.js"
  },
  "devDependencies": {
    "@prisma/client": "workspace:*",
    "@prisma/debug": "workspace:*",
<<<<<<< HEAD
    "@prisma/fetch-engine": "2.31.0-10.acbdf66015fec9f52252d305d99f972e32a20459",
    "@prisma/generator-helper": "workspace:*",
    "@prisma/get-platform": "2.31.0-10.acbdf66015fec9f52252d305d99f972e32a20459",
=======
    "@prisma/fetch-engine": "2.31.0-8.856fdd44fb24583950216b8dbdd4a160333b41a2",
    "@prisma/generator-helper": "workspace:*",
    "@prisma/get-platform": "2.31.0-8.856fdd44fb24583950216b8dbdd4a160333b41a2",
>>>>>>> 934e8662
    "@prisma/migrate": "workspace:*",
    "@prisma/sdk": "workspace:*",
    "@prisma/studio-server": "0.422.0",
    "@timsuchanek/copy": "1.4.5",
    "@types/jest": "27.0.1",
    "@types/rimraf": "3.0.2",
    "@types/ws": "7.4.7",
    "@typescript-eslint/eslint-plugin": "4.29.3",
    "@typescript-eslint/parser": "4.29.3",
    "chalk": "4.1.2",
    "checkpoint-client": "1.1.20",
    "dotenv": "10.0.0",
    "esbuild": "0.8.53",
    "escape-string-regexp": "4.0.0",
    "eslint": "7.32.0",
    "eslint-config-prettier": "8.3.0",
    "eslint-plugin-eslint-comments": "3.2.0",
    "eslint-plugin-jest": "24.4.0",
    "eslint-plugin-prettier": "3.4.1",
    "execa": "5.1.1",
    "fast-deep-equal": "3.1.3",
    "fs-jetpack": "4.1.1",
    "get-port": "5.1.1",
    "global-dirs": "3.0.0",
    "indent-string": "4.0.0",
    "is-installed-globally": "0.4.0",
    "jest": "27.0.6",
    "line-replace": "2.0.1",
    "lint-staged": "11.1.2",
    "log-update": "4.0.0",
    "make-dir": "3.1.0",
    "node-fetch": "2.6.1",
    "open": "7.4.2",
    "pg": "8.7.1",
    "pkg-up": "3.1.0",
    "prettier": "2.3.2",
    "replace-string": "3.1.0",
    "resolve-pkg": "2.0.0",
    "rimraf": "3.0.2",
    "strip-ansi": "6.0.0",
    "tempy": "1.0.1",
    "ts-jest": "27.0.5",
    "typescript": "4.3.5"
  },
  "scripts": {
    "dev": "DEV=true node helpers/build.js",
    "build": "node helpers/build.js",
    "test": "jest --maxConcurrency=1 --verbose",
    "install": "node scripts/install-entry.js",
    "format": "prettier --write .",
    "lint": "eslint --cache --fix --ext .ts .",
    "lint-ci": "eslint --ext .ts .",
    "tsc": "tsc -d -p tsconfig.build.json && bash scripts/copy-runtime-dist.sh",
    "prepublishOnly": "pnpm run build",
    "preinstall": "node scripts/preinstall-entry.js",
    "precommit": "lint-staged"
  },
  "dependencies": {
<<<<<<< HEAD
    "@prisma/engines": "2.31.0-10.acbdf66015fec9f52252d305d99f972e32a20459"
=======
    "@prisma/engines": "2.31.0-8.856fdd44fb24583950216b8dbdd4a160333b41a2"
>>>>>>> 934e8662
  },
  "lint-staged": {
    "*.ts": [
      "eslint",
      "prettier --write"
    ]
  }
}<|MERGE_RESOLUTION|>--- conflicted
+++ resolved
@@ -63,15 +63,9 @@
   "devDependencies": {
     "@prisma/client": "workspace:*",
     "@prisma/debug": "workspace:*",
-<<<<<<< HEAD
     "@prisma/fetch-engine": "2.31.0-10.acbdf66015fec9f52252d305d99f972e32a20459",
     "@prisma/generator-helper": "workspace:*",
     "@prisma/get-platform": "2.31.0-10.acbdf66015fec9f52252d305d99f972e32a20459",
-=======
-    "@prisma/fetch-engine": "2.31.0-8.856fdd44fb24583950216b8dbdd4a160333b41a2",
-    "@prisma/generator-helper": "workspace:*",
-    "@prisma/get-platform": "2.31.0-8.856fdd44fb24583950216b8dbdd4a160333b41a2",
->>>>>>> 934e8662
     "@prisma/migrate": "workspace:*",
     "@prisma/sdk": "workspace:*",
     "@prisma/studio-server": "0.422.0",
@@ -130,11 +124,7 @@
     "precommit": "lint-staged"
   },
   "dependencies": {
-<<<<<<< HEAD
     "@prisma/engines": "2.31.0-10.acbdf66015fec9f52252d305d99f972e32a20459"
-=======
-    "@prisma/engines": "2.31.0-8.856fdd44fb24583950216b8dbdd4a160333b41a2"
->>>>>>> 934e8662
   },
   "lint-staged": {
     "*.ts": [
