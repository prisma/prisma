{
  "version": "0.0.0",
  "name": "prisma",
  "description": "Prisma is an open-source database toolkit. It includes a JavaScript/TypeScript ORM for Node.js, migrations and a modern GUI to view and edit the data in your database. You can use Prisma in new projects or add it to an existing one.",
  "keywords": [
    "orm",
    "prisma2",
    "prisma",
    "cli",
    "database",
    "sql",
    "postgresql",
    "mysql",
    "sqlite",
    "mariadb",
    "mssql",
    "typescript",
    "query-builder"
  ],
  "main": "build/index.js",
  "repository": {
    "type": "git",
    "url": "https://github.com/prisma/prisma.git",
    "directory": "packages/cli"
  },
  "homepage": "https://www.prisma.io",
  "author": "Tim Suchanek <suchanek@prisma.io>",
  "maintainers": [
    "Joël Galeran <galeran@prisma.io>",
    "Pierre-Antoine Mills <mills@prisma.io>",
    "Alexey Orlenko <orlenko@prisma.io>"
  ],
  "bugs": "https://github.com/prisma/prisma/issues",
  "license": "Apache-2.0",
  "engines": {
    "node": ">=12.6"
  },
  "prisma": {
    "prismaCommit": "placeholder-for-commit-hash-replaced-during-publishing-in-publish-ts"
  },
  "files": [
    "README.md",
    "build",
    "install",
    "runtime/*.js",
    "runtime/*.d.ts",
    "runtime/utils",
    "runtime/dist",
    "prisma-client",
    "preinstall",
    "scripts/preinstall-entry.js",
    "scripts/install-entry.js"
  ],
  "pkg": {
    "assets": [
      "build/**/*",
      "runtime/**/*",
      "prisma-client/**/*",
      "node_modules/@prisma/engines/**/*",
      "node_modules/@prisma/engines/*"
    ]
  },
  "bin": {
    "prisma": "build/index.js",
    "prisma2": "build/index.js"
  },
  "devDependencies": {
    "@prisma/client": "workspace:*",
    "@prisma/debug": "workspace:*",
<<<<<<< HEAD
    "@prisma/fetch-engine": "3.11.0-12.9907684a5845cbb6a7aa712fa21fe75455b9b6f6",
    "@prisma/generator-helper": "workspace:*",
    "@prisma/get-platform": "3.11.0-12.9907684a5845cbb6a7aa712fa21fe75455b9b6f6",
=======
    "@prisma/fetch-engine": "3.11.0-11.5b3bbd566d0f91cb9f74187bfdb7c490a6a4e825",
    "@prisma/generator-helper": "workspace:*",
    "@prisma/get-platform": "3.11.0-11.5b3bbd566d0f91cb9f74187bfdb7c490a6a4e825",
>>>>>>> 0957d755
    "@prisma/migrate": "workspace:*",
    "@prisma/sdk": "workspace:*",
    "@prisma/studio": "0.458.0",
    "@prisma/studio-server": "0.458.0",
    "@swc/core": "1.2.141",
    "@swc/jest": "0.2.17",
    "@types/debug": "4.1.7",
    "@types/fs-extra": "9.0.13",
    "@types/jest": "27.4.0",
    "@types/rimraf": "3.0.2",
    "@types/ws": "8.2.3",
    "chalk": "4.1.2",
    "checkpoint-client": "1.1.21",
    "debug": "4.3.3",
    "dotenv": "16.0.0",
    "esbuild": "0.13.14",
    "execa": "5.1.1",
    "fast-deep-equal": "3.1.3",
    "fs-extra": "10.0.0",
    "fs-jetpack": "4.3.0",
    "get-port": "5.1.1",
    "global-dirs": "3.0.0",
    "is-installed-globally": "0.4.0",
    "jest": "27.5.1",
    "jest-junit": "13.0.0",
    "line-replace": "2.0.1",
    "log-update": "4.0.0",
    "make-dir": "3.1.0",
    "node-fetch": "2.6.7",
    "open": "7.4.2",
    "pkg-up": "3.1.0",
    "replace-string": "3.1.0",
    "resolve-pkg": "2.0.0",
    "rimraf": "3.0.2",
    "strip-ansi": "6.0.1",
    "tempy": "1.0.1",
    "typescript": "4.5.4"
  },
  "scripts": {
    "dev": "DEV=true node -r esbuild-register helpers/build.ts",
    "build": "node -r esbuild-register helpers/build.ts",
    "test": "jest --maxConcurrency=1 --verbose",
    "install": "node scripts/install-entry.js",
    "tsc": "tsc -d -p tsconfig.build.json && bash scripts/copy-runtime-dist.sh",
    "prepublishOnly": "pnpm run build",
    "preinstall": "node scripts/preinstall-entry.js"
  },
  "dependencies": {
<<<<<<< HEAD
    "@prisma/engines": "3.11.0-12.9907684a5845cbb6a7aa712fa21fe75455b9b6f6"
=======
    "@prisma/engines": "3.11.0-11.5b3bbd566d0f91cb9f74187bfdb7c490a6a4e825"
>>>>>>> 0957d755
  },
  "sideEffects": false
}<|MERGE_RESOLUTION|>--- conflicted
+++ resolved
@@ -67,15 +67,9 @@
   "devDependencies": {
     "@prisma/client": "workspace:*",
     "@prisma/debug": "workspace:*",
-<<<<<<< HEAD
     "@prisma/fetch-engine": "3.11.0-12.9907684a5845cbb6a7aa712fa21fe75455b9b6f6",
     "@prisma/generator-helper": "workspace:*",
     "@prisma/get-platform": "3.11.0-12.9907684a5845cbb6a7aa712fa21fe75455b9b6f6",
-=======
-    "@prisma/fetch-engine": "3.11.0-11.5b3bbd566d0f91cb9f74187bfdb7c490a6a4e825",
-    "@prisma/generator-helper": "workspace:*",
-    "@prisma/get-platform": "3.11.0-11.5b3bbd566d0f91cb9f74187bfdb7c490a6a4e825",
->>>>>>> 0957d755
     "@prisma/migrate": "workspace:*",
     "@prisma/sdk": "workspace:*",
     "@prisma/studio": "0.458.0",
@@ -124,11 +118,7 @@
     "preinstall": "node scripts/preinstall-entry.js"
   },
   "dependencies": {
-<<<<<<< HEAD
     "@prisma/engines": "3.11.0-12.9907684a5845cbb6a7aa712fa21fe75455b9b6f6"
-=======
-    "@prisma/engines": "3.11.0-11.5b3bbd566d0f91cb9f74187bfdb7c490a6a4e825"
->>>>>>> 0957d755
   },
   "sideEffects": false
 }