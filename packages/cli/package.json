--- conflicted
+++ resolved
@@ -68,15 +68,9 @@
   "devDependencies": {
     "@prisma/client": "workspace:*",
     "@prisma/debug": "workspace:*",
-<<<<<<< HEAD
-    "@prisma/fetch-engine": "3.16.0-5.f9559ae69c68d71b1787de8a4f2d4fda1a612eba",
-    "@prisma/generator-helper": "workspace:*",
-    "@prisma/get-platform": "3.16.0-5.f9559ae69c68d71b1787de8a4f2d4fda1a612eba",
-=======
     "@prisma/fetch-engine": "3.16.0-11.99ac5a5c95ba2f5308d84fc30a7110f606182d92",
     "@prisma/generator-helper": "workspace:*",
     "@prisma/get-platform": "3.16.0-11.99ac5a5c95ba2f5308d84fc30a7110f606182d92",
->>>>>>> 45ddda36
     "@prisma/migrate": "workspace:*",
     "@prisma/sdk": "workspace:*",
     "@prisma/studio": "0.462.0",
@@ -126,11 +120,7 @@
     "prepublishOnly": "pnpm run build"
   },
   "dependencies": {
-<<<<<<< HEAD
-    "@prisma/engines": "3.16.0-5.f9559ae69c68d71b1787de8a4f2d4fda1a612eba"
-=======
     "@prisma/engines": "3.16.0-11.99ac5a5c95ba2f5308d84fc30a7110f606182d92"
->>>>>>> 45ddda36
   },
   "sideEffects": false
 }