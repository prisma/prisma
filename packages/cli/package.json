--- conflicted
+++ resolved
@@ -68,15 +68,9 @@
   "devDependencies": {
     "@prisma/client": "workspace:*",
     "@prisma/debug": "workspace:*",
-<<<<<<< HEAD
-    "@prisma/fetch-engine": "3.12.0-27.135475a4847d2683a93878eabc5fddddc928cd16",
-    "@prisma/generator-helper": "workspace:*",
-    "@prisma/get-platform": "3.12.0-27.135475a4847d2683a93878eabc5fddddc928cd16",
-=======
     "@prisma/fetch-engine": "3.12.0-26.40a74eee66fa927f02030e863dbf5496ec5a1a74",
     "@prisma/generator-helper": "workspace:*",
     "@prisma/get-platform": "3.12.0-26.40a74eee66fa927f02030e863dbf5496ec5a1a74",
->>>>>>> 3d36ce9f
     "@prisma/migrate": "workspace:*",
     "@prisma/sdk": "workspace:*",
     "@prisma/studio": "0.458.0",
@@ -125,11 +119,7 @@
     "preinstall": "node scripts/preinstall-entry.js"
   },
   "dependencies": {
-<<<<<<< HEAD
-    "@prisma/engines": "3.12.0-27.135475a4847d2683a93878eabc5fddddc928cd16"
-=======
     "@prisma/engines": "3.12.0-26.40a74eee66fa927f02030e863dbf5496ec5a1a74"
->>>>>>> 3d36ce9f
   },
   "sideEffects": false
 }