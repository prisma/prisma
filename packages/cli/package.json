--- conflicted
+++ resolved
@@ -67,15 +67,9 @@
   "devDependencies": {
     "@prisma/client": "workspace:*",
     "@prisma/debug": "workspace:*",
-<<<<<<< HEAD
     "@prisma/fetch-engine": "3.10.0-7.query-engine-composite-basic-api-7ca5579473d9d6005c0b7330a8b342eea7cc08cc",
     "@prisma/generator-helper": "workspace:*",
     "@prisma/get-platform": "3.10.0-7.query-engine-composite-basic-api-7ca5579473d9d6005c0b7330a8b342eea7cc08cc",
-=======
-    "@prisma/fetch-engine": "3.10.0-19.3d4dfce7f1b7ed853b3396cce18a6647ef345997",
-    "@prisma/generator-helper": "workspace:*",
-    "@prisma/get-platform": "3.10.0-19.3d4dfce7f1b7ed853b3396cce18a6647ef345997",
->>>>>>> 54a4f3c9
     "@prisma/migrate": "workspace:*",
     "@prisma/sdk": "workspace:*",
     "@prisma/studio": "0.458.0",
@@ -135,11 +129,7 @@
     "precommit": "lint-staged"
   },
   "dependencies": {
-<<<<<<< HEAD
     "@prisma/engines": "3.10.0-7.query-engine-composite-basic-api-7ca5579473d9d6005c0b7330a8b342eea7cc08cc"
-=======
-    "@prisma/engines": "3.10.0-19.3d4dfce7f1b7ed853b3396cce18a6647ef345997"
->>>>>>> 54a4f3c9
   },
   "lint-staged": {
     "*.ts": [
