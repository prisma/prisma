--- conflicted
+++ resolved
@@ -63,15 +63,9 @@
   "devDependencies": {
     "@prisma/client": "workspace:*",
     "@prisma/debug": "workspace:*",
-<<<<<<< HEAD
-    "@prisma/fetch-engine": "2.31.0-13.query-engine-rework-json-nullability-88641c1a232e4509c48131ad440ba85970b05ff1",
-    "@prisma/generator-helper": "workspace:*",
-    "@prisma/get-platform": "2.31.0-13.query-engine-rework-json-nullability-88641c1a232e4509c48131ad440ba85970b05ff1",
-=======
     "@prisma/fetch-engine": "2.31.0-29.5fda01bccd0ca46fbc398f0bc73cb0e97b6643b8",
     "@prisma/generator-helper": "workspace:*",
     "@prisma/get-platform": "2.31.0-29.5fda01bccd0ca46fbc398f0bc73cb0e97b6643b8",
->>>>>>> 731f0f8f
     "@prisma/migrate": "workspace:*",
     "@prisma/sdk": "workspace:*",
     "@prisma/studio-server": "0.424.0",
@@ -130,11 +124,7 @@
     "precommit": "lint-staged"
   },
   "dependencies": {
-<<<<<<< HEAD
-    "@prisma/engines": "2.31.0-13.query-engine-rework-json-nullability-88641c1a232e4509c48131ad440ba85970b05ff1"
-=======
     "@prisma/engines": "2.31.0-29.5fda01bccd0ca46fbc398f0bc73cb0e97b6643b8"
->>>>>>> 731f0f8f
   },
   "lint-staged": {
     "*.ts": [
