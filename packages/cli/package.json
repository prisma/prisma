--- conflicted
+++ resolved
@@ -68,16 +68,10 @@
   "devDependencies": {
     "@prisma/client": "workspace:*",
     "@prisma/debug": "workspace:*",
-<<<<<<< HEAD
     "@prisma/fetch-engine": "workspace:*",
     "@prisma/generator-helper": "workspace:*",
     "@prisma/get-platform": "workspace:*",
-=======
-    "@prisma/fetch-engine": "3.16.0-39.9d98331d66d05c1c4fdbce407a32945c6eeb52be",
-    "@prisma/generator-helper": "workspace:*",
-    "@prisma/get-platform": "3.16.0-39.9d98331d66d05c1c4fdbce407a32945c6eeb52be",
     "@prisma/internals": "workspace:*",
->>>>>>> af03d4a6
     "@prisma/migrate": "workspace:*",
     "@prisma/studio": "0.464.0",
     "@prisma/studio-server": "0.464.0",
@@ -126,11 +120,7 @@
     "prepublishOnly": "pnpm run build"
   },
   "dependencies": {
-<<<<<<< HEAD
     "@prisma/engines": "workspace:*"
-=======
-    "@prisma/engines": "3.16.0-39.9d98331d66d05c1c4fdbce407a32945c6eeb52be"
->>>>>>> af03d4a6
   },
   "sideEffects": false
 }