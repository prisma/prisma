--- conflicted
+++ resolved
@@ -114,14 +114,7 @@
     "build": "node -r esbuild-register helpers/build.ts",
     "test": "jest --maxConcurrency=1 --verbose",
     "install": "node scripts/install-entry.js",
-<<<<<<< HEAD
-    "format": "prettier --write .",
-    "lint": "eslint --cache --fix --ext .ts .",
-    "lint-ci": "eslint --ext .ts .",
     "tsc": "tsc -d -p tsconfig.build.json",
-=======
-    "tsc": "tsc -d -p tsconfig.build.json && bash scripts/copy-runtime-dist.sh",
->>>>>>> 6797519f
     "prepublishOnly": "pnpm run build",
     "preinstall": "node scripts/preinstall-entry.js"
   },
