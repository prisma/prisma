{
  "version": "0.0.0",
  "name": "prisma",
  "description": "Prisma is an open-source database toolkit. It includes a JavaScript/TypeScript ORM for Node.js, migrations and a modern GUI to view and edit the data in your database. You can use Prisma in new projects or add it to an existing one.",
  "keywords": [
    "orm",
    "prisma2",
    "prisma",
    "cli",
    "database",
    "sql",
    "postgresql",
    "mysql",
    "sqlite",
    "mariadb",
    "mssql",
    "typescript",
    "query-builder"
  ],
  "main": "build/index.js",
  "repository": {
    "type": "git",
    "url": "https://github.com/prisma/prisma.git",
    "directory": "packages/cli"
  },
  "homepage": "https://www.prisma.io",
  "author": "Tim Suchanek <suchanek@prisma.io>",
  "maintainers": [
    "Joël Galeran <galeran@prisma.io>",
    "Pierre-Antoine Mills <mills@prisma.io>",
    "Alexey Orlenko <orlenko@prisma.io>"
  ],
  "bugs": "https://github.com/prisma/prisma/issues",
  "license": "Apache-2.0",
  "engines": {
    "node": ">=14"
  },
  "prisma": {
    "prismaCommit": "placeholder-for-commit-hash-replaced-during-publishing-in-publish-ts"
  },
  "files": [
    "README.md",
    "build",
    "install",
    "runtime/*.js",
    "runtime/*.d.ts",
    "runtime/utils",
    "runtime/dist",
    "runtime/llhttp",
    "prisma-client",
    "preinstall",
    "scripts/preinstall-entry.js",
    "scripts/install-entry.js"
  ],
  "pkg": {
    "assets": [
      "build/**/*",
      "runtime/**/*",
      "prisma-client/**/*",
      "node_modules/@prisma/engines/**/*",
      "node_modules/@prisma/engines/*"
    ]
  },
  "bin": {
    "prisma": "build/index.js",
    "prisma2": "build/index.js"
  },
  "devDependencies": {
    "@prisma/client": "workspace:*",
    "@prisma/debug": "workspace:*",
<<<<<<< HEAD
    "@prisma/fetch-engine": "workspace:*",
    "@prisma/generator-helper": "workspace:*",
    "@prisma/get-platform": "workspace:*",
=======
    "@prisma/fetch-engine": "3.16.0-14.4908cf1dde73491641a0a47fe5f3bebd2430350c",
    "@prisma/generator-helper": "workspace:*",
    "@prisma/get-platform": "3.16.0-14.4908cf1dde73491641a0a47fe5f3bebd2430350c",
>>>>>>> 2fdbc2ad
    "@prisma/migrate": "workspace:*",
    "@prisma/sdk": "workspace:*",
    "@prisma/studio": "0.463.0",
    "@prisma/studio-server": "0.463.0",
    "@swc/core": "1.2.203",
    "@swc/jest": "0.2.21",
    "@types/debug": "4.1.7",
    "@types/fs-extra": "9.0.13",
    "@types/jest": "28.1.1",
    "@types/rimraf": "3.0.2",
    "@types/ws": "8.5.3",
    "chalk": "4.1.2",
    "checkpoint-client": "1.1.21",
    "debug": "4.3.4",
    "dotenv": "16.0.1",
    "esbuild": "0.14.43",
    "execa": "5.1.1",
    "fast-deep-equal": "3.1.3",
    "fs-extra": "10.1.0",
    "fs-jetpack": "4.3.1",
    "get-port": "5.1.1",
    "global-dirs": "3.0.0",
    "is-installed-globally": "0.4.0",
    "jest": "28.1.1",
    "jest-junit": "13.2.0",
    "line-replace": "2.0.1",
    "log-update": "4.0.0",
    "make-dir": "3.1.0",
    "node-fetch": "2.6.7",
    "open": "7.4.2",
    "pkg-up": "3.1.0",
    "replace-string": "3.1.0",
    "resolve-pkg": "2.0.0",
    "rimraf": "3.0.2",
    "strip-ansi": "6.0.1",
    "tempy": "1.0.1",
    "ts-pattern": "4.0.3",
    "typescript": "4.7.3"
  },
  "scripts": {
    "dev": "DEV=true node -r esbuild-register helpers/build.ts",
    "build": "node -r esbuild-register helpers/build.ts",
    "test": "jest --maxConcurrency=1 --verbose",
    "install": "node scripts/install-entry.js",
    "tsc": "tsc -d -p tsconfig.build.json",
    "preinstall": "node scripts/preinstall-entry.js",
    "prepublishOnly": "pnpm run build"
  },
  "dependencies": {
<<<<<<< HEAD
    "@prisma/engines": "workspace:*"
=======
    "@prisma/engines": "3.16.0-14.4908cf1dde73491641a0a47fe5f3bebd2430350c"
>>>>>>> 2fdbc2ad
  },
  "sideEffects": false
}<|MERGE_RESOLUTION|>--- conflicted
+++ resolved
@@ -68,15 +68,9 @@
   "devDependencies": {
     "@prisma/client": "workspace:*",
     "@prisma/debug": "workspace:*",
-<<<<<<< HEAD
     "@prisma/fetch-engine": "workspace:*",
     "@prisma/generator-helper": "workspace:*",
     "@prisma/get-platform": "workspace:*",
-=======
-    "@prisma/fetch-engine": "3.16.0-14.4908cf1dde73491641a0a47fe5f3bebd2430350c",
-    "@prisma/generator-helper": "workspace:*",
-    "@prisma/get-platform": "3.16.0-14.4908cf1dde73491641a0a47fe5f3bebd2430350c",
->>>>>>> 2fdbc2ad
     "@prisma/migrate": "workspace:*",
     "@prisma/sdk": "workspace:*",
     "@prisma/studio": "0.463.0",
@@ -126,11 +120,7 @@
     "prepublishOnly": "pnpm run build"
   },
   "dependencies": {
-<<<<<<< HEAD
     "@prisma/engines": "workspace:*"
-=======
-    "@prisma/engines": "3.16.0-14.4908cf1dde73491641a0a47fe5f3bebd2430350c"
->>>>>>> 2fdbc2ad
   },
   "sideEffects": false
 }