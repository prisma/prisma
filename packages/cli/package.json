{
  "version": "0.0.0",
  "name": "prisma",
  "description": "Prisma is an open-source database toolkit. It includes a JavaScript/TypeScript ORM for Node.js, migrations and a modern GUI to view and edit the data in your database. You can use Prisma in new projects or add it to an existing one.",
  "keywords": [
    "orm",
    "prisma2",
    "prisma",
    "cli",
    "database",
    "sql",
    "postgresql",
    "mysql",
    "sqlite",
    "mariadb",
    "mssql",
    "typescript",
    "query-builder"
  ],
  "main": "build/index.js",
  "repository": {
    "type": "git",
    "url": "https://github.com/prisma/prisma.git",
    "directory": "packages/cli"
  },
  "homepage": "https://www.prisma.io",
  "author": "Tim Suchanek <suchanek@prisma.io>",
  "bugs": "https://github.com/prisma/prisma/issues",
  "license": "Apache-2.0",
  "engines": {
    "node": ">=14.17"
  },
  "prisma": {
    "prismaCommit": "placeholder-for-commit-hash-replaced-during-publishing-in-publish-ts"
  },
  "files": [
    "README.md",
    "build",
    "install",
    "runtime/*.js",
    "runtime/*.d.ts",
    "runtime/utils",
    "runtime/dist",
    "runtime/llhttp",
    "prisma-client",
    "preinstall",
    "scripts/preinstall-entry.js",
    "scripts/install-entry.js"
  ],
  "pkg": {
    "assets": [
      "build/**/*",
      "runtime/**/*",
      "prisma-client/**/*",
      "node_modules/@prisma/engines/**/*",
      "node_modules/@prisma/engines/*"
    ]
  },
  "bin": {
    "prisma": "build/index.js",
    "prisma2": "build/index.js"
  },
  "devDependencies": {
    "@prisma/client": "workspace:*",
    "@prisma/debug": "workspace:*",
    "@prisma/fetch-engine": "workspace:*",
    "@prisma/generator-helper": "workspace:*",
    "@prisma/get-platform": "workspace:*",
    "@prisma/internals": "workspace:*",
    "@prisma/migrate": "workspace:*",
<<<<<<< HEAD
    "@prisma/prisma-fmt-wasm": "4.2.0-8.1900f76d9da8c905fb5b2d3fc3f778e02bd6b0e7",
    "@prisma/studio": "0.467.0",
    "@prisma/studio-server": "0.467.0",
=======
    "@prisma/studio": "0.469.0",
    "@prisma/studio-server": "0.469.0",
>>>>>>> 38db2825
    "@swc/core": "1.2.204",
    "@swc/jest": "0.2.22",
    "@types/debug": "4.1.7",
    "@types/fs-extra": "9.0.13",
    "@types/jest": "28.1.6",
    "@types/rimraf": "3.0.2",
    "@types/ws": "8.5.3",
    "chalk": "4.1.2",
    "checkpoint-client": "1.1.21",
    "debug": "4.3.4",
    "dotenv": "16.0.1",
    "esbuild": "0.14.47",
    "execa": "5.1.1",
    "fast-deep-equal": "3.1.3",
    "fs-extra": "10.1.0",
    "fs-jetpack": "4.3.1",
    "get-port": "5.1.1",
    "global-dirs": "3.0.0",
    "is-installed-globally": "0.4.0",
    "jest": "28.1.3",
    "jest-junit": "14.0.0",
    "line-replace": "2.0.1",
    "log-update": "4.0.0",
    "make-dir": "3.1.0",
    "node-fetch": "2.6.7",
    "open": "7.4.2",
    "pkg-up": "3.1.0",
    "replace-string": "3.1.0",
    "resolve-pkg": "2.0.0",
    "rimraf": "3.0.2",
    "strip-ansi": "6.0.1",
    "tempy": "1.0.1",
    "ts-pattern": "4.0.3",
    "typescript": "4.7.4"
  },
  "scripts": {
    "dev": "DEV=true node -r esbuild-register helpers/build.ts",
    "build": "node -r esbuild-register helpers/build.ts",
    "test": "jest --maxConcurrency=1 --verbose",
    "install": "node scripts/install-entry.js",
    "tsc": "tsc -d -p tsconfig.build.json",
    "preinstall": "node scripts/preinstall-entry.js",
    "prepublishOnly": "pnpm run build"
  },
  "dependencies": {
    "@prisma/engines": "workspace:*"
  },
  "sideEffects": false
}<|MERGE_RESOLUTION|>--- conflicted
+++ resolved
@@ -68,14 +68,9 @@
     "@prisma/get-platform": "workspace:*",
     "@prisma/internals": "workspace:*",
     "@prisma/migrate": "workspace:*",
-<<<<<<< HEAD
     "@prisma/prisma-fmt-wasm": "4.2.0-8.1900f76d9da8c905fb5b2d3fc3f778e02bd6b0e7",
-    "@prisma/studio": "0.467.0",
-    "@prisma/studio-server": "0.467.0",
-=======
     "@prisma/studio": "0.469.0",
     "@prisma/studio-server": "0.469.0",
->>>>>>> 38db2825
     "@swc/core": "1.2.204",
     "@swc/jest": "0.2.22",
     "@types/debug": "4.1.7",
