--- conflicted
+++ resolved
@@ -120,12 +120,7 @@
     "preinstall": "node scripts/preinstall-entry.js"
   },
   "dependencies": {
-<<<<<<< HEAD
-    "@prisma/engines": "3.14.0-7.4ae1eb270190caa8f6baacc69dbc167bb6fa36f6"
-=======
-    "@prisma/engines": "3.14.0-8.194f3643b83b9089974d7a9ee6fbe321c100d390",
-    "ts-pattern": "^4.0.1"
->>>>>>> f5f30c4d
+    "@prisma/engines": "3.14.0-8.194f3643b83b9089974d7a9ee6fbe321c100d390"
   },
   "sideEffects": false
 }