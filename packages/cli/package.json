--- conflicted
+++ resolved
@@ -67,15 +67,9 @@
   "devDependencies": {
     "@prisma/client": "workspace:*",
     "@prisma/debug": "workspace:*",
-<<<<<<< HEAD
-    "@prisma/fetch-engine": "3.11.0-47.query-engine-mongodb-filters-120806e80c96321ec1b227acd418de2f8df8e9ad",
-    "@prisma/generator-helper": "workspace:*",
-    "@prisma/get-platform": "3.11.0-47.query-engine-mongodb-filters-120806e80c96321ec1b227acd418de2f8df8e9ad",
-=======
     "@prisma/fetch-engine": "3.11.0-46.c9f86866d2fb27b2066e5447ee7f6f65c46c5707",
     "@prisma/generator-helper": "workspace:*",
     "@prisma/get-platform": "3.11.0-46.c9f86866d2fb27b2066e5447ee7f6f65c46c5707",
->>>>>>> 6561b8ad
     "@prisma/migrate": "workspace:*",
     "@prisma/sdk": "workspace:*",
     "@prisma/studio": "0.458.0",
@@ -124,11 +118,7 @@
     "preinstall": "node scripts/preinstall-entry.js"
   },
   "dependencies": {
-<<<<<<< HEAD
-    "@prisma/engines": "3.11.0-47.query-engine-mongodb-filters-120806e80c96321ec1b227acd418de2f8df8e9ad"
-=======
     "@prisma/engines": "3.11.0-46.c9f86866d2fb27b2066e5447ee7f6f65c46c5707"
->>>>>>> 6561b8ad
   },
   "sideEffects": false
 }