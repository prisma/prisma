{
  "version": "0.0.0",
  "name": "prisma",
  "description": "Prisma is an open-source database toolkit. It includes a JavaScript/TypeScript ORM for Node.js, migrations and a modern GUI to view and edit the data in your database. You can use Prisma in new projects or add it to an existing one.",
  "keywords": [
    "orm",
    "prisma2",
    "prisma",
    "cli",
    "database",
    "sql",
    "postgresql",
    "mysql",
    "sqlite",
    "mariadb",
    "mssql",
    "typescript",
    "query-builder"
  ],
  "main": "build/index.js",
  "repository": {
    "type": "git",
    "url": "https://github.com/prisma/prisma.git",
    "directory": "packages/cli"
  },
  "homepage": "https://www.prisma.io",
  "author": "Tim Suchanek <suchanek@prisma.io>",
  "maintainers": [
    "Joël Galeran <galeran@prisma.io>",
    "Pierre-Antoine Mills <mills@prisma.io>",
    "Alexey Orlenko <orlenko@prisma.io>"
  ],
  "bugs": "https://github.com/prisma/prisma/issues",
  "license": "Apache-2.0",
  "engines": {
    "node": ">=12.6"
  },
  "prisma": {
    "prismaCommit": "placeholder-for-commit-hash-replaced-during-publishing-in-publish-ts"
  },
  "files": [
    "README.md",
    "build",
    "install",
    "runtime/*.js",
    "runtime/*.d.ts",
    "runtime/utils",
    "runtime/dist",
    "prisma-client",
    "preinstall",
    "scripts/preinstall-entry.js",
    "scripts/install-entry.js"
  ],
  "pkg": {
    "assets": [
      "build/**/*",
      "runtime/**/*",
      "prisma-client/**/*",
      "node_modules/@prisma/engines/**/*",
      "node_modules/@prisma/engines/*"
    ]
  },
  "bin": {
    "prisma": "build/index.js",
    "prisma2": "build/index.js"
  },
  "devDependencies": {
    "@prisma/client": "workspace:*",
    "@prisma/debug": "workspace:*",
<<<<<<< HEAD
    "@prisma/fetch-engine": "3.10.0-35.df3e66c7ef4a7f610fe93a8b5ad84656754f02c1",
    "@prisma/generator-helper": "workspace:*",
    "@prisma/get-platform": "3.10.0-35.df3e66c7ef4a7f610fe93a8b5ad84656754f02c1",
=======
    "@prisma/fetch-engine": "3.10.0-34.1e2a986858a8bc0ad185ac8baf19fb72b382b7ec",
    "@prisma/generator-helper": "workspace:*",
    "@prisma/get-platform": "3.10.0-34.1e2a986858a8bc0ad185ac8baf19fb72b382b7ec",
>>>>>>> c6d04155
    "@prisma/migrate": "workspace:*",
    "@prisma/sdk": "workspace:*",
    "@prisma/studio": "0.458.0",
    "@prisma/studio-server": "0.458.0",
    "@types/debug": "4.1.7",
    "@types/fs-extra": "9.0.13",
    "@types/jest": "27.4.0",
    "@types/rimraf": "3.0.2",
    "@types/ws": "8.2.2",
    "chalk": "4.1.2",
    "checkpoint-client": "1.1.21",
    "debug": "4.3.3",
    "dotenv": "16.0.0",
    "esbuild": "0.13.14",
    "execa": "5.1.1",
    "fast-deep-equal": "3.1.3",
    "fs-extra": "10.0.0",
    "fs-jetpack": "4.3.0",
    "get-port": "5.1.1",
    "global-dirs": "3.0.0",
    "is-installed-globally": "0.4.0",
    "jest": "27.5.1",
    "line-replace": "2.0.1",
    "log-update": "4.0.0",
    "make-dir": "3.1.0",
    "node-fetch": "2.6.7",
    "open": "7.4.2",
    "pkg-up": "3.1.0",
    "replace-string": "3.1.0",
    "resolve-pkg": "2.0.0",
    "rimraf": "3.0.2",
    "strip-ansi": "6.0.1",
    "tempy": "1.0.1",
    "ts-jest": "27.1.3",
    "typescript": "4.5.4"
  },
  "scripts": {
    "dev": "DEV=true node -r esbuild-register helpers/build.ts",
    "build": "node -r esbuild-register helpers/build.ts",
    "test": "jest --maxConcurrency=1 --verbose",
    "install": "node scripts/install-entry.js",
    "tsc": "tsc -d -p tsconfig.build.json && bash scripts/copy-runtime-dist.sh",
    "prepublishOnly": "pnpm run build",
    "preinstall": "node scripts/preinstall-entry.js"
  },
  "dependencies": {
<<<<<<< HEAD
    "@prisma/engines": "3.10.0-35.df3e66c7ef4a7f610fe93a8b5ad84656754f02c1"
  },
  "lint-staged": {
    "*.ts": [
      "eslint",
      "prettier --write"
    ]
=======
    "@prisma/engines": "3.10.0-34.1e2a986858a8bc0ad185ac8baf19fb72b382b7ec"
>>>>>>> c6d04155
  },
  "sideEffects": false
}<|MERGE_RESOLUTION|>--- conflicted
+++ resolved
@@ -67,15 +67,9 @@
   "devDependencies": {
     "@prisma/client": "workspace:*",
     "@prisma/debug": "workspace:*",
-<<<<<<< HEAD
     "@prisma/fetch-engine": "3.10.0-35.df3e66c7ef4a7f610fe93a8b5ad84656754f02c1",
     "@prisma/generator-helper": "workspace:*",
     "@prisma/get-platform": "3.10.0-35.df3e66c7ef4a7f610fe93a8b5ad84656754f02c1",
-=======
-    "@prisma/fetch-engine": "3.10.0-34.1e2a986858a8bc0ad185ac8baf19fb72b382b7ec",
-    "@prisma/generator-helper": "workspace:*",
-    "@prisma/get-platform": "3.10.0-34.1e2a986858a8bc0ad185ac8baf19fb72b382b7ec",
->>>>>>> c6d04155
     "@prisma/migrate": "workspace:*",
     "@prisma/sdk": "workspace:*",
     "@prisma/studio": "0.458.0",
@@ -122,17 +116,7 @@
     "preinstall": "node scripts/preinstall-entry.js"
   },
   "dependencies": {
-<<<<<<< HEAD
     "@prisma/engines": "3.10.0-35.df3e66c7ef4a7f610fe93a8b5ad84656754f02c1"
-  },
-  "lint-staged": {
-    "*.ts": [
-      "eslint",
-      "prettier --write"
-    ]
-=======
-    "@prisma/engines": "3.10.0-34.1e2a986858a8bc0ad185ac8baf19fb72b382b7ec"
->>>>>>> c6d04155
   },
   "sideEffects": false
 }