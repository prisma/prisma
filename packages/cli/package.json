{
  "version": "0.0.0",
  "name": "prisma",
  "description": "Prisma is an open-source database toolkit. It includes a JavaScript/TypeScript ORM for Node.js, migrations and a modern GUI to view and edit the data in your database. You can use Prisma in new projects or add it to an existing one.",
  "keywords": [
    "orm",
    "prisma2",
    "prisma",
    "cli",
    "database",
    "sql",
    "postgresql",
    "mysql",
    "sqlite",
    "mariadb",
    "mssql",
    "typescript",
    "query-builder"
  ],
  "main": "build/index.js",
  "repository": {
    "type": "git",
    "url": "https://github.com/prisma/prisma.git",
    "directory": "packages/cli"
  },
  "homepage": "https://www.prisma.io",
  "author": "Tim Suchanek <suchanek@prisma.io>",
  "maintainers": [
    "Joël Galeran <galeran@prisma.io>",
    "Pierre-Antoine Mills <mills@prisma.io>",
    "Alexey Orlenko <orlenko@prisma.io>"
  ],
  "bugs": "https://github.com/prisma/prisma/issues",
  "license": "Apache-2.0",
  "engines": {
    "node": ">=14.17"
  },
  "prisma": {
    "prismaCommit": "placeholder-for-commit-hash-replaced-during-publishing-in-publish-ts"
  },
  "files": [
    "README.md",
    "build",
    "install",
    "runtime/*.js",
    "runtime/*.d.ts",
    "runtime/utils",
    "runtime/dist",
    "runtime/llhttp",
    "prisma-client",
    "preinstall",
    "scripts/preinstall-entry.js",
    "scripts/install-entry.js"
  ],
  "pkg": {
    "assets": [
      "build/**/*",
      "runtime/**/*",
      "prisma-client/**/*",
      "node_modules/@prisma/engines/**/*",
      "node_modules/@prisma/engines/*"
    ]
  },
  "bin": {
    "prisma": "build/index.js",
    "prisma2": "build/index.js"
  },
  "devDependencies": {
    "@prisma/client": "workspace:*",
    "@prisma/debug": "workspace:*",
<<<<<<< HEAD
    "@prisma/fetch-engine": "workspace:*",
    "@prisma/generator-helper": "workspace:*",
    "@prisma/get-platform": "workspace:*",
=======
    "@prisma/fetch-engine": "4.1.0-2.46cd7ed225f7eb084fb5035de2e89efce45aab93",
    "@prisma/generator-helper": "workspace:*",
    "@prisma/get-platform": "4.1.0-2.46cd7ed225f7eb084fb5035de2e89efce45aab93",
>>>>>>> e28f8a07
    "@prisma/internals": "workspace:*",
    "@prisma/migrate": "workspace:*",
    "@prisma/studio": "0.465.0",
    "@prisma/studio-server": "0.465.0",
    "@swc/core": "1.2.204",
    "@swc/jest": "0.2.21",
    "@types/debug": "4.1.7",
    "@types/fs-extra": "9.0.13",
    "@types/jest": "28.1.3",
    "@types/rimraf": "3.0.2",
    "@types/ws": "8.5.3",
    "chalk": "4.1.2",
    "checkpoint-client": "1.1.21",
    "debug": "4.3.4",
    "dotenv": "16.0.1",
    "esbuild": "0.14.47",
    "execa": "5.1.1",
    "fast-deep-equal": "3.1.3",
    "fs-extra": "10.1.0",
    "fs-jetpack": "4.3.1",
    "get-port": "5.1.1",
    "global-dirs": "3.0.0",
    "is-installed-globally": "0.4.0",
    "jest": "28.1.1",
    "jest-junit": "14.0.0",
    "line-replace": "2.0.1",
    "log-update": "4.0.0",
    "make-dir": "3.1.0",
    "node-fetch": "2.6.7",
    "open": "7.4.2",
    "pkg-up": "3.1.0",
    "replace-string": "3.1.0",
    "resolve-pkg": "2.0.0",
    "rimraf": "3.0.2",
    "strip-ansi": "6.0.1",
    "tempy": "1.0.1",
    "ts-pattern": "4.0.3",
    "typescript": "4.7.4"
  },
  "scripts": {
    "dev": "DEV=true node -r esbuild-register helpers/build.ts",
    "build": "node -r esbuild-register helpers/build.ts",
    "test": "jest --maxConcurrency=1 --verbose",
    "install": "node scripts/install-entry.js",
    "tsc": "tsc -d -p tsconfig.build.json",
    "preinstall": "node scripts/preinstall-entry.js",
    "prepublishOnly": "pnpm run build"
  },
  "dependencies": {
<<<<<<< HEAD
    "@prisma/engines": "workspace:*"
=======
    "@prisma/engines": "4.1.0-2.46cd7ed225f7eb084fb5035de2e89efce45aab93"
>>>>>>> e28f8a07
  },
  "sideEffects": false
}<|MERGE_RESOLUTION|>--- conflicted
+++ resolved
@@ -68,15 +68,9 @@
   "devDependencies": {
     "@prisma/client": "workspace:*",
     "@prisma/debug": "workspace:*",
-<<<<<<< HEAD
     "@prisma/fetch-engine": "workspace:*",
     "@prisma/generator-helper": "workspace:*",
     "@prisma/get-platform": "workspace:*",
-=======
-    "@prisma/fetch-engine": "4.1.0-2.46cd7ed225f7eb084fb5035de2e89efce45aab93",
-    "@prisma/generator-helper": "workspace:*",
-    "@prisma/get-platform": "4.1.0-2.46cd7ed225f7eb084fb5035de2e89efce45aab93",
->>>>>>> e28f8a07
     "@prisma/internals": "workspace:*",
     "@prisma/migrate": "workspace:*",
     "@prisma/studio": "0.465.0",
@@ -126,11 +120,7 @@
     "prepublishOnly": "pnpm run build"
   },
   "dependencies": {
-<<<<<<< HEAD
     "@prisma/engines": "workspace:*"
-=======
-    "@prisma/engines": "4.1.0-2.46cd7ed225f7eb084fb5035de2e89efce45aab93"
->>>>>>> e28f8a07
   },
   "sideEffects": false
 }