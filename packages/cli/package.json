{
  "version": "0.0.0",
  "name": "prisma",
  "description": "Prisma is an open-source database toolkit. It includes a JavaScript/TypeScript ORM for Node.js, migrations and a modern GUI to view and edit the data in your database. You can use Prisma in new projects or add it to an existing one.",
  "keywords": [
    "orm",
    "prisma2",
    "prisma",
    "cli",
    "database",
    "sql",
    "postgresql",
    "mysql",
    "sqlite",
    "mariadb",
    "mssql",
    "typescript",
    "query-builder"
  ],
  "main": "build/index.js",
  "repository": {
    "type": "git",
    "url": "https://github.com/prisma/prisma.git",
    "directory": "packages/cli"
  },
  "homepage": "https://www.prisma.io",
  "author": "Tim Suchanek <suchanek@prisma.io>",
  "bugs": "https://github.com/prisma/prisma/issues",
  "license": "Apache-2.0",
  "engines": {
    "node": ">=16.13"
  },
  "prisma": {
    "prismaCommit": "placeholder-for-commit-hash-replaced-during-publishing-in-publish-ts"
  },
  "files": [
    "README.md",
    "build",
    "install",
    "runtime/*.js",
    "runtime/*.d.ts",
    "runtime/utils",
    "runtime/dist",
    "runtime/llhttp",
    "prisma-client",
    "preinstall",
    "scripts/preinstall-entry.js"
  ],
  "pkg": {
    "assets": [
      "build/**/*",
      "runtime/**/*",
      "prisma-client/**/*",
      "node_modules/@prisma/engines/**/*",
      "node_modules/@prisma/engines/*"
    ]
  },
  "bin": {
    "prisma": "build/index.js"
  },
  "devDependencies": {
    "@prisma/client": "workspace:*",
    "@prisma/debug": "workspace:*",
    "@prisma/fetch-engine": "workspace:*",
    "@prisma/generator-helper": "workspace:*",
    "@prisma/get-platform": "workspace:*",
    "@prisma/internals": "workspace:*",
    "@prisma/migrate": "workspace:*",
<<<<<<< HEAD
    "@prisma/studio": "0.487.0",
=======
    "@prisma/studio": "0.488.0",
>>>>>>> 9f8eda2a
    "@prisma/studio-server": "0.488.0",
    "@swc/core": "1.3.70",
    "@swc/jest": "0.2.26",
    "@types/debug": "4.1.8",
    "@types/fs-extra": "9.0.13",
    "@types/jest": "29.5.3",
    "@types/rimraf": "3.0.2",
    "checkpoint-client": "1.1.24",
    "debug": "4.3.4",
    "dotenv": "16.0.3",
    "esbuild": "0.15.13",
    "execa": "5.1.1",
    "fast-glob": "3.3.0",
    "fs-extra": "11.1.1",
    "fs-jetpack": "5.1.0",
    "get-port": "5.1.1",
    "global-dirs": "3.0.1",
    "jest": "29.6.1",
    "jest-junit": "16.0.0",
    "kleur": "4.1.5",
    "line-replace": "2.0.1",
    "log-update": "4.0.0",
    "node-fetch": "2.6.12",
    "npm-packlist": "5.1.3",
    "open": "7.4.2",
    "pkg-up": "3.1.0",
    "resolve-pkg": "2.0.0",
    "rimraf": "3.0.2",
    "strip-ansi": "6.0.1",
    "ts-pattern": "4.3.0",
    "typescript": "4.9.5"
  },
  "scripts": {
    "dev": "DEV=true node -r esbuild-register helpers/build.ts",
    "build": "node -r esbuild-register helpers/build.ts",
    "test": "jest --maxConcurrency=1 --silent",
    "tsc": "tsc -d -p tsconfig.build.json",
    "preinstall": "node scripts/preinstall-entry.js",
    "prepublishOnly": "pnpm run build"
  },
  "dependencies": {
    "@prisma/engines": "workspace:*"
  },
  "sideEffects": false
}<|MERGE_RESOLUTION|>--- conflicted
+++ resolved
@@ -66,11 +66,7 @@
     "@prisma/get-platform": "workspace:*",
     "@prisma/internals": "workspace:*",
     "@prisma/migrate": "workspace:*",
-<<<<<<< HEAD
-    "@prisma/studio": "0.487.0",
-=======
     "@prisma/studio": "0.488.0",
->>>>>>> 9f8eda2a
     "@prisma/studio-server": "0.488.0",
     "@swc/core": "1.3.70",
     "@swc/jest": "0.2.26",
