--- conflicted
+++ resolved
@@ -6,11 +6,6 @@
 Current platform        : TEST_PLATFORM
 Query Engine (Node-API) : libquery-engine ENGINE_VERSION (at sanitized_path/libquery_engine-TEST_PLATFORM.LIBRARY_TYPE.node)
 Migration Engine        : migration-engine-cli ENGINE_VERSION (at sanitized_path/migration-engine-TEST_PLATFORM)
-<<<<<<< HEAD
-Format Binary           : prisma-fmt ENGINE_VERSION (at sanitized_path/prisma-fmt-TEST_PLATFORM)
-=======
-Introspection Engine    : introspection-core ENGINE_VERSION (at sanitized_path/introspection-engine-TEST_PLATFORM)
->>>>>>> 9d71a578
 Format Wasm             : @prisma/prisma-fmt-wasm CLI_VERSION.ENGINE_VERSION
 Default Engines Hash    : ENGINE_VERSION
 Studio                  : STUDIO_VERSION
@@ -22,11 +17,6 @@
 Current platform        : TEST_PLATFORM
 Query Engine (Node-API) : libquery-engine ENGINE_VERSION (at sanitized_path/libquery_engine-TEST_PLATFORM.LIBRARY_TYPE.node, resolved by PRISMA_QUERY_ENGINE_LIBRARY)
 Migration Engine        : migration-engine-cli ENGINE_VERSION (at sanitized_path/migration-engine-TEST_PLATFORM, resolved by PRISMA_MIGRATION_ENGINE_BINARY)
-<<<<<<< HEAD
-Format Binary           : prisma-fmt ENGINE_VERSION (at sanitized_path/prisma-fmt-TEST_PLATFORM, resolved by PRISMA_FMT_BINARY)
-=======
-Introspection Engine    : introspection-core ENGINE_VERSION (at sanitized_path/introspection-engine-TEST_PLATFORM, resolved by PRISMA_INTROSPECTION_ENGINE_BINARY)
->>>>>>> 9d71a578
 Format Wasm             : @prisma/prisma-fmt-wasm CLI_VERSION.ENGINE_VERSION
 Default Engines Hash    : ENGINE_VERSION
 Studio                  : STUDIO_VERSION
@@ -38,11 +28,6 @@
 Current platform      : TEST_PLATFORM
 Query Engine (Binary) : query-engine ENGINE_VERSION (at sanitized_path/query-engine-TEST_PLATFORM)
 Migration Engine      : migration-engine-cli ENGINE_VERSION (at sanitized_path/migration-engine-TEST_PLATFORM)
-<<<<<<< HEAD
-Format Binary         : prisma-fmt ENGINE_VERSION (at sanitized_path/prisma-fmt-TEST_PLATFORM)
-=======
-Introspection Engine  : introspection-core ENGINE_VERSION (at sanitized_path/introspection-engine-TEST_PLATFORM)
->>>>>>> 9d71a578
 Format Wasm           : @prisma/prisma-fmt-wasm CLI_VERSION.ENGINE_VERSION
 Default Engines Hash  : ENGINE_VERSION
 Studio                : STUDIO_VERSION
@@ -54,11 +39,6 @@
 Current platform      : TEST_PLATFORM
 Query Engine (Binary) : query-engine ENGINE_VERSION (at sanitized_path/query-engine-TEST_PLATFORM, resolved by PRISMA_QUERY_ENGINE_BINARY)
 Migration Engine      : migration-engine-cli ENGINE_VERSION (at sanitized_path/migration-engine-TEST_PLATFORM, resolved by PRISMA_MIGRATION_ENGINE_BINARY)
-<<<<<<< HEAD
-Format Binary         : prisma-fmt ENGINE_VERSION (at sanitized_path/prisma-fmt-TEST_PLATFORM, resolved by PRISMA_FMT_BINARY)
-=======
-Introspection Engine  : introspection-core ENGINE_VERSION (at sanitized_path/introspection-engine-TEST_PLATFORM, resolved by PRISMA_INTROSPECTION_ENGINE_BINARY)
->>>>>>> 9d71a578
 Format Wasm           : @prisma/prisma-fmt-wasm CLI_VERSION.ENGINE_VERSION
 Default Engines Hash  : ENGINE_VERSION
 Studio                : STUDIO_VERSION
