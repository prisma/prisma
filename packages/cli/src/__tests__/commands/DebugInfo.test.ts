--- conflicted
+++ resolved
@@ -320,90 +320,6 @@
     `)
   })
 
-<<<<<<< HEAD
-  it('should read the .env file if it exists', async () => {
-    ctx.fixture('dotenv-debug-cmd')
-
-    // To make sure the terminal is always detected
-    // as non interactive, locally and in CI
-    process.env.TERM = 'dumb'
-
-    const result = await DebugInfo.new().parse([], defaultTestConfig())
-
-    expect(result).not.toContain('this_is_private')
-    expect(result).toContain('from_env_file')
-
-    expect(cleanSnapshot(result as string)).toMatchInlineSnapshot(`
-      "-- Prisma schema --
-      Path: REDACTED_PATH
-
-      -- Local cache directory for engines files --
-      Path: REDACTED_PATH
-
-      -- Environment variables --
-      When not set, the line is dimmed and no value is displayed.
-      When set, the line is bold and the value is inside the \`\` backticks.
-
-      For general debugging
-      - CI: \`from_env_file\`
-      - DEBUG: \`from_env_file\`
-      - NODE_ENV: \`from_env_file\`
-      - RUST_LOG: \`from_env_file\`
-      - RUST_BACKTRACE: \`from_env_file\`
-      - NO_COLOR: \`from_env_file\`
-      - TERM: \`dumb\`
-      - NODE_TLS_REJECT_UNAUTHORIZED: \`from_env_file\`
-      - NO_PROXY: \`from_env_file\`
-      - http_proxy: \`from_env_file\`
-      - HTTP_PROXY: \`from_env_file\`
-      - https_proxy: \`from_env_file\`
-      - HTTPS_PROXY: \`from_env_file\`
-
-      For more information about Prisma environment variables:
-      See https://www.prisma.io/docs/reference/api-reference/environment-variables-reference
-
-      For hiding messages
-      - PRISMA_DISABLE_WARNINGS: \`from_env_file\`
-      - PRISMA_HIDE_PREVIEW_FLAG_WARNINGS: \`from_env_file\`
-      - PRISMA_HIDE_UPDATE_MESSAGE: \`from_env_file\`
-
-      For downloading engines
-      - PRISMA_ENGINES_MIRROR: \`from_env_file\`
-      - PRISMA_BINARIES_MIRROR (deprecated): \`from_env_file\`
-      - PRISMA_ENGINES_CHECKSUM_IGNORE_MISSING: \`from_env_file\`
-      - BINARY_DOWNLOAD_VERSION: \`from_env_file\`
-
-      For custom engines
-      - PRISMA_SCHEMA_ENGINE_BINARY: \`from_env_file\`
-      - PRISMA_MIGRATION_ENGINE_BINARY: \`from_env_file\`
-
-      For the "postinstall" npm hook
-      - PRISMA_GENERATE_SKIP_AUTOINSTALL: \`from_env_file\`
-      - PRISMA_SKIP_POSTINSTALL_GENERATE: \`from_env_file\`
-      - PRISMA_GENERATE_IN_POSTINSTALL: \`from_env_file\`
-
-      For Prisma Client
-      - PRISMA_SHOW_ALL_TRACES: \`from_env_file\`
-
-      For Prisma Migrate
-      - PRISMA_SCHEMA_DISABLE_ADVISORY_LOCK: \`from_env_file\`
-      - PRISMA_MIGRATE_SKIP_GENERATE: \`from_env_file\`
-      - PRISMA_MIGRATE_SKIP_SEED: \`from_env_file\`
-
-      For Prisma Studio
-      - BROWSER: \`from_env_file\`
-
-      -- Terminal is interactive? --
-      false
-
-      -- CI detected? --
-      true
-      "
-    `)
-  })
-
-=======
->>>>>>> 47cbd4e9
   it('should succeed with --schema', async () => {
     ctx.fixture('example-project/prisma')
     const result = stripVTControlCharacters(
