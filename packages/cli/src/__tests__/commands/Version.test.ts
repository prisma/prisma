--- conflicted
+++ resolved
@@ -108,20 +108,10 @@
   )
 })
 
-<<<<<<< HEAD
-// TODO Extract to snapshot serializer instead of manually calling
-function cleanSnapshot(str: string): string {
-  //return str.replace(/:(.*)/g, ': placeholder')
-
-  // sanitize engine path
-  // Query Engine (Node-API) : libquery-engine e996df5d66a2314d1da15d31047f9777fc2fbdd9 (at ../../home/runner/work/prisma/prisma/node_modules/.pnpm/@prisma+engines@3.11.0-41.e996df5d66a2314d1da15d31047f9777fc2fbdd9/node_modules/@prisma/engines/libquery_engine-TEST_PLATFORM.LIBRARY_TYPE.node)
-  // +                                                                                  ^^^^^^^^^^^^^^^^^^^^^^^^^^^^^^^^^^^^^^^^^^^^^^^^^^^^^^^^^^^^^^^^^^^^^^^^^^^^^^^^^^^^^^^^^^^^^^^^^^^^^^^^^^^^^^^^^^^^^^^^^^^^^^^^^^^^^^^^^^^^^^^^^^^^
-=======
 function cleanSnapshot(str: string, versionOverride?: string): string {
   // sanitize engine path
   // Query Engine (Node-API) : libquery-engine e996df5d66a2314d1da15d31047f9777fc2fbdd9 (at ../../home/runner/work/prisma/prisma/node_modules/.pnpm/@prisma+engines@3.11.0-41.e996df5d66a2314d1da15d31047f9777fc2fbdd9/node_modules/@prisma/engines/libquery_engine-TEST_PLATFORM.LIBRARY_TYPE.node)
   // +                                                                                  ^^^^^^^^^^^^^^^^^^^^^^^^^^^^^^^^^^^^^^^^^^^^^^^^^^^^^^^^^^^^^^^^^^^^^^^^^^^^^^^^^^^^^^^^^^^^^^^^^^^^^^^^^^^^^^^^^^^^^^^^^^^^^^^^^^^^^^^^^^^^^^^^^^^^^^^^^^^^
->>>>>>> 6797519f
   // Query Engine (Node-API) : libquery-engine 5a2e5869b69a983e279380ec68596b71beae9eff (at ../../cli/src/__tests__/commands/version-test-engines/libquery_engine-TEST_PLATFORM.LIBRARY_TYPE.node, resolved by PRISMA_QUERY_ENGINE_LIBRARY)
   // =>                                                                                 ^^^^^^^^^^^^^^^^^^^^^^^^^^^^^^^^^^^^^^^^^^^^^^^^^^^^^^^^^^
   // Query Engine (Node-API) : libquery-engine e996df5d66a2314d1da15d31047f9777fc2fbdd9 (at sanitized_path/libquery_engine-TEST_PLATFORM.LIBRARY_TYPE.node)
@@ -129,15 +119,6 @@
   str = str.replace(/\(at (.*engines)(\/|\\)/g, '(at sanitized_path/')
 
   // replace engine version hash
-<<<<<<< HEAD
-  const search1 = new RegExp(staticVersion, 'g')
-  str = str.replace(search1, 'STATICENGINEVERSION')
-  const search2 = new RegExp(packageJson.dependencies['@prisma/engines'].split('.').pop(), 'g')
-  str = str.replace(search2, 'DYNAMICENGINEVERSION')
-
-  // replace studio version
-  str = str.replace(packageJson.devDependencies['@prisma/studio-server'], 'STUDIOVERSION')
-=======
   const currentEngineVersion = versionOverride ?? packageJson.dependencies['@prisma/engines']
   const currentEngineCommit = currentEngineVersion.split('.').pop().split('-').pop()
   const defaultEngineVersion = packageJson.dependencies['@prisma/engines']
@@ -150,7 +131,6 @@
 
   // sanitize windows specific engine names
   str = str.replace(/\.exe/g, '')
->>>>>>> 6797519f
 
   return str
 }