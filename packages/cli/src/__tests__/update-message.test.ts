<<<<<<< HEAD
import { jestConsoleContext, jestContext } from '@prisma/sdk'
=======
import 'ts-node/register'

import { jestConsoleContext, jestContext } from '@prisma/internals'
>>>>>>> af03d4a6

import { printUpdateMessage } from '../utils/printUpdateMessage'

const ctx = jestContext.new().add(jestConsoleContext()).assemble()

describe('update available message', () => {
  it('dev tag - minor', () => {
    printUpdateMessage({
      status: 'ok',
      // @ts-ignore
      data: {
        previous_version: '2.6.1-dev.18',
        current_version: '2.16.0-dev.8',
        package: 'prisma',
        release_tag: 'dev',
      },
    })
    const message = ctx.mocked['console.error'].mock.calls[0][0]
    expect(message).toContain('npm i --save-dev prisma@dev')
    expect(message).toContain('npm i @prisma/client@dev')
    expect(message).toMatchSnapshot()
  })

  it('dev tag - major', () => {
    printUpdateMessage({
      status: 'ok',
      // @ts-ignore
      data: {
        previous_version: '2.6.1-dev.18',
        current_version: '3.0.1-dev.8',
        package: 'prisma',
        release_tag: 'dev',
      },
    })
    const message = ctx.mocked['console.error'].mock.calls[0][0]
    expect(message).toContain('This is a major update')
    expect(message).toContain('npm i --save-dev prisma@dev')
    expect(message).toContain('npm i @prisma/client@dev')
    expect(message).toMatchSnapshot()
  })

  it('latest tag - minor', () => {
    printUpdateMessage({
      status: 'ok',
      // @ts-ignore
      data: {
        previous_version: '2.6.1',
        current_version: '2.16.0',
        package: 'prisma',
        release_tag: 'latest',
      },
    })
    const message = ctx.mocked['console.error'].mock.calls[0][0]
    expect(message).toContain('npm i --save-dev prisma@latest')
    expect(message).toContain('npm i @prisma/client@latest')
    expect(message).toMatchSnapshot()
  })

  it('latest tag - major', () => {
    printUpdateMessage({
      status: 'ok',
      // @ts-ignore
      data: {
        previous_version: '2.6.1',
        current_version: '3.0.0',
        package: 'prisma',
        release_tag: 'latest',
      },
    })
    const message = ctx.mocked['console.error'].mock.calls[0][0]
    expect(message).toContain('This is a major update')
    expect(message).toContain('npm i --save-dev prisma@latest')
    expect(message).toContain('npm i @prisma/client@latest')
    expect(message).toMatchSnapshot()
  })
})<|MERGE_RESOLUTION|>--- conflicted
+++ resolved
@@ -1,10 +1,4 @@
-<<<<<<< HEAD
-import { jestConsoleContext, jestContext } from '@prisma/sdk'
-=======
-import 'ts-node/register'
-
 import { jestConsoleContext, jestContext } from '@prisma/internals'
->>>>>>> af03d4a6
 
 import { printUpdateMessage } from '../utils/printUpdateMessage'
 
