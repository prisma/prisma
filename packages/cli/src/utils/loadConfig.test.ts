import path from 'node:path'

import { jestContext } from '@prisma/get-platform'
import { HelpError } from '@prisma/internals'

import { loadConfig } from './loadConfig'

const ctx = jestContext.new().assemble()

describe('loadConfig', () => {
  it('loads config from file', async () => {
    ctx.fixture('prisma-config')

    const config = await loadConfig('./prisma.config.ts')

    expect(config).toMatchObject({
<<<<<<< HEAD
      experimental: true,
      loadedFromFile: path.join(ctx.fs.cwd(), 'prisma.config.ts'),
=======
      earlyAccess: true,
      loadedFromFile: path.join(ctx.fs.cwd(), './prisma.config.ts'),
>>>>>>> 5ea72267
    })
  })

  it('provides default config if no file config is found', async () => {
    const config = await loadConfig()

    expect(config).toMatchObject({
      earlyAccess: true,
      loadedFromFile: null,
    })
  })

  it('returns formatted HelpError if config file loading failed', async () => {
    const config = await loadConfig('./does/not/exist.ts')

    expect(config).toEqual(
      new HelpError(`Config file not found at "${path.join(ctx.fs.cwd(), './does/not/exist.ts')}"`),
    )
  })
})<|MERGE_RESOLUTION|>--- conflicted
+++ resolved
@@ -14,13 +14,8 @@
     const config = await loadConfig('./prisma.config.ts')
 
     expect(config).toMatchObject({
-<<<<<<< HEAD
-      experimental: true,
+      earlyAccess: true,
       loadedFromFile: path.join(ctx.fs.cwd(), 'prisma.config.ts'),
-=======
-      earlyAccess: true,
-      loadedFromFile: path.join(ctx.fs.cwd(), './prisma.config.ts'),
->>>>>>> 5ea72267
     })
   })
 
