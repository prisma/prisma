import Debug from '@prisma/debug'
import { Commands, getCommandWithExecutor, unknownCommand } from '@prisma/internals'
import fs from 'fs-extra'
import { green } from 'kleur/colors'
import fetch, { Headers } from 'node-fetch'
import path from 'path'
import XdgAppPaths from 'xdg-app-paths'

import { getInstalledPrismaClientVersion } from './getClientVersion'

const debug = Debug('prisma:cli:platform')

export const platformParameters = {
  global: {
    // TODO Remove this from global once we have a way for parents to strip out flags upon parsing.
    '--early-access-feature': Boolean,
    '--token': String,
    '-t': '--token',
  },
  workspace: {
    '--early-access-feature': Boolean,
    '--token': String,
    '-t': '--token',
    '--workspace': String,
    '-w': '--workspace',
  },
  project: {
    '--early-access-feature': Boolean,
    '--token': String,
    '-t': '--token',
    '--workspace': String,
    '-w': '--workspace',
    '--project': String,
    '-p': '--project',
  },
} as const

export const getOptionalParameter = <$Args extends Record<string, unknown>, $Names extends (keyof $Args)[]>(
  args: $Args,
  names: $Names,
  environmentVariable?: string,
): Exclude<$Args[$Names[number]], undefined> => {
  const entry = Object.entries(args).find(([key]) => names.includes(key))
  if (!entry) {
    // TODO document for our users when the CLI goes production that environment variables are overridden by flags
    if (environmentVariable) {
      const value = process.env[environmentVariable]
      if (value) {
        return value as any
      }
    }
  }
  return (entry?.[1] ?? undefined) as any
}

export const getRequiredParameter = <$Args extends Record<string, unknown>, $Names extends (keyof $Args)[]>(
  args: $Args,
  names: $Names,
  environmentVariable?: string,
): Error | Exclude<$Args[$Names[number]], undefined> => {
  const value = getOptionalParameter(args, names, environmentVariable)
  if (value === undefined) return new Error(`Missing value for ${names.join(' or ')} parameter`)
  return value
}

export const ErrorPlatformUnauthorized = new Error(
<<<<<<< HEAD
  'No platform credentials found. Please provide a token via --token or -t, or add PRISMA_TOKEN environment variable or run `prisma platform login`.',
)

export const getPlatformToken = async <$Args extends Record<string, unknown>>(args: $Args) => {
=======
  `No platform credentials found. Run ${green(
    getCommandWithExecutor('prisma platform login'),
  )} first. Alternatively you can provide a token via the \`--token\` or \`-t\` parameters, or set the 'PRISMA_TOKEN' environment variable with a token.`,
)

export const getPlatformTokenOrThrow = async <$Args extends Record<string, unknown>>(args: $Args) => {
>>>>>>> 42e2231c
  try {
    const token =
      getOptionalParameter(args, ['--token', '-t'], 'PRISMA_TOKEN') ||
      (await readAuthConfig().catch(() => ({ token: '' }))).token
<<<<<<< HEAD
    return token
  } catch (error) {
    return ``
=======
    if (!token) throw ErrorPlatformUnauthorized
    return token
  } catch (error) {
    debug('Error from getPlatformToken()', error)
    throw ErrorPlatformUnauthorized
>>>>>>> 42e2231c
  }
}

/**
 * @remark
 * For the time being, console and api url are the same. This will change in the future.
 */
export const platformConsoleUrl = 'https://console.prisma.io'
const platformAPIBaseURL = 'https://console.prisma.io/'

/**
 *
 * @remarks
 *
 * TODO Feedback from Joel:
 *    It could be interesting to set a default timeout because it's not part of fetch spec, see:
 *    npmjs.com/package/node-fetch#request-cancellation-with-abortsignal
 */
export const platformRequestOrThrow = async (params: {
  route: string
  token: string
  path: string
  payload?: object
}): Promise<object> => {
  const { path, payload, token, route } = params
  const url = new URL(`${platformAPIBaseURL}${path.replace(/^\//, '')}?_data=routes/${route}`)
  // TODO error handling, when this fails, do not fail the request
  const prismaClientVersion = await getInstalledPrismaClientVersion()
  const headers = new Headers({
    'Content-Type': 'application/json',
    Authorization: `Bearer ${token}`,
    'user-agent': `prisma@${prismaClientVersion}`,
  })
  const response = await fetch(url, {
    method: payload ? 'POST' : 'GET',
    headers,
    body: payload ? JSON.stringify(payload) : undefined,
  })
  const text = await response.text()
  const json = JSON.parse(text || '""')
  return json
}

export const dispatchToSubCommand = async (commands: Commands, argv: string[]) => {
  const next = argv[0]
  if (!next) return ''
  if (next.startsWith('-')) return ''
  const commandName = next
  const command = commands[commandName]
  if (!command) return unknownCommand('', commandName)
  const result = await command.parse(argv.slice(1))
  return result
}

/**
 *
 * Authentication related utils
 *
 */
export interface AuthConfig {
  token?: string | null
}

export const configDirectoryPath = new XdgAppPaths('prisma-platform-cli').config()
export const authConfigPath = path.join(configDirectoryPath, 'auth.json')

export async function writeAuthConfig(data: AuthConfig) {
  await fs.mkdirp(configDirectoryPath)

  return await fs.writeJSON(authConfigPath, data)
}

export async function readAuthConfig(): Promise<AuthConfig> {
  if (!(await fs.pathExists(authConfigPath))) {
    return {
      token: null,
    }
  }

  return await fs.readJSON(authConfigPath)
}

export async function deleteAuthConfig() {
  if (!(await fs.pathExists(authConfigPath))) {
    return {
      token: null,
    }
  }

  return await fs.remove(authConfigPath)
}<|MERGE_RESOLUTION|>--- conflicted
+++ resolved
@@ -64,34 +64,21 @@
 }
 
 export const ErrorPlatformUnauthorized = new Error(
-<<<<<<< HEAD
-  'No platform credentials found. Please provide a token via --token or -t, or add PRISMA_TOKEN environment variable or run `prisma platform login`.',
-)
-
-export const getPlatformToken = async <$Args extends Record<string, unknown>>(args: $Args) => {
-=======
   `No platform credentials found. Run ${green(
     getCommandWithExecutor('prisma platform login'),
   )} first. Alternatively you can provide a token via the \`--token\` or \`-t\` parameters, or set the 'PRISMA_TOKEN' environment variable with a token.`,
 )
 
 export const getPlatformTokenOrThrow = async <$Args extends Record<string, unknown>>(args: $Args) => {
->>>>>>> 42e2231c
   try {
     const token =
       getOptionalParameter(args, ['--token', '-t'], 'PRISMA_TOKEN') ||
       (await readAuthConfig().catch(() => ({ token: '' }))).token
-<<<<<<< HEAD
-    return token
-  } catch (error) {
-    return ``
-=======
     if (!token) throw ErrorPlatformUnauthorized
     return token
   } catch (error) {
     debug('Error from getPlatformToken()', error)
     throw ErrorPlatformUnauthorized
->>>>>>> 42e2231c
   }
 }
 
