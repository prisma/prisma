import type { PrismaConfigInternal } from '@prisma/config'
import { enginesVersion } from '@prisma/engines'
import {
  arg,
  BinaryType,
  Command,
  format,
  formatTable,
  getEnginesInfo,
  getTypescriptVersion,
  HelpError,
  isError,
  loadSchemaContext,
  resolveEngine,
  wasm,
} from '@prisma/internals'
import { bold, dim, red } from 'kleur/colors'
import os from 'os'
import { match } from 'ts-pattern'

import { getInstalledPrismaClientVersion } from './utils/getClientVersion'

const packageJson = require('../package.json')

/**
 * $ prisma version
 */
export class Version implements Command {
  static new(): Version {
    return new Version()
  }

  private static help = format(`
  Print current version of Prisma components

  ${bold('Usage')}

    ${dim('$')} prisma -v [options]
    ${dim('$')} prisma version [options]

  ${bold('Options')}

    -h, --help     Display this help message
        --json     Output JSON
`)

  async parse(argv: string[], config: PrismaConfigInternal): Promise<string | Error> {
    const args = arg(argv, {
      '--help': Boolean,
      '-h': '--help',
      '--version': Boolean,
      '-v': '--version',
      '--config': String,
      '--json': Boolean,
      '--telemetry-information': String,
    })

    if (isError(args)) {
      return this.help(args.message)
    }

    if (args['--help']) {
      return this.help()
    }

<<<<<<< HEAD
    loadEnvFile({ printMessage: !args['--json'], config })
=======
    const schemaPathFromArg = args['--schema']

    const { engineType } = await getClientGeneratorInfo({
      schemaPathFromConfig: config.schema,
      schemaPathFromArg,
    }).catch((_) => {
      return { engineType: 'library' as const }
    })
>>>>>>> 47cbd4e9

    const { schemaEngineRows, schemaEngineRetrievalErrors } = await match(config)
      .with({ engine: 'js' }, async ({ adapter: adapterFn }) => {
        const adapter = await adapterFn()
        const enginesRetrievalErrors = [] as Error[]

        return {
          schemaEngineRows: [
            ['Schema Engine', `@prisma/schema-engine-wasm ${wasm.schemaEngineWasmVersion}`] as const,
            ['Schema Engine Adapter', adapter.adapterName] as const,
          ],
          schemaEngineRetrievalErrors: enginesRetrievalErrors,
        }
      })
      .otherwise(async () => {
        const name = BinaryType.SchemaEngineBinary
        const engineResult = await resolveEngine(name)
        const [enginesInfo, enginesRetrievalErrors] = getEnginesInfo(engineResult)

        return {
          schemaEngineRows: [['Schema Engine', enginesInfo] as const],
          schemaEngineRetrievalErrors: enginesRetrievalErrors,
        }
      })

    const prismaClientVersion = await getInstalledPrismaClientVersion()
    const typescriptVersion = await getTypescriptVersion()

    const rows = [
      [packageJson.name, packageJson.version],
      ['@prisma/client', prismaClientVersion ?? 'Not found'],
      ['Operating System', os.platform()],
      ['Architecture', os.arch()],
      ['Node.js', process.version],
      ['TypeScript', typescriptVersion],
      ['Query Compiler', 'enabled'],
      ['PSL', `@prisma/prisma-schema-wasm ${wasm.prismaSchemaWasmVersion}`],
      ...schemaEngineRows,

      ['Default Engines Hash', enginesVersion],
      ['Studio', packageJson.devDependencies['@prisma/studio-server']],
    ]

    /**
     * If reading Rust engines metainfo (like their git hash) failed, display the errors to stderr,
     * and let Node.js exit naturally, but with error code 1.
     */

    if (schemaEngineRetrievalErrors.length > 0) {
      process.exitCode = 1
      schemaEngineRetrievalErrors.forEach((e) => console.error(e))
    }

    const featureFlags = await this.getFeatureFlags(config.schema)
    if (featureFlags && featureFlags.length > 0) {
      rows.push(['Preview Features', featureFlags.join(', ')])
    }

    // @ts-ignore TODO @jkomyno, as affects the type of rows
    return formatTable(rows, { json: args['--json'] })
  }

  private async getFeatureFlags(schemaPath: string | undefined): Promise<string[]> {
    try {
      const { generators } = await loadSchemaContext({ schemaPathFromConfig: schemaPath })
      const generator = generators.find((g) => g.previewFeatures.length > 0)
      if (generator) {
        return generator.previewFeatures
      }
    } catch (e) {
      // console.error(e)
    }
    return []
  }

  public help(error?: string): string | HelpError {
    if (error) {
      return new HelpError(`\n${bold(red(`!`))} ${error}\n${Version.help}`)
    }

    return Version.help
  }
}<|MERGE_RESOLUTION|>--- conflicted
+++ resolved
@@ -44,6 +44,14 @@
         --json     Output JSON
 `)
 
+  public help(error?: string): string | HelpError {
+    if (error) {
+      return new HelpError(`\n${bold(red(`!`))} ${error}\n${Version.help}`)
+    }
+
+    return Version.help
+  }
+
   async parse(argv: string[], config: PrismaConfigInternal): Promise<string | Error> {
     const args = arg(argv, {
       '--help': Boolean,
@@ -62,20 +70,6 @@
     if (args['--help']) {
       return this.help()
     }
-
-<<<<<<< HEAD
-    loadEnvFile({ printMessage: !args['--json'], config })
-=======
-    const schemaPathFromArg = args['--schema']
-
-    const { engineType } = await getClientGeneratorInfo({
-      schemaPathFromConfig: config.schema,
-      schemaPathFromArg,
-    }).catch((_) => {
-      return { engineType: 'library' as const }
-    })
->>>>>>> 47cbd4e9
-
     const { schemaEngineRows, schemaEngineRetrievalErrors } = await match(config)
       .with({ engine: 'js' }, async ({ adapter: adapterFn }) => {
         const adapter = await adapterFn()
@@ -149,12 +143,4 @@
     }
     return []
   }
-
-  public help(error?: string): string | HelpError {
-    if (error) {
-      return new HelpError(`\n${bold(red(`!`))} ${error}\n${Version.help}`)
-    }
-
-    return Version.help
-  }
 }