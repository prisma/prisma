--- conflicted
+++ resolved
@@ -94,21 +94,11 @@
       [packageJson.name, packageJson.version],
       ['@prisma/client', prismaClientVersion ?? 'Not found'],
       ['Current platform', platform],
-<<<<<<< HEAD
+      ['Default Engines Hash', packageJson.dependencies['@prisma/engines'].split('.').pop()],
 
       ...enginesRows,
 
-      ['Default Engines Hash', packageJson.dependencies['@prisma/engines'].split('.').pop()],
-=======
-      [
-        `Query Engine${cliQueryEngineBinaryType === BinaryType.libqueryEngine ? ' (Node-API)' : ' (Binary)'}`,
-        this.printBinaryInfo(queryEngine),
-      ],
-      ['Migration Engine', this.printBinaryInfo(migrationEngine)],
-      ['Introspection Engine', this.printBinaryInfo(introspectionEngine)],
-      ['Format Binary', this.printBinaryInfo(fmtBinary)],
       ['Default Engines Hash', enginesVersion],
->>>>>>> 24c072b3
       ['Studio', packageJson.devDependencies['@prisma/studio-server']],
     ]
 
