--- conflicted
+++ resolved
@@ -1,19 +1,7 @@
 import { enginesVersion } from '@prisma/engines'
-<<<<<<< HEAD
 import type { Command } from '@prisma/sdk'
 import { arg, format, getSchemaPath, HelpError, isError } from '@prisma/sdk'
-import StudioServer from '@prisma/studio-server'
-=======
-import {
-  arg,
-  Command,
-  format,
-  getSchemaPath,
-  HelpError,
-  isError,
-} from '@prisma/sdk'
 import { StudioServer } from '@prisma/studio-server'
->>>>>>> 188d6c8e
 import chalk from 'chalk'
 import getPort from 'get-port'
 import open from 'open'
