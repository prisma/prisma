--- conflicted
+++ resolved
@@ -22,7 +22,7 @@
 import { poll } from './platform/_'
 import { credentialsFile } from './platform/_lib/credentials'
 import { successMessage } from './platform/_lib/messages'
-import { getRegions } from './platform/accelerate/regions'
+import { getPrismaPostgresRegionsOrThrow } from './platform/accelerate/regions'
 import { printError } from './utils/prompt/utils/print'
 
 export const defaultSchema = (props?: {
@@ -372,17 +372,13 @@
       }
 
       const platformToken = await PlatformCommands.getTokenOrThrow(args)
-
       const defaultWorkspace = await PlatformCommands.Workspace.getDefaultWorkspaceOrThrow({ token: platformToken })
-
-<<<<<<< HEAD
-      const regions = await getRegions({ token: platformToken })
-      const ppgRegions = regions.filter((_) => _.ppgStatus !== 'unsupported')
+      const regions = await getPrismaPostgresRegionsOrThrow({ token: platformToken })
 
       const ppgRegionSelection = await select({
         message: 'Select your region:',
         default: 'us-east-1',
-        choices: ppgRegions.map((region) => ({
+        choices: regions.map((region) => ({
           name: `${region.id} - ${region.displayName}`,
           value: region.id,
           disabled: region.ppgStatus === 'unavailable',
@@ -396,11 +392,8 @@
       })
 
       console.log('Creating project and provisioning PPG...')
-      const project = await PlatformCommands.Project.createProject({
-=======
       console.log('Creating a project and provisioning a Prisma Postgres® instance...')
       const project = await PlatformCommands.Project.createProjectOrThrow({
->>>>>>> fbd7cf11
         token: platformToken,
         displayName: projectDisplayNameAnswer,
         workspaceId: defaultWorkspace.id,
@@ -409,11 +402,7 @@
       })
       console.log(successMessage(`Project ${project.displayName} created`))
 
-<<<<<<< HEAD
-      console.log(`Checking the status of Prisma Postgres© instance...`)
-=======
       console.log(`Checking the status of Prisma Postgres® instance...`)
->>>>>>> fbd7cf11
       await poll(
         () =>
           PlatformCommands.Environment.getEnvironmentOrThrow({
@@ -424,15 +413,9 @@
           environment.ppg.status === 'healthy' && environment.accelerate.status.enabled,
         5000, // Poll every 5 seconds
         120000, // if it takes more than two minutes, bail with an error
-<<<<<<< HEAD
-        'Checking the status of Prisma Postgres© instance...',
-      )
-      console.log(successMessage('Prisma Postgres© provisioning complete'))
-=======
         'Checking the status of Prisma Postgres® instance...',
       )
       console.log(successMessage('Prisma Postgres® provisioning complete'))
->>>>>>> fbd7cf11
 
       console.log('Creating PPG API key...')
       const serviceToken = await PlatformCommands.ServiceToken.createOrThrow({
