import { confirm, input, select } from '@inquirer/prompts'
import type { ConnectorType } from '@prisma/generator-helper'
import {
  arg,
  canConnectToDatabase,
  checkUnsupportedDataProxy,
  Command,
  format,
  getCommandWithExecutor,
  HelpError,
  isError,
  link,
  logger,
  PRISMA_POSTGRES_PROTOCOL,
  PRISMA_POSTGRES_PROVIDER,
  protocolToConnectorType,
} from '@prisma/internals'
import dotenv from 'dotenv'
import fs from 'fs'
import { bold, dim, green, red, yellow } from 'kleur/colors'
import path from 'path'
import { match, P } from 'ts-pattern'

import { poll, printPpgInitOutput } from './platform/_'
import { credentialsFile } from './platform/_lib/credentials'
import { successMessage } from './platform/_lib/messages'
import { getPrismaPostgresRegionsOrThrow } from './platform/accelerate/regions'
import { printError } from './utils/prompt/utils/print'

export const defaultSchema = (props?: {
  datasourceProvider?: ConnectorType
  generatorProvider?: string
  previewFeatures?: string[]
  output?: string
  withModel?: boolean
}) => {
  const {
    datasourceProvider = 'postgresql',
    generatorProvider = defaultGeneratorProvider,
    previewFeatures = defaultPreviewFeatures,
    output = defaultOutput,
    withModel = false,
  } = props || {}

  const aboutAccelerate = `\n// Looking for ways to speed up your queries, or scale easily with your serverless or edge functions?
// Try Prisma Accelerate: https://pris.ly/cli/accelerate-init\n`

  const isProviderCompatibleWithAccelerate = datasourceProvider !== 'sqlite'

  let schema = `// This is your Prisma schema file,
// learn more about it in the docs: https://pris.ly/d/prisma-schema
${isProviderCompatibleWithAccelerate ? aboutAccelerate : ''}
generator client {
  provider = "${generatorProvider}"
${
  previewFeatures.length > 0
    ? `  previewFeatures = [${previewFeatures.map((feature) => `"${feature}"`).join(', ')}]\n`
    : ''
}${output != defaultOutput ? `  output = "${output}"\n` : ''}}

datasource db {
  provider = "${datasourceProvider}"
  url      = env("DATABASE_URL")
}
`

  // We add a model to the schema file if the user passed the --with-model flag
  if (withModel) {
    const defaultAttributes = `email String  @unique
  name  String?`

    switch (datasourceProvider) {
      case 'mongodb':
        schema += `
model User {
  id    String  @id @default(auto()) @map("_id") @db.ObjectId
  ${defaultAttributes}
}
`
        break
      case 'cockroachdb':
        schema += `
model User {
  id    BigInt  @id @default(sequence())
  ${defaultAttributes}
}
`
        break
      default:
        schema += `
model User {
  id    Int     @id @default(autoincrement())
  ${defaultAttributes}
}
`
    }
  }

  return schema
}

export const defaultEnv = (
  url = 'postgresql://johndoe:randompassword@localhost:5432/mydb?schema=public',
  comments = true,
) => {
  let env = comments
    ? `# Environment variables declared in this file are automatically made available to Prisma.
# See the documentation for more detail: https://pris.ly/d/prisma-schema#accessing-environment-variables-from-the-schema

# Prisma supports the native connection string format for PostgreSQL, MySQL, SQLite, SQL Server, MongoDB and CockroachDB.
# See the documentation for all the connection string options: https://pris.ly/d/connection-strings\n\n`
    : ''
  env += `DATABASE_URL="${url}"`
  return env
}

export const defaultPort = (datasourceProvider: ConnectorType) => {
  switch (datasourceProvider) {
    case 'mysql':
      return 3306
    case 'sqlserver':
      return 1433
    case 'mongodb':
      return 27017
    case 'postgresql':
      return 5432
    case 'cockroachdb':
      return 26257
    case PRISMA_POSTGRES_PROVIDER:
      return null
  }

  return undefined
}

export const defaultURL = (
  datasourceProvider: ConnectorType,
  port = defaultPort(datasourceProvider),
  schema = 'public',
) => {
  switch (datasourceProvider) {
    case 'postgresql':
      return `postgresql://johndoe:randompassword@localhost:${port}/mydb?schema=${schema}`
    case 'cockroachdb':
      return `postgresql://johndoe:randompassword@localhost:${port}/mydb?schema=${schema}`
    case 'mysql':
      return `mysql://johndoe:randompassword@localhost:${port}/mydb`
    case 'sqlserver':
      return `sqlserver://localhost:${port};database=mydb;user=SA;password=randompassword;`
    case 'mongodb':
      return `mongodb+srv://root:randompassword@cluster0.ab1cd.mongodb.net/mydb?retryWrites=true&w=majority`
    case 'sqlite':
      return 'file:./dev.db'
    default:
      return undefined
  }
}

export const defaultGitIgnore = () => {
  return `node_modules
# Keep environment variables out of version control
.env
`
}

export const defaultGeneratorProvider = 'prisma-client-js'

export const defaultPreviewFeatures = []

export const defaultOutput = 'node_modules/.prisma/client'

export class Init implements Command {
  static new(): Init {
    return new Init()
  }

  private static help = format(`
  Set up a new Prisma project

  ${bold('Usage')}

    ${dim('$')} prisma init [options]

  ${bold('Options')}

             -h, --help   Display this help message
                   --db   Provisions a fully managed Prisma Postgres® database on the Prisma Data Platform.
  --datasource-provider   Define the datasource provider to use: postgresql, mysql, sqlite, sqlserver, mongodb or cockroachdb
   --generator-provider   Define the generator provider to use. Default: \`prisma-client-js\`
      --preview-feature   Define a preview feature to use.
               --output   Define Prisma Client generator output path to use.
                  --url   Define a custom datasource url

  ${bold('Flags')}

           --with-model   Add example model to created schema file

  ${bold('Examples')}

  Set up a new Prisma project with PostgreSQL (default)
    ${dim('$')} prisma init

  Set up a new Prisma project and specify MySQL as the datasource provider to use
    ${dim('$')} prisma init --datasource-provider mysql

  Set up a new Prisma project and specify \`prisma-client-go\` as the generator provider to use
    ${dim('$')} prisma init --generator-provider prisma-client-go

  Set up a new Prisma project and specify \`x\` and \`y\` as the preview features to use
    ${dim('$')} prisma init --preview-feature x --preview-feature y

  Set up a new Prisma project and specify \`./generated-client\` as the output path to use
    ${dim('$')} prisma init --output ./generated-client

  Set up a new Prisma project and specify the url that will be used
    ${dim('$')} prisma init --url mysql://user:password@localhost:3306/mydb

  Set up a new Prisma project with an example model
    ${dim('$')} prisma init --with-model
  `)

  async parse(argv: string[]): Promise<any> {
    const args = arg(argv, {
      '--help': Boolean,
      '-h': '--help',
      '--url': String,
      '--datasource-provider': String,
      '--generator-provider': String,
      '--preview-feature': [String],
      '--output': String,
      '--with-model': Boolean,
      '--db': Boolean,
    })

    if (isError(args) || args['--help']) {
      return this.help()
    }

    await checkUnsupportedDataProxy('init', args, false)

    /**
     * Validation
     */

    const outputDirName = args._[0]
    if (outputDirName) {
      throw Error('The init command does not take any argument.')
    }

    const outputDir = process.cwd()
    const prismaFolder = path.join(outputDir, 'prisma')

    if (fs.existsSync(path.join(outputDir, 'schema.prisma'))) {
      console.log(
        printError(`File ${bold('schema.prisma')} already exists in your project.
        Please try again in a project that is not yet using Prisma.
      `),
      )
      process.exit(1)
    }

    if (fs.existsSync(prismaFolder)) {
      console.log(
        printError(`A folder called ${bold('prisma')} already exists in your project.
        Please try again in a project that is not yet using Prisma.
      `),
      )
      process.exit(1)
    }

    if (fs.existsSync(path.join(prismaFolder, 'schema.prisma'))) {
      console.log(
        printError(`File ${bold('prisma/schema.prisma')} already exists in your project.
        Please try again in a project that is not yet using Prisma.
      `),
      )
      process.exit(1)
    }

    const { datasourceProvider, url } = await match(args)
      .with(
        {
          '--datasource-provider': P.when((datasourceProvider): datasourceProvider is string =>
            Boolean(datasourceProvider),
          ),
        },
        (input) => {
          const datasourceProviderLowercase = input['--datasource-provider'].toLowerCase()
          if (
            ![
              'postgresql',
              'mysql',
              'sqlserver',
              'sqlite',
              'mongodb',
              'cockroachdb',
              'prismapostgres',
              'prisma+postgres',
            ].includes(datasourceProviderLowercase)
          ) {
            throw new Error(
              `Provider "${args['--datasource-provider']}" is invalid or not supported. Try again with "postgresql", "mysql", "sqlite", "sqlserver", "mongodb" or "cockroachdb".`,
            )
          }
          const datasourceProvider = datasourceProviderLowercase as ConnectorType
          const url = defaultURL(datasourceProvider)
          return Promise.resolve({
            datasourceProvider,
            url,
          })
        },
      )
      .with(
        {
          '--url': P.when((url): url is string => Boolean(url)),
        },
        async (input) => {
          const url = input['--url']
          const canConnect = await canConnectToDatabase(url)
          if (canConnect !== true) {
            const { code, message } = canConnect

            // P1003 means that the db doesn't exist but we can connect
            if (code !== 'P1003') {
              if (code) {
                throw new Error(`${code}: ${message}`)
              } else {
                throw new Error(message)
              }
            }
          }

          const datasourceProvider = protocolToConnectorType(`${url.split(':')[0]}:`)
          return { datasourceProvider, url }
        },
      )
      .otherwise(() => {
        // Default to PostgreSQL
        return Promise.resolve({
          datasourceProvider: 'postgresql' as ConnectorType,
          url: undefined,
        })
      })
    const generatorProvider = args['--generator-provider']
    const previewFeatures = args['--preview-feature']
    const output = args['--output']
    const isPpgCommand = args['--db'] || datasourceProvider === 'prisma+postgres'

    let prismaPostgresDatabaseUrl: string | undefined
<<<<<<< HEAD
    let workspaceId = ``
    let projectId = ``
    let environmentId = ``
    if (isPpgCommand) {
=======
    if (args['--db'] || datasourceProvider === PRISMA_POSTGRES_PROVIDER) {
>>>>>>> 8d9f075b
      const PlatformCommands = await import(`./platform/_`)

      const credentials = await credentialsFile.load()
      if (isError(credentials)) throw credentials

      if (!credentials) {
        console.log('This will create a project for you on console.prisma.io and requires you to be authenticated.')
        const authAnswer = await confirm({
          message: 'Would you like to authenticate?',
        })
        if (!authAnswer) {
          return 'Project creation aborted. You need to authenticate to use Prisma Postgres®'
        }
        const authenticationResult = await PlatformCommands.loginOrSignup()
        console.log(`Successfully authenticated as ${bold(authenticationResult.email)}.`)
      }

      console.log("Let's set up your Prisma Postgres® database!")
      const platformToken = await PlatformCommands.getTokenOrThrow(args)
      const defaultWorkspace = await PlatformCommands.Workspace.getDefaultWorkspaceOrThrow({ token: platformToken })
      const regions = await getPrismaPostgresRegionsOrThrow({ token: platformToken })

      const ppgRegionSelection = await select({
        message: 'Select your region:',
        default: 'us-east-1',
        choices: regions.map((region) => ({
          name: `${region.id} - ${region.displayName}`,
          value: region.id,
          disabled: region.ppgStatus === 'unavailable',
        })),
        loop: true,
      })

      const projectDisplayNameAnswer = await input({
        message: 'Enter a project name:',
        default: 'My Prisma Project',
      })

      console.log(`Creating project ${projectDisplayNameAnswer}...`)
      const project = await PlatformCommands.Project.createProjectOrThrow({
        token: platformToken,
        displayName: projectDisplayNameAnswer,
        workspaceId: defaultWorkspace.id,
        allowRemoteDatabases: false,
        ppgRegion: ppgRegionSelection,
      })
      workspaceId = defaultWorkspace.id
      projectId = project.id
      environmentId = project.defaultEnvironment.id
      console.log(successMessage(`Project ${project.displayName} created`))

      console.log(`Checking the status of Prisma Postgres® instance...`)
      await poll(
        () =>
          PlatformCommands.Environment.getEnvironmentOrThrow({
            environmentId: project.defaultEnvironment.id,
            token: platformToken,
          }),
        (environment: Awaited<ReturnType<typeof PlatformCommands.Environment.getEnvironmentOrThrow>>) =>
          environment.ppg.status === 'healthy' && environment.accelerate.status.enabled,
        5000, // Poll every 5 seconds
        120000, // if it takes more than two minutes, bail with an error
        'Checking the status of Prisma Postgres® instance...',
      )
      console.log(successMessage('Prisma Postgres® provisioning complete'))

      console.log('Creating Prisma Postgres® API key...')
      const serviceToken = await PlatformCommands.ServiceToken.createOrThrow({
        token: platformToken,
        environmentId: project.defaultEnvironment.id,
        displayName: `database-setup-prismaPostgres-api-key`,
      })

<<<<<<< HEAD
      prismaPostgresDatabaseUrl = `prisma+postgres://accelerate.prisma-data.net/?api_key=${serviceToken.value}`
      console.log(successMessage('Prisma Postgres® is ready to be used! 🚀'))
=======
      prismaPostgresDatabaseUrl = `${PRISMA_POSTGRES_PROTOCOL}//accelerate.prisma-data.net/?api_key=${serviceToken.value}`
      console.log(successMessage('Project has been successfully created!'))
      console.log(`-------------------------
${bold('Database URL:')}
${prismaPostgresDatabaseUrl}
\n
${bold('Project link:')}
https://console.prisma.io/${defaultWorkspace.id}/${project.id}/${project.defaultEnvironment.id}/dashboard
-------------------------`)
>>>>>>> 8d9f075b
    }

    /**
     * Validation successful? Let's create everything!
     */

    if (!fs.existsSync(outputDir)) {
      fs.mkdirSync(outputDir)
    }

    if (!fs.existsSync(prismaFolder)) {
      fs.mkdirSync(prismaFolder)
    }

    fs.writeFileSync(
      path.join(prismaFolder, 'schema.prisma'),
      defaultSchema({
        datasourceProvider,
        generatorProvider,
        previewFeatures,
        output,
        withModel: args['--with-model'],
      }),
    )

    const databaseUrl = prismaPostgresDatabaseUrl || url
    const warnings: string[] = []
    const envPath = path.join(outputDir, '.env')
    if (!fs.existsSync(envPath)) {
      fs.writeFileSync(envPath, defaultEnv(databaseUrl))
    } else {
      const envFile = fs.readFileSync(envPath, { encoding: 'utf8' })
      const config = dotenv.parse(envFile) // will return an object
      if (Object.keys(config).includes('DATABASE_URL')) {
        warnings.push(
          `${yellow('warn')} Prisma would have added DATABASE_URL but it already exists in ${bold(
            path.relative(outputDir, envPath),
          )}`,
        )
      } else {
        fs.appendFileSync(envPath, `\n\n` + '# This was inserted by `prisma init`:\n' + defaultEnv(databaseUrl))
      }
    }

    const gitignorePath = path.join(outputDir, '.gitignore')
    try {
      fs.writeFileSync(gitignorePath, defaultGitIgnore(), { flag: 'wx' })
    } catch (e) {
      if ((e as NodeJS.ErrnoException).code === 'EEXIST') {
        warnings.push(
          `${yellow(
            'warn',
          )} You already have a .gitignore file. Don't forget to add \`.env\` in it to not commit any private information.`,
        )
      } else {
        console.error('Failed to write .gitignore file, reason: ', e)
      }
    }

    const steps: string[] = []

    if (datasourceProvider === 'mongodb') {
      steps.push(`Define models in the schema.prisma file.`)
    } else {
      steps.push(
        `Run ${green(getCommandWithExecutor('prisma db pull'))} to turn your database schema into a Prisma schema.`,
      )
    }

    steps.push(
      `Run ${green(
        getCommandWithExecutor('prisma generate'),
      )} to generate the Prisma Client. You can then start querying your database.`,
    )

    steps.push(
      `Tip: Explore how you can extend the ${green(
        'ORM',
      )} with scalable connection pooling, global caching, and real-time database events. Read: https://pris.ly/cli/beyond-orm`,
    )

    if (!url || args['--datasource-provider']) {
      if (!args['--datasource-provider']) {
        steps.unshift(
          `Set the ${green('provider')} of the ${green('datasource')} block in ${green(
            'schema.prisma',
          )} to match your database: ${green('postgresql')}, ${green('mysql')}, ${green('sqlite')}, ${green(
            'sqlserver',
          )}, ${green('mongodb')} or ${green('cockroachdb')}.`,
        )
      }

      steps.unshift(
        `Set the ${green('DATABASE_URL')} in the ${green(
          '.env',
        )} file to point to your existing database. If your database has no tables yet, read ${link(
          'https://pris.ly/d/getting-started',
        )}`,
      )
    }

    return `
✔ Your Prisma schema was created at ${green('prisma/schema.prisma')}
  You can now open it in your favorite editor.
${warnings.length > 0 && logger.should.warn() ? `\n${warnings.join('\n')}\n` : ''}
${
  isPpgCommand
    ? printPpgInitOutput({ databaseUrl: prismaPostgresDatabaseUrl!, workspaceId, projectId, environmentId })
    : `Next steps:
${steps.map((s, i) => `${i + 1}. ${s}`).join('\n')}

More information in our documentation:
${link('https://pris.ly/d/getting-started')}`
}`
  }

  // help message
  public help(error?: string): string | HelpError {
    if (error) {
      return new HelpError(`\n${bold(red(`!`))} ${error}\n${Init.help}`)
    }
    return Init.help
  }
}<|MERGE_RESOLUTION|>--- conflicted
+++ resolved
@@ -344,17 +344,13 @@
     const generatorProvider = args['--generator-provider']
     const previewFeatures = args['--preview-feature']
     const output = args['--output']
-    const isPpgCommand = args['--db'] || datasourceProvider === 'prisma+postgres'
+    const isPpgCommand = args['--db'] || datasourceProvider === PRISMA_POSTGRES_PROVIDER
 
     let prismaPostgresDatabaseUrl: string | undefined
-<<<<<<< HEAD
     let workspaceId = ``
     let projectId = ``
     let environmentId = ``
     if (isPpgCommand) {
-=======
-    if (args['--db'] || datasourceProvider === PRISMA_POSTGRES_PROVIDER) {
->>>>>>> 8d9f075b
       const PlatformCommands = await import(`./platform/_`)
 
       const credentials = await credentialsFile.load()
@@ -428,20 +424,8 @@
         displayName: `database-setup-prismaPostgres-api-key`,
       })
 
-<<<<<<< HEAD
-      prismaPostgresDatabaseUrl = `prisma+postgres://accelerate.prisma-data.net/?api_key=${serviceToken.value}`
+      prismaPostgresDatabaseUrl = `${PRISMA_POSTGRES_PROTOCOL}://accelerate.prisma-data.net/?api_key=${serviceToken.value}`
       console.log(successMessage('Prisma Postgres® is ready to be used! 🚀'))
-=======
-      prismaPostgresDatabaseUrl = `${PRISMA_POSTGRES_PROTOCOL}//accelerate.prisma-data.net/?api_key=${serviceToken.value}`
-      console.log(successMessage('Project has been successfully created!'))
-      console.log(`-------------------------
-${bold('Database URL:')}
-${prismaPostgresDatabaseUrl}
-\n
-${bold('Project link:')}
-https://console.prisma.io/${defaultWorkspace.id}/${project.id}/${project.defaultEnvironment.id}/dashboard
--------------------------`)
->>>>>>> 8d9f075b
     }
 
     /**
