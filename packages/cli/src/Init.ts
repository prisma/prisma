--- conflicted
+++ resolved
@@ -17,12 +17,8 @@
 } from '@prisma/internals'
 import dotenv from 'dotenv'
 import fs from 'fs'
-<<<<<<< HEAD
-import { bold, dim, green, red, yellow } from 'kleur/colors'
+import { blue, bold, dim, green, red, yellow } from 'kleur/colors'
 import ora from 'ora'
-=======
-import { blue, bold, dim, green, red, yellow } from 'kleur/colors'
->>>>>>> 8712db4c
 import path from 'path'
 import { match, P } from 'ts-pattern'
 
@@ -399,15 +395,9 @@
         displayName: `database-setup-prismaPostgres-api-key`,
       })
 
-<<<<<<< HEAD
-      prismaPostgresDatabaseUrl = `${PRISMA_POSTGRES_PROTOCOL}://accelerate.prisma-data.net/?api_key=${serviceToken.value}`
-
+      prismaPostgresDatabaseUrl = `${PRISMA_POSTGRES_PROTOCOL}//accelerate.prisma-data.net/?api_key=${serviceToken.value}`
       spinner.succeed()
       console.log(successMessage('Success! Your Prisma Postgres database is ready ✅'))
-=======
-      prismaPostgresDatabaseUrl = `${PRISMA_POSTGRES_PROTOCOL}//accelerate.prisma-data.net/?api_key=${serviceToken.value}`
-      console.log(successMessage('Prisma Postgres® is ready to be used! 🚀'))
->>>>>>> 8712db4c
     }
 
     if (
