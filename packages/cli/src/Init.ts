import { confirm, input, select } from '@inquirer/prompts'
import type { ConnectorType } from '@prisma/generator-helper'
import {
  arg,
  canConnectToDatabase,
  checkUnsupportedDataProxy,
  Command,
  format,
  getCommandWithExecutor,
  HelpError,
  isError,
  link,
  logger,
  protocolToConnectorType,
} from '@prisma/internals'
import dotenv from 'dotenv'
import fs from 'fs'
import { bold, dim, green, red, yellow } from 'kleur/colors'
import path from 'path'
import { match, P } from 'ts-pattern'

import { poll } from './platform/_'
import { credentialsFile } from './platform/_lib/credentials'
import { successMessage } from './platform/_lib/messages'
import { getPrismaPostgresRegionsOrThrow } from './platform/accelerate/regions'
import { printError } from './utils/prompt/utils/print'

export const defaultSchema = (props?: {
  datasourceProvider?: ConnectorType
  generatorProvider?: string
  previewFeatures?: string[]
  output?: string
  withModel?: boolean
}) => {
  const {
    datasourceProvider = 'postgresql',
    generatorProvider = defaultGeneratorProvider,
    previewFeatures = defaultPreviewFeatures,
    output = defaultOutput,
    withModel = false,
  } = props || {}

  const aboutAccelerate = `\n// Looking for ways to speed up your queries, or scale easily with your serverless or edge functions?
// Try Prisma Accelerate: https://pris.ly/cli/accelerate-init\n`

  const isProviderCompatibleWithAccelerate = datasourceProvider !== 'sqlite'

  let schema = `// This is your Prisma schema file,
// learn more about it in the docs: https://pris.ly/d/prisma-schema
${isProviderCompatibleWithAccelerate ? aboutAccelerate : ''}
generator client {
  provider = "${generatorProvider}"
${
  previewFeatures.length > 0
    ? `  previewFeatures = [${previewFeatures.map((feature) => `"${feature}"`).join(', ')}]\n`
    : ''
}${output != defaultOutput ? `  output = "${output}"\n` : ''}}

datasource db {
  provider = "${datasourceProvider}"
  url      = env("DATABASE_URL")
}
`

  // We add a model to the schema file if the user passed the --with-model flag
  if (withModel) {
    const defaultAttributes = `email String  @unique
  name  String?`

    switch (datasourceProvider) {
      case 'mongodb':
        schema += `
model User {
  id    String  @id @default(auto()) @map("_id") @db.ObjectId
  ${defaultAttributes}
}
`
        break
      case 'cockroachdb':
        schema += `
model User {
  id    BigInt  @id @default(sequence())
  ${defaultAttributes}
}
`
        break
      default:
        schema += `
model User {
  id    Int     @id @default(autoincrement())
  ${defaultAttributes}
}
`
    }
  }

  return schema
}

export const defaultEnv = (
  url = 'postgresql://johndoe:randompassword@localhost:5432/mydb?schema=public',
  comments = true,
) => {
  let env = comments
    ? `# Environment variables declared in this file are automatically made available to Prisma.
# See the documentation for more detail: https://pris.ly/d/prisma-schema#accessing-environment-variables-from-the-schema

# Prisma supports the native connection string format for PostgreSQL, MySQL, SQLite, SQL Server, MongoDB and CockroachDB.
# See the documentation for all the connection string options: https://pris.ly/d/connection-strings\n\n`
    : ''
  env += `DATABASE_URL="${url}"`
  return env
}

export const defaultPort = (datasourceProvider: ConnectorType) => {
  switch (datasourceProvider) {
    case 'mysql':
      return 3306
    case 'sqlserver':
      return 1433
    case 'mongodb':
      return 27017
    case 'postgresql':
      return 5432
    case 'cockroachdb':
      return 26257
    case 'prisma+postgres':
      return null
  }

  return undefined
}

export const defaultURL = (
  datasourceProvider: ConnectorType,
  port = defaultPort(datasourceProvider),
  schema = 'public',
) => {
  switch (datasourceProvider) {
    case 'postgresql':
      return `postgresql://johndoe:randompassword@localhost:${port}/mydb?schema=${schema}`
    case 'cockroachdb':
      return `postgresql://johndoe:randompassword@localhost:${port}/mydb?schema=${schema}`
    case 'mysql':
      return `mysql://johndoe:randompassword@localhost:${port}/mydb`
    case 'sqlserver':
      return `sqlserver://localhost:${port};database=mydb;user=SA;password=randompassword;`
    case 'mongodb':
      return `mongodb+srv://root:randompassword@cluster0.ab1cd.mongodb.net/mydb?retryWrites=true&w=majority`
    case 'sqlite':
      return 'file:./dev.db'
    default:
      return undefined
  }
}

export const defaultGitIgnore = () => {
  return `node_modules
# Keep environment variables out of version control
.env
`
}

export const defaultGeneratorProvider = 'prisma-client-js'

export const defaultPreviewFeatures = []

export const defaultOutput = 'node_modules/.prisma/client'

export class Init implements Command {
  static new(): Init {
    return new Init()
  }

  private static help = format(`
  Set up a new Prisma project

  ${bold('Usage')}

    ${dim('$')} prisma init [options]

  ${bold('Options')}

             -h, --help   Display this help message
                   --db   Provisions a fully managed Prisma Postgres database on the Prisma Data Platform.
  --datasource-provider   Define the datasource provider to use: postgresql, mysql, sqlite, sqlserver, mongodb or cockroachdb
   --generator-provider   Define the generator provider to use. Default: \`prisma-client-js\`
      --preview-feature   Define a preview feature to use.
               --output   Define Prisma Client generator output path to use.
                  --url   Define a custom datasource url

  ${bold('Flags')}

           --with-model   Add example model to created schema file

  ${bold('Examples')}

  Set up a new Prisma project with PostgreSQL (default)
    ${dim('$')} prisma init

  Set up a new Prisma project and specify MySQL as the datasource provider to use
    ${dim('$')} prisma init --datasource-provider mysql

  Set up a new Prisma project and specify \`prisma-client-go\` as the generator provider to use
    ${dim('$')} prisma init --generator-provider prisma-client-go

  Set up a new Prisma project and specify \`x\` and \`y\` as the preview features to use
    ${dim('$')} prisma init --preview-feature x --preview-feature y

  Set up a new Prisma project and specify \`./generated-client\` as the output path to use
    ${dim('$')} prisma init --output ./generated-client

  Set up a new Prisma project and specify the url that will be used
    ${dim('$')} prisma init --url mysql://user:password@localhost:3306/mydb

  Set up a new Prisma project with an example model
    ${dim('$')} prisma init --with-model
  `)

  async parse(argv: string[]): Promise<any> {
    const args = arg(argv, {
      '--help': Boolean,
      '-h': '--help',
      '--url': String,
      '--datasource-provider': String,
      '--generator-provider': String,
      '--preview-feature': [String],
      '--output': String,
      '--with-model': Boolean,
      '--db': Boolean,
    })

    if (isError(args) || args['--help']) {
      return this.help()
    }

    await checkUnsupportedDataProxy('init', args, false)

    /**
     * Validation
     */

    const outputDirName = args._[0]
    if (outputDirName) {
      throw Error('The init command does not take any argument.')
    }

    const outputDir = process.cwd()
    const prismaFolder = path.join(outputDir, 'prisma')

    if (fs.existsSync(path.join(outputDir, 'schema.prisma'))) {
      console.log(
        printError(`File ${bold('schema.prisma')} already exists in your project.
        Please try again in a project that is not yet using Prisma.
      `),
      )
      process.exit(1)
    }

    if (fs.existsSync(prismaFolder)) {
      console.log(
        printError(`A folder called ${bold('prisma')} already exists in your project.
        Please try again in a project that is not yet using Prisma.
      `),
      )
      process.exit(1)
    }

    if (fs.existsSync(path.join(prismaFolder, 'schema.prisma'))) {
      console.log(
        printError(`File ${bold('prisma/schema.prisma')} already exists in your project.
        Please try again in a project that is not yet using Prisma.
      `),
      )
      process.exit(1)
    }

    const { datasourceProvider, url } = await match(args)
      .with(
        {
          '--datasource-provider': P.when((datasourceProvider): datasourceProvider is string =>
            Boolean(datasourceProvider),
          ),
        },
        (input) => {
          const datasourceProviderLowercase = input['--datasource-provider'].toLowerCase()
          if (
            ![
              'postgresql',
              'mysql',
              'sqlserver',
              'sqlite',
              'mongodb',
              'cockroachdb',
              'prismapostgres',
              'prisma+postgres',
            ].includes(datasourceProviderLowercase)
          ) {
            throw new Error(
              `Provider "${args['--datasource-provider']}" is invalid or not supported. Try again with "postgresql", "mysql", "sqlite", "sqlserver", "mongodb" or "cockroachdb".`,
            )
          }
          const datasourceProvider = datasourceProviderLowercase as ConnectorType
          const url = defaultURL(datasourceProvider)
          return Promise.resolve({
            datasourceProvider,
            url,
          })
        },
      )
      .with(
        {
          '--url': P.when((url): url is string => Boolean(url)),
        },
        async (input) => {
          const url = input['--url']
          const canConnect = await canConnectToDatabase(url)
          if (canConnect !== true) {
            const { code, message } = canConnect

            // P1003 means that the db doesn't exist but we can connect
            if (code !== 'P1003') {
              if (code) {
                throw new Error(`${code}: ${message}`)
              } else {
                throw new Error(message)
              }
            }
          }

          const datasourceProvider = protocolToConnectorType(`${url.split(':')[0]}:`)
          return { datasourceProvider, url }
        },
      )
      .otherwise(() => {
        // Default to PostgreSQL
        return Promise.resolve({
          datasourceProvider: 'postgresql' as ConnectorType,
          url: undefined,
        })
      })
    const generatorProvider = args['--generator-provider']
    const previewFeatures = args['--preview-feature']
    const output = args['--output']

    let prismaPostgresDatabaseUrl: string | undefined
    if (args['--db'] || datasourceProvider === `prisma+postgres`) {
      const PlatformCommands = await import(`./platform/_`)

      const credentials = await credentialsFile.load()
      if (isError(credentials)) throw credentials

      if (!credentials) {
        console.log('This will create a project for you on console.prisma.io and requires you to be authenticated.')
        const authAnswer = await confirm({
          message: 'Would you like to authenticate?',
        })
        if (!authAnswer) {
          return 'Project creation aborted. You need to authenticate to use Prisma Postgres®'
        }
        const authenticationResult = await PlatformCommands.loginOrSignup()
        console.log(
          `Successfully authenticated as ${bold(
            authenticationResult.email,
          )}. Let's set up your Prisma Postgres database!`,
        )
      }

      const platformToken = await PlatformCommands.getTokenOrThrow(args)
      const defaultWorkspace = await PlatformCommands.Workspace.getDefaultWorkspaceOrThrow({ token: platformToken })
      const regions = await getPrismaPostgresRegionsOrThrow({ token: platformToken })

      const ppgRegionSelection = await select({
        message: 'Select your region:',
        default: 'us-east-1',
        choices: regions.map((region) => ({
          name: `${region.id} - ${region.displayName}`,
          value: region.id,
          disabled: region.ppgStatus === 'unavailable',
        })),
        loop: true,
      })

      const projectDisplayNameAnswer = await input({
        message: 'Enter a project name:',
        default: 'My Prisma Project',
      })

      console.log(`Creating project ${projectDisplayNameAnswer}...`)
      const project = await PlatformCommands.Project.createProjectOrThrow({
        token: platformToken,
        displayName: projectDisplayNameAnswer,
        workspaceId: defaultWorkspace.id,
        allowRemoteDatabases: false,
        ppgRegion: ppgRegionSelection,
      })
      console.log(successMessage(`Project ${project.displayName} created`))

      console.log(`Checking the status of Prisma Postgres® instance...`)
      await poll(
        () =>
          PlatformCommands.Environment.getEnvironmentOrThrow({
            environmentId: project.defaultEnvironment.id,
            token: platformToken,
          }),
        (environment: Awaited<ReturnType<typeof PlatformCommands.Environment.getEnvironmentOrThrow>>) =>
          environment.ppg.status === 'healthy' && environment.accelerate.status.enabled,
        5000, // Poll every 5 seconds
        120000, // if it takes more than two minutes, bail with an error
        'Checking the status of Prisma Postgres® instance...',
      )
      console.log(successMessage('Prisma Postgres® provisioning complete'))

      console.log('Creating Prisma Postgres® API key...')
      const serviceToken = await PlatformCommands.ServiceToken.createOrThrow({
        token: platformToken,
        environmentId: project.defaultEnvironment.id,
        displayName: `database-setup-prismaPostgres-api-key`,
      })

      prismaPostgresDatabaseUrl = `prisma+postgres://accelerate.prisma-data.net/?api_key=${serviceToken.value}`
      console.log(successMessage('Project has been successfully created!'))
      console.log(`-------------------------
${bold('Database URL:')}
${prismaPostgresDatabaseUrl}
\n
${bold('Project link:')}
https://console.prisma.io/${defaultWorkspace.id}/${project.id}/${project.defaultEnvironment.id}/dashboard
-------------------------`)
    }

    /**
     * Validation successful? Let's create everything!
     */

    if (!fs.existsSync(outputDir)) {
      fs.mkdirSync(outputDir)
    }

    if (!fs.existsSync(prismaFolder)) {
      fs.mkdirSync(prismaFolder)
    }

    fs.writeFileSync(
      path.join(prismaFolder, 'schema.prisma'),
      defaultSchema({
        datasourceProvider,
        generatorProvider,
        previewFeatures,
        output,
        withModel: args['--with-model'],
      }),
    )

    const databaseUrl = prismaPostgresDatabaseUrl || url
    const warnings: string[] = []
<<<<<<< HEAD
    const setupEnvFile = (fileName: string) => {
      const envPath = path.join(outputDir, fileName)
      if (!fs.existsSync(envPath)) {
        fs.writeFileSync(envPath, defaultEnv(url))
      } else {
        const envFile = fs.readFileSync(envPath, { encoding: 'utf8' })
        const config = dotenv.parse(envFile) // will return an object
        if (Object.keys(config).includes('DATABASE_URL')) {
          warnings.push(
            `${yellow('warn')} Prisma would have added DATABASE_URL but it already exists in ${bold(
              path.relative(outputDir, envPath),
            )}`,
          )
        } else {
          fs.appendFileSync(envPath, `\n\n` + '# This was inserted by `prisma init`:\n' + defaultEnv(url))
        }
      }
    }

    setupEnvFile('.env')

    const extraEnvFiles = ['.env.example', '.example.env']

    for (const extraEnvFile of extraEnvFiles) {
      if (fs.existsSync(path.join(outputDir, extraEnvFile))) {
        setupEnvFile(extraEnvFile)
=======
    const envPath = path.join(outputDir, '.env')
    if (!fs.existsSync(envPath)) {
      fs.writeFileSync(envPath, defaultEnv(databaseUrl))
    } else {
      const envFile = fs.readFileSync(envPath, { encoding: 'utf8' })
      const config = dotenv.parse(envFile) // will return an object
      if (Object.keys(config).includes('DATABASE_URL')) {
        warnings.push(
          `${yellow('warn')} Prisma would have added DATABASE_URL but it already exists in ${bold(
            path.relative(outputDir, envPath),
          )}`,
        )
      } else {
        fs.appendFileSync(envPath, `\n\n` + '# This was inserted by `prisma init`:\n' + defaultEnv(databaseUrl))
>>>>>>> c28dcc2a
      }
    }

    const gitignorePath = path.join(outputDir, '.gitignore')
    try {
      fs.writeFileSync(gitignorePath, defaultGitIgnore(), { flag: 'wx' })
    } catch (e) {
      if ((e as NodeJS.ErrnoException).code === 'EEXIST') {
        warnings.push(
          `${yellow(
            'warn',
          )} You already have a .gitignore file. Don't forget to add \`.env\` in it to not commit any private information.`,
        )
      } else {
        console.error('Failed to write .gitignore file, reason: ', e)
      }
    }

    const steps: string[] = []

    if (datasourceProvider === 'mongodb') {
      steps.push(`Define models in the schema.prisma file.`)
    } else {
      steps.push(
        `Run ${green(getCommandWithExecutor('prisma db pull'))} to turn your database schema into a Prisma schema.`,
      )
    }

    steps.push(
      `Run ${green(
        getCommandWithExecutor('prisma generate'),
      )} to generate the Prisma Client. You can then start querying your database.`,
    )

    steps.push(
      `Tip: Explore how you can extend the ${green(
        'ORM',
      )} with scalable connection pooling, global caching, and real-time database events. Read: https://pris.ly/cli/beyond-orm`,
    )

    if (!url || args['--datasource-provider']) {
      if (!args['--datasource-provider']) {
        steps.unshift(
          `Set the ${green('provider')} of the ${green('datasource')} block in ${green(
            'schema.prisma',
          )} to match your database: ${green('postgresql')}, ${green('mysql')}, ${green('sqlite')}, ${green(
            'sqlserver',
          )}, ${green('mongodb')} or ${green('cockroachdb')}.`,
        )
      }

      steps.unshift(
        `Set the ${green('DATABASE_URL')} in the ${green(
          '.env',
        )} file to point to your existing database. If your database has no tables yet, read https://pris.ly/d/getting-started`,
      )
    }

    return `
✔ Your Prisma schema was created at ${green('prisma/schema.prisma')}
  You can now open it in your favorite editor.
${warnings.length > 0 && logger.should.warn() ? `\n${warnings.join('\n')}\n` : ''}
Next steps:
${steps.map((s, i) => `${i + 1}. ${s}`).join('\n')}

More information in our documentation:
${link('https://pris.ly/d/getting-started')}
    `
  }

  // help message
  public help(error?: string): string | HelpError {
    if (error) {
      return new HelpError(`\n${bold(red(`!`))} ${error}\n${Init.help}`)
    }
    return Init.help
  }
}<|MERGE_RESOLUTION|>--- conflicted
+++ resolved
@@ -454,11 +454,10 @@
 
     const databaseUrl = prismaPostgresDatabaseUrl || url
     const warnings: string[] = []
-<<<<<<< HEAD
     const setupEnvFile = (fileName: string) => {
       const envPath = path.join(outputDir, fileName)
       if (!fs.existsSync(envPath)) {
-        fs.writeFileSync(envPath, defaultEnv(url))
+        fs.writeFileSync(envPath, defaultEnv(databaseUrl))
       } else {
         const envFile = fs.readFileSync(envPath, { encoding: 'utf8' })
         const config = dotenv.parse(envFile) // will return an object
@@ -469,7 +468,7 @@
             )}`,
           )
         } else {
-          fs.appendFileSync(envPath, `\n\n` + '# This was inserted by `prisma init`:\n' + defaultEnv(url))
+          fs.appendFileSync(envPath, `\n\n` + '# This was inserted by `prisma init`:\n' + defaultEnv(databaseUrl))
         }
       }
     }
@@ -481,22 +480,6 @@
     for (const extraEnvFile of extraEnvFiles) {
       if (fs.existsSync(path.join(outputDir, extraEnvFile))) {
         setupEnvFile(extraEnvFile)
-=======
-    const envPath = path.join(outputDir, '.env')
-    if (!fs.existsSync(envPath)) {
-      fs.writeFileSync(envPath, defaultEnv(databaseUrl))
-    } else {
-      const envFile = fs.readFileSync(envPath, { encoding: 'utf8' })
-      const config = dotenv.parse(envFile) // will return an object
-      if (Object.keys(config).includes('DATABASE_URL')) {
-        warnings.push(
-          `${yellow('warn')} Prisma would have added DATABASE_URL but it already exists in ${bold(
-            path.relative(outputDir, envPath),
-          )}`,
-        )
-      } else {
-        fs.appendFileSync(envPath, `\n\n` + '# This was inserted by `prisma init`:\n' + defaultEnv(databaseUrl))
->>>>>>> c28dcc2a
       }
     }
 
