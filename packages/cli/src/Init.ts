import type { ConnectorType } from '@prisma/generator-helper'
import {
  arg,
  canConnectToDatabase,
  checkUnsupportedDataProxy,
  Command,
  drawBox,
  format,
  getCommandWithExecutor,
  HelpError,
  link,
  logger,
  protocolToConnectorType,
} from '@prisma/internals'
import dotenv from 'dotenv'
import fs from 'fs'
import { bold, dim, green, red, yellow } from 'kleur/colors'
import path from 'path'
import { match, P } from 'ts-pattern'
import { isError } from 'util'

import { printError } from './utils/prompt/utils/print'
import { getDefaultSchemaModel, getSchemaModelCockroachDb, getSchemaModelMongoDb } from './utils/schemaGenerator'

export const defaultSchema = (props?: {
  datasourceProvider?: ConnectorType
  generatorProvider?: string
  previewFeatures?: string[]
  output?: string
}) => {
  const {
    datasourceProvider = 'postgresql',
    generatorProvider = defaultGeneratorProvider,
    previewFeatures = defaultPreviewFeatures,
    output = defaultOutput,
  } = props || {}

  const aboutAccelerate = `\n// Looking for ways to speed up your queries, or scale easily with your serverless or edge functions?
// Try Prisma Accelerate: https://pris.ly/cli/accelerate-init\n`

  const isProviderCompatibleWithAccelerate = datasourceProvider !== 'sqlite'

  return `// This is your Prisma schema file,
// learn more about it in the docs: https://pris.ly/d/prisma-schema
${isProviderCompatibleWithAccelerate ? aboutAccelerate : ''}
generator client {
  provider = "${generatorProvider}"
${
  previewFeatures.length > 0
    ? `  previewFeatures = [${previewFeatures.map((feature) => `"${feature}"`).join(', ')}]\n`
    : ''
}${output != defaultOutput ? `  output = "${output}"\n` : ''}}

datasource db {
  provider = "${datasourceProvider}"
  url      = env("DATABASE_URL")
}
`
}

export const withModelSchema = (provider: ConnectorType = 'postgresql') => {
  switch (provider) {
    case 'mongodb':
      return getSchemaModelMongoDb(provider)
    case 'cockroachdb':
      return getSchemaModelCockroachDb(provider)
    default:
      return getDefaultSchemaModel(provider)
  }
}

export const defaultEnv = (
  url = 'postgresql://johndoe:randompassword@localhost:5432/mydb?schema=public',
  comments = true,
) => {
  let env = comments
    ? `# Environment variables declared in this file are automatically made available to Prisma.
# See the documentation for more detail: https://pris.ly/d/prisma-schema#accessing-environment-variables-from-the-schema

# Prisma supports the native connection string format for PostgreSQL, MySQL, SQLite, SQL Server, MongoDB and CockroachDB.
# See the documentation for all the connection string options: https://pris.ly/d/connection-strings\n\n`
    : ''
  env += `DATABASE_URL="${url}"`
  return env
}

export const defaultPort = (provider: ConnectorType) => {
  switch (provider) {
    case 'mysql':
      return 3306
    case 'sqlserver':
      return 1433
    case 'mongodb':
      return 27017
    case 'postgresql':
      return 5432
    case 'cockroachdb':
      return 26257
  }

  return undefined
}

export const defaultURL = (provider: ConnectorType, port = defaultPort(provider), schema = 'public') => {
  switch (provider) {
    case 'postgresql':
      return `postgresql://johndoe:randompassword@localhost:${port}/mydb?schema=${schema}`
    case 'cockroachdb':
      return `postgresql://johndoe:randompassword@localhost:${port}/mydb?schema=${schema}`
    case 'mysql':
      return `mysql://johndoe:randompassword@localhost:${port}/mydb`
    case 'sqlserver':
      return `sqlserver://localhost:${port};database=mydb;user=SA;password=randompassword;`
    case 'mongodb':
      return `mongodb+srv://root:randompassword@cluster0.ab1cd.mongodb.net/mydb?retryWrites=true&w=majority`
    case 'sqlite':
      return 'file:./dev.db'
    default:
      return undefined
  }
}

export const defaultGitIgnore = () => {
  return `node_modules
# Keep environment variables out of version control
.env
`
}

export const defaultGeneratorProvider = 'prisma-client-js'

export const defaultPreviewFeatures = []

export const defaultOutput = 'node_modules/.prisma/client'

export class Init implements Command {
  static new(): Init {
    return new Init()
  }

  private static help = format(`
  Set up a new Prisma project
    
  ${bold('Usage')}

    ${dim('$')} prisma init [options]

  ${bold('Options')}
    
             -h, --help   Display this help message
  --datasource-provider   Define the datasource provider to use: postgresql, mysql, sqlite, sqlserver, mongodb or cockroachdb
   --generator-provider   Define the generator provider to use. Default: \`prisma-client-js\`
      --preview-feature   Define a preview feature to use.
               --output   Define Prisma Client generator output path to use.
                  --url   Define a custom datasource url

  ${bold('Flags')}

           --with-model   Add example model to created schema file

  ${bold('Examples')}

  Set up a new Prisma project with PostgreSQL (default)
    ${dim('$')} prisma init

  Set up a new Prisma project and specify MySQL as the datasource provider to use
    ${dim('$')} prisma init --datasource-provider mysql

  Set up a new Prisma project and specify \`prisma-client-go\` as the generator provider to use
    ${dim('$')} prisma init --generator-provider prisma-client-go

  Set up a new Prisma project and specify \`x\` and \`y\` as the preview features to use
    ${dim('$')} prisma init --preview-feature x --preview-feature y

  Set up a new Prisma project and specify \`./generated-client\` as the output path to use
    ${dim('$')} prisma init --output ./generated-client
  
  Set up a new Prisma project and specify the url that will be used
    ${dim('$')} prisma init --url mysql://user:password@localhost:3306/mydb

  Set up a new Prisma projects with a model example
    ${dim('$')} prisma init --with-model
  `)

  // eslint-disable-next-line @typescript-eslint/require-await
  async parse(argv: string[]): Promise<any> {
    const args = arg(argv, {
      '--help': Boolean,
      '-h': '--help',
      '--url': String,
      '--datasource-provider': String,
<<<<<<< HEAD
      '--with-model': Boolean,
=======
      '--generator-provider': String,
      '--preview-feature': [String],
      '--output': String,
>>>>>>> 849be090
    })

    if (isError(args) || args['--help']) {
      return this.help()
    }

    await checkUnsupportedDataProxy('init', args, false)

    /**
     * Validation
     */

    const outputDirName = args._[0]
    if (outputDirName) {
      throw Error('The init command does not take any argument.')
    }

    const outputDir = process.cwd()
    const prismaFolder = path.join(outputDir, 'prisma')

    if (fs.existsSync(path.join(outputDir, 'schema.prisma'))) {
      console.log(
        printError(`File ${bold('schema.prisma')} already exists in your project.
        Please try again in a project that is not yet using Prisma.
      `),
      )
      process.exit(1)
    }

    if (fs.existsSync(prismaFolder)) {
      console.log(
        printError(`A folder called ${bold('prisma')} already exists in your project.
        Please try again in a project that is not yet using Prisma.
      `),
      )
      process.exit(1)
    }

    if (fs.existsSync(path.join(prismaFolder, 'schema.prisma'))) {
      console.log(
        printError(`File ${bold('prisma/schema.prisma')} already exists in your project.
        Please try again in a project that is not yet using Prisma.
      `),
      )
      process.exit(1)
    }

    const { provider, url } = await match(args)
      .with(
        {
          '--datasource-provider': P.when((provider): provider is string => Boolean(provider)),
        },
        (input) => {
          const providerLowercase = input['--datasource-provider'].toLowerCase()
          if (!['postgresql', 'mysql', 'sqlserver', 'sqlite', 'mongodb', 'cockroachdb'].includes(providerLowercase)) {
            throw new Error(
              `Provider "${args['--datasource-provider']}" is invalid or not supported. Try again with "postgresql", "mysql", "sqlite", "sqlserver", "mongodb" or "cockroachdb".`,
            )
          }
          const provider = providerLowercase as ConnectorType
          const url = defaultURL(provider)
          return Promise.resolve({
            provider,
            url,
          })
        },
      )
      .with(
        {
          '--url': P.when((url): url is string => Boolean(url)),
        },
        async (input) => {
          const url = input['--url']
          const canConnect = await canConnectToDatabase(url)
          if (canConnect !== true) {
            const { code, message } = canConnect

            // P1003 means that the db doesn't exist but we can connect
            if (code !== 'P1003') {
              if (code) {
                throw new Error(`${code}: ${message}`)
              } else {
                throw new Error(message)
              }
            }
          }

          const provider = protocolToConnectorType(`${url.split(':')[0]}:`)
          return { provider, url }
        },
      )
      .otherwise(() => {
        // Default to PostgreSQL
        return Promise.resolve({
          provider: 'postgresql' as ConnectorType,
          url: undefined,
        })
      })
    const generatorProvider = args['--generator-provider']
    const previewFeatures = args['--preview-feature']
    const output = args['--output']

    /**
     * Validation successful? Let's create everything!
     */

    if (!fs.existsSync(outputDir)) {
      fs.mkdirSync(outputDir)
    }

    if (!fs.existsSync(prismaFolder)) {
      fs.mkdirSync(prismaFolder)
    }

<<<<<<< HEAD
    if (args['--with-model']) {
      fs.writeFileSync(path.join(prismaFolder, 'schema.prisma'), withModelSchema(provider))
    } else {
      fs.writeFileSync(path.join(prismaFolder, 'schema.prisma'), defaultSchema(provider))
    }
=======
    fs.writeFileSync(
      path.join(prismaFolder, 'schema.prisma'),
      defaultSchema({
        datasourceProvider: provider,
        generatorProvider,
        previewFeatures,
        output,
      }),
    )
>>>>>>> 849be090

    const warnings: string[] = []
    const envPath = path.join(outputDir, '.env')
    if (!fs.existsSync(envPath)) {
      fs.writeFileSync(envPath, defaultEnv(url))
    } else {
      const envFile = fs.readFileSync(envPath, { encoding: 'utf8' })
      const config = dotenv.parse(envFile) // will return an object
      if (Object.keys(config).includes('DATABASE_URL')) {
        warnings.push(
          `${yellow('warn')} Prisma would have added DATABASE_URL but it already exists in ${bold(
            path.relative(outputDir, envPath),
          )}`,
        )
      } else {
        fs.appendFileSync(envPath, `\n\n` + '# This was inserted by `prisma init`:\n' + defaultEnv(url))
      }
    }

    const gitignorePath = path.join(outputDir, '.gitignore')
    try {
      fs.writeFileSync(gitignorePath, defaultGitIgnore(), { flag: 'wx' })
    } catch (e) {
      if ((e as NodeJS.ErrnoException).code === 'EEXIST') {
        warnings.push(
          `${yellow(
            'warn',
          )} You already have a .gitignore file. Don't forget to add \`.env\` in it to not commit any private information.`,
        )
      } else {
        console.error('Failed to write .gitignore file, reason: ', e)
      }
    }

    const steps: string[] = []

    if (provider === 'mongodb') {
      steps.push(`Define models in the schema.prisma file.`)
    } else {
      steps.push(
        `Run ${green(getCommandWithExecutor('prisma db pull'))} to turn your database schema into a Prisma schema.`,
      )
    }

    steps.push(
      `Run ${green(
        getCommandWithExecutor('prisma generate'),
      )} to generate the Prisma Client. You can then start querying your database.`,
    )

    if (!url || args['--datasource-provider']) {
      if (!args['--datasource-provider']) {
        steps.unshift(
          `Set the ${green('provider')} of the ${green('datasource')} block in ${green(
            'schema.prisma',
          )} to match your database: ${green('postgresql')}, ${green('mysql')}, ${green('sqlite')}, ${green(
            'sqlserver',
          )}, ${green('mongodb')} or ${green('cockroachdb')}.`,
        )
      }

      steps.unshift(
        `Set the ${green('DATABASE_URL')} in the ${green(
          '.env',
        )} file to point to your existing database. If your database has no tables yet, read https://pris.ly/d/getting-started`,
      )
    }

    const promoMessage = `Developing real-time features?
Prisma Pulse lets you respond instantly to database changes.
${link('https://pris.ly/cli/pulse')}`

    const boxedPromoMessage = drawBox({
      height: promoMessage.split('\n').length,
      width: 0, // calculated automatically
      str: promoMessage,
      horizontalPadding: 2,
    })

    return `
✔ Your Prisma schema was created at ${green('prisma/schema.prisma')}
  You can now open it in your favorite editor.
${warnings.length > 0 && logger.should.warn() ? `\n${warnings.join('\n')}\n` : ''}
Next steps:
${steps.map((s, i) => `${i + 1}. ${s}`).join('\n')}

More information in our documentation:
${link('https://pris.ly/d/getting-started')}

${boxedPromoMessage}
    `
  }

  // help message
  public help(error?: string): string | HelpError {
    if (error) {
      return new HelpError(`\n${bold(red(`!`))} ${error}\n${Init.help}`)
    }
    return Init.help
  }
}<|MERGE_RESOLUTION|>--- conflicted
+++ resolved
@@ -189,13 +189,10 @@
       '-h': '--help',
       '--url': String,
       '--datasource-provider': String,
-<<<<<<< HEAD
-      '--with-model': Boolean,
-=======
       '--generator-provider': String,
       '--preview-feature': [String],
       '--output': String,
->>>>>>> 849be090
+      '--with-model': Boolean,
     })
 
     if (isError(args) || args['--help']) {
@@ -310,23 +307,19 @@
       fs.mkdirSync(prismaFolder)
     }
 
-<<<<<<< HEAD
     if (args['--with-model']) {
       fs.writeFileSync(path.join(prismaFolder, 'schema.prisma'), withModelSchema(provider))
     } else {
-      fs.writeFileSync(path.join(prismaFolder, 'schema.prisma'), defaultSchema(provider))
-    }
-=======
-    fs.writeFileSync(
-      path.join(prismaFolder, 'schema.prisma'),
-      defaultSchema({
-        datasourceProvider: provider,
-        generatorProvider,
-        previewFeatures,
-        output,
-      }),
-    )
->>>>>>> 849be090
+      fs.writeFileSync(
+        path.join(prismaFolder, 'schema.prisma'),
+        defaultSchema({
+          datasourceProvider: provider,
+          generatorProvider,
+          previewFeatures,
+          output,
+        }),
+      )
+    }
 
     const warnings: string[] = []
     const envPath = path.join(outputDir, '.env')
