#!/usr/bin/env ts-node

import Debug from '@prisma/debug'
import { enginesVersion } from '@prisma/engines'
import { arg, handlePanic, HelpError, isCurrentBinInstalledGlobally, isError, isRustPanic } from '@prisma/internals'
import {
  DbCommand,
  DbExecute,
  DbPull,
  DbPush,
  // DbDrop,
  DbSeed,
  getDatabaseVersionSafe,
  MigrateCommand,
  MigrateDeploy,
  MigrateDev,
  MigrateDiff,
  MigrateReset,
  MigrateResolve,
  MigrateStatus,
} from '@prisma/migrate'
import { bold, green, red, yellow } from 'kleur/colors'
import path from 'path'

import { CLI } from './CLI'
<<<<<<< HEAD
import { Dev } from './Dev'
=======
import { Doctor } from './Doctor'
>>>>>>> 3f24a2c8
import { Format } from './Format'
import { Generate } from './Generate'
import { Init } from './Init'
/*
  When running bin.ts with ts-node with DEBUG="*"
  This error shows and blocks the execution
  Quick hack is to comment the Studio import and usage to use the CLI without building it...
  prisma:cli Error: Cannot find module '@prisma/internals'
  prisma:cli Require stack:
  prisma:cli - /Users/j42/Dev/prisma-meow/node_modules/.pnpm/@prisma+studio-pcw@0.456.0/node_modules/@prisma/studio-pcw/dist/index.js
*/
import { Studio } from './Studio'
import { Telemetry } from './Telemetry'
import { redactCommandArray, runCheckpointClientCheck } from './utils/checkpoint'
import { detectPrisma1 } from './utils/detectPrisma1'
import { printUpdateMessage } from './utils/printUpdateMessage'
import { Validate } from './Validate'
import { Version } from './Version'

// eslint-disable-next-line @typescript-eslint/no-var-requires, @typescript-eslint/no-unsafe-assignment
const packageJson = require('../package.json')

const commandArray = process.argv.slice(2)

process.removeAllListeners('warning')

// Listen to Ctr + C and exit
process.once('SIGINT', () => {
  process.exit(130)
})

if (process.argv.length > 1 && process.argv[1].endsWith('prisma2')) {
  console.log(
    yellow('deprecated') +
      `  The ${red('prisma2')} command is deprecated and has been renamed to ${green('prisma')}.\nPlease execute ${bold(
        green('prisma' + (commandArray.length ? ' ' + commandArray.join(' ') : '')),
      )} instead.\n`,
  )
}

// Parse CLI arguments
const args = arg(
  commandArray,
  {
    '--schema': String,
    '--telemetry-information': String,
  },
  false,
  true,
)

// Redact the command options and make it a string
const redactedCommandAsString = redactCommandArray([...commandArray]).join(' ')

const isPrismaInstalledGlobally = isCurrentBinInstalledGlobally()

/**
 * Main function
 */
async function main(): Promise<number> {
  // create a new CLI with our subcommands

  detectPrisma1()

  const cli = CLI.new(
    {
      init: Init.new(),
      migrate: MigrateCommand.new({
        dev: MigrateDev.new(),
        status: MigrateStatus.new(),
        resolve: MigrateResolve.new(),
        reset: MigrateReset.new(),
        deploy: MigrateDeploy.new(),
        diff: MigrateDiff.new(),
      }),
      db: DbCommand.new({
        execute: DbExecute.new(),
        pull: DbPull.new(),
        push: DbPush.new(),
        // drop: DbDrop.new(),
        seed: DbSeed.new(),
      }),
      /**
       * @deprecated since version 2.30.0, use `db pull` instead (renamed)
       */
      introspect: DbPull.new(),
      studio: Studio.new(),
      generate: Generate.new(),
      version: Version.new(),
      validate: Validate.new(),
      format: Format.new(),
      telemetry: Telemetry.new(),
    },
    [
      'version',
      'init',
      'migrate',
      'db',
      'introspect',
      'studio',
      'generate',
      'validate',
      'format',
      'doctor',
      'telemetry',
    ],
  )

  // Execute the command
  const result = await cli.parse(commandArray)
  // Did it error?
  if (result instanceof HelpError) {
    console.error(result.message)
    // TODO: We could do like Bash (and other)
    // = return an exit status of 2 to indicate incorrect usage like invalid options or missing arguments.
    // https://tldp.org/LDP/abs/html/exitcodes.html
    return 1
  } else if (isError(result)) {
    console.error(result)
    return 1
  }

  // Success
  console.log(result)

  /**
   * Prepare data and run the Checkpoint Client
   * See function for more info
   */
  const checkResult = await runCheckpointClientCheck({
    command: redactedCommandAsString,
    isPrismaInstalledGlobally,
    schemaPath: args['--schema'],
    telemetryInformation: args['--telemetry-information'],
    version: packageJson.version,
  })
  // if the result is cached and CLI outdated, show the `Update available` message
  const shouldHide = process.env.PRISMA_HIDE_UPDATE_MESSAGE
  if (checkResult && checkResult.status === 'ok' && checkResult.data.outdated && !shouldHide) {
    printUpdateMessage(checkResult)
  }

  return 0
}

/**
 * Run our program
 */
if (eval('require.main === module')) {
  main()
    .then((code) => {
      if (code !== 0) {
        process.exit(code)
      }
    })
    .catch((err) => {
      // Sindre's pkg p-map & co are using AggregateError, it is an iterator.
      if (typeof err[Symbol.iterator] === 'function') {
        for (const individualError of err) {
          handleIndividualError(individualError)
        }
      } else {
        handleIndividualError(err)
      }
    })
}

function handleIndividualError(error: Error): void {
  if (isRustPanic(error)) {
    handlePanic({
      error,
      cliVersion: packageJson.version,
      enginesVersion,
      command: redactedCommandAsString,
      getDatabaseVersionSafe,
    })
      .catch((e) => {
        if (Debug.enabled('prisma')) {
          console.error(bold(red('Error: ')) + e.stack)
        } else {
          console.error(bold(red('Error: ')) + e.message)
        }
      })
      .finally(() => {
        process.exit(1)
      })
  } else {
    if (Debug.enabled('prisma')) {
      console.error(bold(red('Error: ')) + error.stack)
    } else {
      console.error(bold(red('Error: ')) + error.message)
    }
    process.exit(1)
  }
}

/**
 * Annotations for `pkg` so it bundles things correctly with yarn's hoisting
 * `node_modules/prisma/build/index.js` needs to get to:
 * `node_modules/@prisma/engines`
 */

// macOS
path.join(__dirname, '../../engines/query-engine-darwin')
path.join(__dirname, '../../engines/migration-engine-darwin')
// Windows
path.join(__dirname, '../../engines/query-engine-windows.exe')
path.join(__dirname, '../../engines/migration-engine-windows.exe')

// Debian openssl-1.0.x
path.join(__dirname, '../../engines/query-engine-debian-openssl-1.0.x')
path.join(__dirname, '../../engines/migration-engine-debian-openssl-1.0.x')
// Debian openssl-1.1.x
path.join(__dirname, '../../engines/query-engine-debian-openssl-1.1.x')
path.join(__dirname, '../../engines/migration-engine-debian-openssl-1.1.x')
// Debian openssl-3.0.x
path.join(__dirname, '../../engines/query-engine-debian-openssl-3.0.x')
path.join(__dirname, '../../engines/migration-engine-debian-openssl-3.0.x')

// Red Hat Enterprise Linux openssl-1.0.x
path.join(__dirname, '../../engines/query-engine-rhel-openssl-1.0.x')
path.join(__dirname, '../../engines/migration-engine-rhel-openssl-1.0.x')
// Red Hat Enterprise Linux openssl-1.1.x
path.join(__dirname, '../../engines/query-engine-rhel-openssl-1.1.x')
path.join(__dirname, '../../engines/migration-engine-rhel-openssl-1.1.x')
// Red Hat Enterprise Linux openssl-3.0.x
path.join(__dirname, '../../engines/query-engine-rhel-openssl-3.0.x')
path.join(__dirname, '../../engines/migration-engine-rhel-openssl-3.0.x')<|MERGE_RESOLUTION|>--- conflicted
+++ resolved
@@ -23,11 +23,6 @@
 import path from 'path'
 
 import { CLI } from './CLI'
-<<<<<<< HEAD
-import { Dev } from './Dev'
-=======
-import { Doctor } from './Doctor'
->>>>>>> 3f24a2c8
 import { Format } from './Format'
 import { Generate } from './Generate'
 import { Init } from './Init'
