--- conflicted
+++ resolved
@@ -24,16 +24,11 @@
       ['--early-access', '', 'Enable early access features'],
       ['--token', '', 'Specify a token to use for authentication'],
     ],
-<<<<<<< HEAD
     examples: ['prisma platform login', 'prisma platform project create --workspace=<id>'],
     additionalContent: [
       'For detailed command descriptions and options, use `prisma platform [command] --help`',
       `For additional help visit ${underline('https://pris.ly/cli/platform-docs')}`,
     ],
-=======
-    examples: ['prisma platform auth login', 'prisma platform project create --workspace=<id>'],
-    additionalContent: ['For detailed command descriptions and options, use `prisma platform [command] --help`'],
->>>>>>> dc24a2d5
   })
 
   public async parse(argv: string[]) {
