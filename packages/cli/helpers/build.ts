<<<<<<< HEAD
import type { BuildOptions } from '../../../helpers/compile/build'
import { run } from '../../../helpers/compile/build'
import { build } from '../../../helpers/compile/build'
import { copy } from 'fs-extra'
import path from 'path'
=======
>>>>>>> 6797519f
import type * as esbuild from 'esbuild'
import fs from 'fs'
import { copySync } from 'fs-extra'
import lineReplace from 'line-replace'
import path from 'path'
import { promisify } from 'util'

import type { BuildOptions } from '../../../helpers/compile/build'
import { build, run } from '../../../helpers/compile/build'

const copyFile = promisify(fs.copyFile)

/**
 * The CLI wants to bundle everything, including @prisma/sdk and @prisma/studio.
 * For that reason, it sets all its dependencies as devDependencies.
 *
 * Problem: @prisma/studio has a peerDependency to @prisma/sdk. Because the CLI
 * doesn't have @prisma/sdk as dependency, but rather a devDependency, esbuild
 * will bundle @prisma/studio but mark its imports to @prisma/sdk as external.
 *
 * Solution: Since that is not our intent, and we want @prisma/studio to share
 * the same @prisma/sdk version that is bundled in the CLI, we have this plugin.
 */
const resolveHelperPlugin: esbuild.Plugin = {
  name: 'resolveHelperPlugin',
  setup(build) {
    // for any import of @prisma/sdk, resolve to this one
    build.onResolve({ filter: /^@prisma\/sdk$/ }, () => {
      return { path: require.resolve('@prisma/sdk') }
    })
  },
}

/**
 * Manages the extra actions that are needed for the CLI to work
 */
const cliLifecyclePlugin: esbuild.Plugin = {
  name: 'cliLifecyclePlugin',
  setup(build) {
    // we only do this for the first one of the builds
    if (build.initialOptions?.format === 'esm') return

    build.onStart(async () => {
      // provide a copy of the client for studio to work
      await run('node -r esbuild-register ./helpers/copy-prisma-client.ts')
    })

    build.onEnd(async () => {
      // we copy the contents from @prisma/studio to build
      await copy(path.join(require.resolve('@prisma/studio/package.json'), '../dist'), './build/public', {
        recursive: true,
        overwrite: true,
      })

      // we copy the contents from checkpoint-client to build
      await copyFile(
        path.join(require.resolve('checkpoint-client/package.json'), '../dist/child.js'),
        './build/child.js',
      )

      // we copy the contents from xdg-open to build
      await copyFile(path.join(require.resolve('open/package.json'), '../xdg-open'), './build/xdg-open')

      await replaceFirstLine('./build/index.js', '#!/usr/bin/env node\n')

      chmodX('./build/index.js')
    })
  },
}

// we define the config for cli
const cliBuildConfig: BuildOptions = {
  entryPoints: ['src/bin.ts'],
  outfile: 'build/index',
  external: ['@prisma/engines'],
  plugins: [resolveHelperPlugin, cliLifecyclePlugin],
  bundle: true,
}

// we define the config for preinstall
const preinstallBuildConfig: BuildOptions = {
  entryPoints: ['scripts/preinstall.js'],
  outfile: 'preinstall/index',
  bundle: true,
}

// we define the config for install
const installBuildConfig: BuildOptions = {
  entryPoints: ['scripts/install.js'],
  outfile: 'install/index',
  bundle: true,
  minify: true,
}

void build([cliBuildConfig, preinstallBuildConfig, installBuildConfig])

// Utils ::::::::::::::::::::::::::::::::::::::::::::::::::

function chmodX(filename: string) {
  const s = fs.statSync(filename)
  const newMode = s.mode | 64 | 8 | 1
  if (s.mode === newMode) return
  const base8 = newMode.toString(8).slice(-3)
  fs.chmodSync(filename, base8)
}

function replaceFirstLine(filename: string, line: string) {
  return new Promise((resolve) => {
    lineReplace({
      file: filename,
      line: 1,
      text: line,
      addNewLine: false,
      callback: resolve,
    })
  })
}<|MERGE_RESOLUTION|>--- conflicted
+++ resolved
@@ -1,14 +1,6 @@
-<<<<<<< HEAD
-import type { BuildOptions } from '../../../helpers/compile/build'
-import { run } from '../../../helpers/compile/build'
-import { build } from '../../../helpers/compile/build'
-import { copy } from 'fs-extra'
-import path from 'path'
-=======
->>>>>>> 6797519f
 import type * as esbuild from 'esbuild'
 import fs from 'fs'
-import { copySync } from 'fs-extra'
+import { copy } from 'fs-extra'
 import lineReplace from 'line-replace'
 import path from 'path'
 import { promisify } from 'util'
