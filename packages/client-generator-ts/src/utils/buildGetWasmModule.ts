import { capitalize } from '@prisma/client-common'
import { ActiveConnectorType } from '@prisma/generator'
import { match } from 'ts-pattern'

import { ModuleFormat } from '../module-format'
import { RuntimeTarget } from '../runtime-targets'
import { RuntimeName } from '../TSClient/TSClient'

export type BuildWasmModuleOptions = {
  component: 'engine' | 'compiler'
  runtimeName: RuntimeName
  runtimeBase: string
  target: RuntimeTarget
  activeProvider: ActiveConnectorType
  moduleFormat: ModuleFormat
}

/**
 * This function evaluates to:
 * - `import(name)` for all bundler targets, except Webpack, but including Turbopack.
 * - `__non_webpack_require__(name)` for Webpack targets.
 *
 * This is used to dynamically import a module at runtime, while also excluding it from Webpack's bundle.
 * It allows to mitigate the following issues:
 * - https://github.com/webpack/webpack/issues/19607
 * - https://github.com/prisma/prisma/issues/27049
 * - https://github.com/prisma/prisma/issues/27343
 */
export function buildDynamicRequireFn() {
  return `const dynamicRequireFn = async <const T extends string>(name: T) =>
      typeof globalThis.__non_webpack_require__ === 'function'
        ? Promise.resolve(globalThis.__non_webpack_require__(name))
        : await import(/* webpackIgnore: true */ name)`
}

export function buildGetWasmModule({
  component,
  runtimeName,
  runtimeBase,
  target,
  activeProvider,
  moduleFormat,
}: BuildWasmModuleOptions) {
  const capitalizedComponent = capitalize(component)

  const wasmPathBase = `${runtimeBase}/query_${component}_bg.${activeProvider}`
  const wasmBindingsPath = `${wasmPathBase}.mjs`
  const wasmModulePath = `${wasmPathBase}.wasm`

  const buildNodeLoader = match(runtimeName)
    .with('library', () => component === 'engine' && !!process.env.PRISMA_CLIENT_FORCE_WASM)
    .with('client', () => component === 'compiler')
    .otherwise(() => false)

  const buildEdgeLoader =
    (runtimeName === 'wasm-engine-edge' && component === 'engine') ||
    (runtimeName === 'wasm-compiler-edge' && component === 'compiler')

  if (buildNodeLoader) {
    return `config.${component}Wasm = {
  getRuntime: async () => await import(${JSON.stringify(wasmBindingsPath)}),

  getQuery${capitalizedComponent}WasmModule: async () => {
    ${buildDynamicRequireFn()}
  
    // Note: we must use dynamic imports here to avoid bundling errors like \`Module parse failed: Unexpected character '' (1:0)\`.
    const { readFile } = await dynamicRequireFn('node:fs/promises')
    ${buildRequire(moduleFormat)}
    const wasmModulePath = _require.resolve(${JSON.stringify(wasmModulePath)})
    const wasmModuleBytes = await readFile(wasmModulePath)

    return new globalThis.WebAssembly.Module(wasmModuleBytes)
  }
}`
  }

  if (buildEdgeLoader) {
    const fullWasmModulePath = target === 'edge-light' ? `${wasmModulePath}?module` : wasmModulePath

    return `config.${component}Wasm = {
  getRuntime: async () => await import(${JSON.stringify(wasmBindingsPath)}),

  getQuery${capitalizedComponent}WasmModule: async () => {
    const { default: module } = await import(${JSON.stringify(fullWasmModulePath)})
    return module
  }
}`
  }

  return `config.${component}Wasm = undefined`
}

function buildRequire(moduleFormat: ModuleFormat): string {
  if (moduleFormat === 'cjs') {
<<<<<<< HEAD
    return 'const _require = globalThis.require\n'
=======
    return 'const _require = require\n'
>>>>>>> 049c39a3
  }

  return `const { createRequire } = await dynamicRequireFn('node:module')
    const _require = createRequire(import.meta.url)\n`
}<|MERGE_RESOLUTION|>--- conflicted
+++ resolved
@@ -92,11 +92,7 @@
 
 function buildRequire(moduleFormat: ModuleFormat): string {
   if (moduleFormat === 'cjs') {
-<<<<<<< HEAD
-    return 'const _require = globalThis.require\n'
-=======
     return 'const _require = require\n'
->>>>>>> 049c39a3
   }
 
   return `const { createRequire } = await dynamicRequireFn('node:module')
