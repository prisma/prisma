import fs from 'node:fs/promises'
import path from 'node:path'

import type * as DMMF from '@prisma/dmmf'
import type { ActiveConnectorType, BinaryPaths, DataSource, GeneratorConfig, SqlQueryOutput } from '@prisma/generator'
<<<<<<< HEAD
import { assertNever, EnvPaths, pathToPosix, setClassName } from '@prisma/internals'
=======
import { assertNever, ClientEngineType, getClientEngineType, pathToPosix, setClassName } from '@prisma/internals'
>>>>>>> 47cbd4e9
import { glob } from 'fast-glob'
import { ensureDir } from 'fs-extra'
import { bold, red } from 'kleur/colors'
import { packageUp } from 'package-up'
import type { O } from 'ts-toolbelt'

import {
  GeneratedFileExtension,
  generatedFileNameMapper,
  ImportFileExtension,
  importFileNameMapper,
} from './file-extensions'
import { getPrismaClientDMMF } from './getDMMF'
import { ModuleFormat } from './module-format'
import type { RuntimeTargetInternal } from './runtime-targets'
import { TSClient } from './TSClient'
import { RuntimeName, TSClientOptions } from './TSClient/TSClient'
import { buildTypedSql } from './typedSql/typedSql'
import { addPreambleToSourceFiles } from './utils/addPreamble'
import { buildWasmFileMap } from './utils/wasm'

export class DenylistError extends Error {
  constructor(message: string) {
    super(message)
    this.stack = undefined
  }
}

setClassName(DenylistError, 'DenylistError')

export interface GenerateClientOptions {
  datamodel: string
  schemaPath: string
  /** Runtime path used in runtime/type imports */
  runtimeBase: string
  outputDir: string
  generator: GeneratorConfig
  dmmf: DMMF.Document
  datasources: DataSource[]
  binaryPaths: BinaryPaths
  engineVersion: string
  clientVersion: string
  activeProvider: ActiveConnectorType
  /** When --postinstall is passed via CLI */
  postinstall?: boolean
  typedSql?: SqlQueryOutput[]
  target: RuntimeTargetInternal
  generatedFileExtension: GeneratedFileExtension
  importFileExtension: ImportFileExtension
  moduleFormat: ModuleFormat
  /** Include a "@ts-nocheck" comment at the top of all generated TS files */
  tsNoCheckPreamble: Boolean
}

export interface FileMap {
  [name: string]: string | Buffer | FileMap
}

export interface BuildClientResult {
  fileMap: FileMap
  prismaClientDmmf: DMMF.Document
}

export function buildClient({
  schemaPath,
  runtimeBase,
  datamodel,
  binaryPaths,
  outputDir,
  generator,
  dmmf,
  datasources,
  engineVersion,
  clientVersion,
  activeProvider,
  postinstall,
  typedSql,
  target,
  generatedFileExtension,
  importFileExtension,
  moduleFormat,
  tsNoCheckPreamble,
}: O.Required<GenerateClientOptions, 'runtimeBase'>): BuildClientResult {
  // we define the basic options for the client generation
  const runtimeName = getRuntimeNameForTarget(target)

  const outputName = generatedFileNameMapper(generatedFileExtension)
  const importName = importFileNameMapper(importFileExtension)

  const clientOptions: TSClientOptions = {
    dmmf: getPrismaClientDMMF(dmmf),
    datasources,
    generator,
    binaryPaths,
    schemaPath,
    outputDir,
    runtimeBase,
    clientVersion,
    engineVersion,
    activeProvider,
    postinstall,
    datamodel,
    edge: (['wasm-compiler-edge'] as RuntimeName[]).includes(runtimeName),
    runtimeName: runtimeName,
    target,
    generatedFileExtension,
    importFileExtension,
    moduleFormat,
    tsNoCheckPreamble,
  }

  const client = new TSClient(clientOptions)

  let fileMap = client.generateClientFiles()

  if (typedSql && typedSql.length > 0) {
    fileMap = {
      ...fileMap,
      ...buildTypedSql({
        dmmf,
        runtimeBase: getTypedSqlRuntimeBase(runtimeBase),
        runtimeName,
        queries: typedSql,
        outputName,
        importName,
      }),
    }
  }

  fileMap = {
    ...fileMap,
    internal: {
      ...(fileMap.internal as FileMap),
      ...buildWasmFileMap({
        runtimeName,
        activeProvider,
      }),
    },
  }

  addPreambleToSourceFiles(fileMap, tsNoCheckPreamble)

  return {
    fileMap, // a map of file names to their contents
    prismaClientDmmf: dmmf, // the DMMF document
  }
}

// relativizes runtime import base for typed sql
// absolute path stays unmodified, relative goes up a level
function getTypedSqlRuntimeBase(runtimeBase: string) {
  if (!runtimeBase.startsWith('.')) {
    // absolute path
    return runtimeBase
  }

  if (runtimeBase.startsWith('./')) {
    // replace ./ with ../
    return `.${runtimeBase}`
  }

  return `../${runtimeBase}`
}

export async function generateClient(options: GenerateClientOptions): Promise<void> {
  const {
    datamodel,
    schemaPath,
    generator,
    dmmf,
    datasources,
    binaryPaths,
    clientVersion,
    engineVersion,
    activeProvider,
    postinstall,
    typedSql,
    target,
    generatedFileExtension,
    importFileExtension,
    moduleFormat,
    tsNoCheckPreamble,
  } = options

  const { runtimeBase, outputDir } = await getGenerationDirs(options)

  const { prismaClientDmmf, fileMap } = buildClient({
    datamodel,
    schemaPath,
    runtimeBase,
    outputDir,
    generator,
    dmmf,
    datasources,
    binaryPaths,
    clientVersion,
    engineVersion,
    activeProvider,
    postinstall,
    typedSql,
    target,
    generatedFileExtension,
    importFileExtension,
    moduleFormat,
    tsNoCheckPreamble,
  })

  const denylistsErrors = validateDmmfAgainstDenylists(prismaClientDmmf)

  if (denylistsErrors) {
    let message = `${bold(
      red('Error: '),
    )}The schema at "${schemaPath}" contains reserved keywords.\n       Rename the following items:`

    for (const error of denylistsErrors) {
      message += '\n         - ' + error.message
    }

    message += `\nTo learn more about how to rename models, check out https://pris.ly/d/naming-models`

    throw new DenylistError(message)
  }

  await deleteOutputDir(outputDir)
  await ensureDir(outputDir)

  await writeFileMap(outputDir, fileMap)
}

function writeFileMap(outputDir: string, fileMap: FileMap) {
  return Promise.all(
    Object.entries(fileMap).map(async ([fileName, content]) => {
      const absolutePath = path.join(outputDir, fileName)
      // The deletion of the file is necessary, so VSCode
      // picks up the changes.
      await fs.rm(absolutePath, { recursive: true, force: true })
      if (typeof content === 'string' || Buffer.isBuffer(content)) {
        // file
        await fs.writeFile(absolutePath, content)
      } else {
        // subdirectory
        await fs.mkdir(absolutePath)
        await writeFileMap(absolutePath, content)
      }
    }),
  )
}

function validateDmmfAgainstDenylists(prismaClientDmmf: DMMF.Document): Error[] | null {
  const errorArray = [] as Error[]

  const denylists = {
    // A copy of this list is also in prisma-engines. Any edit should be done in both places.
    // https://github.com/prisma/prisma-engines/blob/main/psl/parser-database/src/names/reserved_model_names.rs
    models: [
      // Reserved Prisma keywords
      'PrismaClient',
      'Prisma',
      // JavaScript keywords
      'async',
      'await',
      'break',
      'case',
      'catch',
      'class',
      'const',
      'continue',
      'debugger',
      'default',
      'delete',
      'do',
      'else',
      'enum',
      'export',
      'extends',
      'false',
      'finally',
      'for',
      'function',
      'if',
      'implements',
      'import',
      'in',
      'instanceof',
      'interface',
      'let',
      'new',
      'null',
      'package',
      'private',
      'protected',
      'public',
      'return',
      'super',
      'switch',
      'this',
      'throw',
      'true',
      'try',
      'using',
      'typeof',
      'var',
      'void',
      'while',
      'with',
      'yield',
    ],
    fields: ['AND', 'OR', 'NOT'],
    dynamic: [],
  }

  if (prismaClientDmmf.datamodel.enums) {
    for (const it of prismaClientDmmf.datamodel.enums) {
      if (denylists.models.includes(it.name) || denylists.fields.includes(it.name)) {
        errorArray.push(Error(`"enum ${it.name}"`))
      }
    }
  }

  if (prismaClientDmmf.datamodel.models) {
    for (const it of prismaClientDmmf.datamodel.models) {
      if (denylists.models.includes(it.name) || denylists.fields.includes(it.name)) {
        errorArray.push(Error(`"model ${it.name}"`))
      }
    }
  }

  return errorArray.length > 0 ? errorArray : null
}

/**
 * Get all the directories involved in the generation process.
 */
async function getGenerationDirs({ runtimeBase, outputDir }: GenerateClientOptions) {
  const normalizedOutputDir = path.normalize(outputDir)
  const normalizedRuntimeBase = pathToPosix(runtimeBase)

  const userPackageRoot = await packageUp({ cwd: path.dirname(normalizedOutputDir) })
  const userProjectRoot = userPackageRoot ? path.dirname(userPackageRoot) : process.cwd()

  return {
    runtimeBase: normalizedRuntimeBase,
    outputDir: normalizedOutputDir,
    projectRoot: userProjectRoot,
  }
}

function getRuntimeNameForTarget(target: RuntimeTargetInternal): RuntimeName {
  switch (target) {
    case 'nodejs':
    case 'deno':
      return 'client'

    case 'workerd':
    case 'vercel-edge':
      return 'wasm-compiler-edge'

    default:
      assertNever(target, 'Unknown runtime target')
  }
}

async function deleteOutputDir(outputDir: string) {
  try {
    const files = await fs.readdir(outputDir)

    if (files.length === 0) {
      return
    }

    if (
      !files.includes('client.ts') &&
      !files.includes('client.mts') &&
      !files.includes('client.cts') &&
      !files.includes('client.d.ts') // for legacy js client
    ) {
      // Make sure users don't accidentally wipe their source code or home directory.
      throw new Error(
        `${outputDir} exists and is not empty but doesn't look like a generated Prisma Client. ` +
          'Please check your output path and remove the existing directory if you indeed want to generate the Prisma Client in that location.',
      )
    }

    await Promise.allSettled(
      (
        await glob(
          [
            `${outputDir}/**/*.{js,ts,mts,cts,d.ts}`,
            `${outputDir}/**/*.wasm`,
            `${outputDir}/*.node`,
            `${outputDir}/{query,schema}-engine-*`,
            `${outputDir}/package.json`,
            `${outputDir}/**/*.prisma`,
          ],
          {
            followSymbolicLinks: false,
          },
        )
      ).map((file) => fs.unlink(file)),
    )
  } catch (error) {
    if ((error as NodeJS.ErrnoException).code !== 'ENOENT') {
      throw error
    }
  }
}<|MERGE_RESOLUTION|>--- conflicted
+++ resolved
@@ -3,11 +3,7 @@
 
 import type * as DMMF from '@prisma/dmmf'
 import type { ActiveConnectorType, BinaryPaths, DataSource, GeneratorConfig, SqlQueryOutput } from '@prisma/generator'
-<<<<<<< HEAD
-import { assertNever, EnvPaths, pathToPosix, setClassName } from '@prisma/internals'
-=======
-import { assertNever, ClientEngineType, getClientEngineType, pathToPosix, setClassName } from '@prisma/internals'
->>>>>>> 47cbd4e9
+import { assertNever, pathToPosix, setClassName } from '@prisma/internals'
 import { glob } from 'fast-glob'
 import { ensureDir } from 'fs-extra'
 import { bold, red } from 'kleur/colors'
