--- conflicted
+++ resolved
@@ -56,10 +56,6 @@
 describe('safeProtocolToConnectorType', () => {
   test('sqlite', () => {
     expect(safeProtocolToConnectorType('file:')).toEqual('sqlite')
-<<<<<<< HEAD
-    expect(safeProtocolToConnectorType('sqlite:')).toEqual('sqlite')
-=======
->>>>>>> 217b2505
   })
 
   test('mongodb', () => {
