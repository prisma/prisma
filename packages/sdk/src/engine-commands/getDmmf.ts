import Debug from '@prisma/debug'
import { NodeAPILibraryTypes } from '@prisma/engine-core'
import { getCliQueryEngineBinaryType } from '@prisma/engines'
import { BinaryType } from '@prisma/fetch-engine'
import { DataSource, DMMF, GeneratorConfig } from '@prisma/generator-helper'
import { isNodeAPISupported } from '@prisma/get-platform'
import chalk from 'chalk'
import execa, { ExecaChildProcess, ExecaReturnValue } from 'execa'
import fs from 'fs'
import tmpWrite from 'temp-write'
import { promisify } from 'util'
import { resolveBinary } from '../resolveBinary'
import { load } from '../utils/load'

const debug = Debug('prisma:getDMMF')

const unlink = promisify(fs.unlink)

const MAX_BUFFER = 1_000_000_000

export interface ConfigMetaFormat {
  datasources: DataSource[]
  generators: GeneratorConfig[]
  warnings: string[]
}

export type GetDMMFOptions = {
  datamodel?: string
  cwd?: string
  prismaPath?: string
  datamodelPath?: string
  retry?: number
  previewFeatures?: string[]
}
// TODO add error handling functions
export async function getDMMF(options: GetDMMFOptions): Promise<DMMF.Document> {
  warnOnDeprecatedFeatureFlag(options.previewFeatures)
  const cliEngineBinaryType = getCliQueryEngineBinaryType()
  let dmmf: DMMF.Document | undefined
  if (cliEngineBinaryType === BinaryType.libqueryEngine) {
    dmmf = await getDmmfNodeAPI(options)
  } else {
    dmmf = await getDmmfBinary(options)
  }
  return dmmf
}

async function getDmmfNodeAPI(options: GetDMMFOptions): Promise<DMMF.Document> {
  const queryEnginePath = await resolveBinary(
    BinaryType.libqueryEngine,
    options.prismaPath,
  )
  await isNodeAPISupported()

  debug(`Using Node-API Query Engine at: ${queryEnginePath}`)
  const NodeAPIQueryEngineLibrary =
    load<NodeAPILibraryTypes.Library>(queryEnginePath)
  const datamodel =
    options.datamodel ?? fs.readFileSync(options.datamodelPath!, 'utf-8')
  let dmmf: DMMF.Document | undefined
  try {
    dmmf = JSON.parse(
      await NodeAPIQueryEngineLibrary.dmmf(datamodel),
    ) as DMMF.Document
  } catch (e) {
    const error = JSON.parse(e.message)
    const message = addMissingOpenSSLInfo(error.message)
    throw new Error(chalk.redBright.bold('Schema parsing\n') + message)
  }
  return dmmf
}

async function getDmmfBinary(options: GetDMMFOptions): Promise<DMMF.Document> {
  let result: ExecaChildProcess<string> | undefined | ExecaReturnValue<string>
  const queryEnginePath = await resolveBinary(
    BinaryType.queryEngine,
    options.prismaPath,
  )
  debug(`Using Query Engine Binary at: ${queryEnginePath}`)

  try {
    let tempDatamodelPath: string | undefined = options.datamodelPath
    if (!tempDatamodelPath) {
      try {
        tempDatamodelPath = await tmpWrite(options.datamodel!)
      } catch (err) {
        throw new Error(
          chalk.redBright.bold('Get DMMF ') +
            'unable to write temp data model path',
        )
      }
    }
    const execaOptions = {
      cwd: options.cwd,
      env: {
        PRISMA_DML_PATH: tempDatamodelPath,
        RUST_BACKTRACE: '1',
        ...(process.env.NO_COLOR ? {} : { CLICOLOR_FORCE: '1' }),
      },
      maxBuffer: MAX_BUFFER,
    }

    const args = ['--enable-raw-queries', 'cli', 'dmmf']
    result = await execa(queryEnginePath, args, execaOptions)

    if (!options.datamodelPath) {
      await unlink(tempDatamodelPath)
    }

    if (
      result.stdout.includes('Please wait until the') &&
      options.retry &&
      options.retry > 0
    ) {
      debug('Retrying after "Please wait until"')
      await new Promise((r) => setTimeout(r, 5000))
      return getDMMF({
        ...options,
        retry: options.retry - 1,
      })
    }

    // necessary, as sometimes the query engine prints some other stuff
    const firstCurly = result.stdout.indexOf('{')
    const stdout = result.stdout.slice(firstCurly)

    return JSON.parse(stdout)
  } catch (e) {
    debug('getDMMF failed', e)
    // If this unlikely event happens, try it at least once more
    if (
      e.message.includes('Command failed with exit code 26 (ETXTBSY)') &&
      options.retry &&
      options.retry > 0
    ) {
      await new Promise((resolve) => setTimeout(resolve, 500))
      debug('Retrying after ETXTBSY')
      return getDMMF({
        ...options,
        retry: options.retry - 1,
      })
    }
    const output = e.stderr || e.stdout
    if (output) {
      let json
      try {
        json = JSON.parse(output)
      } catch (e) {
        //
      }
      let message = (json && json.message) || output
      message = addMissingOpenSSLInfo(message)
      throw new Error(chalk.redBright.bold('Schema parsing\n') + message)
    }
    if (e.message.includes('in JSON at position')) {
      throw new Error(
        `Problem while parsing the query engine response at ${queryEnginePath}. ${result?.stdout}\n${e.stack}`,
      )
    }
    throw new Error(e)
  }
}

function addMissingOpenSSLInfo(message: string) {
  if (
    message.includes(
      'debian-openssl-1.1.x: error while loading shared libraries: libssl.so.1.1: cannot open shared object file: No such file or directory',
    ) ||
    message.includes(
      'debian-openssl-1.0.x: error while loading shared libraries: libssl.so.1.0.0: cannot open shared object file: No such file or directory',
    )
  ) {
    message += `\n${chalk.green(
      `Your linux installation misses the openssl package. You can install it like so:\n`,
    )}${chalk.green.bold('apt-get -qy update && apt-get -qy install openssl')}`
  }
  return message
}

// See also removedFlags at
// https://github.com/prisma/prisma/blob/main/packages/engine-core/src/binary/BinaryEngine.ts#L174
function warnOnDeprecatedFeatureFlag(previewFeatures?: string[]) {
  const getMessage = (flag: string) =>
    `${chalk.blueBright(
      'info',
    )} The preview flag "${flag}" is not needed anymore, please remove it from your schema.prisma`

  const removedFeatureFlagMap = {
    insensitiveFilters: getMessage('insensitiveFilters'),
    atomicNumberOperations: getMessage('atomicNumberOperations'),
    connectOrCreate: getMessage('connectOrCreate'),
    transaction: getMessage('transaction'),
    nApi: getMessage('nApi'),
    transactionApi: getMessage('transactionApi'),
    uncheckedScalarInputs: getMessage('uncheckedScalarInputs'),
    nativeTypes: getMessage('nativeTypes'),
    createMany: getMessage('createMany'),
    groupBy: getMessage('groupBy'),
<<<<<<< HEAD
    referentialActions: getMessage('referentialActions'),
=======
    microsoftSqlServer: getMessage('microsoftSqlServer'),
>>>>>>> 56ffcb6e
  }

  previewFeatures?.forEach((f) => {
    const removedMessage = removedFeatureFlagMap[f]
    if (removedMessage && !process.env.PRISMA_HIDE_PREVIEW_FLAG_WARNINGS) {
      console.warn(removedMessage)
    }
  })
}<|MERGE_RESOLUTION|>--- conflicted
+++ resolved
@@ -196,11 +196,8 @@
     nativeTypes: getMessage('nativeTypes'),
     createMany: getMessage('createMany'),
     groupBy: getMessage('groupBy'),
-<<<<<<< HEAD
     referentialActions: getMessage('referentialActions'),
-=======
     microsoftSqlServer: getMessage('microsoftSqlServer'),
->>>>>>> 56ffcb6e
   }
 
   previewFeatures?.forEach((f) => {
