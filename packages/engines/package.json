{
  "name": "@prisma/engines",
  "version": "0.0.0",
  "description": "This package is intended for Prisma's internal use",
  "main": "dist/index.js",
  "types": "dist/index.d.ts",
  "repository": {
    "type": "git",
    "url": "https://github.com/prisma/prisma.git",
    "directory": "packages/engines"
  },
  "license": "Apache-2.0",
  "author": "Tim Suchanek <suchanek@prisma.io>",
  "devDependencies": {
    "@swc/core": "1.5.28",
    "@swc/jest": "0.2.36",
    "@types/jest": "29.5.12",
    "@types/node": "18.19.31",
    "execa": "5.1.1",
    "jest": "29.7.0",
    "typescript": "5.4.5"
  },
  "dependencies": {
    "@prisma/debug": "workspace:*",
<<<<<<< HEAD
    "@prisma/engines-version": "5.16.0-1.fix-sqlite-concurrent-writes-74a48e9f33b0a8b403045af35430ce444541be88",
=======
    "@prisma/engines-version": "5.16.0-10.e974ca8eb70e4bad2b8a038ff3eaa4109ba7fd58",
>>>>>>> 642a5318
    "@prisma/fetch-engine": "workspace:*",
    "@prisma/get-platform": "workspace:*"
  },
  "scripts": {
    "dev": "DEV=true tsx helpers/build.ts",
    "build": "tsx helpers/build.ts",
    "test": "jest --passWithNoTests",
    "prepublishOnly": "pnpm run build",
    "postinstall": "node scripts/postinstall.js"
  },
  "files": [
    "dist",
    "download",
    "scripts"
  ],
  "sideEffects": false
}<|MERGE_RESOLUTION|>--- conflicted
+++ resolved
@@ -22,11 +22,7 @@
   },
   "dependencies": {
     "@prisma/debug": "workspace:*",
-<<<<<<< HEAD
-    "@prisma/engines-version": "5.16.0-1.fix-sqlite-concurrent-writes-74a48e9f33b0a8b403045af35430ce444541be88",
-=======
     "@prisma/engines-version": "5.16.0-10.e974ca8eb70e4bad2b8a038ff3eaa4109ba7fd58",
->>>>>>> 642a5318
     "@prisma/fetch-engine": "workspace:*",
     "@prisma/get-platform": "workspace:*"
   },
