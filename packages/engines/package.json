{
  "name": "@prisma/engines",
  "version": "0.0.0",
  "main": "dist/index.js",
  "types": "dist/index.d.ts",
  "license": "Apache-2.0",
  "author": "Tim Suchanek <suchanek@prisma.io>",
  "devDependencies": {
    "@prisma/debug": "workspace:*",
<<<<<<< HEAD
    "@prisma/engines-version": "4.3.0-16.fix-6578-108277ffbd295c1f1096c210b8fc59f5e86994f6",
=======
    "@prisma/engines-version": "4.3.0-18.a39215673171b87177b86233206a5d65f2558857",
>>>>>>> 91a98e27
    "@prisma/fetch-engine": "workspace:*",
    "@prisma/get-platform": "workspace:*",
    "@swc/core": "1.2.197",
    "@swc/jest": "0.2.22",
    "@types/jest": "28.1.7",
    "@types/node": "16.11.49",
    "execa": "5.1.1",
    "jest": "28.1.3",
    "typescript": "4.7.3"
  },
  "repository": {
    "type": "git",
    "url": "https://github.com/prisma/prisma.git",
    "directory": "packages/engines"
  },
  "scripts": {
    "dev": "DEV=true node -r esbuild-register helpers/build.ts",
    "build": "node -r esbuild-register helpers/build.ts",
    "test": "jest",
    "prepublishOnly": "pnpm run build",
    "postinstall": "node scripts/postinstall.js"
  },
  "files": [
    "dist",
    "download",
    "scripts"
  ],
  "sideEffects": false
}<|MERGE_RESOLUTION|>--- conflicted
+++ resolved
@@ -7,11 +7,7 @@
   "author": "Tim Suchanek <suchanek@prisma.io>",
   "devDependencies": {
     "@prisma/debug": "workspace:*",
-<<<<<<< HEAD
-    "@prisma/engines-version": "4.3.0-16.fix-6578-108277ffbd295c1f1096c210b8fc59f5e86994f6",
-=======
     "@prisma/engines-version": "4.3.0-18.a39215673171b87177b86233206a5d65f2558857",
->>>>>>> 91a98e27
     "@prisma/fetch-engine": "workspace:*",
     "@prisma/get-platform": "workspace:*",
     "@swc/core": "1.2.197",
