{
  "name": "@prisma/engines",
  "version": "0.0.0",
  "description": "This package is intended for Prisma's internal use",
  "main": "dist/index.js",
  "types": "dist/index.d.ts",
  "license": "Apache-2.0",
  "author": "Tim Suchanek <suchanek@prisma.io>",
  "devDependencies": {
    "@prisma/debug": "workspace:*",
<<<<<<< HEAD
    "@prisma/engines-version": "4.7.0-49.7586f197a86dc755ba5c020f17bd98194efb912f",
=======
    "@prisma/engines-version": "4.7.0-60.eea074a9fdc0ee9179f383bf0f5ece4e96f7570e",
>>>>>>> ff9b2d1d
    "@prisma/fetch-engine": "workspace:*",
    "@prisma/get-platform": "workspace:*",
    "@swc/core": "1.3.14",
    "@swc/jest": "0.2.23",
    "@types/jest": "28.1.8",
    "@types/node": "16.18.3",
    "execa": "5.1.1",
    "jest": "28.1.3",
    "typescript": "4.8.4"
  },
  "repository": {
    "type": "git",
    "url": "https://github.com/prisma/prisma.git",
    "directory": "packages/engines"
  },
  "scripts": {
    "dev": "DEV=true node -r esbuild-register helpers/build.ts",
    "build": "node -r esbuild-register helpers/build.ts",
    "test": "jest",
    "prepublishOnly": "pnpm run build",
    "postinstall": "node scripts/postinstall.js"
  },
  "files": [
    "dist",
    "download",
    "scripts"
  ],
  "sideEffects": false
}<|MERGE_RESOLUTION|>--- conflicted
+++ resolved
@@ -8,11 +8,7 @@
   "author": "Tim Suchanek <suchanek@prisma.io>",
   "devDependencies": {
     "@prisma/debug": "workspace:*",
-<<<<<<< HEAD
-    "@prisma/engines-version": "4.7.0-49.7586f197a86dc755ba5c020f17bd98194efb912f",
-=======
     "@prisma/engines-version": "4.7.0-60.eea074a9fdc0ee9179f383bf0f5ece4e96f7570e",
->>>>>>> ff9b2d1d
     "@prisma/fetch-engine": "workspace:*",
     "@prisma/get-platform": "workspace:*",
     "@swc/core": "1.3.14",
