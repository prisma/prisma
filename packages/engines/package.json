--- conflicted
+++ resolved
@@ -8,11 +8,7 @@
   "author": "Tim Suchanek <suchanek@prisma.io>",
   "devDependencies": {
     "@prisma/debug": "workspace:*",
-<<<<<<< HEAD
-    "@prisma/engines-version": "4.10.0-64.integration-get-dmmf-wasm-handle-errors-3d4278979c9faf9b522074a40a7988576e3018da",
-=======
     "@prisma/engines-version": "4.10.0-65.323c8a1169351067817dd9f83076b2f8afad856c",
->>>>>>> aceb966b
     "@prisma/fetch-engine": "workspace:*",
     "@prisma/get-platform": "workspace:*",
     "@swc/core": "1.3.14",
