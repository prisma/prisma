--- conflicted
+++ resolved
@@ -8,11 +8,7 @@
   "author": "Tim Suchanek <suchanek@prisma.io>",
   "devDependencies": {
     "@prisma/debug": "workspace:*",
-<<<<<<< HEAD
-    "@prisma/engines-version": "4.5.0-12.920c8d57b9b2cf556a90632db765c0a6dbf339d1",
-=======
     "@prisma/engines-version": "4.5.0-16.fb0ce60e235640c506050e8e5bfc0824f767c931",
->>>>>>> aa1361ec
     "@prisma/fetch-engine": "workspace:*",
     "@prisma/get-platform": "workspace:*",
     "@swc/core": "1.3.2",
