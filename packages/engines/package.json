--- conflicted
+++ resolved
@@ -7,11 +7,7 @@
   "author": "Tim Suchanek <suchanek@prisma.io>",
   "devDependencies": {
     "@prisma/debug": "workspace:*",
-<<<<<<< HEAD
-    "@prisma/engines-version": "4.3.0-7.feat-many-composite-unique-compound-f1fc590206e998566528f8b603475ea1f0a73270",
-=======
-    "@prisma/engines-version": "4.3.0-15.57963ff63cd6949576084114808980809d9e2d9a",
->>>>>>> 47019a45
+    "@prisma/engines-version": "4.3.0-13.6263eb57ecfe61a0fa05d847f7a34f3eba9fba5e",
     "@prisma/fetch-engine": "workspace:*",
     "@prisma/get-platform": "workspace:*",
     "@swc/core": "1.2.197",
