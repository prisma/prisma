{
  "name": "@prisma/engines",
  "version": "0.0.0",
  "description": "This package is intended for Prisma's internal use",
  "main": "dist/index.js",
  "types": "dist/index.d.ts",
  "license": "Apache-2.0",
  "author": "Tim Suchanek <suchanek@prisma.io>",
  "devDependencies": {
    "@prisma/debug": "workspace:*",
<<<<<<< HEAD
    "@prisma/engines-version": "4.10.0-79.integration-evie-direct-url-fix-1df394d740069ed92a9c7ee705e09b3c44289b5a",
=======
    "@prisma/engines-version": "4.10.0-82.596e2c7f0ee39d24a00ef2d4f0247ab4e9baa374",
>>>>>>> bfbd3ec0
    "@prisma/fetch-engine": "workspace:*",
    "@prisma/get-platform": "workspace:*",
    "@swc/core": "1.3.32",
    "@swc/jest": "0.2.24",
    "@types/jest": "29.4.0",
    "@types/node": "16.18.11",
    "execa": "5.1.1",
    "jest": "29.4.1",
    "typescript": "4.9.5"
  },
  "repository": {
    "type": "git",
    "url": "https://github.com/prisma/prisma.git",
    "directory": "packages/engines"
  },
  "scripts": {
    "dev": "DEV=true node -r esbuild-register helpers/build.ts",
    "build": "node -r esbuild-register helpers/build.ts",
    "test": "jest",
    "prepublishOnly": "pnpm run build",
    "postinstall": "node scripts/postinstall.js"
  },
  "files": [
    "dist",
    "download",
    "scripts"
  ],
  "sideEffects": false
}<|MERGE_RESOLUTION|>--- conflicted
+++ resolved
@@ -8,11 +8,7 @@
   "author": "Tim Suchanek <suchanek@prisma.io>",
   "devDependencies": {
     "@prisma/debug": "workspace:*",
-<<<<<<< HEAD
-    "@prisma/engines-version": "4.10.0-79.integration-evie-direct-url-fix-1df394d740069ed92a9c7ee705e09b3c44289b5a",
-=======
     "@prisma/engines-version": "4.10.0-82.596e2c7f0ee39d24a00ef2d4f0247ab4e9baa374",
->>>>>>> bfbd3ec0
     "@prisma/fetch-engine": "workspace:*",
     "@prisma/get-platform": "workspace:*",
     "@swc/core": "1.3.32",
