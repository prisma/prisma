--- conflicted
+++ resolved
@@ -12,13 +12,6 @@
   "license": "Apache-2.0",
   "author": "Tim Suchanek <suchanek@prisma.io>",
   "devDependencies": {
-<<<<<<< HEAD
-=======
-    "@prisma/debug": "workspace:*",
-    "@prisma/engines-version": "5.7.0-9.8736624d641a76de5d527dc7c266573b8d01c7a1",
-    "@prisma/fetch-engine": "workspace:*",
-    "@prisma/get-platform": "workspace:*",
->>>>>>> c2b4fb52
     "@swc/core": "1.3.96",
     "@swc/jest": "0.2.29",
     "@types/jest": "29.5.8",
@@ -29,7 +22,7 @@
   },
   "dependencies": {
     "@prisma/debug": "workspace:*",
-    "@prisma/engines-version": "5.7.0-5.49084afc23169e0ab97feab4626eb8145d595903",
+    "@prisma/engines-version": "5.7.0-9.8736624d641a76de5d527dc7c266573b8d01c7a1",
     "@prisma/fetch-engine": "workspace:*",
     "@prisma/get-platform": "workspace:*"
   },
