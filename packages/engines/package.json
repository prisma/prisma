{
  "name": "@prisma/engines",
  "version": "0.0.0",
  "description": "This package is intended for Prisma's internal use",
  "main": "dist/index.js",
  "types": "dist/index.d.ts",
  "license": "Apache-2.0",
  "author": "Tim Suchanek <suchanek@prisma.io>",
  "devDependencies": {
    "@prisma/debug": "workspace:*",
<<<<<<< HEAD
    "@prisma/engines-version": "4.16.0-16.integration-rename-migration-engine-to-schema-engine-72a818438fbeb692961516daebf61ab86af03011",
=======
    "@prisma/engines-version": "4.17.0-13.e6267db1c1bc827b8eb87f644288c3cb0800ec89",
>>>>>>> 8e9845d9
    "@prisma/fetch-engine": "workspace:*",
    "@prisma/get-platform": "workspace:*",
    "@swc/core": "1.3.64",
    "@swc/jest": "0.2.26",
    "@types/jest": "29.5.2",
    "@types/node": "18.16.16",
    "execa": "5.1.1",
    "jest": "29.5.0",
    "typescript": "4.9.5"
  },
  "repository": {
    "type": "git",
    "url": "https://github.com/prisma/prisma.git",
    "directory": "packages/engines"
  },
  "scripts": {
    "dev": "DEV=true node -r esbuild-register helpers/build.ts",
    "build": "node -r esbuild-register helpers/build.ts",
    "test": "jest --passWithNoTests",
    "prepublishOnly": "pnpm run build",
    "postinstall": "node scripts/postinstall.js"
  },
  "files": [
    "dist",
    "download",
    "scripts"
  ],
  "sideEffects": false
}<|MERGE_RESOLUTION|>--- conflicted
+++ resolved
@@ -8,11 +8,7 @@
   "author": "Tim Suchanek <suchanek@prisma.io>",
   "devDependencies": {
     "@prisma/debug": "workspace:*",
-<<<<<<< HEAD
     "@prisma/engines-version": "4.16.0-16.integration-rename-migration-engine-to-schema-engine-72a818438fbeb692961516daebf61ab86af03011",
-=======
-    "@prisma/engines-version": "4.17.0-13.e6267db1c1bc827b8eb87f644288c3cb0800ec89",
->>>>>>> 8e9845d9
     "@prisma/fetch-engine": "workspace:*",
     "@prisma/get-platform": "workspace:*",
     "@swc/core": "1.3.64",
