--- conflicted
+++ resolved
@@ -42,13 +42,7 @@
         if (pkg.name && !['@prisma/cli', 'prisma'].includes(pkg.name)) {
           return pkgPath.replace('package.json', '')
         }
-<<<<<<< HEAD
-      } catch {
-        // discard error
-      }
-=======
       } catch {} // eslint-disable-line no-empty
->>>>>>> 3854a96e
     }
     currentPath = path.join(currentPath, '../')
   }
@@ -112,26 +106,14 @@
     if (packagePath) {
       return require.resolve('prisma')
     }
-<<<<<<< HEAD
-  } catch (e) {
-    // discard error
-  }
-=======
   } catch (e) {} // eslint-disable-line no-empty
->>>>>>> 3854a96e
 
   try {
     const packagePath = require.resolve('@prisma/cli/package.json')
     if (packagePath) {
       return require.resolve('@prisma/cli')
     }
-<<<<<<< HEAD
-  } catch (e) {
-    // discard error
-  }
-=======
   } catch (e) {} // eslint-disable-line no-empty
->>>>>>> 3854a96e
 
   return null
 }
@@ -360,12 +342,7 @@
   // - https://pnpm.js.org/en/3.6/only-allow-pnpm
   // - https://github.com/cameronhunter/npm-config-user-agent-parser
   if (userAgent) {
-<<<<<<< HEAD
-    // eslint-disable-next-line no-useless-escape -- ???
-    const matchResult = userAgent.match(/^([^\/]+)\/.+/)
-=======
     const matchResult = userAgent.match(/^([^/]+)\/.+/)
->>>>>>> 3854a96e
     if (matchResult) {
       packageManager = matchResult[1].trim()
     }
