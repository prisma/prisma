--- conflicted
+++ resolved
@@ -63,17 +63,10 @@
     "@opentelemetry/api": "1.0.3",
     "@prisma/debug": "workspace:*",
     "@prisma/engine-core": "workspace:*",
-<<<<<<< HEAD
     "@prisma/engines": "3.11.0-12.9907684a5845cbb6a7aa712fa21fe75455b9b6f6",
     "@prisma/fetch-engine": "3.11.0-12.9907684a5845cbb6a7aa712fa21fe75455b9b6f6",
     "@prisma/generator-helper": "workspace:*",
     "@prisma/get-platform": "3.11.0-12.9907684a5845cbb6a7aa712fa21fe75455b9b6f6",
-=======
-    "@prisma/engines": "3.11.0-11.5b3bbd566d0f91cb9f74187bfdb7c490a6a4e825",
-    "@prisma/fetch-engine": "3.11.0-11.5b3bbd566d0f91cb9f74187bfdb7c490a6a4e825",
-    "@prisma/generator-helper": "workspace:*",
-    "@prisma/get-platform": "3.11.0-11.5b3bbd566d0f91cb9f74187bfdb7c490a6a4e825",
->>>>>>> 0957d755
     "@prisma/migrate": "workspace:*",
     "@prisma/sdk": "workspace:*",
     "@timsuchanek/copy": "1.4.5",
@@ -128,11 +121,7 @@
     }
   },
   "dependencies": {
-<<<<<<< HEAD
     "@prisma/engines-version": "3.11.0-12.9907684a5845cbb6a7aa712fa21fe75455b9b6f6"
-=======
-    "@prisma/engines-version": "3.11.0-11.5b3bbd566d0f91cb9f74187bfdb7c490a6a4e825"
->>>>>>> 0957d755
   },
   "sideEffects": false
 }