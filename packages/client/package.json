--- conflicted
+++ resolved
@@ -149,11 +149,7 @@
     }
   },
   "dependencies": {
-<<<<<<< HEAD
     "@prisma/engines-version": "4.6.0-35.17c531fdc239840260c7c41abeb3c385bcc48c23"
-=======
-    "@prisma/engines-version": "4.6.0-29.7459cd5d4a5899fbd412c7c88fd12cebcc86e276"
->>>>>>> 95f0f635
   },
   "sideEffects": false
 }