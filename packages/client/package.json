--- conflicted
+++ resolved
@@ -63,17 +63,10 @@
     "@opentelemetry/api": "1.0.3",
     "@prisma/debug": "workspace:*",
     "@prisma/engine-core": "workspace:*",
-<<<<<<< HEAD
-    "@prisma/engines": "3.12.0-27.135475a4847d2683a93878eabc5fddddc928cd16",
-    "@prisma/fetch-engine": "3.12.0-27.135475a4847d2683a93878eabc5fddddc928cd16",
-    "@prisma/generator-helper": "workspace:*",
-    "@prisma/get-platform": "3.12.0-27.135475a4847d2683a93878eabc5fddddc928cd16",
-=======
     "@prisma/engines": "3.12.0-26.40a74eee66fa927f02030e863dbf5496ec5a1a74",
     "@prisma/fetch-engine": "3.12.0-26.40a74eee66fa927f02030e863dbf5496ec5a1a74",
     "@prisma/generator-helper": "workspace:*",
     "@prisma/get-platform": "3.12.0-26.40a74eee66fa927f02030e863dbf5496ec5a1a74",
->>>>>>> 3d36ce9f
     "@prisma/migrate": "workspace:*",
     "@prisma/sdk": "workspace:*",
     "@timsuchanek/copy": "1.4.5",
@@ -129,11 +122,7 @@
     }
   },
   "dependencies": {
-<<<<<<< HEAD
-    "@prisma/engines-version": "3.12.0-27.135475a4847d2683a93878eabc5fddddc928cd16"
-=======
     "@prisma/engines-version": "3.12.0-26.40a74eee66fa927f02030e863dbf5496ec5a1a74"
->>>>>>> 3d36ce9f
   },
   "sideEffects": false
 }