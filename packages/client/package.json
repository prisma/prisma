--- conflicted
+++ resolved
@@ -63,12 +63,8 @@
     "index-browser.js"
   ],
   "devDependencies": {
-<<<<<<< HEAD
-    "@microsoft/api-extractor": "7.18.19",
+    "@microsoft/api-extractor": "7.19.3",
     "@opentelemetry/api": "1.0.3",
-=======
-    "@microsoft/api-extractor": "7.19.3",
->>>>>>> 2b2f6cc1
     "@prisma/debug": "workspace:*",
     "@prisma/engine-core": "workspace:*",
     "@prisma/engines": "3.9.0-7.7a48cf2c1aea8ec23e6dff2500845f31bdf2c468",
