--- conflicted
+++ resolved
@@ -174,11 +174,7 @@
     "@prisma/debug": "workspace:*",
     "@prisma/driver-adapter-utils": "workspace:*",
     "@prisma/engines": "workspace:*",
-<<<<<<< HEAD
-    "@prisma/engines-version": "5.12.0-10.integration-jkomyno-d1-boolean-904260f081dd153649eb6e22e36baeb9cb0a0da1",
-=======
     "@prisma/engines-version": "5.12.0-11.e53b11a2ca09d01b9f1b5079a82ec3a388226fed",
->>>>>>> 89526987
     "@prisma/fetch-engine": "workspace:*",
     "@prisma/generator-helper": "workspace:*",
     "@prisma/get-platform": "workspace:*",
@@ -187,11 +183,7 @@
     "@prisma/migrate": "workspace:*",
     "@prisma/mini-proxy": "0.9.5",
     "@prisma/pg-worker": "workspace:*",
-<<<<<<< HEAD
-    "@prisma/query-engine-wasm": "5.12.0-10.integration-jkomyno-d1-boolean-904260f081dd153649eb6e22e36baeb9cb0a0da1",
-=======
     "@prisma/query-engine-wasm": "5.12.0-11.e53b11a2ca09d01b9f1b5079a82ec3a388226fed",
->>>>>>> 89526987
     "@snaplet/copycat": "0.17.3",
     "@swc-node/register": "1.9.0",
     "@swc/core": "1.4.6",
