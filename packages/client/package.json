--- conflicted
+++ resolved
@@ -66,17 +66,10 @@
     "@microsoft/api-extractor": "7.19.3",
     "@prisma/debug": "workspace:*",
     "@prisma/engine-core": "workspace:*",
-<<<<<<< HEAD
     "@prisma/engines": "3.9.0-46.feat-mongo-query-raw-0e82f4d739182f5d6734e6a74b41625ce32cf1c0",
     "@prisma/fetch-engine": "3.9.0-46.feat-mongo-query-raw-0e82f4d739182f5d6734e6a74b41625ce32cf1c0",
     "@prisma/generator-helper": "workspace:*",
     "@prisma/get-platform": "3.9.0-46.feat-mongo-query-raw-0e82f4d739182f5d6734e6a74b41625ce32cf1c0",
-=======
-    "@prisma/engines": "3.9.0-26.dc0a52eb727200247416de740694bde98a7b0603",
-    "@prisma/fetch-engine": "3.9.0-26.dc0a52eb727200247416de740694bde98a7b0603",
-    "@prisma/generator-helper": "workspace:*",
-    "@prisma/get-platform": "3.9.0-26.dc0a52eb727200247416de740694bde98a7b0603",
->>>>>>> bb3001ac
     "@prisma/migrate": "workspace:*",
     "@prisma/sdk": "workspace:*",
     "@timsuchanek/copy": "1.4.5",
@@ -139,11 +132,7 @@
     }
   },
   "dependencies": {
-<<<<<<< HEAD
     "@prisma/engines-version": "3.9.0-46.feat-mongo-query-raw-0e82f4d739182f5d6734e6a74b41625ce32cf1c0"
-=======
-    "@prisma/engines-version": "3.9.0-26.dc0a52eb727200247416de740694bde98a7b0603"
->>>>>>> bb3001ac
   },
   "lint-staged": {
     "*.ts": [
