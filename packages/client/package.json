--- conflicted
+++ resolved
@@ -142,11 +142,7 @@
     }
   },
   "dependencies": {
-<<<<<<< HEAD
-    "@prisma/engines-version": "4.3.0-7.feat-many-composite-unique-compound-f1fc590206e998566528f8b603475ea1f0a73270"
-=======
-    "@prisma/engines-version": "4.3.0-15.57963ff63cd6949576084114808980809d9e2d9a"
->>>>>>> 47019a45
+    "@prisma/engines-version": "4.3.0-13.6263eb57ecfe61a0fa05d847f7a34f3eba9fba5e"
   },
   "sideEffects": false
 }