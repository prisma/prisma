{
  "name": "@prisma/client",
  "version": "0.0.0",
  "description": "Prisma Client is an auto-generated, type-safe and modern JavaScript/TypeScript ORM for Node.js that's tailored to your data. Supports MySQL, PostgreSQL, MariaDB, SQLite databases.",
  "keywords": [
    "orm",
    "prisma2",
    "prisma",
    "client",
    "query",
    "database",
    "sql",
    "postgres",
    "postgresql",
    "mysql",
    "sqlite",
    "mariadb",
    "mssql",
    "typescript",
    "query-builder"
  ],
  "main": "index.js",
  "browser": "index-browser.js",
  "types": "index.d.ts",
  "license": "Apache-2.0",
  "engines": {
    "node": ">=16.13"
  },
  "homepage": "https://www.prisma.io",
  "repository": {
    "type": "git",
    "url": "https://github.com/prisma/prisma.git",
    "directory": "packages/client"
  },
  "author": "Tim Suchanek <suchanek@prisma.io>",
  "bugs": "https://github.com/prisma/prisma/issues",
  "scripts": {
    "dev": "DEV=true node -r esbuild-register helpers/build.ts",
    "build": "node -r esbuild-register helpers/build.ts",
    "test": "dotenv -e ../../.db.env -- jest --silent",
    "test:e2e": "dotenv -e ../../.db.env -- node -r esbuild-register tests/e2e/_utils/run.ts",
    "test:functional": "dotenv -e ../../.db.env -- node -r esbuild-register helpers/functional-test/run-tests.ts",
    "test:memory": "dotenv -e ../../.db.env -- node -r esbuild-register helpers/memory-tests.ts",
    "test:functional:code": "dotenv -e ../../.db.env -- node -r esbuild-register helpers/functional-test/run-tests.ts --no-types",
    "test:functional:types": "dotenv -e ../../.db.env -- node -r esbuild-register helpers/functional-test/run-tests.ts --types-only",
    "test-notypes": "dotenv -e ../../.db.env -- jest --testPathIgnorePatterns src/__tests__/types/types.test.ts",
    "generate": "node scripts/postinstall.js",
    "postinstall": "node scripts/postinstall.js",
    "prepublishOnly": "pnpm run build",
    "new-test": "NODE_OPTIONS='-r esbuild-register' yo ./helpers/generator-test/index.ts"
  },
  "files": [
    "README.md",
    "runtime",
    "!runtime/*.map",
    "scripts",
    "generator-build",
    "edge.js",
    "edge.d.ts",
    "index.js",
    "index.d.ts",
    "index-browser.js",
    "extension.js",
    "extension.d.ts"
  ],
  "devDependencies": {
    "@codspeed/benchmark.js-plugin": "2.2.0",
    "@faker-js/faker": "8.0.2",
    "@fast-check/jest": "1.7.1",
<<<<<<< HEAD
    "@jest/create-cache-key-function": "29.6.2",
    "@jest/globals": "29.6.2",
    "@jest/test-sequencer": "29.6.2",
    "@jkomyno/prisma-js-connector-utils": "^0.0.6",
=======
    "@jest/create-cache-key-function": "29.6.3",
    "@jest/globals": "29.6.4",
    "@jest/test-sequencer": "29.6.4",
>>>>>>> 62b4e564
    "@opentelemetry/api": "1.4.1",
    "@opentelemetry/context-async-hooks": "1.15.2",
    "@opentelemetry/instrumentation": "0.41.2",
    "@opentelemetry/resources": "1.15.2",
    "@opentelemetry/sdk-trace-base": "1.15.2",
    "@opentelemetry/semantic-conventions": "1.15.2",
    "@prisma/debug": "workspace:*",
    "@prisma/engines": "workspace:*",
    "@prisma/fetch-engine": "workspace:*",
    "@prisma/generator-helper": "workspace:*",
    "@prisma/get-platform": "workspace:*",
    "@prisma/instrumentation": "workspace:*",
    "@prisma/internals": "workspace:*",
    "@prisma/migrate": "workspace:*",
    "@prisma/mini-proxy": "0.9.4",
    "@swc-node/register": "1.6.6",
    "@swc/core": "1.3.75",
    "@swc/jest": "0.2.29",
    "@timsuchanek/copy": "1.4.5",
    "@types/debug": "4.1.8",
    "@types/fs-extra": "9.0.13",
    "@types/jest": "29.5.4",
    "@types/js-levenshtein": "1.1.1",
    "@types/mssql": "8.1.2",
    "@types/node": "18.17.12",
    "@types/pg": "8.10.2",
    "@types/yeoman-generator": "5.2.11",
    "arg": "5.0.2",
    "benchmark": "2.1.4",
    "ci-info": "3.8.0",
    "decimal.js": "10.4.3",
    "detect-runtime": "1.0.4",
    "env-paths": "2.2.1",
    "esbuild": "0.19.2",
    "execa": "5.1.1",
    "expect-type": "0.16.0",
    "flat-map-polyfill": "0.3.8",
    "fs-extra": "11.1.1",
    "get-stream": "6.0.1",
    "globby": "11.1.0",
    "indent-string": "4.0.0",
    "jest": "29.6.4",
    "jest-junit": "16.0.0",
    "jest-serializer-ansi-escapes": "2.0.1",
    "jest-snapshot": "29.6.4",
    "js-levenshtein": "1.1.6",
    "kleur": "4.1.5",
    "klona": "2.0.6",
    "mariadb": "3.2.0",
    "memfs": "4.2.1",
    "mssql": "9.2.0",
    "new-github-issue-url": "0.2.1",
    "node-fetch": "2.7.0",
    "p-retry": "4.6.2",
    "pg": "8.11.2",
    "pkg-up": "3.1.0",
    "pluralize": "8.0.0",
    "resolve": "1.22.4",
    "rimraf": "3.0.2",
    "simple-statistics": "7.8.3",
    "sort-keys": "4.2.0",
    "source-map-support": "0.5.21",
    "sql-template-tag": "5.0.3",
    "stacktrace-parser": "0.1.10",
    "strip-ansi": "6.0.1",
    "strip-indent": "3.0.0",
    "ts-node": "10.9.1",
    "ts-pattern": "4.3.0",
    "tsd": "0.28.1",
    "typescript": "5.2.2",
    "undici": "5.23.0",
    "yeoman-generator": "5.9.0",
    "yo": "4.3.1",
    "zx": "7.2.3"
  },
  "peerDependencies": {
    "prisma": "*"
  },
  "peerDependenciesMeta": {
    "prisma": {
      "optional": true
    }
  },
  "dependencies": {
    "@prisma/engines-version": "5.3.0-22.6473dadba8a7fff9689b35ad2ca9f9e5aff4d0d0"
  },
  "sideEffects": false
}<|MERGE_RESOLUTION|>--- conflicted
+++ resolved
@@ -67,16 +67,10 @@
     "@codspeed/benchmark.js-plugin": "2.2.0",
     "@faker-js/faker": "8.0.2",
     "@fast-check/jest": "1.7.1",
-<<<<<<< HEAD
-    "@jest/create-cache-key-function": "29.6.2",
-    "@jest/globals": "29.6.2",
-    "@jest/test-sequencer": "29.6.2",
-    "@jkomyno/prisma-js-connector-utils": "^0.0.6",
-=======
     "@jest/create-cache-key-function": "29.6.3",
     "@jest/globals": "29.6.4",
     "@jest/test-sequencer": "29.6.4",
->>>>>>> 62b4e564
+    "@jkomyno/prisma-js-connector-utils": "^0.0.9",
     "@opentelemetry/api": "1.4.1",
     "@opentelemetry/context-async-hooks": "1.15.2",
     "@opentelemetry/instrumentation": "0.41.2",
