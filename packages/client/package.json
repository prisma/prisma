{
  "name": "@prisma/client",
  "version": "0.0.0",
  "description": "Prisma Client is an auto-generated, type-safe and modern JavaScript/TypeScript ORM for Node.js that's tailored to your data. Supports MySQL, PostgreSQL, MariaDB, SQLite databases.",
  "keywords": [
    "orm",
    "prisma2",
    "prisma",
    "client",
    "query",
    "database",
    "sql",
    "postgres",
    "postgresql",
    "mysql",
    "sqlite",
    "mariadb",
    "mssql",
    "typescript",
    "query-builder"
  ],
  "main": "index.js",
  "browser": "index-browser.js",
  "types": "index.d.ts",
  "license": "Apache-2.0",
  "engines": {
    "node": ">=14"
  },
  "homepage": "https://www.prisma.io",
  "repository": {
    "type": "git",
    "url": "https://github.com/prisma/prisma.git",
    "directory": "packages/client"
  },
  "author": "Tim Suchanek <suchanek@prisma.io>",
  "maintainers": [
    "Joël Galeran <galeran@prisma.io>",
    "Pierre-Antoine Mills <mills@prisma.io>",
    "Alexey Orlenko <orlenko@prisma.io>"
  ],
  "bugs": "https://github.com/prisma/prisma/issues",
  "scripts": {
    "dev": "DEV=true node -r esbuild-register helpers/build.ts",
    "build": "node -r esbuild-register helpers/build.ts",
    "test": "jest --verbose",
    "test:functional": "pnpm run test:functional:code && pnpm run test:functional:types",
    "test:functional:code": "jest --verbose --config=tests/functional/jest.config.js --testPathIgnorePatterns typescript --",
    "test:functional:types": "jest --verbose --config=tests/functional/jest.config.js -- typescript",
    "test-notypes": "jest --verbose --testPathIgnorePatterns src/__tests__/types/types.test.ts",
    "generate": "node scripts/postinstall.js",
    "postinstall": "node scripts/postinstall.js",
    "prepublishOnly": "pnpm run build",
    "new-test": "NODE_OPTIONS='-r ts-node/register' yo ./helpers/generator-test/index.ts"
  },
  "files": [
    "README.md",
    "runtime",
    "scripts",
    "generator-build",
    "edge.js",
    "edge.d.ts",
    "index.js",
    "index.d.ts",
    "index-browser.js"
  ],
  "devDependencies": {
<<<<<<< HEAD
    "@faker-js/faker": "6.3.1",
=======
>>>>>>> 45ddda36
    "@jest/test-sequencer": "28.1.1",
    "@microsoft/api-extractor": "7.25.0",
    "@opentelemetry/api": "1.1.0",
    "@prisma/debug": "workspace:*",
    "@prisma/engine-core": "workspace:*",
<<<<<<< HEAD
    "@prisma/engines": "3.16.0-5.f9559ae69c68d71b1787de8a4f2d4fda1a612eba",
    "@prisma/fetch-engine": "3.16.0-5.f9559ae69c68d71b1787de8a4f2d4fda1a612eba",
    "@prisma/generator-helper": "workspace:*",
    "@prisma/get-platform": "3.16.0-5.f9559ae69c68d71b1787de8a4f2d4fda1a612eba",
=======
    "@prisma/engines": "3.16.0-11.99ac5a5c95ba2f5308d84fc30a7110f606182d92",
    "@prisma/fetch-engine": "3.16.0-11.99ac5a5c95ba2f5308d84fc30a7110f606182d92",
    "@prisma/generator-helper": "workspace:*",
    "@prisma/get-platform": "3.16.0-11.99ac5a5c95ba2f5308d84fc30a7110f606182d92",
>>>>>>> 45ddda36
    "@prisma/migrate": "workspace:*",
    "@prisma/sdk": "workspace:*",
    "@swc/core": "1.2.197",
    "@swc/jest": "0.2.21",
    "@timsuchanek/copy": "1.4.5",
    "@types/debug": "4.1.7",
    "@types/jest": "28.1.1",
    "@types/js-levenshtein": "1.1.1",
    "@types/mssql": "8.0.2",
    "@types/node": "12.20.55",
    "@types/pg": "8.6.5",
    "@types/yeoman-generator": "^5.2.10",
    "arg": "5.0.2",
    "benchmark": "2.1.4",
    "chalk": "4.1.2",
    "decimal.js": "10.3.1",
    "esbuild": "0.14.43",
    "execa": "5.1.1",
    "expect-type": "0.13.0",
    "flat-map-polyfill": "0.3.8",
    "fs-extra": "10.1.0",
    "fs-monkey": "1.0.3",
    "get-own-enumerable-property-symbols": "3.0.2",
    "globby": "11.1.0",
    "indent-string": "4.0.0",
    "is-obj": "2.0.0",
    "is-regexp": "2.1.0",
    "jest": "28.1.1",
    "jest-junit": "13.2.0",
    "js-levenshtein": "1.1.6",
    "klona": "2.0.5",
    "lz-string": "1.4.4",
    "make-dir": "3.1.0",
    "mariadb": "3.0.0",
    "mssql": "8.1.2",
    "pg": "8.7.3",
    "pkg-up": "3.1.0",
    "pluralize": "8.0.0",
    "replace-string": "3.1.0",
    "resolve": "1.22.0",
    "rimraf": "3.0.2",
    "sort-keys": "4.2.0",
    "source-map-support": "0.5.21",
    "sql-template-tag": "4.0.0",
    "stacktrace-parser": "0.1.10",
    "strip-ansi": "6.0.1",
    "strip-indent": "3.0.0",
    "ts-jest": "28.0.4",
    "ts-node": "10.8.1",
    "tsd": "0.20.0",
    "typescript": "4.7.3",
    "yeoman-generator": "^5.6.1",
    "yo": "^4.3.0"
  },
  "peerDependencies": {
    "prisma": "*"
  },
  "peerDependenciesMeta": {
    "prisma": {
      "optional": true
    }
  },
  "dependencies": {
<<<<<<< HEAD
    "@prisma/engines-version": "3.16.0-5.f9559ae69c68d71b1787de8a4f2d4fda1a612eba"
=======
    "@prisma/engines-version": "3.16.0-11.99ac5a5c95ba2f5308d84fc30a7110f606182d92"
>>>>>>> 45ddda36
  },
  "sideEffects": false
}<|MERGE_RESOLUTION|>--- conflicted
+++ resolved
@@ -64,26 +64,16 @@
     "index-browser.js"
   ],
   "devDependencies": {
-<<<<<<< HEAD
     "@faker-js/faker": "6.3.1",
-=======
->>>>>>> 45ddda36
     "@jest/test-sequencer": "28.1.1",
     "@microsoft/api-extractor": "7.25.0",
     "@opentelemetry/api": "1.1.0",
     "@prisma/debug": "workspace:*",
     "@prisma/engine-core": "workspace:*",
-<<<<<<< HEAD
-    "@prisma/engines": "3.16.0-5.f9559ae69c68d71b1787de8a4f2d4fda1a612eba",
-    "@prisma/fetch-engine": "3.16.0-5.f9559ae69c68d71b1787de8a4f2d4fda1a612eba",
-    "@prisma/generator-helper": "workspace:*",
-    "@prisma/get-platform": "3.16.0-5.f9559ae69c68d71b1787de8a4f2d4fda1a612eba",
-=======
     "@prisma/engines": "3.16.0-11.99ac5a5c95ba2f5308d84fc30a7110f606182d92",
     "@prisma/fetch-engine": "3.16.0-11.99ac5a5c95ba2f5308d84fc30a7110f606182d92",
     "@prisma/generator-helper": "workspace:*",
     "@prisma/get-platform": "3.16.0-11.99ac5a5c95ba2f5308d84fc30a7110f606182d92",
->>>>>>> 45ddda36
     "@prisma/migrate": "workspace:*",
     "@prisma/sdk": "workspace:*",
     "@swc/core": "1.2.197",
@@ -147,11 +137,7 @@
     }
   },
   "dependencies": {
-<<<<<<< HEAD
-    "@prisma/engines-version": "3.16.0-5.f9559ae69c68d71b1787de8a4f2d4fda1a612eba"
-=======
     "@prisma/engines-version": "3.16.0-11.99ac5a5c95ba2f5308d84fc30a7110f606182d92"
->>>>>>> 45ddda36
   },
   "sideEffects": false
 }