{
  "name": "@prisma/client",
  "version": "0.0.0",
  "description": "Prisma Client is an auto-generated, type-safe and modern JavaScript/TypeScript ORM for Node.js that's tailored to your data. Supports PostgreSQL, CockroachDB, MySQL, MariaDB, SQL Server, SQLite & MongoDB databases.",
  "keywords": [
    "ORM",
    "Prisma",
    "prisma2",
    "Prisma Client",
    "client",
    "query",
    "query-builder",
    "database",
    "db",
    "JavaScript",
    "JS",
    "TypeScript",
    "TS",
    "SQL",
    "SQLite",
    "pg",
    "Postgres",
    "PostgreSQL",
    "CockroachDB",
    "MySQL",
    "MariaDB",
    "MSSQL",
    "SQL Server",
    "SQLServer",
    "MongoDB",
    "react-native"
  ],
  "main": "default.js",
  "types": "default.d.ts",
  "browser": "index-browser.js",
  "exports": {
    "./package.json": "./package.json",
    ".": {
      "require": {
        "types": "./default.d.ts",
        "node": "./default.js",
        "edge-light": "./default.js",
        "workerd": "./default.js",
        "worker": "./default.js",
        "browser": "./index-browser.js"
      },
      "import": {
        "types": "./default.d.ts",
        "node": "./default.js",
        "edge-light": "./default.js",
        "workerd": "./default.js",
        "worker": "./default.js",
        "browser": "./index-browser.js"
      },
      "default": "./default.js"
    },
    "./edge": {
      "types": "./edge.d.ts",
      "require": "./edge.js",
      "import": "./edge.js",
      "default": "./edge.js"
    },
    "./react-native": {
      "types": "./react-native.d.ts",
      "require": "./react-native.js",
      "import": "./react-native.js",
      "default": "./react-native.js"
    },
    "./extension": {
      "types": "./extension.d.ts",
      "require": "./extension.js",
      "import": "./extension.js",
      "default": "./extension.js"
    },
    "./index-browser": {
      "types": "./index.d.ts",
      "require": "./index-browser.js",
      "import": "./index-browser.js",
      "default": "./index-browser.js"
    },
    "./index": {
      "types": "./index.d.ts",
      "require": "./index.js",
      "import": "./index.js",
      "default": "./index.js"
    },
    "./wasm": {
      "types": "./wasm.d.ts",
      "require": "./wasm.js",
      "import": "./wasm.mjs",
      "default": "./wasm.mjs"
    },
    "./runtime/client": {
      "types": "./runtime/client.d.ts",
      "require": "./runtime/client.js",
      "import": "./runtime/client.mjs",
      "default": "./runtime/client.mjs"
    },
    "./runtime/library": {
      "types": "./runtime/library.d.ts",
      "require": "./runtime/library.js",
      "import": "./runtime/library.mjs",
      "default": "./runtime/library.mjs"
    },
    "./runtime/binary": {
      "types": "./runtime/binary.d.ts",
      "require": "./runtime/binary.js",
      "import": "./runtime/binary.mjs",
      "default": "./runtime/binary.mjs"
    },
    "./runtime/wasm-engine-edge": {
      "types": "./runtime/wasm-engine-edge.d.ts",
      "require": "./runtime/wasm-engine-edge.js",
      "import": "./runtime/wasm-engine-edge.mjs",
      "default": "./runtime/wasm-engine-edge.mjs"
    },
    "./runtime/wasm-compiler-edge": {
      "types": "./runtime/wasm-compiler-edge.d.ts",
      "require": "./runtime/wasm-compiler-edge.js",
      "import": "./runtime/wasm-compiler-edge.mjs",
      "default": "./runtime/wasm-compiler-edge.mjs"
    },
    "./runtime/edge": {
      "types": "./runtime/edge.d.ts",
      "require": "./runtime/edge.js",
      "import": "./runtime/edge-esm.js",
      "default": "./runtime/edge-esm.js"
    },
    "./runtime/react-native": {
      "types": "./runtime/react-native.d.ts",
      "require": "./runtime/react-native.js",
      "import": "./runtime/react-native.js",
      "default": "./runtime/react-native.js"
    },
    "./generator-build": {
      "require": "./generator-build/index.js",
      "import": "./generator-build/index.js",
      "default": "./generator-build/index.js"
    },
    "./sql": {
      "require": {
        "types": "./sql.d.ts",
        "node": "./sql.js",
        "default": "./sql.js"
      },
      "import": {
        "types": "./sql.d.ts",
        "node": "./sql.mjs",
        "default": "./sql.mjs"
      },
      "default": "./sql.js"
    },
    "./*": "./*"
  },
  "license": "Apache-2.0",
  "engines": {
    "node": ">=18.18"
  },
  "homepage": "https://www.prisma.io",
  "repository": {
    "type": "git",
    "url": "https://github.com/prisma/prisma.git",
    "directory": "packages/client"
  },
  "author": "Tim Suchanek <suchanek@prisma.io>",
  "bugs": "https://github.com/prisma/prisma/issues",
  "scripts": {
    "dev": "DEV=true tsx helpers/build.ts",
    "build": "tsx helpers/build.ts",
    "test": "dotenv -e ../../.db.env -- jest --silent",
    "test:e2e": "dotenv -e ../../.db.env -- tsx tests/e2e/_utils/run.ts",
    "test:functional": "dotenv -e ../../.db.env -- tsx helpers/functional-test/run-tests.ts",
    "test:functional:client": "pnpm run test:functional --client-runtime client --preview-features driverAdapters,queryCompiler --engine-type client --runInBand --json --outputFile tests/functional/results.json",
    "test:memory": "dotenv -e ../../.db.env -- tsx helpers/memory-tests.ts",
    "test:functional:code": "dotenv -e ../../.db.env -- tsx helpers/functional-test/run-tests.ts --no-types",
    "test:functional:types": "dotenv -e ../../.db.env -- tsx helpers/functional-test/run-tests.ts --types-only",
    "test:knownQueryCompilerFailures:check": "tsx helpers/functional-test/check-known-failures.ts",
    "test:knownQueryCompilerFailures:record": "tsx helpers/functional-test/check-known-failures.ts --record",
    "test-notypes": "dotenv -e ../../.db.env -- jest --testPathIgnorePatterns src/__tests__/types/types.test.ts",
    "generate": "node scripts/postinstall.js",
    "postinstall": "node scripts/postinstall.js",
    "prepublishOnly": "pnpm run build",
    "new-test": "tsx ./helpers/new-test/new-test.ts"
  },
  "files": [
    "README.md",
    "runtime",
    "!runtime/*.map",
    "scripts",
    "generator-build",
    "edge.js",
    "edge.d.ts",
    "wasm.js",
    "wasm.d.ts",
    "index.js",
    "index.d.ts",
    "react-native.js",
    "react-native.d.ts",
    "default.js",
    "default.d.ts",
    "index-browser.js",
    "extension.js",
    "extension.d.ts",
    "sql.d.ts",
    "sql.js",
    "sql.mjs"
  ],
  "devDependencies": {
    "@cloudflare/workers-types": "4.20250214.0",
    "@codspeed/benchmark.js-plugin": "4.0.0",
    "@faker-js/faker": "9.6.0",
    "@fast-check/jest": "2.0.3",
    "@inquirer/prompts": "7.3.3",
    "@jest/create-cache-key-function": "29.7.0",
    "@jest/globals": "29.7.0",
    "@jest/test-sequencer": "29.7.0",
    "@libsql/client": "0.8.0",
    "@neondatabase/serverless": "0.10.2",
    "@opentelemetry/api": "1.9.0",
    "@opentelemetry/context-async-hooks": "2.0.0",
    "@opentelemetry/instrumentation": "0.57.2",
    "@opentelemetry/resources": "1.30.1",
    "@opentelemetry/sdk-trace-base": "1.30.1",
    "@opentelemetry/semantic-conventions": "1.30.0",
    "@planetscale/database": "1.19.0",
    "@prisma/adapter-better-sqlite3": "workspace:*",
    "@prisma/adapter-d1": "workspace:*",
    "@prisma/adapter-libsql": "workspace:*",
    "@prisma/adapter-neon": "workspace:*",
    "@prisma/adapter-pg": "workspace:*",
    "@prisma/adapter-planetscale": "workspace:*",
    "@prisma/client-common": "workspace:*",
    "@prisma/client-engine-runtime": "workspace:*",
    "@prisma/client-generator-js": "workspace:*",
    "@prisma/client-generator-ts": "workspace:*",
    "@prisma/config": "workspace:*",
    "@prisma/debug": "workspace:*",
    "@prisma/dmmf": "workspace:*",
    "@prisma/driver-adapter-utils": "workspace:*",
    "@prisma/engines": "workspace:*",
    "@prisma/engines-version": "6.10.0-3.afc069e2d8ea885d30fb8fdc2c7b2589f4bb4832",
    "@prisma/fetch-engine": "workspace:*",
    "@prisma/generator": "workspace:*",
    "@prisma/generator-helper": "workspace:*",
    "@prisma/get-platform": "workspace:*",
    "@prisma/instrumentation": "workspace:*",
    "@prisma/internals": "workspace:*",
    "@prisma/migrate": "workspace:*",
    "@prisma/mini-proxy": "0.9.5",
<<<<<<< HEAD
    "@prisma/query-compiler-wasm": "6.9.0-10.81e4af48011447c3cc503a190e86995b66d2a28e",
    "@prisma/query-engine-wasm": "6.9.0-10.81e4af48011447c3cc503a190e86995b66d2a28e",
=======
    "@prisma/pg-worker": "workspace:*",
    "@prisma/query-compiler-wasm": "6.10.0-3.afc069e2d8ea885d30fb8fdc2c7b2589f4bb4832",
    "@prisma/query-engine-wasm": "6.10.0-3.afc069e2d8ea885d30fb8fdc2c7b2589f4bb4832",
>>>>>>> 9dd7c12f
    "@prisma/ts-builders": "workspace:*",
    "@snaplet/copycat": "6.0.0",
    "@swc-node/register": "1.10.9",
    "@swc/core": "1.11.5",
    "@swc/jest": "0.2.37",
    "@timsuchanek/copy": "1.4.5",
    "@types/debug": "4.1.12",
    "@types/fs-extra": "11.0.4",
    "@types/jest": "29.5.14",
    "@types/js-levenshtein": "1.1.3",
    "@types/mssql": "9.1.5",
    "@types/node": "18.19.76",
    "@types/pg": "8.11.11",
    "arg": "5.0.2",
    "benchmark": "2.1.4",
    "decimal.js": "10.5.0",
    "esbuild": "0.25.1",
    "execa": "5.1.1",
    "expect-type": "1.2.0",
    "fs-extra": "11.3.0",
    "get-stream": "6.0.1",
    "globby": "11.1.0",
    "indent-string": "4.0.0",
    "jest": "29.7.0",
    "jest-extended": "4.0.2",
    "jest-junit": "16.0.0",
    "jest-serializer-ansi-escapes": "4.0.0",
    "jest-snapshot": "29.7.0",
    "js-levenshtein": "1.1.6",
    "kleur": "4.1.5",
    "klona": "2.0.6",
    "mariadb": "3.4.0",
    "memfs": "4.17.0",
    "mssql": "11.0.1",
    "new-github-issue-url": "0.2.1",
    "p-retry": "4.6.2",
    "pg": "8.14.1",
    "resolve": "1.22.10",
    "rimraf": "6.0.1",
    "simple-statistics": "7.8.8",
    "sort-keys": "5.1.0",
    "source-map-support": "0.5.21",
    "sql-template-tag": "5.2.1",
    "stacktrace-parser": "0.1.11",
    "strip-ansi": "6.0.1",
    "strip-indent": "4.0.0",
    "tempy": "3.0.0",
    "ts-node": "10.9.2",
    "ts-pattern": "5.6.2",
    "tsd": "0.31.2",
    "typescript": "5.4.5",
    "undici": "7.4.0",
    "wrangler": "3.111.0",
    "zx": "8.4.1"
  },
  "peerDependencies": {
    "prisma": "*",
    "typescript": ">=5.1.0"
  },
  "peerDependenciesMeta": {
    "prisma": {
      "optional": true
    },
    "typescript": {
      "optional": true
    }
  },
  "sideEffects": false
}<|MERGE_RESOLUTION|>--- conflicted
+++ resolved
@@ -247,14 +247,9 @@
     "@prisma/internals": "workspace:*",
     "@prisma/migrate": "workspace:*",
     "@prisma/mini-proxy": "0.9.5",
-<<<<<<< HEAD
-    "@prisma/query-compiler-wasm": "6.9.0-10.81e4af48011447c3cc503a190e86995b66d2a28e",
-    "@prisma/query-engine-wasm": "6.9.0-10.81e4af48011447c3cc503a190e86995b66d2a28e",
-=======
     "@prisma/pg-worker": "workspace:*",
     "@prisma/query-compiler-wasm": "6.10.0-3.afc069e2d8ea885d30fb8fdc2c7b2589f4bb4832",
     "@prisma/query-engine-wasm": "6.10.0-3.afc069e2d8ea885d30fb8fdc2c7b2589f4bb4832",
->>>>>>> 9dd7c12f
     "@prisma/ts-builders": "workspace:*",
     "@snaplet/copycat": "6.0.0",
     "@swc-node/register": "1.10.9",
