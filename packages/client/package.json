{
  "name": "@prisma/client",
  "version": "0.0.0",
  "description": "Prisma Client is an auto-generated, type-safe and modern JavaScript/TypeScript ORM for Node.js that's tailored to your data. Supports MySQL, PostgreSQL, MariaDB, SQLite databases.",
  "keywords": [
    "orm",
    "prisma2",
    "prisma",
    "client",
    "query",
    "database",
    "sql",
    "postgres",
    "postgresql",
    "mysql",
    "sqlite",
    "mariadb",
    "mssql",
    "typescript",
    "query-builder"
  ],
  "main": "index.js",
  "browser": "index-browser.js",
  "types": "index.d.ts",
  "license": "Apache-2.0",
  "engines": {
    "node": ">=12.6"
  },
  "homepage": "https://www.prisma.io",
  "repository": "git@github.com:prisma/prisma.git",
  "author": "Tim Suchanek <suchanek@prisma.io>",
  "maintainers": [
    "Joël Galeran <galeran@prisma.io>",
    "Pierre-Antoine Mills <mills@prisma.io>"
  ],
  "bugs": "https://github.com/prisma/prisma/issues",
  "scripts": {
    "dev": "DEV=true node -r esbuild-register helpers/build.ts",
    "build": "node -r esbuild-register helpers/build.ts",
    "test": "jest --verbose",
    "test-notypes": "jest --verbose --testPathIgnorePatterns src/__tests__/types/types.test.ts",
    "format": "prettier --write .",
    "lint": "eslint --cache --fix --ext .ts .",
    "lint-ci": "eslint --ext .ts .",
    "generate": "node scripts/postinstall.js",
    "postinstall": "node scripts/postinstall.js",
    "prepare": "cp scripts/backup-index.js index.js && cp scripts/backup-index.d.ts index.d.ts",
    "prepublishOnly": "pnpm run build",
    "precommit": "lint-staged"
  },
  "files": [
    "README.md",
    "runtime",
    "scripts",
    "generator-build",
    "index.js",
    "index.d.ts",
    "index-browser.js"
  ],
  "devDependencies": {
    "@microsoft/api-extractor": "7.18.11",
    "@prisma/debug": "workspace:*",
    "@prisma/engine-core": "workspace:*",
    "@prisma/engines": "3.3.0-16.d11f7e184a10648af312cc4839280ae67790cfd6",
    "@prisma/fetch-engine": "3.3.0-16.d11f7e184a10648af312cc4839280ae67790cfd6",
    "@prisma/generator-helper": "workspace:*",
    "@prisma/get-platform": "3.3.0-16.d11f7e184a10648af312cc4839280ae67790cfd6",
    "@prisma/migrate": "workspace:*",
    "@prisma/sdk": "workspace:*",
    "@timsuchanek/copy": "1.4.5",
    "@types/debug": "4.1.7",
    "@types/jest": "27.0.2",
    "@types/js-levenshtein": "1.1.0",
    "@types/mssql": "6.0.8",
    "@types/node": "12.20.29",
    "@types/pg": "8.6.1",
    "@typescript-eslint/eslint-plugin": "4.33.0",
    "@typescript-eslint/parser": "4.33.0",
    "arg": "5.0.1",
    "base64-js": "^1.5.1",
    "chalk": "4.1.2",
    "decimal.js": "10.3.1",
<<<<<<< HEAD
    "esbuild": "0.13.3",
    "escape-string-regexp": "4.0.0",
=======
    "esbuild": "0.8.53",
>>>>>>> 9045d1c3
    "eslint": "7.32.0",
    "eslint-config-prettier": "8.3.0",
    "eslint-plugin-eslint-comments": "3.2.0",
    "eslint-plugin-jest": "25.0.5",
    "eslint-plugin-prettier": "4.0.0",
    "execa": "5.1.1",
    "fake-fs": "^0.5.0",
    "flat-map-polyfill": "0.3.8",
    "fs-monkey": "1.0.3",
    "get-own-enumerable-property-symbols": "3.0.2",
    "indent-string": "4.0.0",
    "is-obj": "2.0.0",
    "is-regexp": "2.1.0",
    "jest": "27.2.5",
    "js-levenshtein": "1.1.6",
    "klona": "2.0.4",
    "lint-staged": "11.2.3",
    "make-dir": "3.1.0",
    "mariadb": "2.5.4",
    "mssql": "7.2.1",
    "node-fetch": "2.6.1",
    "pg": "8.7.1",
    "pkg-up": "3.1.0",
    "pluralize": "8.0.0",
    "prettier": "2.4.1",
    "replace-string": "3.1.0",
    "rimraf": "3.0.2",
    "rollup": "2.58.0",
    "rollup-plugin-dts": "4.0.0",
    "sort-keys": "4.2.0",
    "source-map-support": "0.5.20",
    "sql-template-tag": "4.0.0",
    "stacktrace-parser": "0.1.10",
    "strip-ansi": "6.0.1",
    "strip-indent": "3.0.0",
    "ts-jest": "27.0.5",
    "ts-node": "10.3.0",
    "tsd": "0.18.0",
    "typescript": "4.4.4"
  },
  "peerDependencies": {
    "prisma": "*"
  },
  "peerDependenciesMeta": {
    "prisma": {
      "optional": true
    }
  },
  "dependencies": {
    "@prisma/engines-version": "3.3.0-16.d11f7e184a10648af312cc4839280ae67790cfd6"
  },
  "lint-staged": {
    "*.ts": [
      "eslint",
      "prettier --write"
    ]
  },
  "sideEffects": false
}<|MERGE_RESOLUTION|>--- conflicted
+++ resolved
@@ -80,12 +80,8 @@
     "base64-js": "^1.5.1",
     "chalk": "4.1.2",
     "decimal.js": "10.3.1",
-<<<<<<< HEAD
     "esbuild": "0.13.3",
     "escape-string-regexp": "4.0.0",
-=======
-    "esbuild": "0.8.53",
->>>>>>> 9045d1c3
     "eslint": "7.32.0",
     "eslint-config-prettier": "8.3.0",
     "eslint-plugin-eslint-comments": "3.2.0",
