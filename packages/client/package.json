--- conflicted
+++ resolved
@@ -63,17 +63,10 @@
     "@opentelemetry/api": "1.0.3",
     "@prisma/debug": "workspace:*",
     "@prisma/engine-core": "workspace:*",
-<<<<<<< HEAD
-    "@prisma/engines": "3.11.0-47.query-engine-mongodb-filters-120806e80c96321ec1b227acd418de2f8df8e9ad",
-    "@prisma/fetch-engine": "3.11.0-47.query-engine-mongodb-filters-120806e80c96321ec1b227acd418de2f8df8e9ad",
-    "@prisma/generator-helper": "workspace:*",
-    "@prisma/get-platform": "3.11.0-47.query-engine-mongodb-filters-120806e80c96321ec1b227acd418de2f8df8e9ad",
-=======
     "@prisma/engines": "3.11.0-46.c9f86866d2fb27b2066e5447ee7f6f65c46c5707",
     "@prisma/fetch-engine": "3.11.0-46.c9f86866d2fb27b2066e5447ee7f6f65c46c5707",
     "@prisma/generator-helper": "workspace:*",
     "@prisma/get-platform": "3.11.0-46.c9f86866d2fb27b2066e5447ee7f6f65c46c5707",
->>>>>>> 6561b8ad
     "@prisma/migrate": "workspace:*",
     "@prisma/sdk": "workspace:*",
     "@timsuchanek/copy": "1.4.5",
@@ -128,11 +121,7 @@
     }
   },
   "dependencies": {
-<<<<<<< HEAD
-    "@prisma/engines-version": "3.11.0-47.query-engine-mongodb-filters-120806e80c96321ec1b227acd418de2f8df8e9ad"
-=======
     "@prisma/engines-version": "3.11.0-46.c9f86866d2fb27b2066e5447ee7f6f65c46c5707"
->>>>>>> 6561b8ad
   },
   "sideEffects": false
 }