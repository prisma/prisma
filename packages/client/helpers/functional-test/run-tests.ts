import { arg, BinaryType, getBinaryTargetForCurrentPlatform } from '@prisma/internals'
import * as miniProxy from '@prisma/mini-proxy'
import execa, { ExecaChildProcess } from 'execa'
import fs from 'fs'

import { setupQueryEngine } from '../../tests/_utils/setupQueryEngine'
import { AdapterProviders, isDriverAdapterProviderLabel, Providers } from '../../tests/functional/_utils/providers'
import { JestCli } from './JestCli'

const allProviders = new Set(Object.values(Providers))
const allAdapterProviders = new Set(Object.values(AdapterProviders))

// See https://jestjs.io/docs/cli
// Not all Jest params are defined below
// If one is missing and you want to use it, you can add it
const jestArgs = {
  // Whether to use the cache. Defaults to true. Disable the cache using --no-cache.
  '--cache': Boolean,
  '--no-cache': Boolean,
  // Passes the same flag to Jest to only run tests related to changed files
  '--changedFilesWithAncestor': Boolean,
  // Passes the same flag to Jest to only run tests related to changed files
  '--changedSince': String,
  // Passes the same flag to Jest to only run tests related to changed files
  '--onlyChanged': Boolean,
  // Run all tests affected by file changes in the last commit made. Behaves similarly to --onlyChanged.
  '--lastCommit': Boolean,
  // Deletes the Jest cache directory and then exits without running tests.
  '--clearCache': Boolean,
  // Print debugging info about your Jest config.
  '--debug': Boolean,
  // Print the remaining open handles preventing Jest from exiting, implies `--runInBand`.
  '--detectOpenHandles': Boolean,
  // Use this flag to show full diffs and errors instead of a patch.
  '--expand': Boolean,
  '-e': '--expand',
  // Lists all test files that Jest will run given the arguments, and exits.
  '--listTests': Boolean,
  // Lists all test files that Jest will run given the arguments, and exits.
  '--logHeapUsage': Boolean,
  // Logs the heap usage after every test. Useful to debug memory leaks. Use together with --runInBand and --expose-gc in node.
  // Prevents Jest from executing more than the specified amount of tests at the same time. Only affects tests that use test.concurrent.
  '--maxConcurrency': Number,
  // Specifies the maximum number of workers the worker-pool will spawn for running tests.
  '--maxWorkers': Number || String,
  '-w': '--maxWorkers',
  // Disables stack trace in test results output.
  '--noStackTrace': Boolean,
  // Activates notifications for test results.
  '--notify': Boolean,
  // Passes the same flag to Jest to shard tests between multiple machines
  '--shard': String,
  // Passes the same flag to Jest to silence the output
  '--silent': Boolean,
  // Tell Jest to run tests sequentially
  '--runInBand': Boolean,
  // Print your Jest config and then exits.
  '--showConfig': Boolean,
  // Run only tests with a name that matches the regex.
  '--testNamePattern': String,
  '-t': '--testNamePattern',
  // Divert all output to stderr.
  '--useStderr': Boolean,
  // Display individual test results with the test suite hierarchy.
  '--verbose': Boolean,
  // Watch files for changes and rerun tests related to changed files. If you want to re-run all tests when a file has changed, use the --watchAll option instead.
  '--watch': Boolean,
  // Watch files for changes and rerun all tests when something changes. If you want to re-run only the tests that depend on the changed files, use the --watch option.
  '--watchAll': Boolean,
  // Whether to use worker threads for parallelization. Child processes are used by default.
  '--workerThreads': Boolean,
}

const args = arg(
  process.argv.slice(2),
  {
    // Update snapshots
    '--updateSnapshot': Boolean,
    '-u': '--updateSnapshot',
    // Only run the tests, don't typecheck
    '--no-types': Boolean,
    // Only typecheck, don't run the code tests
    '--types-only': Boolean,
    // Generates all the clients to run the type tests
    '--generate-only': Boolean,
    // Restrict the list of providers (does not run --adapter by default)
    '--provider': [String],
    '-p': '--provider',
    // Generate Data Proxy client and run tests using Mini-Proxy
    '--data-proxy': Boolean,
    // Force using a specific client runtime under the hood
    '--client-runtime': String,
    // Don't start the Mini-Proxy server and don't override NODE_EXTRA_CA_CERTS. You need to start the Mini-Proxy server
    // externally on the default port and run `eval $(mini-proxy env)` in your shell before starting the tests.
    '--no-mini-proxy-server': Boolean,
    // Enable debug logs in the bundled Mini-Proxy server
    '--mini-proxy-debug': Boolean,
    // Since `relationMode-in-separate-gh-action` tests need to be run with 2 different values
    // `foreignKeys` and `prisma`
    // We run them separately in a GitHub Action matrix for now
    // Also the typescript tests fail and it might not be easily fixable
    // This flag is used for this purpose
    '--relation-mode-tests-only': Boolean,
    // Run tests for specific provider adapters (and excludes regular provider tests)
    '--adapter': [String],
    // Forces any given test to be run with `engineType=` binary, library, or wasm
    '--engine-type': String,
    // Forces any given test to be run with an *added* set of preview features, comma-separated
    '--preview-features': String,

    //
    // Jest params
    //
    ...jestArgs,
  },
  false,
  true,
)

async function main(): Promise<number | void> {
  let miniProxyProcess: ExecaChildProcess | undefined

  const jestCliBase = new JestCli(['--config', 'tests/functional/jest.config.js'])
  let jestCli = jestCliBase
  // Pass all the Jest params to Jest CLI
  for (const cliArg of Object.keys(args)) {
    // If it's a boolean, we only need to pass the flag
    if (typeof jestArgs[cliArg] === 'function' && jestArgs[cliArg].name === 'Boolean') {
      jestCli = jestCli.withArgs([cliArg])
    } else if (jestArgs[cliArg]) {
      // eslint-disable-next-line @typescript-eslint/no-unsafe-argument
      jestCli = jestCli.withArgs([cliArg, args[cliArg]])
    }
  }

  if (args['--preview-features']) {
    jestCli = jestCli.withEnv({ TEST_PREVIEW_FEATURES: args['--preview-features'] })
  }

  if (args['--provider']) {
    const providers = args['--provider'] as Providers[]
    const unknownProviders = providers.filter((provider) => !allProviders.has(provider))
    if (unknownProviders.length > 0) {
      throw new Error(`Unknown providers: ${unknownProviders.join(', ')}`)
    }
    jestCli = jestCli.withEnv({ ONLY_TEST_PROVIDERS: providers.join(',') })
  }

  if (args['--adapter']) {
    const adapterProviders = args['--adapter'] as AdapterProviders[]
    const unknownAdapterProviders = adapterProviders.filter(
      (adapterProvider) => !allAdapterProviders.has(adapterProvider),
    )

    if (unknownAdapterProviders.length > 0) {
      throw new Error(`Unknown adapter providers: ${unknownAdapterProviders.join(', ')}`)
    }

    if (adapterProviders.some(isDriverAdapterProviderLabel)) {
      jestCli = jestCli.withArgs(['--runInBand'])
      jestCli = jestCli.withEnv({ PRISMA_DISABLE_QUAINT_EXECUTORS: 'true' })
      jestCli = jestCli.withEnv({ TEST_REUSE_DATABASE: 'true' })

      if (args['--data-proxy'] || args['--engine-type'] === 'binary') {
        throw new Error('Driver adapters are not compatible with --data-proxy or --engine-type=binary')
      }
    }

    jestCli = jestCli.withEnv({ ONLY_TEST_PROVIDER_ADAPTERS: adapterProviders.join(',') })
<<<<<<< HEAD

    // Start wrangler dev server with the `wrangler-proxy` for D1 tests
    if (adapterProviders.includes(AdapterProviders.JS_D1)) {
      wranglerProcess = execa(
        'pnpm',
        [
          'wrangler',
          'dev',
          '--config=./tests/functional/_utils/wrangler.toml',
          'node_modules/wrangler-proxy/dist/worker.js',
        ],
        {
          preferLocal: true,
          stdio: 'inherit',
          env: {
            DEBUG: process.env.DEBUG,
          },
        },
      )
    }
=======
>>>>>>> 354aaf0a
  }

  if (args['--engine-type']) {
    jestCli = jestCli.withEnv({ TEST_ENGINE_TYPE: args['--engine-type'] })
    jestCli = jestCli.withEnv({ PRISMA_CLIENT_ENGINE_TYPE: '' })
  }

  if (args['--client-runtime']) {
    jestCli = jestCli.withEnv({ TEST_CLIENT_RUNTIME: args['--client-runtime'] })
  }

  if (args['--data-proxy']) {
    if (!fs.existsSync(miniProxy.defaultServerConfig.cert)) {
      await miniProxy.generateCertificates(miniProxy.defaultCertificatesConfig)
    }

    jestCli = jestCli.withEnv({
      TEST_DATA_PROXY: 'true',
    })

    if (!args['--no-mini-proxy-server']) {
      jestCli = jestCli.withEnv({
        NODE_EXTRA_CA_CERTS: miniProxy.defaultCertificatesConfig.caCert,
      })

      const qePath = await getBinaryForMiniProxy()

      miniProxyProcess = execa('mini-proxy', ['server', '-q', qePath], {
        preferLocal: true,
        stdio: 'inherit',
        env: {
          DEBUG: args['--mini-proxy-debug'] ? 'mini-proxy:*' : process.env.DEBUG,
        },
      })
    }
  }

  if (args['--client-runtime'] === 'edge' && !args['--data-proxy']) {
    throw new Error('--client-runtime=edge is only available when --data-proxy is used')
  }

  // See flag description above.
  // If the flag is not provided we want to ignore `relationMode` tests
  if (args['--relation-mode-tests-only']) {
    jestCli = jestCli.withArgs(['--runInBand'])
    jestCli = jestCli.withEnv({ TEST_REUSE_DATABASE: 'true' })
  } else {
    jestCli = jestCli.withArgs(['--testPathIgnorePatterns', 'relationMode-in-separate-gh-action'])
  }

  if (process.env.PRISMA_CLIENT_ENGINE_TYPE && !args['--engine-type']) {
    throw new Error('Functional tests expect --engine-type to be explicitly set, not via env var')
  }

  try {
    if (args['--updateSnapshot']) {
      const snapshotUpdate = jestCli.withArgs(['-u']).withArgs(args['_'])
      snapshotUpdate.withEnv({ UPDATE_SNAPSHOTS: 'inline' }).run()
      snapshotUpdate.withEnv({ UPDATE_SNAPSHOTS: 'external' }).run()
    } else {
      if (!args['--types-only']) {
        jestCli
          .withArgs(['--testPathIgnorePatterns', 'typescript', '--', args['_']])
          .withEnv({ TEST_GENERATE_ONLY: args['--generate-only'] ? 'true' : 'false' })
          .run()
      }

      if (!args['--no-types']) {
        // Disable JUnit output for typescript tests
        jestCliBase.withArgs(['--', 'typescript']).withEnv({ JEST_JUNIT_DISABLE: 'true' }).run()
      }
    }
  } catch (error) {
    if (error.exitCode) {
      // If it's execa error, exit without logging: we
      // already have output from jest
      return error.exitCode
    }
    throw error
  } finally {
    if (miniProxyProcess) {
      miniProxyProcess.kill()
    }
  }
}

async function getBinaryForMiniProxy(): Promise<string> {
  if (process.env.PRISMA_QUERY_ENGINE_BINARY) {
    return process.env.PRISMA_QUERY_ENGINE_BINARY
  }

  const paths = await setupQueryEngine()
  const binaryTarget = await getBinaryTargetForCurrentPlatform()
  const qePath = paths[BinaryType.QueryEngineBinary]?.[binaryTarget]

  if (!qePath) {
    throw new Error('Query Engine binary missing')
  }

  return qePath
}

void main().then((code) => {
  if (code) {
    process.exit(code)
  }
})<|MERGE_RESOLUTION|>--- conflicted
+++ resolved
@@ -167,29 +167,6 @@
     }
 
     jestCli = jestCli.withEnv({ ONLY_TEST_PROVIDER_ADAPTERS: adapterProviders.join(',') })
-<<<<<<< HEAD
-
-    // Start wrangler dev server with the `wrangler-proxy` for D1 tests
-    if (adapterProviders.includes(AdapterProviders.JS_D1)) {
-      wranglerProcess = execa(
-        'pnpm',
-        [
-          'wrangler',
-          'dev',
-          '--config=./tests/functional/_utils/wrangler.toml',
-          'node_modules/wrangler-proxy/dist/worker.js',
-        ],
-        {
-          preferLocal: true,
-          stdio: 'inherit',
-          env: {
-            DEBUG: process.env.DEBUG,
-          },
-        },
-      )
-    }
-=======
->>>>>>> 354aaf0a
   }
 
   if (args['--engine-type']) {
