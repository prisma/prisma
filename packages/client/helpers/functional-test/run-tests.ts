import { arg, BinaryType, getPlatform } from '@prisma/internals'
import * as miniProxy from '@prisma/mini-proxy'
import execa, { ExecaChildProcess } from 'execa'
import fs from 'fs'

import { setupQueryEngine } from '../../tests/_utils/setupQueryEngine'
import { isDriverAdapterProviderFlavor, ProviderFlavors, Providers } from '../../tests/functional/_utils/providers'
import { JestCli } from './JestCli'

const allProviders = new Set(Object.values(Providers))
const allProviderFlavors = new Set(Object.values(ProviderFlavors))

// See https://jestjs.io/docs/cli
// Not all Jest params are defined below
// If one is missing and you want to use it, you can add it
const jestArgs = {
  // Whether to use the cache. Defaults to true. Disable the cache using --no-cache.
  '--cache': Boolean,
  '--no-cache': Boolean,
  // Passes the same flag to Jest to only run tests related to changed files
  '--changedFilesWithAncestor': Boolean,
  // Passes the same flag to Jest to only run tests related to changed files
  '--changedSince': String,
  // Passes the same flag to Jest to only run tests related to changed files
  '--onlyChanged': Boolean,
  // Run all tests affected by file changes in the last commit made. Behaves similarly to --onlyChanged.
  '--lastCommit': Boolean,
  // Deletes the Jest cache directory and then exits without running tests.
  '--clearCache': Boolean,
  // Print debugging info about your Jest config.
  '--debug': Boolean,
  // Print the remaining open handles preventing Jest from exiting, implies `--runInBand`.
  '--detectOpenHandles': Boolean,
  // Use this flag to show full diffs and errors instead of a patch.
  '--expand': Boolean,
  '-e': '--expand',
  // Lists all test files that Jest will run given the arguments, and exits.
  '--listTests': Boolean,
  // Lists all test files that Jest will run given the arguments, and exits.
  '--logHeapUsage': Boolean,
  // Logs the heap usage after every test. Useful to debug memory leaks. Use together with --runInBand and --expose-gc in node.
  // Prevents Jest from executing more than the specified amount of tests at the same time. Only affects tests that use test.concurrent.
  '--maxConcurrency': Number,
  // Specifies the maximum number of workers the worker-pool will spawn for running tests.
  '--maxWorkers': Number || String,
  '-w': '--maxWorkers',
  // Disables stack trace in test results output.
  '--noStackTrace': Boolean,
  // Activates notifications for test results.
  '--notify': Boolean,
  // Passes the same flag to Jest to shard tests between multiple machines
  '--shard': String,
  // Passes the same flag to Jest to silence the output
  '--silent': Boolean,
  // Tell Jest to run tests sequentially
  '--runInBand': Boolean,
  // Print your Jest config and then exits.
  '--showConfig': Boolean,
  // Run only tests with a name that matches the regex.
  '--testNamePattern': String,
  '-t': '--testNamePattern',
  // Divert all output to stderr.
  '--useStderr': Boolean,
  // Display individual test results with the test suite hierarchy.
  '--verbose': Boolean,
  // Watch files for changes and rerun tests related to changed files. If you want to re-run all tests when a file has changed, use the --watchAll option instead.
  '--watch': Boolean,
  // Watch files for changes and rerun all tests when something changes. If you want to re-run only the tests that depend on the changed files, use the --watch option.
  '--watchAll': Boolean,
  // Whether to use worker threads for parallelization. Child processes are used by default.
  '--workerThreads': Boolean,
}

const args = arg(
  process.argv.slice(2),
  {
    // Update snapshots
    '--updateSnapshot': Boolean,
    '-u': '--updateSnapshot',
    // Only run the tests, don't typecheck
    '--no-types': Boolean,
    // Only typecheck, don't run the code tests
    '--types-only': Boolean,
    // Generates all the clients to run the type tests
    '--generate-only': Boolean,
    // Restrict the list of providers (does not run --flavor by default)
    '--provider': [String],
    '-p': '--provider',
    // Generate Data Proxy client and run tests using Mini-Proxy
    '--data-proxy': Boolean,
    // Use edge client (requires --data-proxy)
    '--edge-client': Boolean,
    // Don't start the Mini-Proxy server and don't override NODE_EXTRA_CA_CERTS. You need to start the Mini-Proxy server
    // externally on the default port and run `eval $(mini-proxy env)` in your shell before starting the tests.
    '--no-mini-proxy-server': Boolean,
    // Enable debug logs in the bundled Mini-Proxy server
    '--mini-proxy-debug': Boolean,
    // Since `relationMode-in-separate-gh-action` tests need to be run with 2 different values
    // `foreignKeys` and `prisma`
    // We run them separately in a GitHub Action matrix for now
    // Also the typescript tests fail and it might not be easily fixable
    // This flag is used for this purpose
    '--relation-mode-tests-only': Boolean,
    // Run tests for specific provider flavors (and excludes regular provider tests)
    '--flavor': [String],
    // Forces any given test to be run with `engineType=` binary, library, or wasm
    '--engine-type': String,
<<<<<<< HEAD
    // Forces any given test to be run with a specific set of preview features, comma-separated
=======
    // Forces any given test to be run with an *added* set of preview features, comma-separated
>>>>>>> 6b8902ec
    '--preview-features': String,

    //
    // Jest params
    //
    ...jestArgs,
  },
  false,
  true,
)

async function main(): Promise<number | void> {
  let miniProxyProcess: ExecaChildProcess | undefined

  const jestCliBase = new JestCli(['--config', 'tests/functional/jest.config.js'])
  let jestCli = jestCliBase
  // Pass all the Jest params to Jest CLI
  for (const cliArg of Object.keys(args)) {
    // If it's a boolean, we only need to pass the flag
    if (typeof jestArgs[cliArg] === 'function' && jestArgs[cliArg].name === 'Boolean') {
      jestCli = jestCli.withArgs([cliArg])
    } else if (jestArgs[cliArg]) {
      // eslint-disable-next-line @typescript-eslint/no-unsafe-argument
      jestCli = jestCli.withArgs([cliArg, args[cliArg]])
    }
  }

  if (args['--preview-features']) {
    jestCli = jestCli.withEnv({ TEST_PREVIEW_FEATURES: args['--preview-features'] })
  }

  if (args['--provider']) {
    const providers = args['--provider'] as Providers[]
    const unknownProviders = providers.filter((provider) => !allProviders.has(provider))
    if (unknownProviders.length > 0) {
      throw new Error(`Unknown providers: ${unknownProviders.join(', ')}`)
    }
    jestCli = jestCli.withEnv({ ONLY_TEST_PROVIDERS: providers.join(',') })
  }

  if (args['--flavor']) {
    const providerFlavors = args['--flavor'] as ProviderFlavors[]
    const unknownFlavors = providerFlavors.filter((flavor) => !allProviderFlavors.has(flavor))

    if (unknownFlavors.length > 0) {
      throw new Error(`Unknown flavors: ${unknownFlavors.join(', ')}`)
    }

    if (providerFlavors.some(isDriverAdapterProviderFlavor)) {
      jestCli = jestCli.withArgs(['--runInBand'])
      jestCli = jestCli.withEnv({ PRISMA_DISABLE_QUAINT_EXECUTORS: 'true' })
      jestCli = jestCli.withEnv({ TEST_REUSE_DATABASE: 'true' })

      if (args['--data-proxy'] || args['--engine-type'] === 'binary') {
        throw new Error('Driver adapters are not compatible with --data-proxy or --engine-type=binary')
      }
    }

    jestCli = jestCli.withEnv({ ONLY_TEST_PROVIDER_FLAVORS: providerFlavors.join(',') })
  }

  if (args['--engine-type']) {
    jestCli = jestCli.withEnv({ TEST_ENGINE_TYPE: args['--engine-type'] })
    jestCli = jestCli.withEnv({ PRISMA_CLIENT_ENGINE_TYPE: '' })
  }

  if (args['--data-proxy']) {
    if (!fs.existsSync(miniProxy.defaultServerConfig.cert)) {
      await miniProxy.generateCertificates(miniProxy.defaultCertificatesConfig)
    }

    jestCli = jestCli.withEnv({
      TEST_DATA_PROXY: 'true',
    })

    if (args['--edge-client']) {
      jestCli = jestCli.withEnv({
        TEST_DATA_PROXY_EDGE_CLIENT: 'true',
      })
    }

    if (!args['--no-mini-proxy-server']) {
      jestCli = jestCli.withEnv({
        NODE_EXTRA_CA_CERTS: miniProxy.defaultCertificatesConfig.caCert,
      })

      const qePath = await getBinaryForMiniProxy()

      miniProxyProcess = execa('mini-proxy', ['server', '-q', qePath], {
        preferLocal: true,
        stdio: 'inherit',
        env: {
          DEBUG: args['--mini-proxy-debug'] ? 'mini-proxy:*' : process.env.DEBUG,
        },
      })
    }
  }

  if (args['--edge-client'] && !args['--data-proxy']) {
    throw new Error('--edge-client is only available when --data-proxy is used')
  }

  // See flag description above.
  // If the flag is not provided we want to ignore `relationMode` tests
  if (args['--relation-mode-tests-only']) {
    jestCli = jestCli.withArgs(['--runInBand'])
    jestCli = jestCli.withEnv({ TEST_REUSE_DATABASE: 'true' })
  } else {
    jestCli = jestCli.withArgs(['--testPathIgnorePatterns', 'relationMode-in-separate-gh-action'])
  }

  if (process.env.PRISMA_CLIENT_ENGINE_TYPE && !args['--engine-type']) {
    throw new Error('Functional tests expect --engine-type to be explicitly set, not via env var')
  }

  try {
    if (args['--updateSnapshot']) {
      const snapshotUpdate = jestCli.withArgs(['-u']).withArgs(args['_'])
      snapshotUpdate.withEnv({ UPDATE_SNAPSHOTS: 'inline' }).run()
      snapshotUpdate.withEnv({ UPDATE_SNAPSHOTS: 'external' }).run()
    } else {
      if (!args['--types-only']) {
        jestCli
          .withArgs(['--testPathIgnorePatterns', 'typescript', '--', args['_']])
          .withEnv({ TEST_GENERATE_ONLY: args['--generate-only'] ? 'true' : 'false' })
          .run()
      }

      if (!args['--no-types']) {
        // Disable JUnit output for typescript tests
        jestCliBase.withArgs(['--', 'typescript']).withEnv({ JEST_JUNIT_DISABLE: 'true' }).run()
      }
    }
  } catch (error) {
    if (error.exitCode) {
      // If it's execa error, exit without logging: we
      // already have output from jest
      return error.exitCode
    }
    throw error
  } finally {
    if (miniProxyProcess) {
      miniProxyProcess.kill()
    }
  }
}

async function getBinaryForMiniProxy(): Promise<string> {
  if (process.env.PRISMA_QUERY_ENGINE_BINARY) {
    return process.env.PRISMA_QUERY_ENGINE_BINARY
  }

  const paths = await setupQueryEngine()
  const platform = await getPlatform()
  const qePath = paths[BinaryType.QueryEngineBinary]?.[platform]

  if (!qePath) {
    throw new Error('Query Engine binary missing')
  }

  return qePath
}

void main().then((code) => {
  if (code) {
    process.exit(code)
  }
})<|MERGE_RESOLUTION|>--- conflicted
+++ resolved
@@ -105,11 +105,7 @@
     '--flavor': [String],
     // Forces any given test to be run with `engineType=` binary, library, or wasm
     '--engine-type': String,
-<<<<<<< HEAD
-    // Forces any given test to be run with a specific set of preview features, comma-separated
-=======
     // Forces any given test to be run with an *added* set of preview features, comma-separated
->>>>>>> 6b8902ec
     '--preview-features': String,
 
     //
