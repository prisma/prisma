import { Extractor, ExtractorConfig } from '@microsoft/api-extractor'
import path from 'path'

import type { BuildOptions } from '../../../helpers/compile/build'
import { build } from '../../../helpers/compile/build'
import { fillPlugin } from '../../../helpers/compile/plugins/fill-plugin/fillPlugin'

<<<<<<< HEAD
const external = ['_http_common']

// we define the config for generator
const generatorBuildConfig: BuildOptions = {
  name: 'generator',
  entryPoints: ['src/generation/generator.ts'],
  outfile: 'generator-build/index',
  bundle: true,
  external: external,
}

=======
>>>>>>> 0b2f7e19
// we define the config for runtime
const runtimeBuildConfig: BuildOptions = {
  name: 'runtime',
  entryPoints: ['src/runtime/index.ts'],
  outfile: 'runtime/index',
  bundle: true,
  define: {
    'globalThis.NOT_PRISMA_DATA_PROXY': 'true',
    // that fixes an issue with lz-string umd builds
    'define.amd': 'false',
  },
}

// we define the config for browser
const browserBuildConfig: BuildOptions = {
  name: 'browser',
  entryPoints: ['src/runtime/index-browser.ts'],
  outfile: 'runtime/index-browser',
  target: ['chrome58', 'firefox57', 'safari11', 'edge16'],
  bundle: true,
}

// we define the config for proxy
const proxyBuildConfig: BuildOptions = {
  name: 'proxy',
  entryPoints: ['src/runtime/index.ts'],
  outfile: 'runtime/proxy',
  bundle: true,
  minify: true,
  legalComments: 'none',
  define: {
    // that helps us to tree-shake unused things out
    'globalThis.NOT_PRISMA_DATA_PROXY': 'false',
    // that fixes an issue with lz-string umd builds
    'define.amd': 'false',
  },
  plugins: [
    fillPlugin(
      {
        // TODO no tree shaking on wrapper pkgs
        '@prisma/get-platform': { contents: '' },
        // removes un-needed code out of `chalk`
        'supports-color': { contents: '' },
        // these can not be exported any longer
        './warnEnvConflicts': { contents: '' },
        './utils/find': { contents: '' },
      },
      // we only trigger it on the first step (esm)
      // because that is where tree-shaking happens
      (options) => options.format === 'esm',
    ),
  ],
  logLevel: 'error',
}

// we define the config for generator
const generatorBuildConfig: BuildOptions = {
  entryPoints: ['src/generation/generator.ts'],
  outfile: 'generator-build/index',
  bundle: true,
}

/**
 * Bundle all type definitions by using the API Extractor from RushStack
 * @param filename the source d.ts to bundle
 * @param outfile the output bundled file
 */
function bundleTypeDefinitions(filename: string, outfile: string) {
  // we give the config in its raw form instead of a file
  const extractorConfig = ExtractorConfig.prepare({
    configObject: {
      projectFolder: path.join(__dirname, '..'),
      mainEntryPointFilePath: `${filename}.d.ts`,
      bundledPackages: [
        'decimal.js',
        'sql-template-tag',
        '@opentelemetry/api',
        '@prisma/sdk',
        '@prisma/engine-core',
        '@prisma/generator-helper',
      ],
      compiler: {
        tsconfigFilePath: 'tsconfig.build.json',
      },
      dtsRollup: {
        enabled: true,
        untrimmedFilePath: `${outfile}.d.ts`,
      },
      tsdocMetadata: {
        enabled: false,
      },
    },
    packageJsonFullPath: path.join(__dirname, '..', 'package.json'),
    configObjectFullPath: undefined,
  })

  // here we trigger the "command line" interface equivalent
  const extractorResult = Extractor.invoke(extractorConfig, {
    showVerboseMessages: true,
    localBuild: true,
  })

  // we exit the process immediately if there were errors
  if (extractorResult.succeeded === false) {
    console.error(`API Extractor completed with errors`)
    process.exit(1)
  }
}

void build([generatorBuildConfig, runtimeBuildConfig, browserBuildConfig, proxyBuildConfig]).then(() => {
  if (process.env.DEV !== 'true') {
    bundleTypeDefinitions('declaration/runtime/index', 'runtime/index')
    bundleTypeDefinitions('declaration/runtime/index', 'runtime/proxy')
    bundleTypeDefinitions('declaration/runtime/index-browser', 'runtime/index-browser')
  }
})<|MERGE_RESOLUTION|>--- conflicted
+++ resolved
@@ -5,20 +5,6 @@
 import { build } from '../../../helpers/compile/build'
 import { fillPlugin } from '../../../helpers/compile/plugins/fill-plugin/fillPlugin'
 
-<<<<<<< HEAD
-const external = ['_http_common']
-
-// we define the config for generator
-const generatorBuildConfig: BuildOptions = {
-  name: 'generator',
-  entryPoints: ['src/generation/generator.ts'],
-  outfile: 'generator-build/index',
-  bundle: true,
-  external: external,
-}
-
-=======
->>>>>>> 0b2f7e19
 // we define the config for runtime
 const runtimeBuildConfig: BuildOptions = {
   name: 'runtime',
