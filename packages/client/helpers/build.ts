--- conflicted
+++ resolved
@@ -87,14 +87,11 @@
       bundledPackages: [
         'decimal.js',
         'sql-template-tag',
+        '@opentelemetry/api',
         '@prisma/internals',
         '@prisma/engine-core',
         '@prisma/generator-helper',
-<<<<<<< HEAD
-=======
         '@prisma/debug',
->>>>>>> ad43a394
-        '@opentelemetry/api',
       ],
       compiler: {
         tsconfigFilePath: 'tsconfig.build.json',
