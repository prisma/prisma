--- conflicted
+++ resolved
@@ -5,11 +5,7 @@
 import type { BuildOptions } from '../../../helpers/compile/build'
 import { build } from '../../../helpers/compile/build'
 import { copyFilePlugin } from '../../../helpers/compile/plugins/copyFilePlugin'
-<<<<<<< HEAD
-import { fillPlugin, load } from '../../../helpers/compile/plugins/fill-plugin/fillPlugin'
-=======
-import { fillPlugin, smallBuffer } from '../../../helpers/compile/plugins/fill-plugin/fillPlugin'
->>>>>>> 8e393e69
+import { fillPlugin, smallBuffer, smallDecimal } from '../../../helpers/compile/plugins/fill-plugin/fillPlugin'
 import { noSideEffectsPlugin } from '../../../helpers/compile/plugins/noSideEffectsPlugin'
 
 const wasmEngineDir = path.dirname(require.resolve('@prisma/query-engine-wasm/package.json'))
@@ -95,30 +91,6 @@
   minify: true,
   sourcemap: 'linked',
   emitTypes: false,
-<<<<<<< HEAD
-  plugins: [
-    fillPlugin({
-      fillerOverrides: {
-        // we remove eval and Function for vercel
-        eval: { define: 'undefined' },
-        Function: {
-          define: 'fn',
-          globals: functionPolyfillPath,
-        },
-        // we shim WeakRef, it does not exist on CF
-        WeakRef: {
-          globals: weakrefPolyfillPath,
-        },
-        // these can not be exported anymore
-        './warnEnvConflicts': { contents: '' },
-        'decimal.js': {
-          imports: load('big.js'),
-        },
-      },
-    }),
-  ],
-=======
->>>>>>> 8e393e69
   define: {
     // that helps us to tree-shake unused things out
     NODE_CLIENT: 'false',
@@ -160,7 +132,7 @@
   plugins: [
     fillPlugin({
       // not yet enabled in edge build while driverAdapters is not GA
-      fillerOverrides: { ...commonEdgeWasmFillerOverrides, ...smallBuffer },
+      fillerOverrides: { ...commonEdgeWasmFillerOverrides, ...smallBuffer, ...smallDecimal },
     }),
     copyFilePlugin(
       DRIVER_ADAPTER_SUPPORTED_PROVIDERS.map((provider) => ({
