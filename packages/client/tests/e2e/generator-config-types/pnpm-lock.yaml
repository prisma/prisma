--- conflicted
+++ resolved
@@ -13,13 +13,8 @@
         version: file:../../tmp/prisma-generator-helper-0.0.0.tgz
     devDependencies:
       '@types/node':
-<<<<<<< HEAD
-        specifier: 18.19.76
-        version: 18.19.76
-=======
         specifier: ~20.19.0
         version: 20.19.21
->>>>>>> 4b7c9e2d
       expect-type:
         specifier: 0.19.0
         version: 0.19.0
@@ -30,40 +25,6 @@
 packages:
 
   '@prisma/config@file:../../tmp/prisma-config-0.0.0.tgz':
-<<<<<<< HEAD
-    resolution: {integrity: sha512-0eenHDezziqGwPgVDPQpPaKhi+5o5LV/r2yqw6VEPJhYjGQAVcqF64NjqjvVJ6fdfOjRwDjly2cvccadnIyUyw==, tarball: file:../../tmp/prisma-config-0.0.0.tgz}
-    version: 0.0.0
-
-  '@prisma/debug@file:../../tmp/prisma-debug-0.0.0.tgz':
-    resolution: {integrity: sha512-98qifti7v9JEB4/qwa/6EZed0Wet1EW1cufnsuuDR+6c3+JOMq67cCZq3e+yKHh3164eoIEsHMeSiP8dc2dHcw==, tarball: file:../../tmp/prisma-debug-0.0.0.tgz}
-    version: 0.0.0
-
-  '@prisma/dmmf@file:../../tmp/prisma-dmmf-0.0.0.tgz':
-    resolution: {integrity: sha512-n8M8TpvnIobRFikatRIukufrMz0hsDVQM/v3DfA6gDs298n7YCiTJJNjeSiWAnqnwaFPqZzjGZa+EHF879H8FQ==, tarball: file:../../tmp/prisma-dmmf-0.0.0.tgz}
-    version: 0.0.0
-
-  '@prisma/engines-version@6.17.0-9.12b56ce9a668d64ffb8e8d40021d982d39f96e3b':
-    resolution: {integrity: sha512-TkPi9tZV0sJOK7wtrV+QBqx7O+L+4xwO3EmHB06F/36fYpyGPRWeLafYwbAtewt76zs0r8XDVZKmL2VEcpzc6g==}
-
-  '@prisma/engines@file:../../tmp/prisma-engines-0.0.0.tgz':
-    resolution: {integrity: sha512-AZpNIZybL7Jbu3ttPcRxp04f6kB2EgeMC8QEz1W3zBadLWXceh5jbiOyzp7uxlkkw4OmDIVCrLQ2wdhg1iAiGw==, tarball: file:../../tmp/prisma-engines-0.0.0.tgz}
-    version: 0.0.0
-
-  '@prisma/fetch-engine@file:../../tmp/prisma-fetch-engine-0.0.0.tgz':
-    resolution: {integrity: sha512-IFFwppbfFiREW3ZVCOn6ytbpanGTsVFHvYn6zz14e8DAVGhD4HkPHxCxpE859sHm883fqJZwVYCNToe6HDCn2w==, tarball: file:../../tmp/prisma-fetch-engine-0.0.0.tgz}
-    version: 0.0.0
-
-  '@prisma/generator-helper@file:../../tmp/prisma-generator-helper-0.0.0.tgz':
-    resolution: {integrity: sha512-g0LPGsWlh/HkUmC+CxjT9Ph1HOv25JrevdRJa5Ty7Z1zPVD3sAR2SuSEqEGmLmk/0qa05KaxTHdfA2eMaD29DQ==, tarball: file:../../tmp/prisma-generator-helper-0.0.0.tgz}
-    version: 0.0.0
-
-  '@prisma/generator@file:../../tmp/prisma-generator-0.0.0.tgz':
-    resolution: {integrity: sha512-ui4CMx+fcsnYUXzr5YoJ94h3fex2NuEUJ2C91NMHBRybM7MJXvEksq35K9LbljDQTOyH9iy3n1xkLc6KFgPhUw==, tarball: file:../../tmp/prisma-generator-0.0.0.tgz}
-    version: 0.0.0
-
-  '@prisma/get-platform@file:../../tmp/prisma-get-platform-0.0.0.tgz':
-    resolution: {integrity: sha512-7bKZ2hWZwje8e04YdTAgzxAAxDI/lha36u86dvgtYtzNQZC89vcE+XusGHQr1I7yAQVZC0ii5qBRHUC33smgTw==, tarball: file:../../tmp/prisma-get-platform-0.0.0.tgz}
-=======
     resolution: {integrity: sha512-AzjcWZO8+HytagpO1ShUDxv5b4+qdzod6VlwabkcQkgjxn8A3xn67UEUorErsvoLBbvXooYCIFkqBp/o+FY8uw==, tarball: file:../../tmp/prisma-config-0.0.0.tgz}
     version: 0.0.0
 
@@ -96,19 +57,13 @@
 
   '@prisma/get-platform@file:../../tmp/prisma-get-platform-0.0.0.tgz':
     resolution: {integrity: sha512-gZeFf/VOfRKmn2dVWV4bZj2plVeDGLehxnArU5kGWlFxdEcAC9FGyxM+gPmVFEWV72Ems8FIwFPmfzjuhcIAlw==, tarball: file:../../tmp/prisma-get-platform-0.0.0.tgz}
->>>>>>> 4b7c9e2d
     version: 0.0.0
 
   '@standard-schema/spec@1.0.0':
     resolution: {integrity: sha512-m2bOd0f2RT9k8QJx1JN85cZYyH1RqFBdlwtkSlf4tBDYLCiiZnv1fIIwacK6cqwXavOydf0NPToMQgpKq+dVlA==}
 
-<<<<<<< HEAD
-  '@types/node@18.19.76':
-    resolution: {integrity: sha512-yvR7Q9LdPz2vGpmpJX5LolrgRdWvB67MJKDPSgIIzpFbaf9a1j/f5DnLp5VDyHGMR0QZHlTr1afsD87QCXFHKw==}
-=======
   '@types/node@20.19.21':
     resolution: {integrity: sha512-CsGG2P3I5y48RPMfprQGfy4JPRZ6csfC3ltBZSRItG3ngggmNY/qs2uZKp4p9VbrpqNNSMzUZNFZKzgOGnd/VA==}
->>>>>>> 4b7c9e2d
 
   c12@3.1.0:
     resolution: {integrity: sha512-uWoS8OU1MEIsOv8p/5a82c3H31LsWVR5qiyXVfBNOzfffjUWtPnhAb4BYI2uG2HfGmZmFjCtui5XNWaps+iFuw==}
@@ -145,7 +100,6 @@
   dotenv@16.6.1:
     resolution: {integrity: sha512-uBq4egWHTcTt33a72vpSG0z3HnPuIl6NqYcTrKEg2azoEyl2hpW0zqlxysq2pK9HlDIHyHyakeYaYnSAwd8bow==}
     engines: {node: '>=12'}
-<<<<<<< HEAD
 
   effect@3.16.12:
     resolution: {integrity: sha512-N39iBk0K71F9nb442TLbTkjl24FLUzuvx2i1I2RsEAQsdAdUTuUoW0vlfUXgkMTUOnYqKnWcFfqw4hK4Pw27hg==}
@@ -154,16 +108,6 @@
     resolution: {integrity: sha512-i6UzDscO/XfAcNYD75CfICkmfLedpyPDdozrLMmQc5ORaQcdMoc21OnlEylMIqI7U8eniKrPMxxtj8k0vhmJhA==}
     engines: {node: '>=14'}
 
-=======
-
-  effect@3.16.12:
-    resolution: {integrity: sha512-N39iBk0K71F9nb442TLbTkjl24FLUzuvx2i1I2RsEAQsdAdUTuUoW0vlfUXgkMTUOnYqKnWcFfqw4hK4Pw27hg==}
-
-  empathic@2.0.0:
-    resolution: {integrity: sha512-i6UzDscO/XfAcNYD75CfICkmfLedpyPDdozrLMmQc5ORaQcdMoc21OnlEylMIqI7U8eniKrPMxxtj8k0vhmJhA==}
-    engines: {node: '>=14'}
-
->>>>>>> 4b7c9e2d
   expect-type@0.19.0:
     resolution: {integrity: sha512-piv9wz3IrAG4Wnk2A+n2VRCHieAyOSxrRLU872Xo6nyn39kYXKDALk4OcqnvLRnFvkz659CnWC8MWZLuuQnoqg==}
     engines: {node: '>=12.0.0'}
@@ -204,21 +148,12 @@
     resolution: {integrity: sha512-SIqCzDRg0s9npO5XQ3tNZioRY1uK06lA41ynBC1YmFTmnY6FjUjVt6s4LoADmwoig1qqD0oK8h1p/8mlMx8Oig==}
 
   prisma@file:../../tmp/prisma-0.0.0.tgz:
-<<<<<<< HEAD
-    resolution: {integrity: sha512-tmdTZMdW7ZPqq/nwzjBtWq/OD8+S0NivlQ2tPwclL0JxpszJOnnODqsCZQCsdpQCXAlNf75Eo9nEhTy/sbq+HA==, tarball: file:../../tmp/prisma-0.0.0.tgz}
-    version: 0.0.0
-    engines: {node: '>=18.18'}
-    hasBin: true
-    peerDependencies:
-      typescript: '>=5.1.0'
-=======
     resolution: {integrity: sha512-+SQUrX6B3FABMYwZpmQo6nMWQlAIR6+/TyMTh0z7qrJzzeJ7o7Bl2Hcs+KScps0d4j40j+/F9plWPLa/0jjKAg==, tarball: file:../../tmp/prisma-0.0.0.tgz}
     version: 0.0.0
     engines: {node: ^20.19 || ^22.12 || ^24.0}
     hasBin: true
     peerDependencies:
       typescript: '>=5.4.0'
->>>>>>> 4b7c9e2d
     peerDependenciesMeta:
       typescript:
         optional: true
@@ -236,13 +171,8 @@
   tinyexec@1.0.1:
     resolution: {integrity: sha512-5uC6DDlmeqiOwCPmK9jMSdOuZTh8bU39Ys6yidB+UTt5hfZUPGAypSgFRiEp+jbi9qH40BLDvy85jIU88wKSqw==}
 
-<<<<<<< HEAD
-  undici-types@5.26.5:
-    resolution: {integrity: sha512-JlCMO+ehdEIKqlFxk6IfVoAUVmgz7cU7zD/h9XZ0qzeosSHmUJVOzSQvvYSYWXkFXC+IfLKSIffhv0sVZup6pA==}
-=======
   undici-types@6.21.0:
     resolution: {integrity: sha512-iwDZqg0QAGrg9Rav5H4n0M64c3mkR59cJ6wQp+7C4nI0gsmExaedaYLNO44eT4AtBBwjbTiGPMlt2Md0T9H9JQ==}
->>>>>>> 4b7c9e2d
 
 snapshots:
 
@@ -259,31 +189,19 @@
 
   '@prisma/dmmf@file:../../tmp/prisma-dmmf-0.0.0.tgz': {}
 
-<<<<<<< HEAD
-  '@prisma/engines-version@6.17.0-9.12b56ce9a668d64ffb8e8d40021d982d39f96e3b': {}
-=======
   '@prisma/engines-version@6.18.0-2.ba2627112b75424f26505fb83167ce78db40fc57': {}
->>>>>>> 4b7c9e2d
 
   '@prisma/engines@file:../../tmp/prisma-engines-0.0.0.tgz':
     dependencies:
       '@prisma/debug': file:../../tmp/prisma-debug-0.0.0.tgz
-<<<<<<< HEAD
-      '@prisma/engines-version': 6.17.0-9.12b56ce9a668d64ffb8e8d40021d982d39f96e3b
-=======
       '@prisma/engines-version': 6.18.0-2.ba2627112b75424f26505fb83167ce78db40fc57
->>>>>>> 4b7c9e2d
       '@prisma/fetch-engine': file:../../tmp/prisma-fetch-engine-0.0.0.tgz
       '@prisma/get-platform': file:../../tmp/prisma-get-platform-0.0.0.tgz
 
   '@prisma/fetch-engine@file:../../tmp/prisma-fetch-engine-0.0.0.tgz':
     dependencies:
       '@prisma/debug': file:../../tmp/prisma-debug-0.0.0.tgz
-<<<<<<< HEAD
-      '@prisma/engines-version': 6.17.0-9.12b56ce9a668d64ffb8e8d40021d982d39f96e3b
-=======
       '@prisma/engines-version': 6.18.0-2.ba2627112b75424f26505fb83167ce78db40fc57
->>>>>>> 4b7c9e2d
       '@prisma/get-platform': file:../../tmp/prisma-get-platform-0.0.0.tgz
 
   '@prisma/generator-helper@file:../../tmp/prisma-generator-helper-0.0.0.tgz':
@@ -300,16 +218,11 @@
 
   '@standard-schema/spec@1.0.0': {}
 
-<<<<<<< HEAD
-  '@types/node@18.19.76':
-=======
   '@types/node@20.19.21':
->>>>>>> 4b7c9e2d
     dependencies:
       undici-types: 6.21.0
 
   c12@3.1.0:
-<<<<<<< HEAD
     dependencies:
       chokidar: 4.0.3
       confbox: 0.2.2
@@ -326,24 +239,6 @@
 
   chokidar@4.0.3:
     dependencies:
-=======
-    dependencies:
-      chokidar: 4.0.3
-      confbox: 0.2.2
-      defu: 6.1.4
-      dotenv: 16.6.1
-      exsolve: 1.0.7
-      giget: 2.0.0
-      jiti: 2.6.1
-      ohash: 2.0.11
-      pathe: 2.0.3
-      perfect-debounce: 1.0.0
-      pkg-types: 2.3.0
-      rc9: 2.1.2
-
-  chokidar@4.0.3:
-    dependencies:
->>>>>>> 4b7c9e2d
       readdirp: 4.1.2
 
   citty@0.1.6:
@@ -372,7 +267,6 @@
   expect-type@0.19.0: {}
 
   exsolve@1.0.7: {}
-<<<<<<< HEAD
 
   fast-check@3.23.2:
     dependencies:
@@ -399,34 +293,6 @@
       pkg-types: 2.3.0
       tinyexec: 1.0.1
 
-=======
-
-  fast-check@3.23.2:
-    dependencies:
-      pure-rand: 6.1.0
-
-  giget@2.0.0:
-    dependencies:
-      citty: 0.1.6
-      consola: 3.4.2
-      defu: 6.1.4
-      node-fetch-native: 1.6.7
-      nypm: 0.6.2
-      pathe: 2.0.3
-
-  jiti@2.6.1: {}
-
-  node-fetch-native@1.6.7: {}
-
-  nypm@0.6.2:
-    dependencies:
-      citty: 0.1.6
-      consola: 3.4.2
-      pathe: 2.0.3
-      pkg-types: 2.3.0
-      tinyexec: 1.0.1
-
->>>>>>> 4b7c9e2d
   ohash@2.0.11: {}
 
   pathe@2.0.3: {}
