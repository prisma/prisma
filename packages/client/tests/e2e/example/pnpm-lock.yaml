--- conflicted
+++ resolved
@@ -11,21 +11,13 @@
       '@prisma/client':
         specifier: /tmp/prisma-client-0.0.0.tgz
         version: file:../../tmp/prisma-client-0.0.0.tgz(prisma@file:../../tmp/prisma-0.0.0.tgz)
-      '@prisma/client-runtime-utils':
-        specifier: /tmp/prisma-client-runtime-utils-0.0.0.tgz
-        version: file:../../tmp/prisma-client-runtime-utils-0.0.0.tgz
     devDependencies:
       '@types/jest':
         specifier: 29.5.12
         version: 29.5.12
       '@types/node':
-<<<<<<< HEAD
-        specifier: 18.19.76
-        version: 18.19.76
-=======
         specifier: ~20.19.0
         version: 20.19.21
->>>>>>> 4b7c9e2d
       prisma:
         specifier: /tmp/prisma-0.0.0.tgz
         version: file:../../tmp/prisma-0.0.0.tgz
@@ -56,25 +48,13 @@
     resolution: {integrity: sha512-u3UPsIilWKOM3F9CXtrG8LEJmNxwoCQC/XVj4IKYXvvpx7QIi/Kg1LI5uDmDpKlac62NUtX7eLjRh+jVZcLOzw==}
     engines: {node: ^14.15.0 || ^16.10.0 || >=18.0.0}
 
-  '@prisma/client-runtime-utils@file:../../tmp/prisma-client-runtime-utils-0.0.0.tgz':
-    resolution: {integrity: sha512-5+IiQZCqlXeAVXN8qVaTM2rB/4GcRoGItZaGwmv9th/3LJIO3CPybYwe9buZ/cGz6mjItRT3r/m/unp65SX2nw==, tarball: file:../../tmp/prisma-client-runtime-utils-0.0.0.tgz}
-    version: 0.0.0
-
   '@prisma/client@file:../../tmp/prisma-client-0.0.0.tgz':
-<<<<<<< HEAD
-    resolution: {integrity: sha512-awG0NLhd2QNGKOrm3nN4vgspkRyiY/MJ3zJiB70z7wmePGYPLyQaDvO9PFhDw1Cm/A+g2PxoWaY8uUJST1hWmg==, tarball: file:../../tmp/prisma-client-0.0.0.tgz}
-=======
     resolution: {integrity: sha512-1x3A9rsApEjppcYV9h+h+iJbyJ/Pm1Mpz71cYjQ9OEKgyc6CiiW8GNGHFFV7pbMxa0CrzY9PfrSyEzZUigdmMA==, tarball: file:../../tmp/prisma-client-0.0.0.tgz}
->>>>>>> 4b7c9e2d
     version: 0.0.0
     engines: {node: ^20.19 || ^22.12 || ^24.0}
     peerDependencies:
       prisma: '*'
-<<<<<<< HEAD
-      typescript: '>=5.1.0'
-=======
       typescript: '>=5.4.0'
->>>>>>> 4b7c9e2d
     peerDependenciesMeta:
       prisma:
         optional: true
@@ -82,28 +62,6 @@
         optional: true
 
   '@prisma/config@file:../../tmp/prisma-config-0.0.0.tgz':
-<<<<<<< HEAD
-    resolution: {integrity: sha512-0eenHDezziqGwPgVDPQpPaKhi+5o5LV/r2yqw6VEPJhYjGQAVcqF64NjqjvVJ6fdfOjRwDjly2cvccadnIyUyw==, tarball: file:../../tmp/prisma-config-0.0.0.tgz}
-    version: 0.0.0
-
-  '@prisma/debug@file:../../tmp/prisma-debug-0.0.0.tgz':
-    resolution: {integrity: sha512-98qifti7v9JEB4/qwa/6EZed0Wet1EW1cufnsuuDR+6c3+JOMq67cCZq3e+yKHh3164eoIEsHMeSiP8dc2dHcw==, tarball: file:../../tmp/prisma-debug-0.0.0.tgz}
-    version: 0.0.0
-
-  '@prisma/engines-version@6.17.0-9.12b56ce9a668d64ffb8e8d40021d982d39f96e3b':
-    resolution: {integrity: sha512-TkPi9tZV0sJOK7wtrV+QBqx7O+L+4xwO3EmHB06F/36fYpyGPRWeLafYwbAtewt76zs0r8XDVZKmL2VEcpzc6g==}
-
-  '@prisma/engines@file:../../tmp/prisma-engines-0.0.0.tgz':
-    resolution: {integrity: sha512-AZpNIZybL7Jbu3ttPcRxp04f6kB2EgeMC8QEz1W3zBadLWXceh5jbiOyzp7uxlkkw4OmDIVCrLQ2wdhg1iAiGw==, tarball: file:../../tmp/prisma-engines-0.0.0.tgz}
-    version: 0.0.0
-
-  '@prisma/fetch-engine@file:../../tmp/prisma-fetch-engine-0.0.0.tgz':
-    resolution: {integrity: sha512-IFFwppbfFiREW3ZVCOn6ytbpanGTsVFHvYn6zz14e8DAVGhD4HkPHxCxpE859sHm883fqJZwVYCNToe6HDCn2w==, tarball: file:../../tmp/prisma-fetch-engine-0.0.0.tgz}
-    version: 0.0.0
-
-  '@prisma/get-platform@file:../../tmp/prisma-get-platform-0.0.0.tgz':
-    resolution: {integrity: sha512-7bKZ2hWZwje8e04YdTAgzxAAxDI/lha36u86dvgtYtzNQZC89vcE+XusGHQr1I7yAQVZC0ii5qBRHUC33smgTw==, tarball: file:../../tmp/prisma-get-platform-0.0.0.tgz}
-=======
     resolution: {integrity: sha512-AzjcWZO8+HytagpO1ShUDxv5b4+qdzod6VlwabkcQkgjxn8A3xn67UEUorErsvoLBbvXooYCIFkqBp/o+FY8uw==, tarball: file:../../tmp/prisma-config-0.0.0.tgz}
     version: 0.0.0
 
@@ -124,7 +82,6 @@
 
   '@prisma/get-platform@file:../../tmp/prisma-get-platform-0.0.0.tgz':
     resolution: {integrity: sha512-gZeFf/VOfRKmn2dVWV4bZj2plVeDGLehxnArU5kGWlFxdEcAC9FGyxM+gPmVFEWV72Ems8FIwFPmfzjuhcIAlw==, tarball: file:../../tmp/prisma-get-platform-0.0.0.tgz}
->>>>>>> 4b7c9e2d
     version: 0.0.0
 
   '@sinclair/typebox@0.27.8':
@@ -145,13 +102,8 @@
   '@types/jest@29.5.12':
     resolution: {integrity: sha512-eDC8bTvT/QhYdxJAulQikueigY5AsdBRH2yDKW3yveW7svY3+DzN84/2NUgkw10RTiJbWqZrTtoGVdYlvFJdLw==}
 
-<<<<<<< HEAD
-  '@types/node@18.19.76':
-    resolution: {integrity: sha512-yvR7Q9LdPz2vGpmpJX5LolrgRdWvB67MJKDPSgIIzpFbaf9a1j/f5DnLp5VDyHGMR0QZHlTr1afsD87QCXFHKw==}
-=======
   '@types/node@20.19.21':
     resolution: {integrity: sha512-CsGG2P3I5y48RPMfprQGfy4JPRZ6csfC3ltBZSRItG3ngggmNY/qs2uZKp4p9VbrpqNNSMzUZNFZKzgOGnd/VA==}
->>>>>>> 4b7c9e2d
 
   '@types/stack-utils@2.0.3':
     resolution: {integrity: sha512-9aEbYZ3TbYMznPdcdr3SmIrLXwC/AKZXQeCf9Pgao5CKb8CyHuEX5jzWPTkvregvhRJHcpRO6BFoGW9ycaOkYw==}
@@ -355,20 +307,12 @@
     engines: {node: ^14.15.0 || ^16.10.0 || >=18.0.0}
 
   prisma@file:../../tmp/prisma-0.0.0.tgz:
-<<<<<<< HEAD
-    resolution: {integrity: sha512-tmdTZMdW7ZPqq/nwzjBtWq/OD8+S0NivlQ2tPwclL0JxpszJOnnODqsCZQCsdpQCXAlNf75Eo9nEhTy/sbq+HA==, tarball: file:../../tmp/prisma-0.0.0.tgz}
-=======
     resolution: {integrity: sha512-+SQUrX6B3FABMYwZpmQo6nMWQlAIR6+/TyMTh0z7qrJzzeJ7o7Bl2Hcs+KScps0d4j40j+/F9plWPLa/0jjKAg==, tarball: file:../../tmp/prisma-0.0.0.tgz}
->>>>>>> 4b7c9e2d
     version: 0.0.0
     engines: {node: ^20.19 || ^22.12 || ^24.0}
     hasBin: true
     peerDependencies:
-<<<<<<< HEAD
-      typescript: '>=5.1.0'
-=======
       typescript: '>=5.4.0'
->>>>>>> 4b7c9e2d
     peerDependenciesMeta:
       typescript:
         optional: true
@@ -441,19 +385,11 @@
       '@jest/schemas': 29.6.3
       '@types/istanbul-lib-coverage': 2.0.6
       '@types/istanbul-reports': 3.0.4
-<<<<<<< HEAD
-      '@types/node': 18.19.76
-=======
       '@types/node': 20.19.21
->>>>>>> 4b7c9e2d
       '@types/yargs': 17.0.33
       chalk: 4.1.2
 
-  '@prisma/client-runtime-utils@file:../../tmp/prisma-client-runtime-utils-0.0.0.tgz': {}
-
   '@prisma/client@file:../../tmp/prisma-client-0.0.0.tgz(prisma@file:../../tmp/prisma-0.0.0.tgz)':
-    dependencies:
-      '@prisma/client-runtime-utils': file:../../tmp/prisma-client-runtime-utils-0.0.0.tgz
     optionalDependencies:
       prisma: file:../../tmp/prisma-0.0.0.tgz
 
@@ -468,31 +404,19 @@
 
   '@prisma/debug@file:../../tmp/prisma-debug-0.0.0.tgz': {}
 
-<<<<<<< HEAD
-  '@prisma/engines-version@6.17.0-9.12b56ce9a668d64ffb8e8d40021d982d39f96e3b': {}
-=======
   '@prisma/engines-version@6.18.0-2.ba2627112b75424f26505fb83167ce78db40fc57': {}
->>>>>>> 4b7c9e2d
 
   '@prisma/engines@file:../../tmp/prisma-engines-0.0.0.tgz':
     dependencies:
       '@prisma/debug': file:../../tmp/prisma-debug-0.0.0.tgz
-<<<<<<< HEAD
-      '@prisma/engines-version': 6.17.0-9.12b56ce9a668d64ffb8e8d40021d982d39f96e3b
-=======
       '@prisma/engines-version': 6.18.0-2.ba2627112b75424f26505fb83167ce78db40fc57
->>>>>>> 4b7c9e2d
       '@prisma/fetch-engine': file:../../tmp/prisma-fetch-engine-0.0.0.tgz
       '@prisma/get-platform': file:../../tmp/prisma-get-platform-0.0.0.tgz
 
   '@prisma/fetch-engine@file:../../tmp/prisma-fetch-engine-0.0.0.tgz':
     dependencies:
       '@prisma/debug': file:../../tmp/prisma-debug-0.0.0.tgz
-<<<<<<< HEAD
-      '@prisma/engines-version': 6.17.0-9.12b56ce9a668d64ffb8e8d40021d982d39f96e3b
-=======
       '@prisma/engines-version': 6.18.0-2.ba2627112b75424f26505fb83167ce78db40fc57
->>>>>>> 4b7c9e2d
       '@prisma/get-platform': file:../../tmp/prisma-get-platform-0.0.0.tgz
 
   '@prisma/get-platform@file:../../tmp/prisma-get-platform-0.0.0.tgz':
@@ -518,11 +442,7 @@
       expect: 29.7.0
       pretty-format: 29.7.0
 
-<<<<<<< HEAD
-  '@types/node@18.19.76':
-=======
   '@types/node@20.19.21':
->>>>>>> 4b7c9e2d
     dependencies:
       undici-types: 6.21.0
 
@@ -687,11 +607,7 @@
   jest-util@29.7.0:
     dependencies:
       '@jest/types': 29.6.3
-<<<<<<< HEAD
-      '@types/node': 18.19.76
-=======
       '@types/node': 20.19.21
->>>>>>> 4b7c9e2d
       chalk: 4.1.2
       ci-info: 3.9.0
       graceful-fs: 4.2.11
