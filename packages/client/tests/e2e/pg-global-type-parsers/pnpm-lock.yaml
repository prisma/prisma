--- conflicted
+++ resolved
@@ -9,17 +9,10 @@
   .:
     dependencies:
       '@prisma/adapter-neon':
-<<<<<<< HEAD
-        specifier: file:/tmp/prisma-adapter-neon-0.0.0.tgz
-        version: file:../../tmp/prisma-adapter-neon-0.0.0.tgz
-      '@prisma/adapter-pg':
-        specifier: file:/tmp/prisma-adapter-pg-0.0.0.tgz
-=======
         specifier: /tmp/prisma-adapter-neon-0.0.0.tgz
         version: file:../../tmp/prisma-adapter-neon-0.0.0.tgz
       '@prisma/adapter-pg':
         specifier: /tmp/prisma-adapter-pg-0.0.0.tgz
->>>>>>> 4b7c9e2d
         version: file:../../tmp/prisma-adapter-pg-0.0.0.tgz
       pg:
         specifier: 8.11.5
@@ -34,12 +27,12 @@
 
 packages:
 
-  '@babel/code-frame@7.27.1':
-    resolution: {integrity: sha512-cjQ7ZlQ0Mv3b47hABuTevyTuYN4i+loJKGeV9flcCgIK37cCXRh+L1bd3iBHlynerhQ7BhCkn2BPbQUL+rGqFg==}
+  '@babel/code-frame@7.26.2':
+    resolution: {integrity: sha512-RJlIHRueQgwWitWgF8OdFYGZX328Ax5BCemNGlqHfplnRT9ESi8JkFlvaVYbS+UubVY6dpv87Fs2u5M29iNFVQ==}
     engines: {node: '>=6.9.0'}
 
-  '@babel/helper-validator-identifier@7.27.1':
-    resolution: {integrity: sha512-D2hP9eA+Sqx1kBZgzxZh0y1trbuU+JoDkiEwqhQ36nodYqJwyEIhPSdMNd7lOm/4io72luTPWH20Yda0xOuUow==}
+  '@babel/helper-validator-identifier@7.25.9':
+    resolution: {integrity: sha512-Ed61U6XJc3CVRfkERJWDz4dJwKe7iLmmJsbOGu9wSloNSFttHV0I8g6UAgb7qnK5ly5bGLPd4oXZlxCdANBOWQ==}
     engines: {node: '>=6.9.0'}
 
   '@jest/expect-utils@29.7.0':
@@ -54,26 +47,10 @@
     resolution: {integrity: sha512-u3UPsIilWKOM3F9CXtrG8LEJmNxwoCQC/XVj4IKYXvvpx7QIi/Kg1LI5uDmDpKlac62NUtX7eLjRh+jVZcLOzw==}
     engines: {node: ^14.15.0 || ^16.10.0 || >=18.0.0}
 
-  '@neondatabase/serverless@1.0.2':
-    resolution: {integrity: sha512-I5sbpSIAHiB+b6UttofhrN/UJXII+4tZPAq1qugzwCwLIL8EZLV7F/JyHUrEIiGgQpEXzpnjlJ+zwcEhheGvCw==}
-    engines: {node: '>=19.0.0'}
+  '@neondatabase/serverless@0.9.5':
+    resolution: {integrity: sha512-siFas6gItqv6wD/pZnvdu34wEqgG3nSE6zWZdq5j2DEsa+VvX8i/5HXJOo06qrw5axPXn+lGCxeR+NLaSPIXug==}
 
   '@prisma/adapter-neon@file:../../tmp/prisma-adapter-neon-0.0.0.tgz':
-<<<<<<< HEAD
-    resolution: {integrity: sha512-iosphr8fV+Q3rsQc/CezpDmtnNgJyRzLfW5SS6l7G+jls/UHFy18nWCKILKbIoWoORZ1dGCzveQRzbXs8rOR5A==, tarball: file:../../tmp/prisma-adapter-neon-0.0.0.tgz}
-    version: 0.0.0
-
-  '@prisma/adapter-pg@file:../../tmp/prisma-adapter-pg-0.0.0.tgz':
-    resolution: {integrity: sha512-+9ZMvyjRdK1+w6uVALeGX7xrfAtaqjf/OkKScKppTRmWbzYF5CqBR53TYsWTSJvmb79+9FEQlK9Mjd6voJnlSA==, tarball: file:../../tmp/prisma-adapter-pg-0.0.0.tgz}
-    version: 0.0.0
-
-  '@prisma/debug@file:../../tmp/prisma-debug-0.0.0.tgz':
-    resolution: {integrity: sha512-98qifti7v9JEB4/qwa/6EZed0Wet1EW1cufnsuuDR+6c3+JOMq67cCZq3e+yKHh3164eoIEsHMeSiP8dc2dHcw==, tarball: file:../../tmp/prisma-debug-0.0.0.tgz}
-    version: 0.0.0
-
-  '@prisma/driver-adapter-utils@file:../../tmp/prisma-driver-adapter-utils-0.0.0.tgz':
-    resolution: {integrity: sha512-aPWIP9yk1lhfIFliaKmmI/Rfc28JPo9KA0DMwGyAbMLDCFnKjQn49OLDHwIMNGeWtQSkClIR0by8Odhvmz7cOQ==, tarball: file:../../tmp/prisma-driver-adapter-utils-0.0.0.tgz}
-=======
     resolution: {integrity: sha512-GXQdu1EqvFj26fVoR/R/X2GAYqVU+E5V58FgKkEuevoNx6tpXfA8PGPoKCVwTKb9C+bZNYIwbXqIgt3wlHl3vg==, tarball: file:../../tmp/prisma-adapter-neon-0.0.0.tgz}
     version: 0.0.0
 
@@ -87,7 +64,6 @@
 
   '@prisma/driver-adapter-utils@file:../../tmp/prisma-driver-adapter-utils-0.0.0.tgz':
     resolution: {integrity: sha512-al59mewCvT3B+phdaUYldoaNgGx9r1KAX5H0V4tAz+7b5xIP+wdV2GSWkQSa5ygxBtzxNk1RhX4dPseAtU2T2w==, tarball: file:../../tmp/prisma-driver-adapter-utils-0.0.0.tgz}
->>>>>>> 4b7c9e2d
     version: 0.0.0
 
   '@sinclair/typebox@0.27.8':
@@ -108,11 +84,8 @@
   '@types/node@20.19.21':
     resolution: {integrity: sha512-CsGG2P3I5y48RPMfprQGfy4JPRZ6csfC3ltBZSRItG3ngggmNY/qs2uZKp4p9VbrpqNNSMzUZNFZKzgOGnd/VA==}
 
-  '@types/node@22.18.8':
-    resolution: {integrity: sha512-pAZSHMiagDR7cARo/cch1f3rXy0AEXwsVsVH09FcyeJVAzCnGgmYis7P3JidtTUjyadhTeSo8TgRPswstghDaw==}
-
-  '@types/pg@8.15.5':
-    resolution: {integrity: sha512-LF7lF6zWEKxuT3/OR8wAZGzkg4ENGXFNyiV/JeOt9z5B+0ZVwbql9McqX5c/WStFq1GaGso7H1AzP/qSzmlCKQ==}
+  '@types/pg@8.11.6':
+    resolution: {integrity: sha512-/2WmmBXHLsfRqzfHW7BNZ8SbYzE8OSk7i3WjFYvfgRHj7S1xj+16Je5fUKv3lVdVzk/zn9TXOqf+avFCFIE0yQ==}
 
   '@types/stack-utils@2.0.3':
     resolution: {integrity: sha512-9aEbYZ3TbYMznPdcdr3SmIrLXwC/AKZXQeCf9Pgao5CKb8CyHuEX5jzWPTkvregvhRJHcpRO6BFoGW9ycaOkYw==}
@@ -204,27 +177,38 @@
     resolution: {integrity: sha512-PXwfBhYu0hBCPw8Dn0E+WDYb7af3dSLVWKi3HGv84IdF4TyFoC0ysxFd0Goxw7nSv4T/PzEJQxsYsEiFCKo2BA==}
     engines: {node: '>=8.6'}
 
-  pg-cloudflare@1.2.7:
-    resolution: {integrity: sha512-YgCtzMH0ptvZJslLM1ffsY4EuGaU0cx4XSdXLRFae8bPP4dS5xL1tNB3k2o/N64cHJpwU7dxKli/nZ2lUa5fLg==}
-
-  pg-connection-string@2.9.1:
-    resolution: {integrity: sha512-nkc6NpDcvPVpZXxrreI/FOtX3XemeLl8E0qFr6F2Lrm/I8WOnaWNhIPK2Z7OHpw7gh5XJThi6j6ppgNoaT1w4w==}
+  obuf@1.1.2:
+    resolution: {integrity: sha512-PX1wu0AmAdPqOL1mWhqmlOd8kOIZQwGZw6rh7uby9fTc5lhaOWFLX3I6R1hrF9k3zUY40e6igsLGkDXK92LJNg==}
+
+  pg-cloudflare@1.1.1:
+    resolution: {integrity: sha512-xWPagP/4B6BgFO+EKz3JONXv3YDgvkbVrGw2mTo3D6tVDQRh1e7cqVGvyR3BE+eQgAvx1XhW/iEASj4/jCWl3Q==}
+
+  pg-connection-string@2.7.0:
+    resolution: {integrity: sha512-PI2W9mv53rXJQEOb8xNR8lH7Hr+EKa6oJa38zsK0S/ky2er16ios1wLKhZyxzD7jUReiWokc9WK5nxSnC7W1TA==}
 
   pg-int8@1.0.1:
     resolution: {integrity: sha512-WCtabS6t3c8SkpDBUlb1kjOs7l66xsGdKpIPZsg4wR+B3+u9UAum2odSsF9tnvxg80h4ZxLWMy4pRjOsFIqQpw==}
     engines: {node: '>=4.0.0'}
 
-  pg-pool@3.10.1:
-    resolution: {integrity: sha512-Tu8jMlcX+9d8+QVzKIvM/uJtp07PKr82IUOYEphaWcoBhIYkoHpLXN3qO59nAI11ripznDsEzEv8nUxBVWajGg==}
+  pg-numeric@1.0.2:
+    resolution: {integrity: sha512-BM/Thnrw5jm2kKLE5uJkXqqExRUY/toLHda65XgFTBTFYZyopbKjBe29Ii3RbkvlsMoFwD+tHeGaCjjv0gHlyw==}
+    engines: {node: '>=4'}
+
+  pg-pool@3.7.0:
+    resolution: {integrity: sha512-ZOBQForurqh4zZWjrgSwwAtzJ7QiRX0ovFkZr2klsen3Nm0aoh33Ls0fzfv3imeH/nw/O27cjdz5kzYJfeGp/g==}
     peerDependencies:
       pg: '>=8.0'
 
-  pg-protocol@1.10.3:
-    resolution: {integrity: sha512-6DIBgBQaTKDJyxnXaLiLR8wBpQQcGWuAESkRBX/t6OwA8YsqP+iVSiond2EDy6Y/dsGk8rh/jtax3js5NeV7JQ==}
+  pg-protocol@1.7.0:
+    resolution: {integrity: sha512-hTK/mE36i8fDDhgDFjy6xNOG+LCorxLG3WO17tku+ij6sVHXh1jQUJ8hYAnRhNla4QVD2H8er/FOjc/+EgC6yQ==}
 
   pg-types@2.2.0:
     resolution: {integrity: sha512-qTAAlrEsl8s4OiEQY69wDvcMIdQN6wdz5ojQiOy6YRMuynxenON0O5oCpJI6lshc6scgAY8qvJ2On/p+CXY0GA==}
     engines: {node: '>=4'}
+
+  pg-types@4.0.2:
+    resolution: {integrity: sha512-cRL3JpS3lKMGsKaWndugWQoLOCoP+Cic8oseVcbr0qhPzYD5DWXK+RZ9LY9wxRf7RQia4SCwQlXk0q6FCPrVng==}
+    engines: {node: '>=10'}
 
   pg@8.11.5:
     resolution: {integrity: sha512-jqgNHSKL5cbDjFlHyYsCXmQDrfIX/3RsNwYqpd4N0Kt8niLuNoRNH+aazv6cOd43gPh9Y4DjQCtb+X0MH0Hvnw==}
@@ -257,14 +241,29 @@
     resolution: {integrity: sha512-xy3pmLuQqRBZBXDULy7KbaitYqLcmxigw14Q5sj8QBVLqEwXfeybIKVWiqAXTlcvdvb0+xkOtDbfQMOf4lST1w==}
     engines: {node: '>=0.10.0'}
 
+  postgres-bytea@3.0.0:
+    resolution: {integrity: sha512-CNd4jim9RFPkObHSjVHlVrxoVQXz7quwNFpz7RY1okNNme49+sVyiTvTRobiLV548Hx/hb1BG+iE7h9493WzFw==}
+    engines: {node: '>= 6'}
+
   postgres-date@1.0.7:
     resolution: {integrity: sha512-suDmjLVQg78nMK2UZ454hAG+OAW+HQPZ6n++TNDUX+L0+uUlLywnoxJKDou51Zm+zTCjrCl0Nq6J9C5hP9vK/Q==}
     engines: {node: '>=0.10.0'}
 
+  postgres-date@2.1.0:
+    resolution: {integrity: sha512-K7Juri8gtgXVcDfZttFKVmhglp7epKb1K4pgrkLxehjqkrgPhfG6OO8LHLkfaqkbpjNRnra018XwAr1yQFWGcA==}
+    engines: {node: '>=12'}
+
   postgres-interval@1.2.0:
     resolution: {integrity: sha512-9ZhXKM/rw350N1ovuWHbGxnGh/SNJ4cnxHiM0rxE4VN41wsg8P8zWn9hv/buK00RP4WvlOyr/RBDiptyxVbkZQ==}
     engines: {node: '>=0.10.0'}
 
+  postgres-interval@3.0.0:
+    resolution: {integrity: sha512-BSNDnbyZCXSxgA+1f5UU2GmwhoI0aU5yMxRGO8CdFEcY2BQF9xm/7MqKnYoM1nJDk8nONNWDk9WeSmePFhQdlw==}
+    engines: {node: '>=12'}
+
+  postgres-range@1.1.4:
+    resolution: {integrity: sha512-i/hbxIE9803Alj/6ytL7UHQxRvZkI9O4Sy+J3HGc4F4oo/2eQAjTSNJ0bfxyse3bH0nuVesCk+3IRLaMtG3H6w==}
+
   pretty-format@29.7.0:
     resolution: {integrity: sha512-Pdlw/oPxN+aXdmM9R00JVC9WVFoCLTKJvDVLgmJ+qAffBMxsV85l/Lu7sNx4zSzPyoL2euImuEwHhOXdEgNFZQ==}
     engines: {node: ^14.15.0 || ^16.10.0 || >=18.0.0}
@@ -295,22 +294,19 @@
   undici-types@6.21.0:
     resolution: {integrity: sha512-iwDZqg0QAGrg9Rav5H4n0M64c3mkR59cJ6wQp+7C4nI0gsmExaedaYLNO44eT4AtBBwjbTiGPMlt2Md0T9H9JQ==}
 
-  undici-types@6.21.0:
-    resolution: {integrity: sha512-iwDZqg0QAGrg9Rav5H4n0M64c3mkR59cJ6wQp+7C4nI0gsmExaedaYLNO44eT4AtBBwjbTiGPMlt2Md0T9H9JQ==}
-
   xtend@4.0.2:
     resolution: {integrity: sha512-LKYU1iAXJXUgAXn9URjiu+MWhyUXHsvfp7mcuYm9dSUKK0/CjtrUwFAxD82/mCWbtLsGjFIad0wIsod4zrTAEQ==}
     engines: {node: '>=0.4'}
 
 snapshots:
 
-  '@babel/code-frame@7.27.1':
-    dependencies:
-      '@babel/helper-validator-identifier': 7.27.1
+  '@babel/code-frame@7.26.2':
+    dependencies:
+      '@babel/helper-validator-identifier': 7.25.9
       js-tokens: 4.0.0
       picocolors: 1.1.1
 
-  '@babel/helper-validator-identifier@7.27.1': {}
+  '@babel/helper-validator-identifier@7.25.9': {}
 
   '@jest/expect-utils@29.7.0':
     dependencies:
@@ -329,14 +325,13 @@
       '@types/yargs': 17.0.33
       chalk: 4.1.2
 
-  '@neondatabase/serverless@1.0.2':
-    dependencies:
-      '@types/node': 22.18.8
-      '@types/pg': 8.15.5
+  '@neondatabase/serverless@0.9.5':
+    dependencies:
+      '@types/pg': 8.11.6
 
   '@prisma/adapter-neon@file:../../tmp/prisma-adapter-neon-0.0.0.tgz':
     dependencies:
-      '@neondatabase/serverless': 1.0.2
+      '@neondatabase/serverless': 0.9.5
       '@prisma/driver-adapter-utils': file:../../tmp/prisma-driver-adapter-utils-0.0.0.tgz
       postgres-array: 3.0.4
 
@@ -375,21 +370,11 @@
     dependencies:
       undici-types: 6.21.0
 
-  '@types/node@22.18.8':
-    dependencies:
-<<<<<<< HEAD
-      undici-types: 6.21.0
-
-  '@types/pg@8.15.5':
-    dependencies:
-      '@types/node': 22.18.8
-      pg-protocol: 1.10.3
-      pg-types: 2.2.0
-=======
+  '@types/pg@8.11.6':
+    dependencies:
       '@types/node': 20.19.21
       pg-protocol: 1.7.0
       pg-types: 4.0.2
->>>>>>> 4b7c9e2d
 
   '@types/stack-utils@2.0.3': {}
 
@@ -462,7 +447,7 @@
 
   jest-message-util@29.7.0:
     dependencies:
-      '@babel/code-frame': 7.27.1
+      '@babel/code-frame': 7.26.2
       '@jest/types': 29.6.3
       '@types/stack-utils': 2.0.3
       chalk: 4.1.2
@@ -488,18 +473,22 @@
       braces: 3.0.3
       picomatch: 2.3.1
 
-  pg-cloudflare@1.2.7:
+  obuf@1.1.2: {}
+
+  pg-cloudflare@1.1.1:
     optional: true
 
-  pg-connection-string@2.9.1: {}
+  pg-connection-string@2.7.0: {}
 
   pg-int8@1.0.1: {}
 
-  pg-pool@3.10.1(pg@8.11.5):
+  pg-numeric@1.0.2: {}
+
+  pg-pool@3.7.0(pg@8.11.5):
     dependencies:
       pg: 8.11.5
 
-  pg-protocol@1.10.3: {}
+  pg-protocol@1.7.0: {}
 
   pg-types@2.2.0:
     dependencies:
@@ -509,8 +498,6 @@
       postgres-date: 1.0.7
       postgres-interval: 1.2.0
 
-<<<<<<< HEAD
-=======
   pg-types@4.0.2:
     dependencies:
       pg-int8: 1.0.1
@@ -521,16 +508,15 @@
       postgres-interval: 3.0.0
       postgres-range: 1.1.4
 
->>>>>>> 4b7c9e2d
   pg@8.11.5:
     dependencies:
-      pg-connection-string: 2.9.1
-      pg-pool: 3.10.1(pg@8.11.5)
-      pg-protocol: 1.10.3
+      pg-connection-string: 2.7.0
+      pg-pool: 3.7.0(pg@8.11.5)
+      pg-protocol: 1.7.0
       pg-types: 2.2.0
       pgpass: 1.0.5
     optionalDependencies:
-      pg-cloudflare: 1.2.7
+      pg-cloudflare: 1.1.1
 
   pgpass@1.0.5:
     dependencies:
@@ -546,11 +532,21 @@
 
   postgres-bytea@1.0.0: {}
 
+  postgres-bytea@3.0.0:
+    dependencies:
+      obuf: 1.1.2
+
   postgres-date@1.0.7: {}
 
+  postgres-date@2.1.0: {}
+
   postgres-interval@1.2.0:
     dependencies:
       xtend: 4.0.2
+
+  postgres-interval@3.0.0: {}
+
+  postgres-range@1.1.4: {}
 
   pretty-format@29.7.0:
     dependencies:
@@ -578,6 +574,4 @@
 
   undici-types@6.21.0: {}
 
-  undici-types@6.21.0: {}
-
   xtend@4.0.2: {}