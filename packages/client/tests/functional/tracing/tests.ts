import { faker } from '@faker-js/faker'
import { Attributes, context, SpanKind, trace } from '@opentelemetry/api'
import { AsyncLocalStorageContextManager } from '@opentelemetry/context-async-hooks'
import { registerInstrumentations } from '@opentelemetry/instrumentation'
import { resourceFromAttributes } from '@opentelemetry/resources'
import {
  BasicTracerProvider,
  InMemorySpanExporter,
  ReadableSpan,
  SimpleSpanProcessor,
  SpanProcessor,
} from '@opentelemetry/sdk-trace-base'
import { ATTR_SERVICE_NAME, ATTR_SERVICE_VERSION } from '@opentelemetry/semantic-conventions'
import { PrismaInstrumentation } from '@prisma/instrumentation'

import { AdapterProviders, Providers, RelationModes } from '../_utils/providers'
import { waitFor } from '../_utils/tests/waitFor'
import { NewPrismaClient } from '../_utils/types'
import testMatrix from './_matrix'
// @ts-ignore
import type { PrismaClient } from './generated/prisma/client'

type Tree = {
  name: string
  kind?: string | undefined
  attributes?: Attributes
  children?: Tree[]
}

declare let prisma: PrismaClient
declare const newPrismaClient: NewPrismaClient<PrismaClient, typeof PrismaClient>

let inMemorySpanExporter: InMemorySpanExporter
let processor: SpanProcessor

beforeAll(() => {
  const contextManager = new AsyncLocalStorageContextManager().enable()
  context.setGlobalContextManager(contextManager)

  inMemorySpanExporter = new InMemorySpanExporter()
  processor = new SimpleSpanProcessor(inMemorySpanExporter)

  const basicTracerProvider = new BasicTracerProvider({
    resource: resourceFromAttributes({
      [ATTR_SERVICE_NAME]: 'test-name',
      [ATTR_SERVICE_VERSION]: '1.0.0',
    }),
    spanProcessors: [processor],
  })

  trace.setGlobalTracerProvider(basicTracerProvider)

  registerInstrumentations({
    instrumentations: [new PrismaInstrumentation()],
  })
})

afterAll(() => {
  context.disable()
})

testMatrix.setupTestSuite(
  ({ provider, driverAdapter, relationMode, clientEngineExecutor }, _suiteMeta, clientMeta) => {
    const executorSpanInfix = clientEngineExecutor === 'remote' ? 'accelerate' : 'client'

    function buildTree(rootSpan: ReadableSpan, spans: ReadableSpan[]): Tree {
      const childrenSpans = spans
        .sort((a, b) => {
          const normalizeNameForComparison = (name: string) => {
            // Replace client engine specific spans with their classic names as sort keys
            // to ensure stable order regardless of the engine type.
            const prefix = `prisma:${executorSpanInfix}`
            if (
              [
                `${prefix}:db_query`,
                `${prefix}:start_transaction`,
                `${prefix}:commit_transaction`,
                `${prefix}:rollback_transaction`,
              ].includes(name)
            ) {
              return 'prisma:engine:' + name.slice(`${prefix}:`.length)
            }
            return name
          }
          // Ensures fixed order of children spans regardless of the
          // actual timings. Why use name instead of start time? Sometimes
          // things happen in parallel/different order and startTime does not
          // provide stable ordering guarantee.
          return normalizeNameForComparison(a.name).localeCompare(normalizeNameForComparison(b.name))
        })
        .filter((span) => span.parentSpanContext?.spanId === rootSpan.spanContext().spanId)

      const tree: Tree = {
        name: rootSpan.name,
      }

      if (childrenSpans.length > 0) {
        tree.children = childrenSpans.map((span) => buildTree(span, spans))
      }

      if (Object.keys(rootSpan.attributes).length > 0) {
        tree.attributes = rootSpan.attributes
      }

      if (rootSpan.kind !== SpanKind.INTERNAL) {
        tree.kind = SpanKind[rootSpan.kind]
      }

      return tree
    }

    const isMongoDb = provider === Providers.MONGODB
    const isMySql = provider === Providers.MYSQL
    const isSqlServer = provider === Providers.SQLSERVER
    const usesJsDrivers = driverAdapter !== undefined || clientEngineExecutor === 'remote'

    const usesSyntheticTxQueries =
      (driverAdapter !== undefined && ['js_d1', 'js_libsql', 'js_planetscale', 'js_mssql'].includes(driverAdapter)) ||
      (clientEngineExecutor === 'remote' && provider === Providers.SQLSERVER)

    beforeEach(async () => {
      await prisma.$connect()
      inMemorySpanExporter.reset()
    })

    async function waitForSpanTree(expectedTree: Tree | Tree[]): Promise<void> {
      await waitFor(async () => {
        await processor.forceFlush()
        const spans = inMemorySpanExporter.getFinishedSpans()
        const rootSpans = spans.filter((span) => !span.parentSpanContext?.spanId)
        const trees = rootSpans.map((rootSpan) => buildTree(rootSpan, spans))

        if (Array.isArray(expectedTree)) {
          expect(trees).toEqual(expectedTree)
        } else {
          expect(trees[0]).toEqual(expectedTree)
        }
      })
    }

    function dbQuery(statement: string): Tree {
      const span = {
        name: `prisma:${executorSpanInfix}:db_query`,
        kind: 'CLIENT',
        attributes: {
          'db.query.text': statement,
          'db.system.name': dbSystemExpectation(),
        },
      }

      if (provider === Providers.MONGODB) {
        span.attributes['db.operation.name'] = expect.toBeString()
      }

      return span
    }

    function txSetIsolationLevel() {
      if (usesSyntheticTxQueries) {
        return dbQuery('-- Implicit "SET TRANSACTION" query via underlying driver')
      } else {
        return dbQuery(expect.stringContaining('SET TRANSACTION'))
      }
    }

    function txBegin() {
      if (usesSyntheticTxQueries) {
        return dbQuery('-- Implicit "BEGIN" query via underlying driver')
      } else {
        return dbQuery(expect.stringContaining('BEGIN'))
      }
    }

    function txCommit() {
      if (usesSyntheticTxQueries) {
        return dbQuery('-- Implicit "COMMIT" query via underlying driver')
      } else {
        return dbQuery('COMMIT')
      }
    }

    function txRollback() {
      if (usesSyntheticTxQueries) {
        return dbQuery('-- Implicit "ROLLBACK" query via underlying driver')
      } else {
        return dbQuery('ROLLBACK')
      }
    }

    function operation(model: string | undefined, method: string, children: Tree[]) {
      const attributes: Attributes = {
        method,
        name: model ? `${model}.${method}` : method,
      }

      if (model) {
        attributes.model = model
      }
      return {
        name: 'prisma:client:operation',
        attributes,
        children,
      }
    }

    function engine(children: Tree[]) {
      return children
    }

    function clientCompile(action: string, model?: string) {
      return clientCompileBatch([action], model ? [model] : [])
    }

    function clientCompileBatch(actions: string[], models: string[]) {
      return [
        {
          name: 'prisma:client:compile',
          attributes: { actions, models },
        },
      ]
    }

    function clientSerialize() {
      return { name: 'prisma:client:serialize' }
    }

    function dbSystemExpectation() {
      return expect.toSatisfy((dbSystem) => {
        if (provider === Providers.SQLSERVER) {
          return dbSystem === 'mssql'
        }
        return dbSystem === provider
      })
    }

    function engineConnect() {
      return undefined
    }

    function findManyDbQuery() {
      const statement = isMongoDb ? 'db.User.aggregate' : 'SELECT'

      return dbQuery(expect.stringContaining(statement))
    }

    function createDbQueries(tx = true) {
      if (isMongoDb) {
        return [
          dbQuery(expect.stringContaining('db.User.insertOne')),
          dbQuery(expect.stringContaining('db.User.aggregate')),
        ]
      }

      if (['postgresql', 'cockroachdb', 'sqlite'].includes(provider)) {
        return [dbQuery(expect.stringContaining('INSERT'))]
      }

      const dbQueries: Tree[] = []
      if (tx) {
        if (isSqlServer && !usesJsDrivers) {
          dbQueries.push(txSetIsolationLevel())
        }
        if (!usesJsDrivers) {
          // Driver adapters do not issue BEGIN through the query engine.
          dbQueries.push(txBegin())
        }
        // The order looks weird (first commit, then start) because spans
        // are sorted by span name.
        dbQueries.push(itxOperation('commit'))
      }

      dbQueries.push(dbQuery(expect.stringContaining('INSERT')), dbQuery(expect.stringContaining('SELECT')))

      if (tx) {
        dbQueries.push(itxOperation('start'))
      }
      return dbQueries
    }

    function itxOperation(operation: 'start' | 'commit' | 'rollback'): Tree {
      const name = `prisma:${executorSpanInfix}:${operation}_transaction`

      let children: Tree[] | undefined

      if (operation === 'start') {
        children = isMongoDb
          ? []
          : isSqlServer && !usesJsDrivers
            ? [txSetIsolationLevel(), txBegin()]
            : !usesJsDrivers
              ? [txBegin()]
              : undefined
      } else if (operation === 'commit') {
        children = isMongoDb ? undefined : [txCommit()]
      } else if (operation === 'rollback') {
        children = isMongoDb ? undefined : [txRollback()]
      }

      return {
        name,
        children,
      }
    }

    describe('tracing on crud methods', () => {
      let sharedEmail = faker.internet.email()

      test('create', async () => {
        await prisma.user.create({
          data: {
            email: sharedEmail,
          },
        })

        await waitForSpanTree(
          operation('User', 'create', [
            ...clientCompile('createOne', 'User'),
            clientSerialize(),
            ...engine([...createDbQueries()]),
          ]),
        )
      })

      test('read', async () => {
        await prisma.user.findMany({
          where: {
            email: sharedEmail,
          },
        })

        await waitForSpanTree(
          operation('User', 'findMany', [
            ...clientCompile('findMany', 'User'),
            clientSerialize(),
            ...engine([findManyDbQuery()]),
          ]),
        )
      })

      test('update', async () => {
        const newEmail = faker.internet.email()

        await prisma.user.update({
          data: {
            email: newEmail,
          },
          where: {
            email: sharedEmail,
          },
        })

        sharedEmail = newEmail

        let expectedDbQueries: Tree[]

        if (isMongoDb) {
          expectedDbQueries = [
            dbQuery(expect.stringContaining('db.User.aggregate')),
            dbQuery(expect.stringContaining('db.User.updateMany')),
            dbQuery(expect.stringContaining('db.User.aggregate')),
          ]
        } else if (['postgresql', 'cockroachdb', 'sqlite'].includes(provider)) {
          expectedDbQueries = [dbQuery(expect.stringContaining('UPDATE'))]
        } else {
          expectedDbQueries = [
            dbQuery(expect.stringContaining('SELECT')),
            dbQuery(expect.stringContaining('UPDATE')),
            dbQuery(expect.stringContaining('SELECT')),
          ]
          if (!usesJsDrivers) {
            // Driver adapters do not issue BEGIN through the query engine.
            expectedDbQueries.unshift(txBegin())
          }
          if (isSqlServer && !usesJsDrivers) {
            expectedDbQueries.unshift(txSetIsolationLevel())
          }
          expectedDbQueries.push(itxOperation('start'))
          expectedDbQueries.unshift(itxOperation('commit'))
        }

        await waitForSpanTree(
          operation('User', 'update', [
            ...clientCompile('updateOne', 'User'),
            clientSerialize(),
            ...engine([...expectedDbQueries]),
          ]),
        )
      })

      test('delete', async () => {
        await prisma.user.delete({
          where: {
            email: sharedEmail,
          },
        })

        let expectedDbQueries: Tree[]

        if (isMongoDb) {
          expectedDbQueries = [dbQuery(expect.stringContaining('db.User.findAndModify'))]
        } else if (isMySql || isSqlServer) {
          expectedDbQueries = [dbQuery(expect.stringContaining('SELECT')), dbQuery(expect.stringContaining('DELETE'))]
          if (!usesJsDrivers) {
            // Driver adapters do not issue BEGIN through the query engine.
            expectedDbQueries.unshift(txBegin())
          }
          if (isSqlServer && !usesJsDrivers) {
            expectedDbQueries.unshift(txSetIsolationLevel())
          }
          expectedDbQueries.push(itxOperation('start'))
          expectedDbQueries.unshift(itxOperation('commit'))
        } else {
          expectedDbQueries = [dbQuery(expect.stringContaining('DELETE'))]
        }
        await waitForSpanTree(
          operation('User', 'delete', [
            ...clientCompile('deleteOne', 'User'),
            clientSerialize(),
            ...engine([...expectedDbQueries]),
          ]),
        )
      })

      test('deleteMany()', async () => {
        // Needed to see `deleteMany` for MongoDB
        // for context https://github.com/prisma/prisma-engines/blob/a437f71ab038893c0001b09743862e841bedca01/query-engine/connectors/mongodb-query-connector/src/root_queries/write.rs#L259-L261
        await prisma.user.create({
          data: {
            email: sharedEmail,
          },
        })
        inMemorySpanExporter.reset()

        await prisma.user.deleteMany()

        let expectedDbQueries: Tree[]

        if (isMongoDb) {
          expectedDbQueries = [
            dbQuery(expect.stringContaining('db.User.aggregate')),
            dbQuery(expect.stringContaining('db.User.deleteMany')),
          ]
        } else if (relationMode === RelationModes.PRISMA) {
          expectedDbQueries = [dbQuery(expect.stringContaining('SELECT')), dbQuery(expect.stringContaining('DELETE'))]
          if (!usesJsDrivers) {
            // Driver adapters do not issue BEGIN through the query engine.
            expectedDbQueries.unshift(txBegin())
          }
          if (isSqlServer && !usesJsDrivers) {
            expectedDbQueries.unshift(txSetIsolationLevel())
          }
          expectedDbQueries.push(itxOperation('start'))
          expectedDbQueries.unshift(itxOperation('commit'))
        } else {
          expectedDbQueries = [dbQuery(expect.stringContaining('DELETE'))]
        }

        await waitForSpanTree(
          operation('User', 'deleteMany', [
            ...clientCompile('deleteMany', 'User'),
            clientSerialize(),
            ...engine([...expectedDbQueries]),
          ]),
        )
      })

      test('count', async () => {
        await prisma.user.count({
          where: {
            email: sharedEmail,
          },
        })

        await waitForSpanTree(
          operation('User', 'count', [
            ...clientCompile('aggregate', 'User'),
            clientSerialize(),
            ...engine([
              isMongoDb
                ? dbQuery(expect.stringContaining('db.User.aggregate'))
                : dbQuery(expect.stringContaining('SELECT COUNT')),
            ]),
          ]),
        )
      })

      test('aggregate', async () => {
        await prisma.user.aggregate({
          where: {
            email: sharedEmail,
          },
          _max: {
            id: true,
          },
        })

        await waitForSpanTree(
          operation('User', 'aggregate', [
            ...clientCompile('aggregate', 'User'),
            clientSerialize(),
            ...engine([
              isMongoDb
                ? dbQuery(expect.stringContaining('db.User.aggregate'))
                : dbQuery(expect.stringContaining('SELECT MAX')),
            ]),
          ]),
        )
      })
    })

    describe('tracing on transactions', () => {
      test('$transaction', async () => {
        const email = faker.internet.email()

        await prisma.$transaction([
          prisma.user.create({
            data: {
              email,
            },
          }),
          prisma.user.findMany({
            where: {
              email,
            },
          }),
        ])

        let expectedDbQueries: Tree[]

        if (isMongoDb) {
          expectedDbQueries = [...createDbQueries(false), findManyDbQuery()]
        } else {
          expectedDbQueries = [...createDbQueries(false), findManyDbQuery()]
          expectedDbQueries.push(itxOperation('start'))
          expectedDbQueries.unshift(itxOperation('commit'))
          if (!usesJsDrivers) {
            // Driver adapters do not issue BEGIN through the query engine.
            expectedDbQueries.unshift(txBegin())
          }
          if (isSqlServer && !usesJsDrivers) {
            expectedDbQueries.unshift(txSetIsolationLevel())
          }
        }

        await waitForSpanTree({
          name: 'prisma:client:transaction',
          attributes: {
            method: '$transaction',
          },
          children: [
            operation('User', 'create', [
              ...clientCompileBatch(['createOne', 'findMany'], ['User', 'User']),
              clientSerialize(),
              ...engine([...expectedDbQueries]),
            ]),
            operation('User', 'findMany', [clientSerialize()]),
          ],
        })
      })

      test('interactive transaction commit', async () => {
        const email = faker.internet.email()

        await prisma.$transaction(async (client) => {
          await client.user.create({
            data: {
              email,
            },
          })
          await client.user.findMany({
            where: {
              email,
            },
          })
        })

        await waitForSpanTree({
          name: 'prisma:client:transaction',
          attributes: {
            method: '$transaction',
          },
          children: [
            operation('User', 'create', [
              ...clientCompile('createOne', 'User'),
              clientSerialize(),
              ...engine([...createDbQueries(false)]),
            ]),
            operation('User', 'findMany', [
              ...clientCompile('findMany', 'User'),
              clientSerialize(),
              ...engine([findManyDbQuery()]),
            ]),
            itxOperation('commit'),
            itxOperation('start'),
          ],
        })
      })

      test('interactive transaction rollback', async () => {
        const email = faker.internet.email()

        await prisma
          .$transaction(async (client) => {
            await client.user.create({
              data: {
                email,
              },
            })
            await client.user.findMany({
              where: {
                email,
              },
            })
            throw new Error('rollback')
          })
          .catch(() => {})

        await waitForSpanTree({
          name: 'prisma:client:transaction',
          attributes: {
            method: '$transaction',
          },
          children: [
            operation('User', 'create', [
              ...clientCompile('createOne', 'User'),
              clientSerialize(),
              ...engine([...createDbQueries(false)]),
            ]),
            operation('User', 'findMany', [
              ...clientCompile('findMany', 'User'),
              clientSerialize(),
              ...engine([findManyDbQuery()]),
            ]),
            itxOperation('rollback'),
            itxOperation('start'),
          ],
        })
      })
    })

    describeIf(provider !== Providers.MONGODB)('tracing on $raw methods', () => {
      test('$queryRaw', async () => {
        // @ts-test-if: provider !== Providers.MONGODB
        await prisma.$queryRaw`SELECT 1 + 1;`
        await waitForSpanTree(
          operation(undefined, 'queryRaw', [
            ...clientCompile('queryRaw'),
            clientSerialize(),
            ...engine([dbQuery('SELECT 1 + 1;')]),
          ]),
        )
      })

      test('$executeRaw', async () => {
        // Raw query failed. Code: `N/A`. Message: `Execute returned results, which is not allowed in SQLite.`
        if (provider === Providers.SQLITE || isMongoDb) {
          return
        }

        // @ts-test-if: provider !== Providers.MONGODB
        await prisma.$executeRaw`SELECT 1 + 1;`

        await waitForSpanTree(
          operation(undefined, 'executeRaw', [
            ...clientCompile('executeRaw'),
            clientSerialize(),
            ...engine([dbQuery('SELECT 1 + 1;')]),
          ]),
        )
      })
    })

    test('tracing with custom span', async () => {
      const tracer = trace.getTracer('MyApp')
      const email = faker.internet.email()

      await tracer.startActiveSpan('create-user', async (span) => {
        try {
          return await prisma.user.create({
            data: {
              email: email,
            },
          })
        } finally {
          span.end()
        }
      })

      await waitForSpanTree({
        name: 'create-user',
        children: [
          operation('User', 'create', [
            ...clientCompile('createOne', 'User'),
            clientSerialize(),
            ...engine([...createDbQueries()]),
          ]),
        ],
      })
    })

    // $connect is a no-op with Data Proxy
    describeIf(!clientMeta.dataProxy)('tracing connect', () => {
      let _prisma: PrismaClient

      beforeEach(() => {
        _prisma = newPrismaClient({})
      })

      afterEach(async () => {
        await _prisma.$disconnect()
      })

      test('should trace the implicit $connect call', async () => {
        const email = faker.internet.email()

        await _prisma.user.findMany({
          where: {
            email: email,
          },
        })

        await waitForSpanTree([
          operation('User', 'findMany', [
            ...clientCompile('findMany', 'User'),
            {
              name: 'prisma:client:connect',
              children: engineConnect(),
            },
            clientSerialize(),
            ...engine([findManyDbQuery()]),
          ]),
        ])
      })

      test('should trace the explicit $connect call', async () => {
        await _prisma.$connect()

        await waitForSpanTree([
          {
            name: 'prisma:client:connect',
            children: engineConnect(),
          },
        ])
      })
    })

    // $disconnect is a no-op with Data Proxy
    describeIf(!clientMeta.dataProxy)('tracing disconnect', () => {
      let _prisma: PrismaClient

      beforeAll(async () => {
        _prisma = newPrismaClient({})
        await _prisma.$connect()
      })

      test('should trace $disconnect', async () => {
        await _prisma.$disconnect()

        await waitForSpanTree({
          name: 'prisma:client:disconnect',
          children: undefined,
        })
      })
    })
  },
  {
    skipDriverAdapter: {
      from: [AdapterProviders.JS_D1],
      reason:
        'js_d1: Errors with D1_ERROR: A prepared SQL statement must contain only one statement. See https://github.com/prisma/team-orm/issues/880  https://github.com/cloudflare/workers-sdk/issues/3892#issuecomment-1912102659',
    },
<<<<<<< HEAD
    skip() {},
=======
>>>>>>> d7a32bd4
  },
)<|MERGE_RESOLUTION|>--- conflicted
+++ resolved
@@ -769,9 +769,6 @@
       reason:
         'js_d1: Errors with D1_ERROR: A prepared SQL statement must contain only one statement. See https://github.com/prisma/team-orm/issues/880  https://github.com/cloudflare/workers-sdk/issues/3892#issuecomment-1912102659',
     },
-<<<<<<< HEAD
     skip() {},
-=======
->>>>>>> d7a32bd4
   },
 )