--- conflicted
+++ resolved
@@ -11,28 +11,17 @@
   previewFeatures = ["multiSchema"]
 }
 
-<<<<<<< HEAD
-      @@schema("base")
-      ${mapTable ? `@@map("${mapTableName1}")` : ''}
-    }
-=======
 datasource db {
   provider = "${provider}"
   url      = env("DATABASE_URI_${provider}")
   schemas  = ["base", "transactional"]
 }
->>>>>>> 39ba5268
 
 model User {
   id ${idForProvider(provider)}
   email String
   posts Post[]
 
-<<<<<<< HEAD
-      @@schema("transactional")
-      ${mapTable ? `@@map("${mapTableName2}")` : ''}
-    }
-=======
   @@schema("base")
   ${mapTable ? '@@map("some_table-1")' : ''}
 }
@@ -46,6 +35,5 @@
   @@schema("transactional")
   ${mapTable ? '@@map("some_table-2")' : ''}
 }
->>>>>>> 39ba5268
   `
 })