--- conflicted
+++ resolved
@@ -8,20 +8,10 @@
 
 testMatrix.setupTestSuite(
   ({ engineType }) => {
-<<<<<<< HEAD
     test('executes batch queries in the right order when using extensions + middleware', async () => {
       const prisma = newPrismaClient({
         log: [{ emit: 'event', level: 'query' }],
       }) as PrismaClient<{ log: [{ level: 'query'; emit: 'event' }] }>
-=======
-    // TODO: Logging is broken with wasm engine
-    skipTestIf(engineType === 'wasm')(
-      'executes batch queries in the right order when using extensions + middleware',
-      async () => {
-        const prisma = newPrismaClient({
-          log: [{ emit: 'event', level: 'query' }],
-        }) as PrismaClient<{ log: [{ level: 'query'; emit: 'event' }] }>
->>>>>>> ea681aa3
 
       const queries: string[] = []
 
