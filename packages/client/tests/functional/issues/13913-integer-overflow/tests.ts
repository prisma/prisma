import { ProviderFlavors } from '../../_utils/providerFlavors'
import { Providers } from '../../_utils/providers'
import testMatrix from './_matrix'
// @ts-ignore
import type { PrismaClient } from './node_modules/@prisma/client'

declare let prisma: PrismaClient

testMatrix.setupTestSuite(({ provider, providerFlavor }) => {
  test('int overflow', async () => {
    const promise = prisma.resource.create({
      data: {
        number: 2265000000,
      },
    })

<<<<<<< HEAD
    // TODO: stack trace is not able to locate this error via dataproxy
    if (!process.env.TEST_DATA_PROXY) {
      if (provider === Providers.SQLITE) {
        await expect(promise).rejects.toThrow(
          `Inconsistent column data: Conversion failed: Value 2265000000 does not fit in an INT column, try migrating the 'number' column type to BIGINT`,
        )
      } else if (provider === Providers.POSTGRESQL || provider === Providers.COCKROACHDB) {
        await expect(promise).rejects.toThrow(
          `Unable to fit integer value '2265000000' into an INT4 (32-bit signed integer).`,
        )
      } else if (providerFlavor === ProviderFlavors.VITESS_8 || providerFlavor === ProviderFlavors.JS_PLANETSCALE) {
        await expect(promise).rejects.toThrow(
          `code = FailedPrecondition desc = Out of range value for column 'number' at row 1 (errno 1264) (sqlstate 22003)`,
        )
      } else if (provider === Providers.MYSQL) {
        await expect(promise).rejects.toThrow(
          `Value out of range for the type. Out of range value for column 'number' at row 1`,
        )
      } else if (provider === Providers.SQLSERVER) {
        await expect(promise).rejects.toThrow(`Arithmetic overflow error converting expression to data type int.`)
      } else if (provider === Providers.MONGODB) {
        // It does not fail on MongoDB
        await expect(promise).resolves.toMatchObject({
          number: 2265000000,
        })
      } else {
        throw new Error(`TODO add error for provider ${provider}`)
      }
    }
=======
    await expect(promise).rejects.toMatchObject({
      message: expect.stringContaining('Failed to validate the query'),
      code: 'P2009',
    })

    await expect(promise).rejects.toMatchPrismaErrorInlineSnapshot(`

    Invalid \`prisma.resource.create()\` invocation in
    /client/tests/functional/issues/13913-integer-overflow/tests.ts:0:0

      XX 
      XX testMatrix.setupTestSuite(() => {
      XX   test('int overflow', async () => {
    → XX     const promise = prisma.resource.create(
    Failed to validate the query: \`Unable to match input value to any allowed input type for the field. Parse errors: [Query parsing/validation error at \`Mutation.createOneResource.data.ResourceCreateInput.number\`: Unable to fit integer value '2265000000' into a 32-bit signed integer for field 'number'., Query parsing/validation error at \`Mutation.createOneResource.data.ResourceUncheckedCreateInput.number\`: Unable to fit integer value '2265000000' into a 32-bit signed integer for field 'number'.]\` at \`Mutation.createOneResource.data\`
    `)
>>>>>>> c8bc03d6
  })
})<|MERGE_RESOLUTION|>--- conflicted
+++ resolved
@@ -14,53 +14,31 @@
       },
     })
 
-<<<<<<< HEAD
-    // TODO: stack trace is not able to locate this error via dataproxy
-    if (!process.env.TEST_DATA_PROXY) {
-      if (provider === Providers.SQLITE) {
-        await expect(promise).rejects.toThrow(
-          `Inconsistent column data: Conversion failed: Value 2265000000 does not fit in an INT column, try migrating the 'number' column type to BIGINT`,
-        )
-      } else if (provider === Providers.POSTGRESQL || provider === Providers.COCKROACHDB) {
-        await expect(promise).rejects.toThrow(
-          `Unable to fit integer value '2265000000' into an INT4 (32-bit signed integer).`,
-        )
-      } else if (providerFlavor === ProviderFlavors.VITESS_8 || providerFlavor === ProviderFlavors.JS_PLANETSCALE) {
-        await expect(promise).rejects.toThrow(
-          `code = FailedPrecondition desc = Out of range value for column 'number' at row 1 (errno 1264) (sqlstate 22003)`,
-        )
-      } else if (provider === Providers.MYSQL) {
-        await expect(promise).rejects.toThrow(
-          `Value out of range for the type. Out of range value for column 'number' at row 1`,
-        )
-      } else if (provider === Providers.SQLSERVER) {
-        await expect(promise).rejects.toThrow(`Arithmetic overflow error converting expression to data type int.`)
-      } else if (provider === Providers.MONGODB) {
-        // It does not fail on MongoDB
-        await expect(promise).resolves.toMatchObject({
-          number: 2265000000,
-        })
-      } else {
-        throw new Error(`TODO add error for provider ${provider}`)
-      }
+    if (provider === Providers.SQLITE) {
+      await expect(promise).rejects.toThrow(
+        `Inconsistent column data: Conversion failed: Value 2265000000 does not fit in an INT column, try migrating the 'number' column type to BIGINT`,
+      )
+    } else if (provider === Providers.POSTGRESQL || provider === Providers.COCKROACHDB) {
+      await expect(promise).rejects.toThrow(
+        `Unable to fit integer value '2265000000' into an INT4 (32-bit signed integer).`,
+      )
+    } else if (providerFlavor === ProviderFlavors.VITESS_8 || providerFlavor === ProviderFlavors.JS_PLANETSCALE) {
+      await expect(promise).rejects.toThrow(
+        `code = FailedPrecondition desc = Out of range value for column 'number' at row 1 (errno 1264) (sqlstate 22003)`,
+      )
+    } else if (provider === Providers.MYSQL) {
+      await expect(promise).rejects.toThrow(
+        `Value out of range for the type. Out of range value for column 'number' at row 1`,
+      )
+    } else if (provider === Providers.SQLSERVER) {
+      await expect(promise).rejects.toThrow(`Arithmetic overflow error converting expression to data type int.`)
+    } else if (provider === Providers.MONGODB) {
+      // It does not fail on MongoDB
+      await expect(promise).resolves.toMatchObject({
+        number: 2265000000,
+      })
+    } else {
+      throw new Error(`TODO add error for provider ${provider}`)
     }
-=======
-    await expect(promise).rejects.toMatchObject({
-      message: expect.stringContaining('Failed to validate the query'),
-      code: 'P2009',
-    })
-
-    await expect(promise).rejects.toMatchPrismaErrorInlineSnapshot(`
-
-    Invalid \`prisma.resource.create()\` invocation in
-    /client/tests/functional/issues/13913-integer-overflow/tests.ts:0:0
-
-      XX 
-      XX testMatrix.setupTestSuite(() => {
-      XX   test('int overflow', async () => {
-    → XX     const promise = prisma.resource.create(
-    Failed to validate the query: \`Unable to match input value to any allowed input type for the field. Parse errors: [Query parsing/validation error at \`Mutation.createOneResource.data.ResourceCreateInput.number\`: Unable to fit integer value '2265000000' into a 32-bit signed integer for field 'number'., Query parsing/validation error at \`Mutation.createOneResource.data.ResourceUncheckedCreateInput.number\`: Unable to fit integer value '2265000000' into a 32-bit signed integer for field 'number'.]\` at \`Mutation.createOneResource.data\`
-    `)
->>>>>>> c8bc03d6
   })
 })