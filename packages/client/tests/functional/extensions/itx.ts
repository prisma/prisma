import { faker } from '@faker-js/faker'
import { expectTypeOf } from 'expect-type'

import testMatrix from './_matrix'
// @ts-ignore
import type { Prisma as PrismaNamespace, PrismaClient } from './node_modules/@prisma/client'

declare let prisma: PrismaClient
declare let Prisma: typeof PrismaNamespace

const email = faker.internet.email()

testMatrix.setupTestSuite(({ provider }, _, clientMeta) => {
  beforeEach(async () => {
    await prisma.post.deleteMany()
    await prisma.user.deleteMany()
    const { id: userId } = await prisma.user.create({
      data: {
        email,
        firstName: 'John',
        lastName: 'Smith',
      },
    })

    await prisma.post.create({
      data: {
        user: { connect: { id: userId } },
      },
    })
  })

  test('client is extended in itx', async () => {
    const xprisma = prisma.$extends({
      result: {
        user: {
          fullName: {
            needs: { firstName: true, lastName: true },
            compute(user) {
              return `${user.firstName} ${user.lastName}`
            },
          },
        },
      },
    })

    await xprisma.$transaction(async (tx) => {
      const user = await tx.user.findFirst({})

      expect(user?.fullName).toBe('John Smith')
      expectTypeOf(user?.fullName).toEqualTypeOf<string | undefined>()
    })
  })

  testIf(clientMeta.runtime !== 'edge')('extended client in itx can rollback via normal call', async () => {
    const xprisma = prisma.$extends({
      result: {
        user: {
          fullName: {
            needs: { firstName: true, lastName: true },
            compute(user) {
              return `${user.firstName} ${user.lastName}`
            },
          },
        },
      },
    })

    const result = xprisma.$transaction(async (tx) => {
      const userA = await tx.user.create({
        data: {
          email: 'jane@smith.com',
          firstName: 'Jane',
          lastName: 'Smith',
        },
      })

      await tx.user.create({
        data: {
          email: 'jane@smith.com',
          firstName: 'Jane',
          lastName: 'Smith',
        },
      })

      expectTypeOf(userA?.fullName).toEqualTypeOf<string>()
    })

    await expect(result).rejects.toMatchPrismaErrorSnapshot()

    const users = await prisma.user.findMany({ where: { email: 'jane@smith.com' } })

    expect(users).toHaveLength(0)
  })

  test('extended client in itx works via normal call', async () => {
    const xprisma = prisma.$extends({
      result: {
        user: {
          fullName: {
            needs: { firstName: true, lastName: true },
            compute(user) {
              return `${user.firstName} ${user.lastName}`
            },
          },
        },
      },
    })

    await xprisma.$transaction(async (tx) => {
      const userA = await tx.user.create({
        data: {
          email: 'jane@smith.com',
          firstName: 'Jane',
          lastName: 'Smith',
        },
      })

      expectTypeOf(userA?.fullName).toEqualTypeOf<string>()
    })

    const users = await prisma.user.findMany({ where: { email: 'jane@smith.com' } })

    expect(users).toHaveLength(1)
  })

  testIf(clientMeta.runtime !== 'edge')('extended client in itx can rollback via custom call', async () => {
    const xprisma = prisma
      .$extends({
        result: {
          user: {
            fullName: {
              needs: { firstName: true, lastName: true },
              compute(user) {
                return `${user.firstName} ${user.lastName}`
              },
            },
          },
        },
      })
      .$extends({
        model: {
          $allModels: {
            createAlt(args: any) {
              return (this as any).create(args)
            },
          },
        },
      })

    const result = xprisma.$transaction(async (tx) => {
      await tx.user.createAlt({
        data: {
          email: 'jane@smith.com',
          firstName: 'Jane',
          lastName: 'Smith',
        },
      })

      await tx.user.createAlt({
        data: {
          email: 'jane@smith.com',
          firstName: 'Jane',
          lastName: 'Smith',
        },
      })
    })

    await expect(result).rejects.toMatchPrismaErrorSnapshot()

    const users = await prisma.user.findMany({ where: { email: 'jane@smith.com' } })

    expect(users).toHaveLength(0)
  })

  test('extended client in itx works via custom call', async () => {
    const xprisma = prisma
      .$extends({
        result: {
          user: {
            fullName: {
              needs: { firstName: true, lastName: true },
              compute(user) {
                return `${user.firstName} ${user.lastName}`
              },
            },
          },
        },
      })
      .$extends({
        model: {
          $allModels: {
            createAlt(args: any) {
              return (this as any).create(args)
            },
          },
        },
      })

    await xprisma.$transaction(async (tx) => {
      await tx.user.createAlt({
        data: {
          email: 'jane@smith.com',
          firstName: 'Jane',
          lastName: 'Smith',
        },
      })
    })

    const users = await prisma.user.findMany({ where: { email: 'jane@smith.com' } })

    expect(users).toHaveLength(1)
  })

  testIf(provider !== 'mongodb')('itx works with extended client + queryRawUnsafe', async () => {
    const xprisma = prisma.$extends({})

    await expect(
      xprisma.$transaction((tx) => {
        // @ts-test-if: provider !== 'mongodb'
        return tx.$queryRawUnsafe('SELECT 1')
      }),
    ).resolves.not.toThrow()
  })

<<<<<<< HEAD
  test('middleware exclude from transaction also works with extended client', async () => {
    const xprisma = prisma.$extends({})

    prisma.$use((params, next) => {
      return next({ ...params, runInTransaction: false })
    })

    const usersBefore = await xprisma.user.findMany()

    await xprisma
      .$transaction(async (prisma) => {
        await prisma.user.create({
          data: {
            email: 'jane@smith.com',
            firstName: 'Jane',
            lastName: 'Smith',
          },
        })

        await prisma.user.create({
          data: {
            email: 'jane@smith.com',
            firstName: 'Jane',
            lastName: 'Smith',
          },
        })
      })
      .catch(() => {})

    const usersAfter = await xprisma.user.findMany()

    expect(usersAfter).toHaveLength(usersBefore.length + 1)
=======
  test('client component is available within itx callback', async () => {
    const helper = jest.fn()
    const xprisma = prisma.$extends({
      client: {
        helper,
      },
    })

    await xprisma.$transaction((tx) => {
      tx.helper()
      return Promise.resolve()
    })

    expect(helper).toHaveBeenCalled()
>>>>>>> 858bbb7c
  })

  test('methods from itx client denylist are optional within client extensions', async () => {
    expect.assertions(10)
    const xprisma = prisma.$extends({
      client: {
        testContextMethods(isTransaction: boolean) {
          const ctx = Prisma.getExtensionContext(this)

          expectTypeOf(ctx.$connect).toEqualTypeOf<typeof prisma.$connect | undefined>()
          expectTypeOf(ctx.$disconnect).toEqualTypeOf<typeof prisma.$disconnect | undefined>()
          expectTypeOf(ctx.$transaction).toEqualTypeOf<typeof prisma.$transaction | undefined>()
          expectTypeOf(ctx.$on).toEqualTypeOf<typeof prisma.$on | undefined>()
          expectTypeOf(ctx.$extends).toEqualTypeOf<typeof prisma.$extends | undefined>()
          expectTypeOf(ctx).not.toHaveProperty('$use')

          if (isTransaction) {
            expect(ctx.$connect).toBeUndefined()
            expect(ctx.$disconnect).toBeUndefined()
            expect(ctx.$transaction).toBeUndefined()
            expect(ctx.$on).toBeUndefined()
            expect(ctx.$extends).toBeUndefined()
          } else {
            expect(ctx.$connect).toBeDefined()
            expect(ctx.$disconnect).toBeDefined()
            expect(ctx.$transaction).toBeDefined()
            expect(ctx.$on).toBeDefined()
            expect(ctx.$extends).toBeDefined()
          }
        },
      },

      model: {
        user: {
          helper() {},
        },
      },
    })

    xprisma.testContextMethods(false)

    await xprisma.$transaction((tx) => {
      tx.testContextMethods(true)
      return Promise.resolve()
    })
  })
})<|MERGE_RESOLUTION|>--- conflicted
+++ resolved
@@ -222,7 +222,6 @@
     ).resolves.not.toThrow()
   })
 
-<<<<<<< HEAD
   test('middleware exclude from transaction also works with extended client', async () => {
     const xprisma = prisma.$extends({})
 
@@ -255,7 +254,8 @@
     const usersAfter = await xprisma.user.findMany()
 
     expect(usersAfter).toHaveLength(usersBefore.length + 1)
-=======
+  })
+
   test('client component is available within itx callback', async () => {
     const helper = jest.fn()
     const xprisma = prisma.$extends({
@@ -270,7 +270,6 @@
     })
 
     expect(helper).toHaveBeenCalled()
->>>>>>> 858bbb7c
   })
 
   test('methods from itx client denylist are optional within client extensions', async () => {
