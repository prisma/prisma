import testMatrix from './_matrix'
// @ts-ignore
import type { Prisma as PrismaNamespace, PrismaClient } from './node_modules/@prisma/client'

declare let prisma: PrismaClient
declare let Prisma: typeof PrismaNamespace

testMatrix.setupTestSuite(() => {
  test('allows to extend client', () => {
    const $extMethod = jest.fn()
    const xprisma = prisma.$extends({
      client: { $extMethod },
    })

    xprisma.$extMethod()

    expect($extMethod).toHaveBeenCalled()
  })

  test('forwards arguments to an extension method', () => {
    const $extMethod = jest.fn()
    const xprisma = prisma.$extends({
      client: { $extMethod },
    })

    xprisma.$extMethod(123, 'hello')

    expect($extMethod).toHaveBeenCalledWith(123, 'hello')
  })

  test('forwards return value from  an extension method', () => {
    const $extMethod = jest.fn().mockReturnValue('hello from extension')
    const xprisma = prisma.$extends({
      client: { $extMethod },
    })

    expect(xprisma.$extMethod()).toBe('hello from extension')
  })

  test('allows single extension to have multiple extension methods', () => {
    const $extMethod1 = jest.fn()
    const $extMethod2 = jest.fn()
    const xprisma = prisma.$extends({
      client: { $extMethod1, $extMethod2 },
    })

    xprisma.$extMethod1()
    xprisma.$extMethod2()

    expect($extMethod1).toHaveBeenCalled()
    expect($extMethod2).toHaveBeenCalled()
  })

  test('allows extension methods to call each other', () => {
    const $extMethod1 = jest.fn()
    const xprisma = prisma.$extends({
      client: {
        $extMethod1,
        $extMethod2() {
          this.$extMethod1()
        },
      },
    })

    xprisma.$extMethod2()

    expect($extMethod1).toHaveBeenCalled()
  })

  test('allows to have multiple client extensions with their own methods', () => {
    const $extMethod1 = jest.fn()
    const $extMethod2 = jest.fn()
    const xprisma = prisma
      .$extends({
        client: { $extMethod1 },
      })
      .$extends({
        client: { $extMethod2 },
      })

    xprisma.$extMethod1()
    xprisma.$extMethod2()

    expect($extMethod1).toHaveBeenCalled()
    expect($extMethod2).toHaveBeenCalled()
  })

  test('in case of name conflict, later extension wins', () => {
    const original = jest.fn()
    const override = jest.fn()
    const xprisma = prisma
      .$extends({
        client: { $extMethod: original },
      })
      .$extends({ client: { $extMethod: override } })

    xprisma.$extMethod()

    expect(original).not.toHaveBeenCalled()
    expect(override).toHaveBeenCalled()
  })

  test('allows to override builtin methods', async () => {
    const transactionOverride = jest.fn()
    const xprisma = prisma.$extends({
      client: { $transaction: transactionOverride },
    })

    await xprisma.$transaction()

    expect(transactionOverride).toHaveBeenCalled()
  })

  test('allows to call builtin methods from extensions', async () => {
    const xprisma = prisma.$extends({
      client: {
        // TODO: remove any once types are generated
        $myTransaction(this: any, ...args: any[]) {
          return this.$transaction(args)
        },
      },
    })

    const results = await xprisma.$myTransaction()
    expect(results).toEqual([])
  })

  test('allows extension to call other extensions', () => {
    const $extMethod1 = jest.fn()
    const xprisma = prisma
      .$extends({
        client: { $extMethod1 },
      })
      .$extends({
        client: {
          $extMethod2() {
            const ctx = Prisma.getExtensionContext(this)

            ctx.$extMethod1()
          },
        },
      })

    xprisma.$extMethod2()

    expect($extMethod1).toHaveBeenCalled()
  })

  test('can access models', async () => {
    const xprisma = prisma.$extends({
      client: {
        $findAllUsers() {
          const ctx = Prisma.getExtensionContext(this)

          return ctx.user.findMany({})
        },
      },
    })

    const results = await xprisma.$findAllUsers()
    expect(results).toEqual([])
  })

<<<<<<< HEAD
  test('empty extension does nothing', async () => {
    const xprisma = prisma
      .$extends({
        client: {
          $findAllUsers() {
            const ctx = Prisma.getExtensionContext(this)

            return ctx.user.findMany({})
          },
        },
      })
      .$extends({})
      .$extends({ client: {} })

    const results = await xprisma.$findAllUsers()
    expect(results).toEqual([])
  })

  test('only accepts methods', () => {
    prisma.$extends({
      client: {
        // @ts-expect-error
        badInput: 1,
      },
    })
=======
  test('error in extension method', () => {
    const xprisma = prisma.$extends({
      name: 'Faulty client extension',
      client: {
        $fail() {
          throw new Error('What a terrible failure')
        },
      },
    })

    expect(() => xprisma.$fail()).toThrowErrorMatchingInlineSnapshot(
      `Error caused by extension "Faulty client extension": What a terrible failure`,
    )
  })

  test('error in async extension method', async () => {
    const xprisma = prisma.$extends({
      name: 'Faulty async extension',
      client: {
        $fail() {
          return Promise.reject(new Error('What a terrible failure'))
        },
      },
    })

    await expect(() => xprisma.$fail()).rejects.toThrowErrorMatchingInlineSnapshot(
      `Error caused by extension "Faulty async extension": What a terrible failure`,
    )
  })

  test('error in extension method with no name', () => {
    const xprisma = prisma.$extends({
      client: {
        $fail() {
          throw new Error('What a terrible failure')
        },
      },
    })

    expect(() => xprisma.$fail()).toThrowErrorMatchingInlineSnapshot(
      `Error caused by an extension: What a terrible failure`,
    )
>>>>>>> d0392bcd
  })
})<|MERGE_RESOLUTION|>--- conflicted
+++ resolved
@@ -161,7 +161,6 @@
     expect(results).toEqual([])
   })
 
-<<<<<<< HEAD
   test('empty extension does nothing', async () => {
     const xprisma = prisma
       .$extends({
@@ -187,7 +186,8 @@
         badInput: 1,
       },
     })
-=======
+  })
+
   test('error in extension method', () => {
     const xprisma = prisma.$extends({
       name: 'Faulty client extension',
@@ -230,6 +230,5 @@
     expect(() => xprisma.$fail()).toThrowErrorMatchingInlineSnapshot(
       `Error caused by an extension: What a terrible failure`,
     )
->>>>>>> d0392bcd
   })
 })