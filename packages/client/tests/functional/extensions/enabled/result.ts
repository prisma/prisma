import { faker } from '@faker-js/faker'
import { expectTypeOf } from 'expect-type'

import testMatrix from './_matrix'
// @ts-ignore
import type { PrismaClient } from './node_modules/@prisma/client'

declare let prisma: PrismaClient

const email = faker.internet.email()

function prismaWithExtension() {
  return prisma.$extends({
    result: {
      user: {
        fullName: {
          needs: { firstName: true, lastName: true },
          compute(user) {
            return `${user.firstName} ${user.lastName}`
          },
        },
      },
    },
  })
}

testMatrix.setupTestSuite(() => {
  beforeEach(async () => {
    await prisma.post.deleteMany()
    await prisma.user.deleteMany()
    const { id: userId } = await prisma.user.create({
      data: {
        email,
        firstName: 'John',
        lastName: 'Smith',
      },
    })

    await prisma.post.create({
      data: {
        user: { connect: { id: userId } },
      },
    })
  })

  test('findFirst', async () => {
    const xprisma = prismaWithExtension()

    const user = await xprisma.user.findFirst({})
    expect(user?.fullName).toBe('John Smith')
  })

  test('findFirst using $allModels', async () => {
    const xprisma = prisma.$extends({
      result: {
        $allModels: {
          computed: {
            compute: () => 123,
          },
        },
      },
    })

    const user = await xprisma.user.findFirst({})
    expect(user?.computed).toBe(123)
  })

  test('findUnique', async () => {
    const xprisma = prismaWithExtension()

    const user = await xprisma.user.findUnique({ where: { email } })
    expect(user?.fullName).toBe('John Smith')
  })

  test('findMany', async () => {
    const xprisma = prismaWithExtension()

    const user = await xprisma.user.findMany({})
    expect(user[0].fullName).toBe('John Smith')
  })

  test('create', async () => {
    const xprisma = prismaWithExtension()

    const user = await xprisma.user.create({
      data: {
        firstName: 'Max',
        lastName: 'Mustermann',
        email: faker.internet.email(),
      },
    })
    expect(user.fullName).toBe('Max Mustermann')
  })

  test('update', async () => {
    const xprisma = prismaWithExtension()
    const user = await xprisma.user.update({
      where: { email },
      data: { firstName: 'Jane' },
    })

    expect(user.fullName).toBe('Jane Smith')
  })

  test('upsert - update', async () => {
    const xprisma = prismaWithExtension()
    const user = await xprisma.user.upsert({
      where: { email },
      update: { firstName: 'Jane' },
      create: { email, firstName: 'Create', lastName: 'Shouldnothappen' },
    })

    expect(user.fullName).toBe('Jane Smith')
  })

  test('upsert - create', async () => {
    const nonExistingEmail = faker.internet.email()
    const xprisma = prismaWithExtension()
    const user = await xprisma.user.upsert({
      where: { email: nonExistingEmail },
      update: { firstName: 'Update', lastName: 'Shouldnothappen' },
      create: { email: nonExistingEmail, firstName: 'Jane', lastName: 'Smith' },
    })

    expect(user.fullName).toBe('Jane Smith')
  })

  test('when using select', async () => {
    const xprisma = prismaWithExtension()

    const user = await xprisma.user.findFirst({
      select: {
        fullName: true,
      },
    })
    expect(user?.fullName).toBe('John Smith')
    expect(user).not.toHaveProperty('firstName')
    expect(user).not.toHaveProperty('lastName')
  })

  test('when using select and $allModels', async () => {
    const xprisma = prisma.$extends({
      result: {
        $allModels: {
          computed: {
            compute: () => 123,
          },
        },
      },
    })

    const user = await xprisma.user.findFirst({
      select: {
        id: true, // TODO: since computed field has no dependencies,
        // we need to query at least one non-computed field in order for query to succeed
        computed: true,
      },
    })
    expect(user?.computed).toBe(123)
  })

  test('relationships: with include', async () => {
    const xprisma = prismaWithExtension()
    const post = await xprisma.post.findFirst({ include: { user: true } })

    expect(post?.user.fullName).toBe('John Smith')
  })

  test('relationships: with select', async () => {
    const xprisma = prismaWithExtension()
    const post = await xprisma.post.findFirst({ select: { user: true } })

    expect(post?.user.fullName).toBe('John Smith')
  })

  test('relationships: with deep select', async () => {
    const xprisma = prismaWithExtension()
    const post = await xprisma.post.findFirst({ select: { user: { select: { fullName: true } } } })

    expect(post?.user.fullName).toBe('John Smith')
  })

  test('relationships: mixed include and select', async () => {
    const xprisma = prismaWithExtension()
    const post = await xprisma.post.findFirst({ include: { user: { select: { fullName: true } } } })

    expect(post?.user.fullName).toBe('John Smith')
  })

  test('dependencies between computed fields', async () => {
    const xprisma = prismaWithExtension().$extends({
      result: {
        user: {
          loudName: {
            needs: { fullName: true },
            compute(user) {
              expectTypeOf(user.fullName).toEqualTypeOf<string>()
              return user.fullName.toUpperCase()
            },
          },
        },
      },
    })

    const user = await xprisma.user.findFirst()
    expect(user?.loudName).toBe('JOHN SMITH')
  })

<<<<<<< HEAD
  test('empty extension does nothing', async () => {
    const xprisma = prismaWithExtension()
      .$extends({
        result: {},
      })
      .$extends({
        result: {
          user: {},
        },
      })

    const user = await xprisma.user.findFirst({})
    expect(user?.fullName).toBe('John Smith')
=======
  test('with null result', async () => {
    const xprisma = prismaWithExtension()

    const user = await prisma.user.findUnique({ where: { email: 'nothere@example.com' } })
    expect(user).toBeNull()
  })

  test('error in computed field', async () => {
    const xprisma = prisma.$extends({
      name: 'Faulty extension',
      result: {
        user: {
          fullName: {
            needs: { firstName: true, lastName: true },
            compute() {
              throw new Error('oops!')
            },
          },
        },
      },
    })

    const user = await xprisma.user.findFirstOrThrow({})
    expect(() => user.fullName).toThrowErrorMatchingInlineSnapshot(
      `Error caused by extension "Faulty extension": oops!`,
    )
  })

  test('error in computed field with no name', async () => {
    const xprisma = prisma.$extends({
      result: {
        user: {
          fullName: {
            needs: { firstName: true, lastName: true },
            compute() {
              throw new Error('oops!')
            },
          },
        },
      },
    })

    const user = await xprisma.user.findFirstOrThrow({})
    expect(() => user.fullName).toThrowErrorMatchingInlineSnapshot(`Error caused by an extension: oops!`)
>>>>>>> d0392bcd
  })
})<|MERGE_RESOLUTION|>--- conflicted
+++ resolved
@@ -206,7 +206,6 @@
     expect(user?.loudName).toBe('JOHN SMITH')
   })
 
-<<<<<<< HEAD
   test('empty extension does nothing', async () => {
     const xprisma = prismaWithExtension()
       .$extends({
@@ -220,11 +219,12 @@
 
     const user = await xprisma.user.findFirst({})
     expect(user?.fullName).toBe('John Smith')
-=======
+  })
+
   test('with null result', async () => {
     const xprisma = prismaWithExtension()
 
-    const user = await prisma.user.findUnique({ where: { email: 'nothere@example.com' } })
+    const user = await xprisma.user.findUnique({ where: { email: 'nothere@example.com' } })
     expect(user).toBeNull()
   })
 
@@ -265,6 +265,5 @@
 
     const user = await xprisma.user.findFirstOrThrow({})
     expect(() => user.fullName).toThrowErrorMatchingInlineSnapshot(`Error caused by an extension: oops!`)
->>>>>>> d0392bcd
   })
 })