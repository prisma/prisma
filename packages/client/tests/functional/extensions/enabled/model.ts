import testMatrix from './_matrix'
// @ts-ignore
import type { Prisma as PrismaNamespace, PrismaClient } from './node_modules/@prisma/client'

declare let prisma: PrismaClient
declare let Prisma: typeof PrismaNamespace

testMatrix.setupTestSuite(() => {
  test('extend specific model', () => {
    const extMethod = jest.fn()
    const xprisma = prisma.$extends({
      model: {
        user: {
          extMethod,
        },
      },
    })

    xprisma.user.extMethod()

    expect(extMethod).toHaveBeenCalledTimes(1)
    expect((xprisma.post as any).extMethod).toBeUndefined()
  })

  test('extend all models', () => {
    const extMethod = jest.fn()
    const xprisma = prisma.$extends({
      model: {
        $allModels: {
          extMethod,
        },
      },
    })

    xprisma.user.extMethod()
    xprisma.post.extMethod()

    expect(extMethod).toHaveBeenCalledTimes(2)
  })

  test('pass arguments to ext method', () => {
    const extMethod = jest.fn()
    const xprisma = prisma.$extends({
      model: {
        user: {
          extMethod,
        },
      },
    })

    xprisma.user.extMethod('hello', 'world')
    expect(extMethod).toHaveBeenCalledWith('hello', 'world')
  })

  test('return value to ext method', () => {
    const extMethod = jest.fn().mockReturnValue('hi!')
    const xprisma = prisma.$extends({
      model: {
        user: {
          extMethod,
        },
      },
    })

    expect(xprisma.user.extMethod()).toBe('hi!')
  })

  test('specific model extension has precedence over $allModels', () => {
    const genericMethod = jest.fn()
    const specificMethod = jest.fn()
    const xprisma = prisma.$extends({
      model: {
        $allModels: {
          extMethod: genericMethod,
        },
        user: {
          extMethod: specificMethod,
        },
      },
    })

    xprisma.user.extMethod()

    expect(specificMethod).toHaveBeenCalled()
    expect(genericMethod).not.toHaveBeenCalled()
  })

  test('last extension takes precedence over earlier ones', () => {
    const firstMethod = jest.fn()
    const secondMethod = jest.fn()
    const xprisma = prisma
      .$extends({
        model: {
          user: {
            extMethod: firstMethod,
          },
        },
      })
      .$extends({
        model: {
          user: {
            extMethod: secondMethod,
          },
        },
      })

    xprisma.user.extMethod()

    expect(secondMethod).toHaveBeenCalled()
    expect(firstMethod).not.toHaveBeenCalled()
  })

  test('allows to override built-in methods', async () => {
    const extMethod = jest.fn()
    const xprisma = prisma.$extends({
      model: {
        user: {
          findFirst: extMethod,
        },
      },
    })

    await xprisma.user.findFirst({})

    expect(extMethod).toHaveBeenCalled()
  })

  test('non-conflicting extensions can co-exist', () => {
    const firstMethod = jest.fn()
    const secondMethod = jest.fn()
    const xprisma = prisma
      .$extends({
        model: {
          user: {
            firstMethod,
          },
        },
      })
      .$extends({
        model: {
          user: {
            secondMethod,
          },
        },
      })

    xprisma.user.firstMethod()
    xprisma.user.secondMethod()

    expect(firstMethod).toHaveBeenCalled()
    expect(secondMethod).toHaveBeenCalled()
  })

  test('extension methods can call each other', () => {
    const helper = jest.fn()
    const xprisma = prisma.$extends({
      model: {
        user: {
          helper,
          extMethod() {
            this.helper()
          },
        },
      },
    })

    xprisma.user.extMethod()
    expect(helper).toHaveBeenCalled()
  })

  test('extension methods can call model methods', async () => {
    const xprisma = prisma.$extends({
      model: {
        user: {
          myFind() {
            const ctx = Prisma.getExtensionContext(this)

            return ctx.findMany({})
          },
        },
      },
    })

    const users = await xprisma.user.myFind()
    expect(users).toEqual([])
  })

  test('extension methods can call methods of other extensions', () => {
    const firstMethod = jest.fn()
    const xprisma = prisma
      .$extends({
        model: {
          user: {
            firstMethod,
          },
        },
      })
      .$extends({
        model: {
          user: {
            secondMethod() {
              const ctx = Prisma.getExtensionContext(this)

              ctx.firstMethod()
            },
          },
        },
      })

    xprisma.user.secondMethod()

    expect(firstMethod).toHaveBeenCalled()
  })

<<<<<<< HEAD
  test('empty extension does nothing', async () => {
    const xprisma = prisma
      .$extends({
        model: {
          user: {
            myFind() {
              const ctx = Prisma.getExtensionContext(this)

              return ctx.findMany({})
            },
          },
        },
      })
      .$extends({})
      .$extends({
        model: {
          user: {},
        },
      })

    const users = await xprisma.user.myFind()
    expect(users).toEqual([])
  })

  test('only accepts methods', () => {
    prisma.$extends({
      model: {
        // @ts-expect-error
        badInput: 1,
      },
    })
=======
  test('error in extension methods', () => {
    const xprisma = prisma.$extends({
      name: 'Faulty model',
      model: {
        user: {
          fail() {
            throw new Error('Fail!')
          },
        },
      },
    })

    expect(() => xprisma.user.fail()).toThrowErrorMatchingInlineSnapshot(
      `Error caused by extension "Faulty model": Fail!`,
    )
  })

  test('error in async methods', async () => {
    const xprisma = prisma.$extends({
      name: 'Faulty model',
      model: {
        user: {
          fail() {
            return Promise.reject(new Error('Fail!'))
          },
        },
      },
    })

    await expect(xprisma.user.fail()).rejects.toThrowErrorMatchingInlineSnapshot(
      `Error caused by extension "Faulty model": Fail!`,
    )
  })

  test('error in extension methods without name', () => {
    const xprisma = prisma.$extends({
      model: {
        user: {
          fail() {
            throw new Error('Fail!')
          },
        },
      },
    })

    expect(() => xprisma.user.fail()).toThrowErrorMatchingInlineSnapshot(`Error caused by an extension: Fail!`)
>>>>>>> d0392bcd
  })
})<|MERGE_RESOLUTION|>--- conflicted
+++ resolved
@@ -212,7 +212,6 @@
     expect(firstMethod).toHaveBeenCalled()
   })
 
-<<<<<<< HEAD
   test('empty extension does nothing', async () => {
     const xprisma = prisma
       .$extends({
@@ -244,7 +243,8 @@
         badInput: 1,
       },
     })
-=======
+  })
+
   test('error in extension methods', () => {
     const xprisma = prisma.$extends({
       name: 'Faulty model',
@@ -291,6 +291,5 @@
     })
 
     expect(() => xprisma.user.fail()).toThrowErrorMatchingInlineSnapshot(`Error caused by an extension: Fail!`)
->>>>>>> d0392bcd
   })
 })