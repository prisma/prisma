import { faker } from '@faker-js/faker'
import { expectTypeOf } from 'expect-type'

import testMatrix from './_matrix'
// @ts-ignore
import type { PrismaClient } from './node_modules/@prisma/client'

declare let prisma: PrismaClient

const email = faker.internet.email()

testMatrix.setupTestSuite((_0, _1, clientMeta) => {
  beforeEach(async () => {
    await prisma.post.deleteMany()
    await prisma.user.deleteMany()
    const { id: userId } = await prisma.user.create({
      data: {
        email,
        firstName: 'John',
        lastName: 'Smith',
      },
    })

    await prisma.post.create({
      data: {
        user: { connect: { id: userId } },
      },
    })
  })

  testIf(clientMeta.runtime !== 'edge')('extended client in tx can rollback via normal call', async () => {
    const xprisma = prisma.$extends({
      result: {
        user: {
          fullName: {
            needs: { firstName: true, lastName: true },
            compute(user) {
              return `${user.firstName} ${user.lastName}`
            },
          },
        },
      },
    })

    const result = xprisma.$transaction([
      xprisma.user.create({
        data: {
          email: 'jane@smith.com',
          firstName: 'Jane',
          lastName: 'Smith',
        },
      }),
      xprisma.user.create({
        data: {
          email: 'jane@smith.com',
          firstName: 'Jane',
          lastName: 'Smith',
        },
      }),
    ])

    await expect(result).rejects.toMatchPrismaErrorSnapshot()

    const users = await prisma.user.findMany({ where: { email: 'jane@smith.com' } })

    expect(users).toHaveLength(0)
  })

  test('extended client in tx works via normal call', async () => {
    const xprisma = prisma.$extends({
      result: {
        user: {
          fullName: {
            needs: { firstName: true, lastName: true },
            compute(user) {
              return `${user.firstName} ${user.lastName}`
            },
          },
        },
      },
    })

    await xprisma.$transaction([
      xprisma.user.create({
        data: {
          email: 'jane@smith.com',
          firstName: 'Jane',
          lastName: 'Smith',
        },
      }),
    ])

    const users = await prisma.user.findMany({ where: { email: 'jane@smith.com' } })

    expect(users).toHaveLength(1)
  })

  testIf(clientMeta.runtime !== 'edge')('extended client in tx can rollback via custom call', async () => {
    const xprisma = prisma
      .$extends({
        result: {
          user: {
            fullName: {
              needs: { firstName: true, lastName: true },
              compute(user) {
                return `${user.firstName} ${user.lastName}`
              },
            },
          },
        },
      })
      .$extends({
        model: {
          $allModels: {
            createAlt(args: any) {
              return (this as any).create(args)
            },
          },
        },
      })

    const result = xprisma.$transaction([
      xprisma.user.createAlt({
        data: {
          email: 'jane@smith.com',
          firstName: 'Jane',
          lastName: 'Smith',
        },
      }),
      xprisma.user.createAlt({
        data: {
          email: 'jane@smith.com',
          firstName: 'Jane',
          lastName: 'Smith',
        },
      }),
    ])

    await expect(result).rejects.toMatchPrismaErrorSnapshot()

    const users = await prisma.user.findMany({ where: { email: 'jane@smith.com' } })

    expect(users).toHaveLength(0)
  })

  test('extended client in tx works via custom call', async () => {
    const xprisma = prisma
      .$extends({
        result: {
          user: {
            fullName: {
              needs: { firstName: true, lastName: true },
              compute(user) {
                return `${user.firstName} ${user.lastName}`
              },
            },
          },
        },
      })
      .$extends({
        model: {
          $allModels: {
            createAlt(args: any) {
              return (this as any).create(args)
            },
          },
        },
      })

    await xprisma.$transaction([
      xprisma.user.create({
        data: {
          email: 'jane@smith.com',
          firstName: 'Jane',
          lastName: 'Smith',
        },
      }),
    ])

    const users = await prisma.user.findMany({ where: { email: 'jane@smith.com' } })

    expect(users).toHaveLength(1)
  })

  test('isolation level is properly reflected in extended client', () => {
    ;async () => {
      const xprisma = prisma.$extends({})

      // @ts-test-if: provider !== 'mongodb'
      const data = await xprisma.$transaction([xprisma.user.findFirst({ select: { id: true } })], {
        isolationLevel: 'Serializable',
      })

      expectTypeOf(data).toEqualTypeOf<[{ id: string } | null]>()
<<<<<<< HEAD
=======
    }
  })

  test('type inference allows for destructuring the array', () => {
    ;async () => {
      const xprisma = prisma.$extends({})

      const [data, count] = await xprisma.$transaction([
        xprisma.user.findFirst({ select: { id: true } }),
        xprisma.user.count(),
      ])

      expectTypeOf(data).toEqualTypeOf<{ id: string } | null>()
      expectTypeOf(count).toEqualTypeOf<number>()
>>>>>>> 3999bafa
    }
  })
})<|MERGE_RESOLUTION|>--- conflicted
+++ resolved
@@ -192,8 +192,6 @@
       })
 
       expectTypeOf(data).toEqualTypeOf<[{ id: string } | null]>()
-<<<<<<< HEAD
-=======
     }
   })
 
@@ -208,7 +206,6 @@
 
       expectTypeOf(data).toEqualTypeOf<{ id: string } | null>()
       expectTypeOf(count).toEqualTypeOf<number>()
->>>>>>> 3999bafa
     }
   })
 })