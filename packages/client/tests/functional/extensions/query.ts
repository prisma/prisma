/* eslint-disable @typescript-eslint/no-redundant-type-constituents */
import { assertNever } from '@prisma/internals'
import { randomBytes } from 'crypto'
import { expectTypeOf } from 'expect-type'

import { ProviderFlavors, Providers } from '../_utils/providers'
import { wait } from '../_utils/tests/wait'
import { waitFor } from '../_utils/tests/waitFor'
import { NewPrismaClient } from '../_utils/types'
import testMatrix from './_matrix'
// @ts-ignore
import type { Post, Prisma as PrismaNamespace, PrismaClient, User } from './node_modules/@prisma/client'

let prisma: PrismaClient<{ log: [{ emit: 'event'; level: 'query' }] }>
declare let Prisma: typeof PrismaNamespace

declare const newPrismaClient: NewPrismaClient<typeof PrismaClient>

const randomId1 = randomBytes(12).toString('hex')
const randomId2 = randomBytes(12).toString('hex')
const randomId3 = randomBytes(12).toString('hex')

jest.retryTimes(3)

testMatrix.setupTestSuite(
  ({ provider, providerFlavor }) => {
    beforeEach(async () => {
      prisma = newPrismaClient({
        log: [{ emit: 'event', level: 'query' }],
      })

      if ((await prisma.user.findFirst()) === null) {
        await prisma.user.create({
          data: {
            email: 'jane@doe.io',
            firstName: 'Jane',
            lastName: 'Doe',
          },
        })
      }
    })

    afterEach(async () => {
      await prisma.$disconnect()
    })

    test('extending a specific model query', async () => {
      const fnUser = jest.fn()
      const fnPost = jest.fn()
      const fnEmitter = jest.fn()

      // eslint-disable-next-line @typescript-eslint/no-unsafe-argument
      prisma.$on('query', fnEmitter)

      const xprisma = prisma.$extends({
        query: {
          user: {
            findFirst({ args, query, operation, model }) {
              if (args.select != undefined) {
                args.select.email = undefined
              }
              args.include = undefined
              args.select = undefined
              expectTypeOf(args).not.toBeAny()
              expectTypeOf(query).toBeFunction()
              expectTypeOf(operation).toEqualTypeOf<'findFirst'>()
              expectTypeOf(model).toEqualTypeOf<'User'>()
              fnUser({ args, operation, model })
              return query(args)
            },
          },
          post: {
            async findFirst({ args, query, operation, model }) {
              expectTypeOf(args).not.toBeAny()
              expectTypeOf(query).toBeFunction()
              expectTypeOf(operation).toEqualTypeOf<'findFirst'>()
              expectTypeOf(model).toEqualTypeOf<'Post'>()

              fnPost({ args, operation, model })

              const data = await query(args)

              expectTypeOf(data).not.toBeAny()
              expectTypeOf(data).toBeNullable()
              expectTypeOf(data!).toHaveProperty('id')

              return data
            },
          },
        },
      })

      const args = { where: { id: randomId1 } }
      const cbArgs = { args, operation: 'findFirst', model: 'User' }

      const data = await xprisma.user.findFirst(args)

      expect(data).toMatchInlineSnapshot(`null`)
      expect(fnUser).toHaveBeenCalledWith(cbArgs)
      expect(fnUser).toHaveBeenCalledTimes(1)
      expect(fnPost).not.toHaveBeenCalled()
      await waitFor(() => expect(fnEmitter).toHaveBeenCalledTimes(1))
    })

    test('top to bottom execution order', async () => {
      let i = 0
      const fnUser1 = jest.fn()
      const fnUser2 = jest.fn()
      const fnEmitter = jest.fn()

      prisma.$on('query', fnEmitter)

      const xprisma = prisma
        .$extends({
          query: {
            user: {
              findFirst({ args, query }) {
                fnUser1(++i)
                return query(args)
              },
            },
          },
        })
        .$extends({
          query: {
            user: {
              findFirst({ args, query }) {
                fnUser2(++i)
                return query(args)
              },
            },
          },
        })

      const args = { where: { id: randomId1 } }

      const data = await xprisma.user.findFirst(args)

      expect(data).toMatchInlineSnapshot(`null`)
      expect(fnUser1).toHaveBeenCalledWith(1)
      expect(fnUser1).toHaveBeenCalledTimes(1)
      expect(fnUser2).toHaveBeenCalledWith(2)
      expect(fnUser2).toHaveBeenCalledTimes(1)
      await waitFor(() => expect(fnEmitter).toHaveBeenCalledTimes(1))
    })

    test('args mutation isolation', async () => {
      const fnEmitter = jest.fn()
      const fnUser = jest.fn()

      prisma.$on('query', fnEmitter)

      const xprisma = prisma
        .$extends({
          query: {
            user: {
              findFirst({ args, query }) {
                args.where = { id: randomId2 }

                return query(args)
              },
            },
          },
        })
        .$extends({
          query: {
            user: {
              findFirst({ args, query }) {
                args.where = { id: randomId3 }

                return query(args)
              },
            },
          },
        })
        .$extends({
          query: {
            user: {
              findFirst({ args, query }) {
                fnUser(args)

                return query(args)
              },
            },
          },
        })
        .$extends({
          query: {},
        })
        .$extends({
          query: {
            user: {},
          },
        })

      const args = { where: { id: randomId1 } }

      const data = await xprisma.user.findFirst(args)

      expect(data).toMatchInlineSnapshot(`null`)
      expect(args).toEqual({ where: { id: randomId1 } })
      expect(fnUser).toHaveBeenCalledWith({ where: { id: randomId3 } })
      await waitFor(() => expect(fnEmitter).toHaveBeenCalledTimes(1))
    })

    test('args mutation accumulation', async () => {
      const fnUser = jest.fn()
      const fnEmitter = jest.fn()

      prisma.$on('query', fnEmitter)

      const xprisma = prisma
        .$extends({
          query: {
            user: {
              findFirst({ args, query }) {
                args.where = { id: randomId1, ...args.where }

                return query(args)
              },
            },
          },
        })
        .$extends({
          query: {
            user: {
              findFirst({ args, query }) {
                args.where = { email: 'john@doe.io', ...args.where }

                return query(args)
              },
            },
          },
        })
        .$extends({
          query: {
            user: {
              findFirst({ args, query }) {
                fnUser(args)

                return query(args)
              },
            },
          },
        })

      const data = await xprisma.user.findFirst({ skip: 1 })

      expect(data).toMatchInlineSnapshot(`null`)
      expect(fnUser).toHaveBeenCalledWith({ where: { id: randomId1, email: 'john@doe.io' }, skip: 1 })
      await waitFor(() => expect(fnEmitter).toHaveBeenCalledTimes(1))
    })

    test('query result override with a simple call', async () => {
      const fnEmitter = jest.fn()

      prisma.$on('query', fnEmitter)

      const xprisma = prisma.$extends({
        query: {
          user: {
            // @ts-expect-error
            findFirst() {
              return 1 // override
            },
          },
        },
      })

      const data = await xprisma.user.findFirst({ skip: 1 })

      expect(data).toBe(1)
      await wait(() => expect(fnEmitter).not.toHaveBeenCalled())
    })

    test('query result override with extra extension after', async () => {
      const fnEmitter = jest.fn()
      const fnUser = jest.fn()

      prisma.$on('query', fnEmitter)

      const xprisma = prisma
        .$extends({
          query: {
            user: {
              // @ts-expect-error
              findFirst() {
                return 1 // override
              },
            },
          },
        })
        .$extends({
          query: {
            user: {
              findFirst({ args, query }) {
                fnUser(args)

                return query(args)
              },
            },
          },
        })

      const data = await xprisma.user.findFirst({ skip: 1 })

      expect(data).toBe(1)
      expect(fnUser).not.toHaveBeenCalled()
      await wait(() => expect(fnEmitter).not.toHaveBeenCalled())
    })

    test('query result override with extra extension before', async () => {
      const fnEmitter = jest.fn()
      const fnUser = jest.fn()

      prisma.$on('query', fnEmitter)

      const xprisma = prisma
        .$extends({
          query: {
            user: {
              findFirst({ args, query }) {
                fnUser(args)

                return query(args)
              },
            },
          },
        })
        .$extends({
          query: {
            user: {
              // @ts-expect-error
              findFirst() {
                return 1 // override
              },
            },
          },
        })

      const data = await xprisma.user.findFirst({ skip: 1 })

      expect(data).toBe(1)
      expect(fnUser).toHaveBeenCalledWith({ skip: 1 })
      await wait(() => expect(fnEmitter).not.toHaveBeenCalled())
    })

    test('query result mutation with a simple call', async () => {
      const fnEmitter = jest.fn()

      prisma.$on('query', fnEmitter)

      const xprisma = prisma.$extends({
        query: {
          user: {
            async findFirst({ args, query }) {
              const data = await query(args)

              expectTypeOf(data).toBeNullable()
              data!.id = '<redacted>'

              return data
            },
          },
        },
      })

      const data = await xprisma.user.findFirst()

      expect(data).toMatchInlineSnapshot(`
        {
          email: jane@doe.io,
          firstName: Jane,
          id: <redacted>,
          lastName: Doe,
        }
      `)
      await waitFor(() => expect(fnEmitter).toHaveBeenCalledTimes(1))
    })

    test('query result mutation with multiple calls', async () => {
      const fnEmitter = jest.fn()

      prisma.$on('query', fnEmitter)

      const xprisma = prisma
        .$extends({
          query: {
            user: {
              async findFirst({ args, query }) {
                const data = await query(args)

                expectTypeOf(data).toBeNullable()
                data!.id = '<redacted>'

                return data
              },
            },
          },
        })
        .$extends({
          query: {
            user: {
              async findFirst({ args, query }) {
                const data = await query(args)

                expectTypeOf(data).toBeNullable()
                data!.email = '<redacted>'

                return data
              },
            },
          },
        })

      const data = await xprisma.user.findFirst()

      expect(data).toMatchInlineSnapshot(`
        {
          email: <redacted>,
          firstName: Jane,
          id: <redacted>,
          lastName: Doe,
        }
      `)
      await waitFor(() => expect(fnEmitter).toHaveBeenCalledTimes(1))
    })

    testIf(provider !== Providers.MONGODB && process.platform !== 'win32')(
      'query result mutations with batch transactions',
      async () => {
        const fnEmitter = jest.fn()

        prisma.$on('query', fnEmitter)

        const xprisma = prisma
          .$extends({
            query: {
              user: {
                async findFirst({ args, query }) {
                  const data = await query(args)

                  expectTypeOf(data).toBeNullable()
                  data!.id = '<redacted>'

                  return data
                },
              },
            },
          })
          .$extends({
            query: {
              user: {
                async findFirst({ args, query }) {
                  const data = await query(args)

                  expectTypeOf(data).toBeNullable()
                  data!.email = '<redacted>'

                  return data
                },
              },
            },
          })

        const data = await xprisma.$transaction([xprisma.user.findFirst(), xprisma.post.findFirst()])

        expect(data).toMatchInlineSnapshot(`
          [
            {
              email: <redacted>,
              firstName: Jane,
              id: <redacted>,
              lastName: Doe,
            },
            null,
          ]
        `)
        await waitFor(() => {
          expect(fnEmitter).toHaveBeenCalledTimes(4)
          expect(fnEmitter.mock.calls).toMatchObject([
            [{ query: expect.stringContaining('BEGIN') }],
            [{ query: expect.stringContaining('SELECT') }],
            [{ query: expect.stringContaining('SELECT') }],
            [{ query: expect.stringContaining('COMMIT') }],
          ])
        })
      },
    )

    testIf(provider !== Providers.MONGODB && process.platform !== 'win32')(
      'transforming a simple query into a batch transaction',
      async () => {
        const fnEmitter = jest.fn()

        prisma.$on('query', fnEmitter)

        const xprisma = prisma.$extends({
          query: {
            user: {
              async findFirst({ args, query }) {
                // @ts-test-if: provider !== Providers.MONGODB
                return (await prisma.$transaction([prisma.$queryRaw`SELECT 1`, query(args)]))[1]
              },
            },
          },
        })

        const data = await xprisma.user.findFirst({
          select: {
            lastName: true,
          },
        })

        expect(data).toMatchInlineSnapshot(`
          {
            lastName: Doe,
          }
        `)
        await waitFor(() => {
          expect(fnEmitter).toHaveBeenCalledTimes(4)
          expect(fnEmitter.mock.calls).toMatchObject([
            [{ query: expect.stringContaining('BEGIN') }],
            [{ query: expect.stringContaining('SELECT') }],
            [{ query: expect.stringContaining('SELECT') }],
            [{ query: expect.stringContaining('COMMIT') }],
          ])
        })
      },
    )

    // TODO: skipped for PlanetScale adapter because of https://github.com/prisma/team-orm/issues/495
    testIf(
      provider !== Providers.MONGODB &&
        process.platform !== 'win32' &&
        providerFlavor !== ProviderFlavors.JS_PLANETSCALE,
    )('hijacking a batch transaction into another one with a simple call', async () => {
      const fnEmitter = jest.fn()

      prisma.$on('query', fnEmitter)

      const xprisma = prisma.$extends({
        query: {
          user: {
            async findFirst({ args, query }) {
              // @ts-test-if: provider !== Providers.MONGODB
              return (await prisma.$transaction([prisma.$queryRaw`SELECT 1`, query(args)]))[1]
            },
          },
        },
      })

      const data = await xprisma.$transaction([
        xprisma.user.findFirst({
          select: {
            lastName: true,
          },
        }),
        xprisma.post.findFirst(),
      ])

      expect(data).toMatchInlineSnapshot(`
          [
            {
              lastName: Doe,
            },
            null,
          ]
        `)
      await waitFor(() => {
        // user.findFirst 4 queries + post.findFirst 1 query
        expect(fnEmitter).toHaveBeenCalledTimes(5)
        const calls = [...fnEmitter.mock.calls]

        // get rid of dandling post.findFirst query
        if (calls[0][0]['query'].includes('SELECT')) {
          calls.shift()
        } else {
          calls.pop()
        }

        expect(calls).toMatchObject([
          [{ query: expect.stringContaining('BEGIN') }],
          [{ query: expect.stringContaining('SELECT') }],
          [{ query: expect.stringContaining('SELECT') }],
          [{ query: expect.stringContaining('COMMIT') }],
        ])
      })
    })

    // TODO: skipped for PlanetScale adapter because of https://github.com/prisma/team-orm/issues/495
    testIf(
      provider !== Providers.MONGODB &&
        process.platform !== 'win32' &&
        providerFlavor !== ProviderFlavors.JS_PLANETSCALE,
    )('hijacking a batch transaction into another one with multiple calls', async () => {
      const fnEmitter = jest.fn()

      prisma.$on('query', fnEmitter)

      const xprisma = prisma
        .$extends({
          query: {
            user: {
              async findFirst({ args, query }) {
                const data = await query(args)

                expectTypeOf(data).toBeNullable()
                data!.firstName = '<redacted>'

                return data
              },
            },
          },
        })
        .$extends({
          query: {
            user: {
              async findFirst({ args, query }) {
                // @ts-test-if: provider !== Providers.MONGODB
                return (await prisma.$transaction([prisma.$queryRaw`SELECT 1`, query(args)]))[1]
              },
            },
          },
        })
        .$extends({
          query: {
            user: {
              async findFirst({ args, query }) {
                const data = await query(args)

                expectTypeOf(data).toBeNullable()
                data!.lastName = '<redacted>'

                return data
              },
            },
          },
        })

      const data = await xprisma.$transaction([
        xprisma.user.findFirst({
          select: {
            firstName: true,
            lastName: true,
          },
        }),
        xprisma.post.findFirst(),
      ])

      expect(data).toMatchInlineSnapshot(`
          [
            {
              firstName: <redacted>,
              lastName: <redacted>,
            },
            null,
          ]
        `)

      await waitFor(() => {
        // user.findFirst 4 queries + post.findFirst 1 query
        expect(fnEmitter).toHaveBeenCalledTimes(5)
        const calls = [...fnEmitter.mock.calls]

        // get rid of dandling post.findFirst query
        if (calls[0][0]['query'].includes('SELECT')) {
          calls.shift()
        } else {
          calls.pop()
        }

        if (provider !== Providers.MONGODB) {
          expect(calls).toMatchObject([
            [{ query: expect.stringContaining('BEGIN') }],
            [{ query: expect.stringContaining('SELECT') }],
            [{ query: expect.stringContaining('SELECT') }],
            [{ query: expect.stringContaining('COMMIT') }],
          ])
        }
      })
    })

    test('extending with $allModels and a specific query', async () => {
      const fnModel = jest.fn()
      const fnEmitter = jest.fn()

      prisma.$on('query', fnEmitter)

      const xprisma = prisma.$extends({
        query: {
          $allModels: {
            async findFirst({ args, query, operation, model }) {
              expectTypeOf(args).not.toBeAny()
              expectTypeOf(query).toBeFunction()
              expectTypeOf(operation).toEqualTypeOf<'findFirst'>()
              type Model = typeof model
              expectTypeOf<Model>().toEqualTypeOf<'Post' | 'User'>()

              fnModel({ args, operation, model })

              const data = await query(args)

              expectTypeOf(data).not.toBeAny()

              return data
            },
          },
        },
      })

      const args = { where: { id: randomId1 } }
      const cbArgsUser = { args, operation: 'findFirst', model: 'User' }
      const cbArgsPost = { args, operation: 'findFirst', model: 'Post' }

      const dataUser = await xprisma.user.findFirst(args)
      const dataPost = await xprisma.post.findFirst(args)

      expect(dataUser).toMatchInlineSnapshot(`null`)
      expect(dataPost).toMatchInlineSnapshot(`null`)
      expect(fnModel).toHaveBeenCalledTimes(2)
      expect(fnModel).toHaveBeenNthCalledWith(1, cbArgsUser)
      expect(fnModel).toHaveBeenNthCalledWith(2, cbArgsPost)
      await waitFor(() => expect(fnEmitter).toHaveBeenCalledTimes(2))
    })

    test('extending with $allModels and $allOperations', async () => {
      const fnModel = jest.fn()
      const fnEmitter = jest.fn()

      prisma.$on('query', fnEmitter)

      const xprisma = prisma.$extends({
        query: {
          $allModels: {
            async $allOperations({ args, query, operation, model }) {
              expectTypeOf(args).not.toBeAny()
              expectTypeOf(query).toBeFunction()
              // @ts-test-if: provider !== Providers.SQLITE && provider !== Providers.MONGODB
              expectTypeOf(operation).toEqualTypeOf<
                | 'findUnique'
                | 'findUniqueOrThrow'
                | 'findFirst'
                | 'findFirstOrThrow'
                | 'findMany'
                | 'create'
                | 'createMany'
                | 'delete'
                | 'update'
                | 'deleteMany'
                | 'updateMany'
                | 'upsert'
                | 'aggregate'
                | 'groupBy'
                | 'count'
              >()

              type Model = typeof model
              expectTypeOf<Model>().toEqualTypeOf<'Post' | 'User'>()

              fnModel({ args, operation, model })

              const data = await query(args)

              expectTypeOf(data).not.toBeAny()

              return data
            },
          },
        },
      })

      const args = { where: { id: randomId1 } }
      const cbArgsUser = { args, operation: 'findFirst', model: 'User' }
      const cbArgsPost = { args, operation: 'findFirst', model: 'Post' }
      const cbArgsPosts = { args, operation: 'findMany', model: 'Post' }

      const dataUser = await xprisma.user.findFirst(args)
      const dataPost = await xprisma.post.findFirst(args)
      const dataPosts = await xprisma.post.findMany(args)

      expect(dataUser).toMatchInlineSnapshot(`null`)
      expect(dataPost).toMatchInlineSnapshot(`null`)
      expect(dataPosts).toMatchInlineSnapshot(`[]`)
      expect(fnModel).toHaveBeenCalledTimes(3)
      expect(fnModel).toHaveBeenNthCalledWith(1, cbArgsUser)
      expect(fnModel).toHaveBeenNthCalledWith(2, cbArgsPost)
      expect(fnModel).toHaveBeenNthCalledWith(3, cbArgsPosts)
      await waitFor(() => expect(fnEmitter).toHaveBeenCalledTimes(3))
    })

    test('extending with specific model and $allOperations', async () => {
      const fnModel = jest.fn()
      const fnEmitter = jest.fn()

      prisma.$on('query', fnEmitter)

      const xprisma = prisma.$extends({
        query: {
          post: {
            async $allOperations({ args, query, operation, model }) {
              expectTypeOf(args).not.toBeAny()
              expectTypeOf(query).toBeFunction()
              // @ts-test-if: provider !== Providers.SQLITE && provider !== Providers.MONGODB
              expectTypeOf(operation).toEqualTypeOf<
                | 'findUnique'
                | 'findUniqueOrThrow'
                | 'findFirst'
                | 'findFirstOrThrow'
                | 'findMany'
                | 'create'
                | 'createMany'
                | 'delete'
                | 'update'
                | 'deleteMany'
                | 'updateMany'
                | 'upsert'
                | 'aggregate'
                | 'groupBy'
                | 'count'
              >()
              expectTypeOf(model).toEqualTypeOf<'Post'>()

              fnModel({ args, operation, model })

              const data = await query(args)

              expectTypeOf(data).not.toBeAny()

              return data
            },
          },
        },
      })

      const args = { where: { id: randomId1 } }
      const cbArgsPost = { args, operation: 'findFirst', model: 'Post' }
      const cbArgsPosts = { args, operation: 'findMany', model: 'Post' }

      const dataPost = await xprisma.post.findFirst(args)
      const dataPosts = await xprisma.post.findMany(args)

      expect(dataPost).toMatchInlineSnapshot(`null`)
      expect(dataPosts).toMatchInlineSnapshot(`[]`)
      expect(fnModel).toHaveBeenCalledTimes(2)
      expect(fnModel).toHaveBeenNthCalledWith(1, cbArgsPost)
      expect(fnModel).toHaveBeenNthCalledWith(2, cbArgsPosts)
      await waitFor(() => expect(fnEmitter).toHaveBeenCalledTimes(2))
    })

    test('errors in callback', async () => {
      const xprisma = prisma.$extends({
        name: 'Faulty query ext',
        query: {
          user: {
            findFirst() {
              return Promise.reject('All is lost!')
            },
          },
        },
      })

      await expect(xprisma.user.findFirst({})).rejects.toMatchInlineSnapshot(`All is lost!`)
    })

    test('errors in with no extension name', async () => {
      const xprisma = prisma.$extends({
        query: {
          user: {
            findFirst() {
              return Promise.reject('All is lost!')
            },
          },
        },
      })

      await expect(xprisma.user.findFirst({})).rejects.toMatchInlineSnapshot(`All is lost!`)
    })

    test('empty args becomes an empty object', async () => {
      const fnUser1 = jest.fn()
      const fnEmitter = jest.fn()

      prisma.$on('query', fnEmitter)

      const xprisma = prisma.$extends({
        query: {
          user: {
            findFirst({ args, query }) {
              fnUser1(args)
              return query(args)
            },
          },
        },
      })

      const args = undefined

      const data = await xprisma.user.findFirst(args)

      expect(data).not.toBe(null)
      expect(fnUser1).toHaveBeenCalledWith({})
      expect(fnUser1).toHaveBeenCalledTimes(1)
      await waitFor(() => expect(fnEmitter).toHaveBeenCalledTimes(1))
    })

    test('passing incorrect argument errors', () => {
      prisma.$extends({
        query: {
          user: {
            async findFirst({ args, query }) {
              const user = await query(args)

              expectTypeOf(user).toBeNullable()
              expectTypeOf(user!).toHaveProperty('id').toEqualTypeOf<string | undefined>()

              // @ts-expect-error
              return query(user)
            },
          },
        },
      })
    })

    test('result extensions are applied after query extension', async () => {
      const xprisma = prisma.$extends({
        result: {
          user: {
            fullName: {
              needs: { firstName: true, lastName: true },
              compute(user) {
                return `${user.firstName} ${user.lastName}`
              },
            },
          },
        },
        query: {
          user: {
            findFirstOrThrow() {
              return Promise.resolve({ email: 'ext@example.com', firstName: 'From', lastName: 'Query' })
            },
          },
        },
      })

      const result = await xprisma.user.findFirstOrThrow()
      expect(result.fullName).toBe('From Query')
    })

    testIf(provider !== Providers.SQLITE)('top-level raw queries interception', async () => {
      const fnEmitter = jest.fn()
      const fnUser = jest.fn()

      prisma.$on('query', fnEmitter)

      const xprisma = prisma.$extends({
        query: {
          // @ts-test-if: provider !== Providers.MONGODB
          $queryRaw({ args, query, operation }) {
            expect(operation).toEqual('$queryRaw')
            expect(args).toEqual(Prisma.sql`SELECT 2`)
            // @ts-test-if: provider !== Providers.MONGODB
            expectTypeOf(args).toEqualTypeOf<PrismaNamespace.Sql>()
            // @ts-test-if: provider !== Providers.MONGODB
            expectTypeOf(operation).toEqualTypeOf<'$queryRaw'>()
            fnUser(args)
            return query(args)
          },
          // @ts-test-if: provider !== Providers.MONGODB
          $executeRaw({ args, query, operation }) {
            expect(operation).toEqual('$executeRaw')
            expect(args).toEqual(Prisma.sql`SELECT 1`)
            // @ts-test-if: provider !== Providers.MONGODB
            expectTypeOf(args).toEqualTypeOf<PrismaNamespace.Sql>()
            // @ts-test-if: provider !== Providers.MONGODB
            expectTypeOf(operation).toEqualTypeOf<'$executeRaw'>()
            fnUser(args)
            return query(args)
          },
          // @ts-test-if: provider !== Providers.MONGODB
          $queryRawUnsafe({ args, query, operation }) {
            expect(operation).toEqual('$queryRawUnsafe')
            // @ts-test-if: provider !== Providers.MONGODB
            expectTypeOf(args).toEqualTypeOf<[query: string, ...values: any[]]>()
            // @ts-test-if: provider !== Providers.MONGODB
            expectTypeOf(operation).toEqualTypeOf<'$queryRawUnsafe'>()
            fnUser(args)
            return query(args)
          },
          // @ts-test-if: provider !== Providers.MONGODB
          $executeRawUnsafe({ args, query, operation }) {
            expect(operation).toEqual('$executeRawUnsafe')
            // @ts-test-if: provider !== Providers.MONGODB
            expectTypeOf(args).toEqualTypeOf<[query: string, ...values: any[]]>()
            // @ts-test-if: provider !== Providers.MONGODB
            expectTypeOf(operation).toEqualTypeOf<'$executeRawUnsafe'>()
            fnUser(args)
            return query(args)
          },
          // @ts-test-if: provider === Providers.MONGODB
          $runCommandRaw({ args, query, operation }) {
            expect(operation).toEqual('$runCommandRaw')
            // @ts-test-if: provider === Providers.MONGODB
            expectTypeOf(args).toEqualTypeOf<PrismaNamespace.InputJsonObject>()
            // @ts-test-if: provider === Providers.MONGODB
            expectTypeOf(operation).toEqualTypeOf<'$runCommandRaw'>()
            fnUser(args)
            return query(args)
          },
        },
      })

      if (provider !== Providers.MONGODB) {
        // @ts-test-if: provider !== Providers.MONGODB
        await xprisma.$executeRaw`SELECT 1`
        // @ts-test-if: provider !== Providers.MONGODB
        await xprisma.$queryRaw`SELECT 2`
        // @ts-test-if: provider !== Providers.MONGODB
        await xprisma.$executeRawUnsafe(`SELECT 3`)
        // @ts-test-if: provider !== Providers.MONGODB
        await xprisma.$queryRawUnsafe(`SELECT 4`)

        await wait(() => expect(fnEmitter).toHaveBeenCalledTimes(4))
        expect(fnUser).toHaveBeenNthCalledWith(1, Prisma.sql`SELECT 1`)
        expect(fnUser).toHaveBeenNthCalledWith(2, Prisma.sql`SELECT 2`)
        expect(fnUser).toHaveBeenNthCalledWith(3, [`SELECT 3`])
        expect(fnUser).toHaveBeenNthCalledWith(4, [`SELECT 4`])
      } else {
        // @ts-test-if: provider === Providers.MONGODB
        await xprisma.$runCommandRaw({ aggregate: 'User', pipeline: [], explain: false })
        // await wait(() => expect(fnEmitter).toHaveBeenCalledTimes(1)) // not working
        expect(fnUser).toHaveBeenNthCalledWith(1, { aggregate: 'User', pipeline: [], explain: false })
      }
    })

    testIf(provider !== Providers.MONGODB)(
      'extending with $allModels.$allOperations and a top-level query',
      async () => {
        const fnOperation = jest.fn()
        const fnEmitter = jest.fn()

        prisma.$on('query', fnEmitter)

        const xprisma = prisma.$extends({
          query: {
            // @ts-test-if: provider !== Providers.MONGODB
            $queryRawUnsafe({ args, query, operation, model }: any) {
              fnOperation({ args, operation, model })

              return query(args)
            },
            $allModels: {
              $allOperations({ args, query, operation, model }) {
                fnOperation({ args, operation, model })

                return query(args)
              },
            },
          },
        })

        const rawQueryArgs = `SELECT 1`
        const modelQueryArgs = { where: { id: randomId1 } }

        const cbArgsRaw = { args: [rawQueryArgs], operation: '$queryRawUnsafe', model: undefined }
        const cbArgsUser = { args: modelQueryArgs, operation: 'findFirst', model: 'User' }
        const cbArgsPost = { args: modelQueryArgs, operation: 'findFirst', model: 'Post' }

        // @ts-test-if: provider !== Providers.MONGODB
        const dataRaw = await xprisma.$queryRawUnsafe(rawQueryArgs)
        const dataUser = await xprisma.user.findFirst(modelQueryArgs)
        const dataPost = await xprisma.post.findFirst(modelQueryArgs)

        expect(dataRaw).toBeTruthy()
        expect(dataUser).toMatchInlineSnapshot(`null`)
        expect(dataPost).toMatchInlineSnapshot(`null`)
        expect(fnOperation).toHaveBeenCalledTimes(3)
        expect(fnOperation).toHaveBeenNthCalledWith(1, cbArgsRaw)
        expect(fnOperation).toHaveBeenNthCalledWith(2, cbArgsUser)
        expect(fnOperation).toHaveBeenNthCalledWith(3, cbArgsPost)
        await waitFor(() => expect(fnEmitter).toHaveBeenCalledTimes(3))
      },
    )

    test('extending with $allModels and another $allModels', async () => {
      const fnModel = jest.fn()
      const fnEmitter = jest.fn()

      prisma.$on('query', fnEmitter)

      const xprisma = prisma
        .$extends({
          query: {
            $allModels: {
              findFirst({ args, query, model, operation }) {
                fnModel({ args, operation, model })

                return query(args)
              },
            },
          },
        })
        .$extends({
          query: {
            $allModels: {
              findFirst({ args, query, operation, model }) {
                fnModel({ args, operation, model })

                return query(args)
              },
            },
          },
        })

      const args = { where: { id: randomId1 } }
      const cbArgsUser = { args: args, operation: 'findFirst', model: 'User' }

      const dataUser = await xprisma.user.findFirst(args)

      expect(dataUser).toMatchInlineSnapshot(`null`)
      expect(fnModel).toHaveBeenCalledTimes(2)
      expect(fnModel).toHaveBeenNthCalledWith(1, cbArgsUser)
      expect(fnModel).toHaveBeenNthCalledWith(2, cbArgsUser)
      await waitFor(() => expect(fnEmitter).toHaveBeenCalledTimes(1))
    })

    test('extending with top-level $allOperations', async () => {
      const fnModel = jest.fn()
      const fnEmitter = jest.fn()

      prisma.$on('query', fnEmitter)

      const xprisma = prisma.$extends({
        query: {
          $allOperations({ args, query, operation, model }) {
            fnModel({ args, operation, model })

            return query(args)
          },
        },
      })

      const args = { where: { id: randomId1 } }
      const cbArgsUser = { args: args, operation: 'findFirst', model: 'User' }

      const dataUser1 = await xprisma.user.findFirst(args)

      expect(dataUser1).toMatchInlineSnapshot(`null`)
      expect(fnModel).toHaveBeenCalledTimes(1)
      expect(fnModel).toHaveBeenNthCalledWith(1, cbArgsUser)
      await waitFor(() => expect(fnEmitter).toHaveBeenCalledTimes(1))
    })

    test('unions can be properly discriminated', () => {
      prisma.$extends({
        query: {
          $allModels: {
            findFirst({ args, query, model }) {
              ;() => {
                if (model === 'User') {
                  args.select?.firstName
                  return query(args)
                }

                if (model === 'Post') {
                  // @ts-expect-error
                  args.select?.firstName
                  return query(args)
                }

                return undefined
              }

              return query(args)
            },
            $allOperations({ args, query, operation }) {
              ;() => {
                if (operation === 'findFirst') {
                  args.select?.id
                  return query(args)
                }

                if (operation === 'groupBy') {
                  // @ts-expect-error
                  args.select?.id
                  return query(args)
                }

                return undefined
              }

              return query(args)
            },
          },
        },
      })
    })

    test('arg types and return types are correct', () => {
      type OptionalDeep<T> = {
        [P in keyof T]?: OptionalDeep<T[P]>
      }
      ;() =>
        prisma.$extends({
          query: {
            user: {
              async aggregate({ args, query, operation }) {
                const data = await query(args)

                expectTypeOf(operation).toEqualTypeOf<'aggregate'>()
                expectTypeOf(args).toEqualTypeOf<PrismaNamespace.UserAggregateArgs>()
                expectTypeOf(data).toMatchTypeOf<OptionalDeep<PrismaNamespace.AggregateUser>>()

                return data
              },
              async count({ args, query, operation }) {
                const data = await query(args)

                expectTypeOf(operation).toEqualTypeOf<'count'>()
                expectTypeOf(args).toEqualTypeOf<PrismaNamespace.UserCountArgs>()
                expectTypeOf(data).toMatchTypeOf<OptionalDeep<PrismaNamespace.UserCountAggregateOutputType> | number>()

                return data
              },
              async create({ args, query, operation }) {
                const data = await query(args)

                expectTypeOf(operation).toEqualTypeOf<'create'>()
                expectTypeOf(args).toEqualTypeOf<PrismaNamespace.UserCreateArgs>()
                expectTypeOf(data).toMatchTypeOf<OptionalDeep<User>>()
                expectTypeOf(data.posts).toMatchTypeOf<OptionalDeep<Post>[] | undefined>()

                return data
              },

              // @ts-test-if: provider !== Providers.SQLITE
              async createMany({ args, query, operation }) {
                const data = await query(args)

                // @ts-test-if: provider !== Providers.SQLITE
                expectTypeOf(operation).toEqualTypeOf<'createMany'>()
                // @ts-test-if: provider !== Providers.SQLITE
                expectTypeOf(args).toEqualTypeOf<PrismaNamespace.UserCreateManyArgs>()
                expectTypeOf(data).toMatchTypeOf<OptionalDeep<PrismaNamespace.BatchPayload>>()

                return data
              },
              async delete({ args, query, operation }) {
                const data = await query(args)

                expectTypeOf(operation).toEqualTypeOf<'delete'>()
                expectTypeOf(args).toEqualTypeOf<PrismaNamespace.UserDeleteArgs>()
                expectTypeOf(data).toMatchTypeOf<OptionalDeep<User>>()
                expectTypeOf(data.posts).toMatchTypeOf<OptionalDeep<Post>[] | undefined>()

                return data
              },
              async deleteMany({ args, query, operation }) {
                const data = await query(args)

                expectTypeOf(operation).toEqualTypeOf<'deleteMany'>()
                expectTypeOf(args).toEqualTypeOf<PrismaNamespace.UserDeleteManyArgs>()
                expectTypeOf(data).toMatchTypeOf<OptionalDeep<PrismaNamespace.BatchPayload>>()

                return data
              },
              async findMany({ args, query, operation }) {
                const data = await query(args)

                expectTypeOf(operation).toEqualTypeOf<'findMany'>()
                expectTypeOf(args).toEqualTypeOf<PrismaNamespace.UserFindManyArgs>()
                expectTypeOf(data).toMatchTypeOf<OptionalDeep<User>[] | undefined>()
                expectTypeOf(data?.[0]?.posts).toMatchTypeOf<OptionalDeep<Post>[] | undefined>()

                return data
              },
              async findFirst({ args, query, operation }) {
                const data = await query(args)

                expectTypeOf(operation).toEqualTypeOf<'findFirst'>()
                expectTypeOf(args).toEqualTypeOf<PrismaNamespace.UserFindFirstArgs>()
                expectTypeOf(data).toMatchTypeOf<OptionalDeep<User> | null>()
                expectTypeOf(data?.posts).toMatchTypeOf<OptionalDeep<Post>[] | undefined>()

                return data
              },
              async findUnique({ args, query, operation }) {
                const data = await query(args)

                expectTypeOf(operation).toEqualTypeOf<'findUnique'>()
                expectTypeOf(args).toEqualTypeOf<PrismaNamespace.UserFindUniqueArgs>()
                expectTypeOf(data).toMatchTypeOf<OptionalDeep<User> | null>()
                expectTypeOf(data?.posts).toMatchTypeOf<OptionalDeep<Post>[] | undefined>()

                return data
              },
              async findFirstOrThrow({ args, query, operation }) {
                const data = await query(args)

                expectTypeOf(operation).toEqualTypeOf<'findFirstOrThrow'>()
                expectTypeOf(args).toEqualTypeOf<PrismaNamespace.UserFindFirstOrThrowArgs>()
                expectTypeOf(data).toMatchTypeOf<OptionalDeep<User>>()

                return data
              },
              async findUniqueOrThrow({ args, query, operation }) {
                const data = await query(args)

                expectTypeOf(operation).toEqualTypeOf<'findUniqueOrThrow'>()
                expectTypeOf(args).toEqualTypeOf<PrismaNamespace.UserFindUniqueOrThrowArgs>()
                expectTypeOf(data).toMatchTypeOf<OptionalDeep<User>>()

                return data
              },
              async groupBy({ args, query, operation }) {
                const data = await query(args)

                expectTypeOf(operation).toEqualTypeOf<'groupBy'>()
                expectTypeOf(args).toEqualTypeOf<PrismaNamespace.UserGroupByArgs>()
                expectTypeOf(data).toMatchTypeOf<OptionalDeep<PrismaNamespace.UserGroupByOutputType>[]>()

                return data
              },
              async update({ args, query, operation }) {
                const data = await query(args)

                expectTypeOf(operation).toEqualTypeOf<'update'>()
                expectTypeOf(args).toEqualTypeOf<PrismaNamespace.UserUpdateArgs>()
                expectTypeOf(data).toMatchTypeOf<OptionalDeep<User>>()
                expectTypeOf(data.posts).toMatchTypeOf<OptionalDeep<Post>[] | undefined>()

                return data
              },
              async updateMany({ args, query, operation }) {
                const data = await query(args)

                expectTypeOf(operation).toEqualTypeOf<'updateMany'>()
                expectTypeOf(args).toEqualTypeOf<PrismaNamespace.UserUpdateManyArgs>()
                expectTypeOf(data).toMatchTypeOf<OptionalDeep<PrismaNamespace.BatchPayload>>()

                return data
              },
              async upsert({ args, query, operation }) {
                const data = await query(args)

                expectTypeOf(operation).toEqualTypeOf<'upsert'>()
                expectTypeOf(args).toEqualTypeOf<PrismaNamespace.UserUpsertArgs>()
                expectTypeOf(data).toMatchTypeOf<OptionalDeep<User>>()
                expectTypeOf(data.posts).toMatchTypeOf<OptionalDeep<Post>[] | undefined>()

                return data
              },
              async $allOperations({ args, query, operation }) {
                // same as the user query extensions above but with if statements
                if (operation === 'aggregate') {
                  const data = await query(args)

                  expectTypeOf(operation).toEqualTypeOf<'aggregate'>()
                  expectTypeOf(args).toEqualTypeOf<PrismaNamespace.UserAggregateArgs>()
                  expectTypeOf(data).toMatchTypeOf<OptionalDeep<PrismaNamespace.AggregateUser>>()

                  return data
                }
                if (operation === 'count') {
                  const data = await query(args)

                  expectTypeOf(operation).toEqualTypeOf<'count'>()
                  expectTypeOf(args).toEqualTypeOf<PrismaNamespace.UserCountArgs>()
                  expectTypeOf(data).toMatchTypeOf<
                    OptionalDeep<PrismaNamespace.UserCountAggregateOutputType> | number
                  >()

                  return data
                }
                if (operation === 'create') {
                  const data = await query(args)

                  expectTypeOf(operation).toEqualTypeOf<'create'>()
                  expectTypeOf(args).toEqualTypeOf<PrismaNamespace.UserCreateArgs>()
                  expectTypeOf(data).toMatchTypeOf<OptionalDeep<User>>()
                  expectTypeOf(data.posts).toMatchTypeOf<OptionalDeep<Post>[] | undefined>()

                  return data
                }

                // @ts-test-if: provider !== Providers.SQLITE
                if (operation === 'createMany') {
                  // @ts-test-if: provider !== Providers.SQLITE
                  const data = await query(args)

                  // @ts-test-if: provider !== Providers.SQLITE
                  expectTypeOf(operation).toEqualTypeOf<'createMany'>()
                  // @ts-test-if: provider !== Providers.SQLITE
                  expectTypeOf(args).toEqualTypeOf<PrismaNamespace.UserCreateManyArgs>()
                  expectTypeOf(data).toMatchTypeOf<OptionalDeep<PrismaNamespace.BatchPayload>>()

                  return data
                }
                if (operation === 'delete') {
                  const data = await query(args)

                  expectTypeOf(operation).toEqualTypeOf<'delete'>()
                  expectTypeOf(args).toEqualTypeOf<PrismaNamespace.UserDeleteArgs>()
                  expectTypeOf(data).toMatchTypeOf<OptionalDeep<User>>()
                  expectTypeOf(data.posts).toMatchTypeOf<OptionalDeep<Post>[] | undefined>()

                  return data
                }
                if (operation === 'deleteMany') {
                  const data = await query(args)

                  expectTypeOf(operation).toEqualTypeOf<'deleteMany'>()
                  expectTypeOf(args).toEqualTypeOf<PrismaNamespace.UserDeleteManyArgs>()
                  expectTypeOf(data).toMatchTypeOf<OptionalDeep<PrismaNamespace.BatchPayload>>()

                  return data
                }
                if (operation === 'findMany') {
                  const data = await query(args)

                  expectTypeOf(operation).toEqualTypeOf<'findMany'>()
                  expectTypeOf(args).toEqualTypeOf<PrismaNamespace.UserFindManyArgs>()
                  expectTypeOf(data).toMatchTypeOf<OptionalDeep<User>[] | undefined>()
                  expectTypeOf(data?.[0]?.posts).toMatchTypeOf<OptionalDeep<Post>[] | undefined>()

                  return data
                }
                if (operation === 'findFirst') {
                  const data = await query(args)

                  expectTypeOf(operation).toEqualTypeOf<'findFirst'>()
                  expectTypeOf(args).toEqualTypeOf<PrismaNamespace.UserFindFirstArgs>()
                  expectTypeOf(data).toMatchTypeOf<OptionalDeep<User> | null>()
                  expectTypeOf(data?.posts).toMatchTypeOf<OptionalDeep<Post>[] | undefined>()

                  return data
                }
                if (operation === 'findUnique') {
                  const data = await query(args)

                  expectTypeOf(operation).toEqualTypeOf<'findUnique'>()
                  expectTypeOf(args).toEqualTypeOf<PrismaNamespace.UserFindUniqueArgs>()
                  expectTypeOf(data).toMatchTypeOf<OptionalDeep<User> | null>()
                  expectTypeOf(data?.posts).toMatchTypeOf<OptionalDeep<Post>[] | undefined>()

                  return data
                }
                if (operation === 'findFirstOrThrow') {
                  const data = await query(args)

                  expectTypeOf(operation).toEqualTypeOf<'findFirstOrThrow'>()
                  expectTypeOf(args).toEqualTypeOf<PrismaNamespace.UserFindFirstOrThrowArgs>()
                  expectTypeOf(data).toMatchTypeOf<OptionalDeep<User>>()
                  expectTypeOf(data.posts).toMatchTypeOf<OptionalDeep<Post>[] | undefined>()

                  return data
                }
                if (operation === 'findUniqueOrThrow') {
                  const data = await query(args)

                  expectTypeOf(operation).toEqualTypeOf<'findUniqueOrThrow'>()
                  expectTypeOf(args).toEqualTypeOf<PrismaNamespace.UserFindUniqueOrThrowArgs>()
                  expectTypeOf(data).toMatchTypeOf<OptionalDeep<User>>()
                  expectTypeOf(data.posts).toMatchTypeOf<OptionalDeep<Post>[] | undefined>()

                  return data
                }
                if (operation === 'groupBy') {
                  const data = await query(args)

                  expectTypeOf(operation).toEqualTypeOf<'groupBy'>()
                  expectTypeOf(args).toEqualTypeOf<PrismaNamespace.UserGroupByArgs>()
                  expectTypeOf(data).toMatchTypeOf<OptionalDeep<PrismaNamespace.UserGroupByOutputType>[]>()

                  return data
                }
                if (operation === 'update') {
                  const data = await query(args)

                  expectTypeOf(operation).toEqualTypeOf<'update'>()
                  expectTypeOf(args).toEqualTypeOf<PrismaNamespace.UserUpdateArgs>()
                  expectTypeOf(data).toMatchTypeOf<OptionalDeep<User>>()
                  expectTypeOf(data.posts).toMatchTypeOf<OptionalDeep<Post>[] | undefined>()

                  return data
                }
                if (operation === 'updateMany') {
                  const data = await query(args)

                  expectTypeOf(operation).toEqualTypeOf<'updateMany'>()
                  expectTypeOf(args).toEqualTypeOf<PrismaNamespace.UserUpdateManyArgs>()
                  expectTypeOf(data).toMatchTypeOf<OptionalDeep<PrismaNamespace.BatchPayload>>()

                  return data
                }
                if (operation === 'upsert') {
                  const data = await query(args)

                  expectTypeOf(operation).toEqualTypeOf<'upsert'>()
                  expectTypeOf(args).toEqualTypeOf<PrismaNamespace.UserUpsertArgs>()
                  expectTypeOf(data).toMatchTypeOf<OptionalDeep<User>>()
                  expectTypeOf(data.posts).toMatchTypeOf<OptionalDeep<Post>[] | undefined>()

                  return data
                }

                // @ts-test-if: provider !== Providers.MONGODB
                assertNever(operation, 'Unknown operation')
              },
            },
            $allModels: {
              async $allOperations({ operation, args, query, model }) {
                // same as above but also check the the model is User in the if condition
                if (model === 'User' && operation === 'aggregate') {
                  const data = await query(args)

                  expectTypeOf(operation).toEqualTypeOf<'aggregate'>()
                  expectTypeOf(args).toEqualTypeOf<PrismaNamespace.UserAggregateArgs>()
                  expectTypeOf(data).toMatchTypeOf<OptionalDeep<PrismaNamespace.AggregateUser>>()

                  return data
                }
                if (model === 'User' && operation === 'count') {
                  const data = await query(args)

                  expectTypeOf(operation).toEqualTypeOf<'count'>()
                  expectTypeOf(args).toEqualTypeOf<PrismaNamespace.UserCountArgs>()
                  expectTypeOf(data).toMatchTypeOf<
                    OptionalDeep<PrismaNamespace.UserCountAggregateOutputType> | number
                  >()

                  return data
                }
                if (model === 'User' && operation === 'create') {
                  const data = await query(args)

                  expectTypeOf(operation).toEqualTypeOf<'create'>()
                  expectTypeOf(args).toEqualTypeOf<PrismaNamespace.UserCreateArgs>()
                  expectTypeOf(data).toMatchTypeOf<OptionalDeep<User>>()
                  expectTypeOf(data.posts).toMatchTypeOf<OptionalDeep<Post>[] | undefined>()

                  return data
                }
                // @ts-test-if: provider !== Providers.SQLITE
                if (model === 'User' && operation === 'createMany') {
                  // @ts-test-if: provider !== Providers.SQLITE
                  const data = await query(args)

                  // @ts-test-if: provider !== Providers.SQLITE
                  expectTypeOf(operation).toEqualTypeOf<'createMany'>()
                  // @ts-test-if: provider !== Providers.SQLITE
                  expectTypeOf(args).toEqualTypeOf<PrismaNamespace.UserCreateManyArgs>()
                  expectTypeOf(data).toMatchTypeOf<OptionalDeep<PrismaNamespace.BatchPayload>>()

                  return data
                }
                if (model === 'User' && operation === 'delete') {
                  const data = await query(args)

                  expectTypeOf(operation).toEqualTypeOf<'delete'>()
                  expectTypeOf(args).toEqualTypeOf<PrismaNamespace.UserDeleteArgs>()
                  expectTypeOf(data).toMatchTypeOf<OptionalDeep<User>>()
                  expectTypeOf(data.posts).toMatchTypeOf<OptionalDeep<Post>[] | undefined>()

                  return data
                }
                if (model === 'User' && operation === 'deleteMany') {
                  const data = await query(args)

                  expectTypeOf(operation).toEqualTypeOf<'deleteMany'>()
                  expectTypeOf(args).toEqualTypeOf<PrismaNamespace.UserDeleteManyArgs>()
                  expectTypeOf(data).toMatchTypeOf<OptionalDeep<PrismaNamespace.BatchPayload>>()

                  return data
                }
                if (model === 'User' && operation === 'findMany') {
                  const data = await query(args)

                  expectTypeOf(operation).toEqualTypeOf<'findMany'>()
                  expectTypeOf(args).toEqualTypeOf<PrismaNamespace.UserFindManyArgs>()
                  expectTypeOf(data).toMatchTypeOf<OptionalDeep<User>[] | undefined>()
                  expectTypeOf(data?.[0]?.posts).toMatchTypeOf<OptionalDeep<Post>[] | undefined>()

                  return data
                }
                if (model === 'User' && operation === 'findFirst') {
                  const data = await query(args)

                  expectTypeOf(operation).toEqualTypeOf<'findFirst'>()
                  expectTypeOf(args).toEqualTypeOf<PrismaNamespace.UserFindFirstArgs>()
                  expectTypeOf(data).toMatchTypeOf<OptionalDeep<User> | null>()
                  expectTypeOf(data?.posts).toMatchTypeOf<OptionalDeep<Post>[] | undefined>()

                  return data
                }
                if (model === 'User' && operation === 'findUnique') {
                  const data = await query(args)

                  expectTypeOf(operation).toEqualTypeOf<'findUnique'>()
                  expectTypeOf(args).toEqualTypeOf<PrismaNamespace.UserFindUniqueArgs>()
                  expectTypeOf(data).toMatchTypeOf<OptionalDeep<User> | null>()
                  expectTypeOf(data?.posts).toMatchTypeOf<OptionalDeep<Post>[] | undefined>()

                  return data
                }
                if (model === 'User' && operation === 'findFirstOrThrow') {
                  const data = await query(args)

                  expectTypeOf(operation).toEqualTypeOf<'findFirstOrThrow'>()
                  expectTypeOf(args).toEqualTypeOf<PrismaNamespace.UserFindFirstOrThrowArgs>()
                  expectTypeOf(data).toMatchTypeOf<OptionalDeep<User>>()
                  expectTypeOf(data.posts).toMatchTypeOf<OptionalDeep<Post>[] | undefined>()

                  return data
                }
                if (model === 'User' && operation === 'findUniqueOrThrow') {
                  const data = await query(args)

                  expectTypeOf(operation).toEqualTypeOf<'findUniqueOrThrow'>()
                  expectTypeOf(args).toEqualTypeOf<PrismaNamespace.UserFindUniqueOrThrowArgs>()
                  expectTypeOf(data).toMatchTypeOf<OptionalDeep<User>>()
                  expectTypeOf(data.posts).toMatchTypeOf<OptionalDeep<Post>[] | undefined>()

                  return data
                }
                if (model === 'User' && operation === 'groupBy') {
                  const data = await query(args)

                  expectTypeOf(operation).toEqualTypeOf<'groupBy'>()
                  expectTypeOf(args).toEqualTypeOf<PrismaNamespace.UserGroupByArgs>()
                  expectTypeOf(data).toMatchTypeOf<OptionalDeep<PrismaNamespace.UserGroupByOutputType>[]>()

                  return data
                }
                if (model === 'User' && operation === 'update') {
                  const data = await query(args)

                  expectTypeOf(operation).toEqualTypeOf<'update'>()
                  expectTypeOf(args).toEqualTypeOf<PrismaNamespace.UserUpdateArgs>()
                  expectTypeOf(data).toMatchTypeOf<OptionalDeep<User>>()
                  expectTypeOf(data.posts).toMatchTypeOf<OptionalDeep<Post>[] | undefined>()

                  return data
                }
                if (model === 'User' && operation === 'updateMany') {
                  const data = await query(args)

                  expectTypeOf(operation).toEqualTypeOf<'updateMany'>()
                  expectTypeOf(args).toEqualTypeOf<PrismaNamespace.UserUpdateManyArgs>()
                  expectTypeOf(data).toMatchTypeOf<OptionalDeep<PrismaNamespace.BatchPayload>>()

                  return data
                }
                if (model === 'User' && operation === 'upsert') {
                  const data = await query(args)

                  expectTypeOf(operation).toEqualTypeOf<'upsert'>()
                  expectTypeOf(args).toEqualTypeOf<PrismaNamespace.UserUpsertArgs>()
                  expectTypeOf(data).toMatchTypeOf<OptionalDeep<User>>()
                  expectTypeOf(data.posts).toMatchTypeOf<OptionalDeep<Post>[] | undefined>()

                  return data
                }

                return query(args)
              },
              async aggregate({ args, query, operation, model }) {
                if (model !== 'User') return query(args)

                const data = await query(args)

                expectTypeOf(operation).toEqualTypeOf<'aggregate'>()
                expectTypeOf(args).toEqualTypeOf<PrismaNamespace.UserAggregateArgs>()
                expectTypeOf(data).toMatchTypeOf<OptionalDeep<PrismaNamespace.AggregateUser>>()

                return data
              },
              async count({ args, query, operation, model }) {
                if (model !== 'User') return query(args)

                const data = await query(args)

                expectTypeOf(operation).toEqualTypeOf<'count'>()
                expectTypeOf(args).toEqualTypeOf<PrismaNamespace.UserCountArgs>()
                expectTypeOf(data).toMatchTypeOf<OptionalDeep<PrismaNamespace.UserCountAggregateOutputType> | number>()

                return data
              },
              async create({ args, query, operation, model }) {
                if (model !== 'User') return query(args)

                const data = await query(args)

                expectTypeOf(operation).toEqualTypeOf<'create'>()
                expectTypeOf(args).toEqualTypeOf<PrismaNamespace.UserCreateArgs>()
                expectTypeOf(data).toMatchTypeOf<OptionalDeep<User>>()
                expectTypeOf(data.posts).toMatchTypeOf<OptionalDeep<Post>[] | undefined>()

                return data
              },

              // @ts-test-if: provider !== Providers.SQLITE
              async createMany({ args, query, operation, model }) {
                if (model !== 'User') return query(args)

                const data = await query(args)

                // @ts-test-if: provider !== Providers.SQLITE
                expectTypeOf(operation).toEqualTypeOf<'createMany'>()
                // @ts-test-if: provider !== Providers.SQLITE
                expectTypeOf(args).toEqualTypeOf<PrismaNamespace.UserCreateManyArgs>()
                expectTypeOf(data).toMatchTypeOf<OptionalDeep<PrismaNamespace.BatchPayload>>()

                return data
              },
              async delete({ args, query, operation, model }) {
                if (model !== 'User') return query(args)

                const data = await query(args)

                expectTypeOf(operation).toEqualTypeOf<'delete'>()
                expectTypeOf(args).toEqualTypeOf<PrismaNamespace.UserDeleteArgs>()
                expectTypeOf(data).toMatchTypeOf<OptionalDeep<User>>()
                expectTypeOf(data.posts).toMatchTypeOf<OptionalDeep<Post>[] | undefined>()

                return data
              },
              async deleteMany({ args, query, operation, model }) {
                if (model !== 'User') return query(args)

                const data = await query(args)

                expectTypeOf(operation).toEqualTypeOf<'deleteMany'>()
                expectTypeOf(args).toEqualTypeOf<PrismaNamespace.UserDeleteManyArgs>()
                expectTypeOf(data).toMatchTypeOf<OptionalDeep<PrismaNamespace.BatchPayload>>()

                return data
              },
              async findMany({ args, query, operation, model }) {
                if (model !== 'User') return query(args)

                const data = await query(args)

                expectTypeOf(operation).toEqualTypeOf<'findMany'>()
                expectTypeOf(args).toEqualTypeOf<PrismaNamespace.UserFindManyArgs>()
                expectTypeOf(data).toMatchTypeOf<OptionalDeep<User>[] | undefined>()
                expectTypeOf(data?.[0]?.posts).toMatchTypeOf<OptionalDeep<Post>[] | undefined>()

                return data
              },
              async findFirst({ args, query, operation, model }) {
                if (model !== 'User') return query(args)

                const data = await query(args)

                expectTypeOf(operation).toEqualTypeOf<'findFirst'>()
                expectTypeOf(args).toEqualTypeOf<PrismaNamespace.UserFindFirstArgs>()
                expectTypeOf(data).toMatchTypeOf<OptionalDeep<User> | null>()
                expectTypeOf(data).toBeNullable()
                expectTypeOf(data?.posts).toMatchTypeOf<OptionalDeep<Post>[] | undefined>()

                return data
              },
              async findUnique({ args, query, operation, model }) {
                if (model !== 'User') return query(args)

                const data = await query(args)

                expectTypeOf(operation).toEqualTypeOf<'findUnique'>()
                expectTypeOf(args).toEqualTypeOf<PrismaNamespace.UserFindUniqueArgs>()
                expectTypeOf(data).toMatchTypeOf<OptionalDeep<User> | null>()
                expectTypeOf(data).toBeNullable()
                expectTypeOf(data?.posts).toMatchTypeOf<OptionalDeep<Post>[] | undefined>()

                return data
              },
              async findFirstOrThrow({ args, query, operation, model }) {
                if (model !== 'User') return query(args)

                const data = await query(args)

                expectTypeOf(operation).toEqualTypeOf<'findFirstOrThrow'>()
                expectTypeOf(args).toEqualTypeOf<PrismaNamespace.UserFindFirstOrThrowArgs>()
                expectTypeOf(data).toMatchTypeOf<OptionalDeep<User>>()
                expectTypeOf(data).not.toBeNullable()

                return data
              },
              async findUniqueOrThrow({ args, query, operation, model }) {
                if (model !== 'User') return query(args)

                const data = await query(args)

                expectTypeOf(operation).toEqualTypeOf<'findUniqueOrThrow'>()
                expectTypeOf(args).toEqualTypeOf<PrismaNamespace.UserFindUniqueOrThrowArgs>()
                expectTypeOf(data).toMatchTypeOf<OptionalDeep<User>>()
                expectTypeOf(data).not.toBeNullable()

                return data
              },
              async groupBy({ args, query, operation, model }) {
                if (model !== 'User') return query(args)

                const data = await query(args)

                expectTypeOf(operation).toEqualTypeOf<'groupBy'>()
                expectTypeOf(args).toEqualTypeOf<PrismaNamespace.UserGroupByArgs>()
                expectTypeOf(data).toMatchTypeOf<OptionalDeep<PrismaNamespace.UserGroupByOutputType>[]>()

                return data
              },
              async update({ args, query, operation, model }) {
                if (model !== 'User') return query(args)

                const data = await query(args)

                expectTypeOf(operation).toEqualTypeOf<'update'>()
                expectTypeOf(args).toEqualTypeOf<PrismaNamespace.UserUpdateArgs>()
                expectTypeOf(data).toMatchTypeOf<OptionalDeep<User>>()
                expectTypeOf(data.posts).toMatchTypeOf<OptionalDeep<Post>[] | undefined>()

                return data
              },
              async updateMany({ args, query, operation, model }) {
                if (model !== 'User') return query(args)

                const data = await query(args)

                expectTypeOf(operation).toEqualTypeOf<'updateMany'>()
                expectTypeOf(args).toEqualTypeOf<PrismaNamespace.UserUpdateManyArgs>()
                expectTypeOf(data).toMatchTypeOf<OptionalDeep<PrismaNamespace.BatchPayload>>()

                return data
              },
              async upsert({ args, query, operation, model }) {
                if (model !== 'User') return query(args)

                const data = await query(args)

                expectTypeOf(operation).toEqualTypeOf<'upsert'>()
                expectTypeOf(args).toEqualTypeOf<PrismaNamespace.UserUpsertArgs>()
                expectTypeOf(data).toMatchTypeOf<OptionalDeep<User>>()
                expectTypeOf(data.posts).toMatchTypeOf<OptionalDeep<Post>[] | undefined>()

                return data
              },
              // TODO not sure why it is not failing here on SQLite
              // @ts-test-if: provider === Providers.MONGODB || provider === Providers.SQLITE
              async aggregateRaw({ args, query, operation, model }) {
                if (model !== 'User') return query(args)

                const data = await query(args)

                // @ts-test-if: provider === Providers.MONGODB
                expectTypeOf(operation).toEqualTypeOf<'aggregateRaw'>()
                // @ts-test-if: provider === Providers.MONGODB
                expectTypeOf(args).toEqualTypeOf<PrismaNamespace.UserAggregateRawArgs>()
                // @ts-test-if: provider === Providers.MONGODB
                expectTypeOf(data).toEqualTypeOf<PrismaNamespace.JsonObject>()

                return data
              },
            },

            // @ts-test-if: provider !== Providers.MONGODB
            async $executeRaw({ args, query, operation, model }) {
              const data = await query(args)

              // @ts-test-if: provider !== Providers.MONGODB
              expectTypeOf(model).toEqualTypeOf<undefined>()
              // @ts-test-if: provider !== Providers.MONGODB
              expectTypeOf(operation).toEqualTypeOf<'$executeRaw'>()
              // @ts-test-if: provider !== Providers.MONGODB
              expectTypeOf(args).toEqualTypeOf<PrismaNamespace.Sql>()
              expectTypeOf(data).toEqualTypeOf<any>()

              return query(args)
            },
            // @ts-test-if: provider !== Providers.MONGODB
            async $queryRaw({ args, query, operation, model }) {
              const data = await query(args)

              // @ts-test-if: provider !== Providers.MONGODB
              expectTypeOf(model).toEqualTypeOf<undefined>()
              // @ts-test-if: provider !== Providers.MONGODB
              expectTypeOf(operation).toEqualTypeOf<'$queryRaw'>()
              // @ts-test-if: provider !== Providers.MONGODB
              expectTypeOf(args).toEqualTypeOf<PrismaNamespace.Sql>()
              expectTypeOf(data).toEqualTypeOf<any>()

              return query(args)
            },

            // @ts-test-if: provider !== Providers.MONGODB
            async $executeRawUnsafe({ args, query, operation, model }) {
              const data = await query(args)

              // @ts-test-if: provider !== Providers.MONGODB
              expectTypeOf(model).toEqualTypeOf<undefined>()
              // @ts-test-if: provider !== Providers.MONGODB
              expectTypeOf(operation).toEqualTypeOf<'$executeRawUnsafe'>()
              // @ts-test-if: provider !== Providers.MONGODB
              expectTypeOf(args).toEqualTypeOf<[string, ...any[]]>()
              expectTypeOf(data).toEqualTypeOf<any>()

              return query(args)
            },
            // @ts-test-if: provider !== Providers.MONGODB
            async $queryRawUnsafe({ args, query, operation, model }) {
              const data = await query(args)

              // @ts-test-if: provider !== Providers.MONGODB
              expectTypeOf(model).toEqualTypeOf<undefined>()
              // @ts-test-if: provider !== Providers.MONGODB
              expectTypeOf(operation).toEqualTypeOf<'$queryRawUnsafe'>()
              // @ts-test-if: provider !== Providers.MONGODB
              expectTypeOf(args).toEqualTypeOf<[string, ...any[]]>()
              expectTypeOf(data).toEqualTypeOf<any>()

              return query(args)
            },
            // @ts-test-if: provider === Providers.MONGODB
            async $runCommandRaw({ args, query, operation, model }) {
              const data = await query(args)

              // @ts-test-if: provider === Providers.MONGODB
              expectTypeOf(model).toEqualTypeOf<undefined>()
              // @ts-test-if: provider === Providers.MONGODB
              expectTypeOf(operation).toEqualTypeOf<'$runCommandRaw'>()
              // @ts-test-if: provider === Providers.MONGODB
              expectTypeOf(args).toEqualTypeOf<PrismaNamespace.InputJsonObject>()
              // @ts-test-if: provider === Providers.MONGODB
              expectTypeOf(data).toEqualTypeOf<PrismaNamespace.JsonObject>()

              return query(args)
            },
            async $allOperations({ args, query, operation, model }) {
              const data = await query(args)

              expectTypeOf(model).toEqualTypeOf<undefined | string>()
              expectTypeOf(operation).toEqualTypeOf<string>()
              expectTypeOf(args).toEqualTypeOf<any>()
              expectTypeOf(data).toEqualTypeOf<any>()

              return query(args)
            },
          },
        })
    })
  },
  {
    skipDefaultClientInstance: true,
    skipDataProxy: {
      // TODO: investigate this
      reason: 'some tests fail with edge client and take a lot of time to run',
      runtimes: ['edge'],
    },
<<<<<<< HEAD
=======
    skipEngine: {
      from: ['wasm'],
      reason: 'Logging is broken with wasm engine, all tests need it',
    },
>>>>>>> ea681aa3
  },
)<|MERGE_RESOLUTION|>--- conflicted
+++ resolved
@@ -1955,12 +1955,5 @@
       reason: 'some tests fail with edge client and take a lot of time to run',
       runtimes: ['edge'],
     },
-<<<<<<< HEAD
-=======
-    skipEngine: {
-      from: ['wasm'],
-      reason: 'Logging is broken with wasm engine, all tests need it',
-    },
->>>>>>> ea681aa3
   },
 )