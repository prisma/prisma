import { ClientEngineType } from '@prisma/internals'
import { copycat } from '@snaplet/copycat'

import { Providers } from '../_utils/providers'
import { NewPrismaClient } from '../_utils/types'
import testMatrix from './_matrix'
// @ts-ignore
import type { Prisma as PrismaNamespace, PrismaClient } from './node_modules/@prisma/client'

declare let prisma: PrismaClient
declare let Prisma: typeof PrismaNamespace
declare let newPrismaClient: NewPrismaClient<typeof PrismaClient>

const delay = (ms: number) => new Promise((resolve) => setTimeout(resolve, ms))

<<<<<<< HEAD
testMatrix.setupTestSuite(({ provider, providerFlavor, engineType }, _suiteMeta, clientMeta) => {
=======
testMatrix.setupTestSuite(({ provider }, _suiteMeta, clientMeta) => {
>>>>>>> ced48693
  // TODO: Technically, only "high concurrency" test requires larger timeout
  // but `jest.setTimeout` does not work inside of the test at the moment
  //  https://github.com/facebook/jest/issues/11543
  jest.setTimeout(60_000)

  beforeEach(async () => {
    await prisma.user.deleteMany()
  })

  /**
   * Minimal example of an interactive transaction
   */
  test('basic', async () => {
    const result = await prisma.$transaction(async (prisma) => {
      await prisma.user.create({
        data: {
          email: 'user_1@website.com',
        },
      })

      await prisma.user.create({
        data: {
          email: 'user_2@website.com',
        },
      })

      return prisma.user.findMany()
    })

    expect(result.length).toBe(2)
  })

  /**
   * Transactions should fail after the default timeout
   */
  test('timeout default', async () => {
    const result = prisma.$transaction(async (prisma) => {
      await prisma.user.create({
        data: {
          email: 'user_1@website.com',
        },
      })

      await delay(6000)
    })

    await expect(result).rejects.toMatchObject({
      message: expect.stringContaining('Transaction API error: Transaction already closed'),
      code: 'P2028',
      clientVersion: '0.0.0',
    })

    expect(await prisma.user.findMany()).toHaveLength(0)
  })

  /**
   * Transactions should fail if they time out on `timeout`
   */
  test('timeout override', async () => {
    const result = prisma.$transaction(
      async (prisma) => {
        await prisma.user.create({
          data: {
            email: 'user_1@website.com',
          },
        })

        await delay(600)
      },
      {
        maxWait: 200,
        timeout: 500,
      },
    )

    await expect(result).rejects.toMatchObject({
      message: expect.stringMatching(
        /Transaction API error: Transaction already closed: A commit cannot be executed on an expired transaction. The timeout for this transaction was 500 ms, however \d+ ms passed since the start of the transaction. Consider increasing the interactive transaction timeout or doing less work in the transaction./,
      ),
    })

    expect(await prisma.user.findMany()).toHaveLength(0)
  })

  /**
   * Transactions should fail and rollback if thrown within
   */
  test('rollback throw', async () => {
    const result = prisma.$transaction(async (prisma) => {
      await prisma.user.create({
        data: {
          email: 'user_1@website.com',
        },
      })

      throw new Error('you better rollback now')
    })

    await expect(result).rejects.toThrowErrorMatchingInlineSnapshot(`you better rollback now`)

    const users = await prisma.user.findMany()

    expect(users.length).toBe(0)
  })

  /**
   * Transactions should fail and rollback if a value is thrown within
   */
  test('rollback throw value', async () => {
    const result = prisma.$transaction(async (prisma) => {
      await prisma.user.create({
        data: {
          email: 'user_1@website.com',
        },
      })

      throw 'you better rollback now'
    })

    await expect(result).rejects.toBe(`you better rollback now`)

    const users = await prisma.user.findMany()

    expect(users.length).toBe(0)
  })

  /**
   * A transaction might fail if it's called inside another transaction
   * //! this works only for postgresql
   */
  testIf(provider === Providers.POSTGRESQL)('postgresql: nested create', async () => {
    const result = prisma.$transaction(async (tx) => {
      await tx.user.create({
        data: {
          email: 'user_1@website.com',
        },
      })

      await prisma.$transaction(async (tx) => {
        await tx.user.create({
          data: {
            email: 'user_2@website.com',
          },
        })
      })

      return tx.user.findMany()
    })

    await expect(result).resolves.toHaveLength(2)
  })

  /**
   * We don't allow certain methods to be called in a transaction
   */
  test('forbidden', async () => {
    const forbidden = ['$connect', '$disconnect', '$on', '$transaction', '$use']
    expect.assertions(forbidden.length + 1)

    const result = prisma.$transaction((prisma) => {
      for (const method of forbidden) {
        expect(prisma).not.toHaveProperty(method)
      }
      return Promise.resolve()
    })

    await expect(result).resolves.toBe(undefined)
  })

  /**
   * If one of the query fails, all queries should cancel
   */
  testIf(clientMeta.runtime !== 'edge')('rollback query', async () => {
    const result = prisma.$transaction(async (prisma) => {
      await prisma.user.create({
        data: {
          id: copycat.uuid(1).replaceAll('-', '').slice(-24),
          email: 'user_1@website.com',
        },
      })

      await prisma.user.create({
        data: {
          id: copycat.uuid(2).replaceAll('-', '').slice(-24),
          email: 'user_1@website.com',
        },
      })
    })

    await expect(result).rejects.toMatchPrismaErrorSnapshot()

    const users = await prisma.user.findMany()

    expect(users.length).toBe(0)
  })

  test('already committed', async () => {
    let transactionBoundPrisma
    await prisma.$transaction((prisma) => {
      transactionBoundPrisma = prisma
      return Promise.resolve()
    })

    const result = prisma.$transaction(async () => {
      await transactionBoundPrisma.user.create({
        data: {
          email: 'user_1@website.com',
        },
      })
    })

    await expect(result).rejects.toMatchObject({
      message: expect.stringContaining('Transaction API error: Transaction already closed'),
      code: 'P2028',
      clientVersion: '0.0.0',
    })

    if (clientMeta.runtime !== 'edge') {
      await expect(result).rejects.toMatchPrismaErrorInlineSnapshot(`

        Invalid \`transactionBoundPrisma.user.create()\` invocation in
        /client/tests/functional/interactive-transactions/tests.ts:0:0

          XX })
          XX 
          XX const result = prisma.$transaction(async () => {
        → XX   await transactionBoundPrisma.user.create(
        Transaction API error: Transaction already closed: A query cannot be executed on a committed transaction.
      `)
    }

    const users = await prisma.user.findMany()

    expect(users.length).toBe(0)
  })

  /**
   * Batching should work with using the interactive transaction logic
   */
  test('batching', async () => {
    await prisma.$transaction([
      prisma.user.create({
        data: {
          email: 'user_1@website.com',
        },
      }),
      prisma.user.create({
        data: {
          email: 'user_2@website.com',
        },
      }),
    ])

    const users = await prisma.user.findMany()

    expect(users.length).toBe(2)
  })

  /**
   * A bad batch should rollback using the interactive transaction logic
   * // TODO: skipped because output differs from binary to library
   */
<<<<<<< HEAD
  // TODO fails with: Expected instance of error
  testIf(
    engineType === ClientEngineType.Library &&
      clientMeta.runtime !== 'edge' &&
      providerFlavor !== ProviderFlavors.JS_LIBSQL,
  )('batching rollback', async () => {
    const result = prisma.$transaction([
      prisma.user.create({
        data: {
          id: copycat.uuid(1).replaceAll('-', '').slice(-24),
          email: 'user_1@website.com',
        },
      }),
      prisma.user.create({
        data: {
          id: copycat.uuid(2).replaceAll('-', '').slice(-24),
          email: 'user_1@website.com',
        },
      }),
    ])

    await expect(result).rejects.toMatchPrismaErrorSnapshot()

    const users = await prisma.user.findMany()

    expect(users.length).toBe(0)
  })

  // TODO fails with expected instance of error
  testIf(clientMeta.runtime !== 'edge' && providerFlavor !== ProviderFlavors.JS_LIBSQL)(
    'batching rollback within callback',
=======
  testIf(getClientEngineType() === ClientEngineType.Library && clientMeta.runtime !== 'edge')(
    'batching rollback',
>>>>>>> ced48693
    async () => {
      const result = prisma.$transaction([
        prisma.user.create({
          data: {
            id: copycat.uuid(1).replaceAll('-', '').slice(-24),
            email: 'user_1@website.com',
          },
        }),
        prisma.user.create({
          data: {
            id: copycat.uuid(2).replaceAll('-', '').slice(-24),
            email: 'user_1@website.com',
          },
        }),
      ])

      await expect(result).rejects.toMatchPrismaErrorSnapshot()

      const users = await prisma.user.findMany()

      expect(users.length).toBe(0)
    },
  )

  testIf(clientMeta.runtime !== 'edge')('batching rollback within callback', async () => {
    const result = prisma.$transaction(async (tx) => {
      await Promise.all([
        tx.user.create({
          data: {
            id: copycat.uuid(1).replaceAll('-', '').slice(-24),
            email: 'user_1@website.com',
          },
        }),
        tx.user.create({
          data: {
            id: copycat.uuid(2).replaceAll('-', '').slice(-24),
            email: 'user_2@website.com',
          },
        }),
      ])

      await tx.user.create({
        data: {
          id: copycat.uuid(3).replaceAll('-', '').slice(-24),
          email: 'user_1@website.com',
        },
      })
    })

    await expect(result).rejects.toMatchPrismaErrorSnapshot()

    const users = await prisma.user.findMany()

    expect(users.length).toBe(0)
  })

  /**
   * A bad batch should rollback using the interactive transaction logic
   * // TODO: skipped because output differs from binary to library
   */
  testIf(engineType === ClientEngineType.Library && provider !== Providers.MONGODB && clientMeta.runtime !== 'edge')(
    'batching raw rollback',
    async () => {
      await prisma.user.create({
        data: {
          id: '1',
          email: 'user_1@website.com',
        },
      })

      const result =
        provider === Providers.MYSQL
          ? prisma.$transaction([
              // @ts-test-if: provider !== Providers.MONGODB
              prisma.$executeRaw`INSERT INTO User (id, email) VALUES (${'2'}, ${'user_2@website.com'})`,
              // @ts-test-if: provider !== Providers.MONGODB
              prisma.$queryRaw`DELETE FROM User`,
              // @ts-test-if: provider !== Providers.MONGODB
              prisma.$executeRaw`INSERT INTO User (id, email) VALUES (${'1'}, ${'user_1@website.com'})`,
              // @ts-test-if: provider !== Providers.MONGODB
              prisma.$executeRaw`INSERT INTO User (id, email) VALUES (${'1'}, ${'user_1@website.com'})`,
            ])
          : prisma.$transaction([
              // @ts-test-if: provider !== Providers.MONGODB
              prisma.$executeRaw`INSERT INTO "User" (id, email) VALUES (${'2'}, ${'user_2@website.com'})`,
              // @ts-test-if: provider !== Providers.MONGODB
              prisma.$queryRaw`DELETE FROM "User"`,
              // @ts-test-if: provider !== Providers.MONGODB
              prisma.$executeRaw`INSERT INTO "User" (id, email) VALUES (${'1'}, ${'user_1@website.com'})`,
              // @ts-test-if: provider !== Providers.MONGODB
              prisma.$executeRaw`INSERT INTO "User" (id, email) VALUES (${'1'}, ${'user_1@website.com'})`,
            ])

      await expect(result).rejects.toMatchPrismaErrorSnapshot()

      const users = await prisma.user.findMany()

      expect(users.length).toBe(1)
    },
  )

  // running this test on isolated prisma instance since
  // middleware change the return values of model methods
  // and this would affect subsequent tests if run on a main instance
  describe('middlewares', () => {
    /**
     * Minimal example of a interactive transaction & middleware
     */
    test('middleware basic', async () => {
      const isolatedPrisma = newPrismaClient()
      let runInTransaction = false

      isolatedPrisma.$use(async (params, next) => {
        await next(params)

        runInTransaction = params.runInTransaction

        return 'result'
      })

      const result = await isolatedPrisma.$transaction((prisma) => {
        return prisma.user.create({
          data: {
            email: 'user_1@website.com',
          },
        })
      })

      expect(result).toBe('result')
      expect(runInTransaction).toBe(true)
    })

    /**
     * Middlewares should work normally on batches
     */
    test('middlewares batching', async () => {
      const isolatedPrisma = newPrismaClient()
      isolatedPrisma.$use(async (params, next) => {
        const result = await next(params)

        return result
      })

      await isolatedPrisma.$transaction([
        prisma.user.create({
          data: {
            email: 'user_1@website.com',
          },
        }),
        prisma.user.create({
          data: {
            email: 'user_2@website.com',
          },
        }),
      ])

      const users = await prisma.user.findMany()

      expect(users.length).toBe(2)
    })

    test('middleware exclude from transaction', async () => {
      const isolatedPrisma = newPrismaClient()

      isolatedPrisma.$use((params, next) => {
        return next({ ...params, runInTransaction: false })
      })

      await isolatedPrisma
        .$transaction(async (prisma) => {
          await prisma.user.create({
            data: {
              email: 'user_1@website.com',
            },
          })

          await prisma.user.create({
            data: {
              email: 'user_1@website.com',
            },
          })
        })
        .catch(() => {})

      const users = await isolatedPrisma.user.findMany()
      expect(users).toHaveLength(1)
    })
  })

  /**
   * Two concurrent transactions should work
   */
  test('concurrent', async () => {
    await Promise.all([
      prisma.$transaction([
        prisma.user.create({
          data: {
            email: 'user_1@website.com',
          },
        }),
      ]),
      prisma.$transaction([
        prisma.user.create({
          data: {
            email: 'user_2@website.com',
          },
        }),
      ]),
    ])

    const users = await prisma.user.findMany()

    expect(users.length).toBe(2)
  })

  /**
   * Makes sure that the engine does not deadlock
   * For sqlite, it sometimes causes DB lock up and all subsequent
   * tests fail. We might want to re-enable it either after we implemented
   * WAL mode (https://github.com/prisma/prisma/issues/3303) or identified the
   * issue on our side
   */
  testIf(provider !== Providers.SQLITE)('high concurrency', async () => {
    jest.setTimeout(30_000)

    await prisma.user.create({
      data: {
        email: 'x',
        name: 'y',
      },
    })

    for (let i = 0; i < 5; i++) {
      await Promise.allSettled([
        prisma.$transaction((tx) => tx.user.update({ data: { name: 'a' }, where: { email: 'x' } }), { timeout: 25 }),
        prisma.$transaction((tx) => tx.user.update({ data: { name: 'b' }, where: { email: 'x' } }), { timeout: 25 }),
        prisma.$transaction((tx) => tx.user.update({ data: { name: 'c' }, where: { email: 'x' } }), { timeout: 25 }),
        prisma.$transaction((tx) => tx.user.update({ data: { name: 'd' }, where: { email: 'x' } }), { timeout: 25 }),
        prisma.$transaction((tx) => tx.user.update({ data: { name: 'e' }, where: { email: 'x' } }), { timeout: 25 }),
        prisma.$transaction((tx) => tx.user.update({ data: { name: 'f' }, where: { email: 'x' } }), { timeout: 25 }),
        prisma.$transaction((tx) => tx.user.update({ data: { name: 'g' }, where: { email: 'x' } }), { timeout: 25 }),
        prisma.$transaction((tx) => tx.user.update({ data: { name: 'h' }, where: { email: 'x' } }), { timeout: 25 }),
        prisma.$transaction((tx) => tx.user.update({ data: { name: 'i' }, where: { email: 'x' } }), { timeout: 25 }),
        prisma.$transaction((tx) => tx.user.update({ data: { name: 'j' }, where: { email: 'x' } }), { timeout: 25 }),
      ]).catch(() => {}) // we don't care for errors, there will be
    }
  })

  /**
   * Rollback should happen even with `then` calls
   */
  test('rollback with then calls', async () => {
    const result = prisma.$transaction(async (prisma) => {
      await prisma.user
        .create({
          data: {
            email: 'user_1@website.com',
          },
        })
        .then()

      await prisma.user
        .create({
          data: {
            email: 'user_2@website.com',
          },
        })
        .then()
        .then()

      throw new Error('rollback')
    })

    await expect(result).rejects.toThrowErrorMatchingInlineSnapshot(`rollback`)

    const users = await prisma.user.findMany()

    expect(users.length).toBe(0)
  })

  /**
   * Rollback should happen even with `catch` calls
   */
  test('rollback with catch calls', async () => {
    const result = prisma.$transaction(async (prisma) => {
      await prisma.user
        .create({
          data: {
            email: 'user_1@website.com',
          },
        })
        .catch()
      await prisma.user
        .create({
          data: {
            email: 'user_2@website.com',
          },
        })
        .catch()
        .then()

      throw new Error('rollback')
    })

    await expect(result).rejects.toThrowErrorMatchingInlineSnapshot(`rollback`)

    const users = await prisma.user.findMany()

    expect(users.length).toBe(0)
  })

  /**
   * Rollback should happen even with `finally` calls
   */
  test('rollback with finally calls', async () => {
    const result = prisma.$transaction(async (prisma) => {
      await prisma.user
        .create({
          data: {
            email: 'user_1@website.com',
          },
        })
        .finally()

      await prisma.user
        .create({
          data: {
            email: 'user_2@website.com',
          },
        })
        .then()
        .catch()
        .finally()

      throw new Error('rollback')
    })

    await expect(result).rejects.toThrowErrorMatchingInlineSnapshot(`rollback`)

    const users = await prisma.user.findMany()

    expect(users.length).toBe(0)
  })

  /**
   * Makes sure that the engine can process when the transaction has locks inside
   * Engine PR - https://github.com/prisma/prisma-engines/pull/2811
   * Issue - https://github.com/prisma/prisma/issues/11750
   */
  testIf(provider === Providers.POSTGRESQL)('high concurrency with SET FOR UPDATE', async () => {
    jest.setTimeout(60_000)
    const CONCURRENCY = 12

    await prisma.user.create({
      data: {
        email: 'x',
        name: 'y',
        val: 1,
      },
    })

    const promises = [...Array(CONCURRENCY)].map(() =>
      prisma.$transaction(
        async (transactionPrisma) => {
          // @ts-test-if: provider !== Providers.MONGODB
          await transactionPrisma.$queryRaw`SELECT id from "User" where email = 'x' FOR UPDATE`

          const user = await transactionPrisma.user.findUniqueOrThrow({
            where: {
              email: 'x',
            },
          })

          // Add a delay here to force the transaction to be open for longer
          // this will increase the chance of deadlock in the itx transactions
          // if deadlock is a possibility.
          await delay(100)

          const updatedUser = await transactionPrisma.user.update({
            where: {
              email: 'x',
            },
            data: {
              val: user.val! + 1,
            },
          })

          return updatedUser
        },
        { timeout: 60_000, maxWait: 60_000 },
      ),
    )

    await Promise.allSettled(promises)

    const finalUser = await prisma.user.findUniqueOrThrow({
      where: {
        email: 'x',
      },
    })

    expect(finalUser.val).toEqual(CONCURRENCY + 1)
  })

  describeIf(provider !== Providers.MONGODB)('isolation levels', () => {
    function testIsolationLevel(title: string, supported: boolean, fn: () => Promise<void>) {
      test(title, async () => {
        if (supported) {
          await fn()
        } else {
          await expect(fn()).rejects.toThrow('Invalid enum value')
        }
      })
    }

    testIsolationLevel(
      'read committed',
      provider !== Providers.SQLITE && provider !== Providers.COCKROACHDB,
      async () => {
        await prisma.$transaction(
          async (tx) => {
            await tx.user.create({ data: { email: 'user@example.com' } })
          },
          {
            // @ts-test-if: !['mongodb', 'sqlite', 'cockroachdb'].includes(provider)
            isolationLevel: Prisma.TransactionIsolationLevel.ReadCommitted,
          },
        )
        await expect(prisma.user.findMany()).resolves.toHaveLength(1)
      },
    )

    testIsolationLevel(
      'read uncommitted',
      provider !== Providers.SQLITE && provider !== Providers.COCKROACHDB,
      async () => {
        await prisma.$transaction(
          async (tx) => {
            await tx.user.create({ data: { email: 'user@example.com' } })
          },
          {
            // @ts-test-if: !['mongodb', 'sqlite', 'cockroachdb'].includes(provider)
            isolationLevel: Prisma.TransactionIsolationLevel.ReadUncommitted,
          },
        )
        await expect(prisma.user.findMany()).resolves.toHaveLength(1)
      },
    )

    testIsolationLevel(
      'repeatable read',
      provider !== Providers.SQLITE && provider !== Providers.COCKROACHDB,
      async () => {
        await prisma.$transaction(
          async (tx) => {
            await tx.user.create({ data: { email: 'user@example.com' } })
          },
          {
            // @ts-test-if: !['mongodb', 'sqlite', 'cockroachdb'].includes(provider)
            isolationLevel: Prisma.TransactionIsolationLevel.RepeatableRead,
          },
        )
        await expect(prisma.user.findMany()).resolves.toHaveLength(1)
      },
    )

    testIsolationLevel('serializable', true, async () => {
      await prisma.$transaction(
        async (tx) => {
          await tx.user.create({ data: { email: 'user@example.com' } })
        },
        {
          // @ts-test-if: provider !== Providers.MONGODB
          isolationLevel: Prisma.TransactionIsolationLevel.Serializable,
        },
      )

      await expect(prisma.user.findMany()).resolves.toHaveLength(1)
    })

    // TODO: there is also Snapshot level for sqlserver
    // it needs to be explicitly enabled on DB level and test setup can't do it at the moment
    // ref: https://docs.microsoft.com/en-us/troubleshoot/sql/analysis-services/enable-snapshot-transaction-isolation-level
    // testIsolationLevel('snapshot', provider === Providers.SQLSERVER, async () => {
    //   await prisma.$transaction(
    //     async (tx) => {
    //       await tx.user.create({ data: { email: 'user@example.com' } })
    //     },
    //     {
    //       // @ts-test-if: provider === Providers.SQLSERVER
    //       isolationLevel: Prisma.TransactionIsolationLevel.Snapshot,
    //     },
    //   )

    //   await expect(prisma.user.findMany()).resolves.toHaveLength(1)
    // })

    test('invalid value', async () => {
      // @ts-test-if: provider === Providers.MONGODB
      const result = prisma.$transaction(
        async (tx) => {
          await tx.user.create({ data: { email: 'user@example.com' } })
        },
        {
          // @ts-test-if: provider !== Providers.MONGODB
          isolationLevel: 'NotAValidLevel',
        },
      )

      await expect(result).rejects.toMatchObject({
        code: 'P2023',
        clientVersion: '0.0.0',
      })

      await expect(result).rejects.toThrowErrorMatchingInlineSnapshot(
        `Inconsistent column data: Conversion failed: Invalid isolation level \`NotAValidLevel\``,
      )
    })
  })

  testIf(provider === Providers.MONGODB)('attempt to set isolation level on mongo', async () => {
    // @ts-test-if: provider === Providers.MONGODB
    const result = prisma.$transaction(
      async (tx) => {
        await tx.user.create({ data: { email: 'user@example.com' } })
      },
      {
        // @ts-test-if: provider !== Providers.MONGODB
        isolationLevel: 'CanBeAnything',
      },
    )

    await expect(result).rejects.toThrowErrorMatchingInlineSnapshot(
      `The current database provider doesn't support a feature that the query used: Mongo does not support setting transaction isolation levels.`,
    )
  })
})<|MERGE_RESOLUTION|>--- conflicted
+++ resolved
@@ -13,11 +13,7 @@
 
 const delay = (ms: number) => new Promise((resolve) => setTimeout(resolve, ms))
 
-<<<<<<< HEAD
-testMatrix.setupTestSuite(({ provider, providerFlavor, engineType }, _suiteMeta, clientMeta) => {
-=======
-testMatrix.setupTestSuite(({ provider }, _suiteMeta, clientMeta) => {
->>>>>>> ced48693
+testMatrix.setupTestSuite(({ provider, engineType }, _suiteMeta, clientMeta) => {
   // TODO: Technically, only "high concurrency" test requires larger timeout
   // but `jest.setTimeout` does not work inside of the test at the moment
   //  https://github.com/facebook/jest/issues/11543
@@ -280,13 +276,7 @@
    * A bad batch should rollback using the interactive transaction logic
    * // TODO: skipped because output differs from binary to library
    */
-<<<<<<< HEAD
-  // TODO fails with: Expected instance of error
-  testIf(
-    engineType === ClientEngineType.Library &&
-      clientMeta.runtime !== 'edge' &&
-      providerFlavor !== ProviderFlavors.JS_LIBSQL,
-  )('batching rollback', async () => {
+  testIf(engineType === ClientEngineType.Library && clientMeta.runtime !== 'edge')('batching rollback', async () => {
     const result = prisma.$transaction([
       prisma.user.create({
         data: {
@@ -308,37 +298,6 @@
 
     expect(users.length).toBe(0)
   })
-
-  // TODO fails with expected instance of error
-  testIf(clientMeta.runtime !== 'edge' && providerFlavor !== ProviderFlavors.JS_LIBSQL)(
-    'batching rollback within callback',
-=======
-  testIf(getClientEngineType() === ClientEngineType.Library && clientMeta.runtime !== 'edge')(
-    'batching rollback',
->>>>>>> ced48693
-    async () => {
-      const result = prisma.$transaction([
-        prisma.user.create({
-          data: {
-            id: copycat.uuid(1).replaceAll('-', '').slice(-24),
-            email: 'user_1@website.com',
-          },
-        }),
-        prisma.user.create({
-          data: {
-            id: copycat.uuid(2).replaceAll('-', '').slice(-24),
-            email: 'user_1@website.com',
-          },
-        }),
-      ])
-
-      await expect(result).rejects.toMatchPrismaErrorSnapshot()
-
-      const users = await prisma.user.findMany()
-
-      expect(users.length).toBe(0)
-    },
-  )
 
   testIf(clientMeta.runtime !== 'edge')('batching rollback within callback', async () => {
     const result = prisma.$transaction(async (tx) => {
