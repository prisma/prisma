import { getConfig, getDMMF, parseEnvValue } from '@prisma/internals'
import { readFile } from 'fs/promises'
import path from 'path'
import { fetch, WebSocket } from 'undici'

import { generateClient } from '../../../src/generation/generateClient'
import { PrismaClientOptions } from '../../../src/runtime/getPrismaClient'
import type { NamedTestSuiteConfig } from './getTestSuiteInfo'
import {
  getTestSuiteFolderPath,
  getTestSuitePreviewFeatures,
  getTestSuiteSchema,
  getTestSuiteSchemaPath,
} from './getTestSuiteInfo'
import { AdapterProviders } from './providers'
import { DatasourceInfo, setupTestSuiteDatabase, setupTestSuiteFiles, setupTestSuiteSchema } from './setupTestSuiteEnv'
import type { TestSuiteMeta } from './setupTestSuiteMatrix'
import { AlterStatementCallback, ClientMeta, ClientRuntime, CliMeta } from './types'

const runtimeDir = path.join(__dirname, '..', '..', '..', 'runtime')

/**
 * Does the necessary setup to get a test suite client ready to run.
 * @param suiteMeta
 * @param suiteConfig
 * @returns loaded client module
 */
export async function setupTestSuiteClient({
  cliMeta,
  suiteMeta,
  suiteConfig,
  datasourceInfo,
  clientMeta,
  skipDb,
  alterStatementCallback,
}: {
  cliMeta: CliMeta
  suiteMeta: TestSuiteMeta
  suiteConfig: NamedTestSuiteConfig
  datasourceInfo: DatasourceInfo
  clientMeta: ClientMeta
  skipDb?: boolean
  alterStatementCallback?: AlterStatementCallback
}) {
  const suiteFolderPath = getTestSuiteFolderPath(suiteMeta, suiteConfig)
  const schema = getTestSuiteSchema(cliMeta, suiteMeta, suiteConfig.matrixOptions)
  const previewFeatures = getTestSuitePreviewFeatures(schema)
  const dmmf = await getDMMF({ datamodel: schema, previewFeatures })
  const config = await getConfig({ datamodel: schema, ignoreEnvVarErrors: true })
  const generator = config.generators.find((g) => parseEnvValue(g.provider) === 'prisma-client-js')

  await setupTestSuiteFiles(suiteMeta, suiteConfig)
  await setupTestSuiteSchema(suiteMeta, suiteConfig, schema)

  process.env[datasourceInfo.directEnvVarName] = datasourceInfo.databaseUrl
  process.env[datasourceInfo.envVarName] = datasourceInfo.databaseUrl

  if (skipDb !== true) {
    await setupTestSuiteDatabase(suiteMeta, suiteConfig, [], alterStatementCallback)
  }

  if (clientMeta.dataProxy === true) {
    process.env[datasourceInfo.envVarName] = datasourceInfo.dataProxyUrl
  } else {
    process.env[datasourceInfo.envVarName] = datasourceInfo.databaseUrl
  }

  await generateClient({
    datamodel: schema,
    schemaPath: getTestSuiteSchemaPath(suiteMeta, suiteConfig),
    binaryPaths: { libqueryEngine: {}, queryEngine: {} },
    datasources: config.datasources,
    outputDir: path.join(suiteFolderPath, 'node_modules/@prisma/client'),
    copyRuntime: false,
    dmmf: dmmf,
    generator: generator,
    engineVersion: '0000000000000000000000000000000000000000',
    clientVersion: '0.0.0',
    transpile: false,
    testMode: true,
    activeProvider: suiteConfig.matrixOptions.provider,
    // Change \\ to / for windows support
    runtimeDir,
    noEngine: clientMeta.dataProxy,
  })

  const clientPathForRuntime: Record<ClientRuntime, string> = {
    node: 'node_modules/@prisma/client',
    edge: 'node_modules/@prisma/client/edge',
    wasm: 'node_modules/@prisma/client/wasm',
  }

  return require(path.join(suiteFolderPath, clientPathForRuntime[clientMeta.runtime]))
}

/**
 * Automatically loads the driver adapter for the test suite client.
 */
export function setupTestSuiteClientDriverAdapter({
  suiteConfig,
  datasourceInfo,
  clientMeta,
}: {
  suiteConfig: NamedTestSuiteConfig
  datasourceInfo: DatasourceInfo
  clientMeta: ClientMeta
}) {
<<<<<<< HEAD
  const providerFlavor = suiteConfig.matrixOptions.providerFlavor
  const __internal: PrismaClientOptions['__internal'] = {}
=======
  const driverAdapter = suiteConfig.matrixOptions.driverAdapter
>>>>>>> b4d0efaa

  if (clientMeta.driverAdapter !== true) return {}

  if (driverAdapter === undefined) {
    throw new Error(`Missing Driver Adapter`)
  }

<<<<<<< HEAD
  if (clientMeta.runtime === 'wasm') {
    __internal.configOverride = {
      // wasm engine can only be loaded on edge runtimes, so here we force it
      // this enables our wasm client runtime to be fully tested within jest
      async getQueryEngineWasmModule() {
        const queryEngineWasmFilePath = path.join(runtimeDir, 'query_engine.wasm')
        const queryEngineWasmFileBytes = await readFile(queryEngineWasmFilePath)

        return new globalThis.WebAssembly.Module(queryEngineWasmFileBytes)
      },
    }
  }

  if (providerFlavor === ProviderFlavors.JS_PG) {
=======
  if (driverAdapter === AdapterProviders.JS_PG) {
>>>>>>> b4d0efaa
    const { Pool } = require('pg') as typeof import('pg')
    const { PrismaPg } = require('@prisma/adapter-pg') as typeof import('@prisma/adapter-pg')

    const pool = new Pool({
      connectionString: datasourceInfo.databaseUrl,
    })

    return { adapter: new PrismaPg(pool), __internal }
  }

  if (driverAdapter === AdapterProviders.JS_NEON) {
    const { neonConfig, Pool } = require('@neondatabase/serverless') as typeof import('@neondatabase/serverless')
    const { PrismaNeon } = require('@prisma/adapter-neon') as typeof import('@prisma/adapter-neon')

    neonConfig.wsProxy = () => `127.0.0.1:5488/v1`
    neonConfig.webSocketConstructor = WebSocket
    neonConfig.useSecureWebSocket = false // disable tls
    neonConfig.pipelineConnect = false

    const pool = new Pool({
      connectionString: datasourceInfo.databaseUrl,
    })

    return { adapter: new PrismaNeon(pool), __internal }
  }

  if (driverAdapter === AdapterProviders.JS_PLANETSCALE) {
    const { Client } = require('@planetscale/database') as typeof import('@planetscale/database')
    const { PrismaPlanetScale } = require('@prisma/adapter-planetscale') as typeof import('@prisma/adapter-planetscale')

    const url = new URL('http://root:root@127.0.0.1:8085')
    url.pathname = new URL(datasourceInfo.databaseUrl).pathname

    const client = new Client({
      url: url.toString(),
      fetch, // TODO remove when Node 16 is deprecated
    })

    return { adapter: new PrismaPlanetScale(client), __internal }
  }

  if (driverAdapter === AdapterProviders.JS_LIBSQL) {
    const { createClient } = require('@libsql/client') as typeof import('@libsql/client')
    const { PrismaLibSQL } = require('@prisma/adapter-libsql') as typeof import('@prisma/adapter-libsql')

    const client = createClient({
      url: datasourceInfo.databaseUrl,
      intMode: 'bigint',
    })

    return { adapter: new PrismaLibSQL(client), __internal }
  }

  throw new Error(`No Driver Adapter support for ${driverAdapter}`)
}<|MERGE_RESOLUTION|>--- conflicted
+++ resolved
@@ -105,12 +105,8 @@
   datasourceInfo: DatasourceInfo
   clientMeta: ClientMeta
 }) {
-<<<<<<< HEAD
-  const providerFlavor = suiteConfig.matrixOptions.providerFlavor
+  const driverAdapter = suiteConfig.matrixOptions.driverAdapter
   const __internal: PrismaClientOptions['__internal'] = {}
-=======
-  const driverAdapter = suiteConfig.matrixOptions.driverAdapter
->>>>>>> b4d0efaa
 
   if (clientMeta.driverAdapter !== true) return {}
 
@@ -118,7 +114,6 @@
     throw new Error(`Missing Driver Adapter`)
   }
 
-<<<<<<< HEAD
   if (clientMeta.runtime === 'wasm') {
     __internal.configOverride = {
       // wasm engine can only be loaded on edge runtimes, so here we force it
@@ -132,10 +127,7 @@
     }
   }
 
-  if (providerFlavor === ProviderFlavors.JS_PG) {
-=======
   if (driverAdapter === AdapterProviders.JS_PG) {
->>>>>>> b4d0efaa
     const { Pool } = require('pg') as typeof import('pg')
     const { PrismaPg } = require('@prisma/adapter-pg') as typeof import('@prisma/adapter-pg')
 
