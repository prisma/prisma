import { getClientEngineType, getConfig, getPlatform, parseEnvValue } from '@prisma/sdk'
import path from 'path'

import { generateClient } from '../../../src/generation/generateClient'
import { getDMMF } from '../../../src/generation/getDMMF'
import type { TestSuiteConfig } from './getTestSuiteInfo'
import {
  getTestSuiteFolderPath,
  getTestSuitePreviewFeatures,
  getTestSuiteSchema,
  getTestSuiteSchemaPath,
} from './getTestSuiteInfo'
import { setupQueryEngine } from './setupQueryEngine'
import { setupTestSuiteDatabase, setupTestSuiteFiles, setupTestSuiteSchema } from './setupTestSuiteEnv'
import type { TestSuiteMeta } from './setupTestSuiteMatrix'

/**
 * Does the necessary setup to get a test suite client ready to run.
 * @param suiteMeta
 * @param suiteConfig
 * @returns loaded client module
 */
export async function setupTestSuiteClient(suiteMeta: TestSuiteMeta, suiteConfig: TestSuiteConfig) {
  const suiteFolderPath = getTestSuiteFolderPath(suiteMeta, suiteConfig)
  const previewFeatures = getTestSuitePreviewFeatures(suiteConfig)
  const schema = await getTestSuiteSchema(suiteMeta, suiteConfig)
  const dmmf = await getDMMF({ datamodel: schema, previewFeatures })
  const config = await getConfig({ datamodel: schema, ignoreEnvVarErrors: true })
  const generator = config.generators.find((g) => parseEnvValue(g.provider) === 'prisma-client-js')

  await setupQueryEngine(getClientEngineType(generator!), await getPlatform())
  await setupTestSuiteFiles(suiteMeta, suiteConfig)
  await setupTestSuiteSchema(suiteMeta, suiteConfig, schema)
  await setupTestSuiteDatabase(suiteMeta, suiteConfig)

  await generateClient({
    datamodel: schema,
    datamodelPath: getTestSuiteSchemaPath(suiteMeta, suiteConfig),
    binaryPaths: { libqueryEngine: {}, queryEngine: {} },
    datasources: config.datasources,
    outputDir: path.join(suiteFolderPath, 'node_modules/@prisma/client'),
    copyRuntime: false,
    dmmf: dmmf,
    generator: generator,
    engineVersion: '0000000000000000000000000000000000000000',
    clientVersion: '0.0.0',
    transpile: false,
    testMode: true,
    activeProvider: suiteConfig['#PROVIDER#'],
<<<<<<< HEAD
    runtimeDir: JSON.stringify(path.join(__dirname, '..', '..', '..', 'runtime')),
=======
    // Change \\ to / for windows support
    runtimeDir: [__dirname.replace(/\\/g, '/'), '..', '..', '..', 'runtime'].join('/'),
>>>>>>> 4cdfac85
    projectRoot: suiteFolderPath,
  })

  return require(path.join(suiteFolderPath, 'node_modules/@prisma/client'))
}<|MERGE_RESOLUTION|>--- conflicted
+++ resolved
@@ -47,12 +47,8 @@
     transpile: false,
     testMode: true,
     activeProvider: suiteConfig['#PROVIDER#'],
-<<<<<<< HEAD
-    runtimeDir: JSON.stringify(path.join(__dirname, '..', '..', '..', 'runtime')),
-=======
     // Change \\ to / for windows support
     runtimeDir: [__dirname.replace(/\\/g, '/'), '..', '..', '..', 'runtime'].join('/'),
->>>>>>> 4cdfac85
     projectRoot: suiteFolderPath,
   })
 
