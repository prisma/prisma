--- conflicted
+++ resolved
@@ -115,24 +115,14 @@
 
   try {
     const consoleInfoMock = jest.spyOn(console, 'info').mockImplementation()
-<<<<<<< HEAD
-    const dbpushParams = ['--schema', schemaPath, '--skip-generate']
+    const dbPushParams = ['--schema', schemaPath, '--skip-generate']
     const providerFlavor = suiteConfig.matrixOptions['providerFlavor'] as ProviderFlavors
-=======
-    const dbPushParams = ['--schema', schemaPath, '--skip-generate']
-    const providerFlavor = suiteConfig.matrixOptions['providerFlavor'] as ProviderFlavor | undefined
->>>>>>> 7dc94741
     // `--force-reset` is great but only using it where it's necessary makes the
     // tests faster Since we have full isolation of tests / database, we do not
     // need to force reset but we currently break isolation for Vitess (for
     // faster tests), so it's good to force reset in this case
-<<<<<<< HEAD
     if ([ProviderFlavors.VITESS_8, ProviderFlavors.JS_PLANETSCALE, ProviderFlavors.JS_NEON].includes(providerFlavor)) {
-      dbpushParams.push('--force-reset')
-=======
-    if (providerFlavor === ProviderFlavors.VITESS_8) {
       dbPushParams.push('--force-reset')
->>>>>>> 7dc94741
     }
     await DbPush.new().parse(dbPushParams)
 
