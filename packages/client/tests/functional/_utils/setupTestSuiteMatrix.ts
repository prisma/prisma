--- conflicted
+++ resolved
@@ -56,9 +56,9 @@
 
     describeFn(name, () => {
       // we inject modified env vars, and make the client available as globals
-<<<<<<< HEAD
-      beforeAll(() => (process.env = { ...setupTestSuiteDbURI(suiteConfig), ...originalEnv }))
       beforeAll(async () => {
+        process.env = { ...setupTestSuiteDbURI(suiteConfig), ...originalEnv }
+
         const { loaded, downloadPath } = await setupTestSuiteClient({
           suiteMeta,
           suiteConfig,
@@ -67,21 +67,6 @@
 
         globalThis['loaded'] = loaded
         globalThis['downloadPath'] = downloadPath
-      })
-      beforeAll(async () => (globalThis['prisma'] = new (await global['loaded'])['PrismaClient']()))
-      beforeAll(async () => (globalThis['PrismaClient'] = (await global['loaded'])['PrismaClient']))
-      beforeAll(async () => (globalThis['Prisma'] = (await global['loaded'])['Prisma']))
-=======
-      beforeAll(async () => {
-        process.env = { ...setupTestSuiteDbURI(suiteConfig), ...originalEnv }
->>>>>>> e7233583
-
-        globalThis['loaded'] = await setupTestSuiteClient({
-          suiteMeta,
-          suiteConfig,
-          skipDb: options?.skipDb,
-        })
-
         globalThis['prisma'] = new (await global['loaded'])['PrismaClient']()
         globalThis['PrismaClient'] = (await global['loaded'])['PrismaClient']
         globalThis['Prisma'] = (await global['loaded'])['Prisma']
