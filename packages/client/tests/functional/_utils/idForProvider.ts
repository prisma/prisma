--- conflicted
+++ resolved
@@ -1,18 +1,3 @@
-<<<<<<< HEAD
-const sqlId = 'String @id @default(uuid())'
-const cockroachId = 'String @id @default(cuid())'
-const mongoDbId = 'String @id @default(auto()) @map("_id") @db.ObjectId'
-
-export function idForProvider(provider: string): string {
-  switch (provider) {
-    case 'cockroachdb':
-      return cockroachId
-    case 'mongodb':
-      return mongoDbId
-    default:
-      return sqlId
-  }
-=======
 export interface Options {
   includeDefault: boolean
 }
@@ -29,6 +14,13 @@
       strs.push('@map("_id") @db.ObjectId')
 
       break
+    case 'cockroachdb':
+      if (options.includeDefault) {
+        strs.push('@default(cuid())')
+      }
+
+      break
+
     default:
       if (options.includeDefault) {
         strs.push('@default(uuid())')
@@ -38,5 +30,4 @@
   }
 
   return strs.join(' ')
->>>>>>> 05456aaf
 }