import * as path from 'path'

import { getTestSuiteSchema } from '../_utils/getTestSuiteInfo'
import { NewPrismaClient } from '../_utils/types'
import testMatrix from './_matrix'
// @ts-ignore
import type { Prisma as PrismaNamespace, PrismaClient } from './node_modules/@prisma/client'

<<<<<<< HEAD
// @ts-ignore this is just for type checks
declare let prisma: import('./node_modules/@prisma/client').PrismaClient
=======
declare let prisma: PrismaClient
declare let Prisma: typeof PrismaNamespace
declare let newPrismaClient: NewPrismaClient<typeof PrismaClient>
>>>>>>> aa5bbad8

testMatrix.setupTestSuite(
  (suiteConfig, suiteMeta) => {
    // an example of how to query with the preloaded client
    test('findMany', async () => {
      await prisma.user.findMany()
    })

    test('suiteConfig', () => {
      /* 
      {
        provider: 'sqlite',
        id: 'Int @id @default(autoincrement())',
        providerFeatures: '',
        previewFeatures: '"interactiveTransactions"'
      }
    */

      expect(typeof suiteConfig.provider).toEqual('string')
    })

    test('suiteMeta', () => {
      /* 
      {
        testName: '_example',
        testPath: '/code/prisma/packages/client/tests/functional/_example/tests.ts',
        testRoot: '/code/projects/prisma/packages/client/tests/functional/_example',
        rootRelativeTestPath: 'tests.ts',
        rootRelativeTestDir: '.',
        testFileName: 'tests.ts',
        prismaPath: '/code/prisma/packages/client/tests/functional/_example/prisma',
        _matrixPath: '/code/prisma/packages/client/tests/functional/_example/_matrix',
        _schemaPath: '/code/prisma/packages/client/tests/functional/_example/prisma/_schema'
      }
    */

      expect(typeof suiteMeta.testPath).toEqual('string')
      expect(suiteMeta.testFileName).toEqual(path.basename(__filename))
    })

    test('getTestSuiteSchema', async () => {
      const schemaString = await getTestSuiteSchema(suiteMeta, suiteConfig)

      expect(schemaString).toContain('generator')
      expect(schemaString).toContain('datasource')
      expect(schemaString).toContain('model')
    })

    testIf(suiteConfig.provider !== 'mongodb')('conditional @ts-test-if', async () => {
      // @ts-test-if: provider !== 'mongodb'
      await prisma.$queryRaw`SELECT 1;`
    })
  },
  // Use `optOut` to opt out from testing the default selected providers
  // otherwise the suite will require all providers to be specified.
  // {
  //   optOut: {
  //     from: ['sqlite', 'mongodb'],
  //     reason: 'Only testing xyz provider(s) so opting out of sqlite and mongodb',
  //   },
  // },
)<|MERGE_RESOLUTION|>--- conflicted
+++ resolved
@@ -6,14 +6,9 @@
 // @ts-ignore
 import type { Prisma as PrismaNamespace, PrismaClient } from './node_modules/@prisma/client'
 
-<<<<<<< HEAD
-// @ts-ignore this is just for type checks
-declare let prisma: import('./node_modules/@prisma/client').PrismaClient
-=======
 declare let prisma: PrismaClient
 declare let Prisma: typeof PrismaNamespace
 declare let newPrismaClient: NewPrismaClient<typeof PrismaClient>
->>>>>>> aa5bbad8
 
 testMatrix.setupTestSuite(
   (suiteConfig, suiteMeta) => {
