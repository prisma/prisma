import { Providers } from '../../_utils/providers'
import { ReferentialActionLineOutput } from '../../_utils/relationMode/computeReferentialActionLine'

export function schema_mton(id, provider, referentialActionLineOutput: ReferentialActionLineOutput) {
  const { supportsRequired, referentialActionLine } = referentialActionLineOutput

<<<<<<< HEAD
export function schema_mton({ id, provider, referentialActionLine, isSchemaUsingMap }) {
  let manyToManySQLExplicit
  let manyToManyMongoDB

  if (isSchemaUsingMap) {
    manyToManySQLExplicit = /* Prisma */ `
model PostManyToMany {
  id         ${id}
  categories CategoriesOnPostsManyToMany[]
  published   Boolean?          @map("publishedAtMap")

  @@map("PostManyToManyAtAtMap")
}

model CategoryManyToMany {
  id    ${id}                   @map("idAtMap")
  posts CategoriesOnPostsManyToMany[]
  published   Boolean?          @map("publishedAtMap")

  @@map("CategoryManyToManyAtAtMap")
}

model CategoriesOnPostsManyToMany {
  post       PostManyToMany     @relation(fields: [postId], references: [id] ${referentialActionLine})
  postId     String             @map("postIdAtMap")
  category   CategoryManyToMany @relation(fields: [categoryId], references: [id] ${referentialActionLine})
  categoryId String             @map("categoryIdAtMap")

  @@id([postId, categoryId])
  @@map("CategoriesOnPostsManyToManyAtAtMap")
}
  `

    // Note: Referential actions on two-way embedded many-to-many relations are not supported
    // (= adding referential actions is a schema validation error)
    manyToManyMongoDB = /* Prisma */ `
model PostManyToMany {
  id          String               @id @map("_id")
  categoryIDs String[]             @map("categoryIDsAtMap")
  categories  CategoryManyToMany[] @relation(fields: [categoryIDs], references: [id])
  published   Boolean?             @map("publishedAtMap")

  @@map("PostManyToManyAtAtMap")
}

model CategoryManyToMany {
  id      String             @id @map("_id") 
  postIDs String[]           @map("postIDsAtMap")
  posts   PostManyToMany[]   @relation(fields: [postIDs], references: [id])
  published   Boolean?       @map("publishedAtMap")

  @@map("CategoryManyToManyAtAtMap")
}
  `
  } else {
    manyToManySQLExplicit = /* Prisma */ `
=======
  const manyToManySQLExplicit = /* Prisma */ `
>>>>>>> 9e0b02d5
model PostManyToMany {
  id         ${id}
  categories CategoriesOnPostsManyToMany[]
  published   Boolean?
}

model CategoryManyToMany {
  id    ${id}
  posts CategoriesOnPostsManyToMany[]
  published   Boolean?

}

model CategoriesOnPostsManyToMany {
  post       PostManyToMany     @relation(fields: [postId], references: [id] ${
    supportsRequired ? referentialActionLine : ''
  })
  postId     String
  category   CategoryManyToMany @relation(fields: [categoryId], references: [id] ${
    supportsRequired ? referentialActionLine : ''
  })
  categoryId String

  @@id([postId, categoryId])
}
    `

    // Note: Referential actions on two-way embedded many-to-many relations are not supported
    // (= adding referential actions is a schema validation error)
    manyToManyMongoDB = /* Prisma */ `
model PostManyToMany {
  id          String               @id @map("_id")
  categoryIDs String[]
  categories  CategoryManyToMany[] @relation(fields: [categoryIDs], references: [id])
  published   Boolean?
}

model CategoryManyToMany {
  id      String                  @id @map("_id") 
  postIDs String[]
  posts   PostManyToMany[]        @relation(fields: [postIDs], references: [id])
  published   Boolean?
}
    `
  }

  return /* Prisma */ `
//
// m:n relation
//
${provider === Providers.MONGODB ? manyToManyMongoDB : manyToManySQLExplicit}
`
}

// const manyToManySQLImplicit = /* Prisma */ `
// model PostManyToMany {
//   id         String        @id
//   categories CategoryManyToMany[]
//   published   Boolean?
// }

// model CategoryManyToMany {
//   id    String    @id
//   posts PostManyToMany[]
//   published   Boolean?
// }
// `<|MERGE_RESOLUTION|>--- conflicted
+++ resolved
@@ -1,40 +1,51 @@
 import { Providers } from '../../_utils/providers'
 import { ReferentialActionLineOutput } from '../../_utils/relationMode/computeReferentialActionLine'
 
-export function schema_mton(id, provider, referentialActionLineOutput: ReferentialActionLineOutput) {
+export function schema_mton({
+  id,
+  provider,
+  referentialActionLineOutput,
+  isSchemaUsingMap,
+}: {
+  id: string
+  provider: Providers
+  referentialActionLineOutput: ReferentialActionLineOutput
+  isSchemaUsingMap: boolean
+}) {
   const { supportsRequired, referentialActionLine } = referentialActionLineOutput
-
-<<<<<<< HEAD
-export function schema_mton({ id, provider, referentialActionLine, isSchemaUsingMap }) {
   let manyToManySQLExplicit
   let manyToManyMongoDB
 
   if (isSchemaUsingMap) {
     manyToManySQLExplicit = /* Prisma */ `
 model PostManyToMany {
-  id         ${id}
-  categories CategoriesOnPostsManyToMany[]
-  published   Boolean?          @map("publishedAtMap")
+  id          ${id}
+  categories  CategoriesOnPostsManyToMany[]
+  published   Boolean?              @map("published_AtMap")
 
-  @@map("PostManyToManyAtAtMap")
+  @@map("PostManyToMany_AtAtMap")
 }
 
 model CategoryManyToMany {
-  id    ${id}                   @map("idAtMap")
-  posts CategoriesOnPostsManyToMany[]
-  published   Boolean?          @map("publishedAtMap")
+  id          ${id}                 @map("id_AtMap")
+  posts       CategoriesOnPostsManyToMany[]
+  published   Boolean?              @map("published_AtMap")
 
-  @@map("CategoryManyToManyAtAtMap")
+  @@map("CategoryManyToMany_AtAtMap")
 }
 
 model CategoriesOnPostsManyToMany {
-  post       PostManyToMany     @relation(fields: [postId], references: [id] ${referentialActionLine})
-  postId     String             @map("postIdAtMap")
-  category   CategoryManyToMany @relation(fields: [categoryId], references: [id] ${referentialActionLine})
-  categoryId String             @map("categoryIdAtMap")
+  post        PostManyToMany        @relation(fields: [postId], references: [id] ${
+    supportsRequired ? referentialActionLine : ''
+  })
+  postId      String                @map("postId_AtMap")
+  category    CategoryManyToMany    @relation(fields: [categoryId], references: [id] ${
+    supportsRequired ? referentialActionLine : ''
+  })
+  categoryId  String                @map("categoryId_AtMap")
 
   @@id([postId, categoryId])
-  @@map("CategoriesOnPostsManyToManyAtAtMap")
+  @@map("CategoriesOnPostsManyToMany_AtAtMap")
 }
   `
 
@@ -42,50 +53,46 @@
     // (= adding referential actions is a schema validation error)
     manyToManyMongoDB = /* Prisma */ `
 model PostManyToMany {
-  id          String               @id @map("_id")
-  categoryIDs String[]             @map("categoryIDsAtMap")
-  categories  CategoryManyToMany[] @relation(fields: [categoryIDs], references: [id])
-  published   Boolean?             @map("publishedAtMap")
+  id          String                @id @map("_id")
+  categoryIDs String[]              @map("categoryIDs_AtMap")
+  categories  CategoryManyToMany[]  @relation(fields: [categoryIDs], references: [id])
+  published   Boolean?              @map("published_AtMap")
 
-  @@map("PostManyToManyAtAtMap")
+  @@map("PostManyToMany_AtAtMap")
 }
 
 model CategoryManyToMany {
-  id      String             @id @map("_id") 
-  postIDs String[]           @map("postIDsAtMap")
-  posts   PostManyToMany[]   @relation(fields: [postIDs], references: [id])
-  published   Boolean?       @map("publishedAtMap")
+  id          String                @id @map("_id") 
+  postIDs     String[]              @map("postIDs_AtMap")
+  posts       PostManyToMany[]      @relation(fields: [postIDs], references: [id])
+  published   Boolean?              @map("published_AtMap")
 
-  @@map("CategoryManyToManyAtAtMap")
+  @@map("CategoryManyToMany_AtAtMap")
 }
   `
   } else {
     manyToManySQLExplicit = /* Prisma */ `
-=======
-  const manyToManySQLExplicit = /* Prisma */ `
->>>>>>> 9e0b02d5
 model PostManyToMany {
-  id         ${id}
-  categories CategoriesOnPostsManyToMany[]
+  id          ${id}
+  categories  CategoriesOnPostsManyToMany[]
   published   Boolean?
 }
 
 model CategoryManyToMany {
-  id    ${id}
-  posts CategoriesOnPostsManyToMany[]
+  id          ${id}
+  posts       CategoriesOnPostsManyToMany[]
   published   Boolean?
-
 }
 
 model CategoriesOnPostsManyToMany {
-  post       PostManyToMany     @relation(fields: [postId], references: [id] ${
+  post        PostManyToMany        @relation(fields: [postId], references: [id] ${
     supportsRequired ? referentialActionLine : ''
   })
-  postId     String
-  category   CategoryManyToMany @relation(fields: [categoryId], references: [id] ${
+  postId      String
+  category    CategoryManyToMany    @relation(fields: [categoryId], references: [id] ${
     supportsRequired ? referentialActionLine : ''
   })
-  categoryId String
+  categoryId  String
 
   @@id([postId, categoryId])
 }
@@ -95,16 +102,16 @@
     // (= adding referential actions is a schema validation error)
     manyToManyMongoDB = /* Prisma */ `
 model PostManyToMany {
-  id          String               @id @map("_id")
+  id          String                @id @map("_id")
   categoryIDs String[]
-  categories  CategoryManyToMany[] @relation(fields: [categoryIDs], references: [id])
+  categories  CategoryManyToMany[]  @relation(fields: [categoryIDs], references: [id])
   published   Boolean?
 }
 
 model CategoryManyToMany {
-  id      String                  @id @map("_id") 
-  postIDs String[]
-  posts   PostManyToMany[]        @relation(fields: [postIDs], references: [id])
+  id          String                @id @map("_id") 
+  postIDs     String[]
+  posts       PostManyToMany[]      @relation(fields: [postIDs], references: [id])
   published   Boolean?
 }
     `
