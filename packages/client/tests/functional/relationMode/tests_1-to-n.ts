import { Providers } from '../_utils/providers'
import { checkIfEmpty } from '../_utils/relationMode/checkIfEmpty'
import { ConditionalError } from '../_utils/relationMode/conditionalError'
import testMatrix from './_matrix'

/* eslint-disable @typescript-eslint/no-unused-vars, jest/no-identical-title */

// @ts-ignore this is just for type checks
declare let prisma: import('@prisma/client').PrismaClient

// @ts-ignore
const describeIf = (condition: boolean) => (condition ? describe : describe.skip)

// 1:n relation
async function createXUsersWith2Posts({ count, userModel, postModel, postColumn }) {
  const prismaPromises = [] as Array<Promise<any>>

  for (let i = 1; i <= count; i++) {
    const id = i.toString()
    prismaPromises.push(
      // eslint-disable-next-line @typescript-eslint/no-unsafe-argument
      prisma[userModel].create({
        data: {
          id,
        },
      }),
    )
    prismaPromises.push(
      // eslint-disable-next-line @typescript-eslint/no-unsafe-argument
      prisma[postModel].create({
        data: {
          id: `${id}-post-a`,
          authorId: id,
        },
      }),
    )
    prismaPromises.push(
      // eslint-disable-next-line @typescript-eslint/no-unsafe-argument
      prisma[postModel].create({
        data: {
          id: `${id}-post-b`,
          authorId: id,
        },
      }),
    )
  }
  return await prisma.$transaction(prismaPromises)
}

testMatrix.setupTestSuite(
  (suiteConfig, suiteMeta) => {
    const conditionalError = ConditionalError.new()
      .with('provider', suiteConfig.provider)
      // @ts-ignore
      .with('relationMode', suiteConfig.relationMode || 'foreignKeys')

    const onUpdate = suiteConfig.onUpdate
    const onDelete = suiteConfig.onDelete
    // @ts-expect-error
    const isMongoDB = suiteConfig.provider === Providers.MONGODB
    const isPostgreSQL = suiteConfig.provider === Providers.POSTGRESQL
    const isSQLite = suiteConfig.provider === Providers.SQLITE
    const isRelationMode_prisma = isMongoDB || suiteConfig.relationMode === 'prisma'
    const isRelationMode_foreignKeys = !isRelationMode_prisma
<<<<<<< HEAD
    const isRelationMode_prismaAndSetNull = isRelationMode_prisma && onDelete === 'SetNull'
    const isSchemaUsingMap = suiteConfig.isSchemaUsingMap
=======
>>>>>>> 9e0b02d5

    /**
     * 1:n relationship
     */

    describe('1:n mandatory (explicit)', () => {
      const userModel = 'userOneToMany'
      const postModel = 'postOneToMany'
      const postOptionalModel = 'postOptionalOneToMany'
      const postColumn = 'posts'
      const postOptionalColumn = 'postsOptional'

      beforeEach(async () => {
        await prisma.$transaction([
          prisma[postModel].deleteMany(),
          prisma[postOptionalModel].deleteMany(),
          prisma[userModel].deleteMany(),
        ])
      })

      afterEach(async () => {
        await prisma.$disconnect()
      })

      describe('[create]', () => {
        testIf(isRelationMode_prisma)(
          'relationMode=prisma - [create] categoriesOnPostsModel with non-existing post and category id should succeed with prisma emulation',
          async () => {
            await prisma[postModel].create({
              data: {
                id: '1',
                authorId: '1',
              },
            })

            expect(
              await prisma[postModel].findMany({
                where: { authorId: '1' },
              }),
            ).toEqual([
              {
                id: '1',
                authorId: '1',
              },
            ])
          },
        )
        testIf(isRelationMode_foreignKeys)(
          'relationMode=foreignKeys [create] child with non existing parent should throw',
          async () => {
            await expect(
              prisma[postModel].create({
                data: {
                  id: '1',
                  authorId: '1',
                },
              }),
            ).rejects.toThrowError(
              isSchemaUsingMap
                ? // The snaphsot changes when using @@map/@map, though only the name of the table/field is different
                  // So we can be less specific here
                  `Foreign key constraint failed on the field`
                : conditionalError.snapshot({
                    foreignKeys: {
                      [Providers.POSTGRESQL]:
                        'Foreign key constraint failed on the field: `PostOneToMany_authorId_fkey (index)`',
                      [Providers.COCKROACHDB]: 'Foreign key constraint failed on the field: `(not available)`',
                      [Providers.MYSQL]: 'Foreign key constraint failed on the field: `authorId`',
                      [Providers.SQLSERVER]:
                        'Foreign key constraint failed on the field: `PostOneToMany_authorId_fkey (index)`',
                      [Providers.SQLITE]: 'Foreign key constraint failed on the field: `foreign key`',
                    },
                  }),
            )

            expect(
              await prisma[postModel].findMany({
                where: { authorId: '1' },
              }),
            ).toEqual([])
          },
        )

        test('[create] child with undefined parent should throw with type error', async () => {
          await expect(
            prisma[postModel].create({
              data: {
                id: '1',
                authorId: undefined, // this would actually be a type-error, but we don't have access to types here
              },
            }),
          ).rejects.toThrowError('Argument author for data.author is missing.')
        })

        test('[create] nested child [create] should succeed', async () => {
          await prisma[userModel].create({
            data: {
              id: '1',
              posts: {
                create: { id: '1' },
              },
            },
            include: { posts: true },
          })

          expect(
            await prisma[postModel].findMany({
              where: { authorId: '1' },
            }),
          ).toEqual([
            {
              id: '1',
              authorId: '1',
            },
          ])
          expect(
            await prisma[userModel].findUniqueOrThrow({
              where: { id: '1' },
            }),
          ).toEqual({
            id: '1',
            enabled: null,
          })
        })

        describeIf(![Providers.SQLITE].includes(suiteConfig.provider))('not sqlite', () => {
          // SQLite doesn't support createMany
          test('[create] nested child [createMany]', async () => {
            // @ts-test-if: provider !== 'sqlite'
            await prisma[userModel].create({
              data: {
                id: '1',
                posts: {
                  createMany: {
                    data: [{ id: '1' }, { id: '2' }],
                  },
                },
              },
              include: { posts: true },
            })

            expect(
              await prisma[postModel].findMany({
                where: { authorId: '1' },
                orderBy: { id: 'asc' },
              }),
            ).toEqual([
              {
                id: '1',
                authorId: '1',
              },
              {
                id: '2',
                authorId: '1',
              },
            ])
            expect(
              await prisma[userModel].findUniqueOrThrow({
                where: { id: '1' },
              }),
            ).toEqual({
              id: '1',
              enabled: null,
            })
          })
        })
      })

      describe('[update]', () => {
        beforeEach(async () => {
          await checkIfEmpty(userModel, postModel)
          await createXUsersWith2Posts({
            count: 2,
            userModel,
            postModel,
            postColumn,
          })
        })

        test('[update] optional boolean field should succeed', async () => {
          await prisma[userModel].update({
            where: { id: '1' },
            data: {
              enabled: true,
            },
          })

          expect(
            await prisma[userModel].findMany({
              orderBy: { id: 'asc' },
            }),
          ).toEqual([
            { id: '1', enabled: true },
            { id: '2', enabled: null },
          ])
          expect(
            await prisma[postModel].findMany({
              orderBy: { id: 'asc' },
            }),
          ).toEqual([
            {
              id: '1-post-a',
              authorId: '1',
            },
            {
              id: '1-post-b',
              authorId: '1',
            },
            {
              id: '2-post-a',
              authorId: '2',
            },
            {
              id: '2-post-b',
              authorId: '2',
            },
          ])
        })

        // Not possible on MongoDB as _id is immutable
        describeIf(!isMongoDB)('mutate id tests (skipped only for MongoDB)', () => {
          describeIf(['DEFAULT', 'Cascade'].includes(onUpdate))('onUpdate: DEFAULT, Cascade', () => {
            test('[update] parent id with non-existing id should succeed', async () => {
              await prisma[userModel].update({
                where: { id: '1' },
                data: {
                  id: '3',
                },
                include: { posts: true },
              })

              expect(
                await prisma[userModel].findMany({
                  orderBy: { id: 'asc' },
                }),
              ).toEqual([
                { id: '2', enabled: null },
                { id: '3', enabled: null },
              ])
              expect(
                await prisma[postModel].findMany({
                  orderBy: { id: 'asc' },
                }),
              ).toEqual([
                {
                  id: '1-post-a',
                  authorId: '3',
                },
                {
                  id: '1-post-b',
                  authorId: '3',
                },
                {
                  id: '2-post-a',
                  authorId: '2',
                },
                {
                  id: '2-post-b',
                  authorId: '2',
                },
              ])
            })
          })

<<<<<<< HEAD
          describeIf(['NoAction'].includes(onUpdate))('onUpdate: NoAction', () => {
            test('[update] parent id with existing id should throw', async () => {
              await expect(
                prisma[userModel].update({
                  where: { id: '1' },
                  data: {
                    id: '2',
                  },
                }),
              ).rejects.toThrowError(
                isSchemaUsingMap
                  ? // The snaphsot changes when using @@map/@map, though only the name of the table/field is different
                    // So we can be less specific here
                    ` constraint failed on the`
                  : conditionalError.snapshot({
                      foreignKeys: {
                        [Providers.POSTGRESQL]: 'Unique constraint failed on the fields: (`id`)',
                        [Providers.COCKROACHDB]: 'Unique constraint failed on the fields: (`id`)',
                        [Providers.MYSQL]: 'Foreign key constraint failed on the field: `authorId`',
                        [Providers.SQLSERVER]: 'Unique constraint failed on the constraint: `dbo.UserOneToMany`',
                        [Providers.SQLITE]: 'Unique constraint failed on the fields: (`id`)',
                      },
                      prisma: {
                        [Providers.POSTGRESQL]: 'Unique constraint failed on the fields: (`id`)',
                        [Providers.COCKROACHDB]: 'Unique constraint failed on the fields: (`id`)',
                        [Providers.MYSQL]: 'Unique constraint failed on the constraint: `PRIMARY`',
                        [Providers.SQLSERVER]: 'Unique constraint failed on the constraint: `dbo.UserOneToMany`',
                        [Providers.SQLITE]: 'Unique constraint failed on the fields: (`id`)',
                      },
                    }),
              )
=======
          // TODO if other than 'DEFAULT', 'CASCADE'
          test.todo('[update] parent id with non-existing id should throw')
>>>>>>> 9e0b02d5

          test('[update] parent id with existing id should throw', async () => {
            await expect(
              prisma[userModel].update({
                where: { id: '1' },
                data: {
                  id: '2',
                },
<<<<<<< HEAD
              ])
            })
          })

          // Note: The test suite does not test `SetNull` with providers that errors during migration
          // see _utils/relationMode/computeMatrix.ts
          describeIf(['DEFAULT', 'Cascade', 'SetNull'].includes(onUpdate))(
            'onUpdate: DEFAULT, Cascade, SetNull',
            () => {
              test('[update] parent id with existing id should throw', async () => {
                await expect(
                  prisma[userModel].update({
                    where: { id: '1' },
                    data: {
                      id: '2',
                    },
                  }),
                ).rejects.toThrowError(
                  isSchemaUsingMap
                    ? // The snaphsot changes when using @@map/@map, though only the name of the table/field is different
                      // So we can be less specific here
                      ` constraint failed on the`
                    : conditionalError.snapshot({
                        foreignKeys: {
                          // Note: The test suite does not test `SetNull` with providers that errors during migration
                          // see _utils/relationMode/computeMatrix.ts
                          [Providers.POSTGRESQL]: 'Unique constraint failed on the fields: (`id`)',
                          [Providers.COCKROACHDB]: 'Unique constraint failed on the fields: (`id`)',
                          [Providers.MYSQL]: 'Unique constraint failed on the constraint: `PRIMARY`',
                          [Providers.SQLSERVER]: 'Unique constraint failed on the constraint: `dbo.UserOneToMany`',
                          [Providers.SQLITE]: 'Unique constraint failed on the fields: (`id`)',
                        },
                        prisma: {
                          [Providers.POSTGRESQL]: 'Unique constraint failed on the fields: (`id`)',
                          [Providers.COCKROACHDB]: 'Unique constraint failed on the fields: (`id`)',
                          [Providers.MYSQL]: 'Unique constraint failed on the constraint: `PRIMARY`',
                          [Providers.SQLSERVER]: 'Unique constraint failed on the constraint: `dbo.UserOneToMany`',
                          [Providers.SQLITE]: 'Unique constraint failed on the fields: (`id`)',
                        },
                      }),
                )

                expect(
                  await prisma[userModel].findMany({
                    orderBy: { id: 'asc' },
                  }),
                ).toEqual([
                  {
                    id: '1',
                    enabled: null,
                  },
                  {
                    id: '2',
                    enabled: null,
                  },
                ])
              })
            },
          )

          // Note: The test suite does not test `SetNull` with providers that errors during migration
          // see _utils/relationMode/computeMatrix.ts
          describeIf(['DEFAULT', 'Cascade', 'Restrict', 'SetNull'].includes(onUpdate))(
            'onUpdate: DEFAULT, Cascade, Restrict, SetNull',
            () => {
              test('[update] child id with non-existing id should succeed', async () => {
                await prisma[postModel].update({
                  where: { id: '1-post-a' },
                  data: {
                    id: '1-post-c',
                  },
                })

                expect(
                  await prisma[userModel].findMany({
                    orderBy: { id: 'asc' },
                  }),
                ).toEqual([
                  {
                    id: '1',
                    enabled: null,
                  },
                  {
                    id: '2',
                    enabled: null,
                  },
                ])
                expect(
                  await prisma[postModel].findMany({
                    orderBy: { id: 'asc' },
                  }),
                ).toEqual([
                  {
                    id: '1-post-b',
                    authorId: '1',
                  },
                  {
                    id: '1-post-c',
                    authorId: '1',
                  },
                  {
                    id: '2-post-a',
                    authorId: '2',
                  },
                  {
                    id: '2-post-b',
                    authorId: '2',
                  },
                ])
              })
            },
          )

          // Note: The test suite does not test `SetNull` with providers that errors during migration
          // see _utils/relationMode/computeMatrix.ts
          describeIf(['Restrict', 'SetNull'].includes(onUpdate))('onUpdate: Restrict, SetNull', () => {
            test('[update] parent id with existing id should throw', async () => {
              await expect(
                prisma[userModel].update({
                  where: { id: '1' },
                  data: {
                    id: '2',
                  },
                }),
              ).rejects.toThrowError(
                isSchemaUsingMap
                  ? // The snaphsot changes when using @@map/@map, though only the name of the table/field is different
                    // So we can ignore the error message here
                    undefined
                  : conditionalError.snapshot({
                      foreignKeys: {
                        // Note: The test suite does not test `SetNull` with providers that errors during migration
                        // see _utils/relationMode/computeMatrix.ts
                        [Providers.POSTGRESQL]: 'Unique constraint failed on the fields: (`id`)',
                        [Providers.COCKROACHDB]: 'Unique constraint failed on the fields: (`id`)',
                        [Providers.MYSQL]: 'Foreign key constraint failed on the field: `authorId`',
                        [Providers.SQLSERVER]: 'Unique constraint failed on the constraint: `dbo.UserOneToMany`',
                        [Providers.SQLITE]: 'Unique constraint failed on the fields: (`id`)',
                      },
                      prisma:
                        onUpdate === 'SetNull'
                          ? // SetNull
                            {
                              [Providers.POSTGRESQL]: 'Unique constraint failed on the fields: (`id`)',
                              [Providers.COCKROACHDB]: 'Unique constraint failed on the fields: (`id`)',
                              [Providers.MYSQL]: 'Unique constraint failed on the constraint: `PRIMARY`',
                              [Providers.SQLSERVER]: 'Unique constraint failed on the constraint: `dbo.UserOneToMany`',
                              [Providers.SQLITE]: 'Unique constraint failed on the fields: (`id`)',
                            }
                          : // Restrict
                            "The change you are trying to make would violate the required relation 'PostOneToManyToUserOneToMany' between the `PostOneToMany` and `UserOneToMany` models.",
                    }),
              )
=======
              }),
            ).rejects.toThrowError(
              conditionalError.snapshot({
                foreignKeys: {
                  [Providers.POSTGRESQL]: 'Unique constraint failed on the fields: (`id`)',
                  [Providers.COCKROACHDB]: 'Unique constraint failed on the fields: (`id`)',
                  [Providers.MYSQL]: ['DEFAULT', 'Cascade', 'SetNull'].includes(onUpdate)
                    ? // DEFAULT / Cascade / SetNull
                      'Unique constraint failed on the constraint: `PRIMARY`'
                    : // Other
                      'Foreign key constraint failed on the field: `authorId`',
                  [Providers.SQLSERVER]: 'Unique constraint failed on the constraint: `dbo.UserOneToMany`',
                  [Providers.SQLITE]: 'Unique constraint failed on the fields: (`id`)',
                },
                prisma: ['Restrict', 'NoAction'].includes(onUpdate)
                  ? // Restrict / NoAction
                    "The change you are trying to make would violate the required relation 'PostOneToManyToUserOneToMany' between the `PostOneToMany` and `UserOneToMany` models."
                  : // Other
                    {
                      [Providers.POSTGRESQL]: 'Unique constraint failed on the fields: (`id`)',
                      [Providers.COCKROACHDB]: 'Unique constraint failed on the fields: (`id`)',
                      [Providers.MYSQL]: 'Unique constraint failed on the constraint: `PRIMARY`',
                      [Providers.SQLSERVER]: 'Unique constraint failed on the constraint: `dbo.UserOneToMany`',
                      [Providers.SQLITE]: 'Unique constraint failed on the fields: (`id`)',
                    },
              }),
            )
>>>>>>> 9e0b02d5

            expect(
              await prisma[userModel].findMany({
                orderBy: { id: 'asc' },
              }),
            ).toEqual([
              {
                id: '1',
                enabled: null,
              },
              {
                id: '2',
                enabled: null,
              },
            ])
          })

          test('[update] child id with non-existing id should succeed', async () => {
            await prisma[postModel].update({
              where: { id: '1-post-a' },
              data: {
                id: '1-post-c',
              },
            })

            expect(
              await prisma[userModel].findMany({
                orderBy: { id: 'asc' },
              }),
            ).toEqual([
              {
                id: '1',
                enabled: null,
              },
              {
                id: '2',
                enabled: null,
              },
            ])
            expect(
              await prisma[postModel].findMany({
                orderBy: { id: 'asc' },
              }),
            ).toEqual([
              {
                id: '1-post-b',
                authorId: '1',
              },
              {
                id: '1-post-c',
                authorId: '1',
              },
              {
                id: '2-post-a',
                authorId: '2',
              },
              {
                id: '2-post-b',
                authorId: '2',
              },
            ])
          })
        })
      })

      describe('[delete]', () => {
        beforeEach(async () => {
          await checkIfEmpty(userModel, postModel)
          await createXUsersWith2Posts({
            count: 2,
            userModel,
            postModel,
            postColumn,
          })
        })

        test('[delete] child should succeed', async () => {
          await prisma[postModel].delete({
            where: { id: '1-post-a' },
          })

          const usersFromDb = await prisma[userModel].findMany({})
          expect(usersFromDb).toEqual([
            {
              id: '1',
              enabled: null,
            },
            {
              id: '2',
              enabled: null,
            },
          ])
          const postsFromDb = await prisma[postModel].findMany({
            orderBy: { id: 'asc' },
          })
          expect(postsFromDb).toEqual([
            {
              id: '1-post-b',
              authorId: '1',
            },
            {
              id: '2-post-a',
              authorId: '2',
            },
            {
              id: '2-post-b',
              authorId: '2',
            },
          ])
        })

        test('[delete] children and then [delete] parent should succeed', async () => {
          await prisma[postModel].delete({
            where: { id: '1-post-a' },
          })
          await prisma[postModel].delete({
            where: { id: '1-post-b' },
          })
          await prisma[userModel].delete({
            where: { id: '1' },
          })

          const usersFromDb = await prisma[userModel].findMany({})
          expect(usersFromDb).toEqual([
            {
              id: '2',
              enabled: null,
            },
          ])
          const postsFromDb = await prisma[postModel].findMany({
            orderBy: { id: 'asc' },
          })
          expect(postsFromDb).toEqual([
            {
              id: '2-post-a',
              authorId: '2',
            },
            {
              id: '2-post-b',
              authorId: '2',
            },
          ])
        })

        // Note: The test suite does not test `SetNull` with providers that errors during migration
        // see _utils/relationMode/computeMatrix.ts
        describeIf(['DEFAULT', 'Restrict', 'NoAction', 'SetNull'].includes(onDelete))(
          'onDelete: DEFAULT, Restrict, NoAction, SetNull',
          () => {
<<<<<<< HEAD
            const expectedError =
              isSchemaUsingMap && isRelationMode_foreignKeys
                ? // The snaphsot changes when using @@map/@map, though only the name of the table/field is different
                  // So we can be less specific here
                  ` constraint `
                : conditionalError.snapshot({
                    // Note: The test suite does not test `SetNull` with providers that errors during migration
                    // see _utils/relationMode/computeMatrix.ts
                    foreignKeys: {
                      [Providers.POSTGRESQL]:
                        onUpdate === 'SetNull'
                          ? // SetNull
                            'Null constraint violation on the fields: (`authorId`)'
                          : // DEFAULT / Restrict
                            'Foreign key constraint failed on the field: `PostOneToMany_authorId_fkey (index)`',
                      [Providers.COCKROACHDB]: 'Foreign key constraint failed on the field: `(not available)`',
                      [Providers.MYSQL]: 'Foreign key constraint failed on the field: `authorId`',
                      [Providers.SQLSERVER]:
                        'Foreign key constraint failed on the field: `PostOneToMany_authorId_fkey (index)`',
                      [Providers.SQLITE]:
                        onUpdate === 'SetNull'
                          ? // SetNull
                            'Null constraint violation on the fields: (`authorId`)'
                          : // DEFAULT / Restrict
                            'Foreign key constraint failed on the field: `foreign key`',
                    },
                    prisma:
                      "The change you are trying to make would violate the required relation 'PostOneToManyToUserOneToMany' between the `PostOneToMany` and `UserOneToMany` models.",
                  })
=======
            const expectedError = conditionalError.snapshot({
              foreignKeys: {
                [Providers.MONGODB]:
                  "The change you are trying to make would violate the required relation 'PostOneToManyToUserOneToMany' between the `PostOneToMany` and `UserOneToMany` models.",
                [Providers.POSTGRESQL]:
                  'Foreign key constraint failed on the field: `PostOneToMany_authorId_fkey (index)`',
                [Providers.COCKROACHDB]: 'Foreign key constraint failed on the field: `(not available)`',
                [Providers.MYSQL]: 'Foreign key constraint failed on the field: `authorId`',
                [Providers.SQLSERVER]:
                  'Foreign key constraint failed on the field: `PostOneToMany_authorId_fkey (index)`',
                [Providers.SQLITE]: 'Foreign key constraint failed on the field: `foreign key`',
              },
              prisma:
                "The change you are trying to make would violate the required relation 'PostOneToManyToUserOneToMany' between the `PostOneToMany` and `UserOneToMany` models.",
            })
>>>>>>> 9e0b02d5

            testIf(['SetNull'].includes(onDelete))('[delete] parent should throw', async () => {
              await expect(
                prisma[userModel].delete({
                  where: { id: '1' },
                }),
              ).rejects.toThrowError(expectedError)

              expect(
                await prisma[userModel].findMany({
                  orderBy: { id: 'asc' },
                }),
              ).toEqual([
                {
                  id: '1',
                  enabled: null,
                },
                {
                  id: '2',
                  enabled: null,
                },
              ])
            })
            testIf(['SetNull'].includes(onDelete))(
              '[delete] a subset of children and then [delete] parent should throw',
              async () => {
                await prisma[postModel].delete({
                  where: { id: '1-post-a' },
                })

                expect(
                  await prisma[postModel].findMany({
                    orderBy: { id: 'asc' },
                  }),
                ).toEqual([
                  {
                    id: '1-post-b',
                    authorId: '1',
                  },
                  {
                    id: '2-post-a',
                    authorId: '2',
                  },
                  {
                    id: '2-post-b',
                    authorId: '2',
                  },
                ])

                await expect(
                  prisma[userModel].delete({
                    where: { id: '1' },
                  }),
                ).rejects.toThrowError(expectedError)

                expect(
                  await prisma[userModel].findMany({
                    orderBy: { id: 'asc' },
                  }),
                ).toEqual([
                  {
                    id: '1',
                    enabled: null,
                  },
                  {
                    id: '2',
                    enabled: null,
                  },
                ])
              },
            )
          },
        )

        describeIf(['NoAction'].includes(onDelete))(`onDelete: NoAction`, () => {
          const expectedError = isSchemaUsingMap
            ? // The snaphsot changes when using @@map/@map, though only the name of the table/field is different
              // So we can be less specific here
              `Foreign key constraint failed on the field`
            : conditionalError.snapshot({
                foreignKeys: {
                  [Providers.POSTGRESQL]:
                    'Foreign key constraint failed on the field: `PostOneToMany_authorId_fkey (index)`',
                  [Providers.COCKROACHDB]: 'Foreign key constraint failed on the field: `(not available)`',
                  [Providers.MYSQL]: 'Foreign key constraint failed on the field: `authorId`',
                  [Providers.SQLSERVER]:
                    'Foreign key constraint failed on the field: `PostOneToMany_authorId_fkey (index)`',
                  [Providers.SQLITE]: 'Foreign key constraint failed on the field: `foreign key`',
                },
                prisma:
                  "The change you are trying to make would violate the required relation 'PostOneToManyToUserOneToMany' between the `PostOneToMany` and `UserOneToMany` models.",
              })

          test('[delete] parent should throw', async () => {
            await expect(
              prisma[userModel].delete({
                where: { id: '1' },
              }),
            ).rejects.toThrowError(expectedError)

            expect(
              await prisma[userModel].findMany({
                orderBy: { id: 'asc' },
              }),
            ).toEqual([
              {
                id: '1',
                enabled: null,
              },
              {
                id: '2',
                enabled: null,
              },
            ])
          })
          test('[deleteMany] parents should throw', async () => {
            await prisma[postModel].delete({
              where: { id: '1-post-a' },
            })

            expect(
              await prisma[postModel].findMany({
                orderBy: { id: 'asc' },
              }),
            ).toEqual([
              {
                id: '1-post-b',
                authorId: '1',
              },
              {
                id: '2-post-a',
                authorId: '2',
              },
              {
                id: '2-post-b',
                authorId: '2',
              },
            ])

            await expect(
              prisma[userModel].delete({
                where: { id: '1' },
              }),
            ).rejects.toThrowError(expectedError)

            expect(
              await prisma[userModel].findMany({
                orderBy: { id: 'asc' },
              }),
            ).toEqual([
              {
                id: '1',
                enabled: null,
              },
              {
                id: '2',
                enabled: null,
              },
            ])
          })

          // Only test for foreignKeys
          testIf(isRelationMode_foreignKeys && (isPostgreSQL || isSQLite))(
            'relationMode=foreignKeys - [delete] parent and child in "wrong" order a transaction when FK is DEFERRABLE should succeed',
            async () => {
              // NOT DEFERRABLE is the default.
              // THE FK constraint needs to be
              // DEFERRABLE with an INITIALLY DEFERRED or INITIALLY IMMEDIATE mode
              // to have an effect with NO ACTION
              // This is not supported by Prisma, so we use $executeRaw to set the constraint mode
              //
              // Feature request: https://github.com/prisma/prisma/issues/3502
              // It only supported by
              // SQLite: https://www.sqlite.org/foreignkeys.html
              // PostgreSQL: https://www.postgresql.org/docs/current/sql-set-constraints.html
              //
              // Not supported in
              // SQL Server https://docs.microsoft.com/en-us/openspecs/sql_standards/ms-tsqliso02/70d6050a-28c7-4fae-a205-200ccb363522
              // MySQL https://dev.mysql.com/doc/refman/8.0/en/ansi-diff-foreign-keys.html
              //
              // Interesting article https://begriffs.com/posts/2017-08-27-deferrable-sql-constraints.html
              //
              if (isPostgreSQL) {
                if (isSchemaUsingMap) {
                  await prisma.$executeRaw`
                  ALTER TABLE "PostOneToManyAtAtMap"
                    ALTER CONSTRAINT "PostOneToManyAtAtMap_authorIdAtMap_fkey" DEFERRABLE INITIALLY DEFERRED`
                } else {
                  await prisma.$executeRaw`
                  ALTER TABLE "PostOneToMany"
                    ALTER CONSTRAINT "PostOneToMany_authorId_fkey" DEFERRABLE INITIALLY DEFERRED`
                }
              } else if (isSQLite) {
                // Force enforcement of all foreign key constraints to be delayed until the outermost transaction is committed.
                // https://www.sqlite.org/pragma.html#pragma_defer_foreign_keys
                await prisma.$executeRaw`
                  PRAGMA defer_foreign_keys = 1`
              } else {
                throw new Error('unexpected provider')
              }

              await prisma.$transaction([
                // Deleting order does not matter anymore
                // NoAction allows the check to be deffered until the transaction is committed
                // (only when the FK set constraint is DEFERRABLE)
                prisma[postModel].delete({
                  where: { id: '1-post-a' },
                }),
                prisma[userModel].delete({
                  where: { id: '1' },
                }),
                prisma[postModel].delete({
                  where: { id: '1-post-b' },
                }),
              ])

              expect(
                await prisma[userModel].findMany({
                  orderBy: { id: 'asc' },
                }),
              ).toEqual([
                {
                  id: '2',
                  enabled: null,
                },
              ])
              expect(
                await prisma[postModel].findMany({
                  orderBy: { id: 'asc' },
                }),
              ).toEqual([
                {
                  id: '2-post-a',
                  authorId: '2',
                },
                {
                  id: '2-post-b',
                  authorId: '2',
                },
              ])
            },
          )
        })

        describeIf(onDelete === 'Cascade')('onDelete: Cascade', () => {
          test('[delete] parent should succeed', async () => {
            await prisma[userModel].delete({
              where: { id: '1' },
            })

            expect(await prisma[userModel].findMany({})).toEqual([
              {
                id: '2',
                enabled: null,
              },
            ])
            expect(
              await prisma[postModel].findMany({
                orderBy: { id: 'asc' },
              }),
            ).toEqual([
              {
                id: '2-post-a',
                authorId: '2',
              },
              {
                id: '2-post-b',
                authorId: '2',
              },
            ])
          })

          test('[delete] a subset of children and then [delete] parent should succeed', async () => {
            await prisma[postModel].delete({
              where: { id: '1-post-a' },
            })

            expect(
              await prisma[postModel].findMany({
                orderBy: { id: 'asc' },
              }),
            ).toEqual([
              {
                id: '1-post-b',
                authorId: '1',
              },
              {
                id: '2-post-a',
                authorId: '2',
              },
              {
                id: '2-post-b',
                authorId: '2',
              },
            ])

            await prisma[userModel].delete({
              where: { id: '1' },
            })

            expect(
              await prisma[userModel].findMany({
                orderBy: { id: 'asc' },
              }),
            ).toEqual([
              {
                id: '2',
                enabled: null,
              },
            ])
          })
        })
      })
    })
  },
  // Use `optOut` to opt out from testing the default selected providers
  // otherwise the suite will require all providers to be specified.
  {
    optOut: {
      from: ['sqlite', 'mongodb', 'cockroachdb', 'sqlserver', 'mysql', 'postgresql'],
      reason: 'Only testing xyz provider(s) so opting out of xxx',
    },
  },
)<|MERGE_RESOLUTION|>--- conflicted
+++ resolved
@@ -62,11 +62,7 @@
     const isSQLite = suiteConfig.provider === Providers.SQLITE
     const isRelationMode_prisma = isMongoDB || suiteConfig.relationMode === 'prisma'
     const isRelationMode_foreignKeys = !isRelationMode_prisma
-<<<<<<< HEAD
-    const isRelationMode_prismaAndSetNull = isRelationMode_prisma && onDelete === 'SetNull'
     const isSchemaUsingMap = suiteConfig.isSchemaUsingMap
-=======
->>>>>>> 9e0b02d5
 
     /**
      * 1:n relationship
@@ -331,42 +327,8 @@
             })
           })
 
-<<<<<<< HEAD
-          describeIf(['NoAction'].includes(onUpdate))('onUpdate: NoAction', () => {
-            test('[update] parent id with existing id should throw', async () => {
-              await expect(
-                prisma[userModel].update({
-                  where: { id: '1' },
-                  data: {
-                    id: '2',
-                  },
-                }),
-              ).rejects.toThrowError(
-                isSchemaUsingMap
-                  ? // The snaphsot changes when using @@map/@map, though only the name of the table/field is different
-                    // So we can be less specific here
-                    ` constraint failed on the`
-                  : conditionalError.snapshot({
-                      foreignKeys: {
-                        [Providers.POSTGRESQL]: 'Unique constraint failed on the fields: (`id`)',
-                        [Providers.COCKROACHDB]: 'Unique constraint failed on the fields: (`id`)',
-                        [Providers.MYSQL]: 'Foreign key constraint failed on the field: `authorId`',
-                        [Providers.SQLSERVER]: 'Unique constraint failed on the constraint: `dbo.UserOneToMany`',
-                        [Providers.SQLITE]: 'Unique constraint failed on the fields: (`id`)',
-                      },
-                      prisma: {
-                        [Providers.POSTGRESQL]: 'Unique constraint failed on the fields: (`id`)',
-                        [Providers.COCKROACHDB]: 'Unique constraint failed on the fields: (`id`)',
-                        [Providers.MYSQL]: 'Unique constraint failed on the constraint: `PRIMARY`',
-                        [Providers.SQLSERVER]: 'Unique constraint failed on the constraint: `dbo.UserOneToMany`',
-                        [Providers.SQLITE]: 'Unique constraint failed on the fields: (`id`)',
-                      },
-                    }),
-              )
-=======
           // TODO if other than 'DEFAULT', 'CASCADE'
           test.todo('[update] parent id with non-existing id should throw')
->>>>>>> 9e0b02d5
 
           test('[update] parent id with existing id should throw', async () => {
             await expect(
@@ -375,189 +337,37 @@
                 data: {
                   id: '2',
                 },
-<<<<<<< HEAD
-              ])
-            })
-          })
-
-          // Note: The test suite does not test `SetNull` with providers that errors during migration
-          // see _utils/relationMode/computeMatrix.ts
-          describeIf(['DEFAULT', 'Cascade', 'SetNull'].includes(onUpdate))(
-            'onUpdate: DEFAULT, Cascade, SetNull',
-            () => {
-              test('[update] parent id with existing id should throw', async () => {
-                await expect(
-                  prisma[userModel].update({
-                    where: { id: '1' },
-                    data: {
-                      id: '2',
+              }),
+            ).rejects.toThrowError(
+              isSchemaUsingMap
+                ? // The snaphsot changes when using @@map/@map, though only the name of the table/field is different
+                  // So we can ignore the error message here
+                  undefined
+                : conditionalError.snapshot({
+                    foreignKeys: {
+                      [Providers.POSTGRESQL]: 'Unique constraint failed on the fields: (`id`)',
+                      [Providers.COCKROACHDB]: 'Unique constraint failed on the fields: (`id`)',
+                      [Providers.MYSQL]: ['DEFAULT', 'Cascade', 'SetNull'].includes(onUpdate)
+                        ? // DEFAULT / Cascade / SetNull
+                          'Unique constraint failed on the constraint: `PRIMARY`'
+                        : // Other
+                          'Foreign key constraint failed on the field: `authorId`',
+                      [Providers.SQLSERVER]: 'Unique constraint failed on the constraint: `dbo.UserOneToMany`',
+                      [Providers.SQLITE]: 'Unique constraint failed on the fields: (`id`)',
                     },
-                  }),
-                ).rejects.toThrowError(
-                  isSchemaUsingMap
-                    ? // The snaphsot changes when using @@map/@map, though only the name of the table/field is different
-                      // So we can be less specific here
-                      ` constraint failed on the`
-                    : conditionalError.snapshot({
-                        foreignKeys: {
-                          // Note: The test suite does not test `SetNull` with providers that errors during migration
-                          // see _utils/relationMode/computeMatrix.ts
+                    prisma: ['Restrict', 'NoAction'].includes(onUpdate)
+                      ? // Restrict / NoAction
+                        "The change you are trying to make would violate the required relation 'PostOneToManyToUserOneToMany' between the `PostOneToMany` and `UserOneToMany` models."
+                      : // Other
+                        {
                           [Providers.POSTGRESQL]: 'Unique constraint failed on the fields: (`id`)',
                           [Providers.COCKROACHDB]: 'Unique constraint failed on the fields: (`id`)',
                           [Providers.MYSQL]: 'Unique constraint failed on the constraint: `PRIMARY`',
                           [Providers.SQLSERVER]: 'Unique constraint failed on the constraint: `dbo.UserOneToMany`',
                           [Providers.SQLITE]: 'Unique constraint failed on the fields: (`id`)',
                         },
-                        prisma: {
-                          [Providers.POSTGRESQL]: 'Unique constraint failed on the fields: (`id`)',
-                          [Providers.COCKROACHDB]: 'Unique constraint failed on the fields: (`id`)',
-                          [Providers.MYSQL]: 'Unique constraint failed on the constraint: `PRIMARY`',
-                          [Providers.SQLSERVER]: 'Unique constraint failed on the constraint: `dbo.UserOneToMany`',
-                          [Providers.SQLITE]: 'Unique constraint failed on the fields: (`id`)',
-                        },
-                      }),
-                )
-
-                expect(
-                  await prisma[userModel].findMany({
-                    orderBy: { id: 'asc' },
                   }),
-                ).toEqual([
-                  {
-                    id: '1',
-                    enabled: null,
-                  },
-                  {
-                    id: '2',
-                    enabled: null,
-                  },
-                ])
-              })
-            },
-          )
-
-          // Note: The test suite does not test `SetNull` with providers that errors during migration
-          // see _utils/relationMode/computeMatrix.ts
-          describeIf(['DEFAULT', 'Cascade', 'Restrict', 'SetNull'].includes(onUpdate))(
-            'onUpdate: DEFAULT, Cascade, Restrict, SetNull',
-            () => {
-              test('[update] child id with non-existing id should succeed', async () => {
-                await prisma[postModel].update({
-                  where: { id: '1-post-a' },
-                  data: {
-                    id: '1-post-c',
-                  },
-                })
-
-                expect(
-                  await prisma[userModel].findMany({
-                    orderBy: { id: 'asc' },
-                  }),
-                ).toEqual([
-                  {
-                    id: '1',
-                    enabled: null,
-                  },
-                  {
-                    id: '2',
-                    enabled: null,
-                  },
-                ])
-                expect(
-                  await prisma[postModel].findMany({
-                    orderBy: { id: 'asc' },
-                  }),
-                ).toEqual([
-                  {
-                    id: '1-post-b',
-                    authorId: '1',
-                  },
-                  {
-                    id: '1-post-c',
-                    authorId: '1',
-                  },
-                  {
-                    id: '2-post-a',
-                    authorId: '2',
-                  },
-                  {
-                    id: '2-post-b',
-                    authorId: '2',
-                  },
-                ])
-              })
-            },
-          )
-
-          // Note: The test suite does not test `SetNull` with providers that errors during migration
-          // see _utils/relationMode/computeMatrix.ts
-          describeIf(['Restrict', 'SetNull'].includes(onUpdate))('onUpdate: Restrict, SetNull', () => {
-            test('[update] parent id with existing id should throw', async () => {
-              await expect(
-                prisma[userModel].update({
-                  where: { id: '1' },
-                  data: {
-                    id: '2',
-                  },
-                }),
-              ).rejects.toThrowError(
-                isSchemaUsingMap
-                  ? // The snaphsot changes when using @@map/@map, though only the name of the table/field is different
-                    // So we can ignore the error message here
-                    undefined
-                  : conditionalError.snapshot({
-                      foreignKeys: {
-                        // Note: The test suite does not test `SetNull` with providers that errors during migration
-                        // see _utils/relationMode/computeMatrix.ts
-                        [Providers.POSTGRESQL]: 'Unique constraint failed on the fields: (`id`)',
-                        [Providers.COCKROACHDB]: 'Unique constraint failed on the fields: (`id`)',
-                        [Providers.MYSQL]: 'Foreign key constraint failed on the field: `authorId`',
-                        [Providers.SQLSERVER]: 'Unique constraint failed on the constraint: `dbo.UserOneToMany`',
-                        [Providers.SQLITE]: 'Unique constraint failed on the fields: (`id`)',
-                      },
-                      prisma:
-                        onUpdate === 'SetNull'
-                          ? // SetNull
-                            {
-                              [Providers.POSTGRESQL]: 'Unique constraint failed on the fields: (`id`)',
-                              [Providers.COCKROACHDB]: 'Unique constraint failed on the fields: (`id`)',
-                              [Providers.MYSQL]: 'Unique constraint failed on the constraint: `PRIMARY`',
-                              [Providers.SQLSERVER]: 'Unique constraint failed on the constraint: `dbo.UserOneToMany`',
-                              [Providers.SQLITE]: 'Unique constraint failed on the fields: (`id`)',
-                            }
-                          : // Restrict
-                            "The change you are trying to make would violate the required relation 'PostOneToManyToUserOneToMany' between the `PostOneToMany` and `UserOneToMany` models.",
-                    }),
-              )
-=======
-              }),
-            ).rejects.toThrowError(
-              conditionalError.snapshot({
-                foreignKeys: {
-                  [Providers.POSTGRESQL]: 'Unique constraint failed on the fields: (`id`)',
-                  [Providers.COCKROACHDB]: 'Unique constraint failed on the fields: (`id`)',
-                  [Providers.MYSQL]: ['DEFAULT', 'Cascade', 'SetNull'].includes(onUpdate)
-                    ? // DEFAULT / Cascade / SetNull
-                      'Unique constraint failed on the constraint: `PRIMARY`'
-                    : // Other
-                      'Foreign key constraint failed on the field: `authorId`',
-                  [Providers.SQLSERVER]: 'Unique constraint failed on the constraint: `dbo.UserOneToMany`',
-                  [Providers.SQLITE]: 'Unique constraint failed on the fields: (`id`)',
-                },
-                prisma: ['Restrict', 'NoAction'].includes(onUpdate)
-                  ? // Restrict / NoAction
-                    "The change you are trying to make would violate the required relation 'PostOneToManyToUserOneToMany' between the `PostOneToMany` and `UserOneToMany` models."
-                  : // Other
-                    {
-                      [Providers.POSTGRESQL]: 'Unique constraint failed on the fields: (`id`)',
-                      [Providers.COCKROACHDB]: 'Unique constraint failed on the fields: (`id`)',
-                      [Providers.MYSQL]: 'Unique constraint failed on the constraint: `PRIMARY`',
-                      [Providers.SQLSERVER]: 'Unique constraint failed on the constraint: `dbo.UserOneToMany`',
-                      [Providers.SQLITE]: 'Unique constraint failed on the fields: (`id`)',
-                    },
-              }),
             )
->>>>>>> 9e0b02d5
 
             expect(
               await prisma[userModel].findMany({
@@ -707,53 +517,26 @@
         describeIf(['DEFAULT', 'Restrict', 'NoAction', 'SetNull'].includes(onDelete))(
           'onDelete: DEFAULT, Restrict, NoAction, SetNull',
           () => {
-<<<<<<< HEAD
             const expectedError =
               isSchemaUsingMap && isRelationMode_foreignKeys
                 ? // The snaphsot changes when using @@map/@map, though only the name of the table/field is different
                   // So we can be less specific here
                   ` constraint `
                 : conditionalError.snapshot({
-                    // Note: The test suite does not test `SetNull` with providers that errors during migration
-                    // see _utils/relationMode/computeMatrix.ts
                     foreignKeys: {
+                      [Providers.MONGODB]:
+                        "The change you are trying to make would violate the required relation 'PostOneToManyToUserOneToMany' between the `PostOneToMany` and `UserOneToMany` models.",
                       [Providers.POSTGRESQL]:
-                        onUpdate === 'SetNull'
-                          ? // SetNull
-                            'Null constraint violation on the fields: (`authorId`)'
-                          : // DEFAULT / Restrict
-                            'Foreign key constraint failed on the field: `PostOneToMany_authorId_fkey (index)`',
+                        'Foreign key constraint failed on the field: `PostOneToMany_authorId_fkey (index)`',
                       [Providers.COCKROACHDB]: 'Foreign key constraint failed on the field: `(not available)`',
                       [Providers.MYSQL]: 'Foreign key constraint failed on the field: `authorId`',
                       [Providers.SQLSERVER]:
                         'Foreign key constraint failed on the field: `PostOneToMany_authorId_fkey (index)`',
-                      [Providers.SQLITE]:
-                        onUpdate === 'SetNull'
-                          ? // SetNull
-                            'Null constraint violation on the fields: (`authorId`)'
-                          : // DEFAULT / Restrict
-                            'Foreign key constraint failed on the field: `foreign key`',
+                      [Providers.SQLITE]: 'Foreign key constraint failed on the field: `foreign key`',
                     },
                     prisma:
                       "The change you are trying to make would violate the required relation 'PostOneToManyToUserOneToMany' between the `PostOneToMany` and `UserOneToMany` models.",
                   })
-=======
-            const expectedError = conditionalError.snapshot({
-              foreignKeys: {
-                [Providers.MONGODB]:
-                  "The change you are trying to make would violate the required relation 'PostOneToManyToUserOneToMany' between the `PostOneToMany` and `UserOneToMany` models.",
-                [Providers.POSTGRESQL]:
-                  'Foreign key constraint failed on the field: `PostOneToMany_authorId_fkey (index)`',
-                [Providers.COCKROACHDB]: 'Foreign key constraint failed on the field: `(not available)`',
-                [Providers.MYSQL]: 'Foreign key constraint failed on the field: `authorId`',
-                [Providers.SQLSERVER]:
-                  'Foreign key constraint failed on the field: `PostOneToMany_authorId_fkey (index)`',
-                [Providers.SQLITE]: 'Foreign key constraint failed on the field: `foreign key`',
-              },
-              prisma:
-                "The change you are trying to make would violate the required relation 'PostOneToManyToUserOneToMany' between the `PostOneToMany` and `UserOneToMany` models.",
-            })
->>>>>>> 9e0b02d5
 
             testIf(['SetNull'].includes(onDelete))('[delete] parent should throw', async () => {
               await expect(
@@ -831,8 +614,8 @@
         describeIf(['NoAction'].includes(onDelete))(`onDelete: NoAction`, () => {
           const expectedError = isSchemaUsingMap
             ? // The snaphsot changes when using @@map/@map, though only the name of the table/field is different
-              // So we can be less specific here
-              `Foreign key constraint failed on the field`
+              // So we can ignore the error message
+              undefined
             : conditionalError.snapshot({
                 foreignKeys: {
                   [Providers.POSTGRESQL]:
@@ -939,8 +722,8 @@
               if (isPostgreSQL) {
                 if (isSchemaUsingMap) {
                   await prisma.$executeRaw`
-                  ALTER TABLE "PostOneToManyAtAtMap"
-                    ALTER CONSTRAINT "PostOneToManyAtAtMap_authorIdAtMap_fkey" DEFERRABLE INITIALLY DEFERRED`
+                  ALTER TABLE "PostOneToMany_AtAtMap"
+                    ALTER CONSTRAINT "PostOneToMany_AtAtMap_authorId_AtMap_fkey" DEFERRABLE INITIALLY DEFERRED`
                 } else {
                   await prisma.$executeRaw`
                   ALTER TABLE "PostOneToMany"
