--- conflicted
+++ resolved
@@ -14,11 +14,16 @@
       email,
     },
   })
-  await prisma.user.findFirst({ where: { email } })
 }
 
 testMatrix.setupTestSuite(
   ({ provider, providerFlavor }) => {
+    const isJsPlanetscale = providerFlavor === ProviderFlavors.JS_PLANETSCALE
+    const isNeon = providerFlavor === ProviderFlavors.JS_NEON
+    const isPg = providerFlavor === ProviderFlavors.JS_PG
+    const isDriverAdapter = isJsPlanetscale || isNeon || isPg
+    const isMongoDB = provider === 'mongodb'
+
     describe('empty', () => {
       test('$metrics.prometheus() does not crash before client is connected', async () => {
         await expect(prisma.$metrics.prometheus()).resolves.not.toThrow()
@@ -29,8 +34,8 @@
     })
 
     describe('before a query', () => {
-      test('MongoDB: should have the same keys, before and after a query', async () => {
-        if (provider !== 'mongodb') {
+      test('MongoDB/Driver Adapters: should have the same keys, before and after a query', async () => {
+        if (!isMongoDB && !isDriverAdapter) {
           return
         }
 
@@ -101,131 +106,18 @@
 
         const metricAfter = await prisma.$metrics.json()
         // console.log(JSON.stringify(metricAfter, null, 2))
-<<<<<<< HEAD
-        expect(metricAfter).toMatchObject({
-          counters: [
-            {
-              key: 'prisma_client_queries_total',
-              labels: {},
-              value: 2, // different from before
-              description: 'Total number of Prisma Client queries executed',
-            },
-            {
-              key: 'prisma_datasource_queries_total',
-              labels: {},
-              value: expect.any(Number), // different from before
-              description: 'Total number of Datasource Queries executed',
-            },
-            {
-              key: 'prisma_pool_connections_closed_total',
-              labels: {},
-              value: 0,
-              description: '',
-              // description: 'Total number of Pool Connections closed',
-            },
-            {
-              key: 'prisma_pool_connections_opened_total',
-              labels: {},
-              value: 0,
-              description: '',
-              // description: 'Total number of Pool Connections opened',
-            },
-          ],
-          gauges: [
-            {
-              key: 'prisma_client_queries_active',
-              labels: {},
-              value: 0,
-              description: 'Number of currently active Prisma Client queries',
-            },
-            // {
-            //   key: 'prisma_client_queries_wait',
-            //   labels: {},
-            //   value: 0,
-            //   description: 'Number of queries currently waiting for a connection',
-            // },
-            {
-              key: 'prisma_pool_connections_busy',
-              labels: {},
-              value: 0,
-              description: '',
-              // description: 'Number of currently busy Pool Connections (executing a database query)',
-            },
-            {
-              key: 'prisma_pool_connections_idle',
-              labels: {},
-              value: 0, // different from SQL providers
-              description: '',
-              // description: 'Number of currently unused Pool Connections (waiting for the next pool query to run)',
-            },
-            {
-              key: 'prisma_pool_connections_open',
-              labels: {},
-              value: 0, // different from SQL providers
-              description: '',
-              // description: 'Number of currently open Pool Connections',
-            },
-          ],
-          histograms: [
-            {
-              key: 'prisma_client_queries_duration_histogram_ms',
-              labels: {},
-              value: {
-                buckets: [
-                  [0, 0],
-                  [1, expect.any(Number)],
-                  [5, expect.any(Number)],
-                  [10, expect.any(Number)],
-                  [50, expect.any(Number)],
-                  [100, 0],
-                  [500, 0],
-                  [1000, 0],
-                  [5000, 0],
-                  [50000, 0],
-                ],
-                sum: expect.any(Number),
-                count: expect.any(Number),
-              },
-              description: 'Histogram of the duration of all executed Prisma Client queries in ms',
-            },
-            {
-              key: 'prisma_datasource_queries_duration_histogram_ms',
-              labels: {},
-              value: {
-                buckets: [
-                  [0, expect.any(Number)],
-                  [1, expect.any(Number)],
-                  [5, expect.any(Number)],
-                  [10, expect.any(Number)],
-                  [50, expect.any(Number)],
-                  [100, expect.any(Number)],
-                  [500, expect.any(Number)],
-                  [1000, expect.any(Number)],
-                  [5000, expect.any(Number)],
-                  [50000, expect.any(Number)],
-                ],
-                sum: expect.any(Number),
-                count: expect.any(Number),
-              },
-              description: 'Histogram of the duration of all executed Datasource Queries in ms',
-            },
-          ],
-        })
-
-=======
->>>>>>> 573ee7e4
         const { counters: countersAfter, gauges: gaugesAfter, histograms: histogramsAfter } = metricAfter
         expect(countersAfter.sort((a, b) => a.key.localeCompare(b.key))).toMatchObject([
           {
             key: 'prisma_client_queries_total',
             labels: {},
-            value: 2, // different from before
+            value: 1,
             description: 'The total number of Prisma Client queries executed',
           },
           {
             key: 'prisma_datasource_queries_total',
             labels: {},
-            value: expect.any(Number), // different from before
+            value: expect.any(Number),
             description: 'The total number of datasource queries executed',
           },
           {
@@ -326,8 +218,9 @@
         // So we test the current behavior
         expect(histogramsBefore.length).toBeLessThan(histogramsAfter.length)
       })
+
       test('SQL Providers: should have the same keys, before and after a query', async () => {
-        if (provider === 'mongodb') {
+        if (isMongoDB || isDriverAdapter) {
           return
         }
 
@@ -388,10 +281,11 @@
           {
             key: 'prisma_pool_connections_open',
             labels: {},
-            value: 1,
+            value: expect.any(Number), // value is normally 1 but 0 for driver adapters
             description: 'The number of pool connections currently open',
           },
         ])
+
         expect(histogramsBefore.sort((a, b) => a.key.localeCompare(b.key))).toMatchObject([
           {
             key: 'prisma_client_queries_wait_histogram_ms',
@@ -426,13 +320,13 @@
           {
             key: 'prisma_client_queries_total',
             labels: {},
-            value: 2, // different from before
+            value: 1,
             description: 'The total number of Prisma Client queries executed',
           },
           {
             key: 'prisma_datasource_queries_total',
             labels: {},
-            value: expect.any(Number), // different from before
+            value: expect.any(Number),
             description: 'The total number of datasource queries executed',
           },
           {
@@ -583,17 +477,11 @@
         expect((metrics.match(/prisma_pool_connections_closed_total \d/g) || []).length).toBe(1)
         expect((metrics.match(/prisma_pool_connections_opened_total \d/g) || []).length).toBe(1)
 
-<<<<<<< HEAD
-        const isJsPlanetscale = providerFlavor && providerFlavor === ProviderFlavors.JS_PLANETSCALE
-        if (provider !== 'mongodb' && !isJsPlanetscale) {
-          expect((metrics.match(/prisma_client_queries_wait \d/g) || []).length).toBe(1)
-=======
-        if (provider === 'mongodb') {
+        if (isMongoDB || isDriverAdapter) {
           expect((metrics.match(/prisma_client_queries_wait_histogram_ms_bucket/g) || []).length).toBe(0)
           expect((metrics.match(/prisma_client_queries_wait_histogram_ms_sum .*/g) || []).length).toBe(0)
           expect((metrics.match(/prisma_client_queries_wait_histogram_ms_count \d/g) || []).length).toBe(0)
         } else {
->>>>>>> 573ee7e4
           expect((metrics.match(/prisma_client_queries_wait_histogram_ms_bucket/g) || []).length).toBe(11)
           expect((metrics.match(/prisma_client_queries_wait_histogram_ms_sum .*/g) || []).length).toBe(1)
           expect((metrics.match(/prisma_client_queries_wait_histogram_ms_count \d/g) || []).length).toBe(1)
@@ -635,7 +523,7 @@
         expect(histograms[0].value.count).toBeGreaterThan(0)
         expect(histograms[0].value.sum).toBeGreaterThan(0)
         const histogramsKeys = histograms.map((c) => c.key)
-        if (provider === 'mongodb') {
+        if (isMongoDB || isDriverAdapter) {
           expect(histogramsKeys).toEqual([
             'prisma_client_queries_duration_histogram_ms',
             // 'prisma_client_queries_wait_histogram_ms',
