--- conflicted
+++ resolved
@@ -214,7 +214,6 @@
         expect(histogramsBefore.length).toBeLessThan(histogramsAfter.length)
       })
 
-<<<<<<< HEAD
       // TODO test fails with Expected `"value": 1"` but got `"value": 0` for key "prisma_pool_connections_opened_total" See https://github.com/prisma/team-orm/issues/372
       skipTestIf(providerFlavor === ProviderFlavors.JS_NEON || providerFlavor === ProviderFlavors.JS_PG)(
         'SQL Providers: should have the same keys, before and after a query',
@@ -232,88 +231,6 @@
               labels: {},
               value: 0,
               description: 'The total number of Prisma Client queries executed',
-=======
-        const metricBefore = await prisma.$metrics.json()
-        // console.log(JSON.stringify(metricBefore, null, 2))
-        const { counters: countersBefore, gauges: gaugesBefore, histograms: histogramsBefore } = metricBefore
-        expect(countersBefore.sort((a, b) => a.key.localeCompare(b.key))).toMatchObject([
-          {
-            key: 'prisma_client_queries_total',
-            labels: {},
-            value: 0,
-            description: 'The total number of Prisma Client queries executed',
-          },
-          {
-            key: 'prisma_datasource_queries_total',
-            labels: {},
-            value: 0,
-            description: 'The total number of datasource queries executed',
-          },
-          {
-            key: 'prisma_pool_connections_closed_total',
-            labels: {},
-            value: 0,
-            description: 'The total number of pool connections closed',
-          },
-          {
-            key: 'prisma_pool_connections_opened_total',
-            labels: {},
-            value: 1,
-            description: 'The total number of pool connections opened',
-          },
-        ])
-        expect(gaugesBefore.sort((a, b) => a.key.localeCompare(b.key))).toMatchObject([
-          {
-            key: 'prisma_client_queries_active',
-            labels: {},
-            value: 0,
-            description: 'The number of currently active Prisma Client queries',
-          },
-          {
-            key: 'prisma_client_queries_wait',
-            labels: {},
-            value: 0,
-            description: 'The number of datasource queries currently waiting for an free connection',
-          },
-          {
-            key: 'prisma_pool_connections_busy',
-            labels: {},
-            value: 0,
-            description: 'The number of pool connections currently executing datasource queries',
-          },
-          {
-            key: 'prisma_pool_connections_idle',
-            labels: {},
-            value: expect.any(Number),
-            description: 'The number of pool connections that are not busy running a query',
-          },
-          {
-            key: 'prisma_pool_connections_open',
-            labels: {},
-            value: expect.any(Number), // usually the value is 1 but sometimes 0 on Windows CI
-            description: 'The number of pool connections currently open',
-          },
-        ])
-        expect(histogramsBefore.sort((a, b) => a.key.localeCompare(b.key))).toMatchObject([
-          {
-            key: 'prisma_client_queries_wait_histogram_ms',
-            labels: {},
-            value: {
-              buckets: [
-                [0, 0],
-                [1, 1],
-                [5, 0],
-                [10, 0],
-                [50, 0],
-                [100, 0],
-                [500, 0],
-                [1000, 0],
-                [5000, 0],
-                [50000, 0],
-              ],
-              sum: expect.any(Number),
-              count: 1,
->>>>>>> aa997e8c
             },
             {
               key: 'prisma_datasource_queries_total',
@@ -362,7 +279,7 @@
             {
               key: 'prisma_pool_connections_open',
               labels: {},
-              value: 1,
+              value: expect.any(Number), // usually the value is 1 but sometimes 0 on Windows CI
               description: 'The number of pool connections currently open',
             },
           ])
