--- conflicted
+++ resolved
@@ -11,23 +11,8 @@
 
 import { PrismaClientValidationError } from '.'
 import { addProperty, createCompositeProxy, removeProperties } from './core/compositeProxy'
-<<<<<<< HEAD
-import {
-  BatchTransactionOptions,
-  BinaryEngine,
-  DataProxyEngine,
-  DatasourceOverwrite,
-  Engine,
-  EngineConfig,
-  EngineEventType,
-  Fetch,
-  LibraryEngine,
-  Options,
-} from './core/engines'
+import { BatchTransactionOptions, Engine, EngineConfig, EngineEventType, Fetch, Options } from './core/engines'
 import type * as Transaction from './core/engines/common/types/Transaction'
-=======
-import { BatchTransactionOptions, Engine, EngineConfig, EngineEventType, Fetch, Options } from './core/engines'
->>>>>>> c4d0c6f9
 import { prettyPrintArguments } from './core/errorRendering/prettyPrintArguments'
 import { $extends } from './core/extensions/$extends'
 import { applyAllResultExtensions } from './core/extensions/applyAllResultExtensions'
