--- conflicted
+++ resolved
@@ -1,8 +1,4 @@
-<<<<<<< HEAD
-import type { Connector } from '@jkomyno/prisma-js-connector-utils'
-=======
 import type { ErrorCapturingConnector } from '@jkomyno/prisma-js-connector-utils'
->>>>>>> a17a9d01
 import type { Context } from '@opentelemetry/api'
 import Debug, { clearLogs } from '@prisma/debug'
 import type { EnvValue, GeneratorConfig } from '@prisma/generator-helper'
@@ -87,11 +83,7 @@
   /**
    * Instance of a JS connector, e.g., like one provided by `@prisma/planetscale-js-connector`.
    */
-<<<<<<< HEAD
-  jsConnector?: Connector
-=======
   jsConnector?: ErrorCapturingConnector
->>>>>>> a17a9d01
 
   /**
    * Overwrites the datasource url from your schema.prisma file
