import { Context, context } from '@opentelemetry/api'
import Debug, { clearLogs } from '@prisma/debug'
import {
  BatchTransactionOptions,
  BinaryEngine,
  DataProxyEngine,
  DatasourceOverwrite,
  Engine,
  EngineConfig,
  EngineEventType,
  getTraceParent,
  getTracingConfig,
  LibraryEngine,
  Options,
  runInChildSpan,
  SpanOptions,
  TracingConfig,
} from '@prisma/engine-core'
import type { DataSource, GeneratorConfig } from '@prisma/generator-helper'
import { callOnce, ClientEngineType, getClientEngineType, logger, tryLoadEnvs, warnOnce } from '@prisma/internals'
import type { LoadedEnv } from '@prisma/internals/dist/utils/tryLoadEnvs'
import { AsyncResource } from 'async_hooks'
import { EventEmitter } from 'events'
import fs from 'fs'
import path from 'path'
import { RawValue, Sql } from 'sql-template-tag'

import { getPrismaClientDMMF } from '../generation/getDMMF'
import type { InlineDatasources } from '../generation/utils/buildInlineDatasources'
import { PrismaClientValidationError } from '.'
import { $extends, Args as Extension } from './core/extensions/$extends'
import { applyQueryExtensions } from './core/extensions/applyQueryExtensions'
import { MergedExtensionsList } from './core/extensions/MergedExtensionsList'
import { MetricsClient } from './core/metrics/MetricsClient'
import { applyModelsAndClientExtensions } from './core/model/applyModelsAndClientExtensions'
import { UserArgs } from './core/model/UserArgs'
import { dmmfToJSModelName } from './core/model/utils/dmmfToJSModelName'
import { ProtocolEncoder } from './core/protocol/common'
import { GraphQLProtocolEncoder } from './core/protocol/graphql'
import { createPrismaPromise } from './core/request/createPrismaPromise'
import { InteractiveTransactionOptions, PrismaPromise, PrismaPromiseTransaction } from './core/request/PrismaPromise'
import { getLockCountPromise } from './core/transaction/utils/createLockCountPromise'
import { BaseDMMFHelper, DMMFHelper } from './dmmf'
import type { DMMF } from './dmmf-types'
import { getLogLevel } from './getLogLevel'
import { mergeBy } from './mergeBy'
import type { QueryMiddleware, QueryMiddlewareParams } from './MiddlewareHandler'
import { MiddlewareHandler } from './MiddlewareHandler'
import { RequestHandler } from './RequestHandler'
import { CallSite, getCallSite } from './utils/CallSite'
import { clientVersion } from './utils/clientVersion'
import { getOutputTypeName } from './utils/common'
import { deserializeRawResults } from './utils/deserializeRawResults'
import { mssqlPreparedStatement } from './utils/mssqlPreparedStatement'
import { printJsonWithErrors } from './utils/printJsonErrors'
import type { InstanceRejectOnNotFound, RejectOnNotFound } from './utils/rejectOnNotFound'
import { getRejectOnNotFound } from './utils/rejectOnNotFound'
import { serializeRawParameters } from './utils/serializeRawParameters'
import { validatePrismaClientOptions } from './utils/validatePrismaClientOptions'
import { waitForBatch } from './utils/waitForBatch'

const debug = Debug('prisma:client')
const ALTER_RE = /^(\s*alter\s)/i

declare global {
  // eslint-disable-next-line no-var
  var NODE_CLIENT: true
}

// used by esbuild for tree-shaking
typeof globalThis === 'object' ? (globalThis.NODE_CLIENT = true) : 0

function isReadonlyArray(arg: any): arg is ReadonlyArray<any> {
  return Array.isArray(arg)
}

// TODO also check/disallow for CREATE, DROP
function checkAlter(
  query: string,
  values: RawValue[],
  invalidCall:
    | 'prisma.$executeRaw`<SQL>`'
    | 'prisma.$executeRawUnsafe(<SQL>, [...values])'
    | 'prisma.$executeRaw(sql`<SQL>`)',
) {
  if (values.length > 0 && ALTER_RE.exec(query)) {
    // See https://github.com/prisma/prisma-client-js/issues/940 for more info
    throw new Error(`Running ALTER using ${invalidCall} is not supported
Using the example below you can still execute your query with Prisma, but please note that it is vulnerable to SQL injection attacks and requires you to take care of input sanitization.

Example:
  await prisma.$executeRawUnsafe(\`ALTER USER prisma WITH PASSWORD '\${password}'\`)

More Information: https://pris.ly/d/execute-raw
`)
  }
}
export type ErrorFormat = 'pretty' | 'colorless' | 'minimal'

export type Datasource = {
  url?: string
}
export type Datasources = { [name in string]: Datasource }

export interface PrismaClientOptions {
  /**
   * Will throw an Error if findUnique returns null
   */
  rejectOnNotFound?: InstanceRejectOnNotFound
  /**
   * Overwrites the datasource url from your schema.prisma file
   */
  datasources?: Datasources

  /**
   * @default "colorless"
   */
  errorFormat?: ErrorFormat

  /**
   * @example
   * \`\`\`
   * // Defaults to stdout
   * log: ['query', 'info', 'warn']
   *
   * // Emit as events
   * log: [
   *  { emit: 'stdout', level: 'query' },
   *  { emit: 'stdout', level: 'info' },
   *  { emit: 'stdout', level: 'warn' }
   * ]
   * \`\`\`
   * Read more in our [docs](https://www.prisma.io/docs/reference/tools-and-interfaces/prisma-client/logging#the-log-option).
   */
  log?: Array<LogLevel | LogDefinition>

  /**
   * @internal
   * You probably don't want to use this. \`__internal\` is used by internal tooling.
   */
  __internal?: {
    debug?: boolean
    engine?: {
      cwd?: string
      binaryPath?: string
      endpoint?: string
      allowTriggerPanic?: boolean
    }
  }
}

export type Unpacker = (data: any) => any

export type InternalRequestParams = {
  /**
   * The original client method being called.
   * Even though the rootField / operation can be changed,
   * this method stays as it is, as it's what the user's
   * code looks like
   */
  clientMethod: string // TODO what is this
  /**
   * Name of js model that triggered the request. Might be used
   * for warnings or error messages
   */
  jsModelName?: string
  callsite?: CallSite
  /** Headers metadata that will be passed to the Engine */
  headers?: Record<string, string> // TODO what is this
  transaction?: PrismaPromiseTransaction
  unpacker?: Unpacker // TODO what is this
  lock?: PromiseLike<void>
  otelParentCtx?: Context
  /** Used to "desugar" a user input into an "expanded" one */
  argsMapper?: (args?: UserArgs) => UserArgs
} & Omit<QueryMiddlewareParams, 'runInTransaction'>

/* Types for Logging */
export type LogLevel = 'info' | 'query' | 'warn' | 'error'
export type LogDefinition = {
  level: LogLevel
  emit: 'stdout' | 'event'
}

export type GetLogType<T extends LogLevel | LogDefinition> = T extends LogDefinition
  ? T['emit'] extends 'event'
    ? T['level']
    : never
  : never
export type GetEvents<T extends Array<LogLevel | LogDefinition>> =
  | GetLogType<T[0]>
  | GetLogType<T[1]>
  | GetLogType<T[2]>

export type QueryEvent = {
  timestamp: Date
  query: string
  params: string
  duration: number
  target: string
}

export type LogEvent = {
  timestamp: Date
  message: string
  target: string
}
/* End Types for Logging */

/**
 * Config that is stored into the generated client. When the generated client is
 * loaded, this same config is passed to {@link getPrismaClient} which creates a
 * closure with that config around a non-instantiated [[PrismaClient]].
 */
export interface GetPrismaClientConfig {
  document: Omit<DMMF.Document, 'schema'>
  generator?: GeneratorConfig
  sqliteDatasourceOverrides?: DatasourceOverwrite[]
  relativeEnvPaths: {
    rootEnvPath?: string | null
    schemaEnvPath?: string | null
  }
  relativePath: string
  dirname: string
  filename?: string
  clientVersion?: string
  engineVersion?: string
  datasourceNames: string[]
  activeProvider: string

  /**
   * True when `--data-proxy` is passed to `prisma generate`
   * If enabled, we disregard the generator config engineType.
   * It means that `--data-proxy` binds you to the Data Proxy.
   */
  dataProxy: boolean

  /**
   * The contents of the schema encoded into a string
   * @remarks only used for the purpose of data proxy
   */
  inlineSchema?: string

  /**
   * A special env object just for the data proxy edge runtime.
   * Allows bundlers to inject their own env variables (Vercel).
   * Allows platforms to declare global variables as env (Workers).
   * @remarks only used for the purpose of data proxy
   */
  injectableEdgeEnv?: LoadedEnv

  /**
   * The contents of the datasource url saved in a string.
   * This can either be an env var name or connection string.
   * It is needed by the client to connect to the Data Proxy.
   * @remarks only used for the purpose of data proxy
   */
  inlineDatasources?: InlineDatasources

  /**
   * The string hash that was produced for a given schema
   * @remarks only used for the purpose of data proxy
   */
  inlineSchemaHash?: string
}

const TX_ID = Symbol.for('prisma.client.transaction.id')

const BatchTxIdCounter = {
  id: 0,
  nextId() {
    return ++this.id
  },
}

export type Client = ReturnType<typeof getPrismaClient> extends new () => infer T ? T : never

export function getPrismaClient(config: GetPrismaClientConfig) {
  class PrismaClient {
    _baseDmmf: BaseDMMFHelper
    _dmmf?: DMMFHelper
    _engine: Engine
    _fetcher: RequestHandler
    _connectionPromise?: Promise<any>
    _disconnectionPromise?: Promise<any>
    _engineConfig: EngineConfig
    _clientVersion: string
    _errorFormat: ErrorFormat
    _clientEngineType: ClientEngineType
    _tracingConfig: TracingConfig
    _metrics: MetricsClient
    _middlewares = new MiddlewareHandler<QueryMiddleware>()
    _previewFeatures: string[]
    _activeProvider: string
    _rejectOnNotFound?: InstanceRejectOnNotFound
    _dataProxy: boolean
    _extensions: MergedExtensionsList

    constructor(optionsArg?: PrismaClientOptions) {
      if (optionsArg) {
        validatePrismaClientOptions(optionsArg, config.datasourceNames)
      }

      const logEmitter = new EventEmitter().on('error', (e) => {
        // this is a no-op to prevent unhandled error events
        //
        // If the user enabled error logging this would never be executed. If the user did not
        // enabled error logging, this would be executed, and a trace for the error would be logged
        // in debug mode, which is like going in the opposite direction than what the user wanted by
        // not enabling error logging in the first place.
      })

      this._extensions = MergedExtensionsList.empty()
      this._previewFeatures = config.generator?.previewFeatures ?? []
      this._rejectOnNotFound = optionsArg?.rejectOnNotFound
      this._clientVersion = config.clientVersion ?? clientVersion
      this._activeProvider = config.activeProvider
      this._dataProxy = config.dataProxy
      this._tracingConfig = getTracingConfig(this._previewFeatures)
      this._clientEngineType = getClientEngineType(config.generator!)
      const envPaths = {
        rootEnvPath:
          config.relativeEnvPaths.rootEnvPath && path.resolve(config.dirname, config.relativeEnvPaths.rootEnvPath),
        schemaEnvPath:
          config.relativeEnvPaths.schemaEnvPath && path.resolve(config.dirname, config.relativeEnvPaths.schemaEnvPath),
      }

      const loadedEnv = NODE_CLIENT && tryLoadEnvs(envPaths, { conflictCheck: 'none' })

      try {
        const options: PrismaClientOptions = optionsArg ?? {}
        const internal = options.__internal ?? {}

        const useDebug = internal.debug === true
        if (useDebug) {
          Debug.enable('prisma:client')
        }

        let cwd = path.resolve(config.dirname, config.relativePath)

        // TODO this logic should not be needed anymore #findSync
        if (!fs.existsSync(cwd)) {
          cwd = config.dirname
        }

        debug('dirname', config.dirname)
        debug('relativePath', config.relativePath)
        debug('cwd', cwd)

        const thedatasources = options.datasources || {}
        const inputDatasources = Object.entries(thedatasources)
          /* eslint-disable-next-line @typescript-eslint/no-unused-vars */
          .filter(([_, source]) => {
            return source && source.url
          })
          .map(([name, { url }]: any) => ({
            name,
            url,
          }))

        // TODO: isn't it equivalent to just `inputDatasources` if the first argument is `[]`?
        const datasources = mergeBy([], inputDatasources, (source: any) => source.name)

        const engineConfig = internal.engine || {}

        if (options.errorFormat) {
          this._errorFormat = options.errorFormat
        } else if (process.env.NODE_ENV === 'production') {
          this._errorFormat = 'minimal'
        } else if (process.env.NO_COLOR) {
          this._errorFormat = 'colorless'
        } else {
          this._errorFormat = 'colorless' // default errorFormat
        }

        this._baseDmmf = new BaseDMMFHelper(config.document)

        if (this._dataProxy) {
          // the data proxy can't get the dmmf from the engine
          // so the generated client always has the full dmmf
          const rawDmmf = config.document as DMMF.Document
          this._dmmf = new DMMFHelper(rawDmmf)
        }

        this._engineConfig = {
          cwd,
          dirname: config.dirname,
          enableDebugLogs: useDebug,
          allowTriggerPanic: engineConfig.allowTriggerPanic,
          datamodelPath: path.join(config.dirname, config.filename ?? 'schema.prisma'),
          prismaPath: engineConfig.binaryPath ?? undefined,
          engineEndpoint: engineConfig.endpoint,
          datasources,
          generator: config.generator,
          showColors: this._errorFormat === 'pretty',
          logLevel: options.log && (getLogLevel(options.log) as any), // TODO
          logQueries:
            options.log &&
            Boolean(
              typeof options.log === 'string'
                ? options.log === 'query'
                : options.log.find((o) => (typeof o === 'string' ? o === 'query' : o.level === 'query')),
            ),
          // we attempt to load env with fs -> attempt edge env -> default
          env: loadedEnv?.parsed ?? config.injectableEdgeEnv?.parsed ?? {},
          flags: [],
          clientVersion: config.clientVersion,
          previewFeatures: this._previewFeatures,
          activeProvider: config.activeProvider,
          inlineSchema: config.inlineSchema,
          inlineDatasources: config.inlineDatasources,
          inlineSchemaHash: config.inlineSchemaHash,
          tracingConfig: this._tracingConfig,
          logEmitter: logEmitter,
        }

        debug('clientVersion', config.clientVersion)
        debug('clientEngineType', this._dataProxy ? 'dataproxy' : this._clientEngineType)

        if (this._dataProxy) {
          const runtime = NODE_CLIENT ? 'Node.js' : 'edge'
          debug(`using Data Proxy with ${runtime} runtime`)
        }

        this._engine = this.getEngine()

        this._fetcher = new RequestHandler(this, logEmitter) as any

        if (options.log) {
          for (const log of options.log) {
            const level = typeof log === 'string' ? log : log.emit === 'stdout' ? log.level : null
            if (level) {
              this.$on(level, (event) => {
                logger.log(`${logger.tags[level] ?? ''}`, event.message || event.query)
              })
            }
          }
        }

        this._metrics = new MetricsClient(this._engine)
      } catch (e: any) {
        e.clientVersion = this._clientVersion
        throw e
      }

      return applyModelsAndClientExtensions(this) // custom constructor return value
    }
    get [Symbol.toStringTag]() {
      return 'PrismaClient'
    }

    getEngine(): Engine {
      if (this._dataProxy === true) {
        return new DataProxyEngine(this._engineConfig)
      } else if (this._clientEngineType === ClientEngineType.Library) {
        return NODE_CLIENT && new LibraryEngine(this._engineConfig)
      } else if (this._clientEngineType === ClientEngineType.Binary) {
        return NODE_CLIENT && new BinaryEngine(this._engineConfig)
      }

      throw new PrismaClientValidationError('Invalid client engine type, please use `library` or `binary`')
    }

    /**
     * Hook a middleware into the client
     * @param middleware to hook
     */
    $use<T>(middleware: QueryMiddleware) {
      this._middlewares.use(middleware)
    }

    $on(eventType: EngineEventType, callback: (event: any) => void) {
      if (eventType === 'beforeExit') {
        this._engine.on('beforeExit', callback)
      } else {
        this._engine.on(eventType, (event) => {
          const fields = event.fields
          if (eventType === 'query') {
            return callback({
              timestamp: event.timestamp,
              query: fields?.query ?? event.query,
              params: fields?.params ?? event.params,
              duration: fields?.duration_ms ?? event.duration,
              target: event.target,
            })
          } else {
            // warn, info, or error events
            return callback({
              timestamp: event.timestamp,
              message: fields?.message ?? event.message,
              target: event.target,
            })
          }
        })
      }
    }

    $connect() {
      try {
        return this._engine.start()
      } catch (e: any) {
        e.clientVersion = this._clientVersion
        throw e
      }
    }
    /**
     * @private
     */
    async _runDisconnect() {
      await this._engine.stop()
      delete this._connectionPromise
      this._engine = this.getEngine()
      delete this._disconnectionPromise
    }

    /**
     * Disconnect from the database
     */
    async $disconnect() {
      try {
        await this._engine.stop()
      } catch (e: any) {
        e.clientVersion = this._clientVersion
        throw e
      } finally {
        // Debug module keeps a list of last 100 logs regardless of environment variables.
        // This can cause a memory leak. It's especially bad in jest environment where keeping an
        // error in this list will prevent jest sandbox from being GCed. Clearing logs on disconnect
        // helps to avoid that
        clearLogs()
        if (!this._dataProxy) {
          this._dmmf = undefined
        }
      }
    }

    /**
     * Executes a raw query and always returns a number
     */
    $executeRawInternal(
      transaction: PrismaPromiseTransaction | undefined,
      lock: PromiseLike<void> | undefined,
      query: string | TemplateStringsArray | Sql,
      ...values: RawValue[]
    ) {
      // TODO Clean up types
      let queryString = ''
      let parameters: any = undefined
      if (typeof query === 'string') {
        // If this was called as prisma.$executeRaw(<SQL>, [...values]), assume it is a pre-prepared SQL statement, and forward it without any changes
        queryString = query
        parameters = {
          values: serializeRawParameters(values || []),
          __prismaRawParameters__: true,
        }
        checkAlter(queryString, values, 'prisma.$executeRawUnsafe(<SQL>, [...values])')
      } else if (isReadonlyArray(query)) {
        // If this was called as prisma.$executeRaw`<SQL>`, try to generate a SQL prepared statement
        switch (this._activeProvider) {
          case 'sqlite':
          case 'mysql': {
            const queryInstance = new Sql(query, values)

            queryString = queryInstance.sql
            parameters = {
              values: serializeRawParameters(queryInstance.values),
              __prismaRawParameters__: true,
            }
            break
          }

          case 'cockroachdb':
          case 'postgresql': {
            const queryInstance = new Sql(query, values)

            queryString = queryInstance.text
            checkAlter(queryString, queryInstance.values, 'prisma.$executeRaw`<SQL>`')
            parameters = {
              values: serializeRawParameters(queryInstance.values),
              __prismaRawParameters__: true,
            }
            break
          }

          case 'sqlserver': {
            queryString = mssqlPreparedStatement(query)
            parameters = {
              values: serializeRawParameters(values),
              __prismaRawParameters__: true,
            }
            break
          }
          default: {
            throw new Error(`The ${this._activeProvider} provider does not support $executeRaw`)
          }
        }
      } else {
        // If this was called as prisma.$executeRaw(sql`<SQL>`), use prepared statements from sql-template-tag
        switch (this._activeProvider) {
          case 'sqlite':
          case 'mysql':
            queryString = query.sql
            break
          case 'cockroachdb':
          case 'postgresql':
            queryString = query.text
            checkAlter(queryString, query.values, 'prisma.$executeRaw(sql`<SQL>`)')
            break
          case 'sqlserver':
            queryString = mssqlPreparedStatement(query.strings)
            break
          default:
            throw new Error(`The ${this._activeProvider} provider does not support $executeRaw`)
        }
        parameters = {
          values: serializeRawParameters(query.values),
          __prismaRawParameters__: true,
        }
      }

      if (parameters?.values) {
        debug(`prisma.$executeRaw(${queryString}, ${parameters.values})`)
      } else {
        debug(`prisma.$executeRaw(${queryString})`)
      }

      const args = { query: queryString, parameters }

      debug(`Prisma Client call:`)
      return this._request({
        args,
        clientMethod: '$executeRaw',
        dataPath: [],
        action: 'executeRaw',
        callsite: getCallSite(this._errorFormat),
        transaction,
        lock,
      })
    }

    /**
     * Executes a raw query provided through a safe tag function
     * @see https://github.com/prisma/prisma/issues/7142
     *
     * @param query
     * @param values
     * @returns
     */
    $executeRaw(query: TemplateStringsArray | Sql, ...values: any[]) {
      return createPrismaPromise((transaction, lock) => {
        if ((query as TemplateStringsArray).raw !== undefined || (query as Sql).sql !== undefined) {
          return this.$executeRawInternal(transaction, lock, query, ...values)
        }

        throw new PrismaClientValidationError(`\`$executeRaw\` is a tag function, please use it like the following:
\`\`\`
const result = await prisma.$executeRaw\`UPDATE User SET cool = \${true} WHERE email = \${'user@email.com'};\`
\`\`\`

Or read our docs at https://www.prisma.io/docs/concepts/components/prisma-client/raw-database-access#executeraw
`)
      })
    }

    /**
     * Unsafe counterpart of `$executeRaw` that is susceptible to SQL injections
     * @see https://github.com/prisma/prisma/issues/7142
     *
     * @param query
     * @param values
     * @returns
     */
    $executeRawUnsafe(query: string, ...values: RawValue[]) {
      return createPrismaPromise((transaction, lock) => {
        return this.$executeRawInternal(transaction, lock, query, ...values)
      })
    }

    /**
     * Executes a raw command only for MongoDB
     *
     * @param command
     * @returns
     */
    $runCommandRaw(command: object) {
      if (config.activeProvider !== 'mongodb') {
        throw new PrismaClientValidationError(
          `The ${config.activeProvider} provider does not support $runCommandRaw. Use the mongodb provider.`,
        )
      }

      return createPrismaPromise((transaction, lock) => {
        return this._request({
          args: { command: command },
          clientMethod: '$runCommandRaw',
          dataPath: [],
          action: 'runCommandRaw',
          callsite: getCallSite(this._errorFormat),
          transaction: transaction,
          lock,
        })
      })
    }

    /**
     * Executes a raw query and returns selected data
     */
    async $queryRawInternal(
      transaction: PrismaPromiseTransaction | undefined,
      lock: PromiseLike<void> | undefined,
      query: string | TemplateStringsArray | Sql,
      ...values: RawValue[]
    ) {
      let queryString = ''
      let parameters: any = undefined

      if (typeof query === 'string') {
        // If this was called as prisma.$queryRaw(<SQL>, [...values]), assume it is a pre-prepared SQL statement, and forward it without any changes
        queryString = query
        parameters = {
          values: serializeRawParameters(values || []),
          __prismaRawParameters__: true,
        }
      } else if (isReadonlyArray(query)) {
        // If this was called as prisma.$queryRaw`<SQL>`, try to generate a SQL prepared statement
        // Example: prisma.$queryRaw`SELECT * FROM User WHERE id IN (${Prisma.join(ids)})`
        switch (this._activeProvider) {
          case 'sqlite':
          case 'mysql': {
            const queryInstance = new Sql(query, values)

            queryString = queryInstance.sql
            parameters = {
              values: serializeRawParameters(queryInstance.values),
              __prismaRawParameters__: true,
            }
            break
          }

          case 'cockroachdb':
          case 'postgresql': {
            const queryInstance = new Sql(query, values)

            queryString = queryInstance.text
            parameters = {
              values: serializeRawParameters(queryInstance.values),
              __prismaRawParameters__: true,
            }
            break
          }

          case 'sqlserver': {
            const queryInstance = new Sql(query, values)

            queryString = mssqlPreparedStatement(queryInstance.strings)
            parameters = {
              values: serializeRawParameters(queryInstance.values),
              __prismaRawParameters__: true,
            }
            break
          }
          default: {
            throw new Error(`The ${this._activeProvider} provider does not support $queryRaw`)
          }
        }
      } else {
        // If this was called as prisma.$queryRaw(Prisma.sql`<SQL>`), use prepared statements from sql-template-tag
        // Example: prisma.$queryRaw(Prisma.sql`SELECT * FROM User WHERE id IN (${Prisma.join(ids)})`);
        switch (this._activeProvider) {
          case 'sqlite':
          case 'mysql':
            queryString = query.sql
            break
          case 'cockroachdb':
          case 'postgresql':
            queryString = query.text
            break
          case 'sqlserver':
            queryString = mssqlPreparedStatement(query.strings)
            break
          default: {
            throw new Error(`The ${this._activeProvider} provider does not support $queryRaw`)
          }
        }
        parameters = {
          values: serializeRawParameters(query.values),
          __prismaRawParameters__: true,
        }
      }

      if (parameters?.values) {
        debug(`prisma.queryRaw(${queryString}, ${parameters.values})`)
      } else {
        debug(`prisma.queryRaw(${queryString})`)
      }

      const args = { query: queryString, parameters }

      debug(`Prisma Client call:`)

      return this._request({
        args,
        clientMethod: '$queryRaw',
        dataPath: [],
        action: 'queryRaw',
        callsite: getCallSite(this._errorFormat),
        transaction,
        lock,
      }).then(deserializeRawResults)
    }

    /**
     * Executes a raw query provided through a safe tag function
     * @see https://github.com/prisma/prisma/issues/7142
     *
     * @param query
     * @param values
     * @returns
     */
    $queryRaw(query: TemplateStringsArray | Sql, ...values: any[]) {
      return createPrismaPromise((txId, lock) => {
        if ((query as TemplateStringsArray).raw !== undefined || (query as Sql).sql !== undefined) {
          return this.$queryRawInternal(txId, lock, query, ...values)
        }

        throw new PrismaClientValidationError(`\`$queryRaw\` is a tag function, please use it like the following:
\`\`\`
const result = await prisma.$queryRaw\`SELECT * FROM User WHERE id = \${1} OR email = \${'user@email.com'};\`
\`\`\`

Or read our docs at https://www.prisma.io/docs/concepts/components/prisma-client/raw-database-access#queryraw
`)
      })
    }

    /**
     * Unsafe counterpart of `$queryRaw` that is susceptible to SQL injections
     * @see https://github.com/prisma/prisma/issues/7142
     *
     * @param query
     * @param values
     * @returns
     */
    $queryRawUnsafe(query: string, ...values: RawValue[]) {
      return createPrismaPromise((txId, lock) => {
        return this.$queryRawInternal(txId, lock, query, ...values)
      })
    }

    __internal_triggerPanic(fatal: boolean) {
      if (!this._engineConfig.allowTriggerPanic) {
        throw new Error(`In order to use .__internal_triggerPanic(), please enable it like so:
new PrismaClient({
  __internal: {
    engine: {
      allowTriggerPanic: true
    }
  }
})`)
      }

      // TODO: make a `fatal` boolean instead & let be handled in `engine-core`
      // in `runtimeHeadersToHttpHeaders` maybe add a shared in `Engine`
      const headers: Record<string, string> = fatal ? { 'X-DEBUG-FATAL': '1' } : { 'X-DEBUG-NON-FATAL': '1' }

      return this._request({
        action: 'queryRaw',
        args: {
          query: 'SELECT 1',
          parameters: undefined,
        },
        clientMethod: 'queryRaw',
        dataPath: [],
        headers,
        callsite: getCallSite(this._errorFormat),
      })
    }

    /**
     * Execute a batch of requests in a transaction
     * @param requests
     * @param options
     */
    _transactionWithArray({
      promises,
      options,
    }: {
      promises: Array<PrismaPromise<any>>
      options?: BatchTransactionOptions
    }): Promise<any> {
      const id = BatchTxIdCounter.nextId()
      const lock = getLockCountPromise(promises.length)

      const requests = promises.map((request, index) => {
        if (request?.[Symbol.toStringTag] !== 'PrismaPromise') {
          throw new Error(
            `All elements of the array need to be Prisma Client promises. Hint: Please make sure you are not awaiting the Prisma client calls you intended to pass in the $transaction function.`,
          )
        }

        return request.requestTransaction?.({ id, index, isolationLevel: options?.isolationLevel }, lock) ?? request
      })

      return waitForBatch(requests)
    }

    /**
     * Perform a long-running transaction
     * @param callback
     * @param options
     * @returns
     */
    async _transactionWithCallback({
      callback,
      options,
    }: {
      callback: (client: Client) => Promise<unknown>
      options?: Options
    }) {
      const headers = { traceparent: getTraceParent({ tracingConfig: this._tracingConfig }) }
      const info = await this._engine.transaction('start', headers, options as Options)

      let result: unknown
      try {
        // execute user logic with a proxied the client
        result = await callback(transactionProxy(this, { id: info.id, payload: info.payload }))

        // it went well, then we commit the transaction
        await this._engine.transaction('commit', headers, info)
      } catch (e: any) {
        // it went bad, then we rollback the transaction
        await this._engine.transaction('rollback', headers, info).catch(() => {})

        throw e // silent rollback, throw original error
      }

      return result
    }

    /**
     * Execute queries within a transaction
     * @param input a callback or a query list
     * @param options to set timeouts (callback)
     * @returns
     */
    $transaction(input: any, options?: any) {
      let callback: () => Promise<any>

      if (typeof input === 'function') {
        callback = () => this._transactionWithCallback({ callback: input, options })
      } else {
        callback = () => this._transactionWithArray({ promises: input, options })
      }

      const spanOptions = {
        name: 'transaction',
        enabled: this._tracingConfig.enabled,
        attributes: { method: '$transaction' },
      }

      return runInChildSpan(spanOptions, callback)
    }

    /**
     * Runs the middlewares over params before executing a request
     * @param internalParams
     * @returns
     */
    async _request(internalParams: InternalRequestParams): Promise<any> {
      // this is the otel context that is active at the callsite
      internalParams.otelParentCtx = context.active()

      try {
        // make sure that we don't leak extra properties to users
        const params: QueryMiddlewareParams = {
          args: internalParams.args,
          dataPath: internalParams.dataPath,
          runInTransaction: Boolean(internalParams.transaction),
          action: internalParams.action,
          model: internalParams.model,
        }

        // span options for opentelemetry instrumentation
        const spanOptions = {
          middleware: {
            name: 'middleware',
            enabled: this._tracingConfig.middleware,
            attributes: { method: '$use' },
            active: false,
          } as SpanOptions,
          operation: {
            name: 'operation',
            enabled: this._tracingConfig.enabled,
            attributes: {
              method: params.action,
              model: params.model,
              name: `${params.model}.${params.action}`,
            },
          } as SpanOptions,
        }

        let index = -1
        // prepare recursive fn that will pipe params through middlewares
        const consumer = (changedMiddlewareParams: QueryMiddlewareParams) => {
          // if this `next` was called and there's some more middlewares
          const nextMiddleware = this._middlewares.get(++index)

          if (nextMiddleware) {
            // we pass the modified params down to the next one, & repeat
            // calling `next` calls the consumer again with the new params
            return runInChildSpan(spanOptions.middleware, (span) => {
              // we call `span.end()` _before_ calling the next middleware
              return nextMiddleware(changedMiddlewareParams, (p) => (span?.end(), consumer(p)))
            })
          }

          // no middleware? then we just proceed with request execution
          // before we send the execution request, we use the changed params
          const { runInTransaction, ...changedRequestParams } = changedMiddlewareParams
          const requestParams = {
            ...internalParams,
            ...changedRequestParams,
          }

          // if middleware switched off `runInTransaction`, unset
          // `transaction` property on request as well so it will be executed outside
          // of transaction
          if (!runInTransaction) {
            requestParams.transaction = undefined
          }

          return applyQueryExtensions(this, requestParams) // also executes the query
        }

        return await runInChildSpan(spanOptions.operation, () => {
          if (NODE_CLIENT) {
            // https://github.com/prisma/prisma/issues/3148 not for edge client
            const asyncRes = new AsyncResource('prisma-client-request')
            return asyncRes.runInAsyncScope(() => consumer(params))
          }

          return consumer(params)
        })
      } catch (e: any) {
        e.clientVersion = this._clientVersion
        throw e
      }
    }

    async _executeRequest({
      args,
      clientMethod,
      dataPath,
      callsite,
      action,
      model,
      headers,
      argsMapper,
      transaction,
      lock,
      unpacker,
      otelParentCtx,
    }: InternalRequestParams) {
      const protocolEncoder = await this._getProtocolEncoder({ clientMethod, callsite })

      // execute argument transformation before execution
      args = argsMapper ? argsMapper(args) : args

      const spanOptions: SpanOptions = {
        name: 'serialize',
        enabled: this._tracingConfig.enabled,
      }

      let rejectOnNotFound: RejectOnNotFound
      if (model) {
        rejectOnNotFound = getRejectOnNotFound(action, model, args, this._rejectOnNotFound)
        warnAboutRejectOnNotFound(rejectOnNotFound, model, action)
      }

      const message = await runInChildSpan(spanOptions, () =>
        protocolEncoder.createMessage({
          modelName: model,
          action,
          args,
          clientMethod,
          callsite,
          extensions: this._extensions,
        }),
      )

      // as printJsonWithErrors takes a bit of compute
      // we only want to do it, if debug is enabled for 'prisma-client'
      if (Debug.enabled('prisma:client')) {
        debug(`Prisma Client call:`)
        debug(
          `prisma.${clientMethod}(${printJsonWithErrors({
            ast: args,
            keyPaths: [],
            valuePaths: [],
            missingItems: [],
          })})`,
        )
        debug(`Generated request:`)
        debug(message.toDebugString() + '\n')
      }

      await lock /** @see {@link getLockCountPromise} */

      return this._fetcher.request({
        protocolMessage: message,
        modelName: model,
        clientMethod,
        dataPath,
        rejectOnNotFound,
        callsite,
        args,
        extensions: this._extensions,
        headers,
        transaction,
        unpacker,
        otelParentCtx,
        otelChildCtx: context.active(),
      })
    }

    _getDmmf = callOnce(async (params: Pick<InternalRequestParams, 'clientMethod' | 'callsite'>) => {
      try {
        const dmmf = await this._engine.getDmmf()
        return new DMMFHelper(getPrismaClientDMMF(dmmf))
      } catch (error) {
        this._fetcher.handleAndLogRequestError({ ...params, error })
      }
    })

    _getProtocolEncoder = callOnce(
      async (params: Pick<InternalRequestParams, 'clientMethod' | 'callsite'>): Promise<ProtocolEncoder> => {
        if (this._dmmf === undefined) {
          this._dmmf = await this._getDmmf(params)
        }
        return new GraphQLProtocolEncoder(this._dmmf, this._errorFormat)
      },
    )

    get $metrics(): MetricsClient {
      if (!this._hasPreviewFlag('metrics')) {
        throw new PrismaClientValidationError(
          '`metrics` preview feature must be enabled in order to access metrics API',
        )
      }
      return this._metrics
    }

    /**
     * Shortcut for checking a preview flag
     * @param feature preview flag
     * @returns
     */
    _hasPreviewFlag(feature: string) {
      return !!this._engineConfig.previewFeatures?.includes(feature)
    }

    $extends = $extends
  }

  return PrismaClient
}

const forbidden: Array<string | symbol> = ['$connect', '$disconnect', '$on', '$transaction', '$use', '$extends']

/**
 * Proxy that takes over the client promises to pass `txId`
 * @param thing to be proxied
 * @param transaction to be passed down to {@link RequestHandler}
 * @returns
 */
function transactionProxy<T>(thing: T, transaction: InteractiveTransactionOptions): T {
  // we only wrap within a proxy if it's possible: if it's an object
  if (typeof thing !== 'object') return thing

  return new Proxy(thing as any as object, {
    get: (target, prop) => {
      // we don't want to allow any calls to our `forbidden` methods
      if (forbidden.includes(prop as string)) return undefined

      if (prop === TX_ID) return transaction?.id // secret accessor to the txId

      // we override and handle every function call within the proxy
      if (typeof target[prop] === 'function') {
        return (...args: unknown[]) => {
          // we hijack promise calls to pass txId to prisma promises
          if (prop === 'then') return target[prop](args[0], args[1], transaction)
          if (prop === 'catch') return target[prop](args[0], transaction)
          if (prop === 'finally') return target[prop](args[0], transaction)

          // if it's not the end promise, result is also tx-proxied
          return transactionProxy(target[prop](...args), transaction)
        }
      }

      // if it's an object prop, then we keep on making it proxied
      return transactionProxy(target[prop], transaction)
    },

    has(target, prop) {
      if (forbidden.includes(prop)) {
        return false
      }
      return Reflect.has(target, prop)
    },
  }) as any as T
}

const rejectOnNotFoundReplacements = {
  findUnique: 'findUniqueOrThrow',
  findFirst: 'findFirstOrThrow',
}

function warnAboutRejectOnNotFound(
  rejectOnNotFound: RejectOnNotFound,
  model: string | undefined,
  action: string,
): void {
  if (rejectOnNotFound) {
<<<<<<< HEAD
=======
    const replacementAction = rejectOnNotFoundReplacements[action]
    const replacementCall = model
      ? `prisma.${dmmfToJSModelName(model)}.${replacementAction}`
      : `prisma.${replacementAction}`
>>>>>>> cc519a8c
    const key = `rejectOnNotFound.${model ?? ''}.${action}`

    const deprecatedMessage = '`rejectOnNotFound` option is deprecated and will be removed in Prisma 5'
    let replacementMessage = 'Please use `findUniqueOrThrow` and `findFirstOrThrow` methods instead'

    const replacementAction = rejectOnNotFoundReplacements[action]
    if (replacementAction) {
      const replacementCall = model ? `prisma.${model}.${replacementAction}` : `prisma.${replacementAction}`
      replacementMessage = `Please use \`${replacementCall}\` method instead`
    }

    const warningMessage = `${deprecatedMessage}. ${replacementMessage}`

    warnOnce(key, warningMessage)
  }
}<|MERGE_RESOLUTION|>--- conflicted
+++ resolved
@@ -1221,13 +1221,6 @@
   action: string,
 ): void {
   if (rejectOnNotFound) {
-<<<<<<< HEAD
-=======
-    const replacementAction = rejectOnNotFoundReplacements[action]
-    const replacementCall = model
-      ? `prisma.${dmmfToJSModelName(model)}.${replacementAction}`
-      : `prisma.${replacementAction}`
->>>>>>> cc519a8c
     const key = `rejectOnNotFound.${model ?? ''}.${action}`
 
     const deprecatedMessage = '`rejectOnNotFound` option is deprecated and will be removed in Prisma 5'
@@ -1235,7 +1228,9 @@
 
     const replacementAction = rejectOnNotFoundReplacements[action]
     if (replacementAction) {
-      const replacementCall = model ? `prisma.${model}.${replacementAction}` : `prisma.${replacementAction}`
+      const replacementCall = model
+        ? `prisma.${model}.${replacementAction}`
+        : `prisma.${replacementAction}`
       replacementMessage = `Please use \`${replacementCall}\` method instead`
     }
 
