import type { Context } from '@opentelemetry/api'
import Debug, { clearLogs } from '@prisma/debug'
import type { GeneratorConfig } from '@prisma/generator-helper'
import {
  ClientEngineType,
  ExtendedSpanOptions,
  getClientEngineType,
  logger,
  TracingHelper,
  tryLoadEnvs,
} from '@prisma/internals'
import type { LoadedEnv } from '@prisma/internals/dist/utils/tryLoadEnvs'
import { AsyncResource } from 'async_hooks'
import { EventEmitter } from 'events'
import fs from 'fs'
import path from 'path'
import { RawValue, Sql } from 'sql-template-tag'

import type { InlineDatasources } from '../generation/utils/buildInlineDatasources'
import { PrismaClientValidationError } from '.'
import { addProperty, createCompositeProxy, removeProperties } from './core/compositeProxy'
import {
  BatchTransactionOptions,
  BinaryEngine,
  DataProxyEngine,
  DatasourceOverwrite,
  Engine,
  EngineConfig,
  EngineEventType,
  Fetch,
  LibraryEngine,
  Options,
} from './core/engines'
<<<<<<< HEAD
import type * as Transaction from './core/engines/common/types/Transaction'
=======
import { prettyPrintArguments } from './core/errorRendering/prettyPrintArguments'
>>>>>>> 9250b833
import { $extends } from './core/extensions/$extends'
import { applyAllResultExtensions } from './core/extensions/applyAllResultExtensions'
import { applyQueryExtensions } from './core/extensions/applyQueryExtensions'
import { MergedExtensionsList } from './core/extensions/MergedExtensionsList'
import { checkPlatformCaching } from './core/init/checkPlatformCaching'
import { serializeJsonQuery } from './core/jsonProtocol/serializeJsonQuery'
import { MetricsClient } from './core/metrics/MetricsClient'
import {
  applyModelsAndClientExtensions,
  unApplyModelsAndClientExtensions,
} from './core/model/applyModelsAndClientExtensions'
import { rawCommandArgsMapper } from './core/raw-query/rawCommandArgsMapper'
import { RawQueryArgs } from './core/raw-query/RawQueryArgs'
import {
  checkAlter,
  rawQueryArgsMapper,
  sqlMiddlewareArgsMapper,
  templateStringMiddlewareArgsMapper,
} from './core/raw-query/rawQueryArgsMapper'
import { createPrismaPromiseFactory } from './core/request/createPrismaPromise'
import {
  PrismaPromise,
  PrismaPromiseInteractiveTransaction,
  PrismaPromiseTransaction,
} from './core/request/PrismaPromise'
import { UserArgs } from './core/request/UserArgs'
import { RuntimeDataModel } from './core/runtimeDataModel'
import { getTracingHelper } from './core/tracing/TracingHelper'
import { getLockCountPromise } from './core/transaction/utils/createLockCountPromise'
import { JsInputValue } from './core/types/JsApi'
import { getLogLevel } from './getLogLevel'
import { itxClientDenyList } from './itxClientDenyList'
import { mergeBy } from './mergeBy'
import type { QueryMiddleware, QueryMiddlewareParams } from './MiddlewareHandler'
import { MiddlewareHandler } from './MiddlewareHandler'
import { RequestHandler } from './RequestHandler'
import { CallSite, getCallSite } from './utils/CallSite'
import { clientVersion } from './utils/clientVersion'
import { deserializeRawResults } from './utils/deserializeRawResults'
import { validatePrismaClientOptions } from './utils/validatePrismaClientOptions'
import { waitForBatch } from './utils/waitForBatch'

const debug = Debug('prisma:client')

declare global {
  // eslint-disable-next-line no-var
  var NODE_CLIENT: true
  const TARGET_ENGINE_TYPE: 'binary' | 'library' | 'data-proxy'
}

// used by esbuild for tree-shaking
typeof globalThis === 'object' ? (globalThis.NODE_CLIENT = true) : 0

export type ErrorFormat = 'pretty' | 'colorless' | 'minimal'

export type Datasource = {
  url?: string
}
export type Datasources = { [name in string]: Datasource }

export interface PrismaClientOptions {
  /**
   * Overwrites the datasource url from your schema.prisma file
   */
  datasources?: Datasources

  /**
   * @default "colorless"
   */
  errorFormat?: ErrorFormat

  /**
   * The default values for Transaction options
   * maxWait ?= 2000
   * timeout ?= 5000
   */
  transactionOptions?: Transaction.Options

  /**
   * @example
   * \`\`\`
   * // Defaults to stdout
   * log: ['query', 'info', 'warn']
   *
   * // Emit as events
   * log: [
   *  { emit: 'stdout', level: 'query' },
   *  { emit: 'stdout', level: 'info' },
   *  { emit: 'stdout', level: 'warn' }
   * ]
   * \`\`\`
   * Read more in our [docs](https://www.prisma.io/docs/reference/tools-and-interfaces/prisma-client/logging#the-log-option).
   */
  log?: Array<LogLevel | LogDefinition>

  /**
   * @internal
   * You probably don't want to use this. \`__internal\` is used by internal tooling.
   */
  __internal?: {
    debug?: boolean
    engine?: {
      cwd?: string
      binaryPath?: string
      endpoint?: string
      allowTriggerPanic?: boolean
    }
  }
}

export type Unpacker = (data: any) => any

export type InternalRequestParams = {
  /**
   * The original client method being called.
   * Even though the rootField / operation can be changed,
   * this method stays as it is, as it's what the user's
   * code looks like
   */
  clientMethod: string // TODO what is this
  /**
   * Name of js model that triggered the request. Might be used
   * for warnings or error messages
   */
  jsModelName?: string
  // Extra headers for data proxy.
  callsite?: CallSite
  transaction?: PrismaPromiseTransaction
  unpacker?: Unpacker // TODO what is this
  otelParentCtx?: Context
  /** Used to "desugar" a user input into an "expanded" one */
  argsMapper?: (args?: UserArgs) => UserArgs

  /** Used to convert args for middleware and back */
  middlewareArgsMapper?: MiddlewareArgsMapper<unknown, unknown>
  /** Used for Accelerate client extension via Data Proxy */
  customDataProxyFetch?: (fetch: Fetch) => Fetch
} & Omit<QueryMiddlewareParams, 'runInTransaction'>

export type MiddlewareArgsMapper<RequestArgs, MiddlewareArgs> = {
  requestArgsToMiddlewareArgs(requestArgs: RequestArgs): MiddlewareArgs
  middlewareArgsToRequestArgs(middlewareArgs: MiddlewareArgs): RequestArgs
}

const noopMiddlewareArgsMapper: MiddlewareArgsMapper<unknown, unknown> = {
  requestArgsToMiddlewareArgs: (param) => param,
  middlewareArgsToRequestArgs: (param) => param,
}

/* Types for Logging */
export type LogLevel = 'info' | 'query' | 'warn' | 'error'
export type LogDefinition = {
  level: LogLevel
  emit: 'stdout' | 'event'
}

export type GetLogType<T extends LogLevel | LogDefinition> = T extends LogDefinition
  ? T['emit'] extends 'event'
    ? T['level']
    : never
  : never
export type GetEvents<T extends Array<LogLevel | LogDefinition>> =
  | GetLogType<T[0]>
  | GetLogType<T[1]>
  | GetLogType<T[2]>

export type QueryEvent = {
  timestamp: Date
  query: string
  params: string
  duration: number
  target: string
}

export type LogEvent = {
  timestamp: Date
  message: string
  target: string
}
/* End Types for Logging */

/**
 * Config that is stored into the generated client. When the generated client is
 * loaded, this same config is passed to {@link getPrismaClient} which creates a
 * closure with that config around a non-instantiated [[PrismaClient]].
 */
export type GetPrismaClientConfig = {
  // Case for normal client (with both protocols) or data proxy
  // client (with json protocol): only runtime datamodel is provided,
  // full DMMF document is not
  runtimeDataModel: RuntimeDataModel
  generator?: GeneratorConfig
  sqliteDatasourceOverrides?: DatasourceOverwrite[]
  relativeEnvPaths: {
    rootEnvPath?: string | null
    schemaEnvPath?: string | null
  }
  relativePath: string
  dirname: string
  filename?: string
  clientVersion: string
  engineVersion?: string
  datasourceNames: string[]
  activeProvider: string

  /**
   * True when `--data-proxy` is passed to `prisma generate`
   * If enabled, we disregard the generator config engineType.
   * It means that `--data-proxy` binds you to the Data Proxy.
   */
  dataProxy: boolean

  /**
   * The contents of the schema encoded into a string
   * @remarks only used for the purpose of data proxy
   */
  inlineSchema?: string

  /**
   * A special env object just for the data proxy edge runtime.
   * Allows bundlers to inject their own env variables (Vercel).
   * Allows platforms to declare global variables as env (Workers).
   * @remarks only used for the purpose of data proxy
   */
  injectableEdgeEnv?: LoadedEnv

  /**
   * The contents of the datasource url saved in a string.
   * This can either be an env var name or connection string.
   * It is needed by the client to connect to the Data Proxy.
   * @remarks only used for the purpose of data proxy
   */
  inlineDatasources?: InlineDatasources

  /**
   * The string hash that was produced for a given schema
   * @remarks only used for the purpose of data proxy
   */
  inlineSchemaHash?: string

  /**
   * A marker to indicate that the client was not generated via `prisma
   * generate` but was generated via `generate --postinstall` script instead.
   * @remarks used to error for Vercel/Netlify for schema caching issues
   */
  postinstall?: boolean

  /**
   * Information about the CI where the Prisma Client has been generated. The
   * name of the CI environment is stored at generation time because CI
   * information is not always available at runtime. Moreover, the edge client
   * has no notion of environment variables, so this works around that.
   * @remarks used to error for Vercel/Netlify for schema caching issues
   */
  ciName?: string

  /**
   * Information about whether we have not found a schema.prisma file in the
   * default location, and that we fell back to finding the schema.prisma file
   * in the current working directory. This usually means it has been bundled.
   */
  isBundled?: boolean
}

const TX_ID = Symbol.for('prisma.client.transaction.id')

const BatchTxIdCounter = {
  id: 0,
  nextId() {
    return ++this.id
  },
}

export type Client = ReturnType<typeof getPrismaClient> extends new () => infer T ? T : never

export function getPrismaClient(config: GetPrismaClientConfig) {
  class PrismaClient {
    _runtimeDataModel: RuntimeDataModel
    _engine: Engine
    _fetcher: RequestHandler
    _connectionPromise?: Promise<any>
    _disconnectionPromise?: Promise<any>
    _engineConfig: EngineConfig
    _clientVersion: string
    _errorFormat: ErrorFormat
    _clientEngineType: ClientEngineType
    _tracingHelper: TracingHelper
    _metrics: MetricsClient
    _middlewares = new MiddlewareHandler<QueryMiddleware>()
    _previewFeatures: string[]
    _activeProvider: string
    _dataProxy: boolean
    _extensions: MergedExtensionsList
    /**
     * A fully constructed/applied Client that references the parent
     * PrismaClient. This is used for Client extensions only.
     */
    _appliedParent: PrismaClient
    _createPrismaPromise = createPrismaPromiseFactory()

    constructor(optionsArg?: PrismaClientOptions) {
      checkPlatformCaching(config)

      if (optionsArg) {
        validatePrismaClientOptions(optionsArg, config.datasourceNames)
      }

      const logEmitter = new EventEmitter().on('error', () => {
        // this is a no-op to prevent unhandled error events
        //
        // If the user enabled error logging this would never be executed. If the user did not
        // enabled error logging, this would be executed, and a trace for the error would be logged
        // in debug mode, which is like going in the opposite direction than what the user wanted by
        // not enabling error logging in the first place.
      })

      this._extensions = MergedExtensionsList.empty()
      this._previewFeatures = config.generator?.previewFeatures ?? []
      this._clientVersion = config.clientVersion ?? clientVersion
      this._activeProvider = config.activeProvider
      this._dataProxy = config.dataProxy
      this._tracingHelper = getTracingHelper(this._previewFeatures)
      this._clientEngineType = getClientEngineType(config.generator!)
      const envPaths = {
        rootEnvPath:
          config.relativeEnvPaths.rootEnvPath && path.resolve(config.dirname, config.relativeEnvPaths.rootEnvPath),
        schemaEnvPath:
          config.relativeEnvPaths.schemaEnvPath && path.resolve(config.dirname, config.relativeEnvPaths.schemaEnvPath),
      }

      const loadedEnv = NODE_CLIENT && tryLoadEnvs(envPaths, { conflictCheck: 'none' })

      try {
        const options: PrismaClientOptions = optionsArg ?? {}
        const internal = options.__internal ?? {}

        const useDebug = internal.debug === true
        if (useDebug) {
          Debug.enable('prisma:client')
        }

        let cwd = path.resolve(config.dirname, config.relativePath)

        // TODO this logic should not be needed anymore #findSync
        if (!fs.existsSync(cwd)) {
          cwd = config.dirname
        }

        debug('dirname', config.dirname)
        debug('relativePath', config.relativePath)
        debug('cwd', cwd)

        const thedatasources = options.datasources || {}
        const inputDatasources = Object.entries(thedatasources)
          /* eslint-disable-next-line @typescript-eslint/no-unused-vars */
          .filter(([_, source]) => {
            return source && source.url
          })
          .map(([name, { url }]: any) => ({
            name,
            url,
          }))

        // TODO: isn't it equivalent to just `inputDatasources` if the first argument is `[]`?
        const datasources = mergeBy([], inputDatasources, (source: any) => source.name)

        const engineConfig = internal.engine || {}

        if (options.errorFormat) {
          this._errorFormat = options.errorFormat
        } else if (process.env.NODE_ENV === 'production') {
          this._errorFormat = 'minimal'
        } else if (process.env.NO_COLOR) {
          this._errorFormat = 'colorless'
        } else {
          this._errorFormat = 'colorless' // default errorFormat
        }

        this._runtimeDataModel = config.runtimeDataModel

        this._engineConfig = {
          cwd,
          dirname: config.dirname,
          enableDebugLogs: useDebug,
          allowTriggerPanic: engineConfig.allowTriggerPanic,
          datamodelPath: path.join(config.dirname, config.filename ?? 'schema.prisma'),
          prismaPath: engineConfig.binaryPath ?? undefined,
          engineEndpoint: engineConfig.endpoint,
          datasources,
          generator: config.generator,
          showColors: this._errorFormat === 'pretty',
          logLevel: options.log && (getLogLevel(options.log) as any), // TODO
          logQueries:
            options.log &&
            Boolean(
              typeof options.log === 'string'
                ? options.log === 'query'
                : options.log.find((o) => (typeof o === 'string' ? o === 'query' : o.level === 'query')),
            ),
          // we attempt to load env with fs -> attempt edge env -> default
          env: loadedEnv?.parsed ?? config.injectableEdgeEnv?.parsed ?? {},
          flags: [],
          clientVersion: config.clientVersion,
          previewFeatures: this._previewFeatures,
          activeProvider: config.activeProvider,
          inlineSchema: config.inlineSchema,
          inlineDatasources: config.inlineDatasources,
          inlineSchemaHash: config.inlineSchemaHash,
          tracingHelper: this._tracingHelper,
          logEmitter: logEmitter,
          isBundled: config.isBundled,
          transactionOptions: {
            maxWait: options.transactionOptions?.maxWait ?? 2000,
            timeout: options.transactionOptions?.timeout ?? 5000,
            isolationLevel: options.transactionOptions?.isolationLevel,
          },
        }

        debug('clientVersion', config.clientVersion)
        debug('clientEngineType', this._dataProxy ? 'dataproxy' : this._clientEngineType)

        if (this._dataProxy) {
          const runtime = NODE_CLIENT ? 'Node.js' : 'edge'
          debug(`using Data Proxy with ${runtime} runtime`)
        }

        this._engine = this.getEngine()

        this._fetcher = new RequestHandler(this, logEmitter) as any

        if (options.log) {
          for (const log of options.log) {
            const level = typeof log === 'string' ? log : log.emit === 'stdout' ? log.level : null
            if (level) {
              this.$on(level, (event) => {
                logger.log(`${logger.tags[level] ?? ''}`, event.message || event.query)
              })
            }
          }
        }

        this._metrics = new MetricsClient(this._engine)
      } catch (e: any) {
        e.clientVersion = this._clientVersion
        throw e
      }

      // the first client has no parent so it is its own parent client
      // this is used for extensions to reference their parent client
      return (this._appliedParent = applyModelsAndClientExtensions(this))
      // this applied client is also a custom constructor return value
    }
    get [Symbol.toStringTag]() {
      return 'PrismaClient'
    }

    getEngine(): Engine {
      if (this._dataProxy === true && TARGET_ENGINE_TYPE === 'data-proxy') {
        return new DataProxyEngine(this._engineConfig)
      } else if (this._clientEngineType === ClientEngineType.Library && TARGET_ENGINE_TYPE === 'library') {
        return new LibraryEngine(this._engineConfig)
      } else if (this._clientEngineType === ClientEngineType.Binary && TARGET_ENGINE_TYPE === 'binary') {
        return new BinaryEngine(this._engineConfig)
      }

      throw new PrismaClientValidationError('Invalid client engine type, please use `library` or `binary`', {
        clientVersion: this._clientVersion,
      })
    }

    /**
     * Hook a middleware into the client
     * @param middleware to hook
     */
    $use(middleware: QueryMiddleware) {
      this._middlewares.use(middleware)
    }

    $on(eventType: EngineEventType, callback: (event: any) => void) {
      if (eventType === 'beforeExit') {
        this._engine.on('beforeExit', callback)
      } else {
        this._engine.on(eventType, (event) => {
          const fields = event.fields
          if (eventType === 'query') {
            return callback({
              timestamp: event.timestamp,
              query: fields?.query ?? event.query,
              params: fields?.params ?? event.params,
              duration: fields?.duration_ms ?? event.duration,
              target: event.target,
            })
          } else {
            // warn, info, or error events
            return callback({
              timestamp: event.timestamp,
              message: fields?.message ?? event.message,
              target: event.target,
            })
          }
        })
      }
    }

    $connect() {
      try {
        return this._engine.start()
      } catch (e: any) {
        e.clientVersion = this._clientVersion
        throw e
      }
    }
    /**
     * @private
     */
    async _runDisconnect() {
      await this._engine.stop()
      delete this._connectionPromise
      this._engine = this.getEngine()
      delete this._disconnectionPromise
    }

    /**
     * Disconnect from the database
     */
    async $disconnect() {
      try {
        await this._engine.stop()
      } catch (e: any) {
        e.clientVersion = this._clientVersion
        throw e
      } finally {
        // Debug module keeps a list of last 100 logs regardless of environment variables.
        // This can cause a memory leak. It's especially bad in jest environment where keeping an
        // error in this list will prevent jest sandbox from being GCed. Clearing logs on disconnect
        // helps to avoid that
        clearLogs()
      }
    }

    /**
     * Executes a raw query and always returns a number
     */
    $executeRawInternal(
      transaction: PrismaPromiseTransaction | undefined,
      clientMethod: string,
      args: RawQueryArgs,
      middlewareArgsMapper?: MiddlewareArgsMapper<unknown, unknown>,
    ): Promise<number> {
      return this._request({
        action: 'executeRaw',
        args,
        transaction,
        clientMethod,
        argsMapper: rawQueryArgsMapper(this._activeProvider, clientMethod),
        callsite: getCallSite(this._errorFormat),
        dataPath: [],
        middlewareArgsMapper,
      })
    }

    /**
     * Executes a raw query provided through a safe tag function
     * @see https://github.com/prisma/prisma/issues/7142
     *
     * @param query
     * @param values
     * @returns
     */
    $executeRaw(query: TemplateStringsArray | Sql, ...values: any[]) {
      return this._createPrismaPromise((transaction) => {
        if ((query as TemplateStringsArray).raw !== undefined || (query as Sql).sql !== undefined) {
          const [sql, argsMapper] = toSql(query, values)
          checkAlter(
            this._activeProvider,
            sql.text,
            sql.values,
            Array.isArray(query) ? 'prisma.$executeRaw`<SQL>`' : 'prisma.$executeRaw(sql`<SQL>`)',
          )
          return this.$executeRawInternal(transaction, '$executeRaw', sql, argsMapper)
        }

        throw new PrismaClientValidationError(
          `\`$executeRaw\` is a tag function, please use it like the following:
\`\`\`
const result = await prisma.$executeRaw\`UPDATE User SET cool = \${true} WHERE email = \${'user@email.com'};\`
\`\`\`

Or read our docs at https://www.prisma.io/docs/concepts/components/prisma-client/raw-database-access#executeraw
`,
          { clientVersion: this._clientVersion },
        )
      })
    }

    /**
     * Unsafe counterpart of `$executeRaw` that is susceptible to SQL injections
     * @see https://github.com/prisma/prisma/issues/7142
     *
     * @param query
     * @param values
     * @returns
     */
    $executeRawUnsafe(query: string, ...values: RawValue[]) {
      return this._createPrismaPromise((transaction) => {
        checkAlter(this._activeProvider, query, values, 'prisma.$executeRawUnsafe(<SQL>, [...values])')
        return this.$executeRawInternal(transaction, '$executeRawUnsafe', [query, ...values])
      })
    }

    /**
     * Executes a raw command only for MongoDB
     *
     * @param command
     * @returns
     */
    $runCommandRaw(command: Record<string, JsInputValue>) {
      if (config.activeProvider !== 'mongodb') {
        throw new PrismaClientValidationError(
          `The ${config.activeProvider} provider does not support $runCommandRaw. Use the mongodb provider.`,
          { clientVersion: this._clientVersion },
        )
      }

      return this._createPrismaPromise((transaction) => {
        return this._request({
          args: command,
          clientMethod: '$runCommandRaw',
          dataPath: [],
          action: 'runCommandRaw',
          argsMapper: rawCommandArgsMapper,
          callsite: getCallSite(this._errorFormat),
          transaction: transaction,
        })
      })
    }

    /**
     * Executes a raw query and returns selected data
     */
    async $queryRawInternal(
      transaction: PrismaPromiseTransaction | undefined,
      clientMethod: string,
      args: RawQueryArgs,
      middlewareArgsMapper?: MiddlewareArgsMapper<unknown, unknown>,
    ) {
      return this._request({
        action: 'queryRaw',
        args,
        transaction,
        clientMethod,
        argsMapper: rawQueryArgsMapper(this._activeProvider, clientMethod),
        callsite: getCallSite(this._errorFormat),
        dataPath: [],
        middlewareArgsMapper,
      }).then(deserializeRawResults)
    }

    /**
     * Executes a raw query provided through a safe tag function
     * @see https://github.com/prisma/prisma/issues/7142
     *
     * @param query
     * @param values
     * @returns
     */
    $queryRaw(query: TemplateStringsArray | Sql, ...values: any[]) {
      return this._createPrismaPromise((transaction) => {
        if ((query as TemplateStringsArray).raw !== undefined || (query as Sql).sql !== undefined) {
          return this.$queryRawInternal(transaction, '$queryRaw', ...toSql(query, values))
        }

        throw new PrismaClientValidationError(
          `\`$queryRaw\` is a tag function, please use it like the following:
\`\`\`
const result = await prisma.$queryRaw\`SELECT * FROM User WHERE id = \${1} OR email = \${'user@email.com'};\`
\`\`\`

Or read our docs at https://www.prisma.io/docs/concepts/components/prisma-client/raw-database-access#queryraw
`,
          { clientVersion: this._clientVersion },
        )
      })
    }

    /**
     * Unsafe counterpart of `$queryRaw` that is susceptible to SQL injections
     * @see https://github.com/prisma/prisma/issues/7142
     *
     * @param query
     * @param values
     * @returns
     */
    $queryRawUnsafe(query: string, ...values: RawValue[]) {
      return this._createPrismaPromise((transaction) => {
        return this.$queryRawInternal(transaction, '$queryRawUnsafe', [query, ...values])
      })
    }

    /**
     * Execute a batch of requests in a transaction
     * @param requests
     * @param options
     */
    _transactionWithArray({
      promises,
      options,
    }: {
      promises: Array<PrismaPromise<any>>
      options?: BatchTransactionOptions
    }): Promise<any> {
      const id = BatchTxIdCounter.nextId()
      const lock = getLockCountPromise(promises.length)

      const requests = promises.map((request, index) => {
        if (request?.[Symbol.toStringTag] !== 'PrismaPromise') {
          throw new Error(
            `All elements of the array need to be Prisma Client promises. Hint: Please make sure you are not awaiting the Prisma client calls you intended to pass in the $transaction function.`,
          )
        }

        const isolationLevel = options?.isolationLevel
        const transaction = { kind: 'batch', id, index, isolationLevel, lock } as const
        return request.requestTransaction?.(transaction) ?? request
      })

      return waitForBatch(requests)
    }

    /**
     * Perform a long-running transaction
     * @param callback
     * @param options
     * @returns
     */
    async _transactionWithCallback({
      callback,
      options,
    }: {
      callback: (client: Client) => Promise<unknown>
      options?: Options
    }) {
      const headers = { traceparent: this._tracingHelper.getTraceParent() }
      const info = await this._engine.transaction('start', headers, options as Options)

      let result: unknown
      try {
        // execute user logic with a proxied the client
        const transaction = { kind: 'itx', ...info } as const

        result = await callback(this._createItxClient(transaction))

        // it went well, then we commit the transaction
        await this._engine.transaction('commit', headers, info)
      } catch (e: any) {
        // it went bad, then we rollback the transaction
        await this._engine.transaction('rollback', headers, info).catch(() => {})

        throw e // silent rollback, throw original error
      }

      return result
    }

    _createItxClient(transaction: PrismaPromiseInteractiveTransaction): Client {
      return applyModelsAndClientExtensions(
        createCompositeProxy(unApplyModelsAndClientExtensions(this), [
          addProperty('_appliedParent', () => this._appliedParent._createItxClient(transaction)),
          addProperty('_createPrismaPromise', () => createPrismaPromiseFactory(transaction)),
          addProperty(TX_ID, () => transaction.id),
          removeProperties(itxClientDenyList),
        ]),
      )
    }

    /**
     * Execute queries within a transaction
     * @param input a callback or a query list
     * @param options to set timeouts (callback)
     * @returns
     */
    $transaction(input: any, options?: any) {
      let callback: () => Promise<any>

      if (typeof input === 'function') {
        callback = () => this._transactionWithCallback({ callback: input, options })
      } else {
        callback = () => this._transactionWithArray({ promises: input, options })
      }

      const spanOptions = {
        name: 'transaction',
        attributes: { method: '$transaction' },
      }

      return this._tracingHelper.runInChildSpan(spanOptions, callback)
    }

    /**
     * Runs the middlewares over params before executing a request
     * @param internalParams
     * @returns
     */
    _request(internalParams: InternalRequestParams): Promise<any> {
      // this is the otel context that is active at the callsite
      internalParams.otelParentCtx = this._tracingHelper.getActiveContext()
      const middlewareArgsMapper = internalParams.middlewareArgsMapper ?? noopMiddlewareArgsMapper

      // make sure that we don't leak extra properties to users
      const params: QueryMiddlewareParams = {
        args: middlewareArgsMapper.requestArgsToMiddlewareArgs(internalParams.args),
        dataPath: internalParams.dataPath,
        runInTransaction: Boolean(internalParams.transaction),
        action: internalParams.action,
        model: internalParams.model,
      }

      // span options for opentelemetry instrumentation
      const spanOptions = {
        middleware: {
          name: 'middleware',
          middleware: true,
          attributes: { method: '$use' },
          active: false,
        } as ExtendedSpanOptions,
        operation: {
          name: 'operation',
          attributes: {
            method: params.action,
            model: params.model,
            name: `${params.model}.${params.action}`,
          },
        } as ExtendedSpanOptions,
      }

      let index = -1
      // prepare recursive fn that will pipe params through middlewares
      const consumer = async (changedMiddlewareParams: QueryMiddlewareParams) => {
        // if this `next` was called and there's some more middlewares
        const nextMiddleware = this._middlewares.get(++index)

        if (nextMiddleware) {
          // we pass the modified params down to the next one, & repeat
          // calling `next` calls the consumer again with the new params
          return this._tracingHelper.runInChildSpan(spanOptions.middleware, (span) => {
            // we call `span.end()` _before_ calling the next middleware
            return nextMiddleware(changedMiddlewareParams, (p) => (span?.end(), consumer(p)))
          })
        }

        // no middleware? then we just proceed with request execution
        // before we send the execution request, we use the changed params
        const { runInTransaction, args, ...changedRequestParams } = changedMiddlewareParams
        const requestParams = {
          ...internalParams,
          ...changedRequestParams,
        }

        if (args) {
          requestParams.args = middlewareArgsMapper.middlewareArgsToRequestArgs(args)
        }

        // if middleware switched off `runInTransaction`, unset `transaction`
        // property on request as well so it will be executed outside of the tx
        if (internalParams.transaction !== undefined && runInTransaction === false) {
          delete requestParams.transaction // client extensions check for this
        }

        const result = await applyQueryExtensions(this, requestParams) // also executes the query
        if (!requestParams.model) {
          return result
        }
        return applyAllResultExtensions({
          result,
          modelName: requestParams.model,
          args: requestParams.args,
          extensions: this._extensions,
          runtimeDataModel: this._runtimeDataModel,
        })
      }

      return this._tracingHelper.runInChildSpan(spanOptions.operation, () => {
        if (NODE_CLIENT) {
          // https://github.com/prisma/prisma/issues/3148 not for edge client
          const asyncRes = new AsyncResource('prisma-client-request')
          return asyncRes.runInAsyncScope(() => consumer(params))
        }

        return consumer(params)
      })
    }

    async _executeRequest({
      args,
      clientMethod,
      dataPath,
      callsite,
      action,
      model,
      argsMapper,
      transaction,
      unpacker,
      otelParentCtx,
      customDataProxyFetch,
    }: InternalRequestParams) {
      try {
        // execute argument transformation before execution
        args = argsMapper ? argsMapper(args) : args

        const spanOptions: ExtendedSpanOptions = {
          name: 'serialize',
        }

        const message = this._tracingHelper.runInChildSpan(spanOptions, () =>
          serializeJsonQuery({
            modelName: model,
            runtimeDataModel: this._runtimeDataModel,
            action,
            args,
            clientMethod,
            callsite,
            extensions: this._extensions,
            errorFormat: this._errorFormat,
            clientVersion: this._clientVersion,
          }),
        )

        // as prettyPrintArguments takes a bit of compute
        // we only want to do it, if debug is enabled for 'prisma-client'
        if (Debug.enabled('prisma:client')) {
          debug(`Prisma Client call:`)
          debug(`prisma.${clientMethod}(${prettyPrintArguments(args)})`)
          debug(`Generated request:`)
          debug(JSON.stringify(message, null, 2) + '\n')
        }

        if (transaction?.kind === 'batch') {
          /** @see {@link getLockCountPromise} */
          await transaction.lock
        }

        return this._fetcher.request({
          protocolQuery: message,
          modelName: model,
          action,
          clientMethod,
          dataPath,
          callsite,
          args,
          extensions: this._extensions,
          transaction,
          unpacker,
          otelParentCtx,
          otelChildCtx: this._tracingHelper.getActiveContext(),
          customDataProxyFetch,
        })
      } catch (e) {
        e.clientVersion = this._clientVersion
        throw e
      }
    }

    get $metrics(): MetricsClient {
      if (!this._hasPreviewFlag('metrics')) {
        throw new PrismaClientValidationError(
          '`metrics` preview feature must be enabled in order to access metrics API',
          { clientVersion: this._clientVersion },
        )
      }
      return this._metrics
    }

    /**
     * Shortcut for checking a preview flag
     * @param feature preview flag
     * @returns
     */
    _hasPreviewFlag(feature: string) {
      return !!this._engineConfig.previewFeatures?.includes(feature)
    }

    $extends = $extends
  }

  return PrismaClient
}

function toSql(query: TemplateStringsArray | Sql, values: unknown[]): [Sql, MiddlewareArgsMapper<unknown, unknown>] {
  if (isTemplateStringArray(query)) {
    return [new Sql(query, values), templateStringMiddlewareArgsMapper]
  }

  return [query, sqlMiddlewareArgsMapper]
}

function isTemplateStringArray(value: unknown): value is TemplateStringsArray {
  return Array.isArray(value) && Array.isArray(value['raw'])
}<|MERGE_RESOLUTION|>--- conflicted
+++ resolved
@@ -31,11 +31,8 @@
   LibraryEngine,
   Options,
 } from './core/engines'
-<<<<<<< HEAD
 import type * as Transaction from './core/engines/common/types/Transaction'
-=======
 import { prettyPrintArguments } from './core/errorRendering/prettyPrintArguments'
->>>>>>> 9250b833
 import { $extends } from './core/extensions/$extends'
 import { applyAllResultExtensions } from './core/extensions/applyAllResultExtensions'
 import { applyQueryExtensions } from './core/extensions/applyQueryExtensions'
@@ -446,12 +443,12 @@
           inlineSchemaHash: config.inlineSchemaHash,
           tracingHelper: this._tracingHelper,
           logEmitter: logEmitter,
-          isBundled: config.isBundled,
           transactionOptions: {
             maxWait: options.transactionOptions?.maxWait ?? 2000,
             timeout: options.transactionOptions?.timeout ?? 5000,
             isolationLevel: options.transactionOptions?.isolationLevel,
           },
+          isBundled: config.isBundled,
         }
 
         debug('clientVersion', config.clientVersion)
