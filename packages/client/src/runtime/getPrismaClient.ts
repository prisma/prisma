--- conflicted
+++ resolved
@@ -317,12 +317,8 @@
     _clientVersion: string
     _errorFormat: ErrorFormat
     _clientEngineType: ClientEngineType
-<<<<<<< HEAD
     private _hooks?: Hooks
-=======
     private _metrics: MetricsClient
-    private _hooks?: Hooks //
->>>>>>> 74f1bf8e
     private _getConfigPromise?: Promise<{
       datasources: DataSource[]
       generators: GeneratorConfig[]
