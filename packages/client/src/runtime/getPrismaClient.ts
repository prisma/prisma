import { Context, context } from '@opentelemetry/api'
import Debug, { clearLogs } from '@prisma/debug'
import {
  BatchTransactionOptions,
  BinaryEngine,
  DataProxyEngine,
  DatasourceOverwrite,
  Engine,
  EngineConfig,
  EngineEventType,
  Fetch,
  getTraceParent,
  getTracingConfig,
  LibraryEngine,
  Options,
  runInChildSpan,
  SpanOptions,
  TracingConfig,
} from '@prisma/engine-core'
import type { GeneratorConfig } from '@prisma/generator-helper'
import {
  callOnce,
  ClientEngineType,
  getClientEngineType,
  getQueryEngineProtocol,
  logger,
  tryLoadEnvs,
  warnOnce,
} from '@prisma/internals'
import type { LoadedEnv } from '@prisma/internals/dist/utils/tryLoadEnvs'
import { AsyncResource } from 'async_hooks'
import { EventEmitter } from 'events'
import fs from 'fs'
import path from 'path'
import { RawValue, Sql } from 'sql-template-tag'

import { getPrismaClientDMMF } from '../generation/getDMMF'
import type { InlineDatasources } from '../generation/utils/buildInlineDatasources'
import { PrismaClientValidationError } from '.'
import { $extends } from './core/extensions/$extends'
import { applyQueryExtensions } from './core/extensions/applyQueryExtensions'
import { MergedExtensionsList } from './core/extensions/MergedExtensionsList'
import { MetricsClient } from './core/metrics/MetricsClient'
import { applyModelsAndClientExtensions } from './core/model/applyModelsAndClientExtensions'
import { dmmfToJSModelName } from './core/model/utils/dmmfToJSModelName'
import { ProtocolEncoder } from './core/protocol/common'
import { GraphQLProtocolEncoder } from './core/protocol/graphql'
<<<<<<< HEAD
import { RawQueryArgs } from './core/raw-query/RawQueryArgs'
import { rawQueryArgsMapper } from './core/raw-query/rawQueryArgsMapper'
=======
import { JsonProtocolEncoder } from './core/protocol/json'
>>>>>>> 63ec7c1d
import { createPrismaPromise } from './core/request/createPrismaPromise'
import {
  PrismaPromise,
  PrismaPromiseInteractiveTransaction,
  PrismaPromiseTransaction,
} from './core/request/PrismaPromise'
import { UserArgs } from './core/request/UserArgs'
import { getLockCountPromise } from './core/transaction/utils/createLockCountPromise'
import { BaseDMMFHelper, DMMFHelper } from './dmmf'
import type { DMMF } from './dmmf-types'
import { getLogLevel } from './getLogLevel'
import { mergeBy } from './mergeBy'
import type { QueryMiddleware, QueryMiddlewareParams } from './MiddlewareHandler'
import { MiddlewareHandler } from './MiddlewareHandler'
import { RequestHandler } from './RequestHandler'
import { CallSite, getCallSite } from './utils/CallSite'
import { clientVersion } from './utils/clientVersion'
import { deserializeRawResults } from './utils/deserializeRawResults'
import { printJsonWithErrors } from './utils/printJsonErrors'
import type { InstanceRejectOnNotFound, RejectOnNotFound } from './utils/rejectOnNotFound'
import { getRejectOnNotFound } from './utils/rejectOnNotFound'
import { validatePrismaClientOptions } from './utils/validatePrismaClientOptions'
import { waitForBatch } from './utils/waitForBatch'

const debug = Debug('prisma:client')

declare global {
  // eslint-disable-next-line no-var
  var NODE_CLIENT: true
  const TARGET_ENGINE_TYPE: 'binary' | 'library' | 'data-proxy' | 'all'
}

// used by esbuild for tree-shaking
typeof globalThis === 'object' ? (globalThis.NODE_CLIENT = true) : 0

function isReadonlyArray(arg: any): arg is ReadonlyArray<any> {
  return Array.isArray(arg)
}

if (typeof TARGET_ENGINE_TYPE !== 'undefined' && TARGET_ENGINE_TYPE === 'all') {
  console.warn('imports from "@prisma/client/runtime" are deprecated.')
  console.warn(
    'Use "@prisma/client/runtime/library",  "@prisma/client/runtime/data-proxy" or  "@prisma/client/runtime/binary"',
  )
}

export type ErrorFormat = 'pretty' | 'colorless' | 'minimal'

export type Datasource = {
  url?: string
}
export type Datasources = { [name in string]: Datasource }

export interface PrismaClientOptions {
  /**
   * Will throw an Error if findUnique returns null
   */
  rejectOnNotFound?: InstanceRejectOnNotFound
  /**
   * Overwrites the datasource url from your schema.prisma file
   */
  datasources?: Datasources

  /**
   * @default "colorless"
   */
  errorFormat?: ErrorFormat

  /**
   * @example
   * \`\`\`
   * // Defaults to stdout
   * log: ['query', 'info', 'warn']
   *
   * // Emit as events
   * log: [
   *  { emit: 'stdout', level: 'query' },
   *  { emit: 'stdout', level: 'info' },
   *  { emit: 'stdout', level: 'warn' }
   * ]
   * \`\`\`
   * Read more in our [docs](https://www.prisma.io/docs/reference/tools-and-interfaces/prisma-client/logging#the-log-option).
   */
  log?: Array<LogLevel | LogDefinition>

  /**
   * @internal
   * You probably don't want to use this. \`__internal\` is used by internal tooling.
   */
  __internal?: {
    debug?: boolean
    engine?: {
      cwd?: string
      binaryPath?: string
      endpoint?: string
      allowTriggerPanic?: boolean
    }
  }
}

export type Unpacker = (data: any) => any

export type InternalRequestParams = {
  /**
   * The original client method being called.
   * Even though the rootField / operation can be changed,
   * this method stays as it is, as it's what the user's
   * code looks like
   */
  clientMethod: string // TODO what is this
  /**
   * Name of js model that triggered the request. Might be used
   * for warnings or error messages
   */
  jsModelName?: string
  // Extra headers for data proxy.
  callsite?: CallSite
  transaction?: PrismaPromiseTransaction
  unpacker?: Unpacker // TODO what is this
  otelParentCtx?: Context
  /** Used to "desugar" a user input into an "expanded" one */
  argsMapper?: (args?: UserArgs) => UserArgs
  /** Used for Accelerate client extension via Data Proxy */
  customDataProxyFetch?: (fetch: Fetch) => Fetch
} & Omit<QueryMiddlewareParams, 'runInTransaction'>

/* Types for Logging */
export type LogLevel = 'info' | 'query' | 'warn' | 'error'
export type LogDefinition = {
  level: LogLevel
  emit: 'stdout' | 'event'
}

export type GetLogType<T extends LogLevel | LogDefinition> = T extends LogDefinition
  ? T['emit'] extends 'event'
    ? T['level']
    : never
  : never
export type GetEvents<T extends Array<LogLevel | LogDefinition>> =
  | GetLogType<T[0]>
  | GetLogType<T[1]>
  | GetLogType<T[2]>

export type QueryEvent = {
  timestamp: Date
  query: string
  params: string
  duration: number
  target: string
}

export type LogEvent = {
  timestamp: Date
  message: string
  target: string
}
/* End Types for Logging */

/**
 * Config that is stored into the generated client. When the generated client is
 * loaded, this same config is passed to {@link getPrismaClient} which creates a
 * closure with that config around a non-instantiated [[PrismaClient]].
 */
export interface GetPrismaClientConfig {
  document: Omit<DMMF.Document, 'schema'>
  generator?: GeneratorConfig
  sqliteDatasourceOverrides?: DatasourceOverwrite[]
  relativeEnvPaths: {
    rootEnvPath?: string | null
    schemaEnvPath?: string | null
  }
  relativePath: string
  dirname: string
  filename?: string
  clientVersion?: string
  engineVersion?: string
  datasourceNames: string[]
  activeProvider: string

  /**
   * True when `--data-proxy` is passed to `prisma generate`
   * If enabled, we disregard the generator config engineType.
   * It means that `--data-proxy` binds you to the Data Proxy.
   */
  dataProxy: boolean

  /**
   * The contents of the schema encoded into a string
   * @remarks only used for the purpose of data proxy
   */
  inlineSchema?: string

  /**
   * A special env object just for the data proxy edge runtime.
   * Allows bundlers to inject their own env variables (Vercel).
   * Allows platforms to declare global variables as env (Workers).
   * @remarks only used for the purpose of data proxy
   */
  injectableEdgeEnv?: LoadedEnv

  /**
   * The contents of the datasource url saved in a string.
   * This can either be an env var name or connection string.
   * It is needed by the client to connect to the Data Proxy.
   * @remarks only used for the purpose of data proxy
   */
  inlineDatasources?: InlineDatasources

  /**
   * The string hash that was produced for a given schema
   * @remarks only used for the purpose of data proxy
   */
  inlineSchemaHash?: string
}

const TX_ID = Symbol.for('prisma.client.transaction.id')

const BatchTxIdCounter = {
  id: 0,
  nextId() {
    return ++this.id
  },
}

export type Client = ReturnType<typeof getPrismaClient> extends new () => infer T ? T : never

export function getPrismaClient(config: GetPrismaClientConfig) {
  class PrismaClient {
    _baseDmmf: BaseDMMFHelper
    _dmmf?: DMMFHelper
    _engine: Engine
    _fetcher: RequestHandler
    _connectionPromise?: Promise<any>
    _disconnectionPromise?: Promise<any>
    _engineConfig: EngineConfig
    _clientVersion: string
    _errorFormat: ErrorFormat
    _clientEngineType: ClientEngineType
    _tracingConfig: TracingConfig
    _metrics: MetricsClient
    _middlewares = new MiddlewareHandler<QueryMiddleware>()
    _previewFeatures: string[]
    _activeProvider: string
    _rejectOnNotFound?: InstanceRejectOnNotFound
    _dataProxy: boolean
    _extensions: MergedExtensionsList

    constructor(optionsArg?: PrismaClientOptions) {
      if (optionsArg) {
        validatePrismaClientOptions(optionsArg, config.datasourceNames)
      }

      const logEmitter = new EventEmitter().on('error', (e) => {
        // this is a no-op to prevent unhandled error events
        //
        // If the user enabled error logging this would never be executed. If the user did not
        // enabled error logging, this would be executed, and a trace for the error would be logged
        // in debug mode, which is like going in the opposite direction than what the user wanted by
        // not enabling error logging in the first place.
      })

      this._extensions = MergedExtensionsList.empty()
      this._previewFeatures = config.generator?.previewFeatures ?? []
      this._rejectOnNotFound = optionsArg?.rejectOnNotFound
      this._clientVersion = config.clientVersion ?? clientVersion
      this._activeProvider = config.activeProvider
      this._dataProxy = config.dataProxy
      this._tracingConfig = getTracingConfig(this._previewFeatures)
      this._clientEngineType = getClientEngineType(config.generator!)
      const envPaths = {
        rootEnvPath:
          config.relativeEnvPaths.rootEnvPath && path.resolve(config.dirname, config.relativeEnvPaths.rootEnvPath),
        schemaEnvPath:
          config.relativeEnvPaths.schemaEnvPath && path.resolve(config.dirname, config.relativeEnvPaths.schemaEnvPath),
      }

      const loadedEnv = NODE_CLIENT && tryLoadEnvs(envPaths, { conflictCheck: 'none' })

      try {
        const options: PrismaClientOptions = optionsArg ?? {}
        const internal = options.__internal ?? {}

        const useDebug = internal.debug === true
        if (useDebug) {
          Debug.enable('prisma:client')
        }

        let cwd = path.resolve(config.dirname, config.relativePath)

        // TODO this logic should not be needed anymore #findSync
        if (!fs.existsSync(cwd)) {
          cwd = config.dirname
        }

        debug('dirname', config.dirname)
        debug('relativePath', config.relativePath)
        debug('cwd', cwd)

        const thedatasources = options.datasources || {}
        const inputDatasources = Object.entries(thedatasources)
          /* eslint-disable-next-line @typescript-eslint/no-unused-vars */
          .filter(([_, source]) => {
            return source && source.url
          })
          .map(([name, { url }]: any) => ({
            name,
            url,
          }))

        // TODO: isn't it equivalent to just `inputDatasources` if the first argument is `[]`?
        const datasources = mergeBy([], inputDatasources, (source: any) => source.name)

        const engineConfig = internal.engine || {}

        if (options.errorFormat) {
          this._errorFormat = options.errorFormat
        } else if (process.env.NODE_ENV === 'production') {
          this._errorFormat = 'minimal'
        } else if (process.env.NO_COLOR) {
          this._errorFormat = 'colorless'
        } else {
          this._errorFormat = 'colorless' // default errorFormat
        }

        this._baseDmmf = new BaseDMMFHelper(config.document)
        const engineProtocol = getQueryEngineProtocol(config.generator)
        debug('protocol', engineProtocol)

        if (this._dataProxy && engineProtocol === 'graphql') {
          // the data proxy can't get the dmmf from the engine
          // so the generated client always has the full dmmf
          const rawDmmf = config.document as DMMF.Document
          this._dmmf = new DMMFHelper(rawDmmf)
        }

        this._engineConfig = {
          cwd,
          dirname: config.dirname,
          enableDebugLogs: useDebug,
          allowTriggerPanic: engineConfig.allowTriggerPanic,
          datamodelPath: path.join(config.dirname, config.filename ?? 'schema.prisma'),
          prismaPath: engineConfig.binaryPath ?? undefined,
          engineEndpoint: engineConfig.endpoint,
          datasources,
          generator: config.generator,
          showColors: this._errorFormat === 'pretty',
          logLevel: options.log && (getLogLevel(options.log) as any), // TODO
          logQueries:
            options.log &&
            Boolean(
              typeof options.log === 'string'
                ? options.log === 'query'
                : options.log.find((o) => (typeof o === 'string' ? o === 'query' : o.level === 'query')),
            ),
          // we attempt to load env with fs -> attempt edge env -> default
          env: loadedEnv?.parsed ?? config.injectableEdgeEnv?.parsed ?? {},
          flags: [],
          clientVersion: config.clientVersion,
          previewFeatures: this._previewFeatures,
          activeProvider: config.activeProvider,
          inlineSchema: config.inlineSchema,
          inlineDatasources: config.inlineDatasources,
          inlineSchemaHash: config.inlineSchemaHash,
          tracingConfig: this._tracingConfig,
          logEmitter: logEmitter,
          engineProtocol,
        }

        debug('clientVersion', config.clientVersion)
        debug('clientEngineType', this._dataProxy ? 'dataproxy' : this._clientEngineType)

        if (this._dataProxy) {
          const runtime = NODE_CLIENT ? 'Node.js' : 'edge'
          debug(`using Data Proxy with ${runtime} runtime`)
        }

        this._engine = this.getEngine()

        this._fetcher = new RequestHandler(this, logEmitter) as any

        if (options.log) {
          for (const log of options.log) {
            const level = typeof log === 'string' ? log : log.emit === 'stdout' ? log.level : null
            if (level) {
              this.$on(level, (event) => {
                logger.log(`${logger.tags[level] ?? ''}`, event.message || event.query)
              })
            }
          }
        }

        this._metrics = new MetricsClient(this._engine)
      } catch (e: any) {
        e.clientVersion = this._clientVersion
        throw e
      }

      return applyModelsAndClientExtensions(this) // custom constructor return value
    }
    get [Symbol.toStringTag]() {
      return 'PrismaClient'
    }

    getEngine(): Engine {
      if (this._dataProxy === true && (TARGET_ENGINE_TYPE === 'data-proxy' || TARGET_ENGINE_TYPE === 'all')) {
        return new DataProxyEngine(this._engineConfig)
      } else if (
        this._clientEngineType === ClientEngineType.Library &&
        (TARGET_ENGINE_TYPE === 'library' || TARGET_ENGINE_TYPE === 'all')
      ) {
        return new LibraryEngine(this._engineConfig)
      } else if (
        this._clientEngineType === ClientEngineType.Binary &&
        (TARGET_ENGINE_TYPE === 'binary' || TARGET_ENGINE_TYPE === 'all')
      ) {
        return new BinaryEngine(this._engineConfig)
      }

      throw new PrismaClientValidationError('Invalid client engine type, please use `library` or `binary`')
    }

    /**
     * Hook a middleware into the client
     * @param middleware to hook
     */
    $use<T>(middleware: QueryMiddleware) {
      this._middlewares.use(middleware)
    }

    $on(eventType: EngineEventType, callback: (event: any) => void) {
      if (eventType === 'beforeExit') {
        this._engine.on('beforeExit', callback)
      } else {
        this._engine.on(eventType, (event) => {
          const fields = event.fields
          if (eventType === 'query') {
            return callback({
              timestamp: event.timestamp,
              query: fields?.query ?? event.query,
              params: fields?.params ?? event.params,
              duration: fields?.duration_ms ?? event.duration,
              target: event.target,
            })
          } else {
            // warn, info, or error events
            return callback({
              timestamp: event.timestamp,
              message: fields?.message ?? event.message,
              target: event.target,
            })
          }
        })
      }
    }

    $connect() {
      try {
        return this._engine.start()
      } catch (e: any) {
        e.clientVersion = this._clientVersion
        throw e
      }
    }
    /**
     * @private
     */
    async _runDisconnect() {
      await this._engine.stop()
      delete this._connectionPromise
      this._engine = this.getEngine()
      delete this._disconnectionPromise
    }

    /**
     * Disconnect from the database
     */
    async $disconnect() {
      try {
        await this._engine.stop()
      } catch (e: any) {
        e.clientVersion = this._clientVersion
        throw e
      } finally {
        // Debug module keeps a list of last 100 logs regardless of environment variables.
        // This can cause a memory leak. It's especially bad in jest environment where keeping an
        // error in this list will prevent jest sandbox from being GCed. Clearing logs on disconnect
        // helps to avoid that
        clearLogs()
        if (!this._dataProxy) {
          this._dmmf = undefined
        }
      }
    }

    /**
     * Executes a raw query and always returns a number
     */
    $executeRawInternal(
      transaction: PrismaPromiseTransaction | undefined,
      clientMethod: string,
      args: RawQueryArgs,
    ): Promise<number> {
      return this._request({
        action: 'executeRaw',
        args,
        transaction,
        clientMethod,
        argsMapper: rawQueryArgsMapper(this, clientMethod),
        callsite: getCallSite(this._errorFormat),
        dataPath: [],
      })
    }

    /**
     * Executes a raw query provided through a safe tag function
     * @see https://github.com/prisma/prisma/issues/7142
     *
     * @param query
     * @param values
     * @returns
     */
    $executeRaw(query: TemplateStringsArray | Sql, ...values: any[]) {
      return createPrismaPromise((transaction) => {
        if ((query as TemplateStringsArray).raw !== undefined || (query as Sql).sql !== undefined) {
          return this.$executeRawInternal(transaction, '$executeRaw', [query, ...values])
        }

        throw new PrismaClientValidationError(`\`$executeRaw\` is a tag function, please use it like the following:
\`\`\`
const result = await prisma.$executeRaw\`UPDATE User SET cool = \${true} WHERE email = \${'user@email.com'};\`
\`\`\`

Or read our docs at https://www.prisma.io/docs/concepts/components/prisma-client/raw-database-access#executeraw
`)
      })
    }

    /**
     * Unsafe counterpart of `$executeRaw` that is susceptible to SQL injections
     * @see https://github.com/prisma/prisma/issues/7142
     *
     * @param query
     * @param values
     * @returns
     */
    $executeRawUnsafe(query: string, ...values: RawValue[]) {
      return createPrismaPromise((transaction) => {
        return this.$executeRawInternal(transaction, '$executeRawUnsafe', [query, ...values])
      })
    }

    /**
     * Executes a raw command only for MongoDB
     *
     * @param command
     * @returns
     */
    $runCommandRaw(command: object) {
      if (config.activeProvider !== 'mongodb') {
        throw new PrismaClientValidationError(
          `The ${config.activeProvider} provider does not support $runCommandRaw. Use the mongodb provider.`,
        )
      }

      return createPrismaPromise((transaction) => {
        return this._request({
          args: { command: command },
          clientMethod: '$runCommandRaw',
          dataPath: [],
          action: 'runCommandRaw',
          callsite: getCallSite(this._errorFormat),
          transaction: transaction,
        })
      })
    }

    /**
     * Executes a raw query and returns selected data
     */
    async $queryRawInternal(
      transaction: PrismaPromiseTransaction | undefined,
      clientMethod: string,
      args: RawQueryArgs,
    ) {
      return this._request({
        action: 'queryRaw',
        args,
        transaction,
        clientMethod,
        argsMapper: rawQueryArgsMapper(this, clientMethod),
        callsite: getCallSite(this._errorFormat),
        dataPath: [],
      }).then(deserializeRawResults)
    }

    /**
     * Executes a raw query provided through a safe tag function
     * @see https://github.com/prisma/prisma/issues/7142
     *
     * @param query
     * @param values
     * @returns
     */
    $queryRaw(query: TemplateStringsArray | Sql, ...values: any[]) {
      return createPrismaPromise((transaction) => {
        if ((query as TemplateStringsArray).raw !== undefined || (query as Sql).sql !== undefined) {
          return this.$queryRawInternal(transaction, '$queryRaw', [query, ...values])
        }

        throw new PrismaClientValidationError(`\`$queryRaw\` is a tag function, please use it like the following:
\`\`\`
const result = await prisma.$queryRaw\`SELECT * FROM User WHERE id = \${1} OR email = \${'user@email.com'};\`
\`\`\`

Or read our docs at https://www.prisma.io/docs/concepts/components/prisma-client/raw-database-access#queryraw
`)
      })
    }

    /**
     * Unsafe counterpart of `$queryRaw` that is susceptible to SQL injections
     * @see https://github.com/prisma/prisma/issues/7142
     *
     * @param query
     * @param values
     * @returns
     */
    $queryRawUnsafe(query: string, ...values: RawValue[]) {
      return createPrismaPromise((transaction) => {
        return this.$queryRawInternal(transaction, '$queryRawUnsafe', [query, ...values])
      })
    }

    /**
     * Execute a batch of requests in a transaction
     * @param requests
     * @param options
     */
    _transactionWithArray({
      promises,
      options,
    }: {
      promises: Array<PrismaPromise<any>>
      options?: BatchTransactionOptions
    }): Promise<any> {
      const id = BatchTxIdCounter.nextId()
      const lock = getLockCountPromise(promises.length)

      const requests = promises.map((request, index) => {
        if (request?.[Symbol.toStringTag] !== 'PrismaPromise') {
          throw new Error(
            `All elements of the array need to be Prisma Client promises. Hint: Please make sure you are not awaiting the Prisma client calls you intended to pass in the $transaction function.`,
          )
        }

        const isolationLevel = options?.isolationLevel
        const transaction = { kind: 'batch', id, index, isolationLevel, lock } as const
        return request.requestTransaction?.(transaction) ?? request
      })

      return waitForBatch(requests)
    }

    /**
     * Perform a long-running transaction
     * @param callback
     * @param options
     * @returns
     */
    async _transactionWithCallback({
      callback,
      options,
    }: {
      callback: (client: Client) => Promise<unknown>
      options?: Options
    }) {
      const headers = { traceparent: getTraceParent({ tracingConfig: this._tracingConfig }) }
      const info = await this._engine.transaction('start', headers, options as Options)

      let result: unknown
      try {
        // execute user logic with a proxied the client
        const transaction = { kind: 'itx', ...info } as const
        result = await callback(transactionProxy(this, transaction))

        // it went well, then we commit the transaction
        await this._engine.transaction('commit', headers, info)
      } catch (e: any) {
        // it went bad, then we rollback the transaction
        await this._engine.transaction('rollback', headers, info).catch(() => {})

        throw e // silent rollback, throw original error
      }

      return result
    }

    /**
     * Execute queries within a transaction
     * @param input a callback or a query list
     * @param options to set timeouts (callback)
     * @returns
     */
    $transaction(input: any, options?: any) {
      let callback: () => Promise<any>

      if (typeof input === 'function') {
        callback = () => this._transactionWithCallback({ callback: input, options })
      } else {
        callback = () => this._transactionWithArray({ promises: input, options })
      }

      const spanOptions = {
        name: 'transaction',
        enabled: this._tracingConfig.enabled,
        attributes: { method: '$transaction' },
      }

      return runInChildSpan(spanOptions, callback)
    }

    /**
     * Runs the middlewares over params before executing a request
     * @param internalParams
     * @returns
     */
    async _request(internalParams: InternalRequestParams): Promise<any> {
      // this is the otel context that is active at the callsite
      internalParams.otelParentCtx = context.active()

      // make sure that we don't leak extra properties to users
      const params: QueryMiddlewareParams = {
        args: internalParams.args,
        dataPath: internalParams.dataPath,
        runInTransaction: Boolean(internalParams.transaction),
        action: internalParams.action,
        model: internalParams.model,
      }

      // span options for opentelemetry instrumentation
      const spanOptions = {
        middleware: {
          name: 'middleware',
          enabled: this._tracingConfig.middleware,
          attributes: { method: '$use' },
          active: false,
        } as SpanOptions,
        operation: {
          name: 'operation',
          enabled: this._tracingConfig.enabled,
          attributes: {
            method: params.action,
            model: params.model,
            name: `${params.model}.${params.action}`,
          },
        } as SpanOptions,
      }

      let index = -1
      // prepare recursive fn that will pipe params through middlewares
      const consumer = (changedMiddlewareParams: QueryMiddlewareParams) => {
        // if this `next` was called and there's some more middlewares
        const nextMiddleware = this._middlewares.get(++index)

        if (nextMiddleware) {
          // we pass the modified params down to the next one, & repeat
          // calling `next` calls the consumer again with the new params
          return runInChildSpan(spanOptions.middleware, (span) => {
            // we call `span.end()` _before_ calling the next middleware
            return nextMiddleware(changedMiddlewareParams, (p) => (span?.end(), consumer(p)))
          })
        }

        // no middleware? then we just proceed with request execution
        // before we send the execution request, we use the changed params
        const { runInTransaction, ...changedRequestParams } = changedMiddlewareParams
        const requestParams = {
          ...internalParams,
          ...changedRequestParams,
        }

        // if middleware switched off `runInTransaction`, unset
        // `transaction` property on request as well so it will be executed outside
        // of transaction
        if (!runInTransaction) {
          requestParams.transaction = undefined
        }

        return applyQueryExtensions(this, requestParams) // also executes the query
      }

      return await runInChildSpan(spanOptions.operation, () => {
        if (NODE_CLIENT) {
          // https://github.com/prisma/prisma/issues/3148 not for edge client
          const asyncRes = new AsyncResource('prisma-client-request')
          return asyncRes.runInAsyncScope(() => consumer(params))
        }

        return consumer(params)
      })
    }

    async _executeRequest({
      args,
      clientMethod,
      dataPath,
      callsite,
      action,
      model,
      argsMapper,
      transaction,
      unpacker,
      otelParentCtx,
      customDataProxyFetch,
    }: InternalRequestParams) {
      try {
        const protocolEncoder = await this._getProtocolEncoder({ clientMethod, callsite })

        // execute argument transformation before execution
        args = argsMapper ? argsMapper(args) : args

        const spanOptions: SpanOptions = {
          name: 'serialize',
          enabled: this._tracingConfig.enabled,
        }

        let rejectOnNotFound: RejectOnNotFound
        if (model) {
          rejectOnNotFound = getRejectOnNotFound(action, model, args, this._rejectOnNotFound)
          warnAboutRejectOnNotFound(rejectOnNotFound, model, action)
        }

        const message = await runInChildSpan(spanOptions, () =>
          protocolEncoder.createMessage({
            modelName: model,
            action,
            args,
            clientMethod,
            callsite,
            extensions: this._extensions,
          }),
        )

        // as printJsonWithErrors takes a bit of compute
        // we only want to do it, if debug is enabled for 'prisma-client'
        if (Debug.enabled('prisma:client')) {
          debug(`Prisma Client call:`)
          debug(
            `prisma.${clientMethod}(${printJsonWithErrors({
              ast: args,
              keyPaths: [],
              valuePaths: [],
              missingItems: [],
            })})`,
          )
          debug(`Generated request:`)
          debug(message.toDebugString() + '\n')
        }

        if (transaction?.kind === 'batch') {
          /** @see {@link getLockCountPromise} */
          await transaction.lock
        }

        return this._fetcher.request({
          protocolMessage: message,
          protocolEncoder,
          modelName: model,
          clientMethod,
          dataPath,
          rejectOnNotFound,
          callsite,
          args,
          extensions: this._extensions,
          transaction,
          unpacker,
          otelParentCtx,
          otelChildCtx: context.active(),
          customDataProxyFetch,
        })
      } catch (e) {
        e.clientVersion = this._clientVersion
        throw e
      }
    }

    _getDmmf = callOnce(async (params: Pick<InternalRequestParams, 'clientMethod' | 'callsite'>) => {
      try {
        const dmmf = await runInChildSpan(
          { name: 'getDmmf', enabled: this._tracingConfig.enabled, internal: true },
          () => this._engine.getDmmf(),
        )

        return runInChildSpan({ name: 'processDmmf', enabled: this._tracingConfig.enabled, internal: true }, () => {
          return new DMMFHelper(getPrismaClientDMMF(dmmf))
        })
      } catch (error) {
        this._fetcher.handleAndLogRequestError({ ...params, error })
      }
    })

    _getProtocolEncoder = callOnce(
      async (params: Pick<InternalRequestParams, 'clientMethod' | 'callsite'>): Promise<ProtocolEncoder> => {
        if (this._engineConfig.engineProtocol === 'json') {
          return new JsonProtocolEncoder(this._baseDmmf)
        }

        if (this._dmmf === undefined) {
          this._dmmf = await this._getDmmf(params)
        }
        return new GraphQLProtocolEncoder(this._dmmf, this._errorFormat)
      },
    )

    get $metrics(): MetricsClient {
      if (!this._hasPreviewFlag('metrics')) {
        throw new PrismaClientValidationError(
          '`metrics` preview feature must be enabled in order to access metrics API',
        )
      }
      return this._metrics
    }

    /**
     * Shortcut for checking a preview flag
     * @param feature preview flag
     * @returns
     */
    _hasPreviewFlag(feature: string) {
      return !!this._engineConfig.previewFeatures?.includes(feature)
    }

    $extends = $extends
  }

  return PrismaClient
}

const forbidden: Array<string | symbol> = ['$connect', '$disconnect', '$on', '$transaction', '$use', '$extends']

/**
 * Proxy that takes over the client promises to pass `txId`
 * @param thing to be proxied
 * @param transaction to be passed down to {@link RequestHandler}
 * @returns
 */
function transactionProxy<T>(thing: T, transaction: PrismaPromiseInteractiveTransaction): T {
  // we only wrap within a proxy if it's possible: if it's an object
  if (typeof thing !== 'object') return thing

  return new Proxy(thing as any as object, {
    get: (target, prop) => {
      // we don't want to allow any calls to our `forbidden` methods
      if (forbidden.includes(prop as string)) return undefined

      if (prop === TX_ID) return transaction?.id // secret accessor to the txId

      // we override and handle every function call within the proxy
      if (typeof target[prop] === 'function') {
        return (...args: unknown[]) => {
          // we hijack promise calls to pass txId to prisma promises
          if (prop === 'then') return target[prop](args[0], args[1], transaction)
          if (prop === 'catch') return target[prop](args[0], transaction)
          if (prop === 'finally') return target[prop](args[0], transaction)

          // if it's not the end promise, result is also tx-proxied
          return transactionProxy(target[prop](...args), transaction)
        }
      }

      // if it's an object prop, then we keep on making it proxied
      return transactionProxy(target[prop], transaction)
    },

    has(target, prop) {
      if (forbidden.includes(prop)) {
        return false
      }
      return Reflect.has(target, prop)
    },
  }) as any as T
}

const rejectOnNotFoundReplacements = {
  findUnique: 'findUniqueOrThrow',
  findFirst: 'findFirstOrThrow',
}

function warnAboutRejectOnNotFound(
  rejectOnNotFound: RejectOnNotFound,
  model: string | undefined,
  action: string,
): void {
  if (rejectOnNotFound) {
    const replacementAction = rejectOnNotFoundReplacements[action]
    const replacementCall = model
      ? `prisma.${dmmfToJSModelName(model)}.${replacementAction}`
      : `prisma.${replacementAction}`
    const key = `rejectOnNotFound.${model ?? ''}.${action}`

    warnOnce(
      key,
      `\`rejectOnNotFound\` option is deprecated and will be removed in Prisma 5. Please use \`${replacementCall}\` method instead`,
    )
  }
}<|MERGE_RESOLUTION|>--- conflicted
+++ resolved
@@ -45,12 +45,9 @@
 import { dmmfToJSModelName } from './core/model/utils/dmmfToJSModelName'
 import { ProtocolEncoder } from './core/protocol/common'
 import { GraphQLProtocolEncoder } from './core/protocol/graphql'
-<<<<<<< HEAD
+import { JsonProtocolEncoder } from './core/protocol/json'
 import { RawQueryArgs } from './core/raw-query/RawQueryArgs'
 import { rawQueryArgsMapper } from './core/raw-query/rawQueryArgsMapper'
-=======
-import { JsonProtocolEncoder } from './core/protocol/json'
->>>>>>> 63ec7c1d
 import { createPrismaPromise } from './core/request/createPrismaPromise'
 import {
   PrismaPromise,
@@ -85,10 +82,6 @@
 
 // used by esbuild for tree-shaking
 typeof globalThis === 'object' ? (globalThis.NODE_CLIENT = true) : 0
-
-function isReadonlyArray(arg: any): arg is ReadonlyArray<any> {
-  return Array.isArray(arg)
-}
 
 if (typeof TARGET_ENGINE_TYPE !== 'undefined' && TARGET_ENGINE_TYPE === 'all') {
   console.warn('imports from "@prisma/client/runtime" are deprecated.')
