import * as lzString from 'lz-string'

export {
  type Metric,
  type MetricHistogram,
  type MetricHistogramBucket,
  type Metrics,
  MetricsClient,
} from './core/metrics/MetricsClient'
export { DMMFHelper as DMMFClass } from './dmmf'
export { type BaseDMMF, DMMF } from './dmmf-types'
export type { PrismaClientOptions } from './getPrismaClient'
export { getPrismaClient } from './getPrismaClient'
export { objectEnumValues } from './object-enums'
export { makeDocument, PrismaClientValidationError, transformDocument, unpack } from './query'
export { makeStrictEnum } from './strictEnum'
export type { DecimalJsLike } from './utils/decimalJsLike'
export { findSync } from './utils/find'
export { NotFoundError } from './utils/rejectOnNotFound'
export { empty, join, raw, Sql, sqltag } from './utils/sql-template-tag'
export { warnEnvConflicts } from './warnEnvConflicts'
export { Debug } from '@prisma/debug'
export {
  Engine,
  PrismaClientInitializationError,
  PrismaClientKnownRequestError,
  PrismaClientRustPanicError,
  PrismaClientUnknownRequestError,
} from '@prisma/engine-core'
export { default as Decimal } from 'decimal.js'
export type { RawValue, Value } from 'sql-template-tag'
<<<<<<< HEAD
=======
export { empty, join, raw, Sql, default as sqltag } from 'sql-template-tag'
>>>>>>> 11ce0e85
// ! export bundling fails for this dep, we work around it
const decompressFromBase64 = lzString.decompressFromBase64
export { decompressFromBase64 }<|MERGE_RESOLUTION|>--- conflicted
+++ resolved
@@ -17,7 +17,6 @@
 export type { DecimalJsLike } from './utils/decimalJsLike'
 export { findSync } from './utils/find'
 export { NotFoundError } from './utils/rejectOnNotFound'
-export { empty, join, raw, Sql, sqltag } from './utils/sql-template-tag'
 export { warnEnvConflicts } from './warnEnvConflicts'
 export { Debug } from '@prisma/debug'
 export {
@@ -29,10 +28,7 @@
 } from '@prisma/engine-core'
 export { default as Decimal } from 'decimal.js'
 export type { RawValue, Value } from 'sql-template-tag'
-<<<<<<< HEAD
-=======
 export { empty, join, raw, Sql, default as sqltag } from 'sql-template-tag'
->>>>>>> 11ce0e85
 // ! export bundling fails for this dep, we work around it
 const decompressFromBase64 = lzString.decompressFromBase64
 export { decompressFromBase64 }