--- conflicted
+++ resolved
@@ -93,7 +93,6 @@
         // TODO: pass the child information to QE for it to issue links to queries
         // const links = requests.map((r) => trace.getSpanContext(r.otelChildCtx!))
 
-<<<<<<< HEAD
         const writeWords = ['create', 'update', 'delete']
         const requestContainsWrite = requests.some((r) =>
           writeWords.some((writeWord) => {
@@ -101,28 +100,26 @@
           }),
         )
 
+        const batchTransaction = info.transaction?.kind === 'batch' ? info.transaction : undefined
+
         return this.client._engine.requestBatch({
           queries,
           headers: info.headers,
-          transaction: info.batchTransaction,
+          transaction: batchTransaction,
           requestContainsWrite,
         })
-=======
-        const batchTransaction = info.transaction?.kind === 'batch' ? info.transaction : undefined
-
-        return this.client._engine.requestBatch(queries, info.headers, batchTransaction)
->>>>>>> 0fabc59b
       },
       singleLoader: (request) => {
         const info = getRequestInfo(request)
         const query = String(request.document)
         const interactiveTransaction = info.transaction?.kind === 'itx' ? info.transaction : undefined
 
-<<<<<<< HEAD
-        return this.client._engine.request({ query, headers: info.headers, clientMethod: request.clientMethod })
-=======
-        return this.client._engine.request(query, info.headers, interactiveTransaction)
->>>>>>> 0fabc59b
+        return this.client._engine.request({
+          query,
+          headers: info.headers,
+          clientMethod: request.clientMethod,
+          transaction: interactiveTransaction,
+        })
       },
       batchBy: (request) => {
         if (request.transaction?.id) {
