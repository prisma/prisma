<<<<<<< HEAD
import type { Connector } from '@jkomyno/prisma-js-connector-utils'
=======
import type { ErrorCapturingConnector } from '@jkomyno/prisma-js-connector-utils'
>>>>>>> c3e81b80

import type { QueryEngineConfig } from '../../common/types/QueryEngine'

export type QueryEngineInstance = {
  connect(headers: string): Promise<void>
  disconnect(headers: string): Promise<void>
  /**
   * @param requestStr JSON.stringified `QueryEngineRequest | QueryEngineBatchRequest`
   * @param headersStr JSON.stringified `QueryEngineRequestHeaders`
   */
  query(requestStr: string, headersStr: string, transactionId?: string): Promise<string>
  sdlSchema(): Promise<string>
  dmmf(traceparent: string): Promise<string>
  startTransaction(options: string, traceHeaders: string): Promise<string>
  commitTransaction(id: string, traceHeaders: string): Promise<string>
  rollbackTransaction(id: string, traceHeaders: string): Promise<string>
  metrics(options: string): Promise<string>
}

export interface QueryEngineConstructor {
<<<<<<< HEAD
  new (config: QueryEngineConfig, logger: (log: string) => void, connector?: Connector): QueryEngineInstance
=======
  new (
    config: QueryEngineConfig,
    logger: (log: string) => void,
    connector?: ErrorCapturingConnector,
  ): QueryEngineInstance
>>>>>>> c3e81b80
}

export interface LibraryLoader {
  loadLibrary(): Promise<Library>
}

// Main
export type Library = {
  QueryEngine: QueryEngineConstructor
  version: () => {
    // The commit hash of the engine
    commit: string
    // Currently 0.1.0 (Set in Cargo.toml)
    version: string
  }
  /**
   * This returns a string representation of `DMMF.Document`
   */
  dmmf: (datamodel: string) => Promise<string>
  /**
   * Artificial panic function that can be used to test the query engine
   */
  debugPanic: (message?: string) => Promise<never>
}<|MERGE_RESOLUTION|>--- conflicted
+++ resolved
@@ -1,8 +1,4 @@
-<<<<<<< HEAD
-import type { Connector } from '@jkomyno/prisma-js-connector-utils'
-=======
 import type { ErrorCapturingConnector } from '@jkomyno/prisma-js-connector-utils'
->>>>>>> c3e81b80
 
 import type { QueryEngineConfig } from '../../common/types/QueryEngine'
 
@@ -23,15 +19,11 @@
 }
 
 export interface QueryEngineConstructor {
-<<<<<<< HEAD
-  new (config: QueryEngineConfig, logger: (log: string) => void, connector?: Connector): QueryEngineInstance
-=======
   new (
     config: QueryEngineConfig,
     logger: (log: string) => void,
     connector?: ErrorCapturingConnector,
   ): QueryEngineInstance
->>>>>>> c3e81b80
 }
 
 export interface LibraryLoader {
