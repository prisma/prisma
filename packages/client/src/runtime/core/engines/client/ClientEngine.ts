--- conflicted
+++ resolved
@@ -325,44 +325,31 @@
         txInfo = await this.transaction('start', {}, txOptions)
       }
 
-<<<<<<< HEAD
-      const queryable = transactionManager.getTransaction(txInfo, firstAction)
       // TODO: ORM-508 - Implement query plan caching by replacing all scalar values in the query with params automatically.
       const placeholderValues = {}
       const interpreter = new QueryInterpreter({
-        queryable,
+        transactionManager: { enabled: false },
         placeholderValues,
         onQuery: this.#emitQueryEvent,
       })
+      const queryable = transactionManager.getTransaction(txInfo, firstAction)
 
       let results: BatchQueryEngineResult<unknown>[] = []
       switch (response.type) {
         case 'multi': {
           results = await Promise.all(
             response.plans.map(async (plan) => {
-              const rows = await interpreter.run(plan as QueryPlanNode)
+              const rows = await interpreter.run(plan as QueryPlanNode, queryable)
               return { data: { [firstAction]: rows } }
             }),
           )
           break
         }
         case 'compacted': {
-          const rows = await interpreter.run(response.plan as QueryPlanNode)
+          const rows = await interpreter.run(response.plan as QueryPlanNode, queryable)
           results = this.#convertCompactedRows(rows as {}[], response, firstAction)
           break
         }
-=======
-      // TODO: potentially could run batch queries in parallel if it's for sure not in a transaction
-      const results: BatchQueryEngineResult<T>[] = []
-      for (const { query, plan } of queriesWithPlans) {
-        const transaction = transactionManager.getTransaction(txInfo, query.action)
-        const interpreter = new QueryInterpreter({
-          transactionManager: { enabled: false } satisfies QueryInterpreterTransactionManager,
-          placeholderValues: {},
-          onQuery: this.#emitQueryEvent,
-        })
-        results.push((await interpreter.run(plan, transaction)) as QueryEngineResultData<T>)
->>>>>>> 8369d0e6
       }
 
       if (transaction?.kind !== 'itx') {
