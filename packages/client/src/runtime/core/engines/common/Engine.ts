import type { ErrorCapturingDriverAdapter } from '@prisma/driver-adapter-utils'
import type { DataSource, GeneratorConfig } from '@prisma/generator-helper'
import { TracingHelper } from '@prisma/internals'

import { Datasources, GetPrismaClientConfig } from '../../../getPrismaClient'
import { Fetch } from '../data-proxy/utils/request'
import type { LogEmitter } from './types/Events'
import { JsonQuery } from './types/JsonProtocol'
import type { Metrics, MetricsOptionsJson, MetricsOptionsPrometheus } from './types/Metrics'
import type { QueryEngineResult } from './types/QueryEngine'
import type * as Transaction from './types/Transaction'

export type BatchTransactionOptions = {
  isolationLevel?: Transaction.IsolationLevel
}

export type TransactionOptions<InteractiveTransactionPayload> =
  | {
      kind: 'itx'
      options: InteractiveTransactionOptions<InteractiveTransactionPayload>
    }
  | {
      kind: 'batch'
      options: BatchTransactionOptions
    }

export type InteractiveTransactionOptions<Payload> = Transaction.InteractiveTransactionInfo<Payload>

export type GraphQLQuery = {
  query: string
  variables: object
}

export type EngineProtocol = 'graphql' | 'json'

export type RequestOptions<InteractiveTransactionPayload> = {
  traceparent?: string
  numTry?: number
  interactiveTransaction?: InteractiveTransactionOptions<InteractiveTransactionPayload>
  isWrite: boolean
  // only used by the data proxy engine
  customDataProxyFetch?: (fetch: Fetch) => Fetch
}

export type RequestBatchOptions<InteractiveTransactionPayload> = {
  transaction?: TransactionOptions<InteractiveTransactionPayload>
  traceparent?: string
  numTry?: number
  containsWrite: boolean
  // only used by the data proxy engine
  customDataProxyFetch?: (fetch: Fetch) => Fetch
}

export type BatchQueryEngineResult<T> = QueryEngineResult<T> | Error

// TODO Move shared logic in here
export abstract class Engine<InteractiveTransactionPayload = unknown> {
  abstract onBeforeExit(callback: () => Promise<void>): void
  abstract start(): Promise<void>
  abstract stop(): Promise<void>
  abstract version(forceRun?: boolean): Promise<string> | string
  abstract request<T>(
    query: JsonQuery,
    options: RequestOptions<InteractiveTransactionPayload>,
  ): Promise<QueryEngineResult<T>>
  abstract requestBatch<T>(
    queries: JsonQuery[],
    options: RequestBatchOptions<InteractiveTransactionPayload>,
  ): Promise<BatchQueryEngineResult<T>[]>
  abstract transaction(
    action: 'start',
    headers: Transaction.TransactionHeaders,
    options?: Transaction.Options,
  ): Promise<Transaction.InteractiveTransactionInfo<unknown>>
  abstract transaction(
    action: 'commit',
    headers: Transaction.TransactionHeaders,
    info: Transaction.InteractiveTransactionInfo<unknown>,
  ): Promise<void>
  abstract transaction(
    action: 'rollback',
    headers: Transaction.TransactionHeaders,
    info: Transaction.InteractiveTransactionInfo<unknown>,
  ): Promise<void>

  abstract metrics(options: MetricsOptionsJson): Promise<Metrics>
  abstract metrics(options: MetricsOptionsPrometheus): Promise<string>
}

export interface EngineConfig {
  cwd: string
  dirname: string
  datamodelPath: string
  enableDebugLogs?: boolean
  allowTriggerPanic?: boolean // dangerous! https://github.com/prisma/prisma-engines/issues/764
  prismaPath?: string
  generator?: GeneratorConfig
  overrideDatasources: Datasources
  showColors?: boolean
  logQueries?: boolean
  logLevel?: 'info' | 'warn'
  env: Record<string, string>
  flags?: string[]
  clientVersion: string
  engineVersion: string
  previewFeatures?: string[]
  engineEndpoint?: string
  activeProvider?: string
<<<<<<< HEAD
  logEmitter: EventEmitter
  transactionOptions: Transaction.Options
=======
  logEmitter: LogEmitter

  /**
   * Instance of a Driver Adapter, e.g., like one provided by `@prisma/adapter-planetscale`.
   * If set, this is only used in the library engine, and all queries would be performed through it,
   * rather than Prisma's Rust drivers.
   */
  adapter?: ErrorCapturingDriverAdapter
>>>>>>> 1947b1ae

  /**
   * The contents of the schema encoded into a string
   * @remarks only used for the purpose of data proxy
   */
  inlineSchema: string

  /**
   * The contents of the datasource url saved in a string
   * @remarks only used for the purpose of data proxy
   */
  inlineDatasources: GetPrismaClientConfig['inlineDatasources']

  /**
   * The string hash that was produced for a given schema
   * @remarks only used for the purpose of data proxy
   */
  inlineSchemaHash: string

  /**
   * The helper for interaction with OTEL tracing
   * @remarks enabling is determined by the client and @prisma/instrumentation package
   */
  tracingHelper: TracingHelper

  /**
   * Information about whether we have not found a schema.prisma file in the
   * default location, and that we fell back to finding the schema.prisma file
   * in the current working directory. This usually means it has been bundled.
   */
  isBundled?: boolean

  /**
   * Loads the raw wasm module for the wasm query engine. This configuration is
   * generated specifically for each type of client, eg. Node.js client and Edge
   * clients will have different implementations.
   * @remarks this is a callback on purpose, we only load the wasm if needed.
   */
  getQueryEngineWasmModule?: () => Promise<unknown>
}

export type GetConfigResult = {
  datasources: DataSource[]
  generators: GeneratorConfig[]
}<|MERGE_RESOLUTION|>--- conflicted
+++ resolved
@@ -106,11 +106,8 @@
   previewFeatures?: string[]
   engineEndpoint?: string
   activeProvider?: string
-<<<<<<< HEAD
-  logEmitter: EventEmitter
+  logEmitter: LogEmitter
   transactionOptions: Transaction.Options
-=======
-  logEmitter: LogEmitter
 
   /**
    * Instance of a Driver Adapter, e.g., like one provided by `@prisma/adapter-planetscale`.
@@ -118,7 +115,6 @@
    * rather than Prisma's Rust drivers.
    */
   adapter?: ErrorCapturingDriverAdapter
->>>>>>> 1947b1ae
 
   /**
    * The contents of the schema encoded into a string
