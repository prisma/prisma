<<<<<<< HEAD
import type { Connector } from '@jkomyno/prisma-js-connector-utils'
=======
import type { ErrorCapturingConnector } from '@jkomyno/prisma-js-connector-utils'
>>>>>>> a17a9d01
import type { DataSource, GeneratorConfig } from '@prisma/generator-helper'
import { TracingHelper } from '@prisma/internals'

import { Datasources, GetPrismaClientConfig } from '../../../getPrismaClient'
import { Fetch } from '../data-proxy/utils/request'
import { EventEmitter } from './types/Events'
import { JsonQuery } from './types/JsonProtocol'
import type { Metrics, MetricsOptionsJson, MetricsOptionsPrometheus } from './types/Metrics'
import type { QueryEngineResult } from './types/QueryEngine'
import type * as Transaction from './types/Transaction'

export type BatchTransactionOptions = {
  isolationLevel?: Transaction.IsolationLevel
}

export type TransactionOptions<InteractiveTransactionPayload> =
  | {
      kind: 'itx'
      options: InteractiveTransactionOptions<InteractiveTransactionPayload>
    }
  | {
      kind: 'batch'
      options: BatchTransactionOptions
    }

export type InteractiveTransactionOptions<Payload> = Transaction.InteractiveTransactionInfo<Payload>

export type GraphQLQuery = {
  query: string
  variables: object
}

export type EngineProtocol = 'graphql' | 'json'

export type RequestOptions<InteractiveTransactionPayload> = {
  traceparent?: string
  numTry?: number
  interactiveTransaction?: InteractiveTransactionOptions<InteractiveTransactionPayload>
  isWrite: boolean
  // only used by the data proxy engine
  customDataProxyFetch?: (fetch: Fetch) => Fetch
}

export type RequestBatchOptions<InteractiveTransactionPayload> = {
  transaction?: TransactionOptions<InteractiveTransactionPayload>
  traceparent?: string
  numTry?: number
  containsWrite: boolean
  // only used by the data proxy engine
  customDataProxyFetch?: (fetch: Fetch) => Fetch
}

export type BatchQueryEngineResult<T> = QueryEngineResult<T> | Error

// TODO Move shared logic in here
export abstract class Engine<InteractiveTransactionPayload = unknown> {
  abstract on(event: EngineEventType, listener: (args?: any) => any): void
  abstract start(): Promise<void>
  abstract stop(): Promise<void>
  abstract version(forceRun?: boolean): Promise<string> | string
  abstract request<T>(
    query: JsonQuery,
    options: RequestOptions<InteractiveTransactionPayload>,
  ): Promise<QueryEngineResult<T>>
  abstract requestBatch<T>(
    queries: JsonQuery[],
    options: RequestBatchOptions<InteractiveTransactionPayload>,
  ): Promise<BatchQueryEngineResult<T>[]>
  abstract transaction(
    action: 'start',
    headers: Transaction.TransactionHeaders,
    options?: Transaction.Options,
  ): Promise<Transaction.InteractiveTransactionInfo<unknown>>
  abstract transaction(
    action: 'commit',
    headers: Transaction.TransactionHeaders,
    info: Transaction.InteractiveTransactionInfo<unknown>,
  ): Promise<void>
  abstract transaction(
    action: 'rollback',
    headers: Transaction.TransactionHeaders,
    info: Transaction.InteractiveTransactionInfo<unknown>,
  ): Promise<void>

  abstract metrics(options: MetricsOptionsJson): Promise<Metrics>
  abstract metrics(options: MetricsOptionsPrometheus): Promise<string>
}

export type EngineEventType = 'query' | 'info' | 'warn' | 'error' | 'beforeExit'

export interface EngineConfig {
  cwd: string
  dirname: string
  datamodelPath: string
  enableDebugLogs?: boolean
  allowTriggerPanic?: boolean // dangerous! https://github.com/prisma/prisma-engines/issues/764
  prismaPath?: string
  generator?: GeneratorConfig
  overrideDatasources: Datasources
  showColors?: boolean
  logQueries?: boolean
  logLevel?: 'info' | 'warn'
  env: Record<string, string>
  flags?: string[]
  clientVersion: string
  engineVersion: string
  previewFeatures?: string[]
  engineEndpoint?: string
  activeProvider?: string
  logEmitter: EventEmitter

  /**
   * Instance of a JS connector, e.g., like one provided by `@prisma/planetscale-js-connector`.
   * If set, this is only used in the library engine, and all queries would be performed through it,
   * rather than Prisma's Rust drivers.
   */
<<<<<<< HEAD
  jsConnector?: Connector
=======
  jsConnector?: ErrorCapturingConnector
>>>>>>> a17a9d01

  /**
   * The contents of the schema encoded into a string
   * @remarks only used for the purpose of data proxy
   */
  inlineSchema: string

  /**
   * The contents of the datasource url saved in a string
   * @remarks only used for the purpose of data proxy
   */
  inlineDatasources: GetPrismaClientConfig['inlineDatasources']

  /**
   * The string hash that was produced for a given schema
   * @remarks only used for the purpose of data proxy
   */
  inlineSchemaHash: string

  /**
   * The helper for interaction with OTEL tracing
   * @remarks enabling is determined by the client and @prisma/instrumentation package
   */
  tracingHelper: TracingHelper

  /**
   * Information about whether we have not found a schema.prisma file in the
   * default location, and that we fell back to finding the schema.prisma file
   * in the current working directory. This usually means it has been bundled.
   */
  isBundled?: boolean
}

export type GetConfigResult = {
  datasources: DataSource[]
  generators: GeneratorConfig[]
}<|MERGE_RESOLUTION|>--- conflicted
+++ resolved
@@ -1,8 +1,4 @@
-<<<<<<< HEAD
-import type { Connector } from '@jkomyno/prisma-js-connector-utils'
-=======
 import type { ErrorCapturingConnector } from '@jkomyno/prisma-js-connector-utils'
->>>>>>> a17a9d01
 import type { DataSource, GeneratorConfig } from '@prisma/generator-helper'
 import { TracingHelper } from '@prisma/internals'
 
@@ -119,11 +115,7 @@
    * If set, this is only used in the library engine, and all queries would be performed through it,
    * rather than Prisma's Rust drivers.
    */
-<<<<<<< HEAD
-  jsConnector?: Connector
-=======
   jsConnector?: ErrorCapturingConnector
->>>>>>> a17a9d01
 
   /**
    * The contents of the schema encoded into a string
