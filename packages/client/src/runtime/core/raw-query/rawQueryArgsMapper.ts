--- conflicted
+++ resolved
@@ -1,8 +1,4 @@
-<<<<<<< HEAD
-import type { Connector } from '@jkomyno/prisma-js-connector-utils'
-=======
 import type { ErrorCapturingConnector } from '@jkomyno/prisma-js-connector-utils'
->>>>>>> c3e81b80
 import Debug from '@prisma/debug'
 import { Sql } from 'sql-template-tag'
 
@@ -36,11 +32,7 @@
 type RawQueryArgsMapperInput = {
   clientMethod: string
   activeProvider: string
-<<<<<<< HEAD
-  activeProviderFlavour?: Connector['flavour']
-=======
   activeProviderFlavour?: ErrorCapturingConnector['flavour']
->>>>>>> c3e81b80
 }
 
 export const rawQueryArgsMapper =
