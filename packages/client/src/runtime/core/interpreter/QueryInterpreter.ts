--- conflicted
+++ resolved
@@ -1,8 +1,4 @@
-<<<<<<< HEAD
-import { ArgType, Query, Queryable } from '@prisma/driver-adapter-utils'
-=======
-import { ErrorCapturingDriverAdapter } from '@prisma/driver-adapter-utils'
->>>>>>> e5acfdc6
+import { ArgType, ErrorCapturingDriverAdapter, Query, Queryable } from '@prisma/driver-adapter-utils'
 
 import { JoinExpression, QueryPlanNode } from '../engines/common/Engine'
 import { Env, PrismaObject, Value } from './env'
@@ -58,11 +54,7 @@
       }
 
       case 'execute': {
-<<<<<<< HEAD
-        const result = await this.queryable.executeRaw(toQuery(node.args, env))
-=======
-        const result = await this.adapter.executeRaw(renderQuery(node.args, env))
->>>>>>> e5acfdc6
+        const result = await this.queryable.executeRaw(renderQuery(node.args, env))
         if (result.ok) {
           return result.value
         } else {
@@ -71,11 +63,7 @@
       }
 
       case 'query': {
-<<<<<<< HEAD
-        const result = await this.queryable.queryRaw(toQuery(node.args, env))
-=======
-        const result = await this.adapter.queryRaw(renderQuery(node.args, env))
->>>>>>> e5acfdc6
+        const result = await this.queryable.queryRaw(renderQuery(node.args, env))
         if (result.ok) {
           return serialize(result.value)
         } else {
