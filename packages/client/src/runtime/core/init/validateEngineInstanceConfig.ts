--- conflicted
+++ resolved
@@ -61,19 +61,6 @@
   const isUsingPrismaAccelerate = Boolean(url?.startsWith('prisma://'))
   const isUsingPrismaPostgres = isPrismaPostgres(url)
   const isUsingDriverAdapters = Boolean(adapter)
-<<<<<<< HEAD
-  const isAccelerateUrlScheme = isUsingPrismaAccelerate || isUsingPrismaPostgres
-
-  const isAccelerateConfigured = isAccelerateUrlScheme
-
-  if (isUsingDriverAdapters && isAccelerateConfigured) {
-    if (isAccelerateUrlScheme) {
-      pushError([
-        `You've provided both a driver adapter and an Accelerate database URL. Driver adapters currently cannot connect to Accelerate.`,
-        `Please provide either a driver adapter with a direct database URL or an Accelerate URL and no driver adapter.`,
-      ])
-    }
-=======
   const isAccelerateConfigured = isUsingPrismaAccelerate || isUsingPrismaPostgres
 
   if (isUsingDriverAdapters && isAccelerateConfigured) {
@@ -81,7 +68,6 @@
       `You've provided both a driver adapter and an Accelerate database URL. Driver adapters currently cannot connect to Accelerate.`,
       `Please provide either a driver adapter with a direct database URL or an Accelerate URL and no driver adapter.`,
     ])
->>>>>>> 4db8d3e3
   }
 
   const isUsing = {
