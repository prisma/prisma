import { Client } from '../../getPrismaClient'
import { PrismaClientValidationError } from '../../query'
import {
  applyModelsAndClientExtensions,
  unapplyModelsAndClientExtensions,
} from '../model/applyModelsAndClientExtensions'
import { OptionalFlat } from '../types/Utils'

export type Args = OptionalFlat<RequiredArgs>
export type RequiredArgs = NameArgs & ResultArgs & ModelArgs & ClientArgs & QueryOptions

type NameArgs = {
  name?: string
}

type ResultArgs = {
  result: {
    [ModelName in string]: ResultModelArgs
  }
}

export type ResultArgsFieldCompute = (model: any) => unknown

export type ResultModelArgs = {
  [FieldName in string]: ResultFieldDefinition
}

export type ResultFieldDefinition = {
  needs?: { [FieldName in string]: boolean }
  compute: ResultArgsFieldCompute
}

type ModelArgs = {
  model: {
<<<<<<< HEAD
    [ModelName in string]: {
      [MethodName in string]: (...args: any) => any
    }
=======
    [ModelName in string]: ModelExtensionDefinition
>>>>>>> d0392bcd
  }
}

export type ModelExtensionDefinition = {
  [MethodName in string]: unknown
}

type ClientArgs = {
<<<<<<< HEAD
  client: {
    [MethodName in string]: (...args: any) => any
  }
=======
  client: ClientExtensionDefinition
}

export type ClientExtensionDefinition = {
  [MethodName in `$${string}`]: unknown
>>>>>>> d0392bcd
}

type QueryOptionsCbArgs = {
  model?: string
  operation: string
  args: object
  query: (args: object) => Promise<unknown>
}

export type QueryOptionsCb = (args: QueryOptionsCbArgs) => Promise<any>

type QueryOptionsCbArgsNested = QueryOptionsCbArgs & {
  path: string
}

type QueryOptions = {
  query: {
    [ModelName in string]:
      | {
          [ModelAction in string]: QueryOptionsCb
        } & {
          // $nestedOperations?: {
          //   [K in string]: (args: QueryOptionsCbArgsNested) => unknown
          // }
        }
  }
}

/**
 * TODO
 * @param this
 */
export function $extends(this: Client, extension: Args | ((client: Client) => Client)): Client {
  if (!this._hasPreviewFlag('clientExtensions')) {
    throw new PrismaClientValidationError(
      'Extensions are not yet generally available, please add `clientExtensions` to the `previewFeatures` field in the `generator` block in the `schema.prisma` file.',
    )
  }

  if (typeof extension === 'function') {
    return extension(this)
  }

  // re-apply models to the extend client: they always capture specific instance
  // of the client and without re-application they would not see new extensions
  const oldClient = unapplyModelsAndClientExtensions(this)
  const newExtensions =
    typeof extension === 'function' ? this._extensions.append(extension(this)) : this._extensions.append(extension)
  const newClient = Object.create(oldClient, {
    _extensions: {
<<<<<<< HEAD
      get: () => {
        return this._extensions.concat(extension)
      },
=======
      get: () => newExtensions,
>>>>>>> d0392bcd
    },
  })

  return applyModelsAndClientExtensions(newClient)
}<|MERGE_RESOLUTION|>--- conflicted
+++ resolved
@@ -32,32 +32,20 @@
 
 type ModelArgs = {
   model: {
-<<<<<<< HEAD
-    [ModelName in string]: {
-      [MethodName in string]: (...args: any) => any
-    }
-=======
     [ModelName in string]: ModelExtensionDefinition
->>>>>>> d0392bcd
   }
 }
 
 export type ModelExtensionDefinition = {
-  [MethodName in string]: unknown
+  [MethodName in string]: (...args: any[]) => any
 }
 
 type ClientArgs = {
-<<<<<<< HEAD
-  client: {
-    [MethodName in string]: (...args: any) => any
-  }
-=======
   client: ClientExtensionDefinition
 }
 
 export type ClientExtensionDefinition = {
-  [MethodName in `$${string}`]: unknown
->>>>>>> d0392bcd
+  [MethodName in string]: (...args: any[]) => any
 }
 
 type QueryOptionsCbArgs = {
@@ -104,17 +92,9 @@
   // re-apply models to the extend client: they always capture specific instance
   // of the client and without re-application they would not see new extensions
   const oldClient = unapplyModelsAndClientExtensions(this)
-  const newExtensions =
-    typeof extension === 'function' ? this._extensions.append(extension(this)) : this._extensions.append(extension)
   const newClient = Object.create(oldClient, {
     _extensions: {
-<<<<<<< HEAD
-      get: () => {
-        return this._extensions.concat(extension)
-      },
-=======
-      get: () => newExtensions,
->>>>>>> d0392bcd
+      get: () => this._extensions.append(extension),
     },
   })
 
