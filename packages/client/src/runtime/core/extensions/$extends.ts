--- conflicted
+++ resolved
@@ -1,14 +1,9 @@
-<<<<<<< HEAD
-import { PrismaClientValidationError } from '../..'
 import { Client } from '../../getPrismaClient'
-=======
-import { actionOperationMap, Client } from '../../getPrismaClient'
 import { PrismaClientValidationError } from '../../query'
 import {
   applyModelsAndClientExtensions,
   unapplyModelsAndClientExtensions,
 } from '../model/applyModelsAndClientExtensions'
->>>>>>> ebb59553
 
 export type Args = ResultArgs & ModelArgs & ClientArgs & QueryOptions
 
