--- conflicted
+++ resolved
@@ -73,15 +73,11 @@
   })
 }
 
-<<<<<<< HEAD
-function getComputedFieldsFromModel(name: string | undefined, modelResult: ResultArg | undefined): ComputedFieldsMap {
-=======
 function getComputedFieldsFromModel(
   name: string | undefined,
   previousComputedFields: ComputedFieldsMap | undefined,
-  modelResult: ResultModelArgs | undefined,
+  modelResult: ResultArg | undefined,
 ): ComputedFieldsMap {
->>>>>>> d7c5ae84
   if (!modelResult) {
     return {}
   }
