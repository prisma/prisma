--- conflicted
+++ resolved
@@ -17,18 +17,11 @@
   const otelCtx = context.active() // get the context at time of creation
   // because otel isn't able to propagate context when inside of a promise
 
-<<<<<<< HEAD
-  // we handle exceptions that happen in the scope as `Promise` rejections
+  let promise: PrismaPromise<unknown> | undefined
   const _callback = (txId?: string, inTx?: boolean, lock?: Promise<void>) => {
     try {
-      return callback(txId, inTx, otelCtx, lock)
-=======
-  let promise: PrismaPromise<unknown> | undefined
-  const _callback = (txId?: number, inTx?: boolean) => {
-    try {
       // we allow the callback to be executed only one time
-      return (promise ??= callback(txId, inTx, otelCtx))
->>>>>>> 23ed4ed4
+      return (promise ??= callback(txId, inTx, otelCtx, lock))
     } catch (error) {
       // if the callback throws, then we reject the promise
       // and that is because exceptions are not always async
@@ -37,15 +30,8 @@
   }
 
   return {
-<<<<<<< HEAD
     then(onFulfilled, onRejected, txId?: string) {
-      const promise = _callback(txId, false)
-
-      return promise.then(onFulfilled, onRejected, txId)
-=======
-    then(onFulfilled, onRejected, txId?: number) {
       return _callback(txId, false).then(onFulfilled, onRejected, txId)
->>>>>>> 23ed4ed4
     },
     catch(onRejected) {
       return _callback().catch(onRejected)
