--- conflicted
+++ resolved
@@ -8,13 +8,9 @@
   })
 }
 
-<<<<<<< HEAD
 export function runtimeDataModelToBaseDmmf(runtimeDataModel: RuntimeDataModel): BaseDMMF {
-  if (TARGET_BUILD_TYPE === 'wasm') {
-=======
-function runtimeDataModelToBaseDmmf(runtimeDataModel: RuntimeDataModel): BaseDMMF {
   if (TARGET_BUILD_TYPE === 'wasm-engine-edge' || TARGET_BUILD_TYPE === 'wasm-compiler-edge') {
->>>>>>> bf749f6c
+
     throw new Error('Prisma.dmmf is not available when running in edge runtimes.')
   }
 
