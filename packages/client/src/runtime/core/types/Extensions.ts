--- conflicted
+++ resolved
@@ -159,28 +159,17 @@
   [K: symbol]: { types: TypeMap['model'][M] }
 }
 
-<<<<<<< HEAD
-type DynamicModelExtensionOperationFn<TypeMap extends TypeMapDef, M extends PropertyKey, P extends PropertyKey> =
-  {} extends TypeMap['model'][M]['operations'][P]['args'] // will match fully optional args
-  ? <A extends TypeMap['model'][M]['operations'][P]['args']>(args?: Exact<A, TypeMap['model'][M]['operations'][P]['args']>) =>
-      DynamicModelExtensionFnResult<TypeMap, M, A, P>
-  : <A extends TypeMap['model'][M]['operations'][P]['args']>(args: Exact<A, TypeMap['model'][M]['operations'][P]['args']>) =>
-      DynamicModelExtensionFnResult<TypeMap, M, A, P>
-
-type DynamicModelExtensionFnResult<TypeMap extends TypeMapDef, M extends PropertyKey, A, P extends PropertyKey, Null = DynamicModelExtensionFnResultNull<P>> =
-  P extends FluentOperation
-  ? & DynamicModelExtensionFluentApi<TypeMap, M, P, Null>
-    & PrismaPromise<DynamicModelExtensionFnResultBase<TypeMap, M, A, P> | Null>
-=======
 type DynamicModelExtensionOperationFn<
   TypeMap extends TypeMapDef,
   M extends PropertyKey,
   P extends PropertyKey,
 > = {} extends TypeMap['model'][M]['operations'][P]['args'] // will match fully optional args
-  ? <A>(
+  ? <A extends TypeMap['model'][M]['operations'][P]['args']>(
       args?: Exact<A, TypeMap['model'][M]['operations'][P]['args']>,
     ) => DynamicModelExtensionFnResult<TypeMap, M, A, P>
-  : <A>(args: Exact<A, TypeMap['model'][M]['operations'][P]['args']>) => DynamicModelExtensionFnResult<TypeMap, M, A, P>
+  : <A extends TypeMap['model'][M]['operations'][P]['args']>(
+      args: Exact<A, TypeMap['model'][M]['operations'][P]['args']>,
+    ) => DynamicModelExtensionFnResult<TypeMap, M, A, P>
 
 type DynamicModelExtensionFnResult<
   TypeMap extends TypeMapDef,
@@ -191,7 +180,6 @@
 > = P extends FluentOperation
   ? DynamicModelExtensionFluentApi<TypeMap, M, P, Null> &
       PrismaPromise<DynamicModelExtensionFnResultBase<TypeMap, M, A, P> | Null>
->>>>>>> 818029fc
   : PrismaPromise<DynamicModelExtensionFnResultBase<TypeMap, M, A, P>>
 
 type DynamicModelExtensionFnResultBase<
