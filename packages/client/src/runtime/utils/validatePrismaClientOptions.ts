import { ClientEngineType, getClientEngineType } from '@prisma/internals'
import leven from 'js-levenshtein'

import { PrismaClientConstructorValidationError } from '../core/errors/PrismaClientConstructorValidationError'
import { getPreviewFeatures } from '../core/init/getPreviewFeatures'
import type { ErrorFormat, GetPrismaClientConfig, LogLevel, PrismaClientOptions } from '../getPrismaClient'

<<<<<<< HEAD
const knownProperties = ['datasources', 'errorFormat', 'log', 'transactionOptions', '__internal']
=======
const knownProperties = ['datasources', 'datasourceUrl', 'errorFormat', 'adapter', 'log', '__internal']
>>>>>>> 1947b1ae
const errorFormats: ErrorFormat[] = ['pretty', 'colorless', 'minimal']
const logLevels: LogLevel[] = ['info', 'query', 'warn', 'error']

/**
 * Subset of `GetPrismaClientConfig` which is used during validation.
 * Feel free to allow more properties when necessary but don't forget to add
 * them in the mock config in `validatePrismaClientOptions.test.ts`.
 */
type ClientConfig = Pick<GetPrismaClientConfig, 'datasourceNames' | 'generator'>

const validators: {
  [K in keyof PrismaClientOptions]-?: (option: PrismaClientOptions[K], config: ClientConfig) => void
} = {
  datasources: (options, { datasourceNames }) => {
    if (!options) {
      return
    }
    if (typeof options !== 'object' || Array.isArray(options)) {
      throw new PrismaClientConstructorValidationError(
        `Invalid value ${JSON.stringify(options)} for "datasources" provided to PrismaClient constructor`,
      )
    }

    for (const [key, value] of Object.entries(options)) {
      if (!datasourceNames.includes(key)) {
        const didYouMean =
          getDidYouMean(key, datasourceNames) || ` Available datasources: ${datasourceNames.join(', ')}`
        throw new PrismaClientConstructorValidationError(
          `Unknown datasource ${key} provided to PrismaClient constructor.${didYouMean}`,
        )
      }
      if (typeof value !== 'object' || Array.isArray(value)) {
        throw new PrismaClientConstructorValidationError(
          `Invalid value ${JSON.stringify(options)} for datasource "${key}" provided to PrismaClient constructor.
It should have this form: { url: "CONNECTION_STRING" }`,
        )
      }
      if (value && typeof value === 'object') {
        for (const [key1, value1] of Object.entries(value)) {
          if (key1 !== 'url') {
            throw new PrismaClientConstructorValidationError(
              `Invalid value ${JSON.stringify(options)} for datasource "${key}" provided to PrismaClient constructor.
It should have this form: { url: "CONNECTION_STRING" }`,
            )
          }
          if (typeof value1 !== 'string') {
            throw new PrismaClientConstructorValidationError(
              `Invalid value ${JSON.stringify(value1)} for datasource "${key}" provided to PrismaClient constructor.
It should have this form: { url: "CONNECTION_STRING" }`,
            )
          }
        }
      }
    }
  },
  adapter: (adapter, config) => {
    if (adapter === null) {
      return
    }
    if (adapter === undefined) {
      throw new PrismaClientConstructorValidationError(
        `"adapter" property must not be undefined, use null to conditionally disable driver adapters.`,
      )
    }
    const previewFeatures = getPreviewFeatures(config)
    if (!previewFeatures.includes('driverAdapters')) {
      throw new PrismaClientConstructorValidationError(
        '"adapter" property can only be provided to PrismaClient constructor when "driverAdapters" preview feature is enabled.',
      )
    }

    if (getClientEngineType() === ClientEngineType.Binary) {
      throw new PrismaClientConstructorValidationError(
        `Cannot use a driver adapter with the "binary" Query Engine. Please use the "library" Query Engine.`,
      )
    }
  },
  datasourceUrl: (options) => {
    if (typeof options !== 'undefined' && typeof options !== 'string') {
      throw new PrismaClientConstructorValidationError(
        `Invalid value ${JSON.stringify(options)} for "datasourceUrl" provided to PrismaClient constructor.
Expected string or undefined.`,
      )
    }
  },
  errorFormat: (options) => {
    if (!options) {
      return
    }
    if (typeof options !== 'string') {
      throw new PrismaClientConstructorValidationError(
        `Invalid value ${JSON.stringify(options)} for "errorFormat" provided to PrismaClient constructor.`,
      )
    }
    if (!errorFormats.includes(options as ErrorFormat)) {
      const didYouMean = getDidYouMean(options, errorFormats)
      throw new PrismaClientConstructorValidationError(
        `Invalid errorFormat ${options} provided to PrismaClient constructor.${didYouMean}`,
      )
    }
  },
  log: (options) => {
    if (!options) {
      return
    }
    if (!Array.isArray(options)) {
      throw new PrismaClientConstructorValidationError(
        `Invalid value ${JSON.stringify(options)} for "log" provided to PrismaClient constructor.`,
      )
    }

    function validateLogLevel(level: any) {
      if (typeof level === 'string') {
        if (!logLevels.includes(level as LogLevel)) {
          const didYouMean = getDidYouMean(level, logLevels)
          throw new PrismaClientConstructorValidationError(
            `Invalid log level "${level}" provided to PrismaClient constructor.${didYouMean}`,
          )
        }
      }
    }

    for (const option of options) {
      validateLogLevel(option)

      const logValidators = {
        level: validateLogLevel,
        emit: (value) => {
          const emits = ['stdout', 'event']
          if (!emits.includes(value)) {
            const didYouMean = getDidYouMean(value, emits)
            throw new PrismaClientConstructorValidationError(
              `Invalid value ${JSON.stringify(
                value,
              )} for "emit" in logLevel provided to PrismaClient constructor.${didYouMean}`,
            )
          }
        },
      }

      if (option && typeof option === 'object') {
        for (const [key, value] of Object.entries(option)) {
          if (logValidators[key]) {
            logValidators[key](value)
          } else {
            throw new PrismaClientConstructorValidationError(
              `Invalid property ${key} for "log" provided to PrismaClient constructor`,
            )
          }
        }
      }
    }
  },
  transactionOptions: (options: any) => {
    if (!options) {
      return
    }

    const maxWait = options.maxWait
    if (maxWait != null && maxWait <= 0) {
      throw new PrismaClientConstructorValidationError(
        `Invalid value ${maxWait} for maxWait in "transactionOptions" provided to PrismaClient constructor. maxWait needs to be greater than 0`,
      )
    }

    const timeout = options.timeout
    if (timeout != null && timeout <= 0) {
      throw new PrismaClientConstructorValidationError(
        `Invalid value ${timeout} for timeout in "transactionOptions" provided to PrismaClient constructor. timeout needs to be greater than 0`,
      )
    }
  },
  __internal: (value) => {
    if (!value) {
      return
    }
    const knownKeys = ['debug', 'hooks', 'engine', 'measurePerformance']
    if (typeof value !== 'object') {
      throw new PrismaClientConstructorValidationError(
        `Invalid value ${JSON.stringify(value)} for "__internal" to PrismaClient constructor`,
      )
    }
    for (const [key] of Object.entries(value)) {
      if (!knownKeys.includes(key)) {
        const didYouMean = getDidYouMean(key, knownKeys)
        throw new PrismaClientConstructorValidationError(
          `Invalid property ${JSON.stringify(key)} for "__internal" provided to PrismaClient constructor.${didYouMean}`,
        )
      }
    }
    // TODO: Add more validation here
    // but as this is an internal, non user-facing api, it's not urgent
  },
}

export function validatePrismaClientOptions(options: PrismaClientOptions, config: ClientConfig) {
  for (const [key, value] of Object.entries(options)) {
    if (!knownProperties.includes(key)) {
      const didYouMean = getDidYouMean(key, knownProperties)
      throw new PrismaClientConstructorValidationError(
        `Unknown property ${key} provided to PrismaClient constructor.${didYouMean}`,
      )
    }
    validators[key](value, config)
  }
  if (options.datasourceUrl && options.datasources) {
    throw new PrismaClientConstructorValidationError(
      'Can not use "datasourceUrl" and "datasources" options at the same time. Pick one of them',
    )
  }
}

function getDidYouMean(str: string, options: string[]): string {
  if (options.length === 0) {
    return ''
  }

  if (typeof str !== 'string') {
    return ''
  }

  const alternative = getAlternative(str, options)
  if (!alternative) {
    return ''
  }

  return ` Did you mean "${alternative}"?`
}

function getAlternative(str: string, options: string[]): null | string {
  if (options.length === 0) {
    return null
  }

  const optionsWithDistances = options.map((value) => ({
    value,
    distance: leven(str, value),
  }))

  optionsWithDistances.sort((a, b) => {
    return a.distance < b.distance ? -1 : 1
  })

  const bestAlternative = optionsWithDistances[0]
  if (bestAlternative.distance < 3) {
    return bestAlternative.value
  }

  return null
}<|MERGE_RESOLUTION|>--- conflicted
+++ resolved
@@ -5,11 +5,15 @@
 import { getPreviewFeatures } from '../core/init/getPreviewFeatures'
 import type { ErrorFormat, GetPrismaClientConfig, LogLevel, PrismaClientOptions } from '../getPrismaClient'
 
-<<<<<<< HEAD
-const knownProperties = ['datasources', 'errorFormat', 'log', 'transactionOptions', '__internal']
-=======
-const knownProperties = ['datasources', 'datasourceUrl', 'errorFormat', 'adapter', 'log', '__internal']
->>>>>>> 1947b1ae
+const knownProperties = [
+  'datasources',
+  'datasourceUrl',
+  'errorFormat',
+  'adapter',
+  'log',
+  'transactionOptions',
+  '__internal',
+]
 const errorFormats: ErrorFormat[] = ['pretty', 'colorless', 'minimal']
 const logLevels: LogLevel[] = ['info', 'query', 'warn', 'error']
 
