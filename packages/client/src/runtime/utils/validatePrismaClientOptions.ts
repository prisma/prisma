--- conflicted
+++ resolved
@@ -10,13 +10,9 @@
   'datasourceUrl',
   'errorFormat',
   'adapter',
-<<<<<<< HEAD
   'serializedSchema',
   'log',
-=======
-  'log',
   'transactionOptions',
->>>>>>> 9845e2e9
   '__internal',
 ]
 const errorFormats: ErrorFormat[] = ['pretty', 'colorless', 'minimal']
