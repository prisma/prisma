<<<<<<< HEAD
import { DMMFClass, makeDocument } from '../runtime'

import { RequestHandler } from '../runtime/RequestHandler'
=======
>>>>>>> 799a18ac
import { blog } from '../fixtures/blog'
import { getDMMF } from '../generation/getDMMF'
import { DMMFClass, makeDocument } from '../runtime'
import { PrismaClientFetcher } from '../runtime/PrismaClientFetcher'

describe('batching', () => {
  test('basic batching', async () => {
    const dmmf = new DMMFClass(await getDMMF({ datamodel: blog }))
    const batches: any[] = []
    const requests: any[] = []

    const fetcher = new RequestHandler({
      $connect: () => Promise.resolve(),
      _engine: {
        // @ts-expect-error
        requestBatch: (batch) => {
          batches.push(batch)
          return Promise.resolve(batch.map(() => ({ data: { data: null }, elapsed: 0.2 })))
        },
        // @ts-expect-error
        request: (request) => {
          requests.push(request)
          return Promise.resolve({ data: { data: null }, elapsed: 0.3 })
        },
      },
    })

    await Promise.all([
      fetcher.request({
        clientMethod: 'findUnique',
        dataPath: [],
        document: makeDocument({
          dmmf,
          select: {
            where: {
              id: '1',
            },
          },
          rootTypeName: 'query',
          rootField: 'findUniqueUser',
        }),
        isList: false,
        rootField: 'query',
        typeName: 'User',
        args: {
          where: {
            id: '1',
          },
        },
      }),
      fetcher.request({
        clientMethod: 'findUnique',
        dataPath: [],
        document: makeDocument({
          dmmf,
          select: {
            where: {
              id: '2',
            },
          },
          rootTypeName: 'query',
          rootField: 'findUniqueUser',
        }),
        isList: false,
        rootField: 'query',
        typeName: 'User',
        args: {
          where: {
            id: '2',
          },
        },
      }),
    ])

    expect(batches).toMatchInlineSnapshot(`
      Array [
        Array [
          query {
        findUniqueUser(where: {
          id: "1"
        }) {
          id
          email
          name
          json
          countFloat
          countInt1
          countInt2
          countInt3
          countInt4
          countInt5
          countInt6
          lastLoginAt
          coinflips
        }
      },
          query {
        findUniqueUser(where: {
          id: "2"
        }) {
          id
          email
          name
          json
          countFloat
          countInt1
          countInt2
          countInt3
          countInt4
          countInt5
          countInt6
          lastLoginAt
          coinflips
        }
      },
        ],
      ]
    `)
    expect(requests).toMatchInlineSnapshot(`Array []`)
  })

  test('dont batch different models', async () => {
    const dmmf = new DMMFClass(await getDMMF({ datamodel: blog }))
    const batches: any[] = []
    const requests: any[] = []

    const fetcher = new RequestHandler({
      $connect: () => Promise.resolve(),
      _engine: {
        // @ts-expect-error
        requestBatch: (batch) => {
          batches.push(batch)
          return Promise.resolve(batch.map(() => ({ data: { data: null }, elapsed: 0.2 })))
        },
        // @ts-expect-error
        request: (request) => {
          requests.push(request)
          return Promise.resolve({ data: { data: null }, elapsed: 0.3 })
        },
      },
    })

    await Promise.all([
      fetcher.request({
        clientMethod: 'findUnique',
        dataPath: [],
        document: makeDocument({
          dmmf,
          select: {
            where: {
              id: '1',
            },
          },
          rootTypeName: 'query',
          rootField: 'findUniquePost',
        }),
        isList: false,
        rootField: 'query',
        typeName: 'User',
        args: {
          where: { id: '1' },
        },
      }),
      fetcher.request({
        clientMethod: 'findUnique',
        dataPath: [],
        document: makeDocument({
          dmmf,
          select: {
            where: {
              id: '2',
            },
          },
          rootTypeName: 'query',
          rootField: 'findUniqueUser',
        }),
        isList: false,
        rootField: 'query',
        typeName: 'User',
        args: {
          where: { id: '2' },
        },
      }),
    ])

    expect(batches).toMatchInlineSnapshot(`Array []`)
    expect(requests).toMatchInlineSnapshot(`
      Array [
        query {
        findUniquePost(where: {
          id: "1"
        }) {
          id
          createdAt
          updatedAt
          published
          title
          content
          authorId
          optional
        }
      },
        query {
        findUniqueUser(where: {
          id: "2"
        }) {
          id
          email
          name
          json
          countFloat
          countInt1
          countInt2
          countInt3
          countInt4
          countInt5
          countInt6
          lastLoginAt
          coinflips
        }
      },
      ]
    `)
  })

  test('dont batch different wheres', async () => {
    const dmmf = new DMMFClass(await getDMMF({ datamodel: blog }))
    const batches: any[] = []
    const requests: any[] = []

    const fetcher = new RequestHandler({
      $connect: () => Promise.resolve(),
      _engine: {
        // @ts-expect-error
        requestBatch: (batch) => {
          batches.push(batch)
          return Promise.resolve(batch.map(() => ({ data: { data: null }, elapsed: 0.2 })))
        },
        // @ts-expect-error
        request: (request) => {
          requests.push(request)
          return Promise.resolve({ data: { data: null }, elapsed: 0.3 })
        },
      },
    })

    await Promise.all([
      fetcher.request({
        clientMethod: 'findUnique',
        dataPath: [],
        document: makeDocument({
          dmmf,
          select: {
            where: {
              email: 'a@a.de',
            },
          },
          rootTypeName: 'query',
          rootField: 'findUniqueUser',
        }),
        isList: false,
        rootField: 'query',
        typeName: 'User',
        args: { where: { email: 'a@a.de' } },
      }),
      fetcher.request({
        clientMethod: 'findUnique',
        dataPath: [],
        document: makeDocument({
          dmmf,
          select: {
            where: {
              id: '2',
            },
          },
          rootTypeName: 'query',
          rootField: 'findUniqueUser',
        }),
        isList: false,
        rootField: 'query',
        typeName: 'User',
        args: { where: { id: '2' } },
      }),
    ])

    expect(batches).toMatchInlineSnapshot(`Array []`)
    expect(requests).toMatchInlineSnapshot(`
      Array [
        query {
        findUniqueUser(where: {
          email: "a@a.de"
        }) {
          id
          email
          name
          json
          countFloat
          countInt1
          countInt2
          countInt3
          countInt4
          countInt5
          countInt6
          lastLoginAt
          coinflips
        }
      },
        query {
        findUniqueUser(where: {
          id: "2"
        }) {
          id
          email
          name
          json
          countFloat
          countInt1
          countInt2
          countInt3
          countInt4
          countInt5
          countInt6
          lastLoginAt
          coinflips
        }
      },
      ]
    `)
  })
})<|MERGE_RESOLUTION|>--- conflicted
+++ resolved
@@ -1,13 +1,7 @@
-<<<<<<< HEAD
-import { DMMFClass, makeDocument } from '../runtime'
-
-import { RequestHandler } from '../runtime/RequestHandler'
-=======
->>>>>>> 799a18ac
 import { blog } from '../fixtures/blog'
 import { getDMMF } from '../generation/getDMMF'
 import { DMMFClass, makeDocument } from '../runtime'
-import { PrismaClientFetcher } from '../runtime/PrismaClientFetcher'
+import { RequestHandler } from '../runtime/RequestHandler'
 
 describe('batching', () => {
   test('basic batching', async () => {
