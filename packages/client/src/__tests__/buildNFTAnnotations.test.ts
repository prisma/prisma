import { ClientEngineType } from '@prisma/internals'

import { TSClientOptions } from '../generation/TSClient/TSClient'
import { buildNFTAnnotations } from '../generation/utils/buildNFTAnnotations'

function normalizePaths(snapshot: string): string {
  if (process.platform === 'win32') {
    return snapshot.replace(/\\\\/g, '/')
  }
  return snapshot
}

describe('library', () => {
  it('generates annotations for a schema and a single engine', () => {
    process.env.PRISMA_CLIENT_ENGINE_TYPE = ClientEngineType.Library

    const annotations = buildNFTAnnotations(
      {
        dataProxy: false,
        platforms: ['debian-openssl-1.1.x'],
        esm: false,
      } as any as TSClientOptions,
      'out',
    )

    expect(normalizePaths(annotations)).toMatchInlineSnapshot(`

<<<<<<< HEAD
                        path.join(__dirname, "libquery_engine-TEST_PLATFORM.LIBRARY_TYPE.node");
                        path.join(process.cwd(), "out/libquery_engine-TEST_PLATFORM.so.node")
                        path.join(__dirname, "schema.prisma");
                        path.join(process.cwd(), "out/schema.prisma")
                `)
=======
      path.join(__dirname, "libquery_engine-TEST_PLATFORM.LIBRARY_TYPE.node");
      path.join(process.cwd(), "out/libquery_engine-TEST_PLATFORM.LIBRARY_TYPE.node")
      path.join(__dirname, "schema.prisma");
      path.join(process.cwd(), "out/schema.prisma")
    `)
>>>>>>> b5165036
  })

  it('generates annotations for a schema and multiple engines', () => {
    process.env.PRISMA_CLIENT_ENGINE_TYPE = ClientEngineType.Library

    const annotations = buildNFTAnnotations(
      {
        dataProxy: false,
        platforms: ['debian-openssl-1.1.x', 'darwin', 'windows'],
        esm: false,
        generator: {
          config: {
            engineType: ClientEngineType.Library,
          },
        },
      } as any as TSClientOptions,
      'out',
    )

    expect(normalizePaths(annotations)).toMatchInlineSnapshot(`

<<<<<<< HEAD
                        path.join(__dirname, "libquery_engine-TEST_PLATFORM.LIBRARY_TYPE.node");
                        path.join(process.cwd(), "out/libquery_engine-TEST_PLATFORM.so.node")

                        path.join(__dirname, "libquery_engine-TEST_PLATFORM.dylib.node");
                        path.join(process.cwd(), "out/libquery_engine-TEST_PLATFORM.dylib.node")

                        path.join(__dirname, "query_engine-TEST_PLATFORM.dll.node");
                        path.join(process.cwd(), "out/query_engine-TEST_PLATFORM.dll.node")
                        path.join(__dirname, "schema.prisma");
                        path.join(process.cwd(), "out/schema.prisma")
                `)
=======
      path.join(__dirname, "libquery_engine-TEST_PLATFORM.LIBRARY_TYPE.node");
      path.join(process.cwd(), "out/libquery_engine-TEST_PLATFORM.LIBRARY_TYPE.node")

      path.join(__dirname, "libquery_engine-TEST_PLATFORM.LIBRARY_TYPE.node");
      path.join(process.cwd(), "out/libquery_engine-TEST_PLATFORM.LIBRARY_TYPE.node")

      path.join(__dirname, "libquery_engine-TEST_PLATFORM.LIBRARY_TYPE.node");
      path.join(process.cwd(), "out/libquery_engine-TEST_PLATFORM.LIBRARY_TYPE.node")
      path.join(__dirname, "schema.prisma");
      path.join(process.cwd(), "out/schema.prisma")
    `)
>>>>>>> b5165036
  })
})

describe('binary', () => {
  it('generates annotations for a schema and a single engine', () => {
    process.env.PRISMA_CLIENT_ENGINE_TYPE = ClientEngineType.Binary

    const annotations = buildNFTAnnotations(
      {
        dataProxy: false,
        platforms: ['debian-openssl-1.1.x'],
        esm: false,
      } as any as TSClientOptions,
      'out',
    )

    expect(normalizePaths(annotations)).toMatchInlineSnapshot(`

<<<<<<< HEAD
                        path.join(__dirname, "query-engine-TEST_PLATFORM");
                        path.join(process.cwd(), "out/query-engine-TEST_PLATFORM")
                        path.join(__dirname, "schema.prisma");
                        path.join(process.cwd(), "out/schema.prisma")
                `)
=======
            path.join(__dirname, "query-engine-TEST_PLATFORM");
            path.join(process.cwd(), "out/query-engine-TEST_PLATFORM")
            path.join(__dirname, "schema.prisma");
            path.join(process.cwd(), "out/schema.prisma")
        `)
>>>>>>> b5165036
  })

  it('generates annotations for a schema and multiple engines', () => {
    process.env.PRISMA_CLIENT_ENGINE_TYPE = ClientEngineType.Binary

    const annotations = buildNFTAnnotations(
      {
        dataProxy: false,
        platforms: ['debian-openssl-1.1.x', 'darwin', 'windows'],
        esm: false,
      } as any as TSClientOptions,
      'out',
    )

    expect(normalizePaths(annotations)).toMatchInlineSnapshot(`

<<<<<<< HEAD
                  path.join(__dirname, "query-engine-TEST_PLATFORM");
                  path.join(process.cwd(), "out/query-engine-TEST_PLATFORM")

                  path.join(__dirname, "query-engine-TEST_PLATFORM");
                  path.join(process.cwd(), "out/query-engine-TEST_PLATFORM")

                  path.join(__dirname, "query-engine-TEST_PLATFORM");
                  path.join(process.cwd(), "out/query-engine-TEST_PLATFORM")
                  path.join(__dirname, "schema.prisma");
                  path.join(process.cwd(), "out/schema.prisma")
            `)
=======
            path.join(__dirname, "query-engine-TEST_PLATFORM");
            path.join(process.cwd(), "out/query-engine-TEST_PLATFORM")

            path.join(__dirname, "query-engine-TEST_PLATFORM");
            path.join(process.cwd(), "out/query-engine-TEST_PLATFORM")

            path.join(__dirname, "query-engine-TEST_PLATFORM");
            path.join(process.cwd(), "out/query-engine-TEST_PLATFORM")
            path.join(__dirname, "schema.prisma");
            path.join(process.cwd(), "out/schema.prisma")
        `)
>>>>>>> b5165036
  })
})

describe('dataproxy', () => {
  it('generates no annotations', () => {
    process.env.PRISMA_CLIENT_ENGINE_TYPE = ClientEngineType.Library

    const annotations = buildNFTAnnotations(
      {
        dataProxy: true,
        platforms: ['debian-openssl-1.1.x', 'darwin', 'windows'],
        esm: false,
      } as any as TSClientOptions,
      'out',
    )

    // TODO: when using .toMatchInlineSnapshot(), this fails after updating snapshots.
    // Probably an issue with the snapshot serializer?
    expect(normalizePaths(annotations)).toBe(``)
  })
})

describe('special cases', () => {
  /**
   * The build image (Debian) is different from the runtime image (RHEL) on Netlify,
   * so the build-time targets are replaced with what will actually be required at run time.
   */
  it('replaces platforms with ["rhel-openssl-1.0.x"] on Netlify', () => {
    process.env.PRISMA_CLIENT_ENGINE_TYPE = ClientEngineType.Library
    process.env.NETLIFY = 'true'

    const annotations = buildNFTAnnotations(
      {
        dataProxy: false,
        platforms: ['debian-openssl-1.1.x', 'darwin', 'windows'],
        esm: false,
      } as any as TSClientOptions,
      'out',
    )

    delete process.env.NETLIFY

    expect(normalizePaths(annotations)).toMatchInlineSnapshot(`

      path.join(__dirname, "libquery_engine-TEST_PLATFORM.LIBRARY_TYPE.node");
      path.join(process.cwd(), "out/libquery_engine-TEST_PLATFORM.LIBRARY_TYPE.node")
      path.join(__dirname, "schema.prisma");
      path.join(process.cwd(), "out/schema.prisma")
    `)

    expect(annotations).toContain('rhel-openssl-1.0.x')
  })
})<|MERGE_RESOLUTION|>--- conflicted
+++ resolved
@@ -25,19 +25,11 @@
 
     expect(normalizePaths(annotations)).toMatchInlineSnapshot(`
 
-<<<<<<< HEAD
-                        path.join(__dirname, "libquery_engine-TEST_PLATFORM.LIBRARY_TYPE.node");
-                        path.join(process.cwd(), "out/libquery_engine-TEST_PLATFORM.so.node")
-                        path.join(__dirname, "schema.prisma");
-                        path.join(process.cwd(), "out/schema.prisma")
-                `)
-=======
       path.join(__dirname, "libquery_engine-TEST_PLATFORM.LIBRARY_TYPE.node");
       path.join(process.cwd(), "out/libquery_engine-TEST_PLATFORM.LIBRARY_TYPE.node")
       path.join(__dirname, "schema.prisma");
       path.join(process.cwd(), "out/schema.prisma")
     `)
->>>>>>> b5165036
   })
 
   it('generates annotations for a schema and multiple engines', () => {
@@ -59,19 +51,6 @@
 
     expect(normalizePaths(annotations)).toMatchInlineSnapshot(`
 
-<<<<<<< HEAD
-                        path.join(__dirname, "libquery_engine-TEST_PLATFORM.LIBRARY_TYPE.node");
-                        path.join(process.cwd(), "out/libquery_engine-TEST_PLATFORM.so.node")
-
-                        path.join(__dirname, "libquery_engine-TEST_PLATFORM.dylib.node");
-                        path.join(process.cwd(), "out/libquery_engine-TEST_PLATFORM.dylib.node")
-
-                        path.join(__dirname, "query_engine-TEST_PLATFORM.dll.node");
-                        path.join(process.cwd(), "out/query_engine-TEST_PLATFORM.dll.node")
-                        path.join(__dirname, "schema.prisma");
-                        path.join(process.cwd(), "out/schema.prisma")
-                `)
-=======
       path.join(__dirname, "libquery_engine-TEST_PLATFORM.LIBRARY_TYPE.node");
       path.join(process.cwd(), "out/libquery_engine-TEST_PLATFORM.LIBRARY_TYPE.node")
 
@@ -83,7 +62,6 @@
       path.join(__dirname, "schema.prisma");
       path.join(process.cwd(), "out/schema.prisma")
     `)
->>>>>>> b5165036
   })
 })
 
@@ -102,19 +80,11 @@
 
     expect(normalizePaths(annotations)).toMatchInlineSnapshot(`
 
-<<<<<<< HEAD
-                        path.join(__dirname, "query-engine-TEST_PLATFORM");
-                        path.join(process.cwd(), "out/query-engine-TEST_PLATFORM")
-                        path.join(__dirname, "schema.prisma");
-                        path.join(process.cwd(), "out/schema.prisma")
-                `)
-=======
-            path.join(__dirname, "query-engine-TEST_PLATFORM");
-            path.join(process.cwd(), "out/query-engine-TEST_PLATFORM")
-            path.join(__dirname, "schema.prisma");
-            path.join(process.cwd(), "out/schema.prisma")
-        `)
->>>>>>> b5165036
+                              path.join(__dirname, "query-engine-TEST_PLATFORM");
+                              path.join(process.cwd(), "out/query-engine-TEST_PLATFORM")
+                              path.join(__dirname, "schema.prisma");
+                              path.join(process.cwd(), "out/schema.prisma")
+                    `)
   })
 
   it('generates annotations for a schema and multiple engines', () => {
@@ -131,31 +101,17 @@
 
     expect(normalizePaths(annotations)).toMatchInlineSnapshot(`
 
-<<<<<<< HEAD
-                  path.join(__dirname, "query-engine-TEST_PLATFORM");
-                  path.join(process.cwd(), "out/query-engine-TEST_PLATFORM")
+                        path.join(__dirname, "query-engine-TEST_PLATFORM");
+                        path.join(process.cwd(), "out/query-engine-TEST_PLATFORM")
 
-                  path.join(__dirname, "query-engine-TEST_PLATFORM");
-                  path.join(process.cwd(), "out/query-engine-TEST_PLATFORM")
+                        path.join(__dirname, "query-engine-TEST_PLATFORM");
+                        path.join(process.cwd(), "out/query-engine-TEST_PLATFORM")
 
-                  path.join(__dirname, "query-engine-TEST_PLATFORM");
-                  path.join(process.cwd(), "out/query-engine-TEST_PLATFORM")
-                  path.join(__dirname, "schema.prisma");
-                  path.join(process.cwd(), "out/schema.prisma")
-            `)
-=======
-            path.join(__dirname, "query-engine-TEST_PLATFORM");
-            path.join(process.cwd(), "out/query-engine-TEST_PLATFORM")
-
-            path.join(__dirname, "query-engine-TEST_PLATFORM");
-            path.join(process.cwd(), "out/query-engine-TEST_PLATFORM")
-
-            path.join(__dirname, "query-engine-TEST_PLATFORM");
-            path.join(process.cwd(), "out/query-engine-TEST_PLATFORM")
-            path.join(__dirname, "schema.prisma");
-            path.join(process.cwd(), "out/schema.prisma")
-        `)
->>>>>>> b5165036
+                        path.join(__dirname, "query-engine-TEST_PLATFORM");
+                        path.join(process.cwd(), "out/query-engine-TEST_PLATFORM")
+                        path.join(__dirname, "schema.prisma");
+                        path.join(process.cwd(), "out/schema.prisma")
+                `)
   })
 })
 
@@ -200,11 +156,11 @@
 
     expect(normalizePaths(annotations)).toMatchInlineSnapshot(`
 
-      path.join(__dirname, "libquery_engine-TEST_PLATFORM.LIBRARY_TYPE.node");
-      path.join(process.cwd(), "out/libquery_engine-TEST_PLATFORM.LIBRARY_TYPE.node")
-      path.join(__dirname, "schema.prisma");
-      path.join(process.cwd(), "out/schema.prisma")
-    `)
+            path.join(__dirname, "libquery_engine-TEST_PLATFORM.LIBRARY_TYPE.node");
+            path.join(process.cwd(), "out/libquery_engine-TEST_PLATFORM.LIBRARY_TYPE.node")
+            path.join(__dirname, "schema.prisma");
+            path.join(process.cwd(), "out/schema.prisma")
+        `)
 
     expect(annotations).toContain('rhel-openssl-1.0.x')
   })
