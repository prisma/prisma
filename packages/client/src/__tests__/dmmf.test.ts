--- conflicted
+++ resolved
@@ -1,7 +1,4 @@
-<<<<<<< HEAD
-=======
-import { getDMMF, serializeQueryEngineName } from '@prisma/internals'
->>>>>>> aceb966b
+import { getDMMF } from '@prisma/internals'
 import stripAnsi from 'strip-ansi'
 
 describe('dmmf', () => {
