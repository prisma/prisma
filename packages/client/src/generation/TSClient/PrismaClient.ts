--- conflicted
+++ resolved
@@ -436,8 +436,6 @@
   args: Array<unknown>
 }
 
-<<<<<<< HEAD
-=======
 type ExternalError = {
   kind: 'GenericJsError',
   id: number
@@ -451,46 +449,29 @@
   error: ExternalError
 }
 
->>>>>>> c3e81b80
 interface Queryable {
   readonly flavour: 'mysql' | 'postgres'
   /**
    * Execute a query given as SQL, interpolating the given parameters,
    * and returning the type-aware result set of the query.
    */
-<<<<<<< HEAD
-  queryRaw(params: Query): $Utils.JsPromise<ResultSet>
-=======
   queryRaw(params: Query): $Utils.JsPromise<NapiResult<ResultSet>>
->>>>>>> c3e81b80
   /**
    * Execute a query given as SQL, interpolating the given parameters,
    * and returning the number of affected rows.
    */
-<<<<<<< HEAD
-  executeRaw(params: Query): $Utils.JsPromise<number>
-=======
   executeRaw(params: Query): $Utils.JsPromise<NapiResult<number>>
->>>>>>> c3e81b80
 }
 
 interface Transaction extends Queryable {
   /**
    * Commit the transaction
    */
-<<<<<<< HEAD
-  commit(): $Utils.JsPromise<void>
+  commit(): $Utils.JsPromise<NapiResult<void>>
   /**
    * Roll back the transaction
    */
-  rollback(): $Utils.JsPromise<void>
-=======
-  commit(): $Utils.JsPromise<NapiResult<void>>
-  /**
-   * Roll back the transaction
-   */
   rollback(): $Utils.JsPromise<NapiResult<void>>
->>>>>>> c3e81b80
 }
 
 interface Connector extends Queryable {
@@ -498,14 +479,6 @@
    * Starts new transation with the specified isolation level
    * @param isolationLevel
    */
-<<<<<<< HEAD
-  startTransaction(isolationLevel?: string): $Utils.JsPromise<Transaction>
-  /**
-   * Closes the connection to the database, if any.
-   */
-  close: () => $Utils.JsPromise<void>
-}
-=======
   startTransaction(isolationLevel?: string): $Utils.JsPromise<NapiResult<Transaction>>
   /**
    * Closes the connection to the database, if any.
@@ -522,7 +495,6 @@
 }
 
 type ErrorRecord = { error: unknown }
->>>>>>> c3e81b80
 `
 
     const prismaPlanetScaleJsConnectorRef = '`@prisma/planetscale-js-connector`'
@@ -530,11 +502,7 @@
   /**
    * Instance of a JS connector, e.g., like one provided by ${prismaPlanetScaleJsConnectorRef}.
    */
-<<<<<<< HEAD
-  jsConnector?: Connector
-=======
   jsConnector?: ErrorCapturingConnector
->>>>>>> c3e81b80
 `
 
     return `${new Datasources(this.internalDatasources).toTS()}
