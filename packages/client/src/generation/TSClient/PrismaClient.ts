--- conflicted
+++ resolved
@@ -144,7 +144,6 @@
     ${model.genericParams},
     ${query.genericParams},
     ${client.genericParams},
-<<<<<<< HEAD
     Args extends runtime.Types.Extensions.Args = { result: R, model: M, query: Q, client: C },${
       name === 'defineExtension'
         ? `
@@ -154,11 +153,7 @@
   >(extension: ((client: ${
     name === 'defineExtension' ? 'PrismaClient' : 'this'
   }) => { $extends: { extArgs: Args } }) | {
-=======
-    Args extends runtime.Types.Extensions.Args = { result: R, model: M, query: Q, client: C },
-  >(extension: ((client: this) => PrismaClient<any, any, any, Args>) | {
     name?: string,
->>>>>>> d0392bcd
     result?: R & ${result.params}
     model?: M & ${model.params}
     query?: ${query.params}
