--- conflicted
+++ resolved
@@ -546,7 +546,6 @@
           `),
       )
 
-<<<<<<< HEAD
     const transactionOptions = ts
       .objectType()
       .add(ts.property('maxWait', ts.numberType).optional())
@@ -564,10 +563,7 @@
           `),
     )
 
-    if (this.runtimeName === 'library' && this.generator?.previewFeatures.includes('driverAdapters')) {
-=======
     if (this.runtimeNameTs === 'library' && this.generator?.previewFeatures.includes('driverAdapters')) {
->>>>>>> 87571c1d
       clientOptions.add(
         ts
           .property('adapter', ts.unionType([ts.namedType('runtime.DriverAdapter'), ts.namedType('null')]))
