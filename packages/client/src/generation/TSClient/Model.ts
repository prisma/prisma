--- conflicted
+++ resolved
@@ -513,11 +513,7 @@
         hideCondition: false,
         renderPromise: true,
         isChaining: true,
-<<<<<<< HEAD
-        projection: Projection.select,
         isNullable: f.isNullable,
-=======
->>>>>>> 62e09f34
       })};`
     })
     .join('\n'),
