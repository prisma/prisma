import type { GeneratorConfig } from '@prisma/generator-helper'
import indent from 'indent-string'
import { klona } from 'klona'

import type { DMMFHelper } from '../../runtime/dmmf'
import { DMMF } from '../../runtime/dmmf-types'
import {
  getAggregateArgsName,
  getAggregateGetName,
  getAggregateInputType,
  getAggregateName,
  getAvgAggregateName,
  getCountAggregateInputName,
  getCountAggregateOutputName,
  getFieldArgName,
  getGroupByArgsName,
  getGroupByName,
  getGroupByPayloadName,
  getIncludeName,
  getMaxAggregateName,
  getMinAggregateName,
  getModelArgName,
  getReturnType,
  getSelectName,
  getSumAggregateName,
  Projection,
} from '../utils'
import { buildComment } from '../utils/types/buildComment'
import { InputField } from './../TSClient'
import { ArgsType, MinimalArgsType } from './Args'
import { TAB_SIZE } from './constants'
import type { Generatable } from './Generatable'
import { TS } from './Generatable'
import type { ExportCollector } from './helpers'
import { getArgFieldJSDoc, getArgs, getGenericMethod, getMethodJSDoc, wrapComment } from './helpers'
import { InputType } from './Input'
import { ModelOutputField, OutputType } from './Output'
import { PayloadType } from './Payload'
import { SchemaOutputType } from './SchemaOutput'

export class Model implements Generatable {
  protected outputType?: OutputType
  protected type: DMMF.OutputType
  protected mapping?: DMMF.ModelMapping
  constructor(
    protected readonly model: DMMF.Model,
    protected readonly dmmf: DMMFHelper,
    protected readonly generator?: GeneratorConfig,
    protected readonly collector?: ExportCollector,
  ) {
    this.type = dmmf.outputTypeMap[model.name]
    this.outputType = new OutputType(dmmf, this.type)
    this.mapping = dmmf.mappings.modelOperations.find((m) => m.model === model.name)!
  }
  protected get argsTypes(): Generatable[] {
    const { mapping } = this

    const argsTypes: Generatable[] = []
    for (const action in DMMF.ModelAction) {
      const fieldName = mapping?.[action]
      if (!fieldName) {
        continue
      }
      const field = this.dmmf.rootFieldMap[fieldName]
      if (!field) {
        throw new Error(`Oops this must not happen. Could not find field ${fieldName} on either Query or Mutation`)
      }

      if (action === 'updateMany' || action === 'deleteMany' || action === 'createMany') {
        argsTypes.push(new MinimalArgsType(field.args, this.type, action as DMMF.ModelAction, this.collector))
      } else if (action === 'findRaw' || action === 'aggregateRaw') {
        argsTypes.push(new MinimalArgsType(field.args, this.type, action as DMMF.ModelAction, this.collector))
      } else if (action !== 'groupBy' && action !== 'aggregate') {
        argsTypes.push(new ArgsType(field.args, this.type, action as DMMF.ModelAction, this.collector))
      }
    }

    argsTypes.push(new ArgsType([], this.type))

    return argsTypes
  }
  private getGroupByTypes() {
    const { model, mapping } = this

    const groupByType = this.dmmf.outputTypeMap[getGroupByName(model.name)]
    if (!groupByType) {
      throw new Error(`Could not get group by type for model ${model.name}`)
    }

    const groupByRootField = this.dmmf.rootFieldMap[mapping!.groupBy!]
    if (!groupByRootField) {
      throw new Error(`Could not find groupBy root field for model ${model.name}. Mapping: ${mapping?.groupBy}`)
    }

    const groupByArgsName = getGroupByArgsName(model.name)

    return `


export type ${groupByArgsName} = {
${indent(
  groupByRootField.args
    .map((arg) => {
      arg.comment = getArgFieldJSDoc(this.type, DMMF.ModelAction.groupBy, arg)
      return new InputField(arg, false, arg.name === 'by').toTS()
    })
    .concat(
      groupByType.fields
        .filter((f) => f.outputType.location === 'outputObjectTypes')
        .map((f) => {
          if (f.outputType.location === 'outputObjectTypes') {
            return `${f.name}?: ${getAggregateInputType((f.outputType.type as DMMF.OutputType).name)}${
              f.name === '_count' ? ' | true' : ''
            }`
          }

          // to make TS happy, but can't happen, as we filter for outputObjectTypes
          return ''
        }),
    )
    .join('\n'),
  TAB_SIZE,
)}
}

${new OutputType(this.dmmf, groupByType).toTS()}

type ${getGroupByPayloadName(model.name)}<T extends ${groupByArgsName}> = PrismaPromise<
  Array<
    PickArray<${groupByType.name}, T['by']> &
      {
        [P in ((keyof T) & (keyof ${groupByType.name}))]: P extends '_count'
          ? T[P] extends boolean
            ? number
            : GetScalarType<T[P], ${groupByType.name}[P]>
          : GetScalarType<T[P], ${groupByType.name}[P]>
      }
    >
  >
`
  }
  private getAggregationTypes() {
    const { model, mapping } = this
    let aggregateType = this.dmmf.outputTypeMap[getAggregateName(model.name)]
    if (!aggregateType) {
      throw new Error(`Could not get aggregate type "${getAggregateName(model.name)}" for "${model.name}"`)
    }
    aggregateType = klona(aggregateType)

    const aggregateRootField = this.dmmf.rootFieldMap[mapping!.aggregate!]
    if (!aggregateRootField) {
      throw new Error(`Could not find aggregate root field for model ${model.name}. Mapping: ${mapping?.aggregate}`)
    }

    const aggregateTypes = [aggregateType]

    const avgType = this.dmmf.outputTypeMap[getAvgAggregateName(model.name)]
    const sumType = this.dmmf.outputTypeMap[getSumAggregateName(model.name)]
    const minType = this.dmmf.outputTypeMap[getMinAggregateName(model.name)]
    const maxType = this.dmmf.outputTypeMap[getMaxAggregateName(model.name)]
    const countType = this.dmmf.outputTypeMap[getCountAggregateOutputName(model.name)]

    if (avgType) {
      aggregateTypes.push(avgType)
    }
    if (sumType) {
      aggregateTypes.push(sumType)
    }
    if (minType) {
      aggregateTypes.push(minType)
    }
    if (maxType) {
      aggregateTypes.push(maxType)
    }
    if (countType) {
      aggregateTypes.push(countType)
    }

    for (const aggregateType of aggregateTypes) {
      this.collector?.addSymbol(aggregateType.name)
    }

    const aggregateArgsName = getAggregateArgsName(model.name)

    const aggregateName = getAggregateName(model.name)

    this.collector?.addSymbol(aggregateArgsName)

    return `${aggregateTypes.map((type) => new SchemaOutputType(type, this.collector).toTS()).join('\n')}

${
  aggregateTypes.length > 1
    ? aggregateTypes
        .slice(1)
        .map((type) => {
          const newType: DMMF.InputType = {
            name: getAggregateInputType(type.name),
            constraints: {
              maxNumFields: null,
              minNumFields: null,
            },
            fields: type.fields.map((field) => ({
              ...field,
              name: field.name,
              isNullable: false,
              isRequired: false,
              inputTypes: [
                {
                  isList: false,
                  location: 'scalar',
                  type: 'true',
                },
              ],
            })),
          }
          return new InputType(newType, this.collector).toTS()
        })
        .join('\n')
    : ''
}

export type ${aggregateArgsName} = {
${indent(
  aggregateRootField.args
    .map((arg) => {
      arg.comment = getArgFieldJSDoc(this.type, DMMF.ModelAction.aggregate, arg)
      return new InputField(arg).toTS()
    })
    .concat(
      aggregateType.fields.map((f) => {
        let data = ''
        const comment = getArgFieldJSDoc(this.type, DMMF.ModelAction.aggregate, f.name)
        data += comment ? wrapComment(comment) + '\n' : ''
        if (f.name === '_count' || f.name === 'count') {
          data += `${f.name}?: true | ${getCountAggregateInputName(model.name)}`
        } else {
          data += `${f.name}?: ${getAggregateInputType((f.outputType.type as DMMF.OutputType).name)}`
        }
        return data
      }),
    )
    .join('\n'),
  TAB_SIZE,
)}
}

export type ${getAggregateGetName(model.name)}<T extends ${getAggregateArgsName(model.name)}> = {
      [P in keyof T & keyof ${aggregateName}]: P extends '_count' | 'count'
    ? T[P] extends true
      ? number
      : GetScalarType<T[P], ${aggregateName}[P]>
    : GetScalarType<T[P], ${aggregateName}[P]>
}`
  }
  public toTSWithoutNamespace(): string {
    const { model } = this
    const docLines = model.documentation ?? ''
    const modelLine = `Model ${model.name}\n`
    const docs = `${modelLine}${docLines}`

    return `${buildComment(docs)}export type ${model.name} = {
${indent(
  model.fields
    .filter((f) => (f.kind !== 'object' && f.kind !== 'unsupported') || this.dmmf.typeMap[f.type])
    .map((field) => new ModelOutputField(this.dmmf, field, !this.dmmf.typeMap[field.type]).toTS())
    .join('\n'),
  TAB_SIZE,
)}
}
`
  }
  public toTS(): string {
    const { model, outputType } = this

    if (!outputType) {
      return ''
    }

    const hasRelationField = model.fields.some((f) => f.kind === 'object')
    const includeType = hasRelationField
      ? `\nexport type ${getIncludeName(model.name)} = {
${indent(
  outputType.fields
    .filter((f) => {
      const fieldTypeName = (f.outputType.type as DMMF.OutputType).name
      return f.outputType.location === 'outputObjectTypes' && !this.dmmf.typeMap[fieldTypeName]
    })
    .map((f) => {
      const fieldTypeName = (f.outputType.type as DMMF.OutputType).name
      return (
        `${f.name}?: boolean` +
        (f.outputType.location === 'outputObjectTypes'
          ? ` | ${getFieldArgName(f, !this.dmmf.typeMap[fieldTypeName])}`
          : '')
      )
    })
    .join('\n'),
  TAB_SIZE,
)}
}\n`
      : ''

    return `
/**
 * Model ${model.name}
 */

${!this.dmmf.typeMap[model.name] ? this.getAggregationTypes() : ''}

${!this.dmmf.typeMap[model.name] ? this.getGroupByTypes() : ''}

export type ${getSelectName(model.name)} = {
${indent(
  outputType.fields
    .map((f) => {
      const fieldTypeName = (f.outputType.type as DMMF.OutputType).name
      return (
        `${f.name}?: boolean` +
        (f.outputType.location === 'outputObjectTypes'
          ? ` | ${getFieldArgName(f, !this.dmmf.typeMap[fieldTypeName])}`
          : '')
      )
    })
    .join('\n'),
  TAB_SIZE,
)}
}
${includeType}
${new PayloadType(this.outputType!, !this.dmmf.typeMap[model.name]).toTS()}

${new ModelDelegate(this.outputType!, this.dmmf, this.generator).toTS()}

// Custom InputTypes
${this.argsTypes.map(TS).join('\n')}
`
  }
}
export class ModelDelegate implements Generatable {
  constructor(
    protected readonly outputType: OutputType,
    protected readonly dmmf: DMMFHelper,
    protected readonly generator?: GeneratorConfig,
  ) {}
  public toTS(): string {
    const { fields, name } = this.outputType

    const mapping = this.dmmf.mappingsMap[name] ?? { model: name, plural: `${name}s` }
    const modelOrType = this.dmmf.typeAndModelMap[name]

    const mappingKeys = Object.keys(mapping)
    const availableActions = mappingKeys.filter(
      (key) => key !== 'model' && key !== 'plural' && mapping[key],
    ) as DMMF.ModelAction[]
    const filteredActions = availableActions.filter(
      (key) => key !== 'aggregate' && key !== 'groupBy',
    ) as DMMF.ModelAction[]

    const groupByArgsName = getGroupByArgsName(name)
    const countArgsName = getModelArgName(name, DMMF.ModelAction.count)
    return `\
${
  availableActions.includes(DMMF.ModelAction.aggregate)
    ? `type ${countArgsName} = Merge<
  Omit<${getModelArgName(name, DMMF.ModelAction.findMany)}, 'select' | 'include'> & {
    select?: ${getCountAggregateInputName(name)} | true
  }
>
`
    : ''
}
export interface ${name}Delegate<GlobalRejectSettings> {
${indent(
  filteredActions
    .map(
      (actionName): string =>
        `${getMethodJSDoc(actionName, mapping, modelOrType)}
${actionName}${getGenericMethod(name, actionName)}(
  ${getArgs(name, actionName)}
): ${getReturnType({ name, actionName, projection: Projection.select })}`,
    )
    .join('\n\n'),
  TAB_SIZE,
)}

${
  availableActions.includes(DMMF.ModelAction.aggregate)
    ? `${indent(getMethodJSDoc(DMMF.ModelAction.count, mapping, modelOrType), TAB_SIZE)}
  count<T extends ${countArgsName}>(
    args?: Subset<T, ${countArgsName}>,
  ): PrismaPromise<
    T extends _Record<'select', any>
      ? T['select'] extends true
        ? number
        : GetScalarType<T['select'], ${getCountAggregateOutputName(name)}>
      : number
  >
`
    : ''
}
${
  availableActions.includes(DMMF.ModelAction.aggregate)
    ? `${indent(getMethodJSDoc(DMMF.ModelAction.aggregate, mapping, modelOrType), TAB_SIZE)}
  aggregate<T extends ${getAggregateArgsName(name)}>(args: Subset<T, ${getAggregateArgsName(
        name,
      )}>): PrismaPromise<${getAggregateGetName(name)}<T>>
`
    : ''
}
${
  availableActions.includes(DMMF.ModelAction.groupBy)
    ? `${indent(getMethodJSDoc(DMMF.ModelAction.groupBy, mapping, modelOrType), TAB_SIZE)}
  groupBy<
    T extends ${groupByArgsName},
    HasSelectOrTake extends Or<
      Extends<'skip', Keys<T>>,
      Extends<'take', Keys<T>>
    >,
    OrderByArg extends True extends HasSelectOrTake
      ? { orderBy: ${groupByArgsName}['orderBy'] }
      : { orderBy?: ${groupByArgsName}['orderBy'] },
    OrderFields extends ExcludeUnderscoreKeys<Keys<MaybeTupleToUnion<T['orderBy']>>>,
    ByFields extends TupleToUnion<T['by']>,
    ByValid extends Has<ByFields, OrderFields>,
    HavingFields extends GetHavingFields<T['having']>,
    HavingValid extends Has<ByFields, HavingFields>,
    ByEmpty extends T['by'] extends never[] ? True : False,
    InputErrors extends ByEmpty extends True
    ? \`Error: "by" must not be empty.\`
    : HavingValid extends False
    ? {
        [P in HavingFields]: P extends ByFields
          ? never
          : P extends string
          ? \`Error: Field "$\{P}" used in "having" needs to be provided in "by".\`
          : [
              Error,
              'Field ',
              P,
              \` in "having" needs to be provided in "by"\`,
            ]
      }[HavingFields]
    : 'take' extends Keys<T>
    ? 'orderBy' extends Keys<T>
      ? ByValid extends True
        ? {}
        : {
            [P in OrderFields]: P extends ByFields
              ? never
              : \`Error: Field "$\{P}" in "orderBy" needs to be provided in "by"\`
          }[OrderFields]
      : 'Error: If you provide "take", you also need to provide "orderBy"'
    : 'skip' extends Keys<T>
    ? 'orderBy' extends Keys<T>
      ? ByValid extends True
        ? {}
        : {
            [P in OrderFields]: P extends ByFields
              ? never
              : \`Error: Field "$\{P}" in "orderBy" needs to be provided in "by"\`
          }[OrderFields]
      : 'Error: If you provide "skip", you also need to provide "orderBy"'
    : ByValid extends True
    ? {}
    : {
        [P in OrderFields]: P extends ByFields
          ? never
          : \`Error: Field "$\{P}" in "orderBy" needs to be provided in "by"\`
      }[OrderFields]
  >(args: SubsetIntersection<T, ${groupByArgsName}, OrderByArg> & InputErrors): {} extends InputErrors ? ${getGroupByPayloadName(
<<<<<<< HEAD
      name,
    )}<T> : PrismaPromise<InputErrors>
=======
        name,
      )}<T> : Promise<InputErrors>`
    : ''
}
>>>>>>> f35af40f
}

/**
 * The delegate class that acts as a "Promise-like" for ${name}.
 * Why is this prefixed with \`Prisma__\`?
 * Because we want to prevent naming conflicts as mentioned in
 * https://github.com/prisma/prisma-client-js/issues/707
 */
export class Prisma__${name}Client<T> implements PrismaPromise<T> {
  [prisma]: true;
  private readonly _dmmf;
  private readonly _fetcher;
  private readonly _queryType;
  private readonly _rootField;
  private readonly _clientMethod;
  private readonly _args;
  private readonly _dataPath;
  private readonly _errorFormat;
  private readonly _measurePerformance?;
  private _isList;
  private _callsite;
  private _requestPromise?;
  constructor(_dmmf: runtime.DMMFClass, _fetcher: PrismaClientFetcher, _queryType: 'query' | 'mutation', _rootField: string, _clientMethod: string, _args: any, _dataPath: string[], _errorFormat: ErrorFormat, _measurePerformance?: boolean | undefined, _isList?: boolean);
  readonly [Symbol.toStringTag]: 'PrismaClientPromise';
${indent(
  fields
    .filter((f) => f.outputType.location === 'outputObjectTypes' && f.name !== '_count')
    .map((f) => {
      const fieldTypeName = (f.outputType.type as DMMF.OutputType).name
      return `
${f.name}<T extends ${getFieldArgName(f, !this.dmmf.typeMap[fieldTypeName])} = {}>(args?: Subset<T, ${getFieldArgName(
        f,
        !this.dmmf.typeMap[fieldTypeName],
      )}>): ${getReturnType({
        name: fieldTypeName,
        actionName: f.outputType.isList ? DMMF.ModelAction.findMany : DMMF.ModelAction.findUnique,
        hideCondition: false,
        isField: true,
        renderPromise: true,
        fieldName: f.name,
        projection: Projection.select,
      })};`
    })
    .join('\n'),
  2,
)}

  private get _document();
  /**
   * Attaches callbacks for the resolution and/or rejection of the Promise.
   * @param onfulfilled The callback to execute when the Promise is resolved.
   * @param onrejected The callback to execute when the Promise is rejected.
   * @returns A Promise for the completion of which ever callback is executed.
   */
  then<TResult1 = T, TResult2 = never>(onfulfilled?: ((value: T) => TResult1 | PromiseLike<TResult1>) | undefined | null, onrejected?: ((reason: any) => TResult2 | PromiseLike<TResult2>) | undefined | null): Promise<TResult1 | TResult2>;
  /**
   * Attaches a callback for only the rejection of the Promise.
   * @param onrejected The callback to execute when the Promise is rejected.
   * @returns A Promise for the completion of the callback.
   */
  catch<TResult = never>(onrejected?: ((reason: any) => TResult | PromiseLike<TResult>) | undefined | null): Promise<T | TResult>;
  /**
   * Attaches a callback that is invoked when the Promise is settled (fulfilled or rejected). The
   * resolved value cannot be modified from the callback.
   * @param onfinally The callback to execute when the Promise is settled (fulfilled or rejected).
   * @returns A Promise for the completion of the callback.
   */
  finally(onfinally?: (() => void) | undefined | null): Promise<T>;
}`
  }
}<|MERGE_RESOLUTION|>--- conflicted
+++ resolved
@@ -467,15 +467,10 @@
           : \`Error: Field "$\{P}" in "orderBy" needs to be provided in "by"\`
       }[OrderFields]
   >(args: SubsetIntersection<T, ${groupByArgsName}, OrderByArg> & InputErrors): {} extends InputErrors ? ${getGroupByPayloadName(
-<<<<<<< HEAD
-      name,
-    )}<T> : PrismaPromise<InputErrors>
-=======
         name,
-      )}<T> : Promise<InputErrors>`
+      )}<T> : PrismaPromise<InputErrors>`
     : ''
 }
->>>>>>> f35af40f
 }
 
 /**
