<<<<<<< HEAD
import { pathToPosix } from '@prisma/internals'
import path from 'path'

=======
>>>>>>> a29a4ecf
/**
 * Builds a `dirname` variable that holds the location of the generated client.
 * @param edge
 * @param relativeOutdir
 * @param runtimeDir
 * @returns
 */
export function buildDirname(edge: boolean, relativeOutdir: string) {
  if (edge === true) {
    return buildDirnameDefault()
  }

  return buildDirnameFind(relativeOutdir)
}

/**
 * Builds a `dirname` variable that will try to locate the generated client.
 * It's useful on serverless envs, where relative output dir can be one step
 * lower because of where and how the code is packaged into the lambda like with
 * a build step for platforms like Vercel or Netlify. On top of that, the
 * feature is especially useful for Next.js/Webpack users since the client gets
 * moved and copied out of its original spot. It all fails, it falls-back to
 * `findSync`, when `__dirname` is not available (eg. bundle, electron) or
 * nothing has been found around `__dirname`.
 * @param relativeOutdir
 * @param runtimePath
 * @returns
 */
function buildDirnameFind(relativeOutdir: string) {
  return `
const fs = require('fs')

<<<<<<< HEAD
// some frameworks or bundlers replace or totally remove __dirname
const hasDirname = typeof __dirname !== 'undefined' && __dirname !== '/'

// will work in most cases, ie. if the client has not been bundled
const regularDirname = hasDirname && fs.existsSync(path.join(__dirname, 'schema.prisma')) && __dirname

// if the client has been bundled, we need to look for the folders
const foundDirname = !regularDirname && findSync(process.cwd(), [
    ${defaultRelativeOutdir ? `${JSON.stringify(pathToPosix(defaultRelativeOutdir))},` : ''}
    ${serverlessRelativeOutdir ? `${JSON.stringify(pathToPosix(serverlessRelativeOutdir))},` : ''}
], ['d'], ['d'], 1)[0]

const dirname = regularDirname || foundDirname || __dirname`
=======
config.dirname = __dirname
if (!fs.existsSync(path.join(__dirname, 'schema.prisma'))) {
  warnOnce('bundled-warning-1', 'Your generated Prisma Client could not immediately find its \`schema.prisma\`, falling back to finding it via the current working directory.')
  warnOnce('bundled-warning-2', 'We are interested in learning about your project setup. We\\'d appreciate if you could take the time to share some information with us.')
  warnOnce('bundled-warning-3', 'Please help us by answering a few questions: https://pris.ly/bundler-investigation')
  config.dirname = path.join(process.cwd(), ${JSON.stringify(relativeOutdir)})
  config.isBundled = true
}`
>>>>>>> a29a4ecf
}

/**
 * Builds a simple `dirname` for when it is not important to have one.
 * @returns
 */
function buildDirnameDefault() {
  return `config.dirname = '/'`
}<|MERGE_RESOLUTION|>--- conflicted
+++ resolved
@@ -1,9 +1,3 @@
-<<<<<<< HEAD
-import { pathToPosix } from '@prisma/internals'
-import path from 'path'
-
-=======
->>>>>>> a29a4ecf
 /**
  * Builds a `dirname` variable that holds the location of the generated client.
  * @param edge
@@ -36,21 +30,6 @@
   return `
 const fs = require('fs')
 
-<<<<<<< HEAD
-// some frameworks or bundlers replace or totally remove __dirname
-const hasDirname = typeof __dirname !== 'undefined' && __dirname !== '/'
-
-// will work in most cases, ie. if the client has not been bundled
-const regularDirname = hasDirname && fs.existsSync(path.join(__dirname, 'schema.prisma')) && __dirname
-
-// if the client has been bundled, we need to look for the folders
-const foundDirname = !regularDirname && findSync(process.cwd(), [
-    ${defaultRelativeOutdir ? `${JSON.stringify(pathToPosix(defaultRelativeOutdir))},` : ''}
-    ${serverlessRelativeOutdir ? `${JSON.stringify(pathToPosix(serverlessRelativeOutdir))},` : ''}
-], ['d'], ['d'], 1)[0]
-
-const dirname = regularDirname || foundDirname || __dirname`
-=======
 config.dirname = __dirname
 if (!fs.existsSync(path.join(__dirname, 'schema.prisma'))) {
   warnOnce('bundled-warning-1', 'Your generated Prisma Client could not immediately find its \`schema.prisma\`, falling back to finding it via the current working directory.')
@@ -59,7 +38,6 @@
   config.dirname = path.join(process.cwd(), ${JSON.stringify(relativeOutdir)})
   config.isBundled = true
 }`
->>>>>>> a29a4ecf
 }
 
 /**
