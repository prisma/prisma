{
  "name": "@prisma/debug",
  "version": "0.0.0",
  "main": "dist/index.js",
  "types": "dist/index.d.ts",
  "license": "Apache-2.0",
  "author": "Tim Suchanek <suchanek@prisma.io>",
  "homepage": "https://www.prisma.io",
  "repository": {
    "type": "git",
    "url": "https://github.com/prisma/prisma.git",
    "directory": "packages/debug"
  },
  "maintainers": [
    "Joël Galeran <galeran@prisma.io>",
    "Pierre-Antoine Mills <mills@prisma.io>",
    "Alexey Orlenko <orlenko@prisma.io>"
  ],
  "bugs": "https://github.com/prisma/prisma/issues",
  "devDependencies": {
    "@types/jest": "27.4.0",
<<<<<<< HEAD
    "@types/node": "12.20.42",
=======
    "@types/node": "12.20.46",
    "@typescript-eslint/eslint-plugin": "5.9.0",
    "@typescript-eslint/parser": "5.9.0",
>>>>>>> 2fad14ad
    "esbuild": "0.13.14",
    "jest": "27.5.1",
    "ts-jest": "27.1.3",
    "typescript": "4.5.4"
  },
  "scripts": {
    "dev": "DEV=true node -r esbuild-register helpers/build.ts",
    "build": "node -r esbuild-register helpers/build.ts",
    "prepublishOnly": "pnpm run build",
    "test": "jest"
  },
  "files": [
    "README.md",
    "dist"
  ],
  "dependencies": {
    "@types/debug": "4.1.7",
    "ms": "2.1.3",
    "strip-ansi": "6.0.1"
  },
  "sideEffects": true
}<|MERGE_RESOLUTION|>--- conflicted
+++ resolved
@@ -19,13 +19,7 @@
   "bugs": "https://github.com/prisma/prisma/issues",
   "devDependencies": {
     "@types/jest": "27.4.0",
-<<<<<<< HEAD
-    "@types/node": "12.20.42",
-=======
     "@types/node": "12.20.46",
-    "@typescript-eslint/eslint-plugin": "5.9.0",
-    "@typescript-eslint/parser": "5.9.0",
->>>>>>> 2fad14ad
     "esbuild": "0.13.14",
     "jest": "27.5.1",
     "ts-jest": "27.1.3",
