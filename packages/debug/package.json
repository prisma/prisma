{
  "name": "@prisma/debug",
  "version": "0.0.0",
  "main": "dist/index.js",
  "types": "dist/index.d.ts",
  "license": "Apache-2.0",
  "author": "Tim Suchanek <suchanek@prisma.io>",
  "homepage": "https://www.prisma.io",
  "repository": {
    "type": "git",
    "url": "https://github.com/prisma/prisma.git",
    "directory": "packages/debug"
  },
  "maintainers": [
    "Joël Galeran <galeran@prisma.io>",
    "Pierre-Antoine Mills <mills@prisma.io>",
    "Alexey Orlenko <orlenko@prisma.io>"
  ],
  "bugs": "https://github.com/prisma/prisma/issues",
  "devDependencies": {
    "@types/jest": "28.1.3",
    "@types/node": "12.20.55",
    "esbuild": "0.14.47",
    "jest": "28.1.1",
<<<<<<< HEAD
    "jest-junit": "13.2.0",
=======
    "jest-junit": "14.0.0",
    "ts-jest": "28.0.5",
>>>>>>> e28f8a07
    "typescript": "4.7.4"
  },
  "scripts": {
    "dev": "DEV=true node -r esbuild-register helpers/build.ts",
    "build": "node -r esbuild-register helpers/build.ts",
    "test": "jest",
    "prepublishOnly": "pnpm run build"
  },
  "files": [
    "README.md",
    "dist"
  ],
  "dependencies": {
    "@types/debug": "4.1.7",
    "debug": "4.3.4",
    "strip-ansi": "6.0.1"
  },
  "sideEffects": false
}<|MERGE_RESOLUTION|>--- conflicted
+++ resolved
@@ -22,12 +22,7 @@
     "@types/node": "12.20.55",
     "esbuild": "0.14.47",
     "jest": "28.1.1",
-<<<<<<< HEAD
-    "jest-junit": "13.2.0",
-=======
     "jest-junit": "14.0.0",
-    "ts-jest": "28.0.5",
->>>>>>> e28f8a07
     "typescript": "4.7.4"
   },
   "scripts": {
