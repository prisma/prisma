--- conflicted
+++ resolved
@@ -23,12 +23,7 @@
     "esbuild": "0.14.47",
     "jest": "28.1.1",
     "jest-junit": "13.2.0",
-<<<<<<< HEAD
-    "typescript": "4.7.3"
-=======
-    "ts-jest": "28.0.5",
     "typescript": "4.7.4"
->>>>>>> af03d4a6
   },
   "scripts": {
     "dev": "DEV=true node -r esbuild-register helpers/build.ts",
