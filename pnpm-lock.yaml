lockfileVersion: 5.3

importers:

  .:
    specifiers:
      '@sindresorhus/slugify': 1.1.2
      '@slack/webhook': 6.0.0
      '@types/benchmark': 2.1.1
      '@types/debug': 4.1.7
      '@types/graphviz': 0.0.33
      '@types/node': 14.17.7
      '@types/redis': 2.8.31
      '@typescript-eslint/eslint-plugin': 4.29.0
      '@typescript-eslint/parser': 4.29.0
      arg: 5.0.0
      batching-toposort: 1.2.0
      benchmark: 2.1.4
      chalk: 4.1.2
      debug: 4.3.2
      esbuild: 0.12.17
      eslint: 7.32.0
      eslint-config-prettier: 8.3.0
      eslint-plugin-eslint-comments: 3.2.0
      eslint-plugin-jest: 24.4.0
      eslint-plugin-prettier: 3.4.0
      execa: 5.1.1
      globby: 11.0.4
      graphviz: 0.0.9
      husky: 7.0.1
      is-ci: 3.0.0
      node-fetch: 2.6.1
      p-map: 4.0.0
      p-reduce: 2.1.0
      p-retry: 4.6.1
      prettier: 2.3.2
      redis: 3.1.2
      redis-lock: 0.1.4
      semver: 7.3.5
      staged-git-files: 1.2.0
      ts-node: 10.1.0
      typescript: 4.3.5
    devDependencies:
      '@sindresorhus/slugify': 1.1.2
      '@slack/webhook': 6.0.0_debug@4.3.2
      '@types/benchmark': 2.1.1
      '@types/debug': 4.1.7
      '@types/graphviz': 0.0.33
      '@types/node': 14.17.7
      '@types/redis': 2.8.31
      '@typescript-eslint/eslint-plugin': 4.29.0_48ea228fa0647506aa803d17f48b59f7
      '@typescript-eslint/parser': 4.29.0_eslint@7.32.0+typescript@4.3.5
      arg: 5.0.0
      batching-toposort: 1.2.0
      benchmark: 2.1.4
      chalk: 4.1.2
      debug: 4.3.2
      esbuild: 0.12.17
      eslint: 7.32.0
      eslint-config-prettier: 8.3.0_eslint@7.32.0
      eslint-plugin-eslint-comments: 3.2.0_eslint@7.32.0
      eslint-plugin-jest: 24.4.0_8acbcf4842302c074111ae8720519eaa
      eslint-plugin-prettier: 3.4.0_5a48a349ffec60f5257b5f148f5199c3
      execa: 5.1.1
      globby: 11.0.4
      graphviz: 0.0.9
      husky: 7.0.1
      is-ci: 3.0.0
      node-fetch: 2.6.1
      p-map: 4.0.0
      p-reduce: 2.1.0
      p-retry: 4.6.1
      prettier: 2.3.2
      redis: 3.1.2
      redis-lock: 0.1.4
      semver: 7.3.5
      staged-git-files: 1.2.0
      ts-node: 10.1.0_7360de416e8b444360c6ec4574012a61
      typescript: 4.3.5

  packages/cli:
    specifiers:
      '@prisma/client': workspace:*
      '@prisma/debug': workspace:*
<<<<<<< HEAD
      '@prisma/engines': 2.29.0-27.query-engine-lrts-4e355054bff7d6c7c018a5bf5c3883d13069ffb8
      '@prisma/fetch-engine': 2.29.0-27.query-engine-lrts-4e355054bff7d6c7c018a5bf5c3883d13069ffb8
      '@prisma/generator-helper': workspace:*
      '@prisma/get-platform': 2.29.0-27.query-engine-lrts-4e355054bff7d6c7c018a5bf5c3883d13069ffb8
=======
      '@prisma/engines': 2.29.0-29.3279becba9751abb600640bc97c569d4658ee3d4
      '@prisma/fetch-engine': 2.29.0-29.3279becba9751abb600640bc97c569d4658ee3d4
      '@prisma/generator-helper': workspace:*
      '@prisma/get-platform': 2.29.0-29.3279becba9751abb600640bc97c569d4658ee3d4
>>>>>>> d43bfb38
      '@prisma/migrate': workspace:*
      '@prisma/sdk': workspace:*
      '@prisma/studio-server': 0.419.0
      '@timsuchanek/copy': 1.4.5
      '@types/jest': 26.0.24
      '@types/rimraf': 3.0.1
      '@types/ws': 7.4.7
      '@typescript-eslint/eslint-plugin': 4.29.0
      '@typescript-eslint/parser': 4.29.0
      chalk: 4.1.2
      checkpoint-client: 1.1.20
      dotenv: 10.0.0
      esbuild: 0.8.53
      escape-string-regexp: 4.0.0
      eslint: 7.32.0
      eslint-config-prettier: 8.3.0
      eslint-plugin-eslint-comments: 3.2.0
      eslint-plugin-jest: 24.4.0
      eslint-plugin-prettier: 3.4.0
      execa: 5.1.1
      fast-deep-equal: 3.1.3
      fs-jetpack: 4.1.0
      get-port: 5.1.1
      global-dirs: 3.0.0
      indent-string: 4.0.0
      is-installed-globally: 0.4.0
      jest: 27.0.6
      line-replace: 2.0.1
      lint-staged: 11.1.1
      log-update: 4.0.0
      make-dir: 3.1.0
      node-fetch: 2.6.1
      open: 7.4.2
      pg: 8.7.1
      pkg-up: 3.1.0
      prettier: 2.3.2
      replace-string: 3.1.0
      resolve-pkg: 2.0.0
      rimraf: 3.0.2
      strip-ansi: 6.0.0
      tempy: 1.0.1
      ts-jest: 27.0.4
      typescript: 4.3.5
    dependencies:
<<<<<<< HEAD
      '@prisma/engines': 2.29.0-27.query-engine-lrts-4e355054bff7d6c7c018a5bf5c3883d13069ffb8
    devDependencies:
      '@prisma/client': link:../client
      '@prisma/debug': link:../debug
      '@prisma/fetch-engine': 2.29.0-27.query-engine-lrts-4e355054bff7d6c7c018a5bf5c3883d13069ffb8
      '@prisma/generator-helper': link:../generator-helper
      '@prisma/get-platform': 2.29.0-27.query-engine-lrts-4e355054bff7d6c7c018a5bf5c3883d13069ffb8
=======
      '@prisma/engines': 2.29.0-29.3279becba9751abb600640bc97c569d4658ee3d4
    devDependencies:
      '@prisma/client': link:../client
      '@prisma/debug': link:../debug
      '@prisma/fetch-engine': 2.29.0-29.3279becba9751abb600640bc97c569d4658ee3d4
      '@prisma/generator-helper': link:../generator-helper
      '@prisma/get-platform': 2.29.0-29.3279becba9751abb600640bc97c569d4658ee3d4
>>>>>>> d43bfb38
      '@prisma/migrate': link:../migrate
      '@prisma/sdk': link:../sdk
      '@prisma/studio-server': 0.419.0
      '@timsuchanek/copy': 1.4.5
      '@types/jest': 26.0.24
      '@types/rimraf': 3.0.1
      '@types/ws': 7.4.7
      '@typescript-eslint/eslint-plugin': 4.29.0_48ea228fa0647506aa803d17f48b59f7
      '@typescript-eslint/parser': 4.29.0_eslint@7.32.0+typescript@4.3.5
      chalk: 4.1.2
      checkpoint-client: 1.1.20
      dotenv: 10.0.0
      esbuild: 0.8.53
      escape-string-regexp: 4.0.0
      eslint: 7.32.0
      eslint-config-prettier: 8.3.0_eslint@7.32.0
      eslint-plugin-eslint-comments: 3.2.0_eslint@7.32.0
      eslint-plugin-jest: 24.4.0_8acbcf4842302c074111ae8720519eaa
      eslint-plugin-prettier: 3.4.0_5a48a349ffec60f5257b5f148f5199c3
      execa: 5.1.1
      fast-deep-equal: 3.1.3
      fs-jetpack: 4.1.0
      get-port: 5.1.1
      global-dirs: 3.0.0
      indent-string: 4.0.0
      is-installed-globally: 0.4.0
      jest: 27.0.6_ts-node@10.1.0
      line-replace: 2.0.1
      lint-staged: 11.1.1
      log-update: 4.0.0
      make-dir: 3.1.0
      node-fetch: 2.6.1
      open: 7.4.2
      pg: 8.7.1
      pkg-up: 3.1.0
      prettier: 2.3.2
      replace-string: 3.1.0
      resolve-pkg: 2.0.0
      rimraf: 3.0.2
      strip-ansi: 6.0.0
      tempy: 1.0.1
      ts-jest: 27.0.4_52cc4273aa16028085013af47e479e10
      typescript: 4.3.5

  packages/client:
    specifiers:
      '@prisma/debug': workspace:*
      '@prisma/engine-core': workspace:*
<<<<<<< HEAD
      '@prisma/engines': 2.29.0-27.query-engine-lrts-4e355054bff7d6c7c018a5bf5c3883d13069ffb8
      '@prisma/engines-version': 2.29.0-27.query-engine-lrts-4e355054bff7d6c7c018a5bf5c3883d13069ffb8
      '@prisma/fetch-engine': 2.29.0-27.query-engine-lrts-4e355054bff7d6c7c018a5bf5c3883d13069ffb8
      '@prisma/generator-helper': workspace:*
      '@prisma/get-platform': 2.29.0-27.query-engine-lrts-4e355054bff7d6c7c018a5bf5c3883d13069ffb8
=======
      '@prisma/engines': 2.29.0-29.3279becba9751abb600640bc97c569d4658ee3d4
      '@prisma/engines-version': 2.29.0-29.3279becba9751abb600640bc97c569d4658ee3d4
      '@prisma/fetch-engine': 2.29.0-29.3279becba9751abb600640bc97c569d4658ee3d4
      '@prisma/generator-helper': workspace:*
      '@prisma/get-platform': 2.29.0-29.3279becba9751abb600640bc97c569d4658ee3d4
>>>>>>> d43bfb38
      '@prisma/migrate': workspace:*
      '@prisma/sdk': workspace:*
      '@timsuchanek/copy': 1.4.5
      '@types/debug': 4.1.7
      '@types/jest': 26.0.24
      '@types/js-levenshtein': 1.1.0
      '@types/mssql': 6.0.8
      '@types/node': 12.20.18
      '@types/pg': 8.6.1
      '@typescript-eslint/eslint-plugin': 4.29.0
      '@typescript-eslint/parser': 4.29.0
      arg: 5.0.0
      chalk: 4.1.2
      decimal.js: 10.3.1
      esbuild: 0.8.53
      escape-string-regexp: 4.0.0
      eslint: 7.32.0
      eslint-config-prettier: 8.3.0
      eslint-plugin-eslint-comments: 3.2.0
      eslint-plugin-jest: 24.4.0
      eslint-plugin-prettier: 3.4.0
      execa: 5.1.1
      flat-map-polyfill: 0.3.8
      fs-monkey: 1.0.3
      get-own-enumerable-property-symbols: 3.0.2
      indent-string: 4.0.0
      is-obj: 2.0.0
      is-regexp: 2.1.0
      jest: 27.0.6
      js-levenshtein: 1.1.6
      klona: 2.0.4
      lint-staged: 11.1.1
      make-dir: 3.1.0
      mariadb: 2.5.4
      mssql: 7.2.0
      pg: 8.7.1
      pkg-up: 3.1.0
      pluralize: 8.0.0
      prettier: 2.3.2
      replace-string: 3.1.0
      rimraf: 3.0.2
      rollup: 2.55.1
      rollup-plugin-dts: 3.0.2
      sort-keys: 4.2.0
      source-map-support: 0.5.19
      sql-template-tag: 4.0.0
      stacktrace-parser: 0.1.10
      strip-ansi: 6.0.0
      strip-indent: 3.0.0
      ts-jest: 27.0.4
      ts-node: 10.1.0
      tsd: 0.17.0
      typescript: 4.3.5
    dependencies:
<<<<<<< HEAD
      '@prisma/engines-version': 2.29.0-27.query-engine-lrts-4e355054bff7d6c7c018a5bf5c3883d13069ffb8
    devDependencies:
      '@prisma/debug': link:../debug
      '@prisma/engine-core': link:../engine-core
      '@prisma/engines': 2.29.0-27.query-engine-lrts-4e355054bff7d6c7c018a5bf5c3883d13069ffb8
      '@prisma/fetch-engine': 2.29.0-27.query-engine-lrts-4e355054bff7d6c7c018a5bf5c3883d13069ffb8
      '@prisma/generator-helper': link:../generator-helper
      '@prisma/get-platform': 2.29.0-27.query-engine-lrts-4e355054bff7d6c7c018a5bf5c3883d13069ffb8
=======
      '@prisma/engines-version': 2.29.0-29.3279becba9751abb600640bc97c569d4658ee3d4
    devDependencies:
      '@prisma/debug': link:../debug
      '@prisma/engine-core': link:../engine-core
      '@prisma/engines': 2.29.0-29.3279becba9751abb600640bc97c569d4658ee3d4
      '@prisma/fetch-engine': 2.29.0-29.3279becba9751abb600640bc97c569d4658ee3d4
      '@prisma/generator-helper': link:../generator-helper
      '@prisma/get-platform': 2.29.0-29.3279becba9751abb600640bc97c569d4658ee3d4
>>>>>>> d43bfb38
      '@prisma/migrate': link:../migrate
      '@prisma/sdk': link:../sdk
      '@timsuchanek/copy': 1.4.5
      '@types/debug': 4.1.7
      '@types/jest': 26.0.24
      '@types/js-levenshtein': 1.1.0
      '@types/mssql': 6.0.8
      '@types/node': 12.20.18
      '@types/pg': 8.6.1
      '@typescript-eslint/eslint-plugin': 4.29.0_48ea228fa0647506aa803d17f48b59f7
      '@typescript-eslint/parser': 4.29.0_eslint@7.32.0+typescript@4.3.5
      arg: 5.0.0
      chalk: 4.1.2
      decimal.js: 10.3.1
      esbuild: 0.8.53
      escape-string-regexp: 4.0.0
      eslint: 7.32.0
      eslint-config-prettier: 8.3.0_eslint@7.32.0
      eslint-plugin-eslint-comments: 3.2.0_eslint@7.32.0
      eslint-plugin-jest: 24.4.0_8acbcf4842302c074111ae8720519eaa
      eslint-plugin-prettier: 3.4.0_5a48a349ffec60f5257b5f148f5199c3
      execa: 5.1.1
      flat-map-polyfill: 0.3.8
      fs-monkey: 1.0.3
      get-own-enumerable-property-symbols: 3.0.2
      indent-string: 4.0.0
      is-obj: 2.0.0
      is-regexp: 2.1.0
      jest: 27.0.6_ts-node@10.1.0
      js-levenshtein: 1.1.6
      klona: 2.0.4
      lint-staged: 11.1.1
      make-dir: 3.1.0
      mariadb: 2.5.4
      mssql: 7.2.0
      pg: 8.7.1
      pkg-up: 3.1.0
      pluralize: 8.0.0
      prettier: 2.3.2
      replace-string: 3.1.0
      rimraf: 3.0.2
      rollup: 2.55.1
      rollup-plugin-dts: 3.0.2_rollup@2.55.1+typescript@4.3.5
      sort-keys: 4.2.0
      source-map-support: 0.5.19
      sql-template-tag: 4.0.0
      stacktrace-parser: 0.1.10
      strip-ansi: 6.0.0
      strip-indent: 3.0.0
      ts-jest: 27.0.4_52cc4273aa16028085013af47e479e10
      ts-node: 10.1.0_620c6be159ae5abe9d22c4491af881d8
      tsd: 0.17.0
      typescript: 4.3.5

  packages/debug:
    specifiers:
      '@types/debug': 4.1.7
      '@types/jest': 26.0.24
      '@types/node': 12.20.18
      '@typescript-eslint/eslint-plugin': 4.29.0
      '@typescript-eslint/parser': 4.29.0
      debug: 4.3.2
      esbuild: 0.12.16
      eslint: 7.32.0
      eslint-config-prettier: 8.3.0
      eslint-plugin-eslint-comments: 3.2.0
      eslint-plugin-jest: 24.4.0
      eslint-plugin-prettier: 3.4.0
      execa: 5.1.1
      glob: 7.1.7
      jest: 27.0.6
      lint-staged: 11.1.1
      ms: 2.1.3
      prettier: 2.3.2
      strip-ansi: 6.0.0
      ts-jest: 27.0.4
      typescript: 4.3.5
    dependencies:
      debug: 4.3.2
      ms: 2.1.3
    devDependencies:
      '@types/debug': 4.1.7
      '@types/jest': 26.0.24
      '@types/node': 12.20.18
      '@typescript-eslint/eslint-plugin': 4.29.0_48ea228fa0647506aa803d17f48b59f7
      '@typescript-eslint/parser': 4.29.0_eslint@7.32.0+typescript@4.3.5
      esbuild: 0.12.16
      eslint: 7.32.0
      eslint-config-prettier: 8.3.0_eslint@7.32.0
      eslint-plugin-eslint-comments: 3.2.0_eslint@7.32.0
      eslint-plugin-jest: 24.4.0_8acbcf4842302c074111ae8720519eaa
      eslint-plugin-prettier: 3.4.0_5a48a349ffec60f5257b5f148f5199c3
      execa: 5.1.1
      glob: 7.1.7
      jest: 27.0.6_ts-node@10.1.0
      lint-staged: 11.1.1
      prettier: 2.3.2
      strip-ansi: 6.0.0
      ts-jest: 27.0.4_52cc4273aa16028085013af47e479e10
      typescript: 4.3.5

  packages/engine-core:
    specifiers:
      '@prisma/debug': workspace:*
<<<<<<< HEAD
      '@prisma/engines': 2.29.0-27.query-engine-lrts-4e355054bff7d6c7c018a5bf5c3883d13069ffb8
      '@prisma/generator-helper': workspace:*
      '@prisma/get-platform': 2.29.0-27.query-engine-lrts-4e355054bff7d6c7c018a5bf5c3883d13069ffb8
=======
      '@prisma/engines': 2.29.0-29.3279becba9751abb600640bc97c569d4658ee3d4
      '@prisma/generator-helper': workspace:*
      '@prisma/get-platform': 2.29.0-29.3279becba9751abb600640bc97c569d4658ee3d4
>>>>>>> d43bfb38
      '@types/jest': 26.0.24
      '@types/node': 12.20.18
      '@typescript-eslint/eslint-plugin': 4.29.0
      '@typescript-eslint/parser': 4.29.0
      chalk: 4.1.2
      esbuild: 0.12.16
      eslint: 7.32.0
      eslint-config-prettier: 8.3.0
      eslint-plugin-eslint-comments: 3.2.0
      eslint-plugin-jest: 24.4.0
      eslint-plugin-prettier: 3.4.0
      execa: 5.1.1
      get-stream: 6.0.1
      glob: 7.1.7
      indent-string: 4.0.0
      jest: 27.0.6
      lint-staged: 11.1.1
      new-github-issue-url: 0.2.1
      p-retry: 4.6.1
      prettier: 2.3.2
      strip-ansi: 6.0.0
      terminal-link: 2.1.1
      ts-jest: 27.0.4
      typescript: 4.3.5
      undici: 3.3.6
    dependencies:
      '@prisma/debug': link:../debug
<<<<<<< HEAD
      '@prisma/engines': 2.29.0-27.query-engine-lrts-4e355054bff7d6c7c018a5bf5c3883d13069ffb8
      '@prisma/generator-helper': link:../generator-helper
      '@prisma/get-platform': 2.29.0-27.query-engine-lrts-4e355054bff7d6c7c018a5bf5c3883d13069ffb8
=======
      '@prisma/engines': 2.29.0-29.3279becba9751abb600640bc97c569d4658ee3d4
      '@prisma/generator-helper': link:../generator-helper
      '@prisma/get-platform': 2.29.0-29.3279becba9751abb600640bc97c569d4658ee3d4
>>>>>>> d43bfb38
      chalk: 4.1.2
      execa: 5.1.1
      get-stream: 6.0.1
      indent-string: 4.0.0
      new-github-issue-url: 0.2.1
      p-retry: 4.6.1
      terminal-link: 2.1.1
      undici: 3.3.6
    devDependencies:
      '@types/jest': 26.0.24
      '@types/node': 12.20.18
      '@typescript-eslint/eslint-plugin': 4.29.0_48ea228fa0647506aa803d17f48b59f7
      '@typescript-eslint/parser': 4.29.0_eslint@7.32.0+typescript@4.3.5
      esbuild: 0.12.16
      eslint: 7.32.0
      eslint-config-prettier: 8.3.0_eslint@7.32.0
      eslint-plugin-eslint-comments: 3.2.0_eslint@7.32.0
      eslint-plugin-jest: 24.4.0_8acbcf4842302c074111ae8720519eaa
      eslint-plugin-prettier: 3.4.0_5a48a349ffec60f5257b5f148f5199c3
      glob: 7.1.7
      jest: 27.0.6_ts-node@10.1.0
      lint-staged: 11.1.1
      prettier: 2.3.2
      strip-ansi: 6.0.0
      ts-jest: 27.0.4_52cc4273aa16028085013af47e479e10
      typescript: 4.3.5

  packages/generator-helper:
    specifiers:
      '@prisma/debug': workspace:*
      '@types/cross-spawn': 6.0.2
      '@types/jest': 26.0.24
      '@types/node': 12.20.18
      '@typescript-eslint/eslint-plugin': 4.29.0
      '@typescript-eslint/parser': 4.29.0
      chalk: 4.1.2
      cross-spawn: 7.0.3
      esbuild: 0.12.16
      eslint: 7.32.0
      eslint-config-prettier: 8.3.0
      eslint-plugin-eslint-comments: 3.2.0
      eslint-plugin-jest: 24.4.0
      eslint-plugin-prettier: 3.4.0
      glob: 7.1.7
      jest: 27.0.6
      lint-staged: 11.1.1
      prettier: 2.3.2
      ts-jest: 27.0.4
      ts-node: 10.1.0
      typescript: 4.3.5
    dependencies:
      '@prisma/debug': link:../debug
      '@types/cross-spawn': 6.0.2
      chalk: 4.1.2
      cross-spawn: 7.0.3
    devDependencies:
      '@types/jest': 26.0.24
      '@types/node': 12.20.18
      '@typescript-eslint/eslint-plugin': 4.29.0_48ea228fa0647506aa803d17f48b59f7
      '@typescript-eslint/parser': 4.29.0_eslint@7.32.0+typescript@4.3.5
      esbuild: 0.12.16
      eslint: 7.32.0
      eslint-config-prettier: 8.3.0_eslint@7.32.0
      eslint-plugin-eslint-comments: 3.2.0_eslint@7.32.0
      eslint-plugin-jest: 24.4.0_8acbcf4842302c074111ae8720519eaa
      eslint-plugin-prettier: 3.4.0_5a48a349ffec60f5257b5f148f5199c3
      glob: 7.1.7
      jest: 27.0.6_ts-node@10.1.0
      lint-staged: 11.1.1
      prettier: 2.3.2
      ts-jest: 27.0.4_52cc4273aa16028085013af47e479e10
      ts-node: 10.1.0_620c6be159ae5abe9d22c4491af881d8
      typescript: 4.3.5

  packages/integration-tests:
    specifiers:
      '@prisma/client': workspace:*
<<<<<<< HEAD
      '@prisma/get-platform': 2.29.0-27.query-engine-lrts-4e355054bff7d6c7c018a5bf5c3883d13069ffb8
=======
      '@prisma/get-platform': 2.29.0-29.3279becba9751abb600640bc97c569d4658ee3d4
>>>>>>> d43bfb38
      '@prisma/migrate': workspace:*
      '@prisma/sdk': workspace:*
      '@sindresorhus/slugify': 1.1.2
      '@types/jest': 26.0.24
      '@types/mssql': 6.0.8
      '@types/node': 12.20.18
      '@types/pg': 8.6.1
      '@types/sqlite3': 3.1.7
      '@typescript-eslint/eslint-plugin': 4.29.0
      '@typescript-eslint/parser': 4.29.0
      decimal.js: 10.3.1
      esbuild: 0.12.16
      escape-string-regexp: 4.0.0
      eslint: 7.32.0
      eslint-config-prettier: 8.3.0
      eslint-plugin-eslint-comments: 3.2.0
      eslint-plugin-jest: 24.4.0
      eslint-plugin-prettier: 3.4.0
      execa: 5.1.1
      fs-jetpack: 4.1.0
      glob: 7.1.7
      jest: 27.0.6
      lint-staged: 11.1.1
      mariadb: 2.5.4
      mssql: 7.2.0
      pg: 8.7.1
      prettier: 2.3.2
      replace-string: 3.1.0
      segfault-handler: 1.3.0
      sqlite-async: 1.1.1
      sqlite3: 5.0.2
      string-hash: 1.1.3
      strip-ansi: 6.0.0
      tempy: 1.0.1
      ts-jest: 27.0.4
      ts-node: 10.1.0
      typescript: 4.3.5
      verror: 1.10.0
    devDependencies:
      '@prisma/client': link:../client
<<<<<<< HEAD
      '@prisma/get-platform': 2.29.0-27.query-engine-lrts-4e355054bff7d6c7c018a5bf5c3883d13069ffb8
=======
      '@prisma/get-platform': 2.29.0-29.3279becba9751abb600640bc97c569d4658ee3d4
>>>>>>> d43bfb38
      '@prisma/migrate': link:../migrate
      '@prisma/sdk': link:../sdk
      '@sindresorhus/slugify': 1.1.2
      '@types/jest': 26.0.24
      '@types/mssql': 6.0.8
      '@types/node': 12.20.18
      '@types/pg': 8.6.1
      '@types/sqlite3': 3.1.7
      '@typescript-eslint/eslint-plugin': 4.29.0_48ea228fa0647506aa803d17f48b59f7
      '@typescript-eslint/parser': 4.29.0_eslint@7.32.0+typescript@4.3.5
      decimal.js: 10.3.1
      esbuild: 0.12.16
      escape-string-regexp: 4.0.0
      eslint: 7.32.0
      eslint-config-prettier: 8.3.0_eslint@7.32.0
      eslint-plugin-eslint-comments: 3.2.0_eslint@7.32.0
      eslint-plugin-jest: 24.4.0_8acbcf4842302c074111ae8720519eaa
      eslint-plugin-prettier: 3.4.0_5a48a349ffec60f5257b5f148f5199c3
      execa: 5.1.1
      fs-jetpack: 4.1.0
      glob: 7.1.7
      jest: 27.0.6_ts-node@10.1.0
      lint-staged: 11.1.1
      mariadb: 2.5.4
      mssql: 7.2.0
      pg: 8.7.1
      prettier: 2.3.2
      replace-string: 3.1.0
      segfault-handler: 1.3.0
      sqlite-async: 1.1.1
      sqlite3: 5.0.2
      string-hash: 1.1.3
      strip-ansi: 6.0.0
      tempy: 1.0.1
      ts-jest: 27.0.4_52cc4273aa16028085013af47e479e10
      ts-node: 10.1.0_620c6be159ae5abe9d22c4491af881d8
      typescript: 4.3.5
      verror: 1.10.0

  packages/migrate:
    specifiers:
      '@prisma/debug': workspace:*
<<<<<<< HEAD
      '@prisma/engines-version': 2.29.0-27.query-engine-lrts-4e355054bff7d6c7c018a5bf5c3883d13069ffb8
      '@prisma/generator-helper': workspace:*
      '@prisma/get-platform': 2.29.0-27.query-engine-lrts-4e355054bff7d6c7c018a5bf5c3883d13069ffb8
=======
      '@prisma/engines-version': 2.29.0-29.3279becba9751abb600640bc97c569d4658ee3d4
      '@prisma/generator-helper': workspace:*
      '@prisma/get-platform': 2.29.0-29.3279becba9751abb600640bc97c569d4658ee3d4
>>>>>>> d43bfb38
      '@prisma/sdk': workspace:*
      '@sindresorhus/slugify': 1.1.2
      '@types/jest': 26.0.24
      '@types/node': 12.20.18
      '@types/pg': 8.6.1
      '@types/prompts': 2.0.14
      '@types/sqlite3': 3.1.7
      '@typescript-eslint/eslint-plugin': 4.29.0
      '@typescript-eslint/parser': 4.29.0
      chalk: 4.1.2
      del: 6.0.0
      esbuild: 0.12.16
      eslint: 7.32.0
      eslint-config-prettier: 8.3.0
      eslint-plugin-eslint-comments: 3.2.0
      eslint-plugin-jest: 24.4.0
      eslint-plugin-prettier: 3.4.0
      execa: 5.1.1
      fs-jetpack: 4.1.0
      glob: 7.1.7
      global-dirs: 3.0.0
      has-yarn: 2.1.0
      indent-string: 4.0.0
      jest: 27.0.6
      lint-staged: 11.1.1
      log-update: 4.0.0
      make-dir: 3.1.0
      mariadb: 2.5.4
      mock-stdin: 1.0.0
      new-github-issue-url: 0.2.1
      open: 7.4.2
      pg: 8.7.1
      pkg-up: 3.1.0
      prettier: 2.3.2
      prompts: 2.4.1
      resolve-pkg: 2.0.0
      sqlite-async: 1.1.1
      sqlite3: 5.0.2
      strip-ansi: 6.0.0
      strip-indent: 3.0.0
      tempy: 1.0.1
      ts-jest: 27.0.4
      typescript: 4.3.5
    dependencies:
      '@prisma/debug': link:../debug
<<<<<<< HEAD
      '@prisma/get-platform': 2.29.0-27.query-engine-lrts-4e355054bff7d6c7c018a5bf5c3883d13069ffb8
=======
      '@prisma/get-platform': 2.29.0-29.3279becba9751abb600640bc97c569d4658ee3d4
>>>>>>> d43bfb38
      '@sindresorhus/slugify': 1.1.2
      execa: 5.1.1
      global-dirs: 3.0.0
      has-yarn: 2.1.0
      indent-string: 4.0.0
      log-update: 4.0.0
      new-github-issue-url: 0.2.1
      open: 7.4.2
      pkg-up: 3.1.0
      prompts: 2.4.1
      resolve-pkg: 2.0.0
      strip-ansi: 6.0.0
      strip-indent: 3.0.0
    devDependencies:
<<<<<<< HEAD
      '@prisma/engines-version': 2.29.0-27.query-engine-lrts-4e355054bff7d6c7c018a5bf5c3883d13069ffb8
=======
      '@prisma/engines-version': 2.29.0-29.3279becba9751abb600640bc97c569d4658ee3d4
>>>>>>> d43bfb38
      '@prisma/generator-helper': link:../generator-helper
      '@prisma/sdk': link:../sdk
      '@types/jest': 26.0.24
      '@types/node': 12.20.18
      '@types/pg': 8.6.1
      '@types/prompts': 2.0.14
      '@types/sqlite3': 3.1.7
      '@typescript-eslint/eslint-plugin': 4.29.0_48ea228fa0647506aa803d17f48b59f7
      '@typescript-eslint/parser': 4.29.0_eslint@7.32.0+typescript@4.3.5
      chalk: 4.1.2
      del: 6.0.0
      esbuild: 0.12.16
      eslint: 7.32.0
      eslint-config-prettier: 8.3.0_eslint@7.32.0
      eslint-plugin-eslint-comments: 3.2.0_eslint@7.32.0
      eslint-plugin-jest: 24.4.0_8acbcf4842302c074111ae8720519eaa
      eslint-plugin-prettier: 3.4.0_5a48a349ffec60f5257b5f148f5199c3
      fs-jetpack: 4.1.0
      glob: 7.1.7
      jest: 27.0.6_ts-node@10.1.0
      lint-staged: 11.1.1
      make-dir: 3.1.0
      mariadb: 2.5.4
      mock-stdin: 1.0.0
      pg: 8.7.1
      prettier: 2.3.2
      sqlite-async: 1.1.1
      sqlite3: 5.0.2
      tempy: 1.0.1
      ts-jest: 27.0.4_52cc4273aa16028085013af47e479e10
      typescript: 4.3.5

  packages/react-prisma:
    specifiers:
      '@prisma/client': workspace:*
      '@types/jest': 26.0.24
      '@types/node': 14.17.7
      '@typescript-eslint/eslint-plugin': 4.29.0
      '@typescript-eslint/parser': 4.29.0
      esbuild: 0.12.16
      eslint: 7.32.0
      eslint-config-prettier: 8.3.0
      eslint-plugin-eslint-comments: 3.2.0
      eslint-plugin-jest: 24.4.0
      eslint-plugin-prettier: 3.4.0
      glob: 7.1.7
      jest: 27.0.6
      lint-staged: 11.1.1
      prettier: 2.3.2
      react: 17.0.2
      strip-ansi: 7.0.0
      ts-jest: 27.0.4
      typescript: 4.3.5
    devDependencies:
      '@prisma/client': link:../client
      '@types/jest': 26.0.24
      '@types/node': 14.17.7
      '@typescript-eslint/eslint-plugin': 4.29.0_48ea228fa0647506aa803d17f48b59f7
      '@typescript-eslint/parser': 4.29.0_eslint@7.32.0+typescript@4.3.5
      esbuild: 0.12.16
      eslint: 7.32.0
      eslint-config-prettier: 8.3.0_eslint@7.32.0
      eslint-plugin-eslint-comments: 3.2.0_eslint@7.32.0
      eslint-plugin-jest: 24.4.0_8acbcf4842302c074111ae8720519eaa
      eslint-plugin-prettier: 3.4.0_5a48a349ffec60f5257b5f148f5199c3
      glob: 7.1.7
      jest: 27.0.6_ts-node@10.1.0
      lint-staged: 11.1.1
      prettier: 2.3.2
      react: 17.0.2
      strip-ansi: 7.0.0
      ts-jest: 27.0.4_52cc4273aa16028085013af47e479e10
      typescript: 4.3.5

  packages/sdk:
    specifiers:
      '@prisma/debug': workspace:*
      '@prisma/engine-core': workspace:*
<<<<<<< HEAD
      '@prisma/engines': 2.29.0-27.query-engine-lrts-4e355054bff7d6c7c018a5bf5c3883d13069ffb8
      '@prisma/fetch-engine': 2.29.0-27.query-engine-lrts-4e355054bff7d6c7c018a5bf5c3883d13069ffb8
      '@prisma/generator-helper': workspace:*
      '@prisma/get-platform': 2.29.0-27.query-engine-lrts-4e355054bff7d6c7c018a5bf5c3883d13069ffb8
=======
      '@prisma/engines': 2.29.0-29.3279becba9751abb600640bc97c569d4658ee3d4
      '@prisma/fetch-engine': 2.29.0-29.3279becba9751abb600640bc97c569d4658ee3d4
      '@prisma/generator-helper': workspace:*
      '@prisma/get-platform': 2.29.0-29.3279becba9751abb600640bc97c569d4658ee3d4
>>>>>>> d43bfb38
      '@timsuchanek/copy': 1.4.5
      '@types/jest': 26.0.24
      '@types/node': 12.20.18
      '@types/resolve': 1.20.1
      '@types/shell-quote': 1.7.1
      '@types/tar': 4.0.5
      '@typescript-eslint/eslint-plugin': 4.29.0
      '@typescript-eslint/parser': 4.29.0
      archiver: 4.0.2
      arg: 5.0.0
      chalk: 4.1.2
      checkpoint-client: 1.1.20
      cli-truncate: 2.1.0
      dotenv: 10.0.0
      esbuild: 0.12.16
      eslint: 7.32.0
      eslint-config-prettier: 8.3.0
      eslint-plugin-eslint-comments: 3.2.0
      eslint-plugin-jest: 24.4.0
      eslint-plugin-prettier: 3.4.0
      execa: 5.1.1
      find-up: 5.0.0
      glob: 7.1.7
      global-dirs: 3.0.0
      globby: 11.0.4
      has-yarn: 2.1.0
      is-ci: 3.0.0
      jest: 27.0.6
      lint-staged: 11.1.1
      make-dir: 3.1.0
      node-fetch: 2.6.1
      p-map: 4.0.0
      prettier: 2.3.2
      read-pkg-up: 7.0.1
      resolve: 1.20.0
      rimraf: 3.0.2
      shell-quote: 1.7.2
      string-width: 4.2.2
      strip-ansi: 6.0.0
      strip-indent: 3.0.0
      tar: 6.1.6
      temp-dir: 2.0.0
      temp-write: 4.0.0
      tempy: 1.0.1
      terminal-link: 2.1.1
      tmp: 0.2.1
      ts-jest: 27.0.4
      ts-node: 10.1.0
      typescript: 4.3.5
    dependencies:
      '@prisma/debug': link:../debug
      '@prisma/engine-core': link:../engine-core
<<<<<<< HEAD
      '@prisma/engines': 2.29.0-27.query-engine-lrts-4e355054bff7d6c7c018a5bf5c3883d13069ffb8
      '@prisma/fetch-engine': 2.29.0-27.query-engine-lrts-4e355054bff7d6c7c018a5bf5c3883d13069ffb8
      '@prisma/generator-helper': link:../generator-helper
      '@prisma/get-platform': 2.29.0-27.query-engine-lrts-4e355054bff7d6c7c018a5bf5c3883d13069ffb8
=======
      '@prisma/engines': 2.29.0-29.3279becba9751abb600640bc97c569d4658ee3d4
      '@prisma/fetch-engine': 2.29.0-29.3279becba9751abb600640bc97c569d4658ee3d4
      '@prisma/generator-helper': link:../generator-helper
      '@prisma/get-platform': 2.29.0-29.3279becba9751abb600640bc97c569d4658ee3d4
>>>>>>> d43bfb38
      '@timsuchanek/copy': 1.4.5
      archiver: 4.0.2
      arg: 5.0.0
      chalk: 4.1.2
      checkpoint-client: 1.1.20
      cli-truncate: 2.1.0
      dotenv: 10.0.0
      execa: 5.1.1
      find-up: 5.0.0
      global-dirs: 3.0.0
      globby: 11.0.4
      has-yarn: 2.1.0
      is-ci: 3.0.0
      make-dir: 3.1.0
      node-fetch: 2.6.1
      p-map: 4.0.0
      read-pkg-up: 7.0.1
      resolve: 1.20.0
      rimraf: 3.0.2
      shell-quote: 1.7.2
      string-width: 4.2.2
      strip-ansi: 6.0.0
      strip-indent: 3.0.0
      tar: 6.1.6
      temp-dir: 2.0.0
      temp-write: 4.0.0
      tempy: 1.0.1
      terminal-link: 2.1.1
      tmp: 0.2.1
    devDependencies:
      '@types/jest': 26.0.24
      '@types/node': 12.20.18
      '@types/resolve': 1.20.1
      '@types/shell-quote': 1.7.1
      '@types/tar': 4.0.5
      '@typescript-eslint/eslint-plugin': 4.29.0_48ea228fa0647506aa803d17f48b59f7
      '@typescript-eslint/parser': 4.29.0_eslint@7.32.0+typescript@4.3.5
      esbuild: 0.12.16
      eslint: 7.32.0
      eslint-config-prettier: 8.3.0_eslint@7.32.0
      eslint-plugin-eslint-comments: 3.2.0_eslint@7.32.0
      eslint-plugin-jest: 24.4.0_8acbcf4842302c074111ae8720519eaa
      eslint-plugin-prettier: 3.4.0_5a48a349ffec60f5257b5f148f5199c3
      glob: 7.1.7
      jest: 27.0.6_ts-node@10.1.0
      lint-staged: 11.1.1
      prettier: 2.3.2
      ts-jest: 27.0.4_52cc4273aa16028085013af47e479e10
      ts-node: 10.1.0_620c6be159ae5abe9d22c4491af881d8
      typescript: 4.3.5

packages:

  /@azure/abort-controller/1.0.4:
    resolution: {integrity: sha512-lNUmDRVGpanCsiUN3NWxFTdwmdFI53xwhkTFfHDGTYk46ca7Ind3nanJc+U6Zj9Tv+9nTCWRBscWEW1DyKOpTw==}
    engines: {node: '>=8.0.0'}
    dependencies:
      tslib: 2.3.0
    dev: true

  /@azure/core-asynciterator-polyfill/1.0.0:
    resolution: {integrity: sha512-kmv8CGrPfN9SwMwrkiBK9VTQYxdFQEGe0BmQk+M8io56P9KNzpAxcWE/1fxJj7uouwN4kXF0BHW8DNlgx+wtCg==}
    dev: true

  /@azure/core-auth/1.3.2:
    resolution: {integrity: sha512-7CU6DmCHIZp5ZPiZ9r3J17lTKMmYsm/zGvNkjArQwPkrLlZ1TZ+EUYfGgh2X31OLMVAQCTJZW4cXHJi02EbJnA==}
    engines: {node: '>=12.0.0'}
    dependencies:
      '@azure/abort-controller': 1.0.4
      tslib: 2.3.0
    dev: true

  /@azure/core-client/1.2.2:
    resolution: {integrity: sha512-VYFR2qiczjBrSfpQSbo5s8FJhXaJFz2tP01MOrpNJaOqnSNEKcY35I79b1Ty7s8qHGvc5/YMJ745l3B7abncFQ==}
    engines: {node: '>=12.0.0'}
    dependencies:
      '@azure/abort-controller': 1.0.4
      '@azure/core-asynciterator-polyfill': 1.0.0
      '@azure/core-auth': 1.3.2
      '@azure/core-rest-pipeline': 1.1.1
      '@azure/core-tracing': 1.0.0-preview.12
      tslib: 2.3.0
    transitivePeerDependencies:
      - supports-color
    dev: true

  /@azure/core-http/1.2.6:
    resolution: {integrity: sha512-odtH7UMKtekc5YQ86xg9GlVHNXR6pq2JgJ5FBo7/jbOjNGdBqcrIVrZx2bevXVJz/uUTSx6vUf62gzTXTfqYSQ==}
    engines: {node: '>=8.0.0'}
    dependencies:
      '@azure/abort-controller': 1.0.4
      '@azure/core-asynciterator-polyfill': 1.0.0
      '@azure/core-auth': 1.3.2
      '@azure/core-tracing': 1.0.0-preview.11
      '@azure/logger': 1.0.2
      '@types/node-fetch': 2.5.12
      '@types/tunnel': 0.0.1
      form-data: 3.0.1
      node-fetch: 2.6.1
      process: 0.11.10
      tough-cookie: 4.0.0
      tslib: 2.3.0
      tunnel: 0.0.6
      uuid: 8.3.2
      xml2js: 0.4.23
    dev: true

  /@azure/core-lro/1.0.5:
    resolution: {integrity: sha512-0EFCFZxARrIoLWMIRt4vuqconRVIO2Iin7nFBfJiYCCbKp5eEmxutNk8uqudPmG0XFl5YqlVh68/al/vbE5OOg==}
    engines: {node: '>=8.0.0'}
    dependencies:
      '@azure/abort-controller': 1.0.4
      '@azure/core-http': 1.2.6
      '@azure/core-tracing': 1.0.0-preview.11
      events: 3.3.0
      tslib: 2.3.0
    dev: true

  /@azure/core-paging/1.1.3:
    resolution: {integrity: sha512-his7Ah40ThEYORSpIAwuh6B8wkGwO/zG7gqVtmSE4WAJ46e36zUDXTKReUCLBDc6HmjjApQQxxcRFy5FruG79A==}
    engines: {node: '>=8.0.0'}
    dependencies:
      '@azure/core-asynciterator-polyfill': 1.0.0
    dev: true

  /@azure/core-rest-pipeline/1.1.1:
    resolution: {integrity: sha512-ObF8iTEDXIG7/NlL28ni9bR3XLJwgm2S3GWO4aNW6CsTCFVoY9HMdbBtN7xOB+pUQwifehifXNnootbzzuwJnw==}
    engines: {node: '>=12.0.0'}
    dependencies:
      '@azure/abort-controller': 1.0.4
      '@azure/core-auth': 1.3.2
      '@azure/core-tracing': 1.0.0-preview.12
      '@azure/logger': 1.0.2
      form-data: 3.0.1
      http-proxy-agent: 4.0.1
      https-proxy-agent: 5.0.0
      tslib: 2.3.0
      uuid: 8.3.2
    transitivePeerDependencies:
      - supports-color
    dev: true

  /@azure/core-tracing/1.0.0-preview.11:
    resolution: {integrity: sha512-frF0pJc9HTmKncVokhBxCqipjbql02DThQ1ZJ9wLi7SDMLdPAFyDI5xZNzX5guLz+/DtPkY+SGK2li9FIXqshQ==}
    engines: {node: '>=8.0.0'}
    dependencies:
      '@opencensus/web-types': 0.0.7
      '@opentelemetry/api': 1.0.0-rc.0
      tslib: 2.3.0
    dev: true

  /@azure/core-tracing/1.0.0-preview.12:
    resolution: {integrity: sha512-nvo2Wc4EKZGN6eFu9n3U7OXmASmL8VxoPIH7xaD6OlQqi44bouF0YIi9ID5rEsKLiAU59IYx6M297nqWVMWPDg==}
    engines: {node: '>=12.0.0'}
    dependencies:
      '@opentelemetry/api': 1.0.2
      tslib: 2.3.0
    dev: true

  /@azure/identity/1.5.0_debug@4.3.2:
    resolution: {integrity: sha512-djgywuWtX6720seqNOPmGM1hY54oHnjRT0MLIOzacMARTZuEtAIaFFvMPBlUIMQdtSGhdjH+/MS1/9PE8j83eA==}
    engines: {node: '>=12.0.0'}
    dependencies:
      '@azure/core-auth': 1.3.2
      '@azure/core-client': 1.2.2
      '@azure/core-rest-pipeline': 1.1.1
      '@azure/core-tracing': 1.0.0-preview.12
      '@azure/logger': 1.0.2
      '@azure/msal-node': 1.0.0-beta.6_debug@4.3.2
      '@types/stoppable': 1.1.1
      axios: 0.21.1_debug@4.3.2
      events: 3.3.0
      jws: 4.0.0
      msal: 1.4.12
      open: 7.4.2
      qs: 6.10.1
      stoppable: 1.1.0
      tslib: 2.3.0
      uuid: 8.3.2
    optionalDependencies:
      keytar: 7.7.0
    transitivePeerDependencies:
      - debug
      - supports-color
    dev: true

  /@azure/keyvault-keys/4.2.2:
    resolution: {integrity: sha512-SWRx0Z8ShLYnuqCitIOi3DqLSLBTI6G1F+Wv5/hy1w6ZXRnOwc74deQ8kfO0Tbm3n09SpaN4ytp6dmg6C2cRmQ==}
    engines: {node: '>=8.0.0'}
    dependencies:
      '@azure/abort-controller': 1.0.4
      '@azure/core-http': 1.2.6
      '@azure/core-lro': 1.0.5
      '@azure/core-paging': 1.1.3
      '@azure/core-tracing': 1.0.0-preview.11
      '@azure/logger': 1.0.2
      tslib: 2.3.0
    dev: true

  /@azure/logger/1.0.2:
    resolution: {integrity: sha512-YZNjNV0vL3nN2nedmcjQBcpCTo3oqceXmgiQtEm6fLpucjRZyQKAQruhCmCpRlB1iykqKJJ/Y8CDmT5rIE6IJw==}
    engines: {node: '>=8.0.0'}
    dependencies:
      tslib: 2.3.0
    dev: true

  /@azure/ms-rest-azure-env/2.0.0:
    resolution: {integrity: sha512-dG76W7ElfLi+fbTjnZVGj+M9e0BIEJmRxU6fHaUQ12bZBe8EJKYb2GV50YWNaP2uJiVQ5+7nXEVj1VN1UQtaEw==}
    dev: true

  /@azure/ms-rest-js/2.5.3:
    resolution: {integrity: sha512-OZ7qJwazS2nSRtZOA6+0k7x+RJ9D2P0IyUl9iHycyjgtQlINALNRutGqQeBirhIEx2IRQs9TMnnxoh/yRkFEAw==}
    dependencies:
      '@azure/core-auth': 1.3.2
      abort-controller: 3.0.0
      form-data: 2.5.1
      node-fetch: 2.6.1
      tough-cookie: 3.0.1
      tslib: 1.14.1
      tunnel: 0.0.6
      uuid: 8.3.2
      xml2js: 0.4.23
    dev: true

  /@azure/ms-rest-nodeauth/3.0.10_debug@4.3.2:
    resolution: {integrity: sha512-oel7ibYlredh2wo7XwNYMx4jWlbMkIzCC8t8VpdhsAWDJVNSSce+DYj5jjZn1oED+QsCytVM2B7/QTuLN1/yDw==}
    dependencies:
      '@azure/ms-rest-azure-env': 2.0.0
      '@azure/ms-rest-js': 2.5.3
      adal-node: 0.2.2_debug@4.3.2
    transitivePeerDependencies:
      - debug
    dev: true

  /@azure/msal-common/4.5.0:
    resolution: {integrity: sha512-eXI3GamyjU29Mttn+5mWU47Su4DtgAZF6xmIrnIq271dz6VKJDBmU1dEbUUYqZeVSzxdcraX7BR85kKof11Tig==}
    engines: {node: '>=0.8.0'}
    dependencies:
      debug: 4.3.2
    transitivePeerDependencies:
      - supports-color
    dev: true

  /@azure/msal-node/1.0.0-beta.6_debug@4.3.2:
    resolution: {integrity: sha512-ZQI11Uz1j0HJohb9JZLRD8z0moVcPks1AFW4Q/Gcl67+QvH4aKEJti7fjCcipEEZYb/qzLSO8U6IZgPYytsiJQ==}
    dependencies:
      '@azure/msal-common': 4.5.0
      axios: 0.21.1_debug@4.3.2
      jsonwebtoken: 8.5.1
      uuid: 8.3.2
    transitivePeerDependencies:
      - debug
      - supports-color
    dev: true

  /@babel/code-frame/7.12.11:
    resolution: {integrity: sha512-Zt1yodBx1UcyiePMSkWnU4hPqhwq7hGi2nFL1LeA3EUl+q2LQx16MISgJ0+z7dnmgvP9QtIleuETGOiOH1RcIw==}
    dependencies:
      '@babel/highlight': 7.14.5
    dev: true

  /@babel/code-frame/7.14.5:
    resolution: {integrity: sha512-9pzDqyc6OLDaqe+zbACgFkb6fKMNG6CObKpnYXChRsvYGyEdc7CA2BaqeOM+vOtCS5ndmJicPJhKAwYRI6UfFw==}
    engines: {node: '>=6.9.0'}
    dependencies:
      '@babel/highlight': 7.14.5

  /@babel/compat-data/7.14.7:
    resolution: {integrity: sha512-nS6dZaISCXJ3+518CWiBfEr//gHyMO02uDxBkXTKZDN5POruCnOZ1N4YBRZDCabwF8nZMWBpRxIicmXtBs+fvw==}
    engines: {node: '>=6.9.0'}
    dev: true

  /@babel/core/7.14.8:
    resolution: {integrity: sha512-/AtaeEhT6ErpDhInbXmjHcUQXH0L0TEgscfcxk1qbOvLuKCa5aZT0SOOtDKFY96/CLROwbLSKyFor6idgNaU4Q==}
    engines: {node: '>=6.9.0'}
    dependencies:
      '@babel/code-frame': 7.14.5
      '@babel/generator': 7.14.8
      '@babel/helper-compilation-targets': 7.14.5_@babel+core@7.14.8
      '@babel/helper-module-transforms': 7.14.8
      '@babel/helpers': 7.14.8
      '@babel/parser': 7.14.8
      '@babel/template': 7.14.5
      '@babel/traverse': 7.14.8
      '@babel/types': 7.14.8
      convert-source-map: 1.8.0
      debug: 4.3.2
      gensync: 1.0.0-beta.2
      json5: 2.2.0
      semver: 6.3.0
      source-map: 0.5.7
    transitivePeerDependencies:
      - supports-color
    dev: true

  /@babel/generator/7.14.8:
    resolution: {integrity: sha512-cYDUpvIzhBVnMzRoY1fkSEhK/HmwEVwlyULYgn/tMQYd6Obag3ylCjONle3gdErfXBW61SVTlR9QR7uWlgeIkg==}
    engines: {node: '>=6.9.0'}
    dependencies:
      '@babel/types': 7.14.8
      jsesc: 2.5.2
      source-map: 0.5.7
    dev: true

  /@babel/helper-compilation-targets/7.14.5_@babel+core@7.14.8:
    resolution: {integrity: sha512-v+QtZqXEiOnpO6EYvlImB6zCD2Lel06RzOPzmkz/D/XgQiUu3C/Jb1LOqSt/AIA34TYi/Q+KlT8vTQrgdxkbLw==}
    engines: {node: '>=6.9.0'}
    peerDependencies:
      '@babel/core': ^7.0.0
    dependencies:
      '@babel/compat-data': 7.14.7
      '@babel/core': 7.14.8
      '@babel/helper-validator-option': 7.14.5
      browserslist: 4.16.6
      semver: 6.3.0
    dev: true

  /@babel/helper-function-name/7.14.5:
    resolution: {integrity: sha512-Gjna0AsXWfFvrAuX+VKcN/aNNWonizBj39yGwUzVDVTlMYJMK2Wp6xdpy72mfArFq5uK+NOuexfzZlzI1z9+AQ==}
    engines: {node: '>=6.9.0'}
    dependencies:
      '@babel/helper-get-function-arity': 7.14.5
      '@babel/template': 7.14.5
      '@babel/types': 7.14.8
    dev: true

  /@babel/helper-get-function-arity/7.14.5:
    resolution: {integrity: sha512-I1Db4Shst5lewOM4V+ZKJzQ0JGGaZ6VY1jYvMghRjqs6DWgxLCIyFt30GlnKkfUeFLpJt2vzbMVEXVSXlIFYUg==}
    engines: {node: '>=6.9.0'}
    dependencies:
      '@babel/types': 7.14.8
    dev: true

  /@babel/helper-hoist-variables/7.14.5:
    resolution: {integrity: sha512-R1PXiz31Uc0Vxy4OEOm07x0oSjKAdPPCh3tPivn/Eo8cvz6gveAeuyUUPB21Hoiif0uoPQSSdhIPS3352nvdyQ==}
    engines: {node: '>=6.9.0'}
    dependencies:
      '@babel/types': 7.14.8
    dev: true

  /@babel/helper-member-expression-to-functions/7.14.7:
    resolution: {integrity: sha512-TMUt4xKxJn6ccjcOW7c4hlwyJArizskAhoSTOCkA0uZ+KghIaci0Qg9R043kUMWI9mtQfgny+NQ5QATnZ+paaA==}
    engines: {node: '>=6.9.0'}
    dependencies:
      '@babel/types': 7.14.8
    dev: true

  /@babel/helper-module-imports/7.14.5:
    resolution: {integrity: sha512-SwrNHu5QWS84XlHwGYPDtCxcA0hrSlL2yhWYLgeOc0w7ccOl2qv4s/nARI0aYZW+bSwAL5CukeXA47B/1NKcnQ==}
    engines: {node: '>=6.9.0'}
    dependencies:
      '@babel/types': 7.14.8
    dev: true

  /@babel/helper-module-transforms/7.14.8:
    resolution: {integrity: sha512-RyE+NFOjXn5A9YU1dkpeBaduagTlZ0+fccnIcAGbv1KGUlReBj7utF7oEth8IdIBQPcux0DDgW5MFBH2xu9KcA==}
    engines: {node: '>=6.9.0'}
    dependencies:
      '@babel/helper-module-imports': 7.14.5
      '@babel/helper-replace-supers': 7.14.5
      '@babel/helper-simple-access': 7.14.8
      '@babel/helper-split-export-declaration': 7.14.5
      '@babel/helper-validator-identifier': 7.14.8
      '@babel/template': 7.14.5
      '@babel/traverse': 7.14.8
      '@babel/types': 7.14.8
    transitivePeerDependencies:
      - supports-color
    dev: true

  /@babel/helper-optimise-call-expression/7.14.5:
    resolution: {integrity: sha512-IqiLIrODUOdnPU9/F8ib1Fx2ohlgDhxnIDU7OEVi+kAbEZcyiF7BLU8W6PfvPi9LzztjS7kcbzbmL7oG8kD6VA==}
    engines: {node: '>=6.9.0'}
    dependencies:
      '@babel/types': 7.14.8
    dev: true

  /@babel/helper-plugin-utils/7.14.5:
    resolution: {integrity: sha512-/37qQCE3K0vvZKwoK4XU/irIJQdIfCJuhU5eKnNxpFDsOkgFaUAwbv+RYw6eYgsC0E4hS7r5KqGULUogqui0fQ==}
    engines: {node: '>=6.9.0'}
    dev: true

  /@babel/helper-replace-supers/7.14.5:
    resolution: {integrity: sha512-3i1Qe9/8x/hCHINujn+iuHy+mMRLoc77b2nI9TB0zjH1hvn9qGlXjWlggdwUcju36PkPCy/lpM7LLUdcTyH4Ow==}
    engines: {node: '>=6.9.0'}
    dependencies:
      '@babel/helper-member-expression-to-functions': 7.14.7
      '@babel/helper-optimise-call-expression': 7.14.5
      '@babel/traverse': 7.14.8
      '@babel/types': 7.14.8
    transitivePeerDependencies:
      - supports-color
    dev: true

  /@babel/helper-simple-access/7.14.8:
    resolution: {integrity: sha512-TrFN4RHh9gnWEU+s7JloIho2T76GPwRHhdzOWLqTrMnlas8T9O7ec+oEDNsRXndOmru9ymH9DFrEOxpzPoSbdg==}
    engines: {node: '>=6.9.0'}
    dependencies:
      '@babel/types': 7.14.8
    dev: true

  /@babel/helper-split-export-declaration/7.14.5:
    resolution: {integrity: sha512-hprxVPu6e5Kdp2puZUmvOGjaLv9TCe58E/Fl6hRq4YiVQxIcNvuq6uTM2r1mT/oPskuS9CgR+I94sqAYv0NGKA==}
    engines: {node: '>=6.9.0'}
    dependencies:
      '@babel/types': 7.14.8
    dev: true

  /@babel/helper-validator-identifier/7.14.8:
    resolution: {integrity: sha512-ZGy6/XQjllhYQrNw/3zfWRwZCTVSiBLZ9DHVZxn9n2gip/7ab8mv2TWlKPIBk26RwedCBoWdjLmn+t9na2Gcow==}
    engines: {node: '>=6.9.0'}

  /@babel/helper-validator-option/7.14.5:
    resolution: {integrity: sha512-OX8D5eeX4XwcroVW45NMvoYaIuFI+GQpA2a8Gi+X/U/cDUIRsV37qQfF905F0htTRCREQIB4KqPeaveRJUl3Ow==}
    engines: {node: '>=6.9.0'}
    dev: true

  /@babel/helpers/7.14.8:
    resolution: {integrity: sha512-ZRDmI56pnV+p1dH6d+UN6GINGz7Krps3+270qqI9UJ4wxYThfAIcI5i7j5vXC4FJ3Wap+S9qcebxeYiqn87DZw==}
    engines: {node: '>=6.9.0'}
    dependencies:
      '@babel/template': 7.14.5
      '@babel/traverse': 7.14.8
      '@babel/types': 7.14.8
    transitivePeerDependencies:
      - supports-color
    dev: true

  /@babel/highlight/7.14.5:
    resolution: {integrity: sha512-qf9u2WFWVV0MppaL877j2dBtQIDgmidgjGk5VIMw3OadXvYaXn66U1BFlH2t4+t3i+8PhedppRv+i40ABzd+gg==}
    engines: {node: '>=6.9.0'}
    dependencies:
      '@babel/helper-validator-identifier': 7.14.8
      chalk: 2.4.2
      js-tokens: 4.0.0

  /@babel/parser/7.14.8:
    resolution: {integrity: sha512-syoCQFOoo/fzkWDeM0dLEZi5xqurb5vuyzwIMNZRNun+N/9A4cUZeQaE7dTrB8jGaKuJRBtEOajtnmw0I5hvvA==}
    engines: {node: '>=6.0.0'}
    hasBin: true
    dev: true

  /@babel/plugin-syntax-async-generators/7.8.4_@babel+core@7.14.8:
    resolution: {integrity: sha512-tycmZxkGfZaxhMRbXlPXuVFpdWlXpir2W4AMhSJgRKzk/eDlIXOhb2LHWoLpDF7TEHylV5zNhykX6KAgHJmTNw==}
    peerDependencies:
      '@babel/core': ^7.0.0-0
    dependencies:
      '@babel/core': 7.14.8
      '@babel/helper-plugin-utils': 7.14.5
    dev: true

  /@babel/plugin-syntax-bigint/7.8.3_@babel+core@7.14.8:
    resolution: {integrity: sha512-wnTnFlG+YxQm3vDxpGE57Pj0srRU4sHE/mDkt1qv2YJJSeUAec2ma4WLUnUPeKjyrfntVwe/N6dCXpU+zL3Npg==}
    peerDependencies:
      '@babel/core': ^7.0.0-0
    dependencies:
      '@babel/core': 7.14.8
      '@babel/helper-plugin-utils': 7.14.5
    dev: true

  /@babel/plugin-syntax-class-properties/7.12.13_@babel+core@7.14.8:
    resolution: {integrity: sha512-fm4idjKla0YahUNgFNLCB0qySdsoPiZP3iQE3rky0mBUtMZ23yDJ9SJdg6dXTSDnulOVqiF3Hgr9nbXvXTQZYA==}
    peerDependencies:
      '@babel/core': ^7.0.0-0
    dependencies:
      '@babel/core': 7.14.8
      '@babel/helper-plugin-utils': 7.14.5
    dev: true

  /@babel/plugin-syntax-import-meta/7.10.4_@babel+core@7.14.8:
    resolution: {integrity: sha512-Yqfm+XDx0+Prh3VSeEQCPU81yC+JWZ2pDPFSS4ZdpfZhp4MkFMaDC1UqseovEKwSUpnIL7+vK+Clp7bfh0iD7g==}
    peerDependencies:
      '@babel/core': ^7.0.0-0
    dependencies:
      '@babel/core': 7.14.8
      '@babel/helper-plugin-utils': 7.14.5
    dev: true

  /@babel/plugin-syntax-json-strings/7.8.3_@babel+core@7.14.8:
    resolution: {integrity: sha512-lY6kdGpWHvjoe2vk4WrAapEuBR69EMxZl+RoGRhrFGNYVK8mOPAW8VfbT/ZgrFbXlDNiiaxQnAtgVCZ6jv30EA==}
    peerDependencies:
      '@babel/core': ^7.0.0-0
    dependencies:
      '@babel/core': 7.14.8
      '@babel/helper-plugin-utils': 7.14.5
    dev: true

  /@babel/plugin-syntax-logical-assignment-operators/7.10.4_@babel+core@7.14.8:
    resolution: {integrity: sha512-d8waShlpFDinQ5MtvGU9xDAOzKH47+FFoney2baFIoMr952hKOLp1HR7VszoZvOsV/4+RRszNY7D17ba0te0ig==}
    peerDependencies:
      '@babel/core': ^7.0.0-0
    dependencies:
      '@babel/core': 7.14.8
      '@babel/helper-plugin-utils': 7.14.5
    dev: true

  /@babel/plugin-syntax-nullish-coalescing-operator/7.8.3_@babel+core@7.14.8:
    resolution: {integrity: sha512-aSff4zPII1u2QD7y+F8oDsz19ew4IGEJg9SVW+bqwpwtfFleiQDMdzA/R+UlWDzfnHFCxxleFT0PMIrR36XLNQ==}
    peerDependencies:
      '@babel/core': ^7.0.0-0
    dependencies:
      '@babel/core': 7.14.8
      '@babel/helper-plugin-utils': 7.14.5
    dev: true

  /@babel/plugin-syntax-numeric-separator/7.10.4_@babel+core@7.14.8:
    resolution: {integrity: sha512-9H6YdfkcK/uOnY/K7/aA2xpzaAgkQn37yzWUMRK7OaPOqOpGS1+n0H5hxT9AUw9EsSjPW8SVyMJwYRtWs3X3ug==}
    peerDependencies:
      '@babel/core': ^7.0.0-0
    dependencies:
      '@babel/core': 7.14.8
      '@babel/helper-plugin-utils': 7.14.5
    dev: true

  /@babel/plugin-syntax-object-rest-spread/7.8.3_@babel+core@7.14.8:
    resolution: {integrity: sha512-XoqMijGZb9y3y2XskN+P1wUGiVwWZ5JmoDRwx5+3GmEplNyVM2s2Dg8ILFQm8rWM48orGy5YpI5Bl8U1y7ydlA==}
    peerDependencies:
      '@babel/core': ^7.0.0-0
    dependencies:
      '@babel/core': 7.14.8
      '@babel/helper-plugin-utils': 7.14.5
    dev: true

  /@babel/plugin-syntax-optional-catch-binding/7.8.3_@babel+core@7.14.8:
    resolution: {integrity: sha512-6VPD0Pc1lpTqw0aKoeRTMiB+kWhAoT24PA+ksWSBrFtl5SIRVpZlwN3NNPQjehA2E/91FV3RjLWoVTglWcSV3Q==}
    peerDependencies:
      '@babel/core': ^7.0.0-0
    dependencies:
      '@babel/core': 7.14.8
      '@babel/helper-plugin-utils': 7.14.5
    dev: true

  /@babel/plugin-syntax-optional-chaining/7.8.3_@babel+core@7.14.8:
    resolution: {integrity: sha512-KoK9ErH1MBlCPxV0VANkXW2/dw4vlbGDrFgz8bmUsBGYkFRcbRwMh6cIJubdPrkxRwuGdtCk0v/wPTKbQgBjkg==}
    peerDependencies:
      '@babel/core': ^7.0.0-0
    dependencies:
      '@babel/core': 7.14.8
      '@babel/helper-plugin-utils': 7.14.5
    dev: true

  /@babel/plugin-syntax-top-level-await/7.14.5_@babel+core@7.14.8:
    resolution: {integrity: sha512-hx++upLv5U1rgYfwe1xBQUhRmU41NEvpUvrp8jkrSCdvGSnM5/qdRMtylJ6PG5OFkBaHkbTAKTnd3/YyESRHFw==}
    engines: {node: '>=6.9.0'}
    peerDependencies:
      '@babel/core': ^7.0.0-0
    dependencies:
      '@babel/core': 7.14.8
      '@babel/helper-plugin-utils': 7.14.5
    dev: true

  /@babel/plugin-syntax-typescript/7.14.5_@babel+core@7.14.8:
    resolution: {integrity: sha512-u6OXzDaIXjEstBRRoBCQ/uKQKlbuaeE5in0RvWdA4pN6AhqxTIwUsnHPU1CFZA/amYObMsuWhYfRl3Ch90HD0Q==}
    engines: {node: '>=6.9.0'}
    peerDependencies:
      '@babel/core': ^7.0.0-0
    dependencies:
      '@babel/core': 7.14.8
      '@babel/helper-plugin-utils': 7.14.5
    dev: true

  /@babel/template/7.14.5:
    resolution: {integrity: sha512-6Z3Po85sfxRGachLULUhOmvAaOo7xCvqGQtxINai2mEGPFm6pQ4z5QInFnUrRpfoSV60BnjyF5F3c+15fxFV1g==}
    engines: {node: '>=6.9.0'}
    dependencies:
      '@babel/code-frame': 7.14.5
      '@babel/parser': 7.14.8
      '@babel/types': 7.14.8
    dev: true

  /@babel/traverse/7.14.8:
    resolution: {integrity: sha512-kexHhzCljJcFNn1KYAQ6A5wxMRzq9ebYpEDV4+WdNyr3i7O44tanbDOR/xjiG2F3sllan+LgwK+7OMk0EmydHg==}
    engines: {node: '>=6.9.0'}
    dependencies:
      '@babel/code-frame': 7.14.5
      '@babel/generator': 7.14.8
      '@babel/helper-function-name': 7.14.5
      '@babel/helper-hoist-variables': 7.14.5
      '@babel/helper-split-export-declaration': 7.14.5
      '@babel/parser': 7.14.8
      '@babel/types': 7.14.8
      debug: 4.3.2
      globals: 11.12.0
    transitivePeerDependencies:
      - supports-color
    dev: true

  /@babel/types/7.14.8:
    resolution: {integrity: sha512-iob4soQa7dZw8nodR/KlOQkPh9S4I8RwCxwRIFuiMRYjOzH/KJzdUfDgz6cGi5dDaclXF4P2PAhCdrBJNIg68Q==}
    engines: {node: '>=6.9.0'}
    dependencies:
      '@babel/helper-validator-identifier': 7.14.8
      to-fast-properties: 2.0.0
    dev: true

  /@bcoe/v8-coverage/0.2.3:
    resolution: {integrity: sha512-0hYQ8SB4Db5zvZB4axdMHGwEaQjkZzFjQiN9LVYvIFB2nSUHW9tYpxWriPrWDASIxiaXax83REcLxuSdnGPZtw==}
    dev: true

  /@eslint/eslintrc/0.4.3:
    resolution: {integrity: sha512-J6KFFz5QCYUJq3pf0mjEcCJVERbzv71PUIDczuh9JkwGEzced6CO5ADLHB1rbf/+oPBtoPfMYNOpGDzCANlbXw==}
    engines: {node: ^10.12.0 || >=12.0.0}
    dependencies:
      ajv: 6.12.6
      debug: 4.3.2
      espree: 7.3.1
      globals: 13.9.0
      ignore: 4.0.6
      import-fresh: 3.3.0
      js-yaml: 3.14.1
      minimatch: 3.0.4
      strip-json-comments: 3.1.1
    transitivePeerDependencies:
      - supports-color
    dev: true

  /@humanwhocodes/config-array/0.5.0:
    resolution: {integrity: sha512-FagtKFz74XrTl7y6HCzQpwDfXP0yhxe9lHLD1UZxjvZIcbyRz8zTFF/yYNfSfzU414eDwZ1SrO0Qvtyf+wFMQg==}
    engines: {node: '>=10.10.0'}
    dependencies:
      '@humanwhocodes/object-schema': 1.2.0
      debug: 4.3.2
      minimatch: 3.0.4
    transitivePeerDependencies:
      - supports-color
    dev: true

  /@humanwhocodes/object-schema/1.2.0:
    resolution: {integrity: sha512-wdppn25U8z/2yiaT6YGquE6X8sSv7hNMWSXYSSU1jGv/yd6XqjXgTDJ8KP4NgjTXfJ3GbRjeeb8RTV7a/VpM+w==}
    dev: true

  /@istanbuljs/load-nyc-config/1.1.0:
    resolution: {integrity: sha512-VjeHSlIzpv/NyD3N0YuHfXOPDIixcA1q2ZV98wsMqcYlPmv2n3Yb2lYP9XMElnaFVXg5A7YLTeLu6V84uQDjmQ==}
    engines: {node: '>=8'}
    dependencies:
      camelcase: 5.3.1
      find-up: 4.1.0
      get-package-type: 0.1.0
      js-yaml: 3.14.1
      resolve-from: 5.0.0
    dev: true

  /@istanbuljs/schema/0.1.3:
    resolution: {integrity: sha512-ZXRY4jNvVgSVQ8DL3LTcakaAtXwTVUxE81hslsyD2AtoXW/wVob10HkOJ1X/pAlcI7D+2YoZKg5do8G/w6RYgA==}
    engines: {node: '>=8'}
    dev: true

  /@jest/console/27.0.6:
    resolution: {integrity: sha512-fMlIBocSHPZ3JxgWiDNW/KPj6s+YRd0hicb33IrmelCcjXo/pXPwvuiKFmZz+XuqI/1u7nbUK10zSsWL/1aegg==}
    engines: {node: ^10.13.0 || ^12.13.0 || ^14.15.0 || >=15.0.0}
    dependencies:
      '@jest/types': 27.0.6
      '@types/node': 14.17.6
      chalk: 4.1.1
      jest-message-util: 27.0.6
      jest-util: 27.0.6
      slash: 3.0.0
    dev: true

  /@jest/core/27.0.6_ts-node@10.1.0:
    resolution: {integrity: sha512-SsYBm3yhqOn5ZLJCtccaBcvD/ccTLCeuDv8U41WJH/V1MW5eKUkeMHT9U+Pw/v1m1AIWlnIW/eM2XzQr0rEmow==}
    engines: {node: ^10.13.0 || ^12.13.0 || ^14.15.0 || >=15.0.0}
    peerDependencies:
      node-notifier: ^8.0.1 || ^9.0.0 || ^10.0.0
    peerDependenciesMeta:
      node-notifier:
        optional: true
    dependencies:
      '@jest/console': 27.0.6
      '@jest/reporters': 27.0.6
      '@jest/test-result': 27.0.6
      '@jest/transform': 27.0.6
      '@jest/types': 27.0.6
      '@types/node': 14.17.6
      ansi-escapes: 4.3.2
      chalk: 4.1.1
      emittery: 0.8.1
      exit: 0.1.2
      graceful-fs: 4.2.6
      jest-changed-files: 27.0.6
      jest-config: 27.0.6_ts-node@10.1.0
      jest-haste-map: 27.0.6
      jest-message-util: 27.0.6
      jest-regex-util: 27.0.6
      jest-resolve: 27.0.6
      jest-resolve-dependencies: 27.0.6
      jest-runner: 27.0.6
      jest-runtime: 27.0.6
      jest-snapshot: 27.0.6
      jest-util: 27.0.6
      jest-validate: 27.0.6
      jest-watcher: 27.0.6
      micromatch: 4.0.4
      p-each-series: 2.2.0
      rimraf: 3.0.2
      slash: 3.0.0
      strip-ansi: 6.0.0
    transitivePeerDependencies:
      - bufferutil
      - canvas
      - supports-color
      - ts-node
      - utf-8-validate
    dev: true

  /@jest/environment/27.0.6:
    resolution: {integrity: sha512-4XywtdhwZwCpPJ/qfAkqExRsERW+UaoSRStSHCCiQTUpoYdLukj+YJbQSFrZjhlUDRZeNiU9SFH0u7iNimdiIg==}
    engines: {node: ^10.13.0 || ^12.13.0 || ^14.15.0 || >=15.0.0}
    dependencies:
      '@jest/fake-timers': 27.0.6
      '@jest/types': 27.0.6
      '@types/node': 14.17.6
      jest-mock: 27.0.6
    dev: true

  /@jest/fake-timers/27.0.6:
    resolution: {integrity: sha512-sqd+xTWtZ94l3yWDKnRTdvTeZ+A/V7SSKrxsrOKSqdyddb9CeNRF8fbhAU0D7ZJBpTTW2nbp6MftmKJDZfW2LQ==}
    engines: {node: ^10.13.0 || ^12.13.0 || ^14.15.0 || >=15.0.0}
    dependencies:
      '@jest/types': 27.0.6
      '@sinonjs/fake-timers': 7.1.2
      '@types/node': 14.17.6
      jest-message-util: 27.0.6
      jest-mock: 27.0.6
      jest-util: 27.0.6
    dev: true

  /@jest/globals/27.0.6:
    resolution: {integrity: sha512-DdTGCP606rh9bjkdQ7VvChV18iS7q0IMJVP1piwTWyWskol4iqcVwthZmoJEf7obE1nc34OpIyoVGPeqLC+ryw==}
    engines: {node: ^10.13.0 || ^12.13.0 || ^14.15.0 || >=15.0.0}
    dependencies:
      '@jest/environment': 27.0.6
      '@jest/types': 27.0.6
      expect: 27.0.6
    dev: true

  /@jest/reporters/27.0.6:
    resolution: {integrity: sha512-TIkBt09Cb2gptji3yJXb3EE+eVltW6BjO7frO7NEfjI9vSIYoISi5R3aI3KpEDXlB1xwB+97NXIqz84qYeYsfA==}
    engines: {node: ^10.13.0 || ^12.13.0 || ^14.15.0 || >=15.0.0}
    peerDependencies:
      node-notifier: ^8.0.1 || ^9.0.0 || ^10.0.0
    peerDependenciesMeta:
      node-notifier:
        optional: true
    dependencies:
      '@bcoe/v8-coverage': 0.2.3
      '@jest/console': 27.0.6
      '@jest/test-result': 27.0.6
      '@jest/transform': 27.0.6
      '@jest/types': 27.0.6
      chalk: 4.1.1
      collect-v8-coverage: 1.0.1
      exit: 0.1.2
      glob: 7.1.7
      graceful-fs: 4.2.6
      istanbul-lib-coverage: 3.0.0
      istanbul-lib-instrument: 4.0.3
      istanbul-lib-report: 3.0.0
      istanbul-lib-source-maps: 4.0.0
      istanbul-reports: 3.0.2
      jest-haste-map: 27.0.6
      jest-resolve: 27.0.6
      jest-util: 27.0.6
      jest-worker: 27.0.6
      slash: 3.0.0
      source-map: 0.6.1
      string-length: 4.0.2
      terminal-link: 2.1.1
      v8-to-istanbul: 8.0.0
    transitivePeerDependencies:
      - supports-color
    dev: true

  /@jest/source-map/27.0.6:
    resolution: {integrity: sha512-Fek4mi5KQrqmlY07T23JRi0e7Z9bXTOOD86V/uS0EIW4PClvPDqZOyFlLpNJheS6QI0FNX1CgmPjtJ4EA/2M+g==}
    engines: {node: ^10.13.0 || ^12.13.0 || ^14.15.0 || >=15.0.0}
    dependencies:
      callsites: 3.1.0
      graceful-fs: 4.2.6
      source-map: 0.6.1
    dev: true

  /@jest/test-result/27.0.6:
    resolution: {integrity: sha512-ja/pBOMTufjX4JLEauLxE3LQBPaI2YjGFtXexRAjt1I/MbfNlMx0sytSX3tn5hSLzQsR3Qy2rd0hc1BWojtj9w==}
    engines: {node: ^10.13.0 || ^12.13.0 || ^14.15.0 || >=15.0.0}
    dependencies:
      '@jest/console': 27.0.6
      '@jest/types': 27.0.6
      '@types/istanbul-lib-coverage': 2.0.3
      collect-v8-coverage: 1.0.1
    dev: true

  /@jest/test-sequencer/27.0.6:
    resolution: {integrity: sha512-bISzNIApazYOlTHDum9PwW22NOyDa6VI31n6JucpjTVM0jD6JDgqEZ9+yn575nDdPF0+4csYDxNNW13NvFQGZA==}
    engines: {node: ^10.13.0 || ^12.13.0 || ^14.15.0 || >=15.0.0}
    dependencies:
      '@jest/test-result': 27.0.6
      graceful-fs: 4.2.6
      jest-haste-map: 27.0.6
      jest-runtime: 27.0.6
    transitivePeerDependencies:
      - supports-color
    dev: true

  /@jest/transform/27.0.6:
    resolution: {integrity: sha512-rj5Dw+mtIcntAUnMlW/Vju5mr73u8yg+irnHwzgtgoeI6cCPOvUwQ0D1uQtc/APmWgvRweEb1g05pkUpxH3iCA==}
    engines: {node: ^10.13.0 || ^12.13.0 || ^14.15.0 || >=15.0.0}
    dependencies:
      '@babel/core': 7.14.8
      '@jest/types': 27.0.6
      babel-plugin-istanbul: 6.0.0
      chalk: 4.1.1
      convert-source-map: 1.8.0
      fast-json-stable-stringify: 2.1.0
      graceful-fs: 4.2.6
      jest-haste-map: 27.0.6
      jest-regex-util: 27.0.6
      jest-util: 27.0.6
      micromatch: 4.0.4
      pirates: 4.0.1
      slash: 3.0.0
      source-map: 0.6.1
      write-file-atomic: 3.0.3
    transitivePeerDependencies:
      - supports-color
    dev: true

  /@jest/types/26.6.2:
    resolution: {integrity: sha512-fC6QCp7Sc5sX6g8Tvbmj4XUTbyrik0akgRy03yjXbQaBWWNWGE7SGtJk98m0N8nzegD/7SggrUlivxo5ax4KWQ==}
    engines: {node: '>= 10.14.2'}
    dependencies:
      '@types/istanbul-lib-coverage': 2.0.3
      '@types/istanbul-reports': 3.0.1
      '@types/node': 14.17.6
      '@types/yargs': 15.0.14
      chalk: 4.1.1
    dev: true

  /@jest/types/27.0.6:
    resolution: {integrity: sha512-aSquT1qa9Pik26JK5/3rvnYb4bGtm1VFNesHKmNTwmPIgOrixvhL2ghIvFRNEpzy3gU+rUgjIF/KodbkFAl++g==}
    engines: {node: ^10.13.0 || ^12.13.0 || ^14.15.0 || >=15.0.0}
    dependencies:
      '@types/istanbul-lib-coverage': 2.0.3
      '@types/istanbul-reports': 3.0.1
      '@types/node': 14.17.6
      '@types/yargs': 16.0.4
      chalk: 4.1.1
    dev: true

  /@js-joda/core/3.2.0:
    resolution: {integrity: sha512-PMqgJ0sw5B7FKb2d5bWYIoxjri+QlW/Pys7+Rw82jSH0QN3rB05jZ/VrrsUdh1w4+i2kw9JOejXGq/KhDOX7Kg==}
    dev: true

  /@nodelib/fs.scandir/2.1.4:
    resolution: {integrity: sha512-33g3pMJk3bg5nXbL/+CY6I2eJDzZAni49PfJnL5fghPTggPvBd/pFNSgJsdAgWptuFu7qq/ERvOYFlhvsLTCKA==}
    engines: {node: '>= 8'}
    dependencies:
      '@nodelib/fs.stat': 2.0.4
      run-parallel: 1.2.0

  /@nodelib/fs.stat/2.0.4:
    resolution: {integrity: sha512-IYlHJA0clt2+Vg7bccq+TzRdJvv19c2INqBSsoOLp1je7xjtr7J26+WXR72MCdvU9q1qTzIWDfhMf+DRvQJK4Q==}
    engines: {node: '>= 8'}

  /@nodelib/fs.walk/1.2.6:
    resolution: {integrity: sha512-8Broas6vTtW4GIXTAHDoE32hnN2M5ykgCpWGbuXHQ15vEMqr23pB76e/GZcYsZCHALv50ktd24qhEyKr6wBtow==}
    engines: {node: '>= 8'}
    dependencies:
      '@nodelib/fs.scandir': 2.1.4
      fastq: 1.11.0

  /@opencensus/web-types/0.0.7:
    resolution: {integrity: sha512-xB+w7ZDAu3YBzqH44rCmG9/RlrOmFuDPt/bpf17eJr8eZSrLt7nc7LnWdxM9Mmoj/YKMHpxRg28txu3TcpiL+g==}
    engines: {node: '>=6.0'}
    dev: true

  /@opentelemetry/api/1.0.0-rc.0:
    resolution: {integrity: sha512-iXKByCMfrlO5S6Oh97BuM56tM2cIBB0XsL/vWF/AtJrJEKx4MC/Xdu0xDsGXMGcNWpqF7ujMsjjnp0+UHBwnDQ==}
    engines: {node: '>=8.0.0'}
    dev: true

  /@opentelemetry/api/1.0.2:
    resolution: {integrity: sha512-DCF9oC89ao8/EJUqrp/beBlDR8Bp2R43jqtzayqCoomIvkwTuPfLcHdVhIGRR69GFlkykFjcDW+V92t0AS7Tww==}
    engines: {node: '>=8.0.0'}
    dev: true

  /@prisma/debug/2.28.0:
    resolution: {integrity: sha512-SKihAtTPDqfm/iyLVs5xf1uLu4Ev+zcFLc8vdiGofpHTkeiu3qU1OSDPnrQ0nwn0IJsp3SeRbV0NRWTwL5Z71w==}
    dependencies:
      debug: 4.3.2
      ms: 2.1.3
    transitivePeerDependencies:
      - supports-color

<<<<<<< HEAD
  /@prisma/debug/2.29.0-dev.41:
    resolution: {integrity: sha512-zFyf+9LHo09N+lmtJKApABNcsvGIJ7DJMAGX+f9rx2ZS8OpgN5f+bYpzQXrR3aeb4r98j7V4Zsz0DhVSFKMCjw==}
=======
  /@prisma/debug/2.29.0-dev.39:
    resolution: {integrity: sha512-gh0OtTOYtsm5PKNNDPt+1tOI37Ii7sQgdE+RR63xHr6deMxNH8cGMRDkmLrnn3j3WH8r6Hn9lb5yP5s+A4hb/w==}
>>>>>>> d43bfb38
    dependencies:
      debug: 4.3.2
      ms: 2.1.3
    transitivePeerDependencies:
      - supports-color
    dev: true

<<<<<<< HEAD
  /@prisma/engine-core/2.29.0-dev.41:
    resolution: {integrity: sha512-j7AdX2rFoBoSKialbKUz5xDfbQTBIn0xWfGPAVgDyHWtAaeRTJUaZPCtvVr6GYT4NCtnQqWIYiJWOxx5bXE+PQ==}
    dependencies:
      '@prisma/debug': 2.29.0-dev.41
      '@prisma/engines': 2.29.0-25.f1238e20399c9d3dc91301ebca69230503301f6e
      '@prisma/generator-helper': 2.29.0-dev.41
=======
  /@prisma/engine-core/2.29.0-dev.39:
    resolution: {integrity: sha512-fl9z++SwtXBMRtbkUL42RUqiTACHP/hwdRilUvJJdMHFisJMsH+Sf6GEkzQ3ycdDv6zJvVQseJ0xrqks54kzlA==}
    dependencies:
      '@prisma/debug': 2.29.0-dev.39
      '@prisma/engines': 2.29.0-25.f1238e20399c9d3dc91301ebca69230503301f6e
      '@prisma/generator-helper': 2.29.0-dev.39
>>>>>>> d43bfb38
      '@prisma/get-platform': 2.29.0-25.f1238e20399c9d3dc91301ebca69230503301f6e
      chalk: 4.1.2
      execa: 5.1.1
      get-stream: 6.0.1
      indent-string: 4.0.0
      new-github-issue-url: 0.2.1
      p-retry: 4.6.1
      terminal-link: 2.1.1
      undici: 3.3.6
    transitivePeerDependencies:
      - supports-color
    dev: true

<<<<<<< HEAD
  /@prisma/engines-version/2.29.0-27.query-engine-lrts-4e355054bff7d6c7c018a5bf5c3883d13069ffb8:
    resolution: {integrity: sha512-bNEMApsiBLb1+X6YwmOfaUVCF96b4HwdqUSJAGc3IQzT163JMlefVqlXWfYbUBqWTnZluobBqxurs40mvSj86Q==}
=======
  /@prisma/engines-version/2.29.0-29.3279becba9751abb600640bc97c569d4658ee3d4:
    resolution: {integrity: sha512-+ldgJBMb0vxDNXKdakpWdTDgIKLi0Cdi4F5POffnx3qOnz7ZiIRSTa8RY7+/FACKQsQK/e+gpoMRhCD1VsBLlA==}
>>>>>>> d43bfb38

  /@prisma/engines/2.29.0-25.f1238e20399c9d3dc91301ebca69230503301f6e:
    resolution: {integrity: sha512-TgATt2FBnzpOqgZVz9xZizOtH3rpflUMUJyc1XuKaSWptn0TmsrpEGO+WTRXhpIqrhw/552RkSOkY7DPtxSPSg==}
    requiresBuild: true
    dev: true

<<<<<<< HEAD
  /@prisma/engines/2.29.0-27.query-engine-lrts-4e355054bff7d6c7c018a5bf5c3883d13069ffb8:
    resolution: {integrity: sha512-nKFoQ3e+QzzjWo2ZiN0HCdtkquvQe77qOxaZuwAN5GjscOSoPPD/ylJF+PTOaIiOW3806iSfh8Sb794ZHMguRg==}
=======
  /@prisma/engines/2.29.0-29.3279becba9751abb600640bc97c569d4658ee3d4:
    resolution: {integrity: sha512-PGS7GlcB4r/oAd6n9mdcdX2pT0stQ3oY6wo6wQET2U06CzKaTgpd9yEjLNBd9IaSe69pxercEQ5w910LBRkeyQ==}
>>>>>>> d43bfb38
    requiresBuild: true

  /@prisma/fetch-engine/2.29.0-25.f1238e20399c9d3dc91301ebca69230503301f6e:
    resolution: {integrity: sha512-jYVqAvMcVzn9HDJif+Xz2lRRli9AO+GJk+U0ja6mDECV7k9KZvoA5SZqHAtDD0XWzVp1lwG32qarMcHFk7cC7g==}
    dependencies:
      '@prisma/debug': 2.28.0
      '@prisma/get-platform': 2.29.0-25.f1238e20399c9d3dc91301ebca69230503301f6e
      chalk: 4.1.2
      execa: 5.1.1
      find-cache-dir: 3.3.1
      hasha: 5.2.2
      http-proxy-agent: 4.0.1
      https-proxy-agent: 5.0.0
      make-dir: 3.1.0
      node-fetch: 2.6.1
      p-filter: 2.1.0
      p-map: 4.0.0
      p-retry: 4.6.1
      progress: 2.0.3
      rimraf: 3.0.2
      temp-dir: 2.0.0
      tempy: 1.0.1
    transitivePeerDependencies:
      - supports-color
    dev: true

<<<<<<< HEAD
  /@prisma/fetch-engine/2.29.0-27.query-engine-lrts-4e355054bff7d6c7c018a5bf5c3883d13069ffb8:
    resolution: {integrity: sha512-XoWFFNRnMhOKFL+5ec7IaOMqE9RFzh0fNC2lfo7l6/+37jmvPy2dB/3pIrQmH8v66npNeas9vyqbjjkFj/1qIg==}
    dependencies:
      '@prisma/debug': 2.28.0
      '@prisma/get-platform': 2.29.0-27.query-engine-lrts-4e355054bff7d6c7c018a5bf5c3883d13069ffb8
=======
  /@prisma/fetch-engine/2.29.0-29.3279becba9751abb600640bc97c569d4658ee3d4:
    resolution: {integrity: sha512-mjJYRAMkMVP/6+r8i5bAeL8XdPWCwuSYEY5GeD0FJVFgb90JrtDWwhuPyRaTloixASTeB8gi+87bqz6+92b49A==}
    dependencies:
      '@prisma/debug': 2.28.0
      '@prisma/get-platform': 2.29.0-29.3279becba9751abb600640bc97c569d4658ee3d4
>>>>>>> d43bfb38
      chalk: 4.1.2
      execa: 5.1.1
      find-cache-dir: 3.3.1
      hasha: 5.2.2
      http-proxy-agent: 4.0.1
      https-proxy-agent: 5.0.0
      make-dir: 3.1.0
      node-fetch: 2.6.1
      p-filter: 2.1.0
      p-map: 4.0.0
      p-retry: 4.6.1
      progress: 2.0.3
      rimraf: 3.0.2
      temp-dir: 2.0.0
      tempy: 1.0.1
    transitivePeerDependencies:
      - supports-color

<<<<<<< HEAD
  /@prisma/generator-helper/2.29.0-dev.41:
    resolution: {integrity: sha512-OSpUdYELq8pGpAE4vxXT2s3nvhA5q1azywJUqtxufzre541OY+/scE/NRz95Zdm6B7R8D9bjL2xVPQx2uiEMwg==}
    dependencies:
      '@prisma/debug': 2.29.0-dev.41
=======
  /@prisma/generator-helper/2.29.0-dev.39:
    resolution: {integrity: sha512-LyCQDwAQRn9hmwm8tL4xtoHrwxvhZ9f87ZEy9ZpcuZwQrGZGPe0xLJINHByB4kJdQah6mfEr/AmA/BLk/81NKg==}
    dependencies:
      '@prisma/debug': 2.29.0-dev.39
>>>>>>> d43bfb38
      '@types/cross-spawn': 6.0.2
      chalk: 4.1.2
      cross-spawn: 7.0.3
    transitivePeerDependencies:
      - supports-color
    dev: true

  /@prisma/get-platform/2.29.0-25.f1238e20399c9d3dc91301ebca69230503301f6e:
    resolution: {integrity: sha512-DdPhyHTfD9UtW/h5LR0hiOuBBf60de0Pna5Bs70cGO91w7mXP1kQaETdn1viYBVL7ZCk2ubL/geXe/LQEFDklg==}
    dependencies:
      '@prisma/debug': 2.28.0
    transitivePeerDependencies:
      - supports-color
    dev: true

<<<<<<< HEAD
  /@prisma/get-platform/2.29.0-27.query-engine-lrts-4e355054bff7d6c7c018a5bf5c3883d13069ffb8:
    resolution: {integrity: sha512-fgtw3L4KSmrDgZWvqg+o2PBjQqwjTwpA+8vZPAFmRIod2sYwg3z3KdnGR2ogKEFulRP57+Onk8EMG90/UsPdLw==}
=======
  /@prisma/get-platform/2.29.0-29.3279becba9751abb600640bc97c569d4658ee3d4:
    resolution: {integrity: sha512-KDWLTrigTFW7+QltJ2b+GpWe24WZpdxBmzG5gC+Q4rlWnY7l39mHNnu1hDisg5pesKVcwt6jC0UVhYMz76cBQg==}
>>>>>>> d43bfb38
    dependencies:
      '@prisma/debug': 2.28.0
    transitivePeerDependencies:
      - supports-color

<<<<<<< HEAD
  /@prisma/sdk/2.29.0-dev.41:
    resolution: {integrity: sha512-vABLbTczoWGDb4czj2lEyifZ+oubELoBQFdYE9dfVHPx+KSXWFxKKU7s6qS69PgxC9fHNB2qMtoXF8fLqBSA/w==}
    dependencies:
      '@prisma/debug': 2.29.0-dev.41
      '@prisma/engine-core': 2.29.0-dev.41
      '@prisma/engines': 2.29.0-25.f1238e20399c9d3dc91301ebca69230503301f6e
      '@prisma/fetch-engine': 2.29.0-25.f1238e20399c9d3dc91301ebca69230503301f6e
      '@prisma/generator-helper': 2.29.0-dev.41
=======
  /@prisma/sdk/2.29.0-dev.39:
    resolution: {integrity: sha512-Fz7+U2nrUtRA79svYygmOdtgd090Unt/6PhFVDagBDNqVPV6LMJ3NZvZ3YDTYdPXYqv18b+Ify2OZc9t9Xu49A==}
    dependencies:
      '@prisma/debug': 2.29.0-dev.39
      '@prisma/engine-core': 2.29.0-dev.39
      '@prisma/engines': 2.29.0-25.f1238e20399c9d3dc91301ebca69230503301f6e
      '@prisma/fetch-engine': 2.29.0-25.f1238e20399c9d3dc91301ebca69230503301f6e
      '@prisma/generator-helper': 2.29.0-dev.39
>>>>>>> d43bfb38
      '@prisma/get-platform': 2.29.0-25.f1238e20399c9d3dc91301ebca69230503301f6e
      '@timsuchanek/copy': 1.4.5
      archiver: 4.0.2
      arg: 5.0.0
      chalk: 4.1.2
      checkpoint-client: 1.1.20
      cli-truncate: 2.1.0
      dotenv: 10.0.0
      execa: 5.1.1
      find-up: 5.0.0
      global-dirs: 3.0.0
      globby: 11.0.4
      has-yarn: 2.1.0
      is-ci: 3.0.0
      make-dir: 3.1.0
      node-fetch: 2.6.1
      p-map: 4.0.0
      read-pkg-up: 7.0.1
      resolve: 1.20.0
      rimraf: 3.0.2
      shell-quote: 1.7.2
      string-width: 4.2.2
      strip-ansi: 6.0.0
      strip-indent: 3.0.0
      tar: 6.1.6
      temp-dir: 2.0.0
      temp-write: 4.0.0
      tempy: 1.0.1
      terminal-link: 2.1.1
      tmp: 0.2.1
    transitivePeerDependencies:
      - supports-color
    dev: true

<<<<<<< HEAD
  /@prisma/studio-pcw/0.418.0_@prisma+sdk@2.29.0-dev.41:
    resolution: {integrity: sha512-Ujt54DkAC6f+59LMdorR5e+iRpfCf2CeQ+ooAtPQSd9FZKsR81EqmVufc/PGn9zD/l5dc584mjqP1sjOReHy2Q==}
=======
  /@prisma/studio-pcw/0.419.0_@prisma+sdk@2.29.0-dev.39:
    resolution: {integrity: sha512-74YPH6COysslPnmt/qq12A4iJCgUur1fXilmmD2s71s/iJrkmZ9h5Z6BQe9LjMW9K3Byz99G7xD6vVMajYjSWA==}
>>>>>>> d43bfb38
    peerDependencies:
      '@prisma/client': '*'
      '@prisma/sdk': '*'
    dependencies:
<<<<<<< HEAD
      '@prisma/sdk': 2.29.0-dev.41
=======
      '@prisma/sdk': 2.29.0-dev.39
>>>>>>> d43bfb38
      debug: 4.3.1
      lodash: 4.17.21
    transitivePeerDependencies:
      - supports-color
    dev: true

  /@prisma/studio-server/0.419.0:
    resolution: {integrity: sha512-b6zY2PV/4fyfTi7VlMYPrB+nJUH94IIQb42z1uYHPTJhEZy1NrjZr3pmTVcyMUS2KR+04ySJ85fol/lOodS5qQ==}
    dependencies:
<<<<<<< HEAD
      '@prisma/sdk': 2.29.0-dev.41
      '@prisma/studio-pcw': 0.418.0_@prisma+sdk@2.29.0-dev.41
      '@prisma/studio-transports': 0.418.0
=======
      '@prisma/sdk': 2.29.0-dev.39
      '@prisma/studio-pcw': 0.419.0_@prisma+sdk@2.29.0-dev.39
      '@prisma/studio-transports': 0.419.0
>>>>>>> d43bfb38
      '@sentry/node': 6.2.5
      checkpoint-client: 1.1.20
      cors: 2.8.5
      debug: 4.3.1
      express: 4.17.1
      untildify: 4.0.0
    transitivePeerDependencies:
      - supports-color
    dev: true

  /@prisma/studio-transports/0.419.0:
    resolution: {integrity: sha512-FPDFR+tDyibMY/hM46Oi0XXOJSDsyBDZ24fI2vAUfEzBEAoGGPzlAic3QRDf4oy/xk0Azr8qw9bbDA6K5MPYAw==}
    dev: true

  /@sentry/core/6.2.5:
    resolution: {integrity: sha512-I+AkgIFO6sDUoHQticP6I27TT3L+i6TUS03in3IEtpBcSeP2jyhlxI8l/wdA7gsBqUPdQ4GHOOaNgtFIcr8qag==}
    engines: {node: '>=6'}
    dependencies:
      '@sentry/hub': 6.2.5
      '@sentry/minimal': 6.2.5
      '@sentry/types': 6.2.5
      '@sentry/utils': 6.2.5
      tslib: 1.14.1
    dev: true

  /@sentry/hub/6.2.5:
    resolution: {integrity: sha512-YlEFdEhcfqpl2HC+/dWXBsBJEljyMzFS7LRRjCk8QANcOdp9PhwQjwebUB4/ulOBjHPP2WZk7fBBd/IKDasTUg==}
    engines: {node: '>=6'}
    dependencies:
      '@sentry/types': 6.2.5
      '@sentry/utils': 6.2.5
      tslib: 1.14.1
    dev: true

  /@sentry/minimal/6.2.5:
    resolution: {integrity: sha512-RKP4Qx3p7Cv0oX1cPKAkNVFYM7p2k1t32cNk1+rrVQS4hwlJ7Eg6m6fsqsO+85jd6Ne/FnyYsfo9cDD3ImTlWQ==}
    engines: {node: '>=6'}
    dependencies:
      '@sentry/hub': 6.2.5
      '@sentry/types': 6.2.5
      tslib: 1.14.1
    dev: true

  /@sentry/node/6.2.5:
    resolution: {integrity: sha512-/iM3khzGnUH713VFhZBAEYJhb/saEQSVz7Udogml+O7mFQ4rutnwJhgoGcB9YYrwMv2m7qOSszkdZbemDV6k2g==}
    engines: {node: '>=6'}
    dependencies:
      '@sentry/core': 6.2.5
      '@sentry/hub': 6.2.5
      '@sentry/tracing': 6.2.5
      '@sentry/types': 6.2.5
      '@sentry/utils': 6.2.5
      cookie: 0.4.1
      https-proxy-agent: 5.0.0
      lru_map: 0.3.3
      tslib: 1.14.1
    transitivePeerDependencies:
      - supports-color
    dev: true

  /@sentry/tracing/6.2.5:
    resolution: {integrity: sha512-j/hM0BoHxfrNLxPeEJ5Vq4R34hO/TOHMEpLR3FdnunBXbsmjoKMMygIkPxnpML5XWtvukAehbwpDXldwMYz83w==}
    engines: {node: '>=6'}
    dependencies:
      '@sentry/hub': 6.2.5
      '@sentry/minimal': 6.2.5
      '@sentry/types': 6.2.5
      '@sentry/utils': 6.2.5
      tslib: 1.14.1
    dev: true

  /@sentry/types/6.2.5:
    resolution: {integrity: sha512-1Sux6CLYrV9bETMsGP/HuLFLouwKoX93CWzG8BjMueW+Di0OGxZphYjXrGuDs8xO8bAKEVGCHgVQdcB2jevS0w==}
    engines: {node: '>=6'}
    dev: true

  /@sentry/utils/6.2.5:
    resolution: {integrity: sha512-fJoLUZHrd5MPylV1dT4qL74yNFDl1Ur/dab+pKNSyvnHPnbZ/LRM7aJ8VaRY/A7ZdpRowU+E14e/Yeem2c6gtQ==}
    engines: {node: '>=6'}
    dependencies:
      '@sentry/types': 6.2.5
      tslib: 1.14.1
    dev: true

  /@sindresorhus/slugify/1.1.2:
    resolution: {integrity: sha512-V9nR/W0Xd9TSGXpZ4iFUcFGhuOJtZX82Fzxj1YISlbSgKvIiNa7eLEZrT0vAraPOt++KHauIVNYgGRgjc13dXA==}
    engines: {node: '>=10'}
    dependencies:
      '@sindresorhus/transliterate': 0.1.2
      escape-string-regexp: 4.0.0

  /@sindresorhus/transliterate/0.1.2:
    resolution: {integrity: sha512-5/kmIOY9FF32nicXH+5yLNTX4NJ4atl7jRgqAJuIn/iyDFXBktOKDxCvyGE/EzmF4ngSUvjXxQUQlQiZ5lfw+w==}
    engines: {node: '>=10'}
    dependencies:
      escape-string-regexp: 2.0.0
      lodash.deburr: 4.1.0

  /@sinonjs/commons/1.8.3:
    resolution: {integrity: sha512-xkNcLAn/wZaX14RPlwizcKicDk9G3F8m2nU3L7Ukm5zBgTwiT0wsoFAHx9Jq56fJA1z/7uKGtCRu16sOUCLIHQ==}
    dependencies:
      type-detect: 4.0.8
    dev: true

  /@sinonjs/fake-timers/7.1.2:
    resolution: {integrity: sha512-iQADsW4LBMISqZ6Ci1dupJL9pprqwcVFTcOsEmQOEhW+KLCVn/Y4Jrvg2k19fIHCp+iFprriYPTdRcQR8NbUPg==}
    dependencies:
      '@sinonjs/commons': 1.8.3
    dev: true

  /@slack/types/1.10.0:
    resolution: {integrity: sha512-tA7GG7Tj479vojfV3AoxbckalA48aK6giGjNtgH6ihpLwTyHE3fIgRrvt8TWfLwW8X8dyu7vgmAsGLRG7hWWOg==}
    engines: {node: '>= 8.9.0', npm: '>= 5.5.1'}
    dev: true

  /@slack/webhook/6.0.0_debug@4.3.2:
    resolution: {integrity: sha512-2fohfhLI9lkAmOSWt1R457JBsB3iFNqahu4GqdFZRtcp/bT+xeG/kPn/hQa78JS74poRjWTt5G/qJjNaWMGOEQ==}
    engines: {node: '>= 12.13.0', npm: '>= 6.12.0'}
    dependencies:
      '@slack/types': 1.10.0
      '@types/node': 14.17.6
      axios: 0.21.1_debug@4.3.2
    transitivePeerDependencies:
      - debug
    dev: true

  /@tediousjs/connection-string/0.3.0:
    resolution: {integrity: sha512-d/keJiNKfpHo+GmSB8QcsAwBx8h+V1UbdozA5TD+eSLXprNY53JAYub47J9evsSKWDdNG5uVj0FiMozLKuzowQ==}
    dev: true

  /@timsuchanek/copy/1.4.5:
    resolution: {integrity: sha512-N4+2/DvfwzQqHYL/scq07fv8yXbZc6RyUxKJoE8Clm14JpLOf9yNI4VB4D6RsV3h9zgzZ4loJUydHKM7pp3blw==}
    hasBin: true
    dependencies:
      '@timsuchanek/sleep-promise': 8.0.1
      commander: 2.20.3
      mkdirp: 1.0.4
      prettysize: 2.0.0

  /@timsuchanek/sleep-promise/8.0.1:
    resolution: {integrity: sha512-cxHYbrXfnCWsklydIHSw5GCMHUPqpJ/enxWSyVHNOgNe61sit/+aOXTTI+VOdWkvVaJsI2vsB9N4+YDNITawOQ==}

  /@tootallnate/once/1.1.2:
    resolution: {integrity: sha512-RbzJvlNzmRq5c3O09UipeuXno4tA1FE6ikOjxZK0tuxVv3412l64l5t1W5pj4+rJq9vpkm/kwiR07aZXnsKPxw==}
    engines: {node: '>= 6'}

  /@tsconfig/node10/1.0.7:
    resolution: {integrity: sha512-aBvUmXLQbayM4w3A8TrjwrXs4DZ8iduJnuJLLRGdkWlyakCf1q6uHZJBzXoRA/huAEknG5tcUyQxN3A+In5euQ==}
    dev: true

  /@tsconfig/node12/1.0.7:
    resolution: {integrity: sha512-dgasobK/Y0wVMswcipr3k0HpevxFJLijN03A8mYfEPvWvOs14v0ZlYTR4kIgMx8g4+fTyTFv8/jLCIfRqLDJ4A==}
    dev: true

  /@tsconfig/node14/1.0.0:
    resolution: {integrity: sha512-RKkL8eTdPv6t5EHgFKIVQgsDapugbuOptNd9OOunN/HAkzmmTnZELx1kNCK0rSdUYGmiFMM3rRQMAWiyp023LQ==}
    dev: true

  /@tsconfig/node16/1.0.1:
    resolution: {integrity: sha512-FTgBI767POY/lKNDNbIzgAX6miIDBs6NTCbdlDb8TrWovHsSvaVIZDlTqym29C6UqhzwcJx4CYr+AlrMywA0cA==}
    dev: true

  /@tsd/typescript/4.3.5:
    resolution: {integrity: sha512-Xwxv8bIwyI3ggPz9bwoWEoiaz79MJs+VGf27S1N2tapfDVo60Lz741j5diL9RwszZSXt6IkTAuw7Lai7jSXRJg==}
    hasBin: true
    dev: true

  /@types/babel__core/7.1.15:
    resolution: {integrity: sha512-bxlMKPDbY8x5h6HBwVzEOk2C8fb6SLfYQ5Jw3uBYuYF1lfWk/kbLd81la82vrIkBb0l+JdmrZaDikPrNxpS/Ew==}
    dependencies:
      '@babel/parser': 7.14.8
      '@babel/types': 7.14.8
      '@types/babel__generator': 7.6.3
      '@types/babel__template': 7.4.1
      '@types/babel__traverse': 7.14.2
    dev: true

  /@types/babel__generator/7.6.3:
    resolution: {integrity: sha512-/GWCmzJWqV7diQW54smJZzWbSFf4QYtF71WCKhcx6Ru/tFyQIY2eiiITcCAeuPbNSvT9YCGkVMqqvSk2Z0mXiA==}
    dependencies:
      '@babel/types': 7.14.8
    dev: true

  /@types/babel__template/7.4.1:
    resolution: {integrity: sha512-azBFKemX6kMg5Io+/rdGT0dkGreboUVR0Cdm3fz9QJWpaQGJRQXl7C+6hOTCZcMll7KFyEQpgbYI2lHdsS4U7g==}
    dependencies:
      '@babel/parser': 7.14.8
      '@babel/types': 7.14.8
    dev: true

  /@types/babel__traverse/7.14.2:
    resolution: {integrity: sha512-K2waXdXBi2302XUdcHcR1jCeU0LL4TD9HRs/gk0N2Xvrht+G/BfJa4QObBQZfhMdxiCpV3COl5Nfq4uKTeTnJA==}
    dependencies:
      '@babel/types': 7.14.8
    dev: true

  /@types/benchmark/2.1.1:
    resolution: {integrity: sha512-XmdNOarpSSxnb3DE2rRFOFsEyoqXLUL+7H8nSGS25vs+JS0018bd+cW5Ma9vdlkPmoTHSQ6e8EUFMFMxeE4l+g==}
    dev: true

  /@types/cross-spawn/6.0.2:
    resolution: {integrity: sha512-KuwNhp3eza+Rhu8IFI5HUXRP0LIhqH5cAjubUvGXXthh4YYBuP2ntwEX+Cz8GJoZUHlKo247wPWOfA9LYEq4cw==}
    dependencies:
      '@types/node': 14.17.6

  /@types/debug/4.1.7:
    resolution: {integrity: sha512-9AonUzyTjXXhEOa0DnqpzZi6VHlqKMswga9EXjpXnnqxwLtdvPPtlO8evrI5D9S6asFRCQ6v+wpiUKbw+vKqyg==}
    dependencies:
      '@types/ms': 0.7.31
    dev: true

  /@types/eslint/7.28.0:
    resolution: {integrity: sha512-07XlgzX0YJUn4iG1ocY4IX9DzKSmMGUs6ESKlxWhZRaa0fatIWaHWUVapcuGa8r5HFnTqzj+4OCjd5f7EZ/i/A==}
    dependencies:
      '@types/estree': 0.0.50
      '@types/json-schema': 7.0.7
    dev: true

  /@types/estree/0.0.50:
    resolution: {integrity: sha512-C6N5s2ZFtuZRj54k2/zyRhNDjJwwcViAM3Nbm8zjBpbqAdZ00mr0CFxvSKeO8Y/e03WVFLpQMdHYVfUd6SB+Hw==}
    dev: true

  /@types/geojson/7946.0.8:
    resolution: {integrity: sha512-1rkryxURpr6aWP7R786/UQOkJ3PcpQiWkAXBmdWc7ryFWqN6a4xfK7BtjXvFBKO9LjQ+MWQSWxYeZX1OApnArA==}
    dev: true

  /@types/glob/7.1.4:
    resolution: {integrity: sha512-w+LsMxKyYQm347Otw+IfBXOv9UWVjpHpCDdbBMt8Kz/xbvCYNjP+0qPh91Km3iKfSRLBB0P7fAMf0KHrPu+MyA==}
    dependencies:
      '@types/minimatch': 3.0.5
      '@types/node': 14.17.6
    dev: true

  /@types/graceful-fs/4.1.5:
    resolution: {integrity: sha512-anKkLmZZ+xm4p8JWBf4hElkM4XR+EZeA2M9BAkkTldmcyDY4mbdIJnRghDJH3Ov5ooY7/UAoENtmdMSkaAd7Cw==}
    dependencies:
      '@types/node': 14.17.6
    dev: true

  /@types/graphviz/0.0.33:
    resolution: {integrity: sha512-pta9Htjg5Ws0sHIaP7sHypbQ/fsaaCtpf/90QqVSuRNY0LBCXj0hWmt1oivluKwl5PFnDyfxFwmbHtZMlvcqeQ==}
    dev: true

  /@types/istanbul-lib-coverage/2.0.3:
    resolution: {integrity: sha512-sz7iLqvVUg1gIedBOvlkxPlc8/uVzyS5OwGz1cKjXzkl3FpL3al0crU8YGU1WoHkxn0Wxbw5tyi6hvzJKNzFsw==}
    dev: true

  /@types/istanbul-lib-report/3.0.0:
    resolution: {integrity: sha512-plGgXAPfVKFoYfa9NpYDAkseG+g6Jr294RqeqcqDixSbU34MZVJRi/P+7Y8GDpzkEwLaGZZOpKIEmeVZNtKsrg==}
    dependencies:
      '@types/istanbul-lib-coverage': 2.0.3
    dev: true

  /@types/istanbul-reports/3.0.1:
    resolution: {integrity: sha512-c3mAZEuK0lvBp8tmuL74XRKn1+y2dcwOUpH7x4WrF6gk1GIgiluDRgMYQtw2OFcBvAJWlt6ASU3tSqxp0Uu0Aw==}
    dependencies:
      '@types/istanbul-lib-report': 3.0.0
    dev: true

  /@types/jest/26.0.24:
    resolution: {integrity: sha512-E/X5Vib8BWqZNRlDxj9vYXhsDwPYbPINqKF9BsnSoon4RQ0D9moEuLD8txgyypFLH7J4+Lho9Nr/c8H0Fi+17w==}
    dependencies:
      jest-diff: 26.6.2
      pretty-format: 26.6.2
    dev: true

  /@types/js-levenshtein/1.1.0:
    resolution: {integrity: sha512-14t0v1ICYRtRVcHASzes0v/O+TIeASb8aD55cWF1PidtInhFWSXcmhzhHqGjUWf9SUq1w70cvd1cWKUULubAfQ==}
    dev: true

  /@types/json-schema/7.0.7:
    resolution: {integrity: sha512-cxWFQVseBm6O9Gbw1IWb8r6OS4OhSt3hPZLkFApLjM8TEXROBuQGLAH2i2gZpcXdLBIrpXuTDhH7Vbm1iXmNGA==}
    dev: true

  /@types/minimatch/3.0.5:
    resolution: {integrity: sha512-Klz949h02Gz2uZCMGwDUSDS1YBlTdDDgbWHi+81l29tQALUtvz4rAYi5uoVhE5Lagoq6DeqAUlbrHvW/mXDgdQ==}
    dev: true

  /@types/minimist/1.2.2:
    resolution: {integrity: sha512-jhuKLIRrhvCPLqwPcx6INqmKeiA5EWrsCOPhrlFSrbrmU4ZMPjj5Ul/oLCMDO98XRUIwVm78xICz4EPCektzeQ==}
    dev: true

  /@types/minipass/2.2.1:
    resolution: {integrity: sha512-0bI74UwEJ+JjGqzkyoiCxLVGK5C3Vy5MYdDB6VCtUAulcrulHvqhIrQP9lh/gvMgaNzvvJljMW97rRHVvbTe8Q==}
    dependencies:
      '@types/node': 14.17.6
    dev: true

  /@types/ms/0.7.31:
    resolution: {integrity: sha512-iiUgKzV9AuaEkZqkOLDIvlQiL6ltuZd9tGcW3gwpnX8JbuiuhFlEGmmFXEXkN50Cvq7Os88IY2v0dkDqXYWVgA==}
    dev: true

  /@types/mssql/6.0.8:
    resolution: {integrity: sha512-N3dr3o1c6EXhHhhNRaKpLTdAoXT/s6qDEJET5FID2gFCj58vIV9q/7RtkvYdE6ntpkJF5F9hpURhxT/oC62yLw==}
    dependencies:
      '@types/node': 14.17.6
      '@types/tedious': 4.0.5
    dev: true

  /@types/node-fetch/2.5.12:
    resolution: {integrity: sha512-MKgC4dlq4kKNa/mYrwpKfzQMB5X3ee5U6fSprkKpToBqBmX4nFZL9cW5jl6sWn+xpRJ7ypWh2yyqqr8UUCstSw==}
    dependencies:
      '@types/node': 14.17.7
      form-data: 3.0.1
    dev: true

  /@types/node/12.20.18:
    resolution: {integrity: sha512-YoTiIwdKxM3VLiY2sM05x4iGuTveYiCcDaUVmo1L5ndrXxPGW/NEoZu+pGcBirziomizcZsnsQoemikKcB2fRA==}
    dev: true

  /@types/node/14.17.6:
    resolution: {integrity: sha512-iBxsxU7eswQDGhlr3AiamBxOssaYxbM+NKXVil8jg9yFXvrfEFbDumLD/2dMTB+zYyg7w+Xjt8yuxfdbUHAtcQ==}

  /@types/node/14.17.7:
    resolution: {integrity: sha512-SYTdMaW47se8499q8m0fYKZZRlmq0RaRv6oYmlVm6DUm31l0fhOl1D03X8hGxohCKTI2Bg6w7W0TiYB51aJzag==}
    dev: true

  /@types/node/8.10.66:
    resolution: {integrity: sha512-tktOkFUA4kXx2hhhrB8bIFb5TbwzS4uOhKEmwiD+NoiL0qtP2OQ9mFldbgD4dV1djrlBYP6eBuQZiWjuHUpqFw==}
    dev: true

  /@types/normalize-package-data/2.4.1:
    resolution: {integrity: sha512-Gj7cI7z+98M282Tqmp2K5EIsoouUEzbBJhQQzDE3jSIRk6r9gsz0oUokqIUR4u1R3dMHo0pDHM7sNOHyhulypw==}

  /@types/parse-json/4.0.0:
    resolution: {integrity: sha512-//oorEZjL6sbPcKUaCdIGlIUeH26mgzimjBB77G6XRgnDl/L5wOnpyBGRe/Mmf5CVW3PwEBE1NjiMZ/ssFh4wA==}
    dev: true

  /@types/pg/8.6.1:
    resolution: {integrity: sha512-1Kc4oAGzAl7uqUStZCDvaLFqZrW9qWSjXOmBfdgyBP5La7Us6Mg4GBvRlSoaZMhQF/zSj1C8CtKMBkoiT8eL8w==}
    dependencies:
      '@types/node': 14.17.6
      pg-protocol: 1.5.0
      pg-types: 2.2.0
    dev: true

  /@types/prettier/2.3.2:
    resolution: {integrity: sha512-eI5Yrz3Qv4KPUa/nSIAi0h+qX0XyewOliug5F2QAtuRg6Kjg6jfmxe1GIwoIRhZspD1A0RP8ANrPwvEXXtRFog==}
    dev: true

  /@types/prompts/2.0.14:
    resolution: {integrity: sha512-HZBd99fKxRWpYCErtm2/yxUZv6/PBI9J7N4TNFffl5JbrYMHBwF25DjQGTW3b3jmXq+9P6/8fCIb2ee57BFfYA==}
    dependencies:
      '@types/node': 14.17.6
    dev: true

  /@types/redis/2.8.31:
    resolution: {integrity: sha512-daWrrTDYaa5iSDFbgzZ9gOOzyp2AJmYK59OlG/2KGBgYWF3lfs8GDKm1c//tik5Uc93hDD36O+qLPvzDolChbA==}
    dependencies:
      '@types/node': 14.17.6
    dev: true

  /@types/resolve/1.20.1:
    resolution: {integrity: sha512-Ku5+GPFa12S3W26Uwtw+xyrtIpaZsGYHH6zxNbZlstmlvMYSZRzOwzwsXbxlVUbHyUucctSyuFtu6bNxwYomIw==}
    dev: true

  /@types/retry/0.12.1:
    resolution: {integrity: sha512-xoDlM2S4ortawSWORYqsdU+2rxdh4LRW9ytc3zmT37RIKQh6IHyKwwtKhKis9ah8ol07DCkZxPt8BBvPjC6v4g==}

  /@types/rimraf/3.0.1:
    resolution: {integrity: sha512-CAoSlbco40aKZ0CkelBF2g3JeN6aioRaTVnqSX5pWsn/WApm6IDxI4e4tD9D0dY/meCkyyleP1IQDVN13F4maA==}
    dependencies:
      '@types/glob': 7.1.4
      '@types/node': 14.17.6
    dev: true

  /@types/shell-quote/1.7.1:
    resolution: {integrity: sha512-SWZ2Nom1pkyXCDohRSrkSKvDh8QOG9RfAsrt5/NsPQC4UQJ55eG0qClA40I+Gkez4KTQ0uDUT8ELRXThf3J5jw==}
    dev: true

  /@types/sqlite3/3.1.7:
    resolution: {integrity: sha512-8FHV/8Uzd7IwdHm5mvmF2Aif4aC/gjrt4axWD9SmfaxITnOjtOhCbOSTuqv/VbH1uq0QrwlaTj9aTz3gmR6u4w==}
    dependencies:
      '@types/node': 14.17.6
    dev: true

  /@types/stack-utils/2.0.1:
    resolution: {integrity: sha512-Hl219/BT5fLAaz6NDkSuhzasy49dwQS/DSdu4MdggFB8zcXv7vflBI3xp7FEmkmdDkBUI2bPUNeMttp2knYdxw==}
    dev: true

  /@types/stoppable/1.1.1:
    resolution: {integrity: sha512-b8N+fCADRIYYrGZOcmOR8ZNBOqhktWTB/bMUl5LvGtT201QKJZOOH5UsFyI3qtteM6ZAJbJqZoBcLqqxKIwjhw==}
    dependencies:
      '@types/node': 14.17.7
    dev: true

  /@types/tar/4.0.5:
    resolution: {integrity: sha512-cgwPhNEabHaZcYIy5xeMtux2EmYBitfqEceBUi2t5+ETy4dW6kswt6WX4+HqLeiiKOo42EXbGiDmVJ2x+vi37Q==}
    dependencies:
      '@types/minipass': 2.2.1
      '@types/node': 14.17.6
    dev: true

  /@types/tedious/4.0.5:
    resolution: {integrity: sha512-zlnChTP63Bds6kMBuKOR+qJPB9wcYf1zVm78qiXTnT1gbcU6wdTmSp28cd2BPxePy4mrGM6TnQG1fmHxQW1pZw==}
    dependencies:
      '@types/node': 14.17.6
    dev: true

  /@types/tunnel/0.0.1:
    resolution: {integrity: sha512-AOqu6bQu5MSWwYvehMXLukFHnupHrpZ8nvgae5Ggie9UwzDR1CCwoXgSSWNZJuyOlCdfdsWMA5F2LlmvyoTv8A==}
    dependencies:
      '@types/node': 14.17.7
    dev: true

  /@types/ws/7.4.7:
    resolution: {integrity: sha512-JQbbmxZTZehdc2iszGKs5oC3NFnjeay7mtAWrdt7qNtAVK0g19muApzAy4bm9byz79xa2ZnO/BOBC2R8RC5Lww==}
    dependencies:
      '@types/node': 14.17.6
    dev: true

  /@types/yargs-parser/20.2.1:
    resolution: {integrity: sha512-7tFImggNeNBVMsn0vLrpn1H1uPrUBdnARPTpZoitY37ZrdJREzf7I16tMrlK3hen349gr1NYh8CmZQa7CTG6Aw==}
    dev: true

  /@types/yargs/15.0.14:
    resolution: {integrity: sha512-yEJzHoxf6SyQGhBhIYGXQDSCkJjB6HohDShto7m8vaKg9Yp0Yn8+71J9eakh2bnPg6BfsH9PRMhiRTZnd4eXGQ==}
    dependencies:
      '@types/yargs-parser': 20.2.1
    dev: true

  /@types/yargs/16.0.4:
    resolution: {integrity: sha512-T8Yc9wt/5LbJyCaLiHPReJa0kApcIgJ7Bn735GjItUfh08Z1pJvu8QZqb9s+mMvKV6WUQRV7K2R46YbjMXTTJw==}
    dependencies:
      '@types/yargs-parser': 20.2.1
    dev: true

  /@typescript-eslint/eslint-plugin/4.29.0_48ea228fa0647506aa803d17f48b59f7:
    resolution: {integrity: sha512-eiREtqWRZ8aVJcNru7cT/AMVnYd9a2UHsfZT8MR1dW3UUEg6jDv9EQ9Cq4CUPZesyQ58YUpoAADGv71jY8RwgA==}
    engines: {node: ^10.12.0 || >=12.0.0}
    peerDependencies:
      '@typescript-eslint/parser': ^4.0.0
      eslint: ^5.0.0 || ^6.0.0 || ^7.0.0
      typescript: '*'
    peerDependenciesMeta:
      typescript:
        optional: true
    dependencies:
      '@typescript-eslint/experimental-utils': 4.29.0_eslint@7.32.0+typescript@4.3.5
      '@typescript-eslint/parser': 4.29.0_eslint@7.32.0+typescript@4.3.5
      '@typescript-eslint/scope-manager': 4.29.0
      debug: 4.3.2
      eslint: 7.32.0
      functional-red-black-tree: 1.0.1
      regexpp: 3.1.0
      semver: 7.3.5
      tsutils: 3.21.0_typescript@4.3.5
      typescript: 4.3.5
    transitivePeerDependencies:
      - supports-color
    dev: true

  /@typescript-eslint/experimental-utils/4.28.3_eslint@7.32.0+typescript@4.3.5:
    resolution: {integrity: sha512-zZYl9TnrxwEPi3FbyeX0ZnE8Hp7j3OCR+ELoUfbwGHGxWnHg9+OqSmkw2MoCVpZksPCZYpQzC559Ee9pJNHTQw==}
    engines: {node: ^10.12.0 || >=12.0.0}
    peerDependencies:
      eslint: '*'
    dependencies:
      '@types/json-schema': 7.0.7
      '@typescript-eslint/scope-manager': 4.28.3
      '@typescript-eslint/types': 4.28.3
      '@typescript-eslint/typescript-estree': 4.28.3_typescript@4.3.5
      eslint: 7.32.0
      eslint-scope: 5.1.1
      eslint-utils: 3.0.0_eslint@7.32.0
    transitivePeerDependencies:
      - supports-color
      - typescript
    dev: true

  /@typescript-eslint/experimental-utils/4.29.0_eslint@7.32.0+typescript@4.3.5:
    resolution: {integrity: sha512-FpNVKykfeaIxlArLUP/yQfv/5/3rhl1ov6RWgud4OgbqWLkEq7lqgQU9iiavZRzpzCRQV4XddyFz3wFXdkiX9w==}
    engines: {node: ^10.12.0 || >=12.0.0}
    peerDependencies:
      eslint: '*'
    dependencies:
      '@types/json-schema': 7.0.7
      '@typescript-eslint/scope-manager': 4.29.0
      '@typescript-eslint/types': 4.29.0
      '@typescript-eslint/typescript-estree': 4.29.0_typescript@4.3.5
      eslint: 7.32.0
      eslint-scope: 5.1.1
      eslint-utils: 3.0.0_eslint@7.32.0
    transitivePeerDependencies:
      - supports-color
      - typescript
    dev: true

  /@typescript-eslint/parser/4.29.0_eslint@7.32.0+typescript@4.3.5:
    resolution: {integrity: sha512-+92YRNHFdXgq+GhWQPT2bmjX09X7EH36JfgN2/4wmhtwV/HPxozpCNst8jrWcngLtEVd/4zAwA6BKojAlf+YqA==}
    engines: {node: ^10.12.0 || >=12.0.0}
    peerDependencies:
      eslint: ^5.0.0 || ^6.0.0 || ^7.0.0
      typescript: '*'
    peerDependenciesMeta:
      typescript:
        optional: true
    dependencies:
      '@typescript-eslint/scope-manager': 4.29.0
      '@typescript-eslint/types': 4.29.0
      '@typescript-eslint/typescript-estree': 4.29.0_typescript@4.3.5
      debug: 4.3.2
      eslint: 7.32.0
      typescript: 4.3.5
    transitivePeerDependencies:
      - supports-color
    dev: true

  /@typescript-eslint/scope-manager/4.28.3:
    resolution: {integrity: sha512-/8lMisZ5NGIzGtJB+QizQ5eX4Xd8uxedFfMBXOKuJGP0oaBBVEMbJVddQKDXyyB0bPlmt8i6bHV89KbwOelJiQ==}
    engines: {node: ^8.10.0 || ^10.13.0 || >=11.10.1}
    dependencies:
      '@typescript-eslint/types': 4.28.3
      '@typescript-eslint/visitor-keys': 4.28.3
    dev: true

  /@typescript-eslint/scope-manager/4.29.0:
    resolution: {integrity: sha512-HPq7XAaDMM3DpmuijxLV9Io8/6pQnliiXMQUcAdjpJJSR+fdmbD/zHCd7hMkjJn04UQtCQBtshgxClzg6NIS2w==}
    engines: {node: ^8.10.0 || ^10.13.0 || >=11.10.1}
    dependencies:
      '@typescript-eslint/types': 4.29.0
      '@typescript-eslint/visitor-keys': 4.29.0
    dev: true

  /@typescript-eslint/types/4.28.3:
    resolution: {integrity: sha512-kQFaEsQBQVtA9VGVyciyTbIg7S3WoKHNuOp/UF5RG40900KtGqfoiETWD/v0lzRXc+euVE9NXmfer9dLkUJrkA==}
    engines: {node: ^8.10.0 || ^10.13.0 || >=11.10.1}
    dev: true

  /@typescript-eslint/types/4.29.0:
    resolution: {integrity: sha512-2YJM6XfWfi8pgU2HRhTp7WgRw78TCRO3dOmSpAvIQ8MOv4B46JD2chnhpNT7Jq8j0APlIbzO1Bach734xxUl4A==}
    engines: {node: ^8.10.0 || ^10.13.0 || >=11.10.1}
    dev: true

  /@typescript-eslint/typescript-estree/4.28.3_typescript@4.3.5:
    resolution: {integrity: sha512-YAb1JED41kJsqCQt1NcnX5ZdTA93vKFCMP4lQYG6CFxd0VzDJcKttRlMrlG+1qiWAw8+zowmHU1H0OzjWJzR2w==}
    engines: {node: ^10.12.0 || >=12.0.0}
    peerDependencies:
      typescript: '*'
    peerDependenciesMeta:
      typescript:
        optional: true
    dependencies:
      '@typescript-eslint/types': 4.28.3
      '@typescript-eslint/visitor-keys': 4.28.3
      debug: 4.3.1
      globby: 11.0.4
      is-glob: 4.0.1
      semver: 7.3.5
      tsutils: 3.21.0_typescript@4.3.5
      typescript: 4.3.5
    transitivePeerDependencies:
      - supports-color
    dev: true

  /@typescript-eslint/typescript-estree/4.29.0_typescript@4.3.5:
    resolution: {integrity: sha512-8ZpNHDIOyqzzgZrQW9+xQ4k5hM62Xy2R4RPO3DQxMc5Rq5QkCdSpk/drka+DL9w6sXNzV5nrdlBmf8+x495QXQ==}
    engines: {node: ^10.12.0 || >=12.0.0}
    peerDependencies:
      typescript: '*'
    peerDependenciesMeta:
      typescript:
        optional: true
    dependencies:
      '@typescript-eslint/types': 4.29.0
      '@typescript-eslint/visitor-keys': 4.29.0
      debug: 4.3.2
      globby: 11.0.4
      is-glob: 4.0.1
      semver: 7.3.5
      tsutils: 3.21.0_typescript@4.3.5
      typescript: 4.3.5
    transitivePeerDependencies:
      - supports-color
    dev: true

  /@typescript-eslint/visitor-keys/4.28.3:
    resolution: {integrity: sha512-ri1OzcLnk1HH4gORmr1dllxDzzrN6goUIz/P4MHFV0YZJDCADPR3RvYNp0PW2SetKTThar6wlbFTL00hV2Q+fg==}
    engines: {node: ^8.10.0 || ^10.13.0 || >=11.10.1}
    dependencies:
      '@typescript-eslint/types': 4.28.3
      eslint-visitor-keys: 2.0.0
    dev: true

  /@typescript-eslint/visitor-keys/4.29.0:
    resolution: {integrity: sha512-LoaofO1C/jAJYs0uEpYMXfHboGXzOJeV118X4OsZu9f7rG7Pr9B3+4HTU8+err81rADa4xfQmAxnRnPAI2jp+Q==}
    engines: {node: ^8.10.0 || ^10.13.0 || >=11.10.1}
    dependencies:
      '@typescript-eslint/types': 4.29.0
      eslint-visitor-keys: 2.0.0
    dev: true

  /abab/2.0.5:
    resolution: {integrity: sha512-9IK9EadsbHo6jLWIpxpR6pL0sazTXV6+SQv25ZB+F7Bj9mJNaOc4nCRabwd5M/JwmUa8idz6Eci6eKfJryPs6Q==}
    dev: true

  /abbrev/1.1.1:
    resolution: {integrity: sha512-nne9/IiQ/hzIhY6pdDnbBtz7DjPTKrY00P/zvPSm5pOFkl6xuGrGnXn/VtTNNfNtAfZ9/1RtehkszU9qcTii0Q==}
    dev: true

  /abort-controller/3.0.0:
    resolution: {integrity: sha512-h8lQ8tacZYnR3vNQTgibj+tODHI5/+l06Au2Pcriv/Gmet0eaj4TwWH41sO9wnHDiQsEj19q0drzdWdeAHtweg==}
    engines: {node: '>=6.5'}
    dependencies:
      event-target-shim: 5.0.1
    dev: true

  /accepts/1.3.7:
    resolution: {integrity: sha512-Il80Qs2WjYlJIBNzNkK6KYqlVMTbZLXgHx2oT0pU/fjRHyEp+PEfEPY0R3WCwAGVOtauxh1hOxNgIf5bv7dQpA==}
    engines: {node: '>= 0.6'}
    dependencies:
      mime-types: 2.1.32
      negotiator: 0.6.2
    dev: true

  /acorn-globals/6.0.0:
    resolution: {integrity: sha512-ZQl7LOWaF5ePqqcX4hLuv/bLXYQNfNWw2c0/yX/TsPRKamzHcTGQnlCjHT3TsmkOUVEPS3crCxiPfdzE/Trlhg==}
    dependencies:
      acorn: 7.4.1
      acorn-walk: 7.2.0
    dev: true

  /acorn-jsx/5.3.1_acorn@7.4.1:
    resolution: {integrity: sha512-K0Ptm/47OKfQRpNQ2J/oIN/3QYiK6FwW+eJbILhsdxh2WTLdl+30o8aGdTbm5JbffpFFAg/g+zi1E+jvJha5ng==}
    peerDependencies:
      acorn: ^6.0.0 || ^7.0.0 || ^8.0.0
    dependencies:
      acorn: 7.4.1
    dev: true

  /acorn-walk/7.2.0:
    resolution: {integrity: sha512-OPdCF6GsMIP+Az+aWfAAOEt2/+iVDKE7oy6lJ098aoe59oAmK76qV6Gw60SbZ8jHuG2wH058GF4pLFbYamYrVA==}
    engines: {node: '>=0.4.0'}
    dev: true

  /acorn/7.4.1:
    resolution: {integrity: sha512-nQyp0o1/mNdbTO1PO6kHkwSrmgZ0MT/jCCpNiwbUjGoRN4dlBhqJtoQuCnEOKzgTVwg0ZWiCoQy6SxMebQVh8A==}
    engines: {node: '>=0.4.0'}
    hasBin: true
    dev: true

  /acorn/8.4.1:
    resolution: {integrity: sha512-asabaBSkEKosYKMITunzX177CXxQ4Q8BSSzMTKD+FefUhipQC70gfW5SiUDhYQ3vk8G+81HqQk7Fv9OXwwn9KA==}
    engines: {node: '>=0.4.0'}
    hasBin: true
    dev: true

  /adal-node/0.2.2_debug@4.3.2:
    resolution: {integrity: sha512-luzQ9cXOjUlZoCiWeYbyR+nHwScSrPTDTbOInFphQs/PnwNz6wAIVkbsHEXtvYBnjLctByTTI8ccfpGX100oRQ==}
    engines: {node: '>= 0.6.15'}
    dependencies:
      '@types/node': 8.10.66
      async: 2.6.3
      axios: 0.21.1_debug@4.3.2
      date-utils: 1.2.21
      jws: 3.2.2
      underscore: 1.13.1
      uuid: 3.4.0
      xmldom: 0.6.0
      xpath.js: 1.1.0
    transitivePeerDependencies:
      - debug
    dev: true

  /agent-base/6.0.2:
    resolution: {integrity: sha512-RZNwNclF7+MS/8bDg70amg32dyeZGZxiDuQmZxKLAlQjr3jGyLx+4Kkk58UO7D2QdgFIQCovuSuZESne6RG6XQ==}
    engines: {node: '>= 6.0.0'}
    dependencies:
      debug: 4.3.2
    transitivePeerDependencies:
      - supports-color

  /aggregate-error/3.1.0:
    resolution: {integrity: sha512-4I7Td01quW/RpocfNayFdFVk1qSuoh0E7JrbRJ16nH01HhKFQ88INq9Sd+nd72zqRySlr9BmDA8xlEJ6vJMrYA==}
    engines: {node: '>=8'}
    dependencies:
      clean-stack: 2.2.0
      indent-string: 4.0.0

  /ajv/6.12.6:
    resolution: {integrity: sha512-j3fVLgvTo527anyYyJOGTYJbG+vnnQYvE0m5mmkc1TK+nxAppkCLMIL0aZ4dblVCNoGShhm+kzE4ZUykBoMg4g==}
    dependencies:
      fast-deep-equal: 3.1.3
      fast-json-stable-stringify: 2.1.0
      json-schema-traverse: 0.4.1
      uri-js: 4.4.1
    dev: true

  /ajv/8.5.0:
    resolution: {integrity: sha512-Y2l399Tt1AguU3BPRP9Fn4eN+Or+StUGWCUpbnFyXSo8NZ9S4uj+AG2pjs5apK+ZMOwYOz1+a+VKvKH7CudXgQ==}
    dependencies:
      fast-deep-equal: 3.1.3
      json-schema-traverse: 1.0.0
      require-from-string: 2.0.2
      uri-js: 4.4.1
    dev: true

  /ansi-colors/4.1.1:
    resolution: {integrity: sha512-JoX0apGbHaUJBNl6yF+p6JAFYZ666/hhCGKN5t9QFjbJQKUU/g8MNbFDbvfrgKXvI1QpZplPOnwIo99lX/AAmA==}
    engines: {node: '>=6'}
    dev: true

  /ansi-escapes/4.3.2:
    resolution: {integrity: sha512-gKXj5ALrKWQLsYG9jlTRmR/xKluxHV+Z9QEwNIgCfM1/uwPMCuzVVnh5mwTd+OuBZcwSIMbqssNWRm1lE51QaQ==}
    engines: {node: '>=8'}
    dependencies:
      type-fest: 0.21.3

  /ansi-regex/2.1.1:
    resolution: {integrity: sha1-w7M6te42DYbg5ijwRorn7yfWVN8=}
    engines: {node: '>=0.10.0'}
    dev: true

  /ansi-regex/5.0.0:
    resolution: {integrity: sha512-bY6fj56OUQ0hU1KjFNDQuJFezqKdrAyFdIevADiqrWHwSlbmBNMHp5ak2f40Pm8JTFyM2mqxkG6ngkHO11f/lg==}
    engines: {node: '>=8'}

  /ansi-regex/6.0.0:
    resolution: {integrity: sha512-tAaOSrWCHF+1Ear1Z4wnJCXA9GGox4K6Ic85a5qalES2aeEwQGr7UC93mwef49536PkCYjzkp0zIxfFvexJ6zQ==}
    engines: {node: '>=12'}
    dev: true

  /ansi-styles/3.2.1:
    resolution: {integrity: sha512-VT0ZI6kZRdTh8YyJw3SMbYm/u+NqfsAxEpWO0Pf9sq8/e94WxxOpPKx9FR1FlyCtOVDNOQ+8ntlqFxiRc+r5qA==}
    engines: {node: '>=4'}
    dependencies:
      color-convert: 1.9.3

  /ansi-styles/4.3.0:
    resolution: {integrity: sha512-zbB9rCJAT1rbjiVDb2hqKFHNYLxgtk8NURxZ3IZwD3F6NtxbXZQCnnSi1Lkx+IDohdPlFp222wVALIheZJQSEg==}
    engines: {node: '>=8'}
    dependencies:
      color-convert: 2.0.1

  /ansi-styles/5.2.0:
    resolution: {integrity: sha512-Cxwpt2SfTzTtXcfOlzGEee8O+c+MmUgGrNiBcXnuWxuFJHe6a5Hz7qwhwe5OgaSYI0IJvkLqWX1ASG+cJOkEiA==}
    engines: {node: '>=10'}
    dev: true

  /anymatch/3.1.2:
    resolution: {integrity: sha512-P43ePfOAIupkguHUycrc4qJ9kz8ZiuOUijaETwX7THt0Y/GNK7v0aa8rY816xWjZ7rJdA5XdMcpVFTKMq+RvWg==}
    engines: {node: '>= 8'}
    dependencies:
      normalize-path: 3.0.0
      picomatch: 2.3.0
    dev: true

  /aproba/1.2.0:
    resolution: {integrity: sha512-Y9J6ZjXtoYh8RnXVCMOU/ttDmk1aBjunq9vO0ta5x85WDQiQfUF9sIPBITdbiiIVcBo03Hi3jMxigBtsddlXRw==}
    dev: true

  /archiver-utils/2.1.0:
    resolution: {integrity: sha512-bEL/yUb/fNNiNTuUz979Z0Yg5L+LzLxGJz8x79lYmR54fmTIb6ob/hNQgkQnIUDWIFjZVQwl9Xs356I6BAMHfw==}
    engines: {node: '>= 6'}
    dependencies:
      glob: 7.1.7
      graceful-fs: 4.2.6
      lazystream: 1.0.0
      lodash.defaults: 4.2.0
      lodash.difference: 4.5.0
      lodash.flatten: 4.4.0
      lodash.isplainobject: 4.0.6
      lodash.union: 4.6.0
      normalize-path: 3.0.0
      readable-stream: 2.3.7

  /archiver/4.0.2:
    resolution: {integrity: sha512-B9IZjlGwaxF33UN4oPbfBkyA4V1SxNLeIhR1qY8sRXSsbdUkEHrrOvwlYFPx+8uQeCe9M+FG6KgO+imDmQ79CQ==}
    engines: {node: '>= 8'}
    dependencies:
      archiver-utils: 2.1.0
      async: 3.2.0
      buffer-crc32: 0.2.13
      glob: 7.1.7
      readable-stream: 3.6.0
      tar-stream: 2.2.0
      zip-stream: 3.0.1

  /are-we-there-yet/1.1.5:
    resolution: {integrity: sha512-5hYdAkZlcG8tOLujVDTgCT+uPX0VnpAH28gWsLfzpXYm7wP6mp5Q/gYyR7YQ0cKVJcXJnl3j2kpBan13PtQf6w==}
    dependencies:
      delegates: 1.0.0
      readable-stream: 2.3.7
    dev: true

  /arg/4.1.3:
    resolution: {integrity: sha512-58S9QDqG0Xx27YwPSt9fJxivjYl432YCwfDMfZ+71RAqUrZef7LrKQZ3LHLOwCS4FLNBplP533Zx895SeOCHvA==}
    dev: true

  /arg/5.0.0:
    resolution: {integrity: sha512-4P8Zm2H+BRS+c/xX1LrHw0qKpEhdlZjLCgWy+d78T9vqa2Z2SiD2wMrYuWIAFy5IZUD7nnNXroRttz+0RzlrzQ==}

  /argparse/1.0.10:
    resolution: {integrity: sha512-o5Roy6tNG4SL/FOkCAN6RzjiakZS25RLYFrcMttJqbdd8BWrnA+fGz57iN5Pb06pvBGvl5gQ0B48dJlslXvoTg==}
    dependencies:
      sprintf-js: 1.0.3
    dev: true

  /array-flatten/1.1.1:
    resolution: {integrity: sha1-ml9pkFGx5wczKPKgCJaLZOopVdI=}
    dev: true

  /array-union/2.1.0:
    resolution: {integrity: sha512-HGyxoOTYUyCM6stUe6EJgnd4EoewAI7zMdfqO+kGjnlZmBDz/cR5pf8r/cR4Wq60sL/p0IkcjUEEPwS3GFrIyw==}
    engines: {node: '>=8'}

  /arrify/1.0.1:
    resolution: {integrity: sha1-iYUI2iIm84DfkEcoRWhJwVAaSw0=}
    engines: {node: '>=0.10.0'}
    dev: true

  /asn1/0.2.4:
    resolution: {integrity: sha512-jxwzQpLQjSmWXgwaCZE9Nz+glAG01yF1QnWgbhGwHI5A6FRIEY6IVqtHhIepHqI7/kyEyQEagBC5mBEFlIYvdg==}
    dependencies:
      safer-buffer: 2.1.2
    dev: true
    optional: true

  /assert-plus/1.0.0:
    resolution: {integrity: sha1-8S4PPF13sLHN2RRpQuTpbB5N1SU=}
    engines: {node: '>=0.8'}
    dev: true

  /astral-regex/2.0.0:
    resolution: {integrity: sha512-Z7tMw1ytTXt5jqMcOP+OQteU1VuNK9Y02uuJtKQ1Sv69jXQKKg5cibLwGJow8yzZP+eAc18EmLGPal0bp36rvQ==}
    engines: {node: '>=8'}

  /async/2.6.3:
    resolution: {integrity: sha512-zflvls11DCy+dQWzTW2dzuilv8Z5X/pjfmZOWba6TNIVDm+2UDaJmXSOXlasHKfNBs8oo3M0aT50fDEWfKZjXg==}
    dependencies:
      lodash: 4.17.21
    dev: true

  /async/3.2.0:
    resolution: {integrity: sha512-TR2mEZFVOj2pLStYxLht7TyfuRzaydfpxr3k9RpHIzMgw7A64dzsdqCxH1WJyQdoe8T10nDXd9wnEigmiuHIZw==}

  /asynckit/0.4.0:
    resolution: {integrity: sha1-x57Zf380y48robyXkLzDZkdLS3k=}
    dev: true

  /aws-sign2/0.7.0:
    resolution: {integrity: sha1-tG6JCTSpWR8tL2+G1+ap8bP+dqg=}
    dev: true
    optional: true

  /aws4/1.11.0:
    resolution: {integrity: sha512-xh1Rl34h6Fi1DC2WWKfxUTVqRsNnr6LsKz2+hfwDxQJWmrx8+c7ylaqBMcHfl1U1r2dsifOvKX3LQuLNZ+XSvA==}
    dev: true
    optional: true

  /axios/0.21.1_debug@4.3.2:
    resolution: {integrity: sha512-dKQiRHxGD9PPRIUNIWvZhPTPpl1rf/OxTYKsqKUDjBwYylTvV7SjSHJb9ratfyzM6wCdLCOYLzs73qpg5c4iGA==}
    dependencies:
      follow-redirects: 1.14.1_debug@4.3.2
    transitivePeerDependencies:
      - debug
    dev: true

  /babel-jest/27.0.6_@babel+core@7.14.8:
    resolution: {integrity: sha512-iTJyYLNc4wRofASmofpOc5NK9QunwMk+TLFgGXsTFS8uEqmd8wdI7sga0FPe2oVH3b5Agt/EAK1QjPEuKL8VfA==}
    engines: {node: ^10.13.0 || ^12.13.0 || ^14.15.0 || >=15.0.0}
    peerDependencies:
      '@babel/core': ^7.8.0
    dependencies:
      '@babel/core': 7.14.8
      '@jest/transform': 27.0.6
      '@jest/types': 27.0.6
      '@types/babel__core': 7.1.15
      babel-plugin-istanbul: 6.0.0
      babel-preset-jest: 27.0.6_@babel+core@7.14.8
      chalk: 4.1.1
      graceful-fs: 4.2.6
      slash: 3.0.0
    transitivePeerDependencies:
      - supports-color
    dev: true

  /babel-plugin-istanbul/6.0.0:
    resolution: {integrity: sha512-AF55rZXpe7trmEylbaE1Gv54wn6rwU03aptvRoVIGP8YykoSxqdVLV1TfwflBCE/QtHmqtP8SWlTENqbK8GCSQ==}
    engines: {node: '>=8'}
    dependencies:
      '@babel/helper-plugin-utils': 7.14.5
      '@istanbuljs/load-nyc-config': 1.1.0
      '@istanbuljs/schema': 0.1.3
      istanbul-lib-instrument: 4.0.3
      test-exclude: 6.0.0
    transitivePeerDependencies:
      - supports-color
    dev: true

  /babel-plugin-jest-hoist/27.0.6:
    resolution: {integrity: sha512-CewFeM9Vv2gM7Yr9n5eyyLVPRSiBnk6lKZRjgwYnGKSl9M14TMn2vkN02wTF04OGuSDLEzlWiMzvjXuW9mB6Gw==}
    engines: {node: ^10.13.0 || ^12.13.0 || ^14.15.0 || >=15.0.0}
    dependencies:
      '@babel/template': 7.14.5
      '@babel/types': 7.14.8
      '@types/babel__core': 7.1.15
      '@types/babel__traverse': 7.14.2
    dev: true

  /babel-preset-current-node-syntax/1.0.1_@babel+core@7.14.8:
    resolution: {integrity: sha512-M7LQ0bxarkxQoN+vz5aJPsLBn77n8QgTFmo8WK0/44auK2xlCXrYcUxHFxgU7qW5Yzw/CjmLRK2uJzaCd7LvqQ==}
    peerDependencies:
      '@babel/core': ^7.0.0
    dependencies:
      '@babel/core': 7.14.8
      '@babel/plugin-syntax-async-generators': 7.8.4_@babel+core@7.14.8
      '@babel/plugin-syntax-bigint': 7.8.3_@babel+core@7.14.8
      '@babel/plugin-syntax-class-properties': 7.12.13_@babel+core@7.14.8
      '@babel/plugin-syntax-import-meta': 7.10.4_@babel+core@7.14.8
      '@babel/plugin-syntax-json-strings': 7.8.3_@babel+core@7.14.8
      '@babel/plugin-syntax-logical-assignment-operators': 7.10.4_@babel+core@7.14.8
      '@babel/plugin-syntax-nullish-coalescing-operator': 7.8.3_@babel+core@7.14.8
      '@babel/plugin-syntax-numeric-separator': 7.10.4_@babel+core@7.14.8
      '@babel/plugin-syntax-object-rest-spread': 7.8.3_@babel+core@7.14.8
      '@babel/plugin-syntax-optional-catch-binding': 7.8.3_@babel+core@7.14.8
      '@babel/plugin-syntax-optional-chaining': 7.8.3_@babel+core@7.14.8
      '@babel/plugin-syntax-top-level-await': 7.14.5_@babel+core@7.14.8
    dev: true

  /babel-preset-jest/27.0.6_@babel+core@7.14.8:
    resolution: {integrity: sha512-WObA0/Biw2LrVVwZkF/2GqbOdzhKD6Fkdwhoy9ASIrOWr/zodcSpQh72JOkEn6NWyjmnPDjNSqaGN4KnpKzhXw==}
    engines: {node: ^10.13.0 || ^12.13.0 || ^14.15.0 || >=15.0.0}
    peerDependencies:
      '@babel/core': ^7.0.0
    dependencies:
      '@babel/core': 7.14.8
      babel-plugin-jest-hoist: 27.0.6
      babel-preset-current-node-syntax: 1.0.1_@babel+core@7.14.8
    dev: true

  /balanced-match/1.0.0:
    resolution: {integrity: sha1-ibTRmasr7kneFk6gK4nORi1xt2c=}

  /base64-js/1.5.1:
    resolution: {integrity: sha512-AKpaYlHn8t4SVbOHCy+b5+KKgvR4vrsD8vbvrbiQJps7fKDTkjkDry6ji0rUJjC0kzbNePLwzxq8iypo41qeWA==}

  /batching-toposort/1.2.0:
    resolution: {integrity: sha512-HDf0OOv00dqYGm+M5tJ121RTzX0sK9fxzBMKXYsuQrY0pKSOJjc5qa0DUtzvCGkgIVf1YON2G1e/MHEdHXVaRQ==}
    engines: {node: '>=8.0.0'}
    dev: true

  /bcrypt-pbkdf/1.0.2:
    resolution: {integrity: sha1-pDAdOJtqQ/m2f/PKEaP2Y342Dp4=}
    dependencies:
      tweetnacl: 0.14.5
    dev: true
    optional: true

  /benchmark/2.1.4:
    resolution: {integrity: sha1-CfPeMckWQl1JjMLuVloOvzwqVik=}
    dependencies:
      lodash: 4.17.21
      platform: 1.3.6
    dev: true

  /bindings/1.5.0:
    resolution: {integrity: sha512-p2q/t/mhvuOj/UeLlV6566GD/guowlr0hHxClI0W9m7MWYkL1F0hLo+0Aexs9HSPCtR1SXQ0TD3MMKrXZajbiQ==}
    dependencies:
      file-uri-to-path: 1.0.0
    dev: true

  /bl/4.1.0:
    resolution: {integrity: sha512-1W07cM9gS6DcLperZfFSj+bWLtaPGSOHWhPiGzXmvVJbRLdG82sH/Kn8EtW1VqWVA54AKf2h5k5BbnIbwF3h6w==}
    dependencies:
      buffer: 5.7.1
      inherits: 2.0.4
      readable-stream: 3.6.0

  /bl/5.0.0:
    resolution: {integrity: sha512-8vxFNZ0pflFfi0WXA3WQXlj6CaMEwsmh63I1CNp0q+wWv8sD0ARx1KovSQd0l2GkwrMIOyedq0EF1FxI+RCZLQ==}
    dependencies:
      buffer: 6.0.3
      inherits: 2.0.4
      readable-stream: 3.6.0
    dev: true

  /block-stream/0.0.9:
    resolution: {integrity: sha1-E+v+d4oDIFz+A3UUgeu0szAMEmo=}
    engines: {node: 0.4 || >=0.5.8}
    dependencies:
      inherits: 2.0.4
    dev: true
    optional: true

  /body-parser/1.19.0:
    resolution: {integrity: sha512-dhEPs72UPbDnAQJ9ZKMNTP6ptJaionhP5cBb541nXPlW60Jepo9RV/a4fX4XWW9CuFNK22krhrj1+rgzifNCsw==}
    engines: {node: '>= 0.8'}
    dependencies:
      bytes: 3.1.0
      content-type: 1.0.4
      debug: 2.6.9
      depd: 1.1.2
      http-errors: 1.7.2
      iconv-lite: 0.4.24
      on-finished: 2.3.0
      qs: 6.7.0
      raw-body: 2.4.0
      type-is: 1.6.18
    dev: true

  /brace-expansion/1.1.11:
    resolution: {integrity: sha512-iCuPHDFgrHX7H2vEI/5xpz07zSHB00TpugqhmYtVmMO6518mCuRMoOYFldEBl0g187ufozdaHgWKcYFb61qGiA==}
    dependencies:
      balanced-match: 1.0.0
      concat-map: 0.0.1

  /braces/3.0.2:
    resolution: {integrity: sha512-b8um+L1RzM3WDSzvhm6gIz1yfTbBt6YTlcEKAvsmqCZZFw46z626lVj9j1yEPW33H5H+lBQpZMP1k8l+78Ha0A==}
    engines: {node: '>=8'}
    dependencies:
      fill-range: 7.0.1

  /browser-process-hrtime/1.0.0:
    resolution: {integrity: sha512-9o5UecI3GhkpM6DrXr69PblIuWxPKk9Y0jHBRhdocZ2y7YECBFCsHm79Pr3OyR2AvjhDkabFJaDJMYRazHgsow==}
    dev: true

  /browserslist/4.16.6:
    resolution: {integrity: sha512-Wspk/PqO+4W9qp5iUTJsa1B/QrYn1keNCcEP5OvP7WBwT4KaDly0uONYmC6Xa3Z5IqnUgS0KcgLYu1l74x0ZXQ==}
    engines: {node: ^6 || ^7 || ^8 || ^9 || ^10 || ^11 || ^12 || >=13.7}
    hasBin: true
    dependencies:
      caniuse-lite: 1.0.30001248
      colorette: 1.2.2
      electron-to-chromium: 1.3.790
      escalade: 3.1.1
      node-releases: 1.1.73
    dev: true

  /bs-logger/0.2.6:
    resolution: {integrity: sha512-pd8DCoxmbgc7hyPKOvxtqNcjYoOsABPQdcCUjGp3d42VR2CX1ORhk2A87oqqu5R1kk+76nsxZupkmyd+MVtCog==}
    engines: {node: '>= 6'}
    dependencies:
      fast-json-stable-stringify: 2.1.0
    dev: true

  /bser/2.1.1:
    resolution: {integrity: sha512-gQxTNE/GAfIIrmHLUE3oJyp5FO6HRBfhjnw4/wMmA63ZGDJnWBmgY/lyQBpnDUkGmAhbSe39tx2d/iTOAfglwQ==}
    dependencies:
      node-int64: 0.4.0
    dev: true

  /buffer-crc32/0.2.13:
    resolution: {integrity: sha1-DTM+PwDqxQqhRUq9MO+MKl2ackI=}

  /buffer-equal-constant-time/1.0.1:
    resolution: {integrity: sha1-+OcRMvf/5uAaXJaXpMbz5I1cyBk=}
    dev: true

  /buffer-from/1.1.1:
    resolution: {integrity: sha512-MQcXEUbCKtEo7bhqEs6560Hyd4XaovZlO/k9V3hjVUF/zwW7KBVdSK4gIt/bzwS9MbR5qob+F5jusZsb0YQK2A==}
    dev: true

  /buffer-writer/2.0.0:
    resolution: {integrity: sha512-a7ZpuTZU1TRtnwyCNW3I5dc0wWNC3VR9S++Ewyk2HHZdrO3CQJqSpd+95Us590V6AL7JqUAH2IwZ/398PmNFgw==}
    engines: {node: '>=4'}
    dev: true

  /buffer/5.7.1:
    resolution: {integrity: sha512-EHcyIPBQ4BSGlvjB16k5KgAJ27CIsHY/2JBmCRReo48y9rQ3MaUzWX3KVlBa4U7MyX02HdVj0K7C3WaB3ju7FQ==}
    dependencies:
      base64-js: 1.5.1
      ieee754: 1.2.1

  /buffer/6.0.3:
    resolution: {integrity: sha512-FTiCpNxtwiZZHEZbcbTIcZjERVICn9yq/pDFkTl95/AxzD1naBctN7YO68riM/gLSDY7sdrMby8hofADYuuqOA==}
    dependencies:
      base64-js: 1.5.1
      ieee754: 1.2.1
    dev: true

  /bytes/3.1.0:
    resolution: {integrity: sha512-zauLjrfCG+xvoyaqLoV8bLVXXNGC4JqlxFCutSDWA6fJrTo2ZuvLYTqZ7aHBLZSMOopbzwv8f+wZcVzfVTI2Dg==}
    engines: {node: '>= 0.8'}
    dev: true

  /call-bind/1.0.2:
    resolution: {integrity: sha512-7O+FbCihrB5WGbFYesctwmTKae6rOiIzmz1icreWJ+0aA7LJfuqhEso2T9ncpcFtzMQtzXf2QGGueWJGTYsqrA==}
    dependencies:
      function-bind: 1.1.1
      get-intrinsic: 1.1.1
    dev: true

  /callsites/3.1.0:
    resolution: {integrity: sha512-P8BjAsXvZS+VIDUI11hHCQEv74YT67YUi5JJFNWIqL235sBmjX4+qx9Muvls5ivyNENctx46xQLQ3aTuE7ssaQ==}
    engines: {node: '>=6'}
    dev: true

  /camelcase-keys/6.2.2:
    resolution: {integrity: sha512-YrwaA0vEKazPBkn0ipTiMpSajYDSe+KjQfrjhcBMxJt/znbvlHd8Pw/Vamaz5EB4Wfhs3SUR3Z9mwRu/P3s3Yg==}
    engines: {node: '>=8'}
    dependencies:
      camelcase: 5.3.1
      map-obj: 4.2.1
      quick-lru: 4.0.1
    dev: true

  /camelcase/5.3.1:
    resolution: {integrity: sha512-L28STB170nwWS63UjtlEOE3dldQApaJXZkOI1uMFfzf3rRuPegHaHesyee+YxQ+W6SvRDQV6UrdOdRiR153wJg==}
    engines: {node: '>=6'}
    dev: true

  /camelcase/6.2.0:
    resolution: {integrity: sha512-c7wVvbw3f37nuobQNtgsgG9POC9qMbNuMQmTCqZv23b6MIz0fcYpBiOlv9gEN/hdLdnZTDQhg6e9Dq5M1vKvfg==}
    engines: {node: '>=10'}
    dev: true

  /caniuse-lite/1.0.30001248:
    resolution: {integrity: sha512-NwlQbJkxUFJ8nMErnGtT0QTM2TJ33xgz4KXJSMIrjXIbDVdaYueGyjOrLKRtJC+rTiWfi6j5cnZN1NBiSBJGNw==}
    dev: true

  /caseless/0.12.0:
    resolution: {integrity: sha1-G2gcIf+EAzyCZUMJBolCDRhxUdw=}
    dev: true
    optional: true

  /chalk/2.4.2:
    resolution: {integrity: sha512-Mti+f9lpJNcwF4tWV8/OrTTtF1gZi+f8FqlyAdouralcFWFQWF2+NgCHShjkCb+IFBLq9buZwE1xckQU4peSuQ==}
    engines: {node: '>=4'}
    dependencies:
      ansi-styles: 3.2.1
      escape-string-regexp: 1.0.5
      supports-color: 5.5.0

  /chalk/4.1.1:
    resolution: {integrity: sha512-diHzdDKxcU+bAsUboHLPEDQiw0qEe0qd7SYUn3HgcFlWgbDcfLGswOHYeGrHKzG9z6UYf01d9VFMfZxPM1xZSg==}
    engines: {node: '>=10'}
    dependencies:
      ansi-styles: 4.3.0
      supports-color: 7.2.0
    dev: true

  /chalk/4.1.2:
    resolution: {integrity: sha512-oKnbhFyRIXpUuez8iBMmyEa4nbj4IOQyuhc/wy9kY7/WVPcwIO9VA668Pu8RkO7+0G76SLROeyw9CpQ061i4mA==}
    engines: {node: '>=10'}
    dependencies:
      ansi-styles: 4.3.0
      supports-color: 7.2.0

  /char-regex/1.0.2:
    resolution: {integrity: sha512-kWWXztvZ5SBQV+eRgKFeh8q5sLuZY2+8WUIzlxWVTg+oGwY14qylx1KbKzHd8P6ZYkAg0xyIDU9JMHhyJMZ1jw==}
    engines: {node: '>=10'}
    dev: true

  /checkpoint-client/1.1.20:
    resolution: {integrity: sha512-AHDELBFMXBV9Rzp4JaN0JR03YQomZpaaVFDjgH7Ue4CcPuzNV2dZ94ZORJ9OoQsASYca/uR7UNGXmeNuWHc+IQ==}
    dependencies:
      ci-info: 3.1.1
      env-paths: 2.2.1
      fast-write-atomic: 0.2.1
      make-dir: 3.1.0
      ms: 2.1.3
      node-fetch: 2.6.1
      uuid: 8.3.2

  /chownr/1.1.4:
    resolution: {integrity: sha512-jJ0bqzaylmJtVnNgzTeSOs8DPavpbYgEr/b0YL8/2GO3xJEhInFmhKMUnEJQjZumK7KXGFhUy89PrsJWlakBVg==}
    dev: true

  /chownr/2.0.0:
    resolution: {integrity: sha512-bIomtDF5KGpdogkLd9VspvFzk9KfpyyGlS8YFVZl7TGPBHL5snIOnxeshwVgPteQ9b4Eydl+pVbIyE1DcvCWgQ==}
    engines: {node: '>=10'}

  /ci-info/3.1.1:
    resolution: {integrity: sha512-kdRWLBIJwdsYJWYJFtAFFYxybguqeF91qpZaggjG5Nf8QKdizFG2hjqvaTXbxFIcYbSaD74KpAXv6BSm17DHEQ==}

  /ci-info/3.2.0:
    resolution: {integrity: sha512-dVqRX7fLUm8J6FgHJ418XuIgDLZDkYcDFTeL6TA2gt5WlIZUQrrH6EZrNClwT/H0FateUsZkGIOPRrLbP+PR9A==}

  /cjs-module-lexer/1.2.2:
    resolution: {integrity: sha512-cOU9usZw8/dXIXKtwa8pM0OTJQuJkxMN6w30csNRUerHfeQ5R6U3kkU/FtJeIf3M202OHfY2U8ccInBG7/xogA==}
    dev: true

  /clean-stack/2.2.0:
    resolution: {integrity: sha512-4diC9HaTE+KRAMWhDhrGOECgWZxoevMc5TlkObMqNSsVU62PYzXZ/SMTjzyGAFF1YusgxGcSWTEXBhp0CPwQ1A==}
    engines: {node: '>=6'}

  /cli-cursor/3.1.0:
    resolution: {integrity: sha512-I/zHAwsKf9FqGoXM4WWRACob9+SNukZTd94DWF57E4toouRulbCxcUh6RKUEOQlYTHJnzkPMySvPNaaSLNfLZw==}
    engines: {node: '>=8'}
    dependencies:
      restore-cursor: 3.1.0

  /cli-truncate/2.1.0:
    resolution: {integrity: sha512-n8fOixwDD6b/ObinzTrp1ZKFzbgvKZvuz/TvejnLn1aQfC6r52XEx85FmuC+3HI+JM7coBRXUvNqEU2PHVrHpg==}
    engines: {node: '>=8'}
    dependencies:
      slice-ansi: 3.0.0
      string-width: 4.2.2

  /cliui/7.0.4:
    resolution: {integrity: sha512-OcRE68cOsVMXp1Yvonl/fzkQOyjLSu/8bhPDfQt0e0/Eb283TKP20Fs2MqoPsr9SwA595rRCA+QMzYc9nBP+JQ==}
    dependencies:
      string-width: 4.2.2
      strip-ansi: 6.0.0
      wrap-ansi: 7.0.0
    dev: true

  /co/4.6.0:
    resolution: {integrity: sha1-bqa989hTrlTMuOR7+gvz+QMfsYQ=}
    engines: {iojs: '>= 1.0.0', node: '>= 0.12.0'}
    dev: true

  /code-point-at/1.1.0:
    resolution: {integrity: sha1-DQcLTQQ6W+ozovGkDi7bPZpMz3c=}
    engines: {node: '>=0.10.0'}
    dev: true

  /collect-v8-coverage/1.0.1:
    resolution: {integrity: sha512-iBPtljfCNcTKNAto0KEtDfZ3qzjJvqE3aTGZsbhjSBlorqpXJlaWWtPO35D+ZImoC3KWejX64o+yPGxhWSTzfg==}
    dev: true

  /color-convert/1.9.3:
    resolution: {integrity: sha512-QfAUtd+vFdAtFQcC8CCyYt1fYWxSqAiK2cSD6zDB8N3cpsEBAvRxp9zOGg6G/SHHJYAT88/az/IuDGALsNVbGg==}
    dependencies:
      color-name: 1.1.3

  /color-convert/2.0.1:
    resolution: {integrity: sha512-RRECPsj7iu/xb5oKYcsFHSppFNnsj/52OVTRKb4zP5onXwVF3zVmmToNcOfGC+CRDpfK/U584fMg38ZHCaElKQ==}
    engines: {node: '>=7.0.0'}
    dependencies:
      color-name: 1.1.4

  /color-name/1.1.3:
    resolution: {integrity: sha1-p9BVi9icQveV3UIyj3QIMcpTvCU=}

  /color-name/1.1.4:
    resolution: {integrity: sha512-dOy+3AuW3a2wNbZHIuMZpTcgjGuLU/uBL/ubcZF9OXbDo8ff4O8yVp5Bf0efS8uEoYo5q4Fx7dY9OgQGXgAsQA==}

  /colorette/1.2.2:
    resolution: {integrity: sha512-MKGMzyfeuutC/ZJ1cba9NqcNpfeqMUcYmyF1ZFY6/Cn7CNSAKx6a+s48sqLqyAiZuaP2TcqMhoo+dlwFnVxT9w==}
    dev: true

  /combined-stream/1.0.8:
    resolution: {integrity: sha512-FQN4MRfuJeHf7cBbBMJFXhKSDq+2kAArBlmRBvcvFE5BB1HZKXtSFASDhdlz9zOYwxh8lDdnvmMOe/+5cdoEdg==}
    engines: {node: '>= 0.8'}
    dependencies:
      delayed-stream: 1.0.0
    dev: true

  /commander/2.20.3:
    resolution: {integrity: sha512-GpVkmM8vF2vQUkj2LvZmD35JxeJOLCwJ9cUkugyk2nuhbv3+mJvpLYYt+0+USMxE+oj+ey/lJEnhZw75x/OMcQ==}

  /commander/7.2.0:
    resolution: {integrity: sha512-QrWXB+ZQSVPmIWIhtEO9H+gwHaMGYiF5ChvoJ+K9ZGHG/sVsa6yiesAD1GC/x46sET00Xlwo1u49RVVVzvcSkw==}
    engines: {node: '>= 10'}
    dev: true

  /commondir/1.0.1:
    resolution: {integrity: sha1-3dgA2gxmEnOTzKWVDqloo6rxJTs=}

  /compress-commons/3.0.0:
    resolution: {integrity: sha512-FyDqr8TKX5/X0qo+aVfaZ+PVmNJHJeckFBlq8jZGSJOgnynhfifoyl24qaqdUdDIBe0EVTHByN6NAkqYvE/2Xg==}
    engines: {node: '>= 8'}
    dependencies:
      buffer-crc32: 0.2.13
      crc32-stream: 3.0.1
      normalize-path: 3.0.0
      readable-stream: 2.3.7

  /concat-map/0.0.1:
    resolution: {integrity: sha1-2Klr13/Wjfd5OnMDajug1UBdR3s=}

  /console-control-strings/1.1.0:
    resolution: {integrity: sha1-PXz0Rk22RG6mRL9LOVB/mFEAjo4=}
    dev: true

  /content-disposition/0.5.3:
    resolution: {integrity: sha512-ExO0774ikEObIAEV9kDo50o+79VCUdEB6n6lzKgGwupcVeRlhrj3qGAfwq8G6uBJjkqLrhT0qEYFcWng8z1z0g==}
    engines: {node: '>= 0.6'}
    dependencies:
      safe-buffer: 5.1.2
    dev: true

  /content-type/1.0.4:
    resolution: {integrity: sha512-hIP3EEPs8tB9AT1L+NUqtwOAps4mk2Zob89MWXMHjHWg9milF/j4osnnQLXBCBFBk/tvIG/tUc9mOUJiPBhPXA==}
    engines: {node: '>= 0.6'}
    dev: true

  /convert-source-map/1.8.0:
    resolution: {integrity: sha512-+OQdjP49zViI/6i7nIJpA8rAl4sV/JdPfU9nZs3VqOwGIgizICvuN2ru6fMd+4llL0tar18UYJXfZ/TWtmhUjA==}
    dependencies:
      safe-buffer: 5.1.2
    dev: true

  /cookie-signature/1.0.6:
    resolution: {integrity: sha1-4wOogrNCzD7oylE6eZmXNNqzriw=}
    dev: true

  /cookie/0.4.0:
    resolution: {integrity: sha512-+Hp8fLp57wnUSt0tY0tHEXh4voZRDnoIrZPqlo3DPiI4y9lwg/jqx+1Om94/W6ZaPDOUbnjOt/99w66zk+l1Xg==}
    engines: {node: '>= 0.6'}
    dev: true

  /cookie/0.4.1:
    resolution: {integrity: sha512-ZwrFkGJxUR3EIoXtO+yVE69Eb7KlixbaeAWfBQB9vVsNn/o+Yw69gBWSSDK825hQNdN+wF8zELf3dFNl/kxkUA==}
    engines: {node: '>= 0.6'}
    dev: true

  /core-util-is/1.0.2:
    resolution: {integrity: sha1-tf1UIgqivFq1eqtxQMlAdUUDwac=}

  /cors/2.8.5:
    resolution: {integrity: sha512-KIHbLJqu73RGr/hnbrO9uBeixNGuvSQjul/jdFvS/KFSIH1hWVd1ng7zOHx+YrEfInLG7q4n6GHQ9cDtxv/P6g==}
    engines: {node: '>= 0.10'}
    dependencies:
      object-assign: 4.1.1
      vary: 1.1.2
    dev: true

  /cosmiconfig/7.0.0:
    resolution: {integrity: sha512-pondGvTuVYDk++upghXJabWzL6Kxu6f26ljFw64Swq9v6sQPUL3EUlVDV56diOjpCayKihL6hVe8exIACU4XcA==}
    engines: {node: '>=10'}
    dependencies:
      '@types/parse-json': 4.0.0
      import-fresh: 3.3.0
      parse-json: 5.2.0
      path-type: 4.0.0
      yaml: 1.10.2
    dev: true

  /crc/3.8.0:
    resolution: {integrity: sha512-iX3mfgcTMIq3ZKLIsVFAbv7+Mc10kxabAGQb8HvjA1o3T1PIYprbakQ65d3I+2HGHt6nSKkM9PYjgoJO2KcFBQ==}
    dependencies:
      buffer: 5.7.1

  /crc32-stream/3.0.1:
    resolution: {integrity: sha512-mctvpXlbzsvK+6z8kJwSJ5crm7yBwrQMTybJzMw1O4lLGJqjlDCXY2Zw7KheiA6XBEcBmfLx1D88mjRGVJtY9w==}
    engines: {node: '>= 6.9.0'}
    dependencies:
      crc: 3.8.0
      readable-stream: 3.6.0

  /create-require/1.1.1:
    resolution: {integrity: sha512-dcKFX3jn0MpIaXjisoRvexIJVEKzaq7z2rZKxf+MSr9TkdmHmsU4m2lcLojrj/FHl8mk5VxMmYA+ftRkP/3oKQ==}
    dev: true

  /cross-spawn/7.0.3:
    resolution: {integrity: sha512-iRDPJKUPVEND7dHPO8rkbOnPpyDygcDFtWjpeWNCgy8WP2rXcxXL8TskReQl6OrB2G7+UJrags1q15Fudc7G6w==}
    engines: {node: '>= 8'}
    dependencies:
      path-key: 3.1.1
      shebang-command: 2.0.0
      which: 2.0.2

  /crypto-random-string/2.0.0:
    resolution: {integrity: sha512-v1plID3y9r/lPhviJ1wrXpLeyUIGAZ2SHNYTEapm7/8A9nLPoyvVp3RK/EPFqn5kEznyWgYZNsRtYYIWbuG8KA==}
    engines: {node: '>=8'}

  /cssom/0.3.8:
    resolution: {integrity: sha512-b0tGHbfegbhPJpxpiBPU2sCkigAqtM9O121le6bbOlgyV+NyGyCmVfJ6QW9eRjz8CpNfWEOYBIMIGRYkLwsIYg==}
    dev: true

  /cssom/0.4.4:
    resolution: {integrity: sha512-p3pvU7r1MyyqbTk+WbNJIgJjG2VmTIaB10rI93LzVPrmDJKkzKYMtxxyAvQXR/NS6otuzveI7+7BBq3SjBS2mw==}
    dev: true

  /cssstyle/2.3.0:
    resolution: {integrity: sha512-AZL67abkUzIuvcHqk7c09cezpGNcxUxU4Ioi/05xHk4DQeTkWmGYftIE6ctU6AEt+Gn4n1lDStOtj7FKycP71A==}
    engines: {node: '>=8'}
    dependencies:
      cssom: 0.3.8
    dev: true

  /dashdash/1.14.1:
    resolution: {integrity: sha1-hTz6D3y+L+1d4gMmuN1YEDX24vA=}
    engines: {node: '>=0.10'}
    dependencies:
      assert-plus: 1.0.0
    dev: true
    optional: true

  /data-urls/2.0.0:
    resolution: {integrity: sha512-X5eWTSXO/BJmpdIKCRuKUgSCgAN0OwliVK3yPKbwIWU1Tdw5BRajxlzMidvh+gwko9AfQ9zIj52pzF91Q3YAvQ==}
    engines: {node: '>=10'}
    dependencies:
      abab: 2.0.5
      whatwg-mimetype: 2.3.0
      whatwg-url: 8.7.0
    dev: true

  /date-utils/1.2.21:
    resolution: {integrity: sha1-YfsWzcEnSzyayq/+n8ad+HIKK2Q=}
    engines: {node: '>0.4.0'}
    dev: true

  /debug/2.6.9:
    resolution: {integrity: sha512-bC7ElrdJaJnPbAP+1EotYvqZsb3ecl5wi6Bfi6BJTUcNowp6cvspg0jXznRTKDjm/E7AdgFBVeAPVMNcKGsHMA==}
    dependencies:
      ms: 2.0.0
    dev: true

  /debug/3.2.7:
    resolution: {integrity: sha512-CFjzYYAi4ThfiQvizrFQevTTXHtnCqWfe7x1AhgEscTz6ZbLbfoLRLPugTQyBth6f8ZERVUSyWHFD/7Wu4t1XQ==}
    dependencies:
      ms: 2.1.3
    dev: true

  /debug/4.3.1:
    resolution: {integrity: sha512-doEwdvm4PCeK4K3RQN2ZC2BYUBaxwLARCqZmMjtF8a51J2Rb0xpVloFRnCODwqjpwnAoao4pelN8l3RJdv3gRQ==}
    engines: {node: '>=6.0'}
    peerDependencies:
      supports-color: '*'
    peerDependenciesMeta:
      supports-color:
        optional: true
    dependencies:
      ms: 2.1.2
    dev: true

  /debug/4.3.2:
    resolution: {integrity: sha512-mOp8wKcvj7XxC78zLgw/ZA+6TSgkoE2C/ienthhRD298T7UNwAg9diBpLRxC0mOezLl4B0xV7M0cCO6P/O0Xhw==}
    engines: {node: '>=6.0'}
    peerDependencies:
      supports-color: '*'
    peerDependenciesMeta:
      supports-color:
        optional: true
    dependencies:
      ms: 2.1.2

  /decamelize-keys/1.1.0:
    resolution: {integrity: sha1-0XGoeTMlKAfrPLYdwcFEXQeN8tk=}
    engines: {node: '>=0.10.0'}
    dependencies:
      decamelize: 1.2.0
      map-obj: 1.0.1
    dev: true

  /decamelize/1.2.0:
    resolution: {integrity: sha1-9lNNFRSCabIDUue+4m9QH5oZEpA=}
    engines: {node: '>=0.10.0'}
    dev: true

  /decimal.js/10.3.1:
    resolution: {integrity: sha512-V0pfhfr8suzyPGOx3nmq4aHqabehUZn6Ch9kyFpV79TGDTWFmHqUqXdabR7QHqxzrYolF4+tVmJhUG4OURg5dQ==}
    dev: true

  /decompress-response/4.2.1:
    resolution: {integrity: sha512-jOSne2qbyE+/r8G1VU+G/82LBs2Fs4LAsTiLSHOCOMZQl2OKZ6i8i4IyHemTe+/yIXOtTcRQMzPcgyhoFlqPkw==}
    engines: {node: '>=8'}
    dependencies:
      mimic-response: 2.1.0
    dev: true
    optional: true

  /dedent/0.7.0:
    resolution: {integrity: sha1-JJXduvbrh0q7Dhvp3yLS5aVEMmw=}
    dev: true

  /deep-extend/0.6.0:
    resolution: {integrity: sha512-LOHxIOaPYdHlJRtCQfDIVZtfw/ufM8+rVj649RIHzcm/vGwQRXFt6OPqIFWsm2XEMrNIEtWR64sY1LEKD2vAOA==}
    engines: {node: '>=4.0.0'}
    dev: true

  /deep-is/0.1.3:
    resolution: {integrity: sha1-s2nW+128E+7PUk+RsHD+7cNXzzQ=}
    dev: true

  /deepmerge/4.2.2:
    resolution: {integrity: sha512-FJ3UgI4gIl+PHZm53knsuSFpE+nESMr7M4v9QcgB7S63Kj/6WqMiFQJpBBYz1Pt+66bZpP3Q7Lye0Oo9MPKEdg==}
    engines: {node: '>=0.10.0'}
    dev: true

  /del/6.0.0:
    resolution: {integrity: sha512-1shh9DQ23L16oXSZKB2JxpL7iMy2E0S9d517ptA1P8iw0alkPtQcrKH7ru31rYtKwF499HkTu+DRzq3TCKDFRQ==}
    engines: {node: '>=10'}
    dependencies:
      globby: 11.0.4
      graceful-fs: 4.2.6
      is-glob: 4.0.1
      is-path-cwd: 2.2.0
      is-path-inside: 3.0.3
      p-map: 4.0.0
      rimraf: 3.0.2
      slash: 3.0.0

  /delayed-stream/1.0.0:
    resolution: {integrity: sha1-3zrhmayt+31ECqrgsp4icrJOxhk=}
    engines: {node: '>=0.4.0'}
    dev: true

  /delegates/1.0.0:
    resolution: {integrity: sha1-hMbhWbgZBP3KWaDvRM2HDTElD5o=}
    dev: true

  /denque/1.5.0:
    resolution: {integrity: sha512-CYiCSgIF1p6EUByQPlGkKnP1M9g0ZV3qMIrqMqZqdwazygIA/YP2vrbcyl1h/WppKJTdl1F85cXIle+394iDAQ==}
    engines: {node: '>=0.10'}
    dev: true

  /depd/1.1.2:
    resolution: {integrity: sha1-m81S4UwJd2PnSbJ0xDRu0uVgtak=}
    engines: {node: '>= 0.6'}
    dev: true

  /depd/2.0.0:
    resolution: {integrity: sha512-g7nH6P6dyDioJogAAGprGpCtVImJhpPk/roCzdb3fIh61/s/nPsfR6onyMwkCAR/OlC3yBC0lESvUoQEAssIrw==}
    engines: {node: '>= 0.8'}
    dev: true

  /destroy/1.0.4:
    resolution: {integrity: sha1-l4hXRCxEdJ5CBmE+N5RiBYJqvYA=}
    dev: true

  /detect-libc/1.0.3:
    resolution: {integrity: sha1-+hN8S9aY7fVc1c0CrFWfkaTEups=}
    engines: {node: '>=0.10'}
    hasBin: true
    dev: true

  /detect-newline/3.1.0:
    resolution: {integrity: sha512-TLz+x/vEXm/Y7P7wn1EJFNLxYpUD4TgMosxY6fAVJUnJMbupHBOncxyWUG9OpTaH9EBD7uFI5LfEgmMOc54DsA==}
    engines: {node: '>=8'}
    dev: true

  /diff-sequences/26.6.2:
    resolution: {integrity: sha512-Mv/TDa3nZ9sbc5soK+OoA74BsS3mL37yixCvUAQkiuA4Wz6YtwP/K47n2rv2ovzHZvoiQeA5FTQOschKkEwB0Q==}
    engines: {node: '>= 10.14.2'}
    dev: true

  /diff-sequences/27.0.6:
    resolution: {integrity: sha512-ag6wfpBFyNXZ0p8pcuIDS//D8H062ZQJ3fzYxjpmeKjnz8W4pekL3AI8VohmyZmsWW2PWaHgjsmqR6L13101VQ==}
    engines: {node: ^10.13.0 || ^12.13.0 || ^14.15.0 || >=15.0.0}
    dev: true

  /diff/4.0.2:
    resolution: {integrity: sha512-58lmxKSA4BNyLz+HHMUzlOEpg09FV+ev6ZMe3vJihgdxzgcwZ8VoEEPmALCZG9LmqfVoNMMKpttIYTVG6uDY7A==}
    engines: {node: '>=0.3.1'}
    dev: true

  /dir-glob/3.0.1:
    resolution: {integrity: sha512-WkrWp9GR4KXfKGYzOLmTuGVi1UWFfws377n9cc55/tb6DuqyF6pcQ5AbiHEshaDpY9v6oaSr2XCDidGmMwdzIA==}
    engines: {node: '>=8'}
    dependencies:
      path-type: 4.0.0

  /doctrine/3.0.0:
    resolution: {integrity: sha512-yS+Q5i3hBf7GBkd4KG8a7eBNNWNGLTaEwwYWUijIYM7zrlYDM0BFXHjjPWlWZ1Rg7UaddZeIDmi9jF3HmqiQ2w==}
    engines: {node: '>=6.0.0'}
    dependencies:
      esutils: 2.0.3
    dev: true

  /domexception/2.0.1:
    resolution: {integrity: sha512-yxJ2mFy/sibVQlu5qHjOkf9J3K6zgmCxgJ94u2EdvDOV09H+32LtRswEcUsmUWN72pVLOEnTSRaIVVzVQgS0dg==}
    engines: {node: '>=8'}
    dependencies:
      webidl-conversions: 5.0.0
    dev: true

  /dotenv/10.0.0:
    resolution: {integrity: sha512-rlBi9d8jpv9Sf1klPjNfFAuWDjKLwTIJJ/VxtoTwIR6hnZxcEOQCZg2oIL3MWBYw5GpUDKOEnND7LXTbIpQ03Q==}
    engines: {node: '>=10'}

  /ecc-jsbn/0.1.2:
    resolution: {integrity: sha1-OoOpBOVDUyh4dMVkt1SThoSamMk=}
    dependencies:
      jsbn: 0.1.1
      safer-buffer: 2.1.2
    dev: true
    optional: true

  /ecdsa-sig-formatter/1.0.11:
    resolution: {integrity: sha512-nagl3RYrbNv6kQkeJIpt6NJZy8twLB/2vtz6yN9Z4vRKHN4/QZJIEbqohALSgwKdnksuY3k5Addp5lg8sVoVcQ==}
    dependencies:
      safe-buffer: 5.2.1
    dev: true

  /ee-first/1.1.1:
    resolution: {integrity: sha1-WQxhFWsK4vTwJVcyoViyZrxWsh0=}
    dev: true

  /electron-to-chromium/1.3.790:
    resolution: {integrity: sha512-epMH/S2MkhBv+Y0+nHK8dC7bzmOaPwcmiYqt+VwxSUJLgPzkqZnGUEQ8eVhy5zGmgWm9tDDdXkHDzOEsVU979A==}
    dev: true

  /emittery/0.8.1:
    resolution: {integrity: sha512-uDfvUjVrfGJJhymx/kz6prltenw1u7WrCg1oa94zYY8xxVpLLUu045LAT0dhDZdXG58/EpPL/5kA180fQ/qudg==}
    engines: {node: '>=10'}
    dev: true

  /emoji-regex/8.0.0:
    resolution: {integrity: sha512-MSjYzcWNOA0ewAHpz0MxpYFvwg6yjy1NG3xteoqz644VCo/RPgnr1/GGt+ic3iJTzQ8Eu3TdM14SawnVUmGE6A==}

  /encodeurl/1.0.2:
    resolution: {integrity: sha1-rT/0yG7C0CkyL1oCw6mmBslbP1k=}
    engines: {node: '>= 0.8'}
    dev: true

  /end-of-stream/1.4.4:
    resolution: {integrity: sha512-+uw1inIHVPQoaVuHzRyXd21icM+cnt4CzD5rW+NC1wjOUSTOs+Te7FOv7AhN7vS9x/oIyhLP5PR1H+phQAHu5Q==}
    dependencies:
      once: 1.4.0

  /enquirer/2.3.6:
    resolution: {integrity: sha512-yjNnPr315/FjS4zIsUxYguYUPP2e1NK4d7E7ZOLiyYCcbFBiTMyID+2wvm2w6+pZ/odMA7cRkjhsPbltwBOrLg==}
    engines: {node: '>=8.6'}
    dependencies:
      ansi-colors: 4.1.1
    dev: true

  /env-paths/2.2.1:
    resolution: {integrity: sha512-+h1lkLKhZMTYjog1VEpJNG7NZJWcuc2DDk/qsqSTRRCOXiLjeQ1d1/udrUGhqMxUgAlwKNZ0cf2uqan5GLuS2A==}
    engines: {node: '>=6'}

  /error-ex/1.3.2:
    resolution: {integrity: sha512-7dFHNmqeFSEt2ZBsCriorKnn3Z2pj+fd9kmI6QoWw4//DL+icEBfc0U7qJCisqrTsKTjw4fNFy2pW9OqStD84g==}
    dependencies:
      is-arrayish: 0.2.1

  /esbuild/0.12.16:
    resolution: {integrity: sha512-XqI9cXP2bmQ6MREIqrYBb13KfYFSERsV1+e5jSVWps8dNlLZK+hln7d0mznzDIpfISsg/AgQW0DW3kSInXWhrg==}
    hasBin: true
    requiresBuild: true
    dev: true

  /esbuild/0.12.17:
    resolution: {integrity: sha512-GshKJyVYUnlSXIZj/NheC2O0Kblh42CS7P1wJyTbbIHevTG4jYMS9NNw8EOd8dDWD0dzydYHS01MpZoUcQXB4g==}
    hasBin: true
    requiresBuild: true
    dev: true

  /esbuild/0.8.53:
    resolution: {integrity: sha512-GIaYGdMukH58hu+lf07XWAeESBYFAsz8fXnrylHDCbBXKOSNtFmoYA8PhSeSF+3/qzeJ0VjzV9AkLURo5yfu3g==}
    hasBin: true
    requiresBuild: true
    dev: true

  /escalade/3.1.1:
    resolution: {integrity: sha512-k0er2gUkLf8O0zKJiAhmkTnJlTvINGv7ygDNPbeIsX/TJjGJZHuh9B2UxbsaEkmlEo9MfhrSzmhIlhRlI2GXnw==}
    engines: {node: '>=6'}
    dev: true

  /escape-html/1.0.3:
    resolution: {integrity: sha1-Aljq5NPQwJdN4cFpGI7wBR0dGYg=}
    dev: true

  /escape-string-regexp/1.0.5:
    resolution: {integrity: sha1-G2HAViGQqN/2rjuyzwIAyhMLhtQ=}
    engines: {node: '>=0.8.0'}

  /escape-string-regexp/2.0.0:
    resolution: {integrity: sha512-UpzcLCXolUWcNu5HtVMHYdXJjArjsF9C0aNnquZYY4uW/Vu0miy5YoWvbV345HauVvcAUnpRuhMMcqTcGOY2+w==}
    engines: {node: '>=8'}

  /escape-string-regexp/4.0.0:
    resolution: {integrity: sha512-TtpcNJ3XAzx3Gq8sWRzJaVajRs0uVxA2YAkdb1jm2YkPz4G6egUFAyA3n5vtEIZefPk5Wa4UXbKuS5fKkJWdgA==}
    engines: {node: '>=10'}

  /escodegen/2.0.0:
    resolution: {integrity: sha512-mmHKys/C8BFUGI+MAWNcSYoORYLMdPzjrknd2Vc+bUsjN5bXcr8EhrNB+UTqfL1y3I9c4fw2ihgtMPQLBRiQxw==}
    engines: {node: '>=6.0'}
    hasBin: true
    dependencies:
      esprima: 4.0.1
      estraverse: 5.2.0
      esutils: 2.0.3
      optionator: 0.8.3
    optionalDependencies:
      source-map: 0.6.1
    dev: true

  /eslint-config-prettier/8.3.0_eslint@7.32.0:
    resolution: {integrity: sha512-BgZuLUSeKzvlL/VUjx/Yb787VQ26RU3gGjA3iiFvdsp/2bMfVIWUVP7tjxtjS0e+HP409cPlPvNkQloz8C91ew==}
    hasBin: true
    peerDependencies:
      eslint: '>=7.0.0'
    dependencies:
      eslint: 7.32.0
    dev: true

  /eslint-formatter-pretty/4.1.0:
    resolution: {integrity: sha512-IsUTtGxF1hrH6lMWiSl1WbGaiP01eT6kzywdY1U+zLc0MP+nwEnUiS9UI8IaOTUhTeQJLlCEWIbXINBH4YJbBQ==}
    engines: {node: '>=10'}
    dependencies:
      '@types/eslint': 7.28.0
      ansi-escapes: 4.3.2
      chalk: 4.1.1
      eslint-rule-docs: 1.1.231
      log-symbols: 4.1.0
      plur: 4.0.0
      string-width: 4.2.2
      supports-hyperlinks: 2.2.0
    dev: true

  /eslint-plugin-eslint-comments/3.2.0_eslint@7.32.0:
    resolution: {integrity: sha512-0jkOl0hfojIHHmEHgmNdqv4fmh7300NdpA9FFpF7zaoLvB/QeXOGNLIo86oAveJFrfB1p05kC8hpEMHM8DwWVQ==}
    engines: {node: '>=6.5.0'}
    peerDependencies:
      eslint: '>=4.19.1'
    dependencies:
      escape-string-regexp: 1.0.5
      eslint: 7.32.0
      ignore: 5.1.8
    dev: true

  /eslint-plugin-jest/24.4.0_8acbcf4842302c074111ae8720519eaa:
    resolution: {integrity: sha512-8qnt/hgtZ94E9dA6viqfViKBfkJwFHXgJmTWlMGDgunw1XJEGqm3eiPjDsTanM3/u/3Az82nyQM9GX7PM/QGmg==}
    engines: {node: '>=10'}
    peerDependencies:
      '@typescript-eslint/eslint-plugin': '>= 4'
      eslint: '>=5'
    peerDependenciesMeta:
      '@typescript-eslint/eslint-plugin':
        optional: true
    dependencies:
      '@typescript-eslint/eslint-plugin': 4.29.0_48ea228fa0647506aa803d17f48b59f7
      '@typescript-eslint/experimental-utils': 4.28.3_eslint@7.32.0+typescript@4.3.5
      eslint: 7.32.0
    transitivePeerDependencies:
      - supports-color
      - typescript
    dev: true

  /eslint-plugin-prettier/3.4.0_5a48a349ffec60f5257b5f148f5199c3:
    resolution: {integrity: sha512-UDK6rJT6INSfcOo545jiaOwB701uAIt2/dR7WnFQoGCVl1/EMqdANBmwUaqqQ45aXprsTGzSa39LI1PyuRBxxw==}
    engines: {node: '>=6.0.0'}
    peerDependencies:
      eslint: '>=5.0.0'
      eslint-config-prettier: '*'
      prettier: '>=1.13.0'
    peerDependenciesMeta:
      eslint-config-prettier:
        optional: true
    dependencies:
      eslint: 7.32.0
      eslint-config-prettier: 8.3.0_eslint@7.32.0
      prettier: 2.3.2
      prettier-linter-helpers: 1.0.0
    dev: true

  /eslint-rule-docs/1.1.231:
    resolution: {integrity: sha512-egHz9A1WG7b8CS0x1P6P/Rj5FqZOjray/VjpJa14tMZalfRKvpE2ONJ3plCM7+PcinmU4tcmbPLv0VtwzSdLVA==}
    dev: true

  /eslint-scope/5.1.1:
    resolution: {integrity: sha512-2NxwbF/hZ0KpepYN0cNbo+FN6XoK7GaHlQhgx/hIZl6Va0bF45RQOOwhLIy8lQDbuCiadSLCBnH2CFYquit5bw==}
    engines: {node: '>=8.0.0'}
    dependencies:
      esrecurse: 4.3.0
      estraverse: 4.3.0
    dev: true

  /eslint-utils/2.1.0:
    resolution: {integrity: sha512-w94dQYoauyvlDc43XnGB8lU3Zt713vNChgt4EWwhXAP2XkBvndfxF0AgIqKOOasjPIPzj9JqgwkwbCYD0/V3Zg==}
    engines: {node: '>=6'}
    dependencies:
      eslint-visitor-keys: 1.3.0
    dev: true

  /eslint-utils/3.0.0_eslint@7.32.0:
    resolution: {integrity: sha512-uuQC43IGctw68pJA1RgbQS8/NP7rch6Cwd4j3ZBtgo4/8Flj4eGE7ZYSZRN3iq5pVUv6GPdW5Z1RFleo84uLDA==}
    engines: {node: ^10.0.0 || ^12.0.0 || >= 14.0.0}
    peerDependencies:
      eslint: '>=5'
    dependencies:
      eslint: 7.32.0
      eslint-visitor-keys: 2.0.0
    dev: true

  /eslint-visitor-keys/1.3.0:
    resolution: {integrity: sha512-6J72N8UNa462wa/KFODt/PJ3IU60SDpC3QXC1Hjc1BXXpfL2C9R5+AU7jhe0F6GREqVMh4Juu+NY7xn+6dipUQ==}
    engines: {node: '>=4'}
    dev: true

  /eslint-visitor-keys/2.0.0:
    resolution: {integrity: sha512-QudtT6av5WXels9WjIM7qz1XD1cWGvX4gGXvp/zBn9nXG02D0utdU3Em2m/QjTnrsk6bBjmCygl3rmj118msQQ==}
    engines: {node: '>=10'}
    dev: true

  /eslint/7.32.0:
    resolution: {integrity: sha512-VHZ8gX+EDfz+97jGcgyGCyRia/dPOd6Xh9yPv8Bl1+SoaIwD+a/vlrOmGRUyOYu7MwUhc7CxqeaDZU13S4+EpA==}
    engines: {node: ^10.12.0 || >=12.0.0}
    hasBin: true
    dependencies:
      '@babel/code-frame': 7.12.11
      '@eslint/eslintrc': 0.4.3
      '@humanwhocodes/config-array': 0.5.0
      ajv: 6.12.6
      chalk: 4.1.2
      cross-spawn: 7.0.3
      debug: 4.3.2
      doctrine: 3.0.0
      enquirer: 2.3.6
      escape-string-regexp: 4.0.0
      eslint-scope: 5.1.1
      eslint-utils: 2.1.0
      eslint-visitor-keys: 2.0.0
      espree: 7.3.1
      esquery: 1.4.0
      esutils: 2.0.3
      fast-deep-equal: 3.1.3
      file-entry-cache: 6.0.1
      functional-red-black-tree: 1.0.1
      glob-parent: 5.1.2
      globals: 13.9.0
      ignore: 4.0.6
      import-fresh: 3.3.0
      imurmurhash: 0.1.4
      is-glob: 4.0.1
      js-yaml: 3.14.1
      json-stable-stringify-without-jsonify: 1.0.1
      levn: 0.4.1
      lodash.merge: 4.6.2
      minimatch: 3.0.4
      natural-compare: 1.4.0
      optionator: 0.9.1
      progress: 2.0.3
      regexpp: 3.1.0
      semver: 7.3.5
      strip-ansi: 6.0.0
      strip-json-comments: 3.1.1
      table: 6.7.1
      text-table: 0.2.0
      v8-compile-cache: 2.3.0
    transitivePeerDependencies:
      - supports-color
    dev: true

  /espree/7.3.1:
    resolution: {integrity: sha512-v3JCNCE64umkFpmkFGqzVKsOT0tN1Zr+ueqLZfpV1Ob8e+CEgPWa+OxCoGH3tnhimMKIaBm4m/vaRpJ/krRz2g==}
    engines: {node: ^10.12.0 || >=12.0.0}
    dependencies:
      acorn: 7.4.1
      acorn-jsx: 5.3.1_acorn@7.4.1
      eslint-visitor-keys: 1.3.0
    dev: true

  /esprima/4.0.1:
    resolution: {integrity: sha512-eGuFFw7Upda+g4p+QHvnW0RyTX/SVeJBDM/gCtMARO0cLuT2HcEKnTPvhjV6aGeqrCB/sbNop0Kszm0jsaWU4A==}
    engines: {node: '>=4'}
    hasBin: true
    dev: true

  /esquery/1.4.0:
    resolution: {integrity: sha512-cCDispWt5vHHtwMY2YrAQ4ibFkAL8RbH5YGBnZBc90MolvvfkkQcJro/aZiAQUlQ3qgrYS6D6v8Gc5G5CQsc9w==}
    engines: {node: '>=0.10'}
    dependencies:
      estraverse: 5.2.0
    dev: true

  /esrecurse/4.3.0:
    resolution: {integrity: sha512-KmfKL3b6G+RXvP8N1vr3Tq1kL/oCFgn2NYXEtqP8/L3pKapUA4G8cFVaoF3SU323CD4XypR/ffioHmkti6/Tag==}
    engines: {node: '>=4.0'}
    dependencies:
      estraverse: 5.2.0
    dev: true

  /estraverse/4.3.0:
    resolution: {integrity: sha512-39nnKffWz8xN1BU/2c79n9nB9HDzo0niYUqx6xyqUnyoAnQyyWpOTdZEeiCch8BBu515t4wp9ZmgVfVhn9EBpw==}
    engines: {node: '>=4.0'}
    dev: true

  /estraverse/5.2.0:
    resolution: {integrity: sha512-BxbNGGNm0RyRYvUdHpIwv9IWzeM9XClbOxwoATuFdOE7ZE6wHL+HQ5T8hoPM+zHvmKzzsEqhgy0GrQ5X13afiQ==}
    engines: {node: '>=4.0'}
    dev: true

  /esutils/2.0.3:
    resolution: {integrity: sha512-kVscqXk4OCp68SZ0dkgEKVi6/8ij300KBWTJq32P/dYeWTSwK41WyTxalN1eRmA5Z9UU/LX9D7FWSmV9SAYx6g==}
    engines: {node: '>=0.10.0'}
    dev: true

  /etag/1.8.1:
    resolution: {integrity: sha1-Qa4u62XvpiJorr/qg6x9eSmbCIc=}
    engines: {node: '>= 0.6'}
    dev: true

  /event-target-shim/5.0.1:
    resolution: {integrity: sha512-i/2XbnSz/uxRCU6+NdVJgKWDTM427+MqYbkQzD321DuCQJUqOuJKIA0IM2+W2xtYHdKOmZ4dR6fExsd4SXL+WQ==}
    engines: {node: '>=6'}
    dev: true

  /events/3.3.0:
    resolution: {integrity: sha512-mQw+2fkQbALzQ7V0MY0IqdnXNOeTtP4r0lN9z7AAawCXgqea7bDii20AYrIBrFd/Hx0M2Ocz6S111CaFkUcb0Q==}
    engines: {node: '>=0.8.x'}
    dev: true

  /execa/5.1.1:
    resolution: {integrity: sha512-8uSpZZocAZRBAPIEINJj3Lo9HyGitllczc27Eh5YYojjMFMn8yHMDMaUHE2Jqfq05D/wucwI4JGURyXt1vchyg==}
    engines: {node: '>=10'}
    dependencies:
      cross-spawn: 7.0.3
      get-stream: 6.0.1
      human-signals: 2.1.0
      is-stream: 2.0.1
      merge-stream: 2.0.0
      npm-run-path: 4.0.1
      onetime: 5.1.2
      signal-exit: 3.0.3
      strip-final-newline: 2.0.0

  /exit/0.1.2:
    resolution: {integrity: sha1-BjJjj42HfMghB9MKD/8aF8uhzQw=}
    engines: {node: '>= 0.8.0'}
    dev: true

  /expand-template/2.0.3:
    resolution: {integrity: sha512-XYfuKMvj4O35f/pOXLObndIRvyQ+/+6AhODh+OKWj9S9498pHHn/IMszH+gt0fBCRWMNfk1ZSp5x3AifmnI2vg==}
    engines: {node: '>=6'}
    dev: true
    optional: true

  /expect/27.0.6:
    resolution: {integrity: sha512-psNLt8j2kwg42jGBDSfAlU49CEZxejN1f1PlANWDZqIhBOVU/c2Pm888FcjWJzFewhIsNWfZJeLjUjtKGiPuSw==}
    engines: {node: ^10.13.0 || ^12.13.0 || ^14.15.0 || >=15.0.0}
    dependencies:
      '@jest/types': 27.0.6
      ansi-styles: 5.2.0
      jest-get-type: 27.0.6
      jest-matcher-utils: 27.0.6
      jest-message-util: 27.0.6
      jest-regex-util: 27.0.6
    dev: true

  /express/4.17.1:
    resolution: {integrity: sha512-mHJ9O79RqluphRrcw2X/GTh3k9tVv8YcoyY4Kkh4WDMUYKRZUq0h1o0w2rrrxBqM7VoeUVqgb27xlEMXTnYt4g==}
    engines: {node: '>= 0.10.0'}
    dependencies:
      accepts: 1.3.7
      array-flatten: 1.1.1
      body-parser: 1.19.0
      content-disposition: 0.5.3
      content-type: 1.0.4
      cookie: 0.4.0
      cookie-signature: 1.0.6
      debug: 2.6.9
      depd: 1.1.2
      encodeurl: 1.0.2
      escape-html: 1.0.3
      etag: 1.8.1
      finalhandler: 1.1.2
      fresh: 0.5.2
      merge-descriptors: 1.0.1
      methods: 1.1.2
      on-finished: 2.3.0
      parseurl: 1.3.3
      path-to-regexp: 0.1.7
      proxy-addr: 2.0.7
      qs: 6.7.0
      range-parser: 1.2.1
      safe-buffer: 5.1.2
      send: 0.17.1
      serve-static: 1.14.1
      setprototypeof: 1.1.1
      statuses: 1.5.0
      type-is: 1.6.18
      utils-merge: 1.0.1
      vary: 1.1.2
    dev: true

  /extend/3.0.2:
    resolution: {integrity: sha512-fjquC59cD7CyW6urNXK0FBufkZcoiGG80wTuPujX590cB5Ttln20E2UB4S/WARVqhXffZl2LNgS+gQdPIIim/g==}
    dev: true
    optional: true

  /extsprintf/1.3.0:
    resolution: {integrity: sha1-lpGEQOMEGnpBT4xS48V06zw+HgU=}
    engines: {'0': node >=0.6.0}
    dev: true
    optional: true

  /extsprintf/1.4.0:
    resolution: {integrity: sha1-4mifjzVvrWLMplo6kcXfX5VRaS8=}
    engines: {'0': node >=0.6.0}
    dev: true

  /fast-deep-equal/3.1.3:
    resolution: {integrity: sha512-f3qQ9oQy9j2AhBe/H9VC91wLmKBCCU/gDOnKNAYG5hswO7BLKj09Hc5HYNz9cGI++xlpDCIgDaitVs03ATR84Q==}
    dev: true

  /fast-diff/1.2.0:
    resolution: {integrity: sha512-xJuoT5+L99XlZ8twedaRf6Ax2TgQVxvgZOYoPKqZufmJib0tL2tegPBOZb1pVNgIhlqDlA0eO0c3wBvQcmzx4w==}
    dev: true

  /fast-glob/3.2.5:
    resolution: {integrity: sha512-2DtFcgT68wiTTiwZ2hNdJfcHNke9XOfnwmBRWXhmeKM8rF0TGwmC/Qto3S7RoZKp5cilZbxzO5iTNTQsJ+EeDg==}
    engines: {node: '>=8'}
    dependencies:
      '@nodelib/fs.stat': 2.0.4
      '@nodelib/fs.walk': 1.2.6
      glob-parent: 5.1.2
      merge2: 1.4.1
      micromatch: 4.0.4
      picomatch: 2.3.0

  /fast-json-stable-stringify/2.1.0:
    resolution: {integrity: sha512-lhd/wF+Lk98HZoTCtlVraHtfh5XYijIjalXck7saUtuanSDyLMxnHhSXEDJqHxD7msR8D0uCmqlkwjCV8xvwHw==}
    dev: true

  /fast-levenshtein/2.0.6:
    resolution: {integrity: sha1-PYpcZog6FqMMqGQ+hR8Zuqd5eRc=}
    dev: true

  /fast-write-atomic/0.2.1:
    resolution: {integrity: sha512-WvJe06IfNYlr+6cO3uQkdKdy3Cb1LlCJSF8zRs2eT8yuhdbSlR9nIt+TgQ92RUxiRrQm+/S7RARnMfCs5iuAjw==}

  /fastq/1.11.0:
    resolution: {integrity: sha512-7Eczs8gIPDrVzT+EksYBcupqMyxSHXXrHOLRRxU2/DicV8789MRBRR8+Hc2uWzUupOs4YS4JzBmBxjjCVBxD/g==}
    dependencies:
      reusify: 1.0.4

  /fb-watchman/2.0.1:
    resolution: {integrity: sha512-DkPJKQeY6kKwmuMretBhr7G6Vodr7bFwDYTXIkfG1gjvNpaxBTQV3PbXg6bR1c1UP4jPOX0jHUbbHANL9vRjVg==}
    dependencies:
      bser: 2.1.1
    dev: true

  /file-entry-cache/6.0.1:
    resolution: {integrity: sha512-7Gps/XWymbLk2QLYK4NzpMOrYjMhdIxXuIvy2QBsLE6ljuodKvdkWs/cpyJJ3CVIVpH0Oi1Hvg1ovbMzLdFBBg==}
    engines: {node: ^10.12.0 || >=12.0.0}
    dependencies:
      flat-cache: 3.0.4
    dev: true

  /file-uri-to-path/1.0.0:
    resolution: {integrity: sha512-0Zt+s3L7Vf1biwWZ29aARiVYLx7iMGnEUl9x33fbB/j3jR81u/O2LbqK+Bm1CDSNDKVtJ/YjwY7TUd5SkeLQLw==}
    dev: true

  /fill-range/7.0.1:
    resolution: {integrity: sha512-qOo9F+dMUmC2Lcb4BbVvnKJxTPjCm+RRpe4gDuGrzkL7mEVl/djYSu2OdQ2Pa302N4oqkSg9ir6jaLWJ2USVpQ==}
    engines: {node: '>=8'}
    dependencies:
      to-regex-range: 5.0.1

  /finalhandler/1.1.2:
    resolution: {integrity: sha512-aAWcW57uxVNrQZqFXjITpW3sIUQmHGG3qSb9mUah9MgMC4NeWhNOlNjXEYq3HjRAvL6arUviZGGJsBg6z0zsWA==}
    engines: {node: '>= 0.8'}
    dependencies:
      debug: 2.6.9
      encodeurl: 1.0.2
      escape-html: 1.0.3
      on-finished: 2.3.0
      parseurl: 1.3.3
      statuses: 1.5.0
      unpipe: 1.0.0
    dev: true

  /find-cache-dir/3.3.1:
    resolution: {integrity: sha512-t2GDMt3oGC/v+BMwzmllWDuJF/xcDtE5j/fCGbqDD7OLuJkj0cfh1YSA5VKPvwMeLFLNDBkwOKZ2X85jGLVftQ==}
    engines: {node: '>=8'}
    dependencies:
      commondir: 1.0.1
      make-dir: 3.1.0
      pkg-dir: 4.2.0

  /find-up/3.0.0:
    resolution: {integrity: sha512-1yD6RmLI1XBfxugvORwlck6f75tYL+iR0jqwsOrOxMZyGYqUuDhJ0l4AXdO1iX/FTs9cBAMEk1gWSEx1kSbylg==}
    engines: {node: '>=6'}
    dependencies:
      locate-path: 3.0.0

  /find-up/4.1.0:
    resolution: {integrity: sha512-PpOwAdQ/YlXQ2vj8a3h8IipDuYRi3wceVQQGYWxNINccq40Anw7BlsEXCMbt1Zt+OLA6Fq9suIpIWD0OsnISlw==}
    engines: {node: '>=8'}
    dependencies:
      locate-path: 5.0.0
      path-exists: 4.0.0

  /find-up/5.0.0:
    resolution: {integrity: sha512-78/PXT1wlLLDgTzDs7sjq9hzz0vXD+zn+7wypEe4fXQxCmdmqfGsEPQxmiCSQI3ajFV91bVSsvNtrJRiW6nGng==}
    engines: {node: '>=10'}
    dependencies:
      locate-path: 6.0.0
      path-exists: 4.0.0

  /flat-cache/3.0.4:
    resolution: {integrity: sha512-dm9s5Pw7Jc0GvMYbshN6zchCA9RgQlzzEZX3vylR9IqFfS8XciblUXOKfW6SiuJ0e13eDYZoZV5wdrev7P3Nwg==}
    engines: {node: ^10.12.0 || >=12.0.0}
    dependencies:
      flatted: 3.1.1
      rimraf: 3.0.2
    dev: true

  /flat-map-polyfill/0.3.8:
    resolution: {integrity: sha512-ZfmD5MnU7GglUEhiky9C7yEPaNq1/wh36RDohe+Xr3nJVdccwHbdTkFIYvetcdsoAckUKT51fuf44g7Ni5Doyg==}
    dev: true

  /flatted/3.1.1:
    resolution: {integrity: sha512-zAoAQiudy+r5SvnSw3KJy5os/oRJYHzrzja/tBDqrZtNhUw8bt6y8OBzMWcjWr+8liV8Eb6yOhw8WZ7VFZ5ZzA==}
    dev: true

  /follow-redirects/1.14.1_debug@4.3.2:
    resolution: {integrity: sha512-HWqDgT7ZEkqRzBvc2s64vSZ/hfOceEol3ac/7tKwzuvEyWx3/4UegXh5oBOIotkGsObyk3xznnSRVADBgWSQVg==}
    engines: {node: '>=4.0'}
    peerDependencies:
      debug: '*'
    peerDependenciesMeta:
      debug:
        optional: true
    dependencies:
      debug: 4.3.2
    dev: true

  /forever-agent/0.6.1:
    resolution: {integrity: sha1-+8cfDEGt6zf5bFd60e1C2P2sypE=}
    dev: true
    optional: true

  /form-data/2.3.3:
    resolution: {integrity: sha512-1lLKB2Mu3aGP1Q/2eCOx0fNbRMe7XdwktwOruhfqqd0rIJWwN4Dh+E3hrPSlDCXnSR7UtZ1N38rVXm+6+MEhJQ==}
    engines: {node: '>= 0.12'}
    dependencies:
      asynckit: 0.4.0
      combined-stream: 1.0.8
      mime-types: 2.1.32
    dev: true
    optional: true

  /form-data/2.5.1:
    resolution: {integrity: sha512-m21N3WOmEEURgk6B9GLOE4RuWOFf28Lhh9qGYeNlGq4VDXUlJy2th2slBNU8Gp8EzloYZOibZJ7t5ecIrFSjVA==}
    engines: {node: '>= 0.12'}
    dependencies:
      asynckit: 0.4.0
      combined-stream: 1.0.8
      mime-types: 2.1.32
    dev: true

  /form-data/3.0.1:
    resolution: {integrity: sha512-RHkBKtLWUVwd7SqRIvCZMEvAMoGUp0XU+seQiZejj0COz3RI3hWP4sCv3gZWWLjJTd7rGwcsF5eKZGii0r/hbg==}
    engines: {node: '>= 6'}
    dependencies:
      asynckit: 0.4.0
      combined-stream: 1.0.8
      mime-types: 2.1.32
    dev: true

  /forwarded/0.2.0:
    resolution: {integrity: sha512-buRG0fpBtRHSTCOASe6hD258tEubFoRLb4ZNA6NxMVHNw2gOcwHo9wyablzMzOA5z9xA9L1KNjk/Nt6MT9aYow==}
    engines: {node: '>= 0.6'}
    dev: true

  /fresh/0.5.2:
    resolution: {integrity: sha1-PYyt2Q2XZWn6g1qx+OSyOhBWBac=}
    engines: {node: '>= 0.6'}
    dev: true

  /fs-constants/1.0.0:
    resolution: {integrity: sha512-y6OAwoSIf7FyjMIv94u+b5rdheZEjzR63GTyZJm5qh4Bi+2YgwLCcI/fPFZkL5PSixOt6ZNKm+w+Hfp/Bciwow==}

  /fs-jetpack/4.1.0:
    resolution: {integrity: sha512-h4nHLIcCaxnXfUWhwP+mLnar03R2DBlqicNvKJG44TJob8RV6GB8EKNwJgSaBeDAfqWhqq01y+Ao96vRwpXlPw==}
    dependencies:
      minimatch: 3.0.4
      rimraf: 2.7.1
    dev: true

  /fs-minipass/1.2.7:
    resolution: {integrity: sha512-GWSSJGFy4e9GUeCcbIkED+bgAoFyj7XF1mV8rma3QW4NIqX9Kyx79N/PF61H5udOV3aY1IaMLs6pGbH71nlCTA==}
    dependencies:
      minipass: 2.9.0
    dev: true

  /fs-minipass/2.1.0:
    resolution: {integrity: sha512-V/JgOLFCS+R6Vcq0slCuaeWEdNC3ouDlJMNIsacH2VtALiu9mV4LPrHc5cDl8k5aw6J8jwgWWpiTo5RYhmIzvg==}
    engines: {node: '>= 8'}
    dependencies:
      minipass: 3.1.3

  /fs-monkey/1.0.3:
    resolution: {integrity: sha512-cybjIfiiE+pTWicSCLFHSrXZ6EilF30oh91FDP9S2B051prEa7QWfrVTQm10/dDpswBDXZugPa1Ogu8Yh+HV0Q==}
    dev: true

  /fs.realpath/1.0.0:
    resolution: {integrity: sha1-FQStJSMVjKpA20onh8sBQRmU6k8=}

  /fsevents/2.3.2:
    resolution: {integrity: sha512-xiqMQR4xAeHTuB9uWm+fFRcIOgKBMiOBP+eXiyT7jsgVCq1bkVygt00oASowB7EdtpOHaaPgKt812P9ab+DDKA==}
    engines: {node: ^8.16.0 || ^10.6.0 || >=11.0.0}
    os: [darwin]
    dev: true
    optional: true

  /fstream/1.0.12:
    resolution: {integrity: sha512-WvJ193OHa0GHPEL+AycEJgxvBEwyfRkN1vhjca23OaPVMCaLCXTd5qAu82AjTcgP1UJmytkOKb63Ypde7raDIg==}
    engines: {node: '>=0.6'}
    dependencies:
      graceful-fs: 4.2.6
      inherits: 2.0.4
      mkdirp: 0.5.5
      rimraf: 2.7.1
    dev: true
    optional: true

  /function-bind/1.1.1:
    resolution: {integrity: sha512-yIovAzMX49sF8Yl58fSCWJ5svSLuaibPxXQJFLmBObTuCr0Mf1KiPopGM9NiFjiYBCbfaa2Fh6breQ6ANVTI0A==}

  /functional-red-black-tree/1.0.1:
    resolution: {integrity: sha1-GwqzvVU7Kg1jmdKcDj6gslIHgyc=}
    dev: true

  /gauge/2.7.4:
    resolution: {integrity: sha1-LANAXHU4w51+s3sxcCLjJfsBi/c=}
    dependencies:
      aproba: 1.2.0
      console-control-strings: 1.1.0
      has-unicode: 2.0.1
      object-assign: 4.1.1
      signal-exit: 3.0.3
      string-width: 1.0.2
      strip-ansi: 3.0.1
      wide-align: 1.1.3
    dev: true

  /gensync/1.0.0-beta.2:
    resolution: {integrity: sha512-3hN7NaskYvMDLQY55gnW3NQ+mesEAepTqlg+VEbj7zzqEMBVNhzcGYYeqFo/TlYz6eQiFcp1HcsCZO+nGgS8zg==}
    engines: {node: '>=6.9.0'}
    dev: true

  /get-caller-file/2.0.5:
    resolution: {integrity: sha512-DyFP3BM/3YHTQOCUL/w0OZHR0lpKeGrxotcHWcqNEdnltqFwXVfhEBQ94eIo34AfQpo0rGki4cyIiftY06h2Fg==}
    engines: {node: 6.* || 8.* || >= 10.*}
    dev: true

  /get-intrinsic/1.1.1:
    resolution: {integrity: sha512-kWZrnVM42QCiEA2Ig1bG8zjoIMOgxWwYCEeNdwY6Tv/cOSeGpcoX4pXHfKUxNKVoArnrEr2e9srnAxxGIraS9Q==}
    dependencies:
      function-bind: 1.1.1
      has: 1.0.3
      has-symbols: 1.0.2
    dev: true

  /get-own-enumerable-property-symbols/3.0.2:
    resolution: {integrity: sha512-I0UBV/XOz1XkIJHEUDMZAbzCThU/H8DxmSfmdGcKPnVhu2VfFqr34jr9777IyaTYvxjedWhqVIilEDsCdP5G6g==}
    dev: true

  /get-package-type/0.1.0:
    resolution: {integrity: sha512-pjzuKtY64GYfWizNAJ0fr9VqttZkNiK2iS430LtIHzjBEr6bX8Am2zm4sW4Ro5wjWW5cAlRL1qAMTcXbjNAO2Q==}
    engines: {node: '>=8.0.0'}
    dev: true

  /get-port/5.1.1:
    resolution: {integrity: sha512-g/Q1aTSDOxFpchXC4i8ZWvxA1lnPqx/JHqcpIw0/LX9T8x/GBbi6YnlN5nhaKIFkT8oFsscUKgDJYxfwfS6QsQ==}
    engines: {node: '>=8'}
    dev: true

  /get-stream/6.0.1:
    resolution: {integrity: sha512-ts6Wi+2j3jQjqi70w5AlN8DFnkSwC+MqmxEzdEALB2qXZYV3X/b1CTfgPLGJNMeAWxdPfU8FO1ms3NUfaHCPYg==}
    engines: {node: '>=10'}

  /getpass/0.1.7:
    resolution: {integrity: sha1-Xv+OPmhNVprkyysSgmBOi6YhSfo=}
    dependencies:
      assert-plus: 1.0.0
    dev: true
    optional: true

  /github-from-package/0.0.0:
    resolution: {integrity: sha1-l/tdlr/eiXMxPyDoKI75oWf6ZM4=}
    dev: true
    optional: true

  /glob-parent/5.1.2:
    resolution: {integrity: sha512-AOIgSQCepiJYwP3ARnGx+5VnTu2HBYdzbGP45eLw1vr3zB3vZLeyed1sC9hnbcOc9/SrMyM5RPQrkGz4aS9Zow==}
    engines: {node: '>= 6'}
    dependencies:
      is-glob: 4.0.1

  /glob/7.1.7:
    resolution: {integrity: sha512-OvD9ENzPLbegENnYP5UUfJIirTg4+XwMWGaQfQTY0JenxNvvIKP3U3/tAQSPIu/lHxXYSZmpXlUHeqAIdKzBLQ==}
    dependencies:
      fs.realpath: 1.0.0
      inflight: 1.0.6
      inherits: 2.0.4
      minimatch: 3.0.4
      once: 1.4.0
      path-is-absolute: 1.0.1

  /global-dirs/3.0.0:
    resolution: {integrity: sha512-v8ho2DS5RiCjftj1nD9NmnfaOzTdud7RRnVd9kFNOjqZbISlx5DQ+OrTkywgd0dIt7oFCvKetZSHoHcP3sDdiA==}
    engines: {node: '>=10'}
    dependencies:
      ini: 2.0.0

  /globals/11.12.0:
    resolution: {integrity: sha512-WOBp/EEGUiIsJSp7wcv/y6MO+lV9UoncWqxuFfm8eBwzWNgyfBd6Gz+IeKQ9jCmyhoH99g15M3T+QaVHFjizVA==}
    engines: {node: '>=4'}
    dev: true

  /globals/13.9.0:
    resolution: {integrity: sha512-74/FduwI/JaIrr1H8e71UbDE+5x7pIPs1C2rrwC52SszOo043CsWOZEMW7o2Y58xwm9b+0RBKDxY5n2sUpEFxA==}
    engines: {node: '>=8'}
    dependencies:
      type-fest: 0.20.2
    dev: true

  /globby/11.0.4:
    resolution: {integrity: sha512-9O4MVG9ioZJ08ffbcyVYyLOJLk5JQ688pJ4eMGLpdWLHq/Wr1D9BlriLQyL0E+jbkuePVZXYFj47QM/v093wHg==}
    engines: {node: '>=10'}
    dependencies:
      array-union: 2.1.0
      dir-glob: 3.0.1
      fast-glob: 3.2.5
      ignore: 5.1.8
      merge2: 1.4.1
      slash: 3.0.0

  /graceful-fs/4.2.6:
    resolution: {integrity: sha512-nTnJ528pbqxYanhpDYsi4Rd8MAeaBA67+RZ10CM1m3bTAVFEDcd5AuA4a6W5YkGZ1iNXHzZz8T6TBKLeBuNriQ==}

  /graphviz/0.0.9:
    resolution: {integrity: sha512-SmoY2pOtcikmMCqCSy2NO1YsRfu9OO0wpTlOYW++giGjfX1a6gax/m1Fo8IdUd0/3H15cTOfR1SMKwohj4LKsg==}
    engines: {node: '>=0.6.8'}
    dependencies:
      temp: 0.4.0
    dev: true

  /har-schema/2.0.0:
    resolution: {integrity: sha1-qUwiJOvKwEeCoNkDVSHyRzW37JI=}
    engines: {node: '>=4'}
    dev: true
    optional: true

  /har-validator/5.1.5:
    resolution: {integrity: sha512-nmT2T0lljbxdQZfspsno9hgrG3Uir6Ks5afism62poxqBM6sDnMEuPmzTq8XN0OEwqKLLdh1jQI3qyE66Nzb3w==}
    engines: {node: '>=6'}
    deprecated: this library is no longer supported
    dependencies:
      ajv: 6.12.6
      har-schema: 2.0.0
    dev: true
    optional: true

  /hard-rejection/2.1.0:
    resolution: {integrity: sha512-VIZB+ibDhx7ObhAe7OVtoEbuP4h/MuOTHJ+J8h/eBXotJYl0fBgR72xDFCKgIh22OJZIOVNxBMWuhAr10r8HdA==}
    engines: {node: '>=6'}
    dev: true

  /has-flag/3.0.0:
    resolution: {integrity: sha1-tdRU3CGZriJWmfNGfloH87lVuv0=}
    engines: {node: '>=4'}

  /has-flag/4.0.0:
    resolution: {integrity: sha512-EykJT/Q1KjTWctppgIAgfSO0tKVuZUjhgMr17kqTumMl6Afv3EISleU7qZUzoXDFTAHTDC4NOoG/ZxU3EvlMPQ==}
    engines: {node: '>=8'}

  /has-symbols/1.0.2:
    resolution: {integrity: sha512-chXa79rL/UC2KlX17jo3vRGz0azaWEx5tGqZg5pO3NUyEJVB17dMruQlzCCOfUvElghKcm5194+BCRvi2Rv/Gw==}
    engines: {node: '>= 0.4'}
    dev: true

  /has-unicode/2.0.1:
    resolution: {integrity: sha1-4Ob+aijPUROIVeCG0Wkedx3iqLk=}
    dev: true

  /has-yarn/2.1.0:
    resolution: {integrity: sha512-UqBRqi4ju7T+TqGNdqAO0PaSVGsDGJUBQvk9eUWNGRY1CFGDzYhLWoM7JQEemnlvVcv/YEmc2wNW8BC24EnUsw==}
    engines: {node: '>=8'}

  /has/1.0.3:
    resolution: {integrity: sha512-f2dvO0VU6Oej7RkWJGrehjbzMAjFp5/VKPp5tTpWIV4JHHZK1/BxbFRtf/siA2SWTe09caDmVtYYzWEIbBS4zw==}
    engines: {node: '>= 0.4.0'}
    dependencies:
      function-bind: 1.1.1

  /hasha/5.2.2:
    resolution: {integrity: sha512-Hrp5vIK/xr5SkeN2onO32H0MgNZ0f17HRNH39WfL0SYUNOTZ5Lz1TJ8Pajo/87dYGEFlLMm7mIc/k/s6Bvz9HQ==}
    engines: {node: '>=8'}
    dependencies:
      is-stream: 2.0.1
      type-fest: 0.8.1

  /hosted-git-info/2.8.9:
    resolution: {integrity: sha512-mxIDAb9Lsm6DoOJ7xH+5+X4y1LU/4Hi50L9C5sIswK3JzULS4bwk1FvjdBgvYR4bzT4tuUQiC15FE2f5HbLvYw==}

  /hosted-git-info/4.0.2:
    resolution: {integrity: sha512-c9OGXbZ3guC/xOlCg1Ci/VgWlwsqDv1yMQL1CWqXDL0hDjXuNcq0zuR4xqPSuasI3kqFDhqSyTjREz5gzq0fXg==}
    engines: {node: '>=10'}
    dependencies:
      lru-cache: 6.0.0
    dev: true

  /html-encoding-sniffer/2.0.1:
    resolution: {integrity: sha512-D5JbOMBIR/TVZkubHT+OyT2705QvogUW4IBn6nHd756OwieSF9aDYFj4dv6HHEVGYbHaLETa3WggZYWWMyy3ZQ==}
    engines: {node: '>=10'}
    dependencies:
      whatwg-encoding: 1.0.5
    dev: true

  /html-escaper/2.0.2:
    resolution: {integrity: sha512-H2iMtd0I4Mt5eYiapRdIDjp+XzelXQ0tFE4JS7YFwFevXXMmOp9myNrUvCg0D6ws8iqkRPBfKHgbwig1SmlLfg==}
    dev: true

  /http-errors/1.7.2:
    resolution: {integrity: sha512-uUQBt3H/cSIVfch6i1EuPNy/YsRSOUBXTVfZ+yR7Zjez3qjBz6i9+i4zjNaoqcoFVI4lQJ5plg63TvGfRSDCRg==}
    engines: {node: '>= 0.6'}
    dependencies:
      depd: 1.1.2
      inherits: 2.0.3
      setprototypeof: 1.1.1
      statuses: 1.5.0
      toidentifier: 1.0.0
    dev: true

  /http-errors/1.7.3:
    resolution: {integrity: sha512-ZTTX0MWrsQ2ZAhA1cejAwDLycFsd7I7nVtnkT3Ol0aqodaKW+0CTZDQ1uBv5whptCnc8e8HeRRJxRs0kmm/Qfw==}
    engines: {node: '>= 0.6'}
    dependencies:
      depd: 1.1.2
      inherits: 2.0.4
      setprototypeof: 1.1.1
      statuses: 1.5.0
      toidentifier: 1.0.0
    dev: true

  /http-proxy-agent/4.0.1:
    resolution: {integrity: sha512-k0zdNgqWTGA6aeIRVpvfVob4fL52dTfaehylg0Y4UvSySvOq/Y+BOyPrgpUrA7HylqvU8vIZGsRuXmspskV0Tg==}
    engines: {node: '>= 6'}
    dependencies:
      '@tootallnate/once': 1.1.2
      agent-base: 6.0.2
      debug: 4.3.2
    transitivePeerDependencies:
      - supports-color

  /http-signature/1.2.0:
    resolution: {integrity: sha1-muzZJRFHcvPZW2WmCruPfBj7rOE=}
    engines: {node: '>=0.8', npm: '>=1.3.7'}
    dependencies:
      assert-plus: 1.0.0
      jsprim: 1.4.1
      sshpk: 1.16.1
    dev: true
    optional: true

  /https-proxy-agent/5.0.0:
    resolution: {integrity: sha512-EkYm5BcKUGiduxzSt3Eppko+PiNWNEpa4ySk9vTC6wDsQJW9rHSa+UhGNJoRYp7bz6Ht1eaRIa6QaJqO5rCFbA==}
    engines: {node: '>= 6'}
    dependencies:
      agent-base: 6.0.2
      debug: 4.3.2
    transitivePeerDependencies:
      - supports-color

  /human-signals/2.1.0:
    resolution: {integrity: sha512-B4FFZ6q/T2jhhksgkbEW3HBvWIfDW85snkQgawt07S7J5QXTk6BkNV+0yAeZrM5QpMAdYlocGoljn0sJ/WQkFw==}
    engines: {node: '>=10.17.0'}

  /husky/7.0.1:
    resolution: {integrity: sha512-gceRaITVZ+cJH9sNHqx5tFwbzlLCVxtVZcusME8JYQ8Edy5mpGDOqD8QBCdMhpyo9a+JXddnujQ4rpY2Ff9SJA==}
    engines: {node: '>=12'}
    hasBin: true
    dev: true

  /iconv-lite/0.4.24:
    resolution: {integrity: sha512-v3MXnZAcvnywkTUEZomIActle7RXXeedOR31wwl7VlyoXO4Qi9arvSenNQWne1TcRwhCL1HwLI21bEqdpj8/rA==}
    engines: {node: '>=0.10.0'}
    dependencies:
      safer-buffer: 2.1.2
    dev: true

  /iconv-lite/0.6.3:
    resolution: {integrity: sha512-4fCk79wshMdzMp2rH06qWrJE4iolqLhCUH+OiuIgU++RB0+94NlDL81atO7GX55uUKueo0txHNtvEyI6D7WdMw==}
    engines: {node: '>=0.10.0'}
    dependencies:
      safer-buffer: 2.1.2
    dev: true

  /ieee754/1.2.1:
    resolution: {integrity: sha512-dcyqhDvX1C46lXZcVqCpK+FtMRQVdIMN6/Df5js2zouUsqG7I6sFxitIC+7KYK29KdXOLHdu9zL4sFnoVQnqaA==}

  /ignore-walk/3.0.4:
    resolution: {integrity: sha512-PY6Ii8o1jMRA1z4F2hRkH/xN59ox43DavKvD3oDpfurRlOJyAHpifIwpbdv1n4jt4ov0jSpw3kQ4GhJnpBL6WQ==}
    dependencies:
      minimatch: 3.0.4
    dev: true

  /ignore/4.0.6:
    resolution: {integrity: sha512-cyFDKrqc/YdcWFniJhzI42+AzS+gNwmUzOSFcRCQYwySuBBBy/KjuxWLZ/FHEH6Moq1NizMOBWyTcv8O4OZIMg==}
    engines: {node: '>= 4'}
    dev: true

  /ignore/5.1.8:
    resolution: {integrity: sha512-BMpfD7PpiETpBl/A6S498BaIJ6Y/ABT93ETbby2fP00v4EbvPBXWEoaR1UBPKs3iR53pJY7EtZk5KACI57i1Uw==}
    engines: {node: '>= 4'}

  /import-fresh/3.3.0:
    resolution: {integrity: sha512-veYYhQa+D1QBKznvhUHxb8faxlrwUnxseDAbAp457E0wLNio2bOSKnjYDhMj+YiAq61xrMGhQk9iXVk5FzgQMw==}
    engines: {node: '>=6'}
    dependencies:
      parent-module: 1.0.1
      resolve-from: 4.0.0
    dev: true

  /import-local/3.0.2:
    resolution: {integrity: sha512-vjL3+w0oulAVZ0hBHnxa/Nm5TAurf9YLQJDhqRZyqb+VKGOB6LU8t9H1Nr5CIo16vh9XfJTOoHwU0B71S557gA==}
    engines: {node: '>=8'}
    hasBin: true
    dependencies:
      pkg-dir: 4.2.0
      resolve-cwd: 3.0.0
    dev: true

  /imurmurhash/0.1.4:
    resolution: {integrity: sha1-khi5srkoojixPcT7a21XbyMUU+o=}
    engines: {node: '>=0.8.19'}
    dev: true

  /indent-string/4.0.0:
    resolution: {integrity: sha512-EdDDZu4A2OyIK7Lr/2zG+w5jmbuk1DVBnEwREQvBzspBJkCEbRa8GxU1lghYcaGJCnRWibjDXlq779X1/y5xwg==}
    engines: {node: '>=8'}

  /inflight/1.0.6:
    resolution: {integrity: sha1-Sb1jMdfQLQwJvJEKEHW6gWW1bfk=}
    dependencies:
      once: 1.4.0
      wrappy: 1.0.2

  /inherits/2.0.3:
    resolution: {integrity: sha1-Yzwsg+PaQqUC9SRmAiSA9CCCYd4=}
    dev: true

  /inherits/2.0.4:
    resolution: {integrity: sha512-k/vGaX4/Yla3WzyMCvTQOXYeIHvqOKtnqBduzTHpzpQZzAskKMhZ2K+EnBiSM9zGSoIFeMpXKxa4dYeZIQqewQ==}

  /ini/1.3.8:
    resolution: {integrity: sha512-JV/yugV2uzW5iMRSiZAyDtQd+nxtUnjeLt0acNdw98kKLrvuRVyB80tsREOE7yvGVgalhZ6RNXCmEHkUKBKxew==}
    dev: true

  /ini/2.0.0:
    resolution: {integrity: sha512-7PnF4oN3CvZF23ADhA5wRaYEQpJ8qygSkbtTXWBeXWXmEVRXK+1ITciHWwHhsjv1TmW0MgacIv6hEi5pX5NQdA==}
    engines: {node: '>=10'}

  /ip-regex/2.1.0:
    resolution: {integrity: sha1-+ni/XS5pE8kRzp+BnuUUa7bYROk=}
    engines: {node: '>=4'}
    dev: true

  /ipaddr.js/1.9.1:
    resolution: {integrity: sha512-0KI/607xoxSToH7GjN1FfSbLoU0+btTicjsQSWQlh/hZykN8KpmMf7uYwPW3R+akZ6R/w18ZlXSHBYXiYUPO3g==}
    engines: {node: '>= 0.10'}
    dev: true

  /irregular-plurals/3.3.0:
    resolution: {integrity: sha512-MVBLKUTangM3EfRPFROhmWQQKRDsrgI83J8GS3jXy+OwYqiR2/aoWndYQ5416jLE3uaGgLH7ncme3X9y09gZ3g==}
    engines: {node: '>=8'}
    dev: true

  /is-arrayish/0.2.1:
    resolution: {integrity: sha1-d8mYQFJ6qOyxqLppe4BkWnqSap0=}

  /is-ci/3.0.0:
    resolution: {integrity: sha512-kDXyttuLeslKAHYL/K28F2YkM3x5jvFPEw3yXbRptXydjD9rpLEz+C5K5iutY9ZiUu6AP41JdvRQwF4Iqs4ZCQ==}
    hasBin: true
    dependencies:
      ci-info: 3.2.0

  /is-core-module/2.5.0:
    resolution: {integrity: sha512-TXCMSDsEHMEEZ6eCA8rwRDbLu55MRGmrctljsBX/2v1d9/GzqHOxW5c5oPSgrUt2vBFXebu9rGqckXGPWOlYpg==}
    dependencies:
      has: 1.0.3

  /is-docker/2.2.1:
    resolution: {integrity: sha512-F+i2BKsFrH66iaUFc0woD8sLy8getkwTwtOBjvs56Cx4CgJDeKQeqfz8wAYiSb8JOprWhHH5p77PbmYCvvUuXQ==}
    engines: {node: '>=8'}
    hasBin: true

  /is-extglob/2.1.1:
    resolution: {integrity: sha1-qIwCU1eR8C7TfHahueqXc8gz+MI=}
    engines: {node: '>=0.10.0'}

  /is-fullwidth-code-point/1.0.0:
    resolution: {integrity: sha1-754xOG8DGn8NZDr4L95QxFfvAMs=}
    engines: {node: '>=0.10.0'}
    dependencies:
      number-is-nan: 1.0.1
    dev: true

  /is-fullwidth-code-point/3.0.0:
    resolution: {integrity: sha512-zymm5+u+sCsSWyD9qNaejV3DFvhCKclKdizYaJUuHA83RLjb7nSuGnddCHGv0hk+KY7BMAlsWeK4Ueg6EV6XQg==}
    engines: {node: '>=8'}

  /is-generator-fn/2.1.0:
    resolution: {integrity: sha512-cTIB4yPYL/Grw0EaSzASzg6bBy9gqCofvWN8okThAYIxKJZC+udlRAmGbM0XLeniEJSs8uEgHPGuHSe1XsOLSQ==}
    engines: {node: '>=6'}
    dev: true

  /is-glob/4.0.1:
    resolution: {integrity: sha512-5G0tKtBTFImOqDnLB2hG6Bp2qcKEFduo4tZu9MT/H6NQv/ghhy30o55ufafxJ/LdH79LLs2Kfrn85TLKyA7BUg==}
    engines: {node: '>=0.10.0'}
    dependencies:
      is-extglob: 2.1.1

  /is-installed-globally/0.4.0:
    resolution: {integrity: sha512-iwGqO3J21aaSkC7jWnHP/difazwS7SFeIqxv6wEtLU8Y5KlzFTjyqcSIT0d8s4+dDhKytsk9PJZ2BkS5eZwQRQ==}
    engines: {node: '>=10'}
    dependencies:
      global-dirs: 3.0.0
      is-path-inside: 3.0.3
    dev: true

  /is-number/7.0.0:
    resolution: {integrity: sha512-41Cifkg6e8TylSpdtTpeLVMqvSBEVzTttHvERD741+pnZ8ANv0004MRL43QKPDlK9cGvNp6NZWZUBlbGXYxxng==}
    engines: {node: '>=0.12.0'}

  /is-obj/1.0.1:
    resolution: {integrity: sha1-PkcprB9f3gJc19g6iW2rn09n2w8=}
    engines: {node: '>=0.10.0'}
    dev: true

  /is-obj/2.0.0:
    resolution: {integrity: sha512-drqDG3cbczxxEJRoOXcOjtdp1J/lyp1mNn0xaznRs8+muBhgQcrnbspox5X5fOw0HnMnbfDzvnEMEtqDEJEo8w==}
    engines: {node: '>=8'}
    dev: true

  /is-path-cwd/2.2.0:
    resolution: {integrity: sha512-w942bTcih8fdJPJmQHFzkS76NEP8Kzzvmw92cXsazb8intwLqPibPPdXf4ANdKV3rYMuuQYGIWtvz9JilB3NFQ==}
    engines: {node: '>=6'}

  /is-path-inside/3.0.3:
    resolution: {integrity: sha512-Fd4gABb+ycGAmKou8eMftCupSir5lRxqf4aD/vd0cD2qc4HL07OjCeuHMr8Ro4CoMaeCKDB0/ECBOVWjTwUvPQ==}
    engines: {node: '>=8'}

  /is-plain-obj/1.1.0:
    resolution: {integrity: sha1-caUMhCnfync8kqOQpKA7OfzVHT4=}
    engines: {node: '>=0.10.0'}
    dev: true

  /is-plain-obj/2.1.0:
    resolution: {integrity: sha512-YWnfyRwxL/+SsrWYfOpUtz5b3YD+nyfkHvjbcanzk8zgyO4ASD67uVMRt8k5bM4lLMDnXfriRhOpemw+NfT1eA==}
    engines: {node: '>=8'}
    dev: true

  /is-potential-custom-element-name/1.0.1:
    resolution: {integrity: sha512-bCYeRA2rVibKZd+s2625gGnGF/t7DSqDs4dP7CrLA1m7jKWz6pps0LpYLJN8Q64HtmPKJ1hrN3nzPNKFEKOUiQ==}
    dev: true

  /is-regexp/1.0.0:
    resolution: {integrity: sha1-/S2INUXEa6xaYz57mgnof6LLUGk=}
    engines: {node: '>=0.10.0'}
    dev: true

  /is-regexp/2.1.0:
    resolution: {integrity: sha512-OZ4IlER3zmRIoB9AqNhEggVxqIH4ofDns5nRrPS6yQxXE1TPCUpFznBfRQmQa8uC+pXqjMnukiJBxCisIxiLGA==}
    engines: {node: '>=6'}
    dev: true

  /is-stream/2.0.1:
    resolution: {integrity: sha512-hFoiJiTl63nn+kstHGBtewWSKnQLpyb155KHheA1l39uvtO9nWIop1p3udqPcUd/xbF1VLMO4n7OI6p7RbngDg==}
    engines: {node: '>=8'}

  /is-typedarray/1.0.0:
    resolution: {integrity: sha1-5HnICFjfDBsR3dppQPlgEfzaSpo=}
    dev: true

  /is-unicode-supported/0.1.0:
    resolution: {integrity: sha512-knxG2q4UC3u8stRGyAVJCOdxFmv5DZiRcdlIaAQXAbSfJya+OhopNotLQrstBhququ4ZpuKbDc/8S6mgXgPFPw==}
    engines: {node: '>=10'}
    dev: true

  /is-wsl/2.2.0:
    resolution: {integrity: sha512-fKzAra0rGJUUBwGBgNkHZuToZcn+TtXHpeCgmkMJMMYx1sQDYaCSyjJBSCa2nH1DGm7s3n1oBnohoVTBaN7Lww==}
    engines: {node: '>=8'}
    dependencies:
      is-docker: 2.2.1

  /isarray/1.0.0:
    resolution: {integrity: sha1-u5NdSFgsuhaMBoNJV6VKPgcSTxE=}

  /isexe/2.0.0:
    resolution: {integrity: sha1-6PvzdNxVb/iUehDcsFctYz8s+hA=}

  /isstream/0.1.2:
    resolution: {integrity: sha1-R+Y/evVa+m+S4VAOaQ64uFKcCZo=}
    dev: true
    optional: true

  /istanbul-lib-coverage/3.0.0:
    resolution: {integrity: sha512-UiUIqxMgRDET6eR+o5HbfRYP1l0hqkWOs7vNxC/mggutCMUIhWMm8gAHb8tHlyfD3/l6rlgNA5cKdDzEAf6hEg==}
    engines: {node: '>=8'}
    dev: true

  /istanbul-lib-instrument/4.0.3:
    resolution: {integrity: sha512-BXgQl9kf4WTCPCCpmFGoJkz/+uhvm7h7PFKUYxh7qarQd3ER33vHG//qaE8eN25l07YqZPpHXU9I09l/RD5aGQ==}
    engines: {node: '>=8'}
    dependencies:
      '@babel/core': 7.14.8
      '@istanbuljs/schema': 0.1.3
      istanbul-lib-coverage: 3.0.0
      semver: 6.3.0
    transitivePeerDependencies:
      - supports-color
    dev: true

  /istanbul-lib-report/3.0.0:
    resolution: {integrity: sha512-wcdi+uAKzfiGT2abPpKZ0hSU1rGQjUQnLvtY5MpQ7QCTahD3VODhcu4wcfY1YtkGaDD5yuydOLINXsfbus9ROw==}
    engines: {node: '>=8'}
    dependencies:
      istanbul-lib-coverage: 3.0.0
      make-dir: 3.1.0
      supports-color: 7.2.0
    dev: true

  /istanbul-lib-source-maps/4.0.0:
    resolution: {integrity: sha512-c16LpFRkR8vQXyHZ5nLpY35JZtzj1PQY1iZmesUbf1FZHbIupcWfjgOXBY9YHkLEQ6puz1u4Dgj6qmU/DisrZg==}
    engines: {node: '>=8'}
    dependencies:
      debug: 4.3.2
      istanbul-lib-coverage: 3.0.0
      source-map: 0.6.1
    transitivePeerDependencies:
      - supports-color
    dev: true

  /istanbul-reports/3.0.2:
    resolution: {integrity: sha512-9tZvz7AiR3PEDNGiV9vIouQ/EAcqMXFmkcA1CDFTwOB98OZVDL0PH9glHotf5Ugp6GCOTypfzGWI/OqjWNCRUw==}
    engines: {node: '>=8'}
    dependencies:
      html-escaper: 2.0.2
      istanbul-lib-report: 3.0.0
    dev: true

  /jest-changed-files/27.0.6:
    resolution: {integrity: sha512-BuL/ZDauaq5dumYh5y20sn4IISnf1P9A0TDswTxUi84ORGtVa86ApuBHqICL0vepqAnZiY6a7xeSPWv2/yy4eA==}
    engines: {node: ^10.13.0 || ^12.13.0 || ^14.15.0 || >=15.0.0}
    dependencies:
      '@jest/types': 27.0.6
      execa: 5.1.1
      throat: 6.0.1
    dev: true

  /jest-circus/27.0.6:
    resolution: {integrity: sha512-OJlsz6BBeX9qR+7O9lXefWoc2m9ZqcZ5Ohlzz0pTEAG4xMiZUJoacY8f4YDHxgk0oKYxj277AfOk9w6hZYvi1Q==}
    engines: {node: ^10.13.0 || ^12.13.0 || ^14.15.0 || >=15.0.0}
    dependencies:
      '@jest/environment': 27.0.6
      '@jest/test-result': 27.0.6
      '@jest/types': 27.0.6
      '@types/node': 14.17.6
      chalk: 4.1.1
      co: 4.6.0
      dedent: 0.7.0
      expect: 27.0.6
      is-generator-fn: 2.1.0
      jest-each: 27.0.6
      jest-matcher-utils: 27.0.6
      jest-message-util: 27.0.6
      jest-runtime: 27.0.6
      jest-snapshot: 27.0.6
      jest-util: 27.0.6
      pretty-format: 27.0.6
      slash: 3.0.0
      stack-utils: 2.0.3
      throat: 6.0.1
    transitivePeerDependencies:
      - supports-color
    dev: true

  /jest-cli/27.0.6_ts-node@10.1.0:
    resolution: {integrity: sha512-qUUVlGb9fdKir3RDE+B10ULI+LQrz+MCflEH2UJyoUjoHHCbxDrMxSzjQAPUMsic4SncI62ofYCcAvW6+6rhhg==}
    engines: {node: ^10.13.0 || ^12.13.0 || ^14.15.0 || >=15.0.0}
    hasBin: true
    peerDependencies:
      node-notifier: ^8.0.1 || ^9.0.0 || ^10.0.0
    peerDependenciesMeta:
      node-notifier:
        optional: true
    dependencies:
      '@jest/core': 27.0.6_ts-node@10.1.0
      '@jest/test-result': 27.0.6
      '@jest/types': 27.0.6
      chalk: 4.1.1
      exit: 0.1.2
      graceful-fs: 4.2.6
      import-local: 3.0.2
      jest-config: 27.0.6_ts-node@10.1.0
      jest-util: 27.0.6
      jest-validate: 27.0.6
      prompts: 2.4.1
      yargs: 16.2.0
    transitivePeerDependencies:
      - bufferutil
      - canvas
      - supports-color
      - ts-node
      - utf-8-validate
    dev: true

  /jest-config/27.0.6_ts-node@10.1.0:
    resolution: {integrity: sha512-JZRR3I1Plr2YxPBhgqRspDE2S5zprbga3swYNrvY3HfQGu7p/GjyLOqwrYad97tX3U3mzT53TPHVmozacfP/3w==}
    engines: {node: ^10.13.0 || ^12.13.0 || ^14.15.0 || >=15.0.0}
    peerDependencies:
      ts-node: '>=9.0.0'
    peerDependenciesMeta:
      ts-node:
        optional: true
    dependencies:
      '@babel/core': 7.14.8
      '@jest/test-sequencer': 27.0.6
      '@jest/types': 27.0.6
      babel-jest: 27.0.6_@babel+core@7.14.8
      chalk: 4.1.1
      deepmerge: 4.2.2
      glob: 7.1.7
      graceful-fs: 4.2.6
      is-ci: 3.0.0
      jest-circus: 27.0.6
      jest-environment-jsdom: 27.0.6
      jest-environment-node: 27.0.6
      jest-get-type: 27.0.6
      jest-jasmine2: 27.0.6
      jest-regex-util: 27.0.6
      jest-resolve: 27.0.6
      jest-runner: 27.0.6
      jest-util: 27.0.6
      jest-validate: 27.0.6
      micromatch: 4.0.4
      pretty-format: 27.0.6
      ts-node: 10.1.0_7360de416e8b444360c6ec4574012a61
    transitivePeerDependencies:
      - bufferutil
      - canvas
      - supports-color
      - utf-8-validate
    dev: true

  /jest-diff/26.6.2:
    resolution: {integrity: sha512-6m+9Z3Gv9wN0WFVasqjCL/06+EFCMTqDEUl/b87HYK2rAPTyfz4ZIuSlPhY51PIQRWx5TaxeF1qmXKe9gfN3sA==}
    engines: {node: '>= 10.14.2'}
    dependencies:
      chalk: 4.1.1
      diff-sequences: 26.6.2
      jest-get-type: 26.3.0
      pretty-format: 26.6.2
    dev: true

  /jest-diff/27.0.6:
    resolution: {integrity: sha512-Z1mqgkTCSYaFgwTlP/NUiRzdqgxmmhzHY1Tq17zL94morOHfHu3K4bgSgl+CR4GLhpV8VxkuOYuIWnQ9LnFqmg==}
    engines: {node: ^10.13.0 || ^12.13.0 || ^14.15.0 || >=15.0.0}
    dependencies:
      chalk: 4.1.1
      diff-sequences: 27.0.6
      jest-get-type: 27.0.6
      pretty-format: 27.0.6
    dev: true

  /jest-docblock/27.0.6:
    resolution: {integrity: sha512-Fid6dPcjwepTFraz0YxIMCi7dejjJ/KL9FBjPYhBp4Sv1Y9PdhImlKZqYU555BlN4TQKaTc+F2Av1z+anVyGkA==}
    engines: {node: ^10.13.0 || ^12.13.0 || ^14.15.0 || >=15.0.0}
    dependencies:
      detect-newline: 3.1.0
    dev: true

  /jest-each/27.0.6:
    resolution: {integrity: sha512-m6yKcV3bkSWrUIjxkE9OC0mhBZZdhovIW5ergBYirqnkLXkyEn3oUUF/QZgyecA1cF1QFyTE8bRRl8Tfg1pfLA==}
    engines: {node: ^10.13.0 || ^12.13.0 || ^14.15.0 || >=15.0.0}
    dependencies:
      '@jest/types': 27.0.6
      chalk: 4.1.1
      jest-get-type: 27.0.6
      jest-util: 27.0.6
      pretty-format: 27.0.6
    dev: true

  /jest-environment-jsdom/27.0.6:
    resolution: {integrity: sha512-FvetXg7lnXL9+78H+xUAsra3IeZRTiegA3An01cWeXBspKXUhAwMM9ycIJ4yBaR0L7HkoMPaZsozCLHh4T8fuw==}
    engines: {node: ^10.13.0 || ^12.13.0 || ^14.15.0 || >=15.0.0}
    dependencies:
      '@jest/environment': 27.0.6
      '@jest/fake-timers': 27.0.6
      '@jest/types': 27.0.6
      '@types/node': 14.17.6
      jest-mock: 27.0.6
      jest-util: 27.0.6
      jsdom: 16.6.0
    transitivePeerDependencies:
      - bufferutil
      - canvas
      - supports-color
      - utf-8-validate
    dev: true

  /jest-environment-node/27.0.6:
    resolution: {integrity: sha512-+Vi6yLrPg/qC81jfXx3IBlVnDTI6kmRr08iVa2hFCWmJt4zha0XW7ucQltCAPhSR0FEKEoJ3i+W4E6T0s9is0w==}
    engines: {node: ^10.13.0 || ^12.13.0 || ^14.15.0 || >=15.0.0}
    dependencies:
      '@jest/environment': 27.0.6
      '@jest/fake-timers': 27.0.6
      '@jest/types': 27.0.6
      '@types/node': 14.17.6
      jest-mock: 27.0.6
      jest-util: 27.0.6
    dev: true

  /jest-get-type/26.3.0:
    resolution: {integrity: sha512-TpfaviN1R2pQWkIihlfEanwOXK0zcxrKEE4MlU6Tn7keoXdN6/3gK/xl0yEh8DOunn5pOVGKf8hB4R9gVh04ig==}
    engines: {node: '>= 10.14.2'}
    dev: true

  /jest-get-type/27.0.6:
    resolution: {integrity: sha512-XTkK5exIeUbbveehcSR8w0bhH+c0yloW/Wpl+9vZrjzztCPWrxhHwkIFpZzCt71oRBsgxmuUfxEqOYoZI2macg==}
    engines: {node: ^10.13.0 || ^12.13.0 || ^14.15.0 || >=15.0.0}
    dev: true

  /jest-haste-map/27.0.6:
    resolution: {integrity: sha512-4ldjPXX9h8doB2JlRzg9oAZ2p6/GpQUNAeiYXqcpmrKbP0Qev0wdZlxSMOmz8mPOEnt4h6qIzXFLDi8RScX/1w==}
    engines: {node: ^10.13.0 || ^12.13.0 || ^14.15.0 || >=15.0.0}
    dependencies:
      '@jest/types': 27.0.6
      '@types/graceful-fs': 4.1.5
      '@types/node': 14.17.6
      anymatch: 3.1.2
      fb-watchman: 2.0.1
      graceful-fs: 4.2.6
      jest-regex-util: 27.0.6
      jest-serializer: 27.0.6
      jest-util: 27.0.6
      jest-worker: 27.0.6
      micromatch: 4.0.4
      walker: 1.0.7
    optionalDependencies:
      fsevents: 2.3.2
    dev: true

  /jest-jasmine2/27.0.6:
    resolution: {integrity: sha512-cjpH2sBy+t6dvCeKBsHpW41mjHzXgsavaFMp+VWRf0eR4EW8xASk1acqmljFtK2DgyIECMv2yCdY41r2l1+4iA==}
    engines: {node: ^10.13.0 || ^12.13.0 || ^14.15.0 || >=15.0.0}
    dependencies:
      '@babel/traverse': 7.14.8
      '@jest/environment': 27.0.6
      '@jest/source-map': 27.0.6
      '@jest/test-result': 27.0.6
      '@jest/types': 27.0.6
      '@types/node': 14.17.6
      chalk: 4.1.1
      co: 4.6.0
      expect: 27.0.6
      is-generator-fn: 2.1.0
      jest-each: 27.0.6
      jest-matcher-utils: 27.0.6
      jest-message-util: 27.0.6
      jest-runtime: 27.0.6
      jest-snapshot: 27.0.6
      jest-util: 27.0.6
      pretty-format: 27.0.6
      throat: 6.0.1
    transitivePeerDependencies:
      - supports-color
    dev: true

  /jest-leak-detector/27.0.6:
    resolution: {integrity: sha512-2/d6n2wlH5zEcdctX4zdbgX8oM61tb67PQt4Xh8JFAIy6LRKUnX528HulkaG6nD5qDl5vRV1NXejCe1XRCH5gQ==}
    engines: {node: ^10.13.0 || ^12.13.0 || ^14.15.0 || >=15.0.0}
    dependencies:
      jest-get-type: 27.0.6
      pretty-format: 27.0.6
    dev: true

  /jest-matcher-utils/27.0.6:
    resolution: {integrity: sha512-OFgF2VCQx9vdPSYTHWJ9MzFCehs20TsyFi6bIHbk5V1u52zJOnvF0Y/65z3GLZHKRuTgVPY4Z6LVePNahaQ+tA==}
    engines: {node: ^10.13.0 || ^12.13.0 || ^14.15.0 || >=15.0.0}
    dependencies:
      chalk: 4.1.1
      jest-diff: 27.0.6
      jest-get-type: 27.0.6
      pretty-format: 27.0.6
    dev: true

  /jest-message-util/27.0.6:
    resolution: {integrity: sha512-rBxIs2XK7rGy+zGxgi+UJKP6WqQ+KrBbD1YMj517HYN3v2BG66t3Xan3FWqYHKZwjdB700KiAJ+iES9a0M+ixw==}
    engines: {node: ^10.13.0 || ^12.13.0 || ^14.15.0 || >=15.0.0}
    dependencies:
      '@babel/code-frame': 7.14.5
      '@jest/types': 27.0.6
      '@types/stack-utils': 2.0.1
      chalk: 4.1.1
      graceful-fs: 4.2.6
      micromatch: 4.0.4
      pretty-format: 27.0.6
      slash: 3.0.0
      stack-utils: 2.0.3
    dev: true

  /jest-mock/27.0.6:
    resolution: {integrity: sha512-lzBETUoK8cSxts2NYXSBWT+EJNzmUVtVVwS1sU9GwE1DLCfGsngg+ZVSIe0yd0ZSm+y791esiuo+WSwpXJQ5Bw==}
    engines: {node: ^10.13.0 || ^12.13.0 || ^14.15.0 || >=15.0.0}
    dependencies:
      '@jest/types': 27.0.6
      '@types/node': 14.17.6
    dev: true

  /jest-pnp-resolver/1.2.2_jest-resolve@27.0.6:
    resolution: {integrity: sha512-olV41bKSMm8BdnuMsewT4jqlZ8+3TCARAXjZGT9jcoSnrfUnRCqnMoF9XEeoWjbzObpqF9dRhHQj0Xb9QdF6/w==}
    engines: {node: '>=6'}
    peerDependencies:
      jest-resolve: '*'
    peerDependenciesMeta:
      jest-resolve:
        optional: true
    dependencies:
      jest-resolve: 27.0.6
    dev: true

  /jest-regex-util/27.0.6:
    resolution: {integrity: sha512-SUhPzBsGa1IKm8hx2F4NfTGGp+r7BXJ4CulsZ1k2kI+mGLG+lxGrs76veN2LF/aUdGosJBzKgXmNCw+BzFqBDQ==}
    engines: {node: ^10.13.0 || ^12.13.0 || ^14.15.0 || >=15.0.0}
    dev: true

  /jest-resolve-dependencies/27.0.6:
    resolution: {integrity: sha512-mg9x9DS3BPAREWKCAoyg3QucCr0n6S8HEEsqRCKSPjPcu9HzRILzhdzY3imsLoZWeosEbJZz6TKasveczzpJZA==}
    engines: {node: ^10.13.0 || ^12.13.0 || ^14.15.0 || >=15.0.0}
    dependencies:
      '@jest/types': 27.0.6
      jest-regex-util: 27.0.6
      jest-snapshot: 27.0.6
    transitivePeerDependencies:
      - supports-color
    dev: true

  /jest-resolve/27.0.6:
    resolution: {integrity: sha512-yKmIgw2LgTh7uAJtzv8UFHGF7Dm7XfvOe/LQ3Txv101fLM8cx2h1QVwtSJ51Q/SCxpIiKfVn6G2jYYMDNHZteA==}
    engines: {node: ^10.13.0 || ^12.13.0 || ^14.15.0 || >=15.0.0}
    dependencies:
      '@jest/types': 27.0.6
      chalk: 4.1.1
      escalade: 3.1.1
      graceful-fs: 4.2.6
      jest-pnp-resolver: 1.2.2_jest-resolve@27.0.6
      jest-util: 27.0.6
      jest-validate: 27.0.6
      resolve: 1.20.0
      slash: 3.0.0
    dev: true

  /jest-runner/27.0.6:
    resolution: {integrity: sha512-W3Bz5qAgaSChuivLn+nKOgjqNxM7O/9JOJoKDCqThPIg2sH/d4A/lzyiaFgnb9V1/w29Le11NpzTJSzga1vyYQ==}
    engines: {node: ^10.13.0 || ^12.13.0 || ^14.15.0 || >=15.0.0}
    dependencies:
      '@jest/console': 27.0.6
      '@jest/environment': 27.0.6
      '@jest/test-result': 27.0.6
      '@jest/transform': 27.0.6
      '@jest/types': 27.0.6
      '@types/node': 14.17.6
      chalk: 4.1.1
      emittery: 0.8.1
      exit: 0.1.2
      graceful-fs: 4.2.6
      jest-docblock: 27.0.6
      jest-environment-jsdom: 27.0.6
      jest-environment-node: 27.0.6
      jest-haste-map: 27.0.6
      jest-leak-detector: 27.0.6
      jest-message-util: 27.0.6
      jest-resolve: 27.0.6
      jest-runtime: 27.0.6
      jest-util: 27.0.6
      jest-worker: 27.0.6
      source-map-support: 0.5.19
      throat: 6.0.1
    transitivePeerDependencies:
      - bufferutil
      - canvas
      - supports-color
      - utf-8-validate
    dev: true

  /jest-runtime/27.0.6:
    resolution: {integrity: sha512-BhvHLRVfKibYyqqEFkybsznKwhrsu7AWx2F3y9G9L95VSIN3/ZZ9vBpm/XCS2bS+BWz3sSeNGLzI3TVQ0uL85Q==}
    engines: {node: ^10.13.0 || ^12.13.0 || ^14.15.0 || >=15.0.0}
    dependencies:
      '@jest/console': 27.0.6
      '@jest/environment': 27.0.6
      '@jest/fake-timers': 27.0.6
      '@jest/globals': 27.0.6
      '@jest/source-map': 27.0.6
      '@jest/test-result': 27.0.6
      '@jest/transform': 27.0.6
      '@jest/types': 27.0.6
      '@types/yargs': 16.0.4
      chalk: 4.1.1
      cjs-module-lexer: 1.2.2
      collect-v8-coverage: 1.0.1
      exit: 0.1.2
      glob: 7.1.7
      graceful-fs: 4.2.6
      jest-haste-map: 27.0.6
      jest-message-util: 27.0.6
      jest-mock: 27.0.6
      jest-regex-util: 27.0.6
      jest-resolve: 27.0.6
      jest-snapshot: 27.0.6
      jest-util: 27.0.6
      jest-validate: 27.0.6
      slash: 3.0.0
      strip-bom: 4.0.0
      yargs: 16.2.0
    transitivePeerDependencies:
      - supports-color
    dev: true

  /jest-serializer/27.0.6:
    resolution: {integrity: sha512-PtGdVK9EGC7dsaziskfqaAPib6wTViY3G8E5wz9tLVPhHyiDNTZn/xjZ4khAw+09QkoOVpn7vF5nPSN6dtBexA==}
    engines: {node: ^10.13.0 || ^12.13.0 || ^14.15.0 || >=15.0.0}
    dependencies:
      '@types/node': 14.17.6
      graceful-fs: 4.2.6
    dev: true

  /jest-snapshot/27.0.6:
    resolution: {integrity: sha512-NTHaz8He+ATUagUgE7C/UtFcRoHqR2Gc+KDfhQIyx+VFgwbeEMjeP+ILpUTLosZn/ZtbNdCF5LkVnN/l+V751A==}
    engines: {node: ^10.13.0 || ^12.13.0 || ^14.15.0 || >=15.0.0}
    dependencies:
      '@babel/core': 7.14.8
      '@babel/generator': 7.14.8
      '@babel/parser': 7.14.8
      '@babel/plugin-syntax-typescript': 7.14.5_@babel+core@7.14.8
      '@babel/traverse': 7.14.8
      '@babel/types': 7.14.8
      '@jest/transform': 27.0.6
      '@jest/types': 27.0.6
      '@types/babel__traverse': 7.14.2
      '@types/prettier': 2.3.2
      babel-preset-current-node-syntax: 1.0.1_@babel+core@7.14.8
      chalk: 4.1.1
      expect: 27.0.6
      graceful-fs: 4.2.6
      jest-diff: 27.0.6
      jest-get-type: 27.0.6
      jest-haste-map: 27.0.6
      jest-matcher-utils: 27.0.6
      jest-message-util: 27.0.6
      jest-resolve: 27.0.6
      jest-util: 27.0.6
      natural-compare: 1.4.0
      pretty-format: 27.0.6
      semver: 7.3.5
    transitivePeerDependencies:
      - supports-color
    dev: true

  /jest-util/27.0.6:
    resolution: {integrity: sha512-1JjlaIh+C65H/F7D11GNkGDDZtDfMEM8EBXsvd+l/cxtgQ6QhxuloOaiayt89DxUvDarbVhqI98HhgrM1yliFQ==}
    engines: {node: ^10.13.0 || ^12.13.0 || ^14.15.0 || >=15.0.0}
    dependencies:
      '@jest/types': 27.0.6
      '@types/node': 14.17.6
      chalk: 4.1.1
      graceful-fs: 4.2.6
      is-ci: 3.0.0
      picomatch: 2.3.0
    dev: true

  /jest-validate/27.0.6:
    resolution: {integrity: sha512-yhZZOaMH3Zg6DC83n60pLmdU1DQE46DW+KLozPiPbSbPhlXXaiUTDlhHQhHFpaqIFRrInko1FHXjTRpjWRuWfA==}
    engines: {node: ^10.13.0 || ^12.13.0 || ^14.15.0 || >=15.0.0}
    dependencies:
      '@jest/types': 27.0.6
      camelcase: 6.2.0
      chalk: 4.1.1
      jest-get-type: 27.0.6
      leven: 3.1.0
      pretty-format: 27.0.6
    dev: true

  /jest-watcher/27.0.6:
    resolution: {integrity: sha512-/jIoKBhAP00/iMGnTwUBLgvxkn7vsOweDrOTSPzc7X9uOyUtJIDthQBTI1EXz90bdkrxorUZVhJwiB69gcHtYQ==}
    engines: {node: ^10.13.0 || ^12.13.0 || ^14.15.0 || >=15.0.0}
    dependencies:
      '@jest/test-result': 27.0.6
      '@jest/types': 27.0.6
      '@types/node': 14.17.6
      ansi-escapes: 4.3.2
      chalk: 4.1.1
      jest-util: 27.0.6
      string-length: 4.0.2
    dev: true

  /jest-worker/27.0.6:
    resolution: {integrity: sha512-qupxcj/dRuA3xHPMUd40gr2EaAurFbkwzOh7wfPaeE9id7hyjURRQoqNfHifHK3XjJU6YJJUQKILGUnwGPEOCA==}
    engines: {node: '>= 10.13.0'}
    dependencies:
      '@types/node': 14.17.6
      merge-stream: 2.0.0
      supports-color: 8.1.1
    dev: true

  /jest/27.0.6_ts-node@10.1.0:
    resolution: {integrity: sha512-EjV8aETrsD0wHl7CKMibKwQNQc3gIRBXlTikBmmHUeVMKaPFxdcUIBfoDqTSXDoGJIivAYGqCWVlzCSaVjPQsA==}
    engines: {node: ^10.13.0 || ^12.13.0 || ^14.15.0 || >=15.0.0}
    hasBin: true
    peerDependencies:
      node-notifier: ^8.0.1 || ^9.0.0 || ^10.0.0
    peerDependenciesMeta:
      node-notifier:
        optional: true
    dependencies:
      '@jest/core': 27.0.6_ts-node@10.1.0
      import-local: 3.0.2
      jest-cli: 27.0.6_ts-node@10.1.0
    transitivePeerDependencies:
      - bufferutil
      - canvas
      - supports-color
      - ts-node
      - utf-8-validate
    dev: true

  /js-levenshtein/1.1.6:
    resolution: {integrity: sha512-X2BB11YZtrRqY4EnQcLX5Rh373zbK4alC1FW7D7MBhL2gtcC17cTnr6DmfHZeS0s2rTHjUTMMHfG7gO8SSdw+g==}
    engines: {node: '>=0.10.0'}
    dev: true

  /js-tokens/4.0.0:
    resolution: {integrity: sha512-RdJUflcE3cUzKiMqQgsCu06FPu9UdIJO0beYbPhHN4k6apgJtifcoCtT9bcxOpYBtpD2kCM6Sbzg4CausW/PKQ==}

  /js-yaml/3.14.1:
    resolution: {integrity: sha512-okMH7OXXJ7YrN9Ok3/SXrnu4iX9yOk+25nqX4imS2npuvTYDmo/QEZoqwZkYaIDk3jVvBOTOIEgEhaLOynBS9g==}
    hasBin: true
    dependencies:
      argparse: 1.0.10
      esprima: 4.0.1
    dev: true

  /jsbi/3.1.6:
    resolution: {integrity: sha512-CGjq13y28FrBA5mAU+rsfHaVKEF9jrw3PhzZpIzTeMiPsT0XRDAS6E7QS8/ZTmFQUtl2MDJsxKQoYJzAhF7B1w==}
    dev: true

  /jsbn/0.1.1:
    resolution: {integrity: sha1-peZUwuWi3rXyAdls77yoDA7y9RM=}
    dev: true
    optional: true

  /jsdom/16.6.0:
    resolution: {integrity: sha512-Ty1vmF4NHJkolaEmdjtxTfSfkdb8Ywarwf63f+F8/mDD1uLSSWDxDuMiZxiPhwunLrn9LOSVItWj4bLYsLN3Dg==}
    engines: {node: '>=10'}
    peerDependencies:
      canvas: ^2.5.0
    peerDependenciesMeta:
      canvas:
        optional: true
    dependencies:
      abab: 2.0.5
      acorn: 8.4.1
      acorn-globals: 6.0.0
      cssom: 0.4.4
      cssstyle: 2.3.0
      data-urls: 2.0.0
      decimal.js: 10.3.1
      domexception: 2.0.1
      escodegen: 2.0.0
      form-data: 3.0.1
      html-encoding-sniffer: 2.0.1
      http-proxy-agent: 4.0.1
      https-proxy-agent: 5.0.0
      is-potential-custom-element-name: 1.0.1
      nwsapi: 2.2.0
      parse5: 6.0.1
      saxes: 5.0.1
      symbol-tree: 3.2.4
      tough-cookie: 4.0.0
      w3c-hr-time: 1.0.2
      w3c-xmlserializer: 2.0.0
      webidl-conversions: 6.1.0
      whatwg-encoding: 1.0.5
      whatwg-mimetype: 2.3.0
      whatwg-url: 8.7.0
      ws: 7.5.3
      xml-name-validator: 3.0.0
    transitivePeerDependencies:
      - bufferutil
      - supports-color
      - utf-8-validate
    dev: true

  /jsesc/2.5.2:
    resolution: {integrity: sha512-OYu7XEzjkCQ3C5Ps3QIZsQfNpqoJyZZA99wd9aWd05NCtC5pWOkShK2mkL6HXQR6/Cy2lbNdPlZBpuQHXE63gA==}
    engines: {node: '>=4'}
    hasBin: true
    dev: true

  /json-parse-even-better-errors/2.3.1:
    resolution: {integrity: sha512-xyFwyhro/JEof6Ghe2iz2NcXoj2sloNsWr/XsERDK/oiPCfaNhl5ONfp+jQdAZRQQ0IJWNzH9zIZF7li91kh2w==}

  /json-schema-traverse/0.4.1:
    resolution: {integrity: sha512-xbbCH5dCYU5T8LcEhhuh7HJ88HXuW3qsI3Y0zOZFKfZEHcpWiHU/Jxzk629Brsab/mMiHQti9wMP+845RPe3Vg==}
    dev: true

  /json-schema-traverse/1.0.0:
    resolution: {integrity: sha512-NM8/P9n3XjXhIZn1lLhkFaACTOURQXjWhV4BA/RnOv8xvgqtqpAX9IO4mRQxSx1Rlo4tqzeqb0sOlruaOy3dug==}
    dev: true

  /json-schema/0.2.3:
    resolution: {integrity: sha1-tIDIkuWaLwWVTOcnvT8qTogvnhM=}
    dev: true
    optional: true

  /json-stable-stringify-without-jsonify/1.0.1:
    resolution: {integrity: sha1-nbe1lJatPzz+8wp1FC0tkwrXJlE=}
    dev: true

  /json-stringify-safe/5.0.1:
    resolution: {integrity: sha1-Epai1Y/UXxmg9s4B1lcB4sc1tus=}
    dev: true
    optional: true

  /json5/2.2.0:
    resolution: {integrity: sha512-f+8cldu7X/y7RAJurMEJmdoKXGB/X550w2Nr3tTbezL6RwEE/iMcm+tZnXeoZtKuOq6ft8+CqzEkrIgx1fPoQA==}
    engines: {node: '>=6'}
    hasBin: true
    dependencies:
      minimist: 1.2.5
    dev: true

  /jsonwebtoken/8.5.1:
    resolution: {integrity: sha512-XjwVfRS6jTMsqYs0EsuJ4LGxXV14zQybNd4L2r0UvbVnSF9Af8x7p5MzbJ90Ioz/9TI41/hTCvznF/loiSzn8w==}
    engines: {node: '>=4', npm: '>=1.4.28'}
    dependencies:
      jws: 3.2.2
      lodash.includes: 4.3.0
      lodash.isboolean: 3.0.3
      lodash.isinteger: 4.0.4
      lodash.isnumber: 3.0.3
      lodash.isplainobject: 4.0.6
      lodash.isstring: 4.0.1
      lodash.once: 4.1.1
      ms: 2.1.3
      semver: 5.7.1
    dev: true

  /jsprim/1.4.1:
    resolution: {integrity: sha1-MT5mvB5cwG5Di8G3SZwuXFastqI=}
    engines: {'0': node >=0.6.0}
    dependencies:
      assert-plus: 1.0.0
      extsprintf: 1.3.0
      json-schema: 0.2.3
      verror: 1.10.0
    dev: true
    optional: true

  /jwa/1.4.1:
    resolution: {integrity: sha512-qiLX/xhEEFKUAJ6FiBMbes3w9ATzyk5W7Hvzpa/SLYdxNtng+gcurvrI7TbACjIXlsJyr05/S1oUhZrc63evQA==}
    dependencies:
      buffer-equal-constant-time: 1.0.1
      ecdsa-sig-formatter: 1.0.11
      safe-buffer: 5.2.1
    dev: true

  /jwa/2.0.0:
    resolution: {integrity: sha512-jrZ2Qx916EA+fq9cEAeCROWPTfCwi1IVHqT2tapuqLEVVDKFDENFw1oL+MwrTvH6msKxsd1YTDVw6uKEcsrLEA==}
    dependencies:
      buffer-equal-constant-time: 1.0.1
      ecdsa-sig-formatter: 1.0.11
      safe-buffer: 5.2.1
    dev: true

  /jws/3.2.2:
    resolution: {integrity: sha512-YHlZCB6lMTllWDtSPHz/ZXTsi8S00usEV6v1tjq8tOUZzw7DpSDWVXjXDre6ed1w/pd495ODpHZYSdkRTsa0HA==}
    dependencies:
      jwa: 1.4.1
      safe-buffer: 5.2.1
    dev: true

  /jws/4.0.0:
    resolution: {integrity: sha512-KDncfTmOZoOMTFG4mBlG0qUIOlc03fmzH+ru6RgYVZhPkyiy/92Owlt/8UEN+a4TXR1FQetfIpJE8ApdvdVxTg==}
    dependencies:
      jwa: 2.0.0
      safe-buffer: 5.2.1
    dev: true

  /keytar/7.7.0:
    resolution: {integrity: sha512-YEY9HWqThQc5q5xbXbRwsZTh2PJ36OSYRjSv3NN2xf5s5dpLTjEZnC2YikR29OaVybf9nQ0dJ/80i40RS97t/A==}
    requiresBuild: true
    dependencies:
      node-addon-api: 3.2.1
      prebuild-install: 6.1.3
    dev: true
    optional: true

  /kind-of/6.0.3:
    resolution: {integrity: sha512-dcS1ul+9tmeD95T+x28/ehLgd9mENa3LsvDTtzm3vyBEO7RPptvAD+t44WVXaUjTBRcrpFeFlC8WCruUR456hw==}
    engines: {node: '>=0.10.0'}
    dev: true

  /kleur/3.0.3:
    resolution: {integrity: sha512-eTIzlVOSUR+JxdDFepEYcBMtZ9Qqdef+rnzWdRZuMbOywu5tO2w2N7rqjoANZ5k9vywhL6Br1VRjUIgTQx4E8w==}
    engines: {node: '>=6'}

  /klona/2.0.4:
    resolution: {integrity: sha512-ZRbnvdg/NxqzC7L9Uyqzf4psi1OM4Cuc+sJAkQPjO6XkQIJTNbfK2Rsmbw8fx1p2mkZdp2FZYo2+LwXYY/uwIA==}
    engines: {node: '>= 8'}
    dev: true

  /lazystream/1.0.0:
    resolution: {integrity: sha1-9plf4PggOS9hOWvolGJAe7dxaOQ=}
    engines: {node: '>= 0.6.3'}
    dependencies:
      readable-stream: 2.3.7

  /leven/3.1.0:
    resolution: {integrity: sha512-qsda+H8jTaUaN/x5vzW2rzc+8Rw4TAQ/4KjB46IwK5VH+IlVeeeje/EoZRpiXvIqjFgK84QffqPztGI3VBLG1A==}
    engines: {node: '>=6'}
    dev: true

  /levn/0.3.0:
    resolution: {integrity: sha1-OwmSTt+fCDwEkP3UwLxEIeBHZO4=}
    engines: {node: '>= 0.8.0'}
    dependencies:
      prelude-ls: 1.1.2
      type-check: 0.3.2
    dev: true

  /levn/0.4.1:
    resolution: {integrity: sha512-+bT2uH4E5LGE7h/n3evcS/sQlJXCpIp6ym8OWJ5eV6+67Dsql/LaaT7qJBAt2rzfoa/5QBGBhxDix1dMt2kQKQ==}
    engines: {node: '>= 0.8.0'}
    dependencies:
      prelude-ls: 1.2.1
      type-check: 0.4.0
    dev: true

  /line-replace/2.0.1:
    resolution: {integrity: sha512-CSr3f6gynLCA9R+RBS0IDIfv7a8OAXcuyq+CHgq0WzbQ7KSJQfF5DgtpRVxpSp1KBNXogtzbNqAeUjrmHYTPYA==}
    hasBin: true
    dev: true

  /lines-and-columns/1.1.6:
    resolution: {integrity: sha1-HADHQ7QzzQpOgHWPe2SldEDZ/wA=}

  /lint-staged/11.1.1:
    resolution: {integrity: sha512-eTNGe6i78PSUUH2BZi1gZmGmNfb8IeN4z2OzMYxSZ1qnP1WXKn1E7D+OHwLbRDm/wQINnzIj0bsKJ6lLVSuZiQ==}
    hasBin: true
    dependencies:
      chalk: 4.1.1
      cli-truncate: 2.1.0
      commander: 7.2.0
      cosmiconfig: 7.0.0
      debug: 4.3.2
      dedent: 0.7.0
      enquirer: 2.3.6
      execa: 5.1.1
      listr2: 3.11.0_enquirer@2.3.6
      log-symbols: 4.1.0
      micromatch: 4.0.4
      normalize-path: 3.0.0
      please-upgrade-node: 3.2.0
      string-argv: 0.3.1
      stringify-object: 3.3.0
    transitivePeerDependencies:
      - supports-color
    dev: true

  /listr2/3.11.0_enquirer@2.3.6:
    resolution: {integrity: sha512-XLJVe2JgXCyQTa3FbSv11lkKExYmEyA4jltVo8z4FX10Vt1Yj8IMekBfwim0BSOM9uj1QMTJvDQQpHyuPbB/dQ==}
    engines: {node: '>=10.0.0'}
    peerDependencies:
      enquirer: '>= 2.3.0 < 3'
    dependencies:
      cli-truncate: 2.1.0
      colorette: 1.2.2
      enquirer: 2.3.6
      log-update: 4.0.0
      p-map: 4.0.0
      rxjs: 6.6.7
      through: 2.3.8
      wrap-ansi: 7.0.0
    dev: true

  /locate-path/3.0.0:
    resolution: {integrity: sha512-7AO748wWnIhNqAuaty2ZWHkQHRSNfPVIsPIfwEOWO22AmaoVrWavlOcMR5nzTLNYvp36X220/maaRsrec1G65A==}
    engines: {node: '>=6'}
    dependencies:
      p-locate: 3.0.0
      path-exists: 3.0.0

  /locate-path/5.0.0:
    resolution: {integrity: sha512-t7hw9pI+WvuwNJXwk5zVHpyhIqzg2qTlklJOf0mVxGSbe3Fp2VieZcduNYjaLDoy6p9uGpQEGWG87WpMKlNq8g==}
    engines: {node: '>=8'}
    dependencies:
      p-locate: 4.1.0

  /locate-path/6.0.0:
    resolution: {integrity: sha512-iPZK6eYjbxRu3uB4/WZ3EsEIMJFMqAoopl3R+zuq0UjcAm/MO6KCweDgPfP3elTztoKP3KtnVHxTn2NHBSDVUw==}
    engines: {node: '>=10'}
    dependencies:
      p-locate: 5.0.0

  /lodash.clonedeep/4.5.0:
    resolution: {integrity: sha1-4j8/nE+Pvd6HJSnBBxhXoIblzO8=}
    dev: true

  /lodash.deburr/4.1.0:
    resolution: {integrity: sha1-3bG7s+8HRYwBd7oH3hRCLLAz/5s=}

  /lodash.defaults/4.2.0:
    resolution: {integrity: sha1-0JF4cW/+pN3p5ft7N/bwgCJ0WAw=}

  /lodash.difference/4.5.0:
    resolution: {integrity: sha1-nMtOUF1Ia5FlE0V3KIWi3yf9AXw=}

  /lodash.flatten/4.4.0:
    resolution: {integrity: sha1-8xwiIlqWMtK7+OSt2+8kCqdlph8=}

  /lodash.includes/4.3.0:
    resolution: {integrity: sha1-YLuYqHy5I8aMoeUTJUgzFISfVT8=}
    dev: true

  /lodash.isboolean/3.0.3:
    resolution: {integrity: sha1-bC4XHbKiV82WgC/UOwGyDV9YcPY=}
    dev: true

  /lodash.isinteger/4.0.4:
    resolution: {integrity: sha1-YZwK89A/iwTDH1iChAt3sRzWg0M=}
    dev: true

  /lodash.isnumber/3.0.3:
    resolution: {integrity: sha1-POdoEMWSjQM1IwGsKHMX8RwLH/w=}
    dev: true

  /lodash.isplainobject/4.0.6:
    resolution: {integrity: sha1-fFJqUtibRcRcxpC4gWO+BJf1UMs=}

  /lodash.isstring/4.0.1:
    resolution: {integrity: sha1-1SfftUVuynzJu5XV2ur4i6VKVFE=}
    dev: true

  /lodash.merge/4.6.2:
    resolution: {integrity: sha512-0KpjqXRVvrYyCsX1swR/XTK0va6VQkQM6MNo7PqW77ByjAhoARA8EfrP1N4+KlKj8YS0ZUCtRT/YUuhyYDujIQ==}
    dev: true

  /lodash.once/4.1.1:
    resolution: {integrity: sha1-DdOXEhPHxW34gJd9UEyI+0cal6w=}
    dev: true

  /lodash.truncate/4.4.2:
    resolution: {integrity: sha1-WjUNoLERO4N+z//VgSy+WNbq4ZM=}
    dev: true

  /lodash.union/4.6.0:
    resolution: {integrity: sha1-SLtQiECfFvGCFmZkHETdGqrjzYg=}

  /lodash/4.17.21:
    resolution: {integrity: sha512-v2kDEe57lecTulaDIuNTPy3Ry4gLGJ6Z1O3vE1krgXZNrsQ+LFTGHVxVjcXPs17LhbZVGedAJv8XZ1tvj5FvSg==}
    dev: true

  /log-symbols/4.1.0:
    resolution: {integrity: sha512-8XPvpAA8uyhfteu8pIvQxpJZ7SYYdpUivZpGy6sFsBuKRY/7rQGavedeB8aK+Zkyq6upMFVL/9AW6vOYzfRyLg==}
    engines: {node: '>=10'}
    dependencies:
      chalk: 4.1.1
      is-unicode-supported: 0.1.0
    dev: true

  /log-update/4.0.0:
    resolution: {integrity: sha512-9fkkDevMefjg0mmzWFBW8YkFP91OrizzkW3diF7CpG+S2EYdy4+TVfGwz1zeF8x7hCx1ovSPTOE9Ngib74qqUg==}
    engines: {node: '>=10'}
    dependencies:
      ansi-escapes: 4.3.2
      cli-cursor: 3.1.0
      slice-ansi: 4.0.0
      wrap-ansi: 6.2.0

  /long/4.0.0:
    resolution: {integrity: sha512-XsP+KhQif4bjX1kbuSiySJFNAehNxgLb6hPRGJ9QsUr8ajHkuXGdrHmFUTUUXhDwVX2R5bY4JNZEwbUiMhV+MA==}
    dev: true

  /loose-envify/1.4.0:
    resolution: {integrity: sha512-lyuxPGr/Wfhrlem2CL/UcnUc1zcqKAImBDzukY7Y5F/yQiNdko6+fRLevlw1HgMySw7f611UIY408EtxRSoK3Q==}
    hasBin: true
    dependencies:
      js-tokens: 4.0.0
    dev: true

  /lru-cache/6.0.0:
    resolution: {integrity: sha512-Jo6dJ04CmSjuznwJSS3pUeWmd/H0ffTlkXXgwZi+eq1UCmqQwCh+eLsYOYCwY991i2Fah4h1BEMCx4qThGbsiA==}
    engines: {node: '>=10'}
    dependencies:
      yallist: 4.0.0
    dev: true

  /lru_map/0.3.3:
    resolution: {integrity: sha1-tcg1G5Rky9dQM1p5ZQoOwOVhGN0=}
    dev: true

  /magic-string/0.25.7:
    resolution: {integrity: sha512-4CrMT5DOHTDk4HYDlzmwu4FVCcIYI8gauveasrdCu2IKIFOJ3f0v/8MDGJCDL9oD2ppz/Av1b0Nj345H9M+XIA==}
    dependencies:
      sourcemap-codec: 1.4.8
    dev: true

  /make-dir/3.1.0:
    resolution: {integrity: sha512-g3FeP20LNwhALb/6Cz6Dd4F2ngze0jz7tbzrD2wAV+o9FeNHe4rL+yK2md0J/fiSf1sa1ADhXqi5+oVwOM/eGw==}
    engines: {node: '>=8'}
    dependencies:
      semver: 6.3.0

  /make-error/1.3.6:
    resolution: {integrity: sha512-s8UhlNe7vPKomQhC1qFelMokr/Sc3AgNbso3n74mVPA5LTZwkB9NlXf4XPamLxJE8h0gh73rM94xvwRT2CVInw==}
    dev: true

  /makeerror/1.0.11:
    resolution: {integrity: sha1-4BpckQnyr3lmDk6LlYd5AYT1qWw=}
    dependencies:
      tmpl: 1.0.4
    dev: true

  /map-obj/1.0.1:
    resolution: {integrity: sha1-2TPOuSBdgr3PSIb2dCvcK03qFG0=}
    engines: {node: '>=0.10.0'}
    dev: true

  /map-obj/4.2.1:
    resolution: {integrity: sha512-+WA2/1sPmDj1dlvvJmB5G6JKfY9dpn7EVBUL06+y6PoljPkh+6V1QihwxNkbcGxCRjt2b0F9K0taiCuo7MbdFQ==}
    engines: {node: '>=8'}
    dev: true

  /mariadb/2.5.4:
    resolution: {integrity: sha512-4vQgMRyBIN9EwSQG0vzjR9D8bscPH0dGPJt67qVlOkHSiSm0xUatg1Pft4o1LzORgeOW4PheiY/HBE9bYYmNCA==}
    engines: {node: '>= 10.13'}
    dependencies:
      '@types/geojson': 7946.0.8
      '@types/node': 14.17.6
      denque: 1.5.0
      iconv-lite: 0.6.3
      long: 4.0.0
      moment-timezone: 0.5.33
      please-upgrade-node: 3.2.0
    dev: true

  /media-typer/0.3.0:
    resolution: {integrity: sha1-hxDXrwqmJvj/+hzgAWhUUmMlV0g=}
    engines: {node: '>= 0.6'}
    dev: true

  /meow/9.0.0:
    resolution: {integrity: sha512-+obSblOQmRhcyBt62furQqRAQpNyWXo8BuQ5bN7dG8wmwQ+vwHKp/rCFD4CrTP8CsDQD1sjoZ94K417XEUk8IQ==}
    engines: {node: '>=10'}
    dependencies:
      '@types/minimist': 1.2.2
      camelcase-keys: 6.2.2
      decamelize: 1.2.0
      decamelize-keys: 1.1.0
      hard-rejection: 2.1.0
      minimist-options: 4.1.0
      normalize-package-data: 3.0.2
      read-pkg-up: 7.0.1
      redent: 3.0.0
      trim-newlines: 3.0.1
      type-fest: 0.18.1
      yargs-parser: 20.2.9
    dev: true

  /merge-descriptors/1.0.1:
    resolution: {integrity: sha1-sAqqVW3YtEVoFQ7J0blT8/kMu2E=}
    dev: true

  /merge-stream/2.0.0:
    resolution: {integrity: sha512-abv/qOcuPfk3URPfDzmZU1LKmuw8kT+0nIHvKrKgFrwifol/doWcdA4ZqsWQ8ENrFKkd67Mfpo/LovbIUsbt3w==}

  /merge2/1.4.1:
    resolution: {integrity: sha512-8q7VEgMJW4J8tcfVPy8g09NcQwZdbwFEqhe/WZkoIzjn/3TGDwtOCYtXGxA3O8tPzpczCCDgv+P2P5y00ZJOOg==}
    engines: {node: '>= 8'}

  /methods/1.1.2:
    resolution: {integrity: sha1-VSmk1nZUE07cxSZmVoNbD4Ua/O4=}
    engines: {node: '>= 0.6'}
    dev: true

  /micromatch/4.0.4:
    resolution: {integrity: sha512-pRmzw/XUcwXGpD9aI9q/0XOwLNygjETJ8y0ao0wdqprrzDa4YnxLcz7fQRZr8voh8V10kGhABbNcHVk5wHgWwg==}
    engines: {node: '>=8.6'}
    dependencies:
      braces: 3.0.2
      picomatch: 2.3.0

  /mime-db/1.49.0:
    resolution: {integrity: sha512-CIc8j9URtOVApSFCQIF+VBkX1RwXp/oMMOrqdyXSBXq5RWNEsRfyj1kiRnQgmNXmHxPoFIxOroKA3zcU9P+nAA==}
    engines: {node: '>= 0.6'}
    dev: true

  /mime-types/2.1.32:
    resolution: {integrity: sha512-hJGaVS4G4c9TSMYh2n6SQAGrC4RnfU+daP8G7cSCmaqNjiOoUY0VHCMS42pxnQmVF1GWwFhbHWn3RIxCqTmZ9A==}
    engines: {node: '>= 0.6'}
    dependencies:
      mime-db: 1.49.0
    dev: true

  /mime/1.6.0:
    resolution: {integrity: sha512-x0Vn8spI+wuJ1O6S7gnbaQg8Pxh4NNHb7KSINmEWKiPE4RKOplvijn+NkmYmmRgP68mc70j2EbeTFRsrswaQeg==}
    engines: {node: '>=4'}
    hasBin: true
    dev: true

  /mimic-fn/2.1.0:
    resolution: {integrity: sha512-OqbOk5oEQeAZ8WXWydlu9HJjz9WVdEIvamMCcXmuqUYjTknH/sqsWvhQ3vgwKFRR1HpjvNBKQ37nbJgYzGqGcg==}
    engines: {node: '>=6'}

  /mimic-response/2.1.0:
    resolution: {integrity: sha512-wXqjST+SLt7R009ySCglWBCFpjUygmCIfD790/kVbiGmUgfYGuB14PiTd5DwVxSV4NcYHjzMkoj5LjQZwTQLEA==}
    engines: {node: '>=8'}
    dev: true
    optional: true

  /min-indent/1.0.1:
    resolution: {integrity: sha512-I9jwMn07Sy/IwOj3zVkVik2JTvgpaykDZEigL6Rx6N9LbMywwUSMtxET+7lVoDLLd3O3IXwJwvuuns8UB/HeAg==}
    engines: {node: '>=4'}

  /minimatch/3.0.4:
    resolution: {integrity: sha512-yJHVQEhyqPLUTgt9B83PXu6W3rx4MvvHvSUvToogpwoGDOUQ+yDrR0HRot+yOCdCO7u4hX3pWft6kWBBcqh0UA==}
    dependencies:
      brace-expansion: 1.1.11

  /minimist-options/4.1.0:
    resolution: {integrity: sha512-Q4r8ghd80yhO/0j1O3B2BjweX3fiHg9cdOwjJd2J76Q135c+NDxGCqdYKQ1SKBuFfgWbAUzBfvYjPUEeNgqN1A==}
    engines: {node: '>= 6'}
    dependencies:
      arrify: 1.0.1
      is-plain-obj: 1.1.0
      kind-of: 6.0.3
    dev: true

  /minimist/1.2.5:
    resolution: {integrity: sha512-FM9nNUYrRBAELZQT3xeZQ7fmMOBg6nWNmJKTcgsJeaLstP/UODVpGsr5OhXhhXg6f+qtJ8uiZ+PUxkDWcgIXLw==}
    dev: true

  /minipass/2.9.0:
    resolution: {integrity: sha512-wxfUjg9WebH+CUDX/CdbRlh5SmfZiy/hpkxaRI16Y9W56Pa75sWgd/rvFilSgrauD9NyFymP/+JFV3KwzIsJeg==}
    dependencies:
      safe-buffer: 5.2.1
      yallist: 3.1.1
    dev: true

  /minipass/3.1.3:
    resolution: {integrity: sha512-Mgd2GdMVzY+x3IJ+oHnVM+KG3lA5c8tnabyJKmHSaG2kAGpudxuOf8ToDkhumF7UzME7DecbQE9uOZhNm7PuJg==}
    engines: {node: '>=8'}
    dependencies:
      yallist: 4.0.0

  /minizlib/1.3.3:
    resolution: {integrity: sha512-6ZYMOEnmVsdCeTJVE0W9ZD+pVnE8h9Hma/iOwwRDsdQoePpoX56/8B6z3P9VNwppJuBKNRuFDRNRqRWexT9G9Q==}
    dependencies:
      minipass: 2.9.0
    dev: true

  /minizlib/2.1.2:
    resolution: {integrity: sha512-bAxsR8BVfj60DWXHE3u30oHzfl4G7khkSuPW+qvpd7jFRHm7dLxOjUk1EHACJ/hxLY8phGJ0YhYHZo7jil7Qdg==}
    engines: {node: '>= 8'}
    dependencies:
      minipass: 3.1.3
      yallist: 4.0.0

  /mkdirp-classic/0.5.3:
    resolution: {integrity: sha512-gKLcREMhtuZRwRAfqP3RFW+TK4JqApVBtOIftVgjuABpAtpxhPGaDcfvbhNvD0B8iD1oUr/txX35NjcaY6Ns/A==}
    dev: true
    optional: true

  /mkdirp/0.5.5:
    resolution: {integrity: sha512-NKmAlESf6jMGym1++R0Ra7wvhV+wFW63FaSOFPwRahvea0gMUcGUhVeAg/0BC0wiv9ih5NYPB1Wn1UEI1/L+xQ==}
    hasBin: true
    dependencies:
      minimist: 1.2.5
    dev: true

  /mkdirp/1.0.4:
    resolution: {integrity: sha512-vVqVZQyf3WLx2Shd0qJ9xuvqgAyKPLAiqITEtqW0oIUjzo3PePDd6fW9iFz30ef7Ysp/oiWqbhszeGWW2T6Gzw==}
    engines: {node: '>=10'}
    hasBin: true

  /mock-stdin/1.0.0:
    resolution: {integrity: sha512-tukRdb9Beu27t6dN+XztSRHq9J0B/CoAOySGzHfn8UTfmqipA5yNT/sDUEyYdAV3Hpka6Wx6kOMxuObdOex60Q==}
    dev: true

  /moment-timezone/0.5.33:
    resolution: {integrity: sha512-PTc2vcT8K9J5/9rDEPe5czSIKgLoGsH8UNpA4qZTVw0Vd/Uz19geE9abbIOQKaAQFcnQ3v5YEXrbSc5BpshH+w==}
    dependencies:
      moment: 2.29.1
    dev: true

  /moment/2.29.1:
    resolution: {integrity: sha512-kHmoybcPV8Sqy59DwNDY3Jefr64lK/by/da0ViFcuA4DH0vQg5Q6Ze5VimxkfQNSC+Mls/Kx53s7TjP1RhFEDQ==}
    dev: true

  /ms/2.0.0:
    resolution: {integrity: sha1-VgiurfwAvmwpAd9fmGF4jeDVl8g=}
    dev: true

  /ms/2.1.1:
    resolution: {integrity: sha512-tgp+dl5cGk28utYktBsrFqA7HKgrhgPsg6Z/EfhWI4gl1Hwq8B/GmY/0oXZ6nF8hDVesS/FpnYaD/kOWhYQvyg==}
    dev: true

  /ms/2.1.2:
    resolution: {integrity: sha512-sGkPx+VjMtmA6MX27oA4FBFELFCZZ4S4XqeGOXCv68tT+jb3vk/RyaKWP0PTKyWtmLSM0b+adUTEvbs1PEaH2w==}

  /ms/2.1.3:
    resolution: {integrity: sha512-6FlzubTLZG3J2a/NVCAleEhjzq5oxgHyaCU9yYXvcLsvoVaHJq/s5xXI6/XXP6tz7R9xAOtHnSO/tXtF3WRTlA==}

  /msal/1.4.12:
    resolution: {integrity: sha512-gjupwQ6nvNL6mZkl5NIXyUmZhTiEMRu5giNdgHMh8l5EPOnV2Xj6nukY1NIxFacSTkEYUSDB47Pej9GxDYf+1w==}
    engines: {node: '>=0.8.0'}
    dependencies:
      tslib: 1.14.1
    dev: true

  /mssql/7.2.0:
    resolution: {integrity: sha512-nlFq6UmYmJTT6pSo0x2NCigXuOi42WM6d6A8By3ZxMRznY9wVw7KQ9IfRhC72KaRj4G9oACHeCHVCucoSwcFFg==}
    engines: {node: '>=10'}
    hasBin: true
    dependencies:
      '@tediousjs/connection-string': 0.3.0
      debug: 4.3.2
      rfdc: 1.3.0
      tarn: 3.0.1
      tedious: 11.4.0_debug@4.3.2
    transitivePeerDependencies:
      - supports-color
    dev: true

  /nan/2.14.2:
    resolution: {integrity: sha512-M2ufzIiINKCuDfBSAUr1vWQ+vuVcA9kqx8JJUsbQi6yf1uGRyb7HfpdfUr5qLXf3B/t8dPvcjhKMmlfnP47EzQ==}
    dev: true

  /napi-build-utils/1.0.2:
    resolution: {integrity: sha512-ONmRUqK7zj7DWX0D9ADe03wbwOBZxNAfF20PlGfCWQcD3+/MakShIHrMqx9YwPTfxDdF1zLeL+RGZiR9kGMLdg==}
    dev: true
    optional: true

  /native-duplexpair/1.0.0:
    resolution: {integrity: sha1-eJkHjmS/PIo9cyYBs9QP8F21j6A=}
    dev: true

  /natural-compare/1.4.0:
    resolution: {integrity: sha1-Sr6/7tdUHywnrPspvbvRXI1bpPc=}
    dev: true

  /needle/2.8.0:
    resolution: {integrity: sha512-ZTq6WYkN/3782H1393me3utVYdq2XyqNUFBsprEE3VMAT0+hP/cItpnITpqsY6ep2yeFE4Tqtqwc74VqUlUYtw==}
    engines: {node: '>= 4.4.x'}
    hasBin: true
    dependencies:
      debug: 3.2.7
      iconv-lite: 0.4.24
      sax: 1.2.4
    dev: true

  /negotiator/0.6.2:
    resolution: {integrity: sha512-hZXc7K2e+PgeI1eDBe/10Ard4ekbfrrqG8Ep+8Jmf4JID2bNg7NvCPOZN+kfF574pFQI7mum2AUqDidoKqcTOw==}
    engines: {node: '>= 0.6'}
    dev: true

  /new-github-issue-url/0.2.1:
    resolution: {integrity: sha512-md4cGoxuT4T4d/HDOXbrUHkTKrp/vp+m3aOA7XXVYwNsUNMK49g3SQicTSeV5GIz/5QVGAeYRAOlyp9OvlgsYA==}
    engines: {node: '>=10'}

  /node-abi/2.30.0:
    resolution: {integrity: sha512-g6bZh3YCKQRdwuO/tSZZYJAw622SjsRfJ2X0Iy4sSOHZ34/sPPdVBn8fev2tj7njzLwuqPw9uMtGsGkO5kIQvg==}
    dependencies:
      semver: 5.7.1
    dev: true
    optional: true

  /node-abort-controller/2.0.0:
    resolution: {integrity: sha512-L8RfEgjBTHAISTuagw51PprVAqNZoG6KSB6LQ6H1bskMVkFs5E71IyjauLBv3XbuomJlguWF/VnRHdJ1gqiAqA==}
    dev: true

  /node-addon-api/3.2.1:
    resolution: {integrity: sha512-mmcei9JghVNDYydghQmeDX8KoAm0FAiYyIcUt/N4nhyAipB17pllZQDOJD2fotxABnt4Mdz+dKTO7eftLg4d0A==}
    dev: true

  /node-fetch/2.6.1:
    resolution: {integrity: sha512-V4aYg89jEoVRxRb2fJdAg8FHvI7cEyYdVAh94HH0UIK8oJxUfkjlDQN9RbMx+bEjP7+ggMiFRprSti032Oipxw==}
    engines: {node: 4.x || >=6.0.0}

  /node-gyp/3.8.0:
    resolution: {integrity: sha512-3g8lYefrRRzvGeSowdJKAKyks8oUpLEd/DyPV4eMhVlhJ0aNaZqIrNUIPuEWWTAoPqyFkfGrM67MC69baqn6vA==}
    engines: {node: '>= 0.8.0'}
    hasBin: true
    dependencies:
      fstream: 1.0.12
      glob: 7.1.7
      graceful-fs: 4.2.6
      mkdirp: 0.5.5
      nopt: 3.0.6
      npmlog: 4.1.2
      osenv: 0.1.5
      request: 2.88.2
      rimraf: 2.7.1
      semver: 5.3.0
      tar: 2.2.2
      which: 1.3.1
    dev: true
    optional: true

  /node-int64/0.4.0:
    resolution: {integrity: sha1-h6kGXNs1XTGC2PlM4RGIuCXGijs=}
    dev: true

  /node-modules-regexp/1.0.0:
    resolution: {integrity: sha1-jZ2+KJZKSsVxLpExZCEHxx6Q7EA=}
    engines: {node: '>=0.10.0'}
    dev: true

  /node-pre-gyp/0.11.0:
    resolution: {integrity: sha512-TwWAOZb0j7e9eGaf9esRx3ZcLaE5tQ2lvYy1pb5IAaG1a2e2Kv5Lms1Y4hpj+ciXJRofIxxlt5haeQ/2ANeE0Q==}
    deprecated: 'Please upgrade to @mapbox/node-pre-gyp: the non-scoped node-pre-gyp package is deprecated and only the @mapbox scoped package will recieve updates in the future'
    hasBin: true
    dependencies:
      detect-libc: 1.0.3
      mkdirp: 0.5.5
      needle: 2.8.0
      nopt: 4.0.3
      npm-packlist: 1.4.8
      npmlog: 4.1.2
      rc: 1.2.8
      rimraf: 2.7.1
      semver: 5.7.1
      tar: 4.4.15
    dev: true

  /node-releases/1.1.73:
    resolution: {integrity: sha512-uW7fodD6pyW2FZNZnp/Z3hvWKeEW1Y8R1+1CnErE8cXFXzl5blBOoVB41CvMer6P6Q0S5FXDwcHgFd1Wj0U9zg==}
    dev: true

  /nopt/3.0.6:
    resolution: {integrity: sha1-xkZdvwirzU2zWTF/eaxopkayj/k=}
    hasBin: true
    dependencies:
      abbrev: 1.1.1
    dev: true
    optional: true

  /nopt/4.0.3:
    resolution: {integrity: sha512-CvaGwVMztSMJLOeXPrez7fyfObdZqNUK1cPAEzLHrTybIua9pMdmmPR5YwtfNftIOMv3DPUhFaxsZMNTQO20Kg==}
    hasBin: true
    dependencies:
      abbrev: 1.1.1
      osenv: 0.1.5
    dev: true

  /normalize-package-data/2.5.0:
    resolution: {integrity: sha512-/5CMN3T0R4XTj4DcGaexo+roZSdSFW/0AOOTROrjxzCG1wrWXEsGbRKevjlIL+ZDE4sZlJr5ED4YW0yqmkK+eA==}
    dependencies:
      hosted-git-info: 2.8.9
      resolve: 1.20.0
      semver: 5.7.1
      validate-npm-package-license: 3.0.4

  /normalize-package-data/3.0.2:
    resolution: {integrity: sha512-6CdZocmfGaKnIHPVFhJJZ3GuR8SsLKvDANFp47Jmy51aKIr8akjAWTSxtpI+MBgBFdSMRyo4hMpDlT6dTffgZg==}
    engines: {node: '>=10'}
    dependencies:
      hosted-git-info: 4.0.2
      resolve: 1.20.0
      semver: 7.3.5
      validate-npm-package-license: 3.0.4
    dev: true

  /normalize-path/3.0.0:
    resolution: {integrity: sha512-6eZs5Ls3WtCisHWp9S2GUy8dqkpGi4BVSz3GaqiE6ezub0512ESztXUwUB6C6IKbQkY2Pnb/mD4WYojCRwcwLA==}
    engines: {node: '>=0.10.0'}

  /npm-bundled/1.1.2:
    resolution: {integrity: sha512-x5DHup0SuyQcmL3s7Rx/YQ8sbw/Hzg0rj48eN0dV7hf5cmQq5PXIeioroH3raV1QC1yh3uTYuMThvEQF3iKgGQ==}
    dependencies:
      npm-normalize-package-bin: 1.0.1
    dev: true

  /npm-normalize-package-bin/1.0.1:
    resolution: {integrity: sha512-EPfafl6JL5/rU+ot6P3gRSCpPDW5VmIzX959Ob1+ySFUuuYHWHekXpwdUZcKP5C+DS4GEtdJluwBjnsNDl+fSA==}
    dev: true

  /npm-packlist/1.4.8:
    resolution: {integrity: sha512-5+AZgwru5IevF5ZdnFglB5wNlHG1AOOuw28WhUq8/8emhBmLv6jX5by4WJCh7lW0uSYZYS6DXqIsyZVIXRZU9A==}
    dependencies:
      ignore-walk: 3.0.4
      npm-bundled: 1.1.2
      npm-normalize-package-bin: 1.0.1
    dev: true

  /npm-run-path/4.0.1:
    resolution: {integrity: sha512-S48WzZW777zhNIrn7gxOlISNAqi9ZC/uQFnRdbeIHhZhCA6UqpkOT8T1G7BvfdgP4Er8gF4sUbaS0i7QvIfCWw==}
    engines: {node: '>=8'}
    dependencies:
      path-key: 3.1.1

  /npmlog/4.1.2:
    resolution: {integrity: sha512-2uUqazuKlTaSI/dC8AzicUck7+IrEaOnN/e0jd3Xtt1KcGpwx30v50mL7oPyr/h9bL3E4aZccVwpwP+5W9Vjkg==}
    dependencies:
      are-we-there-yet: 1.1.5
      console-control-strings: 1.1.0
      gauge: 2.7.4
      set-blocking: 2.0.0
    dev: true

  /number-is-nan/1.0.1:
    resolution: {integrity: sha1-CXtgK1NCKlIsGvuHkDGDNpQaAR0=}
    engines: {node: '>=0.10.0'}
    dev: true

  /nwsapi/2.2.0:
    resolution: {integrity: sha512-h2AatdwYH+JHiZpv7pt/gSX1XoRGb7L/qSIeuqA6GwYoF9w1vP1cw42TO0aI2pNyshRK5893hNSl+1//vHK7hQ==}
    dev: true

  /oauth-sign/0.9.0:
    resolution: {integrity: sha512-fexhUFFPTGV8ybAtSIGbV6gOkSv8UtRbDBnAyLQw4QPKkgNlsH2ByPGtMUqdWkos6YCRmAqViwgZrJc/mRDzZQ==}
    dev: true
    optional: true

  /object-assign/4.1.1:
    resolution: {integrity: sha1-IQmtx5ZYh8/AXLvUQsrIv7s2CGM=}
    engines: {node: '>=0.10.0'}
    dev: true

  /object-inspect/1.11.0:
    resolution: {integrity: sha512-jp7ikS6Sd3GxQfZJPyH3cjcbJF6GZPClgdV+EFygjFLQ5FmW/dRUnTd9PQ9k0JhoNDabWFbpF1yCdSWCC6gexg==}
    dev: true

  /on-finished/2.3.0:
    resolution: {integrity: sha1-IPEzZIGwg811M3mSoWlxqi2QaUc=}
    engines: {node: '>= 0.8'}
    dependencies:
      ee-first: 1.1.1
    dev: true

  /once/1.4.0:
    resolution: {integrity: sha1-WDsap3WWHUsROsF9nFC6753Xa9E=}
    dependencies:
      wrappy: 1.0.2

  /onetime/5.1.2:
    resolution: {integrity: sha512-kbpaSSGJTWdAY5KPVeMOKXSrPtr8C8C7wodJbcsd51jRnmD+GZu8Y0VoU6Dm5Z4vWr0Ig/1NKuWRKf7j5aaYSg==}
    engines: {node: '>=6'}
    dependencies:
      mimic-fn: 2.1.0

  /open/7.4.2:
    resolution: {integrity: sha512-MVHddDVweXZF3awtlAS+6pgKLlm/JgxZ90+/NBurBoQctVOOB/zDdVjcyPzQ+0laDGbsWgrRkflI65sQeOgT9Q==}
    engines: {node: '>=8'}
    dependencies:
      is-docker: 2.2.1
      is-wsl: 2.2.0

  /optionator/0.8.3:
    resolution: {integrity: sha512-+IW9pACdk3XWmmTXG8m3upGUJst5XRGzxMRjXzAuJ1XnIFNvfhjjIuYkDvysnPQ7qzqVzLt78BCruntqRhWQbA==}
    engines: {node: '>= 0.8.0'}
    dependencies:
      deep-is: 0.1.3
      fast-levenshtein: 2.0.6
      levn: 0.3.0
      prelude-ls: 1.1.2
      type-check: 0.3.2
      word-wrap: 1.2.3
    dev: true

  /optionator/0.9.1:
    resolution: {integrity: sha512-74RlY5FCnhq4jRxVUPKDaRwrVNXMqsGsiW6AJw4XK8hmtm10wC0ypZBLw5IIp85NZMr91+qd1RvvENwg7jjRFw==}
    engines: {node: '>= 0.8.0'}
    dependencies:
      deep-is: 0.1.3
      fast-levenshtein: 2.0.6
      levn: 0.4.1
      prelude-ls: 1.2.1
      type-check: 0.4.0
      word-wrap: 1.2.3
    dev: true

  /os-homedir/1.0.2:
    resolution: {integrity: sha1-/7xJiDNuDoM94MFox+8VISGqf7M=}
    engines: {node: '>=0.10.0'}
    dev: true

  /os-tmpdir/1.0.2:
    resolution: {integrity: sha1-u+Z0BseaqFxc/sdm/lc0VV36EnQ=}
    engines: {node: '>=0.10.0'}
    dev: true

  /osenv/0.1.5:
    resolution: {integrity: sha512-0CWcCECdMVc2Rw3U5w9ZjqX6ga6ubk1xDVKxtBQPK7wis/0F2r9T6k4ydGYhecl7YUBxBVxhL5oisPsNxAPe2g==}
    dependencies:
      os-homedir: 1.0.2
      os-tmpdir: 1.0.2
    dev: true

  /p-each-series/2.2.0:
    resolution: {integrity: sha512-ycIL2+1V32th+8scbpTvyHNaHe02z0sjgh91XXjAk+ZeXoPN4Z46DVUnzdso0aX4KckKw0FNNFHdjZ2UsZvxiA==}
    engines: {node: '>=8'}
    dev: true

  /p-filter/2.1.0:
    resolution: {integrity: sha512-ZBxxZ5sL2HghephhpGAQdoskxplTwr7ICaehZwLIlfL6acuVgZPm8yBNuRAFBGEqtD/hmUeq9eqLg2ys9Xr/yw==}
    engines: {node: '>=8'}
    dependencies:
      p-map: 2.1.0

  /p-limit/2.3.0:
    resolution: {integrity: sha512-//88mFWSJx8lxCzwdAABTJL2MyWB12+eIY7MDL2SqLmAkeKU9qxRvWuSyTjm3FUmpBEMuFfckAIqEaVGUDxb6w==}
    engines: {node: '>=6'}
    dependencies:
      p-try: 2.2.0

  /p-limit/3.1.0:
    resolution: {integrity: sha512-TYOanM3wGwNGsZN2cVTYPArw454xnXj5qmWF1bEoAc4+cU/ol7GVh7odevjp1FNHduHc3KZMcFduxU5Xc6uJRQ==}
    engines: {node: '>=10'}
    dependencies:
      yocto-queue: 0.1.0

  /p-locate/3.0.0:
    resolution: {integrity: sha512-x+12w/To+4GFfgJhBEpiDcLozRJGegY+Ei7/z0tSLkMmxGZNybVMSfWj9aJn8Z5Fc7dBUNJOOVgPv2H7IwulSQ==}
    engines: {node: '>=6'}
    dependencies:
      p-limit: 2.3.0

  /p-locate/4.1.0:
    resolution: {integrity: sha512-R79ZZ/0wAxKGu3oYMlz8jy/kbhsNrS7SKZ7PxEHBgJ5+F2mtFW2fK2cOtBh1cHYkQsbzFV7I+EoRKe6Yt0oK7A==}
    engines: {node: '>=8'}
    dependencies:
      p-limit: 2.3.0

  /p-locate/5.0.0:
    resolution: {integrity: sha512-LaNjtRWUBY++zB5nE/NwcaoMylSPk+S+ZHNB1TzdbMJMny6dynpAGt7X/tl/QYq3TIeE6nxHppbo2LGymrG5Pw==}
    engines: {node: '>=10'}
    dependencies:
      p-limit: 3.1.0

  /p-map/2.1.0:
    resolution: {integrity: sha512-y3b8Kpd8OAN444hxfBbFfj1FY/RjtTd8tzYwhUqNYXx0fXx2iX4maP4Qr6qhIKbQXI02wTLAda4fYUbDagTUFw==}
    engines: {node: '>=6'}

  /p-map/4.0.0:
    resolution: {integrity: sha512-/bjOqmgETBYB5BoEeGVea8dmvHb2m9GLy1E9W43yeyfP6QQCZGFNa+XRceJEuDB6zqr+gKpIAmlLebMpykw/MQ==}
    engines: {node: '>=10'}
    dependencies:
      aggregate-error: 3.1.0

  /p-reduce/2.1.0:
    resolution: {integrity: sha512-2USApvnsutq8uoxZBGbbWM0JIYLiEMJ9RlaN7fAzVNb9OZN0SHjjTTfIcb667XynS5Y1VhwDJVDa72TnPzAYWw==}
    engines: {node: '>=8'}
    dev: true

  /p-retry/4.6.1:
    resolution: {integrity: sha512-e2xXGNhZOZ0lfgR9kL34iGlU8N/KO0xZnQxVEwdeOvpqNDQfdnxIYizvWtK8RglUa3bGqI8g0R/BdfzLMxRkiA==}
    engines: {node: '>=8'}
    dependencies:
      '@types/retry': 0.12.1
      retry: 0.13.1

  /p-try/2.2.0:
    resolution: {integrity: sha512-R4nPAVTAU0B9D35/Gk3uJf/7XYbQcyohSKdvAxIRSNghFl4e71hVoGnBNQz9cWaXxO2I10KTC+3jMdvvoKw6dQ==}
    engines: {node: '>=6'}

  /packet-reader/1.0.0:
    resolution: {integrity: sha512-HAKu/fG3HpHFO0AA8WE8q2g+gBJaZ9MG7fcKk+IJPLTGAD6Psw4443l+9DGRbOIh3/aXr7Phy0TjilYivJo5XQ==}
    dev: true

  /parent-module/1.0.1:
    resolution: {integrity: sha512-GQ2EWRpQV8/o+Aw8YqtfZZPfNRWZYkbidE9k5rpl/hC3vtHHBfGm2Ifi6qWV+coDGkrUKZAxE3Lot5kcsRlh+g==}
    engines: {node: '>=6'}
    dependencies:
      callsites: 3.1.0
    dev: true

  /parse-json/5.2.0:
    resolution: {integrity: sha512-ayCKvm/phCGxOkYRSCM82iDwct8/EonSEgCSxWxD7ve6jHggsFl4fZVQBPRNgQoKiuV/odhFrGzQXZwbifC8Rg==}
    engines: {node: '>=8'}
    dependencies:
      '@babel/code-frame': 7.14.5
      error-ex: 1.3.2
      json-parse-even-better-errors: 2.3.1
      lines-and-columns: 1.1.6

  /parse5/6.0.1:
    resolution: {integrity: sha512-Ofn/CTFzRGTTxwpNEs9PP93gXShHcTq255nzRYSKe8AkVpZY7e1fpmTfOyoIvjP5HG7Z2ZM7VS9PPhQGW2pOpw==}
    dev: true

  /parseurl/1.3.3:
    resolution: {integrity: sha512-CiyeOxFT/JZyN5m0z9PfXw4SCBJ6Sygz1Dpl0wqjlhDEGGBP1GnsUVEL0p63hoG1fcj3fHynXi9NYO4nWOL+qQ==}
    engines: {node: '>= 0.8'}
    dev: true

  /path-exists/3.0.0:
    resolution: {integrity: sha1-zg6+ql94yxiSXqfYENe1mwEP1RU=}
    engines: {node: '>=4'}

  /path-exists/4.0.0:
    resolution: {integrity: sha512-ak9Qy5Q7jYb2Wwcey5Fpvg2KoAc/ZIhLSLOSBmRmygPsGwkVVt0fZa0qrtMz+m6tJTAHfZQ8FnmB4MG4LWy7/w==}
    engines: {node: '>=8'}

  /path-is-absolute/1.0.1:
    resolution: {integrity: sha1-F0uSaHNVNP+8es5r9TpanhtcX18=}
    engines: {node: '>=0.10.0'}

  /path-key/3.1.1:
    resolution: {integrity: sha512-ojmeN0qd+y0jszEtoY48r0Peq5dwMEkIlCOu6Q5f41lfkswXuKtYrhgoTpLnyIcHm24Uhqx+5Tqm2InSwLhE6Q==}
    engines: {node: '>=8'}

  /path-parse/1.0.7:
    resolution: {integrity: sha512-LDJzPVEEEPR+y48z93A0Ed0yXb8pAByGWo/k5YYdYgpY2/2EsOsksJrq7lOHxryrVOn1ejG6oAp8ahvOIQD8sw==}

  /path-to-regexp/0.1.7:
    resolution: {integrity: sha1-32BBeABfUi8V60SQ5yR6G/qmf4w=}
    dev: true

  /path-type/4.0.0:
    resolution: {integrity: sha512-gDKb8aZMDeD/tZWs9P6+q0J9Mwkdl6xMV8TjnGP3qJVJ06bdMgkbBlLU8IdfOsIsFz2BW1rNVT3XuNEl8zPAvw==}
    engines: {node: '>=8'}

  /performance-now/2.1.0:
    resolution: {integrity: sha1-Ywn04OX6kT7BxpMHrjZLSzd8nns=}
    dev: true
    optional: true

  /pg-connection-string/2.5.0:
    resolution: {integrity: sha512-r5o/V/ORTA6TmUnyWZR9nCj1klXCO2CEKNRlVuJptZe85QuhFayC7WeMic7ndayT5IRIR0S0xFxFi2ousartlQ==}
    dev: true

  /pg-int8/1.0.1:
    resolution: {integrity: sha512-WCtabS6t3c8SkpDBUlb1kjOs7l66xsGdKpIPZsg4wR+B3+u9UAum2odSsF9tnvxg80h4ZxLWMy4pRjOsFIqQpw==}
    engines: {node: '>=4.0.0'}
    dev: true

  /pg-pool/3.4.1_pg@8.7.1:
    resolution: {integrity: sha512-TVHxR/gf3MeJRvchgNHxsYsTCHQ+4wm3VIHSS19z8NC0+gioEhq1okDY1sm/TYbfoP6JLFx01s0ShvZ3puP/iQ==}
    peerDependencies:
      pg: '>=8.0'
    dependencies:
      pg: 8.7.1
    dev: true

  /pg-protocol/1.5.0:
    resolution: {integrity: sha512-muRttij7H8TqRNu/DxrAJQITO4Ac7RmX3Klyr/9mJEOBeIpgnF8f9jAfRz5d3XwQZl5qBjF9gLsUtMPJE0vezQ==}
    dev: true

  /pg-types/2.2.0:
    resolution: {integrity: sha512-qTAAlrEsl8s4OiEQY69wDvcMIdQN6wdz5ojQiOy6YRMuynxenON0O5oCpJI6lshc6scgAY8qvJ2On/p+CXY0GA==}
    engines: {node: '>=4'}
    dependencies:
      pg-int8: 1.0.1
      postgres-array: 2.0.0
      postgres-bytea: 1.0.0
      postgres-date: 1.0.7
      postgres-interval: 1.2.0
    dev: true

  /pg/8.7.1:
    resolution: {integrity: sha512-7bdYcv7V6U3KAtWjpQJJBww0UEsWuh4yQ/EjNf2HeO/NnvKjpvhEIe/A/TleP6wtmSKnUnghs5A9jUoK6iDdkA==}
    engines: {node: '>= 8.0.0'}
    peerDependencies:
      pg-native: '>=2.0.0'
    peerDependenciesMeta:
      pg-native:
        optional: true
    dependencies:
      buffer-writer: 2.0.0
      packet-reader: 1.0.0
      pg-connection-string: 2.5.0
      pg-pool: 3.4.1_pg@8.7.1
      pg-protocol: 1.5.0
      pg-types: 2.2.0
      pgpass: 1.0.4
    dev: true

  /pgpass/1.0.4:
    resolution: {integrity: sha512-YmuA56alyBq7M59vxVBfPJrGSozru8QAdoNlWuW3cz8l+UX3cWge0vTvjKhsSHSJpo3Bom8/Mm6hf0TR5GY0+w==}
    dependencies:
      split2: 3.2.2
    dev: true

  /picomatch/2.3.0:
    resolution: {integrity: sha512-lY1Q/PiJGC2zOv/z391WOTD+Z02bCgsFfvxoXXf6h7kv9o+WmsmzYqrAwY63sNgOxE4xEdq0WyUnXfKeBrSvYw==}
    engines: {node: '>=8.6'}

  /pirates/4.0.1:
    resolution: {integrity: sha512-WuNqLTbMI3tmfef2TKxlQmAiLHKtFhlsCZnPIpuv2Ow0RDVO8lfy1Opf4NUzlMXLjPl+Men7AuVdX6TA+s+uGA==}
    engines: {node: '>= 6'}
    dependencies:
      node-modules-regexp: 1.0.0
    dev: true

  /pkg-dir/4.2.0:
    resolution: {integrity: sha512-HRDzbaKjC+AOWVXxAU/x54COGeIv9eb+6CkDSQoNTt4XyWoIJvuPsXizxu/Fr23EiekbtZwmh1IcIG/l/a10GQ==}
    engines: {node: '>=8'}
    dependencies:
      find-up: 4.1.0

  /pkg-up/3.1.0:
    resolution: {integrity: sha512-nDywThFk1i4BQK4twPQ6TA4RT8bDY96yeuCVBWL3ePARCiEKDRSrNGbFIgUJpLp+XeIR65v8ra7WuJOFUBtkMA==}
    engines: {node: '>=8'}
    dependencies:
      find-up: 3.0.0

  /platform/1.3.6:
    resolution: {integrity: sha512-fnWVljUchTro6RiCFvCXBbNhJc2NijN7oIQxbwsyL0buWJPG85v81ehlHI9fXrJsMNgTofEoWIQeClKpgxFLrg==}
    dev: true

  /please-upgrade-node/3.2.0:
    resolution: {integrity: sha512-gQR3WpIgNIKwBMVLkpMUeR3e1/E1y42bqDQZfql+kDeXd8COYfM8PQA4X6y7a8u9Ua9FHmsrrmirW2vHs45hWg==}
    dependencies:
      semver-compare: 1.0.0
    dev: true

  /plur/4.0.0:
    resolution: {integrity: sha512-4UGewrYgqDFw9vV6zNV+ADmPAUAfJPKtGvb/VdpQAx25X5f3xXdGdyOEVFwkl8Hl/tl7+xbeHqSEM+D5/TirUg==}
    engines: {node: '>=10'}
    dependencies:
      irregular-plurals: 3.3.0
    dev: true

  /pluralize/8.0.0:
    resolution: {integrity: sha512-Nc3IT5yHzflTfbjgqWcCPpo7DaKy4FnpB0l/zCAW0Tc7jxAiuqSxHasntB3D7887LSrA93kDJ9IXovxJYxyLCA==}
    engines: {node: '>=4'}
    dev: true

  /postgres-array/2.0.0:
    resolution: {integrity: sha512-VpZrUqU5A69eQyW2c5CA1jtLecCsN2U/bD6VilrFDWq5+5UIEVO7nazS3TEcHf1zuPYO/sqGvUvW62g86RXZuA==}
    engines: {node: '>=4'}
    dev: true

  /postgres-bytea/1.0.0:
    resolution: {integrity: sha1-AntTPAqokOJtFy1Hz5zOzFIazTU=}
    engines: {node: '>=0.10.0'}
    dev: true

  /postgres-date/1.0.7:
    resolution: {integrity: sha512-suDmjLVQg78nMK2UZ454hAG+OAW+HQPZ6n++TNDUX+L0+uUlLywnoxJKDou51Zm+zTCjrCl0Nq6J9C5hP9vK/Q==}
    engines: {node: '>=0.10.0'}
    dev: true

  /postgres-interval/1.2.0:
    resolution: {integrity: sha512-9ZhXKM/rw350N1ovuWHbGxnGh/SNJ4cnxHiM0rxE4VN41wsg8P8zWn9hv/buK00RP4WvlOyr/RBDiptyxVbkZQ==}
    engines: {node: '>=0.10.0'}
    dependencies:
      xtend: 4.0.2
    dev: true

  /prebuild-install/6.1.3:
    resolution: {integrity: sha512-iqqSR84tNYQUQHRXalSKdIaM8Ov1QxOVuBNWI7+BzZWv6Ih9k75wOnH1rGQ9WWTaaLkTpxWKIciOF0KyfM74+Q==}
    engines: {node: '>=6'}
    hasBin: true
    dependencies:
      detect-libc: 1.0.3
      expand-template: 2.0.3
      github-from-package: 0.0.0
      minimist: 1.2.5
      mkdirp-classic: 0.5.3
      napi-build-utils: 1.0.2
      node-abi: 2.30.0
      npmlog: 4.1.2
      pump: 3.0.0
      rc: 1.2.8
      simple-get: 3.1.0
      tar-fs: 2.1.1
      tunnel-agent: 0.6.0
    dev: true
    optional: true

  /prelude-ls/1.1.2:
    resolution: {integrity: sha1-IZMqVJ9eUv/ZqCf1cOBL5iqX2lQ=}
    engines: {node: '>= 0.8.0'}
    dev: true

  /prelude-ls/1.2.1:
    resolution: {integrity: sha512-vkcDPrRZo1QZLbn5RLGPpg/WmIQ65qoWWhcGKf/b5eplkkarX0m9z8ppCat4mlOqUsWpyNuYgO3VRyrYHSzX5g==}
    engines: {node: '>= 0.8.0'}
    dev: true

  /prettier-linter-helpers/1.0.0:
    resolution: {integrity: sha512-GbK2cP9nraSSUF9N2XwUwqfzlAFlMNYYl+ShE/V+H8a9uNl/oUqB1w2EL54Jh0OlyRSd8RfWYJ3coVS4TROP2w==}
    engines: {node: '>=6.0.0'}
    dependencies:
      fast-diff: 1.2.0
    dev: true

  /prettier/2.3.2:
    resolution: {integrity: sha512-lnJzDfJ66zkMy58OL5/NY5zp70S7Nz6KqcKkXYzn2tMVrNxvbqaBpg7H3qHaLxCJ5lNMsGuM8+ohS7cZrthdLQ==}
    engines: {node: '>=10.13.0'}
    hasBin: true
    dev: true

  /pretty-format/26.6.2:
    resolution: {integrity: sha512-7AeGuCYNGmycyQbCqd/3PWH4eOoX/OiCa0uphp57NVTeAGdJGaAliecxwBDHYQCIvrW7aDBZCYeNTP/WX69mkg==}
    engines: {node: '>= 10'}
    dependencies:
      '@jest/types': 26.6.2
      ansi-regex: 5.0.0
      ansi-styles: 4.3.0
      react-is: 17.0.2
    dev: true

  /pretty-format/27.0.6:
    resolution: {integrity: sha512-8tGD7gBIENgzqA+UBzObyWqQ5B778VIFZA/S66cclyd5YkFLYs2Js7gxDKf0MXtTc9zcS7t1xhdfcElJ3YIvkQ==}
    engines: {node: ^10.13.0 || ^12.13.0 || ^14.15.0 || >=15.0.0}
    dependencies:
      '@jest/types': 27.0.6
      ansi-regex: 5.0.0
      ansi-styles: 5.2.0
      react-is: 17.0.2
    dev: true

  /prettysize/2.0.0:
    resolution: {integrity: sha512-VVtxR7sOh0VsG8o06Ttq5TrI1aiZKmC+ClSn4eBPaNf4SHr5lzbYW+kYGX3HocBL/MfpVrRfFZ9V3vCbLaiplg==}

  /process-nextick-args/2.0.1:
    resolution: {integrity: sha512-3ouUOpQhtgrbOa17J7+uxOTpITYWaGP7/AhoR3+A+/1e9skrzelGi/dXzEYyvbxubEF6Wn2ypscTKiKJFFn1ag==}

  /process/0.11.10:
    resolution: {integrity: sha1-czIwDoQBYb2j5podHZGn1LwW8YI=}
    engines: {node: '>= 0.6.0'}
    dev: true

  /progress/2.0.3:
    resolution: {integrity: sha512-7PiHtLll5LdnKIMw100I+8xJXR5gW2QwWYkT6iJva0bXitZKa/XMrSbdmg3r2Xnaidz9Qumd0VPaMrZlF9V9sA==}
    engines: {node: '>=0.4.0'}

  /prompts/2.4.1:
    resolution: {integrity: sha512-EQyfIuO2hPDsX1L/blblV+H7I0knhgAd82cVneCwcdND9B8AuCDuRcBH6yIcG4dFzlOUqbazQqwGjx5xmsNLuQ==}
    engines: {node: '>= 6'}
    dependencies:
      kleur: 3.0.3
      sisteransi: 1.0.5

  /proxy-addr/2.0.7:
    resolution: {integrity: sha512-llQsMLSUDUPT44jdrU/O37qlnifitDP+ZwrmmZcoSKyLKvtZxpyV0n2/bD/N4tBAAZ/gJEdZU7KMraoK1+XYAg==}
    engines: {node: '>= 0.10'}
    dependencies:
      forwarded: 0.2.0
      ipaddr.js: 1.9.1
    dev: true

  /psl/1.8.0:
    resolution: {integrity: sha512-RIdOzyoavK+hA18OGGWDqUTsCLhtA7IcZ/6NCs4fFJaHBDab+pDDmDIByWFRQJq2Cd7r1OoQxBGKOaztq+hjIQ==}
    dev: true

  /pump/3.0.0:
    resolution: {integrity: sha512-LwZy+p3SFs1Pytd/jYct4wpv49HiYCqd9Rlc5ZVdk0V+8Yzv6jR5Blk3TRmPL1ft69TxP0IMZGJ+WPFU2BFhww==}
    dependencies:
      end-of-stream: 1.4.4
      once: 1.4.0
    dev: true
    optional: true

  /punycode/2.1.1:
    resolution: {integrity: sha512-XRsRjdf+j5ml+y/6GKHPZbrF/8p2Yga0JPtdqTIY2Xe5ohJPD9saDJJLPvp9+NSBprVvevdXZybnj2cv8OEd0A==}
    engines: {node: '>=6'}
    dev: true

  /qs/6.10.1:
    resolution: {integrity: sha512-M528Hph6wsSVOBiYUnGf+K/7w0hNshs/duGsNXPUCLH5XAqjEtiPGwNONLV0tBH8NoGb0mvD5JubnUTrujKDTg==}
    engines: {node: '>=0.6'}
    dependencies:
      side-channel: 1.0.4
    dev: true

  /qs/6.5.2:
    resolution: {integrity: sha512-N5ZAX4/LxJmF+7wN74pUD6qAh9/wnvdQcjq9TZjevvXzSUo7bfmw91saqMjzGS2xq91/odN2dW/WOl7qQHNDGA==}
    engines: {node: '>=0.6'}
    dev: true
    optional: true

  /qs/6.7.0:
    resolution: {integrity: sha512-VCdBRNFTX1fyE7Nb6FYoURo/SPe62QCaAyzJvUjwRaIsc+NePBEniHlvxFmmX56+HZphIGtV0XeCirBtpDrTyQ==}
    engines: {node: '>=0.6'}
    dev: true

  /queue-microtask/1.2.2:
    resolution: {integrity: sha512-dB15eXv3p2jDlbOiNLyMabYg1/sXvppd8DP2J3EOCQ0AkuSXCW2tP7mnVouVLJKgUMY6yP0kcQDVpLCN13h4Xg==}

  /quick-lru/4.0.1:
    resolution: {integrity: sha512-ARhCpm70fzdcvNQfPoy49IaanKkTlRWF2JMzqhcJbhSFRZv7nPTvZJdcY7301IPmvW+/p0RgIWnQDLJxifsQ7g==}
    engines: {node: '>=8'}
    dev: true

  /range-parser/1.2.1:
    resolution: {integrity: sha512-Hrgsx+orqoygnmhFbKaHE6c296J+HTAQXoxEF6gNupROmmGJRoyzfG3ccAveqCBrwr/2yxQ5BVd/GTl5agOwSg==}
    engines: {node: '>= 0.6'}
    dev: true

  /raw-body/2.4.0:
    resolution: {integrity: sha512-4Oz8DUIwdvoa5qMJelxipzi/iJIi40O5cGV1wNYp5hvZP8ZN0T+jiNkL0QepXs+EsQ9XJ8ipEDoiH70ySUJP3Q==}
    engines: {node: '>= 0.8'}
    dependencies:
      bytes: 3.1.0
      http-errors: 1.7.2
      iconv-lite: 0.4.24
      unpipe: 1.0.0
    dev: true

  /rc/1.2.8:
    resolution: {integrity: sha512-y3bGgqKj3QBdxLbLkomlohkvsA8gdAiUQlSBJnBhfn+BPxg4bc62d8TcBW15wavDfgexCgccckhcZvywyQYPOw==}
    hasBin: true
    dependencies:
      deep-extend: 0.6.0
      ini: 1.3.8
      minimist: 1.2.5
      strip-json-comments: 2.0.1
    dev: true

  /react-is/17.0.2:
    resolution: {integrity: sha512-w2GsyukL62IJnlaff/nRegPQR94C/XXamvMWmSHRJ4y7Ts/4ocGRmTHvOs8PSE6pB3dWOrD/nueuU5sduBsQ4w==}
    dev: true

  /react/17.0.2:
    resolution: {integrity: sha512-gnhPt75i/dq/z3/6q/0asP78D0u592D5L1pd7M8P+dck6Fu/jJeL6iVVK23fptSUZj8Vjf++7wXA8UNclGQcbA==}
    engines: {node: '>=0.10.0'}
    dependencies:
      loose-envify: 1.4.0
      object-assign: 4.1.1
    dev: true

  /read-pkg-up/7.0.1:
    resolution: {integrity: sha512-zK0TB7Xd6JpCLmlLmufqykGE+/TlOePD6qKClNW7hHDKFh/J7/7gCWGR7joEQEW1bKq3a3yUZSObOoWLFQ4ohg==}
    engines: {node: '>=8'}
    dependencies:
      find-up: 4.1.0
      read-pkg: 5.2.0
      type-fest: 0.8.1

  /read-pkg/5.2.0:
    resolution: {integrity: sha512-Ug69mNOpfvKDAc2Q8DRpMjjzdtrnv9HcSMX+4VsZxD1aZ6ZzrIE7rlzXBtWTyhULSMKg076AW6WR5iZpD0JiOg==}
    engines: {node: '>=8'}
    dependencies:
      '@types/normalize-package-data': 2.4.1
      normalize-package-data: 2.5.0
      parse-json: 5.2.0
      type-fest: 0.6.0

  /readable-stream/2.3.7:
    resolution: {integrity: sha512-Ebho8K4jIbHAxnuxi7o42OrZgF/ZTNcsZj6nRKyUmkhLFq8CHItp/fy6hQZuZmP/n3yZ9VBUbp4zz/mX8hmYPw==}
    dependencies:
      core-util-is: 1.0.2
      inherits: 2.0.4
      isarray: 1.0.0
      process-nextick-args: 2.0.1
      safe-buffer: 5.1.2
      string_decoder: 1.1.1
      util-deprecate: 1.0.2

  /readable-stream/3.6.0:
    resolution: {integrity: sha512-BViHy7LKeTz4oNnkcLJ+lVSL6vpiFeX6/d3oSH8zCW7UxP2onchk+vTGB143xuFjHS3deTgkKoXXymXqymiIdA==}
    engines: {node: '>= 6'}
    dependencies:
      inherits: 2.0.4
      string_decoder: 1.3.0
      util-deprecate: 1.0.2

  /redent/3.0.0:
    resolution: {integrity: sha512-6tDA8g98We0zd0GvVeMT9arEOnTw9qM03L9cJXaCjrip1OO764RDBLBfrB4cwzNGDj5OA5ioymC9GkizgWJDUg==}
    engines: {node: '>=8'}
    dependencies:
      indent-string: 4.0.0
      strip-indent: 3.0.0
    dev: true

  /redis-commands/1.7.0:
    resolution: {integrity: sha512-nJWqw3bTFy21hX/CPKHth6sfhZbdiHP6bTawSgQBlKOVRG7EZkfHbbHwQJnrE4vsQf0CMNE+3gJ4Fmm16vdVlQ==}
    dev: true

  /redis-errors/1.2.0:
    resolution: {integrity: sha1-62LSrbFeTq9GEMBK/hUpOEJQq60=}
    engines: {node: '>=4'}
    dev: true

  /redis-lock/0.1.4:
    resolution: {integrity: sha512-7/+zu86XVQfJVx1nHTzux5reglDiyUCDwmW7TSlvVezfhH2YLc/Rc8NE0ejQG+8/0lwKzm29/u/4+ogKeLosiA==}
    engines: {node: '>=0.6'}
    dev: true

  /redis-parser/3.0.0:
    resolution: {integrity: sha1-tm2CjNyv5rS4pCin3vTGvKwxyLQ=}
    engines: {node: '>=4'}
    dependencies:
      redis-errors: 1.2.0
    dev: true

  /redis/3.1.2:
    resolution: {integrity: sha512-grn5KoZLr/qrRQVwoSkmzdbw6pwF+/rwODtrOr6vuBRiR/f3rjSTGupbF90Zpqm2oenix8Do6RV7pYEkGwlKkw==}
    engines: {node: '>=10'}
    dependencies:
      denque: 1.5.0
      redis-commands: 1.7.0
      redis-errors: 1.2.0
      redis-parser: 3.0.0
    dev: true

  /regexpp/3.1.0:
    resolution: {integrity: sha512-ZOIzd8yVsQQA7j8GCSlPGXwg5PfmA1mrq0JP4nGhh54LaKN3xdai/vHUDu74pKwV8OxseMS65u2NImosQcSD0Q==}
    engines: {node: '>=8'}
    dev: true

  /replace-string/3.1.0:
    resolution: {integrity: sha512-yPpxc4ZR2makceA9hy/jHNqc7QVkd4Je/N0WRHm6bs3PtivPuPynxE5ejU/mp5EhnCv8+uZL7vhz8rkluSlx+Q==}
    engines: {node: '>=8'}
    dev: true

  /request/2.88.2:
    resolution: {integrity: sha512-MsvtOrfG9ZcrOwAW+Qi+F6HbD0CWXEh9ou77uOb7FM2WPhwT7smM833PzanhJLsgXjN89Ir6V2PczXNnMpwKhw==}
    engines: {node: '>= 6'}
    deprecated: request has been deprecated, see https://github.com/request/request/issues/3142
    dependencies:
      aws-sign2: 0.7.0
      aws4: 1.11.0
      caseless: 0.12.0
      combined-stream: 1.0.8
      extend: 3.0.2
      forever-agent: 0.6.1
      form-data: 2.3.3
      har-validator: 5.1.5
      http-signature: 1.2.0
      is-typedarray: 1.0.0
      isstream: 0.1.2
      json-stringify-safe: 5.0.1
      mime-types: 2.1.32
      oauth-sign: 0.9.0
      performance-now: 2.1.0
      qs: 6.5.2
      safe-buffer: 5.2.1
      tough-cookie: 2.5.0
      tunnel-agent: 0.6.0
      uuid: 3.4.0
    dev: true
    optional: true

  /require-directory/2.1.1:
    resolution: {integrity: sha1-jGStX9MNqxyXbiNE/+f3kqam30I=}
    engines: {node: '>=0.10.0'}
    dev: true

  /require-from-string/2.0.2:
    resolution: {integrity: sha512-Xf0nWe6RseziFMu+Ap9biiUbmplq6S9/p+7w7YXP/JBHhrUDDUhwa+vANyubuqfZWTveU//DYVGsDG7RKL/vEw==}
    engines: {node: '>=0.10.0'}
    dev: true

  /resolve-cwd/3.0.0:
    resolution: {integrity: sha512-OrZaX2Mb+rJCpH/6CpSqt9xFVpN++x01XnN2ie9g6P5/3xelLAkXWVADpdz1IHD/KFfEXyE6V0U01OQ3UO2rEg==}
    engines: {node: '>=8'}
    dependencies:
      resolve-from: 5.0.0
    dev: true

  /resolve-from/4.0.0:
    resolution: {integrity: sha512-pb/MYmXstAkysRFx8piNI1tGFNQIFA3vkE3Gq4EuA1dF6gHp/+vgZqsCGJapvy8N3Q+4o7FwvquPJcnZ7RYy4g==}
    engines: {node: '>=4'}
    dev: true

  /resolve-from/5.0.0:
    resolution: {integrity: sha512-qYg9KP24dD5qka9J47d0aVky0N+b4fTU89LN9iDnjB5waksiC49rvMB0PrUJQGoTmH50XPiqOvAjDfaijGxYZw==}
    engines: {node: '>=8'}

  /resolve-pkg/2.0.0:
    resolution: {integrity: sha512-+1lzwXehGCXSeryaISr6WujZzowloigEofRB+dj75y9RRa/obVcYgbHJd53tdYw8pvZj8GojXaaENws8Ktw/hQ==}
    engines: {node: '>=8'}
    dependencies:
      resolve-from: 5.0.0

  /resolve/1.20.0:
    resolution: {integrity: sha512-wENBPt4ySzg4ybFQW2TT1zMQucPK95HSh/nq2CFTZVOGut2+pQvSsgtda4d26YrYcr067wjbmzOG8byDPBX63A==}
    dependencies:
      is-core-module: 2.5.0
      path-parse: 1.0.7

  /restore-cursor/3.1.0:
    resolution: {integrity: sha512-l+sSefzHpj5qimhFSE5a8nufZYAM3sBSVMAPtYkmC+4EH2anSGaEMXSD0izRQbu9nfyQ9y5JrVmp7E8oZrUjvA==}
    engines: {node: '>=8'}
    dependencies:
      onetime: 5.1.2
      signal-exit: 3.0.3

  /retry/0.13.1:
    resolution: {integrity: sha512-XQBQ3I8W1Cge0Seh+6gjj03LbmRFWuoszgK9ooCpwYIrhhoO80pfq4cUkU5DkknwfOfFteRwlZ56PYOGYyFWdg==}
    engines: {node: '>= 4'}

  /reusify/1.0.4:
    resolution: {integrity: sha512-U9nH88a3fc/ekCF1l0/UP1IosiuIjyTh7hBvXVMHYgVcfGvt897Xguj2UOLDeI5BG2m7/uwyaLVT6fbtCwTyzw==}
    engines: {iojs: '>=1.0.0', node: '>=0.10.0'}

  /rfdc/1.3.0:
    resolution: {integrity: sha512-V2hovdzFbOi77/WajaSMXk2OLm+xNIeQdMMuB7icj7bk6zi2F8GGAxigcnDFpJHbNyNcgyJDiP+8nOrY5cZGrA==}
    dev: true

  /rimraf/2.7.1:
    resolution: {integrity: sha512-uWjbaKIK3T1OSVptzX7Nl6PvQ3qAGtKEtVRjRuazjfL3Bx5eI409VZSqgND+4UNnmzLVdPj9FqFJNPqBZFve4w==}
    hasBin: true
    dependencies:
      glob: 7.1.7
    dev: true

  /rimraf/3.0.2:
    resolution: {integrity: sha512-JZkJMZkAGFFPP2YqXZXPbMlMBgsxzE8ILs4lMIX/2o0L9UBw9O/Y3o6wFw/i9YLapcUJWwqbi3kdxIPdC62TIA==}
    hasBin: true
    dependencies:
      glob: 7.1.7

  /rollup-plugin-dts/3.0.2_rollup@2.55.1+typescript@4.3.5:
    resolution: {integrity: sha512-hswlsdWu/x7k5pXzaLP6OvKRKcx8Bzprksz9i9mUe72zvt8LvqAb/AZpzs6FkLgmyRaN8B6rUQOVtzA3yEt9Yw==}
    engines: {node: '>=v12.22.1'}
    peerDependencies:
      rollup: ^2.48.0
      typescript: ^4.2.4
    dependencies:
      magic-string: 0.25.7
      rollup: 2.55.1
      typescript: 4.3.5
    optionalDependencies:
      '@babel/code-frame': 7.14.5
    dev: true

  /rollup/2.55.1:
    resolution: {integrity: sha512-1P9w5fpb6b4qroePh8vHKGIvPNxwoCQhjJpIqfZGHLKpZ0xcU2/XBmFxFbc9697/6bmHpmFTLk5R1dAQhFSo0g==}
    engines: {node: '>=10.0.0'}
    hasBin: true
    optionalDependencies:
      fsevents: 2.3.2
    dev: true

  /run-parallel/1.2.0:
    resolution: {integrity: sha512-5l4VyZR86LZ/lDxZTR6jqL8AFE2S0IFLMP26AbjsLVADxHdhB/c0GUsH+y39UfCi3dzz8OlQuPmnaJOMoDHQBA==}
    dependencies:
      queue-microtask: 1.2.2

  /rxjs/6.6.7:
    resolution: {integrity: sha512-hTdwr+7yYNIT5n4AMYp85KA6yw2Va0FLa3Rguvbpa4W3I5xynaBZo41cM3XM+4Q6fRMj3sBYIR1VAmZMXYJvRQ==}
    engines: {npm: '>=2.0.0'}
    dependencies:
      tslib: 1.14.1
    dev: true

  /safe-buffer/5.1.2:
    resolution: {integrity: sha512-Gd2UZBJDkXlY7GbJxfsE8/nvKkUEU1G38c1siN6QP6a9PT9MmHB8GnpscSmMJSoF8LOIrt8ud/wPtojys4G6+g==}

  /safe-buffer/5.2.1:
    resolution: {integrity: sha512-rp3So07KcdmmKbGvgaNxQSJr7bGVSVk5S9Eq1F+ppbRo70+YeaDxkw5Dd8NPN+GD6bjnYm2VuPuCXmpuYvmCXQ==}

  /safer-buffer/2.1.2:
    resolution: {integrity: sha512-YZo3K82SD7Riyi0E1EQPojLz7kpepnSQI9IyPbHHg1XXXevb5dJI7tpyN2ADxGcQbHG7vcyRHk0cbwqcQriUtg==}
    dev: true

  /sax/1.2.4:
    resolution: {integrity: sha512-NqVDv9TpANUjFm0N8uM5GxL36UgKi9/atZw+x7YFnQ8ckwFGKrl4xX4yWtrey3UJm5nP1kUbnYgLopqWNSRhWw==}
    dev: true

  /saxes/5.0.1:
    resolution: {integrity: sha512-5LBh1Tls8c9xgGjw3QrMwETmTMVk0oFgvrFSvWx62llR2hcEInrKNZ2GZCCuuy2lvWrdl5jhbpeqc5hRYKFOcw==}
    engines: {node: '>=10'}
    dependencies:
      xmlchars: 2.2.0
    dev: true

  /segfault-handler/1.3.0:
    resolution: {integrity: sha512-p7kVHo+4uoYkr0jmIiTBthwV5L2qmWtben/KDunDZ834mbos+tY+iO0//HpAJpOFSQZZ+wxKWuRo4DxV02B7Lg==}
    requiresBuild: true
    dependencies:
      bindings: 1.5.0
      nan: 2.14.2
    dev: true

  /semver-compare/1.0.0:
    resolution: {integrity: sha1-De4hahyUGrN+nvsXiPavxf9VN/w=}
    dev: true

  /semver/5.3.0:
    resolution: {integrity: sha1-myzl094C0XxgEq0yaqa00M9U+U8=}
    hasBin: true
    dev: true
    optional: true

  /semver/5.7.1:
    resolution: {integrity: sha512-sauaDf/PZdVgrLTNYHRtpXa1iRiKcaebiKQ1BJdpQlWH2lCvexQdX55snPFyK7QzpudqbCI0qXFfOasHdyNDGQ==}
    hasBin: true

  /semver/6.3.0:
    resolution: {integrity: sha512-b39TBaTSfV6yBrapU89p5fKekE2m/NwnDocOVruQFS1/veMgdzuPcnOM34M6CwxW8jH/lxEa5rBoDeUwu5HHTw==}
    hasBin: true

  /semver/7.3.5:
    resolution: {integrity: sha512-PoeGJYh8HK4BTO/a9Tf6ZG3veo/A7ZVsYrSA6J8ny9nb3B1VrpkuN+z9OE5wfE5p6H4LchYZsegiQgbJD94ZFQ==}
    engines: {node: '>=10'}
    hasBin: true
    dependencies:
      lru-cache: 6.0.0
    dev: true

  /send/0.17.1:
    resolution: {integrity: sha512-BsVKsiGcQMFwT8UxypobUKyv7irCNRHk1T0G680vk88yf6LBByGcZJOTJCrTP2xVN6yI+XjPJcNuE3V4fT9sAg==}
    engines: {node: '>= 0.8.0'}
    dependencies:
      debug: 2.6.9
      depd: 1.1.2
      destroy: 1.0.4
      encodeurl: 1.0.2
      escape-html: 1.0.3
      etag: 1.8.1
      fresh: 0.5.2
      http-errors: 1.7.3
      mime: 1.6.0
      ms: 2.1.1
      on-finished: 2.3.0
      range-parser: 1.2.1
      statuses: 1.5.0
    dev: true

  /serve-static/1.14.1:
    resolution: {integrity: sha512-JMrvUwE54emCYWlTI+hGrGv5I8dEwmco/00EvkzIIsR7MqrHonbD9pO2MOfFnpFntl7ecpZs+3mW+XbQZu9QCg==}
    engines: {node: '>= 0.8.0'}
    dependencies:
      encodeurl: 1.0.2
      escape-html: 1.0.3
      parseurl: 1.3.3
      send: 0.17.1
    dev: true

  /set-blocking/2.0.0:
    resolution: {integrity: sha1-BF+XgtARrppoA93TgrJDkrPYkPc=}
    dev: true

  /setprototypeof/1.1.1:
    resolution: {integrity: sha512-JvdAWfbXeIGaZ9cILp38HntZSFSo3mWg6xGcJJsd+d4aRMOqauag1C63dJfDw7OaMYwEbHMOxEZ1lqVRYP2OAw==}
    dev: true

  /shebang-command/2.0.0:
    resolution: {integrity: sha512-kHxr2zZpYtdmrN1qDjrrX/Z1rR1kG8Dx+gkpK1G4eXmvXswmcE1hTWBWYUzlraYw1/yZp6YuDY77YtvbN0dmDA==}
    engines: {node: '>=8'}
    dependencies:
      shebang-regex: 3.0.0

  /shebang-regex/3.0.0:
    resolution: {integrity: sha512-7++dFhtcx3353uBaq8DDR4NuxBetBzC7ZQOhmTQInHEd6bSrXdiEyzCvG07Z44UYdLShWUyXt5M/yhz8ekcb1A==}
    engines: {node: '>=8'}

  /shell-quote/1.7.2:
    resolution: {integrity: sha512-mRz/m/JVscCrkMyPqHc/bczi3OQHkLTqXHEFu0zDhK/qfv3UcOA4SVmRCLmos4bhjr9ekVQubj/R7waKapmiQg==}

  /side-channel/1.0.4:
    resolution: {integrity: sha512-q5XPytqFEIKHkGdiMIrY10mvLRvnQh42/+GoBlFW3b2LXLE2xxJpZFdm94we0BaoV3RwJyGqg5wS7epxTv0Zvw==}
    dependencies:
      call-bind: 1.0.2
      get-intrinsic: 1.1.1
      object-inspect: 1.11.0
    dev: true

  /signal-exit/3.0.3:
    resolution: {integrity: sha512-VUJ49FC8U1OxwZLxIbTTrDvLnf/6TDgxZcK8wxR8zs13xpx7xbG60ndBlhNrFi2EMuFRoeDoJO7wthSLq42EjA==}

  /simple-concat/1.0.1:
    resolution: {integrity: sha512-cSFtAPtRhljv69IK0hTVZQ+OfE9nePi/rtJmw5UjHeVyVroEqJXP1sFztKUy1qU+xvz3u/sfYJLa947b7nAN2Q==}
    dev: true
    optional: true

  /simple-get/3.1.0:
    resolution: {integrity: sha512-bCR6cP+aTdScaQCnQKbPKtJOKDp/hj9EDLJo3Nw4y1QksqaovlW/bnptB6/c1e+qmNIDHRK+oXFDdEqBT8WzUA==}
    dependencies:
      decompress-response: 4.2.1
      once: 1.4.0
      simple-concat: 1.0.1
    dev: true
    optional: true

  /sisteransi/1.0.5:
    resolution: {integrity: sha512-bLGGlR1QxBcynn2d5YmDX4MGjlZvy2MRBDRNHLJ8VI6l6+9FUiyTFNJ0IveOSP0bcXgVDPRcfGqA0pjaqUpfVg==}

  /slash/3.0.0:
    resolution: {integrity: sha512-g9Q1haeby36OSStwb4ntCGGGaKsaVSjQ68fBxoQcutl5fS1vuY18H3wSt3jFyFtrkx+Kz0V1G85A4MyAdDMi2Q==}
    engines: {node: '>=8'}

  /slice-ansi/3.0.0:
    resolution: {integrity: sha512-pSyv7bSTC7ig9Dcgbw9AuRNUb5k5V6oDudjZoMBSr13qpLBG7tB+zgCkARjq7xIUgdz5P1Qe8u+rSGdouOOIyQ==}
    engines: {node: '>=8'}
    dependencies:
      ansi-styles: 4.3.0
      astral-regex: 2.0.0
      is-fullwidth-code-point: 3.0.0

  /slice-ansi/4.0.0:
    resolution: {integrity: sha512-qMCMfhY040cVHT43K9BFygqYbUPFZKHOg7K73mtTWJRb8pyP3fzf4Ixd5SzdEJQ6MRUg/WBnOLxghZtKKurENQ==}
    engines: {node: '>=10'}
    dependencies:
      ansi-styles: 4.3.0
      astral-regex: 2.0.0
      is-fullwidth-code-point: 3.0.0

  /sort-keys/4.2.0:
    resolution: {integrity: sha512-aUYIEU/UviqPgc8mHR6IW1EGxkAXpeRETYcrzg8cLAvUPZcpAlleSXHV2mY7G12GphSH6Gzv+4MMVSSkbdteHg==}
    engines: {node: '>=8'}
    dependencies:
      is-plain-obj: 2.1.0
    dev: true

  /source-map-support/0.5.19:
    resolution: {integrity: sha512-Wonm7zOCIJzBGQdB+thsPar0kYuCIzYvxZwlBa87yi/Mdjv7Tip2cyVbLj5o0cFPN4EVkuTwb3GDDyUx2DGnGw==}
    dependencies:
      buffer-from: 1.1.1
      source-map: 0.6.1
    dev: true

  /source-map/0.5.7:
    resolution: {integrity: sha1-igOdLRAh0i0eoUyA2OpGi6LvP8w=}
    engines: {node: '>=0.10.0'}
    dev: true

  /source-map/0.6.1:
    resolution: {integrity: sha512-UjgapumWlbMhkBgzT7Ykc5YXUT46F0iKu8SGXq0bcwP5dz/h0Plj6enJqjz1Zbq2l5WaqYnrVbwWOWMyF3F47g==}
    engines: {node: '>=0.10.0'}
    dev: true

  /source-map/0.7.3:
    resolution: {integrity: sha512-CkCj6giN3S+n9qrYiBTX5gystlENnRW5jZeNLHpe6aue+SrHcG5VYwujhW9s4dY31mEGsxBDrHR6oI69fTXsaQ==}
    engines: {node: '>= 8'}
    dev: true

  /sourcemap-codec/1.4.8:
    resolution: {integrity: sha512-9NykojV5Uih4lgo5So5dtw+f0JgJX30KCNI8gwhz2J9A15wD0Ml6tjHKwf6fTSa6fAdVBdZeNOs9eJ71qCk8vA==}
    dev: true

  /spdx-correct/3.1.1:
    resolution: {integrity: sha512-cOYcUWwhCuHCXi49RhFRCyJEK3iPj1Ziz9DpViV3tbZOwXD49QzIN3MpOLJNxh2qwq2lJJZaKMVw9qNi4jTC0w==}
    dependencies:
      spdx-expression-parse: 3.0.1
      spdx-license-ids: 3.0.9

  /spdx-exceptions/2.3.0:
    resolution: {integrity: sha512-/tTrYOC7PPI1nUAgx34hUpqXuyJG+DTHJTnIULG4rDygi4xu/tfgmq1e1cIRwRzwZgo4NLySi+ricLkZkw4i5A==}

  /spdx-expression-parse/3.0.1:
    resolution: {integrity: sha512-cbqHunsQWnJNE6KhVSMsMeH5H/L9EpymbzqTQ3uLwNCLZ1Q481oWaofqH7nO6V07xlXwY6PhQdQ2IedWx/ZK4Q==}
    dependencies:
      spdx-exceptions: 2.3.0
      spdx-license-ids: 3.0.9

  /spdx-license-ids/3.0.9:
    resolution: {integrity: sha512-Ki212dKK4ogX+xDo4CtOZBVIwhsKBEfsEEcwmJfLQzirgc2jIWdzg40Unxz/HzEUqM1WFzVlQSMF9kZZ2HboLQ==}

  /split2/3.2.2:
    resolution: {integrity: sha512-9NThjpgZnifTkJpzTZ7Eue85S49QwpNhZTq6GRJwObb6jnLFNGB7Qm73V5HewTROPyxD0C29xqmaI68bQtV+hg==}
    dependencies:
      readable-stream: 3.6.0
    dev: true

  /sprintf-js/1.0.3:
    resolution: {integrity: sha1-BOaSb2YolTVPPdAVIDYzuFcpfiw=}
    dev: true

  /sprintf-js/1.1.2:
    resolution: {integrity: sha512-VE0SOVEHCk7Qc8ulkWw3ntAzXuqf7S2lvwQaDLRnUeIEaKNQJzV6BwmLKhOqT61aGhfUMrXeaBk+oDGCzvhcug==}
    dev: true

  /sql-template-tag/4.0.0:
    resolution: {integrity: sha512-S82ZPaT3a8rw7dDfOQyrVR82fQPA0qqihq/qkKIZrm4IfkP8RpyT6SyF+syp2Pmf8pzPh63H3yTIMuBRsL95kQ==}
    engines: {node: '>=6'}
    dev: true

  /sqlite-async/1.1.1:
    resolution: {integrity: sha512-HTDsYzmUebV2sMvlMbyrLZcnqyfSCBALiTnK+XW6mzYY9LLUC29hJCt5RVc9j/Nl99frHD81dAAt3bEgXjCAlA==}
    dependencies:
      sqlite3: 5.0.2
    dev: true

  /sqlite3/5.0.2:
    resolution: {integrity: sha512-1SdTNo+BVU211Xj1csWa8lV6KM0CtucDwRyA0VHl91wEH1Mgh7RxUpI4rVvG7OhHrzCSGaVyW5g8vKvlrk9DJA==}
    requiresBuild: true
    peerDependenciesMeta:
      node-gyp:
        optional: true
    dependencies:
      node-addon-api: 3.2.1
      node-pre-gyp: 0.11.0
    optionalDependencies:
      node-gyp: 3.8.0
    dev: true

  /sshpk/1.16.1:
    resolution: {integrity: sha512-HXXqVUq7+pcKeLqqZj6mHFUMvXtOJt1uoUx09pFW6011inTMxqI8BA8PM95myrIyyKwdnzjdFjLiE6KBPVtJIg==}
    engines: {node: '>=0.10.0'}
    hasBin: true
    dependencies:
      asn1: 0.2.4
      assert-plus: 1.0.0
      bcrypt-pbkdf: 1.0.2
      dashdash: 1.14.1
      ecc-jsbn: 0.1.2
      getpass: 0.1.7
      jsbn: 0.1.1
      safer-buffer: 2.1.2
      tweetnacl: 0.14.5
    dev: true
    optional: true

  /stack-utils/2.0.3:
    resolution: {integrity: sha512-gL//fkxfWUsIlFL2Tl42Cl6+HFALEaB1FU76I/Fy+oZjRreP7OPMXFlGbxM7NQsI0ZpUfw76sHnv0WNYuTb7Iw==}
    engines: {node: '>=10'}
    dependencies:
      escape-string-regexp: 2.0.0
    dev: true

  /stacktrace-parser/0.1.10:
    resolution: {integrity: sha512-KJP1OCML99+8fhOHxwwzyWrlUuVX5GQ0ZpJTd1DFXhdkrvg1szxfHhawXUZ3g9TkXORQd4/WG68jMlQZ2p8wlg==}
    engines: {node: '>=6'}
    dependencies:
      type-fest: 0.7.1
    dev: true

  /staged-git-files/1.2.0:
    resolution: {integrity: sha512-MYK3aDsO8XAXkv2ASsrznObxVDlocYm7gc/cMk/hB4vbJZeEqOO7H1mZR7EY2C5q3YgKOBo3Tmu0D30h7RjdWg==}
    hasBin: true
    dev: true

  /statuses/1.5.0:
    resolution: {integrity: sha1-Fhx9rBd2Wf2YEfQ3cfqZOBR4Yow=}
    engines: {node: '>= 0.6'}
    dev: true

  /stoppable/1.1.0:
    resolution: {integrity: sha512-KXDYZ9dszj6bzvnEMRYvxgeTHU74QBFL54XKtP3nyMuJ81CFYtABZ3bAzL2EdFUaEwJOBOgENyFj3R7oTzDyyw==}
    engines: {node: '>=4', npm: '>=6'}
    dev: true

  /string-argv/0.3.1:
    resolution: {integrity: sha512-a1uQGz7IyVy9YwhqjZIZu1c8JO8dNIe20xBmSS6qu9kv++k3JGzCVmprbNN5Kn+BgzD5E7YYwg1CcjuJMRNsvg==}
    engines: {node: '>=0.6.19'}
    dev: true

  /string-hash/1.1.3:
    resolution: {integrity: sha1-6Kr8CsGFW0Zmkp7X3RJ1311sgRs=}
    dev: true

  /string-length/4.0.2:
    resolution: {integrity: sha512-+l6rNN5fYHNhZZy41RXsYptCjA2Igmq4EG7kZAYFQI1E1VTXarr6ZPXBg6eq7Y6eK4FEhY6AJlyuFIb/v/S0VQ==}
    engines: {node: '>=10'}
    dependencies:
      char-regex: 1.0.2
      strip-ansi: 6.0.0
    dev: true

  /string-width/1.0.2:
    resolution: {integrity: sha1-EYvfW4zcUaKn5w0hHgfisLmxB9M=}
    engines: {node: '>=0.10.0'}
    dependencies:
      code-point-at: 1.1.0
      is-fullwidth-code-point: 1.0.0
      strip-ansi: 3.0.1
    dev: true

  /string-width/4.2.2:
    resolution: {integrity: sha512-XBJbT3N4JhVumXE0eoLU9DCjcaF92KLNqTmFCnG1pf8duUxFGwtP6AD6nkjw9a3IdiRtL3E2w3JDiE/xi3vOeA==}
    engines: {node: '>=8'}
    dependencies:
      emoji-regex: 8.0.0
      is-fullwidth-code-point: 3.0.0
      strip-ansi: 6.0.0

  /string_decoder/1.1.1:
    resolution: {integrity: sha512-n/ShnvDi6FHbbVfviro+WojiFzv+s8MPMHBczVePfUpDJLwoLT0ht1l4YwBCbi8pJAveEEdnkHyPyTP/mzRfwg==}
    dependencies:
      safe-buffer: 5.1.2

  /string_decoder/1.3.0:
    resolution: {integrity: sha512-hkRX8U1WjJFd8LsDJ2yQ/wWWxaopEsABU1XfkM8A+j0+85JAGppt16cr1Whg6KIbb4okU6Mql6BOj+uup/wKeA==}
    dependencies:
      safe-buffer: 5.2.1

  /stringify-object/3.3.0:
    resolution: {integrity: sha512-rHqiFh1elqCQ9WPLIC8I0Q/g/wj5J1eMkyoiD6eoQApWHP0FtlK7rqnhmabL5VUY9JQCcqwwvlOaSuutekgyrw==}
    engines: {node: '>=4'}
    dependencies:
      get-own-enumerable-property-symbols: 3.0.2
      is-obj: 1.0.1
      is-regexp: 1.0.0
    dev: true

  /strip-ansi/3.0.1:
    resolution: {integrity: sha1-ajhfuIU9lS1f8F0Oiq+UJ43GPc8=}
    engines: {node: '>=0.10.0'}
    dependencies:
      ansi-regex: 2.1.1
    dev: true

  /strip-ansi/6.0.0:
    resolution: {integrity: sha512-AuvKTrTfQNYNIctbR1K/YGTR1756GycPsg7b9bdV9Duqur4gv6aKqHXah67Z8ImS7WEz5QVcOtlfW2rZEugt6w==}
    engines: {node: '>=8'}
    dependencies:
      ansi-regex: 5.0.0

  /strip-ansi/7.0.0:
    resolution: {integrity: sha512-UhDTSnGF1dc0DRbUqr1aXwNoY3RgVkSWG8BrpnuFIxhP57IqbS7IRta2Gfiavds4yCxc5+fEAVVOgBZWnYkvzg==}
    engines: {node: '>=12'}
    dependencies:
      ansi-regex: 6.0.0
    dev: true

  /strip-bom/4.0.0:
    resolution: {integrity: sha512-3xurFv5tEgii33Zi8Jtp55wEIILR9eh34FAW00PZf+JnSsTmV/ioewSgQl97JHvgjoRGwPShsWm+IdrxB35d0w==}
    engines: {node: '>=8'}
    dev: true

  /strip-final-newline/2.0.0:
    resolution: {integrity: sha512-BrpvfNAE3dcvq7ll3xVumzjKjZQ5tI1sEUIKr3Uoks0XUl45St3FlatVqef9prk4jRDzhW6WZg+3bk93y6pLjA==}
    engines: {node: '>=6'}

  /strip-indent/3.0.0:
    resolution: {integrity: sha512-laJTa3Jb+VQpaC6DseHhF7dXVqHTfJPCRDaEbid/drOhgitgYku/letMUqOXFoWV0zIIUbjpdH2t+tYj4bQMRQ==}
    engines: {node: '>=8'}
    dependencies:
      min-indent: 1.0.1

  /strip-json-comments/2.0.1:
    resolution: {integrity: sha1-PFMZQukIwml8DsNEhYwobHygpgo=}
    engines: {node: '>=0.10.0'}
    dev: true

  /strip-json-comments/3.1.1:
    resolution: {integrity: sha512-6fPc+R4ihwqP6N/aIv2f1gMH8lOVtWQHoqC4yK6oSDVVocumAsfCqjkXnqiYMhmMwS/mEHLp7Vehlt3ql6lEig==}
    engines: {node: '>=8'}
    dev: true

  /supports-color/5.5.0:
    resolution: {integrity: sha512-QjVjwdXIt408MIiAqCX4oUKsgU2EqAGzs2Ppkm4aQYbjm+ZEWEcW4SfFNTr4uMNZma0ey4f5lgLrkB0aX0QMow==}
    engines: {node: '>=4'}
    dependencies:
      has-flag: 3.0.0

  /supports-color/7.2.0:
    resolution: {integrity: sha512-qpCAvRl9stuOHveKsn7HncJRvv501qIacKzQlO/+Lwxc9+0q2wLyv4Dfvt80/DPn2pqOBsJdDiogXGR9+OvwRw==}
    engines: {node: '>=8'}
    dependencies:
      has-flag: 4.0.0

  /supports-color/8.1.1:
    resolution: {integrity: sha512-MpUEN2OodtUzxvKQl72cUF7RQ5EiHsGvSsVG0ia9c5RbWGL2CI4C7EpPS8UTBIplnlzZiNuV56w+FuNxy3ty2Q==}
    engines: {node: '>=10'}
    dependencies:
      has-flag: 4.0.0
    dev: true

  /supports-hyperlinks/2.2.0:
    resolution: {integrity: sha512-6sXEzV5+I5j8Bmq9/vUphGRM/RJNT9SCURJLjwfOg51heRtguGWDzcaBlgAzKhQa0EVNpPEKzQuBwZ8S8WaCeQ==}
    engines: {node: '>=8'}
    dependencies:
      has-flag: 4.0.0
      supports-color: 7.2.0

  /symbol-tree/3.2.4:
    resolution: {integrity: sha512-9QNk5KwDF+Bvz+PyObkmSYjI5ksVUYtjW7AU22r2NKcfLJcXp96hkDWU3+XndOsUb+AQ9QhfzfCT2O+CNWT5Tw==}
    dev: true

  /table/6.7.1:
    resolution: {integrity: sha512-ZGum47Yi6KOOFDE8m223td53ath2enHcYLgOCjGr5ngu8bdIARQk6mN/wRMv4yMRcHnCSnHbCEha4sobQx5yWg==}
    engines: {node: '>=10.0.0'}
    dependencies:
      ajv: 8.5.0
      lodash.clonedeep: 4.5.0
      lodash.truncate: 4.4.2
      slice-ansi: 4.0.0
      string-width: 4.2.2
      strip-ansi: 6.0.0
    dev: true

  /tar-fs/2.1.1:
    resolution: {integrity: sha512-V0r2Y9scmbDRLCNex/+hYzvp/zyYjvFbHPNgVTKfQvVrb6guiE/fxP+XblDNR011utopbkex2nM4dHNV6GDsng==}
    dependencies:
      chownr: 1.1.4
      mkdirp-classic: 0.5.3
      pump: 3.0.0
      tar-stream: 2.2.0
    dev: true
    optional: true

  /tar-stream/2.2.0:
    resolution: {integrity: sha512-ujeqbceABgwMZxEJnk2HDY2DlnUZ+9oEcb1KzTVfYHio0UE6dG71n60d8D2I4qNvleWrrXpmjpt7vZeF1LnMZQ==}
    engines: {node: '>=6'}
    dependencies:
      bl: 4.1.0
      end-of-stream: 1.4.4
      fs-constants: 1.0.0
      inherits: 2.0.4
      readable-stream: 3.6.0

  /tar/2.2.2:
    resolution: {integrity: sha512-FCEhQ/4rE1zYv9rYXJw/msRqsnmlje5jHP6huWeBZ704jUTy02c5AZyWujpMR1ax6mVw9NyJMfuK2CMDWVIfgA==}
    dependencies:
      block-stream: 0.0.9
      fstream: 1.0.12
      inherits: 2.0.4
    dev: true
    optional: true

  /tar/4.4.15:
    resolution: {integrity: sha512-ItbufpujXkry7bHH9NpQyTXPbJ72iTlXgkBAYsAjDXk3Ds8t/3NfO5P4xZGy7u+sYuQUbimgzswX4uQIEeNVOA==}
    engines: {node: '>=4.5'}
    dependencies:
      chownr: 1.1.4
      fs-minipass: 1.2.7
      minipass: 2.9.0
      minizlib: 1.3.3
      mkdirp: 0.5.5
      safe-buffer: 5.2.1
      yallist: 3.1.1
    dev: true

  /tar/6.1.6:
    resolution: {integrity: sha512-oaWyu5dQbHaYcyZCTfyPpC+VmI62/OM2RTUYavTk1MDr1cwW5Boi3baeYQKiZbY2uSQJGr+iMOzb/JFxLrft+g==}
    engines: {node: '>= 10'}
    dependencies:
      chownr: 2.0.0
      fs-minipass: 2.1.0
      minipass: 3.1.3
      minizlib: 2.1.2
      mkdirp: 1.0.4
      yallist: 4.0.0

  /tarn/3.0.1:
    resolution: {integrity: sha512-6usSlV9KyHsspvwu2duKH+FMUhqJnAh6J5J/4MITl8s94iSUQTLkJggdiewKv4RyARQccnigV48Z+khiuVZDJw==}
    engines: {node: '>=8.0.0'}
    dev: true

  /tedious/11.4.0_debug@4.3.2:
    resolution: {integrity: sha512-A7DYRH0EJL5b4vj8X8KVRyWVk7OZCXkHltMlkmMgOJEfPPMv41X+iNIeOCZ7zJ4/fvaJHkvfsKYuOzL+Eda+TQ==}
    engines: {node: '>= 10'}
    dependencies:
      '@azure/identity': 1.5.0_debug@4.3.2
      '@azure/keyvault-keys': 4.2.2
      '@azure/ms-rest-nodeauth': 3.0.10_debug@4.3.2
      '@js-joda/core': 3.2.0
      adal-node: 0.2.2_debug@4.3.2
      bl: 5.0.0
      depd: 2.0.0
      iconv-lite: 0.6.3
      jsbi: 3.1.6
      native-duplexpair: 1.0.0
      node-abort-controller: 2.0.0
      punycode: 2.1.1
      readable-stream: 3.6.0
      sprintf-js: 1.1.2
    transitivePeerDependencies:
      - debug
      - supports-color
    dev: true

  /temp-dir/1.0.0:
    resolution: {integrity: sha1-CnwOom06Oa+n4OvqnB/AvE2qAR0=}
    engines: {node: '>=4'}

  /temp-dir/2.0.0:
    resolution: {integrity: sha512-aoBAniQmmwtcKp/7BzsH8Cxzv8OL736p7v1ihGb5e9DJ9kTwGWHrQrVB5+lfVDzfGrdRzXch+ig7LHaY1JTOrg==}
    engines: {node: '>=8'}

  /temp-write/4.0.0:
    resolution: {integrity: sha512-HIeWmj77uOOHb0QX7siN3OtwV3CTntquin6TNVg6SHOqCP3hYKmox90eeFOGaY1MqJ9WYDDjkyZrW6qS5AWpbw==}
    engines: {node: '>=8'}
    dependencies:
      graceful-fs: 4.2.6
      is-stream: 2.0.1
      make-dir: 3.1.0
      temp-dir: 1.0.0
      uuid: 3.4.0

  /temp/0.4.0:
    resolution: {integrity: sha1-ZxrWPVe+D+nXKUZks/xABjZnimA=}
    engines: {'0': node >=0.4.0}
    dev: true

  /tempy/1.0.1:
    resolution: {integrity: sha512-biM9brNqxSc04Ee71hzFbryD11nX7VPhQQY32AdDmjFvodsRFz/3ufeoTZ6uYkRFfGo188tENcASNs3vTdsM0w==}
    engines: {node: '>=10'}
    dependencies:
      del: 6.0.0
      is-stream: 2.0.1
      temp-dir: 2.0.0
      type-fest: 0.16.0
      unique-string: 2.0.0

  /terminal-link/2.1.1:
    resolution: {integrity: sha512-un0FmiRUQNr5PJqy9kP7c40F5BOfpGlYTrxonDChEZB7pzZxRNp/bt+ymiy9/npwXya9KH99nJ/GXFIiUkYGFQ==}
    engines: {node: '>=8'}
    dependencies:
      ansi-escapes: 4.3.2
      supports-hyperlinks: 2.2.0

  /test-exclude/6.0.0:
    resolution: {integrity: sha512-cAGWPIyOHU6zlmg88jwm7VRyXnMN7iV68OGAbYDk/Mh/xC/pzVPlQtY6ngoIH/5/tciuhGfvESU8GrHrcxD56w==}
    engines: {node: '>=8'}
    dependencies:
      '@istanbuljs/schema': 0.1.3
      glob: 7.1.7
      minimatch: 3.0.4
    dev: true

  /text-table/0.2.0:
    resolution: {integrity: sha1-f17oI66AUgfACvLfSoTsP8+lcLQ=}
    dev: true

  /throat/6.0.1:
    resolution: {integrity: sha512-8hmiGIJMDlwjg7dlJ4yKGLK8EsYqKgPWbG3b4wjJddKNwc7N7Dpn08Df4szr/sZdMVeOstrdYSsqzX6BYbcB+w==}
    dev: true

  /through/2.3.8:
    resolution: {integrity: sha1-DdTJ/6q8NXlgsbckEV1+Doai4fU=}
    dev: true

  /tmp/0.2.1:
    resolution: {integrity: sha512-76SUhtfqR2Ijn+xllcI5P1oyannHNHByD80W1q447gU3mp9G9PSpGdWmjUOHRDPiHYacIk66W7ubDTuPF3BEtQ==}
    engines: {node: '>=8.17.0'}
    dependencies:
      rimraf: 3.0.2

  /tmpl/1.0.4:
    resolution: {integrity: sha1-I2QN17QtAEM5ERQIIOXPRA5SHdE=}
    dev: true

  /to-fast-properties/2.0.0:
    resolution: {integrity: sha1-3F5pjL0HkmW8c+A3doGk5Og/YW4=}
    engines: {node: '>=4'}
    dev: true

  /to-regex-range/5.0.1:
    resolution: {integrity: sha512-65P7iz6X5yEr1cwcgvQxbbIw7Uk3gOy5dIdtZ4rDveLqhrdJP+Li/Hx6tyK0NEb+2GCyneCMJiGqrADCSNk8sQ==}
    engines: {node: '>=8.0'}
    dependencies:
      is-number: 7.0.0

  /toidentifier/1.0.0:
    resolution: {integrity: sha512-yaOH/Pk/VEhBWWTlhI+qXxDFXlejDGcQipMlyxda9nthulaxLZUNcUqFxokp0vcYnvteJln5FNQDRrxj3YcbVw==}
    engines: {node: '>=0.6'}
    dev: true

  /tough-cookie/2.5.0:
    resolution: {integrity: sha512-nlLsUzgm1kfLXSXfRZMc1KLAugd4hqJHDTvc2hDIwS3mZAfMEuMbc03SujMF+GEcpaX/qboeycw6iO8JwVv2+g==}
    engines: {node: '>=0.8'}
    dependencies:
      psl: 1.8.0
      punycode: 2.1.1
    dev: true
    optional: true

  /tough-cookie/3.0.1:
    resolution: {integrity: sha512-yQyJ0u4pZsv9D4clxO69OEjLWYw+jbgspjTue4lTQZLfV0c5l1VmK2y1JK8E9ahdpltPOaAThPcp5nKPUgSnsg==}
    engines: {node: '>=6'}
    dependencies:
      ip-regex: 2.1.0
      psl: 1.8.0
      punycode: 2.1.1
    dev: true

  /tough-cookie/4.0.0:
    resolution: {integrity: sha512-tHdtEpQCMrc1YLrMaqXXcj6AxhYi/xgit6mZu1+EDWUn+qhUf8wMQoFIy9NXuq23zAwtcB0t/MjACGR18pcRbg==}
    engines: {node: '>=6'}
    dependencies:
      psl: 1.8.0
      punycode: 2.1.1
      universalify: 0.1.2
    dev: true

  /tr46/2.1.0:
    resolution: {integrity: sha512-15Ih7phfcdP5YxqiB+iDtLoaTz4Nd35+IiAv0kQ5FNKHzXgdWqPoTIqEDDJmXceQt4JZk6lVPT8lnDlPpGDppw==}
    engines: {node: '>=8'}
    dependencies:
      punycode: 2.1.1
    dev: true

  /trim-newlines/3.0.1:
    resolution: {integrity: sha512-c1PTsA3tYrIsLGkJkzHF+w9F2EyxfXGo4UyJc4pFL++FMjnq0HJS69T3M7d//gKrFKwy429bouPescbjecU+Zw==}
    engines: {node: '>=8'}
    dev: true

  /ts-jest/27.0.4_52cc4273aa16028085013af47e479e10:
    resolution: {integrity: sha512-c4E1ECy9Xz2WGfTMyHbSaArlIva7Wi2p43QOMmCqjSSjHP06KXv+aT+eSY+yZMuqsMi3k7pyGsGj2q5oSl5WfQ==}
    engines: {node: ^10.13.0 || ^12.13.0 || ^14.15.0 || >=15.0.0}
    hasBin: true
    peerDependencies:
      '@babel/core': '>=7.0.0-beta.0 <8'
      '@types/jest': ^26.0.0
      babel-jest: '>=27.0.0 <28'
      jest: ^27.0.0
      typescript: '>=3.8 <5.0'
    peerDependenciesMeta:
      '@babel/core':
        optional: true
      '@types/jest':
        optional: true
      babel-jest:
        optional: true
    dependencies:
      '@types/jest': 26.0.24
      bs-logger: 0.2.6
      buffer-from: 1.1.1
      fast-json-stable-stringify: 2.1.0
      jest: 27.0.6_ts-node@10.1.0
      jest-util: 27.0.6
      json5: 2.2.0
      lodash: 4.17.21
      make-error: 1.3.6
      mkdirp: 1.0.4
      semver: 7.3.5
      typescript: 4.3.5
      yargs-parser: 20.2.9
    dev: true

  /ts-node/10.1.0_620c6be159ae5abe9d22c4491af881d8:
    resolution: {integrity: sha512-6szn3+J9WyG2hE+5W8e0ruZrzyk1uFLYye6IGMBadnOzDh8aP7t8CbFpsfCiEx2+wMixAhjFt7lOZC4+l+WbEA==}
    engines: {node: '>=12.0.0'}
    hasBin: true
    peerDependencies:
      '@swc/core': '>=1.2.50'
      '@swc/wasm': '>=1.2.50'
      '@types/node': '*'
      typescript: '>=2.7'
    peerDependenciesMeta:
      '@swc/core':
        optional: true
      '@swc/wasm':
        optional: true
    dependencies:
      '@tsconfig/node10': 1.0.7
      '@tsconfig/node12': 1.0.7
      '@tsconfig/node14': 1.0.0
      '@tsconfig/node16': 1.0.1
      '@types/node': 12.20.18
      arg: 4.1.3
      create-require: 1.1.1
      diff: 4.0.2
      make-error: 1.3.6
      source-map-support: 0.5.19
      typescript: 4.3.5
      yn: 3.1.1
    dev: true

  /ts-node/10.1.0_7360de416e8b444360c6ec4574012a61:
    resolution: {integrity: sha512-6szn3+J9WyG2hE+5W8e0ruZrzyk1uFLYye6IGMBadnOzDh8aP7t8CbFpsfCiEx2+wMixAhjFt7lOZC4+l+WbEA==}
    engines: {node: '>=12.0.0'}
    hasBin: true
    peerDependencies:
      '@swc/core': '>=1.2.50'
      '@swc/wasm': '>=1.2.50'
      '@types/node': '*'
      typescript: '>=2.7'
    peerDependenciesMeta:
      '@swc/core':
        optional: true
      '@swc/wasm':
        optional: true
    dependencies:
      '@tsconfig/node10': 1.0.7
      '@tsconfig/node12': 1.0.7
      '@tsconfig/node14': 1.0.0
      '@tsconfig/node16': 1.0.1
      '@types/node': 14.17.7
      arg: 4.1.3
      create-require: 1.1.1
      diff: 4.0.2
      make-error: 1.3.6
      source-map-support: 0.5.19
      typescript: 4.3.5
      yn: 3.1.1
    dev: true

  /tsd/0.17.0:
    resolution: {integrity: sha512-+HUwya2NgoP/g9t2gRCC3I8VtGu65NgG9Lv75vNzMaxjMFo+0VXF9c4sj3remSzJYeBHLNKzWMbFOinPqrL20Q==}
    engines: {node: '>=12'}
    hasBin: true
    dependencies:
      '@tsd/typescript': 4.3.5
      eslint-formatter-pretty: 4.1.0
      globby: 11.0.4
      meow: 9.0.0
      path-exists: 4.0.0
      read-pkg-up: 7.0.1
    dev: true

  /tslib/1.14.1:
    resolution: {integrity: sha512-Xni35NKzjgMrwevysHTCArtLDpPvye8zV/0E4EyYn43P7/7qvQwPh9BGkHewbMulVntbigmcT7rdX3BNo9wRJg==}
    dev: true

  /tslib/2.3.0:
    resolution: {integrity: sha512-N82ooyxVNm6h1riLCoyS9e3fuJ3AMG2zIZs2Gd1ATcSFjSA23Q0fzjjZeh0jbJvWVDZ0cJT8yaNNaaXHzueNjg==}
    dev: true

  /tsutils/3.21.0_typescript@4.3.5:
    resolution: {integrity: sha512-mHKK3iUXL+3UF6xL5k0PEhKRUBKPBCv/+RkEOpjRWxxx27KKRBmmA60A9pgOUvMi8GKhRMPEmjBRPzs2W7O1OA==}
    engines: {node: '>= 6'}
    peerDependencies:
      typescript: '>=2.8.0 || >= 3.2.0-dev || >= 3.3.0-dev || >= 3.4.0-dev || >= 3.5.0-dev || >= 3.6.0-dev || >= 3.6.0-beta || >= 3.7.0-dev || >= 3.7.0-beta'
    dependencies:
      tslib: 1.14.1
      typescript: 4.3.5
    dev: true

  /tunnel-agent/0.6.0:
    resolution: {integrity: sha1-J6XeoGs2sEoKmWZ3SykIaPD8QP0=}
    dependencies:
      safe-buffer: 5.2.1
    dev: true
    optional: true

  /tunnel/0.0.6:
    resolution: {integrity: sha512-1h/Lnq9yajKY2PEbBadPXj3VxsDDu844OnaAo52UVmIzIvwwtBPIuNvkjuzBlTWpfJyUbG3ez0KSBibQkj4ojg==}
    engines: {node: '>=0.6.11 <=0.7.0 || >=0.7.3'}
    dev: true

  /tweetnacl/0.14.5:
    resolution: {integrity: sha1-WuaBd/GS1EViadEIr6k/+HQ/T2Q=}
    dev: true
    optional: true

  /type-check/0.3.2:
    resolution: {integrity: sha1-WITKtRLPHTVeP7eE8wgEsrUg23I=}
    engines: {node: '>= 0.8.0'}
    dependencies:
      prelude-ls: 1.1.2
    dev: true

  /type-check/0.4.0:
    resolution: {integrity: sha512-XleUoc9uwGXqjWwXaUTZAmzMcFZ5858QA2vvx1Ur5xIcixXIP+8LnFDgRplU30us6teqdlskFfu+ae4K79Ooew==}
    engines: {node: '>= 0.8.0'}
    dependencies:
      prelude-ls: 1.2.1
    dev: true

  /type-detect/4.0.8:
    resolution: {integrity: sha512-0fr/mIH1dlO+x7TlcMy+bIDqKPsw/70tVyeHW787goQjhmqaZe10uwLujubK9q9Lg6Fiho1KUKDYz0Z7k7g5/g==}
    engines: {node: '>=4'}
    dev: true

  /type-fest/0.16.0:
    resolution: {integrity: sha512-eaBzG6MxNzEn9kiwvtre90cXaNLkmadMWa1zQMs3XORCXNbsH/OewwbxC5ia9dCxIxnTAsSxXJaa/p5y8DlvJg==}
    engines: {node: '>=10'}

  /type-fest/0.18.1:
    resolution: {integrity: sha512-OIAYXk8+ISY+qTOwkHtKqzAuxchoMiD9Udx+FSGQDuiRR+PJKJHc2NJAXlbhkGwTt/4/nKZxELY1w3ReWOL8mw==}
    engines: {node: '>=10'}
    dev: true

  /type-fest/0.20.2:
    resolution: {integrity: sha512-Ne+eE4r0/iWnpAxD852z3A+N0Bt5RN//NjJwRd2VFHEmrywxf5vsZlh4R6lixl6B+wz/8d+maTSAkN1FIkI3LQ==}
    engines: {node: '>=10'}
    dev: true

  /type-fest/0.21.3:
    resolution: {integrity: sha512-t0rzBq87m3fVcduHDUFhKmyyX+9eo6WQjZvf51Ea/M0Q7+T374Jp1aUiyUl0GKxp8M/OETVHSDvmkyPgvX+X2w==}
    engines: {node: '>=10'}

  /type-fest/0.6.0:
    resolution: {integrity: sha512-q+MB8nYR1KDLrgr4G5yemftpMC7/QLqVndBmEEdqzmNj5dcFOO4Oo8qlwZE3ULT3+Zim1F8Kq4cBnikNhlCMlg==}
    engines: {node: '>=8'}

  /type-fest/0.7.1:
    resolution: {integrity: sha512-Ne2YiiGN8bmrmJJEuTWTLJR32nh/JdL1+PSicowtNb0WFpn59GK8/lfD61bVtzguz7b3PBt74nxpv/Pw5po5Rg==}
    engines: {node: '>=8'}
    dev: true

  /type-fest/0.8.1:
    resolution: {integrity: sha512-4dbzIzqvjtgiM5rw1k5rEHtBANKmdudhGyBEajN01fEyhaAIhsoKNy6y7+IN93IfpFtwY9iqi7kD+xwKhQsNJA==}
    engines: {node: '>=8'}

  /type-is/1.6.18:
    resolution: {integrity: sha512-TkRKr9sUTxEH8MdfuCSP7VizJyzRNMjj2J2do2Jr3Kym598JVdEksuzPQCnlFPW4ky9Q+iA+ma9BGm06XQBy8g==}
    engines: {node: '>= 0.6'}
    dependencies:
      media-typer: 0.3.0
      mime-types: 2.1.32
    dev: true

  /typedarray-to-buffer/3.1.5:
    resolution: {integrity: sha512-zdu8XMNEDepKKR+XYOXAVPtWui0ly0NtohUscw+UmaHiAWT8hrV1rr//H6V+0DvJ3OQ19S979M0laLfX8rm82Q==}
    dependencies:
      is-typedarray: 1.0.0
    dev: true

  /typescript/4.3.5:
    resolution: {integrity: sha512-DqQgihaQ9cUrskJo9kIyW/+g0Vxsk8cDtZ52a3NGh0YNTfpUSArXSohyUGnvbPazEPLu398C0UxmKSOrPumUzA==}
    engines: {node: '>=4.2.0'}
    hasBin: true
    dev: true

  /underscore/1.13.1:
    resolution: {integrity: sha512-hzSoAVtJF+3ZtiFX0VgfFPHEDRm7Y/QPjGyNo4TVdnDTdft3tr8hEkD25a1jC+TjTuE7tkHGKkhwCgs9dgBB2g==}
    dev: true

  /undici/3.3.6:
    resolution: {integrity: sha512-/j3YTZ5AobMB4ZrTY72mzM54uFUX32v0R/JRW9G2vOyF1uSKYAx+WT8dMsAcRS13TOFISv094TxIyWYk+WEPsA==}

  /unique-string/2.0.0:
    resolution: {integrity: sha512-uNaeirEPvpZWSgzwsPGtU2zVSTrn/8L5q/IexZmH0eH6SA73CmAA5U4GwORTxQAZs95TAXLNqeLoPPNO5gZfWg==}
    engines: {node: '>=8'}
    dependencies:
      crypto-random-string: 2.0.0

  /universalify/0.1.2:
    resolution: {integrity: sha512-rBJeI5CXAlmy1pV+617WB9J63U6XcazHHF2f2dbJix4XzpUF0RS3Zbj0FGIOCAva5P/d/GBOYaACQ1w+0azUkg==}
    engines: {node: '>= 4.0.0'}
    dev: true

  /unpipe/1.0.0:
    resolution: {integrity: sha1-sr9O6FFKrmFltIF4KdIbLvSZBOw=}
    engines: {node: '>= 0.8'}
    dev: true

  /untildify/4.0.0:
    resolution: {integrity: sha512-KK8xQ1mkzZeg9inewmFVDNkg3l5LUhoq9kN6iWYB/CC9YMG8HA+c1Q8HwDe6dEX7kErrEVNVBO3fWsVq5iDgtw==}
    engines: {node: '>=8'}
    dev: true

  /uri-js/4.4.1:
    resolution: {integrity: sha512-7rKUyy33Q1yc98pQ1DAmLtwX109F7TIfWlW1Ydo8Wl1ii1SeHieeh0HHfPeL2fMXK6z0s8ecKs9frCuLJvndBg==}
    dependencies:
      punycode: 2.1.1
    dev: true

  /util-deprecate/1.0.2:
    resolution: {integrity: sha1-RQ1Nyfpw3nMnYvvS1KKJgUGaDM8=}

  /utils-merge/1.0.1:
    resolution: {integrity: sha1-n5VxD1CiZ5R7LMwSR0HBAoQn5xM=}
    engines: {node: '>= 0.4.0'}
    dev: true

  /uuid/3.4.0:
    resolution: {integrity: sha512-HjSDRw6gZE5JMggctHBcjVak08+KEVhSIiDzFnT9S9aegmp85S/bReBVTb4QTFaRNptJ9kuYaNhnbNEOkbKb/A==}
    deprecated: Please upgrade  to version 7 or higher.  Older versions may use Math.random() in certain circumstances, which is known to be problematic.  See https://v8.dev/blog/math-random for details.
    hasBin: true

  /uuid/8.3.2:
    resolution: {integrity: sha512-+NYs2QeMWy+GWFOEm9xnn6HCDp0l7QBD7ml8zLUmJ+93Q5NF0NocErnwkTkXVFNiX3/fpC6afS8Dhb/gz7R7eg==}
    hasBin: true

  /v8-compile-cache/2.3.0:
    resolution: {integrity: sha512-l8lCEmLcLYZh4nbunNZvQCJc5pv7+RCwa8q/LdUx8u7lsWvPDKmpodJAJNwkAhJC//dFY48KuIEmjtd4RViDrA==}
    dev: true

  /v8-to-istanbul/8.0.0:
    resolution: {integrity: sha512-LkmXi8UUNxnCC+JlH7/fsfsKr5AU110l+SYGJimWNkWhxbN5EyeOtm1MJ0hhvqMMOhGwBj1Fp70Yv9i+hX0QAg==}
    engines: {node: '>=10.12.0'}
    dependencies:
      '@types/istanbul-lib-coverage': 2.0.3
      convert-source-map: 1.8.0
      source-map: 0.7.3
    dev: true

  /validate-npm-package-license/3.0.4:
    resolution: {integrity: sha512-DpKm2Ui/xN7/HQKCtpZxoRWBhZ9Z0kqtygG8XCgNQ8ZlDnxuQmWhj566j8fN4Cu3/JmbhsDo7fcAJq4s9h27Ew==}
    dependencies:
      spdx-correct: 3.1.1
      spdx-expression-parse: 3.0.1

  /vary/1.1.2:
    resolution: {integrity: sha1-IpnwLG3tMNSllhsLn3RSShj2NPw=}
    engines: {node: '>= 0.8'}
    dev: true

  /verror/1.10.0:
    resolution: {integrity: sha1-OhBcoXBTr1XW4nDB+CiGguGNpAA=}
    engines: {'0': node >=0.6.0}
    dependencies:
      assert-plus: 1.0.0
      core-util-is: 1.0.2
      extsprintf: 1.4.0
    dev: true

  /w3c-hr-time/1.0.2:
    resolution: {integrity: sha512-z8P5DvDNjKDoFIHK7q8r8lackT6l+jo/Ye3HOle7l9nICP9lf1Ci25fy9vHd0JOWewkIFzXIEig3TdKT7JQ5fQ==}
    dependencies:
      browser-process-hrtime: 1.0.0
    dev: true

  /w3c-xmlserializer/2.0.0:
    resolution: {integrity: sha512-4tzD0mF8iSiMiNs30BiLO3EpfGLZUT2MSX/G+o7ZywDzliWQ3OPtTZ0PTC3B3ca1UAf4cJMHB+2Bf56EriJuRA==}
    engines: {node: '>=10'}
    dependencies:
      xml-name-validator: 3.0.0
    dev: true

  /walker/1.0.7:
    resolution: {integrity: sha1-L3+bj9ENZ3JisYqITijRlhjgKPs=}
    dependencies:
      makeerror: 1.0.11
    dev: true

  /webidl-conversions/5.0.0:
    resolution: {integrity: sha512-VlZwKPCkYKxQgeSbH5EyngOmRp7Ww7I9rQLERETtf5ofd9pGeswWiOtogpEO850jziPRarreGxn5QIiTqpb2wA==}
    engines: {node: '>=8'}
    dev: true

  /webidl-conversions/6.1.0:
    resolution: {integrity: sha512-qBIvFLGiBpLjfwmYAaHPXsn+ho5xZnGvyGvsarywGNc8VyQJUMHJ8OBKGGrPER0okBeMDaan4mNBlgBROxuI8w==}
    engines: {node: '>=10.4'}
    dev: true

  /whatwg-encoding/1.0.5:
    resolution: {integrity: sha512-b5lim54JOPN9HtzvK9HFXvBma/rnfFeqsic0hSpjtDbVxR3dJKLc+KB4V6GgiGOvl7CY/KNh8rxSo9DKQrnUEw==}
    dependencies:
      iconv-lite: 0.4.24
    dev: true

  /whatwg-mimetype/2.3.0:
    resolution: {integrity: sha512-M4yMwr6mAnQz76TbJm914+gPpB/nCwvZbJU28cUD6dR004SAxDLOOSUaB1JDRqLtaOV/vi0IC5lEAGFgrjGv/g==}
    dev: true

  /whatwg-url/8.7.0:
    resolution: {integrity: sha512-gAojqb/m9Q8a5IV96E3fHJM70AzCkgt4uXYX2O7EmuyOnLrViCQlsEBmF9UQIu3/aeAIp2U17rtbpZWNntQqdg==}
    engines: {node: '>=10'}
    dependencies:
      lodash: 4.17.21
      tr46: 2.1.0
      webidl-conversions: 6.1.0
    dev: true

  /which/1.3.1:
    resolution: {integrity: sha512-HxJdYWq1MTIQbJ3nw0cqssHoTNU267KlrDuGZ1WYlxDStUtKUhOaJmh112/TZmHxxUfuJqPXSOm7tDyas0OSIQ==}
    hasBin: true
    dependencies:
      isexe: 2.0.0
    dev: true
    optional: true

  /which/2.0.2:
    resolution: {integrity: sha512-BLI3Tl1TW3Pvl70l3yq3Y64i+awpwXqsGBYWkkqMtnbXgrMD+yj7rhW0kuEDxzJaYXGjEW5ogapKNMEKNMjibA==}
    engines: {node: '>= 8'}
    hasBin: true
    dependencies:
      isexe: 2.0.0

  /wide-align/1.1.3:
    resolution: {integrity: sha512-QGkOQc8XL6Bt5PwnsExKBPuMKBxnGxWWW3fU55Xt4feHozMUhdUMaBCk290qpm/wG5u/RSKzwdAC4i51YigihA==}
    dependencies:
      string-width: 1.0.2
    dev: true

  /word-wrap/1.2.3:
    resolution: {integrity: sha512-Hz/mrNwitNRh/HUAtM/VT/5VH+ygD6DV7mYKZAtHOrbs8U7lvPS6xf7EJKMF0uW1KJCl0H701g3ZGus+muE5vQ==}
    engines: {node: '>=0.10.0'}
    dev: true

  /wrap-ansi/6.2.0:
    resolution: {integrity: sha512-r6lPcBGxZXlIcymEu7InxDMhdW0KDxpLgoFLcguasxCaJ/SOIZwINatK9KY/tf+ZrlywOKU0UDj3ATXUBfxJXA==}
    engines: {node: '>=8'}
    dependencies:
      ansi-styles: 4.3.0
      string-width: 4.2.2
      strip-ansi: 6.0.0

  /wrap-ansi/7.0.0:
    resolution: {integrity: sha512-YVGIj2kamLSTxw6NsZjoBxfSwsn0ycdesmc4p+Q21c5zPuZ1pl+NfxVdxPtdHvmNVOQ6XSYG4AUtyt/Fi7D16Q==}
    engines: {node: '>=10'}
    dependencies:
      ansi-styles: 4.3.0
      string-width: 4.2.2
      strip-ansi: 6.0.0
    dev: true

  /wrappy/1.0.2:
    resolution: {integrity: sha1-tSQ9jz7BqjXxNkYFvA0QNuMKtp8=}

  /write-file-atomic/3.0.3:
    resolution: {integrity: sha512-AvHcyZ5JnSfq3ioSyjrBkH9yW4m7Ayk8/9My/DD9onKeu/94fwrMocemO2QAJFAlnnDN+ZDS+ZjAR5ua1/PV/Q==}
    dependencies:
      imurmurhash: 0.1.4
      is-typedarray: 1.0.0
      signal-exit: 3.0.3
      typedarray-to-buffer: 3.1.5
    dev: true

  /ws/7.5.3:
    resolution: {integrity: sha512-kQ/dHIzuLrS6Je9+uv81ueZomEwH0qVYstcAQ4/Z93K8zeko9gtAbttJWzoC5ukqXY1PpoouV3+VSOqEAFt5wg==}
    engines: {node: '>=8.3.0'}
    peerDependencies:
      bufferutil: ^4.0.1
      utf-8-validate: ^5.0.2
    peerDependenciesMeta:
      bufferutil:
        optional: true
      utf-8-validate:
        optional: true
    dev: true

  /xml-name-validator/3.0.0:
    resolution: {integrity: sha512-A5CUptxDsvxKJEU3yO6DuWBSJz/qizqzJKOMIfUJHETbBw/sFaDxgd6fxm1ewUaM0jZ444Fc5vC5ROYurg/4Pw==}
    dev: true

  /xml2js/0.4.23:
    resolution: {integrity: sha512-ySPiMjM0+pLDftHgXY4By0uswI3SPKLDw/i3UXbnO8M/p28zqexCUoPmQFrYD+/1BzhGJSs2i1ERWKJAtiLrug==}
    engines: {node: '>=4.0.0'}
    dependencies:
      sax: 1.2.4
      xmlbuilder: 11.0.1
    dev: true

  /xmlbuilder/11.0.1:
    resolution: {integrity: sha512-fDlsI/kFEx7gLvbecc0/ohLG50fugQp8ryHzMTuW9vSa1GJ0XYWKnhsUx7oie3G98+r56aTQIUB4kht42R3JvA==}
    engines: {node: '>=4.0'}
    dev: true

  /xmlchars/2.2.0:
    resolution: {integrity: sha512-JZnDKK8B0RCDw84FNdDAIpZK+JuJw+s7Lz8nksI7SIuU3UXJJslUthsi+uWBUYOwPFwW7W7PRLRfUKpxjtjFCw==}
    dev: true

  /xmldom/0.6.0:
    resolution: {integrity: sha512-iAcin401y58LckRZ0TkI4k0VSM1Qg0KGSc3i8rU+xrxe19A/BN1zHyVSJY7uoutVlaTSzYyk/v5AmkewAP7jtg==}
    engines: {node: '>=10.0.0'}
    dev: true

  /xpath.js/1.1.0:
    resolution: {integrity: sha512-jg+qkfS4K8E7965sqaUl8mRngXiKb3WZGfONgE18pr03FUQiuSV6G+Ej4tS55B+rIQSFEIw3phdVAQ4pPqNWfQ==}
    engines: {node: '>=0.4.0'}
    dev: true

  /xtend/4.0.2:
    resolution: {integrity: sha512-LKYU1iAXJXUgAXn9URjiu+MWhyUXHsvfp7mcuYm9dSUKK0/CjtrUwFAxD82/mCWbtLsGjFIad0wIsod4zrTAEQ==}
    engines: {node: '>=0.4'}
    dev: true

  /y18n/5.0.8:
    resolution: {integrity: sha512-0pfFzegeDWJHJIAmTLRP2DwHjdF5s7jo9tuztdQxAhINCdvS+3nGINqPd00AphqJR/0LhANUS6/+7SCb98YOfA==}
    engines: {node: '>=10'}
    dev: true

  /yallist/3.1.1:
    resolution: {integrity: sha512-a4UGQaWPH59mOXUYnAG2ewncQS4i4F43Tv3JoAM+s2VDAmS9NsK8GpDMLrCHPksFT7h3K6TOoUNn2pb7RoXx4g==}
    dev: true

  /yallist/4.0.0:
    resolution: {integrity: sha512-3wdGidZyq5PB084XLES5TpOSRA3wjXAlIWMhum2kRcv/41Sn2emQ0dycQW4uZXLejwKvg6EsvbdlVL+FYEct7A==}

  /yaml/1.10.2:
    resolution: {integrity: sha512-r3vXyErRCYJ7wg28yvBY5VSoAF8ZvlcW9/BwUzEtUsjvX/DKs24dIkuwjtuprwJJHsbyUbLApepYTR1BN4uHrg==}
    engines: {node: '>= 6'}
    dev: true

  /yargs-parser/20.2.9:
    resolution: {integrity: sha512-y11nGElTIV+CT3Zv9t7VKl+Q3hTQoT9a1Qzezhhl6Rp21gJ/IVTW7Z3y9EWXhuUBC2Shnf+DX0antecpAwSP8w==}
    engines: {node: '>=10'}
    dev: true

  /yargs/16.2.0:
    resolution: {integrity: sha512-D1mvvtDG0L5ft/jGWkLpG1+m0eQxOfaBvTNELraWj22wSVUMWxZUvYgJYcKh6jGGIkJFhH4IZPQhR4TKpc8mBw==}
    engines: {node: '>=10'}
    dependencies:
      cliui: 7.0.4
      escalade: 3.1.1
      get-caller-file: 2.0.5
      require-directory: 2.1.1
      string-width: 4.2.2
      y18n: 5.0.8
      yargs-parser: 20.2.9
    dev: true

  /yn/3.1.1:
    resolution: {integrity: sha512-Ux4ygGWsu2c7isFWe8Yu1YluJmqVhxqK2cLXNQA5AcC3QfbGNpM7fu0Y8b/z16pXLnFxZYvWhd3fhBY9DLmC6Q==}
    engines: {node: '>=6'}
    dev: true

  /yocto-queue/0.1.0:
    resolution: {integrity: sha512-rVksvsnNCdJ/ohGc6xgPwyN8eheCxsiLM8mxuE/t/mOVqJewPuO1miLpTHQiRgTKCLexL4MeAFVagts7HmNZ2Q==}
    engines: {node: '>=10'}

  /zip-stream/3.0.1:
    resolution: {integrity: sha512-r+JdDipt93ttDjsOVPU5zaq5bAyY+3H19bDrThkvuVxC0xMQzU1PJcS6D+KrP3u96gH9XLomcHPb+2skoDjulQ==}
    engines: {node: '>= 8'}
    dependencies:
      archiver-utils: 2.1.0
      compress-commons: 3.0.0
      readable-stream: 3.6.0<|MERGE_RESOLUTION|>--- conflicted
+++ resolved
@@ -82,17 +82,10 @@
     specifiers:
       '@prisma/client': workspace:*
       '@prisma/debug': workspace:*
-<<<<<<< HEAD
       '@prisma/engines': 2.29.0-27.query-engine-lrts-4e355054bff7d6c7c018a5bf5c3883d13069ffb8
       '@prisma/fetch-engine': 2.29.0-27.query-engine-lrts-4e355054bff7d6c7c018a5bf5c3883d13069ffb8
       '@prisma/generator-helper': workspace:*
       '@prisma/get-platform': 2.29.0-27.query-engine-lrts-4e355054bff7d6c7c018a5bf5c3883d13069ffb8
-=======
-      '@prisma/engines': 2.29.0-29.3279becba9751abb600640bc97c569d4658ee3d4
-      '@prisma/fetch-engine': 2.29.0-29.3279becba9751abb600640bc97c569d4658ee3d4
-      '@prisma/generator-helper': workspace:*
-      '@prisma/get-platform': 2.29.0-29.3279becba9751abb600640bc97c569d4658ee3d4
->>>>>>> d43bfb38
       '@prisma/migrate': workspace:*
       '@prisma/sdk': workspace:*
       '@prisma/studio-server': 0.419.0
@@ -137,7 +130,6 @@
       ts-jest: 27.0.4
       typescript: 4.3.5
     dependencies:
-<<<<<<< HEAD
       '@prisma/engines': 2.29.0-27.query-engine-lrts-4e355054bff7d6c7c018a5bf5c3883d13069ffb8
     devDependencies:
       '@prisma/client': link:../client
@@ -145,15 +137,6 @@
       '@prisma/fetch-engine': 2.29.0-27.query-engine-lrts-4e355054bff7d6c7c018a5bf5c3883d13069ffb8
       '@prisma/generator-helper': link:../generator-helper
       '@prisma/get-platform': 2.29.0-27.query-engine-lrts-4e355054bff7d6c7c018a5bf5c3883d13069ffb8
-=======
-      '@prisma/engines': 2.29.0-29.3279becba9751abb600640bc97c569d4658ee3d4
-    devDependencies:
-      '@prisma/client': link:../client
-      '@prisma/debug': link:../debug
-      '@prisma/fetch-engine': 2.29.0-29.3279becba9751abb600640bc97c569d4658ee3d4
-      '@prisma/generator-helper': link:../generator-helper
-      '@prisma/get-platform': 2.29.0-29.3279becba9751abb600640bc97c569d4658ee3d4
->>>>>>> d43bfb38
       '@prisma/migrate': link:../migrate
       '@prisma/sdk': link:../sdk
       '@prisma/studio-server': 0.419.0
@@ -202,19 +185,11 @@
     specifiers:
       '@prisma/debug': workspace:*
       '@prisma/engine-core': workspace:*
-<<<<<<< HEAD
       '@prisma/engines': 2.29.0-27.query-engine-lrts-4e355054bff7d6c7c018a5bf5c3883d13069ffb8
       '@prisma/engines-version': 2.29.0-27.query-engine-lrts-4e355054bff7d6c7c018a5bf5c3883d13069ffb8
       '@prisma/fetch-engine': 2.29.0-27.query-engine-lrts-4e355054bff7d6c7c018a5bf5c3883d13069ffb8
       '@prisma/generator-helper': workspace:*
       '@prisma/get-platform': 2.29.0-27.query-engine-lrts-4e355054bff7d6c7c018a5bf5c3883d13069ffb8
-=======
-      '@prisma/engines': 2.29.0-29.3279becba9751abb600640bc97c569d4658ee3d4
-      '@prisma/engines-version': 2.29.0-29.3279becba9751abb600640bc97c569d4658ee3d4
-      '@prisma/fetch-engine': 2.29.0-29.3279becba9751abb600640bc97c569d4658ee3d4
-      '@prisma/generator-helper': workspace:*
-      '@prisma/get-platform': 2.29.0-29.3279becba9751abb600640bc97c569d4658ee3d4
->>>>>>> d43bfb38
       '@prisma/migrate': workspace:*
       '@prisma/sdk': workspace:*
       '@timsuchanek/copy': 1.4.5
@@ -269,7 +244,6 @@
       tsd: 0.17.0
       typescript: 4.3.5
     dependencies:
-<<<<<<< HEAD
       '@prisma/engines-version': 2.29.0-27.query-engine-lrts-4e355054bff7d6c7c018a5bf5c3883d13069ffb8
     devDependencies:
       '@prisma/debug': link:../debug
@@ -278,16 +252,6 @@
       '@prisma/fetch-engine': 2.29.0-27.query-engine-lrts-4e355054bff7d6c7c018a5bf5c3883d13069ffb8
       '@prisma/generator-helper': link:../generator-helper
       '@prisma/get-platform': 2.29.0-27.query-engine-lrts-4e355054bff7d6c7c018a5bf5c3883d13069ffb8
-=======
-      '@prisma/engines-version': 2.29.0-29.3279becba9751abb600640bc97c569d4658ee3d4
-    devDependencies:
-      '@prisma/debug': link:../debug
-      '@prisma/engine-core': link:../engine-core
-      '@prisma/engines': 2.29.0-29.3279becba9751abb600640bc97c569d4658ee3d4
-      '@prisma/fetch-engine': 2.29.0-29.3279becba9751abb600640bc97c569d4658ee3d4
-      '@prisma/generator-helper': link:../generator-helper
-      '@prisma/get-platform': 2.29.0-29.3279becba9751abb600640bc97c569d4658ee3d4
->>>>>>> d43bfb38
       '@prisma/migrate': link:../migrate
       '@prisma/sdk': link:../sdk
       '@timsuchanek/copy': 1.4.5
@@ -392,15 +356,9 @@
   packages/engine-core:
     specifiers:
       '@prisma/debug': workspace:*
-<<<<<<< HEAD
       '@prisma/engines': 2.29.0-27.query-engine-lrts-4e355054bff7d6c7c018a5bf5c3883d13069ffb8
       '@prisma/generator-helper': workspace:*
       '@prisma/get-platform': 2.29.0-27.query-engine-lrts-4e355054bff7d6c7c018a5bf5c3883d13069ffb8
-=======
-      '@prisma/engines': 2.29.0-29.3279becba9751abb600640bc97c569d4658ee3d4
-      '@prisma/generator-helper': workspace:*
-      '@prisma/get-platform': 2.29.0-29.3279becba9751abb600640bc97c569d4658ee3d4
->>>>>>> d43bfb38
       '@types/jest': 26.0.24
       '@types/node': 12.20.18
       '@typescript-eslint/eslint-plugin': 4.29.0
@@ -428,15 +386,9 @@
       undici: 3.3.6
     dependencies:
       '@prisma/debug': link:../debug
-<<<<<<< HEAD
       '@prisma/engines': 2.29.0-27.query-engine-lrts-4e355054bff7d6c7c018a5bf5c3883d13069ffb8
       '@prisma/generator-helper': link:../generator-helper
       '@prisma/get-platform': 2.29.0-27.query-engine-lrts-4e355054bff7d6c7c018a5bf5c3883d13069ffb8
-=======
-      '@prisma/engines': 2.29.0-29.3279becba9751abb600640bc97c569d4658ee3d4
-      '@prisma/generator-helper': link:../generator-helper
-      '@prisma/get-platform': 2.29.0-29.3279becba9751abb600640bc97c569d4658ee3d4
->>>>>>> d43bfb38
       chalk: 4.1.2
       execa: 5.1.1
       get-stream: 6.0.1
@@ -514,11 +466,7 @@
   packages/integration-tests:
     specifiers:
       '@prisma/client': workspace:*
-<<<<<<< HEAD
       '@prisma/get-platform': 2.29.0-27.query-engine-lrts-4e355054bff7d6c7c018a5bf5c3883d13069ffb8
-=======
-      '@prisma/get-platform': 2.29.0-29.3279becba9751abb600640bc97c569d4658ee3d4
->>>>>>> d43bfb38
       '@prisma/migrate': workspace:*
       '@prisma/sdk': workspace:*
       '@sindresorhus/slugify': 1.1.2
@@ -559,11 +507,7 @@
       verror: 1.10.0
     devDependencies:
       '@prisma/client': link:../client
-<<<<<<< HEAD
       '@prisma/get-platform': 2.29.0-27.query-engine-lrts-4e355054bff7d6c7c018a5bf5c3883d13069ffb8
-=======
-      '@prisma/get-platform': 2.29.0-29.3279becba9751abb600640bc97c569d4658ee3d4
->>>>>>> d43bfb38
       '@prisma/migrate': link:../migrate
       '@prisma/sdk': link:../sdk
       '@sindresorhus/slugify': 1.1.2
@@ -606,15 +550,9 @@
   packages/migrate:
     specifiers:
       '@prisma/debug': workspace:*
-<<<<<<< HEAD
       '@prisma/engines-version': 2.29.0-27.query-engine-lrts-4e355054bff7d6c7c018a5bf5c3883d13069ffb8
       '@prisma/generator-helper': workspace:*
       '@prisma/get-platform': 2.29.0-27.query-engine-lrts-4e355054bff7d6c7c018a5bf5c3883d13069ffb8
-=======
-      '@prisma/engines-version': 2.29.0-29.3279becba9751abb600640bc97c569d4658ee3d4
-      '@prisma/generator-helper': workspace:*
-      '@prisma/get-platform': 2.29.0-29.3279becba9751abb600640bc97c569d4658ee3d4
->>>>>>> d43bfb38
       '@prisma/sdk': workspace:*
       '@sindresorhus/slugify': 1.1.2
       '@types/jest': 26.0.24
@@ -660,11 +598,7 @@
       typescript: 4.3.5
     dependencies:
       '@prisma/debug': link:../debug
-<<<<<<< HEAD
       '@prisma/get-platform': 2.29.0-27.query-engine-lrts-4e355054bff7d6c7c018a5bf5c3883d13069ffb8
-=======
-      '@prisma/get-platform': 2.29.0-29.3279becba9751abb600640bc97c569d4658ee3d4
->>>>>>> d43bfb38
       '@sindresorhus/slugify': 1.1.2
       execa: 5.1.1
       global-dirs: 3.0.0
@@ -679,11 +613,7 @@
       strip-ansi: 6.0.0
       strip-indent: 3.0.0
     devDependencies:
-<<<<<<< HEAD
       '@prisma/engines-version': 2.29.0-27.query-engine-lrts-4e355054bff7d6c7c018a5bf5c3883d13069ffb8
-=======
-      '@prisma/engines-version': 2.29.0-29.3279becba9751abb600640bc97c569d4658ee3d4
->>>>>>> d43bfb38
       '@prisma/generator-helper': link:../generator-helper
       '@prisma/sdk': link:../sdk
       '@types/jest': 26.0.24
@@ -762,17 +692,10 @@
     specifiers:
       '@prisma/debug': workspace:*
       '@prisma/engine-core': workspace:*
-<<<<<<< HEAD
       '@prisma/engines': 2.29.0-27.query-engine-lrts-4e355054bff7d6c7c018a5bf5c3883d13069ffb8
       '@prisma/fetch-engine': 2.29.0-27.query-engine-lrts-4e355054bff7d6c7c018a5bf5c3883d13069ffb8
       '@prisma/generator-helper': workspace:*
       '@prisma/get-platform': 2.29.0-27.query-engine-lrts-4e355054bff7d6c7c018a5bf5c3883d13069ffb8
-=======
-      '@prisma/engines': 2.29.0-29.3279becba9751abb600640bc97c569d4658ee3d4
-      '@prisma/fetch-engine': 2.29.0-29.3279becba9751abb600640bc97c569d4658ee3d4
-      '@prisma/generator-helper': workspace:*
-      '@prisma/get-platform': 2.29.0-29.3279becba9751abb600640bc97c569d4658ee3d4
->>>>>>> d43bfb38
       '@timsuchanek/copy': 1.4.5
       '@types/jest': 26.0.24
       '@types/node': 12.20.18
@@ -825,17 +748,10 @@
     dependencies:
       '@prisma/debug': link:../debug
       '@prisma/engine-core': link:../engine-core
-<<<<<<< HEAD
       '@prisma/engines': 2.29.0-27.query-engine-lrts-4e355054bff7d6c7c018a5bf5c3883d13069ffb8
       '@prisma/fetch-engine': 2.29.0-27.query-engine-lrts-4e355054bff7d6c7c018a5bf5c3883d13069ffb8
       '@prisma/generator-helper': link:../generator-helper
       '@prisma/get-platform': 2.29.0-27.query-engine-lrts-4e355054bff7d6c7c018a5bf5c3883d13069ffb8
-=======
-      '@prisma/engines': 2.29.0-29.3279becba9751abb600640bc97c569d4658ee3d4
-      '@prisma/fetch-engine': 2.29.0-29.3279becba9751abb600640bc97c569d4658ee3d4
-      '@prisma/generator-helper': link:../generator-helper
-      '@prisma/get-platform': 2.29.0-29.3279becba9751abb600640bc97c569d4658ee3d4
->>>>>>> d43bfb38
       '@timsuchanek/copy': 1.4.5
       archiver: 4.0.2
       arg: 5.0.0
@@ -1730,13 +1646,8 @@
     transitivePeerDependencies:
       - supports-color
 
-<<<<<<< HEAD
   /@prisma/debug/2.29.0-dev.41:
     resolution: {integrity: sha512-zFyf+9LHo09N+lmtJKApABNcsvGIJ7DJMAGX+f9rx2ZS8OpgN5f+bYpzQXrR3aeb4r98j7V4Zsz0DhVSFKMCjw==}
-=======
-  /@prisma/debug/2.29.0-dev.39:
-    resolution: {integrity: sha512-gh0OtTOYtsm5PKNNDPt+1tOI37Ii7sQgdE+RR63xHr6deMxNH8cGMRDkmLrnn3j3WH8r6Hn9lb5yP5s+A4hb/w==}
->>>>>>> d43bfb38
     dependencies:
       debug: 4.3.2
       ms: 2.1.3
@@ -1744,21 +1655,12 @@
       - supports-color
     dev: true
 
-<<<<<<< HEAD
   /@prisma/engine-core/2.29.0-dev.41:
     resolution: {integrity: sha512-j7AdX2rFoBoSKialbKUz5xDfbQTBIn0xWfGPAVgDyHWtAaeRTJUaZPCtvVr6GYT4NCtnQqWIYiJWOxx5bXE+PQ==}
     dependencies:
       '@prisma/debug': 2.29.0-dev.41
       '@prisma/engines': 2.29.0-25.f1238e20399c9d3dc91301ebca69230503301f6e
       '@prisma/generator-helper': 2.29.0-dev.41
-=======
-  /@prisma/engine-core/2.29.0-dev.39:
-    resolution: {integrity: sha512-fl9z++SwtXBMRtbkUL42RUqiTACHP/hwdRilUvJJdMHFisJMsH+Sf6GEkzQ3ycdDv6zJvVQseJ0xrqks54kzlA==}
-    dependencies:
-      '@prisma/debug': 2.29.0-dev.39
-      '@prisma/engines': 2.29.0-25.f1238e20399c9d3dc91301ebca69230503301f6e
-      '@prisma/generator-helper': 2.29.0-dev.39
->>>>>>> d43bfb38
       '@prisma/get-platform': 2.29.0-25.f1238e20399c9d3dc91301ebca69230503301f6e
       chalk: 4.1.2
       execa: 5.1.1
@@ -1772,26 +1674,16 @@
       - supports-color
     dev: true
 
-<<<<<<< HEAD
   /@prisma/engines-version/2.29.0-27.query-engine-lrts-4e355054bff7d6c7c018a5bf5c3883d13069ffb8:
     resolution: {integrity: sha512-bNEMApsiBLb1+X6YwmOfaUVCF96b4HwdqUSJAGc3IQzT163JMlefVqlXWfYbUBqWTnZluobBqxurs40mvSj86Q==}
-=======
-  /@prisma/engines-version/2.29.0-29.3279becba9751abb600640bc97c569d4658ee3d4:
-    resolution: {integrity: sha512-+ldgJBMb0vxDNXKdakpWdTDgIKLi0Cdi4F5POffnx3qOnz7ZiIRSTa8RY7+/FACKQsQK/e+gpoMRhCD1VsBLlA==}
->>>>>>> d43bfb38
 
   /@prisma/engines/2.29.0-25.f1238e20399c9d3dc91301ebca69230503301f6e:
     resolution: {integrity: sha512-TgATt2FBnzpOqgZVz9xZizOtH3rpflUMUJyc1XuKaSWptn0TmsrpEGO+WTRXhpIqrhw/552RkSOkY7DPtxSPSg==}
     requiresBuild: true
     dev: true
 
-<<<<<<< HEAD
   /@prisma/engines/2.29.0-27.query-engine-lrts-4e355054bff7d6c7c018a5bf5c3883d13069ffb8:
     resolution: {integrity: sha512-nKFoQ3e+QzzjWo2ZiN0HCdtkquvQe77qOxaZuwAN5GjscOSoPPD/ylJF+PTOaIiOW3806iSfh8Sb794ZHMguRg==}
-=======
-  /@prisma/engines/2.29.0-29.3279becba9751abb600640bc97c569d4658ee3d4:
-    resolution: {integrity: sha512-PGS7GlcB4r/oAd6n9mdcdX2pT0stQ3oY6wo6wQET2U06CzKaTgpd9yEjLNBd9IaSe69pxercEQ5w910LBRkeyQ==}
->>>>>>> d43bfb38
     requiresBuild: true
 
   /@prisma/fetch-engine/2.29.0-25.f1238e20399c9d3dc91301ebca69230503301f6e:
@@ -1818,19 +1710,11 @@
       - supports-color
     dev: true
 
-<<<<<<< HEAD
   /@prisma/fetch-engine/2.29.0-27.query-engine-lrts-4e355054bff7d6c7c018a5bf5c3883d13069ffb8:
     resolution: {integrity: sha512-XoWFFNRnMhOKFL+5ec7IaOMqE9RFzh0fNC2lfo7l6/+37jmvPy2dB/3pIrQmH8v66npNeas9vyqbjjkFj/1qIg==}
     dependencies:
       '@prisma/debug': 2.28.0
       '@prisma/get-platform': 2.29.0-27.query-engine-lrts-4e355054bff7d6c7c018a5bf5c3883d13069ffb8
-=======
-  /@prisma/fetch-engine/2.29.0-29.3279becba9751abb600640bc97c569d4658ee3d4:
-    resolution: {integrity: sha512-mjJYRAMkMVP/6+r8i5bAeL8XdPWCwuSYEY5GeD0FJVFgb90JrtDWwhuPyRaTloixASTeB8gi+87bqz6+92b49A==}
-    dependencies:
-      '@prisma/debug': 2.28.0
-      '@prisma/get-platform': 2.29.0-29.3279becba9751abb600640bc97c569d4658ee3d4
->>>>>>> d43bfb38
       chalk: 4.1.2
       execa: 5.1.1
       find-cache-dir: 3.3.1
@@ -1849,17 +1733,10 @@
     transitivePeerDependencies:
       - supports-color
 
-<<<<<<< HEAD
   /@prisma/generator-helper/2.29.0-dev.41:
     resolution: {integrity: sha512-OSpUdYELq8pGpAE4vxXT2s3nvhA5q1azywJUqtxufzre541OY+/scE/NRz95Zdm6B7R8D9bjL2xVPQx2uiEMwg==}
     dependencies:
       '@prisma/debug': 2.29.0-dev.41
-=======
-  /@prisma/generator-helper/2.29.0-dev.39:
-    resolution: {integrity: sha512-LyCQDwAQRn9hmwm8tL4xtoHrwxvhZ9f87ZEy9ZpcuZwQrGZGPe0xLJINHByB4kJdQah6mfEr/AmA/BLk/81NKg==}
-    dependencies:
-      '@prisma/debug': 2.29.0-dev.39
->>>>>>> d43bfb38
       '@types/cross-spawn': 6.0.2
       chalk: 4.1.2
       cross-spawn: 7.0.3
@@ -1875,19 +1752,13 @@
       - supports-color
     dev: true
 
-<<<<<<< HEAD
   /@prisma/get-platform/2.29.0-27.query-engine-lrts-4e355054bff7d6c7c018a5bf5c3883d13069ffb8:
     resolution: {integrity: sha512-fgtw3L4KSmrDgZWvqg+o2PBjQqwjTwpA+8vZPAFmRIod2sYwg3z3KdnGR2ogKEFulRP57+Onk8EMG90/UsPdLw==}
-=======
-  /@prisma/get-platform/2.29.0-29.3279becba9751abb600640bc97c569d4658ee3d4:
-    resolution: {integrity: sha512-KDWLTrigTFW7+QltJ2b+GpWe24WZpdxBmzG5gC+Q4rlWnY7l39mHNnu1hDisg5pesKVcwt6jC0UVhYMz76cBQg==}
->>>>>>> d43bfb38
     dependencies:
       '@prisma/debug': 2.28.0
     transitivePeerDependencies:
       - supports-color
 
-<<<<<<< HEAD
   /@prisma/sdk/2.29.0-dev.41:
     resolution: {integrity: sha512-vABLbTczoWGDb4czj2lEyifZ+oubELoBQFdYE9dfVHPx+KSXWFxKKU7s6qS69PgxC9fHNB2qMtoXF8fLqBSA/w==}
     dependencies:
@@ -1896,16 +1767,6 @@
       '@prisma/engines': 2.29.0-25.f1238e20399c9d3dc91301ebca69230503301f6e
       '@prisma/fetch-engine': 2.29.0-25.f1238e20399c9d3dc91301ebca69230503301f6e
       '@prisma/generator-helper': 2.29.0-dev.41
-=======
-  /@prisma/sdk/2.29.0-dev.39:
-    resolution: {integrity: sha512-Fz7+U2nrUtRA79svYygmOdtgd090Unt/6PhFVDagBDNqVPV6LMJ3NZvZ3YDTYdPXYqv18b+Ify2OZc9t9Xu49A==}
-    dependencies:
-      '@prisma/debug': 2.29.0-dev.39
-      '@prisma/engine-core': 2.29.0-dev.39
-      '@prisma/engines': 2.29.0-25.f1238e20399c9d3dc91301ebca69230503301f6e
-      '@prisma/fetch-engine': 2.29.0-25.f1238e20399c9d3dc91301ebca69230503301f6e
-      '@prisma/generator-helper': 2.29.0-dev.39
->>>>>>> d43bfb38
       '@prisma/get-platform': 2.29.0-25.f1238e20399c9d3dc91301ebca69230503301f6e
       '@timsuchanek/copy': 1.4.5
       archiver: 4.0.2
@@ -1940,22 +1801,13 @@
       - supports-color
     dev: true
 
-<<<<<<< HEAD
   /@prisma/studio-pcw/0.418.0_@prisma+sdk@2.29.0-dev.41:
     resolution: {integrity: sha512-Ujt54DkAC6f+59LMdorR5e+iRpfCf2CeQ+ooAtPQSd9FZKsR81EqmVufc/PGn9zD/l5dc584mjqP1sjOReHy2Q==}
-=======
-  /@prisma/studio-pcw/0.419.0_@prisma+sdk@2.29.0-dev.39:
-    resolution: {integrity: sha512-74YPH6COysslPnmt/qq12A4iJCgUur1fXilmmD2s71s/iJrkmZ9h5Z6BQe9LjMW9K3Byz99G7xD6vVMajYjSWA==}
->>>>>>> d43bfb38
     peerDependencies:
       '@prisma/client': '*'
       '@prisma/sdk': '*'
     dependencies:
-<<<<<<< HEAD
       '@prisma/sdk': 2.29.0-dev.41
-=======
-      '@prisma/sdk': 2.29.0-dev.39
->>>>>>> d43bfb38
       debug: 4.3.1
       lodash: 4.17.21
     transitivePeerDependencies:
@@ -1965,15 +1817,9 @@
   /@prisma/studio-server/0.419.0:
     resolution: {integrity: sha512-b6zY2PV/4fyfTi7VlMYPrB+nJUH94IIQb42z1uYHPTJhEZy1NrjZr3pmTVcyMUS2KR+04ySJ85fol/lOodS5qQ==}
     dependencies:
-<<<<<<< HEAD
       '@prisma/sdk': 2.29.0-dev.41
       '@prisma/studio-pcw': 0.418.0_@prisma+sdk@2.29.0-dev.41
       '@prisma/studio-transports': 0.418.0
-=======
-      '@prisma/sdk': 2.29.0-dev.39
-      '@prisma/studio-pcw': 0.419.0_@prisma+sdk@2.29.0-dev.39
-      '@prisma/studio-transports': 0.419.0
->>>>>>> d43bfb38
       '@sentry/node': 6.2.5
       checkpoint-client: 1.1.20
       cors: 2.8.5
