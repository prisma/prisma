--- conflicted
+++ resolved
@@ -3413,8 +3413,8 @@
     dev: true
     optional: true
 
-  /@prisma/engines-version@5.4.0-4.3ef05ffb36cba7bf2d6b2a395abfe466195b6fbb:
-    resolution: {integrity: sha512-PWVOGskL5RCzV6LHTOUJUjFjPMQSOxDmchuvFVOhvVD0vg7RcML0XO9/P7wW+ncY00HUDoo7yvqqTidHCp6OAg==}
+  /@prisma/engines-version@5.4.0-5.79f2257e754a7450abd79d6e93b60f1b2f53203d:
+    resolution: {integrity: sha512-zg5L4jLE9xN+rXonWyCpOX+8z2c3/QKtdsiOBZig5vG4Bn9X3WV2iL552Sf83ixHAo3G1DWHusROrIFXapR9jw==}
 
   /@prisma/mini-proxy@0.9.4:
     resolution: {integrity: sha512-QydFgafroCKNaLJ/79Zr9auEb2/87+v8gI8s6RdHyLkBL/iSRtv9btPgCvcpcm9IhN3uYHt6hloX/W16FdcJag==}
@@ -3422,8 +3422,8 @@
     hasBin: true
     dev: true
 
-  /@prisma/prisma-schema-wasm@5.4.0-4.3ef05ffb36cba7bf2d6b2a395abfe466195b6fbb:
-    resolution: {integrity: sha512-+UlhFgx2fnx//V/vBRhD4QNVmTeEmtrB6CPM8MrTtUFzw/owvuFkPgiYbAYTu234kknrEeBAeglQQZSNUYzSaQ==}
+  /@prisma/prisma-schema-wasm@5.4.0-5.79f2257e754a7450abd79d6e93b60f1b2f53203d:
+    resolution: {integrity: sha512-DNPiXMBjmqIYEj1aDiXq+F3K0S1EGXVunXgXrdoq9By55LtjMeTGdCIOS5UVw9iEwgY8MmJ/V46t80+FLJ6F9g==}
     dev: false
 
   /@prisma/studio-common@0.494.0:
@@ -3825,7 +3825,6 @@
     dev: false
     optional: true
 
-<<<<<<< HEAD
   /@smithy/querystring-parser@2.0.7:
     resolution: {integrity: sha512-Cwi/Hgs73nbLKfgH7dXAxzvDxyTrK+BLrlAd0KXU7xcBR94V132nvxoq39BMWckYAPmnMwxCwq8uusNH4Dnagw==}
     engines: {node: '>=14.0.0'}
@@ -3835,10 +3834,6 @@
       tslib: 2.5.0
     dev: false
     optional: true
-=======
-  /@prisma/engines-version@5.4.0-5.79f2257e754a7450abd79d6e93b60f1b2f53203d:
-    resolution: {integrity: sha512-zg5L4jLE9xN+rXonWyCpOX+8z2c3/QKtdsiOBZig5vG4Bn9X3WV2iL552Sf83ixHAo3G1DWHusROrIFXapR9jw==}
->>>>>>> f7184395
 
   /@smithy/service-error-classification@2.0.0:
     resolution: {integrity: sha512-2z5Nafy1O0cTf69wKyNjGW/sNVMiqDnb4jgwfMG8ye8KnFJ5qmJpDccwIbJNhXIfbsxTg9SEec2oe1cexhMJvw==}
@@ -3847,7 +3842,6 @@
     dev: false
     optional: true
 
-<<<<<<< HEAD
   /@smithy/shared-ini-file-loader@2.0.9:
     resolution: {integrity: sha512-vBLgJI+Qpz1TZ0W2kUBOmG2Q+geVEhiXE99UX02+UFag2WzOQ6frvV6rpadwJu0uwF02GG620NbiKGboqZ19YA==}
     engines: {node: '>=14.0.0'}
@@ -3855,10 +3849,6 @@
     dependencies:
       '@smithy/types': 2.3.1
       tslib: 2.5.0
-=======
-  /@prisma/prisma-schema-wasm@5.4.0-5.79f2257e754a7450abd79d6e93b60f1b2f53203d:
-    resolution: {integrity: sha512-DNPiXMBjmqIYEj1aDiXq+F3K0S1EGXVunXgXrdoq9By55LtjMeTGdCIOS5UVw9iEwgY8MmJ/V46t80+FLJ6F9g==}
->>>>>>> f7184395
     dev: false
     optional: true
 
