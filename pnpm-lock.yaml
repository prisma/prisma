--- conflicted
+++ resolved
@@ -106,13 +106,8 @@
     specifiers:
       '@prisma/client': workspace:*
       '@prisma/debug': workspace:*
-<<<<<<< HEAD
       '@prisma/engines': 3.10.0-22.a5a1e38928811b51d9b821e405ca1293025b046c
-      '@prisma/fetch-engine': 3.10.0-10.da7335b70df3599a287b2825a6952438cb302d00
-=======
-      '@prisma/engines': 3.10.0-21.59ddd7453e8aa1a66e59c423e29098af63e0c552
       '@prisma/fetch-engine': 3.10.0-21.59ddd7453e8aa1a66e59c423e29098af63e0c552
->>>>>>> ad4457fa
       '@prisma/generator-helper': workspace:*
       '@prisma/get-platform': 3.10.0-21.59ddd7453e8aa1a66e59c423e29098af63e0c552
       '@prisma/migrate': workspace:*
@@ -160,11 +155,7 @@
       ts-jest: 27.1.3
       typescript: 4.5.4
     dependencies:
-<<<<<<< HEAD
       '@prisma/engines': 3.10.0-22.a5a1e38928811b51d9b821e405ca1293025b046c
-=======
-      '@prisma/engines': 3.10.0-21.59ddd7453e8aa1a66e59c423e29098af63e0c552
->>>>>>> ad4457fa
     devDependencies:
       '@prisma/client': link:../client
       '@prisma/debug': link:../debug
@@ -222,15 +213,9 @@
       '@opentelemetry/api': 1.0.3
       '@prisma/debug': workspace:*
       '@prisma/engine-core': workspace:*
-<<<<<<< HEAD
       '@prisma/engines': 3.10.0-22.a5a1e38928811b51d9b821e405ca1293025b046c
       '@prisma/engines-version': 3.10.0-22.a5a1e38928811b51d9b821e405ca1293025b046c
       '@prisma/fetch-engine': 3.10.0-10.da7335b70df3599a287b2825a6952438cb302d00
-=======
-      '@prisma/engines': 3.10.0-21.59ddd7453e8aa1a66e59c423e29098af63e0c552
-      '@prisma/engines-version': 3.10.0-21.59ddd7453e8aa1a66e59c423e29098af63e0c552
-      '@prisma/fetch-engine': 3.10.0-21.59ddd7453e8aa1a66e59c423e29098af63e0c552
->>>>>>> ad4457fa
       '@prisma/generator-helper': workspace:*
       '@prisma/get-platform': 3.10.0-21.59ddd7453e8aa1a66e59c423e29098af63e0c552
       '@prisma/migrate': workspace:*
@@ -286,23 +271,14 @@
       tsd: 0.19.1
       typescript: 4.5.4
     dependencies:
-<<<<<<< HEAD
       '@prisma/engines-version': 3.10.0-22.a5a1e38928811b51d9b821e405ca1293025b046c
-=======
-      '@prisma/engines-version': 3.10.0-21.59ddd7453e8aa1a66e59c423e29098af63e0c552
->>>>>>> ad4457fa
     devDependencies:
       '@microsoft/api-extractor': 7.19.3
       '@opentelemetry/api': 1.0.3
       '@prisma/debug': link:../debug
       '@prisma/engine-core': link:../engine-core
-<<<<<<< HEAD
       '@prisma/engines': 3.10.0-22.a5a1e38928811b51d9b821e405ca1293025b046c
       '@prisma/fetch-engine': 3.10.0-10.da7335b70df3599a287b2825a6952438cb302d00
-=======
-      '@prisma/engines': 3.10.0-21.59ddd7453e8aa1a66e59c423e29098af63e0c552
-      '@prisma/fetch-engine': 3.10.0-21.59ddd7453e8aa1a66e59c423e29098af63e0c552
->>>>>>> ad4457fa
       '@prisma/generator-helper': link:../generator-helper
       '@prisma/get-platform': 3.10.0-21.59ddd7453e8aa1a66e59c423e29098af63e0c552
       '@prisma/migrate': link:../migrate
@@ -402,11 +378,7 @@
   packages/engine-core:
     specifiers:
       '@prisma/debug': workspace:*
-<<<<<<< HEAD
       '@prisma/engines': 3.10.0-22.a5a1e38928811b51d9b821e405ca1293025b046c
-=======
-      '@prisma/engines': 3.10.0-21.59ddd7453e8aa1a66e59c423e29098af63e0c552
->>>>>>> ad4457fa
       '@prisma/generator-helper': workspace:*
       '@prisma/get-platform': 3.10.0-21.59ddd7453e8aa1a66e59c423e29098af63e0c552
       '@types/jest': 27.4.0
@@ -435,11 +407,7 @@
       undici: 3.3.6
     dependencies:
       '@prisma/debug': link:../debug
-<<<<<<< HEAD
       '@prisma/engines': 3.10.0-22.a5a1e38928811b51d9b821e405ca1293025b046c
-=======
-      '@prisma/engines': 3.10.0-21.59ddd7453e8aa1a66e59c423e29098af63e0c552
->>>>>>> ad4457fa
       '@prisma/generator-helper': link:../generator-helper
       '@prisma/get-platform': 3.10.0-21.59ddd7453e8aa1a66e59c423e29098af63e0c552
       chalk: 4.1.2
@@ -586,11 +554,7 @@
   packages/migrate:
     specifiers:
       '@prisma/debug': workspace:*
-<<<<<<< HEAD
       '@prisma/engines-version': 3.10.0-22.a5a1e38928811b51d9b821e405ca1293025b046c
-=======
-      '@prisma/engines-version': 3.10.0-21.59ddd7453e8aa1a66e59c423e29098af63e0c552
->>>>>>> ad4457fa
       '@prisma/generator-helper': workspace:*
       '@prisma/get-platform': 3.10.0-21.59ddd7453e8aa1a66e59c423e29098af63e0c552
       '@prisma/sdk': workspace:*
@@ -652,11 +616,7 @@
       strip-ansi: 6.0.1
       strip-indent: 3.0.0
     devDependencies:
-<<<<<<< HEAD
       '@prisma/engines-version': 3.10.0-22.a5a1e38928811b51d9b821e405ca1293025b046c
-=======
-      '@prisma/engines-version': 3.10.0-21.59ddd7453e8aa1a66e59c423e29098af63e0c552
->>>>>>> ad4457fa
       '@prisma/generator-helper': link:../generator-helper
       '@prisma/sdk': link:../sdk
       '@types/jest': 27.4.0
@@ -724,13 +684,8 @@
     specifiers:
       '@prisma/debug': workspace:*
       '@prisma/engine-core': workspace:*
-<<<<<<< HEAD
       '@prisma/engines': 3.10.0-22.a5a1e38928811b51d9b821e405ca1293025b046c
       '@prisma/fetch-engine': 3.10.0-10.da7335b70df3599a287b2825a6952438cb302d00
-=======
-      '@prisma/engines': 3.10.0-21.59ddd7453e8aa1a66e59c423e29098af63e0c552
-      '@prisma/fetch-engine': 3.10.0-21.59ddd7453e8aa1a66e59c423e29098af63e0c552
->>>>>>> ad4457fa
       '@prisma/generator-helper': workspace:*
       '@prisma/get-platform': 3.10.0-21.59ddd7453e8aa1a66e59c423e29098af63e0c552
       '@timsuchanek/copy': 1.4.5
@@ -787,13 +742,8 @@
     dependencies:
       '@prisma/debug': link:../debug
       '@prisma/engine-core': link:../engine-core
-<<<<<<< HEAD
       '@prisma/engines': 3.10.0-22.a5a1e38928811b51d9b821e405ca1293025b046c
       '@prisma/fetch-engine': 3.10.0-10.da7335b70df3599a287b2825a6952438cb302d00
-=======
-      '@prisma/engines': 3.10.0-21.59ddd7453e8aa1a66e59c423e29098af63e0c552
-      '@prisma/fetch-engine': 3.10.0-21.59ddd7453e8aa1a66e59c423e29098af63e0c552
->>>>>>> ad4457fa
       '@prisma/generator-helper': link:../generator-helper
       '@prisma/get-platform': 3.10.0-21.59ddd7453e8aa1a66e59c423e29098af63e0c552
       '@timsuchanek/copy': 1.4.5
@@ -1654,27 +1604,50 @@
     resolution: {integrity: sha512-BuJuXRSJNQ3QoKA6GWWDyuLpOUck+9hAXNMCnrloc1aWVoy6Xq6t9PUV08aBZ4Lutqq2LEHM486bpZqoViScog==}
     engines: {node: '>=8.0.0'}
 
-  /@prisma/debug/3.9.1:
-    resolution: {integrity: sha512-ijH6964xJKHxln1RpcV1nb+IP5dxSFzrUNAYDkusIwI7ZFD8cosdmWtkPHpsGHqrRSLFJCyzF5sYmp5CL7PdOA==}
+  /@prisma/debug/3.9.0:
+    resolution: {integrity: sha512-abPVtgVet1RCEXTlWx5V3lGUP4KU2zprIiOWoVt0CnV1r9kVC5EPQPml/zop/1xOT/ySMiAZhmGwIEhsv3vlBw==}
     dependencies:
       '@types/debug': 4.1.7
       ms: 2.1.3
       strip-ansi: 6.0.1
 
-<<<<<<< HEAD
+  /@prisma/debug/3.9.1:
+    resolution: {integrity: sha512-ijH6964xJKHxln1RpcV1nb+IP5dxSFzrUNAYDkusIwI7ZFD8cosdmWtkPHpsGHqrRSLFJCyzF5sYmp5CL7PdOA==}
+    dependencies:
+      '@types/debug': 4.1.7
+      ms: 2.1.3
+      strip-ansi: 6.0.1
+
   /@prisma/engines-version/3.10.0-22.a5a1e38928811b51d9b821e405ca1293025b046c:
     resolution: {integrity: sha512-23BsBF7Wv0UdLY3JSn43zvdfL93Bv8tQ8oFyGx/VBsFy/llY18zabqprkmaiSGvKTOulKFa+d+NhrPtigG12yw==}
 
   /@prisma/engines/3.10.0-22.a5a1e38928811b51d9b821e405ca1293025b046c:
     resolution: {integrity: sha512-I2rdUt4oUBWtMdSNOtdj28xrpXvaHtvd5BGj/c0r0bx31g+nkqJbc9ksH6azIuYyHOST3myZMKTTZQxoBEUZcQ==}
-=======
-  /@prisma/engines-version/3.10.0-21.59ddd7453e8aa1a66e59c423e29098af63e0c552:
-    resolution: {integrity: sha512-mzmtC86PaGaNXXjDYnVLnpoMQifQV/03tyogi6VhG7beOcywL2Ljtp9wYeXdOVXoAW2U3xrQ06S02GICNhicUA==}
-
-  /@prisma/engines/3.10.0-21.59ddd7453e8aa1a66e59c423e29098af63e0c552:
-    resolution: {integrity: sha512-m9pEFxOpC5jVXDRqFYhT0De2/zTslkqOqe//ikSNGGfjR2oWlYcQE2cTEkTsmJEwi/G+0q1K9MbzVqa0pIjdTQ==}
->>>>>>> ad4457fa
     requiresBuild: true
+
+  /@prisma/fetch-engine/3.10.0-10.da7335b70df3599a287b2825a6952438cb302d00:
+    resolution: {integrity: sha512-pv7DUH3yklIE0EPaaIjmjcHqB4nj1U2v9tdIua9lILzS2+H2n5h22Gd/zifCHJtjd4gF945Qc3inlkwZJXmylQ==}
+    dependencies:
+      '@prisma/debug': 3.9.0
+      '@prisma/get-platform': 3.10.0-10.da7335b70df3599a287b2825a6952438cb302d00
+      chalk: 4.1.2
+      execa: 5.1.1
+      find-cache-dir: 3.3.2
+      hasha: 5.2.2
+      http-proxy-agent: 5.0.0
+      https-proxy-agent: 5.0.0
+      make-dir: 3.1.0
+      node-fetch: 2.6.7
+      p-filter: 2.1.0
+      p-map: 4.0.0
+      p-retry: 4.6.1
+      progress: 2.0.3
+      rimraf: 3.0.2
+      temp-dir: 2.0.0
+      tempy: 1.0.1
+    transitivePeerDependencies:
+      - encoding
+      - supports-color
 
   /@prisma/fetch-engine/3.10.0-21.59ddd7453e8aa1a66e59c423e29098af63e0c552:
     resolution: {integrity: sha512-pOmKxzB+cAT7zTRRqoARpNWM9eA7TDraaQD96W4P3RR8iS1ZzI8ZVW+GzRdDo0J1AMWnKU5vHlzwITBuETttCQ==}
@@ -1699,6 +1672,12 @@
     transitivePeerDependencies:
       - encoding
       - supports-color
+    dev: true
+
+  /@prisma/get-platform/3.10.0-10.da7335b70df3599a287b2825a6952438cb302d00:
+    resolution: {integrity: sha512-iKJaMfjXteIFA5+J1YcRNXNwQIPVfuFzJeU013xi3iSCxmvfN3I4kklolBjhOWvkD+zANhvCBf0xGBOVaHez+A==}
+    dependencies:
+      '@prisma/debug': 3.9.0
 
   /@prisma/get-platform/3.10.0-21.59ddd7453e8aa1a66e59c423e29098af63e0c552:
     resolution: {integrity: sha512-wXjvXOKT14CuM7VF9dEbhwYng2XBKEHEDapF7cNB8vkBCNeZc+BTOqAqmWGLiAm784HtuA7A/nDrXV4H/Y2mVA==}
