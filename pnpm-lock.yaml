--- conflicted
+++ resolved
@@ -358,13 +358,8 @@
       '@prisma/debug': workspace:*
       '@prisma/engines': 3.15.0-10.2f594b2523c8bc235458548580e7c1028b0ec18f
       '@prisma/generator-helper': workspace:*
-<<<<<<< HEAD
-      '@prisma/get-platform': 3.15.0-9.0c364ac42b7e78faad00640efb007598192fa511
+      '@prisma/get-platform': 3.15.0-10.2f594b2523c8bc235458548580e7c1028b0ec18f
       '@swc/core': 1.2.189
-=======
-      '@prisma/get-platform': 3.15.0-10.2f594b2523c8bc235458548580e7c1028b0ec18f
-      '@swc/core': 1.2.182
->>>>>>> 60efd1e1
       '@swc/jest': 0.2.21
       '@types/jest': 27.5.0
       '@types/node': 16.11.34
@@ -594,13 +589,8 @@
       '@prisma/engines': 3.15.0-10.2f594b2523c8bc235458548580e7c1028b0ec18f
       '@prisma/fetch-engine': 3.15.0-10.2f594b2523c8bc235458548580e7c1028b0ec18f
       '@prisma/generator-helper': workspace:*
-<<<<<<< HEAD
-      '@prisma/get-platform': 3.15.0-9.0c364ac42b7e78faad00640efb007598192fa511
+      '@prisma/get-platform': 3.15.0-10.2f594b2523c8bc235458548580e7c1028b0ec18f
       '@swc/core': 1.2.189
-=======
-      '@prisma/get-platform': 3.15.0-10.2f594b2523c8bc235458548580e7c1028b0ec18f
-      '@swc/core': 1.2.182
->>>>>>> 60efd1e1
       '@swc/jest': 0.2.21
       '@timsuchanek/copy': 1.4.5
       '@types/jest': 27.5.0
@@ -1506,7 +1496,7 @@
       '@jest/schemas': 28.0.2
       '@types/istanbul-lib-coverage': 2.0.4
       '@types/istanbul-reports': 3.0.1
-      '@types/node': 12.20.51
+      '@types/node': 17.0.32
       '@types/yargs': 17.0.10
       chalk: 4.1.2
     dev: true
@@ -5775,7 +5765,7 @@
     engines: {node: ^12.13.0 || ^14.15.0 || ^16.10.0 || >=17.0.0}
     dependencies:
       '@jest/types': 28.1.0
-      '@types/node': 12.20.51
+      '@types/node': 17.0.32
       chalk: 4.1.2
       ci-info: 3.3.0
       graceful-fs: 4.2.10
