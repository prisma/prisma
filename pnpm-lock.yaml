--- conflicted
+++ resolved
@@ -8343,10 +8343,6 @@
       pretty-format: 29.3.1
       slash: 3.0.0
       strip-json-comments: 3.1.1
-<<<<<<< HEAD
-=======
-      ts-node: 10.9.1_6z7deyrvrezsjmwhyn5dtwaboq
->>>>>>> a02b80ef
     transitivePeerDependencies:
       - supports-color
     dev: true
@@ -8386,7 +8382,7 @@
       pretty-format: 29.3.1
       slash: 3.0.0
       strip-json-comments: 3.1.1
-      ts-node: 10.9.1_u7mwdqittodluulpk32x6g3pja
+      ts-node: 10.9.1_6z7deyrvrezsjmwhyn5dtwaboq
     transitivePeerDependencies:
       - supports-color
     dev: true
