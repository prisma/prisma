--- conflicted
+++ resolved
@@ -1624,11 +1624,7 @@
     dependencies:
       '@jest/fake-timers': 28.1.3
       '@jest/types': 28.1.3
-<<<<<<< HEAD
-      '@types/node': 12.20.55
-=======
       '@types/node': 18.7.14
->>>>>>> 9d943e67
       jest-mock: 28.1.3
     dev: true
 
@@ -2461,14 +2457,6 @@
     resolution: {integrity: sha512-wlYG/U6ddW1ilXslnDLLQYJ8nd97W8JJTTfwkGhubx6dzW6SUkd+N4/MzTjjyZlrHQunxHtkHFvVpUKiROvFDw==}
     engines: {node: '>=14'}
     dev: true
-<<<<<<< HEAD
-
-  /@opentelemetry/semantic-conventions/1.6.0:
-    resolution: {integrity: sha512-aPfcBeLErM/PPiAuAbNFLN5sNbZLc3KZlar27uohllN8Zs6jJbHyJU1y7cMA6W/zuq+thkaG8mujiS+3iD/FWQ==}
-    engines: {node: '>=14'}
-    dev: false
-=======
->>>>>>> 9d943e67
 
   /@opentelemetry/semantic-conventions/1.6.0:
     resolution: {integrity: sha512-aPfcBeLErM/PPiAuAbNFLN5sNbZLc3KZlar27uohllN8Zs6jJbHyJU1y7cMA6W/zuq+thkaG8mujiS+3iD/FWQ==}
@@ -3603,11 +3591,7 @@
       '@typescript-eslint/visitor-keys': 5.36.1
     dev: true
 
-<<<<<<< HEAD
-  /@typescript-eslint/type-utils/5.34.0_4rv7y5c6xz3vfxwhbrcxxi73bq:
-=======
   /@typescript-eslint/type-utils/5.34.0_shit3uhl6a7megkzgoz6xssnfa:
->>>>>>> 9d943e67
     resolution: {integrity: sha512-Pxlno9bjsQ7hs1pdWRUv9aJijGYPYsHpwMeCQ/Inavhym3/XaKt1ZKAA8FIw4odTBfowBdZJDMxf2aavyMDkLg==}
     engines: {node: ^12.22.0 || ^14.17.0 || >=16.0.0}
     peerDependencies:
@@ -3636,11 +3620,7 @@
     engines: {node: ^12.22.0 || ^14.17.0 || >=16.0.0}
     dev: true
 
-<<<<<<< HEAD
-  /@typescript-eslint/typescript-estree/5.34.0_typescript@4.7.4:
-=======
   /@typescript-eslint/typescript-estree/5.34.0_typescript@4.8.2:
->>>>>>> 9d943e67
     resolution: {integrity: sha512-mXHAqapJJDVzxauEkfJI96j3D10sd567LlqroyCeJaHnu42sDbjxotGb3XFtGPYKPD9IyLjhsoULML1oI3M86A==}
     engines: {node: ^12.22.0 || ^14.17.0 || >=16.0.0}
     peerDependencies:
@@ -3682,32 +3662,7 @@
       - supports-color
     dev: true
 
-<<<<<<< HEAD
-  /@typescript-eslint/typescript-estree/5.36.1_typescript@4.7.4:
-    resolution: {integrity: sha512-ih7V52zvHdiX6WcPjsOdmADhYMDN15SylWRZrT2OMy80wzKbc79n8wFW0xpWpU0x3VpBz/oDgTm2xwDAnFTl+g==}
-    engines: {node: ^12.22.0 || ^14.17.0 || >=16.0.0}
-    peerDependencies:
-      typescript: '*'
-    peerDependenciesMeta:
-      typescript:
-        optional: true
-    dependencies:
-      '@typescript-eslint/types': 5.36.1
-      '@typescript-eslint/visitor-keys': 5.36.1
-      debug: 4.3.4
-      globby: 11.1.0
-      is-glob: 4.0.3
-      semver: 7.3.7
-      tsutils: 3.21.0_typescript@4.7.4
-      typescript: 4.7.4
-    transitivePeerDependencies:
-      - supports-color
-    dev: true
-
-  /@typescript-eslint/utils/5.34.0_4rv7y5c6xz3vfxwhbrcxxi73bq:
-=======
   /@typescript-eslint/utils/5.34.0_shit3uhl6a7megkzgoz6xssnfa:
->>>>>>> 9d943e67
     resolution: {integrity: sha512-kWRYybU4Rn++7lm9yu8pbuydRyQsHRoBDIo11k7eqBWTldN4xUdVUMCsHBiE7aoEkFzrUEaZy3iH477vr4xHAQ==}
     engines: {node: ^12.22.0 || ^14.17.0 || >=16.0.0}
     peerDependencies:
@@ -3735,24 +3690,6 @@
       '@typescript-eslint/scope-manager': 5.36.1
       '@typescript-eslint/types': 5.36.1
       '@typescript-eslint/typescript-estree': 5.36.1_typescript@4.8.2
-      eslint: 8.22.0
-      eslint-scope: 5.1.1
-      eslint-utils: 3.0.0_eslint@8.22.0
-    transitivePeerDependencies:
-      - supports-color
-      - typescript
-    dev: true
-
-  /@typescript-eslint/utils/5.36.1_4rv7y5c6xz3vfxwhbrcxxi73bq:
-    resolution: {integrity: sha512-lNj4FtTiXm5c+u0pUehozaUWhh7UYKnwryku0nxJlYUEWetyG92uw2pr+2Iy4M/u0ONMKzfrx7AsGBTCzORmIg==}
-    engines: {node: ^12.22.0 || ^14.17.0 || >=16.0.0}
-    peerDependencies:
-      eslint: ^6.0.0 || ^7.0.0 || ^8.0.0
-    dependencies:
-      '@types/json-schema': 7.0.11
-      '@typescript-eslint/scope-manager': 5.36.1
-      '@typescript-eslint/types': 5.36.1
-      '@typescript-eslint/typescript-estree': 5.36.1_typescript@4.7.4
       eslint: 8.22.0
       eslint-scope: 5.1.1
       eslint-utils: 3.0.0_eslint@8.22.0
@@ -5988,13 +5925,8 @@
       jest:
         optional: true
     dependencies:
-<<<<<<< HEAD
-      '@typescript-eslint/eslint-plugin': 5.34.0_euudt5oqhhodkyae5tf6wjmsda
-      '@typescript-eslint/utils': 5.36.1_4rv7y5c6xz3vfxwhbrcxxi73bq
-=======
       '@typescript-eslint/eslint-plugin': 5.34.0_h47tbsx7n3jetk3pplxtaca3mm
       '@typescript-eslint/utils': 5.36.1_shit3uhl6a7megkzgoz6xssnfa
->>>>>>> 9d943e67
       eslint: 8.22.0
     transitivePeerDependencies:
       - supports-color
@@ -12363,11 +12295,7 @@
       lodash.memoize: 4.1.2
       make-error: 1.3.6
       semver: 7.3.7
-<<<<<<< HEAD
-      typescript: 4.7.4
-=======
       typescript: 4.8.2
->>>>>>> 9d943e67
       yargs-parser: 21.1.1
     dev: true
 
