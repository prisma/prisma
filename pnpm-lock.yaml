--- conflicted
+++ resolved
@@ -94,13 +94,8 @@
   /@types/json-schema/7.0.7:
     dev: true
     resolution:
-<<<<<<< HEAD
       integrity: sha512-cxWFQVseBm6O9Gbw1IWb8r6OS4OhSt3hPZLkFApLjM8TEXROBuQGLAH2i2gZpcXdLBIrpXuTDhH7Vbm1iXmNGA==
-  /@types/node/14.14.32:
-=======
-      integrity: sha512-3c+yGKvVP5Y9TYBEibGNR+kLtijnj7mYrXRg+WpFb2X9xm04g/DXYkfg4hmzJQosc9snFNUPkbYIhu+KAm6jJw==
   /@types/node/14.14.33:
->>>>>>> 0dc7930b
     dev: true
     resolution:
       integrity: sha512-oJqcTrgPUF29oUP8AsUqbXGJNuPutsetaa9kTQAQce5Lx5dTYWV02ScBiT/k1BX/Z7pKeqedmvp39Wu4zR7N7g==
