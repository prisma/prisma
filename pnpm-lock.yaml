--- conflicted
+++ resolved
@@ -159,12 +159,7 @@
       ts-pattern: ^4.0.1
       typescript: 4.5.4
     dependencies:
-<<<<<<< HEAD
-      '@prisma/engines': 3.14.0-7.4ae1eb270190caa8f6baacc69dbc167bb6fa36f6
-=======
       '@prisma/engines': 3.14.0-8.194f3643b83b9089974d7a9ee6fbe321c100d390
-      ts-pattern: 4.0.1
->>>>>>> f5f30c4d
     devDependencies:
       '@prisma/client': link:../client
       '@prisma/debug': link:../debug
