--- conflicted
+++ resolved
@@ -227,11 +227,7 @@
       '@prisma/debug': workspace:*
       '@prisma/engine-core': workspace:*
       '@prisma/engines': workspace:*
-<<<<<<< HEAD
-      '@prisma/engines-version': 4.4.0-4.integration-deno-preview-flag-3c1168fbf77b17ded4f89a480e467eddb5302d77
-=======
-      '@prisma/engines-version': 4.5.0-35.7ed9e65490b6d360d03e2b531da2db29b6c7b919
->>>>>>> 91d529ab
+      '@prisma/engines-version': 4.5.0-38.71723d0f37369be033e71bd7cd314749d8348f9f
       '@prisma/fetch-engine': workspace:*
       '@prisma/generator-helper': workspace:*
       '@prisma/get-platform': workspace:*
@@ -299,11 +295,7 @@
       yeoman-generator: 5.7.0
       yo: 4.3.0
     dependencies:
-<<<<<<< HEAD
-      '@prisma/engines-version': 4.4.0-4.integration-deno-preview-flag-3c1168fbf77b17ded4f89a480e467eddb5302d77
-=======
-      '@prisma/engines-version': 4.5.0-35.7ed9e65490b6d360d03e2b531da2db29b6c7b919
->>>>>>> 91d529ab
+      '@prisma/engines-version': 4.5.0-38.71723d0f37369be033e71bd7cd314749d8348f9f
     devDependencies:
       '@faker-js/faker': 7.6.0
       '@fast-check/jest': 1.0.1_jest@28.1.3
@@ -460,11 +452,7 @@
   packages/engines:
     specifiers:
       '@prisma/debug': workspace:*
-<<<<<<< HEAD
-      '@prisma/engines-version': 4.4.0-4.integration-deno-preview-flag-3c1168fbf77b17ded4f89a480e467eddb5302d77
-=======
-      '@prisma/engines-version': 4.5.0-35.7ed9e65490b6d360d03e2b531da2db29b6c7b919
->>>>>>> 91d529ab
+      '@prisma/engines-version': 4.5.0-38.71723d0f37369be033e71bd7cd314749d8348f9f
       '@prisma/fetch-engine': workspace:*
       '@prisma/get-platform': workspace:*
       '@swc/core': 1.3.8
@@ -476,11 +464,7 @@
       typescript: 4.8.4
     devDependencies:
       '@prisma/debug': link:../debug
-<<<<<<< HEAD
-      '@prisma/engines-version': 4.4.0-4.integration-deno-preview-flag-3c1168fbf77b17ded4f89a480e467eddb5302d77
-=======
-      '@prisma/engines-version': 4.5.0-35.7ed9e65490b6d360d03e2b531da2db29b6c7b919
->>>>>>> 91d529ab
+      '@prisma/engines-version': 4.5.0-38.71723d0f37369be033e71bd7cd314749d8348f9f
       '@prisma/fetch-engine': link:../fetch-engine
       '@prisma/get-platform': link:../get-platform
       '@swc/core': 1.3.8
@@ -494,15 +478,9 @@
   packages/fetch-engine:
     specifiers:
       '@prisma/debug': workspace:*
-<<<<<<< HEAD
-      '@prisma/engines-version': 4.4.0-4.integration-deno-preview-flag-3c1168fbf77b17ded4f89a480e467eddb5302d77
-      '@prisma/get-platform': workspace:*
-      '@swc/core': 1.2.242
-=======
-      '@prisma/engines-version': 4.5.0-35.7ed9e65490b6d360d03e2b531da2db29b6c7b919
+      '@prisma/engines-version': 4.5.0-38.71723d0f37369be033e71bd7cd314749d8348f9f
       '@prisma/get-platform': workspace:*
       '@swc/core': 1.3.8
->>>>>>> 91d529ab
       '@swc/jest': 0.2.22
       '@types/jest': 28.1.8
       '@types/node': 16.11.65
@@ -546,15 +524,9 @@
       temp-dir: 2.0.0
       tempy: 1.0.1
     devDependencies:
-<<<<<<< HEAD
-      '@prisma/engines-version': 4.4.0-4.integration-deno-preview-flag-3c1168fbf77b17ded4f89a480e467eddb5302d77
-      '@swc/core': 1.2.242
-      '@swc/jest': 0.2.22_@swc+core@1.2.242
-=======
-      '@prisma/engines-version': 4.5.0-35.7ed9e65490b6d360d03e2b531da2db29b6c7b919
+      '@prisma/engines-version': 4.5.0-38.71723d0f37369be033e71bd7cd314749d8348f9f
       '@swc/core': 1.3.8
       '@swc/jest': 0.2.22_@swc+core@1.3.8
->>>>>>> 91d529ab
       '@types/jest': 28.1.8
       '@types/node': 16.11.65
       '@types/node-fetch': 2.6.2
@@ -813,11 +785,7 @@
   packages/migrate:
     specifiers:
       '@prisma/debug': workspace:*
-<<<<<<< HEAD
-      '@prisma/engines-version': 4.4.0-4.integration-deno-preview-flag-3c1168fbf77b17ded4f89a480e467eddb5302d77
-=======
-      '@prisma/engines-version': 4.5.0-35.7ed9e65490b6d360d03e2b531da2db29b6c7b919
->>>>>>> 91d529ab
+      '@prisma/engines-version': 4.5.0-38.71723d0f37369be033e71bd7cd314749d8348f9f
       '@prisma/generator-helper': workspace:*
       '@prisma/get-platform': workspace:*
       '@prisma/internals': workspace:*
@@ -872,11 +840,7 @@
       strip-indent: 3.0.0
       ts-pattern: 4.0.5
     devDependencies:
-<<<<<<< HEAD
-      '@prisma/engines-version': 4.4.0-4.integration-deno-preview-flag-3c1168fbf77b17ded4f89a480e467eddb5302d77
-=======
-      '@prisma/engines-version': 4.5.0-35.7ed9e65490b6d360d03e2b531da2db29b6c7b919
->>>>>>> 91d529ab
+      '@prisma/engines-version': 4.5.0-38.71723d0f37369be033e71bd7cd314749d8348f9f
       '@prisma/generator-helper': link:../generator-helper
       '@prisma/internals': link:../internals
       '@swc/core': 1.3.8
@@ -2448,7 +2412,6 @@
       shimmer: 1.2.1
     transitivePeerDependencies:
       - supports-color
-    dev: false
 
   /@opentelemetry/instrumentation/0.33.0_@opentelemetry+api@1.2.0:
     resolution: {integrity: sha512-8joPjKJ6TznNt04JbnzZG+m1j/4wm1OIrX7DEw/V5lyZ9/2fahIqG72jeZ26VKOZnLOpVzUUnU/dweURqBzT3Q==}
@@ -2521,13 +2484,8 @@
     engines: {node: '>=14'}
     dev: true
 
-<<<<<<< HEAD
-  /@prisma/engines-version/4.4.0-4.integration-deno-preview-flag-3c1168fbf77b17ded4f89a480e467eddb5302d77:
-    resolution: {integrity: sha512-Ghoztzu/5BQTxrrWKnBJJ2U2K8rVPpFLE6+bmHyzEKbcfcHX9zIlYvcU/GZlr/1OooYfbxjDwoGS8QqlHOEQpg==}
-=======
-  /@prisma/engines-version/4.5.0-35.7ed9e65490b6d360d03e2b531da2db29b6c7b919:
-    resolution: {integrity: sha512-y3OGnd+iI1UAWBccWBl6OHvB35BXxZVTJQQRsnlZOyg0AjeoZYQhXgd1K52nFXErx0Udqx/5pe7Sxzhjrlpk8Q==}
->>>>>>> 91d529ab
+  /@prisma/engines-version/4.5.0-38.71723d0f37369be033e71bd7cd314749d8348f9f:
+    resolution: {integrity: sha512-i772P6pn1fxxalW5iXuR0Sb3alb032Jj6PJ4tpajz66AvKmz8U7z7G9lcMAzU4s6RX+DOjIvZibr9xsIRnnETg==}
 
   /@prisma/mini-proxy/0.2.0:
     resolution: {integrity: sha512-jwaPkbGftRKg6EZBkDNTkeIdYH//v7ra3MpFoKndnuNaUgkbdCLl39m0rHi9IiyMZqWdw9112SgUsiBmcbrWeg==}
@@ -2708,13 +2666,8 @@
     dev: true
     optional: true
 
-<<<<<<< HEAD
-  /@swc/core-android-arm-eabi/1.2.242:
-    resolution: {integrity: sha512-Ukx1LQAUbPRJdREF9FMgeUwIuRtWJNpPyPF7BWl4hIkw024q75mohMbp3S2wgrF1TsSsEGW37q0DkFxPJ2uJbQ==}
-=======
   /@swc/core-android-arm-eabi/1.3.7:
     resolution: {integrity: sha512-zvUpTBOUnXDkfp2JXv1T3NfyimxsAnqEfT65gWC/3ZpB/gmc59vqYVko4Pifyvuxo5aVvEdT2gfHlWM/aXwtpg==}
->>>>>>> 91d529ab
     engines: {node: '>=10'}
     cpu: [arm]
     os: [android]
@@ -2724,13 +2677,8 @@
     dev: true
     optional: true
 
-<<<<<<< HEAD
-  /@swc/core-android-arm-eabi/1.2.248:
-    resolution: {integrity: sha512-+n4fyGnGWnhV/GanN99N5FkgCF0JdJVViecsA0eAEXF35+qZ0PO3YgDx3EfBXA35utddXZwskZ9q71cjSPv4Rg==}
-=======
   /@swc/core-android-arm-eabi/1.3.8:
     resolution: {integrity: sha512-7SKRmfT21Iwy1UJVirS89KO1YqA/nYeG6Te97Vi50e0Ua1XmmogE+ooUg4CNk0wevtVmgB3AHXK/1/ak6qY/Ag==}
->>>>>>> 91d529ab
     engines: {node: '>=10'}
     cpu: [arm]
     os: [android]
@@ -2749,13 +2697,8 @@
     dev: true
     optional: true
 
-<<<<<<< HEAD
-  /@swc/core-android-arm64/1.2.242:
-    resolution: {integrity: sha512-4E/y+reQWHVCV/0Sn174gsLQyqIKlBWKnwUfPa7MA53VBacp8HTYoPY+iwKPrngsH16gEOC7iByiTJHR/4kirg==}
-=======
   /@swc/core-android-arm64/1.3.7:
     resolution: {integrity: sha512-qnh1aYTrIjuFOkgxUYG8SGzpPD92o/w5hrHUy71LfUbHf5HRs7FpMgQXtTGnk33S/uMCvSv7V/ewv+t+N6tlVA==}
->>>>>>> 91d529ab
     engines: {node: '>=10'}
     cpu: [arm64]
     os: [android]
@@ -2765,13 +2708,8 @@
     dev: true
     optional: true
 
-<<<<<<< HEAD
-  /@swc/core-android-arm64/1.2.248:
-    resolution: {integrity: sha512-/eXNTuWpAiJsP/DkO2hr4B+a6oS605sRq6Y2ry7sc+7bS8jkDloryD3Lkyv6h1RgRrv33uRCt0+JLN+odeeBSA==}
-=======
   /@swc/core-android-arm64/1.3.8:
     resolution: {integrity: sha512-K7PwYMOukAFUWR1f1xukNhQXpCWjYfOnBA130hdovuW7J+cxYX2O8L5cKW+VOmlTNXU561+k0jNSO5NkJ4pSSQ==}
->>>>>>> 91d529ab
     engines: {node: '>=10'}
     cpu: [arm64]
     os: [android]
@@ -2790,13 +2728,8 @@
     dev: true
     optional: true
 
-<<<<<<< HEAD
-  /@swc/core-darwin-arm64/1.2.242:
-    resolution: {integrity: sha512-nIqtjxdbz0Fe0gFZwCygBwUrGEXj3c4mjHjNeveidVX/6U0HE/EAj+0iXuw8zjJLof8HCMnxq8CzzvhA6gd3ZA==}
-=======
   /@swc/core-darwin-arm64/1.3.7:
     resolution: {integrity: sha512-q8NgUK/CleCmGYIuskL1sCad8opkfJD/8GWd+MkGSi+MGkExrLMmJftgG5FCj0l/xCHxGGNYj1TCrM/qV6CheA==}
->>>>>>> 91d529ab
     engines: {node: '>=10'}
     cpu: [arm64]
     os: [darwin]
@@ -2804,13 +2737,8 @@
     dev: true
     optional: true
 
-<<<<<<< HEAD
-  /@swc/core-darwin-arm64/1.2.248:
-    resolution: {integrity: sha512-rd9UwNuFhMk4WxoFmba2HKNrPevh8p/syEtjThyQ+kcMLU1D5yA3WwYEyPvnLgytlkJvsUIjVjV15i8lNSU0TQ==}
-=======
   /@swc/core-darwin-arm64/1.3.8:
     resolution: {integrity: sha512-sEynC48HWwYQ2RzJxBejnWfRQkl65f1+fWNjSWqAIii7I+fJT5La98hJrg+5dfZROBs34g1Zxt8+2Gttm25Nmg==}
->>>>>>> 91d529ab
     engines: {node: '>=10'}
     cpu: [arm64]
     os: [darwin]
@@ -2827,13 +2755,8 @@
     dev: true
     optional: true
 
-<<<<<<< HEAD
-  /@swc/core-darwin-x64/1.2.242:
-    resolution: {integrity: sha512-iZKzI76vYYHD/t8wkQ/uIVuIyxN1eift2nLvUU7/jtmoa6b8DH/45ykB/C3vkuvYVNMiGA8HIjJIzw7RJz5XIQ==}
-=======
   /@swc/core-darwin-x64/1.3.7:
     resolution: {integrity: sha512-dKrJkZYbF7Qi1wQgyVnR1a5Vk8UN7fJ/WlK6pZVJwMvWLoZgYE+U0Nn7RsVB4LmOxHtaJF7eesbGUm2y2NVEwA==}
->>>>>>> 91d529ab
     engines: {node: '>=10'}
     cpu: [x64]
     os: [darwin]
@@ -2841,13 +2764,8 @@
     dev: true
     optional: true
 
-<<<<<<< HEAD
-  /@swc/core-darwin-x64/1.2.248:
-    resolution: {integrity: sha512-ouexUd719FZ4CEGl2HDZEGJV4nAhcRJ6BUMO0IOxK0MRJEDvqTiW98nSqTbOz22GHTy9Z0n5vkc5nOkuDfTJTQ==}
-=======
   /@swc/core-darwin-x64/1.3.8:
     resolution: {integrity: sha512-yimEqFZpmXU6uTnSw1A6umKBN1B68I+Cbl/q4IHm3Z3B9a/aymiQ7lJNrYYEHOgfpHLka4SWwvdSBSrpMczDfg==}
->>>>>>> 91d529ab
     engines: {node: '>=10'}
     cpu: [x64]
     os: [darwin]
@@ -2864,13 +2782,8 @@
     dev: true
     optional: true
 
-<<<<<<< HEAD
-  /@swc/core-freebsd-x64/1.2.242:
-    resolution: {integrity: sha512-6JNi5/6JDvcTQzBkndELiIlJufWowoI2ZEmXlGIJpiGoj28PEDPwy5LO7KkXa4DnY5L4CSh15idFO/DxV0rGAQ==}
-=======
   /@swc/core-freebsd-x64/1.3.7:
     resolution: {integrity: sha512-ENHthc4iFPlBj0xaf2DbJLDzYSBA4QMQEA2HhZoSWWMsqhg8mGZxwgRd6+loROGZ2a5HKMZXIxCev8BbYnE0OA==}
->>>>>>> 91d529ab
     engines: {node: '>=10'}
     cpu: [x64]
     os: [freebsd]
@@ -2880,13 +2793,8 @@
     dev: true
     optional: true
 
-<<<<<<< HEAD
-  /@swc/core-freebsd-x64/1.2.248:
-    resolution: {integrity: sha512-rV4h0dGqz9x5xRGGRXKQ5MzAep90PkjLIXIcPG16M8pJQFNhS6Ebslxvh//6GIvTONE9VU/86CHWJ8FJHedUPA==}
-=======
   /@swc/core-freebsd-x64/1.3.8:
     resolution: {integrity: sha512-kGGDDrKVCoM2A8lAJ3jFiWuafxtFxMmvkGlo72GikZsFDHibqr2K2+Ur++nwOz/ZFOf1HJwEbYVbbDa84pSlCw==}
->>>>>>> 91d529ab
     engines: {node: '>=10'}
     cpu: [x64]
     os: [freebsd]
@@ -2905,13 +2813,8 @@
     dev: true
     optional: true
 
-<<<<<<< HEAD
-  /@swc/core-linux-arm-gnueabihf/1.2.242:
-    resolution: {integrity: sha512-NGL9A3cv8PCbeQ1SvPfApNlHvFbf7Jn305sCAy3iZYsmwm+EU4JNlOWXGgRioP7ABhz2kwLhfYs8UMYCDIVq8Q==}
-=======
   /@swc/core-linux-arm-gnueabihf/1.3.7:
     resolution: {integrity: sha512-anE65tcRLr/fYayXkpwZ7p7Ft5HCH4rvi3wSFdK8ycRWn9fVZhyWUJkJ3p1S0R19xr7hcb14hyxqPbd4m0I4yA==}
->>>>>>> 91d529ab
     engines: {node: '>=10'}
     cpu: [arm]
     os: [linux]
@@ -2921,13 +2824,8 @@
     dev: true
     optional: true
 
-<<<<<<< HEAD
-  /@swc/core-linux-arm-gnueabihf/1.2.248:
-    resolution: {integrity: sha512-8ZOPx9+tuLQ86cvFd3+FVBsodxFWvczJRzfLamxScEGywMsQ+Jz6vMEXAo0AbSjNjJG01DXeiVkqqyCD3Rpmug==}
-=======
   /@swc/core-linux-arm-gnueabihf/1.3.8:
     resolution: {integrity: sha512-kLpA6Oei9J7u7NBFT80ziAe3cLhOV7vo/Li9rV44AI8iU6df7KXt7hvzmTyh5gXOg3f98wcMOakFF1FsKvSSdA==}
->>>>>>> 91d529ab
     engines: {node: '>=10'}
     cpu: [arm]
     os: [linux]
@@ -2946,13 +2844,8 @@
     dev: true
     optional: true
 
-<<<<<<< HEAD
-  /@swc/core-linux-arm64-gnu/1.2.242:
-    resolution: {integrity: sha512-OJ0kAjgeoRDJlo6Rvd2GnJ92tiIndmC/8krD9gfnQEyAgpR+jajOxbKhyBN/QZPyD2q/TG2LPqxhGYZ79q5mWQ==}
-=======
   /@swc/core-linux-arm64-gnu/1.3.7:
     resolution: {integrity: sha512-Qv6f76Tt8t51qb29R2isWvuQM26Xi7ZJavAv0hMdCxfkF+h1Yd14j82H7afGzdONH1LyLaPrhWSQirU/ZtBtdA==}
->>>>>>> 91d529ab
     engines: {node: '>=10'}
     cpu: [arm64]
     os: [linux]
@@ -2960,13 +2853,8 @@
     dev: true
     optional: true
 
-<<<<<<< HEAD
-  /@swc/core-linux-arm64-gnu/1.2.248:
-    resolution: {integrity: sha512-drJgH/s9p+4DMw7E6RxNSwj9M/0o0DWfTgO11D/afSTIR9hZfZSjC1cjpGS93jnW52H6iMWPHhcTOidHtvmVPg==}
-=======
   /@swc/core-linux-arm64-gnu/1.3.8:
     resolution: {integrity: sha512-5W1sAM1lNmDfMy8DzRUiyjubDPZVIvzQRhdsP1zCDE/JKYaDJG8BzeSE6J3VdxNyLfe6tFvJTOCTyNAGWJBiTA==}
->>>>>>> 91d529ab
     engines: {node: '>=10'}
     cpu: [arm64]
     os: [linux]
@@ -2983,13 +2871,8 @@
     dev: true
     optional: true
 
-<<<<<<< HEAD
-  /@swc/core-linux-arm64-musl/1.2.242:
-    resolution: {integrity: sha512-VqnHSYb1a6xW5ARUx9kq88s1S3XvCw9TvQXsPcN4e5qsugrLzxWLnqIM6VnWW06prxN7pYlWo9QtrtdPfbppmA==}
-=======
   /@swc/core-linux-arm64-musl/1.3.7:
     resolution: {integrity: sha512-paYbmvm7+7QxjyMzRd4X4tyhHw5VgkGCMBYC3PbfpuI7SsCdmEFG9v1t5uMbTf60VU1wB4/n+AxY9KCZLfK7DQ==}
->>>>>>> 91d529ab
     engines: {node: '>=10'}
     cpu: [arm64]
     os: [linux]
@@ -2997,13 +2880,8 @@
     dev: true
     optional: true
 
-<<<<<<< HEAD
-  /@swc/core-linux-arm64-musl/1.2.248:
-    resolution: {integrity: sha512-qhntKjnAtpbHyOVJPX/LQdOdngATFXiBc8S7f5hrkn6AdK3WmojUapZbiy+0YRYxjoRrMWy/ubY8J2JWyHKeZg==}
-=======
   /@swc/core-linux-arm64-musl/1.3.8:
     resolution: {integrity: sha512-xdmZX44xzjdG4zqIWEqkZVWukhw1lwVVLjXiQt94GZ9RISpUvanydIzahB/iuI/2/eWP4Stf6vyXn66ay1jIcA==}
->>>>>>> 91d529ab
     engines: {node: '>=10'}
     cpu: [arm64]
     os: [linux]
@@ -3020,13 +2898,8 @@
     dev: true
     optional: true
 
-<<<<<<< HEAD
-  /@swc/core-linux-x64-gnu/1.2.242:
-    resolution: {integrity: sha512-DDqVJh0KpgHb+E0563+6PqAYDzYTSwgZXF/fOULwlHC7Yt50a9+ecisTFSHkWc74zPMtq27kMTuZyyLeD3gu7A==}
-=======
   /@swc/core-linux-x64-gnu/1.3.7:
     resolution: {integrity: sha512-tkIHt64mmqEVM0CTGvUsB37Pv7AD/BinOEe6oPfMcS/2a00kYvXn9kEVKPqNTpiFpjYGoFQJaVV8UsD+iv8IvQ==}
->>>>>>> 91d529ab
     engines: {node: '>=10'}
     cpu: [x64]
     os: [linux]
@@ -3034,13 +2907,8 @@
     dev: true
     optional: true
 
-<<<<<<< HEAD
-  /@swc/core-linux-x64-gnu/1.2.248:
-    resolution: {integrity: sha512-NcWuAuWg0N7/KXOk2JtYG4crFqhWrFV2d9shDr5PLm9bAbgSebqxGjAluQbTQjGM+ABpZ3PO4IuaCfyui3abqQ==}
-=======
   /@swc/core-linux-x64-gnu/1.3.8:
     resolution: {integrity: sha512-37YyUxXgLfiILzfoIkbfEB4mRJfWutaY9OThi9H1hLYaXLTfdWkk7bksALK473NY6/Vi/TrjYi1cz+GSteR/nw==}
->>>>>>> 91d529ab
     engines: {node: '>=10'}
     cpu: [x64]
     os: [linux]
@@ -3057,13 +2925,8 @@
     dev: true
     optional: true
 
-<<<<<<< HEAD
-  /@swc/core-linux-x64-musl/1.2.242:
-    resolution: {integrity: sha512-P+9sWgd5eZ6kS1WxOJbCeSgWY7mLP742PhwAzpFrJqCq5nx8Q4FYo4L5mOVNAheYDWldsxR1nKXR1RIMK3S2Lw==}
-=======
   /@swc/core-linux-x64-musl/1.3.7:
     resolution: {integrity: sha512-V0xeTS8kvnTlghO1YyO1QgfPqsY896MknYCzBeK9CGKkGbc3JaxSoyb11nbGEDEaUwzDd9gj9L4D2uP+IWpoyw==}
->>>>>>> 91d529ab
     engines: {node: '>=10'}
     cpu: [x64]
     os: [linux]
@@ -3071,13 +2934,8 @@
     dev: true
     optional: true
 
-<<<<<<< HEAD
-  /@swc/core-linux-x64-musl/1.2.248:
-    resolution: {integrity: sha512-E9bog6QK3DSGcK7UdpgsPVeDDCRv/SqoFOEYRYuDEOVgNkpte37pj1IdQCmN0gDHyyvuJxQ9+Knr9282DUJmQg==}
-=======
   /@swc/core-linux-x64-musl/1.3.8:
     resolution: {integrity: sha512-/MhCGWlIu2rjvUuGKNZSTLUm1jDus2ggmaZpbq87QSA8otPyKB4k5t6ySUzuSTRL8Qk/bLy1xjtjAv2sOzwzJA==}
->>>>>>> 91d529ab
     engines: {node: '>=10'}
     cpu: [x64]
     os: [linux]
@@ -3094,13 +2952,8 @@
     dev: true
     optional: true
 
-<<<<<<< HEAD
-  /@swc/core-win32-arm64-msvc/1.2.242:
-    resolution: {integrity: sha512-W5cevrf5aDJzdE++XeQi1BJKuigC3dlG2NaBUyt3inmep7nli6eoBJdj9Vyg5EPfFOdeI6wQiwOpFvQRoAle8Q==}
-=======
   /@swc/core-win32-arm64-msvc/1.3.7:
     resolution: {integrity: sha512-LeauQIok8tw4Mjmj7wlc7C62HCUx3xa5k6tNQnKWbDs7odZVWisgDxn7RSl9/xxlC8wPLTVUyBh3O1rHigVfWg==}
->>>>>>> 91d529ab
     engines: {node: '>=10'}
     cpu: [arm64]
     os: [win32]
@@ -3110,13 +2963,8 @@
     dev: true
     optional: true
 
-<<<<<<< HEAD
-  /@swc/core-win32-arm64-msvc/1.2.248:
-    resolution: {integrity: sha512-dzAFIo5gN0hJGdC9Ikzx+gtqhePpKN2brpK0hQLlEL/+ruClxTjGxOpPO9cSHR771uO62hgNn1lN0Vhx37gQMA==}
-=======
   /@swc/core-win32-arm64-msvc/1.3.8:
     resolution: {integrity: sha512-UF4BoOtmquKSt5eIODvrimqLLTG30vuIvY8z1/3RJyzCI3uZE3csetmAMvry8ioS1vC5DFETNh4xFO20CJvR0g==}
->>>>>>> 91d529ab
     engines: {node: '>=10'}
     cpu: [arm64]
     os: [win32]
@@ -3135,13 +2983,8 @@
     dev: true
     optional: true
 
-<<<<<<< HEAD
-  /@swc/core-win32-ia32-msvc/1.2.242:
-    resolution: {integrity: sha512-XRQcgChvY9333hBre9F53EbiVfVu5MkSH4+XIiNMK14Jg8EqQ1nOcd+jvv2sEdEVbufCmBbWNjofUrCoQey60w==}
-=======
   /@swc/core-win32-ia32-msvc/1.3.7:
     resolution: {integrity: sha512-E1C8bpUrml0vIv4FTSP7f4CwkZVGsCY9fBsBHCC4j9N1mtQk8/nzpGOUsPo4QP+FTYJiNKedZ4Cy7baihnV4Lw==}
->>>>>>> 91d529ab
     engines: {node: '>=10'}
     cpu: [ia32]
     os: [win32]
@@ -3151,13 +2994,8 @@
     dev: true
     optional: true
 
-<<<<<<< HEAD
-  /@swc/core-win32-ia32-msvc/1.2.248:
-    resolution: {integrity: sha512-TjyHVop+4+hHVziyoUpQ7mBrgGShvbcFF0f+5mVzKzBJSjbKPsZEtu5qMi12r03g+4fCCHaq1QnWeq1uhke0rQ==}
-=======
   /@swc/core-win32-ia32-msvc/1.3.8:
     resolution: {integrity: sha512-ZsLm+Gimv8RO77AQjkaqs4jncw7AmR5HgR+I6gSRsVhLEo3tRbzSK2br98PRC217RA86Ei148/WUutu9IA7/5g==}
->>>>>>> 91d529ab
     engines: {node: '>=10'}
     cpu: [ia32]
     os: [win32]
@@ -3176,13 +3014,8 @@
     dev: true
     optional: true
 
-<<<<<<< HEAD
-  /@swc/core-win32-x64-msvc/1.2.242:
-    resolution: {integrity: sha512-Cz1hZOxcfEVgzEr2sYIW9MxT+wEEbYz7aB87ZDmTUpr7vuvBiLMwsYItm8qG847wZeJfa+J7CC+tty5GJOBOOQ==}
-=======
   /@swc/core-win32-x64-msvc/1.3.7:
     resolution: {integrity: sha512-Ti9H/1hqBrxhYtNLVaLsahO/iiJn1Zd4qSc0LZpl6wBJxP4LltLV4MLeib6i8lg11pj4ijIhzZfC6bT614ee3w==}
->>>>>>> 91d529ab
     engines: {node: '>=10'}
     cpu: [x64]
     os: [win32]
@@ -3190,13 +3023,8 @@
     dev: true
     optional: true
 
-<<<<<<< HEAD
-  /@swc/core-win32-x64-msvc/1.2.248:
-    resolution: {integrity: sha512-XODvZBfUSoUdj0RqUyOkBD7HydE5vSDvcYSVLCmLWsgEDPJhUWiOZHoXMEvoTu5/BDNezUZn58DlKozCzWZQsQ==}
-=======
   /@swc/core-win32-x64-msvc/1.3.8:
     resolution: {integrity: sha512-7Kxx6K4hEbwjj3IyD5hqoUGbOtuYJoMUh6ac+gce22oxq4sWWkVRbV0s+oJSXqWA0/PCu07t0m1/B4Z0MpqwuA==}
->>>>>>> 91d529ab
     engines: {node: '>=10'}
     cpu: [x64]
     os: [win32]
@@ -3224,34 +3052,8 @@
       '@swc/core-win32-x64-msvc': 1.2.204
     dev: true
 
-<<<<<<< HEAD
-  /@swc/core/1.2.242:
-    resolution: {integrity: sha512-JQqSYVoLtHtztCNBgeCKyxmqw6AksHsC4WvVSSErLXJx6JXKaog1HFVuzd6rwx2lLCV+zBnbqJFug5OX0g2knw==}
-    engines: {node: '>=10'}
-    hasBin: true
-    requiresBuild: true
-    optionalDependencies:
-      '@swc/core-android-arm-eabi': 1.2.242
-      '@swc/core-android-arm64': 1.2.242
-      '@swc/core-darwin-arm64': 1.2.242
-      '@swc/core-darwin-x64': 1.2.242
-      '@swc/core-freebsd-x64': 1.2.242
-      '@swc/core-linux-arm-gnueabihf': 1.2.242
-      '@swc/core-linux-arm64-gnu': 1.2.242
-      '@swc/core-linux-arm64-musl': 1.2.242
-      '@swc/core-linux-x64-gnu': 1.2.242
-      '@swc/core-linux-x64-musl': 1.2.242
-      '@swc/core-win32-arm64-msvc': 1.2.242
-      '@swc/core-win32-ia32-msvc': 1.2.242
-      '@swc/core-win32-x64-msvc': 1.2.242
-    dev: true
-
-  /@swc/core/1.2.248:
-    resolution: {integrity: sha512-/HQJT2BIT5fkf6I6vK5fS5SKf34QedBQQNf0A38xRIAFhQjLBVWECRFySqKijaFoIzRv9Ic4DI6XwusBNfPUyA==}
-=======
   /@swc/core/1.3.7:
     resolution: {integrity: sha512-g4ptYRZRE+g/6wLB3WBuWhAWJsZDUeiSOvKVM1Wdn29Vi/EgLuVaY5ssz0HLQJxuDSJGwtAOZA8exh4+AKNHLw==}
->>>>>>> 91d529ab
     engines: {node: '>=10'}
     hasBin: true
     requiresBuild: true
@@ -3302,21 +3104,7 @@
       '@swc/core': 1.2.204
     dev: true
 
-<<<<<<< HEAD
-  /@swc/jest/0.2.22_@swc+core@1.2.242:
-    resolution: {integrity: sha512-PIUIk9IdB1oAVfF9zNIfYoMBoEhahrrSvyryFANas7swC1cF0L5HR0f9X4qfet46oyCHCBtNcSpN0XJEOFIKlw==}
-    engines: {npm: '>= 7.0.0'}
-    peerDependencies:
-      '@swc/core': '*'
-    dependencies:
-      '@jest/create-cache-key-function': 27.5.1
-      '@swc/core': 1.2.242
-    dev: true
-
-  /@swc/jest/0.2.22_@swc+core@1.2.248:
-=======
   /@swc/jest/0.2.22_@swc+core@1.3.8:
->>>>>>> 91d529ab
     resolution: {integrity: sha512-PIUIk9IdB1oAVfF9zNIfYoMBoEhahrrSvyryFANas7swC1cF0L5HR0f9X4qfet46oyCHCBtNcSpN0XJEOFIKlw==}
     engines: {npm: '>= 7.0.0'}
     peerDependencies:
