lockfileVersion: '6.0'

settings:
  autoInstallPeers: false
  excludeLinksFromLockfile: false

patchedDependencies:
  node-fetch@2.6.12:
    hash: d2f4ywbzdgzmypej5sz7qs7qpy
    path: patches/node-fetch@2.6.12.patch

importers:

  .:
    devDependencies:
      '@microsoft/api-extractor':
        specifier: 7.36.4
        version: 7.36.4(@types/node@18.17.12)
      '@sindresorhus/slugify':
        specifier: 1.1.2
        version: 1.1.2
      '@slack/webhook':
        specifier: 6.1.0
        version: 6.1.0
      '@types/benchmark':
        specifier: 2.1.2
        version: 2.1.2
      '@types/fs-extra':
        specifier: 9.0.13
        version: 9.0.13
      '@types/graphviz':
        specifier: 0.0.35
        version: 0.0.35
      '@types/jest':
        specifier: 29.5.4
        version: 29.5.4
      '@types/node':
        specifier: 18.17.12
        version: 18.17.12
      '@types/node-fetch':
        specifier: 2.6.4
        version: 2.6.4
      '@types/redis':
        specifier: 2.8.32
        version: 2.8.32
      '@types/resolve':
        specifier: 1.20.2
        version: 1.20.2
      '@typescript-eslint/eslint-plugin':
        specifier: 5.62.0
        version: 5.62.0(@typescript-eslint/parser@5.62.0)(eslint@8.47.0)(typescript@5.2.2)
      '@typescript-eslint/parser':
        specifier: 5.62.0
        version: 5.62.0(eslint@8.47.0)(typescript@5.2.2)
      arg:
        specifier: 5.0.2
        version: 5.0.2
      batching-toposort:
        specifier: 1.2.0
        version: 1.2.0
      buffer:
        specifier: 6.0.3
        version: 6.0.3
      chokidar:
        specifier: 3.5.3
        version: 3.5.3
      dotenv-cli:
        specifier: 7.3.0
        version: 7.3.0
      esbuild:
        specifier: 0.19.2
        version: 0.19.2
      esbuild-register:
        specifier: 3.4.2
        version: 3.4.2(esbuild@0.19.2)
      eslint:
        specifier: 8.47.0
        version: 8.47.0
      eslint-config-prettier:
        specifier: 9.0.0
        version: 9.0.0(eslint@8.47.0)
      eslint-plugin-eslint-comments:
        specifier: 3.2.0
        version: 3.2.0(eslint@8.47.0)
      eslint-plugin-import:
        specifier: 2.28.0
        version: 2.28.0(@typescript-eslint/parser@5.62.0)(eslint@8.47.0)
      eslint-plugin-jest:
        specifier: 27.2.3
        version: 27.2.3(@typescript-eslint/eslint-plugin@5.62.0)(eslint@8.47.0)(typescript@5.2.2)
      eslint-plugin-prettier:
        specifier: 4.2.1
        version: 4.2.1(eslint-config-prettier@9.0.0)(eslint@8.47.0)(prettier@2.8.8)
      eslint-plugin-simple-import-sort:
        specifier: 10.0.0
        version: 10.0.0(eslint@8.47.0)
      eventemitter3:
        specifier: 5.0.1
        version: 5.0.1
      execa:
        specifier: 5.1.1
        version: 5.1.1
      fs-extra:
        specifier: 11.1.1
        version: 11.1.1
      globby:
        specifier: 11.1.0
        version: 11.1.0
      graphviz-mit:
        specifier: 0.0.9
        version: 0.0.9
      husky:
        specifier: 8.0.3
        version: 8.0.3
      is-ci:
        specifier: 3.0.1
        version: 3.0.1
      jest-junit:
        specifier: 16.0.0
        version: 16.0.0
      kleur:
        specifier: 4.1.5
        version: 4.1.5
      lint-staged:
        specifier: 14.0.0
        version: 14.0.0
      node-fetch:
        specifier: 2.7.0
        version: 2.7.0
      p-map:
        specifier: 4.0.0
        version: 4.0.0
      p-reduce:
        specifier: 2.1.0
        version: 2.1.0
      p-retry:
        specifier: 4.6.2
        version: 4.6.2
      path-browserify:
        specifier: 1.0.1
        version: 1.0.1
      prettier:
        specifier: 2.8.8
        version: 2.8.8
      redis:
        specifier: 3.1.2
        version: 3.1.2
      redis-lock:
        specifier: 0.1.4
        version: 0.1.4
      regenerator-runtime:
        specifier: 0.14.0
        version: 0.14.0
      resolve:
        specifier: 1.22.4
        version: 1.22.4
      safe-buffer:
        specifier: 5.2.1
        version: 5.2.1
      semver:
        specifier: 7.5.4
        version: 7.5.4
      spdx-exceptions:
        specifier: 2.3.0
        version: 2.3.0
      spdx-license-ids:
        specifier: 3.0.13
        version: 3.0.13
      staged-git-files:
        specifier: 1.3.0
        version: 1.3.0
      ts-node:
        specifier: 10.9.1
        version: 10.9.1(@swc/core@1.2.204)(@types/node@18.17.12)(typescript@5.2.2)
      ts-toolbelt:
        specifier: 9.6.0
        version: 9.6.0
      tty-browserify:
        specifier: 0.0.1
        version: 0.0.1
      typescript:
        specifier: 5.2.2
        version: 5.2.2
      util:
        specifier: 0.12.5
        version: 0.12.5
      zx:
        specifier: 7.2.3
        version: 7.2.3

  packages/cli:
    dependencies:
      '@prisma/engines':
        specifier: workspace:*
        version: link:../engines
    devDependencies:
      '@prisma/client':
        specifier: workspace:*
        version: link:../client
      '@prisma/debug':
        specifier: workspace:*
        version: link:../debug
      '@prisma/fetch-engine':
        specifier: workspace:*
        version: link:../fetch-engine
      '@prisma/generator-helper':
        specifier: workspace:*
        version: link:../generator-helper
      '@prisma/get-platform':
        specifier: workspace:*
        version: link:../get-platform
      '@prisma/internals':
        specifier: workspace:*
        version: link:../internals
      '@prisma/migrate':
        specifier: workspace:*
        version: link:../migrate
      '@prisma/mini-proxy':
        specifier: 0.9.4
        version: 0.9.4
      '@prisma/studio':
        specifier: 0.494.0
        version: 0.494.0
      '@prisma/studio-server':
        specifier: 0.494.0
        version: 0.494.0(@prisma/client@packages+client)(@prisma/internals@packages+internals)
      '@swc/core':
        specifier: 1.3.75
        version: 1.3.75
      '@swc/jest':
        specifier: 0.2.29
        version: 0.2.29(@swc/core@1.3.75)
      '@types/debug':
        specifier: 4.1.8
        version: 4.1.8
      '@types/fs-extra':
        specifier: 9.0.13
        version: 9.0.13
      '@types/jest':
        specifier: 29.5.4
        version: 29.5.4
      '@types/rimraf':
        specifier: 3.0.2
        version: 3.0.2
      checkpoint-client:
        specifier: 1.1.27
        version: 1.1.27
      debug:
        specifier: 4.3.4
        version: 4.3.4
      dotenv:
        specifier: 16.0.3
        version: 16.0.3
      esbuild:
        specifier: 0.19.2
        version: 0.19.2
      execa:
        specifier: 5.1.1
        version: 5.1.1
      fast-glob:
        specifier: 3.3.1
        version: 3.3.1
      fs-extra:
        specifier: 11.1.1
        version: 11.1.1
      fs-jetpack:
        specifier: 5.1.0
        version: 5.1.0
      get-port:
        specifier: 5.1.1
        version: 5.1.1
      global-dirs:
        specifier: 3.0.1
        version: 3.0.1
      jest:
        specifier: 29.6.4
        version: 29.6.4(@types/node@18.17.12)(ts-node@10.9.1)
      jest-junit:
        specifier: 16.0.0
        version: 16.0.0
      kleur:
        specifier: 4.1.5
        version: 4.1.5
      line-replace:
        specifier: 2.0.1
        version: 2.0.1
      log-update:
        specifier: 4.0.0
        version: 4.0.0
      node-fetch:
        specifier: 2.7.0
        version: 2.7.0
      npm-packlist:
        specifier: 5.1.3
        version: 5.1.3
      open:
        specifier: 7.4.2
        version: 7.4.2
      pkg-up:
        specifier: 3.1.0
        version: 3.1.0
      resolve-pkg:
        specifier: 2.0.0
        version: 2.0.0
      rimraf:
        specifier: 3.0.2
        version: 3.0.2
      strip-ansi:
        specifier: 6.0.1
        version: 6.0.1
      ts-pattern:
        specifier: 4.3.0
        version: 4.3.0
      typescript:
        specifier: 5.2.2
        version: 5.2.2
      zx:
        specifier: 7.2.3
        version: 7.2.3

  packages/client:
    dependencies:
      '@prisma/engines-version':
        specifier: 5.3.0-22.6473dadba8a7fff9689b35ad2ca9f9e5aff4d0d0
        version: 5.3.0-22.6473dadba8a7fff9689b35ad2ca9f9e5aff4d0d0
    devDependencies:
      '@codspeed/benchmark.js-plugin':
        specifier: 2.2.0
        version: 2.2.0(benchmark@2.1.4)
      '@faker-js/faker':
        specifier: 8.0.2
        version: 8.0.2
      '@fast-check/jest':
        specifier: 1.7.1
        version: 1.7.1(@jest/globals@29.6.4)
      '@jest/create-cache-key-function':
        specifier: 29.6.3
        version: 29.6.3
      '@jest/globals':
        specifier: 29.6.4
        version: 29.6.4
      '@jest/test-sequencer':
        specifier: 29.6.4
        version: 29.6.4
      '@jkomyno/prisma-js-connector-utils':
<<<<<<< HEAD
        specifier: ^0.0.9
=======
        specifier: 0.0.9
>>>>>>> a17a9d01
        version: 0.0.9
      '@opentelemetry/api':
        specifier: 1.4.1
        version: 1.4.1
      '@opentelemetry/context-async-hooks':
        specifier: 1.15.2
        version: 1.15.2(@opentelemetry/api@1.4.1)
      '@opentelemetry/instrumentation':
        specifier: 0.41.2
        version: 0.41.2(@opentelemetry/api@1.4.1)
      '@opentelemetry/resources':
        specifier: 1.15.2
        version: 1.15.2(@opentelemetry/api@1.4.1)
      '@opentelemetry/sdk-trace-base':
        specifier: 1.15.2
        version: 1.15.2(@opentelemetry/api@1.4.1)
      '@opentelemetry/semantic-conventions':
        specifier: 1.15.2
        version: 1.15.2
      '@prisma/debug':
        specifier: workspace:*
        version: link:../debug
      '@prisma/engines':
        specifier: workspace:*
        version: link:../engines
      '@prisma/fetch-engine':
        specifier: workspace:*
        version: link:../fetch-engine
      '@prisma/generator-helper':
        specifier: workspace:*
        version: link:../generator-helper
      '@prisma/get-platform':
        specifier: workspace:*
        version: link:../get-platform
      '@prisma/instrumentation':
        specifier: workspace:*
        version: link:../instrumentation
      '@prisma/internals':
        specifier: workspace:*
        version: link:../internals
      '@prisma/migrate':
        specifier: workspace:*
        version: link:../migrate
      '@prisma/mini-proxy':
        specifier: 0.9.4
        version: 0.9.4
      '@swc-node/register':
        specifier: 1.6.6
        version: 1.6.6(@swc/core@1.3.75)(typescript@5.2.2)
      '@swc/core':
        specifier: 1.3.75
        version: 1.3.75
      '@swc/jest':
        specifier: 0.2.29
        version: 0.2.29(@swc/core@1.3.75)
      '@timsuchanek/copy':
        specifier: 1.4.5
        version: 1.4.5
      '@types/debug':
        specifier: 4.1.8
        version: 4.1.8
      '@types/fs-extra':
        specifier: 9.0.13
        version: 9.0.13
      '@types/jest':
        specifier: 29.5.4
        version: 29.5.4
      '@types/js-levenshtein':
        specifier: 1.1.1
        version: 1.1.1
      '@types/mssql':
        specifier: 8.1.2
        version: 8.1.2
      '@types/node':
        specifier: 18.17.12
        version: 18.17.12
      '@types/pg':
        specifier: 8.10.2
        version: 8.10.2
      '@types/yeoman-generator':
        specifier: 5.2.11
        version: 5.2.11
      arg:
        specifier: 5.0.2
        version: 5.0.2
      benchmark:
        specifier: 2.1.4
        version: 2.1.4
      ci-info:
        specifier: 3.8.0
        version: 3.8.0
      decimal.js:
        specifier: 10.4.3
        version: 10.4.3
      detect-runtime:
        specifier: 1.0.4
        version: 1.0.4
      env-paths:
        specifier: 2.2.1
        version: 2.2.1
      esbuild:
        specifier: 0.19.2
        version: 0.19.2
      execa:
        specifier: 5.1.1
        version: 5.1.1
      expect-type:
        specifier: 0.16.0
        version: 0.16.0
      flat-map-polyfill:
        specifier: 0.3.8
        version: 0.3.8
      fs-extra:
        specifier: 11.1.1
        version: 11.1.1
      get-stream:
        specifier: 6.0.1
        version: 6.0.1
      globby:
        specifier: 11.1.0
        version: 11.1.0
      indent-string:
        specifier: 4.0.0
        version: 4.0.0
      jest:
        specifier: 29.6.4
        version: 29.6.4(@types/node@18.17.12)(ts-node@10.9.1)
      jest-junit:
        specifier: 16.0.0
        version: 16.0.0
      jest-serializer-ansi-escapes:
        specifier: 2.0.1
        version: 2.0.1
      jest-snapshot:
        specifier: 29.6.4
        version: 29.6.4
      js-levenshtein:
        specifier: 1.1.6
        version: 1.1.6
      kleur:
        specifier: 4.1.5
        version: 4.1.5
      klona:
        specifier: 2.0.6
        version: 2.0.6
      mariadb:
        specifier: 3.2.0
        version: 3.2.0
      memfs:
        specifier: 4.2.1
        version: 4.2.1
      mssql:
        specifier: 9.2.0
        version: 9.2.0
      new-github-issue-url:
        specifier: 0.2.1
        version: 0.2.1
      node-fetch:
        specifier: 2.7.0
        version: 2.7.0
      p-retry:
        specifier: 4.6.2
        version: 4.6.2
      pg:
        specifier: 8.11.2
        version: 8.11.2
      pkg-up:
        specifier: 3.1.0
        version: 3.1.0
      pluralize:
        specifier: 8.0.0
        version: 8.0.0
      resolve:
        specifier: 1.22.4
        version: 1.22.4
      rimraf:
        specifier: 3.0.2
        version: 3.0.2
      simple-statistics:
        specifier: 7.8.3
        version: 7.8.3
      sort-keys:
        specifier: 4.2.0
        version: 4.2.0
      source-map-support:
        specifier: 0.5.21
        version: 0.5.21
      sql-template-tag:
        specifier: 5.0.3
        version: 5.0.3
      stacktrace-parser:
        specifier: 0.1.10
        version: 0.1.10
      strip-ansi:
        specifier: 6.0.1
        version: 6.0.1
      strip-indent:
        specifier: 3.0.0
        version: 3.0.0
      ts-node:
        specifier: 10.9.1
        version: 10.9.1(@swc/core@1.3.75)(@types/node@18.17.12)(typescript@5.2.2)
      ts-pattern:
        specifier: 4.3.0
        version: 4.3.0
      tsd:
        specifier: 0.28.1
        version: 0.28.1
      typescript:
        specifier: 5.2.2
        version: 5.2.2
      undici:
        specifier: 5.23.0
        version: 5.23.0
      yeoman-generator:
        specifier: 5.9.0
        version: 5.9.0
      yo:
        specifier: 4.3.1
        version: 4.3.1
      zx:
        specifier: 7.2.3
        version: 7.2.3

  packages/debug:
    dependencies:
      '@types/debug':
        specifier: 4.1.8
        version: 4.1.8
      debug:
        specifier: 4.3.4
        version: 4.3.4
      strip-ansi:
        specifier: 6.0.1
        version: 6.0.1
    devDependencies:
      '@types/jest':
        specifier: 29.5.4
        version: 29.5.4
      '@types/node':
        specifier: 18.17.12
        version: 18.17.12
      esbuild:
        specifier: 0.19.2
        version: 0.19.2
      jest:
        specifier: 29.6.4
        version: 29.6.4(@types/node@18.17.12)(ts-node@10.9.1)
      jest-junit:
        specifier: 16.0.0
        version: 16.0.0
      typescript:
        specifier: 5.2.2
        version: 5.2.2

  packages/engines:
    devDependencies:
      '@prisma/debug':
        specifier: workspace:*
        version: link:../debug
      '@prisma/engines-version':
        specifier: 5.3.0-22.6473dadba8a7fff9689b35ad2ca9f9e5aff4d0d0
        version: 5.3.0-22.6473dadba8a7fff9689b35ad2ca9f9e5aff4d0d0
      '@prisma/fetch-engine':
        specifier: workspace:*
        version: link:../fetch-engine
      '@prisma/get-platform':
        specifier: workspace:*
        version: link:../get-platform
      '@swc/core':
        specifier: 1.3.75
        version: 1.3.75
      '@swc/jest':
        specifier: 0.2.29
        version: 0.2.29(@swc/core@1.3.75)
      '@types/jest':
        specifier: 29.5.4
        version: 29.5.4
      '@types/node':
        specifier: 18.17.12
        version: 18.17.12
      execa:
        specifier: 5.1.1
        version: 5.1.1
      jest:
        specifier: 29.6.4
        version: 29.6.4(@types/node@18.17.12)(ts-node@10.9.1)
      typescript:
        specifier: 5.2.2
        version: 5.2.2

  packages/fetch-engine:
    dependencies:
      '@prisma/debug':
        specifier: workspace:*
        version: link:../debug
      '@prisma/get-platform':
        specifier: workspace:*
        version: link:../get-platform
      execa:
        specifier: 5.1.1
        version: 5.1.1
      find-cache-dir:
        specifier: 3.3.2
        version: 3.3.2
      fs-extra:
        specifier: 11.1.1
        version: 11.1.1
      hasha:
        specifier: 5.2.2
        version: 5.2.2
      http-proxy-agent:
        specifier: 7.0.0
        version: 7.0.0
      https-proxy-agent:
        specifier: 7.0.1
        version: 7.0.1
      kleur:
        specifier: 4.1.5
        version: 4.1.5
      node-fetch:
        specifier: 2.7.0
        version: 2.7.0
      p-filter:
        specifier: 2.1.0
        version: 2.1.0
      p-map:
        specifier: 4.0.0
        version: 4.0.0
      p-retry:
        specifier: 4.6.2
        version: 4.6.2
      progress:
        specifier: 2.0.3
        version: 2.0.3
      rimraf:
        specifier: 3.0.2
        version: 3.0.2
      temp-dir:
        specifier: 2.0.0
        version: 2.0.0
      tempy:
        specifier: 1.0.1
        version: 1.0.1
    devDependencies:
      '@prisma/engines-version':
        specifier: 5.3.0-22.6473dadba8a7fff9689b35ad2ca9f9e5aff4d0d0
        version: 5.3.0-22.6473dadba8a7fff9689b35ad2ca9f9e5aff4d0d0
      '@swc/core':
        specifier: 1.3.75
        version: 1.3.75
      '@swc/jest':
        specifier: 0.2.29
        version: 0.2.29(@swc/core@1.3.75)
      '@types/jest':
        specifier: 29.5.4
        version: 29.5.4
      '@types/node':
        specifier: 18.17.12
        version: 18.17.12
      '@types/node-fetch':
        specifier: 2.6.4
        version: 2.6.4
      '@types/progress':
        specifier: 2.0.5
        version: 2.0.5
      del:
        specifier: 6.1.1
        version: 6.1.1
      jest:
        specifier: 29.6.4
        version: 29.6.4(@types/node@18.17.12)(ts-node@10.9.1)
      strip-ansi:
        specifier: 6.0.1
        version: 6.0.1
      typescript:
        specifier: 5.2.2
        version: 5.2.2

  packages/generator-helper:
    dependencies:
      '@prisma/debug':
        specifier: workspace:*
        version: link:../debug
      '@types/cross-spawn':
        specifier: 6.0.2
        version: 6.0.2
      cross-spawn:
        specifier: 7.0.3
        version: 7.0.3
      kleur:
        specifier: 4.1.5
        version: 4.1.5
    devDependencies:
      '@swc-node/register':
        specifier: 1.6.6
        version: 1.6.6(@swc/core@1.3.75)(typescript@5.2.2)
      '@swc/core':
        specifier: 1.3.75
        version: 1.3.75
      '@swc/jest':
        specifier: 0.2.29
        version: 0.2.29(@swc/core@1.3.75)
      '@types/jest':
        specifier: 29.5.4
        version: 29.5.4
      '@types/node':
        specifier: 18.17.12
        version: 18.17.12
      esbuild:
        specifier: 0.19.2
        version: 0.19.2
      jest:
        specifier: 29.6.4
        version: 29.6.4(@types/node@18.17.12)(ts-node@10.9.1)
      jest-junit:
        specifier: 16.0.0
        version: 16.0.0
      ts-node:
        specifier: 10.9.1
        version: 10.9.1(@swc/core@1.3.75)(@types/node@18.17.12)(typescript@5.2.2)
      typescript:
        specifier: 5.2.2
        version: 5.2.2

  packages/get-platform:
    dependencies:
      '@prisma/debug':
        specifier: workspace:*
        version: link:../debug
      escape-string-regexp:
        specifier: 4.0.0
        version: 4.0.0
      execa:
        specifier: 5.1.1
        version: 5.1.1
      fs-jetpack:
        specifier: 5.1.0
        version: 5.1.0
      kleur:
        specifier: 4.1.5
        version: 4.1.5
      replace-string:
        specifier: 3.1.0
        version: 3.1.0
      strip-ansi:
        specifier: 6.0.1
        version: 6.0.1
      tempy:
        specifier: 1.0.1
        version: 1.0.1
      terminal-link:
        specifier: 2.1.1
        version: 2.1.1
      ts-pattern:
        specifier: 4.3.0
        version: 4.3.0
    devDependencies:
      '@codspeed/benchmark.js-plugin':
        specifier: 2.2.0
        version: 2.2.0(benchmark@2.1.4)
      '@swc/core':
        specifier: 1.3.75
        version: 1.3.75
      '@swc/jest':
        specifier: 0.2.29
        version: 0.2.29(@swc/core@1.3.75)
      '@types/jest':
        specifier: 29.5.4
        version: 29.5.4
      '@types/node':
        specifier: 18.17.12
        version: 18.17.12
      benchmark:
        specifier: 2.1.4
        version: 2.1.4
      jest:
        specifier: 29.6.4
        version: 29.6.4(@types/node@18.17.12)(ts-node@10.9.1)
      jest-junit:
        specifier: 16.0.0
        version: 16.0.0
      typescript:
        specifier: 5.2.2
        version: 5.2.2

  packages/instrumentation:
    dependencies:
      '@opentelemetry/api':
        specifier: 1.4.1
        version: 1.4.1
      '@opentelemetry/instrumentation':
        specifier: 0.41.2
        version: 0.41.2(@opentelemetry/api@1.4.1)
      '@opentelemetry/sdk-trace-base':
        specifier: 1.15.2
        version: 1.15.2(@opentelemetry/api@1.4.1)
    devDependencies:
      '@prisma/internals':
        specifier: workspace:*
        version: link:../internals
      '@swc/core':
        specifier: 1.3.75
        version: 1.3.75
      '@types/jest':
        specifier: 29.5.4
        version: 29.5.4
      '@types/node':
        specifier: 18.17.12
        version: 18.17.12
      jest:
        specifier: 29.6.4
        version: 29.6.4(@types/node@18.17.12)(ts-node@10.9.1)
      jest-junit:
        specifier: 16.0.0
        version: 16.0.0
      typescript:
        specifier: 5.2.2
        version: 5.2.2

  packages/integration-tests:
    devDependencies:
      '@prisma/get-platform':
        specifier: workspace:*
        version: link:../get-platform
      '@prisma/internals':
        specifier: workspace:*
        version: link:../internals
      '@prisma/migrate':
        specifier: workspace:*
        version: link:../migrate
      '@sindresorhus/slugify':
        specifier: 1.1.2
        version: 1.1.2
      '@swc/core':
        specifier: 1.3.75
        version: 1.3.75
      '@swc/jest':
        specifier: 0.2.29
        version: 0.2.29(@swc/core@1.3.75)
      '@types/jest':
        specifier: 29.5.4
        version: 29.5.4
      '@types/mssql':
        specifier: 8.1.2
        version: 8.1.2
      '@types/node':
        specifier: 18.17.12
        version: 18.17.12
      '@types/pg':
        specifier: 8.10.2
        version: 8.10.2
      '@types/sqlite3':
        specifier: 3.1.8
        version: 3.1.8
      decimal.js:
        specifier: 10.4.3
        version: 10.4.3
      esbuild:
        specifier: 0.19.2
        version: 0.19.2
      execa:
        specifier: 5.1.1
        version: 5.1.1
      fs-jetpack:
        specifier: 5.1.0
        version: 5.1.0
      jest:
        specifier: 29.6.4
        version: 29.6.4(@types/node@18.17.12)(ts-node@10.9.1)
      jest-junit:
        specifier: 16.0.0
        version: 16.0.0
      mariadb:
        specifier: 3.2.0
        version: 3.2.0
      mssql:
        specifier: 9.2.0
        version: 9.2.0
      pg:
        specifier: 8.11.2
        version: 8.11.2
      sqlite-async:
        specifier: 1.2.0
        version: 1.2.0
      string-hash:
        specifier: 1.1.3
        version: 1.1.3
      strip-ansi:
        specifier: 6.0.1
        version: 6.0.1
      tempy:
        specifier: 1.0.1
        version: 1.0.1
      ts-node:
        specifier: 10.9.1
        version: 10.9.1(@swc/core@1.3.75)(@types/node@18.17.12)(typescript@5.2.2)
      typescript:
        specifier: 5.2.2
        version: 5.2.2
      verror:
        specifier: 1.10.1
        version: 1.10.1

  packages/internals:
    dependencies:
      '@antfu/ni':
        specifier: 0.21.5
        version: 0.21.5
      '@opentelemetry/api':
        specifier: 1.4.1
        version: 1.4.1
      '@prisma/debug':
        specifier: workspace:*
        version: link:../debug
      '@prisma/engines':
        specifier: workspace:*
        version: link:../engines
      '@prisma/fetch-engine':
        specifier: workspace:*
        version: link:../fetch-engine
      '@prisma/generator-helper':
        specifier: workspace:*
        version: link:../generator-helper
      '@prisma/get-platform':
        specifier: workspace:*
        version: link:../get-platform
      '@prisma/prisma-schema-wasm':
        specifier: 5.3.0-22.6473dadba8a7fff9689b35ad2ca9f9e5aff4d0d0
        version: 5.3.0-22.6473dadba8a7fff9689b35ad2ca9f9e5aff4d0d0
      archiver:
        specifier: 5.3.1
        version: 5.3.1
      arg:
        specifier: 5.0.2
        version: 5.0.2
      checkpoint-client:
        specifier: 1.1.27
        version: 1.1.27
      cli-truncate:
        specifier: 2.1.0
        version: 2.1.0
      dotenv:
        specifier: 16.0.3
        version: 16.0.3
      escape-string-regexp:
        specifier: 4.0.0
        version: 4.0.0
      execa:
        specifier: 5.1.1
        version: 5.1.1
      find-up:
        specifier: 5.0.0
        version: 5.0.0
      fp-ts:
        specifier: 2.16.1
        version: 2.16.1
      fs-extra:
        specifier: 11.1.1
        version: 11.1.1
      fs-jetpack:
        specifier: 5.1.0
        version: 5.1.0
      global-dirs:
        specifier: 3.0.1
        version: 3.0.1
      globby:
        specifier: 11.1.0
        version: 11.1.0
      indent-string:
        specifier: 4.0.0
        version: 4.0.0
      is-windows:
        specifier: 1.0.2
        version: 1.0.2
      is-wsl:
        specifier: 2.2.0
        version: 2.2.0
      kleur:
        specifier: 4.1.5
        version: 4.1.5
      new-github-issue-url:
        specifier: 0.2.1
        version: 0.2.1
      node-fetch:
        specifier: 2.7.0
        version: 2.7.0
      npm-packlist:
        specifier: 5.1.3
        version: 5.1.3
      open:
        specifier: 7.4.2
        version: 7.4.2
      p-map:
        specifier: 4.0.0
        version: 4.0.0
      prompts:
        specifier: 2.4.2
        version: 2.4.2
      read-pkg-up:
        specifier: 7.0.1
        version: 7.0.1
      replace-string:
        specifier: 3.1.0
        version: 3.1.0
      resolve:
        specifier: 1.22.4
        version: 1.22.4
      string-width:
        specifier: 4.2.3
        version: 4.2.3
      strip-ansi:
        specifier: 6.0.1
        version: 6.0.1
      strip-indent:
        specifier: 3.0.0
        version: 3.0.0
      temp-dir:
        specifier: 2.0.0
        version: 2.0.0
      tempy:
        specifier: 1.0.1
        version: 1.0.1
      terminal-link:
        specifier: 2.1.1
        version: 2.1.1
      tmp:
        specifier: 0.2.1
        version: 0.2.1
      ts-pattern:
        specifier: 4.3.0
        version: 4.3.0
    devDependencies:
      '@swc/core':
        specifier: 1.2.204
        version: 1.2.204
      '@swc/jest':
        specifier: 0.2.29
        version: 0.2.29(@swc/core@1.2.204)
      '@types/jest':
        specifier: 29.5.4
        version: 29.5.4
      '@types/node':
        specifier: 18.17.12
        version: 18.17.12
      '@types/resolve':
        specifier: 1.20.2
        version: 1.20.2
      esbuild:
        specifier: 0.19.2
        version: 0.19.2
      jest:
        specifier: 29.6.4
        version: 29.6.4(@types/node@18.17.12)(ts-node@10.9.1)
      jest-junit:
        specifier: 16.0.0
        version: 16.0.0
      mock-stdin:
        specifier: 1.0.0
        version: 1.0.0
      ts-node:
        specifier: 10.9.1
        version: 10.9.1(@swc/core@1.2.204)(@types/node@18.17.12)(typescript@5.2.2)
      typescript:
        specifier: 5.2.2
        version: 5.2.2
      yarn:
        specifier: 1.22.19
        version: 1.22.19

  packages/migrate:
    dependencies:
      '@prisma/debug':
        specifier: workspace:*
        version: link:../debug
      '@prisma/get-platform':
        specifier: workspace:*
        version: link:../get-platform
      '@sindresorhus/slugify':
        specifier: 1.1.2
        version: 1.1.2
      arg:
        specifier: 5.0.2
        version: 5.0.2
      execa:
        specifier: 5.1.1
        version: 5.1.1
      fp-ts:
        specifier: 2.16.1
        version: 2.16.1
      get-stdin:
        specifier: 8.0.0
        version: 8.0.0
      has-yarn:
        specifier: 2.1.0
        version: 2.1.0
      indent-string:
        specifier: 4.0.0
        version: 4.0.0
      kleur:
        specifier: 4.1.5
        version: 4.1.5
      log-update:
        specifier: 4.0.0
        version: 4.0.0
      mariadb:
        specifier: 3.2.0
        version: 3.2.0
      mongoose:
        specifier: 6.12.0
        version: 6.12.0
      mssql:
        specifier: 9.2.0
        version: 9.2.0
      ora:
        specifier: 5.4.1
        version: 5.4.1
      pg:
        specifier: 8.11.2
        version: 8.11.2
      pkg-up:
        specifier: 3.1.0
        version: 3.1.0
      prompts:
        specifier: 2.4.2
        version: 2.4.2
      strip-ansi:
        specifier: 6.0.1
        version: 6.0.1
      strip-indent:
        specifier: 3.0.0
        version: 3.0.0
      ts-pattern:
        specifier: 4.3.0
        version: 4.3.0
    devDependencies:
      '@prisma/engines-version':
        specifier: 5.3.0-22.6473dadba8a7fff9689b35ad2ca9f9e5aff4d0d0
        version: 5.3.0-22.6473dadba8a7fff9689b35ad2ca9f9e5aff4d0d0
      '@prisma/generator-helper':
        specifier: workspace:*
        version: link:../generator-helper
      '@prisma/internals':
        specifier: workspace:*
        version: link:../internals
      '@swc/core':
        specifier: 1.3.75
        version: 1.3.75
      '@swc/jest':
        specifier: 0.2.29
        version: 0.2.29(@swc/core@1.3.75)
      '@types/jest':
        specifier: 29.5.4
        version: 29.5.4
      '@types/node':
        specifier: 18.17.12
        version: 18.17.12
      '@types/pg':
        specifier: 8.10.2
        version: 8.10.2
      '@types/prompts':
        specifier: 2.4.4
        version: 2.4.4
      '@types/sqlite3':
        specifier: 3.1.8
        version: 3.1.8
      esbuild:
        specifier: 0.19.2
        version: 0.19.2
      fs-jetpack:
        specifier: 5.1.0
        version: 5.1.0
      jest:
        specifier: 29.6.4
        version: 29.6.4(@types/node@18.17.12)(ts-node@10.9.1)
      jest-junit:
        specifier: 16.0.0
        version: 16.0.0
      mock-stdin:
        specifier: 1.0.0
        version: 1.0.0
      tempy:
        specifier: 1.0.1
        version: 1.0.1
      typescript:
        specifier: 5.2.2
        version: 5.2.2

  packages/nextjs-monorepo-workaround-plugin:
    devDependencies:
      webpack:
        specifier: 5.88.2
        version: 5.88.2(esbuild@0.19.2)

packages:

  /@aashutoshrathi/word-wrap@1.2.6:
    resolution: {integrity: sha512-1Yjs2SvM8TflER/OD3cOjhWWOZb58A2t7wpE2S9XfBYTiIl+XFhQG2bjy4Pu1I+EAlCNUzRDYDdFwFYUKvXcIA==}
    engines: {node: '>=0.10.0'}
    dev: true

  /@ampproject/remapping@2.2.0:
    resolution: {integrity: sha512-qRmjj8nj9qmLTQXXmaR1cck3UXSRMPrbsLJAasZpF+t3riI71BXed5ebIOYwQntykeZuhjsdweEc9BxH5Jc26w==}
    engines: {node: '>=6.0.0'}
    dependencies:
      '@jridgewell/gen-mapping': 0.1.1
      '@jridgewell/trace-mapping': 0.3.18
    dev: true

  /@antfu/ni@0.21.5:
    resolution: {integrity: sha512-rFmuqZMFa1OTRbxdu3vmfytsy1CtsIUFH0bO85rZ1xdu2uLoioSaEi6iOULDVTQUrnes50jMs+UW355Ndj7Oxg==}
    hasBin: true
    dev: false

  /@aws-crypto/crc32@3.0.0:
    resolution: {integrity: sha512-IzSgsrxUcsrejQbPVilIKy16kAT52EwB6zSaI+M3xxIhKh5+aldEyvI+z6erM7TCLB2BJsFrtHjp6/4/sr+3dA==}
    requiresBuild: true
    dependencies:
      '@aws-crypto/util': 3.0.0
      '@aws-sdk/types': 3.391.0
      tslib: 1.14.1
    dev: false
    optional: true

  /@aws-crypto/ie11-detection@3.0.0:
    resolution: {integrity: sha512-341lBBkiY1DfDNKai/wXM3aujNBkXR7tq1URPQDL9wi3AUbI80NR74uF1TXHMm7po1AcnFk8iu2S2IeU/+/A+Q==}
    requiresBuild: true
    dependencies:
      tslib: 1.14.1
    dev: false
    optional: true

  /@aws-crypto/sha256-browser@3.0.0:
    resolution: {integrity: sha512-8VLmW2B+gjFbU5uMeqtQM6Nj0/F1bro80xQXCW6CQBWgosFWXTx77aeOF5CAIAmbOK64SdMBJdNr6J41yP5mvQ==}
    requiresBuild: true
    dependencies:
      '@aws-crypto/ie11-detection': 3.0.0
      '@aws-crypto/sha256-js': 3.0.0
      '@aws-crypto/supports-web-crypto': 3.0.0
      '@aws-crypto/util': 3.0.0
      '@aws-sdk/types': 3.391.0
      '@aws-sdk/util-locate-window': 3.310.0
      '@aws-sdk/util-utf8-browser': 3.259.0
      tslib: 1.14.1
    dev: false
    optional: true

  /@aws-crypto/sha256-js@3.0.0:
    resolution: {integrity: sha512-PnNN7os0+yd1XvXAy23CFOmTbMaDxgxXtTKHybrJ39Y8kGzBATgBFibWJKH6BhytLI/Zyszs87xCOBNyBig6vQ==}
    requiresBuild: true
    dependencies:
      '@aws-crypto/util': 3.0.0
      '@aws-sdk/types': 3.391.0
      tslib: 1.14.1
    dev: false
    optional: true

  /@aws-crypto/supports-web-crypto@3.0.0:
    resolution: {integrity: sha512-06hBdMwUAb2WFTuGG73LSC0wfPu93xWwo5vL2et9eymgmu3Id5vFAHBbajVWiGhPO37qcsdCap/FqXvJGJWPIg==}
    requiresBuild: true
    dependencies:
      tslib: 1.14.1
    dev: false
    optional: true

  /@aws-crypto/util@3.0.0:
    resolution: {integrity: sha512-2OJlpeJpCR48CC8r+uKVChzs9Iungj9wkZrl8Z041DWEWvyIHILYKCPNzJghKsivj+S3mLo6BVc7mBNzdxA46w==}
    requiresBuild: true
    dependencies:
      '@aws-sdk/types': 3.391.0
      '@aws-sdk/util-utf8-browser': 3.259.0
      tslib: 1.14.1
    dev: false
    optional: true

  /@aws-sdk/client-cognito-identity@3.395.0:
    resolution: {integrity: sha512-97cOjOzEHWaP8cmf7Q+8QwQiao3Dq+9FmeRpjoNDo0+0cT3TP6gYRqPiHYt3fcfQsk+Nmk88oFUWhz2ibW27gA==}
    engines: {node: '>=14.0.0'}
    requiresBuild: true
    dependencies:
      '@aws-crypto/sha256-browser': 3.0.0
      '@aws-crypto/sha256-js': 3.0.0
      '@aws-sdk/client-sts': 3.395.0
      '@aws-sdk/credential-provider-node': 3.395.0
      '@aws-sdk/middleware-host-header': 3.391.0
      '@aws-sdk/middleware-logger': 3.391.0
      '@aws-sdk/middleware-recursion-detection': 3.391.0
      '@aws-sdk/middleware-signing': 3.391.0
      '@aws-sdk/middleware-user-agent': 3.391.0
      '@aws-sdk/types': 3.391.0
      '@aws-sdk/util-endpoints': 3.391.0
      '@aws-sdk/util-user-agent-browser': 3.391.0
      '@aws-sdk/util-user-agent-node': 3.391.0
      '@smithy/config-resolver': 2.0.4
      '@smithy/fetch-http-handler': 2.0.4
      '@smithy/hash-node': 2.0.4
      '@smithy/invalid-dependency': 2.0.4
      '@smithy/middleware-content-length': 2.0.4
      '@smithy/middleware-endpoint': 2.0.4
      '@smithy/middleware-retry': 2.0.4
      '@smithy/middleware-serde': 2.0.4
      '@smithy/middleware-stack': 2.0.0
      '@smithy/node-config-provider': 2.0.4
      '@smithy/node-http-handler': 2.0.4
      '@smithy/protocol-http': 2.0.4
      '@smithy/smithy-client': 2.0.4
      '@smithy/types': 2.2.1
      '@smithy/url-parser': 2.0.4
      '@smithy/util-base64': 2.0.0
      '@smithy/util-body-length-browser': 2.0.0
      '@smithy/util-body-length-node': 2.0.0
      '@smithy/util-defaults-mode-browser': 2.0.4
      '@smithy/util-defaults-mode-node': 2.0.4
      '@smithy/util-retry': 2.0.0
      '@smithy/util-utf8': 2.0.0
      tslib: 2.5.0
    transitivePeerDependencies:
      - aws-crt
    dev: false
    optional: true

  /@aws-sdk/client-sso@3.395.0:
    resolution: {integrity: sha512-IEmqpZnflzFk6NTlkRpEXIcU2uBrTYl+pA5z4ZerbKclYWuxJ7MoLtLDNWgIn3mkNxvdroWgaPY1B2dkQlTe4g==}
    engines: {node: '>=14.0.0'}
    requiresBuild: true
    dependencies:
      '@aws-crypto/sha256-browser': 3.0.0
      '@aws-crypto/sha256-js': 3.0.0
      '@aws-sdk/middleware-host-header': 3.391.0
      '@aws-sdk/middleware-logger': 3.391.0
      '@aws-sdk/middleware-recursion-detection': 3.391.0
      '@aws-sdk/middleware-user-agent': 3.391.0
      '@aws-sdk/types': 3.391.0
      '@aws-sdk/util-endpoints': 3.391.0
      '@aws-sdk/util-user-agent-browser': 3.391.0
      '@aws-sdk/util-user-agent-node': 3.391.0
      '@smithy/config-resolver': 2.0.4
      '@smithy/fetch-http-handler': 2.0.4
      '@smithy/hash-node': 2.0.4
      '@smithy/invalid-dependency': 2.0.4
      '@smithy/middleware-content-length': 2.0.4
      '@smithy/middleware-endpoint': 2.0.4
      '@smithy/middleware-retry': 2.0.4
      '@smithy/middleware-serde': 2.0.4
      '@smithy/middleware-stack': 2.0.0
      '@smithy/node-config-provider': 2.0.4
      '@smithy/node-http-handler': 2.0.4
      '@smithy/protocol-http': 2.0.4
      '@smithy/smithy-client': 2.0.4
      '@smithy/types': 2.2.1
      '@smithy/url-parser': 2.0.4
      '@smithy/util-base64': 2.0.0
      '@smithy/util-body-length-browser': 2.0.0
      '@smithy/util-body-length-node': 2.0.0
      '@smithy/util-defaults-mode-browser': 2.0.4
      '@smithy/util-defaults-mode-node': 2.0.4
      '@smithy/util-retry': 2.0.0
      '@smithy/util-utf8': 2.0.0
      tslib: 2.5.0
    transitivePeerDependencies:
      - aws-crt
    dev: false
    optional: true

  /@aws-sdk/client-sts@3.395.0:
    resolution: {integrity: sha512-zWxZ+pjeP88uRN4k0Zzid6t/8Yhzg1Cv2LnrYX6kZzbS6AOTDho7fVGZgUl+cme33QZhtE8pXUvwGeJAptbhqg==}
    engines: {node: '>=14.0.0'}
    requiresBuild: true
    dependencies:
      '@aws-crypto/sha256-browser': 3.0.0
      '@aws-crypto/sha256-js': 3.0.0
      '@aws-sdk/credential-provider-node': 3.395.0
      '@aws-sdk/middleware-host-header': 3.391.0
      '@aws-sdk/middleware-logger': 3.391.0
      '@aws-sdk/middleware-recursion-detection': 3.391.0
      '@aws-sdk/middleware-sdk-sts': 3.391.0
      '@aws-sdk/middleware-signing': 3.391.0
      '@aws-sdk/middleware-user-agent': 3.391.0
      '@aws-sdk/types': 3.391.0
      '@aws-sdk/util-endpoints': 3.391.0
      '@aws-sdk/util-user-agent-browser': 3.391.0
      '@aws-sdk/util-user-agent-node': 3.391.0
      '@smithy/config-resolver': 2.0.4
      '@smithy/fetch-http-handler': 2.0.4
      '@smithy/hash-node': 2.0.4
      '@smithy/invalid-dependency': 2.0.4
      '@smithy/middleware-content-length': 2.0.4
      '@smithy/middleware-endpoint': 2.0.4
      '@smithy/middleware-retry': 2.0.4
      '@smithy/middleware-serde': 2.0.4
      '@smithy/middleware-stack': 2.0.0
      '@smithy/node-config-provider': 2.0.4
      '@smithy/node-http-handler': 2.0.4
      '@smithy/protocol-http': 2.0.4
      '@smithy/smithy-client': 2.0.4
      '@smithy/types': 2.2.1
      '@smithy/url-parser': 2.0.4
      '@smithy/util-base64': 2.0.0
      '@smithy/util-body-length-browser': 2.0.0
      '@smithy/util-body-length-node': 2.0.0
      '@smithy/util-defaults-mode-browser': 2.0.4
      '@smithy/util-defaults-mode-node': 2.0.4
      '@smithy/util-retry': 2.0.0
      '@smithy/util-utf8': 2.0.0
      fast-xml-parser: 4.2.5
      tslib: 2.5.0
    transitivePeerDependencies:
      - aws-crt
    dev: false
    optional: true

  /@aws-sdk/credential-provider-cognito-identity@3.395.0:
    resolution: {integrity: sha512-aRsDf4HO9ek6REmadAcY8MuwprNDHyYASFuc4YtbbmkH90jVhyz70e7PGCmDpcJZN2lLTV8tcZeWmKXcvMwq/A==}
    engines: {node: '>=14.0.0'}
    requiresBuild: true
    dependencies:
      '@aws-sdk/client-cognito-identity': 3.395.0
      '@aws-sdk/types': 3.391.0
      '@smithy/property-provider': 2.0.4
      '@smithy/types': 2.2.1
      tslib: 2.5.0
    transitivePeerDependencies:
      - aws-crt
    dev: false
    optional: true

  /@aws-sdk/credential-provider-env@3.391.0:
    resolution: {integrity: sha512-mAzICedcg4bfL0mM5O6QTd9mQ331NLse1DMr6XL21ZZiLB48ej19L7AGV2xq5QwVbqKU3IVv1myRyhvpDM9jMg==}
    engines: {node: '>=14.0.0'}
    requiresBuild: true
    dependencies:
      '@aws-sdk/types': 3.391.0
      '@smithy/property-provider': 2.0.4
      '@smithy/types': 2.2.1
      tslib: 2.5.0
    dev: false
    optional: true

  /@aws-sdk/credential-provider-ini@3.395.0:
    resolution: {integrity: sha512-t7cWs+syJsSkj9NGdKyZ1t/+nYQyOec2nPjTtPWwKs8D7rvH3IMIgJwkvAGNzYaiIoIpXXx0wgCqys84TSEIYQ==}
    engines: {node: '>=14.0.0'}
    requiresBuild: true
    dependencies:
      '@aws-sdk/credential-provider-env': 3.391.0
      '@aws-sdk/credential-provider-process': 3.391.0
      '@aws-sdk/credential-provider-sso': 3.395.0
      '@aws-sdk/credential-provider-web-identity': 3.391.0
      '@aws-sdk/types': 3.391.0
      '@smithy/credential-provider-imds': 2.0.4
      '@smithy/property-provider': 2.0.4
      '@smithy/shared-ini-file-loader': 2.0.4
      '@smithy/types': 2.2.1
      tslib: 2.5.0
    transitivePeerDependencies:
      - aws-crt
    dev: false
    optional: true

  /@aws-sdk/credential-provider-node@3.395.0:
    resolution: {integrity: sha512-qJawWTYf5L7Z1Is0sSJEYc4e96Qd0HWGqluO2h9qoUNrRREZ9RSxsDq+LGxVVAYLupYFcIFtiCnA/MoBBIWhzg==}
    engines: {node: '>=14.0.0'}
    requiresBuild: true
    dependencies:
      '@aws-sdk/credential-provider-env': 3.391.0
      '@aws-sdk/credential-provider-ini': 3.395.0
      '@aws-sdk/credential-provider-process': 3.391.0
      '@aws-sdk/credential-provider-sso': 3.395.0
      '@aws-sdk/credential-provider-web-identity': 3.391.0
      '@aws-sdk/types': 3.391.0
      '@smithy/credential-provider-imds': 2.0.4
      '@smithy/property-provider': 2.0.4
      '@smithy/shared-ini-file-loader': 2.0.4
      '@smithy/types': 2.2.1
      tslib: 2.5.0
    transitivePeerDependencies:
      - aws-crt
    dev: false
    optional: true

  /@aws-sdk/credential-provider-process@3.391.0:
    resolution: {integrity: sha512-KMlzPlBI+hBmXDo+EoFZdLgCVRkRa9B9iEE6x0+hQQ6g9bW6HI7cDRVdceR1ZoPasSaNAZ9QOXMTIBxTpn0sPQ==}
    engines: {node: '>=14.0.0'}
    requiresBuild: true
    dependencies:
      '@aws-sdk/types': 3.391.0
      '@smithy/property-provider': 2.0.4
      '@smithy/shared-ini-file-loader': 2.0.4
      '@smithy/types': 2.2.1
      tslib: 2.5.0
    dev: false
    optional: true

  /@aws-sdk/credential-provider-sso@3.395.0:
    resolution: {integrity: sha512-wAoHG9XqO0L8TvJv4cjwN/2XkYskp0cbnupKKTJm+D29MYcctKEtL0aYOHxaNN2ECAYxIFIQDdlo62GKb3nJ5Q==}
    engines: {node: '>=14.0.0'}
    requiresBuild: true
    dependencies:
      '@aws-sdk/client-sso': 3.395.0
      '@aws-sdk/token-providers': 3.391.0
      '@aws-sdk/types': 3.391.0
      '@smithy/property-provider': 2.0.4
      '@smithy/shared-ini-file-loader': 2.0.4
      '@smithy/types': 2.2.1
      tslib: 2.5.0
    transitivePeerDependencies:
      - aws-crt
    dev: false
    optional: true

  /@aws-sdk/credential-provider-web-identity@3.391.0:
    resolution: {integrity: sha512-n0vYg82B8bc4rxKltVbVqclev7hx+elyS9pEnZs3YbnbWJq0qqsznXmDfLqd1TcWpa09PGXcah0nsRDolVThsA==}
    engines: {node: '>=14.0.0'}
    requiresBuild: true
    dependencies:
      '@aws-sdk/types': 3.391.0
      '@smithy/property-provider': 2.0.4
      '@smithy/types': 2.2.1
      tslib: 2.5.0
    dev: false
    optional: true

  /@aws-sdk/credential-providers@3.395.0:
    resolution: {integrity: sha512-V4oYeXdjjgdQGGYqIXbA1XbnHvAJWni5caEq0zWJdIm9f0JCOQUZBCq5Gkv0ptiUc+GP8U+nzAmweTmYYOMVmg==}
    engines: {node: '>=14.0.0'}
    requiresBuild: true
    dependencies:
      '@aws-sdk/client-cognito-identity': 3.395.0
      '@aws-sdk/client-sso': 3.395.0
      '@aws-sdk/client-sts': 3.395.0
      '@aws-sdk/credential-provider-cognito-identity': 3.395.0
      '@aws-sdk/credential-provider-env': 3.391.0
      '@aws-sdk/credential-provider-ini': 3.395.0
      '@aws-sdk/credential-provider-node': 3.395.0
      '@aws-sdk/credential-provider-process': 3.391.0
      '@aws-sdk/credential-provider-sso': 3.395.0
      '@aws-sdk/credential-provider-web-identity': 3.391.0
      '@aws-sdk/types': 3.391.0
      '@smithy/credential-provider-imds': 2.0.4
      '@smithy/property-provider': 2.0.4
      '@smithy/types': 2.2.1
      tslib: 2.5.0
    transitivePeerDependencies:
      - aws-crt
    dev: false
    optional: true

  /@aws-sdk/middleware-host-header@3.391.0:
    resolution: {integrity: sha512-+nyNr0rb2ixY7mU48nibr7L7gsw37y4oELhqgnNKhcjZDJ34imBwKIMFa64n21FdftmhcjR8IdSpzXE9xrkJ8g==}
    engines: {node: '>=14.0.0'}
    requiresBuild: true
    dependencies:
      '@aws-sdk/types': 3.391.0
      '@smithy/protocol-http': 2.0.4
      '@smithy/types': 2.2.1
      tslib: 2.5.0
    dev: false
    optional: true

  /@aws-sdk/middleware-logger@3.391.0:
    resolution: {integrity: sha512-KOwl5zo16b17JDhqILHBStccBQ2w35em7+/6vdkJdUII6OU8aVIFTlIQT9wOUvd4do6biIRBMZG3IK0Rg7mRDQ==}
    engines: {node: '>=14.0.0'}
    requiresBuild: true
    dependencies:
      '@aws-sdk/types': 3.391.0
      '@smithy/types': 2.2.1
      tslib: 2.5.0
    dev: false
    optional: true

  /@aws-sdk/middleware-recursion-detection@3.391.0:
    resolution: {integrity: sha512-hVR3z59G7pX4pjDQs9Ag1tMgbLeGXOzeAAaNP9fEtHSd3KBMAGQgN3K3b9WPjzE2W0EoloHRJMK4qxZErdde2g==}
    engines: {node: '>=14.0.0'}
    requiresBuild: true
    dependencies:
      '@aws-sdk/types': 3.391.0
      '@smithy/protocol-http': 2.0.4
      '@smithy/types': 2.2.1
      tslib: 2.5.0
    dev: false
    optional: true

  /@aws-sdk/middleware-sdk-sts@3.391.0:
    resolution: {integrity: sha512-6ZXI3Z4QU+TnT5PwKWloGmRHG81tWeI18/zxf9wWzrO2NhYFvITzEJH0vWLLiXdWtn/BYfLULXtDvkTaepbI5A==}
    engines: {node: '>=14.0.0'}
    requiresBuild: true
    dependencies:
      '@aws-sdk/middleware-signing': 3.391.0
      '@aws-sdk/types': 3.391.0
      '@smithy/types': 2.2.1
      tslib: 2.5.0
    dev: false
    optional: true

  /@aws-sdk/middleware-signing@3.391.0:
    resolution: {integrity: sha512-2pAJJlZqaHc0d+cz2FTVrQmWi8ygKfqfczHUo/loCtOaMNtWXBHb/JsLEecs6cXdizy6gi3YsLz6VZYwY4Ssxw==}
    engines: {node: '>=14.0.0'}
    requiresBuild: true
    dependencies:
      '@aws-sdk/types': 3.391.0
      '@smithy/property-provider': 2.0.4
      '@smithy/protocol-http': 2.0.4
      '@smithy/signature-v4': 2.0.4
      '@smithy/types': 2.2.1
      '@smithy/util-middleware': 2.0.0
      tslib: 2.5.0
    dev: false
    optional: true

  /@aws-sdk/middleware-user-agent@3.391.0:
    resolution: {integrity: sha512-LdK9uMNA14zqRw3B79Mhy7GX36qld/GYo93xuu+lr+AQ98leZEdc6GUbrtNDI3fP1Z8TMQcyHUKBml4/B+wXpQ==}
    engines: {node: '>=14.0.0'}
    requiresBuild: true
    dependencies:
      '@aws-sdk/types': 3.391.0
      '@aws-sdk/util-endpoints': 3.391.0
      '@smithy/protocol-http': 2.0.4
      '@smithy/types': 2.2.1
      tslib: 2.5.0
    dev: false
    optional: true

  /@aws-sdk/token-providers@3.391.0:
    resolution: {integrity: sha512-kgfArsKLDJE71qQjfXiHiM5cZqgDHlMsqEx35+A65GmTWJaS1PGDqu3ZvVVU8E5mxnCCLw7vho21fsjvH6TBpg==}
    engines: {node: '>=14.0.0'}
    requiresBuild: true
    dependencies:
      '@aws-crypto/sha256-browser': 3.0.0
      '@aws-crypto/sha256-js': 3.0.0
      '@aws-sdk/middleware-host-header': 3.391.0
      '@aws-sdk/middleware-logger': 3.391.0
      '@aws-sdk/middleware-recursion-detection': 3.391.0
      '@aws-sdk/middleware-user-agent': 3.391.0
      '@aws-sdk/types': 3.391.0
      '@aws-sdk/util-endpoints': 3.391.0
      '@aws-sdk/util-user-agent-browser': 3.391.0
      '@aws-sdk/util-user-agent-node': 3.391.0
      '@smithy/config-resolver': 2.0.4
      '@smithy/fetch-http-handler': 2.0.4
      '@smithy/hash-node': 2.0.4
      '@smithy/invalid-dependency': 2.0.4
      '@smithy/middleware-content-length': 2.0.4
      '@smithy/middleware-endpoint': 2.0.4
      '@smithy/middleware-retry': 2.0.4
      '@smithy/middleware-serde': 2.0.4
      '@smithy/middleware-stack': 2.0.0
      '@smithy/node-config-provider': 2.0.4
      '@smithy/node-http-handler': 2.0.4
      '@smithy/property-provider': 2.0.4
      '@smithy/protocol-http': 2.0.4
      '@smithy/shared-ini-file-loader': 2.0.4
      '@smithy/smithy-client': 2.0.4
      '@smithy/types': 2.2.1
      '@smithy/url-parser': 2.0.4
      '@smithy/util-base64': 2.0.0
      '@smithy/util-body-length-browser': 2.0.0
      '@smithy/util-body-length-node': 2.0.0
      '@smithy/util-defaults-mode-browser': 2.0.4
      '@smithy/util-defaults-mode-node': 2.0.4
      '@smithy/util-retry': 2.0.0
      '@smithy/util-utf8': 2.0.0
      tslib: 2.5.0
    transitivePeerDependencies:
      - aws-crt
    dev: false
    optional: true

  /@aws-sdk/types@3.391.0:
    resolution: {integrity: sha512-QpYVFKMOnzHz/JMj/b8wb18qxiT92U/5r5MmtRz2R3LOH6ooTO96k4ozXCrYr0qNed1PAnOj73rPrrH2wnCJKQ==}
    engines: {node: '>=14.0.0'}
    requiresBuild: true
    dependencies:
      '@smithy/types': 2.2.1
      tslib: 2.5.0
    dev: false
    optional: true

  /@aws-sdk/util-endpoints@3.391.0:
    resolution: {integrity: sha512-zv4sYDTQhNxyLoekcE02/nk3xvoo6yCHDy1kDJk0MFxOKaqUB+CvZdQBR4YBLSDlD4o4DUBmdYgKT58FfbM8sQ==}
    engines: {node: '>=14.0.0'}
    requiresBuild: true
    dependencies:
      '@aws-sdk/types': 3.391.0
      tslib: 2.5.0
    dev: false
    optional: true

  /@aws-sdk/util-locate-window@3.310.0:
    resolution: {integrity: sha512-qo2t/vBTnoXpjKxlsC2e1gBrRm80M3bId27r0BRB2VniSSe7bL1mmzM+/HFtujm0iAxtPM+aLEflLJlJeDPg0w==}
    engines: {node: '>=14.0.0'}
    requiresBuild: true
    dependencies:
      tslib: 2.5.0
    dev: false
    optional: true

  /@aws-sdk/util-user-agent-browser@3.391.0:
    resolution: {integrity: sha512-6ipHOB1WdCBNeAMJauN7l2qNE0WLVaTNhkD290/ElXm1FHGTL8yw6lIDIjhIFO1bmbZxDiKApwDiG7ROhaJoxQ==}
    requiresBuild: true
    dependencies:
      '@aws-sdk/types': 3.391.0
      '@smithy/types': 2.2.1
      bowser: 2.11.0
      tslib: 2.5.0
    dev: false
    optional: true

  /@aws-sdk/util-user-agent-node@3.391.0:
    resolution: {integrity: sha512-PVvAK/Lf4BdB1eJIZtyFpGSslGQwKpYt9/hKs5NlR+qxBMXU9T0DnTqH4GiXZaazvXr7OUVWitIF2b7iKBMTow==}
    engines: {node: '>=14.0.0'}
    requiresBuild: true
    peerDependencies:
      aws-crt: '>=1.0.0'
    peerDependenciesMeta:
      aws-crt:
        optional: true
    dependencies:
      '@aws-sdk/types': 3.391.0
      '@smithy/node-config-provider': 2.0.4
      '@smithy/types': 2.2.1
      tslib: 2.5.0
    dev: false
    optional: true

  /@aws-sdk/util-utf8-browser@3.259.0:
    resolution: {integrity: sha512-UvFa/vR+e19XookZF8RzFZBrw2EUkQWxiBW0yYQAhvk3C+QVGl0H3ouca8LDBlBfQKXwmW3huo/59H8rwb1wJw==}
    requiresBuild: true
    dependencies:
      tslib: 2.5.0
    dev: false
    optional: true

  /@azure/abort-controller@1.1.0:
    resolution: {integrity: sha512-TrRLIoSQVzfAJX9H1JeFjzAoDGcoK1IYX1UImfceTZpsyYfWr09Ss1aHW1y5TrrR3iq6RZLBwJ3E24uwPhwahw==}
    engines: {node: '>=12.0.0'}
    dependencies:
      tslib: 2.5.0

  /@azure/core-auth@1.4.0:
    resolution: {integrity: sha512-HFrcTgmuSuukRf/EdPmqBrc5l6Q5Uu+2TbuhaKbgaCpP2TfAeiNaQPAadxO+CYBRHGUzIDteMAjFspFLDLnKVQ==}
    engines: {node: '>=12.0.0'}
    dependencies:
      '@azure/abort-controller': 1.1.0
      tslib: 2.5.0

  /@azure/core-client@1.6.1:
    resolution: {integrity: sha512-mZ1MSKhZBYoV8GAWceA+PEJFWV2VpdNSpxxcj1wjIAOi00ykRuIQChT99xlQGZWLY3/NApWhSImlFwsmCEs4vA==}
    engines: {node: '>=12.0.0'}
    dependencies:
      '@azure/abort-controller': 1.1.0
      '@azure/core-auth': 1.4.0
      '@azure/core-rest-pipeline': 1.9.2
      '@azure/core-tracing': 1.0.1
      '@azure/core-util': 1.1.1
      '@azure/logger': 1.0.3
      tslib: 2.5.0
    transitivePeerDependencies:
      - supports-color

  /@azure/core-http-compat@1.3.0:
    resolution: {integrity: sha512-ZN9avruqbQ5TxopzG3ih3KRy52n8OAbitX3fnZT5go4hzu0J+KVPSzkL+Wt3hpJpdG8WIfg1sBD1tWkgUdEpBA==}
    engines: {node: '>=12.0.0'}
    dependencies:
      '@azure/abort-controller': 1.1.0
      '@azure/core-client': 1.6.1
      '@azure/core-rest-pipeline': 1.9.2
    transitivePeerDependencies:
      - supports-color

  /@azure/core-lro@2.4.0:
    resolution: {integrity: sha512-F65+rYkll1dpw3RGm8/SSiSj+/QkMeYDanzS/QKlM1dmuneVyXbO46C88V1MRHluLGdMP6qfD3vDRYALn0z0tQ==}
    engines: {node: '>=12.0.0'}
    dependencies:
      '@azure/abort-controller': 1.1.0
      '@azure/logger': 1.0.3
      tslib: 2.5.0

  /@azure/core-paging@1.3.0:
    resolution: {integrity: sha512-H6Tg9eBm0brHqLy0OSAGzxIh1t4UL8eZVrSUMJ60Ra9cwq2pOskFqVpz2pYoHDsBY1jZ4V/P8LRGb5D5pmC6rg==}
    engines: {node: '>=12.0.0'}
    dependencies:
      tslib: 2.5.0

  /@azure/core-rest-pipeline@1.9.2:
    resolution: {integrity: sha512-8rXI6ircjenaLp+PkOFpo37tQ1PQfztZkfVj97BIF3RPxHAsoVSgkJtu3IK/bUEWcb7HzXSoyBe06M7ODRkRyw==}
    engines: {node: '>=12.0.0'}
    dependencies:
      '@azure/abort-controller': 1.1.0
      '@azure/core-auth': 1.4.0
      '@azure/core-tracing': 1.0.1
      '@azure/core-util': 1.1.1
      '@azure/logger': 1.0.3
      form-data: 4.0.0
      http-proxy-agent: 5.0.0
      https-proxy-agent: 5.0.1
      tslib: 2.5.0
      uuid: 8.3.2
    transitivePeerDependencies:
      - supports-color

  /@azure/core-tracing@1.0.1:
    resolution: {integrity: sha512-I5CGMoLtX+pI17ZdiFJZgxMJApsK6jjfm85hpgp3oazCdq5Wxgh4wMr7ge/TTWW1B5WBuvIOI1fMU/FrOAMKrw==}
    engines: {node: '>=12.0.0'}
    dependencies:
      tslib: 2.5.0

  /@azure/core-util@1.1.1:
    resolution: {integrity: sha512-A4TBYVQCtHOigFb2ETiiKFDocBoI1Zk2Ui1KpI42aJSIDexF7DHQFpnjonltXAIU/ceH+1fsZAWWgvX6/AKzog==}
    engines: {node: '>=12.0.0'}
    dependencies:
      '@azure/abort-controller': 1.1.0
      tslib: 2.5.0

  /@azure/identity@2.1.0:
    resolution: {integrity: sha512-BPDz1sK7Ul9t0l9YKLEa8PHqWU4iCfhGJ+ELJl6c8CP3TpJt2urNCbm0ZHsthmxRsYoMPbz2Dvzj30zXZVmAFw==}
    engines: {node: '>=12.0.0'}
    dependencies:
      '@azure/abort-controller': 1.1.0
      '@azure/core-auth': 1.4.0
      '@azure/core-client': 1.6.1
      '@azure/core-rest-pipeline': 1.9.2
      '@azure/core-tracing': 1.0.1
      '@azure/core-util': 1.1.1
      '@azure/logger': 1.0.3
      '@azure/msal-browser': 2.30.0
      '@azure/msal-common': 7.6.0
      '@azure/msal-node': 1.14.2
      events: 3.3.0
      jws: 4.0.0
      open: 8.4.0
      stoppable: 1.1.0
      tslib: 2.5.0
      uuid: 8.3.2
    transitivePeerDependencies:
      - supports-color

  /@azure/keyvault-keys@4.6.0:
    resolution: {integrity: sha512-0112LegxeR03L8J4k+q6HwBVvrpd9y+oInG0FG3NaHXN7YUubVBon/eb5jFI6edGrvNigpxSR0XIsprFXdkzCQ==}
    engines: {node: '>=12.0.0'}
    dependencies:
      '@azure/abort-controller': 1.1.0
      '@azure/core-auth': 1.4.0
      '@azure/core-client': 1.6.1
      '@azure/core-http-compat': 1.3.0
      '@azure/core-lro': 2.4.0
      '@azure/core-paging': 1.3.0
      '@azure/core-rest-pipeline': 1.9.2
      '@azure/core-tracing': 1.0.1
      '@azure/core-util': 1.1.1
      '@azure/logger': 1.0.3
      tslib: 2.5.0
    transitivePeerDependencies:
      - supports-color

  /@azure/logger@1.0.3:
    resolution: {integrity: sha512-aK4s3Xxjrx3daZr3VylxejK3vG5ExXck5WOHDJ8in/k9AqlfIyFMMT1uG7u8mNjX+QRILTIn0/Xgschfh/dQ9g==}
    engines: {node: '>=12.0.0'}
    dependencies:
      tslib: 2.5.0

  /@azure/msal-browser@2.30.0:
    resolution: {integrity: sha512-4Y9+rjJiTFP7KEmuq1btmIrBgk0ImNyKsXj6A6NHZALd1X0M6W7L7kxpH6F+d1tEkMv8bYnZdn7IcauXbL8Llw==}
    engines: {node: '>=0.8.0'}
    dependencies:
      '@azure/msal-common': 7.6.0

  /@azure/msal-common@7.6.0:
    resolution: {integrity: sha512-XqfbglUTVLdkHQ8F9UQJtKseRr3sSnr9ysboxtoswvaMVaEfvyLtMoHv9XdKUfOc0qKGzNgRFd9yRjIWVepl6Q==}
    engines: {node: '>=0.8.0'}

  /@azure/msal-node@1.14.2:
    resolution: {integrity: sha512-t3whVhhLdZVVeDEtUPD2Wqfa8BDi3EDMnpWp8dbuRW0GhUpikBfs4AQU0Fe6P9zS87n9LpmUTLrIcPEEuzkvfA==}
    engines: {node: 10 || 12 || 14 || 16 || 18}
    dependencies:
      '@azure/msal-common': 7.6.0
      jsonwebtoken: 8.5.1
      uuid: 8.3.2

  /@babel/code-frame@7.21.4:
    resolution: {integrity: sha512-LYvhNKfwWSPpocw8GI7gpK2nq3HSDuEPC/uSYaALSJu9xjsalaaYFOq0Pwt5KmVqwEbZlDu81aLXwBOmD/Fv9g==}
    engines: {node: '>=6.9.0'}
    dependencies:
      '@babel/highlight': 7.18.6

  /@babel/compat-data@7.21.7:
    resolution: {integrity: sha512-KYMqFYTaenzMK4yUtf4EW9wc4N9ef80FsbMtkwool5zpwl4YrT1SdWYSTRcT94KO4hannogdS+LxY7L+arP3gA==}
    engines: {node: '>=6.9.0'}
    dev: true

  /@babel/core@7.21.8:
    resolution: {integrity: sha512-YeM22Sondbo523Sz0+CirSPnbj9bG3P0CdHcBZdqUuaeOaYEFbOLoGU7lebvGP6P5J/WE9wOn7u7C4J9HvS1xQ==}
    engines: {node: '>=6.9.0'}
    dependencies:
      '@ampproject/remapping': 2.2.0
      '@babel/code-frame': 7.21.4
      '@babel/generator': 7.21.5
      '@babel/helper-compilation-targets': 7.21.5(@babel/core@7.21.8)
      '@babel/helper-module-transforms': 7.21.5
      '@babel/helpers': 7.21.5
      '@babel/parser': 7.21.8
      '@babel/template': 7.20.7
      '@babel/traverse': 7.21.5
      '@babel/types': 7.21.5
      convert-source-map: 1.9.0
      debug: 4.3.4
      gensync: 1.0.0-beta.2
      json5: 2.2.3
      semver: 6.3.1
    transitivePeerDependencies:
      - supports-color
    dev: true

  /@babel/generator@7.21.5:
    resolution: {integrity: sha512-SrKK/sRv8GesIW1bDagf9cCG38IOMYZusoe1dfg0D8aiUe3Amvoj1QtjTPAWcfrZFvIwlleLb0gxzQidL9w14w==}
    engines: {node: '>=6.9.0'}
    dependencies:
      '@babel/types': 7.21.5
      '@jridgewell/gen-mapping': 0.3.2
      '@jridgewell/trace-mapping': 0.3.18
      jsesc: 2.5.2
    dev: true

  /@babel/helper-compilation-targets@7.21.5(@babel/core@7.21.8):
    resolution: {integrity: sha512-1RkbFGUKex4lvsB9yhIfWltJM5cZKUftB2eNajaDv3dCMEp49iBG0K14uH8NnX9IPux2+mK7JGEOB0jn48/J6w==}
    engines: {node: '>=6.9.0'}
    peerDependencies:
      '@babel/core': ^7.0.0
    dependencies:
      '@babel/compat-data': 7.21.7
      '@babel/core': 7.21.8
      '@babel/helper-validator-option': 7.21.0
      browserslist: 4.21.4
      lru-cache: 5.1.1
      semver: 6.3.1
    dev: true

  /@babel/helper-environment-visitor@7.21.5:
    resolution: {integrity: sha512-IYl4gZ3ETsWocUWgsFZLM5i1BYx9SoemminVEXadgLBa9TdeorzgLKm8wWLA6J1N/kT3Kch8XIk1laNzYoHKvQ==}
    engines: {node: '>=6.9.0'}
    dev: true

  /@babel/helper-function-name@7.21.0:
    resolution: {integrity: sha512-HfK1aMRanKHpxemaY2gqBmL04iAPOPRj7DxtNbiDOrJK+gdwkiNRVpCpUJYbUT+aZyemKN8brqTOxzCaG6ExRg==}
    engines: {node: '>=6.9.0'}
    dependencies:
      '@babel/template': 7.20.7
      '@babel/types': 7.21.5
    dev: true

  /@babel/helper-hoist-variables@7.18.6:
    resolution: {integrity: sha512-UlJQPkFqFULIcyW5sbzgbkxn2FKRgwWiRexcuaR8RNJRy8+LLveqPjwZV/bwrLZCN0eUHD/x8D0heK1ozuoo6Q==}
    engines: {node: '>=6.9.0'}
    dependencies:
      '@babel/types': 7.21.5
    dev: true

  /@babel/helper-module-imports@7.21.4:
    resolution: {integrity: sha512-orajc5T2PsRYUN3ZryCEFeMDYwyw09c/pZeaQEZPH0MpKzSvn3e0uXsDBu3k03VI+9DBiRo+l22BfKTpKwa/Wg==}
    engines: {node: '>=6.9.0'}
    dependencies:
      '@babel/types': 7.21.5
    dev: true

  /@babel/helper-module-transforms@7.21.5:
    resolution: {integrity: sha512-bI2Z9zBGY2q5yMHoBvJ2a9iX3ZOAzJPm7Q8Yz6YeoUjU/Cvhmi2G4QyTNyPBqqXSgTjUxRg3L0xV45HvkNWWBw==}
    engines: {node: '>=6.9.0'}
    dependencies:
      '@babel/helper-environment-visitor': 7.21.5
      '@babel/helper-module-imports': 7.21.4
      '@babel/helper-simple-access': 7.21.5
      '@babel/helper-split-export-declaration': 7.18.6
      '@babel/helper-validator-identifier': 7.19.1
      '@babel/template': 7.20.7
      '@babel/traverse': 7.21.5
      '@babel/types': 7.21.5
    transitivePeerDependencies:
      - supports-color
    dev: true

  /@babel/helper-plugin-utils@7.19.0:
    resolution: {integrity: sha512-40Ryx7I8mT+0gaNxm8JGTZFUITNqdLAgdg0hXzeVZxVD6nFsdhQvip6v8dqkRHzsz1VFpFAaOCHNn0vKBL7Czw==}
    engines: {node: '>=6.9.0'}
    dev: true

  /@babel/helper-simple-access@7.21.5:
    resolution: {integrity: sha512-ENPDAMC1wAjR0uaCUwliBdiSl1KBJAVnMTzXqi64c2MG8MPR6ii4qf7bSXDqSFbr4W6W028/rf5ivoHop5/mkg==}
    engines: {node: '>=6.9.0'}
    dependencies:
      '@babel/types': 7.21.5
    dev: true

  /@babel/helper-split-export-declaration@7.18.6:
    resolution: {integrity: sha512-bde1etTx6ZyTmobl9LLMMQsaizFVZrquTEHOqKeQESMKo4PlObf+8+JA25ZsIpZhT/WEd39+vOdLXAFG/nELpA==}
    engines: {node: '>=6.9.0'}
    dependencies:
      '@babel/types': 7.21.5
    dev: true

  /@babel/helper-string-parser@7.21.5:
    resolution: {integrity: sha512-5pTUx3hAJaZIdW99sJ6ZUUgWq/Y+Hja7TowEnLNMm1VivRgZQL3vpBY3qUACVsvw+yQU6+YgfBVmcbLaZtrA1w==}
    engines: {node: '>=6.9.0'}
    dev: true

  /@babel/helper-validator-identifier@7.19.1:
    resolution: {integrity: sha512-awrNfaMtnHUr653GgGEs++LlAvW6w+DcPrOliSMXWCKo597CwL5Acf/wWdNkf/tfEQE3mjkeD1YOVZOUV/od1w==}
    engines: {node: '>=6.9.0'}

  /@babel/helper-validator-option@7.21.0:
    resolution: {integrity: sha512-rmL/B8/f0mKS2baE9ZpyTcTavvEuWhTTW8amjzXNvYG4AwBsqTLikfXsEofsJEfKHf+HQVQbFOHy6o+4cnC/fQ==}
    engines: {node: '>=6.9.0'}
    dev: true

  /@babel/helpers@7.21.5:
    resolution: {integrity: sha512-BSY+JSlHxOmGsPTydUkPf1MdMQ3M81x5xGCOVgWM3G8XH77sJ292Y2oqcp0CbbgxhqBuI46iUz1tT7hqP7EfgA==}
    engines: {node: '>=6.9.0'}
    dependencies:
      '@babel/template': 7.20.7
      '@babel/traverse': 7.21.5
      '@babel/types': 7.21.5
    transitivePeerDependencies:
      - supports-color
    dev: true

  /@babel/highlight@7.18.6:
    resolution: {integrity: sha512-u7stbOuYjaPezCuLj29hNW1v64M2Md2qupEKP1fHc7WdOA3DgLh37suiSrZYY7haUB7iBeQZ9P1uiRF359do3g==}
    engines: {node: '>=6.9.0'}
    dependencies:
      '@babel/helper-validator-identifier': 7.19.1
      chalk: 2.4.2
      js-tokens: 4.0.0

  /@babel/parser@7.21.8:
    resolution: {integrity: sha512-6zavDGdzG3gUqAdWvlLFfk+36RilI+Pwyuuh7HItyeScCWP3k6i8vKclAQ0bM/0y/Kz/xiwvxhMv9MgTJP5gmA==}
    engines: {node: '>=6.0.0'}
    hasBin: true
    dependencies:
      '@babel/types': 7.21.5
    dev: true

  /@babel/plugin-syntax-async-generators@7.8.4(@babel/core@7.21.8):
    resolution: {integrity: sha512-tycmZxkGfZaxhMRbXlPXuVFpdWlXpir2W4AMhSJgRKzk/eDlIXOhb2LHWoLpDF7TEHylV5zNhykX6KAgHJmTNw==}
    peerDependencies:
      '@babel/core': ^7.0.0-0
    dependencies:
      '@babel/core': 7.21.8
      '@babel/helper-plugin-utils': 7.19.0
    dev: true

  /@babel/plugin-syntax-bigint@7.8.3(@babel/core@7.21.8):
    resolution: {integrity: sha512-wnTnFlG+YxQm3vDxpGE57Pj0srRU4sHE/mDkt1qv2YJJSeUAec2ma4WLUnUPeKjyrfntVwe/N6dCXpU+zL3Npg==}
    peerDependencies:
      '@babel/core': ^7.0.0-0
    dependencies:
      '@babel/core': 7.21.8
      '@babel/helper-plugin-utils': 7.19.0
    dev: true

  /@babel/plugin-syntax-class-properties@7.12.13(@babel/core@7.21.8):
    resolution: {integrity: sha512-fm4idjKla0YahUNgFNLCB0qySdsoPiZP3iQE3rky0mBUtMZ23yDJ9SJdg6dXTSDnulOVqiF3Hgr9nbXvXTQZYA==}
    peerDependencies:
      '@babel/core': ^7.0.0-0
    dependencies:
      '@babel/core': 7.21.8
      '@babel/helper-plugin-utils': 7.19.0
    dev: true

  /@babel/plugin-syntax-import-meta@7.10.4(@babel/core@7.21.8):
    resolution: {integrity: sha512-Yqfm+XDx0+Prh3VSeEQCPU81yC+JWZ2pDPFSS4ZdpfZhp4MkFMaDC1UqseovEKwSUpnIL7+vK+Clp7bfh0iD7g==}
    peerDependencies:
      '@babel/core': ^7.0.0-0
    dependencies:
      '@babel/core': 7.21.8
      '@babel/helper-plugin-utils': 7.19.0
    dev: true

  /@babel/plugin-syntax-json-strings@7.8.3(@babel/core@7.21.8):
    resolution: {integrity: sha512-lY6kdGpWHvjoe2vk4WrAapEuBR69EMxZl+RoGRhrFGNYVK8mOPAW8VfbT/ZgrFbXlDNiiaxQnAtgVCZ6jv30EA==}
    peerDependencies:
      '@babel/core': ^7.0.0-0
    dependencies:
      '@babel/core': 7.21.8
      '@babel/helper-plugin-utils': 7.19.0
    dev: true

  /@babel/plugin-syntax-jsx@7.18.6(@babel/core@7.21.8):
    resolution: {integrity: sha512-6mmljtAedFGTWu2p/8WIORGwy+61PLgOMPOdazc7YoJ9ZCWUyFy3A6CpPkRKLKD1ToAesxX8KGEViAiLo9N+7Q==}
    engines: {node: '>=6.9.0'}
    peerDependencies:
      '@babel/core': ^7.0.0-0
    dependencies:
      '@babel/core': 7.21.8
      '@babel/helper-plugin-utils': 7.19.0
    dev: true

  /@babel/plugin-syntax-logical-assignment-operators@7.10.4(@babel/core@7.21.8):
    resolution: {integrity: sha512-d8waShlpFDinQ5MtvGU9xDAOzKH47+FFoney2baFIoMr952hKOLp1HR7VszoZvOsV/4+RRszNY7D17ba0te0ig==}
    peerDependencies:
      '@babel/core': ^7.0.0-0
    dependencies:
      '@babel/core': 7.21.8
      '@babel/helper-plugin-utils': 7.19.0
    dev: true

  /@babel/plugin-syntax-nullish-coalescing-operator@7.8.3(@babel/core@7.21.8):
    resolution: {integrity: sha512-aSff4zPII1u2QD7y+F8oDsz19ew4IGEJg9SVW+bqwpwtfFleiQDMdzA/R+UlWDzfnHFCxxleFT0PMIrR36XLNQ==}
    peerDependencies:
      '@babel/core': ^7.0.0-0
    dependencies:
      '@babel/core': 7.21.8
      '@babel/helper-plugin-utils': 7.19.0
    dev: true

  /@babel/plugin-syntax-numeric-separator@7.10.4(@babel/core@7.21.8):
    resolution: {integrity: sha512-9H6YdfkcK/uOnY/K7/aA2xpzaAgkQn37yzWUMRK7OaPOqOpGS1+n0H5hxT9AUw9EsSjPW8SVyMJwYRtWs3X3ug==}
    peerDependencies:
      '@babel/core': ^7.0.0-0
    dependencies:
      '@babel/core': 7.21.8
      '@babel/helper-plugin-utils': 7.19.0
    dev: true

  /@babel/plugin-syntax-object-rest-spread@7.8.3(@babel/core@7.21.8):
    resolution: {integrity: sha512-XoqMijGZb9y3y2XskN+P1wUGiVwWZ5JmoDRwx5+3GmEplNyVM2s2Dg8ILFQm8rWM48orGy5YpI5Bl8U1y7ydlA==}
    peerDependencies:
      '@babel/core': ^7.0.0-0
    dependencies:
      '@babel/core': 7.21.8
      '@babel/helper-plugin-utils': 7.19.0
    dev: true

  /@babel/plugin-syntax-optional-catch-binding@7.8.3(@babel/core@7.21.8):
    resolution: {integrity: sha512-6VPD0Pc1lpTqw0aKoeRTMiB+kWhAoT24PA+ksWSBrFtl5SIRVpZlwN3NNPQjehA2E/91FV3RjLWoVTglWcSV3Q==}
    peerDependencies:
      '@babel/core': ^7.0.0-0
    dependencies:
      '@babel/core': 7.21.8
      '@babel/helper-plugin-utils': 7.19.0
    dev: true

  /@babel/plugin-syntax-optional-chaining@7.8.3(@babel/core@7.21.8):
    resolution: {integrity: sha512-KoK9ErH1MBlCPxV0VANkXW2/dw4vlbGDrFgz8bmUsBGYkFRcbRwMh6cIJubdPrkxRwuGdtCk0v/wPTKbQgBjkg==}
    peerDependencies:
      '@babel/core': ^7.0.0-0
    dependencies:
      '@babel/core': 7.21.8
      '@babel/helper-plugin-utils': 7.19.0
    dev: true

  /@babel/plugin-syntax-top-level-await@7.14.5(@babel/core@7.21.8):
    resolution: {integrity: sha512-hx++upLv5U1rgYfwe1xBQUhRmU41NEvpUvrp8jkrSCdvGSnM5/qdRMtylJ6PG5OFkBaHkbTAKTnd3/YyESRHFw==}
    engines: {node: '>=6.9.0'}
    peerDependencies:
      '@babel/core': ^7.0.0-0
    dependencies:
      '@babel/core': 7.21.8
      '@babel/helper-plugin-utils': 7.19.0
    dev: true

  /@babel/plugin-syntax-typescript@7.18.6(@babel/core@7.21.8):
    resolution: {integrity: sha512-mAWAuq4rvOepWCBid55JuRNvpTNf2UGVgoz4JV0fXEKolsVZDzsa4NqCef758WZJj/GDu0gVGItjKFiClTAmZA==}
    engines: {node: '>=6.9.0'}
    peerDependencies:
      '@babel/core': ^7.0.0-0
    dependencies:
      '@babel/core': 7.21.8
      '@babel/helper-plugin-utils': 7.19.0
    dev: true

  /@babel/runtime@7.19.4:
    resolution: {integrity: sha512-EXpLCrk55f+cYqmHsSR+yD/0gAIMxxA9QK9lnQWzhMCvt+YmoBN7Zx94s++Kv0+unHk39vxNO8t+CMA2WSS3wA==}
    engines: {node: '>=6.9.0'}
    dependencies:
      regenerator-runtime: 0.13.11
    dev: true

  /@babel/template@7.20.7:
    resolution: {integrity: sha512-8SegXApWe6VoNw0r9JHpSteLKTpTiLZ4rMlGIm9JQ18KiCtyQiAMEazujAHrUS5flrcqYZa75ukev3P6QmUwUw==}
    engines: {node: '>=6.9.0'}
    dependencies:
      '@babel/code-frame': 7.21.4
      '@babel/parser': 7.21.8
      '@babel/types': 7.21.5
    dev: true

  /@babel/traverse@7.21.5:
    resolution: {integrity: sha512-AhQoI3YjWi6u/y/ntv7k48mcrCXmus0t79J9qPNlk/lAsFlCiJ047RmbfMOawySTHtywXhbXgpx/8nXMYd+oFw==}
    engines: {node: '>=6.9.0'}
    dependencies:
      '@babel/code-frame': 7.21.4
      '@babel/generator': 7.21.5
      '@babel/helper-environment-visitor': 7.21.5
      '@babel/helper-function-name': 7.21.0
      '@babel/helper-hoist-variables': 7.18.6
      '@babel/helper-split-export-declaration': 7.18.6
      '@babel/parser': 7.21.8
      '@babel/types': 7.21.5
      debug: 4.3.4
      globals: 11.12.0
    transitivePeerDependencies:
      - supports-color
    dev: true

  /@babel/types@7.21.5:
    resolution: {integrity: sha512-m4AfNvVF2mVC/F7fDEdH2El3HzUg9It/XsCxZiOTTA3m3qYfcSVSbTfM6Q9xG+hYDniZssYhlXKKUMD5m8tF4Q==}
    engines: {node: '>=6.9.0'}
    dependencies:
      '@babel/helper-string-parser': 7.21.5
      '@babel/helper-validator-identifier': 7.19.1
      to-fast-properties: 2.0.0
    dev: true

  /@bcoe/v8-coverage@0.2.3:
    resolution: {integrity: sha512-0hYQ8SB4Db5zvZB4axdMHGwEaQjkZzFjQiN9LVYvIFB2nSUHW9tYpxWriPrWDASIxiaXax83REcLxuSdnGPZtw==}
    dev: true

  /@codspeed/benchmark.js-plugin@2.2.0(benchmark@2.1.4):
    resolution: {integrity: sha512-tAnf4QGylkCLtIC/1olNcPEWoLokZ5/u8a5sNK1ry/jGSgxV4bfNqEEnzw3ncHklGhSdh7egVEgLdyjQftTZzQ==}
    peerDependencies:
      benchmark: ^2.1.0
    dependencies:
      '@codspeed/core': 2.2.0
      benchmark: 2.1.4
      find-up: 6.3.0
      lodash: 4.17.21
      stack-trace: 1.0.0-pre2
    dev: true

  /@codspeed/core@2.2.0:
    resolution: {integrity: sha512-GSbTPA5Vt7rsrTenP/08zC55Ob2ag8AmqH9BfnoJqDv5RyHDv6tIHkJMLPuqatcKGFbuxbpE/FSYFE2xKkvqRQ==}
    dependencies:
      node-gyp-build: 4.6.0
    dev: true

  /@cspotcode/source-map-support@0.8.1:
    resolution: {integrity: sha512-IchNf6dN4tHoMFIn/7OE8LWZ19Y6q/67Bmf6vnGREv8RSbBVb9LPJxEcnwrcwX6ixSvaiGoomAUvu4YSxXrVgw==}
    engines: {node: '>=12'}
    dependencies:
      '@jridgewell/trace-mapping': 0.3.9
    dev: true

  /@esbuild/android-arm64@0.19.2:
    resolution: {integrity: sha512-lsB65vAbe90I/Qe10OjkmrdxSX4UJDjosDgb8sZUKcg3oefEuW2OT2Vozz8ef7wrJbMcmhvCC+hciF8jY/uAkw==}
    engines: {node: '>=12'}
    cpu: [arm64]
    os: [android]
    requiresBuild: true
    dev: true
    optional: true

  /@esbuild/android-arm@0.19.2:
    resolution: {integrity: sha512-tM8yLeYVe7pRyAu9VMi/Q7aunpLwD139EY1S99xbQkT4/q2qa6eA4ige/WJQYdJ8GBL1K33pPFhPfPdJ/WzT8Q==}
    engines: {node: '>=12'}
    cpu: [arm]
    os: [android]
    requiresBuild: true
    dev: true
    optional: true

  /@esbuild/android-x64@0.19.2:
    resolution: {integrity: sha512-qK/TpmHt2M/Hg82WXHRc/W/2SGo/l1thtDHZWqFq7oi24AjZ4O/CpPSu6ZuYKFkEgmZlFoa7CooAyYmuvnaG8w==}
    engines: {node: '>=12'}
    cpu: [x64]
    os: [android]
    requiresBuild: true
    dev: true
    optional: true

  /@esbuild/darwin-arm64@0.19.2:
    resolution: {integrity: sha512-Ora8JokrvrzEPEpZO18ZYXkH4asCdc1DLdcVy8TGf5eWtPO1Ie4WroEJzwI52ZGtpODy3+m0a2yEX9l+KUn0tA==}
    engines: {node: '>=12'}
    cpu: [arm64]
    os: [darwin]
    requiresBuild: true
    dev: true
    optional: true

  /@esbuild/darwin-x64@0.19.2:
    resolution: {integrity: sha512-tP+B5UuIbbFMj2hQaUr6EALlHOIOmlLM2FK7jeFBobPy2ERdohI4Ka6ZFjZ1ZYsrHE/hZimGuU90jusRE0pwDw==}
    engines: {node: '>=12'}
    cpu: [x64]
    os: [darwin]
    requiresBuild: true
    dev: true
    optional: true

  /@esbuild/freebsd-arm64@0.19.2:
    resolution: {integrity: sha512-YbPY2kc0acfzL1VPVK6EnAlig4f+l8xmq36OZkU0jzBVHcOTyQDhnKQaLzZudNJQyymd9OqQezeaBgkTGdTGeQ==}
    engines: {node: '>=12'}
    cpu: [arm64]
    os: [freebsd]
    requiresBuild: true
    dev: true
    optional: true

  /@esbuild/freebsd-x64@0.19.2:
    resolution: {integrity: sha512-nSO5uZT2clM6hosjWHAsS15hLrwCvIWx+b2e3lZ3MwbYSaXwvfO528OF+dLjas1g3bZonciivI8qKR/Hm7IWGw==}
    engines: {node: '>=12'}
    cpu: [x64]
    os: [freebsd]
    requiresBuild: true
    dev: true
    optional: true

  /@esbuild/linux-arm64@0.19.2:
    resolution: {integrity: sha512-ig2P7GeG//zWlU0AggA3pV1h5gdix0MA3wgB+NsnBXViwiGgY77fuN9Wr5uoCrs2YzaYfogXgsWZbm+HGr09xg==}
    engines: {node: '>=12'}
    cpu: [arm64]
    os: [linux]
    requiresBuild: true
    dev: true
    optional: true

  /@esbuild/linux-arm@0.19.2:
    resolution: {integrity: sha512-Odalh8hICg7SOD7XCj0YLpYCEc+6mkoq63UnExDCiRA2wXEmGlK5JVrW50vZR9Qz4qkvqnHcpH+OFEggO3PgTg==}
    engines: {node: '>=12'}
    cpu: [arm]
    os: [linux]
    requiresBuild: true
    dev: true
    optional: true

  /@esbuild/linux-ia32@0.19.2:
    resolution: {integrity: sha512-mLfp0ziRPOLSTek0Gd9T5B8AtzKAkoZE70fneiiyPlSnUKKI4lp+mGEnQXcQEHLJAcIYDPSyBvsUbKUG2ri/XQ==}
    engines: {node: '>=12'}
    cpu: [ia32]
    os: [linux]
    requiresBuild: true
    dev: true
    optional: true

  /@esbuild/linux-loong64@0.19.2:
    resolution: {integrity: sha512-hn28+JNDTxxCpnYjdDYVMNTR3SKavyLlCHHkufHV91fkewpIyQchS1d8wSbmXhs1fiYDpNww8KTFlJ1dHsxeSw==}
    engines: {node: '>=12'}
    cpu: [loong64]
    os: [linux]
    requiresBuild: true
    dev: true
    optional: true

  /@esbuild/linux-mips64el@0.19.2:
    resolution: {integrity: sha512-KbXaC0Sejt7vD2fEgPoIKb6nxkfYW9OmFUK9XQE4//PvGIxNIfPk1NmlHmMg6f25x57rpmEFrn1OotASYIAaTg==}
    engines: {node: '>=12'}
    cpu: [mips64el]
    os: [linux]
    requiresBuild: true
    dev: true
    optional: true

  /@esbuild/linux-ppc64@0.19.2:
    resolution: {integrity: sha512-dJ0kE8KTqbiHtA3Fc/zn7lCd7pqVr4JcT0JqOnbj4LLzYnp+7h8Qi4yjfq42ZlHfhOCM42rBh0EwHYLL6LEzcw==}
    engines: {node: '>=12'}
    cpu: [ppc64]
    os: [linux]
    requiresBuild: true
    dev: true
    optional: true

  /@esbuild/linux-riscv64@0.19.2:
    resolution: {integrity: sha512-7Z/jKNFufZ/bbu4INqqCN6DDlrmOTmdw6D0gH+6Y7auok2r02Ur661qPuXidPOJ+FSgbEeQnnAGgsVynfLuOEw==}
    engines: {node: '>=12'}
    cpu: [riscv64]
    os: [linux]
    requiresBuild: true
    dev: true
    optional: true

  /@esbuild/linux-s390x@0.19.2:
    resolution: {integrity: sha512-U+RinR6aXXABFCcAY4gSlv4CL1oOVvSSCdseQmGO66H+XyuQGZIUdhG56SZaDJQcLmrSfRmx5XZOWyCJPRqS7g==}
    engines: {node: '>=12'}
    cpu: [s390x]
    os: [linux]
    requiresBuild: true
    dev: true
    optional: true

  /@esbuild/linux-x64@0.19.2:
    resolution: {integrity: sha512-oxzHTEv6VPm3XXNaHPyUTTte+3wGv7qVQtqaZCrgstI16gCuhNOtBXLEBkBREP57YTd68P0VgDgG73jSD8bwXQ==}
    engines: {node: '>=12'}
    cpu: [x64]
    os: [linux]
    requiresBuild: true
    dev: true
    optional: true

  /@esbuild/netbsd-x64@0.19.2:
    resolution: {integrity: sha512-WNa5zZk1XpTTwMDompZmvQLHszDDDN7lYjEHCUmAGB83Bgs20EMs7ICD+oKeT6xt4phV4NDdSi/8OfjPbSbZfQ==}
    engines: {node: '>=12'}
    cpu: [x64]
    os: [netbsd]
    requiresBuild: true
    dev: true
    optional: true

  /@esbuild/openbsd-x64@0.19.2:
    resolution: {integrity: sha512-S6kI1aT3S++Dedb7vxIuUOb3oAxqxk2Rh5rOXOTYnzN8JzW1VzBd+IqPiSpgitu45042SYD3HCoEyhLKQcDFDw==}
    engines: {node: '>=12'}
    cpu: [x64]
    os: [openbsd]
    requiresBuild: true
    dev: true
    optional: true

  /@esbuild/sunos-x64@0.19.2:
    resolution: {integrity: sha512-VXSSMsmb+Z8LbsQGcBMiM+fYObDNRm8p7tkUDMPG/g4fhFX5DEFmjxIEa3N8Zr96SjsJ1woAhF0DUnS3MF3ARw==}
    engines: {node: '>=12'}
    cpu: [x64]
    os: [sunos]
    requiresBuild: true
    dev: true
    optional: true

  /@esbuild/win32-arm64@0.19.2:
    resolution: {integrity: sha512-5NayUlSAyb5PQYFAU9x3bHdsqB88RC3aM9lKDAz4X1mo/EchMIT1Q+pSeBXNgkfNmRecLXA0O8xP+x8V+g/LKg==}
    engines: {node: '>=12'}
    cpu: [arm64]
    os: [win32]
    requiresBuild: true
    dev: true
    optional: true

  /@esbuild/win32-ia32@0.19.2:
    resolution: {integrity: sha512-47gL/ek1v36iN0wL9L4Q2MFdujR0poLZMJwhO2/N3gA89jgHp4MR8DKCmwYtGNksbfJb9JoTtbkoe6sDhg2QTA==}
    engines: {node: '>=12'}
    cpu: [ia32]
    os: [win32]
    requiresBuild: true
    dev: true
    optional: true

  /@esbuild/win32-x64@0.19.2:
    resolution: {integrity: sha512-tcuhV7ncXBqbt/Ybf0IyrMcwVOAPDckMK9rXNHtF17UTK18OKLpg08glminN06pt2WCoALhXdLfSPbVvK/6fxw==}
    engines: {node: '>=12'}
    cpu: [x64]
    os: [win32]
    requiresBuild: true
    dev: true
    optional: true

  /@eslint-community/eslint-utils@4.4.0(eslint@8.47.0):
    resolution: {integrity: sha512-1/sA4dwrzBAyeUoQ6oxahHKmrZvsnLCg4RfxW3ZFGGmQkSNQPFNLV9CUEFQP1x9EYXHTo5p6xdhZM1Ne9p/AfA==}
    engines: {node: ^12.22.0 || ^14.17.0 || >=16.0.0}
    peerDependencies:
      eslint: ^6.0.0 || ^7.0.0 || >=8.0.0
    dependencies:
      eslint: 8.47.0
      eslint-visitor-keys: 3.4.3
    dev: true

  /@eslint-community/regexpp@4.5.1:
    resolution: {integrity: sha512-Z5ba73P98O1KUYCCJTUeVpja9RcGoMdncZ6T49FCUl2lN38JtCJ+3WgIDBv0AuY4WChU5PmtJmOCTlN6FZTFKQ==}
    engines: {node: ^12.0.0 || ^14.0.0 || >=16.0.0}
    dev: true

  /@eslint-community/regexpp@4.6.2:
    resolution: {integrity: sha512-pPTNuaAG3QMH+buKyBIGJs3g/S5y0caxw0ygM3YyE6yJFySwiGGSzA+mM3KJ8QQvzeLh3blwgSonkFjgQdxzMw==}
    engines: {node: ^12.0.0 || ^14.0.0 || >=16.0.0}
    dev: true

  /@eslint/eslintrc@2.1.2:
    resolution: {integrity: sha512-+wvgpDsrB1YqAMdEUCcnTlpfVBH7Vqn6A/NT3D8WVXFIaKMlErPIZT3oCIAVCOtarRpMtelZLqJeU3t7WY6X6g==}
    engines: {node: ^12.22.0 || ^14.17.0 || >=16.0.0}
    dependencies:
      ajv: 6.12.6
      debug: 4.3.4
      espree: 9.6.1
      globals: 13.19.0
      ignore: 5.2.4
      import-fresh: 3.3.0
      js-yaml: 4.1.0
      minimatch: 3.1.2
      strip-json-comments: 3.1.1
    transitivePeerDependencies:
      - supports-color
    dev: true

  /@eslint/js@8.47.0:
    resolution: {integrity: sha512-P6omY1zv5MItm93kLM8s2vr1HICJH8v0dvddDhysbIuZ+vcjOHg5Zbkf1mTkcmi2JA9oBG2anOkRnW8WJTS8Og==}
    engines: {node: ^12.22.0 || ^14.17.0 || >=16.0.0}
    dev: true

  /@faker-js/faker@8.0.2:
    resolution: {integrity: sha512-Uo3pGspElQW91PCvKSIAXoEgAUlRnH29sX2/p89kg7sP1m2PzCufHINd0FhTXQf6DYGiUlVncdSPa2F9wxed2A==}
    engines: {node: ^14.17.0 || ^16.13.0 || >=18.0.0, npm: '>=6.14.13'}
    dev: true

  /@fast-check/jest@1.7.1(@jest/globals@29.6.4):
    resolution: {integrity: sha512-5qY1+rVK4S7aN4gYligDzeofuz1CFLgTl8r3PM3YqZ1JHtJIiPpYVYUJuWZHo6pRg1pd2g6x1PQ4uDYSuuuD7Q==}
    peerDependencies:
      '@fast-check/worker': ~0.0.7
      '@jest/expect': '>=28.0.0'
      '@jest/globals': '>=25.5.2'
    peerDependenciesMeta:
      '@fast-check/worker':
        optional: true
      '@jest/expect':
        optional: true
    dependencies:
      '@jest/globals': 29.6.4
      fast-check: 3.3.0
    dev: true

  /@gar/promisify@1.1.3:
    resolution: {integrity: sha512-k2Ty1JcVojjJFwrg/ThKi2ujJ7XNLYaFGNB/bWT9wGR+oSMJHMa5w+CUq6p/pVrKeNNgA7pCqEcjSnHVoqJQFw==}
    dev: true

  /@humanwhocodes/config-array@0.11.10:
    resolution: {integrity: sha512-KVVjQmNUepDVGXNuoRRdmmEjruj0KfiGSbS8LVc12LMsWDQzRXJ0qdhN8L8uUigKpfEHRhlaQFY0ib1tnUbNeQ==}
    engines: {node: '>=10.10.0'}
    dependencies:
      '@humanwhocodes/object-schema': 1.2.1
      debug: 4.3.4
      minimatch: 3.1.2
    transitivePeerDependencies:
      - supports-color
    dev: true

  /@humanwhocodes/module-importer@1.0.1:
    resolution: {integrity: sha512-bxveV4V8v5Yb4ncFTT3rPSgZBOpCkjfK0y4oVVVJwIuDVBRMDXrPyXRL988i5ap9m9bnyEEjWfm5WkBmtffLfA==}
    engines: {node: '>=12.22'}
    dev: true

  /@humanwhocodes/object-schema@1.2.1:
    resolution: {integrity: sha512-ZnQMnLV4e7hDlUvw8H+U8ASL02SS2Gn6+9Ac3wGGLIe7+je2AeAOxPY+izIPJDfFDb7eDjev0Us8MO1iFRN8hA==}
    dev: true

  /@isaacs/cliui@8.0.2:
    resolution: {integrity: sha512-O8jcjabXaleOG9DQ0+ARXWZBTfnP4WNAqzuiJK7ll44AmxGKv/J2M4TPjxjY3znBCfvBXFzucm1twdyFybFqEA==}
    engines: {node: '>=12'}
    dependencies:
      string-width: 5.1.2
      string-width-cjs: /string-width@4.2.3
      strip-ansi: 7.0.1
      strip-ansi-cjs: /strip-ansi@6.0.1
      wrap-ansi: 8.1.0
      wrap-ansi-cjs: /wrap-ansi@7.0.0
    dev: true

  /@isaacs/string-locale-compare@1.1.0:
    resolution: {integrity: sha512-SQ7Kzhh9+D+ZW9MA0zkYv3VXhIDNx+LzM6EJ+/65I3QY+enU6Itte7E5XX7EWrqLW2FN4n06GWzBnPoC3th2aQ==}
    dev: true

  /@istanbuljs/load-nyc-config@1.1.0:
    resolution: {integrity: sha512-VjeHSlIzpv/NyD3N0YuHfXOPDIixcA1q2ZV98wsMqcYlPmv2n3Yb2lYP9XMElnaFVXg5A7YLTeLu6V84uQDjmQ==}
    engines: {node: '>=8'}
    dependencies:
      camelcase: 5.3.1
      find-up: 4.1.0
      get-package-type: 0.1.0
      js-yaml: 3.14.1
      resolve-from: 5.0.0
    dev: true

  /@istanbuljs/schema@0.1.3:
    resolution: {integrity: sha512-ZXRY4jNvVgSVQ8DL3LTcakaAtXwTVUxE81hslsyD2AtoXW/wVob10HkOJ1X/pAlcI7D+2YoZKg5do8G/w6RYgA==}
    engines: {node: '>=8'}
    dev: true

  /@jest/console@29.6.4:
    resolution: {integrity: sha512-wNK6gC0Ha9QeEPSkeJedQuTQqxZYnDPuDcDhVuVatRvMkL4D0VTvFVZj+Yuh6caG2aOfzkUZ36KtCmLNtR02hw==}
    engines: {node: ^14.15.0 || ^16.10.0 || >=18.0.0}
    dependencies:
      '@jest/types': 29.6.3
      '@types/node': 18.17.12
      chalk: 4.1.2
      jest-message-util: 29.6.3
      jest-util: 29.6.3
      slash: 3.0.0
    dev: true

  /@jest/core@29.6.4(ts-node@10.9.1):
    resolution: {integrity: sha512-U/vq5ccNTSVgYH7mHnodHmCffGWHJnz/E1BEWlLuK5pM4FZmGfBn/nrJGLjUsSmyx3otCeqc1T31F4y08AMDLg==}
    engines: {node: ^14.15.0 || ^16.10.0 || >=18.0.0}
    peerDependencies:
      node-notifier: ^8.0.1 || ^9.0.0 || ^10.0.0
    peerDependenciesMeta:
      node-notifier:
        optional: true
    dependencies:
      '@jest/console': 29.6.4
      '@jest/reporters': 29.6.4
      '@jest/test-result': 29.6.4
      '@jest/transform': 29.6.4
      '@jest/types': 29.6.3
      '@types/node': 18.17.12
      ansi-escapes: 4.3.2
      chalk: 4.1.2
      ci-info: 3.8.0
      exit: 0.1.2
      graceful-fs: 4.2.10
      jest-changed-files: 29.6.3
      jest-config: 29.6.4(@types/node@18.17.12)(ts-node@10.9.1)
      jest-haste-map: 29.6.4
      jest-message-util: 29.6.3
      jest-regex-util: 29.6.3
      jest-resolve: 29.6.4
      jest-resolve-dependencies: 29.6.4
      jest-runner: 29.6.4
      jest-runtime: 29.6.4
      jest-snapshot: 29.6.4
      jest-util: 29.6.3
      jest-validate: 29.6.3
      jest-watcher: 29.6.4
      micromatch: 4.0.5
      pretty-format: 29.6.3
      slash: 3.0.0
      strip-ansi: 6.0.1
    transitivePeerDependencies:
      - babel-plugin-macros
      - supports-color
      - ts-node
    dev: true

  /@jest/create-cache-key-function@27.5.1:
    resolution: {integrity: sha512-dmH1yW+makpTSURTy8VzdUwFnfQh1G8R+DxO2Ho2FFmBbKFEVm+3jWdvFhE2VqB/LATCTokkP0dotjyQyw5/AQ==}
    engines: {node: ^10.13.0 || ^12.13.0 || ^14.15.0 || >=15.0.0}
    dependencies:
      '@jest/types': 27.5.1
    dev: true

  /@jest/create-cache-key-function@29.6.3:
    resolution: {integrity: sha512-kzSK9XAxtD1kRPJKxsmD0YKw2fyXveP+5ikeQkCYCHeacWW1EGYMTgjDIM/Di4Uhttx7lnHwrNpz2xn+0rTp8g==}
    engines: {node: ^14.15.0 || ^16.10.0 || >=18.0.0}
    dependencies:
      '@jest/types': 29.6.3
    dev: true

  /@jest/environment@29.6.4:
    resolution: {integrity: sha512-sQ0SULEjA1XUTHmkBRl7A1dyITM9yb1yb3ZNKPX3KlTd6IG7mWUe3e2yfExtC2Zz1Q+mMckOLHmL/qLiuQJrBQ==}
    engines: {node: ^14.15.0 || ^16.10.0 || >=18.0.0}
    dependencies:
      '@jest/fake-timers': 29.6.4
      '@jest/types': 29.6.3
      '@types/node': 18.17.12
      jest-mock: 29.6.3
    dev: true

  /@jest/expect-utils@29.6.2:
    resolution: {integrity: sha512-6zIhM8go3RV2IG4aIZaZbxwpOzz3ZiM23oxAlkquOIole+G6TrbeXnykxWYlqF7kz2HlBjdKtca20x9atkEQYg==}
    engines: {node: ^14.15.0 || ^16.10.0 || >=18.0.0}
    dependencies:
      jest-get-type: 29.4.3
    dev: true

  /@jest/expect-utils@29.6.4:
    resolution: {integrity: sha512-FEhkJhqtvBwgSpiTrocquJCdXPsyvNKcl/n7A3u7X4pVoF4bswm11c9d4AV+kfq2Gpv/mM8x7E7DsRvH+djkrg==}
    engines: {node: ^14.15.0 || ^16.10.0 || >=18.0.0}
    dependencies:
      jest-get-type: 29.6.3
    dev: true

  /@jest/expect@29.6.4:
    resolution: {integrity: sha512-Warhsa7d23+3X5bLbrbYvaehcgX5TLYhI03JKoedTiI8uJU4IhqYBWF7OSSgUyz4IgLpUYPkK0AehA5/fRclAA==}
    engines: {node: ^14.15.0 || ^16.10.0 || >=18.0.0}
    dependencies:
      expect: 29.6.4
      jest-snapshot: 29.6.4
    transitivePeerDependencies:
      - supports-color
    dev: true

  /@jest/fake-timers@29.6.4:
    resolution: {integrity: sha512-6UkCwzoBK60edXIIWb0/KWkuj7R7Qq91vVInOe3De6DSpaEiqjKcJw4F7XUet24Wupahj9J6PlR09JqJ5ySDHw==}
    engines: {node: ^14.15.0 || ^16.10.0 || >=18.0.0}
    dependencies:
      '@jest/types': 29.6.3
      '@sinonjs/fake-timers': 10.0.2
      '@types/node': 18.17.12
      jest-message-util: 29.6.3
      jest-mock: 29.6.3
      jest-util: 29.6.3
    dev: true

  /@jest/globals@29.6.4:
    resolution: {integrity: sha512-wVIn5bdtjlChhXAzVXavcY/3PEjf4VqM174BM3eGL5kMxLiZD5CLnbmkEyA1Dwh9q8XjP6E8RwjBsY/iCWrWsA==}
    engines: {node: ^14.15.0 || ^16.10.0 || >=18.0.0}
    dependencies:
      '@jest/environment': 29.6.4
      '@jest/expect': 29.6.4
      '@jest/types': 29.6.3
      jest-mock: 29.6.3
    transitivePeerDependencies:
      - supports-color
    dev: true

  /@jest/reporters@29.6.4:
    resolution: {integrity: sha512-sxUjWxm7QdchdrD3NfWKrL8FBsortZeibSJv4XLjESOOjSUOkjQcb0ZHJwfhEGIvBvTluTzfG2yZWZhkrXJu8g==}
    engines: {node: ^14.15.0 || ^16.10.0 || >=18.0.0}
    peerDependencies:
      node-notifier: ^8.0.1 || ^9.0.0 || ^10.0.0
    peerDependenciesMeta:
      node-notifier:
        optional: true
    dependencies:
      '@bcoe/v8-coverage': 0.2.3
      '@jest/console': 29.6.4
      '@jest/test-result': 29.6.4
      '@jest/transform': 29.6.4
      '@jest/types': 29.6.3
      '@jridgewell/trace-mapping': 0.3.18
      '@types/node': 18.17.12
      chalk: 4.1.2
      collect-v8-coverage: 1.0.1
      exit: 0.1.2
      glob: 7.2.3
      graceful-fs: 4.2.10
      istanbul-lib-coverage: 3.2.0
      istanbul-lib-instrument: 6.0.0
      istanbul-lib-report: 3.0.0
      istanbul-lib-source-maps: 4.0.1
      istanbul-reports: 3.1.5
      jest-message-util: 29.6.3
      jest-util: 29.6.3
      jest-worker: 29.6.4
      slash: 3.0.0
      string-length: 4.0.2
      strip-ansi: 6.0.1
      v8-to-istanbul: 9.0.1
    transitivePeerDependencies:
      - supports-color
    dev: true

  /@jest/schemas@29.6.0:
    resolution: {integrity: sha512-rxLjXyJBTL4LQeJW3aKo0M/+GkCOXsO+8i9Iu7eDb6KwtP65ayoDsitrdPBtujxQ88k4wI2FNYfa6TOGwSn6cQ==}
    engines: {node: ^14.15.0 || ^16.10.0 || >=18.0.0}
    dependencies:
      '@sinclair/typebox': 0.27.8
    dev: true

  /@jest/schemas@29.6.3:
    resolution: {integrity: sha512-mo5j5X+jIZmJQveBKeS/clAueipV7KgiX1vMgCxam1RNYiqE1w62n0/tJJnHtjW8ZHcQco5gY85jA3mi0L+nSA==}
    engines: {node: ^14.15.0 || ^16.10.0 || >=18.0.0}
    dependencies:
      '@sinclair/typebox': 0.27.8
    dev: true

  /@jest/source-map@29.6.3:
    resolution: {integrity: sha512-MHjT95QuipcPrpLM+8JMSzFx6eHp5Bm+4XeFDJlwsvVBjmKNiIAvasGK2fxz2WbGRlnvqehFbh07MMa7n3YJnw==}
    engines: {node: ^14.15.0 || ^16.10.0 || >=18.0.0}
    dependencies:
      '@jridgewell/trace-mapping': 0.3.18
      callsites: 3.1.0
      graceful-fs: 4.2.10
    dev: true

  /@jest/test-result@29.6.4:
    resolution: {integrity: sha512-uQ1C0AUEN90/dsyEirgMLlouROgSY+Wc/JanVVk0OiUKa5UFh7sJpMEM3aoUBAz2BRNvUJ8j3d294WFuRxSyOQ==}
    engines: {node: ^14.15.0 || ^16.10.0 || >=18.0.0}
    dependencies:
      '@jest/console': 29.6.4
      '@jest/types': 29.6.3
      '@types/istanbul-lib-coverage': 2.0.4
      collect-v8-coverage: 1.0.1
    dev: true

  /@jest/test-sequencer@29.6.4:
    resolution: {integrity: sha512-E84M6LbpcRq3fT4ckfKs9ryVanwkaIB0Ws9bw3/yP4seRLg/VaCZ/LgW0MCq5wwk4/iP/qnilD41aj2fsw2RMg==}
    engines: {node: ^14.15.0 || ^16.10.0 || >=18.0.0}
    dependencies:
      '@jest/test-result': 29.6.4
      graceful-fs: 4.2.10
      jest-haste-map: 29.6.4
      slash: 3.0.0
    dev: true

  /@jest/transform@29.6.4:
    resolution: {integrity: sha512-8thgRSiXUqtr/pPGY/OsyHuMjGyhVnWrFAwoxmIemlBuiMyU1WFs0tXoNxzcr4A4uErs/ABre76SGmrr5ab/AA==}
    engines: {node: ^14.15.0 || ^16.10.0 || >=18.0.0}
    dependencies:
      '@babel/core': 7.21.8
      '@jest/types': 29.6.3
      '@jridgewell/trace-mapping': 0.3.18
      babel-plugin-istanbul: 6.1.1
      chalk: 4.1.2
      convert-source-map: 2.0.0
      fast-json-stable-stringify: 2.1.0
      graceful-fs: 4.2.10
      jest-haste-map: 29.6.4
      jest-regex-util: 29.6.3
      jest-util: 29.6.3
      micromatch: 4.0.5
      pirates: 4.0.5
      slash: 3.0.0
      write-file-atomic: 4.0.2
    transitivePeerDependencies:
      - supports-color
    dev: true

  /@jest/types@27.5.1:
    resolution: {integrity: sha512-Cx46iJ9QpwQTjIdq5VJu2QTMMs3QlEjI0x1QbBP5W1+nMzyc2XmimiRR/CbX9TO0cPTeUlxWMOu8mslYsJ8DEw==}
    engines: {node: ^10.13.0 || ^12.13.0 || ^14.15.0 || >=15.0.0}
    dependencies:
      '@types/istanbul-lib-coverage': 2.0.4
      '@types/istanbul-reports': 3.0.1
      '@types/node': 18.17.12
      '@types/yargs': 16.0.4
      chalk: 4.1.2
    dev: true

  /@jest/types@29.6.1:
    resolution: {integrity: sha512-tPKQNMPuXgvdOn2/Lg9HNfUvjYVGolt04Hp03f5hAk878uwOLikN+JzeLY0HcVgKgFl9Hs3EIqpu3WX27XNhnw==}
    engines: {node: ^14.15.0 || ^16.10.0 || >=18.0.0}
    dependencies:
      '@jest/schemas': 29.6.0
      '@types/istanbul-lib-coverage': 2.0.4
      '@types/istanbul-reports': 3.0.1
      '@types/node': 18.17.12
      '@types/yargs': 17.0.13
      chalk: 4.1.2
    dev: true

  /@jest/types@29.6.3:
    resolution: {integrity: sha512-u3UPsIilWKOM3F9CXtrG8LEJmNxwoCQC/XVj4IKYXvvpx7QIi/Kg1LI5uDmDpKlac62NUtX7eLjRh+jVZcLOzw==}
    engines: {node: ^14.15.0 || ^16.10.0 || >=18.0.0}
    dependencies:
      '@jest/schemas': 29.6.3
      '@types/istanbul-lib-coverage': 2.0.4
      '@types/istanbul-reports': 3.0.1
      '@types/node': 18.17.12
      '@types/yargs': 17.0.13
      chalk: 4.1.2
    dev: true

  /@jkomyno/prisma-js-connector-utils@0.0.9:
    resolution: {integrity: sha512-zgetylwOdGqy/BqhTHg66uH9FF1qDZDayy9ECiujmxlKjyY+3v//YjXOagC8nEBZ76JusWzBA1+AZYGbUCoqEA==}
    dependencies:
      debug: 4.3.4
    transitivePeerDependencies:
      - supports-color
    dev: true

  /@jridgewell/gen-mapping@0.1.1:
    resolution: {integrity: sha512-sQXCasFk+U8lWYEe66WxRDOE9PjVz4vSM51fTu3Hw+ClTpUSQb718772vH3pyS5pShp6lvQM7SxgIDXXXmOX7w==}
    engines: {node: '>=6.0.0'}
    dependencies:
      '@jridgewell/set-array': 1.1.2
      '@jridgewell/sourcemap-codec': 1.4.14
    dev: true

  /@jridgewell/gen-mapping@0.3.2:
    resolution: {integrity: sha512-mh65xKQAzI6iBcFzwv28KVWSmCkdRBWoOh+bYQGW3+6OZvbbN3TqMGo5hqYxQniRcH9F2VZIoJCm4pa3BPDK/A==}
    engines: {node: '>=6.0.0'}
    dependencies:
      '@jridgewell/set-array': 1.1.2
      '@jridgewell/sourcemap-codec': 1.4.14
      '@jridgewell/trace-mapping': 0.3.18
    dev: true

  /@jridgewell/resolve-uri@3.1.0:
    resolution: {integrity: sha512-F2msla3tad+Mfht5cJq7LSXcdudKTWCVYUgw6pLFOOHSTtZlj6SWNYAp+AhuqLmWdBO2X5hPrLcu8cVP8fy28w==}
    engines: {node: '>=6.0.0'}
    dev: true

  /@jridgewell/set-array@1.1.2:
    resolution: {integrity: sha512-xnkseuNADM0gt2bs+BvhO0p78Mk762YnZdsuzFV018NoG1Sj1SCQvpSqa7XUaTam5vAGasABV9qXASMKnFMwMw==}
    engines: {node: '>=6.0.0'}
    dev: true

  /@jridgewell/source-map@0.3.2:
    resolution: {integrity: sha512-m7O9o2uR8k2ObDysZYzdfhb08VuEml5oWGiosa1VdaPZ/A6QyPkAJuwN0Q1lhULOf6B7MtQmHENS743hWtCrgw==}
    dependencies:
      '@jridgewell/gen-mapping': 0.3.2
      '@jridgewell/trace-mapping': 0.3.18
    dev: true

  /@jridgewell/sourcemap-codec@1.4.14:
    resolution: {integrity: sha512-XPSJHWmi394fuUuzDnGz1wiKqWfo1yXecHQMRf2l6hztTO+nPru658AyDngaBe7isIxEkRsPR3FZh+s7iVa4Uw==}
    dev: true

  /@jridgewell/trace-mapping@0.3.18:
    resolution: {integrity: sha512-w+niJYzMHdd7USdiH2U6869nqhD2nbfZXND5Yp93qIbEmnDNk7PD48o+YchRVpzMU7M6jVCbenTR7PA1FLQ9pA==}
    dependencies:
      '@jridgewell/resolve-uri': 3.1.0
      '@jridgewell/sourcemap-codec': 1.4.14
    dev: true

  /@jridgewell/trace-mapping@0.3.9:
    resolution: {integrity: sha512-3Belt6tdc8bPgAtbcmdtNJlirVoTmEb5e2gC94PnkwEW9jI6CAHUeoG85tjWP5WquqfavoMtMwiG4P926ZKKuQ==}
    dependencies:
      '@jridgewell/resolve-uri': 3.1.0
      '@jridgewell/sourcemap-codec': 1.4.14
    dev: true

  /@js-joda/core@5.4.2:
    resolution: {integrity: sha512-QIDIZ9a0NfDStgD47VaTgwiPjlw1p4QPLwjOB/9+/DqIztoQopPNNAd+HdtQMHgE+ibP3dJacd8/TVL/A1RaaA==}

  /@mapbox/node-pre-gyp@1.0.10:
    resolution: {integrity: sha512-4ySo4CjzStuprMwk35H5pPbkymjv1SF3jGLj6rAHp/xT/RF7TL7bd9CTm1xDY49K2qF7jmR/g7k+SkLETP6opA==}
    hasBin: true
    dependencies:
      detect-libc: 2.0.1
      https-proxy-agent: 5.0.1
      make-dir: 3.1.0
      node-fetch: 2.7.0
      nopt: 5.0.0
      npmlog: 5.0.1
      rimraf: 3.0.2
      semver: 7.5.4
      tar: 6.1.14
    transitivePeerDependencies:
      - encoding
      - supports-color
    dev: true

  /@microsoft/api-extractor-model@7.27.6(@types/node@18.17.12):
    resolution: {integrity: sha512-eiCnlayyum1f7fS2nA9pfIod5VCNR1G+Tq84V/ijDrKrOFVa598BLw145nCsGDMoFenV6ajNi2PR5WCwpAxW6Q==}
    dependencies:
      '@microsoft/tsdoc': 0.14.2
      '@microsoft/tsdoc-config': 0.16.2
      '@rushstack/node-core-library': 3.59.7(@types/node@18.17.12)
    transitivePeerDependencies:
      - '@types/node'
    dev: true

  /@microsoft/api-extractor@7.36.4(@types/node@18.17.12):
    resolution: {integrity: sha512-21UECq8C/8CpHT23yiqTBQ10egKUacIpxkPyYR7hdswo/M5yTWdBvbq+77YC9uPKQJOUfOD1FImBQ1DzpsdeQQ==}
    hasBin: true
    dependencies:
      '@microsoft/api-extractor-model': 7.27.6(@types/node@18.17.12)
      '@microsoft/tsdoc': 0.14.2
      '@microsoft/tsdoc-config': 0.16.2
      '@rushstack/node-core-library': 3.59.7(@types/node@18.17.12)
      '@rushstack/rig-package': 0.4.1
      '@rushstack/ts-command-line': 4.15.2
      colors: 1.2.5
      lodash: 4.17.21
      resolve: 1.22.4
      semver: 7.5.4
      source-map: 0.6.1
      typescript: 5.0.4
    transitivePeerDependencies:
      - '@types/node'
    dev: true

  /@microsoft/tsdoc-config@0.16.2:
    resolution: {integrity: sha512-OGiIzzoBLgWWR0UdRJX98oYO+XKGf7tiK4Zk6tQ/E4IJqGCe7dvkTvgDZV5cFJUzLGDOjeAXrnZoA6QkVySuxw==}
    dependencies:
      '@microsoft/tsdoc': 0.14.2
      ajv: 6.12.6
      jju: 1.4.0
      resolve: 1.19.0
    dev: true

  /@microsoft/tsdoc@0.14.2:
    resolution: {integrity: sha512-9b8mPpKrfeGRuhFH5iO1iwCLeIIsV6+H1sRfxbkoGXIyQE2BTsPd9zqSqQJ+pv5sJ/hT5M1zvOFL02MnEezFug==}
    dev: true

  /@mongodb-js/saslprep@1.1.0:
    resolution: {integrity: sha512-Xfijy7HvfzzqiOAhAepF4SGN5e9leLkMvg/OPOF97XemjfVCYN/oWa75wnkc6mltMSTwY+XlbhWgUOJmkFspSw==}
    requiresBuild: true
    dependencies:
      sparse-bitfield: 3.0.3
    dev: false
    optional: true

  /@nodelib/fs.scandir@2.1.5:
    resolution: {integrity: sha512-vq24Bq3ym5HEQm2NKCr3yXDwjc7vTsEThRDnkp2DK9p1uqLR+DHurm/NOTo0KG7HYHU7eppKZj3MyqYuMBf62g==}
    engines: {node: '>= 8'}
    dependencies:
      '@nodelib/fs.stat': 2.0.5
      run-parallel: 1.2.0

  /@nodelib/fs.stat@2.0.5:
    resolution: {integrity: sha512-RkhPPp2zrqDAQA/2jNhnztcPAlv64XdhIp7a7454A5ovI7Bukxgt7MX7udwAu3zg1DcpPU0rz3VV1SeaqvY4+A==}
    engines: {node: '>= 8'}

  /@nodelib/fs.walk@1.2.8:
    resolution: {integrity: sha512-oGB+UxlgWcgQkgwo8GcEGwemoTFt3FIO9ababBmaGwXIoBKZ+GTy0pP185beGg7Llih/NSHSV2XAs1lnznocSg==}
    engines: {node: '>= 8'}
    dependencies:
      '@nodelib/fs.scandir': 2.1.5
      fastq: 1.15.0

  /@npmcli/arborist@4.3.1:
    resolution: {integrity: sha512-yMRgZVDpwWjplorzt9SFSaakWx6QIK248Nw4ZFgkrAy/GvJaFRaSZzE6nD7JBK5r8g/+PTxFq5Wj/sfciE7x+A==}
    engines: {node: ^12.13.0 || ^14.15.0 || >=16}
    hasBin: true
    dependencies:
      '@isaacs/string-locale-compare': 1.1.0
      '@npmcli/installed-package-contents': 1.0.7
      '@npmcli/map-workspaces': 2.0.4
      '@npmcli/metavuln-calculator': 2.0.0
      '@npmcli/move-file': 1.1.2
      '@npmcli/name-from-folder': 1.0.1
      '@npmcli/node-gyp': 1.0.3
      '@npmcli/package-json': 1.0.1
      '@npmcli/run-script': 2.0.0
      bin-links: 3.0.3
      cacache: 15.3.0
      common-ancestor-path: 1.0.1
      json-parse-even-better-errors: 2.3.1
      json-stringify-nice: 1.1.4
      mkdirp: 1.0.4
      mkdirp-infer-owner: 2.0.0
      npm-install-checks: 4.0.0
      npm-package-arg: 8.1.5
      npm-pick-manifest: 6.1.1
      npm-registry-fetch: 12.0.2
      pacote: 12.0.3
      parse-conflict-json: 2.0.2
      proc-log: 1.0.0
      promise-all-reject-late: 1.0.1
      promise-call-limit: 1.0.1
      read-package-json-fast: 2.0.3
      readdir-scoped-modules: 1.1.0
      rimraf: 3.0.2
      semver: 7.5.4
      ssri: 8.0.1
      treeverse: 1.0.4
      walk-up-path: 1.0.0
    transitivePeerDependencies:
      - bluebird
      - supports-color
    dev: true

  /@npmcli/fs@1.1.1:
    resolution: {integrity: sha512-8KG5RD0GVP4ydEzRn/I4BNDuxDtqVbOdm8675T49OIG/NGhaK0pjPX7ZcDlvKYbA+ulvVK3ztfcF4uBdOxuJbQ==}
    requiresBuild: true
    dependencies:
      '@gar/promisify': 1.1.3
      semver: 7.5.4
    dev: true

  /@npmcli/fs@2.1.2:
    resolution: {integrity: sha512-yOJKRvohFOaLqipNtwYB9WugyZKhC/DZC4VYPmpaCzDBrA8YpK3qHZ8/HGscMnE4GqbkLNuVcCnxkeQEdGt6LQ==}
    engines: {node: ^12.13.0 || ^14.15.0 || >=16.0.0}
    dependencies:
      '@gar/promisify': 1.1.3
      semver: 7.5.4
    dev: true

  /@npmcli/fs@3.1.0:
    resolution: {integrity: sha512-7kZUAaLscfgbwBQRbvdMYaZOWyMEcPTH/tJjnyAWJ/dvvs9Ef+CERx/qJb9GExJpl1qipaDGn7KqHnFGGixd0w==}
    engines: {node: ^14.17.0 || ^16.13.0 || >=18.0.0}
    dependencies:
      semver: 7.5.4
    dev: true

  /@npmcli/git@2.1.0:
    resolution: {integrity: sha512-/hBFX/QG1b+N7PZBFs0bi+evgRZcK9nWBxQKZkGoXUT5hJSwl5c4d7y8/hm+NQZRPhQ67RzFaj5UM9YeyKoryw==}
    dependencies:
      '@npmcli/promise-spawn': 1.3.2
      lru-cache: 6.0.0
      mkdirp: 1.0.4
      npm-pick-manifest: 6.1.1
      promise-inflight: 1.0.1
      promise-retry: 2.0.1
      semver: 7.5.4
      which: 2.0.2
    transitivePeerDependencies:
      - bluebird
    dev: true

  /@npmcli/git@4.0.4:
    resolution: {integrity: sha512-5yZghx+u5M47LghaybLCkdSyFzV/w4OuH12d96HO389Ik9CDsLaDZJVynSGGVJOLn6gy/k7Dz5XYcplM3uxXRg==}
    engines: {node: ^14.17.0 || ^16.13.0 || >=18.0.0}
    dependencies:
      '@npmcli/promise-spawn': 6.0.2
      lru-cache: 7.14.0
      npm-pick-manifest: 8.0.1
      proc-log: 3.0.0
      promise-inflight: 1.0.1
      promise-retry: 2.0.1
      semver: 7.5.4
      which: 3.0.0
    transitivePeerDependencies:
      - bluebird
    dev: true

  /@npmcli/installed-package-contents@1.0.7:
    resolution: {integrity: sha512-9rufe0wnJusCQoLpV9ZPKIVP55itrM5BxOXs10DmdbRfgWtHy1LDyskbwRnBghuB0PrF7pNPOqREVtpz4HqzKw==}
    engines: {node: '>= 10'}
    hasBin: true
    dependencies:
      npm-bundled: 1.1.2
      npm-normalize-package-bin: 1.0.1
    dev: true

  /@npmcli/installed-package-contents@2.0.2:
    resolution: {integrity: sha512-xACzLPhnfD51GKvTOOuNX2/V4G4mz9/1I2MfDoye9kBM3RYe5g2YbscsaGoTlaWqkxeiapBWyseULVKpSVHtKQ==}
    engines: {node: ^14.17.0 || ^16.13.0 || >=18.0.0}
    hasBin: true
    dependencies:
      npm-bundled: 3.0.0
      npm-normalize-package-bin: 3.0.1
    dev: true

  /@npmcli/map-workspaces@2.0.4:
    resolution: {integrity: sha512-bMo0aAfwhVwqoVM5UzX1DJnlvVvzDCHae821jv48L1EsrYwfOZChlqWYXEtto/+BkBXetPbEWgau++/brh4oVg==}
    engines: {node: ^12.13.0 || ^14.15.0 || >=16.0.0}
    dependencies:
      '@npmcli/name-from-folder': 1.0.1
      glob: 8.1.0
      minimatch: 5.1.6
      read-package-json-fast: 2.0.3
    dev: true

  /@npmcli/metavuln-calculator@2.0.0:
    resolution: {integrity: sha512-VVW+JhWCKRwCTE+0xvD6p3uV4WpqocNYYtzyvenqL/u1Q3Xx6fGTJ+6UoIoii07fbuEO9U3IIyuGY0CYHDv1sg==}
    engines: {node: ^12.13.0 || ^14.15.0 || >=16}
    dependencies:
      cacache: 15.3.0
      json-parse-even-better-errors: 2.3.1
      pacote: 12.0.3
      semver: 7.5.4
    transitivePeerDependencies:
      - bluebird
      - supports-color
    dev: true

  /@npmcli/move-file@1.1.2:
    resolution: {integrity: sha512-1SUf/Cg2GzGDyaf15aR9St9TWlb+XvbZXWpDx8YKs7MLzMH/BCeopv+y9vzrzgkfykCGuWOlSu3mZhj2+FQcrg==}
    engines: {node: '>=10'}
    deprecated: This functionality has been moved to @npmcli/fs
    dependencies:
      mkdirp: 1.0.4
      rimraf: 3.0.2
    dev: true

  /@npmcli/move-file@2.0.1:
    resolution: {integrity: sha512-mJd2Z5TjYWq/ttPLLGqArdtnC74J6bOzg4rMDnN+p1xTacZ2yPRCk2y0oSWQtygLR9YVQXgOcONrwtnk3JupxQ==}
    engines: {node: ^12.13.0 || ^14.15.0 || >=16.0.0}
    deprecated: This functionality has been moved to @npmcli/fs
    dependencies:
      mkdirp: 1.0.4
      rimraf: 3.0.2
    dev: true

  /@npmcli/name-from-folder@1.0.1:
    resolution: {integrity: sha512-qq3oEfcLFwNfEYOQ8HLimRGKlD8WSeGEdtUa7hmzpR8Sa7haL1KVQrvgO6wqMjhWFFVjgtrh1gIxDz+P8sjUaA==}
    dev: true

  /@npmcli/node-gyp@1.0.3:
    resolution: {integrity: sha512-fnkhw+fmX65kiLqk6E3BFLXNC26rUhK90zVwe2yncPliVT/Qos3xjhTLE59Df8KnPlcwIERXKVlU1bXoUQ+liA==}
    dev: true

  /@npmcli/node-gyp@3.0.0:
    resolution: {integrity: sha512-gp8pRXC2oOxu0DUE1/M3bYtb1b3/DbJ5aM113+XJBgfXdussRAsX0YOrOhdd8WvnAR6auDBvJomGAkLKA5ydxA==}
    engines: {node: ^14.17.0 || ^16.13.0 || >=18.0.0}
    dev: true

  /@npmcli/package-json@1.0.1:
    resolution: {integrity: sha512-y6jnu76E9C23osz8gEMBayZmaZ69vFOIk8vR1FJL/wbEJ54+9aVG9rLTjQKSXfgYZEr50nw1txBBFfBZZe+bYg==}
    dependencies:
      json-parse-even-better-errors: 2.3.1
    dev: true

  /@npmcli/promise-spawn@1.3.2:
    resolution: {integrity: sha512-QyAGYo/Fbj4MXeGdJcFzZ+FkDkomfRBrPM+9QYJSg+PxgAUL+LU3FneQk37rKR2/zjqkCV1BLHccX98wRXG3Sg==}
    dependencies:
      infer-owner: 1.0.4
    dev: true

  /@npmcli/promise-spawn@6.0.2:
    resolution: {integrity: sha512-gGq0NJkIGSwdbUt4yhdF8ZrmkGKVz9vAdVzpOfnom+V8PLSmSOVhZwbNvZZS1EYcJN5hzzKBxmmVVAInM6HQLg==}
    engines: {node: ^14.17.0 || ^16.13.0 || >=18.0.0}
    dependencies:
      which: 3.0.0
    dev: true

  /@npmcli/run-script@2.0.0:
    resolution: {integrity: sha512-fSan/Pu11xS/TdaTpTB0MRn9guwGU8dye+x56mEVgBEd/QsybBbYcAL0phPXi8SGWFEChkQd6M9qL4y6VOpFig==}
    dependencies:
      '@npmcli/node-gyp': 1.0.3
      '@npmcli/promise-spawn': 1.3.2
      node-gyp: 8.4.1
      read-package-json-fast: 2.0.3
    transitivePeerDependencies:
      - bluebird
      - supports-color
    dev: true

  /@npmcli/run-script@6.0.2:
    resolution: {integrity: sha512-NCcr1uQo1k5U+SYlnIrbAh3cxy+OQT1VtqiAbxdymSlptbzBb62AjH2xXgjNCoP073hoa1CfCAcwoZ8k96C4nA==}
    engines: {node: ^14.17.0 || ^16.13.0 || >=18.0.0}
    dependencies:
      '@npmcli/node-gyp': 3.0.0
      '@npmcli/promise-spawn': 6.0.2
      node-gyp: 9.3.1
      read-package-json-fast: 3.0.2
      which: 3.0.0
    transitivePeerDependencies:
      - bluebird
      - supports-color
    dev: true

  /@octokit/auth-token@2.5.0:
    resolution: {integrity: sha512-r5FVUJCOLl19AxiuZD2VRZ/ORjp/4IN98Of6YJoJOkY75CIBuYfmiNHGrDwXr+aLGG55igl9QrxX3hbiXlLb+g==}
    dependencies:
      '@octokit/types': 6.41.0
    dev: true

  /@octokit/core@3.6.0:
    resolution: {integrity: sha512-7RKRKuA4xTjMhY+eG3jthb3hlZCsOwg3rztWh75Xc+ShDWOfDDATWbeZpAHBNRpm4Tv9WgBMOy1zEJYXG6NJ7Q==}
    dependencies:
      '@octokit/auth-token': 2.5.0
      '@octokit/graphql': 4.8.0
      '@octokit/request': 5.6.3
      '@octokit/request-error': 2.1.0
      '@octokit/types': 6.41.0
      before-after-hook: 2.2.3
      universal-user-agent: 6.0.0
    transitivePeerDependencies:
      - encoding
    dev: true

  /@octokit/endpoint@6.0.12:
    resolution: {integrity: sha512-lF3puPwkQWGfkMClXb4k/eUT/nZKQfxinRWJrdZaJO85Dqwo/G0yOC434Jr2ojwafWJMYqFGFa5ms4jJUgujdA==}
    dependencies:
      '@octokit/types': 6.41.0
      is-plain-object: 5.0.0
      universal-user-agent: 6.0.0
    dev: true

  /@octokit/graphql@4.8.0:
    resolution: {integrity: sha512-0gv+qLSBLKF0z8TKaSKTsS39scVKF9dbMxJpj3U0vC7wjNWFuIpL/z76Qe2fiuCbDRcJSavkXsVtMS6/dtQQsg==}
    dependencies:
      '@octokit/request': 5.6.3
      '@octokit/types': 6.41.0
      universal-user-agent: 6.0.0
    transitivePeerDependencies:
      - encoding
    dev: true

  /@octokit/openapi-types@12.11.0:
    resolution: {integrity: sha512-VsXyi8peyRq9PqIz/tpqiL2w3w80OgVMwBHltTml3LmVvXiphgeqmY9mvBw9Wu7e0QWk/fqD37ux8yP5uVekyQ==}
    dev: true

  /@octokit/plugin-paginate-rest@2.21.3(@octokit/core@3.6.0):
    resolution: {integrity: sha512-aCZTEf0y2h3OLbrgKkrfFdjRL6eSOo8komneVQJnYecAxIej7Bafor2xhuDJOIFau4pk0i/P28/XgtbyPF0ZHw==}
    peerDependencies:
      '@octokit/core': '>=2 || >=3'
    dependencies:
      '@octokit/core': 3.6.0
      '@octokit/types': 6.41.0
    dev: true

  /@octokit/plugin-request-log@1.0.4(@octokit/core@3.6.0):
    resolution: {integrity: sha512-mLUsMkgP7K/cnFEw07kWqXGF5LKrOkD+lhCrKvPHXWDywAwuDUeDwWBpc69XK3pNX0uKiVt8g5z96PJ6z9xCFA==}
    peerDependencies:
      '@octokit/core': '>=3'
    dependencies:
      '@octokit/core': 3.6.0
    dev: true

  /@octokit/plugin-rest-endpoint-methods@5.16.2(@octokit/core@3.6.0):
    resolution: {integrity: sha512-8QFz29Fg5jDuTPXVtey05BLm7OB+M8fnvE64RNegzX7U+5NUXcOcnpTIK0YfSHBg8gYd0oxIq3IZTe9SfPZiRw==}
    peerDependencies:
      '@octokit/core': '>=3'
    dependencies:
      '@octokit/core': 3.6.0
      '@octokit/types': 6.41.0
      deprecation: 2.3.1
    dev: true

  /@octokit/request-error@2.1.0:
    resolution: {integrity: sha512-1VIvgXxs9WHSjicsRwq8PlR2LR2x6DwsJAaFgzdi0JfJoGSO8mYI/cHJQ+9FbN21aa+DrgNLnwObmyeSC8Rmpg==}
    dependencies:
      '@octokit/types': 6.41.0
      deprecation: 2.3.1
      once: 1.4.0
    dev: true

  /@octokit/request@5.6.3:
    resolution: {integrity: sha512-bFJl0I1KVc9jYTe9tdGGpAMPy32dLBXXo1dS/YwSCTL/2nd9XeHsY616RE3HPXDVk+a+dBuzyz5YdlXwcDTr2A==}
    dependencies:
      '@octokit/endpoint': 6.0.12
      '@octokit/request-error': 2.1.0
      '@octokit/types': 6.41.0
      is-plain-object: 5.0.0
      node-fetch: 2.7.0
      universal-user-agent: 6.0.0
    transitivePeerDependencies:
      - encoding
    dev: true

  /@octokit/rest@18.12.0:
    resolution: {integrity: sha512-gDPiOHlyGavxr72y0guQEhLsemgVjwRePayJ+FcKc2SJqKUbxbkvf5kAZEWA/MKvsfYlQAMVzNJE3ezQcxMJ2Q==}
    dependencies:
      '@octokit/core': 3.6.0
      '@octokit/plugin-paginate-rest': 2.21.3(@octokit/core@3.6.0)
      '@octokit/plugin-request-log': 1.0.4(@octokit/core@3.6.0)
      '@octokit/plugin-rest-endpoint-methods': 5.16.2(@octokit/core@3.6.0)
    transitivePeerDependencies:
      - encoding
    dev: true

  /@octokit/types@6.41.0:
    resolution: {integrity: sha512-eJ2jbzjdijiL3B4PrSQaSjuF2sPEQPVCPzBvTHJD9Nz+9dw2SGH4K4xeQJ77YfTq5bRQ+bD8wT11JbeDPmxmGg==}
    dependencies:
      '@octokit/openapi-types': 12.11.0
    dev: true

  /@opentelemetry/api@1.4.1:
    resolution: {integrity: sha512-O2yRJce1GOc6PAy3QxFM4NzFiWzvScDC1/5ihYBL6BUEVdq0XMWN01sppE+H6bBXbaFYipjwFLEWLg5PaSOThA==}
    engines: {node: '>=8.0.0'}

  /@opentelemetry/context-async-hooks@1.15.2(@opentelemetry/api@1.4.1):
    resolution: {integrity: sha512-VAMHG67srGFQDG/N2ns5AyUT9vUcoKpZ/NpJ5fDQIPfJd7t3ju+aHwvDsMcrYBWuCh03U3Ky6o16+872CZchBg==}
    engines: {node: '>=14'}
    peerDependencies:
      '@opentelemetry/api': '>=1.0.0 <1.5.0'
    dependencies:
      '@opentelemetry/api': 1.4.1
    dev: true

  /@opentelemetry/core@1.15.2(@opentelemetry/api@1.4.1):
    resolution: {integrity: sha512-+gBv15ta96WqkHZaPpcDHiaz0utiiHZVfm2YOYSqFGrUaJpPkMoSuLBB58YFQGi6Rsb9EHos84X6X5+9JspmLw==}
    engines: {node: '>=14'}
    peerDependencies:
      '@opentelemetry/api': '>=1.0.0 <1.5.0'
    dependencies:
      '@opentelemetry/api': 1.4.1
      '@opentelemetry/semantic-conventions': 1.15.2

  /@opentelemetry/instrumentation@0.41.2(@opentelemetry/api@1.4.1):
    resolution: {integrity: sha512-rxU72E0pKNH6ae2w5+xgVYZLzc5mlxAbGzF4shxMVK8YC2QQsfN38B2GPbj0jvrKWWNUElfclQ+YTykkNg/grw==}
    engines: {node: '>=14'}
    peerDependencies:
      '@opentelemetry/api': ^1.3.0
    dependencies:
      '@opentelemetry/api': 1.4.1
      '@types/shimmer': 1.0.2
      import-in-the-middle: 1.4.2
      require-in-the-middle: 7.2.0
      semver: 7.5.4
      shimmer: 1.2.1
    transitivePeerDependencies:
      - supports-color

  /@opentelemetry/resources@1.15.2(@opentelemetry/api@1.4.1):
    resolution: {integrity: sha512-xmMRLenT9CXmm5HMbzpZ1hWhaUowQf8UB4jMjFlAxx1QzQcsD3KFNAVX/CAWzFPtllTyTplrA4JrQ7sCH3qmYw==}
    engines: {node: '>=14'}
    peerDependencies:
      '@opentelemetry/api': '>=1.0.0 <1.5.0'
    dependencies:
      '@opentelemetry/api': 1.4.1
      '@opentelemetry/core': 1.15.2(@opentelemetry/api@1.4.1)
      '@opentelemetry/semantic-conventions': 1.15.2

  /@opentelemetry/sdk-trace-base@1.15.2(@opentelemetry/api@1.4.1):
    resolution: {integrity: sha512-BEaxGZbWtvnSPchV98qqqqa96AOcb41pjgvhfzDij10tkBhIu9m0Jd6tZ1tJB5ZHfHbTffqYVYE0AOGobec/EQ==}
    engines: {node: '>=14'}
    peerDependencies:
      '@opentelemetry/api': '>=1.0.0 <1.5.0'
    dependencies:
      '@opentelemetry/api': 1.4.1
      '@opentelemetry/core': 1.15.2(@opentelemetry/api@1.4.1)
      '@opentelemetry/resources': 1.15.2(@opentelemetry/api@1.4.1)
      '@opentelemetry/semantic-conventions': 1.15.2

  /@opentelemetry/semantic-conventions@1.15.2:
    resolution: {integrity: sha512-CjbOKwk2s+3xPIMcd5UNYQzsf+v94RczbdNix9/kQh38WiQkM90sUOi3if8eyHFgiBjBjhwXrA7W3ydiSQP9mw==}
    engines: {node: '>=14'}

  /@pkgjs/parseargs@0.11.0:
    resolution: {integrity: sha512-+1VkjdD0QBLPodGrJUeqarH8VAIvQODIbwh9XpP5Syisf7YoQgsJKPNFoqqLQlu+VQ/tVSshMR6loPMn8U+dPg==}
    engines: {node: '>=14'}
    requiresBuild: true
    dev: true
    optional: true

  /@prisma/engines-version@5.3.0-22.6473dadba8a7fff9689b35ad2ca9f9e5aff4d0d0:
    resolution: {integrity: sha512-Osd1JsYW04EyLalEJemXArlSrmVo/Lod0xndl5yvB0D/aw36M0+wjbJFZSlOn5BnN8FyM5/yIIJGsXlx+LxEMg==}

  /@prisma/mini-proxy@0.9.4:
    resolution: {integrity: sha512-QydFgafroCKNaLJ/79Zr9auEb2/87+v8gI8s6RdHyLkBL/iSRtv9btPgCvcpcm9IhN3uYHt6hloX/W16FdcJag==}
    engines: {node: '>=16'}
    hasBin: true
    dev: true

  /@prisma/prisma-schema-wasm@5.3.0-22.6473dadba8a7fff9689b35ad2ca9f9e5aff4d0d0:
    resolution: {integrity: sha512-i3GT5dkUTdbXu9ABiu4GjJjjMO+mYxd89S80rkLmJJEB5q7h9kXxCfyTwh2Ju3y0XJTYKlB2LEeK1SX4ZPUtBw==}
    dev: false

  /@prisma/studio-common@0.494.0:
    resolution: {integrity: sha512-dDkkxLgXRacKw40pmz4NwBhNMoPyrg/PBZHgNKjnW7xkwyqJIxFeQa++o7vXqDDXc4WRDwY2dCJ8HImQR1v3LQ==}
    engines: {node: '>= 16.13'}
    dependencies:
      buffer: 6.0.3
    dev: true

  /@prisma/studio-pcw@0.494.0(@prisma/client@packages+client)(@prisma/internals@packages+internals):
    resolution: {integrity: sha512-rS6dV80D+fYtlXUyQJTyVzlmoHCIfqge5/+xnqZOqr7O4NptgEpszV06gAwA0xPcVSABVVDWZylqgi3+WUTkjw==}
    engines: {node: '>= 16.13'}
    peerDependencies:
      '@prisma/client': '*'
      '@prisma/internals': '*'
    dependencies:
      '@prisma/client': link:packages/client
      '@prisma/internals': link:packages/internals
      debug: 4.3.3
      lodash: 4.17.21
    transitivePeerDependencies:
      - supports-color
    dev: true

  /@prisma/studio-server@0.494.0(@prisma/client@packages+client)(@prisma/internals@packages+internals):
    resolution: {integrity: sha512-5iYfuu54erAg1TI70g6cVMYBE7QAckeyyts5fkdUmm7x0xV/nAyi7NjJggonhR42Tz+J7CdkoUu8xJH3uV+6yg==}
    engines: {node: '>= 16.13'}
    peerDependencies:
      '@prisma/internals': '*'
    dependencies:
      '@prisma/internals': link:packages/internals
      '@prisma/studio': 0.494.0
      '@prisma/studio-common': 0.494.0
      '@prisma/studio-pcw': 0.494.0(@prisma/client@packages+client)(@prisma/internals@packages+internals)
      checkpoint-client: 1.1.25
      cors: 2.8.5
      debug: 4.3.3
      express: 4.17.2
      untildify: 4.0.0
    transitivePeerDependencies:
      - '@prisma/client'
      - encoding
      - supports-color
    dev: true

  /@prisma/studio@0.494.0:
    resolution: {integrity: sha512-6e2tYWUnbgRTXS42BQWspsax3IP/tiscxAda6fPfMSB2ydNYtXtwsGuf9OlKjnVXTSONClKuUwOYDEMMgSDHtQ==}
    dev: true

  /@rushstack/node-core-library@3.59.7(@types/node@18.17.12):
    resolution: {integrity: sha512-ln1Drq0h+Hwa1JVA65x5mlSgUrBa1uHL+V89FqVWQgXd1vVIMhrtqtWGQrhTnFHxru5ppX+FY39VWELF/FjQCw==}
    peerDependencies:
      '@types/node': '*'
    peerDependenciesMeta:
      '@types/node':
        optional: true
    dependencies:
      '@types/node': 18.17.12
      colors: 1.2.5
      fs-extra: 7.0.1
      import-lazy: 4.0.0
      jju: 1.4.0
      resolve: 1.22.4
      semver: 7.5.4
      z-schema: 5.0.5
    dev: true

  /@rushstack/rig-package@0.4.1:
    resolution: {integrity: sha512-AGRwpqlXNSp9LhUSz4HKI9xCluqQDt/obsQFdv/NYIekF3pTTPzc+HbQsIsjVjYnJ3DcmxOREVMhvrMEjpiq6g==}
    dependencies:
      resolve: 1.22.4
      strip-json-comments: 3.1.1
    dev: true

  /@rushstack/ts-command-line@4.15.2:
    resolution: {integrity: sha512-5+C2uoJY8b+odcZD6coEe2XNC4ZjGB4vCMESbqW/8DHRWC/qIHfANdmN9F1wz/lAgxz72i7xRoVtPY2j7e4gpQ==}
    dependencies:
      '@types/argparse': 1.0.38
      argparse: 1.0.10
      colors: 1.2.5
      string-argv: 0.3.1
    dev: true

  /@sigstore/protobuf-specs@0.1.0:
    resolution: {integrity: sha512-a31EnjuIDSX8IXBUib3cYLDRlPMU36AWX4xS8ysLaNu4ZzUesDiPt83pgrW2X1YLMe5L2HbDyaKK5BrL4cNKaQ==}
    engines: {node: ^14.17.0 || ^16.13.0 || >=18.0.0}
    dev: true

  /@sinclair/typebox@0.27.8:
    resolution: {integrity: sha512-+Fj43pSMwJs4KRrH/938Uf+uAELIgVBmQzg/q1YG10djyfA3TnrU8N8XzqCh/okZdszqBQTZf96idMfE5lnwTA==}
    dev: true

  /@sindresorhus/is@0.14.0:
    resolution: {integrity: sha512-9NET910DNaIPngYnLLPeg+Ogzqsi9uM4mSboU5y6p8S5DzMTVEsJZrawi+BoDNUVBa2DhJqQYUFvMDfgU062LQ==}
    engines: {node: '>=6'}
    dev: true

  /@sindresorhus/is@0.7.0:
    resolution: {integrity: sha512-ONhaKPIufzzrlNbqtWFFd+jlnemX6lJAgq9ZeiZtS7I1PIf/la7CW4m83rTXRnVnsMbW2k56pGYu7AUFJD9Pow==}
    engines: {node: '>=4'}
    dev: true

  /@sindresorhus/is@4.6.0:
    resolution: {integrity: sha512-t09vSN3MdfsyCHoFcTRCH/iUtG7OJ0CsjzB8cjAmKc/va/kIgeDI/TxsigdncE/4be734m0cvIYwNaV4i2XqAw==}
    engines: {node: '>=10'}
    dev: true

  /@sindresorhus/slugify@1.1.2:
    resolution: {integrity: sha512-V9nR/W0Xd9TSGXpZ4iFUcFGhuOJtZX82Fzxj1YISlbSgKvIiNa7eLEZrT0vAraPOt++KHauIVNYgGRgjc13dXA==}
    engines: {node: '>=10'}
    dependencies:
      '@sindresorhus/transliterate': 0.1.2
      escape-string-regexp: 4.0.0

  /@sindresorhus/transliterate@0.1.2:
    resolution: {integrity: sha512-5/kmIOY9FF32nicXH+5yLNTX4NJ4atl7jRgqAJuIn/iyDFXBktOKDxCvyGE/EzmF4ngSUvjXxQUQlQiZ5lfw+w==}
    engines: {node: '>=10'}
    dependencies:
      escape-string-regexp: 2.0.0
      lodash.deburr: 4.1.0

  /@sinonjs/commons@2.0.0:
    resolution: {integrity: sha512-uLa0j859mMrg2slwQYdO/AkrOfmH+X6LTVmNTS9CqexuE2IvVORIkSpJLqePAbEnKJ77aMmCwr1NUZ57120Xcg==}
    dependencies:
      type-detect: 4.0.8
    dev: true

  /@sinonjs/fake-timers@10.0.2:
    resolution: {integrity: sha512-SwUDyjWnah1AaNl7kxsa7cfLhlTYoiyhDAIgyh+El30YvXs/o7OLXpYH88Zdhyx9JExKrmHDJ+10bwIcY80Jmw==}
    dependencies:
      '@sinonjs/commons': 2.0.0
    dev: true

  /@slack/types@1.10.0:
    resolution: {integrity: sha512-tA7GG7Tj479vojfV3AoxbckalA48aK6giGjNtgH6ihpLwTyHE3fIgRrvt8TWfLwW8X8dyu7vgmAsGLRG7hWWOg==}
    engines: {node: '>= 8.9.0', npm: '>= 5.5.1'}
    dev: true

  /@slack/webhook@6.1.0:
    resolution: {integrity: sha512-7AYNISyAjn/lA/VDwZ307K5ft5DojXgBd3DRrGoFN8XxIwIyRALdFhxBiMgAqeJH8eWoktvNwLK24R9hREEqpA==}
    engines: {node: '>= 12.13.0', npm: '>= 6.12.0'}
    dependencies:
      '@slack/types': 1.10.0
      '@types/node': 18.17.12
      axios: 0.21.4
    transitivePeerDependencies:
      - debug
    dev: true

  /@smithy/abort-controller@2.0.4:
    resolution: {integrity: sha512-3+3/xRQ0K/NFVtKSiTGsUa3muZnVaBmHrLNgxwoBLZO9rNhwZtjjjf7pFJ6aoucoul/c/w3xobRkgi8F9MWX8Q==}
    engines: {node: '>=14.0.0'}
    requiresBuild: true
    dependencies:
      '@smithy/types': 2.2.1
      tslib: 2.5.0
    dev: false
    optional: true

  /@smithy/config-resolver@2.0.4:
    resolution: {integrity: sha512-JtKWIKoCFeOY5JGQeEl81AKdIpzeLLSjSMmO5yoKqc58Yn3cxmteylT6Elba3FgAHjK1OthARRXz5JXaKKRB7g==}
    engines: {node: '>=14.0.0'}
    requiresBuild: true
    dependencies:
      '@smithy/types': 2.2.1
      '@smithy/util-config-provider': 2.0.0
      '@smithy/util-middleware': 2.0.0
      tslib: 2.5.0
    dev: false
    optional: true

  /@smithy/credential-provider-imds@2.0.4:
    resolution: {integrity: sha512-vW7xoDKZwjjf/2GCwVf/uvZce/QJOAYan9r8UsqlzOrnnpeS2ffhxeZjLK0/emZu8n6qU3amGgZ/BTo3oVtEyQ==}
    engines: {node: '>=14.0.0'}
    requiresBuild: true
    dependencies:
      '@smithy/node-config-provider': 2.0.4
      '@smithy/property-provider': 2.0.4
      '@smithy/types': 2.2.1
      '@smithy/url-parser': 2.0.4
      tslib: 2.5.0
    dev: false
    optional: true

  /@smithy/eventstream-codec@2.0.4:
    resolution: {integrity: sha512-DkVLcQjhOxPj/4pf2hNj2kvOeoLczirHe57g7czMNJCUBvg9cpU9hNgqS37Y5sjdEtMSa2oTyCS5oeHZtKgoIw==}
    requiresBuild: true
    dependencies:
      '@aws-crypto/crc32': 3.0.0
      '@smithy/types': 2.2.1
      '@smithy/util-hex-encoding': 2.0.0
      tslib: 2.5.0
    dev: false
    optional: true

  /@smithy/fetch-http-handler@2.0.4:
    resolution: {integrity: sha512-1dwR8T+QMe5Gs60NpZgF7ReZp0SXz1O/aX5BdDhsOJh72fi3Bx2UZlDihCdb++9vPyBRMXFRF7I8/C4x8iIm8A==}
    requiresBuild: true
    dependencies:
      '@smithy/protocol-http': 2.0.4
      '@smithy/querystring-builder': 2.0.4
      '@smithy/types': 2.2.1
      '@smithy/util-base64': 2.0.0
      tslib: 2.5.0
    dev: false
    optional: true

  /@smithy/hash-node@2.0.4:
    resolution: {integrity: sha512-vZ6a/fvEAFJKNtxJsn0I2WM8uBdypLLhLTpP4BA6fRsBAtwIl5S4wTt0Hspy6uGNn/74LmCxGmFSTMMbSd7ZDA==}
    engines: {node: '>=14.0.0'}
    requiresBuild: true
    dependencies:
      '@smithy/types': 2.2.1
      '@smithy/util-buffer-from': 2.0.0
      '@smithy/util-utf8': 2.0.0
      tslib: 2.5.0
    dev: false
    optional: true

  /@smithy/invalid-dependency@2.0.4:
    resolution: {integrity: sha512-zfbPPZFiZvhIXJYKlzQwDUnxmWK/SmyDcM6iQJRZHU2jQZAzhHUXFGIu2lKH9L02VUqysOgQi3S/HY4fhrVT8w==}
    requiresBuild: true
    dependencies:
      '@smithy/types': 2.2.1
      tslib: 2.5.0
    dev: false
    optional: true

  /@smithy/is-array-buffer@2.0.0:
    resolution: {integrity: sha512-z3PjFjMyZNI98JFRJi/U0nGoLWMSJlDjAW4QUX2WNZLas5C0CmVV6LJ01JI0k90l7FvpmixjWxPFmENSClQ7ug==}
    engines: {node: '>=14.0.0'}
    requiresBuild: true
    dependencies:
      tslib: 2.5.0
    dev: false
    optional: true

  /@smithy/middleware-content-length@2.0.4:
    resolution: {integrity: sha512-Pdd+fhRbvizqsgYJ0pLWE6hjhq42wDFWzMj/1T7mEY9tG9bP6/AcdsQK8SAOckrBLURDoeSqTAwPKalsgcZBxw==}
    engines: {node: '>=14.0.0'}
    requiresBuild: true
    dependencies:
      '@smithy/protocol-http': 2.0.4
      '@smithy/types': 2.2.1
      tslib: 2.5.0
    dev: false
    optional: true

  /@smithy/middleware-endpoint@2.0.4:
    resolution: {integrity: sha512-aLPqkqKjZQ1V718P0Ostpp53nWfwK32uD0HFKSAOT25RvL285dqzGl0PAKDXpyLsPsPmHe0Yrg0AUFkRv4CRbQ==}
    engines: {node: '>=14.0.0'}
    requiresBuild: true
    dependencies:
      '@smithy/middleware-serde': 2.0.4
      '@smithy/types': 2.2.1
      '@smithy/url-parser': 2.0.4
      '@smithy/util-middleware': 2.0.0
      tslib: 2.5.0
    dev: false
    optional: true

  /@smithy/middleware-retry@2.0.4:
    resolution: {integrity: sha512-stozO6NgH9W/OSfFMOJEtlJCsnJFSoGyV4LHzIVQeXTzZ2RHjmytQ/Ez7GngHGZ1YsB4zxE1qDTXAU0AlaKf2w==}
    engines: {node: '>=14.0.0'}
    requiresBuild: true
    dependencies:
      '@smithy/protocol-http': 2.0.4
      '@smithy/service-error-classification': 2.0.0
      '@smithy/types': 2.2.1
      '@smithy/util-middleware': 2.0.0
      '@smithy/util-retry': 2.0.0
      tslib: 2.5.0
      uuid: 8.3.2
    dev: false
    optional: true

  /@smithy/middleware-serde@2.0.4:
    resolution: {integrity: sha512-oDttJMMES7yXmopjQHnqTkxu8vZOdjB9VpSj94Ff4/GXdKQH7ozKLNIPq4C568nbeQbBt/gsLb6Ttbx1+j+JPQ==}
    engines: {node: '>=14.0.0'}
    requiresBuild: true
    dependencies:
      '@smithy/types': 2.2.1
      tslib: 2.5.0
    dev: false
    optional: true

  /@smithy/middleware-stack@2.0.0:
    resolution: {integrity: sha512-31XC1xNF65nlbc16yuh3wwTudmqs6qy4EseQUGF8A/p2m/5wdd/cnXJqpniy/XvXVwkHPz/GwV36HqzHtIKATQ==}
    engines: {node: '>=14.0.0'}
    requiresBuild: true
    dependencies:
      tslib: 2.5.0
    dev: false
    optional: true

  /@smithy/node-config-provider@2.0.4:
    resolution: {integrity: sha512-s9O90cEhkpzZulvdHBBaroZ6AJ5uV6qtmycgYKP1yOCSfPHGIWYwaULdbfxraUsvzCcnMosDNkfckqXYoKI6jw==}
    engines: {node: '>=14.0.0'}
    requiresBuild: true
    dependencies:
      '@smithy/property-provider': 2.0.4
      '@smithy/shared-ini-file-loader': 2.0.4
      '@smithy/types': 2.2.1
      tslib: 2.5.0
    dev: false
    optional: true

  /@smithy/node-http-handler@2.0.4:
    resolution: {integrity: sha512-svqeqkGgQz1B2m3IurHtp1O8vfuUGbqw6vynFmOrvPirRdiIPukHTZW1GN/JuBCtDpq9mNPutSVipfz2n4sZbQ==}
    engines: {node: '>=14.0.0'}
    requiresBuild: true
    dependencies:
      '@smithy/abort-controller': 2.0.4
      '@smithy/protocol-http': 2.0.4
      '@smithy/querystring-builder': 2.0.4
      '@smithy/types': 2.2.1
      tslib: 2.5.0
    dev: false
    optional: true

  /@smithy/property-provider@2.0.4:
    resolution: {integrity: sha512-OfaUIhnyvOkuCPHWMPkJqX++dUaDKsiZWuZqCdU04Z9dNAl2TtZAh7dw2rsZGb57vq6YH3PierNrDfQJTAKYtg==}
    engines: {node: '>=14.0.0'}
    requiresBuild: true
    dependencies:
      '@smithy/types': 2.2.1
      tslib: 2.5.0
    dev: false
    optional: true

  /@smithy/protocol-http@2.0.4:
    resolution: {integrity: sha512-I1vCZ/m1U424gA9TXkL/pJ3HlRfujY8+Oj3GfDWcrNiWVmAeyx3CTvXw+yMHp2X01BOOu5fnyAa6JwAn1O+txA==}
    engines: {node: '>=14.0.0'}
    requiresBuild: true
    dependencies:
      '@smithy/types': 2.2.1
      tslib: 2.5.0
    dev: false
    optional: true

  /@smithy/querystring-builder@2.0.4:
    resolution: {integrity: sha512-Jc7UPx1pNeisYcABkoo2Pn4kvomy1UI7uxv7R+1W3806KMAKgYHutWmZG01aPHu2XH0zY2RF2KfGiuialsxHvA==}
    engines: {node: '>=14.0.0'}
    requiresBuild: true
    dependencies:
      '@smithy/types': 2.2.1
      '@smithy/util-uri-escape': 2.0.0
      tslib: 2.5.0
    dev: false
    optional: true

  /@smithy/querystring-parser@2.0.4:
    resolution: {integrity: sha512-Uh6+PhGxSo17qe2g/JlyoekvTHKn7dYWfmHqUzPAvkW+dHlc3DNVG3++PV48z33lCo5YDVBBturWQ9N/TKn+EA==}
    engines: {node: '>=14.0.0'}
    requiresBuild: true
    dependencies:
      '@smithy/types': 2.2.1
      tslib: 2.5.0
    dev: false
    optional: true

  /@smithy/service-error-classification@2.0.0:
    resolution: {integrity: sha512-2z5Nafy1O0cTf69wKyNjGW/sNVMiqDnb4jgwfMG8ye8KnFJ5qmJpDccwIbJNhXIfbsxTg9SEec2oe1cexhMJvw==}
    engines: {node: '>=14.0.0'}
    requiresBuild: true
    dev: false
    optional: true

  /@smithy/shared-ini-file-loader@2.0.4:
    resolution: {integrity: sha512-091yneupXnSqvAU+vLG7h0g4QRRO6TjulpECXYVU6yW/LiNp7QE533DBpaphmbtI6tTC4EfGrhn35gTa0w+GQg==}
    engines: {node: '>=14.0.0'}
    requiresBuild: true
    dependencies:
      '@smithy/types': 2.2.1
      tslib: 2.5.0
    dev: false
    optional: true

  /@smithy/signature-v4@2.0.4:
    resolution: {integrity: sha512-y2xblkS0hb44QJDn9YjPp5aRFYSiI7w0bI3tATE3ybOrII2fppqD0SE3zgvew/B/3rTunuiCW+frTD0W4UYb9Q==}
    engines: {node: '>=14.0.0'}
    requiresBuild: true
    dependencies:
      '@smithy/eventstream-codec': 2.0.4
      '@smithy/is-array-buffer': 2.0.0
      '@smithy/types': 2.2.1
      '@smithy/util-hex-encoding': 2.0.0
      '@smithy/util-middleware': 2.0.0
      '@smithy/util-uri-escape': 2.0.0
      '@smithy/util-utf8': 2.0.0
      tslib: 2.5.0
    dev: false
    optional: true

  /@smithy/smithy-client@2.0.4:
    resolution: {integrity: sha512-Dg1dkqyj3jwa03RFs6E4ASmfQ7CjplbGISJIJNSt3F8NfIid2RalbeCMOIHK7VagKh9qngZNyoKxObZC9LB9Lg==}
    engines: {node: '>=14.0.0'}
    requiresBuild: true
    dependencies:
      '@smithy/middleware-stack': 2.0.0
      '@smithy/types': 2.2.1
      '@smithy/util-stream': 2.0.4
      tslib: 2.5.0
    dev: false
    optional: true

  /@smithy/types@2.2.1:
    resolution: {integrity: sha512-6nyDOf027ZeJiQVm6PXmLm7dR+hR2YJUkr4VwUniXA8xZUGAu5Mk0zfx2BPFrt+e5YauvlIqQoH0CsrM4tLkfg==}
    engines: {node: '>=14.0.0'}
    requiresBuild: true
    dependencies:
      tslib: 2.5.0
    dev: false
    optional: true

  /@smithy/url-parser@2.0.4:
    resolution: {integrity: sha512-puIQ6+TJpI2AAPw7IGdGG6d2DEcVP5nJqa1VjrxzUcy2Jx7LtGn+gDHY2o9Pc9vQkmoicovTEKgvv7CdqP+0gg==}
    requiresBuild: true
    dependencies:
      '@smithy/querystring-parser': 2.0.4
      '@smithy/types': 2.2.1
      tslib: 2.5.0
    dev: false
    optional: true

  /@smithy/util-base64@2.0.0:
    resolution: {integrity: sha512-Zb1E4xx+m5Lud8bbeYi5FkcMJMnn+1WUnJF3qD7rAdXpaL7UjkFQLdmW5fHadoKbdHpwH9vSR8EyTJFHJs++tA==}
    engines: {node: '>=14.0.0'}
    requiresBuild: true
    dependencies:
      '@smithy/util-buffer-from': 2.0.0
      tslib: 2.5.0
    dev: false
    optional: true

  /@smithy/util-body-length-browser@2.0.0:
    resolution: {integrity: sha512-JdDuS4ircJt+FDnaQj88TzZY3+njZ6O+D3uakS32f2VNnDo3vyEuNdBOh/oFd8Df1zSZOuH1HEChk2AOYDezZg==}
    requiresBuild: true
    dependencies:
      tslib: 2.5.0
    dev: false
    optional: true

  /@smithy/util-body-length-node@2.0.0:
    resolution: {integrity: sha512-ZV7Z/WHTMxHJe/xL/56qZwSUcl63/5aaPAGjkfynJm4poILjdD4GmFI+V+YWabh2WJIjwTKZ5PNsuvPQKt93Mg==}
    engines: {node: '>=14.0.0'}
    requiresBuild: true
    dependencies:
      tslib: 2.5.0
    dev: false
    optional: true

  /@smithy/util-buffer-from@2.0.0:
    resolution: {integrity: sha512-/YNnLoHsR+4W4Vf2wL5lGv0ksg8Bmk3GEGxn2vEQt52AQaPSCuaO5PM5VM7lP1K9qHRKHwrPGktqVoAHKWHxzw==}
    engines: {node: '>=14.0.0'}
    requiresBuild: true
    dependencies:
      '@smithy/is-array-buffer': 2.0.0
      tslib: 2.5.0
    dev: false
    optional: true

  /@smithy/util-config-provider@2.0.0:
    resolution: {integrity: sha512-xCQ6UapcIWKxXHEU4Mcs2s7LcFQRiU3XEluM2WcCjjBtQkUN71Tb+ydGmJFPxMUrW/GWMgQEEGipLym4XG0jZg==}
    engines: {node: '>=14.0.0'}
    requiresBuild: true
    dependencies:
      tslib: 2.5.0
    dev: false
    optional: true

  /@smithy/util-defaults-mode-browser@2.0.4:
    resolution: {integrity: sha512-wGdnPt4Ng72duUd97HrlqVkq6DKVB/yjaGkSg5n3uuQKzzHjoi3OdjXGumD/VYPHz0dYd7wpLNG2CnMm/nfDrg==}
    engines: {node: '>= 10.0.0'}
    requiresBuild: true
    dependencies:
      '@smithy/property-provider': 2.0.4
      '@smithy/types': 2.2.1
      bowser: 2.11.0
      tslib: 2.5.0
    dev: false
    optional: true

  /@smithy/util-defaults-mode-node@2.0.4:
    resolution: {integrity: sha512-QMkNcV6x52BeeeIvhvow6UmOu7nP7DXQljY6DKOP/aAokrli53IWTP/kUTd9B0Mp9tbW3WC10O6zaM69xiMNYw==}
    engines: {node: '>= 10.0.0'}
    requiresBuild: true
    dependencies:
      '@smithy/config-resolver': 2.0.4
      '@smithy/credential-provider-imds': 2.0.4
      '@smithy/node-config-provider': 2.0.4
      '@smithy/property-provider': 2.0.4
      '@smithy/types': 2.2.1
      tslib: 2.5.0
    dev: false
    optional: true

  /@smithy/util-hex-encoding@2.0.0:
    resolution: {integrity: sha512-c5xY+NUnFqG6d7HFh1IFfrm3mGl29lC+vF+geHv4ToiuJCBmIfzx6IeHLg+OgRdPFKDXIw6pvi+p3CsscaMcMA==}
    engines: {node: '>=14.0.0'}
    requiresBuild: true
    dependencies:
      tslib: 2.5.0
    dev: false
    optional: true

  /@smithy/util-middleware@2.0.0:
    resolution: {integrity: sha512-eCWX4ECuDHn1wuyyDdGdUWnT4OGyIzV0LN1xRttBFMPI9Ff/4heSHVxneyiMtOB//zpXWCha1/SWHJOZstG7kA==}
    engines: {node: '>=14.0.0'}
    requiresBuild: true
    dependencies:
      tslib: 2.5.0
    dev: false
    optional: true

  /@smithy/util-retry@2.0.0:
    resolution: {integrity: sha512-/dvJ8afrElasuiiIttRJeoS2sy8YXpksQwiM/TcepqdRVp7u4ejd9C4IQURHNjlfPUT7Y6lCDSa2zQJbdHhVTg==}
    engines: {node: '>= 14.0.0'}
    requiresBuild: true
    dependencies:
      '@smithy/service-error-classification': 2.0.0
      tslib: 2.5.0
    dev: false
    optional: true

  /@smithy/util-stream@2.0.4:
    resolution: {integrity: sha512-ZVje79afuv3DB1Ma/g5m/5v9Zda8nA0xNgvE1pOD3EnoTp/Ekch1z20AN6gfVsf7JYWK2VSMVDiqI9N8Ua4wbg==}
    engines: {node: '>=14.0.0'}
    requiresBuild: true
    dependencies:
      '@smithy/fetch-http-handler': 2.0.4
      '@smithy/node-http-handler': 2.0.4
      '@smithy/types': 2.2.1
      '@smithy/util-base64': 2.0.0
      '@smithy/util-buffer-from': 2.0.0
      '@smithy/util-hex-encoding': 2.0.0
      '@smithy/util-utf8': 2.0.0
      tslib: 2.5.0
    dev: false
    optional: true

  /@smithy/util-uri-escape@2.0.0:
    resolution: {integrity: sha512-ebkxsqinSdEooQduuk9CbKcI+wheijxEb3utGXkCoYQkJnwTnLbH1JXGimJtUkQwNQbsbuYwG2+aFVyZf5TLaw==}
    engines: {node: '>=14.0.0'}
    requiresBuild: true
    dependencies:
      tslib: 2.5.0
    dev: false
    optional: true

  /@smithy/util-utf8@2.0.0:
    resolution: {integrity: sha512-rctU1VkziY84n5OXe3bPNpKR001ZCME2JCaBBFgtiM2hfKbHFudc/BkMuPab8hRbLd0j3vbnBTTZ1igBf0wgiQ==}
    engines: {node: '>=14.0.0'}
    requiresBuild: true
    dependencies:
      '@smithy/util-buffer-from': 2.0.0
      tslib: 2.5.0
    dev: false
    optional: true

  /@swc-node/core@1.10.4(@swc/core@1.3.75):
    resolution: {integrity: sha512-ixZCb4LsSUPflnOxj4a8T5yTPzKbgvP+tF0N59Rk2+68ikFRt9Qci2qy9xfuDIQbuiONzXersrNpd+p598uH0A==}
    engines: {node: '>= 10'}
    peerDependencies:
      '@swc/core': '>= 1.3'
    dependencies:
      '@swc/core': 1.3.75
    dev: true

  /@swc-node/register@1.6.6(@swc/core@1.3.75)(typescript@5.2.2):
    resolution: {integrity: sha512-KgnQrWLgtJzEgPpxvhOPUDonv1xreVumGdzXDQlDVIqU3vH+spW8ZYxxyjJVMh3G/mQG8E3bFvUMHIS+E3FL2w==}
    peerDependencies:
      '@swc/core': '>= 1.3'
      typescript: '>= 4.3'
    dependencies:
      '@swc-node/core': 1.10.4(@swc/core@1.3.75)
      '@swc-node/sourcemap-support': 0.3.0
      '@swc/core': 1.3.75
      colorette: 2.0.19
      debug: 4.3.4
      pirates: 4.0.5
      tslib: 2.5.0
      typescript: 5.2.2
    transitivePeerDependencies:
      - supports-color
    dev: true

  /@swc-node/sourcemap-support@0.3.0:
    resolution: {integrity: sha512-gqBJSmJMWomZFxlppaKea7NeAqFrDrrS0RMt24No92M3nJWcyI9YKGEQKl+EyJqZ5gh6w1s0cTklMHMzRwA1NA==}
    dependencies:
      source-map-support: 0.5.21
      tslib: 2.5.0
    dev: true

  /@swc/core-android-arm-eabi@1.2.204:
    resolution: {integrity: sha512-7f5wtQlTvqr1aW3Umb9juxE8zlAxk6i3m34Mr1wlfJlh7DkkFAxRXiPSz8Uleb7sGmdY7hukUu/o8ex5o/aCzg==}
    engines: {node: '>=10'}
    cpu: [arm]
    os: [android]
    requiresBuild: true
    dev: true
    optional: true

  /@swc/core-android-arm64@1.2.204:
    resolution: {integrity: sha512-MCbzyGmhVWhTqUVTSDdWGLBFo7cxlVAKuCMgh1XSIgFB/ys8sAAyCKWqoafx2H4hRl6pRRBAdym35zTpzIFotw==}
    engines: {node: '>=10'}
    cpu: [arm64]
    os: [android]
    requiresBuild: true
    dev: true
    optional: true

  /@swc/core-darwin-arm64@1.2.204:
    resolution: {integrity: sha512-DuBBKIyk0iUGPmq6RQc7/uOCkGnvB0JDWQbWxA2NGAEcK0ZtI9J0efG9M1/gLIb0QD+d2DVS5Lx7VRIUFTx9lA==}
    engines: {node: '>=10'}
    cpu: [arm64]
    os: [darwin]
    requiresBuild: true
    dev: true
    optional: true

  /@swc/core-darwin-arm64@1.3.75:
    resolution: {integrity: sha512-anDnx9L465lGbjB2mvcV54NGHW6illr0IDvVV7JmkabYUVneaRdQvTr0tbHv3xjHnjrK1wuwVOHKV0LcQF2tnQ==}
    engines: {node: '>=10'}
    cpu: [arm64]
    os: [darwin]
    requiresBuild: true
    dev: true
    optional: true

  /@swc/core-darwin-x64@1.2.204:
    resolution: {integrity: sha512-WvDN6tRjQ/p+4gNvT4UVU4VyJLXy6hT4nT6mGgrtftG/9pP5dDPwwtTm86ISfqGUs8/LuZvrr4Nhwdr3j+0uAA==}
    engines: {node: '>=10'}
    cpu: [x64]
    os: [darwin]
    requiresBuild: true
    dev: true
    optional: true

  /@swc/core-darwin-x64@1.3.75:
    resolution: {integrity: sha512-dIHDfrLmeZfr2xwi1whO7AmzdI3HdamgvxthaL+S8L1x8TeczAZEvsmZTjy3s8p3Va4rbGXcb3+uBhmfkqCbfw==}
    engines: {node: '>=10'}
    cpu: [x64]
    os: [darwin]
    requiresBuild: true
    dev: true
    optional: true

  /@swc/core-freebsd-x64@1.2.204:
    resolution: {integrity: sha512-Ia0OyqYYzQkEYhCZJTNHpHqHQh8r6mifqGw7ZU7WMkVQRPxULM+sUL+u0a3J5dzYKX7ubwzq8HJAyBiCvuq5eg==}
    engines: {node: '>=10'}
    cpu: [x64]
    os: [freebsd]
    requiresBuild: true
    dev: true
    optional: true

  /@swc/core-linux-arm-gnueabihf@1.2.204:
    resolution: {integrity: sha512-WnL+wtwt1UEtCo8VN3BFiNshZxMyFes1rdNcanzlNbixyW9ESanfy6KGtmTVX6Cz2W6c+mr588kBFFu9Fqkd0w==}
    engines: {node: '>=10'}
    cpu: [arm]
    os: [linux]
    requiresBuild: true
    dev: true
    optional: true

  /@swc/core-linux-arm-gnueabihf@1.3.75:
    resolution: {integrity: sha512-qeJmvMGrjC6xt+G0R4kVqqxvlhxJx7tTzhcEoWgLJnfvGZiF6SJdsef4OSM7HuReXrlBoEtJbfGPrLJtbV+C0w==}
    engines: {node: '>=10'}
    cpu: [arm]
    os: [linux]
    requiresBuild: true
    dev: true
    optional: true

  /@swc/core-linux-arm64-gnu@1.2.204:
    resolution: {integrity: sha512-oQBahskrbU+g0uEcQM0o9O47jHrMwgQ7f6htkWhYxbyyK392nGI+eH2zapNe0zvsfx3sSCIVmjLAvgBCNP9ygw==}
    engines: {node: '>=10'}
    cpu: [arm64]
    os: [linux]
    requiresBuild: true
    dev: true
    optional: true

  /@swc/core-linux-arm64-gnu@1.3.75:
    resolution: {integrity: sha512-sqA9JqHEJBF4AdNuwo5zRqq0HC3l31SPsG9zpRa4nRzG5daBBJ80H7fi6PZQud1rfNNq+Q08gjYrdrxwHstvjw==}
    engines: {node: '>=10'}
    cpu: [arm64]
    os: [linux]
    requiresBuild: true
    dev: true
    optional: true

  /@swc/core-linux-arm64-musl@1.2.204:
    resolution: {integrity: sha512-0vW6+M4yDEzqbJZU+7n+F5Oxwgjp14cNnraZF4wsAb27MXGi6vX9bLLbI5rSik1zYpKjOrLtCR0St8GtOC48Ew==}
    engines: {node: '>=10'}
    cpu: [arm64]
    os: [linux]
    requiresBuild: true
    dev: true
    optional: true

  /@swc/core-linux-arm64-musl@1.3.75:
    resolution: {integrity: sha512-95rQT5xTAL3eKhMJbJbLsZHHP9EUlh1rcrFoLf0gUApoVF8g94QjZ9hYZiI72mMP5WPjgTEXQVnVB9O2GxeaLw==}
    engines: {node: '>=10'}
    cpu: [arm64]
    os: [linux]
    requiresBuild: true
    dev: true
    optional: true

  /@swc/core-linux-x64-gnu@1.2.204:
    resolution: {integrity: sha512-6eco63idgYWPYrSpDeSE3tgh/4CC0hJz8cAO/M/f3azmCXvI+11isC60ic3UKeZ2QNXz3YbsX6CKAgBPSkkaVA==}
    engines: {node: '>=10'}
    cpu: [x64]
    os: [linux]
    requiresBuild: true
    dev: true
    optional: true

  /@swc/core-linux-x64-gnu@1.3.75:
    resolution: {integrity: sha512-If7UpAhnPduMmtC+TSgPpZ1UXZfp2hIpjUFxpeCmHHYLS6Fn/2GZC5hpEiu+wvFJF0hzPh93eNAHa9gUxGUG+w==}
    engines: {node: '>=10'}
    cpu: [x64]
    os: [linux]
    requiresBuild: true
    dev: true
    optional: true

  /@swc/core-linux-x64-musl@1.2.204:
    resolution: {integrity: sha512-9wBiGghWhYCcXhDppzKM4a+vXldMoK3+XaSWvGw1lP+65B4ffsYXpDenEXqLV5W/i2iJ8Sbh2xN+EiKvTJBObw==}
    engines: {node: '>=10'}
    cpu: [x64]
    os: [linux]
    requiresBuild: true
    dev: true
    optional: true

  /@swc/core-linux-x64-musl@1.3.75:
    resolution: {integrity: sha512-HOhxX0YNHTElCZqIviquka3CGYTN8rSQ6BdFfSk/K0O+ZEHx3qGte0qr+gGLPF/237GxreUkp3OMaWKuURtuCg==}
    engines: {node: '>=10'}
    cpu: [x64]
    os: [linux]
    requiresBuild: true
    dev: true
    optional: true

  /@swc/core-win32-arm64-msvc@1.2.204:
    resolution: {integrity: sha512-h2CrN7D9hA7/tePtqmK8fxPBDORBUKFoF8Ouhbyd0XgWfDOEblJdviSp9oURR9bj7KH5mL2S+nCyv2lSZCtWKw==}
    engines: {node: '>=10'}
    cpu: [arm64]
    os: [win32]
    requiresBuild: true
    dev: true
    optional: true

  /@swc/core-win32-arm64-msvc@1.3.75:
    resolution: {integrity: sha512-7QPI+mvBXAerVfWahrgBNe+g7fK8PuetxFnZSEmXUcDXvWcdJXAndD7GjAJzbDyjQpLKHbsDKMiHYvfNxZoN/A==}
    engines: {node: '>=10'}
    cpu: [arm64]
    os: [win32]
    requiresBuild: true
    dev: true
    optional: true

  /@swc/core-win32-ia32-msvc@1.2.204:
    resolution: {integrity: sha512-703+aUSVTbSIQ9V8YeMgitpJiGLiN5Zxwku0dVbeztYYAJQQFHFi5sV6igbvCXKi26Mqs9kps0QO/pi5DWPrsg==}
    engines: {node: '>=10'}
    cpu: [ia32]
    os: [win32]
    requiresBuild: true
    dev: true
    optional: true

  /@swc/core-win32-ia32-msvc@1.3.75:
    resolution: {integrity: sha512-EfABCy4Wlq7O5ShWsm32FgDkSjyeyj/SQ4wnUIvWpkXhgfT1iNXky7KRU1HtX+SmnVk/k/NnabVZpIklYbjtZA==}
    engines: {node: '>=10'}
    cpu: [ia32]
    os: [win32]
    requiresBuild: true
    dev: true
    optional: true

  /@swc/core-win32-x64-msvc@1.2.204:
    resolution: {integrity: sha512-gPfLEb5SbOaaRL7yxB+qXwSxXb+rsc3hXEUaxhOk5JAv8Yfi1f8nlTMNMlxKkf6/Tc3MRkFNr973GrwTtMvN4g==}
    engines: {node: '>=10'}
    cpu: [x64]
    os: [win32]
    requiresBuild: true
    dev: true
    optional: true

  /@swc/core-win32-x64-msvc@1.3.75:
    resolution: {integrity: sha512-cTvP0pOD9C3pSp1cwtt85ZsrUkQz8RZfSPhM+jCGxKxmoowDCnInoOQ4Ica/ehyuUnQ4/IstSdYtYpO5yzPDJg==}
    engines: {node: '>=10'}
    cpu: [x64]
    os: [win32]
    requiresBuild: true
    dev: true
    optional: true

  /@swc/core@1.2.204:
    resolution: {integrity: sha512-aCaHwmT4P8ZzA5xr0YE8cRKYQmONazCPj3M5yKN644PLeolZL3Eog5heoEiZQYDdZzoPkGNgOu9J8zit0KF5Ig==}
    engines: {node: '>=10'}
    hasBin: true
    optionalDependencies:
      '@swc/core-android-arm-eabi': 1.2.204
      '@swc/core-android-arm64': 1.2.204
      '@swc/core-darwin-arm64': 1.2.204
      '@swc/core-darwin-x64': 1.2.204
      '@swc/core-freebsd-x64': 1.2.204
      '@swc/core-linux-arm-gnueabihf': 1.2.204
      '@swc/core-linux-arm64-gnu': 1.2.204
      '@swc/core-linux-arm64-musl': 1.2.204
      '@swc/core-linux-x64-gnu': 1.2.204
      '@swc/core-linux-x64-musl': 1.2.204
      '@swc/core-win32-arm64-msvc': 1.2.204
      '@swc/core-win32-ia32-msvc': 1.2.204
      '@swc/core-win32-x64-msvc': 1.2.204
    dev: true

  /@swc/core@1.3.75:
    resolution: {integrity: sha512-YLqd5oZVnaOq/OzkjRSsJUQqAfKYiD0fzUyVUPVlNNCoQEfVfSMcXH80hLmYe9aDH0T/a7qEMjWyIr/0kWqy1A==}
    engines: {node: '>=10'}
    requiresBuild: true
    peerDependencies:
      '@swc/helpers': ^0.5.0
    peerDependenciesMeta:
      '@swc/helpers':
        optional: true
    optionalDependencies:
      '@swc/core-darwin-arm64': 1.3.75
      '@swc/core-darwin-x64': 1.3.75
      '@swc/core-linux-arm-gnueabihf': 1.3.75
      '@swc/core-linux-arm64-gnu': 1.3.75
      '@swc/core-linux-arm64-musl': 1.3.75
      '@swc/core-linux-x64-gnu': 1.3.75
      '@swc/core-linux-x64-musl': 1.3.75
      '@swc/core-win32-arm64-msvc': 1.3.75
      '@swc/core-win32-ia32-msvc': 1.3.75
      '@swc/core-win32-x64-msvc': 1.3.75
    dev: true

  /@swc/jest@0.2.29(@swc/core@1.2.204):
    resolution: {integrity: sha512-8reh5RvHBsSikDC3WGCd5ZTd2BXKkyOdK7QwynrCH58jk2cQFhhHhFBg/jvnWZehUQe/EoOImLENc9/DwbBFow==}
    engines: {npm: '>= 7.0.0'}
    peerDependencies:
      '@swc/core': '*'
    dependencies:
      '@jest/create-cache-key-function': 27.5.1
      '@swc/core': 1.2.204
      jsonc-parser: 3.2.0
    dev: true

  /@swc/jest@0.2.29(@swc/core@1.3.75):
    resolution: {integrity: sha512-8reh5RvHBsSikDC3WGCd5ZTd2BXKkyOdK7QwynrCH58jk2cQFhhHhFBg/jvnWZehUQe/EoOImLENc9/DwbBFow==}
    engines: {npm: '>= 7.0.0'}
    peerDependencies:
      '@swc/core': '*'
    dependencies:
      '@jest/create-cache-key-function': 27.5.1
      '@swc/core': 1.3.75
      jsonc-parser: 3.2.0
    dev: true

  /@szmarczak/http-timer@1.1.2:
    resolution: {integrity: sha512-XIB2XbzHTN6ieIjfIMV9hlVcfPU26s2vafYWQcZHWXHOxiaRZYEDKEwdl129Zyg50+foYV2jCgtrqSA6qNuNSA==}
    engines: {node: '>=6'}
    dependencies:
      defer-to-connect: 1.1.3
    dev: true

  /@szmarczak/http-timer@4.0.6:
    resolution: {integrity: sha512-4BAffykYOgO+5nzBWYwE3W90sBgLJoUPRWWcL8wlyiM8IB8ipJz3UMJ9KXQd1RKQXpKp8Tutn80HZtWsu2u76w==}
    engines: {node: '>=10'}
    dependencies:
      defer-to-connect: 2.0.1
    dev: true

  /@tediousjs/connection-string@0.5.0:
    resolution: {integrity: sha512-7qSgZbincDDDFyRweCIEvZULFAw5iz/DeunhvuxpL31nfntX3P4Yd4HkHBRg9H8CdqY1e5WFN1PZIz/REL9MVQ==}

  /@timsuchanek/copy@1.4.5:
    resolution: {integrity: sha512-N4+2/DvfwzQqHYL/scq07fv8yXbZc6RyUxKJoE8Clm14JpLOf9yNI4VB4D6RsV3h9zgzZ4loJUydHKM7pp3blw==}
    hasBin: true
    dependencies:
      '@timsuchanek/sleep-promise': 8.0.1
      commander: 2.20.3
      mkdirp: 1.0.4
      prettysize: 2.0.0
    dev: true

  /@timsuchanek/sleep-promise@8.0.1:
    resolution: {integrity: sha512-cxHYbrXfnCWsklydIHSw5GCMHUPqpJ/enxWSyVHNOgNe61sit/+aOXTTI+VOdWkvVaJsI2vsB9N4+YDNITawOQ==}
    dev: true

  /@tootallnate/once@1.1.2:
    resolution: {integrity: sha512-RbzJvlNzmRq5c3O09UipeuXno4tA1FE6ikOjxZK0tuxVv3412l64l5t1W5pj4+rJq9vpkm/kwiR07aZXnsKPxw==}
    engines: {node: '>= 6'}
    requiresBuild: true
    dev: true

  /@tootallnate/once@2.0.0:
    resolution: {integrity: sha512-XCuKFP5PS55gnMVu3dty8KPatLqUoy/ZYzDzAGCQ8JNFCkLXzmI7vNHCR+XpbZaMWQK/vQubr7PkYq8g470J/A==}
    engines: {node: '>= 10'}

  /@tsconfig/node10@1.0.9:
    resolution: {integrity: sha512-jNsYVVxU8v5g43Erja32laIDHXeoNvFEpX33OK4d6hljo3jDhCBDhx5dhCCTMWUojscpAagGiRkBKxpdl9fxqA==}
    dev: true

  /@tsconfig/node12@1.0.11:
    resolution: {integrity: sha512-cqefuRsh12pWyGsIoBKJA9luFu3mRxCA+ORZvA4ktLSzIuCUtWVxGIuXigEwO5/ywWFMZ2QEGKWvkZG1zDMTag==}
    dev: true

  /@tsconfig/node14@1.0.3:
    resolution: {integrity: sha512-ysT8mhdixWK6Hw3i1V2AeRqZ5WfXg1G43mqoYlM2nc6388Fq5jcXyr5mRsqViLx/GJYdoL0bfXD8nmF+Zn/Iow==}
    dev: true

  /@tsconfig/node16@1.0.3:
    resolution: {integrity: sha512-yOlFc+7UtL/89t2ZhjPvvB/DeAr3r+Dq58IgzsFkOAvVC6NMJXmCGjbptdXdR9qsX7pKcTL+s87FtYREi2dEEQ==}
    dev: true

  /@tsd/typescript@5.0.4:
    resolution: {integrity: sha512-YQi2lvZSI+xidKeUjlbv6b6Zw7qB3aXHw5oGJLs5OOGAEqKIOvz5UIAkWyg0bJbkSUWPBEtaOHpVxU4EYBO1Jg==}
    dev: true

  /@tufjs/canonical-json@1.0.0:
    resolution: {integrity: sha512-QTnf++uxunWvG2z3UFNzAoQPHxnSXOwtaI3iJ+AohhV+5vONuArPjJE7aPXPVXfXJsqrVbZBu9b81AJoSd09IQ==}
    engines: {node: ^14.17.0 || ^16.13.0 || >=18.0.0}
    dev: true

  /@tufjs/models@1.0.4:
    resolution: {integrity: sha512-qaGV9ltJP0EO25YfFUPhxRVK0evXFIAGicsVXuRim4Ed9cjPxYhNnNJ49SFmbeLgtxpslIkX317IgpfcHPVj/A==}
    engines: {node: ^14.17.0 || ^16.13.0 || >=18.0.0}
    dependencies:
      '@tufjs/canonical-json': 1.0.0
      minimatch: 9.0.0
    dev: true

  /@types/argparse@1.0.38:
    resolution: {integrity: sha512-ebDJ9b0e702Yr7pWgB0jzm+CX4Srzz8RcXtLJDJB+BSccqMa36uyH/zUsSYao5+BD1ytv3k3rPYCq4mAE1hsXA==}
    dev: true

  /@types/babel__core@7.1.19:
    resolution: {integrity: sha512-WEOTgRsbYkvA/KCsDwVEGkd7WAr1e3g31VHQ8zy5gul/V1qKullU/BU5I68X5v7V3GnB9eotmom4v5a5gjxorw==}
    dependencies:
      '@babel/parser': 7.21.8
      '@babel/types': 7.21.5
      '@types/babel__generator': 7.6.4
      '@types/babel__template': 7.4.1
      '@types/babel__traverse': 7.18.2
    dev: true

  /@types/babel__generator@7.6.4:
    resolution: {integrity: sha512-tFkciB9j2K755yrTALxD44McOrk+gfpIpvC3sxHjRawj6PfnQxrse4Clq5y/Rq+G3mrBurMax/lG8Qn2t9mSsg==}
    dependencies:
      '@babel/types': 7.21.5
    dev: true

  /@types/babel__template@7.4.1:
    resolution: {integrity: sha512-azBFKemX6kMg5Io+/rdGT0dkGreboUVR0Cdm3fz9QJWpaQGJRQXl7C+6hOTCZcMll7KFyEQpgbYI2lHdsS4U7g==}
    dependencies:
      '@babel/parser': 7.21.8
      '@babel/types': 7.21.5
    dev: true

  /@types/babel__traverse@7.18.2:
    resolution: {integrity: sha512-FcFaxOr2V5KZCviw1TnutEMVUVsGt4D2hP1TAfXZAMKuHYW3xQhe3jTxNPWutgCJ3/X1c5yX8ZoGVEItxKbwBg==}
    dependencies:
      '@babel/types': 7.21.5
    dev: true

  /@types/benchmark@2.1.2:
    resolution: {integrity: sha512-EDKtLYNMKrig22jEvhXq8TBFyFgVNSPmDF2b9UzJ7+eylPqdZVo17PCUMkn1jP6/1A/0u78VqYC6VrX6b8pDWA==}
    dev: true

  /@types/cacheable-request@6.0.2:
    resolution: {integrity: sha512-B3xVo+dlKM6nnKTcmm5ZtY/OL8bOAOd2Olee9M1zft65ox50OzjEHW91sDiU9j6cvW8Ejg1/Qkf4xd2kugApUA==}
    dependencies:
      '@types/http-cache-semantics': 4.0.1
      '@types/keyv': 3.1.4
      '@types/node': 18.17.12
      '@types/responselike': 1.0.0
    dev: true

  /@types/cross-spawn@6.0.2:
    resolution: {integrity: sha512-KuwNhp3eza+Rhu8IFI5HUXRP0LIhqH5cAjubUvGXXthh4YYBuP2ntwEX+Cz8GJoZUHlKo247wPWOfA9LYEq4cw==}
    dependencies:
      '@types/node': 18.17.12
    dev: false

  /@types/debug@4.1.8:
    resolution: {integrity: sha512-/vPO1EPOs306Cvhwv7KfVfYvOJqA/S/AXjaHQiJboCZzcNDb+TIJFN9/2C9DZ//ijSKWioNyUxD792QmDJ+HKQ==}
    dependencies:
      '@types/ms': 0.7.31

  /@types/diff@5.0.2:
    resolution: {integrity: sha512-uw8eYMIReOwstQ0QKF0sICefSy8cNO/v7gOTiIy9SbwuHyEecJUm7qlgueOO5S1udZ5I/irVydHVwMchgzbKTg==}
    dev: true

  /@types/ejs@3.1.1:
    resolution: {integrity: sha512-RQul5wEfY7BjWm0sYY86cmUN/pcXWGyVxWX93DFFJvcrxax5zKlieLwA3T77xJGwNcZW0YW6CYG70p1m8xPFmA==}
    dev: true

  /@types/es-aggregate-error@1.0.2:
    resolution: {integrity: sha512-erqUpFXksaeR2kejKnhnjZjbFxUpGZx4Z7ydNL9ie8tEhXPiZTsLeUDJ6aR1F8j5wWUAtOAQWUqkc7givBJbBA==}
    dependencies:
      '@types/node': 18.17.12

  /@types/eslint-scope@3.7.4:
    resolution: {integrity: sha512-9K4zoImiZc3HlIp6AVUDE4CWYx22a+lhSZMYNpbjW04+YF0KWj4pJXnEMjdnFTiQibFFmElcsasJXDbdI/EPhA==}
    dependencies:
      '@types/eslint': 7.29.0
      '@types/estree': 1.0.0
    dev: true

  /@types/eslint@7.29.0:
    resolution: {integrity: sha512-VNcvioYDH8/FxaeTKkM4/TiTwt6pBV9E3OfGmvaw8tPl0rrHCJ4Ll15HRT+pMiFAf/MLQvAzC+6RzUMEL9Ceng==}
    dependencies:
      '@types/estree': 1.0.0
      '@types/json-schema': 7.0.11
    dev: true

  /@types/estree@1.0.0:
    resolution: {integrity: sha512-WulqXMDUTYAXCjZnk6JtIHPigp55cVtDgDrO2gHRwhyJto21+1zbVCtOYB2L1F9w4qCQ0rOGWBnBe0FNTiEJIQ==}
    dev: true

  /@types/expect@1.20.4:
    resolution: {integrity: sha512-Q5Vn3yjTDyCMV50TB6VRIbQNxSE4OmZR86VSbGaNpfUolm0iePBB4KdEEHmxoY5sT2+2DIvXW0rvMDP2nHZ4Mg==}
    dev: true

  /@types/fs-extra@11.0.1:
    resolution: {integrity: sha512-MxObHvNl4A69ofaTRU8DFqvgzzv8s9yRtaPPm5gud9HDNvpB3GPQFvNuTWAI59B9huVGV5jXYJwbCsmBsOGYWA==}
    dependencies:
      '@types/jsonfile': 6.1.1
      '@types/node': 18.17.12
    dev: true

  /@types/fs-extra@9.0.13:
    resolution: {integrity: sha512-nEnwB++1u5lVDM2UI4c1+5R+FYaKfaAzS4OococimjVm3nQw3TuzH5UNsocrcTBbhnerblyHj4A49qXbIiZdpA==}
    dependencies:
      '@types/node': 18.17.12
    dev: true

  /@types/geojson@7946.0.10:
    resolution: {integrity: sha512-Nmh0K3iWQJzniTuPRcJn5hxXkfB1T1pgB89SBig5PlJQU5yocazeu4jATJlaA0GYFKWMqDdvYemoSnF2pXgLVA==}

  /@types/glob@8.0.0:
    resolution: {integrity: sha512-l6NQsDDyQUVeoTynNpC9uRvCUint/gSUXQA2euwmTuWGvPY5LSDUu6tkCtJB2SvGQlJQzLaKqcGZP4//7EDveA==}
    dependencies:
      '@types/minimatch': 5.1.2
      '@types/node': 18.17.12
    dev: true

  /@types/glob@8.1.0:
    resolution: {integrity: sha512-IO+MJPVhoqz+28h1qLAcBEH2+xHMK6MTyHJc7MTnnYb6wsoLR29POVGJ7LycmVXIqyy/4/2ShP5sUwTXuOwb/w==}
    dependencies:
      '@types/minimatch': 5.1.2
      '@types/node': 18.17.12
    dev: true

  /@types/graceful-fs@4.1.5:
    resolution: {integrity: sha512-anKkLmZZ+xm4p8JWBf4hElkM4XR+EZeA2M9BAkkTldmcyDY4mbdIJnRghDJH3Ov5ooY7/UAoENtmdMSkaAd7Cw==}
    dependencies:
      '@types/node': 18.17.12
    dev: true

  /@types/graphviz@0.0.35:
    resolution: {integrity: sha512-AqGaB/5M0nMPOPVuOd3PQGS0glhJ4Fzg4CcZ4IZ1M0ezuz7OJEuz3D0xwr3qn8sdf3Xo7ZJl9qR1c5XkzrdY+w==}
    dependencies:
      '@types/node': 18.17.12
    dev: true

  /@types/http-cache-semantics@4.0.1:
    resolution: {integrity: sha512-SZs7ekbP8CN0txVG2xVRH6EgKmEm31BOxA07vkFaETzZz1xh+cbt8BcI0slpymvwhx5dlFnQG2rTlPVQn+iRPQ==}
    dev: true

  /@types/inquirer@8.2.4:
    resolution: {integrity: sha512-Pxxx3i3AyK7vKAj3LRM/vF7ETcHKiLJ/u5CnNgbz/eYj/vB3xGAYtRxI5IKtq0hpe5iFHD22BKV3n6WHUu0k4Q==}
    dependencies:
      '@types/through': 0.0.30
    dev: true

  /@types/istanbul-lib-coverage@2.0.4:
    resolution: {integrity: sha512-z/QT1XN4K4KYuslS23k62yDIDLwLFkzxOuMplDtObz0+y7VqJCaO2o+SPwHCvLFZh7xazvvoor2tA/hPz9ee7g==}
    dev: true

  /@types/istanbul-lib-report@3.0.0:
    resolution: {integrity: sha512-plGgXAPfVKFoYfa9NpYDAkseG+g6Jr294RqeqcqDixSbU34MZVJRi/P+7Y8GDpzkEwLaGZZOpKIEmeVZNtKsrg==}
    dependencies:
      '@types/istanbul-lib-coverage': 2.0.4
    dev: true

  /@types/istanbul-reports@3.0.1:
    resolution: {integrity: sha512-c3mAZEuK0lvBp8tmuL74XRKn1+y2dcwOUpH7x4WrF6gk1GIgiluDRgMYQtw2OFcBvAJWlt6ASU3tSqxp0Uu0Aw==}
    dependencies:
      '@types/istanbul-lib-report': 3.0.0
    dev: true

  /@types/jest@29.5.4:
    resolution: {integrity: sha512-PhglGmhWeD46FYOVLt3X7TiWjzwuVGW9wG/4qocPevXMjCmrIc5b6db9WjeGE4QYVpUAWMDv3v0IiBwObY289A==}
    dependencies:
      expect: 29.6.2
      pretty-format: 29.6.2
    dev: true

  /@types/js-levenshtein@1.1.1:
    resolution: {integrity: sha512-qC4bCqYGy1y/NP7dDVr7KJarn+PbX1nSpwA7JXdu0HxT3QYjO8MJ+cntENtHFVy2dRAyBV23OZ6MxsW1AM1L8g==}
    dev: true

  /@types/json-schema@7.0.11:
    resolution: {integrity: sha512-wOuvG1SN4Us4rez+tylwwwCV1psiNVOkJeM3AUWUNWg/jDQY2+HE/444y5gc+jBmRqASOm2Oeh5c1axHobwRKQ==}
    dev: true

  /@types/json5@0.0.29:
    resolution: {integrity: sha512-dRLjCWHYg4oaA77cxO64oO+7JwCwnIzkZPdrrC71jQmQtlhM556pwKo5bUzqvZndkVbeFLIIi+9TC40JNF5hNQ==}
    dev: true

  /@types/jsonfile@6.1.1:
    resolution: {integrity: sha512-GSgiRCVeapDN+3pqA35IkQwasaCh/0YFH5dEF6S88iDvEn901DjOeH3/QPY+XYP1DFzDZPvIvfeEgk+7br5png==}
    dependencies:
      '@types/node': 18.17.12
    dev: true

  /@types/keyv@3.1.4:
    resolution: {integrity: sha512-BQ5aZNSCpj7D6K2ksrRCTmKRLEpnPvWDiLPfoGyhZ++8YtiK9d/3DBKPJgry359X/P1PfruyYwvnvwFjuEiEIg==}
    dependencies:
      '@types/node': 18.17.12
    dev: true

  /@types/mem-fs-editor@7.0.2:
    resolution: {integrity: sha512-4EF1nVZUitXv82ViKKG5L7F+WDMqSkzfEYEFSvSzcWVcp9/ApkpUWg1KQbfrWQlKbacMyT6AN+h0wh2SbBw3Ug==}
    dependencies:
      '@types/ejs': 3.1.1
      '@types/glob': 8.1.0
      '@types/json-schema': 7.0.11
      '@types/mem-fs': 1.1.2
      '@types/node': 18.17.12
      '@types/vinyl': 2.0.6
    dev: true

  /@types/mem-fs@1.1.2:
    resolution: {integrity: sha512-tt+4IoDO8/wmtaP2bHnB91c8AnzYtR9MK6NxfcZY9E3XgtmzOiFMeSXu3EZrBeevd0nJ87iGoUiFDGsb9QUvew==}
    dependencies:
      '@types/node': 18.17.12
      '@types/vinyl': 2.0.6
    dev: true

  /@types/minimatch@3.0.5:
    resolution: {integrity: sha512-Klz949h02Gz2uZCMGwDUSDS1YBlTdDDgbWHi+81l29tQALUtvz4rAYi5uoVhE5Lagoq6DeqAUlbrHvW/mXDgdQ==}
    dev: true

  /@types/minimatch@5.1.2:
    resolution: {integrity: sha512-K0VQKziLUWkVKiRVrx4a40iPaxTUefQmjtkQofBkYRcoaaL/8rhwDWww9qWbrgicNOgnpIsMxyNIUM4+n6dUIA==}
    dev: true

  /@types/minimist@1.2.2:
    resolution: {integrity: sha512-jhuKLIRrhvCPLqwPcx6INqmKeiA5EWrsCOPhrlFSrbrmU4ZMPjj5Ul/oLCMDO98XRUIwVm78xICz4EPCektzeQ==}
    dev: true

  /@types/ms@0.7.31:
    resolution: {integrity: sha512-iiUgKzV9AuaEkZqkOLDIvlQiL6ltuZd9tGcW3gwpnX8JbuiuhFlEGmmFXEXkN50Cvq7Os88IY2v0dkDqXYWVgA==}

  /@types/mssql@8.1.2:
    resolution: {integrity: sha512-hoDM+mZUClfXu0J1pyVdbhv2Ve0dl0TdagAE3M5rd1slqoVEEHuNObPD+giwtJgyo99CcS58qbF9ektVKdxSfQ==}
    dependencies:
      '@types/node': 18.17.12
      '@types/tedious': 4.0.9
      tarn: 3.0.2
    dev: true

  /@types/node-fetch@2.6.4:
    resolution: {integrity: sha512-1ZX9fcN4Rvkvgv4E6PAY5WXUFWFcRWxZa3EW83UjycOB9ljJCedb2CupIP4RZMEwF/M3eTcCihbBRgwtGbg5Rg==}
    dependencies:
      '@types/node': 18.17.12
      form-data: 3.0.1
    dev: true

  /@types/node@15.14.9:
    resolution: {integrity: sha512-qjd88DrCxupx/kJD5yQgZdcYKZKSIGBVDIBE1/LTGcNm3d2Np/jxojkdePDdfnBHJc5W7vSMpbJ1aB7p/Py69A==}
    dev: true

  /@types/node@17.0.45:
    resolution: {integrity: sha512-w+tIMs3rq2afQdsPJlODhoUEKzFP1ayaoyl1CcnwtIlsVe7K7bA1NGm4s3PraqTLlXnbIN84zuBlxBWo1u9BLw==}

  /@types/node@18.17.12:
    resolution: {integrity: sha512-d6xjC9fJ/nSnfDeU0AMDsaJyb1iHsqCSOdi84w4u+SlN/UgQdY5tRhpMzaFYsI4mnpvgTivEaQd0yOUhAtOnEQ==}

  /@types/normalize-package-data@2.4.1:
    resolution: {integrity: sha512-Gj7cI7z+98M282Tqmp2K5EIsoouUEzbBJhQQzDE3jSIRk6r9gsz0oUokqIUR4u1R3dMHo0pDHM7sNOHyhulypw==}

  /@types/pg@8.10.2:
    resolution: {integrity: sha512-MKFs9P6nJ+LAeHLU3V0cODEOgyThJ3OAnmOlsZsxux6sfQs3HRXR5bBn7xG5DjckEFhTAxsXi7k7cd0pCMxpJw==}
    dependencies:
      '@types/node': 18.17.12
      pg-protocol: 1.6.0
      pg-types: 4.0.1
    dev: true

  /@types/progress@2.0.5:
    resolution: {integrity: sha512-ZYYVc/kSMkhH9W/4dNK/sLNra3cnkfT2nJyOAIDY+C2u6w72wa0s1aXAezVtbTsnN8HID1uhXCrLwDE2ZXpplg==}
    dependencies:
      '@types/node': 18.17.12
    dev: true

  /@types/prompts@2.4.4:
    resolution: {integrity: sha512-p5N9uoTH76lLvSAaYSZtBCdEXzpOOufsRjnhjVSrZGXikVGHX9+cc9ERtHRV4hvBKHyZb1bg4K+56Bd2TqUn4A==}
    dependencies:
      '@types/node': 18.17.12
      kleur: 3.0.3
    dev: true

  /@types/ps-tree@1.1.2:
    resolution: {integrity: sha512-ZREFYlpUmPQJ0esjxoG1fMvB2HNaD3z+mjqdSosZvd3RalncI9NEur73P8ZJz4YQdL64CmV1w0RuqoRUlhQRBw==}
    dev: true

  /@types/redis@2.8.32:
    resolution: {integrity: sha512-7jkMKxcGq9p242exlbsVzuJb57KqHRhNl4dHoQu2Y5v9bCAbtIXXH0R3HleSQW4CTOqpHIYUW3t6tpUj4BVQ+w==}
    dependencies:
      '@types/node': 18.17.12
    dev: true

  /@types/resolve@1.20.2:
    resolution: {integrity: sha512-60BCwRFOZCQhDncwQdxxeOEEkbc5dIMccYLwbxsS4TUNeVECQ/pBJ0j09mrHOl/JJvpRPGwO9SvE4nR2Nb/a4Q==}
    dev: true

  /@types/responselike@1.0.0:
    resolution: {integrity: sha512-85Y2BjiufFzaMIlvJDvTTB8Fxl2xfLo4HgmHzVBz08w4wDePCTjYw66PdrolO0kzli3yam/YCgRufyo1DdQVTA==}
    dependencies:
      '@types/node': 18.17.12
    dev: true

  /@types/retry@0.12.0:
    resolution: {integrity: sha512-wWKOClTTiizcZhXnPY4wikVAwmdYHp8q6DmC+EJUzAMsycb7HB32Kh9RN4+0gExjmPmZSAQjgURXIGATPegAvA==}

  /@types/rimraf@3.0.2:
    resolution: {integrity: sha512-F3OznnSLAUxFrCEu/L5PY8+ny8DtcFRjx7fZZ9bycvXRi3KPTRS9HOitGZwvPg0juRhXFWIeKX58cnX5YqLohQ==}
    dependencies:
      '@types/glob': 8.0.0
      '@types/node': 18.17.12
    dev: true

  /@types/semver@7.3.13:
    resolution: {integrity: sha512-21cFJr9z3g5dW8B0CVI9g2O9beqaThGQ6ZFBqHfwhzLDKUxaqTIy3vnfah/UPkfOiF2pLq+tGz+W8RyCskuslw==}
    dev: true

  /@types/shimmer@1.0.2:
    resolution: {integrity: sha512-dKkr1bTxbEsFlh2ARpKzcaAmsYixqt9UyCdoEZk8rHyE4iQYcDCyvSjDSf7JUWJHlJiTtbIoQjxKh6ViywqDAg==}

  /@types/sqlite3@3.1.8:
    resolution: {integrity: sha512-sQMt/qnyUWnqiTcJXm5ZfNPIBeJ/DVvJDwxw+0tAxPJvadzfiP1QhryO1JOR6t1yfb8NpzQb/Rud06mob5laIA==}
    dependencies:
      '@types/node': 18.17.12
    dev: true

  /@types/stack-utils@2.0.1:
    resolution: {integrity: sha512-Hl219/BT5fLAaz6NDkSuhzasy49dwQS/DSdu4MdggFB8zcXv7vflBI3xp7FEmkmdDkBUI2bPUNeMttp2knYdxw==}
    dev: true

  /@types/tedious@4.0.9:
    resolution: {integrity: sha512-ipwFvfy9b2m0gjHsIX0D6NAAwGCKokzf5zJqUZHUGt+7uWVlBIy6n2eyMgiKQ8ChLFVxic/zwQUhjLYNzbHDRA==}
    dependencies:
      '@types/node': 18.17.12
    dev: true

  /@types/text-table@0.2.2:
    resolution: {integrity: sha512-dGoI5Af7To0R2XE8wJuc6vwlavWARsCh3UKJPjWs1YEqGUqfgBI/j/4GX0yf19/DsDPPf0YAXWAp8psNeIehLg==}
    dev: true

  /@types/through@0.0.30:
    resolution: {integrity: sha512-FvnCJljyxhPM3gkRgWmxmDZyAQSiBQQWLI0A0VFL0K7W1oRUrPJSqNO0NvTnLkBcotdlp3lKvaT0JrnyRDkzOg==}
    dependencies:
      '@types/node': 18.17.12
    dev: true

  /@types/vinyl@2.0.6:
    resolution: {integrity: sha512-ayJ0iOCDNHnKpKTgBG6Q6JOnHTj9zFta+3j2b8Ejza0e4cvRyMn0ZoLEmbPrTHe5YYRlDYPvPWVdV4cTaRyH7g==}
    dependencies:
      '@types/expect': 1.20.4
      '@types/node': 18.17.12
    dev: true

  /@types/webidl-conversions@7.0.0:
    resolution: {integrity: sha512-xTE1E+YF4aWPJJeUzaZI5DRntlkY3+BCVJi0axFptnjGmAoWxkyREIh/XMrfxVLejwQxMCfDXdICo0VLxThrog==}
    dev: false

  /@types/whatwg-url@8.2.2:
    resolution: {integrity: sha512-FtQu10RWgn3D9U4aazdwIE2yzphmTJREDqNdODHrbrZmmMqI0vMheC/6NE/J1Yveaj8H+ela+YwWTjq5PGmuhA==}
    dependencies:
      '@types/node': 18.17.12
      '@types/webidl-conversions': 7.0.0
    dev: false

  /@types/which@3.0.0:
    resolution: {integrity: sha512-ASCxdbsrwNfSMXALlC3Decif9rwDMu+80KGp5zI2RLRotfMsTv7fHL8W8VDp24wymzDyIFudhUeSCugrgRFfHQ==}
    dev: true

  /@types/yargs-parser@21.0.0:
    resolution: {integrity: sha512-iO9ZQHkZxHn4mSakYV0vFHAVDyEOIJQrV2uZ06HxEPcx+mt8swXoZHIbaaJ2crJYFfErySgktuTZ3BeLz+XmFA==}
    dev: true

  /@types/yargs@16.0.4:
    resolution: {integrity: sha512-T8Yc9wt/5LbJyCaLiHPReJa0kApcIgJ7Bn735GjItUfh08Z1pJvu8QZqb9s+mMvKV6WUQRV7K2R46YbjMXTTJw==}
    dependencies:
      '@types/yargs-parser': 21.0.0
    dev: true

  /@types/yargs@17.0.13:
    resolution: {integrity: sha512-9sWaruZk2JGxIQU+IhI1fhPYRcQ0UuTNuKuCW9bR5fp7qi2Llf7WDzNa17Cy7TKnh3cdxDOiyTu6gaLS0eDatg==}
    dependencies:
      '@types/yargs-parser': 21.0.0
    dev: true

  /@types/yeoman-environment@2.10.8:
    resolution: {integrity: sha512-/g92Z/PAMXklSoWafGxTW8DxB4admgl5NDHvKn0qMkz2C0GJUvbV7tpU9LbKNnlMO+ynerz5bCVbhuBzEHbb6Q==}
    dependencies:
      '@types/diff': 5.0.2
      '@types/inquirer': 8.2.4
      '@types/mem-fs': 1.1.2
      '@types/text-table': 0.2.2
      '@types/vinyl': 2.0.6
      '@types/yeoman-generator': 5.2.11
      chalk: 4.1.2
      commander: 9.5.0
      execa: 5.1.1
      rxjs: 6.6.7
    dev: true

  /@types/yeoman-generator@5.2.11:
    resolution: {integrity: sha512-Eu56V69QPODdnHhdHil2xzw8SvR6cJdgkQBmGkyYDNz6dTErr3wCCUv+Uvw5jPATZjyB+b2CNyZbidI79KBcdw==}
    dependencies:
      '@types/debug': 4.1.8
      '@types/ejs': 3.1.1
      '@types/inquirer': 8.2.4
      '@types/mem-fs-editor': 7.0.2
      '@types/yeoman-environment': 2.10.8
      rxjs: 6.6.7
    dev: true

  /@typescript-eslint/eslint-plugin@5.62.0(@typescript-eslint/parser@5.62.0)(eslint@8.47.0)(typescript@5.2.2):
    resolution: {integrity: sha512-TiZzBSJja/LbhNPvk6yc0JrX9XqhQ0hdh6M2svYfsHGejaKFIAGd9MQ+ERIMzLGlN/kZoYIgdxFV0PuljTKXag==}
    engines: {node: ^12.22.0 || ^14.17.0 || >=16.0.0}
    peerDependencies:
      '@typescript-eslint/parser': ^5.0.0
      eslint: ^6.0.0 || ^7.0.0 || ^8.0.0
      typescript: '*'
    peerDependenciesMeta:
      typescript:
        optional: true
    dependencies:
      '@eslint-community/regexpp': 4.5.1
      '@typescript-eslint/parser': 5.62.0(eslint@8.47.0)(typescript@5.2.2)
      '@typescript-eslint/scope-manager': 5.62.0
      '@typescript-eslint/type-utils': 5.62.0(eslint@8.47.0)(typescript@5.2.2)
      '@typescript-eslint/utils': 5.62.0(eslint@8.47.0)(typescript@5.2.2)
      debug: 4.3.4
      eslint: 8.47.0
      graphemer: 1.4.0
      ignore: 5.2.4
      natural-compare-lite: 1.4.0
      semver: 7.5.4
      tsutils: 3.21.0(typescript@5.2.2)
      typescript: 5.2.2
    transitivePeerDependencies:
      - supports-color
    dev: true

  /@typescript-eslint/parser@5.62.0(eslint@8.47.0)(typescript@5.2.2):
    resolution: {integrity: sha512-VlJEV0fOQ7BExOsHYAGrgbEiZoi8D+Bl2+f6V2RrXerRSylnp+ZBHmPvaIa8cz0Ajx7WO7Z5RqfgYg7ED1nRhA==}
    engines: {node: ^12.22.0 || ^14.17.0 || >=16.0.0}
    peerDependencies:
      eslint: ^6.0.0 || ^7.0.0 || ^8.0.0
      typescript: '*'
    peerDependenciesMeta:
      typescript:
        optional: true
    dependencies:
      '@typescript-eslint/scope-manager': 5.62.0
      '@typescript-eslint/types': 5.62.0
      '@typescript-eslint/typescript-estree': 5.62.0(typescript@5.2.2)
      debug: 4.3.4
      eslint: 8.47.0
      typescript: 5.2.2
    transitivePeerDependencies:
      - supports-color
    dev: true

  /@typescript-eslint/scope-manager@5.62.0:
    resolution: {integrity: sha512-VXuvVvZeQCQb5Zgf4HAxc04q5j+WrNAtNh9OwCsCgpKqESMTu3tF/jhZ3xG6T4NZwWl65Bg8KuS2uEvhSfLl0w==}
    engines: {node: ^12.22.0 || ^14.17.0 || >=16.0.0}
    dependencies:
      '@typescript-eslint/types': 5.62.0
      '@typescript-eslint/visitor-keys': 5.62.0
    dev: true

  /@typescript-eslint/type-utils@5.62.0(eslint@8.47.0)(typescript@5.2.2):
    resolution: {integrity: sha512-xsSQreu+VnfbqQpW5vnCJdq1Z3Q0U31qiWmRhr98ONQmcp/yhiPJFPq8MXiJVLiksmOKSjIldZzkebzHuCGzew==}
    engines: {node: ^12.22.0 || ^14.17.0 || >=16.0.0}
    peerDependencies:
      eslint: '*'
      typescript: '*'
    peerDependenciesMeta:
      typescript:
        optional: true
    dependencies:
      '@typescript-eslint/typescript-estree': 5.62.0(typescript@5.2.2)
      '@typescript-eslint/utils': 5.62.0(eslint@8.47.0)(typescript@5.2.2)
      debug: 4.3.4
      eslint: 8.47.0
      tsutils: 3.21.0(typescript@5.2.2)
      typescript: 5.2.2
    transitivePeerDependencies:
      - supports-color
    dev: true

  /@typescript-eslint/types@5.62.0:
    resolution: {integrity: sha512-87NVngcbVXUahrRTqIK27gD2t5Cu1yuCXxbLcFtCzZGlfyVWWh8mLHkoxzjsB6DDNnvdL+fW8MiwPEJyGJQDgQ==}
    engines: {node: ^12.22.0 || ^14.17.0 || >=16.0.0}
    dev: true

  /@typescript-eslint/typescript-estree@5.62.0(typescript@5.2.2):
    resolution: {integrity: sha512-CmcQ6uY7b9y694lKdRB8FEel7JbU/40iSAPomu++SjLMntB+2Leay2LO6i8VnJk58MtE9/nQSFIH6jpyRWyYzA==}
    engines: {node: ^12.22.0 || ^14.17.0 || >=16.0.0}
    peerDependencies:
      typescript: '*'
    peerDependenciesMeta:
      typescript:
        optional: true
    dependencies:
      '@typescript-eslint/types': 5.62.0
      '@typescript-eslint/visitor-keys': 5.62.0
      debug: 4.3.4
      globby: 11.1.0
      is-glob: 4.0.3
      semver: 7.5.4
      tsutils: 3.21.0(typescript@5.2.2)
      typescript: 5.2.2
    transitivePeerDependencies:
      - supports-color
    dev: true

  /@typescript-eslint/utils@5.62.0(eslint@8.47.0)(typescript@5.2.2):
    resolution: {integrity: sha512-n8oxjeb5aIbPFEtmQxQYOLI0i9n5ySBEY/ZEHHZqKQSFnxio1rv6dthascc9dLuwrL0RC5mPCxB7vnAVGAYWAQ==}
    engines: {node: ^12.22.0 || ^14.17.0 || >=16.0.0}
    peerDependencies:
      eslint: ^6.0.0 || ^7.0.0 || ^8.0.0
    dependencies:
      '@eslint-community/eslint-utils': 4.4.0(eslint@8.47.0)
      '@types/json-schema': 7.0.11
      '@types/semver': 7.3.13
      '@typescript-eslint/scope-manager': 5.62.0
      '@typescript-eslint/types': 5.62.0
      '@typescript-eslint/typescript-estree': 5.62.0(typescript@5.2.2)
      eslint: 8.47.0
      eslint-scope: 5.1.1
      semver: 7.5.4
    transitivePeerDependencies:
      - supports-color
      - typescript
    dev: true

  /@typescript-eslint/visitor-keys@5.62.0:
    resolution: {integrity: sha512-07ny+LHRzQXepkGg6w0mFY41fVUNBrL2Roj/++7V1txKugfjm/Ci/qSND03r2RhlJhJYMcTn9AhhSSqQp0Ysyw==}
    engines: {node: ^12.22.0 || ^14.17.0 || >=16.0.0}
    dependencies:
      '@typescript-eslint/types': 5.62.0
      eslint-visitor-keys: 3.4.1
    dev: true

  /@webassemblyjs/ast@1.11.6:
    resolution: {integrity: sha512-IN1xI7PwOvLPgjcf180gC1bqn3q/QaOCwYUahIOhbYUu8KA/3tw2RT/T0Gidi1l7Hhj5D/INhJxiICObqpMu4Q==}
    dependencies:
      '@webassemblyjs/helper-numbers': 1.11.6
      '@webassemblyjs/helper-wasm-bytecode': 1.11.6
    dev: true

  /@webassemblyjs/floating-point-hex-parser@1.11.6:
    resolution: {integrity: sha512-ejAj9hfRJ2XMsNHk/v6Fu2dGS+i4UaXBXGemOfQ/JfQ6mdQg/WXtwleQRLLS4OvfDhv8rYnVwH27YJLMyYsxhw==}
    dev: true

  /@webassemblyjs/helper-api-error@1.11.6:
    resolution: {integrity: sha512-o0YkoP4pVu4rN8aTJgAyj9hC2Sv5UlkzCHhxqWj8butaLvnpdc2jOwh4ewE6CX0txSfLn/UYaV/pheS2Txg//Q==}
    dev: true

  /@webassemblyjs/helper-buffer@1.11.6:
    resolution: {integrity: sha512-z3nFzdcp1mb8nEOFFk8DrYLpHvhKC3grJD2ardfKOzmbmJvEf/tPIqCY+sNcwZIY8ZD7IkB2l7/pqhUhqm7hLA==}
    dev: true

  /@webassemblyjs/helper-numbers@1.11.6:
    resolution: {integrity: sha512-vUIhZ8LZoIWHBohiEObxVm6hwP034jwmc9kuq5GdHZH0wiLVLIPcMCdpJzG4C11cHoQ25TFIQj9kaVADVX7N3g==}
    dependencies:
      '@webassemblyjs/floating-point-hex-parser': 1.11.6
      '@webassemblyjs/helper-api-error': 1.11.6
      '@xtuc/long': 4.2.2
    dev: true

  /@webassemblyjs/helper-wasm-bytecode@1.11.6:
    resolution: {integrity: sha512-sFFHKwcmBprO9e7Icf0+gddyWYDViL8bpPjJJl0WHxCdETktXdmtWLGVzoHbqUcY4Be1LkNfwTmXOJUFZYSJdA==}
    dev: true

  /@webassemblyjs/helper-wasm-section@1.11.6:
    resolution: {integrity: sha512-LPpZbSOwTpEC2cgn4hTydySy1Ke+XEu+ETXuoyvuyezHO3Kjdu90KK95Sh9xTbmjrCsUwvWwCOQQNta37VrS9g==}
    dependencies:
      '@webassemblyjs/ast': 1.11.6
      '@webassemblyjs/helper-buffer': 1.11.6
      '@webassemblyjs/helper-wasm-bytecode': 1.11.6
      '@webassemblyjs/wasm-gen': 1.11.6
    dev: true

  /@webassemblyjs/ieee754@1.11.6:
    resolution: {integrity: sha512-LM4p2csPNvbij6U1f19v6WR56QZ8JcHg3QIJTlSwzFcmx6WSORicYj6I63f9yU1kEUtrpG+kjkiIAkevHpDXrg==}
    dependencies:
      '@xtuc/ieee754': 1.2.0
    dev: true

  /@webassemblyjs/leb128@1.11.6:
    resolution: {integrity: sha512-m7a0FhE67DQXgouf1tbN5XQcdWoNgaAuoULHIfGFIEVKA6tu/edls6XnIlkmS6FrXAquJRPni3ZZKjw6FSPjPQ==}
    dependencies:
      '@xtuc/long': 4.2.2
    dev: true

  /@webassemblyjs/utf8@1.11.6:
    resolution: {integrity: sha512-vtXf2wTQ3+up9Zsg8sa2yWiQpzSsMyXj0qViVP6xKGCUT8p8YJ6HqI7l5eCnWx1T/FYdsv07HQs2wTFbbof/RA==}
    dev: true

  /@webassemblyjs/wasm-edit@1.11.6:
    resolution: {integrity: sha512-Ybn2I6fnfIGuCR+Faaz7YcvtBKxvoLV3Lebn1tM4o/IAJzmi9AWYIPWpyBfU8cC+JxAO57bk4+zdsTjJR+VTOw==}
    dependencies:
      '@webassemblyjs/ast': 1.11.6
      '@webassemblyjs/helper-buffer': 1.11.6
      '@webassemblyjs/helper-wasm-bytecode': 1.11.6
      '@webassemblyjs/helper-wasm-section': 1.11.6
      '@webassemblyjs/wasm-gen': 1.11.6
      '@webassemblyjs/wasm-opt': 1.11.6
      '@webassemblyjs/wasm-parser': 1.11.6
      '@webassemblyjs/wast-printer': 1.11.6
    dev: true

  /@webassemblyjs/wasm-gen@1.11.6:
    resolution: {integrity: sha512-3XOqkZP/y6B4F0PBAXvI1/bky7GryoogUtfwExeP/v7Nzwo1QLcq5oQmpKlftZLbT+ERUOAZVQjuNVak6UXjPA==}
    dependencies:
      '@webassemblyjs/ast': 1.11.6
      '@webassemblyjs/helper-wasm-bytecode': 1.11.6
      '@webassemblyjs/ieee754': 1.11.6
      '@webassemblyjs/leb128': 1.11.6
      '@webassemblyjs/utf8': 1.11.6
    dev: true

  /@webassemblyjs/wasm-opt@1.11.6:
    resolution: {integrity: sha512-cOrKuLRE7PCe6AsOVl7WasYf3wbSo4CeOk6PkrjS7g57MFfVUF9u6ysQBBODX0LdgSvQqRiGz3CXvIDKcPNy4g==}
    dependencies:
      '@webassemblyjs/ast': 1.11.6
      '@webassemblyjs/helper-buffer': 1.11.6
      '@webassemblyjs/wasm-gen': 1.11.6
      '@webassemblyjs/wasm-parser': 1.11.6
    dev: true

  /@webassemblyjs/wasm-parser@1.11.6:
    resolution: {integrity: sha512-6ZwPeGzMJM3Dqp3hCsLgESxBGtT/OeCvCZ4TA1JUPYgmhAx38tTPR9JaKy0S5H3evQpO/h2uWs2j6Yc/fjkpTQ==}
    dependencies:
      '@webassemblyjs/ast': 1.11.6
      '@webassemblyjs/helper-api-error': 1.11.6
      '@webassemblyjs/helper-wasm-bytecode': 1.11.6
      '@webassemblyjs/ieee754': 1.11.6
      '@webassemblyjs/leb128': 1.11.6
      '@webassemblyjs/utf8': 1.11.6
    dev: true

  /@webassemblyjs/wast-printer@1.11.6:
    resolution: {integrity: sha512-JM7AhRcE+yW2GWYaKeHL5vt4xqee5N2WcezptmgyhNS+ScggqcT1OtXykhAb13Sn5Yas0j2uv9tHgrjwvzAP4A==}
    dependencies:
      '@webassemblyjs/ast': 1.11.6
      '@xtuc/long': 4.2.2
    dev: true

  /@xtuc/ieee754@1.2.0:
    resolution: {integrity: sha512-DX8nKgqcGwsc0eJSqYt5lwP4DH5FlHnmuWWBRy7X0NcaGR0ZtuyeESgMwTYVEtxmsNGY+qit4QYT/MIYTOTPeA==}
    dev: true

  /@xtuc/long@4.2.2:
    resolution: {integrity: sha512-NuHqBY1PB/D8xU6s/thBgOAiAP7HOYDQ32+BFZILJ8ivkUkAHQnWfn6WhL79Owj1qmUnoN/YPhktdIoucipkAQ==}
    dev: true

  /abbrev@1.1.1:
    resolution: {integrity: sha512-nne9/IiQ/hzIhY6pdDnbBtz7DjPTKrY00P/zvPSm5pOFkl6xuGrGnXn/VtTNNfNtAfZ9/1RtehkszU9qcTii0Q==}
    dev: true

  /accepts@1.3.8:
    resolution: {integrity: sha512-PYAthTa2m2VKxuvSD3DPC/Gy+U+sOA1LAuT8mkmRuvw+NACSaeXEQ+NHcVF7rONl6qcaxV3Uuemwawk+7+SJLw==}
    engines: {node: '>= 0.6'}
    dependencies:
      mime-types: 2.1.35
      negotiator: 0.6.3
    dev: true

  /acorn-import-assertions@1.9.0(acorn@8.9.0):
    resolution: {integrity: sha512-cmMwop9x+8KFhxvKrKfPYmN6/pKTYYHBqLa0DfvVZcKMJWNyWLnaqND7dx/qn66R7ewM1UX5XMaDVP5wlVTaVA==}
    peerDependencies:
      acorn: ^8
    dependencies:
      acorn: 8.9.0

  /acorn-jsx@5.3.2(acorn@8.9.0):
    resolution: {integrity: sha512-rq9s+JNhf0IChjtDXxllJ7g41oZk5SlXtp0LHwyA5cejwn7vKmKp4pPri6YEePv2PU65sAsegbXtIinmDFDXgQ==}
    peerDependencies:
      acorn: ^6.0.0 || ^7.0.0 || ^8.0.0
    dependencies:
      acorn: 8.9.0
    dev: true

  /acorn-walk@8.2.0:
    resolution: {integrity: sha512-k+iyHEuPgSw6SbuDpGQM+06HQUa04DZ3o+F6CSzXMvvI5KMvnaEqXe+YVe555R9nn6GPt404fos4wcgpw12SDA==}
    engines: {node: '>=0.4.0'}
    dev: true

  /acorn@8.8.2:
    resolution: {integrity: sha512-xjIYgE8HBrkpd/sJqOGNspf8uHG+NOHGOw6a/Urj8taM2EXfdNAH2oFcPeIFfsv3+kz/mJrS5VuMqbNLjCa2vw==}
    engines: {node: '>=0.4.0'}
    hasBin: true
    dev: true

  /acorn@8.9.0:
    resolution: {integrity: sha512-jaVNAFBHNLXspO543WnNNPZFRtavh3skAkITqD0/2aeMkKZTN+254PyhwxFYrk3vQ1xfY+2wbesJMs/JC8/PwQ==}
    engines: {node: '>=0.4.0'}
    hasBin: true

  /agent-base@6.0.2:
    resolution: {integrity: sha512-RZNwNclF7+MS/8bDg70amg32dyeZGZxiDuQmZxKLAlQjr3jGyLx+4Kkk58UO7D2QdgFIQCovuSuZESne6RG6XQ==}
    engines: {node: '>= 6.0.0'}
    dependencies:
      debug: 4.3.4
    transitivePeerDependencies:
      - supports-color

  /agent-base@7.1.0:
    resolution: {integrity: sha512-o/zjMZRhJxny7OyEF+Op8X+efiELC7k7yOjMzgfzVqOzXqkBkWI79YoTdOtsuWd5BWhAGAuOY/Xa6xpiaWXiNg==}
    engines: {node: '>= 14'}
    dependencies:
      debug: 4.3.4
    transitivePeerDependencies:
      - supports-color
    dev: false

  /agentkeepalive@4.2.1:
    resolution: {integrity: sha512-Zn4cw2NEqd+9fiSVWMscnjyQ1a8Yfoc5oBajLeo5w+YBHgDUcEBY2hS4YpTz6iN5f/2zQiktcuM6tS8x1p9dpA==}
    engines: {node: '>= 8.0.0'}
    dependencies:
      debug: 4.3.4
      depd: 1.1.2
      humanize-ms: 1.2.1
    transitivePeerDependencies:
      - supports-color
    dev: true

  /aggregate-error@3.1.0:
    resolution: {integrity: sha512-4I7Td01quW/RpocfNayFdFVk1qSuoh0E7JrbRJ16nH01HhKFQ88INq9Sd+nd72zqRySlr9BmDA8xlEJ6vJMrYA==}
    engines: {node: '>=8'}
    dependencies:
      clean-stack: 2.2.0
      indent-string: 4.0.0

  /ajv-keywords@3.5.2(ajv@6.12.6):
    resolution: {integrity: sha512-5p6WTN0DdTGVQk6VjcEju19IgaHudalcfabD7yhDGeA6bcQnmL+CpveLJq/3hvfwd1aof6L386Ougkx6RfyMIQ==}
    peerDependencies:
      ajv: ^6.9.1
    dependencies:
      ajv: 6.12.6
    dev: true

  /ajv@6.12.6:
    resolution: {integrity: sha512-j3fVLgvTo527anyYyJOGTYJbG+vnnQYvE0m5mmkc1TK+nxAppkCLMIL0aZ4dblVCNoGShhm+kzE4ZUykBoMg4g==}
    dependencies:
      fast-deep-equal: 3.1.3
      fast-json-stable-stringify: 2.1.0
      json-schema-traverse: 0.4.1
      uri-js: 4.4.1
    dev: true

  /ansi-align@3.0.1:
    resolution: {integrity: sha512-IOfwwBF5iczOjp/WeY4YxyjqAFMQoZufdQWDd19SEExbVLNXqvpzSJ/M7Za4/sCPmQ0+GRquoA7bGcINcxew6w==}
    dependencies:
      string-width: 4.2.3
    dev: true

  /ansi-escapes@1.4.0:
    resolution: {integrity: sha512-wiXutNjDUlNEDWHcYH3jtZUhd3c4/VojassD8zHdHCY13xbZy2XbW+NKQwA0tWGBVzDA9qEzYwfoSsWmviidhw==}
    engines: {node: '>=0.10.0'}
    dev: true

  /ansi-escapes@4.3.2:
    resolution: {integrity: sha512-gKXj5ALrKWQLsYG9jlTRmR/xKluxHV+Z9QEwNIgCfM1/uwPMCuzVVnh5mwTd+OuBZcwSIMbqssNWRm1lE51QaQ==}
    engines: {node: '>=8'}
    dependencies:
      type-fest: 0.21.3

  /ansi-escapes@5.0.0:
    resolution: {integrity: sha512-5GFMVX8HqE/TB+FuBJGuO5XG0WrsA6ptUqoODaT/n9mmUaZFkqnBueB4leqGBCmrUHnCnC4PCZTCd0E7QQ83bA==}
    engines: {node: '>=12'}
    dependencies:
      type-fest: 1.4.0
    dev: true

  /ansi-regex@2.1.1:
    resolution: {integrity: sha512-TIGnTpdo+E3+pCyAluZvtED5p5wCqLdezCyhPZzKPcxvFplEt4i+W7OONCKgeZFT3+y5NZZfOOS/Bdcanm1MYA==}
    engines: {node: '>=0.10.0'}
    dev: true

  /ansi-regex@3.0.1:
    resolution: {integrity: sha512-+O9Jct8wf++lXxxFc4hc8LsjaSq0HFzzL7cVsw8pRDIPdjKD2mT4ytDZlLuSBZ4cLKZFXIrMGO7DbQCtMJJMKw==}
    engines: {node: '>=4'}
    dev: true

  /ansi-regex@5.0.1:
    resolution: {integrity: sha512-quJQXlTSUGL2LH9SUXo8VwsY4soanhgo6LNSm84E1LBcE8s3O0wpdiRzyR9z/ZZJMlMWv37qOOb9pdJlMUEKFQ==}
    engines: {node: '>=8'}

  /ansi-regex@6.0.1:
    resolution: {integrity: sha512-n5M855fKb2SsfMIiFFoVrABHJC8QtHwVx+mHWP3QcEqBHYienj5dHSgjbxtC0WEZXYt4wcD6zrQElDPhFuZgfA==}
    engines: {node: '>=12'}
    dev: true

  /ansi-styles@2.2.1:
    resolution: {integrity: sha512-kmCevFghRiWM7HB5zTPULl4r9bVFSWjz62MhqizDGUrq2NWuNMQyuv4tHHoKJHs69M/MF64lEcHdYIocrdWQYA==}
    engines: {node: '>=0.10.0'}
    dev: true

  /ansi-styles@3.2.1:
    resolution: {integrity: sha512-VT0ZI6kZRdTh8YyJw3SMbYm/u+NqfsAxEpWO0Pf9sq8/e94WxxOpPKx9FR1FlyCtOVDNOQ+8ntlqFxiRc+r5qA==}
    engines: {node: '>=4'}
    dependencies:
      color-convert: 1.9.3

  /ansi-styles@4.3.0:
    resolution: {integrity: sha512-zbB9rCJAT1rbjiVDb2hqKFHNYLxgtk8NURxZ3IZwD3F6NtxbXZQCnnSi1Lkx+IDohdPlFp222wVALIheZJQSEg==}
    engines: {node: '>=8'}
    dependencies:
      color-convert: 2.0.1

  /ansi-styles@5.2.0:
    resolution: {integrity: sha512-Cxwpt2SfTzTtXcfOlzGEee8O+c+MmUgGrNiBcXnuWxuFJHe6a5Hz7qwhwe5OgaSYI0IJvkLqWX1ASG+cJOkEiA==}
    engines: {node: '>=10'}
    dev: true

  /ansi-styles@6.2.1:
    resolution: {integrity: sha512-bN798gFfQX+viw3R7yrGWRqnrN2oRkEkUjjl4JNn4E8GxxbjtG3FbrEIIY3l8/hrwUwIeCZvi4QuOTP4MErVug==}
    engines: {node: '>=12'}
    dev: true

  /ansi@0.3.1:
    resolution: {integrity: sha512-iFY7JCgHbepc0b82yLaw4IMortylNb6wG4kL+4R0C3iv6i+RHGHux/yUX5BTiRvSX/shMnngjR1YyNMnXEFh5A==}
    dev: true

  /anymatch@3.1.3:
    resolution: {integrity: sha512-KMReFUr0B4t+D+OBkjR3KYqvocp2XaSzO55UcB6mgQMd3KbcE+mWTyvVV7D/zsdEbNnV6acZUutkiHQXvTr1Rw==}
    engines: {node: '>= 8'}
    dependencies:
      normalize-path: 3.0.0
      picomatch: 2.3.1
    dev: true

  /aproba@2.0.0:
    resolution: {integrity: sha512-lYe4Gx7QT+MKGbDsA+Z+he/Wtef0BiwDOlK/XkBrdfsh9J/jPPXbX0tE9x9cl27Tmu5gg3QUbUrQYa/y+KOHPQ==}
    dev: true

  /archiver-utils@2.1.0:
    resolution: {integrity: sha512-bEL/yUb/fNNiNTuUz979Z0Yg5L+LzLxGJz8x79lYmR54fmTIb6ob/hNQgkQnIUDWIFjZVQwl9Xs356I6BAMHfw==}
    engines: {node: '>= 6'}
    dependencies:
      glob: 7.2.3
      graceful-fs: 4.2.10
      lazystream: 1.0.1
      lodash.defaults: 4.2.0
      lodash.difference: 4.5.0
      lodash.flatten: 4.4.0
      lodash.isplainobject: 4.0.6
      lodash.union: 4.6.0
      normalize-path: 3.0.0
      readable-stream: 2.3.7
    dev: false

  /archiver@5.3.1:
    resolution: {integrity: sha512-8KyabkmbYrH+9ibcTScQ1xCJC/CGcugdVIwB+53f5sZziXgwUh3iXlAlANMxcZyDEfTHMe6+Z5FofV8nopXP7w==}
    engines: {node: '>= 10'}
    dependencies:
      archiver-utils: 2.1.0
      async: 3.2.4
      buffer-crc32: 0.2.13
      readable-stream: 3.6.0
      readdir-glob: 1.1.2
      tar-stream: 2.2.0
      zip-stream: 4.1.0
    dev: false

  /are-we-there-yet@1.1.7:
    resolution: {integrity: sha512-nxwy40TuMiUGqMyRHgCSWZ9FM4VAoRP4xUYSTv5ImRog+h9yISPbVH7H8fASCIzYn9wlEv4zvFL7uKDMCFQm3g==}
    dependencies:
      delegates: 1.0.0
      readable-stream: 2.3.7
    dev: true

  /are-we-there-yet@2.0.0:
    resolution: {integrity: sha512-Ci/qENmwHnsYo9xKIcUJN5LeDKdJ6R1Z1j9V/J5wyq8nh/mYPEpIKJbBZXtZjG04HiK7zV/p6Vs9952MrMeUIw==}
    engines: {node: '>=10'}
    dependencies:
      delegates: 1.0.0
      readable-stream: 3.6.0
    dev: true

  /are-we-there-yet@3.0.1:
    resolution: {integrity: sha512-QZW4EDmGwlYur0Yyf/b2uGucHQMa8aFUP7eu9ddR73vvhFyt4V0Vl3QHPcTNJ8l6qYOBdxgXdnBXQrHilfRQBg==}
    engines: {node: ^12.13.0 || ^14.15.0 || >=16.0.0}
    requiresBuild: true
    dependencies:
      delegates: 1.0.0
      readable-stream: 3.6.0
    dev: true

  /arg@4.1.3:
    resolution: {integrity: sha512-58S9QDqG0Xx27YwPSt9fJxivjYl432YCwfDMfZ+71RAqUrZef7LrKQZ3LHLOwCS4FLNBplP533Zx895SeOCHvA==}
    dev: true

  /arg@5.0.2:
    resolution: {integrity: sha512-PYjyFOLKQ9y57JvQ6QLo8dAgNqswh8M1RMJYdQduT6xbWSgK36P/Z/v+p888pM69jMMfS8Xd8F6I1kQ/I9HUGg==}

  /argparse@1.0.10:
    resolution: {integrity: sha512-o5Roy6tNG4SL/FOkCAN6RzjiakZS25RLYFrcMttJqbdd8BWrnA+fGz57iN5Pb06pvBGvl5gQ0B48dJlslXvoTg==}
    dependencies:
      sprintf-js: 1.0.3
    dev: true

  /argparse@2.0.1:
    resolution: {integrity: sha512-8+9WqebbFzpX9OR+Wa6O29asIogeRMzcGtAINdpMHHyAg10f05aSFVBbcEqGf/PXw1EjAZ+q2/bEBg3DvurK3Q==}
    dev: true

  /array-buffer-byte-length@1.0.0:
    resolution: {integrity: sha512-LPuwb2P+NrQw3XhxGc36+XSvuBPopovXYTR9Ew++Du9Yb/bx5AzBfrIsBoj0EZUifjQU+sHL21sseZ3jerWO/A==}
    dependencies:
      call-bind: 1.0.2
      is-array-buffer: 3.0.2

  /array-differ@3.0.0:
    resolution: {integrity: sha512-THtfYS6KtME/yIAhKjZ2ul7XI96lQGHRputJQHO80LAWQnuGP4iCIN8vdMRboGbIEYBwU33q8Tch1os2+X0kMg==}
    engines: {node: '>=8'}
    dev: true

  /array-find-index@1.0.2:
    resolution: {integrity: sha512-M1HQyIXcBGtVywBt8WVdim+lrNaK7VHp99Qt5pSNziXznKHViIBbXWtfRTpEFpF/c4FdfxNAsCCwPp5phBYJtw==}
    engines: {node: '>=0.10.0'}
    dev: true

  /array-flatten@1.1.1:
    resolution: {integrity: sha512-PCVAQswWemu6UdxsDFFX/+gVeYqKAod3D3UVm91jHwynguOwAvYPhx8nNlM++NqRcK6CxxpUafjmhIdKiHibqg==}
    dev: true

  /array-includes@3.1.6:
    resolution: {integrity: sha512-sgTbLvL6cNnw24FnbaDyjmvddQ2ML8arZsgaJhoABMoplz/4QRhtrYS+alr1BUM1Bwp6dhx8vVCBSLG+StwOFw==}
    engines: {node: '>= 0.4'}
    dependencies:
      call-bind: 1.0.2
      define-properties: 1.2.0
      es-abstract: 1.22.1
      get-intrinsic: 1.2.1
      is-string: 1.0.7
    dev: true

  /array-union@2.1.0:
    resolution: {integrity: sha512-HGyxoOTYUyCM6stUe6EJgnd4EoewAI7zMdfqO+kGjnlZmBDz/cR5pf8r/cR4Wq60sL/p0IkcjUEEPwS3GFrIyw==}
    engines: {node: '>=8'}

  /array.prototype.findlastindex@1.2.2:
    resolution: {integrity: sha512-tb5thFFlUcp7NdNF6/MpDk/1r/4awWG1FIz3YqDf+/zJSTezBb+/5WViH41obXULHVpDzoiCLpJ/ZO9YbJMsdw==}
    engines: {node: '>= 0.4'}
    dependencies:
      call-bind: 1.0.2
      define-properties: 1.2.0
      es-abstract: 1.22.1
      es-shim-unscopables: 1.0.0
      get-intrinsic: 1.2.1
    dev: true

  /array.prototype.flat@1.3.1:
    resolution: {integrity: sha512-roTU0KWIOmJ4DRLmwKd19Otg0/mT3qPNt0Qb3GWW8iObuZXxrjB/pzn0R3hqpRSWg4HCwqx+0vwOnWnvlOyeIA==}
    engines: {node: '>= 0.4'}
    dependencies:
      call-bind: 1.0.2
      define-properties: 1.2.0
      es-abstract: 1.22.1
      es-shim-unscopables: 1.0.0
    dev: true

  /array.prototype.flatmap@1.3.1:
    resolution: {integrity: sha512-8UGn9O1FDVvMNB0UlLv4voxRMze7+FpHyF5mSMRjWHUMlpoDViniy05870VlxhfgTnLbpuwTzvD76MTtWxB/mQ==}
    engines: {node: '>= 0.4'}
    dependencies:
      call-bind: 1.0.2
      define-properties: 1.2.0
      es-abstract: 1.22.1
      es-shim-unscopables: 1.0.0
    dev: true

  /arraybuffer.prototype.slice@1.0.1:
    resolution: {integrity: sha512-09x0ZWFEjj4WD8PDbykUwo3t9arLn8NIzmmYEJFpYekOAQjpkGSyrQhNoRTcwwcFRu+ycWF78QZ63oWTqSjBcw==}
    engines: {node: '>= 0.4'}
    dependencies:
      array-buffer-byte-length: 1.0.0
      call-bind: 1.0.2
      define-properties: 1.2.0
      get-intrinsic: 1.2.1
      is-array-buffer: 3.0.2
      is-shared-array-buffer: 1.0.2

  /arrify@1.0.1:
    resolution: {integrity: sha512-3CYzex9M9FGQjCGMGyi6/31c8GJbgb0qGyrx5HWxPd0aCwh4cB2YjMb2Xf9UuoogrMrlO9cTqnB5rI5GHZTcUA==}
    engines: {node: '>=0.10.0'}
    dev: true

  /arrify@2.0.1:
    resolution: {integrity: sha512-3duEwti880xqi4eAMN8AyR4a0ByT90zoYdLlevfrvU43vb0YZwZVfxOgxWrLXXXpyugL0hNZc9G6BiB5B3nUug==}
    engines: {node: '>=8'}
    dev: true

  /asap@2.0.6:
    resolution: {integrity: sha512-BSHWgDSAiKs50o2Re8ppvp3seVHXSRM44cdSsT9FfNEUUZLOGWVCsiWaRPWM1Znn+mqZ1OfVZ3z3DWEzSp7hRA==}
    dev: true

  /assert-plus@1.0.0:
    resolution: {integrity: sha512-NfJ4UzBCcQGLDlQq7nHxH+tv3kyZ0hHQqF5BO6J7tNJeP5do1llPr8dZ8zHonfhAu0PHAdMkSo+8o0wxg9lZWw==}
    engines: {node: '>=0.8'}
    dev: true

  /astral-regex@2.0.0:
    resolution: {integrity: sha512-Z7tMw1ytTXt5jqMcOP+OQteU1VuNK9Y02uuJtKQ1Sv69jXQKKg5cibLwGJow8yzZP+eAc18EmLGPal0bp36rvQ==}
    engines: {node: '>=8'}

  /async@3.2.4:
    resolution: {integrity: sha512-iAB+JbDEGXhyIUavoDl9WP/Jj106Kz9DEn1DPgYw5ruDn0e3Wgi3sKFm55sASdGBNOQB8F59d9qQ7deqrHA8wQ==}

  /asynckit@0.4.0:
    resolution: {integrity: sha512-Oei9OH4tRh0YqU3GxhX79dM/mwVgvbZJaSNaRk+bshkj0S5cfHcgYakreBjrHwatXKbz+IoIdYLxrKim2MjW0Q==}

  /available-typed-arrays@1.0.5:
    resolution: {integrity: sha512-DMD0KiN46eipeziST1LPP/STfDU0sufISXmjSgvVsoU2tqxctQeASejWcfNtxYKqETM1UxQ8sp2OrSBWpHY6sw==}
    engines: {node: '>= 0.4'}

  /axios@0.21.4:
    resolution: {integrity: sha512-ut5vewkiu8jjGBdqpM44XxjuCjq9LAKeHVmoVfHVzy8eHgxxq8SbAVQNovDA8mVi05kP0Ea/n/UzcSHcTJQfNg==}
    dependencies:
      follow-redirects: 1.15.2
    transitivePeerDependencies:
      - debug
    dev: true

  /babel-jest@29.6.4(@babel/core@7.21.8):
    resolution: {integrity: sha512-meLj23UlSLddj6PC+YTOFRgDAtjnZom8w/ACsrx0gtPtv5cJZk0A5Unk5bV4wixD7XaPCN1fQvpww8czkZURmw==}
    engines: {node: ^14.15.0 || ^16.10.0 || >=18.0.0}
    peerDependencies:
      '@babel/core': ^7.8.0
    dependencies:
      '@babel/core': 7.21.8
      '@jest/transform': 29.6.4
      '@types/babel__core': 7.1.19
      babel-plugin-istanbul: 6.1.1
      babel-preset-jest: 29.6.3(@babel/core@7.21.8)
      chalk: 4.1.2
      graceful-fs: 4.2.10
      slash: 3.0.0
    transitivePeerDependencies:
      - supports-color
    dev: true

  /babel-plugin-istanbul@6.1.1:
    resolution: {integrity: sha512-Y1IQok9821cC9onCx5otgFfRm7Lm+I+wwxOx738M/WLPZ9Q42m4IG5W0FNX8WLL2gYMZo3JkuXIH2DOpWM+qwA==}
    engines: {node: '>=8'}
    dependencies:
      '@babel/helper-plugin-utils': 7.19.0
      '@istanbuljs/load-nyc-config': 1.1.0
      '@istanbuljs/schema': 0.1.3
      istanbul-lib-instrument: 5.2.1
      test-exclude: 6.0.0
    transitivePeerDependencies:
      - supports-color
    dev: true

  /babel-plugin-jest-hoist@29.6.3:
    resolution: {integrity: sha512-ESAc/RJvGTFEzRwOTT4+lNDk/GNHMkKbNzsvT0qKRfDyyYTskxB5rnU2njIDYVxXCBHHEI1c0YwHob3WaYujOg==}
    engines: {node: ^14.15.0 || ^16.10.0 || >=18.0.0}
    dependencies:
      '@babel/template': 7.20.7
      '@babel/types': 7.21.5
      '@types/babel__core': 7.1.19
      '@types/babel__traverse': 7.18.2
    dev: true

  /babel-preset-current-node-syntax@1.0.1(@babel/core@7.21.8):
    resolution: {integrity: sha512-M7LQ0bxarkxQoN+vz5aJPsLBn77n8QgTFmo8WK0/44auK2xlCXrYcUxHFxgU7qW5Yzw/CjmLRK2uJzaCd7LvqQ==}
    peerDependencies:
      '@babel/core': ^7.0.0
    dependencies:
      '@babel/core': 7.21.8
      '@babel/plugin-syntax-async-generators': 7.8.4(@babel/core@7.21.8)
      '@babel/plugin-syntax-bigint': 7.8.3(@babel/core@7.21.8)
      '@babel/plugin-syntax-class-properties': 7.12.13(@babel/core@7.21.8)
      '@babel/plugin-syntax-import-meta': 7.10.4(@babel/core@7.21.8)
      '@babel/plugin-syntax-json-strings': 7.8.3(@babel/core@7.21.8)
      '@babel/plugin-syntax-logical-assignment-operators': 7.10.4(@babel/core@7.21.8)
      '@babel/plugin-syntax-nullish-coalescing-operator': 7.8.3(@babel/core@7.21.8)
      '@babel/plugin-syntax-numeric-separator': 7.10.4(@babel/core@7.21.8)
      '@babel/plugin-syntax-object-rest-spread': 7.8.3(@babel/core@7.21.8)
      '@babel/plugin-syntax-optional-catch-binding': 7.8.3(@babel/core@7.21.8)
      '@babel/plugin-syntax-optional-chaining': 7.8.3(@babel/core@7.21.8)
      '@babel/plugin-syntax-top-level-await': 7.14.5(@babel/core@7.21.8)
    dev: true

  /babel-preset-jest@29.6.3(@babel/core@7.21.8):
    resolution: {integrity: sha512-0B3bhxR6snWXJZtR/RliHTDPRgn1sNHOR0yVtq/IiQFyuOVjFS+wuio/R4gSNkyYmKmJB4wGZv2NZanmKmTnNA==}
    engines: {node: ^14.15.0 || ^16.10.0 || >=18.0.0}
    peerDependencies:
      '@babel/core': ^7.0.0
    dependencies:
      '@babel/core': 7.21.8
      babel-plugin-jest-hoist: 29.6.3
      babel-preset-current-node-syntax: 1.0.1(@babel/core@7.21.8)
    dev: true

  /balanced-match@1.0.2:
    resolution: {integrity: sha512-3oSeUO0TMV67hN1AmbXsK4yaqU7tjiHlbxRDZOpH0KW9+CeX4bRAaX0Anxt0tx2MrpRpWwQaPwIlISEJhYU5Pw==}

  /base64-js@1.5.1:
    resolution: {integrity: sha512-AKpaYlHn8t4SVbOHCy+b5+KKgvR4vrsD8vbvrbiQJps7fKDTkjkDry6ji0rUJjC0kzbNePLwzxq8iypo41qeWA==}

  /batching-toposort@1.2.0:
    resolution: {integrity: sha512-HDf0OOv00dqYGm+M5tJ121RTzX0sK9fxzBMKXYsuQrY0pKSOJjc5qa0DUtzvCGkgIVf1YON2G1e/MHEdHXVaRQ==}
    engines: {node: '>=8.0.0'}
    dev: true

  /before-after-hook@2.2.3:
    resolution: {integrity: sha512-NzUnlZexiaH/46WDhANlyR2bXRopNg4F/zuSA3OpZnllCUgRaOF2znDioDWrmbNVsuZk6l9pMquQB38cfBZwkQ==}
    dev: true

  /benchmark@2.1.4:
    resolution: {integrity: sha512-l9MlfN4M1K/H2fbhfMy3B7vJd6AGKJVQn2h6Sg/Yx+KckoUA7ewS5Vv6TjSq18ooE1kS9hhAlQRH3AkXIh/aOQ==}
    dependencies:
      lodash: 4.17.21
      platform: 1.3.6
    dev: true

  /bin-links@3.0.3:
    resolution: {integrity: sha512-zKdnMPWEdh4F5INR07/eBrodC7QrF5JKvqskjz/ZZRXg5YSAZIbn8zGhbhUrElzHBZ2fvEQdOU59RHcTG3GiwA==}
    engines: {node: ^12.13.0 || ^14.15.0 || >=16.0.0}
    dependencies:
      cmd-shim: 5.0.0
      mkdirp-infer-owner: 2.0.0
      npm-normalize-package-bin: 2.0.0
      read-cmd-shim: 3.0.1
      rimraf: 3.0.2
      write-file-atomic: 4.0.2
    dev: true

  /bin-version-check@4.0.0:
    resolution: {integrity: sha512-sR631OrhC+1f8Cvs8WyVWOA33Y8tgwjETNPyyD/myRBXLkfS/vl74FmH/lFcRl9KY3zwGh7jFhvyk9vV3/3ilQ==}
    engines: {node: '>=6'}
    dependencies:
      bin-version: 3.1.0
      semver: 5.7.1
      semver-truncate: 1.1.2
    dev: true

  /bin-version@3.1.0:
    resolution: {integrity: sha512-Mkfm4iE1VFt4xd4vH+gx+0/71esbfus2LsnCGe8Pi4mndSPyT+NGES/Eg99jx8/lUGWfu3z2yuB/bt5UB+iVbQ==}
    engines: {node: '>=6'}
    dependencies:
      execa: 1.0.0
      find-versions: 3.2.0
    dev: true

  /binary-extensions@2.2.0:
    resolution: {integrity: sha512-jDctJ/IVQbZoJykoeHbhXpOlNBqGNcwXJKJog42E5HDPUwQTSdjCHdihjj0DlnheQ7blbT6dHOafNAiS8ooQKA==}
    engines: {node: '>=8'}
    dev: true

  /binaryextensions@4.18.0:
    resolution: {integrity: sha512-PQu3Kyv9dM4FnwB7XGj1+HucW+ShvJzJqjuw1JkKVs1mWdwOKVcRjOi+pV9X52A0tNvrPCsPkbFFQb+wE1EAXw==}
    engines: {node: '>=0.8'}
    dev: true

  /bl@4.1.0:
    resolution: {integrity: sha512-1W07cM9gS6DcLperZfFSj+bWLtaPGSOHWhPiGzXmvVJbRLdG82sH/Kn8EtW1VqWVA54AKf2h5k5BbnIbwF3h6w==}
    dependencies:
      buffer: 5.7.1
      inherits: 2.0.4
      readable-stream: 3.6.0

  /bl@5.1.0:
    resolution: {integrity: sha512-tv1ZJHLfTDnXE6tMHv73YgSJaWR2AFuPwMntBe7XL/GBFHnT0CLnsHMogfk5+GzCDC5ZWarSCYaIGATZt9dNsQ==}
    dependencies:
      buffer: 6.0.3
      inherits: 2.0.4
      readable-stream: 3.6.0

  /body-parser@1.19.1:
    resolution: {integrity: sha512-8ljfQi5eBk8EJfECMrgqNGWPEY5jWP+1IzkzkGdFFEwFQZZyaZ21UqdaHktgiMlH0xLHqIFtE/u2OYE5dOtViA==}
    engines: {node: '>= 0.8'}
    dependencies:
      bytes: 3.1.1
      content-type: 1.0.5
      debug: 2.6.9
      depd: 1.1.2
      http-errors: 1.8.1
      iconv-lite: 0.4.24
      on-finished: 2.3.0
      qs: 6.9.6
      raw-body: 2.4.2
      type-is: 1.6.18
    transitivePeerDependencies:
      - supports-color
    dev: true

  /boolean@3.2.0:
    resolution: {integrity: sha512-d0II/GO9uf9lfUHH2BQsjxzRJZBdsjgsBiW4BvhWk/3qoKwQFjIDVN19PfX8F2D/r9PCMTtLWjYVCFrpeYUzsw==}
    dev: true

  /bowser@2.11.0:
    resolution: {integrity: sha512-AlcaJBi/pqqJBIQ8U9Mcpc9i8Aqxn88Skv5d+xBX006BY5u8N3mGLHa5Lgppa7L/HfwgwLgZ6NYs+Ag6uUmJRA==}
    requiresBuild: true
    dev: false
    optional: true

  /boxen@5.1.2:
    resolution: {integrity: sha512-9gYgQKXx+1nP8mP7CzFyaUARhg7D3n1dF/FnErWmu9l6JvGpNUN278h0aSb+QjoiKSWG+iZ3uHrcqk0qrY9RQQ==}
    engines: {node: '>=10'}
    dependencies:
      ansi-align: 3.0.1
      camelcase: 6.3.0
      chalk: 4.1.2
      cli-boxes: 2.2.1
      string-width: 4.2.3
      type-fest: 0.20.2
      widest-line: 3.1.0
      wrap-ansi: 7.0.0
    dev: true

  /brace-expansion@1.1.11:
    resolution: {integrity: sha512-iCuPHDFgrHX7H2vEI/5xpz07zSHB00TpugqhmYtVmMO6518mCuRMoOYFldEBl0g187ufozdaHgWKcYFb61qGiA==}
    dependencies:
      balanced-match: 1.0.2
      concat-map: 0.0.1

  /brace-expansion@2.0.1:
    resolution: {integrity: sha512-XnAIvQ8eM+kC6aULx6wuQiwVsnzsi9d3WxzV3FpWTGA19F621kwdbsAcFKXgKUHZWsy+mY6iL1sHTxWEFCytDA==}
    dependencies:
      balanced-match: 1.0.2

  /braces@3.0.2:
    resolution: {integrity: sha512-b8um+L1RzM3WDSzvhm6gIz1yfTbBt6YTlcEKAvsmqCZZFw46z626lVj9j1yEPW33H5H+lBQpZMP1k8l+78Ha0A==}
    engines: {node: '>=8'}
    dependencies:
      fill-range: 7.0.1

  /browserslist@4.21.4:
    resolution: {integrity: sha512-CBHJJdDmgjl3daYjN5Cp5kbTf1mUhZoS+beLklHIvkOWscs83YAhLlF3Wsh/lciQYAcbBJgTOD44VtG31ZM4Hw==}
    engines: {node: ^6 || ^7 || ^8 || ^9 || ^10 || ^11 || ^12 || >=13.7}
    hasBin: true
    dependencies:
      caniuse-lite: 1.0.30001425
      electron-to-chromium: 1.4.284
      node-releases: 2.0.6
      update-browserslist-db: 1.0.10(browserslist@4.21.4)
    dev: true

  /bser@2.1.1:
    resolution: {integrity: sha512-gQxTNE/GAfIIrmHLUE3oJyp5FO6HRBfhjnw4/wMmA63ZGDJnWBmgY/lyQBpnDUkGmAhbSe39tx2d/iTOAfglwQ==}
    dependencies:
      node-int64: 0.4.0
    dev: true

  /bson@4.7.2:
    resolution: {integrity: sha512-Ry9wCtIZ5kGqkJoi6aD8KjxFZEx78guTQDnpXWiNthsxzrxAK/i8E6pCHAIZTbaEFWcOCvbecMukfK7XUvyLpQ==}
    engines: {node: '>=6.9.0'}
    dependencies:
      buffer: 5.7.1
    dev: false

  /buffer-crc32@0.2.13:
    resolution: {integrity: sha512-VO9Ht/+p3SN7SKWqcrgEzjGbRSJYTx+Q1pTQC0wrWqHx0vpJraQ6GtHx8tvcg1rlK1byhU5gccxgOgj7B0TDkQ==}
    dev: false

  /buffer-equal-constant-time@1.0.1:
    resolution: {integrity: sha512-zRpUiDwd/xk6ADqPMATG8vc9VPrkck7T07OIx0gnjmJAnHnTVXNQG3vfvWNuiZIkwu9KrKdA1iJKfsfTVxE6NA==}

  /buffer-from@1.1.2:
    resolution: {integrity: sha512-E+XQCRwSbaaiChtv6k6Dwgc+bx+Bs6vuKJHHl5kox/BaKbhiXzqQOwK4cO22yElGp2OCmjwVhT3HmxgyPGnJfQ==}
    dev: true

  /buffer-writer@2.0.0:
    resolution: {integrity: sha512-a7ZpuTZU1TRtnwyCNW3I5dc0wWNC3VR9S++Ewyk2HHZdrO3CQJqSpd+95Us590V6AL7JqUAH2IwZ/398PmNFgw==}
    engines: {node: '>=4'}

  /buffer@5.7.1:
    resolution: {integrity: sha512-EHcyIPBQ4BSGlvjB16k5KgAJ27CIsHY/2JBmCRReo48y9rQ3MaUzWX3KVlBa4U7MyX02HdVj0K7C3WaB3ju7FQ==}
    dependencies:
      base64-js: 1.5.1
      ieee754: 1.2.1

  /buffer@6.0.3:
    resolution: {integrity: sha512-FTiCpNxtwiZZHEZbcbTIcZjERVICn9yq/pDFkTl95/AxzD1naBctN7YO68riM/gLSDY7sdrMby8hofADYuuqOA==}
    dependencies:
      base64-js: 1.5.1
      ieee754: 1.2.1

  /builtins@1.0.3:
    resolution: {integrity: sha512-uYBjakWipfaO/bXI7E8rq6kpwHRZK5cNYrUv2OzZSI/FvmdMyXJ2tG9dKcjEC5YHmHpUAwsargWIZNWdxb/bnQ==}
    dev: true

  /builtins@5.0.1:
    resolution: {integrity: sha512-qwVpFEHNfhYJIzNRBvd2C1kyo6jz3ZSMPyyuR47OPdiKWlbYnZNyDWuyR175qDnAJLiCo5fBBqPb3RiXgWlkOQ==}
    dependencies:
      semver: 7.5.4
    dev: true

  /busboy@1.6.0:
    resolution: {integrity: sha512-8SFQbg/0hQ9xy3UNTB0YEnsNBbWfhf7RtnzpL7TkBiTBRfrQ9Fxcnz7VJsleJpyp6rVLvXiuORqjlHi5q+PYuA==}
    engines: {node: '>=10.16.0'}
    dependencies:
      streamsearch: 1.1.0
    dev: true

  /bytes@3.1.1:
    resolution: {integrity: sha512-dWe4nWO/ruEOY7HkUJ5gFt1DCFV9zPRoJr8pV0/ASQermOZjtq8jMjOprC0Kd10GLN+l7xaUPvxzJFWtxGu8Fg==}
    engines: {node: '>= 0.8'}
    dev: true

  /cacache@15.3.0:
    resolution: {integrity: sha512-VVdYzXEn+cnbXpFgWs5hTT7OScegHVmLhJIR8Ufqk3iFD6A6j5iSX1KuBTfNEv4tdJWE2PzA6IVFtcLC7fN9wQ==}
    engines: {node: '>= 10'}
    dependencies:
      '@npmcli/fs': 1.1.1
      '@npmcli/move-file': 1.1.2
      chownr: 2.0.0
      fs-minipass: 2.1.0
      glob: 7.2.3
      infer-owner: 1.0.4
      lru-cache: 6.0.0
      minipass: 3.3.4
      minipass-collect: 1.0.2
      minipass-flush: 1.0.5
      minipass-pipeline: 1.2.4
      mkdirp: 1.0.4
      p-map: 4.0.0
      promise-inflight: 1.0.1
      rimraf: 3.0.2
      ssri: 8.0.1
      tar: 6.1.14
      unique-filename: 1.1.1
    transitivePeerDependencies:
      - bluebird
    dev: true

  /cacache@16.1.3:
    resolution: {integrity: sha512-/+Emcj9DAXxX4cwlLmRI9c166RuL3w30zp4R7Joiv2cQTtTtA+jeuCAjH3ZlGnYS3tKENSrKhAzVVP9GVyzeYQ==}
    engines: {node: ^12.13.0 || ^14.15.0 || >=16.0.0}
    dependencies:
      '@npmcli/fs': 2.1.2
      '@npmcli/move-file': 2.0.1
      chownr: 2.0.0
      fs-minipass: 2.1.0
      glob: 8.1.0
      infer-owner: 1.0.4
      lru-cache: 7.14.0
      minipass: 3.3.4
      minipass-collect: 1.0.2
      minipass-flush: 1.0.5
      minipass-pipeline: 1.2.4
      mkdirp: 1.0.4
      p-map: 4.0.0
      promise-inflight: 1.0.1
      rimraf: 3.0.2
      ssri: 9.0.1
      tar: 6.1.14
      unique-filename: 2.0.1
    transitivePeerDependencies:
      - bluebird
    dev: true

  /cacache@17.1.3:
    resolution: {integrity: sha512-jAdjGxmPxZh0IipMdR7fK/4sDSrHMLUV0+GvVUsjwyGNKHsh79kW/otg+GkbXwl6Uzvy9wsvHOX4nUoWldeZMg==}
    engines: {node: ^14.17.0 || ^16.13.0 || >=18.0.0}
    dependencies:
      '@npmcli/fs': 3.1.0
      fs-minipass: 3.0.2
      glob: 10.2.5
      lru-cache: 7.14.0
      minipass: 5.0.0
      minipass-collect: 1.0.2
      minipass-flush: 1.0.5
      minipass-pipeline: 1.2.4
      p-map: 4.0.0
      ssri: 10.0.4
      tar: 6.1.14
      unique-filename: 3.0.0
    dev: true

  /cacheable-lookup@5.0.4:
    resolution: {integrity: sha512-2/kNscPhpcxrOigMZzbiWF7dz8ilhb/nIHU3EyZiXWXpeq/au8qJ8VhdftMkty3n7Gj6HIGalQG8oiBNB3AJgA==}
    engines: {node: '>=10.6.0'}
    dev: true

  /cacheable-request@2.1.4:
    resolution: {integrity: sha512-vag0O2LKZ/najSoUwDbVlnlCFvhBE/7mGTY2B5FgCBDcRD+oVV1HYTOwM6JZfMg/hIcM6IwnTZ1uQQL5/X3xIQ==}
    dependencies:
      clone-response: 1.0.2
      get-stream: 3.0.0
      http-cache-semantics: 3.8.1
      keyv: 3.0.0
      lowercase-keys: 1.0.0
      normalize-url: 2.0.1
      responselike: 1.0.2
    dev: true

  /cacheable-request@6.1.0:
    resolution: {integrity: sha512-Oj3cAGPCqOZX7Rz64Uny2GYAZNliQSqfbePrgAQ1wKAihYmCUnraBtJtKcGR4xz7wF+LoJC+ssFZvv5BgF9Igg==}
    engines: {node: '>=8'}
    dependencies:
      clone-response: 1.0.2
      get-stream: 5.2.0
      http-cache-semantics: 4.1.1
      keyv: 3.0.0
      lowercase-keys: 2.0.0
      normalize-url: 4.5.1
      responselike: 1.0.2
    dev: true

  /cacheable-request@7.0.2:
    resolution: {integrity: sha512-pouW8/FmiPQbuGpkXQ9BAPv/Mo5xDGANgSNXzTzJ8DrKGuXOssM4wIQRjfanNRh3Yu5cfYPvcorqbhg2KIJtew==}
    engines: {node: '>=8'}
    dependencies:
      clone-response: 1.0.2
      get-stream: 5.2.0
      http-cache-semantics: 4.1.1
      keyv: 4.5.2
      lowercase-keys: 2.0.0
      normalize-url: 6.1.0
      responselike: 2.0.1
    dev: true

  /call-bind@1.0.2:
    resolution: {integrity: sha512-7O+FbCihrB5WGbFYesctwmTKae6rOiIzmz1icreWJ+0aA7LJfuqhEso2T9ncpcFtzMQtzXf2QGGueWJGTYsqrA==}
    dependencies:
      function-bind: 1.1.1
      get-intrinsic: 1.2.1

  /callsites@3.1.0:
    resolution: {integrity: sha512-P8BjAsXvZS+VIDUI11hHCQEv74YT67YUi5JJFNWIqL235sBmjX4+qx9Muvls5ivyNENctx46xQLQ3aTuE7ssaQ==}
    engines: {node: '>=6'}
    dev: true

  /camelcase-keys@4.2.0:
    resolution: {integrity: sha512-Ej37YKYbFUI8QiYlvj9YHb6/Z60dZyPJW0Cs8sFilMbd2lP0bw3ylAq9yJkK4lcTA2dID5fG8LjmJYbO7kWb7Q==}
    engines: {node: '>=4'}
    dependencies:
      camelcase: 4.1.0
      map-obj: 2.0.0
      quick-lru: 1.1.0
    dev: true

  /camelcase-keys@6.2.2:
    resolution: {integrity: sha512-YrwaA0vEKazPBkn0ipTiMpSajYDSe+KjQfrjhcBMxJt/znbvlHd8Pw/Vamaz5EB4Wfhs3SUR3Z9mwRu/P3s3Yg==}
    engines: {node: '>=8'}
    dependencies:
      camelcase: 5.3.1
      map-obj: 4.3.0
      quick-lru: 4.0.1
    dev: true

  /camelcase@4.1.0:
    resolution: {integrity: sha512-FxAv7HpHrXbh3aPo4o2qxHay2lkLY3x5Mw3KeE4KQE8ysVfziWeRZDwcjauvwBSGEC/nXUPzZy8zeh4HokqOnw==}
    engines: {node: '>=4'}
    dev: true

  /camelcase@5.3.1:
    resolution: {integrity: sha512-L28STB170nwWS63UjtlEOE3dldQApaJXZkOI1uMFfzf3rRuPegHaHesyee+YxQ+W6SvRDQV6UrdOdRiR153wJg==}
    engines: {node: '>=6'}
    dev: true

  /camelcase@6.3.0:
    resolution: {integrity: sha512-Gmy6FhYlCY7uOElZUSbxo2UCDH8owEk996gkbrpsgGtrJLM3J7jGxl9Ic7Qwwj4ivOE5AWZWRMecDdF7hqGjFA==}
    engines: {node: '>=10'}
    dev: true

  /caniuse-lite@1.0.30001425:
    resolution: {integrity: sha512-/pzFv0OmNG6W0ym80P3NtapU0QEiDS3VuYAZMGoLLqiC7f6FJFe1MjpQDREGApeenD9wloeytmVDj+JLXPC6qw==}
    dev: true

  /capture-stack-trace@1.0.2:
    resolution: {integrity: sha512-X/WM2UQs6VMHUtjUDnZTRI+i1crWteJySFzr9UpGoQa4WQffXVTTXuekjl7TjZRlcF2XfjgITT0HxZ9RnxeT0w==}
    engines: {node: '>=0.10.0'}
    dev: true

  /chalk@1.1.3:
    resolution: {integrity: sha512-U3lRVLMSlsCfjqYPbLyVv11M9CPW4I728d6TCKMAOJueEeB9/8o+eSsMnxPJD+Q+K909sdESg7C+tIkoH6on1A==}
    engines: {node: '>=0.10.0'}
    dependencies:
      ansi-styles: 2.2.1
      escape-string-regexp: 1.0.5
      has-ansi: 2.0.0
      strip-ansi: 3.0.1
      supports-color: 2.0.0
    dev: true

  /chalk@2.4.2:
    resolution: {integrity: sha512-Mti+f9lpJNcwF4tWV8/OrTTtF1gZi+f8FqlyAdouralcFWFQWF2+NgCHShjkCb+IFBLq9buZwE1xckQU4peSuQ==}
    engines: {node: '>=4'}
    dependencies:
      ansi-styles: 3.2.1
      escape-string-regexp: 1.0.5
      supports-color: 5.5.0

  /chalk@4.1.2:
    resolution: {integrity: sha512-oKnbhFyRIXpUuez8iBMmyEa4nbj4IOQyuhc/wy9kY7/WVPcwIO9VA668Pu8RkO7+0G76SLROeyw9CpQ061i4mA==}
    engines: {node: '>=10'}
    dependencies:
      ansi-styles: 4.3.0
      supports-color: 7.2.0

  /chalk@5.2.0:
    resolution: {integrity: sha512-ree3Gqw/nazQAPuJJEy+avdl7QfZMcUvmHIKgEZkGL+xOBzRvup5Hxo6LHuMceSxOabuJLJm5Yp/92R9eMmMvA==}
    engines: {node: ^12.17.0 || ^14.13 || >=16.0.0}
    dev: true

  /chalk@5.3.0:
    resolution: {integrity: sha512-dLitG79d+GV1Nb/VYcCDFivJeK1hiukt9QjRNVOsUtTy1rR1YJsmpGGTZ3qJos+uw7WmWF4wUwBd9jxjocFC2w==}
    engines: {node: ^12.17.0 || ^14.13 || >=16.0.0}
    dev: true

  /char-regex@1.0.2:
    resolution: {integrity: sha512-kWWXztvZ5SBQV+eRgKFeh8q5sLuZY2+8WUIzlxWVTg+oGwY14qylx1KbKzHd8P6ZYkAg0xyIDU9JMHhyJMZ1jw==}
    engines: {node: '>=10'}
    dev: true

  /chardet@0.7.0:
    resolution: {integrity: sha512-mT8iDcrh03qDGRRmoA2hmBJnxpllMR+0/0qlzjqZES6NdiWDcZkCNAk4rPFZ9Q85r27unkiNNg8ZOiwZXBHwcA==}
    dev: true

  /checkpoint-client@1.1.25:
    resolution: {integrity: sha512-7YdFt7H2L4W2NpQL4BoYFgaFIIbocpiiOZ50N9o9Ttv61REwJkyDWvI54tE0JDwymAdKN+omUebTkMIKeadViw==}
    dependencies:
      ci-info: 3.8.0
      env-paths: 2.2.1
      make-dir: 4.0.0
      ms: 2.1.3
      node-fetch: 2.6.12(patch_hash=d2f4ywbzdgzmypej5sz7qs7qpy)
      uuid: 9.0.0
    transitivePeerDependencies:
      - encoding
    dev: true

  /checkpoint-client@1.1.27:
    resolution: {integrity: sha512-xstymfUalJOv6ZvTtmkwP4ORJN36ikT4PvrIoLe3wstbYf87XIXCcZrSmbFQOjyB0v1qbBnCsAscDpfdZlCkFA==}
    dependencies:
      ci-info: 3.8.0
      env-paths: 2.2.1
      make-dir: 4.0.0
      ms: 2.1.3
      node-fetch: 2.6.12(patch_hash=d2f4ywbzdgzmypej5sz7qs7qpy)
      uuid: 9.0.0
    transitivePeerDependencies:
      - encoding

  /chokidar@3.5.3:
    resolution: {integrity: sha512-Dr3sfKRP6oTcjf2JmUmFJfeVMvXBdegxB0iVQ5eb2V10uFJUCAS8OByZdVAyVb8xXNz3GjjTgj9kLWsZTqE6kw==}
    engines: {node: '>= 8.10.0'}
    dependencies:
      anymatch: 3.1.3
      braces: 3.0.2
      glob-parent: 5.1.2
      is-binary-path: 2.1.0
      is-glob: 4.0.3
      normalize-path: 3.0.0
      readdirp: 3.6.0
    optionalDependencies:
      fsevents: 2.3.2
    dev: true

  /chownr@2.0.0:
    resolution: {integrity: sha512-bIomtDF5KGpdogkLd9VspvFzk9KfpyyGlS8YFVZl7TGPBHL5snIOnxeshwVgPteQ9b4Eydl+pVbIyE1DcvCWgQ==}
    engines: {node: '>=10'}
    dev: true

  /chrome-trace-event@1.0.3:
    resolution: {integrity: sha512-p3KULyQg4S7NIHixdwbGX+nFHkoBiA4YQmyWtjb8XngSKV124nJmRysgAeujbUVb15vh+RvFUfCPqU7rXk+hZg==}
    engines: {node: '>=6.0'}
    dev: true

  /ci-info@2.0.0:
    resolution: {integrity: sha512-5tK7EtrZ0N+OLFMthtqOj4fI2Jeb88C4CAZPu25LDVUgXJ0A3Js4PMGqrn0JU1W0Mh1/Z8wZzYPxqUrXeBboCQ==}
    dev: true

  /ci-info@3.8.0:
    resolution: {integrity: sha512-eXTggHWSooYhq49F2opQhuHWgzucfF2YgODK4e1566GQs5BIfP30B0oenwBJHfWxAs2fyPB1s7Mg949zLf61Yw==}
    engines: {node: '>=8'}

  /cjs-module-lexer@1.2.2:
    resolution: {integrity: sha512-cOU9usZw8/dXIXKtwa8pM0OTJQuJkxMN6w30csNRUerHfeQ5R6U3kkU/FtJeIf3M202OHfY2U8ccInBG7/xogA==}

  /clean-stack@2.2.0:
    resolution: {integrity: sha512-4diC9HaTE+KRAMWhDhrGOECgWZxoevMc5TlkObMqNSsVU62PYzXZ/SMTjzyGAFF1YusgxGcSWTEXBhp0CPwQ1A==}
    engines: {node: '>=6'}

  /cli-boxes@1.0.0:
    resolution: {integrity: sha512-3Fo5wu8Ytle8q9iCzS4D2MWVL2X7JVWRiS1BnXbTFDhS9c/REkM9vd1AmabsoZoY5/dGi5TT9iKL8Kb6DeBRQg==}
    engines: {node: '>=0.10.0'}
    dev: true

  /cli-boxes@2.2.1:
    resolution: {integrity: sha512-y4coMcylgSCdVinjiDBuR8PCC2bLjyGTwEmPb9NHR/QaNU6EUOXcTY/s6VjGMD6ENSEaeQYHCY0GNGS5jfMwPw==}
    engines: {node: '>=6'}
    dev: true

  /cli-cursor@1.0.2:
    resolution: {integrity: sha512-25tABq090YNKkF6JH7lcwO0zFJTRke4Jcq9iX2nr/Sz0Cjjv4gckmwlW6Ty/aoyFd6z3ysR2hMGC2GFugmBo6A==}
    engines: {node: '>=0.10.0'}
    dependencies:
      restore-cursor: 1.0.1
    dev: true

  /cli-cursor@3.1.0:
    resolution: {integrity: sha512-I/zHAwsKf9FqGoXM4WWRACob9+SNukZTd94DWF57E4toouRulbCxcUh6RKUEOQlYTHJnzkPMySvPNaaSLNfLZw==}
    engines: {node: '>=8'}
    dependencies:
      restore-cursor: 3.1.0

  /cli-cursor@4.0.0:
    resolution: {integrity: sha512-VGtlMu3x/4DOtIUwEkRezxUZ2lBacNJCHash0N0WeZDBS+7Ux1dm3XWAgWYxLJFMMdOeXMHXorshEFhbMSGelg==}
    engines: {node: ^12.20.0 || ^14.13.1 || >=16.0.0}
    dependencies:
      restore-cursor: 4.0.0
    dev: true

  /cli-list@0.2.0:
    resolution: {integrity: sha512-+3MlQHdTSiT7e3Uxco/FL1MjuIYLmvDEhCAekRLCrGimHGfAR1LbJwCrKGceVp95a4oDFVB9CtLWiw2MT8NDXw==}
    dev: true

  /cli-spinners@2.7.0:
    resolution: {integrity: sha512-qu3pN8Y3qHNgE2AFweciB1IfMnmZ/fsNTEE+NOFjmGB2F/7rLhnhzppvpCnN4FovtP26k8lHyy9ptEbNwWFLzw==}
    engines: {node: '>=6'}

  /cli-table@0.3.11:
    resolution: {integrity: sha512-IqLQi4lO0nIB4tcdTpN4LCB9FI3uqrJZK7RC515EnhZ6qBaglkIgICb1wjeAqpdoOabm1+SuQtkXIPdYC93jhQ==}
    engines: {node: '>= 0.2.0'}
    dependencies:
      colors: 1.0.3
    dev: true

  /cli-truncate@2.1.0:
    resolution: {integrity: sha512-n8fOixwDD6b/ObinzTrp1ZKFzbgvKZvuz/TvejnLn1aQfC6r52XEx85FmuC+3HI+JM7coBRXUvNqEU2PHVrHpg==}
    engines: {node: '>=8'}
    dependencies:
      slice-ansi: 3.0.0
      string-width: 4.2.3
    dev: false

  /cli-truncate@3.1.0:
    resolution: {integrity: sha512-wfOBkjXteqSnI59oPcJkcPl/ZmwvMMOj340qUIY1SKZCv0B9Cf4D4fAucRkIKQmsIuYK3x1rrgU7MeGRruiuiA==}
    engines: {node: ^12.20.0 || ^14.13.1 || >=16.0.0}
    dependencies:
      slice-ansi: 5.0.0
      string-width: 5.1.2
    dev: true

  /cli-width@2.2.1:
    resolution: {integrity: sha512-GRMWDxpOB6Dgk2E5Uo+3eEBvtOOlimMmpbFiKuLFnQzYDavtLFY3K5ona41jgN/WdRZtG7utuVSVTL4HbZHGkw==}
    dev: true

  /cli-width@3.0.0:
    resolution: {integrity: sha512-FxqpkPPwu1HjuN93Omfm4h8uIanXofW0RxVEW3k5RKx+mJJYSthzNhp32Kzxxy3YAEZ/Dc/EWN1vZRY0+kOhbw==}
    engines: {node: '>= 10'}
    dev: true

  /cliui@8.0.1:
    resolution: {integrity: sha512-BSeNnyus75C4//NQ9gQt1/csTXyo/8Sb+afLAkzAptFuMsod9HFokGNudZpi/oQV73hnVK+sR+5PVRMd+Dr7YQ==}
    engines: {node: '>=12'}
    dependencies:
      string-width: 4.2.3
      strip-ansi: 6.0.1
      wrap-ansi: 7.0.0
    dev: true

  /clone-buffer@1.0.0:
    resolution: {integrity: sha512-KLLTJWrvwIP+OPfMn0x2PheDEP20RPUcGXj/ERegTgdmPEZylALQldygiqrPPu8P45uNuPs7ckmReLY6v/iA5g==}
    engines: {node: '>= 0.10'}
    dev: true

  /clone-regexp@1.0.1:
    resolution: {integrity: sha512-Fcij9IwRW27XedRIJnSOEupS7RVcXtObJXbcUOX93UCLqqOdRpkvzKywOOSizmEK/Is3S/RHX9dLdfo6R1Q1mw==}
    engines: {node: '>=0.10.0'}
    dependencies:
      is-regexp: 1.0.0
      is-supported-regexp-flag: 1.0.1
    dev: true

  /clone-response@1.0.2:
    resolution: {integrity: sha512-yjLXh88P599UOyPTFX0POsd7WxnbsVsGohcwzHOLspIhhpalPw1BcqED8NblyZLKcGrL8dTgMlcaZxV2jAD41Q==}
    dependencies:
      mimic-response: 1.0.1
    dev: true

  /clone-stats@1.0.0:
    resolution: {integrity: sha512-au6ydSpg6nsrigcZ4m8Bc9hxjeW+GJ8xh5G3BJCMt4WXe1H10UNaVOamqQTmrx1kjVuxAHIQSNU6hY4Nsn9/ag==}
    dev: true

  /clone@1.0.4:
    resolution: {integrity: sha512-JQHZ2QMW6l3aH/j6xCqQThY/9OH4D/9ls34cgkUBiEeocRTU04tHfKPBsUK1PqZCUQM7GiA0IIXJSuXHI64Kbg==}
    engines: {node: '>=0.8'}

  /clone@2.1.2:
    resolution: {integrity: sha512-3Pe/CF1Nn94hyhIYpjtiLhdCoEoz0DqQ+988E9gmeEdQZlojxnOb74wctFyuwWQHzqyf9X7C7MG8juUpqBJT8w==}
    engines: {node: '>=0.8'}
    dev: true

  /cloneable-readable@1.1.3:
    resolution: {integrity: sha512-2EF8zTQOxYq70Y4XKtorQupqF0m49MBz2/yf5Bj+MHjvpG3Hy7sImifnqD6UA+TKYxeSV+u6qqQPawN5UvnpKQ==}
    dependencies:
      inherits: 2.0.4
      process-nextick-args: 2.0.1
      readable-stream: 2.3.7
    dev: true

  /cmd-shim@5.0.0:
    resolution: {integrity: sha512-qkCtZ59BidfEwHltnJwkyVZn+XQojdAySM1D1gSeh11Z4pW1Kpolkyo53L5noc0nrxmIvyFwTmJRo4xs7FFLPw==}
    engines: {node: ^12.13.0 || ^14.15.0 || >=16.0.0}
    dependencies:
      mkdirp-infer-owner: 2.0.0
    dev: true

  /co@4.6.0:
    resolution: {integrity: sha512-QVb0dM5HvG+uaxitm8wONl7jltx8dqhfU33DcqtOZcLSVIKSDDLDi7+0LbAKiyI8hD9u42m2YxXSkMGWThaecQ==}
    engines: {iojs: '>= 1.0.0', node: '>= 0.12.0'}
    dev: true

  /code-point-at@1.1.0:
    resolution: {integrity: sha512-RpAVKQA5T63xEj6/giIbUEtZwJ4UFIc3ZtvEkiaUERylqe8xb5IvqcgOurZLahv93CLKfxcw5YI+DZcUBRyLXA==}
    engines: {node: '>=0.10.0'}
    dev: true

  /collect-v8-coverage@1.0.1:
    resolution: {integrity: sha512-iBPtljfCNcTKNAto0KEtDfZ3qzjJvqE3aTGZsbhjSBlorqpXJlaWWtPO35D+ZImoC3KWejX64o+yPGxhWSTzfg==}
    dev: true

  /color-convert@1.9.3:
    resolution: {integrity: sha512-QfAUtd+vFdAtFQcC8CCyYt1fYWxSqAiK2cSD6zDB8N3cpsEBAvRxp9zOGg6G/SHHJYAT88/az/IuDGALsNVbGg==}
    dependencies:
      color-name: 1.1.3

  /color-convert@2.0.1:
    resolution: {integrity: sha512-RRECPsj7iu/xb5oKYcsFHSppFNnsj/52OVTRKb4zP5onXwVF3zVmmToNcOfGC+CRDpfK/U584fMg38ZHCaElKQ==}
    engines: {node: '>=7.0.0'}
    dependencies:
      color-name: 1.1.4

  /color-name@1.1.3:
    resolution: {integrity: sha512-72fSenhMw2HZMTVHeCA9KCmpEIbzWiQsjN+BHcBbS9vr1mtt+vJjPdksIBNUmKAW8TFUDPJK5SUU3QhE9NEXDw==}

  /color-name@1.1.4:
    resolution: {integrity: sha512-dOy+3AuW3a2wNbZHIuMZpTcgjGuLU/uBL/ubcZF9OXbDo8ff4O8yVp5Bf0efS8uEoYo5q4Fx7dY9OgQGXgAsQA==}

  /color-support@1.1.3:
    resolution: {integrity: sha512-qiBjkpbMLO/HL68y+lh4q0/O1MZFj2RX6X/KmMa3+gJD3z+WwI1ZzDHysvqHGS3mP6mznPckpXmw1nI9cJjyRg==}
    hasBin: true
    dev: true

  /colorette@2.0.19:
    resolution: {integrity: sha512-3tlv/dIP7FWvj3BsbHrGLJ6l/oKh1O3TcgBqMn+yyCagOxc23fyzDS6HypQbgxWbkpDnf52p1LuR4eWDQ/K9WQ==}
    dev: true

  /colorette@2.0.20:
    resolution: {integrity: sha512-IfEDxwoWIjkeXL1eXcDiow4UbKjhLdq6/EuSVR9GMN7KVH3r9gQ83e73hsz1Nd1T3ijd5xv1wcWRYO+D6kCI2w==}
    dev: true

  /colors@1.0.3:
    resolution: {integrity: sha512-pFGrxThWcWQ2MsAz6RtgeWe4NK2kUE1WfsrvvlctdII745EW9I0yflqhe7++M5LEc7bV2c/9/5zc8sFcpL0Drw==}
    engines: {node: '>=0.1.90'}
    dev: true

  /colors@1.2.5:
    resolution: {integrity: sha512-erNRLao/Y3Fv54qUa0LBB+//Uf3YwMUmdJinN20yMXm9zdKKqH9wt7R9IIVZ+K7ShzfpLV/Zg8+VyrBJYB4lpg==}
    engines: {node: '>=0.1.90'}
    dev: true

  /combined-stream@1.0.8:
    resolution: {integrity: sha512-FQN4MRfuJeHf7cBbBMJFXhKSDq+2kAArBlmRBvcvFE5BB1HZKXtSFASDhdlz9zOYwxh8lDdnvmMOe/+5cdoEdg==}
    engines: {node: '>= 0.8'}
    dependencies:
      delayed-stream: 1.0.0

  /commander@11.0.0:
    resolution: {integrity: sha512-9HMlXtt/BNoYr8ooyjjNRdIilOTkVJXB+GhxMTtOKwk0R4j4lS4NpjuqmRxroBfnfTSHQIHQB7wryHhXarNjmQ==}
    engines: {node: '>=16'}

  /commander@2.20.3:
    resolution: {integrity: sha512-GpVkmM8vF2vQUkj2LvZmD35JxeJOLCwJ9cUkugyk2nuhbv3+mJvpLYYt+0+USMxE+oj+ey/lJEnhZw75x/OMcQ==}
    dev: true

  /commander@7.1.0:
    resolution: {integrity: sha512-pRxBna3MJe6HKnBGsDyMv8ETbptw3axEdYHoqNh7gu5oDcew8fs0xnivZGm06Ogk8zGAJ9VX+OPEr2GXEQK4dg==}
    engines: {node: '>= 10'}
    dev: true

  /commander@9.5.0:
    resolution: {integrity: sha512-KRs7WVDKg86PWiuAqhDrAQnTXZKraVcCc6vFdL14qrZ/DcWwuRo7VoiYXalXO7S5GKpqYiVEwCbgFDfxNHKJBQ==}
    engines: {node: ^12.20.0 || >=14}
    dev: true

  /common-ancestor-path@1.0.1:
    resolution: {integrity: sha512-L3sHRo1pXXEqX8VU28kfgUY+YGsk09hPqZiZmLacNib6XNTCM8ubYeT7ryXQw8asB1sKgcU5lkB7ONug08aB8w==}
    dev: true

  /commondir@1.0.1:
    resolution: {integrity: sha512-W9pAhw0ja1Edb5GVdIF1mjZw/ASI0AlShXM83UUGe2DVr5TdAPEA1OA8m/g8zWp9x6On7gqufY+FatDbC3MDQg==}

  /compress-commons@4.1.1:
    resolution: {integrity: sha512-QLdDLCKNV2dtoTorqgxngQCMA+gWXkM/Nwu7FpeBhk/RdkzimqC3jueb/FDmaZeXh+uby1jkBqE3xArsLBE5wQ==}
    engines: {node: '>= 10'}
    dependencies:
      buffer-crc32: 0.2.13
      crc32-stream: 4.0.2
      normalize-path: 3.0.0
      readable-stream: 3.6.0
    dev: false

  /concat-map@0.0.1:
    resolution: {integrity: sha512-/Srv4dswyQNBfohGpz9o6Yb3Gz3SrUDqBH5rTuhGR7ahtlbYKnVxw2bCFMRljaA7EXHaXZ8wsHdodFvbkhKmqg==}

  /concat-stream@1.6.2:
    resolution: {integrity: sha512-27HBghJxjiZtIk3Ycvn/4kbJk/1uZuJFfuPEns6LaEvpvG1f0hTea8lilrouyo9mVc2GWdcEZ8OLoGmSADlrCw==}
    engines: {'0': node >= 0.8}
    dependencies:
      buffer-from: 1.1.2
      inherits: 2.0.4
      readable-stream: 2.3.7
      typedarray: 0.0.6
    dev: true

  /config-chain@1.1.13:
    resolution: {integrity: sha512-qj+f8APARXHrM0hraqXYb2/bOVSV4PvJQlNZ/DVj0QrmNM2q2euizkeuVckQ57J+W0mRH6Hvi+k50M4Jul2VRQ==}
    dependencies:
      ini: 1.3.8
      proto-list: 1.2.4
    dev: true

  /configstore@5.0.1:
    resolution: {integrity: sha512-aMKprgk5YhBNyH25hj8wGt2+D52Sw1DRRIzqBwLp2Ya9mFmY8KPvvtvmna8SxVR9JMZ4kzMD68N22vlaRpkeFA==}
    engines: {node: '>=8'}
    dependencies:
      dot-prop: 5.3.0
      graceful-fs: 4.2.10
      make-dir: 3.1.0
      unique-string: 2.0.0
      write-file-atomic: 3.0.3
      xdg-basedir: 4.0.0
    dev: true

  /console-control-strings@1.1.0:
    resolution: {integrity: sha512-ty/fTekppD2fIwRvnZAVdeOiGd1c7YXEixbgJTNzqcxJWKQnjJ/V1bNEEE6hygpM3WjwHFUVK6HTjWSzV4a8sQ==}
    dev: true

  /content-disposition@0.5.4:
    resolution: {integrity: sha512-FveZTNuGw04cxlAiWbzi6zTAL/lhehaWbTtgluJh4/E95DqMwTmha3KZN1aAWA8cFIhHzMZUvLevkw5Rqk+tSQ==}
    engines: {node: '>= 0.6'}
    dependencies:
      safe-buffer: 5.2.1
    dev: true

  /content-type@1.0.5:
    resolution: {integrity: sha512-nTjqfcBFEipKdXCv4YDQWCfmcLZKm81ldF0pAopTvyrFGVbcR6P/VAAd5G7N+0tTr8QqiU0tFadD6FK4NtJwOA==}
    engines: {node: '>= 0.6'}
    dev: true

  /convert-source-map@1.9.0:
    resolution: {integrity: sha512-ASFBup0Mz1uyiIjANan1jzLQami9z1PoYSZCiiYW2FczPbenXc45FZdBZLzOT+r6+iciuEModtmCti+hjaAk0A==}
    dev: true

  /convert-source-map@2.0.0:
    resolution: {integrity: sha512-Kvp459HrV2FEJ1CAsi1Ku+MY3kasH19TFykTz2xWmMeq6bk2NU3XXvfJ+Q61m0xktWwt+1HSYf3JZsTms3aRJg==}
    dev: true

  /cookie-signature@1.0.6:
    resolution: {integrity: sha512-QADzlaHc8icV8I7vbaJXJwod9HWYp8uCqf1xa4OfNu1T7JVxQIrUgOWtHdNDtPiywmFbiS12VjotIXLrKM3orQ==}
    dev: true

  /cookie@0.4.1:
    resolution: {integrity: sha512-ZwrFkGJxUR3EIoXtO+yVE69Eb7KlixbaeAWfBQB9vVsNn/o+Yw69gBWSSDK825hQNdN+wF8zELf3dFNl/kxkUA==}
    engines: {node: '>= 0.6'}
    dev: true

  /core-js@3.26.0:
    resolution: {integrity: sha512-+DkDrhoR4Y0PxDz6rurahuB+I45OsEUv8E1maPTB6OuHRohMMcznBq9TMpdpDMm/hUPob/mJJS3PqgbHpMTQgw==}
    requiresBuild: true
    dev: true

  /core-util-is@1.0.2:
    resolution: {integrity: sha512-3lqz5YjWTYnW6dlDa5TLaTCcShfar1e40rmcJVwCBJC6mWlFuj0eCHIElmG1g5kyuJ/GD+8Wn4FFCcz4gJPfaQ==}
    dev: true

  /core-util-is@1.0.3:
    resolution: {integrity: sha512-ZQBvi1DcpJ4GDqanjucZ2Hj3wEO5pZDS89BWbkcrvdxksJorwUDDZamX9ldFkp9aw2lmBDLgkObEA4DWNJ9FYQ==}

  /cors@2.8.5:
    resolution: {integrity: sha512-KIHbLJqu73RGr/hnbrO9uBeixNGuvSQjul/jdFvS/KFSIH1hWVd1ng7zOHx+YrEfInLG7q4n6GHQ9cDtxv/P6g==}
    engines: {node: '>= 0.10'}
    dependencies:
      object-assign: 4.1.1
      vary: 1.1.2
    dev: true

  /crc-32@1.2.2:
    resolution: {integrity: sha512-ROmzCKrTnOwybPcJApAA6WBWij23HVfGVNKqqrZpuyZOHqK2CwHSvpGuyt/UNNvaIjEd8X5IFGp4Mh+Ie1IHJQ==}
    engines: {node: '>=0.8'}
    hasBin: true
    dev: false

  /crc32-stream@4.0.2:
    resolution: {integrity: sha512-DxFZ/Hk473b/muq1VJ///PMNLj0ZMnzye9thBpmjpJKCc5eMgB95aK8zCGrGfQ90cWo561Te6HK9D+j4KPdM6w==}
    engines: {node: '>= 10'}
    dependencies:
      crc-32: 1.2.2
      readable-stream: 3.6.0
    dev: false

  /create-error-class@3.0.2:
    resolution: {integrity: sha512-gYTKKexFO3kh200H1Nit76sRwRtOY32vQd3jpAQKpLtZqyNsSQNfI4N7o3eP2wUjV35pTWKRYqFUDBvUha/Pkw==}
    engines: {node: '>=0.10.0'}
    dependencies:
      capture-stack-trace: 1.0.2
    dev: true

  /create-require@1.1.1:
    resolution: {integrity: sha512-dcKFX3jn0MpIaXjisoRvexIJVEKzaq7z2rZKxf+MSr9TkdmHmsU4m2lcLojrj/FHl8mk5VxMmYA+ftRkP/3oKQ==}
    dev: true

  /cross-spawn@6.0.5:
    resolution: {integrity: sha512-eTVLrBSt7fjbDygz805pMnstIs2VTBNkRm0qxZd+M7A5XDdxVRWO5MxGBXZhjY4cqLYLdtrGqRf8mBPmzwSpWQ==}
    engines: {node: '>=4.8'}
    dependencies:
      nice-try: 1.0.5
      path-key: 2.0.1
      semver: 5.7.1
      shebang-command: 1.2.0
      which: 1.3.1
    dev: true

  /cross-spawn@7.0.3:
    resolution: {integrity: sha512-iRDPJKUPVEND7dHPO8rkbOnPpyDygcDFtWjpeWNCgy8WP2rXcxXL8TskReQl6OrB2G7+UJrags1q15Fudc7G6w==}
    engines: {node: '>= 8'}
    dependencies:
      path-key: 3.1.1
      shebang-command: 2.0.0
      which: 2.0.2

  /crypto-random-string@2.0.0:
    resolution: {integrity: sha512-v1plID3y9r/lPhviJ1wrXpLeyUIGAZ2SHNYTEapm7/8A9nLPoyvVp3RK/EPFqn5kEznyWgYZNsRtYYIWbuG8KA==}
    engines: {node: '>=8'}

  /currently-unhandled@0.4.1:
    resolution: {integrity: sha512-/fITjgjGU50vjQ4FH6eUoYu+iUoUKIXws2hL15JJpIR+BbTxaXQsMuuyjtNh2WqsSBS5nsaZHFsFecyw5CCAng==}
    engines: {node: '>=0.10.0'}
    dependencies:
      array-find-index: 1.0.2
    dev: true

  /dargs@7.0.0:
    resolution: {integrity: sha512-2iy1EkLdlBzQGvbweYRFxmFath8+K7+AKB0TlhHWkNuH+TmovaMH/Wp7V7R4u7f4SnX3OgLsU9t1NI9ioDnUpg==}
    engines: {node: '>=8'}
    dev: true

  /data-uri-to-buffer@4.0.1:
    resolution: {integrity: sha512-0R9ikRb668HB7QDxT1vkpuUBtqc53YyAwMwGeUFKRojY/NWKvdZ+9UYtRfGmhqNbRkTSVpMbmyhXipFFv2cb/A==}
    engines: {node: '>= 12'}
    dev: true

  /dateformat@4.6.3:
    resolution: {integrity: sha512-2P0p0pFGzHS5EMnhdxQi7aJN+iMheud0UhG4dlE1DLAlvL8JHjJJTX/CSm4JXwV0Ka5nGk3zC5mcb5bUQUxxMA==}
    dev: true

  /debug@2.6.9:
    resolution: {integrity: sha512-bC7ElrdJaJnPbAP+1EotYvqZsb3ecl5wi6Bfi6BJTUcNowp6cvspg0jXznRTKDjm/E7AdgFBVeAPVMNcKGsHMA==}
    peerDependencies:
      supports-color: '*'
    peerDependenciesMeta:
      supports-color:
        optional: true
    dependencies:
      ms: 2.0.0
    dev: true

  /debug@3.2.7:
    resolution: {integrity: sha512-CFjzYYAi4ThfiQvizrFQevTTXHtnCqWfe7x1AhgEscTz6ZbLbfoLRLPugTQyBth6f8ZERVUSyWHFD/7Wu4t1XQ==}
    peerDependencies:
      supports-color: '*'
    peerDependenciesMeta:
      supports-color:
        optional: true
    dependencies:
      ms: 2.1.3
    dev: true

  /debug@4.3.3:
    resolution: {integrity: sha512-/zxw5+vh1Tfv+4Qn7a5nsbcJKPaSvCDhojn6FEl9vupwK2VCSDtEiEtqr8DFtzYFOdz63LBkxec7DYuc2jon6Q==}
    engines: {node: '>=6.0'}
    peerDependencies:
      supports-color: '*'
    peerDependenciesMeta:
      supports-color:
        optional: true
    dependencies:
      ms: 2.1.2
    dev: true

  /debug@4.3.4:
    resolution: {integrity: sha512-PRWFHuSU3eDtQJPvnNY7Jcket1j0t5OuOsFzPPzsekD52Zl8qUfFIPEiswXqIvHWGVHOgX+7G/vCNNhehwxfkQ==}
    engines: {node: '>=6.0'}
    peerDependencies:
      supports-color: '*'
    peerDependenciesMeta:
      supports-color:
        optional: true
    dependencies:
      ms: 2.1.2

  /debuglog@1.0.1:
    resolution: {integrity: sha512-syBZ+rnAK3EgMsH2aYEOLUW7mZSY9Gb+0wUMCFsZvcmiz+HigA0LOcq/HoQqVuGG+EKykunc7QG2bzrponfaSw==}
    dev: true

  /decamelize-keys@1.1.0:
    resolution: {integrity: sha512-ocLWuYzRPoS9bfiSdDd3cxvrzovVMZnRDVEzAs+hWIVXGDbHxWMECij2OBuyB/An0FFW/nLuq6Kv1i/YC5Qfzg==}
    engines: {node: '>=0.10.0'}
    dependencies:
      decamelize: 1.2.0
      map-obj: 1.0.1
    dev: true

  /decamelize@1.2.0:
    resolution: {integrity: sha512-z2S+W9X73hAUUki+N+9Za2lBlun89zigOyGrsax+KUQ6wKW4ZoWpEYBkGhQjwAjjDCkWxhY0VKEhk8wzY7F5cA==}
    engines: {node: '>=0.10.0'}
    dev: true

  /decamelize@2.0.0:
    resolution: {integrity: sha512-Ikpp5scV3MSYxY39ymh45ZLEecsTdv/Xj2CaQfI8RLMuwi7XvjX9H/fhraiSuU+C5w5NTDu4ZU72xNiZnurBPg==}
    engines: {node: '>=4'}
    dependencies:
      xregexp: 4.0.0
    dev: true

  /decimal.js@10.4.3:
    resolution: {integrity: sha512-VBBaLc1MgL5XpzgIP7ny5Z6Nx3UrRkIViUkPUdtl9aya5amy3De1gsUUSB1g3+3sExYNjCAsAznmukyxCb1GRA==}
    dev: true

  /decode-uri-component@0.2.0:
    resolution: {integrity: sha512-hjf+xovcEn31w/EUYdTXQh/8smFL/dzYjohQGEIgjyNavaJfBY2p5F527Bo1VPATxv0VYTUC2bOcXvqFwk78Og==}
    engines: {node: '>=0.10'}
    dev: true

  /decompress-response@3.3.0:
    resolution: {integrity: sha512-BzRPQuY1ip+qDonAOz42gRm/pg9F768C+npV/4JOsxRC2sq+Rlk+Q4ZCAsOhnIaMrgarILY+RMUIvMmmX1qAEA==}
    engines: {node: '>=4'}
    dependencies:
      mimic-response: 1.0.1
    dev: true

  /decompress-response@6.0.0:
    resolution: {integrity: sha512-aW35yZM6Bb/4oJlZncMH2LCoZtJXTRxES17vE3hoRiowU2kWHaJKFkSBDnDR+cm9J+9QhXmREyIfv0pji9ejCQ==}
    engines: {node: '>=10'}
    dependencies:
      mimic-response: 3.1.0
    dev: true

  /dedent@1.5.1:
    resolution: {integrity: sha512-+LxW+KLWxu3HW3M2w2ympwtqPrqYRzU8fqi6Fhd18fBALe15blJPI/I4+UHveMVG6lJqB4JNd4UG0S5cnVHwIg==}
    peerDependencies:
      babel-plugin-macros: ^3.1.0
    peerDependenciesMeta:
      babel-plugin-macros:
        optional: true
    dev: true

  /deep-extend@0.6.0:
    resolution: {integrity: sha512-LOHxIOaPYdHlJRtCQfDIVZtfw/ufM8+rVj649RIHzcm/vGwQRXFt6OPqIFWsm2XEMrNIEtWR64sY1LEKD2vAOA==}
    engines: {node: '>=4.0.0'}
    dev: true

  /deep-is@0.1.4:
    resolution: {integrity: sha512-oIPzksmTg4/MriiaYGO+okXDT7ztn/w3Eptv/+gSIdMdKsJo0u4CfYNFJPy+4SKMuCqGw2wxnA+URMg3t8a/bQ==}
    dev: true

  /deepmerge@4.2.2:
    resolution: {integrity: sha512-FJ3UgI4gIl+PHZm53knsuSFpE+nESMr7M4v9QcgB7S63Kj/6WqMiFQJpBBYz1Pt+66bZpP3Q7Lye0Oo9MPKEdg==}
    engines: {node: '>=0.10.0'}
    dev: true

  /default-uid@1.0.0:
    resolution: {integrity: sha512-KqOPKqX9VLrCfdKK/zMll+xb9kZOP4QyguB6jyN4pKaPoedk1bMFIfyTCFhVdrHb3GU7aJvKjd8myKxFRRDwCg==}
    engines: {node: '>=0.10.0'}
    dev: true

  /defaults@1.0.4:
    resolution: {integrity: sha512-eFuaLoy/Rxalv2kr+lqMlUnrDWV+3j4pljOIJgLIhI058IQfWJ7vXhyEIHu+HtC738klGALYxOKDO0bQP3tg8A==}
    dependencies:
      clone: 1.0.4

  /defer-to-connect@1.1.3:
    resolution: {integrity: sha512-0ISdNousHvZT2EiFlZeZAHBUvSxmKswVCEf8hW7KWgG4a8MVEu/3Vb6uWYozkjylyCxe0JBIiRB1jV45S70WVQ==}
    dev: true

  /defer-to-connect@2.0.1:
    resolution: {integrity: sha512-4tvttepXG1VaYGrRibk5EwJd1t4udunSOVMdLSAL6mId1ix438oPwPZMALY41FCijukO1L0twNcGsdzS7dHgDg==}
    engines: {node: '>=10'}
    dev: true

  /define-lazy-prop@2.0.0:
    resolution: {integrity: sha512-Ds09qNh8yw3khSjiJjiUInaGX9xlqZDY7JVryGxdxV7NPeuqQfplOpQ66yJFZut3jLa5zOwkXw1g9EI2uKh4Og==}
    engines: {node: '>=8'}

  /define-properties@1.2.0:
    resolution: {integrity: sha512-xvqAVKGfT1+UAvPwKTVw/njhdQ8ZhXK4lI0bCIuCMrp2up9nPnaDftrLtmpTazqd1o+UY4zgzU+avtMbDP+ldA==}
    engines: {node: '>= 0.4'}
    dependencies:
      has-property-descriptors: 1.0.0
      object-keys: 1.1.1

  /del@6.1.1:
    resolution: {integrity: sha512-ua8BhapfP0JUJKC/zV9yHHDW/rDoDxP4Zhn3AkA6/xT6gY7jYXJiaeyBZznYVujhZZET+UgcbZiQ7sN3WqcImg==}
    engines: {node: '>=10'}
    dependencies:
      globby: 11.1.0
      graceful-fs: 4.2.10
      is-glob: 4.0.3
      is-path-cwd: 2.2.0
      is-path-inside: 3.0.3
      p-map: 4.0.0
      rimraf: 3.0.2
      slash: 3.0.0

  /delayed-stream@1.0.0:
    resolution: {integrity: sha512-ZySD7Nf91aLB0RxL4KGrKHBXl7Eds1DAmEdcoVawXnLD7SDhpNgtuII2aAkg7a7QS41jxPSZ17p4VdGnMHk3MQ==}
    engines: {node: '>=0.4.0'}

  /delegates@1.0.0:
    resolution: {integrity: sha512-bd2L678uiWATM6m5Z1VzNCErI3jiGzt6HGY8OVICs40JQq/HALfbyNJmp0UDakEY4pMMaN0Ly5om/B1VI/+xfQ==}
    dev: true

  /denque@1.5.1:
    resolution: {integrity: sha512-XwE+iZ4D6ZUB7mfYRMb5wByE8L74HCn30FBN7sWnXksWc1LO1bPDl67pBR9o/kC4z/xSNAwkMYcGgqDV3BE3Hw==}
    engines: {node: '>=0.10'}
    dev: true

  /denque@2.1.0:
    resolution: {integrity: sha512-HVQE3AAb/pxF8fQAoiqpvg9i3evqug3hoiwakOyZAwJm+6vZehbkYXZ0l4JxS+I3QxM97v5aaRNhj8v5oBhekw==}
    engines: {node: '>=0.10'}

  /depd@1.1.2:
    resolution: {integrity: sha512-7emPTl6Dpo6JRXOXjLRxck+FlLRX5847cLKEn00PLAgc3g2hTZZgr+e4c2v6QpSmLeFP3n5yUo7ft6avBK/5jQ==}
    engines: {node: '>= 0.6'}
    dev: true

  /deprecation@2.3.1:
    resolution: {integrity: sha512-xmHIy4F3scKVwMsQ4WnVaS8bHOx0DmVwRywosKhaILI0ywMDWPtBSku2HNxRvF7jtwDRsoEwYQSfbxj8b7RlJQ==}
    dev: true

  /destroy@1.0.4:
    resolution: {integrity: sha512-3NdhDuEXnfun/z7x9GOElY49LoqVHoGScmOKwmxhsS8N5Y+Z8KyPPDnaSzqWgYt/ji4mqwfTS34Htrk0zPIXVg==}
    dev: true

  /detect-libc@2.0.1:
    resolution: {integrity: sha512-463v3ZeIrcWtdgIg6vI6XUncguvr2TnGl4SzDXinkt9mSLpBJKXT3mW6xT3VQdDN11+WVs29pgvivTc4Lp8v+w==}
    engines: {node: '>=8'}
    dev: true

  /detect-newline@3.1.0:
    resolution: {integrity: sha512-TLz+x/vEXm/Y7P7wn1EJFNLxYpUD4TgMosxY6fAVJUnJMbupHBOncxyWUG9OpTaH9EBD7uFI5LfEgmMOc54DsA==}
    engines: {node: '>=8'}
    dev: true

  /detect-node@2.1.0:
    resolution: {integrity: sha512-T0NIuQpnTvFDATNuHN5roPwSBG83rFsuO+MXXH9/3N1eFbn4wcPjttvjMLEPWJ0RGUYgQE7cGgS3tNxbqCGM7g==}
    dev: true

  /detect-runtime@1.0.4:
    resolution: {integrity: sha512-oJJu3EzRFbmJcflC0Z55Gs08z7lOZ+68HsegIOVmg9WjDFdolJ/PoHQokv+usWcBqyZvUSVdrpDghOhoZCXJyw==}
    deprecated: Package no longer supported. Contact Support at https://www.npmjs.com/support for more info.
    dev: true

  /dezalgo@1.0.4:
    resolution: {integrity: sha512-rXSP0bf+5n0Qonsb+SVVfNfIsimO4HEtmnIpPHY8Q1UCzKlQrDMfdobr8nJOOsRgWCyMRqeSBQzmWUMq7zvVig==}
    dependencies:
      asap: 2.0.6
      wrappy: 1.0.2
    dev: true

  /diff-sequences@29.4.3:
    resolution: {integrity: sha512-ofrBgwpPhCD85kMKtE9RYFFq6OC1A89oW2vvgWZNCwxrUpRUILopY7lsYyMDSjc8g6U6aiO0Qubg6r4Wgt5ZnA==}
    engines: {node: ^14.15.0 || ^16.10.0 || >=18.0.0}
    dev: true

  /diff-sequences@29.6.3:
    resolution: {integrity: sha512-EjePK1srD3P08o2j4f0ExnylqRs5B9tJjcp9t1krH2qRi8CCdsYfwe9JgSLurFBWwq4uOlipzfk5fHNvwFKr8Q==}
    engines: {node: ^14.15.0 || ^16.10.0 || >=18.0.0}
    dev: true

  /diff@4.0.2:
    resolution: {integrity: sha512-58lmxKSA4BNyLz+HHMUzlOEpg09FV+ev6ZMe3vJihgdxzgcwZ8VoEEPmALCZG9LmqfVoNMMKpttIYTVG6uDY7A==}
    engines: {node: '>=0.3.1'}
    dev: true

  /diff@5.1.0:
    resolution: {integrity: sha512-D+mk+qE8VC/PAUrlAU34N+VfXev0ghe5ywmpqrawphmVZc1bEfn56uo9qpyGp1p4xpzOHkSW4ztBd6L7Xx4ACw==}
    engines: {node: '>=0.3.1'}
    dev: true

  /dir-glob@3.0.1:
    resolution: {integrity: sha512-WkrWp9GR4KXfKGYzOLmTuGVi1UWFfws377n9cc55/tb6DuqyF6pcQ5AbiHEshaDpY9v6oaSr2XCDidGmMwdzIA==}
    engines: {node: '>=8'}
    dependencies:
      path-type: 4.0.0

  /doctrine@2.1.0:
    resolution: {integrity: sha512-35mSku4ZXK0vfCuHEDAwt55dg2jNajHZ1odvF+8SSr82EsZY4QmXfuWso8oEd8zRhVObSN18aM0CjSdoBX7zIw==}
    engines: {node: '>=0.10.0'}
    dependencies:
      esutils: 2.0.3
    dev: true

  /doctrine@3.0.0:
    resolution: {integrity: sha512-yS+Q5i3hBf7GBkd4KG8a7eBNNWNGLTaEwwYWUijIYM7zrlYDM0BFXHjjPWlWZ1Rg7UaddZeIDmi9jF3HmqiQ2w==}
    engines: {node: '>=6.0.0'}
    dependencies:
      esutils: 2.0.3
    dev: true

  /dot-prop@5.3.0:
    resolution: {integrity: sha512-QM8q3zDe58hqUqjraQOmzZ1LIH9SWQJTlEKCH4kJ2oQvLZk7RbQXvtDM2XEq3fwkV9CCvvH4LA0AV+ogFsBM2Q==}
    engines: {node: '>=8'}
    dependencies:
      is-obj: 2.0.0
    dev: true

  /dotenv-cli@7.3.0:
    resolution: {integrity: sha512-314CA4TyK34YEJ6ntBf80eUY+t1XaFLyem1k9P0sX1gn30qThZ5qZr/ZwE318gEnzyYP9yj9HJk6SqwE0upkfw==}
    hasBin: true
    dependencies:
      cross-spawn: 7.0.3
      dotenv: 16.3.1
      dotenv-expand: 10.0.0
      minimist: 1.2.8
    dev: true

  /dotenv-expand@10.0.0:
    resolution: {integrity: sha512-GopVGCpVS1UKH75VKHGuQFqS1Gusej0z4FyQkPdwjil2gNIv+LNsqBlboOzpJFZKVT95GkCyWJbBSdFEFUWI2A==}
    engines: {node: '>=12'}
    dev: true

  /dotenv@16.0.3:
    resolution: {integrity: sha512-7GO6HghkA5fYG9TYnNxi14/7K9f5occMlp3zXAuSxn7CKCxt9xbNWG7yF8hTCSUchlfWSe3uLmlPfigevRItzQ==}
    engines: {node: '>=12'}

  /dotenv@16.3.1:
    resolution: {integrity: sha512-IPzF4w4/Rd94bA9imS68tZBaYyBWSCE47V1RGuMrB94iyTOIEwRmVL2x/4An+6mETpLrKJ5hQkB8W4kFAadeIQ==}
    engines: {node: '>=12'}
    dev: true

  /downgrade-root@1.2.2:
    resolution: {integrity: sha512-K/QnPfqybcxP6rriuM17fnaQ/zDnG0hh8ISbm9szzIqZSI4wtfaj4D5oL6WscT2xVFQ3kDISZrrgeUtd+rW8pQ==}
    engines: {node: '>=0.10.0'}
    dependencies:
      default-uid: 1.0.0
      is-root: 1.0.0
    dev: true

  /duplexer3@0.1.5:
    resolution: {integrity: sha512-1A8za6ws41LQgv9HrE/66jyC5yuSjQ3L/KOpFtoBilsAK2iA2wuS5rTt1OCzIvtS2V7nVmedsUU+DGRcjBmOYA==}
    dev: true

  /duplexer@0.1.2:
    resolution: {integrity: sha512-jtD6YG370ZCIi/9GTaJKQxWTZD045+4R4hTk/x1UyoqadyJ9x9CgSi1RlVDQF8U2sxLLSnFkCaMihqljHIWgMg==}
    dev: true

  /eastasianwidth@0.2.0:
    resolution: {integrity: sha512-I88TYZWc9XiYHRQ4/3c5rjjfgkjhLyW2luGIheGERbNQ6OY7yTybanSpDXZa8y7VUP9YmDcYa+eyq4ca7iLqWA==}
    dev: true

  /ecdsa-sig-formatter@1.0.11:
    resolution: {integrity: sha512-nagl3RYrbNv6kQkeJIpt6NJZy8twLB/2vtz6yN9Z4vRKHN4/QZJIEbqohALSgwKdnksuY3k5Addp5lg8sVoVcQ==}
    dependencies:
      safe-buffer: 5.2.1

  /ee-first@1.1.1:
    resolution: {integrity: sha512-WMwm9LhRUo+WUaRN+vRuETqG89IgZphVSNkdFgeb6sS/E4OrDIN7t48CAewSHXc6C8lefD8KKfr5vY61brQlow==}
    dev: true

  /ejs@3.1.8:
    resolution: {integrity: sha512-/sXZeMlhS0ArkfX2Aw780gJzXSMPnKjtspYZv+f3NiKLlubezAHDU5+9xz6gd3/NhG3txQCo6xlglmTS+oTGEQ==}
    engines: {node: '>=0.10.0'}
    hasBin: true
    dependencies:
      jake: 10.8.5
    dev: true

  /electron-to-chromium@1.4.284:
    resolution: {integrity: sha512-M8WEXFuKXMYMVr45fo8mq0wUrrJHheiKZf6BArTKk9ZBYCKJEOU5H8cdWgDT+qCVZf7Na4lVUaZsA+h6uA9+PA==}
    dev: true

  /emittery@0.13.1:
    resolution: {integrity: sha512-DeWwawk6r5yR9jFgnDKYt4sLS0LmHJJi3ZOnb5/JdbYwj3nW+FxQnHIjhBKz8YLC7oRNPVM9NQ47I3CVx34eqQ==}
    engines: {node: '>=12'}
    dev: true

  /emoji-regex@8.0.0:
    resolution: {integrity: sha512-MSjYzcWNOA0ewAHpz0MxpYFvwg6yjy1NG3xteoqz644VCo/RPgnr1/GGt+ic3iJTzQ8Eu3TdM14SawnVUmGE6A==}

  /emoji-regex@9.2.2:
    resolution: {integrity: sha512-L18DaJsXSUk2+42pv8mLs5jJT2hqFkFE4j21wOmgbUqsZ2hL72NsUU785g9RXgo3s0ZNgVl42TiHp3ZtOv/Vyg==}
    dev: true

  /encodeurl@1.0.2:
    resolution: {integrity: sha512-TPJXq8JqFaVYm2CWmPvnP2Iyo4ZSM7/QKcSmuMLDObfpH5fi7RUGmd/rTDf+rut/saiDiQEeVTNgAmJEdAOx0w==}
    engines: {node: '>= 0.8'}
    dev: true

  /encoding@0.1.13:
    resolution: {integrity: sha512-ETBauow1T35Y/WZMkio9jiM0Z5xjHHmJ4XmjZOq1l/dXz3lr2sRn87nJy20RupqSh1F2m3HHPSp8ShIPQJrJ3A==}
    requiresBuild: true
    dependencies:
      iconv-lite: 0.6.3
    dev: true
    optional: true

  /end-of-stream@1.4.4:
    resolution: {integrity: sha512-+uw1inIHVPQoaVuHzRyXd21icM+cnt4CzD5rW+NC1wjOUSTOs+Te7FOv7AhN7vS9x/oIyhLP5PR1H+phQAHu5Q==}
    dependencies:
      once: 1.4.0

  /enhanced-resolve@5.15.0:
    resolution: {integrity: sha512-LXYT42KJ7lpIKECr2mAXIaMldcNCh/7E0KBKOu4KSfkHmP+mZmSs+8V5gBAqisWBy0OO4W5Oyys0GO1Y8KtdKg==}
    engines: {node: '>=10.13.0'}
    dependencies:
      graceful-fs: 4.2.10
      tapable: 2.2.1
    dev: true

  /env-paths@2.2.1:
    resolution: {integrity: sha512-+h1lkLKhZMTYjog1VEpJNG7NZJWcuc2DDk/qsqSTRRCOXiLjeQ1d1/udrUGhqMxUgAlwKNZ0cf2uqan5GLuS2A==}
    engines: {node: '>=6'}

  /err-code@2.0.3:
    resolution: {integrity: sha512-2bmlRpNKBxT/CRmPOlyISQpNj+qSeYvcym/uT0Jx2bMOlKLtSy1ZmLuVxSEKKyor/N5yhvp/ZiG1oE3DEYMSFA==}
    requiresBuild: true
    dev: true

  /error-ex@1.3.2:
    resolution: {integrity: sha512-7dFHNmqeFSEt2ZBsCriorKnn3Z2pj+fd9kmI6QoWw4//DL+icEBfc0U7qJCisqrTsKTjw4fNFy2pW9OqStD84g==}
    dependencies:
      is-arrayish: 0.2.1

  /error@10.4.0:
    resolution: {integrity: sha512-YxIFEJuhgcICugOUvRx5th0UM+ActZ9sjY0QJmeVwsQdvosZ7kYzc9QqS0Da3R5iUmgU5meGIxh0xBeZpMVeLw==}
    dev: true

  /es-abstract@1.22.1:
    resolution: {integrity: sha512-ioRRcXMO6OFyRpyzV3kE1IIBd4WG5/kltnzdxSCqoP8CMGs/Li+M1uF5o7lOkZVFjDs+NLesthnF66Pg/0q0Lw==}
    engines: {node: '>= 0.4'}
    dependencies:
      array-buffer-byte-length: 1.0.0
      arraybuffer.prototype.slice: 1.0.1
      available-typed-arrays: 1.0.5
      call-bind: 1.0.2
      es-set-tostringtag: 2.0.1
      es-to-primitive: 1.2.1
      function.prototype.name: 1.1.5
      get-intrinsic: 1.2.1
      get-symbol-description: 1.0.0
      globalthis: 1.0.3
      gopd: 1.0.1
      has: 1.0.3
      has-property-descriptors: 1.0.0
      has-proto: 1.0.1
      has-symbols: 1.0.3
      internal-slot: 1.0.5
      is-array-buffer: 3.0.2
      is-callable: 1.2.7
      is-negative-zero: 2.0.2
      is-regex: 1.1.4
      is-shared-array-buffer: 1.0.2
      is-string: 1.0.7
      is-typed-array: 1.1.10
      is-weakref: 1.0.2
      object-inspect: 1.12.3
      object-keys: 1.1.1
      object.assign: 4.1.4
      regexp.prototype.flags: 1.5.0
      safe-array-concat: 1.0.0
      safe-regex-test: 1.0.0
      string.prototype.trim: 1.2.7
      string.prototype.trimend: 1.0.6
      string.prototype.trimstart: 1.0.6
      typed-array-buffer: 1.0.0
      typed-array-byte-length: 1.0.0
      typed-array-byte-offset: 1.0.0
      typed-array-length: 1.0.4
      unbox-primitive: 1.0.2
      which-typed-array: 1.1.11

  /es-aggregate-error@1.0.8:
    resolution: {integrity: sha512-AKUb5MKLWMozPlFRHOKqWD7yta5uaEhH21qwtnf6FlKjNjTJOoqFi0/G14+FfSkIQhhu6X68Af4xgRC6y8qG4A==}
    engines: {node: '>= 0.4'}
    dependencies:
      define-properties: 1.2.0
      es-abstract: 1.22.1
      function-bind: 1.1.1
      functions-have-names: 1.2.3
      get-intrinsic: 1.2.1
      globalthis: 1.0.3
      has-property-descriptors: 1.0.0

  /es-module-lexer@1.2.1:
    resolution: {integrity: sha512-9978wrXM50Y4rTMmW5kXIC09ZdXQZqkE4mxhwkd8VbzsGkXGPgV4zWuqQJgCEzYngdo2dYDa0l8xhX4fkSwJSg==}
    dev: true

  /es-set-tostringtag@2.0.1:
    resolution: {integrity: sha512-g3OMbtlwY3QewlqAiMLI47KywjWZoEytKr8pf6iTC8uJq5bIAH52Z9pnQ8pVL6whrCto53JZDuUIsifGeLorTg==}
    engines: {node: '>= 0.4'}
    dependencies:
      get-intrinsic: 1.2.1
      has: 1.0.3
      has-tostringtag: 1.0.0

  /es-shim-unscopables@1.0.0:
    resolution: {integrity: sha512-Jm6GPcCdC30eMLbZ2x8z2WuRwAws3zTBBKuusffYVUrNj/GVSUAZ+xKMaUpfNDR5IbyNA5LJbaecoUVbmUcB1w==}
    dependencies:
      has: 1.0.3
    dev: true

  /es-to-primitive@1.2.1:
    resolution: {integrity: sha512-QCOllgZJtaUo9miYBcLChTUaHNjJF3PYs1VidD7AwiEj1kYxKeQTctLAezAOH5ZKRH0g2IgPn6KwB4IT8iRpvA==}
    engines: {node: '>= 0.4'}
    dependencies:
      is-callable: 1.2.7
      is-date-object: 1.0.5
      is-symbol: 1.0.4

  /es6-error@4.1.1:
    resolution: {integrity: sha512-Um/+FxMr9CISWh0bi5Zv0iOD+4cFh5qLeks1qhAopKVAJw3drgKbKySikp7wGhDL0HPeaja0P5ULZrxLkniUVg==}
    dev: true

  /esbuild-register@3.4.2(esbuild@0.19.2):
    resolution: {integrity: sha512-kG/XyTDyz6+YDuyfB9ZoSIOOmgyFCH+xPRtsCa8W85HLRV5Csp+o3jWVbOSHgSLfyLc5DmP+KFDNwty4mEjC+Q==}
    peerDependencies:
      esbuild: '>=0.12 <1'
    dependencies:
      debug: 4.3.4
      esbuild: 0.19.2
    transitivePeerDependencies:
      - supports-color
    dev: true

  /esbuild@0.19.2:
    resolution: {integrity: sha512-G6hPax8UbFakEj3hWO0Vs52LQ8k3lnBhxZWomUJDxfz3rZTLqF5k/FCzuNdLx2RbpBiQQF9H9onlDDH1lZsnjg==}
    engines: {node: '>=12'}
    hasBin: true
    requiresBuild: true
    optionalDependencies:
      '@esbuild/android-arm': 0.19.2
      '@esbuild/android-arm64': 0.19.2
      '@esbuild/android-x64': 0.19.2
      '@esbuild/darwin-arm64': 0.19.2
      '@esbuild/darwin-x64': 0.19.2
      '@esbuild/freebsd-arm64': 0.19.2
      '@esbuild/freebsd-x64': 0.19.2
      '@esbuild/linux-arm': 0.19.2
      '@esbuild/linux-arm64': 0.19.2
      '@esbuild/linux-ia32': 0.19.2
      '@esbuild/linux-loong64': 0.19.2
      '@esbuild/linux-mips64el': 0.19.2
      '@esbuild/linux-ppc64': 0.19.2
      '@esbuild/linux-riscv64': 0.19.2
      '@esbuild/linux-s390x': 0.19.2
      '@esbuild/linux-x64': 0.19.2
      '@esbuild/netbsd-x64': 0.19.2
      '@esbuild/openbsd-x64': 0.19.2
      '@esbuild/sunos-x64': 0.19.2
      '@esbuild/win32-arm64': 0.19.2
      '@esbuild/win32-ia32': 0.19.2
      '@esbuild/win32-x64': 0.19.2
    dev: true

  /escalade@3.1.1:
    resolution: {integrity: sha512-k0er2gUkLf8O0zKJiAhmkTnJlTvINGv7ygDNPbeIsX/TJjGJZHuh9B2UxbsaEkmlEo9MfhrSzmhIlhRlI2GXnw==}
    engines: {node: '>=6'}
    dev: true

  /escape-goat@2.1.1:
    resolution: {integrity: sha512-8/uIhbG12Csjy2JEW7D9pHbreaVaS/OpN3ycnyvElTdwM5n6GY6W6e2IPemfvGZeUMqZ9A/3GqIZMgKnBhAw/Q==}
    engines: {node: '>=8'}
    dev: true

  /escape-html@1.0.3:
    resolution: {integrity: sha512-NiSupZ4OeuGwr68lGIeym/ksIZMJodUGOSCZ/FSnTxcrekbvqrgdUxlJOMpijaKZVjAJrWrGs/6Jy8OMuyj9ow==}
    dev: true

  /escape-string-regexp@1.0.5:
    resolution: {integrity: sha512-vbRorB5FUQWvla16U8R/qgaFIya2qGzwDrNmCZuYKrbdSUMG6I1ZCGQRefkRVhuOkIGVne7BQ35DSfo1qvJqFg==}
    engines: {node: '>=0.8.0'}

  /escape-string-regexp@2.0.0:
    resolution: {integrity: sha512-UpzcLCXolUWcNu5HtVMHYdXJjArjsF9C0aNnquZYY4uW/Vu0miy5YoWvbV345HauVvcAUnpRuhMMcqTcGOY2+w==}
    engines: {node: '>=8'}

  /escape-string-regexp@4.0.0:
    resolution: {integrity: sha512-TtpcNJ3XAzx3Gq8sWRzJaVajRs0uVxA2YAkdb1jm2YkPz4G6egUFAyA3n5vtEIZefPk5Wa4UXbKuS5fKkJWdgA==}
    engines: {node: '>=10'}

  /eslint-config-prettier@9.0.0(eslint@8.47.0):
    resolution: {integrity: sha512-IcJsTkJae2S35pRsRAwoCE+925rJJStOdkKnLVgtE+tEpqU0EVVM7OqrwxqgptKdX29NUwC82I5pXsGFIgSevw==}
    hasBin: true
    peerDependencies:
      eslint: '>=7.0.0'
    dependencies:
      eslint: 8.47.0
    dev: true

  /eslint-formatter-pretty@4.1.0:
    resolution: {integrity: sha512-IsUTtGxF1hrH6lMWiSl1WbGaiP01eT6kzywdY1U+zLc0MP+nwEnUiS9UI8IaOTUhTeQJLlCEWIbXINBH4YJbBQ==}
    engines: {node: '>=10'}
    dependencies:
      '@types/eslint': 7.29.0
      ansi-escapes: 4.3.2
      chalk: 4.1.2
      eslint-rule-docs: 1.1.235
      log-symbols: 4.1.0
      plur: 4.0.0
      string-width: 4.2.3
      supports-hyperlinks: 2.3.0
    dev: true

  /eslint-import-resolver-node@0.3.7:
    resolution: {integrity: sha512-gozW2blMLJCeFpBwugLTGyvVjNoeo1knonXAcatC6bjPBZitotxdWf7Gimr25N4c0AAOo4eOUfaG82IJPDpqCA==}
    dependencies:
      debug: 3.2.7
      is-core-module: 2.13.0
      resolve: 1.22.4
    transitivePeerDependencies:
      - supports-color
    dev: true

  /eslint-module-utils@2.8.0(@typescript-eslint/parser@5.62.0)(eslint-import-resolver-node@0.3.7)(eslint@8.47.0):
    resolution: {integrity: sha512-aWajIYfsqCKRDgUfjEXNN/JlrzauMuSEy5sbd7WXbtW3EH6A6MpwEh42c7qD+MqQo9QMJ6fWLAeIJynx0g6OAw==}
    engines: {node: '>=4'}
    peerDependencies:
      '@typescript-eslint/parser': '*'
      eslint: '*'
      eslint-import-resolver-node: '*'
      eslint-import-resolver-typescript: '*'
      eslint-import-resolver-webpack: '*'
    peerDependenciesMeta:
      '@typescript-eslint/parser':
        optional: true
      eslint:
        optional: true
      eslint-import-resolver-node:
        optional: true
      eslint-import-resolver-typescript:
        optional: true
      eslint-import-resolver-webpack:
        optional: true
    dependencies:
      '@typescript-eslint/parser': 5.62.0(eslint@8.47.0)(typescript@5.2.2)
      debug: 3.2.7
      eslint: 8.47.0
      eslint-import-resolver-node: 0.3.7
    transitivePeerDependencies:
      - supports-color
    dev: true

  /eslint-plugin-eslint-comments@3.2.0(eslint@8.47.0):
    resolution: {integrity: sha512-0jkOl0hfojIHHmEHgmNdqv4fmh7300NdpA9FFpF7zaoLvB/QeXOGNLIo86oAveJFrfB1p05kC8hpEMHM8DwWVQ==}
    engines: {node: '>=6.5.0'}
    peerDependencies:
      eslint: '>=4.19.1'
    dependencies:
      escape-string-regexp: 1.0.5
      eslint: 8.47.0
      ignore: 5.2.4
    dev: true

  /eslint-plugin-import@2.28.0(@typescript-eslint/parser@5.62.0)(eslint@8.47.0):
    resolution: {integrity: sha512-B8s/n+ZluN7sxj9eUf7/pRFERX0r5bnFA2dCaLHy2ZeaQEAz0k+ZZkFWRFHJAqxfxQDx6KLv9LeIki7cFdwW+Q==}
    engines: {node: '>=4'}
    peerDependencies:
      '@typescript-eslint/parser': '*'
      eslint: ^2 || ^3 || ^4 || ^5 || ^6 || ^7.2.0 || ^8
    peerDependenciesMeta:
      '@typescript-eslint/parser':
        optional: true
    dependencies:
      '@typescript-eslint/parser': 5.62.0(eslint@8.47.0)(typescript@5.2.2)
      array-includes: 3.1.6
      array.prototype.findlastindex: 1.2.2
      array.prototype.flat: 1.3.1
      array.prototype.flatmap: 1.3.1
      debug: 3.2.7
      doctrine: 2.1.0
      eslint: 8.47.0
      eslint-import-resolver-node: 0.3.7
      eslint-module-utils: 2.8.0(@typescript-eslint/parser@5.62.0)(eslint-import-resolver-node@0.3.7)(eslint@8.47.0)
      has: 1.0.3
      is-core-module: 2.12.1
      is-glob: 4.0.3
      minimatch: 3.1.2
      object.fromentries: 2.0.6
      object.groupby: 1.0.0
      object.values: 1.1.6
      resolve: 1.22.4
      semver: 6.3.1
      tsconfig-paths: 3.14.2
    transitivePeerDependencies:
      - eslint-import-resolver-typescript
      - eslint-import-resolver-webpack
      - supports-color
    dev: true

  /eslint-plugin-jest@27.2.3(@typescript-eslint/eslint-plugin@5.62.0)(eslint@8.47.0)(typescript@5.2.2):
    resolution: {integrity: sha512-sRLlSCpICzWuje66Gl9zvdF6mwD5X86I4u55hJyFBsxYOsBCmT5+kSUjf+fkFWVMMgpzNEupjW8WzUqi83hJAQ==}
    engines: {node: ^14.15.0 || ^16.10.0 || >=18.0.0}
    peerDependencies:
      '@typescript-eslint/eslint-plugin': ^5.0.0 || ^6.0.0
      eslint: ^7.0.0 || ^8.0.0
      jest: '*'
    peerDependenciesMeta:
      '@typescript-eslint/eslint-plugin':
        optional: true
      jest:
        optional: true
    dependencies:
      '@typescript-eslint/eslint-plugin': 5.62.0(@typescript-eslint/parser@5.62.0)(eslint@8.47.0)(typescript@5.2.2)
      '@typescript-eslint/utils': 5.62.0(eslint@8.47.0)(typescript@5.2.2)
      eslint: 8.47.0
    transitivePeerDependencies:
      - supports-color
      - typescript
    dev: true

  /eslint-plugin-prettier@4.2.1(eslint-config-prettier@9.0.0)(eslint@8.47.0)(prettier@2.8.8):
    resolution: {integrity: sha512-f/0rXLXUt0oFYs8ra4w49wYZBG5GKZpAYsJSm6rnYL5uVDjd+zowwMwVZHnAjf4edNrKpCDYfXDgmRE/Ak7QyQ==}
    engines: {node: '>=12.0.0'}
    peerDependencies:
      eslint: '>=7.28.0'
      eslint-config-prettier: '*'
      prettier: '>=2.0.0'
    peerDependenciesMeta:
      eslint-config-prettier:
        optional: true
    dependencies:
      eslint: 8.47.0
      eslint-config-prettier: 9.0.0(eslint@8.47.0)
      prettier: 2.8.8
      prettier-linter-helpers: 1.0.0
    dev: true

  /eslint-plugin-simple-import-sort@10.0.0(eslint@8.47.0):
    resolution: {integrity: sha512-AeTvO9UCMSNzIHRkg8S6c3RPy5YEwKWSQPx3DYghLedo2ZQxowPFLGDN1AZ2evfg6r6mjBSZSLxLFsWSu3acsw==}
    peerDependencies:
      eslint: '>=5.0.0'
    dependencies:
      eslint: 8.47.0
    dev: true

  /eslint-rule-docs@1.1.235:
    resolution: {integrity: sha512-+TQ+x4JdTnDoFEXXb3fDvfGOwnyNV7duH8fXWTPD1ieaBmB8omj7Gw/pMBBu4uI2uJCCU8APDaQJzWuXnTsH4A==}
    dev: true

  /eslint-scope@5.1.1:
    resolution: {integrity: sha512-2NxwbF/hZ0KpepYN0cNbo+FN6XoK7GaHlQhgx/hIZl6Va0bF45RQOOwhLIy8lQDbuCiadSLCBnH2CFYquit5bw==}
    engines: {node: '>=8.0.0'}
    dependencies:
      esrecurse: 4.3.0
      estraverse: 4.3.0
    dev: true

  /eslint-scope@7.2.2:
    resolution: {integrity: sha512-dOt21O7lTMhDM+X9mB4GX+DZrZtCUJPL/wlcTqxyrx5IvO0IYtILdtrQGQp+8n5S0gwSVmOf9NQrjMOgfQZlIg==}
    engines: {node: ^12.22.0 || ^14.17.0 || >=16.0.0}
    dependencies:
      esrecurse: 4.3.0
      estraverse: 5.3.0
    dev: true

  /eslint-visitor-keys@3.4.1:
    resolution: {integrity: sha512-pZnmmLwYzf+kWaM/Qgrvpen51upAktaaiI01nsJD/Yr3lMOdNtq0cxkrrg16w64VtisN6okbs7Q8AfGqj4c9fA==}
    engines: {node: ^12.22.0 || ^14.17.0 || >=16.0.0}
    dev: true

  /eslint-visitor-keys@3.4.3:
    resolution: {integrity: sha512-wpc+LXeiyiisxPlEkUzU6svyS1frIO3Mgxj1fdy7Pm8Ygzguax2N3Fa/D/ag1WqbOprdI+uY6wMUl8/a2G+iag==}
    engines: {node: ^12.22.0 || ^14.17.0 || >=16.0.0}
    dev: true

  /eslint@8.47.0:
    resolution: {integrity: sha512-spUQWrdPt+pRVP1TTJLmfRNJJHHZryFmptzcafwSvHsceV81djHOdnEeDmkdotZyLNjDhrOasNK8nikkoG1O8Q==}
    engines: {node: ^12.22.0 || ^14.17.0 || >=16.0.0}
    hasBin: true
    dependencies:
      '@eslint-community/eslint-utils': 4.4.0(eslint@8.47.0)
      '@eslint-community/regexpp': 4.6.2
      '@eslint/eslintrc': 2.1.2
      '@eslint/js': 8.47.0
      '@humanwhocodes/config-array': 0.11.10
      '@humanwhocodes/module-importer': 1.0.1
      '@nodelib/fs.walk': 1.2.8
      ajv: 6.12.6
      chalk: 4.1.2
      cross-spawn: 7.0.3
      debug: 4.3.4
      doctrine: 3.0.0
      escape-string-regexp: 4.0.0
      eslint-scope: 7.2.2
      eslint-visitor-keys: 3.4.3
      espree: 9.6.1
      esquery: 1.5.0
      esutils: 2.0.3
      fast-deep-equal: 3.1.3
      file-entry-cache: 6.0.1
      find-up: 5.0.0
      glob-parent: 6.0.2
      globals: 13.19.0
      graphemer: 1.4.0
      ignore: 5.2.4
      imurmurhash: 0.1.4
      is-glob: 4.0.3
      is-path-inside: 3.0.3
      js-yaml: 4.1.0
      json-stable-stringify-without-jsonify: 1.0.1
      levn: 0.4.1
      lodash.merge: 4.6.2
      minimatch: 3.1.2
      natural-compare: 1.4.0
      optionator: 0.9.3
      strip-ansi: 6.0.1
      text-table: 0.2.0
    transitivePeerDependencies:
      - supports-color
    dev: true

  /espree@9.6.1:
    resolution: {integrity: sha512-oruZaFkjorTpF32kDSI5/75ViwGeZginGGy2NoOSg3Q9bnwlnmDm4HLnkl0RE3n+njDXR037aY1+x58Z/zFdwQ==}
    engines: {node: ^12.22.0 || ^14.17.0 || >=16.0.0}
    dependencies:
      acorn: 8.9.0
      acorn-jsx: 5.3.2(acorn@8.9.0)
      eslint-visitor-keys: 3.4.3
    dev: true

  /esprima@4.0.1:
    resolution: {integrity: sha512-eGuFFw7Upda+g4p+QHvnW0RyTX/SVeJBDM/gCtMARO0cLuT2HcEKnTPvhjV6aGeqrCB/sbNop0Kszm0jsaWU4A==}
    engines: {node: '>=4'}
    hasBin: true
    dev: true

  /esquery@1.5.0:
    resolution: {integrity: sha512-YQLXUplAwJgCydQ78IMJywZCceoqk1oH01OERdSAJc/7U2AylwjhSCLDEtqwg811idIS/9fIU5GjG73IgjKMVg==}
    engines: {node: '>=0.10'}
    dependencies:
      estraverse: 5.3.0
    dev: true

  /esrecurse@4.3.0:
    resolution: {integrity: sha512-KmfKL3b6G+RXvP8N1vr3Tq1kL/oCFgn2NYXEtqP8/L3pKapUA4G8cFVaoF3SU323CD4XypR/ffioHmkti6/Tag==}
    engines: {node: '>=4.0'}
    dependencies:
      estraverse: 5.3.0
    dev: true

  /estraverse@4.3.0:
    resolution: {integrity: sha512-39nnKffWz8xN1BU/2c79n9nB9HDzo0niYUqx6xyqUnyoAnQyyWpOTdZEeiCch8BBu515t4wp9ZmgVfVhn9EBpw==}
    engines: {node: '>=4.0'}
    dev: true

  /estraverse@5.3.0:
    resolution: {integrity: sha512-MMdARuVEQziNTeJD8DgMqmhwR11BRQ/cBP+pLtYdSTnf3MIO8fFeiINEbX36ZdNlfU/7A9f3gUw49B3oQsvwBA==}
    engines: {node: '>=4.0'}
    dev: true

  /esutils@2.0.3:
    resolution: {integrity: sha512-kVscqXk4OCp68SZ0dkgEKVi6/8ij300KBWTJq32P/dYeWTSwK41WyTxalN1eRmA5Z9UU/LX9D7FWSmV9SAYx6g==}
    engines: {node: '>=0.10.0'}
    dev: true

  /etag@1.8.1:
    resolution: {integrity: sha512-aIL5Fx7mawVa300al2BnEE4iNvo1qETxLrPI/o05L7z6go7fCw1J6EQmbK4FmJ2AS7kgVF/KEZWufBfdClMcPg==}
    engines: {node: '>= 0.6'}
    dev: true

  /event-stream@3.3.4:
    resolution: {integrity: sha512-QHpkERcGsR0T7Qm3HNJSyXKEEj8AHNxkY3PK8TS2KJvQ7NiSHe3DDpwVKKtoYprL/AreyzFBeIkBIWChAqn60g==}
    dependencies:
      duplexer: 0.1.2
      from: 0.1.7
      map-stream: 0.1.0
      pause-stream: 0.0.11
      split: 0.3.3
      stream-combiner: 0.0.4
      through: 2.3.8
    dev: true

  /eventemitter3@4.0.7:
    resolution: {integrity: sha512-8guHBZCwKnFhYdHr2ysuRWErTwhoN2X8XELRlrRwpmfeY2jjuUN4taQMsULKUVo1K4DvZl+0pgfyoysHxvmvEw==}
    dev: true

  /eventemitter3@5.0.1:
    resolution: {integrity: sha512-GWkBvjiSZK87ELrYOSESUYeVIc9mvLLf/nXalMOS5dYrgZq9o5OVkbZAVM06CVxYsCwH9BDZFPlQTlPA1j4ahA==}
    dev: true

  /events@3.3.0:
    resolution: {integrity: sha512-mQw+2fkQbALzQ7V0MY0IqdnXNOeTtP4r0lN9z7AAawCXgqea7bDii20AYrIBrFd/Hx0M2Ocz6S111CaFkUcb0Q==}
    engines: {node: '>=0.8.x'}

  /execa@1.0.0:
    resolution: {integrity: sha512-adbxcyWV46qiHyvSp50TKt05tB4tK3HcmF7/nxfAdhnox83seTDbwnaqKO4sXRy7roHAIFqJP/Rw/AuEbX61LA==}
    engines: {node: '>=6'}
    dependencies:
      cross-spawn: 6.0.5
      get-stream: 4.1.0
      is-stream: 1.1.0
      npm-run-path: 2.0.2
      p-finally: 1.0.0
      signal-exit: 3.0.7
      strip-eof: 1.0.0
    dev: true

  /execa@5.1.1:
    resolution: {integrity: sha512-8uSpZZocAZRBAPIEINJj3Lo9HyGitllczc27Eh5YYojjMFMn8yHMDMaUHE2Jqfq05D/wucwI4JGURyXt1vchyg==}
    engines: {node: '>=10'}
    dependencies:
      cross-spawn: 7.0.3
      get-stream: 6.0.1
      human-signals: 2.1.0
      is-stream: 2.0.1
      merge-stream: 2.0.0
      npm-run-path: 4.0.1
      onetime: 5.1.2
      signal-exit: 3.0.7
      strip-final-newline: 2.0.0

  /execa@7.2.0:
    resolution: {integrity: sha512-UduyVP7TLB5IcAQl+OzLyLcS/l32W/GLg+AhHJ+ow40FOk2U3SAllPwR44v4vmdFwIWqpdwxxpQbF1n5ta9seA==}
    engines: {node: ^14.18.0 || ^16.14.0 || >=18.0.0}
    dependencies:
      cross-spawn: 7.0.3
      get-stream: 6.0.1
      human-signals: 4.3.1
      is-stream: 3.0.0
      merge-stream: 2.0.0
      npm-run-path: 5.1.0
      onetime: 6.0.0
      signal-exit: 3.0.7
      strip-final-newline: 3.0.0
    dev: true

  /execall@1.0.0:
    resolution: {integrity: sha512-/J0Q8CvOvlAdpvhfkD/WnTQ4H1eU0exze2nFGPj/RSC7jpQ0NkKe2r28T5eMkhEEs+fzepMZNy1kVRKNlC04nQ==}
    engines: {node: '>=0.10.0'}
    dependencies:
      clone-regexp: 1.0.1
    dev: true

  /exit-hook@1.1.1:
    resolution: {integrity: sha512-MsG3prOVw1WtLXAZbM3KiYtooKR1LvxHh3VHsVtIy0uiUu8usxgB/94DP2HxtD/661lLdB6yzQ09lGJSQr6nkg==}
    engines: {node: '>=0.10.0'}
    dev: true

  /exit@0.1.2:
    resolution: {integrity: sha512-Zk/eNKV2zbjpKzrsQ+n1G6poVbErQxJ0LBOJXaKZ1EViLzH+hrLu9cdXI4zw9dBQJslwBEpbQ2P1oS7nDxs6jQ==}
    engines: {node: '>= 0.8.0'}
    dev: true

  /expect-type@0.16.0:
    resolution: {integrity: sha512-wCpFeVBiAPGiYkQZzaqvGuuBnNCHbtnowMOBpBGY8a27XbG8VAit3lklWph1r8VmgsH61mOZqI3NuGm8bZnUlw==}
    engines: {node: '>=12.0.0'}
    dev: true

  /expect@29.6.2:
    resolution: {integrity: sha512-iAErsLxJ8C+S02QbLAwgSGSezLQK+XXRDt8IuFXFpwCNw2ECmzZSmjKcCaFVp5VRMk+WAvz6h6jokzEzBFZEuA==}
    engines: {node: ^14.15.0 || ^16.10.0 || >=18.0.0}
    dependencies:
      '@jest/expect-utils': 29.6.2
      '@types/node': 18.17.12
      jest-get-type: 29.4.3
      jest-matcher-utils: 29.6.2
      jest-message-util: 29.6.2
      jest-util: 29.6.2
    dev: true

  /expect@29.6.4:
    resolution: {integrity: sha512-F2W2UyQ8XYyftHT57dtfg8Ue3X5qLgm2sSug0ivvLRH/VKNRL/pDxg/TH7zVzbQB0tu80clNFy6LU7OS/VSEKA==}
    engines: {node: ^14.15.0 || ^16.10.0 || >=18.0.0}
    dependencies:
      '@jest/expect-utils': 29.6.4
      jest-get-type: 29.6.3
      jest-matcher-utils: 29.6.4
      jest-message-util: 29.6.3
      jest-util: 29.6.3
    dev: true

  /express@4.17.2:
    resolution: {integrity: sha512-oxlxJxcQlYwqPWKVJJtvQiwHgosH/LrLSPA+H4UxpyvSS6jC5aH+5MoHFM+KABgTOt0APue4w66Ha8jCUo9QGg==}
    engines: {node: '>= 0.10.0'}
    dependencies:
      accepts: 1.3.8
      array-flatten: 1.1.1
      body-parser: 1.19.1
      content-disposition: 0.5.4
      content-type: 1.0.5
      cookie: 0.4.1
      cookie-signature: 1.0.6
      debug: 2.6.9
      depd: 1.1.2
      encodeurl: 1.0.2
      escape-html: 1.0.3
      etag: 1.8.1
      finalhandler: 1.1.2
      fresh: 0.5.2
      merge-descriptors: 1.0.1
      methods: 1.1.2
      on-finished: 2.3.0
      parseurl: 1.3.3
      path-to-regexp: 0.1.7
      proxy-addr: 2.0.7
      qs: 6.9.6
      range-parser: 1.2.1
      safe-buffer: 5.2.1
      send: 0.17.2
      serve-static: 1.14.2
      setprototypeof: 1.2.0
      statuses: 1.5.0
      type-is: 1.6.18
      utils-merge: 1.0.1
      vary: 1.1.2
    transitivePeerDependencies:
      - supports-color
    dev: true

  /extend@3.0.2:
    resolution: {integrity: sha512-fjquC59cD7CyW6urNXK0FBufkZcoiGG80wTuPujX590cB5Ttln20E2UB4S/WARVqhXffZl2LNgS+gQdPIIim/g==}
    dev: true

  /external-editor@1.1.1:
    resolution: {integrity: sha512-0XYlP43jzxMgJjugDJ85Z0UDPnowkUbfFztNvsSGC9sJVIk97MZbGEb9WAhIVH0UgNxoLj/9ZQgB4CHJyz2GGQ==}
    dependencies:
      extend: 3.0.2
      spawn-sync: 1.0.15
      tmp: 0.0.29
    dev: true

  /external-editor@3.1.0:
    resolution: {integrity: sha512-hMQ4CX1p1izmuLYyZqLMO/qGNw10wSv9QDCPfzXfyFrOaCSSoRfqE1Kf1s5an66J5JZC62NewG+mK49jOCtQew==}
    engines: {node: '>=4'}
    dependencies:
      chardet: 0.7.0
      iconv-lite: 0.4.24
      tmp: 0.0.33
    dev: true

  /extsprintf@1.4.1:
    resolution: {integrity: sha512-Wrk35e8ydCKDj/ArClo1VrPVmN8zph5V4AtHwIuHhvMXsKf73UT3BOD+azBIW+3wOJ4FhEH7zyaJCFvChjYvMA==}
    engines: {'0': node >=0.6.0}
    dev: true

  /fast-check@3.3.0:
    resolution: {integrity: sha512-Zu6tZ4g0T4H9Tiz3tdNPEHrSbuICj7yhdOM9RCZKNMkpjZ9avDV3ORklXaEmh4zvkX24/bGZ9DxKKqWfXttUqw==}
    engines: {node: '>=8.0.0'}
    dependencies:
      pure-rand: 5.0.3
    dev: true

  /fast-deep-equal@3.1.3:
    resolution: {integrity: sha512-f3qQ9oQy9j2AhBe/H9VC91wLmKBCCU/gDOnKNAYG5hswO7BLKj09Hc5HYNz9cGI++xlpDCIgDaitVs03ATR84Q==}
    dev: true

  /fast-diff@1.2.0:
    resolution: {integrity: sha512-xJuoT5+L99XlZ8twedaRf6Ax2TgQVxvgZOYoPKqZufmJib0tL2tegPBOZb1pVNgIhlqDlA0eO0c3wBvQcmzx4w==}
    dev: true

  /fast-glob@3.3.1:
    resolution: {integrity: sha512-kNFPyjhh5cKjrUltxs+wFx+ZkbRaxxmZ+X0ZU31SOsxCEtP9VPgtq2teZw1DebupL5GmDaNQ6yKMMVcM41iqDg==}
    engines: {node: '>=8.6.0'}
    dependencies:
      '@nodelib/fs.stat': 2.0.5
      '@nodelib/fs.walk': 1.2.8
      glob-parent: 5.1.2
      merge2: 1.4.1
      micromatch: 4.0.5

  /fast-json-stable-stringify@2.1.0:
    resolution: {integrity: sha512-lhd/wF+Lk98HZoTCtlVraHtfh5XYijIjalXck7saUtuanSDyLMxnHhSXEDJqHxD7msR8D0uCmqlkwjCV8xvwHw==}
    dev: true

  /fast-levenshtein@2.0.6:
    resolution: {integrity: sha512-DCXu6Ifhqcks7TZKY3Hxp3y6qphY5SJZmrWMDrKcERSOXWQdMhU9Ig/PYrzyw/ul9jOIyh0N4M0tbC5hodg8dw==}
    dev: true

  /fast-xml-parser@4.2.5:
    resolution: {integrity: sha512-B9/wizE4WngqQftFPmdaMYlXoJlJOYxGQOanC77fq9k8+Z0v5dDSVh+3glErdIROP//s/jgb7ZuxKfB8nVyo0g==}
    hasBin: true
    requiresBuild: true
    dependencies:
      strnum: 1.0.5
    dev: false
    optional: true

  /fastq@1.15.0:
    resolution: {integrity: sha512-wBrocU2LCXXa+lWBt8RoIRD89Fi8OdABODa/kEnyeyjS5aZO5/GNvI5sEINADqP/h8M29UHTHUb53sUu5Ihqdw==}
    dependencies:
      reusify: 1.0.4

  /fb-watchman@2.0.2:
    resolution: {integrity: sha512-p5161BqbuCaSnB8jIbzQHOlpgsPmK5rJVDfDKO91Axs5NC1uu3HRQm6wt9cd9/+GtQQIO53JdGXXoyDpTAsgYA==}
    dependencies:
      bser: 2.1.1
    dev: true

  /fetch-blob@3.2.0:
    resolution: {integrity: sha512-7yAQpD2UMJzLi1Dqv7qFYnPbaPx7ZfFK6PiIxQ4PfkGPyNyl2Ugx+a/umUonmKqjhM4DnfbMvdX6otXq83soQQ==}
    engines: {node: ^12.20 || >= 14.13}
    dependencies:
      node-domexception: 1.0.0
      web-streams-polyfill: 3.2.1
    dev: true

  /figures@1.7.0:
    resolution: {integrity: sha512-UxKlfCRuCBxSXU4C6t9scbDyWZ4VlaFFdojKtzJuSkuOBQ5CNFum+zZXFwHjo+CxBC1t6zlYPgHIgFjL8ggoEQ==}
    engines: {node: '>=0.10.0'}
    dependencies:
      escape-string-regexp: 1.0.5
      object-assign: 4.1.1
    dev: true

  /figures@3.2.0:
    resolution: {integrity: sha512-yaduQFRKLXYOGgEn6AZau90j3ggSOyiqXU0F9JZfeXYhNa+Jk4X+s45A2zg5jns87GAFa34BBm2kXw4XpNcbdg==}
    engines: {node: '>=8'}
    dependencies:
      escape-string-regexp: 1.0.5
    dev: true

  /file-entry-cache@6.0.1:
    resolution: {integrity: sha512-7Gps/XWymbLk2QLYK4NzpMOrYjMhdIxXuIvy2QBsLE6ljuodKvdkWs/cpyJJ3CVIVpH0Oi1Hvg1ovbMzLdFBBg==}
    engines: {node: ^10.12.0 || >=12.0.0}
    dependencies:
      flat-cache: 3.0.4
    dev: true

  /filelist@1.0.4:
    resolution: {integrity: sha512-w1cEuf3S+DrLCQL7ET6kz+gmlJdbq9J7yXCSjK/OZCPA+qEN1WyF4ZAf0YYJa4/shHJra2t/d/r8SV4Ji+x+8Q==}
    dependencies:
      minimatch: 5.1.6
    dev: true

  /fill-range@7.0.1:
    resolution: {integrity: sha512-qOo9F+dMUmC2Lcb4BbVvnKJxTPjCm+RRpe4gDuGrzkL7mEVl/djYSu2OdQ2Pa302N4oqkSg9ir6jaLWJ2USVpQ==}
    engines: {node: '>=8'}
    dependencies:
      to-regex-range: 5.0.1

  /filter-obj@2.0.2:
    resolution: {integrity: sha512-lO3ttPjHZRfjMcxWKb1j1eDhTFsu4meeR3lnMcnBFhk6RuLhvEiuALu2TlfL310ph4lCYYwgF/ElIjdP739tdg==}
    engines: {node: '>=8'}
    dev: true

  /finalhandler@1.1.2:
    resolution: {integrity: sha512-aAWcW57uxVNrQZqFXjITpW3sIUQmHGG3qSb9mUah9MgMC4NeWhNOlNjXEYq3HjRAvL6arUviZGGJsBg6z0zsWA==}
    engines: {node: '>= 0.8'}
    dependencies:
      debug: 2.6.9
      encodeurl: 1.0.2
      escape-html: 1.0.3
      on-finished: 2.3.0
      parseurl: 1.3.3
      statuses: 1.5.0
      unpipe: 1.0.0
    transitivePeerDependencies:
      - supports-color
    dev: true

  /find-cache-dir@3.3.2:
    resolution: {integrity: sha512-wXZV5emFEjrridIgED11OoUKLxiYjAcqot/NJdAkOhlJ+vGzwhOAfcG5OX1jP+S0PcjEn8bdMJv+g2jwQ3Onig==}
    engines: {node: '>=8'}
    dependencies:
      commondir: 1.0.1
      make-dir: 3.1.0
      pkg-dir: 4.2.0
    dev: false

  /find-up@2.1.0:
    resolution: {integrity: sha512-NWzkk0jSJtTt08+FBFMvXoeZnOJD+jTtsRmBYbAIzJdX6l7dLgR7CTubCM5/eDdPUBvLCeVasP1brfVR/9/EZQ==}
    engines: {node: '>=4'}
    dependencies:
      locate-path: 2.0.0
    dev: true

  /find-up@3.0.0:
    resolution: {integrity: sha512-1yD6RmLI1XBfxugvORwlck6f75tYL+iR0jqwsOrOxMZyGYqUuDhJ0l4AXdO1iX/FTs9cBAMEk1gWSEx1kSbylg==}
    engines: {node: '>=6'}
    dependencies:
      locate-path: 3.0.0

  /find-up@4.1.0:
    resolution: {integrity: sha512-PpOwAdQ/YlXQ2vj8a3h8IipDuYRi3wceVQQGYWxNINccq40Anw7BlsEXCMbt1Zt+OLA6Fq9suIpIWD0OsnISlw==}
    engines: {node: '>=8'}
    dependencies:
      locate-path: 5.0.0
      path-exists: 4.0.0

  /find-up@5.0.0:
    resolution: {integrity: sha512-78/PXT1wlLLDgTzDs7sjq9hzz0vXD+zn+7wypEe4fXQxCmdmqfGsEPQxmiCSQI3ajFV91bVSsvNtrJRiW6nGng==}
    engines: {node: '>=10'}
    dependencies:
      locate-path: 6.0.0
      path-exists: 4.0.0

  /find-up@6.3.0:
    resolution: {integrity: sha512-v2ZsoEuVHYy8ZIlYqwPe/39Cy+cFDzp4dXPaxNvkEuouymu+2Jbz0PxpKarJHYJTmv2HWT3O382qY8l4jMWthw==}
    engines: {node: ^12.20.0 || ^14.13.1 || >=16.0.0}
    dependencies:
      locate-path: 7.2.0
      path-exists: 5.0.0
    dev: true

  /find-versions@3.2.0:
    resolution: {integrity: sha512-P8WRou2S+oe222TOCHitLy8zj+SIsVJh52VP4lvXkaFVnOFFdoWv1H1Jjvel1aI6NCFOAaeAVm8qrI0odiLcww==}
    engines: {node: '>=6'}
    dependencies:
      semver-regex: 2.0.0
    dev: true

  /find-yarn-workspace-root2@1.2.16:
    resolution: {integrity: sha512-hr6hb1w8ePMpPVUK39S4RlwJzi+xPLuVuG8XlwXU3KD5Yn3qgBWVfy3AzNlDhWvE1EORCE65/Qm26rFQt3VLVA==}
    dependencies:
      micromatch: 4.0.5
      pkg-dir: 4.2.0
    dev: true

  /first-chunk-stream@2.0.0:
    resolution: {integrity: sha512-X8Z+b/0L4lToKYq+lwnKqi9X/Zek0NibLpsJgVsSxpoYq7JtiCtRb5HqKVEjEw/qAb/4AKKRLOwwKHlWNpm2Eg==}
    engines: {node: '>=0.10.0'}
    dependencies:
      readable-stream: 2.3.7
    dev: true

  /flat-cache@3.0.4:
    resolution: {integrity: sha512-dm9s5Pw7Jc0GvMYbshN6zchCA9RgQlzzEZX3vylR9IqFfS8XciblUXOKfW6SiuJ0e13eDYZoZV5wdrev7P3Nwg==}
    engines: {node: ^10.12.0 || >=12.0.0}
    dependencies:
      flatted: 3.2.7
      rimraf: 3.0.2
    dev: true

  /flat-map-polyfill@0.3.8:
    resolution: {integrity: sha512-ZfmD5MnU7GglUEhiky9C7yEPaNq1/wh36RDohe+Xr3nJVdccwHbdTkFIYvetcdsoAckUKT51fuf44g7Ni5Doyg==}
    dev: true

  /flatted@3.2.7:
    resolution: {integrity: sha512-5nqDSxl8nn5BSNxyR3n4I6eDmbolI6WT+QqR547RwxQapgjQBmtktdP+HTBb/a/zLsbzERTONyUB5pefh5TtjQ==}
    dev: true

  /follow-redirects@1.15.2:
    resolution: {integrity: sha512-VQLG33o04KaQ8uYi2tVNbdrWp1QWxNNea+nmIB4EVM28v0hmP17z7aG1+wAkNzVq4KeXTq3221ye5qTJP91JwA==}
    engines: {node: '>=4.0'}
    peerDependencies:
      debug: '*'
    peerDependenciesMeta:
      debug:
        optional: true
    dev: true

  /for-each@0.3.3:
    resolution: {integrity: sha512-jqYfLp7mo9vIyQf8ykW2v7A+2N4QjeCeI5+Dz9XraiO1ign81wjiH7Fb9vSOWvQfNtmSa4H2RoQTrrXivdUZmw==}
    dependencies:
      is-callable: 1.2.7

  /foreachasync@3.0.0:
    resolution: {integrity: sha512-J+ler7Ta54FwwNcx6wQRDhTIbNeyDcARMkOcguEqnEdtm0jKvN3Li3PDAb2Du3ubJYEWfYL83XMROXdsXAXycw==}
    dev: true

  /foreground-child@3.1.1:
    resolution: {integrity: sha512-TMKDUnIte6bfb5nWv7V/caI169OHgvwjb7V4WkeUvbQQdjr5rWKqHFiKWb/fcOwB+CzBT+qbWjvj+DVwRskpIg==}
    engines: {node: '>=14'}
    dependencies:
      cross-spawn: 7.0.3
      signal-exit: 4.0.2
    dev: true

  /form-data@3.0.1:
    resolution: {integrity: sha512-RHkBKtLWUVwd7SqRIvCZMEvAMoGUp0XU+seQiZejj0COz3RI3hWP4sCv3gZWWLjJTd7rGwcsF5eKZGii0r/hbg==}
    engines: {node: '>= 6'}
    dependencies:
      asynckit: 0.4.0
      combined-stream: 1.0.8
      mime-types: 2.1.35
    dev: true

  /form-data@4.0.0:
    resolution: {integrity: sha512-ETEklSGi5t0QMZuiXoA/Q6vcnxcLQP5vdugSpuAyi6SVGi2clPPp+xgEhuMaHC+zGgn31Kd235W35f7Hykkaww==}
    engines: {node: '>= 6'}
    dependencies:
      asynckit: 0.4.0
      combined-stream: 1.0.8
      mime-types: 2.1.35

  /formdata-polyfill@4.0.10:
    resolution: {integrity: sha512-buewHzMvYL29jdeQTVILecSaZKnt/RJWjoZCF5OW60Z67/GmSLBkOFM7qh1PI3zFNtJbaZL5eQu1vLfazOwj4g==}
    engines: {node: '>=12.20.0'}
    dependencies:
      fetch-blob: 3.2.0
    dev: true

  /forwarded@0.2.0:
    resolution: {integrity: sha512-buRG0fpBtRHSTCOASe6hD258tEubFoRLb4ZNA6NxMVHNw2gOcwHo9wyablzMzOA5z9xA9L1KNjk/Nt6MT9aYow==}
    engines: {node: '>= 0.6'}
    dev: true

  /fp-ts@2.16.1:
    resolution: {integrity: sha512-by7U5W8dkIzcvDofUcO42yl9JbnHTEDBrzu3pt5fKT+Z4Oy85I21K80EYJYdjQGC2qum4Vo55Ag57iiIK4FYuA==}
    dev: false

  /fresh@0.5.2:
    resolution: {integrity: sha512-zJ2mQYM18rEFOudeV4GShTGIQ7RbzA7ozbU9I/XBpm7kqgMywgmylMwXHxZJmkVoYkna9d2pVXVXPdYTP9ej8Q==}
    engines: {node: '>= 0.6'}
    dev: true

  /from2@2.3.0:
    resolution: {integrity: sha512-OMcX/4IC/uqEPVgGeyfN22LJk6AZrMkRZHxcHBMBvHScDGgwTm2GT2Wkgtocyd3JfZffjj2kYUDXXII0Fk9W0g==}
    dependencies:
      inherits: 2.0.4
      readable-stream: 2.3.7
    dev: true

  /from@0.1.7:
    resolution: {integrity: sha512-twe20eF1OxVxp/ML/kq2p1uc6KvFK/+vs8WjEbeKmV2He22MKm7YF2ANIt+EOqhJ5L3K/SuuPhk0hWQDjOM23g==}
    dev: true

  /fs-constants@1.0.0:
    resolution: {integrity: sha512-y6OAwoSIf7FyjMIv94u+b5rdheZEjzR63GTyZJm5qh4Bi+2YgwLCcI/fPFZkL5PSixOt6ZNKm+w+Hfp/Bciwow==}
    dev: false

  /fs-extra@11.1.1:
    resolution: {integrity: sha512-MGIE4HOvQCeUCzmlHs0vXpih4ysz4wg9qiSAu6cd42lVwPbTM1TjV7RusoyQqMmk/95gdQZX72u+YW+c3eEpFQ==}
    engines: {node: '>=14.14'}
    dependencies:
      graceful-fs: 4.2.10
      jsonfile: 6.1.0
      universalify: 2.0.0

  /fs-extra@7.0.1:
    resolution: {integrity: sha512-YJDaCJZEnBmcbw13fvdAM9AwNOJwOzrE4pqMqBq5nFiEqXUqHwlK4B+3pUw6JNvfSPtX05xFHtYy/1ni01eGCw==}
    engines: {node: '>=6 <7 || >=8'}
    dependencies:
      graceful-fs: 4.2.10
      jsonfile: 4.0.0
      universalify: 0.1.2
    dev: true

  /fs-jetpack@5.1.0:
    resolution: {integrity: sha512-Xn4fDhLydXkuzepZVsr02jakLlmoARPy+YWIclo4kh0GyNGUHnTqeH/w/qIsVn50dFxtp8otPL2t/HcPJBbxUA==}
    dependencies:
      minimatch: 5.1.0

  /fs-minipass@2.1.0:
    resolution: {integrity: sha512-V/JgOLFCS+R6Vcq0slCuaeWEdNC3ouDlJMNIsacH2VtALiu9mV4LPrHc5cDl8k5aw6J8jwgWWpiTo5RYhmIzvg==}
    engines: {node: '>= 8'}
    dependencies:
      minipass: 3.3.4
    dev: true

  /fs-minipass@3.0.2:
    resolution: {integrity: sha512-2GAfyfoaCDRrM6jaOS3UsBts8yJ55VioXdWcOL7dK9zdAuKT71+WBA4ifnNYqVjYv+4SsPxjK0JT4yIIn4cA/g==}
    engines: {node: ^14.17.0 || ^16.13.0 || >=18.0.0}
    dependencies:
      minipass: 5.0.0
    dev: true

  /fs.realpath@1.0.0:
    resolution: {integrity: sha512-OO0pH2lK6a0hZnAdau5ItzHPI6pUlvI7jMVnxUQRtw4owF2wk8lOSabtGDCTP4Ggrg2MbGnWO9X8K1t4+fGMDw==}

  /fsevents@2.3.2:
    resolution: {integrity: sha512-xiqMQR4xAeHTuB9uWm+fFRcIOgKBMiOBP+eXiyT7jsgVCq1bkVygt00oASowB7EdtpOHaaPgKt812P9ab+DDKA==}
    engines: {node: ^8.16.0 || ^10.6.0 || >=11.0.0}
    os: [darwin]
    requiresBuild: true
    dev: true
    optional: true

  /fullname@4.0.1:
    resolution: {integrity: sha512-jVT8q9Ah9JwqfIGKwKzTdbRRthdPpIjEe9kgvxM104Tv+q6SgOAQqJMVP90R0DBRAqejGMHDRWJtl3Ats6BjfQ==}
    engines: {node: '>=8'}
    dependencies:
      execa: 1.0.0
      filter-obj: 2.0.2
      mem: 5.1.1
      p-any: 2.1.0
      passwd-user: 3.0.0
      rc: 1.2.8
    dev: true

  /function-bind@1.1.1:
    resolution: {integrity: sha512-yIovAzMX49sF8Yl58fSCWJ5svSLuaibPxXQJFLmBObTuCr0Mf1KiPopGM9NiFjiYBCbfaa2Fh6breQ6ANVTI0A==}

  /function.prototype.name@1.1.5:
    resolution: {integrity: sha512-uN7m/BzVKQnCUF/iW8jYea67v++2u7m5UgENbHRtdDVclOUP+FMPlCNdmk0h/ysGyo2tavMJEDqJAkJdRa1vMA==}
    engines: {node: '>= 0.4'}
    dependencies:
      call-bind: 1.0.2
      define-properties: 1.2.0
      es-abstract: 1.22.1
      functions-have-names: 1.2.3

  /functions-have-names@1.2.3:
    resolution: {integrity: sha512-xckBUXyTIqT97tq2x2AMb+g163b5JFysYk0x4qxNFwbfQkmNZoiRHb6sPzI9/QV33WeuvVYBUIiD4NzNIyqaRQ==}

  /fx@28.0.0:
    resolution: {integrity: sha512-vKQDA9g868cZiW8ulgs2uN1yx1i7/nsS33jTMOxekk0Z03BJLffVcdW6AVD32fWb3E6RtmWWuBXBZOk8cLXFNQ==}
    hasBin: true
    dev: true

  /gauge@1.2.7:
    resolution: {integrity: sha512-fVbU2wRE91yDvKUnrIaQlHKAWKY5e08PmztCrwuH5YVQ+Z/p3d0ny2T48o6uvAAXHIUnfaQdHkmxYbQft1eHVA==}
    dependencies:
      ansi: 0.3.1
      has-unicode: 2.0.1
      lodash.pad: 4.5.1
      lodash.padend: 4.6.1
      lodash.padstart: 4.6.1
    dev: true

  /gauge@3.0.2:
    resolution: {integrity: sha512-+5J6MS/5XksCuXq++uFRsnUd7Ovu1XenbeuIuNRJxYWjgQbPuFhT14lAvsWfqfAmnwluf1OwMjz39HjfLPci0Q==}
    engines: {node: '>=10'}
    dependencies:
      aproba: 2.0.0
      color-support: 1.1.3
      console-control-strings: 1.1.0
      has-unicode: 2.0.1
      object-assign: 4.1.1
      signal-exit: 3.0.7
      string-width: 4.2.3
      strip-ansi: 6.0.1
      wide-align: 1.1.5
    dev: true

  /gauge@4.0.4:
    resolution: {integrity: sha512-f9m+BEN5jkg6a0fZjleidjN51VE1X+mPFQ2DJ0uv1V39oCLCbsGe6yjbBnp7eK7z/+GAon99a3nHuqbuuthyPg==}
    engines: {node: ^12.13.0 || ^14.15.0 || >=16.0.0}
    requiresBuild: true
    dependencies:
      aproba: 2.0.0
      color-support: 1.1.3
      console-control-strings: 1.1.0
      has-unicode: 2.0.1
      signal-exit: 3.0.7
      string-width: 4.2.3
      strip-ansi: 6.0.1
      wide-align: 1.1.5
    dev: true

  /gensync@1.0.0-beta.2:
    resolution: {integrity: sha512-3hN7NaskYvMDLQY55gnW3NQ+mesEAepTqlg+VEbj7zzqEMBVNhzcGYYeqFo/TlYz6eQiFcp1HcsCZO+nGgS8zg==}
    engines: {node: '>=6.9.0'}
    dev: true

  /get-caller-file@2.0.5:
    resolution: {integrity: sha512-DyFP3BM/3YHTQOCUL/w0OZHR0lpKeGrxotcHWcqNEdnltqFwXVfhEBQ94eIo34AfQpo0rGki4cyIiftY06h2Fg==}
    engines: {node: 6.* || 8.* || >= 10.*}
    dev: true

  /get-intrinsic@1.2.1:
    resolution: {integrity: sha512-2DcsyfABl+gVHEfCOaTrWgyt+tb6MSEGmKq+kI5HwLbIYgjgmMcV8KQ41uaKz1xxUcn9tJtgFbQUEVcEbd0FYw==}
    dependencies:
      function-bind: 1.1.1
      has: 1.0.3
      has-proto: 1.0.1
      has-symbols: 1.0.3

  /get-package-type@0.1.0:
    resolution: {integrity: sha512-pjzuKtY64GYfWizNAJ0fr9VqttZkNiK2iS430LtIHzjBEr6bX8Am2zm4sW4Ro5wjWW5cAlRL1qAMTcXbjNAO2Q==}
    engines: {node: '>=8.0.0'}
    dev: true

  /get-port@5.1.1:
    resolution: {integrity: sha512-g/Q1aTSDOxFpchXC4i8ZWvxA1lnPqx/JHqcpIw0/LX9T8x/GBbi6YnlN5nhaKIFkT8oFsscUKgDJYxfwfS6QsQ==}
    engines: {node: '>=8'}
    dev: true

  /get-stdin@4.0.1:
    resolution: {integrity: sha512-F5aQMywwJ2n85s4hJPTT9RPxGmubonuB10MNYo17/xph174n2MIR33HRguhzVag10O/npM7SPk73LMZNP+FaWw==}
    engines: {node: '>=0.10.0'}
    dev: true

  /get-stdin@8.0.0:
    resolution: {integrity: sha512-sY22aA6xchAzprjyqmSEQv4UbAAzRN0L2dQB0NlN5acTTK9Don6nhoc3eAbUnpZiCANAMfd/+40kVdKfFygohg==}
    engines: {node: '>=10'}
    dev: false

  /get-stream@3.0.0:
    resolution: {integrity: sha512-GlhdIUuVakc8SJ6kK0zAFbiGzRFzNnY4jUuEbV9UROo4Y+0Ny4fjvcZFVTeDA4odpFyOQzaw6hXukJSq/f28sQ==}
    engines: {node: '>=4'}
    dev: true

  /get-stream@4.1.0:
    resolution: {integrity: sha512-GMat4EJ5161kIy2HevLlr4luNjBgvmj413KaQA7jt4V8B4RDsfpHk7WQ9GVqfYyyx8OS/L66Kox+rJRNklLK7w==}
    engines: {node: '>=6'}
    dependencies:
      pump: 3.0.0
    dev: true

  /get-stream@5.2.0:
    resolution: {integrity: sha512-nBF+F1rAZVCu/p7rjzgA+Yb4lfYXrpl7a6VmJrU8wF9I1CKvP/QwPNZHnOlwbTkY6dvtFIzFMSyQXbLoTQPRpA==}
    engines: {node: '>=8'}
    dependencies:
      pump: 3.0.0
    dev: true

  /get-stream@6.0.1:
    resolution: {integrity: sha512-ts6Wi+2j3jQjqi70w5AlN8DFnkSwC+MqmxEzdEALB2qXZYV3X/b1CTfgPLGJNMeAWxdPfU8FO1ms3NUfaHCPYg==}
    engines: {node: '>=10'}

  /get-symbol-description@1.0.0:
    resolution: {integrity: sha512-2EmdH1YvIQiZpltCNgkuiUnyukzxM/R6NDJX31Ke3BG1Nq5b0S2PhX59UKi9vZpPDQVdqn+1IcaAwnzTT5vCjw==}
    engines: {node: '>= 0.4'}
    dependencies:
      call-bind: 1.0.2
      get-intrinsic: 1.2.1

  /github-username@6.0.0:
    resolution: {integrity: sha512-7TTrRjxblSI5l6adk9zd+cV5d6i1OrJSo3Vr9xdGqFLBQo0mz5P9eIfKCDJ7eekVGGFLbce0qbPSnktXV2BjDQ==}
    engines: {node: '>=10'}
    dependencies:
      '@octokit/rest': 18.12.0
    transitivePeerDependencies:
      - encoding
    dev: true

  /glob-parent@5.1.2:
    resolution: {integrity: sha512-AOIgSQCepiJYwP3ARnGx+5VnTu2HBYdzbGP45eLw1vr3zB3vZLeyed1sC9hnbcOc9/SrMyM5RPQrkGz4aS9Zow==}
    engines: {node: '>= 6'}
    dependencies:
      is-glob: 4.0.3

  /glob-parent@6.0.2:
    resolution: {integrity: sha512-XxwI8EOhVQgWp6iDL+3b0r86f4d6AX6zSU55HfB4ydCEuXLXc5FcYeOu+nnGftS4TEju/11rt4KJPTMgbfmv4A==}
    engines: {node: '>=10.13.0'}
    dependencies:
      is-glob: 4.0.3
    dev: true

  /glob-to-regexp@0.4.1:
    resolution: {integrity: sha512-lkX1HJXwyMcprw/5YUZc2s7DrpAiHB21/V+E1rHUrVNokkvB6bqMzT0VfV6/86ZNabt1k14YOIaT7nDvOX3Iiw==}
    dev: true

  /glob@10.2.5:
    resolution: {integrity: sha512-Gj+dFYPZ5hc5dazjXzB0iHg2jKWJZYMjITXYPBRQ/xc2Buw7H0BINknRTwURJ6IC6MEFpYbLvtgVb3qD+DwyuA==}
    engines: {node: '>=16 || 14 >=14.17'}
    hasBin: true
    dependencies:
      foreground-child: 3.1.1
      jackspeak: 2.2.0
      minimatch: 9.0.0
      minipass: 5.0.0
      path-scurry: 1.7.0
    dev: true

  /glob@7.2.3:
    resolution: {integrity: sha512-nFR0zLpU2YCaRxwoCJvL6UvCH2JFyFVIvwTLsIf21AuHlMskA1hhTdk+LlYJtOlYt9v6dvszD2BGRqBL+iQK9Q==}
    dependencies:
      fs.realpath: 1.0.0
      inflight: 1.0.6
      inherits: 2.0.4
      minimatch: 3.1.2
      once: 1.4.0
      path-is-absolute: 1.0.1

  /glob@8.1.0:
    resolution: {integrity: sha512-r8hpEjiQEYlF2QU0df3dS+nxxSIreXQS1qRhMJM0Q5NDdR386C7jb7Hwwod8Fgiuex+k0GFjgft18yvxm5XoCQ==}
    engines: {node: '>=12'}
    dependencies:
      fs.realpath: 1.0.0
      inflight: 1.0.6
      inherits: 2.0.4
      minimatch: 5.1.6
      once: 1.4.0

  /global-agent@2.2.0:
    resolution: {integrity: sha512-+20KpaW6DDLqhG7JDiJpD1JvNvb8ts+TNl7BPOYcURqCrXqnN1Vf+XVOrkKJAFPqfX+oEhsdzOj1hLWkBTdNJg==}
    engines: {node: '>=10.0'}
    dependencies:
      boolean: 3.2.0
      core-js: 3.26.0
      es6-error: 4.1.1
      matcher: 3.0.0
      roarr: 2.15.4
      semver: 7.5.4
      serialize-error: 7.0.1
    dev: true

  /global-agent@3.0.0:
    resolution: {integrity: sha512-PT6XReJ+D07JvGoxQMkT6qji/jVNfX/h364XHZOWeRzy64sSFr+xJ5OX7LI3b4MPQzdL4H8Y8M0xzPpsVMwA8Q==}
    engines: {node: '>=10.0'}
    dependencies:
      boolean: 3.2.0
      es6-error: 4.1.1
      matcher: 3.0.0
      roarr: 2.15.4
      semver: 7.5.4
      serialize-error: 7.0.1
    dev: true

  /global-dirs@3.0.1:
    resolution: {integrity: sha512-NBcGGFbBA9s1VzD41QXDG+3++t9Mn5t1FpLdhESY6oKY4gYTFpX4wO3sqGUa0Srjtbfj3szX0RnemmrVRUdULA==}
    engines: {node: '>=10'}
    dependencies:
      ini: 2.0.0

  /global-tunnel-ng@2.7.1:
    resolution: {integrity: sha512-4s+DyciWBV0eK148wqXxcmVAbFVPqtc3sEtUE/GTQfuU80rySLcMhUmHKSHI7/LDj8q0gDYI1lIhRRB7ieRAqg==}
    engines: {node: '>=0.10'}
    dependencies:
      encodeurl: 1.0.2
      lodash: 4.17.21
      npm-conf: 1.1.3
      tunnel: 0.0.6
    dev: true

  /globals@11.12.0:
    resolution: {integrity: sha512-WOBp/EEGUiIsJSp7wcv/y6MO+lV9UoncWqxuFfm8eBwzWNgyfBd6Gz+IeKQ9jCmyhoH99g15M3T+QaVHFjizVA==}
    engines: {node: '>=4'}
    dev: true

  /globals@13.19.0:
    resolution: {integrity: sha512-dkQ957uSRWHw7CFXLUtUHQI3g3aWApYhfNR2O6jn/907riyTYKVBmxYVROkBcY614FSSeSJh7Xm7SrUWCxvJMQ==}
    engines: {node: '>=8'}
    dependencies:
      type-fest: 0.20.2
    dev: true

  /globalthis@1.0.3:
    resolution: {integrity: sha512-sFdI5LyBiNTHjRd7cGPWapiHWMOXKyuBNX/cWJ3NfzrZQVa8GI/8cofCl74AOVqq9W5kNmguTIzJ/1s2gyI9wA==}
    engines: {node: '>= 0.4'}
    dependencies:
      define-properties: 1.2.0

  /globby@11.1.0:
    resolution: {integrity: sha512-jhIXaOzy1sb8IyocaruWSn1TjmnBVs8Ayhcy83rmxNJ8q2uWKCAj3CnJY+KpGSXCueAPc0i05kVvVKtP1t9S3g==}
    engines: {node: '>=10'}
    dependencies:
      array-union: 2.1.0
      dir-glob: 3.0.1
      fast-glob: 3.3.1
      ignore: 5.2.4
      merge2: 1.4.1
      slash: 3.0.0

  /globby@13.1.4:
    resolution: {integrity: sha512-iui/IiiW+QrJ1X1hKH5qwlMQyv34wJAYwH1vrf8b9kBA4sNiif3gKsMHa+BrdnOpEudWjpotfa7LrTzB1ERS/g==}
    engines: {node: ^12.20.0 || ^14.13.1 || >=16.0.0}
    dependencies:
      dir-glob: 3.0.1
      fast-glob: 3.3.1
      ignore: 5.2.4
      merge2: 1.4.1
      slash: 4.0.0
    dev: true

  /gopd@1.0.1:
    resolution: {integrity: sha512-d65bNlIadxvpb/A2abVdlqKqV563juRnZ1Wtk6s1sIR8uNsXR70xqIzVqxVf1eTqDunwT2MkczEeaezCKTZhwA==}
    dependencies:
      get-intrinsic: 1.2.1

  /got@11.8.5:
    resolution: {integrity: sha512-o0Je4NvQObAuZPHLFoRSkdG2lTgtcynqymzg2Vupdx6PorhaT5MCbIyXG6d4D94kk8ZG57QeosgdiqfJWhEhlQ==}
    engines: {node: '>=10.19.0'}
    dependencies:
      '@sindresorhus/is': 4.6.0
      '@szmarczak/http-timer': 4.0.6
      '@types/cacheable-request': 6.0.2
      '@types/responselike': 1.0.0
      cacheable-lookup: 5.0.4
      cacheable-request: 7.0.2
      decompress-response: 6.0.0
      http2-wrapper: 1.0.3
      lowercase-keys: 2.0.0
      p-cancelable: 2.1.1
      responselike: 2.0.1
    dev: true

  /got@6.7.1:
    resolution: {integrity: sha512-Y/K3EDuiQN9rTZhBvPRWMLXIKdeD1Rj0nzunfoi0Yyn5WBEbzxXKU9Ub2X41oZBagVWOBU3MuDonFMgPWQFnwg==}
    engines: {node: '>=4'}
    dependencies:
      '@types/keyv': 3.1.4
      '@types/responselike': 1.0.0
      create-error-class: 3.0.2
      duplexer3: 0.1.5
      get-stream: 3.0.0
      is-redirect: 1.0.0
      is-retry-allowed: 1.2.0
      is-stream: 1.1.0
      lowercase-keys: 1.0.1
      safe-buffer: 5.2.1
      timed-out: 4.0.1
      unzip-response: 2.0.1
      url-parse-lax: 1.0.0
    dev: true

  /got@8.3.2:
    resolution: {integrity: sha512-qjUJ5U/hawxosMryILofZCkm3C84PLJS/0grRIpjAwu+Lkxxj5cxeCU25BG0/3mDSpXKTyZr8oh8wIgLaH0QCw==}
    engines: {node: '>=4'}
    dependencies:
      '@sindresorhus/is': 0.7.0
      '@types/keyv': 3.1.4
      '@types/responselike': 1.0.0
      cacheable-request: 2.1.4
      decompress-response: 3.3.0
      duplexer3: 0.1.5
      get-stream: 3.0.0
      into-stream: 3.1.0
      is-retry-allowed: 1.2.0
      isurl: 1.0.0
      lowercase-keys: 1.0.1
      mimic-response: 1.0.1
      p-cancelable: 0.4.1
      p-timeout: 2.0.1
      pify: 3.0.0
      safe-buffer: 5.2.1
      timed-out: 4.0.1
      url-parse-lax: 3.0.0
      url-to-options: 1.0.1
    dev: true

  /got@9.6.0:
    resolution: {integrity: sha512-R7eWptXuGYxwijs0eV+v3o6+XH1IqVK8dJOEecQfTmkncw9AV4dcw/Dhxi8MdlqPthxxpZyizMzyg8RTmEsG+Q==}
    engines: {node: '>=8.6'}
    dependencies:
      '@sindresorhus/is': 0.14.0
      '@szmarczak/http-timer': 1.1.2
      '@types/keyv': 3.1.4
      '@types/responselike': 1.0.0
      cacheable-request: 6.1.0
      decompress-response: 3.3.0
      duplexer3: 0.1.5
      get-stream: 4.1.0
      lowercase-keys: 1.0.1
      mimic-response: 1.0.1
      p-cancelable: 1.1.0
      to-readable-stream: 1.0.0
      url-parse-lax: 3.0.0
    dev: true

  /graceful-fs@4.2.10:
    resolution: {integrity: sha512-9ByhssR2fPVsNZj478qUUbKfmL0+t5BDVyjShtyZZLiK7ZDAArFFfopyOTj0M05wE2tJPisA4iTnnXl2YoPvOA==}

  /graphemer@1.4.0:
    resolution: {integrity: sha512-EtKwoO6kxCL9WO5xipiHTZlSzBm7WLT627TqC/uVRd0HKmq8NXyebnNYxDoBi7wt8eTWrUrKXCOVaFq9x1kgag==}
    dev: true

  /graphviz-mit@0.0.9:
    resolution: {integrity: sha512-om4IO5Rp5D/BnKluHsciWPi9tqB2MQN5yKbo9fXghFQL8QtWm3EpMnT/Llje0kE+DpG6qIQVLT6HqKpAnKyQGw==}
    engines: {node: '>=0.6.8'}
    dependencies:
      temp: 0.4.0
      which: 1.3.1
    dev: true

  /grouped-queue@2.0.0:
    resolution: {integrity: sha512-/PiFUa7WIsl48dUeCvhIHnwNmAAzlI/eHoJl0vu3nsFA366JleY7Ff8EVTplZu5kO0MIdZjKTTnzItL61ahbnw==}
    engines: {node: '>=8.0.0'}
    dev: true

  /hard-rejection@2.1.0:
    resolution: {integrity: sha512-VIZB+ibDhx7ObhAe7OVtoEbuP4h/MuOTHJ+J8h/eBXotJYl0fBgR72xDFCKgIh22OJZIOVNxBMWuhAr10r8HdA==}
    engines: {node: '>=6'}
    dev: true

  /has-ansi@2.0.0:
    resolution: {integrity: sha512-C8vBJ8DwUCx19vhm7urhTuUsr4/IyP6l4VzNQDv+ryHQObW3TTTp9yB68WpYgRe2bbaGuZ/se74IqFeVnMnLZg==}
    engines: {node: '>=0.10.0'}
    dependencies:
      ansi-regex: 2.1.1
    dev: true

  /has-bigints@1.0.2:
    resolution: {integrity: sha512-tSvCKtBr9lkF0Ex0aQiP9N+OpV4zi2r/Nee5VkRDbaqv35RLYMzbwQfFSZZH0kR+Rd6302UJZ2p/bJCEoR3VoQ==}

  /has-flag@1.0.0:
    resolution: {integrity: sha512-DyYHfIYwAJmjAjSSPKANxI8bFY9YtFrgkAfinBojQ8YJTOuOuav64tMUJv584SES4xl74PmuaevIyaLESHdTAA==}
    engines: {node: '>=0.10.0'}
    dev: true

  /has-flag@3.0.0:
    resolution: {integrity: sha512-sKJf1+ceQBr4SMkvQnBDNDtf4TXpVhVGateu0t918bl30FnbE2m4vNLX+VWe/dpjlb+HugGYzW7uQXH98HPEYw==}
    engines: {node: '>=4'}

  /has-flag@4.0.0:
    resolution: {integrity: sha512-EykJT/Q1KjTWctppgIAgfSO0tKVuZUjhgMr17kqTumMl6Afv3EISleU7qZUzoXDFTAHTDC4NOoG/ZxU3EvlMPQ==}
    engines: {node: '>=8'}

  /has-property-descriptors@1.0.0:
    resolution: {integrity: sha512-62DVLZGoiEBDHQyqG4w9xCuZ7eJEwNmJRWw2VY84Oedb7WFcA27fiEVe8oUQx9hAUJ4ekurquucTGwsyO1XGdQ==}
    dependencies:
      get-intrinsic: 1.2.1

  /has-proto@1.0.1:
    resolution: {integrity: sha512-7qE+iP+O+bgF9clE5+UoBFzE65mlBiVj3tKCrlNQ0Ogwm0BjpT/gK4SlLYDMybDh5I3TCTKnPPa0oMG7JDYrhg==}
    engines: {node: '>= 0.4'}

  /has-symbol-support-x@1.4.2:
    resolution: {integrity: sha512-3ToOva++HaW+eCpgqZrCfN51IPB+7bJNVT6CUATzueB5Heb8o6Nam0V3HG5dlDvZU1Gn5QLcbahiKw/XVk5JJw==}
    dev: true

  /has-symbols@1.0.3:
    resolution: {integrity: sha512-l3LCuF6MgDNwTDKkdYGEihYjt5pRPbEg46rtlmnSPlUbgmB8LOIrKJbYYFBSbnPaJexMKtiPO8hmeRjRz2Td+A==}
    engines: {node: '>= 0.4'}

  /has-to-string-tag-x@1.4.1:
    resolution: {integrity: sha512-vdbKfmw+3LoOYVr+mtxHaX5a96+0f3DljYd8JOqvOLsf5mw2Otda2qCDT9qRqLAhrjyQ0h7ual5nOiASpsGNFw==}
    dependencies:
      has-symbol-support-x: 1.4.2
    dev: true

  /has-tostringtag@1.0.0:
    resolution: {integrity: sha512-kFjcSNhnlGV1kyoGk7OXKSawH5JOb/LzUc5w9B02hOTO0dfFRjbHQKvg1d6cf3HbeUmtU9VbbV3qzZ2Teh97WQ==}
    engines: {node: '>= 0.4'}
    dependencies:
      has-symbols: 1.0.3

  /has-unicode@2.0.1:
    resolution: {integrity: sha512-8Rf9Y83NBReMnx0gFzA8JImQACstCYWUplepDa9xprwwtmgEZUF0h/i5xSA625zB/I37EtrswSST6OXxwaaIJQ==}
    dev: true

  /has-yarn@2.1.0:
    resolution: {integrity: sha512-UqBRqi4ju7T+TqGNdqAO0PaSVGsDGJUBQvk9eUWNGRY1CFGDzYhLWoM7JQEemnlvVcv/YEmc2wNW8BC24EnUsw==}
    engines: {node: '>=8'}

  /has@1.0.3:
    resolution: {integrity: sha512-f2dvO0VU6Oej7RkWJGrehjbzMAjFp5/VKPp5tTpWIV4JHHZK1/BxbFRtf/siA2SWTe09caDmVtYYzWEIbBS4zw==}
    engines: {node: '>= 0.4.0'}
    dependencies:
      function-bind: 1.1.1

  /hasha@5.2.2:
    resolution: {integrity: sha512-Hrp5vIK/xr5SkeN2onO32H0MgNZ0f17HRNH39WfL0SYUNOTZ5Lz1TJ8Pajo/87dYGEFlLMm7mIc/k/s6Bvz9HQ==}
    engines: {node: '>=8'}
    dependencies:
      is-stream: 2.0.1
      type-fest: 0.8.1
    dev: false

  /hosted-git-info@2.8.9:
    resolution: {integrity: sha512-mxIDAb9Lsm6DoOJ7xH+5+X4y1LU/4Hi50L9C5sIswK3JzULS4bwk1FvjdBgvYR4bzT4tuUQiC15FE2f5HbLvYw==}

  /hosted-git-info@4.1.0:
    resolution: {integrity: sha512-kyCuEOWjJqZuDbRHzL8V93NzQhwIB71oFWSyzVo+KPZI+pnQPPxucdkrOZvkLRnrf5URsQM+IJ09Dw29cRALIA==}
    engines: {node: '>=10'}
    dependencies:
      lru-cache: 6.0.0
    dev: true

  /hosted-git-info@6.1.1:
    resolution: {integrity: sha512-r0EI+HBMcXadMrugk0GCQ+6BQV39PiWAZVfq7oIckeGiN7sjRGyQxPdft3nQekFTCQbYxLBH+/axZMeH8UX6+w==}
    engines: {node: ^14.17.0 || ^16.13.0 || >=18.0.0}
    dependencies:
      lru-cache: 7.14.0
    dev: true

  /html-escaper@2.0.2:
    resolution: {integrity: sha512-H2iMtd0I4Mt5eYiapRdIDjp+XzelXQ0tFE4JS7YFwFevXXMmOp9myNrUvCg0D6ws8iqkRPBfKHgbwig1SmlLfg==}
    dev: true

  /http-cache-semantics@3.8.1:
    resolution: {integrity: sha512-5ai2iksyV8ZXmnZhHH4rWPoxxistEexSi5936zIQ1bnNTW5VnA85B6P/VpXiRM017IgRvb2kKo1a//y+0wSp3w==}
    dev: true

  /http-cache-semantics@4.1.1:
    resolution: {integrity: sha512-er295DKPVsV82j5kw1Gjt+ADA/XYHsajl82cGNQG2eyoPkvgUhX+nDIyelzhIWbbsXP39EHcI6l5tYs2FYqYXQ==}
    dev: true

  /http-errors@1.8.1:
    resolution: {integrity: sha512-Kpk9Sm7NmI+RHhnj6OIWDI1d6fIoFAtFt9RLaTMRlg/8w49juAStsrBgp0Dp4OdxdVbRIeKhtCUvoi/RuAhO4g==}
    engines: {node: '>= 0.6'}
    dependencies:
      depd: 1.1.2
      inherits: 2.0.4
      setprototypeof: 1.2.0
      statuses: 1.5.0
      toidentifier: 1.0.1
    dev: true

  /http-proxy-agent@4.0.1:
    resolution: {integrity: sha512-k0zdNgqWTGA6aeIRVpvfVob4fL52dTfaehylg0Y4UvSySvOq/Y+BOyPrgpUrA7HylqvU8vIZGsRuXmspskV0Tg==}
    engines: {node: '>= 6'}
    requiresBuild: true
    dependencies:
      '@tootallnate/once': 1.1.2
      agent-base: 6.0.2
      debug: 4.3.4
    transitivePeerDependencies:
      - supports-color
    dev: true

  /http-proxy-agent@5.0.0:
    resolution: {integrity: sha512-n2hY8YdoRE1i7r6M0w9DIw5GgZN0G25P8zLCRQ8rjXtTU3vsNFBI/vWK/UIeE6g5MUUz6avwAPXmL6Fy9D/90w==}
    engines: {node: '>= 6'}
    dependencies:
      '@tootallnate/once': 2.0.0
      agent-base: 6.0.2
      debug: 4.3.4
    transitivePeerDependencies:
      - supports-color

  /http-proxy-agent@7.0.0:
    resolution: {integrity: sha512-+ZT+iBxVUQ1asugqnD6oWoRiS25AkjNfG085dKJGtGxkdwLQrMKU5wJr2bOOFAXzKcTuqq+7fZlTMgG3SRfIYQ==}
    engines: {node: '>= 14'}
    dependencies:
      agent-base: 7.1.0
      debug: 4.3.4
    transitivePeerDependencies:
      - supports-color
    dev: false

  /http2-wrapper@1.0.3:
    resolution: {integrity: sha512-V+23sDMr12Wnz7iTcDeJr3O6AIxlnvT/bmaAAAP/Xda35C90p9599p0F1eHR/N1KILWSoWVAiOMFjBBXaXSMxg==}
    engines: {node: '>=10.19.0'}
    dependencies:
      quick-lru: 5.1.1
      resolve-alpn: 1.2.1
    dev: true

  /https-proxy-agent@5.0.1:
    resolution: {integrity: sha512-dFcAjpTQFgoLMzC2VwU+C/CbS7uRL0lWmxDITmqm7C+7F0Odmj6s9l6alZc6AELXhrnggM2CeWSXHGOdX2YtwA==}
    engines: {node: '>= 6'}
    dependencies:
      agent-base: 6.0.2
      debug: 4.3.4
    transitivePeerDependencies:
      - supports-color

  /https-proxy-agent@7.0.1:
    resolution: {integrity: sha512-Eun8zV0kcYS1g19r78osiQLEFIRspRUDd9tIfBCTBPBeMieF/EsJNL8VI3xOIdYRDEkjQnqOYPsZ2DsWsVsFwQ==}
    engines: {node: '>= 14'}
    dependencies:
      agent-base: 7.1.0
      debug: 4.3.4
    transitivePeerDependencies:
      - supports-color
    dev: false

  /human-signals@2.1.0:
    resolution: {integrity: sha512-B4FFZ6q/T2jhhksgkbEW3HBvWIfDW85snkQgawt07S7J5QXTk6BkNV+0yAeZrM5QpMAdYlocGoljn0sJ/WQkFw==}
    engines: {node: '>=10.17.0'}

  /human-signals@4.3.1:
    resolution: {integrity: sha512-nZXjEF2nbo7lIw3mgYjItAfgQXog3OjJogSbKa2CQIIvSGWcKgeJnQlNXip6NglNzYH45nSRiEVimMvYL8DDqQ==}
    engines: {node: '>=14.18.0'}
    dev: true

  /humanize-ms@1.2.1:
    resolution: {integrity: sha512-Fl70vYtsAFb/C06PTS9dZBo7ihau+Tu/DNCk/OyHhea07S+aeMWpFFkUaXRa8fI+ScZbEI8dfSxwY7gxZ9SAVQ==}
    requiresBuild: true
    dependencies:
      ms: 2.1.3
    dev: true

  /humanize-string@2.1.0:
    resolution: {integrity: sha512-sQ+hqmxyXW8Cj7iqxcQxD7oSy3+AXnIZXdUF9lQMkzaG8dtbKAB8U7lCtViMnwQ+MpdCKsO2Kiij3G6UUXq/Xg==}
    engines: {node: '>=6'}
    dependencies:
      decamelize: 2.0.0
    dev: true

  /husky@8.0.3:
    resolution: {integrity: sha512-+dQSyqPh4x1hlO1swXBiNb2HzTDN1I2IGLQx1GrBuiqFJfoMrnZWwVmatvSiO+Iz8fBUnf+lekwNo4c2LlXItg==}
    engines: {node: '>=14'}
    hasBin: true
    dev: true

  /hyperdyperid@1.2.0:
    resolution: {integrity: sha512-Y93lCzHYgGWdrJ66yIktxiaGULYc6oGiABxhcO5AufBeOyoIdZF7bIfLaOrbM0iGIOXQQgxxRrFEnb+Y6w1n4A==}
    engines: {node: '>=10.18'}
    dev: true

  /iconv-lite@0.4.24:
    resolution: {integrity: sha512-v3MXnZAcvnywkTUEZomIActle7RXXeedOR31wwl7VlyoXO4Qi9arvSenNQWne1TcRwhCL1HwLI21bEqdpj8/rA==}
    engines: {node: '>=0.10.0'}
    dependencies:
      safer-buffer: 2.1.2
    dev: true

  /iconv-lite@0.6.3:
    resolution: {integrity: sha512-4fCk79wshMdzMp2rH06qWrJE4iolqLhCUH+OiuIgU++RB0+94NlDL81atO7GX55uUKueo0txHNtvEyI6D7WdMw==}
    engines: {node: '>=0.10.0'}
    dependencies:
      safer-buffer: 2.1.2

  /ieee754@1.2.1:
    resolution: {integrity: sha512-dcyqhDvX1C46lXZcVqCpK+FtMRQVdIMN6/Df5js2zouUsqG7I6sFxitIC+7KYK29KdXOLHdu9zL4sFnoVQnqaA==}

  /ignore-walk@4.0.1:
    resolution: {integrity: sha512-rzDQLaW4jQbh2YrOFlJdCtX8qgJTehFRYiUB2r1osqTeDzV/3+Jh8fz1oAPzUThf3iku8Ds4IDqawI5d8mUiQw==}
    engines: {node: '>=10'}
    dependencies:
      minimatch: 3.1.2
    dev: true

  /ignore-walk@5.0.1:
    resolution: {integrity: sha512-yemi4pMf51WKT7khInJqAvsIGzoqYXblnsz0ql8tM+yi1EKYTY1evX4NAbJrLL/Aanr2HyZeluqU+Oi7MGHokw==}
    engines: {node: ^12.13.0 || ^14.15.0 || >=16.0.0}
    dependencies:
      minimatch: 5.1.6

  /ignore-walk@6.0.3:
    resolution: {integrity: sha512-C7FfFoTA+bI10qfeydT8aZbvr91vAEU+2W5BZUlzPec47oNb07SsOfwYrtxuvOYdUApPP/Qlh4DtAO51Ekk2QA==}
    engines: {node: ^14.17.0 || ^16.13.0 || >=18.0.0}
    dependencies:
      minimatch: 9.0.0
    dev: true

  /ignore@5.2.4:
    resolution: {integrity: sha512-MAb38BcSbH0eHNBxn7ql2NH/kX33OkB3lZ1BNdh7ENeRChHTYsTvWrMubiIAMNS2llXEEgZ1MUOBtXChP3kaFQ==}
    engines: {node: '>= 4'}

  /import-fresh@3.3.0:
    resolution: {integrity: sha512-veYYhQa+D1QBKznvhUHxb8faxlrwUnxseDAbAp457E0wLNio2bOSKnjYDhMj+YiAq61xrMGhQk9iXVk5FzgQMw==}
    engines: {node: '>=6'}
    dependencies:
      parent-module: 1.0.1
      resolve-from: 4.0.0
    dev: true

  /import-in-the-middle@1.4.2:
    resolution: {integrity: sha512-9WOz1Yh/cvO/p69sxRmhyQwrIGGSp7EIdcb+fFNVi7CzQGQB8U1/1XrKVSbEd/GNOAeM0peJtmi7+qphe7NvAw==}
    dependencies:
      acorn: 8.9.0
      acorn-import-assertions: 1.9.0(acorn@8.9.0)
      cjs-module-lexer: 1.2.2
      module-details-from-path: 1.0.3

  /import-lazy@2.1.0:
    resolution: {integrity: sha512-m7ZEHgtw69qOGw+jwxXkHlrlIPdTGkyh66zXZ1ajZbxkDBNjSY/LGbmjc7h0s2ELsUDTAhFr55TrPSSqJGPG0A==}
    engines: {node: '>=4'}
    dev: true

  /import-lazy@4.0.0:
    resolution: {integrity: sha512-rKtvo6a868b5Hu3heneU+L4yEQ4jYKLtjpnPeUdK7h0yzXGmyBTypknlkCvHFBqfX9YlorEiMM6Dnq/5atfHkw==}
    engines: {node: '>=8'}
    dev: true

  /import-local@3.1.0:
    resolution: {integrity: sha512-ASB07uLtnDs1o6EHjKpX34BKYDSqnFerfTOJL2HvMqF70LnxpjkzDB8J44oT9pu4AMPkQwf8jl6szgvNd2tRIg==}
    engines: {node: '>=8'}
    hasBin: true
    dependencies:
      pkg-dir: 4.2.0
      resolve-cwd: 3.0.0
    dev: true

  /imurmurhash@0.1.4:
    resolution: {integrity: sha512-JmXMZ6wuvDmLiHEml9ykzqO6lwFbof0GG4IkcGaENdCRDDmMVnny7s5HsIgHCbaq0w2MyPhDqkhTUgS2LU2PHA==}
    engines: {node: '>=0.8.19'}
    dev: true

  /indent-string@3.2.0:
    resolution: {integrity: sha512-BYqTHXTGUIvg7t1r4sJNKcbDZkL92nkXA8YtRpbjFHRHGDL/NtUeiBJMeE60kIFN/Mg8ESaWQvftaYMGJzQZCQ==}
    engines: {node: '>=4'}
    dev: true

  /indent-string@4.0.0:
    resolution: {integrity: sha512-EdDDZu4A2OyIK7Lr/2zG+w5jmbuk1DVBnEwREQvBzspBJkCEbRa8GxU1lghYcaGJCnRWibjDXlq779X1/y5xwg==}
    engines: {node: '>=8'}

  /infer-owner@1.0.4:
    resolution: {integrity: sha512-IClj+Xz94+d7irH5qRyfJonOdfTzuDaifE6ZPWfx0N0+/ATZCbuTPq2prFl526urkQd90WyUKIh1DfBQ2hMz9A==}
    dev: true

  /inflight@1.0.6:
    resolution: {integrity: sha512-k92I/b08q4wvFscXCLvqfsHCrjrF7yiXsQuIVvVE7N82W3+aqpzuUdBbfhWcy/FZR3/4IgflMgKLOsvPDrGCJA==}
    dependencies:
      once: 1.4.0
      wrappy: 1.0.2

  /inherits@2.0.4:
    resolution: {integrity: sha512-k/vGaX4/Yla3WzyMCvTQOXYeIHvqOKtnqBduzTHpzpQZzAskKMhZ2K+EnBiSM9zGSoIFeMpXKxa4dYeZIQqewQ==}

  /ini@1.3.8:
    resolution: {integrity: sha512-JV/yugV2uzW5iMRSiZAyDtQd+nxtUnjeLt0acNdw98kKLrvuRVyB80tsREOE7yvGVgalhZ6RNXCmEHkUKBKxew==}
    dev: true

  /ini@2.0.0:
    resolution: {integrity: sha512-7PnF4oN3CvZF23ADhA5wRaYEQpJ8qygSkbtTXWBeXWXmEVRXK+1ITciHWwHhsjv1TmW0MgacIv6hEi5pX5NQdA==}
    engines: {node: '>=10'}

  /inquirer@1.2.3:
    resolution: {integrity: sha512-diSnpgfv/Ozq6QKuV2mUcwZ+D24b03J3W6EVxzvtkCWJTPrH2gKLsqgSW0vzRMZZFhFdhnvzka0RUJxIm7AOxQ==}
    dependencies:
      ansi-escapes: 1.4.0
      chalk: 1.1.3
      cli-cursor: 1.0.2
      cli-width: 2.2.1
      external-editor: 1.1.1
      figures: 1.7.0
      lodash: 4.17.21
      mute-stream: 0.0.6
      pinkie-promise: 2.0.1
      run-async: 2.4.1
      rx: 4.1.0
      string-width: 1.0.2
      strip-ansi: 3.0.1
      through: 2.3.8
    dev: true

  /inquirer@8.2.5:
    resolution: {integrity: sha512-QAgPDQMEgrDssk1XiwwHoOGYF9BAbUcc1+j+FhEvaOt8/cKRqyLn0U5qA6F74fGhTMGxf92pOvPBeh29jQJDTQ==}
    engines: {node: '>=12.0.0'}
    dependencies:
      ansi-escapes: 4.3.2
      chalk: 4.1.2
      cli-cursor: 3.1.0
      cli-width: 3.0.0
      external-editor: 3.1.0
      figures: 3.2.0
      lodash: 4.17.21
      mute-stream: 0.0.8
      ora: 5.4.1
      run-async: 2.4.1
      rxjs: 7.8.0
      string-width: 4.2.3
      strip-ansi: 6.0.1
      through: 2.3.8
      wrap-ansi: 7.0.0
    dev: true

  /internal-slot@1.0.5:
    resolution: {integrity: sha512-Y+R5hJrzs52QCG2laLn4udYVnxsfny9CpOhNhUvk/SSSVyF6T27FzRbF0sroPidSu3X8oEAkOn2K804mjpt6UQ==}
    engines: {node: '>= 0.4'}
    dependencies:
      get-intrinsic: 1.2.1
      has: 1.0.3
      side-channel: 1.0.4

  /interpret@1.4.0:
    resolution: {integrity: sha512-agE4QfB2Lkp9uICn7BAqoscw4SZP9kTE2hxiFI3jBPmXJfdqiahTbUuKGsMoN2GtqL9AxhYioAcVvgsb1HvRbA==}
    engines: {node: '>= 0.10'}
    dev: true

  /into-stream@3.1.0:
    resolution: {integrity: sha512-TcdjPibTksa1NQximqep2r17ISRiNE9fwlfbg3F8ANdvP5/yrFTew86VcO//jk4QTaMlbjypPBq76HN2zaKfZQ==}
    engines: {node: '>=4'}
    dependencies:
      from2: 2.3.0
      p-is-promise: 1.1.0
    dev: true

  /ip@2.0.0:
    resolution: {integrity: sha512-WKa+XuLG1A1R0UWhl2+1XQSi+fZWMsYKffMZTTYsiZaUD8k2yDAj5atimTUD2TZkyCkNEeYE5NhFZmupOGtjYQ==}

  /ipaddr.js@1.9.1:
    resolution: {integrity: sha512-0KI/607xoxSToH7GjN1FfSbLoU0+btTicjsQSWQlh/hZykN8KpmMf7uYwPW3R+akZ6R/w18ZlXSHBYXiYUPO3g==}
    engines: {node: '>= 0.10'}
    dev: true

  /irregular-plurals@3.3.0:
    resolution: {integrity: sha512-MVBLKUTangM3EfRPFROhmWQQKRDsrgI83J8GS3jXy+OwYqiR2/aoWndYQ5416jLE3uaGgLH7ncme3X9y09gZ3g==}
    engines: {node: '>=8'}
    dev: true

  /is-arguments@1.1.1:
    resolution: {integrity: sha512-8Q7EARjzEnKpt/PCD7e1cgUS0a6X8u5tdSiMqXhojOdoV9TsMsiO+9VLC5vAmO8N7/GmXn7yjR8qnA6bVAEzfA==}
    engines: {node: '>= 0.4'}
    dependencies:
      call-bind: 1.0.2
      has-tostringtag: 1.0.0
    dev: true

  /is-array-buffer@3.0.2:
    resolution: {integrity: sha512-y+FyyR/w8vfIRq4eQcM1EYgSTnmHXPqaF+IgzgraytCFq5Xh8lllDVmAZolPJiZttZLeFSINPYMaEJ7/vWUa1w==}
    dependencies:
      call-bind: 1.0.2
      get-intrinsic: 1.2.1
      is-typed-array: 1.1.10

  /is-arrayish@0.2.1:
    resolution: {integrity: sha512-zz06S8t0ozoDXMG+ube26zeCTNXcKIPJZJi8hBrF4idCLms4CG9QtK7qBl1boi5ODzFpjswb5JPmHCbMpjaYzg==}

  /is-bigint@1.0.4:
    resolution: {integrity: sha512-zB9CruMamjym81i2JZ3UMn54PKGsQzsJeo6xvN3HJJ4CAsQNB6iRutp2To77OfCNuoxspsIhzaPoO1zyCEhFOg==}
    dependencies:
      has-bigints: 1.0.2

  /is-binary-path@2.1.0:
    resolution: {integrity: sha512-ZMERYes6pDydyuGidse7OsHxtbI7WVeUEozgR/g7rd0xUimYNlvZRE/K2MgZTjWy725IfelLeVcEM97mmtRGXw==}
    engines: {node: '>=8'}
    dependencies:
      binary-extensions: 2.2.0
    dev: true

  /is-boolean-object@1.1.2:
    resolution: {integrity: sha512-gDYaKHJmnj4aWxyj6YHyXVpdQawtVLHU5cb+eztPGczf6cjuTdwve5ZIEfgXqH4e57An1D1AKf8CZ3kYrQRqYA==}
    engines: {node: '>= 0.4'}
    dependencies:
      call-bind: 1.0.2
      has-tostringtag: 1.0.0

  /is-callable@1.2.7:
    resolution: {integrity: sha512-1BC0BVFhS/p0qtw6enp8e+8OD0UrK0oFLztSjNzhcKA3WDuJxxAPXzPuPtKkjEY9UUoEWlX/8fgKeu2S8i9JTA==}
    engines: {node: '>= 0.4'}

  /is-ci@2.0.0:
    resolution: {integrity: sha512-YfJT7rkpQB0updsdHLGWrvhBJfcfzNNawYDNIyQXJz0IViGf75O8EBPKSdvw2rF+LGCsX4FZ8tcr3b19LcZq4w==}
    hasBin: true
    dependencies:
      ci-info: 2.0.0
    dev: true

  /is-ci@3.0.1:
    resolution: {integrity: sha512-ZYvCgrefwqoQ6yTyYUbQu64HsITZ3NfKX1lzaEYdkTDcfKzzCI/wthRRYKkdjHKFVgNiXKAKm65Zo1pk2as/QQ==}
    hasBin: true
    dependencies:
      ci-info: 3.8.0
    dev: true

  /is-core-module@2.12.1:
    resolution: {integrity: sha512-Q4ZuBAe2FUsKtyQJoQHlvP8OvBERxO3jEmy1I7hcRXcJBGGHFh/aJBswbXuS9sgrDH2QUO8ilkwNPHvHMd8clg==}
    dependencies:
      has: 1.0.3
    dev: true

  /is-core-module@2.13.0:
    resolution: {integrity: sha512-Z7dk6Qo8pOCp3l4tsX2C5ZVas4V+UxwQodwZhLopL91TX8UyyHEXafPcyoeeWuLrwzHcr3igO78wNLwHJHsMCQ==}
    dependencies:
      has: 1.0.3

  /is-date-object@1.0.5:
    resolution: {integrity: sha512-9YQaSxsAiSwcvS33MBk3wTCVnWK+HhF8VZR2jRxehM16QcVOdHqPn4VPHmRK4lSr38n9JriurInLcP90xsYNfQ==}
    engines: {node: '>= 0.4'}
    dependencies:
      has-tostringtag: 1.0.0

  /is-docker@1.1.0:
    resolution: {integrity: sha512-ZEpopPu+bLIb/x3IF9wXxRdAW74e/ity1XGRxpznAaABKhc8mmtRamRB2l71CSs1YMS8FQxDK/vPK10XlhzG2A==}
    engines: {node: '>=0.10.0'}
    dev: true

  /is-docker@2.2.1:
    resolution: {integrity: sha512-F+i2BKsFrH66iaUFc0woD8sLy8getkwTwtOBjvs56Cx4CgJDeKQeqfz8wAYiSb8JOprWhHH5p77PbmYCvvUuXQ==}
    engines: {node: '>=8'}
    hasBin: true

  /is-extglob@2.1.1:
    resolution: {integrity: sha512-SbKbANkN603Vi4jEZv49LeVJMn4yGwsbzZworEoyEiutsN3nJYdbO36zfhGJ6QEDpOZIFkDtnq5JRxmvl3jsoQ==}
    engines: {node: '>=0.10.0'}

  /is-fullwidth-code-point@1.0.0:
    resolution: {integrity: sha512-1pqUqRjkhPJ9miNq9SwMfdvi6lBJcd6eFxvfaivQhaH3SgisfiuudvFntdKOmxuee/77l+FPjKrQjWvmPjWrRw==}
    engines: {node: '>=0.10.0'}
    dependencies:
      number-is-nan: 1.0.1
    dev: true

  /is-fullwidth-code-point@2.0.0:
    resolution: {integrity: sha512-VHskAKYM8RfSFXwee5t5cbN5PZeq1Wrh6qd5bkyiXIf6UQcN6w/A0eXM9r6t8d+GYOh+o6ZhiEnb88LN/Y8m2w==}
    engines: {node: '>=4'}
    dev: true

  /is-fullwidth-code-point@3.0.0:
    resolution: {integrity: sha512-zymm5+u+sCsSWyD9qNaejV3DFvhCKclKdizYaJUuHA83RLjb7nSuGnddCHGv0hk+KY7BMAlsWeK4Ueg6EV6XQg==}
    engines: {node: '>=8'}

  /is-fullwidth-code-point@4.0.0:
    resolution: {integrity: sha512-O4L094N2/dZ7xqVdrXhh9r1KODPJpFms8B5sGdJLPy664AgvXsreZUyCQQNItZRDlYug4xStLjNp/sz3HvBowQ==}
    engines: {node: '>=12'}
    dev: true

  /is-generator-fn@2.1.0:
    resolution: {integrity: sha512-cTIB4yPYL/Grw0EaSzASzg6bBy9gqCofvWN8okThAYIxKJZC+udlRAmGbM0XLeniEJSs8uEgHPGuHSe1XsOLSQ==}
    engines: {node: '>=6'}
    dev: true

  /is-generator-function@1.0.10:
    resolution: {integrity: sha512-jsEjy9l3yiXEQ+PsXdmBwEPcOxaXWLspKdplFUVI9vq1iZgIekeC0L167qeu86czQaxed3q/Uzuw0swL0irL8A==}
    engines: {node: '>= 0.4'}
    dependencies:
      has-tostringtag: 1.0.0
    dev: true

  /is-glob@4.0.3:
    resolution: {integrity: sha512-xelSayHH36ZgE7ZWhli7pW34hNbNl8Ojv5KVmkJD4hBdD3th8Tfk9vYasLM+mXWOZhFkgZfxhLSnrwRr4elSSg==}
    engines: {node: '>=0.10.0'}
    dependencies:
      is-extglob: 2.1.1

  /is-installed-globally@0.4.0:
    resolution: {integrity: sha512-iwGqO3J21aaSkC7jWnHP/difazwS7SFeIqxv6wEtLU8Y5KlzFTjyqcSIT0d8s4+dDhKytsk9PJZ2BkS5eZwQRQ==}
    engines: {node: '>=10'}
    dependencies:
      global-dirs: 3.0.1
      is-path-inside: 3.0.3
    dev: true

  /is-interactive@1.0.0:
    resolution: {integrity: sha512-2HvIEKRoqS62guEC+qBjpvRubdX910WCMuJTZ+I9yvqKU2/12eSL549HMwtabb4oupdj2sMP50k+XJfB/8JE6w==}
    engines: {node: '>=8'}

  /is-lambda@1.0.1:
    resolution: {integrity: sha512-z7CMFGNrENq5iFB9Bqo64Xk6Y9sg+epq1myIcdHaGnbMTYOxvzsEtdYqQUylB7LxfkvgrrjP32T6Ywciio9UIQ==}
    dev: true

  /is-negative-zero@2.0.2:
    resolution: {integrity: sha512-dqJvarLawXsFbNDeJW7zAz8ItJ9cd28YufuuFzh0G8pNHjJMnY08Dv7sYX2uF5UpQOwieAeOExEYAWWfu7ZZUA==}
    engines: {node: '>= 0.4'}

  /is-npm@5.0.0:
    resolution: {integrity: sha512-WW/rQLOazUq+ST/bCAVBp/2oMERWLsR7OrKyt052dNDk4DHcDE0/7QSXITlmi+VBcV13DfIbysG3tZJm5RfdBA==}
    engines: {node: '>=10'}
    dev: true

  /is-number-object@1.0.7:
    resolution: {integrity: sha512-k1U0IRzLMo7ZlYIfzRu23Oh6MiIFasgpb9X76eqfFZAqwH44UI4KTBvBYIZ1dSL9ZzChTB9ShHfLkR4pdW5krQ==}
    engines: {node: '>= 0.4'}
    dependencies:
      has-tostringtag: 1.0.0

  /is-number@7.0.0:
    resolution: {integrity: sha512-41Cifkg6e8TylSpdtTpeLVMqvSBEVzTttHvERD741+pnZ8ANv0004MRL43QKPDlK9cGvNp6NZWZUBlbGXYxxng==}
    engines: {node: '>=0.12.0'}

  /is-obj@2.0.0:
    resolution: {integrity: sha512-drqDG3cbczxxEJRoOXcOjtdp1J/lyp1mNn0xaznRs8+muBhgQcrnbspox5X5fOw0HnMnbfDzvnEMEtqDEJEo8w==}
    engines: {node: '>=8'}
    dev: true

  /is-object@1.0.2:
    resolution: {integrity: sha512-2rRIahhZr2UWb45fIOuvZGpFtz0TyOZLf32KxBbSoUCeZR495zCKlWUKKUByk3geS2eAs7ZAABt0Y/Rx0GiQGA==}
    dev: true

  /is-path-cwd@2.2.0:
    resolution: {integrity: sha512-w942bTcih8fdJPJmQHFzkS76NEP8Kzzvmw92cXsazb8intwLqPibPPdXf4ANdKV3rYMuuQYGIWtvz9JilB3NFQ==}
    engines: {node: '>=6'}

  /is-path-inside@3.0.3:
    resolution: {integrity: sha512-Fd4gABb+ycGAmKou8eMftCupSir5lRxqf4aD/vd0cD2qc4HL07OjCeuHMr8Ro4CoMaeCKDB0/ECBOVWjTwUvPQ==}
    engines: {node: '>=8'}

  /is-plain-obj@1.1.0:
    resolution: {integrity: sha512-yvkRyxmFKEOQ4pNXCmJG5AEQNlXJS5LaONXo5/cLdTZdWvsZ1ioJEonLGAosKlMWE8lwUy/bJzMjcw8az73+Fg==}
    engines: {node: '>=0.10.0'}
    dev: true

  /is-plain-obj@2.1.0:
    resolution: {integrity: sha512-YWnfyRwxL/+SsrWYfOpUtz5b3YD+nyfkHvjbcanzk8zgyO4ASD67uVMRt8k5bM4lLMDnXfriRhOpemw+NfT1eA==}
    engines: {node: '>=8'}
    dev: true

  /is-plain-object@5.0.0:
    resolution: {integrity: sha512-VRSzKkbMm5jMDoKLbltAkFQ5Qr7VDiTFGXxYFXXowVj387GeGNOCsOH6Msy00SGZ3Fp84b1Naa1psqgcCIEP5Q==}
    engines: {node: '>=0.10.0'}
    dev: true

  /is-redirect@1.0.0:
    resolution: {integrity: sha512-cr/SlUEe5zOGmzvj9bUyC4LVvkNVAXu4GytXLNMr1pny+a65MpQ9IJzFHD5vi7FyJgb4qt27+eS3TuQnqB+RQw==}
    engines: {node: '>=0.10.0'}
    dev: true

  /is-regex@1.1.4:
    resolution: {integrity: sha512-kvRdxDsxZjhzUX07ZnLydzS1TU/TJlTUHHY4YLL87e37oUA49DfkLqgy+VjFocowy29cKvcSiu+kIv728jTTVg==}
    engines: {node: '>= 0.4'}
    dependencies:
      call-bind: 1.0.2
      has-tostringtag: 1.0.0

  /is-regexp@1.0.0:
    resolution: {integrity: sha512-7zjFAPO4/gwyQAAgRRmqeEeyIICSdmCqa3tsVHMdBzaXXRiqopZL4Cyghg/XulGWrtABTpbnYYzzIRffLkP4oA==}
    engines: {node: '>=0.10.0'}
    dev: true

  /is-retry-allowed@1.2.0:
    resolution: {integrity: sha512-RUbUeKwvm3XG2VYamhJL1xFktgjvPzL0Hq8C+6yrWIswDy3BIXGqCxhxkc30N9jqK311gVU137K8Ei55/zVJRg==}
    engines: {node: '>=0.10.0'}
    dev: true

  /is-root@1.0.0:
    resolution: {integrity: sha512-1d50EJ7ipFxb9bIx213o6KPaJmHN8f+nR48UZWxWVzDx+NA3kpscxi02oQX3rGkEaLBi9m3ZayHngQc3+bBX9w==}
    engines: {node: '>=0.10.0'}
    dev: true

  /is-scoped@2.1.0:
    resolution: {integrity: sha512-Cv4OpPTHAK9kHYzkzCrof3VJh7H/PrG2MBUMvvJebaaUMbqhm0YAtXnvh0I3Hnj2tMZWwrRROWLSgfJrKqWmlQ==}
    engines: {node: '>=8'}
    dependencies:
      scoped-regex: 2.1.0
    dev: true

  /is-shared-array-buffer@1.0.2:
    resolution: {integrity: sha512-sqN2UDu1/0y6uvXyStCOzyhAjCSlHceFoMKJW8W9EU9cvic/QdsZ0kEU93HEy3IUEFZIiH/3w+AH/UQbPHNdhA==}
    dependencies:
      call-bind: 1.0.2

  /is-stream@1.1.0:
    resolution: {integrity: sha512-uQPm8kcs47jx38atAcWTVxyltQYoPT68y9aWYdV6yWXSyW8mzSat0TL6CiWdZeCdF3KrAvpVtnHbTv4RN+rqdQ==}
    engines: {node: '>=0.10.0'}
    dev: true

  /is-stream@2.0.1:
    resolution: {integrity: sha512-hFoiJiTl63nn+kstHGBtewWSKnQLpyb155KHheA1l39uvtO9nWIop1p3udqPcUd/xbF1VLMO4n7OI6p7RbngDg==}
    engines: {node: '>=8'}

  /is-stream@3.0.0:
    resolution: {integrity: sha512-LnQR4bZ9IADDRSkvpqMGvt/tEJWclzklNgSw48V5EAaAeDd6qGvN8ei6k5p0tvxSR171VmGyHuTiAOfxAbr8kA==}
    engines: {node: ^12.20.0 || ^14.13.1 || >=16.0.0}
    dev: true

  /is-string@1.0.7:
    resolution: {integrity: sha512-tE2UXzivje6ofPW7l23cjDOMa09gb7xlAqG6jG5ej6uPV32TlWP3NKPigtaGeHNu9fohccRYvIiZMfOOnOYUtg==}
    engines: {node: '>= 0.4'}
    dependencies:
      has-tostringtag: 1.0.0

  /is-supported-regexp-flag@1.0.1:
    resolution: {integrity: sha512-3vcJecUUrpgCqc/ca0aWeNu64UGgxcvO60K/Fkr1N6RSvfGCTU60UKN68JDmKokgba0rFFJs12EnzOQa14ubKQ==}
    engines: {node: '>=0.10.0'}
    dev: true

  /is-symbol@1.0.4:
    resolution: {integrity: sha512-C/CPBqKWnvdcxqIARxyOh4v1UUEOCHpgDa0WYgpKDFMszcrPcffg5uhwSgPCLD2WWxmq6isisz87tzT01tuGhg==}
    engines: {node: '>= 0.4'}
    dependencies:
      has-symbols: 1.0.3

  /is-typed-array@1.1.10:
    resolution: {integrity: sha512-PJqgEHiWZvMpaFZ3uTc8kHPM4+4ADTlDniuQL7cU/UDA0Ql7F70yGfHph3cLNe+c9toaigv+DFzTJKhc2CtO6A==}
    engines: {node: '>= 0.4'}
    dependencies:
      available-typed-arrays: 1.0.5
      call-bind: 1.0.2
      for-each: 0.3.3
      gopd: 1.0.1
      has-tostringtag: 1.0.0

  /is-typedarray@1.0.0:
    resolution: {integrity: sha512-cyA56iCMHAh5CdzjJIa4aohJyeO1YbwLi3Jc35MmRU6poroFjIGZzUzupGiRPOjgHg9TLu43xbpwXk523fMxKA==}
    dev: true

  /is-unicode-supported@0.1.0:
    resolution: {integrity: sha512-knxG2q4UC3u8stRGyAVJCOdxFmv5DZiRcdlIaAQXAbSfJya+OhopNotLQrstBhququ4ZpuKbDc/8S6mgXgPFPw==}
    engines: {node: '>=10'}

  /is-utf8@0.2.1:
    resolution: {integrity: sha512-rMYPYvCzsXywIsldgLaSoPlw5PfoB/ssr7hY4pLfcodrA5M/eArza1a9VmTiNIBNMjOGr1Ow9mTyU2o69U6U9Q==}
    dev: true

  /is-weakref@1.0.2:
    resolution: {integrity: sha512-qctsuLZmIQ0+vSSMfoVvyFe2+GSEvnmZ2ezTup1SBse9+twCCeial6EEi3Nc2KFcf6+qz2FBPnjXsk8xhKSaPQ==}
    dependencies:
      call-bind: 1.0.2

  /is-windows@1.0.2:
    resolution: {integrity: sha512-eXK1UInq2bPmjyX6e3VHIzMLobc4J94i4AWn+Hpq3OU5KkrRC96OAcR3PRJ/pGu6m8TRnBHP9dkXQVsT/COVIA==}
    engines: {node: '>=0.10.0'}
    dev: false

  /is-wsl@2.2.0:
    resolution: {integrity: sha512-fKzAra0rGJUUBwGBgNkHZuToZcn+TtXHpeCgmkMJMMYx1sQDYaCSyjJBSCa2nH1DGm7s3n1oBnohoVTBaN7Lww==}
    engines: {node: '>=8'}
    dependencies:
      is-docker: 2.2.1

  /is-yarn-global@0.3.0:
    resolution: {integrity: sha512-VjSeb/lHmkoyd8ryPVIKvOCn4D1koMqY+vqyjjUfc3xyKtP4dYOxM44sZrnqQSzSds3xyOrUTLTC9LVCVgLngw==}
    dev: true

  /isarray@1.0.0:
    resolution: {integrity: sha512-VLghIWNM6ELQzo7zwmcg0NmTVyWKYjvIeM83yjp0wRDTmUnrM678fQbcKBo6n2CJEF0szoG//ytg+TKla89ALQ==}

  /isarray@2.0.5:
    resolution: {integrity: sha512-xHjhDr3cNBK0BzdUJSPXZntQUx/mwMS5Rw4A7lPJ90XGAO6ISP/ePDNuo0vhqOZU+UD5JoodwCAAoZQd3FeAKw==}

  /isbinaryfile@4.0.10:
    resolution: {integrity: sha512-iHrqe5shvBUcFbmZq9zOQHBoeOhZJu6RQGrDpBgenUm/Am+F3JM2MgQj+rK3Z601fzrL5gLZWtAPH2OBaSVcyw==}
    engines: {node: '>= 8.0.0'}
    dev: true

  /isexe@2.0.0:
    resolution: {integrity: sha512-RHxMLp9lnKHGHRng9QFhRCMbYAcVpn69smSGcq3f36xjgVVWThj4qqLbTLlq7Ssj8B+fIQ1EuCEGI2lKsyQeIw==}

  /istanbul-lib-coverage@3.2.0:
    resolution: {integrity: sha512-eOeJ5BHCmHYvQK7xt9GkdHuzuCGS1Y6g9Gvnx3Ym33fz/HpLRYxiS0wHNr+m/MBC8B647Xt608vCDEvhl9c6Mw==}
    engines: {node: '>=8'}
    dev: true

  /istanbul-lib-instrument@5.2.1:
    resolution: {integrity: sha512-pzqtp31nLv/XFOzXGuvhCb8qhjmTVo5vjVk19XE4CRlSWz0KoeJ3bw9XsA7nOp9YBf4qHjwBxkDzKcME/J29Yg==}
    engines: {node: '>=8'}
    dependencies:
      '@babel/core': 7.21.8
      '@babel/parser': 7.21.8
      '@istanbuljs/schema': 0.1.3
      istanbul-lib-coverage: 3.2.0
      semver: 6.3.1
    transitivePeerDependencies:
      - supports-color
    dev: true

  /istanbul-lib-instrument@6.0.0:
    resolution: {integrity: sha512-x58orMzEVfzPUKqlbLd1hXCnySCxKdDKa6Rjg97CwuLLRI4g3FHTdnExu1OqffVFay6zeMW+T6/DowFLndWnIw==}
    engines: {node: '>=10'}
    dependencies:
      '@babel/core': 7.21.8
      '@babel/parser': 7.21.8
      '@istanbuljs/schema': 0.1.3
      istanbul-lib-coverage: 3.2.0
      semver: 7.5.4
    transitivePeerDependencies:
      - supports-color
    dev: true

  /istanbul-lib-report@3.0.0:
    resolution: {integrity: sha512-wcdi+uAKzfiGT2abPpKZ0hSU1rGQjUQnLvtY5MpQ7QCTahD3VODhcu4wcfY1YtkGaDD5yuydOLINXsfbus9ROw==}
    engines: {node: '>=8'}
    dependencies:
      istanbul-lib-coverage: 3.2.0
      make-dir: 3.1.0
      supports-color: 7.2.0
    dev: true

  /istanbul-lib-source-maps@4.0.1:
    resolution: {integrity: sha512-n3s8EwkdFIJCG3BPKBYvskgXGoy88ARzvegkitk60NxRdwltLOTaH7CUiMRXvwYorl0Q712iEjcWB+fK/MrWVw==}
    engines: {node: '>=10'}
    dependencies:
      debug: 4.3.4
      istanbul-lib-coverage: 3.2.0
      source-map: 0.6.1
    transitivePeerDependencies:
      - supports-color
    dev: true

  /istanbul-reports@3.1.5:
    resolution: {integrity: sha512-nUsEMa9pBt/NOHqbcbeJEgqIlY/K7rVWUX6Lql2orY5e9roQOthbR3vtY4zzf2orPELg80fnxxk9zUyPlgwD1w==}
    engines: {node: '>=8'}
    dependencies:
      html-escaper: 2.0.2
      istanbul-lib-report: 3.0.0
    dev: true

  /isurl@1.0.0:
    resolution: {integrity: sha512-1P/yWsxPlDtn7QeRD+ULKQPaIaN6yF368GZ2vDfv0AL0NwpStafjWCDDdn0k8wgFMWpVAqG7oJhxHnlud42i9w==}
    engines: {node: '>= 4'}
    dependencies:
      has-to-string-tag-x: 1.4.1
      is-object: 1.0.2
    dev: true

  /jackspeak@2.2.0:
    resolution: {integrity: sha512-r5XBrqIJfwRIjRt/Xr5fv9Wh09qyhHfKnYddDlpM+ibRR20qrYActpCAgU6U+d53EOEjzkvxPMVHSlgR7leXrQ==}
    engines: {node: '>=14'}
    dependencies:
      '@isaacs/cliui': 8.0.2
    optionalDependencies:
      '@pkgjs/parseargs': 0.11.0
    dev: true

  /jake@10.8.5:
    resolution: {integrity: sha512-sVpxYeuAhWt0OTWITwT98oyV0GsXyMlXCF+3L1SuafBVUIr/uILGRB+NqwkzhgXKvoJpDIpQvqkUALgdmQsQxw==}
    engines: {node: '>=10'}
    hasBin: true
    dependencies:
      async: 3.2.4
      chalk: 4.1.2
      filelist: 1.0.4
      minimatch: 3.1.2
    dev: true

  /jest-changed-files@29.6.3:
    resolution: {integrity: sha512-G5wDnElqLa4/c66ma5PG9eRjE342lIbF6SUnTJi26C3J28Fv2TVY2rOyKB9YGbSA5ogwevgmxc4j4aVjrEK6Yg==}
    engines: {node: ^14.15.0 || ^16.10.0 || >=18.0.0}
    dependencies:
      execa: 5.1.1
      jest-util: 29.6.3
      p-limit: 3.1.0
    dev: true

  /jest-circus@29.6.4:
    resolution: {integrity: sha512-YXNrRyntVUgDfZbjXWBMPslX1mQ8MrSG0oM/Y06j9EYubODIyHWP8hMUbjbZ19M3M+zamqEur7O80HODwACoJw==}
    engines: {node: ^14.15.0 || ^16.10.0 || >=18.0.0}
    dependencies:
      '@jest/environment': 29.6.4
      '@jest/expect': 29.6.4
      '@jest/test-result': 29.6.4
      '@jest/types': 29.6.3
      '@types/node': 18.17.12
      chalk: 4.1.2
      co: 4.6.0
      dedent: 1.5.1
      is-generator-fn: 2.1.0
      jest-each: 29.6.3
      jest-matcher-utils: 29.6.4
      jest-message-util: 29.6.3
      jest-runtime: 29.6.4
      jest-snapshot: 29.6.4
      jest-util: 29.6.3
      p-limit: 3.1.0
      pretty-format: 29.6.3
      pure-rand: 6.0.2
      slash: 3.0.0
      stack-utils: 2.0.5
    transitivePeerDependencies:
      - babel-plugin-macros
      - supports-color
    dev: true

  /jest-cli@29.6.4(@types/node@18.17.12)(ts-node@10.9.1):
    resolution: {integrity: sha512-+uMCQ7oizMmh8ZwRfZzKIEszFY9ksjjEQnTEMTaL7fYiL3Kw4XhqT9bYh+A4DQKUb67hZn2KbtEnDuHvcgK4pQ==}
    engines: {node: ^14.15.0 || ^16.10.0 || >=18.0.0}
    hasBin: true
    peerDependencies:
      node-notifier: ^8.0.1 || ^9.0.0 || ^10.0.0
    peerDependenciesMeta:
      node-notifier:
        optional: true
    dependencies:
      '@jest/core': 29.6.4(ts-node@10.9.1)
      '@jest/test-result': 29.6.4
      '@jest/types': 29.6.3
      chalk: 4.1.2
      exit: 0.1.2
      graceful-fs: 4.2.10
      import-local: 3.1.0
      jest-config: 29.6.4(@types/node@18.17.12)(ts-node@10.9.1)
      jest-util: 29.6.3
      jest-validate: 29.6.3
      prompts: 2.4.2
      yargs: 17.6.0
    transitivePeerDependencies:
      - '@types/node'
      - babel-plugin-macros
      - supports-color
      - ts-node
    dev: true

  /jest-config@29.6.4(@types/node@18.17.12)(ts-node@10.9.1):
    resolution: {integrity: sha512-JWohr3i9m2cVpBumQFv2akMEnFEPVOh+9L2xIBJhJ0zOaci2ZXuKJj0tgMKQCBZAKA09H049IR4HVS/43Qb19A==}
    engines: {node: ^14.15.0 || ^16.10.0 || >=18.0.0}
    peerDependencies:
      '@types/node': '*'
      ts-node: '>=9.0.0'
    peerDependenciesMeta:
      '@types/node':
        optional: true
      ts-node:
        optional: true
    dependencies:
      '@babel/core': 7.21.8
      '@jest/test-sequencer': 29.6.4
      '@jest/types': 29.6.3
      '@types/node': 18.17.12
      babel-jest: 29.6.4(@babel/core@7.21.8)
      chalk: 4.1.2
      ci-info: 3.8.0
      deepmerge: 4.2.2
      glob: 7.2.3
      graceful-fs: 4.2.10
      jest-circus: 29.6.4
      jest-environment-node: 29.6.4
      jest-get-type: 29.6.3
      jest-regex-util: 29.6.3
      jest-resolve: 29.6.4
      jest-runner: 29.6.4
      jest-util: 29.6.3
      jest-validate: 29.6.3
      micromatch: 4.0.5
      parse-json: 5.2.0
      pretty-format: 29.6.3
      slash: 3.0.0
      strip-json-comments: 3.1.1
      ts-node: 10.9.1(@swc/core@1.3.75)(@types/node@18.17.12)(typescript@5.2.2)
    transitivePeerDependencies:
      - babel-plugin-macros
      - supports-color
    dev: true

  /jest-diff@29.4.3:
    resolution: {integrity: sha512-YB+ocenx7FZ3T5O9lMVMeLYV4265socJKtkwgk/6YUz/VsEzYDkiMuMhWzZmxm3wDRQvayJu/PjkjjSkjoHsCA==}
    engines: {node: ^14.15.0 || ^16.10.0 || >=18.0.0}
    dependencies:
      chalk: 4.1.2
      diff-sequences: 29.4.3
      jest-get-type: 29.4.3
      pretty-format: 29.6.1
    dev: true

  /jest-diff@29.6.2:
    resolution: {integrity: sha512-t+ST7CB9GX5F2xKwhwCf0TAR17uNDiaPTZnVymP9lw0lssa9vG+AFyDZoeIHStU3WowFFwT+ky+er0WVl2yGhA==}
    engines: {node: ^14.15.0 || ^16.10.0 || >=18.0.0}
    dependencies:
      chalk: 4.1.2
      diff-sequences: 29.4.3
      jest-get-type: 29.4.3
      pretty-format: 29.6.2
    dev: true

  /jest-diff@29.6.4:
    resolution: {integrity: sha512-9F48UxR9e4XOEZvoUXEHSWY4qC4zERJaOfrbBg9JpbJOO43R1vN76REt/aMGZoY6GD5g84nnJiBIVlscegefpw==}
    engines: {node: ^14.15.0 || ^16.10.0 || >=18.0.0}
    dependencies:
      chalk: 4.1.2
      diff-sequences: 29.6.3
      jest-get-type: 29.6.3
      pretty-format: 29.6.3
    dev: true

  /jest-docblock@29.6.3:
    resolution: {integrity: sha512-2+H+GOTQBEm2+qFSQ7Ma+BvyV+waiIFxmZF5LdpBsAEjWX8QYjSCa4FrkIYtbfXUJJJnFCYrOtt6TZ+IAiTjBQ==}
    engines: {node: ^14.15.0 || ^16.10.0 || >=18.0.0}
    dependencies:
      detect-newline: 3.1.0
    dev: true

  /jest-each@29.6.3:
    resolution: {integrity: sha512-KoXfJ42k8cqbkfshW7sSHcdfnv5agDdHCPA87ZBdmHP+zJstTJc0ttQaJ/x7zK6noAL76hOuTIJ6ZkQRS5dcyg==}
    engines: {node: ^14.15.0 || ^16.10.0 || >=18.0.0}
    dependencies:
      '@jest/types': 29.6.3
      chalk: 4.1.2
      jest-get-type: 29.6.3
      jest-util: 29.6.3
      pretty-format: 29.6.3
    dev: true

  /jest-environment-node@29.6.4:
    resolution: {integrity: sha512-i7SbpH2dEIFGNmxGCpSc2w9cA4qVD+wfvg2ZnfQ7XVrKL0NA5uDVBIiGH8SR4F0dKEv/0qI5r+aDomDf04DpEQ==}
    engines: {node: ^14.15.0 || ^16.10.0 || >=18.0.0}
    dependencies:
      '@jest/environment': 29.6.4
      '@jest/fake-timers': 29.6.4
      '@jest/types': 29.6.3
      '@types/node': 18.17.12
      jest-mock: 29.6.3
      jest-util: 29.6.3
    dev: true

  /jest-get-type@29.4.3:
    resolution: {integrity: sha512-J5Xez4nRRMjk8emnTpWrlkyb9pfRQQanDrvWHhsR1+VUfbwxi30eVcZFlcdGInRibU4G5LwHXpI7IRHU0CY+gg==}
    engines: {node: ^14.15.0 || ^16.10.0 || >=18.0.0}
    dev: true

  /jest-get-type@29.6.3:
    resolution: {integrity: sha512-zrteXnqYxfQh7l5FHyL38jL39di8H8rHoecLH3JNxH3BwOrBsNeabdap5e0I23lD4HHI8W5VFBZqG4Eaq5LNcw==}
    engines: {node: ^14.15.0 || ^16.10.0 || >=18.0.0}
    dev: true

  /jest-haste-map@29.6.4:
    resolution: {integrity: sha512-12Ad+VNTDHxKf7k+M65sviyynRoZYuL1/GTuhEVb8RYsNSNln71nANRb/faSyWvx0j+gHcivChXHIoMJrGYjog==}
    engines: {node: ^14.15.0 || ^16.10.0 || >=18.0.0}
    dependencies:
      '@jest/types': 29.6.3
      '@types/graceful-fs': 4.1.5
      '@types/node': 18.17.12
      anymatch: 3.1.3
      fb-watchman: 2.0.2
      graceful-fs: 4.2.10
      jest-regex-util: 29.6.3
      jest-util: 29.6.3
      jest-worker: 29.6.4
      micromatch: 4.0.5
      walker: 1.0.8
    optionalDependencies:
      fsevents: 2.3.2
    dev: true

  /jest-junit@16.0.0:
    resolution: {integrity: sha512-A94mmw6NfJab4Fg/BlvVOUXzXgF0XIH6EmTgJ5NDPp4xoKq0Kr7sErb+4Xs9nZvu58pJojz5RFGpqnZYJTrRfQ==}
    engines: {node: '>=10.12.0'}
    dependencies:
      mkdirp: 1.0.4
      strip-ansi: 6.0.1
      uuid: 8.3.2
      xml: 1.0.1
    dev: true

  /jest-leak-detector@29.6.3:
    resolution: {integrity: sha512-0kfbESIHXYdhAdpLsW7xdwmYhLf1BRu4AA118/OxFm0Ho1b2RcTmO4oF6aAMaxpxdxnJ3zve2rgwzNBD4Zbm7Q==}
    engines: {node: ^14.15.0 || ^16.10.0 || >=18.0.0}
    dependencies:
      jest-get-type: 29.6.3
      pretty-format: 29.6.3
    dev: true

  /jest-matcher-utils@29.6.2:
    resolution: {integrity: sha512-4LiAk3hSSobtomeIAzFTe+N8kL6z0JtF3n6I4fg29iIW7tt99R7ZcIFW34QkX+DuVrf+CUe6wuVOpm7ZKFJzZQ==}
    engines: {node: ^14.15.0 || ^16.10.0 || >=18.0.0}
    dependencies:
      chalk: 4.1.2
      jest-diff: 29.6.2
      jest-get-type: 29.4.3
      pretty-format: 29.6.2
    dev: true

  /jest-matcher-utils@29.6.4:
    resolution: {integrity: sha512-KSzwyzGvK4HcfnserYqJHYi7sZVqdREJ9DMPAKVbS98JsIAvumihaNUbjrWw0St7p9IY7A9UskCW5MYlGmBQFQ==}
    engines: {node: ^14.15.0 || ^16.10.0 || >=18.0.0}
    dependencies:
      chalk: 4.1.2
      jest-diff: 29.6.4
      jest-get-type: 29.6.3
      pretty-format: 29.6.3
    dev: true

  /jest-message-util@29.6.2:
    resolution: {integrity: sha512-vnIGYEjoPSuRqV8W9t+Wow95SDp6KPX2Uf7EoeG9G99J2OVh7OSwpS4B6J0NfpEIpfkBNHlBZpA2rblEuEFhZQ==}
    engines: {node: ^14.15.0 || ^16.10.0 || >=18.0.0}
    dependencies:
      '@babel/code-frame': 7.21.4
      '@jest/types': 29.6.1
      '@types/stack-utils': 2.0.1
      chalk: 4.1.2
      graceful-fs: 4.2.10
      micromatch: 4.0.5
      pretty-format: 29.6.2
      slash: 3.0.0
      stack-utils: 2.0.5
    dev: true

  /jest-message-util@29.6.3:
    resolution: {integrity: sha512-FtzaEEHzjDpQp51HX4UMkPZjy46ati4T5pEMyM6Ik48ztu4T9LQplZ6OsimHx7EuM9dfEh5HJa6D3trEftu3dA==}
    engines: {node: ^14.15.0 || ^16.10.0 || >=18.0.0}
    dependencies:
      '@babel/code-frame': 7.21.4
      '@jest/types': 29.6.3
      '@types/stack-utils': 2.0.1
      chalk: 4.1.2
      graceful-fs: 4.2.10
      micromatch: 4.0.5
      pretty-format: 29.6.3
      slash: 3.0.0
      stack-utils: 2.0.5
    dev: true

  /jest-mock@29.6.3:
    resolution: {integrity: sha512-Z7Gs/mOyTSR4yPsaZ72a/MtuK6RnC3JYqWONe48oLaoEcYwEDxqvbXz85G4SJrm2Z5Ar9zp6MiHF4AlFlRM4Pg==}
    engines: {node: ^14.15.0 || ^16.10.0 || >=18.0.0}
    dependencies:
      '@jest/types': 29.6.3
      '@types/node': 18.17.12
      jest-util: 29.6.3
    dev: true

  /jest-pnp-resolver@1.2.2(jest-resolve@29.6.4):
    resolution: {integrity: sha512-olV41bKSMm8BdnuMsewT4jqlZ8+3TCARAXjZGT9jcoSnrfUnRCqnMoF9XEeoWjbzObpqF9dRhHQj0Xb9QdF6/w==}
    engines: {node: '>=6'}
    peerDependencies:
      jest-resolve: '*'
    peerDependenciesMeta:
      jest-resolve:
        optional: true
    dependencies:
      jest-resolve: 29.6.4
    dev: true

  /jest-regex-util@29.6.3:
    resolution: {integrity: sha512-KJJBsRCyyLNWCNBOvZyRDnAIfUiRJ8v+hOBQYGn8gDyF3UegwiP4gwRR3/SDa42g1YbVycTidUF3rKjyLFDWbg==}
    engines: {node: ^14.15.0 || ^16.10.0 || >=18.0.0}
    dev: true

  /jest-resolve-dependencies@29.6.4:
    resolution: {integrity: sha512-7+6eAmr1ZBF3vOAJVsfLj1QdqeXG+WYhidfLHBRZqGN24MFRIiKG20ItpLw2qRAsW/D2ZUUmCNf6irUr/v6KHA==}
    engines: {node: ^14.15.0 || ^16.10.0 || >=18.0.0}
    dependencies:
      jest-regex-util: 29.6.3
      jest-snapshot: 29.6.4
    transitivePeerDependencies:
      - supports-color
    dev: true

  /jest-resolve@29.6.4:
    resolution: {integrity: sha512-fPRq+0vcxsuGlG0O3gyoqGTAxasagOxEuyoxHeyxaZbc9QNek0AmJWSkhjlMG+mTsj+8knc/mWb3fXlRNVih7Q==}
    engines: {node: ^14.15.0 || ^16.10.0 || >=18.0.0}
    dependencies:
      chalk: 4.1.2
      graceful-fs: 4.2.10
      jest-haste-map: 29.6.4
      jest-pnp-resolver: 1.2.2(jest-resolve@29.6.4)
      jest-util: 29.6.3
      jest-validate: 29.6.3
      resolve: 1.22.4
      resolve.exports: 2.0.0
      slash: 3.0.0
    dev: true

  /jest-runner@29.6.4:
    resolution: {integrity: sha512-SDaLrMmtVlQYDuG0iSPYLycG8P9jLI+fRm8AF/xPKhYDB2g6xDWjXBrR5M8gEWsK6KVFlebpZ4QsrxdyIX1Jaw==}
    engines: {node: ^14.15.0 || ^16.10.0 || >=18.0.0}
    dependencies:
      '@jest/console': 29.6.4
      '@jest/environment': 29.6.4
      '@jest/test-result': 29.6.4
      '@jest/transform': 29.6.4
      '@jest/types': 29.6.3
      '@types/node': 18.17.12
      chalk: 4.1.2
      emittery: 0.13.1
      graceful-fs: 4.2.10
      jest-docblock: 29.6.3
      jest-environment-node: 29.6.4
      jest-haste-map: 29.6.4
      jest-leak-detector: 29.6.3
      jest-message-util: 29.6.3
      jest-resolve: 29.6.4
      jest-runtime: 29.6.4
      jest-util: 29.6.3
      jest-watcher: 29.6.4
      jest-worker: 29.6.4
      p-limit: 3.1.0
      source-map-support: 0.5.13
    transitivePeerDependencies:
      - supports-color
    dev: true

  /jest-runtime@29.6.4:
    resolution: {integrity: sha512-s/QxMBLvmwLdchKEjcLfwzP7h+jsHvNEtxGP5P+Fl1FMaJX2jMiIqe4rJw4tFprzCwuSvVUo9bn0uj4gNRXsbA==}
    engines: {node: ^14.15.0 || ^16.10.0 || >=18.0.0}
    dependencies:
      '@jest/environment': 29.6.4
      '@jest/fake-timers': 29.6.4
      '@jest/globals': 29.6.4
      '@jest/source-map': 29.6.3
      '@jest/test-result': 29.6.4
      '@jest/transform': 29.6.4
      '@jest/types': 29.6.3
      '@types/node': 18.17.12
      chalk: 4.1.2
      cjs-module-lexer: 1.2.2
      collect-v8-coverage: 1.0.1
      glob: 7.2.3
      graceful-fs: 4.2.10
      jest-haste-map: 29.6.4
      jest-message-util: 29.6.3
      jest-mock: 29.6.3
      jest-regex-util: 29.6.3
      jest-resolve: 29.6.4
      jest-snapshot: 29.6.4
      jest-util: 29.6.3
      slash: 3.0.0
      strip-bom: 4.0.0
    transitivePeerDependencies:
      - supports-color
    dev: true

  /jest-serializer-ansi-escapes@2.0.1:
    resolution: {integrity: sha512-+BuVKZQutcejSuODTleG/CV+8OVONZSOSrtrQRG8isTLu367JVKK+/yaG2jGs5O6MPBZ88WNy5jg8hqhd/p6pw==}
    engines: {node: '>=14'}
    dev: true

  /jest-snapshot@29.6.4:
    resolution: {integrity: sha512-VC1N8ED7+4uboUKGIDsbvNAZb6LakgIPgAF4RSpF13dN6YaMokfRqO+BaqK4zIh6X3JffgwbzuGqDEjHm/MrvA==}
    engines: {node: ^14.15.0 || ^16.10.0 || >=18.0.0}
    dependencies:
      '@babel/core': 7.21.8
      '@babel/generator': 7.21.5
      '@babel/plugin-syntax-jsx': 7.18.6(@babel/core@7.21.8)
      '@babel/plugin-syntax-typescript': 7.18.6(@babel/core@7.21.8)
      '@babel/types': 7.21.5
      '@jest/expect-utils': 29.6.4
      '@jest/transform': 29.6.4
      '@jest/types': 29.6.3
      babel-preset-current-node-syntax: 1.0.1(@babel/core@7.21.8)
      chalk: 4.1.2
      expect: 29.6.4
      graceful-fs: 4.2.10
      jest-diff: 29.6.4
      jest-get-type: 29.6.3
      jest-matcher-utils: 29.6.4
      jest-message-util: 29.6.3
      jest-util: 29.6.3
      natural-compare: 1.4.0
      pretty-format: 29.6.3
      semver: 7.5.4
    transitivePeerDependencies:
      - supports-color
    dev: true

  /jest-util@29.6.2:
    resolution: {integrity: sha512-3eX1qb6L88lJNCFlEADKOkjpXJQyZRiavX1INZ4tRnrBVr2COd3RgcTLyUiEXMNBlDU/cgYq6taUS0fExrWW4w==}
    engines: {node: ^14.15.0 || ^16.10.0 || >=18.0.0}
    dependencies:
      '@jest/types': 29.6.1
      '@types/node': 18.17.12
      chalk: 4.1.2
      ci-info: 3.8.0
      graceful-fs: 4.2.10
      picomatch: 2.3.1
    dev: true

  /jest-util@29.6.3:
    resolution: {integrity: sha512-QUjna/xSy4B32fzcKTSz1w7YYzgiHrjjJjevdRf61HYk998R5vVMMNmrHESYZVDS5DSWs+1srPLPKxXPkeSDOA==}
    engines: {node: ^14.15.0 || ^16.10.0 || >=18.0.0}
    dependencies:
      '@jest/types': 29.6.3
      '@types/node': 18.17.12
      chalk: 4.1.2
      ci-info: 3.8.0
      graceful-fs: 4.2.10
      picomatch: 2.3.1
    dev: true

  /jest-validate@29.6.3:
    resolution: {integrity: sha512-e7KWZcAIX+2W1o3cHfnqpGajdCs1jSM3DkXjGeLSNmCazv1EeI1ggTeK5wdZhF+7N+g44JI2Od3veojoaumlfg==}
    engines: {node: ^14.15.0 || ^16.10.0 || >=18.0.0}
    dependencies:
      '@jest/types': 29.6.3
      camelcase: 6.3.0
      chalk: 4.1.2
      jest-get-type: 29.6.3
      leven: 3.1.0
      pretty-format: 29.6.3
    dev: true

  /jest-watcher@29.6.4:
    resolution: {integrity: sha512-oqUWvx6+On04ShsT00Ir9T4/FvBeEh2M9PTubgITPxDa739p4hoQweWPRGyYeaojgT0xTpZKF0Y/rSY1UgMxvQ==}
    engines: {node: ^14.15.0 || ^16.10.0 || >=18.0.0}
    dependencies:
      '@jest/test-result': 29.6.4
      '@jest/types': 29.6.3
      '@types/node': 18.17.12
      ansi-escapes: 4.3.2
      chalk: 4.1.2
      emittery: 0.13.1
      jest-util: 29.6.3
      string-length: 4.0.2
    dev: true

  /jest-worker@27.5.1:
    resolution: {integrity: sha512-7vuh85V5cdDofPyxn58nrPjBktZo0u9x1g8WtjQol+jZDaE+fhN+cIvTj11GndBnMnyfrUOG1sZQxCdjKh+DKg==}
    engines: {node: '>= 10.13.0'}
    dependencies:
      '@types/node': 18.17.12
      merge-stream: 2.0.0
      supports-color: 8.1.1
    dev: true

  /jest-worker@29.6.4:
    resolution: {integrity: sha512-6dpvFV4WjcWbDVGgHTWo/aupl8/LbBx2NSKfiwqf79xC/yeJjKHT1+StcKy/2KTmW16hE68ccKVOtXf+WZGz7Q==}
    engines: {node: ^14.15.0 || ^16.10.0 || >=18.0.0}
    dependencies:
      '@types/node': 18.17.12
      jest-util: 29.6.3
      merge-stream: 2.0.0
      supports-color: 8.1.1
    dev: true

  /jest@29.6.4(@types/node@18.17.12)(ts-node@10.9.1):
    resolution: {integrity: sha512-tEFhVQFF/bzoYV1YuGyzLPZ6vlPrdfvDmmAxudA1dLEuiztqg2Rkx20vkKY32xiDROcD2KXlgZ7Cu8RPeEHRKw==}
    engines: {node: ^14.15.0 || ^16.10.0 || >=18.0.0}
    hasBin: true
    peerDependencies:
      node-notifier: ^8.0.1 || ^9.0.0 || ^10.0.0
    peerDependenciesMeta:
      node-notifier:
        optional: true
    dependencies:
      '@jest/core': 29.6.4(ts-node@10.9.1)
      '@jest/types': 29.6.3
      import-local: 3.1.0
      jest-cli: 29.6.4(@types/node@18.17.12)(ts-node@10.9.1)
    transitivePeerDependencies:
      - '@types/node'
      - babel-plugin-macros
      - supports-color
      - ts-node
    dev: true

  /jju@1.4.0:
    resolution: {integrity: sha512-8wb9Yw966OSxApiCt0K3yNJL8pnNeIv+OEq2YMidz4FKP6nonSRoOXc80iXY4JaN2FC11B9qsNmDsm+ZOfMROA==}
    dev: true

  /js-levenshtein@1.1.6:
    resolution: {integrity: sha512-X2BB11YZtrRqY4EnQcLX5Rh373zbK4alC1FW7D7MBhL2gtcC17cTnr6DmfHZeS0s2rTHjUTMMHfG7gO8SSdw+g==}
    engines: {node: '>=0.10.0'}
    dev: true

  /js-md4@0.3.2:
    resolution: {integrity: sha512-/GDnfQYsltsjRswQhN9fhv3EMw2sCpUdrdxyWDOUK7eyD++r3gRhzgiQgc/x4MAv2i1iuQ4lxO5mvqM3vj4bwA==}

  /js-tokens@4.0.0:
    resolution: {integrity: sha512-RdJUflcE3cUzKiMqQgsCu06FPu9UdIJO0beYbPhHN4k6apgJtifcoCtT9bcxOpYBtpD2kCM6Sbzg4CausW/PKQ==}

  /js-yaml@3.14.1:
    resolution: {integrity: sha512-okMH7OXXJ7YrN9Ok3/SXrnu4iX9yOk+25nqX4imS2npuvTYDmo/QEZoqwZkYaIDk3jVvBOTOIEgEhaLOynBS9g==}
    hasBin: true
    dependencies:
      argparse: 1.0.10
      esprima: 4.0.1
    dev: true

  /js-yaml@4.1.0:
    resolution: {integrity: sha512-wpxZs9NoxZaJESJGIZTyDEaYpl0FKSA+FB9aJiyemKhMwkxQg63h4T1KJgUGHpTqPDNRcmmYLugrRjJlBtWvRA==}
    hasBin: true
    dependencies:
      argparse: 2.0.1
    dev: true

  /jsbi@4.3.0:
    resolution: {integrity: sha512-SnZNcinB4RIcnEyZqFPdGPVgrg2AcnykiBy0sHVJQKHYeaLUvi3Exj+iaPpLnFVkDPZIV4U0yvgC9/R4uEAZ9g==}

  /jsesc@2.5.2:
    resolution: {integrity: sha512-OYu7XEzjkCQ3C5Ps3QIZsQfNpqoJyZZA99wd9aWd05NCtC5pWOkShK2mkL6HXQR6/Cy2lbNdPlZBpuQHXE63gA==}
    engines: {node: '>=4'}
    hasBin: true
    dev: true

  /json-buffer@3.0.0:
    resolution: {integrity: sha512-CuUqjv0FUZIdXkHPI8MezCnFCdaTAacej1TZYulLoAg1h/PhwkdXFN4V/gzY4g+fMBCOV2xF+rp7t2XD2ns/NQ==}
    dev: true

  /json-buffer@3.0.1:
    resolution: {integrity: sha512-4bV5BfR2mqfQTJm+V5tPPdf+ZpuhiIvTuAB5g8kcrXOZpTT/QwwVRWBywX1ozr6lEuPdbHxwaJlm9G6mI2sfSQ==}
    dev: true

  /json-joy@9.4.0:
    resolution: {integrity: sha512-qSWB6VlyQGOdzhjP5eKABYTqAzNlzFaR+uYPYzYijfbhcOSuqWP9Q6bfU7AVvNMFPnaU79vqFqezHeqFtCPXDA==}
    engines: {node: '>=10.0'}
    hasBin: true
    peerDependencies:
      quill-delta: ^5
      rxjs: '7'
      tslib: '2'
    dependencies:
      arg: 5.0.2
      hyperdyperid: 1.2.0
    dev: true

  /json-parse-better-errors@1.0.2:
    resolution: {integrity: sha512-mrqyZKfX5EhL7hvqcV6WG1yYjnjeuYDzDhhcAAUrq8Po85NBQBJP+ZDUT75qZQ98IkUoBqdkExkukOU7Ts2wrw==}
    dev: true

  /json-parse-even-better-errors@2.3.1:
    resolution: {integrity: sha512-xyFwyhro/JEof6Ghe2iz2NcXoj2sloNsWr/XsERDK/oiPCfaNhl5ONfp+jQdAZRQQ0IJWNzH9zIZF7li91kh2w==}

  /json-parse-even-better-errors@3.0.0:
    resolution: {integrity: sha512-iZbGHafX/59r39gPwVPRBGw0QQKnA7tte5pSMrhWOW7swGsVvVTjmfyAV9pNqk8YGT7tRCdxRu8uzcgZwoDooA==}
    engines: {node: ^14.17.0 || ^16.13.0 || >=18.0.0}
    dev: true

  /json-schema-traverse@0.4.1:
    resolution: {integrity: sha512-xbbCH5dCYU5T8LcEhhuh7HJ88HXuW3qsI3Y0zOZFKfZEHcpWiHU/Jxzk629Brsab/mMiHQti9wMP+845RPe3Vg==}
    dev: true

  /json-stable-stringify-without-jsonify@1.0.1:
    resolution: {integrity: sha512-Bdboy+l7tA3OGW6FjyFHWkP5LuByj1Tk33Ljyq0axyzdk9//JSi2u3fP1QSmd1KNwq6VOKYGlAu87CisVir6Pw==}
    dev: true

  /json-stringify-nice@1.1.4:
    resolution: {integrity: sha512-5Z5RFW63yxReJ7vANgW6eZFGWaQvnPE3WNmZoOJrSkGju2etKA2L5rrOa1sm877TVTFt57A80BH1bArcmlLfPw==}
    dev: true

  /json-stringify-safe@5.0.1:
    resolution: {integrity: sha512-ZClg6AaYvamvYEE82d3Iyd3vSSIjQ+odgjaTzRuO3s7toCdFKczob2i0zCh7JE8kWn17yvAWhUVxvqGwUalsRA==}
    dev: true

  /json5@1.0.2:
    resolution: {integrity: sha512-g1MWMLBiz8FKi1e4w0UyVL3w+iJceWAFBAaBnnGKOpNa5f8TLktkbre1+s6oICydWAm+HRUGTmI+//xv2hvXYA==}
    hasBin: true
    dependencies:
      minimist: 1.2.8
    dev: true

  /json5@2.2.3:
    resolution: {integrity: sha512-XmOWe7eyHYH14cLdVPoyg+GOH3rYX++KpzrylJwSW98t3Nk+U8XOl8FWKOgwtzdb8lXGf6zYwDUzeHMWfxasyg==}
    engines: {node: '>=6'}
    hasBin: true
    dev: true

  /jsonc-parser@3.2.0:
    resolution: {integrity: sha512-gfFQZrcTc8CnKXp6Y4/CBT3fTc0OVuDofpre4aEeEpSBPV5X5v4+Vmx+8snU7RLPrNHPKSgLxGo9YuQzz20o+w==}
    dev: true

  /jsonfile@4.0.0:
    resolution: {integrity: sha512-m6F1R3z8jjlf2imQHS2Qez5sjKWQzbuuhuJ/FKYFRZvPE3PuHcSMVZzfsLhGVOkfd20obL5SWEBew5ShlquNxg==}
    optionalDependencies:
      graceful-fs: 4.2.10
    dev: true

  /jsonfile@6.1.0:
    resolution: {integrity: sha512-5dgndWOriYSm5cnYaJNhalLNDKOqFwyDB/rr1E9ZsGciGvKPs8R2xYGCacuf3z6K1YKDz182fd+fY3cn3pMqXQ==}
    dependencies:
      universalify: 2.0.0
    optionalDependencies:
      graceful-fs: 4.2.10

  /jsonparse@1.3.1:
    resolution: {integrity: sha512-POQXvpdL69+CluYsillJ7SUhKvytYjW9vG/GKpnf+xP8UWgYEM/RaMzHHofbALDiKbbP1W8UEYmgGl39WkPZsg==}
    engines: {'0': node >= 0.2.0}
    dev: true

  /jsonwebtoken@8.5.1:
    resolution: {integrity: sha512-XjwVfRS6jTMsqYs0EsuJ4LGxXV14zQybNd4L2r0UvbVnSF9Af8x7p5MzbJ90Ioz/9TI41/hTCvznF/loiSzn8w==}
    engines: {node: '>=4', npm: '>=1.4.28'}
    dependencies:
      jws: 3.2.2
      lodash.includes: 4.3.0
      lodash.isboolean: 3.0.3
      lodash.isinteger: 4.0.4
      lodash.isnumber: 3.0.3
      lodash.isplainobject: 4.0.6
      lodash.isstring: 4.0.1
      lodash.once: 4.1.1
      ms: 2.1.3
      semver: 5.7.1

  /just-diff-apply@5.4.1:
    resolution: {integrity: sha512-AAV5Jw7tsniWwih8Ly3fXxEZ06y+6p5TwQMsw0dzZ/wPKilzyDgdAnL0Ug4NNIquPUOh1vfFWEHbmXUqM5+o8g==}
    dev: true

  /just-diff@5.1.1:
    resolution: {integrity: sha512-u8HXJ3HlNrTzY7zrYYKjNEfBlyjqhdBkoyTVdjtn7p02RJD5NvR8rIClzeGA7t+UYP1/7eAkWNLU0+P3QrEqKQ==}
    dev: true

  /jwa@1.4.1:
    resolution: {integrity: sha512-qiLX/xhEEFKUAJ6FiBMbes3w9ATzyk5W7Hvzpa/SLYdxNtng+gcurvrI7TbACjIXlsJyr05/S1oUhZrc63evQA==}
    dependencies:
      buffer-equal-constant-time: 1.0.1
      ecdsa-sig-formatter: 1.0.11
      safe-buffer: 5.2.1

  /jwa@2.0.0:
    resolution: {integrity: sha512-jrZ2Qx916EA+fq9cEAeCROWPTfCwi1IVHqT2tapuqLEVVDKFDENFw1oL+MwrTvH6msKxsd1YTDVw6uKEcsrLEA==}
    dependencies:
      buffer-equal-constant-time: 1.0.1
      ecdsa-sig-formatter: 1.0.11
      safe-buffer: 5.2.1

  /jws@3.2.2:
    resolution: {integrity: sha512-YHlZCB6lMTllWDtSPHz/ZXTsi8S00usEV6v1tjq8tOUZzw7DpSDWVXjXDre6ed1w/pd495ODpHZYSdkRTsa0HA==}
    dependencies:
      jwa: 1.4.1
      safe-buffer: 5.2.1

  /jws@4.0.0:
    resolution: {integrity: sha512-KDncfTmOZoOMTFG4mBlG0qUIOlc03fmzH+ru6RgYVZhPkyiy/92Owlt/8UEN+a4TXR1FQetfIpJE8ApdvdVxTg==}
    dependencies:
      jwa: 2.0.0
      safe-buffer: 5.2.1

  /kareem@2.5.1:
    resolution: {integrity: sha512-7jFxRVm+jD+rkq3kY0iZDJfsO2/t4BBPeEb2qKn2lR/9KhuksYk5hxzfRYWMPV8P/x2d0kHD306YyWLzjjH+uA==}
    engines: {node: '>=12.0.0'}
    dev: false

  /keyv@3.0.0:
    resolution: {integrity: sha512-eguHnq22OE3uVoSYG0LVWNP+4ppamWr9+zWBe1bsNcovIMy6huUJFPgy4mGwCd/rnl3vOLGW1MTlu4c57CT1xA==}
    dependencies:
      json-buffer: 3.0.0
    dev: true

  /keyv@4.5.2:
    resolution: {integrity: sha512-5MHbFaKn8cNSmVW7BYnijeAVlE4cYA/SVkifVgrh7yotnfhKmjuXpDKjrABLnT0SfHWV21P8ow07OGfRrNDg8g==}
    dependencies:
      json-buffer: 3.0.1
    dev: true

  /kind-of@6.0.3:
    resolution: {integrity: sha512-dcS1ul+9tmeD95T+x28/ehLgd9mENa3LsvDTtzm3vyBEO7RPptvAD+t44WVXaUjTBRcrpFeFlC8WCruUR456hw==}
    engines: {node: '>=0.10.0'}
    dev: true

  /kleur@3.0.3:
    resolution: {integrity: sha512-eTIzlVOSUR+JxdDFepEYcBMtZ9Qqdef+rnzWdRZuMbOywu5tO2w2N7rqjoANZ5k9vywhL6Br1VRjUIgTQx4E8w==}
    engines: {node: '>=6'}

  /kleur@4.1.5:
    resolution: {integrity: sha512-o+NO+8WrRiQEE4/7nwRJhN1HWpVmJm511pBHUxPLtp0BUISzlBplORYSmTclCnJvQq2tKu/sgl3xVpkc7ZWuQQ==}
    engines: {node: '>=6'}

  /klona@2.0.6:
    resolution: {integrity: sha512-dhG34DXATL5hSxJbIexCft8FChFXtmskoZYnoPWjXQuebWYCNkVeV3KkGegCK9CP1oswI/vQibS2GY7Em/sJJA==}
    engines: {node: '>= 8'}
    dev: true

  /latest-version@3.1.0:
    resolution: {integrity: sha512-Be1YRHWWlZaSsrz2U+VInk+tO0EwLIyV+23RhWLINJYwg/UIikxjlj3MhH37/6/EDCAusjajvMkMMUXRaMWl/w==}
    engines: {node: '>=4'}
    dependencies:
      package-json: 4.0.1
    dev: true

  /latest-version@5.1.0:
    resolution: {integrity: sha512-weT+r0kTkRQdCdYCNtkMwWXQTMEswKrFBkm4ckQOMVhhqhIMI1UT2hMj+1iigIhgSZm5gTmrRXBNoGUgaTY1xA==}
    engines: {node: '>=8'}
    dependencies:
      package-json: 6.5.0
    dev: true

  /lazystream@1.0.1:
    resolution: {integrity: sha512-b94GiNHQNy6JNTrt5w6zNyffMrNkXZb3KTkCZJb2V1xaEGCk093vkZ2jk3tpaeP33/OiXC+WvK9AxUebnf5nbw==}
    engines: {node: '>= 0.6.3'}
    dependencies:
      readable-stream: 2.3.7
    dev: false

  /leven@3.1.0:
    resolution: {integrity: sha512-qsda+H8jTaUaN/x5vzW2rzc+8Rw4TAQ/4KjB46IwK5VH+IlVeeeje/EoZRpiXvIqjFgK84QffqPztGI3VBLG1A==}
    engines: {node: '>=6'}
    dev: true

  /levn@0.4.1:
    resolution: {integrity: sha512-+bT2uH4E5LGE7h/n3evcS/sQlJXCpIp6ym8OWJ5eV6+67Dsql/LaaT7qJBAt2rzfoa/5QBGBhxDix1dMt2kQKQ==}
    engines: {node: '>= 0.8.0'}
    dependencies:
      prelude-ls: 1.2.1
      type-check: 0.4.0
    dev: true

  /lilconfig@2.1.0:
    resolution: {integrity: sha512-utWOt/GHzuUxnLKxB6dk81RoOeoNeHgbrXiuGk4yyF5qlRz+iIVWu56E2fqGHFrXz0QNUhLB/8nKqvRH66JKGQ==}
    engines: {node: '>=10'}
    dev: true

  /line-replace@2.0.1:
    resolution: {integrity: sha512-CSr3f6gynLCA9R+RBS0IDIfv7a8OAXcuyq+CHgq0WzbQ7KSJQfF5DgtpRVxpSp1KBNXogtzbNqAeUjrmHYTPYA==}
    hasBin: true
    dev: true

  /lines-and-columns@1.2.4:
    resolution: {integrity: sha512-7ylylesZQ/PV29jhEDl3Ufjo6ZX7gCqJr5F7PKrqc93v7fzSymt1BpwEU8nAUXs8qzzvqhbjhK5QZg6Mt/HkBg==}

  /lint-staged@14.0.0:
    resolution: {integrity: sha512-0tLf0pqZYkar/wu3nTctk4rVIG+d7PanDYv4/IQR4qwdqfQkTDziLRFnqMcLuLBTuUqmcLwsHPD2EjQ18d/oaA==}
    engines: {node: ^16.14.0 || >=18.0.0}
    hasBin: true
    dependencies:
      chalk: 5.3.0
      commander: 11.0.0
      debug: 4.3.4
      execa: 7.2.0
      lilconfig: 2.1.0
      listr2: 6.6.1
      micromatch: 4.0.5
      pidtree: 0.6.0
      string-argv: 0.3.2
      yaml: 2.3.1
    transitivePeerDependencies:
      - enquirer
      - supports-color
    dev: true

  /listr2@6.6.1:
    resolution: {integrity: sha512-+rAXGHh0fkEWdXBmX+L6mmfmXmXvDGEKzkjxO+8mP3+nI/r/CWznVBvsibXdxda9Zz0OW2e2ikphN3OwCT/jSg==}
    engines: {node: '>=16.0.0'}
    peerDependencies:
      enquirer: '>= 2.3.0 < 3'
    peerDependenciesMeta:
      enquirer:
        optional: true
    dependencies:
      cli-truncate: 3.1.0
      colorette: 2.0.20
      eventemitter3: 5.0.1
      log-update: 5.0.1
      rfdc: 1.3.0
      wrap-ansi: 8.1.0
    dev: true

  /load-json-file@4.0.0:
    resolution: {integrity: sha512-Kx8hMakjX03tiGTLAIdJ+lL0htKnXjEZN6hk/tozf/WOuYGdZBJrZ+rCJRbVCugsjB3jMLn9746NsQIf5VjBMw==}
    engines: {node: '>=4'}
    dependencies:
      graceful-fs: 4.2.10
      parse-json: 4.0.0
      pify: 3.0.0
      strip-bom: 3.0.0
    dev: true

  /load-yaml-file@0.2.0:
    resolution: {integrity: sha512-OfCBkGEw4nN6JLtgRidPX6QxjBQGQf72q3si2uvqyFEMbycSFFHwAZeXx6cJgFM9wmLrf9zBwCP3Ivqa+LLZPw==}
    engines: {node: '>=6'}
    dependencies:
      graceful-fs: 4.2.10
      js-yaml: 3.14.1
      pify: 4.0.1
      strip-bom: 3.0.0
    dev: true

  /loader-runner@4.3.0:
    resolution: {integrity: sha512-3R/1M+yS3j5ou80Me59j7F9IMs4PXs3VqRrm0TU3AbKPxlmpoY1TNscJV/oGJXo8qCatFGTfDbY6W6ipGOYXfg==}
    engines: {node: '>=6.11.5'}
    dev: true

  /locate-path@2.0.0:
    resolution: {integrity: sha512-NCI2kiDkyR7VeEKm27Kda/iQHyKJe1Bu0FlTbYp3CqJu+9IFe9bLyAjMxf5ZDDbEg+iMPzB5zYyUTSm8wVTKmA==}
    engines: {node: '>=4'}
    dependencies:
      p-locate: 2.0.0
      path-exists: 3.0.0
    dev: true

  /locate-path@3.0.0:
    resolution: {integrity: sha512-7AO748wWnIhNqAuaty2ZWHkQHRSNfPVIsPIfwEOWO22AmaoVrWavlOcMR5nzTLNYvp36X220/maaRsrec1G65A==}
    engines: {node: '>=6'}
    dependencies:
      p-locate: 3.0.0
      path-exists: 3.0.0

  /locate-path@5.0.0:
    resolution: {integrity: sha512-t7hw9pI+WvuwNJXwk5zVHpyhIqzg2qTlklJOf0mVxGSbe3Fp2VieZcduNYjaLDoy6p9uGpQEGWG87WpMKlNq8g==}
    engines: {node: '>=8'}
    dependencies:
      p-locate: 4.1.0

  /locate-path@6.0.0:
    resolution: {integrity: sha512-iPZK6eYjbxRu3uB4/WZ3EsEIMJFMqAoopl3R+zuq0UjcAm/MO6KCweDgPfP3elTztoKP3KtnVHxTn2NHBSDVUw==}
    engines: {node: '>=10'}
    dependencies:
      p-locate: 5.0.0

  /locate-path@7.2.0:
    resolution: {integrity: sha512-gvVijfZvn7R+2qyPX8mAuKcFGDf6Nc61GdvGafQsHL0sBIxfKzA+usWn4GFC/bk+QdwPUD4kWFJLhElipq+0VA==}
    engines: {node: ^12.20.0 || ^14.13.1 || >=16.0.0}
    dependencies:
      p-locate: 6.0.0
    dev: true

  /locutus@2.0.16:
    resolution: {integrity: sha512-pGfl6Hb/1mXLzrX5kl5lH7gz25ey0vwQssZp8Qo2CEF59di6KrAgdFm+0pW8ghLnvNzzJGj5tlWhhv2QbK3jeQ==}
    engines: {node: '>= 10'}
    dev: true

  /lodash.deburr@4.1.0:
    resolution: {integrity: sha512-m/M1U1f3ddMCs6Hq2tAsYThTBDaAKFDX3dwDo97GEYzamXi9SqUpjWi/Rrj/gf3X2n8ktwgZrlP1z6E3v/IExQ==}

  /lodash.defaults@4.2.0:
    resolution: {integrity: sha512-qjxPLHd3r5DnsdGacqOMU6pb/avJzdh9tFX2ymgoZE27BmjXrNy/y4LoaiTeAb+O3gL8AfpJGtqfX/ae2leYYQ==}
    dev: false

  /lodash.difference@4.5.0:
    resolution: {integrity: sha512-dS2j+W26TQ7taQBGN8Lbbq04ssV3emRw4NY58WErlTO29pIqS0HmoT5aJ9+TUQ1N3G+JOZSji4eugsWwGp9yPA==}
    dev: false

  /lodash.flatten@4.4.0:
    resolution: {integrity: sha512-C5N2Z3DgnnKr0LOpv/hKCgKdb7ZZwafIrsesve6lmzvZIRZRGaZ/l6Q8+2W7NaT+ZwO3fFlSCzCzrDCFdJfZ4g==}
    dev: false

  /lodash.get@4.4.2:
    resolution: {integrity: sha512-z+Uw/vLuy6gQe8cfaFWD7p0wVv8fJl3mbzXh33RS+0oW2wvUqiRXiQ69gLWSLpgB5/6sU+r6BlQR0MBILadqTQ==}
    dev: true

  /lodash.includes@4.3.0:
    resolution: {integrity: sha512-W3Bx6mdkRTGtlJISOvVD/lbqjTlPPUDTMnlXZFnVwi9NKJ6tiAk6LVdlhZMm17VZisqhKcgzpO5Wz91PCt5b0w==}

  /lodash.isboolean@3.0.3:
    resolution: {integrity: sha512-Bz5mupy2SVbPHURB98VAcw+aHh4vRV5IPNhILUCsOzRmsTmSQ17jIuqopAentWoehktxGd9e/hbIXq980/1QJg==}

  /lodash.isequal@4.5.0:
    resolution: {integrity: sha512-pDo3lu8Jhfjqls6GkMgpahsF9kCyayhgykjyLMNFTKWrpVdAQtYyB4muAMWozBB4ig/dtWAmsMxLEI8wuz+DYQ==}
    dev: true

  /lodash.isinteger@4.0.4:
    resolution: {integrity: sha512-DBwtEWN2caHQ9/imiNeEA5ys1JoRtRfY3d7V9wkqtbycnAmTvRRmbHKDV4a0EYc678/dia0jrte4tjYwVBaZUA==}

  /lodash.isnumber@3.0.3:
    resolution: {integrity: sha512-QYqzpfwO3/CWf3XP+Z+tkQsfaLL/EnUlXWVkIk5FUPc4sBdTehEqZONuyRt2P67PXAk+NXmTBcc97zw9t1FQrw==}

  /lodash.isplainobject@4.0.6:
    resolution: {integrity: sha512-oSXzaWypCMHkPC3NvBEaPHf0KsA5mvPrOPgQWDsbg8n7orZ290M0BmC/jgRZ4vcJ6DTAhjrsSYgdsW/F+MFOBA==}

  /lodash.isstring@4.0.1:
    resolution: {integrity: sha512-0wJxfxH1wgO3GrbuP+dTTk7op+6L41QCXbGINEmD+ny/G/eCqGzxyCsh7159S+mgDDcoarnBw6PC1PS5+wUGgw==}

  /lodash.merge@4.6.2:
    resolution: {integrity: sha512-0KpjqXRVvrYyCsX1swR/XTK0va6VQkQM6MNo7PqW77ByjAhoARA8EfrP1N4+KlKj8YS0ZUCtRT/YUuhyYDujIQ==}
    dev: true

  /lodash.once@4.1.1:
    resolution: {integrity: sha512-Sb487aTOCr9drQVL8pIxOzVhafOjZN9UU54hiN8PU3uAiSV7lx1yYNpbNmex2PK6dSJoNTSJUUswT651yww3Mg==}

  /lodash.pad@4.5.1:
    resolution: {integrity: sha512-mvUHifnLqM+03YNzeTBS1/Gr6JRFjd3rRx88FHWUvamVaT9k2O/kXha3yBSOwB9/DTQrSTLJNHvLBBt2FdX7Mg==}
    dev: true

  /lodash.padend@4.6.1:
    resolution: {integrity: sha512-sOQs2aqGpbl27tmCS1QNZA09Uqp01ZzWfDUoD+xzTii0E7dSQfRKcRetFwa+uXaxaqL+TKm7CgD2JdKP7aZBSw==}
    dev: true

  /lodash.padstart@4.6.1:
    resolution: {integrity: sha512-sW73O6S8+Tg66eY56DBk85aQzzUJDtpoXFBgELMd5P/SotAguo+1kYO6RuYgXxA4HJH3LFTFPASX6ET6bjfriw==}
    dev: true

  /lodash.union@4.6.0:
    resolution: {integrity: sha512-c4pB2CdGrGdjMKYLA+XiRDO7Y0PRQbm/Gzg8qMj+QH+pFVAoTp5sBpO0odL3FjoPCGjK96p6qsP+yQoiLoOBcw==}
    dev: false

  /lodash@4.17.21:
    resolution: {integrity: sha512-v2kDEe57lecTulaDIuNTPy3Ry4gLGJ6Z1O3vE1krgXZNrsQ+LFTGHVxVjcXPs17LhbZVGedAJv8XZ1tvj5FvSg==}
    dev: true

  /log-symbols@2.2.0:
    resolution: {integrity: sha512-VeIAFslyIerEJLXHziedo2basKbMKtTw3vfn5IzG0XTjhAVEJyNHnL2p7vc+wBDSdQuUpNw3M2u6xb9QsAY5Eg==}
    engines: {node: '>=4'}
    dependencies:
      chalk: 2.4.2
    dev: true

  /log-symbols@4.1.0:
    resolution: {integrity: sha512-8XPvpAA8uyhfteu8pIvQxpJZ7SYYdpUivZpGy6sFsBuKRY/7rQGavedeB8aK+Zkyq6upMFVL/9AW6vOYzfRyLg==}
    engines: {node: '>=10'}
    dependencies:
      chalk: 4.1.2
      is-unicode-supported: 0.1.0

  /log-update@4.0.0:
    resolution: {integrity: sha512-9fkkDevMefjg0mmzWFBW8YkFP91OrizzkW3diF7CpG+S2EYdy4+TVfGwz1zeF8x7hCx1ovSPTOE9Ngib74qqUg==}
    engines: {node: '>=10'}
    dependencies:
      ansi-escapes: 4.3.2
      cli-cursor: 3.1.0
      slice-ansi: 4.0.0
      wrap-ansi: 6.2.0

  /log-update@5.0.1:
    resolution: {integrity: sha512-5UtUDQ/6edw4ofyljDNcOVJQ4c7OjDro4h3y8e1GQL5iYElYclVHJ3zeWchylvMaKnDbDilC8irOVyexnA/Slw==}
    engines: {node: ^12.20.0 || ^14.13.1 || >=16.0.0}
    dependencies:
      ansi-escapes: 5.0.0
      cli-cursor: 4.0.0
      slice-ansi: 5.0.0
      strip-ansi: 7.0.1
      wrap-ansi: 8.1.0
    dev: true

  /loud-rejection@1.6.0:
    resolution: {integrity: sha512-RPNliZOFkqFumDhvYqOaNY4Uz9oJM2K9tC6JWsJJsNdhuONW4LQHRBpb0qf4pJApVffI5N39SwzWZJuEhfd7eQ==}
    engines: {node: '>=0.10.0'}
    dependencies:
      currently-unhandled: 0.4.1
      signal-exit: 3.0.7
    dev: true

  /lowercase-keys@1.0.0:
    resolution: {integrity: sha512-RPlX0+PHuvxVDZ7xX+EBVAp4RsVxP/TdDSN2mJYdiq1Lc4Hz7EUSjUI7RZrKKlmrIzVhf6Jo2stj7++gVarS0A==}
    engines: {node: '>=0.10.0'}
    dev: true

  /lowercase-keys@1.0.1:
    resolution: {integrity: sha512-G2Lj61tXDnVFFOi8VZds+SoQjtQC3dgokKdDG2mTm1tx4m50NUHBOZSBwQQHyy0V12A0JTG4icfZQH+xPyh8VA==}
    engines: {node: '>=0.10.0'}
    dev: true

  /lowercase-keys@2.0.0:
    resolution: {integrity: sha512-tqNXrS78oMOE73NMxK4EMLQsQowWf8jKooH9g7xPavRT706R6bkQJ6DY2Te7QukaZsulxa30wQ7bk0pm4XiHmA==}
    engines: {node: '>=8'}
    dev: true

  /lru-cache@5.1.1:
    resolution: {integrity: sha512-KpNARQA3Iwv+jTA0utUVVbrh+Jlrr1Fv0e56GGzAFOXN7dk/FviaDW8LHmK52DlcH4WP2n6gI8vN1aesBFgo9w==}
    dependencies:
      yallist: 3.1.1
    dev: true

  /lru-cache@6.0.0:
    resolution: {integrity: sha512-Jo6dJ04CmSjuznwJSS3pUeWmd/H0ffTlkXXgwZi+eq1UCmqQwCh+eLsYOYCwY991i2Fah4h1BEMCx4qThGbsiA==}
    engines: {node: '>=10'}
    dependencies:
      yallist: 4.0.0

  /lru-cache@7.14.0:
    resolution: {integrity: sha512-EIRtP1GrSJny0dqb50QXRUNBxHJhcpxHC++M5tD7RYbvLLn5KVWKsbyswSSqDuU15UFi3bgTQIY8nhDMeF6aDQ==}
    engines: {node: '>=12'}

  /lru-cache@9.1.1:
    resolution: {integrity: sha512-65/Jky17UwSb0BuB9V+MyDpsOtXKmYwzhyl+cOa9XUiI4uV2Ouy/2voFP3+al0BjZbJgMBD8FojMpAf+Z+qn4A==}
    engines: {node: 14 || >=16.14}
    dev: true

  /make-dir@3.1.0:
    resolution: {integrity: sha512-g3FeP20LNwhALb/6Cz6Dd4F2ngze0jz7tbzrD2wAV+o9FeNHe4rL+yK2md0J/fiSf1sa1ADhXqi5+oVwOM/eGw==}
    engines: {node: '>=8'}
    dependencies:
      semver: 6.3.1

  /make-dir@4.0.0:
    resolution: {integrity: sha512-hXdUTZYIVOt1Ex//jAQi+wTZZpUpwBj/0QsOzqegb3rGMMeJiSEu5xLHnYfBrRV4RH2+OCSOO95Is/7x1WJ4bw==}
    engines: {node: '>=10'}
    dependencies:
      semver: 7.5.4

  /make-error@1.3.6:
    resolution: {integrity: sha512-s8UhlNe7vPKomQhC1qFelMokr/Sc3AgNbso3n74mVPA5LTZwkB9NlXf4XPamLxJE8h0gh73rM94xvwRT2CVInw==}
    dev: true

  /make-fetch-happen@10.2.1:
    resolution: {integrity: sha512-NgOPbRiaQM10DYXvN3/hhGVI2M5MtITFryzBGxHM5p4wnFxsVCbxkrBrDsk+EZ5OB4jEOT7AjDxtdF+KVEFT7w==}
    engines: {node: ^12.13.0 || ^14.15.0 || >=16.0.0}
    dependencies:
      agentkeepalive: 4.2.1
      cacache: 16.1.3
      http-cache-semantics: 4.1.1
      http-proxy-agent: 5.0.0
      https-proxy-agent: 5.0.1
      is-lambda: 1.0.1
      lru-cache: 7.14.0
      minipass: 3.3.4
      minipass-collect: 1.0.2
      minipass-fetch: 2.1.2
      minipass-flush: 1.0.5
      minipass-pipeline: 1.2.4
      negotiator: 0.6.3
      promise-retry: 2.0.1
      socks-proxy-agent: 7.0.0
      ssri: 9.0.1
    transitivePeerDependencies:
      - bluebird
      - supports-color
    dev: true

  /make-fetch-happen@11.1.1:
    resolution: {integrity: sha512-rLWS7GCSTcEujjVBs2YqG7Y4643u8ucvCJeSRqiLYhesrDuzeuFIk37xREzAsfQaqzl8b9rNCE4m6J8tvX4Q8w==}
    engines: {node: ^14.17.0 || ^16.13.0 || >=18.0.0}
    dependencies:
      agentkeepalive: 4.2.1
      cacache: 17.1.3
      http-cache-semantics: 4.1.1
      http-proxy-agent: 5.0.0
      https-proxy-agent: 5.0.1
      is-lambda: 1.0.1
      lru-cache: 7.14.0
      minipass: 5.0.0
      minipass-fetch: 3.0.3
      minipass-flush: 1.0.5
      minipass-pipeline: 1.2.4
      negotiator: 0.6.3
      promise-retry: 2.0.1
      socks-proxy-agent: 7.0.0
      ssri: 10.0.4
    transitivePeerDependencies:
      - supports-color
    dev: true

  /make-fetch-happen@9.1.0:
    resolution: {integrity: sha512-+zopwDy7DNknmwPQplem5lAZX/eCOzSvSNNcSKm5eVwTkOBzoktEfXsa9L23J/GIRhxRsaxzkPEhrJEpE2F4Gg==}
    engines: {node: '>= 10'}
    requiresBuild: true
    dependencies:
      agentkeepalive: 4.2.1
      cacache: 15.3.0
      http-cache-semantics: 4.1.1
      http-proxy-agent: 4.0.1
      https-proxy-agent: 5.0.1
      is-lambda: 1.0.1
      lru-cache: 6.0.0
      minipass: 3.3.4
      minipass-collect: 1.0.2
      minipass-fetch: 1.4.1
      minipass-flush: 1.0.5
      minipass-pipeline: 1.2.4
      negotiator: 0.6.3
      promise-retry: 2.0.1
      socks-proxy-agent: 6.2.1
      ssri: 8.0.1
    transitivePeerDependencies:
      - bluebird
      - supports-color
    dev: true

  /makeerror@1.0.12:
    resolution: {integrity: sha512-JmqCvUhmt43madlpFzG4BQzG2Z3m6tvQDNKdClZnO3VbIudJYmxsT0FNJMeiB2+JTSlTQTSbU8QdesVmwJcmLg==}
    dependencies:
      tmpl: 1.0.5
    dev: true

  /map-age-cleaner@0.1.3:
    resolution: {integrity: sha512-bJzx6nMoP6PDLPBFmg7+xRKeFZvFboMrGlxmNj9ClvX53KrmvM5bXFXEWjbz4cz1AFn+jWJ9z/DJSz7hrs0w3w==}
    engines: {node: '>=6'}
    dependencies:
      p-defer: 1.0.0
    dev: true

  /map-obj@1.0.1:
    resolution: {integrity: sha512-7N/q3lyZ+LVCp7PzuxrJr4KMbBE2hW7BT7YNia330OFxIf4d3r5zVpicP2650l7CPN6RM9zOJRl3NGpqSiw3Eg==}
    engines: {node: '>=0.10.0'}
    dev: true

  /map-obj@2.0.0:
    resolution: {integrity: sha512-TzQSV2DiMYgoF5RycneKVUzIa9bQsj/B3tTgsE3dOGqlzHnGIDaC7XBE7grnA+8kZPnfqSGFe95VHc2oc0VFUQ==}
    engines: {node: '>=4'}
    dev: true

  /map-obj@4.3.0:
    resolution: {integrity: sha512-hdN1wVrZbb29eBGiGjJbeP8JbKjq1urkHJ/LIP/NY48MZ1QVXUsQBV1G1zvYFHn1XE06cwjBsOI2K3Ulnj1YXQ==}
    engines: {node: '>=8'}
    dev: true

  /map-stream@0.1.0:
    resolution: {integrity: sha512-CkYQrPYZfWnu/DAmVCpTSX/xHpKZ80eKh2lAkyA6AJTef6bW+6JpbQZN5rofum7da+SyN1bi5ctTm+lTfcCW3g==}
    dev: true

  /mariadb@3.2.0:
    resolution: {integrity: sha512-IH2nidQat1IBMxP5gjuNxG6dADtz1PESEC6rKrcATen5v3ngFyZITjehyYiwNfz3zUNQupfYmVntz93M+Pz8pQ==}
    engines: {node: '>= 12'}
    dependencies:
      '@types/geojson': 7946.0.10
      '@types/node': 17.0.45
      denque: 2.1.0
      iconv-lite: 0.6.3
      lru-cache: 7.14.0

  /matcher@3.0.0:
    resolution: {integrity: sha512-OkeDaAZ/bQCxeFAozM55PKcKU0yJMPGifLwV4Qgjitu+5MoAfSQN4lsLJeXZ1b8w0x+/Emda6MZgXS1jvsapng==}
    engines: {node: '>=10'}
    dependencies:
      escape-string-regexp: 4.0.0
    dev: true

  /media-typer@0.3.0:
    resolution: {integrity: sha512-dq+qelQ9akHpcOl/gUVRTxVIOkAJ1wR3QAvb4RsVjS8oVoFjDGTc679wJYmUmknUF5HwMLOgb5O+a3KxfWapPQ==}
    engines: {node: '>= 0.6'}
    dev: true

  /mem-fs-editor@9.5.0(mem-fs@2.2.1):
    resolution: {integrity: sha512-7p+bBDqsSisO20YIZf2ntYvST27fFJINn7CKE21XdPUQDcLV62b/yB5sTOooQeEoiZ3rldZQ+4RfONgL/gbRoA==}
    engines: {node: '>=12.10.0'}
    peerDependencies:
      mem-fs: ^2.1.0
    peerDependenciesMeta:
      mem-fs:
        optional: true
    dependencies:
      binaryextensions: 4.18.0
      commondir: 1.0.1
      deep-extend: 0.6.0
      ejs: 3.1.8
      globby: 11.1.0
      isbinaryfile: 4.0.10
      mem-fs: 2.2.1
      minimatch: 3.1.2
      multimatch: 5.0.0
      normalize-path: 3.0.0
      textextensions: 5.15.0
    dev: true

  /mem-fs@2.2.1:
    resolution: {integrity: sha512-yiAivd4xFOH/WXlUi6v/nKopBh1QLzwjFi36NK88cGt/PRXI8WeBASqY+YSjIVWvQTx3hR8zHKDBMV6hWmglNA==}
    engines: {node: '>=12'}
    dependencies:
      '@types/node': 15.14.9
      '@types/vinyl': 2.0.6
      vinyl: 2.2.1
      vinyl-file: 3.0.0
    dev: true

  /mem@5.1.1:
    resolution: {integrity: sha512-qvwipnozMohxLXG1pOqoLiZKNkC4r4qqRucSoDwXowsNGDSULiqFTRUF05vcZWnwJSG22qTsynQhxbaMtnX9gw==}
    engines: {node: '>=8'}
    dependencies:
      map-age-cleaner: 0.1.3
      mimic-fn: 2.1.0
      p-is-promise: 2.1.0
    dev: true

  /memfs@4.2.1:
    resolution: {integrity: sha512-CINEB6cNAAhLUfRGrB4lj2Pj47ygerEmw3jxPb6R1gkD6Jfp484gJLteQ6MzqIjGWtFWuVzDl+KN7HiipMuKSw==}
    engines: {node: '>= 4.0.0'}
    peerDependencies:
      tslib: '2'
    dependencies:
      json-joy: 9.4.0
      thingies: 1.12.0
    transitivePeerDependencies:
      - quill-delta
      - rxjs
    dev: true

  /memory-pager@1.5.0:
    resolution: {integrity: sha512-ZS4Bp4r/Zoeq6+NLJpP+0Zzm0pR8whtGPf1XExKLJBAczGMnSi3It14OiNCStjQjM6NU1okjQGSxgEZN8eBYKg==}
    requiresBuild: true
    dev: false
    optional: true

  /meow@5.0.0:
    resolution: {integrity: sha512-CbTqYU17ABaLefO8vCU153ZZlprKYWDljcndKKDCFcYQITzWCXZAVk4QMFZPgvzrnUQ3uItnIE/LoUOwrT15Ig==}
    engines: {node: '>=6'}
    dependencies:
      camelcase-keys: 4.2.0
      decamelize-keys: 1.1.0
      loud-rejection: 1.6.0
      minimist-options: 3.0.2
      normalize-package-data: 2.5.0
      read-pkg-up: 3.0.0
      redent: 2.0.0
      trim-newlines: 2.0.0
      yargs-parser: 10.1.0
    dev: true

  /meow@9.0.0:
    resolution: {integrity: sha512-+obSblOQmRhcyBt62furQqRAQpNyWXo8BuQ5bN7dG8wmwQ+vwHKp/rCFD4CrTP8CsDQD1sjoZ94K417XEUk8IQ==}
    engines: {node: '>=10'}
    dependencies:
      '@types/minimist': 1.2.2
      camelcase-keys: 6.2.2
      decamelize: 1.2.0
      decamelize-keys: 1.1.0
      hard-rejection: 2.1.0
      minimist-options: 4.1.0
      normalize-package-data: 3.0.3
      read-pkg-up: 7.0.1
      redent: 3.0.0
      trim-newlines: 3.0.1
      type-fest: 0.18.1
      yargs-parser: 20.2.9
    dev: true

  /merge-descriptors@1.0.1:
    resolution: {integrity: sha512-cCi6g3/Zr1iqQi6ySbseM1Xvooa98N0w31jzUYrXPX2xqObmFGHJ0tQ5u74H3mVh7wLouTseZyYIq39g8cNp1w==}
    dev: true

  /merge-stream@2.0.0:
    resolution: {integrity: sha512-abv/qOcuPfk3URPfDzmZU1LKmuw8kT+0nIHvKrKgFrwifol/doWcdA4ZqsWQ8ENrFKkd67Mfpo/LovbIUsbt3w==}

  /merge2@1.4.1:
    resolution: {integrity: sha512-8q7VEgMJW4J8tcfVPy8g09NcQwZdbwFEqhe/WZkoIzjn/3TGDwtOCYtXGxA3O8tPzpczCCDgv+P2P5y00ZJOOg==}
    engines: {node: '>= 8'}

  /methods@1.1.2:
    resolution: {integrity: sha512-iclAHeNqNm68zFtnZ0e+1L2yUIdvzNoauKU4WBA3VvH/vPFieF7qfRlwUZU+DA9P9bPXIS90ulxoUoCH23sV2w==}
    engines: {node: '>= 0.6'}
    dev: true

  /micromatch@4.0.5:
    resolution: {integrity: sha512-DMy+ERcEW2q8Z2Po+WNXuw3c5YaUSFjAO5GsJqfEl7UjvtIuFKO6ZrKvcItdy98dwFI2N1tg3zNIdKaQT+aNdA==}
    engines: {node: '>=8.6'}
    dependencies:
      braces: 3.0.2
      picomatch: 2.3.1

  /mime-db@1.52.0:
    resolution: {integrity: sha512-sPU4uV7dYlvtWJxwwxHD0PuihVNiE7TyAbQ5SWxDCB9mUYvOgroQOwYQQOKPJ8CIbE+1ETVlOoK1UC2nU3gYvg==}
    engines: {node: '>= 0.6'}

  /mime-types@2.1.35:
    resolution: {integrity: sha512-ZDY+bPm5zTTF+YpCrAU9nK0UgICYPT0QtT1NZWFv4s++TNkcgVaT0g6+4R2uI4MjQjzysHB1zxuWL50hzaeXiw==}
    engines: {node: '>= 0.6'}
    dependencies:
      mime-db: 1.52.0

  /mime@1.6.0:
    resolution: {integrity: sha512-x0Vn8spI+wuJ1O6S7gnbaQg8Pxh4NNHb7KSINmEWKiPE4RKOplvijn+NkmYmmRgP68mc70j2EbeTFRsrswaQeg==}
    engines: {node: '>=4'}
    hasBin: true
    dev: true

  /mimic-fn@2.1.0:
    resolution: {integrity: sha512-OqbOk5oEQeAZ8WXWydlu9HJjz9WVdEIvamMCcXmuqUYjTknH/sqsWvhQ3vgwKFRR1HpjvNBKQ37nbJgYzGqGcg==}
    engines: {node: '>=6'}

  /mimic-fn@4.0.0:
    resolution: {integrity: sha512-vqiC06CuhBTUdZH+RYl8sFrL096vA45Ok5ISO6sE/Mr1jRbGH4Csnhi8f3wKVl7x8mO4Au7Ir9D3Oyv1VYMFJw==}
    engines: {node: '>=12'}
    dev: true

  /mimic-response@1.0.1:
    resolution: {integrity: sha512-j5EctnkH7amfV/q5Hgmoal1g2QHFJRraOtmx0JpIqkxhBhI/lJSl1nMpQ45hVarwNETOoWEimndZ4QK0RHxuxQ==}
    engines: {node: '>=4'}
    dev: true

  /mimic-response@3.1.0:
    resolution: {integrity: sha512-z0yWI+4FDrrweS8Zmt4Ej5HdJmky15+L2e6Wgn3+iK5fWzb6T3fhNFq2+MeTRb064c6Wr4N/wv0DzQTjNzHNGQ==}
    engines: {node: '>=10'}
    dev: true

  /min-indent@1.0.1:
    resolution: {integrity: sha512-I9jwMn07Sy/IwOj3zVkVik2JTvgpaykDZEigL6Rx6N9LbMywwUSMtxET+7lVoDLLd3O3IXwJwvuuns8UB/HeAg==}
    engines: {node: '>=4'}

  /minimatch@3.0.8:
    resolution: {integrity: sha512-6FsRAQsxQ61mw+qP1ZzbL9Bc78x2p5OqNgNpnoAFLTrX8n5Kxph0CsnhmKKNXTWjXqU5L0pGPR7hYk+XWZr60Q==}
    dependencies:
      brace-expansion: 1.1.11
    dev: true

  /minimatch@3.1.2:
    resolution: {integrity: sha512-J7p63hRiAjw1NDEww1W7i37+ByIrOWO5XQQAzZ3VOcL0PNybwpfmV/N05zFAzwQ9USyEcX6t3UO+K5aqBQOIHw==}
    dependencies:
      brace-expansion: 1.1.11

  /minimatch@5.1.0:
    resolution: {integrity: sha512-9TPBGGak4nHfGZsPBohm9AWg6NoT7QTCehS3BIJABslyZbzxfV78QM2Y6+i741OPZIafFAaiiEMh5OyIrJPgtg==}
    engines: {node: '>=10'}
    dependencies:
      brace-expansion: 2.0.1

  /minimatch@5.1.6:
    resolution: {integrity: sha512-lKwV/1brpG6mBUFHtb7NUmtABCb2WZZmm2wNiOA5hAb8VdCS4B3dtMWyvcoViccwAW/COERjXLt0zP1zXUN26g==}
    engines: {node: '>=10'}
    dependencies:
      brace-expansion: 2.0.1

  /minimatch@9.0.0:
    resolution: {integrity: sha512-0jJj8AvgKqWN05mrwuqi8QYKx1WmYSUoKSxu5Qhs9prezTz10sxAHGNZe9J9cqIJzta8DWsleh2KaVaLl6Ru2w==}
    engines: {node: '>=16 || 14 >=14.17'}
    dependencies:
      brace-expansion: 2.0.1
    dev: true

  /minimist-options@3.0.2:
    resolution: {integrity: sha512-FyBrT/d0d4+uiZRbqznPXqw3IpZZG3gl3wKWiX784FycUKVwBt0uLBFkQrtE4tZOrgo78nZp2jnKz3L65T5LdQ==}
    engines: {node: '>= 4'}
    dependencies:
      arrify: 1.0.1
      is-plain-obj: 1.1.0
    dev: true

  /minimist-options@4.1.0:
    resolution: {integrity: sha512-Q4r8ghd80yhO/0j1O3B2BjweX3fiHg9cdOwjJd2J76Q135c+NDxGCqdYKQ1SKBuFfgWbAUzBfvYjPUEeNgqN1A==}
    engines: {node: '>= 6'}
    dependencies:
      arrify: 1.0.1
      is-plain-obj: 1.1.0
      kind-of: 6.0.3
    dev: true

  /minimist@1.2.8:
    resolution: {integrity: sha512-2yyAR8qBkN3YuheJanUpWC5U3bb5osDywNB8RzDVlDwDHbocAJveqqj1u8+SVD7jkWT4yvsHCpWqqWqAxb0zCA==}
    dev: true

  /minipass-collect@1.0.2:
    resolution: {integrity: sha512-6T6lH0H8OG9kITm/Jm6tdooIbogG9e0tLgpY6mphXSm/A9u8Nq1ryBG+Qspiub9LjWlBPsPS3tWQ/Botq4FdxA==}
    engines: {node: '>= 8'}
    dependencies:
      minipass: 3.3.4
    dev: true

  /minipass-fetch@1.4.1:
    resolution: {integrity: sha512-CGH1eblLq26Y15+Azk7ey4xh0J/XfJfrCox5LDJiKqI2Q2iwOLOKrlmIaODiSQS8d18jalF6y2K2ePUm0CmShw==}
    engines: {node: '>=8'}
    dependencies:
      minipass: 3.3.4
      minipass-sized: 1.0.3
      minizlib: 2.1.2
    optionalDependencies:
      encoding: 0.1.13
    dev: true

  /minipass-fetch@2.1.2:
    resolution: {integrity: sha512-LT49Zi2/WMROHYoqGgdlQIZh8mLPZmOrN2NdJjMXxYe4nkN6FUyuPuOAOedNJDrx0IRGg9+4guZewtp8hE6TxA==}
    engines: {node: ^12.13.0 || ^14.15.0 || >=16.0.0}
    dependencies:
      minipass: 3.3.4
      minipass-sized: 1.0.3
      minizlib: 2.1.2
    optionalDependencies:
      encoding: 0.1.13
    dev: true

  /minipass-fetch@3.0.3:
    resolution: {integrity: sha512-n5ITsTkDqYkYJZjcRWzZt9qnZKCT7nKCosJhHoj7S7zD+BP4jVbWs+odsniw5TA3E0sLomhTKOKjF86wf11PuQ==}
    engines: {node: ^14.17.0 || ^16.13.0 || >=18.0.0}
    dependencies:
      minipass: 5.0.0
      minipass-sized: 1.0.3
      minizlib: 2.1.2
    optionalDependencies:
      encoding: 0.1.13
    dev: true

  /minipass-flush@1.0.5:
    resolution: {integrity: sha512-JmQSYYpPUqX5Jyn1mXaRwOda1uQ8HP5KAT/oDSLCzt1BYRhQU0/hDtsB1ufZfEEzMZ9aAVmsBw8+FWsIXlClWw==}
    engines: {node: '>= 8'}
    dependencies:
      minipass: 3.3.4
    dev: true

  /minipass-json-stream@1.0.1:
    resolution: {integrity: sha512-ODqY18UZt/I8k+b7rl2AENgbWE8IDYam+undIJONvigAz8KR5GWblsFTEfQs0WODsjbSXWlm+JHEv8Gr6Tfdbg==}
    dependencies:
      jsonparse: 1.3.1
      minipass: 3.3.4
    dev: true

  /minipass-pipeline@1.2.4:
    resolution: {integrity: sha512-xuIq7cIOt09RPRJ19gdi4b+RiNvDFYe5JH+ggNvBqGqpQXcru3PcRmOZuHBKWK1Txf9+cQ+HMVN4d6z46LZP7A==}
    engines: {node: '>=8'}
    dependencies:
      minipass: 3.3.4
    dev: true

  /minipass-sized@1.0.3:
    resolution: {integrity: sha512-MbkQQ2CTiBMlA2Dm/5cY+9SWFEN8pzzOXi6rlM5Xxq0Yqbda5ZQy9sU75a673FE9ZK0Zsbr6Y5iP6u9nktfg2g==}
    engines: {node: '>=8'}
    dependencies:
      minipass: 3.3.4
    dev: true

  /minipass@3.3.4:
    resolution: {integrity: sha512-I9WPbWHCGu8W+6k1ZiGpPu0GkoKBeorkfKNuAFBNS1HNFJvke82sxvI5bzcCNpWPorkOO5QQ+zomzzwRxejXiw==}
    engines: {node: '>=8'}
    dependencies:
      yallist: 4.0.0
    dev: true

  /minipass@5.0.0:
    resolution: {integrity: sha512-3FnjYuehv9k6ovOEbyOswadCDPX1piCfhV8ncmYtHOjuPwylVWsghTLo7rabjC3Rx5xD4HDx8Wm1xnMF7S5qFQ==}
    engines: {node: '>=8'}
    dev: true

  /minizlib@2.1.2:
    resolution: {integrity: sha512-bAxsR8BVfj60DWXHE3u30oHzfl4G7khkSuPW+qvpd7jFRHm7dLxOjUk1EHACJ/hxLY8phGJ0YhYHZo7jil7Qdg==}
    engines: {node: '>= 8'}
    dependencies:
      minipass: 3.3.4
      yallist: 4.0.0
    dev: true

  /mkdirp-infer-owner@2.0.0:
    resolution: {integrity: sha512-sdqtiFt3lkOaYvTXSRIUjkIdPTcxgv5+fgqYE/5qgwdw12cOrAuzzgzvVExIkH/ul1oeHN3bCLOWSG3XOqbKKw==}
    engines: {node: '>=10'}
    dependencies:
      chownr: 2.0.0
      infer-owner: 1.0.4
      mkdirp: 1.0.4
    dev: true

  /mkdirp@0.5.6:
    resolution: {integrity: sha512-FP+p8RB8OWpF3YZBCrP5gtADmtXApB5AMLn+vdyA+PyxCjrCs00mjyUozssO33cwDeT3wNGdLxJ5M//YqtHAJw==}
    hasBin: true
    dependencies:
      minimist: 1.2.8
    dev: true

  /mkdirp@1.0.4:
    resolution: {integrity: sha512-vVqVZQyf3WLx2Shd0qJ9xuvqgAyKPLAiqITEtqW0oIUjzo3PePDd6fW9iFz30ef7Ysp/oiWqbhszeGWW2T6Gzw==}
    engines: {node: '>=10'}
    hasBin: true
    dev: true

  /mock-stdin@1.0.0:
    resolution: {integrity: sha512-tukRdb9Beu27t6dN+XztSRHq9J0B/CoAOySGzHfn8UTfmqipA5yNT/sDUEyYdAV3Hpka6Wx6kOMxuObdOex60Q==}
    dev: true

  /module-details-from-path@1.0.3:
    resolution: {integrity: sha512-ySViT69/76t8VhE1xXHK6Ch4NcDd26gx0MzKXLO+F7NOtnqH68d9zF94nT8ZWSxXh8ELOERsnJO/sWt1xZYw5A==}

  /mongodb-connection-string-url@2.6.0:
    resolution: {integrity: sha512-WvTZlI9ab0QYtTYnuMLgobULWhokRjtC7db9LtcVfJ+Hsnyr5eo6ZtNAt3Ly24XZScGMelOcGtm7lSn0332tPQ==}
    dependencies:
      '@types/whatwg-url': 8.2.2
      whatwg-url: 11.0.0
    dev: false

  /mongodb@4.17.1:
    resolution: {integrity: sha512-MBuyYiPUPRTqfH2dV0ya4dcr2E5N52ocBuZ8Sgg/M030nGF78v855B3Z27mZJnp8PxjnUquEnAtjOsphgMZOlQ==}
    engines: {node: '>=12.9.0'}
    dependencies:
      bson: 4.7.2
      mongodb-connection-string-url: 2.6.0
      socks: 2.7.1
    optionalDependencies:
      '@aws-sdk/credential-providers': 3.395.0
      '@mongodb-js/saslprep': 1.1.0
    transitivePeerDependencies:
      - aws-crt
    dev: false

  /mongoose@6.12.0:
    resolution: {integrity: sha512-sd/q83C6TBRPBrrD2A/POSbA/exbCFM2WOuY7Lf2JuIJFlHFG39zYSDTTAEiYlzIfahNOLmXPxBGFxdAch41Mw==}
    engines: {node: '>=12.0.0'}
    dependencies:
      bson: 4.7.2
      kareem: 2.5.1
      mongodb: 4.17.1
      mpath: 0.9.0
      mquery: 4.0.3
      ms: 2.1.3
      sift: 16.0.1
    transitivePeerDependencies:
      - aws-crt
      - supports-color
    dev: false

  /mpath@0.9.0:
    resolution: {integrity: sha512-ikJRQTk8hw5DEoFVxHG1Gn9T/xcjtdnOKIU1JTmGjZZlg9LST2mBLmcX3/ICIbgJydT2GOc15RnNy5mHmzfSew==}
    engines: {node: '>=4.0.0'}
    dev: false

  /mquery@4.0.3:
    resolution: {integrity: sha512-J5heI+P08I6VJ2Ky3+33IpCdAvlYGTSUjwTPxkAr8i8EoduPMBX2OY/wa3IKZIQl7MU4SbFk8ndgSKyB/cl1zA==}
    engines: {node: '>=12.0.0'}
    dependencies:
      debug: 4.3.4
    transitivePeerDependencies:
      - supports-color
    dev: false

  /ms@2.0.0:
    resolution: {integrity: sha512-Tpp60P6IUJDTuOq/5Z8cdskzJujfwqfOTkrwIwj7IRISpnkJnT6SyJ4PCPnGMoFjC9ddhal5KVIYtAt97ix05A==}
    dev: true

  /ms@2.1.2:
    resolution: {integrity: sha512-sGkPx+VjMtmA6MX27oA4FBFELFCZZ4S4XqeGOXCv68tT+jb3vk/RyaKWP0PTKyWtmLSM0b+adUTEvbs1PEaH2w==}

  /ms@2.1.3:
    resolution: {integrity: sha512-6FlzubTLZG3J2a/NVCAleEhjzq5oxgHyaCU9yYXvcLsvoVaHJq/s5xXI6/XXP6tz7R9xAOtHnSO/tXtF3WRTlA==}

  /mssql@9.2.0:
    resolution: {integrity: sha512-FxX/CTGLH+X5UHH0d4lUJzVGlIZlLoY/ZdFCVect4VwbfKtDtNZWG8vq9SEjVfduhtydVrE4K2y69JnDAYgXlw==}
    engines: {node: '>=10'}
    hasBin: true
    dependencies:
      '@tediousjs/connection-string': 0.5.0
      commander: 11.0.0
      debug: 4.3.4
      rfdc: 1.3.0
      tarn: 3.0.2
      tedious: 15.1.0
    transitivePeerDependencies:
      - supports-color

  /multimatch@5.0.0:
    resolution: {integrity: sha512-ypMKuglUrZUD99Tk2bUQ+xNQj43lPEfAeX2o9cTteAmShXy2VHDJpuwu1o0xqoKCt9jLVAvwyFKdLTPXKAfJyA==}
    engines: {node: '>=10'}
    dependencies:
      '@types/minimatch': 3.0.5
      array-differ: 3.0.0
      array-union: 2.1.0
      arrify: 2.0.1
      minimatch: 3.1.2
    dev: true

  /mute-stream@0.0.6:
    resolution: {integrity: sha512-m0kBTDLF/0lgzCsPVmJSKM5xkLNX7ZAB0Q+n2DP37JMIRPVC2R4c3BdO6x++bXFKftbhvSfKgwxAexME+BRDRw==}
    dev: true

  /mute-stream@0.0.8:
    resolution: {integrity: sha512-nnbWWOkoWyUsTjKrhgD0dcz22mdkSnpYqbEjIm2nhwhuxlSkpywJmBo8h0ZqJdkp73mb90SssHkN4rsRaBAfAA==}
    dev: true

  /native-duplexpair@1.0.0:
    resolution: {integrity: sha512-E7QQoM+3jvNtlmyfqRZ0/U75VFgCls+fSkbml2MpgWkWyz3ox8Y58gNhfuziuQYGNNQAbFZJQck55LHCnCK6CA==}

  /natural-compare-lite@1.4.0:
    resolution: {integrity: sha512-Tj+HTDSJJKaZnfiuw+iaF9skdPpTo2GtEly5JHnWV/hfv2Qj/9RKsGISQtLh2ox3l5EAGw487hnBee0sIJ6v2g==}
    dev: true

  /natural-compare@1.4.0:
    resolution: {integrity: sha512-OWND8ei3VtNC9h7V60qff3SVobHr996CTwgxubgyQYEpg290h9J0buyECNNJexkFm5sOajh5G116RYA1c8ZMSw==}
    dev: true

  /negotiator@0.6.3:
    resolution: {integrity: sha512-+EUsqGPLsM+j/zdChZjsnX51g4XrHFOIXwfnCVPGlQk/k5giakcKsuxCObBRu6DSm9opw/O6slWbJdghQM4bBg==}
    engines: {node: '>= 0.6'}
    dev: true

  /neo-async@2.6.2:
    resolution: {integrity: sha512-Yd3UES5mWCSqR+qNT93S3UoYUkqAZ9lLg8a7g9rimsWmYGK8cVToA4/sF3RrshdyV3sAGMXVUmpMYOw+dLpOuw==}
    dev: true

  /new-github-issue-url@0.2.1:
    resolution: {integrity: sha512-md4cGoxuT4T4d/HDOXbrUHkTKrp/vp+m3aOA7XXVYwNsUNMK49g3SQicTSeV5GIz/5QVGAeYRAOlyp9OvlgsYA==}
    engines: {node: '>=10'}

  /nice-try@1.0.5:
    resolution: {integrity: sha512-1nh45deeb5olNY7eX82BkPO7SSxR5SSYJiPTrTdFUVYwAl8CKMA5N9PjTYkHiRjisVcxcQ1HXdLhx2qxxJzLNQ==}
    dev: true

  /node-abort-controller@3.0.1:
    resolution: {integrity: sha512-/ujIVxthRs+7q6hsdjHMaj8hRG9NuWmwrz+JdRwZ14jdFoKSkm+vDsCbF9PLpnSqjaWQJuTmVtcWHNLr+vrOFw==}

  /node-addon-api@4.3.0:
    resolution: {integrity: sha512-73sE9+3UaLYYFmDsFZnqCInzPyh3MqIwZO9cw58yIqAZhONrrabrYyYe3TuIqtIiOuTXVhsGau8hcrhhwSsDIQ==}
    dev: true

  /node-domexception@1.0.0:
    resolution: {integrity: sha512-/jKZoMpw0F8GRwl4/eLROPA3cfcXtLApP0QzLmUT/HuPCZWyB7IY9ZrMeKw2O/nFIqPQB3PVM9aYm0F312AXDQ==}
    engines: {node: '>=10.5.0'}
    dev: true

  /node-fetch@2.6.12(patch_hash=d2f4ywbzdgzmypej5sz7qs7qpy):
    resolution: {integrity: sha512-C/fGU2E8ToujUivIO0H+tpQ6HWo4eEmchoPIoXtxCrVghxdKq+QOHqEZW7tuP3KlV3bC8FRMO5nMCC7Zm1VP6g==}
    engines: {node: 4.x || >=6.0.0}
    peerDependencies:
      encoding: ^0.1.0
    peerDependenciesMeta:
      encoding:
        optional: true
    dependencies:
      whatwg-url: 5.0.0
    patched: true

  /node-fetch@2.7.0:
    resolution: {integrity: sha512-c4FRfUm/dbcWZ7U+1Wq0AwCyFL+3nt2bEw05wfxSz+DWpWsitgmSgYmy2dQdWyKC1694ELPqMs/YzUSNozLt8A==}
    engines: {node: 4.x || >=6.0.0}
    peerDependencies:
      encoding: ^0.1.0
    peerDependenciesMeta:
      encoding:
        optional: true
    dependencies:
      whatwg-url: 5.0.0

  /node-fetch@3.3.1:
    resolution: {integrity: sha512-cRVc/kyto/7E5shrWca1Wsea4y6tL9iYJE5FBCius3JQfb/4P4I295PfhgbJQBLTx6lATE4z+wK0rPM4VS2uow==}
    engines: {node: ^12.20.0 || ^14.13.1 || >=16.0.0}
    dependencies:
      data-uri-to-buffer: 4.0.1
      fetch-blob: 3.2.0
      formdata-polyfill: 4.0.10
    dev: true

  /node-gyp-build@4.6.0:
    resolution: {integrity: sha512-NTZVKn9IylLwUzaKjkas1e4u2DLNcV4rdYagA4PWdPwW87Bi7z+BznyKSRwS/761tV/lzCGXplWsiaMjLqP2zQ==}
    hasBin: true
    dev: true

  /node-gyp@8.4.1:
    resolution: {integrity: sha512-olTJRgUtAb/hOXG0E93wZDs5YiJlgbXxTwQAFHyNlRsXQnYzUaF2aGgujZbw+hR8aF4ZG/rST57bWMWD16jr9w==}
    engines: {node: '>= 10.12.0'}
    hasBin: true
    dependencies:
      env-paths: 2.2.1
      glob: 7.2.3
      graceful-fs: 4.2.10
      make-fetch-happen: 9.1.0
      nopt: 5.0.0
      npmlog: 6.0.2
      rimraf: 3.0.2
      semver: 7.5.4
      tar: 6.1.14
      which: 2.0.2
    transitivePeerDependencies:
      - bluebird
      - supports-color
    dev: true

  /node-gyp@9.3.1:
    resolution: {integrity: sha512-4Q16ZCqq3g8awk6UplT7AuxQ35XN4R/yf/+wSAwcBUAjg7l58RTactWaP8fIDTi0FzI7YcVLujwExakZlfWkXg==}
    engines: {node: ^12.13 || ^14.13 || >=16}
    hasBin: true
    dependencies:
      env-paths: 2.2.1
      glob: 7.2.3
      graceful-fs: 4.2.10
      make-fetch-happen: 10.2.1
      nopt: 6.0.0
      npmlog: 6.0.2
      rimraf: 3.0.2
      semver: 7.5.4
      tar: 6.1.14
      which: 2.0.2
    transitivePeerDependencies:
      - bluebird
      - supports-color
    dev: true

  /node-int64@0.4.0:
    resolution: {integrity: sha512-O5lz91xSOeoXP6DulyHfllpq+Eg00MWitZIbtPfoSEvqIHdl5gfcY6hYzDWnj0qD5tz52PI08u9qUvSVeUBeHw==}
    dev: true

  /node-releases@2.0.6:
    resolution: {integrity: sha512-PiVXnNuFm5+iYkLBNeq5211hvO38y63T0i2KKh2KnUs3RpzJ+JtODFjkD8yjLwnDkTYF1eKXheUwdssR+NRZdg==}
    dev: true

  /nopt@5.0.0:
    resolution: {integrity: sha512-Tbj67rffqceeLpcRXrT7vKAN8CwfPeIBgM7E6iBkmKLV7bEMwpGgYLGv0jACUsECaa/vuxP0IjEont6umdMgtQ==}
    engines: {node: '>=6'}
    hasBin: true
    dependencies:
      abbrev: 1.1.1
    dev: true

  /nopt@6.0.0:
    resolution: {integrity: sha512-ZwLpbTgdhuZUnZzjd7nb1ZV+4DoiC6/sfiVKok72ym/4Tlf+DFdlHYmT2JPmcNNWV6Pi3SDf1kT+A4r9RTuT9g==}
    engines: {node: ^12.13.0 || ^14.15.0 || >=16.0.0}
    hasBin: true
    dependencies:
      abbrev: 1.1.1
    dev: true

  /normalize-package-data@2.5.0:
    resolution: {integrity: sha512-/5CMN3T0R4XTj4DcGaexo+roZSdSFW/0AOOTROrjxzCG1wrWXEsGbRKevjlIL+ZDE4sZlJr5ED4YW0yqmkK+eA==}
    dependencies:
      hosted-git-info: 2.8.9
      resolve: 1.22.4
      semver: 5.7.1
      validate-npm-package-license: 3.0.4

  /normalize-package-data@3.0.3:
    resolution: {integrity: sha512-p2W1sgqij3zMMyRC067Dg16bfzVH+w7hyegmpIvZ4JNjqtGOVAIvLmjBx3yP7YTe9vKJgkoNOPjwQGogDoMXFA==}
    engines: {node: '>=10'}
    dependencies:
      hosted-git-info: 4.1.0
      is-core-module: 2.13.0
      semver: 7.5.4
      validate-npm-package-license: 3.0.4
    dev: true

  /normalize-package-data@5.0.0:
    resolution: {integrity: sha512-h9iPVIfrVZ9wVYQnxFgtw1ugSvGEMOlyPWWtm8BMJhnwyEL/FLbYbTY3V3PpjI/BUK67n9PEWDu6eHzu1fB15Q==}
    engines: {node: ^14.17.0 || ^16.13.0 || >=18.0.0}
    dependencies:
      hosted-git-info: 6.1.1
      is-core-module: 2.13.0
      semver: 7.5.4
      validate-npm-package-license: 3.0.4
    dev: true

  /normalize-path@3.0.0:
    resolution: {integrity: sha512-6eZs5Ls3WtCisHWp9S2GUy8dqkpGi4BVSz3GaqiE6ezub0512ESztXUwUB6C6IKbQkY2Pnb/mD4WYojCRwcwLA==}
    engines: {node: '>=0.10.0'}

  /normalize-url@2.0.1:
    resolution: {integrity: sha512-D6MUW4K/VzoJ4rJ01JFKxDrtY1v9wrgzCX5f2qj/lzH1m/lW6MhUZFKerVsnyjOhOsYzI9Kqqak+10l4LvLpMw==}
    engines: {node: '>=4'}
    dependencies:
      prepend-http: 2.0.0
      query-string: 5.1.1
      sort-keys: 2.0.0
    dev: true

  /normalize-url@4.5.1:
    resolution: {integrity: sha512-9UZCFRHQdNrfTpGg8+1INIg93B6zE0aXMVFkw1WFwvO4SlZywU6aLg5Of0Ap/PgcbSw4LNxvMWXMeugwMCX0AA==}
    engines: {node: '>=8'}
    dev: true

  /normalize-url@6.1.0:
    resolution: {integrity: sha512-DlL+XwOy3NxAQ8xuC0okPgK46iuVNAK01YN7RueYBqqFeGsBjV9XmCAzAdgt+667bCl5kPh9EqKKDwnaPG1I7A==}
    engines: {node: '>=10'}
    dev: true

  /npm-bundled@1.1.2:
    resolution: {integrity: sha512-x5DHup0SuyQcmL3s7Rx/YQ8sbw/Hzg0rj48eN0dV7hf5cmQq5PXIeioroH3raV1QC1yh3uTYuMThvEQF3iKgGQ==}
    dependencies:
      npm-normalize-package-bin: 1.0.1
    dev: true

  /npm-bundled@2.0.1:
    resolution: {integrity: sha512-gZLxXdjEzE/+mOstGDqR6b0EkhJ+kM6fxM6vUuckuctuVPh80Q6pw/rSZj9s4Gex9GxWtIicO1pc8DB9KZWudw==}
    engines: {node: ^12.13.0 || ^14.15.0 || >=16.0.0}
    dependencies:
      npm-normalize-package-bin: 2.0.0

  /npm-bundled@3.0.0:
    resolution: {integrity: sha512-Vq0eyEQy+elFpzsKjMss9kxqb9tG3YHg4dsyWuUENuzvSUWe1TCnW/vV9FkhvBk/brEDoDiVd+M1Btosa6ImdQ==}
    engines: {node: ^14.17.0 || ^16.13.0 || >=18.0.0}
    dependencies:
      npm-normalize-package-bin: 3.0.1
    dev: true

  /npm-conf@1.1.3:
    resolution: {integrity: sha512-Yic4bZHJOt9RCFbRP3GgpqhScOY4HH3V2P8yBj6CeYq118Qr+BLXqT2JvpJ00mryLESpgOxf5XlFv4ZjXxLScw==}
    engines: {node: '>=4'}
    dependencies:
      config-chain: 1.1.13
      pify: 3.0.0
    dev: true

  /npm-install-checks@4.0.0:
    resolution: {integrity: sha512-09OmyDkNLYwqKPOnbI8exiOZU2GVVmQp7tgez2BPi5OZC8M82elDAps7sxC4l//uSUtotWqoEIDwjRvWH4qz8w==}
    engines: {node: '>=10'}
    dependencies:
      semver: 7.5.4
    dev: true

  /npm-install-checks@6.1.1:
    resolution: {integrity: sha512-dH3GmQL4vsPtld59cOn8uY0iOqRmqKvV+DLGwNXV/Q7MDgD2QfOADWd/mFXcIE5LVhYYGjA3baz6W9JneqnuCw==}
    engines: {node: ^14.17.0 || ^16.13.0 || >=18.0.0}
    dependencies:
      semver: 7.5.4
    dev: true

  /npm-keyword@6.1.0:
    resolution: {integrity: sha512-ghcShMAA28IPhJAP4d3T+tndUPzHmvqEfaYwLG1whi4WJ06pdhA3vqL8gXF+Jn8wiqbaRuGVfjE5VXjOgVpW4Q==}
    engines: {node: '>=8'}
    dependencies:
      got: 9.6.0
      registry-url: 5.1.0
    dev: true

  /npm-normalize-package-bin@1.0.1:
    resolution: {integrity: sha512-EPfafl6JL5/rU+ot6P3gRSCpPDW5VmIzX959Ob1+ySFUuuYHWHekXpwdUZcKP5C+DS4GEtdJluwBjnsNDl+fSA==}
    dev: true

  /npm-normalize-package-bin@2.0.0:
    resolution: {integrity: sha512-awzfKUO7v0FscrSpRoogyNm0sajikhBWpU0QMrW09AMi9n1PoKU6WaIqUzuJSQnpciZZmJ/jMZ2Egfmb/9LiWQ==}
    engines: {node: ^12.13.0 || ^14.15.0 || >=16.0.0}

  /npm-normalize-package-bin@3.0.1:
    resolution: {integrity: sha512-dMxCf+zZ+3zeQZXKxmyuCKlIDPGuv8EF940xbkC4kQVDTtqoh6rJFO+JTKSA6/Rwi0getWmtuy4Itup0AMcaDQ==}
    engines: {node: ^14.17.0 || ^16.13.0 || >=18.0.0}
    dev: true

  /npm-package-arg@10.1.0:
    resolution: {integrity: sha512-uFyyCEmgBfZTtrKk/5xDfHp6+MdrqGotX/VoOyEEl3mBwiEE5FlBaePanazJSVMPT7vKepcjYBY2ztg9A3yPIA==}
    engines: {node: ^14.17.0 || ^16.13.0 || >=18.0.0}
    dependencies:
      hosted-git-info: 6.1.1
      proc-log: 3.0.0
      semver: 7.5.4
      validate-npm-package-name: 5.0.0
    dev: true

  /npm-package-arg@8.1.5:
    resolution: {integrity: sha512-LhgZrg0n0VgvzVdSm1oiZworPbTxYHUJCgtsJW8mGvlDpxTM1vSJc3m5QZeUkhAHIzbz3VCHd/R4osi1L1Tg/Q==}
    engines: {node: '>=10'}
    dependencies:
      hosted-git-info: 4.1.0
      semver: 7.5.4
      validate-npm-package-name: 3.0.0
    dev: true

  /npm-packlist@3.0.0:
    resolution: {integrity: sha512-L/cbzmutAwII5glUcf2DBRNY/d0TFd4e/FnaZigJV6JD85RHZXJFGwCndjMWiiViiWSsWt3tiOLpI3ByTnIdFQ==}
    engines: {node: '>=10'}
    hasBin: true
    dependencies:
      glob: 7.2.3
      ignore-walk: 4.0.1
      npm-bundled: 1.1.2
      npm-normalize-package-bin: 1.0.1
    dev: true

  /npm-packlist@5.1.3:
    resolution: {integrity: sha512-263/0NGrn32YFYi4J533qzrQ/krmmrWwhKkzwTuM4f/07ug51odoaNjUexxO4vxlzURHcmYMH1QjvHjsNDKLVg==}
    engines: {node: ^12.13.0 || ^14.15.0 || >=16.0.0}
    hasBin: true
    dependencies:
      glob: 8.1.0
      ignore-walk: 5.0.1
      npm-bundled: 2.0.1
      npm-normalize-package-bin: 2.0.0

  /npm-packlist@7.0.4:
    resolution: {integrity: sha512-d6RGEuRrNS5/N84iglPivjaJPxhDbZmlbTwTDX2IbcRHG5bZCdtysYMhwiPvcF4GisXHGn7xsxv+GQ7T/02M5Q==}
    engines: {node: ^14.17.0 || ^16.13.0 || >=18.0.0}
    dependencies:
      ignore-walk: 6.0.3
    dev: true

  /npm-pick-manifest@6.1.1:
    resolution: {integrity: sha512-dBsdBtORT84S8V8UTad1WlUyKIY9iMsAmqxHbLdeEeBNMLQDlDWWra3wYUx9EBEIiG/YwAy0XyNHDd2goAsfuA==}
    dependencies:
      npm-install-checks: 4.0.0
      npm-normalize-package-bin: 1.0.1
      npm-package-arg: 8.1.5
      semver: 7.5.4
    dev: true

  /npm-pick-manifest@8.0.1:
    resolution: {integrity: sha512-mRtvlBjTsJvfCCdmPtiu2bdlx8d/KXtF7yNXNWe7G0Z36qWA9Ny5zXsI2PfBZEv7SXgoxTmNaTzGSbbzDZChoA==}
    engines: {node: ^14.17.0 || ^16.13.0 || >=18.0.0}
    dependencies:
      npm-install-checks: 6.1.1
      npm-normalize-package-bin: 3.0.1
      npm-package-arg: 10.1.0
      semver: 7.5.4
    dev: true

  /npm-registry-fetch@12.0.2:
    resolution: {integrity: sha512-Df5QT3RaJnXYuOwtXBXS9BWs+tHH2olvkCLh6jcR/b/u3DvPMlp3J0TvvYwplPKxHMOwfg287PYih9QqaVFoKA==}
    engines: {node: ^12.13.0 || ^14.15.0 || >=16}
    dependencies:
      make-fetch-happen: 10.2.1
      minipass: 3.3.4
      minipass-fetch: 1.4.1
      minipass-json-stream: 1.0.1
      minizlib: 2.1.2
      npm-package-arg: 8.1.5
    transitivePeerDependencies:
      - bluebird
      - supports-color
    dev: true

  /npm-registry-fetch@14.0.5:
    resolution: {integrity: sha512-kIDMIo4aBm6xg7jOttupWZamsZRkAqMqwqqbVXnUqstY5+tapvv6bkH/qMR76jdgV+YljEUCyWx3hRYMrJiAgA==}
    engines: {node: ^14.17.0 || ^16.13.0 || >=18.0.0}
    dependencies:
      make-fetch-happen: 11.1.1
      minipass: 5.0.0
      minipass-fetch: 3.0.3
      minipass-json-stream: 1.0.1
      minizlib: 2.1.2
      npm-package-arg: 10.1.0
      proc-log: 3.0.0
    transitivePeerDependencies:
      - supports-color
    dev: true

  /npm-run-path@2.0.2:
    resolution: {integrity: sha512-lJxZYlT4DW/bRUtFh1MQIWqmLwQfAxnqWG4HhEdjMlkrJYnJn0Jrr2u3mgxqaWsdiBc76TYkTG/mhrnYTuzfHw==}
    engines: {node: '>=4'}
    dependencies:
      path-key: 2.0.1
    dev: true

  /npm-run-path@4.0.1:
    resolution: {integrity: sha512-S48WzZW777zhNIrn7gxOlISNAqi9ZC/uQFnRdbeIHhZhCA6UqpkOT8T1G7BvfdgP4Er8gF4sUbaS0i7QvIfCWw==}
    engines: {node: '>=8'}
    dependencies:
      path-key: 3.1.1

  /npm-run-path@5.1.0:
    resolution: {integrity: sha512-sJOdmRGrY2sjNTRMbSvluQqg+8X7ZK61yvzBEIDhz4f8z1TZFYABsqjjCBd/0PUNE9M6QDgHJXQkGUEm7Q+l9Q==}
    engines: {node: ^12.20.0 || ^14.13.1 || >=16.0.0}
    dependencies:
      path-key: 4.0.0
    dev: true

  /npmlog@2.0.4:
    resolution: {integrity: sha512-DaL6RTb8Qh4tMe2ttPT1qWccETy2Vi5/8p+htMpLBeXJTr2CAqnF5WQtSP2eFpvaNbhLZ5uilDb98mRm4Q+lZQ==}
    dependencies:
      ansi: 0.3.1
      are-we-there-yet: 1.1.7
      gauge: 1.2.7
    dev: true

  /npmlog@5.0.1:
    resolution: {integrity: sha512-AqZtDUWOMKs1G/8lwylVjrdYgqA4d9nu8hc+0gzRxlDb1I10+FHBGMXs6aiQHFdCUUlqH99MUMuLfzWDNDtfxw==}
    dependencies:
      are-we-there-yet: 2.0.0
      console-control-strings: 1.1.0
      gauge: 3.0.2
      set-blocking: 2.0.0
    dev: true

  /npmlog@6.0.2:
    resolution: {integrity: sha512-/vBvz5Jfr9dT/aFWd0FIRf+T/Q2WBsLENygUaFUqstqsycmZAP/t5BvFJTK0viFmSUxiUKTUplWy5vt+rvKIxg==}
    engines: {node: ^12.13.0 || ^14.15.0 || >=16.0.0}
    dependencies:
      are-we-there-yet: 3.0.1
      console-control-strings: 1.1.0
      gauge: 4.0.4
      set-blocking: 2.0.0
    dev: true

  /number-is-nan@1.0.1:
    resolution: {integrity: sha512-4jbtZXNAsfZbAHiiqjLPBiCl16dES1zI4Hpzzxw61Tk+loF+sBDBKx1ICKKKwIqQ7M0mFn1TmkN7euSncWgHiQ==}
    engines: {node: '>=0.10.0'}
    dev: true

  /object-assign@4.1.1:
    resolution: {integrity: sha512-rJgTQnkUnH1sFw8yT6VSU3zD3sWmu6sZhIseY8VX+GRu3P6F7Fu+JNDoXfklElbLJSnc3FUQHVe4cU5hj+BcUg==}
    engines: {node: '>=0.10.0'}
    dev: true

  /object-inspect@1.12.3:
    resolution: {integrity: sha512-geUvdk7c+eizMNUDkRpW1wJwgfOiOeHbxBR/hLXK1aT6zmVSO0jsQcs7fj6MGw89jC/cjGfLcNOrtMYtGqm81g==}

  /object-keys@1.1.1:
    resolution: {integrity: sha512-NuAESUOUMrlIXOfHKzD6bpPu3tYt3xvjNdRIQ+FeT0lNb4K8WR70CaDxhuNguS2XG+GjkyMwOzsN5ZktImfhLA==}
    engines: {node: '>= 0.4'}

  /object.assign@4.1.4:
    resolution: {integrity: sha512-1mxKf0e58bvyjSCtKYY4sRe9itRk3PJpquJOjeIkz885CczcI4IvJJDLPS72oowuSh+pBxUFROpX+TU++hxhZQ==}
    engines: {node: '>= 0.4'}
    dependencies:
      call-bind: 1.0.2
      define-properties: 1.2.0
      has-symbols: 1.0.3
      object-keys: 1.1.1

  /object.fromentries@2.0.6:
    resolution: {integrity: sha512-VciD13dswC4j1Xt5394WR4MzmAQmlgN72phd/riNp9vtD7tp4QQWJ0R4wvclXcafgcYK8veHRed2W6XeGBvcfg==}
    engines: {node: '>= 0.4'}
    dependencies:
      call-bind: 1.0.2
      define-properties: 1.2.0
      es-abstract: 1.22.1
    dev: true

  /object.groupby@1.0.0:
    resolution: {integrity: sha512-70MWG6NfRH9GnbZOikuhPPYzpUpof9iW2J9E4dW7FXTqPNb6rllE6u39SKwwiNh8lCwX3DDb5OgcKGiEBrTTyw==}
    dependencies:
      call-bind: 1.0.2
      define-properties: 1.2.0
      es-abstract: 1.22.1
      get-intrinsic: 1.2.1
    dev: true

  /object.values@1.1.6:
    resolution: {integrity: sha512-FVVTkD1vENCsAcwNs9k6jea2uHC/X0+JcjG8YA60FN5CMaJmG95wT9jek/xX9nornqGRrBkKtzuAu2wuHpKqvw==}
    engines: {node: '>= 0.4'}
    dependencies:
      call-bind: 1.0.2
      define-properties: 1.2.0
      es-abstract: 1.22.1
    dev: true

  /obuf@1.1.2:
    resolution: {integrity: sha512-PX1wu0AmAdPqOL1mWhqmlOd8kOIZQwGZw6rh7uby9fTc5lhaOWFLX3I6R1hrF9k3zUY40e6igsLGkDXK92LJNg==}
    dev: true

  /on-finished@2.3.0:
    resolution: {integrity: sha512-ikqdkGAAyf/X/gPhXGvfgAytDZtDbr+bkNUJ0N9h5MI/dmdgCs3l6hoHrcUv41sRKew3jIwrp4qQDXiK99Utww==}
    engines: {node: '>= 0.8'}
    dependencies:
      ee-first: 1.1.1
    dev: true

  /once@1.4.0:
    resolution: {integrity: sha512-lNaJgI+2Q5URQBkccEKHTQOPaXdUxnZZElQTZY0MFUAuaEqe1E+Nyvgdz/aIyNi6Z9MzO5dv1H8n58/GELp3+w==}
    dependencies:
      wrappy: 1.0.2

  /onetime@1.1.0:
    resolution: {integrity: sha512-GZ+g4jayMqzCRMgB2sol7GiCLjKfS1PINkjmx8spcKce1LiVqcbQreXwqs2YAFXC6R03VIG28ZS31t8M866v6A==}
    engines: {node: '>=0.10.0'}
    dev: true

  /onetime@5.1.2:
    resolution: {integrity: sha512-kbpaSSGJTWdAY5KPVeMOKXSrPtr8C8C7wodJbcsd51jRnmD+GZu8Y0VoU6Dm5Z4vWr0Ig/1NKuWRKf7j5aaYSg==}
    engines: {node: '>=6'}
    dependencies:
      mimic-fn: 2.1.0

  /onetime@6.0.0:
    resolution: {integrity: sha512-1FlR+gjXK7X+AsAHso35MnyN5KqGwJRi/31ft6x0M194ht7S+rWAvd7PHss9xSKMzE0asv1pyIHaJYq+BbacAQ==}
    engines: {node: '>=12'}
    dependencies:
      mimic-fn: 4.0.0
    dev: true

  /open@7.4.2:
    resolution: {integrity: sha512-MVHddDVweXZF3awtlAS+6pgKLlm/JgxZ90+/NBurBoQctVOOB/zDdVjcyPzQ+0laDGbsWgrRkflI65sQeOgT9Q==}
    engines: {node: '>=8'}
    dependencies:
      is-docker: 2.2.1
      is-wsl: 2.2.0

  /open@8.4.0:
    resolution: {integrity: sha512-XgFPPM+B28FtCCgSb9I+s9szOC1vZRSwgWsRUA5ylIxRTgKozqjOCrVOqGsYABPYK5qnfqClxZTFBa8PKt2v6Q==}
    engines: {node: '>=12'}
    dependencies:
      define-lazy-prop: 2.0.0
      is-docker: 2.2.1
      is-wsl: 2.2.0

  /optionator@0.9.3:
    resolution: {integrity: sha512-JjCoypp+jKn1ttEFExxhetCKeJt9zhAgAve5FXHixTvFDW/5aEktX9bufBKLRRMdU7bNtpLfcGu94B3cdEJgjg==}
    engines: {node: '>= 0.8.0'}
    dependencies:
      '@aashutoshrathi/word-wrap': 1.2.6
      deep-is: 0.1.4
      fast-levenshtein: 2.0.6
      levn: 0.4.1
      prelude-ls: 1.2.1
      type-check: 0.4.0
    dev: true

  /ora@5.4.1:
    resolution: {integrity: sha512-5b6Y85tPxZZ7QytO+BQzysW31HJku27cRIlkbAXaNx+BdcVi+LlRFmVXzeF6a7JCwJpyw5c4b+YSVImQIrBpuQ==}
    engines: {node: '>=10'}
    dependencies:
      bl: 4.1.0
      chalk: 4.1.2
      cli-cursor: 3.1.0
      cli-spinners: 2.7.0
      is-interactive: 1.0.0
      is-unicode-supported: 0.1.0
      log-symbols: 4.1.0
      strip-ansi: 6.0.1
      wcwidth: 1.0.1

  /os-homedir@1.0.2:
    resolution: {integrity: sha512-B5JU3cabzk8c67mRRd3ECmROafjYMXbuzlwtqdM8IbS8ktlTix8aFGb2bAGKrSRIlnfKwovGUUr72JUPyOb6kQ==}
    engines: {node: '>=0.10.0'}
    dev: true

  /os-shim@0.1.3:
    resolution: {integrity: sha512-jd0cvB8qQ5uVt0lvCIexBaROw1KyKm5sbulg2fWOHjETisuCzWyt+eTZKEMs8v6HwzoGs8xik26jg7eCM6pS+A==}
    engines: {node: '>= 0.4.0'}
    dev: true

  /os-tmpdir@1.0.2:
    resolution: {integrity: sha512-D2FR03Vir7FIu45XBY20mTb+/ZSWB00sjU9jdQXt83gDrI4Ztz5Fs7/yy74g2N5SVQY4xY1qDr4rNddwYRVX0g==}
    engines: {node: '>=0.10.0'}
    dev: true

  /p-any@2.1.0:
    resolution: {integrity: sha512-JAERcaMBLYKMq+voYw36+x5Dgh47+/o7yuv2oQYuSSUml4YeqJEFznBrY2UeEkoSHqBua6hz518n/PsowTYLLg==}
    engines: {node: '>=8'}
    dependencies:
      p-cancelable: 2.1.1
      p-some: 4.1.0
      type-fest: 0.3.1
    dev: true

  /p-cancelable@0.4.1:
    resolution: {integrity: sha512-HNa1A8LvB1kie7cERyy21VNeHb2CWJJYqyyC2o3klWFfMGlFmWv2Z7sFgZH8ZiaYL95ydToKTFVXgMV/Os0bBQ==}
    engines: {node: '>=4'}
    dev: true

  /p-cancelable@1.1.0:
    resolution: {integrity: sha512-s73XxOZ4zpt1edZYZzvhqFa6uvQc1vwUa0K0BdtIZgQMAJj9IbebH+JkgKZc9h+B05PKHLOTl4ajG1BmNrVZlw==}
    engines: {node: '>=6'}
    dev: true

  /p-cancelable@2.1.1:
    resolution: {integrity: sha512-BZOr3nRQHOntUjTrH8+Lh54smKHoHyur8We1V8DSMVrl5A2malOOwuJRnKRDjSnkoeBh4at6BwEnb5I7Jl31wg==}
    engines: {node: '>=8'}
    dev: true

  /p-defer@1.0.0:
    resolution: {integrity: sha512-wB3wfAxZpk2AzOfUMJNL+d36xothRSyj8EXOa4f6GMqYDN9BJaaSISbsk+wS9abmnebVw95C2Kb5t85UmpCxuw==}
    engines: {node: '>=4'}
    dev: true

  /p-filter@2.1.0:
    resolution: {integrity: sha512-ZBxxZ5sL2HghephhpGAQdoskxplTwr7ICaehZwLIlfL6acuVgZPm8yBNuRAFBGEqtD/hmUeq9eqLg2ys9Xr/yw==}
    engines: {node: '>=8'}
    dependencies:
      p-map: 2.1.0
    dev: false

  /p-finally@1.0.0:
    resolution: {integrity: sha512-LICb2p9CB7FS+0eR1oqWnHhp0FljGLZCWBE9aix0Uye9W8LTQPwMTYVGWQWIw9RdQiDg4+epXQODwIYJtSJaow==}
    engines: {node: '>=4'}
    dev: true

  /p-is-promise@1.1.0:
    resolution: {integrity: sha512-zL7VE4JVS2IFSkR2GQKDSPEVxkoH43/p7oEnwpdCndKYJO0HVeRB7fA8TJwuLOTBREtK0ea8eHaxdwcpob5dmg==}
    engines: {node: '>=4'}
    dev: true

  /p-is-promise@2.1.0:
    resolution: {integrity: sha512-Y3W0wlRPK8ZMRbNq97l4M5otioeA5lm1z7bkNkxCka8HSPjR0xRWmpCmc9utiaLP9Jb1eD8BgeIxTW4AIF45Pg==}
    engines: {node: '>=6'}
    dev: true

  /p-limit@1.3.0:
    resolution: {integrity: sha512-vvcXsLAJ9Dr5rQOPk7toZQZJApBl2K4J6dANSsEuh6QI41JYcsS/qhTGa9ErIUUgK3WNQoJYvylxvjqmiqEA9Q==}
    engines: {node: '>=4'}
    dependencies:
      p-try: 1.0.0
    dev: true

  /p-limit@2.3.0:
    resolution: {integrity: sha512-//88mFWSJx8lxCzwdAABTJL2MyWB12+eIY7MDL2SqLmAkeKU9qxRvWuSyTjm3FUmpBEMuFfckAIqEaVGUDxb6w==}
    engines: {node: '>=6'}
    dependencies:
      p-try: 2.2.0

  /p-limit@3.1.0:
    resolution: {integrity: sha512-TYOanM3wGwNGsZN2cVTYPArw454xnXj5qmWF1bEoAc4+cU/ol7GVh7odevjp1FNHduHc3KZMcFduxU5Xc6uJRQ==}
    engines: {node: '>=10'}
    dependencies:
      yocto-queue: 0.1.0

  /p-limit@4.0.0:
    resolution: {integrity: sha512-5b0R4txpzjPWVw/cXXUResoD4hb6U/x9BH08L7nw+GN1sezDzPdxeRvpc9c433fZhBan/wusjbCsqwqm4EIBIQ==}
    engines: {node: ^12.20.0 || ^14.13.1 || >=16.0.0}
    dependencies:
      yocto-queue: 1.0.0
    dev: true

  /p-locate@2.0.0:
    resolution: {integrity: sha512-nQja7m7gSKuewoVRen45CtVfODR3crN3goVQ0DDZ9N3yHxgpkuBhZqsaiotSQRrADUrne346peY7kT3TSACykg==}
    engines: {node: '>=4'}
    dependencies:
      p-limit: 1.3.0
    dev: true

  /p-locate@3.0.0:
    resolution: {integrity: sha512-x+12w/To+4GFfgJhBEpiDcLozRJGegY+Ei7/z0tSLkMmxGZNybVMSfWj9aJn8Z5Fc7dBUNJOOVgPv2H7IwulSQ==}
    engines: {node: '>=6'}
    dependencies:
      p-limit: 2.3.0

  /p-locate@4.1.0:
    resolution: {integrity: sha512-R79ZZ/0wAxKGu3oYMlz8jy/kbhsNrS7SKZ7PxEHBgJ5+F2mtFW2fK2cOtBh1cHYkQsbzFV7I+EoRKe6Yt0oK7A==}
    engines: {node: '>=8'}
    dependencies:
      p-limit: 2.3.0

  /p-locate@5.0.0:
    resolution: {integrity: sha512-LaNjtRWUBY++zB5nE/NwcaoMylSPk+S+ZHNB1TzdbMJMny6dynpAGt7X/tl/QYq3TIeE6nxHppbo2LGymrG5Pw==}
    engines: {node: '>=10'}
    dependencies:
      p-limit: 3.1.0

  /p-locate@6.0.0:
    resolution: {integrity: sha512-wPrq66Llhl7/4AGC6I+cqxT07LhXvWL08LNXz1fENOw0Ap4sRZZ/gZpTTJ5jpurzzzfS2W/Ge9BY3LgLjCShcw==}
    engines: {node: ^12.20.0 || ^14.13.1 || >=16.0.0}
    dependencies:
      p-limit: 4.0.0
    dev: true

  /p-map@2.1.0:
    resolution: {integrity: sha512-y3b8Kpd8OAN444hxfBbFfj1FY/RjtTd8tzYwhUqNYXx0fXx2iX4maP4Qr6qhIKbQXI02wTLAda4fYUbDagTUFw==}
    engines: {node: '>=6'}
    dev: false

  /p-map@4.0.0:
    resolution: {integrity: sha512-/bjOqmgETBYB5BoEeGVea8dmvHb2m9GLy1E9W43yeyfP6QQCZGFNa+XRceJEuDB6zqr+gKpIAmlLebMpykw/MQ==}
    engines: {node: '>=10'}
    dependencies:
      aggregate-error: 3.1.0

  /p-queue@6.6.2:
    resolution: {integrity: sha512-RwFpb72c/BhQLEXIZ5K2e+AhgNVmIejGlTgiB9MzZ0e93GRvqZ7uSi0dvRF7/XIXDeNkra2fNHBxTyPDGySpjQ==}
    engines: {node: '>=8'}
    dependencies:
      eventemitter3: 4.0.7
      p-timeout: 3.2.0
    dev: true

  /p-reduce@2.1.0:
    resolution: {integrity: sha512-2USApvnsutq8uoxZBGbbWM0JIYLiEMJ9RlaN7fAzVNb9OZN0SHjjTTfIcb667XynS5Y1VhwDJVDa72TnPzAYWw==}
    engines: {node: '>=8'}
    dev: true

  /p-retry@4.6.2:
    resolution: {integrity: sha512-312Id396EbJdvRONlngUx0NydfrIQ5lsYu0znKVUzVvArzEIt08V1qhtyESbGVd1FGX7UKtiFp5uwKZdM8wIuQ==}
    engines: {node: '>=8'}
    dependencies:
      '@types/retry': 0.12.0
      retry: 0.13.1

  /p-some@4.1.0:
    resolution: {integrity: sha512-MF/HIbq6GeBqTrTIl5OJubzkGU+qfFhAFi0gnTAK6rgEIJIknEiABHOTtQu4e6JiXjIwuMPMUFQzyHh5QjCl1g==}
    engines: {node: '>=8'}
    dependencies:
      aggregate-error: 3.1.0
      p-cancelable: 2.1.1
    dev: true

  /p-timeout@2.0.1:
    resolution: {integrity: sha512-88em58dDVB/KzPEx1X0N3LwFfYZPyDc4B6eF38M1rk9VTZMbxXXgjugz8mmwpS9Ox4BDZ+t6t3QP5+/gazweIA==}
    engines: {node: '>=4'}
    dependencies:
      p-finally: 1.0.0
    dev: true

  /p-timeout@3.2.0:
    resolution: {integrity: sha512-rhIwUycgwwKcP9yTOOFK/AKsAopjjCakVqLHePO3CC6Mir1Z99xT+R63jZxAT5lFZLa2inS5h+ZS2GvR99/FBg==}
    engines: {node: '>=8'}
    dependencies:
      p-finally: 1.0.0
    dev: true

  /p-transform@1.3.0:
    resolution: {integrity: sha512-UJKdSzgd3KOnXXAtqN5+/eeHcvTn1hBkesEmElVgvO/NAYcxAvmjzIGmnNd3Tb/gRAvMBdNRFD4qAWdHxY6QXg==}
    engines: {node: '>=12.10.0'}
    dependencies:
      debug: 4.3.4
      p-queue: 6.6.2
    transitivePeerDependencies:
      - supports-color
    dev: true

  /p-try@1.0.0:
    resolution: {integrity: sha512-U1etNYuMJoIz3ZXSrrySFjsXQTWOx2/jdi86L+2pRvph/qMKL6sbcCYdH23fqsbm8TH2Gn0OybpT4eSFlCVHww==}
    engines: {node: '>=4'}
    dev: true

  /p-try@2.2.0:
    resolution: {integrity: sha512-R4nPAVTAU0B9D35/Gk3uJf/7XYbQcyohSKdvAxIRSNghFl4e71hVoGnBNQz9cWaXxO2I10KTC+3jMdvvoKw6dQ==}
    engines: {node: '>=6'}

  /package-json@4.0.1:
    resolution: {integrity: sha512-q/R5GrMek0vzgoomq6rm9OX+3PQve8sLwTirmK30YB3Cu0Bbt9OX9M/SIUnroN5BGJkzwGsFwDaRGD9EwBOlCA==}
    engines: {node: '>=4'}
    dependencies:
      got: 6.7.1
      registry-auth-token: 3.4.0
      registry-url: 3.1.0
      semver: 5.7.1
    dev: true

  /package-json@6.5.0:
    resolution: {integrity: sha512-k3bdm2n25tkyxcjSKzB5x8kfVxlMdgsbPr0GkZcwHsLpba6cBjqCt1KlcChKEvxHIcTB1FVMuwoijZ26xex5MQ==}
    engines: {node: '>=8'}
    dependencies:
      got: 9.6.0
      registry-auth-token: 4.2.2
      registry-url: 5.1.0
      semver: 6.3.1
    dev: true

  /package-json@7.0.0:
    resolution: {integrity: sha512-CHJqc94AA8YfSLHGQT3DbvSIuE12NLFekpM4n7LRrAd3dOJtA911+4xe9q6nC3/jcKraq7nNS9VxgtT0KC+diA==}
    engines: {node: '>=12'}
    dependencies:
      got: 11.8.5
      registry-auth-token: 4.2.2
      registry-url: 5.1.0
      semver: 7.5.4
    dev: true

  /packet-reader@1.0.0:
    resolution: {integrity: sha512-HAKu/fG3HpHFO0AA8WE8q2g+gBJaZ9MG7fcKk+IJPLTGAD6Psw4443l+9DGRbOIh3/aXr7Phy0TjilYivJo5XQ==}

  /pacote@12.0.3:
    resolution: {integrity: sha512-CdYEl03JDrRO3x18uHjBYA9TyoW8gy+ThVcypcDkxPtKlw76e4ejhYB6i9lJ+/cebbjpqPW/CijjqxwDTts8Ow==}
    engines: {node: ^12.13.0 || ^14.15.0 || >=16}
    hasBin: true
    dependencies:
      '@npmcli/git': 2.1.0
      '@npmcli/installed-package-contents': 1.0.7
      '@npmcli/promise-spawn': 1.3.2
      '@npmcli/run-script': 2.0.0
      cacache: 15.3.0
      chownr: 2.0.0
      fs-minipass: 2.1.0
      infer-owner: 1.0.4
      minipass: 3.3.4
      mkdirp: 1.0.4
      npm-package-arg: 8.1.5
      npm-packlist: 3.0.0
      npm-pick-manifest: 6.1.1
      npm-registry-fetch: 12.0.2
      promise-retry: 2.0.1
      read-package-json-fast: 2.0.3
      rimraf: 3.0.2
      ssri: 8.0.1
      tar: 6.1.14
    transitivePeerDependencies:
      - bluebird
      - supports-color
    dev: true

  /pacote@15.2.0:
    resolution: {integrity: sha512-rJVZeIwHTUta23sIZgEIM62WYwbmGbThdbnkt81ravBplQv+HjyroqnLRNH2+sLJHcGZmLRmhPwACqhfTcOmnA==}
    engines: {node: ^14.17.0 || ^16.13.0 || >=18.0.0}
    hasBin: true
    dependencies:
      '@npmcli/git': 4.0.4
      '@npmcli/installed-package-contents': 2.0.2
      '@npmcli/promise-spawn': 6.0.2
      '@npmcli/run-script': 6.0.2
      cacache: 17.1.3
      fs-minipass: 3.0.2
      minipass: 5.0.0
      npm-package-arg: 10.1.0
      npm-packlist: 7.0.4
      npm-pick-manifest: 8.0.1
      npm-registry-fetch: 14.0.5
      proc-log: 3.0.0
      promise-retry: 2.0.1
      read-package-json: 6.0.3
      read-package-json-fast: 3.0.2
      sigstore: 1.5.2
      ssri: 10.0.4
      tar: 6.1.14
    transitivePeerDependencies:
      - bluebird
      - supports-color
    dev: true

  /pad-component@0.0.1:
    resolution: {integrity: sha512-8EKVBxCRSvLnsX1p2LlSFSH3c2/wuhY9/BXXWu8boL78FbVKqn2L5SpURt1x5iw6Gq8PTqJ7MdPoe5nCtX3I+g==}
    dev: true

  /parent-module@1.0.1:
    resolution: {integrity: sha512-GQ2EWRpQV8/o+Aw8YqtfZZPfNRWZYkbidE9k5rpl/hC3vtHHBfGm2Ifi6qWV+coDGkrUKZAxE3Lot5kcsRlh+g==}
    engines: {node: '>=6'}
    dependencies:
      callsites: 3.1.0
    dev: true

  /parse-conflict-json@2.0.2:
    resolution: {integrity: sha512-jDbRGb00TAPFsKWCpZZOT93SxVP9nONOSgES3AevqRq/CHvavEBvKAjxX9p5Y5F0RZLxH9Ufd9+RwtCsa+lFDA==}
    engines: {node: ^12.13.0 || ^14.15.0 || >=16.0.0}
    dependencies:
      json-parse-even-better-errors: 2.3.1
      just-diff: 5.1.1
      just-diff-apply: 5.4.1
    dev: true

  /parse-help@1.0.0:
    resolution: {integrity: sha512-dlOrbBba6Rrw/nrJ+V7/vkGZdiimWJQzMHZZrYsUq03JE8AV3fAv6kOYX7dP/w2h67lIdmRf8ES8mU44xAgE/Q==}
    engines: {node: '>=4'}
    dependencies:
      execall: 1.0.0
    dev: true

  /parse-json@4.0.0:
    resolution: {integrity: sha512-aOIos8bujGN93/8Ox/jPLh7RwVnPEysynVFE+fQZyg6jKELEHwzgKdLRFHUgXJL6kylijVSBC4BvN9OmsB48Rw==}
    engines: {node: '>=4'}
    dependencies:
      error-ex: 1.3.2
      json-parse-better-errors: 1.0.2
    dev: true

  /parse-json@5.2.0:
    resolution: {integrity: sha512-ayCKvm/phCGxOkYRSCM82iDwct8/EonSEgCSxWxD7ve6jHggsFl4fZVQBPRNgQoKiuV/odhFrGzQXZwbifC8Rg==}
    engines: {node: '>=8'}
    dependencies:
      '@babel/code-frame': 7.21.4
      error-ex: 1.3.2
      json-parse-even-better-errors: 2.3.1
      lines-and-columns: 1.2.4

  /parseurl@1.3.3:
    resolution: {integrity: sha512-CiyeOxFT/JZyN5m0z9PfXw4SCBJ6Sygz1Dpl0wqjlhDEGGBP1GnsUVEL0p63hoG1fcj3fHynXi9NYO4nWOL+qQ==}
    engines: {node: '>= 0.8'}
    dev: true

  /passwd-user@3.0.0:
    resolution: {integrity: sha512-Iu90rROks+uDK00ppSewoZyqeCwjGR6W8PcY0Phl8YFWju/lRmIogQb98+vSb5RUeYkONL3IC4ZLBFg4FiE0Hg==}
    engines: {node: '>=8'}
    dependencies:
      execa: 1.0.0
    dev: true

  /path-browserify@1.0.1:
    resolution: {integrity: sha512-b7uo2UCUOYZcnF/3ID0lulOJi/bafxa1xPe7ZPsammBSpjSWQkjNxlt635YGS2MiR9GjvuXCtz2emr3jbsz98g==}
    dev: true

  /path-exists@3.0.0:
    resolution: {integrity: sha512-bpC7GYwiDYQ4wYLe+FA8lhRjhQCMcQGuSgGGqDkg/QerRWw9CmGRT0iSOVRSZJ29NMLZgIzqaljJ63oaL4NIJQ==}
    engines: {node: '>=4'}

  /path-exists@4.0.0:
    resolution: {integrity: sha512-ak9Qy5Q7jYb2Wwcey5Fpvg2KoAc/ZIhLSLOSBmRmygPsGwkVVt0fZa0qrtMz+m6tJTAHfZQ8FnmB4MG4LWy7/w==}
    engines: {node: '>=8'}

  /path-exists@5.0.0:
    resolution: {integrity: sha512-RjhtfwJOxzcFmNOi6ltcbcu4Iu+FL3zEj83dk4kAS+fVpTxXLO1b38RvJgT/0QwvV/L3aY9TAnyv0EOqW4GoMQ==}
    engines: {node: ^12.20.0 || ^14.13.1 || >=16.0.0}
    dev: true

  /path-is-absolute@1.0.1:
    resolution: {integrity: sha512-AVbw3UJ2e9bq64vSaS9Am0fje1Pa8pbGqTTsmXfaIiMpnr5DlDhfJOuLj9Sf95ZPVDAUerDfEk88MPmPe7UCQg==}
    engines: {node: '>=0.10.0'}

  /path-key@2.0.1:
    resolution: {integrity: sha512-fEHGKCSmUSDPv4uoj8AlD+joPlq3peND+HRYyxFz4KPw4z926S/b8rIuFs2FYJg3BwsxJf6A9/3eIdLaYC+9Dw==}
    engines: {node: '>=4'}
    dev: true

  /path-key@3.1.1:
    resolution: {integrity: sha512-ojmeN0qd+y0jszEtoY48r0Peq5dwMEkIlCOu6Q5f41lfkswXuKtYrhgoTpLnyIcHm24Uhqx+5Tqm2InSwLhE6Q==}
    engines: {node: '>=8'}

  /path-key@4.0.0:
    resolution: {integrity: sha512-haREypq7xkM7ErfgIyA0z+Bj4AGKlMSdlQE2jvJo6huWD1EdkKYV+G/T4nq0YEF2vgTT8kqMFKo1uHn950r4SQ==}
    engines: {node: '>=12'}
    dev: true

  /path-parse@1.0.7:
    resolution: {integrity: sha512-LDJzPVEEEPR+y48z93A0Ed0yXb8pAByGWo/k5YYdYgpY2/2EsOsksJrq7lOHxryrVOn1ejG6oAp8ahvOIQD8sw==}

  /path-scurry@1.7.0:
    resolution: {integrity: sha512-UkZUeDjczjYRE495+9thsgcVgsaCPkaw80slmfVFgllxY+IO8ubTsOpFVjDPROBqJdHfVPUFRHPBV/WciOVfWg==}
    engines: {node: '>=16 || 14 >=14.17'}
    dependencies:
      lru-cache: 9.1.1
      minipass: 5.0.0
    dev: true

  /path-to-regexp@0.1.7:
    resolution: {integrity: sha512-5DFkuoqlv1uYQKxy8omFBeJPQcdoE07Kv2sferDCrAq1ohOU+MSDswDIbnx3YAM60qIOnYa53wBhXW0EbMonrQ==}
    dev: true

  /path-type@3.0.0:
    resolution: {integrity: sha512-T2ZUsdZFHgA3u4e5PfPbjd7HDDpxPnQb5jN0SrDsjNSuVXHJqtwTnWqG0B1jZrgmJ/7lj1EmVIByWt1gxGkWvg==}
    engines: {node: '>=4'}
    dependencies:
      pify: 3.0.0
    dev: true

  /path-type@4.0.0:
    resolution: {integrity: sha512-gDKb8aZMDeD/tZWs9P6+q0J9Mwkdl6xMV8TjnGP3qJVJ06bdMgkbBlLU8IdfOsIsFz2BW1rNVT3XuNEl8zPAvw==}
    engines: {node: '>=8'}

  /pause-stream@0.0.11:
    resolution: {integrity: sha512-e3FBlXLmN/D1S+zHzanP4E/4Z60oFAa3O051qt1pxa7DEJWKAyil6upYVXCWadEnuoqa4Pkc9oUx9zsxYeRv8A==}
    dependencies:
      through: 2.3.8
    dev: true

  /pg-cloudflare@1.1.1:
    resolution: {integrity: sha512-xWPagP/4B6BgFO+EKz3JONXv3YDgvkbVrGw2mTo3D6tVDQRh1e7cqVGvyR3BE+eQgAvx1XhW/iEASj4/jCWl3Q==}
    requiresBuild: true
    optional: true

  /pg-connection-string@2.6.2:
    resolution: {integrity: sha512-ch6OwaeaPYcova4kKZ15sbJ2hKb/VP48ZD2gE7i1J+L4MspCtBMAx8nMgz7bksc7IojCIIWuEhHibSMFH8m8oA==}

  /pg-int8@1.0.1:
    resolution: {integrity: sha512-WCtabS6t3c8SkpDBUlb1kjOs7l66xsGdKpIPZsg4wR+B3+u9UAum2odSsF9tnvxg80h4ZxLWMy4pRjOsFIqQpw==}
    engines: {node: '>=4.0.0'}

  /pg-numeric@1.0.2:
    resolution: {integrity: sha512-BM/Thnrw5jm2kKLE5uJkXqqExRUY/toLHda65XgFTBTFYZyopbKjBe29Ii3RbkvlsMoFwD+tHeGaCjjv0gHlyw==}
    engines: {node: '>=4'}
    dev: true

  /pg-pool@3.6.1(pg@8.11.2):
    resolution: {integrity: sha512-jizsIzhkIitxCGfPRzJn1ZdcosIt3pz9Sh3V01fm1vZnbnCMgmGl5wvGGdNN2EL9Rmb0EcFoCkixH4Pu+sP9Og==}
    peerDependencies:
      pg: '>=8.0'
    dependencies:
      pg: 8.11.2

  /pg-protocol@1.6.0:
    resolution: {integrity: sha512-M+PDm637OY5WM307051+bsDia5Xej6d9IR4GwJse1qA1DIhiKlksvrneZOYQq42OM+spubpcNYEo2FcKQrDk+Q==}

  /pg-types@2.2.0:
    resolution: {integrity: sha512-qTAAlrEsl8s4OiEQY69wDvcMIdQN6wdz5ojQiOy6YRMuynxenON0O5oCpJI6lshc6scgAY8qvJ2On/p+CXY0GA==}
    engines: {node: '>=4'}
    dependencies:
      pg-int8: 1.0.1
      postgres-array: 2.0.0
      postgres-bytea: 1.0.0
      postgres-date: 1.0.7
      postgres-interval: 1.2.0

  /pg-types@4.0.1:
    resolution: {integrity: sha512-hRCSDuLII9/LE3smys1hRHcu5QGcLs9ggT7I/TCs0IE+2Eesxi9+9RWAAwZ0yaGjxoWICF/YHLOEjydGujoJ+g==}
    engines: {node: '>=10'}
    dependencies:
      pg-int8: 1.0.1
      pg-numeric: 1.0.2
      postgres-array: 3.0.2
      postgres-bytea: 3.0.0
      postgres-date: 2.0.1
      postgres-interval: 3.0.0
      postgres-range: 1.1.3
    dev: true

  /pg@8.11.2:
    resolution: {integrity: sha512-l4rmVeV8qTIrrPrIR3kZQqBgSN93331s9i6wiUiLOSk0Q7PmUxZD/m1rQI622l3NfqBby9Ar5PABfS/SulfieQ==}
    engines: {node: '>= 8.0.0'}
    peerDependencies:
      pg-native: '>=3.0.1'
    peerDependenciesMeta:
      pg-native:
        optional: true
    dependencies:
      buffer-writer: 2.0.0
      packet-reader: 1.0.0
      pg-connection-string: 2.6.2
      pg-pool: 3.6.1(pg@8.11.2)
      pg-protocol: 1.6.0
      pg-types: 2.2.0
      pgpass: 1.0.5
    optionalDependencies:
      pg-cloudflare: 1.1.1

  /pgpass@1.0.5:
    resolution: {integrity: sha512-FdW9r/jQZhSeohs1Z3sI1yxFQNFvMcnmfuj4WBMUTxOrAyLMaTcE1aAMBiTlbMNaXvBCQuVi0R7hd8udDSP7ug==}
    dependencies:
      split2: 4.1.0

  /picocolors@1.0.0:
    resolution: {integrity: sha512-1fygroTLlHu66zi26VoTDv8yRgm0Fccecssto+MhsZ0D/DGW2sm8E8AjW7NU5VVTRt5GxbeZ5qBuJr+HyLYkjQ==}
    dev: true

  /picomatch@2.3.1:
    resolution: {integrity: sha512-JU3teHTNjmE2VCGFzuY8EXzCDVwEqB2a8fsIvwaStHhAWJEeVd1o1QD80CU6+ZdEXXSLbSsuLwJjkCBWqRQUVA==}
    engines: {node: '>=8.6'}

  /pidtree@0.6.0:
    resolution: {integrity: sha512-eG2dWTVw5bzqGRztnHExczNxt5VGsE6OwTeCG3fdUf9KBsZzO3R5OIIIzWR+iZA0NtZ+RDVdaoE2dK1cn6jH4g==}
    engines: {node: '>=0.10'}
    hasBin: true
    dev: true

  /pify@2.3.0:
    resolution: {integrity: sha512-udgsAY+fTnvv7kI7aaxbqwWNb0AHiB0qBO89PZKPkoTmGOgdbrHDKD+0B2X4uTfJ/FT1R09r9gTsjUjNJotuog==}
    engines: {node: '>=0.10.0'}
    dev: true

  /pify@3.0.0:
    resolution: {integrity: sha512-C3FsVNH1udSEX48gGX1xfvwTWfsYWj5U+8/uK15BGzIGrKoUpghX8hWZwa/OFnakBiiVNmBvemTJR5mcy7iPcg==}
    engines: {node: '>=4'}
    dev: true

  /pify@4.0.1:
    resolution: {integrity: sha512-uB80kBFb/tfd68bVleG9T5GGsGPjJrLAUpR5PZIrhBnIaRTQRjqdJSsIKkOP6OAIFbj7GOrcudc5pNjZ+geV2g==}
    engines: {node: '>=6'}
    dev: true

  /pinkie-promise@2.0.1:
    resolution: {integrity: sha512-0Gni6D4UcLTbv9c57DfxDGdr41XfgUjqWZu492f0cIGr16zDU06BWP/RAEvOuo7CQ0CNjHaLlM59YJJFm3NWlw==}
    engines: {node: '>=0.10.0'}
    dependencies:
      pinkie: 2.0.4
    dev: true

  /pinkie@2.0.4:
    resolution: {integrity: sha512-MnUuEycAemtSaeFSjXKW/aroV7akBbY+Sv+RkyqFjgAe73F+MR0TBWKBRDkmfWq/HiFmdavfZ1G7h4SPZXaCSg==}
    engines: {node: '>=0.10.0'}
    dev: true

  /pirates@4.0.5:
    resolution: {integrity: sha512-8V9+HQPupnaXMA23c5hvl69zXvTwTzyAYasnkb0Tts4XvO4CliqONMOnvlq26rkhLC3nWDFBJf73LU1e1VZLaQ==}
    engines: {node: '>= 6'}
    dev: true

  /pkg-dir@4.2.0:
    resolution: {integrity: sha512-HRDzbaKjC+AOWVXxAU/x54COGeIv9eb+6CkDSQoNTt4XyWoIJvuPsXizxu/Fr23EiekbtZwmh1IcIG/l/a10GQ==}
    engines: {node: '>=8'}
    dependencies:
      find-up: 4.1.0

  /pkg-up@3.1.0:
    resolution: {integrity: sha512-nDywThFk1i4BQK4twPQ6TA4RT8bDY96yeuCVBWL3ePARCiEKDRSrNGbFIgUJpLp+XeIR65v8ra7WuJOFUBtkMA==}
    engines: {node: '>=8'}
    dependencies:
      find-up: 3.0.0

  /platform@1.3.6:
    resolution: {integrity: sha512-fnWVljUchTro6RiCFvCXBbNhJc2NijN7oIQxbwsyL0buWJPG85v81ehlHI9fXrJsMNgTofEoWIQeClKpgxFLrg==}
    dev: true

  /plur@4.0.0:
    resolution: {integrity: sha512-4UGewrYgqDFw9vV6zNV+ADmPAUAfJPKtGvb/VdpQAx25X5f3xXdGdyOEVFwkl8Hl/tl7+xbeHqSEM+D5/TirUg==}
    engines: {node: '>=10'}
    dependencies:
      irregular-plurals: 3.3.0
    dev: true

  /pluralize@8.0.0:
    resolution: {integrity: sha512-Nc3IT5yHzflTfbjgqWcCPpo7DaKy4FnpB0l/zCAW0Tc7jxAiuqSxHasntB3D7887LSrA93kDJ9IXovxJYxyLCA==}
    engines: {node: '>=4'}
    dev: true

  /postgres-array@2.0.0:
    resolution: {integrity: sha512-VpZrUqU5A69eQyW2c5CA1jtLecCsN2U/bD6VilrFDWq5+5UIEVO7nazS3TEcHf1zuPYO/sqGvUvW62g86RXZuA==}
    engines: {node: '>=4'}

  /postgres-array@3.0.2:
    resolution: {integrity: sha512-6faShkdFugNQCLwucjPcY5ARoW1SlbnrZjmGl0IrrqewpvxvhSLHimCVzqeuULCbG0fQv7Dtk1yDbG3xv7Veog==}
    engines: {node: '>=12'}
    dev: true

  /postgres-bytea@1.0.0:
    resolution: {integrity: sha512-xy3pmLuQqRBZBXDULy7KbaitYqLcmxigw14Q5sj8QBVLqEwXfeybIKVWiqAXTlcvdvb0+xkOtDbfQMOf4lST1w==}
    engines: {node: '>=0.10.0'}

  /postgres-bytea@3.0.0:
    resolution: {integrity: sha512-CNd4jim9RFPkObHSjVHlVrxoVQXz7quwNFpz7RY1okNNme49+sVyiTvTRobiLV548Hx/hb1BG+iE7h9493WzFw==}
    engines: {node: '>= 6'}
    dependencies:
      obuf: 1.1.2
    dev: true

  /postgres-date@1.0.7:
    resolution: {integrity: sha512-suDmjLVQg78nMK2UZ454hAG+OAW+HQPZ6n++TNDUX+L0+uUlLywnoxJKDou51Zm+zTCjrCl0Nq6J9C5hP9vK/Q==}
    engines: {node: '>=0.10.0'}

  /postgres-date@2.0.1:
    resolution: {integrity: sha512-YtMKdsDt5Ojv1wQRvUhnyDJNSr2dGIC96mQVKz7xufp07nfuFONzdaowrMHjlAzY6GDLd4f+LUHHAAM1h4MdUw==}
    engines: {node: '>=12'}
    dev: true

  /postgres-interval@1.2.0:
    resolution: {integrity: sha512-9ZhXKM/rw350N1ovuWHbGxnGh/SNJ4cnxHiM0rxE4VN41wsg8P8zWn9hv/buK00RP4WvlOyr/RBDiptyxVbkZQ==}
    engines: {node: '>=0.10.0'}
    dependencies:
      xtend: 4.0.2

  /postgres-interval@3.0.0:
    resolution: {integrity: sha512-BSNDnbyZCXSxgA+1f5UU2GmwhoI0aU5yMxRGO8CdFEcY2BQF9xm/7MqKnYoM1nJDk8nONNWDk9WeSmePFhQdlw==}
    engines: {node: '>=12'}
    dev: true

  /postgres-range@1.1.3:
    resolution: {integrity: sha512-VdlZoocy5lCP0c/t66xAfclglEapXPCIVhqqJRncYpvbCgImF0w67aPKfbqUMr72tO2k5q0TdTZwCLjPTI6C9g==}
    dev: true

  /preferred-pm@3.0.3:
    resolution: {integrity: sha512-+wZgbxNES/KlJs9q40F/1sfOd/j7f1O9JaHcW5Dsn3aUUOZg3L2bjpVUcKV2jvtElYfoTuQiNeMfQJ4kwUAhCQ==}
    engines: {node: '>=10'}
    dependencies:
      find-up: 5.0.0
      find-yarn-workspace-root2: 1.2.16
      path-exists: 4.0.0
      which-pm: 2.0.0
    dev: true

  /prelude-ls@1.2.1:
    resolution: {integrity: sha512-vkcDPrRZo1QZLbn5RLGPpg/WmIQ65qoWWhcGKf/b5eplkkarX0m9z8ppCat4mlOqUsWpyNuYgO3VRyrYHSzX5g==}
    engines: {node: '>= 0.8.0'}
    dev: true

  /prepend-http@1.0.4:
    resolution: {integrity: sha512-PhmXi5XmoyKw1Un4E+opM2KcsJInDvKyuOumcjjw3waw86ZNjHwVUOOWLc4bCzLdcKNaWBH9e99sbWzDQsVaYg==}
    engines: {node: '>=0.10.0'}
    dev: true

  /prepend-http@2.0.0:
    resolution: {integrity: sha512-ravE6m9Atw9Z/jjttRUZ+clIXogdghyZAuWJ3qEzjT+jI/dL1ifAqhZeC5VHzQp1MSt1+jxKkFNemj/iO7tVUA==}
    engines: {node: '>=4'}
    dev: true

  /prettier-linter-helpers@1.0.0:
    resolution: {integrity: sha512-GbK2cP9nraSSUF9N2XwUwqfzlAFlMNYYl+ShE/V+H8a9uNl/oUqB1w2EL54Jh0OlyRSd8RfWYJ3coVS4TROP2w==}
    engines: {node: '>=6.0.0'}
    dependencies:
      fast-diff: 1.2.0
    dev: true

  /prettier@2.8.8:
    resolution: {integrity: sha512-tdN8qQGvNjw4CHbY+XXk0JgCXn9QiF21a55rBe5LJAU+kDyC4WQn4+awm2Xfk2lQMk5fKup9XgzTZtGkjBdP9Q==}
    engines: {node: '>=10.13.0'}
    hasBin: true
    dev: true

  /pretty-bytes@5.6.0:
    resolution: {integrity: sha512-FFw039TmrBqFK8ma/7OL3sDz/VytdtJr044/QUJtH0wK9lb9jLq9tJyIxUwtQJHwar2BqtiA4iCWSwo9JLkzFg==}
    engines: {node: '>=6'}
    dev: true

  /pretty-format@29.6.1:
    resolution: {integrity: sha512-7jRj+yXO0W7e4/tSJKoR7HRIHLPPjtNaUGG2xxKQnGvPNRkgWcQ0AZX6P4KBRJN4FcTBWb3sa7DVUJmocYuoog==}
    engines: {node: ^14.15.0 || ^16.10.0 || >=18.0.0}
    dependencies:
      '@jest/schemas': 29.6.0
      ansi-styles: 5.2.0
      react-is: 18.2.0
    dev: true

  /pretty-format@29.6.2:
    resolution: {integrity: sha512-1q0oC8eRveTg5nnBEWMXAU2qpv65Gnuf2eCQzSjxpWFkPaPARwqZZDGuNE0zPAZfTCHzIk3A8dIjwlQKKLphyg==}
    engines: {node: ^14.15.0 || ^16.10.0 || >=18.0.0}
    dependencies:
      '@jest/schemas': 29.6.0
      ansi-styles: 5.2.0
      react-is: 18.2.0
    dev: true

  /pretty-format@29.6.3:
    resolution: {integrity: sha512-ZsBgjVhFAj5KeK+nHfF1305/By3lechHQSMWCTl8iHSbfOm2TN5nHEtFc/+W7fAyUeCs2n5iow72gld4gW0xDw==}
    engines: {node: ^14.15.0 || ^16.10.0 || >=18.0.0}
    dependencies:
      '@jest/schemas': 29.6.3
      ansi-styles: 5.2.0
      react-is: 18.2.0
    dev: true

  /prettysize@2.0.0:
    resolution: {integrity: sha512-VVtxR7sOh0VsG8o06Ttq5TrI1aiZKmC+ClSn4eBPaNf4SHr5lzbYW+kYGX3HocBL/MfpVrRfFZ9V3vCbLaiplg==}
    dev: true

  /proc-log@1.0.0:
    resolution: {integrity: sha512-aCk8AO51s+4JyuYGg3Q/a6gnrlDO09NpVWePtjp7xwphcoQ04x5WAfCyugcsbLooWcMJ87CLkD4+604IckEdhg==}
    dev: true

  /proc-log@3.0.0:
    resolution: {integrity: sha512-++Vn7NS4Xf9NacaU9Xq3URUuqZETPsf8L4j5/ckhaRYsfPeRyzGw+iDjFhV/Jr3uNmTvvddEJFWh5R1gRgUH8A==}
    engines: {node: ^14.17.0 || ^16.13.0 || >=18.0.0}
    dev: true

  /process-nextick-args@2.0.1:
    resolution: {integrity: sha512-3ouUOpQhtgrbOa17J7+uxOTpITYWaGP7/AhoR3+A+/1e9skrzelGi/dXzEYyvbxubEF6Wn2ypscTKiKJFFn1ag==}

  /progress@2.0.3:
    resolution: {integrity: sha512-7PiHtLll5LdnKIMw100I+8xJXR5gW2QwWYkT6iJva0bXitZKa/XMrSbdmg3r2Xnaidz9Qumd0VPaMrZlF9V9sA==}
    engines: {node: '>=0.4.0'}
    dev: false

  /promise-all-reject-late@1.0.1:
    resolution: {integrity: sha512-vuf0Lf0lOxyQREH7GDIOUMLS7kz+gs8i6B+Yi8dC68a2sychGrHTJYghMBD6k7eUcH0H5P73EckCA48xijWqXw==}
    dev: true

  /promise-call-limit@1.0.1:
    resolution: {integrity: sha512-3+hgaa19jzCGLuSCbieeRsu5C2joKfYn8pY6JAuXFRVfF4IO+L7UPpFWNTeWT9pM7uhskvbPPd/oEOktCn317Q==}
    dev: true

  /promise-inflight@1.0.1:
    resolution: {integrity: sha512-6zWPyEOFaQBJYcGMHBKTKJ3u6TBsnMFOIZSa6ce1e/ZrrsOlnHRHbabMjLiBYKp+n44X9eUI6VUPaukCXHuG4g==}
    peerDependencies:
      bluebird: '*'
    peerDependenciesMeta:
      bluebird:
        optional: true
    dev: true

  /promise-retry@2.0.1:
    resolution: {integrity: sha512-y+WKFlBR8BGXnsNlIHFGPZmyDf3DFMoLhaflAnyZgV6rG6xu+JwesTo2Q9R6XwYmtmwAFCkAk3e35jEdoeh/3g==}
    engines: {node: '>=10'}
    dependencies:
      err-code: 2.0.3
      retry: 0.12.0
    dev: true

  /prompts@2.4.2:
    resolution: {integrity: sha512-NxNv/kLguCA7p3jE8oL2aEBsrJWgAakBpgmgK6lpPWV+WuOmY6r2/zbAVnP+T8bQlA0nzHXSJSJW0Hq7ylaD2Q==}
    engines: {node: '>= 6'}
    dependencies:
      kleur: 3.0.3
      sisteransi: 1.0.5

  /proto-list@1.2.4:
    resolution: {integrity: sha512-vtK/94akxsTMhe0/cbfpR+syPuszcuwhqVjJq26CuNDgFGj682oRBXOP5MJpv2r7JtE8MsiepGIqvvOTBwn2vA==}
    dev: true

  /proxy-addr@2.0.7:
    resolution: {integrity: sha512-llQsMLSUDUPT44jdrU/O37qlnifitDP+ZwrmmZcoSKyLKvtZxpyV0n2/bD/N4tBAAZ/gJEdZU7KMraoK1+XYAg==}
    engines: {node: '>= 0.10'}
    dependencies:
      forwarded: 0.2.0
      ipaddr.js: 1.9.1
    dev: true

  /ps-tree@1.2.0:
    resolution: {integrity: sha512-0VnamPPYHl4uaU/nSFeZZpR21QAWRz+sRv4iW9+v/GS/J5U5iZB5BNN6J0RMoOvdx2gWM2+ZFMIm58q24e4UYA==}
    engines: {node: '>= 0.10'}
    hasBin: true
    dependencies:
      event-stream: 3.3.4
    dev: true

  /pump@3.0.0:
    resolution: {integrity: sha512-LwZy+p3SFs1Pytd/jYct4wpv49HiYCqd9Rlc5ZVdk0V+8Yzv6jR5Blk3TRmPL1ft69TxP0IMZGJ+WPFU2BFhww==}
    dependencies:
      end-of-stream: 1.4.4
      once: 1.4.0
    dev: true

  /punycode@2.3.0:
    resolution: {integrity: sha512-rRV+zQD8tVFys26lAGR9WUuS4iUAngJScM+ZRSKtvl5tKeZ2t5bvdNFdNHBW9FWR4guGHlgmsZ1G7BSm2wTbuA==}
    engines: {node: '>=6'}

  /pupa@2.1.1:
    resolution: {integrity: sha512-l1jNAspIBSFqbT+y+5FosojNpVpF94nlI+wDUpqP9enwOTfHx9f0gh5nB96vl+6yTpsJsypeNrwfzPrKuHB41A==}
    engines: {node: '>=8'}
    dependencies:
      escape-goat: 2.1.1
    dev: true

  /pure-rand@5.0.3:
    resolution: {integrity: sha512-9N8x1h8dptBQpHyC7aZMS+iNOAm97WMGY0AFrguU1cpfW3I5jINkWe5BIY5md0ofy+1TCIELsVcm/GJXZSaPbw==}
    dev: true

  /pure-rand@6.0.2:
    resolution: {integrity: sha512-6Yg0ekpKICSjPswYOuC5sku/TSWaRYlA0qsXqJgM/d/4pLPHPuTxK7Nbf7jFKzAeedUhR8C7K9Uv63FBsSo8xQ==}
    dev: true

  /qs@6.9.6:
    resolution: {integrity: sha512-TIRk4aqYLNoJUbd+g2lEdz5kLWIuTMRagAXxl78Q0RiVjAOugHmeKNGdd3cwo/ktpf9aL9epCfFqWDEKysUlLQ==}
    engines: {node: '>=0.6'}
    dev: true

  /query-string@5.1.1:
    resolution: {integrity: sha512-gjWOsm2SoGlgLEdAGt7a6slVOk9mGiXmPFMqrEhLQ68rhQuBnpfs3+EmlvqKyxnCo9/PPlF+9MtY02S1aFg+Jw==}
    engines: {node: '>=0.10.0'}
    dependencies:
      decode-uri-component: 0.2.0
      object-assign: 4.1.1
      strict-uri-encode: 1.1.0
    dev: true

  /queue-microtask@1.2.3:
    resolution: {integrity: sha512-NuaNSa6flKT5JaSYQzJok04JzTL1CA6aGhv5rfLW3PgqA+M2ChpZQnAC8h8i4ZFkBS8X5RqkDBHA7r4hej3K9A==}

  /quick-lru@1.1.0:
    resolution: {integrity: sha512-tRS7sTgyxMXtLum8L65daJnHUhfDUgboRdcWW2bR9vBfrj2+O5HSMbQOJfJJjIVSPFqbBCF37FpwWXGitDc5tA==}
    engines: {node: '>=4'}
    dev: true

  /quick-lru@4.0.1:
    resolution: {integrity: sha512-ARhCpm70fzdcvNQfPoy49IaanKkTlRWF2JMzqhcJbhSFRZv7nPTvZJdcY7301IPmvW+/p0RgIWnQDLJxifsQ7g==}
    engines: {node: '>=8'}
    dev: true

  /quick-lru@5.1.1:
    resolution: {integrity: sha512-WuyALRjWPDGtt/wzJiadO5AXY+8hZ80hVpe6MyivgraREW751X3SbhRvG3eLKOYN+8VEvqLcf3wdnt44Z4S4SA==}
    engines: {node: '>=10'}
    dev: true

  /randombytes@2.1.0:
    resolution: {integrity: sha512-vYl3iOX+4CKUWuxGi9Ukhie6fsqXqS9FE2Zaic4tNFD2N2QQaXOMFbuKK4QmDHC0JO6B1Zp41J0LpT0oR68amQ==}
    dependencies:
      safe-buffer: 5.2.1
    dev: true

  /range-parser@1.2.1:
    resolution: {integrity: sha512-Hrgsx+orqoygnmhFbKaHE6c296J+HTAQXoxEF6gNupROmmGJRoyzfG3ccAveqCBrwr/2yxQ5BVd/GTl5agOwSg==}
    engines: {node: '>= 0.6'}
    dev: true

  /raw-body@2.4.2:
    resolution: {integrity: sha512-RPMAFUJP19WIet/99ngh6Iv8fzAbqum4Li7AD6DtGaW2RpMB/11xDoalPiJMTbu6I3hkbMVkATvZrqb9EEqeeQ==}
    engines: {node: '>= 0.8'}
    dependencies:
      bytes: 3.1.1
      http-errors: 1.8.1
      iconv-lite: 0.4.24
      unpipe: 1.0.0
    dev: true

  /rc@1.2.8:
    resolution: {integrity: sha512-y3bGgqKj3QBdxLbLkomlohkvsA8gdAiUQlSBJnBhfn+BPxg4bc62d8TcBW15wavDfgexCgccckhcZvywyQYPOw==}
    hasBin: true
    dependencies:
      deep-extend: 0.6.0
      ini: 1.3.8
      minimist: 1.2.8
      strip-json-comments: 2.0.1
    dev: true

  /react-is@18.2.0:
    resolution: {integrity: sha512-xWGDIW6x921xtzPkhiULtthJHoJvBbF3q26fzloPCK0hsvxtPVelvftw3zjbHWSkR2km9Z+4uxbDDK/6Zw9B8w==}
    dev: true

  /read-cmd-shim@3.0.1:
    resolution: {integrity: sha512-kEmDUoYf/CDy8yZbLTmhB1X9kkjf9Q80PCNsDMb7ufrGd6zZSQA1+UyjrO+pZm5K/S4OXCWJeiIt1JA8kAsa6g==}
    engines: {node: ^12.13.0 || ^14.15.0 || >=16.0.0}
    dev: true

  /read-package-json-fast@2.0.3:
    resolution: {integrity: sha512-W/BKtbL+dUjTuRL2vziuYhp76s5HZ9qQhd/dKfWIZveD0O40453QNyZhC0e63lqZrAQ4jiOapVoeJ7JrszenQQ==}
    engines: {node: '>=10'}
    dependencies:
      json-parse-even-better-errors: 2.3.1
      npm-normalize-package-bin: 1.0.1
    dev: true

  /read-package-json-fast@3.0.2:
    resolution: {integrity: sha512-0J+Msgym3vrLOUB3hzQCuZHII0xkNGCtz/HJH9xZshwv9DbDwkw1KaE3gx/e2J5rpEY5rtOy6cyhKOPrkP7FZw==}
    engines: {node: ^14.17.0 || ^16.13.0 || >=18.0.0}
    dependencies:
      json-parse-even-better-errors: 3.0.0
      npm-normalize-package-bin: 3.0.1
    dev: true

  /read-package-json@6.0.3:
    resolution: {integrity: sha512-4QbpReW4kxFgeBQ0vPAqh2y8sXEB3D4t3jsXbJKIhBiF80KT6XRo45reqwtftju5J6ru1ax06A2Gb/wM1qCOEQ==}
    engines: {node: ^14.17.0 || ^16.13.0 || >=18.0.0}
    dependencies:
      glob: 10.2.5
      json-parse-even-better-errors: 3.0.0
      normalize-package-data: 5.0.0
      npm-normalize-package-bin: 3.0.1
    dev: true

  /read-pkg-up@3.0.0:
    resolution: {integrity: sha512-YFzFrVvpC6frF1sz8psoHDBGF7fLPc+llq/8NB43oagqWkx8ar5zYtsTORtOjw9W2RHLpWP+zTWwBvf1bCmcSw==}
    engines: {node: '>=4'}
    dependencies:
      find-up: 2.1.0
      read-pkg: 3.0.0
    dev: true

  /read-pkg-up@7.0.1:
    resolution: {integrity: sha512-zK0TB7Xd6JpCLmlLmufqykGE+/TlOePD6qKClNW7hHDKFh/J7/7gCWGR7joEQEW1bKq3a3yUZSObOoWLFQ4ohg==}
    engines: {node: '>=8'}
    dependencies:
      find-up: 4.1.0
      read-pkg: 5.2.0
      type-fest: 0.8.1

  /read-pkg@3.0.0:
    resolution: {integrity: sha512-BLq/cCO9two+lBgiTYNqD6GdtK8s4NpaWrl6/rCO9w0TUS8oJl7cmToOZfRYllKTISY6nt1U7jQ53brmKqY6BA==}
    engines: {node: '>=4'}
    dependencies:
      load-json-file: 4.0.0
      normalize-package-data: 2.5.0
      path-type: 3.0.0
    dev: true

  /read-pkg@5.2.0:
    resolution: {integrity: sha512-Ug69mNOpfvKDAc2Q8DRpMjjzdtrnv9HcSMX+4VsZxD1aZ6ZzrIE7rlzXBtWTyhULSMKg076AW6WR5iZpD0JiOg==}
    engines: {node: '>=8'}
    dependencies:
      '@types/normalize-package-data': 2.4.1
      normalize-package-data: 2.5.0
      parse-json: 5.2.0
      type-fest: 0.6.0

  /readable-stream@2.3.7:
    resolution: {integrity: sha512-Ebho8K4jIbHAxnuxi7o42OrZgF/ZTNcsZj6nRKyUmkhLFq8CHItp/fy6hQZuZmP/n3yZ9VBUbp4zz/mX8hmYPw==}
    dependencies:
      core-util-is: 1.0.3
      inherits: 2.0.4
      isarray: 1.0.0
      process-nextick-args: 2.0.1
      safe-buffer: 5.1.2
      string_decoder: 1.1.1
      util-deprecate: 1.0.2

  /readable-stream@3.6.0:
    resolution: {integrity: sha512-BViHy7LKeTz4oNnkcLJ+lVSL6vpiFeX6/d3oSH8zCW7UxP2onchk+vTGB143xuFjHS3deTgkKoXXymXqymiIdA==}
    engines: {node: '>= 6'}
    dependencies:
      inherits: 2.0.4
      string_decoder: 1.3.0
      util-deprecate: 1.0.2

  /readdir-glob@1.1.2:
    resolution: {integrity: sha512-6RLVvwJtVwEDfPdn6X6Ille4/lxGl0ATOY4FN/B9nxQcgOazvvI0nodiD19ScKq0PvA/29VpaOQML36o5IzZWA==}
    dependencies:
      minimatch: 5.1.6
    dev: false

  /readdir-scoped-modules@1.1.0:
    resolution: {integrity: sha512-asaikDeqAQg7JifRsZn1NJZXo9E+VwlyCfbkZhwyISinqk5zNS6266HS5kah6P0SaQKGF6SkNnZVHUzHFYxYDw==}
    deprecated: This functionality has been moved to @npmcli/fs
    dependencies:
      debuglog: 1.0.1
      dezalgo: 1.0.4
      graceful-fs: 4.2.10
      once: 1.4.0
    dev: true

  /readdirp@3.6.0:
    resolution: {integrity: sha512-hOS089on8RduqdbhvQ5Z37A0ESjsqz6qnRcffsMU3495FuTdqSm+7bhJ29JvIOsBDEEnan5DPu9t3To9VRlMzA==}
    engines: {node: '>=8.10.0'}
    dependencies:
      picomatch: 2.3.1
    dev: true

  /rechoir@0.6.2:
    resolution: {integrity: sha512-HFM8rkZ+i3zrV+4LQjwQ0W+ez98pApMGM3HUrN04j3CqzPOzl9nmP15Y8YXNm8QHGv/eacOVEjqhmWpkRV0NAw==}
    engines: {node: '>= 0.10'}
    dependencies:
      resolve: 1.22.4
    dev: true

  /redent@2.0.0:
    resolution: {integrity: sha512-XNwrTx77JQCEMXTeb8movBKuK75MgH0RZkujNuDKCezemx/voapl9i2gCSi8WWm8+ox5ycJi1gxF22fR7c0Ciw==}
    engines: {node: '>=4'}
    dependencies:
      indent-string: 3.2.0
      strip-indent: 2.0.0
    dev: true

  /redent@3.0.0:
    resolution: {integrity: sha512-6tDA8g98We0zd0GvVeMT9arEOnTw9qM03L9cJXaCjrip1OO764RDBLBfrB4cwzNGDj5OA5ioymC9GkizgWJDUg==}
    engines: {node: '>=8'}
    dependencies:
      indent-string: 4.0.0
      strip-indent: 3.0.0
    dev: true

  /redis-commands@1.7.0:
    resolution: {integrity: sha512-nJWqw3bTFy21hX/CPKHth6sfhZbdiHP6bTawSgQBlKOVRG7EZkfHbbHwQJnrE4vsQf0CMNE+3gJ4Fmm16vdVlQ==}
    dev: true

  /redis-errors@1.2.0:
    resolution: {integrity: sha512-1qny3OExCf0UvUV/5wpYKf2YwPcOqXzkwKKSmKHiE6ZMQs5heeE/c8eXK+PNllPvmjgAbfnsbpkGZWy8cBpn9w==}
    engines: {node: '>=4'}
    dev: true

  /redis-lock@0.1.4:
    resolution: {integrity: sha512-7/+zu86XVQfJVx1nHTzux5reglDiyUCDwmW7TSlvVezfhH2YLc/Rc8NE0ejQG+8/0lwKzm29/u/4+ogKeLosiA==}
    engines: {node: '>=0.6'}
    dev: true

  /redis-parser@3.0.0:
    resolution: {integrity: sha512-DJnGAeenTdpMEH6uAJRK/uiyEIH9WVsUmoLwzudwGJUwZPp80PDBWPHXSAGNPwNvIXAbe7MSUB1zQFugFml66A==}
    engines: {node: '>=4'}
    dependencies:
      redis-errors: 1.2.0
    dev: true

  /redis@3.1.2:
    resolution: {integrity: sha512-grn5KoZLr/qrRQVwoSkmzdbw6pwF+/rwODtrOr6vuBRiR/f3rjSTGupbF90Zpqm2oenix8Do6RV7pYEkGwlKkw==}
    engines: {node: '>=10'}
    dependencies:
      denque: 1.5.1
      redis-commands: 1.7.0
      redis-errors: 1.2.0
      redis-parser: 3.0.0
    dev: true

  /regenerator-runtime@0.13.11:
    resolution: {integrity: sha512-kY1AZVr2Ra+t+piVaJ4gxaFaReZVH40AKNo7UCX6W+dEwBo/2oZJzqfuN1qLq1oL45o56cPaTXELwrTh8Fpggg==}
    dev: true

  /regenerator-runtime@0.14.0:
    resolution: {integrity: sha512-srw17NI0TUWHuGa5CFGGmhfNIeja30WMBfbslPNhf6JrqQlLN5gcrvig1oqPxiVaXb0oW0XRKtH6Nngs5lKCIA==}
    dev: true

  /regexp.prototype.flags@1.5.0:
    resolution: {integrity: sha512-0SutC3pNudRKgquxGoRGIz946MZVHqbNfPjBdxeOhBrdgDKlRoXmYLQN9xRbrR09ZXWeGAdPuif7egofn6v5LA==}
    engines: {node: '>= 0.4'}
    dependencies:
      call-bind: 1.0.2
      define-properties: 1.2.0
      functions-have-names: 1.2.3

  /registry-auth-token@3.4.0:
    resolution: {integrity: sha512-4LM6Fw8eBQdwMYcES4yTnn2TqIasbXuwDx3um+QRs7S55aMKCBKBxvPXl2RiUjHwuJLTyYfxSpmfSAjQpcuP+A==}
    dependencies:
      rc: 1.2.8
      safe-buffer: 5.2.1
    dev: true

  /registry-auth-token@4.2.2:
    resolution: {integrity: sha512-PC5ZysNb42zpFME6D/XlIgtNGdTl8bBOCw90xQLVMpzuuubJKYDWFAEuUNc+Cn8Z8724tg2SDhDRrkVEsqfDMg==}
    engines: {node: '>=6.0.0'}
    dependencies:
      rc: 1.2.8
    dev: true

  /registry-url@3.1.0:
    resolution: {integrity: sha512-ZbgR5aZEdf4UKZVBPYIgaglBmSF2Hi94s2PcIHhRGFjKYu+chjJdYfHn4rt3hB6eCKLJ8giVIIfgMa1ehDfZKA==}
    engines: {node: '>=0.10.0'}
    dependencies:
      rc: 1.2.8
    dev: true

  /registry-url@5.1.0:
    resolution: {integrity: sha512-8acYXXTI0AkQv6RAOjE3vOaIXZkT9wo4LOFbBKYQEEnnMNBpKqdUrI6S4NT0KPIo/WVvJ5tE/X5LF/TQUf0ekw==}
    engines: {node: '>=8'}
    dependencies:
      rc: 1.2.8
    dev: true

  /remove-trailing-separator@1.1.0:
    resolution: {integrity: sha512-/hS+Y0u3aOfIETiaiirUFwDBDzmXPvO+jAfKTitUngIPzdKc6Z0LoFjM/CK5PL4C+eKwHohlHAb6H0VFfmmUsw==}
    dev: true

  /replace-ext@1.0.1:
    resolution: {integrity: sha512-yD5BHCe7quCgBph4rMQ+0KkIRKwWCrHDOX1p1Gp6HwjPM5kVoCdKGNhN7ydqqsX6lJEnQDKZ/tFMiEdQ1dvPEw==}
    engines: {node: '>= 0.10'}
    dev: true

  /replace-string@3.1.0:
    resolution: {integrity: sha512-yPpxc4ZR2makceA9hy/jHNqc7QVkd4Je/N0WRHm6bs3PtivPuPynxE5ejU/mp5EhnCv8+uZL7vhz8rkluSlx+Q==}
    engines: {node: '>=8'}
    dev: false

  /require-directory@2.1.1:
    resolution: {integrity: sha512-fGxEI7+wsG9xrvdjsrlmL22OMTTiHRwAMroiEeMgq8gzoLC/PQr7RsRDSTLUg/bZAZtF+TVIkHc6/4RIKrui+Q==}
    engines: {node: '>=0.10.0'}
    dev: true

  /require-in-the-middle@7.2.0:
    resolution: {integrity: sha512-3TLx5TGyAY6AOqLBoXmHkNql0HIf2RGbuMgCDT2WO/uGVAPJs6h7Kl+bN6TIZGd9bWhWPwnDnTHGtW8Iu77sdw==}
    engines: {node: '>=8.6.0'}
    dependencies:
      debug: 4.3.4
      module-details-from-path: 1.0.3
      resolve: 1.22.4
    transitivePeerDependencies:
      - supports-color

  /resolve-alpn@1.2.1:
    resolution: {integrity: sha512-0a1F4l73/ZFZOakJnQ3FvkJ2+gSTQWz/r2KE5OdDY0TxPm5h4GkqkWWfM47T7HsbnOtcJVEF4epCVy6u7Q3K+g==}
    dev: true

  /resolve-cwd@3.0.0:
    resolution: {integrity: sha512-OrZaX2Mb+rJCpH/6CpSqt9xFVpN++x01XnN2ie9g6P5/3xelLAkXWVADpdz1IHD/KFfEXyE6V0U01OQ3UO2rEg==}
    engines: {node: '>=8'}
    dependencies:
      resolve-from: 5.0.0
    dev: true

  /resolve-from@4.0.0:
    resolution: {integrity: sha512-pb/MYmXstAkysRFx8piNI1tGFNQIFA3vkE3Gq4EuA1dF6gHp/+vgZqsCGJapvy8N3Q+4o7FwvquPJcnZ7RYy4g==}
    engines: {node: '>=4'}
    dev: true

  /resolve-from@5.0.0:
    resolution: {integrity: sha512-qYg9KP24dD5qka9J47d0aVky0N+b4fTU89LN9iDnjB5waksiC49rvMB0PrUJQGoTmH50XPiqOvAjDfaijGxYZw==}
    engines: {node: '>=8'}
    dev: true

  /resolve-pkg@2.0.0:
    resolution: {integrity: sha512-+1lzwXehGCXSeryaISr6WujZzowloigEofRB+dj75y9RRa/obVcYgbHJd53tdYw8pvZj8GojXaaENws8Ktw/hQ==}
    engines: {node: '>=8'}
    dependencies:
      resolve-from: 5.0.0
    dev: true

  /resolve.exports@2.0.0:
    resolution: {integrity: sha512-6K/gDlqgQscOlg9fSRpWstA8sYe8rbELsSTNpx+3kTrsVCzvSl0zIvRErM7fdl9ERWDsKnrLnwB+Ne89918XOg==}
    engines: {node: '>=10'}
    dev: true

  /resolve@1.19.0:
    resolution: {integrity: sha512-rArEXAgsBG4UgRGcynxWIWKFvh/XZCcS8UJdHhwy91zwAvCZIbcs+vAbflgBnNjYMs/i/i+/Ux6IZhML1yPvxg==}
    dependencies:
      is-core-module: 2.13.0
      path-parse: 1.0.7
    dev: true

  /resolve@1.22.4:
    resolution: {integrity: sha512-PXNdCiPqDqeUou+w1C2eTQbNfxKSuMxqTCuvlmmMsk1NWHL5fRrhY6Pl0qEYYc6+QqGClco1Qj8XnjPego4wfg==}
    hasBin: true
    dependencies:
      is-core-module: 2.13.0
      path-parse: 1.0.7
      supports-preserve-symlinks-flag: 1.0.0

  /responselike@1.0.2:
    resolution: {integrity: sha512-/Fpe5guzJk1gPqdJLJR5u7eG/gNY4nImjbRDaVWVMRhne55TCmj2i9Q+54PBRfatRC8v/rIiv9BN0pMd9OV5EQ==}
    dependencies:
      lowercase-keys: 1.0.1
    dev: true

  /responselike@2.0.1:
    resolution: {integrity: sha512-4gl03wn3hj1HP3yzgdI7d3lCkF95F21Pz4BPGvKHinyQzALR5CapwC8yIi0Rh58DEMQ/SguC03wFj2k0M/mHhw==}
    dependencies:
      lowercase-keys: 2.0.0
    dev: true

  /restore-cursor@1.0.1:
    resolution: {integrity: sha512-reSjH4HuiFlxlaBaFCiS6O76ZGG2ygKoSlCsipKdaZuKSPx/+bt9mULkn4l0asVzbEfQQmXRg6Wp6gv6m0wElw==}
    engines: {node: '>=0.10.0'}
    dependencies:
      exit-hook: 1.1.1
      onetime: 1.1.0
    dev: true

  /restore-cursor@3.1.0:
    resolution: {integrity: sha512-l+sSefzHpj5qimhFSE5a8nufZYAM3sBSVMAPtYkmC+4EH2anSGaEMXSD0izRQbu9nfyQ9y5JrVmp7E8oZrUjvA==}
    engines: {node: '>=8'}
    dependencies:
      onetime: 5.1.2
      signal-exit: 3.0.7

  /restore-cursor@4.0.0:
    resolution: {integrity: sha512-I9fPXU9geO9bHOt9pHHOhOkYerIMsmVaWB0rA2AI9ERh/+x/i7MV5HKBNrg+ljO5eoPVgCcnFuRjJ9uH6I/3eg==}
    engines: {node: ^12.20.0 || ^14.13.1 || >=16.0.0}
    dependencies:
      onetime: 5.1.2
      signal-exit: 3.0.7
    dev: true

  /retry@0.12.0:
    resolution: {integrity: sha512-9LkiTwjUh6rT555DtE9rTX+BKByPfrMzEAtnlEtdEwr3Nkffwiihqe2bWADg+OQRjt9gl6ICdmB/ZFDCGAtSow==}
    engines: {node: '>= 4'}
    requiresBuild: true
    dev: true

  /retry@0.13.1:
    resolution: {integrity: sha512-XQBQ3I8W1Cge0Seh+6gjj03LbmRFWuoszgK9ooCpwYIrhhoO80pfq4cUkU5DkknwfOfFteRwlZ56PYOGYyFWdg==}
    engines: {node: '>= 4'}

  /reusify@1.0.4:
    resolution: {integrity: sha512-U9nH88a3fc/ekCF1l0/UP1IosiuIjyTh7hBvXVMHYgVcfGvt897Xguj2UOLDeI5BG2m7/uwyaLVT6fbtCwTyzw==}
    engines: {iojs: '>=1.0.0', node: '>=0.10.0'}

  /rfdc@1.3.0:
    resolution: {integrity: sha512-V2hovdzFbOi77/WajaSMXk2OLm+xNIeQdMMuB7icj7bk6zi2F8GGAxigcnDFpJHbNyNcgyJDiP+8nOrY5cZGrA==}

  /rimraf@3.0.2:
    resolution: {integrity: sha512-JZkJMZkAGFFPP2YqXZXPbMlMBgsxzE8ILs4lMIX/2o0L9UBw9O/Y3o6wFw/i9YLapcUJWwqbi3kdxIPdC62TIA==}
    hasBin: true
    dependencies:
      glob: 7.2.3

  /roarr@2.15.4:
    resolution: {integrity: sha512-CHhPh+UNHD2GTXNYhPWLnU8ONHdI+5DI+4EYIAOaiD63rHeYlZvyh8P+in5999TTSFgUYuKUAjzRI4mdh/p+2A==}
    engines: {node: '>=8.0'}
    dependencies:
      boolean: 3.2.0
      detect-node: 2.1.0
      globalthis: 1.0.3
      json-stringify-safe: 5.0.1
      semver-compare: 1.0.0
      sprintf-js: 1.1.2
    dev: true

  /root-check@1.0.0:
    resolution: {integrity: sha512-lt1ts72QmU7jh1DlOJqFN/le/aiRGAbchSSMhNpLQubDWPEOe0YKCcrhprkgyMxxFAcrEhyfTTUfc+Dj/bo4JA==}
    engines: {node: '>=0.10.0'}
    dependencies:
      downgrade-root: 1.2.2
      sudo-block: 1.2.0
    dev: true

  /run-async@2.4.1:
    resolution: {integrity: sha512-tvVnVv01b8c1RrA6Ep7JkStj85Guv/YrMcwqYQnwjsAS2cTmmPGBBjAjpCW7RrSodNSoE2/qg9O4bceNvUuDgQ==}
    engines: {node: '>=0.12.0'}
    dev: true

  /run-parallel@1.2.0:
    resolution: {integrity: sha512-5l4VyZR86LZ/lDxZTR6jqL8AFE2S0IFLMP26AbjsLVADxHdhB/c0GUsH+y39UfCi3dzz8OlQuPmnaJOMoDHQBA==}
    dependencies:
      queue-microtask: 1.2.3

  /rx@4.1.0:
    resolution: {integrity: sha512-CiaiuN6gapkdl+cZUr67W6I8jquN4lkak3vtIsIWCl4XIPP8ffsoyN6/+PuGXnQy8Cu8W2y9Xxh31Rq4M6wUug==}
    dev: true

  /rxjs@6.6.7:
    resolution: {integrity: sha512-hTdwr+7yYNIT5n4AMYp85KA6yw2Va0FLa3Rguvbpa4W3I5xynaBZo41cM3XM+4Q6fRMj3sBYIR1VAmZMXYJvRQ==}
    engines: {npm: '>=2.0.0'}
    dependencies:
      tslib: 1.14.1
    dev: true

  /rxjs@7.8.0:
    resolution: {integrity: sha512-F2+gxDshqmIub1KdvZkaEfGDwLNpPvk9Fs6LD/MyQxNgMds/WH9OdDDXOmxUZpME+iSK3rQCctkL0DYyytUqMg==}
    dependencies:
      tslib: 2.5.0
    dev: true

  /safe-array-concat@1.0.0:
    resolution: {integrity: sha512-9dVEFruWIsnie89yym+xWTAYASdpw3CJV7Li/6zBewGf9z2i1j31rP6jnY0pHEO4QZh6N0K11bFjWmdR8UGdPQ==}
    engines: {node: '>=0.4'}
    dependencies:
      call-bind: 1.0.2
      get-intrinsic: 1.2.1
      has-symbols: 1.0.3
      isarray: 2.0.5

  /safe-buffer@5.1.2:
    resolution: {integrity: sha512-Gd2UZBJDkXlY7GbJxfsE8/nvKkUEU1G38c1siN6QP6a9PT9MmHB8GnpscSmMJSoF8LOIrt8ud/wPtojys4G6+g==}

  /safe-buffer@5.2.1:
    resolution: {integrity: sha512-rp3So07KcdmmKbGvgaNxQSJr7bGVSVk5S9Eq1F+ppbRo70+YeaDxkw5Dd8NPN+GD6bjnYm2VuPuCXmpuYvmCXQ==}

  /safe-regex-test@1.0.0:
    resolution: {integrity: sha512-JBUUzyOgEwXQY1NuPtvcj/qcBDbDmEvWufhlnXZIm75DEHp+afM1r1ujJpJsV/gSM4t59tpDyPi1sd6ZaPFfsA==}
    dependencies:
      call-bind: 1.0.2
      get-intrinsic: 1.2.1
      is-regex: 1.1.4

  /safer-buffer@2.1.2:
    resolution: {integrity: sha512-YZo3K82SD7Riyi0E1EQPojLz7kpepnSQI9IyPbHHg1XXXevb5dJI7tpyN2ADxGcQbHG7vcyRHk0cbwqcQriUtg==}

  /schema-utils@3.3.0:
    resolution: {integrity: sha512-pN/yOAvcC+5rQ5nERGuwrjLlYvLTbCibnZ1I7B1LaiAz9BRBlE9GMgE/eqV30P7aJQUf7Ddimy/RsbYO/GrVGg==}
    engines: {node: '>= 10.13.0'}
    dependencies:
      '@types/json-schema': 7.0.11
      ajv: 6.12.6
      ajv-keywords: 3.5.2(ajv@6.12.6)
    dev: true

  /scoped-regex@2.1.0:
    resolution: {integrity: sha512-g3WxHrqSWCZHGHlSrF51VXFdjImhwvH8ZO/pryFH56Qi0cDsZfylQa/t0jCzVQFNbNvM00HfHjkDPEuarKDSWQ==}
    engines: {node: '>=8'}
    dev: true

  /semver-compare@1.0.0:
    resolution: {integrity: sha512-YM3/ITh2MJ5MtzaM429anh+x2jiLVjqILF4m4oyQB18W7Ggea7BfqdH/wGMK7dDiMghv/6WG7znWMwUDzJiXow==}
    dev: true

  /semver-diff@3.1.1:
    resolution: {integrity: sha512-GX0Ix/CJcHyB8c4ykpHGIAvLyOwOobtM/8d+TQkAd81/bEjgPHrfba41Vpesr7jX/t8Uh+R3EX9eAS5be+jQYg==}
    engines: {node: '>=8'}
    dependencies:
      semver: 6.3.1
    dev: true

  /semver-regex@2.0.0:
    resolution: {integrity: sha512-mUdIBBvdn0PLOeP3TEkMH7HHeUP3GjsXCwKarjv/kGmUFOYg1VqEemKhoQpWMu6X2I8kHeuVdGibLGkVK+/5Qw==}
    engines: {node: '>=6'}
    dev: true

  /semver-truncate@1.1.2:
    resolution: {integrity: sha512-V1fGg9i4CL3qesB6U0L6XAm4xOJiHmt4QAacazumuasc03BvtFGIMCduv01JWQ69Nv+JST9TqhSCiJoxoY031w==}
    engines: {node: '>=0.10.0'}
    dependencies:
      semver: 5.7.1
    dev: true

  /semver@5.7.1:
    resolution: {integrity: sha512-sauaDf/PZdVgrLTNYHRtpXa1iRiKcaebiKQ1BJdpQlWH2lCvexQdX55snPFyK7QzpudqbCI0qXFfOasHdyNDGQ==}
    hasBin: true

  /semver@6.3.1:
    resolution: {integrity: sha512-BR7VvDCVHO+q2xBEWskxS6DJE1qRnb7DxzUrogb71CWoSficBxYsiAGd+Kl0mmq/MprG9yArRkyrQxTO6XjMzA==}
    hasBin: true

  /semver@7.5.1:
    resolution: {integrity: sha512-Wvss5ivl8TMRZXXESstBA4uR5iXgEN/VC5/sOcuXdVLzcdkz4HWetIoRfG5gb5X+ij/G9rw9YoGn3QoQ8OCSpw==}
    engines: {node: '>=10'}
    hasBin: true
    dependencies:
      lru-cache: 6.0.0
    dev: true

  /semver@7.5.4:
    resolution: {integrity: sha512-1bCSESV6Pv+i21Hvpxp3Dx+pSD8lIPt8uVjRrxAUt/nbswYc+tK6Y2btiULjd4+fnq15PX+nqQDC7Oft7WkwcA==}
    engines: {node: '>=10'}
    hasBin: true
    dependencies:
      lru-cache: 6.0.0

  /send@0.17.2:
    resolution: {integrity: sha512-UJYB6wFSJE3G00nEivR5rgWp8c2xXvJ3OPWPhmuteU0IKj8nKbG3DrjiOmLwpnHGYWAVwA69zmTm++YG0Hmwww==}
    engines: {node: '>= 0.8.0'}
    dependencies:
      debug: 2.6.9
      depd: 1.1.2
      destroy: 1.0.4
      encodeurl: 1.0.2
      escape-html: 1.0.3
      etag: 1.8.1
      fresh: 0.5.2
      http-errors: 1.8.1
      mime: 1.6.0
      ms: 2.1.3
      on-finished: 2.3.0
      range-parser: 1.2.1
      statuses: 1.5.0
    transitivePeerDependencies:
      - supports-color
    dev: true

  /serialize-error@7.0.1:
    resolution: {integrity: sha512-8I8TjW5KMOKsZQTvoxjuSIa7foAwPWGOts+6o7sgjz41/qMD9VQHEDxi6PBvK2l0MXUmqZyNpUK+T2tQaaElvw==}
    engines: {node: '>=10'}
    dependencies:
      type-fest: 0.13.1
    dev: true

  /serialize-javascript@6.0.1:
    resolution: {integrity: sha512-owoXEFjWRllis8/M1Q+Cw5k8ZH40e3zhp/ovX+Xr/vi1qj6QesbyXXViFbpNvWvPNAD62SutwEXavefrLJWj7w==}
    dependencies:
      randombytes: 2.1.0
    dev: true

  /serve-static@1.14.2:
    resolution: {integrity: sha512-+TMNA9AFxUEGuC0z2mevogSnn9MXKb4fa7ngeRMJaaGv8vTwnIEkKi+QGvPt33HSnf8pRS+WGM0EbMtCJLKMBQ==}
    engines: {node: '>= 0.8.0'}
    dependencies:
      encodeurl: 1.0.2
      escape-html: 1.0.3
      parseurl: 1.3.3
      send: 0.17.2
    transitivePeerDependencies:
      - supports-color
    dev: true

  /set-blocking@2.0.0:
    resolution: {integrity: sha512-KiKBS8AnWGEyLzofFfmvKwpdPzqiy16LvQfK3yv/fVH7Bj13/wl3JSR1J+rfgRE9q7xUJK4qvgS8raSOeLUehw==}
    dev: true

  /setprototypeof@1.2.0:
    resolution: {integrity: sha512-E5LDX7Wrp85Kil5bhZv46j8jOeboKq5JMmYM3gVGdGH8xFpPWXUMsNrlODCrkoxMEeNi/XZIwuRvY4XNwYMJpw==}
    dev: true

  /shebang-command@1.2.0:
    resolution: {integrity: sha512-EV3L1+UQWGor21OmnvojK36mhg+TyIKDh3iFBKBohr5xeXIhNBcx8oWdgkTEEQ+BEFFYdLRuqMfd5L84N1V5Vg==}
    engines: {node: '>=0.10.0'}
    dependencies:
      shebang-regex: 1.0.0
    dev: true

  /shebang-command@2.0.0:
    resolution: {integrity: sha512-kHxr2zZpYtdmrN1qDjrrX/Z1rR1kG8Dx+gkpK1G4eXmvXswmcE1hTWBWYUzlraYw1/yZp6YuDY77YtvbN0dmDA==}
    engines: {node: '>=8'}
    dependencies:
      shebang-regex: 3.0.0

  /shebang-regex@1.0.0:
    resolution: {integrity: sha512-wpoSFAxys6b2a2wHZ1XpDSgD7N9iVjg29Ph9uV/uaP9Ex/KXlkTZTeddxDPSYQpgvzKLGJke2UU0AzoGCjNIvQ==}
    engines: {node: '>=0.10.0'}
    dev: true

  /shebang-regex@3.0.0:
    resolution: {integrity: sha512-7++dFhtcx3353uBaq8DDR4NuxBetBzC7ZQOhmTQInHEd6bSrXdiEyzCvG07Z44UYdLShWUyXt5M/yhz8ekcb1A==}
    engines: {node: '>=8'}

  /shelljs@0.8.5:
    resolution: {integrity: sha512-TiwcRcrkhHvbrZbnRcFYMLl30Dfov3HKqzp5tO5b4pt6G/SezKcYhmDg15zXVBswHmctSAQKznqNW2LO5tTDow==}
    engines: {node: '>=4'}
    hasBin: true
    dependencies:
      glob: 7.2.3
      interpret: 1.4.0
      rechoir: 0.6.2
    dev: true

  /shimmer@1.2.1:
    resolution: {integrity: sha512-sQTKC1Re/rM6XyFM6fIAGHRPVGvyXfgzIDvzoq608vM+jeyVD0Tu1E6Np0Kc2zAIFWIj963V2800iF/9LPieQw==}

  /side-channel@1.0.4:
    resolution: {integrity: sha512-q5XPytqFEIKHkGdiMIrY10mvLRvnQh42/+GoBlFW3b2LXLE2xxJpZFdm94we0BaoV3RwJyGqg5wS7epxTv0Zvw==}
    dependencies:
      call-bind: 1.0.2
      get-intrinsic: 1.2.1
      object-inspect: 1.12.3

  /sift@16.0.1:
    resolution: {integrity: sha512-Wv6BjQ5zbhW7VFefWusVP33T/EM0vYikCaQ2qR8yULbsilAT8/wQaXvuQ3ptGLpoKx+lihJE3y2UTgKDyyNHZQ==}
    dev: false

  /signal-exit@3.0.7:
    resolution: {integrity: sha512-wnD2ZE+l+SPC/uoS0vXeE9L1+0wuaMqKlfz9AMUo38JsyLSBWSFcHR1Rri62LZc12vLr1gb3jl7iwQhgwpAbGQ==}

  /signal-exit@4.0.2:
    resolution: {integrity: sha512-MY2/qGx4enyjprQnFaZsHib3Yadh3IXyV2C321GY0pjGfVBu4un0uDJkwgdxqO+Rdx8JMT8IfJIRwbYVz3Ob3Q==}
    engines: {node: '>=14'}
    dev: true

  /sigstore@1.5.2:
    resolution: {integrity: sha512-X95v6xAAooVpn7PaB94TDmFeSO5SBfCtB1R23fvzr36WTfjtkiiyOeei979nbTjc8nzh6FSLeltQZuODsm1EjQ==}
    engines: {node: ^14.17.0 || ^16.13.0 || >=18.0.0}
    hasBin: true
    dependencies:
      '@sigstore/protobuf-specs': 0.1.0
      make-fetch-happen: 11.1.1
      tuf-js: 1.1.6
    transitivePeerDependencies:
      - supports-color
    dev: true

  /simple-statistics@7.8.3:
    resolution: {integrity: sha512-JFvMY00t6SBGtwMuJ+nqgsx9ylkMiJ5JlK9bkj8AdvniIe5615wWQYkKHXe84XtSuc40G/tlrPu0A5/NlJvv8A==}
    dev: true

  /sisteransi@1.0.5:
    resolution: {integrity: sha512-bLGGlR1QxBcynn2d5YmDX4MGjlZvy2MRBDRNHLJ8VI6l6+9FUiyTFNJ0IveOSP0bcXgVDPRcfGqA0pjaqUpfVg==}

  /slash@3.0.0:
    resolution: {integrity: sha512-g9Q1haeby36OSStwb4ntCGGGaKsaVSjQ68fBxoQcutl5fS1vuY18H3wSt3jFyFtrkx+Kz0V1G85A4MyAdDMi2Q==}
    engines: {node: '>=8'}

  /slash@4.0.0:
    resolution: {integrity: sha512-3dOsAHXXUkQTpOYcoAxLIorMTp4gIQr5IW3iVb7A7lFIp0VHhnynm9izx6TssdrIcVIESAlVjtnO2K8bg+Coew==}
    engines: {node: '>=12'}
    dev: true

  /slice-ansi@3.0.0:
    resolution: {integrity: sha512-pSyv7bSTC7ig9Dcgbw9AuRNUb5k5V6oDudjZoMBSr13qpLBG7tB+zgCkARjq7xIUgdz5P1Qe8u+rSGdouOOIyQ==}
    engines: {node: '>=8'}
    dependencies:
      ansi-styles: 4.3.0
      astral-regex: 2.0.0
      is-fullwidth-code-point: 3.0.0
    dev: false

  /slice-ansi@4.0.0:
    resolution: {integrity: sha512-qMCMfhY040cVHT43K9BFygqYbUPFZKHOg7K73mtTWJRb8pyP3fzf4Ixd5SzdEJQ6MRUg/WBnOLxghZtKKurENQ==}
    engines: {node: '>=10'}
    dependencies:
      ansi-styles: 4.3.0
      astral-regex: 2.0.0
      is-fullwidth-code-point: 3.0.0

  /slice-ansi@5.0.0:
    resolution: {integrity: sha512-FC+lgizVPfie0kkhqUScwRu1O/lF6NOgJmlCgK+/LYxDCTk8sGelYaHDhFcDN+Sn3Cv+3VSa4Byeo+IMCzpMgQ==}
    engines: {node: '>=12'}
    dependencies:
      ansi-styles: 6.2.1
      is-fullwidth-code-point: 4.0.0
    dev: true

  /smart-buffer@4.2.0:
    resolution: {integrity: sha512-94hK0Hh8rPqQl2xXc3HsaBoOXKV20MToPkcXvwbISWLEs+64sBq5kFgn2kJDHb1Pry9yrP0dxrCI9RRci7RXKg==}
    engines: {node: '>= 6.0.0', npm: '>= 3.0.0'}

  /socks-proxy-agent@6.2.1:
    resolution: {integrity: sha512-a6KW9G+6B3nWZ1yB8G7pJwL3ggLy1uTzKAgCb7ttblwqdz9fMGJUuTy3uFzEP48FAs9FLILlmzDlE2JJhVQaXQ==}
    engines: {node: '>= 10'}
    requiresBuild: true
    dependencies:
      agent-base: 6.0.2
      debug: 4.3.4
      socks: 2.7.1
    transitivePeerDependencies:
      - supports-color
    dev: true

  /socks-proxy-agent@7.0.0:
    resolution: {integrity: sha512-Fgl0YPZ902wEsAyiQ+idGd1A7rSFx/ayC1CQVMw5P+EQx2V0SgpGtf6OKFhVjPflPUl9YMmEOnmfjCdMUsygww==}
    engines: {node: '>= 10'}
    dependencies:
      agent-base: 6.0.2
      debug: 4.3.4
      socks: 2.7.1
    transitivePeerDependencies:
      - supports-color
    dev: true

  /socks@2.7.1:
    resolution: {integrity: sha512-7maUZy1N7uo6+WVEX6psASxtNlKaNVMlGQKkG/63nEDdLOWNbiUMoLK7X4uYoLhQstau72mLgfEWcXcwsaHbYQ==}
    engines: {node: '>= 10.13.0', npm: '>= 3.0.0'}
    dependencies:
      ip: 2.0.0
      smart-buffer: 4.2.0

  /sort-keys@2.0.0:
    resolution: {integrity: sha512-/dPCrG1s3ePpWm6yBbxZq5Be1dXGLyLn9Z791chDC3NFrpkVbWGzkBwPN1knaciexFXgRJ7hzdnwZ4stHSDmjg==}
    engines: {node: '>=4'}
    dependencies:
      is-plain-obj: 1.1.0
    dev: true

  /sort-keys@4.2.0:
    resolution: {integrity: sha512-aUYIEU/UviqPgc8mHR6IW1EGxkAXpeRETYcrzg8cLAvUPZcpAlleSXHV2mY7G12GphSH6Gzv+4MMVSSkbdteHg==}
    engines: {node: '>=8'}
    dependencies:
      is-plain-obj: 2.1.0
    dev: true

  /sort-on@4.1.1:
    resolution: {integrity: sha512-nj8myvTCEErLMMWnye61z1pV5osa7njoosoQNdylD8WyPYHoHCBQx/xn7mGJL6h4oThvGpYSIAxfm8VUr75qTQ==}
    engines: {node: '>=8'}
    dependencies:
      arrify: 2.0.1
      dot-prop: 5.3.0
    dev: true

  /source-map-support@0.5.13:
    resolution: {integrity: sha512-SHSKFHadjVA5oR4PPqhtAVdcBWwRYVd6g6cAXnIbRiIwc2EhPrTuKUBdSLvlEKyIP3GCf89fltvcZiP9MMFA1w==}
    dependencies:
      buffer-from: 1.1.2
      source-map: 0.6.1
    dev: true

  /source-map-support@0.5.21:
    resolution: {integrity: sha512-uBHU3L3czsIyYXKX88fdrGovxdSCoTGDRZ6SYXtSRxLZUzHg5P/66Ht6uoUlHu9EZod+inXhKo3qQgwXUT/y1w==}
    dependencies:
      buffer-from: 1.1.2
      source-map: 0.6.1
    dev: true

  /source-map@0.6.1:
    resolution: {integrity: sha512-UjgapumWlbMhkBgzT7Ykc5YXUT46F0iKu8SGXq0bcwP5dz/h0Plj6enJqjz1Zbq2l5WaqYnrVbwWOWMyF3F47g==}
    engines: {node: '>=0.10.0'}
    dev: true

  /sparse-bitfield@3.0.3:
    resolution: {integrity: sha512-kvzhi7vqKTfkh0PZU+2D2PIllw2ymqJKujUcyPMd9Y75Nv4nPbGJZXNhxsgdQab2BmlDct1YnfQCguEvHr7VsQ==}
    requiresBuild: true
    dependencies:
      memory-pager: 1.5.0
    dev: false
    optional: true

  /spawn-sync@1.0.15:
    resolution: {integrity: sha512-9DWBgrgYZzNghseho0JOuh+5fg9u6QWhAWa51QC7+U5rCheZ/j1DrEZnyE0RBBRqZ9uEXGPgSSM0nky6burpVw==}
    requiresBuild: true
    dependencies:
      concat-stream: 1.6.2
      os-shim: 0.1.3
    dev: true

  /spdx-correct@3.1.1:
    resolution: {integrity: sha512-cOYcUWwhCuHCXi49RhFRCyJEK3iPj1Ziz9DpViV3tbZOwXD49QzIN3MpOLJNxh2qwq2lJJZaKMVw9qNi4jTC0w==}
    dependencies:
      spdx-expression-parse: 3.0.1
      spdx-license-ids: 3.0.13

  /spdx-exceptions@2.3.0:
    resolution: {integrity: sha512-/tTrYOC7PPI1nUAgx34hUpqXuyJG+DTHJTnIULG4rDygi4xu/tfgmq1e1cIRwRzwZgo4NLySi+ricLkZkw4i5A==}

  /spdx-expression-parse@3.0.1:
    resolution: {integrity: sha512-cbqHunsQWnJNE6KhVSMsMeH5H/L9EpymbzqTQ3uLwNCLZ1Q481oWaofqH7nO6V07xlXwY6PhQdQ2IedWx/ZK4Q==}
    dependencies:
      spdx-exceptions: 2.3.0
      spdx-license-ids: 3.0.13

  /spdx-license-ids@3.0.13:
    resolution: {integrity: sha512-XkD+zwiqXHikFZm4AX/7JSCXA98U5Db4AFd5XUg/+9UNtnH75+Z9KxtpYiJZx36mUDVOwH83pl7yvCer6ewM3w==}

  /split2@4.1.0:
    resolution: {integrity: sha512-VBiJxFkxiXRlUIeyMQi8s4hgvKCSjtknJv/LVYbrgALPwf5zSKmEwV9Lst25AkvMDnvxODugjdl6KZgwKM1WYQ==}
    engines: {node: '>= 10.x'}

  /split@0.3.3:
    resolution: {integrity: sha512-wD2AeVmxXRBoX44wAycgjVpMhvbwdI2aZjCkvfNcH1YqHQvJVa1duWc73OyVGJUc05fhFaTZeQ/PYsrmyH0JVA==}
    dependencies:
      through: 2.3.8
    dev: true

  /sprintf-js@1.0.3:
    resolution: {integrity: sha512-D9cPgkvLlV3t3IzL0D0YLvGA9Ahk4PcvVwUbN0dSGr1aP0Nrt4AEnTUbuGvquEC0mA64Gqt1fzirlRs5ibXx8g==}
    dev: true

  /sprintf-js@1.1.2:
    resolution: {integrity: sha512-VE0SOVEHCk7Qc8ulkWw3ntAzXuqf7S2lvwQaDLRnUeIEaKNQJzV6BwmLKhOqT61aGhfUMrXeaBk+oDGCzvhcug==}

  /sql-template-tag@5.0.3:
    resolution: {integrity: sha512-LGxasxbVflQlgP5cme4+7zee7LeFGQyILTAnlI6RzxOOPMg/d+n74To0+0TkiYiD+2Hzy8gX6inkgJkQfyNlFQ==}
    engines: {node: '>=14'}
    dev: true

  /sqlite-async@1.2.0:
    resolution: {integrity: sha512-gx9DUUA2UZzz/8Mh3qdA3RtTm8aJuF7dZgFdZ43WB29Iswdsp0KmPtem/2QDW8K4CrajR8yQ+gEniSFgolNscQ==}
    dependencies:
      sqlite3: 5.1.2
    transitivePeerDependencies:
      - bluebird
      - encoding
      - supports-color
    dev: true

  /sqlite3@5.1.2:
    resolution: {integrity: sha512-D0Reg6pRWAFXFUnZKsszCI67tthFD8fGPewRddDCX6w4cYwz3MbvuwRICbL+YQjBAh9zbw+lJ/V9oC8nG5j6eg==}
    requiresBuild: true
    peerDependenciesMeta:
      node-gyp:
        optional: true
    dependencies:
      '@mapbox/node-pre-gyp': 1.0.10
      node-addon-api: 4.3.0
      tar: 6.1.14
    optionalDependencies:
      node-gyp: 8.4.1
    transitivePeerDependencies:
      - bluebird
      - encoding
      - supports-color
    dev: true

  /ssri@10.0.4:
    resolution: {integrity: sha512-12+IR2CB2C28MMAw0Ncqwj5QbTcs0nGIhgJzYWzDkb21vWmfNI83KS4f3Ci6GI98WreIfG7o9UXp3C0qbpA8nQ==}
    engines: {node: ^14.17.0 || ^16.13.0 || >=18.0.0}
    dependencies:
      minipass: 5.0.0
    dev: true

  /ssri@8.0.1:
    resolution: {integrity: sha512-97qShzy1AiyxvPNIkLWoGua7xoQzzPjQ0HAH4B0rWKo7SZ6USuPcrUiAFrws0UH8RrbWmgq3LMTObhPIHbbBeQ==}
    engines: {node: '>= 8'}
    dependencies:
      minipass: 3.3.4
    dev: true

  /ssri@9.0.1:
    resolution: {integrity: sha512-o57Wcn66jMQvfHG1FlYbWeZWW/dHZhJXjpIcTfXldXEk5nz5lStPo3mK0OJQfGR3RbZUlbISexbljkJzuEj/8Q==}
    engines: {node: ^12.13.0 || ^14.15.0 || >=16.0.0}
    dependencies:
      minipass: 3.3.4
    dev: true

  /stack-trace@1.0.0-pre2:
    resolution: {integrity: sha512-2ztBJRek8IVofG9DBJqdy2N5kulaacX30Nz7xmkYF6ale9WBVmIy6mFBchvGX7Vx/MyjBhx+Rcxqrj+dbOnQ6A==}
    engines: {node: '>=16'}
    dev: true

  /stack-utils@2.0.5:
    resolution: {integrity: sha512-xrQcmYhOsn/1kX+Vraq+7j4oE2j/6BFscZ0etmYg81xuM8Gq0022Pxb8+IqgOFUIaxHs0KaSb7T1+OegiNrNFA==}
    engines: {node: '>=10'}
    dependencies:
      escape-string-regexp: 2.0.0
    dev: true

  /stacktrace-parser@0.1.10:
    resolution: {integrity: sha512-KJP1OCML99+8fhOHxwwzyWrlUuVX5GQ0ZpJTd1DFXhdkrvg1szxfHhawXUZ3g9TkXORQd4/WG68jMlQZ2p8wlg==}
    engines: {node: '>=6'}
    dependencies:
      type-fest: 0.7.1
    dev: true

  /staged-git-files@1.3.0:
    resolution: {integrity: sha512-38Kd8VBVMVqtuavWAzwV9uWvbIhTQh0hNWMWzj2FAOjdMHgLJOArE3eYBSbLgV28j4F3AXieOMekFqM9UX6wxw==}
    hasBin: true
    dev: true

  /statuses@1.5.0:
    resolution: {integrity: sha512-OpZ3zP+jT1PI7I8nemJX4AKmAX070ZkYPVWV/AaKTJl+tXCTGyVdC1a4SL8RUQYEwk/f34ZX8UTykN68FwrqAA==}
    engines: {node: '>= 0.6'}
    dev: true

  /stoppable@1.1.0:
    resolution: {integrity: sha512-KXDYZ9dszj6bzvnEMRYvxgeTHU74QBFL54XKtP3nyMuJ81CFYtABZ3bAzL2EdFUaEwJOBOgENyFj3R7oTzDyyw==}
    engines: {node: '>=4', npm: '>=6'}

  /stream-combiner@0.0.4:
    resolution: {integrity: sha512-rT00SPnTVyRsaSz5zgSPma/aHSOic5U1prhYdRy5HS2kTZviFpmDgzilbtsJsxiroqACmayynDN/9VzIbX5DOw==}
    dependencies:
      duplexer: 0.1.2
    dev: true

  /streamsearch@1.1.0:
    resolution: {integrity: sha512-Mcc5wHehp9aXz1ax6bZUyY5afg9u2rv5cqQI3mRrYkGC8rW2hM02jWuwjtL++LS5qinSyhj2QfLyNsuc+VsExg==}
    engines: {node: '>=10.0.0'}
    dev: true

  /strict-uri-encode@1.1.0:
    resolution: {integrity: sha512-R3f198pcvnB+5IpnBlRkphuE9n46WyVl8I39W/ZUTZLz4nqSP/oLYUrcnJrw462Ds8he4YKMov2efsTIw1BDGQ==}
    engines: {node: '>=0.10.0'}
    dev: true

  /string-argv@0.3.1:
    resolution: {integrity: sha512-a1uQGz7IyVy9YwhqjZIZu1c8JO8dNIe20xBmSS6qu9kv++k3JGzCVmprbNN5Kn+BgzD5E7YYwg1CcjuJMRNsvg==}
    engines: {node: '>=0.6.19'}
    dev: true

  /string-argv@0.3.2:
    resolution: {integrity: sha512-aqD2Q0144Z+/RqG52NeHEkZauTAUWJO8c6yTftGJKO3Tja5tUgIfmIl6kExvhtxSDP7fXB6DvzkfMpCd/F3G+Q==}
    engines: {node: '>=0.6.19'}
    dev: true

  /string-hash@1.1.3:
    resolution: {integrity: sha1-6Kr8CsGFW0Zmkp7X3RJ1311sgRs=}
    dev: true

  /string-length@4.0.2:
    resolution: {integrity: sha512-+l6rNN5fYHNhZZy41RXsYptCjA2Igmq4EG7kZAYFQI1E1VTXarr6ZPXBg6eq7Y6eK4FEhY6AJlyuFIb/v/S0VQ==}
    engines: {node: '>=10'}
    dependencies:
      char-regex: 1.0.2
      strip-ansi: 6.0.1
    dev: true

  /string-width@1.0.2:
    resolution: {integrity: sha512-0XsVpQLnVCXHJfyEs8tC0zpTVIr5PKKsQtkT29IwupnPTjtPmQ3xT/4yCREF9hYkV/3M3kzcUTSAZT6a6h81tw==}
    engines: {node: '>=0.10.0'}
    dependencies:
      code-point-at: 1.1.0
      is-fullwidth-code-point: 1.0.0
      strip-ansi: 3.0.1
    dev: true

  /string-width@2.1.1:
    resolution: {integrity: sha512-nOqH59deCq9SRHlxq1Aw85Jnt4w6KvLKqWVik6oA9ZklXLNIOlqg4F2yrT1MVaTjAqvVwdfeZ7w7aCvJD7ugkw==}
    engines: {node: '>=4'}
    dependencies:
      is-fullwidth-code-point: 2.0.0
      strip-ansi: 4.0.0
    dev: true

  /string-width@4.2.3:
    resolution: {integrity: sha512-wKyQRQpjJ0sIp62ErSZdGsjMJWsap5oRNihHhu6G7JVO/9jIB6UyevL+tXuOqrng8j/cxKTWyWUwvSTriiZz/g==}
    engines: {node: '>=8'}
    dependencies:
      emoji-regex: 8.0.0
      is-fullwidth-code-point: 3.0.0
      strip-ansi: 6.0.1

  /string-width@5.1.2:
    resolution: {integrity: sha512-HnLOCR3vjcY8beoNLtcjZ5/nxn2afmME6lhrDrebokqMap+XbeW8n9TXpPDOqdGK5qcI3oT0GKTW6wC7EMiVqA==}
    engines: {node: '>=12'}
    dependencies:
      eastasianwidth: 0.2.0
      emoji-regex: 9.2.2
      strip-ansi: 7.0.1
    dev: true

  /string.prototype.trim@1.2.7:
    resolution: {integrity: sha512-p6TmeT1T3411M8Cgg9wBTMRtY2q9+PNy9EV1i2lIXUN/btt763oIfxwN3RR8VU6wHX8j/1CFy0L+YuThm6bgOg==}
    engines: {node: '>= 0.4'}
    dependencies:
      call-bind: 1.0.2
      define-properties: 1.2.0
      es-abstract: 1.22.1

  /string.prototype.trimend@1.0.6:
    resolution: {integrity: sha512-JySq+4mrPf9EsDBEDYMOb/lM7XQLulwg5R/m1r0PXEFqrV0qHvl58sdTilSXtKOflCsK2E8jxf+GKC0T07RWwQ==}
    dependencies:
      call-bind: 1.0.2
      define-properties: 1.2.0
      es-abstract: 1.22.1

  /string.prototype.trimstart@1.0.6:
    resolution: {integrity: sha512-omqjMDaY92pbn5HOX7f9IccLA+U1tA9GvtU4JrodiXFfYB7jPzzHpRzpglLAjtUV6bB557zwClJezTqnAiYnQA==}
    dependencies:
      call-bind: 1.0.2
      define-properties: 1.2.0
      es-abstract: 1.22.1

  /string_decoder@1.1.1:
    resolution: {integrity: sha512-n/ShnvDi6FHbbVfviro+WojiFzv+s8MPMHBczVePfUpDJLwoLT0ht1l4YwBCbi8pJAveEEdnkHyPyTP/mzRfwg==}
    dependencies:
      safe-buffer: 5.1.2

  /string_decoder@1.3.0:
    resolution: {integrity: sha512-hkRX8U1WjJFd8LsDJ2yQ/wWWxaopEsABU1XfkM8A+j0+85JAGppt16cr1Whg6KIbb4okU6Mql6BOj+uup/wKeA==}
    dependencies:
      safe-buffer: 5.2.1

  /strip-ansi@3.0.1:
    resolution: {integrity: sha512-VhumSSbBqDTP8p2ZLKj40UjBCV4+v8bUSEpUb4KjRgWk9pbqGF4REFj6KEagidb2f/M6AzC0EmFyDNGaw9OCzg==}
    engines: {node: '>=0.10.0'}
    dependencies:
      ansi-regex: 2.1.1
    dev: true

  /strip-ansi@4.0.0:
    resolution: {integrity: sha512-4XaJ2zQdCzROZDivEVIDPkcQn8LMFSa8kj8Gxb/Lnwzv9A8VctNZ+lfivC/sV3ivW8ElJTERXZoPBRrZKkNKow==}
    engines: {node: '>=4'}
    dependencies:
      ansi-regex: 3.0.1
    dev: true

  /strip-ansi@6.0.1:
    resolution: {integrity: sha512-Y38VPSHcqkFrCpFnQ9vuSXmquuv5oXOKpGeT6aGrr3o3Gc9AlVa6JBfUSOCnbxGGZF+/0ooI7KrPuUSztUdU5A==}
    engines: {node: '>=8'}
    dependencies:
      ansi-regex: 5.0.1

  /strip-ansi@7.0.1:
    resolution: {integrity: sha512-cXNxvT8dFNRVfhVME3JAe98mkXDYN2O1l7jmcwMnOslDeESg1rF/OZMtK0nRAhiari1unG5cD4jG3rapUAkLbw==}
    engines: {node: '>=12'}
    dependencies:
      ansi-regex: 6.0.1
    dev: true

  /strip-bom-buf@1.0.0:
    resolution: {integrity: sha512-1sUIL1jck0T1mhOLP2c696BIznzT525Lkub+n4jjMHjhjhoAQA6Ye659DxdlZBr0aLDMQoTxKIpnlqxgtwjsuQ==}
    engines: {node: '>=4'}
    dependencies:
      is-utf8: 0.2.1
    dev: true

  /strip-bom-stream@2.0.0:
    resolution: {integrity: sha512-yH0+mD8oahBZWnY43vxs4pSinn8SMKAdml/EOGBewoe1Y0Eitd0h2Mg3ZRiXruUW6L4P+lvZiEgbh0NgUGia1w==}
    engines: {node: '>=0.10.0'}
    dependencies:
      first-chunk-stream: 2.0.0
      strip-bom: 2.0.0
    dev: true

  /strip-bom@2.0.0:
    resolution: {integrity: sha512-kwrX1y7czp1E69n2ajbG65mIo9dqvJ+8aBQXOGVxqwvNbsXdFM6Lq37dLAY3mknUwru8CfcCbfOLL/gMo+fi3g==}
    engines: {node: '>=0.10.0'}
    dependencies:
      is-utf8: 0.2.1
    dev: true

  /strip-bom@3.0.0:
    resolution: {integrity: sha512-vavAMRXOgBVNF6nyEEmL3DBK19iRpDcoIwW+swQ+CbGiu7lju6t+JklA1MHweoWtadgt4ISVUsXLyDq34ddcwA==}
    engines: {node: '>=4'}
    dev: true

  /strip-bom@4.0.0:
    resolution: {integrity: sha512-3xurFv5tEgii33Zi8Jtp55wEIILR9eh34FAW00PZf+JnSsTmV/ioewSgQl97JHvgjoRGwPShsWm+IdrxB35d0w==}
    engines: {node: '>=8'}
    dev: true

  /strip-eof@1.0.0:
    resolution: {integrity: sha512-7FCwGGmx8mD5xQd3RPUvnSpUXHM3BWuzjtpD4TXsfcZ9EL4azvVVUscFYwD9nx8Kh+uCBC00XBtAykoMHwTh8Q==}
    engines: {node: '>=0.10.0'}
    dev: true

  /strip-final-newline@2.0.0:
    resolution: {integrity: sha512-BrpvfNAE3dcvq7ll3xVumzjKjZQ5tI1sEUIKr3Uoks0XUl45St3FlatVqef9prk4jRDzhW6WZg+3bk93y6pLjA==}
    engines: {node: '>=6'}

  /strip-final-newline@3.0.0:
    resolution: {integrity: sha512-dOESqjYr96iWYylGObzd39EuNTa5VJxyvVAEm5Jnh7KGo75V43Hk1odPQkNDyXNmUR6k+gEiDVXnjB8HJ3crXw==}
    engines: {node: '>=12'}
    dev: true

  /strip-indent@2.0.0:
    resolution: {integrity: sha512-RsSNPLpq6YUL7QYy44RnPVTn/lcVZtb48Uof3X5JLbF4zD/Gs7ZFDv2HWol+leoQN2mT86LAzSshGfkTlSOpsA==}
    engines: {node: '>=4'}
    dev: true

  /strip-indent@3.0.0:
    resolution: {integrity: sha512-laJTa3Jb+VQpaC6DseHhF7dXVqHTfJPCRDaEbid/drOhgitgYku/letMUqOXFoWV0zIIUbjpdH2t+tYj4bQMRQ==}
    engines: {node: '>=8'}
    dependencies:
      min-indent: 1.0.1

  /strip-json-comments@2.0.1:
    resolution: {integrity: sha512-4gB8na07fecVVkOI6Rs4e7T6NOTki5EmL7TUduTs6bu3EdnSycntVJ4re8kgZA+wx9IueI2Y11bfbgwtzuE0KQ==}
    engines: {node: '>=0.10.0'}
    dev: true

  /strip-json-comments@3.1.1:
    resolution: {integrity: sha512-6fPc+R4ihwqP6N/aIv2f1gMH8lOVtWQHoqC4yK6oSDVVocumAsfCqjkXnqiYMhmMwS/mEHLp7Vehlt3ql6lEig==}
    engines: {node: '>=8'}
    dev: true

  /strnum@1.0.5:
    resolution: {integrity: sha512-J8bbNyKKXl5qYcR36TIO8W3mVGVHrmmxsd5PAItGkmyzwJvybiw2IVq5nqd0i4LSNSkB/sx9VHllbfFdr9k1JA==}
    requiresBuild: true
    dev: false
    optional: true

  /sudo-block@1.2.0:
    resolution: {integrity: sha512-RE3gka+wcmkvAMt7Ht/TORJ6uxIo+MBPCCibLLygj6xec817CtEYDG6IyICFyWwHZwO3c6d61XdWRrgffq7WJQ==}
    engines: {node: '>=0.10.0'}
    dependencies:
      chalk: 1.1.3
      is-docker: 1.1.0
      is-root: 1.0.0
    dev: true

  /supports-color@2.0.0:
    resolution: {integrity: sha512-KKNVtd6pCYgPIKU4cp2733HWYCpplQhddZLBUryaAHou723x+FRzQ5Df824Fj+IyyuiQTRoub4SnIFfIcrp70g==}
    engines: {node: '>=0.8.0'}
    dev: true

  /supports-color@3.2.3:
    resolution: {integrity: sha512-Jds2VIYDrlp5ui7t8abHN2bjAu4LV/q4N2KivFPpGH0lrka0BMq/33AmECUXlKPcHigkNaqfXRENFju+rlcy+A==}
    engines: {node: '>=0.8.0'}
    dependencies:
      has-flag: 1.0.0
    dev: true

  /supports-color@5.5.0:
    resolution: {integrity: sha512-QjVjwdXIt408MIiAqCX4oUKsgU2EqAGzs2Ppkm4aQYbjm+ZEWEcW4SfFNTr4uMNZma0ey4f5lgLrkB0aX0QMow==}
    engines: {node: '>=4'}
    dependencies:
      has-flag: 3.0.0

  /supports-color@7.2.0:
    resolution: {integrity: sha512-qpCAvRl9stuOHveKsn7HncJRvv501qIacKzQlO/+Lwxc9+0q2wLyv4Dfvt80/DPn2pqOBsJdDiogXGR9+OvwRw==}
    engines: {node: '>=8'}
    dependencies:
      has-flag: 4.0.0

  /supports-color@8.1.1:
    resolution: {integrity: sha512-MpUEN2OodtUzxvKQl72cUF7RQ5EiHsGvSsVG0ia9c5RbWGL2CI4C7EpPS8UTBIplnlzZiNuV56w+FuNxy3ty2Q==}
    engines: {node: '>=10'}
    dependencies:
      has-flag: 4.0.0
    dev: true

  /supports-hyperlinks@2.3.0:
    resolution: {integrity: sha512-RpsAZlpWcDwOPQA22aCH4J0t7L8JmAvsCxfOSEwm7cQs3LshN36QaTkwd70DnBOXDWGssw2eUoc8CaRWT0XunA==}
    engines: {node: '>=8'}
    dependencies:
      has-flag: 4.0.0
      supports-color: 7.2.0

  /supports-preserve-symlinks-flag@1.0.0:
    resolution: {integrity: sha512-ot0WnXS9fgdkgIcePe6RHNk1WA8+muPa6cSjeR3V8K27q9BB1rTE3R1p7Hv0z1ZyAc8s6Vvv8DIyWf681MAt0w==}
    engines: {node: '>= 0.4'}

  /tabtab@1.3.2:
    resolution: {integrity: sha512-qHWOJ5g7lrpftZMyPv3ZaYZs7PuUTKWEP/TakZHfpq66bSwH25SQXn5616CCh6Hf/1iPcgQJQHGcJkzQuATabQ==}
    hasBin: true
    dependencies:
      debug: 2.6.9
      inquirer: 1.2.3
      minimist: 1.2.8
      mkdirp: 0.5.6
      npmlog: 2.0.4
      object-assign: 4.1.1
    transitivePeerDependencies:
      - supports-color
    dev: true

  /taketalk@1.0.0:
    resolution: {integrity: sha512-kS7E53It6HA8S1FVFBWP7HDwgTiJtkmYk7TsowGlizzVrivR1Mf9mgjXHY1k7rOfozRVMZSfwjB3bevO4QEqpg==}
    dependencies:
      get-stdin: 4.0.1
      minimist: 1.2.8
    dev: true

  /tapable@2.2.1:
    resolution: {integrity: sha512-GNzQvQTOIP6RyTfE2Qxb8ZVlNmw0n88vp1szwWRimP02mnTsx3Wtn5qRdqY9w2XduFNUgvOwhNnQsjwCp+kqaQ==}
    engines: {node: '>=6'}
    dev: true

  /tar-stream@2.2.0:
    resolution: {integrity: sha512-ujeqbceABgwMZxEJnk2HDY2DlnUZ+9oEcb1KzTVfYHio0UE6dG71n60d8D2I4qNvleWrrXpmjpt7vZeF1LnMZQ==}
    engines: {node: '>=6'}
    dependencies:
      bl: 4.1.0
      end-of-stream: 1.4.4
      fs-constants: 1.0.0
      inherits: 2.0.4
      readable-stream: 3.6.0
    dev: false

  /tar@6.1.14:
    resolution: {integrity: sha512-piERznXu0U7/pW7cdSn7hjqySIVTYT6F76icmFk7ptU7dDYlXTm5r9A6K04R2vU3olYgoKeo1Cg3eeu5nhftAw==}
    engines: {node: '>=10'}
    dependencies:
      chownr: 2.0.0
      fs-minipass: 2.1.0
      minipass: 5.0.0
      minizlib: 2.1.2
      mkdirp: 1.0.4
      yallist: 4.0.0
    dev: true

  /tarn@3.0.2:
    resolution: {integrity: sha512-51LAVKUSZSVfI05vjPESNc5vwqqZpbXCsU+/+wxlOrUjk2SnFTt97v9ZgQrD4YmxYW1Px6w2KjaDitCfkvgxMQ==}
    engines: {node: '>=8.0.0'}

  /tedious@15.1.0:
    resolution: {integrity: sha512-D96Z8SL4ALE/rS6rOAfzWd/x+RD9vWbnNT3w5KZ0e0Tdh5FX1bKEODS+1oemSQM2ok5SktLHqSJqYQRx4yu3WA==}
    engines: {node: '>=14'}
    dependencies:
      '@azure/identity': 2.1.0
      '@azure/keyvault-keys': 4.6.0
      '@js-joda/core': 5.4.2
      '@types/es-aggregate-error': 1.0.2
      bl: 5.1.0
      es-aggregate-error: 1.0.8
      iconv-lite: 0.6.3
      js-md4: 0.3.2
      jsbi: 4.3.0
      native-duplexpair: 1.0.0
      node-abort-controller: 3.0.1
      punycode: 2.3.0
      sprintf-js: 1.1.2
    transitivePeerDependencies:
      - supports-color

  /temp-dir@2.0.0:
    resolution: {integrity: sha512-aoBAniQmmwtcKp/7BzsH8Cxzv8OL736p7v1ihGb5e9DJ9kTwGWHrQrVB5+lfVDzfGrdRzXch+ig7LHaY1JTOrg==}
    engines: {node: '>=8'}

  /temp@0.4.0:
    resolution: {integrity: sha512-IsFisGgDKk7qzK9erMIkQe/XwiSUdac7z3wYOsjcLkhPBy3k1SlvLoIh2dAHIlEpgA971CgguMrx9z8fFg7tSA==}
    engines: {'0': node >=0.4.0}
    dev: true

  /tempy@1.0.1:
    resolution: {integrity: sha512-biM9brNqxSc04Ee71hzFbryD11nX7VPhQQY32AdDmjFvodsRFz/3ufeoTZ6uYkRFfGo188tENcASNs3vTdsM0w==}
    engines: {node: '>=10'}
    dependencies:
      del: 6.1.1
      is-stream: 2.0.1
      temp-dir: 2.0.0
      type-fest: 0.16.0
      unique-string: 2.0.0

  /terminal-link@2.1.1:
    resolution: {integrity: sha512-un0FmiRUQNr5PJqy9kP7c40F5BOfpGlYTrxonDChEZB7pzZxRNp/bt+ymiy9/npwXya9KH99nJ/GXFIiUkYGFQ==}
    engines: {node: '>=8'}
    dependencies:
      ansi-escapes: 4.3.2
      supports-hyperlinks: 2.3.0
    dev: false

  /terser-webpack-plugin@5.3.8(esbuild@0.19.2)(webpack@5.88.2):
    resolution: {integrity: sha512-WiHL3ElchZMsK27P8uIUh4604IgJyAW47LVXGbEoB21DbQcZ+OuMpGjVYnEUaqcWM6dO8uS2qUbA7LSCWqvsbg==}
    engines: {node: '>= 10.13.0'}
    peerDependencies:
      '@swc/core': '*'
      esbuild: '*'
      uglify-js: '*'
      webpack: ^5.1.0
    peerDependenciesMeta:
      '@swc/core':
        optional: true
      esbuild:
        optional: true
      uglify-js:
        optional: true
    dependencies:
      '@jridgewell/trace-mapping': 0.3.18
      esbuild: 0.19.2
      jest-worker: 27.5.1
      schema-utils: 3.3.0
      serialize-javascript: 6.0.1
      terser: 5.17.4
      webpack: 5.88.2(esbuild@0.19.2)
    dev: true

  /terser@5.17.4:
    resolution: {integrity: sha512-jcEKZw6UPrgugz/0Tuk/PVyLAPfMBJf5clnGueo45wTweoV8yh7Q7PEkhkJ5uuUbC7zAxEcG3tqNr1bstkQ8nw==}
    engines: {node: '>=10'}
    hasBin: true
    dependencies:
      '@jridgewell/source-map': 0.3.2
      acorn: 8.9.0
      commander: 2.20.3
      source-map-support: 0.5.21
    dev: true

  /test-exclude@6.0.0:
    resolution: {integrity: sha512-cAGWPIyOHU6zlmg88jwm7VRyXnMN7iV68OGAbYDk/Mh/xC/pzVPlQtY6ngoIH/5/tciuhGfvESU8GrHrcxD56w==}
    engines: {node: '>=8'}
    dependencies:
      '@istanbuljs/schema': 0.1.3
      glob: 7.2.3
      minimatch: 3.1.2
    dev: true

  /text-table@0.2.0:
    resolution: {integrity: sha512-N+8UisAXDGk8PFXP4HAzVR9nbfmVJ3zYLAWiTIoqC5v5isinhr+r5uaO8+7r3BMfuNIufIsA7RdpVgacC2cSpw==}
    dev: true

  /textextensions@5.15.0:
    resolution: {integrity: sha512-MeqZRHLuaGamUXGuVn2ivtU3LA3mLCCIO5kUGoohTCoGmCBg/+8yPhWVX9WSl9telvVd8erftjFk9Fwb2dD6rw==}
    engines: {node: '>=0.8'}
    dev: true

  /thingies@1.12.0:
    resolution: {integrity: sha512-AiGqfYC1jLmJagbzQGuoZRM48JPsr9yB734a7K6wzr34NMhjUPrWSQrkF7ZBybf3yCerCL2Gcr02kMv4NmaZfA==}
    engines: {node: '>=10.18'}
    peerDependencies:
      tslib: ^2
    dev: true

  /through@2.3.8:
    resolution: {integrity: sha512-w89qg7PI8wAdvX60bMDP+bFoD5Dvhm9oLheFp5O4a2QF0cSBGsBX4qZmadPMvVqlLJBBci+WqGGOAPvcDeNSVg==}
    dev: true

  /timed-out@4.0.1:
    resolution: {integrity: sha512-G7r3AhovYtr5YKOWQkta8RKAPb+J9IsO4uVmzjl8AZwfhs8UcUwTiD6gcJYSgOtzyjvQKrKYn41syHbUWMkafA==}
    engines: {node: '>=0.10.0'}
    dev: true

  /titleize@2.1.0:
    resolution: {integrity: sha512-m+apkYlfiQTKLW+sI4vqUkwMEzfgEUEYSqljx1voUE3Wz/z1ZsxyzSxvH2X8uKVrOp7QkByWt0rA6+gvhCKy6g==}
    engines: {node: '>=6'}
    dev: true

  /tmp@0.0.29:
    resolution: {integrity: sha512-89PTqMWGDva+GqClOqBV9s3SMh7MA3Mq0pJUdAoHuF65YoE7O0LermaZkVfT5/Ngfo18H4eYiyG7zKOtnEbxsw==}
    engines: {node: '>=0.4.0'}
    dependencies:
      os-tmpdir: 1.0.2
    dev: true

  /tmp@0.0.33:
    resolution: {integrity: sha512-jRCJlojKnZ3addtTOjdIqoRuPEKBvNXcGYqzO6zWZX8KfKEpnGY5jfggJQ3EjKuu8D4bJRr0y+cYJFmYbImXGw==}
    engines: {node: '>=0.6.0'}
    dependencies:
      os-tmpdir: 1.0.2
    dev: true

  /tmp@0.2.1:
    resolution: {integrity: sha512-76SUhtfqR2Ijn+xllcI5P1oyannHNHByD80W1q447gU3mp9G9PSpGdWmjUOHRDPiHYacIk66W7ubDTuPF3BEtQ==}
    engines: {node: '>=8.17.0'}
    dependencies:
      rimraf: 3.0.2
    dev: false

  /tmpl@1.0.5:
    resolution: {integrity: sha512-3f0uOEAQwIqGuWW2MVzYg8fV/QNnc/IpuJNG837rLuczAaLVHslWHZQj4IGiEl5Hs3kkbhwL9Ab7Hrsmuj+Smw==}
    dev: true

  /to-fast-properties@2.0.0:
    resolution: {integrity: sha512-/OaKK0xYrs3DmxRYqL/yDc+FxFUVYhDlXMhRmv3z915w2HF1tnN1omB354j8VUGO/hbRzyD6Y3sA7v7GS/ceog==}
    engines: {node: '>=4'}
    dev: true

  /to-readable-stream@1.0.0:
    resolution: {integrity: sha512-Iq25XBt6zD5npPhlLVXGFN3/gyR2/qODcKNNyTMd4vbm39HUaOiAM4PMq0eMVC/Tkxz+Zjdsc55g9yyz+Yq00Q==}
    engines: {node: '>=6'}
    dev: true

  /to-regex-range@5.0.1:
    resolution: {integrity: sha512-65P7iz6X5yEr1cwcgvQxbbIw7Uk3gOy5dIdtZ4rDveLqhrdJP+Li/Hx6tyK0NEb+2GCyneCMJiGqrADCSNk8sQ==}
    engines: {node: '>=8.0'}
    dependencies:
      is-number: 7.0.0

  /toidentifier@1.0.1:
    resolution: {integrity: sha512-o5sSPKEkg/DIQNmH43V0/uerLrpzVedkUh8tGNvaeXpfpuwjKenlSox/2O/BTlZUtEe+JG7s5YhEz608PlAHRA==}
    engines: {node: '>=0.6'}
    dev: true

  /tr46@0.0.3:
    resolution: {integrity: sha512-N3WMsuqV66lT30CrXNbEjx4GEwlow3v6rr4mCcv6prnfwhS01rkgyFdjPNBYd9br7LpXV1+Emh01fHnq2Gdgrw==}

  /tr46@3.0.0:
    resolution: {integrity: sha512-l7FvfAHlcmulp8kr+flpQZmVwtu7nfRV7NZujtN0OqES8EL4O4e0qqzL0DC5gAvx/ZC/9lk6rhcUwYvkBnBnYA==}
    engines: {node: '>=12'}
    dependencies:
      punycode: 2.3.0
    dev: false

  /treeverse@1.0.4:
    resolution: {integrity: sha512-whw60l7r+8ZU8Tu/Uc2yxtc4ZTZbR/PF3u1IPNKGQ6p8EICLb3Z2lAgoqw9bqYd8IkgnsaOcLzYHFckjqNsf0g==}
    dev: true

  /trim-newlines@2.0.0:
    resolution: {integrity: sha512-MTBWv3jhVjTU7XR3IQHllbiJs8sc75a80OEhB6or/q7pLTWgQ0bMGQXXYQSrSuXe6WiKWDZ5txXY5P59a/coVA==}
    engines: {node: '>=4'}
    dev: true

  /trim-newlines@3.0.1:
    resolution: {integrity: sha512-c1PTsA3tYrIsLGkJkzHF+w9F2EyxfXGo4UyJc4pFL++FMjnq0HJS69T3M7d//gKrFKwy429bouPescbjecU+Zw==}
    engines: {node: '>=8'}
    dev: true

  /ts-node@10.9.1(@swc/core@1.2.204)(@types/node@18.17.12)(typescript@5.2.2):
    resolution: {integrity: sha512-NtVysVPkxxrwFGUUxGYhfux8k78pQB3JqYBXlLRZgdGUqTO5wU/UyHop5p70iEbGhB7q5KmiZiU0Y3KlJrScEw==}
    hasBin: true
    peerDependencies:
      '@swc/core': '>=1.2.50'
      '@swc/wasm': '>=1.2.50'
      '@types/node': '*'
      typescript: '>=2.7'
    peerDependenciesMeta:
      '@swc/core':
        optional: true
      '@swc/wasm':
        optional: true
    dependencies:
      '@cspotcode/source-map-support': 0.8.1
      '@swc/core': 1.2.204
      '@tsconfig/node10': 1.0.9
      '@tsconfig/node12': 1.0.11
      '@tsconfig/node14': 1.0.3
      '@tsconfig/node16': 1.0.3
      '@types/node': 18.17.12
      acorn: 8.8.2
      acorn-walk: 8.2.0
      arg: 4.1.3
      create-require: 1.1.1
      diff: 4.0.2
      make-error: 1.3.6
      typescript: 5.2.2
      v8-compile-cache-lib: 3.0.1
      yn: 3.1.1
    dev: true

  /ts-node@10.9.1(@swc/core@1.3.75)(@types/node@18.17.12)(typescript@5.2.2):
    resolution: {integrity: sha512-NtVysVPkxxrwFGUUxGYhfux8k78pQB3JqYBXlLRZgdGUqTO5wU/UyHop5p70iEbGhB7q5KmiZiU0Y3KlJrScEw==}
    hasBin: true
    peerDependencies:
      '@swc/core': '>=1.2.50'
      '@swc/wasm': '>=1.2.50'
      '@types/node': '*'
      typescript: '>=2.7'
    peerDependenciesMeta:
      '@swc/core':
        optional: true
      '@swc/wasm':
        optional: true
    dependencies:
      '@cspotcode/source-map-support': 0.8.1
      '@swc/core': 1.3.75
      '@tsconfig/node10': 1.0.9
      '@tsconfig/node12': 1.0.11
      '@tsconfig/node14': 1.0.3
      '@tsconfig/node16': 1.0.3
      '@types/node': 18.17.12
      acorn: 8.8.2
      acorn-walk: 8.2.0
      arg: 4.1.3
      create-require: 1.1.1
      diff: 4.0.2
      make-error: 1.3.6
      typescript: 5.2.2
      v8-compile-cache-lib: 3.0.1
      yn: 3.1.1
    dev: true

  /ts-pattern@4.3.0:
    resolution: {integrity: sha512-pefrkcd4lmIVR0LA49Imjf9DYLK8vtWhqBPA3Ya1ir8xCW0O2yjL9dsCVvI7pCodLC5q7smNpEtDR2yVulQxOg==}

  /ts-toolbelt@9.6.0:
    resolution: {integrity: sha512-nsZd8ZeNUzukXPlJmTBwUAuABDe/9qtVDelJeT/qW0ow3ZS3BsQJtNkan1802aM9Uf68/Y8ljw86Hu0h5IUW3w==}
    dev: true

  /tsconfig-paths@3.14.2:
    resolution: {integrity: sha512-o/9iXgCYc5L/JxCHPe3Hvh8Q/2xm5Z+p18PESBU6Ff33695QnCHBEjcytY2q19ua7Mbl/DavtBOLq+oG0RCL+g==}
    dependencies:
      '@types/json5': 0.0.29
      json5: 1.0.2
      minimist: 1.2.8
      strip-bom: 3.0.0
    dev: true

  /tsd@0.28.1:
    resolution: {integrity: sha512-FeYrfJ05QgEMW/qOukNCr4fAJHww4SaKnivAXRv4g5kj4FeLpNV7zH4dorzB9zAfVX4wmA7zWu/wQf7kkcvfbw==}
    engines: {node: '>=14.16'}
    hasBin: true
    dependencies:
      '@tsd/typescript': 5.0.4
      eslint-formatter-pretty: 4.1.0
      globby: 11.1.0
      jest-diff: 29.4.3
      meow: 9.0.0
      path-exists: 4.0.0
      read-pkg-up: 7.0.1
    dev: true

  /tslib@1.14.1:
    resolution: {integrity: sha512-Xni35NKzjgMrwevysHTCArtLDpPvye8zV/0E4EyYn43P7/7qvQwPh9BGkHewbMulVntbigmcT7rdX3BNo9wRJg==}

  /tslib@2.5.0:
    resolution: {integrity: sha512-336iVw3rtn2BUK7ORdIAHTyxHGRIHVReokCR3XjbckJMK7ms8FysBfhLR8IXnAgy7T0PTPNBWKiH514FOW/WSg==}

  /tsutils@3.21.0(typescript@5.2.2):
    resolution: {integrity: sha512-mHKK3iUXL+3UF6xL5k0PEhKRUBKPBCv/+RkEOpjRWxxx27KKRBmmA60A9pgOUvMi8GKhRMPEmjBRPzs2W7O1OA==}
    engines: {node: '>= 6'}
    peerDependencies:
      typescript: '>=2.8.0 || >= 3.2.0-dev || >= 3.3.0-dev || >= 3.4.0-dev || >= 3.5.0-dev || >= 3.6.0-dev || >= 3.6.0-beta || >= 3.7.0-dev || >= 3.7.0-beta'
    dependencies:
      tslib: 1.14.1
      typescript: 5.2.2
    dev: true

  /tty-browserify@0.0.1:
    resolution: {integrity: sha512-C3TaO7K81YvjCgQH9Q1S3R3P3BtN3RIM8n+OvX4il1K1zgE8ZhI0op7kClgkxtutIE8hQrcrHBXvIheqKUUCxw==}
    dev: true

  /tuf-js@1.1.6:
    resolution: {integrity: sha512-CXwFVIsXGbVY4vFiWF7TJKWmlKJAT8TWkH4RmiohJRcDJInix++F0dznDmoVbtJNzZ8yLprKUG4YrDIhv3nBMg==}
    engines: {node: ^14.17.0 || ^16.13.0 || >=18.0.0}
    dependencies:
      '@tufjs/models': 1.0.4
      debug: 4.3.4
      make-fetch-happen: 11.1.1
    transitivePeerDependencies:
      - supports-color
    dev: true

  /tunnel@0.0.6:
    resolution: {integrity: sha512-1h/Lnq9yajKY2PEbBadPXj3VxsDDu844OnaAo52UVmIzIvwwtBPIuNvkjuzBlTWpfJyUbG3ez0KSBibQkj4ojg==}
    engines: {node: '>=0.6.11 <=0.7.0 || >=0.7.3'}
    dev: true

  /twig@1.15.4:
    resolution: {integrity: sha512-gRpGrpdf+MswqF6eSjEdYZTa/jt3ZWHK/NU59IbTYJMBQXJ1W+7IxaGEwLkQjd+mNT15j9sQTzQumxUBkuQueQ==}
    engines: {node: '>=8.16'}
    hasBin: true
    dependencies:
      '@babel/runtime': 7.19.4
      locutus: 2.0.16
      minimatch: 3.0.8
      walk: 2.3.15
    dev: true

  /type-check@0.4.0:
    resolution: {integrity: sha512-XleUoc9uwGXqjWwXaUTZAmzMcFZ5858QA2vvx1Ur5xIcixXIP+8LnFDgRplU30us6teqdlskFfu+ae4K79Ooew==}
    engines: {node: '>= 0.8.0'}
    dependencies:
      prelude-ls: 1.2.1
    dev: true

  /type-detect@4.0.8:
    resolution: {integrity: sha512-0fr/mIH1dlO+x7TlcMy+bIDqKPsw/70tVyeHW787goQjhmqaZe10uwLujubK9q9Lg6Fiho1KUKDYz0Z7k7g5/g==}
    engines: {node: '>=4'}
    dev: true

  /type-fest@0.13.1:
    resolution: {integrity: sha512-34R7HTnG0XIJcBSn5XhDd7nNFPRcXYRZrBB2O2jdKqYODldSzBAqzsWoZYYvduky73toYS/ESqxPvkDf/F0XMg==}
    engines: {node: '>=10'}
    dev: true

  /type-fest@0.16.0:
    resolution: {integrity: sha512-eaBzG6MxNzEn9kiwvtre90cXaNLkmadMWa1zQMs3XORCXNbsH/OewwbxC5ia9dCxIxnTAsSxXJaa/p5y8DlvJg==}
    engines: {node: '>=10'}

  /type-fest@0.18.1:
    resolution: {integrity: sha512-OIAYXk8+ISY+qTOwkHtKqzAuxchoMiD9Udx+FSGQDuiRR+PJKJHc2NJAXlbhkGwTt/4/nKZxELY1w3ReWOL8mw==}
    engines: {node: '>=10'}
    dev: true

  /type-fest@0.20.2:
    resolution: {integrity: sha512-Ne+eE4r0/iWnpAxD852z3A+N0Bt5RN//NjJwRd2VFHEmrywxf5vsZlh4R6lixl6B+wz/8d+maTSAkN1FIkI3LQ==}
    engines: {node: '>=10'}
    dev: true

  /type-fest@0.21.3:
    resolution: {integrity: sha512-t0rzBq87m3fVcduHDUFhKmyyX+9eo6WQjZvf51Ea/M0Q7+T374Jp1aUiyUl0GKxp8M/OETVHSDvmkyPgvX+X2w==}
    engines: {node: '>=10'}

  /type-fest@0.3.1:
    resolution: {integrity: sha512-cUGJnCdr4STbePCgqNFbpVNCepa+kAVohJs1sLhxzdH+gnEoOd8VhbYa7pD3zZYGiURWM2xzEII3fQcRizDkYQ==}
    engines: {node: '>=6'}
    dev: true

  /type-fest@0.6.0:
    resolution: {integrity: sha512-q+MB8nYR1KDLrgr4G5yemftpMC7/QLqVndBmEEdqzmNj5dcFOO4Oo8qlwZE3ULT3+Zim1F8Kq4cBnikNhlCMlg==}
    engines: {node: '>=8'}

  /type-fest@0.7.1:
    resolution: {integrity: sha512-Ne2YiiGN8bmrmJJEuTWTLJR32nh/JdL1+PSicowtNb0WFpn59GK8/lfD61bVtzguz7b3PBt74nxpv/Pw5po5Rg==}
    engines: {node: '>=8'}
    dev: true

  /type-fest@0.8.1:
    resolution: {integrity: sha512-4dbzIzqvjtgiM5rw1k5rEHtBANKmdudhGyBEajN01fEyhaAIhsoKNy6y7+IN93IfpFtwY9iqi7kD+xwKhQsNJA==}
    engines: {node: '>=8'}

  /type-fest@1.4.0:
    resolution: {integrity: sha512-yGSza74xk0UG8k+pLh5oeoYirvIiWo5t0/o3zHHAO2tRDiZcxWP7fywNlXhqb6/r6sWvwi+RsyQMWhVLe4BVuA==}
    engines: {node: '>=10'}
    dev: true

  /type-is@1.6.18:
    resolution: {integrity: sha512-TkRKr9sUTxEH8MdfuCSP7VizJyzRNMjj2J2do2Jr3Kym598JVdEksuzPQCnlFPW4ky9Q+iA+ma9BGm06XQBy8g==}
    engines: {node: '>= 0.6'}
    dependencies:
      media-typer: 0.3.0
      mime-types: 2.1.35
    dev: true

  /typed-array-buffer@1.0.0:
    resolution: {integrity: sha512-Y8KTSIglk9OZEr8zywiIHG/kmQ7KWyjseXs1CbSo8vC42w7hg2HgYTxSWwP0+is7bWDc1H+Fo026CpHFwm8tkw==}
    engines: {node: '>= 0.4'}
    dependencies:
      call-bind: 1.0.2
      get-intrinsic: 1.2.1
      is-typed-array: 1.1.10

  /typed-array-byte-length@1.0.0:
    resolution: {integrity: sha512-Or/+kvLxNpeQ9DtSydonMxCx+9ZXOswtwJn17SNLvhptaXYDJvkFFP5zbfU/uLmvnBJlI4yrnXRxpdWH/M5tNA==}
    engines: {node: '>= 0.4'}
    dependencies:
      call-bind: 1.0.2
      for-each: 0.3.3
      has-proto: 1.0.1
      is-typed-array: 1.1.10

  /typed-array-byte-offset@1.0.0:
    resolution: {integrity: sha512-RD97prjEt9EL8YgAgpOkf3O4IF9lhJFr9g0htQkm0rchFp/Vx7LW5Q8fSXXub7BXAODyUQohRMyOc3faCPd0hg==}
    engines: {node: '>= 0.4'}
    dependencies:
      available-typed-arrays: 1.0.5
      call-bind: 1.0.2
      for-each: 0.3.3
      has-proto: 1.0.1
      is-typed-array: 1.1.10

  /typed-array-length@1.0.4:
    resolution: {integrity: sha512-KjZypGq+I/H7HI5HlOoGHkWUUGq+Q0TPhQurLbyrVrvnKTBgzLhIJ7j6J/XTQOi0d1RjyZ0wdas8bKs2p0x3Ng==}
    dependencies:
      call-bind: 1.0.2
      for-each: 0.3.3
      is-typed-array: 1.1.10

  /typedarray-to-buffer@3.1.5:
    resolution: {integrity: sha512-zdu8XMNEDepKKR+XYOXAVPtWui0ly0NtohUscw+UmaHiAWT8hrV1rr//H6V+0DvJ3OQ19S979M0laLfX8rm82Q==}
    dependencies:
      is-typedarray: 1.0.0
    dev: true

  /typedarray@0.0.6:
    resolution: {integrity: sha512-/aCDEGatGvZ2BIk+HmLf4ifCJFwvKFNb9/JeZPMulfgFracn9QFcAf5GO8B/mweUjSoblS5In0cWhqpfs/5PQA==}
    dev: true

  /typescript@5.0.4:
    resolution: {integrity: sha512-cW9T5W9xY37cc+jfEnaUvX91foxtHkza3Nw3wkoF4sSlKn0MONdkdEndig/qPBWXNkmplh3NzayQzCiHM4/hqw==}
    engines: {node: '>=12.20'}
    hasBin: true
    dev: true

  /typescript@5.2.2:
    resolution: {integrity: sha512-mI4WrpHsbCIcwT9cF4FZvr80QUeKvsUsUvKDoR+X/7XHQH98xYD8YHZg7ANtz2GtZt/CBq2QJ0thkGJMHfqc1w==}
    engines: {node: '>=14.17'}
    hasBin: true
    dev: true

  /unbox-primitive@1.0.2:
    resolution: {integrity: sha512-61pPlCD9h51VoreyJ0BReideM3MDKMKnh6+V9L08331ipq6Q8OFXZYiqP6n/tbHx4s5I9uRhcye6BrbkizkBDw==}
    dependencies:
      call-bind: 1.0.2
      has-bigints: 1.0.2
      has-symbols: 1.0.3
      which-boxed-primitive: 1.0.2

  /undici@5.23.0:
    resolution: {integrity: sha512-1D7w+fvRsqlQ9GscLBwcAJinqcZGHUKjbOmXdlE/v8BvEGXjeWAax+341q44EuTcHXXnfyKNbKRq4Lg7OzhMmg==}
    engines: {node: '>=14.0'}
    dependencies:
      busboy: 1.6.0
    dev: true

  /unique-filename@1.1.1:
    resolution: {integrity: sha512-Vmp0jIp2ln35UTXuryvjzkjGdRyf9b2lTXuSYUiPmzRcl3FDtYqAwOnTJkAngD9SWhnoJzDbTKwaOrZ+STtxNQ==}
    requiresBuild: true
    dependencies:
      unique-slug: 2.0.2
    dev: true

  /unique-filename@2.0.1:
    resolution: {integrity: sha512-ODWHtkkdx3IAR+veKxFV+VBkUMcN+FaqzUUd7IZzt+0zhDZFPFxhlqwPF3YQvMHx1TD0tdgYl+kuPnJ8E6ql7A==}
    engines: {node: ^12.13.0 || ^14.15.0 || >=16.0.0}
    dependencies:
      unique-slug: 3.0.0
    dev: true

  /unique-filename@3.0.0:
    resolution: {integrity: sha512-afXhuC55wkAmZ0P18QsVE6kp8JaxrEokN2HGIoIVv2ijHQd419H0+6EigAFcIzXeMIkcIkNBpB3L/DXB3cTS/g==}
    engines: {node: ^14.17.0 || ^16.13.0 || >=18.0.0}
    dependencies:
      unique-slug: 4.0.0
    dev: true

  /unique-slug@2.0.2:
    resolution: {integrity: sha512-zoWr9ObaxALD3DOPfjPSqxt4fnZiWblxHIgeWqW8x7UqDzEtHEQLzji2cuJYQFCU6KmoJikOYAZlrTHHebjx2w==}
    requiresBuild: true
    dependencies:
      imurmurhash: 0.1.4
    dev: true

  /unique-slug@3.0.0:
    resolution: {integrity: sha512-8EyMynh679x/0gqE9fT9oilG+qEt+ibFyqjuVTsZn1+CMxH+XLlpvr2UZx4nVcCwTpx81nICr2JQFkM+HPLq4w==}
    engines: {node: ^12.13.0 || ^14.15.0 || >=16.0.0}
    dependencies:
      imurmurhash: 0.1.4
    dev: true

  /unique-slug@4.0.0:
    resolution: {integrity: sha512-WrcA6AyEfqDX5bWige/4NQfPZMtASNVxdmWR76WESYQVAACSgWcR6e9i0mofqqBxYFtL4oAxPIptY73/0YE1DQ==}
    engines: {node: ^14.17.0 || ^16.13.0 || >=18.0.0}
    dependencies:
      imurmurhash: 0.1.4
    dev: true

  /unique-string@2.0.0:
    resolution: {integrity: sha512-uNaeirEPvpZWSgzwsPGtU2zVSTrn/8L5q/IexZmH0eH6SA73CmAA5U4GwORTxQAZs95TAXLNqeLoPPNO5gZfWg==}
    engines: {node: '>=8'}
    dependencies:
      crypto-random-string: 2.0.0

  /universal-user-agent@6.0.0:
    resolution: {integrity: sha512-isyNax3wXoKaulPDZWHQqbmIx1k2tb9fb3GGDBRxCscfYV2Ch7WxPArBsFEG8s/safwXTT7H4QGhaIkTp9447w==}
    dev: true

  /universalify@0.1.2:
    resolution: {integrity: sha512-rBJeI5CXAlmy1pV+617WB9J63U6XcazHHF2f2dbJix4XzpUF0RS3Zbj0FGIOCAva5P/d/GBOYaACQ1w+0azUkg==}
    engines: {node: '>= 4.0.0'}
    dev: true

  /universalify@2.0.0:
    resolution: {integrity: sha512-hAZsKq7Yy11Zu1DE0OzWjw7nnLZmJZYTDZZyEFHZdUhV8FkH5MCfoU1XMaxXovpyW5nq5scPqq0ZDP9Zyl04oQ==}
    engines: {node: '>= 10.0.0'}

  /unpipe@1.0.0:
    resolution: {integrity: sha512-pjy2bYhSsufwWlKwPc+l3cN7+wuJlK6uz0YdJEOlQDbl6jo/YlPi4mb8agUkVC8BF7V8NuzeyPNqRksA3hztKQ==}
    engines: {node: '>= 0.8'}
    dev: true

  /untildify@4.0.0:
    resolution: {integrity: sha512-KK8xQ1mkzZeg9inewmFVDNkg3l5LUhoq9kN6iWYB/CC9YMG8HA+c1Q8HwDe6dEX7kErrEVNVBO3fWsVq5iDgtw==}
    engines: {node: '>=8'}
    dev: true

  /unzip-response@2.0.1:
    resolution: {integrity: sha512-N0XH6lqDtFH84JxptQoZYmloF4nzrQqqrAymNj+/gW60AO2AZgOcf4O/nUXJcYfyQkqvMo9lSupBZmmgvuVXlw==}
    engines: {node: '>=4'}
    dev: true

  /update-browserslist-db@1.0.10(browserslist@4.21.4):
    resolution: {integrity: sha512-OztqDenkfFkbSG+tRxBeAnCVPckDBcvibKd35yDONx6OU8N7sqgwc7rCbkJ/WcYtVRZ4ba68d6byhC21GFh7sQ==}
    hasBin: true
    peerDependencies:
      browserslist: '>= 4.21.0'
    dependencies:
      browserslist: 4.21.4
      escalade: 3.1.1
      picocolors: 1.0.0
    dev: true

  /update-notifier@5.1.0:
    resolution: {integrity: sha512-ItnICHbeMh9GqUy31hFPrD1kcuZ3rpxDZbf4KUDavXwS0bW5m7SLbDQpGX3UYr072cbrF5hFUs3r5tUsPwjfHw==}
    engines: {node: '>=10'}
    dependencies:
      boxen: 5.1.2
      chalk: 4.1.2
      configstore: 5.0.1
      has-yarn: 2.1.0
      import-lazy: 2.1.0
      is-ci: 2.0.0
      is-installed-globally: 0.4.0
      is-npm: 5.0.0
      is-yarn-global: 0.3.0
      latest-version: 5.1.0
      pupa: 2.1.1
      semver: 7.5.4
      semver-diff: 3.1.1
      xdg-basedir: 4.0.0
    dev: true

  /uri-js@4.4.1:
    resolution: {integrity: sha512-7rKUyy33Q1yc98pQ1DAmLtwX109F7TIfWlW1Ydo8Wl1ii1SeHieeh0HHfPeL2fMXK6z0s8ecKs9frCuLJvndBg==}
    dependencies:
      punycode: 2.3.0
    dev: true

  /url-parse-lax@1.0.0:
    resolution: {integrity: sha512-BVA4lR5PIviy2PMseNd2jbFQ+jwSwQGdJejf5ctd1rEXt0Ypd7yanUK9+lYechVlN5VaTJGsu2U/3MDDu6KgBA==}
    engines: {node: '>=0.10.0'}
    dependencies:
      prepend-http: 1.0.4
    dev: true

  /url-parse-lax@3.0.0:
    resolution: {integrity: sha512-NjFKA0DidqPa5ciFcSrXnAltTtzz84ogy+NebPvfEgAck0+TNg4UJ4IN+fB7zRZfbgUf0syOo9MDxFkDSMuFaQ==}
    engines: {node: '>=4'}
    dependencies:
      prepend-http: 2.0.0
    dev: true

  /url-to-options@1.0.1:
    resolution: {integrity: sha512-0kQLIzG4fdk/G5NONku64rSH/x32NOA39LVQqlK8Le6lvTF6GGRJpqaQFGgU+CLwySIqBSMdwYM0sYcW9f6P4A==}
    engines: {node: '>= 4'}
    dev: true

  /user-home@2.0.0:
    resolution: {integrity: sha512-KMWqdlOcjCYdtIJpicDSFBQ8nFwS2i9sslAd6f4+CBGcU4gist2REnr2fxj2YocvJFxSF3ZOHLYLVZnUxv4BZQ==}
    engines: {node: '>=0.10.0'}
    dependencies:
      os-homedir: 1.0.2
    dev: true

  /util-deprecate@1.0.2:
    resolution: {integrity: sha512-EPD5q1uXyFxJpCrLnCc1nHnq3gOa6DZBocAIiI2TaSCA7VCJ1UJDMagCzIkXNsUYfD1daK//LTEQ8xiIbrHtcw==}

  /util@0.12.5:
    resolution: {integrity: sha512-kZf/K6hEIrWHI6XqOFUiiMa+79wE/D8Q+NCNAWclkyg3b4d2k7s0QGepNjiABc+aR3N1PAyHL7p6UcLY6LmrnA==}
    dependencies:
      inherits: 2.0.4
      is-arguments: 1.1.1
      is-generator-function: 1.0.10
      is-typed-array: 1.1.10
      which-typed-array: 1.1.9
    dev: true

  /utils-merge@1.0.1:
    resolution: {integrity: sha512-pMZTvIkT1d+TFGvDOqodOclx0QWkkgi6Tdoa8gC8ffGAAqz9pzPTZWAybbsHHoED/ztMtkv/VoYTYyShUn81hA==}
    engines: {node: '>= 0.4.0'}
    dev: true

  /uuid@8.3.2:
    resolution: {integrity: sha512-+NYs2QeMWy+GWFOEm9xnn6HCDp0l7QBD7ml8zLUmJ+93Q5NF0NocErnwkTkXVFNiX3/fpC6afS8Dhb/gz7R7eg==}
    hasBin: true

  /uuid@9.0.0:
    resolution: {integrity: sha512-MXcSTerfPa4uqyzStbRoTgt5XIe3x5+42+q1sDuy3R5MDk66URdLMOZe5aPX/SQd+kuYAh0FdP/pO28IkQyTeg==}
    hasBin: true

  /v8-compile-cache-lib@3.0.1:
    resolution: {integrity: sha512-wa7YjyUGfNZngI/vtK0UHAN+lgDCxBPCylVXGp0zu59Fz5aiGtNXaq3DhIov063MorB+VfufLh3JlF2KdTK3xg==}
    dev: true

  /v8-to-istanbul@9.0.1:
    resolution: {integrity: sha512-74Y4LqY74kLE6IFyIjPtkSTWzUZmj8tdHT9Ii/26dvQ6K9Dl2NbEfj0XgU2sHCtKgt5VupqhlO/5aWuqS+IY1w==}
    engines: {node: '>=10.12.0'}
    dependencies:
      '@jridgewell/trace-mapping': 0.3.18
      '@types/istanbul-lib-coverage': 2.0.4
      convert-source-map: 1.9.0
    dev: true

  /validate-npm-package-license@3.0.4:
    resolution: {integrity: sha512-DpKm2Ui/xN7/HQKCtpZxoRWBhZ9Z0kqtygG8XCgNQ8ZlDnxuQmWhj566j8fN4Cu3/JmbhsDo7fcAJq4s9h27Ew==}
    dependencies:
      spdx-correct: 3.1.1
      spdx-expression-parse: 3.0.1

  /validate-npm-package-name@3.0.0:
    resolution: {integrity: sha512-M6w37eVCMMouJ9V/sdPGnC5H4uDr73/+xdq0FBLO3TFFX1+7wiUY6Es328NN+y43tmY+doUdN9g9J21vqB7iLw==}
    dependencies:
      builtins: 1.0.3
    dev: true

  /validate-npm-package-name@5.0.0:
    resolution: {integrity: sha512-YuKoXDAhBYxY7SfOKxHBDoSyENFeW5VvIIQp2TGQuit8gpK6MnWaQelBKxso72DoxTZfZdcP3W90LqpSkgPzLQ==}
    engines: {node: ^14.17.0 || ^16.13.0 || >=18.0.0}
    dependencies:
      builtins: 5.0.1
    dev: true

  /validator@13.7.0:
    resolution: {integrity: sha512-nYXQLCBkpJ8X6ltALua9dRrZDHVYxjJ1wgskNt1lH9fzGjs3tgojGSCBjmEPwkWS1y29+DrizMTW19Pr9uB2nw==}
    engines: {node: '>= 0.10'}
    dev: true

  /vary@1.1.2:
    resolution: {integrity: sha512-BNGbWLfd0eUPabhkXUVm0j8uuvREyTh5ovRa/dyow/BqAbZJyC+5fU+IzQOzmAKzYqYRAISoRhdQr3eIZ/PXqg==}
    engines: {node: '>= 0.8'}
    dev: true

  /verror@1.10.1:
    resolution: {integrity: sha512-veufcmxri4e3XSrT0xwfUR7kguIkaxBeosDg00yDWhk49wdwkSUrvvsm7nc75e1PUyvIeZj6nS8VQRYz2/S4Xg==}
    engines: {node: '>=0.6.0'}
    dependencies:
      assert-plus: 1.0.0
      core-util-is: 1.0.2
      extsprintf: 1.4.1
    dev: true

  /vinyl-file@3.0.0:
    resolution: {integrity: sha512-BoJDj+ca3D9xOuPEM6RWVtWQtvEPQiQYn82LvdxhLWplfQsBzBqtgK0yhCP0s1BNTi6dH9BO+dzybvyQIacifg==}
    engines: {node: '>=4'}
    dependencies:
      graceful-fs: 4.2.10
      pify: 2.3.0
      strip-bom-buf: 1.0.0
      strip-bom-stream: 2.0.0
      vinyl: 2.2.1
    dev: true

  /vinyl@2.2.1:
    resolution: {integrity: sha512-LII3bXRFBZLlezoG5FfZVcXflZgWP/4dCwKtxd5ky9+LOtM4CS3bIRQsmR1KMnMW07jpE8fqR2lcxPZ+8sJIcw==}
    engines: {node: '>= 0.10'}
    dependencies:
      clone: 2.1.2
      clone-buffer: 1.0.0
      clone-stats: 1.0.0
      cloneable-readable: 1.1.3
      remove-trailing-separator: 1.1.0
      replace-ext: 1.0.1
    dev: true

  /walk-up-path@1.0.0:
    resolution: {integrity: sha512-hwj/qMDUEjCU5h0xr90KGCf0tg0/LgJbmOWgrWKYlcJZM7XvquvUJZ0G/HMGr7F7OQMOUuPHWP9JpriinkAlkg==}
    dev: true

  /walk@2.3.15:
    resolution: {integrity: sha512-4eRTBZljBfIISK1Vnt69Gvr2w/wc3U6Vtrw7qiN5iqYJPH7LElcYh/iU4XWhdCy2dZqv1ToMyYlybDylfG/5Vg==}
    dependencies:
      foreachasync: 3.0.0
    dev: true

  /walker@1.0.8:
    resolution: {integrity: sha512-ts/8E8l5b7kY0vlWLewOkDXMmPdLcVV4GmOQLyxuSswIJsweeFZtAsMF7k1Nszz+TYBQrlYRmzOnr398y1JemQ==}
    dependencies:
      makeerror: 1.0.12
    dev: true

  /watchpack@2.4.0:
    resolution: {integrity: sha512-Lcvm7MGST/4fup+ifyKi2hjyIAwcdI4HRgtvTpIUxBRhB+RFtUh8XtDOxUfctVCnhVi+QQj49i91OyvzkJl6cg==}
    engines: {node: '>=10.13.0'}
    dependencies:
      glob-to-regexp: 0.4.1
      graceful-fs: 4.2.10
    dev: true

  /wcwidth@1.0.1:
    resolution: {integrity: sha512-XHPEwS0q6TaxcvG85+8EYkbiCux2XtWG2mkc47Ng2A77BQu9+DqIOJldST4HgPkuea7dvKSj5VgX3P1d4rW8Tg==}
    dependencies:
      defaults: 1.0.4

  /web-streams-polyfill@3.2.1:
    resolution: {integrity: sha512-e0MO3wdXWKrLbL0DgGnUV7WHVuw9OUvL4hjgnPkIeEvESk74gAITi5G606JtZPp39cd8HA9VQzCIvA49LpPN5Q==}
    engines: {node: '>= 8'}
    dev: true

  /webidl-conversions@3.0.1:
    resolution: {integrity: sha512-2JAn3z8AR6rjK8Sm8orRC0h/bcl/DqL7tRPdGZ4I1CjdF+EaMLmYxBHyXuKL849eucPFhvBoxMsflfOb8kxaeQ==}

  /webidl-conversions@7.0.0:
    resolution: {integrity: sha512-VwddBukDzu71offAQR975unBIGqfKZpM+8ZX6ySk8nYhVoo5CYaZyzt3YBvYtRtO+aoGlqxPg/B87NGVZ/fu6g==}
    engines: {node: '>=12'}
    dev: false

  /webpack-sources@3.2.3:
    resolution: {integrity: sha512-/DyMEOrDgLKKIG0fmvtz+4dUX/3Ghozwgm6iPp8KRhvn+eQf9+Q7GWxVNMk3+uCPWfdXYC4ExGBckIXdFEfH1w==}
    engines: {node: '>=10.13.0'}
    dev: true

  /webpack@5.88.2(esbuild@0.19.2):
    resolution: {integrity: sha512-JmcgNZ1iKj+aiR0OvTYtWQqJwq37Pf683dY9bVORwVbUrDhLhdn/PlO2sHsFHPkj7sHNQF3JwaAkp49V+Sq1tQ==}
    engines: {node: '>=10.13.0'}
    hasBin: true
    peerDependencies:
      webpack-cli: '*'
    peerDependenciesMeta:
      webpack-cli:
        optional: true
    dependencies:
      '@types/eslint-scope': 3.7.4
      '@types/estree': 1.0.0
      '@webassemblyjs/ast': 1.11.6
      '@webassemblyjs/wasm-edit': 1.11.6
      '@webassemblyjs/wasm-parser': 1.11.6
      acorn: 8.9.0
      acorn-import-assertions: 1.9.0(acorn@8.9.0)
      browserslist: 4.21.4
      chrome-trace-event: 1.0.3
      enhanced-resolve: 5.15.0
      es-module-lexer: 1.2.1
      eslint-scope: 5.1.1
      events: 3.3.0
      glob-to-regexp: 0.4.1
      graceful-fs: 4.2.10
      json-parse-even-better-errors: 2.3.1
      loader-runner: 4.3.0
      mime-types: 2.1.35
      neo-async: 2.6.2
      schema-utils: 3.3.0
      tapable: 2.2.1
      terser-webpack-plugin: 5.3.8(esbuild@0.19.2)(webpack@5.88.2)
      watchpack: 2.4.0
      webpack-sources: 3.2.3
    transitivePeerDependencies:
      - '@swc/core'
      - esbuild
      - uglify-js
    dev: true

  /webpod@0.0.2:
    resolution: {integrity: sha512-cSwwQIeg8v4i3p4ajHhwgR7N6VyxAf+KYSSsY6Pd3aETE+xEU4vbitz7qQkB0I321xnhDdgtxuiSfk5r/FVtjg==}
    hasBin: true
    dev: true

  /whatwg-url@11.0.0:
    resolution: {integrity: sha512-RKT8HExMpoYx4igMiVMY83lN6UeITKJlBQ+vR/8ZJ8OCdSiN3RwCq+9gH0+Xzj0+5IrM6i4j/6LuvzbZIQgEcQ==}
    engines: {node: '>=12'}
    dependencies:
      tr46: 3.0.0
      webidl-conversions: 7.0.0
    dev: false

  /whatwg-url@5.0.0:
    resolution: {integrity: sha512-saE57nupxk6v3HY35+jzBwYa0rKSy0XR8JSxZPwgLr7ys0IBzhGviA1/TUGJLmSVqs8pb9AnvICXEuOHLprYTw==}
    dependencies:
      tr46: 0.0.3
      webidl-conversions: 3.0.1

  /which-boxed-primitive@1.0.2:
    resolution: {integrity: sha512-bwZdv0AKLpplFY2KZRX6TvyuN7ojjr7lwkg6ml0roIy9YeuSr7JS372qlNW18UQYzgYK9ziGcerWqZOmEn9VNg==}
    dependencies:
      is-bigint: 1.0.4
      is-boolean-object: 1.1.2
      is-number-object: 1.0.7
      is-string: 1.0.7
      is-symbol: 1.0.4

  /which-pm@2.0.0:
    resolution: {integrity: sha512-Lhs9Pmyph0p5n5Z3mVnN0yWcbQYUAD7rbQUiMsQxOJ3T57k7RFe35SUwWMf7dsbDZks1uOmw4AecB/JMDj3v/w==}
    engines: {node: '>=8.15'}
    dependencies:
      load-yaml-file: 0.2.0
      path-exists: 4.0.0
    dev: true

  /which-typed-array@1.1.11:
    resolution: {integrity: sha512-qe9UWWpkeG5yzZ0tNYxDmd7vo58HDBc39mZ0xWWpolAGADdFOzkfamWLDxkOWcvHQKVmdTyQdLD4NOfjLWTKew==}
    engines: {node: '>= 0.4'}
    dependencies:
      available-typed-arrays: 1.0.5
      call-bind: 1.0.2
      for-each: 0.3.3
      gopd: 1.0.1
      has-tostringtag: 1.0.0

  /which-typed-array@1.1.9:
    resolution: {integrity: sha512-w9c4xkx6mPidwp7180ckYWfMmvxpjlZuIudNtDf4N/tTAUB8VJbX25qZoAsrtGuYNnGw3pa0AXgbGKRB8/EceA==}
    engines: {node: '>= 0.4'}
    dependencies:
      available-typed-arrays: 1.0.5
      call-bind: 1.0.2
      for-each: 0.3.3
      gopd: 1.0.1
      has-tostringtag: 1.0.0
      is-typed-array: 1.1.10
    dev: true

  /which@1.3.1:
    resolution: {integrity: sha512-HxJdYWq1MTIQbJ3nw0cqssHoTNU267KlrDuGZ1WYlxDStUtKUhOaJmh112/TZmHxxUfuJqPXSOm7tDyas0OSIQ==}
    hasBin: true
    dependencies:
      isexe: 2.0.0
    dev: true

  /which@2.0.2:
    resolution: {integrity: sha512-BLI3Tl1TW3Pvl70l3yq3Y64i+awpwXqsGBYWkkqMtnbXgrMD+yj7rhW0kuEDxzJaYXGjEW5ogapKNMEKNMjibA==}
    engines: {node: '>= 8'}
    hasBin: true
    dependencies:
      isexe: 2.0.0

  /which@3.0.0:
    resolution: {integrity: sha512-nla//68K9NU6yRiwDY/Q8aU6siKlSs64aEC7+IV56QoAuyQT2ovsJcgGYGyqMOmI/CGN1BOR6mM5EN0FBO+zyQ==}
    engines: {node: ^14.17.0 || ^16.13.0 || >=18.0.0}
    hasBin: true
    dependencies:
      isexe: 2.0.0
    dev: true

  /wide-align@1.1.5:
    resolution: {integrity: sha512-eDMORYaPNZ4sQIuuYPDHdQvf4gyCF9rEEV/yPxGfwPkRodwEgiMUUXTx/dex+Me0wxx53S+NgUHaP7y3MGlDmg==}
    dependencies:
      string-width: 4.2.3
    dev: true

  /widest-line@3.1.0:
    resolution: {integrity: sha512-NsmoXalsWVDMGupxZ5R08ka9flZjjiLvHVAWYOKtiKM8ujtZWr9cRffak+uSE48+Ob8ObalXpwyeUiyDD6QFgg==}
    engines: {node: '>=8'}
    dependencies:
      string-width: 4.2.3
    dev: true

  /wrap-ansi@2.1.0:
    resolution: {integrity: sha512-vAaEaDM946gbNpH5pLVNR+vX2ht6n0Bt3GXwVB1AuAqZosOvHNF3P7wDnh8KLkSqgUh0uh77le7Owgoz+Z9XBw==}
    engines: {node: '>=0.10.0'}
    dependencies:
      string-width: 1.0.2
      strip-ansi: 3.0.1
    dev: true

  /wrap-ansi@6.2.0:
    resolution: {integrity: sha512-r6lPcBGxZXlIcymEu7InxDMhdW0KDxpLgoFLcguasxCaJ/SOIZwINatK9KY/tf+ZrlywOKU0UDj3ATXUBfxJXA==}
    engines: {node: '>=8'}
    dependencies:
      ansi-styles: 4.3.0
      string-width: 4.2.3
      strip-ansi: 6.0.1

  /wrap-ansi@7.0.0:
    resolution: {integrity: sha512-YVGIj2kamLSTxw6NsZjoBxfSwsn0ycdesmc4p+Q21c5zPuZ1pl+NfxVdxPtdHvmNVOQ6XSYG4AUtyt/Fi7D16Q==}
    engines: {node: '>=10'}
    dependencies:
      ansi-styles: 4.3.0
      string-width: 4.2.3
      strip-ansi: 6.0.1
    dev: true

  /wrap-ansi@8.1.0:
    resolution: {integrity: sha512-si7QWI6zUMq56bESFvagtmzMdGOtoxfR+Sez11Mobfc7tm+VkUckk9bW2UeffTGVUbOksxmSw0AA2gs8g71NCQ==}
    engines: {node: '>=12'}
    dependencies:
      ansi-styles: 6.2.1
      string-width: 5.1.2
      strip-ansi: 7.0.1
    dev: true

  /wrappy@1.0.2:
    resolution: {integrity: sha512-l4Sp/DRseor9wL6EvV2+TuQn63dMkPjZ/sp9XkghTEbV9KlPS1xUsZ3u7/IQO4wxtcFB4bgpQPRcR3QCvezPcQ==}

  /write-file-atomic@3.0.3:
    resolution: {integrity: sha512-AvHcyZ5JnSfq3ioSyjrBkH9yW4m7Ayk8/9My/DD9onKeu/94fwrMocemO2QAJFAlnnDN+ZDS+ZjAR5ua1/PV/Q==}
    dependencies:
      imurmurhash: 0.1.4
      is-typedarray: 1.0.0
      signal-exit: 3.0.7
      typedarray-to-buffer: 3.1.5
    dev: true

  /write-file-atomic@4.0.2:
    resolution: {integrity: sha512-7KxauUdBmSdWnmpaGFg+ppNjKF8uNLry8LyzjauQDOVONfFLNKrKvQOxZ/VuTIcS/gge/YNahf5RIIQWTSarlg==}
    engines: {node: ^12.13.0 || ^14.15.0 || >=16.0.0}
    dependencies:
      imurmurhash: 0.1.4
      signal-exit: 3.0.7
    dev: true

  /xdg-basedir@4.0.0:
    resolution: {integrity: sha512-PSNhEJDejZYV7h50BohL09Er9VaIefr2LMAf3OEmpCkjOi34eYyQYAXUTjEQtZJTKcF0E2UKTh+osDLsgNim9Q==}
    engines: {node: '>=8'}
    dev: true

  /xml@1.0.1:
    resolution: {integrity: sha512-huCv9IH9Tcf95zuYCsQraZtWnJvBtLVE0QHMOs8bWyZAFZNDcYjsPq1nEx8jKA9y+Beo9v+7OBPRisQTjinQMw==}
    dev: true

  /xregexp@4.0.0:
    resolution: {integrity: sha512-PHyM+sQouu7xspQQwELlGwwd05mXUFqwFYfqPO0cC7x4fxyHnnuetmQr6CjJiafIDoH4MogHb9dOoJzR/Y4rFg==}
    dev: true

  /xtend@4.0.2:
    resolution: {integrity: sha512-LKYU1iAXJXUgAXn9URjiu+MWhyUXHsvfp7mcuYm9dSUKK0/CjtrUwFAxD82/mCWbtLsGjFIad0wIsod4zrTAEQ==}
    engines: {node: '>=0.4'}

  /y18n@5.0.8:
    resolution: {integrity: sha512-0pfFzegeDWJHJIAmTLRP2DwHjdF5s7jo9tuztdQxAhINCdvS+3nGINqPd00AphqJR/0LhANUS6/+7SCb98YOfA==}
    engines: {node: '>=10'}
    dev: true

  /yallist@3.1.1:
    resolution: {integrity: sha512-a4UGQaWPH59mOXUYnAG2ewncQS4i4F43Tv3JoAM+s2VDAmS9NsK8GpDMLrCHPksFT7h3K6TOoUNn2pb7RoXx4g==}
    dev: true

  /yallist@4.0.0:
    resolution: {integrity: sha512-3wdGidZyq5PB084XLES5TpOSRA3wjXAlIWMhum2kRcv/41Sn2emQ0dycQW4uZXLejwKvg6EsvbdlVL+FYEct7A==}

  /yaml@2.2.2:
    resolution: {integrity: sha512-CBKFWExMn46Foo4cldiChEzn7S7SRV+wqiluAb6xmueD/fGyRHIhX8m14vVGgeFWjN540nKCNVj6P21eQjgTuA==}
    engines: {node: '>= 14'}
    dev: true

  /yaml@2.3.1:
    resolution: {integrity: sha512-2eHWfjaoXgTBC2jNM1LRef62VQa0umtvRiDSk6HSzW7RvS5YtkabJrwYLLEKWBc8a5U2PTSCs+dJjUTJdlHsWQ==}
    engines: {node: '>= 14'}
    dev: true

  /yargs-parser@10.1.0:
    resolution: {integrity: sha512-VCIyR1wJoEBZUqk5PA+oOBF6ypbwh5aNB3I50guxAL/quggdfs4TtNHQrSazFA3fYZ+tEqfs0zIGlv0c/rgjbQ==}
    dependencies:
      camelcase: 4.1.0
    dev: true

  /yargs-parser@20.2.9:
    resolution: {integrity: sha512-y11nGElTIV+CT3Zv9t7VKl+Q3hTQoT9a1Qzezhhl6Rp21gJ/IVTW7Z3y9EWXhuUBC2Shnf+DX0antecpAwSP8w==}
    engines: {node: '>=10'}
    dev: true

  /yargs-parser@21.1.1:
    resolution: {integrity: sha512-tVpsJW7DdjecAiFpbIB1e3qxIQsE6NoPc5/eTdrbbIC4h0LVsWhnoa3g+m2HclBIujHzsxZ4VJVA+GUuc2/LBw==}
    engines: {node: '>=12'}
    dev: true

  /yargs@17.6.0:
    resolution: {integrity: sha512-8H/wTDqlSwoSnScvV2N/JHfLWOKuh5MVla9hqLjK3nsfyy6Y4kDSYSvkU5YCUEPOSnRXfIyx3Sq+B/IWudTo4g==}
    engines: {node: '>=12'}
    dependencies:
      cliui: 8.0.1
      escalade: 3.1.1
      get-caller-file: 2.0.5
      require-directory: 2.1.1
      string-width: 4.2.3
      y18n: 5.0.8
      yargs-parser: 21.1.1
    dev: true

  /yarn@1.22.19:
    resolution: {integrity: sha512-/0V5q0WbslqnwP91tirOvldvYISzaqhClxzyUKXYxs07yUILIs5jx/k6CFe8bvKSkds5w+eiOqta39Wk3WxdcQ==}
    engines: {node: '>=4.0.0'}
    hasBin: true
    requiresBuild: true
    dev: true

  /yeoman-character@1.1.0:
    resolution: {integrity: sha512-oxzeZugaEkVJC+IHwcb+DZDb8IdbZ3f4rHax4+wtJstCx+9BAaMX+Inmp3wmGmTWftJ7n5cPqQRbo1FaV/vNXQ==}
    engines: {node: '>=0.10.0'}
    hasBin: true
    dependencies:
      supports-color: 3.2.3
    dev: true

  /yeoman-doctor@5.0.0:
    resolution: {integrity: sha512-9Ni+uXWeFix9+1t7s1q40zZdbcpdi/OwgD4N4cVaqI+bppPciOOXQ/RSggannwZu8m8zrSWELn6/93G7308jgg==}
    engines: {node: '>=12.10.0'}
    hasBin: true
    dependencies:
      ansi-styles: 3.2.1
      bin-version-check: 4.0.0
      chalk: 2.4.2
      global-agent: 2.2.0
      latest-version: 3.1.0
      log-symbols: 2.2.0
      semver: 5.7.1
      twig: 1.15.4
      user-home: 2.0.0
    dev: true

  /yeoman-environment@3.12.1:
    resolution: {integrity: sha512-q5nC954SE4BEkWFXOwkifbelEZrza6z7vnXCC9bTWvfHjRiaG45eqzv/M6/u4l6PvB/KMmBPgMrACV2mBHE+PQ==}
    engines: {node: '>=12.10.0'}
    hasBin: true
    dependencies:
      '@npmcli/arborist': 4.3.1
      are-we-there-yet: 2.0.0
      arrify: 2.0.1
      binaryextensions: 4.18.0
      chalk: 4.1.2
      cli-table: 0.3.11
      commander: 7.1.0
      dateformat: 4.6.3
      debug: 4.3.4
      diff: 5.1.0
      error: 10.4.0
      escape-string-regexp: 4.0.0
      execa: 5.1.1
      find-up: 5.0.0
      globby: 11.1.0
      grouped-queue: 2.0.0
      inquirer: 8.2.5
      is-scoped: 2.1.0
      isbinaryfile: 4.0.10
      lodash: 4.17.21
      log-symbols: 4.1.0
      mem-fs: 2.2.1
      mem-fs-editor: 9.5.0(mem-fs@2.2.1)
      minimatch: 3.1.2
      npmlog: 5.0.1
      p-queue: 6.6.2
      p-transform: 1.3.0
      pacote: 12.0.3
      preferred-pm: 3.0.3
      pretty-bytes: 5.6.0
      semver: 7.5.4
      slash: 3.0.0
      strip-ansi: 6.0.1
      text-table: 0.2.0
      textextensions: 5.15.0
      untildify: 4.0.0
    transitivePeerDependencies:
      - bluebird
      - supports-color
    dev: true

  /yeoman-generator@5.9.0:
    resolution: {integrity: sha512-sN1e01Db4fdd8P/n/yYvizfy77HdbwzvXmPxps9Gwz2D24slegrkSn+qyj+0nmZhtFwGX2i/cH29QDrvAFT9Aw==}
    engines: {node: '>=12.10.0'}
    peerDependencies:
      yeoman-environment: ^3.2.0
    peerDependenciesMeta:
      yeoman-environment:
        optional: true
    dependencies:
      chalk: 4.1.2
      dargs: 7.0.0
      debug: 4.3.4
      execa: 5.1.1
      github-username: 6.0.0
      lodash: 4.17.21
      mem-fs-editor: 9.5.0(mem-fs@2.2.1)
      minimist: 1.2.8
      pacote: 15.2.0
      read-pkg-up: 7.0.1
      run-async: 2.4.1
      semver: 7.5.1
      shelljs: 0.8.5
      sort-keys: 4.2.0
      text-table: 0.2.0
    transitivePeerDependencies:
      - bluebird
      - encoding
      - mem-fs
      - supports-color
    dev: true

  /yn@3.1.1:
    resolution: {integrity: sha512-Ux4ygGWsu2c7isFWe8Yu1YluJmqVhxqK2cLXNQA5AcC3QfbGNpM7fu0Y8b/z16pXLnFxZYvWhd3fhBY9DLmC6Q==}
    engines: {node: '>=6'}
    dev: true

  /yo@4.3.1:
    resolution: {integrity: sha512-KKp5WNPq0KdqfJY4W6HSiDG4DcgvmL4InWfkg5SVG9oYp+DTUUuc5ZmDw9VAvK0Z2J6XeEumDHcWh8NDhzrtOw==}
    engines: {node: '>=12.10.0'}
    hasBin: true
    requiresBuild: true
    dependencies:
      async: 3.2.4
      chalk: 4.1.2
      cli-list: 0.2.0
      configstore: 5.0.1
      cross-spawn: 7.0.3
      figures: 3.2.0
      fullname: 4.0.1
      global-agent: 3.0.0
      global-tunnel-ng: 2.7.1
      got: 8.3.2
      humanize-string: 2.1.0
      inquirer: 8.2.5
      lodash: 4.17.21
      mem-fs-editor: 9.5.0(mem-fs@2.2.1)
      meow: 5.0.0
      npm-keyword: 6.1.0
      open: 8.4.0
      package-json: 7.0.0
      parse-help: 1.0.0
      read-pkg-up: 7.0.1
      root-check: 1.0.0
      sort-on: 4.1.1
      string-length: 4.0.2
      tabtab: 1.3.2
      titleize: 2.1.0
      update-notifier: 5.1.0
      user-home: 2.0.0
      yeoman-character: 1.1.0
      yeoman-doctor: 5.0.0
      yeoman-environment: 3.12.1
      yosay: 2.0.2
    transitivePeerDependencies:
      - bluebird
      - mem-fs
      - supports-color
    dev: true

  /yocto-queue@0.1.0:
    resolution: {integrity: sha512-rVksvsnNCdJ/ohGc6xgPwyN8eheCxsiLM8mxuE/t/mOVqJewPuO1miLpTHQiRgTKCLexL4MeAFVagts7HmNZ2Q==}
    engines: {node: '>=10'}

  /yocto-queue@1.0.0:
    resolution: {integrity: sha512-9bnSc/HEW2uRy67wc+T8UwauLuPJVn28jb+GtJY16iiKWyvmYJRXVT4UamsAEGQfPohgr2q4Tq0sQbQlxTfi1g==}
    engines: {node: '>=12.20'}
    dev: true

  /yosay@2.0.2:
    resolution: {integrity: sha512-avX6nz2esp7IMXGag4gu6OyQBsMh/SEn+ZybGu3yKPlOTE6z9qJrzG/0X5vCq/e0rPFy0CUYCze0G5hL310ibA==}
    engines: {node: '>=4'}
    hasBin: true
    dependencies:
      ansi-regex: 2.1.1
      ansi-styles: 3.2.1
      chalk: 1.1.3
      cli-boxes: 1.0.0
      pad-component: 0.0.1
      string-width: 2.1.1
      strip-ansi: 3.0.1
      taketalk: 1.0.0
      wrap-ansi: 2.1.0
    dev: true

  /z-schema@5.0.5:
    resolution: {integrity: sha512-D7eujBWkLa3p2sIpJA0d1pr7es+a7m0vFAnZLlCEKq/Ij2k0MLi9Br2UPxoxdYystm5K1yeBGzub0FlYUEWj2Q==}
    engines: {node: '>=8.0.0'}
    hasBin: true
    dependencies:
      lodash.get: 4.4.2
      lodash.isequal: 4.5.0
      validator: 13.7.0
    optionalDependencies:
      commander: 9.5.0
    dev: true

  /zip-stream@4.1.0:
    resolution: {integrity: sha512-zshzwQW7gG7hjpBlgeQP9RuyPGNxvJdzR8SUM3QhxCnLjWN2E7j3dOvpeDcQoETfHx0urRS7EtmVToql7YpU4A==}
    engines: {node: '>= 10'}
    dependencies:
      archiver-utils: 2.1.0
      compress-commons: 4.1.1
      readable-stream: 3.6.0
    dev: false

  /zx@7.2.3:
    resolution: {integrity: sha512-QODu38nLlYXg/B/Gw7ZKiZrvPkEsjPN3LQ5JFXM7h0JvwhEdPNNl+4Ao1y4+o3CLNiDUNcwzQYZ4/Ko7kKzCMA==}
    engines: {node: '>= 16.0.0'}
    hasBin: true
    dependencies:
      '@types/fs-extra': 11.0.1
      '@types/minimist': 1.2.2
      '@types/node': 18.17.12
      '@types/ps-tree': 1.1.2
      '@types/which': 3.0.0
      chalk: 5.2.0
      fs-extra: 11.1.1
      fx: 28.0.0
      globby: 13.1.4
      minimist: 1.2.8
      node-fetch: 3.3.1
      ps-tree: 1.2.0
      webpod: 0.0.2
      which: 3.0.0
      yaml: 2.2.2
    dev: true<|MERGE_RESOLUTION|>--- conflicted
+++ resolved
@@ -343,11 +343,8 @@
         specifier: 29.6.4
         version: 29.6.4
       '@jkomyno/prisma-js-connector-utils':
-<<<<<<< HEAD
         specifier: ^0.0.9
-=======
         specifier: 0.0.9
->>>>>>> a17a9d01
         version: 0.0.9
       '@opentelemetry/api':
         specifier: 1.4.1
