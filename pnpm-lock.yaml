lockfileVersion: 5.3

importers:
  .:
    specifiers:
      '@sindresorhus/slugify': 1.1.2
      '@slack/webhook': 6.0.0
      '@types/benchmark': 2.1.1
      '@types/glob': 7.2.0
      '@types/graphviz': 0.0.34
      '@types/node': 14.18.12
      '@types/redis': 2.8.32
      '@types/resolve': 1.20.1
      '@typescript-eslint/eslint-plugin': 5.9.0
      '@typescript-eslint/parser': 5.9.0
      arg: 5.0.1
      batching-toposort: 1.2.0
      buffer: 6.0.3
      chalk: 4.1.2
      chokidar: 3.5.2
      esbuild: 0.13.14
      esbuild-register: 3.3.1
      eslint: 8.6.0
      eslint-config-prettier: 8.3.0
      eslint-plugin-eslint-comments: 3.2.0
      eslint-plugin-import: 2.25.4
      eslint-plugin-jest: 26.0.0
      eslint-plugin-prettier: 4.0.0
      eslint-plugin-simple-import-sort: 7.0.0
      eventemitter3: 4.0.7
      execa: 5.1.1
      glob: 7.2.0
      globby: 11.0.4
      graphviz-mit: 0.0.9
      husky: 7.0.4
      is-ci: 3.0.1
      lint-staged: 12.3.4
      node-fetch: 2.6.7
      p-map: 4.0.0
      p-reduce: 2.1.0
      p-retry: 4.6.1
      path-browserify: 1.0.1
      prettier: 2.5.1
      redis: 3.1.2
      redis-lock: 0.1.4
      resolve: 1.21.0
      safe-buffer: 5.2.1
      semver: 7.3.5
      spdx-exceptions: 2.3.0
      spdx-license-ids: 3.0.11
      staged-git-files: 1.2.0
      ts-node: 10.4.0
      ts-toolbelt: 9.6.0
      tty-browserify: 0.0.1
      typescript: 4.5.4
      util: 0.12.4
    devDependencies:
      '@sindresorhus/slugify': 1.1.2
      '@slack/webhook': 6.0.0
      '@types/benchmark': 2.1.1
      '@types/glob': 7.2.0
      '@types/graphviz': 0.0.34
      '@types/node': 14.18.12
      '@types/redis': 2.8.32
      '@types/resolve': 1.20.1
      '@typescript-eslint/eslint-plugin': 5.9.0_bd2fd93dbcc607ad2f21b784bccfe0c8
      '@typescript-eslint/parser': 5.9.0_eslint@8.6.0+typescript@4.5.4
      arg: 5.0.1
      batching-toposort: 1.2.0
      buffer: 6.0.3
      chalk: 4.1.2
      chokidar: 3.5.2
      esbuild: 0.13.14
      esbuild-register: 3.3.1_esbuild@0.13.14
      eslint: 8.6.0
      eslint-config-prettier: 8.3.0_eslint@8.6.0
      eslint-plugin-eslint-comments: 3.2.0_eslint@8.6.0
      eslint-plugin-import: 2.25.4_eslint@8.6.0
      eslint-plugin-jest: 26.0.0_50718c277c711d46fdc0916b9b606e5d
      eslint-plugin-prettier: 4.0.0_1c588f61426b1faf18812943f1678311
      eslint-plugin-simple-import-sort: 7.0.0_eslint@8.6.0
      eventemitter3: 4.0.7
      execa: 5.1.1
      glob: 7.2.0
      globby: 11.0.4
      graphviz-mit: 0.0.9
      husky: 7.0.4
      is-ci: 3.0.1
      lint-staged: 12.3.4
      node-fetch: 2.6.7
      p-map: 4.0.0
      p-reduce: 2.1.0
      p-retry: 4.6.1
      path-browserify: 1.0.1
      prettier: 2.5.1
      redis: 3.1.2
      redis-lock: 0.1.4
      resolve: 1.21.0
      safe-buffer: 5.2.1
      semver: 7.3.5
      spdx-exceptions: 2.3.0
      spdx-license-ids: 3.0.11
      staged-git-files: 1.2.0
      ts-node: 10.4.0_b575a4ed8d8a14db25cb9540c04f64f6
      ts-toolbelt: 9.6.0
      tty-browserify: 0.0.1
      typescript: 4.5.4
      util: 0.12.4

  packages/cli:
    specifiers:
      '@prisma/client': workspace:*
      '@prisma/debug': workspace:*
      '@prisma/engines': 3.10.0-47.938627579146798d30c4cc4c1151dbc620efca0c
      '@prisma/fetch-engine': 3.10.0-47.938627579146798d30c4cc4c1151dbc620efca0c
      '@prisma/generator-helper': workspace:*
      '@prisma/get-platform': 3.10.0-47.938627579146798d30c4cc4c1151dbc620efca0c
      '@prisma/migrate': workspace:*
      '@prisma/sdk': workspace:*
      '@prisma/studio': 0.458.0
      '@prisma/studio-server': 0.458.0
      '@types/debug': 4.1.7
      '@types/fs-extra': 9.0.13
      '@types/jest': 27.4.0
      '@types/rimraf': 3.0.2
      '@types/ws': 8.2.2
      chalk: 4.1.2
      checkpoint-client: 1.1.21
      debug: 4.3.3
      dotenv: 16.0.0
      esbuild: 0.13.14
      execa: 5.1.1
      fast-deep-equal: 3.1.3
      fs-extra: 10.0.0
      fs-jetpack: 4.3.0
      get-port: 5.1.1
      global-dirs: 3.0.0
      is-installed-globally: 0.4.0
      jest: 27.5.1
      line-replace: 2.0.1
      log-update: 4.0.0
      make-dir: 3.1.0
      node-fetch: 2.6.7
      open: 7.4.2
      pkg-up: 3.1.0
      replace-string: 3.1.0
      resolve-pkg: 2.0.0
      rimraf: 3.0.2
      strip-ansi: 6.0.1
      tempy: 1.0.1
      ts-jest: 27.1.3
      typescript: 4.5.4
    dependencies:
      '@prisma/engines': 3.10.0-47.938627579146798d30c4cc4c1151dbc620efca0c
    devDependencies:
      '@prisma/client': link:../client
      '@prisma/debug': link:../debug
      '@prisma/fetch-engine': 3.10.0-47.938627579146798d30c4cc4c1151dbc620efca0c
      '@prisma/generator-helper': link:../generator-helper
      '@prisma/get-platform': 3.10.0-47.938627579146798d30c4cc4c1151dbc620efca0c
      '@prisma/migrate': link:../migrate
      '@prisma/sdk': link:../sdk
      '@prisma/studio': 0.458.0
      '@prisma/studio-server': 0.458.0
      '@types/debug': 4.1.7
      '@types/fs-extra': 9.0.13
      '@types/jest': 27.4.0
      '@types/rimraf': 3.0.2
      '@types/ws': 8.2.2
      chalk: 4.1.2
      checkpoint-client: 1.1.21
      debug: 4.3.3
      dotenv: 16.0.0
      esbuild: 0.13.14
      execa: 5.1.1
      fast-deep-equal: 3.1.3
      fs-extra: 10.0.0
      fs-jetpack: 4.3.0
      get-port: 5.1.1
      global-dirs: 3.0.0
      is-installed-globally: 0.4.0
      jest: 27.5.1_ts-node@10.4.0
      line-replace: 2.0.1
      log-update: 4.0.0
      make-dir: 3.1.0
      node-fetch: 2.6.7
      open: 7.4.2
      pkg-up: 3.1.0
      replace-string: 3.1.0
      resolve-pkg: 2.0.0
      rimraf: 3.0.2
      strip-ansi: 6.0.1
      tempy: 1.0.1
      ts-jest: 27.1.3_077cd5ab94a1d592346e236574e4009d
      typescript: 4.5.4

  packages/client:
    specifiers:
      '@microsoft/api-extractor': 7.19.3
      '@opentelemetry/api': 1.0.3
      '@prisma/debug': workspace:*
      '@prisma/engine-core': workspace:*
      '@prisma/engines': 3.10.0-47.938627579146798d30c4cc4c1151dbc620efca0c
      '@prisma/engines-version': 3.10.0-47.938627579146798d30c4cc4c1151dbc620efca0c
      '@prisma/fetch-engine': 3.10.0-47.938627579146798d30c4cc4c1151dbc620efca0c
      '@prisma/generator-helper': workspace:*
      '@prisma/get-platform': 3.10.0-47.938627579146798d30c4cc4c1151dbc620efca0c
      '@prisma/migrate': workspace:*
      '@prisma/sdk': workspace:*
      '@timsuchanek/copy': 1.4.5
      '@types/debug': 4.1.7
      '@types/jest': 27.4.0
      '@types/js-levenshtein': 1.1.1
      '@types/mssql': 7.1.5
      '@types/node': 12.20.46
      '@types/pg': 8.6.4
      arg: 5.0.1
      benchmark: 2.1.4
      chalk: 4.1.2
      decimal.js: 10.3.1
      esbuild: 0.13.14
      execa: 5.1.1
      flat-map-polyfill: 0.3.8
      fs-monkey: 1.0.3
      get-own-enumerable-property-symbols: 3.0.2
      indent-string: 4.0.0
      is-obj: 2.0.0
      is-regexp: 2.1.0
      jest: 27.5.1
      js-levenshtein: 1.1.6
      klona: 2.0.5
      lz-string: 1.4.4
      make-dir: 3.1.0
      mariadb: 2.5.5
      mssql: 8.0.1
      pg: 8.7.1
      pkg-up: 3.1.0
      pluralize: 8.0.0
      replace-string: 3.1.0
      rimraf: 3.0.2
      sort-keys: 4.2.0
      source-map-support: 0.5.21
      sql-template-tag: 4.0.0
      stacktrace-parser: 0.1.10
      strip-ansi: 6.0.1
      strip-indent: 3.0.0
      ts-jest: 27.1.3
      ts-node: 10.4.0
      tsd: 0.19.1
      typescript: 4.5.4
    dependencies:
      '@prisma/engines-version': 3.10.0-47.938627579146798d30c4cc4c1151dbc620efca0c
    devDependencies:
      '@microsoft/api-extractor': 7.19.3
      '@opentelemetry/api': 1.0.3
      '@prisma/debug': link:../debug
      '@prisma/engine-core': link:../engine-core
      '@prisma/engines': 3.10.0-47.938627579146798d30c4cc4c1151dbc620efca0c
      '@prisma/fetch-engine': 3.10.0-47.938627579146798d30c4cc4c1151dbc620efca0c
      '@prisma/generator-helper': link:../generator-helper
      '@prisma/get-platform': 3.10.0-47.938627579146798d30c4cc4c1151dbc620efca0c
      '@prisma/migrate': link:../migrate
      '@prisma/sdk': link:../sdk
      '@timsuchanek/copy': 1.4.5
      '@types/debug': 4.1.7
      '@types/jest': 27.4.0
      '@types/js-levenshtein': 1.1.1
      '@types/mssql': 7.1.5
      '@types/node': 12.20.46
      '@types/pg': 8.6.4
      arg: 5.0.1
      benchmark: 2.1.4
      chalk: 4.1.2
      decimal.js: 10.3.1
      esbuild: 0.13.14
      execa: 5.1.1
      flat-map-polyfill: 0.3.8
      fs-monkey: 1.0.3
      get-own-enumerable-property-symbols: 3.0.2
      indent-string: 4.0.0
      is-obj: 2.0.0
      is-regexp: 2.1.0
      jest: 27.5.1_ts-node@10.4.0
      js-levenshtein: 1.1.6
      klona: 2.0.5
      lz-string: 1.4.4
      make-dir: 3.1.0
      mariadb: 2.5.5
      mssql: 8.0.1
      pg: 8.7.1
      pkg-up: 3.1.0
      pluralize: 8.0.0
      replace-string: 3.1.0
      rimraf: 3.0.2
      sort-keys: 4.2.0
      source-map-support: 0.5.21
      sql-template-tag: 4.0.0
      stacktrace-parser: 0.1.10
      strip-ansi: 6.0.1
      strip-indent: 3.0.0
      ts-jest: 27.1.3_077cd5ab94a1d592346e236574e4009d
      ts-node: 10.4.0_821f076c424ed09f3232bb5c565ae7fa
      tsd: 0.19.1
      typescript: 4.5.4

  packages/debug:
    specifiers:
      '@types/debug': 4.1.7
      '@types/jest': 27.4.0
      '@types/node': 12.20.46
      esbuild: 0.13.14
      jest: 27.5.1
      ms: 2.1.3
      strip-ansi: 6.0.1
      ts-jest: 27.1.3
      typescript: 4.5.4
    dependencies:
      '@types/debug': 4.1.7
      ms: 2.1.3
      strip-ansi: 6.0.1
    devDependencies:
      '@types/jest': 27.4.0
      '@types/node': 12.20.46
      esbuild: 0.13.14
      jest: 27.5.1_ts-node@10.4.0
      ts-jest: 27.1.3_077cd5ab94a1d592346e236574e4009d
      typescript: 4.5.4

  packages/engine-core:
    specifiers:
      '@prisma/debug': workspace:*
      '@prisma/engines': 3.10.0-47.938627579146798d30c4cc4c1151dbc620efca0c
      '@prisma/generator-helper': workspace:*
      '@prisma/get-platform': 3.10.0-47.938627579146798d30c4cc4c1151dbc620efca0c
      '@types/jest': 27.4.0
      '@types/node': 12.20.46
      chalk: 4.1.2
      esbuild: 0.13.14
      execa: 5.1.1
      get-stream: 6.0.1
      indent-string: 4.0.0
      jest: 27.5.1
      new-github-issue-url: 0.2.1
      p-retry: 4.6.1
      strip-ansi: 6.0.1
      terminal-link: 2.1.1
      ts-jest: 27.1.3
      typescript: 4.5.4
      undici: 3.3.6
    dependencies:
      '@prisma/debug': link:../debug
      '@prisma/engines': 3.10.0-47.938627579146798d30c4cc4c1151dbc620efca0c
      '@prisma/generator-helper': link:../generator-helper
      '@prisma/get-platform': 3.10.0-47.938627579146798d30c4cc4c1151dbc620efca0c
      chalk: 4.1.2
      execa: 5.1.1
      get-stream: 6.0.1
      indent-string: 4.0.0
      new-github-issue-url: 0.2.1
      p-retry: 4.6.1
      strip-ansi: 6.0.1
      terminal-link: 2.1.1
      undici: 3.3.6
    devDependencies:
      '@types/jest': 27.4.0
      '@types/node': 12.20.46
      esbuild: 0.13.14
      jest: 27.5.1_ts-node@10.4.0
      ts-jest: 27.1.3_077cd5ab94a1d592346e236574e4009d
      typescript: 4.5.4

  packages/generator-helper:
    specifiers:
      '@prisma/debug': workspace:*
      '@types/cross-spawn': 6.0.2
      '@types/jest': 27.4.0
      '@types/node': 12.20.46
      chalk: 4.1.2
      cross-spawn: 7.0.3
      esbuild: 0.13.14
      jest: 27.5.1
      ts-jest: 27.1.3
      ts-node: 10.4.0
      typescript: 4.5.4
    dependencies:
      '@prisma/debug': link:../debug
      '@types/cross-spawn': 6.0.2
      chalk: 4.1.2
      cross-spawn: 7.0.3
    devDependencies:
      '@types/jest': 27.4.0
      '@types/node': 12.20.46
      esbuild: 0.13.14
      jest: 27.5.1_ts-node@10.4.0
      ts-jest: 27.1.3_077cd5ab94a1d592346e236574e4009d
      ts-node: 10.4.0_821f076c424ed09f3232bb5c565ae7fa
      typescript: 4.5.4

  packages/integration-tests:
    specifiers:
      '@prisma/sdk': workspace:*
      '@sindresorhus/slugify': 1.1.2
      '@types/jest': 27.4.0
      '@types/mssql': 7.1.5
      '@types/node': 12.20.46
      '@types/pg': 8.6.4
      '@types/sqlite3': 3.1.8
      decimal.js: 10.3.1
      esbuild: 0.13.14
      execa: 5.1.1
      fs-jetpack: 4.3.0
      jest: 27.5.1
      mariadb: 2.5.5
      mssql: 8.0.1
      pg: 8.7.1
      replace-string: 3.1.0
      sqlite-async: 1.1.2
      string-hash: 1.1.3
      strip-ansi: 6.0.1
      tempy: 1.0.1
      ts-jest: 27.1.3
      ts-node: 10.4.0
      typescript: 4.5.4
      verror: 1.10.1
    devDependencies:
      '@prisma/sdk': link:../sdk
      '@sindresorhus/slugify': 1.1.2
      '@types/jest': 27.4.0
      '@types/mssql': 7.1.5
      '@types/node': 12.20.46
      '@types/pg': 8.6.4
      '@types/sqlite3': 3.1.8
      decimal.js: 10.3.1
      esbuild: 0.13.14
      execa: 5.1.1
      fs-jetpack: 4.3.0
      jest: 27.5.1_ts-node@10.4.0
      mariadb: 2.5.5
      mssql: 8.0.1
      pg: 8.7.1
      replace-string: 3.1.0
      sqlite-async: 1.1.2
      string-hash: 1.1.3
      strip-ansi: 6.0.1
      tempy: 1.0.1
      ts-jest: 27.1.3_077cd5ab94a1d592346e236574e4009d
      ts-node: 10.4.0_821f076c424ed09f3232bb5c565ae7fa
      typescript: 4.5.4
      verror: 1.10.1

  packages/migrate:
    specifiers:
      '@prisma/debug': workspace:*
      '@prisma/engines-version': 3.10.0-47.938627579146798d30c4cc4c1151dbc620efca0c
      '@prisma/generator-helper': workspace:*
      '@prisma/get-platform': 3.10.0-47.938627579146798d30c4cc4c1151dbc620efca0c
      '@prisma/sdk': workspace:*
      '@sindresorhus/slugify': 1.1.2
      '@types/jest': 27.4.0
      '@types/node': 12.20.46
      '@types/pg': 8.6.4
      '@types/prompts': 2.0.14
      '@types/sqlite3': 3.1.8
      chalk: 4.1.2
      esbuild: 0.13.14
      execa: 5.1.1
      fs-jetpack: 4.3.0
      get-stdin: 8.0.0
      has-yarn: 2.1.0
      indent-string: 4.0.0
      jest: 27.5.1
      log-update: 4.0.0
      make-dir: 3.1.0
      mariadb: 2.5.6
      mock-stdin: 1.0.0
      mssql: 8.0.2
      new-github-issue-url: 0.2.1
      open: 7.4.2
      pg: 8.7.3
      pkg-up: 3.1.0
      prompts: 2.4.2
      strip-ansi: 6.0.1
      strip-indent: 3.0.0
      tempy: 1.0.1
      ts-jest: 27.1.3
      typescript: 4.5.4
    dependencies:
      '@prisma/debug': link:../debug
      '@prisma/get-platform': 3.10.0-47.938627579146798d30c4cc4c1151dbc620efca0c
      '@sindresorhus/slugify': 1.1.2
      chalk: 4.1.2
      execa: 5.1.1
      get-stdin: 8.0.0
      has-yarn: 2.1.0
      indent-string: 4.0.0
      log-update: 4.0.0
      mariadb: 2.5.6
      mssql: 8.0.2
      new-github-issue-url: 0.2.1
      open: 7.4.2
      pg: 8.7.3
      pkg-up: 3.1.0
      prompts: 2.4.2
      strip-ansi: 6.0.1
      strip-indent: 3.0.0
    devDependencies:
      '@prisma/engines-version': 3.10.0-47.938627579146798d30c4cc4c1151dbc620efca0c
      '@prisma/generator-helper': link:../generator-helper
      '@prisma/sdk': link:../sdk
      '@types/jest': 27.4.0
      '@types/node': 12.20.46
      '@types/pg': 8.6.4
      '@types/prompts': 2.0.14
      '@types/sqlite3': 3.1.8
      esbuild: 0.13.14
      fs-jetpack: 4.3.0
      jest: 27.5.1_ts-node@10.4.0
      make-dir: 3.1.0
      mock-stdin: 1.0.0
      tempy: 1.0.1
      ts-jest: 27.1.3_077cd5ab94a1d592346e236574e4009d
      typescript: 4.5.4

  packages/react-prisma:
    specifiers:
      '@prisma/client': workspace:*
      '@types/jest': 27.4.0
      '@types/node': 16.11.25
      esbuild: 0.14.21
      jest: 27.5.1
      react: 17.0.2
      ts-jest: 27.1.3
      typescript: 4.5.5
    devDependencies:
      '@prisma/client': link:../client
      '@types/jest': 27.4.0
      '@types/node': 16.11.25
      esbuild: 0.14.21
      jest: 27.5.1_ts-node@10.4.0
      react: 17.0.2
      ts-jest: 27.1.3_68259b5d5aad24b4b77e2a9725bd2263
      typescript: 4.5.5

  packages/sdk:
    specifiers:
      '@prisma/debug': workspace:*
      '@prisma/engine-core': workspace:*
      '@prisma/engines': 3.10.0-47.938627579146798d30c4cc4c1151dbc620efca0c
      '@prisma/fetch-engine': 3.10.0-47.938627579146798d30c4cc4c1151dbc620efca0c
      '@prisma/generator-helper': workspace:*
      '@prisma/get-platform': 3.10.0-47.938627579146798d30c4cc4c1151dbc620efca0c
      '@timsuchanek/copy': 1.4.5
      '@types/jest': 27.4.0
      '@types/node': 12.20.46
      '@types/resolve': 1.20.1
      '@types/shell-quote': 1.7.1
      '@types/tar': 6.1.1
      archiver: 5.3.0
      arg: 5.0.1
      chalk: 4.1.2
      checkpoint-client: 1.1.21
      cli-truncate: 2.1.0
      dotenv: 16.0.0
      esbuild: 0.13.14
      escape-string-regexp: 4.0.0
      execa: 5.1.1
      find-up: 5.0.0
      fs-jetpack: 4.3.1
      global-dirs: 3.0.0
      globby: 11.1.0
      has-yarn: 2.1.0
      is-ci: 3.0.1
      jest: 27.5.1
      make-dir: 3.1.0
      node-fetch: 2.6.7
      p-map: 4.0.0
      read-pkg-up: 7.0.1
      replace-string: 3.1.0
      resolve: 1.22.0
      rimraf: 3.0.2
      shell-quote: 1.7.3
      string-width: 4.2.3
      strip-ansi: 6.0.1
      strip-indent: 3.0.0
      tar: 6.1.11
      temp-dir: 2.0.0
      temp-write: 4.0.0
      tempy: 1.0.1
      terminal-link: 2.1.1
      tmp: 0.2.1
      ts-jest: 27.1.3
      ts-node: 10.4.0
      typescript: 4.5.4
    dependencies:
      '@prisma/debug': link:../debug
      '@prisma/engine-core': link:../engine-core
      '@prisma/engines': 3.10.0-47.938627579146798d30c4cc4c1151dbc620efca0c
      '@prisma/fetch-engine': 3.10.0-47.938627579146798d30c4cc4c1151dbc620efca0c
      '@prisma/generator-helper': link:../generator-helper
      '@prisma/get-platform': 3.10.0-47.938627579146798d30c4cc4c1151dbc620efca0c
      '@timsuchanek/copy': 1.4.5
      archiver: 5.3.0
      arg: 5.0.1
      chalk: 4.1.2
      checkpoint-client: 1.1.21
      cli-truncate: 2.1.0
      dotenv: 16.0.0
      escape-string-regexp: 4.0.0
      execa: 5.1.1
      find-up: 5.0.0
      fs-jetpack: 4.3.1
      global-dirs: 3.0.0
      globby: 11.1.0
      has-yarn: 2.1.0
      is-ci: 3.0.1
      make-dir: 3.1.0
      node-fetch: 2.6.7
      p-map: 4.0.0
      read-pkg-up: 7.0.1
      replace-string: 3.1.0
      resolve: 1.22.0
      rimraf: 3.0.2
      shell-quote: 1.7.3
      string-width: 4.2.3
      strip-ansi: 6.0.1
      strip-indent: 3.0.0
      tar: 6.1.11
      temp-dir: 2.0.0
      temp-write: 4.0.0
      tempy: 1.0.1
      terminal-link: 2.1.1
      tmp: 0.2.1
    devDependencies:
      '@types/jest': 27.4.0
      '@types/node': 12.20.46
      '@types/resolve': 1.20.1
      '@types/shell-quote': 1.7.1
      '@types/tar': 6.1.1
      esbuild: 0.13.14
      jest: 27.5.1_ts-node@10.4.0
      ts-jest: 27.1.3_077cd5ab94a1d592346e236574e4009d
      ts-node: 10.4.0_821f076c424ed09f3232bb5c565ae7fa
      typescript: 4.5.4

packages:
  /@azure/abort-controller/1.0.4:
    resolution:
      { integrity: sha512-lNUmDRVGpanCsiUN3NWxFTdwmdFI53xwhkTFfHDGTYk46ca7Ind3nanJc+U6Zj9Tv+9nTCWRBscWEW1DyKOpTw== }
    engines: { node: '>=8.0.0' }
    dependencies:
      tslib: 2.3.1

  /@azure/core-asynciterator-polyfill/1.0.0:
    resolution:
      { integrity: sha512-kmv8CGrPfN9SwMwrkiBK9VTQYxdFQEGe0BmQk+M8io56P9KNzpAxcWE/1fxJj7uouwN4kXF0BHW8DNlgx+wtCg== }

  /@azure/core-auth/1.3.2:
    resolution:
      { integrity: sha512-7CU6DmCHIZp5ZPiZ9r3J17lTKMmYsm/zGvNkjArQwPkrLlZ1TZ+EUYfGgh2X31OLMVAQCTJZW4cXHJi02EbJnA== }
    engines: { node: '>=12.0.0' }
    dependencies:
      '@azure/abort-controller': 1.0.4
      tslib: 2.3.1

  /@azure/core-client/1.4.0:
    resolution:
      { integrity: sha512-6v1pn4ubNSeI56PUgj2NLR/nfoMfkjYmrtNX0YdXrjxSajKcf/TZc/QJtTFj4wHIvYqU/Yn/g/Zb+MNhFZ5c+Q== }
    engines: { node: '>=12.0.0' }
    dependencies:
      '@azure/abort-controller': 1.0.4
      '@azure/core-asynciterator-polyfill': 1.0.0
      '@azure/core-auth': 1.3.2
      '@azure/core-rest-pipeline': 1.4.0
      '@azure/core-tracing': 1.0.0-preview.13
      '@azure/logger': 1.0.3
      tslib: 2.3.1
    transitivePeerDependencies:
      - supports-color

  /@azure/core-http/2.2.3:
    resolution:
      { integrity: sha512-xr8AeszxP418rI//W38NfJDDr0kbVAPZkURZnZ+Fle+lLWeURjDE5zNIuocA1wUPoKSP8iXc0ApW6nPtbLGswA== }
    engines: { node: '>=12.0.0' }
    dependencies:
      '@azure/abort-controller': 1.0.4
      '@azure/core-asynciterator-polyfill': 1.0.0
      '@azure/core-auth': 1.3.2
      '@azure/core-tracing': 1.0.0-preview.13
      '@azure/logger': 1.0.3
      '@types/node-fetch': 2.5.12
      '@types/tunnel': 0.0.3
      form-data: 4.0.0
      node-fetch: 2.6.7
      process: 0.11.10
      tough-cookie: 4.0.0
      tslib: 2.3.1
      tunnel: 0.0.6
      uuid: 8.3.2
      xml2js: 0.4.23
    transitivePeerDependencies:
      - encoding

  /@azure/core-lro/2.2.3:
    resolution:
      { integrity: sha512-UMdlR9NsqDCLTba3EUbRjfMF4gDmWvld196JmUjbz9WWhJ2XT00OR5MXeWiR+vmGT+ETiO4hHFCi2/eGO5YVtg== }
    engines: { node: '>=12.0.0' }
    dependencies:
      '@azure/abort-controller': 1.0.4
      '@azure/core-tracing': 1.0.0-preview.13
      '@azure/logger': 1.0.3
      tslib: 2.3.1

  /@azure/core-paging/1.2.1:
    resolution:
      { integrity: sha512-UtH5iMlYsvg+nQYIl4UHlvvSrsBjOlRF4fs0j7mxd3rWdAStrKYrh2durOpHs5C9yZbVhsVDaisoyaf/lL1EVA== }
    engines: { node: '>=12.0.0' }
    dependencies:
      '@azure/core-asynciterator-polyfill': 1.0.0
      tslib: 2.3.1

  /@azure/core-rest-pipeline/1.4.0:
    resolution:
      { integrity: sha512-M2uL9PbvhJIEMRoUad3EnXCHWLN/i0W7D7MQJ9rnIDW7iLVCteUiegdqNa2Cr1/7he/ysEXYiwaXiHmfack/6g== }
    engines: { node: '>=12.0.0' }
    dependencies:
      '@azure/abort-controller': 1.0.4
      '@azure/core-auth': 1.3.2
      '@azure/core-tracing': 1.0.0-preview.13
      '@azure/logger': 1.0.3
      form-data: 4.0.0
      http-proxy-agent: 4.0.1
      https-proxy-agent: 5.0.0
      tslib: 2.3.1
      uuid: 8.3.2
    transitivePeerDependencies:
      - supports-color

  /@azure/core-tracing/1.0.0-preview.12:
    resolution:
      { integrity: sha512-nvo2Wc4EKZGN6eFu9n3U7OXmASmL8VxoPIH7xaD6OlQqi44bouF0YIi9ID5rEsKLiAU59IYx6M297nqWVMWPDg== }
    engines: { node: '>=12.0.0' }
    dependencies:
      '@opentelemetry/api': 1.0.4
      tslib: 2.3.1

  /@azure/core-tracing/1.0.0-preview.13:
    resolution:
      { integrity: sha512-KxDlhXyMlh2Jhj2ykX6vNEU0Vou4nHr025KoSEiz7cS3BNiHNaZcdECk/DmLkEB0as5T7b/TpRcehJ5yV6NeXQ== }
    engines: { node: '>=12.0.0' }
    dependencies:
      '@opentelemetry/api': 1.0.4
      tslib: 2.3.1

  /@azure/identity/1.5.2_debug@4.3.3:
    resolution:
      { integrity: sha512-vqyeRbd2i0h9F4mqW5JbkP1xfabqKQ21l/81osKhpOQ2LtwaJW6nw4+0PsVYnxcbPHFCIZt6EWAk74a3OGYZJA== }
    engines: { node: '>=12.0.0' }
    dependencies:
      '@azure/core-auth': 1.3.2
      '@azure/core-client': 1.4.0
      '@azure/core-rest-pipeline': 1.4.0
      '@azure/core-tracing': 1.0.0-preview.12
      '@azure/logger': 1.0.3
      '@azure/msal-node': 1.0.0-beta.6_debug@4.3.3
      '@types/stoppable': 1.1.1
      axios: 0.21.4_debug@4.3.3
      events: 3.3.0
      jws: 4.0.0
      msal: 1.4.15
      open: 7.4.2
      qs: 6.10.3
      stoppable: 1.1.0
      tslib: 2.3.1
      uuid: 8.3.2
    optionalDependencies:
      keytar: 7.9.0
    transitivePeerDependencies:
      - debug
      - supports-color

  /@azure/keyvault-keys/4.3.0:
    resolution:
      { integrity: sha512-OEosl0/rE/mKD5Ji9KaQN7UH+yQnV5MS0MRhGqQIiJrG+qAvAla0MYudJzv3XvBlplpGk0+MVgyL9H3KX/UAwQ== }
    engines: { node: '>=8.0.0' }
    dependencies:
      '@azure/abort-controller': 1.0.4
      '@azure/core-http': 2.2.3
      '@azure/core-lro': 2.2.3
      '@azure/core-paging': 1.2.1
      '@azure/core-tracing': 1.0.0-preview.13
      '@azure/logger': 1.0.3
      tslib: 2.3.1
    transitivePeerDependencies:
      - encoding

  /@azure/logger/1.0.3:
    resolution:
      { integrity: sha512-aK4s3Xxjrx3daZr3VylxejK3vG5ExXck5WOHDJ8in/k9AqlfIyFMMT1uG7u8mNjX+QRILTIn0/Xgschfh/dQ9g== }
    engines: { node: '>=12.0.0' }
    dependencies:
      tslib: 2.3.1

  /@azure/msal-common/4.5.1:
    resolution:
      { integrity: sha512-/i5dXM+QAtO+6atYd5oHGBAx48EGSISkXNXViheliOQe+SIFMDo3gSq3lL54W0suOSAsVPws3XnTaIHlla0PIQ== }
    engines: { node: '>=0.8.0' }
    dependencies:
      debug: 4.3.3
    transitivePeerDependencies:
      - supports-color

  /@azure/msal-node/1.0.0-beta.6_debug@4.3.3:
    resolution:
      { integrity: sha512-ZQI11Uz1j0HJohb9JZLRD8z0moVcPks1AFW4Q/Gcl67+QvH4aKEJti7fjCcipEEZYb/qzLSO8U6IZgPYytsiJQ== }
    dependencies:
      '@azure/msal-common': 4.5.1
      axios: 0.21.4_debug@4.3.3
      jsonwebtoken: 8.5.1
      uuid: 8.3.2
    transitivePeerDependencies:
      - debug
      - supports-color

  /@babel/code-frame/7.16.7:
    resolution:
      { integrity: sha512-iAXqUn8IIeBTNd72xsFlgaXHkMBMt6y4HJp1tIaK465CWLT/fG1aqB7ykr95gHHmlBdGbFeWWfyB4NJJ0nmeIg== }
    engines: { node: '>=6.9.0' }
    dependencies:
      '@babel/highlight': 7.16.7

  /@babel/compat-data/7.16.8:
    resolution:
      { integrity: sha512-m7OkX0IdKLKPpBlJtF561YJal5y/jyI5fNfWbPxh2D/nbzzGI4qRyrD8xO2jB24u7l+5I2a43scCG2IrfjC50Q== }
    engines: { node: '>=6.9.0' }
    dev: true

  /@babel/core/7.16.7:
    resolution:
      { integrity: sha512-aeLaqcqThRNZYmbMqtulsetOQZ/5gbR/dWruUCJcpas4Qoyy+QeagfDsPdMrqwsPRDNxJvBlRiZxxX7THO7qtA== }
    engines: { node: '>=6.9.0' }
    dependencies:
      '@babel/code-frame': 7.16.7
      '@babel/generator': 7.16.8
      '@babel/helper-compilation-targets': 7.16.7_@babel+core@7.16.7
      '@babel/helper-module-transforms': 7.16.7
      '@babel/helpers': 7.16.7
      '@babel/parser': 7.16.8
      '@babel/template': 7.16.7
      '@babel/traverse': 7.16.8
      '@babel/types': 7.16.8
      convert-source-map: 1.8.0
      debug: 4.3.3
      gensync: 1.0.0-beta.2
      json5: 2.2.0
      semver: 6.3.0
      source-map: 0.5.7
    transitivePeerDependencies:
      - supports-color
    dev: true

  /@babel/generator/7.16.8:
    resolution:
      { integrity: sha512-1ojZwE9+lOXzcWdWmO6TbUzDfqLD39CmEhN8+2cX9XkDo5yW1OpgfejfliysR2AWLpMamTiOiAp/mtroaymhpw== }
    engines: { node: '>=6.9.0' }
    dependencies:
      '@babel/types': 7.16.8
      jsesc: 2.5.2
      source-map: 0.5.7
    dev: true

  /@babel/helper-compilation-targets/7.16.7_@babel+core@7.16.7:
    resolution:
      { integrity: sha512-mGojBwIWcwGD6rfqgRXVlVYmPAv7eOpIemUG3dGnDdCY4Pae70ROij3XmfrH6Fa1h1aiDylpglbZyktfzyo/hA== }
    engines: { node: '>=6.9.0' }
    peerDependencies:
      '@babel/core': ^7.0.0
    dependencies:
      '@babel/compat-data': 7.16.8
      '@babel/core': 7.16.7
      '@babel/helper-validator-option': 7.16.7
      browserslist: 4.19.1
      semver: 6.3.0
    dev: true

  /@babel/helper-environment-visitor/7.16.7:
    resolution:
      { integrity: sha512-SLLb0AAn6PkUeAfKJCCOl9e1R53pQlGAfc4y4XuMRZfqeMYLE0dM1LMhqbGAlGQY0lfw5/ohoYWAe9V1yibRag== }
    engines: { node: '>=6.9.0' }
    dependencies:
      '@babel/types': 7.16.8
    dev: true

  /@babel/helper-function-name/7.16.7:
    resolution:
      { integrity: sha512-QfDfEnIUyyBSR3HtrtGECuZ6DAyCkYFp7GHl75vFtTnn6pjKeK0T1DB5lLkFvBea8MdaiUABx3osbgLyInoejA== }
    engines: { node: '>=6.9.0' }
    dependencies:
      '@babel/helper-get-function-arity': 7.16.7
      '@babel/template': 7.16.7
      '@babel/types': 7.16.8
    dev: true

  /@babel/helper-get-function-arity/7.16.7:
    resolution:
      { integrity: sha512-flc+RLSOBXzNzVhcLu6ujeHUrD6tANAOU5ojrRx/as+tbzf8+stUCj7+IfRRoAbEZqj/ahXEMsjhOhgeZsrnTw== }
    engines: { node: '>=6.9.0' }
    dependencies:
      '@babel/types': 7.16.8
    dev: true

  /@babel/helper-hoist-variables/7.16.7:
    resolution:
      { integrity: sha512-m04d/0Op34H5v7pbZw6pSKP7weA6lsMvfiIAMeIvkY/R4xQtBSMFEigu9QTZ2qB/9l22vsxtM8a+Q8CzD255fg== }
    engines: { node: '>=6.9.0' }
    dependencies:
      '@babel/types': 7.16.8
    dev: true

  /@babel/helper-module-imports/7.16.7:
    resolution:
      { integrity: sha512-LVtS6TqjJHFc+nYeITRo6VLXve70xmq7wPhWTqDJusJEgGmkAACWwMiTNrvfoQo6hEhFwAIixNkvB0jPXDL8Wg== }
    engines: { node: '>=6.9.0' }
    dependencies:
      '@babel/types': 7.16.8
    dev: true

  /@babel/helper-module-transforms/7.16.7:
    resolution:
      { integrity: sha512-gaqtLDxJEFCeQbYp9aLAefjhkKdjKcdh6DB7jniIGU3Pz52WAmP268zK0VgPz9hUNkMSYeH976K2/Y6yPadpng== }
    engines: { node: '>=6.9.0' }
    dependencies:
      '@babel/helper-environment-visitor': 7.16.7
      '@babel/helper-module-imports': 7.16.7
      '@babel/helper-simple-access': 7.16.7
      '@babel/helper-split-export-declaration': 7.16.7
      '@babel/helper-validator-identifier': 7.16.7
      '@babel/template': 7.16.7
      '@babel/traverse': 7.16.8
      '@babel/types': 7.16.8
    transitivePeerDependencies:
      - supports-color
    dev: true

  /@babel/helper-plugin-utils/7.16.7:
    resolution:
      { integrity: sha512-Qg3Nk7ZxpgMrsox6HreY1ZNKdBq7K72tDSliA6dCl5f007jR4ne8iD5UzuNnCJH2xBf2BEEVGr+/OL6Gdp7RxA== }
    engines: { node: '>=6.9.0' }
    dev: true

  /@babel/helper-simple-access/7.16.7:
    resolution:
      { integrity: sha512-ZIzHVyoeLMvXMN/vok/a4LWRy8G2v205mNP0XOuf9XRLyX5/u9CnVulUtDgUTama3lT+bf/UqucuZjqiGuTS1g== }
    engines: { node: '>=6.9.0' }
    dependencies:
      '@babel/types': 7.16.8
    dev: true

  /@babel/helper-split-export-declaration/7.16.7:
    resolution:
      { integrity: sha512-xbWoy/PFoxSWazIToT9Sif+jJTlrMcndIsaOKvTA6u7QEo7ilkRZpjew18/W3c7nm8fXdUDXh02VXTbZ0pGDNw== }
    engines: { node: '>=6.9.0' }
    dependencies:
      '@babel/types': 7.16.8
    dev: true

  /@babel/helper-validator-identifier/7.16.7:
    resolution:
      { integrity: sha512-hsEnFemeiW4D08A5gUAZxLBTXpZ39P+a+DGDsHw1yxqyQ/jzFEnxf5uTEGp+3bzAbNOxU1paTgYS4ECU/IgfDw== }
    engines: { node: '>=6.9.0' }

  /@babel/helper-validator-option/7.16.7:
    resolution:
      { integrity: sha512-TRtenOuRUVo9oIQGPC5G9DgK4743cdxvtOw0weQNpZXaS16SCBi5MNjZF8vba3ETURjZpTbVn7Vvcf2eAwFozQ== }
    engines: { node: '>=6.9.0' }
    dev: true

  /@babel/helpers/7.16.7:
    resolution:
      { integrity: sha512-9ZDoqtfY7AuEOt3cxchfii6C7GDyyMBffktR5B2jvWv8u2+efwvpnVKXMWzNehqy68tKgAfSwfdw/lWpthS2bw== }
    engines: { node: '>=6.9.0' }
    dependencies:
      '@babel/template': 7.16.7
      '@babel/traverse': 7.16.8
      '@babel/types': 7.16.8
    transitivePeerDependencies:
      - supports-color
    dev: true

  /@babel/highlight/7.16.7:
    resolution:
      { integrity: sha512-aKpPMfLvGO3Q97V0qhw/V2SWNWlwfJknuwAunU7wZLSfrM4xTBvg7E5opUVi1kJTBKihE38CPg4nBiqX83PWYw== }
    engines: { node: '>=6.9.0' }
    dependencies:
      '@babel/helper-validator-identifier': 7.16.7
      chalk: 2.4.2
      js-tokens: 4.0.0

  /@babel/parser/7.16.8:
    resolution:
      { integrity: sha512-i7jDUfrVBWc+7OKcBzEe5n7fbv3i2fWtxKzzCvOjnzSxMfWMigAhtfJ7qzZNGFNMsCCd67+uz553dYKWXPvCKw== }
    engines: { node: '>=6.0.0' }
    hasBin: true
    dev: true

  /@babel/plugin-syntax-async-generators/7.8.4_@babel+core@7.16.7:
    resolution:
      { integrity: sha512-tycmZxkGfZaxhMRbXlPXuVFpdWlXpir2W4AMhSJgRKzk/eDlIXOhb2LHWoLpDF7TEHylV5zNhykX6KAgHJmTNw== }
    peerDependencies:
      '@babel/core': ^7.0.0-0
    dependencies:
      '@babel/core': 7.16.7
      '@babel/helper-plugin-utils': 7.16.7
    dev: true

  /@babel/plugin-syntax-bigint/7.8.3_@babel+core@7.16.7:
    resolution:
      { integrity: sha512-wnTnFlG+YxQm3vDxpGE57Pj0srRU4sHE/mDkt1qv2YJJSeUAec2ma4WLUnUPeKjyrfntVwe/N6dCXpU+zL3Npg== }
    peerDependencies:
      '@babel/core': ^7.0.0-0
    dependencies:
      '@babel/core': 7.16.7
      '@babel/helper-plugin-utils': 7.16.7
    dev: true

  /@babel/plugin-syntax-class-properties/7.12.13_@babel+core@7.16.7:
    resolution:
      { integrity: sha512-fm4idjKla0YahUNgFNLCB0qySdsoPiZP3iQE3rky0mBUtMZ23yDJ9SJdg6dXTSDnulOVqiF3Hgr9nbXvXTQZYA== }
    peerDependencies:
      '@babel/core': ^7.0.0-0
    dependencies:
      '@babel/core': 7.16.7
      '@babel/helper-plugin-utils': 7.16.7
    dev: true

  /@babel/plugin-syntax-import-meta/7.10.4_@babel+core@7.16.7:
    resolution:
      { integrity: sha512-Yqfm+XDx0+Prh3VSeEQCPU81yC+JWZ2pDPFSS4ZdpfZhp4MkFMaDC1UqseovEKwSUpnIL7+vK+Clp7bfh0iD7g== }
    peerDependencies:
      '@babel/core': ^7.0.0-0
    dependencies:
      '@babel/core': 7.16.7
      '@babel/helper-plugin-utils': 7.16.7
    dev: true

  /@babel/plugin-syntax-json-strings/7.8.3_@babel+core@7.16.7:
    resolution:
      { integrity: sha512-lY6kdGpWHvjoe2vk4WrAapEuBR69EMxZl+RoGRhrFGNYVK8mOPAW8VfbT/ZgrFbXlDNiiaxQnAtgVCZ6jv30EA== }
    peerDependencies:
      '@babel/core': ^7.0.0-0
    dependencies:
      '@babel/core': 7.16.7
      '@babel/helper-plugin-utils': 7.16.7
    dev: true

  /@babel/plugin-syntax-logical-assignment-operators/7.10.4_@babel+core@7.16.7:
    resolution:
      { integrity: sha512-d8waShlpFDinQ5MtvGU9xDAOzKH47+FFoney2baFIoMr952hKOLp1HR7VszoZvOsV/4+RRszNY7D17ba0te0ig== }
    peerDependencies:
      '@babel/core': ^7.0.0-0
    dependencies:
      '@babel/core': 7.16.7
      '@babel/helper-plugin-utils': 7.16.7
    dev: true

  /@babel/plugin-syntax-nullish-coalescing-operator/7.8.3_@babel+core@7.16.7:
    resolution:
      { integrity: sha512-aSff4zPII1u2QD7y+F8oDsz19ew4IGEJg9SVW+bqwpwtfFleiQDMdzA/R+UlWDzfnHFCxxleFT0PMIrR36XLNQ== }
    peerDependencies:
      '@babel/core': ^7.0.0-0
    dependencies:
      '@babel/core': 7.16.7
      '@babel/helper-plugin-utils': 7.16.7
    dev: true

  /@babel/plugin-syntax-numeric-separator/7.10.4_@babel+core@7.16.7:
    resolution:
      { integrity: sha512-9H6YdfkcK/uOnY/K7/aA2xpzaAgkQn37yzWUMRK7OaPOqOpGS1+n0H5hxT9AUw9EsSjPW8SVyMJwYRtWs3X3ug== }
    peerDependencies:
      '@babel/core': ^7.0.0-0
    dependencies:
      '@babel/core': 7.16.7
      '@babel/helper-plugin-utils': 7.16.7
    dev: true

  /@babel/plugin-syntax-object-rest-spread/7.8.3_@babel+core@7.16.7:
    resolution:
      { integrity: sha512-XoqMijGZb9y3y2XskN+P1wUGiVwWZ5JmoDRwx5+3GmEplNyVM2s2Dg8ILFQm8rWM48orGy5YpI5Bl8U1y7ydlA== }
    peerDependencies:
      '@babel/core': ^7.0.0-0
    dependencies:
      '@babel/core': 7.16.7
      '@babel/helper-plugin-utils': 7.16.7
    dev: true

  /@babel/plugin-syntax-optional-catch-binding/7.8.3_@babel+core@7.16.7:
    resolution:
      { integrity: sha512-6VPD0Pc1lpTqw0aKoeRTMiB+kWhAoT24PA+ksWSBrFtl5SIRVpZlwN3NNPQjehA2E/91FV3RjLWoVTglWcSV3Q== }
    peerDependencies:
      '@babel/core': ^7.0.0-0
    dependencies:
      '@babel/core': 7.16.7
      '@babel/helper-plugin-utils': 7.16.7
    dev: true

  /@babel/plugin-syntax-optional-chaining/7.8.3_@babel+core@7.16.7:
    resolution:
      { integrity: sha512-KoK9ErH1MBlCPxV0VANkXW2/dw4vlbGDrFgz8bmUsBGYkFRcbRwMh6cIJubdPrkxRwuGdtCk0v/wPTKbQgBjkg== }
    peerDependencies:
      '@babel/core': ^7.0.0-0
    dependencies:
      '@babel/core': 7.16.7
      '@babel/helper-plugin-utils': 7.16.7
    dev: true

  /@babel/plugin-syntax-top-level-await/7.14.5_@babel+core@7.16.7:
    resolution:
      { integrity: sha512-hx++upLv5U1rgYfwe1xBQUhRmU41NEvpUvrp8jkrSCdvGSnM5/qdRMtylJ6PG5OFkBaHkbTAKTnd3/YyESRHFw== }
    engines: { node: '>=6.9.0' }
    peerDependencies:
      '@babel/core': ^7.0.0-0
    dependencies:
      '@babel/core': 7.16.7
      '@babel/helper-plugin-utils': 7.16.7
    dev: true

  /@babel/plugin-syntax-typescript/7.16.7_@babel+core@7.16.7:
    resolution:
      { integrity: sha512-YhUIJHHGkqPgEcMYkPCKTyGUdoGKWtopIycQyjJH8OjvRgOYsXsaKehLVPScKJWAULPxMa4N1vCe6szREFlZ7A== }
    engines: { node: '>=6.9.0' }
    peerDependencies:
      '@babel/core': ^7.0.0-0
    dependencies:
      '@babel/core': 7.16.7
      '@babel/helper-plugin-utils': 7.16.7
    dev: true

  /@babel/template/7.16.7:
    resolution:
      { integrity: sha512-I8j/x8kHUrbYRTUxXrrMbfCa7jxkE7tZre39x3kjr9hvI82cK1FfqLygotcWN5kdPGWcLdWMHpSBavse5tWw3w== }
    engines: { node: '>=6.9.0' }
    dependencies:
      '@babel/code-frame': 7.16.7
      '@babel/parser': 7.16.8
      '@babel/types': 7.16.8
    dev: true

  /@babel/traverse/7.16.8:
    resolution:
      { integrity: sha512-xe+H7JlvKsDQwXRsBhSnq1/+9c+LlQcCK3Tn/l5sbx02HYns/cn7ibp9+RV1sIUqu7hKg91NWsgHurO9dowITQ== }
    engines: { node: '>=6.9.0' }
    dependencies:
      '@babel/code-frame': 7.16.7
      '@babel/generator': 7.16.8
      '@babel/helper-environment-visitor': 7.16.7
      '@babel/helper-function-name': 7.16.7
      '@babel/helper-hoist-variables': 7.16.7
      '@babel/helper-split-export-declaration': 7.16.7
      '@babel/parser': 7.16.8
      '@babel/types': 7.16.8
      debug: 4.3.3
      globals: 11.12.0
    transitivePeerDependencies:
      - supports-color
    dev: true

  /@babel/types/7.16.8:
    resolution:
      { integrity: sha512-smN2DQc5s4M7fntyjGtyIPbRJv6wW4rU/94fmYJ7PKQuZkC0qGMHXJbg6sNGt12JmVr4k5YaptI/XtiLJBnmIg== }
    engines: { node: '>=6.9.0' }
    dependencies:
      '@babel/helper-validator-identifier': 7.16.7
      to-fast-properties: 2.0.0
    dev: true

  /@bcoe/v8-coverage/0.2.3:
    resolution:
      { integrity: sha512-0hYQ8SB4Db5zvZB4axdMHGwEaQjkZzFjQiN9LVYvIFB2nSUHW9tYpxWriPrWDASIxiaXax83REcLxuSdnGPZtw== }
    dev: true

  /@cspotcode/source-map-consumer/0.8.0:
    resolution:
      { integrity: sha512-41qniHzTU8yAGbCp04ohlmSrZf8bkf/iJsl3V0dRGsQN/5GFfx+LbCSsCpp2gqrqjTVg/K6O8ycoV35JIwAzAg== }
    engines: { node: '>= 12' }
    dev: true

  /@cspotcode/source-map-support/0.7.0:
    resolution:
      { integrity: sha512-X4xqRHqN8ACt2aHVe51OxeA2HjbcL4MqFqXkrmQszJ1NOUuUu5u6Vqx/0lZSVNku7velL5FC/s5uEAj1lsBMhA== }
    engines: { node: '>=12' }
    dependencies:
      '@cspotcode/source-map-consumer': 0.8.0
    dev: true

  /@eslint/eslintrc/1.0.5:
    resolution:
      { integrity: sha512-BLxsnmK3KyPunz5wmCCpqy0YelEoxxGmH73Is+Z74oOTMtExcjkr3dDR6quwrjh1YspA8DH9gnX1o069KiS9AQ== }
    engines: { node: ^12.22.0 || ^14.17.0 || >=16.0.0 }
    dependencies:
      ajv: 6.12.6
      debug: 4.3.3
      espree: 9.3.0
      globals: 13.12.0
      ignore: 4.0.6
      import-fresh: 3.3.0
      js-yaml: 4.1.0
      minimatch: 3.0.4
      strip-json-comments: 3.1.1
    transitivePeerDependencies:
      - supports-color
    dev: true

  /@humanwhocodes/config-array/0.9.2:
    resolution:
      { integrity: sha512-UXOuFCGcwciWckOpmfKDq/GyhlTf9pN/BzG//x8p8zTOFEcGuA68ANXheFS0AGvy3qgZqLBUkMs7hqzqCKOVwA== }
    engines: { node: '>=10.10.0' }
    dependencies:
      '@humanwhocodes/object-schema': 1.2.1
      debug: 4.3.3
      minimatch: 3.0.4
    transitivePeerDependencies:
      - supports-color
    dev: true

  /@humanwhocodes/object-schema/1.2.1:
    resolution:
      { integrity: sha512-ZnQMnLV4e7hDlUvw8H+U8ASL02SS2Gn6+9Ac3wGGLIe7+je2AeAOxPY+izIPJDfFDb7eDjev0Us8MO1iFRN8hA== }
    dev: true

  /@istanbuljs/load-nyc-config/1.1.0:
    resolution:
      { integrity: sha512-VjeHSlIzpv/NyD3N0YuHfXOPDIixcA1q2ZV98wsMqcYlPmv2n3Yb2lYP9XMElnaFVXg5A7YLTeLu6V84uQDjmQ== }
    engines: { node: '>=8' }
    dependencies:
      camelcase: 5.3.1
      find-up: 4.1.0
      get-package-type: 0.1.0
      js-yaml: 3.14.1
      resolve-from: 5.0.0
    dev: true

  /@istanbuljs/schema/0.1.3:
    resolution:
      { integrity: sha512-ZXRY4jNvVgSVQ8DL3LTcakaAtXwTVUxE81hslsyD2AtoXW/wVob10HkOJ1X/pAlcI7D+2YoZKg5do8G/w6RYgA== }
    engines: { node: '>=8' }
    dev: true

  /@jest/console/27.5.1:
    resolution:
      { integrity: sha512-kZ/tNpS3NXn0mlXXXPNuDZnb4c0oZ20r4K5eemM2k30ZC3G0T02nXUvyhf5YdbXWHPEJLc9qGLxEZ216MdL+Zg== }
    engines: { node: ^10.13.0 || ^12.13.0 || ^14.15.0 || >=15.0.0 }
    dependencies:
      '@jest/types': 27.5.1
      '@types/node': 17.0.8
      chalk: 4.1.2
      jest-message-util: 27.5.1
      jest-util: 27.5.1
      slash: 3.0.0
    dev: true

  /@jest/core/27.5.1_ts-node@10.4.0:
    resolution:
      { integrity: sha512-AK6/UTrvQD0Cd24NSqmIA6rKsu0tKIxfiCducZvqxYdmMisOYAsdItspT+fQDQYARPf8XgjAFZi0ogW2agH5nQ== }
    engines: { node: ^10.13.0 || ^12.13.0 || ^14.15.0 || >=15.0.0 }
    peerDependencies:
      node-notifier: ^8.0.1 || ^9.0.0 || ^10.0.0
    peerDependenciesMeta:
      node-notifier:
        optional: true
    dependencies:
      '@jest/console': 27.5.1
      '@jest/reporters': 27.5.1
      '@jest/test-result': 27.5.1
      '@jest/transform': 27.5.1
      '@jest/types': 27.5.1
      '@types/node': 17.0.8
      ansi-escapes: 4.3.2
      chalk: 4.1.2
      emittery: 0.8.1
      exit: 0.1.2
      graceful-fs: 4.2.9
      jest-changed-files: 27.5.1
      jest-config: 27.5.1_ts-node@10.4.0
      jest-haste-map: 27.5.1
      jest-message-util: 27.5.1
      jest-regex-util: 27.5.1
      jest-resolve: 27.5.1
      jest-resolve-dependencies: 27.5.1
      jest-runner: 27.5.1
      jest-runtime: 27.5.1
      jest-snapshot: 27.5.1
      jest-util: 27.5.1
      jest-validate: 27.5.1
      jest-watcher: 27.5.1
      micromatch: 4.0.4
      rimraf: 3.0.2
      slash: 3.0.0
      strip-ansi: 6.0.1
    transitivePeerDependencies:
      - bufferutil
      - canvas
      - supports-color
      - ts-node
      - utf-8-validate
    dev: true

  /@jest/environment/27.5.1:
    resolution:
      { integrity: sha512-/WQjhPJe3/ghaol/4Bq480JKXV/Rfw8nQdN7f41fM8VDHLcxKXou6QyXAh3EFr9/bVG3x74z1NWDkP87EiY8gA== }
    engines: { node: ^10.13.0 || ^12.13.0 || ^14.15.0 || >=15.0.0 }
    dependencies:
      '@jest/fake-timers': 27.5.1
      '@jest/types': 27.5.1
      '@types/node': 17.0.8
      jest-mock: 27.5.1
    dev: true

  /@jest/fake-timers/27.5.1:
    resolution:
      { integrity: sha512-/aPowoolwa07k7/oM3aASneNeBGCmGQsc3ugN4u6s4C/+s5M64MFo/+djTdiwcbQlRfFElGuDXWzaWj6QgKObQ== }
    engines: { node: ^10.13.0 || ^12.13.0 || ^14.15.0 || >=15.0.0 }
    dependencies:
      '@jest/types': 27.5.1
      '@sinonjs/fake-timers': 8.1.0
      '@types/node': 17.0.8
      jest-message-util: 27.5.1
      jest-mock: 27.5.1
      jest-util: 27.5.1
    dev: true

  /@jest/globals/27.5.1:
    resolution:
      { integrity: sha512-ZEJNB41OBQQgGzgyInAv0UUfDDj3upmHydjieSxFvTRuZElrx7tXg/uVQ5hYVEwiXs3+aMsAeEc9X7xiSKCm4Q== }
    engines: { node: ^10.13.0 || ^12.13.0 || ^14.15.0 || >=15.0.0 }
    dependencies:
      '@jest/environment': 27.5.1
      '@jest/types': 27.5.1
      expect: 27.5.1
    dev: true

  /@jest/reporters/27.5.1:
    resolution:
      { integrity: sha512-cPXh9hWIlVJMQkVk84aIvXuBB4uQQmFqZiacloFuGiP3ah1sbCxCosidXFDfqG8+6fO1oR2dTJTlsOy4VFmUfw== }
    engines: { node: ^10.13.0 || ^12.13.0 || ^14.15.0 || >=15.0.0 }
    peerDependencies:
      node-notifier: ^8.0.1 || ^9.0.0 || ^10.0.0
    peerDependenciesMeta:
      node-notifier:
        optional: true
    dependencies:
      '@bcoe/v8-coverage': 0.2.3
      '@jest/console': 27.5.1
      '@jest/test-result': 27.5.1
      '@jest/transform': 27.5.1
      '@jest/types': 27.5.1
      '@types/node': 17.0.8
      chalk: 4.1.2
      collect-v8-coverage: 1.0.1
      exit: 0.1.2
      glob: 7.2.0
      graceful-fs: 4.2.9
      istanbul-lib-coverage: 3.2.0
      istanbul-lib-instrument: 5.1.0
      istanbul-lib-report: 3.0.0
      istanbul-lib-source-maps: 4.0.1
      istanbul-reports: 3.1.3
      jest-haste-map: 27.5.1
      jest-resolve: 27.5.1
      jest-util: 27.5.1
      jest-worker: 27.5.1
      slash: 3.0.0
      source-map: 0.6.1
      string-length: 4.0.2
      terminal-link: 2.1.1
      v8-to-istanbul: 8.1.1
    transitivePeerDependencies:
      - supports-color
    dev: true

  /@jest/source-map/27.5.1:
    resolution:
      { integrity: sha512-y9NIHUYF3PJRlHk98NdC/N1gl88BL08aQQgu4k4ZopQkCw9t9cV8mtl3TV8b/YCB8XaVTFrmUTAJvjsntDireg== }
    engines: { node: ^10.13.0 || ^12.13.0 || ^14.15.0 || >=15.0.0 }
    dependencies:
      callsites: 3.1.0
      graceful-fs: 4.2.9
      source-map: 0.6.1
    dev: true

  /@jest/test-result/27.5.1:
    resolution:
      { integrity: sha512-EW35l2RYFUcUQxFJz5Cv5MTOxlJIQs4I7gxzi2zVU7PJhOwfYq1MdC5nhSmYjX1gmMmLPvB3sIaC+BkcHRBfag== }
    engines: { node: ^10.13.0 || ^12.13.0 || ^14.15.0 || >=15.0.0 }
    dependencies:
      '@jest/console': 27.5.1
      '@jest/types': 27.5.1
      '@types/istanbul-lib-coverage': 2.0.4
      collect-v8-coverage: 1.0.1
    dev: true

  /@jest/test-sequencer/27.5.1:
    resolution:
      { integrity: sha512-LCheJF7WB2+9JuCS7VB/EmGIdQuhtqjRNI9A43idHv3E4KltCTsPsLxvdaubFHSYwY/fNjMWjl6vNRhDiN7vpQ== }
    engines: { node: ^10.13.0 || ^12.13.0 || ^14.15.0 || >=15.0.0 }
    dependencies:
      '@jest/test-result': 27.5.1
      graceful-fs: 4.2.9
      jest-haste-map: 27.5.1
      jest-runtime: 27.5.1
    transitivePeerDependencies:
      - supports-color
    dev: true

  /@jest/transform/27.5.1:
    resolution:
      { integrity: sha512-ipON6WtYgl/1329g5AIJVbUuEh0wZVbdpGwC99Jw4LwuoBNS95MVphU6zOeD9pDkon+LLbFL7lOQRapbB8SCHw== }
    engines: { node: ^10.13.0 || ^12.13.0 || ^14.15.0 || >=15.0.0 }
    dependencies:
      '@babel/core': 7.16.7
      '@jest/types': 27.5.1
      babel-plugin-istanbul: 6.1.1
      chalk: 4.1.2
      convert-source-map: 1.8.0
      fast-json-stable-stringify: 2.1.0
      graceful-fs: 4.2.9
      jest-haste-map: 27.5.1
      jest-regex-util: 27.5.1
      jest-util: 27.5.1
      micromatch: 4.0.4
      pirates: 4.0.4
      slash: 3.0.0
      source-map: 0.6.1
      write-file-atomic: 3.0.3
    transitivePeerDependencies:
      - supports-color
    dev: true

  /@jest/types/27.5.1:
    resolution:
      { integrity: sha512-Cx46iJ9QpwQTjIdq5VJu2QTMMs3QlEjI0x1QbBP5W1+nMzyc2XmimiRR/CbX9TO0cPTeUlxWMOu8mslYsJ8DEw== }
    engines: { node: ^10.13.0 || ^12.13.0 || ^14.15.0 || >=15.0.0 }
    dependencies:
      '@types/istanbul-lib-coverage': 2.0.4
      '@types/istanbul-reports': 3.0.1
      '@types/node': 17.0.8
      '@types/yargs': 16.0.4
      chalk: 4.1.2
    dev: true

  /@js-joda/core/4.3.1:
    resolution:
      { integrity: sha512-oeaetlodcqVsiZDxnEcqsbs+sXBkASxua0mXs5OXuPQXz3/wdPTMlxwfQ4z2HKcOik3S9voW3QJkp/KLWDhvRQ== }

  /@microsoft/api-extractor-model/7.15.2:
    resolution:
      { integrity: sha512-qgxKX/s6vo3nCVLhP0Ds7555QrErhcYHEok5/KyEZ7iR8J5M5oldD1eJJQmtEdVF5IzmnPPbxx1nRvfgA674LQ== }
    dependencies:
      '@microsoft/tsdoc': 0.13.2
      '@microsoft/tsdoc-config': 0.15.2
      '@rushstack/node-core-library': 3.44.3
    dev: true

  /@microsoft/api-extractor/7.19.3:
    resolution:
      { integrity: sha512-GZe+R3K4kh2X425iOHkPbByysB7FN0592mPPA6vNj5IhyhlPHgdZS6m6AmOZOIxMS4euM+SBKzEJEp3oC+WsOQ== }
    hasBin: true
    dependencies:
      '@microsoft/api-extractor-model': 7.15.2
      '@microsoft/tsdoc': 0.13.2
      '@microsoft/tsdoc-config': 0.15.2
      '@rushstack/node-core-library': 3.44.3
      '@rushstack/rig-package': 0.3.7
      '@rushstack/ts-command-line': 4.10.6
      colors: 1.2.5
      lodash: 4.17.21
      resolve: 1.17.0
      semver: 7.3.5
      source-map: 0.6.1
      typescript: 4.5.4
    dev: true

  /@microsoft/tsdoc-config/0.15.2:
    resolution:
      { integrity: sha512-mK19b2wJHSdNf8znXSMYVShAHktVr/ib0Ck2FA3lsVBSEhSI/TfXT7DJQkAYgcztTuwazGcg58ZjYdk0hTCVrA== }
    dependencies:
      '@microsoft/tsdoc': 0.13.2
      ajv: 6.12.6
      jju: 1.4.0
      resolve: 1.19.0
    dev: true

  /@microsoft/tsdoc/0.13.2:
    resolution:
      { integrity: sha512-WrHvO8PDL8wd8T2+zBGKrMwVL5IyzR3ryWUsl0PXgEV0QHup4mTLi0QcATefGI6Gx9Anu7vthPyyyLpY0EpiQg== }
    dev: true

  /@nodelib/fs.scandir/2.1.5:
    resolution:
      { integrity: sha512-vq24Bq3ym5HEQm2NKCr3yXDwjc7vTsEThRDnkp2DK9p1uqLR+DHurm/NOTo0KG7HYHU7eppKZj3MyqYuMBf62g== }
    engines: { node: '>= 8' }
    dependencies:
      '@nodelib/fs.stat': 2.0.5
      run-parallel: 1.2.0

  /@nodelib/fs.stat/2.0.5:
    resolution:
      { integrity: sha512-RkhPPp2zrqDAQA/2jNhnztcPAlv64XdhIp7a7454A5ovI7Bukxgt7MX7udwAu3zg1DcpPU0rz3VV1SeaqvY4+A== }
    engines: { node: '>= 8' }

  /@nodelib/fs.walk/1.2.8:
    resolution:
      { integrity: sha512-oGB+UxlgWcgQkgwo8GcEGwemoTFt3FIO9ababBmaGwXIoBKZ+GTy0pP185beGg7Llih/NSHSV2XAs1lnznocSg== }
    engines: { node: '>= 8' }
    dependencies:
      '@nodelib/fs.scandir': 2.1.5
      fastq: 1.13.0

  /@opentelemetry/api/1.0.3:
    resolution:
      { integrity: sha512-puWxACExDe9nxbBB3lOymQFrLYml2dVOrd7USiVRnSbgXE+KwBu+HxFvxrzfqsiSda9IWsXJG1ef7C1O2/GmKQ== }
    engines: { node: '>=8.0.0' }
    dev: true

  /@opentelemetry/api/1.0.4:
    resolution:
      { integrity: sha512-BuJuXRSJNQ3QoKA6GWWDyuLpOUck+9hAXNMCnrloc1aWVoy6Xq6t9PUV08aBZ4Lutqq2LEHM486bpZqoViScog== }
    engines: { node: '>=8.0.0' }

  /@prisma/debug/3.9.2:
    resolution:
      { integrity: sha512-zi+GYWvhhXXxXffRAaHK0cJO3/nR44kp85+x7OH8YxV6Q7PvSfIhhUClgbbD8x9YaZI/lle0RvN2OC2DN4JV+A== }
    dependencies:
      '@types/debug': 4.1.7
      ms: 2.1.3
      strip-ansi: 6.0.1

<<<<<<< HEAD
  /@prisma/engines-version/3.10.0-42.050ba2cf976b451529a8fd53c55b44798a94bc5a:
    resolution:
      { integrity: sha512-tEuujfzI9aqrEsUPwQWFoVZiyvMW2GZ0Hx1qETuPSeBydXEUObfyrNHsE3Bjz9bCp2GUuW3MmeAlbK5roP5Ffg== }

  /@prisma/engines/3.10.0-42.050ba2cf976b451529a8fd53c55b44798a94bc5a:
    resolution:
      { integrity: sha512-YoSNe+fXN1X57FLC9/crqm9BNbqyAxJGXxpOST8dIKGPs0BfNXiSx2GYByd7AESMquW5mvGX2coMfswwz/HiXQ== }
    requiresBuild: true

  /@prisma/fetch-engine/3.10.0-42.050ba2cf976b451529a8fd53c55b44798a94bc5a:
    resolution:
      { integrity: sha512-rc9tbq0Sx9L4AFeR+Gf3MfX4eEA+YhC2Xn6pqrwoMCqwaHI+aw8OkKoe2diEjsHFUCrbe7Hk3tZi8i+bcsk2xQ== }
=======
  /@prisma/engines-version/3.10.0-47.938627579146798d30c4cc4c1151dbc620efca0c:
    resolution:
      { integrity: sha512-SIQB3loVVmI+TAj8z36jViWjxFYlmKt0LcM1G/dSOJbeQBNEVKdZ5E+9p9vKe2Q7J/Ob1AE517uFWQTnPBMCnQ== }

  /@prisma/engines/3.10.0-47.938627579146798d30c4cc4c1151dbc620efca0c:
    resolution:
      { integrity: sha512-g2uZ9O2iIvcfFyjHnFuUGg0Hh9BsqH/phZcnt0uIhHSWV2qxG7Ah4qqJYn0I/U3khJXR1CikVlbjXuzq09k6mw== }
    requiresBuild: true

  /@prisma/fetch-engine/3.10.0-47.938627579146798d30c4cc4c1151dbc620efca0c:
    resolution:
      { integrity: sha512-2lE5xj6lSoGkHyQa3k9YCol7/kKhg6wnNcFsWlDlgGSjljhZK5J/+nfmCnLv49GIpfuHextHiX0xG0wwzWNcEA== }
>>>>>>> 3854a96e
    dependencies:
      '@prisma/debug': 3.9.2
      '@prisma/get-platform': 3.10.0-47.938627579146798d30c4cc4c1151dbc620efca0c
      chalk: 4.1.2
      execa: 5.1.1
      find-cache-dir: 3.3.2
      hasha: 5.2.2
      http-proxy-agent: 5.0.0
      https-proxy-agent: 5.0.0
      make-dir: 3.1.0
      node-fetch: 2.6.7
      p-filter: 2.1.0
      p-map: 4.0.0
      p-retry: 4.6.1
      progress: 2.0.3
      rimraf: 3.0.2
      temp-dir: 2.0.0
      tempy: 1.0.1
    transitivePeerDependencies:
      - encoding
      - supports-color

<<<<<<< HEAD
  /@prisma/get-platform/3.10.0-42.050ba2cf976b451529a8fd53c55b44798a94bc5a:
    resolution:
      { integrity: sha512-6Skc5zHwiJhHi3ei3bBktsVpYAiLHeRi6EY7w9iXQEGbUXKHzo9GXoQYDMaujw93rjvkVpnq4sbbCMhlYMq3aQ== }
=======
  /@prisma/get-platform/3.10.0-47.938627579146798d30c4cc4c1151dbc620efca0c:
    resolution:
      { integrity: sha512-208gtOXc9l14uO5NsZZbvnJsQh+ZlR//njdlNZRpUUDtEFLFGwn/2MCF/aWo+Ird72jrBKrX1IwSbgyAe+wdaw== }
>>>>>>> 3854a96e
    dependencies:
      '@prisma/debug': 3.9.2

  /@prisma/studio-common/0.458.0:
    resolution:
      { integrity: sha512-4j4dBsq3bw9hRb4XEYv4M/0Kq2asObUmQWsA2jaqvHYt43n1s5E9pra2Pt7PSKKk8/6pZSmi7Lsl1GIhCV/mUw== }
    engines: { node: '>= 12' }
    dependencies:
      buffer: 6.0.3
    dev: true

  /@prisma/studio-pcw/0.458.0:
    resolution:
      { integrity: sha512-8rgvhgbaQpc4BUaxDIAorTm2yOzGPRwwuIGdM3WoD9YQyuFBpHE3xGR2FBABP8v89qcB9YLsGQ9wgyfrRURl+g== }
    engines: { node: '>= 12' }
    peerDependencies:
      '@prisma/client': '*'
      '@prisma/sdk': '*'
    dependencies:
      debug: 4.3.3
      lodash: 4.17.21
    transitivePeerDependencies:
      - supports-color
    dev: true

  /@prisma/studio-server/0.458.0:
    resolution:
      { integrity: sha512-kTRXClg14wIYagy8zYQmB6vMfEu3mz4r8rJ+eia+GUWQ/W0aqXznOR6aA/v/FSR9GJAgZN5n5wnsexymETQ88w== }
    engines: { node: '>= 12' }
    peerDependencies:
      '@prisma/sdk': '*'
    dependencies:
      '@prisma/studio': 0.458.0
      '@prisma/studio-common': 0.458.0
      '@prisma/studio-pcw': 0.458.0
      checkpoint-client: 1.1.20
      cors: 2.8.5
      debug: 4.3.3
      express: 4.17.2
      untildify: 4.0.0
    transitivePeerDependencies:
      - supports-color
    dev: true

  /@prisma/studio/0.458.0:
    resolution:
      { integrity: sha512-59t1c5HPWVsUiwQqKsVB6XCWmdcM4C1zIEbpDX3rYDBsTtHx6IPilwPTE6yoGA7EUMdzQD+1ypeYX7JJ6Y802g== }
    dev: true

  /@rushstack/node-core-library/3.44.3:
    resolution:
      { integrity: sha512-Bt+R5LAnVr2BImTJqPpton5rvhJ2Wq8x4BaTqaCHQMmfxqtz5lb4nLYT9kneMJTCDuRMBvvLpSuz4MBj50PV3w== }
    dependencies:
      '@types/node': 12.20.24
      colors: 1.2.5
      fs-extra: 7.0.1
      import-lazy: 4.0.0
      jju: 1.4.0
      resolve: 1.17.0
      semver: 7.3.5
      timsort: 0.3.0
      z-schema: 5.0.2
    dev: true

  /@rushstack/rig-package/0.3.7:
    resolution:
      { integrity: sha512-pzMsTSeTC8IiZ6EJLr53gGMvhT4oLWH+hxD7907cHyWuIUlEXFtu/2pK25vUQT13nKp5DJCWxXyYoGRk/h6rtA== }
    dependencies:
      resolve: 1.17.0
      strip-json-comments: 3.1.1
    dev: true

  /@rushstack/ts-command-line/4.10.6:
    resolution:
      { integrity: sha512-Y3GkUag39sTIlukDg9mUp8MCHrrlJ27POrBNRQGc/uF+VVgX8M7zMzHch5zP6O1QVquWgD7Engdpn2piPYaS/g== }
    dependencies:
      '@types/argparse': 1.0.38
      argparse: 1.0.10
      colors: 1.2.5
      string-argv: 0.3.1
    dev: true

  /@sindresorhus/slugify/1.1.2:
    resolution:
      { integrity: sha512-V9nR/W0Xd9TSGXpZ4iFUcFGhuOJtZX82Fzxj1YISlbSgKvIiNa7eLEZrT0vAraPOt++KHauIVNYgGRgjc13dXA== }
    engines: { node: '>=10' }
    dependencies:
      '@sindresorhus/transliterate': 0.1.2
      escape-string-regexp: 4.0.0

  /@sindresorhus/transliterate/0.1.2:
    resolution:
      { integrity: sha512-5/kmIOY9FF32nicXH+5yLNTX4NJ4atl7jRgqAJuIn/iyDFXBktOKDxCvyGE/EzmF4ngSUvjXxQUQlQiZ5lfw+w== }
    engines: { node: '>=10' }
    dependencies:
      escape-string-regexp: 2.0.0
      lodash.deburr: 4.1.0

  /@sinonjs/commons/1.8.3:
    resolution:
      { integrity: sha512-xkNcLAn/wZaX14RPlwizcKicDk9G3F8m2nU3L7Ukm5zBgTwiT0wsoFAHx9Jq56fJA1z/7uKGtCRu16sOUCLIHQ== }
    dependencies:
      type-detect: 4.0.8
    dev: true

  /@sinonjs/fake-timers/8.1.0:
    resolution:
      { integrity: sha512-OAPJUAtgeINhh/TAlUID4QTs53Njm7xzddaVlEs/SXwgtiD1tW22zAB/W1wdqfrpmikgaWQ9Fw6Ws+hsiRm5Vg== }
    dependencies:
      '@sinonjs/commons': 1.8.3
    dev: true

  /@slack/types/1.10.0:
    resolution:
      { integrity: sha512-tA7GG7Tj479vojfV3AoxbckalA48aK6giGjNtgH6ihpLwTyHE3fIgRrvt8TWfLwW8X8dyu7vgmAsGLRG7hWWOg== }
    engines: { node: '>= 8.9.0', npm: '>= 5.5.1' }
    dev: true

  /@slack/webhook/6.0.0:
    resolution:
      { integrity: sha512-2fohfhLI9lkAmOSWt1R457JBsB3iFNqahu4GqdFZRtcp/bT+xeG/kPn/hQa78JS74poRjWTt5G/qJjNaWMGOEQ== }
    engines: { node: '>= 12.13.0', npm: '>= 6.12.0' }
    dependencies:
      '@slack/types': 1.10.0
      '@types/node': 17.0.8
      axios: 0.21.4
    transitivePeerDependencies:
      - debug
    dev: true

  /@tediousjs/connection-string/0.3.0:
    resolution:
      { integrity: sha512-d/keJiNKfpHo+GmSB8QcsAwBx8h+V1UbdozA5TD+eSLXprNY53JAYub47J9evsSKWDdNG5uVj0FiMozLKuzowQ== }

  /@timsuchanek/copy/1.4.5:
    resolution:
      { integrity: sha512-N4+2/DvfwzQqHYL/scq07fv8yXbZc6RyUxKJoE8Clm14JpLOf9yNI4VB4D6RsV3h9zgzZ4loJUydHKM7pp3blw== }
    hasBin: true
    dependencies:
      '@timsuchanek/sleep-promise': 8.0.1
      commander: 2.20.3
      mkdirp: 1.0.4
      prettysize: 2.0.0

  /@timsuchanek/sleep-promise/8.0.1:
    resolution:
      { integrity: sha512-cxHYbrXfnCWsklydIHSw5GCMHUPqpJ/enxWSyVHNOgNe61sit/+aOXTTI+VOdWkvVaJsI2vsB9N4+YDNITawOQ== }

  /@tootallnate/once/1.1.2:
    resolution:
      { integrity: sha512-RbzJvlNzmRq5c3O09UipeuXno4tA1FE6ikOjxZK0tuxVv3412l64l5t1W5pj4+rJq9vpkm/kwiR07aZXnsKPxw== }
    engines: { node: '>= 6' }

  /@tootallnate/once/2.0.0:
    resolution:
      { integrity: sha512-XCuKFP5PS55gnMVu3dty8KPatLqUoy/ZYzDzAGCQ8JNFCkLXzmI7vNHCR+XpbZaMWQK/vQubr7PkYq8g470J/A== }
    engines: { node: '>= 10' }

  /@tsconfig/node10/1.0.8:
    resolution:
      { integrity: sha512-6XFfSQmMgq0CFLY1MslA/CPUfhIL919M1rMsa5lP2P097N2Wd1sSX0tx1u4olM16fLNhtHZpRhedZJphNJqmZg== }
    dev: true

  /@tsconfig/node12/1.0.9:
    resolution:
      { integrity: sha512-/yBMcem+fbvhSREH+s14YJi18sp7J9jpuhYByADT2rypfajMZZN4WQ6zBGgBKp53NKmqI36wFYDb3yaMPurITw== }
    dev: true

  /@tsconfig/node14/1.0.1:
    resolution:
      { integrity: sha512-509r2+yARFfHHE7T6Puu2jjkoycftovhXRqW328PDXTVGKihlb1P8Z9mMZH04ebyajfRY7dedfGynlrFHJUQCg== }
    dev: true

  /@tsconfig/node16/1.0.2:
    resolution:
      { integrity: sha512-eZxlbI8GZscaGS7kkc/trHTT5xgrjH3/1n2JDwusC9iahPKWMRvRjJSAN5mCXviuTGQ/lHnhvv8Q1YTpnfz9gA== }
    dev: true

  /@tsd/typescript/4.5.4:
    resolution:
      { integrity: sha512-iDlLkdg3sCjUSNdoUCsYM/SXheHrdxHsR6msIkbFDW4pV6gHTMwg/8te/paLtywDjGL4S4ByDdUKA3RbfdBX0g== }
    hasBin: true
    dev: true

  /@types/argparse/1.0.38:
    resolution:
      { integrity: sha512-ebDJ9b0e702Yr7pWgB0jzm+CX4Srzz8RcXtLJDJB+BSccqMa36uyH/zUsSYao5+BD1ytv3k3rPYCq4mAE1hsXA== }
    dev: true

  /@types/babel__core/7.1.18:
    resolution:
      { integrity: sha512-S7unDjm/C7z2A2R9NzfKCK1I+BAALDtxEmsJBwlB3EzNfb929ykjL++1CK9LO++EIp2fQrC8O+BwjKvz6UeDyQ== }
    dependencies:
      '@babel/parser': 7.16.8
      '@babel/types': 7.16.8
      '@types/babel__generator': 7.6.4
      '@types/babel__template': 7.4.1
      '@types/babel__traverse': 7.14.2
    dev: true

  /@types/babel__generator/7.6.4:
    resolution:
      { integrity: sha512-tFkciB9j2K755yrTALxD44McOrk+gfpIpvC3sxHjRawj6PfnQxrse4Clq5y/Rq+G3mrBurMax/lG8Qn2t9mSsg== }
    dependencies:
      '@babel/types': 7.16.8
    dev: true

  /@types/babel__template/7.4.1:
    resolution:
      { integrity: sha512-azBFKemX6kMg5Io+/rdGT0dkGreboUVR0Cdm3fz9QJWpaQGJRQXl7C+6hOTCZcMll7KFyEQpgbYI2lHdsS4U7g== }
    dependencies:
      '@babel/parser': 7.16.8
      '@babel/types': 7.16.8
    dev: true

  /@types/babel__traverse/7.14.2:
    resolution:
      { integrity: sha512-K2waXdXBi2302XUdcHcR1jCeU0LL4TD9HRs/gk0N2Xvrht+G/BfJa4QObBQZfhMdxiCpV3COl5Nfq4uKTeTnJA== }
    dependencies:
      '@babel/types': 7.16.8
    dev: true

  /@types/benchmark/2.1.1:
    resolution:
      { integrity: sha512-XmdNOarpSSxnb3DE2rRFOFsEyoqXLUL+7H8nSGS25vs+JS0018bd+cW5Ma9vdlkPmoTHSQ6e8EUFMFMxeE4l+g== }
    dev: true

  /@types/cross-spawn/6.0.2:
    resolution:
      { integrity: sha512-KuwNhp3eza+Rhu8IFI5HUXRP0LIhqH5cAjubUvGXXthh4YYBuP2ntwEX+Cz8GJoZUHlKo247wPWOfA9LYEq4cw== }
    dependencies:
      '@types/node': 17.0.8
    dev: false

  /@types/debug/4.1.7:
    resolution:
      { integrity: sha512-9AonUzyTjXXhEOa0DnqpzZi6VHlqKMswga9EXjpXnnqxwLtdvPPtlO8evrI5D9S6asFRCQ6v+wpiUKbw+vKqyg== }
    dependencies:
      '@types/ms': 0.7.31

  /@types/eslint/7.29.0:
    resolution:
      { integrity: sha512-VNcvioYDH8/FxaeTKkM4/TiTwt6pBV9E3OfGmvaw8tPl0rrHCJ4Ll15HRT+pMiFAf/MLQvAzC+6RzUMEL9Ceng== }
    dependencies:
      '@types/estree': 0.0.50
      '@types/json-schema': 7.0.9
    dev: true

  /@types/estree/0.0.50:
    resolution:
      { integrity: sha512-C6N5s2ZFtuZRj54k2/zyRhNDjJwwcViAM3Nbm8zjBpbqAdZ00mr0CFxvSKeO8Y/e03WVFLpQMdHYVfUd6SB+Hw== }
    dev: true

  /@types/fs-extra/9.0.13:
    resolution:
      { integrity: sha512-nEnwB++1u5lVDM2UI4c1+5R+FYaKfaAzS4OococimjVm3nQw3TuzH5UNsocrcTBbhnerblyHj4A49qXbIiZdpA== }
    dependencies:
      '@types/node': 17.0.8
    dev: true

  /@types/geojson/7946.0.8:
    resolution:
      { integrity: sha512-1rkryxURpr6aWP7R786/UQOkJ3PcpQiWkAXBmdWc7ryFWqN6a4xfK7BtjXvFBKO9LjQ+MWQSWxYeZX1OApnArA== }

  /@types/glob/7.2.0:
    resolution:
      { integrity: sha512-ZUxbzKl0IfJILTS6t7ip5fQQM/J3TJYubDm3nMbgubNNYS62eXeUpoLUC8/7fJNiFYHTrGPQn7hspDUzIHX3UA== }
    dependencies:
      '@types/minimatch': 3.0.5
      '@types/node': 17.0.8
    dev: true

  /@types/graceful-fs/4.1.5:
    resolution:
      { integrity: sha512-anKkLmZZ+xm4p8JWBf4hElkM4XR+EZeA2M9BAkkTldmcyDY4mbdIJnRghDJH3Ov5ooY7/UAoENtmdMSkaAd7Cw== }
    dependencies:
      '@types/node': 17.0.8
    dev: true

  /@types/graphviz/0.0.34:
    resolution:
      { integrity: sha512-5pyobgT+/NhwKy/LMLw14xFInvYXBPx4ITc2a5FvZbm6hcudcP73DpTKTlaZbjr8fdNAkaK9KdP8GAEF0iBwlQ== }
    dependencies:
      '@types/node': 17.0.8
    dev: true

  /@types/istanbul-lib-coverage/2.0.4:
    resolution:
      { integrity: sha512-z/QT1XN4K4KYuslS23k62yDIDLwLFkzxOuMplDtObz0+y7VqJCaO2o+SPwHCvLFZh7xazvvoor2tA/hPz9ee7g== }
    dev: true

  /@types/istanbul-lib-report/3.0.0:
    resolution:
      { integrity: sha512-plGgXAPfVKFoYfa9NpYDAkseG+g6Jr294RqeqcqDixSbU34MZVJRi/P+7Y8GDpzkEwLaGZZOpKIEmeVZNtKsrg== }
    dependencies:
      '@types/istanbul-lib-coverage': 2.0.4
    dev: true

  /@types/istanbul-reports/3.0.1:
    resolution:
      { integrity: sha512-c3mAZEuK0lvBp8tmuL74XRKn1+y2dcwOUpH7x4WrF6gk1GIgiluDRgMYQtw2OFcBvAJWlt6ASU3tSqxp0Uu0Aw== }
    dependencies:
      '@types/istanbul-lib-report': 3.0.0
    dev: true

  /@types/jest/27.4.0:
    resolution:
      { integrity: sha512-gHl8XuC1RZ8H2j5sHv/JqsaxXkDDM9iDOgu0Wp8sjs4u/snb2PVehyWXJPr+ORA0RPpgw231mnutWI1+0hgjIQ== }
    dependencies:
      jest-diff: 27.4.6
      pretty-format: 27.4.6
    dev: true

  /@types/js-levenshtein/1.1.1:
    resolution:
      { integrity: sha512-qC4bCqYGy1y/NP7dDVr7KJarn+PbX1nSpwA7JXdu0HxT3QYjO8MJ+cntENtHFVy2dRAyBV23OZ6MxsW1AM1L8g== }
    dev: true

  /@types/json-schema/7.0.9:
    resolution:
      { integrity: sha512-qcUXuemtEu+E5wZSJHNxUXeCZhAfXKQ41D+duX+VYPde7xyEVZci+/oXKJL13tnRs9lR2pr4fod59GT6/X1/yQ== }
    dev: true

  /@types/json5/0.0.29:
    resolution: { integrity: sha1-7ihweulOEdK4J7y+UnC86n8+ce4= }
    dev: true

  /@types/minimatch/3.0.5:
    resolution:
      { integrity: sha512-Klz949h02Gz2uZCMGwDUSDS1YBlTdDDgbWHi+81l29tQALUtvz4rAYi5uoVhE5Lagoq6DeqAUlbrHvW/mXDgdQ== }
    dev: true

  /@types/minimist/1.2.2:
    resolution:
      { integrity: sha512-jhuKLIRrhvCPLqwPcx6INqmKeiA5EWrsCOPhrlFSrbrmU4ZMPjj5Ul/oLCMDO98XRUIwVm78xICz4EPCektzeQ== }
    dev: true

  /@types/minipass/3.1.2:
    resolution:
      { integrity: sha512-foLGjgrJkUjLG/o2t2ymlZGEoBNBa/TfoUZ7oCTkOjP1T43UGBJspovJou/l3ZuHvye2ewR5cZNtp2zyWgILMA== }
    dependencies:
      '@types/node': 17.0.8
    dev: true

  /@types/ms/0.7.31:
    resolution:
      { integrity: sha512-iiUgKzV9AuaEkZqkOLDIvlQiL6ltuZd9tGcW3gwpnX8JbuiuhFlEGmmFXEXkN50Cvq7Os88IY2v0dkDqXYWVgA== }

  /@types/mssql/7.1.5:
    resolution:
      { integrity: sha512-+I/4wNTUlZVxWSDo8BBo3Hw7aAKvmH+0JiovF3aW7NqjOvZZNa1xeqyjp7BBiktZx1wiV/ZKAxi21viAR53vjQ== }
    dependencies:
      '@types/node': 17.0.8
      '@types/tedious': 4.0.6
      tarn: 3.0.2
    dev: true

  /@types/node-fetch/2.5.12:
    resolution:
      { integrity: sha512-MKgC4dlq4kKNa/mYrwpKfzQMB5X3ee5U6fSprkKpToBqBmX4nFZL9cW5jl6sWn+xpRJ7ypWh2yyqqr8UUCstSw== }
    dependencies:
      '@types/node': 17.0.8
      form-data: 3.0.1

  /@types/node/12.20.24:
    resolution:
      { integrity: sha512-yxDeaQIAJlMav7fH5AQqPH1u8YIuhYJXYBzxaQ4PifsU0GDO38MSdmEDeRlIxrKbC6NbEaaEHDanWb+y30U8SQ== }
    dev: true

  /@types/node/12.20.46:
    resolution:
      { integrity: sha512-cPjLXj8d6anFPzFvOPxS3fvly3Shm5nTfl6g8X5smexixbuGUf7hfr21J5tX9JW+UPStp/5P5R8qrKL5IyVJ+A== }
    dev: true

  /@types/node/14.18.12:
    resolution:
      { integrity: sha512-q4jlIR71hUpWTnGhXWcakgkZeHa3CCjcQcnuzU8M891BAWA2jHiziiWEPEkdS5pFsz7H9HJiy8BrK7tBRNrY7A== }
    dev: true

  /@types/node/16.11.25:
    resolution:
      { integrity: sha512-NrTwfD7L1RTc2qrHQD4RTTy4p0CO2LatKBEKEds3CaVuhoM/+DJzmWZl5f+ikR8cm8F5mfJxK+9rQq07gRiSjQ== }
    dev: true

  /@types/node/17.0.18:
    resolution:
      { integrity: sha512-eKj4f/BsN/qcculZiRSujogjvp5O/k4lOW5m35NopjZM/QwLOR075a8pJW5hD+Rtdm2DaCVPENS6KtSQnUD6BA== }
    dev: false

  /@types/node/17.0.8:
    resolution:
      { integrity: sha512-YofkM6fGv4gDJq78g4j0mMuGMkZVxZDgtU0JRdx6FgiJDG+0fY0GKVolOV8WqVmEhLCXkQRjwDdKyPxJp/uucg== }

  /@types/normalize-package-data/2.4.1:
    resolution:
      { integrity: sha512-Gj7cI7z+98M282Tqmp2K5EIsoouUEzbBJhQQzDE3jSIRk6r9gsz0oUokqIUR4u1R3dMHo0pDHM7sNOHyhulypw== }

  /@types/pg/8.6.4:
    resolution:
      { integrity: sha512-uYA7UMVzDFpJobCrqwW/iWkFmvizy6knIUgr0Quaw7K1Le3ZnF7hI3bKqFoxPZ+fju1Sc7zdTvOl9YfFZPcmeA== }
    dependencies:
      '@types/node': 17.0.8
      pg-protocol: 1.5.0
      pg-types: 2.2.0
    dev: true

  /@types/prettier/2.4.3:
    resolution:
      { integrity: sha512-QzSuZMBuG5u8HqYz01qtMdg/Jfctlnvj1z/lYnIDXs/golxw0fxtRAHd9KrzjR7Yxz1qVeI00o0kiO3PmVdJ9w== }
    dev: true

  /@types/prompts/2.0.14:
    resolution:
      { integrity: sha512-HZBd99fKxRWpYCErtm2/yxUZv6/PBI9J7N4TNFffl5JbrYMHBwF25DjQGTW3b3jmXq+9P6/8fCIb2ee57BFfYA== }
    dependencies:
      '@types/node': 17.0.8
    dev: true

  /@types/redis/2.8.32:
    resolution:
      { integrity: sha512-7jkMKxcGq9p242exlbsVzuJb57KqHRhNl4dHoQu2Y5v9bCAbtIXXH0R3HleSQW4CTOqpHIYUW3t6tpUj4BVQ+w== }
    dependencies:
      '@types/node': 17.0.8
    dev: true

  /@types/resolve/1.20.1:
    resolution:
      { integrity: sha512-Ku5+GPFa12S3W26Uwtw+xyrtIpaZsGYHH6zxNbZlstmlvMYSZRzOwzwsXbxlVUbHyUucctSyuFtu6bNxwYomIw== }
    dev: true

  /@types/retry/0.12.1:
    resolution:
      { integrity: sha512-xoDlM2S4ortawSWORYqsdU+2rxdh4LRW9ytc3zmT37RIKQh6IHyKwwtKhKis9ah8ol07DCkZxPt8BBvPjC6v4g== }

  /@types/rimraf/3.0.2:
    resolution:
      { integrity: sha512-F3OznnSLAUxFrCEu/L5PY8+ny8DtcFRjx7fZZ9bycvXRi3KPTRS9HOitGZwvPg0juRhXFWIeKX58cnX5YqLohQ== }
    dependencies:
      '@types/glob': 7.2.0
      '@types/node': 17.0.8
    dev: true

  /@types/shell-quote/1.7.1:
    resolution:
      { integrity: sha512-SWZ2Nom1pkyXCDohRSrkSKvDh8QOG9RfAsrt5/NsPQC4UQJ55eG0qClA40I+Gkez4KTQ0uDUT8ELRXThf3J5jw== }
    dev: true

  /@types/sqlite3/3.1.8:
    resolution:
      { integrity: sha512-sQMt/qnyUWnqiTcJXm5ZfNPIBeJ/DVvJDwxw+0tAxPJvadzfiP1QhryO1JOR6t1yfb8NpzQb/Rud06mob5laIA== }
    dependencies:
      '@types/node': 17.0.8
    dev: true

  /@types/stack-utils/2.0.1:
    resolution:
      { integrity: sha512-Hl219/BT5fLAaz6NDkSuhzasy49dwQS/DSdu4MdggFB8zcXv7vflBI3xp7FEmkmdDkBUI2bPUNeMttp2knYdxw== }
    dev: true

  /@types/stoppable/1.1.1:
    resolution:
      { integrity: sha512-b8N+fCADRIYYrGZOcmOR8ZNBOqhktWTB/bMUl5LvGtT201QKJZOOH5UsFyI3qtteM6ZAJbJqZoBcLqqxKIwjhw== }
    dependencies:
      '@types/node': 17.0.8

  /@types/tar/6.1.1:
    resolution:
      { integrity: sha512-8mto3YZfVpqB1CHMaYz1TUYIQfZFbh/QbEq5Hsn6D0ilCfqRVCdalmc89B7vi3jhl9UYIk+dWDABShNfOkv5HA== }
    dependencies:
      '@types/minipass': 3.1.2
      '@types/node': 17.0.8
    dev: true

  /@types/tedious/4.0.6:
    resolution:
      { integrity: sha512-IrcBDpVpaSGBDoUImdAwoJhMGEJZhur1IzfZRqnbjXvFnsWmny7X1CGDSj/B3yzRF9XVdbgLrQ4UA8cHyTCyjg== }
    dependencies:
      '@types/node': 17.0.8
    dev: true

  /@types/tunnel/0.0.3:
    resolution:
      { integrity: sha512-sOUTGn6h1SfQ+gbgqC364jLFBw2lnFqkgF3q0WovEHRLMrVD1sd5aufqi/aJObLekJO+Aq5z646U4Oxy6shXMA== }
    dependencies:
      '@types/node': 17.0.8

  /@types/ws/8.2.2:
    resolution:
      { integrity: sha512-NOn5eIcgWLOo6qW8AcuLZ7G8PycXu0xTxxkS6Q18VWFxgPUSOwV0pBj2a/4viNZVu25i7RIB7GttdkAIUUXOOg== }
    dependencies:
      '@types/node': 17.0.8
    dev: true

  /@types/yargs-parser/20.2.1:
    resolution:
      { integrity: sha512-7tFImggNeNBVMsn0vLrpn1H1uPrUBdnARPTpZoitY37ZrdJREzf7I16tMrlK3hen349gr1NYh8CmZQa7CTG6Aw== }
    dev: true

  /@types/yargs/16.0.4:
    resolution:
      { integrity: sha512-T8Yc9wt/5LbJyCaLiHPReJa0kApcIgJ7Bn735GjItUfh08Z1pJvu8QZqb9s+mMvKV6WUQRV7K2R46YbjMXTTJw== }
    dependencies:
      '@types/yargs-parser': 20.2.1
    dev: true

  /@typescript-eslint/eslint-plugin/5.9.0_bd2fd93dbcc607ad2f21b784bccfe0c8:
    resolution:
      { integrity: sha512-qT4lr2jysDQBQOPsCCvpPUZHjbABoTJW8V9ZzIYKHMfppJtpdtzszDYsldwhFxlhvrp7aCHeXD1Lb9M1zhwWwQ== }
    engines: { node: ^12.22.0 || ^14.17.0 || >=16.0.0 }
    peerDependencies:
      '@typescript-eslint/parser': ^5.0.0
      eslint: ^6.0.0 || ^7.0.0 || ^8.0.0
      typescript: '*'
    peerDependenciesMeta:
      typescript:
        optional: true
    dependencies:
      '@typescript-eslint/experimental-utils': 5.9.0_eslint@8.6.0+typescript@4.5.4
      '@typescript-eslint/parser': 5.9.0_eslint@8.6.0+typescript@4.5.4
      '@typescript-eslint/scope-manager': 5.9.0
      '@typescript-eslint/type-utils': 5.9.0_eslint@8.6.0+typescript@4.5.4
      debug: 4.3.3
      eslint: 8.6.0
      functional-red-black-tree: 1.0.1
      ignore: 5.2.0
      regexpp: 3.2.0
      semver: 7.3.5
      tsutils: 3.21.0_typescript@4.5.4
      typescript: 4.5.4
    transitivePeerDependencies:
      - supports-color
    dev: true

  /@typescript-eslint/experimental-utils/5.9.0_eslint@8.6.0+typescript@4.5.4:
    resolution:
      { integrity: sha512-ZnLVjBrf26dn7ElyaSKa6uDhqwvAi4jBBmHK1VxuFGPRAxhdi18ubQYSGA7SRiFiES3q9JiBOBHEBStOFkwD2g== }
    engines: { node: ^12.22.0 || ^14.17.0 || >=16.0.0 }
    peerDependencies:
      eslint: ^6.0.0 || ^7.0.0 || ^8.0.0
    dependencies:
      '@types/json-schema': 7.0.9
      '@typescript-eslint/scope-manager': 5.9.0
      '@typescript-eslint/types': 5.9.0
      '@typescript-eslint/typescript-estree': 5.9.0_typescript@4.5.4
      eslint: 8.6.0
      eslint-scope: 5.1.1
      eslint-utils: 3.0.0_eslint@8.6.0
    transitivePeerDependencies:
      - supports-color
      - typescript
    dev: true

  /@typescript-eslint/parser/5.9.0_eslint@8.6.0+typescript@4.5.4:
    resolution:
      { integrity: sha512-/6pOPz8yAxEt4PLzgbFRDpZmHnXCeZgPDrh/1DaVKOjvn/UPMlWhbx/gA96xRi2JxY1kBl2AmwVbyROUqys5xQ== }
    engines: { node: ^12.22.0 || ^14.17.0 || >=16.0.0 }
    peerDependencies:
      eslint: ^6.0.0 || ^7.0.0 || ^8.0.0
      typescript: '*'
    peerDependenciesMeta:
      typescript:
        optional: true
    dependencies:
      '@typescript-eslint/scope-manager': 5.9.0
      '@typescript-eslint/types': 5.9.0
      '@typescript-eslint/typescript-estree': 5.9.0_typescript@4.5.4
      debug: 4.3.3
      eslint: 8.6.0
      typescript: 4.5.4
    transitivePeerDependencies:
      - supports-color
    dev: true

  /@typescript-eslint/scope-manager/5.10.1:
    resolution:
      { integrity: sha512-Lyvi559Gvpn94k7+ElXNMEnXu/iundV5uFmCUNnftbFrUbAJ1WBoaGgkbOBm07jVZa682oaBU37ao/NGGX4ZDg== }
    engines: { node: ^12.22.0 || ^14.17.0 || >=16.0.0 }
    dependencies:
      '@typescript-eslint/types': 5.10.1
      '@typescript-eslint/visitor-keys': 5.10.1
    dev: true

  /@typescript-eslint/scope-manager/5.9.0:
    resolution:
      { integrity: sha512-DKtdIL49Qxk2a8icF6whRk7uThuVz4A6TCXfjdJSwOsf+9ree7vgQWcx0KOyCdk0i9ETX666p4aMhrRhxhUkyg== }
    engines: { node: ^12.22.0 || ^14.17.0 || >=16.0.0 }
    dependencies:
      '@typescript-eslint/types': 5.9.0
      '@typescript-eslint/visitor-keys': 5.9.0
    dev: true

  /@typescript-eslint/type-utils/5.9.0_eslint@8.6.0+typescript@4.5.4:
    resolution:
      { integrity: sha512-uVCb9dJXpBrK1071ri5aEW7ZHdDHAiqEjYznF3HSSvAJXyrkxGOw2Ejibz/q6BXdT8lea8CMI0CzKNFTNI6TEQ== }
    engines: { node: ^12.22.0 || ^14.17.0 || >=16.0.0 }
    peerDependencies:
      eslint: '*'
      typescript: '*'
    peerDependenciesMeta:
      typescript:
        optional: true
    dependencies:
      '@typescript-eslint/experimental-utils': 5.9.0_eslint@8.6.0+typescript@4.5.4
      debug: 4.3.3
      eslint: 8.6.0
      tsutils: 3.21.0_typescript@4.5.4
      typescript: 4.5.4
    transitivePeerDependencies:
      - supports-color
    dev: true

  /@typescript-eslint/types/5.10.1:
    resolution:
      { integrity: sha512-ZvxQ2QMy49bIIBpTqFiOenucqUyjTQ0WNLhBM6X1fh1NNlYAC6Kxsx8bRTY3jdYsYg44a0Z/uEgQkohbR0H87Q== }
    engines: { node: ^12.22.0 || ^14.17.0 || >=16.0.0 }
    dev: true

  /@typescript-eslint/types/5.9.0:
    resolution:
      { integrity: sha512-mWp6/b56Umo1rwyGCk8fPIzb9Migo8YOniBGPAQDNC6C52SeyNGN4gsVwQTAR+RS2L5xyajON4hOLwAGwPtUwg== }
    engines: { node: ^12.22.0 || ^14.17.0 || >=16.0.0 }
    dev: true

  /@typescript-eslint/typescript-estree/5.10.1_typescript@4.5.4:
    resolution:
      { integrity: sha512-PwIGnH7jIueXv4opcwEbVGDATjGPO1dx9RkUl5LlHDSe+FXxPwFL5W/qYd5/NHr7f6lo/vvTrAzd0KlQtRusJQ== }
    engines: { node: ^12.22.0 || ^14.17.0 || >=16.0.0 }
    peerDependencies:
      typescript: '*'
    peerDependenciesMeta:
      typescript:
        optional: true
    dependencies:
      '@typescript-eslint/types': 5.10.1
      '@typescript-eslint/visitor-keys': 5.10.1
      debug: 4.3.3
      globby: 11.1.0
      is-glob: 4.0.3
      semver: 7.3.5
      tsutils: 3.21.0_typescript@4.5.4
      typescript: 4.5.4
    transitivePeerDependencies:
      - supports-color
    dev: true

  /@typescript-eslint/typescript-estree/5.9.0_typescript@4.5.4:
    resolution:
      { integrity: sha512-kxo3xL2mB7XmiVZcECbaDwYCt3qFXz99tBSuVJR4L/sR7CJ+UNAPrYILILktGj1ppfZ/jNt/cWYbziJUlHl1Pw== }
    engines: { node: ^12.22.0 || ^14.17.0 || >=16.0.0 }
    peerDependencies:
      typescript: '*'
    peerDependenciesMeta:
      typescript:
        optional: true
    dependencies:
      '@typescript-eslint/types': 5.9.0
      '@typescript-eslint/visitor-keys': 5.9.0
      debug: 4.3.3
      globby: 11.0.4
      is-glob: 4.0.3
      semver: 7.3.5
      tsutils: 3.21.0_typescript@4.5.4
      typescript: 4.5.4
    transitivePeerDependencies:
      - supports-color
    dev: true

  /@typescript-eslint/utils/5.10.1_eslint@8.6.0+typescript@4.5.4:
    resolution:
      { integrity: sha512-RRmlITiUbLuTRtn/gcPRi4202niF+q7ylFLCKu4c+O/PcpRvZ/nAUwQ2G00bZgpWkhrNLNnvhZLbDn8Ml0qsQw== }
    engines: { node: ^12.22.0 || ^14.17.0 || >=16.0.0 }
    peerDependencies:
      eslint: ^6.0.0 || ^7.0.0 || ^8.0.0
    dependencies:
      '@types/json-schema': 7.0.9
      '@typescript-eslint/scope-manager': 5.10.1
      '@typescript-eslint/types': 5.10.1
      '@typescript-eslint/typescript-estree': 5.10.1_typescript@4.5.4
      eslint: 8.6.0
      eslint-scope: 5.1.1
      eslint-utils: 3.0.0_eslint@8.6.0
    transitivePeerDependencies:
      - supports-color
      - typescript
    dev: true

  /@typescript-eslint/visitor-keys/5.10.1:
    resolution:
      { integrity: sha512-NjQ0Xinhy9IL979tpoTRuLKxMc0zJC7QVSdeerXs2/QvOy2yRkzX5dRb10X5woNUdJgU8G3nYRDlI33sq1K4YQ== }
    engines: { node: ^12.22.0 || ^14.17.0 || >=16.0.0 }
    dependencies:
      '@typescript-eslint/types': 5.10.1
      eslint-visitor-keys: 3.2.0
    dev: true

  /@typescript-eslint/visitor-keys/5.9.0:
    resolution:
      { integrity: sha512-6zq0mb7LV0ThExKlecvpfepiB+XEtFv/bzx7/jKSgyXTFD7qjmSu1FoiS0x3OZaiS+UIXpH2vd9O89f02RCtgw== }
    engines: { node: ^12.22.0 || ^14.17.0 || >=16.0.0 }
    dependencies:
      '@typescript-eslint/types': 5.9.0
      eslint-visitor-keys: 3.1.0
    dev: true

  /abab/2.0.5:
    resolution:
      { integrity: sha512-9IK9EadsbHo6jLWIpxpR6pL0sazTXV6+SQv25ZB+F7Bj9mJNaOc4nCRabwd5M/JwmUa8idz6Eci6eKfJryPs6Q== }
    dev: true

  /abbrev/1.1.1:
    resolution:
      { integrity: sha512-nne9/IiQ/hzIhY6pdDnbBtz7DjPTKrY00P/zvPSm5pOFkl6xuGrGnXn/VtTNNfNtAfZ9/1RtehkszU9qcTii0Q== }
    dev: true

  /accepts/1.3.7:
    resolution:
      { integrity: sha512-Il80Qs2WjYlJIBNzNkK6KYqlVMTbZLXgHx2oT0pU/fjRHyEp+PEfEPY0R3WCwAGVOtauxh1hOxNgIf5bv7dQpA== }
    engines: { node: '>= 0.6' }
    dependencies:
      mime-types: 2.1.34
      negotiator: 0.6.2
    dev: true

  /acorn-globals/6.0.0:
    resolution:
      { integrity: sha512-ZQl7LOWaF5ePqqcX4hLuv/bLXYQNfNWw2c0/yX/TsPRKamzHcTGQnlCjHT3TsmkOUVEPS3crCxiPfdzE/Trlhg== }
    dependencies:
      acorn: 7.4.1
      acorn-walk: 7.2.0
    dev: true

  /acorn-jsx/5.3.2_acorn@8.7.0:
    resolution:
      { integrity: sha512-rq9s+JNhf0IChjtDXxllJ7g41oZk5SlXtp0LHwyA5cejwn7vKmKp4pPri6YEePv2PU65sAsegbXtIinmDFDXgQ== }
    peerDependencies:
      acorn: ^6.0.0 || ^7.0.0 || ^8.0.0
    dependencies:
      acorn: 8.7.0
    dev: true

  /acorn-walk/7.2.0:
    resolution:
      { integrity: sha512-OPdCF6GsMIP+Az+aWfAAOEt2/+iVDKE7oy6lJ098aoe59oAmK76qV6Gw60SbZ8jHuG2wH058GF4pLFbYamYrVA== }
    engines: { node: '>=0.4.0' }
    dev: true

  /acorn-walk/8.2.0:
    resolution:
      { integrity: sha512-k+iyHEuPgSw6SbuDpGQM+06HQUa04DZ3o+F6CSzXMvvI5KMvnaEqXe+YVe555R9nn6GPt404fos4wcgpw12SDA== }
    engines: { node: '>=0.4.0' }
    dev: true

  /acorn/7.4.1:
    resolution:
      { integrity: sha512-nQyp0o1/mNdbTO1PO6kHkwSrmgZ0MT/jCCpNiwbUjGoRN4dlBhqJtoQuCnEOKzgTVwg0ZWiCoQy6SxMebQVh8A== }
    engines: { node: '>=0.4.0' }
    hasBin: true
    dev: true

  /acorn/8.7.0:
    resolution:
      { integrity: sha512-V/LGr1APy+PXIwKebEWrkZPwoeoF+w1jiOBUmuxuiUIaOHtob8Qc9BTrYo7VuI5fR8tqsy+buA2WFooR5olqvQ== }
    engines: { node: '>=0.4.0' }
    hasBin: true
    dev: true

  /agent-base/6.0.2:
    resolution:
      { integrity: sha512-RZNwNclF7+MS/8bDg70amg32dyeZGZxiDuQmZxKLAlQjr3jGyLx+4Kkk58UO7D2QdgFIQCovuSuZESne6RG6XQ== }
    engines: { node: '>= 6.0.0' }
    dependencies:
      debug: 4.3.3
    transitivePeerDependencies:
      - supports-color

  /aggregate-error/3.1.0:
    resolution:
      { integrity: sha512-4I7Td01quW/RpocfNayFdFVk1qSuoh0E7JrbRJ16nH01HhKFQ88INq9Sd+nd72zqRySlr9BmDA8xlEJ6vJMrYA== }
    engines: { node: '>=8' }
    dependencies:
      clean-stack: 2.2.0
      indent-string: 4.0.0

  /ajv/6.12.6:
    resolution:
      { integrity: sha512-j3fVLgvTo527anyYyJOGTYJbG+vnnQYvE0m5mmkc1TK+nxAppkCLMIL0aZ4dblVCNoGShhm+kzE4ZUykBoMg4g== }
    dependencies:
      fast-deep-equal: 3.1.3
      fast-json-stable-stringify: 2.1.0
      json-schema-traverse: 0.4.1
      uri-js: 4.4.1
    dev: true

  /ansi-colors/4.1.1:
    resolution:
      { integrity: sha512-JoX0apGbHaUJBNl6yF+p6JAFYZ666/hhCGKN5t9QFjbJQKUU/g8MNbFDbvfrgKXvI1QpZplPOnwIo99lX/AAmA== }
    engines: { node: '>=6' }
    dev: true

  /ansi-escapes/4.3.2:
    resolution:
      { integrity: sha512-gKXj5ALrKWQLsYG9jlTRmR/xKluxHV+Z9QEwNIgCfM1/uwPMCuzVVnh5mwTd+OuBZcwSIMbqssNWRm1lE51QaQ== }
    engines: { node: '>=8' }
    dependencies:
      type-fest: 0.21.3

  /ansi-regex/2.1.1:
    resolution: { integrity: sha1-w7M6te42DYbg5ijwRorn7yfWVN8= }
    engines: { node: '>=0.10.0' }

  /ansi-regex/5.0.1:
    resolution:
      { integrity: sha512-quJQXlTSUGL2LH9SUXo8VwsY4soanhgo6LNSm84E1LBcE8s3O0wpdiRzyR9z/ZZJMlMWv37qOOb9pdJlMUEKFQ== }
    engines: { node: '>=8' }

  /ansi-regex/6.0.1:
    resolution:
      { integrity: sha512-n5M855fKb2SsfMIiFFoVrABHJC8QtHwVx+mHWP3QcEqBHYienj5dHSgjbxtC0WEZXYt4wcD6zrQElDPhFuZgfA== }
    engines: { node: '>=12' }
    dev: true

  /ansi-styles/3.2.1:
    resolution:
      { integrity: sha512-VT0ZI6kZRdTh8YyJw3SMbYm/u+NqfsAxEpWO0Pf9sq8/e94WxxOpPKx9FR1FlyCtOVDNOQ+8ntlqFxiRc+r5qA== }
    engines: { node: '>=4' }
    dependencies:
      color-convert: 1.9.3

  /ansi-styles/4.3.0:
    resolution:
      { integrity: sha512-zbB9rCJAT1rbjiVDb2hqKFHNYLxgtk8NURxZ3IZwD3F6NtxbXZQCnnSi1Lkx+IDohdPlFp222wVALIheZJQSEg== }
    engines: { node: '>=8' }
    dependencies:
      color-convert: 2.0.1

  /ansi-styles/5.2.0:
    resolution:
      { integrity: sha512-Cxwpt2SfTzTtXcfOlzGEee8O+c+MmUgGrNiBcXnuWxuFJHe6a5Hz7qwhwe5OgaSYI0IJvkLqWX1ASG+cJOkEiA== }
    engines: { node: '>=10' }
    dev: true

  /ansi-styles/6.1.0:
    resolution:
      { integrity: sha512-VbqNsoz55SYGczauuup0MFUyXNQviSpFTj1RQtFzmQLk18qbVSpTFFGMT293rmDaQuKCT6InmbuEyUne4mTuxQ== }
    engines: { node: '>=12' }
    dev: true

  /anymatch/3.1.2:
    resolution:
      { integrity: sha512-P43ePfOAIupkguHUycrc4qJ9kz8ZiuOUijaETwX7THt0Y/GNK7v0aa8rY816xWjZ7rJdA5XdMcpVFTKMq+RvWg== }
    engines: { node: '>= 8' }
    dependencies:
      normalize-path: 3.0.0
      picomatch: 2.3.1
    dev: true

  /aproba/1.2.0:
    resolution:
      { integrity: sha512-Y9J6ZjXtoYh8RnXVCMOU/ttDmk1aBjunq9vO0ta5x85WDQiQfUF9sIPBITdbiiIVcBo03Hi3jMxigBtsddlXRw== }

  /archiver-utils/2.1.0:
    resolution:
      { integrity: sha512-bEL/yUb/fNNiNTuUz979Z0Yg5L+LzLxGJz8x79lYmR54fmTIb6ob/hNQgkQnIUDWIFjZVQwl9Xs356I6BAMHfw== }
    engines: { node: '>= 6' }
    dependencies:
      glob: 7.2.0
      graceful-fs: 4.2.9
      lazystream: 1.0.1
      lodash.defaults: 4.2.0
      lodash.difference: 4.5.0
      lodash.flatten: 4.4.0
      lodash.isplainobject: 4.0.6
      lodash.union: 4.6.0
      normalize-path: 3.0.0
      readable-stream: 2.3.7
    dev: false

  /archiver/5.3.0:
    resolution:
      { integrity: sha512-iUw+oDwK0fgNpvveEsdQ0Ase6IIKztBJU2U0E9MzszMfmVVUyv1QJhS2ITW9ZCqx8dktAxVAjWWkKehuZE8OPg== }
    engines: { node: '>= 10' }
    dependencies:
      archiver-utils: 2.1.0
      async: 3.2.3
      buffer-crc32: 0.2.13
      readable-stream: 3.6.0
      readdir-glob: 1.1.1
      tar-stream: 2.2.0
      zip-stream: 4.1.0
    dev: false

  /are-we-there-yet/1.1.7:
    resolution:
      { integrity: sha512-nxwy40TuMiUGqMyRHgCSWZ9FM4VAoRP4xUYSTv5ImRog+h9yISPbVH7H8fASCIzYn9wlEv4zvFL7uKDMCFQm3g== }
    dependencies:
      delegates: 1.0.0
      readable-stream: 2.3.7

  /arg/4.1.3:
    resolution:
      { integrity: sha512-58S9QDqG0Xx27YwPSt9fJxivjYl432YCwfDMfZ+71RAqUrZef7LrKQZ3LHLOwCS4FLNBplP533Zx895SeOCHvA== }
    dev: true

  /arg/5.0.1:
    resolution:
      { integrity: sha512-e0hDa9H2Z9AwFkk2qDlwhoMYE4eToKarchkQHovNdLTCYMHZHeRjI71crOh+dio4K6u1IcwubQqo79Ga4CyAQA== }

  /argparse/1.0.10:
    resolution:
      { integrity: sha512-o5Roy6tNG4SL/FOkCAN6RzjiakZS25RLYFrcMttJqbdd8BWrnA+fGz57iN5Pb06pvBGvl5gQ0B48dJlslXvoTg== }
    dependencies:
      sprintf-js: 1.0.3
    dev: true

  /argparse/2.0.1:
    resolution:
      { integrity: sha512-8+9WqebbFzpX9OR+Wa6O29asIogeRMzcGtAINdpMHHyAg10f05aSFVBbcEqGf/PXw1EjAZ+q2/bEBg3DvurK3Q== }
    dev: true

  /array-flatten/1.1.1:
    resolution: { integrity: sha1-ml9pkFGx5wczKPKgCJaLZOopVdI= }
    dev: true

  /array-includes/3.1.4:
    resolution:
      { integrity: sha512-ZTNSQkmWumEbiHO2GF4GmWxYVTiQyJy2XOTa15sdQSrvKn7l+180egQMqlrMOUMCyLMD7pmyQe4mMDUT6Behrw== }
    engines: { node: '>= 0.4' }
    dependencies:
      call-bind: 1.0.2
      define-properties: 1.1.3
      es-abstract: 1.19.1
      get-intrinsic: 1.1.1
      is-string: 1.0.7
    dev: true

  /array-union/2.1.0:
    resolution:
      { integrity: sha512-HGyxoOTYUyCM6stUe6EJgnd4EoewAI7zMdfqO+kGjnlZmBDz/cR5pf8r/cR4Wq60sL/p0IkcjUEEPwS3GFrIyw== }
    engines: { node: '>=8' }

  /array.prototype.flat/1.2.5:
    resolution:
      { integrity: sha512-KaYU+S+ndVqyUnignHftkwc58o3uVU1jzczILJ1tN2YaIZpFIKBiP/x/j97E5MVPsaCloPbqWLB/8qCTVvT2qg== }
    engines: { node: '>= 0.4' }
    dependencies:
      call-bind: 1.0.2
      define-properties: 1.1.3
      es-abstract: 1.19.1
    dev: true

  /arrify/1.0.1:
    resolution: { integrity: sha1-iYUI2iIm84DfkEcoRWhJwVAaSw0= }
    engines: { node: '>=0.10.0' }
    dev: true

  /asn1/0.2.6:
    resolution:
      { integrity: sha512-ix/FxPn0MDjeyJ7i/yoHGFt/EX6LyNbxSEhPPXODPL+KB0VPk86UYfL0lMdy+KCnv+fmvIzySwaK5COwqVbWTQ== }
    dependencies:
      safer-buffer: 2.1.2
    dev: true
    optional: true

  /assert-plus/1.0.0:
    resolution: { integrity: sha1-8S4PPF13sLHN2RRpQuTpbB5N1SU= }
    engines: { node: '>=0.8' }
    dev: true

  /astral-regex/2.0.0:
    resolution:
      { integrity: sha512-Z7tMw1ytTXt5jqMcOP+OQteU1VuNK9Y02uuJtKQ1Sv69jXQKKg5cibLwGJow8yzZP+eAc18EmLGPal0bp36rvQ== }
    engines: { node: '>=8' }

  /async/3.2.3:
    resolution:
      { integrity: sha512-spZRyzKL5l5BZQrr/6m/SqFdBN0q3OCI0f9rjfBzCMBIP4p75P620rR3gTmaksNOhmzgdxcaxdNfMy6anrbM0g== }
    dev: false

  /asynckit/0.4.0:
    resolution: { integrity: sha1-x57Zf380y48robyXkLzDZkdLS3k= }

  /available-typed-arrays/1.0.5:
    resolution:
      { integrity: sha512-DMD0KiN46eipeziST1LPP/STfDU0sufISXmjSgvVsoU2tqxctQeASejWcfNtxYKqETM1UxQ8sp2OrSBWpHY6sw== }
    engines: { node: '>= 0.4' }
    dev: true

  /aws-sign2/0.7.0:
    resolution: { integrity: sha1-tG6JCTSpWR8tL2+G1+ap8bP+dqg= }
    dev: true
    optional: true

  /aws4/1.11.0:
    resolution:
      { integrity: sha512-xh1Rl34h6Fi1DC2WWKfxUTVqRsNnr6LsKz2+hfwDxQJWmrx8+c7ylaqBMcHfl1U1r2dsifOvKX3LQuLNZ+XSvA== }
    dev: true
    optional: true

  /axios/0.21.4:
    resolution:
      { integrity: sha512-ut5vewkiu8jjGBdqpM44XxjuCjq9LAKeHVmoVfHVzy8eHgxxq8SbAVQNovDA8mVi05kP0Ea/n/UzcSHcTJQfNg== }
    dependencies:
      follow-redirects: 1.14.7
    transitivePeerDependencies:
      - debug
    dev: true

  /axios/0.21.4_debug@4.3.3:
    resolution:
      { integrity: sha512-ut5vewkiu8jjGBdqpM44XxjuCjq9LAKeHVmoVfHVzy8eHgxxq8SbAVQNovDA8mVi05kP0Ea/n/UzcSHcTJQfNg== }
    dependencies:
      follow-redirects: 1.14.7_debug@4.3.3
    transitivePeerDependencies:
      - debug

  /babel-jest/27.5.1_@babel+core@7.16.7:
    resolution:
      { integrity: sha512-cdQ5dXjGRd0IBRATiQ4mZGlGlRE8kJpjPOixdNRdT+m3UcNqmYWN6rK6nvtXYfY3D76cb8s/O1Ss8ea24PIwcg== }
    engines: { node: ^10.13.0 || ^12.13.0 || ^14.15.0 || >=15.0.0 }
    peerDependencies:
      '@babel/core': ^7.8.0
    dependencies:
      '@babel/core': 7.16.7
      '@jest/transform': 27.5.1
      '@jest/types': 27.5.1
      '@types/babel__core': 7.1.18
      babel-plugin-istanbul: 6.1.1
      babel-preset-jest: 27.5.1_@babel+core@7.16.7
      chalk: 4.1.2
      graceful-fs: 4.2.9
      slash: 3.0.0
    transitivePeerDependencies:
      - supports-color
    dev: true

  /babel-plugin-istanbul/6.1.1:
    resolution:
      { integrity: sha512-Y1IQok9821cC9onCx5otgFfRm7Lm+I+wwxOx738M/WLPZ9Q42m4IG5W0FNX8WLL2gYMZo3JkuXIH2DOpWM+qwA== }
    engines: { node: '>=8' }
    dependencies:
      '@babel/helper-plugin-utils': 7.16.7
      '@istanbuljs/load-nyc-config': 1.1.0
      '@istanbuljs/schema': 0.1.3
      istanbul-lib-instrument: 5.1.0
      test-exclude: 6.0.0
    transitivePeerDependencies:
      - supports-color
    dev: true

  /babel-plugin-jest-hoist/27.5.1:
    resolution:
      { integrity: sha512-50wCwD5EMNW4aRpOwtqzyZHIewTYNxLA4nhB+09d8BIssfNfzBRhkBIHiaPv1Si226TQSvp8gxAJm2iY2qs2hQ== }
    engines: { node: ^10.13.0 || ^12.13.0 || ^14.15.0 || >=15.0.0 }
    dependencies:
      '@babel/template': 7.16.7
      '@babel/types': 7.16.8
      '@types/babel__core': 7.1.18
      '@types/babel__traverse': 7.14.2
    dev: true

  /babel-preset-current-node-syntax/1.0.1_@babel+core@7.16.7:
    resolution:
      { integrity: sha512-M7LQ0bxarkxQoN+vz5aJPsLBn77n8QgTFmo8WK0/44auK2xlCXrYcUxHFxgU7qW5Yzw/CjmLRK2uJzaCd7LvqQ== }
    peerDependencies:
      '@babel/core': ^7.0.0
    dependencies:
      '@babel/core': 7.16.7
      '@babel/plugin-syntax-async-generators': 7.8.4_@babel+core@7.16.7
      '@babel/plugin-syntax-bigint': 7.8.3_@babel+core@7.16.7
      '@babel/plugin-syntax-class-properties': 7.12.13_@babel+core@7.16.7
      '@babel/plugin-syntax-import-meta': 7.10.4_@babel+core@7.16.7
      '@babel/plugin-syntax-json-strings': 7.8.3_@babel+core@7.16.7
      '@babel/plugin-syntax-logical-assignment-operators': 7.10.4_@babel+core@7.16.7
      '@babel/plugin-syntax-nullish-coalescing-operator': 7.8.3_@babel+core@7.16.7
      '@babel/plugin-syntax-numeric-separator': 7.10.4_@babel+core@7.16.7
      '@babel/plugin-syntax-object-rest-spread': 7.8.3_@babel+core@7.16.7
      '@babel/plugin-syntax-optional-catch-binding': 7.8.3_@babel+core@7.16.7
      '@babel/plugin-syntax-optional-chaining': 7.8.3_@babel+core@7.16.7
      '@babel/plugin-syntax-top-level-await': 7.14.5_@babel+core@7.16.7
    dev: true

  /babel-preset-jest/27.5.1_@babel+core@7.16.7:
    resolution:
      { integrity: sha512-Nptf2FzlPCWYuJg41HBqXVT8ym6bXOevuCTbhxlUpjwtysGaIWFvDEjp4y+G7fl13FgOdjs7P/DmErqH7da0Ag== }
    engines: { node: ^10.13.0 || ^12.13.0 || ^14.15.0 || >=15.0.0 }
    peerDependencies:
      '@babel/core': ^7.0.0
    dependencies:
      '@babel/core': 7.16.7
      babel-plugin-jest-hoist: 27.5.1
      babel-preset-current-node-syntax: 1.0.1_@babel+core@7.16.7
    dev: true

  /balanced-match/1.0.2:
    resolution:
      { integrity: sha512-3oSeUO0TMV67hN1AmbXsK4yaqU7tjiHlbxRDZOpH0KW9+CeX4bRAaX0Anxt0tx2MrpRpWwQaPwIlISEJhYU5Pw== }

  /base64-js/1.5.1:
    resolution:
      { integrity: sha512-AKpaYlHn8t4SVbOHCy+b5+KKgvR4vrsD8vbvrbiQJps7fKDTkjkDry6ji0rUJjC0kzbNePLwzxq8iypo41qeWA== }

  /batching-toposort/1.2.0:
    resolution:
      { integrity: sha512-HDf0OOv00dqYGm+M5tJ121RTzX0sK9fxzBMKXYsuQrY0pKSOJjc5qa0DUtzvCGkgIVf1YON2G1e/MHEdHXVaRQ== }
    engines: { node: '>=8.0.0' }
    dev: true

  /bcrypt-pbkdf/1.0.2:
    resolution: { integrity: sha1-pDAdOJtqQ/m2f/PKEaP2Y342Dp4= }
    dependencies:
      tweetnacl: 0.14.5
    dev: true
    optional: true

  /benchmark/2.1.4:
    resolution: { integrity: sha1-CfPeMckWQl1JjMLuVloOvzwqVik= }
    dependencies:
      lodash: 4.17.21
      platform: 1.3.6
    dev: true

  /binary-extensions/2.2.0:
    resolution:
      { integrity: sha512-jDctJ/IVQbZoJykoeHbhXpOlNBqGNcwXJKJog42E5HDPUwQTSdjCHdihjj0DlnheQ7blbT6dHOafNAiS8ooQKA== }
    engines: { node: '>=8' }
    dev: true

  /bl/4.1.0:
    resolution:
      { integrity: sha512-1W07cM9gS6DcLperZfFSj+bWLtaPGSOHWhPiGzXmvVJbRLdG82sH/Kn8EtW1VqWVA54AKf2h5k5BbnIbwF3h6w== }
    dependencies:
      buffer: 5.7.1
      inherits: 2.0.4
      readable-stream: 3.6.0

  /bl/5.0.0:
    resolution:
      { integrity: sha512-8vxFNZ0pflFfi0WXA3WQXlj6CaMEwsmh63I1CNp0q+wWv8sD0ARx1KovSQd0l2GkwrMIOyedq0EF1FxI+RCZLQ== }
    dependencies:
      buffer: 6.0.3
      inherits: 2.0.4
      readable-stream: 3.6.0

  /block-stream/0.0.9:
    resolution: { integrity: sha1-E+v+d4oDIFz+A3UUgeu0szAMEmo= }
    engines: { node: 0.4 || >=0.5.8 }
    dependencies:
      inherits: 2.0.4
    dev: true
    optional: true

  /body-parser/1.19.1:
    resolution:
      { integrity: sha512-8ljfQi5eBk8EJfECMrgqNGWPEY5jWP+1IzkzkGdFFEwFQZZyaZ21UqdaHktgiMlH0xLHqIFtE/u2OYE5dOtViA== }
    engines: { node: '>= 0.8' }
    dependencies:
      bytes: 3.1.1
      content-type: 1.0.4
      debug: 2.6.9
      depd: 1.1.2
      http-errors: 1.8.1
      iconv-lite: 0.4.24
      on-finished: 2.3.0
      qs: 6.9.6
      raw-body: 2.4.2
      type-is: 1.6.18
    dev: true

  /brace-expansion/1.1.11:
    resolution:
      { integrity: sha512-iCuPHDFgrHX7H2vEI/5xpz07zSHB00TpugqhmYtVmMO6518mCuRMoOYFldEBl0g187ufozdaHgWKcYFb61qGiA== }
    dependencies:
      balanced-match: 1.0.2
      concat-map: 0.0.1

  /braces/3.0.2:
    resolution:
      { integrity: sha512-b8um+L1RzM3WDSzvhm6gIz1yfTbBt6YTlcEKAvsmqCZZFw46z626lVj9j1yEPW33H5H+lBQpZMP1k8l+78Ha0A== }
    engines: { node: '>=8' }
    dependencies:
      fill-range: 7.0.1

  /browser-process-hrtime/1.0.0:
    resolution:
      { integrity: sha512-9o5UecI3GhkpM6DrXr69PblIuWxPKk9Y0jHBRhdocZ2y7YECBFCsHm79Pr3OyR2AvjhDkabFJaDJMYRazHgsow== }
    dev: true

  /browserslist/4.19.1:
    resolution:
      { integrity: sha512-u2tbbG5PdKRTUoctO3NBD8FQ5HdPh1ZXPHzp1rwaa5jTc+RV9/+RlWiAIKmjRPQF+xbGM9Kklj5bZQFa2s/38A== }
    engines: { node: ^6 || ^7 || ^8 || ^9 || ^10 || ^11 || ^12 || >=13.7 }
    hasBin: true
    dependencies:
      caniuse-lite: 1.0.30001299
      electron-to-chromium: 1.4.45
      escalade: 3.1.1
      node-releases: 2.0.1
      picocolors: 1.0.0
    dev: true

  /bs-logger/0.2.6:
    resolution:
      { integrity: sha512-pd8DCoxmbgc7hyPKOvxtqNcjYoOsABPQdcCUjGp3d42VR2CX1ORhk2A87oqqu5R1kk+76nsxZupkmyd+MVtCog== }
    engines: { node: '>= 6' }
    dependencies:
      fast-json-stable-stringify: 2.1.0
    dev: true

  /bser/2.1.1:
    resolution:
      { integrity: sha512-gQxTNE/GAfIIrmHLUE3oJyp5FO6HRBfhjnw4/wMmA63ZGDJnWBmgY/lyQBpnDUkGmAhbSe39tx2d/iTOAfglwQ== }
    dependencies:
      node-int64: 0.4.0
    dev: true

  /buffer-crc32/0.2.13:
    resolution: { integrity: sha1-DTM+PwDqxQqhRUq9MO+MKl2ackI= }
    dev: false

  /buffer-equal-constant-time/1.0.1:
    resolution: { integrity: sha1-+OcRMvf/5uAaXJaXpMbz5I1cyBk= }

  /buffer-from/1.1.2:
    resolution:
      { integrity: sha512-E+XQCRwSbaaiChtv6k6Dwgc+bx+Bs6vuKJHHl5kox/BaKbhiXzqQOwK4cO22yElGp2OCmjwVhT3HmxgyPGnJfQ== }
    dev: true

  /buffer-writer/2.0.0:
    resolution:
      { integrity: sha512-a7ZpuTZU1TRtnwyCNW3I5dc0wWNC3VR9S++Ewyk2HHZdrO3CQJqSpd+95Us590V6AL7JqUAH2IwZ/398PmNFgw== }
    engines: { node: '>=4' }

  /buffer/5.7.1:
    resolution:
      { integrity: sha512-EHcyIPBQ4BSGlvjB16k5KgAJ27CIsHY/2JBmCRReo48y9rQ3MaUzWX3KVlBa4U7MyX02HdVj0K7C3WaB3ju7FQ== }
    dependencies:
      base64-js: 1.5.1
      ieee754: 1.2.1

  /buffer/6.0.3:
    resolution:
      { integrity: sha512-FTiCpNxtwiZZHEZbcbTIcZjERVICn9yq/pDFkTl95/AxzD1naBctN7YO68riM/gLSDY7sdrMby8hofADYuuqOA== }
    dependencies:
      base64-js: 1.5.1
      ieee754: 1.2.1

  /bytes/3.1.1:
    resolution:
      { integrity: sha512-dWe4nWO/ruEOY7HkUJ5gFt1DCFV9zPRoJr8pV0/ASQermOZjtq8jMjOprC0Kd10GLN+l7xaUPvxzJFWtxGu8Fg== }
    engines: { node: '>= 0.8' }
    dev: true

  /call-bind/1.0.2:
    resolution:
      { integrity: sha512-7O+FbCihrB5WGbFYesctwmTKae6rOiIzmz1icreWJ+0aA7LJfuqhEso2T9ncpcFtzMQtzXf2QGGueWJGTYsqrA== }
    dependencies:
      function-bind: 1.1.1
      get-intrinsic: 1.1.1

  /callsites/3.1.0:
    resolution:
      { integrity: sha512-P8BjAsXvZS+VIDUI11hHCQEv74YT67YUi5JJFNWIqL235sBmjX4+qx9Muvls5ivyNENctx46xQLQ3aTuE7ssaQ== }
    engines: { node: '>=6' }
    dev: true

  /camelcase-keys/6.2.2:
    resolution:
      { integrity: sha512-YrwaA0vEKazPBkn0ipTiMpSajYDSe+KjQfrjhcBMxJt/znbvlHd8Pw/Vamaz5EB4Wfhs3SUR3Z9mwRu/P3s3Yg== }
    engines: { node: '>=8' }
    dependencies:
      camelcase: 5.3.1
      map-obj: 4.3.0
      quick-lru: 4.0.1
    dev: true

  /camelcase/5.3.1:
    resolution:
      { integrity: sha512-L28STB170nwWS63UjtlEOE3dldQApaJXZkOI1uMFfzf3rRuPegHaHesyee+YxQ+W6SvRDQV6UrdOdRiR153wJg== }
    engines: { node: '>=6' }
    dev: true

  /camelcase/6.3.0:
    resolution:
      { integrity: sha512-Gmy6FhYlCY7uOElZUSbxo2UCDH8owEk996gkbrpsgGtrJLM3J7jGxl9Ic7Qwwj4ivOE5AWZWRMecDdF7hqGjFA== }
    engines: { node: '>=10' }
    dev: true

  /caniuse-lite/1.0.30001299:
    resolution:
      { integrity: sha512-iujN4+x7QzqA2NCSrS5VUy+4gLmRd4xv6vbBBsmfVqTx8bLAD8097euLqQgKxSVLvxjSDcvF1T/i9ocgnUFexw== }
    dev: true

  /caseless/0.12.0:
    resolution: { integrity: sha1-G2gcIf+EAzyCZUMJBolCDRhxUdw= }
    dev: true
    optional: true

  /chalk/2.4.2:
    resolution:
      { integrity: sha512-Mti+f9lpJNcwF4tWV8/OrTTtF1gZi+f8FqlyAdouralcFWFQWF2+NgCHShjkCb+IFBLq9buZwE1xckQU4peSuQ== }
    engines: { node: '>=4' }
    dependencies:
      ansi-styles: 3.2.1
      escape-string-regexp: 1.0.5
      supports-color: 5.5.0

  /chalk/4.1.2:
    resolution:
      { integrity: sha512-oKnbhFyRIXpUuez8iBMmyEa4nbj4IOQyuhc/wy9kY7/WVPcwIO9VA668Pu8RkO7+0G76SLROeyw9CpQ061i4mA== }
    engines: { node: '>=10' }
    dependencies:
      ansi-styles: 4.3.0
      supports-color: 7.2.0

  /char-regex/1.0.2:
    resolution:
      { integrity: sha512-kWWXztvZ5SBQV+eRgKFeh8q5sLuZY2+8WUIzlxWVTg+oGwY14qylx1KbKzHd8P6ZYkAg0xyIDU9JMHhyJMZ1jw== }
    engines: { node: '>=10' }
    dev: true

  /checkpoint-client/1.1.20:
    resolution:
      { integrity: sha512-AHDELBFMXBV9Rzp4JaN0JR03YQomZpaaVFDjgH7Ue4CcPuzNV2dZ94ZORJ9OoQsASYca/uR7UNGXmeNuWHc+IQ== }
    dependencies:
      ci-info: 3.1.1
      env-paths: 2.2.1
      fast-write-atomic: 0.2.1
      make-dir: 3.1.0
      ms: 2.1.3
      node-fetch: 2.6.1
      uuid: 8.3.2
    dev: true

  /checkpoint-client/1.1.21:
    resolution:
      { integrity: sha512-bcrcnJncn6uGhj06IIsWvUBPyJWK1ZezDbLCJ//IQEYXkUobhGvOOBlHe9K5x0ZMkAZGinPB4T+lTUmFz/acWQ== }
    dependencies:
      ci-info: 3.3.0
      env-paths: 2.2.1
      fast-write-atomic: 0.2.1
      make-dir: 3.1.0
      ms: 2.1.3
      node-fetch: 2.6.7
      uuid: 8.3.2
    transitivePeerDependencies:
      - encoding

  /chokidar/3.5.2:
    resolution:
      { integrity: sha512-ekGhOnNVPgT77r4K/U3GDhu+FQ2S8TnK/s2KbIGXi0SZWuwkZ2QNyfWdZW+TVfn84DpEP7rLeCt2UI6bJ8GwbQ== }
    engines: { node: '>= 8.10.0' }
    dependencies:
      anymatch: 3.1.2
      braces: 3.0.2
      glob-parent: 5.1.2
      is-binary-path: 2.1.0
      is-glob: 4.0.3
      normalize-path: 3.0.0
      readdirp: 3.6.0
    optionalDependencies:
      fsevents: 2.3.2
    dev: true

  /chownr/1.1.4:
    resolution:
      { integrity: sha512-jJ0bqzaylmJtVnNgzTeSOs8DPavpbYgEr/b0YL8/2GO3xJEhInFmhKMUnEJQjZumK7KXGFhUy89PrsJWlakBVg== }

  /chownr/2.0.0:
    resolution:
      { integrity: sha512-bIomtDF5KGpdogkLd9VspvFzk9KfpyyGlS8YFVZl7TGPBHL5snIOnxeshwVgPteQ9b4Eydl+pVbIyE1DcvCWgQ== }
    engines: { node: '>=10' }
    dev: false

  /ci-info/3.1.1:
    resolution:
      { integrity: sha512-kdRWLBIJwdsYJWYJFtAFFYxybguqeF91qpZaggjG5Nf8QKdizFG2hjqvaTXbxFIcYbSaD74KpAXv6BSm17DHEQ== }
    dev: true

  /ci-info/3.3.0:
    resolution:
      { integrity: sha512-riT/3vI5YpVH6/qomlDnJow6TBee2PBKSEpx3O32EGPYbWGIRsIlGRms3Sm74wYE1JMo8RnO04Hb12+v1J5ICw== }

  /cjs-module-lexer/1.2.2:
    resolution:
      { integrity: sha512-cOU9usZw8/dXIXKtwa8pM0OTJQuJkxMN6w30csNRUerHfeQ5R6U3kkU/FtJeIf3M202OHfY2U8ccInBG7/xogA== }
    dev: true

  /clean-stack/2.2.0:
    resolution:
      { integrity: sha512-4diC9HaTE+KRAMWhDhrGOECgWZxoevMc5TlkObMqNSsVU62PYzXZ/SMTjzyGAFF1YusgxGcSWTEXBhp0CPwQ1A== }
    engines: { node: '>=6' }

  /cli-cursor/3.1.0:
    resolution:
      { integrity: sha512-I/zHAwsKf9FqGoXM4WWRACob9+SNukZTd94DWF57E4toouRulbCxcUh6RKUEOQlYTHJnzkPMySvPNaaSLNfLZw== }
    engines: { node: '>=8' }
    dependencies:
      restore-cursor: 3.1.0

  /cli-truncate/2.1.0:
    resolution:
      { integrity: sha512-n8fOixwDD6b/ObinzTrp1ZKFzbgvKZvuz/TvejnLn1aQfC6r52XEx85FmuC+3HI+JM7coBRXUvNqEU2PHVrHpg== }
    engines: { node: '>=8' }
    dependencies:
      slice-ansi: 3.0.0
      string-width: 4.2.3

  /cli-truncate/3.1.0:
    resolution:
      { integrity: sha512-wfOBkjXteqSnI59oPcJkcPl/ZmwvMMOj340qUIY1SKZCv0B9Cf4D4fAucRkIKQmsIuYK3x1rrgU7MeGRruiuiA== }
    engines: { node: ^12.20.0 || ^14.13.1 || >=16.0.0 }
    dependencies:
      slice-ansi: 5.0.0
      string-width: 5.1.0
    dev: true

  /cliui/7.0.4:
    resolution:
      { integrity: sha512-OcRE68cOsVMXp1Yvonl/fzkQOyjLSu/8bhPDfQt0e0/Eb283TKP20Fs2MqoPsr9SwA595rRCA+QMzYc9nBP+JQ== }
    dependencies:
      string-width: 4.2.3
      strip-ansi: 6.0.1
      wrap-ansi: 7.0.0
    dev: true

  /co/4.6.0:
    resolution: { integrity: sha1-bqa989hTrlTMuOR7+gvz+QMfsYQ= }
    engines: { iojs: '>= 1.0.0', node: '>= 0.12.0' }
    dev: true

  /code-point-at/1.1.0:
    resolution: { integrity: sha1-DQcLTQQ6W+ozovGkDi7bPZpMz3c= }
    engines: { node: '>=0.10.0' }

  /collect-v8-coverage/1.0.1:
    resolution:
      { integrity: sha512-iBPtljfCNcTKNAto0KEtDfZ3qzjJvqE3aTGZsbhjSBlorqpXJlaWWtPO35D+ZImoC3KWejX64o+yPGxhWSTzfg== }
    dev: true

  /color-convert/1.9.3:
    resolution:
      { integrity: sha512-QfAUtd+vFdAtFQcC8CCyYt1fYWxSqAiK2cSD6zDB8N3cpsEBAvRxp9zOGg6G/SHHJYAT88/az/IuDGALsNVbGg== }
    dependencies:
      color-name: 1.1.3

  /color-convert/2.0.1:
    resolution:
      { integrity: sha512-RRECPsj7iu/xb5oKYcsFHSppFNnsj/52OVTRKb4zP5onXwVF3zVmmToNcOfGC+CRDpfK/U584fMg38ZHCaElKQ== }
    engines: { node: '>=7.0.0' }
    dependencies:
      color-name: 1.1.4

  /color-name/1.1.3:
    resolution: { integrity: sha1-p9BVi9icQveV3UIyj3QIMcpTvCU= }

  /color-name/1.1.4:
    resolution:
      { integrity: sha512-dOy+3AuW3a2wNbZHIuMZpTcgjGuLU/uBL/ubcZF9OXbDo8ff4O8yVp5Bf0efS8uEoYo5q4Fx7dY9OgQGXgAsQA== }

  /colorette/2.0.16:
    resolution:
      { integrity: sha512-hUewv7oMjCp+wkBv5Rm0v87eJhq4woh5rSR+42YSQJKecCqgIqNkZ6lAlQms/BwHPJA5NKMRlpxPRv0n8HQW6g== }
    dev: true

  /colors/1.2.5:
    resolution:
      { integrity: sha512-erNRLao/Y3Fv54qUa0LBB+//Uf3YwMUmdJinN20yMXm9zdKKqH9wt7R9IIVZ+K7ShzfpLV/Zg8+VyrBJYB4lpg== }
    engines: { node: '>=0.1.90' }
    dev: true

  /combined-stream/1.0.8:
    resolution:
      { integrity: sha512-FQN4MRfuJeHf7cBbBMJFXhKSDq+2kAArBlmRBvcvFE5BB1HZKXtSFASDhdlz9zOYwxh8lDdnvmMOe/+5cdoEdg== }
    engines: { node: '>= 0.8' }
    dependencies:
      delayed-stream: 1.0.0

  /commander/2.20.3:
    resolution:
      { integrity: sha512-GpVkmM8vF2vQUkj2LvZmD35JxeJOLCwJ9cUkugyk2nuhbv3+mJvpLYYt+0+USMxE+oj+ey/lJEnhZw75x/OMcQ== }

  /commander/8.3.0:
    resolution:
      { integrity: sha512-OkTL9umf+He2DZkUq8f8J9of7yL6RJKI24dVITBmNfZBmri9zYZQrKkuXiKhyfPSu8tUhnVBB1iKXevvnlR4Ww== }
    engines: { node: '>= 12' }
    dev: true

  /commondir/1.0.1:
    resolution: { integrity: sha1-3dgA2gxmEnOTzKWVDqloo6rxJTs= }

  /compress-commons/4.1.1:
    resolution:
      { integrity: sha512-QLdDLCKNV2dtoTorqgxngQCMA+gWXkM/Nwu7FpeBhk/RdkzimqC3jueb/FDmaZeXh+uby1jkBqE3xArsLBE5wQ== }
    engines: { node: '>= 10' }
    dependencies:
      buffer-crc32: 0.2.13
      crc32-stream: 4.0.2
      normalize-path: 3.0.0
      readable-stream: 3.6.0
    dev: false

  /concat-map/0.0.1:
    resolution: { integrity: sha1-2Klr13/Wjfd5OnMDajug1UBdR3s= }

  /console-control-strings/1.1.0:
    resolution: { integrity: sha1-PXz0Rk22RG6mRL9LOVB/mFEAjo4= }

  /content-disposition/0.5.4:
    resolution:
      { integrity: sha512-FveZTNuGw04cxlAiWbzi6zTAL/lhehaWbTtgluJh4/E95DqMwTmha3KZN1aAWA8cFIhHzMZUvLevkw5Rqk+tSQ== }
    engines: { node: '>= 0.6' }
    dependencies:
      safe-buffer: 5.2.1
    dev: true

  /content-type/1.0.4:
    resolution:
      { integrity: sha512-hIP3EEPs8tB9AT1L+NUqtwOAps4mk2Zob89MWXMHjHWg9milF/j4osnnQLXBCBFBk/tvIG/tUc9mOUJiPBhPXA== }
    engines: { node: '>= 0.6' }
    dev: true

  /convert-source-map/1.8.0:
    resolution:
      { integrity: sha512-+OQdjP49zViI/6i7nIJpA8rAl4sV/JdPfU9nZs3VqOwGIgizICvuN2ru6fMd+4llL0tar18UYJXfZ/TWtmhUjA== }
    dependencies:
      safe-buffer: 5.1.2
    dev: true

  /cookie-signature/1.0.6:
    resolution: { integrity: sha1-4wOogrNCzD7oylE6eZmXNNqzriw= }
    dev: true

  /cookie/0.4.1:
    resolution:
      { integrity: sha512-ZwrFkGJxUR3EIoXtO+yVE69Eb7KlixbaeAWfBQB9vVsNn/o+Yw69gBWSSDK825hQNdN+wF8zELf3dFNl/kxkUA== }
    engines: { node: '>= 0.6' }
    dev: true

  /core-util-is/1.0.2:
    resolution: { integrity: sha1-tf1UIgqivFq1eqtxQMlAdUUDwac= }
    dev: true

  /core-util-is/1.0.3:
    resolution:
      { integrity: sha512-ZQBvi1DcpJ4GDqanjucZ2Hj3wEO5pZDS89BWbkcrvdxksJorwUDDZamX9ldFkp9aw2lmBDLgkObEA4DWNJ9FYQ== }

  /cors/2.8.5:
    resolution:
      { integrity: sha512-KIHbLJqu73RGr/hnbrO9uBeixNGuvSQjul/jdFvS/KFSIH1hWVd1ng7zOHx+YrEfInLG7q4n6GHQ9cDtxv/P6g== }
    engines: { node: '>= 0.10' }
    dependencies:
      object-assign: 4.1.1
      vary: 1.1.2
    dev: true

  /crc-32/1.2.0:
    resolution:
      { integrity: sha512-1uBwHxF+Y/4yF5G48fwnKq6QsIXheor3ZLPT80yGBV1oEUwpPojlEhQbWKVw1VwcTQyMGHK1/XMmTjmlsmTTGA== }
    engines: { node: '>=0.8' }
    hasBin: true
    dependencies:
      exit-on-epipe: 1.0.1
      printj: 1.1.2
    dev: false

  /crc32-stream/4.0.2:
    resolution:
      { integrity: sha512-DxFZ/Hk473b/muq1VJ///PMNLj0ZMnzye9thBpmjpJKCc5eMgB95aK8zCGrGfQ90cWo561Te6HK9D+j4KPdM6w== }
    engines: { node: '>= 10' }
    dependencies:
      crc-32: 1.2.0
      readable-stream: 3.6.0
    dev: false

  /create-require/1.1.1:
    resolution:
      { integrity: sha512-dcKFX3jn0MpIaXjisoRvexIJVEKzaq7z2rZKxf+MSr9TkdmHmsU4m2lcLojrj/FHl8mk5VxMmYA+ftRkP/3oKQ== }
    dev: true

  /cross-spawn/7.0.3:
    resolution:
      { integrity: sha512-iRDPJKUPVEND7dHPO8rkbOnPpyDygcDFtWjpeWNCgy8WP2rXcxXL8TskReQl6OrB2G7+UJrags1q15Fudc7G6w== }
    engines: { node: '>= 8' }
    dependencies:
      path-key: 3.1.1
      shebang-command: 2.0.0
      which: 2.0.2

  /crypto-random-string/2.0.0:
    resolution:
      { integrity: sha512-v1plID3y9r/lPhviJ1wrXpLeyUIGAZ2SHNYTEapm7/8A9nLPoyvVp3RK/EPFqn5kEznyWgYZNsRtYYIWbuG8KA== }
    engines: { node: '>=8' }

  /cssom/0.3.8:
    resolution:
      { integrity: sha512-b0tGHbfegbhPJpxpiBPU2sCkigAqtM9O121le6bbOlgyV+NyGyCmVfJ6QW9eRjz8CpNfWEOYBIMIGRYkLwsIYg== }
    dev: true

  /cssom/0.4.4:
    resolution:
      { integrity: sha512-p3pvU7r1MyyqbTk+WbNJIgJjG2VmTIaB10rI93LzVPrmDJKkzKYMtxxyAvQXR/NS6otuzveI7+7BBq3SjBS2mw== }
    dev: true

  /cssstyle/2.3.0:
    resolution:
      { integrity: sha512-AZL67abkUzIuvcHqk7c09cezpGNcxUxU4Ioi/05xHk4DQeTkWmGYftIE6ctU6AEt+Gn4n1lDStOtj7FKycP71A== }
    engines: { node: '>=8' }
    dependencies:
      cssom: 0.3.8
    dev: true

  /dashdash/1.14.1:
    resolution: { integrity: sha1-hTz6D3y+L+1d4gMmuN1YEDX24vA= }
    engines: { node: '>=0.10' }
    dependencies:
      assert-plus: 1.0.0
    dev: true
    optional: true

  /data-urls/2.0.0:
    resolution:
      { integrity: sha512-X5eWTSXO/BJmpdIKCRuKUgSCgAN0OwliVK3yPKbwIWU1Tdw5BRajxlzMidvh+gwko9AfQ9zIj52pzF91Q3YAvQ== }
    engines: { node: '>=10' }
    dependencies:
      abab: 2.0.5
      whatwg-mimetype: 2.3.0
      whatwg-url: 8.7.0
    dev: true

  /debug/2.6.9:
    resolution:
      { integrity: sha512-bC7ElrdJaJnPbAP+1EotYvqZsb3ecl5wi6Bfi6BJTUcNowp6cvspg0jXznRTKDjm/E7AdgFBVeAPVMNcKGsHMA== }
    dependencies:
      ms: 2.0.0
    dev: true

  /debug/3.2.7:
    resolution:
      { integrity: sha512-CFjzYYAi4ThfiQvizrFQevTTXHtnCqWfe7x1AhgEscTz6ZbLbfoLRLPugTQyBth6f8ZERVUSyWHFD/7Wu4t1XQ== }
    dependencies:
      ms: 2.1.3
    dev: true

  /debug/4.3.3:
    resolution:
      { integrity: sha512-/zxw5+vh1Tfv+4Qn7a5nsbcJKPaSvCDhojn6FEl9vupwK2VCSDtEiEtqr8DFtzYFOdz63LBkxec7DYuc2jon6Q== }
    engines: { node: '>=6.0' }
    peerDependencies:
      supports-color: '*'
    peerDependenciesMeta:
      supports-color:
        optional: true
    dependencies:
      ms: 2.1.2

  /debug/4.3.3_supports-color@9.2.1:
    resolution:
      { integrity: sha512-/zxw5+vh1Tfv+4Qn7a5nsbcJKPaSvCDhojn6FEl9vupwK2VCSDtEiEtqr8DFtzYFOdz63LBkxec7DYuc2jon6Q== }
    engines: { node: '>=6.0' }
    peerDependencies:
      supports-color: '*'
    peerDependenciesMeta:
      supports-color:
        optional: true
    dependencies:
      ms: 2.1.2
      supports-color: 9.2.1
    dev: true

  /decamelize-keys/1.1.0:
    resolution: { integrity: sha1-0XGoeTMlKAfrPLYdwcFEXQeN8tk= }
    engines: { node: '>=0.10.0' }
    dependencies:
      decamelize: 1.2.0
      map-obj: 1.0.1
    dev: true

  /decamelize/1.2.0:
    resolution: { integrity: sha1-9lNNFRSCabIDUue+4m9QH5oZEpA= }
    engines: { node: '>=0.10.0' }
    dev: true

  /decimal.js/10.3.1:
    resolution:
      { integrity: sha512-V0pfhfr8suzyPGOx3nmq4aHqabehUZn6Ch9kyFpV79TGDTWFmHqUqXdabR7QHqxzrYolF4+tVmJhUG4OURg5dQ== }
    dev: true

  /decompress-response/6.0.0:
    resolution:
      { integrity: sha512-aW35yZM6Bb/4oJlZncMH2LCoZtJXTRxES17vE3hoRiowU2kWHaJKFkSBDnDR+cm9J+9QhXmREyIfv0pji9ejCQ== }
    engines: { node: '>=10' }
    dependencies:
      mimic-response: 3.1.0
    optional: true

  /dedent/0.7.0:
    resolution: { integrity: sha1-JJXduvbrh0q7Dhvp3yLS5aVEMmw= }
    dev: true

  /deep-extend/0.6.0:
    resolution:
      { integrity: sha512-LOHxIOaPYdHlJRtCQfDIVZtfw/ufM8+rVj649RIHzcm/vGwQRXFt6OPqIFWsm2XEMrNIEtWR64sY1LEKD2vAOA== }
    engines: { node: '>=4.0.0' }

  /deep-is/0.1.4:
    resolution:
      { integrity: sha512-oIPzksmTg4/MriiaYGO+okXDT7ztn/w3Eptv/+gSIdMdKsJo0u4CfYNFJPy+4SKMuCqGw2wxnA+URMg3t8a/bQ== }
    dev: true

  /deepmerge/4.2.2:
    resolution:
      { integrity: sha512-FJ3UgI4gIl+PHZm53knsuSFpE+nESMr7M4v9QcgB7S63Kj/6WqMiFQJpBBYz1Pt+66bZpP3Q7Lye0Oo9MPKEdg== }
    engines: { node: '>=0.10.0' }
    dev: true

  /define-properties/1.1.3:
    resolution:
      { integrity: sha512-3MqfYKj2lLzdMSf8ZIZE/V+Zuy+BgD6f164e8K2w7dgnpKArBDerGYpM46IYYcjnkdPNMjPk9A6VFB8+3SKlXQ== }
    engines: { node: '>= 0.4' }
    dependencies:
      object-keys: 1.1.1
    dev: true

  /del/6.0.0:
    resolution:
      { integrity: sha512-1shh9DQ23L16oXSZKB2JxpL7iMy2E0S9d517ptA1P8iw0alkPtQcrKH7ru31rYtKwF499HkTu+DRzq3TCKDFRQ== }
    engines: { node: '>=10' }
    dependencies:
      globby: 11.1.0
      graceful-fs: 4.2.9
      is-glob: 4.0.3
      is-path-cwd: 2.2.0
      is-path-inside: 3.0.3
      p-map: 4.0.0
      rimraf: 3.0.2
      slash: 3.0.0

  /delayed-stream/1.0.0:
    resolution: { integrity: sha1-3zrhmayt+31ECqrgsp4icrJOxhk= }
    engines: { node: '>=0.4.0' }

  /delegates/1.0.0:
    resolution: { integrity: sha1-hMbhWbgZBP3KWaDvRM2HDTElD5o= }

  /denque/1.5.1:
    resolution:
      { integrity: sha512-XwE+iZ4D6ZUB7mfYRMb5wByE8L74HCn30FBN7sWnXksWc1LO1bPDl67pBR9o/kC4z/xSNAwkMYcGgqDV3BE3Hw== }
    engines: { node: '>=0.10' }
    dev: true

  /denque/2.0.1:
    resolution:
      { integrity: sha512-tfiWc6BQLXNLpNiR5iGd0Ocu3P3VpxfzFiqubLgMfhfOw9WyvgJBd46CClNn9k3qfbjvT//0cf7AlYRX/OslMQ== }
    engines: { node: '>=0.10' }
    dev: false

  /depd/1.1.2:
    resolution: { integrity: sha1-m81S4UwJd2PnSbJ0xDRu0uVgtak= }
    engines: { node: '>= 0.6' }
    dev: true

  /destroy/1.0.4:
    resolution: { integrity: sha1-l4hXRCxEdJ5CBmE+N5RiBYJqvYA= }
    dev: true

  /detect-libc/1.0.3:
    resolution: { integrity: sha1-+hN8S9aY7fVc1c0CrFWfkaTEups= }
    engines: { node: '>=0.10' }
    hasBin: true
    dev: true

  /detect-libc/2.0.0:
    resolution:
      { integrity: sha512-S55LzUl8HUav8l9E2PBTlC5PAJrHK7tkM+XXFGD+fbsbkTzhCpG6K05LxJcUOEWzMa4v6ptcMZ9s3fOdJDu0Zw== }
    engines: { node: '>=8' }
    optional: true

  /detect-newline/3.1.0:
    resolution:
      { integrity: sha512-TLz+x/vEXm/Y7P7wn1EJFNLxYpUD4TgMosxY6fAVJUnJMbupHBOncxyWUG9OpTaH9EBD7uFI5LfEgmMOc54DsA== }
    engines: { node: '>=8' }
    dev: true

  /diff-sequences/27.4.0:
    resolution:
      { integrity: sha512-YqiQzkrsmHMH5uuh8OdQFU9/ZpADnwzml8z0O5HvRNda+5UZsaX/xN+AAxfR2hWq1Y7HZnAzO9J5lJXOuDz2Ww== }
    engines: { node: ^10.13.0 || ^12.13.0 || ^14.15.0 || >=15.0.0 }
    dev: true

  /diff-sequences/27.5.1:
    resolution:
      { integrity: sha512-k1gCAXAsNgLwEL+Y8Wvl+M6oEFj5bgazfZULpS5CneoPPXRaCCW7dm+q21Ky2VEE5X+VeRDBVg1Pcvvsr4TtNQ== }
    engines: { node: ^10.13.0 || ^12.13.0 || ^14.15.0 || >=15.0.0 }
    dev: true

  /diff/4.0.2:
    resolution:
      { integrity: sha512-58lmxKSA4BNyLz+HHMUzlOEpg09FV+ev6ZMe3vJihgdxzgcwZ8VoEEPmALCZG9LmqfVoNMMKpttIYTVG6uDY7A== }
    engines: { node: '>=0.3.1' }
    dev: true

  /dir-glob/3.0.1:
    resolution:
      { integrity: sha512-WkrWp9GR4KXfKGYzOLmTuGVi1UWFfws377n9cc55/tb6DuqyF6pcQ5AbiHEshaDpY9v6oaSr2XCDidGmMwdzIA== }
    engines: { node: '>=8' }
    dependencies:
      path-type: 4.0.0

  /doctrine/2.1.0:
    resolution:
      { integrity: sha512-35mSku4ZXK0vfCuHEDAwt55dg2jNajHZ1odvF+8SSr82EsZY4QmXfuWso8oEd8zRhVObSN18aM0CjSdoBX7zIw== }
    engines: { node: '>=0.10.0' }
    dependencies:
      esutils: 2.0.3
    dev: true

  /doctrine/3.0.0:
    resolution:
      { integrity: sha512-yS+Q5i3hBf7GBkd4KG8a7eBNNWNGLTaEwwYWUijIYM7zrlYDM0BFXHjjPWlWZ1Rg7UaddZeIDmi9jF3HmqiQ2w== }
    engines: { node: '>=6.0.0' }
    dependencies:
      esutils: 2.0.3
    dev: true

  /domexception/2.0.1:
    resolution:
      { integrity: sha512-yxJ2mFy/sibVQlu5qHjOkf9J3K6zgmCxgJ94u2EdvDOV09H+32LtRswEcUsmUWN72pVLOEnTSRaIVVzVQgS0dg== }
    engines: { node: '>=8' }
    dependencies:
      webidl-conversions: 5.0.0
    dev: true

  /dotenv/16.0.0:
    resolution:
      { integrity: sha512-qD9WU0MPM4SWLPJy/r2Be+2WgQj8plChsyrCNQzW/0WjvcJQiKQJ9mH3ZgB3fxbUUxgc/11ZJ0Fi5KiimWGz2Q== }
    engines: { node: '>=12' }

  /eastasianwidth/0.2.0:
    resolution:
      { integrity: sha512-I88TYZWc9XiYHRQ4/3c5rjjfgkjhLyW2luGIheGERbNQ6OY7yTybanSpDXZa8y7VUP9YmDcYa+eyq4ca7iLqWA== }
    dev: true

  /ecc-jsbn/0.1.2:
    resolution: { integrity: sha1-OoOpBOVDUyh4dMVkt1SThoSamMk= }
    dependencies:
      jsbn: 0.1.1
      safer-buffer: 2.1.2
    dev: true
    optional: true

  /ecdsa-sig-formatter/1.0.11:
    resolution:
      { integrity: sha512-nagl3RYrbNv6kQkeJIpt6NJZy8twLB/2vtz6yN9Z4vRKHN4/QZJIEbqohALSgwKdnksuY3k5Addp5lg8sVoVcQ== }
    dependencies:
      safe-buffer: 5.2.1

  /ee-first/1.1.1:
    resolution: { integrity: sha1-WQxhFWsK4vTwJVcyoViyZrxWsh0= }
    dev: true

  /electron-to-chromium/1.4.45:
    resolution:
      { integrity: sha512-czF9eYVuOmlY/vxyMQz2rGlNSjZpxNQYBe1gmQv7al171qOIhgyO9k7D5AKlgeTCSPKk+LHhj5ZyIdmEub9oNg== }
    dev: true

  /emittery/0.8.1:
    resolution:
      { integrity: sha512-uDfvUjVrfGJJhymx/kz6prltenw1u7WrCg1oa94zYY8xxVpLLUu045LAT0dhDZdXG58/EpPL/5kA180fQ/qudg== }
    engines: { node: '>=10' }
    dev: true

  /emoji-regex/8.0.0:
    resolution:
      { integrity: sha512-MSjYzcWNOA0ewAHpz0MxpYFvwg6yjy1NG3xteoqz644VCo/RPgnr1/GGt+ic3iJTzQ8Eu3TdM14SawnVUmGE6A== }

  /emoji-regex/9.2.2:
    resolution:
      { integrity: sha512-L18DaJsXSUk2+42pv8mLs5jJT2hqFkFE4j21wOmgbUqsZ2hL72NsUU785g9RXgo3s0ZNgVl42TiHp3ZtOv/Vyg== }
    dev: true

  /encodeurl/1.0.2:
    resolution: { integrity: sha1-rT/0yG7C0CkyL1oCw6mmBslbP1k= }
    engines: { node: '>= 0.8' }
    dev: true

  /end-of-stream/1.4.4:
    resolution:
      { integrity: sha512-+uw1inIHVPQoaVuHzRyXd21icM+cnt4CzD5rW+NC1wjOUSTOs+Te7FOv7AhN7vS9x/oIyhLP5PR1H+phQAHu5Q== }
    dependencies:
      once: 1.4.0

  /enquirer/2.3.6:
    resolution:
      { integrity: sha512-yjNnPr315/FjS4zIsUxYguYUPP2e1NK4d7E7ZOLiyYCcbFBiTMyID+2wvm2w6+pZ/odMA7cRkjhsPbltwBOrLg== }
    engines: { node: '>=8.6' }
    dependencies:
      ansi-colors: 4.1.1
    dev: true

  /env-paths/2.2.1:
    resolution:
      { integrity: sha512-+h1lkLKhZMTYjog1VEpJNG7NZJWcuc2DDk/qsqSTRRCOXiLjeQ1d1/udrUGhqMxUgAlwKNZ0cf2uqan5GLuS2A== }
    engines: { node: '>=6' }

  /error-ex/1.3.2:
    resolution:
      { integrity: sha512-7dFHNmqeFSEt2ZBsCriorKnn3Z2pj+fd9kmI6QoWw4//DL+icEBfc0U7qJCisqrTsKTjw4fNFy2pW9OqStD84g== }
    dependencies:
      is-arrayish: 0.2.1

  /es-abstract/1.19.1:
    resolution:
      { integrity: sha512-2vJ6tjA/UfqLm2MPs7jxVybLoB8i1t1Jd9R3kISld20sIxPcTbLuggQOUxeWeAvIUkduv/CfMjuh4WmiXr2v9w== }
    engines: { node: '>= 0.4' }
    dependencies:
      call-bind: 1.0.2
      es-to-primitive: 1.2.1
      function-bind: 1.1.1
      get-intrinsic: 1.1.1
      get-symbol-description: 1.0.0
      has: 1.0.3
      has-symbols: 1.0.2
      internal-slot: 1.0.3
      is-callable: 1.2.4
      is-negative-zero: 2.0.2
      is-regex: 1.1.4
      is-shared-array-buffer: 1.0.1
      is-string: 1.0.7
      is-weakref: 1.0.2
      object-inspect: 1.12.0
      object-keys: 1.1.1
      object.assign: 4.1.2
      string.prototype.trimend: 1.0.4
      string.prototype.trimstart: 1.0.4
      unbox-primitive: 1.0.1
    dev: true

  /es-to-primitive/1.2.1:
    resolution:
      { integrity: sha512-QCOllgZJtaUo9miYBcLChTUaHNjJF3PYs1VidD7AwiEj1kYxKeQTctLAezAOH5ZKRH0g2IgPn6KwB4IT8iRpvA== }
    engines: { node: '>= 0.4' }
    dependencies:
      is-callable: 1.2.4
      is-date-object: 1.0.5
      is-symbol: 1.0.4
    dev: true

  /esbuild-android-arm64/0.13.14:
    resolution:
      { integrity: sha512-Q+Xhfp827r+ma8/DJgpMRUbDZfefsk13oePFEXEIJ4gxFbNv5+vyiYXYuKm43/+++EJXpnaYmEnu4hAKbAWYbA== }
    cpu: [arm64]
    os: [android]
    requiresBuild: true
    dev: true
    optional: true

  /esbuild-android-arm64/0.14.21:
    resolution:
      { integrity: sha512-Bqgld1TY0wZv8TqiQmVxQFgYzz8ZmyzT7clXBDZFkOOdRybzsnj8AZuK1pwcLVA7Ya6XncHgJqIao7NFd3s0RQ== }
    engines: { node: '>=12' }
    cpu: [arm64]
    os: [android]
    requiresBuild: true
    dev: true
    optional: true

  /esbuild-darwin-64/0.13.14:
    resolution:
      { integrity: sha512-YmOhRns6QBNSjpVdTahi/yZ8dscx9ai7a6OY6z5ACgOuQuaQ2Qk2qgJ0/siZ6LgD0gJFMV8UINFV5oky5TFNQQ== }
    cpu: [x64]
    os: [darwin]
    requiresBuild: true
    dev: true
    optional: true

  /esbuild-darwin-64/0.14.21:
    resolution:
      { integrity: sha512-j+Eg+e13djzyYINVvAbOo2/zvZ2DivuJJTaBrJnJHSD7kUNuGHRkHoSfFjbI80KHkn091w350wdmXDNSgRjfYQ== }
    engines: { node: '>=12' }
    cpu: [x64]
    os: [darwin]
    requiresBuild: true
    dev: true
    optional: true

  /esbuild-darwin-arm64/0.13.14:
    resolution:
      { integrity: sha512-Lp00VTli2jqZghSa68fx3fEFCPsO1hK59RMo1PRap5RUjhf55OmaZTZYnCDI0FVlCtt+gBwX5qwFt4lc6tI1xg== }
    cpu: [arm64]
    os: [darwin]
    requiresBuild: true
    dev: true
    optional: true

  /esbuild-darwin-arm64/0.14.21:
    resolution:
      { integrity: sha512-nDNTKWDPI0RuoPj5BhcSB2z5EmZJJAyRtZLIjyXSqSpAyoB8eyAKXl4lB8U2P78Fnh4Lh1le/fmpewXE04JhBQ== }
    engines: { node: '>=12' }
    cpu: [arm64]
    os: [darwin]
    requiresBuild: true
    dev: true
    optional: true

  /esbuild-freebsd-64/0.13.14:
    resolution:
      { integrity: sha512-BKosI3jtvTfnmsCW37B1TyxMUjkRWKqopR0CE9AF2ratdpkxdR24Vpe3gLKNyWiZ7BE96/SO5/YfhbPUzY8wKw== }
    cpu: [x64]
    os: [freebsd]
    requiresBuild: true
    dev: true
    optional: true

  /esbuild-freebsd-64/0.14.21:
    resolution:
      { integrity: sha512-zIurkCHXhxELiDZtLGiexi8t8onQc2LtuE+S7457H/pP0g0MLRKMrsn/IN4LDkNe6lvBjuoZZi2OfelOHn831g== }
    engines: { node: '>=12' }
    cpu: [x64]
    os: [freebsd]
    requiresBuild: true
    dev: true
    optional: true

  /esbuild-freebsd-arm64/0.13.14:
    resolution:
      { integrity: sha512-yd2uh0yf+fWv5114+SYTl4/1oDWtr4nN5Op+PGxAkMqHfYfLjFKpcxwCo/QOS/0NWqPVE8O41IYZlFhbEN2B8Q== }
    cpu: [arm64]
    os: [freebsd]
    requiresBuild: true
    dev: true
    optional: true

  /esbuild-freebsd-arm64/0.14.21:
    resolution:
      { integrity: sha512-wdxMmkJfbwcN+q85MpeUEamVZ40FNsBa9mPq8tAszDn8TRT2HoJvVRADPIIBa9SWWwlDChIMjkDKAnS3KS/sPA== }
    engines: { node: '>=12' }
    cpu: [arm64]
    os: [freebsd]
    requiresBuild: true
    dev: true
    optional: true

  /esbuild-linux-32/0.13.14:
    resolution:
      { integrity: sha512-a8rOnS1oWSfkkYWXoD2yXNV4BdbDKA7PNVQ1klqkY9SoSApL7io66w5H44mTLsfyw7G6Z2vLlaLI2nz9MMAowA== }
    cpu: [ia32]
    os: [linux]
    requiresBuild: true
    dev: true
    optional: true

  /esbuild-linux-32/0.14.21:
    resolution:
      { integrity: sha512-fmxvyzOPPh2xiEHojpCeIQP6pXcoKsWbz3ryDDIKLOsk4xp3GbpHIEAWP0xTeuhEbendmvBDVKbAVv3PnODXLg== }
    engines: { node: '>=12' }
    cpu: [ia32]
    os: [linux]
    requiresBuild: true
    dev: true
    optional: true

  /esbuild-linux-64/0.13.14:
    resolution:
      { integrity: sha512-yPZSoMs9W2MC3Dw+6kflKt5FfQm6Dicex9dGIr1OlHRsn3Hm7yGMUTctlkW53KknnZdOdcdd5upxvbxqymczVQ== }
    cpu: [x64]
    os: [linux]
    requiresBuild: true
    dev: true
    optional: true

  /esbuild-linux-64/0.14.21:
    resolution:
      { integrity: sha512-edZyNOv1ql+kpmlzdqzzDjRQYls+tSyi4QFi+PdBhATJFUqHsnNELWA9vMSzAaInPOEaVUTA5Ml28XFChcy4DA== }
    engines: { node: '>=12' }
    cpu: [x64]
    os: [linux]
    requiresBuild: true
    dev: true
    optional: true

  /esbuild-linux-arm/0.13.14:
    resolution:
      { integrity: sha512-8chZE4pkKRvJ/M/iwsNQ1KqsRg2RyU5eT/x2flNt/f8F2TVrDreR7I0HEeCR50wLla3B1C3wTIOzQBmjuc6uWg== }
    cpu: [arm]
    os: [linux]
    requiresBuild: true
    dev: true
    optional: true

  /esbuild-linux-arm/0.14.21:
    resolution:
      { integrity: sha512-aSU5pUueK6afqmLQsbU+QcFBT62L+4G9hHMJDHWfxgid6hzhSmfRH9U/f+ymvxsSTr/HFRU4y7ox8ZyhlVl98w== }
    engines: { node: '>=12' }
    cpu: [arm]
    os: [linux]
    requiresBuild: true
    dev: true
    optional: true

  /esbuild-linux-arm64/0.13.14:
    resolution:
      { integrity: sha512-Lvo391ln9PzC334e+jJ2S0Rt0cxP47eoH5gFyv/E8HhOnEJTvm7A+RRnMjjHnejELacTTfYgFGQYPjLsi/jObQ== }
    cpu: [arm64]
    os: [linux]
    requiresBuild: true
    dev: true
    optional: true

  /esbuild-linux-arm64/0.14.21:
    resolution:
      { integrity: sha512-t5qxRkq4zdQC0zXpzSB2bTtfLgOvR0C6BXYaRE/6/k8/4SrkZcTZBeNu+xGvwCU4b5dU9ST9pwIWkK6T1grS8g== }
    engines: { node: '>=12' }
    cpu: [arm64]
    os: [linux]
    requiresBuild: true
    dev: true
    optional: true

  /esbuild-linux-mips64le/0.13.14:
    resolution:
      { integrity: sha512-MZhgxbmrWbpY3TOE029O6l5tokG9+Yoj2hW7vdit/d/VnmneqeGrSHADuDL6qXM8L5jaCiaivb4VhsyVCpdAbQ== }
    cpu: [mips64el]
    os: [linux]
    requiresBuild: true
    dev: true
    optional: true

  /esbuild-linux-mips64le/0.14.21:
    resolution:
      { integrity: sha512-jLZLQGCNlUsmIHtGqNvBs3zN+7a4D9ckf0JZ+jQTwHdZJ1SgV9mAjbB980OFo66LoY+WeM7t3WEnq3FjI1zw4A== }
    engines: { node: '>=12' }
    cpu: [mips64el]
    os: [linux]
    requiresBuild: true
    dev: true
    optional: true

  /esbuild-linux-ppc64le/0.13.14:
    resolution:
      { integrity: sha512-un7KMwS7fX1Un6BjfSZxTT8L5cV/8Uf4SAhM7WYy2XF8o8TI+uRxxD03svZnRNIPsN2J5cl6qV4n7Iwz+yhhVw== }
    cpu: [ppc64]
    os: [linux]
    requiresBuild: true
    dev: true
    optional: true

  /esbuild-linux-ppc64le/0.14.21:
    resolution:
      { integrity: sha512-4TWxpK391en2UBUw6GSrukToTDu6lL9vkm3Ll40HrI08WG3qcnJu7bl8e1+GzelDsiw1QmfAY/nNvJ6iaHRpCQ== }
    engines: { node: '>=12' }
    cpu: [ppc64]
    os: [linux]
    requiresBuild: true
    dev: true
    optional: true

  /esbuild-linux-riscv64/0.14.21:
    resolution:
      { integrity: sha512-fElngqOaOfTsF+u+oetDLHsPG74vB2ZaGZUqmGefAJn3a5z9Z2pNa4WpVbbKgHpaAAy5tWM1m1sbGohj6Ki6+Q== }
    engines: { node: '>=12' }
    cpu: [riscv64]
    os: [linux]
    requiresBuild: true
    dev: true
    optional: true

  /esbuild-linux-s390x/0.14.21:
    resolution:
      { integrity: sha512-brleZ6R5fYv0qQ7ZBwenQmP6i9TdvJCB092c/3D3pTLQHBGHJb5zWgKxOeS7bdHzmLy6a6W7GbFk6QKpjyD6QA== }
    engines: { node: '>=12' }
    cpu: [s390x]
    os: [linux]
    requiresBuild: true
    dev: true
    optional: true

  /esbuild-netbsd-64/0.13.14:
    resolution:
      { integrity: sha512-5ekKx/YbOmmlTeNxBjh38Uh5TGn5C4uyqN17i67k18pS3J+U2hTVD7rCxcFcRS1AjNWumkVL3jWqYXadFwMS0Q== }
    cpu: [x64]
    os: [netbsd]
    requiresBuild: true
    dev: true
    optional: true

  /esbuild-netbsd-64/0.14.21:
    resolution:
      { integrity: sha512-nCEgsLCQ8RoFWVV8pVI+kX66ICwbPP/M9vEa0NJGIEB/Vs5sVGMqkf67oln90XNSkbc0bPBDuo4G6FxlF7PN8g== }
    engines: { node: '>=12' }
    cpu: [x64]
    os: [netbsd]
    requiresBuild: true
    dev: true
    optional: true

  /esbuild-openbsd-64/0.13.14:
    resolution:
      { integrity: sha512-9bzvwewHjct2Cv5XcVoE1yW5YTW12Sk838EYfA46abgnhxGoFSD1mFcaztp5HHC43AsF+hQxbSFG/RilONARUA== }
    cpu: [x64]
    os: [openbsd]
    requiresBuild: true
    dev: true
    optional: true

  /esbuild-openbsd-64/0.14.21:
    resolution:
      { integrity: sha512-h9zLMyVD0T73MDTVYIb/qUTokwI6EJH9O6wESuTNq6+XpMSr6C5aYZ4fvFKdNELW+Xsod+yDS2hV2JTUAbFrLA== }
    engines: { node: '>=12' }
    cpu: [x64]
    os: [openbsd]
    requiresBuild: true
    dev: true
    optional: true

  /esbuild-register/3.3.1_esbuild@0.13.14:
    resolution:
      { integrity: sha512-DjK9rOeo+Dhq8DXKy52DF2+O7zNPXkFRg9lZfqXDGLU6AzrULxBJZPOOFcH6WCNfkwqymKOZoNvd/ncCvEjwdw== }
    peerDependencies:
      esbuild: '>=0.12 <1'
    dependencies:
      esbuild: 0.13.14
    dev: true

  /esbuild-sunos-64/0.13.14:
    resolution:
      { integrity: sha512-mjMrZB76M6FmoiTvj/RGWilrioR7gVwtFBRVugr9qLarXMIU1W/pQx+ieEOtflrW61xo8w1fcxyHsVVGRvoQ0w== }
    cpu: [x64]
    os: [sunos]
    requiresBuild: true
    dev: true
    optional: true

  /esbuild-sunos-64/0.14.21:
    resolution:
      { integrity: sha512-Kl+7Cot32qd9oqpLdB1tEGXEkjBlijrIxMJ0+vlDFaqsODutif25on0IZlFxEBtL2Gosd4p5WCV1U7UskNQfXA== }
    engines: { node: '>=12' }
    cpu: [x64]
    os: [sunos]
    requiresBuild: true
    dev: true
    optional: true

  /esbuild-windows-32/0.13.14:
    resolution:
      { integrity: sha512-GZa6mrx2rgfbH/5uHg0Rdw50TuOKbdoKCpEBitzmG5tsXBdce+cOL+iFO5joZc6fDVCLW3Y6tjxmSXRk/v20Hg== }
    cpu: [ia32]
    os: [win32]
    requiresBuild: true
    dev: true
    optional: true

  /esbuild-windows-32/0.14.21:
    resolution:
      { integrity: sha512-V7vnTq67xPBUCk/9UtlolmQ798Ecjdr1ZoI1vcSgw7M82aSSt0eZdP6bh5KAFZU8pxDcx3qoHyWQfHYr11f22A== }
    engines: { node: '>=12' }
    cpu: [ia32]
    os: [win32]
    requiresBuild: true
    dev: true
    optional: true

  /esbuild-windows-64/0.13.14:
    resolution:
      { integrity: sha512-Lsgqah24bT7ClHjLp/Pj3A9wxjhIAJyWQcrOV4jqXAFikmrp2CspA8IkJgw7HFjx6QrJuhpcKVbCAe/xw0i2yw== }
    cpu: [x64]
    os: [win32]
    requiresBuild: true
    dev: true
    optional: true

  /esbuild-windows-64/0.14.21:
    resolution:
      { integrity: sha512-kDgHjKOHwjfJDCyRGELzVxiP/RBJBTA+wyspf78MTTJQkyPuxH2vChReNdWc+dU2S4gIZFHMdP1Qrl/k22ZmaA== }
    engines: { node: '>=12' }
    cpu: [x64]
    os: [win32]
    requiresBuild: true
    dev: true
    optional: true

  /esbuild-windows-arm64/0.13.14:
    resolution:
      { integrity: sha512-KP8FHVlWGhM7nzYtURsGnskXb/cBCPTfj0gOKfjKq2tHtYnhDZywsUG57nk7TKhhK0fL11LcejHG3LRW9RF/9A== }
    cpu: [arm64]
    os: [win32]
    requiresBuild: true
    dev: true
    optional: true

  /esbuild-windows-arm64/0.14.21:
    resolution:
      { integrity: sha512-8Sbo0zpzgwWrwjQYLmHF78f7E2xg5Ve63bjB2ng3V2aManilnnTGaliq2snYg+NOX60+hEvJHRdVnuIAHW0lVw== }
    engines: { node: '>=12' }
    cpu: [arm64]
    os: [win32]
    requiresBuild: true
    dev: true
    optional: true

  /esbuild/0.13.14:
    resolution:
      { integrity: sha512-xu4D+1ji9x53ocuomcY+KOrwAnWzhBu/wTEjpdgZ8I1c8i5vboYIeigMdzgY1UowYBKa2vZgVgUB32bu7gkxeg== }
    hasBin: true
    requiresBuild: true
    optionalDependencies:
      esbuild-android-arm64: 0.13.14
      esbuild-darwin-64: 0.13.14
      esbuild-darwin-arm64: 0.13.14
      esbuild-freebsd-64: 0.13.14
      esbuild-freebsd-arm64: 0.13.14
      esbuild-linux-32: 0.13.14
      esbuild-linux-64: 0.13.14
      esbuild-linux-arm: 0.13.14
      esbuild-linux-arm64: 0.13.14
      esbuild-linux-mips64le: 0.13.14
      esbuild-linux-ppc64le: 0.13.14
      esbuild-netbsd-64: 0.13.14
      esbuild-openbsd-64: 0.13.14
      esbuild-sunos-64: 0.13.14
      esbuild-windows-32: 0.13.14
      esbuild-windows-64: 0.13.14
      esbuild-windows-arm64: 0.13.14
    dev: true

  /esbuild/0.14.21:
    resolution:
      { integrity: sha512-7WEoNMBJdLN993dr9h0CpFHPRc3yFZD+EAVY9lg6syJJ12gc5fHq8d75QRExuhnMkT2DaRiIKFThRvDWP+fO+A== }
    engines: { node: '>=12' }
    hasBin: true
    requiresBuild: true
    optionalDependencies:
      esbuild-android-arm64: 0.14.21
      esbuild-darwin-64: 0.14.21
      esbuild-darwin-arm64: 0.14.21
      esbuild-freebsd-64: 0.14.21
      esbuild-freebsd-arm64: 0.14.21
      esbuild-linux-32: 0.14.21
      esbuild-linux-64: 0.14.21
      esbuild-linux-arm: 0.14.21
      esbuild-linux-arm64: 0.14.21
      esbuild-linux-mips64le: 0.14.21
      esbuild-linux-ppc64le: 0.14.21
      esbuild-linux-riscv64: 0.14.21
      esbuild-linux-s390x: 0.14.21
      esbuild-netbsd-64: 0.14.21
      esbuild-openbsd-64: 0.14.21
      esbuild-sunos-64: 0.14.21
      esbuild-windows-32: 0.14.21
      esbuild-windows-64: 0.14.21
      esbuild-windows-arm64: 0.14.21
    dev: true

  /escalade/3.1.1:
    resolution:
      { integrity: sha512-k0er2gUkLf8O0zKJiAhmkTnJlTvINGv7ygDNPbeIsX/TJjGJZHuh9B2UxbsaEkmlEo9MfhrSzmhIlhRlI2GXnw== }
    engines: { node: '>=6' }
    dev: true

  /escape-html/1.0.3:
    resolution: { integrity: sha1-Aljq5NPQwJdN4cFpGI7wBR0dGYg= }
    dev: true

  /escape-string-regexp/1.0.5:
    resolution: { integrity: sha1-G2HAViGQqN/2rjuyzwIAyhMLhtQ= }
    engines: { node: '>=0.8.0' }

  /escape-string-regexp/2.0.0:
    resolution:
      { integrity: sha512-UpzcLCXolUWcNu5HtVMHYdXJjArjsF9C0aNnquZYY4uW/Vu0miy5YoWvbV345HauVvcAUnpRuhMMcqTcGOY2+w== }
    engines: { node: '>=8' }

  /escape-string-regexp/4.0.0:
    resolution:
      { integrity: sha512-TtpcNJ3XAzx3Gq8sWRzJaVajRs0uVxA2YAkdb1jm2YkPz4G6egUFAyA3n5vtEIZefPk5Wa4UXbKuS5fKkJWdgA== }
    engines: { node: '>=10' }

  /escodegen/2.0.0:
    resolution:
      { integrity: sha512-mmHKys/C8BFUGI+MAWNcSYoORYLMdPzjrknd2Vc+bUsjN5bXcr8EhrNB+UTqfL1y3I9c4fw2ihgtMPQLBRiQxw== }
    engines: { node: '>=6.0' }
    hasBin: true
    dependencies:
      esprima: 4.0.1
      estraverse: 5.3.0
      esutils: 2.0.3
      optionator: 0.8.3
    optionalDependencies:
      source-map: 0.6.1
    dev: true

  /eslint-config-prettier/8.3.0_eslint@8.6.0:
    resolution:
      { integrity: sha512-BgZuLUSeKzvlL/VUjx/Yb787VQ26RU3gGjA3iiFvdsp/2bMfVIWUVP7tjxtjS0e+HP409cPlPvNkQloz8C91ew== }
    hasBin: true
    peerDependencies:
      eslint: '>=7.0.0'
    dependencies:
      eslint: 8.6.0
    dev: true

  /eslint-formatter-pretty/4.1.0:
    resolution:
      { integrity: sha512-IsUTtGxF1hrH6lMWiSl1WbGaiP01eT6kzywdY1U+zLc0MP+nwEnUiS9UI8IaOTUhTeQJLlCEWIbXINBH4YJbBQ== }
    engines: { node: '>=10' }
    dependencies:
      '@types/eslint': 7.29.0
      ansi-escapes: 4.3.2
      chalk: 4.1.2
      eslint-rule-docs: 1.1.231
      log-symbols: 4.1.0
      plur: 4.0.0
      string-width: 4.2.3
      supports-hyperlinks: 2.2.0
    dev: true

  /eslint-import-resolver-node/0.3.6:
    resolution:
      { integrity: sha512-0En0w03NRVMn9Uiyn8YRPDKvWjxCWkslUEhGNTdGx15RvPJYQ+lbOlqrlNI2vEAs4pDYK4f/HN2TbDmk5TP0iw== }
    dependencies:
      debug: 3.2.7
      resolve: 1.22.0
    dev: true

  /eslint-module-utils/2.7.3:
    resolution:
      { integrity: sha512-088JEC7O3lDZM9xGe0RerkOMd0EjFl+Yvd1jPWIkMT5u3H9+HC34mWWPnqPrN13gieT9pBOO+Qt07Nb/6TresQ== }
    engines: { node: '>=4' }
    dependencies:
      debug: 3.2.7
      find-up: 2.1.0
    dev: true

  /eslint-plugin-eslint-comments/3.2.0_eslint@8.6.0:
    resolution:
      { integrity: sha512-0jkOl0hfojIHHmEHgmNdqv4fmh7300NdpA9FFpF7zaoLvB/QeXOGNLIo86oAveJFrfB1p05kC8hpEMHM8DwWVQ== }
    engines: { node: '>=6.5.0' }
    peerDependencies:
      eslint: '>=4.19.1'
    dependencies:
      escape-string-regexp: 1.0.5
      eslint: 8.6.0
      ignore: 5.2.0
    dev: true

  /eslint-plugin-import/2.25.4_eslint@8.6.0:
    resolution:
      { integrity: sha512-/KJBASVFxpu0xg1kIBn9AUa8hQVnszpwgE7Ld0lKAlx7Ie87yzEzCgSkekt+le/YVhiaosO4Y14GDAOc41nfxA== }
    engines: { node: '>=4' }
    peerDependencies:
      eslint: ^2 || ^3 || ^4 || ^5 || ^6 || ^7.2.0 || ^8
    dependencies:
      array-includes: 3.1.4
      array.prototype.flat: 1.2.5
      debug: 2.6.9
      doctrine: 2.1.0
      eslint: 8.6.0
      eslint-import-resolver-node: 0.3.6
      eslint-module-utils: 2.7.3
      has: 1.0.3
      is-core-module: 2.8.1
      is-glob: 4.0.3
      minimatch: 3.0.4
      object.values: 1.1.5
      resolve: 1.22.0
      tsconfig-paths: 3.12.0
    dev: true

  /eslint-plugin-jest/26.0.0_50718c277c711d46fdc0916b9b606e5d:
    resolution:
      { integrity: sha512-Fvs0YgJ/nw9FTrnqTuMGVrkozkd07jkQzWm0ajqyHlfcsdkxGfAuv30fgfWHOnHiCr9+1YQ365CcDX7vrNhqQg== }
    engines: { node: ^12.13.0 || ^14.15.0 || >=16.0.0 }
    peerDependencies:
      '@typescript-eslint/eslint-plugin': ^5.0.0
      eslint: ^6.0.0 || ^7.0.0 || ^8.0.0
      jest: '*'
    peerDependenciesMeta:
      '@typescript-eslint/eslint-plugin':
        optional: true
      jest:
        optional: true
    dependencies:
      '@typescript-eslint/eslint-plugin': 5.9.0_bd2fd93dbcc607ad2f21b784bccfe0c8
      '@typescript-eslint/utils': 5.10.1_eslint@8.6.0+typescript@4.5.4
      eslint: 8.6.0
    transitivePeerDependencies:
      - supports-color
      - typescript
    dev: true

  /eslint-plugin-prettier/4.0.0_1c588f61426b1faf18812943f1678311:
    resolution:
      { integrity: sha512-98MqmCJ7vJodoQK359bqQWaxOE0CS8paAz/GgjaZLyex4TTk3g9HugoO89EqWCrFiOqn9EVvcoo7gZzONCWVwQ== }
    engines: { node: '>=6.0.0' }
    peerDependencies:
      eslint: '>=7.28.0'
      eslint-config-prettier: '*'
      prettier: '>=2.0.0'
    peerDependenciesMeta:
      eslint-config-prettier:
        optional: true
    dependencies:
      eslint: 8.6.0
      eslint-config-prettier: 8.3.0_eslint@8.6.0
      prettier: 2.5.1
      prettier-linter-helpers: 1.0.0
    dev: true

  /eslint-plugin-simple-import-sort/7.0.0_eslint@8.6.0:
    resolution:
      { integrity: sha512-U3vEDB5zhYPNfxT5TYR7u01dboFZp+HNpnGhkDB2g/2E4wZ/g1Q9Ton8UwCLfRV9yAKyYqDh62oHOamvkFxsvw== }
    peerDependencies:
      eslint: '>=5.0.0'
    dependencies:
      eslint: 8.6.0
    dev: true

  /eslint-rule-docs/1.1.231:
    resolution:
      { integrity: sha512-egHz9A1WG7b8CS0x1P6P/Rj5FqZOjray/VjpJa14tMZalfRKvpE2ONJ3plCM7+PcinmU4tcmbPLv0VtwzSdLVA== }
    dev: true

  /eslint-scope/5.1.1:
    resolution:
      { integrity: sha512-2NxwbF/hZ0KpepYN0cNbo+FN6XoK7GaHlQhgx/hIZl6Va0bF45RQOOwhLIy8lQDbuCiadSLCBnH2CFYquit5bw== }
    engines: { node: '>=8.0.0' }
    dependencies:
      esrecurse: 4.3.0
      estraverse: 4.3.0
    dev: true

  /eslint-scope/7.1.0:
    resolution:
      { integrity: sha512-aWwkhnS0qAXqNOgKOK0dJ2nvzEbhEvpy8OlJ9kZ0FeZnA6zpjv1/Vei+puGFFX7zkPCkHHXb7IDX3A+7yPrRWg== }
    engines: { node: ^12.22.0 || ^14.17.0 || >=16.0.0 }
    dependencies:
      esrecurse: 4.3.0
      estraverse: 5.3.0
    dev: true

  /eslint-utils/3.0.0_eslint@8.6.0:
    resolution:
      { integrity: sha512-uuQC43IGctw68pJA1RgbQS8/NP7rch6Cwd4j3ZBtgo4/8Flj4eGE7ZYSZRN3iq5pVUv6GPdW5Z1RFleo84uLDA== }
    engines: { node: ^10.0.0 || ^12.0.0 || >= 14.0.0 }
    peerDependencies:
      eslint: '>=5'
    dependencies:
      eslint: 8.6.0
      eslint-visitor-keys: 2.1.0
    dev: true

  /eslint-visitor-keys/2.1.0:
    resolution:
      { integrity: sha512-0rSmRBzXgDzIsD6mGdJgevzgezI534Cer5L/vyMX0kHzT/jiB43jRhd9YUlMGYLQy2zprNmoT8qasCGtY+QaKw== }
    engines: { node: '>=10' }
    dev: true

  /eslint-visitor-keys/3.1.0:
    resolution:
      { integrity: sha512-yWJFpu4DtjsWKkt5GeNBBuZMlNcYVs6vRCLoCVEJrTjaSB6LC98gFipNK/erM2Heg/E8mIK+hXG/pJMLK+eRZA== }
    engines: { node: ^12.22.0 || ^14.17.0 || >=16.0.0 }
    dev: true

  /eslint-visitor-keys/3.2.0:
    resolution:
      { integrity: sha512-IOzT0X126zn7ALX0dwFiUQEdsfzrm4+ISsQS8nukaJXwEyYKRSnEIIDULYg1mCtGp7UUXgfGl7BIolXREQK+XQ== }
    engines: { node: ^12.22.0 || ^14.17.0 || >=16.0.0 }
    dev: true

  /eslint/8.6.0:
    resolution:
      { integrity: sha512-UvxdOJ7mXFlw7iuHZA4jmzPaUqIw54mZrv+XPYKNbKdLR0et4rf60lIZUU9kiNtnzzMzGWxMV+tQ7uG7JG8DPw== }
    engines: { node: ^12.22.0 || ^14.17.0 || >=16.0.0 }
    hasBin: true
    dependencies:
      '@eslint/eslintrc': 1.0.5
      '@humanwhocodes/config-array': 0.9.2
      ajv: 6.12.6
      chalk: 4.1.2
      cross-spawn: 7.0.3
      debug: 4.3.3
      doctrine: 3.0.0
      enquirer: 2.3.6
      escape-string-regexp: 4.0.0
      eslint-scope: 7.1.0
      eslint-utils: 3.0.0_eslint@8.6.0
      eslint-visitor-keys: 3.1.0
      espree: 9.3.0
      esquery: 1.4.0
      esutils: 2.0.3
      fast-deep-equal: 3.1.3
      file-entry-cache: 6.0.1
      functional-red-black-tree: 1.0.1
      glob-parent: 6.0.2
      globals: 13.12.0
      ignore: 4.0.6
      import-fresh: 3.3.0
      imurmurhash: 0.1.4
      is-glob: 4.0.3
      js-yaml: 4.1.0
      json-stable-stringify-without-jsonify: 1.0.1
      levn: 0.4.1
      lodash.merge: 4.6.2
      minimatch: 3.0.4
      natural-compare: 1.4.0
      optionator: 0.9.1
      progress: 2.0.3
      regexpp: 3.2.0
      semver: 7.3.5
      strip-ansi: 6.0.1
      strip-json-comments: 3.1.1
      text-table: 0.2.0
      v8-compile-cache: 2.3.0
    transitivePeerDependencies:
      - supports-color
    dev: true

  /espree/9.3.0:
    resolution:
      { integrity: sha512-d/5nCsb0JcqsSEeQzFZ8DH1RmxPcglRWh24EFTlUEmCKoehXGdpsx0RkHDubqUI8LSAIKMQp4r9SzQ3n+sm4HQ== }
    engines: { node: ^12.22.0 || ^14.17.0 || >=16.0.0 }
    dependencies:
      acorn: 8.7.0
      acorn-jsx: 5.3.2_acorn@8.7.0
      eslint-visitor-keys: 3.2.0
    dev: true

  /esprima/4.0.1:
    resolution:
      { integrity: sha512-eGuFFw7Upda+g4p+QHvnW0RyTX/SVeJBDM/gCtMARO0cLuT2HcEKnTPvhjV6aGeqrCB/sbNop0Kszm0jsaWU4A== }
    engines: { node: '>=4' }
    hasBin: true
    dev: true

  /esquery/1.4.0:
    resolution:
      { integrity: sha512-cCDispWt5vHHtwMY2YrAQ4ibFkAL8RbH5YGBnZBc90MolvvfkkQcJro/aZiAQUlQ3qgrYS6D6v8Gc5G5CQsc9w== }
    engines: { node: '>=0.10' }
    dependencies:
      estraverse: 5.3.0
    dev: true

  /esrecurse/4.3.0:
    resolution:
      { integrity: sha512-KmfKL3b6G+RXvP8N1vr3Tq1kL/oCFgn2NYXEtqP8/L3pKapUA4G8cFVaoF3SU323CD4XypR/ffioHmkti6/Tag== }
    engines: { node: '>=4.0' }
    dependencies:
      estraverse: 5.3.0
    dev: true

  /estraverse/4.3.0:
    resolution:
      { integrity: sha512-39nnKffWz8xN1BU/2c79n9nB9HDzo0niYUqx6xyqUnyoAnQyyWpOTdZEeiCch8BBu515t4wp9ZmgVfVhn9EBpw== }
    engines: { node: '>=4.0' }
    dev: true

  /estraverse/5.3.0:
    resolution:
      { integrity: sha512-MMdARuVEQziNTeJD8DgMqmhwR11BRQ/cBP+pLtYdSTnf3MIO8fFeiINEbX36ZdNlfU/7A9f3gUw49B3oQsvwBA== }
    engines: { node: '>=4.0' }
    dev: true

  /esutils/2.0.3:
    resolution:
      { integrity: sha512-kVscqXk4OCp68SZ0dkgEKVi6/8ij300KBWTJq32P/dYeWTSwK41WyTxalN1eRmA5Z9UU/LX9D7FWSmV9SAYx6g== }
    engines: { node: '>=0.10.0' }
    dev: true

  /etag/1.8.1:
    resolution: { integrity: sha1-Qa4u62XvpiJorr/qg6x9eSmbCIc= }
    engines: { node: '>= 0.6' }
    dev: true

  /eventemitter3/4.0.7:
    resolution:
      { integrity: sha512-8guHBZCwKnFhYdHr2ysuRWErTwhoN2X8XELRlrRwpmfeY2jjuUN4taQMsULKUVo1K4DvZl+0pgfyoysHxvmvEw== }
    dev: true

  /events/3.3.0:
    resolution:
      { integrity: sha512-mQw+2fkQbALzQ7V0MY0IqdnXNOeTtP4r0lN9z7AAawCXgqea7bDii20AYrIBrFd/Hx0M2Ocz6S111CaFkUcb0Q== }
    engines: { node: '>=0.8.x' }

  /execa/5.1.1:
    resolution:
      { integrity: sha512-8uSpZZocAZRBAPIEINJj3Lo9HyGitllczc27Eh5YYojjMFMn8yHMDMaUHE2Jqfq05D/wucwI4JGURyXt1vchyg== }
    engines: { node: '>=10' }
    dependencies:
      cross-spawn: 7.0.3
      get-stream: 6.0.1
      human-signals: 2.1.0
      is-stream: 2.0.1
      merge-stream: 2.0.0
      npm-run-path: 4.0.1
      onetime: 5.1.2
      signal-exit: 3.0.6
      strip-final-newline: 2.0.0

  /exit-on-epipe/1.0.1:
    resolution:
      { integrity: sha512-h2z5mrROTxce56S+pnvAV890uu7ls7f1kEvVGJbw1OlFH3/mlJ5bkXu0KRyW94v37zzHPiUd55iLn3DA7TjWpw== }
    engines: { node: '>=0.8' }
    dev: false

  /exit/0.1.2:
    resolution: { integrity: sha1-BjJjj42HfMghB9MKD/8aF8uhzQw= }
    engines: { node: '>= 0.8.0' }
    dev: true

  /expand-template/2.0.3:
    resolution:
      { integrity: sha512-XYfuKMvj4O35f/pOXLObndIRvyQ+/+6AhODh+OKWj9S9498pHHn/IMszH+gt0fBCRWMNfk1ZSp5x3AifmnI2vg== }
    engines: { node: '>=6' }
    optional: true

  /expect/27.5.1:
    resolution:
      { integrity: sha512-E1q5hSUG2AmYQwQJ041nvgpkODHQvB+RKlB4IYdru6uJsyFTRyZAP463M+1lINorwbqAmUggi6+WwkD8lCS/Dw== }
    engines: { node: ^10.13.0 || ^12.13.0 || ^14.15.0 || >=15.0.0 }
    dependencies:
      '@jest/types': 27.5.1
      jest-get-type: 27.5.1
      jest-matcher-utils: 27.5.1
      jest-message-util: 27.5.1
    dev: true

  /express/4.17.2:
    resolution:
      { integrity: sha512-oxlxJxcQlYwqPWKVJJtvQiwHgosH/LrLSPA+H4UxpyvSS6jC5aH+5MoHFM+KABgTOt0APue4w66Ha8jCUo9QGg== }
    engines: { node: '>= 0.10.0' }
    dependencies:
      accepts: 1.3.7
      array-flatten: 1.1.1
      body-parser: 1.19.1
      content-disposition: 0.5.4
      content-type: 1.0.4
      cookie: 0.4.1
      cookie-signature: 1.0.6
      debug: 2.6.9
      depd: 1.1.2
      encodeurl: 1.0.2
      escape-html: 1.0.3
      etag: 1.8.1
      finalhandler: 1.1.2
      fresh: 0.5.2
      merge-descriptors: 1.0.1
      methods: 1.1.2
      on-finished: 2.3.0
      parseurl: 1.3.3
      path-to-regexp: 0.1.7
      proxy-addr: 2.0.7
      qs: 6.9.6
      range-parser: 1.2.1
      safe-buffer: 5.2.1
      send: 0.17.2
      serve-static: 1.14.2
      setprototypeof: 1.2.0
      statuses: 1.5.0
      type-is: 1.6.18
      utils-merge: 1.0.1
      vary: 1.1.2
    dev: true

  /extend/3.0.2:
    resolution:
      { integrity: sha512-fjquC59cD7CyW6urNXK0FBufkZcoiGG80wTuPujX590cB5Ttln20E2UB4S/WARVqhXffZl2LNgS+gQdPIIim/g== }
    dev: true
    optional: true

  /extsprintf/1.3.0:
    resolution: { integrity: sha1-lpGEQOMEGnpBT4xS48V06zw+HgU= }
    engines: { '0': node >=0.6.0 }
    dev: true
    optional: true

  /extsprintf/1.4.1:
    resolution:
      { integrity: sha512-Wrk35e8ydCKDj/ArClo1VrPVmN8zph5V4AtHwIuHhvMXsKf73UT3BOD+azBIW+3wOJ4FhEH7zyaJCFvChjYvMA== }
    engines: { '0': node >=0.6.0 }
    dev: true

  /fast-deep-equal/3.1.3:
    resolution:
      { integrity: sha512-f3qQ9oQy9j2AhBe/H9VC91wLmKBCCU/gDOnKNAYG5hswO7BLKj09Hc5HYNz9cGI++xlpDCIgDaitVs03ATR84Q== }
    dev: true

  /fast-diff/1.2.0:
    resolution:
      { integrity: sha512-xJuoT5+L99XlZ8twedaRf6Ax2TgQVxvgZOYoPKqZufmJib0tL2tegPBOZb1pVNgIhlqDlA0eO0c3wBvQcmzx4w== }
    dev: true

  /fast-glob/3.2.10:
    resolution:
      { integrity: sha512-s9nFhFnvR63wls6/kM88kQqDhMu0AfdjqouE2l5GVQPbqLgyFjjU5ry/r2yKsJxpb9Py1EYNqieFrmMaX4v++A== }
    engines: { node: '>=8.6.0' }
    dependencies:
      '@nodelib/fs.stat': 2.0.5
      '@nodelib/fs.walk': 1.2.8
      glob-parent: 5.1.2
      merge2: 1.4.1
      micromatch: 4.0.4

  /fast-json-stable-stringify/2.1.0:
    resolution:
      { integrity: sha512-lhd/wF+Lk98HZoTCtlVraHtfh5XYijIjalXck7saUtuanSDyLMxnHhSXEDJqHxD7msR8D0uCmqlkwjCV8xvwHw== }
    dev: true

  /fast-levenshtein/2.0.6:
    resolution: { integrity: sha1-PYpcZog6FqMMqGQ+hR8Zuqd5eRc= }
    dev: true

  /fast-write-atomic/0.2.1:
    resolution:
      { integrity: sha512-WvJe06IfNYlr+6cO3uQkdKdy3Cb1LlCJSF8zRs2eT8yuhdbSlR9nIt+TgQ92RUxiRrQm+/S7RARnMfCs5iuAjw== }

  /fastq/1.13.0:
    resolution:
      { integrity: sha512-YpkpUnK8od0o1hmeSc7UUs/eB/vIPWJYjKck2QKIzAf71Vm1AAQ3EbuZB3g2JIy+pg+ERD0vqI79KyZiB2e2Nw== }
    dependencies:
      reusify: 1.0.4

  /fb-watchman/2.0.1:
    resolution:
      { integrity: sha512-DkPJKQeY6kKwmuMretBhr7G6Vodr7bFwDYTXIkfG1gjvNpaxBTQV3PbXg6bR1c1UP4jPOX0jHUbbHANL9vRjVg== }
    dependencies:
      bser: 2.1.1
    dev: true

  /file-entry-cache/6.0.1:
    resolution:
      { integrity: sha512-7Gps/XWymbLk2QLYK4NzpMOrYjMhdIxXuIvy2QBsLE6ljuodKvdkWs/cpyJJ3CVIVpH0Oi1Hvg1ovbMzLdFBBg== }
    engines: { node: ^10.12.0 || >=12.0.0 }
    dependencies:
      flat-cache: 3.0.4
    dev: true

  /fill-range/7.0.1:
    resolution:
      { integrity: sha512-qOo9F+dMUmC2Lcb4BbVvnKJxTPjCm+RRpe4gDuGrzkL7mEVl/djYSu2OdQ2Pa302N4oqkSg9ir6jaLWJ2USVpQ== }
    engines: { node: '>=8' }
    dependencies:
      to-regex-range: 5.0.1

  /finalhandler/1.1.2:
    resolution:
      { integrity: sha512-aAWcW57uxVNrQZqFXjITpW3sIUQmHGG3qSb9mUah9MgMC4NeWhNOlNjXEYq3HjRAvL6arUviZGGJsBg6z0zsWA== }
    engines: { node: '>= 0.8' }
    dependencies:
      debug: 2.6.9
      encodeurl: 1.0.2
      escape-html: 1.0.3
      on-finished: 2.3.0
      parseurl: 1.3.3
      statuses: 1.5.0
      unpipe: 1.0.0
    dev: true

  /find-cache-dir/3.3.2:
    resolution:
      { integrity: sha512-wXZV5emFEjrridIgED11OoUKLxiYjAcqot/NJdAkOhlJ+vGzwhOAfcG5OX1jP+S0PcjEn8bdMJv+g2jwQ3Onig== }
    engines: { node: '>=8' }
    dependencies:
      commondir: 1.0.1
      make-dir: 3.1.0
      pkg-dir: 4.2.0

  /find-up/2.1.0:
    resolution: { integrity: sha1-RdG35QbHF93UgndaK3eSCjwMV6c= }
    engines: { node: '>=4' }
    dependencies:
      locate-path: 2.0.0
    dev: true

  /find-up/3.0.0:
    resolution:
      { integrity: sha512-1yD6RmLI1XBfxugvORwlck6f75tYL+iR0jqwsOrOxMZyGYqUuDhJ0l4AXdO1iX/FTs9cBAMEk1gWSEx1kSbylg== }
    engines: { node: '>=6' }
    dependencies:
      locate-path: 3.0.0

  /find-up/4.1.0:
    resolution:
      { integrity: sha512-PpOwAdQ/YlXQ2vj8a3h8IipDuYRi3wceVQQGYWxNINccq40Anw7BlsEXCMbt1Zt+OLA6Fq9suIpIWD0OsnISlw== }
    engines: { node: '>=8' }
    dependencies:
      locate-path: 5.0.0
      path-exists: 4.0.0

  /find-up/5.0.0:
    resolution:
      { integrity: sha512-78/PXT1wlLLDgTzDs7sjq9hzz0vXD+zn+7wypEe4fXQxCmdmqfGsEPQxmiCSQI3ajFV91bVSsvNtrJRiW6nGng== }
    engines: { node: '>=10' }
    dependencies:
      locate-path: 6.0.0
      path-exists: 4.0.0
    dev: false

  /flat-cache/3.0.4:
    resolution:
      { integrity: sha512-dm9s5Pw7Jc0GvMYbshN6zchCA9RgQlzzEZX3vylR9IqFfS8XciblUXOKfW6SiuJ0e13eDYZoZV5wdrev7P3Nwg== }
    engines: { node: ^10.12.0 || >=12.0.0 }
    dependencies:
      flatted: 3.2.4
      rimraf: 3.0.2
    dev: true

  /flat-map-polyfill/0.3.8:
    resolution:
      { integrity: sha512-ZfmD5MnU7GglUEhiky9C7yEPaNq1/wh36RDohe+Xr3nJVdccwHbdTkFIYvetcdsoAckUKT51fuf44g7Ni5Doyg== }
    dev: true

  /flatted/3.2.4:
    resolution:
      { integrity: sha512-8/sOawo8tJ4QOBX8YlQBMxL8+RLZfxMQOif9o0KUKTNTjMYElWPE0r/m5VNFxTRd0NSw8qSy8dajrwX4RYI1Hw== }
    dev: true

  /follow-redirects/1.14.7:
    resolution:
      { integrity: sha512-+hbxoLbFMbRKDwohX8GkTataGqO6Jb7jGwpAlwgy2bIz25XtRm7KEzJM76R1WiNT5SwZkX4Y75SwBolkpmE7iQ== }
    engines: { node: '>=4.0' }
    peerDependencies:
      debug: '*'
    peerDependenciesMeta:
      debug:
        optional: true
    dev: true

  /follow-redirects/1.14.7_debug@4.3.3:
    resolution:
      { integrity: sha512-+hbxoLbFMbRKDwohX8GkTataGqO6Jb7jGwpAlwgy2bIz25XtRm7KEzJM76R1WiNT5SwZkX4Y75SwBolkpmE7iQ== }
    engines: { node: '>=4.0' }
    peerDependencies:
      debug: '*'
    peerDependenciesMeta:
      debug:
        optional: true
    dependencies:
      debug: 4.3.3

  /foreach/2.0.5:
    resolution: { integrity: sha1-C+4AUBiusmDQo6865ljdATbsG5k= }
    dev: true

  /forever-agent/0.6.1:
    resolution: { integrity: sha1-+8cfDEGt6zf5bFd60e1C2P2sypE= }
    dev: true
    optional: true

  /form-data/2.3.3:
    resolution:
      { integrity: sha512-1lLKB2Mu3aGP1Q/2eCOx0fNbRMe7XdwktwOruhfqqd0rIJWwN4Dh+E3hrPSlDCXnSR7UtZ1N38rVXm+6+MEhJQ== }
    engines: { node: '>= 0.12' }
    dependencies:
      asynckit: 0.4.0
      combined-stream: 1.0.8
      mime-types: 2.1.34
    dev: true
    optional: true

  /form-data/3.0.1:
    resolution:
      { integrity: sha512-RHkBKtLWUVwd7SqRIvCZMEvAMoGUp0XU+seQiZejj0COz3RI3hWP4sCv3gZWWLjJTd7rGwcsF5eKZGii0r/hbg== }
    engines: { node: '>= 6' }
    dependencies:
      asynckit: 0.4.0
      combined-stream: 1.0.8
      mime-types: 2.1.34

  /form-data/4.0.0:
    resolution:
      { integrity: sha512-ETEklSGi5t0QMZuiXoA/Q6vcnxcLQP5vdugSpuAyi6SVGi2clPPp+xgEhuMaHC+zGgn31Kd235W35f7Hykkaww== }
    engines: { node: '>= 6' }
    dependencies:
      asynckit: 0.4.0
      combined-stream: 1.0.8
      mime-types: 2.1.34

  /forwarded/0.2.0:
    resolution:
      { integrity: sha512-buRG0fpBtRHSTCOASe6hD258tEubFoRLb4ZNA6NxMVHNw2gOcwHo9wyablzMzOA5z9xA9L1KNjk/Nt6MT9aYow== }
    engines: { node: '>= 0.6' }
    dev: true

  /fresh/0.5.2:
    resolution: { integrity: sha1-PYyt2Q2XZWn6g1qx+OSyOhBWBac= }
    engines: { node: '>= 0.6' }
    dev: true

  /fs-constants/1.0.0:
    resolution:
      { integrity: sha512-y6OAwoSIf7FyjMIv94u+b5rdheZEjzR63GTyZJm5qh4Bi+2YgwLCcI/fPFZkL5PSixOt6ZNKm+w+Hfp/Bciwow== }

  /fs-extra/10.0.0:
    resolution:
      { integrity: sha512-C5owb14u9eJwizKGdchcDUQeFtlSHHthBk8pbX9Vc1PFZrLombudjDnNns88aYslCyF6IY5SUw3Roz6xShcEIQ== }
    engines: { node: '>=12' }
    dependencies:
      graceful-fs: 4.2.9
      jsonfile: 6.1.0
      universalify: 2.0.0
    dev: true

  /fs-extra/7.0.1:
    resolution:
      { integrity: sha512-YJDaCJZEnBmcbw13fvdAM9AwNOJwOzrE4pqMqBq5nFiEqXUqHwlK4B+3pUw6JNvfSPtX05xFHtYy/1ni01eGCw== }
    engines: { node: '>=6 <7 || >=8' }
    dependencies:
      graceful-fs: 4.2.9
      jsonfile: 4.0.0
      universalify: 0.1.2
    dev: true

  /fs-jetpack/4.3.0:
    resolution:
      { integrity: sha512-Zx4OJ8HyKvZL9sgxegMGRCgAJSQET5Cqpj/SESwnzqHruHvhkilJBGLoZf6EiYr3UWJDqcPoWDX7aAfaj7D9Qw== }
    dependencies:
      minimatch: 3.0.4
      rimraf: 2.7.1
    dev: true

  /fs-jetpack/4.3.1:
    resolution:
      { integrity: sha512-dbeOK84F6BiQzk2yqqCVwCPWTxAvVGJ3fMQc6E2wuEohS28mR6yHngbrKuVCK1KHRx/ccByDylqu4H5PCP2urQ== }
    dependencies:
      minimatch: 3.0.4
      rimraf: 2.7.1
    dev: false

  /fs-minipass/1.2.7:
    resolution:
      { integrity: sha512-GWSSJGFy4e9GUeCcbIkED+bgAoFyj7XF1mV8rma3QW4NIqX9Kyx79N/PF61H5udOV3aY1IaMLs6pGbH71nlCTA== }
    dependencies:
      minipass: 2.9.0
    dev: true

  /fs-minipass/2.1.0:
    resolution:
      { integrity: sha512-V/JgOLFCS+R6Vcq0slCuaeWEdNC3ouDlJMNIsacH2VtALiu9mV4LPrHc5cDl8k5aw6J8jwgWWpiTo5RYhmIzvg== }
    engines: { node: '>= 8' }
    dependencies:
      minipass: 3.1.6
    dev: false

  /fs-monkey/1.0.3:
    resolution:
      { integrity: sha512-cybjIfiiE+pTWicSCLFHSrXZ6EilF30oh91FDP9S2B051prEa7QWfrVTQm10/dDpswBDXZugPa1Ogu8Yh+HV0Q== }
    dev: true

  /fs.realpath/1.0.0:
    resolution: { integrity: sha1-FQStJSMVjKpA20onh8sBQRmU6k8= }

  /fsevents/2.3.2:
    resolution:
      { integrity: sha512-xiqMQR4xAeHTuB9uWm+fFRcIOgKBMiOBP+eXiyT7jsgVCq1bkVygt00oASowB7EdtpOHaaPgKt812P9ab+DDKA== }
    engines: { node: ^8.16.0 || ^10.6.0 || >=11.0.0 }
    os: [darwin]
    requiresBuild: true
    dev: true
    optional: true

  /fstream/1.0.12:
    resolution:
      { integrity: sha512-WvJ193OHa0GHPEL+AycEJgxvBEwyfRkN1vhjca23OaPVMCaLCXTd5qAu82AjTcgP1UJmytkOKb63Ypde7raDIg== }
    engines: { node: '>=0.6' }
    dependencies:
      graceful-fs: 4.2.9
      inherits: 2.0.4
      mkdirp: 0.5.5
      rimraf: 2.7.1
    dev: true
    optional: true

  /function-bind/1.1.1:
    resolution:
      { integrity: sha512-yIovAzMX49sF8Yl58fSCWJ5svSLuaibPxXQJFLmBObTuCr0Mf1KiPopGM9NiFjiYBCbfaa2Fh6breQ6ANVTI0A== }

  /functional-red-black-tree/1.0.1:
    resolution: { integrity: sha1-GwqzvVU7Kg1jmdKcDj6gslIHgyc= }
    dev: true

  /gauge/2.7.4:
    resolution: { integrity: sha1-LANAXHU4w51+s3sxcCLjJfsBi/c= }
    dependencies:
      aproba: 1.2.0
      console-control-strings: 1.1.0
      has-unicode: 2.0.1
      object-assign: 4.1.1
      signal-exit: 3.0.6
      string-width: 1.0.2
      strip-ansi: 3.0.1
      wide-align: 1.1.5

  /gensync/1.0.0-beta.2:
    resolution:
      { integrity: sha512-3hN7NaskYvMDLQY55gnW3NQ+mesEAepTqlg+VEbj7zzqEMBVNhzcGYYeqFo/TlYz6eQiFcp1HcsCZO+nGgS8zg== }
    engines: { node: '>=6.9.0' }
    dev: true

  /get-caller-file/2.0.5:
    resolution:
      { integrity: sha512-DyFP3BM/3YHTQOCUL/w0OZHR0lpKeGrxotcHWcqNEdnltqFwXVfhEBQ94eIo34AfQpo0rGki4cyIiftY06h2Fg== }
    engines: { node: 6.* || 8.* || >= 10.* }
    dev: true

  /get-intrinsic/1.1.1:
    resolution:
      { integrity: sha512-kWZrnVM42QCiEA2Ig1bG8zjoIMOgxWwYCEeNdwY6Tv/cOSeGpcoX4pXHfKUxNKVoArnrEr2e9srnAxxGIraS9Q== }
    dependencies:
      function-bind: 1.1.1
      has: 1.0.3
      has-symbols: 1.0.2

  /get-own-enumerable-property-symbols/3.0.2:
    resolution:
      { integrity: sha512-I0UBV/XOz1XkIJHEUDMZAbzCThU/H8DxmSfmdGcKPnVhu2VfFqr34jr9777IyaTYvxjedWhqVIilEDsCdP5G6g== }
    dev: true

  /get-package-type/0.1.0:
    resolution:
      { integrity: sha512-pjzuKtY64GYfWizNAJ0fr9VqttZkNiK2iS430LtIHzjBEr6bX8Am2zm4sW4Ro5wjWW5cAlRL1qAMTcXbjNAO2Q== }
    engines: { node: '>=8.0.0' }
    dev: true

  /get-port/5.1.1:
    resolution:
      { integrity: sha512-g/Q1aTSDOxFpchXC4i8ZWvxA1lnPqx/JHqcpIw0/LX9T8x/GBbi6YnlN5nhaKIFkT8oFsscUKgDJYxfwfS6QsQ== }
    engines: { node: '>=8' }
    dev: true

  /get-stdin/8.0.0:
    resolution:
      { integrity: sha512-sY22aA6xchAzprjyqmSEQv4UbAAzRN0L2dQB0NlN5acTTK9Don6nhoc3eAbUnpZiCANAMfd/+40kVdKfFygohg== }
    engines: { node: '>=10' }
    dev: false

  /get-stream/6.0.1:
    resolution:
      { integrity: sha512-ts6Wi+2j3jQjqi70w5AlN8DFnkSwC+MqmxEzdEALB2qXZYV3X/b1CTfgPLGJNMeAWxdPfU8FO1ms3NUfaHCPYg== }
    engines: { node: '>=10' }

  /get-symbol-description/1.0.0:
    resolution:
      { integrity: sha512-2EmdH1YvIQiZpltCNgkuiUnyukzxM/R6NDJX31Ke3BG1Nq5b0S2PhX59UKi9vZpPDQVdqn+1IcaAwnzTT5vCjw== }
    engines: { node: '>= 0.4' }
    dependencies:
      call-bind: 1.0.2
      get-intrinsic: 1.1.1
    dev: true

  /getpass/0.1.7:
    resolution: { integrity: sha1-Xv+OPmhNVprkyysSgmBOi6YhSfo= }
    dependencies:
      assert-plus: 1.0.0
    dev: true
    optional: true

  /github-from-package/0.0.0:
    resolution: { integrity: sha1-l/tdlr/eiXMxPyDoKI75oWf6ZM4= }
    optional: true

  /glob-parent/5.1.2:
    resolution:
      { integrity: sha512-AOIgSQCepiJYwP3ARnGx+5VnTu2HBYdzbGP45eLw1vr3zB3vZLeyed1sC9hnbcOc9/SrMyM5RPQrkGz4aS9Zow== }
    engines: { node: '>= 6' }
    dependencies:
      is-glob: 4.0.3

  /glob-parent/6.0.2:
    resolution:
      { integrity: sha512-XxwI8EOhVQgWp6iDL+3b0r86f4d6AX6zSU55HfB4ydCEuXLXc5FcYeOu+nnGftS4TEju/11rt4KJPTMgbfmv4A== }
    engines: { node: '>=10.13.0' }
    dependencies:
      is-glob: 4.0.3
    dev: true

  /glob/7.2.0:
    resolution:
      { integrity: sha512-lmLf6gtyrPq8tTjSmrO94wBeQbFR3HbLHbuyD69wuyQkImp2hWqMGB47OX65FBkPffO641IP9jWa1z4ivqG26Q== }
    dependencies:
      fs.realpath: 1.0.0
      inflight: 1.0.6
      inherits: 2.0.4
      minimatch: 3.0.4
      once: 1.4.0
      path-is-absolute: 1.0.1

  /global-dirs/3.0.0:
    resolution:
      { integrity: sha512-v8ho2DS5RiCjftj1nD9NmnfaOzTdud7RRnVd9kFNOjqZbISlx5DQ+OrTkywgd0dIt7oFCvKetZSHoHcP3sDdiA== }
    engines: { node: '>=10' }
    dependencies:
      ini: 2.0.0

  /globals/11.12.0:
    resolution:
      { integrity: sha512-WOBp/EEGUiIsJSp7wcv/y6MO+lV9UoncWqxuFfm8eBwzWNgyfBd6Gz+IeKQ9jCmyhoH99g15M3T+QaVHFjizVA== }
    engines: { node: '>=4' }
    dev: true

  /globals/13.12.0:
    resolution:
      { integrity: sha512-uS8X6lSKN2JumVoXrbUz+uG4BYG+eiawqm3qFcT7ammfbUHeCBoJMlHcec/S3krSk73/AE/f0szYFmgAA3kYZg== }
    engines: { node: '>=8' }
    dependencies:
      type-fest: 0.20.2
    dev: true

  /globby/11.0.4:
    resolution:
      { integrity: sha512-9O4MVG9ioZJ08ffbcyVYyLOJLk5JQ688pJ4eMGLpdWLHq/Wr1D9BlriLQyL0E+jbkuePVZXYFj47QM/v093wHg== }
    engines: { node: '>=10' }
    dependencies:
      array-union: 2.1.0
      dir-glob: 3.0.1
      fast-glob: 3.2.10
      ignore: 5.2.0
      merge2: 1.4.1
      slash: 3.0.0
    dev: true

  /globby/11.1.0:
    resolution:
      { integrity: sha512-jhIXaOzy1sb8IyocaruWSn1TjmnBVs8Ayhcy83rmxNJ8q2uWKCAj3CnJY+KpGSXCueAPc0i05kVvVKtP1t9S3g== }
    engines: { node: '>=10' }
    dependencies:
      array-union: 2.1.0
      dir-glob: 3.0.1
      fast-glob: 3.2.10
      ignore: 5.2.0
      merge2: 1.4.1
      slash: 3.0.0

  /graceful-fs/4.2.9:
    resolution:
      { integrity: sha512-NtNxqUcXgpW2iMrfqSfR73Glt39K+BLwWsPs94yR63v45T0Wbej7eRmL5cWfwEgqXnmjQp3zaJTshdRW/qC2ZQ== }

  /graphviz-mit/0.0.9:
    resolution:
      { integrity: sha512-om4IO5Rp5D/BnKluHsciWPi9tqB2MQN5yKbo9fXghFQL8QtWm3EpMnT/Llje0kE+DpG6qIQVLT6HqKpAnKyQGw== }
    engines: { node: '>=0.6.8' }
    dependencies:
      temp: 0.4.0
      which: 1.3.1
    dev: true

  /har-schema/2.0.0:
    resolution: { integrity: sha1-qUwiJOvKwEeCoNkDVSHyRzW37JI= }
    engines: { node: '>=4' }
    dev: true
    optional: true

  /har-validator/5.1.5:
    resolution:
      { integrity: sha512-nmT2T0lljbxdQZfspsno9hgrG3Uir6Ks5afism62poxqBM6sDnMEuPmzTq8XN0OEwqKLLdh1jQI3qyE66Nzb3w== }
    engines: { node: '>=6' }
    deprecated: this library is no longer supported
    dependencies:
      ajv: 6.12.6
      har-schema: 2.0.0
    dev: true
    optional: true

  /hard-rejection/2.1.0:
    resolution:
      { integrity: sha512-VIZB+ibDhx7ObhAe7OVtoEbuP4h/MuOTHJ+J8h/eBXotJYl0fBgR72xDFCKgIh22OJZIOVNxBMWuhAr10r8HdA== }
    engines: { node: '>=6' }
    dev: true

  /has-bigints/1.0.1:
    resolution:
      { integrity: sha512-LSBS2LjbNBTf6287JEbEzvJgftkF5qFkmCo9hDRpAzKhUOlJ+hx8dd4USs00SgsUNwc4617J9ki5YtEClM2ffA== }
    dev: true

  /has-flag/3.0.0:
    resolution: { integrity: sha1-tdRU3CGZriJWmfNGfloH87lVuv0= }
    engines: { node: '>=4' }

  /has-flag/4.0.0:
    resolution:
      { integrity: sha512-EykJT/Q1KjTWctppgIAgfSO0tKVuZUjhgMr17kqTumMl6Afv3EISleU7qZUzoXDFTAHTDC4NOoG/ZxU3EvlMPQ== }
    engines: { node: '>=8' }

  /has-symbols/1.0.2:
    resolution:
      { integrity: sha512-chXa79rL/UC2KlX17jo3vRGz0azaWEx5tGqZg5pO3NUyEJVB17dMruQlzCCOfUvElghKcm5194+BCRvi2Rv/Gw== }
    engines: { node: '>= 0.4' }

  /has-tostringtag/1.0.0:
    resolution:
      { integrity: sha512-kFjcSNhnlGV1kyoGk7OXKSawH5JOb/LzUc5w9B02hOTO0dfFRjbHQKvg1d6cf3HbeUmtU9VbbV3qzZ2Teh97WQ== }
    engines: { node: '>= 0.4' }
    dependencies:
      has-symbols: 1.0.2
    dev: true

  /has-unicode/2.0.1:
    resolution: { integrity: sha1-4Ob+aijPUROIVeCG0Wkedx3iqLk= }

  /has-yarn/2.1.0:
    resolution:
      { integrity: sha512-UqBRqi4ju7T+TqGNdqAO0PaSVGsDGJUBQvk9eUWNGRY1CFGDzYhLWoM7JQEemnlvVcv/YEmc2wNW8BC24EnUsw== }
    engines: { node: '>=8' }
    dev: false

  /has/1.0.3:
    resolution:
      { integrity: sha512-f2dvO0VU6Oej7RkWJGrehjbzMAjFp5/VKPp5tTpWIV4JHHZK1/BxbFRtf/siA2SWTe09caDmVtYYzWEIbBS4zw== }
    engines: { node: '>= 0.4.0' }
    dependencies:
      function-bind: 1.1.1

  /hasha/5.2.2:
    resolution:
      { integrity: sha512-Hrp5vIK/xr5SkeN2onO32H0MgNZ0f17HRNH39WfL0SYUNOTZ5Lz1TJ8Pajo/87dYGEFlLMm7mIc/k/s6Bvz9HQ== }
    engines: { node: '>=8' }
    dependencies:
      is-stream: 2.0.1
      type-fest: 0.8.1

  /hosted-git-info/2.8.9:
    resolution:
      { integrity: sha512-mxIDAb9Lsm6DoOJ7xH+5+X4y1LU/4Hi50L9C5sIswK3JzULS4bwk1FvjdBgvYR4bzT4tuUQiC15FE2f5HbLvYw== }

  /hosted-git-info/4.1.0:
    resolution:
      { integrity: sha512-kyCuEOWjJqZuDbRHzL8V93NzQhwIB71oFWSyzVo+KPZI+pnQPPxucdkrOZvkLRnrf5URsQM+IJ09Dw29cRALIA== }
    engines: { node: '>=10' }
    dependencies:
      lru-cache: 6.0.0
    dev: true

  /html-encoding-sniffer/2.0.1:
    resolution:
      { integrity: sha512-D5JbOMBIR/TVZkubHT+OyT2705QvogUW4IBn6nHd756OwieSF9aDYFj4dv6HHEVGYbHaLETa3WggZYWWMyy3ZQ== }
    engines: { node: '>=10' }
    dependencies:
      whatwg-encoding: 1.0.5
    dev: true

  /html-escaper/2.0.2:
    resolution:
      { integrity: sha512-H2iMtd0I4Mt5eYiapRdIDjp+XzelXQ0tFE4JS7YFwFevXXMmOp9myNrUvCg0D6ws8iqkRPBfKHgbwig1SmlLfg== }
    dev: true

  /http-errors/1.8.1:
    resolution:
      { integrity: sha512-Kpk9Sm7NmI+RHhnj6OIWDI1d6fIoFAtFt9RLaTMRlg/8w49juAStsrBgp0Dp4OdxdVbRIeKhtCUvoi/RuAhO4g== }
    engines: { node: '>= 0.6' }
    dependencies:
      depd: 1.1.2
      inherits: 2.0.4
      setprototypeof: 1.2.0
      statuses: 1.5.0
      toidentifier: 1.0.1
    dev: true

  /http-proxy-agent/4.0.1:
    resolution:
      { integrity: sha512-k0zdNgqWTGA6aeIRVpvfVob4fL52dTfaehylg0Y4UvSySvOq/Y+BOyPrgpUrA7HylqvU8vIZGsRuXmspskV0Tg== }
    engines: { node: '>= 6' }
    dependencies:
      '@tootallnate/once': 1.1.2
      agent-base: 6.0.2
      debug: 4.3.3
    transitivePeerDependencies:
      - supports-color

  /http-proxy-agent/5.0.0:
    resolution:
      { integrity: sha512-n2hY8YdoRE1i7r6M0w9DIw5GgZN0G25P8zLCRQ8rjXtTU3vsNFBI/vWK/UIeE6g5MUUz6avwAPXmL6Fy9D/90w== }
    engines: { node: '>= 6' }
    dependencies:
      '@tootallnate/once': 2.0.0
      agent-base: 6.0.2
      debug: 4.3.3
    transitivePeerDependencies:
      - supports-color

  /http-signature/1.2.0:
    resolution: { integrity: sha1-muzZJRFHcvPZW2WmCruPfBj7rOE= }
    engines: { node: '>=0.8', npm: '>=1.3.7' }
    dependencies:
      assert-plus: 1.0.0
      jsprim: 1.4.2
      sshpk: 1.17.0
    dev: true
    optional: true

  /https-proxy-agent/5.0.0:
    resolution:
      { integrity: sha512-EkYm5BcKUGiduxzSt3Eppko+PiNWNEpa4ySk9vTC6wDsQJW9rHSa+UhGNJoRYp7bz6Ht1eaRIa6QaJqO5rCFbA== }
    engines: { node: '>= 6' }
    dependencies:
      agent-base: 6.0.2
      debug: 4.3.3
    transitivePeerDependencies:
      - supports-color

  /human-signals/2.1.0:
    resolution:
      { integrity: sha512-B4FFZ6q/T2jhhksgkbEW3HBvWIfDW85snkQgawt07S7J5QXTk6BkNV+0yAeZrM5QpMAdYlocGoljn0sJ/WQkFw== }
    engines: { node: '>=10.17.0' }

  /husky/7.0.4:
    resolution:
      { integrity: sha512-vbaCKN2QLtP/vD4yvs6iz6hBEo6wkSzs8HpRah1Z6aGmF2KW5PdYuAd7uX5a+OyBZHBhd+TFLqgjUgytQr4RvQ== }
    engines: { node: '>=12' }
    hasBin: true
    dev: true

  /iconv-lite/0.4.24:
    resolution:
      { integrity: sha512-v3MXnZAcvnywkTUEZomIActle7RXXeedOR31wwl7VlyoXO4Qi9arvSenNQWne1TcRwhCL1HwLI21bEqdpj8/rA== }
    engines: { node: '>=0.10.0' }
    dependencies:
      safer-buffer: 2.1.2
    dev: true

  /iconv-lite/0.6.3:
    resolution:
      { integrity: sha512-4fCk79wshMdzMp2rH06qWrJE4iolqLhCUH+OiuIgU++RB0+94NlDL81atO7GX55uUKueo0txHNtvEyI6D7WdMw== }
    engines: { node: '>=0.10.0' }
    dependencies:
      safer-buffer: 2.1.2

  /ieee754/1.2.1:
    resolution:
      { integrity: sha512-dcyqhDvX1C46lXZcVqCpK+FtMRQVdIMN6/Df5js2zouUsqG7I6sFxitIC+7KYK29KdXOLHdu9zL4sFnoVQnqaA== }

  /ignore-walk/3.0.4:
    resolution:
      { integrity: sha512-PY6Ii8o1jMRA1z4F2hRkH/xN59ox43DavKvD3oDpfurRlOJyAHpifIwpbdv1n4jt4ov0jSpw3kQ4GhJnpBL6WQ== }
    dependencies:
      minimatch: 3.0.4
    dev: true

  /ignore/4.0.6:
    resolution:
      { integrity: sha512-cyFDKrqc/YdcWFniJhzI42+AzS+gNwmUzOSFcRCQYwySuBBBy/KjuxWLZ/FHEH6Moq1NizMOBWyTcv8O4OZIMg== }
    engines: { node: '>= 4' }
    dev: true

  /ignore/5.2.0:
    resolution:
      { integrity: sha512-CmxgYGiEPCLhfLnpPp1MoRmifwEIOgjcHXxOBjv7mY96c+eWScsOP9c112ZyLdWHi0FxHjI+4uVhKYp/gcdRmQ== }
    engines: { node: '>= 4' }

  /import-fresh/3.3.0:
    resolution:
      { integrity: sha512-veYYhQa+D1QBKznvhUHxb8faxlrwUnxseDAbAp457E0wLNio2bOSKnjYDhMj+YiAq61xrMGhQk9iXVk5FzgQMw== }
    engines: { node: '>=6' }
    dependencies:
      parent-module: 1.0.1
      resolve-from: 4.0.0
    dev: true

  /import-lazy/4.0.0:
    resolution:
      { integrity: sha512-rKtvo6a868b5Hu3heneU+L4yEQ4jYKLtjpnPeUdK7h0yzXGmyBTypknlkCvHFBqfX9YlorEiMM6Dnq/5atfHkw== }
    engines: { node: '>=8' }
    dev: true

  /import-local/3.1.0:
    resolution:
      { integrity: sha512-ASB07uLtnDs1o6EHjKpX34BKYDSqnFerfTOJL2HvMqF70LnxpjkzDB8J44oT9pu4AMPkQwf8jl6szgvNd2tRIg== }
    engines: { node: '>=8' }
    hasBin: true
    dependencies:
      pkg-dir: 4.2.0
      resolve-cwd: 3.0.0
    dev: true

  /imurmurhash/0.1.4:
    resolution: { integrity: sha1-khi5srkoojixPcT7a21XbyMUU+o= }
    engines: { node: '>=0.8.19' }
    dev: true

  /indent-string/4.0.0:
    resolution:
      { integrity: sha512-EdDDZu4A2OyIK7Lr/2zG+w5jmbuk1DVBnEwREQvBzspBJkCEbRa8GxU1lghYcaGJCnRWibjDXlq779X1/y5xwg== }
    engines: { node: '>=8' }

  /inflight/1.0.6:
    resolution: { integrity: sha1-Sb1jMdfQLQwJvJEKEHW6gWW1bfk= }
    dependencies:
      once: 1.4.0
      wrappy: 1.0.2

  /inherits/2.0.4:
    resolution:
      { integrity: sha512-k/vGaX4/Yla3WzyMCvTQOXYeIHvqOKtnqBduzTHpzpQZzAskKMhZ2K+EnBiSM9zGSoIFeMpXKxa4dYeZIQqewQ== }

  /ini/1.3.8:
    resolution:
      { integrity: sha512-JV/yugV2uzW5iMRSiZAyDtQd+nxtUnjeLt0acNdw98kKLrvuRVyB80tsREOE7yvGVgalhZ6RNXCmEHkUKBKxew== }

  /ini/2.0.0:
    resolution:
      { integrity: sha512-7PnF4oN3CvZF23ADhA5wRaYEQpJ8qygSkbtTXWBeXWXmEVRXK+1ITciHWwHhsjv1TmW0MgacIv6hEi5pX5NQdA== }
    engines: { node: '>=10' }

  /internal-slot/1.0.3:
    resolution:
      { integrity: sha512-O0DB1JC/sPyZl7cIo78n5dR7eUSwwpYPiXRhTzNxZVAMUuB8vlnRFyLxdrVToks6XPLVnFfbzaVd5WLjhgg+vA== }
    engines: { node: '>= 0.4' }
    dependencies:
      get-intrinsic: 1.1.1
      has: 1.0.3
      side-channel: 1.0.4
    dev: true

  /ipaddr.js/1.9.1:
    resolution:
      { integrity: sha512-0KI/607xoxSToH7GjN1FfSbLoU0+btTicjsQSWQlh/hZykN8KpmMf7uYwPW3R+akZ6R/w18ZlXSHBYXiYUPO3g== }
    engines: { node: '>= 0.10' }
    dev: true

  /irregular-plurals/3.3.0:
    resolution:
      { integrity: sha512-MVBLKUTangM3EfRPFROhmWQQKRDsrgI83J8GS3jXy+OwYqiR2/aoWndYQ5416jLE3uaGgLH7ncme3X9y09gZ3g== }
    engines: { node: '>=8' }
    dev: true

  /is-arguments/1.1.1:
    resolution:
      { integrity: sha512-8Q7EARjzEnKpt/PCD7e1cgUS0a6X8u5tdSiMqXhojOdoV9TsMsiO+9VLC5vAmO8N7/GmXn7yjR8qnA6bVAEzfA== }
    engines: { node: '>= 0.4' }
    dependencies:
      call-bind: 1.0.2
      has-tostringtag: 1.0.0
    dev: true

  /is-arrayish/0.2.1:
    resolution: { integrity: sha1-d8mYQFJ6qOyxqLppe4BkWnqSap0= }

  /is-bigint/1.0.4:
    resolution:
      { integrity: sha512-zB9CruMamjym81i2JZ3UMn54PKGsQzsJeo6xvN3HJJ4CAsQNB6iRutp2To77OfCNuoxspsIhzaPoO1zyCEhFOg== }
    dependencies:
      has-bigints: 1.0.1
    dev: true

  /is-binary-path/2.1.0:
    resolution:
      { integrity: sha512-ZMERYes6pDydyuGidse7OsHxtbI7WVeUEozgR/g7rd0xUimYNlvZRE/K2MgZTjWy725IfelLeVcEM97mmtRGXw== }
    engines: { node: '>=8' }
    dependencies:
      binary-extensions: 2.2.0
    dev: true

  /is-boolean-object/1.1.2:
    resolution:
      { integrity: sha512-gDYaKHJmnj4aWxyj6YHyXVpdQawtVLHU5cb+eztPGczf6cjuTdwve5ZIEfgXqH4e57An1D1AKf8CZ3kYrQRqYA== }
    engines: { node: '>= 0.4' }
    dependencies:
      call-bind: 1.0.2
      has-tostringtag: 1.0.0
    dev: true

  /is-callable/1.2.4:
    resolution:
      { integrity: sha512-nsuwtxZfMX67Oryl9LCQ+upnC0Z0BgpwntpS89m1H/TLF0zNfzfLMV/9Wa/6MZsj0acpEjAO0KF1xT6ZdLl95w== }
    engines: { node: '>= 0.4' }
    dev: true

  /is-ci/3.0.1:
    resolution:
      { integrity: sha512-ZYvCgrefwqoQ6yTyYUbQu64HsITZ3NfKX1lzaEYdkTDcfKzzCI/wthRRYKkdjHKFVgNiXKAKm65Zo1pk2as/QQ== }
    hasBin: true
    dependencies:
      ci-info: 3.3.0

  /is-core-module/2.8.1:
    resolution:
      { integrity: sha512-SdNCUs284hr40hFTFP6l0IfZ/RSrMXF3qgoRHd3/79unUTvrFO/JoXwkGm+5J/Oe3E/b5GsnG330uUNgRpu1PA== }
    dependencies:
      has: 1.0.3

  /is-date-object/1.0.5:
    resolution:
      { integrity: sha512-9YQaSxsAiSwcvS33MBk3wTCVnWK+HhF8VZR2jRxehM16QcVOdHqPn4VPHmRK4lSr38n9JriurInLcP90xsYNfQ== }
    engines: { node: '>= 0.4' }
    dependencies:
      has-tostringtag: 1.0.0
    dev: true

  /is-docker/2.2.1:
    resolution:
      { integrity: sha512-F+i2BKsFrH66iaUFc0woD8sLy8getkwTwtOBjvs56Cx4CgJDeKQeqfz8wAYiSb8JOprWhHH5p77PbmYCvvUuXQ== }
    engines: { node: '>=8' }
    hasBin: true

  /is-extglob/2.1.1:
    resolution: { integrity: sha1-qIwCU1eR8C7TfHahueqXc8gz+MI= }
    engines: { node: '>=0.10.0' }

  /is-fullwidth-code-point/1.0.0:
    resolution: { integrity: sha1-754xOG8DGn8NZDr4L95QxFfvAMs= }
    engines: { node: '>=0.10.0' }
    dependencies:
      number-is-nan: 1.0.1

  /is-fullwidth-code-point/3.0.0:
    resolution:
      { integrity: sha512-zymm5+u+sCsSWyD9qNaejV3DFvhCKclKdizYaJUuHA83RLjb7nSuGnddCHGv0hk+KY7BMAlsWeK4Ueg6EV6XQg== }
    engines: { node: '>=8' }

  /is-fullwidth-code-point/4.0.0:
    resolution:
      { integrity: sha512-O4L094N2/dZ7xqVdrXhh9r1KODPJpFms8B5sGdJLPy664AgvXsreZUyCQQNItZRDlYug4xStLjNp/sz3HvBowQ== }
    engines: { node: '>=12' }
    dev: true

  /is-generator-fn/2.1.0:
    resolution:
      { integrity: sha512-cTIB4yPYL/Grw0EaSzASzg6bBy9gqCofvWN8okThAYIxKJZC+udlRAmGbM0XLeniEJSs8uEgHPGuHSe1XsOLSQ== }
    engines: { node: '>=6' }
    dev: true

  /is-generator-function/1.0.10:
    resolution:
      { integrity: sha512-jsEjy9l3yiXEQ+PsXdmBwEPcOxaXWLspKdplFUVI9vq1iZgIekeC0L167qeu86czQaxed3q/Uzuw0swL0irL8A== }
    engines: { node: '>= 0.4' }
    dependencies:
      has-tostringtag: 1.0.0
    dev: true

  /is-glob/4.0.3:
    resolution:
      { integrity: sha512-xelSayHH36ZgE7ZWhli7pW34hNbNl8Ojv5KVmkJD4hBdD3th8Tfk9vYasLM+mXWOZhFkgZfxhLSnrwRr4elSSg== }
    engines: { node: '>=0.10.0' }
    dependencies:
      is-extglob: 2.1.1

  /is-installed-globally/0.4.0:
    resolution:
      { integrity: sha512-iwGqO3J21aaSkC7jWnHP/difazwS7SFeIqxv6wEtLU8Y5KlzFTjyqcSIT0d8s4+dDhKytsk9PJZ2BkS5eZwQRQ== }
    engines: { node: '>=10' }
    dependencies:
      global-dirs: 3.0.0
      is-path-inside: 3.0.3
    dev: true

  /is-negative-zero/2.0.2:
    resolution:
      { integrity: sha512-dqJvarLawXsFbNDeJW7zAz8ItJ9cd28YufuuFzh0G8pNHjJMnY08Dv7sYX2uF5UpQOwieAeOExEYAWWfu7ZZUA== }
    engines: { node: '>= 0.4' }
    dev: true

  /is-number-object/1.0.6:
    resolution:
      { integrity: sha512-bEVOqiRcvo3zO1+G2lVMy+gkkEm9Yh7cDMRusKKu5ZJKPUYSJwICTKZrNKHA2EbSP0Tu0+6B/emsYNHZyn6K8g== }
    engines: { node: '>= 0.4' }
    dependencies:
      has-tostringtag: 1.0.0
    dev: true

  /is-number/7.0.0:
    resolution:
      { integrity: sha512-41Cifkg6e8TylSpdtTpeLVMqvSBEVzTttHvERD741+pnZ8ANv0004MRL43QKPDlK9cGvNp6NZWZUBlbGXYxxng== }
    engines: { node: '>=0.12.0' }

  /is-obj/2.0.0:
    resolution:
      { integrity: sha512-drqDG3cbczxxEJRoOXcOjtdp1J/lyp1mNn0xaznRs8+muBhgQcrnbspox5X5fOw0HnMnbfDzvnEMEtqDEJEo8w== }
    engines: { node: '>=8' }
    dev: true

  /is-path-cwd/2.2.0:
    resolution:
      { integrity: sha512-w942bTcih8fdJPJmQHFzkS76NEP8Kzzvmw92cXsazb8intwLqPibPPdXf4ANdKV3rYMuuQYGIWtvz9JilB3NFQ== }
    engines: { node: '>=6' }

  /is-path-inside/3.0.3:
    resolution:
      { integrity: sha512-Fd4gABb+ycGAmKou8eMftCupSir5lRxqf4aD/vd0cD2qc4HL07OjCeuHMr8Ro4CoMaeCKDB0/ECBOVWjTwUvPQ== }
    engines: { node: '>=8' }

  /is-plain-obj/1.1.0:
    resolution: { integrity: sha1-caUMhCnfync8kqOQpKA7OfzVHT4= }
    engines: { node: '>=0.10.0' }
    dev: true

  /is-plain-obj/2.1.0:
    resolution:
      { integrity: sha512-YWnfyRwxL/+SsrWYfOpUtz5b3YD+nyfkHvjbcanzk8zgyO4ASD67uVMRt8k5bM4lLMDnXfriRhOpemw+NfT1eA== }
    engines: { node: '>=8' }
    dev: true

  /is-potential-custom-element-name/1.0.1:
    resolution:
      { integrity: sha512-bCYeRA2rVibKZd+s2625gGnGF/t7DSqDs4dP7CrLA1m7jKWz6pps0LpYLJN8Q64HtmPKJ1hrN3nzPNKFEKOUiQ== }
    dev: true

  /is-regex/1.1.4:
    resolution:
      { integrity: sha512-kvRdxDsxZjhzUX07ZnLydzS1TU/TJlTUHHY4YLL87e37oUA49DfkLqgy+VjFocowy29cKvcSiu+kIv728jTTVg== }
    engines: { node: '>= 0.4' }
    dependencies:
      call-bind: 1.0.2
      has-tostringtag: 1.0.0
    dev: true

  /is-regexp/2.1.0:
    resolution:
      { integrity: sha512-OZ4IlER3zmRIoB9AqNhEggVxqIH4ofDns5nRrPS6yQxXE1TPCUpFznBfRQmQa8uC+pXqjMnukiJBxCisIxiLGA== }
    engines: { node: '>=6' }
    dev: true

  /is-shared-array-buffer/1.0.1:
    resolution:
      { integrity: sha512-IU0NmyknYZN0rChcKhRO1X8LYz5Isj/Fsqh8NJOSf+N/hCOTwy29F32Ik7a+QszE63IdvmwdTPDd6cZ5pg4cwA== }
    dev: true

  /is-stream/2.0.1:
    resolution:
      { integrity: sha512-hFoiJiTl63nn+kstHGBtewWSKnQLpyb155KHheA1l39uvtO9nWIop1p3udqPcUd/xbF1VLMO4n7OI6p7RbngDg== }
    engines: { node: '>=8' }

  /is-string/1.0.7:
    resolution:
      { integrity: sha512-tE2UXzivje6ofPW7l23cjDOMa09gb7xlAqG6jG5ej6uPV32TlWP3NKPigtaGeHNu9fohccRYvIiZMfOOnOYUtg== }
    engines: { node: '>= 0.4' }
    dependencies:
      has-tostringtag: 1.0.0
    dev: true

  /is-symbol/1.0.4:
    resolution:
      { integrity: sha512-C/CPBqKWnvdcxqIARxyOh4v1UUEOCHpgDa0WYgpKDFMszcrPcffg5uhwSgPCLD2WWxmq6isisz87tzT01tuGhg== }
    engines: { node: '>= 0.4' }
    dependencies:
      has-symbols: 1.0.2
    dev: true

  /is-typed-array/1.1.8:
    resolution:
      { integrity: sha512-HqH41TNZq2fgtGT8WHVFVJhBVGuY3AnP3Q36K8JKXUxSxRgk/d+7NjmwG2vo2mYmXK8UYZKu0qH8bVP5gEisjA== }
    engines: { node: '>= 0.4' }
    dependencies:
      available-typed-arrays: 1.0.5
      call-bind: 1.0.2
      es-abstract: 1.19.1
      foreach: 2.0.5
      has-tostringtag: 1.0.0
    dev: true

  /is-typedarray/1.0.0:
    resolution: { integrity: sha1-5HnICFjfDBsR3dppQPlgEfzaSpo= }
    dev: true

  /is-unicode-supported/0.1.0:
    resolution:
      { integrity: sha512-knxG2q4UC3u8stRGyAVJCOdxFmv5DZiRcdlIaAQXAbSfJya+OhopNotLQrstBhququ4ZpuKbDc/8S6mgXgPFPw== }
    engines: { node: '>=10' }
    dev: true

  /is-weakref/1.0.2:
    resolution:
      { integrity: sha512-qctsuLZmIQ0+vSSMfoVvyFe2+GSEvnmZ2ezTup1SBse9+twCCeial6EEi3Nc2KFcf6+qz2FBPnjXsk8xhKSaPQ== }
    dependencies:
      call-bind: 1.0.2
    dev: true

  /is-wsl/2.2.0:
    resolution:
      { integrity: sha512-fKzAra0rGJUUBwGBgNkHZuToZcn+TtXHpeCgmkMJMMYx1sQDYaCSyjJBSCa2nH1DGm7s3n1oBnohoVTBaN7Lww== }
    engines: { node: '>=8' }
    dependencies:
      is-docker: 2.2.1

  /isarray/1.0.0:
    resolution: { integrity: sha1-u5NdSFgsuhaMBoNJV6VKPgcSTxE= }

  /isexe/2.0.0:
    resolution: { integrity: sha1-6PvzdNxVb/iUehDcsFctYz8s+hA= }

  /isstream/0.1.2:
    resolution: { integrity: sha1-R+Y/evVa+m+S4VAOaQ64uFKcCZo= }
    dev: true
    optional: true

  /istanbul-lib-coverage/3.2.0:
    resolution:
      { integrity: sha512-eOeJ5BHCmHYvQK7xt9GkdHuzuCGS1Y6g9Gvnx3Ym33fz/HpLRYxiS0wHNr+m/MBC8B647Xt608vCDEvhl9c6Mw== }
    engines: { node: '>=8' }
    dev: true

  /istanbul-lib-instrument/5.1.0:
    resolution:
      { integrity: sha512-czwUz525rkOFDJxfKK6mYfIs9zBKILyrZQxjz3ABhjQXhbhFsSbo1HW/BFcsDnfJYJWA6thRR5/TUY2qs5W99Q== }
    engines: { node: '>=8' }
    dependencies:
      '@babel/core': 7.16.7
      '@babel/parser': 7.16.8
      '@istanbuljs/schema': 0.1.3
      istanbul-lib-coverage: 3.2.0
      semver: 6.3.0
    transitivePeerDependencies:
      - supports-color
    dev: true

  /istanbul-lib-report/3.0.0:
    resolution:
      { integrity: sha512-wcdi+uAKzfiGT2abPpKZ0hSU1rGQjUQnLvtY5MpQ7QCTahD3VODhcu4wcfY1YtkGaDD5yuydOLINXsfbus9ROw== }
    engines: { node: '>=8' }
    dependencies:
      istanbul-lib-coverage: 3.2.0
      make-dir: 3.1.0
      supports-color: 7.2.0
    dev: true

  /istanbul-lib-source-maps/4.0.1:
    resolution:
      { integrity: sha512-n3s8EwkdFIJCG3BPKBYvskgXGoy88ARzvegkitk60NxRdwltLOTaH7CUiMRXvwYorl0Q712iEjcWB+fK/MrWVw== }
    engines: { node: '>=10' }
    dependencies:
      debug: 4.3.3
      istanbul-lib-coverage: 3.2.0
      source-map: 0.6.1
    transitivePeerDependencies:
      - supports-color
    dev: true

  /istanbul-reports/3.1.3:
    resolution:
      { integrity: sha512-x9LtDVtfm/t1GFiLl3NffC7hz+I1ragvgX1P/Lg1NlIagifZDKUkuuaAxH/qpwj2IuEfD8G2Bs/UKp+sZ/pKkg== }
    engines: { node: '>=8' }
    dependencies:
      html-escaper: 2.0.2
      istanbul-lib-report: 3.0.0
    dev: true

  /jest-changed-files/27.5.1:
    resolution:
      { integrity: sha512-buBLMiByfWGCoMsLLzGUUSpAmIAGnbR2KJoMN10ziLhOLvP4e0SlypHnAel8iqQXTrcbmfEY9sSqae5sgUsTvw== }
    engines: { node: ^10.13.0 || ^12.13.0 || ^14.15.0 || >=15.0.0 }
    dependencies:
      '@jest/types': 27.5.1
      execa: 5.1.1
      throat: 6.0.1
    dev: true

  /jest-circus/27.5.1:
    resolution:
      { integrity: sha512-D95R7x5UtlMA5iBYsOHFFbMD/GVA4R/Kdq15f7xYWUfWHBto9NYRsOvnSauTgdF+ogCpJ4tyKOXhUifxS65gdw== }
    engines: { node: ^10.13.0 || ^12.13.0 || ^14.15.0 || >=15.0.0 }
    dependencies:
      '@jest/environment': 27.5.1
      '@jest/test-result': 27.5.1
      '@jest/types': 27.5.1
      '@types/node': 17.0.8
      chalk: 4.1.2
      co: 4.6.0
      dedent: 0.7.0
      expect: 27.5.1
      is-generator-fn: 2.1.0
      jest-each: 27.5.1
      jest-matcher-utils: 27.5.1
      jest-message-util: 27.5.1
      jest-runtime: 27.5.1
      jest-snapshot: 27.5.1
      jest-util: 27.5.1
      pretty-format: 27.5.1
      slash: 3.0.0
      stack-utils: 2.0.5
      throat: 6.0.1
    transitivePeerDependencies:
      - supports-color
    dev: true

  /jest-cli/27.5.1_ts-node@10.4.0:
    resolution:
      { integrity: sha512-Hc6HOOwYq4/74/c62dEE3r5elx8wjYqxY0r0G/nFrLDPMFRu6RA/u8qINOIkvhxG7mMQ5EJsOGfRpI8L6eFUVw== }
    engines: { node: ^10.13.0 || ^12.13.0 || ^14.15.0 || >=15.0.0 }
    hasBin: true
    peerDependencies:
      node-notifier: ^8.0.1 || ^9.0.0 || ^10.0.0
    peerDependenciesMeta:
      node-notifier:
        optional: true
    dependencies:
      '@jest/core': 27.5.1_ts-node@10.4.0
      '@jest/test-result': 27.5.1
      '@jest/types': 27.5.1
      chalk: 4.1.2
      exit: 0.1.2
      graceful-fs: 4.2.9
      import-local: 3.1.0
      jest-config: 27.5.1_ts-node@10.4.0
      jest-util: 27.5.1
      jest-validate: 27.5.1
      prompts: 2.4.2
      yargs: 16.2.0
    transitivePeerDependencies:
      - bufferutil
      - canvas
      - supports-color
      - ts-node
      - utf-8-validate
    dev: true

  /jest-config/27.5.1_ts-node@10.4.0:
    resolution:
      { integrity: sha512-5sAsjm6tGdsVbW9ahcChPAFCk4IlkQUknH5AvKjuLTSlcO/wCZKyFdn7Rg0EkC+OGgWODEy2hDpWB1PgzH0JNA== }
    engines: { node: ^10.13.0 || ^12.13.0 || ^14.15.0 || >=15.0.0 }
    peerDependencies:
      ts-node: '>=9.0.0'
    peerDependenciesMeta:
      ts-node:
        optional: true
    dependencies:
      '@babel/core': 7.16.7
      '@jest/test-sequencer': 27.5.1
      '@jest/types': 27.5.1
      babel-jest: 27.5.1_@babel+core@7.16.7
      chalk: 4.1.2
      ci-info: 3.3.0
      deepmerge: 4.2.2
      glob: 7.2.0
      graceful-fs: 4.2.9
      jest-circus: 27.5.1
      jest-environment-jsdom: 27.5.1
      jest-environment-node: 27.5.1
      jest-get-type: 27.5.1
      jest-jasmine2: 27.5.1
      jest-regex-util: 27.5.1
      jest-resolve: 27.5.1
      jest-runner: 27.5.1
      jest-util: 27.5.1
      jest-validate: 27.5.1
      micromatch: 4.0.4
      parse-json: 5.2.0
      pretty-format: 27.5.1
      slash: 3.0.0
      strip-json-comments: 3.1.1
      ts-node: 10.4.0_b575a4ed8d8a14db25cb9540c04f64f6
    transitivePeerDependencies:
      - bufferutil
      - canvas
      - supports-color
      - utf-8-validate
    dev: true

  /jest-diff/27.4.6:
    resolution:
      { integrity: sha512-zjaB0sh0Lb13VyPsd92V7HkqF6yKRH9vm33rwBt7rPYrpQvS1nCvlIy2pICbKta+ZjWngYLNn4cCK4nyZkjS/w== }
    engines: { node: ^10.13.0 || ^12.13.0 || ^14.15.0 || >=15.0.0 }
    dependencies:
      chalk: 4.1.2
      diff-sequences: 27.4.0
      jest-get-type: 27.4.0
      pretty-format: 27.4.6
    dev: true

  /jest-diff/27.5.1:
    resolution:
      { integrity: sha512-m0NvkX55LDt9T4mctTEgnZk3fmEg3NRYutvMPWM/0iPnkFj2wIeF45O1718cMSOFO1vINkqmxqD8vE37uTEbqw== }
    engines: { node: ^10.13.0 || ^12.13.0 || ^14.15.0 || >=15.0.0 }
    dependencies:
      chalk: 4.1.2
      diff-sequences: 27.5.1
      jest-get-type: 27.5.1
      pretty-format: 27.5.1
    dev: true

  /jest-docblock/27.5.1:
    resolution:
      { integrity: sha512-rl7hlABeTsRYxKiUfpHrQrG4e2obOiTQWfMEH3PxPjOtdsfLQO4ReWSZaQ7DETm4xu07rl4q/h4zcKXyU0/OzQ== }
    engines: { node: ^10.13.0 || ^12.13.0 || ^14.15.0 || >=15.0.0 }
    dependencies:
      detect-newline: 3.1.0
    dev: true

  /jest-each/27.5.1:
    resolution:
      { integrity: sha512-1Ff6p+FbhT/bXQnEouYy00bkNSY7OUpfIcmdl8vZ31A1UUaurOLPA8a8BbJOF2RDUElwJhmeaV7LnagI+5UwNQ== }
    engines: { node: ^10.13.0 || ^12.13.0 || ^14.15.0 || >=15.0.0 }
    dependencies:
      '@jest/types': 27.5.1
      chalk: 4.1.2
      jest-get-type: 27.5.1
      jest-util: 27.5.1
      pretty-format: 27.5.1
    dev: true

  /jest-environment-jsdom/27.5.1:
    resolution:
      { integrity: sha512-TFBvkTC1Hnnnrka/fUb56atfDtJ9VMZ94JkjTbggl1PEpwrYtUBKMezB3inLmWqQsXYLcMwNoDQwoBTAvFfsfw== }
    engines: { node: ^10.13.0 || ^12.13.0 || ^14.15.0 || >=15.0.0 }
    dependencies:
      '@jest/environment': 27.5.1
      '@jest/fake-timers': 27.5.1
      '@jest/types': 27.5.1
      '@types/node': 17.0.8
      jest-mock: 27.5.1
      jest-util: 27.5.1
      jsdom: 16.7.0
    transitivePeerDependencies:
      - bufferutil
      - canvas
      - supports-color
      - utf-8-validate
    dev: true

  /jest-environment-node/27.5.1:
    resolution:
      { integrity: sha512-Jt4ZUnxdOsTGwSRAfKEnE6BcwsSPNOijjwifq5sDFSA2kesnXTvNqKHYgM0hDq3549Uf/KzdXNYn4wMZJPlFLw== }
    engines: { node: ^10.13.0 || ^12.13.0 || ^14.15.0 || >=15.0.0 }
    dependencies:
      '@jest/environment': 27.5.1
      '@jest/fake-timers': 27.5.1
      '@jest/types': 27.5.1
      '@types/node': 17.0.8
      jest-mock: 27.5.1
      jest-util: 27.5.1
    dev: true

  /jest-get-type/27.4.0:
    resolution:
      { integrity: sha512-tk9o+ld5TWq41DkK14L4wox4s2D9MtTpKaAVzXfr5CUKm5ZK2ExcaFE0qls2W71zE/6R2TxxrK9w2r6svAFDBQ== }
    engines: { node: ^10.13.0 || ^12.13.0 || ^14.15.0 || >=15.0.0 }
    dev: true

  /jest-get-type/27.5.1:
    resolution:
      { integrity: sha512-2KY95ksYSaK7DMBWQn6dQz3kqAf3BB64y2udeG+hv4KfSOb9qwcYQstTJc1KCbsix+wLZWZYN8t7nwX3GOBLRw== }
    engines: { node: ^10.13.0 || ^12.13.0 || ^14.15.0 || >=15.0.0 }
    dev: true

  /jest-haste-map/27.5.1:
    resolution:
      { integrity: sha512-7GgkZ4Fw4NFbMSDSpZwXeBiIbx+t/46nJ2QitkOjvwPYyZmqttu2TDSimMHP1EkPOi4xUZAN1doE5Vd25H4Jng== }
    engines: { node: ^10.13.0 || ^12.13.0 || ^14.15.0 || >=15.0.0 }
    dependencies:
      '@jest/types': 27.5.1
      '@types/graceful-fs': 4.1.5
      '@types/node': 17.0.8
      anymatch: 3.1.2
      fb-watchman: 2.0.1
      graceful-fs: 4.2.9
      jest-regex-util: 27.5.1
      jest-serializer: 27.5.1
      jest-util: 27.5.1
      jest-worker: 27.5.1
      micromatch: 4.0.4
      walker: 1.0.8
    optionalDependencies:
      fsevents: 2.3.2
    dev: true

  /jest-jasmine2/27.5.1:
    resolution:
      { integrity: sha512-jtq7VVyG8SqAorDpApwiJJImd0V2wv1xzdheGHRGyuT7gZm6gG47QEskOlzsN1PG/6WNaCo5pmwMHDf3AkG2pQ== }
    engines: { node: ^10.13.0 || ^12.13.0 || ^14.15.0 || >=15.0.0 }
    dependencies:
      '@jest/environment': 27.5.1
      '@jest/source-map': 27.5.1
      '@jest/test-result': 27.5.1
      '@jest/types': 27.5.1
      '@types/node': 17.0.8
      chalk: 4.1.2
      co: 4.6.0
      expect: 27.5.1
      is-generator-fn: 2.1.0
      jest-each: 27.5.1
      jest-matcher-utils: 27.5.1
      jest-message-util: 27.5.1
      jest-runtime: 27.5.1
      jest-snapshot: 27.5.1
      jest-util: 27.5.1
      pretty-format: 27.5.1
      throat: 6.0.1
    transitivePeerDependencies:
      - supports-color
    dev: true

  /jest-leak-detector/27.5.1:
    resolution:
      { integrity: sha512-POXfWAMvfU6WMUXftV4HolnJfnPOGEu10fscNCA76KBpRRhcMN2c8d3iT2pxQS3HLbA+5X4sOUPzYO2NUyIlHQ== }
    engines: { node: ^10.13.0 || ^12.13.0 || ^14.15.0 || >=15.0.0 }
    dependencies:
      jest-get-type: 27.5.1
      pretty-format: 27.5.1
    dev: true

  /jest-matcher-utils/27.5.1:
    resolution:
      { integrity: sha512-z2uTx/T6LBaCoNWNFWwChLBKYxTMcGBRjAt+2SbP929/Fflb9aa5LGma654Rz8z9HLxsrUaYzxE9T/EFIL/PAw== }
    engines: { node: ^10.13.0 || ^12.13.0 || ^14.15.0 || >=15.0.0 }
    dependencies:
      chalk: 4.1.2
      jest-diff: 27.5.1
      jest-get-type: 27.5.1
      pretty-format: 27.5.1
    dev: true

  /jest-message-util/27.5.1:
    resolution:
      { integrity: sha512-rMyFe1+jnyAAf+NHwTclDz0eAaLkVDdKVHHBFWsBWHnnh5YeJMNWWsv7AbFYXfK3oTqvL7VTWkhNLu1jX24D+g== }
    engines: { node: ^10.13.0 || ^12.13.0 || ^14.15.0 || >=15.0.0 }
    dependencies:
      '@babel/code-frame': 7.16.7
      '@jest/types': 27.5.1
      '@types/stack-utils': 2.0.1
      chalk: 4.1.2
      graceful-fs: 4.2.9
      micromatch: 4.0.4
      pretty-format: 27.5.1
      slash: 3.0.0
      stack-utils: 2.0.5
    dev: true

  /jest-mock/27.5.1:
    resolution:
      { integrity: sha512-K4jKbY1d4ENhbrG2zuPWaQBvDly+iZ2yAW+T1fATN78hc0sInwn7wZB8XtlNnvHug5RMwV897Xm4LqmPM4e2Og== }
    engines: { node: ^10.13.0 || ^12.13.0 || ^14.15.0 || >=15.0.0 }
    dependencies:
      '@jest/types': 27.5.1
      '@types/node': 17.0.8
    dev: true

  /jest-pnp-resolver/1.2.2_jest-resolve@27.5.1:
    resolution:
      { integrity: sha512-olV41bKSMm8BdnuMsewT4jqlZ8+3TCARAXjZGT9jcoSnrfUnRCqnMoF9XEeoWjbzObpqF9dRhHQj0Xb9QdF6/w== }
    engines: { node: '>=6' }
    peerDependencies:
      jest-resolve: '*'
    peerDependenciesMeta:
      jest-resolve:
        optional: true
    dependencies:
      jest-resolve: 27.5.1
    dev: true

  /jest-regex-util/27.5.1:
    resolution:
      { integrity: sha512-4bfKq2zie+x16okqDXjXn9ql2B0dScQu+vcwe4TvFVhkVyuWLqpZrZtXxLLWoXYgn0E87I6r6GRYHF7wFZBUvg== }
    engines: { node: ^10.13.0 || ^12.13.0 || ^14.15.0 || >=15.0.0 }
    dev: true

  /jest-resolve-dependencies/27.5.1:
    resolution:
      { integrity: sha512-QQOOdY4PE39iawDn5rzbIePNigfe5B9Z91GDD1ae/xNDlu9kaat8QQ5EKnNmVWPV54hUdxCVwwj6YMgR2O7IOg== }
    engines: { node: ^10.13.0 || ^12.13.0 || ^14.15.0 || >=15.0.0 }
    dependencies:
      '@jest/types': 27.5.1
      jest-regex-util: 27.5.1
      jest-snapshot: 27.5.1
    transitivePeerDependencies:
      - supports-color
    dev: true

  /jest-resolve/27.5.1:
    resolution:
      { integrity: sha512-FFDy8/9E6CV83IMbDpcjOhumAQPDyETnU2KZ1O98DwTnz8AOBsW/Xv3GySr1mOZdItLR+zDZ7I/UdTFbgSOVCw== }
    engines: { node: ^10.13.0 || ^12.13.0 || ^14.15.0 || >=15.0.0 }
    dependencies:
      '@jest/types': 27.5.1
      chalk: 4.1.2
      graceful-fs: 4.2.9
      jest-haste-map: 27.5.1
      jest-pnp-resolver: 1.2.2_jest-resolve@27.5.1
      jest-util: 27.5.1
      jest-validate: 27.5.1
      resolve: 1.22.0
      resolve.exports: 1.1.0
      slash: 3.0.0
    dev: true

  /jest-runner/27.5.1:
    resolution:
      { integrity: sha512-g4NPsM4mFCOwFKXO4p/H/kWGdJp9V8kURY2lX8Me2drgXqG7rrZAx5kv+5H7wtt/cdFIjhqYx1HrlqWHaOvDaQ== }
    engines: { node: ^10.13.0 || ^12.13.0 || ^14.15.0 || >=15.0.0 }
    dependencies:
      '@jest/console': 27.5.1
      '@jest/environment': 27.5.1
      '@jest/test-result': 27.5.1
      '@jest/transform': 27.5.1
      '@jest/types': 27.5.1
      '@types/node': 17.0.8
      chalk: 4.1.2
      emittery: 0.8.1
      graceful-fs: 4.2.9
      jest-docblock: 27.5.1
      jest-environment-jsdom: 27.5.1
      jest-environment-node: 27.5.1
      jest-haste-map: 27.5.1
      jest-leak-detector: 27.5.1
      jest-message-util: 27.5.1
      jest-resolve: 27.5.1
      jest-runtime: 27.5.1
      jest-util: 27.5.1
      jest-worker: 27.5.1
      source-map-support: 0.5.21
      throat: 6.0.1
    transitivePeerDependencies:
      - bufferutil
      - canvas
      - supports-color
      - utf-8-validate
    dev: true

  /jest-runtime/27.5.1:
    resolution:
      { integrity: sha512-o7gxw3Gf+H2IGt8fv0RiyE1+r83FJBRruoA+FXrlHw6xEyBsU8ugA6IPfTdVyA0w8HClpbK+DGJxH59UrNMx8A== }
    engines: { node: ^10.13.0 || ^12.13.0 || ^14.15.0 || >=15.0.0 }
    dependencies:
      '@jest/environment': 27.5.1
      '@jest/fake-timers': 27.5.1
      '@jest/globals': 27.5.1
      '@jest/source-map': 27.5.1
      '@jest/test-result': 27.5.1
      '@jest/transform': 27.5.1
      '@jest/types': 27.5.1
      chalk: 4.1.2
      cjs-module-lexer: 1.2.2
      collect-v8-coverage: 1.0.1
      execa: 5.1.1
      glob: 7.2.0
      graceful-fs: 4.2.9
      jest-haste-map: 27.5.1
      jest-message-util: 27.5.1
      jest-mock: 27.5.1
      jest-regex-util: 27.5.1
      jest-resolve: 27.5.1
      jest-snapshot: 27.5.1
      jest-util: 27.5.1
      slash: 3.0.0
      strip-bom: 4.0.0
    transitivePeerDependencies:
      - supports-color
    dev: true

  /jest-serializer/27.5.1:
    resolution:
      { integrity: sha512-jZCyo6iIxO1aqUxpuBlwTDMkzOAJS4a3eYz3YzgxxVQFwLeSA7Jfq5cbqCY+JLvTDrWirgusI/0KwxKMgrdf7w== }
    engines: { node: ^10.13.0 || ^12.13.0 || ^14.15.0 || >=15.0.0 }
    dependencies:
      '@types/node': 17.0.8
      graceful-fs: 4.2.9
    dev: true

  /jest-snapshot/27.5.1:
    resolution:
      { integrity: sha512-yYykXI5a0I31xX67mgeLw1DZ0bJB+gpq5IpSuCAoyDi0+BhgU/RIrL+RTzDmkNTchvDFWKP8lp+w/42Z3us5sA== }
    engines: { node: ^10.13.0 || ^12.13.0 || ^14.15.0 || >=15.0.0 }
    dependencies:
      '@babel/core': 7.16.7
      '@babel/generator': 7.16.8
      '@babel/plugin-syntax-typescript': 7.16.7_@babel+core@7.16.7
      '@babel/traverse': 7.16.8
      '@babel/types': 7.16.8
      '@jest/transform': 27.5.1
      '@jest/types': 27.5.1
      '@types/babel__traverse': 7.14.2
      '@types/prettier': 2.4.3
      babel-preset-current-node-syntax: 1.0.1_@babel+core@7.16.7
      chalk: 4.1.2
      expect: 27.5.1
      graceful-fs: 4.2.9
      jest-diff: 27.5.1
      jest-get-type: 27.5.1
      jest-haste-map: 27.5.1
      jest-matcher-utils: 27.5.1
      jest-message-util: 27.5.1
      jest-util: 27.5.1
      natural-compare: 1.4.0
      pretty-format: 27.5.1
      semver: 7.3.5
    transitivePeerDependencies:
      - supports-color
    dev: true

  /jest-util/27.4.2:
    resolution:
      { integrity: sha512-YuxxpXU6nlMan9qyLuxHaMMOzXAl5aGZWCSzben5DhLHemYQxCc4YK+4L3ZrCutT8GPQ+ui9k5D8rUJoDioMnA== }
    engines: { node: ^10.13.0 || ^12.13.0 || ^14.15.0 || >=15.0.0 }
    dependencies:
      '@jest/types': 27.5.1
      '@types/node': 17.0.8
      chalk: 4.1.2
      ci-info: 3.3.0
      graceful-fs: 4.2.9
      picomatch: 2.3.1
    dev: true

  /jest-util/27.5.1:
    resolution:
      { integrity: sha512-Kv2o/8jNvX1MQ0KGtw480E/w4fBCDOnH6+6DmeKi6LZUIlKA5kwY0YNdlzaWTiVgxqAqik11QyxDOKk543aKXw== }
    engines: { node: ^10.13.0 || ^12.13.0 || ^14.15.0 || >=15.0.0 }
    dependencies:
      '@jest/types': 27.5.1
      '@types/node': 17.0.8
      chalk: 4.1.2
      ci-info: 3.3.0
      graceful-fs: 4.2.9
      picomatch: 2.3.1
    dev: true

  /jest-validate/27.5.1:
    resolution:
      { integrity: sha512-thkNli0LYTmOI1tDB3FI1S1RTp/Bqyd9pTarJwL87OIBFuqEb5Apv5EaApEudYg4g86e3CT6kM0RowkhtEnCBQ== }
    engines: { node: ^10.13.0 || ^12.13.0 || ^14.15.0 || >=15.0.0 }
    dependencies:
      '@jest/types': 27.5.1
      camelcase: 6.3.0
      chalk: 4.1.2
      jest-get-type: 27.5.1
      leven: 3.1.0
      pretty-format: 27.5.1
    dev: true

  /jest-watcher/27.5.1:
    resolution:
      { integrity: sha512-z676SuD6Z8o8qbmEGhoEUFOM1+jfEiL3DXHK/xgEiG2EyNYfFG60jluWcupY6dATjfEsKQuibReS1djInQnoVw== }
    engines: { node: ^10.13.0 || ^12.13.0 || ^14.15.0 || >=15.0.0 }
    dependencies:
      '@jest/test-result': 27.5.1
      '@jest/types': 27.5.1
      '@types/node': 17.0.8
      ansi-escapes: 4.3.2
      chalk: 4.1.2
      jest-util: 27.5.1
      string-length: 4.0.2
    dev: true

  /jest-worker/27.5.1:
    resolution:
      { integrity: sha512-7vuh85V5cdDofPyxn58nrPjBktZo0u9x1g8WtjQol+jZDaE+fhN+cIvTj11GndBnMnyfrUOG1sZQxCdjKh+DKg== }
    engines: { node: '>= 10.13.0' }
    dependencies:
      '@types/node': 17.0.8
      merge-stream: 2.0.0
      supports-color: 8.1.1
    dev: true

  /jest/27.5.1_ts-node@10.4.0:
    resolution:
      { integrity: sha512-Yn0mADZB89zTtjkPJEXwrac3LHudkQMR+Paqa8uxJHCBr9agxztUifWCyiYrjhMPBoUVBjyny0I7XH6ozDr7QQ== }
    engines: { node: ^10.13.0 || ^12.13.0 || ^14.15.0 || >=15.0.0 }
    hasBin: true
    peerDependencies:
      node-notifier: ^8.0.1 || ^9.0.0 || ^10.0.0
    peerDependenciesMeta:
      node-notifier:
        optional: true
    dependencies:
      '@jest/core': 27.5.1_ts-node@10.4.0
      import-local: 3.1.0
      jest-cli: 27.5.1_ts-node@10.4.0
    transitivePeerDependencies:
      - bufferutil
      - canvas
      - supports-color
      - ts-node
      - utf-8-validate
    dev: true

  /jju/1.4.0:
    resolution: { integrity: sha1-o6vicYryQaKykE+EpiWXDzia4yo= }
    dev: true

  /js-levenshtein/1.1.6:
    resolution:
      { integrity: sha512-X2BB11YZtrRqY4EnQcLX5Rh373zbK4alC1FW7D7MBhL2gtcC17cTnr6DmfHZeS0s2rTHjUTMMHfG7gO8SSdw+g== }
    engines: { node: '>=0.10.0' }
    dev: true

  /js-tokens/4.0.0:
    resolution:
      { integrity: sha512-RdJUflcE3cUzKiMqQgsCu06FPu9UdIJO0beYbPhHN4k6apgJtifcoCtT9bcxOpYBtpD2kCM6Sbzg4CausW/PKQ== }

  /js-yaml/3.14.1:
    resolution:
      { integrity: sha512-okMH7OXXJ7YrN9Ok3/SXrnu4iX9yOk+25nqX4imS2npuvTYDmo/QEZoqwZkYaIDk3jVvBOTOIEgEhaLOynBS9g== }
    hasBin: true
    dependencies:
      argparse: 1.0.10
      esprima: 4.0.1
    dev: true

  /js-yaml/4.1.0:
    resolution:
      { integrity: sha512-wpxZs9NoxZaJESJGIZTyDEaYpl0FKSA+FB9aJiyemKhMwkxQg63h4T1KJgUGHpTqPDNRcmmYLugrRjJlBtWvRA== }
    hasBin: true
    dependencies:
      argparse: 2.0.1
    dev: true

  /jsbi/3.2.5:
    resolution:
      { integrity: sha512-aBE4n43IPvjaddScbvWRA2YlTzKEynHzu7MqOyTipdHucf/VxS63ViCjxYRg86M8Rxwbt/GfzHl1kKERkt45fQ== }

  /jsbn/0.1.1:
    resolution: { integrity: sha1-peZUwuWi3rXyAdls77yoDA7y9RM= }
    dev: true
    optional: true

  /jsdom/16.7.0:
    resolution:
      { integrity: sha512-u9Smc2G1USStM+s/x1ru5Sxrl6mPYCbByG1U/hUmqaVsm4tbNyS7CicOSRyuGQYZhTu0h84qkZZQ/I+dzizSVw== }
    engines: { node: '>=10' }
    peerDependencies:
      canvas: ^2.5.0
    peerDependenciesMeta:
      canvas:
        optional: true
    dependencies:
      abab: 2.0.5
      acorn: 8.7.0
      acorn-globals: 6.0.0
      cssom: 0.4.4
      cssstyle: 2.3.0
      data-urls: 2.0.0
      decimal.js: 10.3.1
      domexception: 2.0.1
      escodegen: 2.0.0
      form-data: 3.0.1
      html-encoding-sniffer: 2.0.1
      http-proxy-agent: 4.0.1
      https-proxy-agent: 5.0.0
      is-potential-custom-element-name: 1.0.1
      nwsapi: 2.2.0
      parse5: 6.0.1
      saxes: 5.0.1
      symbol-tree: 3.2.4
      tough-cookie: 4.0.0
      w3c-hr-time: 1.0.2
      w3c-xmlserializer: 2.0.0
      webidl-conversions: 6.1.0
      whatwg-encoding: 1.0.5
      whatwg-mimetype: 2.3.0
      whatwg-url: 8.7.0
      ws: 7.5.6
      xml-name-validator: 3.0.0
    transitivePeerDependencies:
      - bufferutil
      - supports-color
      - utf-8-validate
    dev: true

  /jsesc/2.5.2:
    resolution:
      { integrity: sha512-OYu7XEzjkCQ3C5Ps3QIZsQfNpqoJyZZA99wd9aWd05NCtC5pWOkShK2mkL6HXQR6/Cy2lbNdPlZBpuQHXE63gA== }
    engines: { node: '>=4' }
    hasBin: true
    dev: true

  /json-parse-even-better-errors/2.3.1:
    resolution:
      { integrity: sha512-xyFwyhro/JEof6Ghe2iz2NcXoj2sloNsWr/XsERDK/oiPCfaNhl5ONfp+jQdAZRQQ0IJWNzH9zIZF7li91kh2w== }

  /json-schema-traverse/0.4.1:
    resolution:
      { integrity: sha512-xbbCH5dCYU5T8LcEhhuh7HJ88HXuW3qsI3Y0zOZFKfZEHcpWiHU/Jxzk629Brsab/mMiHQti9wMP+845RPe3Vg== }
    dev: true

  /json-schema/0.4.0:
    resolution:
      { integrity: sha512-es94M3nTIfsEPisRafak+HDLfHXnKBhV3vU5eqPcS3flIWqcxJWgXHXiey3YrpaNsanY5ei1VoYEbOzijuq9BA== }
    dev: true
    optional: true

  /json-stable-stringify-without-jsonify/1.0.1:
    resolution: { integrity: sha1-nbe1lJatPzz+8wp1FC0tkwrXJlE= }
    dev: true

  /json-stringify-safe/5.0.1:
    resolution: { integrity: sha1-Epai1Y/UXxmg9s4B1lcB4sc1tus= }
    dev: true
    optional: true

  /json5/1.0.1:
    resolution:
      { integrity: sha512-aKS4WQjPenRxiQsC93MNfjx+nbF4PAdYzmd/1JIj8HYzqfbu86beTuNgXDzPknWk0n0uARlyewZo4s++ES36Ow== }
    hasBin: true
    dependencies:
      minimist: 1.2.5
    dev: true

  /json5/2.2.0:
    resolution:
      { integrity: sha512-f+8cldu7X/y7RAJurMEJmdoKXGB/X550w2Nr3tTbezL6RwEE/iMcm+tZnXeoZtKuOq6ft8+CqzEkrIgx1fPoQA== }
    engines: { node: '>=6' }
    hasBin: true
    dependencies:
      minimist: 1.2.5
    dev: true

  /jsonfile/4.0.0:
    resolution: { integrity: sha1-h3Gq4HmbZAdrdmQPygWPnBDjPss= }
    optionalDependencies:
      graceful-fs: 4.2.9
    dev: true

  /jsonfile/6.1.0:
    resolution:
      { integrity: sha512-5dgndWOriYSm5cnYaJNhalLNDKOqFwyDB/rr1E9ZsGciGvKPs8R2xYGCacuf3z6K1YKDz182fd+fY3cn3pMqXQ== }
    dependencies:
      universalify: 2.0.0
    optionalDependencies:
      graceful-fs: 4.2.9
    dev: true

  /jsonwebtoken/8.5.1:
    resolution:
      { integrity: sha512-XjwVfRS6jTMsqYs0EsuJ4LGxXV14zQybNd4L2r0UvbVnSF9Af8x7p5MzbJ90Ioz/9TI41/hTCvznF/loiSzn8w== }
    engines: { node: '>=4', npm: '>=1.4.28' }
    dependencies:
      jws: 3.2.2
      lodash.includes: 4.3.0
      lodash.isboolean: 3.0.3
      lodash.isinteger: 4.0.4
      lodash.isnumber: 3.0.3
      lodash.isplainobject: 4.0.6
      lodash.isstring: 4.0.1
      lodash.once: 4.1.1
      ms: 2.1.3
      semver: 5.7.1

  /jsprim/1.4.2:
    resolution:
      { integrity: sha512-P2bSOMAc/ciLz6DzgjVlGJP9+BrJWu5UDGK70C2iweC5QBIeFf0ZXRvGjEj2uYgrY2MkAAhsSWHDWlFtEroZWw== }
    engines: { node: '>=0.6.0' }
    dependencies:
      assert-plus: 1.0.0
      extsprintf: 1.3.0
      json-schema: 0.4.0
      verror: 1.10.0
    dev: true
    optional: true

  /jwa/1.4.1:
    resolution:
      { integrity: sha512-qiLX/xhEEFKUAJ6FiBMbes3w9ATzyk5W7Hvzpa/SLYdxNtng+gcurvrI7TbACjIXlsJyr05/S1oUhZrc63evQA== }
    dependencies:
      buffer-equal-constant-time: 1.0.1
      ecdsa-sig-formatter: 1.0.11
      safe-buffer: 5.2.1

  /jwa/2.0.0:
    resolution:
      { integrity: sha512-jrZ2Qx916EA+fq9cEAeCROWPTfCwi1IVHqT2tapuqLEVVDKFDENFw1oL+MwrTvH6msKxsd1YTDVw6uKEcsrLEA== }
    dependencies:
      buffer-equal-constant-time: 1.0.1
      ecdsa-sig-formatter: 1.0.11
      safe-buffer: 5.2.1

  /jws/3.2.2:
    resolution:
      { integrity: sha512-YHlZCB6lMTllWDtSPHz/ZXTsi8S00usEV6v1tjq8tOUZzw7DpSDWVXjXDre6ed1w/pd495ODpHZYSdkRTsa0HA== }
    dependencies:
      jwa: 1.4.1
      safe-buffer: 5.2.1

  /jws/4.0.0:
    resolution:
      { integrity: sha512-KDncfTmOZoOMTFG4mBlG0qUIOlc03fmzH+ru6RgYVZhPkyiy/92Owlt/8UEN+a4TXR1FQetfIpJE8ApdvdVxTg== }
    dependencies:
      jwa: 2.0.0
      safe-buffer: 5.2.1

  /keytar/7.9.0:
    resolution:
      { integrity: sha512-VPD8mtVtm5JNtA2AErl6Chp06JBfy7diFQ7TQQhdpWOl6MrCRB+eRbvAZUsbGQS9kiMq0coJsy0W0vHpDCkWsQ== }
    requiresBuild: true
    dependencies:
      node-addon-api: 4.3.0
      prebuild-install: 7.0.1
    optional: true

  /kind-of/6.0.3:
    resolution:
      { integrity: sha512-dcS1ul+9tmeD95T+x28/ehLgd9mENa3LsvDTtzm3vyBEO7RPptvAD+t44WVXaUjTBRcrpFeFlC8WCruUR456hw== }
    engines: { node: '>=0.10.0' }
    dev: true

  /kleur/3.0.3:
    resolution:
      { integrity: sha512-eTIzlVOSUR+JxdDFepEYcBMtZ9Qqdef+rnzWdRZuMbOywu5tO2w2N7rqjoANZ5k9vywhL6Br1VRjUIgTQx4E8w== }
    engines: { node: '>=6' }

  /klona/2.0.5:
    resolution:
      { integrity: sha512-pJiBpiXMbt7dkzXe8Ghj/u4FfXOOa98fPW+bihOJ4SjnoijweJrNThJfd3ifXpXhREjpoF2mZVH1GfS9LV3kHQ== }
    engines: { node: '>= 8' }
    dev: true

  /lazystream/1.0.1:
    resolution:
      { integrity: sha512-b94GiNHQNy6JNTrt5w6zNyffMrNkXZb3KTkCZJb2V1xaEGCk093vkZ2jk3tpaeP33/OiXC+WvK9AxUebnf5nbw== }
    engines: { node: '>= 0.6.3' }
    dependencies:
      readable-stream: 2.3.7
    dev: false

  /leven/3.1.0:
    resolution:
      { integrity: sha512-qsda+H8jTaUaN/x5vzW2rzc+8Rw4TAQ/4KjB46IwK5VH+IlVeeeje/EoZRpiXvIqjFgK84QffqPztGI3VBLG1A== }
    engines: { node: '>=6' }
    dev: true

  /levn/0.3.0:
    resolution: { integrity: sha1-OwmSTt+fCDwEkP3UwLxEIeBHZO4= }
    engines: { node: '>= 0.8.0' }
    dependencies:
      prelude-ls: 1.1.2
      type-check: 0.3.2
    dev: true

  /levn/0.4.1:
    resolution:
      { integrity: sha512-+bT2uH4E5LGE7h/n3evcS/sQlJXCpIp6ym8OWJ5eV6+67Dsql/LaaT7qJBAt2rzfoa/5QBGBhxDix1dMt2kQKQ== }
    engines: { node: '>= 0.8.0' }
    dependencies:
      prelude-ls: 1.2.1
      type-check: 0.4.0
    dev: true

  /lilconfig/2.0.4:
    resolution:
      { integrity: sha512-bfTIN7lEsiooCocSISTWXkiWJkRqtL9wYtYy+8EK3Y41qh3mpwPU0ycTOgjdY9ErwXCc8QyrQp82bdL0Xkm9yA== }
    engines: { node: '>=10' }
    dev: true

  /line-replace/2.0.1:
    resolution:
      { integrity: sha512-CSr3f6gynLCA9R+RBS0IDIfv7a8OAXcuyq+CHgq0WzbQ7KSJQfF5DgtpRVxpSp1KBNXogtzbNqAeUjrmHYTPYA== }
    hasBin: true
    dev: true

  /lines-and-columns/1.2.4:
    resolution:
      { integrity: sha512-7ylylesZQ/PV29jhEDl3Ufjo6ZX7gCqJr5F7PKrqc93v7fzSymt1BpwEU8nAUXs8qzzvqhbjhK5QZg6Mt/HkBg== }

  /lint-staged/12.3.4:
    resolution:
      { integrity: sha512-yv/iK4WwZ7/v0GtVkNb3R82pdL9M+ScpIbJLJNyCXkJ1FGaXvRCOg/SeL59SZtPpqZhE7BD6kPKFLIDUhDx2/w== }
    engines: { node: ^12.20.0 || ^14.13.1 || >=16.0.0 }
    hasBin: true
    dependencies:
      cli-truncate: 3.1.0
      colorette: 2.0.16
      commander: 8.3.0
      debug: 4.3.3_supports-color@9.2.1
      execa: 5.1.1
      lilconfig: 2.0.4
      listr2: 4.0.1
      micromatch: 4.0.4
      normalize-path: 3.0.0
      object-inspect: 1.12.0
      string-argv: 0.3.1
      supports-color: 9.2.1
      yaml: 1.10.2
    transitivePeerDependencies:
      - enquirer
    dev: true

  /listr2/4.0.1:
    resolution:
      { integrity: sha512-D65Nl+zyYHL2jQBGmxtH/pU8koPZo5C8iCNE8EoB04RwPgQG1wuaKwVbeZv9LJpiH4Nxs0FCp+nNcG8OqpniiA== }
    engines: { node: '>=12' }
    peerDependencies:
      enquirer: '>= 2.3.0 < 3'
    peerDependenciesMeta:
      enquirer:
        optional: true
    dependencies:
      cli-truncate: 2.1.0
      colorette: 2.0.16
      log-update: 4.0.0
      p-map: 4.0.0
      rfdc: 1.3.0
      rxjs: 7.5.2
      through: 2.3.8
      wrap-ansi: 7.0.0
    dev: true

  /locate-path/2.0.0:
    resolution: { integrity: sha1-K1aLJl7slExtnA3pw9u7ygNUzY4= }
    engines: { node: '>=4' }
    dependencies:
      p-locate: 2.0.0
      path-exists: 3.0.0
    dev: true

  /locate-path/3.0.0:
    resolution:
      { integrity: sha512-7AO748wWnIhNqAuaty2ZWHkQHRSNfPVIsPIfwEOWO22AmaoVrWavlOcMR5nzTLNYvp36X220/maaRsrec1G65A== }
    engines: { node: '>=6' }
    dependencies:
      p-locate: 3.0.0
      path-exists: 3.0.0

  /locate-path/5.0.0:
    resolution:
      { integrity: sha512-t7hw9pI+WvuwNJXwk5zVHpyhIqzg2qTlklJOf0mVxGSbe3Fp2VieZcduNYjaLDoy6p9uGpQEGWG87WpMKlNq8g== }
    engines: { node: '>=8' }
    dependencies:
      p-locate: 4.1.0

  /locate-path/6.0.0:
    resolution:
      { integrity: sha512-iPZK6eYjbxRu3uB4/WZ3EsEIMJFMqAoopl3R+zuq0UjcAm/MO6KCweDgPfP3elTztoKP3KtnVHxTn2NHBSDVUw== }
    engines: { node: '>=10' }
    dependencies:
      p-locate: 5.0.0
    dev: false

  /lodash.deburr/4.1.0:
    resolution: { integrity: sha1-3bG7s+8HRYwBd7oH3hRCLLAz/5s= }

  /lodash.defaults/4.2.0:
    resolution: { integrity: sha1-0JF4cW/+pN3p5ft7N/bwgCJ0WAw= }
    dev: false

  /lodash.difference/4.5.0:
    resolution: { integrity: sha1-nMtOUF1Ia5FlE0V3KIWi3yf9AXw= }
    dev: false

  /lodash.flatten/4.4.0:
    resolution: { integrity: sha1-8xwiIlqWMtK7+OSt2+8kCqdlph8= }
    dev: false

  /lodash.get/4.4.2:
    resolution: { integrity: sha1-LRd/ZS+jHpObRDjVNBSZ36OCXpk= }
    dev: true

  /lodash.includes/4.3.0:
    resolution: { integrity: sha1-YLuYqHy5I8aMoeUTJUgzFISfVT8= }

  /lodash.isboolean/3.0.3:
    resolution: { integrity: sha1-bC4XHbKiV82WgC/UOwGyDV9YcPY= }

  /lodash.isequal/4.5.0:
    resolution: { integrity: sha1-QVxEePK8wwEgwizhDtMib30+GOA= }
    dev: true

  /lodash.isinteger/4.0.4:
    resolution: { integrity: sha1-YZwK89A/iwTDH1iChAt3sRzWg0M= }

  /lodash.isnumber/3.0.3:
    resolution: { integrity: sha1-POdoEMWSjQM1IwGsKHMX8RwLH/w= }

  /lodash.isplainobject/4.0.6:
    resolution: { integrity: sha1-fFJqUtibRcRcxpC4gWO+BJf1UMs= }

  /lodash.isstring/4.0.1:
    resolution: { integrity: sha1-1SfftUVuynzJu5XV2ur4i6VKVFE= }

  /lodash.memoize/4.1.2:
    resolution: { integrity: sha1-vMbEmkKihA7Zl/Mj6tpezRguC/4= }
    dev: true

  /lodash.merge/4.6.2:
    resolution:
      { integrity: sha512-0KpjqXRVvrYyCsX1swR/XTK0va6VQkQM6MNo7PqW77ByjAhoARA8EfrP1N4+KlKj8YS0ZUCtRT/YUuhyYDujIQ== }
    dev: true

  /lodash.once/4.1.1:
    resolution: { integrity: sha1-DdOXEhPHxW34gJd9UEyI+0cal6w= }

  /lodash.union/4.6.0:
    resolution: { integrity: sha1-SLtQiECfFvGCFmZkHETdGqrjzYg= }
    dev: false

  /lodash/4.17.21:
    resolution:
      { integrity: sha512-v2kDEe57lecTulaDIuNTPy3Ry4gLGJ6Z1O3vE1krgXZNrsQ+LFTGHVxVjcXPs17LhbZVGedAJv8XZ1tvj5FvSg== }
    dev: true

  /log-symbols/4.1.0:
    resolution:
      { integrity: sha512-8XPvpAA8uyhfteu8pIvQxpJZ7SYYdpUivZpGy6sFsBuKRY/7rQGavedeB8aK+Zkyq6upMFVL/9AW6vOYzfRyLg== }
    engines: { node: '>=10' }
    dependencies:
      chalk: 4.1.2
      is-unicode-supported: 0.1.0
    dev: true

  /log-update/4.0.0:
    resolution:
      { integrity: sha512-9fkkDevMefjg0mmzWFBW8YkFP91OrizzkW3diF7CpG+S2EYdy4+TVfGwz1zeF8x7hCx1ovSPTOE9Ngib74qqUg== }
    engines: { node: '>=10' }
    dependencies:
      ansi-escapes: 4.3.2
      cli-cursor: 3.1.0
      slice-ansi: 4.0.0
      wrap-ansi: 6.2.0

  /long/4.0.0:
    resolution:
      { integrity: sha512-XsP+KhQif4bjX1kbuSiySJFNAehNxgLb6hPRGJ9QsUr8ajHkuXGdrHmFUTUUXhDwVX2R5bY4JNZEwbUiMhV+MA== }
    dev: true

  /long/5.2.0:
    resolution:
      { integrity: sha512-9RTUNjK60eJbx3uz+TEGF7fUr29ZDxR5QzXcyDpeSfeH28S9ycINflOgOlppit5U+4kNTe83KQnMEerw7GmE8w== }
    dev: false

  /loose-envify/1.4.0:
    resolution:
      { integrity: sha512-lyuxPGr/Wfhrlem2CL/UcnUc1zcqKAImBDzukY7Y5F/yQiNdko6+fRLevlw1HgMySw7f611UIY408EtxRSoK3Q== }
    hasBin: true
    dependencies:
      js-tokens: 4.0.0
    dev: true

  /lru-cache/6.0.0:
    resolution:
      { integrity: sha512-Jo6dJ04CmSjuznwJSS3pUeWmd/H0ffTlkXXgwZi+eq1UCmqQwCh+eLsYOYCwY991i2Fah4h1BEMCx4qThGbsiA== }
    engines: { node: '>=10' }
    dependencies:
      yallist: 4.0.0

  /lz-string/1.4.4:
    resolution: { integrity: sha1-wNjq82BZ9wV5bh40SBHPTEmNOiY= }
    hasBin: true
    dev: true

  /make-dir/3.1.0:
    resolution:
      { integrity: sha512-g3FeP20LNwhALb/6Cz6Dd4F2ngze0jz7tbzrD2wAV+o9FeNHe4rL+yK2md0J/fiSf1sa1ADhXqi5+oVwOM/eGw== }
    engines: { node: '>=8' }
    dependencies:
      semver: 6.3.0

  /make-error/1.3.6:
    resolution:
      { integrity: sha512-s8UhlNe7vPKomQhC1qFelMokr/Sc3AgNbso3n74mVPA5LTZwkB9NlXf4XPamLxJE8h0gh73rM94xvwRT2CVInw== }
    dev: true

  /makeerror/1.0.12:
    resolution:
      { integrity: sha512-JmqCvUhmt43madlpFzG4BQzG2Z3m6tvQDNKdClZnO3VbIudJYmxsT0FNJMeiB2+JTSlTQTSbU8QdesVmwJcmLg== }
    dependencies:
      tmpl: 1.0.5
    dev: true

  /map-obj/1.0.1:
    resolution: { integrity: sha1-2TPOuSBdgr3PSIb2dCvcK03qFG0= }
    engines: { node: '>=0.10.0' }
    dev: true

  /map-obj/4.3.0:
    resolution:
      { integrity: sha512-hdN1wVrZbb29eBGiGjJbeP8JbKjq1urkHJ/LIP/NY48MZ1QVXUsQBV1G1zvYFHn1XE06cwjBsOI2K3Ulnj1YXQ== }
    engines: { node: '>=8' }
    dev: true

  /mariadb/2.5.5:
    resolution:
      { integrity: sha512-6dklvcKWuuaV1JjAwnE2ezR+jTt7JrZHftgeHHBmjB0wgfaUpdxol1DPWclwMcCrsO9yoM0FuCOiCcCgXc//9Q== }
    engines: { node: '>= 10.13' }
    dependencies:
      '@types/geojson': 7946.0.8
      '@types/node': 14.18.12
      denque: 1.5.1
      iconv-lite: 0.6.3
      long: 4.0.0
      moment-timezone: 0.5.34
      please-upgrade-node: 3.2.0
    dev: true

  /mariadb/2.5.6:
    resolution:
      { integrity: sha512-zBx7loYY5GzLl8Y6AKxGXfY9DUYIIdGrmEORPOK9FEu0pg5ZLBKCGJuucHwKADxTBxKY7eM4rxndqxRcnMZKIw== }
    engines: { node: '>= 10.13' }
    dependencies:
      '@types/geojson': 7946.0.8
      '@types/node': 17.0.18
      denque: 2.0.1
      iconv-lite: 0.6.3
      long: 5.2.0
      moment-timezone: 0.5.34
      please-upgrade-node: 3.2.0
    dev: false

  /media-typer/0.3.0:
    resolution: { integrity: sha1-hxDXrwqmJvj/+hzgAWhUUmMlV0g= }
    engines: { node: '>= 0.6' }
    dev: true

  /meow/9.0.0:
    resolution:
      { integrity: sha512-+obSblOQmRhcyBt62furQqRAQpNyWXo8BuQ5bN7dG8wmwQ+vwHKp/rCFD4CrTP8CsDQD1sjoZ94K417XEUk8IQ== }
    engines: { node: '>=10' }
    dependencies:
      '@types/minimist': 1.2.2
      camelcase-keys: 6.2.2
      decamelize: 1.2.0
      decamelize-keys: 1.1.0
      hard-rejection: 2.1.0
      minimist-options: 4.1.0
      normalize-package-data: 3.0.3
      read-pkg-up: 7.0.1
      redent: 3.0.0
      trim-newlines: 3.0.1
      type-fest: 0.18.1
      yargs-parser: 20.2.9
    dev: true

  /merge-descriptors/1.0.1:
    resolution: { integrity: sha1-sAqqVW3YtEVoFQ7J0blT8/kMu2E= }
    dev: true

  /merge-stream/2.0.0:
    resolution:
      { integrity: sha512-abv/qOcuPfk3URPfDzmZU1LKmuw8kT+0nIHvKrKgFrwifol/doWcdA4ZqsWQ8ENrFKkd67Mfpo/LovbIUsbt3w== }

  /merge2/1.4.1:
    resolution:
      { integrity: sha512-8q7VEgMJW4J8tcfVPy8g09NcQwZdbwFEqhe/WZkoIzjn/3TGDwtOCYtXGxA3O8tPzpczCCDgv+P2P5y00ZJOOg== }
    engines: { node: '>= 8' }

  /methods/1.1.2:
    resolution: { integrity: sha1-VSmk1nZUE07cxSZmVoNbD4Ua/O4= }
    engines: { node: '>= 0.6' }
    dev: true

  /micromatch/4.0.4:
    resolution:
      { integrity: sha512-pRmzw/XUcwXGpD9aI9q/0XOwLNygjETJ8y0ao0wdqprrzDa4YnxLcz7fQRZr8voh8V10kGhABbNcHVk5wHgWwg== }
    engines: { node: '>=8.6' }
    dependencies:
      braces: 3.0.2
      picomatch: 2.3.1

  /mime-db/1.51.0:
    resolution:
      { integrity: sha512-5y8A56jg7XVQx2mbv1lu49NR4dokRnhZYTtL+KGfaa27uq4pSTXkwQkFJl4pkRMyNFz/EtYDSkiiEHx3F7UN6g== }
    engines: { node: '>= 0.6' }

  /mime-types/2.1.34:
    resolution:
      { integrity: sha512-6cP692WwGIs9XXdOO4++N+7qjqv0rqxxVvJ3VHPh/Sc9mVZcQP+ZGhkKiTvWMQRr2tbHkJP/Yn7Y0npb3ZBs4A== }
    engines: { node: '>= 0.6' }
    dependencies:
      mime-db: 1.51.0

  /mime/1.6.0:
    resolution:
      { integrity: sha512-x0Vn8spI+wuJ1O6S7gnbaQg8Pxh4NNHb7KSINmEWKiPE4RKOplvijn+NkmYmmRgP68mc70j2EbeTFRsrswaQeg== }
    engines: { node: '>=4' }
    hasBin: true
    dev: true

  /mimic-fn/2.1.0:
    resolution:
      { integrity: sha512-OqbOk5oEQeAZ8WXWydlu9HJjz9WVdEIvamMCcXmuqUYjTknH/sqsWvhQ3vgwKFRR1HpjvNBKQ37nbJgYzGqGcg== }
    engines: { node: '>=6' }

  /mimic-response/3.1.0:
    resolution:
      { integrity: sha512-z0yWI+4FDrrweS8Zmt4Ej5HdJmky15+L2e6Wgn3+iK5fWzb6T3fhNFq2+MeTRb064c6Wr4N/wv0DzQTjNzHNGQ== }
    engines: { node: '>=10' }
    optional: true

  /min-indent/1.0.1:
    resolution:
      { integrity: sha512-I9jwMn07Sy/IwOj3zVkVik2JTvgpaykDZEigL6Rx6N9LbMywwUSMtxET+7lVoDLLd3O3IXwJwvuuns8UB/HeAg== }
    engines: { node: '>=4' }

  /minimatch/3.0.4:
    resolution:
      { integrity: sha512-yJHVQEhyqPLUTgt9B83PXu6W3rx4MvvHvSUvToogpwoGDOUQ+yDrR0HRot+yOCdCO7u4hX3pWft6kWBBcqh0UA== }
    dependencies:
      brace-expansion: 1.1.11

  /minimist-options/4.1.0:
    resolution:
      { integrity: sha512-Q4r8ghd80yhO/0j1O3B2BjweX3fiHg9cdOwjJd2J76Q135c+NDxGCqdYKQ1SKBuFfgWbAUzBfvYjPUEeNgqN1A== }
    engines: { node: '>= 6' }
    dependencies:
      arrify: 1.0.1
      is-plain-obj: 1.1.0
      kind-of: 6.0.3
    dev: true

  /minimist/1.2.5:
    resolution:
      { integrity: sha512-FM9nNUYrRBAELZQT3xeZQ7fmMOBg6nWNmJKTcgsJeaLstP/UODVpGsr5OhXhhXg6f+qtJ8uiZ+PUxkDWcgIXLw== }

  /minipass/2.9.0:
    resolution:
      { integrity: sha512-wxfUjg9WebH+CUDX/CdbRlh5SmfZiy/hpkxaRI16Y9W56Pa75sWgd/rvFilSgrauD9NyFymP/+JFV3KwzIsJeg== }
    dependencies:
      safe-buffer: 5.2.1
      yallist: 3.1.1
    dev: true

  /minipass/3.1.6:
    resolution:
      { integrity: sha512-rty5kpw9/z8SX9dmxblFA6edItUmwJgMeYDZRrwlIVN27i8gysGbznJwUggw2V/FVqFSDdWy040ZPS811DYAqQ== }
    engines: { node: '>=8' }
    dependencies:
      yallist: 4.0.0
    dev: false

  /minizlib/1.3.3:
    resolution:
      { integrity: sha512-6ZYMOEnmVsdCeTJVE0W9ZD+pVnE8h9Hma/iOwwRDsdQoePpoX56/8B6z3P9VNwppJuBKNRuFDRNRqRWexT9G9Q== }
    dependencies:
      minipass: 2.9.0
    dev: true

  /minizlib/2.1.2:
    resolution:
      { integrity: sha512-bAxsR8BVfj60DWXHE3u30oHzfl4G7khkSuPW+qvpd7jFRHm7dLxOjUk1EHACJ/hxLY8phGJ0YhYHZo7jil7Qdg== }
    engines: { node: '>= 8' }
    dependencies:
      minipass: 3.1.6
      yallist: 4.0.0
    dev: false

  /mkdirp-classic/0.5.3:
    resolution:
      { integrity: sha512-gKLcREMhtuZRwRAfqP3RFW+TK4JqApVBtOIftVgjuABpAtpxhPGaDcfvbhNvD0B8iD1oUr/txX35NjcaY6Ns/A== }
    optional: true

  /mkdirp/0.5.5:
    resolution:
      { integrity: sha512-NKmAlESf6jMGym1++R0Ra7wvhV+wFW63FaSOFPwRahvea0gMUcGUhVeAg/0BC0wiv9ih5NYPB1Wn1UEI1/L+xQ== }
    hasBin: true
    dependencies:
      minimist: 1.2.5
    dev: true

  /mkdirp/1.0.4:
    resolution:
      { integrity: sha512-vVqVZQyf3WLx2Shd0qJ9xuvqgAyKPLAiqITEtqW0oIUjzo3PePDd6fW9iFz30ef7Ysp/oiWqbhszeGWW2T6Gzw== }
    engines: { node: '>=10' }
    hasBin: true

  /mock-stdin/1.0.0:
    resolution:
      { integrity: sha512-tukRdb9Beu27t6dN+XztSRHq9J0B/CoAOySGzHfn8UTfmqipA5yNT/sDUEyYdAV3Hpka6Wx6kOMxuObdOex60Q== }
    dev: true

  /moment-timezone/0.5.34:
    resolution:
      { integrity: sha512-3zAEHh2hKUs3EXLESx/wsgw6IQdusOT8Bxm3D9UrHPQR7zlMmzwybC8zHEM1tQ4LJwP7fcxrWr8tuBg05fFCbg== }
    dependencies:
      moment: 2.29.1

  /moment/2.29.1:
    resolution:
      { integrity: sha512-kHmoybcPV8Sqy59DwNDY3Jefr64lK/by/da0ViFcuA4DH0vQg5Q6Ze5VimxkfQNSC+Mls/Kx53s7TjP1RhFEDQ== }

  /ms/2.0.0:
    resolution: { integrity: sha1-VgiurfwAvmwpAd9fmGF4jeDVl8g= }
    dev: true

  /ms/2.1.2:
    resolution:
      { integrity: sha512-sGkPx+VjMtmA6MX27oA4FBFELFCZZ4S4XqeGOXCv68tT+jb3vk/RyaKWP0PTKyWtmLSM0b+adUTEvbs1PEaH2w== }

  /ms/2.1.3:
    resolution:
      { integrity: sha512-6FlzubTLZG3J2a/NVCAleEhjzq5oxgHyaCU9yYXvcLsvoVaHJq/s5xXI6/XXP6tz7R9xAOtHnSO/tXtF3WRTlA== }

  /msal/1.4.15:
    resolution:
      { integrity: sha512-H/CxkeZJ4laEK6GZ/cDKQoYjBTvDNFK3hDC8mfU8IkuZvKFfFdo9KM89r8spXY7xnBK9SQBAjIuQgwUogeUw7g== }
    engines: { node: '>=0.8.0' }
    dependencies:
      tslib: 1.14.1

  /mssql/8.0.1:
    resolution:
      { integrity: sha512-GZ1YnfMjfEdiXNRWZeYyTtqHWptUMA5jWrygbqfl72zsCxXsNuLPH9gPxz7m2F6+tWY48hR+ieZ92QY11ILNeg== }
    engines: { node: '>=10' }
    hasBin: true
    dependencies:
      '@tediousjs/connection-string': 0.3.0
      debug: 4.3.3
      rfdc: 1.3.0
      tarn: 3.0.2
      tedious: 14.1.0_debug@4.3.3
    transitivePeerDependencies:
      - encoding
      - supports-color
    dev: true

  /mssql/8.0.2:
    resolution:
      { integrity: sha512-2FKoSFjJ5Ax3QlS/m6peMOlTZ7ks4SQ6D+K7/c7X0a7rJ70EqnQrriZHSvUE6Ale6EaQTtqrjgRMFPDNM9VfXg== }
    engines: { node: '>=10' }
    hasBin: true
    dependencies:
      '@tediousjs/connection-string': 0.3.0
      debug: 4.3.3
      rfdc: 1.3.0
      tarn: 3.0.2
      tedious: 14.1.0_debug@4.3.3
    transitivePeerDependencies:
      - encoding
      - supports-color
    dev: false

  /napi-build-utils/1.0.2:
    resolution:
      { integrity: sha512-ONmRUqK7zj7DWX0D9ADe03wbwOBZxNAfF20PlGfCWQcD3+/MakShIHrMqx9YwPTfxDdF1zLeL+RGZiR9kGMLdg== }
    optional: true

  /native-duplexpair/1.0.0:
    resolution: { integrity: sha1-eJkHjmS/PIo9cyYBs9QP8F21j6A= }

  /natural-compare/1.4.0:
    resolution: { integrity: sha1-Sr6/7tdUHywnrPspvbvRXI1bpPc= }
    dev: true

  /needle/2.9.1:
    resolution:
      { integrity: sha512-6R9fqJ5Zcmf+uYaFgdIHmLwNldn5HbK8L5ybn7Uz+ylX/rnOsSp1AHcvQSrCaFN+qNM1wpymHqD7mVasEOlHGQ== }
    engines: { node: '>= 4.4.x' }
    hasBin: true
    dependencies:
      debug: 3.2.7
      iconv-lite: 0.4.24
      sax: 1.2.4
    dev: true

  /negotiator/0.6.2:
    resolution:
      { integrity: sha512-hZXc7K2e+PgeI1eDBe/10Ard4ekbfrrqG8Ep+8Jmf4JID2bNg7NvCPOZN+kfF574pFQI7mum2AUqDidoKqcTOw== }
    engines: { node: '>= 0.6' }
    dev: true

  /new-github-issue-url/0.2.1:
    resolution:
      { integrity: sha512-md4cGoxuT4T4d/HDOXbrUHkTKrp/vp+m3aOA7XXVYwNsUNMK49g3SQicTSeV5GIz/5QVGAeYRAOlyp9OvlgsYA== }
    engines: { node: '>=10' }
    dev: false

  /node-abi/3.7.0:
    resolution:
      { integrity: sha512-3J+U4CvxVNEk9+lGdJkmYbN8cIN0HMTDT9R0ezX7pmp7aD6BaKsfAHwVn3IvVg6pYIRUuQ+gHW1eawrvywnSQQ== }
    engines: { node: '>=10' }
    dependencies:
      semver: 7.3.5
    optional: true

  /node-abort-controller/3.0.1:
    resolution:
      { integrity: sha512-/ujIVxthRs+7q6hsdjHMaj8hRG9NuWmwrz+JdRwZ14jdFoKSkm+vDsCbF9PLpnSqjaWQJuTmVtcWHNLr+vrOFw== }

  /node-addon-api/3.2.1:
    resolution:
      { integrity: sha512-mmcei9JghVNDYydghQmeDX8KoAm0FAiYyIcUt/N4nhyAipB17pllZQDOJD2fotxABnt4Mdz+dKTO7eftLg4d0A== }
    dev: true

  /node-addon-api/4.3.0:
    resolution:
      { integrity: sha512-73sE9+3UaLYYFmDsFZnqCInzPyh3MqIwZO9cw58yIqAZhONrrabrYyYe3TuIqtIiOuTXVhsGau8hcrhhwSsDIQ== }
    optional: true

  /node-fetch/2.6.1:
    resolution:
      { integrity: sha512-V4aYg89jEoVRxRb2fJdAg8FHvI7cEyYdVAh94HH0UIK8oJxUfkjlDQN9RbMx+bEjP7+ggMiFRprSti032Oipxw== }
    engines: { node: 4.x || >=6.0.0 }
    dev: true

  /node-fetch/2.6.7:
    resolution:
      { integrity: sha512-ZjMPFEfVx5j+y2yF35Kzx5sF7kDzxuDj6ziH4FFbOp87zKDZNx8yExJIb05OGF4Nlt9IHFIMBkRl41VdvcNdbQ== }
    engines: { node: 4.x || >=6.0.0 }
    peerDependencies:
      encoding: ^0.1.0
    peerDependenciesMeta:
      encoding:
        optional: true
    dependencies:
      whatwg-url: 5.0.0

  /node-gyp/3.8.0:
    resolution:
      { integrity: sha512-3g8lYefrRRzvGeSowdJKAKyks8oUpLEd/DyPV4eMhVlhJ0aNaZqIrNUIPuEWWTAoPqyFkfGrM67MC69baqn6vA== }
    engines: { node: '>= 0.8.0' }
    hasBin: true
    requiresBuild: true
    dependencies:
      fstream: 1.0.12
      glob: 7.2.0
      graceful-fs: 4.2.9
      mkdirp: 0.5.5
      nopt: 3.0.6
      npmlog: 4.1.2
      osenv: 0.1.5
      request: 2.88.2
      rimraf: 2.7.1
      semver: 5.3.0
      tar: 2.2.2
      which: 1.3.1
    dev: true
    optional: true

  /node-int64/0.4.0:
    resolution: { integrity: sha1-h6kGXNs1XTGC2PlM4RGIuCXGijs= }
    dev: true

  /node-pre-gyp/0.11.0:
    resolution:
      { integrity: sha512-TwWAOZb0j7e9eGaf9esRx3ZcLaE5tQ2lvYy1pb5IAaG1a2e2Kv5Lms1Y4hpj+ciXJRofIxxlt5haeQ/2ANeE0Q== }
    deprecated: 'Please upgrade to @mapbox/node-pre-gyp: the non-scoped node-pre-gyp package is deprecated and only the @mapbox scoped package will recieve updates in the future'
    hasBin: true
    dependencies:
      detect-libc: 1.0.3
      mkdirp: 0.5.5
      needle: 2.9.1
      nopt: 4.0.3
      npm-packlist: 1.4.8
      npmlog: 4.1.2
      rc: 1.2.8
      rimraf: 2.7.1
      semver: 5.7.1
      tar: 4.4.19
    dev: true

  /node-releases/2.0.1:
    resolution:
      { integrity: sha512-CqyzN6z7Q6aMeF/ktcMVTzhAHCEpf8SOarwpzpf8pNBY2k5/oM34UHldUwp8VKI7uxct2HxSRdJjBaZeESzcxA== }
    dev: true

  /nopt/3.0.6:
    resolution: { integrity: sha1-xkZdvwirzU2zWTF/eaxopkayj/k= }
    hasBin: true
    dependencies:
      abbrev: 1.1.1
    dev: true
    optional: true

  /nopt/4.0.3:
    resolution:
      { integrity: sha512-CvaGwVMztSMJLOeXPrez7fyfObdZqNUK1cPAEzLHrTybIua9pMdmmPR5YwtfNftIOMv3DPUhFaxsZMNTQO20Kg== }
    hasBin: true
    dependencies:
      abbrev: 1.1.1
      osenv: 0.1.5
    dev: true

  /normalize-package-data/2.5.0:
    resolution:
      { integrity: sha512-/5CMN3T0R4XTj4DcGaexo+roZSdSFW/0AOOTROrjxzCG1wrWXEsGbRKevjlIL+ZDE4sZlJr5ED4YW0yqmkK+eA== }
    dependencies:
      hosted-git-info: 2.8.9
      resolve: 1.22.0
      semver: 5.7.1
      validate-npm-package-license: 3.0.4

  /normalize-package-data/3.0.3:
    resolution:
      { integrity: sha512-p2W1sgqij3zMMyRC067Dg16bfzVH+w7hyegmpIvZ4JNjqtGOVAIvLmjBx3yP7YTe9vKJgkoNOPjwQGogDoMXFA== }
    engines: { node: '>=10' }
    dependencies:
      hosted-git-info: 4.1.0
      is-core-module: 2.8.1
      semver: 7.3.5
      validate-npm-package-license: 3.0.4
    dev: true

  /normalize-path/3.0.0:
    resolution:
      { integrity: sha512-6eZs5Ls3WtCisHWp9S2GUy8dqkpGi4BVSz3GaqiE6ezub0512ESztXUwUB6C6IKbQkY2Pnb/mD4WYojCRwcwLA== }
    engines: { node: '>=0.10.0' }

  /npm-bundled/1.1.2:
    resolution:
      { integrity: sha512-x5DHup0SuyQcmL3s7Rx/YQ8sbw/Hzg0rj48eN0dV7hf5cmQq5PXIeioroH3raV1QC1yh3uTYuMThvEQF3iKgGQ== }
    dependencies:
      npm-normalize-package-bin: 1.0.1
    dev: true

  /npm-normalize-package-bin/1.0.1:
    resolution:
      { integrity: sha512-EPfafl6JL5/rU+ot6P3gRSCpPDW5VmIzX959Ob1+ySFUuuYHWHekXpwdUZcKP5C+DS4GEtdJluwBjnsNDl+fSA== }
    dev: true

  /npm-packlist/1.4.8:
    resolution:
      { integrity: sha512-5+AZgwru5IevF5ZdnFglB5wNlHG1AOOuw28WhUq8/8emhBmLv6jX5by4WJCh7lW0uSYZYS6DXqIsyZVIXRZU9A== }
    dependencies:
      ignore-walk: 3.0.4
      npm-bundled: 1.1.2
      npm-normalize-package-bin: 1.0.1
    dev: true

  /npm-run-path/4.0.1:
    resolution:
      { integrity: sha512-S48WzZW777zhNIrn7gxOlISNAqi9ZC/uQFnRdbeIHhZhCA6UqpkOT8T1G7BvfdgP4Er8gF4sUbaS0i7QvIfCWw== }
    engines: { node: '>=8' }
    dependencies:
      path-key: 3.1.1

  /npmlog/4.1.2:
    resolution:
      { integrity: sha512-2uUqazuKlTaSI/dC8AzicUck7+IrEaOnN/e0jd3Xtt1KcGpwx30v50mL7oPyr/h9bL3E4aZccVwpwP+5W9Vjkg== }
    dependencies:
      are-we-there-yet: 1.1.7
      console-control-strings: 1.1.0
      gauge: 2.7.4
      set-blocking: 2.0.0

  /number-is-nan/1.0.1:
    resolution: { integrity: sha1-CXtgK1NCKlIsGvuHkDGDNpQaAR0= }
    engines: { node: '>=0.10.0' }

  /nwsapi/2.2.0:
    resolution:
      { integrity: sha512-h2AatdwYH+JHiZpv7pt/gSX1XoRGb7L/qSIeuqA6GwYoF9w1vP1cw42TO0aI2pNyshRK5893hNSl+1//vHK7hQ== }
    dev: true

  /oauth-sign/0.9.0:
    resolution:
      { integrity: sha512-fexhUFFPTGV8ybAtSIGbV6gOkSv8UtRbDBnAyLQw4QPKkgNlsH2ByPGtMUqdWkos6YCRmAqViwgZrJc/mRDzZQ== }
    dev: true
    optional: true

  /object-assign/4.1.1:
    resolution: { integrity: sha1-IQmtx5ZYh8/AXLvUQsrIv7s2CGM= }
    engines: { node: '>=0.10.0' }

  /object-inspect/1.12.0:
    resolution:
      { integrity: sha512-Ho2z80bVIvJloH+YzRmpZVQe87+qASmBUKZDWgx9cu+KDrX2ZDH/3tMy+gXbZETVGs2M8YdxObOh7XAtim9Y0g== }

  /object-keys/1.1.1:
    resolution:
      { integrity: sha512-NuAESUOUMrlIXOfHKzD6bpPu3tYt3xvjNdRIQ+FeT0lNb4K8WR70CaDxhuNguS2XG+GjkyMwOzsN5ZktImfhLA== }
    engines: { node: '>= 0.4' }
    dev: true

  /object.assign/4.1.2:
    resolution:
      { integrity: sha512-ixT2L5THXsApyiUPYKmW+2EHpXXe5Ii3M+f4e+aJFAHao5amFRW6J0OO6c/LU8Be47utCx2GL89hxGB6XSmKuQ== }
    engines: { node: '>= 0.4' }
    dependencies:
      call-bind: 1.0.2
      define-properties: 1.1.3
      has-symbols: 1.0.2
      object-keys: 1.1.1
    dev: true

  /object.values/1.1.5:
    resolution:
      { integrity: sha512-QUZRW0ilQ3PnPpbNtgdNV1PDbEqLIiSFB3l+EnGtBQ/8SUTLj1PZwtQHABZtLgwpJZTSZhuGLOGk57Drx2IvYg== }
    engines: { node: '>= 0.4' }
    dependencies:
      call-bind: 1.0.2
      define-properties: 1.1.3
      es-abstract: 1.19.1
    dev: true

  /on-finished/2.3.0:
    resolution: { integrity: sha1-IPEzZIGwg811M3mSoWlxqi2QaUc= }
    engines: { node: '>= 0.8' }
    dependencies:
      ee-first: 1.1.1
    dev: true

  /once/1.4.0:
    resolution: { integrity: sha1-WDsap3WWHUsROsF9nFC6753Xa9E= }
    dependencies:
      wrappy: 1.0.2

  /onetime/5.1.2:
    resolution:
      { integrity: sha512-kbpaSSGJTWdAY5KPVeMOKXSrPtr8C8C7wodJbcsd51jRnmD+GZu8Y0VoU6Dm5Z4vWr0Ig/1NKuWRKf7j5aaYSg== }
    engines: { node: '>=6' }
    dependencies:
      mimic-fn: 2.1.0

  /open/7.4.2:
    resolution:
      { integrity: sha512-MVHddDVweXZF3awtlAS+6pgKLlm/JgxZ90+/NBurBoQctVOOB/zDdVjcyPzQ+0laDGbsWgrRkflI65sQeOgT9Q== }
    engines: { node: '>=8' }
    dependencies:
      is-docker: 2.2.1
      is-wsl: 2.2.0

  /optionator/0.8.3:
    resolution:
      { integrity: sha512-+IW9pACdk3XWmmTXG8m3upGUJst5XRGzxMRjXzAuJ1XnIFNvfhjjIuYkDvysnPQ7qzqVzLt78BCruntqRhWQbA== }
    engines: { node: '>= 0.8.0' }
    dependencies:
      deep-is: 0.1.4
      fast-levenshtein: 2.0.6
      levn: 0.3.0
      prelude-ls: 1.1.2
      type-check: 0.3.2
      word-wrap: 1.2.3
    dev: true

  /optionator/0.9.1:
    resolution:
      { integrity: sha512-74RlY5FCnhq4jRxVUPKDaRwrVNXMqsGsiW6AJw4XK8hmtm10wC0ypZBLw5IIp85NZMr91+qd1RvvENwg7jjRFw== }
    engines: { node: '>= 0.8.0' }
    dependencies:
      deep-is: 0.1.4
      fast-levenshtein: 2.0.6
      levn: 0.4.1
      prelude-ls: 1.2.1
      type-check: 0.4.0
      word-wrap: 1.2.3
    dev: true

  /os-homedir/1.0.2:
    resolution: { integrity: sha1-/7xJiDNuDoM94MFox+8VISGqf7M= }
    engines: { node: '>=0.10.0' }
    dev: true

  /os-tmpdir/1.0.2:
    resolution: { integrity: sha1-u+Z0BseaqFxc/sdm/lc0VV36EnQ= }
    engines: { node: '>=0.10.0' }
    dev: true

  /osenv/0.1.5:
    resolution:
      { integrity: sha512-0CWcCECdMVc2Rw3U5w9ZjqX6ga6ubk1xDVKxtBQPK7wis/0F2r9T6k4ydGYhecl7YUBxBVxhL5oisPsNxAPe2g== }
    dependencies:
      os-homedir: 1.0.2
      os-tmpdir: 1.0.2
    dev: true

  /p-filter/2.1.0:
    resolution:
      { integrity: sha512-ZBxxZ5sL2HghephhpGAQdoskxplTwr7ICaehZwLIlfL6acuVgZPm8yBNuRAFBGEqtD/hmUeq9eqLg2ys9Xr/yw== }
    engines: { node: '>=8' }
    dependencies:
      p-map: 2.1.0

  /p-limit/1.3.0:
    resolution:
      { integrity: sha512-vvcXsLAJ9Dr5rQOPk7toZQZJApBl2K4J6dANSsEuh6QI41JYcsS/qhTGa9ErIUUgK3WNQoJYvylxvjqmiqEA9Q== }
    engines: { node: '>=4' }
    dependencies:
      p-try: 1.0.0
    dev: true

  /p-limit/2.3.0:
    resolution:
      { integrity: sha512-//88mFWSJx8lxCzwdAABTJL2MyWB12+eIY7MDL2SqLmAkeKU9qxRvWuSyTjm3FUmpBEMuFfckAIqEaVGUDxb6w== }
    engines: { node: '>=6' }
    dependencies:
      p-try: 2.2.0

  /p-limit/3.1.0:
    resolution:
      { integrity: sha512-TYOanM3wGwNGsZN2cVTYPArw454xnXj5qmWF1bEoAc4+cU/ol7GVh7odevjp1FNHduHc3KZMcFduxU5Xc6uJRQ== }
    engines: { node: '>=10' }
    dependencies:
      yocto-queue: 0.1.0
    dev: false

  /p-locate/2.0.0:
    resolution: { integrity: sha1-IKAQOyIqcMj9OcwuWAaA893l7EM= }
    engines: { node: '>=4' }
    dependencies:
      p-limit: 1.3.0
    dev: true

  /p-locate/3.0.0:
    resolution:
      { integrity: sha512-x+12w/To+4GFfgJhBEpiDcLozRJGegY+Ei7/z0tSLkMmxGZNybVMSfWj9aJn8Z5Fc7dBUNJOOVgPv2H7IwulSQ== }
    engines: { node: '>=6' }
    dependencies:
      p-limit: 2.3.0

  /p-locate/4.1.0:
    resolution:
      { integrity: sha512-R79ZZ/0wAxKGu3oYMlz8jy/kbhsNrS7SKZ7PxEHBgJ5+F2mtFW2fK2cOtBh1cHYkQsbzFV7I+EoRKe6Yt0oK7A== }
    engines: { node: '>=8' }
    dependencies:
      p-limit: 2.3.0

  /p-locate/5.0.0:
    resolution:
      { integrity: sha512-LaNjtRWUBY++zB5nE/NwcaoMylSPk+S+ZHNB1TzdbMJMny6dynpAGt7X/tl/QYq3TIeE6nxHppbo2LGymrG5Pw== }
    engines: { node: '>=10' }
    dependencies:
      p-limit: 3.1.0
    dev: false

  /p-map/2.1.0:
    resolution:
      { integrity: sha512-y3b8Kpd8OAN444hxfBbFfj1FY/RjtTd8tzYwhUqNYXx0fXx2iX4maP4Qr6qhIKbQXI02wTLAda4fYUbDagTUFw== }
    engines: { node: '>=6' }

  /p-map/4.0.0:
    resolution:
      { integrity: sha512-/bjOqmgETBYB5BoEeGVea8dmvHb2m9GLy1E9W43yeyfP6QQCZGFNa+XRceJEuDB6zqr+gKpIAmlLebMpykw/MQ== }
    engines: { node: '>=10' }
    dependencies:
      aggregate-error: 3.1.0

  /p-reduce/2.1.0:
    resolution:
      { integrity: sha512-2USApvnsutq8uoxZBGbbWM0JIYLiEMJ9RlaN7fAzVNb9OZN0SHjjTTfIcb667XynS5Y1VhwDJVDa72TnPzAYWw== }
    engines: { node: '>=8' }
    dev: true

  /p-retry/4.6.1:
    resolution:
      { integrity: sha512-e2xXGNhZOZ0lfgR9kL34iGlU8N/KO0xZnQxVEwdeOvpqNDQfdnxIYizvWtK8RglUa3bGqI8g0R/BdfzLMxRkiA== }
    engines: { node: '>=8' }
    dependencies:
      '@types/retry': 0.12.1
      retry: 0.13.1

  /p-try/1.0.0:
    resolution: { integrity: sha1-y8ec26+P1CKOE/Yh8rGiN8GyB7M= }
    engines: { node: '>=4' }
    dev: true

  /p-try/2.2.0:
    resolution:
      { integrity: sha512-R4nPAVTAU0B9D35/Gk3uJf/7XYbQcyohSKdvAxIRSNghFl4e71hVoGnBNQz9cWaXxO2I10KTC+3jMdvvoKw6dQ== }
    engines: { node: '>=6' }

  /packet-reader/1.0.0:
    resolution:
      { integrity: sha512-HAKu/fG3HpHFO0AA8WE8q2g+gBJaZ9MG7fcKk+IJPLTGAD6Psw4443l+9DGRbOIh3/aXr7Phy0TjilYivJo5XQ== }

  /parent-module/1.0.1:
    resolution:
      { integrity: sha512-GQ2EWRpQV8/o+Aw8YqtfZZPfNRWZYkbidE9k5rpl/hC3vtHHBfGm2Ifi6qWV+coDGkrUKZAxE3Lot5kcsRlh+g== }
    engines: { node: '>=6' }
    dependencies:
      callsites: 3.1.0
    dev: true

  /parse-json/5.2.0:
    resolution:
      { integrity: sha512-ayCKvm/phCGxOkYRSCM82iDwct8/EonSEgCSxWxD7ve6jHggsFl4fZVQBPRNgQoKiuV/odhFrGzQXZwbifC8Rg== }
    engines: { node: '>=8' }
    dependencies:
      '@babel/code-frame': 7.16.7
      error-ex: 1.3.2
      json-parse-even-better-errors: 2.3.1
      lines-and-columns: 1.2.4

  /parse5/6.0.1:
    resolution:
      { integrity: sha512-Ofn/CTFzRGTTxwpNEs9PP93gXShHcTq255nzRYSKe8AkVpZY7e1fpmTfOyoIvjP5HG7Z2ZM7VS9PPhQGW2pOpw== }
    dev: true

  /parseurl/1.3.3:
    resolution:
      { integrity: sha512-CiyeOxFT/JZyN5m0z9PfXw4SCBJ6Sygz1Dpl0wqjlhDEGGBP1GnsUVEL0p63hoG1fcj3fHynXi9NYO4nWOL+qQ== }
    engines: { node: '>= 0.8' }
    dev: true

  /path-browserify/1.0.1:
    resolution:
      { integrity: sha512-b7uo2UCUOYZcnF/3ID0lulOJi/bafxa1xPe7ZPsammBSpjSWQkjNxlt635YGS2MiR9GjvuXCtz2emr3jbsz98g== }
    dev: true

  /path-exists/3.0.0:
    resolution: { integrity: sha1-zg6+ql94yxiSXqfYENe1mwEP1RU= }
    engines: { node: '>=4' }

  /path-exists/4.0.0:
    resolution:
      { integrity: sha512-ak9Qy5Q7jYb2Wwcey5Fpvg2KoAc/ZIhLSLOSBmRmygPsGwkVVt0fZa0qrtMz+m6tJTAHfZQ8FnmB4MG4LWy7/w== }
    engines: { node: '>=8' }

  /path-is-absolute/1.0.1:
    resolution: { integrity: sha1-F0uSaHNVNP+8es5r9TpanhtcX18= }
    engines: { node: '>=0.10.0' }

  /path-key/3.1.1:
    resolution:
      { integrity: sha512-ojmeN0qd+y0jszEtoY48r0Peq5dwMEkIlCOu6Q5f41lfkswXuKtYrhgoTpLnyIcHm24Uhqx+5Tqm2InSwLhE6Q== }
    engines: { node: '>=8' }

  /path-parse/1.0.7:
    resolution:
      { integrity: sha512-LDJzPVEEEPR+y48z93A0Ed0yXb8pAByGWo/k5YYdYgpY2/2EsOsksJrq7lOHxryrVOn1ejG6oAp8ahvOIQD8sw== }

  /path-to-regexp/0.1.7:
    resolution: { integrity: sha1-32BBeABfUi8V60SQ5yR6G/qmf4w= }
    dev: true

  /path-type/4.0.0:
    resolution:
      { integrity: sha512-gDKb8aZMDeD/tZWs9P6+q0J9Mwkdl6xMV8TjnGP3qJVJ06bdMgkbBlLU8IdfOsIsFz2BW1rNVT3XuNEl8zPAvw== }
    engines: { node: '>=8' }

  /performance-now/2.1.0:
    resolution: { integrity: sha1-Ywn04OX6kT7BxpMHrjZLSzd8nns= }
    dev: true
    optional: true

  /pg-connection-string/2.5.0:
    resolution:
      { integrity: sha512-r5o/V/ORTA6TmUnyWZR9nCj1klXCO2CEKNRlVuJptZe85QuhFayC7WeMic7ndayT5IRIR0S0xFxFi2ousartlQ== }

  /pg-int8/1.0.1:
    resolution:
      { integrity: sha512-WCtabS6t3c8SkpDBUlb1kjOs7l66xsGdKpIPZsg4wR+B3+u9UAum2odSsF9tnvxg80h4ZxLWMy4pRjOsFIqQpw== }
    engines: { node: '>=4.0.0' }

  /pg-pool/3.4.1_pg@8.7.1:
    resolution:
      { integrity: sha512-TVHxR/gf3MeJRvchgNHxsYsTCHQ+4wm3VIHSS19z8NC0+gioEhq1okDY1sm/TYbfoP6JLFx01s0ShvZ3puP/iQ== }
    peerDependencies:
      pg: '>=8.0'
    dependencies:
      pg: 8.7.1
    dev: true

  /pg-pool/3.5.1_pg@8.7.3:
    resolution:
      { integrity: sha512-6iCR0wVrro6OOHFsyavV+i6KYL4lVNyYAB9RD18w66xSzN+d8b66HiwuP30Gp1SH5O9T82fckkzsRjlrhD0ioQ== }
    peerDependencies:
      pg: '>=8.0'
    dependencies:
      pg: 8.7.3
    dev: false

  /pg-protocol/1.5.0:
    resolution:
      { integrity: sha512-muRttij7H8TqRNu/DxrAJQITO4Ac7RmX3Klyr/9mJEOBeIpgnF8f9jAfRz5d3XwQZl5qBjF9gLsUtMPJE0vezQ== }

  /pg-types/2.2.0:
    resolution:
      { integrity: sha512-qTAAlrEsl8s4OiEQY69wDvcMIdQN6wdz5ojQiOy6YRMuynxenON0O5oCpJI6lshc6scgAY8qvJ2On/p+CXY0GA== }
    engines: { node: '>=4' }
    dependencies:
      pg-int8: 1.0.1
      postgres-array: 2.0.0
      postgres-bytea: 1.0.0
      postgres-date: 1.0.7
      postgres-interval: 1.2.0

  /pg/8.7.1:
    resolution:
      { integrity: sha512-7bdYcv7V6U3KAtWjpQJJBww0UEsWuh4yQ/EjNf2HeO/NnvKjpvhEIe/A/TleP6wtmSKnUnghs5A9jUoK6iDdkA== }
    engines: { node: '>= 8.0.0' }
    peerDependencies:
      pg-native: '>=2.0.0'
    peerDependenciesMeta:
      pg-native:
        optional: true
    dependencies:
      buffer-writer: 2.0.0
      packet-reader: 1.0.0
      pg-connection-string: 2.5.0
      pg-pool: 3.4.1_pg@8.7.1
      pg-protocol: 1.5.0
      pg-types: 2.2.0
      pgpass: 1.0.5
    dev: true

  /pg/8.7.3:
    resolution:
      { integrity: sha512-HPmH4GH4H3AOprDJOazoIcpI49XFsHCe8xlrjHkWiapdbHK+HLtbm/GQzXYAZwmPju/kzKhjaSfMACG+8cgJcw== }
    engines: { node: '>= 8.0.0' }
    peerDependencies:
      pg-native: '>=2.0.0'
    peerDependenciesMeta:
      pg-native:
        optional: true
    dependencies:
      buffer-writer: 2.0.0
      packet-reader: 1.0.0
      pg-connection-string: 2.5.0
      pg-pool: 3.5.1_pg@8.7.3
      pg-protocol: 1.5.0
      pg-types: 2.2.0
      pgpass: 1.0.5
    dev: false

  /pgpass/1.0.5:
    resolution:
      { integrity: sha512-FdW9r/jQZhSeohs1Z3sI1yxFQNFvMcnmfuj4WBMUTxOrAyLMaTcE1aAMBiTlbMNaXvBCQuVi0R7hd8udDSP7ug== }
    dependencies:
      split2: 4.1.0

  /picocolors/1.0.0:
    resolution:
      { integrity: sha512-1fygroTLlHu66zi26VoTDv8yRgm0Fccecssto+MhsZ0D/DGW2sm8E8AjW7NU5VVTRt5GxbeZ5qBuJr+HyLYkjQ== }
    dev: true

  /picomatch/2.3.1:
    resolution:
      { integrity: sha512-JU3teHTNjmE2VCGFzuY8EXzCDVwEqB2a8fsIvwaStHhAWJEeVd1o1QD80CU6+ZdEXXSLbSsuLwJjkCBWqRQUVA== }
    engines: { node: '>=8.6' }

  /pirates/4.0.4:
    resolution:
      { integrity: sha512-ZIrVPH+A52Dw84R0L3/VS9Op04PuQ2SEoJL6bkshmiTic/HldyW9Tf7oH5mhJZBK7NmDx27vSMrYEXPXclpDKw== }
    engines: { node: '>= 6' }
    dev: true

  /pkg-dir/4.2.0:
    resolution:
      { integrity: sha512-HRDzbaKjC+AOWVXxAU/x54COGeIv9eb+6CkDSQoNTt4XyWoIJvuPsXizxu/Fr23EiekbtZwmh1IcIG/l/a10GQ== }
    engines: { node: '>=8' }
    dependencies:
      find-up: 4.1.0

  /pkg-up/3.1.0:
    resolution:
      { integrity: sha512-nDywThFk1i4BQK4twPQ6TA4RT8bDY96yeuCVBWL3ePARCiEKDRSrNGbFIgUJpLp+XeIR65v8ra7WuJOFUBtkMA== }
    engines: { node: '>=8' }
    dependencies:
      find-up: 3.0.0

  /platform/1.3.6:
    resolution:
      { integrity: sha512-fnWVljUchTro6RiCFvCXBbNhJc2NijN7oIQxbwsyL0buWJPG85v81ehlHI9fXrJsMNgTofEoWIQeClKpgxFLrg== }
    dev: true

  /please-upgrade-node/3.2.0:
    resolution:
      { integrity: sha512-gQR3WpIgNIKwBMVLkpMUeR3e1/E1y42bqDQZfql+kDeXd8COYfM8PQA4X6y7a8u9Ua9FHmsrrmirW2vHs45hWg== }
    dependencies:
      semver-compare: 1.0.0

  /plur/4.0.0:
    resolution:
      { integrity: sha512-4UGewrYgqDFw9vV6zNV+ADmPAUAfJPKtGvb/VdpQAx25X5f3xXdGdyOEVFwkl8Hl/tl7+xbeHqSEM+D5/TirUg== }
    engines: { node: '>=10' }
    dependencies:
      irregular-plurals: 3.3.0
    dev: true

  /pluralize/8.0.0:
    resolution:
      { integrity: sha512-Nc3IT5yHzflTfbjgqWcCPpo7DaKy4FnpB0l/zCAW0Tc7jxAiuqSxHasntB3D7887LSrA93kDJ9IXovxJYxyLCA== }
    engines: { node: '>=4' }
    dev: true

  /postgres-array/2.0.0:
    resolution:
      { integrity: sha512-VpZrUqU5A69eQyW2c5CA1jtLecCsN2U/bD6VilrFDWq5+5UIEVO7nazS3TEcHf1zuPYO/sqGvUvW62g86RXZuA== }
    engines: { node: '>=4' }

  /postgres-bytea/1.0.0:
    resolution: { integrity: sha1-AntTPAqokOJtFy1Hz5zOzFIazTU= }
    engines: { node: '>=0.10.0' }

  /postgres-date/1.0.7:
    resolution:
      { integrity: sha512-suDmjLVQg78nMK2UZ454hAG+OAW+HQPZ6n++TNDUX+L0+uUlLywnoxJKDou51Zm+zTCjrCl0Nq6J9C5hP9vK/Q== }
    engines: { node: '>=0.10.0' }

  /postgres-interval/1.2.0:
    resolution:
      { integrity: sha512-9ZhXKM/rw350N1ovuWHbGxnGh/SNJ4cnxHiM0rxE4VN41wsg8P8zWn9hv/buK00RP4WvlOyr/RBDiptyxVbkZQ== }
    engines: { node: '>=0.10.0' }
    dependencies:
      xtend: 4.0.2

  /prebuild-install/7.0.1:
    resolution:
      { integrity: sha512-QBSab31WqkyxpnMWQxubYAHR5S9B2+r81ucocew34Fkl98FhvKIF50jIJnNOBmAZfyNV7vE5T6gd3hTVWgY6tg== }
    engines: { node: '>=10' }
    hasBin: true
    dependencies:
      detect-libc: 2.0.0
      expand-template: 2.0.3
      github-from-package: 0.0.0
      minimist: 1.2.5
      mkdirp-classic: 0.5.3
      napi-build-utils: 1.0.2
      node-abi: 3.7.0
      npmlog: 4.1.2
      pump: 3.0.0
      rc: 1.2.8
      simple-get: 4.0.1
      tar-fs: 2.1.1
      tunnel-agent: 0.6.0
    optional: true

  /prelude-ls/1.1.2:
    resolution: { integrity: sha1-IZMqVJ9eUv/ZqCf1cOBL5iqX2lQ= }
    engines: { node: '>= 0.8.0' }
    dev: true

  /prelude-ls/1.2.1:
    resolution:
      { integrity: sha512-vkcDPrRZo1QZLbn5RLGPpg/WmIQ65qoWWhcGKf/b5eplkkarX0m9z8ppCat4mlOqUsWpyNuYgO3VRyrYHSzX5g== }
    engines: { node: '>= 0.8.0' }
    dev: true

  /prettier-linter-helpers/1.0.0:
    resolution:
      { integrity: sha512-GbK2cP9nraSSUF9N2XwUwqfzlAFlMNYYl+ShE/V+H8a9uNl/oUqB1w2EL54Jh0OlyRSd8RfWYJ3coVS4TROP2w== }
    engines: { node: '>=6.0.0' }
    dependencies:
      fast-diff: 1.2.0
    dev: true

  /prettier/2.5.1:
    resolution:
      { integrity: sha512-vBZcPRUR5MZJwoyi3ZoyQlc1rXeEck8KgeC9AwwOn+exuxLxq5toTRDTSaVrXHxelDMHy9zlicw8u66yxoSUFg== }
    engines: { node: '>=10.13.0' }
    hasBin: true
    dev: true

  /pretty-format/27.4.6:
    resolution:
      { integrity: sha512-NblstegA1y/RJW2VyML+3LlpFjzx62cUrtBIKIWDXEDkjNeleA7Od7nrzcs/VLQvAeV4CgSYhrN39DRN88Qi/g== }
    engines: { node: ^10.13.0 || ^12.13.0 || ^14.15.0 || >=15.0.0 }
    dependencies:
      ansi-regex: 5.0.1
      ansi-styles: 5.2.0
      react-is: 17.0.2
    dev: true

  /pretty-format/27.5.1:
    resolution:
      { integrity: sha512-Qb1gy5OrP5+zDf2Bvnzdl3jsTf1qXVMazbvCoKhtKqVs4/YK4ozX4gKQJJVyNe+cajNPn0KoC0MC3FUmaHWEmQ== }
    engines: { node: ^10.13.0 || ^12.13.0 || ^14.15.0 || >=15.0.0 }
    dependencies:
      ansi-regex: 5.0.1
      ansi-styles: 5.2.0
      react-is: 17.0.2
    dev: true

  /prettysize/2.0.0:
    resolution:
      { integrity: sha512-VVtxR7sOh0VsG8o06Ttq5TrI1aiZKmC+ClSn4eBPaNf4SHr5lzbYW+kYGX3HocBL/MfpVrRfFZ9V3vCbLaiplg== }

  /printj/1.1.2:
    resolution:
      { integrity: sha512-zA2SmoLaxZyArQTOPj5LXecR+RagfPSU5Kw1qP+jkWeNlrq+eJZyY2oS68SU1Z/7/myXM4lo9716laOFAVStCQ== }
    engines: { node: '>=0.8' }
    hasBin: true
    dev: false

  /process-nextick-args/2.0.1:
    resolution:
      { integrity: sha512-3ouUOpQhtgrbOa17J7+uxOTpITYWaGP7/AhoR3+A+/1e9skrzelGi/dXzEYyvbxubEF6Wn2ypscTKiKJFFn1ag== }

  /process/0.11.10:
    resolution: { integrity: sha1-czIwDoQBYb2j5podHZGn1LwW8YI= }
    engines: { node: '>= 0.6.0' }

  /progress/2.0.3:
    resolution:
      { integrity: sha512-7PiHtLll5LdnKIMw100I+8xJXR5gW2QwWYkT6iJva0bXitZKa/XMrSbdmg3r2Xnaidz9Qumd0VPaMrZlF9V9sA== }
    engines: { node: '>=0.4.0' }

  /prompts/2.4.2:
    resolution:
      { integrity: sha512-NxNv/kLguCA7p3jE8oL2aEBsrJWgAakBpgmgK6lpPWV+WuOmY6r2/zbAVnP+T8bQlA0nzHXSJSJW0Hq7ylaD2Q== }
    engines: { node: '>= 6' }
    dependencies:
      kleur: 3.0.3
      sisteransi: 1.0.5

  /proxy-addr/2.0.7:
    resolution:
      { integrity: sha512-llQsMLSUDUPT44jdrU/O37qlnifitDP+ZwrmmZcoSKyLKvtZxpyV0n2/bD/N4tBAAZ/gJEdZU7KMraoK1+XYAg== }
    engines: { node: '>= 0.10' }
    dependencies:
      forwarded: 0.2.0
      ipaddr.js: 1.9.1
    dev: true

  /psl/1.8.0:
    resolution:
      { integrity: sha512-RIdOzyoavK+hA18OGGWDqUTsCLhtA7IcZ/6NCs4fFJaHBDab+pDDmDIByWFRQJq2Cd7r1OoQxBGKOaztq+hjIQ== }

  /pump/3.0.0:
    resolution:
      { integrity: sha512-LwZy+p3SFs1Pytd/jYct4wpv49HiYCqd9Rlc5ZVdk0V+8Yzv6jR5Blk3TRmPL1ft69TxP0IMZGJ+WPFU2BFhww== }
    dependencies:
      end-of-stream: 1.4.4
      once: 1.4.0
    optional: true

  /punycode/2.1.1:
    resolution:
      { integrity: sha512-XRsRjdf+j5ml+y/6GKHPZbrF/8p2Yga0JPtdqTIY2Xe5ohJPD9saDJJLPvp9+NSBprVvevdXZybnj2cv8OEd0A== }
    engines: { node: '>=6' }

  /qs/6.10.3:
    resolution:
      { integrity: sha512-wr7M2E0OFRfIfJZjKGieI8lBKb7fRCH4Fv5KNPEs7gJ8jadvotdsS08PzOKR7opXhZ/Xkjtt3WF9g38drmyRqQ== }
    engines: { node: '>=0.6' }
    dependencies:
      side-channel: 1.0.4

  /qs/6.5.3:
    resolution:
      { integrity: sha512-qxXIEh4pCGfHICj1mAJQ2/2XVZkjCDTcEgfoSQxc/fYivUZxTkk7L3bDBJSoNrEzXI17oUO5Dp07ktqE5KzczA== }
    engines: { node: '>=0.6' }
    dev: true
    optional: true

  /qs/6.9.6:
    resolution:
      { integrity: sha512-TIRk4aqYLNoJUbd+g2lEdz5kLWIuTMRagAXxl78Q0RiVjAOugHmeKNGdd3cwo/ktpf9aL9epCfFqWDEKysUlLQ== }
    engines: { node: '>=0.6' }
    dev: true

  /queue-microtask/1.2.3:
    resolution:
      { integrity: sha512-NuaNSa6flKT5JaSYQzJok04JzTL1CA6aGhv5rfLW3PgqA+M2ChpZQnAC8h8i4ZFkBS8X5RqkDBHA7r4hej3K9A== }

  /quick-lru/4.0.1:
    resolution:
      { integrity: sha512-ARhCpm70fzdcvNQfPoy49IaanKkTlRWF2JMzqhcJbhSFRZv7nPTvZJdcY7301IPmvW+/p0RgIWnQDLJxifsQ7g== }
    engines: { node: '>=8' }
    dev: true

  /range-parser/1.2.1:
    resolution:
      { integrity: sha512-Hrgsx+orqoygnmhFbKaHE6c296J+HTAQXoxEF6gNupROmmGJRoyzfG3ccAveqCBrwr/2yxQ5BVd/GTl5agOwSg== }
    engines: { node: '>= 0.6' }
    dev: true

  /raw-body/2.4.2:
    resolution:
      { integrity: sha512-RPMAFUJP19WIet/99ngh6Iv8fzAbqum4Li7AD6DtGaW2RpMB/11xDoalPiJMTbu6I3hkbMVkATvZrqb9EEqeeQ== }
    engines: { node: '>= 0.8' }
    dependencies:
      bytes: 3.1.1
      http-errors: 1.8.1
      iconv-lite: 0.4.24
      unpipe: 1.0.0
    dev: true

  /rc/1.2.8:
    resolution:
      { integrity: sha512-y3bGgqKj3QBdxLbLkomlohkvsA8gdAiUQlSBJnBhfn+BPxg4bc62d8TcBW15wavDfgexCgccckhcZvywyQYPOw== }
    hasBin: true
    dependencies:
      deep-extend: 0.6.0
      ini: 1.3.8
      minimist: 1.2.5
      strip-json-comments: 2.0.1

  /react-is/17.0.2:
    resolution:
      { integrity: sha512-w2GsyukL62IJnlaff/nRegPQR94C/XXamvMWmSHRJ4y7Ts/4ocGRmTHvOs8PSE6pB3dWOrD/nueuU5sduBsQ4w== }
    dev: true

  /react/17.0.2:
    resolution:
      { integrity: sha512-gnhPt75i/dq/z3/6q/0asP78D0u592D5L1pd7M8P+dck6Fu/jJeL6iVVK23fptSUZj8Vjf++7wXA8UNclGQcbA== }
    engines: { node: '>=0.10.0' }
    dependencies:
      loose-envify: 1.4.0
      object-assign: 4.1.1
    dev: true

  /read-pkg-up/7.0.1:
    resolution:
      { integrity: sha512-zK0TB7Xd6JpCLmlLmufqykGE+/TlOePD6qKClNW7hHDKFh/J7/7gCWGR7joEQEW1bKq3a3yUZSObOoWLFQ4ohg== }
    engines: { node: '>=8' }
    dependencies:
      find-up: 4.1.0
      read-pkg: 5.2.0
      type-fest: 0.8.1

  /read-pkg/5.2.0:
    resolution:
      { integrity: sha512-Ug69mNOpfvKDAc2Q8DRpMjjzdtrnv9HcSMX+4VsZxD1aZ6ZzrIE7rlzXBtWTyhULSMKg076AW6WR5iZpD0JiOg== }
    engines: { node: '>=8' }
    dependencies:
      '@types/normalize-package-data': 2.4.1
      normalize-package-data: 2.5.0
      parse-json: 5.2.0
      type-fest: 0.6.0

  /readable-stream/2.3.7:
    resolution:
      { integrity: sha512-Ebho8K4jIbHAxnuxi7o42OrZgF/ZTNcsZj6nRKyUmkhLFq8CHItp/fy6hQZuZmP/n3yZ9VBUbp4zz/mX8hmYPw== }
    dependencies:
      core-util-is: 1.0.3
      inherits: 2.0.4
      isarray: 1.0.0
      process-nextick-args: 2.0.1
      safe-buffer: 5.1.2
      string_decoder: 1.1.1
      util-deprecate: 1.0.2

  /readable-stream/3.6.0:
    resolution:
      { integrity: sha512-BViHy7LKeTz4oNnkcLJ+lVSL6vpiFeX6/d3oSH8zCW7UxP2onchk+vTGB143xuFjHS3deTgkKoXXymXqymiIdA== }
    engines: { node: '>= 6' }
    dependencies:
      inherits: 2.0.4
      string_decoder: 1.3.0
      util-deprecate: 1.0.2

  /readdir-glob/1.1.1:
    resolution:
      { integrity: sha512-91/k1EzZwDx6HbERR+zucygRFfiPl2zkIYZtv3Jjr6Mn7SkKcVct8aVO+sSRiGMc6fLf72du3d92/uY63YPdEA== }
    dependencies:
      minimatch: 3.0.4
    dev: false

  /readdirp/3.6.0:
    resolution:
      { integrity: sha512-hOS089on8RduqdbhvQ5Z37A0ESjsqz6qnRcffsMU3495FuTdqSm+7bhJ29JvIOsBDEEnan5DPu9t3To9VRlMzA== }
    engines: { node: '>=8.10.0' }
    dependencies:
      picomatch: 2.3.1
    dev: true

  /redent/3.0.0:
    resolution:
      { integrity: sha512-6tDA8g98We0zd0GvVeMT9arEOnTw9qM03L9cJXaCjrip1OO764RDBLBfrB4cwzNGDj5OA5ioymC9GkizgWJDUg== }
    engines: { node: '>=8' }
    dependencies:
      indent-string: 4.0.0
      strip-indent: 3.0.0
    dev: true

  /redis-commands/1.7.0:
    resolution:
      { integrity: sha512-nJWqw3bTFy21hX/CPKHth6sfhZbdiHP6bTawSgQBlKOVRG7EZkfHbbHwQJnrE4vsQf0CMNE+3gJ4Fmm16vdVlQ== }
    dev: true

  /redis-errors/1.2.0:
    resolution: { integrity: sha1-62LSrbFeTq9GEMBK/hUpOEJQq60= }
    engines: { node: '>=4' }
    dev: true

  /redis-lock/0.1.4:
    resolution:
      { integrity: sha512-7/+zu86XVQfJVx1nHTzux5reglDiyUCDwmW7TSlvVezfhH2YLc/Rc8NE0ejQG+8/0lwKzm29/u/4+ogKeLosiA== }
    engines: { node: '>=0.6' }
    dev: true

  /redis-parser/3.0.0:
    resolution: { integrity: sha1-tm2CjNyv5rS4pCin3vTGvKwxyLQ= }
    engines: { node: '>=4' }
    dependencies:
      redis-errors: 1.2.0
    dev: true

  /redis/3.1.2:
    resolution:
      { integrity: sha512-grn5KoZLr/qrRQVwoSkmzdbw6pwF+/rwODtrOr6vuBRiR/f3rjSTGupbF90Zpqm2oenix8Do6RV7pYEkGwlKkw== }
    engines: { node: '>=10' }
    dependencies:
      denque: 1.5.1
      redis-commands: 1.7.0
      redis-errors: 1.2.0
      redis-parser: 3.0.0
    dev: true

  /regexpp/3.2.0:
    resolution:
      { integrity: sha512-pq2bWo9mVD43nbts2wGv17XLiNLya+GklZ8kaDLV2Z08gDCsGpnKn9BFMepvWuHCbyVvY7J5o5+BVvoQbmlJLg== }
    engines: { node: '>=8' }
    dev: true

  /replace-string/3.1.0:
    resolution:
      { integrity: sha512-yPpxc4ZR2makceA9hy/jHNqc7QVkd4Je/N0WRHm6bs3PtivPuPynxE5ejU/mp5EhnCv8+uZL7vhz8rkluSlx+Q== }
    engines: { node: '>=8' }

  /request/2.88.2:
    resolution:
      { integrity: sha512-MsvtOrfG9ZcrOwAW+Qi+F6HbD0CWXEh9ou77uOb7FM2WPhwT7smM833PzanhJLsgXjN89Ir6V2PczXNnMpwKhw== }
    engines: { node: '>= 6' }
    deprecated: request has been deprecated, see https://github.com/request/request/issues/3142
    dependencies:
      aws-sign2: 0.7.0
      aws4: 1.11.0
      caseless: 0.12.0
      combined-stream: 1.0.8
      extend: 3.0.2
      forever-agent: 0.6.1
      form-data: 2.3.3
      har-validator: 5.1.5
      http-signature: 1.2.0
      is-typedarray: 1.0.0
      isstream: 0.1.2
      json-stringify-safe: 5.0.1
      mime-types: 2.1.34
      oauth-sign: 0.9.0
      performance-now: 2.1.0
      qs: 6.5.3
      safe-buffer: 5.2.1
      tough-cookie: 2.5.0
      tunnel-agent: 0.6.0
      uuid: 3.4.0
    dev: true
    optional: true

  /require-directory/2.1.1:
    resolution: { integrity: sha1-jGStX9MNqxyXbiNE/+f3kqam30I= }
    engines: { node: '>=0.10.0' }
    dev: true

  /resolve-cwd/3.0.0:
    resolution:
      { integrity: sha512-OrZaX2Mb+rJCpH/6CpSqt9xFVpN++x01XnN2ie9g6P5/3xelLAkXWVADpdz1IHD/KFfEXyE6V0U01OQ3UO2rEg== }
    engines: { node: '>=8' }
    dependencies:
      resolve-from: 5.0.0
    dev: true

  /resolve-from/4.0.0:
    resolution:
      { integrity: sha512-pb/MYmXstAkysRFx8piNI1tGFNQIFA3vkE3Gq4EuA1dF6gHp/+vgZqsCGJapvy8N3Q+4o7FwvquPJcnZ7RYy4g== }
    engines: { node: '>=4' }
    dev: true

  /resolve-from/5.0.0:
    resolution:
      { integrity: sha512-qYg9KP24dD5qka9J47d0aVky0N+b4fTU89LN9iDnjB5waksiC49rvMB0PrUJQGoTmH50XPiqOvAjDfaijGxYZw== }
    engines: { node: '>=8' }
    dev: true

  /resolve-pkg/2.0.0:
    resolution:
      { integrity: sha512-+1lzwXehGCXSeryaISr6WujZzowloigEofRB+dj75y9RRa/obVcYgbHJd53tdYw8pvZj8GojXaaENws8Ktw/hQ== }
    engines: { node: '>=8' }
    dependencies:
      resolve-from: 5.0.0
    dev: true

  /resolve.exports/1.1.0:
    resolution:
      { integrity: sha512-J1l+Zxxp4XK3LUDZ9m60LRJF/mAe4z6a4xyabPHk7pvK5t35dACV32iIjJDFeWZFfZlO29w6SZ67knR0tHzJtQ== }
    engines: { node: '>=10' }
    dev: true

  /resolve/1.17.0:
    resolution:
      { integrity: sha512-ic+7JYiV8Vi2yzQGFWOkiZD5Z9z7O2Zhm9XMaTxdJExKasieFCr+yXZ/WmXsckHiKl12ar0y6XiXDx3m4RHn1w== }
    dependencies:
      path-parse: 1.0.7
    dev: true

  /resolve/1.19.0:
    resolution:
      { integrity: sha512-rArEXAgsBG4UgRGcynxWIWKFvh/XZCcS8UJdHhwy91zwAvCZIbcs+vAbflgBnNjYMs/i/i+/Ux6IZhML1yPvxg== }
    dependencies:
      is-core-module: 2.8.1
      path-parse: 1.0.7
    dev: true

  /resolve/1.21.0:
    resolution:
      { integrity: sha512-3wCbTpk5WJlyE4mSOtDLhqQmGFi0/TD9VPwmiolnk8U0wRgMEktqCXd3vy5buTO3tljvalNvKrjHEfrd2WpEKA== }
    hasBin: true
    dependencies:
      is-core-module: 2.8.1
      path-parse: 1.0.7
      supports-preserve-symlinks-flag: 1.0.0
    dev: true

  /resolve/1.22.0:
    resolution:
      { integrity: sha512-Hhtrw0nLeSrFQ7phPp4OOcVjLPIeMnRlr5mcnVuMe7M/7eBn98A3hmFRLoFo3DLZkivSYwhRUJTyPyWAk56WLw== }
    hasBin: true
    dependencies:
      is-core-module: 2.8.1
      path-parse: 1.0.7
      supports-preserve-symlinks-flag: 1.0.0

  /restore-cursor/3.1.0:
    resolution:
      { integrity: sha512-l+sSefzHpj5qimhFSE5a8nufZYAM3sBSVMAPtYkmC+4EH2anSGaEMXSD0izRQbu9nfyQ9y5JrVmp7E8oZrUjvA== }
    engines: { node: '>=8' }
    dependencies:
      onetime: 5.1.2
      signal-exit: 3.0.6

  /retry/0.13.1:
    resolution:
      { integrity: sha512-XQBQ3I8W1Cge0Seh+6gjj03LbmRFWuoszgK9ooCpwYIrhhoO80pfq4cUkU5DkknwfOfFteRwlZ56PYOGYyFWdg== }
    engines: { node: '>= 4' }

  /reusify/1.0.4:
    resolution:
      { integrity: sha512-U9nH88a3fc/ekCF1l0/UP1IosiuIjyTh7hBvXVMHYgVcfGvt897Xguj2UOLDeI5BG2m7/uwyaLVT6fbtCwTyzw== }
    engines: { iojs: '>=1.0.0', node: '>=0.10.0' }

  /rfdc/1.3.0:
    resolution:
      { integrity: sha512-V2hovdzFbOi77/WajaSMXk2OLm+xNIeQdMMuB7icj7bk6zi2F8GGAxigcnDFpJHbNyNcgyJDiP+8nOrY5cZGrA== }

  /rimraf/2.7.1:
    resolution:
      { integrity: sha512-uWjbaKIK3T1OSVptzX7Nl6PvQ3qAGtKEtVRjRuazjfL3Bx5eI409VZSqgND+4UNnmzLVdPj9FqFJNPqBZFve4w== }
    hasBin: true
    dependencies:
      glob: 7.2.0

  /rimraf/3.0.2:
    resolution:
      { integrity: sha512-JZkJMZkAGFFPP2YqXZXPbMlMBgsxzE8ILs4lMIX/2o0L9UBw9O/Y3o6wFw/i9YLapcUJWwqbi3kdxIPdC62TIA== }
    hasBin: true
    dependencies:
      glob: 7.2.0

  /run-parallel/1.2.0:
    resolution:
      { integrity: sha512-5l4VyZR86LZ/lDxZTR6jqL8AFE2S0IFLMP26AbjsLVADxHdhB/c0GUsH+y39UfCi3dzz8OlQuPmnaJOMoDHQBA== }
    dependencies:
      queue-microtask: 1.2.3

  /rxjs/7.5.2:
    resolution:
      { integrity: sha512-PwDt186XaL3QN5qXj/H9DGyHhP3/RYYgZZwqBv9Tv8rsAaiwFH1IsJJlcgD37J7UW5a6O67qX0KWKS3/pu0m4w== }
    dependencies:
      tslib: 2.3.1
    dev: true

  /safe-buffer/5.1.2:
    resolution:
      { integrity: sha512-Gd2UZBJDkXlY7GbJxfsE8/nvKkUEU1G38c1siN6QP6a9PT9MmHB8GnpscSmMJSoF8LOIrt8ud/wPtojys4G6+g== }

  /safe-buffer/5.2.1:
    resolution:
      { integrity: sha512-rp3So07KcdmmKbGvgaNxQSJr7bGVSVk5S9Eq1F+ppbRo70+YeaDxkw5Dd8NPN+GD6bjnYm2VuPuCXmpuYvmCXQ== }

  /safer-buffer/2.1.2:
    resolution:
      { integrity: sha512-YZo3K82SD7Riyi0E1EQPojLz7kpepnSQI9IyPbHHg1XXXevb5dJI7tpyN2ADxGcQbHG7vcyRHk0cbwqcQriUtg== }

  /sax/1.2.4:
    resolution:
      { integrity: sha512-NqVDv9TpANUjFm0N8uM5GxL36UgKi9/atZw+x7YFnQ8ckwFGKrl4xX4yWtrey3UJm5nP1kUbnYgLopqWNSRhWw== }

  /saxes/5.0.1:
    resolution:
      { integrity: sha512-5LBh1Tls8c9xgGjw3QrMwETmTMVk0oFgvrFSvWx62llR2hcEInrKNZ2GZCCuuy2lvWrdl5jhbpeqc5hRYKFOcw== }
    engines: { node: '>=10' }
    dependencies:
      xmlchars: 2.2.0
    dev: true

  /semver-compare/1.0.0:
    resolution: { integrity: sha1-De4hahyUGrN+nvsXiPavxf9VN/w= }

  /semver/5.3.0:
    resolution: { integrity: sha1-myzl094C0XxgEq0yaqa00M9U+U8= }
    hasBin: true
    dev: true
    optional: true

  /semver/5.7.1:
    resolution:
      { integrity: sha512-sauaDf/PZdVgrLTNYHRtpXa1iRiKcaebiKQ1BJdpQlWH2lCvexQdX55snPFyK7QzpudqbCI0qXFfOasHdyNDGQ== }
    hasBin: true

  /semver/6.3.0:
    resolution:
      { integrity: sha512-b39TBaTSfV6yBrapU89p5fKekE2m/NwnDocOVruQFS1/veMgdzuPcnOM34M6CwxW8jH/lxEa5rBoDeUwu5HHTw== }
    hasBin: true

  /semver/7.3.5:
    resolution:
      { integrity: sha512-PoeGJYh8HK4BTO/a9Tf6ZG3veo/A7ZVsYrSA6J8ny9nb3B1VrpkuN+z9OE5wfE5p6H4LchYZsegiQgbJD94ZFQ== }
    engines: { node: '>=10' }
    hasBin: true
    dependencies:
      lru-cache: 6.0.0

  /send/0.17.2:
    resolution:
      { integrity: sha512-UJYB6wFSJE3G00nEivR5rgWp8c2xXvJ3OPWPhmuteU0IKj8nKbG3DrjiOmLwpnHGYWAVwA69zmTm++YG0Hmwww== }
    engines: { node: '>= 0.8.0' }
    dependencies:
      debug: 2.6.9
      depd: 1.1.2
      destroy: 1.0.4
      encodeurl: 1.0.2
      escape-html: 1.0.3
      etag: 1.8.1
      fresh: 0.5.2
      http-errors: 1.8.1
      mime: 1.6.0
      ms: 2.1.3
      on-finished: 2.3.0
      range-parser: 1.2.1
      statuses: 1.5.0
    dev: true

  /serve-static/1.14.2:
    resolution:
      { integrity: sha512-+TMNA9AFxUEGuC0z2mevogSnn9MXKb4fa7ngeRMJaaGv8vTwnIEkKi+QGvPt33HSnf8pRS+WGM0EbMtCJLKMBQ== }
    engines: { node: '>= 0.8.0' }
    dependencies:
      encodeurl: 1.0.2
      escape-html: 1.0.3
      parseurl: 1.3.3
      send: 0.17.2
    dev: true

  /set-blocking/2.0.0:
    resolution: { integrity: sha1-BF+XgtARrppoA93TgrJDkrPYkPc= }

  /setprototypeof/1.2.0:
    resolution:
      { integrity: sha512-E5LDX7Wrp85Kil5bhZv46j8jOeboKq5JMmYM3gVGdGH8xFpPWXUMsNrlODCrkoxMEeNi/XZIwuRvY4XNwYMJpw== }
    dev: true

  /shebang-command/2.0.0:
    resolution:
      { integrity: sha512-kHxr2zZpYtdmrN1qDjrrX/Z1rR1kG8Dx+gkpK1G4eXmvXswmcE1hTWBWYUzlraYw1/yZp6YuDY77YtvbN0dmDA== }
    engines: { node: '>=8' }
    dependencies:
      shebang-regex: 3.0.0

  /shebang-regex/3.0.0:
    resolution:
      { integrity: sha512-7++dFhtcx3353uBaq8DDR4NuxBetBzC7ZQOhmTQInHEd6bSrXdiEyzCvG07Z44UYdLShWUyXt5M/yhz8ekcb1A== }
    engines: { node: '>=8' }

  /shell-quote/1.7.3:
    resolution:
      { integrity: sha512-Vpfqwm4EnqGdlsBFNmHhxhElJYrdfcxPThu+ryKS5J8L/fhAwLazFZtq+S+TWZ9ANj2piSQLGj6NQg+lKPmxrw== }
    dev: false

  /side-channel/1.0.4:
    resolution:
      { integrity: sha512-q5XPytqFEIKHkGdiMIrY10mvLRvnQh42/+GoBlFW3b2LXLE2xxJpZFdm94we0BaoV3RwJyGqg5wS7epxTv0Zvw== }
    dependencies:
      call-bind: 1.0.2
      get-intrinsic: 1.1.1
      object-inspect: 1.12.0

  /signal-exit/3.0.6:
    resolution:
      { integrity: sha512-sDl4qMFpijcGw22U5w63KmD3cZJfBuFlVNbVMKje2keoKML7X2UzWbc4XrmEbDwg0NXJc3yv4/ox7b+JWb57kQ== }

  /simple-concat/1.0.1:
    resolution:
      { integrity: sha512-cSFtAPtRhljv69IK0hTVZQ+OfE9nePi/rtJmw5UjHeVyVroEqJXP1sFztKUy1qU+xvz3u/sfYJLa947b7nAN2Q== }
    optional: true

  /simple-get/4.0.1:
    resolution:
      { integrity: sha512-brv7p5WgH0jmQJr1ZDDfKDOSeWWg+OVypG99A/5vYGPqJ6pxiaHLy8nxtFjBA7oMa01ebA9gfh1uMCFqOuXxvA== }
    dependencies:
      decompress-response: 6.0.0
      once: 1.4.0
      simple-concat: 1.0.1
    optional: true

  /sisteransi/1.0.5:
    resolution:
      { integrity: sha512-bLGGlR1QxBcynn2d5YmDX4MGjlZvy2MRBDRNHLJ8VI6l6+9FUiyTFNJ0IveOSP0bcXgVDPRcfGqA0pjaqUpfVg== }

  /slash/3.0.0:
    resolution:
      { integrity: sha512-g9Q1haeby36OSStwb4ntCGGGaKsaVSjQ68fBxoQcutl5fS1vuY18H3wSt3jFyFtrkx+Kz0V1G85A4MyAdDMi2Q== }
    engines: { node: '>=8' }

  /slice-ansi/3.0.0:
    resolution:
      { integrity: sha512-pSyv7bSTC7ig9Dcgbw9AuRNUb5k5V6oDudjZoMBSr13qpLBG7tB+zgCkARjq7xIUgdz5P1Qe8u+rSGdouOOIyQ== }
    engines: { node: '>=8' }
    dependencies:
      ansi-styles: 4.3.0
      astral-regex: 2.0.0
      is-fullwidth-code-point: 3.0.0

  /slice-ansi/4.0.0:
    resolution:
      { integrity: sha512-qMCMfhY040cVHT43K9BFygqYbUPFZKHOg7K73mtTWJRb8pyP3fzf4Ixd5SzdEJQ6MRUg/WBnOLxghZtKKurENQ== }
    engines: { node: '>=10' }
    dependencies:
      ansi-styles: 4.3.0
      astral-regex: 2.0.0
      is-fullwidth-code-point: 3.0.0

  /slice-ansi/5.0.0:
    resolution:
      { integrity: sha512-FC+lgizVPfie0kkhqUScwRu1O/lF6NOgJmlCgK+/LYxDCTk8sGelYaHDhFcDN+Sn3Cv+3VSa4Byeo+IMCzpMgQ== }
    engines: { node: '>=12' }
    dependencies:
      ansi-styles: 6.1.0
      is-fullwidth-code-point: 4.0.0
    dev: true

  /sort-keys/4.2.0:
    resolution:
      { integrity: sha512-aUYIEU/UviqPgc8mHR6IW1EGxkAXpeRETYcrzg8cLAvUPZcpAlleSXHV2mY7G12GphSH6Gzv+4MMVSSkbdteHg== }
    engines: { node: '>=8' }
    dependencies:
      is-plain-obj: 2.1.0
    dev: true

  /source-map-support/0.5.21:
    resolution:
      { integrity: sha512-uBHU3L3czsIyYXKX88fdrGovxdSCoTGDRZ6SYXtSRxLZUzHg5P/66Ht6uoUlHu9EZod+inXhKo3qQgwXUT/y1w== }
    dependencies:
      buffer-from: 1.1.2
      source-map: 0.6.1
    dev: true

  /source-map/0.5.7:
    resolution: { integrity: sha1-igOdLRAh0i0eoUyA2OpGi6LvP8w= }
    engines: { node: '>=0.10.0' }
    dev: true

  /source-map/0.6.1:
    resolution:
      { integrity: sha512-UjgapumWlbMhkBgzT7Ykc5YXUT46F0iKu8SGXq0bcwP5dz/h0Plj6enJqjz1Zbq2l5WaqYnrVbwWOWMyF3F47g== }
    engines: { node: '>=0.10.0' }
    dev: true

  /source-map/0.7.3:
    resolution:
      { integrity: sha512-CkCj6giN3S+n9qrYiBTX5gystlENnRW5jZeNLHpe6aue+SrHcG5VYwujhW9s4dY31mEGsxBDrHR6oI69fTXsaQ== }
    engines: { node: '>= 8' }
    dev: true

  /spdx-correct/3.1.1:
    resolution:
      { integrity: sha512-cOYcUWwhCuHCXi49RhFRCyJEK3iPj1Ziz9DpViV3tbZOwXD49QzIN3MpOLJNxh2qwq2lJJZaKMVw9qNi4jTC0w== }
    dependencies:
      spdx-expression-parse: 3.0.1
      spdx-license-ids: 3.0.11

  /spdx-exceptions/2.3.0:
    resolution:
      { integrity: sha512-/tTrYOC7PPI1nUAgx34hUpqXuyJG+DTHJTnIULG4rDygi4xu/tfgmq1e1cIRwRzwZgo4NLySi+ricLkZkw4i5A== }

  /spdx-expression-parse/3.0.1:
    resolution:
      { integrity: sha512-cbqHunsQWnJNE6KhVSMsMeH5H/L9EpymbzqTQ3uLwNCLZ1Q481oWaofqH7nO6V07xlXwY6PhQdQ2IedWx/ZK4Q== }
    dependencies:
      spdx-exceptions: 2.3.0
      spdx-license-ids: 3.0.11

  /spdx-license-ids/3.0.11:
    resolution:
      { integrity: sha512-Ctl2BrFiM0X3MANYgj3CkygxhRmr9mi6xhejbdO960nF6EDJApTYpn0BQnDKlnNBULKiCN1n3w9EBkHK8ZWg+g== }

  /split2/4.1.0:
    resolution:
      { integrity: sha512-VBiJxFkxiXRlUIeyMQi8s4hgvKCSjtknJv/LVYbrgALPwf5zSKmEwV9Lst25AkvMDnvxODugjdl6KZgwKM1WYQ== }
    engines: { node: '>= 10.x' }

  /sprintf-js/1.0.3:
    resolution: { integrity: sha1-BOaSb2YolTVPPdAVIDYzuFcpfiw= }
    dev: true

  /sprintf-js/1.1.2:
    resolution:
      { integrity: sha512-VE0SOVEHCk7Qc8ulkWw3ntAzXuqf7S2lvwQaDLRnUeIEaKNQJzV6BwmLKhOqT61aGhfUMrXeaBk+oDGCzvhcug== }

  /sql-template-tag/4.0.0:
    resolution:
      { integrity: sha512-S82ZPaT3a8rw7dDfOQyrVR82fQPA0qqihq/qkKIZrm4IfkP8RpyT6SyF+syp2Pmf8pzPh63H3yTIMuBRsL95kQ== }
    engines: { node: '>=6' }
    dev: true

  /sqlite-async/1.1.2:
    resolution:
      { integrity: sha512-ocSKDAGDC5LUbUhbgSrSJnsbBx6YxlkDQbgbmo494WG3a2Vw8Yc6j+JgK0UZPyZH7H3FnCiBFv3tq03YklZONg== }
    dependencies:
      sqlite3: 5.0.2
    dev: true

  /sqlite3/5.0.2:
    resolution:
      { integrity: sha512-1SdTNo+BVU211Xj1csWa8lV6KM0CtucDwRyA0VHl91wEH1Mgh7RxUpI4rVvG7OhHrzCSGaVyW5g8vKvlrk9DJA== }
    requiresBuild: true
    peerDependenciesMeta:
      node-gyp:
        optional: true
    dependencies:
      node-addon-api: 3.2.1
      node-pre-gyp: 0.11.0
    optionalDependencies:
      node-gyp: 3.8.0
    dev: true

  /sshpk/1.17.0:
    resolution:
      { integrity: sha512-/9HIEs1ZXGhSPE8X6Ccm7Nam1z8KcoCqPdI7ecm1N33EzAetWahvQWVqLZtaZQ+IDKX4IyA2o0gBzqIMkAagHQ== }
    engines: { node: '>=0.10.0' }
    hasBin: true
    dependencies:
      asn1: 0.2.6
      assert-plus: 1.0.0
      bcrypt-pbkdf: 1.0.2
      dashdash: 1.14.1
      ecc-jsbn: 0.1.2
      getpass: 0.1.7
      jsbn: 0.1.1
      safer-buffer: 2.1.2
      tweetnacl: 0.14.5
    dev: true
    optional: true

  /stack-utils/2.0.5:
    resolution:
      { integrity: sha512-xrQcmYhOsn/1kX+Vraq+7j4oE2j/6BFscZ0etmYg81xuM8Gq0022Pxb8+IqgOFUIaxHs0KaSb7T1+OegiNrNFA== }
    engines: { node: '>=10' }
    dependencies:
      escape-string-regexp: 2.0.0
    dev: true

  /stacktrace-parser/0.1.10:
    resolution:
      { integrity: sha512-KJP1OCML99+8fhOHxwwzyWrlUuVX5GQ0ZpJTd1DFXhdkrvg1szxfHhawXUZ3g9TkXORQd4/WG68jMlQZ2p8wlg== }
    engines: { node: '>=6' }
    dependencies:
      type-fest: 0.7.1
    dev: true

  /staged-git-files/1.2.0:
    resolution:
      { integrity: sha512-MYK3aDsO8XAXkv2ASsrznObxVDlocYm7gc/cMk/hB4vbJZeEqOO7H1mZR7EY2C5q3YgKOBo3Tmu0D30h7RjdWg== }
    hasBin: true
    dev: true

  /statuses/1.5.0:
    resolution: { integrity: sha1-Fhx9rBd2Wf2YEfQ3cfqZOBR4Yow= }
    engines: { node: '>= 0.6' }
    dev: true

  /stoppable/1.1.0:
    resolution:
      { integrity: sha512-KXDYZ9dszj6bzvnEMRYvxgeTHU74QBFL54XKtP3nyMuJ81CFYtABZ3bAzL2EdFUaEwJOBOgENyFj3R7oTzDyyw== }
    engines: { node: '>=4', npm: '>=6' }

  /string-argv/0.3.1:
    resolution:
      { integrity: sha512-a1uQGz7IyVy9YwhqjZIZu1c8JO8dNIe20xBmSS6qu9kv++k3JGzCVmprbNN5Kn+BgzD5E7YYwg1CcjuJMRNsvg== }
    engines: { node: '>=0.6.19' }
    dev: true

  /string-hash/1.1.3:
    resolution: { integrity: sha1-6Kr8CsGFW0Zmkp7X3RJ1311sgRs= }
    dev: true

  /string-length/4.0.2:
    resolution:
      { integrity: sha512-+l6rNN5fYHNhZZy41RXsYptCjA2Igmq4EG7kZAYFQI1E1VTXarr6ZPXBg6eq7Y6eK4FEhY6AJlyuFIb/v/S0VQ== }
    engines: { node: '>=10' }
    dependencies:
      char-regex: 1.0.2
      strip-ansi: 6.0.1
    dev: true

  /string-width/1.0.2:
    resolution: { integrity: sha1-EYvfW4zcUaKn5w0hHgfisLmxB9M= }
    engines: { node: '>=0.10.0' }
    dependencies:
      code-point-at: 1.1.0
      is-fullwidth-code-point: 1.0.0
      strip-ansi: 3.0.1

  /string-width/4.2.3:
    resolution:
      { integrity: sha512-wKyQRQpjJ0sIp62ErSZdGsjMJWsap5oRNihHhu6G7JVO/9jIB6UyevL+tXuOqrng8j/cxKTWyWUwvSTriiZz/g== }
    engines: { node: '>=8' }
    dependencies:
      emoji-regex: 8.0.0
      is-fullwidth-code-point: 3.0.0
      strip-ansi: 6.0.1

  /string-width/5.1.0:
    resolution:
      { integrity: sha512-7x54QnN21P+XL/v8SuNKvfgsUre6PXpN7mc77N3HlZv+f1SBRGmjxtOud2Z6FZ8DmdkD/IdjCaf9XXbnqmTZGQ== }
    engines: { node: '>=12' }
    dependencies:
      eastasianwidth: 0.2.0
      emoji-regex: 9.2.2
      strip-ansi: 7.0.1
    dev: true

  /string.prototype.trimend/1.0.4:
    resolution:
      { integrity: sha512-y9xCjw1P23Awk8EvTpcyL2NIr1j7wJ39f+k6lvRnSMz+mz9CGz9NYPelDk42kOz6+ql8xjfK8oYzy3jAP5QU5A== }
    dependencies:
      call-bind: 1.0.2
      define-properties: 1.1.3
    dev: true

  /string.prototype.trimstart/1.0.4:
    resolution:
      { integrity: sha512-jh6e984OBfvxS50tdY2nRZnoC5/mLFKOREQfw8t5yytkoUsJRNxvI/E39qu1sD0OtWI3OC0XgKSmcWwziwYuZw== }
    dependencies:
      call-bind: 1.0.2
      define-properties: 1.1.3
    dev: true

  /string_decoder/1.1.1:
    resolution:
      { integrity: sha512-n/ShnvDi6FHbbVfviro+WojiFzv+s8MPMHBczVePfUpDJLwoLT0ht1l4YwBCbi8pJAveEEdnkHyPyTP/mzRfwg== }
    dependencies:
      safe-buffer: 5.1.2

  /string_decoder/1.3.0:
    resolution:
      { integrity: sha512-hkRX8U1WjJFd8LsDJ2yQ/wWWxaopEsABU1XfkM8A+j0+85JAGppt16cr1Whg6KIbb4okU6Mql6BOj+uup/wKeA== }
    dependencies:
      safe-buffer: 5.2.1

  /strip-ansi/3.0.1:
    resolution: { integrity: sha1-ajhfuIU9lS1f8F0Oiq+UJ43GPc8= }
    engines: { node: '>=0.10.0' }
    dependencies:
      ansi-regex: 2.1.1

  /strip-ansi/6.0.1:
    resolution:
      { integrity: sha512-Y38VPSHcqkFrCpFnQ9vuSXmquuv5oXOKpGeT6aGrr3o3Gc9AlVa6JBfUSOCnbxGGZF+/0ooI7KrPuUSztUdU5A== }
    engines: { node: '>=8' }
    dependencies:
      ansi-regex: 5.0.1

  /strip-ansi/7.0.1:
    resolution:
      { integrity: sha512-cXNxvT8dFNRVfhVME3JAe98mkXDYN2O1l7jmcwMnOslDeESg1rF/OZMtK0nRAhiari1unG5cD4jG3rapUAkLbw== }
    engines: { node: '>=12' }
    dependencies:
      ansi-regex: 6.0.1
    dev: true

  /strip-bom/3.0.0:
    resolution: { integrity: sha1-IzTBjpx1n3vdVv3vfprj1YjmjtM= }
    engines: { node: '>=4' }
    dev: true

  /strip-bom/4.0.0:
    resolution:
      { integrity: sha512-3xurFv5tEgii33Zi8Jtp55wEIILR9eh34FAW00PZf+JnSsTmV/ioewSgQl97JHvgjoRGwPShsWm+IdrxB35d0w== }
    engines: { node: '>=8' }
    dev: true

  /strip-final-newline/2.0.0:
    resolution:
      { integrity: sha512-BrpvfNAE3dcvq7ll3xVumzjKjZQ5tI1sEUIKr3Uoks0XUl45St3FlatVqef9prk4jRDzhW6WZg+3bk93y6pLjA== }
    engines: { node: '>=6' }

  /strip-indent/3.0.0:
    resolution:
      { integrity: sha512-laJTa3Jb+VQpaC6DseHhF7dXVqHTfJPCRDaEbid/drOhgitgYku/letMUqOXFoWV0zIIUbjpdH2t+tYj4bQMRQ== }
    engines: { node: '>=8' }
    dependencies:
      min-indent: 1.0.1

  /strip-json-comments/2.0.1:
    resolution: { integrity: sha1-PFMZQukIwml8DsNEhYwobHygpgo= }
    engines: { node: '>=0.10.0' }

  /strip-json-comments/3.1.1:
    resolution:
      { integrity: sha512-6fPc+R4ihwqP6N/aIv2f1gMH8lOVtWQHoqC4yK6oSDVVocumAsfCqjkXnqiYMhmMwS/mEHLp7Vehlt3ql6lEig== }
    engines: { node: '>=8' }
    dev: true

  /supports-color/5.5.0:
    resolution:
      { integrity: sha512-QjVjwdXIt408MIiAqCX4oUKsgU2EqAGzs2Ppkm4aQYbjm+ZEWEcW4SfFNTr4uMNZma0ey4f5lgLrkB0aX0QMow== }
    engines: { node: '>=4' }
    dependencies:
      has-flag: 3.0.0

  /supports-color/7.2.0:
    resolution:
      { integrity: sha512-qpCAvRl9stuOHveKsn7HncJRvv501qIacKzQlO/+Lwxc9+0q2wLyv4Dfvt80/DPn2pqOBsJdDiogXGR9+OvwRw== }
    engines: { node: '>=8' }
    dependencies:
      has-flag: 4.0.0

  /supports-color/8.1.1:
    resolution:
      { integrity: sha512-MpUEN2OodtUzxvKQl72cUF7RQ5EiHsGvSsVG0ia9c5RbWGL2CI4C7EpPS8UTBIplnlzZiNuV56w+FuNxy3ty2Q== }
    engines: { node: '>=10' }
    dependencies:
      has-flag: 4.0.0
    dev: true

  /supports-color/9.2.1:
    resolution:
      { integrity: sha512-Obv7ycoCTG51N7y175StI9BlAXrmgZrFhZOb0/PyjHBher/NmsdBgbbQ1Inhq+gIhz6+7Gb+jWF2Vqi7Mf1xnQ== }
    engines: { node: '>=12' }
    dev: true

  /supports-hyperlinks/2.2.0:
    resolution:
      { integrity: sha512-6sXEzV5+I5j8Bmq9/vUphGRM/RJNT9SCURJLjwfOg51heRtguGWDzcaBlgAzKhQa0EVNpPEKzQuBwZ8S8WaCeQ== }
    engines: { node: '>=8' }
    dependencies:
      has-flag: 4.0.0
      supports-color: 7.2.0

  /supports-preserve-symlinks-flag/1.0.0:
    resolution:
      { integrity: sha512-ot0WnXS9fgdkgIcePe6RHNk1WA8+muPa6cSjeR3V8K27q9BB1rTE3R1p7Hv0z1ZyAc8s6Vvv8DIyWf681MAt0w== }
    engines: { node: '>= 0.4' }

  /symbol-tree/3.2.4:
    resolution:
      { integrity: sha512-9QNk5KwDF+Bvz+PyObkmSYjI5ksVUYtjW7AU22r2NKcfLJcXp96hkDWU3+XndOsUb+AQ9QhfzfCT2O+CNWT5Tw== }
    dev: true

  /tar-fs/2.1.1:
    resolution:
      { integrity: sha512-V0r2Y9scmbDRLCNex/+hYzvp/zyYjvFbHPNgVTKfQvVrb6guiE/fxP+XblDNR011utopbkex2nM4dHNV6GDsng== }
    dependencies:
      chownr: 1.1.4
      mkdirp-classic: 0.5.3
      pump: 3.0.0
      tar-stream: 2.2.0
    optional: true

  /tar-stream/2.2.0:
    resolution:
      { integrity: sha512-ujeqbceABgwMZxEJnk2HDY2DlnUZ+9oEcb1KzTVfYHio0UE6dG71n60d8D2I4qNvleWrrXpmjpt7vZeF1LnMZQ== }
    engines: { node: '>=6' }
    dependencies:
      bl: 4.1.0
      end-of-stream: 1.4.4
      fs-constants: 1.0.0
      inherits: 2.0.4
      readable-stream: 3.6.0

  /tar/2.2.2:
    resolution:
      { integrity: sha512-FCEhQ/4rE1zYv9rYXJw/msRqsnmlje5jHP6huWeBZ704jUTy02c5AZyWujpMR1ax6mVw9NyJMfuK2CMDWVIfgA== }
    deprecated: This version of tar is no longer supported, and will not receive security updates. Please upgrade asap.
    dependencies:
      block-stream: 0.0.9
      fstream: 1.0.12
      inherits: 2.0.4
    dev: true
    optional: true

  /tar/4.4.19:
    resolution:
      { integrity: sha512-a20gEsvHnWe0ygBY8JbxoM4w3SJdhc7ZAuxkLqh+nvNQN2IOt0B5lLgM490X5Hl8FF0dl0tOf2ewFYAlIFgzVA== }
    engines: { node: '>=4.5' }
    dependencies:
      chownr: 1.1.4
      fs-minipass: 1.2.7
      minipass: 2.9.0
      minizlib: 1.3.3
      mkdirp: 0.5.5
      safe-buffer: 5.2.1
      yallist: 3.1.1
    dev: true

  /tar/6.1.11:
    resolution:
      { integrity: sha512-an/KZQzQUkZCkuoAA64hM92X0Urb6VpRhAFllDzz44U2mcD5scmT3zBc4VgVpkugF580+DQn8eAFSyoQt0tznA== }
    engines: { node: '>= 10' }
    dependencies:
      chownr: 2.0.0
      fs-minipass: 2.1.0
      minipass: 3.1.6
      minizlib: 2.1.2
      mkdirp: 1.0.4
      yallist: 4.0.0
    dev: false

  /tarn/3.0.2:
    resolution:
      { integrity: sha512-51LAVKUSZSVfI05vjPESNc5vwqqZpbXCsU+/+wxlOrUjk2SnFTt97v9ZgQrD4YmxYW1Px6w2KjaDitCfkvgxMQ== }
    engines: { node: '>=8.0.0' }

  /tedious/14.1.0_debug@4.3.3:
    resolution:
      { integrity: sha512-9DU4696o8ToSAviVn0y4D7rbBS49NYOkJ0eiNW50A81qXZT+5YWTQxnGp4HctW4qFkwklzBsp5lcdnOdWIRHSA== }
    engines: { node: '>= 12' }
    dependencies:
      '@azure/identity': 1.5.2_debug@4.3.3
      '@azure/keyvault-keys': 4.3.0
      '@js-joda/core': 4.3.1
      bl: 5.0.0
      iconv-lite: 0.6.3
      jsbi: 3.2.5
      native-duplexpair: 1.0.0
      node-abort-controller: 3.0.1
      punycode: 2.1.1
      sprintf-js: 1.1.2
    transitivePeerDependencies:
      - debug
      - encoding
      - supports-color

  /temp-dir/1.0.0:
    resolution: { integrity: sha1-CnwOom06Oa+n4OvqnB/AvE2qAR0= }
    engines: { node: '>=4' }
    dev: false

  /temp-dir/2.0.0:
    resolution:
      { integrity: sha512-aoBAniQmmwtcKp/7BzsH8Cxzv8OL736p7v1ihGb5e9DJ9kTwGWHrQrVB5+lfVDzfGrdRzXch+ig7LHaY1JTOrg== }
    engines: { node: '>=8' }

  /temp-write/4.0.0:
    resolution:
      { integrity: sha512-HIeWmj77uOOHb0QX7siN3OtwV3CTntquin6TNVg6SHOqCP3hYKmox90eeFOGaY1MqJ9WYDDjkyZrW6qS5AWpbw== }
    engines: { node: '>=8' }
    dependencies:
      graceful-fs: 4.2.9
      is-stream: 2.0.1
      make-dir: 3.1.0
      temp-dir: 1.0.0
      uuid: 3.4.0
    dev: false

  /temp/0.4.0:
    resolution: { integrity: sha1-ZxrWPVe+D+nXKUZks/xABjZnimA= }
    engines: { '0': node >=0.4.0 }
    dev: true

  /tempy/1.0.1:
    resolution:
      { integrity: sha512-biM9brNqxSc04Ee71hzFbryD11nX7VPhQQY32AdDmjFvodsRFz/3ufeoTZ6uYkRFfGo188tENcASNs3vTdsM0w== }
    engines: { node: '>=10' }
    dependencies:
      del: 6.0.0
      is-stream: 2.0.1
      temp-dir: 2.0.0
      type-fest: 0.16.0
      unique-string: 2.0.0

  /terminal-link/2.1.1:
    resolution:
      { integrity: sha512-un0FmiRUQNr5PJqy9kP7c40F5BOfpGlYTrxonDChEZB7pzZxRNp/bt+ymiy9/npwXya9KH99nJ/GXFIiUkYGFQ== }
    engines: { node: '>=8' }
    dependencies:
      ansi-escapes: 4.3.2
      supports-hyperlinks: 2.2.0

  /test-exclude/6.0.0:
    resolution:
      { integrity: sha512-cAGWPIyOHU6zlmg88jwm7VRyXnMN7iV68OGAbYDk/Mh/xC/pzVPlQtY6ngoIH/5/tciuhGfvESU8GrHrcxD56w== }
    engines: { node: '>=8' }
    dependencies:
      '@istanbuljs/schema': 0.1.3
      glob: 7.2.0
      minimatch: 3.0.4
    dev: true

  /text-table/0.2.0:
    resolution: { integrity: sha1-f17oI66AUgfACvLfSoTsP8+lcLQ= }
    dev: true

  /throat/6.0.1:
    resolution:
      { integrity: sha512-8hmiGIJMDlwjg7dlJ4yKGLK8EsYqKgPWbG3b4wjJddKNwc7N7Dpn08Df4szr/sZdMVeOstrdYSsqzX6BYbcB+w== }
    dev: true

  /through/2.3.8:
    resolution: { integrity: sha1-DdTJ/6q8NXlgsbckEV1+Doai4fU= }
    dev: true

  /timsort/0.3.0:
    resolution: { integrity: sha1-QFQRqOfmM5/mTbmiNN4R3DHgK9Q= }
    dev: true

  /tmp/0.2.1:
    resolution:
      { integrity: sha512-76SUhtfqR2Ijn+xllcI5P1oyannHNHByD80W1q447gU3mp9G9PSpGdWmjUOHRDPiHYacIk66W7ubDTuPF3BEtQ== }
    engines: { node: '>=8.17.0' }
    dependencies:
      rimraf: 3.0.2
    dev: false

  /tmpl/1.0.5:
    resolution:
      { integrity: sha512-3f0uOEAQwIqGuWW2MVzYg8fV/QNnc/IpuJNG837rLuczAaLVHslWHZQj4IGiEl5Hs3kkbhwL9Ab7Hrsmuj+Smw== }
    dev: true

  /to-fast-properties/2.0.0:
    resolution: { integrity: sha1-3F5pjL0HkmW8c+A3doGk5Og/YW4= }
    engines: { node: '>=4' }
    dev: true

  /to-regex-range/5.0.1:
    resolution:
      { integrity: sha512-65P7iz6X5yEr1cwcgvQxbbIw7Uk3gOy5dIdtZ4rDveLqhrdJP+Li/Hx6tyK0NEb+2GCyneCMJiGqrADCSNk8sQ== }
    engines: { node: '>=8.0' }
    dependencies:
      is-number: 7.0.0

  /toidentifier/1.0.1:
    resolution:
      { integrity: sha512-o5sSPKEkg/DIQNmH43V0/uerLrpzVedkUh8tGNvaeXpfpuwjKenlSox/2O/BTlZUtEe+JG7s5YhEz608PlAHRA== }
    engines: { node: '>=0.6' }
    dev: true

  /tough-cookie/2.5.0:
    resolution:
      { integrity: sha512-nlLsUzgm1kfLXSXfRZMc1KLAugd4hqJHDTvc2hDIwS3mZAfMEuMbc03SujMF+GEcpaX/qboeycw6iO8JwVv2+g== }
    engines: { node: '>=0.8' }
    dependencies:
      psl: 1.8.0
      punycode: 2.1.1
    dev: true
    optional: true

  /tough-cookie/4.0.0:
    resolution:
      { integrity: sha512-tHdtEpQCMrc1YLrMaqXXcj6AxhYi/xgit6mZu1+EDWUn+qhUf8wMQoFIy9NXuq23zAwtcB0t/MjACGR18pcRbg== }
    engines: { node: '>=6' }
    dependencies:
      psl: 1.8.0
      punycode: 2.1.1
      universalify: 0.1.2

  /tr46/0.0.3:
    resolution: { integrity: sha1-gYT9NH2snNwYWZLzpmIuFLnZq2o= }

  /tr46/2.1.0:
    resolution:
      { integrity: sha512-15Ih7phfcdP5YxqiB+iDtLoaTz4Nd35+IiAv0kQ5FNKHzXgdWqPoTIqEDDJmXceQt4JZk6lVPT8lnDlPpGDppw== }
    engines: { node: '>=8' }
    dependencies:
      punycode: 2.1.1
    dev: true

  /trim-newlines/3.0.1:
    resolution:
      { integrity: sha512-c1PTsA3tYrIsLGkJkzHF+w9F2EyxfXGo4UyJc4pFL++FMjnq0HJS69T3M7d//gKrFKwy429bouPescbjecU+Zw== }
    engines: { node: '>=8' }
    dev: true

  /ts-jest/27.1.3_077cd5ab94a1d592346e236574e4009d:
    resolution:
      { integrity: sha512-6Nlura7s6uM9BVUAoqLH7JHyMXjz8gluryjpPXxr3IxZdAXnU6FhjvVLHFtfd1vsE1p8zD1OJfskkc0jhTSnkA== }
    engines: { node: ^10.13.0 || ^12.13.0 || ^14.15.0 || >=15.0.0 }
    hasBin: true
    peerDependencies:
      '@babel/core': '>=7.0.0-beta.0 <8'
      '@types/jest': ^27.0.0
      babel-jest: '>=27.0.0 <28'
      esbuild: ~0.14.0
      jest: ^27.0.0
      typescript: '>=3.8 <5.0'
    peerDependenciesMeta:
      '@babel/core':
        optional: true
      '@types/jest':
        optional: true
      babel-jest:
        optional: true
      esbuild:
        optional: true
    dependencies:
      '@types/jest': 27.4.0
      bs-logger: 0.2.6
      esbuild: 0.13.14
      fast-json-stable-stringify: 2.1.0
      jest: 27.5.1_ts-node@10.4.0
      jest-util: 27.4.2
      json5: 2.2.0
      lodash.memoize: 4.1.2
      make-error: 1.3.6
      semver: 7.3.5
      typescript: 4.5.4
      yargs-parser: 20.2.9
    dev: true

  /ts-jest/27.1.3_68259b5d5aad24b4b77e2a9725bd2263:
    resolution:
      { integrity: sha512-6Nlura7s6uM9BVUAoqLH7JHyMXjz8gluryjpPXxr3IxZdAXnU6FhjvVLHFtfd1vsE1p8zD1OJfskkc0jhTSnkA== }
    engines: { node: ^10.13.0 || ^12.13.0 || ^14.15.0 || >=15.0.0 }
    hasBin: true
    peerDependencies:
      '@babel/core': '>=7.0.0-beta.0 <8'
      '@types/jest': ^27.0.0
      babel-jest: '>=27.0.0 <28'
      esbuild: ~0.14.0
      jest: ^27.0.0
      typescript: '>=3.8 <5.0'
    peerDependenciesMeta:
      '@babel/core':
        optional: true
      '@types/jest':
        optional: true
      babel-jest:
        optional: true
      esbuild:
        optional: true
    dependencies:
      '@types/jest': 27.4.0
      bs-logger: 0.2.6
      esbuild: 0.14.21
      fast-json-stable-stringify: 2.1.0
      jest: 27.5.1_ts-node@10.4.0
      jest-util: 27.4.2
      json5: 2.2.0
      lodash.memoize: 4.1.2
      make-error: 1.3.6
      semver: 7.3.5
      typescript: 4.5.5
      yargs-parser: 20.2.9
    dev: true

  /ts-node/10.4.0_821f076c424ed09f3232bb5c565ae7fa:
    resolution:
      { integrity: sha512-g0FlPvvCXSIO1JDF6S232P5jPYqBkRL9qly81ZgAOSU7rwI0stphCgd2kLiCrU9DjQCrJMWEqcNSjQL02s6d8A== }
    hasBin: true
    peerDependencies:
      '@swc/core': '>=1.2.50'
      '@swc/wasm': '>=1.2.50'
      '@types/node': '*'
      typescript: '>=2.7'
    peerDependenciesMeta:
      '@swc/core':
        optional: true
      '@swc/wasm':
        optional: true
    dependencies:
      '@cspotcode/source-map-support': 0.7.0
      '@tsconfig/node10': 1.0.8
      '@tsconfig/node12': 1.0.9
      '@tsconfig/node14': 1.0.1
      '@tsconfig/node16': 1.0.2
      '@types/node': 12.20.46
      acorn: 8.7.0
      acorn-walk: 8.2.0
      arg: 4.1.3
      create-require: 1.1.1
      diff: 4.0.2
      make-error: 1.3.6
      typescript: 4.5.4
      yn: 3.1.1
    dev: true

  /ts-node/10.4.0_b575a4ed8d8a14db25cb9540c04f64f6:
    resolution:
      { integrity: sha512-g0FlPvvCXSIO1JDF6S232P5jPYqBkRL9qly81ZgAOSU7rwI0stphCgd2kLiCrU9DjQCrJMWEqcNSjQL02s6d8A== }
    hasBin: true
    peerDependencies:
      '@swc/core': '>=1.2.50'
      '@swc/wasm': '>=1.2.50'
      '@types/node': '*'
      typescript: '>=2.7'
    peerDependenciesMeta:
      '@swc/core':
        optional: true
      '@swc/wasm':
        optional: true
    dependencies:
      '@cspotcode/source-map-support': 0.7.0
      '@tsconfig/node10': 1.0.8
      '@tsconfig/node12': 1.0.9
      '@tsconfig/node14': 1.0.1
      '@tsconfig/node16': 1.0.2
      '@types/node': 14.18.12
      acorn: 8.7.0
      acorn-walk: 8.2.0
      arg: 4.1.3
      create-require: 1.1.1
      diff: 4.0.2
      make-error: 1.3.6
      typescript: 4.5.4
      yn: 3.1.1
    dev: true

  /ts-toolbelt/9.6.0:
    resolution:
      { integrity: sha512-nsZd8ZeNUzukXPlJmTBwUAuABDe/9qtVDelJeT/qW0ow3ZS3BsQJtNkan1802aM9Uf68/Y8ljw86Hu0h5IUW3w== }
    dev: true

  /tsconfig-paths/3.12.0:
    resolution:
      { integrity: sha512-e5adrnOYT6zqVnWqZu7i/BQ3BnhzvGbjEjejFXO20lKIKpwTaupkCPgEfv4GZK1IBciJUEhYs3J3p75FdaTFVg== }
    dependencies:
      '@types/json5': 0.0.29
      json5: 1.0.1
      minimist: 1.2.5
      strip-bom: 3.0.0
    dev: true

  /tsd/0.19.1:
    resolution:
      { integrity: sha512-pSwchclr+ADdxlahRUQXUrdAIOjXx1T1PQV+fLfVLuo/S4z+T00YU84fH8iPlZxyA2pWgJjo42BG1p9SDb4NOw== }
    engines: { node: '>=12' }
    hasBin: true
    dependencies:
      '@tsd/typescript': 4.5.4
      eslint-formatter-pretty: 4.1.0
      globby: 11.1.0
      meow: 9.0.0
      path-exists: 4.0.0
      read-pkg-up: 7.0.1
    dev: true

  /tslib/1.14.1:
    resolution:
      { integrity: sha512-Xni35NKzjgMrwevysHTCArtLDpPvye8zV/0E4EyYn43P7/7qvQwPh9BGkHewbMulVntbigmcT7rdX3BNo9wRJg== }

  /tslib/2.3.1:
    resolution:
      { integrity: sha512-77EbyPPpMz+FRFRuAFlWMtmgUWGe9UOG2Z25NqCwiIjRhOf5iKGuzSe5P2w1laq+FkRy4p+PCuVkJSGkzTEKVw== }

  /tsutils/3.21.0_typescript@4.5.4:
    resolution:
      { integrity: sha512-mHKK3iUXL+3UF6xL5k0PEhKRUBKPBCv/+RkEOpjRWxxx27KKRBmmA60A9pgOUvMi8GKhRMPEmjBRPzs2W7O1OA== }
    engines: { node: '>= 6' }
    peerDependencies:
      typescript: '>=2.8.0 || >= 3.2.0-dev || >= 3.3.0-dev || >= 3.4.0-dev || >= 3.5.0-dev || >= 3.6.0-dev || >= 3.6.0-beta || >= 3.7.0-dev || >= 3.7.0-beta'
    dependencies:
      tslib: 1.14.1
      typescript: 4.5.4
    dev: true

  /tty-browserify/0.0.1:
    resolution:
      { integrity: sha512-C3TaO7K81YvjCgQH9Q1S3R3P3BtN3RIM8n+OvX4il1K1zgE8ZhI0op7kClgkxtutIE8hQrcrHBXvIheqKUUCxw== }
    dev: true

  /tunnel-agent/0.6.0:
    resolution: { integrity: sha1-J6XeoGs2sEoKmWZ3SykIaPD8QP0= }
    dependencies:
      safe-buffer: 5.2.1
    optional: true

  /tunnel/0.0.6:
    resolution:
      { integrity: sha512-1h/Lnq9yajKY2PEbBadPXj3VxsDDu844OnaAo52UVmIzIvwwtBPIuNvkjuzBlTWpfJyUbG3ez0KSBibQkj4ojg== }
    engines: { node: '>=0.6.11 <=0.7.0 || >=0.7.3' }

  /tweetnacl/0.14.5:
    resolution: { integrity: sha1-WuaBd/GS1EViadEIr6k/+HQ/T2Q= }
    dev: true
    optional: true

  /type-check/0.3.2:
    resolution: { integrity: sha1-WITKtRLPHTVeP7eE8wgEsrUg23I= }
    engines: { node: '>= 0.8.0' }
    dependencies:
      prelude-ls: 1.1.2
    dev: true

  /type-check/0.4.0:
    resolution:
      { integrity: sha512-XleUoc9uwGXqjWwXaUTZAmzMcFZ5858QA2vvx1Ur5xIcixXIP+8LnFDgRplU30us6teqdlskFfu+ae4K79Ooew== }
    engines: { node: '>= 0.8.0' }
    dependencies:
      prelude-ls: 1.2.1
    dev: true

  /type-detect/4.0.8:
    resolution:
      { integrity: sha512-0fr/mIH1dlO+x7TlcMy+bIDqKPsw/70tVyeHW787goQjhmqaZe10uwLujubK9q9Lg6Fiho1KUKDYz0Z7k7g5/g== }
    engines: { node: '>=4' }
    dev: true

  /type-fest/0.16.0:
    resolution:
      { integrity: sha512-eaBzG6MxNzEn9kiwvtre90cXaNLkmadMWa1zQMs3XORCXNbsH/OewwbxC5ia9dCxIxnTAsSxXJaa/p5y8DlvJg== }
    engines: { node: '>=10' }

  /type-fest/0.18.1:
    resolution:
      { integrity: sha512-OIAYXk8+ISY+qTOwkHtKqzAuxchoMiD9Udx+FSGQDuiRR+PJKJHc2NJAXlbhkGwTt/4/nKZxELY1w3ReWOL8mw== }
    engines: { node: '>=10' }
    dev: true

  /type-fest/0.20.2:
    resolution:
      { integrity: sha512-Ne+eE4r0/iWnpAxD852z3A+N0Bt5RN//NjJwRd2VFHEmrywxf5vsZlh4R6lixl6B+wz/8d+maTSAkN1FIkI3LQ== }
    engines: { node: '>=10' }
    dev: true

  /type-fest/0.21.3:
    resolution:
      { integrity: sha512-t0rzBq87m3fVcduHDUFhKmyyX+9eo6WQjZvf51Ea/M0Q7+T374Jp1aUiyUl0GKxp8M/OETVHSDvmkyPgvX+X2w== }
    engines: { node: '>=10' }

  /type-fest/0.6.0:
    resolution:
      { integrity: sha512-q+MB8nYR1KDLrgr4G5yemftpMC7/QLqVndBmEEdqzmNj5dcFOO4Oo8qlwZE3ULT3+Zim1F8Kq4cBnikNhlCMlg== }
    engines: { node: '>=8' }

  /type-fest/0.7.1:
    resolution:
      { integrity: sha512-Ne2YiiGN8bmrmJJEuTWTLJR32nh/JdL1+PSicowtNb0WFpn59GK8/lfD61bVtzguz7b3PBt74nxpv/Pw5po5Rg== }
    engines: { node: '>=8' }
    dev: true

  /type-fest/0.8.1:
    resolution:
      { integrity: sha512-4dbzIzqvjtgiM5rw1k5rEHtBANKmdudhGyBEajN01fEyhaAIhsoKNy6y7+IN93IfpFtwY9iqi7kD+xwKhQsNJA== }
    engines: { node: '>=8' }

  /type-is/1.6.18:
    resolution:
      { integrity: sha512-TkRKr9sUTxEH8MdfuCSP7VizJyzRNMjj2J2do2Jr3Kym598JVdEksuzPQCnlFPW4ky9Q+iA+ma9BGm06XQBy8g== }
    engines: { node: '>= 0.6' }
    dependencies:
      media-typer: 0.3.0
      mime-types: 2.1.34
    dev: true

  /typedarray-to-buffer/3.1.5:
    resolution:
      { integrity: sha512-zdu8XMNEDepKKR+XYOXAVPtWui0ly0NtohUscw+UmaHiAWT8hrV1rr//H6V+0DvJ3OQ19S979M0laLfX8rm82Q== }
    dependencies:
      is-typedarray: 1.0.0
    dev: true

  /typescript/4.5.4:
    resolution:
      { integrity: sha512-VgYs2A2QIRuGphtzFV7aQJduJ2gyfTljngLzjpfW9FoYZF6xuw1W0vW9ghCKLfcWrCFxK81CSGRAvS1pn4fIUg== }
    engines: { node: '>=4.2.0' }
    hasBin: true
    dev: true

  /typescript/4.5.5:
    resolution:
      { integrity: sha512-TCTIul70LyWe6IJWT8QSYeA54WQe8EjQFU4wY52Fasj5UKx88LNYKCgBEHcOMOrFF1rKGbD8v/xcNWVUq9SymA== }
    engines: { node: '>=4.2.0' }
    hasBin: true
    dev: true

  /unbox-primitive/1.0.1:
    resolution:
      { integrity: sha512-tZU/3NqK3dA5gpE1KtyiJUrEB0lxnGkMFHptJ7q6ewdZ8s12QrODwNbhIJStmJkd1QDXa1NRA8aF2A1zk/Ypyw== }
    dependencies:
      function-bind: 1.1.1
      has-bigints: 1.0.1
      has-symbols: 1.0.2
      which-boxed-primitive: 1.0.2
    dev: true

  /undici/3.3.6:
    resolution:
      { integrity: sha512-/j3YTZ5AobMB4ZrTY72mzM54uFUX32v0R/JRW9G2vOyF1uSKYAx+WT8dMsAcRS13TOFISv094TxIyWYk+WEPsA== }
    dev: false

  /unique-string/2.0.0:
    resolution:
      { integrity: sha512-uNaeirEPvpZWSgzwsPGtU2zVSTrn/8L5q/IexZmH0eH6SA73CmAA5U4GwORTxQAZs95TAXLNqeLoPPNO5gZfWg== }
    engines: { node: '>=8' }
    dependencies:
      crypto-random-string: 2.0.0

  /universalify/0.1.2:
    resolution:
      { integrity: sha512-rBJeI5CXAlmy1pV+617WB9J63U6XcazHHF2f2dbJix4XzpUF0RS3Zbj0FGIOCAva5P/d/GBOYaACQ1w+0azUkg== }
    engines: { node: '>= 4.0.0' }

  /universalify/2.0.0:
    resolution:
      { integrity: sha512-hAZsKq7Yy11Zu1DE0OzWjw7nnLZmJZYTDZZyEFHZdUhV8FkH5MCfoU1XMaxXovpyW5nq5scPqq0ZDP9Zyl04oQ== }
    engines: { node: '>= 10.0.0' }
    dev: true

  /unpipe/1.0.0:
    resolution: { integrity: sha1-sr9O6FFKrmFltIF4KdIbLvSZBOw= }
    engines: { node: '>= 0.8' }
    dev: true

  /untildify/4.0.0:
    resolution:
      { integrity: sha512-KK8xQ1mkzZeg9inewmFVDNkg3l5LUhoq9kN6iWYB/CC9YMG8HA+c1Q8HwDe6dEX7kErrEVNVBO3fWsVq5iDgtw== }
    engines: { node: '>=8' }
    dev: true

  /uri-js/4.4.1:
    resolution:
      { integrity: sha512-7rKUyy33Q1yc98pQ1DAmLtwX109F7TIfWlW1Ydo8Wl1ii1SeHieeh0HHfPeL2fMXK6z0s8ecKs9frCuLJvndBg== }
    dependencies:
      punycode: 2.1.1
    dev: true

  /util-deprecate/1.0.2:
    resolution: { integrity: sha1-RQ1Nyfpw3nMnYvvS1KKJgUGaDM8= }

  /util/0.12.4:
    resolution:
      { integrity: sha512-bxZ9qtSlGUWSOy9Qa9Xgk11kSslpuZwaxCg4sNIDj6FLucDab2JxnHwyNTCpHMtK1MjoQiWQ6DiUMZYbSrO+Sw== }
    dependencies:
      inherits: 2.0.4
      is-arguments: 1.1.1
      is-generator-function: 1.0.10
      is-typed-array: 1.1.8
      safe-buffer: 5.2.1
      which-typed-array: 1.1.7
    dev: true

  /utils-merge/1.0.1:
    resolution: { integrity: sha1-n5VxD1CiZ5R7LMwSR0HBAoQn5xM= }
    engines: { node: '>= 0.4.0' }
    dev: true

  /uuid/3.4.0:
    resolution:
      { integrity: sha512-HjSDRw6gZE5JMggctHBcjVak08+KEVhSIiDzFnT9S9aegmp85S/bReBVTb4QTFaRNptJ9kuYaNhnbNEOkbKb/A== }
    deprecated: Please upgrade  to version 7 or higher.  Older versions may use Math.random() in certain circumstances, which is known to be problematic.  See https://v8.dev/blog/math-random for details.
    hasBin: true

  /uuid/8.3.2:
    resolution:
      { integrity: sha512-+NYs2QeMWy+GWFOEm9xnn6HCDp0l7QBD7ml8zLUmJ+93Q5NF0NocErnwkTkXVFNiX3/fpC6afS8Dhb/gz7R7eg== }
    hasBin: true

  /v8-compile-cache/2.3.0:
    resolution:
      { integrity: sha512-l8lCEmLcLYZh4nbunNZvQCJc5pv7+RCwa8q/LdUx8u7lsWvPDKmpodJAJNwkAhJC//dFY48KuIEmjtd4RViDrA== }
    dev: true

  /v8-to-istanbul/8.1.1:
    resolution:
      { integrity: sha512-FGtKtv3xIpR6BYhvgH8MI/y78oT7d8Au3ww4QIxymrCtZEh5b8gCw2siywE+puhEmuWKDtmfrvF5UlB298ut3w== }
    engines: { node: '>=10.12.0' }
    dependencies:
      '@types/istanbul-lib-coverage': 2.0.4
      convert-source-map: 1.8.0
      source-map: 0.7.3
    dev: true

  /validate-npm-package-license/3.0.4:
    resolution:
      { integrity: sha512-DpKm2Ui/xN7/HQKCtpZxoRWBhZ9Z0kqtygG8XCgNQ8ZlDnxuQmWhj566j8fN4Cu3/JmbhsDo7fcAJq4s9h27Ew== }
    dependencies:
      spdx-correct: 3.1.1
      spdx-expression-parse: 3.0.1

  /validator/13.7.0:
    resolution:
      { integrity: sha512-nYXQLCBkpJ8X6ltALua9dRrZDHVYxjJ1wgskNt1lH9fzGjs3tgojGSCBjmEPwkWS1y29+DrizMTW19Pr9uB2nw== }
    engines: { node: '>= 0.10' }
    dev: true

  /vary/1.1.2:
    resolution: { integrity: sha1-IpnwLG3tMNSllhsLn3RSShj2NPw= }
    engines: { node: '>= 0.8' }
    dev: true

  /verror/1.10.0:
    resolution: { integrity: sha1-OhBcoXBTr1XW4nDB+CiGguGNpAA= }
    engines: { '0': node >=0.6.0 }
    dependencies:
      assert-plus: 1.0.0
      core-util-is: 1.0.2
      extsprintf: 1.3.0
    dev: true
    optional: true

  /verror/1.10.1:
    resolution:
      { integrity: sha512-veufcmxri4e3XSrT0xwfUR7kguIkaxBeosDg00yDWhk49wdwkSUrvvsm7nc75e1PUyvIeZj6nS8VQRYz2/S4Xg== }
    engines: { node: '>=0.6.0' }
    dependencies:
      assert-plus: 1.0.0
      core-util-is: 1.0.2
      extsprintf: 1.4.1
    dev: true

  /w3c-hr-time/1.0.2:
    resolution:
      { integrity: sha512-z8P5DvDNjKDoFIHK7q8r8lackT6l+jo/Ye3HOle7l9nICP9lf1Ci25fy9vHd0JOWewkIFzXIEig3TdKT7JQ5fQ== }
    dependencies:
      browser-process-hrtime: 1.0.0
    dev: true

  /w3c-xmlserializer/2.0.0:
    resolution:
      { integrity: sha512-4tzD0mF8iSiMiNs30BiLO3EpfGLZUT2MSX/G+o7ZywDzliWQ3OPtTZ0PTC3B3ca1UAf4cJMHB+2Bf56EriJuRA== }
    engines: { node: '>=10' }
    dependencies:
      xml-name-validator: 3.0.0
    dev: true

  /walker/1.0.8:
    resolution:
      { integrity: sha512-ts/8E8l5b7kY0vlWLewOkDXMmPdLcVV4GmOQLyxuSswIJsweeFZtAsMF7k1Nszz+TYBQrlYRmzOnr398y1JemQ== }
    dependencies:
      makeerror: 1.0.12
    dev: true

  /webidl-conversions/3.0.1:
    resolution: { integrity: sha1-JFNCdeKnvGvnvIZhHMFq4KVlSHE= }

  /webidl-conversions/5.0.0:
    resolution:
      { integrity: sha512-VlZwKPCkYKxQgeSbH5EyngOmRp7Ww7I9rQLERETtf5ofd9pGeswWiOtogpEO850jziPRarreGxn5QIiTqpb2wA== }
    engines: { node: '>=8' }
    dev: true

  /webidl-conversions/6.1.0:
    resolution:
      { integrity: sha512-qBIvFLGiBpLjfwmYAaHPXsn+ho5xZnGvyGvsarywGNc8VyQJUMHJ8OBKGGrPER0okBeMDaan4mNBlgBROxuI8w== }
    engines: { node: '>=10.4' }
    dev: true

  /whatwg-encoding/1.0.5:
    resolution:
      { integrity: sha512-b5lim54JOPN9HtzvK9HFXvBma/rnfFeqsic0hSpjtDbVxR3dJKLc+KB4V6GgiGOvl7CY/KNh8rxSo9DKQrnUEw== }
    dependencies:
      iconv-lite: 0.4.24
    dev: true

  /whatwg-mimetype/2.3.0:
    resolution:
      { integrity: sha512-M4yMwr6mAnQz76TbJm914+gPpB/nCwvZbJU28cUD6dR004SAxDLOOSUaB1JDRqLtaOV/vi0IC5lEAGFgrjGv/g== }
    dev: true

  /whatwg-url/5.0.0:
    resolution: { integrity: sha1-lmRU6HZUYuN2RNNib2dCzotwll0= }
    dependencies:
      tr46: 0.0.3
      webidl-conversions: 3.0.1

  /whatwg-url/8.7.0:
    resolution:
      { integrity: sha512-gAojqb/m9Q8a5IV96E3fHJM70AzCkgt4uXYX2O7EmuyOnLrViCQlsEBmF9UQIu3/aeAIp2U17rtbpZWNntQqdg== }
    engines: { node: '>=10' }
    dependencies:
      lodash: 4.17.21
      tr46: 2.1.0
      webidl-conversions: 6.1.0
    dev: true

  /which-boxed-primitive/1.0.2:
    resolution:
      { integrity: sha512-bwZdv0AKLpplFY2KZRX6TvyuN7ojjr7lwkg6ml0roIy9YeuSr7JS372qlNW18UQYzgYK9ziGcerWqZOmEn9VNg== }
    dependencies:
      is-bigint: 1.0.4
      is-boolean-object: 1.1.2
      is-number-object: 1.0.6
      is-string: 1.0.7
      is-symbol: 1.0.4
    dev: true

  /which-typed-array/1.1.7:
    resolution:
      { integrity: sha512-vjxaB4nfDqwKI0ws7wZpxIlde1XrLX5uB0ZjpfshgmapJMD7jJWhZI+yToJTqaFByF0eNBcYxbjmCzoRP7CfEw== }
    engines: { node: '>= 0.4' }
    dependencies:
      available-typed-arrays: 1.0.5
      call-bind: 1.0.2
      es-abstract: 1.19.1
      foreach: 2.0.5
      has-tostringtag: 1.0.0
      is-typed-array: 1.1.8
    dev: true

  /which/1.3.1:
    resolution:
      { integrity: sha512-HxJdYWq1MTIQbJ3nw0cqssHoTNU267KlrDuGZ1WYlxDStUtKUhOaJmh112/TZmHxxUfuJqPXSOm7tDyas0OSIQ== }
    hasBin: true
    dependencies:
      isexe: 2.0.0
    dev: true

  /which/2.0.2:
    resolution:
      { integrity: sha512-BLI3Tl1TW3Pvl70l3yq3Y64i+awpwXqsGBYWkkqMtnbXgrMD+yj7rhW0kuEDxzJaYXGjEW5ogapKNMEKNMjibA== }
    engines: { node: '>= 8' }
    hasBin: true
    dependencies:
      isexe: 2.0.0

  /wide-align/1.1.5:
    resolution:
      { integrity: sha512-eDMORYaPNZ4sQIuuYPDHdQvf4gyCF9rEEV/yPxGfwPkRodwEgiMUUXTx/dex+Me0wxx53S+NgUHaP7y3MGlDmg== }
    dependencies:
      string-width: 1.0.2

  /word-wrap/1.2.3:
    resolution:
      { integrity: sha512-Hz/mrNwitNRh/HUAtM/VT/5VH+ygD6DV7mYKZAtHOrbs8U7lvPS6xf7EJKMF0uW1KJCl0H701g3ZGus+muE5vQ== }
    engines: { node: '>=0.10.0' }
    dev: true

  /wrap-ansi/6.2.0:
    resolution:
      { integrity: sha512-r6lPcBGxZXlIcymEu7InxDMhdW0KDxpLgoFLcguasxCaJ/SOIZwINatK9KY/tf+ZrlywOKU0UDj3ATXUBfxJXA== }
    engines: { node: '>=8' }
    dependencies:
      ansi-styles: 4.3.0
      string-width: 4.2.3
      strip-ansi: 6.0.1

  /wrap-ansi/7.0.0:
    resolution:
      { integrity: sha512-YVGIj2kamLSTxw6NsZjoBxfSwsn0ycdesmc4p+Q21c5zPuZ1pl+NfxVdxPtdHvmNVOQ6XSYG4AUtyt/Fi7D16Q== }
    engines: { node: '>=10' }
    dependencies:
      ansi-styles: 4.3.0
      string-width: 4.2.3
      strip-ansi: 6.0.1
    dev: true

  /wrappy/1.0.2:
    resolution: { integrity: sha1-tSQ9jz7BqjXxNkYFvA0QNuMKtp8= }

  /write-file-atomic/3.0.3:
    resolution:
      { integrity: sha512-AvHcyZ5JnSfq3ioSyjrBkH9yW4m7Ayk8/9My/DD9onKeu/94fwrMocemO2QAJFAlnnDN+ZDS+ZjAR5ua1/PV/Q== }
    dependencies:
      imurmurhash: 0.1.4
      is-typedarray: 1.0.0
      signal-exit: 3.0.6
      typedarray-to-buffer: 3.1.5
    dev: true

  /ws/7.5.6:
    resolution:
      { integrity: sha512-6GLgCqo2cy2A2rjCNFlxQS6ZljG/coZfZXclldI8FB/1G3CCI36Zd8xy2HrFVACi8tfk5XrgLQEk+P0Tnz9UcA== }
    engines: { node: '>=8.3.0' }
    peerDependencies:
      bufferutil: ^4.0.1
      utf-8-validate: ^5.0.2
    peerDependenciesMeta:
      bufferutil:
        optional: true
      utf-8-validate:
        optional: true
    dev: true

  /xml-name-validator/3.0.0:
    resolution:
      { integrity: sha512-A5CUptxDsvxKJEU3yO6DuWBSJz/qizqzJKOMIfUJHETbBw/sFaDxgd6fxm1ewUaM0jZ444Fc5vC5ROYurg/4Pw== }
    dev: true

  /xml2js/0.4.23:
    resolution:
      { integrity: sha512-ySPiMjM0+pLDftHgXY4By0uswI3SPKLDw/i3UXbnO8M/p28zqexCUoPmQFrYD+/1BzhGJSs2i1ERWKJAtiLrug== }
    engines: { node: '>=4.0.0' }
    dependencies:
      sax: 1.2.4
      xmlbuilder: 11.0.1

  /xmlbuilder/11.0.1:
    resolution:
      { integrity: sha512-fDlsI/kFEx7gLvbecc0/ohLG50fugQp8ryHzMTuW9vSa1GJ0XYWKnhsUx7oie3G98+r56aTQIUB4kht42R3JvA== }
    engines: { node: '>=4.0' }

  /xmlchars/2.2.0:
    resolution:
      { integrity: sha512-JZnDKK8B0RCDw84FNdDAIpZK+JuJw+s7Lz8nksI7SIuU3UXJJslUthsi+uWBUYOwPFwW7W7PRLRfUKpxjtjFCw== }
    dev: true

  /xtend/4.0.2:
    resolution:
      { integrity: sha512-LKYU1iAXJXUgAXn9URjiu+MWhyUXHsvfp7mcuYm9dSUKK0/CjtrUwFAxD82/mCWbtLsGjFIad0wIsod4zrTAEQ== }
    engines: { node: '>=0.4' }

  /y18n/5.0.8:
    resolution:
      { integrity: sha512-0pfFzegeDWJHJIAmTLRP2DwHjdF5s7jo9tuztdQxAhINCdvS+3nGINqPd00AphqJR/0LhANUS6/+7SCb98YOfA== }
    engines: { node: '>=10' }
    dev: true

  /yallist/3.1.1:
    resolution:
      { integrity: sha512-a4UGQaWPH59mOXUYnAG2ewncQS4i4F43Tv3JoAM+s2VDAmS9NsK8GpDMLrCHPksFT7h3K6TOoUNn2pb7RoXx4g== }
    dev: true

  /yallist/4.0.0:
    resolution:
      { integrity: sha512-3wdGidZyq5PB084XLES5TpOSRA3wjXAlIWMhum2kRcv/41Sn2emQ0dycQW4uZXLejwKvg6EsvbdlVL+FYEct7A== }

  /yaml/1.10.2:
    resolution:
      { integrity: sha512-r3vXyErRCYJ7wg28yvBY5VSoAF8ZvlcW9/BwUzEtUsjvX/DKs24dIkuwjtuprwJJHsbyUbLApepYTR1BN4uHrg== }
    engines: { node: '>= 6' }
    dev: true

  /yargs-parser/20.2.9:
    resolution:
      { integrity: sha512-y11nGElTIV+CT3Zv9t7VKl+Q3hTQoT9a1Qzezhhl6Rp21gJ/IVTW7Z3y9EWXhuUBC2Shnf+DX0antecpAwSP8w== }
    engines: { node: '>=10' }
    dev: true

  /yargs/16.2.0:
    resolution:
      { integrity: sha512-D1mvvtDG0L5ft/jGWkLpG1+m0eQxOfaBvTNELraWj22wSVUMWxZUvYgJYcKh6jGGIkJFhH4IZPQhR4TKpc8mBw== }
    engines: { node: '>=10' }
    dependencies:
      cliui: 7.0.4
      escalade: 3.1.1
      get-caller-file: 2.0.5
      require-directory: 2.1.1
      string-width: 4.2.3
      y18n: 5.0.8
      yargs-parser: 20.2.9
    dev: true

  /yn/3.1.1:
    resolution:
      { integrity: sha512-Ux4ygGWsu2c7isFWe8Yu1YluJmqVhxqK2cLXNQA5AcC3QfbGNpM7fu0Y8b/z16pXLnFxZYvWhd3fhBY9DLmC6Q== }
    engines: { node: '>=6' }
    dev: true

  /yocto-queue/0.1.0:
    resolution:
      { integrity: sha512-rVksvsnNCdJ/ohGc6xgPwyN8eheCxsiLM8mxuE/t/mOVqJewPuO1miLpTHQiRgTKCLexL4MeAFVagts7HmNZ2Q== }
    engines: { node: '>=10' }
    dev: false

  /z-schema/5.0.2:
    resolution:
      { integrity: sha512-40TH47ukMHq5HrzkeVE40Ad7eIDKaRV2b+Qpi2prLc9X9eFJFzV7tMe5aH12e6avaSS/u5l653EQOv+J9PirPw== }
    engines: { node: '>=8.0.0' }
    hasBin: true
    dependencies:
      lodash.get: 4.4.2
      lodash.isequal: 4.5.0
      validator: 13.7.0
    optionalDependencies:
      commander: 2.20.3
    dev: true

  /zip-stream/4.1.0:
    resolution:
      { integrity: sha512-zshzwQW7gG7hjpBlgeQP9RuyPGNxvJdzR8SUM3QhxCnLjWN2E7j3dOvpeDcQoETfHx0urRS7EtmVToql7YpU4A== }
    engines: { node: '>= 10' }
    dependencies:
      archiver-utils: 2.1.0
      compress-commons: 4.1.1
      readable-stream: 3.6.0
    dev: false<|MERGE_RESOLUTION|>--- conflicted
+++ resolved
@@ -1533,20 +1533,6 @@
       ms: 2.1.3
       strip-ansi: 6.0.1
 
-<<<<<<< HEAD
-  /@prisma/engines-version/3.10.0-42.050ba2cf976b451529a8fd53c55b44798a94bc5a:
-    resolution:
-      { integrity: sha512-tEuujfzI9aqrEsUPwQWFoVZiyvMW2GZ0Hx1qETuPSeBydXEUObfyrNHsE3Bjz9bCp2GUuW3MmeAlbK5roP5Ffg== }
-
-  /@prisma/engines/3.10.0-42.050ba2cf976b451529a8fd53c55b44798a94bc5a:
-    resolution:
-      { integrity: sha512-YoSNe+fXN1X57FLC9/crqm9BNbqyAxJGXxpOST8dIKGPs0BfNXiSx2GYByd7AESMquW5mvGX2coMfswwz/HiXQ== }
-    requiresBuild: true
-
-  /@prisma/fetch-engine/3.10.0-42.050ba2cf976b451529a8fd53c55b44798a94bc5a:
-    resolution:
-      { integrity: sha512-rc9tbq0Sx9L4AFeR+Gf3MfX4eEA+YhC2Xn6pqrwoMCqwaHI+aw8OkKoe2diEjsHFUCrbe7Hk3tZi8i+bcsk2xQ== }
-=======
   /@prisma/engines-version/3.10.0-47.938627579146798d30c4cc4c1151dbc620efca0c:
     resolution:
       { integrity: sha512-SIQB3loVVmI+TAj8z36jViWjxFYlmKt0LcM1G/dSOJbeQBNEVKdZ5E+9p9vKe2Q7J/Ob1AE517uFWQTnPBMCnQ== }
@@ -1559,7 +1545,6 @@
   /@prisma/fetch-engine/3.10.0-47.938627579146798d30c4cc4c1151dbc620efca0c:
     resolution:
       { integrity: sha512-2lE5xj6lSoGkHyQa3k9YCol7/kKhg6wnNcFsWlDlgGSjljhZK5J/+nfmCnLv49GIpfuHextHiX0xG0wwzWNcEA== }
->>>>>>> 3854a96e
     dependencies:
       '@prisma/debug': 3.9.2
       '@prisma/get-platform': 3.10.0-47.938627579146798d30c4cc4c1151dbc620efca0c
@@ -1582,15 +1567,9 @@
       - encoding
       - supports-color
 
-<<<<<<< HEAD
-  /@prisma/get-platform/3.10.0-42.050ba2cf976b451529a8fd53c55b44798a94bc5a:
-    resolution:
-      { integrity: sha512-6Skc5zHwiJhHi3ei3bBktsVpYAiLHeRi6EY7w9iXQEGbUXKHzo9GXoQYDMaujw93rjvkVpnq4sbbCMhlYMq3aQ== }
-=======
   /@prisma/get-platform/3.10.0-47.938627579146798d30c4cc4c1151dbc620efca0c:
     resolution:
       { integrity: sha512-208gtOXc9l14uO5NsZZbvnJsQh+ZlR//njdlNZRpUUDtEFLFGwn/2MCF/aWo+Ird72jrBKrX1IwSbgyAe+wdaw== }
->>>>>>> 3854a96e
     dependencies:
       '@prisma/debug': 3.9.2
 
