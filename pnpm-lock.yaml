--- conflicted
+++ resolved
@@ -82,17 +82,10 @@
     specifiers:
       '@prisma/client': workspace:*
       '@prisma/debug': workspace:*
-<<<<<<< HEAD
       '@prisma/engines': 2.29.0-17.e38b885bb882c087f235a846e563740e685e5037
       '@prisma/fetch-engine': 2.29.0-17.e38b885bb882c087f235a846e563740e685e5037
       '@prisma/generator-helper': workspace:*
       '@prisma/get-platform': 2.29.0-17.e38b885bb882c087f235a846e563740e685e5037
-=======
-      '@prisma/engines': 2.29.0-16.29ab90f60fae7b930be155a97e31856883f4ac22
-      '@prisma/fetch-engine': 2.29.0-16.29ab90f60fae7b930be155a97e31856883f4ac22
-      '@prisma/generator-helper': workspace:*
-      '@prisma/get-platform': 2.29.0-16.29ab90f60fae7b930be155a97e31856883f4ac22
->>>>>>> ee488517
       '@prisma/migrate': workspace:*
       '@prisma/sdk': workspace:*
       '@prisma/studio-server': 0.418.0
@@ -137,7 +130,6 @@
       ts-jest: 27.0.4
       typescript: 4.3.5
     dependencies:
-<<<<<<< HEAD
       '@prisma/engines': 2.29.0-17.e38b885bb882c087f235a846e563740e685e5037
     devDependencies:
       '@prisma/client': link:../client
@@ -145,15 +137,6 @@
       '@prisma/fetch-engine': 2.29.0-17.e38b885bb882c087f235a846e563740e685e5037
       '@prisma/generator-helper': link:../generator-helper
       '@prisma/get-platform': 2.29.0-17.e38b885bb882c087f235a846e563740e685e5037
-=======
-      '@prisma/engines': 2.29.0-16.29ab90f60fae7b930be155a97e31856883f4ac22
-    devDependencies:
-      '@prisma/client': link:../client
-      '@prisma/debug': link:../debug
-      '@prisma/fetch-engine': 2.29.0-16.29ab90f60fae7b930be155a97e31856883f4ac22
-      '@prisma/generator-helper': link:../generator-helper
-      '@prisma/get-platform': 2.29.0-16.29ab90f60fae7b930be155a97e31856883f4ac22
->>>>>>> ee488517
       '@prisma/migrate': link:../migrate
       '@prisma/sdk': link:../sdk
       '@prisma/studio-server': 0.418.0
@@ -202,19 +185,11 @@
     specifiers:
       '@prisma/debug': workspace:*
       '@prisma/engine-core': workspace:*
-<<<<<<< HEAD
       '@prisma/engines': 2.29.0-17.e38b885bb882c087f235a846e563740e685e5037
       '@prisma/engines-version': 2.29.0-17.e38b885bb882c087f235a846e563740e685e5037
       '@prisma/fetch-engine': 2.29.0-17.e38b885bb882c087f235a846e563740e685e5037
       '@prisma/generator-helper': workspace:*
       '@prisma/get-platform': 2.29.0-17.e38b885bb882c087f235a846e563740e685e5037
-=======
-      '@prisma/engines': 2.29.0-16.29ab90f60fae7b930be155a97e31856883f4ac22
-      '@prisma/engines-version': 2.29.0-16.29ab90f60fae7b930be155a97e31856883f4ac22
-      '@prisma/fetch-engine': 2.29.0-16.29ab90f60fae7b930be155a97e31856883f4ac22
-      '@prisma/generator-helper': workspace:*
-      '@prisma/get-platform': 2.29.0-16.29ab90f60fae7b930be155a97e31856883f4ac22
->>>>>>> ee488517
       '@prisma/migrate': workspace:*
       '@prisma/sdk': workspace:*
       '@timsuchanek/copy': 1.4.5
@@ -269,7 +244,6 @@
       tsd: 0.17.0
       typescript: 4.3.5
     dependencies:
-<<<<<<< HEAD
       '@prisma/engines-version': 2.29.0-17.e38b885bb882c087f235a846e563740e685e5037
     devDependencies:
       '@prisma/debug': link:../debug
@@ -278,16 +252,6 @@
       '@prisma/fetch-engine': 2.29.0-17.e38b885bb882c087f235a846e563740e685e5037
       '@prisma/generator-helper': link:../generator-helper
       '@prisma/get-platform': 2.29.0-17.e38b885bb882c087f235a846e563740e685e5037
-=======
-      '@prisma/engines-version': 2.29.0-16.29ab90f60fae7b930be155a97e31856883f4ac22
-    devDependencies:
-      '@prisma/debug': link:../debug
-      '@prisma/engine-core': link:../engine-core
-      '@prisma/engines': 2.29.0-16.29ab90f60fae7b930be155a97e31856883f4ac22
-      '@prisma/fetch-engine': 2.29.0-16.29ab90f60fae7b930be155a97e31856883f4ac22
-      '@prisma/generator-helper': link:../generator-helper
-      '@prisma/get-platform': 2.29.0-16.29ab90f60fae7b930be155a97e31856883f4ac22
->>>>>>> ee488517
       '@prisma/migrate': link:../migrate
       '@prisma/sdk': link:../sdk
       '@timsuchanek/copy': 1.4.5
@@ -392,15 +356,9 @@
   packages/engine-core:
     specifiers:
       '@prisma/debug': workspace:*
-<<<<<<< HEAD
       '@prisma/engines': 2.29.0-17.e38b885bb882c087f235a846e563740e685e5037
       '@prisma/generator-helper': workspace:*
       '@prisma/get-platform': 2.29.0-17.e38b885bb882c087f235a846e563740e685e5037
-=======
-      '@prisma/engines': 2.29.0-16.29ab90f60fae7b930be155a97e31856883f4ac22
-      '@prisma/generator-helper': workspace:*
-      '@prisma/get-platform': 2.29.0-16.29ab90f60fae7b930be155a97e31856883f4ac22
->>>>>>> ee488517
       '@types/jest': 26.0.24
       '@types/node': 12.20.18
       '@typescript-eslint/eslint-plugin': 4.29.0
@@ -428,15 +386,9 @@
       undici: 3.3.6
     dependencies:
       '@prisma/debug': link:../debug
-<<<<<<< HEAD
       '@prisma/engines': 2.29.0-17.e38b885bb882c087f235a846e563740e685e5037
       '@prisma/generator-helper': link:../generator-helper
       '@prisma/get-platform': 2.29.0-17.e38b885bb882c087f235a846e563740e685e5037
-=======
-      '@prisma/engines': 2.29.0-16.29ab90f60fae7b930be155a97e31856883f4ac22
-      '@prisma/generator-helper': link:../generator-helper
-      '@prisma/get-platform': 2.29.0-16.29ab90f60fae7b930be155a97e31856883f4ac22
->>>>>>> ee488517
       chalk: 4.1.2
       execa: 5.1.1
       get-stream: 6.0.1
@@ -514,11 +466,7 @@
   packages/integration-tests:
     specifiers:
       '@prisma/client': workspace:*
-<<<<<<< HEAD
       '@prisma/get-platform': 2.29.0-17.e38b885bb882c087f235a846e563740e685e5037
-=======
-      '@prisma/get-platform': 2.29.0-16.29ab90f60fae7b930be155a97e31856883f4ac22
->>>>>>> ee488517
       '@prisma/migrate': workspace:*
       '@prisma/sdk': workspace:*
       '@sindresorhus/slugify': 1.1.2
@@ -559,11 +507,7 @@
       verror: 1.10.0
     devDependencies:
       '@prisma/client': link:../client
-<<<<<<< HEAD
       '@prisma/get-platform': 2.29.0-17.e38b885bb882c087f235a846e563740e685e5037
-=======
-      '@prisma/get-platform': 2.29.0-16.29ab90f60fae7b930be155a97e31856883f4ac22
->>>>>>> ee488517
       '@prisma/migrate': link:../migrate
       '@prisma/sdk': link:../sdk
       '@sindresorhus/slugify': 1.1.2
@@ -606,15 +550,9 @@
   packages/migrate:
     specifiers:
       '@prisma/debug': workspace:*
-<<<<<<< HEAD
       '@prisma/engines-version': 2.29.0-17.e38b885bb882c087f235a846e563740e685e5037
       '@prisma/generator-helper': workspace:*
       '@prisma/get-platform': 2.29.0-17.e38b885bb882c087f235a846e563740e685e5037
-=======
-      '@prisma/engines-version': 2.29.0-16.29ab90f60fae7b930be155a97e31856883f4ac22
-      '@prisma/generator-helper': workspace:*
-      '@prisma/get-platform': 2.29.0-16.29ab90f60fae7b930be155a97e31856883f4ac22
->>>>>>> ee488517
       '@prisma/sdk': workspace:*
       '@sindresorhus/slugify': 1.1.0
       '@types/jest': 26.0.24
@@ -660,11 +598,7 @@
       typescript: 4.3.5
     dependencies:
       '@prisma/debug': link:../debug
-<<<<<<< HEAD
       '@prisma/get-platform': 2.29.0-17.e38b885bb882c087f235a846e563740e685e5037
-=======
-      '@prisma/get-platform': 2.29.0-16.29ab90f60fae7b930be155a97e31856883f4ac22
->>>>>>> ee488517
       '@sindresorhus/slugify': 1.1.0
       execa: 5.1.1
       global-dirs: 3.0.0
@@ -679,11 +613,7 @@
       strip-ansi: 6.0.0
       strip-indent: 3.0.0
     devDependencies:
-<<<<<<< HEAD
       '@prisma/engines-version': 2.29.0-17.e38b885bb882c087f235a846e563740e685e5037
-=======
-      '@prisma/engines-version': 2.29.0-16.29ab90f60fae7b930be155a97e31856883f4ac22
->>>>>>> ee488517
       '@prisma/generator-helper': link:../generator-helper
       '@prisma/sdk': link:../sdk
       '@types/jest': 26.0.24
@@ -762,17 +692,10 @@
     specifiers:
       '@prisma/debug': workspace:*
       '@prisma/engine-core': workspace:*
-<<<<<<< HEAD
       '@prisma/engines': 2.29.0-17.e38b885bb882c087f235a846e563740e685e5037
       '@prisma/fetch-engine': 2.29.0-17.e38b885bb882c087f235a846e563740e685e5037
       '@prisma/generator-helper': workspace:*
       '@prisma/get-platform': 2.29.0-17.e38b885bb882c087f235a846e563740e685e5037
-=======
-      '@prisma/engines': 2.29.0-16.29ab90f60fae7b930be155a97e31856883f4ac22
-      '@prisma/fetch-engine': 2.29.0-16.29ab90f60fae7b930be155a97e31856883f4ac22
-      '@prisma/generator-helper': workspace:*
-      '@prisma/get-platform': 2.29.0-16.29ab90f60fae7b930be155a97e31856883f4ac22
->>>>>>> ee488517
       '@timsuchanek/copy': 1.4.5
       '@types/jest': 26.0.24
       '@types/node': 12.20.18
@@ -825,17 +748,10 @@
     dependencies:
       '@prisma/debug': link:../debug
       '@prisma/engine-core': link:../engine-core
-<<<<<<< HEAD
       '@prisma/engines': 2.29.0-17.e38b885bb882c087f235a846e563740e685e5037
       '@prisma/fetch-engine': 2.29.0-17.e38b885bb882c087f235a846e563740e685e5037
       '@prisma/generator-helper': link:../generator-helper
       '@prisma/get-platform': 2.29.0-17.e38b885bb882c087f235a846e563740e685e5037
-=======
-      '@prisma/engines': 2.29.0-16.29ab90f60fae7b930be155a97e31856883f4ac22
-      '@prisma/fetch-engine': 2.29.0-16.29ab90f60fae7b930be155a97e31856883f4ac22
-      '@prisma/generator-helper': link:../generator-helper
-      '@prisma/get-platform': 2.29.0-16.29ab90f60fae7b930be155a97e31856883f4ac22
->>>>>>> ee488517
       '@timsuchanek/copy': 1.4.5
       archiver: 4.0.2
       arg: 5.0.0
@@ -1758,26 +1674,16 @@
       - supports-color
     dev: true
 
-<<<<<<< HEAD
   /@prisma/engines-version/2.29.0-17.e38b885bb882c087f235a846e563740e685e5037:
     resolution: {integrity: sha512-9i+lMO7FAhyqnkuVitgJ0f/yhcv7CP7g8hzL1KzQUm8BNQhYmKvE4fSXV3Sl+FYRtniojEAi/hD/BsmT7/ReBw==}
-=======
-  /@prisma/engines-version/2.29.0-16.29ab90f60fae7b930be155a97e31856883f4ac22:
-    resolution: {integrity: sha512-Pde9URUSSps6DVtqGPrOlWhI8nLyLKPoi/y/zErC8YL7a313weRj+d30FAaLcQXrrcNLaI+niaUoayj1npA3+g==}
->>>>>>> ee488517
 
   /@prisma/engines/2.29.0-14.7a25b4cea9ebc8ffbbe419dbe66a06590f514fe4:
     resolution: {integrity: sha512-CKAb1hnkhIIZ+cP6f57g3BJt5cRg1QCLpaBL2Kp6nkSVz0PKPkckoezNsD6gL1SOVlPQ/Jtwoqhru4fPWmuP3Q==}
     requiresBuild: true
     dev: true
 
-<<<<<<< HEAD
   /@prisma/engines/2.29.0-17.e38b885bb882c087f235a846e563740e685e5037:
     resolution: {integrity: sha512-9jumBnF9efcSXqp17xJEZtLzZFYSr0TNDBFYvhDe4tGEKHGAZ+MZxyIMz5lVwd6tm92Dqf0i5KUPIB7HU6t7hQ==}
-=======
-  /@prisma/engines/2.29.0-16.29ab90f60fae7b930be155a97e31856883f4ac22:
-    resolution: {integrity: sha512-+WBy0c8iVVFpJdHjiRDpptr7YyGr2pbFDXu+zt52po8u6g0t+0vw7sOlv8A0bCxwmPz88XTQ/gRiAQlritD4JQ==}
->>>>>>> ee488517
     requiresBuild: true
 
   /@prisma/fetch-engine/2.29.0-14.7a25b4cea9ebc8ffbbe419dbe66a06590f514fe4:
@@ -1804,19 +1710,11 @@
       - supports-color
     dev: true
 
-<<<<<<< HEAD
   /@prisma/fetch-engine/2.29.0-17.e38b885bb882c087f235a846e563740e685e5037:
     resolution: {integrity: sha512-wygVvHvRx0o2T0/4nPI6sPswwOh34SKvs5K8/QHMZKh/fc1RHU7i5gryzmNBVFRg3Pkniq1tZajhvoV/7Q0EQg==}
     dependencies:
       '@prisma/debug': 2.28.0
       '@prisma/get-platform': 2.29.0-17.e38b885bb882c087f235a846e563740e685e5037
-=======
-  /@prisma/fetch-engine/2.29.0-16.29ab90f60fae7b930be155a97e31856883f4ac22:
-    resolution: {integrity: sha512-+eKOke3scsZF3QEYTGAXcc5aczKTOeXCPnCHsMJHhPByJqV0Plde06xiCBQFeiGjuSHvOoWWdQHZyTwfHvOXag==}
-    dependencies:
-      '@prisma/debug': 2.28.0
-      '@prisma/get-platform': 2.29.0-16.29ab90f60fae7b930be155a97e31856883f4ac22
->>>>>>> ee488517
       chalk: 4.1.1
       execa: 5.1.1
       find-cache-dir: 3.3.1
@@ -1854,13 +1752,8 @@
       - supports-color
     dev: true
 
-<<<<<<< HEAD
   /@prisma/get-platform/2.29.0-17.e38b885bb882c087f235a846e563740e685e5037:
     resolution: {integrity: sha512-AQxtsNJD2CtUvB+44yu+vxO001p9BqaUVVEiGK5s+JYchX76nqNgrAmPuLQZD3GMDhSFPW5aCu1Qj7zA0aYaKA==}
-=======
-  /@prisma/get-platform/2.29.0-16.29ab90f60fae7b930be155a97e31856883f4ac22:
-    resolution: {integrity: sha512-G5cPZlRjGMp75d9IaKBRlpEN/pvXDHVaPz6wGgzXH3RfAsJj2/ULDpt5x/eonoQ/PZxzf0TBb9hasV3rqtqesQ==}
->>>>>>> ee488517
     dependencies:
       '@prisma/debug': 2.28.0
     transitivePeerDependencies:
