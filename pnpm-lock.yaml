lockfileVersion: 5.3

importers:

  .:
    specifiers:
      '@sindresorhus/slugify': 1.1.2
      '@slack/webhook': 6.0.0
      '@types/benchmark': 2.1.1
      '@types/debug': 4.1.7
      '@types/graphviz': 0.0.33
      '@types/node': 14.17.9
      '@types/redis': 2.8.31
      '@typescript-eslint/eslint-plugin': 4.29.1
      '@typescript-eslint/parser': 4.29.1
      arg: 5.0.0
      batching-toposort: 1.2.0
      benchmark: 2.1.4
      chalk: 4.1.2
      debug: 4.3.2
      esbuild: 0.12.17
      eslint: 7.32.0
      eslint-config-prettier: 8.3.0
      eslint-plugin-eslint-comments: 3.2.0
      eslint-plugin-jest: 24.4.0
      eslint-plugin-prettier: 3.4.0
      execa: 5.1.1
      globby: 11.0.4
      graphviz: 0.0.9
      husky: 7.0.1
      is-ci: 3.0.0
      node-fetch: 2.6.1
      p-map: 4.0.0
      p-reduce: 2.1.0
      p-retry: 4.6.1
      prettier: 2.3.2
      redis: 3.1.2
      redis-lock: 0.1.4
      semver: 7.3.5
      staged-git-files: 1.2.0
      ts-node: 10.2.0
      typescript: 4.3.5
    devDependencies:
      '@sindresorhus/slugify': 1.1.2
      '@slack/webhook': 6.0.0_debug@4.3.2
      '@types/benchmark': 2.1.1
      '@types/debug': 4.1.7
      '@types/graphviz': 0.0.33
      '@types/node': 14.17.9
      '@types/redis': 2.8.31
      '@typescript-eslint/eslint-plugin': 4.29.1_d4376362794b743c19f4cba25c7fc6f5
      '@typescript-eslint/parser': 4.29.1_eslint@7.32.0+typescript@4.3.5
      arg: 5.0.0
      batching-toposort: 1.2.0
      benchmark: 2.1.4
      chalk: 4.1.2
      debug: 4.3.2
      esbuild: 0.12.17
      eslint: 7.32.0
      eslint-config-prettier: 8.3.0_eslint@7.32.0
      eslint-plugin-eslint-comments: 3.2.0_eslint@7.32.0
      eslint-plugin-jest: 24.4.0_f4d5ebf74e0ec1069e4c71ab7b88d1dd
      eslint-plugin-prettier: 3.4.0_5a48a349ffec60f5257b5f148f5199c3
      execa: 5.1.1
      globby: 11.0.4
      graphviz: 0.0.9
      husky: 7.0.1
      is-ci: 3.0.0
      node-fetch: 2.6.1
      p-map: 4.0.0
      p-reduce: 2.1.0
      p-retry: 4.6.1
      prettier: 2.3.2
      redis: 3.1.2
      redis-lock: 0.1.4
      semver: 7.3.5
      staged-git-files: 1.2.0
      ts-node: 10.2.0_3cddbd81c3a53971a7cbc3c93cba6165
      typescript: 4.3.5

  packages/cli:
    specifiers:
      '@prisma/client': workspace:*
      '@prisma/debug': workspace:*
      '@prisma/engines': 2.30.0-10.0210b3de5042a714f8838a59f9edcb28b11ab97d
      '@prisma/fetch-engine': 2.30.0-10.0210b3de5042a714f8838a59f9edcb28b11ab97d
      '@prisma/generator-helper': workspace:*
      '@prisma/get-platform': 2.30.0-10.0210b3de5042a714f8838a59f9edcb28b11ab97d
      '@prisma/migrate': workspace:*
      '@prisma/sdk': workspace:*
      '@prisma/studio-server': 0.422.0
      '@timsuchanek/copy': 1.4.5
      '@types/jest': 27.0.0
      '@types/rimraf': 3.0.1
      '@types/ws': 7.4.7
      '@typescript-eslint/eslint-plugin': 4.29.1
      '@typescript-eslint/parser': 4.29.1
      chalk: 4.1.2
      checkpoint-client: 1.1.20
      dotenv: 10.0.0
      esbuild: 0.8.53
      escape-string-regexp: 4.0.0
      eslint: 7.32.0
      eslint-config-prettier: 8.3.0
      eslint-plugin-eslint-comments: 3.2.0
      eslint-plugin-jest: 24.4.0
      eslint-plugin-prettier: 3.4.0
      execa: 5.1.1
      fast-deep-equal: 3.1.3
      fs-jetpack: 4.1.1
      get-port: 5.1.1
      global-dirs: 3.0.0
      indent-string: 4.0.0
      is-installed-globally: 0.4.0
      jest: 27.0.6
      line-replace: 2.0.1
      lint-staged: 11.1.2
      log-update: 4.0.0
      make-dir: 3.1.0
      node-fetch: 2.6.1
      open: 7.4.2
      pg: 8.7.1
      pkg-up: 3.1.0
      prettier: 2.3.2
      replace-string: 3.1.0
      resolve-pkg: 2.0.0
      rimraf: 3.0.2
      strip-ansi: 6.0.0
      tempy: 1.0.1
      ts-jest: 27.0.4
      typescript: 4.3.5
    dependencies:
      '@prisma/engines': 2.30.0-10.0210b3de5042a714f8838a59f9edcb28b11ab97d
    devDependencies:
      '@prisma/client': link:../client
      '@prisma/debug': link:../debug
      '@prisma/fetch-engine': 2.30.0-10.0210b3de5042a714f8838a59f9edcb28b11ab97d
      '@prisma/generator-helper': link:../generator-helper
      '@prisma/get-platform': 2.30.0-10.0210b3de5042a714f8838a59f9edcb28b11ab97d
      '@prisma/migrate': link:../migrate
      '@prisma/sdk': link:../sdk
      '@prisma/studio-server': 0.422.0
      '@timsuchanek/copy': 1.4.5
      '@types/jest': 27.0.0
      '@types/rimraf': 3.0.1
      '@types/ws': 7.4.7
      '@typescript-eslint/eslint-plugin': 4.29.1_d4376362794b743c19f4cba25c7fc6f5
      '@typescript-eslint/parser': 4.29.1_eslint@7.32.0+typescript@4.3.5
      chalk: 4.1.2
      checkpoint-client: 1.1.20
      dotenv: 10.0.0
      esbuild: 0.8.53
      escape-string-regexp: 4.0.0
      eslint: 7.32.0
      eslint-config-prettier: 8.3.0_eslint@7.32.0
      eslint-plugin-eslint-comments: 3.2.0_eslint@7.32.0
      eslint-plugin-jest: 24.4.0_f4d5ebf74e0ec1069e4c71ab7b88d1dd
      eslint-plugin-prettier: 3.4.0_5a48a349ffec60f5257b5f148f5199c3
      execa: 5.1.1
      fast-deep-equal: 3.1.3
      fs-jetpack: 4.1.1
      get-port: 5.1.1
      global-dirs: 3.0.0
      indent-string: 4.0.0
      is-installed-globally: 0.4.0
      jest: 27.0.6
      line-replace: 2.0.1
      lint-staged: 11.1.2
      log-update: 4.0.0
      make-dir: 3.1.0
      node-fetch: 2.6.1
      open: 7.4.2
      pg: 8.7.1
      pkg-up: 3.1.0
      prettier: 2.3.2
      replace-string: 3.1.0
      resolve-pkg: 2.0.0
      rimraf: 3.0.2
      strip-ansi: 6.0.0
      tempy: 1.0.1
      ts-jest: 27.0.4_442e9978f2a8aee0556473dbeff50cf9
      typescript: 4.3.5

  packages/client:
    specifiers:
      '@prisma/debug': workspace:*
      '@prisma/engine-core': workspace:*
      '@prisma/engines': 2.30.0-10.0210b3de5042a714f8838a59f9edcb28b11ab97d
      '@prisma/engines-version': 2.30.0-10.0210b3de5042a714f8838a59f9edcb28b11ab97d
      '@prisma/fetch-engine': 2.30.0-10.0210b3de5042a714f8838a59f9edcb28b11ab97d
      '@prisma/generator-helper': workspace:*
      '@prisma/get-platform': 2.30.0-10.0210b3de5042a714f8838a59f9edcb28b11ab97d
      '@prisma/migrate': workspace:*
      '@prisma/sdk': workspace:*
      '@timsuchanek/copy': 1.4.5
      '@types/debug': 4.1.7
      '@types/jest': 27.0.0
      '@types/js-levenshtein': 1.1.0
      '@types/mssql': 6.0.8
      '@types/node': 12.20.19
      '@types/pg': 8.6.1
      '@typescript-eslint/eslint-plugin': 4.29.1
      '@typescript-eslint/parser': 4.29.1
      arg: 5.0.0
      chalk: 4.1.2
      decimal.js: 10.3.1
      esbuild: 0.8.53
      escape-string-regexp: 4.0.0
      eslint: 7.32.0
      eslint-config-prettier: 8.3.0
      eslint-plugin-eslint-comments: 3.2.0
      eslint-plugin-jest: 24.4.0
      eslint-plugin-prettier: 3.4.0
      execa: 5.1.1
      flat-map-polyfill: 0.3.8
      fs-monkey: 1.0.3
      get-own-enumerable-property-symbols: 3.0.2
      indent-string: 4.0.0
      is-obj: 2.0.0
      is-regexp: 2.1.0
      jest: 27.0.6
      js-levenshtein: 1.1.6
      klona: 2.0.4
      lint-staged: 11.1.2
      make-dir: 3.1.0
      mariadb: 2.5.4
      mssql: 7.2.0
      pg: 8.7.1
      pkg-up: 3.1.0
      pluralize: 8.0.0
      prettier: 2.3.2
      replace-string: 3.1.0
      rimraf: 3.0.2
      rollup: 2.56.2
      rollup-plugin-dts: 3.0.2
      sort-keys: 4.2.0
      source-map-support: 0.5.19
      sql-template-tag: 4.0.0
      stacktrace-parser: 0.1.10
      strip-ansi: 6.0.0
      strip-indent: 3.0.0
      ts-jest: 27.0.4
      ts-node: 10.2.0
      tsd: 0.17.0
      typescript: 4.3.5
    dependencies:
      '@prisma/engines-version': 2.30.0-10.0210b3de5042a714f8838a59f9edcb28b11ab97d
    devDependencies:
      '@prisma/debug': link:../debug
      '@prisma/engine-core': link:../engine-core
      '@prisma/engines': 2.30.0-10.0210b3de5042a714f8838a59f9edcb28b11ab97d
      '@prisma/fetch-engine': 2.30.0-10.0210b3de5042a714f8838a59f9edcb28b11ab97d
      '@prisma/generator-helper': link:../generator-helper
      '@prisma/get-platform': 2.30.0-10.0210b3de5042a714f8838a59f9edcb28b11ab97d
      '@prisma/migrate': link:../migrate
      '@prisma/sdk': link:../sdk
      '@timsuchanek/copy': 1.4.5
      '@types/debug': 4.1.7
      '@types/jest': 27.0.0
      '@types/js-levenshtein': 1.1.0
      '@types/mssql': 6.0.8
      '@types/node': 12.20.19
      '@types/pg': 8.6.1
      '@typescript-eslint/eslint-plugin': 4.29.1_d4376362794b743c19f4cba25c7fc6f5
      '@typescript-eslint/parser': 4.29.1_eslint@7.32.0+typescript@4.3.5
      arg: 5.0.0
      chalk: 4.1.2
      decimal.js: 10.3.1
      esbuild: 0.8.53
      escape-string-regexp: 4.0.0
      eslint: 7.32.0
      eslint-config-prettier: 8.3.0_eslint@7.32.0
      eslint-plugin-eslint-comments: 3.2.0_eslint@7.32.0
      eslint-plugin-jest: 24.4.0_f4d5ebf74e0ec1069e4c71ab7b88d1dd
      eslint-plugin-prettier: 3.4.0_5a48a349ffec60f5257b5f148f5199c3
      execa: 5.1.1
      flat-map-polyfill: 0.3.8
      fs-monkey: 1.0.3
      get-own-enumerable-property-symbols: 3.0.2
      indent-string: 4.0.0
      is-obj: 2.0.0
      is-regexp: 2.1.0
      jest: 27.0.6_ts-node@10.2.0
      js-levenshtein: 1.1.6
      klona: 2.0.4
      lint-staged: 11.1.2
      make-dir: 3.1.0
      mariadb: 2.5.4
      mssql: 7.2.0
      pg: 8.7.1
      pkg-up: 3.1.0
      pluralize: 8.0.0
      prettier: 2.3.2
      replace-string: 3.1.0
      rimraf: 3.0.2
      rollup: 2.56.2
      rollup-plugin-dts: 3.0.2_rollup@2.56.2+typescript@4.3.5
      sort-keys: 4.2.0
      source-map-support: 0.5.19
      sql-template-tag: 4.0.0
      stacktrace-parser: 0.1.10
      strip-ansi: 6.0.0
      strip-indent: 3.0.0
      ts-jest: 27.0.4_442e9978f2a8aee0556473dbeff50cf9
      ts-node: 10.2.0_1be1d6e448db6d942ef39e7e14f59568
      tsd: 0.17.0
      typescript: 4.3.5

  packages/debug:
    specifiers:
      '@types/debug': 4.1.7
      '@types/jest': 27.0.0
      '@types/node': 12.20.19
      '@typescript-eslint/eslint-plugin': 4.29.1
      '@typescript-eslint/parser': 4.29.1
      debug: 4.3.2
      esbuild: 0.12.16
      eslint: 7.32.0
      eslint-config-prettier: 8.3.0
      eslint-plugin-eslint-comments: 3.2.0
      eslint-plugin-jest: 24.4.0
      eslint-plugin-prettier: 3.4.0
      execa: 5.1.1
      glob: 7.1.7
      jest: 27.0.6
      lint-staged: 11.1.2
      ms: 2.1.3
      prettier: 2.3.2
      strip-ansi: 6.0.0
      ts-jest: 27.0.4
      typescript: 4.3.5
    dependencies:
      '@types/debug': 4.1.7
      debug: 4.3.2
      ms: 2.1.3
    devDependencies:
      '@types/jest': 27.0.0
      '@types/node': 12.20.19
      '@typescript-eslint/eslint-plugin': 4.29.1_d4376362794b743c19f4cba25c7fc6f5
      '@typescript-eslint/parser': 4.29.1_eslint@7.32.0+typescript@4.3.5
      esbuild: 0.12.16
      eslint: 7.32.0
      eslint-config-prettier: 8.3.0_eslint@7.32.0
      eslint-plugin-eslint-comments: 3.2.0_eslint@7.32.0
      eslint-plugin-jest: 24.4.0_f4d5ebf74e0ec1069e4c71ab7b88d1dd
      eslint-plugin-prettier: 3.4.0_5a48a349ffec60f5257b5f148f5199c3
      execa: 5.1.1
      glob: 7.1.7
      jest: 27.0.6
      lint-staged: 11.1.2
      prettier: 2.3.2
      strip-ansi: 6.0.0
      ts-jest: 27.0.4_442e9978f2a8aee0556473dbeff50cf9
      typescript: 4.3.5

  packages/engine-core:
    specifiers:
      '@prisma/debug': workspace:*
      '@prisma/engines': 2.30.0-10.0210b3de5042a714f8838a59f9edcb28b11ab97d
      '@prisma/generator-helper': workspace:*
      '@prisma/get-platform': 2.30.0-10.0210b3de5042a714f8838a59f9edcb28b11ab97d
      '@types/jest': 27.0.0
      '@types/node': 12.20.19
      '@typescript-eslint/eslint-plugin': 4.29.1
      '@typescript-eslint/parser': 4.29.1
      chalk: 4.1.2
      esbuild: 0.12.16
      eslint: 7.32.0
      eslint-config-prettier: 8.3.0
      eslint-plugin-eslint-comments: 3.2.0
      eslint-plugin-jest: 24.4.0
      eslint-plugin-prettier: 3.4.0
      execa: 5.1.1
      get-stream: 6.0.1
      glob: 7.1.7
      indent-string: 4.0.0
      jest: 27.0.6
      lint-staged: 11.1.2
      new-github-issue-url: 0.2.1
      p-retry: 4.6.1
      prettier: 2.3.2
      strip-ansi: 6.0.0
      terminal-link: 2.1.1
      ts-jest: 27.0.4
      typescript: 4.3.5
      undici: 3.3.6
    dependencies:
      '@prisma/debug': link:../debug
      '@prisma/engines': 2.30.0-10.0210b3de5042a714f8838a59f9edcb28b11ab97d
      '@prisma/generator-helper': link:../generator-helper
      '@prisma/get-platform': 2.30.0-10.0210b3de5042a714f8838a59f9edcb28b11ab97d
      chalk: 4.1.2
      execa: 5.1.1
      get-stream: 6.0.1
      indent-string: 4.0.0
      new-github-issue-url: 0.2.1
      p-retry: 4.6.1
      terminal-link: 2.1.1
      undici: 3.3.6
    devDependencies:
      '@types/jest': 27.0.0
      '@types/node': 12.20.19
      '@typescript-eslint/eslint-plugin': 4.29.1_d4376362794b743c19f4cba25c7fc6f5
      '@typescript-eslint/parser': 4.29.1_eslint@7.32.0+typescript@4.3.5
      esbuild: 0.12.16
      eslint: 7.32.0
      eslint-config-prettier: 8.3.0_eslint@7.32.0
      eslint-plugin-eslint-comments: 3.2.0_eslint@7.32.0
      eslint-plugin-jest: 24.4.0_f4d5ebf74e0ec1069e4c71ab7b88d1dd
      eslint-plugin-prettier: 3.4.0_5a48a349ffec60f5257b5f148f5199c3
      glob: 7.1.7
      jest: 27.0.6
      lint-staged: 11.1.2
      prettier: 2.3.2
      strip-ansi: 6.0.0
      ts-jest: 27.0.4_442e9978f2a8aee0556473dbeff50cf9
      typescript: 4.3.5

  packages/generator-helper:
    specifiers:
      '@prisma/debug': workspace:*
      '@types/cross-spawn': 6.0.2
      '@types/jest': 27.0.0
      '@types/node': 12.20.19
      '@typescript-eslint/eslint-plugin': 4.29.1
      '@typescript-eslint/parser': 4.29.1
      chalk: 4.1.2
      cross-spawn: 7.0.3
      esbuild: 0.12.16
      eslint: 7.32.0
      eslint-config-prettier: 8.3.0
      eslint-plugin-eslint-comments: 3.2.0
      eslint-plugin-jest: 24.4.0
      eslint-plugin-prettier: 3.4.0
      glob: 7.1.7
      jest: 27.0.6
      lint-staged: 11.1.2
      prettier: 2.3.2
      ts-jest: 27.0.4
      ts-node: 10.2.0
      typescript: 4.3.5
    dependencies:
      '@prisma/debug': link:../debug
      '@types/cross-spawn': 6.0.2
      chalk: 4.1.2
      cross-spawn: 7.0.3
    devDependencies:
      '@types/jest': 27.0.0
      '@types/node': 12.20.19
      '@typescript-eslint/eslint-plugin': 4.29.1_d4376362794b743c19f4cba25c7fc6f5
      '@typescript-eslint/parser': 4.29.1_eslint@7.32.0+typescript@4.3.5
      esbuild: 0.12.16
      eslint: 7.32.0
      eslint-config-prettier: 8.3.0_eslint@7.32.0
      eslint-plugin-eslint-comments: 3.2.0_eslint@7.32.0
      eslint-plugin-jest: 24.4.0_f4d5ebf74e0ec1069e4c71ab7b88d1dd
      eslint-plugin-prettier: 3.4.0_5a48a349ffec60f5257b5f148f5199c3
      glob: 7.1.7
      jest: 27.0.6_ts-node@10.2.0
      lint-staged: 11.1.2
      prettier: 2.3.2
      ts-jest: 27.0.4_442e9978f2a8aee0556473dbeff50cf9
      ts-node: 10.2.0_1be1d6e448db6d942ef39e7e14f59568
      typescript: 4.3.5

  packages/integration-tests:
    specifiers:
      '@prisma/client': workspace:*
      '@prisma/get-platform': 2.30.0-10.0210b3de5042a714f8838a59f9edcb28b11ab97d
      '@prisma/migrate': workspace:*
      '@prisma/sdk': workspace:*
      '@sindresorhus/slugify': 1.1.2
      '@types/jest': 27.0.0
      '@types/mssql': 6.0.8
      '@types/node': 12.20.19
      '@types/pg': 8.6.1
      '@types/sqlite3': 3.1.7
      '@typescript-eslint/eslint-plugin': 4.29.1
      '@typescript-eslint/parser': 4.29.1
      decimal.js: 10.3.1
      esbuild: 0.12.16
      escape-string-regexp: 4.0.0
      eslint: 7.32.0
      eslint-config-prettier: 8.3.0
      eslint-plugin-eslint-comments: 3.2.0
      eslint-plugin-jest: 24.4.0
      eslint-plugin-prettier: 3.4.0
      execa: 5.1.1
      fs-jetpack: 4.1.1
      glob: 7.1.7
      jest: 27.0.6
      lint-staged: 11.1.2
      mariadb: 2.5.4
      mssql: 7.2.0
      pg: 8.7.1
      prettier: 2.3.2
      replace-string: 3.1.0
      segfault-handler: 1.3.0
      sqlite-async: 1.1.1
      sqlite3: 5.0.2
      string-hash: 1.1.3
      strip-ansi: 6.0.0
      tempy: 1.0.1
      ts-jest: 27.0.4
      ts-node: 10.2.0
      typescript: 4.3.5
      verror: 1.10.0
    devDependencies:
      '@prisma/client': link:../client
      '@prisma/get-platform': 2.30.0-10.0210b3de5042a714f8838a59f9edcb28b11ab97d
      '@prisma/migrate': link:../migrate
      '@prisma/sdk': link:../sdk
      '@sindresorhus/slugify': 1.1.2
      '@types/jest': 27.0.0
      '@types/mssql': 6.0.8
      '@types/node': 12.20.19
      '@types/pg': 8.6.1
      '@types/sqlite3': 3.1.7
      '@typescript-eslint/eslint-plugin': 4.29.1_d4376362794b743c19f4cba25c7fc6f5
      '@typescript-eslint/parser': 4.29.1_eslint@7.32.0+typescript@4.3.5
      decimal.js: 10.3.1
      esbuild: 0.12.16
      escape-string-regexp: 4.0.0
      eslint: 7.32.0
      eslint-config-prettier: 8.3.0_eslint@7.32.0
      eslint-plugin-eslint-comments: 3.2.0_eslint@7.32.0
      eslint-plugin-jest: 24.4.0_f4d5ebf74e0ec1069e4c71ab7b88d1dd
      eslint-plugin-prettier: 3.4.0_5a48a349ffec60f5257b5f148f5199c3
      execa: 5.1.1
      fs-jetpack: 4.1.1
      glob: 7.1.7
      jest: 27.0.6_ts-node@10.2.0
      lint-staged: 11.1.2
      mariadb: 2.5.4
      mssql: 7.2.0
      pg: 8.7.1
      prettier: 2.3.2
      replace-string: 3.1.0
      segfault-handler: 1.3.0
      sqlite-async: 1.1.1
      sqlite3: 5.0.2
      string-hash: 1.1.3
      strip-ansi: 6.0.0
      tempy: 1.0.1
      ts-jest: 27.0.4_442e9978f2a8aee0556473dbeff50cf9
      ts-node: 10.2.0_1be1d6e448db6d942ef39e7e14f59568
      typescript: 4.3.5
      verror: 1.10.0

  packages/migrate:
    specifiers:
      '@prisma/debug': workspace:*
      '@prisma/engines-version': 2.30.0-10.0210b3de5042a714f8838a59f9edcb28b11ab97d
      '@prisma/generator-helper': workspace:*
      '@prisma/get-platform': 2.30.0-10.0210b3de5042a714f8838a59f9edcb28b11ab97d
      '@prisma/sdk': workspace:*
      '@sindresorhus/slugify': 1.1.2
      '@types/jest': 27.0.0
      '@types/node': 12.20.19
      '@types/pg': 8.6.1
      '@types/prompts': 2.0.14
      '@types/sqlite3': 3.1.7
      '@typescript-eslint/eslint-plugin': 4.29.1
      '@typescript-eslint/parser': 4.29.1
      chalk: 4.1.2
      del: 6.0.0
      esbuild: 0.12.16
      eslint: 7.32.0
      eslint-config-prettier: 8.3.0
      eslint-plugin-eslint-comments: 3.2.0
      eslint-plugin-jest: 24.4.0
      eslint-plugin-prettier: 3.4.0
      execa: 5.1.1
      fs-jetpack: 4.1.1
      glob: 7.1.7
      global-dirs: 3.0.0
      has-yarn: 2.1.0
      indent-string: 4.0.0
      jest: 27.0.6
      lint-staged: 11.1.2
      log-update: 4.0.0
      make-dir: 3.1.0
      mariadb: 2.5.4
      mock-stdin: 1.0.0
      new-github-issue-url: 0.2.1
      open: 7.4.2
      pg: 8.7.1
      pkg-up: 3.1.0
      prettier: 2.3.2
      prompts: 2.4.1
      resolve-pkg: 2.0.0
      sqlite-async: 1.1.1
      sqlite3: 5.0.2
      strip-ansi: 6.0.0
      strip-indent: 3.0.0
      tempy: 1.0.1
      ts-jest: 27.0.4
      typescript: 4.3.5
    dependencies:
      '@prisma/debug': link:../debug
      '@prisma/get-platform': 2.30.0-10.0210b3de5042a714f8838a59f9edcb28b11ab97d
      '@sindresorhus/slugify': 1.1.2
      execa: 5.1.1
      global-dirs: 3.0.0
      has-yarn: 2.1.0
      indent-string: 4.0.0
      log-update: 4.0.0
      new-github-issue-url: 0.2.1
      open: 7.4.2
      pkg-up: 3.1.0
      prompts: 2.4.1
      resolve-pkg: 2.0.0
      strip-ansi: 6.0.0
      strip-indent: 3.0.0
    devDependencies:
      '@prisma/engines-version': 2.30.0-10.0210b3de5042a714f8838a59f9edcb28b11ab97d
      '@prisma/generator-helper': link:../generator-helper
      '@prisma/sdk': link:../sdk
      '@types/jest': 27.0.0
      '@types/node': 12.20.19
      '@types/pg': 8.6.1
      '@types/prompts': 2.0.14
      '@types/sqlite3': 3.1.7
      '@typescript-eslint/eslint-plugin': 4.29.1_d4376362794b743c19f4cba25c7fc6f5
      '@typescript-eslint/parser': 4.29.1_eslint@7.32.0+typescript@4.3.5
      chalk: 4.1.2
      del: 6.0.0
      esbuild: 0.12.16
      eslint: 7.32.0
      eslint-config-prettier: 8.3.0_eslint@7.32.0
      eslint-plugin-eslint-comments: 3.2.0_eslint@7.32.0
      eslint-plugin-jest: 24.4.0_f4d5ebf74e0ec1069e4c71ab7b88d1dd
      eslint-plugin-prettier: 3.4.0_5a48a349ffec60f5257b5f148f5199c3
      fs-jetpack: 4.1.1
      glob: 7.1.7
      jest: 27.0.6
      lint-staged: 11.1.2
      make-dir: 3.1.0
      mariadb: 2.5.4
      mock-stdin: 1.0.0
      pg: 8.7.1
      prettier: 2.3.2
      sqlite-async: 1.1.1
      sqlite3: 5.0.2
      tempy: 1.0.1
      ts-jest: 27.0.4_442e9978f2a8aee0556473dbeff50cf9
      typescript: 4.3.5

  packages/react-prisma:
    specifiers:
      '@prisma/client': workspace:*
      '@types/jest': 27.0.0
      '@types/node': 14.17.9
      '@typescript-eslint/eslint-plugin': 4.29.1
      '@typescript-eslint/parser': 4.29.1
      esbuild: 0.12.16
      eslint: 7.32.0
      eslint-config-prettier: 8.3.0
      eslint-plugin-eslint-comments: 3.2.0
      eslint-plugin-jest: 24.4.0
      eslint-plugin-prettier: 3.4.0
      glob: 7.1.7
      jest: 27.0.6
      lint-staged: 11.1.2
      prettier: 2.3.2
      react: 17.0.2
      strip-ansi: 7.0.0
      ts-jest: 27.0.4
      typescript: 4.3.5
    devDependencies:
      '@prisma/client': link:../client
      '@types/jest': 27.0.0
      '@types/node': 14.17.9
      '@typescript-eslint/eslint-plugin': 4.29.1_d4376362794b743c19f4cba25c7fc6f5
      '@typescript-eslint/parser': 4.29.1_eslint@7.32.0+typescript@4.3.5
      esbuild: 0.12.16
      eslint: 7.32.0
      eslint-config-prettier: 8.3.0_eslint@7.32.0
      eslint-plugin-eslint-comments: 3.2.0_eslint@7.32.0
      eslint-plugin-jest: 24.4.0_f4d5ebf74e0ec1069e4c71ab7b88d1dd
      eslint-plugin-prettier: 3.4.0_5a48a349ffec60f5257b5f148f5199c3
      glob: 7.1.7
      jest: 27.0.6
      lint-staged: 11.1.2
      prettier: 2.3.2
      react: 17.0.2
      strip-ansi: 7.0.0
      ts-jest: 27.0.4_442e9978f2a8aee0556473dbeff50cf9
      typescript: 4.3.5

  packages/sdk:
    specifiers:
      '@prisma/debug': workspace:*
      '@prisma/engine-core': workspace:*
      '@prisma/engines': 2.30.0-10.0210b3de5042a714f8838a59f9edcb28b11ab97d
      '@prisma/fetch-engine': 2.30.0-10.0210b3de5042a714f8838a59f9edcb28b11ab97d
      '@prisma/generator-helper': workspace:*
      '@prisma/get-platform': 2.30.0-10.0210b3de5042a714f8838a59f9edcb28b11ab97d
      '@timsuchanek/copy': 1.4.5
      '@types/jest': 27.0.0
      '@types/node': 12.20.19
      '@types/resolve': 1.20.1
      '@types/shell-quote': 1.7.1
      '@types/tar': 4.0.5
      '@typescript-eslint/eslint-plugin': 4.29.1
      '@typescript-eslint/parser': 4.29.1
      archiver: 4.0.2
      arg: 5.0.0
      chalk: 4.1.2
      checkpoint-client: 1.1.20
      cli-truncate: 2.1.0
      dotenv: 10.0.0
      esbuild: 0.12.16
      eslint: 7.32.0
      eslint-config-prettier: 8.3.0
      eslint-plugin-eslint-comments: 3.2.0
      eslint-plugin-jest: 24.4.0
      eslint-plugin-prettier: 3.4.0
      execa: 5.1.1
      find-up: 5.0.0
      glob: 7.1.7
      global-dirs: 3.0.0
      globby: 11.0.4
      has-yarn: 2.1.0
      is-ci: 3.0.0
      jest: 27.0.6
      lint-staged: 11.1.2
      make-dir: 3.1.0
      node-fetch: 2.6.1
      p-map: 4.0.0
      prettier: 2.3.2
      read-pkg-up: 7.0.1
      resolve: 1.20.0
      rimraf: 3.0.2
      shell-quote: 1.7.2
      string-width: 4.2.2
      strip-ansi: 6.0.0
      strip-indent: 3.0.0
      tar: 6.1.7
      temp-dir: 2.0.0
      temp-write: 4.0.0
      tempy: 1.0.1
      terminal-link: 2.1.1
      tmp: 0.2.1
      ts-jest: 27.0.4
      ts-node: 10.2.0
      typescript: 4.3.5
    dependencies:
      '@prisma/debug': link:../debug
      '@prisma/engine-core': link:../engine-core
      '@prisma/engines': 2.30.0-10.0210b3de5042a714f8838a59f9edcb28b11ab97d
      '@prisma/fetch-engine': 2.30.0-10.0210b3de5042a714f8838a59f9edcb28b11ab97d
      '@prisma/generator-helper': link:../generator-helper
      '@prisma/get-platform': 2.30.0-10.0210b3de5042a714f8838a59f9edcb28b11ab97d
      '@timsuchanek/copy': 1.4.5
      archiver: 4.0.2
      arg: 5.0.0
      chalk: 4.1.2
      checkpoint-client: 1.1.20
      cli-truncate: 2.1.0
      dotenv: 10.0.0
      execa: 5.1.1
      find-up: 5.0.0
      global-dirs: 3.0.0
      globby: 11.0.4
      has-yarn: 2.1.0
      is-ci: 3.0.0
      make-dir: 3.1.0
      node-fetch: 2.6.1
      p-map: 4.0.0
      read-pkg-up: 7.0.1
      resolve: 1.20.0
      rimraf: 3.0.2
      shell-quote: 1.7.2
      string-width: 4.2.2
      strip-ansi: 6.0.0
      strip-indent: 3.0.0
      tar: 6.1.7
      temp-dir: 2.0.0
      temp-write: 4.0.0
      tempy: 1.0.1
      terminal-link: 2.1.1
      tmp: 0.2.1
    devDependencies:
      '@types/jest': 27.0.0
      '@types/node': 12.20.19
      '@types/resolve': 1.20.1
      '@types/shell-quote': 1.7.1
      '@types/tar': 4.0.5
      '@typescript-eslint/eslint-plugin': 4.29.1_d4376362794b743c19f4cba25c7fc6f5
      '@typescript-eslint/parser': 4.29.1_eslint@7.32.0+typescript@4.3.5
      esbuild: 0.12.16
      eslint: 7.32.0
      eslint-config-prettier: 8.3.0_eslint@7.32.0
      eslint-plugin-eslint-comments: 3.2.0_eslint@7.32.0
      eslint-plugin-jest: 24.4.0_f4d5ebf74e0ec1069e4c71ab7b88d1dd
      eslint-plugin-prettier: 3.4.0_5a48a349ffec60f5257b5f148f5199c3
      glob: 7.1.7
      jest: 27.0.6_ts-node@10.2.0
      lint-staged: 11.1.2
      prettier: 2.3.2
      ts-jest: 27.0.4_442e9978f2a8aee0556473dbeff50cf9
      ts-node: 10.2.0_1be1d6e448db6d942ef39e7e14f59568
      typescript: 4.3.5

packages:

  /@azure/abort-controller/1.0.4:
    resolution: {integrity: sha512-lNUmDRVGpanCsiUN3NWxFTdwmdFI53xwhkTFfHDGTYk46ca7Ind3nanJc+U6Zj9Tv+9nTCWRBscWEW1DyKOpTw==}
    engines: {node: '>=8.0.0'}
    dependencies:
      tslib: 2.3.0
    dev: true

  /@azure/core-asynciterator-polyfill/1.0.0:
    resolution: {integrity: sha512-kmv8CGrPfN9SwMwrkiBK9VTQYxdFQEGe0BmQk+M8io56P9KNzpAxcWE/1fxJj7uouwN4kXF0BHW8DNlgx+wtCg==}
    dev: true

  /@azure/core-auth/1.3.2:
    resolution: {integrity: sha512-7CU6DmCHIZp5ZPiZ9r3J17lTKMmYsm/zGvNkjArQwPkrLlZ1TZ+EUYfGgh2X31OLMVAQCTJZW4cXHJi02EbJnA==}
    engines: {node: '>=12.0.0'}
    dependencies:
      '@azure/abort-controller': 1.0.4
      tslib: 2.3.0
    dev: true

  /@azure/core-client/1.2.2:
    resolution: {integrity: sha512-VYFR2qiczjBrSfpQSbo5s8FJhXaJFz2tP01MOrpNJaOqnSNEKcY35I79b1Ty7s8qHGvc5/YMJ745l3B7abncFQ==}
    engines: {node: '>=12.0.0'}
    dependencies:
      '@azure/abort-controller': 1.0.4
      '@azure/core-asynciterator-polyfill': 1.0.0
      '@azure/core-auth': 1.3.2
      '@azure/core-rest-pipeline': 1.1.1
      '@azure/core-tracing': 1.0.0-preview.12
      tslib: 2.3.0
    transitivePeerDependencies:
      - supports-color
    dev: true

  /@azure/core-http/1.2.6:
    resolution: {integrity: sha512-odtH7UMKtekc5YQ86xg9GlVHNXR6pq2JgJ5FBo7/jbOjNGdBqcrIVrZx2bevXVJz/uUTSx6vUf62gzTXTfqYSQ==}
    engines: {node: '>=8.0.0'}
    dependencies:
      '@azure/abort-controller': 1.0.4
      '@azure/core-asynciterator-polyfill': 1.0.0
      '@azure/core-auth': 1.3.2
      '@azure/core-tracing': 1.0.0-preview.11
      '@azure/logger': 1.0.2
      '@types/node-fetch': 2.5.12
      '@types/tunnel': 0.0.1
      form-data: 3.0.1
      node-fetch: 2.6.1
      process: 0.11.10
      tough-cookie: 4.0.0
      tslib: 2.3.0
      tunnel: 0.0.6
      uuid: 8.3.2
      xml2js: 0.4.23
    dev: true

  /@azure/core-lro/1.0.5:
    resolution: {integrity: sha512-0EFCFZxARrIoLWMIRt4vuqconRVIO2Iin7nFBfJiYCCbKp5eEmxutNk8uqudPmG0XFl5YqlVh68/al/vbE5OOg==}
    engines: {node: '>=8.0.0'}
    dependencies:
      '@azure/abort-controller': 1.0.4
      '@azure/core-http': 1.2.6
      '@azure/core-tracing': 1.0.0-preview.11
      events: 3.3.0
      tslib: 2.3.0
    dev: true

  /@azure/core-paging/1.1.3:
    resolution: {integrity: sha512-his7Ah40ThEYORSpIAwuh6B8wkGwO/zG7gqVtmSE4WAJ46e36zUDXTKReUCLBDc6HmjjApQQxxcRFy5FruG79A==}
    engines: {node: '>=8.0.0'}
    dependencies:
      '@azure/core-asynciterator-polyfill': 1.0.0
    dev: true

  /@azure/core-rest-pipeline/1.1.1:
    resolution: {integrity: sha512-ObF8iTEDXIG7/NlL28ni9bR3XLJwgm2S3GWO4aNW6CsTCFVoY9HMdbBtN7xOB+pUQwifehifXNnootbzzuwJnw==}
    engines: {node: '>=12.0.0'}
    dependencies:
      '@azure/abort-controller': 1.0.4
      '@azure/core-auth': 1.3.2
      '@azure/core-tracing': 1.0.0-preview.12
      '@azure/logger': 1.0.2
      form-data: 3.0.1
      http-proxy-agent: 4.0.1
      https-proxy-agent: 5.0.0
      tslib: 2.3.0
      uuid: 8.3.2
    transitivePeerDependencies:
      - supports-color
    dev: true

  /@azure/core-tracing/1.0.0-preview.11:
    resolution: {integrity: sha512-frF0pJc9HTmKncVokhBxCqipjbql02DThQ1ZJ9wLi7SDMLdPAFyDI5xZNzX5guLz+/DtPkY+SGK2li9FIXqshQ==}
    engines: {node: '>=8.0.0'}
    dependencies:
      '@opencensus/web-types': 0.0.7
      '@opentelemetry/api': 1.0.0-rc.0
      tslib: 2.3.0
    dev: true

  /@azure/core-tracing/1.0.0-preview.12:
    resolution: {integrity: sha512-nvo2Wc4EKZGN6eFu9n3U7OXmASmL8VxoPIH7xaD6OlQqi44bouF0YIi9ID5rEsKLiAU59IYx6M297nqWVMWPDg==}
    engines: {node: '>=12.0.0'}
    dependencies:
      '@opentelemetry/api': 1.0.2
      tslib: 2.3.0
    dev: true

  /@azure/identity/1.5.0_debug@4.3.2:
    resolution: {integrity: sha512-djgywuWtX6720seqNOPmGM1hY54oHnjRT0MLIOzacMARTZuEtAIaFFvMPBlUIMQdtSGhdjH+/MS1/9PE8j83eA==}
    engines: {node: '>=12.0.0'}
    dependencies:
      '@azure/core-auth': 1.3.2
      '@azure/core-client': 1.2.2
      '@azure/core-rest-pipeline': 1.1.1
      '@azure/core-tracing': 1.0.0-preview.12
      '@azure/logger': 1.0.2
      '@azure/msal-node': 1.0.0-beta.6_debug@4.3.2
      '@types/stoppable': 1.1.1
      axios: 0.21.1_debug@4.3.2
      events: 3.3.0
      jws: 4.0.0
      msal: 1.4.12
      open: 7.4.2
      qs: 6.10.1
      stoppable: 1.1.0
      tslib: 2.3.0
      uuid: 8.3.2
    optionalDependencies:
      keytar: 7.7.0
    transitivePeerDependencies:
      - debug
      - supports-color
    dev: true

  /@azure/keyvault-keys/4.2.2:
    resolution: {integrity: sha512-SWRx0Z8ShLYnuqCitIOi3DqLSLBTI6G1F+Wv5/hy1w6ZXRnOwc74deQ8kfO0Tbm3n09SpaN4ytp6dmg6C2cRmQ==}
    engines: {node: '>=8.0.0'}
    dependencies:
      '@azure/abort-controller': 1.0.4
      '@azure/core-http': 1.2.6
      '@azure/core-lro': 1.0.5
      '@azure/core-paging': 1.1.3
      '@azure/core-tracing': 1.0.0-preview.11
      '@azure/logger': 1.0.2
      tslib: 2.3.0
    dev: true

  /@azure/logger/1.0.2:
    resolution: {integrity: sha512-YZNjNV0vL3nN2nedmcjQBcpCTo3oqceXmgiQtEm6fLpucjRZyQKAQruhCmCpRlB1iykqKJJ/Y8CDmT5rIE6IJw==}
    engines: {node: '>=8.0.0'}
    dependencies:
      tslib: 2.3.0
    dev: true

  /@azure/ms-rest-azure-env/2.0.0:
    resolution: {integrity: sha512-dG76W7ElfLi+fbTjnZVGj+M9e0BIEJmRxU6fHaUQ12bZBe8EJKYb2GV50YWNaP2uJiVQ5+7nXEVj1VN1UQtaEw==}
    dev: true

  /@azure/ms-rest-js/2.5.3:
    resolution: {integrity: sha512-OZ7qJwazS2nSRtZOA6+0k7x+RJ9D2P0IyUl9iHycyjgtQlINALNRutGqQeBirhIEx2IRQs9TMnnxoh/yRkFEAw==}
    dependencies:
      '@azure/core-auth': 1.3.2
      abort-controller: 3.0.0
      form-data: 2.5.1
      node-fetch: 2.6.1
      tough-cookie: 3.0.1
      tslib: 1.14.1
      tunnel: 0.0.6
      uuid: 8.3.2
      xml2js: 0.4.23
    dev: true

  /@azure/ms-rest-nodeauth/3.0.10_debug@4.3.2:
    resolution: {integrity: sha512-oel7ibYlredh2wo7XwNYMx4jWlbMkIzCC8t8VpdhsAWDJVNSSce+DYj5jjZn1oED+QsCytVM2B7/QTuLN1/yDw==}
    dependencies:
      '@azure/ms-rest-azure-env': 2.0.0
      '@azure/ms-rest-js': 2.5.3
      adal-node: 0.2.2_debug@4.3.2
    transitivePeerDependencies:
      - debug
    dev: true

  /@azure/msal-common/4.5.0:
    resolution: {integrity: sha512-eXI3GamyjU29Mttn+5mWU47Su4DtgAZF6xmIrnIq271dz6VKJDBmU1dEbUUYqZeVSzxdcraX7BR85kKof11Tig==}
    engines: {node: '>=0.8.0'}
    dependencies:
      debug: 4.3.2
    transitivePeerDependencies:
      - supports-color
    dev: true

  /@azure/msal-node/1.0.0-beta.6_debug@4.3.2:
    resolution: {integrity: sha512-ZQI11Uz1j0HJohb9JZLRD8z0moVcPks1AFW4Q/Gcl67+QvH4aKEJti7fjCcipEEZYb/qzLSO8U6IZgPYytsiJQ==}
    dependencies:
      '@azure/msal-common': 4.5.0
      axios: 0.21.1_debug@4.3.2
      jsonwebtoken: 8.5.1
      uuid: 8.3.2
    transitivePeerDependencies:
      - debug
      - supports-color
    dev: true

  /@babel/code-frame/7.12.11:
    resolution: {integrity: sha512-Zt1yodBx1UcyiePMSkWnU4hPqhwq7hGi2nFL1LeA3EUl+q2LQx16MISgJ0+z7dnmgvP9QtIleuETGOiOH1RcIw==}
    dependencies:
      '@babel/highlight': 7.14.5
    dev: true

  /@babel/code-frame/7.14.5:
    resolution: {integrity: sha512-9pzDqyc6OLDaqe+zbACgFkb6fKMNG6CObKpnYXChRsvYGyEdc7CA2BaqeOM+vOtCS5ndmJicPJhKAwYRI6UfFw==}
    engines: {node: '>=6.9.0'}
    dependencies:
      '@babel/highlight': 7.14.5

  /@babel/compat-data/7.14.7:
    resolution: {integrity: sha512-nS6dZaISCXJ3+518CWiBfEr//gHyMO02uDxBkXTKZDN5POruCnOZ1N4YBRZDCabwF8nZMWBpRxIicmXtBs+fvw==}
    engines: {node: '>=6.9.0'}
    dev: true

  /@babel/core/7.14.8:
    resolution: {integrity: sha512-/AtaeEhT6ErpDhInbXmjHcUQXH0L0TEgscfcxk1qbOvLuKCa5aZT0SOOtDKFY96/CLROwbLSKyFor6idgNaU4Q==}
    engines: {node: '>=6.9.0'}
    dependencies:
      '@babel/code-frame': 7.14.5
      '@babel/generator': 7.14.8
      '@babel/helper-compilation-targets': 7.14.5_@babel+core@7.14.8
      '@babel/helper-module-transforms': 7.14.8
      '@babel/helpers': 7.14.8
      '@babel/parser': 7.14.8
      '@babel/template': 7.14.5
      '@babel/traverse': 7.14.8
      '@babel/types': 7.14.8
      convert-source-map: 1.8.0
      debug: 4.3.2
      gensync: 1.0.0-beta.2
      json5: 2.2.0
      semver: 6.3.0
      source-map: 0.5.7
    transitivePeerDependencies:
      - supports-color
    dev: true

  /@babel/generator/7.14.8:
    resolution: {integrity: sha512-cYDUpvIzhBVnMzRoY1fkSEhK/HmwEVwlyULYgn/tMQYd6Obag3ylCjONle3gdErfXBW61SVTlR9QR7uWlgeIkg==}
    engines: {node: '>=6.9.0'}
    dependencies:
      '@babel/types': 7.14.8
      jsesc: 2.5.2
      source-map: 0.5.7
    dev: true

  /@babel/helper-compilation-targets/7.14.5_@babel+core@7.14.8:
    resolution: {integrity: sha512-v+QtZqXEiOnpO6EYvlImB6zCD2Lel06RzOPzmkz/D/XgQiUu3C/Jb1LOqSt/AIA34TYi/Q+KlT8vTQrgdxkbLw==}
    engines: {node: '>=6.9.0'}
    peerDependencies:
      '@babel/core': ^7.0.0
    dependencies:
      '@babel/compat-data': 7.14.7
      '@babel/core': 7.14.8
      '@babel/helper-validator-option': 7.14.5
      browserslist: 4.16.6
      semver: 6.3.0
    dev: true

  /@babel/helper-function-name/7.14.5:
    resolution: {integrity: sha512-Gjna0AsXWfFvrAuX+VKcN/aNNWonizBj39yGwUzVDVTlMYJMK2Wp6xdpy72mfArFq5uK+NOuexfzZlzI1z9+AQ==}
    engines: {node: '>=6.9.0'}
    dependencies:
      '@babel/helper-get-function-arity': 7.14.5
      '@babel/template': 7.14.5
      '@babel/types': 7.14.8
    dev: true

  /@babel/helper-get-function-arity/7.14.5:
    resolution: {integrity: sha512-I1Db4Shst5lewOM4V+ZKJzQ0JGGaZ6VY1jYvMghRjqs6DWgxLCIyFt30GlnKkfUeFLpJt2vzbMVEXVSXlIFYUg==}
    engines: {node: '>=6.9.0'}
    dependencies:
      '@babel/types': 7.14.8
    dev: true

  /@babel/helper-hoist-variables/7.14.5:
    resolution: {integrity: sha512-R1PXiz31Uc0Vxy4OEOm07x0oSjKAdPPCh3tPivn/Eo8cvz6gveAeuyUUPB21Hoiif0uoPQSSdhIPS3352nvdyQ==}
    engines: {node: '>=6.9.0'}
    dependencies:
      '@babel/types': 7.14.8
    dev: true

  /@babel/helper-member-expression-to-functions/7.14.7:
    resolution: {integrity: sha512-TMUt4xKxJn6ccjcOW7c4hlwyJArizskAhoSTOCkA0uZ+KghIaci0Qg9R043kUMWI9mtQfgny+NQ5QATnZ+paaA==}
    engines: {node: '>=6.9.0'}
    dependencies:
      '@babel/types': 7.14.8
    dev: true

  /@babel/helper-module-imports/7.14.5:
    resolution: {integrity: sha512-SwrNHu5QWS84XlHwGYPDtCxcA0hrSlL2yhWYLgeOc0w7ccOl2qv4s/nARI0aYZW+bSwAL5CukeXA47B/1NKcnQ==}
    engines: {node: '>=6.9.0'}
    dependencies:
      '@babel/types': 7.14.8
    dev: true

  /@babel/helper-module-transforms/7.14.8:
    resolution: {integrity: sha512-RyE+NFOjXn5A9YU1dkpeBaduagTlZ0+fccnIcAGbv1KGUlReBj7utF7oEth8IdIBQPcux0DDgW5MFBH2xu9KcA==}
    engines: {node: '>=6.9.0'}
    dependencies:
      '@babel/helper-module-imports': 7.14.5
      '@babel/helper-replace-supers': 7.14.5
      '@babel/helper-simple-access': 7.14.8
      '@babel/helper-split-export-declaration': 7.14.5
      '@babel/helper-validator-identifier': 7.14.8
      '@babel/template': 7.14.5
      '@babel/traverse': 7.14.8
      '@babel/types': 7.14.8
    transitivePeerDependencies:
      - supports-color
    dev: true

  /@babel/helper-optimise-call-expression/7.14.5:
    resolution: {integrity: sha512-IqiLIrODUOdnPU9/F8ib1Fx2ohlgDhxnIDU7OEVi+kAbEZcyiF7BLU8W6PfvPi9LzztjS7kcbzbmL7oG8kD6VA==}
    engines: {node: '>=6.9.0'}
    dependencies:
      '@babel/types': 7.14.8
    dev: true

  /@babel/helper-plugin-utils/7.14.5:
    resolution: {integrity: sha512-/37qQCE3K0vvZKwoK4XU/irIJQdIfCJuhU5eKnNxpFDsOkgFaUAwbv+RYw6eYgsC0E4hS7r5KqGULUogqui0fQ==}
    engines: {node: '>=6.9.0'}
    dev: true

  /@babel/helper-replace-supers/7.14.5:
    resolution: {integrity: sha512-3i1Qe9/8x/hCHINujn+iuHy+mMRLoc77b2nI9TB0zjH1hvn9qGlXjWlggdwUcju36PkPCy/lpM7LLUdcTyH4Ow==}
    engines: {node: '>=6.9.0'}
    dependencies:
      '@babel/helper-member-expression-to-functions': 7.14.7
      '@babel/helper-optimise-call-expression': 7.14.5
      '@babel/traverse': 7.14.8
      '@babel/types': 7.14.8
    transitivePeerDependencies:
      - supports-color
    dev: true

  /@babel/helper-simple-access/7.14.8:
    resolution: {integrity: sha512-TrFN4RHh9gnWEU+s7JloIho2T76GPwRHhdzOWLqTrMnlas8T9O7ec+oEDNsRXndOmru9ymH9DFrEOxpzPoSbdg==}
    engines: {node: '>=6.9.0'}
    dependencies:
      '@babel/types': 7.14.8
    dev: true

  /@babel/helper-split-export-declaration/7.14.5:
    resolution: {integrity: sha512-hprxVPu6e5Kdp2puZUmvOGjaLv9TCe58E/Fl6hRq4YiVQxIcNvuq6uTM2r1mT/oPskuS9CgR+I94sqAYv0NGKA==}
    engines: {node: '>=6.9.0'}
    dependencies:
      '@babel/types': 7.14.8
    dev: true

  /@babel/helper-validator-identifier/7.14.8:
    resolution: {integrity: sha512-ZGy6/XQjllhYQrNw/3zfWRwZCTVSiBLZ9DHVZxn9n2gip/7ab8mv2TWlKPIBk26RwedCBoWdjLmn+t9na2Gcow==}
    engines: {node: '>=6.9.0'}

  /@babel/helper-validator-option/7.14.5:
    resolution: {integrity: sha512-OX8D5eeX4XwcroVW45NMvoYaIuFI+GQpA2a8Gi+X/U/cDUIRsV37qQfF905F0htTRCREQIB4KqPeaveRJUl3Ow==}
    engines: {node: '>=6.9.0'}
    dev: true

  /@babel/helpers/7.14.8:
    resolution: {integrity: sha512-ZRDmI56pnV+p1dH6d+UN6GINGz7Krps3+270qqI9UJ4wxYThfAIcI5i7j5vXC4FJ3Wap+S9qcebxeYiqn87DZw==}
    engines: {node: '>=6.9.0'}
    dependencies:
      '@babel/template': 7.14.5
      '@babel/traverse': 7.14.8
      '@babel/types': 7.14.8
    transitivePeerDependencies:
      - supports-color
    dev: true

  /@babel/highlight/7.14.5:
    resolution: {integrity: sha512-qf9u2WFWVV0MppaL877j2dBtQIDgmidgjGk5VIMw3OadXvYaXn66U1BFlH2t4+t3i+8PhedppRv+i40ABzd+gg==}
    engines: {node: '>=6.9.0'}
    dependencies:
      '@babel/helper-validator-identifier': 7.14.8
      chalk: 2.4.2
      js-tokens: 4.0.0

  /@babel/parser/7.14.8:
    resolution: {integrity: sha512-syoCQFOoo/fzkWDeM0dLEZi5xqurb5vuyzwIMNZRNun+N/9A4cUZeQaE7dTrB8jGaKuJRBtEOajtnmw0I5hvvA==}
    engines: {node: '>=6.0.0'}
    hasBin: true
    dev: true

  /@babel/plugin-syntax-async-generators/7.8.4_@babel+core@7.14.8:
    resolution: {integrity: sha512-tycmZxkGfZaxhMRbXlPXuVFpdWlXpir2W4AMhSJgRKzk/eDlIXOhb2LHWoLpDF7TEHylV5zNhykX6KAgHJmTNw==}
    peerDependencies:
      '@babel/core': ^7.0.0-0
    dependencies:
      '@babel/core': 7.14.8
      '@babel/helper-plugin-utils': 7.14.5
    dev: true

  /@babel/plugin-syntax-bigint/7.8.3_@babel+core@7.14.8:
    resolution: {integrity: sha512-wnTnFlG+YxQm3vDxpGE57Pj0srRU4sHE/mDkt1qv2YJJSeUAec2ma4WLUnUPeKjyrfntVwe/N6dCXpU+zL3Npg==}
    peerDependencies:
      '@babel/core': ^7.0.0-0
    dependencies:
      '@babel/core': 7.14.8
      '@babel/helper-plugin-utils': 7.14.5
    dev: true

  /@babel/plugin-syntax-class-properties/7.12.13_@babel+core@7.14.8:
    resolution: {integrity: sha512-fm4idjKla0YahUNgFNLCB0qySdsoPiZP3iQE3rky0mBUtMZ23yDJ9SJdg6dXTSDnulOVqiF3Hgr9nbXvXTQZYA==}
    peerDependencies:
      '@babel/core': ^7.0.0-0
    dependencies:
      '@babel/core': 7.14.8
      '@babel/helper-plugin-utils': 7.14.5
    dev: true

  /@babel/plugin-syntax-import-meta/7.10.4_@babel+core@7.14.8:
    resolution: {integrity: sha512-Yqfm+XDx0+Prh3VSeEQCPU81yC+JWZ2pDPFSS4ZdpfZhp4MkFMaDC1UqseovEKwSUpnIL7+vK+Clp7bfh0iD7g==}
    peerDependencies:
      '@babel/core': ^7.0.0-0
    dependencies:
      '@babel/core': 7.14.8
      '@babel/helper-plugin-utils': 7.14.5
    dev: true

  /@babel/plugin-syntax-json-strings/7.8.3_@babel+core@7.14.8:
    resolution: {integrity: sha512-lY6kdGpWHvjoe2vk4WrAapEuBR69EMxZl+RoGRhrFGNYVK8mOPAW8VfbT/ZgrFbXlDNiiaxQnAtgVCZ6jv30EA==}
    peerDependencies:
      '@babel/core': ^7.0.0-0
    dependencies:
      '@babel/core': 7.14.8
      '@babel/helper-plugin-utils': 7.14.5
    dev: true

  /@babel/plugin-syntax-logical-assignment-operators/7.10.4_@babel+core@7.14.8:
    resolution: {integrity: sha512-d8waShlpFDinQ5MtvGU9xDAOzKH47+FFoney2baFIoMr952hKOLp1HR7VszoZvOsV/4+RRszNY7D17ba0te0ig==}
    peerDependencies:
      '@babel/core': ^7.0.0-0
    dependencies:
      '@babel/core': 7.14.8
      '@babel/helper-plugin-utils': 7.14.5
    dev: true

  /@babel/plugin-syntax-nullish-coalescing-operator/7.8.3_@babel+core@7.14.8:
    resolution: {integrity: sha512-aSff4zPII1u2QD7y+F8oDsz19ew4IGEJg9SVW+bqwpwtfFleiQDMdzA/R+UlWDzfnHFCxxleFT0PMIrR36XLNQ==}
    peerDependencies:
      '@babel/core': ^7.0.0-0
    dependencies:
      '@babel/core': 7.14.8
      '@babel/helper-plugin-utils': 7.14.5
    dev: true

  /@babel/plugin-syntax-numeric-separator/7.10.4_@babel+core@7.14.8:
    resolution: {integrity: sha512-9H6YdfkcK/uOnY/K7/aA2xpzaAgkQn37yzWUMRK7OaPOqOpGS1+n0H5hxT9AUw9EsSjPW8SVyMJwYRtWs3X3ug==}
    peerDependencies:
      '@babel/core': ^7.0.0-0
    dependencies:
      '@babel/core': 7.14.8
      '@babel/helper-plugin-utils': 7.14.5
    dev: true

  /@babel/plugin-syntax-object-rest-spread/7.8.3_@babel+core@7.14.8:
    resolution: {integrity: sha512-XoqMijGZb9y3y2XskN+P1wUGiVwWZ5JmoDRwx5+3GmEplNyVM2s2Dg8ILFQm8rWM48orGy5YpI5Bl8U1y7ydlA==}
    peerDependencies:
      '@babel/core': ^7.0.0-0
    dependencies:
      '@babel/core': 7.14.8
      '@babel/helper-plugin-utils': 7.14.5
    dev: true

  /@babel/plugin-syntax-optional-catch-binding/7.8.3_@babel+core@7.14.8:
    resolution: {integrity: sha512-6VPD0Pc1lpTqw0aKoeRTMiB+kWhAoT24PA+ksWSBrFtl5SIRVpZlwN3NNPQjehA2E/91FV3RjLWoVTglWcSV3Q==}
    peerDependencies:
      '@babel/core': ^7.0.0-0
    dependencies:
      '@babel/core': 7.14.8
      '@babel/helper-plugin-utils': 7.14.5
    dev: true

  /@babel/plugin-syntax-optional-chaining/7.8.3_@babel+core@7.14.8:
    resolution: {integrity: sha512-KoK9ErH1MBlCPxV0VANkXW2/dw4vlbGDrFgz8bmUsBGYkFRcbRwMh6cIJubdPrkxRwuGdtCk0v/wPTKbQgBjkg==}
    peerDependencies:
      '@babel/core': ^7.0.0-0
    dependencies:
      '@babel/core': 7.14.8
      '@babel/helper-plugin-utils': 7.14.5
    dev: true

  /@babel/plugin-syntax-top-level-await/7.14.5_@babel+core@7.14.8:
    resolution: {integrity: sha512-hx++upLv5U1rgYfwe1xBQUhRmU41NEvpUvrp8jkrSCdvGSnM5/qdRMtylJ6PG5OFkBaHkbTAKTnd3/YyESRHFw==}
    engines: {node: '>=6.9.0'}
    peerDependencies:
      '@babel/core': ^7.0.0-0
    dependencies:
      '@babel/core': 7.14.8
      '@babel/helper-plugin-utils': 7.14.5
    dev: true

  /@babel/plugin-syntax-typescript/7.14.5_@babel+core@7.14.8:
    resolution: {integrity: sha512-u6OXzDaIXjEstBRRoBCQ/uKQKlbuaeE5in0RvWdA4pN6AhqxTIwUsnHPU1CFZA/amYObMsuWhYfRl3Ch90HD0Q==}
    engines: {node: '>=6.9.0'}
    peerDependencies:
      '@babel/core': ^7.0.0-0
    dependencies:
      '@babel/core': 7.14.8
      '@babel/helper-plugin-utils': 7.14.5
    dev: true

  /@babel/template/7.14.5:
    resolution: {integrity: sha512-6Z3Po85sfxRGachLULUhOmvAaOo7xCvqGQtxINai2mEGPFm6pQ4z5QInFnUrRpfoSV60BnjyF5F3c+15fxFV1g==}
    engines: {node: '>=6.9.0'}
    dependencies:
      '@babel/code-frame': 7.14.5
      '@babel/parser': 7.14.8
      '@babel/types': 7.14.8
    dev: true

  /@babel/traverse/7.14.8:
    resolution: {integrity: sha512-kexHhzCljJcFNn1KYAQ6A5wxMRzq9ebYpEDV4+WdNyr3i7O44tanbDOR/xjiG2F3sllan+LgwK+7OMk0EmydHg==}
    engines: {node: '>=6.9.0'}
    dependencies:
      '@babel/code-frame': 7.14.5
      '@babel/generator': 7.14.8
      '@babel/helper-function-name': 7.14.5
      '@babel/helper-hoist-variables': 7.14.5
      '@babel/helper-split-export-declaration': 7.14.5
      '@babel/parser': 7.14.8
      '@babel/types': 7.14.8
      debug: 4.3.2
      globals: 11.12.0
    transitivePeerDependencies:
      - supports-color
    dev: true

  /@babel/types/7.14.8:
    resolution: {integrity: sha512-iob4soQa7dZw8nodR/KlOQkPh9S4I8RwCxwRIFuiMRYjOzH/KJzdUfDgz6cGi5dDaclXF4P2PAhCdrBJNIg68Q==}
    engines: {node: '>=6.9.0'}
    dependencies:
      '@babel/helper-validator-identifier': 7.14.8
      to-fast-properties: 2.0.0
    dev: true

  /@bcoe/v8-coverage/0.2.3:
    resolution: {integrity: sha512-0hYQ8SB4Db5zvZB4axdMHGwEaQjkZzFjQiN9LVYvIFB2nSUHW9tYpxWriPrWDASIxiaXax83REcLxuSdnGPZtw==}
    dev: true

  /@cspotcode/source-map-consumer/0.8.0:
    resolution: {integrity: sha512-41qniHzTU8yAGbCp04ohlmSrZf8bkf/iJsl3V0dRGsQN/5GFfx+LbCSsCpp2gqrqjTVg/K6O8ycoV35JIwAzAg==}
    engines: {node: '>= 12'}
    dev: true

  /@cspotcode/source-map-support/0.6.1:
    resolution: {integrity: sha512-DX3Z+T5dt1ockmPdobJS/FAsQPW4V4SrWEhD2iYQT2Cb2tQsiMnYxrcUH9By/Z3B+v0S5LMBkQtV/XOBbpLEOg==}
    engines: {node: '>=12'}
    dependencies:
      '@cspotcode/source-map-consumer': 0.8.0
    dev: true

  /@eslint/eslintrc/0.4.3:
    resolution: {integrity: sha512-J6KFFz5QCYUJq3pf0mjEcCJVERbzv71PUIDczuh9JkwGEzced6CO5ADLHB1rbf/+oPBtoPfMYNOpGDzCANlbXw==}
    engines: {node: ^10.12.0 || >=12.0.0}
    dependencies:
      ajv: 6.12.6
      debug: 4.3.2
      espree: 7.3.1
      globals: 13.9.0
      ignore: 4.0.6
      import-fresh: 3.3.0
      js-yaml: 3.14.1
      minimatch: 3.0.4
      strip-json-comments: 3.1.1
    transitivePeerDependencies:
      - supports-color
    dev: true

  /@humanwhocodes/config-array/0.5.0:
    resolution: {integrity: sha512-FagtKFz74XrTl7y6HCzQpwDfXP0yhxe9lHLD1UZxjvZIcbyRz8zTFF/yYNfSfzU414eDwZ1SrO0Qvtyf+wFMQg==}
    engines: {node: '>=10.10.0'}
    dependencies:
      '@humanwhocodes/object-schema': 1.2.0
      debug: 4.3.2
      minimatch: 3.0.4
    transitivePeerDependencies:
      - supports-color
    dev: true

  /@humanwhocodes/object-schema/1.2.0:
    resolution: {integrity: sha512-wdppn25U8z/2yiaT6YGquE6X8sSv7hNMWSXYSSU1jGv/yd6XqjXgTDJ8KP4NgjTXfJ3GbRjeeb8RTV7a/VpM+w==}
    dev: true

  /@istanbuljs/load-nyc-config/1.1.0:
    resolution: {integrity: sha512-VjeHSlIzpv/NyD3N0YuHfXOPDIixcA1q2ZV98wsMqcYlPmv2n3Yb2lYP9XMElnaFVXg5A7YLTeLu6V84uQDjmQ==}
    engines: {node: '>=8'}
    dependencies:
      camelcase: 5.3.1
      find-up: 4.1.0
      get-package-type: 0.1.0
      js-yaml: 3.14.1
      resolve-from: 5.0.0
    dev: true

  /@istanbuljs/schema/0.1.3:
    resolution: {integrity: sha512-ZXRY4jNvVgSVQ8DL3LTcakaAtXwTVUxE81hslsyD2AtoXW/wVob10HkOJ1X/pAlcI7D+2YoZKg5do8G/w6RYgA==}
    engines: {node: '>=8'}
    dev: true

  /@jest/console/27.0.6:
    resolution: {integrity: sha512-fMlIBocSHPZ3JxgWiDNW/KPj6s+YRd0hicb33IrmelCcjXo/pXPwvuiKFmZz+XuqI/1u7nbUK10zSsWL/1aegg==}
    engines: {node: ^10.13.0 || ^12.13.0 || ^14.15.0 || >=15.0.0}
    dependencies:
      '@jest/types': 27.0.6
      '@types/node': 14.17.6
      chalk: 4.1.1
      jest-message-util: 27.0.6
      jest-util: 27.0.6
      slash: 3.0.0
    dev: true

  /@jest/core/27.0.6:
    resolution: {integrity: sha512-SsYBm3yhqOn5ZLJCtccaBcvD/ccTLCeuDv8U41WJH/V1MW5eKUkeMHT9U+Pw/v1m1AIWlnIW/eM2XzQr0rEmow==}
    engines: {node: ^10.13.0 || ^12.13.0 || ^14.15.0 || >=15.0.0}
    peerDependencies:
      node-notifier: ^8.0.1 || ^9.0.0 || ^10.0.0
    peerDependenciesMeta:
      node-notifier:
        optional: true
    dependencies:
      '@jest/console': 27.0.6
      '@jest/reporters': 27.0.6
      '@jest/test-result': 27.0.6
      '@jest/transform': 27.0.6
      '@jest/types': 27.0.6
      '@types/node': 14.17.6
      ansi-escapes: 4.3.2
      chalk: 4.1.1
      emittery: 0.8.1
      exit: 0.1.2
      graceful-fs: 4.2.6
      jest-changed-files: 27.0.6
      jest-config: 27.0.6
      jest-haste-map: 27.0.6
      jest-message-util: 27.0.6
      jest-regex-util: 27.0.6
      jest-resolve: 27.0.6
      jest-resolve-dependencies: 27.0.6
      jest-runner: 27.0.6
      jest-runtime: 27.0.6
      jest-snapshot: 27.0.6
      jest-util: 27.0.6
      jest-validate: 27.0.6
      jest-watcher: 27.0.6
      micromatch: 4.0.4
      p-each-series: 2.2.0
      rimraf: 3.0.2
      slash: 3.0.0
      strip-ansi: 6.0.0
    transitivePeerDependencies:
      - bufferutil
      - canvas
      - supports-color
      - ts-node
      - utf-8-validate
    dev: true

  /@jest/core/27.0.6_ts-node@10.2.0:
    resolution: {integrity: sha512-SsYBm3yhqOn5ZLJCtccaBcvD/ccTLCeuDv8U41WJH/V1MW5eKUkeMHT9U+Pw/v1m1AIWlnIW/eM2XzQr0rEmow==}
    engines: {node: ^10.13.0 || ^12.13.0 || ^14.15.0 || >=15.0.0}
    peerDependencies:
      node-notifier: ^8.0.1 || ^9.0.0 || ^10.0.0
    peerDependenciesMeta:
      node-notifier:
        optional: true
    dependencies:
      '@jest/console': 27.0.6
      '@jest/reporters': 27.0.6
      '@jest/test-result': 27.0.6
      '@jest/transform': 27.0.6
      '@jest/types': 27.0.6
      '@types/node': 14.17.6
      ansi-escapes: 4.3.2
      chalk: 4.1.1
      emittery: 0.8.1
      exit: 0.1.2
      graceful-fs: 4.2.6
      jest-changed-files: 27.0.6
      jest-config: 27.0.6_ts-node@10.2.0
      jest-haste-map: 27.0.6
      jest-message-util: 27.0.6
      jest-regex-util: 27.0.6
      jest-resolve: 27.0.6
      jest-resolve-dependencies: 27.0.6
      jest-runner: 27.0.6
      jest-runtime: 27.0.6
      jest-snapshot: 27.0.6
      jest-util: 27.0.6
      jest-validate: 27.0.6
      jest-watcher: 27.0.6
      micromatch: 4.0.4
      p-each-series: 2.2.0
      rimraf: 3.0.2
      slash: 3.0.0
      strip-ansi: 6.0.0
    transitivePeerDependencies:
      - bufferutil
      - canvas
      - supports-color
      - ts-node
      - utf-8-validate
    dev: true

  /@jest/environment/27.0.6:
    resolution: {integrity: sha512-4XywtdhwZwCpPJ/qfAkqExRsERW+UaoSRStSHCCiQTUpoYdLukj+YJbQSFrZjhlUDRZeNiU9SFH0u7iNimdiIg==}
    engines: {node: ^10.13.0 || ^12.13.0 || ^14.15.0 || >=15.0.0}
    dependencies:
      '@jest/fake-timers': 27.0.6
      '@jest/types': 27.0.6
      '@types/node': 14.17.6
      jest-mock: 27.0.6
    dev: true

  /@jest/fake-timers/27.0.6:
    resolution: {integrity: sha512-sqd+xTWtZ94l3yWDKnRTdvTeZ+A/V7SSKrxsrOKSqdyddb9CeNRF8fbhAU0D7ZJBpTTW2nbp6MftmKJDZfW2LQ==}
    engines: {node: ^10.13.0 || ^12.13.0 || ^14.15.0 || >=15.0.0}
    dependencies:
      '@jest/types': 27.0.6
      '@sinonjs/fake-timers': 7.1.2
      '@types/node': 14.17.6
      jest-message-util: 27.0.6
      jest-mock: 27.0.6
      jest-util: 27.0.6
    dev: true

  /@jest/globals/27.0.6:
    resolution: {integrity: sha512-DdTGCP606rh9bjkdQ7VvChV18iS7q0IMJVP1piwTWyWskol4iqcVwthZmoJEf7obE1nc34OpIyoVGPeqLC+ryw==}
    engines: {node: ^10.13.0 || ^12.13.0 || ^14.15.0 || >=15.0.0}
    dependencies:
      '@jest/environment': 27.0.6
      '@jest/types': 27.0.6
      expect: 27.0.6
    dev: true

  /@jest/reporters/27.0.6:
    resolution: {integrity: sha512-TIkBt09Cb2gptji3yJXb3EE+eVltW6BjO7frO7NEfjI9vSIYoISi5R3aI3KpEDXlB1xwB+97NXIqz84qYeYsfA==}
    engines: {node: ^10.13.0 || ^12.13.0 || ^14.15.0 || >=15.0.0}
    peerDependencies:
      node-notifier: ^8.0.1 || ^9.0.0 || ^10.0.0
    peerDependenciesMeta:
      node-notifier:
        optional: true
    dependencies:
      '@bcoe/v8-coverage': 0.2.3
      '@jest/console': 27.0.6
      '@jest/test-result': 27.0.6
      '@jest/transform': 27.0.6
      '@jest/types': 27.0.6
      chalk: 4.1.1
      collect-v8-coverage: 1.0.1
      exit: 0.1.2
      glob: 7.1.7
      graceful-fs: 4.2.6
      istanbul-lib-coverage: 3.0.0
      istanbul-lib-instrument: 4.0.3
      istanbul-lib-report: 3.0.0
      istanbul-lib-source-maps: 4.0.0
      istanbul-reports: 3.0.2
      jest-haste-map: 27.0.6
      jest-resolve: 27.0.6
      jest-util: 27.0.6
      jest-worker: 27.0.6
      slash: 3.0.0
      source-map: 0.6.1
      string-length: 4.0.2
      terminal-link: 2.1.1
      v8-to-istanbul: 8.0.0
    transitivePeerDependencies:
      - supports-color
    dev: true

  /@jest/source-map/27.0.6:
    resolution: {integrity: sha512-Fek4mi5KQrqmlY07T23JRi0e7Z9bXTOOD86V/uS0EIW4PClvPDqZOyFlLpNJheS6QI0FNX1CgmPjtJ4EA/2M+g==}
    engines: {node: ^10.13.0 || ^12.13.0 || ^14.15.0 || >=15.0.0}
    dependencies:
      callsites: 3.1.0
      graceful-fs: 4.2.6
      source-map: 0.6.1
    dev: true

  /@jest/test-result/27.0.6:
    resolution: {integrity: sha512-ja/pBOMTufjX4JLEauLxE3LQBPaI2YjGFtXexRAjt1I/MbfNlMx0sytSX3tn5hSLzQsR3Qy2rd0hc1BWojtj9w==}
    engines: {node: ^10.13.0 || ^12.13.0 || ^14.15.0 || >=15.0.0}
    dependencies:
      '@jest/console': 27.0.6
      '@jest/types': 27.0.6
      '@types/istanbul-lib-coverage': 2.0.3
      collect-v8-coverage: 1.0.1
    dev: true

  /@jest/test-sequencer/27.0.6:
    resolution: {integrity: sha512-bISzNIApazYOlTHDum9PwW22NOyDa6VI31n6JucpjTVM0jD6JDgqEZ9+yn575nDdPF0+4csYDxNNW13NvFQGZA==}
    engines: {node: ^10.13.0 || ^12.13.0 || ^14.15.0 || >=15.0.0}
    dependencies:
      '@jest/test-result': 27.0.6
      graceful-fs: 4.2.6
      jest-haste-map: 27.0.6
      jest-runtime: 27.0.6
    transitivePeerDependencies:
      - supports-color
    dev: true

  /@jest/transform/27.0.6:
    resolution: {integrity: sha512-rj5Dw+mtIcntAUnMlW/Vju5mr73u8yg+irnHwzgtgoeI6cCPOvUwQ0D1uQtc/APmWgvRweEb1g05pkUpxH3iCA==}
    engines: {node: ^10.13.0 || ^12.13.0 || ^14.15.0 || >=15.0.0}
    dependencies:
      '@babel/core': 7.14.8
      '@jest/types': 27.0.6
      babel-plugin-istanbul: 6.0.0
      chalk: 4.1.1
      convert-source-map: 1.8.0
      fast-json-stable-stringify: 2.1.0
      graceful-fs: 4.2.6
      jest-haste-map: 27.0.6
      jest-regex-util: 27.0.6
      jest-util: 27.0.6
      micromatch: 4.0.4
      pirates: 4.0.1
      slash: 3.0.0
      source-map: 0.6.1
      write-file-atomic: 3.0.3
    transitivePeerDependencies:
      - supports-color
    dev: true

  /@jest/types/26.6.2:
    resolution: {integrity: sha512-fC6QCp7Sc5sX6g8Tvbmj4XUTbyrik0akgRy03yjXbQaBWWNWGE7SGtJk98m0N8nzegD/7SggrUlivxo5ax4KWQ==}
    engines: {node: '>= 10.14.2'}
    dependencies:
      '@types/istanbul-lib-coverage': 2.0.3
      '@types/istanbul-reports': 3.0.1
      '@types/node': 14.17.9
      '@types/yargs': 15.0.14
      chalk: 4.1.2
    dev: true

  /@jest/types/27.0.6:
    resolution: {integrity: sha512-aSquT1qa9Pik26JK5/3rvnYb4bGtm1VFNesHKmNTwmPIgOrixvhL2ghIvFRNEpzy3gU+rUgjIF/KodbkFAl++g==}
    engines: {node: ^10.13.0 || ^12.13.0 || ^14.15.0 || >=15.0.0}
    dependencies:
      '@types/istanbul-lib-coverage': 2.0.3
      '@types/istanbul-reports': 3.0.1
      '@types/node': 14.17.6
      '@types/yargs': 16.0.4
      chalk: 4.1.1
    dev: true

  /@js-joda/core/3.2.0:
    resolution: {integrity: sha512-PMqgJ0sw5B7FKb2d5bWYIoxjri+QlW/Pys7+Rw82jSH0QN3rB05jZ/VrrsUdh1w4+i2kw9JOejXGq/KhDOX7Kg==}
    dev: true

  /@nodelib/fs.scandir/2.1.4:
    resolution: {integrity: sha512-33g3pMJk3bg5nXbL/+CY6I2eJDzZAni49PfJnL5fghPTggPvBd/pFNSgJsdAgWptuFu7qq/ERvOYFlhvsLTCKA==}
    engines: {node: '>= 8'}
    dependencies:
      '@nodelib/fs.stat': 2.0.4
      run-parallel: 1.2.0

  /@nodelib/fs.stat/2.0.4:
    resolution: {integrity: sha512-IYlHJA0clt2+Vg7bccq+TzRdJvv19c2INqBSsoOLp1je7xjtr7J26+WXR72MCdvU9q1qTzIWDfhMf+DRvQJK4Q==}
    engines: {node: '>= 8'}

  /@nodelib/fs.walk/1.2.6:
    resolution: {integrity: sha512-8Broas6vTtW4GIXTAHDoE32hnN2M5ykgCpWGbuXHQ15vEMqr23pB76e/GZcYsZCHALv50ktd24qhEyKr6wBtow==}
    engines: {node: '>= 8'}
    dependencies:
      '@nodelib/fs.scandir': 2.1.4
      fastq: 1.11.0

  /@opencensus/web-types/0.0.7:
    resolution: {integrity: sha512-xB+w7ZDAu3YBzqH44rCmG9/RlrOmFuDPt/bpf17eJr8eZSrLt7nc7LnWdxM9Mmoj/YKMHpxRg28txu3TcpiL+g==}
    engines: {node: '>=6.0'}
    dev: true

  /@opentelemetry/api/1.0.0-rc.0:
    resolution: {integrity: sha512-iXKByCMfrlO5S6Oh97BuM56tM2cIBB0XsL/vWF/AtJrJEKx4MC/Xdu0xDsGXMGcNWpqF7ujMsjjnp0+UHBwnDQ==}
    engines: {node: '>=8.0.0'}
    dev: true

  /@opentelemetry/api/1.0.2:
    resolution: {integrity: sha512-DCF9oC89ao8/EJUqrp/beBlDR8Bp2R43jqtzayqCoomIvkwTuPfLcHdVhIGRR69GFlkykFjcDW+V92t0AS7Tww==}
    engines: {node: '>=8.0.0'}
    dev: true

  /@prisma/debug/2.29.1:
    resolution: {integrity: sha512-8OAh4ozVCvlcZU1HaP7QTWIA6Aqzs98nYgTYrxjDLqXJcytIvpIjHxfgqKhuPQ8MTkUm9cI5TJGswwcjJt0/0g==}
    dependencies:
      '@types/debug': 4.1.7
      debug: 4.3.2
      ms: 2.1.3
    transitivePeerDependencies:
      - supports-color

  /@prisma/debug/2.30.0-dev.17:
    resolution: {integrity: sha512-dGhjQl+/30cf+9+AU3U1bBps5QS9pCi/HKCf6eG8XSF7X0Y9pG+TaTS7EGFuL0Kzq7r4bcdSmhS0MnP/LNsG6w==}
    dependencies:
      '@types/debug': 4.1.7
      debug: 4.3.2
      ms: 2.1.3
    transitivePeerDependencies:
      - supports-color
    dev: true

  /@prisma/engine-core/2.30.0-dev.17:
    resolution: {integrity: sha512-m8kguZv95No7GMuxw3+pMcdrk9AUMZh12vdH5Jgam8NuQXNaoxHb3m01sqM/Q1tINf/pqm2XiLy59lhVKbm7Gw==}
    dependencies:
      '@prisma/debug': 2.30.0-dev.17
      '@prisma/engines': 2.30.0-9.a8608ff20d8774e88657834d2d58ad4c9134e5b7
      '@prisma/generator-helper': 2.30.0-dev.17
      '@prisma/get-platform': 2.30.0-9.a8608ff20d8774e88657834d2d58ad4c9134e5b7
      chalk: 4.1.2
      execa: 5.1.1
      get-stream: 6.0.1
      indent-string: 4.0.0
      new-github-issue-url: 0.2.1
      p-retry: 4.6.1
      terminal-link: 2.1.1
      undici: 3.3.6
    transitivePeerDependencies:
      - supports-color
    dev: true

  /@prisma/engines-version/2.30.0-10.0210b3de5042a714f8838a59f9edcb28b11ab97d:
    resolution: {integrity: sha512-6Jt/f3jxATNfGs99SWQNr4KqyjQREqxP5vOsPONXn3kD3Ube6GsAUb1WpbqHIjokpHvRl93UgJnq6nPrYAV+4A==}

<<<<<<< HEAD
=======
  /@prisma/engines/2.30.0-10.0210b3de5042a714f8838a59f9edcb28b11ab97d:
    resolution: {integrity: sha512-LczvPD76a5tTuL+JxO6tGNVcB3Rpt8eByGqYrPVUDl9T4RyKc6DXzV77UPFrG2QLCq9tkiHa2ocJ1/ViH5s9LA==}
    requiresBuild: true

>>>>>>> 385b6dbf
  /@prisma/engines/2.30.0-9.a8608ff20d8774e88657834d2d58ad4c9134e5b7:
    resolution: {integrity: sha512-idhPqqEKRgFYUcD3PGJO2xj4q7oHE1G/j5bi0GVJk34hjEZ6UYm6rg3yREfQ2NRb71X1eaITUL54FJDs67i/6Q==}
    requiresBuild: true
    dev: true

<<<<<<< HEAD
=======
  /@prisma/fetch-engine/2.30.0-10.0210b3de5042a714f8838a59f9edcb28b11ab97d:
    resolution: {integrity: sha512-DODwml0z8vc+oRxKTNi5jP/vGVP7WgiInaYiH6fo8QZKCG35BERTqsRs/smRruea13M2K1tVEzWDl6QAeZ54Rg==}
    dependencies:
      '@prisma/debug': 2.29.1
      '@prisma/get-platform': 2.30.0-10.0210b3de5042a714f8838a59f9edcb28b11ab97d
      chalk: 4.1.2
      execa: 5.1.1
      find-cache-dir: 3.3.1
      hasha: 5.2.2
      http-proxy-agent: 4.0.1
      https-proxy-agent: 5.0.0
      make-dir: 3.1.0
      node-fetch: 2.6.1
      p-filter: 2.1.0
      p-map: 4.0.0
      p-retry: 4.6.1
      progress: 2.0.3
      rimraf: 3.0.2
      temp-dir: 2.0.0
      tempy: 1.0.1
    transitivePeerDependencies:
      - supports-color

>>>>>>> 385b6dbf
  /@prisma/fetch-engine/2.30.0-9.a8608ff20d8774e88657834d2d58ad4c9134e5b7:
    resolution: {integrity: sha512-50s0VsebLKHKcwQ5hLeVV4oUsbijhTqUJZ88yPXVu9hgsDngog05ZmJQlMDF2pgPfHThJEkHHMQiiEwbJaPa9A==}
    dependencies:
      '@prisma/debug': 2.29.1
      '@prisma/get-platform': 2.30.0-9.a8608ff20d8774e88657834d2d58ad4c9134e5b7
      chalk: 4.1.2
      execa: 5.1.1
      find-cache-dir: 3.3.1
      hasha: 5.2.2
      http-proxy-agent: 4.0.1
      https-proxy-agent: 5.0.0
      make-dir: 3.1.0
      node-fetch: 2.6.1
      p-filter: 2.1.0
      p-map: 4.0.0
      p-retry: 4.6.1
      progress: 2.0.3
      rimraf: 3.0.2
      temp-dir: 2.0.0
      tempy: 1.0.1
    transitivePeerDependencies:
      - supports-color
    dev: true

  /@prisma/generator-helper/2.30.0-dev.17:
    resolution: {integrity: sha512-v79YLCrLbelWWLJELiBdjSrwYF1pxYiiijTJg6G3RxaZAoVRd5vLJYAQ8xFVglTOHY01Qcn8RzUzg+QLgFCu3g==}
    dependencies:
      '@prisma/debug': 2.30.0-dev.17
      '@types/cross-spawn': 6.0.2
      chalk: 4.1.2
      cross-spawn: 7.0.3
    transitivePeerDependencies:
      - supports-color
    dev: true

<<<<<<< HEAD
=======
  /@prisma/get-platform/2.30.0-10.0210b3de5042a714f8838a59f9edcb28b11ab97d:
    resolution: {integrity: sha512-iQKI7J3uJNFQii3Vf73HFI9HJdFiXMIYFqv7hd+gOd+pApKfCIigiH3Q8GlLbTjkrSuU8rqQmH8jOzdYP3p/Ig==}
    dependencies:
      '@prisma/debug': 2.29.1
    transitivePeerDependencies:
      - supports-color

>>>>>>> 385b6dbf
  /@prisma/get-platform/2.30.0-9.a8608ff20d8774e88657834d2d58ad4c9134e5b7:
    resolution: {integrity: sha512-j1Sp6g7591hQTeZyPuyv/q+flatQCnHIZyCJX/aecbQsoay5j6KuXBQF/+C2XhyzFqBt4Ee7GF4Wmmf2bmavQQ==}
    dependencies:
      '@prisma/debug': 2.29.1
    transitivePeerDependencies:
      - supports-color
    dev: true

  /@prisma/sdk/2.30.0-dev.17:
    resolution: {integrity: sha512-mjFsA895+n+E8bsXluPBBnpupPk4cCxNA7U12quosFf+PIN9dmplmfznEqqv1UMqtUqpUZZJ6lR12CE7i/9+9A==}
    dependencies:
      '@prisma/debug': 2.30.0-dev.17
      '@prisma/engine-core': 2.30.0-dev.17
      '@prisma/engines': 2.30.0-9.a8608ff20d8774e88657834d2d58ad4c9134e5b7
      '@prisma/fetch-engine': 2.30.0-9.a8608ff20d8774e88657834d2d58ad4c9134e5b7
      '@prisma/generator-helper': 2.30.0-dev.17
      '@prisma/get-platform': 2.30.0-9.a8608ff20d8774e88657834d2d58ad4c9134e5b7
      '@timsuchanek/copy': 1.4.5
      archiver: 4.0.2
      arg: 5.0.0
      chalk: 4.1.2
      checkpoint-client: 1.1.20
      cli-truncate: 2.1.0
      dotenv: 10.0.0
      execa: 5.1.1
      find-up: 5.0.0
      global-dirs: 3.0.0
      globby: 11.0.4
      has-yarn: 2.1.0
      is-ci: 3.0.0
      make-dir: 3.1.0
      node-fetch: 2.6.1
      p-map: 4.0.0
      read-pkg-up: 7.0.1
      resolve: 1.20.0
      rimraf: 3.0.2
      shell-quote: 1.7.2
      string-width: 4.2.2
      strip-ansi: 6.0.0
      strip-indent: 3.0.0
      tar: 6.1.7
      temp-dir: 2.0.0
      temp-write: 4.0.0
      tempy: 1.0.1
      terminal-link: 2.1.1
      tmp: 0.2.1
    transitivePeerDependencies:
      - supports-color
    dev: true

<<<<<<< HEAD
  /@prisma/studio-pcw/0.422.0_@prisma+sdk@2.30.0-dev.17:
    resolution: {integrity: sha512-82VESX2oeh6DwggY6B9Cblaz2xeaJfj0a+LRvUJve8NDShkarhLHMFh9auO8AWa3cCN1gWxEF/DUfnLNL35BrA==}
=======
  /@prisma/studio-pcw/0.419.0_@prisma+sdk@2.30.0-dev.17:
    resolution: {integrity: sha512-74YPH6COysslPnmt/qq12A4iJCgUur1fXilmmD2s71s/iJrkmZ9h5Z6BQe9LjMW9K3Byz99G7xD6vVMajYjSWA==}
>>>>>>> 385b6dbf
    peerDependencies:
      '@prisma/client': '*'
      '@prisma/sdk': '*'
    dependencies:
      '@prisma/sdk': 2.30.0-dev.17
      debug: 4.3.1
      lodash: 4.17.21
    transitivePeerDependencies:
      - supports-color
    dev: true

  /@prisma/studio-server/0.422.0:
    resolution: {integrity: sha512-VLDIsIDzklsFJB4AUyluZq9QiKQkz/nI9Hrj7Pp7Mb1rm3S0x8fsf4W3jYqibqqqz8rgg+5ztc4EjkCgpCa4sA==}
    dependencies:
      '@prisma/sdk': 2.30.0-dev.17
<<<<<<< HEAD
      '@prisma/studio-pcw': 0.422.0_@prisma+sdk@2.30.0-dev.17
      '@prisma/studio-transports': 0.422.0
=======
      '@prisma/studio-pcw': 0.419.0_@prisma+sdk@2.30.0-dev.17
      '@prisma/studio-transports': 0.419.0
>>>>>>> 385b6dbf
      '@sentry/node': 6.2.5
      checkpoint-client: 1.1.20
      cors: 2.8.5
      debug: 4.3.1
      express: 4.17.1
      untildify: 4.0.0
    transitivePeerDependencies:
      - supports-color
    dev: true

  /@prisma/studio-transports/0.422.0:
    resolution: {integrity: sha512-w+I/iobFxjVoxy2dcb0/SPslgU/leyKyFWSR2oB+SYduYOC14GEsic2+SpfnJUWIpRTFtqDMyio5ExYpc/Q2DQ==}
    dev: true

  /@sentry/core/6.2.5:
    resolution: {integrity: sha512-I+AkgIFO6sDUoHQticP6I27TT3L+i6TUS03in3IEtpBcSeP2jyhlxI8l/wdA7gsBqUPdQ4GHOOaNgtFIcr8qag==}
    engines: {node: '>=6'}
    dependencies:
      '@sentry/hub': 6.2.5
      '@sentry/minimal': 6.2.5
      '@sentry/types': 6.2.5
      '@sentry/utils': 6.2.5
      tslib: 1.14.1
    dev: true

  /@sentry/hub/6.2.5:
    resolution: {integrity: sha512-YlEFdEhcfqpl2HC+/dWXBsBJEljyMzFS7LRRjCk8QANcOdp9PhwQjwebUB4/ulOBjHPP2WZk7fBBd/IKDasTUg==}
    engines: {node: '>=6'}
    dependencies:
      '@sentry/types': 6.2.5
      '@sentry/utils': 6.2.5
      tslib: 1.14.1
    dev: true

  /@sentry/minimal/6.2.5:
    resolution: {integrity: sha512-RKP4Qx3p7Cv0oX1cPKAkNVFYM7p2k1t32cNk1+rrVQS4hwlJ7Eg6m6fsqsO+85jd6Ne/FnyYsfo9cDD3ImTlWQ==}
    engines: {node: '>=6'}
    dependencies:
      '@sentry/hub': 6.2.5
      '@sentry/types': 6.2.5
      tslib: 1.14.1
    dev: true

  /@sentry/node/6.2.5:
    resolution: {integrity: sha512-/iM3khzGnUH713VFhZBAEYJhb/saEQSVz7Udogml+O7mFQ4rutnwJhgoGcB9YYrwMv2m7qOSszkdZbemDV6k2g==}
    engines: {node: '>=6'}
    dependencies:
      '@sentry/core': 6.2.5
      '@sentry/hub': 6.2.5
      '@sentry/tracing': 6.2.5
      '@sentry/types': 6.2.5
      '@sentry/utils': 6.2.5
      cookie: 0.4.1
      https-proxy-agent: 5.0.0
      lru_map: 0.3.3
      tslib: 1.14.1
    transitivePeerDependencies:
      - supports-color
    dev: true

  /@sentry/tracing/6.2.5:
    resolution: {integrity: sha512-j/hM0BoHxfrNLxPeEJ5Vq4R34hO/TOHMEpLR3FdnunBXbsmjoKMMygIkPxnpML5XWtvukAehbwpDXldwMYz83w==}
    engines: {node: '>=6'}
    dependencies:
      '@sentry/hub': 6.2.5
      '@sentry/minimal': 6.2.5
      '@sentry/types': 6.2.5
      '@sentry/utils': 6.2.5
      tslib: 1.14.1
    dev: true

  /@sentry/types/6.2.5:
    resolution: {integrity: sha512-1Sux6CLYrV9bETMsGP/HuLFLouwKoX93CWzG8BjMueW+Di0OGxZphYjXrGuDs8xO8bAKEVGCHgVQdcB2jevS0w==}
    engines: {node: '>=6'}
    dev: true

  /@sentry/utils/6.2.5:
    resolution: {integrity: sha512-fJoLUZHrd5MPylV1dT4qL74yNFDl1Ur/dab+pKNSyvnHPnbZ/LRM7aJ8VaRY/A7ZdpRowU+E14e/Yeem2c6gtQ==}
    engines: {node: '>=6'}
    dependencies:
      '@sentry/types': 6.2.5
      tslib: 1.14.1
    dev: true

  /@sindresorhus/slugify/1.1.2:
    resolution: {integrity: sha512-V9nR/W0Xd9TSGXpZ4iFUcFGhuOJtZX82Fzxj1YISlbSgKvIiNa7eLEZrT0vAraPOt++KHauIVNYgGRgjc13dXA==}
    engines: {node: '>=10'}
    dependencies:
      '@sindresorhus/transliterate': 0.1.2
      escape-string-regexp: 4.0.0

  /@sindresorhus/transliterate/0.1.2:
    resolution: {integrity: sha512-5/kmIOY9FF32nicXH+5yLNTX4NJ4atl7jRgqAJuIn/iyDFXBktOKDxCvyGE/EzmF4ngSUvjXxQUQlQiZ5lfw+w==}
    engines: {node: '>=10'}
    dependencies:
      escape-string-regexp: 2.0.0
      lodash.deburr: 4.1.0

  /@sinonjs/commons/1.8.3:
    resolution: {integrity: sha512-xkNcLAn/wZaX14RPlwizcKicDk9G3F8m2nU3L7Ukm5zBgTwiT0wsoFAHx9Jq56fJA1z/7uKGtCRu16sOUCLIHQ==}
    dependencies:
      type-detect: 4.0.8
    dev: true

  /@sinonjs/fake-timers/7.1.2:
    resolution: {integrity: sha512-iQADsW4LBMISqZ6Ci1dupJL9pprqwcVFTcOsEmQOEhW+KLCVn/Y4Jrvg2k19fIHCp+iFprriYPTdRcQR8NbUPg==}
    dependencies:
      '@sinonjs/commons': 1.8.3
    dev: true

  /@slack/types/1.10.0:
    resolution: {integrity: sha512-tA7GG7Tj479vojfV3AoxbckalA48aK6giGjNtgH6ihpLwTyHE3fIgRrvt8TWfLwW8X8dyu7vgmAsGLRG7hWWOg==}
    engines: {node: '>= 8.9.0', npm: '>= 5.5.1'}
    dev: true

  /@slack/webhook/6.0.0_debug@4.3.2:
    resolution: {integrity: sha512-2fohfhLI9lkAmOSWt1R457JBsB3iFNqahu4GqdFZRtcp/bT+xeG/kPn/hQa78JS74poRjWTt5G/qJjNaWMGOEQ==}
    engines: {node: '>= 12.13.0', npm: '>= 6.12.0'}
    dependencies:
      '@slack/types': 1.10.0
      '@types/node': 14.17.6
      axios: 0.21.1_debug@4.3.2
    transitivePeerDependencies:
      - debug
    dev: true

  /@tediousjs/connection-string/0.3.0:
    resolution: {integrity: sha512-d/keJiNKfpHo+GmSB8QcsAwBx8h+V1UbdozA5TD+eSLXprNY53JAYub47J9evsSKWDdNG5uVj0FiMozLKuzowQ==}
    dev: true

  /@timsuchanek/copy/1.4.5:
    resolution: {integrity: sha512-N4+2/DvfwzQqHYL/scq07fv8yXbZc6RyUxKJoE8Clm14JpLOf9yNI4VB4D6RsV3h9zgzZ4loJUydHKM7pp3blw==}
    hasBin: true
    dependencies:
      '@timsuchanek/sleep-promise': 8.0.1
      commander: 2.20.3
      mkdirp: 1.0.4
      prettysize: 2.0.0

  /@timsuchanek/sleep-promise/8.0.1:
    resolution: {integrity: sha512-cxHYbrXfnCWsklydIHSw5GCMHUPqpJ/enxWSyVHNOgNe61sit/+aOXTTI+VOdWkvVaJsI2vsB9N4+YDNITawOQ==}

  /@tootallnate/once/1.1.2:
    resolution: {integrity: sha512-RbzJvlNzmRq5c3O09UipeuXno4tA1FE6ikOjxZK0tuxVv3412l64l5t1W5pj4+rJq9vpkm/kwiR07aZXnsKPxw==}
    engines: {node: '>= 6'}

  /@tsconfig/node10/1.0.7:
    resolution: {integrity: sha512-aBvUmXLQbayM4w3A8TrjwrXs4DZ8iduJnuJLLRGdkWlyakCf1q6uHZJBzXoRA/huAEknG5tcUyQxN3A+In5euQ==}
    dev: true

  /@tsconfig/node12/1.0.7:
    resolution: {integrity: sha512-dgasobK/Y0wVMswcipr3k0HpevxFJLijN03A8mYfEPvWvOs14v0ZlYTR4kIgMx8g4+fTyTFv8/jLCIfRqLDJ4A==}
    dev: true

  /@tsconfig/node14/1.0.0:
    resolution: {integrity: sha512-RKkL8eTdPv6t5EHgFKIVQgsDapugbuOptNd9OOunN/HAkzmmTnZELx1kNCK0rSdUYGmiFMM3rRQMAWiyp023LQ==}
    dev: true

  /@tsconfig/node16/1.0.2:
    resolution: {integrity: sha512-eZxlbI8GZscaGS7kkc/trHTT5xgrjH3/1n2JDwusC9iahPKWMRvRjJSAN5mCXviuTGQ/lHnhvv8Q1YTpnfz9gA==}
    dev: true

  /@tsd/typescript/4.3.5:
    resolution: {integrity: sha512-Xwxv8bIwyI3ggPz9bwoWEoiaz79MJs+VGf27S1N2tapfDVo60Lz741j5diL9RwszZSXt6IkTAuw7Lai7jSXRJg==}
    hasBin: true
    dev: true

  /@types/babel__core/7.1.15:
    resolution: {integrity: sha512-bxlMKPDbY8x5h6HBwVzEOk2C8fb6SLfYQ5Jw3uBYuYF1lfWk/kbLd81la82vrIkBb0l+JdmrZaDikPrNxpS/Ew==}
    dependencies:
      '@babel/parser': 7.14.8
      '@babel/types': 7.14.8
      '@types/babel__generator': 7.6.3
      '@types/babel__template': 7.4.1
      '@types/babel__traverse': 7.14.2
    dev: true

  /@types/babel__generator/7.6.3:
    resolution: {integrity: sha512-/GWCmzJWqV7diQW54smJZzWbSFf4QYtF71WCKhcx6Ru/tFyQIY2eiiITcCAeuPbNSvT9YCGkVMqqvSk2Z0mXiA==}
    dependencies:
      '@babel/types': 7.14.8
    dev: true

  /@types/babel__template/7.4.1:
    resolution: {integrity: sha512-azBFKemX6kMg5Io+/rdGT0dkGreboUVR0Cdm3fz9QJWpaQGJRQXl7C+6hOTCZcMll7KFyEQpgbYI2lHdsS4U7g==}
    dependencies:
      '@babel/parser': 7.14.8
      '@babel/types': 7.14.8
    dev: true

  /@types/babel__traverse/7.14.2:
    resolution: {integrity: sha512-K2waXdXBi2302XUdcHcR1jCeU0LL4TD9HRs/gk0N2Xvrht+G/BfJa4QObBQZfhMdxiCpV3COl5Nfq4uKTeTnJA==}
    dependencies:
      '@babel/types': 7.14.8
    dev: true

  /@types/benchmark/2.1.1:
    resolution: {integrity: sha512-XmdNOarpSSxnb3DE2rRFOFsEyoqXLUL+7H8nSGS25vs+JS0018bd+cW5Ma9vdlkPmoTHSQ6e8EUFMFMxeE4l+g==}
    dev: true

  /@types/cross-spawn/6.0.2:
    resolution: {integrity: sha512-KuwNhp3eza+Rhu8IFI5HUXRP0LIhqH5cAjubUvGXXthh4YYBuP2ntwEX+Cz8GJoZUHlKo247wPWOfA9LYEq4cw==}
    dependencies:
      '@types/node': 14.17.6

  /@types/debug/4.1.7:
    resolution: {integrity: sha512-9AonUzyTjXXhEOa0DnqpzZi6VHlqKMswga9EXjpXnnqxwLtdvPPtlO8evrI5D9S6asFRCQ6v+wpiUKbw+vKqyg==}
    dependencies:
      '@types/ms': 0.7.31

  /@types/eslint/7.28.0:
    resolution: {integrity: sha512-07XlgzX0YJUn4iG1ocY4IX9DzKSmMGUs6ESKlxWhZRaa0fatIWaHWUVapcuGa8r5HFnTqzj+4OCjd5f7EZ/i/A==}
    dependencies:
      '@types/estree': 0.0.50
      '@types/json-schema': 7.0.7
    dev: true

  /@types/estree/0.0.50:
    resolution: {integrity: sha512-C6N5s2ZFtuZRj54k2/zyRhNDjJwwcViAM3Nbm8zjBpbqAdZ00mr0CFxvSKeO8Y/e03WVFLpQMdHYVfUd6SB+Hw==}
    dev: true

  /@types/geojson/7946.0.8:
    resolution: {integrity: sha512-1rkryxURpr6aWP7R786/UQOkJ3PcpQiWkAXBmdWc7ryFWqN6a4xfK7BtjXvFBKO9LjQ+MWQSWxYeZX1OApnArA==}
    dev: true

  /@types/glob/7.1.4:
    resolution: {integrity: sha512-w+LsMxKyYQm347Otw+IfBXOv9UWVjpHpCDdbBMt8Kz/xbvCYNjP+0qPh91Km3iKfSRLBB0P7fAMf0KHrPu+MyA==}
    dependencies:
      '@types/minimatch': 3.0.5
      '@types/node': 14.17.6
    dev: true

  /@types/graceful-fs/4.1.5:
    resolution: {integrity: sha512-anKkLmZZ+xm4p8JWBf4hElkM4XR+EZeA2M9BAkkTldmcyDY4mbdIJnRghDJH3Ov5ooY7/UAoENtmdMSkaAd7Cw==}
    dependencies:
      '@types/node': 14.17.6
    dev: true

  /@types/graphviz/0.0.33:
    resolution: {integrity: sha512-pta9Htjg5Ws0sHIaP7sHypbQ/fsaaCtpf/90QqVSuRNY0LBCXj0hWmt1oivluKwl5PFnDyfxFwmbHtZMlvcqeQ==}
    dev: true

  /@types/istanbul-lib-coverage/2.0.3:
    resolution: {integrity: sha512-sz7iLqvVUg1gIedBOvlkxPlc8/uVzyS5OwGz1cKjXzkl3FpL3al0crU8YGU1WoHkxn0Wxbw5tyi6hvzJKNzFsw==}
    dev: true

  /@types/istanbul-lib-report/3.0.0:
    resolution: {integrity: sha512-plGgXAPfVKFoYfa9NpYDAkseG+g6Jr294RqeqcqDixSbU34MZVJRi/P+7Y8GDpzkEwLaGZZOpKIEmeVZNtKsrg==}
    dependencies:
      '@types/istanbul-lib-coverage': 2.0.3
    dev: true

  /@types/istanbul-reports/3.0.1:
    resolution: {integrity: sha512-c3mAZEuK0lvBp8tmuL74XRKn1+y2dcwOUpH7x4WrF6gk1GIgiluDRgMYQtw2OFcBvAJWlt6ASU3tSqxp0Uu0Aw==}
    dependencies:
      '@types/istanbul-lib-report': 3.0.0
    dev: true

  /@types/jest/27.0.0:
    resolution: {integrity: sha512-IlpQZVpxufe+3qPaAqEoSPHVSxnJh1cf0BqqWHJeKiAUbwnHdmNzjP3ZCWSZSTbmAGXQPNk9QmM3Bif0pR54rg==}
    dependencies:
      jest-diff: 26.6.2
      pretty-format: 26.6.2
    dev: true

  /@types/js-levenshtein/1.1.0:
    resolution: {integrity: sha512-14t0v1ICYRtRVcHASzes0v/O+TIeASb8aD55cWF1PidtInhFWSXcmhzhHqGjUWf9SUq1w70cvd1cWKUULubAfQ==}
    dev: true

  /@types/json-schema/7.0.7:
    resolution: {integrity: sha512-cxWFQVseBm6O9Gbw1IWb8r6OS4OhSt3hPZLkFApLjM8TEXROBuQGLAH2i2gZpcXdLBIrpXuTDhH7Vbm1iXmNGA==}
    dev: true

  /@types/minimatch/3.0.5:
    resolution: {integrity: sha512-Klz949h02Gz2uZCMGwDUSDS1YBlTdDDgbWHi+81l29tQALUtvz4rAYi5uoVhE5Lagoq6DeqAUlbrHvW/mXDgdQ==}
    dev: true

  /@types/minimist/1.2.2:
    resolution: {integrity: sha512-jhuKLIRrhvCPLqwPcx6INqmKeiA5EWrsCOPhrlFSrbrmU4ZMPjj5Ul/oLCMDO98XRUIwVm78xICz4EPCektzeQ==}
    dev: true

  /@types/minipass/2.2.1:
    resolution: {integrity: sha512-0bI74UwEJ+JjGqzkyoiCxLVGK5C3Vy5MYdDB6VCtUAulcrulHvqhIrQP9lh/gvMgaNzvvJljMW97rRHVvbTe8Q==}
    dependencies:
      '@types/node': 14.17.6
    dev: true

  /@types/ms/0.7.31:
    resolution: {integrity: sha512-iiUgKzV9AuaEkZqkOLDIvlQiL6ltuZd9tGcW3gwpnX8JbuiuhFlEGmmFXEXkN50Cvq7Os88IY2v0dkDqXYWVgA==}

  /@types/mssql/6.0.8:
    resolution: {integrity: sha512-N3dr3o1c6EXhHhhNRaKpLTdAoXT/s6qDEJET5FID2gFCj58vIV9q/7RtkvYdE6ntpkJF5F9hpURhxT/oC62yLw==}
    dependencies:
      '@types/node': 14.17.6
      '@types/tedious': 4.0.5
    dev: true

  /@types/node-fetch/2.5.12:
    resolution: {integrity: sha512-MKgC4dlq4kKNa/mYrwpKfzQMB5X3ee5U6fSprkKpToBqBmX4nFZL9cW5jl6sWn+xpRJ7ypWh2yyqqr8UUCstSw==}
    dependencies:
      '@types/node': 14.17.7
      form-data: 3.0.1
    dev: true

  /@types/node/12.20.19:
    resolution: {integrity: sha512-niAuZrwrjKck4+XhoCw6AAVQBENHftpXw9F4ryk66fTgYaKQ53R4FI7c9vUGGw5vQis1HKBHDR1gcYI/Bq1xvw==}
    dev: true

  /@types/node/14.17.6:
    resolution: {integrity: sha512-iBxsxU7eswQDGhlr3AiamBxOssaYxbM+NKXVil8jg9yFXvrfEFbDumLD/2dMTB+zYyg7w+Xjt8yuxfdbUHAtcQ==}

  /@types/node/14.17.7:
    resolution: {integrity: sha512-SYTdMaW47se8499q8m0fYKZZRlmq0RaRv6oYmlVm6DUm31l0fhOl1D03X8hGxohCKTI2Bg6w7W0TiYB51aJzag==}
    dev: true

  /@types/node/14.17.9:
    resolution: {integrity: sha512-CMjgRNsks27IDwI785YMY0KLt3co/c0cQ5foxHYv/shC2w8oOnVwz5Ubq1QG5KzrcW+AXk6gzdnxIkDnTvzu3g==}
    dev: true

  /@types/node/8.10.66:
    resolution: {integrity: sha512-tktOkFUA4kXx2hhhrB8bIFb5TbwzS4uOhKEmwiD+NoiL0qtP2OQ9mFldbgD4dV1djrlBYP6eBuQZiWjuHUpqFw==}
    dev: true

  /@types/normalize-package-data/2.4.1:
    resolution: {integrity: sha512-Gj7cI7z+98M282Tqmp2K5EIsoouUEzbBJhQQzDE3jSIRk6r9gsz0oUokqIUR4u1R3dMHo0pDHM7sNOHyhulypw==}

  /@types/parse-json/4.0.0:
    resolution: {integrity: sha512-//oorEZjL6sbPcKUaCdIGlIUeH26mgzimjBB77G6XRgnDl/L5wOnpyBGRe/Mmf5CVW3PwEBE1NjiMZ/ssFh4wA==}
    dev: true

  /@types/pg/8.6.1:
    resolution: {integrity: sha512-1Kc4oAGzAl7uqUStZCDvaLFqZrW9qWSjXOmBfdgyBP5La7Us6Mg4GBvRlSoaZMhQF/zSj1C8CtKMBkoiT8eL8w==}
    dependencies:
      '@types/node': 14.17.6
      pg-protocol: 1.5.0
      pg-types: 2.2.0
    dev: true

  /@types/prettier/2.3.2:
    resolution: {integrity: sha512-eI5Yrz3Qv4KPUa/nSIAi0h+qX0XyewOliug5F2QAtuRg6Kjg6jfmxe1GIwoIRhZspD1A0RP8ANrPwvEXXtRFog==}
    dev: true

  /@types/prompts/2.0.14:
    resolution: {integrity: sha512-HZBd99fKxRWpYCErtm2/yxUZv6/PBI9J7N4TNFffl5JbrYMHBwF25DjQGTW3b3jmXq+9P6/8fCIb2ee57BFfYA==}
    dependencies:
      '@types/node': 14.17.6
    dev: true

  /@types/redis/2.8.31:
    resolution: {integrity: sha512-daWrrTDYaa5iSDFbgzZ9gOOzyp2AJmYK59OlG/2KGBgYWF3lfs8GDKm1c//tik5Uc93hDD36O+qLPvzDolChbA==}
    dependencies:
      '@types/node': 14.17.6
    dev: true

  /@types/resolve/1.20.1:
    resolution: {integrity: sha512-Ku5+GPFa12S3W26Uwtw+xyrtIpaZsGYHH6zxNbZlstmlvMYSZRzOwzwsXbxlVUbHyUucctSyuFtu6bNxwYomIw==}
    dev: true

  /@types/retry/0.12.1:
    resolution: {integrity: sha512-xoDlM2S4ortawSWORYqsdU+2rxdh4LRW9ytc3zmT37RIKQh6IHyKwwtKhKis9ah8ol07DCkZxPt8BBvPjC6v4g==}

  /@types/rimraf/3.0.1:
    resolution: {integrity: sha512-CAoSlbco40aKZ0CkelBF2g3JeN6aioRaTVnqSX5pWsn/WApm6IDxI4e4tD9D0dY/meCkyyleP1IQDVN13F4maA==}
    dependencies:
      '@types/glob': 7.1.4
      '@types/node': 14.17.6
    dev: true

  /@types/shell-quote/1.7.1:
    resolution: {integrity: sha512-SWZ2Nom1pkyXCDohRSrkSKvDh8QOG9RfAsrt5/NsPQC4UQJ55eG0qClA40I+Gkez4KTQ0uDUT8ELRXThf3J5jw==}
    dev: true

  /@types/sqlite3/3.1.7:
    resolution: {integrity: sha512-8FHV/8Uzd7IwdHm5mvmF2Aif4aC/gjrt4axWD9SmfaxITnOjtOhCbOSTuqv/VbH1uq0QrwlaTj9aTz3gmR6u4w==}
    dependencies:
      '@types/node': 14.17.6
    dev: true

  /@types/stack-utils/2.0.1:
    resolution: {integrity: sha512-Hl219/BT5fLAaz6NDkSuhzasy49dwQS/DSdu4MdggFB8zcXv7vflBI3xp7FEmkmdDkBUI2bPUNeMttp2knYdxw==}
    dev: true

  /@types/stoppable/1.1.1:
    resolution: {integrity: sha512-b8N+fCADRIYYrGZOcmOR8ZNBOqhktWTB/bMUl5LvGtT201QKJZOOH5UsFyI3qtteM6ZAJbJqZoBcLqqxKIwjhw==}
    dependencies:
      '@types/node': 14.17.7
    dev: true

  /@types/tar/4.0.5:
    resolution: {integrity: sha512-cgwPhNEabHaZcYIy5xeMtux2EmYBitfqEceBUi2t5+ETy4dW6kswt6WX4+HqLeiiKOo42EXbGiDmVJ2x+vi37Q==}
    dependencies:
      '@types/minipass': 2.2.1
      '@types/node': 14.17.6
    dev: true

  /@types/tedious/4.0.5:
    resolution: {integrity: sha512-zlnChTP63Bds6kMBuKOR+qJPB9wcYf1zVm78qiXTnT1gbcU6wdTmSp28cd2BPxePy4mrGM6TnQG1fmHxQW1pZw==}
    dependencies:
      '@types/node': 14.17.6
    dev: true

  /@types/tunnel/0.0.1:
    resolution: {integrity: sha512-AOqu6bQu5MSWwYvehMXLukFHnupHrpZ8nvgae5Ggie9UwzDR1CCwoXgSSWNZJuyOlCdfdsWMA5F2LlmvyoTv8A==}
    dependencies:
      '@types/node': 14.17.7
    dev: true

  /@types/ws/7.4.7:
    resolution: {integrity: sha512-JQbbmxZTZehdc2iszGKs5oC3NFnjeay7mtAWrdt7qNtAVK0g19muApzAy4bm9byz79xa2ZnO/BOBC2R8RC5Lww==}
    dependencies:
      '@types/node': 14.17.6
    dev: true

  /@types/yargs-parser/20.2.1:
    resolution: {integrity: sha512-7tFImggNeNBVMsn0vLrpn1H1uPrUBdnARPTpZoitY37ZrdJREzf7I16tMrlK3hen349gr1NYh8CmZQa7CTG6Aw==}
    dev: true

  /@types/yargs/15.0.14:
    resolution: {integrity: sha512-yEJzHoxf6SyQGhBhIYGXQDSCkJjB6HohDShto7m8vaKg9Yp0Yn8+71J9eakh2bnPg6BfsH9PRMhiRTZnd4eXGQ==}
    dependencies:
      '@types/yargs-parser': 20.2.1
    dev: true

  /@types/yargs/16.0.4:
    resolution: {integrity: sha512-T8Yc9wt/5LbJyCaLiHPReJa0kApcIgJ7Bn735GjItUfh08Z1pJvu8QZqb9s+mMvKV6WUQRV7K2R46YbjMXTTJw==}
    dependencies:
      '@types/yargs-parser': 20.2.1
    dev: true

  /@typescript-eslint/eslint-plugin/4.29.1_d4376362794b743c19f4cba25c7fc6f5:
    resolution: {integrity: sha512-AHqIU+SqZZgBEiWOrtN94ldR3ZUABV5dUG94j8Nms9rQnHFc8fvDOue/58K4CFz6r8OtDDc35Pw9NQPWo0Ayrw==}
    engines: {node: ^10.12.0 || >=12.0.0}
    peerDependencies:
      '@typescript-eslint/parser': ^4.0.0
      eslint: ^5.0.0 || ^6.0.0 || ^7.0.0
      typescript: '*'
    peerDependenciesMeta:
      typescript:
        optional: true
    dependencies:
      '@typescript-eslint/experimental-utils': 4.29.1_eslint@7.32.0+typescript@4.3.5
      '@typescript-eslint/parser': 4.29.1_eslint@7.32.0+typescript@4.3.5
      '@typescript-eslint/scope-manager': 4.29.1
      debug: 4.3.2
      eslint: 7.32.0
      functional-red-black-tree: 1.0.1
      regexpp: 3.1.0
      semver: 7.3.5
      tsutils: 3.21.0_typescript@4.3.5
      typescript: 4.3.5
    transitivePeerDependencies:
      - supports-color
    dev: true

  /@typescript-eslint/experimental-utils/4.28.3_eslint@7.32.0+typescript@4.3.5:
    resolution: {integrity: sha512-zZYl9TnrxwEPi3FbyeX0ZnE8Hp7j3OCR+ELoUfbwGHGxWnHg9+OqSmkw2MoCVpZksPCZYpQzC559Ee9pJNHTQw==}
    engines: {node: ^10.12.0 || >=12.0.0}
    peerDependencies:
      eslint: '*'
    dependencies:
      '@types/json-schema': 7.0.7
      '@typescript-eslint/scope-manager': 4.28.3
      '@typescript-eslint/types': 4.28.3
      '@typescript-eslint/typescript-estree': 4.28.3_typescript@4.3.5
      eslint: 7.32.0
      eslint-scope: 5.1.1
      eslint-utils: 3.0.0_eslint@7.32.0
    transitivePeerDependencies:
      - supports-color
      - typescript
    dev: true

  /@typescript-eslint/experimental-utils/4.29.1_eslint@7.32.0+typescript@4.3.5:
    resolution: {integrity: sha512-kl6QG6qpzZthfd2bzPNSJB2YcZpNOrP6r9jueXupcZHnL74WiuSjaft7WSu17J9+ae9zTlk0KJMXPUj0daBxMw==}
    engines: {node: ^10.12.0 || >=12.0.0}
    peerDependencies:
      eslint: '*'
    dependencies:
      '@types/json-schema': 7.0.7
      '@typescript-eslint/scope-manager': 4.29.1
      '@typescript-eslint/types': 4.29.1
      '@typescript-eslint/typescript-estree': 4.29.1_typescript@4.3.5
      eslint: 7.32.0
      eslint-scope: 5.1.1
      eslint-utils: 3.0.0_eslint@7.32.0
    transitivePeerDependencies:
      - supports-color
      - typescript
    dev: true

  /@typescript-eslint/parser/4.29.1_eslint@7.32.0+typescript@4.3.5:
    resolution: {integrity: sha512-3fL5iN20hzX3Q4OkG7QEPFjZV2qsVGiDhEwwh+EkmE/w7oteiOvUNzmpu5eSwGJX/anCryONltJ3WDmAzAoCMg==}
    engines: {node: ^10.12.0 || >=12.0.0}
    peerDependencies:
      eslint: ^5.0.0 || ^6.0.0 || ^7.0.0
      typescript: '*'
    peerDependenciesMeta:
      typescript:
        optional: true
    dependencies:
      '@typescript-eslint/scope-manager': 4.29.1
      '@typescript-eslint/types': 4.29.1
      '@typescript-eslint/typescript-estree': 4.29.1_typescript@4.3.5
      debug: 4.3.2
      eslint: 7.32.0
      typescript: 4.3.5
    transitivePeerDependencies:
      - supports-color
    dev: true

  /@typescript-eslint/scope-manager/4.28.3:
    resolution: {integrity: sha512-/8lMisZ5NGIzGtJB+QizQ5eX4Xd8uxedFfMBXOKuJGP0oaBBVEMbJVddQKDXyyB0bPlmt8i6bHV89KbwOelJiQ==}
    engines: {node: ^8.10.0 || ^10.13.0 || >=11.10.1}
    dependencies:
      '@typescript-eslint/types': 4.28.3
      '@typescript-eslint/visitor-keys': 4.28.3
    dev: true

  /@typescript-eslint/scope-manager/4.29.1:
    resolution: {integrity: sha512-Hzv/uZOa9zrD/W5mftZa54Jd5Fed3tL6b4HeaOpwVSabJK8CJ+2MkDasnX/XK4rqP5ZTWngK1ZDeCi6EnxPQ7A==}
    engines: {node: ^8.10.0 || ^10.13.0 || >=11.10.1}
    dependencies:
      '@typescript-eslint/types': 4.29.1
      '@typescript-eslint/visitor-keys': 4.29.1
    dev: true

  /@typescript-eslint/types/4.28.3:
    resolution: {integrity: sha512-kQFaEsQBQVtA9VGVyciyTbIg7S3WoKHNuOp/UF5RG40900KtGqfoiETWD/v0lzRXc+euVE9NXmfer9dLkUJrkA==}
    engines: {node: ^8.10.0 || ^10.13.0 || >=11.10.1}
    dev: true

  /@typescript-eslint/types/4.29.1:
    resolution: {integrity: sha512-Jj2yu78IRfw4nlaLtKjVaGaxh/6FhofmQ/j8v3NXmAiKafbIqtAPnKYrf0sbGjKdj0hS316J8WhnGnErbJ4RCA==}
    engines: {node: ^8.10.0 || ^10.13.0 || >=11.10.1}
    dev: true

  /@typescript-eslint/typescript-estree/4.28.3_typescript@4.3.5:
    resolution: {integrity: sha512-YAb1JED41kJsqCQt1NcnX5ZdTA93vKFCMP4lQYG6CFxd0VzDJcKttRlMrlG+1qiWAw8+zowmHU1H0OzjWJzR2w==}
    engines: {node: ^10.12.0 || >=12.0.0}
    peerDependencies:
      typescript: '*'
    peerDependenciesMeta:
      typescript:
        optional: true
    dependencies:
      '@typescript-eslint/types': 4.28.3
      '@typescript-eslint/visitor-keys': 4.28.3
      debug: 4.3.1
      globby: 11.0.4
      is-glob: 4.0.1
      semver: 7.3.5
      tsutils: 3.21.0_typescript@4.3.5
      typescript: 4.3.5
    transitivePeerDependencies:
      - supports-color
    dev: true

  /@typescript-eslint/typescript-estree/4.29.1_typescript@4.3.5:
    resolution: {integrity: sha512-lIkkrR9E4lwZkzPiRDNq0xdC3f2iVCUjw/7WPJ4S2Sl6C3nRWkeE1YXCQ0+KsiaQRbpY16jNaokdWnm9aUIsfw==}
    engines: {node: ^10.12.0 || >=12.0.0}
    peerDependencies:
      typescript: '*'
    peerDependenciesMeta:
      typescript:
        optional: true
    dependencies:
      '@typescript-eslint/types': 4.29.1
      '@typescript-eslint/visitor-keys': 4.29.1
      debug: 4.3.2
      globby: 11.0.4
      is-glob: 4.0.1
      semver: 7.3.5
      tsutils: 3.21.0_typescript@4.3.5
      typescript: 4.3.5
    transitivePeerDependencies:
      - supports-color
    dev: true

  /@typescript-eslint/visitor-keys/4.28.3:
    resolution: {integrity: sha512-ri1OzcLnk1HH4gORmr1dllxDzzrN6goUIz/P4MHFV0YZJDCADPR3RvYNp0PW2SetKTThar6wlbFTL00hV2Q+fg==}
    engines: {node: ^8.10.0 || ^10.13.0 || >=11.10.1}
    dependencies:
      '@typescript-eslint/types': 4.28.3
      eslint-visitor-keys: 2.0.0
    dev: true

  /@typescript-eslint/visitor-keys/4.29.1:
    resolution: {integrity: sha512-zLqtjMoXvgdZY/PG6gqA73V8BjqPs4af1v2kiiETBObp+uC6gRYnJLmJHxC0QyUrrHDLJPIWNYxoBV3wbcRlag==}
    engines: {node: ^8.10.0 || ^10.13.0 || >=11.10.1}
    dependencies:
      '@typescript-eslint/types': 4.29.1
      eslint-visitor-keys: 2.0.0
    dev: true

  /abab/2.0.5:
    resolution: {integrity: sha512-9IK9EadsbHo6jLWIpxpR6pL0sazTXV6+SQv25ZB+F7Bj9mJNaOc4nCRabwd5M/JwmUa8idz6Eci6eKfJryPs6Q==}
    dev: true

  /abbrev/1.1.1:
    resolution: {integrity: sha512-nne9/IiQ/hzIhY6pdDnbBtz7DjPTKrY00P/zvPSm5pOFkl6xuGrGnXn/VtTNNfNtAfZ9/1RtehkszU9qcTii0Q==}
    dev: true

  /abort-controller/3.0.0:
    resolution: {integrity: sha512-h8lQ8tacZYnR3vNQTgibj+tODHI5/+l06Au2Pcriv/Gmet0eaj4TwWH41sO9wnHDiQsEj19q0drzdWdeAHtweg==}
    engines: {node: '>=6.5'}
    dependencies:
      event-target-shim: 5.0.1
    dev: true

  /accepts/1.3.7:
    resolution: {integrity: sha512-Il80Qs2WjYlJIBNzNkK6KYqlVMTbZLXgHx2oT0pU/fjRHyEp+PEfEPY0R3WCwAGVOtauxh1hOxNgIf5bv7dQpA==}
    engines: {node: '>= 0.6'}
    dependencies:
      mime-types: 2.1.32
      negotiator: 0.6.2
    dev: true

  /acorn-globals/6.0.0:
    resolution: {integrity: sha512-ZQl7LOWaF5ePqqcX4hLuv/bLXYQNfNWw2c0/yX/TsPRKamzHcTGQnlCjHT3TsmkOUVEPS3crCxiPfdzE/Trlhg==}
    dependencies:
      acorn: 7.4.1
      acorn-walk: 7.2.0
    dev: true

  /acorn-jsx/5.3.1_acorn@7.4.1:
    resolution: {integrity: sha512-K0Ptm/47OKfQRpNQ2J/oIN/3QYiK6FwW+eJbILhsdxh2WTLdl+30o8aGdTbm5JbffpFFAg/g+zi1E+jvJha5ng==}
    peerDependencies:
      acorn: ^6.0.0 || ^7.0.0 || ^8.0.0
    dependencies:
      acorn: 7.4.1
    dev: true

  /acorn-walk/7.2.0:
    resolution: {integrity: sha512-OPdCF6GsMIP+Az+aWfAAOEt2/+iVDKE7oy6lJ098aoe59oAmK76qV6Gw60SbZ8jHuG2wH058GF4pLFbYamYrVA==}
    engines: {node: '>=0.4.0'}
    dev: true

  /acorn-walk/8.1.1:
    resolution: {integrity: sha512-FbJdceMlPHEAWJOILDk1fXD8lnTlEIWFkqtfk+MvmL5q/qlHfN7GEHcsFZWt/Tea9jRNPWUZG4G976nqAAmU9w==}
    engines: {node: '>=0.4.0'}
    dev: true

  /acorn/7.4.1:
    resolution: {integrity: sha512-nQyp0o1/mNdbTO1PO6kHkwSrmgZ0MT/jCCpNiwbUjGoRN4dlBhqJtoQuCnEOKzgTVwg0ZWiCoQy6SxMebQVh8A==}
    engines: {node: '>=0.4.0'}
    hasBin: true
    dev: true

  /acorn/8.4.1:
    resolution: {integrity: sha512-asabaBSkEKosYKMITunzX177CXxQ4Q8BSSzMTKD+FefUhipQC70gfW5SiUDhYQ3vk8G+81HqQk7Fv9OXwwn9KA==}
    engines: {node: '>=0.4.0'}
    hasBin: true
    dev: true

  /adal-node/0.2.2_debug@4.3.2:
    resolution: {integrity: sha512-luzQ9cXOjUlZoCiWeYbyR+nHwScSrPTDTbOInFphQs/PnwNz6wAIVkbsHEXtvYBnjLctByTTI8ccfpGX100oRQ==}
    engines: {node: '>= 0.6.15'}
    dependencies:
      '@types/node': 8.10.66
      async: 2.6.3
      axios: 0.21.1_debug@4.3.2
      date-utils: 1.2.21
      jws: 3.2.2
      underscore: 1.13.1
      uuid: 3.4.0
      xmldom: 0.6.0
      xpath.js: 1.1.0
    transitivePeerDependencies:
      - debug
    dev: true

  /agent-base/6.0.2:
    resolution: {integrity: sha512-RZNwNclF7+MS/8bDg70amg32dyeZGZxiDuQmZxKLAlQjr3jGyLx+4Kkk58UO7D2QdgFIQCovuSuZESne6RG6XQ==}
    engines: {node: '>= 6.0.0'}
    dependencies:
      debug: 4.3.2
    transitivePeerDependencies:
      - supports-color

  /aggregate-error/3.1.0:
    resolution: {integrity: sha512-4I7Td01quW/RpocfNayFdFVk1qSuoh0E7JrbRJ16nH01HhKFQ88INq9Sd+nd72zqRySlr9BmDA8xlEJ6vJMrYA==}
    engines: {node: '>=8'}
    dependencies:
      clean-stack: 2.2.0
      indent-string: 4.0.0

  /ajv/6.12.6:
    resolution: {integrity: sha512-j3fVLgvTo527anyYyJOGTYJbG+vnnQYvE0m5mmkc1TK+nxAppkCLMIL0aZ4dblVCNoGShhm+kzE4ZUykBoMg4g==}
    dependencies:
      fast-deep-equal: 3.1.3
      fast-json-stable-stringify: 2.1.0
      json-schema-traverse: 0.4.1
      uri-js: 4.4.1
    dev: true

  /ajv/8.5.0:
    resolution: {integrity: sha512-Y2l399Tt1AguU3BPRP9Fn4eN+Or+StUGWCUpbnFyXSo8NZ9S4uj+AG2pjs5apK+ZMOwYOz1+a+VKvKH7CudXgQ==}
    dependencies:
      fast-deep-equal: 3.1.3
      json-schema-traverse: 1.0.0
      require-from-string: 2.0.2
      uri-js: 4.4.1
    dev: true

  /ansi-colors/4.1.1:
    resolution: {integrity: sha512-JoX0apGbHaUJBNl6yF+p6JAFYZ666/hhCGKN5t9QFjbJQKUU/g8MNbFDbvfrgKXvI1QpZplPOnwIo99lX/AAmA==}
    engines: {node: '>=6'}
    dev: true

  /ansi-escapes/4.3.2:
    resolution: {integrity: sha512-gKXj5ALrKWQLsYG9jlTRmR/xKluxHV+Z9QEwNIgCfM1/uwPMCuzVVnh5mwTd+OuBZcwSIMbqssNWRm1lE51QaQ==}
    engines: {node: '>=8'}
    dependencies:
      type-fest: 0.21.3

  /ansi-regex/2.1.1:
    resolution: {integrity: sha1-w7M6te42DYbg5ijwRorn7yfWVN8=}
    engines: {node: '>=0.10.0'}
    dev: true

  /ansi-regex/5.0.0:
    resolution: {integrity: sha512-bY6fj56OUQ0hU1KjFNDQuJFezqKdrAyFdIevADiqrWHwSlbmBNMHp5ak2f40Pm8JTFyM2mqxkG6ngkHO11f/lg==}
    engines: {node: '>=8'}

  /ansi-regex/6.0.0:
    resolution: {integrity: sha512-tAaOSrWCHF+1Ear1Z4wnJCXA9GGox4K6Ic85a5qalES2aeEwQGr7UC93mwef49536PkCYjzkp0zIxfFvexJ6zQ==}
    engines: {node: '>=12'}
    dev: true

  /ansi-styles/3.2.1:
    resolution: {integrity: sha512-VT0ZI6kZRdTh8YyJw3SMbYm/u+NqfsAxEpWO0Pf9sq8/e94WxxOpPKx9FR1FlyCtOVDNOQ+8ntlqFxiRc+r5qA==}
    engines: {node: '>=4'}
    dependencies:
      color-convert: 1.9.3

  /ansi-styles/4.3.0:
    resolution: {integrity: sha512-zbB9rCJAT1rbjiVDb2hqKFHNYLxgtk8NURxZ3IZwD3F6NtxbXZQCnnSi1Lkx+IDohdPlFp222wVALIheZJQSEg==}
    engines: {node: '>=8'}
    dependencies:
      color-convert: 2.0.1

  /ansi-styles/5.2.0:
    resolution: {integrity: sha512-Cxwpt2SfTzTtXcfOlzGEee8O+c+MmUgGrNiBcXnuWxuFJHe6a5Hz7qwhwe5OgaSYI0IJvkLqWX1ASG+cJOkEiA==}
    engines: {node: '>=10'}
    dev: true

  /anymatch/3.1.2:
    resolution: {integrity: sha512-P43ePfOAIupkguHUycrc4qJ9kz8ZiuOUijaETwX7THt0Y/GNK7v0aa8rY816xWjZ7rJdA5XdMcpVFTKMq+RvWg==}
    engines: {node: '>= 8'}
    dependencies:
      normalize-path: 3.0.0
      picomatch: 2.3.0
    dev: true

  /aproba/1.2.0:
    resolution: {integrity: sha512-Y9J6ZjXtoYh8RnXVCMOU/ttDmk1aBjunq9vO0ta5x85WDQiQfUF9sIPBITdbiiIVcBo03Hi3jMxigBtsddlXRw==}
    dev: true

  /archiver-utils/2.1.0:
    resolution: {integrity: sha512-bEL/yUb/fNNiNTuUz979Z0Yg5L+LzLxGJz8x79lYmR54fmTIb6ob/hNQgkQnIUDWIFjZVQwl9Xs356I6BAMHfw==}
    engines: {node: '>= 6'}
    dependencies:
      glob: 7.1.7
      graceful-fs: 4.2.6
      lazystream: 1.0.0
      lodash.defaults: 4.2.0
      lodash.difference: 4.5.0
      lodash.flatten: 4.4.0
      lodash.isplainobject: 4.0.6
      lodash.union: 4.6.0
      normalize-path: 3.0.0
      readable-stream: 2.3.7

  /archiver/4.0.2:
    resolution: {integrity: sha512-B9IZjlGwaxF33UN4oPbfBkyA4V1SxNLeIhR1qY8sRXSsbdUkEHrrOvwlYFPx+8uQeCe9M+FG6KgO+imDmQ79CQ==}
    engines: {node: '>= 8'}
    dependencies:
      archiver-utils: 2.1.0
      async: 3.2.0
      buffer-crc32: 0.2.13
      glob: 7.1.7
      readable-stream: 3.6.0
      tar-stream: 2.2.0
      zip-stream: 3.0.1

  /are-we-there-yet/1.1.5:
    resolution: {integrity: sha512-5hYdAkZlcG8tOLujVDTgCT+uPX0VnpAH28gWsLfzpXYm7wP6mp5Q/gYyR7YQ0cKVJcXJnl3j2kpBan13PtQf6w==}
    dependencies:
      delegates: 1.0.0
      readable-stream: 2.3.7
    dev: true

  /arg/4.1.3:
    resolution: {integrity: sha512-58S9QDqG0Xx27YwPSt9fJxivjYl432YCwfDMfZ+71RAqUrZef7LrKQZ3LHLOwCS4FLNBplP533Zx895SeOCHvA==}
    dev: true

  /arg/5.0.0:
    resolution: {integrity: sha512-4P8Zm2H+BRS+c/xX1LrHw0qKpEhdlZjLCgWy+d78T9vqa2Z2SiD2wMrYuWIAFy5IZUD7nnNXroRttz+0RzlrzQ==}

  /argparse/1.0.10:
    resolution: {integrity: sha512-o5Roy6tNG4SL/FOkCAN6RzjiakZS25RLYFrcMttJqbdd8BWrnA+fGz57iN5Pb06pvBGvl5gQ0B48dJlslXvoTg==}
    dependencies:
      sprintf-js: 1.0.3
    dev: true

  /array-flatten/1.1.1:
    resolution: {integrity: sha1-ml9pkFGx5wczKPKgCJaLZOopVdI=}
    dev: true

  /array-union/2.1.0:
    resolution: {integrity: sha512-HGyxoOTYUyCM6stUe6EJgnd4EoewAI7zMdfqO+kGjnlZmBDz/cR5pf8r/cR4Wq60sL/p0IkcjUEEPwS3GFrIyw==}
    engines: {node: '>=8'}

  /arrify/1.0.1:
    resolution: {integrity: sha1-iYUI2iIm84DfkEcoRWhJwVAaSw0=}
    engines: {node: '>=0.10.0'}
    dev: true

  /asn1/0.2.4:
    resolution: {integrity: sha512-jxwzQpLQjSmWXgwaCZE9Nz+glAG01yF1QnWgbhGwHI5A6FRIEY6IVqtHhIepHqI7/kyEyQEagBC5mBEFlIYvdg==}
    dependencies:
      safer-buffer: 2.1.2
    dev: true
    optional: true

  /assert-plus/1.0.0:
    resolution: {integrity: sha1-8S4PPF13sLHN2RRpQuTpbB5N1SU=}
    engines: {node: '>=0.8'}
    dev: true

  /astral-regex/2.0.0:
    resolution: {integrity: sha512-Z7tMw1ytTXt5jqMcOP+OQteU1VuNK9Y02uuJtKQ1Sv69jXQKKg5cibLwGJow8yzZP+eAc18EmLGPal0bp36rvQ==}
    engines: {node: '>=8'}

  /async/2.6.3:
    resolution: {integrity: sha512-zflvls11DCy+dQWzTW2dzuilv8Z5X/pjfmZOWba6TNIVDm+2UDaJmXSOXlasHKfNBs8oo3M0aT50fDEWfKZjXg==}
    dependencies:
      lodash: 4.17.21
    dev: true

  /async/3.2.0:
    resolution: {integrity: sha512-TR2mEZFVOj2pLStYxLht7TyfuRzaydfpxr3k9RpHIzMgw7A64dzsdqCxH1WJyQdoe8T10nDXd9wnEigmiuHIZw==}

  /asynckit/0.4.0:
    resolution: {integrity: sha1-x57Zf380y48robyXkLzDZkdLS3k=}
    dev: true

  /aws-sign2/0.7.0:
    resolution: {integrity: sha1-tG6JCTSpWR8tL2+G1+ap8bP+dqg=}
    dev: true
    optional: true

  /aws4/1.11.0:
    resolution: {integrity: sha512-xh1Rl34h6Fi1DC2WWKfxUTVqRsNnr6LsKz2+hfwDxQJWmrx8+c7ylaqBMcHfl1U1r2dsifOvKX3LQuLNZ+XSvA==}
    dev: true
    optional: true

  /axios/0.21.1_debug@4.3.2:
    resolution: {integrity: sha512-dKQiRHxGD9PPRIUNIWvZhPTPpl1rf/OxTYKsqKUDjBwYylTvV7SjSHJb9ratfyzM6wCdLCOYLzs73qpg5c4iGA==}
    dependencies:
      follow-redirects: 1.14.1_debug@4.3.2
    transitivePeerDependencies:
      - debug
    dev: true

  /babel-jest/27.0.6_@babel+core@7.14.8:
    resolution: {integrity: sha512-iTJyYLNc4wRofASmofpOc5NK9QunwMk+TLFgGXsTFS8uEqmd8wdI7sga0FPe2oVH3b5Agt/EAK1QjPEuKL8VfA==}
    engines: {node: ^10.13.0 || ^12.13.0 || ^14.15.0 || >=15.0.0}
    peerDependencies:
      '@babel/core': ^7.8.0
    dependencies:
      '@babel/core': 7.14.8
      '@jest/transform': 27.0.6
      '@jest/types': 27.0.6
      '@types/babel__core': 7.1.15
      babel-plugin-istanbul: 6.0.0
      babel-preset-jest: 27.0.6_@babel+core@7.14.8
      chalk: 4.1.1
      graceful-fs: 4.2.6
      slash: 3.0.0
    transitivePeerDependencies:
      - supports-color
    dev: true

  /babel-plugin-istanbul/6.0.0:
    resolution: {integrity: sha512-AF55rZXpe7trmEylbaE1Gv54wn6rwU03aptvRoVIGP8YykoSxqdVLV1TfwflBCE/QtHmqtP8SWlTENqbK8GCSQ==}
    engines: {node: '>=8'}
    dependencies:
      '@babel/helper-plugin-utils': 7.14.5
      '@istanbuljs/load-nyc-config': 1.1.0
      '@istanbuljs/schema': 0.1.3
      istanbul-lib-instrument: 4.0.3
      test-exclude: 6.0.0
    transitivePeerDependencies:
      - supports-color
    dev: true

  /babel-plugin-jest-hoist/27.0.6:
    resolution: {integrity: sha512-CewFeM9Vv2gM7Yr9n5eyyLVPRSiBnk6lKZRjgwYnGKSl9M14TMn2vkN02wTF04OGuSDLEzlWiMzvjXuW9mB6Gw==}
    engines: {node: ^10.13.0 || ^12.13.0 || ^14.15.0 || >=15.0.0}
    dependencies:
      '@babel/template': 7.14.5
      '@babel/types': 7.14.8
      '@types/babel__core': 7.1.15
      '@types/babel__traverse': 7.14.2
    dev: true

  /babel-preset-current-node-syntax/1.0.1_@babel+core@7.14.8:
    resolution: {integrity: sha512-M7LQ0bxarkxQoN+vz5aJPsLBn77n8QgTFmo8WK0/44auK2xlCXrYcUxHFxgU7qW5Yzw/CjmLRK2uJzaCd7LvqQ==}
    peerDependencies:
      '@babel/core': ^7.0.0
    dependencies:
      '@babel/core': 7.14.8
      '@babel/plugin-syntax-async-generators': 7.8.4_@babel+core@7.14.8
      '@babel/plugin-syntax-bigint': 7.8.3_@babel+core@7.14.8
      '@babel/plugin-syntax-class-properties': 7.12.13_@babel+core@7.14.8
      '@babel/plugin-syntax-import-meta': 7.10.4_@babel+core@7.14.8
      '@babel/plugin-syntax-json-strings': 7.8.3_@babel+core@7.14.8
      '@babel/plugin-syntax-logical-assignment-operators': 7.10.4_@babel+core@7.14.8
      '@babel/plugin-syntax-nullish-coalescing-operator': 7.8.3_@babel+core@7.14.8
      '@babel/plugin-syntax-numeric-separator': 7.10.4_@babel+core@7.14.8
      '@babel/plugin-syntax-object-rest-spread': 7.8.3_@babel+core@7.14.8
      '@babel/plugin-syntax-optional-catch-binding': 7.8.3_@babel+core@7.14.8
      '@babel/plugin-syntax-optional-chaining': 7.8.3_@babel+core@7.14.8
      '@babel/plugin-syntax-top-level-await': 7.14.5_@babel+core@7.14.8
    dev: true

  /babel-preset-jest/27.0.6_@babel+core@7.14.8:
    resolution: {integrity: sha512-WObA0/Biw2LrVVwZkF/2GqbOdzhKD6Fkdwhoy9ASIrOWr/zodcSpQh72JOkEn6NWyjmnPDjNSqaGN4KnpKzhXw==}
    engines: {node: ^10.13.0 || ^12.13.0 || ^14.15.0 || >=15.0.0}
    peerDependencies:
      '@babel/core': ^7.0.0
    dependencies:
      '@babel/core': 7.14.8
      babel-plugin-jest-hoist: 27.0.6
      babel-preset-current-node-syntax: 1.0.1_@babel+core@7.14.8
    dev: true

  /balanced-match/1.0.0:
    resolution: {integrity: sha1-ibTRmasr7kneFk6gK4nORi1xt2c=}

  /base64-js/1.5.1:
    resolution: {integrity: sha512-AKpaYlHn8t4SVbOHCy+b5+KKgvR4vrsD8vbvrbiQJps7fKDTkjkDry6ji0rUJjC0kzbNePLwzxq8iypo41qeWA==}

  /batching-toposort/1.2.0:
    resolution: {integrity: sha512-HDf0OOv00dqYGm+M5tJ121RTzX0sK9fxzBMKXYsuQrY0pKSOJjc5qa0DUtzvCGkgIVf1YON2G1e/MHEdHXVaRQ==}
    engines: {node: '>=8.0.0'}
    dev: true

  /bcrypt-pbkdf/1.0.2:
    resolution: {integrity: sha1-pDAdOJtqQ/m2f/PKEaP2Y342Dp4=}
    dependencies:
      tweetnacl: 0.14.5
    dev: true
    optional: true

  /benchmark/2.1.4:
    resolution: {integrity: sha1-CfPeMckWQl1JjMLuVloOvzwqVik=}
    dependencies:
      lodash: 4.17.21
      platform: 1.3.6
    dev: true

  /bindings/1.5.0:
    resolution: {integrity: sha512-p2q/t/mhvuOj/UeLlV6566GD/guowlr0hHxClI0W9m7MWYkL1F0hLo+0Aexs9HSPCtR1SXQ0TD3MMKrXZajbiQ==}
    dependencies:
      file-uri-to-path: 1.0.0
    dev: true

  /bl/4.1.0:
    resolution: {integrity: sha512-1W07cM9gS6DcLperZfFSj+bWLtaPGSOHWhPiGzXmvVJbRLdG82sH/Kn8EtW1VqWVA54AKf2h5k5BbnIbwF3h6w==}
    dependencies:
      buffer: 5.7.1
      inherits: 2.0.4
      readable-stream: 3.6.0

  /bl/5.0.0:
    resolution: {integrity: sha512-8vxFNZ0pflFfi0WXA3WQXlj6CaMEwsmh63I1CNp0q+wWv8sD0ARx1KovSQd0l2GkwrMIOyedq0EF1FxI+RCZLQ==}
    dependencies:
      buffer: 6.0.3
      inherits: 2.0.4
      readable-stream: 3.6.0
    dev: true

  /block-stream/0.0.9:
    resolution: {integrity: sha1-E+v+d4oDIFz+A3UUgeu0szAMEmo=}
    engines: {node: 0.4 || >=0.5.8}
    dependencies:
      inherits: 2.0.4
    dev: true
    optional: true

  /body-parser/1.19.0:
    resolution: {integrity: sha512-dhEPs72UPbDnAQJ9ZKMNTP6ptJaionhP5cBb541nXPlW60Jepo9RV/a4fX4XWW9CuFNK22krhrj1+rgzifNCsw==}
    engines: {node: '>= 0.8'}
    dependencies:
      bytes: 3.1.0
      content-type: 1.0.4
      debug: 2.6.9
      depd: 1.1.2
      http-errors: 1.7.2
      iconv-lite: 0.4.24
      on-finished: 2.3.0
      qs: 6.7.0
      raw-body: 2.4.0
      type-is: 1.6.18
    dev: true

  /brace-expansion/1.1.11:
    resolution: {integrity: sha512-iCuPHDFgrHX7H2vEI/5xpz07zSHB00TpugqhmYtVmMO6518mCuRMoOYFldEBl0g187ufozdaHgWKcYFb61qGiA==}
    dependencies:
      balanced-match: 1.0.0
      concat-map: 0.0.1

  /braces/3.0.2:
    resolution: {integrity: sha512-b8um+L1RzM3WDSzvhm6gIz1yfTbBt6YTlcEKAvsmqCZZFw46z626lVj9j1yEPW33H5H+lBQpZMP1k8l+78Ha0A==}
    engines: {node: '>=8'}
    dependencies:
      fill-range: 7.0.1

  /browser-process-hrtime/1.0.0:
    resolution: {integrity: sha512-9o5UecI3GhkpM6DrXr69PblIuWxPKk9Y0jHBRhdocZ2y7YECBFCsHm79Pr3OyR2AvjhDkabFJaDJMYRazHgsow==}
    dev: true

  /browserslist/4.16.6:
    resolution: {integrity: sha512-Wspk/PqO+4W9qp5iUTJsa1B/QrYn1keNCcEP5OvP7WBwT4KaDly0uONYmC6Xa3Z5IqnUgS0KcgLYu1l74x0ZXQ==}
    engines: {node: ^6 || ^7 || ^8 || ^9 || ^10 || ^11 || ^12 || >=13.7}
    hasBin: true
    dependencies:
      caniuse-lite: 1.0.30001248
      colorette: 1.2.2
      electron-to-chromium: 1.3.790
      escalade: 3.1.1
      node-releases: 1.1.73
    dev: true

  /bs-logger/0.2.6:
    resolution: {integrity: sha512-pd8DCoxmbgc7hyPKOvxtqNcjYoOsABPQdcCUjGp3d42VR2CX1ORhk2A87oqqu5R1kk+76nsxZupkmyd+MVtCog==}
    engines: {node: '>= 6'}
    dependencies:
      fast-json-stable-stringify: 2.1.0
    dev: true

  /bser/2.1.1:
    resolution: {integrity: sha512-gQxTNE/GAfIIrmHLUE3oJyp5FO6HRBfhjnw4/wMmA63ZGDJnWBmgY/lyQBpnDUkGmAhbSe39tx2d/iTOAfglwQ==}
    dependencies:
      node-int64: 0.4.0
    dev: true

  /buffer-crc32/0.2.13:
    resolution: {integrity: sha1-DTM+PwDqxQqhRUq9MO+MKl2ackI=}

  /buffer-equal-constant-time/1.0.1:
    resolution: {integrity: sha1-+OcRMvf/5uAaXJaXpMbz5I1cyBk=}
    dev: true

  /buffer-from/1.1.1:
    resolution: {integrity: sha512-MQcXEUbCKtEo7bhqEs6560Hyd4XaovZlO/k9V3hjVUF/zwW7KBVdSK4gIt/bzwS9MbR5qob+F5jusZsb0YQK2A==}
    dev: true

  /buffer-writer/2.0.0:
    resolution: {integrity: sha512-a7ZpuTZU1TRtnwyCNW3I5dc0wWNC3VR9S++Ewyk2HHZdrO3CQJqSpd+95Us590V6AL7JqUAH2IwZ/398PmNFgw==}
    engines: {node: '>=4'}
    dev: true

  /buffer/5.7.1:
    resolution: {integrity: sha512-EHcyIPBQ4BSGlvjB16k5KgAJ27CIsHY/2JBmCRReo48y9rQ3MaUzWX3KVlBa4U7MyX02HdVj0K7C3WaB3ju7FQ==}
    dependencies:
      base64-js: 1.5.1
      ieee754: 1.2.1

  /buffer/6.0.3:
    resolution: {integrity: sha512-FTiCpNxtwiZZHEZbcbTIcZjERVICn9yq/pDFkTl95/AxzD1naBctN7YO68riM/gLSDY7sdrMby8hofADYuuqOA==}
    dependencies:
      base64-js: 1.5.1
      ieee754: 1.2.1
    dev: true

  /bytes/3.1.0:
    resolution: {integrity: sha512-zauLjrfCG+xvoyaqLoV8bLVXXNGC4JqlxFCutSDWA6fJrTo2ZuvLYTqZ7aHBLZSMOopbzwv8f+wZcVzfVTI2Dg==}
    engines: {node: '>= 0.8'}
    dev: true

  /call-bind/1.0.2:
    resolution: {integrity: sha512-7O+FbCihrB5WGbFYesctwmTKae6rOiIzmz1icreWJ+0aA7LJfuqhEso2T9ncpcFtzMQtzXf2QGGueWJGTYsqrA==}
    dependencies:
      function-bind: 1.1.1
      get-intrinsic: 1.1.1
    dev: true

  /callsites/3.1.0:
    resolution: {integrity: sha512-P8BjAsXvZS+VIDUI11hHCQEv74YT67YUi5JJFNWIqL235sBmjX4+qx9Muvls5ivyNENctx46xQLQ3aTuE7ssaQ==}
    engines: {node: '>=6'}
    dev: true

  /camelcase-keys/6.2.2:
    resolution: {integrity: sha512-YrwaA0vEKazPBkn0ipTiMpSajYDSe+KjQfrjhcBMxJt/znbvlHd8Pw/Vamaz5EB4Wfhs3SUR3Z9mwRu/P3s3Yg==}
    engines: {node: '>=8'}
    dependencies:
      camelcase: 5.3.1
      map-obj: 4.2.1
      quick-lru: 4.0.1
    dev: true

  /camelcase/5.3.1:
    resolution: {integrity: sha512-L28STB170nwWS63UjtlEOE3dldQApaJXZkOI1uMFfzf3rRuPegHaHesyee+YxQ+W6SvRDQV6UrdOdRiR153wJg==}
    engines: {node: '>=6'}
    dev: true

  /camelcase/6.2.0:
    resolution: {integrity: sha512-c7wVvbw3f37nuobQNtgsgG9POC9qMbNuMQmTCqZv23b6MIz0fcYpBiOlv9gEN/hdLdnZTDQhg6e9Dq5M1vKvfg==}
    engines: {node: '>=10'}
    dev: true

  /caniuse-lite/1.0.30001248:
    resolution: {integrity: sha512-NwlQbJkxUFJ8nMErnGtT0QTM2TJ33xgz4KXJSMIrjXIbDVdaYueGyjOrLKRtJC+rTiWfi6j5cnZN1NBiSBJGNw==}
    dev: true

  /caseless/0.12.0:
    resolution: {integrity: sha1-G2gcIf+EAzyCZUMJBolCDRhxUdw=}
    dev: true
    optional: true

  /chalk/2.4.2:
    resolution: {integrity: sha512-Mti+f9lpJNcwF4tWV8/OrTTtF1gZi+f8FqlyAdouralcFWFQWF2+NgCHShjkCb+IFBLq9buZwE1xckQU4peSuQ==}
    engines: {node: '>=4'}
    dependencies:
      ansi-styles: 3.2.1
      escape-string-regexp: 1.0.5
      supports-color: 5.5.0

  /chalk/4.1.1:
    resolution: {integrity: sha512-diHzdDKxcU+bAsUboHLPEDQiw0qEe0qd7SYUn3HgcFlWgbDcfLGswOHYeGrHKzG9z6UYf01d9VFMfZxPM1xZSg==}
    engines: {node: '>=10'}
    dependencies:
      ansi-styles: 4.3.0
      supports-color: 7.2.0
    dev: true

  /chalk/4.1.2:
    resolution: {integrity: sha512-oKnbhFyRIXpUuez8iBMmyEa4nbj4IOQyuhc/wy9kY7/WVPcwIO9VA668Pu8RkO7+0G76SLROeyw9CpQ061i4mA==}
    engines: {node: '>=10'}
    dependencies:
      ansi-styles: 4.3.0
      supports-color: 7.2.0

  /char-regex/1.0.2:
    resolution: {integrity: sha512-kWWXztvZ5SBQV+eRgKFeh8q5sLuZY2+8WUIzlxWVTg+oGwY14qylx1KbKzHd8P6ZYkAg0xyIDU9JMHhyJMZ1jw==}
    engines: {node: '>=10'}
    dev: true

  /checkpoint-client/1.1.20:
    resolution: {integrity: sha512-AHDELBFMXBV9Rzp4JaN0JR03YQomZpaaVFDjgH7Ue4CcPuzNV2dZ94ZORJ9OoQsASYca/uR7UNGXmeNuWHc+IQ==}
    dependencies:
      ci-info: 3.1.1
      env-paths: 2.2.1
      fast-write-atomic: 0.2.1
      make-dir: 3.1.0
      ms: 2.1.3
      node-fetch: 2.6.1
      uuid: 8.3.2

  /chownr/1.1.4:
    resolution: {integrity: sha512-jJ0bqzaylmJtVnNgzTeSOs8DPavpbYgEr/b0YL8/2GO3xJEhInFmhKMUnEJQjZumK7KXGFhUy89PrsJWlakBVg==}
    dev: true

  /chownr/2.0.0:
    resolution: {integrity: sha512-bIomtDF5KGpdogkLd9VspvFzk9KfpyyGlS8YFVZl7TGPBHL5snIOnxeshwVgPteQ9b4Eydl+pVbIyE1DcvCWgQ==}
    engines: {node: '>=10'}

  /ci-info/3.1.1:
    resolution: {integrity: sha512-kdRWLBIJwdsYJWYJFtAFFYxybguqeF91qpZaggjG5Nf8QKdizFG2hjqvaTXbxFIcYbSaD74KpAXv6BSm17DHEQ==}

  /ci-info/3.2.0:
    resolution: {integrity: sha512-dVqRX7fLUm8J6FgHJ418XuIgDLZDkYcDFTeL6TA2gt5WlIZUQrrH6EZrNClwT/H0FateUsZkGIOPRrLbP+PR9A==}

  /cjs-module-lexer/1.2.2:
    resolution: {integrity: sha512-cOU9usZw8/dXIXKtwa8pM0OTJQuJkxMN6w30csNRUerHfeQ5R6U3kkU/FtJeIf3M202OHfY2U8ccInBG7/xogA==}
    dev: true

  /clean-stack/2.2.0:
    resolution: {integrity: sha512-4diC9HaTE+KRAMWhDhrGOECgWZxoevMc5TlkObMqNSsVU62PYzXZ/SMTjzyGAFF1YusgxGcSWTEXBhp0CPwQ1A==}
    engines: {node: '>=6'}

  /cli-cursor/3.1.0:
    resolution: {integrity: sha512-I/zHAwsKf9FqGoXM4WWRACob9+SNukZTd94DWF57E4toouRulbCxcUh6RKUEOQlYTHJnzkPMySvPNaaSLNfLZw==}
    engines: {node: '>=8'}
    dependencies:
      restore-cursor: 3.1.0

  /cli-truncate/2.1.0:
    resolution: {integrity: sha512-n8fOixwDD6b/ObinzTrp1ZKFzbgvKZvuz/TvejnLn1aQfC6r52XEx85FmuC+3HI+JM7coBRXUvNqEU2PHVrHpg==}
    engines: {node: '>=8'}
    dependencies:
      slice-ansi: 3.0.0
      string-width: 4.2.2

  /cliui/7.0.4:
    resolution: {integrity: sha512-OcRE68cOsVMXp1Yvonl/fzkQOyjLSu/8bhPDfQt0e0/Eb283TKP20Fs2MqoPsr9SwA595rRCA+QMzYc9nBP+JQ==}
    dependencies:
      string-width: 4.2.2
      strip-ansi: 6.0.0
      wrap-ansi: 7.0.0
    dev: true

  /co/4.6.0:
    resolution: {integrity: sha1-bqa989hTrlTMuOR7+gvz+QMfsYQ=}
    engines: {iojs: '>= 1.0.0', node: '>= 0.12.0'}
    dev: true

  /code-point-at/1.1.0:
    resolution: {integrity: sha1-DQcLTQQ6W+ozovGkDi7bPZpMz3c=}
    engines: {node: '>=0.10.0'}
    dev: true

  /collect-v8-coverage/1.0.1:
    resolution: {integrity: sha512-iBPtljfCNcTKNAto0KEtDfZ3qzjJvqE3aTGZsbhjSBlorqpXJlaWWtPO35D+ZImoC3KWejX64o+yPGxhWSTzfg==}
    dev: true

  /color-convert/1.9.3:
    resolution: {integrity: sha512-QfAUtd+vFdAtFQcC8CCyYt1fYWxSqAiK2cSD6zDB8N3cpsEBAvRxp9zOGg6G/SHHJYAT88/az/IuDGALsNVbGg==}
    dependencies:
      color-name: 1.1.3

  /color-convert/2.0.1:
    resolution: {integrity: sha512-RRECPsj7iu/xb5oKYcsFHSppFNnsj/52OVTRKb4zP5onXwVF3zVmmToNcOfGC+CRDpfK/U584fMg38ZHCaElKQ==}
    engines: {node: '>=7.0.0'}
    dependencies:
      color-name: 1.1.4

  /color-name/1.1.3:
    resolution: {integrity: sha1-p9BVi9icQveV3UIyj3QIMcpTvCU=}

  /color-name/1.1.4:
    resolution: {integrity: sha512-dOy+3AuW3a2wNbZHIuMZpTcgjGuLU/uBL/ubcZF9OXbDo8ff4O8yVp5Bf0efS8uEoYo5q4Fx7dY9OgQGXgAsQA==}

  /colorette/1.2.2:
    resolution: {integrity: sha512-MKGMzyfeuutC/ZJ1cba9NqcNpfeqMUcYmyF1ZFY6/Cn7CNSAKx6a+s48sqLqyAiZuaP2TcqMhoo+dlwFnVxT9w==}
    dev: true

  /combined-stream/1.0.8:
    resolution: {integrity: sha512-FQN4MRfuJeHf7cBbBMJFXhKSDq+2kAArBlmRBvcvFE5BB1HZKXtSFASDhdlz9zOYwxh8lDdnvmMOe/+5cdoEdg==}
    engines: {node: '>= 0.8'}
    dependencies:
      delayed-stream: 1.0.0
    dev: true

  /commander/2.20.3:
    resolution: {integrity: sha512-GpVkmM8vF2vQUkj2LvZmD35JxeJOLCwJ9cUkugyk2nuhbv3+mJvpLYYt+0+USMxE+oj+ey/lJEnhZw75x/OMcQ==}

  /commander/7.2.0:
    resolution: {integrity: sha512-QrWXB+ZQSVPmIWIhtEO9H+gwHaMGYiF5ChvoJ+K9ZGHG/sVsa6yiesAD1GC/x46sET00Xlwo1u49RVVVzvcSkw==}
    engines: {node: '>= 10'}
    dev: true

  /commondir/1.0.1:
    resolution: {integrity: sha1-3dgA2gxmEnOTzKWVDqloo6rxJTs=}

  /compress-commons/3.0.0:
    resolution: {integrity: sha512-FyDqr8TKX5/X0qo+aVfaZ+PVmNJHJeckFBlq8jZGSJOgnynhfifoyl24qaqdUdDIBe0EVTHByN6NAkqYvE/2Xg==}
    engines: {node: '>= 8'}
    dependencies:
      buffer-crc32: 0.2.13
      crc32-stream: 3.0.1
      normalize-path: 3.0.0
      readable-stream: 2.3.7

  /concat-map/0.0.1:
    resolution: {integrity: sha1-2Klr13/Wjfd5OnMDajug1UBdR3s=}

  /console-control-strings/1.1.0:
    resolution: {integrity: sha1-PXz0Rk22RG6mRL9LOVB/mFEAjo4=}
    dev: true

  /content-disposition/0.5.3:
    resolution: {integrity: sha512-ExO0774ikEObIAEV9kDo50o+79VCUdEB6n6lzKgGwupcVeRlhrj3qGAfwq8G6uBJjkqLrhT0qEYFcWng8z1z0g==}
    engines: {node: '>= 0.6'}
    dependencies:
      safe-buffer: 5.1.2
    dev: true

  /content-type/1.0.4:
    resolution: {integrity: sha512-hIP3EEPs8tB9AT1L+NUqtwOAps4mk2Zob89MWXMHjHWg9milF/j4osnnQLXBCBFBk/tvIG/tUc9mOUJiPBhPXA==}
    engines: {node: '>= 0.6'}
    dev: true

  /convert-source-map/1.8.0:
    resolution: {integrity: sha512-+OQdjP49zViI/6i7nIJpA8rAl4sV/JdPfU9nZs3VqOwGIgizICvuN2ru6fMd+4llL0tar18UYJXfZ/TWtmhUjA==}
    dependencies:
      safe-buffer: 5.1.2
    dev: true

  /cookie-signature/1.0.6:
    resolution: {integrity: sha1-4wOogrNCzD7oylE6eZmXNNqzriw=}
    dev: true

  /cookie/0.4.0:
    resolution: {integrity: sha512-+Hp8fLp57wnUSt0tY0tHEXh4voZRDnoIrZPqlo3DPiI4y9lwg/jqx+1Om94/W6ZaPDOUbnjOt/99w66zk+l1Xg==}
    engines: {node: '>= 0.6'}
    dev: true

  /cookie/0.4.1:
    resolution: {integrity: sha512-ZwrFkGJxUR3EIoXtO+yVE69Eb7KlixbaeAWfBQB9vVsNn/o+Yw69gBWSSDK825hQNdN+wF8zELf3dFNl/kxkUA==}
    engines: {node: '>= 0.6'}
    dev: true

  /core-util-is/1.0.2:
    resolution: {integrity: sha1-tf1UIgqivFq1eqtxQMlAdUUDwac=}

  /cors/2.8.5:
    resolution: {integrity: sha512-KIHbLJqu73RGr/hnbrO9uBeixNGuvSQjul/jdFvS/KFSIH1hWVd1ng7zOHx+YrEfInLG7q4n6GHQ9cDtxv/P6g==}
    engines: {node: '>= 0.10'}
    dependencies:
      object-assign: 4.1.1
      vary: 1.1.2
    dev: true

  /cosmiconfig/7.0.0:
    resolution: {integrity: sha512-pondGvTuVYDk++upghXJabWzL6Kxu6f26ljFw64Swq9v6sQPUL3EUlVDV56diOjpCayKihL6hVe8exIACU4XcA==}
    engines: {node: '>=10'}
    dependencies:
      '@types/parse-json': 4.0.0
      import-fresh: 3.3.0
      parse-json: 5.2.0
      path-type: 4.0.0
      yaml: 1.10.2
    dev: true

  /crc/3.8.0:
    resolution: {integrity: sha512-iX3mfgcTMIq3ZKLIsVFAbv7+Mc10kxabAGQb8HvjA1o3T1PIYprbakQ65d3I+2HGHt6nSKkM9PYjgoJO2KcFBQ==}
    dependencies:
      buffer: 5.7.1

  /crc32-stream/3.0.1:
    resolution: {integrity: sha512-mctvpXlbzsvK+6z8kJwSJ5crm7yBwrQMTybJzMw1O4lLGJqjlDCXY2Zw7KheiA6XBEcBmfLx1D88mjRGVJtY9w==}
    engines: {node: '>= 6.9.0'}
    dependencies:
      crc: 3.8.0
      readable-stream: 3.6.0

  /create-require/1.1.1:
    resolution: {integrity: sha512-dcKFX3jn0MpIaXjisoRvexIJVEKzaq7z2rZKxf+MSr9TkdmHmsU4m2lcLojrj/FHl8mk5VxMmYA+ftRkP/3oKQ==}
    dev: true

  /cross-spawn/7.0.3:
    resolution: {integrity: sha512-iRDPJKUPVEND7dHPO8rkbOnPpyDygcDFtWjpeWNCgy8WP2rXcxXL8TskReQl6OrB2G7+UJrags1q15Fudc7G6w==}
    engines: {node: '>= 8'}
    dependencies:
      path-key: 3.1.1
      shebang-command: 2.0.0
      which: 2.0.2

  /crypto-random-string/2.0.0:
    resolution: {integrity: sha512-v1plID3y9r/lPhviJ1wrXpLeyUIGAZ2SHNYTEapm7/8A9nLPoyvVp3RK/EPFqn5kEznyWgYZNsRtYYIWbuG8KA==}
    engines: {node: '>=8'}

  /cssom/0.3.8:
    resolution: {integrity: sha512-b0tGHbfegbhPJpxpiBPU2sCkigAqtM9O121le6bbOlgyV+NyGyCmVfJ6QW9eRjz8CpNfWEOYBIMIGRYkLwsIYg==}
    dev: true

  /cssom/0.4.4:
    resolution: {integrity: sha512-p3pvU7r1MyyqbTk+WbNJIgJjG2VmTIaB10rI93LzVPrmDJKkzKYMtxxyAvQXR/NS6otuzveI7+7BBq3SjBS2mw==}
    dev: true

  /cssstyle/2.3.0:
    resolution: {integrity: sha512-AZL67abkUzIuvcHqk7c09cezpGNcxUxU4Ioi/05xHk4DQeTkWmGYftIE6ctU6AEt+Gn4n1lDStOtj7FKycP71A==}
    engines: {node: '>=8'}
    dependencies:
      cssom: 0.3.8
    dev: true

  /dashdash/1.14.1:
    resolution: {integrity: sha1-hTz6D3y+L+1d4gMmuN1YEDX24vA=}
    engines: {node: '>=0.10'}
    dependencies:
      assert-plus: 1.0.0
    dev: true
    optional: true

  /data-urls/2.0.0:
    resolution: {integrity: sha512-X5eWTSXO/BJmpdIKCRuKUgSCgAN0OwliVK3yPKbwIWU1Tdw5BRajxlzMidvh+gwko9AfQ9zIj52pzF91Q3YAvQ==}
    engines: {node: '>=10'}
    dependencies:
      abab: 2.0.5
      whatwg-mimetype: 2.3.0
      whatwg-url: 8.7.0
    dev: true

  /date-utils/1.2.21:
    resolution: {integrity: sha1-YfsWzcEnSzyayq/+n8ad+HIKK2Q=}
    engines: {node: '>0.4.0'}
    dev: true

  /debug/2.6.9:
    resolution: {integrity: sha512-bC7ElrdJaJnPbAP+1EotYvqZsb3ecl5wi6Bfi6BJTUcNowp6cvspg0jXznRTKDjm/E7AdgFBVeAPVMNcKGsHMA==}
    dependencies:
      ms: 2.0.0
    dev: true

  /debug/3.2.7:
    resolution: {integrity: sha512-CFjzYYAi4ThfiQvizrFQevTTXHtnCqWfe7x1AhgEscTz6ZbLbfoLRLPugTQyBth6f8ZERVUSyWHFD/7Wu4t1XQ==}
    dependencies:
      ms: 2.1.3
    dev: true

  /debug/4.3.1:
    resolution: {integrity: sha512-doEwdvm4PCeK4K3RQN2ZC2BYUBaxwLARCqZmMjtF8a51J2Rb0xpVloFRnCODwqjpwnAoao4pelN8l3RJdv3gRQ==}
    engines: {node: '>=6.0'}
    peerDependencies:
      supports-color: '*'
    peerDependenciesMeta:
      supports-color:
        optional: true
    dependencies:
      ms: 2.1.2
    dev: true

  /debug/4.3.2:
    resolution: {integrity: sha512-mOp8wKcvj7XxC78zLgw/ZA+6TSgkoE2C/ienthhRD298T7UNwAg9diBpLRxC0mOezLl4B0xV7M0cCO6P/O0Xhw==}
    engines: {node: '>=6.0'}
    peerDependencies:
      supports-color: '*'
    peerDependenciesMeta:
      supports-color:
        optional: true
    dependencies:
      ms: 2.1.2

  /decamelize-keys/1.1.0:
    resolution: {integrity: sha1-0XGoeTMlKAfrPLYdwcFEXQeN8tk=}
    engines: {node: '>=0.10.0'}
    dependencies:
      decamelize: 1.2.0
      map-obj: 1.0.1
    dev: true

  /decamelize/1.2.0:
    resolution: {integrity: sha1-9lNNFRSCabIDUue+4m9QH5oZEpA=}
    engines: {node: '>=0.10.0'}
    dev: true

  /decimal.js/10.3.1:
    resolution: {integrity: sha512-V0pfhfr8suzyPGOx3nmq4aHqabehUZn6Ch9kyFpV79TGDTWFmHqUqXdabR7QHqxzrYolF4+tVmJhUG4OURg5dQ==}
    dev: true

  /decompress-response/4.2.1:
    resolution: {integrity: sha512-jOSne2qbyE+/r8G1VU+G/82LBs2Fs4LAsTiLSHOCOMZQl2OKZ6i8i4IyHemTe+/yIXOtTcRQMzPcgyhoFlqPkw==}
    engines: {node: '>=8'}
    dependencies:
      mimic-response: 2.1.0
    dev: true
    optional: true

  /dedent/0.7.0:
    resolution: {integrity: sha1-JJXduvbrh0q7Dhvp3yLS5aVEMmw=}
    dev: true

  /deep-extend/0.6.0:
    resolution: {integrity: sha512-LOHxIOaPYdHlJRtCQfDIVZtfw/ufM8+rVj649RIHzcm/vGwQRXFt6OPqIFWsm2XEMrNIEtWR64sY1LEKD2vAOA==}
    engines: {node: '>=4.0.0'}
    dev: true

  /deep-is/0.1.3:
    resolution: {integrity: sha1-s2nW+128E+7PUk+RsHD+7cNXzzQ=}
    dev: true

  /deepmerge/4.2.2:
    resolution: {integrity: sha512-FJ3UgI4gIl+PHZm53knsuSFpE+nESMr7M4v9QcgB7S63Kj/6WqMiFQJpBBYz1Pt+66bZpP3Q7Lye0Oo9MPKEdg==}
    engines: {node: '>=0.10.0'}
    dev: true

  /del/6.0.0:
    resolution: {integrity: sha512-1shh9DQ23L16oXSZKB2JxpL7iMy2E0S9d517ptA1P8iw0alkPtQcrKH7ru31rYtKwF499HkTu+DRzq3TCKDFRQ==}
    engines: {node: '>=10'}
    dependencies:
      globby: 11.0.4
      graceful-fs: 4.2.6
      is-glob: 4.0.1
      is-path-cwd: 2.2.0
      is-path-inside: 3.0.3
      p-map: 4.0.0
      rimraf: 3.0.2
      slash: 3.0.0

  /delayed-stream/1.0.0:
    resolution: {integrity: sha1-3zrhmayt+31ECqrgsp4icrJOxhk=}
    engines: {node: '>=0.4.0'}
    dev: true

  /delegates/1.0.0:
    resolution: {integrity: sha1-hMbhWbgZBP3KWaDvRM2HDTElD5o=}
    dev: true

  /denque/1.5.0:
    resolution: {integrity: sha512-CYiCSgIF1p6EUByQPlGkKnP1M9g0ZV3qMIrqMqZqdwazygIA/YP2vrbcyl1h/WppKJTdl1F85cXIle+394iDAQ==}
    engines: {node: '>=0.10'}
    dev: true

  /depd/1.1.2:
    resolution: {integrity: sha1-m81S4UwJd2PnSbJ0xDRu0uVgtak=}
    engines: {node: '>= 0.6'}
    dev: true

  /depd/2.0.0:
    resolution: {integrity: sha512-g7nH6P6dyDioJogAAGprGpCtVImJhpPk/roCzdb3fIh61/s/nPsfR6onyMwkCAR/OlC3yBC0lESvUoQEAssIrw==}
    engines: {node: '>= 0.8'}
    dev: true

  /destroy/1.0.4:
    resolution: {integrity: sha1-l4hXRCxEdJ5CBmE+N5RiBYJqvYA=}
    dev: true

  /detect-libc/1.0.3:
    resolution: {integrity: sha1-+hN8S9aY7fVc1c0CrFWfkaTEups=}
    engines: {node: '>=0.10'}
    hasBin: true
    dev: true

  /detect-newline/3.1.0:
    resolution: {integrity: sha512-TLz+x/vEXm/Y7P7wn1EJFNLxYpUD4TgMosxY6fAVJUnJMbupHBOncxyWUG9OpTaH9EBD7uFI5LfEgmMOc54DsA==}
    engines: {node: '>=8'}
    dev: true

  /diff-sequences/26.6.2:
    resolution: {integrity: sha512-Mv/TDa3nZ9sbc5soK+OoA74BsS3mL37yixCvUAQkiuA4Wz6YtwP/K47n2rv2ovzHZvoiQeA5FTQOschKkEwB0Q==}
    engines: {node: '>= 10.14.2'}
    dev: true

  /diff-sequences/27.0.6:
    resolution: {integrity: sha512-ag6wfpBFyNXZ0p8pcuIDS//D8H062ZQJ3fzYxjpmeKjnz8W4pekL3AI8VohmyZmsWW2PWaHgjsmqR6L13101VQ==}
    engines: {node: ^10.13.0 || ^12.13.0 || ^14.15.0 || >=15.0.0}
    dev: true

  /diff/4.0.2:
    resolution: {integrity: sha512-58lmxKSA4BNyLz+HHMUzlOEpg09FV+ev6ZMe3vJihgdxzgcwZ8VoEEPmALCZG9LmqfVoNMMKpttIYTVG6uDY7A==}
    engines: {node: '>=0.3.1'}
    dev: true

  /dir-glob/3.0.1:
    resolution: {integrity: sha512-WkrWp9GR4KXfKGYzOLmTuGVi1UWFfws377n9cc55/tb6DuqyF6pcQ5AbiHEshaDpY9v6oaSr2XCDidGmMwdzIA==}
    engines: {node: '>=8'}
    dependencies:
      path-type: 4.0.0

  /doctrine/3.0.0:
    resolution: {integrity: sha512-yS+Q5i3hBf7GBkd4KG8a7eBNNWNGLTaEwwYWUijIYM7zrlYDM0BFXHjjPWlWZ1Rg7UaddZeIDmi9jF3HmqiQ2w==}
    engines: {node: '>=6.0.0'}
    dependencies:
      esutils: 2.0.3
    dev: true

  /domexception/2.0.1:
    resolution: {integrity: sha512-yxJ2mFy/sibVQlu5qHjOkf9J3K6zgmCxgJ94u2EdvDOV09H+32LtRswEcUsmUWN72pVLOEnTSRaIVVzVQgS0dg==}
    engines: {node: '>=8'}
    dependencies:
      webidl-conversions: 5.0.0
    dev: true

  /dotenv/10.0.0:
    resolution: {integrity: sha512-rlBi9d8jpv9Sf1klPjNfFAuWDjKLwTIJJ/VxtoTwIR6hnZxcEOQCZg2oIL3MWBYw5GpUDKOEnND7LXTbIpQ03Q==}
    engines: {node: '>=10'}

  /ecc-jsbn/0.1.2:
    resolution: {integrity: sha1-OoOpBOVDUyh4dMVkt1SThoSamMk=}
    dependencies:
      jsbn: 0.1.1
      safer-buffer: 2.1.2
    dev: true
    optional: true

  /ecdsa-sig-formatter/1.0.11:
    resolution: {integrity: sha512-nagl3RYrbNv6kQkeJIpt6NJZy8twLB/2vtz6yN9Z4vRKHN4/QZJIEbqohALSgwKdnksuY3k5Addp5lg8sVoVcQ==}
    dependencies:
      safe-buffer: 5.2.1
    dev: true

  /ee-first/1.1.1:
    resolution: {integrity: sha1-WQxhFWsK4vTwJVcyoViyZrxWsh0=}
    dev: true

  /electron-to-chromium/1.3.790:
    resolution: {integrity: sha512-epMH/S2MkhBv+Y0+nHK8dC7bzmOaPwcmiYqt+VwxSUJLgPzkqZnGUEQ8eVhy5zGmgWm9tDDdXkHDzOEsVU979A==}
    dev: true

  /emittery/0.8.1:
    resolution: {integrity: sha512-uDfvUjVrfGJJhymx/kz6prltenw1u7WrCg1oa94zYY8xxVpLLUu045LAT0dhDZdXG58/EpPL/5kA180fQ/qudg==}
    engines: {node: '>=10'}
    dev: true

  /emoji-regex/8.0.0:
    resolution: {integrity: sha512-MSjYzcWNOA0ewAHpz0MxpYFvwg6yjy1NG3xteoqz644VCo/RPgnr1/GGt+ic3iJTzQ8Eu3TdM14SawnVUmGE6A==}

  /encodeurl/1.0.2:
    resolution: {integrity: sha1-rT/0yG7C0CkyL1oCw6mmBslbP1k=}
    engines: {node: '>= 0.8'}
    dev: true

  /end-of-stream/1.4.4:
    resolution: {integrity: sha512-+uw1inIHVPQoaVuHzRyXd21icM+cnt4CzD5rW+NC1wjOUSTOs+Te7FOv7AhN7vS9x/oIyhLP5PR1H+phQAHu5Q==}
    dependencies:
      once: 1.4.0

  /enquirer/2.3.6:
    resolution: {integrity: sha512-yjNnPr315/FjS4zIsUxYguYUPP2e1NK4d7E7ZOLiyYCcbFBiTMyID+2wvm2w6+pZ/odMA7cRkjhsPbltwBOrLg==}
    engines: {node: '>=8.6'}
    dependencies:
      ansi-colors: 4.1.1
    dev: true

  /env-paths/2.2.1:
    resolution: {integrity: sha512-+h1lkLKhZMTYjog1VEpJNG7NZJWcuc2DDk/qsqSTRRCOXiLjeQ1d1/udrUGhqMxUgAlwKNZ0cf2uqan5GLuS2A==}
    engines: {node: '>=6'}

  /error-ex/1.3.2:
    resolution: {integrity: sha512-7dFHNmqeFSEt2ZBsCriorKnn3Z2pj+fd9kmI6QoWw4//DL+icEBfc0U7qJCisqrTsKTjw4fNFy2pW9OqStD84g==}
    dependencies:
      is-arrayish: 0.2.1

  /esbuild/0.12.16:
    resolution: {integrity: sha512-XqI9cXP2bmQ6MREIqrYBb13KfYFSERsV1+e5jSVWps8dNlLZK+hln7d0mznzDIpfISsg/AgQW0DW3kSInXWhrg==}
    hasBin: true
    requiresBuild: true
    dev: true

  /esbuild/0.12.17:
    resolution: {integrity: sha512-GshKJyVYUnlSXIZj/NheC2O0Kblh42CS7P1wJyTbbIHevTG4jYMS9NNw8EOd8dDWD0dzydYHS01MpZoUcQXB4g==}
    hasBin: true
    requiresBuild: true
    dev: true

  /esbuild/0.8.53:
    resolution: {integrity: sha512-GIaYGdMukH58hu+lf07XWAeESBYFAsz8fXnrylHDCbBXKOSNtFmoYA8PhSeSF+3/qzeJ0VjzV9AkLURo5yfu3g==}
    hasBin: true
    requiresBuild: true
    dev: true

  /escalade/3.1.1:
    resolution: {integrity: sha512-k0er2gUkLf8O0zKJiAhmkTnJlTvINGv7ygDNPbeIsX/TJjGJZHuh9B2UxbsaEkmlEo9MfhrSzmhIlhRlI2GXnw==}
    engines: {node: '>=6'}
    dev: true

  /escape-html/1.0.3:
    resolution: {integrity: sha1-Aljq5NPQwJdN4cFpGI7wBR0dGYg=}
    dev: true

  /escape-string-regexp/1.0.5:
    resolution: {integrity: sha1-G2HAViGQqN/2rjuyzwIAyhMLhtQ=}
    engines: {node: '>=0.8.0'}

  /escape-string-regexp/2.0.0:
    resolution: {integrity: sha512-UpzcLCXolUWcNu5HtVMHYdXJjArjsF9C0aNnquZYY4uW/Vu0miy5YoWvbV345HauVvcAUnpRuhMMcqTcGOY2+w==}
    engines: {node: '>=8'}

  /escape-string-regexp/4.0.0:
    resolution: {integrity: sha512-TtpcNJ3XAzx3Gq8sWRzJaVajRs0uVxA2YAkdb1jm2YkPz4G6egUFAyA3n5vtEIZefPk5Wa4UXbKuS5fKkJWdgA==}
    engines: {node: '>=10'}

  /escodegen/2.0.0:
    resolution: {integrity: sha512-mmHKys/C8BFUGI+MAWNcSYoORYLMdPzjrknd2Vc+bUsjN5bXcr8EhrNB+UTqfL1y3I9c4fw2ihgtMPQLBRiQxw==}
    engines: {node: '>=6.0'}
    hasBin: true
    dependencies:
      esprima: 4.0.1
      estraverse: 5.2.0
      esutils: 2.0.3
      optionator: 0.8.3
    optionalDependencies:
      source-map: 0.6.1
    dev: true

  /eslint-config-prettier/8.3.0_eslint@7.32.0:
    resolution: {integrity: sha512-BgZuLUSeKzvlL/VUjx/Yb787VQ26RU3gGjA3iiFvdsp/2bMfVIWUVP7tjxtjS0e+HP409cPlPvNkQloz8C91ew==}
    hasBin: true
    peerDependencies:
      eslint: '>=7.0.0'
    dependencies:
      eslint: 7.32.0
    dev: true

  /eslint-formatter-pretty/4.1.0:
    resolution: {integrity: sha512-IsUTtGxF1hrH6lMWiSl1WbGaiP01eT6kzywdY1U+zLc0MP+nwEnUiS9UI8IaOTUhTeQJLlCEWIbXINBH4YJbBQ==}
    engines: {node: '>=10'}
    dependencies:
      '@types/eslint': 7.28.0
      ansi-escapes: 4.3.2
      chalk: 4.1.1
      eslint-rule-docs: 1.1.231
      log-symbols: 4.1.0
      plur: 4.0.0
      string-width: 4.2.2
      supports-hyperlinks: 2.2.0
    dev: true

  /eslint-plugin-eslint-comments/3.2.0_eslint@7.32.0:
    resolution: {integrity: sha512-0jkOl0hfojIHHmEHgmNdqv4fmh7300NdpA9FFpF7zaoLvB/QeXOGNLIo86oAveJFrfB1p05kC8hpEMHM8DwWVQ==}
    engines: {node: '>=6.5.0'}
    peerDependencies:
      eslint: '>=4.19.1'
    dependencies:
      escape-string-regexp: 1.0.5
      eslint: 7.32.0
      ignore: 5.1.8
    dev: true

  /eslint-plugin-jest/24.4.0_f4d5ebf74e0ec1069e4c71ab7b88d1dd:
    resolution: {integrity: sha512-8qnt/hgtZ94E9dA6viqfViKBfkJwFHXgJmTWlMGDgunw1XJEGqm3eiPjDsTanM3/u/3Az82nyQM9GX7PM/QGmg==}
    engines: {node: '>=10'}
    peerDependencies:
      '@typescript-eslint/eslint-plugin': '>= 4'
      eslint: '>=5'
    peerDependenciesMeta:
      '@typescript-eslint/eslint-plugin':
        optional: true
    dependencies:
      '@typescript-eslint/eslint-plugin': 4.29.1_d4376362794b743c19f4cba25c7fc6f5
      '@typescript-eslint/experimental-utils': 4.28.3_eslint@7.32.0+typescript@4.3.5
      eslint: 7.32.0
    transitivePeerDependencies:
      - supports-color
      - typescript
    dev: true

  /eslint-plugin-prettier/3.4.0_5a48a349ffec60f5257b5f148f5199c3:
    resolution: {integrity: sha512-UDK6rJT6INSfcOo545jiaOwB701uAIt2/dR7WnFQoGCVl1/EMqdANBmwUaqqQ45aXprsTGzSa39LI1PyuRBxxw==}
    engines: {node: '>=6.0.0'}
    peerDependencies:
      eslint: '>=5.0.0'
      eslint-config-prettier: '*'
      prettier: '>=1.13.0'
    peerDependenciesMeta:
      eslint-config-prettier:
        optional: true
    dependencies:
      eslint: 7.32.0
      eslint-config-prettier: 8.3.0_eslint@7.32.0
      prettier: 2.3.2
      prettier-linter-helpers: 1.0.0
    dev: true

  /eslint-rule-docs/1.1.231:
    resolution: {integrity: sha512-egHz9A1WG7b8CS0x1P6P/Rj5FqZOjray/VjpJa14tMZalfRKvpE2ONJ3plCM7+PcinmU4tcmbPLv0VtwzSdLVA==}
    dev: true

  /eslint-scope/5.1.1:
    resolution: {integrity: sha512-2NxwbF/hZ0KpepYN0cNbo+FN6XoK7GaHlQhgx/hIZl6Va0bF45RQOOwhLIy8lQDbuCiadSLCBnH2CFYquit5bw==}
    engines: {node: '>=8.0.0'}
    dependencies:
      esrecurse: 4.3.0
      estraverse: 4.3.0
    dev: true

  /eslint-utils/2.1.0:
    resolution: {integrity: sha512-w94dQYoauyvlDc43XnGB8lU3Zt713vNChgt4EWwhXAP2XkBvndfxF0AgIqKOOasjPIPzj9JqgwkwbCYD0/V3Zg==}
    engines: {node: '>=6'}
    dependencies:
      eslint-visitor-keys: 1.3.0
    dev: true

  /eslint-utils/3.0.0_eslint@7.32.0:
    resolution: {integrity: sha512-uuQC43IGctw68pJA1RgbQS8/NP7rch6Cwd4j3ZBtgo4/8Flj4eGE7ZYSZRN3iq5pVUv6GPdW5Z1RFleo84uLDA==}
    engines: {node: ^10.0.0 || ^12.0.0 || >= 14.0.0}
    peerDependencies:
      eslint: '>=5'
    dependencies:
      eslint: 7.32.0
      eslint-visitor-keys: 2.0.0
    dev: true

  /eslint-visitor-keys/1.3.0:
    resolution: {integrity: sha512-6J72N8UNa462wa/KFODt/PJ3IU60SDpC3QXC1Hjc1BXXpfL2C9R5+AU7jhe0F6GREqVMh4Juu+NY7xn+6dipUQ==}
    engines: {node: '>=4'}
    dev: true

  /eslint-visitor-keys/2.0.0:
    resolution: {integrity: sha512-QudtT6av5WXels9WjIM7qz1XD1cWGvX4gGXvp/zBn9nXG02D0utdU3Em2m/QjTnrsk6bBjmCygl3rmj118msQQ==}
    engines: {node: '>=10'}
    dev: true

  /eslint/7.32.0:
    resolution: {integrity: sha512-VHZ8gX+EDfz+97jGcgyGCyRia/dPOd6Xh9yPv8Bl1+SoaIwD+a/vlrOmGRUyOYu7MwUhc7CxqeaDZU13S4+EpA==}
    engines: {node: ^10.12.0 || >=12.0.0}
    hasBin: true
    dependencies:
      '@babel/code-frame': 7.12.11
      '@eslint/eslintrc': 0.4.3
      '@humanwhocodes/config-array': 0.5.0
      ajv: 6.12.6
      chalk: 4.1.2
      cross-spawn: 7.0.3
      debug: 4.3.2
      doctrine: 3.0.0
      enquirer: 2.3.6
      escape-string-regexp: 4.0.0
      eslint-scope: 5.1.1
      eslint-utils: 2.1.0
      eslint-visitor-keys: 2.0.0
      espree: 7.3.1
      esquery: 1.4.0
      esutils: 2.0.3
      fast-deep-equal: 3.1.3
      file-entry-cache: 6.0.1
      functional-red-black-tree: 1.0.1
      glob-parent: 5.1.2
      globals: 13.9.0
      ignore: 4.0.6
      import-fresh: 3.3.0
      imurmurhash: 0.1.4
      is-glob: 4.0.1
      js-yaml: 3.14.1
      json-stable-stringify-without-jsonify: 1.0.1
      levn: 0.4.1
      lodash.merge: 4.6.2
      minimatch: 3.0.4
      natural-compare: 1.4.0
      optionator: 0.9.1
      progress: 2.0.3
      regexpp: 3.1.0
      semver: 7.3.5
      strip-ansi: 6.0.0
      strip-json-comments: 3.1.1
      table: 6.7.1
      text-table: 0.2.0
      v8-compile-cache: 2.3.0
    transitivePeerDependencies:
      - supports-color
    dev: true

  /espree/7.3.1:
    resolution: {integrity: sha512-v3JCNCE64umkFpmkFGqzVKsOT0tN1Zr+ueqLZfpV1Ob8e+CEgPWa+OxCoGH3tnhimMKIaBm4m/vaRpJ/krRz2g==}
    engines: {node: ^10.12.0 || >=12.0.0}
    dependencies:
      acorn: 7.4.1
      acorn-jsx: 5.3.1_acorn@7.4.1
      eslint-visitor-keys: 1.3.0
    dev: true

  /esprima/4.0.1:
    resolution: {integrity: sha512-eGuFFw7Upda+g4p+QHvnW0RyTX/SVeJBDM/gCtMARO0cLuT2HcEKnTPvhjV6aGeqrCB/sbNop0Kszm0jsaWU4A==}
    engines: {node: '>=4'}
    hasBin: true
    dev: true

  /esquery/1.4.0:
    resolution: {integrity: sha512-cCDispWt5vHHtwMY2YrAQ4ibFkAL8RbH5YGBnZBc90MolvvfkkQcJro/aZiAQUlQ3qgrYS6D6v8Gc5G5CQsc9w==}
    engines: {node: '>=0.10'}
    dependencies:
      estraverse: 5.2.0
    dev: true

  /esrecurse/4.3.0:
    resolution: {integrity: sha512-KmfKL3b6G+RXvP8N1vr3Tq1kL/oCFgn2NYXEtqP8/L3pKapUA4G8cFVaoF3SU323CD4XypR/ffioHmkti6/Tag==}
    engines: {node: '>=4.0'}
    dependencies:
      estraverse: 5.2.0
    dev: true

  /estraverse/4.3.0:
    resolution: {integrity: sha512-39nnKffWz8xN1BU/2c79n9nB9HDzo0niYUqx6xyqUnyoAnQyyWpOTdZEeiCch8BBu515t4wp9ZmgVfVhn9EBpw==}
    engines: {node: '>=4.0'}
    dev: true

  /estraverse/5.2.0:
    resolution: {integrity: sha512-BxbNGGNm0RyRYvUdHpIwv9IWzeM9XClbOxwoATuFdOE7ZE6wHL+HQ5T8hoPM+zHvmKzzsEqhgy0GrQ5X13afiQ==}
    engines: {node: '>=4.0'}
    dev: true

  /esutils/2.0.3:
    resolution: {integrity: sha512-kVscqXk4OCp68SZ0dkgEKVi6/8ij300KBWTJq32P/dYeWTSwK41WyTxalN1eRmA5Z9UU/LX9D7FWSmV9SAYx6g==}
    engines: {node: '>=0.10.0'}
    dev: true

  /etag/1.8.1:
    resolution: {integrity: sha1-Qa4u62XvpiJorr/qg6x9eSmbCIc=}
    engines: {node: '>= 0.6'}
    dev: true

  /event-target-shim/5.0.1:
    resolution: {integrity: sha512-i/2XbnSz/uxRCU6+NdVJgKWDTM427+MqYbkQzD321DuCQJUqOuJKIA0IM2+W2xtYHdKOmZ4dR6fExsd4SXL+WQ==}
    engines: {node: '>=6'}
    dev: true

  /events/3.3.0:
    resolution: {integrity: sha512-mQw+2fkQbALzQ7V0MY0IqdnXNOeTtP4r0lN9z7AAawCXgqea7bDii20AYrIBrFd/Hx0M2Ocz6S111CaFkUcb0Q==}
    engines: {node: '>=0.8.x'}
    dev: true

  /execa/5.1.1:
    resolution: {integrity: sha512-8uSpZZocAZRBAPIEINJj3Lo9HyGitllczc27Eh5YYojjMFMn8yHMDMaUHE2Jqfq05D/wucwI4JGURyXt1vchyg==}
    engines: {node: '>=10'}
    dependencies:
      cross-spawn: 7.0.3
      get-stream: 6.0.1
      human-signals: 2.1.0
      is-stream: 2.0.1
      merge-stream: 2.0.0
      npm-run-path: 4.0.1
      onetime: 5.1.2
      signal-exit: 3.0.3
      strip-final-newline: 2.0.0

  /exit/0.1.2:
    resolution: {integrity: sha1-BjJjj42HfMghB9MKD/8aF8uhzQw=}
    engines: {node: '>= 0.8.0'}
    dev: true

  /expand-template/2.0.3:
    resolution: {integrity: sha512-XYfuKMvj4O35f/pOXLObndIRvyQ+/+6AhODh+OKWj9S9498pHHn/IMszH+gt0fBCRWMNfk1ZSp5x3AifmnI2vg==}
    engines: {node: '>=6'}
    dev: true
    optional: true

  /expect/27.0.6:
    resolution: {integrity: sha512-psNLt8j2kwg42jGBDSfAlU49CEZxejN1f1PlANWDZqIhBOVU/c2Pm888FcjWJzFewhIsNWfZJeLjUjtKGiPuSw==}
    engines: {node: ^10.13.0 || ^12.13.0 || ^14.15.0 || >=15.0.0}
    dependencies:
      '@jest/types': 27.0.6
      ansi-styles: 5.2.0
      jest-get-type: 27.0.6
      jest-matcher-utils: 27.0.6
      jest-message-util: 27.0.6
      jest-regex-util: 27.0.6
    dev: true

  /express/4.17.1:
    resolution: {integrity: sha512-mHJ9O79RqluphRrcw2X/GTh3k9tVv8YcoyY4Kkh4WDMUYKRZUq0h1o0w2rrrxBqM7VoeUVqgb27xlEMXTnYt4g==}
    engines: {node: '>= 0.10.0'}
    dependencies:
      accepts: 1.3.7
      array-flatten: 1.1.1
      body-parser: 1.19.0
      content-disposition: 0.5.3
      content-type: 1.0.4
      cookie: 0.4.0
      cookie-signature: 1.0.6
      debug: 2.6.9
      depd: 1.1.2
      encodeurl: 1.0.2
      escape-html: 1.0.3
      etag: 1.8.1
      finalhandler: 1.1.2
      fresh: 0.5.2
      merge-descriptors: 1.0.1
      methods: 1.1.2
      on-finished: 2.3.0
      parseurl: 1.3.3
      path-to-regexp: 0.1.7
      proxy-addr: 2.0.7
      qs: 6.7.0
      range-parser: 1.2.1
      safe-buffer: 5.1.2
      send: 0.17.1
      serve-static: 1.14.1
      setprototypeof: 1.1.1
      statuses: 1.5.0
      type-is: 1.6.18
      utils-merge: 1.0.1
      vary: 1.1.2
    dev: true

  /extend/3.0.2:
    resolution: {integrity: sha512-fjquC59cD7CyW6urNXK0FBufkZcoiGG80wTuPujX590cB5Ttln20E2UB4S/WARVqhXffZl2LNgS+gQdPIIim/g==}
    dev: true
    optional: true

  /extsprintf/1.3.0:
    resolution: {integrity: sha1-lpGEQOMEGnpBT4xS48V06zw+HgU=}
    engines: {'0': node >=0.6.0}
    dev: true
    optional: true

  /extsprintf/1.4.0:
    resolution: {integrity: sha1-4mifjzVvrWLMplo6kcXfX5VRaS8=}
    engines: {'0': node >=0.6.0}
    dev: true

  /fast-deep-equal/3.1.3:
    resolution: {integrity: sha512-f3qQ9oQy9j2AhBe/H9VC91wLmKBCCU/gDOnKNAYG5hswO7BLKj09Hc5HYNz9cGI++xlpDCIgDaitVs03ATR84Q==}
    dev: true

  /fast-diff/1.2.0:
    resolution: {integrity: sha512-xJuoT5+L99XlZ8twedaRf6Ax2TgQVxvgZOYoPKqZufmJib0tL2tegPBOZb1pVNgIhlqDlA0eO0c3wBvQcmzx4w==}
    dev: true

  /fast-glob/3.2.5:
    resolution: {integrity: sha512-2DtFcgT68wiTTiwZ2hNdJfcHNke9XOfnwmBRWXhmeKM8rF0TGwmC/Qto3S7RoZKp5cilZbxzO5iTNTQsJ+EeDg==}
    engines: {node: '>=8'}
    dependencies:
      '@nodelib/fs.stat': 2.0.4
      '@nodelib/fs.walk': 1.2.6
      glob-parent: 5.1.2
      merge2: 1.4.1
      micromatch: 4.0.4
      picomatch: 2.3.0

  /fast-json-stable-stringify/2.1.0:
    resolution: {integrity: sha512-lhd/wF+Lk98HZoTCtlVraHtfh5XYijIjalXck7saUtuanSDyLMxnHhSXEDJqHxD7msR8D0uCmqlkwjCV8xvwHw==}
    dev: true

  /fast-levenshtein/2.0.6:
    resolution: {integrity: sha1-PYpcZog6FqMMqGQ+hR8Zuqd5eRc=}
    dev: true

  /fast-write-atomic/0.2.1:
    resolution: {integrity: sha512-WvJe06IfNYlr+6cO3uQkdKdy3Cb1LlCJSF8zRs2eT8yuhdbSlR9nIt+TgQ92RUxiRrQm+/S7RARnMfCs5iuAjw==}

  /fastq/1.11.0:
    resolution: {integrity: sha512-7Eczs8gIPDrVzT+EksYBcupqMyxSHXXrHOLRRxU2/DicV8789MRBRR8+Hc2uWzUupOs4YS4JzBmBxjjCVBxD/g==}
    dependencies:
      reusify: 1.0.4

  /fb-watchman/2.0.1:
    resolution: {integrity: sha512-DkPJKQeY6kKwmuMretBhr7G6Vodr7bFwDYTXIkfG1gjvNpaxBTQV3PbXg6bR1c1UP4jPOX0jHUbbHANL9vRjVg==}
    dependencies:
      bser: 2.1.1
    dev: true

  /file-entry-cache/6.0.1:
    resolution: {integrity: sha512-7Gps/XWymbLk2QLYK4NzpMOrYjMhdIxXuIvy2QBsLE6ljuodKvdkWs/cpyJJ3CVIVpH0Oi1Hvg1ovbMzLdFBBg==}
    engines: {node: ^10.12.0 || >=12.0.0}
    dependencies:
      flat-cache: 3.0.4
    dev: true

  /file-uri-to-path/1.0.0:
    resolution: {integrity: sha512-0Zt+s3L7Vf1biwWZ29aARiVYLx7iMGnEUl9x33fbB/j3jR81u/O2LbqK+Bm1CDSNDKVtJ/YjwY7TUd5SkeLQLw==}
    dev: true

  /fill-range/7.0.1:
    resolution: {integrity: sha512-qOo9F+dMUmC2Lcb4BbVvnKJxTPjCm+RRpe4gDuGrzkL7mEVl/djYSu2OdQ2Pa302N4oqkSg9ir6jaLWJ2USVpQ==}
    engines: {node: '>=8'}
    dependencies:
      to-regex-range: 5.0.1

  /finalhandler/1.1.2:
    resolution: {integrity: sha512-aAWcW57uxVNrQZqFXjITpW3sIUQmHGG3qSb9mUah9MgMC4NeWhNOlNjXEYq3HjRAvL6arUviZGGJsBg6z0zsWA==}
    engines: {node: '>= 0.8'}
    dependencies:
      debug: 2.6.9
      encodeurl: 1.0.2
      escape-html: 1.0.3
      on-finished: 2.3.0
      parseurl: 1.3.3
      statuses: 1.5.0
      unpipe: 1.0.0
    dev: true

  /find-cache-dir/3.3.1:
    resolution: {integrity: sha512-t2GDMt3oGC/v+BMwzmllWDuJF/xcDtE5j/fCGbqDD7OLuJkj0cfh1YSA5VKPvwMeLFLNDBkwOKZ2X85jGLVftQ==}
    engines: {node: '>=8'}
    dependencies:
      commondir: 1.0.1
      make-dir: 3.1.0
      pkg-dir: 4.2.0

  /find-up/3.0.0:
    resolution: {integrity: sha512-1yD6RmLI1XBfxugvORwlck6f75tYL+iR0jqwsOrOxMZyGYqUuDhJ0l4AXdO1iX/FTs9cBAMEk1gWSEx1kSbylg==}
    engines: {node: '>=6'}
    dependencies:
      locate-path: 3.0.0

  /find-up/4.1.0:
    resolution: {integrity: sha512-PpOwAdQ/YlXQ2vj8a3h8IipDuYRi3wceVQQGYWxNINccq40Anw7BlsEXCMbt1Zt+OLA6Fq9suIpIWD0OsnISlw==}
    engines: {node: '>=8'}
    dependencies:
      locate-path: 5.0.0
      path-exists: 4.0.0

  /find-up/5.0.0:
    resolution: {integrity: sha512-78/PXT1wlLLDgTzDs7sjq9hzz0vXD+zn+7wypEe4fXQxCmdmqfGsEPQxmiCSQI3ajFV91bVSsvNtrJRiW6nGng==}
    engines: {node: '>=10'}
    dependencies:
      locate-path: 6.0.0
      path-exists: 4.0.0

  /flat-cache/3.0.4:
    resolution: {integrity: sha512-dm9s5Pw7Jc0GvMYbshN6zchCA9RgQlzzEZX3vylR9IqFfS8XciblUXOKfW6SiuJ0e13eDYZoZV5wdrev7P3Nwg==}
    engines: {node: ^10.12.0 || >=12.0.0}
    dependencies:
      flatted: 3.1.1
      rimraf: 3.0.2
    dev: true

  /flat-map-polyfill/0.3.8:
    resolution: {integrity: sha512-ZfmD5MnU7GglUEhiky9C7yEPaNq1/wh36RDohe+Xr3nJVdccwHbdTkFIYvetcdsoAckUKT51fuf44g7Ni5Doyg==}
    dev: true

  /flatted/3.1.1:
    resolution: {integrity: sha512-zAoAQiudy+r5SvnSw3KJy5os/oRJYHzrzja/tBDqrZtNhUw8bt6y8OBzMWcjWr+8liV8Eb6yOhw8WZ7VFZ5ZzA==}
    dev: true

  /follow-redirects/1.14.1_debug@4.3.2:
    resolution: {integrity: sha512-HWqDgT7ZEkqRzBvc2s64vSZ/hfOceEol3ac/7tKwzuvEyWx3/4UegXh5oBOIotkGsObyk3xznnSRVADBgWSQVg==}
    engines: {node: '>=4.0'}
    peerDependencies:
      debug: '*'
    peerDependenciesMeta:
      debug:
        optional: true
    dependencies:
      debug: 4.3.2
    dev: true

  /forever-agent/0.6.1:
    resolution: {integrity: sha1-+8cfDEGt6zf5bFd60e1C2P2sypE=}
    dev: true
    optional: true

  /form-data/2.3.3:
    resolution: {integrity: sha512-1lLKB2Mu3aGP1Q/2eCOx0fNbRMe7XdwktwOruhfqqd0rIJWwN4Dh+E3hrPSlDCXnSR7UtZ1N38rVXm+6+MEhJQ==}
    engines: {node: '>= 0.12'}
    dependencies:
      asynckit: 0.4.0
      combined-stream: 1.0.8
      mime-types: 2.1.32
    dev: true
    optional: true

  /form-data/2.5.1:
    resolution: {integrity: sha512-m21N3WOmEEURgk6B9GLOE4RuWOFf28Lhh9qGYeNlGq4VDXUlJy2th2slBNU8Gp8EzloYZOibZJ7t5ecIrFSjVA==}
    engines: {node: '>= 0.12'}
    dependencies:
      asynckit: 0.4.0
      combined-stream: 1.0.8
      mime-types: 2.1.32
    dev: true

  /form-data/3.0.1:
    resolution: {integrity: sha512-RHkBKtLWUVwd7SqRIvCZMEvAMoGUp0XU+seQiZejj0COz3RI3hWP4sCv3gZWWLjJTd7rGwcsF5eKZGii0r/hbg==}
    engines: {node: '>= 6'}
    dependencies:
      asynckit: 0.4.0
      combined-stream: 1.0.8
      mime-types: 2.1.32
    dev: true

  /forwarded/0.2.0:
    resolution: {integrity: sha512-buRG0fpBtRHSTCOASe6hD258tEubFoRLb4ZNA6NxMVHNw2gOcwHo9wyablzMzOA5z9xA9L1KNjk/Nt6MT9aYow==}
    engines: {node: '>= 0.6'}
    dev: true

  /fresh/0.5.2:
    resolution: {integrity: sha1-PYyt2Q2XZWn6g1qx+OSyOhBWBac=}
    engines: {node: '>= 0.6'}
    dev: true

  /fs-constants/1.0.0:
    resolution: {integrity: sha512-y6OAwoSIf7FyjMIv94u+b5rdheZEjzR63GTyZJm5qh4Bi+2YgwLCcI/fPFZkL5PSixOt6ZNKm+w+Hfp/Bciwow==}

  /fs-jetpack/4.1.1:
    resolution: {integrity: sha512-BSZ+f6VjrMInpA6neNnUhQNFPPdf3M+I8v8M9dBRrbmExd8GNRbTJIq1tjNh86FQ4a+EoMtPcp1oemwY5ghGBw==}
    dependencies:
      minimatch: 3.0.4
      rimraf: 2.7.1
    dev: true

  /fs-minipass/1.2.7:
    resolution: {integrity: sha512-GWSSJGFy4e9GUeCcbIkED+bgAoFyj7XF1mV8rma3QW4NIqX9Kyx79N/PF61H5udOV3aY1IaMLs6pGbH71nlCTA==}
    dependencies:
      minipass: 2.9.0
    dev: true

  /fs-minipass/2.1.0:
    resolution: {integrity: sha512-V/JgOLFCS+R6Vcq0slCuaeWEdNC3ouDlJMNIsacH2VtALiu9mV4LPrHc5cDl8k5aw6J8jwgWWpiTo5RYhmIzvg==}
    engines: {node: '>= 8'}
    dependencies:
      minipass: 3.1.3

  /fs-monkey/1.0.3:
    resolution: {integrity: sha512-cybjIfiiE+pTWicSCLFHSrXZ6EilF30oh91FDP9S2B051prEa7QWfrVTQm10/dDpswBDXZugPa1Ogu8Yh+HV0Q==}
    dev: true

  /fs.realpath/1.0.0:
    resolution: {integrity: sha1-FQStJSMVjKpA20onh8sBQRmU6k8=}

  /fsevents/2.3.2:
    resolution: {integrity: sha512-xiqMQR4xAeHTuB9uWm+fFRcIOgKBMiOBP+eXiyT7jsgVCq1bkVygt00oASowB7EdtpOHaaPgKt812P9ab+DDKA==}
    engines: {node: ^8.16.0 || ^10.6.0 || >=11.0.0}
    os: [darwin]
    dev: true
    optional: true

  /fstream/1.0.12:
    resolution: {integrity: sha512-WvJ193OHa0GHPEL+AycEJgxvBEwyfRkN1vhjca23OaPVMCaLCXTd5qAu82AjTcgP1UJmytkOKb63Ypde7raDIg==}
    engines: {node: '>=0.6'}
    dependencies:
      graceful-fs: 4.2.6
      inherits: 2.0.4
      mkdirp: 0.5.5
      rimraf: 2.7.1
    dev: true
    optional: true

  /function-bind/1.1.1:
    resolution: {integrity: sha512-yIovAzMX49sF8Yl58fSCWJ5svSLuaibPxXQJFLmBObTuCr0Mf1KiPopGM9NiFjiYBCbfaa2Fh6breQ6ANVTI0A==}

  /functional-red-black-tree/1.0.1:
    resolution: {integrity: sha1-GwqzvVU7Kg1jmdKcDj6gslIHgyc=}
    dev: true

  /gauge/2.7.4:
    resolution: {integrity: sha1-LANAXHU4w51+s3sxcCLjJfsBi/c=}
    dependencies:
      aproba: 1.2.0
      console-control-strings: 1.1.0
      has-unicode: 2.0.1
      object-assign: 4.1.1
      signal-exit: 3.0.3
      string-width: 1.0.2
      strip-ansi: 3.0.1
      wide-align: 1.1.3
    dev: true

  /gensync/1.0.0-beta.2:
    resolution: {integrity: sha512-3hN7NaskYvMDLQY55gnW3NQ+mesEAepTqlg+VEbj7zzqEMBVNhzcGYYeqFo/TlYz6eQiFcp1HcsCZO+nGgS8zg==}
    engines: {node: '>=6.9.0'}
    dev: true

  /get-caller-file/2.0.5:
    resolution: {integrity: sha512-DyFP3BM/3YHTQOCUL/w0OZHR0lpKeGrxotcHWcqNEdnltqFwXVfhEBQ94eIo34AfQpo0rGki4cyIiftY06h2Fg==}
    engines: {node: 6.* || 8.* || >= 10.*}
    dev: true

  /get-intrinsic/1.1.1:
    resolution: {integrity: sha512-kWZrnVM42QCiEA2Ig1bG8zjoIMOgxWwYCEeNdwY6Tv/cOSeGpcoX4pXHfKUxNKVoArnrEr2e9srnAxxGIraS9Q==}
    dependencies:
      function-bind: 1.1.1
      has: 1.0.3
      has-symbols: 1.0.2
    dev: true

  /get-own-enumerable-property-symbols/3.0.2:
    resolution: {integrity: sha512-I0UBV/XOz1XkIJHEUDMZAbzCThU/H8DxmSfmdGcKPnVhu2VfFqr34jr9777IyaTYvxjedWhqVIilEDsCdP5G6g==}
    dev: true

  /get-package-type/0.1.0:
    resolution: {integrity: sha512-pjzuKtY64GYfWizNAJ0fr9VqttZkNiK2iS430LtIHzjBEr6bX8Am2zm4sW4Ro5wjWW5cAlRL1qAMTcXbjNAO2Q==}
    engines: {node: '>=8.0.0'}
    dev: true

  /get-port/5.1.1:
    resolution: {integrity: sha512-g/Q1aTSDOxFpchXC4i8ZWvxA1lnPqx/JHqcpIw0/LX9T8x/GBbi6YnlN5nhaKIFkT8oFsscUKgDJYxfwfS6QsQ==}
    engines: {node: '>=8'}
    dev: true

  /get-stream/6.0.1:
    resolution: {integrity: sha512-ts6Wi+2j3jQjqi70w5AlN8DFnkSwC+MqmxEzdEALB2qXZYV3X/b1CTfgPLGJNMeAWxdPfU8FO1ms3NUfaHCPYg==}
    engines: {node: '>=10'}

  /getpass/0.1.7:
    resolution: {integrity: sha1-Xv+OPmhNVprkyysSgmBOi6YhSfo=}
    dependencies:
      assert-plus: 1.0.0
    dev: true
    optional: true

  /github-from-package/0.0.0:
    resolution: {integrity: sha1-l/tdlr/eiXMxPyDoKI75oWf6ZM4=}
    dev: true
    optional: true

  /glob-parent/5.1.2:
    resolution: {integrity: sha512-AOIgSQCepiJYwP3ARnGx+5VnTu2HBYdzbGP45eLw1vr3zB3vZLeyed1sC9hnbcOc9/SrMyM5RPQrkGz4aS9Zow==}
    engines: {node: '>= 6'}
    dependencies:
      is-glob: 4.0.1

  /glob/7.1.7:
    resolution: {integrity: sha512-OvD9ENzPLbegENnYP5UUfJIirTg4+XwMWGaQfQTY0JenxNvvIKP3U3/tAQSPIu/lHxXYSZmpXlUHeqAIdKzBLQ==}
    dependencies:
      fs.realpath: 1.0.0
      inflight: 1.0.6
      inherits: 2.0.4
      minimatch: 3.0.4
      once: 1.4.0
      path-is-absolute: 1.0.1

  /global-dirs/3.0.0:
    resolution: {integrity: sha512-v8ho2DS5RiCjftj1nD9NmnfaOzTdud7RRnVd9kFNOjqZbISlx5DQ+OrTkywgd0dIt7oFCvKetZSHoHcP3sDdiA==}
    engines: {node: '>=10'}
    dependencies:
      ini: 2.0.0

  /globals/11.12.0:
    resolution: {integrity: sha512-WOBp/EEGUiIsJSp7wcv/y6MO+lV9UoncWqxuFfm8eBwzWNgyfBd6Gz+IeKQ9jCmyhoH99g15M3T+QaVHFjizVA==}
    engines: {node: '>=4'}
    dev: true

  /globals/13.9.0:
    resolution: {integrity: sha512-74/FduwI/JaIrr1H8e71UbDE+5x7pIPs1C2rrwC52SszOo043CsWOZEMW7o2Y58xwm9b+0RBKDxY5n2sUpEFxA==}
    engines: {node: '>=8'}
    dependencies:
      type-fest: 0.20.2
    dev: true

  /globby/11.0.4:
    resolution: {integrity: sha512-9O4MVG9ioZJ08ffbcyVYyLOJLk5JQ688pJ4eMGLpdWLHq/Wr1D9BlriLQyL0E+jbkuePVZXYFj47QM/v093wHg==}
    engines: {node: '>=10'}
    dependencies:
      array-union: 2.1.0
      dir-glob: 3.0.1
      fast-glob: 3.2.5
      ignore: 5.1.8
      merge2: 1.4.1
      slash: 3.0.0

  /graceful-fs/4.2.6:
    resolution: {integrity: sha512-nTnJ528pbqxYanhpDYsi4Rd8MAeaBA67+RZ10CM1m3bTAVFEDcd5AuA4a6W5YkGZ1iNXHzZz8T6TBKLeBuNriQ==}

  /graphviz/0.0.9:
    resolution: {integrity: sha512-SmoY2pOtcikmMCqCSy2NO1YsRfu9OO0wpTlOYW++giGjfX1a6gax/m1Fo8IdUd0/3H15cTOfR1SMKwohj4LKsg==}
    engines: {node: '>=0.6.8'}
    dependencies:
      temp: 0.4.0
    dev: true

  /har-schema/2.0.0:
    resolution: {integrity: sha1-qUwiJOvKwEeCoNkDVSHyRzW37JI=}
    engines: {node: '>=4'}
    dev: true
    optional: true

  /har-validator/5.1.5:
    resolution: {integrity: sha512-nmT2T0lljbxdQZfspsno9hgrG3Uir6Ks5afism62poxqBM6sDnMEuPmzTq8XN0OEwqKLLdh1jQI3qyE66Nzb3w==}
    engines: {node: '>=6'}
    deprecated: this library is no longer supported
    dependencies:
      ajv: 6.12.6
      har-schema: 2.0.0
    dev: true
    optional: true

  /hard-rejection/2.1.0:
    resolution: {integrity: sha512-VIZB+ibDhx7ObhAe7OVtoEbuP4h/MuOTHJ+J8h/eBXotJYl0fBgR72xDFCKgIh22OJZIOVNxBMWuhAr10r8HdA==}
    engines: {node: '>=6'}
    dev: true

  /has-flag/3.0.0:
    resolution: {integrity: sha1-tdRU3CGZriJWmfNGfloH87lVuv0=}
    engines: {node: '>=4'}

  /has-flag/4.0.0:
    resolution: {integrity: sha512-EykJT/Q1KjTWctppgIAgfSO0tKVuZUjhgMr17kqTumMl6Afv3EISleU7qZUzoXDFTAHTDC4NOoG/ZxU3EvlMPQ==}
    engines: {node: '>=8'}

  /has-symbols/1.0.2:
    resolution: {integrity: sha512-chXa79rL/UC2KlX17jo3vRGz0azaWEx5tGqZg5pO3NUyEJVB17dMruQlzCCOfUvElghKcm5194+BCRvi2Rv/Gw==}
    engines: {node: '>= 0.4'}
    dev: true

  /has-unicode/2.0.1:
    resolution: {integrity: sha1-4Ob+aijPUROIVeCG0Wkedx3iqLk=}
    dev: true

  /has-yarn/2.1.0:
    resolution: {integrity: sha512-UqBRqi4ju7T+TqGNdqAO0PaSVGsDGJUBQvk9eUWNGRY1CFGDzYhLWoM7JQEemnlvVcv/YEmc2wNW8BC24EnUsw==}
    engines: {node: '>=8'}

  /has/1.0.3:
    resolution: {integrity: sha512-f2dvO0VU6Oej7RkWJGrehjbzMAjFp5/VKPp5tTpWIV4JHHZK1/BxbFRtf/siA2SWTe09caDmVtYYzWEIbBS4zw==}
    engines: {node: '>= 0.4.0'}
    dependencies:
      function-bind: 1.1.1

  /hasha/5.2.2:
    resolution: {integrity: sha512-Hrp5vIK/xr5SkeN2onO32H0MgNZ0f17HRNH39WfL0SYUNOTZ5Lz1TJ8Pajo/87dYGEFlLMm7mIc/k/s6Bvz9HQ==}
    engines: {node: '>=8'}
    dependencies:
      is-stream: 2.0.1
      type-fest: 0.8.1

  /hosted-git-info/2.8.9:
    resolution: {integrity: sha512-mxIDAb9Lsm6DoOJ7xH+5+X4y1LU/4Hi50L9C5sIswK3JzULS4bwk1FvjdBgvYR4bzT4tuUQiC15FE2f5HbLvYw==}

  /hosted-git-info/4.0.2:
    resolution: {integrity: sha512-c9OGXbZ3guC/xOlCg1Ci/VgWlwsqDv1yMQL1CWqXDL0hDjXuNcq0zuR4xqPSuasI3kqFDhqSyTjREz5gzq0fXg==}
    engines: {node: '>=10'}
    dependencies:
      lru-cache: 6.0.0
    dev: true

  /html-encoding-sniffer/2.0.1:
    resolution: {integrity: sha512-D5JbOMBIR/TVZkubHT+OyT2705QvogUW4IBn6nHd756OwieSF9aDYFj4dv6HHEVGYbHaLETa3WggZYWWMyy3ZQ==}
    engines: {node: '>=10'}
    dependencies:
      whatwg-encoding: 1.0.5
    dev: true

  /html-escaper/2.0.2:
    resolution: {integrity: sha512-H2iMtd0I4Mt5eYiapRdIDjp+XzelXQ0tFE4JS7YFwFevXXMmOp9myNrUvCg0D6ws8iqkRPBfKHgbwig1SmlLfg==}
    dev: true

  /http-errors/1.7.2:
    resolution: {integrity: sha512-uUQBt3H/cSIVfch6i1EuPNy/YsRSOUBXTVfZ+yR7Zjez3qjBz6i9+i4zjNaoqcoFVI4lQJ5plg63TvGfRSDCRg==}
    engines: {node: '>= 0.6'}
    dependencies:
      depd: 1.1.2
      inherits: 2.0.3
      setprototypeof: 1.1.1
      statuses: 1.5.0
      toidentifier: 1.0.0
    dev: true

  /http-errors/1.7.3:
    resolution: {integrity: sha512-ZTTX0MWrsQ2ZAhA1cejAwDLycFsd7I7nVtnkT3Ol0aqodaKW+0CTZDQ1uBv5whptCnc8e8HeRRJxRs0kmm/Qfw==}
    engines: {node: '>= 0.6'}
    dependencies:
      depd: 1.1.2
      inherits: 2.0.4
      setprototypeof: 1.1.1
      statuses: 1.5.0
      toidentifier: 1.0.0
    dev: true

  /http-proxy-agent/4.0.1:
    resolution: {integrity: sha512-k0zdNgqWTGA6aeIRVpvfVob4fL52dTfaehylg0Y4UvSySvOq/Y+BOyPrgpUrA7HylqvU8vIZGsRuXmspskV0Tg==}
    engines: {node: '>= 6'}
    dependencies:
      '@tootallnate/once': 1.1.2
      agent-base: 6.0.2
      debug: 4.3.2
    transitivePeerDependencies:
      - supports-color

  /http-signature/1.2.0:
    resolution: {integrity: sha1-muzZJRFHcvPZW2WmCruPfBj7rOE=}
    engines: {node: '>=0.8', npm: '>=1.3.7'}
    dependencies:
      assert-plus: 1.0.0
      jsprim: 1.4.1
      sshpk: 1.16.1
    dev: true
    optional: true

  /https-proxy-agent/5.0.0:
    resolution: {integrity: sha512-EkYm5BcKUGiduxzSt3Eppko+PiNWNEpa4ySk9vTC6wDsQJW9rHSa+UhGNJoRYp7bz6Ht1eaRIa6QaJqO5rCFbA==}
    engines: {node: '>= 6'}
    dependencies:
      agent-base: 6.0.2
      debug: 4.3.2
    transitivePeerDependencies:
      - supports-color

  /human-signals/2.1.0:
    resolution: {integrity: sha512-B4FFZ6q/T2jhhksgkbEW3HBvWIfDW85snkQgawt07S7J5QXTk6BkNV+0yAeZrM5QpMAdYlocGoljn0sJ/WQkFw==}
    engines: {node: '>=10.17.0'}

  /husky/7.0.1:
    resolution: {integrity: sha512-gceRaITVZ+cJH9sNHqx5tFwbzlLCVxtVZcusME8JYQ8Edy5mpGDOqD8QBCdMhpyo9a+JXddnujQ4rpY2Ff9SJA==}
    engines: {node: '>=12'}
    hasBin: true
    dev: true

  /iconv-lite/0.4.24:
    resolution: {integrity: sha512-v3MXnZAcvnywkTUEZomIActle7RXXeedOR31wwl7VlyoXO4Qi9arvSenNQWne1TcRwhCL1HwLI21bEqdpj8/rA==}
    engines: {node: '>=0.10.0'}
    dependencies:
      safer-buffer: 2.1.2
    dev: true

  /iconv-lite/0.6.3:
    resolution: {integrity: sha512-4fCk79wshMdzMp2rH06qWrJE4iolqLhCUH+OiuIgU++RB0+94NlDL81atO7GX55uUKueo0txHNtvEyI6D7WdMw==}
    engines: {node: '>=0.10.0'}
    dependencies:
      safer-buffer: 2.1.2
    dev: true

  /ieee754/1.2.1:
    resolution: {integrity: sha512-dcyqhDvX1C46lXZcVqCpK+FtMRQVdIMN6/Df5js2zouUsqG7I6sFxitIC+7KYK29KdXOLHdu9zL4sFnoVQnqaA==}

  /ignore-walk/3.0.4:
    resolution: {integrity: sha512-PY6Ii8o1jMRA1z4F2hRkH/xN59ox43DavKvD3oDpfurRlOJyAHpifIwpbdv1n4jt4ov0jSpw3kQ4GhJnpBL6WQ==}
    dependencies:
      minimatch: 3.0.4
    dev: true

  /ignore/4.0.6:
    resolution: {integrity: sha512-cyFDKrqc/YdcWFniJhzI42+AzS+gNwmUzOSFcRCQYwySuBBBy/KjuxWLZ/FHEH6Moq1NizMOBWyTcv8O4OZIMg==}
    engines: {node: '>= 4'}
    dev: true

  /ignore/5.1.8:
    resolution: {integrity: sha512-BMpfD7PpiETpBl/A6S498BaIJ6Y/ABT93ETbby2fP00v4EbvPBXWEoaR1UBPKs3iR53pJY7EtZk5KACI57i1Uw==}
    engines: {node: '>= 4'}

  /import-fresh/3.3.0:
    resolution: {integrity: sha512-veYYhQa+D1QBKznvhUHxb8faxlrwUnxseDAbAp457E0wLNio2bOSKnjYDhMj+YiAq61xrMGhQk9iXVk5FzgQMw==}
    engines: {node: '>=6'}
    dependencies:
      parent-module: 1.0.1
      resolve-from: 4.0.0
    dev: true

  /import-local/3.0.2:
    resolution: {integrity: sha512-vjL3+w0oulAVZ0hBHnxa/Nm5TAurf9YLQJDhqRZyqb+VKGOB6LU8t9H1Nr5CIo16vh9XfJTOoHwU0B71S557gA==}
    engines: {node: '>=8'}
    hasBin: true
    dependencies:
      pkg-dir: 4.2.0
      resolve-cwd: 3.0.0
    dev: true

  /imurmurhash/0.1.4:
    resolution: {integrity: sha1-khi5srkoojixPcT7a21XbyMUU+o=}
    engines: {node: '>=0.8.19'}
    dev: true

  /indent-string/4.0.0:
    resolution: {integrity: sha512-EdDDZu4A2OyIK7Lr/2zG+w5jmbuk1DVBnEwREQvBzspBJkCEbRa8GxU1lghYcaGJCnRWibjDXlq779X1/y5xwg==}
    engines: {node: '>=8'}

  /inflight/1.0.6:
    resolution: {integrity: sha1-Sb1jMdfQLQwJvJEKEHW6gWW1bfk=}
    dependencies:
      once: 1.4.0
      wrappy: 1.0.2

  /inherits/2.0.3:
    resolution: {integrity: sha1-Yzwsg+PaQqUC9SRmAiSA9CCCYd4=}
    dev: true

  /inherits/2.0.4:
    resolution: {integrity: sha512-k/vGaX4/Yla3WzyMCvTQOXYeIHvqOKtnqBduzTHpzpQZzAskKMhZ2K+EnBiSM9zGSoIFeMpXKxa4dYeZIQqewQ==}

  /ini/1.3.8:
    resolution: {integrity: sha512-JV/yugV2uzW5iMRSiZAyDtQd+nxtUnjeLt0acNdw98kKLrvuRVyB80tsREOE7yvGVgalhZ6RNXCmEHkUKBKxew==}
    dev: true

  /ini/2.0.0:
    resolution: {integrity: sha512-7PnF4oN3CvZF23ADhA5wRaYEQpJ8qygSkbtTXWBeXWXmEVRXK+1ITciHWwHhsjv1TmW0MgacIv6hEi5pX5NQdA==}
    engines: {node: '>=10'}

  /ip-regex/2.1.0:
    resolution: {integrity: sha1-+ni/XS5pE8kRzp+BnuUUa7bYROk=}
    engines: {node: '>=4'}
    dev: true

  /ipaddr.js/1.9.1:
    resolution: {integrity: sha512-0KI/607xoxSToH7GjN1FfSbLoU0+btTicjsQSWQlh/hZykN8KpmMf7uYwPW3R+akZ6R/w18ZlXSHBYXiYUPO3g==}
    engines: {node: '>= 0.10'}
    dev: true

  /irregular-plurals/3.3.0:
    resolution: {integrity: sha512-MVBLKUTangM3EfRPFROhmWQQKRDsrgI83J8GS3jXy+OwYqiR2/aoWndYQ5416jLE3uaGgLH7ncme3X9y09gZ3g==}
    engines: {node: '>=8'}
    dev: true

  /is-arrayish/0.2.1:
    resolution: {integrity: sha1-d8mYQFJ6qOyxqLppe4BkWnqSap0=}

  /is-ci/3.0.0:
    resolution: {integrity: sha512-kDXyttuLeslKAHYL/K28F2YkM3x5jvFPEw3yXbRptXydjD9rpLEz+C5K5iutY9ZiUu6AP41JdvRQwF4Iqs4ZCQ==}
    hasBin: true
    dependencies:
      ci-info: 3.2.0

  /is-core-module/2.5.0:
    resolution: {integrity: sha512-TXCMSDsEHMEEZ6eCA8rwRDbLu55MRGmrctljsBX/2v1d9/GzqHOxW5c5oPSgrUt2vBFXebu9rGqckXGPWOlYpg==}
    dependencies:
      has: 1.0.3

  /is-docker/2.2.1:
    resolution: {integrity: sha512-F+i2BKsFrH66iaUFc0woD8sLy8getkwTwtOBjvs56Cx4CgJDeKQeqfz8wAYiSb8JOprWhHH5p77PbmYCvvUuXQ==}
    engines: {node: '>=8'}
    hasBin: true

  /is-extglob/2.1.1:
    resolution: {integrity: sha1-qIwCU1eR8C7TfHahueqXc8gz+MI=}
    engines: {node: '>=0.10.0'}

  /is-fullwidth-code-point/1.0.0:
    resolution: {integrity: sha1-754xOG8DGn8NZDr4L95QxFfvAMs=}
    engines: {node: '>=0.10.0'}
    dependencies:
      number-is-nan: 1.0.1
    dev: true

  /is-fullwidth-code-point/3.0.0:
    resolution: {integrity: sha512-zymm5+u+sCsSWyD9qNaejV3DFvhCKclKdizYaJUuHA83RLjb7nSuGnddCHGv0hk+KY7BMAlsWeK4Ueg6EV6XQg==}
    engines: {node: '>=8'}

  /is-generator-fn/2.1.0:
    resolution: {integrity: sha512-cTIB4yPYL/Grw0EaSzASzg6bBy9gqCofvWN8okThAYIxKJZC+udlRAmGbM0XLeniEJSs8uEgHPGuHSe1XsOLSQ==}
    engines: {node: '>=6'}
    dev: true

  /is-glob/4.0.1:
    resolution: {integrity: sha512-5G0tKtBTFImOqDnLB2hG6Bp2qcKEFduo4tZu9MT/H6NQv/ghhy30o55ufafxJ/LdH79LLs2Kfrn85TLKyA7BUg==}
    engines: {node: '>=0.10.0'}
    dependencies:
      is-extglob: 2.1.1

  /is-installed-globally/0.4.0:
    resolution: {integrity: sha512-iwGqO3J21aaSkC7jWnHP/difazwS7SFeIqxv6wEtLU8Y5KlzFTjyqcSIT0d8s4+dDhKytsk9PJZ2BkS5eZwQRQ==}
    engines: {node: '>=10'}
    dependencies:
      global-dirs: 3.0.0
      is-path-inside: 3.0.3
    dev: true

  /is-number/7.0.0:
    resolution: {integrity: sha512-41Cifkg6e8TylSpdtTpeLVMqvSBEVzTttHvERD741+pnZ8ANv0004MRL43QKPDlK9cGvNp6NZWZUBlbGXYxxng==}
    engines: {node: '>=0.12.0'}

  /is-obj/1.0.1:
    resolution: {integrity: sha1-PkcprB9f3gJc19g6iW2rn09n2w8=}
    engines: {node: '>=0.10.0'}
    dev: true

  /is-obj/2.0.0:
    resolution: {integrity: sha512-drqDG3cbczxxEJRoOXcOjtdp1J/lyp1mNn0xaznRs8+muBhgQcrnbspox5X5fOw0HnMnbfDzvnEMEtqDEJEo8w==}
    engines: {node: '>=8'}
    dev: true

  /is-path-cwd/2.2.0:
    resolution: {integrity: sha512-w942bTcih8fdJPJmQHFzkS76NEP8Kzzvmw92cXsazb8intwLqPibPPdXf4ANdKV3rYMuuQYGIWtvz9JilB3NFQ==}
    engines: {node: '>=6'}

  /is-path-inside/3.0.3:
    resolution: {integrity: sha512-Fd4gABb+ycGAmKou8eMftCupSir5lRxqf4aD/vd0cD2qc4HL07OjCeuHMr8Ro4CoMaeCKDB0/ECBOVWjTwUvPQ==}
    engines: {node: '>=8'}

  /is-plain-obj/1.1.0:
    resolution: {integrity: sha1-caUMhCnfync8kqOQpKA7OfzVHT4=}
    engines: {node: '>=0.10.0'}
    dev: true

  /is-plain-obj/2.1.0:
    resolution: {integrity: sha512-YWnfyRwxL/+SsrWYfOpUtz5b3YD+nyfkHvjbcanzk8zgyO4ASD67uVMRt8k5bM4lLMDnXfriRhOpemw+NfT1eA==}
    engines: {node: '>=8'}
    dev: true

  /is-potential-custom-element-name/1.0.1:
    resolution: {integrity: sha512-bCYeRA2rVibKZd+s2625gGnGF/t7DSqDs4dP7CrLA1m7jKWz6pps0LpYLJN8Q64HtmPKJ1hrN3nzPNKFEKOUiQ==}
    dev: true

  /is-regexp/1.0.0:
    resolution: {integrity: sha1-/S2INUXEa6xaYz57mgnof6LLUGk=}
    engines: {node: '>=0.10.0'}
    dev: true

  /is-regexp/2.1.0:
    resolution: {integrity: sha512-OZ4IlER3zmRIoB9AqNhEggVxqIH4ofDns5nRrPS6yQxXE1TPCUpFznBfRQmQa8uC+pXqjMnukiJBxCisIxiLGA==}
    engines: {node: '>=6'}
    dev: true

  /is-stream/2.0.1:
    resolution: {integrity: sha512-hFoiJiTl63nn+kstHGBtewWSKnQLpyb155KHheA1l39uvtO9nWIop1p3udqPcUd/xbF1VLMO4n7OI6p7RbngDg==}
    engines: {node: '>=8'}

  /is-typedarray/1.0.0:
    resolution: {integrity: sha1-5HnICFjfDBsR3dppQPlgEfzaSpo=}
    dev: true

  /is-unicode-supported/0.1.0:
    resolution: {integrity: sha512-knxG2q4UC3u8stRGyAVJCOdxFmv5DZiRcdlIaAQXAbSfJya+OhopNotLQrstBhququ4ZpuKbDc/8S6mgXgPFPw==}
    engines: {node: '>=10'}
    dev: true

  /is-wsl/2.2.0:
    resolution: {integrity: sha512-fKzAra0rGJUUBwGBgNkHZuToZcn+TtXHpeCgmkMJMMYx1sQDYaCSyjJBSCa2nH1DGm7s3n1oBnohoVTBaN7Lww==}
    engines: {node: '>=8'}
    dependencies:
      is-docker: 2.2.1

  /isarray/1.0.0:
    resolution: {integrity: sha1-u5NdSFgsuhaMBoNJV6VKPgcSTxE=}

  /isexe/2.0.0:
    resolution: {integrity: sha1-6PvzdNxVb/iUehDcsFctYz8s+hA=}

  /isstream/0.1.2:
    resolution: {integrity: sha1-R+Y/evVa+m+S4VAOaQ64uFKcCZo=}
    dev: true
    optional: true

  /istanbul-lib-coverage/3.0.0:
    resolution: {integrity: sha512-UiUIqxMgRDET6eR+o5HbfRYP1l0hqkWOs7vNxC/mggutCMUIhWMm8gAHb8tHlyfD3/l6rlgNA5cKdDzEAf6hEg==}
    engines: {node: '>=8'}
    dev: true

  /istanbul-lib-instrument/4.0.3:
    resolution: {integrity: sha512-BXgQl9kf4WTCPCCpmFGoJkz/+uhvm7h7PFKUYxh7qarQd3ER33vHG//qaE8eN25l07YqZPpHXU9I09l/RD5aGQ==}
    engines: {node: '>=8'}
    dependencies:
      '@babel/core': 7.14.8
      '@istanbuljs/schema': 0.1.3
      istanbul-lib-coverage: 3.0.0
      semver: 6.3.0
    transitivePeerDependencies:
      - supports-color
    dev: true

  /istanbul-lib-report/3.0.0:
    resolution: {integrity: sha512-wcdi+uAKzfiGT2abPpKZ0hSU1rGQjUQnLvtY5MpQ7QCTahD3VODhcu4wcfY1YtkGaDD5yuydOLINXsfbus9ROw==}
    engines: {node: '>=8'}
    dependencies:
      istanbul-lib-coverage: 3.0.0
      make-dir: 3.1.0
      supports-color: 7.2.0
    dev: true

  /istanbul-lib-source-maps/4.0.0:
    resolution: {integrity: sha512-c16LpFRkR8vQXyHZ5nLpY35JZtzj1PQY1iZmesUbf1FZHbIupcWfjgOXBY9YHkLEQ6puz1u4Dgj6qmU/DisrZg==}
    engines: {node: '>=8'}
    dependencies:
      debug: 4.3.2
      istanbul-lib-coverage: 3.0.0
      source-map: 0.6.1
    transitivePeerDependencies:
      - supports-color
    dev: true

  /istanbul-reports/3.0.2:
    resolution: {integrity: sha512-9tZvz7AiR3PEDNGiV9vIouQ/EAcqMXFmkcA1CDFTwOB98OZVDL0PH9glHotf5Ugp6GCOTypfzGWI/OqjWNCRUw==}
    engines: {node: '>=8'}
    dependencies:
      html-escaper: 2.0.2
      istanbul-lib-report: 3.0.0
    dev: true

  /jest-changed-files/27.0.6:
    resolution: {integrity: sha512-BuL/ZDauaq5dumYh5y20sn4IISnf1P9A0TDswTxUi84ORGtVa86ApuBHqICL0vepqAnZiY6a7xeSPWv2/yy4eA==}
    engines: {node: ^10.13.0 || ^12.13.0 || ^14.15.0 || >=15.0.0}
    dependencies:
      '@jest/types': 27.0.6
      execa: 5.1.1
      throat: 6.0.1
    dev: true

  /jest-circus/27.0.6:
    resolution: {integrity: sha512-OJlsz6BBeX9qR+7O9lXefWoc2m9ZqcZ5Ohlzz0pTEAG4xMiZUJoacY8f4YDHxgk0oKYxj277AfOk9w6hZYvi1Q==}
    engines: {node: ^10.13.0 || ^12.13.0 || ^14.15.0 || >=15.0.0}
    dependencies:
      '@jest/environment': 27.0.6
      '@jest/test-result': 27.0.6
      '@jest/types': 27.0.6
      '@types/node': 14.17.6
      chalk: 4.1.1
      co: 4.6.0
      dedent: 0.7.0
      expect: 27.0.6
      is-generator-fn: 2.1.0
      jest-each: 27.0.6
      jest-matcher-utils: 27.0.6
      jest-message-util: 27.0.6
      jest-runtime: 27.0.6
      jest-snapshot: 27.0.6
      jest-util: 27.0.6
      pretty-format: 27.0.6
      slash: 3.0.0
      stack-utils: 2.0.3
      throat: 6.0.1
    transitivePeerDependencies:
      - supports-color
    dev: true

  /jest-cli/27.0.6:
    resolution: {integrity: sha512-qUUVlGb9fdKir3RDE+B10ULI+LQrz+MCflEH2UJyoUjoHHCbxDrMxSzjQAPUMsic4SncI62ofYCcAvW6+6rhhg==}
    engines: {node: ^10.13.0 || ^12.13.0 || ^14.15.0 || >=15.0.0}
    hasBin: true
    peerDependencies:
      node-notifier: ^8.0.1 || ^9.0.0 || ^10.0.0
    peerDependenciesMeta:
      node-notifier:
        optional: true
    dependencies:
      '@jest/core': 27.0.6
      '@jest/test-result': 27.0.6
      '@jest/types': 27.0.6
      chalk: 4.1.1
      exit: 0.1.2
      graceful-fs: 4.2.6
      import-local: 3.0.2
      jest-config: 27.0.6
      jest-util: 27.0.6
      jest-validate: 27.0.6
      prompts: 2.4.1
      yargs: 16.2.0
    transitivePeerDependencies:
      - bufferutil
      - canvas
      - supports-color
      - ts-node
      - utf-8-validate
    dev: true

  /jest-cli/27.0.6_ts-node@10.2.0:
    resolution: {integrity: sha512-qUUVlGb9fdKir3RDE+B10ULI+LQrz+MCflEH2UJyoUjoHHCbxDrMxSzjQAPUMsic4SncI62ofYCcAvW6+6rhhg==}
    engines: {node: ^10.13.0 || ^12.13.0 || ^14.15.0 || >=15.0.0}
    hasBin: true
    peerDependencies:
      node-notifier: ^8.0.1 || ^9.0.0 || ^10.0.0
    peerDependenciesMeta:
      node-notifier:
        optional: true
    dependencies:
      '@jest/core': 27.0.6_ts-node@10.2.0
      '@jest/test-result': 27.0.6
      '@jest/types': 27.0.6
      chalk: 4.1.1
      exit: 0.1.2
      graceful-fs: 4.2.6
      import-local: 3.0.2
      jest-config: 27.0.6_ts-node@10.2.0
      jest-util: 27.0.6
      jest-validate: 27.0.6
      prompts: 2.4.1
      yargs: 16.2.0
    transitivePeerDependencies:
      - bufferutil
      - canvas
      - supports-color
      - ts-node
      - utf-8-validate
    dev: true

  /jest-config/27.0.6:
    resolution: {integrity: sha512-JZRR3I1Plr2YxPBhgqRspDE2S5zprbga3swYNrvY3HfQGu7p/GjyLOqwrYad97tX3U3mzT53TPHVmozacfP/3w==}
    engines: {node: ^10.13.0 || ^12.13.0 || ^14.15.0 || >=15.0.0}
    peerDependencies:
      ts-node: '>=9.0.0'
    peerDependenciesMeta:
      ts-node:
        optional: true
    dependencies:
      '@babel/core': 7.14.8
      '@jest/test-sequencer': 27.0.6
      '@jest/types': 27.0.6
      babel-jest: 27.0.6_@babel+core@7.14.8
      chalk: 4.1.1
      deepmerge: 4.2.2
      glob: 7.1.7
      graceful-fs: 4.2.6
      is-ci: 3.0.0
      jest-circus: 27.0.6
      jest-environment-jsdom: 27.0.6
      jest-environment-node: 27.0.6
      jest-get-type: 27.0.6
      jest-jasmine2: 27.0.6
      jest-regex-util: 27.0.6
      jest-resolve: 27.0.6
      jest-runner: 27.0.6
      jest-util: 27.0.6
      jest-validate: 27.0.6
      micromatch: 4.0.4
      pretty-format: 27.0.6
    transitivePeerDependencies:
      - bufferutil
      - canvas
      - supports-color
      - utf-8-validate
    dev: true

  /jest-config/27.0.6_ts-node@10.2.0:
    resolution: {integrity: sha512-JZRR3I1Plr2YxPBhgqRspDE2S5zprbga3swYNrvY3HfQGu7p/GjyLOqwrYad97tX3U3mzT53TPHVmozacfP/3w==}
    engines: {node: ^10.13.0 || ^12.13.0 || ^14.15.0 || >=15.0.0}
    peerDependencies:
      ts-node: '>=9.0.0'
    peerDependenciesMeta:
      ts-node:
        optional: true
    dependencies:
      '@babel/core': 7.14.8
      '@jest/test-sequencer': 27.0.6
      '@jest/types': 27.0.6
      babel-jest: 27.0.6_@babel+core@7.14.8
      chalk: 4.1.1
      deepmerge: 4.2.2
      glob: 7.1.7
      graceful-fs: 4.2.6
      is-ci: 3.0.0
      jest-circus: 27.0.6
      jest-environment-jsdom: 27.0.6
      jest-environment-node: 27.0.6
      jest-get-type: 27.0.6
      jest-jasmine2: 27.0.6
      jest-regex-util: 27.0.6
      jest-resolve: 27.0.6
      jest-runner: 27.0.6
      jest-util: 27.0.6
      jest-validate: 27.0.6
      micromatch: 4.0.4
      pretty-format: 27.0.6
      ts-node: 10.2.0_1be1d6e448db6d942ef39e7e14f59568
    transitivePeerDependencies:
      - bufferutil
      - canvas
      - supports-color
      - utf-8-validate
    dev: true

  /jest-diff/26.6.2:
    resolution: {integrity: sha512-6m+9Z3Gv9wN0WFVasqjCL/06+EFCMTqDEUl/b87HYK2rAPTyfz4ZIuSlPhY51PIQRWx5TaxeF1qmXKe9gfN3sA==}
    engines: {node: '>= 10.14.2'}
    dependencies:
      chalk: 4.1.2
      diff-sequences: 26.6.2
      jest-get-type: 26.3.0
      pretty-format: 26.6.2
    dev: true

  /jest-diff/27.0.6:
    resolution: {integrity: sha512-Z1mqgkTCSYaFgwTlP/NUiRzdqgxmmhzHY1Tq17zL94morOHfHu3K4bgSgl+CR4GLhpV8VxkuOYuIWnQ9LnFqmg==}
    engines: {node: ^10.13.0 || ^12.13.0 || ^14.15.0 || >=15.0.0}
    dependencies:
      chalk: 4.1.1
      diff-sequences: 27.0.6
      jest-get-type: 27.0.6
      pretty-format: 27.0.6
    dev: true

  /jest-docblock/27.0.6:
    resolution: {integrity: sha512-Fid6dPcjwepTFraz0YxIMCi7dejjJ/KL9FBjPYhBp4Sv1Y9PdhImlKZqYU555BlN4TQKaTc+F2Av1z+anVyGkA==}
    engines: {node: ^10.13.0 || ^12.13.0 || ^14.15.0 || >=15.0.0}
    dependencies:
      detect-newline: 3.1.0
    dev: true

  /jest-each/27.0.6:
    resolution: {integrity: sha512-m6yKcV3bkSWrUIjxkE9OC0mhBZZdhovIW5ergBYirqnkLXkyEn3oUUF/QZgyecA1cF1QFyTE8bRRl8Tfg1pfLA==}
    engines: {node: ^10.13.0 || ^12.13.0 || ^14.15.0 || >=15.0.0}
    dependencies:
      '@jest/types': 27.0.6
      chalk: 4.1.1
      jest-get-type: 27.0.6
      jest-util: 27.0.6
      pretty-format: 27.0.6
    dev: true

  /jest-environment-jsdom/27.0.6:
    resolution: {integrity: sha512-FvetXg7lnXL9+78H+xUAsra3IeZRTiegA3An01cWeXBspKXUhAwMM9ycIJ4yBaR0L7HkoMPaZsozCLHh4T8fuw==}
    engines: {node: ^10.13.0 || ^12.13.0 || ^14.15.0 || >=15.0.0}
    dependencies:
      '@jest/environment': 27.0.6
      '@jest/fake-timers': 27.0.6
      '@jest/types': 27.0.6
      '@types/node': 14.17.6
      jest-mock: 27.0.6
      jest-util: 27.0.6
      jsdom: 16.6.0
    transitivePeerDependencies:
      - bufferutil
      - canvas
      - supports-color
      - utf-8-validate
    dev: true

  /jest-environment-node/27.0.6:
    resolution: {integrity: sha512-+Vi6yLrPg/qC81jfXx3IBlVnDTI6kmRr08iVa2hFCWmJt4zha0XW7ucQltCAPhSR0FEKEoJ3i+W4E6T0s9is0w==}
    engines: {node: ^10.13.0 || ^12.13.0 || ^14.15.0 || >=15.0.0}
    dependencies:
      '@jest/environment': 27.0.6
      '@jest/fake-timers': 27.0.6
      '@jest/types': 27.0.6
      '@types/node': 14.17.6
      jest-mock: 27.0.6
      jest-util: 27.0.6
    dev: true

  /jest-get-type/26.3.0:
    resolution: {integrity: sha512-TpfaviN1R2pQWkIihlfEanwOXK0zcxrKEE4MlU6Tn7keoXdN6/3gK/xl0yEh8DOunn5pOVGKf8hB4R9gVh04ig==}
    engines: {node: '>= 10.14.2'}
    dev: true

  /jest-get-type/27.0.6:
    resolution: {integrity: sha512-XTkK5exIeUbbveehcSR8w0bhH+c0yloW/Wpl+9vZrjzztCPWrxhHwkIFpZzCt71oRBsgxmuUfxEqOYoZI2macg==}
    engines: {node: ^10.13.0 || ^12.13.0 || ^14.15.0 || >=15.0.0}
    dev: true

  /jest-haste-map/27.0.6:
    resolution: {integrity: sha512-4ldjPXX9h8doB2JlRzg9oAZ2p6/GpQUNAeiYXqcpmrKbP0Qev0wdZlxSMOmz8mPOEnt4h6qIzXFLDi8RScX/1w==}
    engines: {node: ^10.13.0 || ^12.13.0 || ^14.15.0 || >=15.0.0}
    dependencies:
      '@jest/types': 27.0.6
      '@types/graceful-fs': 4.1.5
      '@types/node': 14.17.6
      anymatch: 3.1.2
      fb-watchman: 2.0.1
      graceful-fs: 4.2.6
      jest-regex-util: 27.0.6
      jest-serializer: 27.0.6
      jest-util: 27.0.6
      jest-worker: 27.0.6
      micromatch: 4.0.4
      walker: 1.0.7
    optionalDependencies:
      fsevents: 2.3.2
    dev: true

  /jest-jasmine2/27.0.6:
    resolution: {integrity: sha512-cjpH2sBy+t6dvCeKBsHpW41mjHzXgsavaFMp+VWRf0eR4EW8xASk1acqmljFtK2DgyIECMv2yCdY41r2l1+4iA==}
    engines: {node: ^10.13.0 || ^12.13.0 || ^14.15.0 || >=15.0.0}
    dependencies:
      '@babel/traverse': 7.14.8
      '@jest/environment': 27.0.6
      '@jest/source-map': 27.0.6
      '@jest/test-result': 27.0.6
      '@jest/types': 27.0.6
      '@types/node': 14.17.6
      chalk: 4.1.1
      co: 4.6.0
      expect: 27.0.6
      is-generator-fn: 2.1.0
      jest-each: 27.0.6
      jest-matcher-utils: 27.0.6
      jest-message-util: 27.0.6
      jest-runtime: 27.0.6
      jest-snapshot: 27.0.6
      jest-util: 27.0.6
      pretty-format: 27.0.6
      throat: 6.0.1
    transitivePeerDependencies:
      - supports-color
    dev: true

  /jest-leak-detector/27.0.6:
    resolution: {integrity: sha512-2/d6n2wlH5zEcdctX4zdbgX8oM61tb67PQt4Xh8JFAIy6LRKUnX528HulkaG6nD5qDl5vRV1NXejCe1XRCH5gQ==}
    engines: {node: ^10.13.0 || ^12.13.0 || ^14.15.0 || >=15.0.0}
    dependencies:
      jest-get-type: 27.0.6
      pretty-format: 27.0.6
    dev: true

  /jest-matcher-utils/27.0.6:
    resolution: {integrity: sha512-OFgF2VCQx9vdPSYTHWJ9MzFCehs20TsyFi6bIHbk5V1u52zJOnvF0Y/65z3GLZHKRuTgVPY4Z6LVePNahaQ+tA==}
    engines: {node: ^10.13.0 || ^12.13.0 || ^14.15.0 || >=15.0.0}
    dependencies:
      chalk: 4.1.1
      jest-diff: 27.0.6
      jest-get-type: 27.0.6
      pretty-format: 27.0.6
    dev: true

  /jest-message-util/27.0.6:
    resolution: {integrity: sha512-rBxIs2XK7rGy+zGxgi+UJKP6WqQ+KrBbD1YMj517HYN3v2BG66t3Xan3FWqYHKZwjdB700KiAJ+iES9a0M+ixw==}
    engines: {node: ^10.13.0 || ^12.13.0 || ^14.15.0 || >=15.0.0}
    dependencies:
      '@babel/code-frame': 7.14.5
      '@jest/types': 27.0.6
      '@types/stack-utils': 2.0.1
      chalk: 4.1.1
      graceful-fs: 4.2.6
      micromatch: 4.0.4
      pretty-format: 27.0.6
      slash: 3.0.0
      stack-utils: 2.0.3
    dev: true

  /jest-mock/27.0.6:
    resolution: {integrity: sha512-lzBETUoK8cSxts2NYXSBWT+EJNzmUVtVVwS1sU9GwE1DLCfGsngg+ZVSIe0yd0ZSm+y791esiuo+WSwpXJQ5Bw==}
    engines: {node: ^10.13.0 || ^12.13.0 || ^14.15.0 || >=15.0.0}
    dependencies:
      '@jest/types': 27.0.6
      '@types/node': 14.17.6
    dev: true

  /jest-pnp-resolver/1.2.2_jest-resolve@27.0.6:
    resolution: {integrity: sha512-olV41bKSMm8BdnuMsewT4jqlZ8+3TCARAXjZGT9jcoSnrfUnRCqnMoF9XEeoWjbzObpqF9dRhHQj0Xb9QdF6/w==}
    engines: {node: '>=6'}
    peerDependencies:
      jest-resolve: '*'
    peerDependenciesMeta:
      jest-resolve:
        optional: true
    dependencies:
      jest-resolve: 27.0.6
    dev: true

  /jest-regex-util/27.0.6:
    resolution: {integrity: sha512-SUhPzBsGa1IKm8hx2F4NfTGGp+r7BXJ4CulsZ1k2kI+mGLG+lxGrs76veN2LF/aUdGosJBzKgXmNCw+BzFqBDQ==}
    engines: {node: ^10.13.0 || ^12.13.0 || ^14.15.0 || >=15.0.0}
    dev: true

  /jest-resolve-dependencies/27.0.6:
    resolution: {integrity: sha512-mg9x9DS3BPAREWKCAoyg3QucCr0n6S8HEEsqRCKSPjPcu9HzRILzhdzY3imsLoZWeosEbJZz6TKasveczzpJZA==}
    engines: {node: ^10.13.0 || ^12.13.0 || ^14.15.0 || >=15.0.0}
    dependencies:
      '@jest/types': 27.0.6
      jest-regex-util: 27.0.6
      jest-snapshot: 27.0.6
    transitivePeerDependencies:
      - supports-color
    dev: true

  /jest-resolve/27.0.6:
    resolution: {integrity: sha512-yKmIgw2LgTh7uAJtzv8UFHGF7Dm7XfvOe/LQ3Txv101fLM8cx2h1QVwtSJ51Q/SCxpIiKfVn6G2jYYMDNHZteA==}
    engines: {node: ^10.13.0 || ^12.13.0 || ^14.15.0 || >=15.0.0}
    dependencies:
      '@jest/types': 27.0.6
      chalk: 4.1.1
      escalade: 3.1.1
      graceful-fs: 4.2.6
      jest-pnp-resolver: 1.2.2_jest-resolve@27.0.6
      jest-util: 27.0.6
      jest-validate: 27.0.6
      resolve: 1.20.0
      slash: 3.0.0
    dev: true

  /jest-runner/27.0.6:
    resolution: {integrity: sha512-W3Bz5qAgaSChuivLn+nKOgjqNxM7O/9JOJoKDCqThPIg2sH/d4A/lzyiaFgnb9V1/w29Le11NpzTJSzga1vyYQ==}
    engines: {node: ^10.13.0 || ^12.13.0 || ^14.15.0 || >=15.0.0}
    dependencies:
      '@jest/console': 27.0.6
      '@jest/environment': 27.0.6
      '@jest/test-result': 27.0.6
      '@jest/transform': 27.0.6
      '@jest/types': 27.0.6
      '@types/node': 14.17.6
      chalk: 4.1.1
      emittery: 0.8.1
      exit: 0.1.2
      graceful-fs: 4.2.6
      jest-docblock: 27.0.6
      jest-environment-jsdom: 27.0.6
      jest-environment-node: 27.0.6
      jest-haste-map: 27.0.6
      jest-leak-detector: 27.0.6
      jest-message-util: 27.0.6
      jest-resolve: 27.0.6
      jest-runtime: 27.0.6
      jest-util: 27.0.6
      jest-worker: 27.0.6
      source-map-support: 0.5.19
      throat: 6.0.1
    transitivePeerDependencies:
      - bufferutil
      - canvas
      - supports-color
      - utf-8-validate
    dev: true

  /jest-runtime/27.0.6:
    resolution: {integrity: sha512-BhvHLRVfKibYyqqEFkybsznKwhrsu7AWx2F3y9G9L95VSIN3/ZZ9vBpm/XCS2bS+BWz3sSeNGLzI3TVQ0uL85Q==}
    engines: {node: ^10.13.0 || ^12.13.0 || ^14.15.0 || >=15.0.0}
    dependencies:
      '@jest/console': 27.0.6
      '@jest/environment': 27.0.6
      '@jest/fake-timers': 27.0.6
      '@jest/globals': 27.0.6
      '@jest/source-map': 27.0.6
      '@jest/test-result': 27.0.6
      '@jest/transform': 27.0.6
      '@jest/types': 27.0.6
      '@types/yargs': 16.0.4
      chalk: 4.1.1
      cjs-module-lexer: 1.2.2
      collect-v8-coverage: 1.0.1
      exit: 0.1.2
      glob: 7.1.7
      graceful-fs: 4.2.6
      jest-haste-map: 27.0.6
      jest-message-util: 27.0.6
      jest-mock: 27.0.6
      jest-regex-util: 27.0.6
      jest-resolve: 27.0.6
      jest-snapshot: 27.0.6
      jest-util: 27.0.6
      jest-validate: 27.0.6
      slash: 3.0.0
      strip-bom: 4.0.0
      yargs: 16.2.0
    transitivePeerDependencies:
      - supports-color
    dev: true

  /jest-serializer/27.0.6:
    resolution: {integrity: sha512-PtGdVK9EGC7dsaziskfqaAPib6wTViY3G8E5wz9tLVPhHyiDNTZn/xjZ4khAw+09QkoOVpn7vF5nPSN6dtBexA==}
    engines: {node: ^10.13.0 || ^12.13.0 || ^14.15.0 || >=15.0.0}
    dependencies:
      '@types/node': 14.17.6
      graceful-fs: 4.2.6
    dev: true

  /jest-snapshot/27.0.6:
    resolution: {integrity: sha512-NTHaz8He+ATUagUgE7C/UtFcRoHqR2Gc+KDfhQIyx+VFgwbeEMjeP+ILpUTLosZn/ZtbNdCF5LkVnN/l+V751A==}
    engines: {node: ^10.13.0 || ^12.13.0 || ^14.15.0 || >=15.0.0}
    dependencies:
      '@babel/core': 7.14.8
      '@babel/generator': 7.14.8
      '@babel/parser': 7.14.8
      '@babel/plugin-syntax-typescript': 7.14.5_@babel+core@7.14.8
      '@babel/traverse': 7.14.8
      '@babel/types': 7.14.8
      '@jest/transform': 27.0.6
      '@jest/types': 27.0.6
      '@types/babel__traverse': 7.14.2
      '@types/prettier': 2.3.2
      babel-preset-current-node-syntax: 1.0.1_@babel+core@7.14.8
      chalk: 4.1.1
      expect: 27.0.6
      graceful-fs: 4.2.6
      jest-diff: 27.0.6
      jest-get-type: 27.0.6
      jest-haste-map: 27.0.6
      jest-matcher-utils: 27.0.6
      jest-message-util: 27.0.6
      jest-resolve: 27.0.6
      jest-util: 27.0.6
      natural-compare: 1.4.0
      pretty-format: 27.0.6
      semver: 7.3.5
    transitivePeerDependencies:
      - supports-color
    dev: true

  /jest-util/27.0.6:
    resolution: {integrity: sha512-1JjlaIh+C65H/F7D11GNkGDDZtDfMEM8EBXsvd+l/cxtgQ6QhxuloOaiayt89DxUvDarbVhqI98HhgrM1yliFQ==}
    engines: {node: ^10.13.0 || ^12.13.0 || ^14.15.0 || >=15.0.0}
    dependencies:
      '@jest/types': 27.0.6
      '@types/node': 14.17.6
      chalk: 4.1.1
      graceful-fs: 4.2.6
      is-ci: 3.0.0
      picomatch: 2.3.0
    dev: true

  /jest-validate/27.0.6:
    resolution: {integrity: sha512-yhZZOaMH3Zg6DC83n60pLmdU1DQE46DW+KLozPiPbSbPhlXXaiUTDlhHQhHFpaqIFRrInko1FHXjTRpjWRuWfA==}
    engines: {node: ^10.13.0 || ^12.13.0 || ^14.15.0 || >=15.0.0}
    dependencies:
      '@jest/types': 27.0.6
      camelcase: 6.2.0
      chalk: 4.1.1
      jest-get-type: 27.0.6
      leven: 3.1.0
      pretty-format: 27.0.6
    dev: true

  /jest-watcher/27.0.6:
    resolution: {integrity: sha512-/jIoKBhAP00/iMGnTwUBLgvxkn7vsOweDrOTSPzc7X9uOyUtJIDthQBTI1EXz90bdkrxorUZVhJwiB69gcHtYQ==}
    engines: {node: ^10.13.0 || ^12.13.0 || ^14.15.0 || >=15.0.0}
    dependencies:
      '@jest/test-result': 27.0.6
      '@jest/types': 27.0.6
      '@types/node': 14.17.6
      ansi-escapes: 4.3.2
      chalk: 4.1.1
      jest-util: 27.0.6
      string-length: 4.0.2
    dev: true

  /jest-worker/27.0.6:
    resolution: {integrity: sha512-qupxcj/dRuA3xHPMUd40gr2EaAurFbkwzOh7wfPaeE9id7hyjURRQoqNfHifHK3XjJU6YJJUQKILGUnwGPEOCA==}
    engines: {node: '>= 10.13.0'}
    dependencies:
      '@types/node': 14.17.6
      merge-stream: 2.0.0
      supports-color: 8.1.1
    dev: true

  /jest/27.0.6:
    resolution: {integrity: sha512-EjV8aETrsD0wHl7CKMibKwQNQc3gIRBXlTikBmmHUeVMKaPFxdcUIBfoDqTSXDoGJIivAYGqCWVlzCSaVjPQsA==}
    engines: {node: ^10.13.0 || ^12.13.0 || ^14.15.0 || >=15.0.0}
    hasBin: true
    peerDependencies:
      node-notifier: ^8.0.1 || ^9.0.0 || ^10.0.0
    peerDependenciesMeta:
      node-notifier:
        optional: true
    dependencies:
      '@jest/core': 27.0.6
      import-local: 3.0.2
      jest-cli: 27.0.6
    transitivePeerDependencies:
      - bufferutil
      - canvas
      - supports-color
      - ts-node
      - utf-8-validate
    dev: true

  /jest/27.0.6_ts-node@10.2.0:
    resolution: {integrity: sha512-EjV8aETrsD0wHl7CKMibKwQNQc3gIRBXlTikBmmHUeVMKaPFxdcUIBfoDqTSXDoGJIivAYGqCWVlzCSaVjPQsA==}
    engines: {node: ^10.13.0 || ^12.13.0 || ^14.15.0 || >=15.0.0}
    hasBin: true
    peerDependencies:
      node-notifier: ^8.0.1 || ^9.0.0 || ^10.0.0
    peerDependenciesMeta:
      node-notifier:
        optional: true
    dependencies:
      '@jest/core': 27.0.6_ts-node@10.2.0
      import-local: 3.0.2
      jest-cli: 27.0.6_ts-node@10.2.0
    transitivePeerDependencies:
      - bufferutil
      - canvas
      - supports-color
      - ts-node
      - utf-8-validate
    dev: true

  /js-levenshtein/1.1.6:
    resolution: {integrity: sha512-X2BB11YZtrRqY4EnQcLX5Rh373zbK4alC1FW7D7MBhL2gtcC17cTnr6DmfHZeS0s2rTHjUTMMHfG7gO8SSdw+g==}
    engines: {node: '>=0.10.0'}
    dev: true

  /js-tokens/4.0.0:
    resolution: {integrity: sha512-RdJUflcE3cUzKiMqQgsCu06FPu9UdIJO0beYbPhHN4k6apgJtifcoCtT9bcxOpYBtpD2kCM6Sbzg4CausW/PKQ==}

  /js-yaml/3.14.1:
    resolution: {integrity: sha512-okMH7OXXJ7YrN9Ok3/SXrnu4iX9yOk+25nqX4imS2npuvTYDmo/QEZoqwZkYaIDk3jVvBOTOIEgEhaLOynBS9g==}
    hasBin: true
    dependencies:
      argparse: 1.0.10
      esprima: 4.0.1
    dev: true

  /jsbi/3.1.6:
    resolution: {integrity: sha512-CGjq13y28FrBA5mAU+rsfHaVKEF9jrw3PhzZpIzTeMiPsT0XRDAS6E7QS8/ZTmFQUtl2MDJsxKQoYJzAhF7B1w==}
    dev: true

  /jsbn/0.1.1:
    resolution: {integrity: sha1-peZUwuWi3rXyAdls77yoDA7y9RM=}
    dev: true
    optional: true

  /jsdom/16.6.0:
    resolution: {integrity: sha512-Ty1vmF4NHJkolaEmdjtxTfSfkdb8Ywarwf63f+F8/mDD1uLSSWDxDuMiZxiPhwunLrn9LOSVItWj4bLYsLN3Dg==}
    engines: {node: '>=10'}
    peerDependencies:
      canvas: ^2.5.0
    peerDependenciesMeta:
      canvas:
        optional: true
    dependencies:
      abab: 2.0.5
      acorn: 8.4.1
      acorn-globals: 6.0.0
      cssom: 0.4.4
      cssstyle: 2.3.0
      data-urls: 2.0.0
      decimal.js: 10.3.1
      domexception: 2.0.1
      escodegen: 2.0.0
      form-data: 3.0.1
      html-encoding-sniffer: 2.0.1
      http-proxy-agent: 4.0.1
      https-proxy-agent: 5.0.0
      is-potential-custom-element-name: 1.0.1
      nwsapi: 2.2.0
      parse5: 6.0.1
      saxes: 5.0.1
      symbol-tree: 3.2.4
      tough-cookie: 4.0.0
      w3c-hr-time: 1.0.2
      w3c-xmlserializer: 2.0.0
      webidl-conversions: 6.1.0
      whatwg-encoding: 1.0.5
      whatwg-mimetype: 2.3.0
      whatwg-url: 8.7.0
      ws: 7.5.3
      xml-name-validator: 3.0.0
    transitivePeerDependencies:
      - bufferutil
      - supports-color
      - utf-8-validate
    dev: true

  /jsesc/2.5.2:
    resolution: {integrity: sha512-OYu7XEzjkCQ3C5Ps3QIZsQfNpqoJyZZA99wd9aWd05NCtC5pWOkShK2mkL6HXQR6/Cy2lbNdPlZBpuQHXE63gA==}
    engines: {node: '>=4'}
    hasBin: true
    dev: true

  /json-parse-even-better-errors/2.3.1:
    resolution: {integrity: sha512-xyFwyhro/JEof6Ghe2iz2NcXoj2sloNsWr/XsERDK/oiPCfaNhl5ONfp+jQdAZRQQ0IJWNzH9zIZF7li91kh2w==}

  /json-schema-traverse/0.4.1:
    resolution: {integrity: sha512-xbbCH5dCYU5T8LcEhhuh7HJ88HXuW3qsI3Y0zOZFKfZEHcpWiHU/Jxzk629Brsab/mMiHQti9wMP+845RPe3Vg==}
    dev: true

  /json-schema-traverse/1.0.0:
    resolution: {integrity: sha512-NM8/P9n3XjXhIZn1lLhkFaACTOURQXjWhV4BA/RnOv8xvgqtqpAX9IO4mRQxSx1Rlo4tqzeqb0sOlruaOy3dug==}
    dev: true

  /json-schema/0.2.3:
    resolution: {integrity: sha1-tIDIkuWaLwWVTOcnvT8qTogvnhM=}
    dev: true
    optional: true

  /json-stable-stringify-without-jsonify/1.0.1:
    resolution: {integrity: sha1-nbe1lJatPzz+8wp1FC0tkwrXJlE=}
    dev: true

  /json-stringify-safe/5.0.1:
    resolution: {integrity: sha1-Epai1Y/UXxmg9s4B1lcB4sc1tus=}
    dev: true
    optional: true

  /json5/2.2.0:
    resolution: {integrity: sha512-f+8cldu7X/y7RAJurMEJmdoKXGB/X550w2Nr3tTbezL6RwEE/iMcm+tZnXeoZtKuOq6ft8+CqzEkrIgx1fPoQA==}
    engines: {node: '>=6'}
    hasBin: true
    dependencies:
      minimist: 1.2.5
    dev: true

  /jsonwebtoken/8.5.1:
    resolution: {integrity: sha512-XjwVfRS6jTMsqYs0EsuJ4LGxXV14zQybNd4L2r0UvbVnSF9Af8x7p5MzbJ90Ioz/9TI41/hTCvznF/loiSzn8w==}
    engines: {node: '>=4', npm: '>=1.4.28'}
    dependencies:
      jws: 3.2.2
      lodash.includes: 4.3.0
      lodash.isboolean: 3.0.3
      lodash.isinteger: 4.0.4
      lodash.isnumber: 3.0.3
      lodash.isplainobject: 4.0.6
      lodash.isstring: 4.0.1
      lodash.once: 4.1.1
      ms: 2.1.3
      semver: 5.7.1
    dev: true

  /jsprim/1.4.1:
    resolution: {integrity: sha1-MT5mvB5cwG5Di8G3SZwuXFastqI=}
    engines: {'0': node >=0.6.0}
    dependencies:
      assert-plus: 1.0.0
      extsprintf: 1.3.0
      json-schema: 0.2.3
      verror: 1.10.0
    dev: true
    optional: true

  /jwa/1.4.1:
    resolution: {integrity: sha512-qiLX/xhEEFKUAJ6FiBMbes3w9ATzyk5W7Hvzpa/SLYdxNtng+gcurvrI7TbACjIXlsJyr05/S1oUhZrc63evQA==}
    dependencies:
      buffer-equal-constant-time: 1.0.1
      ecdsa-sig-formatter: 1.0.11
      safe-buffer: 5.2.1
    dev: true

  /jwa/2.0.0:
    resolution: {integrity: sha512-jrZ2Qx916EA+fq9cEAeCROWPTfCwi1IVHqT2tapuqLEVVDKFDENFw1oL+MwrTvH6msKxsd1YTDVw6uKEcsrLEA==}
    dependencies:
      buffer-equal-constant-time: 1.0.1
      ecdsa-sig-formatter: 1.0.11
      safe-buffer: 5.2.1
    dev: true

  /jws/3.2.2:
    resolution: {integrity: sha512-YHlZCB6lMTllWDtSPHz/ZXTsi8S00usEV6v1tjq8tOUZzw7DpSDWVXjXDre6ed1w/pd495ODpHZYSdkRTsa0HA==}
    dependencies:
      jwa: 1.4.1
      safe-buffer: 5.2.1
    dev: true

  /jws/4.0.0:
    resolution: {integrity: sha512-KDncfTmOZoOMTFG4mBlG0qUIOlc03fmzH+ru6RgYVZhPkyiy/92Owlt/8UEN+a4TXR1FQetfIpJE8ApdvdVxTg==}
    dependencies:
      jwa: 2.0.0
      safe-buffer: 5.2.1
    dev: true

  /keytar/7.7.0:
    resolution: {integrity: sha512-YEY9HWqThQc5q5xbXbRwsZTh2PJ36OSYRjSv3NN2xf5s5dpLTjEZnC2YikR29OaVybf9nQ0dJ/80i40RS97t/A==}
    requiresBuild: true
    dependencies:
      node-addon-api: 3.2.1
      prebuild-install: 6.1.3
    dev: true
    optional: true

  /kind-of/6.0.3:
    resolution: {integrity: sha512-dcS1ul+9tmeD95T+x28/ehLgd9mENa3LsvDTtzm3vyBEO7RPptvAD+t44WVXaUjTBRcrpFeFlC8WCruUR456hw==}
    engines: {node: '>=0.10.0'}
    dev: true

  /kleur/3.0.3:
    resolution: {integrity: sha512-eTIzlVOSUR+JxdDFepEYcBMtZ9Qqdef+rnzWdRZuMbOywu5tO2w2N7rqjoANZ5k9vywhL6Br1VRjUIgTQx4E8w==}
    engines: {node: '>=6'}

  /klona/2.0.4:
    resolution: {integrity: sha512-ZRbnvdg/NxqzC7L9Uyqzf4psi1OM4Cuc+sJAkQPjO6XkQIJTNbfK2Rsmbw8fx1p2mkZdp2FZYo2+LwXYY/uwIA==}
    engines: {node: '>= 8'}
    dev: true

  /lazystream/1.0.0:
    resolution: {integrity: sha1-9plf4PggOS9hOWvolGJAe7dxaOQ=}
    engines: {node: '>= 0.6.3'}
    dependencies:
      readable-stream: 2.3.7

  /leven/3.1.0:
    resolution: {integrity: sha512-qsda+H8jTaUaN/x5vzW2rzc+8Rw4TAQ/4KjB46IwK5VH+IlVeeeje/EoZRpiXvIqjFgK84QffqPztGI3VBLG1A==}
    engines: {node: '>=6'}
    dev: true

  /levn/0.3.0:
    resolution: {integrity: sha1-OwmSTt+fCDwEkP3UwLxEIeBHZO4=}
    engines: {node: '>= 0.8.0'}
    dependencies:
      prelude-ls: 1.1.2
      type-check: 0.3.2
    dev: true

  /levn/0.4.1:
    resolution: {integrity: sha512-+bT2uH4E5LGE7h/n3evcS/sQlJXCpIp6ym8OWJ5eV6+67Dsql/LaaT7qJBAt2rzfoa/5QBGBhxDix1dMt2kQKQ==}
    engines: {node: '>= 0.8.0'}
    dependencies:
      prelude-ls: 1.2.1
      type-check: 0.4.0
    dev: true

  /line-replace/2.0.1:
    resolution: {integrity: sha512-CSr3f6gynLCA9R+RBS0IDIfv7a8OAXcuyq+CHgq0WzbQ7KSJQfF5DgtpRVxpSp1KBNXogtzbNqAeUjrmHYTPYA==}
    hasBin: true
    dev: true

  /lines-and-columns/1.1.6:
    resolution: {integrity: sha1-HADHQ7QzzQpOgHWPe2SldEDZ/wA=}

  /lint-staged/11.1.2:
    resolution: {integrity: sha512-6lYpNoA9wGqkL6Hew/4n1H6lRqF3qCsujVT0Oq5Z4hiSAM7S6NksPJ3gnr7A7R52xCtiZMcEUNNQ6d6X5Bvh9w==}
    hasBin: true
    dependencies:
      chalk: 4.1.2
      cli-truncate: 2.1.0
      commander: 7.2.0
      cosmiconfig: 7.0.0
      debug: 4.3.2
      enquirer: 2.3.6
      execa: 5.1.1
      listr2: 3.11.0_enquirer@2.3.6
      log-symbols: 4.1.0
      micromatch: 4.0.4
      normalize-path: 3.0.0
      please-upgrade-node: 3.2.0
      string-argv: 0.3.1
      stringify-object: 3.3.0
    transitivePeerDependencies:
      - supports-color
    dev: true

  /listr2/3.11.0_enquirer@2.3.6:
    resolution: {integrity: sha512-XLJVe2JgXCyQTa3FbSv11lkKExYmEyA4jltVo8z4FX10Vt1Yj8IMekBfwim0BSOM9uj1QMTJvDQQpHyuPbB/dQ==}
    engines: {node: '>=10.0.0'}
    peerDependencies:
      enquirer: '>= 2.3.0 < 3'
    dependencies:
      cli-truncate: 2.1.0
      colorette: 1.2.2
      enquirer: 2.3.6
      log-update: 4.0.0
      p-map: 4.0.0
      rxjs: 6.6.7
      through: 2.3.8
      wrap-ansi: 7.0.0
    dev: true

  /locate-path/3.0.0:
    resolution: {integrity: sha512-7AO748wWnIhNqAuaty2ZWHkQHRSNfPVIsPIfwEOWO22AmaoVrWavlOcMR5nzTLNYvp36X220/maaRsrec1G65A==}
    engines: {node: '>=6'}
    dependencies:
      p-locate: 3.0.0
      path-exists: 3.0.0

  /locate-path/5.0.0:
    resolution: {integrity: sha512-t7hw9pI+WvuwNJXwk5zVHpyhIqzg2qTlklJOf0mVxGSbe3Fp2VieZcduNYjaLDoy6p9uGpQEGWG87WpMKlNq8g==}
    engines: {node: '>=8'}
    dependencies:
      p-locate: 4.1.0

  /locate-path/6.0.0:
    resolution: {integrity: sha512-iPZK6eYjbxRu3uB4/WZ3EsEIMJFMqAoopl3R+zuq0UjcAm/MO6KCweDgPfP3elTztoKP3KtnVHxTn2NHBSDVUw==}
    engines: {node: '>=10'}
    dependencies:
      p-locate: 5.0.0

  /lodash.clonedeep/4.5.0:
    resolution: {integrity: sha1-4j8/nE+Pvd6HJSnBBxhXoIblzO8=}
    dev: true

  /lodash.deburr/4.1.0:
    resolution: {integrity: sha1-3bG7s+8HRYwBd7oH3hRCLLAz/5s=}

  /lodash.defaults/4.2.0:
    resolution: {integrity: sha1-0JF4cW/+pN3p5ft7N/bwgCJ0WAw=}

  /lodash.difference/4.5.0:
    resolution: {integrity: sha1-nMtOUF1Ia5FlE0V3KIWi3yf9AXw=}

  /lodash.flatten/4.4.0:
    resolution: {integrity: sha1-8xwiIlqWMtK7+OSt2+8kCqdlph8=}

  /lodash.includes/4.3.0:
    resolution: {integrity: sha1-YLuYqHy5I8aMoeUTJUgzFISfVT8=}
    dev: true

  /lodash.isboolean/3.0.3:
    resolution: {integrity: sha1-bC4XHbKiV82WgC/UOwGyDV9YcPY=}
    dev: true

  /lodash.isinteger/4.0.4:
    resolution: {integrity: sha1-YZwK89A/iwTDH1iChAt3sRzWg0M=}
    dev: true

  /lodash.isnumber/3.0.3:
    resolution: {integrity: sha1-POdoEMWSjQM1IwGsKHMX8RwLH/w=}
    dev: true

  /lodash.isplainobject/4.0.6:
    resolution: {integrity: sha1-fFJqUtibRcRcxpC4gWO+BJf1UMs=}

  /lodash.isstring/4.0.1:
    resolution: {integrity: sha1-1SfftUVuynzJu5XV2ur4i6VKVFE=}
    dev: true

  /lodash.merge/4.6.2:
    resolution: {integrity: sha512-0KpjqXRVvrYyCsX1swR/XTK0va6VQkQM6MNo7PqW77ByjAhoARA8EfrP1N4+KlKj8YS0ZUCtRT/YUuhyYDujIQ==}
    dev: true

  /lodash.once/4.1.1:
    resolution: {integrity: sha1-DdOXEhPHxW34gJd9UEyI+0cal6w=}
    dev: true

  /lodash.truncate/4.4.2:
    resolution: {integrity: sha1-WjUNoLERO4N+z//VgSy+WNbq4ZM=}
    dev: true

  /lodash.union/4.6.0:
    resolution: {integrity: sha1-SLtQiECfFvGCFmZkHETdGqrjzYg=}

  /lodash/4.17.21:
    resolution: {integrity: sha512-v2kDEe57lecTulaDIuNTPy3Ry4gLGJ6Z1O3vE1krgXZNrsQ+LFTGHVxVjcXPs17LhbZVGedAJv8XZ1tvj5FvSg==}
    dev: true

  /log-symbols/4.1.0:
    resolution: {integrity: sha512-8XPvpAA8uyhfteu8pIvQxpJZ7SYYdpUivZpGy6sFsBuKRY/7rQGavedeB8aK+Zkyq6upMFVL/9AW6vOYzfRyLg==}
    engines: {node: '>=10'}
    dependencies:
      chalk: 4.1.2
      is-unicode-supported: 0.1.0
    dev: true

  /log-update/4.0.0:
    resolution: {integrity: sha512-9fkkDevMefjg0mmzWFBW8YkFP91OrizzkW3diF7CpG+S2EYdy4+TVfGwz1zeF8x7hCx1ovSPTOE9Ngib74qqUg==}
    engines: {node: '>=10'}
    dependencies:
      ansi-escapes: 4.3.2
      cli-cursor: 3.1.0
      slice-ansi: 4.0.0
      wrap-ansi: 6.2.0

  /long/4.0.0:
    resolution: {integrity: sha512-XsP+KhQif4bjX1kbuSiySJFNAehNxgLb6hPRGJ9QsUr8ajHkuXGdrHmFUTUUXhDwVX2R5bY4JNZEwbUiMhV+MA==}
    dev: true

  /loose-envify/1.4.0:
    resolution: {integrity: sha512-lyuxPGr/Wfhrlem2CL/UcnUc1zcqKAImBDzukY7Y5F/yQiNdko6+fRLevlw1HgMySw7f611UIY408EtxRSoK3Q==}
    hasBin: true
    dependencies:
      js-tokens: 4.0.0
    dev: true

  /lru-cache/6.0.0:
    resolution: {integrity: sha512-Jo6dJ04CmSjuznwJSS3pUeWmd/H0ffTlkXXgwZi+eq1UCmqQwCh+eLsYOYCwY991i2Fah4h1BEMCx4qThGbsiA==}
    engines: {node: '>=10'}
    dependencies:
      yallist: 4.0.0
    dev: true

  /lru_map/0.3.3:
    resolution: {integrity: sha1-tcg1G5Rky9dQM1p5ZQoOwOVhGN0=}
    dev: true

  /magic-string/0.25.7:
    resolution: {integrity: sha512-4CrMT5DOHTDk4HYDlzmwu4FVCcIYI8gauveasrdCu2IKIFOJ3f0v/8MDGJCDL9oD2ppz/Av1b0Nj345H9M+XIA==}
    dependencies:
      sourcemap-codec: 1.4.8
    dev: true

  /make-dir/3.1.0:
    resolution: {integrity: sha512-g3FeP20LNwhALb/6Cz6Dd4F2ngze0jz7tbzrD2wAV+o9FeNHe4rL+yK2md0J/fiSf1sa1ADhXqi5+oVwOM/eGw==}
    engines: {node: '>=8'}
    dependencies:
      semver: 6.3.0

  /make-error/1.3.6:
    resolution: {integrity: sha512-s8UhlNe7vPKomQhC1qFelMokr/Sc3AgNbso3n74mVPA5LTZwkB9NlXf4XPamLxJE8h0gh73rM94xvwRT2CVInw==}
    dev: true

  /makeerror/1.0.11:
    resolution: {integrity: sha1-4BpckQnyr3lmDk6LlYd5AYT1qWw=}
    dependencies:
      tmpl: 1.0.4
    dev: true

  /map-obj/1.0.1:
    resolution: {integrity: sha1-2TPOuSBdgr3PSIb2dCvcK03qFG0=}
    engines: {node: '>=0.10.0'}
    dev: true

  /map-obj/4.2.1:
    resolution: {integrity: sha512-+WA2/1sPmDj1dlvvJmB5G6JKfY9dpn7EVBUL06+y6PoljPkh+6V1QihwxNkbcGxCRjt2b0F9K0taiCuo7MbdFQ==}
    engines: {node: '>=8'}
    dev: true

  /mariadb/2.5.4:
    resolution: {integrity: sha512-4vQgMRyBIN9EwSQG0vzjR9D8bscPH0dGPJt67qVlOkHSiSm0xUatg1Pft4o1LzORgeOW4PheiY/HBE9bYYmNCA==}
    engines: {node: '>= 10.13'}
    dependencies:
      '@types/geojson': 7946.0.8
      '@types/node': 14.17.6
      denque: 1.5.0
      iconv-lite: 0.6.3
      long: 4.0.0
      moment-timezone: 0.5.33
      please-upgrade-node: 3.2.0
    dev: true

  /media-typer/0.3.0:
    resolution: {integrity: sha1-hxDXrwqmJvj/+hzgAWhUUmMlV0g=}
    engines: {node: '>= 0.6'}
    dev: true

  /meow/9.0.0:
    resolution: {integrity: sha512-+obSblOQmRhcyBt62furQqRAQpNyWXo8BuQ5bN7dG8wmwQ+vwHKp/rCFD4CrTP8CsDQD1sjoZ94K417XEUk8IQ==}
    engines: {node: '>=10'}
    dependencies:
      '@types/minimist': 1.2.2
      camelcase-keys: 6.2.2
      decamelize: 1.2.0
      decamelize-keys: 1.1.0
      hard-rejection: 2.1.0
      minimist-options: 4.1.0
      normalize-package-data: 3.0.2
      read-pkg-up: 7.0.1
      redent: 3.0.0
      trim-newlines: 3.0.1
      type-fest: 0.18.1
      yargs-parser: 20.2.9
    dev: true

  /merge-descriptors/1.0.1:
    resolution: {integrity: sha1-sAqqVW3YtEVoFQ7J0blT8/kMu2E=}
    dev: true

  /merge-stream/2.0.0:
    resolution: {integrity: sha512-abv/qOcuPfk3URPfDzmZU1LKmuw8kT+0nIHvKrKgFrwifol/doWcdA4ZqsWQ8ENrFKkd67Mfpo/LovbIUsbt3w==}

  /merge2/1.4.1:
    resolution: {integrity: sha512-8q7VEgMJW4J8tcfVPy8g09NcQwZdbwFEqhe/WZkoIzjn/3TGDwtOCYtXGxA3O8tPzpczCCDgv+P2P5y00ZJOOg==}
    engines: {node: '>= 8'}

  /methods/1.1.2:
    resolution: {integrity: sha1-VSmk1nZUE07cxSZmVoNbD4Ua/O4=}
    engines: {node: '>= 0.6'}
    dev: true

  /micromatch/4.0.4:
    resolution: {integrity: sha512-pRmzw/XUcwXGpD9aI9q/0XOwLNygjETJ8y0ao0wdqprrzDa4YnxLcz7fQRZr8voh8V10kGhABbNcHVk5wHgWwg==}
    engines: {node: '>=8.6'}
    dependencies:
      braces: 3.0.2
      picomatch: 2.3.0

  /mime-db/1.49.0:
    resolution: {integrity: sha512-CIc8j9URtOVApSFCQIF+VBkX1RwXp/oMMOrqdyXSBXq5RWNEsRfyj1kiRnQgmNXmHxPoFIxOroKA3zcU9P+nAA==}
    engines: {node: '>= 0.6'}
    dev: true

  /mime-types/2.1.32:
    resolution: {integrity: sha512-hJGaVS4G4c9TSMYh2n6SQAGrC4RnfU+daP8G7cSCmaqNjiOoUY0VHCMS42pxnQmVF1GWwFhbHWn3RIxCqTmZ9A==}
    engines: {node: '>= 0.6'}
    dependencies:
      mime-db: 1.49.0
    dev: true

  /mime/1.6.0:
    resolution: {integrity: sha512-x0Vn8spI+wuJ1O6S7gnbaQg8Pxh4NNHb7KSINmEWKiPE4RKOplvijn+NkmYmmRgP68mc70j2EbeTFRsrswaQeg==}
    engines: {node: '>=4'}
    hasBin: true
    dev: true

  /mimic-fn/2.1.0:
    resolution: {integrity: sha512-OqbOk5oEQeAZ8WXWydlu9HJjz9WVdEIvamMCcXmuqUYjTknH/sqsWvhQ3vgwKFRR1HpjvNBKQ37nbJgYzGqGcg==}
    engines: {node: '>=6'}

  /mimic-response/2.1.0:
    resolution: {integrity: sha512-wXqjST+SLt7R009ySCglWBCFpjUygmCIfD790/kVbiGmUgfYGuB14PiTd5DwVxSV4NcYHjzMkoj5LjQZwTQLEA==}
    engines: {node: '>=8'}
    dev: true
    optional: true

  /min-indent/1.0.1:
    resolution: {integrity: sha512-I9jwMn07Sy/IwOj3zVkVik2JTvgpaykDZEigL6Rx6N9LbMywwUSMtxET+7lVoDLLd3O3IXwJwvuuns8UB/HeAg==}
    engines: {node: '>=4'}

  /minimatch/3.0.4:
    resolution: {integrity: sha512-yJHVQEhyqPLUTgt9B83PXu6W3rx4MvvHvSUvToogpwoGDOUQ+yDrR0HRot+yOCdCO7u4hX3pWft6kWBBcqh0UA==}
    dependencies:
      brace-expansion: 1.1.11

  /minimist-options/4.1.0:
    resolution: {integrity: sha512-Q4r8ghd80yhO/0j1O3B2BjweX3fiHg9cdOwjJd2J76Q135c+NDxGCqdYKQ1SKBuFfgWbAUzBfvYjPUEeNgqN1A==}
    engines: {node: '>= 6'}
    dependencies:
      arrify: 1.0.1
      is-plain-obj: 1.1.0
      kind-of: 6.0.3
    dev: true

  /minimist/1.2.5:
    resolution: {integrity: sha512-FM9nNUYrRBAELZQT3xeZQ7fmMOBg6nWNmJKTcgsJeaLstP/UODVpGsr5OhXhhXg6f+qtJ8uiZ+PUxkDWcgIXLw==}
    dev: true

  /minipass/2.9.0:
    resolution: {integrity: sha512-wxfUjg9WebH+CUDX/CdbRlh5SmfZiy/hpkxaRI16Y9W56Pa75sWgd/rvFilSgrauD9NyFymP/+JFV3KwzIsJeg==}
    dependencies:
      safe-buffer: 5.2.1
      yallist: 3.1.1
    dev: true

  /minipass/3.1.3:
    resolution: {integrity: sha512-Mgd2GdMVzY+x3IJ+oHnVM+KG3lA5c8tnabyJKmHSaG2kAGpudxuOf8ToDkhumF7UzME7DecbQE9uOZhNm7PuJg==}
    engines: {node: '>=8'}
    dependencies:
      yallist: 4.0.0

  /minizlib/1.3.3:
    resolution: {integrity: sha512-6ZYMOEnmVsdCeTJVE0W9ZD+pVnE8h9Hma/iOwwRDsdQoePpoX56/8B6z3P9VNwppJuBKNRuFDRNRqRWexT9G9Q==}
    dependencies:
      minipass: 2.9.0
    dev: true

  /minizlib/2.1.2:
    resolution: {integrity: sha512-bAxsR8BVfj60DWXHE3u30oHzfl4G7khkSuPW+qvpd7jFRHm7dLxOjUk1EHACJ/hxLY8phGJ0YhYHZo7jil7Qdg==}
    engines: {node: '>= 8'}
    dependencies:
      minipass: 3.1.3
      yallist: 4.0.0

  /mkdirp-classic/0.5.3:
    resolution: {integrity: sha512-gKLcREMhtuZRwRAfqP3RFW+TK4JqApVBtOIftVgjuABpAtpxhPGaDcfvbhNvD0B8iD1oUr/txX35NjcaY6Ns/A==}
    dev: true
    optional: true

  /mkdirp/0.5.5:
    resolution: {integrity: sha512-NKmAlESf6jMGym1++R0Ra7wvhV+wFW63FaSOFPwRahvea0gMUcGUhVeAg/0BC0wiv9ih5NYPB1Wn1UEI1/L+xQ==}
    hasBin: true
    dependencies:
      minimist: 1.2.5
    dev: true

  /mkdirp/1.0.4:
    resolution: {integrity: sha512-vVqVZQyf3WLx2Shd0qJ9xuvqgAyKPLAiqITEtqW0oIUjzo3PePDd6fW9iFz30ef7Ysp/oiWqbhszeGWW2T6Gzw==}
    engines: {node: '>=10'}
    hasBin: true

  /mock-stdin/1.0.0:
    resolution: {integrity: sha512-tukRdb9Beu27t6dN+XztSRHq9J0B/CoAOySGzHfn8UTfmqipA5yNT/sDUEyYdAV3Hpka6Wx6kOMxuObdOex60Q==}
    dev: true

  /moment-timezone/0.5.33:
    resolution: {integrity: sha512-PTc2vcT8K9J5/9rDEPe5czSIKgLoGsH8UNpA4qZTVw0Vd/Uz19geE9abbIOQKaAQFcnQ3v5YEXrbSc5BpshH+w==}
    dependencies:
      moment: 2.29.1
    dev: true

  /moment/2.29.1:
    resolution: {integrity: sha512-kHmoybcPV8Sqy59DwNDY3Jefr64lK/by/da0ViFcuA4DH0vQg5Q6Ze5VimxkfQNSC+Mls/Kx53s7TjP1RhFEDQ==}
    dev: true

  /ms/2.0.0:
    resolution: {integrity: sha1-VgiurfwAvmwpAd9fmGF4jeDVl8g=}
    dev: true

  /ms/2.1.1:
    resolution: {integrity: sha512-tgp+dl5cGk28utYktBsrFqA7HKgrhgPsg6Z/EfhWI4gl1Hwq8B/GmY/0oXZ6nF8hDVesS/FpnYaD/kOWhYQvyg==}
    dev: true

  /ms/2.1.2:
    resolution: {integrity: sha512-sGkPx+VjMtmA6MX27oA4FBFELFCZZ4S4XqeGOXCv68tT+jb3vk/RyaKWP0PTKyWtmLSM0b+adUTEvbs1PEaH2w==}

  /ms/2.1.3:
    resolution: {integrity: sha512-6FlzubTLZG3J2a/NVCAleEhjzq5oxgHyaCU9yYXvcLsvoVaHJq/s5xXI6/XXP6tz7R9xAOtHnSO/tXtF3WRTlA==}

  /msal/1.4.12:
    resolution: {integrity: sha512-gjupwQ6nvNL6mZkl5NIXyUmZhTiEMRu5giNdgHMh8l5EPOnV2Xj6nukY1NIxFacSTkEYUSDB47Pej9GxDYf+1w==}
    engines: {node: '>=0.8.0'}
    dependencies:
      tslib: 1.14.1
    dev: true

  /mssql/7.2.0:
    resolution: {integrity: sha512-nlFq6UmYmJTT6pSo0x2NCigXuOi42WM6d6A8By3ZxMRznY9wVw7KQ9IfRhC72KaRj4G9oACHeCHVCucoSwcFFg==}
    engines: {node: '>=10'}
    hasBin: true
    dependencies:
      '@tediousjs/connection-string': 0.3.0
      debug: 4.3.2
      rfdc: 1.3.0
      tarn: 3.0.1
      tedious: 11.4.0_debug@4.3.2
    transitivePeerDependencies:
      - supports-color
    dev: true

  /nan/2.14.2:
    resolution: {integrity: sha512-M2ufzIiINKCuDfBSAUr1vWQ+vuVcA9kqx8JJUsbQi6yf1uGRyb7HfpdfUr5qLXf3B/t8dPvcjhKMmlfnP47EzQ==}
    dev: true

  /napi-build-utils/1.0.2:
    resolution: {integrity: sha512-ONmRUqK7zj7DWX0D9ADe03wbwOBZxNAfF20PlGfCWQcD3+/MakShIHrMqx9YwPTfxDdF1zLeL+RGZiR9kGMLdg==}
    dev: true
    optional: true

  /native-duplexpair/1.0.0:
    resolution: {integrity: sha1-eJkHjmS/PIo9cyYBs9QP8F21j6A=}
    dev: true

  /natural-compare/1.4.0:
    resolution: {integrity: sha1-Sr6/7tdUHywnrPspvbvRXI1bpPc=}
    dev: true

  /needle/2.8.0:
    resolution: {integrity: sha512-ZTq6WYkN/3782H1393me3utVYdq2XyqNUFBsprEE3VMAT0+hP/cItpnITpqsY6ep2yeFE4Tqtqwc74VqUlUYtw==}
    engines: {node: '>= 4.4.x'}
    hasBin: true
    dependencies:
      debug: 3.2.7
      iconv-lite: 0.4.24
      sax: 1.2.4
    dev: true

  /negotiator/0.6.2:
    resolution: {integrity: sha512-hZXc7K2e+PgeI1eDBe/10Ard4ekbfrrqG8Ep+8Jmf4JID2bNg7NvCPOZN+kfF574pFQI7mum2AUqDidoKqcTOw==}
    engines: {node: '>= 0.6'}
    dev: true

  /new-github-issue-url/0.2.1:
    resolution: {integrity: sha512-md4cGoxuT4T4d/HDOXbrUHkTKrp/vp+m3aOA7XXVYwNsUNMK49g3SQicTSeV5GIz/5QVGAeYRAOlyp9OvlgsYA==}
    engines: {node: '>=10'}

  /node-abi/2.30.0:
    resolution: {integrity: sha512-g6bZh3YCKQRdwuO/tSZZYJAw622SjsRfJ2X0Iy4sSOHZ34/sPPdVBn8fev2tj7njzLwuqPw9uMtGsGkO5kIQvg==}
    dependencies:
      semver: 5.7.1
    dev: true
    optional: true

  /node-abort-controller/2.0.0:
    resolution: {integrity: sha512-L8RfEgjBTHAISTuagw51PprVAqNZoG6KSB6LQ6H1bskMVkFs5E71IyjauLBv3XbuomJlguWF/VnRHdJ1gqiAqA==}
    dev: true

  /node-addon-api/3.2.1:
    resolution: {integrity: sha512-mmcei9JghVNDYydghQmeDX8KoAm0FAiYyIcUt/N4nhyAipB17pllZQDOJD2fotxABnt4Mdz+dKTO7eftLg4d0A==}
    dev: true

  /node-fetch/2.6.1:
    resolution: {integrity: sha512-V4aYg89jEoVRxRb2fJdAg8FHvI7cEyYdVAh94HH0UIK8oJxUfkjlDQN9RbMx+bEjP7+ggMiFRprSti032Oipxw==}
    engines: {node: 4.x || >=6.0.0}

  /node-gyp/3.8.0:
    resolution: {integrity: sha512-3g8lYefrRRzvGeSowdJKAKyks8oUpLEd/DyPV4eMhVlhJ0aNaZqIrNUIPuEWWTAoPqyFkfGrM67MC69baqn6vA==}
    engines: {node: '>= 0.8.0'}
    hasBin: true
    dependencies:
      fstream: 1.0.12
      glob: 7.1.7
      graceful-fs: 4.2.6
      mkdirp: 0.5.5
      nopt: 3.0.6
      npmlog: 4.1.2
      osenv: 0.1.5
      request: 2.88.2
      rimraf: 2.7.1
      semver: 5.3.0
      tar: 2.2.2
      which: 1.3.1
    dev: true
    optional: true

  /node-int64/0.4.0:
    resolution: {integrity: sha1-h6kGXNs1XTGC2PlM4RGIuCXGijs=}
    dev: true

  /node-modules-regexp/1.0.0:
    resolution: {integrity: sha1-jZ2+KJZKSsVxLpExZCEHxx6Q7EA=}
    engines: {node: '>=0.10.0'}
    dev: true

  /node-pre-gyp/0.11.0:
    resolution: {integrity: sha512-TwWAOZb0j7e9eGaf9esRx3ZcLaE5tQ2lvYy1pb5IAaG1a2e2Kv5Lms1Y4hpj+ciXJRofIxxlt5haeQ/2ANeE0Q==}
    deprecated: 'Please upgrade to @mapbox/node-pre-gyp: the non-scoped node-pre-gyp package is deprecated and only the @mapbox scoped package will recieve updates in the future'
    hasBin: true
    dependencies:
      detect-libc: 1.0.3
      mkdirp: 0.5.5
      needle: 2.8.0
      nopt: 4.0.3
      npm-packlist: 1.4.8
      npmlog: 4.1.2
      rc: 1.2.8
      rimraf: 2.7.1
      semver: 5.7.1
      tar: 4.4.15
    dev: true

  /node-releases/1.1.73:
    resolution: {integrity: sha512-uW7fodD6pyW2FZNZnp/Z3hvWKeEW1Y8R1+1CnErE8cXFXzl5blBOoVB41CvMer6P6Q0S5FXDwcHgFd1Wj0U9zg==}
    dev: true

  /nopt/3.0.6:
    resolution: {integrity: sha1-xkZdvwirzU2zWTF/eaxopkayj/k=}
    hasBin: true
    dependencies:
      abbrev: 1.1.1
    dev: true
    optional: true

  /nopt/4.0.3:
    resolution: {integrity: sha512-CvaGwVMztSMJLOeXPrez7fyfObdZqNUK1cPAEzLHrTybIua9pMdmmPR5YwtfNftIOMv3DPUhFaxsZMNTQO20Kg==}
    hasBin: true
    dependencies:
      abbrev: 1.1.1
      osenv: 0.1.5
    dev: true

  /normalize-package-data/2.5.0:
    resolution: {integrity: sha512-/5CMN3T0R4XTj4DcGaexo+roZSdSFW/0AOOTROrjxzCG1wrWXEsGbRKevjlIL+ZDE4sZlJr5ED4YW0yqmkK+eA==}
    dependencies:
      hosted-git-info: 2.8.9
      resolve: 1.20.0
      semver: 5.7.1
      validate-npm-package-license: 3.0.4

  /normalize-package-data/3.0.2:
    resolution: {integrity: sha512-6CdZocmfGaKnIHPVFhJJZ3GuR8SsLKvDANFp47Jmy51aKIr8akjAWTSxtpI+MBgBFdSMRyo4hMpDlT6dTffgZg==}
    engines: {node: '>=10'}
    dependencies:
      hosted-git-info: 4.0.2
      resolve: 1.20.0
      semver: 7.3.5
      validate-npm-package-license: 3.0.4
    dev: true

  /normalize-path/3.0.0:
    resolution: {integrity: sha512-6eZs5Ls3WtCisHWp9S2GUy8dqkpGi4BVSz3GaqiE6ezub0512ESztXUwUB6C6IKbQkY2Pnb/mD4WYojCRwcwLA==}
    engines: {node: '>=0.10.0'}

  /npm-bundled/1.1.2:
    resolution: {integrity: sha512-x5DHup0SuyQcmL3s7Rx/YQ8sbw/Hzg0rj48eN0dV7hf5cmQq5PXIeioroH3raV1QC1yh3uTYuMThvEQF3iKgGQ==}
    dependencies:
      npm-normalize-package-bin: 1.0.1
    dev: true

  /npm-normalize-package-bin/1.0.1:
    resolution: {integrity: sha512-EPfafl6JL5/rU+ot6P3gRSCpPDW5VmIzX959Ob1+ySFUuuYHWHekXpwdUZcKP5C+DS4GEtdJluwBjnsNDl+fSA==}
    dev: true

  /npm-packlist/1.4.8:
    resolution: {integrity: sha512-5+AZgwru5IevF5ZdnFglB5wNlHG1AOOuw28WhUq8/8emhBmLv6jX5by4WJCh7lW0uSYZYS6DXqIsyZVIXRZU9A==}
    dependencies:
      ignore-walk: 3.0.4
      npm-bundled: 1.1.2
      npm-normalize-package-bin: 1.0.1
    dev: true

  /npm-run-path/4.0.1:
    resolution: {integrity: sha512-S48WzZW777zhNIrn7gxOlISNAqi9ZC/uQFnRdbeIHhZhCA6UqpkOT8T1G7BvfdgP4Er8gF4sUbaS0i7QvIfCWw==}
    engines: {node: '>=8'}
    dependencies:
      path-key: 3.1.1

  /npmlog/4.1.2:
    resolution: {integrity: sha512-2uUqazuKlTaSI/dC8AzicUck7+IrEaOnN/e0jd3Xtt1KcGpwx30v50mL7oPyr/h9bL3E4aZccVwpwP+5W9Vjkg==}
    dependencies:
      are-we-there-yet: 1.1.5
      console-control-strings: 1.1.0
      gauge: 2.7.4
      set-blocking: 2.0.0
    dev: true

  /number-is-nan/1.0.1:
    resolution: {integrity: sha1-CXtgK1NCKlIsGvuHkDGDNpQaAR0=}
    engines: {node: '>=0.10.0'}
    dev: true

  /nwsapi/2.2.0:
    resolution: {integrity: sha512-h2AatdwYH+JHiZpv7pt/gSX1XoRGb7L/qSIeuqA6GwYoF9w1vP1cw42TO0aI2pNyshRK5893hNSl+1//vHK7hQ==}
    dev: true

  /oauth-sign/0.9.0:
    resolution: {integrity: sha512-fexhUFFPTGV8ybAtSIGbV6gOkSv8UtRbDBnAyLQw4QPKkgNlsH2ByPGtMUqdWkos6YCRmAqViwgZrJc/mRDzZQ==}
    dev: true
    optional: true

  /object-assign/4.1.1:
    resolution: {integrity: sha1-IQmtx5ZYh8/AXLvUQsrIv7s2CGM=}
    engines: {node: '>=0.10.0'}
    dev: true

  /object-inspect/1.11.0:
    resolution: {integrity: sha512-jp7ikS6Sd3GxQfZJPyH3cjcbJF6GZPClgdV+EFygjFLQ5FmW/dRUnTd9PQ9k0JhoNDabWFbpF1yCdSWCC6gexg==}
    dev: true

  /on-finished/2.3.0:
    resolution: {integrity: sha1-IPEzZIGwg811M3mSoWlxqi2QaUc=}
    engines: {node: '>= 0.8'}
    dependencies:
      ee-first: 1.1.1
    dev: true

  /once/1.4.0:
    resolution: {integrity: sha1-WDsap3WWHUsROsF9nFC6753Xa9E=}
    dependencies:
      wrappy: 1.0.2

  /onetime/5.1.2:
    resolution: {integrity: sha512-kbpaSSGJTWdAY5KPVeMOKXSrPtr8C8C7wodJbcsd51jRnmD+GZu8Y0VoU6Dm5Z4vWr0Ig/1NKuWRKf7j5aaYSg==}
    engines: {node: '>=6'}
    dependencies:
      mimic-fn: 2.1.0

  /open/7.4.2:
    resolution: {integrity: sha512-MVHddDVweXZF3awtlAS+6pgKLlm/JgxZ90+/NBurBoQctVOOB/zDdVjcyPzQ+0laDGbsWgrRkflI65sQeOgT9Q==}
    engines: {node: '>=8'}
    dependencies:
      is-docker: 2.2.1
      is-wsl: 2.2.0

  /optionator/0.8.3:
    resolution: {integrity: sha512-+IW9pACdk3XWmmTXG8m3upGUJst5XRGzxMRjXzAuJ1XnIFNvfhjjIuYkDvysnPQ7qzqVzLt78BCruntqRhWQbA==}
    engines: {node: '>= 0.8.0'}
    dependencies:
      deep-is: 0.1.3
      fast-levenshtein: 2.0.6
      levn: 0.3.0
      prelude-ls: 1.1.2
      type-check: 0.3.2
      word-wrap: 1.2.3
    dev: true

  /optionator/0.9.1:
    resolution: {integrity: sha512-74RlY5FCnhq4jRxVUPKDaRwrVNXMqsGsiW6AJw4XK8hmtm10wC0ypZBLw5IIp85NZMr91+qd1RvvENwg7jjRFw==}
    engines: {node: '>= 0.8.0'}
    dependencies:
      deep-is: 0.1.3
      fast-levenshtein: 2.0.6
      levn: 0.4.1
      prelude-ls: 1.2.1
      type-check: 0.4.0
      word-wrap: 1.2.3
    dev: true

  /os-homedir/1.0.2:
    resolution: {integrity: sha1-/7xJiDNuDoM94MFox+8VISGqf7M=}
    engines: {node: '>=0.10.0'}
    dev: true

  /os-tmpdir/1.0.2:
    resolution: {integrity: sha1-u+Z0BseaqFxc/sdm/lc0VV36EnQ=}
    engines: {node: '>=0.10.0'}
    dev: true

  /osenv/0.1.5:
    resolution: {integrity: sha512-0CWcCECdMVc2Rw3U5w9ZjqX6ga6ubk1xDVKxtBQPK7wis/0F2r9T6k4ydGYhecl7YUBxBVxhL5oisPsNxAPe2g==}
    dependencies:
      os-homedir: 1.0.2
      os-tmpdir: 1.0.2
    dev: true

  /p-each-series/2.2.0:
    resolution: {integrity: sha512-ycIL2+1V32th+8scbpTvyHNaHe02z0sjgh91XXjAk+ZeXoPN4Z46DVUnzdso0aX4KckKw0FNNFHdjZ2UsZvxiA==}
    engines: {node: '>=8'}
    dev: true

  /p-filter/2.1.0:
    resolution: {integrity: sha512-ZBxxZ5sL2HghephhpGAQdoskxplTwr7ICaehZwLIlfL6acuVgZPm8yBNuRAFBGEqtD/hmUeq9eqLg2ys9Xr/yw==}
    engines: {node: '>=8'}
    dependencies:
      p-map: 2.1.0

  /p-limit/2.3.0:
    resolution: {integrity: sha512-//88mFWSJx8lxCzwdAABTJL2MyWB12+eIY7MDL2SqLmAkeKU9qxRvWuSyTjm3FUmpBEMuFfckAIqEaVGUDxb6w==}
    engines: {node: '>=6'}
    dependencies:
      p-try: 2.2.0

  /p-limit/3.1.0:
    resolution: {integrity: sha512-TYOanM3wGwNGsZN2cVTYPArw454xnXj5qmWF1bEoAc4+cU/ol7GVh7odevjp1FNHduHc3KZMcFduxU5Xc6uJRQ==}
    engines: {node: '>=10'}
    dependencies:
      yocto-queue: 0.1.0

  /p-locate/3.0.0:
    resolution: {integrity: sha512-x+12w/To+4GFfgJhBEpiDcLozRJGegY+Ei7/z0tSLkMmxGZNybVMSfWj9aJn8Z5Fc7dBUNJOOVgPv2H7IwulSQ==}
    engines: {node: '>=6'}
    dependencies:
      p-limit: 2.3.0

  /p-locate/4.1.0:
    resolution: {integrity: sha512-R79ZZ/0wAxKGu3oYMlz8jy/kbhsNrS7SKZ7PxEHBgJ5+F2mtFW2fK2cOtBh1cHYkQsbzFV7I+EoRKe6Yt0oK7A==}
    engines: {node: '>=8'}
    dependencies:
      p-limit: 2.3.0

  /p-locate/5.0.0:
    resolution: {integrity: sha512-LaNjtRWUBY++zB5nE/NwcaoMylSPk+S+ZHNB1TzdbMJMny6dynpAGt7X/tl/QYq3TIeE6nxHppbo2LGymrG5Pw==}
    engines: {node: '>=10'}
    dependencies:
      p-limit: 3.1.0

  /p-map/2.1.0:
    resolution: {integrity: sha512-y3b8Kpd8OAN444hxfBbFfj1FY/RjtTd8tzYwhUqNYXx0fXx2iX4maP4Qr6qhIKbQXI02wTLAda4fYUbDagTUFw==}
    engines: {node: '>=6'}

  /p-map/4.0.0:
    resolution: {integrity: sha512-/bjOqmgETBYB5BoEeGVea8dmvHb2m9GLy1E9W43yeyfP6QQCZGFNa+XRceJEuDB6zqr+gKpIAmlLebMpykw/MQ==}
    engines: {node: '>=10'}
    dependencies:
      aggregate-error: 3.1.0

  /p-reduce/2.1.0:
    resolution: {integrity: sha512-2USApvnsutq8uoxZBGbbWM0JIYLiEMJ9RlaN7fAzVNb9OZN0SHjjTTfIcb667XynS5Y1VhwDJVDa72TnPzAYWw==}
    engines: {node: '>=8'}
    dev: true

  /p-retry/4.6.1:
    resolution: {integrity: sha512-e2xXGNhZOZ0lfgR9kL34iGlU8N/KO0xZnQxVEwdeOvpqNDQfdnxIYizvWtK8RglUa3bGqI8g0R/BdfzLMxRkiA==}
    engines: {node: '>=8'}
    dependencies:
      '@types/retry': 0.12.1
      retry: 0.13.1

  /p-try/2.2.0:
    resolution: {integrity: sha512-R4nPAVTAU0B9D35/Gk3uJf/7XYbQcyohSKdvAxIRSNghFl4e71hVoGnBNQz9cWaXxO2I10KTC+3jMdvvoKw6dQ==}
    engines: {node: '>=6'}

  /packet-reader/1.0.0:
    resolution: {integrity: sha512-HAKu/fG3HpHFO0AA8WE8q2g+gBJaZ9MG7fcKk+IJPLTGAD6Psw4443l+9DGRbOIh3/aXr7Phy0TjilYivJo5XQ==}
    dev: true

  /parent-module/1.0.1:
    resolution: {integrity: sha512-GQ2EWRpQV8/o+Aw8YqtfZZPfNRWZYkbidE9k5rpl/hC3vtHHBfGm2Ifi6qWV+coDGkrUKZAxE3Lot5kcsRlh+g==}
    engines: {node: '>=6'}
    dependencies:
      callsites: 3.1.0
    dev: true

  /parse-json/5.2.0:
    resolution: {integrity: sha512-ayCKvm/phCGxOkYRSCM82iDwct8/EonSEgCSxWxD7ve6jHggsFl4fZVQBPRNgQoKiuV/odhFrGzQXZwbifC8Rg==}
    engines: {node: '>=8'}
    dependencies:
      '@babel/code-frame': 7.14.5
      error-ex: 1.3.2
      json-parse-even-better-errors: 2.3.1
      lines-and-columns: 1.1.6

  /parse5/6.0.1:
    resolution: {integrity: sha512-Ofn/CTFzRGTTxwpNEs9PP93gXShHcTq255nzRYSKe8AkVpZY7e1fpmTfOyoIvjP5HG7Z2ZM7VS9PPhQGW2pOpw==}
    dev: true

  /parseurl/1.3.3:
    resolution: {integrity: sha512-CiyeOxFT/JZyN5m0z9PfXw4SCBJ6Sygz1Dpl0wqjlhDEGGBP1GnsUVEL0p63hoG1fcj3fHynXi9NYO4nWOL+qQ==}
    engines: {node: '>= 0.8'}
    dev: true

  /path-exists/3.0.0:
    resolution: {integrity: sha1-zg6+ql94yxiSXqfYENe1mwEP1RU=}
    engines: {node: '>=4'}

  /path-exists/4.0.0:
    resolution: {integrity: sha512-ak9Qy5Q7jYb2Wwcey5Fpvg2KoAc/ZIhLSLOSBmRmygPsGwkVVt0fZa0qrtMz+m6tJTAHfZQ8FnmB4MG4LWy7/w==}
    engines: {node: '>=8'}

  /path-is-absolute/1.0.1:
    resolution: {integrity: sha1-F0uSaHNVNP+8es5r9TpanhtcX18=}
    engines: {node: '>=0.10.0'}

  /path-key/3.1.1:
    resolution: {integrity: sha512-ojmeN0qd+y0jszEtoY48r0Peq5dwMEkIlCOu6Q5f41lfkswXuKtYrhgoTpLnyIcHm24Uhqx+5Tqm2InSwLhE6Q==}
    engines: {node: '>=8'}

  /path-parse/1.0.7:
    resolution: {integrity: sha512-LDJzPVEEEPR+y48z93A0Ed0yXb8pAByGWo/k5YYdYgpY2/2EsOsksJrq7lOHxryrVOn1ejG6oAp8ahvOIQD8sw==}

  /path-to-regexp/0.1.7:
    resolution: {integrity: sha1-32BBeABfUi8V60SQ5yR6G/qmf4w=}
    dev: true

  /path-type/4.0.0:
    resolution: {integrity: sha512-gDKb8aZMDeD/tZWs9P6+q0J9Mwkdl6xMV8TjnGP3qJVJ06bdMgkbBlLU8IdfOsIsFz2BW1rNVT3XuNEl8zPAvw==}
    engines: {node: '>=8'}

  /performance-now/2.1.0:
    resolution: {integrity: sha1-Ywn04OX6kT7BxpMHrjZLSzd8nns=}
    dev: true
    optional: true

  /pg-connection-string/2.5.0:
    resolution: {integrity: sha512-r5o/V/ORTA6TmUnyWZR9nCj1klXCO2CEKNRlVuJptZe85QuhFayC7WeMic7ndayT5IRIR0S0xFxFi2ousartlQ==}
    dev: true

  /pg-int8/1.0.1:
    resolution: {integrity: sha512-WCtabS6t3c8SkpDBUlb1kjOs7l66xsGdKpIPZsg4wR+B3+u9UAum2odSsF9tnvxg80h4ZxLWMy4pRjOsFIqQpw==}
    engines: {node: '>=4.0.0'}
    dev: true

  /pg-pool/3.4.1_pg@8.7.1:
    resolution: {integrity: sha512-TVHxR/gf3MeJRvchgNHxsYsTCHQ+4wm3VIHSS19z8NC0+gioEhq1okDY1sm/TYbfoP6JLFx01s0ShvZ3puP/iQ==}
    peerDependencies:
      pg: '>=8.0'
    dependencies:
      pg: 8.7.1
    dev: true

  /pg-protocol/1.5.0:
    resolution: {integrity: sha512-muRttij7H8TqRNu/DxrAJQITO4Ac7RmX3Klyr/9mJEOBeIpgnF8f9jAfRz5d3XwQZl5qBjF9gLsUtMPJE0vezQ==}
    dev: true

  /pg-types/2.2.0:
    resolution: {integrity: sha512-qTAAlrEsl8s4OiEQY69wDvcMIdQN6wdz5ojQiOy6YRMuynxenON0O5oCpJI6lshc6scgAY8qvJ2On/p+CXY0GA==}
    engines: {node: '>=4'}
    dependencies:
      pg-int8: 1.0.1
      postgres-array: 2.0.0
      postgres-bytea: 1.0.0
      postgres-date: 1.0.7
      postgres-interval: 1.2.0
    dev: true

  /pg/8.7.1:
    resolution: {integrity: sha512-7bdYcv7V6U3KAtWjpQJJBww0UEsWuh4yQ/EjNf2HeO/NnvKjpvhEIe/A/TleP6wtmSKnUnghs5A9jUoK6iDdkA==}
    engines: {node: '>= 8.0.0'}
    peerDependencies:
      pg-native: '>=2.0.0'
    peerDependenciesMeta:
      pg-native:
        optional: true
    dependencies:
      buffer-writer: 2.0.0
      packet-reader: 1.0.0
      pg-connection-string: 2.5.0
      pg-pool: 3.4.1_pg@8.7.1
      pg-protocol: 1.5.0
      pg-types: 2.2.0
      pgpass: 1.0.4
    dev: true

  /pgpass/1.0.4:
    resolution: {integrity: sha512-YmuA56alyBq7M59vxVBfPJrGSozru8QAdoNlWuW3cz8l+UX3cWge0vTvjKhsSHSJpo3Bom8/Mm6hf0TR5GY0+w==}
    dependencies:
      split2: 3.2.2
    dev: true

  /picomatch/2.3.0:
    resolution: {integrity: sha512-lY1Q/PiJGC2zOv/z391WOTD+Z02bCgsFfvxoXXf6h7kv9o+WmsmzYqrAwY63sNgOxE4xEdq0WyUnXfKeBrSvYw==}
    engines: {node: '>=8.6'}

  /pirates/4.0.1:
    resolution: {integrity: sha512-WuNqLTbMI3tmfef2TKxlQmAiLHKtFhlsCZnPIpuv2Ow0RDVO8lfy1Opf4NUzlMXLjPl+Men7AuVdX6TA+s+uGA==}
    engines: {node: '>= 6'}
    dependencies:
      node-modules-regexp: 1.0.0
    dev: true

  /pkg-dir/4.2.0:
    resolution: {integrity: sha512-HRDzbaKjC+AOWVXxAU/x54COGeIv9eb+6CkDSQoNTt4XyWoIJvuPsXizxu/Fr23EiekbtZwmh1IcIG/l/a10GQ==}
    engines: {node: '>=8'}
    dependencies:
      find-up: 4.1.0

  /pkg-up/3.1.0:
    resolution: {integrity: sha512-nDywThFk1i4BQK4twPQ6TA4RT8bDY96yeuCVBWL3ePARCiEKDRSrNGbFIgUJpLp+XeIR65v8ra7WuJOFUBtkMA==}
    engines: {node: '>=8'}
    dependencies:
      find-up: 3.0.0

  /platform/1.3.6:
    resolution: {integrity: sha512-fnWVljUchTro6RiCFvCXBbNhJc2NijN7oIQxbwsyL0buWJPG85v81ehlHI9fXrJsMNgTofEoWIQeClKpgxFLrg==}
    dev: true

  /please-upgrade-node/3.2.0:
    resolution: {integrity: sha512-gQR3WpIgNIKwBMVLkpMUeR3e1/E1y42bqDQZfql+kDeXd8COYfM8PQA4X6y7a8u9Ua9FHmsrrmirW2vHs45hWg==}
    dependencies:
      semver-compare: 1.0.0
    dev: true

  /plur/4.0.0:
    resolution: {integrity: sha512-4UGewrYgqDFw9vV6zNV+ADmPAUAfJPKtGvb/VdpQAx25X5f3xXdGdyOEVFwkl8Hl/tl7+xbeHqSEM+D5/TirUg==}
    engines: {node: '>=10'}
    dependencies:
      irregular-plurals: 3.3.0
    dev: true

  /pluralize/8.0.0:
    resolution: {integrity: sha512-Nc3IT5yHzflTfbjgqWcCPpo7DaKy4FnpB0l/zCAW0Tc7jxAiuqSxHasntB3D7887LSrA93kDJ9IXovxJYxyLCA==}
    engines: {node: '>=4'}
    dev: true

  /postgres-array/2.0.0:
    resolution: {integrity: sha512-VpZrUqU5A69eQyW2c5CA1jtLecCsN2U/bD6VilrFDWq5+5UIEVO7nazS3TEcHf1zuPYO/sqGvUvW62g86RXZuA==}
    engines: {node: '>=4'}
    dev: true

  /postgres-bytea/1.0.0:
    resolution: {integrity: sha1-AntTPAqokOJtFy1Hz5zOzFIazTU=}
    engines: {node: '>=0.10.0'}
    dev: true

  /postgres-date/1.0.7:
    resolution: {integrity: sha512-suDmjLVQg78nMK2UZ454hAG+OAW+HQPZ6n++TNDUX+L0+uUlLywnoxJKDou51Zm+zTCjrCl0Nq6J9C5hP9vK/Q==}
    engines: {node: '>=0.10.0'}
    dev: true

  /postgres-interval/1.2.0:
    resolution: {integrity: sha512-9ZhXKM/rw350N1ovuWHbGxnGh/SNJ4cnxHiM0rxE4VN41wsg8P8zWn9hv/buK00RP4WvlOyr/RBDiptyxVbkZQ==}
    engines: {node: '>=0.10.0'}
    dependencies:
      xtend: 4.0.2
    dev: true

  /prebuild-install/6.1.3:
    resolution: {integrity: sha512-iqqSR84tNYQUQHRXalSKdIaM8Ov1QxOVuBNWI7+BzZWv6Ih9k75wOnH1rGQ9WWTaaLkTpxWKIciOF0KyfM74+Q==}
    engines: {node: '>=6'}
    hasBin: true
    dependencies:
      detect-libc: 1.0.3
      expand-template: 2.0.3
      github-from-package: 0.0.0
      minimist: 1.2.5
      mkdirp-classic: 0.5.3
      napi-build-utils: 1.0.2
      node-abi: 2.30.0
      npmlog: 4.1.2
      pump: 3.0.0
      rc: 1.2.8
      simple-get: 3.1.0
      tar-fs: 2.1.1
      tunnel-agent: 0.6.0
    dev: true
    optional: true

  /prelude-ls/1.1.2:
    resolution: {integrity: sha1-IZMqVJ9eUv/ZqCf1cOBL5iqX2lQ=}
    engines: {node: '>= 0.8.0'}
    dev: true

  /prelude-ls/1.2.1:
    resolution: {integrity: sha512-vkcDPrRZo1QZLbn5RLGPpg/WmIQ65qoWWhcGKf/b5eplkkarX0m9z8ppCat4mlOqUsWpyNuYgO3VRyrYHSzX5g==}
    engines: {node: '>= 0.8.0'}
    dev: true

  /prettier-linter-helpers/1.0.0:
    resolution: {integrity: sha512-GbK2cP9nraSSUF9N2XwUwqfzlAFlMNYYl+ShE/V+H8a9uNl/oUqB1w2EL54Jh0OlyRSd8RfWYJ3coVS4TROP2w==}
    engines: {node: '>=6.0.0'}
    dependencies:
      fast-diff: 1.2.0
    dev: true

  /prettier/2.3.2:
    resolution: {integrity: sha512-lnJzDfJ66zkMy58OL5/NY5zp70S7Nz6KqcKkXYzn2tMVrNxvbqaBpg7H3qHaLxCJ5lNMsGuM8+ohS7cZrthdLQ==}
    engines: {node: '>=10.13.0'}
    hasBin: true
    dev: true

  /pretty-format/26.6.2:
    resolution: {integrity: sha512-7AeGuCYNGmycyQbCqd/3PWH4eOoX/OiCa0uphp57NVTeAGdJGaAliecxwBDHYQCIvrW7aDBZCYeNTP/WX69mkg==}
    engines: {node: '>= 10'}
    dependencies:
      '@jest/types': 26.6.2
      ansi-regex: 5.0.0
      ansi-styles: 4.3.0
      react-is: 17.0.2
    dev: true

  /pretty-format/27.0.6:
    resolution: {integrity: sha512-8tGD7gBIENgzqA+UBzObyWqQ5B778VIFZA/S66cclyd5YkFLYs2Js7gxDKf0MXtTc9zcS7t1xhdfcElJ3YIvkQ==}
    engines: {node: ^10.13.0 || ^12.13.0 || ^14.15.0 || >=15.0.0}
    dependencies:
      '@jest/types': 27.0.6
      ansi-regex: 5.0.0
      ansi-styles: 5.2.0
      react-is: 17.0.2
    dev: true

  /prettysize/2.0.0:
    resolution: {integrity: sha512-VVtxR7sOh0VsG8o06Ttq5TrI1aiZKmC+ClSn4eBPaNf4SHr5lzbYW+kYGX3HocBL/MfpVrRfFZ9V3vCbLaiplg==}

  /process-nextick-args/2.0.1:
    resolution: {integrity: sha512-3ouUOpQhtgrbOa17J7+uxOTpITYWaGP7/AhoR3+A+/1e9skrzelGi/dXzEYyvbxubEF6Wn2ypscTKiKJFFn1ag==}

  /process/0.11.10:
    resolution: {integrity: sha1-czIwDoQBYb2j5podHZGn1LwW8YI=}
    engines: {node: '>= 0.6.0'}
    dev: true

  /progress/2.0.3:
    resolution: {integrity: sha512-7PiHtLll5LdnKIMw100I+8xJXR5gW2QwWYkT6iJva0bXitZKa/XMrSbdmg3r2Xnaidz9Qumd0VPaMrZlF9V9sA==}
    engines: {node: '>=0.4.0'}

  /prompts/2.4.1:
    resolution: {integrity: sha512-EQyfIuO2hPDsX1L/blblV+H7I0knhgAd82cVneCwcdND9B8AuCDuRcBH6yIcG4dFzlOUqbazQqwGjx5xmsNLuQ==}
    engines: {node: '>= 6'}
    dependencies:
      kleur: 3.0.3
      sisteransi: 1.0.5

  /proxy-addr/2.0.7:
    resolution: {integrity: sha512-llQsMLSUDUPT44jdrU/O37qlnifitDP+ZwrmmZcoSKyLKvtZxpyV0n2/bD/N4tBAAZ/gJEdZU7KMraoK1+XYAg==}
    engines: {node: '>= 0.10'}
    dependencies:
      forwarded: 0.2.0
      ipaddr.js: 1.9.1
    dev: true

  /psl/1.8.0:
    resolution: {integrity: sha512-RIdOzyoavK+hA18OGGWDqUTsCLhtA7IcZ/6NCs4fFJaHBDab+pDDmDIByWFRQJq2Cd7r1OoQxBGKOaztq+hjIQ==}
    dev: true

  /pump/3.0.0:
    resolution: {integrity: sha512-LwZy+p3SFs1Pytd/jYct4wpv49HiYCqd9Rlc5ZVdk0V+8Yzv6jR5Blk3TRmPL1ft69TxP0IMZGJ+WPFU2BFhww==}
    dependencies:
      end-of-stream: 1.4.4
      once: 1.4.0
    dev: true
    optional: true

  /punycode/2.1.1:
    resolution: {integrity: sha512-XRsRjdf+j5ml+y/6GKHPZbrF/8p2Yga0JPtdqTIY2Xe5ohJPD9saDJJLPvp9+NSBprVvevdXZybnj2cv8OEd0A==}
    engines: {node: '>=6'}
    dev: true

  /qs/6.10.1:
    resolution: {integrity: sha512-M528Hph6wsSVOBiYUnGf+K/7w0hNshs/duGsNXPUCLH5XAqjEtiPGwNONLV0tBH8NoGb0mvD5JubnUTrujKDTg==}
    engines: {node: '>=0.6'}
    dependencies:
      side-channel: 1.0.4
    dev: true

  /qs/6.5.2:
    resolution: {integrity: sha512-N5ZAX4/LxJmF+7wN74pUD6qAh9/wnvdQcjq9TZjevvXzSUo7bfmw91saqMjzGS2xq91/odN2dW/WOl7qQHNDGA==}
    engines: {node: '>=0.6'}
    dev: true
    optional: true

  /qs/6.7.0:
    resolution: {integrity: sha512-VCdBRNFTX1fyE7Nb6FYoURo/SPe62QCaAyzJvUjwRaIsc+NePBEniHlvxFmmX56+HZphIGtV0XeCirBtpDrTyQ==}
    engines: {node: '>=0.6'}
    dev: true

  /queue-microtask/1.2.2:
    resolution: {integrity: sha512-dB15eXv3p2jDlbOiNLyMabYg1/sXvppd8DP2J3EOCQ0AkuSXCW2tP7mnVouVLJKgUMY6yP0kcQDVpLCN13h4Xg==}

  /quick-lru/4.0.1:
    resolution: {integrity: sha512-ARhCpm70fzdcvNQfPoy49IaanKkTlRWF2JMzqhcJbhSFRZv7nPTvZJdcY7301IPmvW+/p0RgIWnQDLJxifsQ7g==}
    engines: {node: '>=8'}
    dev: true

  /range-parser/1.2.1:
    resolution: {integrity: sha512-Hrgsx+orqoygnmhFbKaHE6c296J+HTAQXoxEF6gNupROmmGJRoyzfG3ccAveqCBrwr/2yxQ5BVd/GTl5agOwSg==}
    engines: {node: '>= 0.6'}
    dev: true

  /raw-body/2.4.0:
    resolution: {integrity: sha512-4Oz8DUIwdvoa5qMJelxipzi/iJIi40O5cGV1wNYp5hvZP8ZN0T+jiNkL0QepXs+EsQ9XJ8ipEDoiH70ySUJP3Q==}
    engines: {node: '>= 0.8'}
    dependencies:
      bytes: 3.1.0
      http-errors: 1.7.2
      iconv-lite: 0.4.24
      unpipe: 1.0.0
    dev: true

  /rc/1.2.8:
    resolution: {integrity: sha512-y3bGgqKj3QBdxLbLkomlohkvsA8gdAiUQlSBJnBhfn+BPxg4bc62d8TcBW15wavDfgexCgccckhcZvywyQYPOw==}
    hasBin: true
    dependencies:
      deep-extend: 0.6.0
      ini: 1.3.8
      minimist: 1.2.5
      strip-json-comments: 2.0.1
    dev: true

  /react-is/17.0.2:
    resolution: {integrity: sha512-w2GsyukL62IJnlaff/nRegPQR94C/XXamvMWmSHRJ4y7Ts/4ocGRmTHvOs8PSE6pB3dWOrD/nueuU5sduBsQ4w==}
    dev: true

  /react/17.0.2:
    resolution: {integrity: sha512-gnhPt75i/dq/z3/6q/0asP78D0u592D5L1pd7M8P+dck6Fu/jJeL6iVVK23fptSUZj8Vjf++7wXA8UNclGQcbA==}
    engines: {node: '>=0.10.0'}
    dependencies:
      loose-envify: 1.4.0
      object-assign: 4.1.1
    dev: true

  /read-pkg-up/7.0.1:
    resolution: {integrity: sha512-zK0TB7Xd6JpCLmlLmufqykGE+/TlOePD6qKClNW7hHDKFh/J7/7gCWGR7joEQEW1bKq3a3yUZSObOoWLFQ4ohg==}
    engines: {node: '>=8'}
    dependencies:
      find-up: 4.1.0
      read-pkg: 5.2.0
      type-fest: 0.8.1

  /read-pkg/5.2.0:
    resolution: {integrity: sha512-Ug69mNOpfvKDAc2Q8DRpMjjzdtrnv9HcSMX+4VsZxD1aZ6ZzrIE7rlzXBtWTyhULSMKg076AW6WR5iZpD0JiOg==}
    engines: {node: '>=8'}
    dependencies:
      '@types/normalize-package-data': 2.4.1
      normalize-package-data: 2.5.0
      parse-json: 5.2.0
      type-fest: 0.6.0

  /readable-stream/2.3.7:
    resolution: {integrity: sha512-Ebho8K4jIbHAxnuxi7o42OrZgF/ZTNcsZj6nRKyUmkhLFq8CHItp/fy6hQZuZmP/n3yZ9VBUbp4zz/mX8hmYPw==}
    dependencies:
      core-util-is: 1.0.2
      inherits: 2.0.4
      isarray: 1.0.0
      process-nextick-args: 2.0.1
      safe-buffer: 5.1.2
      string_decoder: 1.1.1
      util-deprecate: 1.0.2

  /readable-stream/3.6.0:
    resolution: {integrity: sha512-BViHy7LKeTz4oNnkcLJ+lVSL6vpiFeX6/d3oSH8zCW7UxP2onchk+vTGB143xuFjHS3deTgkKoXXymXqymiIdA==}
    engines: {node: '>= 6'}
    dependencies:
      inherits: 2.0.4
      string_decoder: 1.3.0
      util-deprecate: 1.0.2

  /redent/3.0.0:
    resolution: {integrity: sha512-6tDA8g98We0zd0GvVeMT9arEOnTw9qM03L9cJXaCjrip1OO764RDBLBfrB4cwzNGDj5OA5ioymC9GkizgWJDUg==}
    engines: {node: '>=8'}
    dependencies:
      indent-string: 4.0.0
      strip-indent: 3.0.0
    dev: true

  /redis-commands/1.7.0:
    resolution: {integrity: sha512-nJWqw3bTFy21hX/CPKHth6sfhZbdiHP6bTawSgQBlKOVRG7EZkfHbbHwQJnrE4vsQf0CMNE+3gJ4Fmm16vdVlQ==}
    dev: true

  /redis-errors/1.2.0:
    resolution: {integrity: sha1-62LSrbFeTq9GEMBK/hUpOEJQq60=}
    engines: {node: '>=4'}
    dev: true

  /redis-lock/0.1.4:
    resolution: {integrity: sha512-7/+zu86XVQfJVx1nHTzux5reglDiyUCDwmW7TSlvVezfhH2YLc/Rc8NE0ejQG+8/0lwKzm29/u/4+ogKeLosiA==}
    engines: {node: '>=0.6'}
    dev: true

  /redis-parser/3.0.0:
    resolution: {integrity: sha1-tm2CjNyv5rS4pCin3vTGvKwxyLQ=}
    engines: {node: '>=4'}
    dependencies:
      redis-errors: 1.2.0
    dev: true

  /redis/3.1.2:
    resolution: {integrity: sha512-grn5KoZLr/qrRQVwoSkmzdbw6pwF+/rwODtrOr6vuBRiR/f3rjSTGupbF90Zpqm2oenix8Do6RV7pYEkGwlKkw==}
    engines: {node: '>=10'}
    dependencies:
      denque: 1.5.0
      redis-commands: 1.7.0
      redis-errors: 1.2.0
      redis-parser: 3.0.0
    dev: true

  /regexpp/3.1.0:
    resolution: {integrity: sha512-ZOIzd8yVsQQA7j8GCSlPGXwg5PfmA1mrq0JP4nGhh54LaKN3xdai/vHUDu74pKwV8OxseMS65u2NImosQcSD0Q==}
    engines: {node: '>=8'}
    dev: true

  /replace-string/3.1.0:
    resolution: {integrity: sha512-yPpxc4ZR2makceA9hy/jHNqc7QVkd4Je/N0WRHm6bs3PtivPuPynxE5ejU/mp5EhnCv8+uZL7vhz8rkluSlx+Q==}
    engines: {node: '>=8'}
    dev: true

  /request/2.88.2:
    resolution: {integrity: sha512-MsvtOrfG9ZcrOwAW+Qi+F6HbD0CWXEh9ou77uOb7FM2WPhwT7smM833PzanhJLsgXjN89Ir6V2PczXNnMpwKhw==}
    engines: {node: '>= 6'}
    deprecated: request has been deprecated, see https://github.com/request/request/issues/3142
    dependencies:
      aws-sign2: 0.7.0
      aws4: 1.11.0
      caseless: 0.12.0
      combined-stream: 1.0.8
      extend: 3.0.2
      forever-agent: 0.6.1
      form-data: 2.3.3
      har-validator: 5.1.5
      http-signature: 1.2.0
      is-typedarray: 1.0.0
      isstream: 0.1.2
      json-stringify-safe: 5.0.1
      mime-types: 2.1.32
      oauth-sign: 0.9.0
      performance-now: 2.1.0
      qs: 6.5.2
      safe-buffer: 5.2.1
      tough-cookie: 2.5.0
      tunnel-agent: 0.6.0
      uuid: 3.4.0
    dev: true
    optional: true

  /require-directory/2.1.1:
    resolution: {integrity: sha1-jGStX9MNqxyXbiNE/+f3kqam30I=}
    engines: {node: '>=0.10.0'}
    dev: true

  /require-from-string/2.0.2:
    resolution: {integrity: sha512-Xf0nWe6RseziFMu+Ap9biiUbmplq6S9/p+7w7YXP/JBHhrUDDUhwa+vANyubuqfZWTveU//DYVGsDG7RKL/vEw==}
    engines: {node: '>=0.10.0'}
    dev: true

  /resolve-cwd/3.0.0:
    resolution: {integrity: sha512-OrZaX2Mb+rJCpH/6CpSqt9xFVpN++x01XnN2ie9g6P5/3xelLAkXWVADpdz1IHD/KFfEXyE6V0U01OQ3UO2rEg==}
    engines: {node: '>=8'}
    dependencies:
      resolve-from: 5.0.0
    dev: true

  /resolve-from/4.0.0:
    resolution: {integrity: sha512-pb/MYmXstAkysRFx8piNI1tGFNQIFA3vkE3Gq4EuA1dF6gHp/+vgZqsCGJapvy8N3Q+4o7FwvquPJcnZ7RYy4g==}
    engines: {node: '>=4'}
    dev: true

  /resolve-from/5.0.0:
    resolution: {integrity: sha512-qYg9KP24dD5qka9J47d0aVky0N+b4fTU89LN9iDnjB5waksiC49rvMB0PrUJQGoTmH50XPiqOvAjDfaijGxYZw==}
    engines: {node: '>=8'}

  /resolve-pkg/2.0.0:
    resolution: {integrity: sha512-+1lzwXehGCXSeryaISr6WujZzowloigEofRB+dj75y9RRa/obVcYgbHJd53tdYw8pvZj8GojXaaENws8Ktw/hQ==}
    engines: {node: '>=8'}
    dependencies:
      resolve-from: 5.0.0

  /resolve/1.20.0:
    resolution: {integrity: sha512-wENBPt4ySzg4ybFQW2TT1zMQucPK95HSh/nq2CFTZVOGut2+pQvSsgtda4d26YrYcr067wjbmzOG8byDPBX63A==}
    dependencies:
      is-core-module: 2.5.0
      path-parse: 1.0.7

  /restore-cursor/3.1.0:
    resolution: {integrity: sha512-l+sSefzHpj5qimhFSE5a8nufZYAM3sBSVMAPtYkmC+4EH2anSGaEMXSD0izRQbu9nfyQ9y5JrVmp7E8oZrUjvA==}
    engines: {node: '>=8'}
    dependencies:
      onetime: 5.1.2
      signal-exit: 3.0.3

  /retry/0.13.1:
    resolution: {integrity: sha512-XQBQ3I8W1Cge0Seh+6gjj03LbmRFWuoszgK9ooCpwYIrhhoO80pfq4cUkU5DkknwfOfFteRwlZ56PYOGYyFWdg==}
    engines: {node: '>= 4'}

  /reusify/1.0.4:
    resolution: {integrity: sha512-U9nH88a3fc/ekCF1l0/UP1IosiuIjyTh7hBvXVMHYgVcfGvt897Xguj2UOLDeI5BG2m7/uwyaLVT6fbtCwTyzw==}
    engines: {iojs: '>=1.0.0', node: '>=0.10.0'}

  /rfdc/1.3.0:
    resolution: {integrity: sha512-V2hovdzFbOi77/WajaSMXk2OLm+xNIeQdMMuB7icj7bk6zi2F8GGAxigcnDFpJHbNyNcgyJDiP+8nOrY5cZGrA==}
    dev: true

  /rimraf/2.7.1:
    resolution: {integrity: sha512-uWjbaKIK3T1OSVptzX7Nl6PvQ3qAGtKEtVRjRuazjfL3Bx5eI409VZSqgND+4UNnmzLVdPj9FqFJNPqBZFve4w==}
    hasBin: true
    dependencies:
      glob: 7.1.7
    dev: true

  /rimraf/3.0.2:
    resolution: {integrity: sha512-JZkJMZkAGFFPP2YqXZXPbMlMBgsxzE8ILs4lMIX/2o0L9UBw9O/Y3o6wFw/i9YLapcUJWwqbi3kdxIPdC62TIA==}
    hasBin: true
    dependencies:
      glob: 7.1.7

  /rollup-plugin-dts/3.0.2_rollup@2.56.2+typescript@4.3.5:
    resolution: {integrity: sha512-hswlsdWu/x7k5pXzaLP6OvKRKcx8Bzprksz9i9mUe72zvt8LvqAb/AZpzs6FkLgmyRaN8B6rUQOVtzA3yEt9Yw==}
    engines: {node: '>=v12.22.1'}
    peerDependencies:
      rollup: ^2.48.0
      typescript: ^4.2.4
    dependencies:
      magic-string: 0.25.7
      rollup: 2.56.2
      typescript: 4.3.5
    optionalDependencies:
      '@babel/code-frame': 7.14.5
    dev: true

  /rollup/2.56.2:
    resolution: {integrity: sha512-s8H00ZsRi29M2/lGdm1u8DJpJ9ML8SUOpVVBd33XNeEeL3NVaTiUcSBHzBdF3eAyR0l7VSpsuoVUGrRHq7aPwQ==}
    engines: {node: '>=10.0.0'}
    hasBin: true
    optionalDependencies:
      fsevents: 2.3.2
    dev: true

  /run-parallel/1.2.0:
    resolution: {integrity: sha512-5l4VyZR86LZ/lDxZTR6jqL8AFE2S0IFLMP26AbjsLVADxHdhB/c0GUsH+y39UfCi3dzz8OlQuPmnaJOMoDHQBA==}
    dependencies:
      queue-microtask: 1.2.2

  /rxjs/6.6.7:
    resolution: {integrity: sha512-hTdwr+7yYNIT5n4AMYp85KA6yw2Va0FLa3Rguvbpa4W3I5xynaBZo41cM3XM+4Q6fRMj3sBYIR1VAmZMXYJvRQ==}
    engines: {npm: '>=2.0.0'}
    dependencies:
      tslib: 1.14.1
    dev: true

  /safe-buffer/5.1.2:
    resolution: {integrity: sha512-Gd2UZBJDkXlY7GbJxfsE8/nvKkUEU1G38c1siN6QP6a9PT9MmHB8GnpscSmMJSoF8LOIrt8ud/wPtojys4G6+g==}

  /safe-buffer/5.2.1:
    resolution: {integrity: sha512-rp3So07KcdmmKbGvgaNxQSJr7bGVSVk5S9Eq1F+ppbRo70+YeaDxkw5Dd8NPN+GD6bjnYm2VuPuCXmpuYvmCXQ==}

  /safer-buffer/2.1.2:
    resolution: {integrity: sha512-YZo3K82SD7Riyi0E1EQPojLz7kpepnSQI9IyPbHHg1XXXevb5dJI7tpyN2ADxGcQbHG7vcyRHk0cbwqcQriUtg==}
    dev: true

  /sax/1.2.4:
    resolution: {integrity: sha512-NqVDv9TpANUjFm0N8uM5GxL36UgKi9/atZw+x7YFnQ8ckwFGKrl4xX4yWtrey3UJm5nP1kUbnYgLopqWNSRhWw==}
    dev: true

  /saxes/5.0.1:
    resolution: {integrity: sha512-5LBh1Tls8c9xgGjw3QrMwETmTMVk0oFgvrFSvWx62llR2hcEInrKNZ2GZCCuuy2lvWrdl5jhbpeqc5hRYKFOcw==}
    engines: {node: '>=10'}
    dependencies:
      xmlchars: 2.2.0
    dev: true

  /segfault-handler/1.3.0:
    resolution: {integrity: sha512-p7kVHo+4uoYkr0jmIiTBthwV5L2qmWtben/KDunDZ834mbos+tY+iO0//HpAJpOFSQZZ+wxKWuRo4DxV02B7Lg==}
    requiresBuild: true
    dependencies:
      bindings: 1.5.0
      nan: 2.14.2
    dev: true

  /semver-compare/1.0.0:
    resolution: {integrity: sha1-De4hahyUGrN+nvsXiPavxf9VN/w=}
    dev: true

  /semver/5.3.0:
    resolution: {integrity: sha1-myzl094C0XxgEq0yaqa00M9U+U8=}
    hasBin: true
    dev: true
    optional: true

  /semver/5.7.1:
    resolution: {integrity: sha512-sauaDf/PZdVgrLTNYHRtpXa1iRiKcaebiKQ1BJdpQlWH2lCvexQdX55snPFyK7QzpudqbCI0qXFfOasHdyNDGQ==}
    hasBin: true

  /semver/6.3.0:
    resolution: {integrity: sha512-b39TBaTSfV6yBrapU89p5fKekE2m/NwnDocOVruQFS1/veMgdzuPcnOM34M6CwxW8jH/lxEa5rBoDeUwu5HHTw==}
    hasBin: true

  /semver/7.3.5:
    resolution: {integrity: sha512-PoeGJYh8HK4BTO/a9Tf6ZG3veo/A7ZVsYrSA6J8ny9nb3B1VrpkuN+z9OE5wfE5p6H4LchYZsegiQgbJD94ZFQ==}
    engines: {node: '>=10'}
    hasBin: true
    dependencies:
      lru-cache: 6.0.0
    dev: true

  /send/0.17.1:
    resolution: {integrity: sha512-BsVKsiGcQMFwT8UxypobUKyv7irCNRHk1T0G680vk88yf6LBByGcZJOTJCrTP2xVN6yI+XjPJcNuE3V4fT9sAg==}
    engines: {node: '>= 0.8.0'}
    dependencies:
      debug: 2.6.9
      depd: 1.1.2
      destroy: 1.0.4
      encodeurl: 1.0.2
      escape-html: 1.0.3
      etag: 1.8.1
      fresh: 0.5.2
      http-errors: 1.7.3
      mime: 1.6.0
      ms: 2.1.1
      on-finished: 2.3.0
      range-parser: 1.2.1
      statuses: 1.5.0
    dev: true

  /serve-static/1.14.1:
    resolution: {integrity: sha512-JMrvUwE54emCYWlTI+hGrGv5I8dEwmco/00EvkzIIsR7MqrHonbD9pO2MOfFnpFntl7ecpZs+3mW+XbQZu9QCg==}
    engines: {node: '>= 0.8.0'}
    dependencies:
      encodeurl: 1.0.2
      escape-html: 1.0.3
      parseurl: 1.3.3
      send: 0.17.1
    dev: true

  /set-blocking/2.0.0:
    resolution: {integrity: sha1-BF+XgtARrppoA93TgrJDkrPYkPc=}
    dev: true

  /setprototypeof/1.1.1:
    resolution: {integrity: sha512-JvdAWfbXeIGaZ9cILp38HntZSFSo3mWg6xGcJJsd+d4aRMOqauag1C63dJfDw7OaMYwEbHMOxEZ1lqVRYP2OAw==}
    dev: true

  /shebang-command/2.0.0:
    resolution: {integrity: sha512-kHxr2zZpYtdmrN1qDjrrX/Z1rR1kG8Dx+gkpK1G4eXmvXswmcE1hTWBWYUzlraYw1/yZp6YuDY77YtvbN0dmDA==}
    engines: {node: '>=8'}
    dependencies:
      shebang-regex: 3.0.0

  /shebang-regex/3.0.0:
    resolution: {integrity: sha512-7++dFhtcx3353uBaq8DDR4NuxBetBzC7ZQOhmTQInHEd6bSrXdiEyzCvG07Z44UYdLShWUyXt5M/yhz8ekcb1A==}
    engines: {node: '>=8'}

  /shell-quote/1.7.2:
    resolution: {integrity: sha512-mRz/m/JVscCrkMyPqHc/bczi3OQHkLTqXHEFu0zDhK/qfv3UcOA4SVmRCLmos4bhjr9ekVQubj/R7waKapmiQg==}

  /side-channel/1.0.4:
    resolution: {integrity: sha512-q5XPytqFEIKHkGdiMIrY10mvLRvnQh42/+GoBlFW3b2LXLE2xxJpZFdm94we0BaoV3RwJyGqg5wS7epxTv0Zvw==}
    dependencies:
      call-bind: 1.0.2
      get-intrinsic: 1.1.1
      object-inspect: 1.11.0
    dev: true

  /signal-exit/3.0.3:
    resolution: {integrity: sha512-VUJ49FC8U1OxwZLxIbTTrDvLnf/6TDgxZcK8wxR8zs13xpx7xbG60ndBlhNrFi2EMuFRoeDoJO7wthSLq42EjA==}

  /simple-concat/1.0.1:
    resolution: {integrity: sha512-cSFtAPtRhljv69IK0hTVZQ+OfE9nePi/rtJmw5UjHeVyVroEqJXP1sFztKUy1qU+xvz3u/sfYJLa947b7nAN2Q==}
    dev: true
    optional: true

  /simple-get/3.1.0:
    resolution: {integrity: sha512-bCR6cP+aTdScaQCnQKbPKtJOKDp/hj9EDLJo3Nw4y1QksqaovlW/bnptB6/c1e+qmNIDHRK+oXFDdEqBT8WzUA==}
    dependencies:
      decompress-response: 4.2.1
      once: 1.4.0
      simple-concat: 1.0.1
    dev: true
    optional: true

  /sisteransi/1.0.5:
    resolution: {integrity: sha512-bLGGlR1QxBcynn2d5YmDX4MGjlZvy2MRBDRNHLJ8VI6l6+9FUiyTFNJ0IveOSP0bcXgVDPRcfGqA0pjaqUpfVg==}

  /slash/3.0.0:
    resolution: {integrity: sha512-g9Q1haeby36OSStwb4ntCGGGaKsaVSjQ68fBxoQcutl5fS1vuY18H3wSt3jFyFtrkx+Kz0V1G85A4MyAdDMi2Q==}
    engines: {node: '>=8'}

  /slice-ansi/3.0.0:
    resolution: {integrity: sha512-pSyv7bSTC7ig9Dcgbw9AuRNUb5k5V6oDudjZoMBSr13qpLBG7tB+zgCkARjq7xIUgdz5P1Qe8u+rSGdouOOIyQ==}
    engines: {node: '>=8'}
    dependencies:
      ansi-styles: 4.3.0
      astral-regex: 2.0.0
      is-fullwidth-code-point: 3.0.0

  /slice-ansi/4.0.0:
    resolution: {integrity: sha512-qMCMfhY040cVHT43K9BFygqYbUPFZKHOg7K73mtTWJRb8pyP3fzf4Ixd5SzdEJQ6MRUg/WBnOLxghZtKKurENQ==}
    engines: {node: '>=10'}
    dependencies:
      ansi-styles: 4.3.0
      astral-regex: 2.0.0
      is-fullwidth-code-point: 3.0.0

  /sort-keys/4.2.0:
    resolution: {integrity: sha512-aUYIEU/UviqPgc8mHR6IW1EGxkAXpeRETYcrzg8cLAvUPZcpAlleSXHV2mY7G12GphSH6Gzv+4MMVSSkbdteHg==}
    engines: {node: '>=8'}
    dependencies:
      is-plain-obj: 2.1.0
    dev: true

  /source-map-support/0.5.19:
    resolution: {integrity: sha512-Wonm7zOCIJzBGQdB+thsPar0kYuCIzYvxZwlBa87yi/Mdjv7Tip2cyVbLj5o0cFPN4EVkuTwb3GDDyUx2DGnGw==}
    dependencies:
      buffer-from: 1.1.1
      source-map: 0.6.1
    dev: true

  /source-map/0.5.7:
    resolution: {integrity: sha1-igOdLRAh0i0eoUyA2OpGi6LvP8w=}
    engines: {node: '>=0.10.0'}
    dev: true

  /source-map/0.6.1:
    resolution: {integrity: sha512-UjgapumWlbMhkBgzT7Ykc5YXUT46F0iKu8SGXq0bcwP5dz/h0Plj6enJqjz1Zbq2l5WaqYnrVbwWOWMyF3F47g==}
    engines: {node: '>=0.10.0'}
    dev: true

  /source-map/0.7.3:
    resolution: {integrity: sha512-CkCj6giN3S+n9qrYiBTX5gystlENnRW5jZeNLHpe6aue+SrHcG5VYwujhW9s4dY31mEGsxBDrHR6oI69fTXsaQ==}
    engines: {node: '>= 8'}
    dev: true

  /sourcemap-codec/1.4.8:
    resolution: {integrity: sha512-9NykojV5Uih4lgo5So5dtw+f0JgJX30KCNI8gwhz2J9A15wD0Ml6tjHKwf6fTSa6fAdVBdZeNOs9eJ71qCk8vA==}
    dev: true

  /spdx-correct/3.1.1:
    resolution: {integrity: sha512-cOYcUWwhCuHCXi49RhFRCyJEK3iPj1Ziz9DpViV3tbZOwXD49QzIN3MpOLJNxh2qwq2lJJZaKMVw9qNi4jTC0w==}
    dependencies:
      spdx-expression-parse: 3.0.1
      spdx-license-ids: 3.0.9

  /spdx-exceptions/2.3.0:
    resolution: {integrity: sha512-/tTrYOC7PPI1nUAgx34hUpqXuyJG+DTHJTnIULG4rDygi4xu/tfgmq1e1cIRwRzwZgo4NLySi+ricLkZkw4i5A==}

  /spdx-expression-parse/3.0.1:
    resolution: {integrity: sha512-cbqHunsQWnJNE6KhVSMsMeH5H/L9EpymbzqTQ3uLwNCLZ1Q481oWaofqH7nO6V07xlXwY6PhQdQ2IedWx/ZK4Q==}
    dependencies:
      spdx-exceptions: 2.3.0
      spdx-license-ids: 3.0.9

  /spdx-license-ids/3.0.9:
    resolution: {integrity: sha512-Ki212dKK4ogX+xDo4CtOZBVIwhsKBEfsEEcwmJfLQzirgc2jIWdzg40Unxz/HzEUqM1WFzVlQSMF9kZZ2HboLQ==}

  /split2/3.2.2:
    resolution: {integrity: sha512-9NThjpgZnifTkJpzTZ7Eue85S49QwpNhZTq6GRJwObb6jnLFNGB7Qm73V5HewTROPyxD0C29xqmaI68bQtV+hg==}
    dependencies:
      readable-stream: 3.6.0
    dev: true

  /sprintf-js/1.0.3:
    resolution: {integrity: sha1-BOaSb2YolTVPPdAVIDYzuFcpfiw=}
    dev: true

  /sprintf-js/1.1.2:
    resolution: {integrity: sha512-VE0SOVEHCk7Qc8ulkWw3ntAzXuqf7S2lvwQaDLRnUeIEaKNQJzV6BwmLKhOqT61aGhfUMrXeaBk+oDGCzvhcug==}
    dev: true

  /sql-template-tag/4.0.0:
    resolution: {integrity: sha512-S82ZPaT3a8rw7dDfOQyrVR82fQPA0qqihq/qkKIZrm4IfkP8RpyT6SyF+syp2Pmf8pzPh63H3yTIMuBRsL95kQ==}
    engines: {node: '>=6'}
    dev: true

  /sqlite-async/1.1.1:
    resolution: {integrity: sha512-HTDsYzmUebV2sMvlMbyrLZcnqyfSCBALiTnK+XW6mzYY9LLUC29hJCt5RVc9j/Nl99frHD81dAAt3bEgXjCAlA==}
    dependencies:
      sqlite3: 5.0.2
    dev: true

  /sqlite3/5.0.2:
    resolution: {integrity: sha512-1SdTNo+BVU211Xj1csWa8lV6KM0CtucDwRyA0VHl91wEH1Mgh7RxUpI4rVvG7OhHrzCSGaVyW5g8vKvlrk9DJA==}
    requiresBuild: true
    peerDependenciesMeta:
      node-gyp:
        optional: true
    dependencies:
      node-addon-api: 3.2.1
      node-pre-gyp: 0.11.0
    optionalDependencies:
      node-gyp: 3.8.0
    dev: true

  /sshpk/1.16.1:
    resolution: {integrity: sha512-HXXqVUq7+pcKeLqqZj6mHFUMvXtOJt1uoUx09pFW6011inTMxqI8BA8PM95myrIyyKwdnzjdFjLiE6KBPVtJIg==}
    engines: {node: '>=0.10.0'}
    hasBin: true
    dependencies:
      asn1: 0.2.4
      assert-plus: 1.0.0
      bcrypt-pbkdf: 1.0.2
      dashdash: 1.14.1
      ecc-jsbn: 0.1.2
      getpass: 0.1.7
      jsbn: 0.1.1
      safer-buffer: 2.1.2
      tweetnacl: 0.14.5
    dev: true
    optional: true

  /stack-utils/2.0.3:
    resolution: {integrity: sha512-gL//fkxfWUsIlFL2Tl42Cl6+HFALEaB1FU76I/Fy+oZjRreP7OPMXFlGbxM7NQsI0ZpUfw76sHnv0WNYuTb7Iw==}
    engines: {node: '>=10'}
    dependencies:
      escape-string-regexp: 2.0.0
    dev: true

  /stacktrace-parser/0.1.10:
    resolution: {integrity: sha512-KJP1OCML99+8fhOHxwwzyWrlUuVX5GQ0ZpJTd1DFXhdkrvg1szxfHhawXUZ3g9TkXORQd4/WG68jMlQZ2p8wlg==}
    engines: {node: '>=6'}
    dependencies:
      type-fest: 0.7.1
    dev: true

  /staged-git-files/1.2.0:
    resolution: {integrity: sha512-MYK3aDsO8XAXkv2ASsrznObxVDlocYm7gc/cMk/hB4vbJZeEqOO7H1mZR7EY2C5q3YgKOBo3Tmu0D30h7RjdWg==}
    hasBin: true
    dev: true

  /statuses/1.5.0:
    resolution: {integrity: sha1-Fhx9rBd2Wf2YEfQ3cfqZOBR4Yow=}
    engines: {node: '>= 0.6'}
    dev: true

  /stoppable/1.1.0:
    resolution: {integrity: sha512-KXDYZ9dszj6bzvnEMRYvxgeTHU74QBFL54XKtP3nyMuJ81CFYtABZ3bAzL2EdFUaEwJOBOgENyFj3R7oTzDyyw==}
    engines: {node: '>=4', npm: '>=6'}
    dev: true

  /string-argv/0.3.1:
    resolution: {integrity: sha512-a1uQGz7IyVy9YwhqjZIZu1c8JO8dNIe20xBmSS6qu9kv++k3JGzCVmprbNN5Kn+BgzD5E7YYwg1CcjuJMRNsvg==}
    engines: {node: '>=0.6.19'}
    dev: true

  /string-hash/1.1.3:
    resolution: {integrity: sha1-6Kr8CsGFW0Zmkp7X3RJ1311sgRs=}
    dev: true

  /string-length/4.0.2:
    resolution: {integrity: sha512-+l6rNN5fYHNhZZy41RXsYptCjA2Igmq4EG7kZAYFQI1E1VTXarr6ZPXBg6eq7Y6eK4FEhY6AJlyuFIb/v/S0VQ==}
    engines: {node: '>=10'}
    dependencies:
      char-regex: 1.0.2
      strip-ansi: 6.0.0
    dev: true

  /string-width/1.0.2:
    resolution: {integrity: sha1-EYvfW4zcUaKn5w0hHgfisLmxB9M=}
    engines: {node: '>=0.10.0'}
    dependencies:
      code-point-at: 1.1.0
      is-fullwidth-code-point: 1.0.0
      strip-ansi: 3.0.1
    dev: true

  /string-width/4.2.2:
    resolution: {integrity: sha512-XBJbT3N4JhVumXE0eoLU9DCjcaF92KLNqTmFCnG1pf8duUxFGwtP6AD6nkjw9a3IdiRtL3E2w3JDiE/xi3vOeA==}
    engines: {node: '>=8'}
    dependencies:
      emoji-regex: 8.0.0
      is-fullwidth-code-point: 3.0.0
      strip-ansi: 6.0.0

  /string_decoder/1.1.1:
    resolution: {integrity: sha512-n/ShnvDi6FHbbVfviro+WojiFzv+s8MPMHBczVePfUpDJLwoLT0ht1l4YwBCbi8pJAveEEdnkHyPyTP/mzRfwg==}
    dependencies:
      safe-buffer: 5.1.2

  /string_decoder/1.3.0:
    resolution: {integrity: sha512-hkRX8U1WjJFd8LsDJ2yQ/wWWxaopEsABU1XfkM8A+j0+85JAGppt16cr1Whg6KIbb4okU6Mql6BOj+uup/wKeA==}
    dependencies:
      safe-buffer: 5.2.1

  /stringify-object/3.3.0:
    resolution: {integrity: sha512-rHqiFh1elqCQ9WPLIC8I0Q/g/wj5J1eMkyoiD6eoQApWHP0FtlK7rqnhmabL5VUY9JQCcqwwvlOaSuutekgyrw==}
    engines: {node: '>=4'}
    dependencies:
      get-own-enumerable-property-symbols: 3.0.2
      is-obj: 1.0.1
      is-regexp: 1.0.0
    dev: true

  /strip-ansi/3.0.1:
    resolution: {integrity: sha1-ajhfuIU9lS1f8F0Oiq+UJ43GPc8=}
    engines: {node: '>=0.10.0'}
    dependencies:
      ansi-regex: 2.1.1
    dev: true

  /strip-ansi/6.0.0:
    resolution: {integrity: sha512-AuvKTrTfQNYNIctbR1K/YGTR1756GycPsg7b9bdV9Duqur4gv6aKqHXah67Z8ImS7WEz5QVcOtlfW2rZEugt6w==}
    engines: {node: '>=8'}
    dependencies:
      ansi-regex: 5.0.0

  /strip-ansi/7.0.0:
    resolution: {integrity: sha512-UhDTSnGF1dc0DRbUqr1aXwNoY3RgVkSWG8BrpnuFIxhP57IqbS7IRta2Gfiavds4yCxc5+fEAVVOgBZWnYkvzg==}
    engines: {node: '>=12'}
    dependencies:
      ansi-regex: 6.0.0
    dev: true

  /strip-bom/4.0.0:
    resolution: {integrity: sha512-3xurFv5tEgii33Zi8Jtp55wEIILR9eh34FAW00PZf+JnSsTmV/ioewSgQl97JHvgjoRGwPShsWm+IdrxB35d0w==}
    engines: {node: '>=8'}
    dev: true

  /strip-final-newline/2.0.0:
    resolution: {integrity: sha512-BrpvfNAE3dcvq7ll3xVumzjKjZQ5tI1sEUIKr3Uoks0XUl45St3FlatVqef9prk4jRDzhW6WZg+3bk93y6pLjA==}
    engines: {node: '>=6'}

  /strip-indent/3.0.0:
    resolution: {integrity: sha512-laJTa3Jb+VQpaC6DseHhF7dXVqHTfJPCRDaEbid/drOhgitgYku/letMUqOXFoWV0zIIUbjpdH2t+tYj4bQMRQ==}
    engines: {node: '>=8'}
    dependencies:
      min-indent: 1.0.1

  /strip-json-comments/2.0.1:
    resolution: {integrity: sha1-PFMZQukIwml8DsNEhYwobHygpgo=}
    engines: {node: '>=0.10.0'}
    dev: true

  /strip-json-comments/3.1.1:
    resolution: {integrity: sha512-6fPc+R4ihwqP6N/aIv2f1gMH8lOVtWQHoqC4yK6oSDVVocumAsfCqjkXnqiYMhmMwS/mEHLp7Vehlt3ql6lEig==}
    engines: {node: '>=8'}
    dev: true

  /supports-color/5.5.0:
    resolution: {integrity: sha512-QjVjwdXIt408MIiAqCX4oUKsgU2EqAGzs2Ppkm4aQYbjm+ZEWEcW4SfFNTr4uMNZma0ey4f5lgLrkB0aX0QMow==}
    engines: {node: '>=4'}
    dependencies:
      has-flag: 3.0.0

  /supports-color/7.2.0:
    resolution: {integrity: sha512-qpCAvRl9stuOHveKsn7HncJRvv501qIacKzQlO/+Lwxc9+0q2wLyv4Dfvt80/DPn2pqOBsJdDiogXGR9+OvwRw==}
    engines: {node: '>=8'}
    dependencies:
      has-flag: 4.0.0

  /supports-color/8.1.1:
    resolution: {integrity: sha512-MpUEN2OodtUzxvKQl72cUF7RQ5EiHsGvSsVG0ia9c5RbWGL2CI4C7EpPS8UTBIplnlzZiNuV56w+FuNxy3ty2Q==}
    engines: {node: '>=10'}
    dependencies:
      has-flag: 4.0.0
    dev: true

  /supports-hyperlinks/2.2.0:
    resolution: {integrity: sha512-6sXEzV5+I5j8Bmq9/vUphGRM/RJNT9SCURJLjwfOg51heRtguGWDzcaBlgAzKhQa0EVNpPEKzQuBwZ8S8WaCeQ==}
    engines: {node: '>=8'}
    dependencies:
      has-flag: 4.0.0
      supports-color: 7.2.0

  /symbol-tree/3.2.4:
    resolution: {integrity: sha512-9QNk5KwDF+Bvz+PyObkmSYjI5ksVUYtjW7AU22r2NKcfLJcXp96hkDWU3+XndOsUb+AQ9QhfzfCT2O+CNWT5Tw==}
    dev: true

  /table/6.7.1:
    resolution: {integrity: sha512-ZGum47Yi6KOOFDE8m223td53ath2enHcYLgOCjGr5ngu8bdIARQk6mN/wRMv4yMRcHnCSnHbCEha4sobQx5yWg==}
    engines: {node: '>=10.0.0'}
    dependencies:
      ajv: 8.5.0
      lodash.clonedeep: 4.5.0
      lodash.truncate: 4.4.2
      slice-ansi: 4.0.0
      string-width: 4.2.2
      strip-ansi: 6.0.0
    dev: true

  /tar-fs/2.1.1:
    resolution: {integrity: sha512-V0r2Y9scmbDRLCNex/+hYzvp/zyYjvFbHPNgVTKfQvVrb6guiE/fxP+XblDNR011utopbkex2nM4dHNV6GDsng==}
    dependencies:
      chownr: 1.1.4
      mkdirp-classic: 0.5.3
      pump: 3.0.0
      tar-stream: 2.2.0
    dev: true
    optional: true

  /tar-stream/2.2.0:
    resolution: {integrity: sha512-ujeqbceABgwMZxEJnk2HDY2DlnUZ+9oEcb1KzTVfYHio0UE6dG71n60d8D2I4qNvleWrrXpmjpt7vZeF1LnMZQ==}
    engines: {node: '>=6'}
    dependencies:
      bl: 4.1.0
      end-of-stream: 1.4.4
      fs-constants: 1.0.0
      inherits: 2.0.4
      readable-stream: 3.6.0

  /tar/2.2.2:
    resolution: {integrity: sha512-FCEhQ/4rE1zYv9rYXJw/msRqsnmlje5jHP6huWeBZ704jUTy02c5AZyWujpMR1ax6mVw9NyJMfuK2CMDWVIfgA==}
    dependencies:
      block-stream: 0.0.9
      fstream: 1.0.12
      inherits: 2.0.4
    dev: true
    optional: true

  /tar/4.4.15:
    resolution: {integrity: sha512-ItbufpujXkry7bHH9NpQyTXPbJ72iTlXgkBAYsAjDXk3Ds8t/3NfO5P4xZGy7u+sYuQUbimgzswX4uQIEeNVOA==}
    engines: {node: '>=4.5'}
    dependencies:
      chownr: 1.1.4
      fs-minipass: 1.2.7
      minipass: 2.9.0
      minizlib: 1.3.3
      mkdirp: 0.5.5
      safe-buffer: 5.2.1
      yallist: 3.1.1
    dev: true

  /tar/6.1.7:
    resolution: {integrity: sha512-PBoRkOJU0X3lejJ8GaRCsobjXTgFofRDSPdSUhRSdlwJfifRlQBwGXitDItdGFu0/h0XDMCkig0RN1iT7DBxhA==}
    engines: {node: '>= 10'}
    dependencies:
      chownr: 2.0.0
      fs-minipass: 2.1.0
      minipass: 3.1.3
      minizlib: 2.1.2
      mkdirp: 1.0.4
      yallist: 4.0.0

  /tarn/3.0.1:
    resolution: {integrity: sha512-6usSlV9KyHsspvwu2duKH+FMUhqJnAh6J5J/4MITl8s94iSUQTLkJggdiewKv4RyARQccnigV48Z+khiuVZDJw==}
    engines: {node: '>=8.0.0'}
    dev: true

  /tedious/11.4.0_debug@4.3.2:
    resolution: {integrity: sha512-A7DYRH0EJL5b4vj8X8KVRyWVk7OZCXkHltMlkmMgOJEfPPMv41X+iNIeOCZ7zJ4/fvaJHkvfsKYuOzL+Eda+TQ==}
    engines: {node: '>= 10'}
    dependencies:
      '@azure/identity': 1.5.0_debug@4.3.2
      '@azure/keyvault-keys': 4.2.2
      '@azure/ms-rest-nodeauth': 3.0.10_debug@4.3.2
      '@js-joda/core': 3.2.0
      adal-node: 0.2.2_debug@4.3.2
      bl: 5.0.0
      depd: 2.0.0
      iconv-lite: 0.6.3
      jsbi: 3.1.6
      native-duplexpair: 1.0.0
      node-abort-controller: 2.0.0
      punycode: 2.1.1
      readable-stream: 3.6.0
      sprintf-js: 1.1.2
    transitivePeerDependencies:
      - debug
      - supports-color
    dev: true

  /temp-dir/1.0.0:
    resolution: {integrity: sha1-CnwOom06Oa+n4OvqnB/AvE2qAR0=}
    engines: {node: '>=4'}

  /temp-dir/2.0.0:
    resolution: {integrity: sha512-aoBAniQmmwtcKp/7BzsH8Cxzv8OL736p7v1ihGb5e9DJ9kTwGWHrQrVB5+lfVDzfGrdRzXch+ig7LHaY1JTOrg==}
    engines: {node: '>=8'}

  /temp-write/4.0.0:
    resolution: {integrity: sha512-HIeWmj77uOOHb0QX7siN3OtwV3CTntquin6TNVg6SHOqCP3hYKmox90eeFOGaY1MqJ9WYDDjkyZrW6qS5AWpbw==}
    engines: {node: '>=8'}
    dependencies:
      graceful-fs: 4.2.6
      is-stream: 2.0.1
      make-dir: 3.1.0
      temp-dir: 1.0.0
      uuid: 3.4.0

  /temp/0.4.0:
    resolution: {integrity: sha1-ZxrWPVe+D+nXKUZks/xABjZnimA=}
    engines: {'0': node >=0.4.0}
    dev: true

  /tempy/1.0.1:
    resolution: {integrity: sha512-biM9brNqxSc04Ee71hzFbryD11nX7VPhQQY32AdDmjFvodsRFz/3ufeoTZ6uYkRFfGo188tENcASNs3vTdsM0w==}
    engines: {node: '>=10'}
    dependencies:
      del: 6.0.0
      is-stream: 2.0.1
      temp-dir: 2.0.0
      type-fest: 0.16.0
      unique-string: 2.0.0

  /terminal-link/2.1.1:
    resolution: {integrity: sha512-un0FmiRUQNr5PJqy9kP7c40F5BOfpGlYTrxonDChEZB7pzZxRNp/bt+ymiy9/npwXya9KH99nJ/GXFIiUkYGFQ==}
    engines: {node: '>=8'}
    dependencies:
      ansi-escapes: 4.3.2
      supports-hyperlinks: 2.2.0

  /test-exclude/6.0.0:
    resolution: {integrity: sha512-cAGWPIyOHU6zlmg88jwm7VRyXnMN7iV68OGAbYDk/Mh/xC/pzVPlQtY6ngoIH/5/tciuhGfvESU8GrHrcxD56w==}
    engines: {node: '>=8'}
    dependencies:
      '@istanbuljs/schema': 0.1.3
      glob: 7.1.7
      minimatch: 3.0.4
    dev: true

  /text-table/0.2.0:
    resolution: {integrity: sha1-f17oI66AUgfACvLfSoTsP8+lcLQ=}
    dev: true

  /throat/6.0.1:
    resolution: {integrity: sha512-8hmiGIJMDlwjg7dlJ4yKGLK8EsYqKgPWbG3b4wjJddKNwc7N7Dpn08Df4szr/sZdMVeOstrdYSsqzX6BYbcB+w==}
    dev: true

  /through/2.3.8:
    resolution: {integrity: sha1-DdTJ/6q8NXlgsbckEV1+Doai4fU=}
    dev: true

  /tmp/0.2.1:
    resolution: {integrity: sha512-76SUhtfqR2Ijn+xllcI5P1oyannHNHByD80W1q447gU3mp9G9PSpGdWmjUOHRDPiHYacIk66W7ubDTuPF3BEtQ==}
    engines: {node: '>=8.17.0'}
    dependencies:
      rimraf: 3.0.2

  /tmpl/1.0.4:
    resolution: {integrity: sha1-I2QN17QtAEM5ERQIIOXPRA5SHdE=}
    dev: true

  /to-fast-properties/2.0.0:
    resolution: {integrity: sha1-3F5pjL0HkmW8c+A3doGk5Og/YW4=}
    engines: {node: '>=4'}
    dev: true

  /to-regex-range/5.0.1:
    resolution: {integrity: sha512-65P7iz6X5yEr1cwcgvQxbbIw7Uk3gOy5dIdtZ4rDveLqhrdJP+Li/Hx6tyK0NEb+2GCyneCMJiGqrADCSNk8sQ==}
    engines: {node: '>=8.0'}
    dependencies:
      is-number: 7.0.0

  /toidentifier/1.0.0:
    resolution: {integrity: sha512-yaOH/Pk/VEhBWWTlhI+qXxDFXlejDGcQipMlyxda9nthulaxLZUNcUqFxokp0vcYnvteJln5FNQDRrxj3YcbVw==}
    engines: {node: '>=0.6'}
    dev: true

  /tough-cookie/2.5.0:
    resolution: {integrity: sha512-nlLsUzgm1kfLXSXfRZMc1KLAugd4hqJHDTvc2hDIwS3mZAfMEuMbc03SujMF+GEcpaX/qboeycw6iO8JwVv2+g==}
    engines: {node: '>=0.8'}
    dependencies:
      psl: 1.8.0
      punycode: 2.1.1
    dev: true
    optional: true

  /tough-cookie/3.0.1:
    resolution: {integrity: sha512-yQyJ0u4pZsv9D4clxO69OEjLWYw+jbgspjTue4lTQZLfV0c5l1VmK2y1JK8E9ahdpltPOaAThPcp5nKPUgSnsg==}
    engines: {node: '>=6'}
    dependencies:
      ip-regex: 2.1.0
      psl: 1.8.0
      punycode: 2.1.1
    dev: true

  /tough-cookie/4.0.0:
    resolution: {integrity: sha512-tHdtEpQCMrc1YLrMaqXXcj6AxhYi/xgit6mZu1+EDWUn+qhUf8wMQoFIy9NXuq23zAwtcB0t/MjACGR18pcRbg==}
    engines: {node: '>=6'}
    dependencies:
      psl: 1.8.0
      punycode: 2.1.1
      universalify: 0.1.2
    dev: true

  /tr46/2.1.0:
    resolution: {integrity: sha512-15Ih7phfcdP5YxqiB+iDtLoaTz4Nd35+IiAv0kQ5FNKHzXgdWqPoTIqEDDJmXceQt4JZk6lVPT8lnDlPpGDppw==}
    engines: {node: '>=8'}
    dependencies:
      punycode: 2.1.1
    dev: true

  /trim-newlines/3.0.1:
    resolution: {integrity: sha512-c1PTsA3tYrIsLGkJkzHF+w9F2EyxfXGo4UyJc4pFL++FMjnq0HJS69T3M7d//gKrFKwy429bouPescbjecU+Zw==}
    engines: {node: '>=8'}
    dev: true

  /ts-jest/27.0.4_442e9978f2a8aee0556473dbeff50cf9:
    resolution: {integrity: sha512-c4E1ECy9Xz2WGfTMyHbSaArlIva7Wi2p43QOMmCqjSSjHP06KXv+aT+eSY+yZMuqsMi3k7pyGsGj2q5oSl5WfQ==}
    engines: {node: ^10.13.0 || ^12.13.0 || ^14.15.0 || >=15.0.0}
    hasBin: true
    peerDependencies:
      '@babel/core': '>=7.0.0-beta.0 <8'
      '@types/jest': ^26.0.0
      babel-jest: '>=27.0.0 <28'
      jest: ^27.0.0
      typescript: '>=3.8 <5.0'
    peerDependenciesMeta:
      '@babel/core':
        optional: true
      '@types/jest':
        optional: true
      babel-jest:
        optional: true
    dependencies:
      '@types/jest': 27.0.0
      bs-logger: 0.2.6
      buffer-from: 1.1.1
      fast-json-stable-stringify: 2.1.0
      jest: 27.0.6
      jest-util: 27.0.6
      json5: 2.2.0
      lodash: 4.17.21
      make-error: 1.3.6
      mkdirp: 1.0.4
      semver: 7.3.5
      typescript: 4.3.5
      yargs-parser: 20.2.9
    dev: true

  /ts-node/10.2.0_1be1d6e448db6d942ef39e7e14f59568:
    resolution: {integrity: sha512-FstYHtQz6isj8rBtYMN4bZdnXN1vq4HCbqn9vdNQcInRqtB86PePJQIxE6es0PhxKWhj2PHuwbG40H+bxkZPmg==}
    engines: {node: '>=12.0.0'}
    hasBin: true
    peerDependencies:
      '@swc/core': '>=1.2.50'
      '@swc/wasm': '>=1.2.50'
      '@types/node': '*'
      typescript: '>=2.7'
    peerDependenciesMeta:
      '@swc/core':
        optional: true
      '@swc/wasm':
        optional: true
    dependencies:
      '@cspotcode/source-map-support': 0.6.1
      '@tsconfig/node10': 1.0.7
      '@tsconfig/node12': 1.0.7
      '@tsconfig/node14': 1.0.0
      '@tsconfig/node16': 1.0.2
      '@types/node': 12.20.19
      acorn: 8.4.1
      acorn-walk: 8.1.1
      arg: 4.1.3
      create-require: 1.1.1
      diff: 4.0.2
      make-error: 1.3.6
      typescript: 4.3.5
      yn: 3.1.1
    dev: true

  /ts-node/10.2.0_3cddbd81c3a53971a7cbc3c93cba6165:
    resolution: {integrity: sha512-FstYHtQz6isj8rBtYMN4bZdnXN1vq4HCbqn9vdNQcInRqtB86PePJQIxE6es0PhxKWhj2PHuwbG40H+bxkZPmg==}
    engines: {node: '>=12.0.0'}
    hasBin: true
    peerDependencies:
      '@swc/core': '>=1.2.50'
      '@swc/wasm': '>=1.2.50'
      '@types/node': '*'
      typescript: '>=2.7'
    peerDependenciesMeta:
      '@swc/core':
        optional: true
      '@swc/wasm':
        optional: true
    dependencies:
      '@cspotcode/source-map-support': 0.6.1
      '@tsconfig/node10': 1.0.7
      '@tsconfig/node12': 1.0.7
      '@tsconfig/node14': 1.0.0
      '@tsconfig/node16': 1.0.2
      '@types/node': 14.17.9
      acorn: 8.4.1
      acorn-walk: 8.1.1
      arg: 4.1.3
      create-require: 1.1.1
      diff: 4.0.2
      make-error: 1.3.6
      typescript: 4.3.5
      yn: 3.1.1
    dev: true

  /tsd/0.17.0:
    resolution: {integrity: sha512-+HUwya2NgoP/g9t2gRCC3I8VtGu65NgG9Lv75vNzMaxjMFo+0VXF9c4sj3remSzJYeBHLNKzWMbFOinPqrL20Q==}
    engines: {node: '>=12'}
    hasBin: true
    dependencies:
      '@tsd/typescript': 4.3.5
      eslint-formatter-pretty: 4.1.0
      globby: 11.0.4
      meow: 9.0.0
      path-exists: 4.0.0
      read-pkg-up: 7.0.1
    dev: true

  /tslib/1.14.1:
    resolution: {integrity: sha512-Xni35NKzjgMrwevysHTCArtLDpPvye8zV/0E4EyYn43P7/7qvQwPh9BGkHewbMulVntbigmcT7rdX3BNo9wRJg==}
    dev: true

  /tslib/2.3.0:
    resolution: {integrity: sha512-N82ooyxVNm6h1riLCoyS9e3fuJ3AMG2zIZs2Gd1ATcSFjSA23Q0fzjjZeh0jbJvWVDZ0cJT8yaNNaaXHzueNjg==}
    dev: true

  /tsutils/3.21.0_typescript@4.3.5:
    resolution: {integrity: sha512-mHKK3iUXL+3UF6xL5k0PEhKRUBKPBCv/+RkEOpjRWxxx27KKRBmmA60A9pgOUvMi8GKhRMPEmjBRPzs2W7O1OA==}
    engines: {node: '>= 6'}
    peerDependencies:
      typescript: '>=2.8.0 || >= 3.2.0-dev || >= 3.3.0-dev || >= 3.4.0-dev || >= 3.5.0-dev || >= 3.6.0-dev || >= 3.6.0-beta || >= 3.7.0-dev || >= 3.7.0-beta'
    dependencies:
      tslib: 1.14.1
      typescript: 4.3.5
    dev: true

  /tunnel-agent/0.6.0:
    resolution: {integrity: sha1-J6XeoGs2sEoKmWZ3SykIaPD8QP0=}
    dependencies:
      safe-buffer: 5.2.1
    dev: true
    optional: true

  /tunnel/0.0.6:
    resolution: {integrity: sha512-1h/Lnq9yajKY2PEbBadPXj3VxsDDu844OnaAo52UVmIzIvwwtBPIuNvkjuzBlTWpfJyUbG3ez0KSBibQkj4ojg==}
    engines: {node: '>=0.6.11 <=0.7.0 || >=0.7.3'}
    dev: true

  /tweetnacl/0.14.5:
    resolution: {integrity: sha1-WuaBd/GS1EViadEIr6k/+HQ/T2Q=}
    dev: true
    optional: true

  /type-check/0.3.2:
    resolution: {integrity: sha1-WITKtRLPHTVeP7eE8wgEsrUg23I=}
    engines: {node: '>= 0.8.0'}
    dependencies:
      prelude-ls: 1.1.2
    dev: true

  /type-check/0.4.0:
    resolution: {integrity: sha512-XleUoc9uwGXqjWwXaUTZAmzMcFZ5858QA2vvx1Ur5xIcixXIP+8LnFDgRplU30us6teqdlskFfu+ae4K79Ooew==}
    engines: {node: '>= 0.8.0'}
    dependencies:
      prelude-ls: 1.2.1
    dev: true

  /type-detect/4.0.8:
    resolution: {integrity: sha512-0fr/mIH1dlO+x7TlcMy+bIDqKPsw/70tVyeHW787goQjhmqaZe10uwLujubK9q9Lg6Fiho1KUKDYz0Z7k7g5/g==}
    engines: {node: '>=4'}
    dev: true

  /type-fest/0.16.0:
    resolution: {integrity: sha512-eaBzG6MxNzEn9kiwvtre90cXaNLkmadMWa1zQMs3XORCXNbsH/OewwbxC5ia9dCxIxnTAsSxXJaa/p5y8DlvJg==}
    engines: {node: '>=10'}

  /type-fest/0.18.1:
    resolution: {integrity: sha512-OIAYXk8+ISY+qTOwkHtKqzAuxchoMiD9Udx+FSGQDuiRR+PJKJHc2NJAXlbhkGwTt/4/nKZxELY1w3ReWOL8mw==}
    engines: {node: '>=10'}
    dev: true

  /type-fest/0.20.2:
    resolution: {integrity: sha512-Ne+eE4r0/iWnpAxD852z3A+N0Bt5RN//NjJwRd2VFHEmrywxf5vsZlh4R6lixl6B+wz/8d+maTSAkN1FIkI3LQ==}
    engines: {node: '>=10'}
    dev: true

  /type-fest/0.21.3:
    resolution: {integrity: sha512-t0rzBq87m3fVcduHDUFhKmyyX+9eo6WQjZvf51Ea/M0Q7+T374Jp1aUiyUl0GKxp8M/OETVHSDvmkyPgvX+X2w==}
    engines: {node: '>=10'}

  /type-fest/0.6.0:
    resolution: {integrity: sha512-q+MB8nYR1KDLrgr4G5yemftpMC7/QLqVndBmEEdqzmNj5dcFOO4Oo8qlwZE3ULT3+Zim1F8Kq4cBnikNhlCMlg==}
    engines: {node: '>=8'}

  /type-fest/0.7.1:
    resolution: {integrity: sha512-Ne2YiiGN8bmrmJJEuTWTLJR32nh/JdL1+PSicowtNb0WFpn59GK8/lfD61bVtzguz7b3PBt74nxpv/Pw5po5Rg==}
    engines: {node: '>=8'}
    dev: true

  /type-fest/0.8.1:
    resolution: {integrity: sha512-4dbzIzqvjtgiM5rw1k5rEHtBANKmdudhGyBEajN01fEyhaAIhsoKNy6y7+IN93IfpFtwY9iqi7kD+xwKhQsNJA==}
    engines: {node: '>=8'}

  /type-is/1.6.18:
    resolution: {integrity: sha512-TkRKr9sUTxEH8MdfuCSP7VizJyzRNMjj2J2do2Jr3Kym598JVdEksuzPQCnlFPW4ky9Q+iA+ma9BGm06XQBy8g==}
    engines: {node: '>= 0.6'}
    dependencies:
      media-typer: 0.3.0
      mime-types: 2.1.32
    dev: true

  /typedarray-to-buffer/3.1.5:
    resolution: {integrity: sha512-zdu8XMNEDepKKR+XYOXAVPtWui0ly0NtohUscw+UmaHiAWT8hrV1rr//H6V+0DvJ3OQ19S979M0laLfX8rm82Q==}
    dependencies:
      is-typedarray: 1.0.0
    dev: true

  /typescript/4.3.5:
    resolution: {integrity: sha512-DqQgihaQ9cUrskJo9kIyW/+g0Vxsk8cDtZ52a3NGh0YNTfpUSArXSohyUGnvbPazEPLu398C0UxmKSOrPumUzA==}
    engines: {node: '>=4.2.0'}
    hasBin: true
    dev: true

  /underscore/1.13.1:
    resolution: {integrity: sha512-hzSoAVtJF+3ZtiFX0VgfFPHEDRm7Y/QPjGyNo4TVdnDTdft3tr8hEkD25a1jC+TjTuE7tkHGKkhwCgs9dgBB2g==}
    dev: true

  /undici/3.3.6:
    resolution: {integrity: sha512-/j3YTZ5AobMB4ZrTY72mzM54uFUX32v0R/JRW9G2vOyF1uSKYAx+WT8dMsAcRS13TOFISv094TxIyWYk+WEPsA==}

  /unique-string/2.0.0:
    resolution: {integrity: sha512-uNaeirEPvpZWSgzwsPGtU2zVSTrn/8L5q/IexZmH0eH6SA73CmAA5U4GwORTxQAZs95TAXLNqeLoPPNO5gZfWg==}
    engines: {node: '>=8'}
    dependencies:
      crypto-random-string: 2.0.0

  /universalify/0.1.2:
    resolution: {integrity: sha512-rBJeI5CXAlmy1pV+617WB9J63U6XcazHHF2f2dbJix4XzpUF0RS3Zbj0FGIOCAva5P/d/GBOYaACQ1w+0azUkg==}
    engines: {node: '>= 4.0.0'}
    dev: true

  /unpipe/1.0.0:
    resolution: {integrity: sha1-sr9O6FFKrmFltIF4KdIbLvSZBOw=}
    engines: {node: '>= 0.8'}
    dev: true

  /untildify/4.0.0:
    resolution: {integrity: sha512-KK8xQ1mkzZeg9inewmFVDNkg3l5LUhoq9kN6iWYB/CC9YMG8HA+c1Q8HwDe6dEX7kErrEVNVBO3fWsVq5iDgtw==}
    engines: {node: '>=8'}
    dev: true

  /uri-js/4.4.1:
    resolution: {integrity: sha512-7rKUyy33Q1yc98pQ1DAmLtwX109F7TIfWlW1Ydo8Wl1ii1SeHieeh0HHfPeL2fMXK6z0s8ecKs9frCuLJvndBg==}
    dependencies:
      punycode: 2.1.1
    dev: true

  /util-deprecate/1.0.2:
    resolution: {integrity: sha1-RQ1Nyfpw3nMnYvvS1KKJgUGaDM8=}

  /utils-merge/1.0.1:
    resolution: {integrity: sha1-n5VxD1CiZ5R7LMwSR0HBAoQn5xM=}
    engines: {node: '>= 0.4.0'}
    dev: true

  /uuid/3.4.0:
    resolution: {integrity: sha512-HjSDRw6gZE5JMggctHBcjVak08+KEVhSIiDzFnT9S9aegmp85S/bReBVTb4QTFaRNptJ9kuYaNhnbNEOkbKb/A==}
    deprecated: Please upgrade  to version 7 or higher.  Older versions may use Math.random() in certain circumstances, which is known to be problematic.  See https://v8.dev/blog/math-random for details.
    hasBin: true

  /uuid/8.3.2:
    resolution: {integrity: sha512-+NYs2QeMWy+GWFOEm9xnn6HCDp0l7QBD7ml8zLUmJ+93Q5NF0NocErnwkTkXVFNiX3/fpC6afS8Dhb/gz7R7eg==}
    hasBin: true

  /v8-compile-cache/2.3.0:
    resolution: {integrity: sha512-l8lCEmLcLYZh4nbunNZvQCJc5pv7+RCwa8q/LdUx8u7lsWvPDKmpodJAJNwkAhJC//dFY48KuIEmjtd4RViDrA==}
    dev: true

  /v8-to-istanbul/8.0.0:
    resolution: {integrity: sha512-LkmXi8UUNxnCC+JlH7/fsfsKr5AU110l+SYGJimWNkWhxbN5EyeOtm1MJ0hhvqMMOhGwBj1Fp70Yv9i+hX0QAg==}
    engines: {node: '>=10.12.0'}
    dependencies:
      '@types/istanbul-lib-coverage': 2.0.3
      convert-source-map: 1.8.0
      source-map: 0.7.3
    dev: true

  /validate-npm-package-license/3.0.4:
    resolution: {integrity: sha512-DpKm2Ui/xN7/HQKCtpZxoRWBhZ9Z0kqtygG8XCgNQ8ZlDnxuQmWhj566j8fN4Cu3/JmbhsDo7fcAJq4s9h27Ew==}
    dependencies:
      spdx-correct: 3.1.1
      spdx-expression-parse: 3.0.1

  /vary/1.1.2:
    resolution: {integrity: sha1-IpnwLG3tMNSllhsLn3RSShj2NPw=}
    engines: {node: '>= 0.8'}
    dev: true

  /verror/1.10.0:
    resolution: {integrity: sha1-OhBcoXBTr1XW4nDB+CiGguGNpAA=}
    engines: {'0': node >=0.6.0}
    dependencies:
      assert-plus: 1.0.0
      core-util-is: 1.0.2
      extsprintf: 1.4.0
    dev: true

  /w3c-hr-time/1.0.2:
    resolution: {integrity: sha512-z8P5DvDNjKDoFIHK7q8r8lackT6l+jo/Ye3HOle7l9nICP9lf1Ci25fy9vHd0JOWewkIFzXIEig3TdKT7JQ5fQ==}
    dependencies:
      browser-process-hrtime: 1.0.0
    dev: true

  /w3c-xmlserializer/2.0.0:
    resolution: {integrity: sha512-4tzD0mF8iSiMiNs30BiLO3EpfGLZUT2MSX/G+o7ZywDzliWQ3OPtTZ0PTC3B3ca1UAf4cJMHB+2Bf56EriJuRA==}
    engines: {node: '>=10'}
    dependencies:
      xml-name-validator: 3.0.0
    dev: true

  /walker/1.0.7:
    resolution: {integrity: sha1-L3+bj9ENZ3JisYqITijRlhjgKPs=}
    dependencies:
      makeerror: 1.0.11
    dev: true

  /webidl-conversions/5.0.0:
    resolution: {integrity: sha512-VlZwKPCkYKxQgeSbH5EyngOmRp7Ww7I9rQLERETtf5ofd9pGeswWiOtogpEO850jziPRarreGxn5QIiTqpb2wA==}
    engines: {node: '>=8'}
    dev: true

  /webidl-conversions/6.1.0:
    resolution: {integrity: sha512-qBIvFLGiBpLjfwmYAaHPXsn+ho5xZnGvyGvsarywGNc8VyQJUMHJ8OBKGGrPER0okBeMDaan4mNBlgBROxuI8w==}
    engines: {node: '>=10.4'}
    dev: true

  /whatwg-encoding/1.0.5:
    resolution: {integrity: sha512-b5lim54JOPN9HtzvK9HFXvBma/rnfFeqsic0hSpjtDbVxR3dJKLc+KB4V6GgiGOvl7CY/KNh8rxSo9DKQrnUEw==}
    dependencies:
      iconv-lite: 0.4.24
    dev: true

  /whatwg-mimetype/2.3.0:
    resolution: {integrity: sha512-M4yMwr6mAnQz76TbJm914+gPpB/nCwvZbJU28cUD6dR004SAxDLOOSUaB1JDRqLtaOV/vi0IC5lEAGFgrjGv/g==}
    dev: true

  /whatwg-url/8.7.0:
    resolution: {integrity: sha512-gAojqb/m9Q8a5IV96E3fHJM70AzCkgt4uXYX2O7EmuyOnLrViCQlsEBmF9UQIu3/aeAIp2U17rtbpZWNntQqdg==}
    engines: {node: '>=10'}
    dependencies:
      lodash: 4.17.21
      tr46: 2.1.0
      webidl-conversions: 6.1.0
    dev: true

  /which/1.3.1:
    resolution: {integrity: sha512-HxJdYWq1MTIQbJ3nw0cqssHoTNU267KlrDuGZ1WYlxDStUtKUhOaJmh112/TZmHxxUfuJqPXSOm7tDyas0OSIQ==}
    hasBin: true
    dependencies:
      isexe: 2.0.0
    dev: true
    optional: true

  /which/2.0.2:
    resolution: {integrity: sha512-BLI3Tl1TW3Pvl70l3yq3Y64i+awpwXqsGBYWkkqMtnbXgrMD+yj7rhW0kuEDxzJaYXGjEW5ogapKNMEKNMjibA==}
    engines: {node: '>= 8'}
    hasBin: true
    dependencies:
      isexe: 2.0.0

  /wide-align/1.1.3:
    resolution: {integrity: sha512-QGkOQc8XL6Bt5PwnsExKBPuMKBxnGxWWW3fU55Xt4feHozMUhdUMaBCk290qpm/wG5u/RSKzwdAC4i51YigihA==}
    dependencies:
      string-width: 1.0.2
    dev: true

  /word-wrap/1.2.3:
    resolution: {integrity: sha512-Hz/mrNwitNRh/HUAtM/VT/5VH+ygD6DV7mYKZAtHOrbs8U7lvPS6xf7EJKMF0uW1KJCl0H701g3ZGus+muE5vQ==}
    engines: {node: '>=0.10.0'}
    dev: true

  /wrap-ansi/6.2.0:
    resolution: {integrity: sha512-r6lPcBGxZXlIcymEu7InxDMhdW0KDxpLgoFLcguasxCaJ/SOIZwINatK9KY/tf+ZrlywOKU0UDj3ATXUBfxJXA==}
    engines: {node: '>=8'}
    dependencies:
      ansi-styles: 4.3.0
      string-width: 4.2.2
      strip-ansi: 6.0.0

  /wrap-ansi/7.0.0:
    resolution: {integrity: sha512-YVGIj2kamLSTxw6NsZjoBxfSwsn0ycdesmc4p+Q21c5zPuZ1pl+NfxVdxPtdHvmNVOQ6XSYG4AUtyt/Fi7D16Q==}
    engines: {node: '>=10'}
    dependencies:
      ansi-styles: 4.3.0
      string-width: 4.2.2
      strip-ansi: 6.0.0
    dev: true

  /wrappy/1.0.2:
    resolution: {integrity: sha1-tSQ9jz7BqjXxNkYFvA0QNuMKtp8=}

  /write-file-atomic/3.0.3:
    resolution: {integrity: sha512-AvHcyZ5JnSfq3ioSyjrBkH9yW4m7Ayk8/9My/DD9onKeu/94fwrMocemO2QAJFAlnnDN+ZDS+ZjAR5ua1/PV/Q==}
    dependencies:
      imurmurhash: 0.1.4
      is-typedarray: 1.0.0
      signal-exit: 3.0.3
      typedarray-to-buffer: 3.1.5
    dev: true

  /ws/7.5.3:
    resolution: {integrity: sha512-kQ/dHIzuLrS6Je9+uv81ueZomEwH0qVYstcAQ4/Z93K8zeko9gtAbttJWzoC5ukqXY1PpoouV3+VSOqEAFt5wg==}
    engines: {node: '>=8.3.0'}
    peerDependencies:
      bufferutil: ^4.0.1
      utf-8-validate: ^5.0.2
    peerDependenciesMeta:
      bufferutil:
        optional: true
      utf-8-validate:
        optional: true
    dev: true

  /xml-name-validator/3.0.0:
    resolution: {integrity: sha512-A5CUptxDsvxKJEU3yO6DuWBSJz/qizqzJKOMIfUJHETbBw/sFaDxgd6fxm1ewUaM0jZ444Fc5vC5ROYurg/4Pw==}
    dev: true

  /xml2js/0.4.23:
    resolution: {integrity: sha512-ySPiMjM0+pLDftHgXY4By0uswI3SPKLDw/i3UXbnO8M/p28zqexCUoPmQFrYD+/1BzhGJSs2i1ERWKJAtiLrug==}
    engines: {node: '>=4.0.0'}
    dependencies:
      sax: 1.2.4
      xmlbuilder: 11.0.1
    dev: true

  /xmlbuilder/11.0.1:
    resolution: {integrity: sha512-fDlsI/kFEx7gLvbecc0/ohLG50fugQp8ryHzMTuW9vSa1GJ0XYWKnhsUx7oie3G98+r56aTQIUB4kht42R3JvA==}
    engines: {node: '>=4.0'}
    dev: true

  /xmlchars/2.2.0:
    resolution: {integrity: sha512-JZnDKK8B0RCDw84FNdDAIpZK+JuJw+s7Lz8nksI7SIuU3UXJJslUthsi+uWBUYOwPFwW7W7PRLRfUKpxjtjFCw==}
    dev: true

  /xmldom/0.6.0:
    resolution: {integrity: sha512-iAcin401y58LckRZ0TkI4k0VSM1Qg0KGSc3i8rU+xrxe19A/BN1zHyVSJY7uoutVlaTSzYyk/v5AmkewAP7jtg==}
    engines: {node: '>=10.0.0'}
    dev: true

  /xpath.js/1.1.0:
    resolution: {integrity: sha512-jg+qkfS4K8E7965sqaUl8mRngXiKb3WZGfONgE18pr03FUQiuSV6G+Ej4tS55B+rIQSFEIw3phdVAQ4pPqNWfQ==}
    engines: {node: '>=0.4.0'}
    dev: true

  /xtend/4.0.2:
    resolution: {integrity: sha512-LKYU1iAXJXUgAXn9URjiu+MWhyUXHsvfp7mcuYm9dSUKK0/CjtrUwFAxD82/mCWbtLsGjFIad0wIsod4zrTAEQ==}
    engines: {node: '>=0.4'}
    dev: true

  /y18n/5.0.8:
    resolution: {integrity: sha512-0pfFzegeDWJHJIAmTLRP2DwHjdF5s7jo9tuztdQxAhINCdvS+3nGINqPd00AphqJR/0LhANUS6/+7SCb98YOfA==}
    engines: {node: '>=10'}
    dev: true

  /yallist/3.1.1:
    resolution: {integrity: sha512-a4UGQaWPH59mOXUYnAG2ewncQS4i4F43Tv3JoAM+s2VDAmS9NsK8GpDMLrCHPksFT7h3K6TOoUNn2pb7RoXx4g==}
    dev: true

  /yallist/4.0.0:
    resolution: {integrity: sha512-3wdGidZyq5PB084XLES5TpOSRA3wjXAlIWMhum2kRcv/41Sn2emQ0dycQW4uZXLejwKvg6EsvbdlVL+FYEct7A==}

  /yaml/1.10.2:
    resolution: {integrity: sha512-r3vXyErRCYJ7wg28yvBY5VSoAF8ZvlcW9/BwUzEtUsjvX/DKs24dIkuwjtuprwJJHsbyUbLApepYTR1BN4uHrg==}
    engines: {node: '>= 6'}
    dev: true

  /yargs-parser/20.2.9:
    resolution: {integrity: sha512-y11nGElTIV+CT3Zv9t7VKl+Q3hTQoT9a1Qzezhhl6Rp21gJ/IVTW7Z3y9EWXhuUBC2Shnf+DX0antecpAwSP8w==}
    engines: {node: '>=10'}
    dev: true

  /yargs/16.2.0:
    resolution: {integrity: sha512-D1mvvtDG0L5ft/jGWkLpG1+m0eQxOfaBvTNELraWj22wSVUMWxZUvYgJYcKh6jGGIkJFhH4IZPQhR4TKpc8mBw==}
    engines: {node: '>=10'}
    dependencies:
      cliui: 7.0.4
      escalade: 3.1.1
      get-caller-file: 2.0.5
      require-directory: 2.1.1
      string-width: 4.2.2
      y18n: 5.0.8
      yargs-parser: 20.2.9
    dev: true

  /yn/3.1.1:
    resolution: {integrity: sha512-Ux4ygGWsu2c7isFWe8Yu1YluJmqVhxqK2cLXNQA5AcC3QfbGNpM7fu0Y8b/z16pXLnFxZYvWhd3fhBY9DLmC6Q==}
    engines: {node: '>=6'}
    dev: true

  /yocto-queue/0.1.0:
    resolution: {integrity: sha512-rVksvsnNCdJ/ohGc6xgPwyN8eheCxsiLM8mxuE/t/mOVqJewPuO1miLpTHQiRgTKCLexL4MeAFVagts7HmNZ2Q==}
    engines: {node: '>=10'}

  /zip-stream/3.0.1:
    resolution: {integrity: sha512-r+JdDipt93ttDjsOVPU5zaq5bAyY+3H19bDrThkvuVxC0xMQzU1PJcS6D+KrP3u96gH9XLomcHPb+2skoDjulQ==}
    engines: {node: '>= 8'}
    dependencies:
      archiver-utils: 2.1.0
      compress-commons: 3.0.0
      readable-stream: 3.6.0<|MERGE_RESOLUTION|>--- conflicted
+++ resolved
@@ -1737,20 +1737,15 @@
   /@prisma/engines-version/2.30.0-10.0210b3de5042a714f8838a59f9edcb28b11ab97d:
     resolution: {integrity: sha512-6Jt/f3jxATNfGs99SWQNr4KqyjQREqxP5vOsPONXn3kD3Ube6GsAUb1WpbqHIjokpHvRl93UgJnq6nPrYAV+4A==}
 
-<<<<<<< HEAD
-=======
   /@prisma/engines/2.30.0-10.0210b3de5042a714f8838a59f9edcb28b11ab97d:
     resolution: {integrity: sha512-LczvPD76a5tTuL+JxO6tGNVcB3Rpt8eByGqYrPVUDl9T4RyKc6DXzV77UPFrG2QLCq9tkiHa2ocJ1/ViH5s9LA==}
     requiresBuild: true
 
->>>>>>> 385b6dbf
   /@prisma/engines/2.30.0-9.a8608ff20d8774e88657834d2d58ad4c9134e5b7:
     resolution: {integrity: sha512-idhPqqEKRgFYUcD3PGJO2xj4q7oHE1G/j5bi0GVJk34hjEZ6UYm6rg3yREfQ2NRb71X1eaITUL54FJDs67i/6Q==}
     requiresBuild: true
     dev: true
 
-<<<<<<< HEAD
-=======
   /@prisma/fetch-engine/2.30.0-10.0210b3de5042a714f8838a59f9edcb28b11ab97d:
     resolution: {integrity: sha512-DODwml0z8vc+oRxKTNi5jP/vGVP7WgiInaYiH6fo8QZKCG35BERTqsRs/smRruea13M2K1tVEzWDl6QAeZ54Rg==}
     dependencies:
@@ -1774,7 +1769,6 @@
     transitivePeerDependencies:
       - supports-color
 
->>>>>>> 385b6dbf
   /@prisma/fetch-engine/2.30.0-9.a8608ff20d8774e88657834d2d58ad4c9134e5b7:
     resolution: {integrity: sha512-50s0VsebLKHKcwQ5hLeVV4oUsbijhTqUJZ88yPXVu9hgsDngog05ZmJQlMDF2pgPfHThJEkHHMQiiEwbJaPa9A==}
     dependencies:
@@ -1810,8 +1804,6 @@
       - supports-color
     dev: true
 
-<<<<<<< HEAD
-=======
   /@prisma/get-platform/2.30.0-10.0210b3de5042a714f8838a59f9edcb28b11ab97d:
     resolution: {integrity: sha512-iQKI7J3uJNFQii3Vf73HFI9HJdFiXMIYFqv7hd+gOd+pApKfCIigiH3Q8GlLbTjkrSuU8rqQmH8jOzdYP3p/Ig==}
     dependencies:
@@ -1819,7 +1811,6 @@
     transitivePeerDependencies:
       - supports-color
 
->>>>>>> 385b6dbf
   /@prisma/get-platform/2.30.0-9.a8608ff20d8774e88657834d2d58ad4c9134e5b7:
     resolution: {integrity: sha512-j1Sp6g7591hQTeZyPuyv/q+flatQCnHIZyCJX/aecbQsoay5j6KuXBQF/+C2XhyzFqBt4Ee7GF4Wmmf2bmavQQ==}
     dependencies:
@@ -1870,13 +1861,8 @@
       - supports-color
     dev: true
 
-<<<<<<< HEAD
   /@prisma/studio-pcw/0.422.0_@prisma+sdk@2.30.0-dev.17:
     resolution: {integrity: sha512-82VESX2oeh6DwggY6B9Cblaz2xeaJfj0a+LRvUJve8NDShkarhLHMFh9auO8AWa3cCN1gWxEF/DUfnLNL35BrA==}
-=======
-  /@prisma/studio-pcw/0.419.0_@prisma+sdk@2.30.0-dev.17:
-    resolution: {integrity: sha512-74YPH6COysslPnmt/qq12A4iJCgUur1fXilmmD2s71s/iJrkmZ9h5Z6BQe9LjMW9K3Byz99G7xD6vVMajYjSWA==}
->>>>>>> 385b6dbf
     peerDependencies:
       '@prisma/client': '*'
       '@prisma/sdk': '*'
@@ -1892,13 +1878,8 @@
     resolution: {integrity: sha512-VLDIsIDzklsFJB4AUyluZq9QiKQkz/nI9Hrj7Pp7Mb1rm3S0x8fsf4W3jYqibqqqz8rgg+5ztc4EjkCgpCa4sA==}
     dependencies:
       '@prisma/sdk': 2.30.0-dev.17
-<<<<<<< HEAD
       '@prisma/studio-pcw': 0.422.0_@prisma+sdk@2.30.0-dev.17
       '@prisma/studio-transports': 0.422.0
-=======
-      '@prisma/studio-pcw': 0.419.0_@prisma+sdk@2.30.0-dev.17
-      '@prisma/studio-transports': 0.419.0
->>>>>>> 385b6dbf
       '@sentry/node': 6.2.5
       checkpoint-client: 1.1.20
       cors: 2.8.5
