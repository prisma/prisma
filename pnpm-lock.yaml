--- conflicted
+++ resolved
@@ -1325,19 +1325,13 @@
     dev: false
     optional: true
 
-<<<<<<< HEAD
   /@aws-sdk/client-cognito-identity@3.395.0:
     resolution: {integrity: sha512-97cOjOzEHWaP8cmf7Q+8QwQiao3Dq+9FmeRpjoNDo0+0cT3TP6gYRqPiHYt3fcfQsk+Nmk88oFUWhz2ibW27gA==}
-=======
-  /@aws-sdk/client-cognito-identity@3.405.0:
-    resolution: {integrity: sha512-kvmNAREFQbhaZoEMQzBOYTaN7cFIOLgk2DZYYlHh2ErUYXSbvbVOBUriMRW9hRDtKLooe3ZFBLO3sWKvQE/AfA==}
->>>>>>> 84295075
     engines: {node: '>=14.0.0'}
     requiresBuild: true
     dependencies:
       '@aws-crypto/sha256-browser': 3.0.0
       '@aws-crypto/sha256-js': 3.0.0
-<<<<<<< HEAD
       '@aws-sdk/client-sts': 3.395.0
       '@aws-sdk/credential-provider-node': 3.395.0
       '@aws-sdk/middleware-host-header': 3.391.0
@@ -1369,39 +1363,6 @@
       '@smithy/util-body-length-node': 2.0.0
       '@smithy/util-defaults-mode-browser': 2.0.4
       '@smithy/util-defaults-mode-node': 2.0.4
-=======
-      '@aws-sdk/client-sts': 3.405.0
-      '@aws-sdk/credential-provider-node': 3.405.0
-      '@aws-sdk/middleware-host-header': 3.398.0
-      '@aws-sdk/middleware-logger': 3.398.0
-      '@aws-sdk/middleware-recursion-detection': 3.398.0
-      '@aws-sdk/middleware-signing': 3.398.0
-      '@aws-sdk/middleware-user-agent': 3.398.0
-      '@aws-sdk/types': 3.398.0
-      '@aws-sdk/util-endpoints': 3.398.0
-      '@aws-sdk/util-user-agent-browser': 3.398.0
-      '@aws-sdk/util-user-agent-node': 3.405.0
-      '@smithy/config-resolver': 2.0.5
-      '@smithy/fetch-http-handler': 2.0.5
-      '@smithy/hash-node': 2.0.5
-      '@smithy/invalid-dependency': 2.0.5
-      '@smithy/middleware-content-length': 2.0.5
-      '@smithy/middleware-endpoint': 2.0.5
-      '@smithy/middleware-retry': 2.0.5
-      '@smithy/middleware-serde': 2.0.5
-      '@smithy/middleware-stack': 2.0.0
-      '@smithy/node-config-provider': 2.0.7
-      '@smithy/node-http-handler': 2.0.5
-      '@smithy/protocol-http': 2.0.5
-      '@smithy/smithy-client': 2.0.5
-      '@smithy/types': 2.2.2
-      '@smithy/url-parser': 2.0.5
-      '@smithy/util-base64': 2.0.0
-      '@smithy/util-body-length-browser': 2.0.0
-      '@smithy/util-body-length-node': 2.1.0
-      '@smithy/util-defaults-mode-browser': 2.0.6
-      '@smithy/util-defaults-mode-node': 2.0.7
->>>>>>> 84295075
       '@smithy/util-retry': 2.0.0
       '@smithy/util-utf8': 2.0.0
       tslib: 2.5.0
@@ -1410,19 +1371,13 @@
     dev: false
     optional: true
 
-<<<<<<< HEAD
   /@aws-sdk/client-sso@3.395.0:
     resolution: {integrity: sha512-IEmqpZnflzFk6NTlkRpEXIcU2uBrTYl+pA5z4ZerbKclYWuxJ7MoLtLDNWgIn3mkNxvdroWgaPY1B2dkQlTe4g==}
-=======
-  /@aws-sdk/client-sso@3.405.0:
-    resolution: {integrity: sha512-z1ssydU07bDhe0tNXQwVO+rWh/iSfK48JI8s8vgpBNwH+NejMzIJ9r3AkjCiJ+LSAwlBZItUsNWwR0veIfgBiw==}
->>>>>>> 84295075
     engines: {node: '>=14.0.0'}
     requiresBuild: true
     dependencies:
       '@aws-crypto/sha256-browser': 3.0.0
       '@aws-crypto/sha256-js': 3.0.0
-<<<<<<< HEAD
       '@aws-sdk/middleware-host-header': 3.391.0
       '@aws-sdk/middleware-logger': 3.391.0
       '@aws-sdk/middleware-recursion-detection': 3.391.0
@@ -1451,36 +1406,6 @@
       '@smithy/util-body-length-node': 2.0.0
       '@smithy/util-defaults-mode-browser': 2.0.4
       '@smithy/util-defaults-mode-node': 2.0.4
-=======
-      '@aws-sdk/middleware-host-header': 3.398.0
-      '@aws-sdk/middleware-logger': 3.398.0
-      '@aws-sdk/middleware-recursion-detection': 3.398.0
-      '@aws-sdk/middleware-user-agent': 3.398.0
-      '@aws-sdk/types': 3.398.0
-      '@aws-sdk/util-endpoints': 3.398.0
-      '@aws-sdk/util-user-agent-browser': 3.398.0
-      '@aws-sdk/util-user-agent-node': 3.405.0
-      '@smithy/config-resolver': 2.0.5
-      '@smithy/fetch-http-handler': 2.0.5
-      '@smithy/hash-node': 2.0.5
-      '@smithy/invalid-dependency': 2.0.5
-      '@smithy/middleware-content-length': 2.0.5
-      '@smithy/middleware-endpoint': 2.0.5
-      '@smithy/middleware-retry': 2.0.5
-      '@smithy/middleware-serde': 2.0.5
-      '@smithy/middleware-stack': 2.0.0
-      '@smithy/node-config-provider': 2.0.7
-      '@smithy/node-http-handler': 2.0.5
-      '@smithy/protocol-http': 2.0.5
-      '@smithy/smithy-client': 2.0.5
-      '@smithy/types': 2.2.2
-      '@smithy/url-parser': 2.0.5
-      '@smithy/util-base64': 2.0.0
-      '@smithy/util-body-length-browser': 2.0.0
-      '@smithy/util-body-length-node': 2.1.0
-      '@smithy/util-defaults-mode-browser': 2.0.6
-      '@smithy/util-defaults-mode-node': 2.0.7
->>>>>>> 84295075
       '@smithy/util-retry': 2.0.0
       '@smithy/util-utf8': 2.0.0
       tslib: 2.5.0
@@ -1489,19 +1414,13 @@
     dev: false
     optional: true
 
-<<<<<<< HEAD
   /@aws-sdk/client-sts@3.395.0:
     resolution: {integrity: sha512-zWxZ+pjeP88uRN4k0Zzid6t/8Yhzg1Cv2LnrYX6kZzbS6AOTDho7fVGZgUl+cme33QZhtE8pXUvwGeJAptbhqg==}
-=======
-  /@aws-sdk/client-sts@3.405.0:
-    resolution: {integrity: sha512-asVEpda3zu5QUO5ZNNjbLBS0718IhxxyUDVrNmVTKZoOhK1pMNouGZf+l49v0Lb5cOPbUds8cxsNaInj2MvIKw==}
->>>>>>> 84295075
     engines: {node: '>=14.0.0'}
     requiresBuild: true
     dependencies:
       '@aws-crypto/sha256-browser': 3.0.0
       '@aws-crypto/sha256-js': 3.0.0
-<<<<<<< HEAD
       '@aws-sdk/credential-provider-node': 3.395.0
       '@aws-sdk/middleware-host-header': 3.391.0
       '@aws-sdk/middleware-logger': 3.391.0
@@ -1533,39 +1452,6 @@
       '@smithy/util-body-length-node': 2.0.0
       '@smithy/util-defaults-mode-browser': 2.0.4
       '@smithy/util-defaults-mode-node': 2.0.4
-=======
-      '@aws-sdk/credential-provider-node': 3.405.0
-      '@aws-sdk/middleware-host-header': 3.398.0
-      '@aws-sdk/middleware-logger': 3.398.0
-      '@aws-sdk/middleware-recursion-detection': 3.398.0
-      '@aws-sdk/middleware-sdk-sts': 3.398.0
-      '@aws-sdk/middleware-signing': 3.398.0
-      '@aws-sdk/middleware-user-agent': 3.398.0
-      '@aws-sdk/types': 3.398.0
-      '@aws-sdk/util-endpoints': 3.398.0
-      '@aws-sdk/util-user-agent-browser': 3.398.0
-      '@aws-sdk/util-user-agent-node': 3.405.0
-      '@smithy/config-resolver': 2.0.5
-      '@smithy/fetch-http-handler': 2.0.5
-      '@smithy/hash-node': 2.0.5
-      '@smithy/invalid-dependency': 2.0.5
-      '@smithy/middleware-content-length': 2.0.5
-      '@smithy/middleware-endpoint': 2.0.5
-      '@smithy/middleware-retry': 2.0.5
-      '@smithy/middleware-serde': 2.0.5
-      '@smithy/middleware-stack': 2.0.0
-      '@smithy/node-config-provider': 2.0.7
-      '@smithy/node-http-handler': 2.0.5
-      '@smithy/protocol-http': 2.0.5
-      '@smithy/smithy-client': 2.0.5
-      '@smithy/types': 2.2.2
-      '@smithy/url-parser': 2.0.5
-      '@smithy/util-base64': 2.0.0
-      '@smithy/util-body-length-browser': 2.0.0
-      '@smithy/util-body-length-node': 2.1.0
-      '@smithy/util-defaults-mode-browser': 2.0.6
-      '@smithy/util-defaults-mode-node': 2.0.7
->>>>>>> 84295075
       '@smithy/util-retry': 2.0.0
       '@smithy/util-utf8': 2.0.0
       fast-xml-parser: 4.2.5
@@ -1575,7 +1461,6 @@
     dev: false
     optional: true
 
-<<<<<<< HEAD
   /@aws-sdk/credential-provider-cognito-identity@3.395.0:
     resolution: {integrity: sha512-aRsDf4HO9ek6REmadAcY8MuwprNDHyYASFuc4YtbbmkH90jVhyz70e7PGCmDpcJZN2lLTV8tcZeWmKXcvMwq/A==}
     engines: {node: '>=14.0.0'}
@@ -1585,17 +1470,6 @@
       '@aws-sdk/types': 3.391.0
       '@smithy/property-provider': 2.0.4
       '@smithy/types': 2.2.1
-=======
-  /@aws-sdk/credential-provider-cognito-identity@3.405.0:
-    resolution: {integrity: sha512-tmu8r0kB3qHHIitQAwiziWzxoaGCv/vCh00EcabuW3x3UsKQUF71ZLuNcMOv5wqTsQw0Fmv3dKy2tzVmRm3Z5g==}
-    engines: {node: '>=14.0.0'}
-    requiresBuild: true
-    dependencies:
-      '@aws-sdk/client-cognito-identity': 3.405.0
-      '@aws-sdk/types': 3.398.0
-      '@smithy/property-provider': 2.0.5
-      '@smithy/types': 2.2.2
->>>>>>> 84295075
       tslib: 2.5.0
     transitivePeerDependencies:
       - aws-crt
@@ -1614,7 +1488,6 @@
     dev: false
     optional: true
 
-<<<<<<< HEAD
   /@aws-sdk/credential-provider-ini@3.395.0:
     resolution: {integrity: sha512-t7cWs+syJsSkj9NGdKyZ1t/+nYQyOec2nPjTtPWwKs8D7rvH3IMIgJwkvAGNzYaiIoIpXXx0wgCqys84TSEIYQ==}
     engines: {node: '>=14.0.0'}
@@ -1629,29 +1502,12 @@
       '@smithy/property-provider': 2.0.4
       '@smithy/shared-ini-file-loader': 2.0.4
       '@smithy/types': 2.2.1
-=======
-  /@aws-sdk/credential-provider-ini@3.405.0:
-    resolution: {integrity: sha512-b4TqVsM4WQM96GDVs+TYOhU2/0SnUWzz6NH55qY1y2xyF8/pZEhc0XXdpvZtQQBLGdROhXCbxhBVye8GmTpgcg==}
-    engines: {node: '>=14.0.0'}
-    requiresBuild: true
-    dependencies:
-      '@aws-sdk/credential-provider-env': 3.398.0
-      '@aws-sdk/credential-provider-process': 3.405.0
-      '@aws-sdk/credential-provider-sso': 3.405.0
-      '@aws-sdk/credential-provider-web-identity': 3.398.0
-      '@aws-sdk/types': 3.398.0
-      '@smithy/credential-provider-imds': 2.0.5
-      '@smithy/property-provider': 2.0.5
-      '@smithy/shared-ini-file-loader': 2.0.6
-      '@smithy/types': 2.2.2
->>>>>>> 84295075
       tslib: 2.5.0
     transitivePeerDependencies:
       - aws-crt
     dev: false
     optional: true
 
-<<<<<<< HEAD
   /@aws-sdk/credential-provider-node@3.395.0:
     resolution: {integrity: sha512-qJawWTYf5L7Z1Is0sSJEYc4e96Qd0HWGqluO2h9qoUNrRREZ9RSxsDq+LGxVVAYLupYFcIFtiCnA/MoBBIWhzg==}
     engines: {node: '>=14.0.0'}
@@ -1667,30 +1523,12 @@
       '@smithy/property-provider': 2.0.4
       '@smithy/shared-ini-file-loader': 2.0.4
       '@smithy/types': 2.2.1
-=======
-  /@aws-sdk/credential-provider-node@3.405.0:
-    resolution: {integrity: sha512-AMmRP09nwYsft0MXDlHIxMQe7IloWW8As0lbZmPrG7Y7mK5RDmCIwD2yMDz77Zqlv09FsYt+9+cOK2fTNhim+Q==}
-    engines: {node: '>=14.0.0'}
-    requiresBuild: true
-    dependencies:
-      '@aws-sdk/credential-provider-env': 3.398.0
-      '@aws-sdk/credential-provider-ini': 3.405.0
-      '@aws-sdk/credential-provider-process': 3.405.0
-      '@aws-sdk/credential-provider-sso': 3.405.0
-      '@aws-sdk/credential-provider-web-identity': 3.398.0
-      '@aws-sdk/types': 3.398.0
-      '@smithy/credential-provider-imds': 2.0.5
-      '@smithy/property-provider': 2.0.5
-      '@smithy/shared-ini-file-loader': 2.0.6
-      '@smithy/types': 2.2.2
->>>>>>> 84295075
       tslib: 2.5.0
     transitivePeerDependencies:
       - aws-crt
     dev: false
     optional: true
 
-<<<<<<< HEAD
   /@aws-sdk/credential-provider-process@3.391.0:
     resolution: {integrity: sha512-KMlzPlBI+hBmXDo+EoFZdLgCVRkRa9B9iEE6x0+hQQ6g9bW6HI7cDRVdceR1ZoPasSaNAZ9QOXMTIBxTpn0sPQ==}
     engines: {node: '>=14.0.0'}
@@ -1700,22 +1538,10 @@
       '@smithy/property-provider': 2.0.4
       '@smithy/shared-ini-file-loader': 2.0.4
       '@smithy/types': 2.2.1
-=======
-  /@aws-sdk/credential-provider-process@3.405.0:
-    resolution: {integrity: sha512-EqAMcUVeZAICYHHL8x5Fi5CYPgCo9UCE7ScWmU5Sa2wAFY4XLyQ1mMxX3lKGYx9lBxWk3dqnhmvlcqdzN7AjyQ==}
-    engines: {node: '>=14.0.0'}
-    requiresBuild: true
-    dependencies:
-      '@aws-sdk/types': 3.398.0
-      '@smithy/property-provider': 2.0.5
-      '@smithy/shared-ini-file-loader': 2.0.6
-      '@smithy/types': 2.2.2
->>>>>>> 84295075
       tslib: 2.5.0
     dev: false
     optional: true
 
-<<<<<<< HEAD
   /@aws-sdk/credential-provider-sso@3.395.0:
     resolution: {integrity: sha512-wAoHG9XqO0L8TvJv4cjwN/2XkYskp0cbnupKKTJm+D29MYcctKEtL0aYOHxaNN2ECAYxIFIQDdlo62GKb3nJ5Q==}
     engines: {node: '>=14.0.0'}
@@ -1727,19 +1553,6 @@
       '@smithy/property-provider': 2.0.4
       '@smithy/shared-ini-file-loader': 2.0.4
       '@smithy/types': 2.2.1
-=======
-  /@aws-sdk/credential-provider-sso@3.405.0:
-    resolution: {integrity: sha512-fXqSgQHz7qcmIWMVguwSMSjqFkVfN2+XiNgiskcmeYiCS7mIGAgUnKABZc9Ds2+YW9ATYiY0BOD5aWxc8TX5fA==}
-    engines: {node: '>=14.0.0'}
-    requiresBuild: true
-    dependencies:
-      '@aws-sdk/client-sso': 3.405.0
-      '@aws-sdk/token-providers': 3.405.0
-      '@aws-sdk/types': 3.398.0
-      '@smithy/property-provider': 2.0.5
-      '@smithy/shared-ini-file-loader': 2.0.6
-      '@smithy/types': 2.2.2
->>>>>>> 84295075
       tslib: 2.5.0
     transitivePeerDependencies:
       - aws-crt
@@ -1758,7 +1571,6 @@
     dev: false
     optional: true
 
-<<<<<<< HEAD
   /@aws-sdk/credential-providers@3.395.0:
     resolution: {integrity: sha512-V4oYeXdjjgdQGGYqIXbA1XbnHvAJWni5caEq0zWJdIm9f0JCOQUZBCq5Gkv0ptiUc+GP8U+nzAmweTmYYOMVmg==}
     engines: {node: '>=14.0.0'}
@@ -1778,27 +1590,6 @@
       '@smithy/credential-provider-imds': 2.0.4
       '@smithy/property-provider': 2.0.4
       '@smithy/types': 2.2.1
-=======
-  /@aws-sdk/credential-providers@3.405.0:
-    resolution: {integrity: sha512-332QZ2Wrr5gfFUGPLwITcjhxnBD4y94fxKg7qerSBq7fjjIkl/OjnchZf5ReePrjpglxs6hgLdGrPYIYPC4Hhw==}
-    engines: {node: '>=14.0.0'}
-    requiresBuild: true
-    dependencies:
-      '@aws-sdk/client-cognito-identity': 3.405.0
-      '@aws-sdk/client-sso': 3.405.0
-      '@aws-sdk/client-sts': 3.405.0
-      '@aws-sdk/credential-provider-cognito-identity': 3.405.0
-      '@aws-sdk/credential-provider-env': 3.398.0
-      '@aws-sdk/credential-provider-ini': 3.405.0
-      '@aws-sdk/credential-provider-node': 3.405.0
-      '@aws-sdk/credential-provider-process': 3.405.0
-      '@aws-sdk/credential-provider-sso': 3.405.0
-      '@aws-sdk/credential-provider-web-identity': 3.398.0
-      '@aws-sdk/types': 3.398.0
-      '@smithy/credential-provider-imds': 2.0.5
-      '@smithy/property-provider': 2.0.5
-      '@smithy/types': 2.2.2
->>>>>>> 84295075
       tslib: 2.5.0
     transitivePeerDependencies:
       - aws-crt
@@ -1880,19 +1671,13 @@
     dev: false
     optional: true
 
-<<<<<<< HEAD
   /@aws-sdk/token-providers@3.391.0:
     resolution: {integrity: sha512-kgfArsKLDJE71qQjfXiHiM5cZqgDHlMsqEx35+A65GmTWJaS1PGDqu3ZvVVU8E5mxnCCLw7vho21fsjvH6TBpg==}
-=======
-  /@aws-sdk/token-providers@3.405.0:
-    resolution: {integrity: sha512-rVzC7ptf7TlV84M9w+Ds9isio1EY7bs1MRFv/6lmYstsyTri+DaZG10TwXSGfzIMwB0yVh11niCxO9wSjQ36zg==}
->>>>>>> 84295075
     engines: {node: '>=14.0.0'}
     requiresBuild: true
     dependencies:
       '@aws-crypto/sha256-browser': 3.0.0
       '@aws-crypto/sha256-js': 3.0.0
-<<<<<<< HEAD
       '@aws-sdk/middleware-host-header': 3.391.0
       '@aws-sdk/middleware-logger': 3.391.0
       '@aws-sdk/middleware-recursion-detection': 3.391.0
@@ -1923,38 +1708,6 @@
       '@smithy/util-body-length-node': 2.0.0
       '@smithy/util-defaults-mode-browser': 2.0.4
       '@smithy/util-defaults-mode-node': 2.0.4
-=======
-      '@aws-sdk/middleware-host-header': 3.398.0
-      '@aws-sdk/middleware-logger': 3.398.0
-      '@aws-sdk/middleware-recursion-detection': 3.398.0
-      '@aws-sdk/middleware-user-agent': 3.398.0
-      '@aws-sdk/types': 3.398.0
-      '@aws-sdk/util-endpoints': 3.398.0
-      '@aws-sdk/util-user-agent-browser': 3.398.0
-      '@aws-sdk/util-user-agent-node': 3.405.0
-      '@smithy/config-resolver': 2.0.5
-      '@smithy/fetch-http-handler': 2.0.5
-      '@smithy/hash-node': 2.0.5
-      '@smithy/invalid-dependency': 2.0.5
-      '@smithy/middleware-content-length': 2.0.5
-      '@smithy/middleware-endpoint': 2.0.5
-      '@smithy/middleware-retry': 2.0.5
-      '@smithy/middleware-serde': 2.0.5
-      '@smithy/middleware-stack': 2.0.0
-      '@smithy/node-config-provider': 2.0.7
-      '@smithy/node-http-handler': 2.0.5
-      '@smithy/property-provider': 2.0.5
-      '@smithy/protocol-http': 2.0.5
-      '@smithy/shared-ini-file-loader': 2.0.6
-      '@smithy/smithy-client': 2.0.5
-      '@smithy/types': 2.2.2
-      '@smithy/url-parser': 2.0.5
-      '@smithy/util-base64': 2.0.0
-      '@smithy/util-body-length-browser': 2.0.0
-      '@smithy/util-body-length-node': 2.1.0
-      '@smithy/util-defaults-mode-browser': 2.0.6
-      '@smithy/util-defaults-mode-node': 2.0.7
->>>>>>> 84295075
       '@smithy/util-retry': 2.0.0
       '@smithy/util-utf8': 2.0.0
       tslib: 2.5.0
@@ -2003,13 +1756,8 @@
     dev: false
     optional: true
 
-<<<<<<< HEAD
   /@aws-sdk/util-user-agent-node@3.391.0:
     resolution: {integrity: sha512-PVvAK/Lf4BdB1eJIZtyFpGSslGQwKpYt9/hKs5NlR+qxBMXU9T0DnTqH4GiXZaazvXr7OUVWitIF2b7iKBMTow==}
-=======
-  /@aws-sdk/util-user-agent-node@3.405.0:
-    resolution: {integrity: sha512-6Ssld7aalKCnW6lSGfiiWpqwo2L+AmYq2oV3P9yYAo9ZL+Q78dXquabwj3uq3plJ4l2xE4Gfcf2FJ/1PZpqDvQ==}
->>>>>>> 84295075
     engines: {node: '>=14.0.0'}
     requiresBuild: true
     peerDependencies:
@@ -2018,15 +1766,9 @@
       aws-crt:
         optional: true
     dependencies:
-<<<<<<< HEAD
       '@aws-sdk/types': 3.391.0
       '@smithy/node-config-provider': 2.0.4
       '@smithy/types': 2.2.1
-=======
-      '@aws-sdk/types': 3.398.0
-      '@smithy/node-config-provider': 2.0.7
-      '@smithy/types': 2.2.2
->>>>>>> 84295075
       tslib: 2.5.0
     dev: false
     optional: true
@@ -3873,26 +3615,8 @@
     dev: false
     optional: true
 
-<<<<<<< HEAD
   /@smithy/eventstream-codec@2.0.4:
     resolution: {integrity: sha512-DkVLcQjhOxPj/4pf2hNj2kvOeoLczirHe57g7czMNJCUBvg9cpU9hNgqS37Y5sjdEtMSa2oTyCS5oeHZtKgoIw==}
-=======
-  /@smithy/credential-provider-imds@2.0.7:
-    resolution: {integrity: sha512-XivkZj/pipzpQPxgleE1odwJQ6oDsVViB4VUO/HRDI4EdEfZjud44USupOUOa/xOjS39/75DYB4zgTbyV+totw==}
-    engines: {node: '>=14.0.0'}
-    requiresBuild: true
-    dependencies:
-      '@smithy/node-config-provider': 2.0.7
-      '@smithy/property-provider': 2.0.6
-      '@smithy/types': 2.2.2
-      '@smithy/url-parser': 2.0.5
-      tslib: 2.5.0
-    dev: false
-    optional: true
-
-  /@smithy/eventstream-codec@2.0.5:
-    resolution: {integrity: sha512-iqR6OuOV3zbQK8uVs9o+9AxhVk8kW9NAxA71nugwUB+kTY9C35pUd0A5/m4PRT0Y0oIW7W4kgnSR3fdYXQjECw==}
->>>>>>> 84295075
     requiresBuild: true
     dependencies:
       '@aws-crypto/crc32': 3.0.0
@@ -4007,27 +3731,9 @@
     engines: {node: '>=14.0.0'}
     requiresBuild: true
     dependencies:
-<<<<<<< HEAD
       '@smithy/property-provider': 2.0.4
       '@smithy/shared-ini-file-loader': 2.0.4
       '@smithy/types': 2.2.1
-=======
-      '@smithy/property-provider': 2.0.5
-      '@smithy/shared-ini-file-loader': 2.0.6
-      '@smithy/types': 2.2.2
-      tslib: 2.5.0
-    dev: false
-    optional: true
-
-  /@smithy/node-config-provider@2.0.7:
-    resolution: {integrity: sha512-GuLxhnf0aVQsfQp4ZWaM1TRCIndpQjAswyFcmDFRNf4yFqpxpLPDeV540+O0Z21Hmu3deoQm/dCPXbVn90PYzg==}
-    engines: {node: '>=14.0.0'}
-    requiresBuild: true
-    dependencies:
-      '@smithy/property-provider': 2.0.6
-      '@smithy/shared-ini-file-loader': 2.0.6
-      '@smithy/types': 2.2.2
->>>>>>> 84295075
       tslib: 2.5.0
     dev: false
     optional: true
@@ -4055,23 +3761,8 @@
     dev: false
     optional: true
 
-<<<<<<< HEAD
   /@smithy/protocol-http@2.0.4:
     resolution: {integrity: sha512-I1vCZ/m1U424gA9TXkL/pJ3HlRfujY8+Oj3GfDWcrNiWVmAeyx3CTvXw+yMHp2X01BOOu5fnyAa6JwAn1O+txA==}
-=======
-  /@smithy/property-provider@2.0.6:
-    resolution: {integrity: sha512-CVem6ZkkWxbTnhjDLyLESY0oLA6IUZYtdqrCpGQKUXaFBOuc/izjm7fIFGBxEbjZ1EGcH9hHxrjqX36RWULNRg==}
-    engines: {node: '>=14.0.0'}
-    requiresBuild: true
-    dependencies:
-      '@smithy/types': 2.2.2
-      tslib: 2.5.0
-    dev: false
-    optional: true
-
-  /@smithy/protocol-http@2.0.5:
-    resolution: {integrity: sha512-d2hhHj34mA2V86doiDfrsy2fNTnUOowGaf9hKb0hIPHqvcnShU4/OSc4Uf1FwHkAdYF3cFXTrj5VGUYbEuvMdw==}
->>>>>>> 84295075
     engines: {node: '>=14.0.0'}
     requiresBuild: true
     dependencies:
@@ -4108,13 +3799,8 @@
     dev: false
     optional: true
 
-<<<<<<< HEAD
   /@smithy/shared-ini-file-loader@2.0.4:
     resolution: {integrity: sha512-091yneupXnSqvAU+vLG7h0g4QRRO6TjulpECXYVU6yW/LiNp7QE533DBpaphmbtI6tTC4EfGrhn35gTa0w+GQg==}
-=======
-  /@smithy/shared-ini-file-loader@2.0.6:
-    resolution: {integrity: sha512-NO6dHqho6APbVR0DxPtYoL4KXBqUeSM3Slsd103MOgL50YbzzsQmMLtDMZ87W8MlvvCN0tuiq+OrAO/rM7hTQg==}
->>>>>>> 84295075
     engines: {node: '>=14.0.0'}
     requiresBuild: true
     dependencies:
@@ -4216,7 +3902,6 @@
     dev: false
     optional: true
 
-<<<<<<< HEAD
   /@smithy/util-defaults-mode-browser@2.0.4:
     resolution: {integrity: sha512-wGdnPt4Ng72duUd97HrlqVkq6DKVB/yjaGkSg5n3uuQKzzHjoi3OdjXGumD/VYPHz0dYd7wpLNG2CnMm/nfDrg==}
     engines: {node: '>= 10.0.0'}
@@ -4224,21 +3909,11 @@
     dependencies:
       '@smithy/property-provider': 2.0.4
       '@smithy/types': 2.2.1
-=======
-  /@smithy/util-defaults-mode-browser@2.0.6:
-    resolution: {integrity: sha512-h8xyKTZIIom62DN4xbPUmL+RL1deZcK1qJGmCr4c2yXjOrs5/iZ1VtQQcl+xP78620ga/565AikZE1sktdg2yA==}
-    engines: {node: '>= 10.0.0'}
-    requiresBuild: true
-    dependencies:
-      '@smithy/property-provider': 2.0.6
-      '@smithy/types': 2.2.2
->>>>>>> 84295075
       bowser: 2.11.0
       tslib: 2.5.0
     dev: false
     optional: true
 
-<<<<<<< HEAD
   /@smithy/util-defaults-mode-node@2.0.4:
     resolution: {integrity: sha512-QMkNcV6x52BeeeIvhvow6UmOu7nP7DXQljY6DKOP/aAokrli53IWTP/kUTd9B0Mp9tbW3WC10O6zaM69xiMNYw==}
     engines: {node: '>= 10.0.0'}
@@ -4249,18 +3924,6 @@
       '@smithy/node-config-provider': 2.0.4
       '@smithy/property-provider': 2.0.4
       '@smithy/types': 2.2.1
-=======
-  /@smithy/util-defaults-mode-node@2.0.7:
-    resolution: {integrity: sha512-2C1YfmYJj9bpM/cRAgQppYNzPd8gDEXZ5XIVDuEQg3TmmIiinZaFf/HsHYo9NK/PMy5oawJVdIuR7SVriIo1AQ==}
-    engines: {node: '>= 10.0.0'}
-    requiresBuild: true
-    dependencies:
-      '@smithy/config-resolver': 2.0.5
-      '@smithy/credential-provider-imds': 2.0.7
-      '@smithy/node-config-provider': 2.0.7
-      '@smithy/property-provider': 2.0.6
-      '@smithy/types': 2.2.2
->>>>>>> 84295075
       tslib: 2.5.0
     dev: false
     optional: true
@@ -10634,11 +10297,7 @@
       mongodb-connection-string-url: 2.6.0
       socks: 2.7.1
     optionalDependencies:
-<<<<<<< HEAD
       '@aws-sdk/credential-providers': 3.395.0
-=======
-      '@aws-sdk/credential-providers': 3.405.0
->>>>>>> 84295075
       '@mongodb-js/saslprep': 1.1.0
     transitivePeerDependencies:
       - aws-crt
