lockfileVersion: 5.3

importers:

  .:
    specifiers:
      '@sindresorhus/slugify': 1.1.2
      '@slack/webhook': 6.0.0
      '@types/benchmark': 2.1.1
      '@types/glob': 7.2.0
      '@types/graphviz': 0.0.34
      '@types/node': 14.18.12
      '@types/redis': 2.8.32
      '@types/resolve': 1.20.1
      '@typescript-eslint/eslint-plugin': 5.9.0
      '@typescript-eslint/parser': 5.9.0
      arg: 5.0.1
      batching-toposort: 1.2.0
      buffer: 6.0.3
      chalk: 4.1.2
      chokidar: 3.5.2
      esbuild: 0.13.14
      esbuild-register: 3.3.1
      eslint: 8.6.0
      eslint-config-prettier: 8.3.0
      eslint-plugin-eslint-comments: 3.2.0
      eslint-plugin-import: 2.25.4
      eslint-plugin-jest: 26.0.0
      eslint-plugin-prettier: 4.0.0
      eslint-plugin-simple-import-sort: 7.0.0
      eventemitter3: 4.0.7
      execa: 5.1.1
      glob: 7.2.0
      globby: 11.0.4
      graphviz-mit: 0.0.9
      husky: 7.0.4
      is-ci: 3.0.1
      jest-junit: 13.0.0
      lint-staged: 12.3.4
      node-fetch: 2.6.7
      p-map: 4.0.0
      p-reduce: 2.1.0
      p-retry: 4.6.1
      path-browserify: 1.0.1
      prettier: 2.5.1
      redis: 3.1.2
      redis-lock: 0.1.4
      regenerator-runtime: 0.13.9
      resolve: 1.21.0
      safe-buffer: 5.2.1
      semver: 7.3.5
      spdx-exceptions: 2.3.0
      spdx-license-ids: 3.0.11
      staged-git-files: 1.2.0
      ts-node: 10.4.0
      ts-toolbelt: 9.6.0
      tty-browserify: 0.0.1
      typescript: 4.5.4
      util: 0.12.4
    devDependencies:
      '@sindresorhus/slugify': 1.1.2
      '@slack/webhook': 6.0.0
      '@types/benchmark': 2.1.1
      '@types/glob': 7.2.0
      '@types/graphviz': 0.0.34
      '@types/node': 14.18.12
      '@types/redis': 2.8.32
      '@types/resolve': 1.20.1
      '@typescript-eslint/eslint-plugin': 5.9.0_bd2fd93dbcc607ad2f21b784bccfe0c8
      '@typescript-eslint/parser': 5.9.0_eslint@8.6.0+typescript@4.5.4
      arg: 5.0.1
      batching-toposort: 1.2.0
      buffer: 6.0.3
      chalk: 4.1.2
      chokidar: 3.5.2
      esbuild: 0.13.14
      esbuild-register: 3.3.1_esbuild@0.13.14
      eslint: 8.6.0
      eslint-config-prettier: 8.3.0_eslint@8.6.0
      eslint-plugin-eslint-comments: 3.2.0_eslint@8.6.0
      eslint-plugin-import: 2.25.4_eslint@8.6.0
      eslint-plugin-jest: 26.0.0_50718c277c711d46fdc0916b9b606e5d
      eslint-plugin-prettier: 4.0.0_1c588f61426b1faf18812943f1678311
      eslint-plugin-simple-import-sort: 7.0.0_eslint@8.6.0
      eventemitter3: 4.0.7
      execa: 5.1.1
      glob: 7.2.0
      globby: 11.0.4
      graphviz-mit: 0.0.9
      husky: 7.0.4
      is-ci: 3.0.1
      jest-junit: 13.0.0
      lint-staged: 12.3.4
      node-fetch: 2.6.7
      p-map: 4.0.0
      p-reduce: 2.1.0
      p-retry: 4.6.1
      path-browserify: 1.0.1
      prettier: 2.5.1
      redis: 3.1.2
      redis-lock: 0.1.4
      regenerator-runtime: 0.13.9
      resolve: 1.21.0
      safe-buffer: 5.2.1
      semver: 7.3.5
      spdx-exceptions: 2.3.0
      spdx-license-ids: 3.0.11
      staged-git-files: 1.2.0
      ts-node: 10.4.0_b575a4ed8d8a14db25cb9540c04f64f6
      ts-toolbelt: 9.6.0
      tty-browserify: 0.0.1
      typescript: 4.5.4
      util: 0.12.4

  packages/cli:
    specifiers:
      '@prisma/client': workspace:*
      '@prisma/debug': workspace:*
      '@prisma/engines': 3.12.0-16.f2e63a76e8eed99d99f0eb65596c7677b70a1e77
      '@prisma/fetch-engine': 3.12.0-16.f2e63a76e8eed99d99f0eb65596c7677b70a1e77
      '@prisma/generator-helper': workspace:*
      '@prisma/get-platform': 3.12.0-16.f2e63a76e8eed99d99f0eb65596c7677b70a1e77
      '@prisma/migrate': workspace:*
      '@prisma/sdk': workspace:*
      '@prisma/studio': 0.458.0
      '@prisma/studio-server': 0.458.0
      '@swc/core': 1.2.141
      '@swc/jest': 0.2.17
      '@types/debug': 4.1.7
      '@types/fs-extra': 9.0.13
      '@types/jest': 27.4.1
      '@types/rimraf': 3.0.2
      '@types/ws': 8.5.3
      chalk: 4.1.2
      checkpoint-client: 1.1.21
      debug: 4.3.3
      dotenv: 16.0.0
      esbuild: 0.13.14
      execa: 5.1.1
      fast-deep-equal: 3.1.3
      fs-extra: 10.0.0
      fs-jetpack: 4.3.0
      get-port: 5.1.1
      global-dirs: 3.0.0
      is-installed-globally: 0.4.0
      jest: 27.5.1
      jest-junit: 13.0.0
      line-replace: 2.0.1
      log-update: 4.0.0
      make-dir: 3.1.0
      node-fetch: 2.6.7
      open: 7.4.2
      pkg-up: 3.1.0
      replace-string: 3.1.0
      resolve-pkg: 2.0.0
      rimraf: 3.0.2
      strip-ansi: 6.0.1
      tempy: 1.0.1
      typescript: 4.5.4
    dependencies:
      '@prisma/engines': 3.12.0-16.f2e63a76e8eed99d99f0eb65596c7677b70a1e77
    devDependencies:
      '@prisma/client': link:../client
      '@prisma/debug': link:../debug
      '@prisma/fetch-engine': 3.12.0-16.f2e63a76e8eed99d99f0eb65596c7677b70a1e77
      '@prisma/generator-helper': link:../generator-helper
      '@prisma/get-platform': 3.12.0-16.f2e63a76e8eed99d99f0eb65596c7677b70a1e77
      '@prisma/migrate': link:../migrate
      '@prisma/sdk': link:../sdk
      '@prisma/studio': 0.458.0
      '@prisma/studio-server': 0.458.0
      '@swc/core': 1.2.141
      '@swc/jest': 0.2.17_@swc+core@1.2.141
      '@types/debug': 4.1.7
      '@types/fs-extra': 9.0.13
      '@types/jest': 27.4.1
      '@types/rimraf': 3.0.2
      '@types/ws': 8.5.3
      chalk: 4.1.2
      checkpoint-client: 1.1.21
      debug: 4.3.3
      dotenv: 16.0.0
      esbuild: 0.13.14
      execa: 5.1.1
      fast-deep-equal: 3.1.3
      fs-extra: 10.0.0
      fs-jetpack: 4.3.0
      get-port: 5.1.1
      global-dirs: 3.0.0
      is-installed-globally: 0.4.0
      jest: 27.5.1_ts-node@10.4.0
      jest-junit: 13.0.0
      line-replace: 2.0.1
      log-update: 4.0.0
      make-dir: 3.1.0
      node-fetch: 2.6.7
      open: 7.4.2
      pkg-up: 3.1.0
      replace-string: 3.1.0
      resolve-pkg: 2.0.0
      rimraf: 3.0.2
      strip-ansi: 6.0.1
      tempy: 1.0.1
      typescript: 4.5.4

  packages/client:
    specifiers:
      '@microsoft/api-extractor': 7.19.3
      '@opentelemetry/api': 1.0.3
      '@prisma/debug': workspace:*
      '@prisma/engine-core': workspace:*
      '@prisma/engines': 3.12.0-16.f2e63a76e8eed99d99f0eb65596c7677b70a1e77
      '@prisma/engines-version': 3.12.0-16.f2e63a76e8eed99d99f0eb65596c7677b70a1e77
      '@prisma/fetch-engine': 3.12.0-16.f2e63a76e8eed99d99f0eb65596c7677b70a1e77
      '@prisma/generator-helper': workspace:*
      '@prisma/get-platform': 3.12.0-16.f2e63a76e8eed99d99f0eb65596c7677b70a1e77
      '@prisma/migrate': workspace:*
      '@prisma/sdk': workspace:*
      '@timsuchanek/copy': 1.4.5
      '@types/debug': 4.1.7
      '@types/jest': 27.4.1
      '@types/js-levenshtein': 1.1.1
      '@types/mssql': 7.1.5
      '@types/node': 12.20.47
      '@types/pg': 8.6.5
      arg: 5.0.1
      benchmark: 2.1.4
      chalk: 4.1.2
      decimal.js: 10.3.1
      esbuild: 0.13.14
      execa: 5.1.1
      flat-map-polyfill: 0.3.8
      fs-monkey: 1.0.3
      get-own-enumerable-property-symbols: 3.0.2
      indent-string: 4.0.0
      is-obj: 2.0.0
      is-regexp: 2.1.0
      jest: 27.5.1
      jest-junit: 13.0.0
      js-levenshtein: 1.1.6
      klona: 2.0.5
      lz-string: 1.4.4
      make-dir: 3.1.0
      mariadb: 3.0.0
      mssql: 8.0.1
      pg: 8.7.1
      pkg-up: 3.1.0
      pluralize: 8.0.0
      replace-string: 3.1.0
      rimraf: 3.0.2
      sort-keys: 4.2.0
      source-map-support: 0.5.21
      sql-template-tag: 4.0.0
      stacktrace-parser: 0.1.10
      strip-ansi: 6.0.1
      strip-indent: 3.0.0
      ts-jest: 27.1.3
      ts-node: 10.4.0
      tsd: 0.19.1
      typescript: 4.5.4
    dependencies:
      '@prisma/engines-version': 3.12.0-16.f2e63a76e8eed99d99f0eb65596c7677b70a1e77
    devDependencies:
      '@microsoft/api-extractor': 7.19.3
      '@opentelemetry/api': 1.0.3
      '@prisma/debug': link:../debug
      '@prisma/engine-core': link:../engine-core
      '@prisma/engines': 3.12.0-16.f2e63a76e8eed99d99f0eb65596c7677b70a1e77
      '@prisma/fetch-engine': 3.12.0-16.f2e63a76e8eed99d99f0eb65596c7677b70a1e77
      '@prisma/generator-helper': link:../generator-helper
      '@prisma/get-platform': 3.12.0-16.f2e63a76e8eed99d99f0eb65596c7677b70a1e77
      '@prisma/migrate': link:../migrate
      '@prisma/sdk': link:../sdk
      '@timsuchanek/copy': 1.4.5
      '@types/debug': 4.1.7
      '@types/jest': 27.4.1
      '@types/js-levenshtein': 1.1.1
      '@types/mssql': 7.1.5
      '@types/node': 12.20.47
      '@types/pg': 8.6.5
      arg: 5.0.1
      benchmark: 2.1.4
      chalk: 4.1.2
      decimal.js: 10.3.1
      esbuild: 0.13.14
      execa: 5.1.1
      flat-map-polyfill: 0.3.8
      fs-monkey: 1.0.3
      get-own-enumerable-property-symbols: 3.0.2
      indent-string: 4.0.0
      is-obj: 2.0.0
      is-regexp: 2.1.0
      jest: 27.5.1_ts-node@10.4.0
      jest-junit: 13.0.0
      js-levenshtein: 1.1.6
      klona: 2.0.5
      lz-string: 1.4.4
      make-dir: 3.1.0
      mariadb: 3.0.0
      mssql: 8.0.1
      pg: 8.7.1
      pkg-up: 3.1.0
      pluralize: 8.0.0
      replace-string: 3.1.0
      rimraf: 3.0.2
      sort-keys: 4.2.0
      source-map-support: 0.5.21
      sql-template-tag: 4.0.0
      stacktrace-parser: 0.1.10
      strip-ansi: 6.0.1
      strip-indent: 3.0.0
      ts-jest: 27.1.3_78f71c585925c0b28fff5bb303a854b3
      ts-node: 10.4.0_7b0dfbb3f059e21b66ca1381a90df8cf
      tsd: 0.19.1
      typescript: 4.5.4

  packages/debug:
    specifiers:
      '@types/debug': 4.1.7
      '@types/jest': 27.4.1
      '@types/node': 12.20.47
      esbuild: 0.13.14
      jest: 27.5.1
      jest-junit: 13.0.0
      ms: 2.1.3
      strip-ansi: 6.0.1
      ts-jest: 27.1.3
      typescript: 4.5.4
    dependencies:
      '@types/debug': 4.1.7
      ms: 2.1.3
      strip-ansi: 6.0.1
    devDependencies:
      '@types/jest': 27.4.1
      '@types/node': 12.20.47
      esbuild: 0.13.14
      jest: 27.5.1_ts-node@10.4.0
      jest-junit: 13.0.0
      ts-jest: 27.1.3_78f71c585925c0b28fff5bb303a854b3
      typescript: 4.5.4

  packages/engine-core:
    specifiers:
      '@prisma/debug': workspace:*
      '@prisma/engines': 3.12.0-16.f2e63a76e8eed99d99f0eb65596c7677b70a1e77
      '@prisma/generator-helper': workspace:*
<<<<<<< HEAD
      '@prisma/get-platform': 3.8.0-31.9ca223420d3b050064a6f4fd76240a96b14d3908
      '@types/jest': 27.4.0
      '@types/node': 16.6.2
      '@typescript-eslint/eslint-plugin': 5.9.0
      '@typescript-eslint/parser': 5.9.0
=======
      '@prisma/get-platform': 3.12.0-16.f2e63a76e8eed99d99f0eb65596c7677b70a1e77
      '@swc/core': 1.2.141
      '@swc/jest': 0.2.17
      '@types/jest': 27.4.1
      '@types/node': 12.20.47
>>>>>>> 6797519f
      chalk: 4.1.2
      esbuild: 0.13.14
      execa: 5.1.1
      get-stream: 6.0.1
      indent-string: 4.0.0
      jest: 27.5.1
      jest-junit: 13.0.0
      new-github-issue-url: 0.2.1
      p-retry: 4.6.1
      strip-ansi: 6.0.1
      terminal-link: 2.1.1
      typescript: 4.5.4
      undici: 4.12.1
    dependencies:
      '@prisma/debug': link:../debug
      '@prisma/engines': 3.12.0-16.f2e63a76e8eed99d99f0eb65596c7677b70a1e77
      '@prisma/generator-helper': link:../generator-helper
      '@prisma/get-platform': 3.12.0-16.f2e63a76e8eed99d99f0eb65596c7677b70a1e77
      chalk: 4.1.2
      execa: 5.1.1
      get-stream: 6.0.1
      indent-string: 4.0.0
      new-github-issue-url: 0.2.1
      p-retry: 4.6.1
      strip-ansi: 6.0.1
      terminal-link: 2.1.1
      undici: 4.12.1
    devDependencies:
<<<<<<< HEAD
      '@types/jest': 27.4.0
      '@types/node': 16.6.2
      '@typescript-eslint/eslint-plugin': 5.9.0_bd2fd93dbcc607ad2f21b784bccfe0c8
      '@typescript-eslint/parser': 5.9.0_eslint@8.6.0+typescript@4.5.4
=======
      '@swc/core': 1.2.141
      '@swc/jest': 0.2.17_@swc+core@1.2.141
      '@types/jest': 27.4.1
      '@types/node': 12.20.47
>>>>>>> 6797519f
      esbuild: 0.13.14
      jest: 27.5.1_ts-node@10.4.0
      jest-junit: 13.0.0
      typescript: 4.5.4

  packages/generator-helper:
    specifiers:
      '@prisma/debug': workspace:*
      '@swc/core': 1.2.141
      '@swc/jest': 0.2.17
      '@types/cross-spawn': 6.0.2
      '@types/jest': 27.4.1
      '@types/node': 12.20.47
      chalk: 4.1.2
      cross-spawn: 7.0.3
      esbuild: 0.13.14
      jest: 27.5.1
      jest-junit: 13.0.0
      ts-node: 10.4.0
      typescript: 4.5.4
    dependencies:
      '@prisma/debug': link:../debug
      '@types/cross-spawn': 6.0.2
      chalk: 4.1.2
      cross-spawn: 7.0.3
    devDependencies:
      '@swc/core': 1.2.141
      '@swc/jest': 0.2.17_@swc+core@1.2.141
      '@types/jest': 27.4.1
      '@types/node': 12.20.47
      esbuild: 0.13.14
      jest: 27.5.1_ts-node@10.4.0
      jest-junit: 13.0.0
      ts-node: 10.4.0_82274b92ec7bae91027ffd577a5efb53
      typescript: 4.5.4

  packages/integration-tests:
    specifiers:
      '@prisma/sdk': workspace:*
      '@sindresorhus/slugify': 1.1.2
      '@swc/core': 1.2.141
      '@swc/jest': 0.2.17
      '@types/jest': 27.4.1
      '@types/mssql': 7.1.5
      '@types/node': 12.20.47
      '@types/pg': 8.6.5
      '@types/sqlite3': 3.1.8
      decimal.js: 10.3.1
      esbuild: 0.13.14
      execa: 5.1.1
      fs-jetpack: 4.3.0
      jest: 27.5.1
      jest-junit: 13.0.0
      mariadb: 3.0.0
      mssql: 8.0.1
      pg: 8.7.1
      replace-string: 3.1.0
      sqlite-async: 1.1.2
      string-hash: 1.1.3
      strip-ansi: 6.0.1
      tempy: 1.0.1
      ts-node: 10.4.0
      typescript: 4.5.4
      verror: 1.10.1
    devDependencies:
      '@prisma/sdk': link:../sdk
      '@sindresorhus/slugify': 1.1.2
      '@swc/core': 1.2.141
      '@swc/jest': 0.2.17_@swc+core@1.2.141
      '@types/jest': 27.4.1
      '@types/mssql': 7.1.5
      '@types/node': 12.20.47
      '@types/pg': 8.6.5
      '@types/sqlite3': 3.1.8
      decimal.js: 10.3.1
      esbuild: 0.13.14
      execa: 5.1.1
      fs-jetpack: 4.3.0
      jest: 27.5.1_ts-node@10.4.0
      jest-junit: 13.0.0
      mariadb: 3.0.0
      mssql: 8.0.1
      pg: 8.7.1
      replace-string: 3.1.0
      sqlite-async: 1.1.2
      string-hash: 1.1.3
      strip-ansi: 6.0.1
      tempy: 1.0.1
      ts-node: 10.4.0_82274b92ec7bae91027ffd577a5efb53
      typescript: 4.5.4
      verror: 1.10.1

  packages/migrate:
    specifiers:
      '@prisma/debug': workspace:*
      '@prisma/engines-version': 3.12.0-16.f2e63a76e8eed99d99f0eb65596c7677b70a1e77
      '@prisma/generator-helper': workspace:*
      '@prisma/get-platform': 3.12.0-16.f2e63a76e8eed99d99f0eb65596c7677b70a1e77
      '@prisma/sdk': workspace:*
      '@sindresorhus/slugify': 1.1.2
      '@swc/core': 1.2.141
      '@swc/jest': 0.2.17
      '@types/jest': 27.4.1
      '@types/node': 12.20.47
      '@types/pg': 8.6.5
      '@types/prompts': 2.0.14
      '@types/sqlite3': 3.1.8
      chalk: 4.1.2
      esbuild: 0.13.14
      execa: 5.1.1
      fs-jetpack: 4.3.0
      get-stdin: 8.0.0
      has-yarn: 2.1.0
      indent-string: 4.0.0
      jest: 27.5.1
      jest-junit: 13.0.0
      log-update: 4.0.0
      make-dir: 3.1.0
      mariadb: 3.0.0
      mock-stdin: 1.0.0
      mssql: 8.0.2
      new-github-issue-url: 0.2.1
      open: 7.4.2
      pg: 8.7.3
      pkg-up: 3.1.0
      prompts: 2.4.2
      strip-ansi: 6.0.1
      strip-indent: 3.0.0
      tempy: 1.0.1
      typescript: 4.5.4
    dependencies:
      '@prisma/debug': link:../debug
      '@prisma/get-platform': 3.12.0-16.f2e63a76e8eed99d99f0eb65596c7677b70a1e77
      '@sindresorhus/slugify': 1.1.2
      chalk: 4.1.2
      execa: 5.1.1
      get-stdin: 8.0.0
      has-yarn: 2.1.0
      indent-string: 4.0.0
      log-update: 4.0.0
      mariadb: 3.0.0
      mssql: 8.0.2
      new-github-issue-url: 0.2.1
      open: 7.4.2
      pg: 8.7.3
      pkg-up: 3.1.0
      prompts: 2.4.2
      strip-ansi: 6.0.1
      strip-indent: 3.0.0
    devDependencies:
      '@prisma/engines-version': 3.12.0-16.f2e63a76e8eed99d99f0eb65596c7677b70a1e77
      '@prisma/generator-helper': link:../generator-helper
      '@prisma/sdk': link:../sdk
      '@swc/core': 1.2.141
      '@swc/jest': 0.2.17_@swc+core@1.2.141
      '@types/jest': 27.4.1
      '@types/node': 12.20.47
      '@types/pg': 8.6.5
      '@types/prompts': 2.0.14
      '@types/sqlite3': 3.1.8
      esbuild: 0.13.14
      fs-jetpack: 4.3.0
      jest: 27.5.1_ts-node@10.4.0
      jest-junit: 13.0.0
      make-dir: 3.1.0
      mock-stdin: 1.0.0
      tempy: 1.0.1
      typescript: 4.5.4

  packages/react-prisma:
    specifiers:
      '@prisma/client': workspace:*
      '@types/jest': 27.4.1
      '@types/node': 16.11.26
      esbuild: 0.14.27
      jest: 27.5.1
      jest-junit: 13.0.0
      react: 17.0.2
      ts-jest: 27.1.3
      typescript: 4.6.2
    devDependencies:
      '@prisma/client': link:../client
      '@types/jest': 27.4.1
      '@types/node': 16.11.26
      esbuild: 0.14.27
      jest: 27.5.1_ts-node@10.4.0
      jest-junit: 13.0.0
      react: 17.0.2
      ts-jest: 27.1.3_e3f3aae470b938602dcd13c1910abd3b
      typescript: 4.6.2

  packages/sdk:
    specifiers:
      '@prisma/debug': workspace:*
      '@prisma/engine-core': workspace:*
      '@prisma/engines': 3.12.0-16.f2e63a76e8eed99d99f0eb65596c7677b70a1e77
      '@prisma/fetch-engine': 3.12.0-16.f2e63a76e8eed99d99f0eb65596c7677b70a1e77
      '@prisma/generator-helper': workspace:*
      '@prisma/get-platform': 3.12.0-16.f2e63a76e8eed99d99f0eb65596c7677b70a1e77
      '@swc/core': 1.2.141
      '@swc/jest': 0.2.17
      '@timsuchanek/copy': 1.4.5
      '@types/jest': 27.4.1
      '@types/node': 12.20.47
      '@types/resolve': 1.20.1
      '@types/shell-quote': 1.7.1
      '@types/tar': 6.1.1
      archiver: 5.3.0
      arg: 5.0.1
      chalk: 4.1.2
      checkpoint-client: 1.1.21
      cli-truncate: 2.1.0
      dotenv: 16.0.0
      esbuild: 0.13.14
      escape-string-regexp: 4.0.0
      execa: 5.1.1
      find-up: 5.0.0
      fs-jetpack: 4.3.1
      global-dirs: 3.0.0
      globby: 11.1.0
      has-yarn: 2.1.0
      is-ci: 3.0.1
      jest: 27.5.1
      jest-junit: 13.0.0
      make-dir: 3.1.0
      node-fetch: 2.6.7
      p-map: 4.0.0
      read-pkg-up: 7.0.1
      replace-string: 3.1.0
      resolve: 1.22.0
      rimraf: 3.0.2
      shell-quote: 1.7.3
      string-width: 4.2.3
      strip-ansi: 6.0.1
      strip-indent: 3.0.0
      tar: 6.1.11
      temp-dir: 2.0.0
      temp-write: 4.0.0
      tempy: 1.0.1
      terminal-link: 2.1.1
      tmp: 0.2.1
      ts-node: 10.4.0
      typescript: 4.5.4
    dependencies:
      '@prisma/debug': link:../debug
      '@prisma/engine-core': link:../engine-core
      '@prisma/engines': 3.12.0-16.f2e63a76e8eed99d99f0eb65596c7677b70a1e77
      '@prisma/fetch-engine': 3.12.0-16.f2e63a76e8eed99d99f0eb65596c7677b70a1e77
      '@prisma/generator-helper': link:../generator-helper
      '@prisma/get-platform': 3.12.0-16.f2e63a76e8eed99d99f0eb65596c7677b70a1e77
      '@timsuchanek/copy': 1.4.5
      archiver: 5.3.0
      arg: 5.0.1
      chalk: 4.1.2
      checkpoint-client: 1.1.21
      cli-truncate: 2.1.0
      dotenv: 16.0.0
      escape-string-regexp: 4.0.0
      execa: 5.1.1
      find-up: 5.0.0
      fs-jetpack: 4.3.1
      global-dirs: 3.0.0
      globby: 11.1.0
      has-yarn: 2.1.0
      is-ci: 3.0.1
      make-dir: 3.1.0
      node-fetch: 2.6.7
      p-map: 4.0.0
      read-pkg-up: 7.0.1
      replace-string: 3.1.0
      resolve: 1.22.0
      rimraf: 3.0.2
      shell-quote: 1.7.3
      string-width: 4.2.3
      strip-ansi: 6.0.1
      strip-indent: 3.0.0
      tar: 6.1.11
      temp-dir: 2.0.0
      temp-write: 4.0.0
      tempy: 1.0.1
      terminal-link: 2.1.1
      tmp: 0.2.1
    devDependencies:
      '@swc/core': 1.2.141
      '@swc/jest': 0.2.17_@swc+core@1.2.141
      '@types/jest': 27.4.1
      '@types/node': 12.20.47
      '@types/resolve': 1.20.1
      '@types/shell-quote': 1.7.1
      '@types/tar': 6.1.1
      esbuild: 0.13.14
      jest: 27.5.1_ts-node@10.4.0
      jest-junit: 13.0.0
      ts-node: 10.4.0_82274b92ec7bae91027ffd577a5efb53
      typescript: 4.5.4

packages:

  /@alloc/quick-lru/5.2.0:
    resolution: {integrity: sha512-UrcABB+4bUrFABwbluTIBErXwvbsU/V7TZWfmbgJfbkwiBuziS9gxdODUyuiecfdGQ85jglMW6juS3+z5TsKLw==}
    engines: {node: '>=10'}

  /@azure/abort-controller/1.0.4:
    resolution: {integrity: sha512-lNUmDRVGpanCsiUN3NWxFTdwmdFI53xwhkTFfHDGTYk46ca7Ind3nanJc+U6Zj9Tv+9nTCWRBscWEW1DyKOpTw==}
    engines: {node: '>=8.0.0'}
    dependencies:
      tslib: 2.3.1

  /@azure/core-asynciterator-polyfill/1.0.0:
    resolution: {integrity: sha512-kmv8CGrPfN9SwMwrkiBK9VTQYxdFQEGe0BmQk+M8io56P9KNzpAxcWE/1fxJj7uouwN4kXF0BHW8DNlgx+wtCg==}

  /@azure/core-auth/1.3.2:
    resolution: {integrity: sha512-7CU6DmCHIZp5ZPiZ9r3J17lTKMmYsm/zGvNkjArQwPkrLlZ1TZ+EUYfGgh2X31OLMVAQCTJZW4cXHJi02EbJnA==}
    engines: {node: '>=12.0.0'}
    dependencies:
      '@azure/abort-controller': 1.0.4
      tslib: 2.3.1

  /@azure/core-client/1.4.0:
    resolution: {integrity: sha512-6v1pn4ubNSeI56PUgj2NLR/nfoMfkjYmrtNX0YdXrjxSajKcf/TZc/QJtTFj4wHIvYqU/Yn/g/Zb+MNhFZ5c+Q==}
    engines: {node: '>=12.0.0'}
    dependencies:
      '@azure/abort-controller': 1.0.4
      '@azure/core-asynciterator-polyfill': 1.0.0
      '@azure/core-auth': 1.3.2
      '@azure/core-rest-pipeline': 1.4.0
      '@azure/core-tracing': 1.0.0-preview.13
      '@azure/logger': 1.0.3
      tslib: 2.3.1
    transitivePeerDependencies:
      - supports-color

  /@azure/core-http/2.2.3:
    resolution: {integrity: sha512-xr8AeszxP418rI//W38NfJDDr0kbVAPZkURZnZ+Fle+lLWeURjDE5zNIuocA1wUPoKSP8iXc0ApW6nPtbLGswA==}
    engines: {node: '>=12.0.0'}
    dependencies:
      '@azure/abort-controller': 1.0.4
      '@azure/core-asynciterator-polyfill': 1.0.0
      '@azure/core-auth': 1.3.2
      '@azure/core-tracing': 1.0.0-preview.13
      '@azure/logger': 1.0.3
      '@types/node-fetch': 2.5.12
      '@types/tunnel': 0.0.3
      form-data: 4.0.0
      node-fetch: 2.6.7
      process: 0.11.10
      tough-cookie: 4.0.0
      tslib: 2.3.1
      tunnel: 0.0.6
      uuid: 8.3.2
      xml2js: 0.4.23
    transitivePeerDependencies:
      - encoding

  /@azure/core-lro/2.2.3:
    resolution: {integrity: sha512-UMdlR9NsqDCLTba3EUbRjfMF4gDmWvld196JmUjbz9WWhJ2XT00OR5MXeWiR+vmGT+ETiO4hHFCi2/eGO5YVtg==}
    engines: {node: '>=12.0.0'}
    dependencies:
      '@azure/abort-controller': 1.0.4
      '@azure/core-tracing': 1.0.0-preview.13
      '@azure/logger': 1.0.3
      tslib: 2.3.1

  /@azure/core-paging/1.2.1:
    resolution: {integrity: sha512-UtH5iMlYsvg+nQYIl4UHlvvSrsBjOlRF4fs0j7mxd3rWdAStrKYrh2durOpHs5C9yZbVhsVDaisoyaf/lL1EVA==}
    engines: {node: '>=12.0.0'}
    dependencies:
      '@azure/core-asynciterator-polyfill': 1.0.0
      tslib: 2.3.1

  /@azure/core-rest-pipeline/1.4.0:
    resolution: {integrity: sha512-M2uL9PbvhJIEMRoUad3EnXCHWLN/i0W7D7MQJ9rnIDW7iLVCteUiegdqNa2Cr1/7he/ysEXYiwaXiHmfack/6g==}
    engines: {node: '>=12.0.0'}
    dependencies:
      '@azure/abort-controller': 1.0.4
      '@azure/core-auth': 1.3.2
      '@azure/core-tracing': 1.0.0-preview.13
      '@azure/logger': 1.0.3
      form-data: 4.0.0
      http-proxy-agent: 4.0.1
      https-proxy-agent: 5.0.0
      tslib: 2.3.1
      uuid: 8.3.2
    transitivePeerDependencies:
      - supports-color

  /@azure/core-tracing/1.0.0-preview.12:
    resolution: {integrity: sha512-nvo2Wc4EKZGN6eFu9n3U7OXmASmL8VxoPIH7xaD6OlQqi44bouF0YIi9ID5rEsKLiAU59IYx6M297nqWVMWPDg==}
    engines: {node: '>=12.0.0'}
    dependencies:
      '@opentelemetry/api': 1.0.4
      tslib: 2.3.1

  /@azure/core-tracing/1.0.0-preview.13:
    resolution: {integrity: sha512-KxDlhXyMlh2Jhj2ykX6vNEU0Vou4nHr025KoSEiz7cS3BNiHNaZcdECk/DmLkEB0as5T7b/TpRcehJ5yV6NeXQ==}
    engines: {node: '>=12.0.0'}
    dependencies:
      '@opentelemetry/api': 1.0.4
      tslib: 2.3.1

  /@azure/identity/1.5.2_debug@4.3.3:
    resolution: {integrity: sha512-vqyeRbd2i0h9F4mqW5JbkP1xfabqKQ21l/81osKhpOQ2LtwaJW6nw4+0PsVYnxcbPHFCIZt6EWAk74a3OGYZJA==}
    engines: {node: '>=12.0.0'}
    dependencies:
      '@azure/core-auth': 1.3.2
      '@azure/core-client': 1.4.0
      '@azure/core-rest-pipeline': 1.4.0
      '@azure/core-tracing': 1.0.0-preview.12
      '@azure/logger': 1.0.3
      '@azure/msal-node': 1.0.0-beta.6_debug@4.3.3
      '@types/stoppable': 1.1.1
      axios: 0.21.4_debug@4.3.3
      events: 3.3.0
      jws: 4.0.0
      msal: 1.4.15
      open: 7.4.2
      qs: 6.10.3
      stoppable: 1.1.0
      tslib: 2.3.1
      uuid: 8.3.2
    optionalDependencies:
      keytar: 7.9.0
    transitivePeerDependencies:
      - debug
      - supports-color

  /@azure/keyvault-keys/4.3.0:
    resolution: {integrity: sha512-OEosl0/rE/mKD5Ji9KaQN7UH+yQnV5MS0MRhGqQIiJrG+qAvAla0MYudJzv3XvBlplpGk0+MVgyL9H3KX/UAwQ==}
    engines: {node: '>=8.0.0'}
    dependencies:
      '@azure/abort-controller': 1.0.4
      '@azure/core-http': 2.2.3
      '@azure/core-lro': 2.2.3
      '@azure/core-paging': 1.2.1
      '@azure/core-tracing': 1.0.0-preview.13
      '@azure/logger': 1.0.3
      tslib: 2.3.1
    transitivePeerDependencies:
      - encoding

  /@azure/logger/1.0.3:
    resolution: {integrity: sha512-aK4s3Xxjrx3daZr3VylxejK3vG5ExXck5WOHDJ8in/k9AqlfIyFMMT1uG7u8mNjX+QRILTIn0/Xgschfh/dQ9g==}
    engines: {node: '>=12.0.0'}
    dependencies:
      tslib: 2.3.1

  /@azure/msal-common/4.5.1:
    resolution: {integrity: sha512-/i5dXM+QAtO+6atYd5oHGBAx48EGSISkXNXViheliOQe+SIFMDo3gSq3lL54W0suOSAsVPws3XnTaIHlla0PIQ==}
    engines: {node: '>=0.8.0'}
    dependencies:
      debug: 4.3.3
    transitivePeerDependencies:
      - supports-color

  /@azure/msal-node/1.0.0-beta.6_debug@4.3.3:
    resolution: {integrity: sha512-ZQI11Uz1j0HJohb9JZLRD8z0moVcPks1AFW4Q/Gcl67+QvH4aKEJti7fjCcipEEZYb/qzLSO8U6IZgPYytsiJQ==}
    dependencies:
      '@azure/msal-common': 4.5.1
      axios: 0.21.4_debug@4.3.3
      jsonwebtoken: 8.5.1
      uuid: 8.3.2
    transitivePeerDependencies:
      - debug
      - supports-color

  /@babel/code-frame/7.16.7:
    resolution: {integrity: sha512-iAXqUn8IIeBTNd72xsFlgaXHkMBMt6y4HJp1tIaK465CWLT/fG1aqB7ykr95gHHmlBdGbFeWWfyB4NJJ0nmeIg==}
    engines: {node: '>=6.9.0'}
    dependencies:
      '@babel/highlight': 7.16.7

  /@babel/compat-data/7.16.8:
    resolution: {integrity: sha512-m7OkX0IdKLKPpBlJtF561YJal5y/jyI5fNfWbPxh2D/nbzzGI4qRyrD8xO2jB24u7l+5I2a43scCG2IrfjC50Q==}
    engines: {node: '>=6.9.0'}
    dev: true

  /@babel/core/7.16.7:
    resolution: {integrity: sha512-aeLaqcqThRNZYmbMqtulsetOQZ/5gbR/dWruUCJcpas4Qoyy+QeagfDsPdMrqwsPRDNxJvBlRiZxxX7THO7qtA==}
    engines: {node: '>=6.9.0'}
    dependencies:
      '@babel/code-frame': 7.16.7
      '@babel/generator': 7.16.8
      '@babel/helper-compilation-targets': 7.16.7_@babel+core@7.16.7
      '@babel/helper-module-transforms': 7.16.7
      '@babel/helpers': 7.16.7
      '@babel/parser': 7.16.8
      '@babel/template': 7.16.7
      '@babel/traverse': 7.16.8
      '@babel/types': 7.16.8
      convert-source-map: 1.8.0
      debug: 4.3.3
      gensync: 1.0.0-beta.2
      json5: 2.2.0
      semver: 6.3.0
      source-map: 0.5.7
    transitivePeerDependencies:
      - supports-color
    dev: true

  /@babel/generator/7.16.8:
    resolution: {integrity: sha512-1ojZwE9+lOXzcWdWmO6TbUzDfqLD39CmEhN8+2cX9XkDo5yW1OpgfejfliysR2AWLpMamTiOiAp/mtroaymhpw==}
    engines: {node: '>=6.9.0'}
    dependencies:
      '@babel/types': 7.16.8
      jsesc: 2.5.2
      source-map: 0.5.7
    dev: true

  /@babel/helper-compilation-targets/7.16.7_@babel+core@7.16.7:
    resolution: {integrity: sha512-mGojBwIWcwGD6rfqgRXVlVYmPAv7eOpIemUG3dGnDdCY4Pae70ROij3XmfrH6Fa1h1aiDylpglbZyktfzyo/hA==}
    engines: {node: '>=6.9.0'}
    peerDependencies:
      '@babel/core': ^7.0.0
    dependencies:
      '@babel/compat-data': 7.16.8
      '@babel/core': 7.16.7
      '@babel/helper-validator-option': 7.16.7
      browserslist: 4.19.1
      semver: 6.3.0
    dev: true

  /@babel/helper-environment-visitor/7.16.7:
    resolution: {integrity: sha512-SLLb0AAn6PkUeAfKJCCOl9e1R53pQlGAfc4y4XuMRZfqeMYLE0dM1LMhqbGAlGQY0lfw5/ohoYWAe9V1yibRag==}
    engines: {node: '>=6.9.0'}
    dependencies:
      '@babel/types': 7.16.8
    dev: true

  /@babel/helper-function-name/7.16.7:
    resolution: {integrity: sha512-QfDfEnIUyyBSR3HtrtGECuZ6DAyCkYFp7GHl75vFtTnn6pjKeK0T1DB5lLkFvBea8MdaiUABx3osbgLyInoejA==}
    engines: {node: '>=6.9.0'}
    dependencies:
      '@babel/helper-get-function-arity': 7.16.7
      '@babel/template': 7.16.7
      '@babel/types': 7.16.8
    dev: true

  /@babel/helper-get-function-arity/7.16.7:
    resolution: {integrity: sha512-flc+RLSOBXzNzVhcLu6ujeHUrD6tANAOU5ojrRx/as+tbzf8+stUCj7+IfRRoAbEZqj/ahXEMsjhOhgeZsrnTw==}
    engines: {node: '>=6.9.0'}
    dependencies:
      '@babel/types': 7.16.8
    dev: true

  /@babel/helper-hoist-variables/7.16.7:
    resolution: {integrity: sha512-m04d/0Op34H5v7pbZw6pSKP7weA6lsMvfiIAMeIvkY/R4xQtBSMFEigu9QTZ2qB/9l22vsxtM8a+Q8CzD255fg==}
    engines: {node: '>=6.9.0'}
    dependencies:
      '@babel/types': 7.16.8
    dev: true

  /@babel/helper-module-imports/7.16.7:
    resolution: {integrity: sha512-LVtS6TqjJHFc+nYeITRo6VLXve70xmq7wPhWTqDJusJEgGmkAACWwMiTNrvfoQo6hEhFwAIixNkvB0jPXDL8Wg==}
    engines: {node: '>=6.9.0'}
    dependencies:
      '@babel/types': 7.16.8
    dev: true

  /@babel/helper-module-transforms/7.16.7:
    resolution: {integrity: sha512-gaqtLDxJEFCeQbYp9aLAefjhkKdjKcdh6DB7jniIGU3Pz52WAmP268zK0VgPz9hUNkMSYeH976K2/Y6yPadpng==}
    engines: {node: '>=6.9.0'}
    dependencies:
      '@babel/helper-environment-visitor': 7.16.7
      '@babel/helper-module-imports': 7.16.7
      '@babel/helper-simple-access': 7.16.7
      '@babel/helper-split-export-declaration': 7.16.7
      '@babel/helper-validator-identifier': 7.16.7
      '@babel/template': 7.16.7
      '@babel/traverse': 7.16.8
      '@babel/types': 7.16.8
    transitivePeerDependencies:
      - supports-color
    dev: true

  /@babel/helper-plugin-utils/7.16.7:
    resolution: {integrity: sha512-Qg3Nk7ZxpgMrsox6HreY1ZNKdBq7K72tDSliA6dCl5f007jR4ne8iD5UzuNnCJH2xBf2BEEVGr+/OL6Gdp7RxA==}
    engines: {node: '>=6.9.0'}
    dev: true

  /@babel/helper-simple-access/7.16.7:
    resolution: {integrity: sha512-ZIzHVyoeLMvXMN/vok/a4LWRy8G2v205mNP0XOuf9XRLyX5/u9CnVulUtDgUTama3lT+bf/UqucuZjqiGuTS1g==}
    engines: {node: '>=6.9.0'}
    dependencies:
      '@babel/types': 7.16.8
    dev: true

  /@babel/helper-split-export-declaration/7.16.7:
    resolution: {integrity: sha512-xbWoy/PFoxSWazIToT9Sif+jJTlrMcndIsaOKvTA6u7QEo7ilkRZpjew18/W3c7nm8fXdUDXh02VXTbZ0pGDNw==}
    engines: {node: '>=6.9.0'}
    dependencies:
      '@babel/types': 7.16.8
    dev: true

  /@babel/helper-validator-identifier/7.16.7:
    resolution: {integrity: sha512-hsEnFemeiW4D08A5gUAZxLBTXpZ39P+a+DGDsHw1yxqyQ/jzFEnxf5uTEGp+3bzAbNOxU1paTgYS4ECU/IgfDw==}
    engines: {node: '>=6.9.0'}

  /@babel/helper-validator-option/7.16.7:
    resolution: {integrity: sha512-TRtenOuRUVo9oIQGPC5G9DgK4743cdxvtOw0weQNpZXaS16SCBi5MNjZF8vba3ETURjZpTbVn7Vvcf2eAwFozQ==}
    engines: {node: '>=6.9.0'}
    dev: true

  /@babel/helpers/7.16.7:
    resolution: {integrity: sha512-9ZDoqtfY7AuEOt3cxchfii6C7GDyyMBffktR5B2jvWv8u2+efwvpnVKXMWzNehqy68tKgAfSwfdw/lWpthS2bw==}
    engines: {node: '>=6.9.0'}
    dependencies:
      '@babel/template': 7.16.7
      '@babel/traverse': 7.16.8
      '@babel/types': 7.16.8
    transitivePeerDependencies:
      - supports-color
    dev: true

  /@babel/highlight/7.16.7:
    resolution: {integrity: sha512-aKpPMfLvGO3Q97V0qhw/V2SWNWlwfJknuwAunU7wZLSfrM4xTBvg7E5opUVi1kJTBKihE38CPg4nBiqX83PWYw==}
    engines: {node: '>=6.9.0'}
    dependencies:
      '@babel/helper-validator-identifier': 7.16.7
      chalk: 2.4.2
      js-tokens: 4.0.0

  /@babel/parser/7.16.8:
    resolution: {integrity: sha512-i7jDUfrVBWc+7OKcBzEe5n7fbv3i2fWtxKzzCvOjnzSxMfWMigAhtfJ7qzZNGFNMsCCd67+uz553dYKWXPvCKw==}
    engines: {node: '>=6.0.0'}
    hasBin: true
    dev: true

  /@babel/plugin-syntax-async-generators/7.8.4_@babel+core@7.16.7:
    resolution: {integrity: sha512-tycmZxkGfZaxhMRbXlPXuVFpdWlXpir2W4AMhSJgRKzk/eDlIXOhb2LHWoLpDF7TEHylV5zNhykX6KAgHJmTNw==}
    peerDependencies:
      '@babel/core': ^7.0.0-0
    dependencies:
      '@babel/core': 7.16.7
      '@babel/helper-plugin-utils': 7.16.7
    dev: true

  /@babel/plugin-syntax-bigint/7.8.3_@babel+core@7.16.7:
    resolution: {integrity: sha512-wnTnFlG+YxQm3vDxpGE57Pj0srRU4sHE/mDkt1qv2YJJSeUAec2ma4WLUnUPeKjyrfntVwe/N6dCXpU+zL3Npg==}
    peerDependencies:
      '@babel/core': ^7.0.0-0
    dependencies:
      '@babel/core': 7.16.7
      '@babel/helper-plugin-utils': 7.16.7
    dev: true

  /@babel/plugin-syntax-class-properties/7.12.13_@babel+core@7.16.7:
    resolution: {integrity: sha512-fm4idjKla0YahUNgFNLCB0qySdsoPiZP3iQE3rky0mBUtMZ23yDJ9SJdg6dXTSDnulOVqiF3Hgr9nbXvXTQZYA==}
    peerDependencies:
      '@babel/core': ^7.0.0-0
    dependencies:
      '@babel/core': 7.16.7
      '@babel/helper-plugin-utils': 7.16.7
    dev: true

  /@babel/plugin-syntax-import-meta/7.10.4_@babel+core@7.16.7:
    resolution: {integrity: sha512-Yqfm+XDx0+Prh3VSeEQCPU81yC+JWZ2pDPFSS4ZdpfZhp4MkFMaDC1UqseovEKwSUpnIL7+vK+Clp7bfh0iD7g==}
    peerDependencies:
      '@babel/core': ^7.0.0-0
    dependencies:
      '@babel/core': 7.16.7
      '@babel/helper-plugin-utils': 7.16.7
    dev: true

  /@babel/plugin-syntax-json-strings/7.8.3_@babel+core@7.16.7:
    resolution: {integrity: sha512-lY6kdGpWHvjoe2vk4WrAapEuBR69EMxZl+RoGRhrFGNYVK8mOPAW8VfbT/ZgrFbXlDNiiaxQnAtgVCZ6jv30EA==}
    peerDependencies:
      '@babel/core': ^7.0.0-0
    dependencies:
      '@babel/core': 7.16.7
      '@babel/helper-plugin-utils': 7.16.7
    dev: true

  /@babel/plugin-syntax-logical-assignment-operators/7.10.4_@babel+core@7.16.7:
    resolution: {integrity: sha512-d8waShlpFDinQ5MtvGU9xDAOzKH47+FFoney2baFIoMr952hKOLp1HR7VszoZvOsV/4+RRszNY7D17ba0te0ig==}
    peerDependencies:
      '@babel/core': ^7.0.0-0
    dependencies:
      '@babel/core': 7.16.7
      '@babel/helper-plugin-utils': 7.16.7
    dev: true

  /@babel/plugin-syntax-nullish-coalescing-operator/7.8.3_@babel+core@7.16.7:
    resolution: {integrity: sha512-aSff4zPII1u2QD7y+F8oDsz19ew4IGEJg9SVW+bqwpwtfFleiQDMdzA/R+UlWDzfnHFCxxleFT0PMIrR36XLNQ==}
    peerDependencies:
      '@babel/core': ^7.0.0-0
    dependencies:
      '@babel/core': 7.16.7
      '@babel/helper-plugin-utils': 7.16.7
    dev: true

  /@babel/plugin-syntax-numeric-separator/7.10.4_@babel+core@7.16.7:
    resolution: {integrity: sha512-9H6YdfkcK/uOnY/K7/aA2xpzaAgkQn37yzWUMRK7OaPOqOpGS1+n0H5hxT9AUw9EsSjPW8SVyMJwYRtWs3X3ug==}
    peerDependencies:
      '@babel/core': ^7.0.0-0
    dependencies:
      '@babel/core': 7.16.7
      '@babel/helper-plugin-utils': 7.16.7
    dev: true

  /@babel/plugin-syntax-object-rest-spread/7.8.3_@babel+core@7.16.7:
    resolution: {integrity: sha512-XoqMijGZb9y3y2XskN+P1wUGiVwWZ5JmoDRwx5+3GmEplNyVM2s2Dg8ILFQm8rWM48orGy5YpI5Bl8U1y7ydlA==}
    peerDependencies:
      '@babel/core': ^7.0.0-0
    dependencies:
      '@babel/core': 7.16.7
      '@babel/helper-plugin-utils': 7.16.7
    dev: true

  /@babel/plugin-syntax-optional-catch-binding/7.8.3_@babel+core@7.16.7:
    resolution: {integrity: sha512-6VPD0Pc1lpTqw0aKoeRTMiB+kWhAoT24PA+ksWSBrFtl5SIRVpZlwN3NNPQjehA2E/91FV3RjLWoVTglWcSV3Q==}
    peerDependencies:
      '@babel/core': ^7.0.0-0
    dependencies:
      '@babel/core': 7.16.7
      '@babel/helper-plugin-utils': 7.16.7
    dev: true

  /@babel/plugin-syntax-optional-chaining/7.8.3_@babel+core@7.16.7:
    resolution: {integrity: sha512-KoK9ErH1MBlCPxV0VANkXW2/dw4vlbGDrFgz8bmUsBGYkFRcbRwMh6cIJubdPrkxRwuGdtCk0v/wPTKbQgBjkg==}
    peerDependencies:
      '@babel/core': ^7.0.0-0
    dependencies:
      '@babel/core': 7.16.7
      '@babel/helper-plugin-utils': 7.16.7
    dev: true

  /@babel/plugin-syntax-top-level-await/7.14.5_@babel+core@7.16.7:
    resolution: {integrity: sha512-hx++upLv5U1rgYfwe1xBQUhRmU41NEvpUvrp8jkrSCdvGSnM5/qdRMtylJ6PG5OFkBaHkbTAKTnd3/YyESRHFw==}
    engines: {node: '>=6.9.0'}
    peerDependencies:
      '@babel/core': ^7.0.0-0
    dependencies:
      '@babel/core': 7.16.7
      '@babel/helper-plugin-utils': 7.16.7
    dev: true

  /@babel/plugin-syntax-typescript/7.16.7_@babel+core@7.16.7:
    resolution: {integrity: sha512-YhUIJHHGkqPgEcMYkPCKTyGUdoGKWtopIycQyjJH8OjvRgOYsXsaKehLVPScKJWAULPxMa4N1vCe6szREFlZ7A==}
    engines: {node: '>=6.9.0'}
    peerDependencies:
      '@babel/core': ^7.0.0-0
    dependencies:
      '@babel/core': 7.16.7
      '@babel/helper-plugin-utils': 7.16.7
    dev: true

  /@babel/template/7.16.7:
    resolution: {integrity: sha512-I8j/x8kHUrbYRTUxXrrMbfCa7jxkE7tZre39x3kjr9hvI82cK1FfqLygotcWN5kdPGWcLdWMHpSBavse5tWw3w==}
    engines: {node: '>=6.9.0'}
    dependencies:
      '@babel/code-frame': 7.16.7
      '@babel/parser': 7.16.8
      '@babel/types': 7.16.8
    dev: true

  /@babel/traverse/7.16.8:
    resolution: {integrity: sha512-xe+H7JlvKsDQwXRsBhSnq1/+9c+LlQcCK3Tn/l5sbx02HYns/cn7ibp9+RV1sIUqu7hKg91NWsgHurO9dowITQ==}
    engines: {node: '>=6.9.0'}
    dependencies:
      '@babel/code-frame': 7.16.7
      '@babel/generator': 7.16.8
      '@babel/helper-environment-visitor': 7.16.7
      '@babel/helper-function-name': 7.16.7
      '@babel/helper-hoist-variables': 7.16.7
      '@babel/helper-split-export-declaration': 7.16.7
      '@babel/parser': 7.16.8
      '@babel/types': 7.16.8
      debug: 4.3.3
      globals: 11.12.0
    transitivePeerDependencies:
      - supports-color
    dev: true

  /@babel/types/7.16.8:
    resolution: {integrity: sha512-smN2DQc5s4M7fntyjGtyIPbRJv6wW4rU/94fmYJ7PKQuZkC0qGMHXJbg6sNGt12JmVr4k5YaptI/XtiLJBnmIg==}
    engines: {node: '>=6.9.0'}
    dependencies:
      '@babel/helper-validator-identifier': 7.16.7
      to-fast-properties: 2.0.0
    dev: true

  /@bcoe/v8-coverage/0.2.3:
    resolution: {integrity: sha512-0hYQ8SB4Db5zvZB4axdMHGwEaQjkZzFjQiN9LVYvIFB2nSUHW9tYpxWriPrWDASIxiaXax83REcLxuSdnGPZtw==}
    dev: true

  /@cspotcode/source-map-consumer/0.8.0:
    resolution: {integrity: sha512-41qniHzTU8yAGbCp04ohlmSrZf8bkf/iJsl3V0dRGsQN/5GFfx+LbCSsCpp2gqrqjTVg/K6O8ycoV35JIwAzAg==}
    engines: {node: '>= 12'}
    dev: true

  /@cspotcode/source-map-support/0.7.0:
    resolution: {integrity: sha512-X4xqRHqN8ACt2aHVe51OxeA2HjbcL4MqFqXkrmQszJ1NOUuUu5u6Vqx/0lZSVNku7velL5FC/s5uEAj1lsBMhA==}
    engines: {node: '>=12'}
    dependencies:
      '@cspotcode/source-map-consumer': 0.8.0
    dev: true

  /@eslint/eslintrc/1.0.5:
    resolution: {integrity: sha512-BLxsnmK3KyPunz5wmCCpqy0YelEoxxGmH73Is+Z74oOTMtExcjkr3dDR6quwrjh1YspA8DH9gnX1o069KiS9AQ==}
    engines: {node: ^12.22.0 || ^14.17.0 || >=16.0.0}
    dependencies:
      ajv: 6.12.6
      debug: 4.3.3
      espree: 9.3.0
      globals: 13.12.0
      ignore: 4.0.6
      import-fresh: 3.3.0
      js-yaml: 4.1.0
      minimatch: 3.0.4
      strip-json-comments: 3.1.1
    transitivePeerDependencies:
      - supports-color
    dev: true

  /@humanwhocodes/config-array/0.9.2:
    resolution: {integrity: sha512-UXOuFCGcwciWckOpmfKDq/GyhlTf9pN/BzG//x8p8zTOFEcGuA68ANXheFS0AGvy3qgZqLBUkMs7hqzqCKOVwA==}
    engines: {node: '>=10.10.0'}
    dependencies:
      '@humanwhocodes/object-schema': 1.2.1
      debug: 4.3.3
      minimatch: 3.0.4
    transitivePeerDependencies:
      - supports-color
    dev: true

  /@humanwhocodes/object-schema/1.2.1:
    resolution: {integrity: sha512-ZnQMnLV4e7hDlUvw8H+U8ASL02SS2Gn6+9Ac3wGGLIe7+je2AeAOxPY+izIPJDfFDb7eDjev0Us8MO1iFRN8hA==}
    dev: true

  /@istanbuljs/load-nyc-config/1.1.0:
    resolution: {integrity: sha512-VjeHSlIzpv/NyD3N0YuHfXOPDIixcA1q2ZV98wsMqcYlPmv2n3Yb2lYP9XMElnaFVXg5A7YLTeLu6V84uQDjmQ==}
    engines: {node: '>=8'}
    dependencies:
      camelcase: 5.3.1
      find-up: 4.1.0
      get-package-type: 0.1.0
      js-yaml: 3.14.1
      resolve-from: 5.0.0
    dev: true

  /@istanbuljs/schema/0.1.3:
    resolution: {integrity: sha512-ZXRY4jNvVgSVQ8DL3LTcakaAtXwTVUxE81hslsyD2AtoXW/wVob10HkOJ1X/pAlcI7D+2YoZKg5do8G/w6RYgA==}
    engines: {node: '>=8'}
    dev: true

  /@jest/console/27.5.1:
    resolution: {integrity: sha512-kZ/tNpS3NXn0mlXXXPNuDZnb4c0oZ20r4K5eemM2k30ZC3G0T02nXUvyhf5YdbXWHPEJLc9qGLxEZ216MdL+Zg==}
    engines: {node: ^10.13.0 || ^12.13.0 || ^14.15.0 || >=15.0.0}
    dependencies:
      '@jest/types': 27.5.1
      '@types/node': 17.0.18
      chalk: 4.1.2
      jest-message-util: 27.5.1
      jest-util: 27.5.1
      slash: 3.0.0
    dev: true

  /@jest/core/27.5.1_ts-node@10.4.0:
    resolution: {integrity: sha512-AK6/UTrvQD0Cd24NSqmIA6rKsu0tKIxfiCducZvqxYdmMisOYAsdItspT+fQDQYARPf8XgjAFZi0ogW2agH5nQ==}
    engines: {node: ^10.13.0 || ^12.13.0 || ^14.15.0 || >=15.0.0}
    peerDependencies:
      node-notifier: ^8.0.1 || ^9.0.0 || ^10.0.0
    peerDependenciesMeta:
      node-notifier:
        optional: true
    dependencies:
      '@jest/console': 27.5.1
      '@jest/reporters': 27.5.1
      '@jest/test-result': 27.5.1
      '@jest/transform': 27.5.1
      '@jest/types': 27.5.1
      '@types/node': 17.0.18
      ansi-escapes: 4.3.2
      chalk: 4.1.2
      emittery: 0.8.1
      exit: 0.1.2
      graceful-fs: 4.2.9
      jest-changed-files: 27.5.1
      jest-config: 27.5.1_ts-node@10.4.0
      jest-haste-map: 27.5.1
      jest-message-util: 27.5.1
      jest-regex-util: 27.5.1
      jest-resolve: 27.5.1
      jest-resolve-dependencies: 27.5.1
      jest-runner: 27.5.1
      jest-runtime: 27.5.1
      jest-snapshot: 27.5.1
      jest-util: 27.5.1
      jest-validate: 27.5.1
      jest-watcher: 27.5.1
      micromatch: 4.0.4
      rimraf: 3.0.2
      slash: 3.0.0
      strip-ansi: 6.0.1
    transitivePeerDependencies:
      - bufferutil
      - canvas
      - supports-color
      - ts-node
      - utf-8-validate
    dev: true

  /@jest/create-cache-key-function/27.5.1:
    resolution: {integrity: sha512-dmH1yW+makpTSURTy8VzdUwFnfQh1G8R+DxO2Ho2FFmBbKFEVm+3jWdvFhE2VqB/LATCTokkP0dotjyQyw5/AQ==}
    engines: {node: ^10.13.0 || ^12.13.0 || ^14.15.0 || >=15.0.0}
    dependencies:
      '@jest/types': 27.5.1
    dev: true

  /@jest/environment/27.5.1:
    resolution: {integrity: sha512-/WQjhPJe3/ghaol/4Bq480JKXV/Rfw8nQdN7f41fM8VDHLcxKXou6QyXAh3EFr9/bVG3x74z1NWDkP87EiY8gA==}
    engines: {node: ^10.13.0 || ^12.13.0 || ^14.15.0 || >=15.0.0}
    dependencies:
      '@jest/fake-timers': 27.5.1
      '@jest/types': 27.5.1
      '@types/node': 17.0.18
      jest-mock: 27.5.1
    dev: true

  /@jest/fake-timers/27.5.1:
    resolution: {integrity: sha512-/aPowoolwa07k7/oM3aASneNeBGCmGQsc3ugN4u6s4C/+s5M64MFo/+djTdiwcbQlRfFElGuDXWzaWj6QgKObQ==}
    engines: {node: ^10.13.0 || ^12.13.0 || ^14.15.0 || >=15.0.0}
    dependencies:
      '@jest/types': 27.5.1
      '@sinonjs/fake-timers': 8.1.0
      '@types/node': 17.0.18
      jest-message-util: 27.5.1
      jest-mock: 27.5.1
      jest-util: 27.5.1
    dev: true

  /@jest/globals/27.5.1:
    resolution: {integrity: sha512-ZEJNB41OBQQgGzgyInAv0UUfDDj3upmHydjieSxFvTRuZElrx7tXg/uVQ5hYVEwiXs3+aMsAeEc9X7xiSKCm4Q==}
    engines: {node: ^10.13.0 || ^12.13.0 || ^14.15.0 || >=15.0.0}
    dependencies:
      '@jest/environment': 27.5.1
      '@jest/types': 27.5.1
      expect: 27.5.1
    dev: true

  /@jest/reporters/27.5.1:
    resolution: {integrity: sha512-cPXh9hWIlVJMQkVk84aIvXuBB4uQQmFqZiacloFuGiP3ah1sbCxCosidXFDfqG8+6fO1oR2dTJTlsOy4VFmUfw==}
    engines: {node: ^10.13.0 || ^12.13.0 || ^14.15.0 || >=15.0.0}
    peerDependencies:
      node-notifier: ^8.0.1 || ^9.0.0 || ^10.0.0
    peerDependenciesMeta:
      node-notifier:
        optional: true
    dependencies:
      '@bcoe/v8-coverage': 0.2.3
      '@jest/console': 27.5.1
      '@jest/test-result': 27.5.1
      '@jest/transform': 27.5.1
      '@jest/types': 27.5.1
      '@types/node': 17.0.18
      chalk: 4.1.2
      collect-v8-coverage: 1.0.1
      exit: 0.1.2
      glob: 7.2.0
      graceful-fs: 4.2.9
      istanbul-lib-coverage: 3.2.0
      istanbul-lib-instrument: 5.1.0
      istanbul-lib-report: 3.0.0
      istanbul-lib-source-maps: 4.0.1
      istanbul-reports: 3.1.3
      jest-haste-map: 27.5.1
      jest-resolve: 27.5.1
      jest-util: 27.5.1
      jest-worker: 27.5.1
      slash: 3.0.0
      source-map: 0.6.1
      string-length: 4.0.2
      terminal-link: 2.1.1
      v8-to-istanbul: 8.1.1
    transitivePeerDependencies:
      - supports-color
    dev: true

  /@jest/source-map/27.5.1:
    resolution: {integrity: sha512-y9NIHUYF3PJRlHk98NdC/N1gl88BL08aQQgu4k4ZopQkCw9t9cV8mtl3TV8b/YCB8XaVTFrmUTAJvjsntDireg==}
    engines: {node: ^10.13.0 || ^12.13.0 || ^14.15.0 || >=15.0.0}
    dependencies:
      callsites: 3.1.0
      graceful-fs: 4.2.9
      source-map: 0.6.1
    dev: true

  /@jest/test-result/27.5.1:
    resolution: {integrity: sha512-EW35l2RYFUcUQxFJz5Cv5MTOxlJIQs4I7gxzi2zVU7PJhOwfYq1MdC5nhSmYjX1gmMmLPvB3sIaC+BkcHRBfag==}
    engines: {node: ^10.13.0 || ^12.13.0 || ^14.15.0 || >=15.0.0}
    dependencies:
      '@jest/console': 27.5.1
      '@jest/types': 27.5.1
      '@types/istanbul-lib-coverage': 2.0.4
      collect-v8-coverage: 1.0.1
    dev: true

  /@jest/test-sequencer/27.5.1:
    resolution: {integrity: sha512-LCheJF7WB2+9JuCS7VB/EmGIdQuhtqjRNI9A43idHv3E4KltCTsPsLxvdaubFHSYwY/fNjMWjl6vNRhDiN7vpQ==}
    engines: {node: ^10.13.0 || ^12.13.0 || ^14.15.0 || >=15.0.0}
    dependencies:
      '@jest/test-result': 27.5.1
      graceful-fs: 4.2.9
      jest-haste-map: 27.5.1
      jest-runtime: 27.5.1
    transitivePeerDependencies:
      - supports-color
    dev: true

  /@jest/transform/27.5.1:
    resolution: {integrity: sha512-ipON6WtYgl/1329g5AIJVbUuEh0wZVbdpGwC99Jw4LwuoBNS95MVphU6zOeD9pDkon+LLbFL7lOQRapbB8SCHw==}
    engines: {node: ^10.13.0 || ^12.13.0 || ^14.15.0 || >=15.0.0}
    dependencies:
      '@babel/core': 7.16.7
      '@jest/types': 27.5.1
      babel-plugin-istanbul: 6.1.1
      chalk: 4.1.2
      convert-source-map: 1.8.0
      fast-json-stable-stringify: 2.1.0
      graceful-fs: 4.2.9
      jest-haste-map: 27.5.1
      jest-regex-util: 27.5.1
      jest-util: 27.5.1
      micromatch: 4.0.4
      pirates: 4.0.4
      slash: 3.0.0
      source-map: 0.6.1
      write-file-atomic: 3.0.3
    transitivePeerDependencies:
      - supports-color
    dev: true

  /@jest/types/27.5.1:
    resolution: {integrity: sha512-Cx46iJ9QpwQTjIdq5VJu2QTMMs3QlEjI0x1QbBP5W1+nMzyc2XmimiRR/CbX9TO0cPTeUlxWMOu8mslYsJ8DEw==}
    engines: {node: ^10.13.0 || ^12.13.0 || ^14.15.0 || >=15.0.0}
    dependencies:
      '@types/istanbul-lib-coverage': 2.0.4
      '@types/istanbul-reports': 3.0.1
      '@types/node': 17.0.18
      '@types/yargs': 16.0.4
      chalk: 4.1.2
    dev: true

  /@js-joda/core/4.3.1:
    resolution: {integrity: sha512-oeaetlodcqVsiZDxnEcqsbs+sXBkASxua0mXs5OXuPQXz3/wdPTMlxwfQ4z2HKcOik3S9voW3QJkp/KLWDhvRQ==}

  /@microsoft/api-extractor-model/7.15.2:
    resolution: {integrity: sha512-qgxKX/s6vo3nCVLhP0Ds7555QrErhcYHEok5/KyEZ7iR8J5M5oldD1eJJQmtEdVF5IzmnPPbxx1nRvfgA674LQ==}
    dependencies:
      '@microsoft/tsdoc': 0.13.2
      '@microsoft/tsdoc-config': 0.15.2
      '@rushstack/node-core-library': 3.44.3
    dev: true

  /@microsoft/api-extractor/7.19.3:
    resolution: {integrity: sha512-GZe+R3K4kh2X425iOHkPbByysB7FN0592mPPA6vNj5IhyhlPHgdZS6m6AmOZOIxMS4euM+SBKzEJEp3oC+WsOQ==}
    hasBin: true
    dependencies:
      '@microsoft/api-extractor-model': 7.15.2
      '@microsoft/tsdoc': 0.13.2
      '@microsoft/tsdoc-config': 0.15.2
      '@rushstack/node-core-library': 3.44.3
      '@rushstack/rig-package': 0.3.7
      '@rushstack/ts-command-line': 4.10.6
      colors: 1.2.5
      lodash: 4.17.21
      resolve: 1.17.0
      semver: 7.3.5
      source-map: 0.6.1
      typescript: 4.5.4
    dev: true

  /@microsoft/tsdoc-config/0.15.2:
    resolution: {integrity: sha512-mK19b2wJHSdNf8znXSMYVShAHktVr/ib0Ck2FA3lsVBSEhSI/TfXT7DJQkAYgcztTuwazGcg58ZjYdk0hTCVrA==}
    dependencies:
      '@microsoft/tsdoc': 0.13.2
      ajv: 6.12.6
      jju: 1.4.0
      resolve: 1.19.0
    dev: true

  /@microsoft/tsdoc/0.13.2:
    resolution: {integrity: sha512-WrHvO8PDL8wd8T2+zBGKrMwVL5IyzR3ryWUsl0PXgEV0QHup4mTLi0QcATefGI6Gx9Anu7vthPyyyLpY0EpiQg==}
    dev: true

  /@nodelib/fs.scandir/2.1.5:
    resolution: {integrity: sha512-vq24Bq3ym5HEQm2NKCr3yXDwjc7vTsEThRDnkp2DK9p1uqLR+DHurm/NOTo0KG7HYHU7eppKZj3MyqYuMBf62g==}
    engines: {node: '>= 8'}
    dependencies:
      '@nodelib/fs.stat': 2.0.5
      run-parallel: 1.2.0

  /@nodelib/fs.stat/2.0.5:
    resolution: {integrity: sha512-RkhPPp2zrqDAQA/2jNhnztcPAlv64XdhIp7a7454A5ovI7Bukxgt7MX7udwAu3zg1DcpPU0rz3VV1SeaqvY4+A==}
    engines: {node: '>= 8'}

  /@nodelib/fs.walk/1.2.8:
    resolution: {integrity: sha512-oGB+UxlgWcgQkgwo8GcEGwemoTFt3FIO9ababBmaGwXIoBKZ+GTy0pP185beGg7Llih/NSHSV2XAs1lnznocSg==}
    engines: {node: '>= 8'}
    dependencies:
      '@nodelib/fs.scandir': 2.1.5
      fastq: 1.13.0

  /@opentelemetry/api/1.0.3:
    resolution: {integrity: sha512-puWxACExDe9nxbBB3lOymQFrLYml2dVOrd7USiVRnSbgXE+KwBu+HxFvxrzfqsiSda9IWsXJG1ef7C1O2/GmKQ==}
    engines: {node: '>=8.0.0'}
    dev: true

  /@opentelemetry/api/1.0.4:
    resolution: {integrity: sha512-BuJuXRSJNQ3QoKA6GWWDyuLpOUck+9hAXNMCnrloc1aWVoy6Xq6t9PUV08aBZ4Lutqq2LEHM486bpZqoViScog==}
    engines: {node: '>=8.0.0'}

  /@prisma/debug/3.11.0:
    resolution: {integrity: sha512-hbOU50++HdE0Xdt0FenrVvCteTvRg8EHNGKkxa1jWIB8O2o0bkm5igOlhfYGkvHZ3H1GK35oZp7rllMVeMM4ig==}
    dependencies:
      '@types/debug': 4.1.7
      ms: 2.1.3
      strip-ansi: 6.0.1

  /@prisma/engines-version/3.12.0-16.f2e63a76e8eed99d99f0eb65596c7677b70a1e77:
    resolution: {integrity: sha512-o2iAjhWH7rPkIxqlbC417VRJ3u0ng9+l4HJdQy6OqerP7iO7haFc5zqP+/0VJekbACQ/GuCpL9lhq80eGGFnkA==}

  /@prisma/engines/3.12.0-16.f2e63a76e8eed99d99f0eb65596c7677b70a1e77:
    resolution: {integrity: sha512-fhacvGqsUWXFqxGqOKzTt9mXvl0loNvKcZoMHYOk18qrEXO1t3uj4x87RCa4hGhsqVyCibse9JxdOX5tnG6Kxg==}
    requiresBuild: true

  /@prisma/fetch-engine/3.12.0-16.f2e63a76e8eed99d99f0eb65596c7677b70a1e77:
    resolution: {integrity: sha512-y/+QlPlQ7HMbzAu5KMhAYIRtMrbymUkEXDuFlX2nlTwQZtSjHwCz1xpXEtH3y+s0HHMM/fytu/GIiXJ+Su+I4w==}
    dependencies:
      '@prisma/debug': 3.11.0
      '@prisma/get-platform': 3.12.0-16.f2e63a76e8eed99d99f0eb65596c7677b70a1e77
      chalk: 4.1.2
      execa: 5.1.1
      find-cache-dir: 3.3.2
      hasha: 5.2.2
      http-proxy-agent: 5.0.0
      https-proxy-agent: 5.0.0
      make-dir: 3.1.0
      node-fetch: 2.6.7
      p-filter: 2.1.0
      p-map: 4.0.0
      p-retry: 4.6.1
      progress: 2.0.3
      rimraf: 3.0.2
      temp-dir: 2.0.0
      tempy: 1.0.1
    transitivePeerDependencies:
      - encoding
      - supports-color

  /@prisma/get-platform/3.12.0-16.f2e63a76e8eed99d99f0eb65596c7677b70a1e77:
    resolution: {integrity: sha512-KZLHySOJMmrSdj4cPyvYeQz+TyYlvrSPcXQ5NXA8lprwgW7YGXHc2c0URFN/rMLipqBMVqcQjvpm9yNGMAR3Mw==}
    dependencies:
      '@prisma/debug': 3.11.0

  /@prisma/studio-common/0.458.0:
    resolution: {integrity: sha512-4j4dBsq3bw9hRb4XEYv4M/0Kq2asObUmQWsA2jaqvHYt43n1s5E9pra2Pt7PSKKk8/6pZSmi7Lsl1GIhCV/mUw==}
    engines: {node: '>= 12'}
    dependencies:
      buffer: 6.0.3
    dev: true

  /@prisma/studio-pcw/0.458.0:
    resolution: {integrity: sha512-8rgvhgbaQpc4BUaxDIAorTm2yOzGPRwwuIGdM3WoD9YQyuFBpHE3xGR2FBABP8v89qcB9YLsGQ9wgyfrRURl+g==}
    engines: {node: '>= 12'}
    peerDependencies:
      '@prisma/client': '*'
      '@prisma/sdk': '*'
    dependencies:
      debug: 4.3.3
      lodash: 4.17.21
    transitivePeerDependencies:
      - supports-color
    dev: true

  /@prisma/studio-server/0.458.0:
    resolution: {integrity: sha512-kTRXClg14wIYagy8zYQmB6vMfEu3mz4r8rJ+eia+GUWQ/W0aqXznOR6aA/v/FSR9GJAgZN5n5wnsexymETQ88w==}
    engines: {node: '>= 12'}
    peerDependencies:
      '@prisma/sdk': '*'
    dependencies:
      '@prisma/studio': 0.458.0
      '@prisma/studio-common': 0.458.0
      '@prisma/studio-pcw': 0.458.0
      checkpoint-client: 1.1.20
      cors: 2.8.5
      debug: 4.3.3
      express: 4.17.2
      untildify: 4.0.0
    transitivePeerDependencies:
      - supports-color
    dev: true

  /@prisma/studio/0.458.0:
    resolution: {integrity: sha512-59t1c5HPWVsUiwQqKsVB6XCWmdcM4C1zIEbpDX3rYDBsTtHx6IPilwPTE6yoGA7EUMdzQD+1ypeYX7JJ6Y802g==}
    dev: true

  /@rushstack/node-core-library/3.44.3:
    resolution: {integrity: sha512-Bt+R5LAnVr2BImTJqPpton5rvhJ2Wq8x4BaTqaCHQMmfxqtz5lb4nLYT9kneMJTCDuRMBvvLpSuz4MBj50PV3w==}
    dependencies:
      '@types/node': 12.20.24
      colors: 1.2.5
      fs-extra: 7.0.1
      import-lazy: 4.0.0
      jju: 1.4.0
      resolve: 1.17.0
      semver: 7.3.5
      timsort: 0.3.0
      z-schema: 5.0.2
    dev: true

  /@rushstack/rig-package/0.3.7:
    resolution: {integrity: sha512-pzMsTSeTC8IiZ6EJLr53gGMvhT4oLWH+hxD7907cHyWuIUlEXFtu/2pK25vUQT13nKp5DJCWxXyYoGRk/h6rtA==}
    dependencies:
      resolve: 1.17.0
      strip-json-comments: 3.1.1
    dev: true

  /@rushstack/ts-command-line/4.10.6:
    resolution: {integrity: sha512-Y3GkUag39sTIlukDg9mUp8MCHrrlJ27POrBNRQGc/uF+VVgX8M7zMzHch5zP6O1QVquWgD7Engdpn2piPYaS/g==}
    dependencies:
      '@types/argparse': 1.0.38
      argparse: 1.0.10
      colors: 1.2.5
      string-argv: 0.3.1
    dev: true

  /@sindresorhus/slugify/1.1.2:
    resolution: {integrity: sha512-V9nR/W0Xd9TSGXpZ4iFUcFGhuOJtZX82Fzxj1YISlbSgKvIiNa7eLEZrT0vAraPOt++KHauIVNYgGRgjc13dXA==}
    engines: {node: '>=10'}
    dependencies:
      '@sindresorhus/transliterate': 0.1.2
      escape-string-regexp: 4.0.0

  /@sindresorhus/transliterate/0.1.2:
    resolution: {integrity: sha512-5/kmIOY9FF32nicXH+5yLNTX4NJ4atl7jRgqAJuIn/iyDFXBktOKDxCvyGE/EzmF4ngSUvjXxQUQlQiZ5lfw+w==}
    engines: {node: '>=10'}
    dependencies:
      escape-string-regexp: 2.0.0
      lodash.deburr: 4.1.0

  /@sinonjs/commons/1.8.3:
    resolution: {integrity: sha512-xkNcLAn/wZaX14RPlwizcKicDk9G3F8m2nU3L7Ukm5zBgTwiT0wsoFAHx9Jq56fJA1z/7uKGtCRu16sOUCLIHQ==}
    dependencies:
      type-detect: 4.0.8
    dev: true

  /@sinonjs/fake-timers/8.1.0:
    resolution: {integrity: sha512-OAPJUAtgeINhh/TAlUID4QTs53Njm7xzddaVlEs/SXwgtiD1tW22zAB/W1wdqfrpmikgaWQ9Fw6Ws+hsiRm5Vg==}
    dependencies:
      '@sinonjs/commons': 1.8.3
    dev: true

  /@slack/types/1.10.0:
    resolution: {integrity: sha512-tA7GG7Tj479vojfV3AoxbckalA48aK6giGjNtgH6ihpLwTyHE3fIgRrvt8TWfLwW8X8dyu7vgmAsGLRG7hWWOg==}
    engines: {node: '>= 8.9.0', npm: '>= 5.5.1'}
    dev: true

  /@slack/webhook/6.0.0:
    resolution: {integrity: sha512-2fohfhLI9lkAmOSWt1R457JBsB3iFNqahu4GqdFZRtcp/bT+xeG/kPn/hQa78JS74poRjWTt5G/qJjNaWMGOEQ==}
    engines: {node: '>= 12.13.0', npm: '>= 6.12.0'}
    dependencies:
      '@slack/types': 1.10.0
      '@types/node': 17.0.8
      axios: 0.21.4
    transitivePeerDependencies:
      - debug
    dev: true

  /@swc/core-android-arm-eabi/1.2.141:
    resolution: {integrity: sha512-rkp8KPR93/H25KL+nGZqDZahTLrW6ub09GsjzfZWTijAeOn0NnLLWzSdY60UTbvBUz/GJP6ueNWmV8V8q8MkKw==}
    engines: {node: '>=10'}
    cpu: [arm]
    os: [android]
    requiresBuild: true
    dev: true
    optional: true

  /@swc/core-android-arm64/1.2.141:
    resolution: {integrity: sha512-S9wNosJZA463nu+MHHv9xBwwe4KehEiBpKyk9gytGgblCD0aXa6Seb6CtsoZbo3C/Q881sVi9JG8COXFRFby/g==}
    engines: {node: '>=10'}
    cpu: [arm64]
    os: [android]
    requiresBuild: true
    dev: true
    optional: true

  /@swc/core-darwin-arm64/1.2.141:
    resolution: {integrity: sha512-jlWgQw+S208aETBH2mBZUWknObJQOMk1iuhxdqMsKzFSnmSnitEtCNIP55LkBHdvG8/k5elR6HQ0JPsEnQSiwA==}
    engines: {node: '>=10'}
    cpu: [arm64]
    os: [darwin]
    requiresBuild: true
    dev: true
    optional: true

  /@swc/core-darwin-x64/1.2.141:
    resolution: {integrity: sha512-fr4BXQhZe7SrCepgYeBedEq5NLO5hpUNoC84NN9njygP0xe+HP0SJkCHZ0INKHdBoQV+0qdl/JWZnYTSoOD9Hg==}
    engines: {node: '>=10'}
    cpu: [x64]
    os: [darwin]
    requiresBuild: true
    dev: true
    optional: true

  /@swc/core-freebsd-x64/1.2.141:
    resolution: {integrity: sha512-BbYv36t2vnZ9A1PID5/tLv64/dPxFlp6JAtGDPhpc53I6WXORHDyL9oI8FYL0zLYByx1nHEBnu9ApBjmMEGfPw==}
    engines: {node: '>=10'}
    cpu: [x64]
    os: [freebsd]
    requiresBuild: true
    dev: true
    optional: true

  /@swc/core-linux-arm-gnueabihf/1.2.141:
    resolution: {integrity: sha512-GhXllm5F2aKs1uNn7Se2dPkszKPm0JJtPSMxalcn+axiNVaTreXs0AnTploj/9mwjNzYibVgeefbbQRJ/dPH4g==}
    engines: {node: '>=10'}
    cpu: [arm]
    os: [linux]
    requiresBuild: true
    dev: true
    optional: true

  /@swc/core-linux-arm64-gnu/1.2.141:
    resolution: {integrity: sha512-KkhDgTAT1zac4D3jAzLgDkjCjNg/YhVW4kqHNR6yZVO8E8SNd2mfyGKpzI8xpZzqH9VF8MUJ3tcfZEa+O3q57A==}
    engines: {node: '>=10'}
    cpu: [arm64]
    os: [linux]
    requiresBuild: true
    dev: true
    optional: true

  /@swc/core-linux-arm64-musl/1.2.141:
    resolution: {integrity: sha512-5q+OfJM+FGpvzTyET8vuLY4GNKdiEOTtS5Td4oWQHQvmy6swUE/+WFveaNrIpbv9W2fMvXINHILeYz0fsBjzcg==}
    engines: {node: '>=10'}
    cpu: [arm64]
    os: [linux]
    requiresBuild: true
    dev: true
    optional: true

  /@swc/core-linux-x64-gnu/1.2.141:
    resolution: {integrity: sha512-IR84Sp7Jftsot/ZSuLgkoIHNsAMMzsGtT28oBNWlEcIEGSjps9lAd4N1uRFo9nK35fYjQHxQ/0bujbHqeO7hhQ==}
    engines: {node: '>=10'}
    cpu: [x64]
    os: [linux]
    requiresBuild: true
    dev: true
    optional: true

  /@swc/core-linux-x64-musl/1.2.141:
    resolution: {integrity: sha512-sV7qc71++h19pp7FyU+1FWEVSHeghuGO67/VKNYdo6NpJhIuR4F0J76H6WP2hMlLgvWCd/lXudljKr0vDBFW5g==}
    engines: {node: '>=10'}
    cpu: [x64]
    os: [linux]
    requiresBuild: true
    dev: true
    optional: true

  /@swc/core-win32-arm64-msvc/1.2.141:
    resolution: {integrity: sha512-cqsuUOP+MmuKZ6KR5CaC3l6pUkULGpSDjmbFtoSTjuduu144GQ2HOpJslxOMPTkJbDm2fVYYSlPZTyIbBrCj1g==}
    engines: {node: '>=10'}
    cpu: [arm64]
    os: [win32]
    requiresBuild: true
    dev: true
    optional: true

  /@swc/core-win32-ia32-msvc/1.2.141:
    resolution: {integrity: sha512-jkHWFwgTjOl9HChJpl1gZPdPSUUhwOZ/3a/SBnlrbuePcfro3DIbJysIcizpJtCGtnX7U3XECAzZn8c03OiKfg==}
    engines: {node: '>=10'}
    cpu: [ia32]
    os: [win32]
    requiresBuild: true
    dev: true
    optional: true

  /@swc/core-win32-x64-msvc/1.2.141:
    resolution: {integrity: sha512-qCFMX/6HtBksLZeVB/jrbxZ1TxqEac03zvRGDe3N4ZVBtMZi7nfayJTsYRrvfw87XOegIz5mEWfShxEy44FtGw==}
    engines: {node: '>=10'}
    cpu: [x64]
    os: [win32]
    requiresBuild: true
    dev: true
    optional: true

  /@swc/core/1.2.141:
    resolution: {integrity: sha512-etjy0pWW2i3BDpTtg72CzFW6m91g3WC8incE82w37tll9easR9fJE4+njs1h4fP164xAiyAXOfsBECxsfH+t6A==}
    engines: {node: '>=10'}
    optionalDependencies:
      '@swc/core-android-arm-eabi': 1.2.141
      '@swc/core-android-arm64': 1.2.141
      '@swc/core-darwin-arm64': 1.2.141
      '@swc/core-darwin-x64': 1.2.141
      '@swc/core-freebsd-x64': 1.2.141
      '@swc/core-linux-arm-gnueabihf': 1.2.141
      '@swc/core-linux-arm64-gnu': 1.2.141
      '@swc/core-linux-arm64-musl': 1.2.141
      '@swc/core-linux-x64-gnu': 1.2.141
      '@swc/core-linux-x64-musl': 1.2.141
      '@swc/core-win32-arm64-msvc': 1.2.141
      '@swc/core-win32-ia32-msvc': 1.2.141
      '@swc/core-win32-x64-msvc': 1.2.141
    dev: true

  /@swc/jest/0.2.17_@swc+core@1.2.141:
    resolution: {integrity: sha512-n/g989+O8xxMcTZnP0phDrrgezGZBQBf7cX4QuzEsn07QkWbqmMsfaCxdF0kzajXublXWJ8yk5vRe3VNk1tczA==}
    engines: {npm: '>= 7.0.0'}
    peerDependencies:
      '@swc/core': '*'
    dependencies:
      '@jest/create-cache-key-function': 27.5.1
      '@swc/core': 1.2.141
    dev: true

  /@tediousjs/connection-string/0.3.0:
    resolution: {integrity: sha512-d/keJiNKfpHo+GmSB8QcsAwBx8h+V1UbdozA5TD+eSLXprNY53JAYub47J9evsSKWDdNG5uVj0FiMozLKuzowQ==}

  /@timsuchanek/copy/1.4.5:
    resolution: {integrity: sha512-N4+2/DvfwzQqHYL/scq07fv8yXbZc6RyUxKJoE8Clm14JpLOf9yNI4VB4D6RsV3h9zgzZ4loJUydHKM7pp3blw==}
    hasBin: true
    dependencies:
      '@timsuchanek/sleep-promise': 8.0.1
      commander: 2.20.3
      mkdirp: 1.0.4
      prettysize: 2.0.0

  /@timsuchanek/sleep-promise/8.0.1:
    resolution: {integrity: sha512-cxHYbrXfnCWsklydIHSw5GCMHUPqpJ/enxWSyVHNOgNe61sit/+aOXTTI+VOdWkvVaJsI2vsB9N4+YDNITawOQ==}

  /@tootallnate/once/1.1.2:
    resolution: {integrity: sha512-RbzJvlNzmRq5c3O09UipeuXno4tA1FE6ikOjxZK0tuxVv3412l64l5t1W5pj4+rJq9vpkm/kwiR07aZXnsKPxw==}
    engines: {node: '>= 6'}

  /@tootallnate/once/2.0.0:
    resolution: {integrity: sha512-XCuKFP5PS55gnMVu3dty8KPatLqUoy/ZYzDzAGCQ8JNFCkLXzmI7vNHCR+XpbZaMWQK/vQubr7PkYq8g470J/A==}
    engines: {node: '>= 10'}

  /@tsconfig/node10/1.0.8:
    resolution: {integrity: sha512-6XFfSQmMgq0CFLY1MslA/CPUfhIL919M1rMsa5lP2P097N2Wd1sSX0tx1u4olM16fLNhtHZpRhedZJphNJqmZg==}
    dev: true

  /@tsconfig/node12/1.0.9:
    resolution: {integrity: sha512-/yBMcem+fbvhSREH+s14YJi18sp7J9jpuhYByADT2rypfajMZZN4WQ6zBGgBKp53NKmqI36wFYDb3yaMPurITw==}
    dev: true

  /@tsconfig/node14/1.0.1:
    resolution: {integrity: sha512-509r2+yARFfHHE7T6Puu2jjkoycftovhXRqW328PDXTVGKihlb1P8Z9mMZH04ebyajfRY7dedfGynlrFHJUQCg==}
    dev: true

  /@tsconfig/node16/1.0.2:
    resolution: {integrity: sha512-eZxlbI8GZscaGS7kkc/trHTT5xgrjH3/1n2JDwusC9iahPKWMRvRjJSAN5mCXviuTGQ/lHnhvv8Q1YTpnfz9gA==}
    dev: true

  /@tsd/typescript/4.5.4:
    resolution: {integrity: sha512-iDlLkdg3sCjUSNdoUCsYM/SXheHrdxHsR6msIkbFDW4pV6gHTMwg/8te/paLtywDjGL4S4ByDdUKA3RbfdBX0g==}
    hasBin: true
    dev: true

  /@types/argparse/1.0.38:
    resolution: {integrity: sha512-ebDJ9b0e702Yr7pWgB0jzm+CX4Srzz8RcXtLJDJB+BSccqMa36uyH/zUsSYao5+BD1ytv3k3rPYCq4mAE1hsXA==}
    dev: true

  /@types/babel__core/7.1.18:
    resolution: {integrity: sha512-S7unDjm/C7z2A2R9NzfKCK1I+BAALDtxEmsJBwlB3EzNfb929ykjL++1CK9LO++EIp2fQrC8O+BwjKvz6UeDyQ==}
    dependencies:
      '@babel/parser': 7.16.8
      '@babel/types': 7.16.8
      '@types/babel__generator': 7.6.4
      '@types/babel__template': 7.4.1
      '@types/babel__traverse': 7.14.2
    dev: true

  /@types/babel__generator/7.6.4:
    resolution: {integrity: sha512-tFkciB9j2K755yrTALxD44McOrk+gfpIpvC3sxHjRawj6PfnQxrse4Clq5y/Rq+G3mrBurMax/lG8Qn2t9mSsg==}
    dependencies:
      '@babel/types': 7.16.8
    dev: true

  /@types/babel__template/7.4.1:
    resolution: {integrity: sha512-azBFKemX6kMg5Io+/rdGT0dkGreboUVR0Cdm3fz9QJWpaQGJRQXl7C+6hOTCZcMll7KFyEQpgbYI2lHdsS4U7g==}
    dependencies:
      '@babel/parser': 7.16.8
      '@babel/types': 7.16.8
    dev: true

  /@types/babel__traverse/7.14.2:
    resolution: {integrity: sha512-K2waXdXBi2302XUdcHcR1jCeU0LL4TD9HRs/gk0N2Xvrht+G/BfJa4QObBQZfhMdxiCpV3COl5Nfq4uKTeTnJA==}
    dependencies:
      '@babel/types': 7.16.8
    dev: true

  /@types/benchmark/2.1.1:
    resolution: {integrity: sha512-XmdNOarpSSxnb3DE2rRFOFsEyoqXLUL+7H8nSGS25vs+JS0018bd+cW5Ma9vdlkPmoTHSQ6e8EUFMFMxeE4l+g==}
    dev: true

  /@types/cross-spawn/6.0.2:
    resolution: {integrity: sha512-KuwNhp3eza+Rhu8IFI5HUXRP0LIhqH5cAjubUvGXXthh4YYBuP2ntwEX+Cz8GJoZUHlKo247wPWOfA9LYEq4cw==}
    dependencies:
      '@types/node': 17.0.18
    dev: false

  /@types/debug/4.1.7:
    resolution: {integrity: sha512-9AonUzyTjXXhEOa0DnqpzZi6VHlqKMswga9EXjpXnnqxwLtdvPPtlO8evrI5D9S6asFRCQ6v+wpiUKbw+vKqyg==}
    dependencies:
      '@types/ms': 0.7.31

  /@types/eslint/7.29.0:
    resolution: {integrity: sha512-VNcvioYDH8/FxaeTKkM4/TiTwt6pBV9E3OfGmvaw8tPl0rrHCJ4Ll15HRT+pMiFAf/MLQvAzC+6RzUMEL9Ceng==}
    dependencies:
      '@types/estree': 0.0.50
      '@types/json-schema': 7.0.9
    dev: true

  /@types/estree/0.0.50:
    resolution: {integrity: sha512-C6N5s2ZFtuZRj54k2/zyRhNDjJwwcViAM3Nbm8zjBpbqAdZ00mr0CFxvSKeO8Y/e03WVFLpQMdHYVfUd6SB+Hw==}
    dev: true

  /@types/fs-extra/9.0.13:
    resolution: {integrity: sha512-nEnwB++1u5lVDM2UI4c1+5R+FYaKfaAzS4OococimjVm3nQw3TuzH5UNsocrcTBbhnerblyHj4A49qXbIiZdpA==}
    dependencies:
      '@types/node': 17.0.8
    dev: true

  /@types/geojson/7946.0.8:
    resolution: {integrity: sha512-1rkryxURpr6aWP7R786/UQOkJ3PcpQiWkAXBmdWc7ryFWqN6a4xfK7BtjXvFBKO9LjQ+MWQSWxYeZX1OApnArA==}

  /@types/glob/7.2.0:
    resolution: {integrity: sha512-ZUxbzKl0IfJILTS6t7ip5fQQM/J3TJYubDm3nMbgubNNYS62eXeUpoLUC8/7fJNiFYHTrGPQn7hspDUzIHX3UA==}
    dependencies:
      '@types/minimatch': 3.0.5
      '@types/node': 17.0.8
    dev: true

  /@types/graceful-fs/4.1.5:
    resolution: {integrity: sha512-anKkLmZZ+xm4p8JWBf4hElkM4XR+EZeA2M9BAkkTldmcyDY4mbdIJnRghDJH3Ov5ooY7/UAoENtmdMSkaAd7Cw==}
    dependencies:
      '@types/node': 17.0.18
    dev: true

  /@types/graphviz/0.0.34:
    resolution: {integrity: sha512-5pyobgT+/NhwKy/LMLw14xFInvYXBPx4ITc2a5FvZbm6hcudcP73DpTKTlaZbjr8fdNAkaK9KdP8GAEF0iBwlQ==}
    dependencies:
      '@types/node': 17.0.8
    dev: true

  /@types/istanbul-lib-coverage/2.0.4:
    resolution: {integrity: sha512-z/QT1XN4K4KYuslS23k62yDIDLwLFkzxOuMplDtObz0+y7VqJCaO2o+SPwHCvLFZh7xazvvoor2tA/hPz9ee7g==}
    dev: true

  /@types/istanbul-lib-report/3.0.0:
    resolution: {integrity: sha512-plGgXAPfVKFoYfa9NpYDAkseG+g6Jr294RqeqcqDixSbU34MZVJRi/P+7Y8GDpzkEwLaGZZOpKIEmeVZNtKsrg==}
    dependencies:
      '@types/istanbul-lib-coverage': 2.0.4
    dev: true

  /@types/istanbul-reports/3.0.1:
    resolution: {integrity: sha512-c3mAZEuK0lvBp8tmuL74XRKn1+y2dcwOUpH7x4WrF6gk1GIgiluDRgMYQtw2OFcBvAJWlt6ASU3tSqxp0Uu0Aw==}
    dependencies:
      '@types/istanbul-lib-report': 3.0.0
    dev: true

  /@types/jest/27.4.1:
    resolution: {integrity: sha512-23iPJADSmicDVrWk+HT58LMJtzLAnB2AgIzplQuq/bSrGaxCrlvRFjGbXmamnnk/mAmCdLStiGqggu28ocUyiw==}
    dependencies:
      jest-matcher-utils: 27.5.1
      pretty-format: 27.5.1
    dev: true

  /@types/js-levenshtein/1.1.1:
    resolution: {integrity: sha512-qC4bCqYGy1y/NP7dDVr7KJarn+PbX1nSpwA7JXdu0HxT3QYjO8MJ+cntENtHFVy2dRAyBV23OZ6MxsW1AM1L8g==}
    dev: true

  /@types/json-schema/7.0.9:
    resolution: {integrity: sha512-qcUXuemtEu+E5wZSJHNxUXeCZhAfXKQ41D+duX+VYPde7xyEVZci+/oXKJL13tnRs9lR2pr4fod59GT6/X1/yQ==}
    dev: true

  /@types/json5/0.0.29:
    resolution: {integrity: sha1-7ihweulOEdK4J7y+UnC86n8+ce4=}
    dev: true

  /@types/minimatch/3.0.5:
    resolution: {integrity: sha512-Klz949h02Gz2uZCMGwDUSDS1YBlTdDDgbWHi+81l29tQALUtvz4rAYi5uoVhE5Lagoq6DeqAUlbrHvW/mXDgdQ==}
    dev: true

  /@types/minimist/1.2.2:
    resolution: {integrity: sha512-jhuKLIRrhvCPLqwPcx6INqmKeiA5EWrsCOPhrlFSrbrmU4ZMPjj5Ul/oLCMDO98XRUIwVm78xICz4EPCektzeQ==}
    dev: true

  /@types/minipass/3.1.2:
    resolution: {integrity: sha512-foLGjgrJkUjLG/o2t2ymlZGEoBNBa/TfoUZ7oCTkOjP1T43UGBJspovJou/l3ZuHvye2ewR5cZNtp2zyWgILMA==}
    dependencies:
      '@types/node': 17.0.18
    dev: true

  /@types/ms/0.7.31:
    resolution: {integrity: sha512-iiUgKzV9AuaEkZqkOLDIvlQiL6ltuZd9tGcW3gwpnX8JbuiuhFlEGmmFXEXkN50Cvq7Os88IY2v0dkDqXYWVgA==}

  /@types/mssql/7.1.5:
    resolution: {integrity: sha512-+I/4wNTUlZVxWSDo8BBo3Hw7aAKvmH+0JiovF3aW7NqjOvZZNa1xeqyjp7BBiktZx1wiV/ZKAxi21viAR53vjQ==}
    dependencies:
      '@types/node': 17.0.18
      '@types/tedious': 4.0.6
      tarn: 3.0.2
    dev: true

  /@types/node-fetch/2.5.12:
    resolution: {integrity: sha512-MKgC4dlq4kKNa/mYrwpKfzQMB5X3ee5U6fSprkKpToBqBmX4nFZL9cW5jl6sWn+xpRJ7ypWh2yyqqr8UUCstSw==}
    dependencies:
      '@types/node': 17.0.18
      form-data: 3.0.1

  /@types/node/12.20.24:
    resolution: {integrity: sha512-yxDeaQIAJlMav7fH5AQqPH1u8YIuhYJXYBzxaQ4PifsU0GDO38MSdmEDeRlIxrKbC6NbEaaEHDanWb+y30U8SQ==}
    dev: true

  /@types/node/12.20.47:
    resolution: {integrity: sha512-BzcaRsnFuznzOItW1WpQrDHM7plAa7GIDMZ6b5pnMbkqEtM/6WCOhvZar39oeMQP79gwvFUWjjptE7/KGcNqFg==}
    dev: true

  /@types/node/14.18.12:
    resolution: {integrity: sha512-q4jlIR71hUpWTnGhXWcakgkZeHa3CCjcQcnuzU8M891BAWA2jHiziiWEPEkdS5pFsz7H9HJiy8BrK7tBRNrY7A==}
    dev: true

  /@types/node/16.11.26:
    resolution: {integrity: sha512-GZ7bu5A6+4DtG7q9GsoHXy3ALcgeIHP4NnL0Vv2wu0uUB/yQex26v0tf6/na1mm0+bS9Uw+0DFex7aaKr2qawQ==}
    dev: true

  /@types/node/17.0.18:
    resolution: {integrity: sha512-eKj4f/BsN/qcculZiRSujogjvp5O/k4lOW5m35NopjZM/QwLOR075a8pJW5hD+Rtdm2DaCVPENS6KtSQnUD6BA==}

  /@types/node/17.0.8:
    resolution: {integrity: sha512-YofkM6fGv4gDJq78g4j0mMuGMkZVxZDgtU0JRdx6FgiJDG+0fY0GKVolOV8WqVmEhLCXkQRjwDdKyPxJp/uucg==}
    dev: true

  /@types/node/16.6.2:
    resolution: {integrity: sha512-LSw8TZt12ZudbpHc6EkIyDM3nHVWKYrAvGy6EAJfNfjusbwnThqjqxUKKRwuV3iWYeW/LYMzNgaq3MaLffQ2xA==}
    dev: true

  /@types/normalize-package-data/2.4.1:
    resolution: {integrity: sha512-Gj7cI7z+98M282Tqmp2K5EIsoouUEzbBJhQQzDE3jSIRk6r9gsz0oUokqIUR4u1R3dMHo0pDHM7sNOHyhulypw==}

  /@types/pg/8.6.5:
    resolution: {integrity: sha512-tOkGtAqRVkHa/PVZicq67zuujI4Oorfglsr2IbKofDwBSysnaqSx7W1mDqFqdkGE6Fbgh+PZAl0r/BWON/mozw==}
    dependencies:
      '@types/node': 17.0.18
      pg-protocol: 1.5.0
      pg-types: 2.2.0
    dev: true

  /@types/prettier/2.4.3:
    resolution: {integrity: sha512-QzSuZMBuG5u8HqYz01qtMdg/Jfctlnvj1z/lYnIDXs/golxw0fxtRAHd9KrzjR7Yxz1qVeI00o0kiO3PmVdJ9w==}
    dev: true

  /@types/prompts/2.0.14:
    resolution: {integrity: sha512-HZBd99fKxRWpYCErtm2/yxUZv6/PBI9J7N4TNFffl5JbrYMHBwF25DjQGTW3b3jmXq+9P6/8fCIb2ee57BFfYA==}
    dependencies:
      '@types/node': 17.0.18
    dev: true

  /@types/redis/2.8.32:
    resolution: {integrity: sha512-7jkMKxcGq9p242exlbsVzuJb57KqHRhNl4dHoQu2Y5v9bCAbtIXXH0R3HleSQW4CTOqpHIYUW3t6tpUj4BVQ+w==}
    dependencies:
      '@types/node': 17.0.8
    dev: true

  /@types/resolve/1.20.1:
    resolution: {integrity: sha512-Ku5+GPFa12S3W26Uwtw+xyrtIpaZsGYHH6zxNbZlstmlvMYSZRzOwzwsXbxlVUbHyUucctSyuFtu6bNxwYomIw==}
    dev: true

  /@types/retry/0.12.1:
    resolution: {integrity: sha512-xoDlM2S4ortawSWORYqsdU+2rxdh4LRW9ytc3zmT37RIKQh6IHyKwwtKhKis9ah8ol07DCkZxPt8BBvPjC6v4g==}

  /@types/rimraf/3.0.2:
    resolution: {integrity: sha512-F3OznnSLAUxFrCEu/L5PY8+ny8DtcFRjx7fZZ9bycvXRi3KPTRS9HOitGZwvPg0juRhXFWIeKX58cnX5YqLohQ==}
    dependencies:
      '@types/glob': 7.2.0
      '@types/node': 17.0.8
    dev: true

  /@types/shell-quote/1.7.1:
    resolution: {integrity: sha512-SWZ2Nom1pkyXCDohRSrkSKvDh8QOG9RfAsrt5/NsPQC4UQJ55eG0qClA40I+Gkez4KTQ0uDUT8ELRXThf3J5jw==}
    dev: true

  /@types/sqlite3/3.1.8:
    resolution: {integrity: sha512-sQMt/qnyUWnqiTcJXm5ZfNPIBeJ/DVvJDwxw+0tAxPJvadzfiP1QhryO1JOR6t1yfb8NpzQb/Rud06mob5laIA==}
    dependencies:
      '@types/node': 17.0.18
    dev: true

  /@types/stack-utils/2.0.1:
    resolution: {integrity: sha512-Hl219/BT5fLAaz6NDkSuhzasy49dwQS/DSdu4MdggFB8zcXv7vflBI3xp7FEmkmdDkBUI2bPUNeMttp2knYdxw==}
    dev: true

  /@types/stoppable/1.1.1:
    resolution: {integrity: sha512-b8N+fCADRIYYrGZOcmOR8ZNBOqhktWTB/bMUl5LvGtT201QKJZOOH5UsFyI3qtteM6ZAJbJqZoBcLqqxKIwjhw==}
    dependencies:
      '@types/node': 17.0.18

  /@types/tar/6.1.1:
    resolution: {integrity: sha512-8mto3YZfVpqB1CHMaYz1TUYIQfZFbh/QbEq5Hsn6D0ilCfqRVCdalmc89B7vi3jhl9UYIk+dWDABShNfOkv5HA==}
    dependencies:
      '@types/minipass': 3.1.2
      '@types/node': 17.0.18
    dev: true

  /@types/tedious/4.0.6:
    resolution: {integrity: sha512-IrcBDpVpaSGBDoUImdAwoJhMGEJZhur1IzfZRqnbjXvFnsWmny7X1CGDSj/B3yzRF9XVdbgLrQ4UA8cHyTCyjg==}
    dependencies:
      '@types/node': 17.0.18
    dev: true

  /@types/tunnel/0.0.3:
    resolution: {integrity: sha512-sOUTGn6h1SfQ+gbgqC364jLFBw2lnFqkgF3q0WovEHRLMrVD1sd5aufqi/aJObLekJO+Aq5z646U4Oxy6shXMA==}
    dependencies:
      '@types/node': 17.0.18

  /@types/ws/8.5.3:
    resolution: {integrity: sha512-6YOoWjruKj1uLf3INHH7D3qTXwFfEsg1kf3c0uDdSBJwfa/llkwIjrAGV7j7mVgGNbzTQ3HiHKKDXl6bJPD97w==}
    dependencies:
      '@types/node': 17.0.18
    dev: true

  /@types/yargs-parser/20.2.1:
    resolution: {integrity: sha512-7tFImggNeNBVMsn0vLrpn1H1uPrUBdnARPTpZoitY37ZrdJREzf7I16tMrlK3hen349gr1NYh8CmZQa7CTG6Aw==}
    dev: true

  /@types/yargs/16.0.4:
    resolution: {integrity: sha512-T8Yc9wt/5LbJyCaLiHPReJa0kApcIgJ7Bn735GjItUfh08Z1pJvu8QZqb9s+mMvKV6WUQRV7K2R46YbjMXTTJw==}
    dependencies:
      '@types/yargs-parser': 20.2.1
    dev: true

  /@typescript-eslint/eslint-plugin/5.9.0_bd2fd93dbcc607ad2f21b784bccfe0c8:
    resolution: {integrity: sha512-qT4lr2jysDQBQOPsCCvpPUZHjbABoTJW8V9ZzIYKHMfppJtpdtzszDYsldwhFxlhvrp7aCHeXD1Lb9M1zhwWwQ==}
    engines: {node: ^12.22.0 || ^14.17.0 || >=16.0.0}
    peerDependencies:
      '@typescript-eslint/parser': ^5.0.0
      eslint: ^6.0.0 || ^7.0.0 || ^8.0.0
      typescript: '*'
    peerDependenciesMeta:
      typescript:
        optional: true
    dependencies:
      '@typescript-eslint/experimental-utils': 5.9.0_eslint@8.6.0+typescript@4.5.4
      '@typescript-eslint/parser': 5.9.0_eslint@8.6.0+typescript@4.5.4
      '@typescript-eslint/scope-manager': 5.9.0
      '@typescript-eslint/type-utils': 5.9.0_eslint@8.6.0+typescript@4.5.4
      debug: 4.3.3
      eslint: 8.6.0
      functional-red-black-tree: 1.0.1
      ignore: 5.2.0
      regexpp: 3.2.0
      semver: 7.3.5
      tsutils: 3.21.0_typescript@4.5.4
      typescript: 4.5.4
    transitivePeerDependencies:
      - supports-color
    dev: true

  /@typescript-eslint/experimental-utils/5.9.0_eslint@8.6.0+typescript@4.5.4:
    resolution: {integrity: sha512-ZnLVjBrf26dn7ElyaSKa6uDhqwvAi4jBBmHK1VxuFGPRAxhdi18ubQYSGA7SRiFiES3q9JiBOBHEBStOFkwD2g==}
    engines: {node: ^12.22.0 || ^14.17.0 || >=16.0.0}
    peerDependencies:
      eslint: ^6.0.0 || ^7.0.0 || ^8.0.0
    dependencies:
      '@types/json-schema': 7.0.9
      '@typescript-eslint/scope-manager': 5.9.0
      '@typescript-eslint/types': 5.9.0
      '@typescript-eslint/typescript-estree': 5.9.0_typescript@4.5.4
      eslint: 8.6.0
      eslint-scope: 5.1.1
      eslint-utils: 3.0.0_eslint@8.6.0
    transitivePeerDependencies:
      - supports-color
      - typescript
    dev: true

  /@typescript-eslint/parser/5.9.0_eslint@8.6.0+typescript@4.5.4:
    resolution: {integrity: sha512-/6pOPz8yAxEt4PLzgbFRDpZmHnXCeZgPDrh/1DaVKOjvn/UPMlWhbx/gA96xRi2JxY1kBl2AmwVbyROUqys5xQ==}
    engines: {node: ^12.22.0 || ^14.17.0 || >=16.0.0}
    peerDependencies:
      eslint: ^6.0.0 || ^7.0.0 || ^8.0.0
      typescript: '*'
    peerDependenciesMeta:
      typescript:
        optional: true
    dependencies:
      '@typescript-eslint/scope-manager': 5.9.0
      '@typescript-eslint/types': 5.9.0
      '@typescript-eslint/typescript-estree': 5.9.0_typescript@4.5.4
      debug: 4.3.3
      eslint: 8.6.0
      typescript: 4.5.4
    transitivePeerDependencies:
      - supports-color
    dev: true

  /@typescript-eslint/scope-manager/5.10.1:
    resolution: {integrity: sha512-Lyvi559Gvpn94k7+ElXNMEnXu/iundV5uFmCUNnftbFrUbAJ1WBoaGgkbOBm07jVZa682oaBU37ao/NGGX4ZDg==}
    engines: {node: ^12.22.0 || ^14.17.0 || >=16.0.0}
    dependencies:
      '@typescript-eslint/types': 5.10.1
      '@typescript-eslint/visitor-keys': 5.10.1
    dev: true

  /@typescript-eslint/scope-manager/5.9.0:
    resolution: {integrity: sha512-DKtdIL49Qxk2a8icF6whRk7uThuVz4A6TCXfjdJSwOsf+9ree7vgQWcx0KOyCdk0i9ETX666p4aMhrRhxhUkyg==}
    engines: {node: ^12.22.0 || ^14.17.0 || >=16.0.0}
    dependencies:
      '@typescript-eslint/types': 5.9.0
      '@typescript-eslint/visitor-keys': 5.9.0
    dev: true

  /@typescript-eslint/type-utils/5.9.0_eslint@8.6.0+typescript@4.5.4:
    resolution: {integrity: sha512-uVCb9dJXpBrK1071ri5aEW7ZHdDHAiqEjYznF3HSSvAJXyrkxGOw2Ejibz/q6BXdT8lea8CMI0CzKNFTNI6TEQ==}
    engines: {node: ^12.22.0 || ^14.17.0 || >=16.0.0}
    peerDependencies:
      eslint: '*'
      typescript: '*'
    peerDependenciesMeta:
      typescript:
        optional: true
    dependencies:
      '@typescript-eslint/experimental-utils': 5.9.0_eslint@8.6.0+typescript@4.5.4
      debug: 4.3.3
      eslint: 8.6.0
      tsutils: 3.21.0_typescript@4.5.4
      typescript: 4.5.4
    transitivePeerDependencies:
      - supports-color
    dev: true

  /@typescript-eslint/types/5.10.1:
    resolution: {integrity: sha512-ZvxQ2QMy49bIIBpTqFiOenucqUyjTQ0WNLhBM6X1fh1NNlYAC6Kxsx8bRTY3jdYsYg44a0Z/uEgQkohbR0H87Q==}
    engines: {node: ^12.22.0 || ^14.17.0 || >=16.0.0}
    dev: true

  /@typescript-eslint/types/5.9.0:
    resolution: {integrity: sha512-mWp6/b56Umo1rwyGCk8fPIzb9Migo8YOniBGPAQDNC6C52SeyNGN4gsVwQTAR+RS2L5xyajON4hOLwAGwPtUwg==}
    engines: {node: ^12.22.0 || ^14.17.0 || >=16.0.0}
    dev: true

  /@typescript-eslint/typescript-estree/5.10.1_typescript@4.5.4:
    resolution: {integrity: sha512-PwIGnH7jIueXv4opcwEbVGDATjGPO1dx9RkUl5LlHDSe+FXxPwFL5W/qYd5/NHr7f6lo/vvTrAzd0KlQtRusJQ==}
    engines: {node: ^12.22.0 || ^14.17.0 || >=16.0.0}
    peerDependencies:
      typescript: '*'
    peerDependenciesMeta:
      typescript:
        optional: true
    dependencies:
      '@typescript-eslint/types': 5.10.1
      '@typescript-eslint/visitor-keys': 5.10.1
      debug: 4.3.3
      globby: 11.1.0
      is-glob: 4.0.3
      semver: 7.3.5
      tsutils: 3.21.0_typescript@4.5.4
      typescript: 4.5.4
    transitivePeerDependencies:
      - supports-color
    dev: true

  /@typescript-eslint/typescript-estree/5.9.0_typescript@4.5.4:
    resolution: {integrity: sha512-kxo3xL2mB7XmiVZcECbaDwYCt3qFXz99tBSuVJR4L/sR7CJ+UNAPrYILILktGj1ppfZ/jNt/cWYbziJUlHl1Pw==}
    engines: {node: ^12.22.0 || ^14.17.0 || >=16.0.0}
    peerDependencies:
      typescript: '*'
    peerDependenciesMeta:
      typescript:
        optional: true
    dependencies:
      '@typescript-eslint/types': 5.9.0
      '@typescript-eslint/visitor-keys': 5.9.0
      debug: 4.3.3
      globby: 11.0.4
      is-glob: 4.0.3
      semver: 7.3.5
      tsutils: 3.21.0_typescript@4.5.4
      typescript: 4.5.4
    transitivePeerDependencies:
      - supports-color
    dev: true

  /@typescript-eslint/utils/5.10.1_eslint@8.6.0+typescript@4.5.4:
    resolution: {integrity: sha512-RRmlITiUbLuTRtn/gcPRi4202niF+q7ylFLCKu4c+O/PcpRvZ/nAUwQ2G00bZgpWkhrNLNnvhZLbDn8Ml0qsQw==}
    engines: {node: ^12.22.0 || ^14.17.0 || >=16.0.0}
    peerDependencies:
      eslint: ^6.0.0 || ^7.0.0 || ^8.0.0
    dependencies:
      '@types/json-schema': 7.0.9
      '@typescript-eslint/scope-manager': 5.10.1
      '@typescript-eslint/types': 5.10.1
      '@typescript-eslint/typescript-estree': 5.10.1_typescript@4.5.4
      eslint: 8.6.0
      eslint-scope: 5.1.1
      eslint-utils: 3.0.0_eslint@8.6.0
    transitivePeerDependencies:
      - supports-color
      - typescript
    dev: true

  /@typescript-eslint/visitor-keys/5.10.1:
    resolution: {integrity: sha512-NjQ0Xinhy9IL979tpoTRuLKxMc0zJC7QVSdeerXs2/QvOy2yRkzX5dRb10X5woNUdJgU8G3nYRDlI33sq1K4YQ==}
    engines: {node: ^12.22.0 || ^14.17.0 || >=16.0.0}
    dependencies:
      '@typescript-eslint/types': 5.10.1
      eslint-visitor-keys: 3.2.0
    dev: true

  /@typescript-eslint/visitor-keys/5.9.0:
    resolution: {integrity: sha512-6zq0mb7LV0ThExKlecvpfepiB+XEtFv/bzx7/jKSgyXTFD7qjmSu1FoiS0x3OZaiS+UIXpH2vd9O89f02RCtgw==}
    engines: {node: ^12.22.0 || ^14.17.0 || >=16.0.0}
    dependencies:
      '@typescript-eslint/types': 5.9.0
      eslint-visitor-keys: 3.1.0
    dev: true

  /abab/2.0.5:
    resolution: {integrity: sha512-9IK9EadsbHo6jLWIpxpR6pL0sazTXV6+SQv25ZB+F7Bj9mJNaOc4nCRabwd5M/JwmUa8idz6Eci6eKfJryPs6Q==}
    dev: true

  /abbrev/1.1.1:
    resolution: {integrity: sha512-nne9/IiQ/hzIhY6pdDnbBtz7DjPTKrY00P/zvPSm5pOFkl6xuGrGnXn/VtTNNfNtAfZ9/1RtehkszU9qcTii0Q==}
    dev: true

  /accepts/1.3.7:
    resolution: {integrity: sha512-Il80Qs2WjYlJIBNzNkK6KYqlVMTbZLXgHx2oT0pU/fjRHyEp+PEfEPY0R3WCwAGVOtauxh1hOxNgIf5bv7dQpA==}
    engines: {node: '>= 0.6'}
    dependencies:
      mime-types: 2.1.34
      negotiator: 0.6.2
    dev: true

  /acorn-globals/6.0.0:
    resolution: {integrity: sha512-ZQl7LOWaF5ePqqcX4hLuv/bLXYQNfNWw2c0/yX/TsPRKamzHcTGQnlCjHT3TsmkOUVEPS3crCxiPfdzE/Trlhg==}
    dependencies:
      acorn: 7.4.1
      acorn-walk: 7.2.0
    dev: true

  /acorn-jsx/5.3.2_acorn@8.7.0:
    resolution: {integrity: sha512-rq9s+JNhf0IChjtDXxllJ7g41oZk5SlXtp0LHwyA5cejwn7vKmKp4pPri6YEePv2PU65sAsegbXtIinmDFDXgQ==}
    peerDependencies:
      acorn: ^6.0.0 || ^7.0.0 || ^8.0.0
    dependencies:
      acorn: 8.7.0
    dev: true

  /acorn-walk/7.2.0:
    resolution: {integrity: sha512-OPdCF6GsMIP+Az+aWfAAOEt2/+iVDKE7oy6lJ098aoe59oAmK76qV6Gw60SbZ8jHuG2wH058GF4pLFbYamYrVA==}
    engines: {node: '>=0.4.0'}
    dev: true

  /acorn-walk/8.2.0:
    resolution: {integrity: sha512-k+iyHEuPgSw6SbuDpGQM+06HQUa04DZ3o+F6CSzXMvvI5KMvnaEqXe+YVe555R9nn6GPt404fos4wcgpw12SDA==}
    engines: {node: '>=0.4.0'}
    dev: true

  /acorn/7.4.1:
    resolution: {integrity: sha512-nQyp0o1/mNdbTO1PO6kHkwSrmgZ0MT/jCCpNiwbUjGoRN4dlBhqJtoQuCnEOKzgTVwg0ZWiCoQy6SxMebQVh8A==}
    engines: {node: '>=0.4.0'}
    hasBin: true
    dev: true

  /acorn/8.7.0:
    resolution: {integrity: sha512-V/LGr1APy+PXIwKebEWrkZPwoeoF+w1jiOBUmuxuiUIaOHtob8Qc9BTrYo7VuI5fR8tqsy+buA2WFooR5olqvQ==}
    engines: {node: '>=0.4.0'}
    hasBin: true
    dev: true

  /agent-base/6.0.2:
    resolution: {integrity: sha512-RZNwNclF7+MS/8bDg70amg32dyeZGZxiDuQmZxKLAlQjr3jGyLx+4Kkk58UO7D2QdgFIQCovuSuZESne6RG6XQ==}
    engines: {node: '>= 6.0.0'}
    dependencies:
      debug: 4.3.4
    transitivePeerDependencies:
      - supports-color

  /aggregate-error/3.1.0:
    resolution: {integrity: sha512-4I7Td01quW/RpocfNayFdFVk1qSuoh0E7JrbRJ16nH01HhKFQ88INq9Sd+nd72zqRySlr9BmDA8xlEJ6vJMrYA==}
    engines: {node: '>=8'}
    dependencies:
      clean-stack: 2.2.0
      indent-string: 4.0.0

  /ajv/6.12.6:
    resolution: {integrity: sha512-j3fVLgvTo527anyYyJOGTYJbG+vnnQYvE0m5mmkc1TK+nxAppkCLMIL0aZ4dblVCNoGShhm+kzE4ZUykBoMg4g==}
    dependencies:
      fast-deep-equal: 3.1.3
      fast-json-stable-stringify: 2.1.0
      json-schema-traverse: 0.4.1
      uri-js: 4.4.1
    dev: true

  /ansi-colors/4.1.1:
    resolution: {integrity: sha512-JoX0apGbHaUJBNl6yF+p6JAFYZ666/hhCGKN5t9QFjbJQKUU/g8MNbFDbvfrgKXvI1QpZplPOnwIo99lX/AAmA==}
    engines: {node: '>=6'}
    dev: true

  /ansi-escapes/4.3.2:
    resolution: {integrity: sha512-gKXj5ALrKWQLsYG9jlTRmR/xKluxHV+Z9QEwNIgCfM1/uwPMCuzVVnh5mwTd+OuBZcwSIMbqssNWRm1lE51QaQ==}
    engines: {node: '>=8'}
    dependencies:
      type-fest: 0.21.3

  /ansi-regex/2.1.1:
    resolution: {integrity: sha1-w7M6te42DYbg5ijwRorn7yfWVN8=}
    engines: {node: '>=0.10.0'}

  /ansi-regex/5.0.1:
    resolution: {integrity: sha512-quJQXlTSUGL2LH9SUXo8VwsY4soanhgo6LNSm84E1LBcE8s3O0wpdiRzyR9z/ZZJMlMWv37qOOb9pdJlMUEKFQ==}
    engines: {node: '>=8'}

  /ansi-regex/6.0.1:
    resolution: {integrity: sha512-n5M855fKb2SsfMIiFFoVrABHJC8QtHwVx+mHWP3QcEqBHYienj5dHSgjbxtC0WEZXYt4wcD6zrQElDPhFuZgfA==}
    engines: {node: '>=12'}
    dev: true

  /ansi-styles/3.2.1:
    resolution: {integrity: sha512-VT0ZI6kZRdTh8YyJw3SMbYm/u+NqfsAxEpWO0Pf9sq8/e94WxxOpPKx9FR1FlyCtOVDNOQ+8ntlqFxiRc+r5qA==}
    engines: {node: '>=4'}
    dependencies:
      color-convert: 1.9.3

  /ansi-styles/4.3.0:
    resolution: {integrity: sha512-zbB9rCJAT1rbjiVDb2hqKFHNYLxgtk8NURxZ3IZwD3F6NtxbXZQCnnSi1Lkx+IDohdPlFp222wVALIheZJQSEg==}
    engines: {node: '>=8'}
    dependencies:
      color-convert: 2.0.1

  /ansi-styles/5.2.0:
    resolution: {integrity: sha512-Cxwpt2SfTzTtXcfOlzGEee8O+c+MmUgGrNiBcXnuWxuFJHe6a5Hz7qwhwe5OgaSYI0IJvkLqWX1ASG+cJOkEiA==}
    engines: {node: '>=10'}
    dev: true

  /ansi-styles/6.1.0:
    resolution: {integrity: sha512-VbqNsoz55SYGczauuup0MFUyXNQviSpFTj1RQtFzmQLk18qbVSpTFFGMT293rmDaQuKCT6InmbuEyUne4mTuxQ==}
    engines: {node: '>=12'}
    dev: true

  /anymatch/3.1.2:
    resolution: {integrity: sha512-P43ePfOAIupkguHUycrc4qJ9kz8ZiuOUijaETwX7THt0Y/GNK7v0aa8rY816xWjZ7rJdA5XdMcpVFTKMq+RvWg==}
    engines: {node: '>= 8'}
    dependencies:
      normalize-path: 3.0.0
      picomatch: 2.3.1
    dev: true

  /aproba/1.2.0:
    resolution: {integrity: sha512-Y9J6ZjXtoYh8RnXVCMOU/ttDmk1aBjunq9vO0ta5x85WDQiQfUF9sIPBITdbiiIVcBo03Hi3jMxigBtsddlXRw==}

  /archiver-utils/2.1.0:
    resolution: {integrity: sha512-bEL/yUb/fNNiNTuUz979Z0Yg5L+LzLxGJz8x79lYmR54fmTIb6ob/hNQgkQnIUDWIFjZVQwl9Xs356I6BAMHfw==}
    engines: {node: '>= 6'}
    dependencies:
      glob: 7.2.0
      graceful-fs: 4.2.9
      lazystream: 1.0.1
      lodash.defaults: 4.2.0
      lodash.difference: 4.5.0
      lodash.flatten: 4.4.0
      lodash.isplainobject: 4.0.6
      lodash.union: 4.6.0
      normalize-path: 3.0.0
      readable-stream: 2.3.7
    dev: false

  /archiver/5.3.0:
    resolution: {integrity: sha512-iUw+oDwK0fgNpvveEsdQ0Ase6IIKztBJU2U0E9MzszMfmVVUyv1QJhS2ITW9ZCqx8dktAxVAjWWkKehuZE8OPg==}
    engines: {node: '>= 10'}
    dependencies:
      archiver-utils: 2.1.0
      async: 3.2.3
      buffer-crc32: 0.2.13
      readable-stream: 3.6.0
      readdir-glob: 1.1.1
      tar-stream: 2.2.0
      zip-stream: 4.1.0
    dev: false

  /are-we-there-yet/1.1.7:
    resolution: {integrity: sha512-nxwy40TuMiUGqMyRHgCSWZ9FM4VAoRP4xUYSTv5ImRog+h9yISPbVH7H8fASCIzYn9wlEv4zvFL7uKDMCFQm3g==}
    dependencies:
      delegates: 1.0.0
      readable-stream: 2.3.7

  /arg/4.1.3:
    resolution: {integrity: sha512-58S9QDqG0Xx27YwPSt9fJxivjYl432YCwfDMfZ+71RAqUrZef7LrKQZ3LHLOwCS4FLNBplP533Zx895SeOCHvA==}
    dev: true

  /arg/5.0.1:
    resolution: {integrity: sha512-e0hDa9H2Z9AwFkk2qDlwhoMYE4eToKarchkQHovNdLTCYMHZHeRjI71crOh+dio4K6u1IcwubQqo79Ga4CyAQA==}

  /argparse/1.0.10:
    resolution: {integrity: sha512-o5Roy6tNG4SL/FOkCAN6RzjiakZS25RLYFrcMttJqbdd8BWrnA+fGz57iN5Pb06pvBGvl5gQ0B48dJlslXvoTg==}
    dependencies:
      sprintf-js: 1.0.3
    dev: true

  /argparse/2.0.1:
    resolution: {integrity: sha512-8+9WqebbFzpX9OR+Wa6O29asIogeRMzcGtAINdpMHHyAg10f05aSFVBbcEqGf/PXw1EjAZ+q2/bEBg3DvurK3Q==}
    dev: true

  /array-flatten/1.1.1:
    resolution: {integrity: sha1-ml9pkFGx5wczKPKgCJaLZOopVdI=}
    dev: true

  /array-includes/3.1.4:
    resolution: {integrity: sha512-ZTNSQkmWumEbiHO2GF4GmWxYVTiQyJy2XOTa15sdQSrvKn7l+180egQMqlrMOUMCyLMD7pmyQe4mMDUT6Behrw==}
    engines: {node: '>= 0.4'}
    dependencies:
      call-bind: 1.0.2
      define-properties: 1.1.3
      es-abstract: 1.19.1
      get-intrinsic: 1.1.1
      is-string: 1.0.7
    dev: true

  /array-union/2.1.0:
    resolution: {integrity: sha512-HGyxoOTYUyCM6stUe6EJgnd4EoewAI7zMdfqO+kGjnlZmBDz/cR5pf8r/cR4Wq60sL/p0IkcjUEEPwS3GFrIyw==}
    engines: {node: '>=8'}

  /array.prototype.flat/1.2.5:
    resolution: {integrity: sha512-KaYU+S+ndVqyUnignHftkwc58o3uVU1jzczILJ1tN2YaIZpFIKBiP/x/j97E5MVPsaCloPbqWLB/8qCTVvT2qg==}
    engines: {node: '>= 0.4'}
    dependencies:
      call-bind: 1.0.2
      define-properties: 1.1.3
      es-abstract: 1.19.1
    dev: true

  /arrify/1.0.1:
    resolution: {integrity: sha1-iYUI2iIm84DfkEcoRWhJwVAaSw0=}
    engines: {node: '>=0.10.0'}
    dev: true

  /asn1/0.2.6:
    resolution: {integrity: sha512-ix/FxPn0MDjeyJ7i/yoHGFt/EX6LyNbxSEhPPXODPL+KB0VPk86UYfL0lMdy+KCnv+fmvIzySwaK5COwqVbWTQ==}
    dependencies:
      safer-buffer: 2.1.2
    dev: true
    optional: true

  /assert-plus/1.0.0:
    resolution: {integrity: sha1-8S4PPF13sLHN2RRpQuTpbB5N1SU=}
    engines: {node: '>=0.8'}
    dev: true

  /astral-regex/2.0.0:
    resolution: {integrity: sha512-Z7tMw1ytTXt5jqMcOP+OQteU1VuNK9Y02uuJtKQ1Sv69jXQKKg5cibLwGJow8yzZP+eAc18EmLGPal0bp36rvQ==}
    engines: {node: '>=8'}

  /async/3.2.3:
    resolution: {integrity: sha512-spZRyzKL5l5BZQrr/6m/SqFdBN0q3OCI0f9rjfBzCMBIP4p75P620rR3gTmaksNOhmzgdxcaxdNfMy6anrbM0g==}
    dev: false

  /asynckit/0.4.0:
    resolution: {integrity: sha1-x57Zf380y48robyXkLzDZkdLS3k=}

  /available-typed-arrays/1.0.5:
    resolution: {integrity: sha512-DMD0KiN46eipeziST1LPP/STfDU0sufISXmjSgvVsoU2tqxctQeASejWcfNtxYKqETM1UxQ8sp2OrSBWpHY6sw==}
    engines: {node: '>= 0.4'}
    dev: true

  /aws-sign2/0.7.0:
    resolution: {integrity: sha1-tG6JCTSpWR8tL2+G1+ap8bP+dqg=}
    dev: true
    optional: true

  /aws4/1.11.0:
    resolution: {integrity: sha512-xh1Rl34h6Fi1DC2WWKfxUTVqRsNnr6LsKz2+hfwDxQJWmrx8+c7ylaqBMcHfl1U1r2dsifOvKX3LQuLNZ+XSvA==}
    dev: true
    optional: true

  /axios/0.21.4:
    resolution: {integrity: sha512-ut5vewkiu8jjGBdqpM44XxjuCjq9LAKeHVmoVfHVzy8eHgxxq8SbAVQNovDA8mVi05kP0Ea/n/UzcSHcTJQfNg==}
    dependencies:
      follow-redirects: 1.14.7
    transitivePeerDependencies:
      - debug
    dev: true

  /axios/0.21.4_debug@4.3.3:
    resolution: {integrity: sha512-ut5vewkiu8jjGBdqpM44XxjuCjq9LAKeHVmoVfHVzy8eHgxxq8SbAVQNovDA8mVi05kP0Ea/n/UzcSHcTJQfNg==}
    dependencies:
      follow-redirects: 1.14.7_debug@4.3.3
    transitivePeerDependencies:
      - debug

  /babel-jest/27.5.1_@babel+core@7.16.7:
    resolution: {integrity: sha512-cdQ5dXjGRd0IBRATiQ4mZGlGlRE8kJpjPOixdNRdT+m3UcNqmYWN6rK6nvtXYfY3D76cb8s/O1Ss8ea24PIwcg==}
    engines: {node: ^10.13.0 || ^12.13.0 || ^14.15.0 || >=15.0.0}
    peerDependencies:
      '@babel/core': ^7.8.0
    dependencies:
      '@babel/core': 7.16.7
      '@jest/transform': 27.5.1
      '@jest/types': 27.5.1
      '@types/babel__core': 7.1.18
      babel-plugin-istanbul: 6.1.1
      babel-preset-jest: 27.5.1_@babel+core@7.16.7
      chalk: 4.1.2
      graceful-fs: 4.2.9
      slash: 3.0.0
    transitivePeerDependencies:
      - supports-color
    dev: true

  /babel-plugin-istanbul/6.1.1:
    resolution: {integrity: sha512-Y1IQok9821cC9onCx5otgFfRm7Lm+I+wwxOx738M/WLPZ9Q42m4IG5W0FNX8WLL2gYMZo3JkuXIH2DOpWM+qwA==}
    engines: {node: '>=8'}
    dependencies:
      '@babel/helper-plugin-utils': 7.16.7
      '@istanbuljs/load-nyc-config': 1.1.0
      '@istanbuljs/schema': 0.1.3
      istanbul-lib-instrument: 5.1.0
      test-exclude: 6.0.0
    transitivePeerDependencies:
      - supports-color
    dev: true

  /babel-plugin-jest-hoist/27.5.1:
    resolution: {integrity: sha512-50wCwD5EMNW4aRpOwtqzyZHIewTYNxLA4nhB+09d8BIssfNfzBRhkBIHiaPv1Si226TQSvp8gxAJm2iY2qs2hQ==}
    engines: {node: ^10.13.0 || ^12.13.0 || ^14.15.0 || >=15.0.0}
    dependencies:
      '@babel/template': 7.16.7
      '@babel/types': 7.16.8
      '@types/babel__core': 7.1.18
      '@types/babel__traverse': 7.14.2
    dev: true

  /babel-preset-current-node-syntax/1.0.1_@babel+core@7.16.7:
    resolution: {integrity: sha512-M7LQ0bxarkxQoN+vz5aJPsLBn77n8QgTFmo8WK0/44auK2xlCXrYcUxHFxgU7qW5Yzw/CjmLRK2uJzaCd7LvqQ==}
    peerDependencies:
      '@babel/core': ^7.0.0
    dependencies:
      '@babel/core': 7.16.7
      '@babel/plugin-syntax-async-generators': 7.8.4_@babel+core@7.16.7
      '@babel/plugin-syntax-bigint': 7.8.3_@babel+core@7.16.7
      '@babel/plugin-syntax-class-properties': 7.12.13_@babel+core@7.16.7
      '@babel/plugin-syntax-import-meta': 7.10.4_@babel+core@7.16.7
      '@babel/plugin-syntax-json-strings': 7.8.3_@babel+core@7.16.7
      '@babel/plugin-syntax-logical-assignment-operators': 7.10.4_@babel+core@7.16.7
      '@babel/plugin-syntax-nullish-coalescing-operator': 7.8.3_@babel+core@7.16.7
      '@babel/plugin-syntax-numeric-separator': 7.10.4_@babel+core@7.16.7
      '@babel/plugin-syntax-object-rest-spread': 7.8.3_@babel+core@7.16.7
      '@babel/plugin-syntax-optional-catch-binding': 7.8.3_@babel+core@7.16.7
      '@babel/plugin-syntax-optional-chaining': 7.8.3_@babel+core@7.16.7
      '@babel/plugin-syntax-top-level-await': 7.14.5_@babel+core@7.16.7
    dev: true

  /babel-preset-jest/27.5.1_@babel+core@7.16.7:
    resolution: {integrity: sha512-Nptf2FzlPCWYuJg41HBqXVT8ym6bXOevuCTbhxlUpjwtysGaIWFvDEjp4y+G7fl13FgOdjs7P/DmErqH7da0Ag==}
    engines: {node: ^10.13.0 || ^12.13.0 || ^14.15.0 || >=15.0.0}
    peerDependencies:
      '@babel/core': ^7.0.0
    dependencies:
      '@babel/core': 7.16.7
      babel-plugin-jest-hoist: 27.5.1
      babel-preset-current-node-syntax: 1.0.1_@babel+core@7.16.7
    dev: true

  /balanced-match/1.0.2:
    resolution: {integrity: sha512-3oSeUO0TMV67hN1AmbXsK4yaqU7tjiHlbxRDZOpH0KW9+CeX4bRAaX0Anxt0tx2MrpRpWwQaPwIlISEJhYU5Pw==}

  /base64-js/1.5.1:
    resolution: {integrity: sha512-AKpaYlHn8t4SVbOHCy+b5+KKgvR4vrsD8vbvrbiQJps7fKDTkjkDry6ji0rUJjC0kzbNePLwzxq8iypo41qeWA==}

  /batching-toposort/1.2.0:
    resolution: {integrity: sha512-HDf0OOv00dqYGm+M5tJ121RTzX0sK9fxzBMKXYsuQrY0pKSOJjc5qa0DUtzvCGkgIVf1YON2G1e/MHEdHXVaRQ==}
    engines: {node: '>=8.0.0'}
    dev: true

  /bcrypt-pbkdf/1.0.2:
    resolution: {integrity: sha1-pDAdOJtqQ/m2f/PKEaP2Y342Dp4=}
    dependencies:
      tweetnacl: 0.14.5
    dev: true
    optional: true

  /benchmark/2.1.4:
    resolution: {integrity: sha1-CfPeMckWQl1JjMLuVloOvzwqVik=}
    dependencies:
      lodash: 4.17.21
      platform: 1.3.6
    dev: true

  /binary-extensions/2.2.0:
    resolution: {integrity: sha512-jDctJ/IVQbZoJykoeHbhXpOlNBqGNcwXJKJog42E5HDPUwQTSdjCHdihjj0DlnheQ7blbT6dHOafNAiS8ooQKA==}
    engines: {node: '>=8'}
    dev: true

  /bl/4.1.0:
    resolution: {integrity: sha512-1W07cM9gS6DcLperZfFSj+bWLtaPGSOHWhPiGzXmvVJbRLdG82sH/Kn8EtW1VqWVA54AKf2h5k5BbnIbwF3h6w==}
    dependencies:
      buffer: 5.7.1
      inherits: 2.0.4
      readable-stream: 3.6.0

  /bl/5.0.0:
    resolution: {integrity: sha512-8vxFNZ0pflFfi0WXA3WQXlj6CaMEwsmh63I1CNp0q+wWv8sD0ARx1KovSQd0l2GkwrMIOyedq0EF1FxI+RCZLQ==}
    dependencies:
      buffer: 6.0.3
      inherits: 2.0.4
      readable-stream: 3.6.0

  /block-stream/0.0.9:
    resolution: {integrity: sha1-E+v+d4oDIFz+A3UUgeu0szAMEmo=}
    engines: {node: 0.4 || >=0.5.8}
    dependencies:
      inherits: 2.0.4
    dev: true
    optional: true

  /body-parser/1.19.1:
    resolution: {integrity: sha512-8ljfQi5eBk8EJfECMrgqNGWPEY5jWP+1IzkzkGdFFEwFQZZyaZ21UqdaHktgiMlH0xLHqIFtE/u2OYE5dOtViA==}
    engines: {node: '>= 0.8'}
    dependencies:
      bytes: 3.1.1
      content-type: 1.0.4
      debug: 2.6.9
      depd: 1.1.2
      http-errors: 1.8.1
      iconv-lite: 0.4.24
      on-finished: 2.3.0
      qs: 6.9.6
      raw-body: 2.4.2
      type-is: 1.6.18
    dev: true

  /brace-expansion/1.1.11:
    resolution: {integrity: sha512-iCuPHDFgrHX7H2vEI/5xpz07zSHB00TpugqhmYtVmMO6518mCuRMoOYFldEBl0g187ufozdaHgWKcYFb61qGiA==}
    dependencies:
      balanced-match: 1.0.2
      concat-map: 0.0.1

  /braces/3.0.2:
    resolution: {integrity: sha512-b8um+L1RzM3WDSzvhm6gIz1yfTbBt6YTlcEKAvsmqCZZFw46z626lVj9j1yEPW33H5H+lBQpZMP1k8l+78Ha0A==}
    engines: {node: '>=8'}
    dependencies:
      fill-range: 7.0.1

  /browser-process-hrtime/1.0.0:
    resolution: {integrity: sha512-9o5UecI3GhkpM6DrXr69PblIuWxPKk9Y0jHBRhdocZ2y7YECBFCsHm79Pr3OyR2AvjhDkabFJaDJMYRazHgsow==}
    dev: true

  /browserslist/4.19.1:
    resolution: {integrity: sha512-u2tbbG5PdKRTUoctO3NBD8FQ5HdPh1ZXPHzp1rwaa5jTc+RV9/+RlWiAIKmjRPQF+xbGM9Kklj5bZQFa2s/38A==}
    engines: {node: ^6 || ^7 || ^8 || ^9 || ^10 || ^11 || ^12 || >=13.7}
    hasBin: true
    dependencies:
      caniuse-lite: 1.0.30001299
      electron-to-chromium: 1.4.45
      escalade: 3.1.1
      node-releases: 2.0.1
      picocolors: 1.0.0
    dev: true

  /bs-logger/0.2.6:
    resolution: {integrity: sha512-pd8DCoxmbgc7hyPKOvxtqNcjYoOsABPQdcCUjGp3d42VR2CX1ORhk2A87oqqu5R1kk+76nsxZupkmyd+MVtCog==}
    engines: {node: '>= 6'}
    dependencies:
      fast-json-stable-stringify: 2.1.0
    dev: true

  /bser/2.1.1:
    resolution: {integrity: sha512-gQxTNE/GAfIIrmHLUE3oJyp5FO6HRBfhjnw4/wMmA63ZGDJnWBmgY/lyQBpnDUkGmAhbSe39tx2d/iTOAfglwQ==}
    dependencies:
      node-int64: 0.4.0
    dev: true

  /buffer-crc32/0.2.13:
    resolution: {integrity: sha1-DTM+PwDqxQqhRUq9MO+MKl2ackI=}
    dev: false

  /buffer-equal-constant-time/1.0.1:
    resolution: {integrity: sha1-+OcRMvf/5uAaXJaXpMbz5I1cyBk=}

  /buffer-from/1.1.2:
    resolution: {integrity: sha512-E+XQCRwSbaaiChtv6k6Dwgc+bx+Bs6vuKJHHl5kox/BaKbhiXzqQOwK4cO22yElGp2OCmjwVhT3HmxgyPGnJfQ==}
    dev: true

  /buffer-writer/2.0.0:
    resolution: {integrity: sha512-a7ZpuTZU1TRtnwyCNW3I5dc0wWNC3VR9S++Ewyk2HHZdrO3CQJqSpd+95Us590V6AL7JqUAH2IwZ/398PmNFgw==}
    engines: {node: '>=4'}

  /buffer/5.7.1:
    resolution: {integrity: sha512-EHcyIPBQ4BSGlvjB16k5KgAJ27CIsHY/2JBmCRReo48y9rQ3MaUzWX3KVlBa4U7MyX02HdVj0K7C3WaB3ju7FQ==}
    dependencies:
      base64-js: 1.5.1
      ieee754: 1.2.1

  /buffer/6.0.3:
    resolution: {integrity: sha512-FTiCpNxtwiZZHEZbcbTIcZjERVICn9yq/pDFkTl95/AxzD1naBctN7YO68riM/gLSDY7sdrMby8hofADYuuqOA==}
    dependencies:
      base64-js: 1.5.1
      ieee754: 1.2.1

  /bytes/3.1.1:
    resolution: {integrity: sha512-dWe4nWO/ruEOY7HkUJ5gFt1DCFV9zPRoJr8pV0/ASQermOZjtq8jMjOprC0Kd10GLN+l7xaUPvxzJFWtxGu8Fg==}
    engines: {node: '>= 0.8'}
    dev: true

  /call-bind/1.0.2:
    resolution: {integrity: sha512-7O+FbCihrB5WGbFYesctwmTKae6rOiIzmz1icreWJ+0aA7LJfuqhEso2T9ncpcFtzMQtzXf2QGGueWJGTYsqrA==}
    dependencies:
      function-bind: 1.1.1
      get-intrinsic: 1.1.1

  /callsites/3.1.0:
    resolution: {integrity: sha512-P8BjAsXvZS+VIDUI11hHCQEv74YT67YUi5JJFNWIqL235sBmjX4+qx9Muvls5ivyNENctx46xQLQ3aTuE7ssaQ==}
    engines: {node: '>=6'}
    dev: true

  /camelcase-keys/6.2.2:
    resolution: {integrity: sha512-YrwaA0vEKazPBkn0ipTiMpSajYDSe+KjQfrjhcBMxJt/znbvlHd8Pw/Vamaz5EB4Wfhs3SUR3Z9mwRu/P3s3Yg==}
    engines: {node: '>=8'}
    dependencies:
      camelcase: 5.3.1
      map-obj: 4.3.0
      quick-lru: 4.0.1
    dev: true

  /camelcase/5.3.1:
    resolution: {integrity: sha512-L28STB170nwWS63UjtlEOE3dldQApaJXZkOI1uMFfzf3rRuPegHaHesyee+YxQ+W6SvRDQV6UrdOdRiR153wJg==}
    engines: {node: '>=6'}
    dev: true

  /camelcase/6.3.0:
    resolution: {integrity: sha512-Gmy6FhYlCY7uOElZUSbxo2UCDH8owEk996gkbrpsgGtrJLM3J7jGxl9Ic7Qwwj4ivOE5AWZWRMecDdF7hqGjFA==}
    engines: {node: '>=10'}
    dev: true

  /caniuse-lite/1.0.30001299:
    resolution: {integrity: sha512-iujN4+x7QzqA2NCSrS5VUy+4gLmRd4xv6vbBBsmfVqTx8bLAD8097euLqQgKxSVLvxjSDcvF1T/i9ocgnUFexw==}
    dev: true

  /caseless/0.12.0:
    resolution: {integrity: sha1-G2gcIf+EAzyCZUMJBolCDRhxUdw=}
    dev: true
    optional: true

  /chalk/2.4.2:
    resolution: {integrity: sha512-Mti+f9lpJNcwF4tWV8/OrTTtF1gZi+f8FqlyAdouralcFWFQWF2+NgCHShjkCb+IFBLq9buZwE1xckQU4peSuQ==}
    engines: {node: '>=4'}
    dependencies:
      ansi-styles: 3.2.1
      escape-string-regexp: 1.0.5
      supports-color: 5.5.0

  /chalk/4.1.2:
    resolution: {integrity: sha512-oKnbhFyRIXpUuez8iBMmyEa4nbj4IOQyuhc/wy9kY7/WVPcwIO9VA668Pu8RkO7+0G76SLROeyw9CpQ061i4mA==}
    engines: {node: '>=10'}
    dependencies:
      ansi-styles: 4.3.0
      supports-color: 7.2.0

  /char-regex/1.0.2:
    resolution: {integrity: sha512-kWWXztvZ5SBQV+eRgKFeh8q5sLuZY2+8WUIzlxWVTg+oGwY14qylx1KbKzHd8P6ZYkAg0xyIDU9JMHhyJMZ1jw==}
    engines: {node: '>=10'}
    dev: true

  /checkpoint-client/1.1.20:
    resolution: {integrity: sha512-AHDELBFMXBV9Rzp4JaN0JR03YQomZpaaVFDjgH7Ue4CcPuzNV2dZ94ZORJ9OoQsASYca/uR7UNGXmeNuWHc+IQ==}
    dependencies:
      ci-info: 3.1.1
      env-paths: 2.2.1
      fast-write-atomic: 0.2.1
      make-dir: 3.1.0
      ms: 2.1.3
      node-fetch: 2.6.1
      uuid: 8.3.2
    dev: true

  /checkpoint-client/1.1.21:
    resolution: {integrity: sha512-bcrcnJncn6uGhj06IIsWvUBPyJWK1ZezDbLCJ//IQEYXkUobhGvOOBlHe9K5x0ZMkAZGinPB4T+lTUmFz/acWQ==}
    dependencies:
      ci-info: 3.3.0
      env-paths: 2.2.1
      fast-write-atomic: 0.2.1
      make-dir: 3.1.0
      ms: 2.1.3
      node-fetch: 2.6.7
      uuid: 8.3.2
    transitivePeerDependencies:
      - encoding

  /chokidar/3.5.2:
    resolution: {integrity: sha512-ekGhOnNVPgT77r4K/U3GDhu+FQ2S8TnK/s2KbIGXi0SZWuwkZ2QNyfWdZW+TVfn84DpEP7rLeCt2UI6bJ8GwbQ==}
    engines: {node: '>= 8.10.0'}
    dependencies:
      anymatch: 3.1.2
      braces: 3.0.2
      glob-parent: 5.1.2
      is-binary-path: 2.1.0
      is-glob: 4.0.3
      normalize-path: 3.0.0
      readdirp: 3.6.0
    optionalDependencies:
      fsevents: 2.3.2
    dev: true

  /chownr/1.1.4:
    resolution: {integrity: sha512-jJ0bqzaylmJtVnNgzTeSOs8DPavpbYgEr/b0YL8/2GO3xJEhInFmhKMUnEJQjZumK7KXGFhUy89PrsJWlakBVg==}

  /chownr/2.0.0:
    resolution: {integrity: sha512-bIomtDF5KGpdogkLd9VspvFzk9KfpyyGlS8YFVZl7TGPBHL5snIOnxeshwVgPteQ9b4Eydl+pVbIyE1DcvCWgQ==}
    engines: {node: '>=10'}
    dev: false

  /ci-info/3.1.1:
    resolution: {integrity: sha512-kdRWLBIJwdsYJWYJFtAFFYxybguqeF91qpZaggjG5Nf8QKdizFG2hjqvaTXbxFIcYbSaD74KpAXv6BSm17DHEQ==}
    dev: true

  /ci-info/3.3.0:
    resolution: {integrity: sha512-riT/3vI5YpVH6/qomlDnJow6TBee2PBKSEpx3O32EGPYbWGIRsIlGRms3Sm74wYE1JMo8RnO04Hb12+v1J5ICw==}

  /cjs-module-lexer/1.2.2:
    resolution: {integrity: sha512-cOU9usZw8/dXIXKtwa8pM0OTJQuJkxMN6w30csNRUerHfeQ5R6U3kkU/FtJeIf3M202OHfY2U8ccInBG7/xogA==}
    dev: true

  /clean-stack/2.2.0:
    resolution: {integrity: sha512-4diC9HaTE+KRAMWhDhrGOECgWZxoevMc5TlkObMqNSsVU62PYzXZ/SMTjzyGAFF1YusgxGcSWTEXBhp0CPwQ1A==}
    engines: {node: '>=6'}

  /cli-cursor/3.1.0:
    resolution: {integrity: sha512-I/zHAwsKf9FqGoXM4WWRACob9+SNukZTd94DWF57E4toouRulbCxcUh6RKUEOQlYTHJnzkPMySvPNaaSLNfLZw==}
    engines: {node: '>=8'}
    dependencies:
      restore-cursor: 3.1.0

  /cli-truncate/2.1.0:
    resolution: {integrity: sha512-n8fOixwDD6b/ObinzTrp1ZKFzbgvKZvuz/TvejnLn1aQfC6r52XEx85FmuC+3HI+JM7coBRXUvNqEU2PHVrHpg==}
    engines: {node: '>=8'}
    dependencies:
      slice-ansi: 3.0.0
      string-width: 4.2.3

  /cli-truncate/3.1.0:
    resolution: {integrity: sha512-wfOBkjXteqSnI59oPcJkcPl/ZmwvMMOj340qUIY1SKZCv0B9Cf4D4fAucRkIKQmsIuYK3x1rrgU7MeGRruiuiA==}
    engines: {node: ^12.20.0 || ^14.13.1 || >=16.0.0}
    dependencies:
      slice-ansi: 5.0.0
      string-width: 5.1.0
    dev: true

  /cliui/7.0.4:
    resolution: {integrity: sha512-OcRE68cOsVMXp1Yvonl/fzkQOyjLSu/8bhPDfQt0e0/Eb283TKP20Fs2MqoPsr9SwA595rRCA+QMzYc9nBP+JQ==}
    dependencies:
      string-width: 4.2.3
      strip-ansi: 6.0.1
      wrap-ansi: 7.0.0
    dev: true

  /co/4.6.0:
    resolution: {integrity: sha1-bqa989hTrlTMuOR7+gvz+QMfsYQ=}
    engines: {iojs: '>= 1.0.0', node: '>= 0.12.0'}
    dev: true

  /code-point-at/1.1.0:
    resolution: {integrity: sha1-DQcLTQQ6W+ozovGkDi7bPZpMz3c=}
    engines: {node: '>=0.10.0'}

  /collect-v8-coverage/1.0.1:
    resolution: {integrity: sha512-iBPtljfCNcTKNAto0KEtDfZ3qzjJvqE3aTGZsbhjSBlorqpXJlaWWtPO35D+ZImoC3KWejX64o+yPGxhWSTzfg==}
    dev: true

  /color-convert/1.9.3:
    resolution: {integrity: sha512-QfAUtd+vFdAtFQcC8CCyYt1fYWxSqAiK2cSD6zDB8N3cpsEBAvRxp9zOGg6G/SHHJYAT88/az/IuDGALsNVbGg==}
    dependencies:
      color-name: 1.1.3

  /color-convert/2.0.1:
    resolution: {integrity: sha512-RRECPsj7iu/xb5oKYcsFHSppFNnsj/52OVTRKb4zP5onXwVF3zVmmToNcOfGC+CRDpfK/U584fMg38ZHCaElKQ==}
    engines: {node: '>=7.0.0'}
    dependencies:
      color-name: 1.1.4

  /color-name/1.1.3:
    resolution: {integrity: sha1-p9BVi9icQveV3UIyj3QIMcpTvCU=}

  /color-name/1.1.4:
    resolution: {integrity: sha512-dOy+3AuW3a2wNbZHIuMZpTcgjGuLU/uBL/ubcZF9OXbDo8ff4O8yVp5Bf0efS8uEoYo5q4Fx7dY9OgQGXgAsQA==}

  /colorette/2.0.16:
    resolution: {integrity: sha512-hUewv7oMjCp+wkBv5Rm0v87eJhq4woh5rSR+42YSQJKecCqgIqNkZ6lAlQms/BwHPJA5NKMRlpxPRv0n8HQW6g==}
    dev: true

  /colors/1.2.5:
    resolution: {integrity: sha512-erNRLao/Y3Fv54qUa0LBB+//Uf3YwMUmdJinN20yMXm9zdKKqH9wt7R9IIVZ+K7ShzfpLV/Zg8+VyrBJYB4lpg==}
    engines: {node: '>=0.1.90'}
    dev: true

  /combined-stream/1.0.8:
    resolution: {integrity: sha512-FQN4MRfuJeHf7cBbBMJFXhKSDq+2kAArBlmRBvcvFE5BB1HZKXtSFASDhdlz9zOYwxh8lDdnvmMOe/+5cdoEdg==}
    engines: {node: '>= 0.8'}
    dependencies:
      delayed-stream: 1.0.0

  /commander/2.20.3:
    resolution: {integrity: sha512-GpVkmM8vF2vQUkj2LvZmD35JxeJOLCwJ9cUkugyk2nuhbv3+mJvpLYYt+0+USMxE+oj+ey/lJEnhZw75x/OMcQ==}

  /commander/8.3.0:
    resolution: {integrity: sha512-OkTL9umf+He2DZkUq8f8J9of7yL6RJKI24dVITBmNfZBmri9zYZQrKkuXiKhyfPSu8tUhnVBB1iKXevvnlR4Ww==}
    engines: {node: '>= 12'}
    dev: true

  /commondir/1.0.1:
    resolution: {integrity: sha1-3dgA2gxmEnOTzKWVDqloo6rxJTs=}

  /compress-commons/4.1.1:
    resolution: {integrity: sha512-QLdDLCKNV2dtoTorqgxngQCMA+gWXkM/Nwu7FpeBhk/RdkzimqC3jueb/FDmaZeXh+uby1jkBqE3xArsLBE5wQ==}
    engines: {node: '>= 10'}
    dependencies:
      buffer-crc32: 0.2.13
      crc32-stream: 4.0.2
      normalize-path: 3.0.0
      readable-stream: 3.6.0
    dev: false

  /concat-map/0.0.1:
    resolution: {integrity: sha1-2Klr13/Wjfd5OnMDajug1UBdR3s=}

  /console-control-strings/1.1.0:
    resolution: {integrity: sha1-PXz0Rk22RG6mRL9LOVB/mFEAjo4=}

  /content-disposition/0.5.4:
    resolution: {integrity: sha512-FveZTNuGw04cxlAiWbzi6zTAL/lhehaWbTtgluJh4/E95DqMwTmha3KZN1aAWA8cFIhHzMZUvLevkw5Rqk+tSQ==}
    engines: {node: '>= 0.6'}
    dependencies:
      safe-buffer: 5.2.1
    dev: true

  /content-type/1.0.4:
    resolution: {integrity: sha512-hIP3EEPs8tB9AT1L+NUqtwOAps4mk2Zob89MWXMHjHWg9milF/j4osnnQLXBCBFBk/tvIG/tUc9mOUJiPBhPXA==}
    engines: {node: '>= 0.6'}
    dev: true

  /convert-source-map/1.8.0:
    resolution: {integrity: sha512-+OQdjP49zViI/6i7nIJpA8rAl4sV/JdPfU9nZs3VqOwGIgizICvuN2ru6fMd+4llL0tar18UYJXfZ/TWtmhUjA==}
    dependencies:
      safe-buffer: 5.1.2
    dev: true

  /cookie-signature/1.0.6:
    resolution: {integrity: sha1-4wOogrNCzD7oylE6eZmXNNqzriw=}
    dev: true

  /cookie/0.4.1:
    resolution: {integrity: sha512-ZwrFkGJxUR3EIoXtO+yVE69Eb7KlixbaeAWfBQB9vVsNn/o+Yw69gBWSSDK825hQNdN+wF8zELf3dFNl/kxkUA==}
    engines: {node: '>= 0.6'}
    dev: true

  /core-util-is/1.0.2:
    resolution: {integrity: sha1-tf1UIgqivFq1eqtxQMlAdUUDwac=}
    dev: true

  /core-util-is/1.0.3:
    resolution: {integrity: sha512-ZQBvi1DcpJ4GDqanjucZ2Hj3wEO5pZDS89BWbkcrvdxksJorwUDDZamX9ldFkp9aw2lmBDLgkObEA4DWNJ9FYQ==}

  /cors/2.8.5:
    resolution: {integrity: sha512-KIHbLJqu73RGr/hnbrO9uBeixNGuvSQjul/jdFvS/KFSIH1hWVd1ng7zOHx+YrEfInLG7q4n6GHQ9cDtxv/P6g==}
    engines: {node: '>= 0.10'}
    dependencies:
      object-assign: 4.1.1
      vary: 1.1.2
    dev: true

  /crc-32/1.2.0:
    resolution: {integrity: sha512-1uBwHxF+Y/4yF5G48fwnKq6QsIXheor3ZLPT80yGBV1oEUwpPojlEhQbWKVw1VwcTQyMGHK1/XMmTjmlsmTTGA==}
    engines: {node: '>=0.8'}
    hasBin: true
    dependencies:
      exit-on-epipe: 1.0.1
      printj: 1.1.2
    dev: false

  /crc32-stream/4.0.2:
    resolution: {integrity: sha512-DxFZ/Hk473b/muq1VJ///PMNLj0ZMnzye9thBpmjpJKCc5eMgB95aK8zCGrGfQ90cWo561Te6HK9D+j4KPdM6w==}
    engines: {node: '>= 10'}
    dependencies:
      crc-32: 1.2.0
      readable-stream: 3.6.0
    dev: false

  /create-require/1.1.1:
    resolution: {integrity: sha512-dcKFX3jn0MpIaXjisoRvexIJVEKzaq7z2rZKxf+MSr9TkdmHmsU4m2lcLojrj/FHl8mk5VxMmYA+ftRkP/3oKQ==}
    dev: true

  /cross-spawn/7.0.3:
    resolution: {integrity: sha512-iRDPJKUPVEND7dHPO8rkbOnPpyDygcDFtWjpeWNCgy8WP2rXcxXL8TskReQl6OrB2G7+UJrags1q15Fudc7G6w==}
    engines: {node: '>= 8'}
    dependencies:
      path-key: 3.1.1
      shebang-command: 2.0.0
      which: 2.0.2

  /crypto-random-string/2.0.0:
    resolution: {integrity: sha512-v1plID3y9r/lPhviJ1wrXpLeyUIGAZ2SHNYTEapm7/8A9nLPoyvVp3RK/EPFqn5kEznyWgYZNsRtYYIWbuG8KA==}
    engines: {node: '>=8'}

  /cssom/0.3.8:
    resolution: {integrity: sha512-b0tGHbfegbhPJpxpiBPU2sCkigAqtM9O121le6bbOlgyV+NyGyCmVfJ6QW9eRjz8CpNfWEOYBIMIGRYkLwsIYg==}
    dev: true

  /cssom/0.4.4:
    resolution: {integrity: sha512-p3pvU7r1MyyqbTk+WbNJIgJjG2VmTIaB10rI93LzVPrmDJKkzKYMtxxyAvQXR/NS6otuzveI7+7BBq3SjBS2mw==}
    dev: true

  /cssstyle/2.3.0:
    resolution: {integrity: sha512-AZL67abkUzIuvcHqk7c09cezpGNcxUxU4Ioi/05xHk4DQeTkWmGYftIE6ctU6AEt+Gn4n1lDStOtj7FKycP71A==}
    engines: {node: '>=8'}
    dependencies:
      cssom: 0.3.8
    dev: true

  /dashdash/1.14.1:
    resolution: {integrity: sha1-hTz6D3y+L+1d4gMmuN1YEDX24vA=}
    engines: {node: '>=0.10'}
    dependencies:
      assert-plus: 1.0.0
    dev: true
    optional: true

  /data-urls/2.0.0:
    resolution: {integrity: sha512-X5eWTSXO/BJmpdIKCRuKUgSCgAN0OwliVK3yPKbwIWU1Tdw5BRajxlzMidvh+gwko9AfQ9zIj52pzF91Q3YAvQ==}
    engines: {node: '>=10'}
    dependencies:
      abab: 2.0.5
      whatwg-mimetype: 2.3.0
      whatwg-url: 8.7.0
    dev: true

  /debug/2.6.9:
    resolution: {integrity: sha512-bC7ElrdJaJnPbAP+1EotYvqZsb3ecl5wi6Bfi6BJTUcNowp6cvspg0jXznRTKDjm/E7AdgFBVeAPVMNcKGsHMA==}
    dependencies:
      ms: 2.0.0
    dev: true

  /debug/3.2.7:
    resolution: {integrity: sha512-CFjzYYAi4ThfiQvizrFQevTTXHtnCqWfe7x1AhgEscTz6ZbLbfoLRLPugTQyBth6f8ZERVUSyWHFD/7Wu4t1XQ==}
    dependencies:
      ms: 2.1.3
    dev: true

  /debug/4.3.3:
    resolution: {integrity: sha512-/zxw5+vh1Tfv+4Qn7a5nsbcJKPaSvCDhojn6FEl9vupwK2VCSDtEiEtqr8DFtzYFOdz63LBkxec7DYuc2jon6Q==}
    engines: {node: '>=6.0'}
    peerDependencies:
      supports-color: '*'
    peerDependenciesMeta:
      supports-color:
        optional: true
    dependencies:
      ms: 2.1.2

  /debug/4.3.3_supports-color@9.2.1:
    resolution: {integrity: sha512-/zxw5+vh1Tfv+4Qn7a5nsbcJKPaSvCDhojn6FEl9vupwK2VCSDtEiEtqr8DFtzYFOdz63LBkxec7DYuc2jon6Q==}
    engines: {node: '>=6.0'}
    peerDependencies:
      supports-color: '*'
    peerDependenciesMeta:
      supports-color:
        optional: true
    dependencies:
      ms: 2.1.2
      supports-color: 9.2.1
    dev: true

  /debug/4.3.4:
    resolution: {integrity: sha512-PRWFHuSU3eDtQJPvnNY7Jcket1j0t5OuOsFzPPzsekD52Zl8qUfFIPEiswXqIvHWGVHOgX+7G/vCNNhehwxfkQ==}
    engines: {node: '>=6.0'}
    peerDependencies:
      supports-color: '*'
    peerDependenciesMeta:
      supports-color:
        optional: true
    dependencies:
      ms: 2.1.2

  /decamelize-keys/1.1.0:
    resolution: {integrity: sha1-0XGoeTMlKAfrPLYdwcFEXQeN8tk=}
    engines: {node: '>=0.10.0'}
    dependencies:
      decamelize: 1.2.0
      map-obj: 1.0.1
    dev: true

  /decamelize/1.2.0:
    resolution: {integrity: sha1-9lNNFRSCabIDUue+4m9QH5oZEpA=}
    engines: {node: '>=0.10.0'}
    dev: true

  /decimal.js/10.3.1:
    resolution: {integrity: sha512-V0pfhfr8suzyPGOx3nmq4aHqabehUZn6Ch9kyFpV79TGDTWFmHqUqXdabR7QHqxzrYolF4+tVmJhUG4OURg5dQ==}
    dev: true

  /decompress-response/6.0.0:
    resolution: {integrity: sha512-aW35yZM6Bb/4oJlZncMH2LCoZtJXTRxES17vE3hoRiowU2kWHaJKFkSBDnDR+cm9J+9QhXmREyIfv0pji9ejCQ==}
    engines: {node: '>=10'}
    dependencies:
      mimic-response: 3.1.0
    optional: true

  /dedent/0.7.0:
    resolution: {integrity: sha1-JJXduvbrh0q7Dhvp3yLS5aVEMmw=}
    dev: true

  /deep-extend/0.6.0:
    resolution: {integrity: sha512-LOHxIOaPYdHlJRtCQfDIVZtfw/ufM8+rVj649RIHzcm/vGwQRXFt6OPqIFWsm2XEMrNIEtWR64sY1LEKD2vAOA==}
    engines: {node: '>=4.0.0'}

  /deep-is/0.1.4:
    resolution: {integrity: sha512-oIPzksmTg4/MriiaYGO+okXDT7ztn/w3Eptv/+gSIdMdKsJo0u4CfYNFJPy+4SKMuCqGw2wxnA+URMg3t8a/bQ==}
    dev: true

  /deepmerge/4.2.2:
    resolution: {integrity: sha512-FJ3UgI4gIl+PHZm53knsuSFpE+nESMr7M4v9QcgB7S63Kj/6WqMiFQJpBBYz1Pt+66bZpP3Q7Lye0Oo9MPKEdg==}
    engines: {node: '>=0.10.0'}
    dev: true

  /define-properties/1.1.3:
    resolution: {integrity: sha512-3MqfYKj2lLzdMSf8ZIZE/V+Zuy+BgD6f164e8K2w7dgnpKArBDerGYpM46IYYcjnkdPNMjPk9A6VFB8+3SKlXQ==}
    engines: {node: '>= 0.4'}
    dependencies:
      object-keys: 1.1.1
    dev: true

  /del/6.0.0:
    resolution: {integrity: sha512-1shh9DQ23L16oXSZKB2JxpL7iMy2E0S9d517ptA1P8iw0alkPtQcrKH7ru31rYtKwF499HkTu+DRzq3TCKDFRQ==}
    engines: {node: '>=10'}
    dependencies:
      globby: 11.1.0
      graceful-fs: 4.2.9
      is-glob: 4.0.3
      is-path-cwd: 2.2.0
      is-path-inside: 3.0.3
      p-map: 4.0.0
      rimraf: 3.0.2
      slash: 3.0.0

  /delayed-stream/1.0.0:
    resolution: {integrity: sha1-3zrhmayt+31ECqrgsp4icrJOxhk=}
    engines: {node: '>=0.4.0'}

  /delegates/1.0.0:
    resolution: {integrity: sha1-hMbhWbgZBP3KWaDvRM2HDTElD5o=}

  /denque/1.5.1:
    resolution: {integrity: sha512-XwE+iZ4D6ZUB7mfYRMb5wByE8L74HCn30FBN7sWnXksWc1LO1bPDl67pBR9o/kC4z/xSNAwkMYcGgqDV3BE3Hw==}
    engines: {node: '>=0.10'}
    dev: true

  /denque/2.0.1:
    resolution: {integrity: sha512-tfiWc6BQLXNLpNiR5iGd0Ocu3P3VpxfzFiqubLgMfhfOw9WyvgJBd46CClNn9k3qfbjvT//0cf7AlYRX/OslMQ==}
    engines: {node: '>=0.10'}

  /depd/1.1.2:
    resolution: {integrity: sha1-m81S4UwJd2PnSbJ0xDRu0uVgtak=}
    engines: {node: '>= 0.6'}
    dev: true

  /destroy/1.0.4:
    resolution: {integrity: sha1-l4hXRCxEdJ5CBmE+N5RiBYJqvYA=}
    dev: true

  /detect-libc/1.0.3:
    resolution: {integrity: sha1-+hN8S9aY7fVc1c0CrFWfkaTEups=}
    engines: {node: '>=0.10'}
    hasBin: true
    dev: true

  /detect-libc/2.0.0:
    resolution: {integrity: sha512-S55LzUl8HUav8l9E2PBTlC5PAJrHK7tkM+XXFGD+fbsbkTzhCpG6K05LxJcUOEWzMa4v6ptcMZ9s3fOdJDu0Zw==}
    engines: {node: '>=8'}
    optional: true

  /detect-newline/3.1.0:
    resolution: {integrity: sha512-TLz+x/vEXm/Y7P7wn1EJFNLxYpUD4TgMosxY6fAVJUnJMbupHBOncxyWUG9OpTaH9EBD7uFI5LfEgmMOc54DsA==}
    engines: {node: '>=8'}
    dev: true

  /diff-sequences/27.5.1:
    resolution: {integrity: sha512-k1gCAXAsNgLwEL+Y8Wvl+M6oEFj5bgazfZULpS5CneoPPXRaCCW7dm+q21Ky2VEE5X+VeRDBVg1Pcvvsr4TtNQ==}
    engines: {node: ^10.13.0 || ^12.13.0 || ^14.15.0 || >=15.0.0}
    dev: true

  /diff/4.0.2:
    resolution: {integrity: sha512-58lmxKSA4BNyLz+HHMUzlOEpg09FV+ev6ZMe3vJihgdxzgcwZ8VoEEPmALCZG9LmqfVoNMMKpttIYTVG6uDY7A==}
    engines: {node: '>=0.3.1'}
    dev: true

  /dir-glob/3.0.1:
    resolution: {integrity: sha512-WkrWp9GR4KXfKGYzOLmTuGVi1UWFfws377n9cc55/tb6DuqyF6pcQ5AbiHEshaDpY9v6oaSr2XCDidGmMwdzIA==}
    engines: {node: '>=8'}
    dependencies:
      path-type: 4.0.0

  /doctrine/2.1.0:
    resolution: {integrity: sha512-35mSku4ZXK0vfCuHEDAwt55dg2jNajHZ1odvF+8SSr82EsZY4QmXfuWso8oEd8zRhVObSN18aM0CjSdoBX7zIw==}
    engines: {node: '>=0.10.0'}
    dependencies:
      esutils: 2.0.3
    dev: true

  /doctrine/3.0.0:
    resolution: {integrity: sha512-yS+Q5i3hBf7GBkd4KG8a7eBNNWNGLTaEwwYWUijIYM7zrlYDM0BFXHjjPWlWZ1Rg7UaddZeIDmi9jF3HmqiQ2w==}
    engines: {node: '>=6.0.0'}
    dependencies:
      esutils: 2.0.3
    dev: true

  /domexception/2.0.1:
    resolution: {integrity: sha512-yxJ2mFy/sibVQlu5qHjOkf9J3K6zgmCxgJ94u2EdvDOV09H+32LtRswEcUsmUWN72pVLOEnTSRaIVVzVQgS0dg==}
    engines: {node: '>=8'}
    dependencies:
      webidl-conversions: 5.0.0
    dev: true

  /dotenv/16.0.0:
    resolution: {integrity: sha512-qD9WU0MPM4SWLPJy/r2Be+2WgQj8plChsyrCNQzW/0WjvcJQiKQJ9mH3ZgB3fxbUUxgc/11ZJ0Fi5KiimWGz2Q==}
    engines: {node: '>=12'}

  /eastasianwidth/0.2.0:
    resolution: {integrity: sha512-I88TYZWc9XiYHRQ4/3c5rjjfgkjhLyW2luGIheGERbNQ6OY7yTybanSpDXZa8y7VUP9YmDcYa+eyq4ca7iLqWA==}
    dev: true

  /ecc-jsbn/0.1.2:
    resolution: {integrity: sha1-OoOpBOVDUyh4dMVkt1SThoSamMk=}
    dependencies:
      jsbn: 0.1.1
      safer-buffer: 2.1.2
    dev: true
    optional: true

  /ecdsa-sig-formatter/1.0.11:
    resolution: {integrity: sha512-nagl3RYrbNv6kQkeJIpt6NJZy8twLB/2vtz6yN9Z4vRKHN4/QZJIEbqohALSgwKdnksuY3k5Addp5lg8sVoVcQ==}
    dependencies:
      safe-buffer: 5.2.1

  /ee-first/1.1.1:
    resolution: {integrity: sha1-WQxhFWsK4vTwJVcyoViyZrxWsh0=}
    dev: true

  /electron-to-chromium/1.4.45:
    resolution: {integrity: sha512-czF9eYVuOmlY/vxyMQz2rGlNSjZpxNQYBe1gmQv7al171qOIhgyO9k7D5AKlgeTCSPKk+LHhj5ZyIdmEub9oNg==}
    dev: true

  /emittery/0.8.1:
    resolution: {integrity: sha512-uDfvUjVrfGJJhymx/kz6prltenw1u7WrCg1oa94zYY8xxVpLLUu045LAT0dhDZdXG58/EpPL/5kA180fQ/qudg==}
    engines: {node: '>=10'}
    dev: true

  /emoji-regex/8.0.0:
    resolution: {integrity: sha512-MSjYzcWNOA0ewAHpz0MxpYFvwg6yjy1NG3xteoqz644VCo/RPgnr1/GGt+ic3iJTzQ8Eu3TdM14SawnVUmGE6A==}

  /emoji-regex/9.2.2:
    resolution: {integrity: sha512-L18DaJsXSUk2+42pv8mLs5jJT2hqFkFE4j21wOmgbUqsZ2hL72NsUU785g9RXgo3s0ZNgVl42TiHp3ZtOv/Vyg==}
    dev: true

  /encodeurl/1.0.2:
    resolution: {integrity: sha1-rT/0yG7C0CkyL1oCw6mmBslbP1k=}
    engines: {node: '>= 0.8'}
    dev: true

  /end-of-stream/1.4.4:
    resolution: {integrity: sha512-+uw1inIHVPQoaVuHzRyXd21icM+cnt4CzD5rW+NC1wjOUSTOs+Te7FOv7AhN7vS9x/oIyhLP5PR1H+phQAHu5Q==}
    dependencies:
      once: 1.4.0

  /enquirer/2.3.6:
    resolution: {integrity: sha512-yjNnPr315/FjS4zIsUxYguYUPP2e1NK4d7E7ZOLiyYCcbFBiTMyID+2wvm2w6+pZ/odMA7cRkjhsPbltwBOrLg==}
    engines: {node: '>=8.6'}
    dependencies:
      ansi-colors: 4.1.1
    dev: true

  /env-paths/2.2.1:
    resolution: {integrity: sha512-+h1lkLKhZMTYjog1VEpJNG7NZJWcuc2DDk/qsqSTRRCOXiLjeQ1d1/udrUGhqMxUgAlwKNZ0cf2uqan5GLuS2A==}
    engines: {node: '>=6'}

  /error-ex/1.3.2:
    resolution: {integrity: sha512-7dFHNmqeFSEt2ZBsCriorKnn3Z2pj+fd9kmI6QoWw4//DL+icEBfc0U7qJCisqrTsKTjw4fNFy2pW9OqStD84g==}
    dependencies:
      is-arrayish: 0.2.1

  /es-abstract/1.19.1:
    resolution: {integrity: sha512-2vJ6tjA/UfqLm2MPs7jxVybLoB8i1t1Jd9R3kISld20sIxPcTbLuggQOUxeWeAvIUkduv/CfMjuh4WmiXr2v9w==}
    engines: {node: '>= 0.4'}
    dependencies:
      call-bind: 1.0.2
      es-to-primitive: 1.2.1
      function-bind: 1.1.1
      get-intrinsic: 1.1.1
      get-symbol-description: 1.0.0
      has: 1.0.3
      has-symbols: 1.0.2
      internal-slot: 1.0.3
      is-callable: 1.2.4
      is-negative-zero: 2.0.2
      is-regex: 1.1.4
      is-shared-array-buffer: 1.0.1
      is-string: 1.0.7
      is-weakref: 1.0.2
      object-inspect: 1.12.0
      object-keys: 1.1.1
      object.assign: 4.1.2
      string.prototype.trimend: 1.0.4
      string.prototype.trimstart: 1.0.4
      unbox-primitive: 1.0.1
    dev: true

  /es-to-primitive/1.2.1:
    resolution: {integrity: sha512-QCOllgZJtaUo9miYBcLChTUaHNjJF3PYs1VidD7AwiEj1kYxKeQTctLAezAOH5ZKRH0g2IgPn6KwB4IT8iRpvA==}
    engines: {node: '>= 0.4'}
    dependencies:
      is-callable: 1.2.4
      is-date-object: 1.0.5
      is-symbol: 1.0.4
    dev: true

  /esbuild-android-64/0.14.27:
    resolution: {integrity: sha512-LuEd4uPuj/16Y8j6kqy3Z2E9vNY9logfq8Tq+oTE2PZVuNs3M1kj5Qd4O95ee66yDGb3isaOCV7sOLDwtMfGaQ==}
    engines: {node: '>=12'}
    cpu: [x64]
    os: [android]
    requiresBuild: true
    dev: true
    optional: true

  /esbuild-android-arm64/0.13.14:
    resolution: {integrity: sha512-Q+Xhfp827r+ma8/DJgpMRUbDZfefsk13oePFEXEIJ4gxFbNv5+vyiYXYuKm43/+++EJXpnaYmEnu4hAKbAWYbA==}
    cpu: [arm64]
    os: [android]
    requiresBuild: true
    dev: true
    optional: true

  /esbuild-android-arm64/0.14.27:
    resolution: {integrity: sha512-E8Ktwwa6vX8q7QeJmg8yepBYXaee50OdQS3BFtEHKrzbV45H4foMOeEE7uqdjGQZFBap5VAqo7pvjlyA92wznQ==}
    engines: {node: '>=12'}
    cpu: [arm64]
    os: [android]
    requiresBuild: true
    dev: true
    optional: true

  /esbuild-darwin-64/0.13.14:
    resolution: {integrity: sha512-YmOhRns6QBNSjpVdTahi/yZ8dscx9ai7a6OY6z5ACgOuQuaQ2Qk2qgJ0/siZ6LgD0gJFMV8UINFV5oky5TFNQQ==}
    cpu: [x64]
    os: [darwin]
    requiresBuild: true
    dev: true
    optional: true

  /esbuild-darwin-64/0.14.27:
    resolution: {integrity: sha512-czw/kXl/1ZdenPWfw9jDc5iuIYxqUxgQ/Q+hRd4/3udyGGVI31r29LCViN2bAJgGvQkqyLGVcG03PJPEXQ5i2g==}
    engines: {node: '>=12'}
    cpu: [x64]
    os: [darwin]
    requiresBuild: true
    dev: true
    optional: true

  /esbuild-darwin-arm64/0.13.14:
    resolution: {integrity: sha512-Lp00VTli2jqZghSa68fx3fEFCPsO1hK59RMo1PRap5RUjhf55OmaZTZYnCDI0FVlCtt+gBwX5qwFt4lc6tI1xg==}
    cpu: [arm64]
    os: [darwin]
    requiresBuild: true
    dev: true
    optional: true

  /esbuild-darwin-arm64/0.14.27:
    resolution: {integrity: sha512-BEsv2U2U4o672oV8+xpXNxN9bgqRCtddQC6WBh4YhXKDcSZcdNh7+6nS+DM2vu7qWIWNA4JbRG24LUUYXysimQ==}
    engines: {node: '>=12'}
    cpu: [arm64]
    os: [darwin]
    requiresBuild: true
    dev: true
    optional: true

  /esbuild-freebsd-64/0.13.14:
    resolution: {integrity: sha512-BKosI3jtvTfnmsCW37B1TyxMUjkRWKqopR0CE9AF2ratdpkxdR24Vpe3gLKNyWiZ7BE96/SO5/YfhbPUzY8wKw==}
    cpu: [x64]
    os: [freebsd]
    requiresBuild: true
    dev: true
    optional: true

  /esbuild-freebsd-64/0.14.27:
    resolution: {integrity: sha512-7FeiFPGBo+ga+kOkDxtPmdPZdayrSzsV9pmfHxcyLKxu+3oTcajeZlOO1y9HW+t5aFZPiv7czOHM4KNd0tNwCA==}
    engines: {node: '>=12'}
    cpu: [x64]
    os: [freebsd]
    requiresBuild: true
    dev: true
    optional: true

  /esbuild-freebsd-arm64/0.13.14:
    resolution: {integrity: sha512-yd2uh0yf+fWv5114+SYTl4/1oDWtr4nN5Op+PGxAkMqHfYfLjFKpcxwCo/QOS/0NWqPVE8O41IYZlFhbEN2B8Q==}
    cpu: [arm64]
    os: [freebsd]
    requiresBuild: true
    dev: true
    optional: true

  /esbuild-freebsd-arm64/0.14.27:
    resolution: {integrity: sha512-8CK3++foRZJluOWXpllG5zwAVlxtv36NpHfsbWS7TYlD8S+QruXltKlXToc/5ZNzBK++l6rvRKELu/puCLc7jA==}
    engines: {node: '>=12'}
    cpu: [arm64]
    os: [freebsd]
    requiresBuild: true
    dev: true
    optional: true

  /esbuild-linux-32/0.13.14:
    resolution: {integrity: sha512-a8rOnS1oWSfkkYWXoD2yXNV4BdbDKA7PNVQ1klqkY9SoSApL7io66w5H44mTLsfyw7G6Z2vLlaLI2nz9MMAowA==}
    cpu: [ia32]
    os: [linux]
    requiresBuild: true
    dev: true
    optional: true

  /esbuild-linux-32/0.14.27:
    resolution: {integrity: sha512-qhNYIcT+EsYSBClZ5QhLzFzV5iVsP1YsITqblSaztr3+ZJUI+GoK8aXHyzKd7/CKKuK93cxEMJPpfi1dfsOfdw==}
    engines: {node: '>=12'}
    cpu: [ia32]
    os: [linux]
    requiresBuild: true
    dev: true
    optional: true

  /esbuild-linux-64/0.13.14:
    resolution: {integrity: sha512-yPZSoMs9W2MC3Dw+6kflKt5FfQm6Dicex9dGIr1OlHRsn3Hm7yGMUTctlkW53KknnZdOdcdd5upxvbxqymczVQ==}
    cpu: [x64]
    os: [linux]
    requiresBuild: true
    dev: true
    optional: true

  /esbuild-linux-64/0.14.27:
    resolution: {integrity: sha512-ESjck9+EsHoTaKWlFKJpPZRN26uiav5gkI16RuI8WBxUdLrrAlYuYSndxxKgEn1csd968BX/8yQZATYf/9+/qg==}
    engines: {node: '>=12'}
    cpu: [x64]
    os: [linux]
    requiresBuild: true
    dev: true
    optional: true

  /esbuild-linux-arm/0.13.14:
    resolution: {integrity: sha512-8chZE4pkKRvJ/M/iwsNQ1KqsRg2RyU5eT/x2flNt/f8F2TVrDreR7I0HEeCR50wLla3B1C3wTIOzQBmjuc6uWg==}
    cpu: [arm]
    os: [linux]
    requiresBuild: true
    dev: true
    optional: true

  /esbuild-linux-arm/0.14.27:
    resolution: {integrity: sha512-JnnmgUBdqLQO9hoNZQqNHFWlNpSX82vzB3rYuCJMhtkuaWQEmQz6Lec1UIxJdC38ifEghNTBsF9bbe8dFilnCw==}
    engines: {node: '>=12'}
    cpu: [arm]
    os: [linux]
    requiresBuild: true
    dev: true
    optional: true

  /esbuild-linux-arm64/0.13.14:
    resolution: {integrity: sha512-Lvo391ln9PzC334e+jJ2S0Rt0cxP47eoH5gFyv/E8HhOnEJTvm7A+RRnMjjHnejELacTTfYgFGQYPjLsi/jObQ==}
    cpu: [arm64]
    os: [linux]
    requiresBuild: true
    dev: true
    optional: true

  /esbuild-linux-arm64/0.14.27:
    resolution: {integrity: sha512-no6Mi17eV2tHlJnqBHRLekpZ2/VYx+NfGxKcBE/2xOMYwctsanCaXxw4zapvNrGE9X38vefVXLz6YCF8b1EHiQ==}
    engines: {node: '>=12'}
    cpu: [arm64]
    os: [linux]
    requiresBuild: true
    dev: true
    optional: true

  /esbuild-linux-mips64le/0.13.14:
    resolution: {integrity: sha512-MZhgxbmrWbpY3TOE029O6l5tokG9+Yoj2hW7vdit/d/VnmneqeGrSHADuDL6qXM8L5jaCiaivb4VhsyVCpdAbQ==}
    cpu: [mips64el]
    os: [linux]
    requiresBuild: true
    dev: true
    optional: true

  /esbuild-linux-mips64le/0.14.27:
    resolution: {integrity: sha512-NolWP2uOvIJpbwpsDbwfeExZOY1bZNlWE/kVfkzLMsSgqeVcl5YMen/cedRe9mKnpfLli+i0uSp7N+fkKNU27A==}
    engines: {node: '>=12'}
    cpu: [mips64el]
    os: [linux]
    requiresBuild: true
    dev: true
    optional: true

  /esbuild-linux-ppc64le/0.13.14:
    resolution: {integrity: sha512-un7KMwS7fX1Un6BjfSZxTT8L5cV/8Uf4SAhM7WYy2XF8o8TI+uRxxD03svZnRNIPsN2J5cl6qV4n7Iwz+yhhVw==}
    cpu: [ppc64]
    os: [linux]
    requiresBuild: true
    dev: true
    optional: true

  /esbuild-linux-ppc64le/0.14.27:
    resolution: {integrity: sha512-/7dTjDvXMdRKmsSxKXeWyonuGgblnYDn0MI1xDC7J1VQXny8k1qgNp6VmrlsawwnsymSUUiThhkJsI+rx0taNA==}
    engines: {node: '>=12'}
    cpu: [ppc64]
    os: [linux]
    requiresBuild: true
    dev: true
    optional: true

  /esbuild-linux-riscv64/0.14.27:
    resolution: {integrity: sha512-D+aFiUzOJG13RhrSmZgrcFaF4UUHpqj7XSKrIiCXIj1dkIkFqdrmqMSOtSs78dOtObWiOrFCDDzB24UyeEiNGg==}
    engines: {node: '>=12'}
    cpu: [riscv64]
    os: [linux]
    requiresBuild: true
    dev: true
    optional: true

  /esbuild-linux-s390x/0.14.27:
    resolution: {integrity: sha512-CD/D4tj0U4UQjELkdNlZhQ8nDHU5rBn6NGp47Hiz0Y7/akAY5i0oGadhEIg0WCY/HYVXFb3CsSPPwaKcTOW3bg==}
    engines: {node: '>=12'}
    cpu: [s390x]
    os: [linux]
    requiresBuild: true
    dev: true
    optional: true

  /esbuild-netbsd-64/0.13.14:
    resolution: {integrity: sha512-5ekKx/YbOmmlTeNxBjh38Uh5TGn5C4uyqN17i67k18pS3J+U2hTVD7rCxcFcRS1AjNWumkVL3jWqYXadFwMS0Q==}
    cpu: [x64]
    os: [netbsd]
    requiresBuild: true
    dev: true
    optional: true

  /esbuild-netbsd-64/0.14.27:
    resolution: {integrity: sha512-h3mAld69SrO1VoaMpYl3a5FNdGRE/Nqc+E8VtHOag4tyBwhCQXxtvDDOAKOUQexBGca0IuR6UayQ4ntSX5ij1Q==}
    engines: {node: '>=12'}
    cpu: [x64]
    os: [netbsd]
    requiresBuild: true
    dev: true
    optional: true

  /esbuild-openbsd-64/0.13.14:
    resolution: {integrity: sha512-9bzvwewHjct2Cv5XcVoE1yW5YTW12Sk838EYfA46abgnhxGoFSD1mFcaztp5HHC43AsF+hQxbSFG/RilONARUA==}
    cpu: [x64]
    os: [openbsd]
    requiresBuild: true
    dev: true
    optional: true

  /esbuild-openbsd-64/0.14.27:
    resolution: {integrity: sha512-xwSje6qIZaDHXWoPpIgvL+7fC6WeubHHv18tusLYMwL+Z6bEa4Pbfs5IWDtQdHkArtfxEkIZz77944z8MgDxGw==}
    engines: {node: '>=12'}
    cpu: [x64]
    os: [openbsd]
    requiresBuild: true
    dev: true
    optional: true

  /esbuild-register/3.3.1_esbuild@0.13.14:
    resolution: {integrity: sha512-DjK9rOeo+Dhq8DXKy52DF2+O7zNPXkFRg9lZfqXDGLU6AzrULxBJZPOOFcH6WCNfkwqymKOZoNvd/ncCvEjwdw==}
    peerDependencies:
      esbuild: '>=0.12 <1'
    dependencies:
      esbuild: 0.13.14
    dev: true

  /esbuild-sunos-64/0.13.14:
    resolution: {integrity: sha512-mjMrZB76M6FmoiTvj/RGWilrioR7gVwtFBRVugr9qLarXMIU1W/pQx+ieEOtflrW61xo8w1fcxyHsVVGRvoQ0w==}
    cpu: [x64]
    os: [sunos]
    requiresBuild: true
    dev: true
    optional: true

  /esbuild-sunos-64/0.14.27:
    resolution: {integrity: sha512-/nBVpWIDjYiyMhuqIqbXXsxBc58cBVH9uztAOIfWShStxq9BNBik92oPQPJ57nzWXRNKQUEFWr4Q98utDWz7jg==}
    engines: {node: '>=12'}
    cpu: [x64]
    os: [sunos]
    requiresBuild: true
    dev: true
    optional: true

  /esbuild-windows-32/0.13.14:
    resolution: {integrity: sha512-GZa6mrx2rgfbH/5uHg0Rdw50TuOKbdoKCpEBitzmG5tsXBdce+cOL+iFO5joZc6fDVCLW3Y6tjxmSXRk/v20Hg==}
    cpu: [ia32]
    os: [win32]
    requiresBuild: true
    dev: true
    optional: true

  /esbuild-windows-32/0.14.27:
    resolution: {integrity: sha512-Q9/zEjhZJ4trtWhFWIZvS/7RUzzi8rvkoaS9oiizkHTTKd8UxFwn/Mm2OywsAfYymgUYm8+y2b+BKTNEFxUekw==}
    engines: {node: '>=12'}
    cpu: [ia32]
    os: [win32]
    requiresBuild: true
    dev: true
    optional: true

  /esbuild-windows-64/0.13.14:
    resolution: {integrity: sha512-Lsgqah24bT7ClHjLp/Pj3A9wxjhIAJyWQcrOV4jqXAFikmrp2CspA8IkJgw7HFjx6QrJuhpcKVbCAe/xw0i2yw==}
    cpu: [x64]
    os: [win32]
    requiresBuild: true
    dev: true
    optional: true

  /esbuild-windows-64/0.14.27:
    resolution: {integrity: sha512-b3y3vTSl5aEhWHK66ngtiS/c6byLf6y/ZBvODH1YkBM+MGtVL6jN38FdHUsZasCz9gFwYs/lJMVY9u7GL6wfYg==}
    engines: {node: '>=12'}
    cpu: [x64]
    os: [win32]
    requiresBuild: true
    dev: true
    optional: true

  /esbuild-windows-arm64/0.13.14:
    resolution: {integrity: sha512-KP8FHVlWGhM7nzYtURsGnskXb/cBCPTfj0gOKfjKq2tHtYnhDZywsUG57nk7TKhhK0fL11LcejHG3LRW9RF/9A==}
    cpu: [arm64]
    os: [win32]
    requiresBuild: true
    dev: true
    optional: true

  /esbuild-windows-arm64/0.14.27:
    resolution: {integrity: sha512-I/reTxr6TFMcR5qbIkwRGvldMIaiBu2+MP0LlD7sOlNXrfqIl9uNjsuxFPGEG4IRomjfQ5q8WT+xlF/ySVkqKg==}
    engines: {node: '>=12'}
    cpu: [arm64]
    os: [win32]
    requiresBuild: true
    dev: true
    optional: true

  /esbuild/0.13.14:
    resolution: {integrity: sha512-xu4D+1ji9x53ocuomcY+KOrwAnWzhBu/wTEjpdgZ8I1c8i5vboYIeigMdzgY1UowYBKa2vZgVgUB32bu7gkxeg==}
    hasBin: true
    requiresBuild: true
    optionalDependencies:
      esbuild-android-arm64: 0.13.14
      esbuild-darwin-64: 0.13.14
      esbuild-darwin-arm64: 0.13.14
      esbuild-freebsd-64: 0.13.14
      esbuild-freebsd-arm64: 0.13.14
      esbuild-linux-32: 0.13.14
      esbuild-linux-64: 0.13.14
      esbuild-linux-arm: 0.13.14
      esbuild-linux-arm64: 0.13.14
      esbuild-linux-mips64le: 0.13.14
      esbuild-linux-ppc64le: 0.13.14
      esbuild-netbsd-64: 0.13.14
      esbuild-openbsd-64: 0.13.14
      esbuild-sunos-64: 0.13.14
      esbuild-windows-32: 0.13.14
      esbuild-windows-64: 0.13.14
      esbuild-windows-arm64: 0.13.14
    dev: true

  /esbuild/0.14.27:
    resolution: {integrity: sha512-MZQt5SywZS3hA9fXnMhR22dv0oPGh6QtjJRIYbgL1AeqAoQZE+Qn5ppGYQAoHv/vq827flj4tIJ79Mrdiwk46Q==}
    engines: {node: '>=12'}
    hasBin: true
    requiresBuild: true
    optionalDependencies:
      esbuild-android-64: 0.14.27
      esbuild-android-arm64: 0.14.27
      esbuild-darwin-64: 0.14.27
      esbuild-darwin-arm64: 0.14.27
      esbuild-freebsd-64: 0.14.27
      esbuild-freebsd-arm64: 0.14.27
      esbuild-linux-32: 0.14.27
      esbuild-linux-64: 0.14.27
      esbuild-linux-arm: 0.14.27
      esbuild-linux-arm64: 0.14.27
      esbuild-linux-mips64le: 0.14.27
      esbuild-linux-ppc64le: 0.14.27
      esbuild-linux-riscv64: 0.14.27
      esbuild-linux-s390x: 0.14.27
      esbuild-netbsd-64: 0.14.27
      esbuild-openbsd-64: 0.14.27
      esbuild-sunos-64: 0.14.27
      esbuild-windows-32: 0.14.27
      esbuild-windows-64: 0.14.27
      esbuild-windows-arm64: 0.14.27
    dev: true

  /escalade/3.1.1:
    resolution: {integrity: sha512-k0er2gUkLf8O0zKJiAhmkTnJlTvINGv7ygDNPbeIsX/TJjGJZHuh9B2UxbsaEkmlEo9MfhrSzmhIlhRlI2GXnw==}
    engines: {node: '>=6'}
    dev: true

  /escape-html/1.0.3:
    resolution: {integrity: sha1-Aljq5NPQwJdN4cFpGI7wBR0dGYg=}
    dev: true

  /escape-string-regexp/1.0.5:
    resolution: {integrity: sha1-G2HAViGQqN/2rjuyzwIAyhMLhtQ=}
    engines: {node: '>=0.8.0'}

  /escape-string-regexp/2.0.0:
    resolution: {integrity: sha512-UpzcLCXolUWcNu5HtVMHYdXJjArjsF9C0aNnquZYY4uW/Vu0miy5YoWvbV345HauVvcAUnpRuhMMcqTcGOY2+w==}
    engines: {node: '>=8'}

  /escape-string-regexp/4.0.0:
    resolution: {integrity: sha512-TtpcNJ3XAzx3Gq8sWRzJaVajRs0uVxA2YAkdb1jm2YkPz4G6egUFAyA3n5vtEIZefPk5Wa4UXbKuS5fKkJWdgA==}
    engines: {node: '>=10'}

  /escodegen/2.0.0:
    resolution: {integrity: sha512-mmHKys/C8BFUGI+MAWNcSYoORYLMdPzjrknd2Vc+bUsjN5bXcr8EhrNB+UTqfL1y3I9c4fw2ihgtMPQLBRiQxw==}
    engines: {node: '>=6.0'}
    hasBin: true
    dependencies:
      esprima: 4.0.1
      estraverse: 5.3.0
      esutils: 2.0.3
      optionator: 0.8.3
    optionalDependencies:
      source-map: 0.6.1
    dev: true

  /eslint-config-prettier/8.3.0_eslint@8.6.0:
    resolution: {integrity: sha512-BgZuLUSeKzvlL/VUjx/Yb787VQ26RU3gGjA3iiFvdsp/2bMfVIWUVP7tjxtjS0e+HP409cPlPvNkQloz8C91ew==}
    hasBin: true
    peerDependencies:
      eslint: '>=7.0.0'
    dependencies:
      eslint: 8.6.0
    dev: true

  /eslint-formatter-pretty/4.1.0:
    resolution: {integrity: sha512-IsUTtGxF1hrH6lMWiSl1WbGaiP01eT6kzywdY1U+zLc0MP+nwEnUiS9UI8IaOTUhTeQJLlCEWIbXINBH4YJbBQ==}
    engines: {node: '>=10'}
    dependencies:
      '@types/eslint': 7.29.0
      ansi-escapes: 4.3.2
      chalk: 4.1.2
      eslint-rule-docs: 1.1.231
      log-symbols: 4.1.0
      plur: 4.0.0
      string-width: 4.2.3
      supports-hyperlinks: 2.2.0
    dev: true

  /eslint-import-resolver-node/0.3.6:
    resolution: {integrity: sha512-0En0w03NRVMn9Uiyn8YRPDKvWjxCWkslUEhGNTdGx15RvPJYQ+lbOlqrlNI2vEAs4pDYK4f/HN2TbDmk5TP0iw==}
    dependencies:
      debug: 3.2.7
      resolve: 1.22.0
    dev: true

  /eslint-module-utils/2.7.3:
    resolution: {integrity: sha512-088JEC7O3lDZM9xGe0RerkOMd0EjFl+Yvd1jPWIkMT5u3H9+HC34mWWPnqPrN13gieT9pBOO+Qt07Nb/6TresQ==}
    engines: {node: '>=4'}
    dependencies:
      debug: 3.2.7
      find-up: 2.1.0
    dev: true

  /eslint-plugin-eslint-comments/3.2.0_eslint@8.6.0:
    resolution: {integrity: sha512-0jkOl0hfojIHHmEHgmNdqv4fmh7300NdpA9FFpF7zaoLvB/QeXOGNLIo86oAveJFrfB1p05kC8hpEMHM8DwWVQ==}
    engines: {node: '>=6.5.0'}
    peerDependencies:
      eslint: '>=4.19.1'
    dependencies:
      escape-string-regexp: 1.0.5
      eslint: 8.6.0
      ignore: 5.2.0
    dev: true

  /eslint-plugin-import/2.25.4_eslint@8.6.0:
    resolution: {integrity: sha512-/KJBASVFxpu0xg1kIBn9AUa8hQVnszpwgE7Ld0lKAlx7Ie87yzEzCgSkekt+le/YVhiaosO4Y14GDAOc41nfxA==}
    engines: {node: '>=4'}
    peerDependencies:
      eslint: ^2 || ^3 || ^4 || ^5 || ^6 || ^7.2.0 || ^8
    dependencies:
      array-includes: 3.1.4
      array.prototype.flat: 1.2.5
      debug: 2.6.9
      doctrine: 2.1.0
      eslint: 8.6.0
      eslint-import-resolver-node: 0.3.6
      eslint-module-utils: 2.7.3
      has: 1.0.3
      is-core-module: 2.8.1
      is-glob: 4.0.3
      minimatch: 3.0.4
      object.values: 1.1.5
      resolve: 1.22.0
      tsconfig-paths: 3.12.0
    dev: true

  /eslint-plugin-jest/26.0.0_50718c277c711d46fdc0916b9b606e5d:
    resolution: {integrity: sha512-Fvs0YgJ/nw9FTrnqTuMGVrkozkd07jkQzWm0ajqyHlfcsdkxGfAuv30fgfWHOnHiCr9+1YQ365CcDX7vrNhqQg==}
    engines: {node: ^12.13.0 || ^14.15.0 || >=16.0.0}
    peerDependencies:
      '@typescript-eslint/eslint-plugin': ^5.0.0
      eslint: ^6.0.0 || ^7.0.0 || ^8.0.0
      jest: '*'
    peerDependenciesMeta:
      '@typescript-eslint/eslint-plugin':
        optional: true
      jest:
        optional: true
    dependencies:
      '@typescript-eslint/eslint-plugin': 5.9.0_bd2fd93dbcc607ad2f21b784bccfe0c8
      '@typescript-eslint/utils': 5.10.1_eslint@8.6.0+typescript@4.5.4
      eslint: 8.6.0
    transitivePeerDependencies:
      - supports-color
      - typescript
    dev: true

  /eslint-plugin-prettier/4.0.0_1c588f61426b1faf18812943f1678311:
    resolution: {integrity: sha512-98MqmCJ7vJodoQK359bqQWaxOE0CS8paAz/GgjaZLyex4TTk3g9HugoO89EqWCrFiOqn9EVvcoo7gZzONCWVwQ==}
    engines: {node: '>=6.0.0'}
    peerDependencies:
      eslint: '>=7.28.0'
      eslint-config-prettier: '*'
      prettier: '>=2.0.0'
    peerDependenciesMeta:
      eslint-config-prettier:
        optional: true
    dependencies:
      eslint: 8.6.0
      eslint-config-prettier: 8.3.0_eslint@8.6.0
      prettier: 2.5.1
      prettier-linter-helpers: 1.0.0
    dev: true

  /eslint-plugin-simple-import-sort/7.0.0_eslint@8.6.0:
    resolution: {integrity: sha512-U3vEDB5zhYPNfxT5TYR7u01dboFZp+HNpnGhkDB2g/2E4wZ/g1Q9Ton8UwCLfRV9yAKyYqDh62oHOamvkFxsvw==}
    peerDependencies:
      eslint: '>=5.0.0'
    dependencies:
      eslint: 8.6.0
    dev: true

  /eslint-rule-docs/1.1.231:
    resolution: {integrity: sha512-egHz9A1WG7b8CS0x1P6P/Rj5FqZOjray/VjpJa14tMZalfRKvpE2ONJ3plCM7+PcinmU4tcmbPLv0VtwzSdLVA==}
    dev: true

  /eslint-scope/5.1.1:
    resolution: {integrity: sha512-2NxwbF/hZ0KpepYN0cNbo+FN6XoK7GaHlQhgx/hIZl6Va0bF45RQOOwhLIy8lQDbuCiadSLCBnH2CFYquit5bw==}
    engines: {node: '>=8.0.0'}
    dependencies:
      esrecurse: 4.3.0
      estraverse: 4.3.0
    dev: true

  /eslint-scope/7.1.0:
    resolution: {integrity: sha512-aWwkhnS0qAXqNOgKOK0dJ2nvzEbhEvpy8OlJ9kZ0FeZnA6zpjv1/Vei+puGFFX7zkPCkHHXb7IDX3A+7yPrRWg==}
    engines: {node: ^12.22.0 || ^14.17.0 || >=16.0.0}
    dependencies:
      esrecurse: 4.3.0
      estraverse: 5.3.0
    dev: true

  /eslint-utils/3.0.0_eslint@8.6.0:
    resolution: {integrity: sha512-uuQC43IGctw68pJA1RgbQS8/NP7rch6Cwd4j3ZBtgo4/8Flj4eGE7ZYSZRN3iq5pVUv6GPdW5Z1RFleo84uLDA==}
    engines: {node: ^10.0.0 || ^12.0.0 || >= 14.0.0}
    peerDependencies:
      eslint: '>=5'
    dependencies:
      eslint: 8.6.0
      eslint-visitor-keys: 2.1.0
    dev: true

  /eslint-visitor-keys/2.1.0:
    resolution: {integrity: sha512-0rSmRBzXgDzIsD6mGdJgevzgezI534Cer5L/vyMX0kHzT/jiB43jRhd9YUlMGYLQy2zprNmoT8qasCGtY+QaKw==}
    engines: {node: '>=10'}
    dev: true

  /eslint-visitor-keys/3.1.0:
    resolution: {integrity: sha512-yWJFpu4DtjsWKkt5GeNBBuZMlNcYVs6vRCLoCVEJrTjaSB6LC98gFipNK/erM2Heg/E8mIK+hXG/pJMLK+eRZA==}
    engines: {node: ^12.22.0 || ^14.17.0 || >=16.0.0}
    dev: true

  /eslint-visitor-keys/3.2.0:
    resolution: {integrity: sha512-IOzT0X126zn7ALX0dwFiUQEdsfzrm4+ISsQS8nukaJXwEyYKRSnEIIDULYg1mCtGp7UUXgfGl7BIolXREQK+XQ==}
    engines: {node: ^12.22.0 || ^14.17.0 || >=16.0.0}
    dev: true

  /eslint/8.6.0:
    resolution: {integrity: sha512-UvxdOJ7mXFlw7iuHZA4jmzPaUqIw54mZrv+XPYKNbKdLR0et4rf60lIZUU9kiNtnzzMzGWxMV+tQ7uG7JG8DPw==}
    engines: {node: ^12.22.0 || ^14.17.0 || >=16.0.0}
    hasBin: true
    dependencies:
      '@eslint/eslintrc': 1.0.5
      '@humanwhocodes/config-array': 0.9.2
      ajv: 6.12.6
      chalk: 4.1.2
      cross-spawn: 7.0.3
      debug: 4.3.3
      doctrine: 3.0.0
      enquirer: 2.3.6
      escape-string-regexp: 4.0.0
      eslint-scope: 7.1.0
      eslint-utils: 3.0.0_eslint@8.6.0
      eslint-visitor-keys: 3.1.0
      espree: 9.3.0
      esquery: 1.4.0
      esutils: 2.0.3
      fast-deep-equal: 3.1.3
      file-entry-cache: 6.0.1
      functional-red-black-tree: 1.0.1
      glob-parent: 6.0.2
      globals: 13.12.0
      ignore: 4.0.6
      import-fresh: 3.3.0
      imurmurhash: 0.1.4
      is-glob: 4.0.3
      js-yaml: 4.1.0
      json-stable-stringify-without-jsonify: 1.0.1
      levn: 0.4.1
      lodash.merge: 4.6.2
      minimatch: 3.0.4
      natural-compare: 1.4.0
      optionator: 0.9.1
      progress: 2.0.3
      regexpp: 3.2.0
      semver: 7.3.5
      strip-ansi: 6.0.1
      strip-json-comments: 3.1.1
      text-table: 0.2.0
      v8-compile-cache: 2.3.0
    transitivePeerDependencies:
      - supports-color
    dev: true

  /espree/9.3.0:
    resolution: {integrity: sha512-d/5nCsb0JcqsSEeQzFZ8DH1RmxPcglRWh24EFTlUEmCKoehXGdpsx0RkHDubqUI8LSAIKMQp4r9SzQ3n+sm4HQ==}
    engines: {node: ^12.22.0 || ^14.17.0 || >=16.0.0}
    dependencies:
      acorn: 8.7.0
      acorn-jsx: 5.3.2_acorn@8.7.0
      eslint-visitor-keys: 3.2.0
    dev: true

  /esprima/4.0.1:
    resolution: {integrity: sha512-eGuFFw7Upda+g4p+QHvnW0RyTX/SVeJBDM/gCtMARO0cLuT2HcEKnTPvhjV6aGeqrCB/sbNop0Kszm0jsaWU4A==}
    engines: {node: '>=4'}
    hasBin: true
    dev: true

  /esquery/1.4.0:
    resolution: {integrity: sha512-cCDispWt5vHHtwMY2YrAQ4ibFkAL8RbH5YGBnZBc90MolvvfkkQcJro/aZiAQUlQ3qgrYS6D6v8Gc5G5CQsc9w==}
    engines: {node: '>=0.10'}
    dependencies:
      estraverse: 5.3.0
    dev: true

  /esrecurse/4.3.0:
    resolution: {integrity: sha512-KmfKL3b6G+RXvP8N1vr3Tq1kL/oCFgn2NYXEtqP8/L3pKapUA4G8cFVaoF3SU323CD4XypR/ffioHmkti6/Tag==}
    engines: {node: '>=4.0'}
    dependencies:
      estraverse: 5.3.0
    dev: true

  /estraverse/4.3.0:
    resolution: {integrity: sha512-39nnKffWz8xN1BU/2c79n9nB9HDzo0niYUqx6xyqUnyoAnQyyWpOTdZEeiCch8BBu515t4wp9ZmgVfVhn9EBpw==}
    engines: {node: '>=4.0'}
    dev: true

  /estraverse/5.3.0:
    resolution: {integrity: sha512-MMdARuVEQziNTeJD8DgMqmhwR11BRQ/cBP+pLtYdSTnf3MIO8fFeiINEbX36ZdNlfU/7A9f3gUw49B3oQsvwBA==}
    engines: {node: '>=4.0'}
    dev: true

  /esutils/2.0.3:
    resolution: {integrity: sha512-kVscqXk4OCp68SZ0dkgEKVi6/8ij300KBWTJq32P/dYeWTSwK41WyTxalN1eRmA5Z9UU/LX9D7FWSmV9SAYx6g==}
    engines: {node: '>=0.10.0'}
    dev: true

  /etag/1.8.1:
    resolution: {integrity: sha1-Qa4u62XvpiJorr/qg6x9eSmbCIc=}
    engines: {node: '>= 0.6'}
    dev: true

  /eventemitter3/4.0.7:
    resolution: {integrity: sha512-8guHBZCwKnFhYdHr2ysuRWErTwhoN2X8XELRlrRwpmfeY2jjuUN4taQMsULKUVo1K4DvZl+0pgfyoysHxvmvEw==}
    dev: true

  /events/3.3.0:
    resolution: {integrity: sha512-mQw+2fkQbALzQ7V0MY0IqdnXNOeTtP4r0lN9z7AAawCXgqea7bDii20AYrIBrFd/Hx0M2Ocz6S111CaFkUcb0Q==}
    engines: {node: '>=0.8.x'}

  /execa/5.1.1:
    resolution: {integrity: sha512-8uSpZZocAZRBAPIEINJj3Lo9HyGitllczc27Eh5YYojjMFMn8yHMDMaUHE2Jqfq05D/wucwI4JGURyXt1vchyg==}
    engines: {node: '>=10'}
    dependencies:
      cross-spawn: 7.0.3
      get-stream: 6.0.1
      human-signals: 2.1.0
      is-stream: 2.0.1
      merge-stream: 2.0.0
      npm-run-path: 4.0.1
      onetime: 5.1.2
      signal-exit: 3.0.6
      strip-final-newline: 2.0.0

  /exit-on-epipe/1.0.1:
    resolution: {integrity: sha512-h2z5mrROTxce56S+pnvAV890uu7ls7f1kEvVGJbw1OlFH3/mlJ5bkXu0KRyW94v37zzHPiUd55iLn3DA7TjWpw==}
    engines: {node: '>=0.8'}
    dev: false

  /exit/0.1.2:
    resolution: {integrity: sha1-BjJjj42HfMghB9MKD/8aF8uhzQw=}
    engines: {node: '>= 0.8.0'}
    dev: true

  /expand-template/2.0.3:
    resolution: {integrity: sha512-XYfuKMvj4O35f/pOXLObndIRvyQ+/+6AhODh+OKWj9S9498pHHn/IMszH+gt0fBCRWMNfk1ZSp5x3AifmnI2vg==}
    engines: {node: '>=6'}
    optional: true

  /expect/27.5.1:
    resolution: {integrity: sha512-E1q5hSUG2AmYQwQJ041nvgpkODHQvB+RKlB4IYdru6uJsyFTRyZAP463M+1lINorwbqAmUggi6+WwkD8lCS/Dw==}
    engines: {node: ^10.13.0 || ^12.13.0 || ^14.15.0 || >=15.0.0}
    dependencies:
      '@jest/types': 27.5.1
      jest-get-type: 27.5.1
      jest-matcher-utils: 27.5.1
      jest-message-util: 27.5.1
    dev: true

  /express/4.17.2:
    resolution: {integrity: sha512-oxlxJxcQlYwqPWKVJJtvQiwHgosH/LrLSPA+H4UxpyvSS6jC5aH+5MoHFM+KABgTOt0APue4w66Ha8jCUo9QGg==}
    engines: {node: '>= 0.10.0'}
    dependencies:
      accepts: 1.3.7
      array-flatten: 1.1.1
      body-parser: 1.19.1
      content-disposition: 0.5.4
      content-type: 1.0.4
      cookie: 0.4.1
      cookie-signature: 1.0.6
      debug: 2.6.9
      depd: 1.1.2
      encodeurl: 1.0.2
      escape-html: 1.0.3
      etag: 1.8.1
      finalhandler: 1.1.2
      fresh: 0.5.2
      merge-descriptors: 1.0.1
      methods: 1.1.2
      on-finished: 2.3.0
      parseurl: 1.3.3
      path-to-regexp: 0.1.7
      proxy-addr: 2.0.7
      qs: 6.9.6
      range-parser: 1.2.1
      safe-buffer: 5.2.1
      send: 0.17.2
      serve-static: 1.14.2
      setprototypeof: 1.2.0
      statuses: 1.5.0
      type-is: 1.6.18
      utils-merge: 1.0.1
      vary: 1.1.2
    dev: true

  /extend/3.0.2:
    resolution: {integrity: sha512-fjquC59cD7CyW6urNXK0FBufkZcoiGG80wTuPujX590cB5Ttln20E2UB4S/WARVqhXffZl2LNgS+gQdPIIim/g==}
    dev: true
    optional: true

  /extsprintf/1.3.0:
    resolution: {integrity: sha1-lpGEQOMEGnpBT4xS48V06zw+HgU=}
    engines: {'0': node >=0.6.0}
    dev: true
    optional: true

  /extsprintf/1.4.1:
    resolution: {integrity: sha512-Wrk35e8ydCKDj/ArClo1VrPVmN8zph5V4AtHwIuHhvMXsKf73UT3BOD+azBIW+3wOJ4FhEH7zyaJCFvChjYvMA==}
    engines: {'0': node >=0.6.0}
    dev: true

  /fast-deep-equal/3.1.3:
    resolution: {integrity: sha512-f3qQ9oQy9j2AhBe/H9VC91wLmKBCCU/gDOnKNAYG5hswO7BLKj09Hc5HYNz9cGI++xlpDCIgDaitVs03ATR84Q==}
    dev: true

  /fast-diff/1.2.0:
    resolution: {integrity: sha512-xJuoT5+L99XlZ8twedaRf6Ax2TgQVxvgZOYoPKqZufmJib0tL2tegPBOZb1pVNgIhlqDlA0eO0c3wBvQcmzx4w==}
    dev: true

  /fast-glob/3.2.10:
    resolution: {integrity: sha512-s9nFhFnvR63wls6/kM88kQqDhMu0AfdjqouE2l5GVQPbqLgyFjjU5ry/r2yKsJxpb9Py1EYNqieFrmMaX4v++A==}
    engines: {node: '>=8.6.0'}
    dependencies:
      '@nodelib/fs.stat': 2.0.5
      '@nodelib/fs.walk': 1.2.8
      glob-parent: 5.1.2
      merge2: 1.4.1
      micromatch: 4.0.4

  /fast-json-stable-stringify/2.1.0:
    resolution: {integrity: sha512-lhd/wF+Lk98HZoTCtlVraHtfh5XYijIjalXck7saUtuanSDyLMxnHhSXEDJqHxD7msR8D0uCmqlkwjCV8xvwHw==}
    dev: true

  /fast-levenshtein/2.0.6:
    resolution: {integrity: sha1-PYpcZog6FqMMqGQ+hR8Zuqd5eRc=}
    dev: true

  /fast-write-atomic/0.2.1:
    resolution: {integrity: sha512-WvJe06IfNYlr+6cO3uQkdKdy3Cb1LlCJSF8zRs2eT8yuhdbSlR9nIt+TgQ92RUxiRrQm+/S7RARnMfCs5iuAjw==}

  /fastq/1.13.0:
    resolution: {integrity: sha512-YpkpUnK8od0o1hmeSc7UUs/eB/vIPWJYjKck2QKIzAf71Vm1AAQ3EbuZB3g2JIy+pg+ERD0vqI79KyZiB2e2Nw==}
    dependencies:
      reusify: 1.0.4

  /fb-watchman/2.0.1:
    resolution: {integrity: sha512-DkPJKQeY6kKwmuMretBhr7G6Vodr7bFwDYTXIkfG1gjvNpaxBTQV3PbXg6bR1c1UP4jPOX0jHUbbHANL9vRjVg==}
    dependencies:
      bser: 2.1.1
    dev: true

  /file-entry-cache/6.0.1:
    resolution: {integrity: sha512-7Gps/XWymbLk2QLYK4NzpMOrYjMhdIxXuIvy2QBsLE6ljuodKvdkWs/cpyJJ3CVIVpH0Oi1Hvg1ovbMzLdFBBg==}
    engines: {node: ^10.12.0 || >=12.0.0}
    dependencies:
      flat-cache: 3.0.4
    dev: true

  /fill-range/7.0.1:
    resolution: {integrity: sha512-qOo9F+dMUmC2Lcb4BbVvnKJxTPjCm+RRpe4gDuGrzkL7mEVl/djYSu2OdQ2Pa302N4oqkSg9ir6jaLWJ2USVpQ==}
    engines: {node: '>=8'}
    dependencies:
      to-regex-range: 5.0.1

  /finalhandler/1.1.2:
    resolution: {integrity: sha512-aAWcW57uxVNrQZqFXjITpW3sIUQmHGG3qSb9mUah9MgMC4NeWhNOlNjXEYq3HjRAvL6arUviZGGJsBg6z0zsWA==}
    engines: {node: '>= 0.8'}
    dependencies:
      debug: 2.6.9
      encodeurl: 1.0.2
      escape-html: 1.0.3
      on-finished: 2.3.0
      parseurl: 1.3.3
      statuses: 1.5.0
      unpipe: 1.0.0
    dev: true

  /find-cache-dir/3.3.2:
    resolution: {integrity: sha512-wXZV5emFEjrridIgED11OoUKLxiYjAcqot/NJdAkOhlJ+vGzwhOAfcG5OX1jP+S0PcjEn8bdMJv+g2jwQ3Onig==}
    engines: {node: '>=8'}
    dependencies:
      commondir: 1.0.1
      make-dir: 3.1.0
      pkg-dir: 4.2.0

  /find-up/2.1.0:
    resolution: {integrity: sha1-RdG35QbHF93UgndaK3eSCjwMV6c=}
    engines: {node: '>=4'}
    dependencies:
      locate-path: 2.0.0
    dev: true

  /find-up/3.0.0:
    resolution: {integrity: sha512-1yD6RmLI1XBfxugvORwlck6f75tYL+iR0jqwsOrOxMZyGYqUuDhJ0l4AXdO1iX/FTs9cBAMEk1gWSEx1kSbylg==}
    engines: {node: '>=6'}
    dependencies:
      locate-path: 3.0.0

  /find-up/4.1.0:
    resolution: {integrity: sha512-PpOwAdQ/YlXQ2vj8a3h8IipDuYRi3wceVQQGYWxNINccq40Anw7BlsEXCMbt1Zt+OLA6Fq9suIpIWD0OsnISlw==}
    engines: {node: '>=8'}
    dependencies:
      locate-path: 5.0.0
      path-exists: 4.0.0

  /find-up/5.0.0:
    resolution: {integrity: sha512-78/PXT1wlLLDgTzDs7sjq9hzz0vXD+zn+7wypEe4fXQxCmdmqfGsEPQxmiCSQI3ajFV91bVSsvNtrJRiW6nGng==}
    engines: {node: '>=10'}
    dependencies:
      locate-path: 6.0.0
      path-exists: 4.0.0
    dev: false

  /flat-cache/3.0.4:
    resolution: {integrity: sha512-dm9s5Pw7Jc0GvMYbshN6zchCA9RgQlzzEZX3vylR9IqFfS8XciblUXOKfW6SiuJ0e13eDYZoZV5wdrev7P3Nwg==}
    engines: {node: ^10.12.0 || >=12.0.0}
    dependencies:
      flatted: 3.2.4
      rimraf: 3.0.2
    dev: true

  /flat-map-polyfill/0.3.8:
    resolution: {integrity: sha512-ZfmD5MnU7GglUEhiky9C7yEPaNq1/wh36RDohe+Xr3nJVdccwHbdTkFIYvetcdsoAckUKT51fuf44g7Ni5Doyg==}
    dev: true

  /flatted/3.2.4:
    resolution: {integrity: sha512-8/sOawo8tJ4QOBX8YlQBMxL8+RLZfxMQOif9o0KUKTNTjMYElWPE0r/m5VNFxTRd0NSw8qSy8dajrwX4RYI1Hw==}
    dev: true

  /follow-redirects/1.14.7:
    resolution: {integrity: sha512-+hbxoLbFMbRKDwohX8GkTataGqO6Jb7jGwpAlwgy2bIz25XtRm7KEzJM76R1WiNT5SwZkX4Y75SwBolkpmE7iQ==}
    engines: {node: '>=4.0'}
    peerDependencies:
      debug: '*'
    peerDependenciesMeta:
      debug:
        optional: true
    dev: true

  /follow-redirects/1.14.7_debug@4.3.3:
    resolution: {integrity: sha512-+hbxoLbFMbRKDwohX8GkTataGqO6Jb7jGwpAlwgy2bIz25XtRm7KEzJM76R1WiNT5SwZkX4Y75SwBolkpmE7iQ==}
    engines: {node: '>=4.0'}
    peerDependencies:
      debug: '*'
    peerDependenciesMeta:
      debug:
        optional: true
    dependencies:
      debug: 4.3.3

  /foreach/2.0.5:
    resolution: {integrity: sha1-C+4AUBiusmDQo6865ljdATbsG5k=}
    dev: true

  /forever-agent/0.6.1:
    resolution: {integrity: sha1-+8cfDEGt6zf5bFd60e1C2P2sypE=}
    dev: true
    optional: true

  /form-data/2.3.3:
    resolution: {integrity: sha512-1lLKB2Mu3aGP1Q/2eCOx0fNbRMe7XdwktwOruhfqqd0rIJWwN4Dh+E3hrPSlDCXnSR7UtZ1N38rVXm+6+MEhJQ==}
    engines: {node: '>= 0.12'}
    dependencies:
      asynckit: 0.4.0
      combined-stream: 1.0.8
      mime-types: 2.1.34
    dev: true
    optional: true

  /form-data/3.0.1:
    resolution: {integrity: sha512-RHkBKtLWUVwd7SqRIvCZMEvAMoGUp0XU+seQiZejj0COz3RI3hWP4sCv3gZWWLjJTd7rGwcsF5eKZGii0r/hbg==}
    engines: {node: '>= 6'}
    dependencies:
      asynckit: 0.4.0
      combined-stream: 1.0.8
      mime-types: 2.1.34

  /form-data/4.0.0:
    resolution: {integrity: sha512-ETEklSGi5t0QMZuiXoA/Q6vcnxcLQP5vdugSpuAyi6SVGi2clPPp+xgEhuMaHC+zGgn31Kd235W35f7Hykkaww==}
    engines: {node: '>= 6'}
    dependencies:
      asynckit: 0.4.0
      combined-stream: 1.0.8
      mime-types: 2.1.34

  /forwarded/0.2.0:
    resolution: {integrity: sha512-buRG0fpBtRHSTCOASe6hD258tEubFoRLb4ZNA6NxMVHNw2gOcwHo9wyablzMzOA5z9xA9L1KNjk/Nt6MT9aYow==}
    engines: {node: '>= 0.6'}
    dev: true

  /fresh/0.5.2:
    resolution: {integrity: sha1-PYyt2Q2XZWn6g1qx+OSyOhBWBac=}
    engines: {node: '>= 0.6'}
    dev: true

  /fs-constants/1.0.0:
    resolution: {integrity: sha512-y6OAwoSIf7FyjMIv94u+b5rdheZEjzR63GTyZJm5qh4Bi+2YgwLCcI/fPFZkL5PSixOt6ZNKm+w+Hfp/Bciwow==}

  /fs-extra/10.0.0:
    resolution: {integrity: sha512-C5owb14u9eJwizKGdchcDUQeFtlSHHthBk8pbX9Vc1PFZrLombudjDnNns88aYslCyF6IY5SUw3Roz6xShcEIQ==}
    engines: {node: '>=12'}
    dependencies:
      graceful-fs: 4.2.9
      jsonfile: 6.1.0
      universalify: 2.0.0
    dev: true

  /fs-extra/7.0.1:
    resolution: {integrity: sha512-YJDaCJZEnBmcbw13fvdAM9AwNOJwOzrE4pqMqBq5nFiEqXUqHwlK4B+3pUw6JNvfSPtX05xFHtYy/1ni01eGCw==}
    engines: {node: '>=6 <7 || >=8'}
    dependencies:
      graceful-fs: 4.2.9
      jsonfile: 4.0.0
      universalify: 0.1.2
    dev: true

  /fs-jetpack/4.3.0:
    resolution: {integrity: sha512-Zx4OJ8HyKvZL9sgxegMGRCgAJSQET5Cqpj/SESwnzqHruHvhkilJBGLoZf6EiYr3UWJDqcPoWDX7aAfaj7D9Qw==}
    dependencies:
      minimatch: 3.0.4
      rimraf: 2.7.1
    dev: true

  /fs-jetpack/4.3.1:
    resolution: {integrity: sha512-dbeOK84F6BiQzk2yqqCVwCPWTxAvVGJ3fMQc6E2wuEohS28mR6yHngbrKuVCK1KHRx/ccByDylqu4H5PCP2urQ==}
    dependencies:
      minimatch: 3.0.4
      rimraf: 2.7.1
    dev: false

  /fs-minipass/1.2.7:
    resolution: {integrity: sha512-GWSSJGFy4e9GUeCcbIkED+bgAoFyj7XF1mV8rma3QW4NIqX9Kyx79N/PF61H5udOV3aY1IaMLs6pGbH71nlCTA==}
    dependencies:
      minipass: 2.9.0
    dev: true

  /fs-minipass/2.1.0:
    resolution: {integrity: sha512-V/JgOLFCS+R6Vcq0slCuaeWEdNC3ouDlJMNIsacH2VtALiu9mV4LPrHc5cDl8k5aw6J8jwgWWpiTo5RYhmIzvg==}
    engines: {node: '>= 8'}
    dependencies:
      minipass: 3.1.6
    dev: false

  /fs-monkey/1.0.3:
    resolution: {integrity: sha512-cybjIfiiE+pTWicSCLFHSrXZ6EilF30oh91FDP9S2B051prEa7QWfrVTQm10/dDpswBDXZugPa1Ogu8Yh+HV0Q==}
    dev: true

  /fs.realpath/1.0.0:
    resolution: {integrity: sha1-FQStJSMVjKpA20onh8sBQRmU6k8=}

  /fsevents/2.3.2:
    resolution: {integrity: sha512-xiqMQR4xAeHTuB9uWm+fFRcIOgKBMiOBP+eXiyT7jsgVCq1bkVygt00oASowB7EdtpOHaaPgKt812P9ab+DDKA==}
    engines: {node: ^8.16.0 || ^10.6.0 || >=11.0.0}
    os: [darwin]
    requiresBuild: true
    dev: true
    optional: true

  /fstream/1.0.12:
    resolution: {integrity: sha512-WvJ193OHa0GHPEL+AycEJgxvBEwyfRkN1vhjca23OaPVMCaLCXTd5qAu82AjTcgP1UJmytkOKb63Ypde7raDIg==}
    engines: {node: '>=0.6'}
    dependencies:
      graceful-fs: 4.2.9
      inherits: 2.0.4
      mkdirp: 0.5.5
      rimraf: 2.7.1
    dev: true
    optional: true

  /function-bind/1.1.1:
    resolution: {integrity: sha512-yIovAzMX49sF8Yl58fSCWJ5svSLuaibPxXQJFLmBObTuCr0Mf1KiPopGM9NiFjiYBCbfaa2Fh6breQ6ANVTI0A==}

  /functional-red-black-tree/1.0.1:
    resolution: {integrity: sha1-GwqzvVU7Kg1jmdKcDj6gslIHgyc=}
    dev: true

  /gauge/2.7.4:
    resolution: {integrity: sha1-LANAXHU4w51+s3sxcCLjJfsBi/c=}
    dependencies:
      aproba: 1.2.0
      console-control-strings: 1.1.0
      has-unicode: 2.0.1
      object-assign: 4.1.1
      signal-exit: 3.0.6
      string-width: 1.0.2
      strip-ansi: 3.0.1
      wide-align: 1.1.5

  /gensync/1.0.0-beta.2:
    resolution: {integrity: sha512-3hN7NaskYvMDLQY55gnW3NQ+mesEAepTqlg+VEbj7zzqEMBVNhzcGYYeqFo/TlYz6eQiFcp1HcsCZO+nGgS8zg==}
    engines: {node: '>=6.9.0'}
    dev: true

  /get-caller-file/2.0.5:
    resolution: {integrity: sha512-DyFP3BM/3YHTQOCUL/w0OZHR0lpKeGrxotcHWcqNEdnltqFwXVfhEBQ94eIo34AfQpo0rGki4cyIiftY06h2Fg==}
    engines: {node: 6.* || 8.* || >= 10.*}
    dev: true

  /get-intrinsic/1.1.1:
    resolution: {integrity: sha512-kWZrnVM42QCiEA2Ig1bG8zjoIMOgxWwYCEeNdwY6Tv/cOSeGpcoX4pXHfKUxNKVoArnrEr2e9srnAxxGIraS9Q==}
    dependencies:
      function-bind: 1.1.1
      has: 1.0.3
      has-symbols: 1.0.2

  /get-own-enumerable-property-symbols/3.0.2:
    resolution: {integrity: sha512-I0UBV/XOz1XkIJHEUDMZAbzCThU/H8DxmSfmdGcKPnVhu2VfFqr34jr9777IyaTYvxjedWhqVIilEDsCdP5G6g==}
    dev: true

  /get-package-type/0.1.0:
    resolution: {integrity: sha512-pjzuKtY64GYfWizNAJ0fr9VqttZkNiK2iS430LtIHzjBEr6bX8Am2zm4sW4Ro5wjWW5cAlRL1qAMTcXbjNAO2Q==}
    engines: {node: '>=8.0.0'}
    dev: true

  /get-port/5.1.1:
    resolution: {integrity: sha512-g/Q1aTSDOxFpchXC4i8ZWvxA1lnPqx/JHqcpIw0/LX9T8x/GBbi6YnlN5nhaKIFkT8oFsscUKgDJYxfwfS6QsQ==}
    engines: {node: '>=8'}
    dev: true

  /get-stdin/8.0.0:
    resolution: {integrity: sha512-sY22aA6xchAzprjyqmSEQv4UbAAzRN0L2dQB0NlN5acTTK9Don6nhoc3eAbUnpZiCANAMfd/+40kVdKfFygohg==}
    engines: {node: '>=10'}
    dev: false

  /get-stream/6.0.1:
    resolution: {integrity: sha512-ts6Wi+2j3jQjqi70w5AlN8DFnkSwC+MqmxEzdEALB2qXZYV3X/b1CTfgPLGJNMeAWxdPfU8FO1ms3NUfaHCPYg==}
    engines: {node: '>=10'}

  /get-symbol-description/1.0.0:
    resolution: {integrity: sha512-2EmdH1YvIQiZpltCNgkuiUnyukzxM/R6NDJX31Ke3BG1Nq5b0S2PhX59UKi9vZpPDQVdqn+1IcaAwnzTT5vCjw==}
    engines: {node: '>= 0.4'}
    dependencies:
      call-bind: 1.0.2
      get-intrinsic: 1.1.1
    dev: true

  /getpass/0.1.7:
    resolution: {integrity: sha1-Xv+OPmhNVprkyysSgmBOi6YhSfo=}
    dependencies:
      assert-plus: 1.0.0
    dev: true
    optional: true

  /github-from-package/0.0.0:
    resolution: {integrity: sha1-l/tdlr/eiXMxPyDoKI75oWf6ZM4=}
    optional: true

  /glob-parent/5.1.2:
    resolution: {integrity: sha512-AOIgSQCepiJYwP3ARnGx+5VnTu2HBYdzbGP45eLw1vr3zB3vZLeyed1sC9hnbcOc9/SrMyM5RPQrkGz4aS9Zow==}
    engines: {node: '>= 6'}
    dependencies:
      is-glob: 4.0.3

  /glob-parent/6.0.2:
    resolution: {integrity: sha512-XxwI8EOhVQgWp6iDL+3b0r86f4d6AX6zSU55HfB4ydCEuXLXc5FcYeOu+nnGftS4TEju/11rt4KJPTMgbfmv4A==}
    engines: {node: '>=10.13.0'}
    dependencies:
      is-glob: 4.0.3
    dev: true

  /glob/7.2.0:
    resolution: {integrity: sha512-lmLf6gtyrPq8tTjSmrO94wBeQbFR3HbLHbuyD69wuyQkImp2hWqMGB47OX65FBkPffO641IP9jWa1z4ivqG26Q==}
    dependencies:
      fs.realpath: 1.0.0
      inflight: 1.0.6
      inherits: 2.0.4
      minimatch: 3.0.4
      once: 1.4.0
      path-is-absolute: 1.0.1

  /global-dirs/3.0.0:
    resolution: {integrity: sha512-v8ho2DS5RiCjftj1nD9NmnfaOzTdud7RRnVd9kFNOjqZbISlx5DQ+OrTkywgd0dIt7oFCvKetZSHoHcP3sDdiA==}
    engines: {node: '>=10'}
    dependencies:
      ini: 2.0.0

  /globals/11.12.0:
    resolution: {integrity: sha512-WOBp/EEGUiIsJSp7wcv/y6MO+lV9UoncWqxuFfm8eBwzWNgyfBd6Gz+IeKQ9jCmyhoH99g15M3T+QaVHFjizVA==}
    engines: {node: '>=4'}
    dev: true

  /globals/13.12.0:
    resolution: {integrity: sha512-uS8X6lSKN2JumVoXrbUz+uG4BYG+eiawqm3qFcT7ammfbUHeCBoJMlHcec/S3krSk73/AE/f0szYFmgAA3kYZg==}
    engines: {node: '>=8'}
    dependencies:
      type-fest: 0.20.2
    dev: true

  /globby/11.0.4:
    resolution: {integrity: sha512-9O4MVG9ioZJ08ffbcyVYyLOJLk5JQ688pJ4eMGLpdWLHq/Wr1D9BlriLQyL0E+jbkuePVZXYFj47QM/v093wHg==}
    engines: {node: '>=10'}
    dependencies:
      array-union: 2.1.0
      dir-glob: 3.0.1
      fast-glob: 3.2.10
      ignore: 5.2.0
      merge2: 1.4.1
      slash: 3.0.0
    dev: true

  /globby/11.1.0:
    resolution: {integrity: sha512-jhIXaOzy1sb8IyocaruWSn1TjmnBVs8Ayhcy83rmxNJ8q2uWKCAj3CnJY+KpGSXCueAPc0i05kVvVKtP1t9S3g==}
    engines: {node: '>=10'}
    dependencies:
      array-union: 2.1.0
      dir-glob: 3.0.1
      fast-glob: 3.2.10
      ignore: 5.2.0
      merge2: 1.4.1
      slash: 3.0.0

  /graceful-fs/4.2.9:
    resolution: {integrity: sha512-NtNxqUcXgpW2iMrfqSfR73Glt39K+BLwWsPs94yR63v45T0Wbej7eRmL5cWfwEgqXnmjQp3zaJTshdRW/qC2ZQ==}

  /graphviz-mit/0.0.9:
    resolution: {integrity: sha512-om4IO5Rp5D/BnKluHsciWPi9tqB2MQN5yKbo9fXghFQL8QtWm3EpMnT/Llje0kE+DpG6qIQVLT6HqKpAnKyQGw==}
    engines: {node: '>=0.6.8'}
    dependencies:
      temp: 0.4.0
      which: 1.3.1
    dev: true

  /har-schema/2.0.0:
    resolution: {integrity: sha1-qUwiJOvKwEeCoNkDVSHyRzW37JI=}
    engines: {node: '>=4'}
    dev: true
    optional: true

  /har-validator/5.1.5:
    resolution: {integrity: sha512-nmT2T0lljbxdQZfspsno9hgrG3Uir6Ks5afism62poxqBM6sDnMEuPmzTq8XN0OEwqKLLdh1jQI3qyE66Nzb3w==}
    engines: {node: '>=6'}
    deprecated: this library is no longer supported
    dependencies:
      ajv: 6.12.6
      har-schema: 2.0.0
    dev: true
    optional: true

  /hard-rejection/2.1.0:
    resolution: {integrity: sha512-VIZB+ibDhx7ObhAe7OVtoEbuP4h/MuOTHJ+J8h/eBXotJYl0fBgR72xDFCKgIh22OJZIOVNxBMWuhAr10r8HdA==}
    engines: {node: '>=6'}
    dev: true

  /has-bigints/1.0.1:
    resolution: {integrity: sha512-LSBS2LjbNBTf6287JEbEzvJgftkF5qFkmCo9hDRpAzKhUOlJ+hx8dd4USs00SgsUNwc4617J9ki5YtEClM2ffA==}
    dev: true

  /has-flag/3.0.0:
    resolution: {integrity: sha1-tdRU3CGZriJWmfNGfloH87lVuv0=}
    engines: {node: '>=4'}

  /has-flag/4.0.0:
    resolution: {integrity: sha512-EykJT/Q1KjTWctppgIAgfSO0tKVuZUjhgMr17kqTumMl6Afv3EISleU7qZUzoXDFTAHTDC4NOoG/ZxU3EvlMPQ==}
    engines: {node: '>=8'}

  /has-symbols/1.0.2:
    resolution: {integrity: sha512-chXa79rL/UC2KlX17jo3vRGz0azaWEx5tGqZg5pO3NUyEJVB17dMruQlzCCOfUvElghKcm5194+BCRvi2Rv/Gw==}
    engines: {node: '>= 0.4'}

  /has-tostringtag/1.0.0:
    resolution: {integrity: sha512-kFjcSNhnlGV1kyoGk7OXKSawH5JOb/LzUc5w9B02hOTO0dfFRjbHQKvg1d6cf3HbeUmtU9VbbV3qzZ2Teh97WQ==}
    engines: {node: '>= 0.4'}
    dependencies:
      has-symbols: 1.0.2
    dev: true

  /has-unicode/2.0.1:
    resolution: {integrity: sha1-4Ob+aijPUROIVeCG0Wkedx3iqLk=}

  /has-yarn/2.1.0:
    resolution: {integrity: sha512-UqBRqi4ju7T+TqGNdqAO0PaSVGsDGJUBQvk9eUWNGRY1CFGDzYhLWoM7JQEemnlvVcv/YEmc2wNW8BC24EnUsw==}
    engines: {node: '>=8'}
    dev: false

  /has/1.0.3:
    resolution: {integrity: sha512-f2dvO0VU6Oej7RkWJGrehjbzMAjFp5/VKPp5tTpWIV4JHHZK1/BxbFRtf/siA2SWTe09caDmVtYYzWEIbBS4zw==}
    engines: {node: '>= 0.4.0'}
    dependencies:
      function-bind: 1.1.1

  /hasha/5.2.2:
    resolution: {integrity: sha512-Hrp5vIK/xr5SkeN2onO32H0MgNZ0f17HRNH39WfL0SYUNOTZ5Lz1TJ8Pajo/87dYGEFlLMm7mIc/k/s6Bvz9HQ==}
    engines: {node: '>=8'}
    dependencies:
      is-stream: 2.0.1
      type-fest: 0.8.1

  /hosted-git-info/2.8.9:
    resolution: {integrity: sha512-mxIDAb9Lsm6DoOJ7xH+5+X4y1LU/4Hi50L9C5sIswK3JzULS4bwk1FvjdBgvYR4bzT4tuUQiC15FE2f5HbLvYw==}

  /hosted-git-info/4.1.0:
    resolution: {integrity: sha512-kyCuEOWjJqZuDbRHzL8V93NzQhwIB71oFWSyzVo+KPZI+pnQPPxucdkrOZvkLRnrf5URsQM+IJ09Dw29cRALIA==}
    engines: {node: '>=10'}
    dependencies:
      lru-cache: 6.0.0
    dev: true

  /html-encoding-sniffer/2.0.1:
    resolution: {integrity: sha512-D5JbOMBIR/TVZkubHT+OyT2705QvogUW4IBn6nHd756OwieSF9aDYFj4dv6HHEVGYbHaLETa3WggZYWWMyy3ZQ==}
    engines: {node: '>=10'}
    dependencies:
      whatwg-encoding: 1.0.5
    dev: true

  /html-escaper/2.0.2:
    resolution: {integrity: sha512-H2iMtd0I4Mt5eYiapRdIDjp+XzelXQ0tFE4JS7YFwFevXXMmOp9myNrUvCg0D6ws8iqkRPBfKHgbwig1SmlLfg==}
    dev: true

  /http-errors/1.8.1:
    resolution: {integrity: sha512-Kpk9Sm7NmI+RHhnj6OIWDI1d6fIoFAtFt9RLaTMRlg/8w49juAStsrBgp0Dp4OdxdVbRIeKhtCUvoi/RuAhO4g==}
    engines: {node: '>= 0.6'}
    dependencies:
      depd: 1.1.2
      inherits: 2.0.4
      setprototypeof: 1.2.0
      statuses: 1.5.0
      toidentifier: 1.0.1
    dev: true

  /http-proxy-agent/4.0.1:
    resolution: {integrity: sha512-k0zdNgqWTGA6aeIRVpvfVob4fL52dTfaehylg0Y4UvSySvOq/Y+BOyPrgpUrA7HylqvU8vIZGsRuXmspskV0Tg==}
    engines: {node: '>= 6'}
    dependencies:
      '@tootallnate/once': 1.1.2
      agent-base: 6.0.2
      debug: 4.3.3
    transitivePeerDependencies:
      - supports-color

  /http-proxy-agent/5.0.0:
    resolution: {integrity: sha512-n2hY8YdoRE1i7r6M0w9DIw5GgZN0G25P8zLCRQ8rjXtTU3vsNFBI/vWK/UIeE6g5MUUz6avwAPXmL6Fy9D/90w==}
    engines: {node: '>= 6'}
    dependencies:
      '@tootallnate/once': 2.0.0
      agent-base: 6.0.2
      debug: 4.3.4
    transitivePeerDependencies:
      - supports-color

  /http-signature/1.2.0:
    resolution: {integrity: sha1-muzZJRFHcvPZW2WmCruPfBj7rOE=}
    engines: {node: '>=0.8', npm: '>=1.3.7'}
    dependencies:
      assert-plus: 1.0.0
      jsprim: 1.4.2
      sshpk: 1.17.0
    dev: true
    optional: true

  /https-proxy-agent/5.0.0:
    resolution: {integrity: sha512-EkYm5BcKUGiduxzSt3Eppko+PiNWNEpa4ySk9vTC6wDsQJW9rHSa+UhGNJoRYp7bz6Ht1eaRIa6QaJqO5rCFbA==}
    engines: {node: '>= 6'}
    dependencies:
      agent-base: 6.0.2
      debug: 4.3.4
    transitivePeerDependencies:
      - supports-color

  /human-signals/2.1.0:
    resolution: {integrity: sha512-B4FFZ6q/T2jhhksgkbEW3HBvWIfDW85snkQgawt07S7J5QXTk6BkNV+0yAeZrM5QpMAdYlocGoljn0sJ/WQkFw==}
    engines: {node: '>=10.17.0'}

  /husky/7.0.4:
    resolution: {integrity: sha512-vbaCKN2QLtP/vD4yvs6iz6hBEo6wkSzs8HpRah1Z6aGmF2KW5PdYuAd7uX5a+OyBZHBhd+TFLqgjUgytQr4RvQ==}
    engines: {node: '>=12'}
    hasBin: true
    dev: true

  /iconv-lite/0.4.24:
    resolution: {integrity: sha512-v3MXnZAcvnywkTUEZomIActle7RXXeedOR31wwl7VlyoXO4Qi9arvSenNQWne1TcRwhCL1HwLI21bEqdpj8/rA==}
    engines: {node: '>=0.10.0'}
    dependencies:
      safer-buffer: 2.1.2
    dev: true

  /iconv-lite/0.6.3:
    resolution: {integrity: sha512-4fCk79wshMdzMp2rH06qWrJE4iolqLhCUH+OiuIgU++RB0+94NlDL81atO7GX55uUKueo0txHNtvEyI6D7WdMw==}
    engines: {node: '>=0.10.0'}
    dependencies:
      safer-buffer: 2.1.2

  /ieee754/1.2.1:
    resolution: {integrity: sha512-dcyqhDvX1C46lXZcVqCpK+FtMRQVdIMN6/Df5js2zouUsqG7I6sFxitIC+7KYK29KdXOLHdu9zL4sFnoVQnqaA==}

  /ignore-walk/3.0.4:
    resolution: {integrity: sha512-PY6Ii8o1jMRA1z4F2hRkH/xN59ox43DavKvD3oDpfurRlOJyAHpifIwpbdv1n4jt4ov0jSpw3kQ4GhJnpBL6WQ==}
    dependencies:
      minimatch: 3.0.4
    dev: true

  /ignore/4.0.6:
    resolution: {integrity: sha512-cyFDKrqc/YdcWFniJhzI42+AzS+gNwmUzOSFcRCQYwySuBBBy/KjuxWLZ/FHEH6Moq1NizMOBWyTcv8O4OZIMg==}
    engines: {node: '>= 4'}
    dev: true

  /ignore/5.2.0:
    resolution: {integrity: sha512-CmxgYGiEPCLhfLnpPp1MoRmifwEIOgjcHXxOBjv7mY96c+eWScsOP9c112ZyLdWHi0FxHjI+4uVhKYp/gcdRmQ==}
    engines: {node: '>= 4'}

  /import-fresh/3.3.0:
    resolution: {integrity: sha512-veYYhQa+D1QBKznvhUHxb8faxlrwUnxseDAbAp457E0wLNio2bOSKnjYDhMj+YiAq61xrMGhQk9iXVk5FzgQMw==}
    engines: {node: '>=6'}
    dependencies:
      parent-module: 1.0.1
      resolve-from: 4.0.0
    dev: true

  /import-lazy/4.0.0:
    resolution: {integrity: sha512-rKtvo6a868b5Hu3heneU+L4yEQ4jYKLtjpnPeUdK7h0yzXGmyBTypknlkCvHFBqfX9YlorEiMM6Dnq/5atfHkw==}
    engines: {node: '>=8'}
    dev: true

  /import-local/3.1.0:
    resolution: {integrity: sha512-ASB07uLtnDs1o6EHjKpX34BKYDSqnFerfTOJL2HvMqF70LnxpjkzDB8J44oT9pu4AMPkQwf8jl6szgvNd2tRIg==}
    engines: {node: '>=8'}
    hasBin: true
    dependencies:
      pkg-dir: 4.2.0
      resolve-cwd: 3.0.0
    dev: true

  /imurmurhash/0.1.4:
    resolution: {integrity: sha1-khi5srkoojixPcT7a21XbyMUU+o=}
    engines: {node: '>=0.8.19'}
    dev: true

  /indent-string/4.0.0:
    resolution: {integrity: sha512-EdDDZu4A2OyIK7Lr/2zG+w5jmbuk1DVBnEwREQvBzspBJkCEbRa8GxU1lghYcaGJCnRWibjDXlq779X1/y5xwg==}
    engines: {node: '>=8'}

  /inflight/1.0.6:
    resolution: {integrity: sha1-Sb1jMdfQLQwJvJEKEHW6gWW1bfk=}
    dependencies:
      once: 1.4.0
      wrappy: 1.0.2

  /inherits/2.0.4:
    resolution: {integrity: sha512-k/vGaX4/Yla3WzyMCvTQOXYeIHvqOKtnqBduzTHpzpQZzAskKMhZ2K+EnBiSM9zGSoIFeMpXKxa4dYeZIQqewQ==}

  /ini/1.3.8:
    resolution: {integrity: sha512-JV/yugV2uzW5iMRSiZAyDtQd+nxtUnjeLt0acNdw98kKLrvuRVyB80tsREOE7yvGVgalhZ6RNXCmEHkUKBKxew==}

  /ini/2.0.0:
    resolution: {integrity: sha512-7PnF4oN3CvZF23ADhA5wRaYEQpJ8qygSkbtTXWBeXWXmEVRXK+1ITciHWwHhsjv1TmW0MgacIv6hEi5pX5NQdA==}
    engines: {node: '>=10'}

  /internal-slot/1.0.3:
    resolution: {integrity: sha512-O0DB1JC/sPyZl7cIo78n5dR7eUSwwpYPiXRhTzNxZVAMUuB8vlnRFyLxdrVToks6XPLVnFfbzaVd5WLjhgg+vA==}
    engines: {node: '>= 0.4'}
    dependencies:
      get-intrinsic: 1.1.1
      has: 1.0.3
      side-channel: 1.0.4
    dev: true

  /ipaddr.js/1.9.1:
    resolution: {integrity: sha512-0KI/607xoxSToH7GjN1FfSbLoU0+btTicjsQSWQlh/hZykN8KpmMf7uYwPW3R+akZ6R/w18ZlXSHBYXiYUPO3g==}
    engines: {node: '>= 0.10'}
    dev: true

  /irregular-plurals/3.3.0:
    resolution: {integrity: sha512-MVBLKUTangM3EfRPFROhmWQQKRDsrgI83J8GS3jXy+OwYqiR2/aoWndYQ5416jLE3uaGgLH7ncme3X9y09gZ3g==}
    engines: {node: '>=8'}
    dev: true

  /is-arguments/1.1.1:
    resolution: {integrity: sha512-8Q7EARjzEnKpt/PCD7e1cgUS0a6X8u5tdSiMqXhojOdoV9TsMsiO+9VLC5vAmO8N7/GmXn7yjR8qnA6bVAEzfA==}
    engines: {node: '>= 0.4'}
    dependencies:
      call-bind: 1.0.2
      has-tostringtag: 1.0.0
    dev: true

  /is-arrayish/0.2.1:
    resolution: {integrity: sha1-d8mYQFJ6qOyxqLppe4BkWnqSap0=}

  /is-bigint/1.0.4:
    resolution: {integrity: sha512-zB9CruMamjym81i2JZ3UMn54PKGsQzsJeo6xvN3HJJ4CAsQNB6iRutp2To77OfCNuoxspsIhzaPoO1zyCEhFOg==}
    dependencies:
      has-bigints: 1.0.1
    dev: true

  /is-binary-path/2.1.0:
    resolution: {integrity: sha512-ZMERYes6pDydyuGidse7OsHxtbI7WVeUEozgR/g7rd0xUimYNlvZRE/K2MgZTjWy725IfelLeVcEM97mmtRGXw==}
    engines: {node: '>=8'}
    dependencies:
      binary-extensions: 2.2.0
    dev: true

  /is-boolean-object/1.1.2:
    resolution: {integrity: sha512-gDYaKHJmnj4aWxyj6YHyXVpdQawtVLHU5cb+eztPGczf6cjuTdwve5ZIEfgXqH4e57An1D1AKf8CZ3kYrQRqYA==}
    engines: {node: '>= 0.4'}
    dependencies:
      call-bind: 1.0.2
      has-tostringtag: 1.0.0
    dev: true

  /is-callable/1.2.4:
    resolution: {integrity: sha512-nsuwtxZfMX67Oryl9LCQ+upnC0Z0BgpwntpS89m1H/TLF0zNfzfLMV/9Wa/6MZsj0acpEjAO0KF1xT6ZdLl95w==}
    engines: {node: '>= 0.4'}
    dev: true

  /is-ci/3.0.1:
    resolution: {integrity: sha512-ZYvCgrefwqoQ6yTyYUbQu64HsITZ3NfKX1lzaEYdkTDcfKzzCI/wthRRYKkdjHKFVgNiXKAKm65Zo1pk2as/QQ==}
    hasBin: true
    dependencies:
      ci-info: 3.3.0

  /is-core-module/2.8.1:
    resolution: {integrity: sha512-SdNCUs284hr40hFTFP6l0IfZ/RSrMXF3qgoRHd3/79unUTvrFO/JoXwkGm+5J/Oe3E/b5GsnG330uUNgRpu1PA==}
    dependencies:
      has: 1.0.3

  /is-date-object/1.0.5:
    resolution: {integrity: sha512-9YQaSxsAiSwcvS33MBk3wTCVnWK+HhF8VZR2jRxehM16QcVOdHqPn4VPHmRK4lSr38n9JriurInLcP90xsYNfQ==}
    engines: {node: '>= 0.4'}
    dependencies:
      has-tostringtag: 1.0.0
    dev: true

  /is-docker/2.2.1:
    resolution: {integrity: sha512-F+i2BKsFrH66iaUFc0woD8sLy8getkwTwtOBjvs56Cx4CgJDeKQeqfz8wAYiSb8JOprWhHH5p77PbmYCvvUuXQ==}
    engines: {node: '>=8'}
    hasBin: true

  /is-extglob/2.1.1:
    resolution: {integrity: sha1-qIwCU1eR8C7TfHahueqXc8gz+MI=}
    engines: {node: '>=0.10.0'}

  /is-fullwidth-code-point/1.0.0:
    resolution: {integrity: sha1-754xOG8DGn8NZDr4L95QxFfvAMs=}
    engines: {node: '>=0.10.0'}
    dependencies:
      number-is-nan: 1.0.1

  /is-fullwidth-code-point/3.0.0:
    resolution: {integrity: sha512-zymm5+u+sCsSWyD9qNaejV3DFvhCKclKdizYaJUuHA83RLjb7nSuGnddCHGv0hk+KY7BMAlsWeK4Ueg6EV6XQg==}
    engines: {node: '>=8'}

  /is-fullwidth-code-point/4.0.0:
    resolution: {integrity: sha512-O4L094N2/dZ7xqVdrXhh9r1KODPJpFms8B5sGdJLPy664AgvXsreZUyCQQNItZRDlYug4xStLjNp/sz3HvBowQ==}
    engines: {node: '>=12'}
    dev: true

  /is-generator-fn/2.1.0:
    resolution: {integrity: sha512-cTIB4yPYL/Grw0EaSzASzg6bBy9gqCofvWN8okThAYIxKJZC+udlRAmGbM0XLeniEJSs8uEgHPGuHSe1XsOLSQ==}
    engines: {node: '>=6'}
    dev: true

  /is-generator-function/1.0.10:
    resolution: {integrity: sha512-jsEjy9l3yiXEQ+PsXdmBwEPcOxaXWLspKdplFUVI9vq1iZgIekeC0L167qeu86czQaxed3q/Uzuw0swL0irL8A==}
    engines: {node: '>= 0.4'}
    dependencies:
      has-tostringtag: 1.0.0
    dev: true

  /is-glob/4.0.3:
    resolution: {integrity: sha512-xelSayHH36ZgE7ZWhli7pW34hNbNl8Ojv5KVmkJD4hBdD3th8Tfk9vYasLM+mXWOZhFkgZfxhLSnrwRr4elSSg==}
    engines: {node: '>=0.10.0'}
    dependencies:
      is-extglob: 2.1.1

  /is-installed-globally/0.4.0:
    resolution: {integrity: sha512-iwGqO3J21aaSkC7jWnHP/difazwS7SFeIqxv6wEtLU8Y5KlzFTjyqcSIT0d8s4+dDhKytsk9PJZ2BkS5eZwQRQ==}
    engines: {node: '>=10'}
    dependencies:
      global-dirs: 3.0.0
      is-path-inside: 3.0.3
    dev: true

  /is-negative-zero/2.0.2:
    resolution: {integrity: sha512-dqJvarLawXsFbNDeJW7zAz8ItJ9cd28YufuuFzh0G8pNHjJMnY08Dv7sYX2uF5UpQOwieAeOExEYAWWfu7ZZUA==}
    engines: {node: '>= 0.4'}
    dev: true

  /is-number-object/1.0.6:
    resolution: {integrity: sha512-bEVOqiRcvo3zO1+G2lVMy+gkkEm9Yh7cDMRusKKu5ZJKPUYSJwICTKZrNKHA2EbSP0Tu0+6B/emsYNHZyn6K8g==}
    engines: {node: '>= 0.4'}
    dependencies:
      has-tostringtag: 1.0.0
    dev: true

  /is-number/7.0.0:
    resolution: {integrity: sha512-41Cifkg6e8TylSpdtTpeLVMqvSBEVzTttHvERD741+pnZ8ANv0004MRL43QKPDlK9cGvNp6NZWZUBlbGXYxxng==}
    engines: {node: '>=0.12.0'}

  /is-obj/2.0.0:
    resolution: {integrity: sha512-drqDG3cbczxxEJRoOXcOjtdp1J/lyp1mNn0xaznRs8+muBhgQcrnbspox5X5fOw0HnMnbfDzvnEMEtqDEJEo8w==}
    engines: {node: '>=8'}
    dev: true

  /is-path-cwd/2.2.0:
    resolution: {integrity: sha512-w942bTcih8fdJPJmQHFzkS76NEP8Kzzvmw92cXsazb8intwLqPibPPdXf4ANdKV3rYMuuQYGIWtvz9JilB3NFQ==}
    engines: {node: '>=6'}

  /is-path-inside/3.0.3:
    resolution: {integrity: sha512-Fd4gABb+ycGAmKou8eMftCupSir5lRxqf4aD/vd0cD2qc4HL07OjCeuHMr8Ro4CoMaeCKDB0/ECBOVWjTwUvPQ==}
    engines: {node: '>=8'}

  /is-plain-obj/1.1.0:
    resolution: {integrity: sha1-caUMhCnfync8kqOQpKA7OfzVHT4=}
    engines: {node: '>=0.10.0'}
    dev: true

  /is-plain-obj/2.1.0:
    resolution: {integrity: sha512-YWnfyRwxL/+SsrWYfOpUtz5b3YD+nyfkHvjbcanzk8zgyO4ASD67uVMRt8k5bM4lLMDnXfriRhOpemw+NfT1eA==}
    engines: {node: '>=8'}
    dev: true

  /is-potential-custom-element-name/1.0.1:
    resolution: {integrity: sha512-bCYeRA2rVibKZd+s2625gGnGF/t7DSqDs4dP7CrLA1m7jKWz6pps0LpYLJN8Q64HtmPKJ1hrN3nzPNKFEKOUiQ==}
    dev: true

  /is-regex/1.1.4:
    resolution: {integrity: sha512-kvRdxDsxZjhzUX07ZnLydzS1TU/TJlTUHHY4YLL87e37oUA49DfkLqgy+VjFocowy29cKvcSiu+kIv728jTTVg==}
    engines: {node: '>= 0.4'}
    dependencies:
      call-bind: 1.0.2
      has-tostringtag: 1.0.0
    dev: true

  /is-regexp/2.1.0:
    resolution: {integrity: sha512-OZ4IlER3zmRIoB9AqNhEggVxqIH4ofDns5nRrPS6yQxXE1TPCUpFznBfRQmQa8uC+pXqjMnukiJBxCisIxiLGA==}
    engines: {node: '>=6'}
    dev: true

  /is-shared-array-buffer/1.0.1:
    resolution: {integrity: sha512-IU0NmyknYZN0rChcKhRO1X8LYz5Isj/Fsqh8NJOSf+N/hCOTwy29F32Ik7a+QszE63IdvmwdTPDd6cZ5pg4cwA==}
    dev: true

  /is-stream/2.0.1:
    resolution: {integrity: sha512-hFoiJiTl63nn+kstHGBtewWSKnQLpyb155KHheA1l39uvtO9nWIop1p3udqPcUd/xbF1VLMO4n7OI6p7RbngDg==}
    engines: {node: '>=8'}

  /is-string/1.0.7:
    resolution: {integrity: sha512-tE2UXzivje6ofPW7l23cjDOMa09gb7xlAqG6jG5ej6uPV32TlWP3NKPigtaGeHNu9fohccRYvIiZMfOOnOYUtg==}
    engines: {node: '>= 0.4'}
    dependencies:
      has-tostringtag: 1.0.0
    dev: true

  /is-symbol/1.0.4:
    resolution: {integrity: sha512-C/CPBqKWnvdcxqIARxyOh4v1UUEOCHpgDa0WYgpKDFMszcrPcffg5uhwSgPCLD2WWxmq6isisz87tzT01tuGhg==}
    engines: {node: '>= 0.4'}
    dependencies:
      has-symbols: 1.0.2
    dev: true

  /is-typed-array/1.1.8:
    resolution: {integrity: sha512-HqH41TNZq2fgtGT8WHVFVJhBVGuY3AnP3Q36K8JKXUxSxRgk/d+7NjmwG2vo2mYmXK8UYZKu0qH8bVP5gEisjA==}
    engines: {node: '>= 0.4'}
    dependencies:
      available-typed-arrays: 1.0.5
      call-bind: 1.0.2
      es-abstract: 1.19.1
      foreach: 2.0.5
      has-tostringtag: 1.0.0
    dev: true

  /is-typedarray/1.0.0:
    resolution: {integrity: sha1-5HnICFjfDBsR3dppQPlgEfzaSpo=}
    dev: true

  /is-unicode-supported/0.1.0:
    resolution: {integrity: sha512-knxG2q4UC3u8stRGyAVJCOdxFmv5DZiRcdlIaAQXAbSfJya+OhopNotLQrstBhququ4ZpuKbDc/8S6mgXgPFPw==}
    engines: {node: '>=10'}
    dev: true

  /is-weakref/1.0.2:
    resolution: {integrity: sha512-qctsuLZmIQ0+vSSMfoVvyFe2+GSEvnmZ2ezTup1SBse9+twCCeial6EEi3Nc2KFcf6+qz2FBPnjXsk8xhKSaPQ==}
    dependencies:
      call-bind: 1.0.2
    dev: true

  /is-wsl/2.2.0:
    resolution: {integrity: sha512-fKzAra0rGJUUBwGBgNkHZuToZcn+TtXHpeCgmkMJMMYx1sQDYaCSyjJBSCa2nH1DGm7s3n1oBnohoVTBaN7Lww==}
    engines: {node: '>=8'}
    dependencies:
      is-docker: 2.2.1

  /isarray/1.0.0:
    resolution: {integrity: sha1-u5NdSFgsuhaMBoNJV6VKPgcSTxE=}

  /isexe/2.0.0:
    resolution: {integrity: sha1-6PvzdNxVb/iUehDcsFctYz8s+hA=}

  /isstream/0.1.2:
    resolution: {integrity: sha1-R+Y/evVa+m+S4VAOaQ64uFKcCZo=}
    dev: true
    optional: true

  /istanbul-lib-coverage/3.2.0:
    resolution: {integrity: sha512-eOeJ5BHCmHYvQK7xt9GkdHuzuCGS1Y6g9Gvnx3Ym33fz/HpLRYxiS0wHNr+m/MBC8B647Xt608vCDEvhl9c6Mw==}
    engines: {node: '>=8'}
    dev: true

  /istanbul-lib-instrument/5.1.0:
    resolution: {integrity: sha512-czwUz525rkOFDJxfKK6mYfIs9zBKILyrZQxjz3ABhjQXhbhFsSbo1HW/BFcsDnfJYJWA6thRR5/TUY2qs5W99Q==}
    engines: {node: '>=8'}
    dependencies:
      '@babel/core': 7.16.7
      '@babel/parser': 7.16.8
      '@istanbuljs/schema': 0.1.3
      istanbul-lib-coverage: 3.2.0
      semver: 6.3.0
    transitivePeerDependencies:
      - supports-color
    dev: true

  /istanbul-lib-report/3.0.0:
    resolution: {integrity: sha512-wcdi+uAKzfiGT2abPpKZ0hSU1rGQjUQnLvtY5MpQ7QCTahD3VODhcu4wcfY1YtkGaDD5yuydOLINXsfbus9ROw==}
    engines: {node: '>=8'}
    dependencies:
      istanbul-lib-coverage: 3.2.0
      make-dir: 3.1.0
      supports-color: 7.2.0
    dev: true

  /istanbul-lib-source-maps/4.0.1:
    resolution: {integrity: sha512-n3s8EwkdFIJCG3BPKBYvskgXGoy88ARzvegkitk60NxRdwltLOTaH7CUiMRXvwYorl0Q712iEjcWB+fK/MrWVw==}
    engines: {node: '>=10'}
    dependencies:
      debug: 4.3.3
      istanbul-lib-coverage: 3.2.0
      source-map: 0.6.1
    transitivePeerDependencies:
      - supports-color
    dev: true

  /istanbul-reports/3.1.3:
    resolution: {integrity: sha512-x9LtDVtfm/t1GFiLl3NffC7hz+I1ragvgX1P/Lg1NlIagifZDKUkuuaAxH/qpwj2IuEfD8G2Bs/UKp+sZ/pKkg==}
    engines: {node: '>=8'}
    dependencies:
      html-escaper: 2.0.2
      istanbul-lib-report: 3.0.0
    dev: true

  /jest-changed-files/27.5.1:
    resolution: {integrity: sha512-buBLMiByfWGCoMsLLzGUUSpAmIAGnbR2KJoMN10ziLhOLvP4e0SlypHnAel8iqQXTrcbmfEY9sSqae5sgUsTvw==}
    engines: {node: ^10.13.0 || ^12.13.0 || ^14.15.0 || >=15.0.0}
    dependencies:
      '@jest/types': 27.5.1
      execa: 5.1.1
      throat: 6.0.1
    dev: true

  /jest-circus/27.5.1:
    resolution: {integrity: sha512-D95R7x5UtlMA5iBYsOHFFbMD/GVA4R/Kdq15f7xYWUfWHBto9NYRsOvnSauTgdF+ogCpJ4tyKOXhUifxS65gdw==}
    engines: {node: ^10.13.0 || ^12.13.0 || ^14.15.0 || >=15.0.0}
    dependencies:
      '@jest/environment': 27.5.1
      '@jest/test-result': 27.5.1
      '@jest/types': 27.5.1
      '@types/node': 17.0.18
      chalk: 4.1.2
      co: 4.6.0
      dedent: 0.7.0
      expect: 27.5.1
      is-generator-fn: 2.1.0
      jest-each: 27.5.1
      jest-matcher-utils: 27.5.1
      jest-message-util: 27.5.1
      jest-runtime: 27.5.1
      jest-snapshot: 27.5.1
      jest-util: 27.5.1
      pretty-format: 27.5.1
      slash: 3.0.0
      stack-utils: 2.0.5
      throat: 6.0.1
    transitivePeerDependencies:
      - supports-color
    dev: true

  /jest-cli/27.5.1_ts-node@10.4.0:
    resolution: {integrity: sha512-Hc6HOOwYq4/74/c62dEE3r5elx8wjYqxY0r0G/nFrLDPMFRu6RA/u8qINOIkvhxG7mMQ5EJsOGfRpI8L6eFUVw==}
    engines: {node: ^10.13.0 || ^12.13.0 || ^14.15.0 || >=15.0.0}
    hasBin: true
    peerDependencies:
      node-notifier: ^8.0.1 || ^9.0.0 || ^10.0.0
    peerDependenciesMeta:
      node-notifier:
        optional: true
    dependencies:
      '@jest/core': 27.5.1_ts-node@10.4.0
      '@jest/test-result': 27.5.1
      '@jest/types': 27.5.1
      chalk: 4.1.2
      exit: 0.1.2
      graceful-fs: 4.2.9
      import-local: 3.1.0
      jest-config: 27.5.1_ts-node@10.4.0
      jest-util: 27.5.1
      jest-validate: 27.5.1
      prompts: 2.4.2
      yargs: 16.2.0
    transitivePeerDependencies:
      - bufferutil
      - canvas
      - supports-color
      - ts-node
      - utf-8-validate
    dev: true

  /jest-config/27.5.1_ts-node@10.4.0:
    resolution: {integrity: sha512-5sAsjm6tGdsVbW9ahcChPAFCk4IlkQUknH5AvKjuLTSlcO/wCZKyFdn7Rg0EkC+OGgWODEy2hDpWB1PgzH0JNA==}
    engines: {node: ^10.13.0 || ^12.13.0 || ^14.15.0 || >=15.0.0}
    peerDependencies:
      ts-node: '>=9.0.0'
    peerDependenciesMeta:
      ts-node:
        optional: true
    dependencies:
      '@babel/core': 7.16.7
      '@jest/test-sequencer': 27.5.1
      '@jest/types': 27.5.1
      babel-jest: 27.5.1_@babel+core@7.16.7
      chalk: 4.1.2
      ci-info: 3.3.0
      deepmerge: 4.2.2
      glob: 7.2.0
      graceful-fs: 4.2.9
      jest-circus: 27.5.1
      jest-environment-jsdom: 27.5.1
      jest-environment-node: 27.5.1
      jest-get-type: 27.5.1
      jest-jasmine2: 27.5.1
      jest-regex-util: 27.5.1
      jest-resolve: 27.5.1
      jest-runner: 27.5.1
      jest-util: 27.5.1
      jest-validate: 27.5.1
      micromatch: 4.0.4
      parse-json: 5.2.0
      pretty-format: 27.5.1
      slash: 3.0.0
      strip-json-comments: 3.1.1
      ts-node: 10.4.0_b575a4ed8d8a14db25cb9540c04f64f6
    transitivePeerDependencies:
      - bufferutil
      - canvas
      - supports-color
      - utf-8-validate
    dev: true

  /jest-diff/27.5.1:
    resolution: {integrity: sha512-m0NvkX55LDt9T4mctTEgnZk3fmEg3NRYutvMPWM/0iPnkFj2wIeF45O1718cMSOFO1vINkqmxqD8vE37uTEbqw==}
    engines: {node: ^10.13.0 || ^12.13.0 || ^14.15.0 || >=15.0.0}
    dependencies:
      chalk: 4.1.2
      diff-sequences: 27.5.1
      jest-get-type: 27.5.1
      pretty-format: 27.5.1
    dev: true

  /jest-docblock/27.5.1:
    resolution: {integrity: sha512-rl7hlABeTsRYxKiUfpHrQrG4e2obOiTQWfMEH3PxPjOtdsfLQO4ReWSZaQ7DETm4xu07rl4q/h4zcKXyU0/OzQ==}
    engines: {node: ^10.13.0 || ^12.13.0 || ^14.15.0 || >=15.0.0}
    dependencies:
      detect-newline: 3.1.0
    dev: true

  /jest-each/27.5.1:
    resolution: {integrity: sha512-1Ff6p+FbhT/bXQnEouYy00bkNSY7OUpfIcmdl8vZ31A1UUaurOLPA8a8BbJOF2RDUElwJhmeaV7LnagI+5UwNQ==}
    engines: {node: ^10.13.0 || ^12.13.0 || ^14.15.0 || >=15.0.0}
    dependencies:
      '@jest/types': 27.5.1
      chalk: 4.1.2
      jest-get-type: 27.5.1
      jest-util: 27.5.1
      pretty-format: 27.5.1
    dev: true

  /jest-environment-jsdom/27.5.1:
    resolution: {integrity: sha512-TFBvkTC1Hnnnrka/fUb56atfDtJ9VMZ94JkjTbggl1PEpwrYtUBKMezB3inLmWqQsXYLcMwNoDQwoBTAvFfsfw==}
    engines: {node: ^10.13.0 || ^12.13.0 || ^14.15.0 || >=15.0.0}
    dependencies:
      '@jest/environment': 27.5.1
      '@jest/fake-timers': 27.5.1
      '@jest/types': 27.5.1
      '@types/node': 17.0.18
      jest-mock: 27.5.1
      jest-util: 27.5.1
      jsdom: 16.7.0
    transitivePeerDependencies:
      - bufferutil
      - canvas
      - supports-color
      - utf-8-validate
    dev: true

  /jest-environment-node/27.5.1:
    resolution: {integrity: sha512-Jt4ZUnxdOsTGwSRAfKEnE6BcwsSPNOijjwifq5sDFSA2kesnXTvNqKHYgM0hDq3549Uf/KzdXNYn4wMZJPlFLw==}
    engines: {node: ^10.13.0 || ^12.13.0 || ^14.15.0 || >=15.0.0}
    dependencies:
      '@jest/environment': 27.5.1
      '@jest/fake-timers': 27.5.1
      '@jest/types': 27.5.1
      '@types/node': 17.0.18
      jest-mock: 27.5.1
      jest-util: 27.5.1
    dev: true

  /jest-get-type/27.5.1:
    resolution: {integrity: sha512-2KY95ksYSaK7DMBWQn6dQz3kqAf3BB64y2udeG+hv4KfSOb9qwcYQstTJc1KCbsix+wLZWZYN8t7nwX3GOBLRw==}
    engines: {node: ^10.13.0 || ^12.13.0 || ^14.15.0 || >=15.0.0}
    dev: true

  /jest-haste-map/27.5.1:
    resolution: {integrity: sha512-7GgkZ4Fw4NFbMSDSpZwXeBiIbx+t/46nJ2QitkOjvwPYyZmqttu2TDSimMHP1EkPOi4xUZAN1doE5Vd25H4Jng==}
    engines: {node: ^10.13.0 || ^12.13.0 || ^14.15.0 || >=15.0.0}
    dependencies:
      '@jest/types': 27.5.1
      '@types/graceful-fs': 4.1.5
      '@types/node': 17.0.18
      anymatch: 3.1.2
      fb-watchman: 2.0.1
      graceful-fs: 4.2.9
      jest-regex-util: 27.5.1
      jest-serializer: 27.5.1
      jest-util: 27.5.1
      jest-worker: 27.5.1
      micromatch: 4.0.4
      walker: 1.0.8
    optionalDependencies:
      fsevents: 2.3.2
    dev: true

  /jest-jasmine2/27.5.1:
    resolution: {integrity: sha512-jtq7VVyG8SqAorDpApwiJJImd0V2wv1xzdheGHRGyuT7gZm6gG47QEskOlzsN1PG/6WNaCo5pmwMHDf3AkG2pQ==}
    engines: {node: ^10.13.0 || ^12.13.0 || ^14.15.0 || >=15.0.0}
    dependencies:
      '@jest/environment': 27.5.1
      '@jest/source-map': 27.5.1
      '@jest/test-result': 27.5.1
      '@jest/types': 27.5.1
      '@types/node': 17.0.18
      chalk: 4.1.2
      co: 4.6.0
      expect: 27.5.1
      is-generator-fn: 2.1.0
      jest-each: 27.5.1
      jest-matcher-utils: 27.5.1
      jest-message-util: 27.5.1
      jest-runtime: 27.5.1
      jest-snapshot: 27.5.1
      jest-util: 27.5.1
      pretty-format: 27.5.1
      throat: 6.0.1
    transitivePeerDependencies:
      - supports-color
    dev: true

  /jest-junit/13.0.0:
    resolution: {integrity: sha512-JSHR+Dhb32FGJaiKkqsB7AR3OqWKtldLd6ZH2+FJ8D4tsweb8Id8zEVReU4+OlrRO1ZluqJLQEETm+Q6/KilBg==}
    engines: {node: '>=10.12.0'}
    dependencies:
      mkdirp: 1.0.4
      strip-ansi: 6.0.1
      uuid: 8.3.2
      xml: 1.0.1
    dev: true

  /jest-leak-detector/27.5.1:
    resolution: {integrity: sha512-POXfWAMvfU6WMUXftV4HolnJfnPOGEu10fscNCA76KBpRRhcMN2c8d3iT2pxQS3HLbA+5X4sOUPzYO2NUyIlHQ==}
    engines: {node: ^10.13.0 || ^12.13.0 || ^14.15.0 || >=15.0.0}
    dependencies:
      jest-get-type: 27.5.1
      pretty-format: 27.5.1
    dev: true

  /jest-matcher-utils/27.5.1:
    resolution: {integrity: sha512-z2uTx/T6LBaCoNWNFWwChLBKYxTMcGBRjAt+2SbP929/Fflb9aa5LGma654Rz8z9HLxsrUaYzxE9T/EFIL/PAw==}
    engines: {node: ^10.13.0 || ^12.13.0 || ^14.15.0 || >=15.0.0}
    dependencies:
      chalk: 4.1.2
      jest-diff: 27.5.1
      jest-get-type: 27.5.1
      pretty-format: 27.5.1
    dev: true

  /jest-message-util/27.5.1:
    resolution: {integrity: sha512-rMyFe1+jnyAAf+NHwTclDz0eAaLkVDdKVHHBFWsBWHnnh5YeJMNWWsv7AbFYXfK3oTqvL7VTWkhNLu1jX24D+g==}
    engines: {node: ^10.13.0 || ^12.13.0 || ^14.15.0 || >=15.0.0}
    dependencies:
      '@babel/code-frame': 7.16.7
      '@jest/types': 27.5.1
      '@types/stack-utils': 2.0.1
      chalk: 4.1.2
      graceful-fs: 4.2.9
      micromatch: 4.0.4
      pretty-format: 27.5.1
      slash: 3.0.0
      stack-utils: 2.0.5
    dev: true

  /jest-mock/27.5.1:
    resolution: {integrity: sha512-K4jKbY1d4ENhbrG2zuPWaQBvDly+iZ2yAW+T1fATN78hc0sInwn7wZB8XtlNnvHug5RMwV897Xm4LqmPM4e2Og==}
    engines: {node: ^10.13.0 || ^12.13.0 || ^14.15.0 || >=15.0.0}
    dependencies:
      '@jest/types': 27.5.1
      '@types/node': 17.0.18
    dev: true

  /jest-pnp-resolver/1.2.2_jest-resolve@27.5.1:
    resolution: {integrity: sha512-olV41bKSMm8BdnuMsewT4jqlZ8+3TCARAXjZGT9jcoSnrfUnRCqnMoF9XEeoWjbzObpqF9dRhHQj0Xb9QdF6/w==}
    engines: {node: '>=6'}
    peerDependencies:
      jest-resolve: '*'
    peerDependenciesMeta:
      jest-resolve:
        optional: true
    dependencies:
      jest-resolve: 27.5.1
    dev: true

  /jest-regex-util/27.5.1:
    resolution: {integrity: sha512-4bfKq2zie+x16okqDXjXn9ql2B0dScQu+vcwe4TvFVhkVyuWLqpZrZtXxLLWoXYgn0E87I6r6GRYHF7wFZBUvg==}
    engines: {node: ^10.13.0 || ^12.13.0 || ^14.15.0 || >=15.0.0}
    dev: true

  /jest-resolve-dependencies/27.5.1:
    resolution: {integrity: sha512-QQOOdY4PE39iawDn5rzbIePNigfe5B9Z91GDD1ae/xNDlu9kaat8QQ5EKnNmVWPV54hUdxCVwwj6YMgR2O7IOg==}
    engines: {node: ^10.13.0 || ^12.13.0 || ^14.15.0 || >=15.0.0}
    dependencies:
      '@jest/types': 27.5.1
      jest-regex-util: 27.5.1
      jest-snapshot: 27.5.1
    transitivePeerDependencies:
      - supports-color
    dev: true

  /jest-resolve/27.5.1:
    resolution: {integrity: sha512-FFDy8/9E6CV83IMbDpcjOhumAQPDyETnU2KZ1O98DwTnz8AOBsW/Xv3GySr1mOZdItLR+zDZ7I/UdTFbgSOVCw==}
    engines: {node: ^10.13.0 || ^12.13.0 || ^14.15.0 || >=15.0.0}
    dependencies:
      '@jest/types': 27.5.1
      chalk: 4.1.2
      graceful-fs: 4.2.9
      jest-haste-map: 27.5.1
      jest-pnp-resolver: 1.2.2_jest-resolve@27.5.1
      jest-util: 27.5.1
      jest-validate: 27.5.1
      resolve: 1.22.0
      resolve.exports: 1.1.0
      slash: 3.0.0
    dev: true

  /jest-runner/27.5.1:
    resolution: {integrity: sha512-g4NPsM4mFCOwFKXO4p/H/kWGdJp9V8kURY2lX8Me2drgXqG7rrZAx5kv+5H7wtt/cdFIjhqYx1HrlqWHaOvDaQ==}
    engines: {node: ^10.13.0 || ^12.13.0 || ^14.15.0 || >=15.0.0}
    dependencies:
      '@jest/console': 27.5.1
      '@jest/environment': 27.5.1
      '@jest/test-result': 27.5.1
      '@jest/transform': 27.5.1
      '@jest/types': 27.5.1
      '@types/node': 17.0.18
      chalk: 4.1.2
      emittery: 0.8.1
      graceful-fs: 4.2.9
      jest-docblock: 27.5.1
      jest-environment-jsdom: 27.5.1
      jest-environment-node: 27.5.1
      jest-haste-map: 27.5.1
      jest-leak-detector: 27.5.1
      jest-message-util: 27.5.1
      jest-resolve: 27.5.1
      jest-runtime: 27.5.1
      jest-util: 27.5.1
      jest-worker: 27.5.1
      source-map-support: 0.5.21
      throat: 6.0.1
    transitivePeerDependencies:
      - bufferutil
      - canvas
      - supports-color
      - utf-8-validate
    dev: true

  /jest-runtime/27.5.1:
    resolution: {integrity: sha512-o7gxw3Gf+H2IGt8fv0RiyE1+r83FJBRruoA+FXrlHw6xEyBsU8ugA6IPfTdVyA0w8HClpbK+DGJxH59UrNMx8A==}
    engines: {node: ^10.13.0 || ^12.13.0 || ^14.15.0 || >=15.0.0}
    dependencies:
      '@jest/environment': 27.5.1
      '@jest/fake-timers': 27.5.1
      '@jest/globals': 27.5.1
      '@jest/source-map': 27.5.1
      '@jest/test-result': 27.5.1
      '@jest/transform': 27.5.1
      '@jest/types': 27.5.1
      chalk: 4.1.2
      cjs-module-lexer: 1.2.2
      collect-v8-coverage: 1.0.1
      execa: 5.1.1
      glob: 7.2.0
      graceful-fs: 4.2.9
      jest-haste-map: 27.5.1
      jest-message-util: 27.5.1
      jest-mock: 27.5.1
      jest-regex-util: 27.5.1
      jest-resolve: 27.5.1
      jest-snapshot: 27.5.1
      jest-util: 27.5.1
      slash: 3.0.0
      strip-bom: 4.0.0
    transitivePeerDependencies:
      - supports-color
    dev: true

  /jest-serializer/27.5.1:
    resolution: {integrity: sha512-jZCyo6iIxO1aqUxpuBlwTDMkzOAJS4a3eYz3YzgxxVQFwLeSA7Jfq5cbqCY+JLvTDrWirgusI/0KwxKMgrdf7w==}
    engines: {node: ^10.13.0 || ^12.13.0 || ^14.15.0 || >=15.0.0}
    dependencies:
      '@types/node': 17.0.18
      graceful-fs: 4.2.9
    dev: true

  /jest-snapshot/27.5.1:
    resolution: {integrity: sha512-yYykXI5a0I31xX67mgeLw1DZ0bJB+gpq5IpSuCAoyDi0+BhgU/RIrL+RTzDmkNTchvDFWKP8lp+w/42Z3us5sA==}
    engines: {node: ^10.13.0 || ^12.13.0 || ^14.15.0 || >=15.0.0}
    dependencies:
      '@babel/core': 7.16.7
      '@babel/generator': 7.16.8
      '@babel/plugin-syntax-typescript': 7.16.7_@babel+core@7.16.7
      '@babel/traverse': 7.16.8
      '@babel/types': 7.16.8
      '@jest/transform': 27.5.1
      '@jest/types': 27.5.1
      '@types/babel__traverse': 7.14.2
      '@types/prettier': 2.4.3
      babel-preset-current-node-syntax: 1.0.1_@babel+core@7.16.7
      chalk: 4.1.2
      expect: 27.5.1
      graceful-fs: 4.2.9
      jest-diff: 27.5.1
      jest-get-type: 27.5.1
      jest-haste-map: 27.5.1
      jest-matcher-utils: 27.5.1
      jest-message-util: 27.5.1
      jest-util: 27.5.1
      natural-compare: 1.4.0
      pretty-format: 27.5.1
      semver: 7.3.5
    transitivePeerDependencies:
      - supports-color
    dev: true

  /jest-util/27.4.2:
    resolution: {integrity: sha512-YuxxpXU6nlMan9qyLuxHaMMOzXAl5aGZWCSzben5DhLHemYQxCc4YK+4L3ZrCutT8GPQ+ui9k5D8rUJoDioMnA==}
    engines: {node: ^10.13.0 || ^12.13.0 || ^14.15.0 || >=15.0.0}
    dependencies:
      '@jest/types': 27.5.1
      '@types/node': 17.0.18
      chalk: 4.1.2
      ci-info: 3.3.0
      graceful-fs: 4.2.9
      picomatch: 2.3.1
    dev: true

  /jest-util/27.5.1:
    resolution: {integrity: sha512-Kv2o/8jNvX1MQ0KGtw480E/w4fBCDOnH6+6DmeKi6LZUIlKA5kwY0YNdlzaWTiVgxqAqik11QyxDOKk543aKXw==}
    engines: {node: ^10.13.0 || ^12.13.0 || ^14.15.0 || >=15.0.0}
    dependencies:
      '@jest/types': 27.5.1
      '@types/node': 17.0.18
      chalk: 4.1.2
      ci-info: 3.3.0
      graceful-fs: 4.2.9
      picomatch: 2.3.1
    dev: true

  /jest-validate/27.5.1:
    resolution: {integrity: sha512-thkNli0LYTmOI1tDB3FI1S1RTp/Bqyd9pTarJwL87OIBFuqEb5Apv5EaApEudYg4g86e3CT6kM0RowkhtEnCBQ==}
    engines: {node: ^10.13.0 || ^12.13.0 || ^14.15.0 || >=15.0.0}
    dependencies:
      '@jest/types': 27.5.1
      camelcase: 6.3.0
      chalk: 4.1.2
      jest-get-type: 27.5.1
      leven: 3.1.0
      pretty-format: 27.5.1
    dev: true

  /jest-watcher/27.5.1:
    resolution: {integrity: sha512-z676SuD6Z8o8qbmEGhoEUFOM1+jfEiL3DXHK/xgEiG2EyNYfFG60jluWcupY6dATjfEsKQuibReS1djInQnoVw==}
    engines: {node: ^10.13.0 || ^12.13.0 || ^14.15.0 || >=15.0.0}
    dependencies:
      '@jest/test-result': 27.5.1
      '@jest/types': 27.5.1
      '@types/node': 17.0.18
      ansi-escapes: 4.3.2
      chalk: 4.1.2
      jest-util: 27.5.1
      string-length: 4.0.2
    dev: true

  /jest-worker/27.5.1:
    resolution: {integrity: sha512-7vuh85V5cdDofPyxn58nrPjBktZo0u9x1g8WtjQol+jZDaE+fhN+cIvTj11GndBnMnyfrUOG1sZQxCdjKh+DKg==}
    engines: {node: '>= 10.13.0'}
    dependencies:
      '@types/node': 17.0.18
      merge-stream: 2.0.0
      supports-color: 8.1.1
    dev: true

  /jest/27.5.1_ts-node@10.4.0:
    resolution: {integrity: sha512-Yn0mADZB89zTtjkPJEXwrac3LHudkQMR+Paqa8uxJHCBr9agxztUifWCyiYrjhMPBoUVBjyny0I7XH6ozDr7QQ==}
    engines: {node: ^10.13.0 || ^12.13.0 || ^14.15.0 || >=15.0.0}
    hasBin: true
    peerDependencies:
      node-notifier: ^8.0.1 || ^9.0.0 || ^10.0.0
    peerDependenciesMeta:
      node-notifier:
        optional: true
    dependencies:
      '@jest/core': 27.5.1_ts-node@10.4.0
      import-local: 3.1.0
      jest-cli: 27.5.1_ts-node@10.4.0
    transitivePeerDependencies:
      - bufferutil
      - canvas
      - supports-color
      - ts-node
      - utf-8-validate
    dev: true

  /jju/1.4.0:
    resolution: {integrity: sha1-o6vicYryQaKykE+EpiWXDzia4yo=}
    dev: true

  /js-levenshtein/1.1.6:
    resolution: {integrity: sha512-X2BB11YZtrRqY4EnQcLX5Rh373zbK4alC1FW7D7MBhL2gtcC17cTnr6DmfHZeS0s2rTHjUTMMHfG7gO8SSdw+g==}
    engines: {node: '>=0.10.0'}
    dev: true

  /js-tokens/4.0.0:
    resolution: {integrity: sha512-RdJUflcE3cUzKiMqQgsCu06FPu9UdIJO0beYbPhHN4k6apgJtifcoCtT9bcxOpYBtpD2kCM6Sbzg4CausW/PKQ==}

  /js-yaml/3.14.1:
    resolution: {integrity: sha512-okMH7OXXJ7YrN9Ok3/SXrnu4iX9yOk+25nqX4imS2npuvTYDmo/QEZoqwZkYaIDk3jVvBOTOIEgEhaLOynBS9g==}
    hasBin: true
    dependencies:
      argparse: 1.0.10
      esprima: 4.0.1
    dev: true

  /js-yaml/4.1.0:
    resolution: {integrity: sha512-wpxZs9NoxZaJESJGIZTyDEaYpl0FKSA+FB9aJiyemKhMwkxQg63h4T1KJgUGHpTqPDNRcmmYLugrRjJlBtWvRA==}
    hasBin: true
    dependencies:
      argparse: 2.0.1
    dev: true

  /jsbi/3.2.5:
    resolution: {integrity: sha512-aBE4n43IPvjaddScbvWRA2YlTzKEynHzu7MqOyTipdHucf/VxS63ViCjxYRg86M8Rxwbt/GfzHl1kKERkt45fQ==}

  /jsbn/0.1.1:
    resolution: {integrity: sha1-peZUwuWi3rXyAdls77yoDA7y9RM=}
    dev: true
    optional: true

  /jsdom/16.7.0:
    resolution: {integrity: sha512-u9Smc2G1USStM+s/x1ru5Sxrl6mPYCbByG1U/hUmqaVsm4tbNyS7CicOSRyuGQYZhTu0h84qkZZQ/I+dzizSVw==}
    engines: {node: '>=10'}
    peerDependencies:
      canvas: ^2.5.0
    peerDependenciesMeta:
      canvas:
        optional: true
    dependencies:
      abab: 2.0.5
      acorn: 8.7.0
      acorn-globals: 6.0.0
      cssom: 0.4.4
      cssstyle: 2.3.0
      data-urls: 2.0.0
      decimal.js: 10.3.1
      domexception: 2.0.1
      escodegen: 2.0.0
      form-data: 3.0.1
      html-encoding-sniffer: 2.0.1
      http-proxy-agent: 4.0.1
      https-proxy-agent: 5.0.0
      is-potential-custom-element-name: 1.0.1
      nwsapi: 2.2.0
      parse5: 6.0.1
      saxes: 5.0.1
      symbol-tree: 3.2.4
      tough-cookie: 4.0.0
      w3c-hr-time: 1.0.2
      w3c-xmlserializer: 2.0.0
      webidl-conversions: 6.1.0
      whatwg-encoding: 1.0.5
      whatwg-mimetype: 2.3.0
      whatwg-url: 8.7.0
      ws: 7.5.6
      xml-name-validator: 3.0.0
    transitivePeerDependencies:
      - bufferutil
      - supports-color
      - utf-8-validate
    dev: true

  /jsesc/2.5.2:
    resolution: {integrity: sha512-OYu7XEzjkCQ3C5Ps3QIZsQfNpqoJyZZA99wd9aWd05NCtC5pWOkShK2mkL6HXQR6/Cy2lbNdPlZBpuQHXE63gA==}
    engines: {node: '>=4'}
    hasBin: true
    dev: true

  /json-parse-even-better-errors/2.3.1:
    resolution: {integrity: sha512-xyFwyhro/JEof6Ghe2iz2NcXoj2sloNsWr/XsERDK/oiPCfaNhl5ONfp+jQdAZRQQ0IJWNzH9zIZF7li91kh2w==}

  /json-schema-traverse/0.4.1:
    resolution: {integrity: sha512-xbbCH5dCYU5T8LcEhhuh7HJ88HXuW3qsI3Y0zOZFKfZEHcpWiHU/Jxzk629Brsab/mMiHQti9wMP+845RPe3Vg==}
    dev: true

  /json-schema/0.4.0:
    resolution: {integrity: sha512-es94M3nTIfsEPisRafak+HDLfHXnKBhV3vU5eqPcS3flIWqcxJWgXHXiey3YrpaNsanY5ei1VoYEbOzijuq9BA==}
    dev: true
    optional: true

  /json-stable-stringify-without-jsonify/1.0.1:
    resolution: {integrity: sha1-nbe1lJatPzz+8wp1FC0tkwrXJlE=}
    dev: true

  /json-stringify-safe/5.0.1:
    resolution: {integrity: sha1-Epai1Y/UXxmg9s4B1lcB4sc1tus=}
    dev: true
    optional: true

  /json5/1.0.1:
    resolution: {integrity: sha512-aKS4WQjPenRxiQsC93MNfjx+nbF4PAdYzmd/1JIj8HYzqfbu86beTuNgXDzPknWk0n0uARlyewZo4s++ES36Ow==}
    hasBin: true
    dependencies:
      minimist: 1.2.5
    dev: true

  /json5/2.2.0:
    resolution: {integrity: sha512-f+8cldu7X/y7RAJurMEJmdoKXGB/X550w2Nr3tTbezL6RwEE/iMcm+tZnXeoZtKuOq6ft8+CqzEkrIgx1fPoQA==}
    engines: {node: '>=6'}
    hasBin: true
    dependencies:
      minimist: 1.2.5
    dev: true

  /jsonfile/4.0.0:
    resolution: {integrity: sha1-h3Gq4HmbZAdrdmQPygWPnBDjPss=}
    optionalDependencies:
      graceful-fs: 4.2.9
    dev: true

  /jsonfile/6.1.0:
    resolution: {integrity: sha512-5dgndWOriYSm5cnYaJNhalLNDKOqFwyDB/rr1E9ZsGciGvKPs8R2xYGCacuf3z6K1YKDz182fd+fY3cn3pMqXQ==}
    dependencies:
      universalify: 2.0.0
    optionalDependencies:
      graceful-fs: 4.2.9
    dev: true

  /jsonwebtoken/8.5.1:
    resolution: {integrity: sha512-XjwVfRS6jTMsqYs0EsuJ4LGxXV14zQybNd4L2r0UvbVnSF9Af8x7p5MzbJ90Ioz/9TI41/hTCvznF/loiSzn8w==}
    engines: {node: '>=4', npm: '>=1.4.28'}
    dependencies:
      jws: 3.2.2
      lodash.includes: 4.3.0
      lodash.isboolean: 3.0.3
      lodash.isinteger: 4.0.4
      lodash.isnumber: 3.0.3
      lodash.isplainobject: 4.0.6
      lodash.isstring: 4.0.1
      lodash.once: 4.1.1
      ms: 2.1.3
      semver: 5.7.1

  /jsprim/1.4.2:
    resolution: {integrity: sha512-P2bSOMAc/ciLz6DzgjVlGJP9+BrJWu5UDGK70C2iweC5QBIeFf0ZXRvGjEj2uYgrY2MkAAhsSWHDWlFtEroZWw==}
    engines: {node: '>=0.6.0'}
    dependencies:
      assert-plus: 1.0.0
      extsprintf: 1.3.0
      json-schema: 0.4.0
      verror: 1.10.0
    dev: true
    optional: true

  /jwa/1.4.1:
    resolution: {integrity: sha512-qiLX/xhEEFKUAJ6FiBMbes3w9ATzyk5W7Hvzpa/SLYdxNtng+gcurvrI7TbACjIXlsJyr05/S1oUhZrc63evQA==}
    dependencies:
      buffer-equal-constant-time: 1.0.1
      ecdsa-sig-formatter: 1.0.11
      safe-buffer: 5.2.1

  /jwa/2.0.0:
    resolution: {integrity: sha512-jrZ2Qx916EA+fq9cEAeCROWPTfCwi1IVHqT2tapuqLEVVDKFDENFw1oL+MwrTvH6msKxsd1YTDVw6uKEcsrLEA==}
    dependencies:
      buffer-equal-constant-time: 1.0.1
      ecdsa-sig-formatter: 1.0.11
      safe-buffer: 5.2.1

  /jws/3.2.2:
    resolution: {integrity: sha512-YHlZCB6lMTllWDtSPHz/ZXTsi8S00usEV6v1tjq8tOUZzw7DpSDWVXjXDre6ed1w/pd495ODpHZYSdkRTsa0HA==}
    dependencies:
      jwa: 1.4.1
      safe-buffer: 5.2.1

  /jws/4.0.0:
    resolution: {integrity: sha512-KDncfTmOZoOMTFG4mBlG0qUIOlc03fmzH+ru6RgYVZhPkyiy/92Owlt/8UEN+a4TXR1FQetfIpJE8ApdvdVxTg==}
    dependencies:
      jwa: 2.0.0
      safe-buffer: 5.2.1

  /keytar/7.9.0:
    resolution: {integrity: sha512-VPD8mtVtm5JNtA2AErl6Chp06JBfy7diFQ7TQQhdpWOl6MrCRB+eRbvAZUsbGQS9kiMq0coJsy0W0vHpDCkWsQ==}
    requiresBuild: true
    dependencies:
      node-addon-api: 4.3.0
      prebuild-install: 7.0.1
    optional: true

  /kind-of/6.0.3:
    resolution: {integrity: sha512-dcS1ul+9tmeD95T+x28/ehLgd9mENa3LsvDTtzm3vyBEO7RPptvAD+t44WVXaUjTBRcrpFeFlC8WCruUR456hw==}
    engines: {node: '>=0.10.0'}
    dev: true

  /kleur/3.0.3:
    resolution: {integrity: sha512-eTIzlVOSUR+JxdDFepEYcBMtZ9Qqdef+rnzWdRZuMbOywu5tO2w2N7rqjoANZ5k9vywhL6Br1VRjUIgTQx4E8w==}
    engines: {node: '>=6'}

  /klona/2.0.5:
    resolution: {integrity: sha512-pJiBpiXMbt7dkzXe8Ghj/u4FfXOOa98fPW+bihOJ4SjnoijweJrNThJfd3ifXpXhREjpoF2mZVH1GfS9LV3kHQ==}
    engines: {node: '>= 8'}
    dev: true

  /lazystream/1.0.1:
    resolution: {integrity: sha512-b94GiNHQNy6JNTrt5w6zNyffMrNkXZb3KTkCZJb2V1xaEGCk093vkZ2jk3tpaeP33/OiXC+WvK9AxUebnf5nbw==}
    engines: {node: '>= 0.6.3'}
    dependencies:
      readable-stream: 2.3.7
    dev: false

  /leven/3.1.0:
    resolution: {integrity: sha512-qsda+H8jTaUaN/x5vzW2rzc+8Rw4TAQ/4KjB46IwK5VH+IlVeeeje/EoZRpiXvIqjFgK84QffqPztGI3VBLG1A==}
    engines: {node: '>=6'}
    dev: true

  /levn/0.3.0:
    resolution: {integrity: sha1-OwmSTt+fCDwEkP3UwLxEIeBHZO4=}
    engines: {node: '>= 0.8.0'}
    dependencies:
      prelude-ls: 1.1.2
      type-check: 0.3.2
    dev: true

  /levn/0.4.1:
    resolution: {integrity: sha512-+bT2uH4E5LGE7h/n3evcS/sQlJXCpIp6ym8OWJ5eV6+67Dsql/LaaT7qJBAt2rzfoa/5QBGBhxDix1dMt2kQKQ==}
    engines: {node: '>= 0.8.0'}
    dependencies:
      prelude-ls: 1.2.1
      type-check: 0.4.0
    dev: true

  /lilconfig/2.0.4:
    resolution: {integrity: sha512-bfTIN7lEsiooCocSISTWXkiWJkRqtL9wYtYy+8EK3Y41qh3mpwPU0ycTOgjdY9ErwXCc8QyrQp82bdL0Xkm9yA==}
    engines: {node: '>=10'}
    dev: true

  /line-replace/2.0.1:
    resolution: {integrity: sha512-CSr3f6gynLCA9R+RBS0IDIfv7a8OAXcuyq+CHgq0WzbQ7KSJQfF5DgtpRVxpSp1KBNXogtzbNqAeUjrmHYTPYA==}
    hasBin: true
    dev: true

  /lines-and-columns/1.2.4:
    resolution: {integrity: sha512-7ylylesZQ/PV29jhEDl3Ufjo6ZX7gCqJr5F7PKrqc93v7fzSymt1BpwEU8nAUXs8qzzvqhbjhK5QZg6Mt/HkBg==}

  /lint-staged/12.3.4:
    resolution: {integrity: sha512-yv/iK4WwZ7/v0GtVkNb3R82pdL9M+ScpIbJLJNyCXkJ1FGaXvRCOg/SeL59SZtPpqZhE7BD6kPKFLIDUhDx2/w==}
    engines: {node: ^12.20.0 || ^14.13.1 || >=16.0.0}
    hasBin: true
    dependencies:
      cli-truncate: 3.1.0
      colorette: 2.0.16
      commander: 8.3.0
      debug: 4.3.3_supports-color@9.2.1
      execa: 5.1.1
      lilconfig: 2.0.4
      listr2: 4.0.1
      micromatch: 4.0.4
      normalize-path: 3.0.0
      object-inspect: 1.12.0
      string-argv: 0.3.1
      supports-color: 9.2.1
      yaml: 1.10.2
    transitivePeerDependencies:
      - enquirer
    dev: true

  /listr2/4.0.1:
    resolution: {integrity: sha512-D65Nl+zyYHL2jQBGmxtH/pU8koPZo5C8iCNE8EoB04RwPgQG1wuaKwVbeZv9LJpiH4Nxs0FCp+nNcG8OqpniiA==}
    engines: {node: '>=12'}
    peerDependencies:
      enquirer: '>= 2.3.0 < 3'
    peerDependenciesMeta:
      enquirer:
        optional: true
    dependencies:
      cli-truncate: 2.1.0
      colorette: 2.0.16
      log-update: 4.0.0
      p-map: 4.0.0
      rfdc: 1.3.0
      rxjs: 7.5.2
      through: 2.3.8
      wrap-ansi: 7.0.0
    dev: true

  /locate-path/2.0.0:
    resolution: {integrity: sha1-K1aLJl7slExtnA3pw9u7ygNUzY4=}
    engines: {node: '>=4'}
    dependencies:
      p-locate: 2.0.0
      path-exists: 3.0.0
    dev: true

  /locate-path/3.0.0:
    resolution: {integrity: sha512-7AO748wWnIhNqAuaty2ZWHkQHRSNfPVIsPIfwEOWO22AmaoVrWavlOcMR5nzTLNYvp36X220/maaRsrec1G65A==}
    engines: {node: '>=6'}
    dependencies:
      p-locate: 3.0.0
      path-exists: 3.0.0

  /locate-path/5.0.0:
    resolution: {integrity: sha512-t7hw9pI+WvuwNJXwk5zVHpyhIqzg2qTlklJOf0mVxGSbe3Fp2VieZcduNYjaLDoy6p9uGpQEGWG87WpMKlNq8g==}
    engines: {node: '>=8'}
    dependencies:
      p-locate: 4.1.0

  /locate-path/6.0.0:
    resolution: {integrity: sha512-iPZK6eYjbxRu3uB4/WZ3EsEIMJFMqAoopl3R+zuq0UjcAm/MO6KCweDgPfP3elTztoKP3KtnVHxTn2NHBSDVUw==}
    engines: {node: '>=10'}
    dependencies:
      p-locate: 5.0.0
    dev: false

  /lodash.deburr/4.1.0:
    resolution: {integrity: sha1-3bG7s+8HRYwBd7oH3hRCLLAz/5s=}

  /lodash.defaults/4.2.0:
    resolution: {integrity: sha1-0JF4cW/+pN3p5ft7N/bwgCJ0WAw=}
    dev: false

  /lodash.difference/4.5.0:
    resolution: {integrity: sha1-nMtOUF1Ia5FlE0V3KIWi3yf9AXw=}
    dev: false

  /lodash.flatten/4.4.0:
    resolution: {integrity: sha1-8xwiIlqWMtK7+OSt2+8kCqdlph8=}
    dev: false

  /lodash.get/4.4.2:
    resolution: {integrity: sha1-LRd/ZS+jHpObRDjVNBSZ36OCXpk=}
    dev: true

  /lodash.includes/4.3.0:
    resolution: {integrity: sha1-YLuYqHy5I8aMoeUTJUgzFISfVT8=}

  /lodash.isboolean/3.0.3:
    resolution: {integrity: sha1-bC4XHbKiV82WgC/UOwGyDV9YcPY=}

  /lodash.isequal/4.5.0:
    resolution: {integrity: sha1-QVxEePK8wwEgwizhDtMib30+GOA=}
    dev: true

  /lodash.isinteger/4.0.4:
    resolution: {integrity: sha1-YZwK89A/iwTDH1iChAt3sRzWg0M=}

  /lodash.isnumber/3.0.3:
    resolution: {integrity: sha1-POdoEMWSjQM1IwGsKHMX8RwLH/w=}

  /lodash.isplainobject/4.0.6:
    resolution: {integrity: sha1-fFJqUtibRcRcxpC4gWO+BJf1UMs=}

  /lodash.isstring/4.0.1:
    resolution: {integrity: sha1-1SfftUVuynzJu5XV2ur4i6VKVFE=}

  /lodash.memoize/4.1.2:
    resolution: {integrity: sha1-vMbEmkKihA7Zl/Mj6tpezRguC/4=}
    dev: true

  /lodash.merge/4.6.2:
    resolution: {integrity: sha512-0KpjqXRVvrYyCsX1swR/XTK0va6VQkQM6MNo7PqW77ByjAhoARA8EfrP1N4+KlKj8YS0ZUCtRT/YUuhyYDujIQ==}
    dev: true

  /lodash.once/4.1.1:
    resolution: {integrity: sha1-DdOXEhPHxW34gJd9UEyI+0cal6w=}

  /lodash.union/4.6.0:
    resolution: {integrity: sha1-SLtQiECfFvGCFmZkHETdGqrjzYg=}
    dev: false

  /lodash/4.17.21:
    resolution: {integrity: sha512-v2kDEe57lecTulaDIuNTPy3Ry4gLGJ6Z1O3vE1krgXZNrsQ+LFTGHVxVjcXPs17LhbZVGedAJv8XZ1tvj5FvSg==}
    dev: true

  /log-symbols/4.1.0:
    resolution: {integrity: sha512-8XPvpAA8uyhfteu8pIvQxpJZ7SYYdpUivZpGy6sFsBuKRY/7rQGavedeB8aK+Zkyq6upMFVL/9AW6vOYzfRyLg==}
    engines: {node: '>=10'}
    dependencies:
      chalk: 4.1.2
      is-unicode-supported: 0.1.0
    dev: true

  /log-update/4.0.0:
    resolution: {integrity: sha512-9fkkDevMefjg0mmzWFBW8YkFP91OrizzkW3diF7CpG+S2EYdy4+TVfGwz1zeF8x7hCx1ovSPTOE9Ngib74qqUg==}
    engines: {node: '>=10'}
    dependencies:
      ansi-escapes: 4.3.2
      cli-cursor: 3.1.0
      slice-ansi: 4.0.0
      wrap-ansi: 6.2.0

  /loose-envify/1.4.0:
    resolution: {integrity: sha512-lyuxPGr/Wfhrlem2CL/UcnUc1zcqKAImBDzukY7Y5F/yQiNdko6+fRLevlw1HgMySw7f611UIY408EtxRSoK3Q==}
    hasBin: true
    dependencies:
      js-tokens: 4.0.0
    dev: true

  /lru-cache/6.0.0:
    resolution: {integrity: sha512-Jo6dJ04CmSjuznwJSS3pUeWmd/H0ffTlkXXgwZi+eq1UCmqQwCh+eLsYOYCwY991i2Fah4h1BEMCx4qThGbsiA==}
    engines: {node: '>=10'}
    dependencies:
      yallist: 4.0.0

  /lz-string/1.4.4:
    resolution: {integrity: sha1-wNjq82BZ9wV5bh40SBHPTEmNOiY=}
    hasBin: true
    dev: true

  /make-dir/3.1.0:
    resolution: {integrity: sha512-g3FeP20LNwhALb/6Cz6Dd4F2ngze0jz7tbzrD2wAV+o9FeNHe4rL+yK2md0J/fiSf1sa1ADhXqi5+oVwOM/eGw==}
    engines: {node: '>=8'}
    dependencies:
      semver: 6.3.0

  /make-error/1.3.6:
    resolution: {integrity: sha512-s8UhlNe7vPKomQhC1qFelMokr/Sc3AgNbso3n74mVPA5LTZwkB9NlXf4XPamLxJE8h0gh73rM94xvwRT2CVInw==}
    dev: true

  /makeerror/1.0.12:
    resolution: {integrity: sha512-JmqCvUhmt43madlpFzG4BQzG2Z3m6tvQDNKdClZnO3VbIudJYmxsT0FNJMeiB2+JTSlTQTSbU8QdesVmwJcmLg==}
    dependencies:
      tmpl: 1.0.5
    dev: true

  /map-obj/1.0.1:
    resolution: {integrity: sha1-2TPOuSBdgr3PSIb2dCvcK03qFG0=}
    engines: {node: '>=0.10.0'}
    dev: true

  /map-obj/4.3.0:
    resolution: {integrity: sha512-hdN1wVrZbb29eBGiGjJbeP8JbKjq1urkHJ/LIP/NY48MZ1QVXUsQBV1G1zvYFHn1XE06cwjBsOI2K3Ulnj1YXQ==}
    engines: {node: '>=8'}
    dev: true

  /mariadb/3.0.0:
    resolution: {integrity: sha512-1uIqD6AWLP5ojMY67XP4+4uRLe9L92HD1ZGU8fidi8cGdYIC+Ghx1JliAtf7lc/tGjOh6J400f/1M4BXVtZFvA==}
    engines: {node: '>= 12'}
    dependencies:
      '@alloc/quick-lru': 5.2.0
      '@types/geojson': 7946.0.8
      '@types/node': 17.0.18
      denque: 2.0.1
      iconv-lite: 0.6.3
      moment-timezone: 0.5.34
      please-upgrade-node: 3.2.0

  /media-typer/0.3.0:
    resolution: {integrity: sha1-hxDXrwqmJvj/+hzgAWhUUmMlV0g=}
    engines: {node: '>= 0.6'}
    dev: true

  /meow/9.0.0:
    resolution: {integrity: sha512-+obSblOQmRhcyBt62furQqRAQpNyWXo8BuQ5bN7dG8wmwQ+vwHKp/rCFD4CrTP8CsDQD1sjoZ94K417XEUk8IQ==}
    engines: {node: '>=10'}
    dependencies:
      '@types/minimist': 1.2.2
      camelcase-keys: 6.2.2
      decamelize: 1.2.0
      decamelize-keys: 1.1.0
      hard-rejection: 2.1.0
      minimist-options: 4.1.0
      normalize-package-data: 3.0.3
      read-pkg-up: 7.0.1
      redent: 3.0.0
      trim-newlines: 3.0.1
      type-fest: 0.18.1
      yargs-parser: 20.2.9
    dev: true

  /merge-descriptors/1.0.1:
    resolution: {integrity: sha1-sAqqVW3YtEVoFQ7J0blT8/kMu2E=}
    dev: true

  /merge-stream/2.0.0:
    resolution: {integrity: sha512-abv/qOcuPfk3URPfDzmZU1LKmuw8kT+0nIHvKrKgFrwifol/doWcdA4ZqsWQ8ENrFKkd67Mfpo/LovbIUsbt3w==}

  /merge2/1.4.1:
    resolution: {integrity: sha512-8q7VEgMJW4J8tcfVPy8g09NcQwZdbwFEqhe/WZkoIzjn/3TGDwtOCYtXGxA3O8tPzpczCCDgv+P2P5y00ZJOOg==}
    engines: {node: '>= 8'}

  /methods/1.1.2:
    resolution: {integrity: sha1-VSmk1nZUE07cxSZmVoNbD4Ua/O4=}
    engines: {node: '>= 0.6'}
    dev: true

  /micromatch/4.0.4:
    resolution: {integrity: sha512-pRmzw/XUcwXGpD9aI9q/0XOwLNygjETJ8y0ao0wdqprrzDa4YnxLcz7fQRZr8voh8V10kGhABbNcHVk5wHgWwg==}
    engines: {node: '>=8.6'}
    dependencies:
      braces: 3.0.2
      picomatch: 2.3.1

  /mime-db/1.51.0:
    resolution: {integrity: sha512-5y8A56jg7XVQx2mbv1lu49NR4dokRnhZYTtL+KGfaa27uq4pSTXkwQkFJl4pkRMyNFz/EtYDSkiiEHx3F7UN6g==}
    engines: {node: '>= 0.6'}

  /mime-types/2.1.34:
    resolution: {integrity: sha512-6cP692WwGIs9XXdOO4++N+7qjqv0rqxxVvJ3VHPh/Sc9mVZcQP+ZGhkKiTvWMQRr2tbHkJP/Yn7Y0npb3ZBs4A==}
    engines: {node: '>= 0.6'}
    dependencies:
      mime-db: 1.51.0

  /mime/1.6.0:
    resolution: {integrity: sha512-x0Vn8spI+wuJ1O6S7gnbaQg8Pxh4NNHb7KSINmEWKiPE4RKOplvijn+NkmYmmRgP68mc70j2EbeTFRsrswaQeg==}
    engines: {node: '>=4'}
    hasBin: true
    dev: true

  /mimic-fn/2.1.0:
    resolution: {integrity: sha512-OqbOk5oEQeAZ8WXWydlu9HJjz9WVdEIvamMCcXmuqUYjTknH/sqsWvhQ3vgwKFRR1HpjvNBKQ37nbJgYzGqGcg==}
    engines: {node: '>=6'}

  /mimic-response/3.1.0:
    resolution: {integrity: sha512-z0yWI+4FDrrweS8Zmt4Ej5HdJmky15+L2e6Wgn3+iK5fWzb6T3fhNFq2+MeTRb064c6Wr4N/wv0DzQTjNzHNGQ==}
    engines: {node: '>=10'}
    optional: true

  /min-indent/1.0.1:
    resolution: {integrity: sha512-I9jwMn07Sy/IwOj3zVkVik2JTvgpaykDZEigL6Rx6N9LbMywwUSMtxET+7lVoDLLd3O3IXwJwvuuns8UB/HeAg==}
    engines: {node: '>=4'}

  /minimatch/3.0.4:
    resolution: {integrity: sha512-yJHVQEhyqPLUTgt9B83PXu6W3rx4MvvHvSUvToogpwoGDOUQ+yDrR0HRot+yOCdCO7u4hX3pWft6kWBBcqh0UA==}
    dependencies:
      brace-expansion: 1.1.11

  /minimist-options/4.1.0:
    resolution: {integrity: sha512-Q4r8ghd80yhO/0j1O3B2BjweX3fiHg9cdOwjJd2J76Q135c+NDxGCqdYKQ1SKBuFfgWbAUzBfvYjPUEeNgqN1A==}
    engines: {node: '>= 6'}
    dependencies:
      arrify: 1.0.1
      is-plain-obj: 1.1.0
      kind-of: 6.0.3
    dev: true

  /minimist/1.2.5:
    resolution: {integrity: sha512-FM9nNUYrRBAELZQT3xeZQ7fmMOBg6nWNmJKTcgsJeaLstP/UODVpGsr5OhXhhXg6f+qtJ8uiZ+PUxkDWcgIXLw==}

  /minipass/2.9.0:
    resolution: {integrity: sha512-wxfUjg9WebH+CUDX/CdbRlh5SmfZiy/hpkxaRI16Y9W56Pa75sWgd/rvFilSgrauD9NyFymP/+JFV3KwzIsJeg==}
    dependencies:
      safe-buffer: 5.2.1
      yallist: 3.1.1
    dev: true

  /minipass/3.1.6:
    resolution: {integrity: sha512-rty5kpw9/z8SX9dmxblFA6edItUmwJgMeYDZRrwlIVN27i8gysGbznJwUggw2V/FVqFSDdWy040ZPS811DYAqQ==}
    engines: {node: '>=8'}
    dependencies:
      yallist: 4.0.0
    dev: false

  /minizlib/1.3.3:
    resolution: {integrity: sha512-6ZYMOEnmVsdCeTJVE0W9ZD+pVnE8h9Hma/iOwwRDsdQoePpoX56/8B6z3P9VNwppJuBKNRuFDRNRqRWexT9G9Q==}
    dependencies:
      minipass: 2.9.0
    dev: true

  /minizlib/2.1.2:
    resolution: {integrity: sha512-bAxsR8BVfj60DWXHE3u30oHzfl4G7khkSuPW+qvpd7jFRHm7dLxOjUk1EHACJ/hxLY8phGJ0YhYHZo7jil7Qdg==}
    engines: {node: '>= 8'}
    dependencies:
      minipass: 3.1.6
      yallist: 4.0.0
    dev: false

  /mkdirp-classic/0.5.3:
    resolution: {integrity: sha512-gKLcREMhtuZRwRAfqP3RFW+TK4JqApVBtOIftVgjuABpAtpxhPGaDcfvbhNvD0B8iD1oUr/txX35NjcaY6Ns/A==}
    optional: true

  /mkdirp/0.5.5:
    resolution: {integrity: sha512-NKmAlESf6jMGym1++R0Ra7wvhV+wFW63FaSOFPwRahvea0gMUcGUhVeAg/0BC0wiv9ih5NYPB1Wn1UEI1/L+xQ==}
    hasBin: true
    dependencies:
      minimist: 1.2.5
    dev: true

  /mkdirp/1.0.4:
    resolution: {integrity: sha512-vVqVZQyf3WLx2Shd0qJ9xuvqgAyKPLAiqITEtqW0oIUjzo3PePDd6fW9iFz30ef7Ysp/oiWqbhszeGWW2T6Gzw==}
    engines: {node: '>=10'}
    hasBin: true

  /mock-stdin/1.0.0:
    resolution: {integrity: sha512-tukRdb9Beu27t6dN+XztSRHq9J0B/CoAOySGzHfn8UTfmqipA5yNT/sDUEyYdAV3Hpka6Wx6kOMxuObdOex60Q==}
    dev: true

  /moment-timezone/0.5.34:
    resolution: {integrity: sha512-3zAEHh2hKUs3EXLESx/wsgw6IQdusOT8Bxm3D9UrHPQR7zlMmzwybC8zHEM1tQ4LJwP7fcxrWr8tuBg05fFCbg==}
    dependencies:
      moment: 2.29.1

  /moment/2.29.1:
    resolution: {integrity: sha512-kHmoybcPV8Sqy59DwNDY3Jefr64lK/by/da0ViFcuA4DH0vQg5Q6Ze5VimxkfQNSC+Mls/Kx53s7TjP1RhFEDQ==}

  /ms/2.0.0:
    resolution: {integrity: sha1-VgiurfwAvmwpAd9fmGF4jeDVl8g=}
    dev: true

  /ms/2.1.2:
    resolution: {integrity: sha512-sGkPx+VjMtmA6MX27oA4FBFELFCZZ4S4XqeGOXCv68tT+jb3vk/RyaKWP0PTKyWtmLSM0b+adUTEvbs1PEaH2w==}

  /ms/2.1.3:
    resolution: {integrity: sha512-6FlzubTLZG3J2a/NVCAleEhjzq5oxgHyaCU9yYXvcLsvoVaHJq/s5xXI6/XXP6tz7R9xAOtHnSO/tXtF3WRTlA==}

  /msal/1.4.15:
    resolution: {integrity: sha512-H/CxkeZJ4laEK6GZ/cDKQoYjBTvDNFK3hDC8mfU8IkuZvKFfFdo9KM89r8spXY7xnBK9SQBAjIuQgwUogeUw7g==}
    engines: {node: '>=0.8.0'}
    dependencies:
      tslib: 1.14.1

  /mssql/8.0.1:
    resolution: {integrity: sha512-GZ1YnfMjfEdiXNRWZeYyTtqHWptUMA5jWrygbqfl72zsCxXsNuLPH9gPxz7m2F6+tWY48hR+ieZ92QY11ILNeg==}
    engines: {node: '>=10'}
    hasBin: true
    dependencies:
      '@tediousjs/connection-string': 0.3.0
      debug: 4.3.3
      rfdc: 1.3.0
      tarn: 3.0.2
      tedious: 14.1.0_debug@4.3.3
    transitivePeerDependencies:
      - encoding
      - supports-color
    dev: true

  /mssql/8.0.2:
    resolution: {integrity: sha512-2FKoSFjJ5Ax3QlS/m6peMOlTZ7ks4SQ6D+K7/c7X0a7rJ70EqnQrriZHSvUE6Ale6EaQTtqrjgRMFPDNM9VfXg==}
    engines: {node: '>=10'}
    hasBin: true
    dependencies:
      '@tediousjs/connection-string': 0.3.0
      debug: 4.3.3
      rfdc: 1.3.0
      tarn: 3.0.2
      tedious: 14.1.0_debug@4.3.3
    transitivePeerDependencies:
      - encoding
      - supports-color
    dev: false

  /napi-build-utils/1.0.2:
    resolution: {integrity: sha512-ONmRUqK7zj7DWX0D9ADe03wbwOBZxNAfF20PlGfCWQcD3+/MakShIHrMqx9YwPTfxDdF1zLeL+RGZiR9kGMLdg==}
    optional: true

  /native-duplexpair/1.0.0:
    resolution: {integrity: sha1-eJkHjmS/PIo9cyYBs9QP8F21j6A=}

  /natural-compare/1.4.0:
    resolution: {integrity: sha1-Sr6/7tdUHywnrPspvbvRXI1bpPc=}
    dev: true

  /needle/2.9.1:
    resolution: {integrity: sha512-6R9fqJ5Zcmf+uYaFgdIHmLwNldn5HbK8L5ybn7Uz+ylX/rnOsSp1AHcvQSrCaFN+qNM1wpymHqD7mVasEOlHGQ==}
    engines: {node: '>= 4.4.x'}
    hasBin: true
    dependencies:
      debug: 3.2.7
      iconv-lite: 0.4.24
      sax: 1.2.4
    dev: true

  /negotiator/0.6.2:
    resolution: {integrity: sha512-hZXc7K2e+PgeI1eDBe/10Ard4ekbfrrqG8Ep+8Jmf4JID2bNg7NvCPOZN+kfF574pFQI7mum2AUqDidoKqcTOw==}
    engines: {node: '>= 0.6'}
    dev: true

  /new-github-issue-url/0.2.1:
    resolution: {integrity: sha512-md4cGoxuT4T4d/HDOXbrUHkTKrp/vp+m3aOA7XXVYwNsUNMK49g3SQicTSeV5GIz/5QVGAeYRAOlyp9OvlgsYA==}
    engines: {node: '>=10'}
    dev: false

  /node-abi/3.7.0:
    resolution: {integrity: sha512-3J+U4CvxVNEk9+lGdJkmYbN8cIN0HMTDT9R0ezX7pmp7aD6BaKsfAHwVn3IvVg6pYIRUuQ+gHW1eawrvywnSQQ==}
    engines: {node: '>=10'}
    dependencies:
      semver: 7.3.5
    optional: true

  /node-abort-controller/3.0.1:
    resolution: {integrity: sha512-/ujIVxthRs+7q6hsdjHMaj8hRG9NuWmwrz+JdRwZ14jdFoKSkm+vDsCbF9PLpnSqjaWQJuTmVtcWHNLr+vrOFw==}

  /node-addon-api/3.2.1:
    resolution: {integrity: sha512-mmcei9JghVNDYydghQmeDX8KoAm0FAiYyIcUt/N4nhyAipB17pllZQDOJD2fotxABnt4Mdz+dKTO7eftLg4d0A==}
    dev: true

  /node-addon-api/4.3.0:
    resolution: {integrity: sha512-73sE9+3UaLYYFmDsFZnqCInzPyh3MqIwZO9cw58yIqAZhONrrabrYyYe3TuIqtIiOuTXVhsGau8hcrhhwSsDIQ==}
    optional: true

  /node-fetch/2.6.1:
    resolution: {integrity: sha512-V4aYg89jEoVRxRb2fJdAg8FHvI7cEyYdVAh94HH0UIK8oJxUfkjlDQN9RbMx+bEjP7+ggMiFRprSti032Oipxw==}
    engines: {node: 4.x || >=6.0.0}
    dev: true

  /node-fetch/2.6.7:
    resolution: {integrity: sha512-ZjMPFEfVx5j+y2yF35Kzx5sF7kDzxuDj6ziH4FFbOp87zKDZNx8yExJIb05OGF4Nlt9IHFIMBkRl41VdvcNdbQ==}
    engines: {node: 4.x || >=6.0.0}
    peerDependencies:
      encoding: ^0.1.0
    peerDependenciesMeta:
      encoding:
        optional: true
    dependencies:
      whatwg-url: 5.0.0

  /node-gyp/3.8.0:
    resolution: {integrity: sha512-3g8lYefrRRzvGeSowdJKAKyks8oUpLEd/DyPV4eMhVlhJ0aNaZqIrNUIPuEWWTAoPqyFkfGrM67MC69baqn6vA==}
    engines: {node: '>= 0.8.0'}
    hasBin: true
    requiresBuild: true
    dependencies:
      fstream: 1.0.12
      glob: 7.2.0
      graceful-fs: 4.2.9
      mkdirp: 0.5.5
      nopt: 3.0.6
      npmlog: 4.1.2
      osenv: 0.1.5
      request: 2.88.2
      rimraf: 2.7.1
      semver: 5.3.0
      tar: 2.2.2
      which: 1.3.1
    dev: true
    optional: true

  /node-int64/0.4.0:
    resolution: {integrity: sha1-h6kGXNs1XTGC2PlM4RGIuCXGijs=}
    dev: true

  /node-pre-gyp/0.11.0:
    resolution: {integrity: sha512-TwWAOZb0j7e9eGaf9esRx3ZcLaE5tQ2lvYy1pb5IAaG1a2e2Kv5Lms1Y4hpj+ciXJRofIxxlt5haeQ/2ANeE0Q==}
    deprecated: 'Please upgrade to @mapbox/node-pre-gyp: the non-scoped node-pre-gyp package is deprecated and only the @mapbox scoped package will recieve updates in the future'
    hasBin: true
    dependencies:
      detect-libc: 1.0.3
      mkdirp: 0.5.5
      needle: 2.9.1
      nopt: 4.0.3
      npm-packlist: 1.4.8
      npmlog: 4.1.2
      rc: 1.2.8
      rimraf: 2.7.1
      semver: 5.7.1
      tar: 4.4.19
    dev: true

  /node-releases/2.0.1:
    resolution: {integrity: sha512-CqyzN6z7Q6aMeF/ktcMVTzhAHCEpf8SOarwpzpf8pNBY2k5/oM34UHldUwp8VKI7uxct2HxSRdJjBaZeESzcxA==}
    dev: true

  /nopt/3.0.6:
    resolution: {integrity: sha1-xkZdvwirzU2zWTF/eaxopkayj/k=}
    hasBin: true
    dependencies:
      abbrev: 1.1.1
    dev: true
    optional: true

  /nopt/4.0.3:
    resolution: {integrity: sha512-CvaGwVMztSMJLOeXPrez7fyfObdZqNUK1cPAEzLHrTybIua9pMdmmPR5YwtfNftIOMv3DPUhFaxsZMNTQO20Kg==}
    hasBin: true
    dependencies:
      abbrev: 1.1.1
      osenv: 0.1.5
    dev: true

  /normalize-package-data/2.5.0:
    resolution: {integrity: sha512-/5CMN3T0R4XTj4DcGaexo+roZSdSFW/0AOOTROrjxzCG1wrWXEsGbRKevjlIL+ZDE4sZlJr5ED4YW0yqmkK+eA==}
    dependencies:
      hosted-git-info: 2.8.9
      resolve: 1.22.0
      semver: 5.7.1
      validate-npm-package-license: 3.0.4

  /normalize-package-data/3.0.3:
    resolution: {integrity: sha512-p2W1sgqij3zMMyRC067Dg16bfzVH+w7hyegmpIvZ4JNjqtGOVAIvLmjBx3yP7YTe9vKJgkoNOPjwQGogDoMXFA==}
    engines: {node: '>=10'}
    dependencies:
      hosted-git-info: 4.1.0
      is-core-module: 2.8.1
      semver: 7.3.5
      validate-npm-package-license: 3.0.4
    dev: true

  /normalize-path/3.0.0:
    resolution: {integrity: sha512-6eZs5Ls3WtCisHWp9S2GUy8dqkpGi4BVSz3GaqiE6ezub0512ESztXUwUB6C6IKbQkY2Pnb/mD4WYojCRwcwLA==}
    engines: {node: '>=0.10.0'}

  /npm-bundled/1.1.2:
    resolution: {integrity: sha512-x5DHup0SuyQcmL3s7Rx/YQ8sbw/Hzg0rj48eN0dV7hf5cmQq5PXIeioroH3raV1QC1yh3uTYuMThvEQF3iKgGQ==}
    dependencies:
      npm-normalize-package-bin: 1.0.1
    dev: true

  /npm-normalize-package-bin/1.0.1:
    resolution: {integrity: sha512-EPfafl6JL5/rU+ot6P3gRSCpPDW5VmIzX959Ob1+ySFUuuYHWHekXpwdUZcKP5C+DS4GEtdJluwBjnsNDl+fSA==}
    dev: true

  /npm-packlist/1.4.8:
    resolution: {integrity: sha512-5+AZgwru5IevF5ZdnFglB5wNlHG1AOOuw28WhUq8/8emhBmLv6jX5by4WJCh7lW0uSYZYS6DXqIsyZVIXRZU9A==}
    dependencies:
      ignore-walk: 3.0.4
      npm-bundled: 1.1.2
      npm-normalize-package-bin: 1.0.1
    dev: true

  /npm-run-path/4.0.1:
    resolution: {integrity: sha512-S48WzZW777zhNIrn7gxOlISNAqi9ZC/uQFnRdbeIHhZhCA6UqpkOT8T1G7BvfdgP4Er8gF4sUbaS0i7QvIfCWw==}
    engines: {node: '>=8'}
    dependencies:
      path-key: 3.1.1

  /npmlog/4.1.2:
    resolution: {integrity: sha512-2uUqazuKlTaSI/dC8AzicUck7+IrEaOnN/e0jd3Xtt1KcGpwx30v50mL7oPyr/h9bL3E4aZccVwpwP+5W9Vjkg==}
    dependencies:
      are-we-there-yet: 1.1.7
      console-control-strings: 1.1.0
      gauge: 2.7.4
      set-blocking: 2.0.0

  /number-is-nan/1.0.1:
    resolution: {integrity: sha1-CXtgK1NCKlIsGvuHkDGDNpQaAR0=}
    engines: {node: '>=0.10.0'}

  /nwsapi/2.2.0:
    resolution: {integrity: sha512-h2AatdwYH+JHiZpv7pt/gSX1XoRGb7L/qSIeuqA6GwYoF9w1vP1cw42TO0aI2pNyshRK5893hNSl+1//vHK7hQ==}
    dev: true

  /oauth-sign/0.9.0:
    resolution: {integrity: sha512-fexhUFFPTGV8ybAtSIGbV6gOkSv8UtRbDBnAyLQw4QPKkgNlsH2ByPGtMUqdWkos6YCRmAqViwgZrJc/mRDzZQ==}
    dev: true
    optional: true

  /object-assign/4.1.1:
    resolution: {integrity: sha1-IQmtx5ZYh8/AXLvUQsrIv7s2CGM=}
    engines: {node: '>=0.10.0'}

  /object-inspect/1.12.0:
    resolution: {integrity: sha512-Ho2z80bVIvJloH+YzRmpZVQe87+qASmBUKZDWgx9cu+KDrX2ZDH/3tMy+gXbZETVGs2M8YdxObOh7XAtim9Y0g==}

  /object-keys/1.1.1:
    resolution: {integrity: sha512-NuAESUOUMrlIXOfHKzD6bpPu3tYt3xvjNdRIQ+FeT0lNb4K8WR70CaDxhuNguS2XG+GjkyMwOzsN5ZktImfhLA==}
    engines: {node: '>= 0.4'}
    dev: true

  /object.assign/4.1.2:
    resolution: {integrity: sha512-ixT2L5THXsApyiUPYKmW+2EHpXXe5Ii3M+f4e+aJFAHao5amFRW6J0OO6c/LU8Be47utCx2GL89hxGB6XSmKuQ==}
    engines: {node: '>= 0.4'}
    dependencies:
      call-bind: 1.0.2
      define-properties: 1.1.3
      has-symbols: 1.0.2
      object-keys: 1.1.1
    dev: true

  /object.values/1.1.5:
    resolution: {integrity: sha512-QUZRW0ilQ3PnPpbNtgdNV1PDbEqLIiSFB3l+EnGtBQ/8SUTLj1PZwtQHABZtLgwpJZTSZhuGLOGk57Drx2IvYg==}
    engines: {node: '>= 0.4'}
    dependencies:
      call-bind: 1.0.2
      define-properties: 1.1.3
      es-abstract: 1.19.1
    dev: true

  /on-finished/2.3.0:
    resolution: {integrity: sha1-IPEzZIGwg811M3mSoWlxqi2QaUc=}
    engines: {node: '>= 0.8'}
    dependencies:
      ee-first: 1.1.1
    dev: true

  /once/1.4.0:
    resolution: {integrity: sha1-WDsap3WWHUsROsF9nFC6753Xa9E=}
    dependencies:
      wrappy: 1.0.2

  /onetime/5.1.2:
    resolution: {integrity: sha512-kbpaSSGJTWdAY5KPVeMOKXSrPtr8C8C7wodJbcsd51jRnmD+GZu8Y0VoU6Dm5Z4vWr0Ig/1NKuWRKf7j5aaYSg==}
    engines: {node: '>=6'}
    dependencies:
      mimic-fn: 2.1.0

  /open/7.4.2:
    resolution: {integrity: sha512-MVHddDVweXZF3awtlAS+6pgKLlm/JgxZ90+/NBurBoQctVOOB/zDdVjcyPzQ+0laDGbsWgrRkflI65sQeOgT9Q==}
    engines: {node: '>=8'}
    dependencies:
      is-docker: 2.2.1
      is-wsl: 2.2.0

  /optionator/0.8.3:
    resolution: {integrity: sha512-+IW9pACdk3XWmmTXG8m3upGUJst5XRGzxMRjXzAuJ1XnIFNvfhjjIuYkDvysnPQ7qzqVzLt78BCruntqRhWQbA==}
    engines: {node: '>= 0.8.0'}
    dependencies:
      deep-is: 0.1.4
      fast-levenshtein: 2.0.6
      levn: 0.3.0
      prelude-ls: 1.1.2
      type-check: 0.3.2
      word-wrap: 1.2.3
    dev: true

  /optionator/0.9.1:
    resolution: {integrity: sha512-74RlY5FCnhq4jRxVUPKDaRwrVNXMqsGsiW6AJw4XK8hmtm10wC0ypZBLw5IIp85NZMr91+qd1RvvENwg7jjRFw==}
    engines: {node: '>= 0.8.0'}
    dependencies:
      deep-is: 0.1.4
      fast-levenshtein: 2.0.6
      levn: 0.4.1
      prelude-ls: 1.2.1
      type-check: 0.4.0
      word-wrap: 1.2.3
    dev: true

  /os-homedir/1.0.2:
    resolution: {integrity: sha1-/7xJiDNuDoM94MFox+8VISGqf7M=}
    engines: {node: '>=0.10.0'}
    dev: true

  /os-tmpdir/1.0.2:
    resolution: {integrity: sha1-u+Z0BseaqFxc/sdm/lc0VV36EnQ=}
    engines: {node: '>=0.10.0'}
    dev: true

  /osenv/0.1.5:
    resolution: {integrity: sha512-0CWcCECdMVc2Rw3U5w9ZjqX6ga6ubk1xDVKxtBQPK7wis/0F2r9T6k4ydGYhecl7YUBxBVxhL5oisPsNxAPe2g==}
    dependencies:
      os-homedir: 1.0.2
      os-tmpdir: 1.0.2
    dev: true

  /p-filter/2.1.0:
    resolution: {integrity: sha512-ZBxxZ5sL2HghephhpGAQdoskxplTwr7ICaehZwLIlfL6acuVgZPm8yBNuRAFBGEqtD/hmUeq9eqLg2ys9Xr/yw==}
    engines: {node: '>=8'}
    dependencies:
      p-map: 2.1.0

  /p-limit/1.3.0:
    resolution: {integrity: sha512-vvcXsLAJ9Dr5rQOPk7toZQZJApBl2K4J6dANSsEuh6QI41JYcsS/qhTGa9ErIUUgK3WNQoJYvylxvjqmiqEA9Q==}
    engines: {node: '>=4'}
    dependencies:
      p-try: 1.0.0
    dev: true

  /p-limit/2.3.0:
    resolution: {integrity: sha512-//88mFWSJx8lxCzwdAABTJL2MyWB12+eIY7MDL2SqLmAkeKU9qxRvWuSyTjm3FUmpBEMuFfckAIqEaVGUDxb6w==}
    engines: {node: '>=6'}
    dependencies:
      p-try: 2.2.0

  /p-limit/3.1.0:
    resolution: {integrity: sha512-TYOanM3wGwNGsZN2cVTYPArw454xnXj5qmWF1bEoAc4+cU/ol7GVh7odevjp1FNHduHc3KZMcFduxU5Xc6uJRQ==}
    engines: {node: '>=10'}
    dependencies:
      yocto-queue: 0.1.0
    dev: false

  /p-locate/2.0.0:
    resolution: {integrity: sha1-IKAQOyIqcMj9OcwuWAaA893l7EM=}
    engines: {node: '>=4'}
    dependencies:
      p-limit: 1.3.0
    dev: true

  /p-locate/3.0.0:
    resolution: {integrity: sha512-x+12w/To+4GFfgJhBEpiDcLozRJGegY+Ei7/z0tSLkMmxGZNybVMSfWj9aJn8Z5Fc7dBUNJOOVgPv2H7IwulSQ==}
    engines: {node: '>=6'}
    dependencies:
      p-limit: 2.3.0

  /p-locate/4.1.0:
    resolution: {integrity: sha512-R79ZZ/0wAxKGu3oYMlz8jy/kbhsNrS7SKZ7PxEHBgJ5+F2mtFW2fK2cOtBh1cHYkQsbzFV7I+EoRKe6Yt0oK7A==}
    engines: {node: '>=8'}
    dependencies:
      p-limit: 2.3.0

  /p-locate/5.0.0:
    resolution: {integrity: sha512-LaNjtRWUBY++zB5nE/NwcaoMylSPk+S+ZHNB1TzdbMJMny6dynpAGt7X/tl/QYq3TIeE6nxHppbo2LGymrG5Pw==}
    engines: {node: '>=10'}
    dependencies:
      p-limit: 3.1.0
    dev: false

  /p-map/2.1.0:
    resolution: {integrity: sha512-y3b8Kpd8OAN444hxfBbFfj1FY/RjtTd8tzYwhUqNYXx0fXx2iX4maP4Qr6qhIKbQXI02wTLAda4fYUbDagTUFw==}
    engines: {node: '>=6'}

  /p-map/4.0.0:
    resolution: {integrity: sha512-/bjOqmgETBYB5BoEeGVea8dmvHb2m9GLy1E9W43yeyfP6QQCZGFNa+XRceJEuDB6zqr+gKpIAmlLebMpykw/MQ==}
    engines: {node: '>=10'}
    dependencies:
      aggregate-error: 3.1.0

  /p-reduce/2.1.0:
    resolution: {integrity: sha512-2USApvnsutq8uoxZBGbbWM0JIYLiEMJ9RlaN7fAzVNb9OZN0SHjjTTfIcb667XynS5Y1VhwDJVDa72TnPzAYWw==}
    engines: {node: '>=8'}
    dev: true

  /p-retry/4.6.1:
    resolution: {integrity: sha512-e2xXGNhZOZ0lfgR9kL34iGlU8N/KO0xZnQxVEwdeOvpqNDQfdnxIYizvWtK8RglUa3bGqI8g0R/BdfzLMxRkiA==}
    engines: {node: '>=8'}
    dependencies:
      '@types/retry': 0.12.1
      retry: 0.13.1

  /p-try/1.0.0:
    resolution: {integrity: sha1-y8ec26+P1CKOE/Yh8rGiN8GyB7M=}
    engines: {node: '>=4'}
    dev: true

  /p-try/2.2.0:
    resolution: {integrity: sha512-R4nPAVTAU0B9D35/Gk3uJf/7XYbQcyohSKdvAxIRSNghFl4e71hVoGnBNQz9cWaXxO2I10KTC+3jMdvvoKw6dQ==}
    engines: {node: '>=6'}

  /packet-reader/1.0.0:
    resolution: {integrity: sha512-HAKu/fG3HpHFO0AA8WE8q2g+gBJaZ9MG7fcKk+IJPLTGAD6Psw4443l+9DGRbOIh3/aXr7Phy0TjilYivJo5XQ==}

  /parent-module/1.0.1:
    resolution: {integrity: sha512-GQ2EWRpQV8/o+Aw8YqtfZZPfNRWZYkbidE9k5rpl/hC3vtHHBfGm2Ifi6qWV+coDGkrUKZAxE3Lot5kcsRlh+g==}
    engines: {node: '>=6'}
    dependencies:
      callsites: 3.1.0
    dev: true

  /parse-json/5.2.0:
    resolution: {integrity: sha512-ayCKvm/phCGxOkYRSCM82iDwct8/EonSEgCSxWxD7ve6jHggsFl4fZVQBPRNgQoKiuV/odhFrGzQXZwbifC8Rg==}
    engines: {node: '>=8'}
    dependencies:
      '@babel/code-frame': 7.16.7
      error-ex: 1.3.2
      json-parse-even-better-errors: 2.3.1
      lines-and-columns: 1.2.4

  /parse5/6.0.1:
    resolution: {integrity: sha512-Ofn/CTFzRGTTxwpNEs9PP93gXShHcTq255nzRYSKe8AkVpZY7e1fpmTfOyoIvjP5HG7Z2ZM7VS9PPhQGW2pOpw==}
    dev: true

  /parseurl/1.3.3:
    resolution: {integrity: sha512-CiyeOxFT/JZyN5m0z9PfXw4SCBJ6Sygz1Dpl0wqjlhDEGGBP1GnsUVEL0p63hoG1fcj3fHynXi9NYO4nWOL+qQ==}
    engines: {node: '>= 0.8'}
    dev: true

  /path-browserify/1.0.1:
    resolution: {integrity: sha512-b7uo2UCUOYZcnF/3ID0lulOJi/bafxa1xPe7ZPsammBSpjSWQkjNxlt635YGS2MiR9GjvuXCtz2emr3jbsz98g==}
    dev: true

  /path-exists/3.0.0:
    resolution: {integrity: sha1-zg6+ql94yxiSXqfYENe1mwEP1RU=}
    engines: {node: '>=4'}

  /path-exists/4.0.0:
    resolution: {integrity: sha512-ak9Qy5Q7jYb2Wwcey5Fpvg2KoAc/ZIhLSLOSBmRmygPsGwkVVt0fZa0qrtMz+m6tJTAHfZQ8FnmB4MG4LWy7/w==}
    engines: {node: '>=8'}

  /path-is-absolute/1.0.1:
    resolution: {integrity: sha1-F0uSaHNVNP+8es5r9TpanhtcX18=}
    engines: {node: '>=0.10.0'}

  /path-key/3.1.1:
    resolution: {integrity: sha512-ojmeN0qd+y0jszEtoY48r0Peq5dwMEkIlCOu6Q5f41lfkswXuKtYrhgoTpLnyIcHm24Uhqx+5Tqm2InSwLhE6Q==}
    engines: {node: '>=8'}

  /path-parse/1.0.7:
    resolution: {integrity: sha512-LDJzPVEEEPR+y48z93A0Ed0yXb8pAByGWo/k5YYdYgpY2/2EsOsksJrq7lOHxryrVOn1ejG6oAp8ahvOIQD8sw==}

  /path-to-regexp/0.1.7:
    resolution: {integrity: sha1-32BBeABfUi8V60SQ5yR6G/qmf4w=}
    dev: true

  /path-type/4.0.0:
    resolution: {integrity: sha512-gDKb8aZMDeD/tZWs9P6+q0J9Mwkdl6xMV8TjnGP3qJVJ06bdMgkbBlLU8IdfOsIsFz2BW1rNVT3XuNEl8zPAvw==}
    engines: {node: '>=8'}

  /performance-now/2.1.0:
    resolution: {integrity: sha1-Ywn04OX6kT7BxpMHrjZLSzd8nns=}
    dev: true
    optional: true

  /pg-connection-string/2.5.0:
    resolution: {integrity: sha512-r5o/V/ORTA6TmUnyWZR9nCj1klXCO2CEKNRlVuJptZe85QuhFayC7WeMic7ndayT5IRIR0S0xFxFi2ousartlQ==}

  /pg-int8/1.0.1:
    resolution: {integrity: sha512-WCtabS6t3c8SkpDBUlb1kjOs7l66xsGdKpIPZsg4wR+B3+u9UAum2odSsF9tnvxg80h4ZxLWMy4pRjOsFIqQpw==}
    engines: {node: '>=4.0.0'}

  /pg-pool/3.4.1_pg@8.7.1:
    resolution: {integrity: sha512-TVHxR/gf3MeJRvchgNHxsYsTCHQ+4wm3VIHSS19z8NC0+gioEhq1okDY1sm/TYbfoP6JLFx01s0ShvZ3puP/iQ==}
    peerDependencies:
      pg: '>=8.0'
    dependencies:
      pg: 8.7.1
    dev: true

  /pg-pool/3.5.1_pg@8.7.3:
    resolution: {integrity: sha512-6iCR0wVrro6OOHFsyavV+i6KYL4lVNyYAB9RD18w66xSzN+d8b66HiwuP30Gp1SH5O9T82fckkzsRjlrhD0ioQ==}
    peerDependencies:
      pg: '>=8.0'
    dependencies:
      pg: 8.7.3
    dev: false

  /pg-protocol/1.5.0:
    resolution: {integrity: sha512-muRttij7H8TqRNu/DxrAJQITO4Ac7RmX3Klyr/9mJEOBeIpgnF8f9jAfRz5d3XwQZl5qBjF9gLsUtMPJE0vezQ==}

  /pg-types/2.2.0:
    resolution: {integrity: sha512-qTAAlrEsl8s4OiEQY69wDvcMIdQN6wdz5ojQiOy6YRMuynxenON0O5oCpJI6lshc6scgAY8qvJ2On/p+CXY0GA==}
    engines: {node: '>=4'}
    dependencies:
      pg-int8: 1.0.1
      postgres-array: 2.0.0
      postgres-bytea: 1.0.0
      postgres-date: 1.0.7
      postgres-interval: 1.2.0

  /pg/8.7.1:
    resolution: {integrity: sha512-7bdYcv7V6U3KAtWjpQJJBww0UEsWuh4yQ/EjNf2HeO/NnvKjpvhEIe/A/TleP6wtmSKnUnghs5A9jUoK6iDdkA==}
    engines: {node: '>= 8.0.0'}
    peerDependencies:
      pg-native: '>=2.0.0'
    peerDependenciesMeta:
      pg-native:
        optional: true
    dependencies:
      buffer-writer: 2.0.0
      packet-reader: 1.0.0
      pg-connection-string: 2.5.0
      pg-pool: 3.4.1_pg@8.7.1
      pg-protocol: 1.5.0
      pg-types: 2.2.0
      pgpass: 1.0.5
    dev: true

  /pg/8.7.3:
    resolution: {integrity: sha512-HPmH4GH4H3AOprDJOazoIcpI49XFsHCe8xlrjHkWiapdbHK+HLtbm/GQzXYAZwmPju/kzKhjaSfMACG+8cgJcw==}
    engines: {node: '>= 8.0.0'}
    peerDependencies:
      pg-native: '>=2.0.0'
    peerDependenciesMeta:
      pg-native:
        optional: true
    dependencies:
      buffer-writer: 2.0.0
      packet-reader: 1.0.0
      pg-connection-string: 2.5.0
      pg-pool: 3.5.1_pg@8.7.3
      pg-protocol: 1.5.0
      pg-types: 2.2.0
      pgpass: 1.0.5
    dev: false

  /pgpass/1.0.5:
    resolution: {integrity: sha512-FdW9r/jQZhSeohs1Z3sI1yxFQNFvMcnmfuj4WBMUTxOrAyLMaTcE1aAMBiTlbMNaXvBCQuVi0R7hd8udDSP7ug==}
    dependencies:
      split2: 4.1.0

  /picocolors/1.0.0:
    resolution: {integrity: sha512-1fygroTLlHu66zi26VoTDv8yRgm0Fccecssto+MhsZ0D/DGW2sm8E8AjW7NU5VVTRt5GxbeZ5qBuJr+HyLYkjQ==}
    dev: true

  /picomatch/2.3.1:
    resolution: {integrity: sha512-JU3teHTNjmE2VCGFzuY8EXzCDVwEqB2a8fsIvwaStHhAWJEeVd1o1QD80CU6+ZdEXXSLbSsuLwJjkCBWqRQUVA==}
    engines: {node: '>=8.6'}

  /pirates/4.0.4:
    resolution: {integrity: sha512-ZIrVPH+A52Dw84R0L3/VS9Op04PuQ2SEoJL6bkshmiTic/HldyW9Tf7oH5mhJZBK7NmDx27vSMrYEXPXclpDKw==}
    engines: {node: '>= 6'}
    dev: true

  /pkg-dir/4.2.0:
    resolution: {integrity: sha512-HRDzbaKjC+AOWVXxAU/x54COGeIv9eb+6CkDSQoNTt4XyWoIJvuPsXizxu/Fr23EiekbtZwmh1IcIG/l/a10GQ==}
    engines: {node: '>=8'}
    dependencies:
      find-up: 4.1.0

  /pkg-up/3.1.0:
    resolution: {integrity: sha512-nDywThFk1i4BQK4twPQ6TA4RT8bDY96yeuCVBWL3ePARCiEKDRSrNGbFIgUJpLp+XeIR65v8ra7WuJOFUBtkMA==}
    engines: {node: '>=8'}
    dependencies:
      find-up: 3.0.0

  /platform/1.3.6:
    resolution: {integrity: sha512-fnWVljUchTro6RiCFvCXBbNhJc2NijN7oIQxbwsyL0buWJPG85v81ehlHI9fXrJsMNgTofEoWIQeClKpgxFLrg==}
    dev: true

  /please-upgrade-node/3.2.0:
    resolution: {integrity: sha512-gQR3WpIgNIKwBMVLkpMUeR3e1/E1y42bqDQZfql+kDeXd8COYfM8PQA4X6y7a8u9Ua9FHmsrrmirW2vHs45hWg==}
    dependencies:
      semver-compare: 1.0.0

  /plur/4.0.0:
    resolution: {integrity: sha512-4UGewrYgqDFw9vV6zNV+ADmPAUAfJPKtGvb/VdpQAx25X5f3xXdGdyOEVFwkl8Hl/tl7+xbeHqSEM+D5/TirUg==}
    engines: {node: '>=10'}
    dependencies:
      irregular-plurals: 3.3.0
    dev: true

  /pluralize/8.0.0:
    resolution: {integrity: sha512-Nc3IT5yHzflTfbjgqWcCPpo7DaKy4FnpB0l/zCAW0Tc7jxAiuqSxHasntB3D7887LSrA93kDJ9IXovxJYxyLCA==}
    engines: {node: '>=4'}
    dev: true

  /postgres-array/2.0.0:
    resolution: {integrity: sha512-VpZrUqU5A69eQyW2c5CA1jtLecCsN2U/bD6VilrFDWq5+5UIEVO7nazS3TEcHf1zuPYO/sqGvUvW62g86RXZuA==}
    engines: {node: '>=4'}

  /postgres-bytea/1.0.0:
    resolution: {integrity: sha1-AntTPAqokOJtFy1Hz5zOzFIazTU=}
    engines: {node: '>=0.10.0'}

  /postgres-date/1.0.7:
    resolution: {integrity: sha512-suDmjLVQg78nMK2UZ454hAG+OAW+HQPZ6n++TNDUX+L0+uUlLywnoxJKDou51Zm+zTCjrCl0Nq6J9C5hP9vK/Q==}
    engines: {node: '>=0.10.0'}

  /postgres-interval/1.2.0:
    resolution: {integrity: sha512-9ZhXKM/rw350N1ovuWHbGxnGh/SNJ4cnxHiM0rxE4VN41wsg8P8zWn9hv/buK00RP4WvlOyr/RBDiptyxVbkZQ==}
    engines: {node: '>=0.10.0'}
    dependencies:
      xtend: 4.0.2

  /prebuild-install/7.0.1:
    resolution: {integrity: sha512-QBSab31WqkyxpnMWQxubYAHR5S9B2+r81ucocew34Fkl98FhvKIF50jIJnNOBmAZfyNV7vE5T6gd3hTVWgY6tg==}
    engines: {node: '>=10'}
    hasBin: true
    dependencies:
      detect-libc: 2.0.0
      expand-template: 2.0.3
      github-from-package: 0.0.0
      minimist: 1.2.5
      mkdirp-classic: 0.5.3
      napi-build-utils: 1.0.2
      node-abi: 3.7.0
      npmlog: 4.1.2
      pump: 3.0.0
      rc: 1.2.8
      simple-get: 4.0.1
      tar-fs: 2.1.1
      tunnel-agent: 0.6.0
    optional: true

  /prelude-ls/1.1.2:
    resolution: {integrity: sha1-IZMqVJ9eUv/ZqCf1cOBL5iqX2lQ=}
    engines: {node: '>= 0.8.0'}
    dev: true

  /prelude-ls/1.2.1:
    resolution: {integrity: sha512-vkcDPrRZo1QZLbn5RLGPpg/WmIQ65qoWWhcGKf/b5eplkkarX0m9z8ppCat4mlOqUsWpyNuYgO3VRyrYHSzX5g==}
    engines: {node: '>= 0.8.0'}
    dev: true

  /prettier-linter-helpers/1.0.0:
    resolution: {integrity: sha512-GbK2cP9nraSSUF9N2XwUwqfzlAFlMNYYl+ShE/V+H8a9uNl/oUqB1w2EL54Jh0OlyRSd8RfWYJ3coVS4TROP2w==}
    engines: {node: '>=6.0.0'}
    dependencies:
      fast-diff: 1.2.0
    dev: true

  /prettier/2.5.1:
    resolution: {integrity: sha512-vBZcPRUR5MZJwoyi3ZoyQlc1rXeEck8KgeC9AwwOn+exuxLxq5toTRDTSaVrXHxelDMHy9zlicw8u66yxoSUFg==}
    engines: {node: '>=10.13.0'}
    hasBin: true
    dev: true

  /pretty-format/27.5.1:
    resolution: {integrity: sha512-Qb1gy5OrP5+zDf2Bvnzdl3jsTf1qXVMazbvCoKhtKqVs4/YK4ozX4gKQJJVyNe+cajNPn0KoC0MC3FUmaHWEmQ==}
    engines: {node: ^10.13.0 || ^12.13.0 || ^14.15.0 || >=15.0.0}
    dependencies:
      ansi-regex: 5.0.1
      ansi-styles: 5.2.0
      react-is: 17.0.2
    dev: true

  /prettysize/2.0.0:
    resolution: {integrity: sha512-VVtxR7sOh0VsG8o06Ttq5TrI1aiZKmC+ClSn4eBPaNf4SHr5lzbYW+kYGX3HocBL/MfpVrRfFZ9V3vCbLaiplg==}

  /printj/1.1.2:
    resolution: {integrity: sha512-zA2SmoLaxZyArQTOPj5LXecR+RagfPSU5Kw1qP+jkWeNlrq+eJZyY2oS68SU1Z/7/myXM4lo9716laOFAVStCQ==}
    engines: {node: '>=0.8'}
    hasBin: true
    dev: false

  /process-nextick-args/2.0.1:
    resolution: {integrity: sha512-3ouUOpQhtgrbOa17J7+uxOTpITYWaGP7/AhoR3+A+/1e9skrzelGi/dXzEYyvbxubEF6Wn2ypscTKiKJFFn1ag==}

  /process/0.11.10:
    resolution: {integrity: sha1-czIwDoQBYb2j5podHZGn1LwW8YI=}
    engines: {node: '>= 0.6.0'}

  /progress/2.0.3:
    resolution: {integrity: sha512-7PiHtLll5LdnKIMw100I+8xJXR5gW2QwWYkT6iJva0bXitZKa/XMrSbdmg3r2Xnaidz9Qumd0VPaMrZlF9V9sA==}
    engines: {node: '>=0.4.0'}

  /prompts/2.4.2:
    resolution: {integrity: sha512-NxNv/kLguCA7p3jE8oL2aEBsrJWgAakBpgmgK6lpPWV+WuOmY6r2/zbAVnP+T8bQlA0nzHXSJSJW0Hq7ylaD2Q==}
    engines: {node: '>= 6'}
    dependencies:
      kleur: 3.0.3
      sisteransi: 1.0.5

  /proxy-addr/2.0.7:
    resolution: {integrity: sha512-llQsMLSUDUPT44jdrU/O37qlnifitDP+ZwrmmZcoSKyLKvtZxpyV0n2/bD/N4tBAAZ/gJEdZU7KMraoK1+XYAg==}
    engines: {node: '>= 0.10'}
    dependencies:
      forwarded: 0.2.0
      ipaddr.js: 1.9.1
    dev: true

  /psl/1.8.0:
    resolution: {integrity: sha512-RIdOzyoavK+hA18OGGWDqUTsCLhtA7IcZ/6NCs4fFJaHBDab+pDDmDIByWFRQJq2Cd7r1OoQxBGKOaztq+hjIQ==}

  /pump/3.0.0:
    resolution: {integrity: sha512-LwZy+p3SFs1Pytd/jYct4wpv49HiYCqd9Rlc5ZVdk0V+8Yzv6jR5Blk3TRmPL1ft69TxP0IMZGJ+WPFU2BFhww==}
    dependencies:
      end-of-stream: 1.4.4
      once: 1.4.0
    optional: true

  /punycode/2.1.1:
    resolution: {integrity: sha512-XRsRjdf+j5ml+y/6GKHPZbrF/8p2Yga0JPtdqTIY2Xe5ohJPD9saDJJLPvp9+NSBprVvevdXZybnj2cv8OEd0A==}
    engines: {node: '>=6'}

  /qs/6.10.3:
    resolution: {integrity: sha512-wr7M2E0OFRfIfJZjKGieI8lBKb7fRCH4Fv5KNPEs7gJ8jadvotdsS08PzOKR7opXhZ/Xkjtt3WF9g38drmyRqQ==}
    engines: {node: '>=0.6'}
    dependencies:
      side-channel: 1.0.4

  /qs/6.5.3:
    resolution: {integrity: sha512-qxXIEh4pCGfHICj1mAJQ2/2XVZkjCDTcEgfoSQxc/fYivUZxTkk7L3bDBJSoNrEzXI17oUO5Dp07ktqE5KzczA==}
    engines: {node: '>=0.6'}
    dev: true
    optional: true

  /qs/6.9.6:
    resolution: {integrity: sha512-TIRk4aqYLNoJUbd+g2lEdz5kLWIuTMRagAXxl78Q0RiVjAOugHmeKNGdd3cwo/ktpf9aL9epCfFqWDEKysUlLQ==}
    engines: {node: '>=0.6'}
    dev: true

  /queue-microtask/1.2.3:
    resolution: {integrity: sha512-NuaNSa6flKT5JaSYQzJok04JzTL1CA6aGhv5rfLW3PgqA+M2ChpZQnAC8h8i4ZFkBS8X5RqkDBHA7r4hej3K9A==}

  /quick-lru/4.0.1:
    resolution: {integrity: sha512-ARhCpm70fzdcvNQfPoy49IaanKkTlRWF2JMzqhcJbhSFRZv7nPTvZJdcY7301IPmvW+/p0RgIWnQDLJxifsQ7g==}
    engines: {node: '>=8'}
    dev: true

  /range-parser/1.2.1:
    resolution: {integrity: sha512-Hrgsx+orqoygnmhFbKaHE6c296J+HTAQXoxEF6gNupROmmGJRoyzfG3ccAveqCBrwr/2yxQ5BVd/GTl5agOwSg==}
    engines: {node: '>= 0.6'}
    dev: true

  /raw-body/2.4.2:
    resolution: {integrity: sha512-RPMAFUJP19WIet/99ngh6Iv8fzAbqum4Li7AD6DtGaW2RpMB/11xDoalPiJMTbu6I3hkbMVkATvZrqb9EEqeeQ==}
    engines: {node: '>= 0.8'}
    dependencies:
      bytes: 3.1.1
      http-errors: 1.8.1
      iconv-lite: 0.4.24
      unpipe: 1.0.0
    dev: true

  /rc/1.2.8:
    resolution: {integrity: sha512-y3bGgqKj3QBdxLbLkomlohkvsA8gdAiUQlSBJnBhfn+BPxg4bc62d8TcBW15wavDfgexCgccckhcZvywyQYPOw==}
    hasBin: true
    dependencies:
      deep-extend: 0.6.0
      ini: 1.3.8
      minimist: 1.2.5
      strip-json-comments: 2.0.1

  /react-is/17.0.2:
    resolution: {integrity: sha512-w2GsyukL62IJnlaff/nRegPQR94C/XXamvMWmSHRJ4y7Ts/4ocGRmTHvOs8PSE6pB3dWOrD/nueuU5sduBsQ4w==}
    dev: true

  /react/17.0.2:
    resolution: {integrity: sha512-gnhPt75i/dq/z3/6q/0asP78D0u592D5L1pd7M8P+dck6Fu/jJeL6iVVK23fptSUZj8Vjf++7wXA8UNclGQcbA==}
    engines: {node: '>=0.10.0'}
    dependencies:
      loose-envify: 1.4.0
      object-assign: 4.1.1
    dev: true

  /read-pkg-up/7.0.1:
    resolution: {integrity: sha512-zK0TB7Xd6JpCLmlLmufqykGE+/TlOePD6qKClNW7hHDKFh/J7/7gCWGR7joEQEW1bKq3a3yUZSObOoWLFQ4ohg==}
    engines: {node: '>=8'}
    dependencies:
      find-up: 4.1.0
      read-pkg: 5.2.0
      type-fest: 0.8.1

  /read-pkg/5.2.0:
    resolution: {integrity: sha512-Ug69mNOpfvKDAc2Q8DRpMjjzdtrnv9HcSMX+4VsZxD1aZ6ZzrIE7rlzXBtWTyhULSMKg076AW6WR5iZpD0JiOg==}
    engines: {node: '>=8'}
    dependencies:
      '@types/normalize-package-data': 2.4.1
      normalize-package-data: 2.5.0
      parse-json: 5.2.0
      type-fest: 0.6.0

  /readable-stream/2.3.7:
    resolution: {integrity: sha512-Ebho8K4jIbHAxnuxi7o42OrZgF/ZTNcsZj6nRKyUmkhLFq8CHItp/fy6hQZuZmP/n3yZ9VBUbp4zz/mX8hmYPw==}
    dependencies:
      core-util-is: 1.0.3
      inherits: 2.0.4
      isarray: 1.0.0
      process-nextick-args: 2.0.1
      safe-buffer: 5.1.2
      string_decoder: 1.1.1
      util-deprecate: 1.0.2

  /readable-stream/3.6.0:
    resolution: {integrity: sha512-BViHy7LKeTz4oNnkcLJ+lVSL6vpiFeX6/d3oSH8zCW7UxP2onchk+vTGB143xuFjHS3deTgkKoXXymXqymiIdA==}
    engines: {node: '>= 6'}
    dependencies:
      inherits: 2.0.4
      string_decoder: 1.3.0
      util-deprecate: 1.0.2

  /readdir-glob/1.1.1:
    resolution: {integrity: sha512-91/k1EzZwDx6HbERR+zucygRFfiPl2zkIYZtv3Jjr6Mn7SkKcVct8aVO+sSRiGMc6fLf72du3d92/uY63YPdEA==}
    dependencies:
      minimatch: 3.0.4
    dev: false

  /readdirp/3.6.0:
    resolution: {integrity: sha512-hOS089on8RduqdbhvQ5Z37A0ESjsqz6qnRcffsMU3495FuTdqSm+7bhJ29JvIOsBDEEnan5DPu9t3To9VRlMzA==}
    engines: {node: '>=8.10.0'}
    dependencies:
      picomatch: 2.3.1
    dev: true

  /redent/3.0.0:
    resolution: {integrity: sha512-6tDA8g98We0zd0GvVeMT9arEOnTw9qM03L9cJXaCjrip1OO764RDBLBfrB4cwzNGDj5OA5ioymC9GkizgWJDUg==}
    engines: {node: '>=8'}
    dependencies:
      indent-string: 4.0.0
      strip-indent: 3.0.0
    dev: true

  /redis-commands/1.7.0:
    resolution: {integrity: sha512-nJWqw3bTFy21hX/CPKHth6sfhZbdiHP6bTawSgQBlKOVRG7EZkfHbbHwQJnrE4vsQf0CMNE+3gJ4Fmm16vdVlQ==}
    dev: true

  /redis-errors/1.2.0:
    resolution: {integrity: sha1-62LSrbFeTq9GEMBK/hUpOEJQq60=}
    engines: {node: '>=4'}
    dev: true

  /redis-lock/0.1.4:
    resolution: {integrity: sha512-7/+zu86XVQfJVx1nHTzux5reglDiyUCDwmW7TSlvVezfhH2YLc/Rc8NE0ejQG+8/0lwKzm29/u/4+ogKeLosiA==}
    engines: {node: '>=0.6'}
    dev: true

  /redis-parser/3.0.0:
    resolution: {integrity: sha1-tm2CjNyv5rS4pCin3vTGvKwxyLQ=}
    engines: {node: '>=4'}
    dependencies:
      redis-errors: 1.2.0
    dev: true

  /redis/3.1.2:
    resolution: {integrity: sha512-grn5KoZLr/qrRQVwoSkmzdbw6pwF+/rwODtrOr6vuBRiR/f3rjSTGupbF90Zpqm2oenix8Do6RV7pYEkGwlKkw==}
    engines: {node: '>=10'}
    dependencies:
      denque: 1.5.1
      redis-commands: 1.7.0
      redis-errors: 1.2.0
      redis-parser: 3.0.0
    dev: true

  /regenerator-runtime/0.13.9:
    resolution: {integrity: sha512-p3VT+cOEgxFsRRA9X4lkI1E+k2/CtnKtU4gcxyaCUreilL/vqI6CdZ3wxVUx3UOUg+gnUOQQcRI7BmSI656MYA==}
    dev: true

  /regexpp/3.2.0:
    resolution: {integrity: sha512-pq2bWo9mVD43nbts2wGv17XLiNLya+GklZ8kaDLV2Z08gDCsGpnKn9BFMepvWuHCbyVvY7J5o5+BVvoQbmlJLg==}
    engines: {node: '>=8'}
    dev: true

  /replace-string/3.1.0:
    resolution: {integrity: sha512-yPpxc4ZR2makceA9hy/jHNqc7QVkd4Je/N0WRHm6bs3PtivPuPynxE5ejU/mp5EhnCv8+uZL7vhz8rkluSlx+Q==}
    engines: {node: '>=8'}

  /request/2.88.2:
    resolution: {integrity: sha512-MsvtOrfG9ZcrOwAW+Qi+F6HbD0CWXEh9ou77uOb7FM2WPhwT7smM833PzanhJLsgXjN89Ir6V2PczXNnMpwKhw==}
    engines: {node: '>= 6'}
    deprecated: request has been deprecated, see https://github.com/request/request/issues/3142
    dependencies:
      aws-sign2: 0.7.0
      aws4: 1.11.0
      caseless: 0.12.0
      combined-stream: 1.0.8
      extend: 3.0.2
      forever-agent: 0.6.1
      form-data: 2.3.3
      har-validator: 5.1.5
      http-signature: 1.2.0
      is-typedarray: 1.0.0
      isstream: 0.1.2
      json-stringify-safe: 5.0.1
      mime-types: 2.1.34
      oauth-sign: 0.9.0
      performance-now: 2.1.0
      qs: 6.5.3
      safe-buffer: 5.2.1
      tough-cookie: 2.5.0
      tunnel-agent: 0.6.0
      uuid: 3.4.0
    dev: true
    optional: true

  /require-directory/2.1.1:
    resolution: {integrity: sha1-jGStX9MNqxyXbiNE/+f3kqam30I=}
    engines: {node: '>=0.10.0'}
    dev: true

  /resolve-cwd/3.0.0:
    resolution: {integrity: sha512-OrZaX2Mb+rJCpH/6CpSqt9xFVpN++x01XnN2ie9g6P5/3xelLAkXWVADpdz1IHD/KFfEXyE6V0U01OQ3UO2rEg==}
    engines: {node: '>=8'}
    dependencies:
      resolve-from: 5.0.0
    dev: true

  /resolve-from/4.0.0:
    resolution: {integrity: sha512-pb/MYmXstAkysRFx8piNI1tGFNQIFA3vkE3Gq4EuA1dF6gHp/+vgZqsCGJapvy8N3Q+4o7FwvquPJcnZ7RYy4g==}
    engines: {node: '>=4'}
    dev: true

  /resolve-from/5.0.0:
    resolution: {integrity: sha512-qYg9KP24dD5qka9J47d0aVky0N+b4fTU89LN9iDnjB5waksiC49rvMB0PrUJQGoTmH50XPiqOvAjDfaijGxYZw==}
    engines: {node: '>=8'}
    dev: true

  /resolve-pkg/2.0.0:
    resolution: {integrity: sha512-+1lzwXehGCXSeryaISr6WujZzowloigEofRB+dj75y9RRa/obVcYgbHJd53tdYw8pvZj8GojXaaENws8Ktw/hQ==}
    engines: {node: '>=8'}
    dependencies:
      resolve-from: 5.0.0
    dev: true

  /resolve.exports/1.1.0:
    resolution: {integrity: sha512-J1l+Zxxp4XK3LUDZ9m60LRJF/mAe4z6a4xyabPHk7pvK5t35dACV32iIjJDFeWZFfZlO29w6SZ67knR0tHzJtQ==}
    engines: {node: '>=10'}
    dev: true

  /resolve/1.17.0:
    resolution: {integrity: sha512-ic+7JYiV8Vi2yzQGFWOkiZD5Z9z7O2Zhm9XMaTxdJExKasieFCr+yXZ/WmXsckHiKl12ar0y6XiXDx3m4RHn1w==}
    dependencies:
      path-parse: 1.0.7
    dev: true

  /resolve/1.19.0:
    resolution: {integrity: sha512-rArEXAgsBG4UgRGcynxWIWKFvh/XZCcS8UJdHhwy91zwAvCZIbcs+vAbflgBnNjYMs/i/i+/Ux6IZhML1yPvxg==}
    dependencies:
      is-core-module: 2.8.1
      path-parse: 1.0.7
    dev: true

  /resolve/1.21.0:
    resolution: {integrity: sha512-3wCbTpk5WJlyE4mSOtDLhqQmGFi0/TD9VPwmiolnk8U0wRgMEktqCXd3vy5buTO3tljvalNvKrjHEfrd2WpEKA==}
    hasBin: true
    dependencies:
      is-core-module: 2.8.1
      path-parse: 1.0.7
      supports-preserve-symlinks-flag: 1.0.0
    dev: true

  /resolve/1.22.0:
    resolution: {integrity: sha512-Hhtrw0nLeSrFQ7phPp4OOcVjLPIeMnRlr5mcnVuMe7M/7eBn98A3hmFRLoFo3DLZkivSYwhRUJTyPyWAk56WLw==}
    hasBin: true
    dependencies:
      is-core-module: 2.8.1
      path-parse: 1.0.7
      supports-preserve-symlinks-flag: 1.0.0

  /restore-cursor/3.1.0:
    resolution: {integrity: sha512-l+sSefzHpj5qimhFSE5a8nufZYAM3sBSVMAPtYkmC+4EH2anSGaEMXSD0izRQbu9nfyQ9y5JrVmp7E8oZrUjvA==}
    engines: {node: '>=8'}
    dependencies:
      onetime: 5.1.2
      signal-exit: 3.0.6

  /retry/0.13.1:
    resolution: {integrity: sha512-XQBQ3I8W1Cge0Seh+6gjj03LbmRFWuoszgK9ooCpwYIrhhoO80pfq4cUkU5DkknwfOfFteRwlZ56PYOGYyFWdg==}
    engines: {node: '>= 4'}

  /reusify/1.0.4:
    resolution: {integrity: sha512-U9nH88a3fc/ekCF1l0/UP1IosiuIjyTh7hBvXVMHYgVcfGvt897Xguj2UOLDeI5BG2m7/uwyaLVT6fbtCwTyzw==}
    engines: {iojs: '>=1.0.0', node: '>=0.10.0'}

  /rfdc/1.3.0:
    resolution: {integrity: sha512-V2hovdzFbOi77/WajaSMXk2OLm+xNIeQdMMuB7icj7bk6zi2F8GGAxigcnDFpJHbNyNcgyJDiP+8nOrY5cZGrA==}

  /rimraf/2.7.1:
    resolution: {integrity: sha512-uWjbaKIK3T1OSVptzX7Nl6PvQ3qAGtKEtVRjRuazjfL3Bx5eI409VZSqgND+4UNnmzLVdPj9FqFJNPqBZFve4w==}
    hasBin: true
    dependencies:
      glob: 7.2.0

  /rimraf/3.0.2:
    resolution: {integrity: sha512-JZkJMZkAGFFPP2YqXZXPbMlMBgsxzE8ILs4lMIX/2o0L9UBw9O/Y3o6wFw/i9YLapcUJWwqbi3kdxIPdC62TIA==}
    hasBin: true
    dependencies:
      glob: 7.2.0

  /run-parallel/1.2.0:
    resolution: {integrity: sha512-5l4VyZR86LZ/lDxZTR6jqL8AFE2S0IFLMP26AbjsLVADxHdhB/c0GUsH+y39UfCi3dzz8OlQuPmnaJOMoDHQBA==}
    dependencies:
      queue-microtask: 1.2.3

  /rxjs/7.5.2:
    resolution: {integrity: sha512-PwDt186XaL3QN5qXj/H9DGyHhP3/RYYgZZwqBv9Tv8rsAaiwFH1IsJJlcgD37J7UW5a6O67qX0KWKS3/pu0m4w==}
    dependencies:
      tslib: 2.3.1
    dev: true

  /safe-buffer/5.1.2:
    resolution: {integrity: sha512-Gd2UZBJDkXlY7GbJxfsE8/nvKkUEU1G38c1siN6QP6a9PT9MmHB8GnpscSmMJSoF8LOIrt8ud/wPtojys4G6+g==}

  /safe-buffer/5.2.1:
    resolution: {integrity: sha512-rp3So07KcdmmKbGvgaNxQSJr7bGVSVk5S9Eq1F+ppbRo70+YeaDxkw5Dd8NPN+GD6bjnYm2VuPuCXmpuYvmCXQ==}

  /safer-buffer/2.1.2:
    resolution: {integrity: sha512-YZo3K82SD7Riyi0E1EQPojLz7kpepnSQI9IyPbHHg1XXXevb5dJI7tpyN2ADxGcQbHG7vcyRHk0cbwqcQriUtg==}

  /sax/1.2.4:
    resolution: {integrity: sha512-NqVDv9TpANUjFm0N8uM5GxL36UgKi9/atZw+x7YFnQ8ckwFGKrl4xX4yWtrey3UJm5nP1kUbnYgLopqWNSRhWw==}

  /saxes/5.0.1:
    resolution: {integrity: sha512-5LBh1Tls8c9xgGjw3QrMwETmTMVk0oFgvrFSvWx62llR2hcEInrKNZ2GZCCuuy2lvWrdl5jhbpeqc5hRYKFOcw==}
    engines: {node: '>=10'}
    dependencies:
      xmlchars: 2.2.0
    dev: true

  /semver-compare/1.0.0:
    resolution: {integrity: sha1-De4hahyUGrN+nvsXiPavxf9VN/w=}

  /semver/5.3.0:
    resolution: {integrity: sha1-myzl094C0XxgEq0yaqa00M9U+U8=}
    hasBin: true
    dev: true
    optional: true

  /semver/5.7.1:
    resolution: {integrity: sha512-sauaDf/PZdVgrLTNYHRtpXa1iRiKcaebiKQ1BJdpQlWH2lCvexQdX55snPFyK7QzpudqbCI0qXFfOasHdyNDGQ==}
    hasBin: true

  /semver/6.3.0:
    resolution: {integrity: sha512-b39TBaTSfV6yBrapU89p5fKekE2m/NwnDocOVruQFS1/veMgdzuPcnOM34M6CwxW8jH/lxEa5rBoDeUwu5HHTw==}
    hasBin: true

  /semver/7.3.5:
    resolution: {integrity: sha512-PoeGJYh8HK4BTO/a9Tf6ZG3veo/A7ZVsYrSA6J8ny9nb3B1VrpkuN+z9OE5wfE5p6H4LchYZsegiQgbJD94ZFQ==}
    engines: {node: '>=10'}
    hasBin: true
    dependencies:
      lru-cache: 6.0.0

  /send/0.17.2:
    resolution: {integrity: sha512-UJYB6wFSJE3G00nEivR5rgWp8c2xXvJ3OPWPhmuteU0IKj8nKbG3DrjiOmLwpnHGYWAVwA69zmTm++YG0Hmwww==}
    engines: {node: '>= 0.8.0'}
    dependencies:
      debug: 2.6.9
      depd: 1.1.2
      destroy: 1.0.4
      encodeurl: 1.0.2
      escape-html: 1.0.3
      etag: 1.8.1
      fresh: 0.5.2
      http-errors: 1.8.1
      mime: 1.6.0
      ms: 2.1.3
      on-finished: 2.3.0
      range-parser: 1.2.1
      statuses: 1.5.0
    dev: true

  /serve-static/1.14.2:
    resolution: {integrity: sha512-+TMNA9AFxUEGuC0z2mevogSnn9MXKb4fa7ngeRMJaaGv8vTwnIEkKi+QGvPt33HSnf8pRS+WGM0EbMtCJLKMBQ==}
    engines: {node: '>= 0.8.0'}
    dependencies:
      encodeurl: 1.0.2
      escape-html: 1.0.3
      parseurl: 1.3.3
      send: 0.17.2
    dev: true

  /set-blocking/2.0.0:
    resolution: {integrity: sha1-BF+XgtARrppoA93TgrJDkrPYkPc=}

  /setprototypeof/1.2.0:
    resolution: {integrity: sha512-E5LDX7Wrp85Kil5bhZv46j8jOeboKq5JMmYM3gVGdGH8xFpPWXUMsNrlODCrkoxMEeNi/XZIwuRvY4XNwYMJpw==}
    dev: true

  /shebang-command/2.0.0:
    resolution: {integrity: sha512-kHxr2zZpYtdmrN1qDjrrX/Z1rR1kG8Dx+gkpK1G4eXmvXswmcE1hTWBWYUzlraYw1/yZp6YuDY77YtvbN0dmDA==}
    engines: {node: '>=8'}
    dependencies:
      shebang-regex: 3.0.0

  /shebang-regex/3.0.0:
    resolution: {integrity: sha512-7++dFhtcx3353uBaq8DDR4NuxBetBzC7ZQOhmTQInHEd6bSrXdiEyzCvG07Z44UYdLShWUyXt5M/yhz8ekcb1A==}
    engines: {node: '>=8'}

  /shell-quote/1.7.3:
    resolution: {integrity: sha512-Vpfqwm4EnqGdlsBFNmHhxhElJYrdfcxPThu+ryKS5J8L/fhAwLazFZtq+S+TWZ9ANj2piSQLGj6NQg+lKPmxrw==}
    dev: false

  /side-channel/1.0.4:
    resolution: {integrity: sha512-q5XPytqFEIKHkGdiMIrY10mvLRvnQh42/+GoBlFW3b2LXLE2xxJpZFdm94we0BaoV3RwJyGqg5wS7epxTv0Zvw==}
    dependencies:
      call-bind: 1.0.2
      get-intrinsic: 1.1.1
      object-inspect: 1.12.0

  /signal-exit/3.0.6:
    resolution: {integrity: sha512-sDl4qMFpijcGw22U5w63KmD3cZJfBuFlVNbVMKje2keoKML7X2UzWbc4XrmEbDwg0NXJc3yv4/ox7b+JWb57kQ==}

  /simple-concat/1.0.1:
    resolution: {integrity: sha512-cSFtAPtRhljv69IK0hTVZQ+OfE9nePi/rtJmw5UjHeVyVroEqJXP1sFztKUy1qU+xvz3u/sfYJLa947b7nAN2Q==}
    optional: true

  /simple-get/4.0.1:
    resolution: {integrity: sha512-brv7p5WgH0jmQJr1ZDDfKDOSeWWg+OVypG99A/5vYGPqJ6pxiaHLy8nxtFjBA7oMa01ebA9gfh1uMCFqOuXxvA==}
    dependencies:
      decompress-response: 6.0.0
      once: 1.4.0
      simple-concat: 1.0.1
    optional: true

  /sisteransi/1.0.5:
    resolution: {integrity: sha512-bLGGlR1QxBcynn2d5YmDX4MGjlZvy2MRBDRNHLJ8VI6l6+9FUiyTFNJ0IveOSP0bcXgVDPRcfGqA0pjaqUpfVg==}

  /slash/3.0.0:
    resolution: {integrity: sha512-g9Q1haeby36OSStwb4ntCGGGaKsaVSjQ68fBxoQcutl5fS1vuY18H3wSt3jFyFtrkx+Kz0V1G85A4MyAdDMi2Q==}
    engines: {node: '>=8'}

  /slice-ansi/3.0.0:
    resolution: {integrity: sha512-pSyv7bSTC7ig9Dcgbw9AuRNUb5k5V6oDudjZoMBSr13qpLBG7tB+zgCkARjq7xIUgdz5P1Qe8u+rSGdouOOIyQ==}
    engines: {node: '>=8'}
    dependencies:
      ansi-styles: 4.3.0
      astral-regex: 2.0.0
      is-fullwidth-code-point: 3.0.0

  /slice-ansi/4.0.0:
    resolution: {integrity: sha512-qMCMfhY040cVHT43K9BFygqYbUPFZKHOg7K73mtTWJRb8pyP3fzf4Ixd5SzdEJQ6MRUg/WBnOLxghZtKKurENQ==}
    engines: {node: '>=10'}
    dependencies:
      ansi-styles: 4.3.0
      astral-regex: 2.0.0
      is-fullwidth-code-point: 3.0.0

  /slice-ansi/5.0.0:
    resolution: {integrity: sha512-FC+lgizVPfie0kkhqUScwRu1O/lF6NOgJmlCgK+/LYxDCTk8sGelYaHDhFcDN+Sn3Cv+3VSa4Byeo+IMCzpMgQ==}
    engines: {node: '>=12'}
    dependencies:
      ansi-styles: 6.1.0
      is-fullwidth-code-point: 4.0.0
    dev: true

  /sort-keys/4.2.0:
    resolution: {integrity: sha512-aUYIEU/UviqPgc8mHR6IW1EGxkAXpeRETYcrzg8cLAvUPZcpAlleSXHV2mY7G12GphSH6Gzv+4MMVSSkbdteHg==}
    engines: {node: '>=8'}
    dependencies:
      is-plain-obj: 2.1.0
    dev: true

  /source-map-support/0.5.21:
    resolution: {integrity: sha512-uBHU3L3czsIyYXKX88fdrGovxdSCoTGDRZ6SYXtSRxLZUzHg5P/66Ht6uoUlHu9EZod+inXhKo3qQgwXUT/y1w==}
    dependencies:
      buffer-from: 1.1.2
      source-map: 0.6.1
    dev: true

  /source-map/0.5.7:
    resolution: {integrity: sha1-igOdLRAh0i0eoUyA2OpGi6LvP8w=}
    engines: {node: '>=0.10.0'}
    dev: true

  /source-map/0.6.1:
    resolution: {integrity: sha512-UjgapumWlbMhkBgzT7Ykc5YXUT46F0iKu8SGXq0bcwP5dz/h0Plj6enJqjz1Zbq2l5WaqYnrVbwWOWMyF3F47g==}
    engines: {node: '>=0.10.0'}
    dev: true

  /source-map/0.7.3:
    resolution: {integrity: sha512-CkCj6giN3S+n9qrYiBTX5gystlENnRW5jZeNLHpe6aue+SrHcG5VYwujhW9s4dY31mEGsxBDrHR6oI69fTXsaQ==}
    engines: {node: '>= 8'}
    dev: true

  /spdx-correct/3.1.1:
    resolution: {integrity: sha512-cOYcUWwhCuHCXi49RhFRCyJEK3iPj1Ziz9DpViV3tbZOwXD49QzIN3MpOLJNxh2qwq2lJJZaKMVw9qNi4jTC0w==}
    dependencies:
      spdx-expression-parse: 3.0.1
      spdx-license-ids: 3.0.11

  /spdx-exceptions/2.3.0:
    resolution: {integrity: sha512-/tTrYOC7PPI1nUAgx34hUpqXuyJG+DTHJTnIULG4rDygi4xu/tfgmq1e1cIRwRzwZgo4NLySi+ricLkZkw4i5A==}

  /spdx-expression-parse/3.0.1:
    resolution: {integrity: sha512-cbqHunsQWnJNE6KhVSMsMeH5H/L9EpymbzqTQ3uLwNCLZ1Q481oWaofqH7nO6V07xlXwY6PhQdQ2IedWx/ZK4Q==}
    dependencies:
      spdx-exceptions: 2.3.0
      spdx-license-ids: 3.0.11

  /spdx-license-ids/3.0.11:
    resolution: {integrity: sha512-Ctl2BrFiM0X3MANYgj3CkygxhRmr9mi6xhejbdO960nF6EDJApTYpn0BQnDKlnNBULKiCN1n3w9EBkHK8ZWg+g==}

  /split2/4.1.0:
    resolution: {integrity: sha512-VBiJxFkxiXRlUIeyMQi8s4hgvKCSjtknJv/LVYbrgALPwf5zSKmEwV9Lst25AkvMDnvxODugjdl6KZgwKM1WYQ==}
    engines: {node: '>= 10.x'}

  /sprintf-js/1.0.3:
    resolution: {integrity: sha1-BOaSb2YolTVPPdAVIDYzuFcpfiw=}
    dev: true

  /sprintf-js/1.1.2:
    resolution: {integrity: sha512-VE0SOVEHCk7Qc8ulkWw3ntAzXuqf7S2lvwQaDLRnUeIEaKNQJzV6BwmLKhOqT61aGhfUMrXeaBk+oDGCzvhcug==}

  /sql-template-tag/4.0.0:
    resolution: {integrity: sha512-S82ZPaT3a8rw7dDfOQyrVR82fQPA0qqihq/qkKIZrm4IfkP8RpyT6SyF+syp2Pmf8pzPh63H3yTIMuBRsL95kQ==}
    engines: {node: '>=6'}
    dev: true

  /sqlite-async/1.1.2:
    resolution: {integrity: sha512-ocSKDAGDC5LUbUhbgSrSJnsbBx6YxlkDQbgbmo494WG3a2Vw8Yc6j+JgK0UZPyZH7H3FnCiBFv3tq03YklZONg==}
    dependencies:
      sqlite3: 5.0.2
    dev: true

  /sqlite3/5.0.2:
    resolution: {integrity: sha512-1SdTNo+BVU211Xj1csWa8lV6KM0CtucDwRyA0VHl91wEH1Mgh7RxUpI4rVvG7OhHrzCSGaVyW5g8vKvlrk9DJA==}
    requiresBuild: true
    peerDependenciesMeta:
      node-gyp:
        optional: true
    dependencies:
      node-addon-api: 3.2.1
      node-pre-gyp: 0.11.0
    optionalDependencies:
      node-gyp: 3.8.0
    dev: true

  /sshpk/1.17.0:
    resolution: {integrity: sha512-/9HIEs1ZXGhSPE8X6Ccm7Nam1z8KcoCqPdI7ecm1N33EzAetWahvQWVqLZtaZQ+IDKX4IyA2o0gBzqIMkAagHQ==}
    engines: {node: '>=0.10.0'}
    hasBin: true
    dependencies:
      asn1: 0.2.6
      assert-plus: 1.0.0
      bcrypt-pbkdf: 1.0.2
      dashdash: 1.14.1
      ecc-jsbn: 0.1.2
      getpass: 0.1.7
      jsbn: 0.1.1
      safer-buffer: 2.1.2
      tweetnacl: 0.14.5
    dev: true
    optional: true

  /stack-utils/2.0.5:
    resolution: {integrity: sha512-xrQcmYhOsn/1kX+Vraq+7j4oE2j/6BFscZ0etmYg81xuM8Gq0022Pxb8+IqgOFUIaxHs0KaSb7T1+OegiNrNFA==}
    engines: {node: '>=10'}
    dependencies:
      escape-string-regexp: 2.0.0
    dev: true

  /stacktrace-parser/0.1.10:
    resolution: {integrity: sha512-KJP1OCML99+8fhOHxwwzyWrlUuVX5GQ0ZpJTd1DFXhdkrvg1szxfHhawXUZ3g9TkXORQd4/WG68jMlQZ2p8wlg==}
    engines: {node: '>=6'}
    dependencies:
      type-fest: 0.7.1
    dev: true

  /staged-git-files/1.2.0:
    resolution: {integrity: sha512-MYK3aDsO8XAXkv2ASsrznObxVDlocYm7gc/cMk/hB4vbJZeEqOO7H1mZR7EY2C5q3YgKOBo3Tmu0D30h7RjdWg==}
    hasBin: true
    dev: true

  /statuses/1.5.0:
    resolution: {integrity: sha1-Fhx9rBd2Wf2YEfQ3cfqZOBR4Yow=}
    engines: {node: '>= 0.6'}
    dev: true

  /stoppable/1.1.0:
    resolution: {integrity: sha512-KXDYZ9dszj6bzvnEMRYvxgeTHU74QBFL54XKtP3nyMuJ81CFYtABZ3bAzL2EdFUaEwJOBOgENyFj3R7oTzDyyw==}
    engines: {node: '>=4', npm: '>=6'}

  /string-argv/0.3.1:
    resolution: {integrity: sha512-a1uQGz7IyVy9YwhqjZIZu1c8JO8dNIe20xBmSS6qu9kv++k3JGzCVmprbNN5Kn+BgzD5E7YYwg1CcjuJMRNsvg==}
    engines: {node: '>=0.6.19'}
    dev: true

  /string-hash/1.1.3:
    resolution: {integrity: sha1-6Kr8CsGFW0Zmkp7X3RJ1311sgRs=}
    dev: true

  /string-length/4.0.2:
    resolution: {integrity: sha512-+l6rNN5fYHNhZZy41RXsYptCjA2Igmq4EG7kZAYFQI1E1VTXarr6ZPXBg6eq7Y6eK4FEhY6AJlyuFIb/v/S0VQ==}
    engines: {node: '>=10'}
    dependencies:
      char-regex: 1.0.2
      strip-ansi: 6.0.1
    dev: true

  /string-width/1.0.2:
    resolution: {integrity: sha1-EYvfW4zcUaKn5w0hHgfisLmxB9M=}
    engines: {node: '>=0.10.0'}
    dependencies:
      code-point-at: 1.1.0
      is-fullwidth-code-point: 1.0.0
      strip-ansi: 3.0.1

  /string-width/4.2.3:
    resolution: {integrity: sha512-wKyQRQpjJ0sIp62ErSZdGsjMJWsap5oRNihHhu6G7JVO/9jIB6UyevL+tXuOqrng8j/cxKTWyWUwvSTriiZz/g==}
    engines: {node: '>=8'}
    dependencies:
      emoji-regex: 8.0.0
      is-fullwidth-code-point: 3.0.0
      strip-ansi: 6.0.1

  /string-width/5.1.0:
    resolution: {integrity: sha512-7x54QnN21P+XL/v8SuNKvfgsUre6PXpN7mc77N3HlZv+f1SBRGmjxtOud2Z6FZ8DmdkD/IdjCaf9XXbnqmTZGQ==}
    engines: {node: '>=12'}
    dependencies:
      eastasianwidth: 0.2.0
      emoji-regex: 9.2.2
      strip-ansi: 7.0.1
    dev: true

  /string.prototype.trimend/1.0.4:
    resolution: {integrity: sha512-y9xCjw1P23Awk8EvTpcyL2NIr1j7wJ39f+k6lvRnSMz+mz9CGz9NYPelDk42kOz6+ql8xjfK8oYzy3jAP5QU5A==}
    dependencies:
      call-bind: 1.0.2
      define-properties: 1.1.3
    dev: true

  /string.prototype.trimstart/1.0.4:
    resolution: {integrity: sha512-jh6e984OBfvxS50tdY2nRZnoC5/mLFKOREQfw8t5yytkoUsJRNxvI/E39qu1sD0OtWI3OC0XgKSmcWwziwYuZw==}
    dependencies:
      call-bind: 1.0.2
      define-properties: 1.1.3
    dev: true

  /string_decoder/1.1.1:
    resolution: {integrity: sha512-n/ShnvDi6FHbbVfviro+WojiFzv+s8MPMHBczVePfUpDJLwoLT0ht1l4YwBCbi8pJAveEEdnkHyPyTP/mzRfwg==}
    dependencies:
      safe-buffer: 5.1.2

  /string_decoder/1.3.0:
    resolution: {integrity: sha512-hkRX8U1WjJFd8LsDJ2yQ/wWWxaopEsABU1XfkM8A+j0+85JAGppt16cr1Whg6KIbb4okU6Mql6BOj+uup/wKeA==}
    dependencies:
      safe-buffer: 5.2.1

  /strip-ansi/3.0.1:
    resolution: {integrity: sha1-ajhfuIU9lS1f8F0Oiq+UJ43GPc8=}
    engines: {node: '>=0.10.0'}
    dependencies:
      ansi-regex: 2.1.1

  /strip-ansi/6.0.1:
    resolution: {integrity: sha512-Y38VPSHcqkFrCpFnQ9vuSXmquuv5oXOKpGeT6aGrr3o3Gc9AlVa6JBfUSOCnbxGGZF+/0ooI7KrPuUSztUdU5A==}
    engines: {node: '>=8'}
    dependencies:
      ansi-regex: 5.0.1

  /strip-ansi/7.0.1:
    resolution: {integrity: sha512-cXNxvT8dFNRVfhVME3JAe98mkXDYN2O1l7jmcwMnOslDeESg1rF/OZMtK0nRAhiari1unG5cD4jG3rapUAkLbw==}
    engines: {node: '>=12'}
    dependencies:
      ansi-regex: 6.0.1
    dev: true

  /strip-bom/3.0.0:
    resolution: {integrity: sha1-IzTBjpx1n3vdVv3vfprj1YjmjtM=}
    engines: {node: '>=4'}
    dev: true

  /strip-bom/4.0.0:
    resolution: {integrity: sha512-3xurFv5tEgii33Zi8Jtp55wEIILR9eh34FAW00PZf+JnSsTmV/ioewSgQl97JHvgjoRGwPShsWm+IdrxB35d0w==}
    engines: {node: '>=8'}
    dev: true

  /strip-final-newline/2.0.0:
    resolution: {integrity: sha512-BrpvfNAE3dcvq7ll3xVumzjKjZQ5tI1sEUIKr3Uoks0XUl45St3FlatVqef9prk4jRDzhW6WZg+3bk93y6pLjA==}
    engines: {node: '>=6'}

  /strip-indent/3.0.0:
    resolution: {integrity: sha512-laJTa3Jb+VQpaC6DseHhF7dXVqHTfJPCRDaEbid/drOhgitgYku/letMUqOXFoWV0zIIUbjpdH2t+tYj4bQMRQ==}
    engines: {node: '>=8'}
    dependencies:
      min-indent: 1.0.1

  /strip-json-comments/2.0.1:
    resolution: {integrity: sha1-PFMZQukIwml8DsNEhYwobHygpgo=}
    engines: {node: '>=0.10.0'}

  /strip-json-comments/3.1.1:
    resolution: {integrity: sha512-6fPc+R4ihwqP6N/aIv2f1gMH8lOVtWQHoqC4yK6oSDVVocumAsfCqjkXnqiYMhmMwS/mEHLp7Vehlt3ql6lEig==}
    engines: {node: '>=8'}
    dev: true

  /supports-color/5.5.0:
    resolution: {integrity: sha512-QjVjwdXIt408MIiAqCX4oUKsgU2EqAGzs2Ppkm4aQYbjm+ZEWEcW4SfFNTr4uMNZma0ey4f5lgLrkB0aX0QMow==}
    engines: {node: '>=4'}
    dependencies:
      has-flag: 3.0.0

  /supports-color/7.2.0:
    resolution: {integrity: sha512-qpCAvRl9stuOHveKsn7HncJRvv501qIacKzQlO/+Lwxc9+0q2wLyv4Dfvt80/DPn2pqOBsJdDiogXGR9+OvwRw==}
    engines: {node: '>=8'}
    dependencies:
      has-flag: 4.0.0

  /supports-color/8.1.1:
    resolution: {integrity: sha512-MpUEN2OodtUzxvKQl72cUF7RQ5EiHsGvSsVG0ia9c5RbWGL2CI4C7EpPS8UTBIplnlzZiNuV56w+FuNxy3ty2Q==}
    engines: {node: '>=10'}
    dependencies:
      has-flag: 4.0.0
    dev: true

  /supports-color/9.2.1:
    resolution: {integrity: sha512-Obv7ycoCTG51N7y175StI9BlAXrmgZrFhZOb0/PyjHBher/NmsdBgbbQ1Inhq+gIhz6+7Gb+jWF2Vqi7Mf1xnQ==}
    engines: {node: '>=12'}
    dev: true

  /supports-hyperlinks/2.2.0:
    resolution: {integrity: sha512-6sXEzV5+I5j8Bmq9/vUphGRM/RJNT9SCURJLjwfOg51heRtguGWDzcaBlgAzKhQa0EVNpPEKzQuBwZ8S8WaCeQ==}
    engines: {node: '>=8'}
    dependencies:
      has-flag: 4.0.0
      supports-color: 7.2.0

  /supports-preserve-symlinks-flag/1.0.0:
    resolution: {integrity: sha512-ot0WnXS9fgdkgIcePe6RHNk1WA8+muPa6cSjeR3V8K27q9BB1rTE3R1p7Hv0z1ZyAc8s6Vvv8DIyWf681MAt0w==}
    engines: {node: '>= 0.4'}

  /symbol-tree/3.2.4:
    resolution: {integrity: sha512-9QNk5KwDF+Bvz+PyObkmSYjI5ksVUYtjW7AU22r2NKcfLJcXp96hkDWU3+XndOsUb+AQ9QhfzfCT2O+CNWT5Tw==}
    dev: true

  /tar-fs/2.1.1:
    resolution: {integrity: sha512-V0r2Y9scmbDRLCNex/+hYzvp/zyYjvFbHPNgVTKfQvVrb6guiE/fxP+XblDNR011utopbkex2nM4dHNV6GDsng==}
    dependencies:
      chownr: 1.1.4
      mkdirp-classic: 0.5.3
      pump: 3.0.0
      tar-stream: 2.2.0
    optional: true

  /tar-stream/2.2.0:
    resolution: {integrity: sha512-ujeqbceABgwMZxEJnk2HDY2DlnUZ+9oEcb1KzTVfYHio0UE6dG71n60d8D2I4qNvleWrrXpmjpt7vZeF1LnMZQ==}
    engines: {node: '>=6'}
    dependencies:
      bl: 4.1.0
      end-of-stream: 1.4.4
      fs-constants: 1.0.0
      inherits: 2.0.4
      readable-stream: 3.6.0

  /tar/2.2.2:
    resolution: {integrity: sha512-FCEhQ/4rE1zYv9rYXJw/msRqsnmlje5jHP6huWeBZ704jUTy02c5AZyWujpMR1ax6mVw9NyJMfuK2CMDWVIfgA==}
    deprecated: This version of tar is no longer supported, and will not receive security updates. Please upgrade asap.
    dependencies:
      block-stream: 0.0.9
      fstream: 1.0.12
      inherits: 2.0.4
    dev: true
    optional: true

  /tar/4.4.19:
    resolution: {integrity: sha512-a20gEsvHnWe0ygBY8JbxoM4w3SJdhc7ZAuxkLqh+nvNQN2IOt0B5lLgM490X5Hl8FF0dl0tOf2ewFYAlIFgzVA==}
    engines: {node: '>=4.5'}
    dependencies:
      chownr: 1.1.4
      fs-minipass: 1.2.7
      minipass: 2.9.0
      minizlib: 1.3.3
      mkdirp: 0.5.5
      safe-buffer: 5.2.1
      yallist: 3.1.1
    dev: true

  /tar/6.1.11:
    resolution: {integrity: sha512-an/KZQzQUkZCkuoAA64hM92X0Urb6VpRhAFllDzz44U2mcD5scmT3zBc4VgVpkugF580+DQn8eAFSyoQt0tznA==}
    engines: {node: '>= 10'}
    dependencies:
      chownr: 2.0.0
      fs-minipass: 2.1.0
      minipass: 3.1.6
      minizlib: 2.1.2
      mkdirp: 1.0.4
      yallist: 4.0.0
    dev: false

  /tarn/3.0.2:
    resolution: {integrity: sha512-51LAVKUSZSVfI05vjPESNc5vwqqZpbXCsU+/+wxlOrUjk2SnFTt97v9ZgQrD4YmxYW1Px6w2KjaDitCfkvgxMQ==}
    engines: {node: '>=8.0.0'}

  /tedious/14.1.0_debug@4.3.3:
    resolution: {integrity: sha512-9DU4696o8ToSAviVn0y4D7rbBS49NYOkJ0eiNW50A81qXZT+5YWTQxnGp4HctW4qFkwklzBsp5lcdnOdWIRHSA==}
    engines: {node: '>= 12'}
    dependencies:
      '@azure/identity': 1.5.2_debug@4.3.3
      '@azure/keyvault-keys': 4.3.0
      '@js-joda/core': 4.3.1
      bl: 5.0.0
      iconv-lite: 0.6.3
      jsbi: 3.2.5
      native-duplexpair: 1.0.0
      node-abort-controller: 3.0.1
      punycode: 2.1.1
      sprintf-js: 1.1.2
    transitivePeerDependencies:
      - debug
      - encoding
      - supports-color

  /temp-dir/1.0.0:
    resolution: {integrity: sha1-CnwOom06Oa+n4OvqnB/AvE2qAR0=}
    engines: {node: '>=4'}
    dev: false

  /temp-dir/2.0.0:
    resolution: {integrity: sha512-aoBAniQmmwtcKp/7BzsH8Cxzv8OL736p7v1ihGb5e9DJ9kTwGWHrQrVB5+lfVDzfGrdRzXch+ig7LHaY1JTOrg==}
    engines: {node: '>=8'}

  /temp-write/4.0.0:
    resolution: {integrity: sha512-HIeWmj77uOOHb0QX7siN3OtwV3CTntquin6TNVg6SHOqCP3hYKmox90eeFOGaY1MqJ9WYDDjkyZrW6qS5AWpbw==}
    engines: {node: '>=8'}
    dependencies:
      graceful-fs: 4.2.9
      is-stream: 2.0.1
      make-dir: 3.1.0
      temp-dir: 1.0.0
      uuid: 3.4.0
    dev: false

  /temp/0.4.0:
    resolution: {integrity: sha1-ZxrWPVe+D+nXKUZks/xABjZnimA=}
    engines: {'0': node >=0.4.0}
    dev: true

  /tempy/1.0.1:
    resolution: {integrity: sha512-biM9brNqxSc04Ee71hzFbryD11nX7VPhQQY32AdDmjFvodsRFz/3ufeoTZ6uYkRFfGo188tENcASNs3vTdsM0w==}
    engines: {node: '>=10'}
    dependencies:
      del: 6.0.0
      is-stream: 2.0.1
      temp-dir: 2.0.0
      type-fest: 0.16.0
      unique-string: 2.0.0

  /terminal-link/2.1.1:
    resolution: {integrity: sha512-un0FmiRUQNr5PJqy9kP7c40F5BOfpGlYTrxonDChEZB7pzZxRNp/bt+ymiy9/npwXya9KH99nJ/GXFIiUkYGFQ==}
    engines: {node: '>=8'}
    dependencies:
      ansi-escapes: 4.3.2
      supports-hyperlinks: 2.2.0

  /test-exclude/6.0.0:
    resolution: {integrity: sha512-cAGWPIyOHU6zlmg88jwm7VRyXnMN7iV68OGAbYDk/Mh/xC/pzVPlQtY6ngoIH/5/tciuhGfvESU8GrHrcxD56w==}
    engines: {node: '>=8'}
    dependencies:
      '@istanbuljs/schema': 0.1.3
      glob: 7.2.0
      minimatch: 3.0.4
    dev: true

  /text-table/0.2.0:
    resolution: {integrity: sha1-f17oI66AUgfACvLfSoTsP8+lcLQ=}
    dev: true

  /throat/6.0.1:
    resolution: {integrity: sha512-8hmiGIJMDlwjg7dlJ4yKGLK8EsYqKgPWbG3b4wjJddKNwc7N7Dpn08Df4szr/sZdMVeOstrdYSsqzX6BYbcB+w==}
    dev: true

  /through/2.3.8:
    resolution: {integrity: sha1-DdTJ/6q8NXlgsbckEV1+Doai4fU=}
    dev: true

  /timsort/0.3.0:
    resolution: {integrity: sha1-QFQRqOfmM5/mTbmiNN4R3DHgK9Q=}
    dev: true

  /tmp/0.2.1:
    resolution: {integrity: sha512-76SUhtfqR2Ijn+xllcI5P1oyannHNHByD80W1q447gU3mp9G9PSpGdWmjUOHRDPiHYacIk66W7ubDTuPF3BEtQ==}
    engines: {node: '>=8.17.0'}
    dependencies:
      rimraf: 3.0.2
    dev: false

  /tmpl/1.0.5:
    resolution: {integrity: sha512-3f0uOEAQwIqGuWW2MVzYg8fV/QNnc/IpuJNG837rLuczAaLVHslWHZQj4IGiEl5Hs3kkbhwL9Ab7Hrsmuj+Smw==}
    dev: true

  /to-fast-properties/2.0.0:
    resolution: {integrity: sha1-3F5pjL0HkmW8c+A3doGk5Og/YW4=}
    engines: {node: '>=4'}
    dev: true

  /to-regex-range/5.0.1:
    resolution: {integrity: sha512-65P7iz6X5yEr1cwcgvQxbbIw7Uk3gOy5dIdtZ4rDveLqhrdJP+Li/Hx6tyK0NEb+2GCyneCMJiGqrADCSNk8sQ==}
    engines: {node: '>=8.0'}
    dependencies:
      is-number: 7.0.0

  /toidentifier/1.0.1:
    resolution: {integrity: sha512-o5sSPKEkg/DIQNmH43V0/uerLrpzVedkUh8tGNvaeXpfpuwjKenlSox/2O/BTlZUtEe+JG7s5YhEz608PlAHRA==}
    engines: {node: '>=0.6'}
    dev: true

  /tough-cookie/2.5.0:
    resolution: {integrity: sha512-nlLsUzgm1kfLXSXfRZMc1KLAugd4hqJHDTvc2hDIwS3mZAfMEuMbc03SujMF+GEcpaX/qboeycw6iO8JwVv2+g==}
    engines: {node: '>=0.8'}
    dependencies:
      psl: 1.8.0
      punycode: 2.1.1
    dev: true
    optional: true

  /tough-cookie/4.0.0:
    resolution: {integrity: sha512-tHdtEpQCMrc1YLrMaqXXcj6AxhYi/xgit6mZu1+EDWUn+qhUf8wMQoFIy9NXuq23zAwtcB0t/MjACGR18pcRbg==}
    engines: {node: '>=6'}
    dependencies:
      psl: 1.8.0
      punycode: 2.1.1
      universalify: 0.1.2

  /tr46/0.0.3:
    resolution: {integrity: sha1-gYT9NH2snNwYWZLzpmIuFLnZq2o=}

  /tr46/2.1.0:
    resolution: {integrity: sha512-15Ih7phfcdP5YxqiB+iDtLoaTz4Nd35+IiAv0kQ5FNKHzXgdWqPoTIqEDDJmXceQt4JZk6lVPT8lnDlPpGDppw==}
    engines: {node: '>=8'}
    dependencies:
      punycode: 2.1.1
    dev: true

  /trim-newlines/3.0.1:
    resolution: {integrity: sha512-c1PTsA3tYrIsLGkJkzHF+w9F2EyxfXGo4UyJc4pFL++FMjnq0HJS69T3M7d//gKrFKwy429bouPescbjecU+Zw==}
    engines: {node: '>=8'}
    dev: true

  /ts-jest/27.1.3_78f71c585925c0b28fff5bb303a854b3:
    resolution: {integrity: sha512-6Nlura7s6uM9BVUAoqLH7JHyMXjz8gluryjpPXxr3IxZdAXnU6FhjvVLHFtfd1vsE1p8zD1OJfskkc0jhTSnkA==}
    engines: {node: ^10.13.0 || ^12.13.0 || ^14.15.0 || >=15.0.0}
    hasBin: true
    peerDependencies:
      '@babel/core': '>=7.0.0-beta.0 <8'
      '@types/jest': ^27.0.0
      babel-jest: '>=27.0.0 <28'
      esbuild: ~0.14.0
      jest: ^27.0.0
      typescript: '>=3.8 <5.0'
    peerDependenciesMeta:
      '@babel/core':
        optional: true
      '@types/jest':
        optional: true
      babel-jest:
        optional: true
      esbuild:
        optional: true
    dependencies:
      '@types/jest': 27.4.1
      bs-logger: 0.2.6
      esbuild: 0.13.14
      fast-json-stable-stringify: 2.1.0
      jest: 27.5.1_ts-node@10.4.0
      jest-util: 27.4.2
      json5: 2.2.0
      lodash.memoize: 4.1.2
      make-error: 1.3.6
      semver: 7.3.5
      typescript: 4.5.4
      yargs-parser: 20.2.9
    dev: true

  /ts-jest/27.1.3_e3f3aae470b938602dcd13c1910abd3b:
    resolution: {integrity: sha512-6Nlura7s6uM9BVUAoqLH7JHyMXjz8gluryjpPXxr3IxZdAXnU6FhjvVLHFtfd1vsE1p8zD1OJfskkc0jhTSnkA==}
    engines: {node: ^10.13.0 || ^12.13.0 || ^14.15.0 || >=15.0.0}
    hasBin: true
    peerDependencies:
      '@babel/core': '>=7.0.0-beta.0 <8'
      '@types/jest': ^27.0.0
      babel-jest: '>=27.0.0 <28'
      esbuild: ~0.14.0
      jest: ^27.0.0
      typescript: '>=3.8 <5.0'
    peerDependenciesMeta:
      '@babel/core':
        optional: true
      '@types/jest':
        optional: true
      babel-jest:
        optional: true
      esbuild:
        optional: true
    dependencies:
      '@types/jest': 27.4.1
      bs-logger: 0.2.6
      esbuild: 0.14.27
      fast-json-stable-stringify: 2.1.0
      jest: 27.5.1_ts-node@10.4.0
      jest-util: 27.4.2
      json5: 2.2.0
      lodash.memoize: 4.1.2
      make-error: 1.3.6
      semver: 7.3.5
      typescript: 4.6.2
      yargs-parser: 20.2.9
    dev: true

  /ts-node/10.4.0_7b0dfbb3f059e21b66ca1381a90df8cf:
    resolution: {integrity: sha512-g0FlPvvCXSIO1JDF6S232P5jPYqBkRL9qly81ZgAOSU7rwI0stphCgd2kLiCrU9DjQCrJMWEqcNSjQL02s6d8A==}
    hasBin: true
    peerDependencies:
      '@swc/core': '>=1.2.50'
      '@swc/wasm': '>=1.2.50'
      '@types/node': '*'
      typescript: '>=2.7'
    peerDependenciesMeta:
      '@swc/core':
        optional: true
      '@swc/wasm':
        optional: true
    dependencies:
      '@cspotcode/source-map-support': 0.7.0
      '@tsconfig/node10': 1.0.8
      '@tsconfig/node12': 1.0.9
      '@tsconfig/node14': 1.0.1
      '@tsconfig/node16': 1.0.2
      '@types/node': 12.20.47
      acorn: 8.7.0
      acorn-walk: 8.2.0
      arg: 4.1.3
      create-require: 1.1.1
      diff: 4.0.2
      make-error: 1.3.6
      typescript: 4.5.4
      yn: 3.1.1
    dev: true

  /ts-node/10.4.0_82274b92ec7bae91027ffd577a5efb53:
    resolution: {integrity: sha512-g0FlPvvCXSIO1JDF6S232P5jPYqBkRL9qly81ZgAOSU7rwI0stphCgd2kLiCrU9DjQCrJMWEqcNSjQL02s6d8A==}
    hasBin: true
    peerDependencies:
      '@swc/core': '>=1.2.50'
      '@swc/wasm': '>=1.2.50'
      '@types/node': '*'
      typescript: '>=2.7'
    peerDependenciesMeta:
      '@swc/core':
        optional: true
      '@swc/wasm':
        optional: true
    dependencies:
      '@cspotcode/source-map-support': 0.7.0
      '@swc/core': 1.2.141
      '@tsconfig/node10': 1.0.8
      '@tsconfig/node12': 1.0.9
      '@tsconfig/node14': 1.0.1
      '@tsconfig/node16': 1.0.2
      '@types/node': 12.20.47
      acorn: 8.7.0
      acorn-walk: 8.2.0
      arg: 4.1.3
      create-require: 1.1.1
      diff: 4.0.2
      make-error: 1.3.6
      typescript: 4.5.4
      yn: 3.1.1
    dev: true

  /ts-node/10.4.0_b575a4ed8d8a14db25cb9540c04f64f6:
    resolution: {integrity: sha512-g0FlPvvCXSIO1JDF6S232P5jPYqBkRL9qly81ZgAOSU7rwI0stphCgd2kLiCrU9DjQCrJMWEqcNSjQL02s6d8A==}
    hasBin: true
    peerDependencies:
      '@swc/core': '>=1.2.50'
      '@swc/wasm': '>=1.2.50'
      '@types/node': '*'
      typescript: '>=2.7'
    peerDependenciesMeta:
      '@swc/core':
        optional: true
      '@swc/wasm':
        optional: true
    dependencies:
      '@cspotcode/source-map-support': 0.7.0
      '@tsconfig/node10': 1.0.8
      '@tsconfig/node12': 1.0.9
      '@tsconfig/node14': 1.0.1
      '@tsconfig/node16': 1.0.2
      '@types/node': 14.18.12
      acorn: 8.7.0
      acorn-walk: 8.2.0
      arg: 4.1.3
      create-require: 1.1.1
      diff: 4.0.2
      make-error: 1.3.6
      typescript: 4.5.4
      yn: 3.1.1
    dev: true

  /ts-toolbelt/9.6.0:
    resolution: {integrity: sha512-nsZd8ZeNUzukXPlJmTBwUAuABDe/9qtVDelJeT/qW0ow3ZS3BsQJtNkan1802aM9Uf68/Y8ljw86Hu0h5IUW3w==}
    dev: true

  /tsconfig-paths/3.12.0:
    resolution: {integrity: sha512-e5adrnOYT6zqVnWqZu7i/BQ3BnhzvGbjEjejFXO20lKIKpwTaupkCPgEfv4GZK1IBciJUEhYs3J3p75FdaTFVg==}
    dependencies:
      '@types/json5': 0.0.29
      json5: 1.0.1
      minimist: 1.2.5
      strip-bom: 3.0.0
    dev: true

  /tsd/0.19.1:
    resolution: {integrity: sha512-pSwchclr+ADdxlahRUQXUrdAIOjXx1T1PQV+fLfVLuo/S4z+T00YU84fH8iPlZxyA2pWgJjo42BG1p9SDb4NOw==}
    engines: {node: '>=12'}
    hasBin: true
    dependencies:
      '@tsd/typescript': 4.5.4
      eslint-formatter-pretty: 4.1.0
      globby: 11.1.0
      meow: 9.0.0
      path-exists: 4.0.0
      read-pkg-up: 7.0.1
    dev: true

  /tslib/1.14.1:
    resolution: {integrity: sha512-Xni35NKzjgMrwevysHTCArtLDpPvye8zV/0E4EyYn43P7/7qvQwPh9BGkHewbMulVntbigmcT7rdX3BNo9wRJg==}

  /tslib/2.3.1:
    resolution: {integrity: sha512-77EbyPPpMz+FRFRuAFlWMtmgUWGe9UOG2Z25NqCwiIjRhOf5iKGuzSe5P2w1laq+FkRy4p+PCuVkJSGkzTEKVw==}

  /tsutils/3.21.0_typescript@4.5.4:
    resolution: {integrity: sha512-mHKK3iUXL+3UF6xL5k0PEhKRUBKPBCv/+RkEOpjRWxxx27KKRBmmA60A9pgOUvMi8GKhRMPEmjBRPzs2W7O1OA==}
    engines: {node: '>= 6'}
    peerDependencies:
      typescript: '>=2.8.0 || >= 3.2.0-dev || >= 3.3.0-dev || >= 3.4.0-dev || >= 3.5.0-dev || >= 3.6.0-dev || >= 3.6.0-beta || >= 3.7.0-dev || >= 3.7.0-beta'
    dependencies:
      tslib: 1.14.1
      typescript: 4.5.4
    dev: true

  /tty-browserify/0.0.1:
    resolution: {integrity: sha512-C3TaO7K81YvjCgQH9Q1S3R3P3BtN3RIM8n+OvX4il1K1zgE8ZhI0op7kClgkxtutIE8hQrcrHBXvIheqKUUCxw==}
    dev: true

  /tunnel-agent/0.6.0:
    resolution: {integrity: sha1-J6XeoGs2sEoKmWZ3SykIaPD8QP0=}
    dependencies:
      safe-buffer: 5.2.1
    optional: true

  /tunnel/0.0.6:
    resolution: {integrity: sha512-1h/Lnq9yajKY2PEbBadPXj3VxsDDu844OnaAo52UVmIzIvwwtBPIuNvkjuzBlTWpfJyUbG3ez0KSBibQkj4ojg==}
    engines: {node: '>=0.6.11 <=0.7.0 || >=0.7.3'}

  /tweetnacl/0.14.5:
    resolution: {integrity: sha1-WuaBd/GS1EViadEIr6k/+HQ/T2Q=}
    dev: true
    optional: true

  /type-check/0.3.2:
    resolution: {integrity: sha1-WITKtRLPHTVeP7eE8wgEsrUg23I=}
    engines: {node: '>= 0.8.0'}
    dependencies:
      prelude-ls: 1.1.2
    dev: true

  /type-check/0.4.0:
    resolution: {integrity: sha512-XleUoc9uwGXqjWwXaUTZAmzMcFZ5858QA2vvx1Ur5xIcixXIP+8LnFDgRplU30us6teqdlskFfu+ae4K79Ooew==}
    engines: {node: '>= 0.8.0'}
    dependencies:
      prelude-ls: 1.2.1
    dev: true

  /type-detect/4.0.8:
    resolution: {integrity: sha512-0fr/mIH1dlO+x7TlcMy+bIDqKPsw/70tVyeHW787goQjhmqaZe10uwLujubK9q9Lg6Fiho1KUKDYz0Z7k7g5/g==}
    engines: {node: '>=4'}
    dev: true

  /type-fest/0.16.0:
    resolution: {integrity: sha512-eaBzG6MxNzEn9kiwvtre90cXaNLkmadMWa1zQMs3XORCXNbsH/OewwbxC5ia9dCxIxnTAsSxXJaa/p5y8DlvJg==}
    engines: {node: '>=10'}

  /type-fest/0.18.1:
    resolution: {integrity: sha512-OIAYXk8+ISY+qTOwkHtKqzAuxchoMiD9Udx+FSGQDuiRR+PJKJHc2NJAXlbhkGwTt/4/nKZxELY1w3ReWOL8mw==}
    engines: {node: '>=10'}
    dev: true

  /type-fest/0.20.2:
    resolution: {integrity: sha512-Ne+eE4r0/iWnpAxD852z3A+N0Bt5RN//NjJwRd2VFHEmrywxf5vsZlh4R6lixl6B+wz/8d+maTSAkN1FIkI3LQ==}
    engines: {node: '>=10'}
    dev: true

  /type-fest/0.21.3:
    resolution: {integrity: sha512-t0rzBq87m3fVcduHDUFhKmyyX+9eo6WQjZvf51Ea/M0Q7+T374Jp1aUiyUl0GKxp8M/OETVHSDvmkyPgvX+X2w==}
    engines: {node: '>=10'}

  /type-fest/0.6.0:
    resolution: {integrity: sha512-q+MB8nYR1KDLrgr4G5yemftpMC7/QLqVndBmEEdqzmNj5dcFOO4Oo8qlwZE3ULT3+Zim1F8Kq4cBnikNhlCMlg==}
    engines: {node: '>=8'}

  /type-fest/0.7.1:
    resolution: {integrity: sha512-Ne2YiiGN8bmrmJJEuTWTLJR32nh/JdL1+PSicowtNb0WFpn59GK8/lfD61bVtzguz7b3PBt74nxpv/Pw5po5Rg==}
    engines: {node: '>=8'}
    dev: true

  /type-fest/0.8.1:
    resolution: {integrity: sha512-4dbzIzqvjtgiM5rw1k5rEHtBANKmdudhGyBEajN01fEyhaAIhsoKNy6y7+IN93IfpFtwY9iqi7kD+xwKhQsNJA==}
    engines: {node: '>=8'}

  /type-is/1.6.18:
    resolution: {integrity: sha512-TkRKr9sUTxEH8MdfuCSP7VizJyzRNMjj2J2do2Jr3Kym598JVdEksuzPQCnlFPW4ky9Q+iA+ma9BGm06XQBy8g==}
    engines: {node: '>= 0.6'}
    dependencies:
      media-typer: 0.3.0
      mime-types: 2.1.34
    dev: true

  /typedarray-to-buffer/3.1.5:
    resolution: {integrity: sha512-zdu8XMNEDepKKR+XYOXAVPtWui0ly0NtohUscw+UmaHiAWT8hrV1rr//H6V+0DvJ3OQ19S979M0laLfX8rm82Q==}
    dependencies:
      is-typedarray: 1.0.0
    dev: true

  /typescript/4.5.4:
    resolution: {integrity: sha512-VgYs2A2QIRuGphtzFV7aQJduJ2gyfTljngLzjpfW9FoYZF6xuw1W0vW9ghCKLfcWrCFxK81CSGRAvS1pn4fIUg==}
    engines: {node: '>=4.2.0'}
    hasBin: true
    dev: true

  /typescript/4.6.2:
    resolution: {integrity: sha512-HM/hFigTBHZhLXshn9sN37H085+hQGeJHJ/X7LpBWLID/fbc2acUMfU+lGD98X81sKP+pFa9f0DZmCwB9GnbAg==}
    engines: {node: '>=4.2.0'}
    hasBin: true
    dev: true

  /unbox-primitive/1.0.1:
    resolution: {integrity: sha512-tZU/3NqK3dA5gpE1KtyiJUrEB0lxnGkMFHptJ7q6ewdZ8s12QrODwNbhIJStmJkd1QDXa1NRA8aF2A1zk/Ypyw==}
    dependencies:
      function-bind: 1.1.1
      has-bigints: 1.0.1
      has-symbols: 1.0.2
      which-boxed-primitive: 1.0.2
    dev: true

<<<<<<< HEAD
  /underscore/1.13.1:
    resolution: {integrity: sha512-hzSoAVtJF+3ZtiFX0VgfFPHEDRm7Y/QPjGyNo4TVdnDTdft3tr8hEkD25a1jC+TjTuE7tkHGKkhwCgs9dgBB2g==}
    dev: true

  /undici/4.12.1:
    resolution: {integrity: sha512-MSfap7YiQJqTPP12C11PFRs9raZuVicDbwsZHTjB0a8+SsCqt7KdUis54f373yf7ZFhJzAkGJLaKm0202OIxHg==}
    engines: {node: '>=12.18'}
=======
  /undici/3.3.6:
    resolution: {integrity: sha512-/j3YTZ5AobMB4ZrTY72mzM54uFUX32v0R/JRW9G2vOyF1uSKYAx+WT8dMsAcRS13TOFISv094TxIyWYk+WEPsA==}
>>>>>>> 6797519f
    dev: false

  /unique-string/2.0.0:
    resolution: {integrity: sha512-uNaeirEPvpZWSgzwsPGtU2zVSTrn/8L5q/IexZmH0eH6SA73CmAA5U4GwORTxQAZs95TAXLNqeLoPPNO5gZfWg==}
    engines: {node: '>=8'}
    dependencies:
      crypto-random-string: 2.0.0

  /universalify/0.1.2:
    resolution: {integrity: sha512-rBJeI5CXAlmy1pV+617WB9J63U6XcazHHF2f2dbJix4XzpUF0RS3Zbj0FGIOCAva5P/d/GBOYaACQ1w+0azUkg==}
    engines: {node: '>= 4.0.0'}

  /universalify/2.0.0:
    resolution: {integrity: sha512-hAZsKq7Yy11Zu1DE0OzWjw7nnLZmJZYTDZZyEFHZdUhV8FkH5MCfoU1XMaxXovpyW5nq5scPqq0ZDP9Zyl04oQ==}
    engines: {node: '>= 10.0.0'}
    dev: true

  /unpipe/1.0.0:
    resolution: {integrity: sha1-sr9O6FFKrmFltIF4KdIbLvSZBOw=}
    engines: {node: '>= 0.8'}
    dev: true

  /untildify/4.0.0:
    resolution: {integrity: sha512-KK8xQ1mkzZeg9inewmFVDNkg3l5LUhoq9kN6iWYB/CC9YMG8HA+c1Q8HwDe6dEX7kErrEVNVBO3fWsVq5iDgtw==}
    engines: {node: '>=8'}
    dev: true

  /uri-js/4.4.1:
    resolution: {integrity: sha512-7rKUyy33Q1yc98pQ1DAmLtwX109F7TIfWlW1Ydo8Wl1ii1SeHieeh0HHfPeL2fMXK6z0s8ecKs9frCuLJvndBg==}
    dependencies:
      punycode: 2.1.1
    dev: true

  /util-deprecate/1.0.2:
    resolution: {integrity: sha1-RQ1Nyfpw3nMnYvvS1KKJgUGaDM8=}

  /util/0.12.4:
    resolution: {integrity: sha512-bxZ9qtSlGUWSOy9Qa9Xgk11kSslpuZwaxCg4sNIDj6FLucDab2JxnHwyNTCpHMtK1MjoQiWQ6DiUMZYbSrO+Sw==}
    dependencies:
      inherits: 2.0.4
      is-arguments: 1.1.1
      is-generator-function: 1.0.10
      is-typed-array: 1.1.8
      safe-buffer: 5.2.1
      which-typed-array: 1.1.7
    dev: true

  /utils-merge/1.0.1:
    resolution: {integrity: sha1-n5VxD1CiZ5R7LMwSR0HBAoQn5xM=}
    engines: {node: '>= 0.4.0'}
    dev: true

  /uuid/3.4.0:
    resolution: {integrity: sha512-HjSDRw6gZE5JMggctHBcjVak08+KEVhSIiDzFnT9S9aegmp85S/bReBVTb4QTFaRNptJ9kuYaNhnbNEOkbKb/A==}
    deprecated: Please upgrade  to version 7 or higher.  Older versions may use Math.random() in certain circumstances, which is known to be problematic.  See https://v8.dev/blog/math-random for details.
    hasBin: true

  /uuid/8.3.2:
    resolution: {integrity: sha512-+NYs2QeMWy+GWFOEm9xnn6HCDp0l7QBD7ml8zLUmJ+93Q5NF0NocErnwkTkXVFNiX3/fpC6afS8Dhb/gz7R7eg==}
    hasBin: true

  /v8-compile-cache/2.3.0:
    resolution: {integrity: sha512-l8lCEmLcLYZh4nbunNZvQCJc5pv7+RCwa8q/LdUx8u7lsWvPDKmpodJAJNwkAhJC//dFY48KuIEmjtd4RViDrA==}
    dev: true

  /v8-to-istanbul/8.1.1:
    resolution: {integrity: sha512-FGtKtv3xIpR6BYhvgH8MI/y78oT7d8Au3ww4QIxymrCtZEh5b8gCw2siywE+puhEmuWKDtmfrvF5UlB298ut3w==}
    engines: {node: '>=10.12.0'}
    dependencies:
      '@types/istanbul-lib-coverage': 2.0.4
      convert-source-map: 1.8.0
      source-map: 0.7.3
    dev: true

  /validate-npm-package-license/3.0.4:
    resolution: {integrity: sha512-DpKm2Ui/xN7/HQKCtpZxoRWBhZ9Z0kqtygG8XCgNQ8ZlDnxuQmWhj566j8fN4Cu3/JmbhsDo7fcAJq4s9h27Ew==}
    dependencies:
      spdx-correct: 3.1.1
      spdx-expression-parse: 3.0.1

  /validator/13.7.0:
    resolution: {integrity: sha512-nYXQLCBkpJ8X6ltALua9dRrZDHVYxjJ1wgskNt1lH9fzGjs3tgojGSCBjmEPwkWS1y29+DrizMTW19Pr9uB2nw==}
    engines: {node: '>= 0.10'}
    dev: true

  /vary/1.1.2:
    resolution: {integrity: sha1-IpnwLG3tMNSllhsLn3RSShj2NPw=}
    engines: {node: '>= 0.8'}
    dev: true

  /verror/1.10.0:
    resolution: {integrity: sha1-OhBcoXBTr1XW4nDB+CiGguGNpAA=}
    engines: {'0': node >=0.6.0}
    dependencies:
      assert-plus: 1.0.0
      core-util-is: 1.0.2
      extsprintf: 1.3.0
    dev: true
    optional: true

  /verror/1.10.1:
    resolution: {integrity: sha512-veufcmxri4e3XSrT0xwfUR7kguIkaxBeosDg00yDWhk49wdwkSUrvvsm7nc75e1PUyvIeZj6nS8VQRYz2/S4Xg==}
    engines: {node: '>=0.6.0'}
    dependencies:
      assert-plus: 1.0.0
      core-util-is: 1.0.2
      extsprintf: 1.4.1
    dev: true

  /w3c-hr-time/1.0.2:
    resolution: {integrity: sha512-z8P5DvDNjKDoFIHK7q8r8lackT6l+jo/Ye3HOle7l9nICP9lf1Ci25fy9vHd0JOWewkIFzXIEig3TdKT7JQ5fQ==}
    dependencies:
      browser-process-hrtime: 1.0.0
    dev: true

  /w3c-xmlserializer/2.0.0:
    resolution: {integrity: sha512-4tzD0mF8iSiMiNs30BiLO3EpfGLZUT2MSX/G+o7ZywDzliWQ3OPtTZ0PTC3B3ca1UAf4cJMHB+2Bf56EriJuRA==}
    engines: {node: '>=10'}
    dependencies:
      xml-name-validator: 3.0.0
    dev: true

  /walker/1.0.8:
    resolution: {integrity: sha512-ts/8E8l5b7kY0vlWLewOkDXMmPdLcVV4GmOQLyxuSswIJsweeFZtAsMF7k1Nszz+TYBQrlYRmzOnr398y1JemQ==}
    dependencies:
      makeerror: 1.0.12
    dev: true

  /webidl-conversions/3.0.1:
    resolution: {integrity: sha1-JFNCdeKnvGvnvIZhHMFq4KVlSHE=}

  /webidl-conversions/5.0.0:
    resolution: {integrity: sha512-VlZwKPCkYKxQgeSbH5EyngOmRp7Ww7I9rQLERETtf5ofd9pGeswWiOtogpEO850jziPRarreGxn5QIiTqpb2wA==}
    engines: {node: '>=8'}
    dev: true

  /webidl-conversions/6.1.0:
    resolution: {integrity: sha512-qBIvFLGiBpLjfwmYAaHPXsn+ho5xZnGvyGvsarywGNc8VyQJUMHJ8OBKGGrPER0okBeMDaan4mNBlgBROxuI8w==}
    engines: {node: '>=10.4'}
    dev: true

  /whatwg-encoding/1.0.5:
    resolution: {integrity: sha512-b5lim54JOPN9HtzvK9HFXvBma/rnfFeqsic0hSpjtDbVxR3dJKLc+KB4V6GgiGOvl7CY/KNh8rxSo9DKQrnUEw==}
    dependencies:
      iconv-lite: 0.4.24
    dev: true

  /whatwg-mimetype/2.3.0:
    resolution: {integrity: sha512-M4yMwr6mAnQz76TbJm914+gPpB/nCwvZbJU28cUD6dR004SAxDLOOSUaB1JDRqLtaOV/vi0IC5lEAGFgrjGv/g==}
    dev: true

  /whatwg-url/5.0.0:
    resolution: {integrity: sha1-lmRU6HZUYuN2RNNib2dCzotwll0=}
    dependencies:
      tr46: 0.0.3
      webidl-conversions: 3.0.1

  /whatwg-url/8.7.0:
    resolution: {integrity: sha512-gAojqb/m9Q8a5IV96E3fHJM70AzCkgt4uXYX2O7EmuyOnLrViCQlsEBmF9UQIu3/aeAIp2U17rtbpZWNntQqdg==}
    engines: {node: '>=10'}
    dependencies:
      lodash: 4.17.21
      tr46: 2.1.0
      webidl-conversions: 6.1.0
    dev: true

  /which-boxed-primitive/1.0.2:
    resolution: {integrity: sha512-bwZdv0AKLpplFY2KZRX6TvyuN7ojjr7lwkg6ml0roIy9YeuSr7JS372qlNW18UQYzgYK9ziGcerWqZOmEn9VNg==}
    dependencies:
      is-bigint: 1.0.4
      is-boolean-object: 1.1.2
      is-number-object: 1.0.6
      is-string: 1.0.7
      is-symbol: 1.0.4
    dev: true

  /which-typed-array/1.1.7:
    resolution: {integrity: sha512-vjxaB4nfDqwKI0ws7wZpxIlde1XrLX5uB0ZjpfshgmapJMD7jJWhZI+yToJTqaFByF0eNBcYxbjmCzoRP7CfEw==}
    engines: {node: '>= 0.4'}
    dependencies:
      available-typed-arrays: 1.0.5
      call-bind: 1.0.2
      es-abstract: 1.19.1
      foreach: 2.0.5
      has-tostringtag: 1.0.0
      is-typed-array: 1.1.8
    dev: true

  /which/1.3.1:
    resolution: {integrity: sha512-HxJdYWq1MTIQbJ3nw0cqssHoTNU267KlrDuGZ1WYlxDStUtKUhOaJmh112/TZmHxxUfuJqPXSOm7tDyas0OSIQ==}
    hasBin: true
    dependencies:
      isexe: 2.0.0
    dev: true

  /which/2.0.2:
    resolution: {integrity: sha512-BLI3Tl1TW3Pvl70l3yq3Y64i+awpwXqsGBYWkkqMtnbXgrMD+yj7rhW0kuEDxzJaYXGjEW5ogapKNMEKNMjibA==}
    engines: {node: '>= 8'}
    hasBin: true
    dependencies:
      isexe: 2.0.0

  /wide-align/1.1.5:
    resolution: {integrity: sha512-eDMORYaPNZ4sQIuuYPDHdQvf4gyCF9rEEV/yPxGfwPkRodwEgiMUUXTx/dex+Me0wxx53S+NgUHaP7y3MGlDmg==}
    dependencies:
      string-width: 1.0.2

  /word-wrap/1.2.3:
    resolution: {integrity: sha512-Hz/mrNwitNRh/HUAtM/VT/5VH+ygD6DV7mYKZAtHOrbs8U7lvPS6xf7EJKMF0uW1KJCl0H701g3ZGus+muE5vQ==}
    engines: {node: '>=0.10.0'}
    dev: true

  /wrap-ansi/6.2.0:
    resolution: {integrity: sha512-r6lPcBGxZXlIcymEu7InxDMhdW0KDxpLgoFLcguasxCaJ/SOIZwINatK9KY/tf+ZrlywOKU0UDj3ATXUBfxJXA==}
    engines: {node: '>=8'}
    dependencies:
      ansi-styles: 4.3.0
      string-width: 4.2.3
      strip-ansi: 6.0.1

  /wrap-ansi/7.0.0:
    resolution: {integrity: sha512-YVGIj2kamLSTxw6NsZjoBxfSwsn0ycdesmc4p+Q21c5zPuZ1pl+NfxVdxPtdHvmNVOQ6XSYG4AUtyt/Fi7D16Q==}
    engines: {node: '>=10'}
    dependencies:
      ansi-styles: 4.3.0
      string-width: 4.2.3
      strip-ansi: 6.0.1
    dev: true

  /wrappy/1.0.2:
    resolution: {integrity: sha1-tSQ9jz7BqjXxNkYFvA0QNuMKtp8=}

  /write-file-atomic/3.0.3:
    resolution: {integrity: sha512-AvHcyZ5JnSfq3ioSyjrBkH9yW4m7Ayk8/9My/DD9onKeu/94fwrMocemO2QAJFAlnnDN+ZDS+ZjAR5ua1/PV/Q==}
    dependencies:
      imurmurhash: 0.1.4
      is-typedarray: 1.0.0
      signal-exit: 3.0.6
      typedarray-to-buffer: 3.1.5
    dev: true

  /ws/7.5.6:
    resolution: {integrity: sha512-6GLgCqo2cy2A2rjCNFlxQS6ZljG/coZfZXclldI8FB/1G3CCI36Zd8xy2HrFVACi8tfk5XrgLQEk+P0Tnz9UcA==}
    engines: {node: '>=8.3.0'}
    peerDependencies:
      bufferutil: ^4.0.1
      utf-8-validate: ^5.0.2
    peerDependenciesMeta:
      bufferutil:
        optional: true
      utf-8-validate:
        optional: true
    dev: true

  /xml-name-validator/3.0.0:
    resolution: {integrity: sha512-A5CUptxDsvxKJEU3yO6DuWBSJz/qizqzJKOMIfUJHETbBw/sFaDxgd6fxm1ewUaM0jZ444Fc5vC5ROYurg/4Pw==}
    dev: true

  /xml/1.0.1:
    resolution: {integrity: sha1-eLpyAgApxbyHuKgaPPzXS0ovweU=}
    dev: true

  /xml2js/0.4.23:
    resolution: {integrity: sha512-ySPiMjM0+pLDftHgXY4By0uswI3SPKLDw/i3UXbnO8M/p28zqexCUoPmQFrYD+/1BzhGJSs2i1ERWKJAtiLrug==}
    engines: {node: '>=4.0.0'}
    dependencies:
      sax: 1.2.4
      xmlbuilder: 11.0.1

  /xmlbuilder/11.0.1:
    resolution: {integrity: sha512-fDlsI/kFEx7gLvbecc0/ohLG50fugQp8ryHzMTuW9vSa1GJ0XYWKnhsUx7oie3G98+r56aTQIUB4kht42R3JvA==}
    engines: {node: '>=4.0'}

  /xmlchars/2.2.0:
    resolution: {integrity: sha512-JZnDKK8B0RCDw84FNdDAIpZK+JuJw+s7Lz8nksI7SIuU3UXJJslUthsi+uWBUYOwPFwW7W7PRLRfUKpxjtjFCw==}
    dev: true

  /xtend/4.0.2:
    resolution: {integrity: sha512-LKYU1iAXJXUgAXn9URjiu+MWhyUXHsvfp7mcuYm9dSUKK0/CjtrUwFAxD82/mCWbtLsGjFIad0wIsod4zrTAEQ==}
    engines: {node: '>=0.4'}

  /y18n/5.0.8:
    resolution: {integrity: sha512-0pfFzegeDWJHJIAmTLRP2DwHjdF5s7jo9tuztdQxAhINCdvS+3nGINqPd00AphqJR/0LhANUS6/+7SCb98YOfA==}
    engines: {node: '>=10'}
    dev: true

  /yallist/3.1.1:
    resolution: {integrity: sha512-a4UGQaWPH59mOXUYnAG2ewncQS4i4F43Tv3JoAM+s2VDAmS9NsK8GpDMLrCHPksFT7h3K6TOoUNn2pb7RoXx4g==}
    dev: true

  /yallist/4.0.0:
    resolution: {integrity: sha512-3wdGidZyq5PB084XLES5TpOSRA3wjXAlIWMhum2kRcv/41Sn2emQ0dycQW4uZXLejwKvg6EsvbdlVL+FYEct7A==}

  /yaml/1.10.2:
    resolution: {integrity: sha512-r3vXyErRCYJ7wg28yvBY5VSoAF8ZvlcW9/BwUzEtUsjvX/DKs24dIkuwjtuprwJJHsbyUbLApepYTR1BN4uHrg==}
    engines: {node: '>= 6'}
    dev: true

  /yargs-parser/20.2.9:
    resolution: {integrity: sha512-y11nGElTIV+CT3Zv9t7VKl+Q3hTQoT9a1Qzezhhl6Rp21gJ/IVTW7Z3y9EWXhuUBC2Shnf+DX0antecpAwSP8w==}
    engines: {node: '>=10'}
    dev: true

  /yargs/16.2.0:
    resolution: {integrity: sha512-D1mvvtDG0L5ft/jGWkLpG1+m0eQxOfaBvTNELraWj22wSVUMWxZUvYgJYcKh6jGGIkJFhH4IZPQhR4TKpc8mBw==}
    engines: {node: '>=10'}
    dependencies:
      cliui: 7.0.4
      escalade: 3.1.1
      get-caller-file: 2.0.5
      require-directory: 2.1.1
      string-width: 4.2.3
      y18n: 5.0.8
      yargs-parser: 20.2.9
    dev: true

  /yn/3.1.1:
    resolution: {integrity: sha512-Ux4ygGWsu2c7isFWe8Yu1YluJmqVhxqK2cLXNQA5AcC3QfbGNpM7fu0Y8b/z16pXLnFxZYvWhd3fhBY9DLmC6Q==}
    engines: {node: '>=6'}
    dev: true

  /yocto-queue/0.1.0:
    resolution: {integrity: sha512-rVksvsnNCdJ/ohGc6xgPwyN8eheCxsiLM8mxuE/t/mOVqJewPuO1miLpTHQiRgTKCLexL4MeAFVagts7HmNZ2Q==}
    engines: {node: '>=10'}
    dev: false

  /z-schema/5.0.2:
    resolution: {integrity: sha512-40TH47ukMHq5HrzkeVE40Ad7eIDKaRV2b+Qpi2prLc9X9eFJFzV7tMe5aH12e6avaSS/u5l653EQOv+J9PirPw==}
    engines: {node: '>=8.0.0'}
    hasBin: true
    dependencies:
      lodash.get: 4.4.2
      lodash.isequal: 4.5.0
      validator: 13.7.0
    optionalDependencies:
      commander: 2.20.3
    dev: true

  /zip-stream/4.1.0:
    resolution: {integrity: sha512-zshzwQW7gG7hjpBlgeQP9RuyPGNxvJdzR8SUM3QhxCnLjWN2E7j3dOvpeDcQoETfHx0urRS7EtmVToql7YpU4A==}
    engines: {node: '>= 10'}
    dependencies:
      archiver-utils: 2.1.0
      compress-commons: 4.1.1
      readable-stream: 3.6.0
    dev: false<|MERGE_RESOLUTION|>--- conflicted
+++ resolved
@@ -247,6 +247,7 @@
       pkg-up: 3.1.0
       pluralize: 8.0.0
       replace-string: 3.1.0
+      resolve: 1.22.0
       rimraf: 3.0.2
       sort-keys: 4.2.0
       source-map-support: 0.5.21
@@ -302,6 +303,7 @@
       pkg-up: 3.1.0
       pluralize: 8.0.0
       replace-string: 3.1.0
+      resolve: 1.22.0
       rimraf: 3.0.2
       sort-keys: 4.2.0
       source-map-support: 0.5.21
@@ -344,19 +346,11 @@
       '@prisma/debug': workspace:*
       '@prisma/engines': 3.12.0-16.f2e63a76e8eed99d99f0eb65596c7677b70a1e77
       '@prisma/generator-helper': workspace:*
-<<<<<<< HEAD
-      '@prisma/get-platform': 3.8.0-31.9ca223420d3b050064a6f4fd76240a96b14d3908
-      '@types/jest': 27.4.0
-      '@types/node': 16.6.2
-      '@typescript-eslint/eslint-plugin': 5.9.0
-      '@typescript-eslint/parser': 5.9.0
-=======
       '@prisma/get-platform': 3.12.0-16.f2e63a76e8eed99d99f0eb65596c7677b70a1e77
       '@swc/core': 1.2.141
       '@swc/jest': 0.2.17
       '@types/jest': 27.4.1
-      '@types/node': 12.20.47
->>>>>>> 6797519f
+      '@types/node': 16.6.2
       chalk: 4.1.2
       esbuild: 0.13.14
       execa: 5.1.1
@@ -369,7 +363,7 @@
       strip-ansi: 6.0.1
       terminal-link: 2.1.1
       typescript: 4.5.4
-      undici: 4.12.1
+      undici: 4.16.0
     dependencies:
       '@prisma/debug': link:../debug
       '@prisma/engines': 3.12.0-16.f2e63a76e8eed99d99f0eb65596c7677b70a1e77
@@ -383,19 +377,12 @@
       p-retry: 4.6.1
       strip-ansi: 6.0.1
       terminal-link: 2.1.1
-      undici: 4.12.1
+      undici: 4.16.0
     devDependencies:
-<<<<<<< HEAD
-      '@types/jest': 27.4.0
-      '@types/node': 16.6.2
-      '@typescript-eslint/eslint-plugin': 5.9.0_bd2fd93dbcc607ad2f21b784bccfe0c8
-      '@typescript-eslint/parser': 5.9.0_eslint@8.6.0+typescript@4.5.4
-=======
       '@swc/core': 1.2.141
       '@swc/jest': 0.2.17_@swc+core@1.2.141
       '@types/jest': 27.4.1
-      '@types/node': 12.20.47
->>>>>>> 6797519f
+      '@types/node': 16.6.2
       esbuild: 0.13.14
       jest: 27.5.1_ts-node@10.4.0
       jest-junit: 13.0.0
@@ -2024,15 +2011,15 @@
     resolution: {integrity: sha512-GZ7bu5A6+4DtG7q9GsoHXy3ALcgeIHP4NnL0Vv2wu0uUB/yQex26v0tf6/na1mm0+bS9Uw+0DFex7aaKr2qawQ==}
     dev: true
 
+  /@types/node/16.6.2:
+    resolution: {integrity: sha512-LSw8TZt12ZudbpHc6EkIyDM3nHVWKYrAvGy6EAJfNfjusbwnThqjqxUKKRwuV3iWYeW/LYMzNgaq3MaLffQ2xA==}
+    dev: true
+
   /@types/node/17.0.18:
     resolution: {integrity: sha512-eKj4f/BsN/qcculZiRSujogjvp5O/k4lOW5m35NopjZM/QwLOR075a8pJW5hD+Rtdm2DaCVPENS6KtSQnUD6BA==}
 
   /@types/node/17.0.8:
     resolution: {integrity: sha512-YofkM6fGv4gDJq78g4j0mMuGMkZVxZDgtU0JRdx6FgiJDG+0fY0GKVolOV8WqVmEhLCXkQRjwDdKyPxJp/uucg==}
-    dev: true
-
-  /@types/node/16.6.2:
-    resolution: {integrity: sha512-LSw8TZt12ZudbpHc6EkIyDM3nHVWKYrAvGy6EAJfNfjusbwnThqjqxUKKRwuV3iWYeW/LYMzNgaq3MaLffQ2xA==}
     dev: true
 
   /@types/normalize-package-data/2.4.1:
@@ -2372,7 +2359,7 @@
     resolution: {integrity: sha512-RZNwNclF7+MS/8bDg70amg32dyeZGZxiDuQmZxKLAlQjr3jGyLx+4Kkk58UO7D2QdgFIQCovuSuZESne6RG6XQ==}
     engines: {node: '>= 6.0.0'}
     dependencies:
-      debug: 4.3.4
+      debug: 4.3.3
     transitivePeerDependencies:
       - supports-color
 
@@ -3166,17 +3153,6 @@
       ms: 2.1.2
       supports-color: 9.2.1
     dev: true
-
-  /debug/4.3.4:
-    resolution: {integrity: sha512-PRWFHuSU3eDtQJPvnNY7Jcket1j0t5OuOsFzPPzsekD52Zl8qUfFIPEiswXqIvHWGVHOgX+7G/vCNNhehwxfkQ==}
-    engines: {node: '>=6.0'}
-    peerDependencies:
-      supports-color: '*'
-    peerDependenciesMeta:
-      supports-color:
-        optional: true
-    dependencies:
-      ms: 2.1.2
 
   /decamelize-keys/1.1.0:
     resolution: {integrity: sha1-0XGoeTMlKAfrPLYdwcFEXQeN8tk=}
@@ -4710,7 +4686,7 @@
     dependencies:
       '@tootallnate/once': 2.0.0
       agent-base: 6.0.2
-      debug: 4.3.4
+      debug: 4.3.3
     transitivePeerDependencies:
       - supports-color
 
@@ -4729,7 +4705,7 @@
     engines: {node: '>= 6'}
     dependencies:
       agent-base: 6.0.2
-      debug: 4.3.4
+      debug: 4.3.3
     transitivePeerDependencies:
       - supports-color
 
@@ -8156,18 +8132,9 @@
       which-boxed-primitive: 1.0.2
     dev: true
 
-<<<<<<< HEAD
-  /underscore/1.13.1:
-    resolution: {integrity: sha512-hzSoAVtJF+3ZtiFX0VgfFPHEDRm7Y/QPjGyNo4TVdnDTdft3tr8hEkD25a1jC+TjTuE7tkHGKkhwCgs9dgBB2g==}
-    dev: true
-
-  /undici/4.12.1:
-    resolution: {integrity: sha512-MSfap7YiQJqTPP12C11PFRs9raZuVicDbwsZHTjB0a8+SsCqt7KdUis54f373yf7ZFhJzAkGJLaKm0202OIxHg==}
+  /undici/4.16.0:
+    resolution: {integrity: sha512-tkZSECUYi+/T1i4u+4+lwZmQgLXd4BLGlrc7KZPcLIW7Jpq99+Xpc30ONv7nS6F5UNOxp/HBZSSL9MafUrvJbw==}
     engines: {node: '>=12.18'}
-=======
-  /undici/3.3.6:
-    resolution: {integrity: sha512-/j3YTZ5AobMB4ZrTY72mzM54uFUX32v0R/JRW9G2vOyF1uSKYAx+WT8dMsAcRS13TOFISv094TxIyWYk+WEPsA==}
->>>>>>> 6797519f
     dev: false
 
   /unique-string/2.0.0:
