lockfileVersion: '9.0'

settings:
  autoInstallPeers: false
  excludeLinksFromLockfile: false

importers:

  .:
    devDependencies:
      '@eslint-community/eslint-plugin-eslint-comments':
        specifier: 4.4.1
        version: 4.4.1(eslint@9.22.0(jiti@2.4.2))
      '@eslint/eslintrc':
        specifier: 3.3.0
        version: 3.3.0
      '@eslint/js':
        specifier: 9.19.0
        version: 9.19.0
      '@microsoft/api-extractor':
        specifier: 7.49.2
        version: 7.49.2(@types/node@18.19.76)
      '@prisma/engines':
        specifier: workspace:*
        version: link:packages/engines
      '@sindresorhus/slugify':
        specifier: 1.1.2
        version: 1.1.2
      '@size-limit/file':
        specifier: 11.2.0
        version: 11.2.0(size-limit@11.2.0)
      '@slack/webhook':
        specifier: 7.0.4
        version: 7.0.4
      '@types/benchmark':
        specifier: 2.1.5
        version: 2.1.5
      '@types/fs-extra':
        specifier: 11.0.4
        version: 11.0.4
      '@types/graphviz':
        specifier: 0.0.39
        version: 0.0.39
      '@types/jest':
        specifier: 29.5.14
        version: 29.5.14
      '@types/node':
        specifier: 18.19.76
        version: 18.19.76
      '@types/redis':
        specifier: 2.8.32
        version: 2.8.32
      '@types/resolve':
        specifier: 1.20.6
        version: 1.20.6
      '@typescript-eslint/eslint-plugin':
        specifier: 7.15.0
        version: 7.15.0(@typescript-eslint/parser@7.15.0(eslint@9.22.0(jiti@2.4.2))(typescript@5.4.5))(eslint@9.22.0(jiti@2.4.2))(typescript@5.4.5)
      '@typescript-eslint/parser':
        specifier: 7.15.0
        version: 7.15.0(eslint@9.22.0(jiti@2.4.2))(typescript@5.4.5)
      '@typescript-eslint/utils':
        specifier: 7.15.0
        version: 7.15.0(eslint@9.22.0(jiti@2.4.2))(typescript@5.4.5)
      arg:
        specifier: 5.0.2
        version: 5.0.2
      batching-toposort:
        specifier: 1.2.0
        version: 1.2.0
      buffer:
        specifier: 6.0.3
        version: 6.0.3
      chokidar:
        specifier: 3.6.0
        version: 3.6.0
      decimal.js-light:
        specifier: 2.5.1
        version: 2.5.1
      dotenv-cli:
        specifier: 7.4.4
        version: 7.4.4
      esbuild:
        specifier: 0.24.2
        version: 0.24.2
      esbuild-register:
        specifier: 3.6.0
        version: 3.6.0(esbuild@0.24.2)
      eslint:
        specifier: 9.22.0
        version: 9.22.0(jiti@2.4.2)
      eslint-config-prettier:
        specifier: 10.0.2
        version: 10.0.2(eslint@9.22.0(jiti@2.4.2))
      eslint-plugin-import-x:
        specifier: 4.6.1
        version: 4.6.1(eslint@9.22.0(jiti@2.4.2))(typescript@5.4.5)
      eslint-plugin-jest:
        specifier: 28.10.0
        version: 28.10.0(@typescript-eslint/eslint-plugin@7.15.0(@typescript-eslint/parser@7.15.0(eslint@9.22.0(jiti@2.4.2))(typescript@5.4.5))(eslint@9.22.0(jiti@2.4.2))(typescript@5.4.5))(eslint@9.22.0(jiti@2.4.2))(jest@29.7.0(@types/node@18.19.76)(ts-node@10.9.2(@swc/core@1.11.5)(@types/node@18.19.76)(typescript@5.4.5)))(typescript@5.4.5)
      eslint-plugin-local-rules:
        specifier: 3.0.2
        version: 3.0.2
      eslint-plugin-prettier:
        specifier: 4.2.1
        version: 4.2.1(eslint-config-prettier@10.0.2(eslint@9.22.0(jiti@2.4.2)))(eslint@9.22.0(jiti@2.4.2))(prettier@2.8.8)
      eslint-plugin-simple-import-sort:
        specifier: 12.1.1
        version: 12.1.1(eslint@9.22.0(jiti@2.4.2))
      execa:
        specifier: 5.1.1
        version: 5.1.1
      format-util:
        specifier: 1.0.5
        version: 1.0.5
      fs-extra:
        specifier: 11.3.0
        version: 11.3.0
      globals:
        specifier: 15.13.0
        version: 15.13.0
      globby:
        specifier: 11.1.0
        version: 11.1.0
      graphviz-mit:
        specifier: 0.0.9
        version: 0.0.9
      husky:
        specifier: 9.1.7
        version: 9.1.7
      is-ci:
        specifier: 4.1.0
        version: 4.1.0
      jest-junit:
        specifier: 16.0.0
        version: 16.0.0
      kleur:
        specifier: 4.1.5
        version: 4.1.5
      lint-staged:
        specifier: 15.4.3
        version: 15.4.3
      p-map:
        specifier: 4.0.0
        version: 4.0.0
      p-reduce:
        specifier: 3.0.0
        version: 3.0.0
      p-retry:
        specifier: 4.6.2
        version: 4.6.2
      prettier:
        specifier: 2.8.8
        version: 2.8.8
      redis:
        specifier: 3.1.2
        version: 3.1.2
      redis-lock:
        specifier: 0.1.4
        version: 0.1.4
      regenerator-runtime:
        specifier: 0.14.1
        version: 0.14.1
      resolve:
        specifier: 1.22.10
        version: 1.22.10
      safe-buffer:
        specifier: 5.2.1
        version: 5.2.1
      semver:
        specifier: 7.7.0
        version: 7.7.0
      size-limit:
        specifier: 11.2.0
        version: 11.2.0
      spdx-exceptions:
        specifier: 2.5.0
        version: 2.5.0
      spdx-license-ids:
        specifier: 3.0.21
        version: 3.0.21
      staged-git-files:
        specifier: 1.3.0
        version: 1.3.0
      ts-node:
        specifier: 10.9.2
        version: 10.9.2(@swc/core@1.11.5)(@types/node@18.19.76)(typescript@5.4.5)
      ts-toolbelt:
        specifier: 9.6.0
        version: 9.6.0
      tsx:
        specifier: 4.15.6
        version: 4.15.6
      typescript:
        specifier: 5.4.5
        version: 5.4.5
      zx:
        specifier: 8.4.1
        version: 8.4.1

  packages/accelerate-contract:
    devDependencies:
      '@prisma/client':
        specifier: workspace:*
        version: link:../client

  packages/adapter-d1:
    dependencies:
      '@cloudflare/workers-types':
        specifier: 4.20250214.0
        version: 4.20250214.0
      '@prisma/driver-adapter-utils':
        specifier: workspace:*
        version: link:../driver-adapter-utils
      miniflare:
        specifier: ^3.20250214.0
        version: 3.20250214.0

  packages/adapter-libsql:
    dependencies:
      '@prisma/driver-adapter-utils':
        specifier: workspace:*
        version: link:../driver-adapter-utils
      async-mutex:
        specifier: 0.5.0
        version: 0.5.0
    devDependencies:
      '@libsql/client':
        specifier: 0.8.0
        version: 0.8.0

  packages/adapter-neon:
    dependencies:
      '@prisma/driver-adapter-utils':
        specifier: workspace:*
        version: link:../driver-adapter-utils
      postgres-array:
        specifier: 3.0.4
        version: 3.0.4
    devDependencies:
      '@neondatabase/serverless':
        specifier: 0.10.2
        version: 0.10.2
      '@swc/core':
        specifier: 1.11.5
        version: 1.11.5
      '@swc/jest':
        specifier: 0.2.37
        version: 0.2.37(@swc/core@1.11.5)
      jest:
        specifier: 29.7.0
        version: 29.7.0(@types/node@22.13.9)(ts-node@10.9.2(@swc/core@1.11.5)(@types/node@22.13.9)(typescript@5.7.2))
      jest-junit:
        specifier: 16.0.0
        version: 16.0.0

  packages/adapter-pg:
    dependencies:
      '@prisma/driver-adapter-utils':
        specifier: workspace:*
        version: link:../driver-adapter-utils
      postgres-array:
        specifier: 3.0.4
        version: 3.0.4
    devDependencies:
      '@swc/core':
        specifier: 1.11.5
        version: 1.11.5
      '@swc/jest':
        specifier: 0.2.37
        version: 0.2.37(@swc/core@1.11.5)
      '@types/pg':
        specifier: 8.11.11
        version: 8.11.11
      jest:
        specifier: 29.7.0
        version: 29.7.0(@types/node@22.13.9)(ts-node@10.9.2(@swc/core@1.11.5)(@types/node@22.13.9)(typescript@5.7.2))
      jest-junit:
        specifier: 16.0.0
        version: 16.0.0
      pg:
        specifier: 8.13.3
        version: 8.13.3

  packages/adapter-pg-worker:
    dependencies:
      '@prisma/driver-adapter-utils':
        specifier: workspace:*
        version: link:../driver-adapter-utils
      postgres-array:
        specifier: 3.0.4
        version: 3.0.4
    devDependencies:
      '@prisma/pg-worker':
        specifier: workspace:*
        version: link:../pg-worker
      '@swc/core':
        specifier: 1.11.5
        version: 1.11.5
      '@swc/jest':
        specifier: 0.2.37
        version: 0.2.37(@swc/core@1.11.5)
      jest:
        specifier: 29.7.0
        version: 29.7.0(@types/node@22.13.9)(ts-node@10.9.2(@swc/core@1.11.5)(@types/node@22.13.9)(typescript@5.7.2))
      jest-junit:
        specifier: 16.0.0
        version: 16.0.0

  packages/adapter-planetscale:
    dependencies:
      '@prisma/driver-adapter-utils':
        specifier: workspace:*
        version: link:../driver-adapter-utils
    devDependencies:
      '@planetscale/database':
        specifier: 1.19.0
        version: 1.19.0
      '@swc/core':
        specifier: 1.11.5
        version: 1.11.5
      '@swc/jest':
        specifier: 0.2.37
        version: 0.2.37(@swc/core@1.11.5)
      jest:
        specifier: 29.7.0
        version: 29.7.0(@types/node@22.13.9)(ts-node@10.9.2(@swc/core@1.11.5)(@types/node@22.13.9)(typescript@5.7.2))
      jest-junit:
        specifier: 16.0.0
        version: 16.0.0
      undici:
        specifier: 7.4.0
        version: 7.4.0

  packages/bundle-size:
    dependencies:
      '@libsql/client':
        specifier: 0.8.0
        version: 0.8.0
      '@neondatabase/serverless':
        specifier: 0.10.2
        version: 0.10.2
      '@planetscale/database':
        specifier: 1.19.0
        version: 1.19.0
      '@prisma/adapter-d1':
        specifier: workspace:*
        version: link:../adapter-d1
      '@prisma/adapter-libsql':
        specifier: workspace:*
        version: link:../adapter-libsql
      '@prisma/adapter-neon':
        specifier: workspace:*
        version: link:../adapter-neon
      '@prisma/adapter-pg':
        specifier: workspace:*
        version: link:../adapter-pg
      '@prisma/adapter-pg-worker':
        specifier: workspace:*
        version: link:../adapter-pg-worker
      '@prisma/adapter-planetscale':
        specifier: workspace:*
        version: link:../adapter-planetscale
      '@prisma/client':
        specifier: workspace:*
        version: link:../client
      '@prisma/pg-worker':
        specifier: workspace:*
        version: link:../pg-worker
      pg:
        specifier: 8.13.3
        version: 8.13.3
      prisma:
        specifier: workspace:*
        version: link:../cli
      wrangler:
        specifier: 3.111.0
        version: 3.111.0(@cloudflare/workers-types@4.20250214.0)

  packages/bundled-js-drivers:
    dependencies:
      '@libsql/client':
        specifier: 0.8.0
        version: 0.8.0
      '@neondatabase/serverless':
        specifier: 0.10.2
        version: 0.10.2
      '@planetscale/database':
        specifier: 1.19.0
        version: 1.19.0
      '@types/pg':
        specifier: 8.11.11
        version: 8.11.11
      pg:
        specifier: 8.13.3
        version: 8.13.3

  packages/cli:
    dependencies:
      '@prisma/config':
        specifier: workspace:*
        version: link:../config
      '@prisma/engines':
        specifier: workspace:*
        version: link:../engines
    optionalDependencies:
      fsevents:
        specifier: 2.3.3
        version: 2.3.3
    devDependencies:
      '@antfu/ni':
        specifier: 0.21.12
        version: 0.21.12
      '@inquirer/prompts':
        specifier: 7.3.3
        version: 7.3.3(@types/node@18.19.76)
      '@libsql/client':
        specifier: 0.8.1
        version: 0.8.1
      '@prisma/adapter-libsql':
        specifier: workspace:*
        version: link:../adapter-libsql
      '@prisma/client':
        specifier: workspace:*
        version: link:../client
      '@prisma/debug':
        specifier: workspace:*
        version: link:../debug
      '@prisma/fetch-engine':
        specifier: workspace:*
        version: link:../fetch-engine
      '@prisma/generator-helper':
        specifier: workspace:*
        version: link:../generator-helper
      '@prisma/get-platform':
        specifier: workspace:*
        version: link:../get-platform
      '@prisma/internals':
        specifier: workspace:*
        version: link:../internals
      '@prisma/migrate':
        specifier: workspace:*
        version: link:../migrate
      '@prisma/mini-proxy':
        specifier: 0.9.5
        version: 0.9.5
      '@prisma/studio':
        specifier: 0.510.0
        version: 0.510.0
      '@prisma/studio-server':
        specifier: 0.510.0
        version: 0.510.0(@prisma/client@packages+client)(@prisma/internals@packages+internals)(encoding@0.1.13)
      '@swc/core':
        specifier: 1.11.5
        version: 1.11.5
      '@swc/jest':
        specifier: 0.2.37
        version: 0.2.37(@swc/core@1.11.5)
      '@types/debug':
        specifier: 4.1.12
        version: 4.1.12
      '@types/fs-extra':
        specifier: 11.0.4
        version: 11.0.4
      '@types/jest':
        specifier: 29.5.14
        version: 29.5.14
      '@types/node':
        specifier: 18.19.76
        version: 18.19.76
      '@types/rimraf':
        specifier: 4.0.5
        version: 4.0.5
      async-listen:
        specifier: 3.0.1
        version: 3.0.1
      checkpoint-client:
        specifier: 1.1.33
        version: 1.1.33(encoding@0.1.13)
      chokidar:
        specifier: 3.6.0
        version: 3.6.0
      debug:
        specifier: 4.4.0
        version: 4.4.0
      dotenv:
        specifier: 16.4.7
        version: 16.4.7
      effect:
        specifier: 3.12.10
        version: 3.12.10
      env-paths:
        specifier: 2.2.1
        version: 2.2.1
      esbuild:
        specifier: 0.24.2
        version: 0.24.2
      execa:
        specifier: 5.1.1
        version: 5.1.1
      fast-glob:
        specifier: 3.3.3
        version: 3.3.3
      fs-extra:
        specifier: 11.3.0
        version: 11.3.0
      fs-jetpack:
        specifier: 5.1.0
        version: 5.1.0
      get-port:
        specifier: 5.1.1
        version: 5.1.1
      global-dirs:
        specifier: 4.0.0
        version: 4.0.0
      jest:
        specifier: 29.7.0
        version: 29.7.0(@types/node@18.19.76)(ts-node@10.9.2(@swc/core@1.11.5)(@types/node@18.19.76)(typescript@5.4.5))
      jest-junit:
        specifier: 16.0.0
        version: 16.0.0
      kleur:
        specifier: 4.1.5
        version: 4.1.5
      line-replace:
        specifier: 2.0.1
        version: 2.0.1
      log-update:
        specifier: 4.0.0
        version: 4.0.0
      node-fetch:
        specifier: 3.3.2
        version: 3.3.2
      npm-packlist:
        specifier: 5.1.3
        version: 5.1.3
      open:
        specifier: 7.4.2
        version: 7.4.2
      ora:
        specifier: 8.2.0
        version: 8.2.0
      pkg-up:
        specifier: 3.1.0
        version: 3.1.0
      resolve-pkg:
        specifier: 2.0.0
        version: 2.0.0
      rimraf:
        specifier: 6.0.1
        version: 6.0.1
      strip-ansi:
        specifier: 6.0.1
        version: 6.0.1
      ts-pattern:
        specifier: 5.6.2
        version: 5.6.2
      typescript:
        specifier: 5.4.5
        version: 5.4.5
      xdg-app-paths:
        specifier: 8.3.0
        version: 8.3.0
      zx:
        specifier: 8.4.1
        version: 8.4.1

  packages/client:
    devDependencies:
      '@cloudflare/workers-types':
        specifier: 4.20250214.0
        version: 4.20250214.0
      '@codspeed/benchmark.js-plugin':
        specifier: 4.0.0
        version: 4.0.0(benchmark@2.1.4)
      '@faker-js/faker':
        specifier: 9.6.0
        version: 9.6.0
      '@fast-check/jest':
        specifier: 2.0.3
        version: 2.0.3(@jest/expect@29.7.0)(@jest/globals@29.7.0)
      '@inquirer/prompts':
        specifier: 7.3.3
        version: 7.3.3(@types/node@18.19.76)
      '@jest/create-cache-key-function':
        specifier: 29.7.0
        version: 29.7.0
      '@jest/globals':
        specifier: 29.7.0
        version: 29.7.0
      '@jest/test-sequencer':
        specifier: 29.7.0
        version: 29.7.0
      '@libsql/client':
        specifier: 0.8.0
        version: 0.8.0
      '@neondatabase/serverless':
        specifier: 0.10.2
        version: 0.10.2
      '@opentelemetry/api':
        specifier: 1.9.0
        version: 1.9.0
      '@opentelemetry/context-async-hooks':
        specifier: 1.30.1
        version: 1.30.1(@opentelemetry/api@1.9.0)
      '@opentelemetry/instrumentation':
        specifier: 0.57.2
        version: 0.57.2(@opentelemetry/api@1.9.0)
      '@opentelemetry/resources':
        specifier: 1.30.1
        version: 1.30.1(@opentelemetry/api@1.9.0)
      '@opentelemetry/sdk-trace-base':
        specifier: 1.30.1
        version: 1.30.1(@opentelemetry/api@1.9.0)
      '@opentelemetry/semantic-conventions':
        specifier: 1.30.0
        version: 1.30.0
      '@planetscale/database':
        specifier: 1.19.0
        version: 1.19.0
      '@prisma/adapter-d1':
        specifier: workspace:*
        version: link:../adapter-d1
      '@prisma/adapter-libsql':
        specifier: workspace:*
        version: link:../adapter-libsql
      '@prisma/adapter-neon':
        specifier: workspace:*
        version: link:../adapter-neon
      '@prisma/adapter-pg':
        specifier: workspace:*
        version: link:../adapter-pg
      '@prisma/adapter-pg-worker':
        specifier: workspace:*
        version: link:../adapter-pg-worker
      '@prisma/adapter-planetscale':
        specifier: workspace:*
        version: link:../adapter-planetscale
      '@prisma/client-engine-runtime':
        specifier: workspace:*
        version: link:../client-engine-runtime
      '@prisma/config':
        specifier: workspace:*
        version: link:../config
      '@prisma/debug':
        specifier: workspace:*
        version: link:../debug
      '@prisma/driver-adapter-utils':
        specifier: workspace:*
        version: link:../driver-adapter-utils
      '@prisma/engines':
        specifier: workspace:*
        version: link:../engines
      '@prisma/engines-version':
<<<<<<< HEAD
        specifier: 6.6.0-16.refactor-migrate-to-new-interface-5ecebf55a47f4f963b194be9367d8b89c730f672
        version: 6.6.0-16.refactor-migrate-to-new-interface-5ecebf55a47f4f963b194be9367d8b89c730f672
=======
        specifier: 6.6.0-12.c30faa9515db5aee8774c0a87c7f95df91253fa9
        version: 6.6.0-12.c30faa9515db5aee8774c0a87c7f95df91253fa9
>>>>>>> 06895b73
      '@prisma/fetch-engine':
        specifier: workspace:*
        version: link:../fetch-engine
      '@prisma/generator-helper':
        specifier: workspace:*
        version: link:../generator-helper
      '@prisma/get-platform':
        specifier: workspace:*
        version: link:../get-platform
      '@prisma/instrumentation':
        specifier: workspace:*
        version: link:../instrumentation
      '@prisma/internals':
        specifier: workspace:*
        version: link:../internals
      '@prisma/migrate':
        specifier: workspace:*
        version: link:../migrate
      '@prisma/mini-proxy':
        specifier: 0.9.5
        version: 0.9.5
      '@prisma/pg-worker':
        specifier: workspace:*
        version: link:../pg-worker
      '@prisma/query-compiler-wasm':
<<<<<<< HEAD
        specifier: 6.6.0-16.refactor-migrate-to-new-interface-5ecebf55a47f4f963b194be9367d8b89c730f672
        version: 6.6.0-16.refactor-migrate-to-new-interface-5ecebf55a47f4f963b194be9367d8b89c730f672
      '@prisma/query-engine-wasm':
        specifier: 6.6.0-16.refactor-migrate-to-new-interface-5ecebf55a47f4f963b194be9367d8b89c730f672
        version: 6.6.0-16.refactor-migrate-to-new-interface-5ecebf55a47f4f963b194be9367d8b89c730f672
=======
        specifier: 6.6.0-12.c30faa9515db5aee8774c0a87c7f95df91253fa9
        version: 6.6.0-12.c30faa9515db5aee8774c0a87c7f95df91253fa9
      '@prisma/query-engine-wasm':
        specifier: 6.6.0-12.c30faa9515db5aee8774c0a87c7f95df91253fa9
        version: 6.6.0-12.c30faa9515db5aee8774c0a87c7f95df91253fa9
>>>>>>> 06895b73
      '@snaplet/copycat':
        specifier: 6.0.0
        version: 6.0.0
      '@swc-node/register':
        specifier: 1.10.9
        version: 1.10.9(@swc/core@1.11.5)(@swc/types@0.1.19)(typescript@5.4.5)
      '@swc/core':
        specifier: 1.11.5
        version: 1.11.5
      '@swc/jest':
        specifier: 0.2.37
        version: 0.2.37(@swc/core@1.11.5)
      '@timsuchanek/copy':
        specifier: 1.4.5
        version: 1.4.5
      '@types/debug':
        specifier: 4.1.12
        version: 4.1.12
      '@types/fs-extra':
        specifier: 11.0.4
        version: 11.0.4
      '@types/jest':
        specifier: 29.5.14
        version: 29.5.14
      '@types/js-levenshtein':
        specifier: 1.1.3
        version: 1.1.3
      '@types/mssql':
        specifier: 9.1.5
        version: 9.1.5
      '@types/node':
        specifier: 18.19.76
        version: 18.19.76
      '@types/pg':
        specifier: 8.11.11
        version: 8.11.11
      arg:
        specifier: 5.0.2
        version: 5.0.2
      benchmark:
        specifier: 2.1.4
        version: 2.1.4
      ci-info:
        specifier: 4.1.0
        version: 4.1.0
      decimal.js:
        specifier: 10.5.0
        version: 10.5.0
      env-paths:
        specifier: 2.2.1
        version: 2.2.1
      esbuild:
        specifier: 0.24.2
        version: 0.24.2
      execa:
        specifier: 5.1.1
        version: 5.1.1
      expect-type:
        specifier: 1.2.0
        version: 1.2.0
      flat-map-polyfill:
        specifier: 0.3.8
        version: 0.3.8
      fs-extra:
        specifier: 11.3.0
        version: 11.3.0
      get-stream:
        specifier: 6.0.1
        version: 6.0.1
      globby:
        specifier: 11.1.0
        version: 11.1.0
      indent-string:
        specifier: 4.0.0
        version: 4.0.0
      jest:
        specifier: 29.7.0
        version: 29.7.0(@types/node@18.19.76)(ts-node@10.9.2(@swc/core@1.11.5)(@types/node@18.19.76)(typescript@5.4.5))
      jest-extended:
        specifier: 4.0.2
        version: 4.0.2(jest@29.7.0(@types/node@18.19.76)(ts-node@10.9.2(@swc/core@1.11.5)(@types/node@18.19.76)(typescript@5.4.5)))
      jest-junit:
        specifier: 16.0.0
        version: 16.0.0
      jest-serializer-ansi-escapes:
        specifier: 4.0.0
        version: 4.0.0
      jest-snapshot:
        specifier: 29.7.0
        version: 29.7.0
      js-levenshtein:
        specifier: 1.1.6
        version: 1.1.6
      kleur:
        specifier: 4.1.5
        version: 4.1.5
      klona:
        specifier: 2.0.6
        version: 2.0.6
      mariadb:
        specifier: 3.4.0
        version: 3.4.0
      memfs:
        specifier: 4.17.0
        version: 4.17.0
      mssql:
        specifier: 11.0.1
        version: 11.0.1
      new-github-issue-url:
        specifier: 0.2.1
        version: 0.2.1
      node-fetch:
        specifier: 3.3.2
        version: 3.3.2
      p-retry:
        specifier: 4.6.2
        version: 4.6.2
      pg:
        specifier: 8.13.3
        version: 8.13.3
      pkg-up:
        specifier: 3.1.0
        version: 3.1.0
      pluralize:
        specifier: 8.0.0
        version: 8.0.0
      resolve:
        specifier: 1.22.10
        version: 1.22.10
      rimraf:
        specifier: 6.0.1
        version: 6.0.1
      simple-statistics:
        specifier: 7.8.7
        version: 7.8.7
      sort-keys:
        specifier: 4.2.0
        version: 4.2.0
      source-map-support:
        specifier: 0.5.21
        version: 0.5.21
      sql-template-tag:
        specifier: 5.2.1
        version: 5.2.1
      stacktrace-parser:
        specifier: 0.1.11
        version: 0.1.11
      strip-ansi:
        specifier: 6.0.1
        version: 6.0.1
      strip-indent:
        specifier: 4.0.0
        version: 4.0.0
      ts-node:
        specifier: 10.9.2
        version: 10.9.2(@swc/core@1.11.5)(@types/node@18.19.76)(typescript@5.4.5)
      ts-pattern:
        specifier: 5.6.2
        version: 5.6.2
      tsd:
        specifier: 0.31.2
        version: 0.31.2
      typescript:
        specifier: 5.4.5
        version: 5.4.5
      undici:
        specifier: 7.4.0
        version: 7.4.0
      wrangler:
        specifier: 3.111.0
        version: 3.111.0(@cloudflare/workers-types@4.20250214.0)
      zx:
        specifier: 8.4.1
        version: 8.4.1

  packages/client-engine-runtime:
    dependencies:
      '@prisma/debug':
        specifier: workspace:*
        version: link:../debug
      '@prisma/driver-adapter-utils':
        specifier: workspace:*
        version: link:../driver-adapter-utils
    devDependencies:
      '@types/jest':
        specifier: 29.5.14
        version: 29.5.14
      '@types/node':
        specifier: 18.19.76
        version: 18.19.76
      jest:
        specifier: 29.7.0
        version: 29.7.0(@types/node@18.19.76)(ts-node@10.9.2(@swc/core@1.11.5)(@types/node@18.19.76)(typescript@5.7.2))
      jest-junit:
        specifier: 16.0.0
        version: 16.0.0

  packages/config:
    dependencies:
      esbuild:
        specifier: '>=0.12 <1'
        version: 0.24.2
      esbuild-register:
        specifier: 3.6.0
        version: 3.6.0(esbuild@0.24.2)
    devDependencies:
      '@prisma/driver-adapter-utils':
        specifier: workspace:*
        version: link:../driver-adapter-utils
      '@prisma/get-platform':
        specifier: workspace:*
        version: link:../get-platform
      '@swc/core':
        specifier: 1.11.5
        version: 1.11.5
      '@swc/jest':
        specifier: 0.2.37
        version: 0.2.37(@swc/core@1.11.5)
      effect:
        specifier: 3.12.10
        version: 3.12.10
      jest:
        specifier: 29.7.0
        version: 29.7.0(@types/node@22.13.9)(ts-node@10.9.2(@swc/core@1.11.5)(@types/node@22.13.9)(typescript@5.7.2))
      jest-junit:
        specifier: 16.0.0
        version: 16.0.0

  packages/debug:
    devDependencies:
      '@types/jest':
        specifier: 29.5.14
        version: 29.5.14
      '@types/node':
        specifier: 18.19.76
        version: 18.19.76
      esbuild:
        specifier: 0.24.2
        version: 0.24.2
      jest:
        specifier: 29.7.0
        version: 29.7.0(@types/node@18.19.76)(ts-node@10.9.2(@swc/core@1.11.5)(@types/node@18.19.76)(typescript@5.4.5))
      jest-junit:
        specifier: 16.0.0
        version: 16.0.0
      kleur:
        specifier: 4.1.5
        version: 4.1.5
      strip-ansi:
        specifier: 6.0.1
        version: 6.0.1
      typescript:
        specifier: 5.4.5
        version: 5.4.5

  packages/driver-adapter-utils:
    dependencies:
      '@prisma/debug':
        specifier: workspace:*
        version: link:../debug

  packages/engines:
    dependencies:
      '@prisma/debug':
        specifier: workspace:*
        version: link:../debug
      '@prisma/engines-version':
<<<<<<< HEAD
        specifier: 6.6.0-16.refactor-migrate-to-new-interface-5ecebf55a47f4f963b194be9367d8b89c730f672
        version: 6.6.0-16.refactor-migrate-to-new-interface-5ecebf55a47f4f963b194be9367d8b89c730f672
=======
        specifier: 6.6.0-12.c30faa9515db5aee8774c0a87c7f95df91253fa9
        version: 6.6.0-12.c30faa9515db5aee8774c0a87c7f95df91253fa9
>>>>>>> 06895b73
      '@prisma/fetch-engine':
        specifier: workspace:*
        version: link:../fetch-engine
      '@prisma/get-platform':
        specifier: workspace:*
        version: link:../get-platform
    devDependencies:
      '@swc/core':
        specifier: 1.11.5
        version: 1.11.5
      '@swc/jest':
        specifier: 0.2.37
        version: 0.2.37(@swc/core@1.11.5)
      '@types/jest':
        specifier: 29.5.14
        version: 29.5.14
      '@types/node':
        specifier: 18.19.76
        version: 18.19.76
      execa:
        specifier: 5.1.1
        version: 5.1.1
      jest:
        specifier: 29.7.0
        version: 29.7.0(@types/node@18.19.76)(ts-node@10.9.2(@swc/core@1.11.5)(@types/node@18.19.76)(typescript@5.4.5))
      typescript:
        specifier: 5.4.5
        version: 5.4.5

  packages/fetch-engine:
    dependencies:
      '@prisma/debug':
        specifier: workspace:*
        version: link:../debug
      '@prisma/engines-version':
<<<<<<< HEAD
        specifier: 6.6.0-16.refactor-migrate-to-new-interface-5ecebf55a47f4f963b194be9367d8b89c730f672
        version: 6.6.0-16.refactor-migrate-to-new-interface-5ecebf55a47f4f963b194be9367d8b89c730f672
=======
        specifier: 6.6.0-12.c30faa9515db5aee8774c0a87c7f95df91253fa9
        version: 6.6.0-12.c30faa9515db5aee8774c0a87c7f95df91253fa9
>>>>>>> 06895b73
      '@prisma/get-platform':
        specifier: workspace:*
        version: link:../get-platform
    devDependencies:
      '@swc/core':
        specifier: 1.11.5
        version: 1.11.5
      '@swc/jest':
        specifier: 0.2.37
        version: 0.2.37(@swc/core@1.11.5)
      '@types/jest':
        specifier: 29.5.14
        version: 29.5.14
      '@types/node':
        specifier: 18.19.76
        version: 18.19.76
      '@types/progress':
        specifier: 2.0.7
        version: 2.0.7
      del:
        specifier: 6.1.1
        version: 6.1.1
      execa:
        specifier: 5.1.1
        version: 5.1.1
      find-cache-dir:
        specifier: 5.0.0
        version: 5.0.0
      fs-extra:
        specifier: 11.3.0
        version: 11.3.0
      hasha:
        specifier: 5.2.2
        version: 5.2.2
      http-proxy-agent:
        specifier: 7.0.2
        version: 7.0.2
      https-proxy-agent:
        specifier: 7.0.6
        version: 7.0.6
      jest:
        specifier: 29.7.0
        version: 29.7.0(@types/node@18.19.76)(ts-node@10.9.2(@swc/core@1.11.5)(@types/node@18.19.76)(typescript@5.4.5))
      kleur:
        specifier: 4.1.5
        version: 4.1.5
      node-fetch:
        specifier: 3.3.2
        version: 3.3.2
      p-filter:
        specifier: 4.1.0
        version: 4.1.0
      p-map:
        specifier: 4.0.0
        version: 4.0.0
      p-retry:
        specifier: 4.6.2
        version: 4.6.2
      progress:
        specifier: 2.0.3
        version: 2.0.3
      rimraf:
        specifier: 6.0.1
        version: 6.0.1
      strip-ansi:
        specifier: 6.0.1
        version: 6.0.1
      temp-dir:
        specifier: 2.0.0
        version: 2.0.0
      tempy:
        specifier: 1.0.1
        version: 1.0.1
      timeout-signal:
        specifier: 2.0.0
        version: 2.0.0
      typescript:
        specifier: 5.4.5
        version: 5.4.5

  packages/generator-helper:
    dependencies:
      '@prisma/debug':
        specifier: workspace:*
        version: link:../debug
    devDependencies:
      '@swc-node/register':
        specifier: 1.10.9
        version: 1.10.9(@swc/core@1.11.5)(@swc/types@0.1.19)(typescript@5.4.5)
      '@swc/core':
        specifier: 1.11.5
        version: 1.11.5
      '@swc/jest':
        specifier: 0.2.37
        version: 0.2.37(@swc/core@1.11.5)
      '@types/cross-spawn':
        specifier: 6.0.6
        version: 6.0.6
      '@types/jest':
        specifier: 29.5.14
        version: 29.5.14
      '@types/node':
        specifier: 18.19.76
        version: 18.19.76
      cross-spawn:
        specifier: 7.0.6
        version: 7.0.6
      esbuild:
        specifier: 0.24.2
        version: 0.24.2
      jest:
        specifier: 29.7.0
        version: 29.7.0(@types/node@18.19.76)(ts-node@10.9.2(@swc/core@1.11.5)(@types/node@18.19.76)(typescript@5.4.5))
      jest-junit:
        specifier: 16.0.0
        version: 16.0.0
      kleur:
        specifier: 4.1.5
        version: 4.1.5
      ts-node:
        specifier: 10.9.2
        version: 10.9.2(@swc/core@1.11.5)(@types/node@18.19.76)(typescript@5.4.5)
      typescript:
        specifier: 5.4.5
        version: 5.4.5

  packages/get-platform:
    dependencies:
      '@prisma/debug':
        specifier: workspace:*
        version: link:../debug
    devDependencies:
      '@codspeed/benchmark.js-plugin':
        specifier: 4.0.0
        version: 4.0.0(benchmark@2.1.4)
      '@swc/core':
        specifier: 1.11.5
        version: 1.11.5
      '@swc/jest':
        specifier: 0.2.37
        version: 0.2.37(@swc/core@1.11.5)
      '@types/jest':
        specifier: 29.5.14
        version: 29.5.14
      '@types/node':
        specifier: 18.19.76
        version: 18.19.76
      benchmark:
        specifier: 2.1.4
        version: 2.1.4
      escape-string-regexp:
        specifier: 5.0.0
        version: 5.0.0
      execa:
        specifier: 5.1.1
        version: 5.1.1
      fs-jetpack:
        specifier: 5.1.0
        version: 5.1.0
      jest:
        specifier: 29.7.0
        version: 29.7.0(@types/node@18.19.76)(ts-node@10.9.2(@swc/core@1.11.5)(@types/node@18.19.76)(typescript@5.4.5))
      jest-junit:
        specifier: 16.0.0
        version: 16.0.0
      kleur:
        specifier: 4.1.5
        version: 4.1.5
      strip-ansi:
        specifier: 6.0.1
        version: 6.0.1
      tempy:
        specifier: 1.0.1
        version: 1.0.1
      terminal-link:
        specifier: 2.1.1
        version: 2.1.1
      ts-pattern:
        specifier: 5.6.2
        version: 5.6.2
      typescript:
        specifier: 5.4.5
        version: 5.4.5

  packages/instrumentation:
    dependencies:
      '@opentelemetry/instrumentation':
        specifier: ^0.52.0 || ^0.53.0 || ^0.54.0 || ^0.55.0 || ^0.56.0 || ^0.57.0
        version: 0.57.2(@opentelemetry/api@1.9.0)
    devDependencies:
      '@opentelemetry/api':
        specifier: 1.9.0
        version: 1.9.0
      '@prisma/internals':
        specifier: workspace:*
        version: link:../internals
      '@swc/core':
        specifier: 1.11.5
        version: 1.11.5
      '@types/jest':
        specifier: 29.5.14
        version: 29.5.14
      '@types/node':
        specifier: 18.19.76
        version: 18.19.76
      jest:
        specifier: 29.7.0
        version: 29.7.0(@types/node@18.19.76)(ts-node@10.9.2(@swc/core@1.11.5)(@types/node@18.19.76)(typescript@5.4.5))
      jest-junit:
        specifier: 16.0.0
        version: 16.0.0
      typescript:
        specifier: 5.4.5
        version: 5.4.5

  packages/integration-tests:
    devDependencies:
      '@prisma/get-platform':
        specifier: workspace:*
        version: link:../get-platform
      '@prisma/internals':
        specifier: workspace:*
        version: link:../internals
      '@prisma/migrate':
        specifier: workspace:*
        version: link:../migrate
      '@sindresorhus/slugify':
        specifier: 1.1.2
        version: 1.1.2
      '@swc/core':
        specifier: 1.11.5
        version: 1.11.5
      '@swc/jest':
        specifier: 0.2.37
        version: 0.2.37(@swc/core@1.11.5)
      '@types/jest':
        specifier: 29.5.14
        version: 29.5.14
      '@types/mssql':
        specifier: 9.1.5
        version: 9.1.5
      '@types/node':
        specifier: 18.19.76
        version: 18.19.76
      '@types/pg':
        specifier: 8.11.11
        version: 8.11.11
      '@types/sqlite3':
        specifier: 3.1.11
        version: 3.1.11
      decimal.js:
        specifier: 10.5.0
        version: 10.5.0
      esbuild:
        specifier: 0.24.2
        version: 0.24.2
      execa:
        specifier: 5.1.1
        version: 5.1.1
      fs-jetpack:
        specifier: 5.1.0
        version: 5.1.0
      jest:
        specifier: 29.7.0
        version: 29.7.0(@types/node@18.19.76)(ts-node@10.9.2(@swc/core@1.11.5)(@types/node@18.19.76)(typescript@5.4.5))
      jest-junit:
        specifier: 16.0.0
        version: 16.0.0
      mariadb:
        specifier: 3.4.0
        version: 3.4.0
      mssql:
        specifier: 11.0.1
        version: 11.0.1
      pg:
        specifier: 8.13.3
        version: 8.13.3
      sqlite-async:
        specifier: 1.2.0
        version: 1.2.0(encoding@0.1.13)
      string-hash:
        specifier: 1.1.3
        version: 1.1.3
      strip-ansi:
        specifier: 6.0.1
        version: 6.0.1
      tempy:
        specifier: 1.0.1
        version: 1.0.1
      ts-node:
        specifier: 10.9.2
        version: 10.9.2(@swc/core@1.11.5)(@types/node@18.19.76)(typescript@5.4.5)
      typescript:
        specifier: 5.4.5
        version: 5.4.5
      verror:
        specifier: 1.10.1
        version: 1.10.1

  packages/internals:
    dependencies:
      '@prisma/config':
        specifier: workspace:*
        version: link:../config
      '@prisma/debug':
        specifier: workspace:*
        version: link:../debug
      '@prisma/engines':
        specifier: workspace:*
        version: link:../engines
      '@prisma/fetch-engine':
        specifier: workspace:*
        version: link:../fetch-engine
      '@prisma/generator-helper':
        specifier: workspace:*
        version: link:../generator-helper
      '@prisma/get-platform':
        specifier: workspace:*
        version: link:../get-platform
      '@prisma/prisma-schema-wasm':
<<<<<<< HEAD
        specifier: 6.6.0-16.refactor-migrate-to-new-interface-5ecebf55a47f4f963b194be9367d8b89c730f672
        version: 6.6.0-16.refactor-migrate-to-new-interface-5ecebf55a47f4f963b194be9367d8b89c730f672
=======
        specifier: 6.6.0-12.c30faa9515db5aee8774c0a87c7f95df91253fa9
        version: 6.6.0-12.c30faa9515db5aee8774c0a87c7f95df91253fa9
>>>>>>> 06895b73
      '@prisma/schema-files-loader':
        specifier: workspace:*
        version: link:../schema-files-loader
      arg:
        specifier: 5.0.2
        version: 5.0.2
      prompts:
        specifier: 2.4.2
        version: 2.4.2
    devDependencies:
      '@antfu/ni':
        specifier: 0.21.12
        version: 0.21.12
      '@babel/helper-validator-identifier':
        specifier: 7.25.9
        version: 7.25.9
      '@opentelemetry/api':
        specifier: 1.9.0
        version: 1.9.0
      '@swc/core':
        specifier: 1.11.5
        version: 1.11.5
      '@swc/jest':
        specifier: 0.2.37
        version: 0.2.37(@swc/core@1.11.5)
      '@types/babel__helper-validator-identifier':
        specifier: 7.15.2
        version: 7.15.2
      '@types/jest':
        specifier: 29.5.14
        version: 29.5.14
      '@types/node':
        specifier: 18.19.76
        version: 18.19.76
      '@types/resolve':
        specifier: 1.20.6
        version: 1.20.6
      archiver:
        specifier: 6.0.2
        version: 6.0.2
      checkpoint-client:
        specifier: 1.1.33
        version: 1.1.33(encoding@0.1.13)
      cli-truncate:
        specifier: 4.0.0
        version: 4.0.0
      dotenv:
        specifier: 16.4.7
        version: 16.4.7
      esbuild:
        specifier: 0.24.2
        version: 0.24.2
      escape-string-regexp:
        specifier: 5.0.0
        version: 5.0.0
      execa:
        specifier: 5.1.1
        version: 5.1.1
      fast-glob:
        specifier: 3.3.3
        version: 3.3.3
      find-up:
        specifier: 7.0.0
        version: 7.0.0
      fp-ts:
        specifier: 2.16.9
        version: 2.16.9
      fs-extra:
        specifier: 11.3.0
        version: 11.3.0
      fs-jetpack:
        specifier: 5.1.0
        version: 5.1.0
      global-dirs:
        specifier: 4.0.0
        version: 4.0.0
      globby:
        specifier: 11.1.0
        version: 11.1.0
      identifier-regex:
        specifier: 1.0.0
        version: 1.0.0
      indent-string:
        specifier: 4.0.0
        version: 4.0.0
      is-windows:
        specifier: 1.0.2
        version: 1.0.2
      is-wsl:
        specifier: 3.1.0
        version: 3.1.0
      jest:
        specifier: 29.7.0
        version: 29.7.0(@types/node@18.19.76)(ts-node@10.9.2(@swc/core@1.11.5)(@types/node@18.19.76)(typescript@5.4.5))
      jest-junit:
        specifier: 16.0.0
        version: 16.0.0
      kleur:
        specifier: 4.1.5
        version: 4.1.5
      mock-stdin:
        specifier: 1.0.0
        version: 1.0.0
      new-github-issue-url:
        specifier: 0.2.1
        version: 0.2.1
      node-fetch:
        specifier: 3.3.2
        version: 3.3.2
      npm-packlist:
        specifier: 5.1.3
        version: 5.1.3
      open:
        specifier: 7.4.2
        version: 7.4.2
      p-map:
        specifier: 4.0.0
        version: 4.0.0
      read-package-up:
        specifier: 11.0.0
        version: 11.0.0
      resolve:
        specifier: 1.22.10
        version: 1.22.10
      string-width:
        specifier: 7.2.0
        version: 7.2.0
      strip-ansi:
        specifier: 6.0.1
        version: 6.0.1
      strip-indent:
        specifier: 4.0.0
        version: 4.0.0
      temp-dir:
        specifier: 2.0.0
        version: 2.0.0
      tempy:
        specifier: 1.0.1
        version: 1.0.1
      terminal-link:
        specifier: 2.1.1
        version: 2.1.1
      tmp:
        specifier: 0.2.3
        version: 0.2.3
      ts-node:
        specifier: 10.9.2
        version: 10.9.2(@swc/core@1.11.5)(@types/node@18.19.76)(typescript@5.4.5)
      ts-pattern:
        specifier: 5.6.2
        version: 5.6.2
      ts-toolbelt:
        specifier: 9.6.0
        version: 9.6.0
      typescript:
        specifier: 5.4.5
        version: 5.4.5
      yarn:
        specifier: 1.22.22
        version: 1.22.22

  packages/migrate:
    dependencies:
      '@prisma/config':
        specifier: workspace:*
        version: link:../config
      '@prisma/debug':
        specifier: workspace:*
        version: link:../debug
      '@prisma/engines-version':
<<<<<<< HEAD
        specifier: 6.6.0-16.refactor-migrate-to-new-interface-5ecebf55a47f4f963b194be9367d8b89c730f672
        version: 6.6.0-16.refactor-migrate-to-new-interface-5ecebf55a47f4f963b194be9367d8b89c730f672
=======
        specifier: 6.6.0-12.c30faa9515db5aee8774c0a87c7f95df91253fa9
        version: 6.6.0-12.c30faa9515db5aee8774c0a87c7f95df91253fa9
>>>>>>> 06895b73
      '@prisma/generator-helper':
        specifier: workspace:*
        version: link:../generator-helper
      '@prisma/get-platform':
        specifier: workspace:*
        version: link:../get-platform
      '@prisma/internals':
        specifier: workspace:*
        version: link:../internals
      prompts:
        specifier: 2.4.2
        version: 2.4.2
    devDependencies:
      '@sindresorhus/slugify':
        specifier: 1.1.2
        version: 1.1.2
      '@swc/core':
        specifier: 1.11.5
        version: 1.11.5
      '@swc/jest':
        specifier: 0.2.37
        version: 0.2.37(@swc/core@1.11.5)
      '@types/jest':
        specifier: 29.5.14
        version: 29.5.14
      '@types/node':
        specifier: 18.19.76
        version: 18.19.76
      '@types/pg':
        specifier: 8.11.11
        version: 8.11.11
      '@types/prompts':
        specifier: 2.4.9
        version: 2.4.9
      '@types/sqlite3':
        specifier: 3.1.11
        version: 3.1.11
      arg:
        specifier: 5.0.2
        version: 5.0.2
      esbuild:
        specifier: 0.24.2
        version: 0.24.2
      execa:
        specifier: 5.1.1
        version: 5.1.1
      fp-ts:
        specifier: 2.16.9
        version: 2.16.9
      fs-jetpack:
        specifier: 5.1.0
        version: 5.1.0
      get-stdin:
        specifier: 9.0.0
        version: 9.0.0
      indent-string:
        specifier: 4.0.0
        version: 4.0.0
      jest:
        specifier: 29.7.0
        version: 29.7.0(@types/node@18.19.76)(ts-node@10.9.2(@swc/core@1.11.5)(@types/node@18.19.76)(typescript@5.4.5))
      jest-junit:
        specifier: 16.0.0
        version: 16.0.0
      kleur:
        specifier: 4.1.5
        version: 4.1.5
      log-update:
        specifier: 4.0.0
        version: 4.0.0
      mariadb:
        specifier: 3.4.0
        version: 3.4.0
      mock-stdin:
        specifier: 1.0.0
        version: 1.0.0
      mongoose:
        specifier: 8.12.1
        version: 8.12.1(socks@2.7.1)
      mssql:
        specifier: 11.0.1
        version: 11.0.1
      ora:
        specifier: 8.2.0
        version: 8.2.0
      pg:
        specifier: 8.13.3
        version: 8.13.3
      pkg-up:
        specifier: 3.1.0
        version: 3.1.0
      strip-ansi:
        specifier: 6.0.1
        version: 6.0.1
      strip-indent:
        specifier: 4.0.0
        version: 4.0.0
      tempy:
        specifier: 1.0.1
        version: 1.0.1
      ts-pattern:
        specifier: 5.6.2
        version: 5.6.2
      typescript:
        specifier: 5.4.5
        version: 5.4.5
      wrangler:
        specifier: 3.111.0
        version: 3.111.0(@cloudflare/workers-types@4.20250214.0)

  packages/nextjs-monorepo-workaround-plugin:
    devDependencies:
      webpack:
        specifier: 5.92.1
        version: 5.92.1(@swc/core@1.11.5)(esbuild@0.24.2)

  packages/pg-worker:
    dependencies:
      '@types/pg':
        specifier: 8.11.11
        version: 8.11.11
    devDependencies:
      '@types/jest':
        specifier: 29.5.14
        version: 29.5.14
      '@types/node':
        specifier: 18.19.76
        version: 18.19.76
      esbuild:
        specifier: 0.24.2
        version: 0.24.2
      jest:
        specifier: 29.7.0
        version: 29.7.0(@types/node@18.19.76)(ts-node@10.9.2(@swc/core@1.11.5)(@types/node@18.19.76)(typescript@5.4.5))
      jest-junit:
        specifier: 16.0.0
        version: 16.0.0
      pg:
        specifier: 8.13.3
        version: 8.13.3
      pg-cloudflare:
        specifier: 1.1.1
        version: 1.1.1
      typescript:
        specifier: 5.4.5
        version: 5.4.5

  packages/schema-files-loader:
    dependencies:
      '@prisma/prisma-schema-wasm':
<<<<<<< HEAD
        specifier: 6.6.0-16.refactor-migrate-to-new-interface-5ecebf55a47f4f963b194be9367d8b89c730f672
        version: 6.6.0-16.refactor-migrate-to-new-interface-5ecebf55a47f4f963b194be9367d8b89c730f672
=======
        specifier: 6.6.0-12.c30faa9515db5aee8774c0a87c7f95df91253fa9
        version: 6.6.0-12.c30faa9515db5aee8774c0a87c7f95df91253fa9
>>>>>>> 06895b73
      fs-extra:
        specifier: 11.3.0
        version: 11.3.0
    devDependencies:
      jest:
        specifier: 29.7.0
        version: 29.7.0(@types/node@22.13.9)(ts-node@10.9.2(@swc/core@1.11.5)(@types/node@22.13.9)(typescript@5.7.2))

packages:

  '@ampproject/remapping@2.2.0':
    resolution: {integrity: sha512-qRmjj8nj9qmLTQXXmaR1cck3UXSRMPrbsLJAasZpF+t3riI71BXed5ebIOYwQntykeZuhjsdweEc9BxH5Jc26w==}
    engines: {node: '>=6.0.0'}

  '@antfu/ni@0.21.12':
    resolution: {integrity: sha512-2aDL3WUv8hMJb2L3r/PIQWsTLyq7RQr3v9xD16fiz6O8ys1xEyLhhTOv8gxtZvJiTzjTF5pHoArvRdesGL1DMQ==}
    hasBin: true

  '@azure/abort-controller@1.1.0':
    resolution: {integrity: sha512-TrRLIoSQVzfAJX9H1JeFjzAoDGcoK1IYX1UImfceTZpsyYfWr09Ss1aHW1y5TrrR3iq6RZLBwJ3E24uwPhwahw==}
    engines: {node: '>=12.0.0'}

  '@azure/abort-controller@2.1.2':
    resolution: {integrity: sha512-nBrLsEWm4J2u5LpAPjxADTlq3trDgVZZXHNKabeXZtpq3d3AbN/KGO82R87rdDz5/lYB024rtEf10/q0urNgsA==}
    engines: {node: '>=18.0.0'}

  '@azure/core-auth@1.7.2':
    resolution: {integrity: sha512-Igm/S3fDYmnMq1uKS38Ae1/m37B3zigdlZw+kocwEhh5GjyKjPrXKO2J6rzpC1wAxrNil/jX9BJRqBshyjnF3g==}
    engines: {node: '>=18.0.0'}

  '@azure/core-client@1.9.2':
    resolution: {integrity: sha512-kRdry/rav3fUKHl/aDLd/pDLcB+4pOFwPPTVEExuMyaI5r+JBbMWqRbCY1pn5BniDaU3lRxO9eaQ1AmSMehl/w==}
    engines: {node: '>=18.0.0'}

  '@azure/core-http-compat@1.3.0':
    resolution: {integrity: sha512-ZN9avruqbQ5TxopzG3ih3KRy52n8OAbitX3fnZT5go4hzu0J+KVPSzkL+Wt3hpJpdG8WIfg1sBD1tWkgUdEpBA==}
    engines: {node: '>=12.0.0'}

  '@azure/core-lro@2.4.0':
    resolution: {integrity: sha512-F65+rYkll1dpw3RGm8/SSiSj+/QkMeYDanzS/QKlM1dmuneVyXbO46C88V1MRHluLGdMP6qfD3vDRYALn0z0tQ==}
    engines: {node: '>=12.0.0'}

  '@azure/core-paging@1.3.0':
    resolution: {integrity: sha512-H6Tg9eBm0brHqLy0OSAGzxIh1t4UL8eZVrSUMJ60Ra9cwq2pOskFqVpz2pYoHDsBY1jZ4V/P8LRGb5D5pmC6rg==}
    engines: {node: '>=12.0.0'}

  '@azure/core-rest-pipeline@1.9.2':
    resolution: {integrity: sha512-8rXI6ircjenaLp+PkOFpo37tQ1PQfztZkfVj97BIF3RPxHAsoVSgkJtu3IK/bUEWcb7HzXSoyBe06M7ODRkRyw==}
    engines: {node: '>=12.0.0'}

  '@azure/core-tracing@1.0.1':
    resolution: {integrity: sha512-I5CGMoLtX+pI17ZdiFJZgxMJApsK6jjfm85hpgp3oazCdq5Wxgh4wMr7ge/TTWW1B5WBuvIOI1fMU/FrOAMKrw==}
    engines: {node: '>=12.0.0'}

  '@azure/core-util@1.9.0':
    resolution: {integrity: sha512-AfalUQ1ZppaKuxPPMsFEUdX6GZPB3d9paR9d/TTL7Ow2De8cJaC7ibi7kWVlFAVPCYo31OcnGymc0R89DX8Oaw==}
    engines: {node: '>=18.0.0'}

  '@azure/identity@4.3.0':
    resolution: {integrity: sha512-LHZ58/RsIpIWa4hrrE2YuJ/vzG1Jv9f774RfTTAVDZDriubvJ0/S5u4pnw4akJDlS0TiJb6VMphmVUFsWmgodQ==}
    engines: {node: '>=18.0.0'}

  '@azure/keyvault-keys@4.6.0':
    resolution: {integrity: sha512-0112LegxeR03L8J4k+q6HwBVvrpd9y+oInG0FG3NaHXN7YUubVBon/eb5jFI6edGrvNigpxSR0XIsprFXdkzCQ==}
    engines: {node: '>=12.0.0'}

  '@azure/logger@1.0.3':
    resolution: {integrity: sha512-aK4s3Xxjrx3daZr3VylxejK3vG5ExXck5WOHDJ8in/k9AqlfIyFMMT1uG7u8mNjX+QRILTIn0/Xgschfh/dQ9g==}
    engines: {node: '>=12.0.0'}

  '@azure/msal-browser@3.17.0':
    resolution: {integrity: sha512-csccKXmW2z7EkZ0I3yAoW/offQt+JECdTIV/KrnRoZyM7wCSsQWODpwod8ZhYy7iOyamcHApR9uCh0oD1M+0/A==}
    engines: {node: '>=0.8.0'}

  '@azure/msal-common@14.12.0':
    resolution: {integrity: sha512-IDDXmzfdwmDkv4SSmMEyAniJf6fDu3FJ7ncOjlxkDuT85uSnLEhZi3fGZpoR7T4XZpOMx9teM9GXBgrfJgyeBw==}
    engines: {node: '>=0.8.0'}

  '@azure/msal-node@2.9.2':
    resolution: {integrity: sha512-8tvi6Cos3m+0KmRbPjgkySXi+UQU/QiuVRFnrxIwt5xZlEEFa69O04RTaNESGgImyBBlYbo2mfE8/U8Bbdk1WQ==}
    engines: {node: '>=16'}

  '@babel/code-frame@7.21.4':
    resolution: {integrity: sha512-LYvhNKfwWSPpocw8GI7gpK2nq3HSDuEPC/uSYaALSJu9xjsalaaYFOq0Pwt5KmVqwEbZlDu81aLXwBOmD/Fv9g==}
    engines: {node: '>=6.9.0'}

  '@babel/code-frame@7.23.5':
    resolution: {integrity: sha512-CgH3s1a96LipHCmSUmYFPwY7MNx8C3avkq7i4Wl3cfa662ldtUe4VM1TPXX70pfmrlWTb6jLqTYrZyT2ZTJBgA==}
    engines: {node: '>=6.9.0'}

  '@babel/code-frame@7.26.2':
    resolution: {integrity: sha512-RJlIHRueQgwWitWgF8OdFYGZX328Ax5BCemNGlqHfplnRT9ESi8JkFlvaVYbS+UubVY6dpv87Fs2u5M29iNFVQ==}
    engines: {node: '>=6.9.0'}

  '@babel/compat-data@7.21.7':
    resolution: {integrity: sha512-KYMqFYTaenzMK4yUtf4EW9wc4N9ef80FsbMtkwool5zpwl4YrT1SdWYSTRcT94KO4hannogdS+LxY7L+arP3gA==}
    engines: {node: '>=6.9.0'}

  '@babel/core@7.21.8':
    resolution: {integrity: sha512-YeM22Sondbo523Sz0+CirSPnbj9bG3P0CdHcBZdqUuaeOaYEFbOLoGU7lebvGP6P5J/WE9wOn7u7C4J9HvS1xQ==}
    engines: {node: '>=6.9.0'}

  '@babel/generator@7.21.5':
    resolution: {integrity: sha512-SrKK/sRv8GesIW1bDagf9cCG38IOMYZusoe1dfg0D8aiUe3Amvoj1QtjTPAWcfrZFvIwlleLb0gxzQidL9w14w==}
    engines: {node: '>=6.9.0'}

  '@babel/generator@7.26.5':
    resolution: {integrity: sha512-2caSP6fN9I7HOe6nqhtft7V4g7/V/gfDsC3Ag4W7kEzzvRGKqiv0pu0HogPiZ3KaVSoNDhUws6IJjDjpfmYIXw==}
    engines: {node: '>=6.9.0'}

  '@babel/helper-compilation-targets@7.21.5':
    resolution: {integrity: sha512-1RkbFGUKex4lvsB9yhIfWltJM5cZKUftB2eNajaDv3dCMEp49iBG0K14uH8NnX9IPux2+mK7JGEOB0jn48/J6w==}
    engines: {node: '>=6.9.0'}
    peerDependencies:
      '@babel/core': ^7.0.0

  '@babel/helper-environment-visitor@7.21.5':
    resolution: {integrity: sha512-IYl4gZ3ETsWocUWgsFZLM5i1BYx9SoemminVEXadgLBa9TdeorzgLKm8wWLA6J1N/kT3Kch8XIk1laNzYoHKvQ==}
    engines: {node: '>=6.9.0'}

  '@babel/helper-module-imports@7.21.4':
    resolution: {integrity: sha512-orajc5T2PsRYUN3ZryCEFeMDYwyw09c/pZeaQEZPH0MpKzSvn3e0uXsDBu3k03VI+9DBiRo+l22BfKTpKwa/Wg==}
    engines: {node: '>=6.9.0'}

  '@babel/helper-module-transforms@7.21.5':
    resolution: {integrity: sha512-bI2Z9zBGY2q5yMHoBvJ2a9iX3ZOAzJPm7Q8Yz6YeoUjU/Cvhmi2G4QyTNyPBqqXSgTjUxRg3L0xV45HvkNWWBw==}
    engines: {node: '>=6.9.0'}

  '@babel/helper-plugin-utils@7.19.0':
    resolution: {integrity: sha512-40Ryx7I8mT+0gaNxm8JGTZFUITNqdLAgdg0hXzeVZxVD6nFsdhQvip6v8dqkRHzsz1VFpFAaOCHNn0vKBL7Czw==}
    engines: {node: '>=6.9.0'}

  '@babel/helper-simple-access@7.21.5':
    resolution: {integrity: sha512-ENPDAMC1wAjR0uaCUwliBdiSl1KBJAVnMTzXqi64c2MG8MPR6ii4qf7bSXDqSFbr4W6W028/rf5ivoHop5/mkg==}
    engines: {node: '>=6.9.0'}

  '@babel/helper-split-export-declaration@7.18.6':
    resolution: {integrity: sha512-bde1etTx6ZyTmobl9LLMMQsaizFVZrquTEHOqKeQESMKo4PlObf+8+JA25ZsIpZhT/WEd39+vOdLXAFG/nELpA==}
    engines: {node: '>=6.9.0'}

  '@babel/helper-string-parser@7.21.5':
    resolution: {integrity: sha512-5pTUx3hAJaZIdW99sJ6ZUUgWq/Y+Hja7TowEnLNMm1VivRgZQL3vpBY3qUACVsvw+yQU6+YgfBVmcbLaZtrA1w==}
    engines: {node: '>=6.9.0'}

  '@babel/helper-string-parser@7.25.9':
    resolution: {integrity: sha512-4A/SCr/2KLd5jrtOMFzaKjVtAei3+2r/NChoBNoZ3EyP/+GlhoaEGoWOZUmFmoITP7zOJyHIMm+DYRd8o3PvHA==}
    engines: {node: '>=6.9.0'}

  '@babel/helper-validator-identifier@7.25.9':
    resolution: {integrity: sha512-Ed61U6XJc3CVRfkERJWDz4dJwKe7iLmmJsbOGu9wSloNSFttHV0I8g6UAgb7qnK5ly5bGLPd4oXZlxCdANBOWQ==}
    engines: {node: '>=6.9.0'}

  '@babel/helper-validator-option@7.21.0':
    resolution: {integrity: sha512-rmL/B8/f0mKS2baE9ZpyTcTavvEuWhTTW8amjzXNvYG4AwBsqTLikfXsEofsJEfKHf+HQVQbFOHy6o+4cnC/fQ==}
    engines: {node: '>=6.9.0'}

  '@babel/helpers@7.21.5':
    resolution: {integrity: sha512-BSY+JSlHxOmGsPTydUkPf1MdMQ3M81x5xGCOVgWM3G8XH77sJ292Y2oqcp0CbbgxhqBuI46iUz1tT7hqP7EfgA==}
    engines: {node: '>=6.9.0'}

  '@babel/highlight@7.18.6':
    resolution: {integrity: sha512-u7stbOuYjaPezCuLj29hNW1v64M2Md2qupEKP1fHc7WdOA3DgLh37suiSrZYY7haUB7iBeQZ9P1uiRF359do3g==}
    engines: {node: '>=6.9.0'}

  '@babel/highlight@7.23.4':
    resolution: {integrity: sha512-acGdbYSfp2WheJoJm/EBBBLh/ID8KDc64ISZ9DYtBmC8/Q204PZJLHyzeB5qMzJ5trcOkybd78M4x2KWsUq++A==}
    engines: {node: '>=6.9.0'}

  '@babel/parser@7.21.8':
    resolution: {integrity: sha512-6zavDGdzG3gUqAdWvlLFfk+36RilI+Pwyuuh7HItyeScCWP3k6i8vKclAQ0bM/0y/Kz/xiwvxhMv9MgTJP5gmA==}
    engines: {node: '>=6.0.0'}
    hasBin: true

  '@babel/parser@7.26.5':
    resolution: {integrity: sha512-SRJ4jYmXRqV1/Xc+TIVG84WjHBXKlxO9sHQnA2Pf12QQEAp1LOh6kDzNHXcUnbH1QI0FDoPPVOt+vyUDucxpaw==}
    engines: {node: '>=6.0.0'}
    hasBin: true

  '@babel/plugin-syntax-async-generators@7.8.4':
    resolution: {integrity: sha512-tycmZxkGfZaxhMRbXlPXuVFpdWlXpir2W4AMhSJgRKzk/eDlIXOhb2LHWoLpDF7TEHylV5zNhykX6KAgHJmTNw==}
    peerDependencies:
      '@babel/core': ^7.0.0-0

  '@babel/plugin-syntax-bigint@7.8.3':
    resolution: {integrity: sha512-wnTnFlG+YxQm3vDxpGE57Pj0srRU4sHE/mDkt1qv2YJJSeUAec2ma4WLUnUPeKjyrfntVwe/N6dCXpU+zL3Npg==}
    peerDependencies:
      '@babel/core': ^7.0.0-0

  '@babel/plugin-syntax-class-properties@7.12.13':
    resolution: {integrity: sha512-fm4idjKla0YahUNgFNLCB0qySdsoPiZP3iQE3rky0mBUtMZ23yDJ9SJdg6dXTSDnulOVqiF3Hgr9nbXvXTQZYA==}
    peerDependencies:
      '@babel/core': ^7.0.0-0

  '@babel/plugin-syntax-import-meta@7.10.4':
    resolution: {integrity: sha512-Yqfm+XDx0+Prh3VSeEQCPU81yC+JWZ2pDPFSS4ZdpfZhp4MkFMaDC1UqseovEKwSUpnIL7+vK+Clp7bfh0iD7g==}
    peerDependencies:
      '@babel/core': ^7.0.0-0

  '@babel/plugin-syntax-json-strings@7.8.3':
    resolution: {integrity: sha512-lY6kdGpWHvjoe2vk4WrAapEuBR69EMxZl+RoGRhrFGNYVK8mOPAW8VfbT/ZgrFbXlDNiiaxQnAtgVCZ6jv30EA==}
    peerDependencies:
      '@babel/core': ^7.0.0-0

  '@babel/plugin-syntax-jsx@7.18.6':
    resolution: {integrity: sha512-6mmljtAedFGTWu2p/8WIORGwy+61PLgOMPOdazc7YoJ9ZCWUyFy3A6CpPkRKLKD1ToAesxX8KGEViAiLo9N+7Q==}
    engines: {node: '>=6.9.0'}
    peerDependencies:
      '@babel/core': ^7.0.0-0

  '@babel/plugin-syntax-logical-assignment-operators@7.10.4':
    resolution: {integrity: sha512-d8waShlpFDinQ5MtvGU9xDAOzKH47+FFoney2baFIoMr952hKOLp1HR7VszoZvOsV/4+RRszNY7D17ba0te0ig==}
    peerDependencies:
      '@babel/core': ^7.0.0-0

  '@babel/plugin-syntax-nullish-coalescing-operator@7.8.3':
    resolution: {integrity: sha512-aSff4zPII1u2QD7y+F8oDsz19ew4IGEJg9SVW+bqwpwtfFleiQDMdzA/R+UlWDzfnHFCxxleFT0PMIrR36XLNQ==}
    peerDependencies:
      '@babel/core': ^7.0.0-0

  '@babel/plugin-syntax-numeric-separator@7.10.4':
    resolution: {integrity: sha512-9H6YdfkcK/uOnY/K7/aA2xpzaAgkQn37yzWUMRK7OaPOqOpGS1+n0H5hxT9AUw9EsSjPW8SVyMJwYRtWs3X3ug==}
    peerDependencies:
      '@babel/core': ^7.0.0-0

  '@babel/plugin-syntax-object-rest-spread@7.8.3':
    resolution: {integrity: sha512-XoqMijGZb9y3y2XskN+P1wUGiVwWZ5JmoDRwx5+3GmEplNyVM2s2Dg8ILFQm8rWM48orGy5YpI5Bl8U1y7ydlA==}
    peerDependencies:
      '@babel/core': ^7.0.0-0

  '@babel/plugin-syntax-optional-catch-binding@7.8.3':
    resolution: {integrity: sha512-6VPD0Pc1lpTqw0aKoeRTMiB+kWhAoT24PA+ksWSBrFtl5SIRVpZlwN3NNPQjehA2E/91FV3RjLWoVTglWcSV3Q==}
    peerDependencies:
      '@babel/core': ^7.0.0-0

  '@babel/plugin-syntax-optional-chaining@7.8.3':
    resolution: {integrity: sha512-KoK9ErH1MBlCPxV0VANkXW2/dw4vlbGDrFgz8bmUsBGYkFRcbRwMh6cIJubdPrkxRwuGdtCk0v/wPTKbQgBjkg==}
    peerDependencies:
      '@babel/core': ^7.0.0-0

  '@babel/plugin-syntax-top-level-await@7.14.5':
    resolution: {integrity: sha512-hx++upLv5U1rgYfwe1xBQUhRmU41NEvpUvrp8jkrSCdvGSnM5/qdRMtylJ6PG5OFkBaHkbTAKTnd3/YyESRHFw==}
    engines: {node: '>=6.9.0'}
    peerDependencies:
      '@babel/core': ^7.0.0-0

  '@babel/plugin-syntax-typescript@7.18.6':
    resolution: {integrity: sha512-mAWAuq4rvOepWCBid55JuRNvpTNf2UGVgoz4JV0fXEKolsVZDzsa4NqCef758WZJj/GDu0gVGItjKFiClTAmZA==}
    engines: {node: '>=6.9.0'}
    peerDependencies:
      '@babel/core': ^7.0.0-0

  '@babel/template@7.20.7':
    resolution: {integrity: sha512-8SegXApWe6VoNw0r9JHpSteLKTpTiLZ4rMlGIm9JQ18KiCtyQiAMEazujAHrUS5flrcqYZa75ukev3P6QmUwUw==}
    engines: {node: '>=6.9.0'}

  '@babel/template@7.25.9':
    resolution: {integrity: sha512-9DGttpmPvIxBb/2uwpVo3dqJ+O6RooAFOS+lB+xDqoE2PVCE8nfoHMdZLpfCQRLwvohzXISPZcgxt80xLfsuwg==}
    engines: {node: '>=6.9.0'}

  '@babel/traverse@7.26.5':
    resolution: {integrity: sha512-rkOSPOw+AXbgtwUga3U4u8RpoK9FEFWBNAlTpcnkLFjL5CT+oyHNuUUC/xx6XefEJ16r38r8Bc/lfp6rYuHeJQ==}
    engines: {node: '>=6.9.0'}

  '@babel/types@7.21.5':
    resolution: {integrity: sha512-m4AfNvVF2mVC/F7fDEdH2El3HzUg9It/XsCxZiOTTA3m3qYfcSVSbTfM6Q9xG+hYDniZssYhlXKKUMD5m8tF4Q==}
    engines: {node: '>=6.9.0'}

  '@babel/types@7.26.5':
    resolution: {integrity: sha512-L6mZmwFDK6Cjh1nRCLXpa6no13ZIioJDz7mdkzHv399pThrTa/k0nUlNaenOeh2kWu/iaOQYElEpKPUswUa9Vg==}
    engines: {node: '>=6.9.0'}

  '@bcoe/v8-coverage@0.2.3':
    resolution: {integrity: sha512-0hYQ8SB4Db5zvZB4axdMHGwEaQjkZzFjQiN9LVYvIFB2nSUHW9tYpxWriPrWDASIxiaXax83REcLxuSdnGPZtw==}

  '@cloudflare/kv-asset-handler@0.3.4':
    resolution: {integrity: sha512-YLPHc8yASwjNkmcDMQMY35yiWjoKAKnhUbPRszBRS0YgH+IXtsMp61j+yTcnCE3oO2DgP0U3iejLC8FTtKDC8Q==}
    engines: {node: '>=16.13'}

  '@cloudflare/workerd-darwin-64@1.20250214.0':
    resolution: {integrity: sha512-cDvvedWDc5zrgDnuXe2qYcz/TwBvzmweO55C7XpPuAWJ9Oqxv81PkdekYxD8mH989aQ/GI5YD0Fe6fDYlM+T3Q==}
    engines: {node: '>=16'}
    cpu: [x64]
    os: [darwin]

  '@cloudflare/workerd-darwin-arm64@1.20250214.0':
    resolution: {integrity: sha512-NytCvRveVzu0mRKo+tvZo3d/gCUway3B2ZVqSi/TS6NXDGBYIJo7g6s3BnTLS74kgyzeDOjhu9j/RBJBS809qw==}
    engines: {node: '>=16'}
    cpu: [arm64]
    os: [darwin]

  '@cloudflare/workerd-linux-64@1.20250214.0':
    resolution: {integrity: sha512-pQ7+aHNHj8SiYEs4d/6cNoimE5xGeCMfgU1yfDFtA9YGN9Aj2BITZgOWPec+HW7ZkOy9oWlNrO6EvVjGgB4tbQ==}
    engines: {node: '>=16'}
    cpu: [x64]
    os: [linux]

  '@cloudflare/workerd-linux-arm64@1.20250214.0':
    resolution: {integrity: sha512-Vhlfah6Yd9ny1npNQjNgElLIjR6OFdEbuR3LCfbLDCwzWEBFhIf7yC+Tpp/a0Hq7kLz3sLdktaP7xl3PJhyOjA==}
    engines: {node: '>=16'}
    cpu: [arm64]
    os: [linux]

  '@cloudflare/workerd-windows-64@1.20250214.0':
    resolution: {integrity: sha512-GMwMyFbkjBKjYJoKDhGX8nuL4Gqe3IbVnVWf2Q6086CValyIknupk5J6uQWGw2EBU3RGO3x4trDXT5WphQJZDQ==}
    engines: {node: '>=16'}
    cpu: [x64]
    os: [win32]

  '@cloudflare/workers-types@4.20250214.0':
    resolution: {integrity: sha512-+M8oOFVbyXT5GeJrYLWMUGyPf5wGB4+k59PPqdedtOig7NjZ5r4S79wMdaZ/EV5IV8JPtZBSNjTKpDnNmfxjaQ==}

  '@codspeed/benchmark.js-plugin@4.0.0':
    resolution: {integrity: sha512-1nzkRfvsA2rI1NsqYmkXEnQ/P3NL2JlAqRs/RLWLyeGtmE+4JN8w4ndgUpeb3g9Q+Kki/njmPUf7YsHUAQpUXA==}
    peerDependencies:
      benchmark: ^2.1.0

  '@codspeed/core@4.0.0':
    resolution: {integrity: sha512-B3zwdwLG8rcV0ORfYKX1wDP6ZCWf9C6ySidSf61q2vm9v5Lj2cWwRvj7vX+w/UyFHWKjp/zSyWTEed/r3Fv4Tg==}

  '@cspotcode/source-map-support@0.8.1':
    resolution: {integrity: sha512-IchNf6dN4tHoMFIn/7OE8LWZ19Y6q/67Bmf6vnGREv8RSbBVb9LPJxEcnwrcwX6ixSvaiGoomAUvu4YSxXrVgw==}
    engines: {node: '>=12'}

  '@emnapi/core@1.3.1':
    resolution: {integrity: sha512-pVGjBIt1Y6gg3EJN8jTcfpP/+uuRksIo055oE/OBkDNcjZqVbfkWCksG1Jp4yZnj3iKWyWX8fdG/j6UDYPbFog==}

  '@emnapi/runtime@1.3.1':
    resolution: {integrity: sha512-kEBmG8KyqtxJZv+ygbEim+KCGtIq1fC22Ms3S4ziXmYKm8uyoLX0MHONVKwp+9opg390VaKRNt4a7A9NwmpNhw==}

  '@emnapi/wasi-threads@1.0.1':
    resolution: {integrity: sha512-iIBu7mwkq4UQGeMEM8bLwNK962nXdhodeScX4slfQnRhEMMzvYivHhutCIk8uojvmASXXPC2WNEjwxFWk72Oqw==}

  '@esbuild-plugins/node-globals-polyfill@0.2.3':
    resolution: {integrity: sha512-r3MIryXDeXDOZh7ih1l/yE9ZLORCd5e8vWg02azWRGj5SPTuoh69A2AIyn0Z31V/kHBfZ4HgWJ+OK3GTTwLmnw==}
    peerDependencies:
      esbuild: '*'

  '@esbuild-plugins/node-modules-polyfill@0.2.2':
    resolution: {integrity: sha512-LXV7QsWJxRuMYvKbiznh+U1ilIop3g2TeKRzUxOG5X3YITc8JyyTa90BmLwqqv0YnX4v32CSlG+vsziZp9dMvA==}
    peerDependencies:
      esbuild: '*'

  '@esbuild/aix-ppc64@0.21.5':
    resolution: {integrity: sha512-1SDgH6ZSPTlggy1yI6+Dbkiz8xzpHJEVAlF/AM1tHPLsf5STom9rwtjE4hKAF20FfXXNTFqEYXyJNWh1GiZedQ==}
    engines: {node: '>=12'}
    cpu: [ppc64]
    os: [aix]

  '@esbuild/aix-ppc64@0.24.2':
    resolution: {integrity: sha512-thpVCb/rhxE/BnMLQ7GReQLLN8q9qbHmI55F4489/ByVg2aQaQ6kbcLb6FHkocZzQhxc4gx0sCk0tJkKBFzDhA==}
    engines: {node: '>=18'}
    cpu: [ppc64]
    os: [aix]

  '@esbuild/android-arm64@0.17.19':
    resolution: {integrity: sha512-KBMWvEZooR7+kzY0BtbTQn0OAYY7CsiydT63pVEaPtVYF0hXbUaOyZog37DKxK7NF3XacBJOpYT4adIJh+avxA==}
    engines: {node: '>=12'}
    cpu: [arm64]
    os: [android]

  '@esbuild/android-arm64@0.21.5':
    resolution: {integrity: sha512-c0uX9VAUBQ7dTDCjq+wdyGLowMdtR/GoC2U5IYk/7D1H1JYC0qseD7+11iMP2mRLN9RcCMRcjC4YMclCzGwS/A==}
    engines: {node: '>=12'}
    cpu: [arm64]
    os: [android]

  '@esbuild/android-arm64@0.24.2':
    resolution: {integrity: sha512-cNLgeqCqV8WxfcTIOeL4OAtSmL8JjcN6m09XIgro1Wi7cF4t/THaWEa7eL5CMoMBdjoHOTh/vwTO/o2TRXIyzg==}
    engines: {node: '>=18'}
    cpu: [arm64]
    os: [android]

  '@esbuild/android-arm@0.17.19':
    resolution: {integrity: sha512-rIKddzqhmav7MSmoFCmDIb6e2W57geRsM94gV2l38fzhXMwq7hZoClug9USI2pFRGL06f4IOPHHpFNOkWieR8A==}
    engines: {node: '>=12'}
    cpu: [arm]
    os: [android]

  '@esbuild/android-arm@0.21.5':
    resolution: {integrity: sha512-vCPvzSjpPHEi1siZdlvAlsPxXl7WbOVUBBAowWug4rJHb68Ox8KualB+1ocNvT5fjv6wpkX6o/iEpbDrf68zcg==}
    engines: {node: '>=12'}
    cpu: [arm]
    os: [android]

  '@esbuild/android-arm@0.24.2':
    resolution: {integrity: sha512-tmwl4hJkCfNHwFB3nBa8z1Uy3ypZpxqxfTQOcHX+xRByyYgunVbZ9MzUUfb0RxaHIMnbHagwAxuTL+tnNM+1/Q==}
    engines: {node: '>=18'}
    cpu: [arm]
    os: [android]

  '@esbuild/android-x64@0.17.19':
    resolution: {integrity: sha512-uUTTc4xGNDT7YSArp/zbtmbhO0uEEK9/ETW29Wk1thYUJBz3IVnvgEiEwEa9IeLyvnpKrWK64Utw2bgUmDveww==}
    engines: {node: '>=12'}
    cpu: [x64]
    os: [android]

  '@esbuild/android-x64@0.21.5':
    resolution: {integrity: sha512-D7aPRUUNHRBwHxzxRvp856rjUHRFW1SdQATKXH2hqA0kAZb1hKmi02OpYRacl0TxIGz/ZmXWlbZgjwWYaCakTA==}
    engines: {node: '>=12'}
    cpu: [x64]
    os: [android]

  '@esbuild/android-x64@0.24.2':
    resolution: {integrity: sha512-B6Q0YQDqMx9D7rvIcsXfmJfvUYLoP722bgfBlO5cGvNVb5V/+Y7nhBE3mHV9OpxBf4eAS2S68KZztiPaWq4XYw==}
    engines: {node: '>=18'}
    cpu: [x64]
    os: [android]

  '@esbuild/darwin-arm64@0.17.19':
    resolution: {integrity: sha512-80wEoCfF/hFKM6WE1FyBHc9SfUblloAWx6FJkFWTWiCoht9Mc0ARGEM47e67W9rI09YoUxJL68WHfDRYEAvOhg==}
    engines: {node: '>=12'}
    cpu: [arm64]
    os: [darwin]

  '@esbuild/darwin-arm64@0.21.5':
    resolution: {integrity: sha512-DwqXqZyuk5AiWWf3UfLiRDJ5EDd49zg6O9wclZ7kUMv2WRFr4HKjXp/5t8JZ11QbQfUS6/cRCKGwYhtNAY88kQ==}
    engines: {node: '>=12'}
    cpu: [arm64]
    os: [darwin]

  '@esbuild/darwin-arm64@0.24.2':
    resolution: {integrity: sha512-kj3AnYWc+CekmZnS5IPu9D+HWtUI49hbnyqk0FLEJDbzCIQt7hg7ucF1SQAilhtYpIujfaHr6O0UHlzzSPdOeA==}
    engines: {node: '>=18'}
    cpu: [arm64]
    os: [darwin]

  '@esbuild/darwin-x64@0.17.19':
    resolution: {integrity: sha512-IJM4JJsLhRYr9xdtLytPLSH9k/oxR3boaUIYiHkAawtwNOXKE8KoU8tMvryogdcT8AU+Bflmh81Xn6Q0vTZbQw==}
    engines: {node: '>=12'}
    cpu: [x64]
    os: [darwin]

  '@esbuild/darwin-x64@0.21.5':
    resolution: {integrity: sha512-se/JjF8NlmKVG4kNIuyWMV/22ZaerB+qaSi5MdrXtd6R08kvs2qCN4C09miupktDitvh8jRFflwGFBQcxZRjbw==}
    engines: {node: '>=12'}
    cpu: [x64]
    os: [darwin]

  '@esbuild/darwin-x64@0.24.2':
    resolution: {integrity: sha512-WeSrmwwHaPkNR5H3yYfowhZcbriGqooyu3zI/3GGpF8AyUdsrrP0X6KumITGA9WOyiJavnGZUwPGvxvwfWPHIA==}
    engines: {node: '>=18'}
    cpu: [x64]
    os: [darwin]

  '@esbuild/freebsd-arm64@0.17.19':
    resolution: {integrity: sha512-pBwbc7DufluUeGdjSU5Si+P3SoMF5DQ/F/UmTSb8HXO80ZEAJmrykPyzo1IfNbAoaqw48YRpv8shwd1NoI0jcQ==}
    engines: {node: '>=12'}
    cpu: [arm64]
    os: [freebsd]

  '@esbuild/freebsd-arm64@0.21.5':
    resolution: {integrity: sha512-5JcRxxRDUJLX8JXp/wcBCy3pENnCgBR9bN6JsY4OmhfUtIHe3ZW0mawA7+RDAcMLrMIZaf03NlQiX9DGyB8h4g==}
    engines: {node: '>=12'}
    cpu: [arm64]
    os: [freebsd]

  '@esbuild/freebsd-arm64@0.24.2':
    resolution: {integrity: sha512-UN8HXjtJ0k/Mj6a9+5u6+2eZ2ERD7Edt1Q9IZiB5UZAIdPnVKDoG7mdTVGhHJIeEml60JteamR3qhsr1r8gXvg==}
    engines: {node: '>=18'}
    cpu: [arm64]
    os: [freebsd]

  '@esbuild/freebsd-x64@0.17.19':
    resolution: {integrity: sha512-4lu+n8Wk0XlajEhbEffdy2xy53dpR06SlzvhGByyg36qJw6Kpfk7cp45DR/62aPH9mtJRmIyrXAS5UWBrJT6TQ==}
    engines: {node: '>=12'}
    cpu: [x64]
    os: [freebsd]

  '@esbuild/freebsd-x64@0.21.5':
    resolution: {integrity: sha512-J95kNBj1zkbMXtHVH29bBriQygMXqoVQOQYA+ISs0/2l3T9/kj42ow2mpqerRBxDJnmkUDCaQT/dfNXWX/ZZCQ==}
    engines: {node: '>=12'}
    cpu: [x64]
    os: [freebsd]

  '@esbuild/freebsd-x64@0.24.2':
    resolution: {integrity: sha512-TvW7wE/89PYW+IevEJXZ5sF6gJRDY/14hyIGFXdIucxCsbRmLUcjseQu1SyTko+2idmCw94TgyaEZi9HUSOe3Q==}
    engines: {node: '>=18'}
    cpu: [x64]
    os: [freebsd]

  '@esbuild/linux-arm64@0.17.19':
    resolution: {integrity: sha512-ct1Tg3WGwd3P+oZYqic+YZF4snNl2bsnMKRkb3ozHmnM0dGWuxcPTTntAF6bOP0Sp4x0PjSF+4uHQ1xvxfRKqg==}
    engines: {node: '>=12'}
    cpu: [arm64]
    os: [linux]

  '@esbuild/linux-arm64@0.21.5':
    resolution: {integrity: sha512-ibKvmyYzKsBeX8d8I7MH/TMfWDXBF3db4qM6sy+7re0YXya+K1cem3on9XgdT2EQGMu4hQyZhan7TeQ8XkGp4Q==}
    engines: {node: '>=12'}
    cpu: [arm64]
    os: [linux]

  '@esbuild/linux-arm64@0.24.2':
    resolution: {integrity: sha512-7HnAD6074BW43YvvUmE/35Id9/NB7BeX5EoNkK9obndmZBUk8xmJJeU7DwmUeN7tkysslb2eSl6CTrYz6oEMQg==}
    engines: {node: '>=18'}
    cpu: [arm64]
    os: [linux]

  '@esbuild/linux-arm@0.17.19':
    resolution: {integrity: sha512-cdmT3KxjlOQ/gZ2cjfrQOtmhG4HJs6hhvm3mWSRDPtZ/lP5oe8FWceS10JaSJC13GBd4eH/haHnqf7hhGNLerA==}
    engines: {node: '>=12'}
    cpu: [arm]
    os: [linux]

  '@esbuild/linux-arm@0.21.5':
    resolution: {integrity: sha512-bPb5AHZtbeNGjCKVZ9UGqGwo8EUu4cLq68E95A53KlxAPRmUyYv2D6F0uUI65XisGOL1hBP5mTronbgo+0bFcA==}
    engines: {node: '>=12'}
    cpu: [arm]
    os: [linux]

  '@esbuild/linux-arm@0.24.2':
    resolution: {integrity: sha512-n0WRM/gWIdU29J57hJyUdIsk0WarGd6To0s+Y+LwvlC55wt+GT/OgkwoXCXvIue1i1sSNWblHEig00GBWiJgfA==}
    engines: {node: '>=18'}
    cpu: [arm]
    os: [linux]

  '@esbuild/linux-ia32@0.17.19':
    resolution: {integrity: sha512-w4IRhSy1VbsNxHRQpeGCHEmibqdTUx61Vc38APcsRbuVgK0OPEnQ0YD39Brymn96mOx48Y2laBQGqgZ0j9w6SQ==}
    engines: {node: '>=12'}
    cpu: [ia32]
    os: [linux]

  '@esbuild/linux-ia32@0.21.5':
    resolution: {integrity: sha512-YvjXDqLRqPDl2dvRODYmmhz4rPeVKYvppfGYKSNGdyZkA01046pLWyRKKI3ax8fbJoK5QbxblURkwK/MWY18Tg==}
    engines: {node: '>=12'}
    cpu: [ia32]
    os: [linux]

  '@esbuild/linux-ia32@0.24.2':
    resolution: {integrity: sha512-sfv0tGPQhcZOgTKO3oBE9xpHuUqguHvSo4jl+wjnKwFpapx+vUDcawbwPNuBIAYdRAvIDBfZVvXprIj3HA+Ugw==}
    engines: {node: '>=18'}
    cpu: [ia32]
    os: [linux]

  '@esbuild/linux-loong64@0.17.19':
    resolution: {integrity: sha512-2iAngUbBPMq439a+z//gE+9WBldoMp1s5GWsUSgqHLzLJ9WoZLZhpwWuym0u0u/4XmZ3gpHmzV84PonE+9IIdQ==}
    engines: {node: '>=12'}
    cpu: [loong64]
    os: [linux]

  '@esbuild/linux-loong64@0.21.5':
    resolution: {integrity: sha512-uHf1BmMG8qEvzdrzAqg2SIG/02+4/DHB6a9Kbya0XDvwDEKCoC8ZRWI5JJvNdUjtciBGFQ5PuBlpEOXQj+JQSg==}
    engines: {node: '>=12'}
    cpu: [loong64]
    os: [linux]

  '@esbuild/linux-loong64@0.24.2':
    resolution: {integrity: sha512-CN9AZr8kEndGooS35ntToZLTQLHEjtVB5n7dl8ZcTZMonJ7CCfStrYhrzF97eAecqVbVJ7APOEe18RPI4KLhwQ==}
    engines: {node: '>=18'}
    cpu: [loong64]
    os: [linux]

  '@esbuild/linux-mips64el@0.17.19':
    resolution: {integrity: sha512-LKJltc4LVdMKHsrFe4MGNPp0hqDFA1Wpt3jE1gEyM3nKUvOiO//9PheZZHfYRfYl6AwdTH4aTcXSqBerX0ml4A==}
    engines: {node: '>=12'}
    cpu: [mips64el]
    os: [linux]

  '@esbuild/linux-mips64el@0.21.5':
    resolution: {integrity: sha512-IajOmO+KJK23bj52dFSNCMsz1QP1DqM6cwLUv3W1QwyxkyIWecfafnI555fvSGqEKwjMXVLokcV5ygHW5b3Jbg==}
    engines: {node: '>=12'}
    cpu: [mips64el]
    os: [linux]

  '@esbuild/linux-mips64el@0.24.2':
    resolution: {integrity: sha512-iMkk7qr/wl3exJATwkISxI7kTcmHKE+BlymIAbHO8xanq/TjHaaVThFF6ipWzPHryoFsesNQJPE/3wFJw4+huw==}
    engines: {node: '>=18'}
    cpu: [mips64el]
    os: [linux]

  '@esbuild/linux-ppc64@0.17.19':
    resolution: {integrity: sha512-/c/DGybs95WXNS8y3Ti/ytqETiW7EU44MEKuCAcpPto3YjQbyK3IQVKfF6nbghD7EcLUGl0NbiL5Rt5DMhn5tg==}
    engines: {node: '>=12'}
    cpu: [ppc64]
    os: [linux]

  '@esbuild/linux-ppc64@0.21.5':
    resolution: {integrity: sha512-1hHV/Z4OEfMwpLO8rp7CvlhBDnjsC3CttJXIhBi+5Aj5r+MBvy4egg7wCbe//hSsT+RvDAG7s81tAvpL2XAE4w==}
    engines: {node: '>=12'}
    cpu: [ppc64]
    os: [linux]

  '@esbuild/linux-ppc64@0.24.2':
    resolution: {integrity: sha512-shsVrgCZ57Vr2L8mm39kO5PPIb+843FStGt7sGGoqiiWYconSxwTiuswC1VJZLCjNiMLAMh34jg4VSEQb+iEbw==}
    engines: {node: '>=18'}
    cpu: [ppc64]
    os: [linux]

  '@esbuild/linux-riscv64@0.17.19':
    resolution: {integrity: sha512-FC3nUAWhvFoutlhAkgHf8f5HwFWUL6bYdvLc/TTuxKlvLi3+pPzdZiFKSWz/PF30TB1K19SuCxDTI5KcqASJqA==}
    engines: {node: '>=12'}
    cpu: [riscv64]
    os: [linux]

  '@esbuild/linux-riscv64@0.21.5':
    resolution: {integrity: sha512-2HdXDMd9GMgTGrPWnJzP2ALSokE/0O5HhTUvWIbD3YdjME8JwvSCnNGBnTThKGEB91OZhzrJ4qIIxk/SBmyDDA==}
    engines: {node: '>=12'}
    cpu: [riscv64]
    os: [linux]

  '@esbuild/linux-riscv64@0.24.2':
    resolution: {integrity: sha512-4eSFWnU9Hhd68fW16GD0TINewo1L6dRrB+oLNNbYyMUAeOD2yCK5KXGK1GH4qD/kT+bTEXjsyTCiJGHPZ3eM9Q==}
    engines: {node: '>=18'}
    cpu: [riscv64]
    os: [linux]

  '@esbuild/linux-s390x@0.17.19':
    resolution: {integrity: sha512-IbFsFbxMWLuKEbH+7sTkKzL6NJmG2vRyy6K7JJo55w+8xDk7RElYn6xvXtDW8HCfoKBFK69f3pgBJSUSQPr+4Q==}
    engines: {node: '>=12'}
    cpu: [s390x]
    os: [linux]

  '@esbuild/linux-s390x@0.21.5':
    resolution: {integrity: sha512-zus5sxzqBJD3eXxwvjN1yQkRepANgxE9lgOW2qLnmr8ikMTphkjgXu1HR01K4FJg8h1kEEDAqDcZQtbrRnB41A==}
    engines: {node: '>=12'}
    cpu: [s390x]
    os: [linux]

  '@esbuild/linux-s390x@0.24.2':
    resolution: {integrity: sha512-S0Bh0A53b0YHL2XEXC20bHLuGMOhFDO6GN4b3YjRLK//Ep3ql3erpNcPlEFed93hsQAjAQDNsvcK+hV90FubSw==}
    engines: {node: '>=18'}
    cpu: [s390x]
    os: [linux]

  '@esbuild/linux-x64@0.17.19':
    resolution: {integrity: sha512-68ngA9lg2H6zkZcyp22tsVt38mlhWde8l3eJLWkyLrp4HwMUr3c1s/M2t7+kHIhvMjglIBrFpncX1SzMckomGw==}
    engines: {node: '>=12'}
    cpu: [x64]
    os: [linux]

  '@esbuild/linux-x64@0.21.5':
    resolution: {integrity: sha512-1rYdTpyv03iycF1+BhzrzQJCdOuAOtaqHTWJZCWvijKD2N5Xu0TtVC8/+1faWqcP9iBCWOmjmhoH94dH82BxPQ==}
    engines: {node: '>=12'}
    cpu: [x64]
    os: [linux]

  '@esbuild/linux-x64@0.24.2':
    resolution: {integrity: sha512-8Qi4nQcCTbLnK9WoMjdC9NiTG6/E38RNICU6sUNqK0QFxCYgoARqVqxdFmWkdonVsvGqWhmm7MO0jyTqLqwj0Q==}
    engines: {node: '>=18'}
    cpu: [x64]
    os: [linux]

  '@esbuild/netbsd-arm64@0.24.2':
    resolution: {integrity: sha512-wuLK/VztRRpMt9zyHSazyCVdCXlpHkKm34WUyinD2lzK07FAHTq0KQvZZlXikNWkDGoT6x3TD51jKQ7gMVpopw==}
    engines: {node: '>=18'}
    cpu: [arm64]
    os: [netbsd]

  '@esbuild/netbsd-x64@0.17.19':
    resolution: {integrity: sha512-CwFq42rXCR8TYIjIfpXCbRX0rp1jo6cPIUPSaWwzbVI4aOfX96OXY8M6KNmtPcg7QjYeDmN+DD0Wp3LaBOLf4Q==}
    engines: {node: '>=12'}
    cpu: [x64]
    os: [netbsd]

  '@esbuild/netbsd-x64@0.21.5':
    resolution: {integrity: sha512-Woi2MXzXjMULccIwMnLciyZH4nCIMpWQAs049KEeMvOcNADVxo0UBIQPfSmxB3CWKedngg7sWZdLvLczpe0tLg==}
    engines: {node: '>=12'}
    cpu: [x64]
    os: [netbsd]

  '@esbuild/netbsd-x64@0.24.2':
    resolution: {integrity: sha512-VefFaQUc4FMmJuAxmIHgUmfNiLXY438XrL4GDNV1Y1H/RW3qow68xTwjZKfj/+Plp9NANmzbH5R40Meudu8mmw==}
    engines: {node: '>=18'}
    cpu: [x64]
    os: [netbsd]

  '@esbuild/openbsd-arm64@0.24.2':
    resolution: {integrity: sha512-YQbi46SBct6iKnszhSvdluqDmxCJA+Pu280Av9WICNwQmMxV7nLRHZfjQzwbPs3jeWnuAhE9Jy0NrnJ12Oz+0A==}
    engines: {node: '>=18'}
    cpu: [arm64]
    os: [openbsd]

  '@esbuild/openbsd-x64@0.17.19':
    resolution: {integrity: sha512-cnq5brJYrSZ2CF6c35eCmviIN3k3RczmHz8eYaVlNasVqsNY+JKohZU5MKmaOI+KkllCdzOKKdPs762VCPC20g==}
    engines: {node: '>=12'}
    cpu: [x64]
    os: [openbsd]

  '@esbuild/openbsd-x64@0.21.5':
    resolution: {integrity: sha512-HLNNw99xsvx12lFBUwoT8EVCsSvRNDVxNpjZ7bPn947b8gJPzeHWyNVhFsaerc0n3TsbOINvRP2byTZ5LKezow==}
    engines: {node: '>=12'}
    cpu: [x64]
    os: [openbsd]

  '@esbuild/openbsd-x64@0.24.2':
    resolution: {integrity: sha512-+iDS6zpNM6EnJyWv0bMGLWSWeXGN/HTaF/LXHXHwejGsVi+ooqDfMCCTerNFxEkM3wYVcExkeGXNqshc9iMaOA==}
    engines: {node: '>=18'}
    cpu: [x64]
    os: [openbsd]

  '@esbuild/sunos-x64@0.17.19':
    resolution: {integrity: sha512-vCRT7yP3zX+bKWFeP/zdS6SqdWB8OIpaRq/mbXQxTGHnIxspRtigpkUcDMlSCOejlHowLqII7K2JKevwyRP2rg==}
    engines: {node: '>=12'}
    cpu: [x64]
    os: [sunos]

  '@esbuild/sunos-x64@0.21.5':
    resolution: {integrity: sha512-6+gjmFpfy0BHU5Tpptkuh8+uw3mnrvgs+dSPQXQOv3ekbordwnzTVEb4qnIvQcYXq6gzkyTnoZ9dZG+D4garKg==}
    engines: {node: '>=12'}
    cpu: [x64]
    os: [sunos]

  '@esbuild/sunos-x64@0.24.2':
    resolution: {integrity: sha512-hTdsW27jcktEvpwNHJU4ZwWFGkz2zRJUz8pvddmXPtXDzVKTTINmlmga3ZzwcuMpUvLw7JkLy9QLKyGpD2Yxig==}
    engines: {node: '>=18'}
    cpu: [x64]
    os: [sunos]

  '@esbuild/win32-arm64@0.17.19':
    resolution: {integrity: sha512-yYx+8jwowUstVdorcMdNlzklLYhPxjniHWFKgRqH7IFlUEa0Umu3KuYplf1HUZZ422e3NU9F4LGb+4O0Kdcaag==}
    engines: {node: '>=12'}
    cpu: [arm64]
    os: [win32]

  '@esbuild/win32-arm64@0.21.5':
    resolution: {integrity: sha512-Z0gOTd75VvXqyq7nsl93zwahcTROgqvuAcYDUr+vOv8uHhNSKROyU961kgtCD1e95IqPKSQKH7tBTslnS3tA8A==}
    engines: {node: '>=12'}
    cpu: [arm64]
    os: [win32]

  '@esbuild/win32-arm64@0.24.2':
    resolution: {integrity: sha512-LihEQ2BBKVFLOC9ZItT9iFprsE9tqjDjnbulhHoFxYQtQfai7qfluVODIYxt1PgdoyQkz23+01rzwNwYfutxUQ==}
    engines: {node: '>=18'}
    cpu: [arm64]
    os: [win32]

  '@esbuild/win32-ia32@0.17.19':
    resolution: {integrity: sha512-eggDKanJszUtCdlVs0RB+h35wNlb5v4TWEkq4vZcmVt5u/HiDZrTXe2bWFQUez3RgNHwx/x4sk5++4NSSicKkw==}
    engines: {node: '>=12'}
    cpu: [ia32]
    os: [win32]

  '@esbuild/win32-ia32@0.21.5':
    resolution: {integrity: sha512-SWXFF1CL2RVNMaVs+BBClwtfZSvDgtL//G/smwAc5oVK/UPu2Gu9tIaRgFmYFFKrmg3SyAjSrElf0TiJ1v8fYA==}
    engines: {node: '>=12'}
    cpu: [ia32]
    os: [win32]

  '@esbuild/win32-ia32@0.24.2':
    resolution: {integrity: sha512-q+iGUwfs8tncmFC9pcnD5IvRHAzmbwQ3GPS5/ceCyHdjXubwQWI12MKWSNSMYLJMq23/IUCvJMS76PDqXe1fxA==}
    engines: {node: '>=18'}
    cpu: [ia32]
    os: [win32]

  '@esbuild/win32-x64@0.17.19':
    resolution: {integrity: sha512-lAhycmKnVOuRYNtRtatQR1LPQf2oYCkRGkSFnseDAKPl8lu5SOsK/e1sXe5a0Pc5kHIHe6P2I/ilntNv2xf3cA==}
    engines: {node: '>=12'}
    cpu: [x64]
    os: [win32]

  '@esbuild/win32-x64@0.21.5':
    resolution: {integrity: sha512-tQd/1efJuzPC6rCFwEvLtci/xNFcTZknmXs98FYDfGE4wP9ClFV98nyKrzJKVPMhdDnjzLhdUyMX4PsQAPjwIw==}
    engines: {node: '>=12'}
    cpu: [x64]
    os: [win32]

  '@esbuild/win32-x64@0.24.2':
    resolution: {integrity: sha512-7VTgWzgMGvup6aSqDPLiW5zHaxYJGTO4OokMjIlrCtf+VpEL+cXKtCvg723iguPYI5oaUNdS+/V7OU2gvXVWEg==}
    engines: {node: '>=18'}
    cpu: [x64]
    os: [win32]

  '@eslint-community/eslint-plugin-eslint-comments@4.4.1':
    resolution: {integrity: sha512-lb/Z/MzbTf7CaVYM9WCFNQZ4L1yi3ev2fsFPF99h31ljhSEyUoyEsKsNWiU+qD1glbYTDJdqgyaLKtyTkkqtuQ==}
    engines: {node: ^12.22.0 || ^14.17.0 || >=16.0.0}
    peerDependencies:
      eslint: ^6.0.0 || ^7.0.0 || ^8.0.0 || ^9.0.0

  '@eslint-community/eslint-utils@4.4.0':
    resolution: {integrity: sha512-1/sA4dwrzBAyeUoQ6oxahHKmrZvsnLCg4RfxW3ZFGGmQkSNQPFNLV9CUEFQP1x9EYXHTo5p6xdhZM1Ne9p/AfA==}
    engines: {node: ^12.22.0 || ^14.17.0 || >=16.0.0}
    peerDependencies:
      eslint: ^6.0.0 || ^7.0.0 || >=8.0.0

  '@eslint-community/eslint-utils@4.5.0':
    resolution: {integrity: sha512-RoV8Xs9eNwiDvhv7M+xcL4PWyRyIXRY/FLp3buU4h1EYfdF7unWUy3dOjPqb3C7rMUewIcqwW850PgS8h1o1yg==}
    engines: {node: ^12.22.0 || ^14.17.0 || >=16.0.0}
    peerDependencies:
      eslint: ^6.0.0 || ^7.0.0 || >=8.0.0

  '@eslint-community/regexpp@4.10.0':
    resolution: {integrity: sha512-Cu96Sd2By9mCNTx2iyKOmq10v22jUVQv0lQnlGNy16oE9589yE+QADPbrMGCkA51cKZSg3Pu/aTJVTGfL/qjUA==}
    engines: {node: ^12.0.0 || ^14.0.0 || >=16.0.0}

  '@eslint-community/regexpp@4.12.1':
    resolution: {integrity: sha512-CCZCDJuduB9OUkFkY2IgppNZMi2lBQgD2qzwXkEia16cge2pijY/aXi96CJMquDMn3nJdlPV1A5KrJEXwfLNzQ==}
    engines: {node: ^12.0.0 || ^14.0.0 || >=16.0.0}

  '@eslint/config-array@0.19.2':
    resolution: {integrity: sha512-GNKqxfHG2ySmJOBSHg7LxeUx4xpuCoFjacmlCoYWEbaPXLwvfIjixRI12xCQZeULksQb23uiA8F40w5TojpV7w==}
    engines: {node: ^18.18.0 || ^20.9.0 || >=21.1.0}

  '@eslint/config-helpers@0.1.0':
    resolution: {integrity: sha512-kLrdPDJE1ckPo94kmPPf9Hfd0DU0Jw6oKYrhe+pwSC0iTUInmTa+w6fw8sGgcfkFJGNdWOUeOaDM4quW4a7OkA==}
    engines: {node: ^18.18.0 || ^20.9.0 || >=21.1.0}

  '@eslint/core@0.12.0':
    resolution: {integrity: sha512-cmrR6pytBuSMTaBweKoGMwu3EiHiEC+DoyupPmlZ0HxBJBtIxwe+j/E4XPIKNx+Q74c8lXKPwYawBf5glsTkHg==}
    engines: {node: ^18.18.0 || ^20.9.0 || >=21.1.0}

  '@eslint/eslintrc@3.3.0':
    resolution: {integrity: sha512-yaVPAiNAalnCZedKLdR21GOGILMLKPyqSLWaAjQFvYA2i/ciDi8ArYVr69Anohb6cH2Ukhqti4aFnYyPm8wdwQ==}
    engines: {node: ^18.18.0 || ^20.9.0 || >=21.1.0}

  '@eslint/js@9.19.0':
    resolution: {integrity: sha512-rbq9/g38qjfqFLOVPvwjIvFFdNziEC5S65jmjPw5r6A//QH+W91akh9irMwjDN8zKUTak6W9EsAv4m/7Wnw0UQ==}
    engines: {node: ^18.18.0 || ^20.9.0 || >=21.1.0}

  '@eslint/js@9.22.0':
    resolution: {integrity: sha512-vLFajx9o8d1/oL2ZkpMYbkLv8nDB6yaIwFNt7nI4+I80U/z03SxmfOMsLbvWr3p7C+Wnoh//aOu2pQW8cS0HCQ==}
    engines: {node: ^18.18.0 || ^20.9.0 || >=21.1.0}

  '@eslint/object-schema@2.1.6':
    resolution: {integrity: sha512-RBMg5FRL0I0gs51M/guSAj5/e14VQ4tpZnQNWwuDT66P14I43ItmPfIZRhO9fUVIPOAQXU47atlywZ/czoqFPA==}
    engines: {node: ^18.18.0 || ^20.9.0 || >=21.1.0}

  '@eslint/plugin-kit@0.2.7':
    resolution: {integrity: sha512-JubJ5B2pJ4k4yGxaNLdbjrnk9d/iDz6/q8wOilpIowd6PJPgaxCuHBnBszq7Ce2TyMrywm5r4PnKm6V3iiZF+g==}
    engines: {node: ^18.18.0 || ^20.9.0 || >=21.1.0}

  '@faker-js/faker@8.4.1':
    resolution: {integrity: sha512-XQ3cU+Q8Uqmrbf2e0cIC/QN43sTBSC8KF12u29Mb47tWrt2hAgBXSgpZMj4Ao8Uk0iJcU99QsOCaIL8934obCg==}
    engines: {node: ^14.17.0 || ^16.13.0 || >=18.0.0, npm: '>=6.14.13'}

  '@faker-js/faker@9.6.0':
    resolution: {integrity: sha512-3vm4by+B5lvsFPSyep3ELWmZfE3kicDtmemVpuwl1yH7tqtnHdsA6hG8fbXedMVdkzgtvzWoRgjSB4Q+FHnZiw==}
    engines: {node: '>=18.0.0', npm: '>=9.0.0'}

  '@fast-check/jest@2.0.3':
    resolution: {integrity: sha512-3bRtz5kmM2GyLSm9qkDEepeulPaMWZMjjXhOl1G6TCuIghDCPN75pKi2FjXVhkRjTZc6TlMjrcX4f0rTGwM2bQ==}
    peerDependencies:
      '@fast-check/worker': '>=0.0.7 <0.5.0'
      '@jest/expect': '>=28.0.0'
      '@jest/globals': '>=25.5.2'
    peerDependenciesMeta:
      '@fast-check/worker':
        optional: true
      '@jest/expect':
        optional: true

  '@fastify/busboy@2.1.1':
    resolution: {integrity: sha512-vBZP4NlzfOlerQTnba4aqZoMhE/a9HY7HRqoOPaETQcSQuWEIyZMHGfVu6w9wGtGK5fED5qRs2DteVCjOH60sA==}
    engines: {node: '>=14'}

  '@gar/promisify@1.1.3':
    resolution: {integrity: sha512-k2Ty1JcVojjJFwrg/ThKi2ujJ7XNLYaFGNB/bWT9wGR+oSMJHMa5w+CUq6p/pVrKeNNgA7pCqEcjSnHVoqJQFw==}

  '@humanfs/core@0.19.1':
    resolution: {integrity: sha512-5DyQ4+1JEUzejeK1JGICcideyfUbGixgS9jNgex5nqkW+cY7WZhxBigmieN5Qnw9ZosSNVC9KQKyb+GUaGyKUA==}
    engines: {node: '>=18.18.0'}

  '@humanfs/node@0.16.6':
    resolution: {integrity: sha512-YuI2ZHQL78Q5HbhDiBA1X4LmYdXCKCMQIfw0pw7piHJwyREFebJUvrQN4cMssyES6x+vfUbx1CIpaQUKYdQZOw==}
    engines: {node: '>=18.18.0'}

  '@humanwhocodes/module-importer@1.0.1':
    resolution: {integrity: sha512-bxveV4V8v5Yb4ncFTT3rPSgZBOpCkjfK0y4oVVVJwIuDVBRMDXrPyXRL988i5ap9m9bnyEEjWfm5WkBmtffLfA==}
    engines: {node: '>=12.22'}

  '@humanwhocodes/retry@0.3.1':
    resolution: {integrity: sha512-JBxkERygn7Bv/GbN5Rv8Ul6LVknS+5Bp6RgDC/O8gEBU/yeH5Ui5C/OlWrTb6qct7LjjfT6Re2NxB0ln0yYybA==}
    engines: {node: '>=18.18'}

  '@humanwhocodes/retry@0.4.2':
    resolution: {integrity: sha512-xeO57FpIu4p1Ri3Jq/EXq4ClRm86dVF2z/+kvFnyqVYRavTZmaFaUBbWCOuuTh0o/g7DSsk6kc2vrS4Vl5oPOQ==}
    engines: {node: '>=18.18'}

  '@img/sharp-darwin-arm64@0.33.5':
    resolution: {integrity: sha512-UT4p+iz/2H4twwAoLCqfA9UH5pI6DggwKEGuaPy7nCVQ8ZsiY5PIcrRvD1DzuY3qYL07NtIQcWnBSY/heikIFQ==}
    engines: {node: ^18.17.0 || ^20.3.0 || >=21.0.0}
    cpu: [arm64]
    os: [darwin]

  '@img/sharp-darwin-x64@0.33.5':
    resolution: {integrity: sha512-fyHac4jIc1ANYGRDxtiqelIbdWkIuQaI84Mv45KvGRRxSAa7o7d1ZKAOBaYbnepLC1WqxfpimdeWfvqqSGwR2Q==}
    engines: {node: ^18.17.0 || ^20.3.0 || >=21.0.0}
    cpu: [x64]
    os: [darwin]

  '@img/sharp-libvips-darwin-arm64@1.0.4':
    resolution: {integrity: sha512-XblONe153h0O2zuFfTAbQYAX2JhYmDHeWikp1LM9Hul9gVPjFY427k6dFEcOL72O01QxQsWi761svJ/ev9xEDg==}
    cpu: [arm64]
    os: [darwin]

  '@img/sharp-libvips-darwin-x64@1.0.4':
    resolution: {integrity: sha512-xnGR8YuZYfJGmWPvmlunFaWJsb9T/AO2ykoP3Fz/0X5XV2aoYBPkX6xqCQvUTKKiLddarLaxpzNe+b1hjeWHAQ==}
    cpu: [x64]
    os: [darwin]

  '@img/sharp-libvips-linux-arm64@1.0.4':
    resolution: {integrity: sha512-9B+taZ8DlyyqzZQnoeIvDVR/2F4EbMepXMc/NdVbkzsJbzkUjhXv/70GQJ7tdLA4YJgNP25zukcxpX2/SueNrA==}
    cpu: [arm64]
    os: [linux]

  '@img/sharp-libvips-linux-arm@1.0.5':
    resolution: {integrity: sha512-gvcC4ACAOPRNATg/ov8/MnbxFDJqf/pDePbBnuBDcjsI8PssmjoKMAz4LtLaVi+OnSb5FK/yIOamqDwGmXW32g==}
    cpu: [arm]
    os: [linux]

  '@img/sharp-libvips-linux-s390x@1.0.4':
    resolution: {integrity: sha512-u7Wz6ntiSSgGSGcjZ55im6uvTrOxSIS8/dgoVMoiGE9I6JAfU50yH5BoDlYA1tcuGS7g/QNtetJnxA6QEsCVTA==}
    cpu: [s390x]
    os: [linux]

  '@img/sharp-libvips-linux-x64@1.0.4':
    resolution: {integrity: sha512-MmWmQ3iPFZr0Iev+BAgVMb3ZyC4KeFc3jFxnNbEPas60e1cIfevbtuyf9nDGIzOaW9PdnDciJm+wFFaTlj5xYw==}
    cpu: [x64]
    os: [linux]

  '@img/sharp-libvips-linuxmusl-arm64@1.0.4':
    resolution: {integrity: sha512-9Ti+BbTYDcsbp4wfYib8Ctm1ilkugkA/uscUn6UXK1ldpC1JjiXbLfFZtRlBhjPZ5o1NCLiDbg8fhUPKStHoTA==}
    cpu: [arm64]
    os: [linux]

  '@img/sharp-libvips-linuxmusl-x64@1.0.4':
    resolution: {integrity: sha512-viYN1KX9m+/hGkJtvYYp+CCLgnJXwiQB39damAO7WMdKWlIhmYTfHjwSbQeUK/20vY154mwezd9HflVFM1wVSw==}
    cpu: [x64]
    os: [linux]

  '@img/sharp-linux-arm64@0.33.5':
    resolution: {integrity: sha512-JMVv+AMRyGOHtO1RFBiJy/MBsgz0x4AWrT6QoEVVTyh1E39TrCUpTRI7mx9VksGX4awWASxqCYLCV4wBZHAYxA==}
    engines: {node: ^18.17.0 || ^20.3.0 || >=21.0.0}
    cpu: [arm64]
    os: [linux]

  '@img/sharp-linux-arm@0.33.5':
    resolution: {integrity: sha512-JTS1eldqZbJxjvKaAkxhZmBqPRGmxgu+qFKSInv8moZ2AmT5Yib3EQ1c6gp493HvrvV8QgdOXdyaIBrhvFhBMQ==}
    engines: {node: ^18.17.0 || ^20.3.0 || >=21.0.0}
    cpu: [arm]
    os: [linux]

  '@img/sharp-linux-s390x@0.33.5':
    resolution: {integrity: sha512-y/5PCd+mP4CA/sPDKl2961b+C9d+vPAveS33s6Z3zfASk2j5upL6fXVPZi7ztePZ5CuH+1kW8JtvxgbuXHRa4Q==}
    engines: {node: ^18.17.0 || ^20.3.0 || >=21.0.0}
    cpu: [s390x]
    os: [linux]

  '@img/sharp-linux-x64@0.33.5':
    resolution: {integrity: sha512-opC+Ok5pRNAzuvq1AG0ar+1owsu842/Ab+4qvU879ippJBHvyY5n2mxF1izXqkPYlGuP/M556uh53jRLJmzTWA==}
    engines: {node: ^18.17.0 || ^20.3.0 || >=21.0.0}
    cpu: [x64]
    os: [linux]

  '@img/sharp-linuxmusl-arm64@0.33.5':
    resolution: {integrity: sha512-XrHMZwGQGvJg2V/oRSUfSAfjfPxO+4DkiRh6p2AFjLQztWUuY/o8Mq0eMQVIY7HJ1CDQUJlxGGZRw1a5bqmd1g==}
    engines: {node: ^18.17.0 || ^20.3.0 || >=21.0.0}
    cpu: [arm64]
    os: [linux]

  '@img/sharp-linuxmusl-x64@0.33.5':
    resolution: {integrity: sha512-WT+d/cgqKkkKySYmqoZ8y3pxx7lx9vVejxW/W4DOFMYVSkErR+w7mf2u8m/y4+xHe7yY9DAXQMWQhpnMuFfScw==}
    engines: {node: ^18.17.0 || ^20.3.0 || >=21.0.0}
    cpu: [x64]
    os: [linux]

  '@img/sharp-wasm32@0.33.5':
    resolution: {integrity: sha512-ykUW4LVGaMcU9lu9thv85CbRMAwfeadCJHRsg2GmeRa/cJxsVY9Rbd57JcMxBkKHag5U/x7TSBpScF4U8ElVzg==}
    engines: {node: ^18.17.0 || ^20.3.0 || >=21.0.0}
    cpu: [wasm32]

  '@img/sharp-win32-ia32@0.33.5':
    resolution: {integrity: sha512-T36PblLaTwuVJ/zw/LaH0PdZkRz5rd3SmMHX8GSmR7vtNSP5Z6bQkExdSK7xGWyxLw4sUknBuugTelgw2faBbQ==}
    engines: {node: ^18.17.0 || ^20.3.0 || >=21.0.0}
    cpu: [ia32]
    os: [win32]

  '@img/sharp-win32-x64@0.33.5':
    resolution: {integrity: sha512-MpY/o8/8kj+EcnxwvrP4aTJSWw/aZ7JIGR4aBeZkZw5B7/Jn+tY9/VNwtcoGmdT7GfggGIU4kygOMSbYnOrAbg==}
    engines: {node: ^18.17.0 || ^20.3.0 || >=21.0.0}
    cpu: [x64]
    os: [win32]

  '@inquirer/checkbox@4.1.3':
    resolution: {integrity: sha512-KU1MGwf24iABJjGESxhyj+/rlQYSRoCfcuHDEHXfZ1DENmbuSRfyrUb+LLjHoee5TNOFKwaFxDXc5/zRwJUPMQ==}
    engines: {node: '>=18'}
    peerDependencies:
      '@types/node': '>=18'
    peerDependenciesMeta:
      '@types/node':
        optional: true

  '@inquirer/confirm@5.1.7':
    resolution: {integrity: sha512-Xrfbrw9eSiHb+GsesO8TQIeHSMTP0xyvTCeeYevgZ4sKW+iz9w/47bgfG9b0niQm+xaLY2EWPBINUPldLwvYiw==}
    engines: {node: '>=18'}
    peerDependencies:
      '@types/node': '>=18'
    peerDependenciesMeta:
      '@types/node':
        optional: true

  '@inquirer/core@10.1.8':
    resolution: {integrity: sha512-HpAqR8y715zPpM9e/9Q+N88bnGwqqL8ePgZ0SMv/s3673JLMv3bIkoivGmjPqXlEgisUksSXibweQccUwEx4qQ==}
    engines: {node: '>=18'}
    peerDependencies:
      '@types/node': '>=18'
    peerDependenciesMeta:
      '@types/node':
        optional: true

  '@inquirer/editor@4.2.8':
    resolution: {integrity: sha512-UkGKbMFlQw5k4ZLjDwEi5z8NIVlP/3DAlLHta0o0pSsdpPThNmPtUL8mvGCHUaQtR+QrxR9yRYNWgKMsHkfIUA==}
    engines: {node: '>=18'}
    peerDependencies:
      '@types/node': '>=18'
    peerDependenciesMeta:
      '@types/node':
        optional: true

  '@inquirer/expand@4.0.10':
    resolution: {integrity: sha512-leyBouGJ77ggv51Jb/OJmLGGnU2HYc13MZ2iiPNLwe2VgFgZPVqsrRWSa1RAHKyazjOyvSNKLD1B2K7A/iWi1g==}
    engines: {node: '>=18'}
    peerDependencies:
      '@types/node': '>=18'
    peerDependenciesMeta:
      '@types/node':
        optional: true

  '@inquirer/figures@1.0.11':
    resolution: {integrity: sha512-eOg92lvrn/aRUqbxRyvpEWnrvRuTYRifixHkYVpJiygTgVSBIHDqLh0SrMQXkafvULg3ck11V7xvR+zcgvpHFw==}
    engines: {node: '>=18'}

  '@inquirer/input@4.1.7':
    resolution: {integrity: sha512-rCQAipJNA14UTH84df/z4jDJ9LZ54H6zzuCAi7WZ0qVqx3CSqLjfXAMd5cpISIxbiHVJCPRB81gZksq6CZsqDg==}
    engines: {node: '>=18'}
    peerDependencies:
      '@types/node': '>=18'
    peerDependenciesMeta:
      '@types/node':
        optional: true

  '@inquirer/number@3.0.10':
    resolution: {integrity: sha512-GLsdnxzNefjCJUmWyjaAuNklHgDpCTL4RMllAVhVvAzBwRW9g38eZ5tWgzo1lirtSDTpsh593hqXVhxvdrjfwA==}
    engines: {node: '>=18'}
    peerDependencies:
      '@types/node': '>=18'
    peerDependenciesMeta:
      '@types/node':
        optional: true

  '@inquirer/password@4.0.10':
    resolution: {integrity: sha512-JC538ujqeYKkFqLoWZ0ILBteIUO2yajBMVEUZSxjl9x6fiEQtM+I5Rca7M2D8edMDbyHLnXifGH1hJZdh8V5rA==}
    engines: {node: '>=18'}
    peerDependencies:
      '@types/node': '>=18'
    peerDependenciesMeta:
      '@types/node':
        optional: true

  '@inquirer/prompts@7.3.3':
    resolution: {integrity: sha512-QS1AQgJ113iE/nmym03yKZKHvGjVWwkGZT3B1yKrrMG0bJKQg1jUkntFP8aPd2FUQzu/nga7QU2eDpzIP5it0Q==}
    engines: {node: '>=18'}
    peerDependencies:
      '@types/node': '>=18'
    peerDependenciesMeta:
      '@types/node':
        optional: true

  '@inquirer/rawlist@4.0.10':
    resolution: {integrity: sha512-vOQbQkmhaCsF2bUmjoyRSZJBz77UnIF/F3ZS2LMgwbgyaG2WgwKHh0WKNj0APDB72WDbZijhW5nObQbk+TnbcA==}
    engines: {node: '>=18'}
    peerDependencies:
      '@types/node': '>=18'
    peerDependenciesMeta:
      '@types/node':
        optional: true

  '@inquirer/search@3.0.10':
    resolution: {integrity: sha512-EAVKAz6P1LajZOdoL+R+XC3HJYSU261fbJzO4fCkJJ7UPFcm+nP+gzC+DDZWsb2WK9PQvKsnaKiNKsY8B6dBWQ==}
    engines: {node: '>=18'}
    peerDependencies:
      '@types/node': '>=18'
    peerDependenciesMeta:
      '@types/node':
        optional: true

  '@inquirer/select@4.0.10':
    resolution: {integrity: sha512-Tg8S9nESnCfISu5tCZSuXpXq0wHuDVimj7xyHstABgR34zcJnLdq/VbjB2mdZvNAMAehYBnNzSjxB06UE8LLAA==}
    engines: {node: '>=18'}
    peerDependencies:
      '@types/node': '>=18'
    peerDependenciesMeta:
      '@types/node':
        optional: true

  '@inquirer/type@3.0.5':
    resolution: {integrity: sha512-ZJpeIYYueOz/i/ONzrfof8g89kNdO2hjGuvULROo3O8rlB2CRtSseE5KeirnyE4t/thAn/EwvS/vuQeJCn+NZg==}
    engines: {node: '>=18'}
    peerDependencies:
      '@types/node': '>=18'
    peerDependenciesMeta:
      '@types/node':
        optional: true

  '@isaacs/cliui@8.0.2':
    resolution: {integrity: sha512-O8jcjabXaleOG9DQ0+ARXWZBTfnP4WNAqzuiJK7ll44AmxGKv/J2M4TPjxjY3znBCfvBXFzucm1twdyFybFqEA==}
    engines: {node: '>=12'}

  '@istanbuljs/load-nyc-config@1.1.0':
    resolution: {integrity: sha512-VjeHSlIzpv/NyD3N0YuHfXOPDIixcA1q2ZV98wsMqcYlPmv2n3Yb2lYP9XMElnaFVXg5A7YLTeLu6V84uQDjmQ==}
    engines: {node: '>=8'}

  '@istanbuljs/schema@0.1.3':
    resolution: {integrity: sha512-ZXRY4jNvVgSVQ8DL3LTcakaAtXwTVUxE81hslsyD2AtoXW/wVob10HkOJ1X/pAlcI7D+2YoZKg5do8G/w6RYgA==}
    engines: {node: '>=8'}

  '@jest/console@29.7.0':
    resolution: {integrity: sha512-5Ni4CU7XHQi32IJ398EEP4RrB8eV09sXP2ROqD4bksHrnTree52PsxvX8tpL8LvTZ3pFzXyPbNQReSN41CAhOg==}
    engines: {node: ^14.15.0 || ^16.10.0 || >=18.0.0}

  '@jest/core@29.7.0':
    resolution: {integrity: sha512-n7aeXWKMnGtDA48y8TLWJPJmLmmZ642Ceo78cYWEpiD7FzDgmNDV/GCVRorPABdXLJZ/9wzzgZAlHjXjxDHGsg==}
    engines: {node: ^14.15.0 || ^16.10.0 || >=18.0.0}
    peerDependencies:
      node-notifier: ^8.0.1 || ^9.0.0 || ^10.0.0
    peerDependenciesMeta:
      node-notifier:
        optional: true

  '@jest/create-cache-key-function@29.7.0':
    resolution: {integrity: sha512-4QqS3LY5PBmTRHj9sAg1HLoPzqAI0uOX6wI/TRqHIcOxlFidy6YEmCQJk6FSZjNLGCeubDMfmkWL+qaLKhSGQA==}
    engines: {node: ^14.15.0 || ^16.10.0 || >=18.0.0}

  '@jest/environment@29.7.0':
    resolution: {integrity: sha512-aQIfHDq33ExsN4jP1NWGXhxgQ/wixs60gDiKO+XVMd8Mn0NWPWgc34ZQDTb2jKaUWQ7MuwoitXAsN2XVXNMpAw==}
    engines: {node: ^14.15.0 || ^16.10.0 || >=18.0.0}

  '@jest/expect-utils@29.7.0':
    resolution: {integrity: sha512-GlsNBWiFQFCVi9QVSx7f5AgMeLxe9YCCs5PuP2O2LdjDAA8Jh9eX7lA1Jq/xdXw3Wb3hyvlFNfZIfcRetSzYcA==}
    engines: {node: ^14.15.0 || ^16.10.0 || >=18.0.0}

  '@jest/expect@29.7.0':
    resolution: {integrity: sha512-8uMeAMycttpva3P1lBHB8VciS9V0XAr3GymPpipdyQXbBcuhkLQOSe8E/p92RyAdToS6ZD1tFkX+CkhoECE0dQ==}
    engines: {node: ^14.15.0 || ^16.10.0 || >=18.0.0}

  '@jest/fake-timers@29.7.0':
    resolution: {integrity: sha512-q4DH1Ha4TTFPdxLsqDXK1d3+ioSL7yL5oCMJZgDYm6i+6CygW5E5xVr/D1HdsGxjt1ZWSfUAs9OxSB/BNelWrQ==}
    engines: {node: ^14.15.0 || ^16.10.0 || >=18.0.0}

  '@jest/globals@29.7.0':
    resolution: {integrity: sha512-mpiz3dutLbkW2MNFubUGUEVLkTGiqW6yLVTA+JbP6fI6J5iL9Y0Nlg8k95pcF8ctKwCS7WVxteBs29hhfAotzQ==}
    engines: {node: ^14.15.0 || ^16.10.0 || >=18.0.0}

  '@jest/reporters@29.7.0':
    resolution: {integrity: sha512-DApq0KJbJOEzAFYjHADNNxAE3KbhxQB1y5Kplb5Waqw6zVbuWatSnMjE5gs8FUgEPmNsnZA3NCWl9NG0ia04Pg==}
    engines: {node: ^14.15.0 || ^16.10.0 || >=18.0.0}
    peerDependencies:
      node-notifier: ^8.0.1 || ^9.0.0 || ^10.0.0
    peerDependenciesMeta:
      node-notifier:
        optional: true

  '@jest/schemas@29.6.3':
    resolution: {integrity: sha512-mo5j5X+jIZmJQveBKeS/clAueipV7KgiX1vMgCxam1RNYiqE1w62n0/tJJnHtjW8ZHcQco5gY85jA3mi0L+nSA==}
    engines: {node: ^14.15.0 || ^16.10.0 || >=18.0.0}

  '@jest/source-map@29.6.3':
    resolution: {integrity: sha512-MHjT95QuipcPrpLM+8JMSzFx6eHp5Bm+4XeFDJlwsvVBjmKNiIAvasGK2fxz2WbGRlnvqehFbh07MMa7n3YJnw==}
    engines: {node: ^14.15.0 || ^16.10.0 || >=18.0.0}

  '@jest/test-result@29.7.0':
    resolution: {integrity: sha512-Fdx+tv6x1zlkJPcWXmMDAG2HBnaR9XPSd5aDWQVsfrZmLVT3lU1cwyxLgRmXR9yrq4NBoEm9BMsfgFzTQAbJYA==}
    engines: {node: ^14.15.0 || ^16.10.0 || >=18.0.0}

  '@jest/test-sequencer@29.7.0':
    resolution: {integrity: sha512-GQwJ5WZVrKnOJuiYiAF52UNUJXgTZx1NHjFSEB0qEMmSZKAkdMoIzw/Cj6x6NF4AvV23AUqDpFzQkN/eYCYTxw==}
    engines: {node: ^14.15.0 || ^16.10.0 || >=18.0.0}

  '@jest/transform@29.7.0':
    resolution: {integrity: sha512-ok/BTPFzFKVMwO5eOHRrvnBVHdRy9IrsrW1GpMaQ9MCnilNLXQKmAX8s1YXDFaai9xJpac2ySzV0YeRRECr2Vw==}
    engines: {node: ^14.15.0 || ^16.10.0 || >=18.0.0}

  '@jest/types@29.6.3':
    resolution: {integrity: sha512-u3UPsIilWKOM3F9CXtrG8LEJmNxwoCQC/XVj4IKYXvvpx7QIi/Kg1LI5uDmDpKlac62NUtX7eLjRh+jVZcLOzw==}
    engines: {node: ^14.15.0 || ^16.10.0 || >=18.0.0}

  '@jridgewell/gen-mapping@0.1.1':
    resolution: {integrity: sha512-sQXCasFk+U8lWYEe66WxRDOE9PjVz4vSM51fTu3Hw+ClTpUSQb718772vH3pyS5pShp6lvQM7SxgIDXXXmOX7w==}
    engines: {node: '>=6.0.0'}

  '@jridgewell/gen-mapping@0.3.2':
    resolution: {integrity: sha512-mh65xKQAzI6iBcFzwv28KVWSmCkdRBWoOh+bYQGW3+6OZvbbN3TqMGo5hqYxQniRcH9F2VZIoJCm4pa3BPDK/A==}
    engines: {node: '>=6.0.0'}

  '@jridgewell/gen-mapping@0.3.8':
    resolution: {integrity: sha512-imAbBGkb+ebQyxKgzv5Hu2nmROxoDOXHh80evxdoXNOrvAnVx7zimzc1Oo5h9RlfV4vPXaE2iM5pOFbvOCClWA==}
    engines: {node: '>=6.0.0'}

  '@jridgewell/resolve-uri@3.1.0':
    resolution: {integrity: sha512-F2msla3tad+Mfht5cJq7LSXcdudKTWCVYUgw6pLFOOHSTtZlj6SWNYAp+AhuqLmWdBO2X5hPrLcu8cVP8fy28w==}
    engines: {node: '>=6.0.0'}

  '@jridgewell/resolve-uri@3.1.2':
    resolution: {integrity: sha512-bRISgCIjP20/tbWSPWMEi54QVPRZExkuD9lJL+UIxUKtwVJA8wW1Trb1jMs1RFXo1CBTNZ/5hpC9QvmKWdopKw==}
    engines: {node: '>=6.0.0'}

  '@jridgewell/set-array@1.1.2':
    resolution: {integrity: sha512-xnkseuNADM0gt2bs+BvhO0p78Mk762YnZdsuzFV018NoG1Sj1SCQvpSqa7XUaTam5vAGasABV9qXASMKnFMwMw==}
    engines: {node: '>=6.0.0'}

  '@jridgewell/set-array@1.2.1':
    resolution: {integrity: sha512-R8gLRTZeyp03ymzP/6Lil/28tGeGEzhx1q2k703KGWRAI1VdvPIXdG70VJc2pAMw3NA6JKL5hhFu1sJX0Mnn/A==}
    engines: {node: '>=6.0.0'}

  '@jridgewell/source-map@0.3.5':
    resolution: {integrity: sha512-UTYAUj/wviwdsMfzoSJspJxbkH5o1snzwX0//0ENX1u/55kkZZkcTZP6u9bwKGkv+dkk9at4m1Cpt0uY80kcpQ==}

  '@jridgewell/sourcemap-codec@1.4.14':
    resolution: {integrity: sha512-XPSJHWmi394fuUuzDnGz1wiKqWfo1yXecHQMRf2l6hztTO+nPru658AyDngaBe7isIxEkRsPR3FZh+s7iVa4Uw==}

  '@jridgewell/sourcemap-codec@1.5.0':
    resolution: {integrity: sha512-gv3ZRaISU3fjPAgNsriBRqGWQL6quFx04YMPW/zD8XMLsU32mhCCbfbO6KZFLjvYpCZ8zyDEgqsgf+PwPaM7GQ==}

  '@jridgewell/trace-mapping@0.3.22':
    resolution: {integrity: sha512-Wf963MzWtA2sjrNt+g18IAln9lKnlRp+K2eH4jjIoF1wYeq3aMREpG09xhlhdzS0EjwU7qmUJYangWa+151vZw==}

  '@jridgewell/trace-mapping@0.3.25':
    resolution: {integrity: sha512-vNk6aEwybGtawWmy/PzwnGDOjCkLWSD2wqvjGGAgOAwCGWySYXfYoxt00IJkTF+8Lb57DwOb3Aa0o9CApepiYQ==}

  '@jridgewell/trace-mapping@0.3.9':
    resolution: {integrity: sha512-3Belt6tdc8bPgAtbcmdtNJlirVoTmEb5e2gC94PnkwEW9jI6CAHUeoG85tjWP5WquqfavoMtMwiG4P926ZKKuQ==}

  '@js-joda/core@5.6.3':
    resolution: {integrity: sha512-T1rRxzdqkEXcou0ZprN1q9yDRlvzCPLqmlNt5IIsGBzoEVgLCCYrKEwc84+TvsXuAc95VAZwtWD2zVsKPY4bcA==}

  '@jsonjoy.com/base64@1.1.1':
    resolution: {integrity: sha512-LnFjVChaGY8cZVMwAIMjvA1XwQjZ/zIXHyh28IyJkyNkzof4Dkm1+KN9UIm3lHhREH4vs7XwZ0NpkZKnwOtEfg==}
    engines: {node: '>=10.0'}
    peerDependencies:
      tslib: '2'

  '@jsonjoy.com/json-pack@1.0.3':
    resolution: {integrity: sha512-Q0SPAdmK6s5Fe3e1kcNvwNyk6e2+CxM8XZdGbf4abZG7nUO05KSie3/iX29loTBuY+75uVP6RixDSPVpotfzmQ==}
    engines: {node: '>=10.0'}
    peerDependencies:
      tslib: '2'

  '@jsonjoy.com/util@1.5.0':
    resolution: {integrity: sha512-ojoNsrIuPI9g6o8UxhraZQSyF2ByJanAY4cTFbc8Mf2AXEF4aQRGY1dJxyJpuyav8r9FGflEt/Ff3u5Nt6YMPA==}
    engines: {node: '>=10.0'}
    peerDependencies:
      tslib: '2'

  '@libsql/client@0.8.0':
    resolution: {integrity: sha512-ncx6p2wsaZtCAbRJCIkaTO14ya18qFYLJ1yTm5zHgwd9mlcvgenG4imSgJy2zNrKJkeyr1wzD+80jNqI7nCYoA==}

  '@libsql/client@0.8.1':
    resolution: {integrity: sha512-xGg0F4iTDFpeBZ0r4pA6icGsYa5rG6RAG+i/iLDnpCAnSuTqEWMDdPlVseiq4Z/91lWI9jvvKKiKpovqJ1kZWA==}

  '@libsql/core@0.8.0':
    resolution: {integrity: sha512-Bqs7bKfUNwm8NTLfKPbI4WME+3BTEBeDZTec0b9XZQ9hvjM4YlGXKKCuIDm8ECUYx4Mb1Gc0X14pm2/4r6ImdA==}

  '@libsql/core@0.8.1':
    resolution: {integrity: sha512-u6nrj6HZMTPsgJ9EBhLzO2uhqhlHQJQmVHV+0yFLvfGf3oSP8w7TjZCNUgu1G8jHISx6KFi7bmcrdXW9lRt++A==}

  '@libsql/darwin-arm64@0.3.10':
    resolution: {integrity: sha512-RaexEFfPAFogd6dJlqkpCkTxdr6K14Z0286lodIJ8Ny77mWuWyBkWKxf70OYWXXAMxMJFUW+6al1F3/Osf/pTg==}
    cpu: [arm64]
    os: [darwin]

  '@libsql/darwin-x64@0.3.10':
    resolution: {integrity: sha512-SNVN6n4qNUdMW1fJMFmx4qn4n5RnXsxjFbczpkzG/V7m/5VeTFt1chhGcrahTHCr3+K6eRJWJUEQHRGqjBwPkw==}
    cpu: [x64]
    os: [darwin]

  '@libsql/hrana-client@0.6.2':
    resolution: {integrity: sha512-MWxgD7mXLNf9FXXiM0bc90wCjZSpErWKr5mGza7ERy2FJNNMXd7JIOv+DepBA1FQTIfI8TFO4/QDYgaQC0goNw==}

  '@libsql/isomorphic-fetch@0.2.1':
    resolution: {integrity: sha512-Sv07QP1Aw8A5OOrmKgRUBKe2fFhF2hpGJhtHe3d1aRnTESZCGkn//0zDycMKTGamVWb3oLYRroOsCV8Ukes9GA==}

  '@libsql/isomorphic-ws@0.1.5':
    resolution: {integrity: sha512-DtLWIH29onUYR00i0GlQ3UdcTRC6EP4u9w/h9LxpUZJWRMARk6dQwZ6Jkd+QdwVpuAOrdxt18v0K2uIYR3fwFg==}

  '@libsql/linux-arm64-gnu@0.3.10':
    resolution: {integrity: sha512-2uXpi9d8qtyIOr7pyG4a88j6YXgemyIHEs2Wbp+PPletlCIPsFS+E7IQHbz8VwTohchOzcokGUm1Bc5QC+A7wg==}
    cpu: [arm64]
    os: [linux]

  '@libsql/linux-arm64-musl@0.3.10':
    resolution: {integrity: sha512-72SN1FUavLvzHddCS861ynSpQndcW5oLGKA3U8CyMfgIZIwJAPc7+48Uj1plW00htXBx4GBpcntFp68KKIx3YQ==}
    cpu: [arm64]
    os: [linux]

  '@libsql/linux-x64-gnu@0.3.10':
    resolution: {integrity: sha512-hXyNqVRi7ONuyWZ1SX6setxL0QaQ7InyS3bHLupsi9s7NpOGD5vcpTaYicJOqmIIm+6kt8vJfmo7ZxlarIHy7Q==}
    cpu: [x64]
    os: [linux]

  '@libsql/linux-x64-musl@0.3.10':
    resolution: {integrity: sha512-kNmIRxomVwt9S+cLyYS497F/3gXFF4r8wW12YSBQgxG75JYft07AHVd8J7HINg+oqRkLzT0s+mVX5dM6nk68EQ==}
    cpu: [x64]
    os: [linux]

  '@libsql/win32-x64-msvc@0.3.10':
    resolution: {integrity: sha512-c/6rjdtGULKrJkLgfLobFefObfOtxjXGmCfPxv6pr0epPCeUEssfDbDIeEH9fQUgzogIMWEHwT8so52UJ/iT1Q==}
    cpu: [x64]
    os: [win32]

  '@mapbox/node-pre-gyp@1.0.10':
    resolution: {integrity: sha512-4ySo4CjzStuprMwk35H5pPbkymjv1SF3jGLj6rAHp/xT/RF7TL7bd9CTm1xDY49K2qF7jmR/g7k+SkLETP6opA==}
    hasBin: true

  '@microsoft/api-extractor-model@7.30.3':
    resolution: {integrity: sha512-yEAvq0F78MmStXdqz9TTT4PZ05Xu5R8nqgwI5xmUmQjWBQ9E6R2n8HB/iZMRciG4rf9iwI2mtuQwIzDXBvHn1w==}

  '@microsoft/api-extractor@7.49.2':
    resolution: {integrity: sha512-DI/WnvhbkHcucxxc4ys00ejCiViFls5EKPrEfe4NV3GGpVkoM5ZXF61HZNSGA8IG0oEV4KfTqIa59Rc3wdMopw==}
    hasBin: true

  '@microsoft/tsdoc-config@0.17.1':
    resolution: {integrity: sha512-UtjIFe0C6oYgTnad4q1QP4qXwLhe6tIpNTRStJ2RZEPIkqQPREAwE5spzVxsdn9UaEMUqhh0AqSx3X4nWAKXWw==}

  '@microsoft/tsdoc@0.15.1':
    resolution: {integrity: sha512-4aErSrCR/On/e5G2hDP0wjooqDdauzEbIq8hIkIe5pXV0rtWJZvdCEKL0ykZxex+IxIwBp0eGeV48hQN07dXtw==}

  '@mongodb-js/saslprep@1.2.0':
    resolution: {integrity: sha512-+ywrb0AqkfaYuhHs6LxKWgqbh3I72EpEgESCw37o+9qPx9WTCkgDm2B+eMrwehGtHBWHFU4GXvnSCNiFhhausg==}

  '@napi-rs/wasm-runtime@0.2.5':
    resolution: {integrity: sha512-kwUxR7J9WLutBbulqg1dfOrMTwhMdXLdcGUhcbCcGwnPLt3gz19uHVdwH1syKVDbE022ZS2vZxOWflFLS0YTjw==}

  '@neon-rs/load@0.0.4':
    resolution: {integrity: sha512-kTPhdZyTQxB+2wpiRcFWrDcejc4JI6tkPuS7UZCG4l6Zvc5kU/gGQ/ozvHTh1XR5tS+UlfAfGuPajjzQjCiHCw==}

  '@neondatabase/serverless@0.10.2':
    resolution: {integrity: sha512-XaIMQ9fXDPWLiShfsg+YJQvmMMIyVQB7J3jnirckyoDxN7YIATyzXBThpUeFJqBUkbFJQ0e5PCxXTpK2rG4WbQ==}

  '@nodelib/fs.scandir@2.1.5':
    resolution: {integrity: sha512-vq24Bq3ym5HEQm2NKCr3yXDwjc7vTsEThRDnkp2DK9p1uqLR+DHurm/NOTo0KG7HYHU7eppKZj3MyqYuMBf62g==}
    engines: {node: '>= 8'}

  '@nodelib/fs.stat@2.0.5':
    resolution: {integrity: sha512-RkhPPp2zrqDAQA/2jNhnztcPAlv64XdhIp7a7454A5ovI7Bukxgt7MX7udwAu3zg1DcpPU0rz3VV1SeaqvY4+A==}
    engines: {node: '>= 8'}

  '@nodelib/fs.walk@1.2.8':
    resolution: {integrity: sha512-oGB+UxlgWcgQkgwo8GcEGwemoTFt3FIO9ababBmaGwXIoBKZ+GTy0pP185beGg7Llih/NSHSV2XAs1lnznocSg==}
    engines: {node: '>= 8'}

  '@npmcli/fs@1.1.1':
    resolution: {integrity: sha512-8KG5RD0GVP4ydEzRn/I4BNDuxDtqVbOdm8675T49OIG/NGhaK0pjPX7ZcDlvKYbA+ulvVK3ztfcF4uBdOxuJbQ==}

  '@npmcli/move-file@1.1.2':
    resolution: {integrity: sha512-1SUf/Cg2GzGDyaf15aR9St9TWlb+XvbZXWpDx8YKs7MLzMH/BCeopv+y9vzrzgkfykCGuWOlSu3mZhj2+FQcrg==}
    engines: {node: '>=10'}
    deprecated: This functionality has been moved to @npmcli/fs

  '@opentelemetry/api-logs@0.57.2':
    resolution: {integrity: sha512-uIX52NnTM0iBh84MShlpouI7UKqkZ7MrUszTmaypHBu4r7NofznSnQRfJ+uUeDtQDj6w8eFGg5KBLDAwAPz1+A==}
    engines: {node: '>=14'}

  '@opentelemetry/api@1.9.0':
    resolution: {integrity: sha512-3giAOQvZiH5F9bMlMiv8+GSPMeqg0dbaeo58/0SlA9sxSqZhnUtxzX9/2FzyhS9sWQf5S0GJE0AKBrFqjpeYcg==}
    engines: {node: '>=8.0.0'}

  '@opentelemetry/context-async-hooks@1.30.1':
    resolution: {integrity: sha512-s5vvxXPVdjqS3kTLKMeBMvop9hbWkwzBpu+mUO2M7sZtlkyDJGwFe33wRKnbaYDo8ExRVBIIdwIGrqpxHuKttA==}
    engines: {node: '>=14'}
    peerDependencies:
      '@opentelemetry/api': '>=1.0.0 <1.10.0'

  '@opentelemetry/core@1.30.1':
    resolution: {integrity: sha512-OOCM2C/QIURhJMuKaekP3TRBxBKxG/TWWA0TL2J6nXUtDnuCtccy49LUJF8xPFXMX+0LMcxFpCo8M9cGY1W6rQ==}
    engines: {node: '>=14'}
    peerDependencies:
      '@opentelemetry/api': '>=1.0.0 <1.10.0'

  '@opentelemetry/instrumentation@0.57.2':
    resolution: {integrity: sha512-BdBGhQBh8IjZ2oIIX6F2/Q3LKm/FDDKi6ccYKcBTeilh6SNdNKveDOLk73BkSJjQLJk6qe4Yh+hHw1UPhCDdrg==}
    engines: {node: '>=14'}
    peerDependencies:
      '@opentelemetry/api': ^1.3.0

  '@opentelemetry/resources@1.30.1':
    resolution: {integrity: sha512-5UxZqiAgLYGFjS4s9qm5mBVo433u+dSPUFWVWXmLAD4wB65oMCoXaJP1KJa9DIYYMeHu3z4BZcStG3LC593cWA==}
    engines: {node: '>=14'}
    peerDependencies:
      '@opentelemetry/api': '>=1.0.0 <1.10.0'

  '@opentelemetry/sdk-trace-base@1.30.1':
    resolution: {integrity: sha512-jVPgBbH1gCy2Lb7X0AVQ8XAfgg0pJ4nvl8/IiQA6nxOsPvS+0zMJaFSs2ltXe0J6C8dqjcnpyqINDJmU30+uOg==}
    engines: {node: '>=14'}
    peerDependencies:
      '@opentelemetry/api': '>=1.0.0 <1.10.0'

  '@opentelemetry/semantic-conventions@1.28.0':
    resolution: {integrity: sha512-lp4qAiMTD4sNWW4DbKLBkfiMZ4jbAboJIGOQr5DvciMRI494OapieI9qiODpOt0XBr1LjIDy1xAGAnVs5supTA==}
    engines: {node: '>=14'}

  '@opentelemetry/semantic-conventions@1.30.0':
    resolution: {integrity: sha512-4VlGgo32k2EQ2wcCY3vEU28A0O13aOtHz3Xt2/2U5FAh9EfhD6t6DqL5Z6yAnRCntbTFDU4YfbpyzSlHNWycPw==}
    engines: {node: '>=14'}

  '@oxc-resolver/binding-darwin-arm64@1.10.2':
    resolution: {integrity: sha512-aOCZYXqmFL+2sXlaVkYbAOtICGGeTFtmdul8OimQfOXHJods6YHJ2nR6+rEeBcJzaXyXPP18ne1IsEc4AYL1IA==}
    cpu: [arm64]
    os: [darwin]

  '@oxc-resolver/binding-darwin-x64@1.10.2':
    resolution: {integrity: sha512-6WD7lHGkoduFZfUgnC2suKOlqttQRKxWsiVXiiGPu3mfXvQAhMd/gekuH1t8vOhFlPJduaww15n5UB0bSjCK+w==}
    cpu: [x64]
    os: [darwin]

  '@oxc-resolver/binding-freebsd-x64@1.10.2':
    resolution: {integrity: sha512-nEqHWx/Ot5p7Mafj8qH6vFlLSvHjECxAcZwhnAMqRuQu1NgXC/QM3emkdhVGy7QJgsxZbHpPaF6TERNf5/NL9Q==}
    cpu: [x64]
    os: [freebsd]

  '@oxc-resolver/binding-linux-arm-gnueabihf@1.10.2':
    resolution: {integrity: sha512-+AlZI0fPnpfArh8aC5k2295lmQrxa2p8gBLxC3buvCkz0ZpbVLxyyAXz3J2jGwJnmc5MUPLEqPYw6ZlAGH4XHA==}
    cpu: [arm]
    os: [linux]

  '@oxc-resolver/binding-linux-arm64-gnu@1.10.2':
    resolution: {integrity: sha512-8fZ8NszFaUZaoA8eUwkF2lHjgUs76aFiewWgG/cjcZmwKp+ErZQLW8eOvIWZ4SohHQ+ScvhVsSaU2PU38c88gw==}
    cpu: [arm64]
    os: [linux]

  '@oxc-resolver/binding-linux-arm64-musl@1.10.2':
    resolution: {integrity: sha512-oPrLICrw96Ym9n04FWXWGkbkpF6qJtZ57JSnqI3oQ24xHTt4iWyjHKHQO46NbJAK9sFb3Qce4BzV8faDI5Rifg==}
    cpu: [arm64]
    os: [linux]

  '@oxc-resolver/binding-linux-x64-gnu@1.10.2':
    resolution: {integrity: sha512-eli74jTAUiIfqi8IPFqiPxQS69Alcr6w/IFRyf3XxrkxeFGgcgxJkRIxWNTKJ6T3EXxjuma+49LdZn6l9rEj7A==}
    cpu: [x64]
    os: [linux]

  '@oxc-resolver/binding-linux-x64-musl@1.10.2':
    resolution: {integrity: sha512-HH9zmjNSQo3rkbqJH5nIjGrtjC+QPrUy0KGGMR/oRCSLuD0cNFJ/Uly1XAugwSm4oEw0+rv6PmeclXmVTKsxhw==}
    cpu: [x64]
    os: [linux]

  '@oxc-resolver/binding-wasm32-wasi@1.10.2':
    resolution: {integrity: sha512-3ItX23q33sfVBtMMdMhVDSe0NX5zBHxHfmFiXhSJuwNaVIwGpLFU7WU2nmq9oNdnmTOvjL8vlhOqiGvumBLlRA==}
    engines: {node: '>=14.0.0'}
    cpu: [wasm32]

  '@oxc-resolver/binding-win32-arm64-msvc@1.10.2':
    resolution: {integrity: sha512-aVoj2V+jmQ1N+lVy9AhaLmzssJM0lcKt8D0UL83aNLZJ5lSN7hgBuUXTVmL+VF268f167khjo38z+fbELDVm8Q==}
    cpu: [arm64]
    os: [win32]

  '@oxc-resolver/binding-win32-x64-msvc@1.10.2':
    resolution: {integrity: sha512-l8BDQWyP0Piw8hlmYPUqTRKLsq+ceG9h+9p6ZrjNzwW9AmJX7T7T2hgoVVHqS6f4WNA/CFkb3RyZP9QTzNkyyA==}
    cpu: [x64]
    os: [win32]

  '@planetscale/database@1.19.0':
    resolution: {integrity: sha512-Tv4jcFUFAFjOWrGSio49H6R2ijALv0ZzVBfJKIdm+kl9X046Fh4LLawrF9OMsglVbK6ukqMJsUCeucGAFTBcMA==}
    engines: {node: '>=16'}

<<<<<<< HEAD
  '@prisma/engines-version@6.6.0-16.refactor-migrate-to-new-interface-5ecebf55a47f4f963b194be9367d8b89c730f672':
    resolution: {integrity: sha512-rsRuNbBHB6zBw2ciEkhRTwho79aQ1DprvkZiCwjwn92ieWE15HBlI70MYv4qz175V090Bkb7NHk3pic39M3zrA==}
=======
  '@prisma/engines-version@6.6.0-12.c30faa9515db5aee8774c0a87c7f95df91253fa9':
    resolution: {integrity: sha512-Fdjgl8+kDgrDLRnSVJq6UeuoMfIB9sGh1kvgJA+nHE5NJaulojO25C3AUJn+VUw+bW29QPQNpC89XBgwLAt3/Q==}
>>>>>>> 06895b73

  '@prisma/mini-proxy@0.9.5':
    resolution: {integrity: sha512-0MLaxUjGbZGJGx9fIy1kbAH65hcZHCP6yes8xCTVcWumo64uzAxuvZdf5l1EPCZrDnj+iZNAy0U364oOAN+gXQ==}
    engines: {node: '>=16'}
    hasBin: true

<<<<<<< HEAD
  '@prisma/prisma-schema-wasm@6.6.0-16.refactor-migrate-to-new-interface-5ecebf55a47f4f963b194be9367d8b89c730f672':
    resolution: {integrity: sha512-ams4MsNCiw2QR7Vh5i1E4wX8kFjCnAe4OTvo75Gzw6icOUj1SOZlALeHkNKHAMifnh+HvEdL7FBB9NOhM4WMqQ==}

  '@prisma/query-compiler-wasm@6.6.0-16.refactor-migrate-to-new-interface-5ecebf55a47f4f963b194be9367d8b89c730f672':
    resolution: {integrity: sha512-8a5E3C/TzLraFMScDkRPnXdKaSIlR+kaAJCh3RY/64Rj6XTbWJmeF5sO0n+3z6ZCnxnWFMZVEFt0nuc2B2SuMw==}

  '@prisma/query-engine-wasm@6.6.0-16.refactor-migrate-to-new-interface-5ecebf55a47f4f963b194be9367d8b89c730f672':
    resolution: {integrity: sha512-i18u1FH8mRb9pBKEsy9OPyOtUw27w9pcJYJoBNepHgFpiY9YzInQPhRgOnd8qHFEe2U/WHWcokO6woKMHRtU/Q==}
=======
  '@prisma/prisma-schema-wasm@6.6.0-12.c30faa9515db5aee8774c0a87c7f95df91253fa9':
    resolution: {integrity: sha512-Zt6Wk2GsqGnIj3W1jmCqoE4dEjegS6i5XOAeh1TPPGWvB6oQ5rVItnk2OGxOUM+RftPy5Rh5PKfIlXJDGpFNrg==}

  '@prisma/query-compiler-wasm@6.6.0-12.c30faa9515db5aee8774c0a87c7f95df91253fa9':
    resolution: {integrity: sha512-O1OQATjZaPyCYsWz2asU10zVAG5lmS/oZZikeP+AYCzcTds+CuNJGAZZ+/AscRV6ohswAr2UfoUO+WSjBvFaAA==}

  '@prisma/query-engine-wasm@6.6.0-12.c30faa9515db5aee8774c0a87c7f95df91253fa9':
    resolution: {integrity: sha512-WqBhNbORvQ2cGPHZGCZKFhDSj2j/Gglbp1mXm4DAM1N/RTpshsutM2IkKZ/v+AfaiWhhejM1T/SXU4OvEyLP3w==}
>>>>>>> 06895b73

  '@prisma/studio-common@0.510.0':
    resolution: {integrity: sha512-Fwq1r7vv/MzuUOGMi5JMwSpkCIpYbO+43dZTdoNLLylqkPvfuVnYVRpAVsANmY/UJ0heXup8a1s+OvSaYBMvUQ==}
    engines: {node: '>= 16.13'}

  '@prisma/studio-pcw@0.510.0':
    resolution: {integrity: sha512-gfJMZbPl71OQALhVSG0AzXa2XgsHjpdmBeKppA5HFkSL177EH9WpOW75xyqkZbPGqEDSKKRki/lDyMJwiucZcg==}
    engines: {node: '>= 16.13'}
    peerDependencies:
      '@prisma/client': '*'
      '@prisma/internals': '*'

  '@prisma/studio-server@0.510.0':
    resolution: {integrity: sha512-/d7REMxj54NML4gOR3GT+xE0euZDTal80edq/hzmeo5/3GefgiAjcBWbjAXdu3kigMNHPSCBK1VkgzOpCijDng==}
    engines: {node: '>= 16.13'}
    peerDependencies:
      '@prisma/internals': '*'

  '@prisma/studio@0.510.0':
    resolution: {integrity: sha512-dXicUmLEdVyewn9tp2avUk8XN9XQrLbQu4OsRC8hsBMvDfp3GzM6Go3/ECzBzBZWCZz8dl7FZ30Kpc7rQBZByg==}

  '@rushstack/node-core-library@5.11.0':
    resolution: {integrity: sha512-I8+VzG9A0F3nH2rLpPd7hF8F7l5Xb7D+ldrWVZYegXM6CsKkvWc670RlgK3WX8/AseZfXA/vVrh0bpXe2Y2UDQ==}
    peerDependencies:
      '@types/node': '*'
    peerDependenciesMeta:
      '@types/node':
        optional: true

  '@rushstack/rig-package@0.5.3':
    resolution: {integrity: sha512-olzSSjYrvCNxUFZowevC3uz8gvKr3WTpHQ7BkpjtRpA3wK+T0ybep/SRUMfr195gBzJm5gaXw0ZMgjIyHqJUow==}

  '@rushstack/terminal@0.14.6':
    resolution: {integrity: sha512-4nMUy4h0u5PGXVG71kEA9uYI3l8GjVqewoHOFONiM6fuqS51ORdaJZ5ZXB2VZEGUyfg1TOTSy88MF2cdAy+lqA==}
    peerDependencies:
      '@types/node': '*'
    peerDependenciesMeta:
      '@types/node':
        optional: true

  '@rushstack/ts-command-line@4.23.4':
    resolution: {integrity: sha512-pqmzDJCm0TS8VyeqnzcJ7ncwXgiLDQ6LVmXXfqv2nPL6VIz+UpyTpNVfZRJpyyJ+UDxqob1vIj2liaUfBjv8/A==}

  '@sinclair/typebox@0.27.8':
    resolution: {integrity: sha512-+Fj43pSMwJs4KRrH/938Uf+uAELIgVBmQzg/q1YG10djyfA3TnrU8N8XzqCh/okZdszqBQTZf96idMfE5lnwTA==}

  '@sindresorhus/slugify@1.1.2':
    resolution: {integrity: sha512-V9nR/W0Xd9TSGXpZ4iFUcFGhuOJtZX82Fzxj1YISlbSgKvIiNa7eLEZrT0vAraPOt++KHauIVNYgGRgjc13dXA==}
    engines: {node: '>=10'}

  '@sindresorhus/transliterate@0.1.2':
    resolution: {integrity: sha512-5/kmIOY9FF32nicXH+5yLNTX4NJ4atl7jRgqAJuIn/iyDFXBktOKDxCvyGE/EzmF4ngSUvjXxQUQlQiZ5lfw+w==}
    engines: {node: '>=10'}

  '@sinonjs/commons@2.0.0':
    resolution: {integrity: sha512-uLa0j859mMrg2slwQYdO/AkrOfmH+X6LTVmNTS9CqexuE2IvVORIkSpJLqePAbEnKJ77aMmCwr1NUZ57120Xcg==}

  '@sinonjs/fake-timers@10.0.2':
    resolution: {integrity: sha512-SwUDyjWnah1AaNl7kxsa7cfLhlTYoiyhDAIgyh+El30YvXs/o7OLXpYH88Zdhyx9JExKrmHDJ+10bwIcY80Jmw==}

  '@size-limit/file@11.2.0':
    resolution: {integrity: sha512-OZHE3putEkQ/fgzz3Tp/0hSmfVo3wyTpOJSRNm6AmcwX4Nm9YtTfbQQ/hZRwbBFR23S7x2Sd9EbqYzngKwbRoA==}
    engines: {node: ^18.0.0 || >=20.0.0}
    peerDependencies:
      size-limit: 11.2.0

  '@slack/types@2.9.0':
    resolution: {integrity: sha512-YfZGo0xVOmI7CHhiwCmEC33HzjQl1lakNmyo5GPGb4KHKEaUoY7zenAdKsYCJqYwdaM9OL+hqYt/tZ2zgvVc7g==}
    engines: {node: '>= 12.13.0', npm: '>= 6.12.0'}

  '@slack/webhook@7.0.4':
    resolution: {integrity: sha512-JDJte2dbJCcq1/GCMBYJH6fj+YS4n5GuPjT4tF3O1NPN6pFPCR9yA/apRh9sdfhdFG7hadiRgmiQqC4GLgNkZg==}
    engines: {node: '>= 18', npm: '>= 8.6.0'}

  '@snaplet/copycat@6.0.0':
    resolution: {integrity: sha512-ZBxlsWfhd+fxubKHrZglUQmSxHe70sGxHqTPiIBqoqX/41jABG8VCbgB8KrMm8to6V6Y/tBMqQUGzuWFFNHimg==}

  '@swc-node/core@1.13.3':
    resolution: {integrity: sha512-OGsvXIid2Go21kiNqeTIn79jcaX4l0G93X2rAnas4LFoDyA9wAwVK7xZdm+QsKoMn5Mus2yFLCc4OtX2dD/PWA==}
    engines: {node: '>= 10'}
    peerDependencies:
      '@swc/core': '>= 1.4.13'
      '@swc/types': '>= 0.1'

  '@swc-node/register@1.10.9':
    resolution: {integrity: sha512-iXy2sjP0phPEpK2yivjRC3PAgoLaT4sjSk0LDWCTdcTBJmR4waEog0E6eJbvoOkLkOtWw37SB8vCkl/bbh4+8A==}
    peerDependencies:
      '@swc/core': '>= 1.4.13'
      typescript: '>= 4.3'

  '@swc-node/sourcemap-support@0.5.1':
    resolution: {integrity: sha512-JxIvIo/Hrpv0JCHSyRpetAdQ6lB27oFYhv0PKCNf1g2gUXOjpeR1exrXccRxLMuAV5WAmGFBwRnNOJqN38+qtg==}

  '@swc/core-darwin-arm64@1.11.5':
    resolution: {integrity: sha512-GEd1hzEx0mSGkJYMFMGLnrGgjL2rOsOsuYWyjyiA3WLmhD7o+n/EWBDo6mzD/9aeF8dzSPC0TnW216gJbvrNzA==}
    engines: {node: '>=10'}
    cpu: [arm64]
    os: [darwin]

  '@swc/core-darwin-x64@1.11.5':
    resolution: {integrity: sha512-toz04z9wAClVvQSEY3xzrgyyeWBAfMWcKG4K0ugNvO56h/wczi2ZHRlnAXZW1tghKBk3z6MXqa/srfXgNhffKw==}
    engines: {node: '>=10'}
    cpu: [x64]
    os: [darwin]

  '@swc/core-linux-arm-gnueabihf@1.11.5':
    resolution: {integrity: sha512-5SjmKxXdwbBpsYGTpgeXOXMIjS563/ntRGn8Zc12H/c4VfPrRLGhgbJ/48z2XVFyBLcw7BCHZyFuVX1+ZI3W0Q==}
    engines: {node: '>=10'}
    cpu: [arm]
    os: [linux]

  '@swc/core-linux-arm64-gnu@1.11.5':
    resolution: {integrity: sha512-pydIlInHRzRIwB0NHblz3Dx58H/bsi0I5F2deLf9iOmwPNuOGcEEZF1Qatc7YIjP5DFbXK+Dcz+pMUZb2cc2MQ==}
    engines: {node: '>=10'}
    cpu: [arm64]
    os: [linux]

  '@swc/core-linux-arm64-musl@1.11.5':
    resolution: {integrity: sha512-LhBHKjkZq5tJF1Lh0NJFpx7ROnCWLckrlIAIdSt9XfOV+zuEXJQOj+NFcM1eNk17GFfFyUMOZyGZxzYq5dveEQ==}
    engines: {node: '>=10'}
    cpu: [arm64]
    os: [linux]

  '@swc/core-linux-x64-gnu@1.11.5':
    resolution: {integrity: sha512-dCi4xkxXlsk5sQYb3i413Cfh7+wMJeBYTvBZTD5xh+/DgRtIcIJLYJ2tNjWC4/C2i5fj+Ze9bKNSdd8weRWZ3A==}
    engines: {node: '>=10'}
    cpu: [x64]
    os: [linux]

  '@swc/core-linux-x64-musl@1.11.5':
    resolution: {integrity: sha512-K0AC4TreM5Oo/tXNXnE/Gf5+5y/HwUdd7xvUjOpZddcX/RlsbYOKWLgOtA3fdFIuta7XC+vrGKmIhm5l70DSVQ==}
    engines: {node: '>=10'}
    cpu: [x64]
    os: [linux]

  '@swc/core-win32-arm64-msvc@1.11.5':
    resolution: {integrity: sha512-wzum8sYUsvPY7kgUfuqVYTgIPYmBC8KPksoNM1fz5UfhudU0ciQuYvUBD47GIGOevaoxhLkjPH4CB95vh1mJ9w==}
    engines: {node: '>=10'}
    cpu: [arm64]
    os: [win32]

  '@swc/core-win32-ia32-msvc@1.11.5':
    resolution: {integrity: sha512-lco7mw0TPRTpVPR6NwggJpjdUkAboGRkLrDHjIsUaR+Y5+0m5FMMkHOMxWXAbrBS5c4ph7QErp4Lma4r9Mn5og==}
    engines: {node: '>=10'}
    cpu: [ia32]
    os: [win32]

  '@swc/core-win32-x64-msvc@1.11.5':
    resolution: {integrity: sha512-E+DApLSC6JRK8VkDa4bNsBdD7Qoomx1HvKVZpOXl9v94hUZI5GMExl4vU5isvb+hPWL7rZ0NeI7ITnVLgLJRbA==}
    engines: {node: '>=10'}
    cpu: [x64]
    os: [win32]

  '@swc/core@1.11.5':
    resolution: {integrity: sha512-EVY7zfpehxhTZXOfy508gb3D78ihoGGmvyiTWtlBPjgIaidP1Xw0naHMD78CWiFlZmeDjKXJufGtsEGOnZdmNA==}
    engines: {node: '>=10'}
    peerDependencies:
      '@swc/helpers': '*'
    peerDependenciesMeta:
      '@swc/helpers':
        optional: true

  '@swc/counter@0.1.3':
    resolution: {integrity: sha512-e2BR4lsJkkRlKZ/qCHPw9ZaSxc0MVUd7gtbtaB7aMvHeJVYe8sOB8DBZkP2DtISHGSku9sCK6T6cnY0CtXrOCQ==}

  '@swc/jest@0.2.37':
    resolution: {integrity: sha512-CR2BHhmXKGxTiFr21DYPRHQunLkX3mNIFGFkxBGji6r9uyIR5zftTOVYj1e0sFNMV2H7mf/+vpaglqaryBtqfQ==}
    engines: {npm: '>= 7.0.0'}
    peerDependencies:
      '@swc/core': '*'

  '@swc/types@0.1.19':
    resolution: {integrity: sha512-WkAZaAfj44kh/UFdAQcrMP1I0nwRqpt27u+08LMBYMqmQfwwMofYoMh/48NGkMMRfC4ynpfwRbJuu8ErfNloeA==}

  '@tediousjs/connection-string@0.5.0':
    resolution: {integrity: sha512-7qSgZbincDDDFyRweCIEvZULFAw5iz/DeunhvuxpL31nfntX3P4Yd4HkHBRg9H8CdqY1e5WFN1PZIz/REL9MVQ==}

  '@timsuchanek/copy@1.4.5':
    resolution: {integrity: sha512-N4+2/DvfwzQqHYL/scq07fv8yXbZc6RyUxKJoE8Clm14JpLOf9yNI4VB4D6RsV3h9zgzZ4loJUydHKM7pp3blw==}
    hasBin: true

  '@timsuchanek/sleep-promise@8.0.1':
    resolution: {integrity: sha512-cxHYbrXfnCWsklydIHSw5GCMHUPqpJ/enxWSyVHNOgNe61sit/+aOXTTI+VOdWkvVaJsI2vsB9N4+YDNITawOQ==}

  '@tootallnate/once@1.1.2':
    resolution: {integrity: sha512-RbzJvlNzmRq5c3O09UipeuXno4tA1FE6ikOjxZK0tuxVv3412l64l5t1W5pj4+rJq9vpkm/kwiR07aZXnsKPxw==}
    engines: {node: '>= 6'}

  '@tootallnate/once@2.0.0':
    resolution: {integrity: sha512-XCuKFP5PS55gnMVu3dty8KPatLqUoy/ZYzDzAGCQ8JNFCkLXzmI7vNHCR+XpbZaMWQK/vQubr7PkYq8g470J/A==}
    engines: {node: '>= 10'}

  '@tsconfig/node10@1.0.9':
    resolution: {integrity: sha512-jNsYVVxU8v5g43Erja32laIDHXeoNvFEpX33OK4d6hljo3jDhCBDhx5dhCCTMWUojscpAagGiRkBKxpdl9fxqA==}

  '@tsconfig/node12@1.0.11':
    resolution: {integrity: sha512-cqefuRsh12pWyGsIoBKJA9luFu3mRxCA+ORZvA4ktLSzIuCUtWVxGIuXigEwO5/ywWFMZ2QEGKWvkZG1zDMTag==}

  '@tsconfig/node14@1.0.3':
    resolution: {integrity: sha512-ysT8mhdixWK6Hw3i1V2AeRqZ5WfXg1G43mqoYlM2nc6388Fq5jcXyr5mRsqViLx/GJYdoL0bfXD8nmF+Zn/Iow==}

  '@tsconfig/node16@1.0.3':
    resolution: {integrity: sha512-yOlFc+7UtL/89t2ZhjPvvB/DeAr3r+Dq58IgzsFkOAvVC6NMJXmCGjbptdXdR9qsX7pKcTL+s87FtYREi2dEEQ==}

  '@tsd/typescript@5.4.3':
    resolution: {integrity: sha512-htCVCSQP58wZcLfQaT7ikW9hSjJN7ntIe0HzAfYpBauI0tYoIM0ow4XEZGFwYN266qEsJoOHhlnkNvz/gLrx4Q==}
    engines: {node: '>=14.17'}

  '@tybys/wasm-util@0.9.0':
    resolution: {integrity: sha512-6+7nlbMVX/PVDCwaIQ8nTOPveOcFLSt8GcXdx8hD0bt39uWxYT88uXzqTd4fTvqta7oeUJqudepapKNt2DYJFw==}

  '@types/argparse@1.0.38':
    resolution: {integrity: sha512-ebDJ9b0e702Yr7pWgB0jzm+CX4Srzz8RcXtLJDJB+BSccqMa36uyH/zUsSYao5+BD1ytv3k3rPYCq4mAE1hsXA==}

  '@types/babel__core@7.1.19':
    resolution: {integrity: sha512-WEOTgRsbYkvA/KCsDwVEGkd7WAr1e3g31VHQ8zy5gul/V1qKullU/BU5I68X5v7V3GnB9eotmom4v5a5gjxorw==}

  '@types/babel__generator@7.6.4':
    resolution: {integrity: sha512-tFkciB9j2K755yrTALxD44McOrk+gfpIpvC3sxHjRawj6PfnQxrse4Clq5y/Rq+G3mrBurMax/lG8Qn2t9mSsg==}

  '@types/babel__helper-validator-identifier@7.15.2':
    resolution: {integrity: sha512-l3dkwCt890NFhMwPKXbxsWXC0Por0/+KaFIiQP1j38/vWSH2P3Tn6m+IuJHkx2SBI3VLFqincFe9JtBk2NFHOw==}

  '@types/babel__template@7.4.1':
    resolution: {integrity: sha512-azBFKemX6kMg5Io+/rdGT0dkGreboUVR0Cdm3fz9QJWpaQGJRQXl7C+6hOTCZcMll7KFyEQpgbYI2lHdsS4U7g==}

  '@types/babel__traverse@7.18.2':
    resolution: {integrity: sha512-FcFaxOr2V5KZCviw1TnutEMVUVsGt4D2hP1TAfXZAMKuHYW3xQhe3jTxNPWutgCJ3/X1c5yX8ZoGVEItxKbwBg==}

  '@types/benchmark@2.1.5':
    resolution: {integrity: sha512-cKio2eFB3v7qmKcvIHLUMw/dIx/8bhWPuzpzRT4unCPRTD8VdA9Zb0afxpcxOqR4PixRS7yT42FqGS8BYL8g1w==}

  '@types/cross-spawn@6.0.6':
    resolution: {integrity: sha512-fXRhhUkG4H3TQk5dBhQ7m/JDdSNHKwR2BBia62lhwEIq9xGiQKLxd6LymNhn47SjXhsUEPmxi+PKw2OkW4LLjA==}

  '@types/debug@4.1.12':
    resolution: {integrity: sha512-vIChWdVG3LG1SMxEvI/AK+FWJthlrqlTu7fbrlywTkkaONwk/UAGaULXRlf8vkzFBLVm0zkMdCquhL5aOjhXPQ==}

  '@types/doctrine@0.0.9':
    resolution: {integrity: sha512-eOIHzCUSH7SMfonMG1LsC2f8vxBFtho6NGBznK41R84YzPuvSBzrhEps33IsQiOW9+VL6NQ9DbjQJznk/S4uRA==}

  '@types/eslint-scope@3.7.4':
    resolution: {integrity: sha512-9K4zoImiZc3HlIp6AVUDE4CWYx22a+lhSZMYNpbjW04+YF0KWj4pJXnEMjdnFTiQibFFmElcsasJXDbdI/EPhA==}

  '@types/eslint@7.29.0':
    resolution: {integrity: sha512-VNcvioYDH8/FxaeTKkM4/TiTwt6pBV9E3OfGmvaw8tPl0rrHCJ4Ll15HRT+pMiFAf/MLQvAzC+6RzUMEL9Ceng==}

  '@types/estree@1.0.5':
    resolution: {integrity: sha512-/kYRxGDLWzHOB7q+wtSUQlFrtcdUccpfy+X+9iMBpHK8QLLhx2wIPYuS5DYtR9Wa/YlZAbIovy7qVdB1Aq6Lyw==}

  '@types/estree@1.0.6':
    resolution: {integrity: sha512-AYnb1nQyY49te+VRAVgmzfcgjYS91mY5P0TKUDCLEM+gNnA+3T6rWITXRLYCpahpqSQbN5cE+gHpnPyXjHWxcw==}

  '@types/fs-extra@11.0.4':
    resolution: {integrity: sha512-yTbItCNreRooED33qjunPthRcSjERP1r4MqCZc7wv0u2sUkzTFp45tgUfS5+r7FrZPdmCCNflLhVSP/o+SemsQ==}

  '@types/geojson@7946.0.16':
    resolution: {integrity: sha512-6C8nqWur3j98U6+lXDfTUWIfgvZU+EumvpHKcYjujKH7woYyLj2sUmff0tRhrqM7BohUw7Pz3ZB1jj2gW9Fvmg==}

  '@types/graceful-fs@4.1.5':
    resolution: {integrity: sha512-anKkLmZZ+xm4p8JWBf4hElkM4XR+EZeA2M9BAkkTldmcyDY4mbdIJnRghDJH3Ov5ooY7/UAoENtmdMSkaAd7Cw==}

  '@types/graphviz@0.0.39':
    resolution: {integrity: sha512-3sBvki6GxLB4yvxArDQ0jjfuMKWEGVLUttNo3KULoidIstLIaCa2gG8+YkPQdoSUO74Y/ww3cZ7oAnw61dYIbw==}

  '@types/istanbul-lib-coverage@2.0.4':
    resolution: {integrity: sha512-z/QT1XN4K4KYuslS23k62yDIDLwLFkzxOuMplDtObz0+y7VqJCaO2o+SPwHCvLFZh7xazvvoor2tA/hPz9ee7g==}

  '@types/istanbul-lib-report@3.0.0':
    resolution: {integrity: sha512-plGgXAPfVKFoYfa9NpYDAkseG+g6Jr294RqeqcqDixSbU34MZVJRi/P+7Y8GDpzkEwLaGZZOpKIEmeVZNtKsrg==}

  '@types/istanbul-reports@3.0.1':
    resolution: {integrity: sha512-c3mAZEuK0lvBp8tmuL74XRKn1+y2dcwOUpH7x4WrF6gk1GIgiluDRgMYQtw2OFcBvAJWlt6ASU3tSqxp0Uu0Aw==}

  '@types/jest@29.5.14':
    resolution: {integrity: sha512-ZN+4sdnLUbo8EVvVc2ao0GFW6oVrQRPn4K2lglySj7APvSrgzxHiNNK99us4WDMi57xxA2yggblIAMNhXOotLQ==}

  '@types/js-levenshtein@1.1.3':
    resolution: {integrity: sha512-jd+Q+sD20Qfu9e2aEXogiO3vpOC1PYJOUdyN9gvs4Qrvkg4wF43L5OhqrPeokdv8TL0/mXoYfpkcoGZMNN2pkQ==}

  '@types/json-schema@7.0.15':
    resolution: {integrity: sha512-5+fP8P8MFNC+AyZCDxrB2pkZFPGzqQWUzpSeuuVLvm8VMcorNYavBqoFcxK8bQz4Qsbn4oUEEem4wDLfcysGHA==}

  '@types/jsonfile@6.1.4':
    resolution: {integrity: sha512-D5qGUYwjvnNNextdU59/+fI+spnwtTFmyQP0h+PfIOSkNfpU6AOICUOkm4i0OnSk+NyjdPJrxCDro0sJsWlRpQ==}

  '@types/minimist@1.2.2':
    resolution: {integrity: sha512-jhuKLIRrhvCPLqwPcx6INqmKeiA5EWrsCOPhrlFSrbrmU4ZMPjj5Ul/oLCMDO98XRUIwVm78xICz4EPCektzeQ==}

  '@types/ms@0.7.31':
    resolution: {integrity: sha512-iiUgKzV9AuaEkZqkOLDIvlQiL6ltuZd9tGcW3gwpnX8JbuiuhFlEGmmFXEXkN50Cvq7Os88IY2v0dkDqXYWVgA==}

  '@types/mssql@9.1.5':
    resolution: {integrity: sha512-Q9EsgXwuRoX5wvUSu24YfbKMbFChv7pZ/jeCzPkj47ehcuXYsBcfogwrtVFosSjinD4Q/MY2YPGk9Yy1cM2Ywg==}

  '@types/node@18.19.76':
    resolution: {integrity: sha512-yvR7Q9LdPz2vGpmpJX5LolrgRdWvB67MJKDPSgIIzpFbaf9a1j/f5DnLp5VDyHGMR0QZHlTr1afsD87QCXFHKw==}

  '@types/node@20.12.7':
    resolution: {integrity: sha512-wq0cICSkRLVaf3UGLMGItu/PtdY7oaXaI/RVU+xliKVOtRna3PRY57ZDfztpDL0n11vfymMUnXv8QwYCO7L1wg==}

  '@types/node@22.13.9':
    resolution: {integrity: sha512-acBjXdRJ3A6Pb3tqnw9HZmyR3Fiol3aGxRCK1x3d+6CDAMjl7I649wpSd+yNURCjbOUGu9tqtLKnTGxmK6CyGw==}

  '@types/normalize-package-data@2.4.4':
    resolution: {integrity: sha512-37i+OaWTh9qeK4LSHPsyRC7NahnGotNuZvjLSgcPzblpHB3rrCJxAOgI5gCdKm7coonsaX1Of0ILiTcnZjbfxA==}

  '@types/pg@8.11.11':
    resolution: {integrity: sha512-kGT1qKM8wJQ5qlawUrEkXgvMSXoV213KfMGXcwfDwUIfUHXqXYXOfS1nE1LINRJVVVx5wCm70XnFlMHaIcQAfw==}

  '@types/pg@8.11.6':
    resolution: {integrity: sha512-/2WmmBXHLsfRqzfHW7BNZ8SbYzE8OSk7i3WjFYvfgRHj7S1xj+16Je5fUKv3lVdVzk/zn9TXOqf+avFCFIE0yQ==}

  '@types/progress@2.0.7':
    resolution: {integrity: sha512-iadjw02vte8qWx7U0YM++EybBha2CQLPGu9iJ97whVgJUT5Zq9MjAPYUnbfRI2Kpehimf1QjFJYxD0t8nqzu5w==}

  '@types/prompts@2.4.9':
    resolution: {integrity: sha512-qTxFi6Buiu8+50/+3DGIWLHM6QuWsEKugJnnP6iv2Mc4ncxE4A/OJkjuVOA+5X0X1S/nq5VJRa8Lu+nwcvbrKA==}

  '@types/readable-stream@4.0.14':
    resolution: {integrity: sha512-xZn/AuUbCMShGsqH/ehZtGDwQtbx00M9rZ2ENLe4tOjFZ/JFeWMhEZkk2fEe1jAUqqEAURIkFJ7Az/go8mM1/w==}

  '@types/redis@2.8.32':
    resolution: {integrity: sha512-7jkMKxcGq9p242exlbsVzuJb57KqHRhNl4dHoQu2Y5v9bCAbtIXXH0R3HleSQW4CTOqpHIYUW3t6tpUj4BVQ+w==}

  '@types/resolve@1.20.6':
    resolution: {integrity: sha512-A4STmOXPhMUtHH+S6ymgE2GiBSMqf4oTvcQZMcHzokuTLVYzXTB8ttjcgxOVaAp2lGwEdzZ0J+cRbbeevQj1UQ==}

  '@types/retry@0.12.0':
    resolution: {integrity: sha512-wWKOClTTiizcZhXnPY4wikVAwmdYHp8q6DmC+EJUzAMsycb7HB32Kh9RN4+0gExjmPmZSAQjgURXIGATPegAvA==}

  '@types/rimraf@4.0.5':
    resolution: {integrity: sha512-DTCZoIQotB2SUJnYgrEx43cQIUYOlNZz0AZPbKU4PSLYTUdML5Gox0++z4F9kQocxStrCmRNhi4x5x/UlwtKUA==}
    deprecated: This is a stub types definition. rimraf provides its own type definitions, so you do not need this installed.

  '@types/shimmer@1.2.0':
    resolution: {integrity: sha512-UE7oxhQLLd9gub6JKIAhDq06T0F6FnztwMNRvYgjeQSBeMc1ZG/tA47EwfduvkuQS8apbkM/lpLpWsaCeYsXVg==}

  '@types/sqlite3@3.1.11':
    resolution: {integrity: sha512-KYF+QgxAnnAh7DWPdNDroxkDI3/MspH1NMx6m/N/6fT1G6+jvsw4/ZePt8R8cr7ta58aboeTfYFBDxTJ5yv15w==}

  '@types/stack-utils@2.0.1':
    resolution: {integrity: sha512-Hl219/BT5fLAaz6NDkSuhzasy49dwQS/DSdu4MdggFB8zcXv7vflBI3xp7FEmkmdDkBUI2bPUNeMttp2knYdxw==}

  '@types/tedious@4.0.9':
    resolution: {integrity: sha512-ipwFvfy9b2m0gjHsIX0D6NAAwGCKokzf5zJqUZHUGt+7uWVlBIy6n2eyMgiKQ8ChLFVxic/zwQUhjLYNzbHDRA==}

  '@types/webidl-conversions@7.0.3':
    resolution: {integrity: sha512-CiJJvcRtIgzadHCYXw7dqEnMNRjhGZlYK05Mj9OyktqV8uVT8fD2BFOB7S1uwBE3Kj2Z+4UyPmFw/Ixgw/LAlA==}

  '@types/whatwg-url@11.0.5':
    resolution: {integrity: sha512-coYR071JRaHa+xoEvvYqvnIHaVqaYrLPbsufM9BF63HkwI5Lgmy2QR8Q5K/lYDYo5AK82wOvSOS0UsLTpTG7uQ==}

  '@types/ws@8.5.6':
    resolution: {integrity: sha512-8B5EO9jLVCy+B58PLHvLDuOD8DRVMgQzq8d55SjLCOn9kqGyqOvy27exVaTio1q1nX5zLu8/6N0n2ThSxOM6tg==}

  '@types/yargs-parser@21.0.0':
    resolution: {integrity: sha512-iO9ZQHkZxHn4mSakYV0vFHAVDyEOIJQrV2uZ06HxEPcx+mt8swXoZHIbaaJ2crJYFfErySgktuTZ3BeLz+XmFA==}

  '@types/yargs@17.0.13':
    resolution: {integrity: sha512-9sWaruZk2JGxIQU+IhI1fhPYRcQ0UuTNuKuCW9bR5fp7qi2Llf7WDzNa17Cy7TKnh3cdxDOiyTu6gaLS0eDatg==}

  '@typescript-eslint/eslint-plugin@7.15.0':
    resolution: {integrity: sha512-uiNHpyjZtFrLwLDpHnzaDlP3Tt6sGMqTCiqmxaN4n4RP0EfYZDODJyddiFDF44Hjwxr5xAcaYxVKm9QKQFJFLA==}
    engines: {node: ^18.18.0 || >=20.0.0}
    peerDependencies:
      '@typescript-eslint/parser': ^7.0.0
      eslint: ^8.56.0
      typescript: '*'
    peerDependenciesMeta:
      typescript:
        optional: true

  '@typescript-eslint/parser@7.15.0':
    resolution: {integrity: sha512-k9fYuQNnypLFcqORNClRykkGOMOj+pV6V91R4GO/l1FDGwpqmSwoOQrOHo3cGaH63e+D3ZiCAOsuS/D2c99j/A==}
    engines: {node: ^18.18.0 || >=20.0.0}
    peerDependencies:
      eslint: ^8.56.0
      typescript: '*'
    peerDependenciesMeta:
      typescript:
        optional: true

  '@typescript-eslint/scope-manager@7.15.0':
    resolution: {integrity: sha512-Q/1yrF/XbxOTvttNVPihxh1b9fxamjEoz2Os/Pe38OHwxC24CyCqXxGTOdpb4lt6HYtqw9HetA/Rf6gDGaMPlw==}
    engines: {node: ^18.18.0 || >=20.0.0}

  '@typescript-eslint/scope-manager@8.25.0':
    resolution: {integrity: sha512-6PPeiKIGbgStEyt4NNXa2ru5pMzQ8OYKO1hX1z53HMomrmiSB+R5FmChgQAP1ro8jMtNawz+TRQo/cSXrauTpg==}
    engines: {node: ^18.18.0 || ^20.9.0 || >=21.1.0}

  '@typescript-eslint/type-utils@7.15.0':
    resolution: {integrity: sha512-SkgriaeV6PDvpA6253PDVep0qCqgbO1IOBiycjnXsszNTVQe5flN5wR5jiczoEoDEnAqYFSFFc9al9BSGVltkg==}
    engines: {node: ^18.18.0 || >=20.0.0}
    peerDependencies:
      eslint: ^8.56.0
      typescript: '*'
    peerDependenciesMeta:
      typescript:
        optional: true

  '@typescript-eslint/types@7.15.0':
    resolution: {integrity: sha512-aV1+B1+ySXbQH0pLK0rx66I3IkiZNidYobyfn0WFsdGhSXw+P3YOqeTq5GED458SfB24tg+ux3S+9g118hjlTw==}
    engines: {node: ^18.18.0 || >=20.0.0}

  '@typescript-eslint/types@8.25.0':
    resolution: {integrity: sha512-+vUe0Zb4tkNgznQwicsvLUJgZIRs6ITeWSCclX1q85pR1iOiaj+4uZJIUp//Z27QWu5Cseiw3O3AR8hVpax7Aw==}
    engines: {node: ^18.18.0 || ^20.9.0 || >=21.1.0}

  '@typescript-eslint/typescript-estree@7.15.0':
    resolution: {integrity: sha512-gjyB/rHAopL/XxfmYThQbXbzRMGhZzGw6KpcMbfe8Q3nNQKStpxnUKeXb0KiN/fFDR42Z43szs6rY7eHk0zdGQ==}
    engines: {node: ^18.18.0 || >=20.0.0}
    peerDependencies:
      typescript: '*'
    peerDependenciesMeta:
      typescript:
        optional: true

  '@typescript-eslint/typescript-estree@8.25.0':
    resolution: {integrity: sha512-ZPaiAKEZ6Blt/TPAx5Ot0EIB/yGtLI2EsGoY6F7XKklfMxYQyvtL+gT/UCqkMzO0BVFHLDlzvFqQzurYahxv9Q==}
    engines: {node: ^18.18.0 || ^20.9.0 || >=21.1.0}
    peerDependencies:
      typescript: '>=4.8.4 <5.8.0'

  '@typescript-eslint/utils@7.15.0':
    resolution: {integrity: sha512-hfDMDqaqOqsUVGiEPSMLR/AjTSCsmJwjpKkYQRo1FNbmW4tBwBspYDwO9eh7sKSTwMQgBw9/T4DHudPaqshRWA==}
    engines: {node: ^18.18.0 || >=20.0.0}
    peerDependencies:
      eslint: ^8.56.0

  '@typescript-eslint/utils@8.25.0':
    resolution: {integrity: sha512-syqRbrEv0J1wywiLsK60XzHnQe/kRViI3zwFALrNEgnntn1l24Ra2KvOAWwWbWZ1lBZxZljPDGOq967dsl6fkA==}
    engines: {node: ^18.18.0 || ^20.9.0 || >=21.1.0}
    peerDependencies:
      eslint: ^8.57.0 || ^9.0.0
      typescript: '>=4.8.4 <5.8.0'

  '@typescript-eslint/visitor-keys@7.15.0':
    resolution: {integrity: sha512-Hqgy/ETgpt2L5xueA/zHHIl4fJI2O4XUE9l4+OIfbJIRSnTJb/QscncdqqZzofQegIJugRIF57OJea1khw2SDw==}
    engines: {node: ^18.18.0 || >=20.0.0}

  '@typescript-eslint/visitor-keys@8.25.0':
    resolution: {integrity: sha512-kCYXKAum9CecGVHGij7muybDfTS2sD3t0L4bJsEZLkyrXUImiCTq1M3LG2SRtOhiHFwMR9wAFplpT6XHYjTkwQ==}
    engines: {node: ^18.18.0 || ^20.9.0 || >=21.1.0}

  '@webassemblyjs/ast@1.12.1':
    resolution: {integrity: sha512-EKfMUOPRRUTy5UII4qJDGPpqfwjOmZ5jeGFwid9mnoqIFK+e0vqoi1qH56JpmZSzEL53jKnNzScdmftJyG5xWg==}

  '@webassemblyjs/floating-point-hex-parser@1.11.6':
    resolution: {integrity: sha512-ejAj9hfRJ2XMsNHk/v6Fu2dGS+i4UaXBXGemOfQ/JfQ6mdQg/WXtwleQRLLS4OvfDhv8rYnVwH27YJLMyYsxhw==}

  '@webassemblyjs/helper-api-error@1.11.6':
    resolution: {integrity: sha512-o0YkoP4pVu4rN8aTJgAyj9hC2Sv5UlkzCHhxqWj8butaLvnpdc2jOwh4ewE6CX0txSfLn/UYaV/pheS2Txg//Q==}

  '@webassemblyjs/helper-buffer@1.12.1':
    resolution: {integrity: sha512-nzJwQw99DNDKr9BVCOZcLuJJUlqkJh+kVzVl6Fmq/tI5ZtEyWT1KZMyOXltXLZJmDtvLCDgwsyrkohEtopTXCw==}

  '@webassemblyjs/helper-numbers@1.11.6':
    resolution: {integrity: sha512-vUIhZ8LZoIWHBohiEObxVm6hwP034jwmc9kuq5GdHZH0wiLVLIPcMCdpJzG4C11cHoQ25TFIQj9kaVADVX7N3g==}

  '@webassemblyjs/helper-wasm-bytecode@1.11.6':
    resolution: {integrity: sha512-sFFHKwcmBprO9e7Icf0+gddyWYDViL8bpPjJJl0WHxCdETktXdmtWLGVzoHbqUcY4Be1LkNfwTmXOJUFZYSJdA==}

  '@webassemblyjs/helper-wasm-section@1.12.1':
    resolution: {integrity: sha512-Jif4vfB6FJlUlSbgEMHUyk1j234GTNG9dBJ4XJdOySoj518Xj0oGsNi59cUQF4RRMS9ouBUxDDdyBVfPTypa5g==}

  '@webassemblyjs/ieee754@1.11.6':
    resolution: {integrity: sha512-LM4p2csPNvbij6U1f19v6WR56QZ8JcHg3QIJTlSwzFcmx6WSORicYj6I63f9yU1kEUtrpG+kjkiIAkevHpDXrg==}

  '@webassemblyjs/leb128@1.11.6':
    resolution: {integrity: sha512-m7a0FhE67DQXgouf1tbN5XQcdWoNgaAuoULHIfGFIEVKA6tu/edls6XnIlkmS6FrXAquJRPni3ZZKjw6FSPjPQ==}

  '@webassemblyjs/utf8@1.11.6':
    resolution: {integrity: sha512-vtXf2wTQ3+up9Zsg8sa2yWiQpzSsMyXj0qViVP6xKGCUT8p8YJ6HqI7l5eCnWx1T/FYdsv07HQs2wTFbbof/RA==}

  '@webassemblyjs/wasm-edit@1.12.1':
    resolution: {integrity: sha512-1DuwbVvADvS5mGnXbE+c9NfA8QRcZ6iKquqjjmR10k6o+zzsRVesil54DKexiowcFCPdr/Q0qaMgB01+SQ1u6g==}

  '@webassemblyjs/wasm-gen@1.12.1':
    resolution: {integrity: sha512-TDq4Ojh9fcohAw6OIMXqiIcTq5KUXTGRkVxbSo1hQnSy6lAM5GSdfwWeSxpAo0YzgsgF182E/U0mDNhuA0tW7w==}

  '@webassemblyjs/wasm-opt@1.12.1':
    resolution: {integrity: sha512-Jg99j/2gG2iaz3hijw857AVYekZe2SAskcqlWIZXjji5WStnOpVoat3gQfT/Q5tb2djnCjBtMocY/Su1GfxPBg==}

  '@webassemblyjs/wasm-parser@1.12.1':
    resolution: {integrity: sha512-xikIi7c2FHXysxXe3COrVUPSheuBtpcfhbpFj4gmu7KRLYOzANztwUU0IbsqvMqzuNK2+glRGWCEqZo1WCLyAQ==}

  '@webassemblyjs/wast-printer@1.12.1':
    resolution: {integrity: sha512-+X4WAlOisVWQMikjbcvY2e0rwPsKQ9F688lksZhBcPycBBuii3O7m8FACbDMWDojpAqvjIncrG8J0XHKyQfVeA==}

  '@xtuc/ieee754@1.2.0':
    resolution: {integrity: sha512-DX8nKgqcGwsc0eJSqYt5lwP4DH5FlHnmuWWBRy7X0NcaGR0ZtuyeESgMwTYVEtxmsNGY+qit4QYT/MIYTOTPeA==}

  '@xtuc/long@4.2.2':
    resolution: {integrity: sha512-NuHqBY1PB/D8xU6s/thBgOAiAP7HOYDQ32+BFZILJ8ivkUkAHQnWfn6WhL79Owj1qmUnoN/YPhktdIoucipkAQ==}

  abbrev@1.1.1:
    resolution: {integrity: sha512-nne9/IiQ/hzIhY6pdDnbBtz7DjPTKrY00P/zvPSm5pOFkl6xuGrGnXn/VtTNNfNtAfZ9/1RtehkszU9qcTii0Q==}

  abort-controller@3.0.0:
    resolution: {integrity: sha512-h8lQ8tacZYnR3vNQTgibj+tODHI5/+l06Au2Pcriv/Gmet0eaj4TwWH41sO9wnHDiQsEj19q0drzdWdeAHtweg==}
    engines: {node: '>=6.5'}

  accepts@1.3.8:
    resolution: {integrity: sha512-PYAthTa2m2VKxuvSD3DPC/Gy+U+sOA1LAuT8mkmRuvw+NACSaeXEQ+NHcVF7rONl6qcaxV3Uuemwawk+7+SJLw==}
    engines: {node: '>= 0.6'}

  acorn-import-attributes@1.9.5:
    resolution: {integrity: sha512-n02Vykv5uA3eHGM/Z2dQrcD56kL8TyDb2p1+0P83PClMnC/nc+anbQRhIOWnSq4Ke/KvDPrY3C9hDtC/A3eHnQ==}
    peerDependencies:
      acorn: ^8

  acorn-jsx@5.3.2:
    resolution: {integrity: sha512-rq9s+JNhf0IChjtDXxllJ7g41oZk5SlXtp0LHwyA5cejwn7vKmKp4pPri6YEePv2PU65sAsegbXtIinmDFDXgQ==}
    peerDependencies:
      acorn: ^6.0.0 || ^7.0.0 || ^8.0.0

  acorn-walk@8.2.0:
    resolution: {integrity: sha512-k+iyHEuPgSw6SbuDpGQM+06HQUa04DZ3o+F6CSzXMvvI5KMvnaEqXe+YVe555R9nn6GPt404fos4wcgpw12SDA==}
    engines: {node: '>=0.4.0'}

  acorn-walk@8.3.2:
    resolution: {integrity: sha512-cjkyv4OtNCIeqhHrfS81QWXoCBPExR/J62oyEqepVw8WaQeSqpW2uhuLPh1m9eWhDuOo/jUXVTlifvesOWp/4A==}
    engines: {node: '>=0.4.0'}

  acorn@8.11.3:
    resolution: {integrity: sha512-Y9rRfJG5jcKOE0CLisYbojUjIrIEE7AGMzA/Sm4BslANhbS+cDMpgBdcPT91oJ7OuJ9hYJBx59RjbhxVnrF8Xg==}
    engines: {node: '>=0.4.0'}
    hasBin: true

  acorn@8.14.0:
    resolution: {integrity: sha512-cl669nCJTZBsL97OF4kUQm5g5hC2uihk0NxY3WENAC0TYdILVkAyHymAntgxGkl7K+t0cXIrH5siy5S4XkFycA==}
    engines: {node: '>=0.4.0'}
    hasBin: true

  acorn@8.14.1:
    resolution: {integrity: sha512-OvQ/2pUDKmgfCg++xsTX1wGxfTaszcHVcTctW4UJB4hibJx2HXxxO5UmVgyjMa+ZDsiaf5wWLXYpRWMmBI0QHg==}
    engines: {node: '>=0.4.0'}
    hasBin: true

  acorn@8.9.0:
    resolution: {integrity: sha512-jaVNAFBHNLXspO543WnNNPZFRtavh3skAkITqD0/2aeMkKZTN+254PyhwxFYrk3vQ1xfY+2wbesJMs/JC8/PwQ==}
    engines: {node: '>=0.4.0'}
    hasBin: true

  agent-base@6.0.2:
    resolution: {integrity: sha512-RZNwNclF7+MS/8bDg70amg32dyeZGZxiDuQmZxKLAlQjr3jGyLx+4Kkk58UO7D2QdgFIQCovuSuZESne6RG6XQ==}
    engines: {node: '>= 6.0.0'}

  agent-base@7.1.0:
    resolution: {integrity: sha512-o/zjMZRhJxny7OyEF+Op8X+efiELC7k7yOjMzgfzVqOzXqkBkWI79YoTdOtsuWd5BWhAGAuOY/Xa6xpiaWXiNg==}
    engines: {node: '>= 14'}

  agent-base@7.1.3:
    resolution: {integrity: sha512-jRR5wdylq8CkOe6hei19GGZnxM6rBGwFl3Bg0YItGDimvjGtAvdZk4Pu6Cl4u4Igsws4a1fd1Vq3ezrhn4KmFw==}
    engines: {node: '>= 14'}

  agentkeepalive@4.2.1:
    resolution: {integrity: sha512-Zn4cw2NEqd+9fiSVWMscnjyQ1a8Yfoc5oBajLeo5w+YBHgDUcEBY2hS4YpTz6iN5f/2zQiktcuM6tS8x1p9dpA==}
    engines: {node: '>= 8.0.0'}

  aggregate-error@3.1.0:
    resolution: {integrity: sha512-4I7Td01quW/RpocfNayFdFVk1qSuoh0E7JrbRJ16nH01HhKFQ88INq9Sd+nd72zqRySlr9BmDA8xlEJ6vJMrYA==}
    engines: {node: '>=8'}

  ajv-draft-04@1.0.0:
    resolution: {integrity: sha512-mv00Te6nmYbRp5DCwclxtt7yV/joXJPGS7nM+97GdxvuttCOfgI3K4U25zboyeX0O+myI8ERluxQe5wljMmVIw==}
    peerDependencies:
      ajv: ^8.5.0
    peerDependenciesMeta:
      ajv:
        optional: true

  ajv-formats@3.0.1:
    resolution: {integrity: sha512-8iUql50EUR+uUcdRQ3HDqa6EVyo3docL8g5WJ3FNcWmu62IbkGUue/pEyLBW8VGKKucTPgqeks4fIU1DA4yowQ==}

  ajv-keywords@3.5.2:
    resolution: {integrity: sha512-5p6WTN0DdTGVQk6VjcEju19IgaHudalcfabD7yhDGeA6bcQnmL+CpveLJq/3hvfwd1aof6L386Ougkx6RfyMIQ==}
    peerDependencies:
      ajv: ^6.9.1

  ajv@6.12.6:
    resolution: {integrity: sha512-j3fVLgvTo527anyYyJOGTYJbG+vnnQYvE0m5mmkc1TK+nxAppkCLMIL0aZ4dblVCNoGShhm+kzE4ZUykBoMg4g==}

  ajv@8.12.0:
    resolution: {integrity: sha512-sRu1kpcO9yLtYxBKvqfTeh9KzZEwO3STyX1HT+4CaDzC6HpTGYhIhPIzj9XuKU7KYDwnaeh5hcOwjy1QuJzBPA==}

  ajv@8.13.0:
    resolution: {integrity: sha512-PRA911Blj99jR5RMeTunVbNXMF6Lp4vZXnk5GQjcnUWUTsrXtekg/pnmFFI2u/I36Y/2bITGS30GZCXei6uNkA==}

  ansi-escapes@4.3.2:
    resolution: {integrity: sha512-gKXj5ALrKWQLsYG9jlTRmR/xKluxHV+Z9QEwNIgCfM1/uwPMCuzVVnh5mwTd+OuBZcwSIMbqssNWRm1lE51QaQ==}
    engines: {node: '>=8'}

  ansi-escapes@7.0.0:
    resolution: {integrity: sha512-GdYO7a61mR0fOlAsvC9/rIHf7L96sBc6dEWzeOu+KAea5bZyQRPIpojrVoI4AXGJS/ycu/fBTdLrUkA4ODrvjw==}
    engines: {node: '>=18'}

  ansi-regex@5.0.1:
    resolution: {integrity: sha512-quJQXlTSUGL2LH9SUXo8VwsY4soanhgo6LNSm84E1LBcE8s3O0wpdiRzyR9z/ZZJMlMWv37qOOb9pdJlMUEKFQ==}
    engines: {node: '>=8'}

  ansi-regex@6.1.0:
    resolution: {integrity: sha512-7HSX4QQb4CspciLpVFwyRe79O3xsIZDDLER21kERQ71oaPodF8jL725AgJMFAYbooIqolJoRLuM81SpeUkpkvA==}
    engines: {node: '>=12'}

  ansi-styles@3.2.1:
    resolution: {integrity: sha512-VT0ZI6kZRdTh8YyJw3SMbYm/u+NqfsAxEpWO0Pf9sq8/e94WxxOpPKx9FR1FlyCtOVDNOQ+8ntlqFxiRc+r5qA==}
    engines: {node: '>=4'}

  ansi-styles@4.3.0:
    resolution: {integrity: sha512-zbB9rCJAT1rbjiVDb2hqKFHNYLxgtk8NURxZ3IZwD3F6NtxbXZQCnnSi1Lkx+IDohdPlFp222wVALIheZJQSEg==}
    engines: {node: '>=8'}

  ansi-styles@5.2.0:
    resolution: {integrity: sha512-Cxwpt2SfTzTtXcfOlzGEee8O+c+MmUgGrNiBcXnuWxuFJHe6a5Hz7qwhwe5OgaSYI0IJvkLqWX1ASG+cJOkEiA==}
    engines: {node: '>=10'}

  ansi-styles@6.2.1:
    resolution: {integrity: sha512-bN798gFfQX+viw3R7yrGWRqnrN2oRkEkUjjl4JNn4E8GxxbjtG3FbrEIIY3l8/hrwUwIeCZvi4QuOTP4MErVug==}
    engines: {node: '>=12'}

  anymatch@3.1.3:
    resolution: {integrity: sha512-KMReFUr0B4t+D+OBkjR3KYqvocp2XaSzO55UcB6mgQMd3KbcE+mWTyvVV7D/zsdEbNnV6acZUutkiHQXvTr1Rw==}
    engines: {node: '>= 8'}

  aproba@2.0.0:
    resolution: {integrity: sha512-lYe4Gx7QT+MKGbDsA+Z+he/Wtef0BiwDOlK/XkBrdfsh9J/jPPXbX0tE9x9cl27Tmu5gg3QUbUrQYa/y+KOHPQ==}

  archiver-utils@4.0.1:
    resolution: {integrity: sha512-Q4Q99idbvzmgCTEAAhi32BkOyq8iVI5EwdO0PmBDSGIzzjYNdcFn7Q7k3OzbLy4kLUPXfJtG6fO2RjftXbobBg==}
    engines: {node: '>= 12.0.0'}

  archiver@6.0.2:
    resolution: {integrity: sha512-UQ/2nW7NMl1G+1UnrLypQw1VdT9XZg/ECcKPq7l+STzStrSivFIXIp34D8M5zeNGW5NoOupdYCHv6VySCPNNlw==}
    engines: {node: '>= 12.0.0'}

  are-we-there-yet@2.0.0:
    resolution: {integrity: sha512-Ci/qENmwHnsYo9xKIcUJN5LeDKdJ6R1Z1j9V/J5wyq8nh/mYPEpIKJbBZXtZjG04HiK7zV/p6Vs9952MrMeUIw==}
    engines: {node: '>=10'}
    deprecated: This package is no longer supported.

  are-we-there-yet@3.0.1:
    resolution: {integrity: sha512-QZW4EDmGwlYur0Yyf/b2uGucHQMa8aFUP7eu9ddR73vvhFyt4V0Vl3QHPcTNJ8l6qYOBdxgXdnBXQrHilfRQBg==}
    engines: {node: ^12.13.0 || ^14.15.0 || >=16.0.0}
    deprecated: This package is no longer supported.

  arg@4.1.3:
    resolution: {integrity: sha512-58S9QDqG0Xx27YwPSt9fJxivjYl432YCwfDMfZ+71RAqUrZef7LrKQZ3LHLOwCS4FLNBplP533Zx895SeOCHvA==}

  arg@5.0.2:
    resolution: {integrity: sha512-PYjyFOLKQ9y57JvQ6QLo8dAgNqswh8M1RMJYdQduT6xbWSgK36P/Z/v+p888pM69jMMfS8Xd8F6I1kQ/I9HUGg==}

  argparse@1.0.10:
    resolution: {integrity: sha512-o5Roy6tNG4SL/FOkCAN6RzjiakZS25RLYFrcMttJqbdd8BWrnA+fGz57iN5Pb06pvBGvl5gQ0B48dJlslXvoTg==}

  argparse@2.0.1:
    resolution: {integrity: sha512-8+9WqebbFzpX9OR+Wa6O29asIogeRMzcGtAINdpMHHyAg10f05aSFVBbcEqGf/PXw1EjAZ+q2/bEBg3DvurK3Q==}

  array-flatten@1.1.1:
    resolution: {integrity: sha512-PCVAQswWemu6UdxsDFFX/+gVeYqKAod3D3UVm91jHwynguOwAvYPhx8nNlM++NqRcK6CxxpUafjmhIdKiHibqg==}

  array-union@2.1.0:
    resolution: {integrity: sha512-HGyxoOTYUyCM6stUe6EJgnd4EoewAI7zMdfqO+kGjnlZmBDz/cR5pf8r/cR4Wq60sL/p0IkcjUEEPwS3GFrIyw==}
    engines: {node: '>=8'}

  arrify@1.0.1:
    resolution: {integrity: sha512-3CYzex9M9FGQjCGMGyi6/31c8GJbgb0qGyrx5HWxPd0aCwh4cB2YjMb2Xf9UuoogrMrlO9cTqnB5rI5GHZTcUA==}
    engines: {node: '>=0.10.0'}

  as-table@1.0.55:
    resolution: {integrity: sha512-xvsWESUJn0JN421Xb9MQw6AsMHRCUknCe0Wjlxvjud80mU4E6hQf1A6NzQKcYNmYw62MfzEtXc+badstZP3JpQ==}

  assert-plus@1.0.0:
    resolution: {integrity: sha512-NfJ4UzBCcQGLDlQq7nHxH+tv3kyZ0hHQqF5BO6J7tNJeP5do1llPr8dZ8zHonfhAu0PHAdMkSo+8o0wxg9lZWw==}
    engines: {node: '>=0.8'}

  astral-regex@2.0.0:
    resolution: {integrity: sha512-Z7tMw1ytTXt5jqMcOP+OQteU1VuNK9Y02uuJtKQ1Sv69jXQKKg5cibLwGJow8yzZP+eAc18EmLGPal0bp36rvQ==}
    engines: {node: '>=8'}

  async-listen@3.0.1:
    resolution: {integrity: sha512-cWMaNwUJnf37C/S5TfCkk/15MwbPRwVYALA2jtjkbHjCmAPiDXyNJy2q3p1KAZzDLHAWyarUWSujUoHR4pEgrA==}
    engines: {node: '>= 14'}

  async-mutex@0.5.0:
    resolution: {integrity: sha512-1A94B18jkJ3DYq284ohPxoXbfTA5HsQ7/Mf4DEhcyLx3Bz27Rh59iScbB6EPiP+B+joue6YCxcMXSbFC1tZKwA==}

  async@3.2.4:
    resolution: {integrity: sha512-iAB+JbDEGXhyIUavoDl9WP/Jj106Kz9DEn1DPgYw5ruDn0e3Wgi3sKFm55sASdGBNOQB8F59d9qQ7deqrHA8wQ==}

  asynckit@0.4.0:
    resolution: {integrity: sha512-Oei9OH4tRh0YqU3GxhX79dM/mwVgvbZJaSNaRk+bshkj0S5cfHcgYakreBjrHwatXKbz+IoIdYLxrKim2MjW0Q==}

  axios@1.7.9:
    resolution: {integrity: sha512-LhLcE7Hbiryz8oMDdDptSrWowmB4Bl6RCt6sIJKpRB4XtVf0iEgewX3au/pJqm+Py1kCASkb/FFKjxQaLtxJvw==}

  b4a@1.6.4:
    resolution: {integrity: sha512-fpWrvyVHEKyeEvbKZTVOeZF3VSKKWtJxFIxX/jaVPf+cLbGUSitjb49pHLqPV2BUNNZ0LcoeEGfE/YCpyDYHIw==}

  babel-jest@29.7.0:
    resolution: {integrity: sha512-BrvGY3xZSwEcCzKvKsCi2GgHqDqsYkOP4/by5xCgIwGXQxIEh+8ew3gmrE1y7XRR6LHZIj6yLYnUi/mm2KXKBg==}
    engines: {node: ^14.15.0 || ^16.10.0 || >=18.0.0}
    peerDependencies:
      '@babel/core': ^7.8.0

  babel-plugin-istanbul@6.1.1:
    resolution: {integrity: sha512-Y1IQok9821cC9onCx5otgFfRm7Lm+I+wwxOx738M/WLPZ9Q42m4IG5W0FNX8WLL2gYMZo3JkuXIH2DOpWM+qwA==}
    engines: {node: '>=8'}

  babel-plugin-jest-hoist@29.6.3:
    resolution: {integrity: sha512-ESAc/RJvGTFEzRwOTT4+lNDk/GNHMkKbNzsvT0qKRfDyyYTskxB5rnU2njIDYVxXCBHHEI1c0YwHob3WaYujOg==}
    engines: {node: ^14.15.0 || ^16.10.0 || >=18.0.0}

  babel-preset-current-node-syntax@1.0.1:
    resolution: {integrity: sha512-M7LQ0bxarkxQoN+vz5aJPsLBn77n8QgTFmo8WK0/44auK2xlCXrYcUxHFxgU7qW5Yzw/CjmLRK2uJzaCd7LvqQ==}
    peerDependencies:
      '@babel/core': ^7.0.0

  babel-preset-jest@29.6.3:
    resolution: {integrity: sha512-0B3bhxR6snWXJZtR/RliHTDPRgn1sNHOR0yVtq/IiQFyuOVjFS+wuio/R4gSNkyYmKmJB4wGZv2NZanmKmTnNA==}
    engines: {node: ^14.15.0 || ^16.10.0 || >=18.0.0}
    peerDependencies:
      '@babel/core': ^7.0.0

  balanced-match@1.0.2:
    resolution: {integrity: sha512-3oSeUO0TMV67hN1AmbXsK4yaqU7tjiHlbxRDZOpH0KW9+CeX4bRAaX0Anxt0tx2MrpRpWwQaPwIlISEJhYU5Pw==}

  base64-js@1.5.1:
    resolution: {integrity: sha512-AKpaYlHn8t4SVbOHCy+b5+KKgvR4vrsD8vbvrbiQJps7fKDTkjkDry6ji0rUJjC0kzbNePLwzxq8iypo41qeWA==}

  batching-toposort@1.2.0:
    resolution: {integrity: sha512-HDf0OOv00dqYGm+M5tJ121RTzX0sK9fxzBMKXYsuQrY0pKSOJjc5qa0DUtzvCGkgIVf1YON2G1e/MHEdHXVaRQ==}
    engines: {node: '>=8.0.0'}

  benchmark@2.1.4:
    resolution: {integrity: sha512-l9MlfN4M1K/H2fbhfMy3B7vJd6AGKJVQn2h6Sg/Yx+KckoUA7ewS5Vv6TjSq18ooE1kS9hhAlQRH3AkXIh/aOQ==}

  binary-extensions@2.2.0:
    resolution: {integrity: sha512-jDctJ/IVQbZoJykoeHbhXpOlNBqGNcwXJKJog42E5HDPUwQTSdjCHdihjj0DlnheQ7blbT6dHOafNAiS8ooQKA==}
    engines: {node: '>=8'}

  bl@6.0.12:
    resolution: {integrity: sha512-EnEYHilP93oaOa2MnmNEjAcovPS3JlQZOyzGXi3EyEpPhm9qWvdDp7BmAVEVusGzp8LlwQK56Av+OkDoRjzE0w==}

  blake3-wasm@2.1.5:
    resolution: {integrity: sha512-F1+K8EbfOZE49dtoPtmxUQrpXaBIl3ICvasLh+nJta0xkz+9kF/7uet9fLnwKqhDrmj6g+6K3Tw9yQPUg2ka5g==}

  body-parser@1.19.1:
    resolution: {integrity: sha512-8ljfQi5eBk8EJfECMrgqNGWPEY5jWP+1IzkzkGdFFEwFQZZyaZ21UqdaHktgiMlH0xLHqIFtE/u2OYE5dOtViA==}
    engines: {node: '>= 0.8'}

  brace-expansion@1.1.11:
    resolution: {integrity: sha512-iCuPHDFgrHX7H2vEI/5xpz07zSHB00TpugqhmYtVmMO6518mCuRMoOYFldEBl0g187ufozdaHgWKcYFb61qGiA==}

  brace-expansion@2.0.1:
    resolution: {integrity: sha512-XnAIvQ8eM+kC6aULx6wuQiwVsnzsi9d3WxzV3FpWTGA19F621kwdbsAcFKXgKUHZWsy+mY6iL1sHTxWEFCytDA==}

  braces@3.0.2:
    resolution: {integrity: sha512-b8um+L1RzM3WDSzvhm6gIz1yfTbBt6YTlcEKAvsmqCZZFw46z626lVj9j1yEPW33H5H+lBQpZMP1k8l+78Ha0A==}
    engines: {node: '>=8'}

  braces@3.0.3:
    resolution: {integrity: sha512-yQbXgO/OSZVD2IsiLlro+7Hf6Q18EJrKSEsdoMzKePKXct3gvD8oLcOQdIzGupr5Fj+EDe8gO/lxc1BzfMpxvA==}
    engines: {node: '>=8'}

  browserslist@4.22.2:
    resolution: {integrity: sha512-0UgcrvQmBDvZHFGdYUehrCNIazki7/lUP3kkoi/r3YB2amZbFM9J43ZRkJTXBUZK4gmx56+Sqk9+Vs9mwZx9+A==}
    engines: {node: ^6 || ^7 || ^8 || ^9 || ^10 || ^11 || ^12 || >=13.7}
    hasBin: true

  bser@2.1.1:
    resolution: {integrity: sha512-gQxTNE/GAfIIrmHLUE3oJyp5FO6HRBfhjnw4/wMmA63ZGDJnWBmgY/lyQBpnDUkGmAhbSe39tx2d/iTOAfglwQ==}

  bson@6.10.3:
    resolution: {integrity: sha512-MTxGsqgYTwfshYWTRdmZRC+M7FnG1b4y7RO7p2k3X24Wq0yv1m77Wsj0BzlPzd/IowgESfsruQCUToa7vbOpPQ==}
    engines: {node: '>=16.20.1'}

  buffer-crc32@0.2.13:
    resolution: {integrity: sha512-VO9Ht/+p3SN7SKWqcrgEzjGbRSJYTx+Q1pTQC0wrWqHx0vpJraQ6GtHx8tvcg1rlK1byhU5gccxgOgj7B0TDkQ==}

  buffer-equal-constant-time@1.0.1:
    resolution: {integrity: sha512-zRpUiDwd/xk6ADqPMATG8vc9VPrkck7T07OIx0gnjmJAnHnTVXNQG3vfvWNuiZIkwu9KrKdA1iJKfsfTVxE6NA==}

  buffer-from@1.1.2:
    resolution: {integrity: sha512-E+XQCRwSbaaiChtv6k6Dwgc+bx+Bs6vuKJHHl5kox/BaKbhiXzqQOwK4cO22yElGp2OCmjwVhT3HmxgyPGnJfQ==}

  buffer@6.0.3:
    resolution: {integrity: sha512-FTiCpNxtwiZZHEZbcbTIcZjERVICn9yq/pDFkTl95/AxzD1naBctN7YO68riM/gLSDY7sdrMby8hofADYuuqOA==}

  bytes-iec@3.1.1:
    resolution: {integrity: sha512-fey6+4jDK7TFtFg/klGSvNKJctyU7n2aQdnM+CO0ruLPbqqMOM8Tio0Pc+deqUeVKX1tL5DQep1zQ7+37aTAsA==}
    engines: {node: '>= 0.8'}

  bytes@3.1.1:
    resolution: {integrity: sha512-dWe4nWO/ruEOY7HkUJ5gFt1DCFV9zPRoJr8pV0/ASQermOZjtq8jMjOprC0Kd10GLN+l7xaUPvxzJFWtxGu8Fg==}
    engines: {node: '>= 0.8'}

  cacache@15.3.0:
    resolution: {integrity: sha512-VVdYzXEn+cnbXpFgWs5hTT7OScegHVmLhJIR8Ufqk3iFD6A6j5iSX1KuBTfNEv4tdJWE2PzA6IVFtcLC7fN9wQ==}
    engines: {node: '>= 10'}

  callsites@3.1.0:
    resolution: {integrity: sha512-P8BjAsXvZS+VIDUI11hHCQEv74YT67YUi5JJFNWIqL235sBmjX4+qx9Muvls5ivyNENctx46xQLQ3aTuE7ssaQ==}
    engines: {node: '>=6'}

  camelcase-keys@6.2.2:
    resolution: {integrity: sha512-YrwaA0vEKazPBkn0ipTiMpSajYDSe+KjQfrjhcBMxJt/znbvlHd8Pw/Vamaz5EB4Wfhs3SUR3Z9mwRu/P3s3Yg==}
    engines: {node: '>=8'}

  camelcase@5.3.1:
    resolution: {integrity: sha512-L28STB170nwWS63UjtlEOE3dldQApaJXZkOI1uMFfzf3rRuPegHaHesyee+YxQ+W6SvRDQV6UrdOdRiR153wJg==}
    engines: {node: '>=6'}

  camelcase@6.3.0:
    resolution: {integrity: sha512-Gmy6FhYlCY7uOElZUSbxo2UCDH8owEk996gkbrpsgGtrJLM3J7jGxl9Ic7Qwwj4ivOE5AWZWRMecDdF7hqGjFA==}
    engines: {node: '>=10'}

  caniuse-lite@1.0.30001579:
    resolution: {integrity: sha512-u5AUVkixruKHJjw/pj9wISlcMpgFWzSrczLZbrqBSxukQixmg0SJ5sZTpvaFvxU0HoQKd4yoyAogyrAz9pzJnA==}

  chalk@2.4.2:
    resolution: {integrity: sha512-Mti+f9lpJNcwF4tWV8/OrTTtF1gZi+f8FqlyAdouralcFWFQWF2+NgCHShjkCb+IFBLq9buZwE1xckQU4peSuQ==}
    engines: {node: '>=4'}

  chalk@4.1.2:
    resolution: {integrity: sha512-oKnbhFyRIXpUuez8iBMmyEa4nbj4IOQyuhc/wy9kY7/WVPcwIO9VA668Pu8RkO7+0G76SLROeyw9CpQ061i4mA==}
    engines: {node: '>=10'}

  chalk@5.4.1:
    resolution: {integrity: sha512-zgVZuo2WcZgfUEmsn6eO3kINexW8RAE4maiQ8QNs8CtpPCSyMiYsULR3HQYkm3w8FIA3SberyMJMSldGsW+U3w==}
    engines: {node: ^12.17.0 || ^14.13 || >=16.0.0}

  char-regex@1.0.2:
    resolution: {integrity: sha512-kWWXztvZ5SBQV+eRgKFeh8q5sLuZY2+8WUIzlxWVTg+oGwY14qylx1KbKzHd8P6ZYkAg0xyIDU9JMHhyJMZ1jw==}
    engines: {node: '>=10'}

  chardet@0.7.0:
    resolution: {integrity: sha512-mT8iDcrh03qDGRRmoA2hmBJnxpllMR+0/0qlzjqZES6NdiWDcZkCNAk4rPFZ9Q85r27unkiNNg8ZOiwZXBHwcA==}

  checkpoint-client@1.1.33:
    resolution: {integrity: sha512-kiG9G/2K2lDkwd5q7TrzxN4IVqBSdwItLWXw6H+7+2N5jopjHRjD434OWvg/anuRvAnRlr5tflOuwbetsHQoZQ==}

  chokidar@3.6.0:
    resolution: {integrity: sha512-7VT13fmjotKpGipCW9JEQAusEPE+Ei8nl6/g4FBAmIm0GOOLMua9NDDo/DWp0ZAxCr3cPq5ZpBqmPAQgDda2Pw==}
    engines: {node: '>= 8.10.0'}

  chokidar@4.0.3:
    resolution: {integrity: sha512-Qgzu8kfBvo+cA4962jnP1KkS6Dop5NS6g7R5LFYJr4b8Ub94PPQXUksCw9PvXoeXPRRddRNC5C1JQUR2SMGtnA==}
    engines: {node: '>= 14.16.0'}

  chownr@2.0.0:
    resolution: {integrity: sha512-bIomtDF5KGpdogkLd9VspvFzk9KfpyyGlS8YFVZl7TGPBHL5snIOnxeshwVgPteQ9b4Eydl+pVbIyE1DcvCWgQ==}
    engines: {node: '>=10'}

  chrome-trace-event@1.0.3:
    resolution: {integrity: sha512-p3KULyQg4S7NIHixdwbGX+nFHkoBiA4YQmyWtjb8XngSKV124nJmRysgAeujbUVb15vh+RvFUfCPqU7rXk+hZg==}
    engines: {node: '>=6.0'}

  ci-info@3.9.0:
    resolution: {integrity: sha512-NIxF55hv4nSqQswkAeiOi1r83xy8JldOFDTWiug55KBu9Jnblncd2U6ViHmYgHf01TPZS77NJBhBMKdWj9HQMQ==}
    engines: {node: '>=8'}

  ci-info@4.0.0:
    resolution: {integrity: sha512-TdHqgGf9odd8SXNuxtUBVx8Nv+qZOejE6qyqiy5NtbYYQOeFa6zmHkxlPzmaLxWWHsU6nJmB7AETdVPi+2NBUg==}
    engines: {node: '>=8'}

  ci-info@4.1.0:
    resolution: {integrity: sha512-HutrvTNsF48wnxkzERIXOe5/mlcfFcbfCmwcg6CJnizbSue78AbDt+1cgl26zwn61WFxhcPykPfZrbqjGmBb4A==}
    engines: {node: '>=8'}

  cjs-module-lexer@1.2.2:
    resolution: {integrity: sha512-cOU9usZw8/dXIXKtwa8pM0OTJQuJkxMN6w30csNRUerHfeQ5R6U3kkU/FtJeIf3M202OHfY2U8ccInBG7/xogA==}

  cjs-module-lexer@1.4.3:
    resolution: {integrity: sha512-9z8TZaGM1pfswYeXrUpzPrkx8UnWYdhJclsiYMm6x/w5+nN+8Tf/LnAgfLGQCm59qAOxU8WwHEq2vNwF6i4j+Q==}

  clean-stack@2.2.0:
    resolution: {integrity: sha512-4diC9HaTE+KRAMWhDhrGOECgWZxoevMc5TlkObMqNSsVU62PYzXZ/SMTjzyGAFF1YusgxGcSWTEXBhp0CPwQ1A==}
    engines: {node: '>=6'}

  cli-cursor@3.1.0:
    resolution: {integrity: sha512-I/zHAwsKf9FqGoXM4WWRACob9+SNukZTd94DWF57E4toouRulbCxcUh6RKUEOQlYTHJnzkPMySvPNaaSLNfLZw==}
    engines: {node: '>=8'}

  cli-cursor@5.0.0:
    resolution: {integrity: sha512-aCj4O5wKyszjMmDT4tZj93kxyydN/K5zPWSCe6/0AV/AA1pqe5ZBIw0a2ZfPQV7lL5/yb5HsUreJ6UFAF1tEQw==}
    engines: {node: '>=18'}

  cli-spinners@2.9.2:
    resolution: {integrity: sha512-ywqV+5MmyL4E7ybXgKys4DugZbX0FC6LnwrhjuykIjnK9k8OQacQ7axGKnjDXWNhns0xot3bZI5h55H8yo9cJg==}
    engines: {node: '>=6'}

  cli-truncate@4.0.0:
    resolution: {integrity: sha512-nPdaFdQ0h/GEigbPClz11D0v/ZJEwxmeVZGeMo3Z5StPtUTkA9o1lD6QwoirYiSDzbcwn2XcjwmCp68W1IS4TA==}
    engines: {node: '>=18'}

  cli-width@4.1.0:
    resolution: {integrity: sha512-ouuZd4/dm2Sw5Gmqy6bGyNNNe1qt9RpmxveLSO7KcgsTnU7RXfsw+/bukWGo1abgBiMAic068rclZsO4IWmmxQ==}
    engines: {node: '>= 12'}

  cliui@8.0.1:
    resolution: {integrity: sha512-BSeNnyus75C4//NQ9gQt1/csTXyo/8Sb+afLAkzAptFuMsod9HFokGNudZpi/oQV73hnVK+sR+5PVRMd+Dr7YQ==}
    engines: {node: '>=12'}

  co@4.6.0:
    resolution: {integrity: sha512-QVb0dM5HvG+uaxitm8wONl7jltx8dqhfU33DcqtOZcLSVIKSDDLDi7+0LbAKiyI8hD9u42m2YxXSkMGWThaecQ==}
    engines: {iojs: '>= 1.0.0', node: '>= 0.12.0'}

  collect-v8-coverage@1.0.1:
    resolution: {integrity: sha512-iBPtljfCNcTKNAto0KEtDfZ3qzjJvqE3aTGZsbhjSBlorqpXJlaWWtPO35D+ZImoC3KWejX64o+yPGxhWSTzfg==}

  color-convert@1.9.3:
    resolution: {integrity: sha512-QfAUtd+vFdAtFQcC8CCyYt1fYWxSqAiK2cSD6zDB8N3cpsEBAvRxp9zOGg6G/SHHJYAT88/az/IuDGALsNVbGg==}

  color-convert@2.0.1:
    resolution: {integrity: sha512-RRECPsj7iu/xb5oKYcsFHSppFNnsj/52OVTRKb4zP5onXwVF3zVmmToNcOfGC+CRDpfK/U584fMg38ZHCaElKQ==}
    engines: {node: '>=7.0.0'}

  color-name@1.1.3:
    resolution: {integrity: sha512-72fSenhMw2HZMTVHeCA9KCmpEIbzWiQsjN+BHcBbS9vr1mtt+vJjPdksIBNUmKAW8TFUDPJK5SUU3QhE9NEXDw==}

  color-name@1.1.4:
    resolution: {integrity: sha512-dOy+3AuW3a2wNbZHIuMZpTcgjGuLU/uBL/ubcZF9OXbDo8ff4O8yVp5Bf0efS8uEoYo5q4Fx7dY9OgQGXgAsQA==}

  color-string@1.9.1:
    resolution: {integrity: sha512-shrVawQFojnZv6xM40anx4CkoDP+fZsw/ZerEMsW/pyzsRbElpsL/DBVW7q3ExxwusdNXI3lXpuhEZkzs8p5Eg==}

  color-support@1.1.3:
    resolution: {integrity: sha512-qiBjkpbMLO/HL68y+lh4q0/O1MZFj2RX6X/KmMa3+gJD3z+WwI1ZzDHysvqHGS3mP6mznPckpXmw1nI9cJjyRg==}
    hasBin: true

  color@4.2.3:
    resolution: {integrity: sha512-1rXeuUUiGGrykh+CeBdu5Ie7OJwinCgQY0bc7GCRxy5xVHy+moaqkpL/jqQq0MtQOeYcrqEz4abc5f0KtU7W4A==}
    engines: {node: '>=12.5.0'}

  colorette@2.0.20:
    resolution: {integrity: sha512-IfEDxwoWIjkeXL1eXcDiow4UbKjhLdq6/EuSVR9GMN7KVH3r9gQ83e73hsz1Nd1T3ijd5xv1wcWRYO+D6kCI2w==}

  combined-stream@1.0.8:
    resolution: {integrity: sha512-FQN4MRfuJeHf7cBbBMJFXhKSDq+2kAArBlmRBvcvFE5BB1HZKXtSFASDhdlz9zOYwxh8lDdnvmMOe/+5cdoEdg==}
    engines: {node: '>= 0.8'}

  commander@11.1.0:
    resolution: {integrity: sha512-yPVavfyCcRhmorC7rWlkHn15b4wDVgVmBA7kV4QVBsF7kv/9TKJAbAXVTxvTnwP8HHKjRCJDClKbciiYS7p0DQ==}
    engines: {node: '>=16'}

  commander@13.1.0:
    resolution: {integrity: sha512-/rFeCpNJQbhSZjGVwO9RFV3xPqbnERS8MmIQzCtD/zl6gpJuV/bMLuN92oG3F7d8oDEHHRrujSXNUr8fpjntKw==}
    engines: {node: '>=18'}

  commander@2.20.3:
    resolution: {integrity: sha512-GpVkmM8vF2vQUkj2LvZmD35JxeJOLCwJ9cUkugyk2nuhbv3+mJvpLYYt+0+USMxE+oj+ey/lJEnhZw75x/OMcQ==}

  common-path-prefix@3.0.0:
    resolution: {integrity: sha512-QE33hToZseCH3jS0qN96O/bSh3kaw/h+Tq7ngyY9eWDUnTlTNUyqfqvCXioLe5Na5jFsL78ra/wuBU4iuEgd4w==}

  compress-commons@5.0.1:
    resolution: {integrity: sha512-MPh//1cERdLtqwO3pOFLeXtpuai0Y2WCd5AhtKxznqM7WtaMYaOEMSgn45d9D10sIHSfIKE603HlOp8OPGrvag==}
    engines: {node: '>= 12.0.0'}

  concat-map@0.0.1:
    resolution: {integrity: sha512-/Srv4dswyQNBfohGpz9o6Yb3Gz3SrUDqBH5rTuhGR7ahtlbYKnVxw2bCFMRljaA7EXHaXZ8wsHdodFvbkhKmqg==}

  confbox@0.1.8:
    resolution: {integrity: sha512-RMtmw0iFkeR4YV+fUOSucriAQNb9g8zFR52MWCtl+cCZOFRNL6zeB395vPzFhEjjn4fMxXudmELnl/KF/WrK6w==}

  console-control-strings@1.1.0:
    resolution: {integrity: sha512-ty/fTekppD2fIwRvnZAVdeOiGd1c7YXEixbgJTNzqcxJWKQnjJ/V1bNEEE6hygpM3WjwHFUVK6HTjWSzV4a8sQ==}

  content-disposition@0.5.4:
    resolution: {integrity: sha512-FveZTNuGw04cxlAiWbzi6zTAL/lhehaWbTtgluJh4/E95DqMwTmha3KZN1aAWA8cFIhHzMZUvLevkw5Rqk+tSQ==}
    engines: {node: '>= 0.6'}

  content-type@1.0.5:
    resolution: {integrity: sha512-nTjqfcBFEipKdXCv4YDQWCfmcLZKm81ldF0pAopTvyrFGVbcR6P/VAAd5G7N+0tTr8QqiU0tFadD6FK4NtJwOA==}
    engines: {node: '>= 0.6'}

  convert-source-map@1.9.0:
    resolution: {integrity: sha512-ASFBup0Mz1uyiIjANan1jzLQami9z1PoYSZCiiYW2FczPbenXc45FZdBZLzOT+r6+iciuEModtmCti+hjaAk0A==}

  convert-source-map@2.0.0:
    resolution: {integrity: sha512-Kvp459HrV2FEJ1CAsi1Ku+MY3kasH19TFykTz2xWmMeq6bk2NU3XXvfJ+Q61m0xktWwt+1HSYf3JZsTms3aRJg==}

  cookie-signature@1.0.6:
    resolution: {integrity: sha512-QADzlaHc8icV8I7vbaJXJwod9HWYp8uCqf1xa4OfNu1T7JVxQIrUgOWtHdNDtPiywmFbiS12VjotIXLrKM3orQ==}

  cookie@0.4.1:
    resolution: {integrity: sha512-ZwrFkGJxUR3EIoXtO+yVE69Eb7KlixbaeAWfBQB9vVsNn/o+Yw69gBWSSDK825hQNdN+wF8zELf3dFNl/kxkUA==}
    engines: {node: '>= 0.6'}

  cookie@0.5.0:
    resolution: {integrity: sha512-YZ3GUyn/o8gfKJlnlX7g7xq4gyO6OSuhGPKaaGssGB2qgDUS0gPgtTvoyZLTt9Ab6dC4hfc9dV5arkvc/OCmrw==}
    engines: {node: '>= 0.6'}

  core-util-is@1.0.2:
    resolution: {integrity: sha512-3lqz5YjWTYnW6dlDa5TLaTCcShfar1e40rmcJVwCBJC6mWlFuj0eCHIElmG1g5kyuJ/GD+8Wn4FFCcz4gJPfaQ==}

  core-util-is@1.0.3:
    resolution: {integrity: sha512-ZQBvi1DcpJ4GDqanjucZ2Hj3wEO5pZDS89BWbkcrvdxksJorwUDDZamX9ldFkp9aw2lmBDLgkObEA4DWNJ9FYQ==}

  cors@2.8.5:
    resolution: {integrity: sha512-KIHbLJqu73RGr/hnbrO9uBeixNGuvSQjul/jdFvS/KFSIH1hWVd1ng7zOHx+YrEfInLG7q4n6GHQ9cDtxv/P6g==}
    engines: {node: '>= 0.10'}

  crc-32@1.2.2:
    resolution: {integrity: sha512-ROmzCKrTnOwybPcJApAA6WBWij23HVfGVNKqqrZpuyZOHqK2CwHSvpGuyt/UNNvaIjEd8X5IFGp4Mh+Ie1IHJQ==}
    engines: {node: '>=0.8'}
    hasBin: true

  crc32-stream@5.0.0:
    resolution: {integrity: sha512-B0EPa1UK+qnpBZpG+7FgPCu0J2ETLpXq09o9BkLkEAhdB6Z61Qo4pJ3JYu0c+Qi+/SAL7QThqnzS06pmSSyZaw==}
    engines: {node: '>= 12.0.0'}

  create-jest@29.7.0:
    resolution: {integrity: sha512-Adz2bdH0Vq3F53KEMJOoftQFutWCukm6J24wbPWRO4k1kMY7gS7ds/uoJkNuV8wDCtWWnuwGcJwpWcih+zEW1Q==}
    engines: {node: ^14.15.0 || ^16.10.0 || >=18.0.0}
    hasBin: true

  create-require@1.1.1:
    resolution: {integrity: sha512-dcKFX3jn0MpIaXjisoRvexIJVEKzaq7z2rZKxf+MSr9TkdmHmsU4m2lcLojrj/FHl8mk5VxMmYA+ftRkP/3oKQ==}

  cross-spawn@7.0.3:
    resolution: {integrity: sha512-iRDPJKUPVEND7dHPO8rkbOnPpyDygcDFtWjpeWNCgy8WP2rXcxXL8TskReQl6OrB2G7+UJrags1q15Fudc7G6w==}
    engines: {node: '>= 8'}

  cross-spawn@7.0.6:
    resolution: {integrity: sha512-uV2QOWP2nWzsy2aMp8aRibhi9dlzF5Hgh5SHaB9OiTGEyDTiJJyx0uy51QXdyWbtAHNua4XJzUKca3OzKUd3vA==}
    engines: {node: '>= 8'}

  crypto-random-string@2.0.0:
    resolution: {integrity: sha512-v1plID3y9r/lPhviJ1wrXpLeyUIGAZ2SHNYTEapm7/8A9nLPoyvVp3RK/EPFqn5kEznyWgYZNsRtYYIWbuG8KA==}
    engines: {node: '>=8'}

  data-uri-to-buffer@2.0.2:
    resolution: {integrity: sha512-ND9qDTLc6diwj+Xe5cdAgVTbLVdXbtxTJRXRhli8Mowuaan+0EJOtdqJ0QCHNSSPyoXGx9HX2/VMnKeC34AChA==}

  data-uri-to-buffer@4.0.1:
    resolution: {integrity: sha512-0R9ikRb668HB7QDxT1vkpuUBtqc53YyAwMwGeUFKRojY/NWKvdZ+9UYtRfGmhqNbRkTSVpMbmyhXipFFv2cb/A==}
    engines: {node: '>= 12'}

  debug@2.6.9:
    resolution: {integrity: sha512-bC7ElrdJaJnPbAP+1EotYvqZsb3ecl5wi6Bfi6BJTUcNowp6cvspg0jXznRTKDjm/E7AdgFBVeAPVMNcKGsHMA==}
    peerDependencies:
      supports-color: '*'
    peerDependenciesMeta:
      supports-color:
        optional: true

  debug@3.2.7:
    resolution: {integrity: sha512-CFjzYYAi4ThfiQvizrFQevTTXHtnCqWfe7x1AhgEscTz6ZbLbfoLRLPugTQyBth6f8ZERVUSyWHFD/7Wu4t1XQ==}
    peerDependencies:
      supports-color: '*'
    peerDependenciesMeta:
      supports-color:
        optional: true

  debug@4.3.3:
    resolution: {integrity: sha512-/zxw5+vh1Tfv+4Qn7a5nsbcJKPaSvCDhojn6FEl9vupwK2VCSDtEiEtqr8DFtzYFOdz63LBkxec7DYuc2jon6Q==}
    engines: {node: '>=6.0'}
    peerDependencies:
      supports-color: '*'
    peerDependenciesMeta:
      supports-color:
        optional: true

  debug@4.4.0:
    resolution: {integrity: sha512-6WTZ/IxCY/T6BALoZHaE4ctp9xm+Z5kY/pzYaCHRFeyVhojxlrm+46y68HA6hr0TcwEssoxNiDEUJQjfPZ/RYA==}
    engines: {node: '>=6.0'}
    peerDependencies:
      supports-color: '*'
    peerDependenciesMeta:
      supports-color:
        optional: true

  decamelize-keys@1.1.0:
    resolution: {integrity: sha512-ocLWuYzRPoS9bfiSdDd3cxvrzovVMZnRDVEzAs+hWIVXGDbHxWMECij2OBuyB/An0FFW/nLuq6Kv1i/YC5Qfzg==}
    engines: {node: '>=0.10.0'}

  decamelize@1.2.0:
    resolution: {integrity: sha512-z2S+W9X73hAUUki+N+9Za2lBlun89zigOyGrsax+KUQ6wKW4ZoWpEYBkGhQjwAjjDCkWxhY0VKEhk8wzY7F5cA==}
    engines: {node: '>=0.10.0'}

  decimal.js-light@2.5.1:
    resolution: {integrity: sha512-qIMFpTMZmny+MMIitAB6D7iVPEorVw6YQRWkvarTkT4tBeSLLiHzcwj6q0MmYSFCiVpiqPJTJEYIrpcPzVEIvg==}

  decimal.js@10.5.0:
    resolution: {integrity: sha512-8vDa8Qxvr/+d94hSh5P3IJwI5t8/c0KsMp+g8bNw9cY2icONa5aPfvKeieW1WlG0WQYwwhJ7mjui2xtiePQSXw==}

  dedent@1.5.1:
    resolution: {integrity: sha512-+LxW+KLWxu3HW3M2w2ympwtqPrqYRzU8fqi6Fhd18fBALe15blJPI/I4+UHveMVG6lJqB4JNd4UG0S5cnVHwIg==}
    peerDependencies:
      babel-plugin-macros: ^3.1.0
    peerDependenciesMeta:
      babel-plugin-macros:
        optional: true

  deep-is@0.1.4:
    resolution: {integrity: sha512-oIPzksmTg4/MriiaYGO+okXDT7ztn/w3Eptv/+gSIdMdKsJo0u4CfYNFJPy+4SKMuCqGw2wxnA+URMg3t8a/bQ==}

  deepmerge@4.2.2:
    resolution: {integrity: sha512-FJ3UgI4gIl+PHZm53knsuSFpE+nESMr7M4v9QcgB7S63Kj/6WqMiFQJpBBYz1Pt+66bZpP3Q7Lye0Oo9MPKEdg==}
    engines: {node: '>=0.10.0'}

  define-lazy-prop@2.0.0:
    resolution: {integrity: sha512-Ds09qNh8yw3khSjiJjiUInaGX9xlqZDY7JVryGxdxV7NPeuqQfplOpQ66yJFZut3jLa5zOwkXw1g9EI2uKh4Og==}
    engines: {node: '>=8'}

  defu@6.1.4:
    resolution: {integrity: sha512-mEQCMmwJu317oSz8CwdIOdwf3xMif1ttiM8LTufzc3g6kR+9Pe236twL8j3IYT1F7GfRgGcW6MWxzZjLIkuHIg==}

  del@6.1.1:
    resolution: {integrity: sha512-ua8BhapfP0JUJKC/zV9yHHDW/rDoDxP4Zhn3AkA6/xT6gY7jYXJiaeyBZznYVujhZZET+UgcbZiQ7sN3WqcImg==}
    engines: {node: '>=10'}

  delayed-stream@1.0.0:
    resolution: {integrity: sha512-ZySD7Nf91aLB0RxL4KGrKHBXl7Eds1DAmEdcoVawXnLD7SDhpNgtuII2aAkg7a7QS41jxPSZ17p4VdGnMHk3MQ==}
    engines: {node: '>=0.4.0'}

  delegates@1.0.0:
    resolution: {integrity: sha512-bd2L678uiWATM6m5Z1VzNCErI3jiGzt6HGY8OVICs40JQq/HALfbyNJmp0UDakEY4pMMaN0Ly5om/B1VI/+xfQ==}

  denque@1.5.1:
    resolution: {integrity: sha512-XwE+iZ4D6ZUB7mfYRMb5wByE8L74HCn30FBN7sWnXksWc1LO1bPDl67pBR9o/kC4z/xSNAwkMYcGgqDV3BE3Hw==}
    engines: {node: '>=0.10'}

  denque@2.1.0:
    resolution: {integrity: sha512-HVQE3AAb/pxF8fQAoiqpvg9i3evqug3hoiwakOyZAwJm+6vZehbkYXZ0l4JxS+I3QxM97v5aaRNhj8v5oBhekw==}
    engines: {node: '>=0.10'}

  depd@1.1.2:
    resolution: {integrity: sha512-7emPTl6Dpo6JRXOXjLRxck+FlLRX5847cLKEn00PLAgc3g2hTZZgr+e4c2v6QpSmLeFP3n5yUo7ft6avBK/5jQ==}
    engines: {node: '>= 0.6'}

  destroy@1.0.4:
    resolution: {integrity: sha512-3NdhDuEXnfun/z7x9GOElY49LoqVHoGScmOKwmxhsS8N5Y+Z8KyPPDnaSzqWgYt/ji4mqwfTS34Htrk0zPIXVg==}

  detect-libc@2.0.2:
    resolution: {integrity: sha512-UX6sGumvvqSaXgdKGUsgZWqcUyIXZ/vZTrlRT/iobiKhGL0zL4d3osHj3uqllWJK+i+sixDS/3COVEOFbupFyw==}
    engines: {node: '>=8'}

  detect-libc@2.0.3:
    resolution: {integrity: sha512-bwy0MGW55bG41VqxxypOsdSdGqLwXPI/focwgTYCFMbdUiBAxLg9CFzG08sz2aqzknwiX7Hkl0bQENjg8iLByw==}
    engines: {node: '>=8'}

  detect-newline@3.1.0:
    resolution: {integrity: sha512-TLz+x/vEXm/Y7P7wn1EJFNLxYpUD4TgMosxY6fAVJUnJMbupHBOncxyWUG9OpTaH9EBD7uFI5LfEgmMOc54DsA==}
    engines: {node: '>=8'}

  diff-sequences@29.6.3:
    resolution: {integrity: sha512-EjePK1srD3P08o2j4f0ExnylqRs5B9tJjcp9t1krH2qRi8CCdsYfwe9JgSLurFBWwq4uOlipzfk5fHNvwFKr8Q==}
    engines: {node: ^14.15.0 || ^16.10.0 || >=18.0.0}

  diff@4.0.2:
    resolution: {integrity: sha512-58lmxKSA4BNyLz+HHMUzlOEpg09FV+ev6ZMe3vJihgdxzgcwZ8VoEEPmALCZG9LmqfVoNMMKpttIYTVG6uDY7A==}
    engines: {node: '>=0.3.1'}

  dir-glob@3.0.1:
    resolution: {integrity: sha512-WkrWp9GR4KXfKGYzOLmTuGVi1UWFfws377n9cc55/tb6DuqyF6pcQ5AbiHEshaDpY9v6oaSr2XCDidGmMwdzIA==}
    engines: {node: '>=8'}

  doctrine@3.0.0:
    resolution: {integrity: sha512-yS+Q5i3hBf7GBkd4KG8a7eBNNWNGLTaEwwYWUijIYM7zrlYDM0BFXHjjPWlWZ1Rg7UaddZeIDmi9jF3HmqiQ2w==}
    engines: {node: '>=6.0.0'}

  dotenv-cli@7.4.4:
    resolution: {integrity: sha512-XkBYCG0tPIes+YZr4SpfFv76SQrV/LeCE8CI7JSEMi3VR9MvTihCGTOtbIexD6i2mXF+6px7trb1imVCXSNMDw==}
    hasBin: true

  dotenv-expand@10.0.0:
    resolution: {integrity: sha512-GopVGCpVS1UKH75VKHGuQFqS1Gusej0z4FyQkPdwjil2gNIv+LNsqBlboOzpJFZKVT95GkCyWJbBSdFEFUWI2A==}
    engines: {node: '>=12'}

  dotenv@16.4.7:
    resolution: {integrity: sha512-47qPchRCykZC03FhkYAhrvwU4xDBFIj1QPqaarj6mdM/hgUzfPHcpkHJOn3mJAufFeeAxAzeGsr5X0M4k6fLZQ==}
    engines: {node: '>=12'}

  eastasianwidth@0.2.0:
    resolution: {integrity: sha512-I88TYZWc9XiYHRQ4/3c5rjjfgkjhLyW2luGIheGERbNQ6OY7yTybanSpDXZa8y7VUP9YmDcYa+eyq4ca7iLqWA==}

  ecdsa-sig-formatter@1.0.11:
    resolution: {integrity: sha512-nagl3RYrbNv6kQkeJIpt6NJZy8twLB/2vtz6yN9Z4vRKHN4/QZJIEbqohALSgwKdnksuY3k5Addp5lg8sVoVcQ==}

  ee-first@1.1.1:
    resolution: {integrity: sha512-WMwm9LhRUo+WUaRN+vRuETqG89IgZphVSNkdFgeb6sS/E4OrDIN7t48CAewSHXc6C8lefD8KKfr5vY61brQlow==}

  effect@3.12.10:
    resolution: {integrity: sha512-fGg3sEN+l1rffWJvXICBTqyyzpa4y1uNo3aI/JLezJDmDk0Qj/WHiy6wVe0cecdr0eFU0XkZcFu2TWpgV8kBiw==}

  electron-to-chromium@1.4.645:
    resolution: {integrity: sha512-EeS1oQDCmnYsRDRy2zTeC336a/4LZ6WKqvSaM1jLocEk5ZuyszkQtCpsqvuvaIXGOUjwtvF6LTcS8WueibXvSw==}

  emittery@0.13.1:
    resolution: {integrity: sha512-DeWwawk6r5yR9jFgnDKYt4sLS0LmHJJi3ZOnb5/JdbYwj3nW+FxQnHIjhBKz8YLC7oRNPVM9NQ47I3CVx34eqQ==}
    engines: {node: '>=12'}

  emoji-regex@10.4.0:
    resolution: {integrity: sha512-EC+0oUMY1Rqm4O6LLrgjtYDvcVYTy7chDnM4Q7030tP4Kwj3u/pR6gP9ygnp2CJMK5Gq+9Q2oqmrFJAz01DXjw==}

  emoji-regex@8.0.0:
    resolution: {integrity: sha512-MSjYzcWNOA0ewAHpz0MxpYFvwg6yjy1NG3xteoqz644VCo/RPgnr1/GGt+ic3iJTzQ8Eu3TdM14SawnVUmGE6A==}

  emoji-regex@9.2.2:
    resolution: {integrity: sha512-L18DaJsXSUk2+42pv8mLs5jJT2hqFkFE4j21wOmgbUqsZ2hL72NsUU785g9RXgo3s0ZNgVl42TiHp3ZtOv/Vyg==}

  encodeurl@1.0.2:
    resolution: {integrity: sha512-TPJXq8JqFaVYm2CWmPvnP2Iyo4ZSM7/QKcSmuMLDObfpH5fi7RUGmd/rTDf+rut/saiDiQEeVTNgAmJEdAOx0w==}
    engines: {node: '>= 0.8'}

  encoding@0.1.13:
    resolution: {integrity: sha512-ETBauow1T35Y/WZMkio9jiM0Z5xjHHmJ4XmjZOq1l/dXz3lr2sRn87nJy20RupqSh1F2m3HHPSp8ShIPQJrJ3A==}

  enhanced-resolve@5.17.0:
    resolution: {integrity: sha512-dwDPwZL0dmye8Txp2gzFmA6sxALaSvdRDjPH0viLcKrtlOL3tw62nWWweVD1SdILDTJrbrL6tdWVN58Wo6U3eA==}
    engines: {node: '>=10.13.0'}

  enhanced-resolve@5.18.1:
    resolution: {integrity: sha512-ZSW3ma5GkcQBIpwZTSRAI8N71Uuwgs93IezB7mf7R60tC8ZbJideoDNKjHn2O9KIlx6rkGTTEk1xUCK2E1Y2Yg==}
    engines: {node: '>=10.13.0'}

  env-paths@2.2.1:
    resolution: {integrity: sha512-+h1lkLKhZMTYjog1VEpJNG7NZJWcuc2DDk/qsqSTRRCOXiLjeQ1d1/udrUGhqMxUgAlwKNZ0cf2uqan5GLuS2A==}
    engines: {node: '>=6'}

  environment@1.1.0:
    resolution: {integrity: sha512-xUtoPkMggbz0MPyPiIWr1Kp4aeWJjDZ6SMvURhimjdZgsRuDplF5/s9hcgGhyXMhs+6vpnuoiZ2kFiu3FMnS8Q==}
    engines: {node: '>=18'}

  err-code@2.0.3:
    resolution: {integrity: sha512-2bmlRpNKBxT/CRmPOlyISQpNj+qSeYvcym/uT0Jx2bMOlKLtSy1ZmLuVxSEKKyor/N5yhvp/ZiG1oE3DEYMSFA==}

  error-ex@1.3.2:
    resolution: {integrity: sha512-7dFHNmqeFSEt2ZBsCriorKnn3Z2pj+fd9kmI6QoWw4//DL+icEBfc0U7qJCisqrTsKTjw4fNFy2pW9OqStD84g==}

  es-module-lexer@1.2.1:
    resolution: {integrity: sha512-9978wrXM50Y4rTMmW5kXIC09ZdXQZqkE4mxhwkd8VbzsGkXGPgV4zWuqQJgCEzYngdo2dYDa0l8xhX4fkSwJSg==}

  esbuild-register@3.6.0:
    resolution: {integrity: sha512-H2/S7Pm8a9CL1uhp9OvjwrBh5Pvx0H8qVOxNu8Wed9Y7qv56MPtq+GGM8RJpq6glYJn9Wspr8uw7l55uyinNeg==}
    peerDependencies:
      esbuild: '>=0.12 <1'

  esbuild@0.17.19:
    resolution: {integrity: sha512-XQ0jAPFkK/u3LcVRcvVHQcTIqD6E2H1fvZMA5dQPSOWb3suUbWbfbRf94pjc0bNzRYLfIrDRQXr7X+LHIm5oHw==}
    engines: {node: '>=12'}
    hasBin: true

  esbuild@0.21.5:
    resolution: {integrity: sha512-mg3OPMV4hXywwpoDxu3Qda5xCKQi+vCTZq8S9J/EpkhB2HzKXq4SNFZE3+NK93JYxc8VMSep+lOUSC/RVKaBqw==}
    engines: {node: '>=12'}
    hasBin: true

  esbuild@0.24.2:
    resolution: {integrity: sha512-+9egpBW8I3CD5XPe0n6BfT5fxLzxrlDzqydF3aviG+9ni1lDC/OvMHcxqEFV0+LANZG5R1bFMWfUrjVsdwxJvA==}
    engines: {node: '>=18'}
    hasBin: true

  escalade@3.1.1:
    resolution: {integrity: sha512-k0er2gUkLf8O0zKJiAhmkTnJlTvINGv7ygDNPbeIsX/TJjGJZHuh9B2UxbsaEkmlEo9MfhrSzmhIlhRlI2GXnw==}
    engines: {node: '>=6'}

  escape-html@1.0.3:
    resolution: {integrity: sha512-NiSupZ4OeuGwr68lGIeym/ksIZMJodUGOSCZ/FSnTxcrekbvqrgdUxlJOMpijaKZVjAJrWrGs/6Jy8OMuyj9ow==}

  escape-string-regexp@1.0.5:
    resolution: {integrity: sha512-vbRorB5FUQWvla16U8R/qgaFIya2qGzwDrNmCZuYKrbdSUMG6I1ZCGQRefkRVhuOkIGVne7BQ35DSfo1qvJqFg==}
    engines: {node: '>=0.8.0'}

  escape-string-regexp@2.0.0:
    resolution: {integrity: sha512-UpzcLCXolUWcNu5HtVMHYdXJjArjsF9C0aNnquZYY4uW/Vu0miy5YoWvbV345HauVvcAUnpRuhMMcqTcGOY2+w==}
    engines: {node: '>=8'}

  escape-string-regexp@4.0.0:
    resolution: {integrity: sha512-TtpcNJ3XAzx3Gq8sWRzJaVajRs0uVxA2YAkdb1jm2YkPz4G6egUFAyA3n5vtEIZefPk5Wa4UXbKuS5fKkJWdgA==}
    engines: {node: '>=10'}

  escape-string-regexp@5.0.0:
    resolution: {integrity: sha512-/veY75JbMK4j1yjvuUxuVsiS/hr/4iHs9FTT6cgTexxdE0Ly/glccBAkloH/DofkjRbZU3bnoj38mOmhkZ0lHw==}
    engines: {node: '>=12'}

  eslint-config-prettier@10.0.2:
    resolution: {integrity: sha512-1105/17ZIMjmCOJOPNfVdbXafLCLj3hPmkmB7dLgt7XsQ/zkxSuDerE/xgO3RxoHysR1N1whmquY0lSn2O0VLg==}
    hasBin: true
    peerDependencies:
      eslint: '>=7.0.0'

  eslint-formatter-pretty@4.1.0:
    resolution: {integrity: sha512-IsUTtGxF1hrH6lMWiSl1WbGaiP01eT6kzywdY1U+zLc0MP+nwEnUiS9UI8IaOTUhTeQJLlCEWIbXINBH4YJbBQ==}
    engines: {node: '>=10'}

  eslint-import-resolver-node@0.3.9:
    resolution: {integrity: sha512-WFj2isz22JahUv+B788TlO3N6zL3nNJGU8CcZbPZvVEkBPaJdCV4vy5wyghty5ROFbCRnm132v8BScu5/1BQ8g==}

  eslint-plugin-import-x@4.6.1:
    resolution: {integrity: sha512-wluSUifMIb7UfwWXqx7Yx0lE/SGCcGXECLx/9bCmbY2nneLwvAZ4vkd1IXDjPKFvdcdUgr1BaRnaRpx3k2+Pfw==}
    engines: {node: ^18.18.0 || ^20.9.0 || >=21.1.0}
    peerDependencies:
      eslint: ^8.57.0 || ^9.0.0

  eslint-plugin-jest@28.10.0:
    resolution: {integrity: sha512-hyMWUxkBH99HpXT3p8hc7REbEZK3D+nk8vHXGgpB+XXsi0gO4PxMSP+pjfUzb67GnV9yawV9a53eUmcde1CCZA==}
    engines: {node: ^16.10.0 || ^18.12.0 || >=20.0.0}
    peerDependencies:
      '@typescript-eslint/eslint-plugin': ^6.0.0 || ^7.0.0 || ^8.0.0
      eslint: ^7.0.0 || ^8.0.0 || ^9.0.0
      jest: '*'
    peerDependenciesMeta:
      '@typescript-eslint/eslint-plugin':
        optional: true
      jest:
        optional: true

  eslint-plugin-local-rules@3.0.2:
    resolution: {integrity: sha512-IWME7GIYHXogTkFsToLdBCQVJ0U4kbSuVyDT+nKoR4UgtnVrrVeNWuAZkdEu1nxkvi9nsPccGehEEF6dgA28IQ==}

  eslint-plugin-prettier@4.2.1:
    resolution: {integrity: sha512-f/0rXLXUt0oFYs8ra4w49wYZBG5GKZpAYsJSm6rnYL5uVDjd+zowwMwVZHnAjf4edNrKpCDYfXDgmRE/Ak7QyQ==}
    engines: {node: '>=12.0.0'}
    peerDependencies:
      eslint: '>=7.28.0'
      eslint-config-prettier: '*'
      prettier: '>=2.0.0'
    peerDependenciesMeta:
      eslint-config-prettier:
        optional: true

  eslint-plugin-simple-import-sort@12.1.1:
    resolution: {integrity: sha512-6nuzu4xwQtE3332Uz0to+TxDQYRLTKRESSc2hefVT48Zc8JthmN23Gx9lnYhu0FtkRSL1oxny3kJ2aveVhmOVA==}
    peerDependencies:
      eslint: '>=5.0.0'

  eslint-rule-docs@1.1.235:
    resolution: {integrity: sha512-+TQ+x4JdTnDoFEXXb3fDvfGOwnyNV7duH8fXWTPD1ieaBmB8omj7Gw/pMBBu4uI2uJCCU8APDaQJzWuXnTsH4A==}

  eslint-scope@5.1.1:
    resolution: {integrity: sha512-2NxwbF/hZ0KpepYN0cNbo+FN6XoK7GaHlQhgx/hIZl6Va0bF45RQOOwhLIy8lQDbuCiadSLCBnH2CFYquit5bw==}
    engines: {node: '>=8.0.0'}

  eslint-scope@8.3.0:
    resolution: {integrity: sha512-pUNxi75F8MJ/GdeKtVLSbYg4ZI34J6C0C7sbL4YOp2exGwen7ZsuBqKzUhXd0qMQ362yET3z+uPwKeg/0C2XCQ==}
    engines: {node: ^18.18.0 || ^20.9.0 || >=21.1.0}

  eslint-visitor-keys@3.4.3:
    resolution: {integrity: sha512-wpc+LXeiyiisxPlEkUzU6svyS1frIO3Mgxj1fdy7Pm8Ygzguax2N3Fa/D/ag1WqbOprdI+uY6wMUl8/a2G+iag==}
    engines: {node: ^12.22.0 || ^14.17.0 || >=16.0.0}

  eslint-visitor-keys@4.2.0:
    resolution: {integrity: sha512-UyLnSehNt62FFhSwjZlHmeokpRK59rcz29j+F1/aDgbkbRTk7wIc9XzdoasMUbRNKDM0qQt/+BJ4BrpFeABemw==}
    engines: {node: ^18.18.0 || ^20.9.0 || >=21.1.0}

  eslint@9.22.0:
    resolution: {integrity: sha512-9V/QURhsRN40xuHXWjV64yvrzMjcz7ZyNoF2jJFmy9j/SLk0u1OLSZgXi28MrXjymnjEGSR80WCdab3RGMDveQ==}
    engines: {node: ^18.18.0 || ^20.9.0 || >=21.1.0}
    hasBin: true
    peerDependencies:
      jiti: '*'
    peerDependenciesMeta:
      jiti:
        optional: true

  espree@10.3.0:
    resolution: {integrity: sha512-0QYC8b24HWY8zjRnDTL6RiHfDbAWn63qb4LMj1Z4b076A4une81+z03Kg7l7mn/48PUTqoLptSXez8oknU8Clg==}
    engines: {node: ^18.18.0 || ^20.9.0 || >=21.1.0}

  esprima@4.0.1:
    resolution: {integrity: sha512-eGuFFw7Upda+g4p+QHvnW0RyTX/SVeJBDM/gCtMARO0cLuT2HcEKnTPvhjV6aGeqrCB/sbNop0Kszm0jsaWU4A==}
    engines: {node: '>=4'}
    hasBin: true

  esquery@1.6.0:
    resolution: {integrity: sha512-ca9pw9fomFcKPvFLXhBKUK90ZvGibiGOvRJNbjljY7s7uq/5YO4BOzcYtJqExdx99rF6aAcnRxHmcUHcz6sQsg==}
    engines: {node: '>=0.10'}

  esrecurse@4.3.0:
    resolution: {integrity: sha512-KmfKL3b6G+RXvP8N1vr3Tq1kL/oCFgn2NYXEtqP8/L3pKapUA4G8cFVaoF3SU323CD4XypR/ffioHmkti6/Tag==}
    engines: {node: '>=4.0'}

  estraverse@4.3.0:
    resolution: {integrity: sha512-39nnKffWz8xN1BU/2c79n9nB9HDzo0niYUqx6xyqUnyoAnQyyWpOTdZEeiCch8BBu515t4wp9ZmgVfVhn9EBpw==}
    engines: {node: '>=4.0'}

  estraverse@5.3.0:
    resolution: {integrity: sha512-MMdARuVEQziNTeJD8DgMqmhwR11BRQ/cBP+pLtYdSTnf3MIO8fFeiINEbX36ZdNlfU/7A9f3gUw49B3oQsvwBA==}
    engines: {node: '>=4.0'}

  estree-walker@0.6.1:
    resolution: {integrity: sha512-SqmZANLWS0mnatqbSfRP5g8OXZC12Fgg1IwNtLsyHDzJizORW4khDfjPqJZsemPWBB2uqykUah5YpQ6epsqC/w==}

  esutils@2.0.3:
    resolution: {integrity: sha512-kVscqXk4OCp68SZ0dkgEKVi6/8ij300KBWTJq32P/dYeWTSwK41WyTxalN1eRmA5Z9UU/LX9D7FWSmV9SAYx6g==}
    engines: {node: '>=0.10.0'}

  etag@1.8.1:
    resolution: {integrity: sha512-aIL5Fx7mawVa300al2BnEE4iNvo1qETxLrPI/o05L7z6go7fCw1J6EQmbK4FmJ2AS7kgVF/KEZWufBfdClMcPg==}
    engines: {node: '>= 0.6'}

  event-target-shim@5.0.1:
    resolution: {integrity: sha512-i/2XbnSz/uxRCU6+NdVJgKWDTM427+MqYbkQzD321DuCQJUqOuJKIA0IM2+W2xtYHdKOmZ4dR6fExsd4SXL+WQ==}
    engines: {node: '>=6'}

  eventemitter3@5.0.1:
    resolution: {integrity: sha512-GWkBvjiSZK87ELrYOSESUYeVIc9mvLLf/nXalMOS5dYrgZq9o5OVkbZAVM06CVxYsCwH9BDZFPlQTlPA1j4ahA==}

  events@3.3.0:
    resolution: {integrity: sha512-mQw+2fkQbALzQ7V0MY0IqdnXNOeTtP4r0lN9z7AAawCXgqea7bDii20AYrIBrFd/Hx0M2Ocz6S111CaFkUcb0Q==}
    engines: {node: '>=0.8.x'}

  execa@5.1.1:
    resolution: {integrity: sha512-8uSpZZocAZRBAPIEINJj3Lo9HyGitllczc27Eh5YYojjMFMn8yHMDMaUHE2Jqfq05D/wucwI4JGURyXt1vchyg==}
    engines: {node: '>=10'}

  execa@8.0.1:
    resolution: {integrity: sha512-VyhnebXciFV2DESc+p6B+y0LjSm0krU4OgJN44qFAhBY0TJ+1V61tYD2+wHusZ6F9n5K+vl8k0sTy7PEfV4qpg==}
    engines: {node: '>=16.17'}

  exit-hook@2.2.1:
    resolution: {integrity: sha512-eNTPlAD67BmP31LDINZ3U7HSF8l57TxOY2PmBJ1shpCvpnxBF93mWCE8YHBnXs8qiUZJc9WDcWIeC3a2HIAMfw==}
    engines: {node: '>=6'}

  exit@0.1.2:
    resolution: {integrity: sha512-Zk/eNKV2zbjpKzrsQ+n1G6poVbErQxJ0LBOJXaKZ1EViLzH+hrLu9cdXI4zw9dBQJslwBEpbQ2P1oS7nDxs6jQ==}
    engines: {node: '>= 0.8.0'}

  expect-type@1.2.0:
    resolution: {integrity: sha512-80F22aiJ3GLyVnS/B3HzgR6RelZVumzj9jkL0Rhz4h0xYbNW9PjlQz5h3J/SShErbXBc295vseR4/MIbVmUbeA==}
    engines: {node: '>=12.0.0'}

  expect@29.7.0:
    resolution: {integrity: sha512-2Zks0hf1VLFYI1kbh0I5jP3KHHyCHpkfyHBzsSXRFgl/Bg9mWYfMW8oD+PdMPlEwy5HNsR9JutYy6pMeOh61nw==}
    engines: {node: ^14.15.0 || ^16.10.0 || >=18.0.0}

  express@4.17.2:
    resolution: {integrity: sha512-oxlxJxcQlYwqPWKVJJtvQiwHgosH/LrLSPA+H4UxpyvSS6jC5aH+5MoHFM+KABgTOt0APue4w66Ha8jCUo9QGg==}
    engines: {node: '>= 0.10.0'}

  external-editor@3.1.0:
    resolution: {integrity: sha512-hMQ4CX1p1izmuLYyZqLMO/qGNw10wSv9QDCPfzXfyFrOaCSSoRfqE1Kf1s5an66J5JZC62NewG+mK49jOCtQew==}
    engines: {node: '>=4'}

  extsprintf@1.4.1:
    resolution: {integrity: sha512-Wrk35e8ydCKDj/ArClo1VrPVmN8zph5V4AtHwIuHhvMXsKf73UT3BOD+azBIW+3wOJ4FhEH7zyaJCFvChjYvMA==}
    engines: {'0': node >=0.6.0}

  fast-check@3.23.2:
    resolution: {integrity: sha512-h5+1OzzfCC3Ef7VbtKdcv7zsstUQwUDlYpUTvjeUsJAssPgLn7QzbboPtL5ro04Mq0rPOsMzl7q5hIbRs2wD1A==}
    engines: {node: '>=8.0.0'}

  fast-check@3.3.0:
    resolution: {integrity: sha512-Zu6tZ4g0T4H9Tiz3tdNPEHrSbuICj7yhdOM9RCZKNMkpjZ9avDV3ORklXaEmh4zvkX24/bGZ9DxKKqWfXttUqw==}
    engines: {node: '>=8.0.0'}

  fast-deep-equal@3.1.3:
    resolution: {integrity: sha512-f3qQ9oQy9j2AhBe/H9VC91wLmKBCCU/gDOnKNAYG5hswO7BLKj09Hc5HYNz9cGI++xlpDCIgDaitVs03ATR84Q==}

  fast-diff@1.2.0:
    resolution: {integrity: sha512-xJuoT5+L99XlZ8twedaRf6Ax2TgQVxvgZOYoPKqZufmJib0tL2tegPBOZb1pVNgIhlqDlA0eO0c3wBvQcmzx4w==}

  fast-fifo@1.3.2:
    resolution: {integrity: sha512-/d9sfos4yxzpwkDkuN7k2SqFKtYNmCTzgfEpz82x34IM9/zc8KGxQoXg1liNC/izpRM/MBdt44Nmx41ZWqk+FQ==}

  fast-glob@3.3.3:
    resolution: {integrity: sha512-7MptL8U0cqcFdzIzwOTHoilX9x5BrNqye7Z/LuC7kCMRio1EMSyqRK3BEAUD7sXRq4iT4AzTVuZdhgQ2TCvYLg==}
    engines: {node: '>=8.6.0'}

  fast-json-stable-stringify@2.1.0:
    resolution: {integrity: sha512-lhd/wF+Lk98HZoTCtlVraHtfh5XYijIjalXck7saUtuanSDyLMxnHhSXEDJqHxD7msR8D0uCmqlkwjCV8xvwHw==}

  fast-levenshtein@2.0.6:
    resolution: {integrity: sha512-DCXu6Ifhqcks7TZKY3Hxp3y6qphY5SJZmrWMDrKcERSOXWQdMhU9Ig/PYrzyw/ul9jOIyh0N4M0tbC5hodg8dw==}

  fastq@1.15.0:
    resolution: {integrity: sha512-wBrocU2LCXXa+lWBt8RoIRD89Fi8OdABODa/kEnyeyjS5aZO5/GNvI5sEINADqP/h8M29UHTHUb53sUu5Ihqdw==}

  fb-watchman@2.0.2:
    resolution: {integrity: sha512-p5161BqbuCaSnB8jIbzQHOlpgsPmK5rJVDfDKO91Axs5NC1uu3HRQm6wt9cd9/+GtQQIO53JdGXXoyDpTAsgYA==}

  fdir@6.4.3:
    resolution: {integrity: sha512-PMXmW2y1hDDfTSRc9gaXIuCCRpuoz3Kaz8cUelp3smouvfT632ozg2vrT6lJsHKKOF59YLbOGfAWGUcKEfRMQw==}
    peerDependencies:
      picomatch: ^3 || ^4
    peerDependenciesMeta:
      picomatch:
        optional: true

  fetch-blob@3.2.0:
    resolution: {integrity: sha512-7yAQpD2UMJzLi1Dqv7qFYnPbaPx7ZfFK6PiIxQ4PfkGPyNyl2Ugx+a/umUonmKqjhM4DnfbMvdX6otXq83soQQ==}
    engines: {node: ^12.20 || >= 14.13}

  fictional@3.0.1:
    resolution: {integrity: sha512-0JUaxdMWoyj/Udv4ourUzXgfu7fVdanGGYLFz5aWecPhhKpxoBBBxsfNowOKH4cuYgEFia65OY3spsYKkHe2ew==}

  file-entry-cache@8.0.0:
    resolution: {integrity: sha512-XXTUwCvisa5oacNGRP9SfNtYBNAMi+RPwBFmblZEF7N7swHYQS6/Zfk7SRwx4D5j3CH211YNRco1DEMNVfZCnQ==}
    engines: {node: '>=16.0.0'}

  fill-range@7.1.1:
    resolution: {integrity: sha512-YsGpe3WHLK8ZYi4tWDg2Jy3ebRz2rXowDxnld4bkQB00cc/1Zw9AWnC0i9ztDJitivtQvaI9KaLyKrc+hBW0yg==}
    engines: {node: '>=8'}

  finalhandler@1.1.2:
    resolution: {integrity: sha512-aAWcW57uxVNrQZqFXjITpW3sIUQmHGG3qSb9mUah9MgMC4NeWhNOlNjXEYq3HjRAvL6arUviZGGJsBg6z0zsWA==}
    engines: {node: '>= 0.8'}

  find-cache-dir@5.0.0:
    resolution: {integrity: sha512-OuWNfjfP05JcpAP3JPgAKUhWefjMRfI5iAoSsvE24ANYWJaepAtlSgWECSVEuRgSXpyNEc9DJwG/TZpgcOqyig==}
    engines: {node: '>=16'}

  find-up-simple@1.0.0:
    resolution: {integrity: sha512-q7Us7kcjj2VMePAa02hDAF6d+MzsdsAWEwYyOpwUtlerRBkOEPBCRZrAV4XfcSN8fHAgaD0hP7miwoay6DCprw==}
    engines: {node: '>=18'}

  find-up@3.0.0:
    resolution: {integrity: sha512-1yD6RmLI1XBfxugvORwlck6f75tYL+iR0jqwsOrOxMZyGYqUuDhJ0l4AXdO1iX/FTs9cBAMEk1gWSEx1kSbylg==}
    engines: {node: '>=6'}

  find-up@4.1.0:
    resolution: {integrity: sha512-PpOwAdQ/YlXQ2vj8a3h8IipDuYRi3wceVQQGYWxNINccq40Anw7BlsEXCMbt1Zt+OLA6Fq9suIpIWD0OsnISlw==}
    engines: {node: '>=8'}

  find-up@5.0.0:
    resolution: {integrity: sha512-78/PXT1wlLLDgTzDs7sjq9hzz0vXD+zn+7wypEe4fXQxCmdmqfGsEPQxmiCSQI3ajFV91bVSsvNtrJRiW6nGng==}
    engines: {node: '>=10'}

  find-up@6.3.0:
    resolution: {integrity: sha512-v2ZsoEuVHYy8ZIlYqwPe/39Cy+cFDzp4dXPaxNvkEuouymu+2Jbz0PxpKarJHYJTmv2HWT3O382qY8l4jMWthw==}
    engines: {node: ^12.20.0 || ^14.13.1 || >=16.0.0}

  find-up@7.0.0:
    resolution: {integrity: sha512-YyZM99iHrqLKjmt4LJDj58KI+fYyufRLBSYcqycxf//KpBk9FoewoGX0450m9nB44qrZnovzC2oeP5hUibxc/g==}
    engines: {node: '>=18'}

  flat-cache@4.0.1:
    resolution: {integrity: sha512-f7ccFPK3SXFHpx15UIGyRJ/FJQctuKZ0zVuN3frBo4HnK3cay9VEW0R6yPYFHC0AgqhukPzKjq22t5DmAyqGyw==}
    engines: {node: '>=16'}

  flat-map-polyfill@0.3.8:
    resolution: {integrity: sha512-ZfmD5MnU7GglUEhiky9C7yEPaNq1/wh36RDohe+Xr3nJVdccwHbdTkFIYvetcdsoAckUKT51fuf44g7Ni5Doyg==}

  flatted@3.3.3:
    resolution: {integrity: sha512-GX+ysw4PBCz0PzosHDepZGANEuFCMLrnRTiEy9McGjmkCQYwRq4A/X786G/fjM/+OjsWSU1ZrY5qyARZmO/uwg==}

  fnv-plus@1.3.1:
    resolution: {integrity: sha512-Gz1EvfOneuFfk4yG458dJ3TLJ7gV19q3OM/vVvvHf7eT02Hm1DleB4edsia6ahbKgAYxO9gvyQ1ioWZR+a00Yw==}

  follow-redirects@1.15.6:
    resolution: {integrity: sha512-wWN62YITEaOpSK584EZXJafH1AGpO8RVgElfkuXbTOrPX4fIfOyEpW/CsiNd8JdYrAoOvafRTOEnvsO++qCqFA==}
    engines: {node: '>=4.0'}
    peerDependencies:
      debug: '*'
    peerDependenciesMeta:
      debug:
        optional: true

  foreground-child@3.3.1:
    resolution: {integrity: sha512-gIXjKqtFuWEgzFRJA9WCQeSJLZDjgJUOMCMzxtvFq/37KojM1BFGufqsCy0r4qSQmYLsZYMeyRqzIWOMup03sw==}
    engines: {node: '>=14'}

  form-data@4.0.0:
    resolution: {integrity: sha512-ETEklSGi5t0QMZuiXoA/Q6vcnxcLQP5vdugSpuAyi6SVGi2clPPp+xgEhuMaHC+zGgn31Kd235W35f7Hykkaww==}
    engines: {node: '>= 6'}

  format-util@1.0.5:
    resolution: {integrity: sha512-varLbTj0e0yVyRpqQhuWV+8hlePAgaoFRhNFj50BNjEIrw1/DphHSObtqwskVCPWNgzwPoQrZAbfa/SBiicNeg==}

  formdata-polyfill@4.0.10:
    resolution: {integrity: sha512-buewHzMvYL29jdeQTVILecSaZKnt/RJWjoZCF5OW60Z67/GmSLBkOFM7qh1PI3zFNtJbaZL5eQu1vLfazOwj4g==}
    engines: {node: '>=12.20.0'}

  forwarded@0.2.0:
    resolution: {integrity: sha512-buRG0fpBtRHSTCOASe6hD258tEubFoRLb4ZNA6NxMVHNw2gOcwHo9wyablzMzOA5z9xA9L1KNjk/Nt6MT9aYow==}
    engines: {node: '>= 0.6'}

  fp-ts@2.16.9:
    resolution: {integrity: sha512-+I2+FnVB+tVaxcYyQkHUq7ZdKScaBlX53A41mxQtpIccsfyv8PzdzP7fzp2AY832T4aoK6UZ5WRX/ebGd8uZuQ==}

  fresh@0.5.2:
    resolution: {integrity: sha512-zJ2mQYM18rEFOudeV4GShTGIQ7RbzA7ozbU9I/XBpm7kqgMywgmylMwXHxZJmkVoYkna9d2pVXVXPdYTP9ej8Q==}
    engines: {node: '>= 0.6'}

  fs-extra@11.3.0:
    resolution: {integrity: sha512-Z4XaCL6dUDHfP/jT25jJKMmtxvuwbkrD1vNSMFlo9lNLY2c5FHYSQgHPRZUjAB26TpDEoW9HCOgplrdbaPV/ew==}
    engines: {node: '>=14.14'}

  fs-jetpack@5.1.0:
    resolution: {integrity: sha512-Xn4fDhLydXkuzepZVsr02jakLlmoARPy+YWIclo4kh0GyNGUHnTqeH/w/qIsVn50dFxtp8otPL2t/HcPJBbxUA==}

  fs-minipass@2.1.0:
    resolution: {integrity: sha512-V/JgOLFCS+R6Vcq0slCuaeWEdNC3ouDlJMNIsacH2VtALiu9mV4LPrHc5cDl8k5aw6J8jwgWWpiTo5RYhmIzvg==}
    engines: {node: '>= 8'}

  fs.realpath@1.0.0:
    resolution: {integrity: sha512-OO0pH2lK6a0hZnAdau5ItzHPI6pUlvI7jMVnxUQRtw4owF2wk8lOSabtGDCTP4Ggrg2MbGnWO9X8K1t4+fGMDw==}

  fsevents@2.3.3:
    resolution: {integrity: sha512-5xoDfX+fL7faATnagmWPpbFtwh/R77WmMMqqHGS65C3vvB0YHrgF+B1YmZ3441tMj5n63k0212XNoJwzlhffQw==}
    engines: {node: ^8.16.0 || ^10.6.0 || >=11.0.0}
    os: [darwin]

  function-bind@1.1.2:
    resolution: {integrity: sha512-7XHNxH7qX9xG5mIwxkhumTox/MIRNcOgDrxWsMt2pAr23WHp6MrRlN7FBSFpCpr+oVO0F744iUgR82nJMfG2SA==}

  gauge@3.0.2:
    resolution: {integrity: sha512-+5J6MS/5XksCuXq++uFRsnUd7Ovu1XenbeuIuNRJxYWjgQbPuFhT14lAvsWfqfAmnwluf1OwMjz39HjfLPci0Q==}
    engines: {node: '>=10'}
    deprecated: This package is no longer supported.

  gauge@4.0.4:
    resolution: {integrity: sha512-f9m+BEN5jkg6a0fZjleidjN51VE1X+mPFQ2DJ0uv1V39oCLCbsGe6yjbBnp7eK7z/+GAon99a3nHuqbuuthyPg==}
    engines: {node: ^12.13.0 || ^14.15.0 || >=16.0.0}
    deprecated: This package is no longer supported.

  gensync@1.0.0-beta.2:
    resolution: {integrity: sha512-3hN7NaskYvMDLQY55gnW3NQ+mesEAepTqlg+VEbj7zzqEMBVNhzcGYYeqFo/TlYz6eQiFcp1HcsCZO+nGgS8zg==}
    engines: {node: '>=6.9.0'}

  get-caller-file@2.0.5:
    resolution: {integrity: sha512-DyFP3BM/3YHTQOCUL/w0OZHR0lpKeGrxotcHWcqNEdnltqFwXVfhEBQ94eIo34AfQpo0rGki4cyIiftY06h2Fg==}
    engines: {node: 6.* || 8.* || >= 10.*}

  get-east-asian-width@1.3.0:
    resolution: {integrity: sha512-vpeMIQKxczTD/0s2CdEWHcb0eeJe6TFjxb+J5xgX7hScxqrGuyjmv4c1D4A/gelKfyox0gJJwIHF+fLjeaM8kQ==}
    engines: {node: '>=18'}

  get-package-type@0.1.0:
    resolution: {integrity: sha512-pjzuKtY64GYfWizNAJ0fr9VqttZkNiK2iS430LtIHzjBEr6bX8Am2zm4sW4Ro5wjWW5cAlRL1qAMTcXbjNAO2Q==}
    engines: {node: '>=8.0.0'}

  get-port@5.1.1:
    resolution: {integrity: sha512-g/Q1aTSDOxFpchXC4i8ZWvxA1lnPqx/JHqcpIw0/LX9T8x/GBbi6YnlN5nhaKIFkT8oFsscUKgDJYxfwfS6QsQ==}
    engines: {node: '>=8'}

  get-source@2.0.12:
    resolution: {integrity: sha512-X5+4+iD+HoSeEED+uwrQ07BOQr0kEDFMVqqpBuI+RaZBpBpHCuXxo70bjar6f0b0u/DQJsJ7ssurpP0V60Az+w==}

  get-stdin@9.0.0:
    resolution: {integrity: sha512-dVKBjfWisLAicarI2Sf+JuBE/DghV4UzNAVe9yhEJuzeREd3JhOTE9cUaJTeSa77fsbQUK3pcOpJfM59+VKZaA==}
    engines: {node: '>=12'}

  get-stream@6.0.1:
    resolution: {integrity: sha512-ts6Wi+2j3jQjqi70w5AlN8DFnkSwC+MqmxEzdEALB2qXZYV3X/b1CTfgPLGJNMeAWxdPfU8FO1ms3NUfaHCPYg==}
    engines: {node: '>=10'}

  get-stream@8.0.1:
    resolution: {integrity: sha512-VaUJspBffn/LMCJVoMvSAdmscJyS1auj5Zulnn5UoYcY531UWmdwhRWkcGKnGU93m5HSXP9LP2usOryrBtQowA==}
    engines: {node: '>=16'}

  get-tsconfig@4.7.5:
    resolution: {integrity: sha512-ZCuZCnlqNzjb4QprAzXKdpp/gh6KTxSJuw3IBsPnV/7fV4NxC9ckB+vPTt8w7fJA0TaSD7c55BR47JD6MEDyDw==}

  glob-parent@5.1.2:
    resolution: {integrity: sha512-AOIgSQCepiJYwP3ARnGx+5VnTu2HBYdzbGP45eLw1vr3zB3vZLeyed1sC9hnbcOc9/SrMyM5RPQrkGz4aS9Zow==}
    engines: {node: '>= 6'}

  glob-parent@6.0.2:
    resolution: {integrity: sha512-XxwI8EOhVQgWp6iDL+3b0r86f4d6AX6zSU55HfB4ydCEuXLXc5FcYeOu+nnGftS4TEju/11rt4KJPTMgbfmv4A==}
    engines: {node: '>=10.13.0'}

  glob-to-regexp@0.4.1:
    resolution: {integrity: sha512-lkX1HJXwyMcprw/5YUZc2s7DrpAiHB21/V+E1rHUrVNokkvB6bqMzT0VfV6/86ZNabt1k14YOIaT7nDvOX3Iiw==}

  glob@11.0.1:
    resolution: {integrity: sha512-zrQDm8XPnYEKawJScsnM0QzobJxlT/kHOOlRTio8IH/GrmxRE5fjllkzdaHclIuNjUQTJYH2xHNIGfdpJkDJUw==}
    engines: {node: 20 || >=22}
    hasBin: true

  glob@7.2.3:
    resolution: {integrity: sha512-nFR0zLpU2YCaRxwoCJvL6UvCH2JFyFVIvwTLsIf21AuHlMskA1hhTdk+LlYJtOlYt9v6dvszD2BGRqBL+iQK9Q==}
    deprecated: Glob versions prior to v9 are no longer supported

  glob@8.1.0:
    resolution: {integrity: sha512-r8hpEjiQEYlF2QU0df3dS+nxxSIreXQS1qRhMJM0Q5NDdR386C7jb7Hwwod8Fgiuex+k0GFjgft18yvxm5XoCQ==}
    engines: {node: '>=12'}
    deprecated: Glob versions prior to v9 are no longer supported

  global-dirs@4.0.0:
    resolution: {integrity: sha512-PJ0OjGf/kVuu9gh5IPgAyssfJne5PsU9+ICxfWiRYDUnYq8ob+Y2nSWAEUNEHRj+gowyzI+wg5/nWkvcjcyLwg==}
    engines: {node: '>=10'}
    deprecated: Renamed to global-directory

  globals@11.12.0:
    resolution: {integrity: sha512-WOBp/EEGUiIsJSp7wcv/y6MO+lV9UoncWqxuFfm8eBwzWNgyfBd6Gz+IeKQ9jCmyhoH99g15M3T+QaVHFjizVA==}
    engines: {node: '>=4'}

  globals@14.0.0:
    resolution: {integrity: sha512-oahGvuMGQlPw/ivIYBjVSrWAfWLBeku5tpPE2fOPLi+WHffIWbuh2tCjhyQhTBPMf5E9jDEH4FOmTYgYwbKwtQ==}
    engines: {node: '>=18'}

  globals@15.13.0:
    resolution: {integrity: sha512-49TewVEz0UxZjr1WYYsWpPrhyC/B/pA8Bq0fUmet2n+eR7yn0IvNzNaoBwnK6mdkzcN+se7Ez9zUgULTz2QH4g==}
    engines: {node: '>=18'}

  globby@11.1.0:
    resolution: {integrity: sha512-jhIXaOzy1sb8IyocaruWSn1TjmnBVs8Ayhcy83rmxNJ8q2uWKCAj3CnJY+KpGSXCueAPc0i05kVvVKtP1t9S3g==}
    engines: {node: '>=10'}

  graceful-fs@4.2.10:
    resolution: {integrity: sha512-9ByhssR2fPVsNZj478qUUbKfmL0+t5BDVyjShtyZZLiK7ZDAArFFfopyOTj0M05wE2tJPisA4iTnnXl2YoPvOA==}

  graceful-fs@4.2.11:
    resolution: {integrity: sha512-RbJ5/jmFcNNCcDV5o9eTnBLJ/HszWV0P73bc+Ff4nS/rJj+YaS6IGyiOL0VoBYX+l1Wrl3k63h/KrH+nhJ0XvQ==}

  graphemer@1.4.0:
    resolution: {integrity: sha512-EtKwoO6kxCL9WO5xipiHTZlSzBm7WLT627TqC/uVRd0HKmq8NXyebnNYxDoBi7wt8eTWrUrKXCOVaFq9x1kgag==}

  graphviz-mit@0.0.9:
    resolution: {integrity: sha512-om4IO5Rp5D/BnKluHsciWPi9tqB2MQN5yKbo9fXghFQL8QtWm3EpMnT/Llje0kE+DpG6qIQVLT6HqKpAnKyQGw==}
    engines: {node: '>=0.6.8'}

  hard-rejection@2.1.0:
    resolution: {integrity: sha512-VIZB+ibDhx7ObhAe7OVtoEbuP4h/MuOTHJ+J8h/eBXotJYl0fBgR72xDFCKgIh22OJZIOVNxBMWuhAr10r8HdA==}
    engines: {node: '>=6'}

  has-flag@3.0.0:
    resolution: {integrity: sha512-sKJf1+ceQBr4SMkvQnBDNDtf4TXpVhVGateu0t918bl30FnbE2m4vNLX+VWe/dpjlb+HugGYzW7uQXH98HPEYw==}
    engines: {node: '>=4'}

  has-flag@4.0.0:
    resolution: {integrity: sha512-EykJT/Q1KjTWctppgIAgfSO0tKVuZUjhgMr17kqTumMl6Afv3EISleU7qZUzoXDFTAHTDC4NOoG/ZxU3EvlMPQ==}
    engines: {node: '>=8'}

  has-unicode@2.0.1:
    resolution: {integrity: sha512-8Rf9Y83NBReMnx0gFzA8JImQACstCYWUplepDa9xprwwtmgEZUF0h/i5xSA625zB/I37EtrswSST6OXxwaaIJQ==}

  hasha@5.2.2:
    resolution: {integrity: sha512-Hrp5vIK/xr5SkeN2onO32H0MgNZ0f17HRNH39WfL0SYUNOTZ5Lz1TJ8Pajo/87dYGEFlLMm7mIc/k/s6Bvz9HQ==}
    engines: {node: '>=8'}

  hasown@2.0.0:
    resolution: {integrity: sha512-vUptKVTpIJhcczKBbgnS+RtcuYMB8+oNzPK2/Hp3hanz8JmpATdmmgLgSaadVREkDm+e2giHwY3ZRkyjSIDDFA==}
    engines: {node: '>= 0.4'}

  hasown@2.0.2:
    resolution: {integrity: sha512-0hJU9SCPvmMzIBdZFqNPXWa6dqh7WdH0cII9y+CyS8rG3nL48Bclra9HmKhVVUHyPWNH5Y7xDwAB7bfgSjkUMQ==}
    engines: {node: '>= 0.4'}

  hosted-git-info@2.8.9:
    resolution: {integrity: sha512-mxIDAb9Lsm6DoOJ7xH+5+X4y1LU/4Hi50L9C5sIswK3JzULS4bwk1FvjdBgvYR4bzT4tuUQiC15FE2f5HbLvYw==}

  hosted-git-info@4.1.0:
    resolution: {integrity: sha512-kyCuEOWjJqZuDbRHzL8V93NzQhwIB71oFWSyzVo+KPZI+pnQPPxucdkrOZvkLRnrf5URsQM+IJ09Dw29cRALIA==}
    engines: {node: '>=10'}

  hosted-git-info@7.0.1:
    resolution: {integrity: sha512-+K84LB1DYwMHoHSgaOY/Jfhw3ucPmSET5v98Ke/HdNSw4a0UktWzyW1mjhjpuxxTqOOsfWT/7iVshHmVZ4IpOA==}
    engines: {node: ^16.14.0 || >=18.0.0}

  html-escaper@2.0.2:
    resolution: {integrity: sha512-H2iMtd0I4Mt5eYiapRdIDjp+XzelXQ0tFE4JS7YFwFevXXMmOp9myNrUvCg0D6ws8iqkRPBfKHgbwig1SmlLfg==}

  http-cache-semantics@4.1.1:
    resolution: {integrity: sha512-er295DKPVsV82j5kw1Gjt+ADA/XYHsajl82cGNQG2eyoPkvgUhX+nDIyelzhIWbbsXP39EHcI6l5tYs2FYqYXQ==}

  http-errors@1.8.1:
    resolution: {integrity: sha512-Kpk9Sm7NmI+RHhnj6OIWDI1d6fIoFAtFt9RLaTMRlg/8w49juAStsrBgp0Dp4OdxdVbRIeKhtCUvoi/RuAhO4g==}
    engines: {node: '>= 0.6'}

  http-proxy-agent@4.0.1:
    resolution: {integrity: sha512-k0zdNgqWTGA6aeIRVpvfVob4fL52dTfaehylg0Y4UvSySvOq/Y+BOyPrgpUrA7HylqvU8vIZGsRuXmspskV0Tg==}
    engines: {node: '>= 6'}

  http-proxy-agent@5.0.0:
    resolution: {integrity: sha512-n2hY8YdoRE1i7r6M0w9DIw5GgZN0G25P8zLCRQ8rjXtTU3vsNFBI/vWK/UIeE6g5MUUz6avwAPXmL6Fy9D/90w==}
    engines: {node: '>= 6'}

  http-proxy-agent@7.0.2:
    resolution: {integrity: sha512-T1gkAiYYDWYx3V5Bmyu7HcfcvL7mUrTWiM6yOfa3PIphViJ/gFPbvidQ+veqSOHci/PxBcDabeUNCzpOODJZig==}
    engines: {node: '>= 14'}

  https-proxy-agent@5.0.1:
    resolution: {integrity: sha512-dFcAjpTQFgoLMzC2VwU+C/CbS7uRL0lWmxDITmqm7C+7F0Odmj6s9l6alZc6AELXhrnggM2CeWSXHGOdX2YtwA==}
    engines: {node: '>= 6'}

  https-proxy-agent@7.0.6:
    resolution: {integrity: sha512-vK9P5/iUfdl95AI+JVyUuIcVtd4ofvtrOr3HNtM2yxC9bnMbEdp3x01OhQNnjb8IJYi38VlTE3mBXwcfvywuSw==}
    engines: {node: '>= 14'}

  human-signals@2.1.0:
    resolution: {integrity: sha512-B4FFZ6q/T2jhhksgkbEW3HBvWIfDW85snkQgawt07S7J5QXTk6BkNV+0yAeZrM5QpMAdYlocGoljn0sJ/WQkFw==}
    engines: {node: '>=10.17.0'}

  human-signals@5.0.0:
    resolution: {integrity: sha512-AXcZb6vzzrFAUE61HnN4mpLqd/cSIwNQjtNWR0euPm6y0iqx3G4gOXaIDdtdDwZmhwe82LA6+zinmW4UBWVePQ==}
    engines: {node: '>=16.17.0'}

  humanize-ms@1.2.1:
    resolution: {integrity: sha512-Fl70vYtsAFb/C06PTS9dZBo7ihau+Tu/DNCk/OyHhea07S+aeMWpFFkUaXRa8fI+ScZbEI8dfSxwY7gxZ9SAVQ==}

  husky@9.1.7:
    resolution: {integrity: sha512-5gs5ytaNjBrh5Ow3zrvdUUY+0VxIuWVL4i9irt6friV+BqdCfmV11CQTWMiBYWHbXhco+J1kHfTOUkePhCDvMA==}
    engines: {node: '>=18'}
    hasBin: true

  hyperdyperid@1.2.0:
    resolution: {integrity: sha512-Y93lCzHYgGWdrJ66yIktxiaGULYc6oGiABxhcO5AufBeOyoIdZF7bIfLaOrbM0iGIOXQQgxxRrFEnb+Y6w1n4A==}
    engines: {node: '>=10.18'}

  iconv-lite@0.4.24:
    resolution: {integrity: sha512-v3MXnZAcvnywkTUEZomIActle7RXXeedOR31wwl7VlyoXO4Qi9arvSenNQWne1TcRwhCL1HwLI21bEqdpj8/rA==}
    engines: {node: '>=0.10.0'}

  iconv-lite@0.6.3:
    resolution: {integrity: sha512-4fCk79wshMdzMp2rH06qWrJE4iolqLhCUH+OiuIgU++RB0+94NlDL81atO7GX55uUKueo0txHNtvEyI6D7WdMw==}
    engines: {node: '>=0.10.0'}

  identifier-regex@1.0.0:
    resolution: {integrity: sha512-Rcy5cjBOM9iTR+Vwy0Llyip9u0cA99T1yiWOhDW/+PDaTQhyski0tMovsipQ/FRNDkudjLWusJ/IMVIlG5WZnQ==}
    engines: {node: '>=18'}

  ieee754@1.2.1:
    resolution: {integrity: sha512-dcyqhDvX1C46lXZcVqCpK+FtMRQVdIMN6/Df5js2zouUsqG7I6sFxitIC+7KYK29KdXOLHdu9zL4sFnoVQnqaA==}

  ignore-walk@5.0.1:
    resolution: {integrity: sha512-yemi4pMf51WKT7khInJqAvsIGzoqYXblnsz0ql8tM+yi1EKYTY1evX4NAbJrLL/Aanr2HyZeluqU+Oi7MGHokw==}
    engines: {node: ^12.13.0 || ^14.15.0 || >=16.0.0}

  ignore@5.2.4:
    resolution: {integrity: sha512-MAb38BcSbH0eHNBxn7ql2NH/kX33OkB3lZ1BNdh7ENeRChHTYsTvWrMubiIAMNS2llXEEgZ1MUOBtXChP3kaFQ==}
    engines: {node: '>= 4'}

  ignore@5.3.1:
    resolution: {integrity: sha512-5Fytz/IraMjqpwfd34ke28PTVMjZjJG2MPn5t7OE4eUCUNf8BAa7b5WUS9/Qvr6mwOQS7Mk6vdsMno5he+T8Xw==}
    engines: {node: '>= 4'}

  ignore@5.3.2:
    resolution: {integrity: sha512-hsBTNUqQTDwkWtcdYI2i06Y/nUBEsNEDJKjWdigLvegy8kDuJAS8uRlpkkcQpyEXL0Z/pjDy5HBmMjRCJ2gq+g==}
    engines: {node: '>= 4'}

  import-fresh@3.3.1:
    resolution: {integrity: sha512-TR3KfrTZTYLPB6jUjfx6MF9WcWrHL9su5TObK4ZkYgBdWKPOFoSoQIdEuTuR82pmtxH2spWG9h6etwfr1pLBqQ==}
    engines: {node: '>=6'}

  import-in-the-middle@1.13.0:
    resolution: {integrity: sha512-YG86SYDtrL/Yu8JgfWb7kjQ0myLeT1whw6fs/ZHFkXFcbk9zJU9lOCsSJHpvaPumU11nN3US7NW6x1YTk+HrUA==}

  import-lazy@4.0.0:
    resolution: {integrity: sha512-rKtvo6a868b5Hu3heneU+L4yEQ4jYKLtjpnPeUdK7h0yzXGmyBTypknlkCvHFBqfX9YlorEiMM6Dnq/5atfHkw==}
    engines: {node: '>=8'}

  import-local@3.1.0:
    resolution: {integrity: sha512-ASB07uLtnDs1o6EHjKpX34BKYDSqnFerfTOJL2HvMqF70LnxpjkzDB8J44oT9pu4AMPkQwf8jl6szgvNd2tRIg==}
    engines: {node: '>=8'}
    hasBin: true

  imurmurhash@0.1.4:
    resolution: {integrity: sha512-JmXMZ6wuvDmLiHEml9ykzqO6lwFbof0GG4IkcGaENdCRDDmMVnny7s5HsIgHCbaq0w2MyPhDqkhTUgS2LU2PHA==}
    engines: {node: '>=0.8.19'}

  indent-string@4.0.0:
    resolution: {integrity: sha512-EdDDZu4A2OyIK7Lr/2zG+w5jmbuk1DVBnEwREQvBzspBJkCEbRa8GxU1lghYcaGJCnRWibjDXlq779X1/y5xwg==}
    engines: {node: '>=8'}

  index-to-position@0.1.2:
    resolution: {integrity: sha512-MWDKS3AS1bGCHLBA2VLImJz42f7bJh8wQsTGCzI3j519/CASStoDONUBVz2I/VID0MpiX3SGSnbOD2xUalbE5g==}
    engines: {node: '>=18'}

  infer-owner@1.0.4:
    resolution: {integrity: sha512-IClj+Xz94+d7irH5qRyfJonOdfTzuDaifE6ZPWfx0N0+/ATZCbuTPq2prFl526urkQd90WyUKIh1DfBQ2hMz9A==}

  inflight@1.0.6:
    resolution: {integrity: sha512-k92I/b08q4wvFscXCLvqfsHCrjrF7yiXsQuIVvVE7N82W3+aqpzuUdBbfhWcy/FZR3/4IgflMgKLOsvPDrGCJA==}
    deprecated: This module is not supported, and leaks memory. Do not use it. Check out lru-cache if you want a good and tested way to coalesce async requests by a key value, which is much more comprehensive and powerful.

  inherits@2.0.4:
    resolution: {integrity: sha512-k/vGaX4/Yla3WzyMCvTQOXYeIHvqOKtnqBduzTHpzpQZzAskKMhZ2K+EnBiSM9zGSoIFeMpXKxa4dYeZIQqewQ==}

  ini@2.0.0:
    resolution: {integrity: sha512-7PnF4oN3CvZF23ADhA5wRaYEQpJ8qygSkbtTXWBeXWXmEVRXK+1ITciHWwHhsjv1TmW0MgacIv6hEi5pX5NQdA==}
    engines: {node: '>=10'}

  ip@2.0.0:
    resolution: {integrity: sha512-WKa+XuLG1A1R0UWhl2+1XQSi+fZWMsYKffMZTTYsiZaUD8k2yDAj5atimTUD2TZkyCkNEeYE5NhFZmupOGtjYQ==}

  ipaddr.js@1.9.1:
    resolution: {integrity: sha512-0KI/607xoxSToH7GjN1FfSbLoU0+btTicjsQSWQlh/hZykN8KpmMf7uYwPW3R+akZ6R/w18ZlXSHBYXiYUPO3g==}
    engines: {node: '>= 0.10'}

  irregular-plurals@3.3.0:
    resolution: {integrity: sha512-MVBLKUTangM3EfRPFROhmWQQKRDsrgI83J8GS3jXy+OwYqiR2/aoWndYQ5416jLE3uaGgLH7ncme3X9y09gZ3g==}
    engines: {node: '>=8'}

  is-arrayish@0.2.1:
    resolution: {integrity: sha512-zz06S8t0ozoDXMG+ube26zeCTNXcKIPJZJi8hBrF4idCLms4CG9QtK7qBl1boi5ODzFpjswb5JPmHCbMpjaYzg==}

  is-arrayish@0.3.2:
    resolution: {integrity: sha512-eVRqCvVlZbuw3GrM63ovNSNAeA1K16kaR/LRY/92w0zxQ5/1YzwblUX652i4Xs9RwAGjW9d9y6X88t8OaAJfWQ==}

  is-binary-path@2.1.0:
    resolution: {integrity: sha512-ZMERYes6pDydyuGidse7OsHxtbI7WVeUEozgR/g7rd0xUimYNlvZRE/K2MgZTjWy725IfelLeVcEM97mmtRGXw==}
    engines: {node: '>=8'}

  is-ci@4.1.0:
    resolution: {integrity: sha512-Ab9bQDQ11lWootZUI5qxgN2ZXwxNI5hTwnsvOc1wyxQ7zQ8OkEDw79mI0+9jI3x432NfwbVRru+3noJfXF6lSQ==}
    hasBin: true

  is-core-module@2.13.1:
    resolution: {integrity: sha512-hHrIjvZsftOsvKSn2TRYl63zvxsgE0K+0mYMoH6gD4omR5IWB2KynivBQczo3+wF1cCkjzvptnI9Q0sPU66ilw==}

  is-core-module@2.16.1:
    resolution: {integrity: sha512-UfoeMA6fIJ8wTYFEUjelnaGI67v6+N7qXJEvQuIGa99l4xsCruSYOVSQ0uPANn4dAzm8lkYPaKLrrijLq7x23w==}
    engines: {node: '>= 0.4'}

  is-docker@2.2.1:
    resolution: {integrity: sha512-F+i2BKsFrH66iaUFc0woD8sLy8getkwTwtOBjvs56Cx4CgJDeKQeqfz8wAYiSb8JOprWhHH5p77PbmYCvvUuXQ==}
    engines: {node: '>=8'}
    hasBin: true

  is-docker@3.0.0:
    resolution: {integrity: sha512-eljcgEDlEns/7AXFosB5K/2nCM4P7FQPkGc/DWLy5rmFEWvZayGrik1d9/QIY5nJ4f9YsVvBkA6kJpHn9rISdQ==}
    engines: {node: ^12.20.0 || ^14.13.1 || >=16.0.0}
    hasBin: true

  is-extglob@2.1.1:
    resolution: {integrity: sha512-SbKbANkN603Vi4jEZv49LeVJMn4yGwsbzZworEoyEiutsN3nJYdbO36zfhGJ6QEDpOZIFkDtnq5JRxmvl3jsoQ==}
    engines: {node: '>=0.10.0'}

  is-fullwidth-code-point@3.0.0:
    resolution: {integrity: sha512-zymm5+u+sCsSWyD9qNaejV3DFvhCKclKdizYaJUuHA83RLjb7nSuGnddCHGv0hk+KY7BMAlsWeK4Ueg6EV6XQg==}
    engines: {node: '>=8'}

  is-fullwidth-code-point@4.0.0:
    resolution: {integrity: sha512-O4L094N2/dZ7xqVdrXhh9r1KODPJpFms8B5sGdJLPy664AgvXsreZUyCQQNItZRDlYug4xStLjNp/sz3HvBowQ==}
    engines: {node: '>=12'}

  is-fullwidth-code-point@5.0.0:
    resolution: {integrity: sha512-OVa3u9kkBbw7b8Xw5F9P+D/T9X+Z4+JruYVNapTjPYZYUznQ5YfWeFkOj606XYYW8yugTfC8Pj0hYqvi4ryAhA==}
    engines: {node: '>=18'}

  is-generator-fn@2.1.0:
    resolution: {integrity: sha512-cTIB4yPYL/Grw0EaSzASzg6bBy9gqCofvWN8okThAYIxKJZC+udlRAmGbM0XLeniEJSs8uEgHPGuHSe1XsOLSQ==}
    engines: {node: '>=6'}

  is-glob@4.0.3:
    resolution: {integrity: sha512-xelSayHH36ZgE7ZWhli7pW34hNbNl8Ojv5KVmkJD4hBdD3th8Tfk9vYasLM+mXWOZhFkgZfxhLSnrwRr4elSSg==}
    engines: {node: '>=0.10.0'}

  is-inside-container@1.0.0:
    resolution: {integrity: sha512-KIYLCCJghfHZxqjYBE7rEy0OBuTd5xCHS7tHVgvCLkx7StIoaxwNW3hCALgEUjFfeRk+MG/Qxmp/vtETEF3tRA==}
    engines: {node: '>=14.16'}
    hasBin: true

  is-interactive@2.0.0:
    resolution: {integrity: sha512-qP1vozQRI+BMOPcjFzrjXuQvdak2pHNUMZoeG2eRbiSqyvbEf/wQtEOTOX1guk6E3t36RkaqiSt8A/6YElNxLQ==}
    engines: {node: '>=12'}

  is-lambda@1.0.1:
    resolution: {integrity: sha512-z7CMFGNrENq5iFB9Bqo64Xk6Y9sg+epq1myIcdHaGnbMTYOxvzsEtdYqQUylB7LxfkvgrrjP32T6Ywciio9UIQ==}

  is-number@7.0.0:
    resolution: {integrity: sha512-41Cifkg6e8TylSpdtTpeLVMqvSBEVzTttHvERD741+pnZ8ANv0004MRL43QKPDlK9cGvNp6NZWZUBlbGXYxxng==}
    engines: {node: '>=0.12.0'}

  is-path-cwd@2.2.0:
    resolution: {integrity: sha512-w942bTcih8fdJPJmQHFzkS76NEP8Kzzvmw92cXsazb8intwLqPibPPdXf4ANdKV3rYMuuQYGIWtvz9JilB3NFQ==}
    engines: {node: '>=6'}

  is-path-inside@3.0.3:
    resolution: {integrity: sha512-Fd4gABb+ycGAmKou8eMftCupSir5lRxqf4aD/vd0cD2qc4HL07OjCeuHMr8Ro4CoMaeCKDB0/ECBOVWjTwUvPQ==}
    engines: {node: '>=8'}

  is-plain-obj@1.1.0:
    resolution: {integrity: sha512-yvkRyxmFKEOQ4pNXCmJG5AEQNlXJS5LaONXo5/cLdTZdWvsZ1ioJEonLGAosKlMWE8lwUy/bJzMjcw8az73+Fg==}
    engines: {node: '>=0.10.0'}

  is-plain-obj@2.1.0:
    resolution: {integrity: sha512-YWnfyRwxL/+SsrWYfOpUtz5b3YD+nyfkHvjbcanzk8zgyO4ASD67uVMRt8k5bM4lLMDnXfriRhOpemw+NfT1eA==}
    engines: {node: '>=8'}

  is-stream@2.0.1:
    resolution: {integrity: sha512-hFoiJiTl63nn+kstHGBtewWSKnQLpyb155KHheA1l39uvtO9nWIop1p3udqPcUd/xbF1VLMO4n7OI6p7RbngDg==}
    engines: {node: '>=8'}

  is-stream@3.0.0:
    resolution: {integrity: sha512-LnQR4bZ9IADDRSkvpqMGvt/tEJWclzklNgSw48V5EAaAeDd6qGvN8ei6k5p0tvxSR171VmGyHuTiAOfxAbr8kA==}
    engines: {node: ^12.20.0 || ^14.13.1 || >=16.0.0}

  is-unicode-supported@0.1.0:
    resolution: {integrity: sha512-knxG2q4UC3u8stRGyAVJCOdxFmv5DZiRcdlIaAQXAbSfJya+OhopNotLQrstBhququ4ZpuKbDc/8S6mgXgPFPw==}
    engines: {node: '>=10'}

  is-unicode-supported@1.3.0:
    resolution: {integrity: sha512-43r2mRvz+8JRIKnWJ+3j8JtjRKZ6GmjzfaE/qiBJnikNnYv/6bagRJ1kUhNk8R5EX/GkobD+r+sfxCPJsiKBLQ==}
    engines: {node: '>=12'}

  is-unicode-supported@2.1.0:
    resolution: {integrity: sha512-mE00Gnza5EEB3Ds0HfMyllZzbBrmLOX3vfWoj9A9PEnTfratQ/BcaJOuMhnkhjXvb2+FkY3VuHqtAGpTPmglFQ==}
    engines: {node: '>=18'}

  is-windows@1.0.2:
    resolution: {integrity: sha512-eXK1UInq2bPmjyX6e3VHIzMLobc4J94i4AWn+Hpq3OU5KkrRC96OAcR3PRJ/pGu6m8TRnBHP9dkXQVsT/COVIA==}
    engines: {node: '>=0.10.0'}

  is-wsl@2.2.0:
    resolution: {integrity: sha512-fKzAra0rGJUUBwGBgNkHZuToZcn+TtXHpeCgmkMJMMYx1sQDYaCSyjJBSCa2nH1DGm7s3n1oBnohoVTBaN7Lww==}
    engines: {node: '>=8'}

  is-wsl@3.1.0:
    resolution: {integrity: sha512-UcVfVfaK4Sc4m7X3dUSoHoozQGBEFeDC+zVo06t98xe8CzHSZZBekNXH+tu0NalHolcJ/QAGqS46Hef7QXBIMw==}
    engines: {node: '>=16'}

  isarray@1.0.0:
    resolution: {integrity: sha512-VLghIWNM6ELQzo7zwmcg0NmTVyWKYjvIeM83yjp0wRDTmUnrM678fQbcKBo6n2CJEF0szoG//ytg+TKla89ALQ==}

  isexe@2.0.0:
    resolution: {integrity: sha512-RHxMLp9lnKHGHRng9QFhRCMbYAcVpn69smSGcq3f36xjgVVWThj4qqLbTLlq7Ssj8B+fIQ1EuCEGI2lKsyQeIw==}

  istanbul-lib-coverage@3.2.0:
    resolution: {integrity: sha512-eOeJ5BHCmHYvQK7xt9GkdHuzuCGS1Y6g9Gvnx3Ym33fz/HpLRYxiS0wHNr+m/MBC8B647Xt608vCDEvhl9c6Mw==}
    engines: {node: '>=8'}

  istanbul-lib-instrument@5.2.1:
    resolution: {integrity: sha512-pzqtp31nLv/XFOzXGuvhCb8qhjmTVo5vjVk19XE4CRlSWz0KoeJ3bw9XsA7nOp9YBf4qHjwBxkDzKcME/J29Yg==}
    engines: {node: '>=8'}

  istanbul-lib-instrument@6.0.0:
    resolution: {integrity: sha512-x58orMzEVfzPUKqlbLd1hXCnySCxKdDKa6Rjg97CwuLLRI4g3FHTdnExu1OqffVFay6zeMW+T6/DowFLndWnIw==}
    engines: {node: '>=10'}

  istanbul-lib-report@3.0.0:
    resolution: {integrity: sha512-wcdi+uAKzfiGT2abPpKZ0hSU1rGQjUQnLvtY5MpQ7QCTahD3VODhcu4wcfY1YtkGaDD5yuydOLINXsfbus9ROw==}
    engines: {node: '>=8'}

  istanbul-lib-source-maps@4.0.1:
    resolution: {integrity: sha512-n3s8EwkdFIJCG3BPKBYvskgXGoy88ARzvegkitk60NxRdwltLOTaH7CUiMRXvwYorl0Q712iEjcWB+fK/MrWVw==}
    engines: {node: '>=10'}

  istanbul-reports@3.1.5:
    resolution: {integrity: sha512-nUsEMa9pBt/NOHqbcbeJEgqIlY/K7rVWUX6Lql2orY5e9roQOthbR3vtY4zzf2orPELg80fnxxk9zUyPlgwD1w==}
    engines: {node: '>=8'}

  jackspeak@4.1.0:
    resolution: {integrity: sha512-9DDdhb5j6cpeitCbvLO7n7J4IxnbM6hoF6O1g4HQ5TfhvvKN8ywDM7668ZhMHRqVmxqhps/F6syWK2KcPxYlkw==}
    engines: {node: 20 || >=22}

  jest-changed-files@29.7.0:
    resolution: {integrity: sha512-fEArFiwf1BpQ+4bXSprcDc3/x4HSzL4al2tozwVpDFpsxALjLYdyiIK4e5Vz66GQJIbXJ82+35PtysofptNX2w==}
    engines: {node: ^14.15.0 || ^16.10.0 || >=18.0.0}

  jest-circus@29.7.0:
    resolution: {integrity: sha512-3E1nCMgipcTkCocFwM90XXQab9bS+GMsjdpmPrlelaxwD93Ad8iVEjX/vvHPdLPnFf+L40u+5+iutRdA1N9myw==}
    engines: {node: ^14.15.0 || ^16.10.0 || >=18.0.0}

  jest-cli@29.7.0:
    resolution: {integrity: sha512-OVVobw2IubN/GSYsxETi+gOe7Ka59EFMR/twOU3Jb2GnKKeMGJB5SGUUrEz3SFVmJASUdZUzy83sLNNQ2gZslg==}
    engines: {node: ^14.15.0 || ^16.10.0 || >=18.0.0}
    hasBin: true
    peerDependencies:
      node-notifier: ^8.0.1 || ^9.0.0 || ^10.0.0
    peerDependenciesMeta:
      node-notifier:
        optional: true

  jest-config@29.7.0:
    resolution: {integrity: sha512-uXbpfeQ7R6TZBqI3/TxCU4q4ttk3u0PJeC+E0zbfSoSjq6bJ7buBPxzQPL0ifrkY4DNu4JUdk0ImlBUYi840eQ==}
    engines: {node: ^14.15.0 || ^16.10.0 || >=18.0.0}
    peerDependencies:
      '@types/node': '*'
      ts-node: '>=9.0.0'
    peerDependenciesMeta:
      '@types/node':
        optional: true
      ts-node:
        optional: true

  jest-diff@29.7.0:
    resolution: {integrity: sha512-LMIgiIrhigmPrs03JHpxUh2yISK3vLFPkAodPeo0+BuF7wA2FoQbkEg1u8gBYBThncu7e1oEDUfIXVuTqLRUjw==}
    engines: {node: ^14.15.0 || ^16.10.0 || >=18.0.0}

  jest-docblock@29.7.0:
    resolution: {integrity: sha512-q617Auw3A612guyaFgsbFeYpNP5t2aoUNLwBUbc/0kD1R4t9ixDbyFTHd1nok4epoVFpr7PmeWHrhvuV3XaJ4g==}
    engines: {node: ^14.15.0 || ^16.10.0 || >=18.0.0}

  jest-each@29.7.0:
    resolution: {integrity: sha512-gns+Er14+ZrEoC5fhOfYCY1LOHHr0TI+rQUHZS8Ttw2l7gl+80eHc/gFf2Ktkw0+SIACDTeWvpFcv3B04VembQ==}
    engines: {node: ^14.15.0 || ^16.10.0 || >=18.0.0}

  jest-environment-node@29.7.0:
    resolution: {integrity: sha512-DOSwCRqXirTOyheM+4d5YZOrWcdu0LNZ87ewUoywbcb2XR4wKgqiG8vNeYwhjFMbEkfju7wx2GYH0P2gevGvFw==}
    engines: {node: ^14.15.0 || ^16.10.0 || >=18.0.0}

  jest-extended@4.0.2:
    resolution: {integrity: sha512-FH7aaPgtGYHc9mRjriS0ZEHYM5/W69tLrFTIdzm+yJgeoCmmrSB/luSfMSqWP9O29QWHPEmJ4qmU6EwsZideog==}
    engines: {node: ^14.15.0 || ^16.10.0 || >=18.0.0}
    peerDependencies:
      jest: '>=27.2.5'
    peerDependenciesMeta:
      jest:
        optional: true

  jest-get-type@29.6.3:
    resolution: {integrity: sha512-zrteXnqYxfQh7l5FHyL38jL39di8H8rHoecLH3JNxH3BwOrBsNeabdap5e0I23lD4HHI8W5VFBZqG4Eaq5LNcw==}
    engines: {node: ^14.15.0 || ^16.10.0 || >=18.0.0}

  jest-haste-map@29.7.0:
    resolution: {integrity: sha512-fP8u2pyfqx0K1rGn1R9pyE0/KTn+G7PxktWidOBTqFPLYX0b9ksaMFkhK5vrS3DVun09pckLdlx90QthlW7AmA==}
    engines: {node: ^14.15.0 || ^16.10.0 || >=18.0.0}

  jest-junit@16.0.0:
    resolution: {integrity: sha512-A94mmw6NfJab4Fg/BlvVOUXzXgF0XIH6EmTgJ5NDPp4xoKq0Kr7sErb+4Xs9nZvu58pJojz5RFGpqnZYJTrRfQ==}
    engines: {node: '>=10.12.0'}

  jest-leak-detector@29.7.0:
    resolution: {integrity: sha512-kYA8IJcSYtST2BY9I+SMC32nDpBT3J2NvWJx8+JCuCdl/CR1I4EKUJROiP8XtCcxqgTTBGJNdbB1A8XRKbTetw==}
    engines: {node: ^14.15.0 || ^16.10.0 || >=18.0.0}

  jest-matcher-utils@29.7.0:
    resolution: {integrity: sha512-sBkD+Xi9DtcChsI3L3u0+N0opgPYnCRPtGcQYrgXmR+hmt/fYfWAL0xRXYU8eWOdfuLgBe0YCW3AFtnRLagq/g==}
    engines: {node: ^14.15.0 || ^16.10.0 || >=18.0.0}

  jest-message-util@29.7.0:
    resolution: {integrity: sha512-GBEV4GRADeP+qtB2+6u61stea8mGcOT4mCtrYISZwfu9/ISHFJ/5zOMXYbpBE9RsS5+Gb63DW4FgmnKJ79Kf6w==}
    engines: {node: ^14.15.0 || ^16.10.0 || >=18.0.0}

  jest-mock@29.7.0:
    resolution: {integrity: sha512-ITOMZn+UkYS4ZFh83xYAOzWStloNzJFO2s8DWrE4lhtGD+AorgnbkiKERe4wQVBydIGPx059g6riW5Btp6Llnw==}
    engines: {node: ^14.15.0 || ^16.10.0 || >=18.0.0}

  jest-pnp-resolver@1.2.2:
    resolution: {integrity: sha512-olV41bKSMm8BdnuMsewT4jqlZ8+3TCARAXjZGT9jcoSnrfUnRCqnMoF9XEeoWjbzObpqF9dRhHQj0Xb9QdF6/w==}
    engines: {node: '>=6'}
    peerDependencies:
      jest-resolve: '*'
    peerDependenciesMeta:
      jest-resolve:
        optional: true

  jest-regex-util@29.6.3:
    resolution: {integrity: sha512-KJJBsRCyyLNWCNBOvZyRDnAIfUiRJ8v+hOBQYGn8gDyF3UegwiP4gwRR3/SDa42g1YbVycTidUF3rKjyLFDWbg==}
    engines: {node: ^14.15.0 || ^16.10.0 || >=18.0.0}

  jest-resolve-dependencies@29.7.0:
    resolution: {integrity: sha512-un0zD/6qxJ+S0et7WxeI3H5XSe9lTBBR7bOHCHXkKR6luG5mwDDlIzVQ0V5cZCuoTgEdcdwzTghYkTWfubi+nA==}
    engines: {node: ^14.15.0 || ^16.10.0 || >=18.0.0}

  jest-resolve@29.7.0:
    resolution: {integrity: sha512-IOVhZSrg+UvVAshDSDtHyFCCBUl/Q3AAJv8iZ6ZjnZ74xzvwuzLXid9IIIPgTnY62SJjfuupMKZsZQRsCvxEgA==}
    engines: {node: ^14.15.0 || ^16.10.0 || >=18.0.0}

  jest-runner@29.7.0:
    resolution: {integrity: sha512-fsc4N6cPCAahybGBfTRcq5wFR6fpLznMg47sY5aDpsoejOcVYFb07AHuSnR0liMcPTgBsA3ZJL6kFOjPdoNipQ==}
    engines: {node: ^14.15.0 || ^16.10.0 || >=18.0.0}

  jest-runtime@29.7.0:
    resolution: {integrity: sha512-gUnLjgwdGqW7B4LvOIkbKs9WGbn+QLqRQQ9juC6HndeDiezIwhDP+mhMwHWCEcfQ5RUXa6OPnFF8BJh5xegwwQ==}
    engines: {node: ^14.15.0 || ^16.10.0 || >=18.0.0}

  jest-serializer-ansi-escapes@4.0.0:
    resolution: {integrity: sha512-WrxiW6Fz9yK02vmVyqtpUWTG6b2Sqz2X0+wJUe4SOgqBcTAFha4GRBuKxqg8P1OAMstBfZ+dnEu/WYHFztTatQ==}
    engines: {node: '>=18'}

  jest-snapshot@29.7.0:
    resolution: {integrity: sha512-Rm0BMWtxBcioHr1/OX5YCP8Uov4riHvKPknOGs804Zg9JGZgmIBkbtlxJC/7Z4msKYVbIJtfU+tKb8xlYNfdkw==}
    engines: {node: ^14.15.0 || ^16.10.0 || >=18.0.0}

  jest-util@29.7.0:
    resolution: {integrity: sha512-z6EbKajIpqGKU56y5KBUgy1dt1ihhQJgWzUlZHArA/+X2ad7Cb5iF+AK1EWVL/Bo7Rz9uurpqw6SiBCefUbCGA==}
    engines: {node: ^14.15.0 || ^16.10.0 || >=18.0.0}

  jest-validate@29.7.0:
    resolution: {integrity: sha512-ZB7wHqaRGVw/9hST/OuFUReG7M8vKeq0/J2egIGLdvjHCmYqGARhzXmtgi+gVeZ5uXFF219aOc3Ls2yLg27tkw==}
    engines: {node: ^14.15.0 || ^16.10.0 || >=18.0.0}

  jest-watcher@29.7.0:
    resolution: {integrity: sha512-49Fg7WXkU3Vl2h6LbLtMQ/HyB6rXSIX7SqvBLQmssRBGN9I0PNvPmAmCWSOY6SOvrjhI/F7/bGAv9RtnsPA03g==}
    engines: {node: ^14.15.0 || ^16.10.0 || >=18.0.0}

  jest-worker@27.5.1:
    resolution: {integrity: sha512-7vuh85V5cdDofPyxn58nrPjBktZo0u9x1g8WtjQol+jZDaE+fhN+cIvTj11GndBnMnyfrUOG1sZQxCdjKh+DKg==}
    engines: {node: '>= 10.13.0'}

  jest-worker@29.7.0:
    resolution: {integrity: sha512-eIz2msL/EzL9UFTFFx7jBTkeZfku0yUAyZZZmJ93H2TYEiroIx2PQjEXcwYtYl8zXCxb+PAmA2hLIt/6ZEkPHw==}
    engines: {node: ^14.15.0 || ^16.10.0 || >=18.0.0}

  jest@29.7.0:
    resolution: {integrity: sha512-NIy3oAFp9shda19hy4HK0HRTWKtPJmGdnvywu01nOqNC2vZg+Z+fvJDxpMQA88eb2I9EcafcdjYgsDthnYTvGw==}
    engines: {node: ^14.15.0 || ^16.10.0 || >=18.0.0}
    hasBin: true
    peerDependencies:
      node-notifier: ^8.0.1 || ^9.0.0 || ^10.0.0
    peerDependenciesMeta:
      node-notifier:
        optional: true

  jiti@2.4.2:
    resolution: {integrity: sha512-rg9zJN+G4n2nfJl5MW3BMygZX56zKPNVEYYqq7adpmMh4Jn2QNEwhvQlFy6jPVdcod7txZtKHWnyZiA3a0zP7A==}
    hasBin: true

  jju@1.4.0:
    resolution: {integrity: sha512-8wb9Yw966OSxApiCt0K3yNJL8pnNeIv+OEq2YMidz4FKP6nonSRoOXc80iXY4JaN2FC11B9qsNmDsm+ZOfMROA==}

  js-base64@3.7.5:
    resolution: {integrity: sha512-3MEt5DTINKqfScXKfJFrRbxkrnk2AxPWGBL/ycjz4dK8iqiSJ06UxD8jh8xuh6p10TX4t2+7FsBYVxxQbMg+qA==}

  js-levenshtein@1.1.6:
    resolution: {integrity: sha512-X2BB11YZtrRqY4EnQcLX5Rh373zbK4alC1FW7D7MBhL2gtcC17cTnr6DmfHZeS0s2rTHjUTMMHfG7gO8SSdw+g==}
    engines: {node: '>=0.10.0'}

  js-md4@0.3.2:
    resolution: {integrity: sha512-/GDnfQYsltsjRswQhN9fhv3EMw2sCpUdrdxyWDOUK7eyD++r3gRhzgiQgc/x4MAv2i1iuQ4lxO5mvqM3vj4bwA==}

  js-tokens@4.0.0:
    resolution: {integrity: sha512-RdJUflcE3cUzKiMqQgsCu06FPu9UdIJO0beYbPhHN4k6apgJtifcoCtT9bcxOpYBtpD2kCM6Sbzg4CausW/PKQ==}

  js-yaml@3.14.1:
    resolution: {integrity: sha512-okMH7OXXJ7YrN9Ok3/SXrnu4iX9yOk+25nqX4imS2npuvTYDmo/QEZoqwZkYaIDk3jVvBOTOIEgEhaLOynBS9g==}
    hasBin: true

  js-yaml@4.1.0:
    resolution: {integrity: sha512-wpxZs9NoxZaJESJGIZTyDEaYpl0FKSA+FB9aJiyemKhMwkxQg63h4T1KJgUGHpTqPDNRcmmYLugrRjJlBtWvRA==}
    hasBin: true

  jsesc@2.5.2:
    resolution: {integrity: sha512-OYu7XEzjkCQ3C5Ps3QIZsQfNpqoJyZZA99wd9aWd05NCtC5pWOkShK2mkL6HXQR6/Cy2lbNdPlZBpuQHXE63gA==}
    engines: {node: '>=4'}
    hasBin: true

  jsesc@3.1.0:
    resolution: {integrity: sha512-/sM3dO2FOzXjKQhJuo0Q173wf2KOo8t4I8vHy6lF9poUp7bKT0/NHE8fPX23PwfhnykfqnC2xRxOnVw5XuGIaA==}
    engines: {node: '>=6'}
    hasBin: true

  json-buffer@3.0.1:
    resolution: {integrity: sha512-4bV5BfR2mqfQTJm+V5tPPdf+ZpuhiIvTuAB5g8kcrXOZpTT/QwwVRWBywX1ozr6lEuPdbHxwaJlm9G6mI2sfSQ==}

  json-parse-even-better-errors@2.3.1:
    resolution: {integrity: sha512-xyFwyhro/JEof6Ghe2iz2NcXoj2sloNsWr/XsERDK/oiPCfaNhl5ONfp+jQdAZRQQ0IJWNzH9zIZF7li91kh2w==}

  json-schema-traverse@0.4.1:
    resolution: {integrity: sha512-xbbCH5dCYU5T8LcEhhuh7HJ88HXuW3qsI3Y0zOZFKfZEHcpWiHU/Jxzk629Brsab/mMiHQti9wMP+845RPe3Vg==}

  json-schema-traverse@1.0.0:
    resolution: {integrity: sha512-NM8/P9n3XjXhIZn1lLhkFaACTOURQXjWhV4BA/RnOv8xvgqtqpAX9IO4mRQxSx1Rlo4tqzeqb0sOlruaOy3dug==}

  json-stable-stringify-without-jsonify@1.0.1:
    resolution: {integrity: sha512-Bdboy+l7tA3OGW6FjyFHWkP5LuByj1Tk33Ljyq0axyzdk9//JSi2u3fP1QSmd1KNwq6VOKYGlAu87CisVir6Pw==}

  json5@2.2.3:
    resolution: {integrity: sha512-XmOWe7eyHYH14cLdVPoyg+GOH3rYX++KpzrylJwSW98t3Nk+U8XOl8FWKOgwtzdb8lXGf6zYwDUzeHMWfxasyg==}
    engines: {node: '>=6'}
    hasBin: true

  jsonc-parser@3.2.0:
    resolution: {integrity: sha512-gfFQZrcTc8CnKXp6Y4/CBT3fTc0OVuDofpre4aEeEpSBPV5X5v4+Vmx+8snU7RLPrNHPKSgLxGo9YuQzz20o+w==}

  jsonfile@6.1.0:
    resolution: {integrity: sha512-5dgndWOriYSm5cnYaJNhalLNDKOqFwyDB/rr1E9ZsGciGvKPs8R2xYGCacuf3z6K1YKDz182fd+fY3cn3pMqXQ==}

  jsonwebtoken@9.0.2:
    resolution: {integrity: sha512-PRp66vJ865SSqOlgqS8hujT5U4AOgMfhrwYIuIhfKaoSCZcirrmASQr8CX7cUg+RMih+hgznrjp99o+W4pJLHQ==}
    engines: {node: '>=12', npm: '>=6'}

  jwa@1.4.1:
    resolution: {integrity: sha512-qiLX/xhEEFKUAJ6FiBMbes3w9ATzyk5W7Hvzpa/SLYdxNtng+gcurvrI7TbACjIXlsJyr05/S1oUhZrc63evQA==}

  jwa@2.0.0:
    resolution: {integrity: sha512-jrZ2Qx916EA+fq9cEAeCROWPTfCwi1IVHqT2tapuqLEVVDKFDENFw1oL+MwrTvH6msKxsd1YTDVw6uKEcsrLEA==}

  jws@3.2.2:
    resolution: {integrity: sha512-YHlZCB6lMTllWDtSPHz/ZXTsi8S00usEV6v1tjq8tOUZzw7DpSDWVXjXDre6ed1w/pd495ODpHZYSdkRTsa0HA==}

  jws@4.0.0:
    resolution: {integrity: sha512-KDncfTmOZoOMTFG4mBlG0qUIOlc03fmzH+ru6RgYVZhPkyiy/92Owlt/8UEN+a4TXR1FQetfIpJE8ApdvdVxTg==}

  kareem@2.6.3:
    resolution: {integrity: sha512-C3iHfuGUXK2u8/ipq9LfjFfXFxAZMQJJq7vLS45r3D9Y2xQ/m4S8zaR4zMLFWh9AsNPXmcFfUDhTEO8UIC/V6Q==}
    engines: {node: '>=12.0.0'}

  keyv@4.5.4:
    resolution: {integrity: sha512-oxVHkHR/EJf2CNXnWxRLW6mg7JyCCUcG0DtEGmL2ctUo1PNTin1PUil+r/+4r5MpVgC/fn1kjsx7mjSujKqIpw==}

  kind-of@6.0.3:
    resolution: {integrity: sha512-dcS1ul+9tmeD95T+x28/ehLgd9mENa3LsvDTtzm3vyBEO7RPptvAD+t44WVXaUjTBRcrpFeFlC8WCruUR456hw==}
    engines: {node: '>=0.10.0'}

  kleur@3.0.3:
    resolution: {integrity: sha512-eTIzlVOSUR+JxdDFepEYcBMtZ9Qqdef+rnzWdRZuMbOywu5tO2w2N7rqjoANZ5k9vywhL6Br1VRjUIgTQx4E8w==}
    engines: {node: '>=6'}

  kleur@4.1.5:
    resolution: {integrity: sha512-o+NO+8WrRiQEE4/7nwRJhN1HWpVmJm511pBHUxPLtp0BUISzlBplORYSmTclCnJvQq2tKu/sgl3xVpkc7ZWuQQ==}
    engines: {node: '>=6'}

  klona@2.0.6:
    resolution: {integrity: sha512-dhG34DXATL5hSxJbIexCft8FChFXtmskoZYnoPWjXQuebWYCNkVeV3KkGegCK9CP1oswI/vQibS2GY7Em/sJJA==}
    engines: {node: '>= 8'}

  lazystream@1.0.1:
    resolution: {integrity: sha512-b94GiNHQNy6JNTrt5w6zNyffMrNkXZb3KTkCZJb2V1xaEGCk093vkZ2jk3tpaeP33/OiXC+WvK9AxUebnf5nbw==}
    engines: {node: '>= 0.6.3'}

  leven@3.1.0:
    resolution: {integrity: sha512-qsda+H8jTaUaN/x5vzW2rzc+8Rw4TAQ/4KjB46IwK5VH+IlVeeeje/EoZRpiXvIqjFgK84QffqPztGI3VBLG1A==}
    engines: {node: '>=6'}

  levn@0.4.1:
    resolution: {integrity: sha512-+bT2uH4E5LGE7h/n3evcS/sQlJXCpIp6ym8OWJ5eV6+67Dsql/LaaT7qJBAt2rzfoa/5QBGBhxDix1dMt2kQKQ==}
    engines: {node: '>= 0.8.0'}

  libsql@0.3.10:
    resolution: {integrity: sha512-/8YMTbwWFPmrDWY+YFK3kYqVPFkMgQre0DGmBaOmjogMdSe+7GHm1/q9AZ61AWkEub/vHmi+bA4tqIzVhKnqzg==}
    os: [darwin, linux, win32]

  lilconfig@3.1.3:
    resolution: {integrity: sha512-/vlFKAoH5Cgt3Ie+JLhRbwOsCQePABiU3tJ1egGvyQ+33R/vcwM2Zl2QR/LzjsBeItPt3oSVXapn+m4nQDvpzw==}
    engines: {node: '>=14'}

  line-replace@2.0.1:
    resolution: {integrity: sha512-CSr3f6gynLCA9R+RBS0IDIfv7a8OAXcuyq+CHgq0WzbQ7KSJQfF5DgtpRVxpSp1KBNXogtzbNqAeUjrmHYTPYA==}
    hasBin: true

  lines-and-columns@1.2.4:
    resolution: {integrity: sha512-7ylylesZQ/PV29jhEDl3Ufjo6ZX7gCqJr5F7PKrqc93v7fzSymt1BpwEU8nAUXs8qzzvqhbjhK5QZg6Mt/HkBg==}

  lint-staged@15.4.3:
    resolution: {integrity: sha512-FoH1vOeouNh1pw+90S+cnuoFwRfUD9ijY2GKy5h7HS3OR7JVir2N2xrsa0+Twc1B7cW72L+88geG5cW4wIhn7g==}
    engines: {node: '>=18.12.0'}
    hasBin: true

  listr2@8.2.5:
    resolution: {integrity: sha512-iyAZCeyD+c1gPyE9qpFu8af0Y+MRtmKOncdGoA2S5EY8iFq99dmmvkNnHiWo+pj0s7yH7l3KPIgee77tKpXPWQ==}
    engines: {node: '>=18.0.0'}

  loader-runner@4.3.0:
    resolution: {integrity: sha512-3R/1M+yS3j5ou80Me59j7F9IMs4PXs3VqRrm0TU3AbKPxlmpoY1TNscJV/oGJXo8qCatFGTfDbY6W6ipGOYXfg==}
    engines: {node: '>=6.11.5'}

  locate-path@3.0.0:
    resolution: {integrity: sha512-7AO748wWnIhNqAuaty2ZWHkQHRSNfPVIsPIfwEOWO22AmaoVrWavlOcMR5nzTLNYvp36X220/maaRsrec1G65A==}
    engines: {node: '>=6'}

  locate-path@5.0.0:
    resolution: {integrity: sha512-t7hw9pI+WvuwNJXwk5zVHpyhIqzg2qTlklJOf0mVxGSbe3Fp2VieZcduNYjaLDoy6p9uGpQEGWG87WpMKlNq8g==}
    engines: {node: '>=8'}

  locate-path@6.0.0:
    resolution: {integrity: sha512-iPZK6eYjbxRu3uB4/WZ3EsEIMJFMqAoopl3R+zuq0UjcAm/MO6KCweDgPfP3elTztoKP3KtnVHxTn2NHBSDVUw==}
    engines: {node: '>=10'}

  locate-path@7.2.0:
    resolution: {integrity: sha512-gvVijfZvn7R+2qyPX8mAuKcFGDf6Nc61GdvGafQsHL0sBIxfKzA+usWn4GFC/bk+QdwPUD4kWFJLhElipq+0VA==}
    engines: {node: ^12.20.0 || ^14.13.1 || >=16.0.0}

  lodash.deburr@4.1.0:
    resolution: {integrity: sha512-m/M1U1f3ddMCs6Hq2tAsYThTBDaAKFDX3dwDo97GEYzamXi9SqUpjWi/Rrj/gf3X2n8ktwgZrlP1z6E3v/IExQ==}

  lodash.includes@4.3.0:
    resolution: {integrity: sha512-W3Bx6mdkRTGtlJISOvVD/lbqjTlPPUDTMnlXZFnVwi9NKJ6tiAk6LVdlhZMm17VZisqhKcgzpO5Wz91PCt5b0w==}

  lodash.isboolean@3.0.3:
    resolution: {integrity: sha512-Bz5mupy2SVbPHURB98VAcw+aHh4vRV5IPNhILUCsOzRmsTmSQ17jIuqopAentWoehktxGd9e/hbIXq980/1QJg==}

  lodash.isinteger@4.0.4:
    resolution: {integrity: sha512-DBwtEWN2caHQ9/imiNeEA5ys1JoRtRfY3d7V9wkqtbycnAmTvRRmbHKDV4a0EYc678/dia0jrte4tjYwVBaZUA==}

  lodash.isnumber@3.0.3:
    resolution: {integrity: sha512-QYqzpfwO3/CWf3XP+Z+tkQsfaLL/EnUlXWVkIk5FUPc4sBdTehEqZONuyRt2P67PXAk+NXmTBcc97zw9t1FQrw==}

  lodash.isplainobject@4.0.6:
    resolution: {integrity: sha512-oSXzaWypCMHkPC3NvBEaPHf0KsA5mvPrOPgQWDsbg8n7orZ290M0BmC/jgRZ4vcJ6DTAhjrsSYgdsW/F+MFOBA==}

  lodash.isstring@4.0.1:
    resolution: {integrity: sha512-0wJxfxH1wgO3GrbuP+dTTk7op+6L41QCXbGINEmD+ny/G/eCqGzxyCsh7159S+mgDDcoarnBw6PC1PS5+wUGgw==}

  lodash.merge@4.6.2:
    resolution: {integrity: sha512-0KpjqXRVvrYyCsX1swR/XTK0va6VQkQM6MNo7PqW77ByjAhoARA8EfrP1N4+KlKj8YS0ZUCtRT/YUuhyYDujIQ==}

  lodash.once@4.1.1:
    resolution: {integrity: sha512-Sb487aTOCr9drQVL8pIxOzVhafOjZN9UU54hiN8PU3uAiSV7lx1yYNpbNmex2PK6dSJoNTSJUUswT651yww3Mg==}

  lodash@4.17.21:
    resolution: {integrity: sha512-v2kDEe57lecTulaDIuNTPy3Ry4gLGJ6Z1O3vE1krgXZNrsQ+LFTGHVxVjcXPs17LhbZVGedAJv8XZ1tvj5FvSg==}

  log-symbols@4.1.0:
    resolution: {integrity: sha512-8XPvpAA8uyhfteu8pIvQxpJZ7SYYdpUivZpGy6sFsBuKRY/7rQGavedeB8aK+Zkyq6upMFVL/9AW6vOYzfRyLg==}
    engines: {node: '>=10'}

  log-symbols@6.0.0:
    resolution: {integrity: sha512-i24m8rpwhmPIS4zscNzK6MSEhk0DUWa/8iYQWxhffV8jkI4Phvs3F+quL5xvS0gdQR0FyTCMMH33Y78dDTzzIw==}
    engines: {node: '>=18'}

  log-update@4.0.0:
    resolution: {integrity: sha512-9fkkDevMefjg0mmzWFBW8YkFP91OrizzkW3diF7CpG+S2EYdy4+TVfGwz1zeF8x7hCx1ovSPTOE9Ngib74qqUg==}
    engines: {node: '>=10'}

  log-update@6.1.0:
    resolution: {integrity: sha512-9ie8ItPR6tjY5uYJh8K/Zrv/RMZ5VOlOWvtZdEHYSTFKZfIBPQa9tOAEeAWhd+AnIneLJ22w5fjOYtoutpWq5w==}
    engines: {node: '>=18'}

  lru-cache@10.4.3:
    resolution: {integrity: sha512-JNAzZcXrCt42VGLuYz0zfAzDfAvJWW6AfYlDBQyDV5DClI2m5sAmK+OIO7s59XfsRsWHp02jAJrRadPRGTt6SQ==}

  lru-cache@11.0.2:
    resolution: {integrity: sha512-123qHRfJBmo2jXDbo/a5YOQrJoHF/GNQTLzQ5+IdK5pWpceK17yRc6ozlWd25FxvGKQbIUs91fDFkXmDHTKcyA==}
    engines: {node: 20 || >=22}

  lru-cache@5.1.1:
    resolution: {integrity: sha512-KpNARQA3Iwv+jTA0utUVVbrh+Jlrr1Fv0e56GGzAFOXN7dk/FviaDW8LHmK52DlcH4WP2n6gI8vN1aesBFgo9w==}

  lru-cache@6.0.0:
    resolution: {integrity: sha512-Jo6dJ04CmSjuznwJSS3pUeWmd/H0ffTlkXXgwZi+eq1UCmqQwCh+eLsYOYCwY991i2Fah4h1BEMCx4qThGbsiA==}
    engines: {node: '>=10'}

  magic-string@0.25.9:
    resolution: {integrity: sha512-RmF0AsMzgt25qzqqLc1+MbHmhdx0ojF2Fvs4XnOqz2ZOBXzzkEwc/dJQZCYHAn7v1jbVOjAZfK8msRn4BxO4VQ==}

  make-dir@3.1.0:
    resolution: {integrity: sha512-g3FeP20LNwhALb/6Cz6Dd4F2ngze0jz7tbzrD2wAV+o9FeNHe4rL+yK2md0J/fiSf1sa1ADhXqi5+oVwOM/eGw==}
    engines: {node: '>=8'}

  make-dir@4.0.0:
    resolution: {integrity: sha512-hXdUTZYIVOt1Ex//jAQi+wTZZpUpwBj/0QsOzqegb3rGMMeJiSEu5xLHnYfBrRV4RH2+OCSOO95Is/7x1WJ4bw==}
    engines: {node: '>=10'}

  make-error@1.3.6:
    resolution: {integrity: sha512-s8UhlNe7vPKomQhC1qFelMokr/Sc3AgNbso3n74mVPA5LTZwkB9NlXf4XPamLxJE8h0gh73rM94xvwRT2CVInw==}

  make-fetch-happen@9.1.0:
    resolution: {integrity: sha512-+zopwDy7DNknmwPQplem5lAZX/eCOzSvSNNcSKm5eVwTkOBzoktEfXsa9L23J/GIRhxRsaxzkPEhrJEpE2F4Gg==}
    engines: {node: '>= 10'}

  makeerror@1.0.12:
    resolution: {integrity: sha512-JmqCvUhmt43madlpFzG4BQzG2Z3m6tvQDNKdClZnO3VbIudJYmxsT0FNJMeiB2+JTSlTQTSbU8QdesVmwJcmLg==}

  map-obj@1.0.1:
    resolution: {integrity: sha512-7N/q3lyZ+LVCp7PzuxrJr4KMbBE2hW7BT7YNia330OFxIf4d3r5zVpicP2650l7CPN6RM9zOJRl3NGpqSiw3Eg==}
    engines: {node: '>=0.10.0'}

  map-obj@4.3.0:
    resolution: {integrity: sha512-hdN1wVrZbb29eBGiGjJbeP8JbKjq1urkHJ/LIP/NY48MZ1QVXUsQBV1G1zvYFHn1XE06cwjBsOI2K3Ulnj1YXQ==}
    engines: {node: '>=8'}

  mariadb@3.4.0:
    resolution: {integrity: sha512-hdRPcAzs+MTxK5VG1thBW18gGTlw6yWBe9YnLB65GLo7q0fO5DWsgomIevV/pXSaWRmD3qi6ka4oSFRTExRiEQ==}
    engines: {node: '>= 14'}

  media-typer@0.3.0:
    resolution: {integrity: sha512-dq+qelQ9akHpcOl/gUVRTxVIOkAJ1wR3QAvb4RsVjS8oVoFjDGTc679wJYmUmknUF5HwMLOgb5O+a3KxfWapPQ==}
    engines: {node: '>= 0.6'}

  memfs@4.17.0:
    resolution: {integrity: sha512-4eirfZ7thblFmqFjywlTmuWVSvccHAJbn1r8qQLzmTO11qcqpohOjmY2mFce6x7x7WtskzRqApPD0hv+Oa74jg==}
    engines: {node: '>= 4.0.0'}

  memory-pager@1.5.0:
    resolution: {integrity: sha512-ZS4Bp4r/Zoeq6+NLJpP+0Zzm0pR8whtGPf1XExKLJBAczGMnSi3It14OiNCStjQjM6NU1okjQGSxgEZN8eBYKg==}

  meow@9.0.0:
    resolution: {integrity: sha512-+obSblOQmRhcyBt62furQqRAQpNyWXo8BuQ5bN7dG8wmwQ+vwHKp/rCFD4CrTP8CsDQD1sjoZ94K417XEUk8IQ==}
    engines: {node: '>=10'}

  merge-descriptors@1.0.1:
    resolution: {integrity: sha512-cCi6g3/Zr1iqQi6ySbseM1Xvooa98N0w31jzUYrXPX2xqObmFGHJ0tQ5u74H3mVh7wLouTseZyYIq39g8cNp1w==}

  merge-stream@2.0.0:
    resolution: {integrity: sha512-abv/qOcuPfk3URPfDzmZU1LKmuw8kT+0nIHvKrKgFrwifol/doWcdA4ZqsWQ8ENrFKkd67Mfpo/LovbIUsbt3w==}

  merge2@1.4.1:
    resolution: {integrity: sha512-8q7VEgMJW4J8tcfVPy8g09NcQwZdbwFEqhe/WZkoIzjn/3TGDwtOCYtXGxA3O8tPzpczCCDgv+P2P5y00ZJOOg==}
    engines: {node: '>= 8'}

  methods@1.1.2:
    resolution: {integrity: sha512-iclAHeNqNm68zFtnZ0e+1L2yUIdvzNoauKU4WBA3VvH/vPFieF7qfRlwUZU+DA9P9bPXIS90ulxoUoCH23sV2w==}
    engines: {node: '>= 0.6'}

  micromatch@4.0.5:
    resolution: {integrity: sha512-DMy+ERcEW2q8Z2Po+WNXuw3c5YaUSFjAO5GsJqfEl7UjvtIuFKO6ZrKvcItdy98dwFI2N1tg3zNIdKaQT+aNdA==}
    engines: {node: '>=8.6'}

  micromatch@4.0.8:
    resolution: {integrity: sha512-PXwfBhYu0hBCPw8Dn0E+WDYb7af3dSLVWKi3HGv84IdF4TyFoC0ysxFd0Goxw7nSv4T/PzEJQxsYsEiFCKo2BA==}
    engines: {node: '>=8.6'}

  mime-db@1.52.0:
    resolution: {integrity: sha512-sPU4uV7dYlvtWJxwwxHD0PuihVNiE7TyAbQ5SWxDCB9mUYvOgroQOwYQQOKPJ8CIbE+1ETVlOoK1UC2nU3gYvg==}
    engines: {node: '>= 0.6'}

  mime-types@2.1.35:
    resolution: {integrity: sha512-ZDY+bPm5zTTF+YpCrAU9nK0UgICYPT0QtT1NZWFv4s++TNkcgVaT0g6+4R2uI4MjQjzysHB1zxuWL50hzaeXiw==}
    engines: {node: '>= 0.6'}

  mime@1.6.0:
    resolution: {integrity: sha512-x0Vn8spI+wuJ1O6S7gnbaQg8Pxh4NNHb7KSINmEWKiPE4RKOplvijn+NkmYmmRgP68mc70j2EbeTFRsrswaQeg==}
    engines: {node: '>=4'}
    hasBin: true

  mime@3.0.0:
    resolution: {integrity: sha512-jSCU7/VB1loIWBZe14aEYHU/+1UMEHoaO7qxCOVJOw9GgH72VAWppxNcjU+x9a2k3GSIBXNKxXQFqRvvZ7vr3A==}
    engines: {node: '>=10.0.0'}
    hasBin: true

  mimic-fn@2.1.0:
    resolution: {integrity: sha512-OqbOk5oEQeAZ8WXWydlu9HJjz9WVdEIvamMCcXmuqUYjTknH/sqsWvhQ3vgwKFRR1HpjvNBKQ37nbJgYzGqGcg==}
    engines: {node: '>=6'}

  mimic-fn@4.0.0:
    resolution: {integrity: sha512-vqiC06CuhBTUdZH+RYl8sFrL096vA45Ok5ISO6sE/Mr1jRbGH4Csnhi8f3wKVl7x8mO4Au7Ir9D3Oyv1VYMFJw==}
    engines: {node: '>=12'}

  mimic-function@5.0.1:
    resolution: {integrity: sha512-VP79XUPxV2CigYP3jWwAUFSku2aKqBH7uTAapFWCBqutsbmDo96KY5o8uh6U+/YSIn5OxJnXp73beVkpqMIGhA==}
    engines: {node: '>=18'}

  min-indent@1.0.1:
    resolution: {integrity: sha512-I9jwMn07Sy/IwOj3zVkVik2JTvgpaykDZEigL6Rx6N9LbMywwUSMtxET+7lVoDLLd3O3IXwJwvuuns8UB/HeAg==}
    engines: {node: '>=4'}

  miniflare@3.20250214.0:
    resolution: {integrity: sha512-XKwn+X/V2CEpbRhoeaIcJHpV/Duz5Md5rxVT8I6S1oqd3aLZkn8cUX1tuxHpUvfQSPuXwWH+2ESLNnTf9PKEWg==}
    engines: {node: '>=16.13'}
    hasBin: true

  miniflare@3.20250214.1:
    resolution: {integrity: sha512-NE66QV+2n9ZndaP5jgPlcVref3Arvizb+l2QqhgeXtKM5Orhi8UU2mijoiN3mHEUexKaBES2S1VubT4LDPqkxQ==}
    engines: {node: '>=16.13'}
    hasBin: true

  minimatch@10.0.1:
    resolution: {integrity: sha512-ethXTt3SGGR+95gudmqJ1eNhRO7eGEGIgYA9vnPatK4/etz2MEVDno5GMCibdMTuBMyElzIlgxMna3K94XDIDQ==}
    engines: {node: 20 || >=22}

  minimatch@3.0.8:
    resolution: {integrity: sha512-6FsRAQsxQ61mw+qP1ZzbL9Bc78x2p5OqNgNpnoAFLTrX8n5Kxph0CsnhmKKNXTWjXqU5L0pGPR7hYk+XWZr60Q==}

  minimatch@3.1.2:
    resolution: {integrity: sha512-J7p63hRiAjw1NDEww1W7i37+ByIrOWO5XQQAzZ3VOcL0PNybwpfmV/N05zFAzwQ9USyEcX6t3UO+K5aqBQOIHw==}

  minimatch@5.1.0:
    resolution: {integrity: sha512-9TPBGGak4nHfGZsPBohm9AWg6NoT7QTCehS3BIJABslyZbzxfV78QM2Y6+i741OPZIafFAaiiEMh5OyIrJPgtg==}
    engines: {node: '>=10'}

  minimatch@5.1.6:
    resolution: {integrity: sha512-lKwV/1brpG6mBUFHtb7NUmtABCb2WZZmm2wNiOA5hAb8VdCS4B3dtMWyvcoViccwAW/COERjXLt0zP1zXUN26g==}
    engines: {node: '>=10'}

  minimatch@9.0.4:
    resolution: {integrity: sha512-KqWh+VchfxcMNRAJjj2tnsSJdNbHsVgnkBhTNrW7AjVo6OvLtxw8zfT9oLw1JSohlFzJ8jCoTgaoXvJ+kHt6fw==}
    engines: {node: '>=16 || 14 >=14.17'}

  minimatch@9.0.5:
    resolution: {integrity: sha512-G6T0ZX48xgozx7587koeX9Ys2NYy6Gmv//P89sEte9V9whIapMNF4idKxnW2QtCcLiTWlb/wfCabAtAFWhhBow==}
    engines: {node: '>=16 || 14 >=14.17'}

  minimist-options@4.1.0:
    resolution: {integrity: sha512-Q4r8ghd80yhO/0j1O3B2BjweX3fiHg9cdOwjJd2J76Q135c+NDxGCqdYKQ1SKBuFfgWbAUzBfvYjPUEeNgqN1A==}
    engines: {node: '>= 6'}

  minimist@1.2.8:
    resolution: {integrity: sha512-2yyAR8qBkN3YuheJanUpWC5U3bb5osDywNB8RzDVlDwDHbocAJveqqj1u8+SVD7jkWT4yvsHCpWqqWqAxb0zCA==}

  minipass-collect@1.0.2:
    resolution: {integrity: sha512-6T6lH0H8OG9kITm/Jm6tdooIbogG9e0tLgpY6mphXSm/A9u8Nq1ryBG+Qspiub9LjWlBPsPS3tWQ/Botq4FdxA==}
    engines: {node: '>= 8'}

  minipass-fetch@1.4.1:
    resolution: {integrity: sha512-CGH1eblLq26Y15+Azk7ey4xh0J/XfJfrCox5LDJiKqI2Q2iwOLOKrlmIaODiSQS8d18jalF6y2K2ePUm0CmShw==}
    engines: {node: '>=8'}

  minipass-flush@1.0.5:
    resolution: {integrity: sha512-JmQSYYpPUqX5Jyn1mXaRwOda1uQ8HP5KAT/oDSLCzt1BYRhQU0/hDtsB1ufZfEEzMZ9aAVmsBw8+FWsIXlClWw==}
    engines: {node: '>= 8'}

  minipass-pipeline@1.2.4:
    resolution: {integrity: sha512-xuIq7cIOt09RPRJ19gdi4b+RiNvDFYe5JH+ggNvBqGqpQXcru3PcRmOZuHBKWK1Txf9+cQ+HMVN4d6z46LZP7A==}
    engines: {node: '>=8'}

  minipass-sized@1.0.3:
    resolution: {integrity: sha512-MbkQQ2CTiBMlA2Dm/5cY+9SWFEN8pzzOXi6rlM5Xxq0Yqbda5ZQy9sU75a673FE9ZK0Zsbr6Y5iP6u9nktfg2g==}
    engines: {node: '>=8'}

  minipass@3.3.6:
    resolution: {integrity: sha512-DxiNidxSEK+tHG6zOIklvNOwm3hvCrbUrdtzY74U6HKTJxvIDfOUL5W5P2Ghd3DTkhhKPYGqeNUIh5qcM4YBfw==}
    engines: {node: '>=8'}

  minipass@5.0.0:
    resolution: {integrity: sha512-3FnjYuehv9k6ovOEbyOswadCDPX1piCfhV8ncmYtHOjuPwylVWsghTLo7rabjC3Rx5xD4HDx8Wm1xnMF7S5qFQ==}
    engines: {node: '>=8'}

  minipass@7.1.2:
    resolution: {integrity: sha512-qOOzS1cBTWYF4BH8fVePDBOO9iptMnGUEZwNc/cMWnTV2nVLZ7VoNWEPHkYczZA0pdoA7dl6e7FL659nX9S2aw==}
    engines: {node: '>=16 || 14 >=14.17'}

  minizlib@2.1.2:
    resolution: {integrity: sha512-bAxsR8BVfj60DWXHE3u30oHzfl4G7khkSuPW+qvpd7jFRHm7dLxOjUk1EHACJ/hxLY8phGJ0YhYHZo7jil7Qdg==}
    engines: {node: '>= 8'}

  mkdirp@1.0.4:
    resolution: {integrity: sha512-vVqVZQyf3WLx2Shd0qJ9xuvqgAyKPLAiqITEtqW0oIUjzo3PePDd6fW9iFz30ef7Ysp/oiWqbhszeGWW2T6Gzw==}
    engines: {node: '>=10'}
    hasBin: true

  mlly@1.7.4:
    resolution: {integrity: sha512-qmdSIPC4bDJXgZTCR7XosJiNKySV7O215tsPtDN9iEO/7q/76b/ijtgRu/+epFXSJhijtTCCGp3DWS549P3xKw==}

  mock-stdin@1.0.0:
    resolution: {integrity: sha512-tukRdb9Beu27t6dN+XztSRHq9J0B/CoAOySGzHfn8UTfmqipA5yNT/sDUEyYdAV3Hpka6Wx6kOMxuObdOex60Q==}

  module-details-from-path@1.0.3:
    resolution: {integrity: sha512-ySViT69/76t8VhE1xXHK6Ch4NcDd26gx0MzKXLO+F7NOtnqH68d9zF94nT8ZWSxXh8ELOERsnJO/sWt1xZYw5A==}

  mongodb-connection-string-url@3.0.2:
    resolution: {integrity: sha512-rMO7CGo/9BFwyZABcKAWL8UJwH/Kc2x0g72uhDWzG48URRax5TCIcJ7Rc3RZqffZzO/Gwff/jyKwCU9TN8gehA==}

  mongodb@6.14.2:
    resolution: {integrity: sha512-kMEHNo0F3P6QKDq17zcDuPeaywK/YaJVCEQRzPF3TOM/Bl9MFg64YE5Tu7ifj37qZJMhwU1tl2Ioivws5gRG5Q==}
    engines: {node: '>=16.20.1'}
    peerDependencies:
      '@aws-sdk/credential-providers': ^3.188.0
      '@mongodb-js/zstd': ^1.1.0 || ^2.0.0
      gcp-metadata: ^5.2.0
      kerberos: ^2.0.1
      mongodb-client-encryption: '>=6.0.0 <7'
      snappy: ^7.2.2
      socks: ^2.7.1
    peerDependenciesMeta:
      '@aws-sdk/credential-providers':
        optional: true
      '@mongodb-js/zstd':
        optional: true
      gcp-metadata:
        optional: true
      kerberos:
        optional: true
      mongodb-client-encryption:
        optional: true
      snappy:
        optional: true
      socks:
        optional: true

  mongoose@8.12.1:
    resolution: {integrity: sha512-UW22y8QFVYmrb36hm8cGncfn4ARc/XsYWQwRTaj0gxtQk1rDuhzDO1eBantS+hTTatfAIS96LlRCJrcNHvW5+Q==}
    engines: {node: '>=16.20.1'}

  mpath@0.9.0:
    resolution: {integrity: sha512-ikJRQTk8hw5DEoFVxHG1Gn9T/xcjtdnOKIU1JTmGjZZlg9LST2mBLmcX3/ICIbgJydT2GOc15RnNy5mHmzfSew==}
    engines: {node: '>=4.0.0'}

  mquery@5.0.0:
    resolution: {integrity: sha512-iQMncpmEK8R8ncT8HJGsGc9Dsp8xcgYMVSbs5jgnm1lFHTZqMJTUWTDx1LBO8+mK3tPNZWFLBghQEIOULSTHZg==}
    engines: {node: '>=14.0.0'}

  ms@2.0.0:
    resolution: {integrity: sha512-Tpp60P6IUJDTuOq/5Z8cdskzJujfwqfOTkrwIwj7IRISpnkJnT6SyJ4PCPnGMoFjC9ddhal5KVIYtAt97ix05A==}

  ms@2.1.2:
    resolution: {integrity: sha512-sGkPx+VjMtmA6MX27oA4FBFELFCZZ4S4XqeGOXCv68tT+jb3vk/RyaKWP0PTKyWtmLSM0b+adUTEvbs1PEaH2w==}

  ms@2.1.3:
    resolution: {integrity: sha512-6FlzubTLZG3J2a/NVCAleEhjzq5oxgHyaCU9yYXvcLsvoVaHJq/s5xXI6/XXP6tz7R9xAOtHnSO/tXtF3WRTlA==}

  mssql@11.0.1:
    resolution: {integrity: sha512-KlGNsugoT90enKlR8/G36H0kTxPthDhmtNUCwEHvgRza5Cjpjoj+P2X6eMpFUDN7pFrJZsKadL4x990G8RBE1w==}
    engines: {node: '>=18'}
    hasBin: true

  mustache@4.2.0:
    resolution: {integrity: sha512-71ippSywq5Yb7/tVYyGbkBggbU8H3u5Rz56fH60jGFgr8uHwxs+aSKeqmluIVzM0m0kB7xQjKS6qPfd0b2ZoqQ==}
    hasBin: true

  mute-stream@2.0.0:
    resolution: {integrity: sha512-WWdIxpyjEn+FhQJQQv9aQAYlHoNVdzIzUySNV1gHUPDSdZJ3yZn7pAAbQcV7B56Mvu881q9FZV+0Vx2xC44VWA==}
    engines: {node: ^18.17.0 || >=20.5.0}

  nanospinner@1.2.2:
    resolution: {integrity: sha512-Zt/AmG6qRU3e+WnzGGLuMCEAO/dAu45stNbHY223tUxldaDAeE+FxSPsd9Q+j+paejmm0ZbrNVs5Sraqy3dRxA==}

  native-duplexpair@1.0.0:
    resolution: {integrity: sha512-E7QQoM+3jvNtlmyfqRZ0/U75VFgCls+fSkbml2MpgWkWyz3ox8Y58gNhfuziuQYGNNQAbFZJQck55LHCnCK6CA==}

  natural-compare@1.4.0:
    resolution: {integrity: sha512-OWND8ei3VtNC9h7V60qff3SVobHr996CTwgxubgyQYEpg290h9J0buyECNNJexkFm5sOajh5G116RYA1c8ZMSw==}

  negotiator@0.6.3:
    resolution: {integrity: sha512-+EUsqGPLsM+j/zdChZjsnX51g4XrHFOIXwfnCVPGlQk/k5giakcKsuxCObBRu6DSm9opw/O6slWbJdghQM4bBg==}
    engines: {node: '>= 0.6'}

  neo-async@2.6.2:
    resolution: {integrity: sha512-Yd3UES5mWCSqR+qNT93S3UoYUkqAZ9lLg8a7g9rimsWmYGK8cVToA4/sF3RrshdyV3sAGMXVUmpMYOw+dLpOuw==}

  new-github-issue-url@0.2.1:
    resolution: {integrity: sha512-md4cGoxuT4T4d/HDOXbrUHkTKrp/vp+m3aOA7XXVYwNsUNMK49g3SQicTSeV5GIz/5QVGAeYRAOlyp9OvlgsYA==}
    engines: {node: '>=10'}

  node-addon-api@4.3.0:
    resolution: {integrity: sha512-73sE9+3UaLYYFmDsFZnqCInzPyh3MqIwZO9cw58yIqAZhONrrabrYyYe3TuIqtIiOuTXVhsGau8hcrhhwSsDIQ==}

  node-domexception@1.0.0:
    resolution: {integrity: sha512-/jKZoMpw0F8GRwl4/eLROPA3cfcXtLApP0QzLmUT/HuPCZWyB7IY9ZrMeKw2O/nFIqPQB3PVM9aYm0F312AXDQ==}
    engines: {node: '>=10.5.0'}

  node-fetch@2.7.0:
    resolution: {integrity: sha512-c4FRfUm/dbcWZ7U+1Wq0AwCyFL+3nt2bEw05wfxSz+DWpWsitgmSgYmy2dQdWyKC1694ELPqMs/YzUSNozLt8A==}
    engines: {node: 4.x || >=6.0.0}
    peerDependencies:
      encoding: ^0.1.0
    peerDependenciesMeta:
      encoding:
        optional: true

  node-fetch@3.3.2:
    resolution: {integrity: sha512-dRB78srN/l6gqWulah9SrxeYnxeddIG30+GOqK/9OlLVyLg3HPnr6SqOWTWOXKRwC2eGYCkZ59NNuSgvSrpgOA==}
    engines: {node: ^12.20.0 || ^14.13.1 || >=16.0.0}

  node-gyp-build@4.6.0:
    resolution: {integrity: sha512-NTZVKn9IylLwUzaKjkas1e4u2DLNcV4rdYagA4PWdPwW87Bi7z+BznyKSRwS/761tV/lzCGXplWsiaMjLqP2zQ==}
    hasBin: true

  node-gyp@8.4.1:
    resolution: {integrity: sha512-olTJRgUtAb/hOXG0E93wZDs5YiJlgbXxTwQAFHyNlRsXQnYzUaF2aGgujZbw+hR8aF4ZG/rST57bWMWD16jr9w==}
    engines: {node: '>= 10.12.0'}
    hasBin: true

  node-int64@0.4.0:
    resolution: {integrity: sha512-O5lz91xSOeoXP6DulyHfllpq+Eg00MWitZIbtPfoSEvqIHdl5gfcY6hYzDWnj0qD5tz52PI08u9qUvSVeUBeHw==}

  node-releases@2.0.14:
    resolution: {integrity: sha512-y10wOWt8yZpqXmOgRo77WaHEmhYQYGNA6y421PKsKYWEK8aW+cqAphborZDhqfyKrbZEN92CN1X2KbafY2s7Yw==}

  nopt@5.0.0:
    resolution: {integrity: sha512-Tbj67rffqceeLpcRXrT7vKAN8CwfPeIBgM7E6iBkmKLV7bEMwpGgYLGv0jACUsECaa/vuxP0IjEont6umdMgtQ==}
    engines: {node: '>=6'}
    hasBin: true

  normalize-package-data@2.5.0:
    resolution: {integrity: sha512-/5CMN3T0R4XTj4DcGaexo+roZSdSFW/0AOOTROrjxzCG1wrWXEsGbRKevjlIL+ZDE4sZlJr5ED4YW0yqmkK+eA==}

  normalize-package-data@3.0.3:
    resolution: {integrity: sha512-p2W1sgqij3zMMyRC067Dg16bfzVH+w7hyegmpIvZ4JNjqtGOVAIvLmjBx3yP7YTe9vKJgkoNOPjwQGogDoMXFA==}
    engines: {node: '>=10'}

  normalize-package-data@6.0.0:
    resolution: {integrity: sha512-UL7ELRVxYBHBgYEtZCXjxuD5vPxnmvMGq0jp/dGPKKrN7tfsBh2IY7TlJ15WWwdjRWD3RJbnsygUurTK3xkPkg==}
    engines: {node: ^16.14.0 || >=18.0.0}

  normalize-path@3.0.0:
    resolution: {integrity: sha512-6eZs5Ls3WtCisHWp9S2GUy8dqkpGi4BVSz3GaqiE6ezub0512ESztXUwUB6C6IKbQkY2Pnb/mD4WYojCRwcwLA==}
    engines: {node: '>=0.10.0'}

  npm-bundled@2.0.1:
    resolution: {integrity: sha512-gZLxXdjEzE/+mOstGDqR6b0EkhJ+kM6fxM6vUuckuctuVPh80Q6pw/rSZj9s4Gex9GxWtIicO1pc8DB9KZWudw==}
    engines: {node: ^12.13.0 || ^14.15.0 || >=16.0.0}

  npm-normalize-package-bin@2.0.0:
    resolution: {integrity: sha512-awzfKUO7v0FscrSpRoogyNm0sajikhBWpU0QMrW09AMi9n1PoKU6WaIqUzuJSQnpciZZmJ/jMZ2Egfmb/9LiWQ==}
    engines: {node: ^12.13.0 || ^14.15.0 || >=16.0.0}

  npm-packlist@5.1.3:
    resolution: {integrity: sha512-263/0NGrn32YFYi4J533qzrQ/krmmrWwhKkzwTuM4f/07ug51odoaNjUexxO4vxlzURHcmYMH1QjvHjsNDKLVg==}
    engines: {node: ^12.13.0 || ^14.15.0 || >=16.0.0}
    hasBin: true

  npm-run-path@4.0.1:
    resolution: {integrity: sha512-S48WzZW777zhNIrn7gxOlISNAqi9ZC/uQFnRdbeIHhZhCA6UqpkOT8T1G7BvfdgP4Er8gF4sUbaS0i7QvIfCWw==}
    engines: {node: '>=8'}

  npm-run-path@5.3.0:
    resolution: {integrity: sha512-ppwTtiJZq0O/ai0z7yfudtBpWIoxM8yE6nHi1X47eFR2EWORqfbu6CnPlNsjeN683eT0qG6H/Pyf9fCcvjnnnQ==}
    engines: {node: ^12.20.0 || ^14.13.1 || >=16.0.0}

  npmlog@5.0.1:
    resolution: {integrity: sha512-AqZtDUWOMKs1G/8lwylVjrdYgqA4d9nu8hc+0gzRxlDb1I10+FHBGMXs6aiQHFdCUUlqH99MUMuLfzWDNDtfxw==}
    deprecated: This package is no longer supported.

  npmlog@6.0.2:
    resolution: {integrity: sha512-/vBvz5Jfr9dT/aFWd0FIRf+T/Q2WBsLENygUaFUqstqsycmZAP/t5BvFJTK0viFmSUxiUKTUplWy5vt+rvKIxg==}
    engines: {node: ^12.13.0 || ^14.15.0 || >=16.0.0}
    deprecated: This package is no longer supported.

  object-assign@4.1.1:
    resolution: {integrity: sha512-rJgTQnkUnH1sFw8yT6VSU3zD3sWmu6sZhIseY8VX+GRu3P6F7Fu+JNDoXfklElbLJSnc3FUQHVe4cU5hj+BcUg==}
    engines: {node: '>=0.10.0'}

  obuf@1.1.2:
    resolution: {integrity: sha512-PX1wu0AmAdPqOL1mWhqmlOd8kOIZQwGZw6rh7uby9fTc5lhaOWFLX3I6R1hrF9k3zUY40e6igsLGkDXK92LJNg==}

  ohash@1.1.5:
    resolution: {integrity: sha512-AtXrG/lMFjPBWj3uhWYFwYVZQqutPYRsv6nnPLTipnC+gJuMFc+WFzf/jx+94Ebray1vxfQfEFDtpIpppOe4xQ==}

  on-finished@2.3.0:
    resolution: {integrity: sha512-ikqdkGAAyf/X/gPhXGvfgAytDZtDbr+bkNUJ0N9h5MI/dmdgCs3l6hoHrcUv41sRKew3jIwrp4qQDXiK99Utww==}
    engines: {node: '>= 0.8'}

  once@1.4.0:
    resolution: {integrity: sha512-lNaJgI+2Q5URQBkccEKHTQOPaXdUxnZZElQTZY0MFUAuaEqe1E+Nyvgdz/aIyNi6Z9MzO5dv1H8n58/GELp3+w==}

  onetime@5.1.2:
    resolution: {integrity: sha512-kbpaSSGJTWdAY5KPVeMOKXSrPtr8C8C7wodJbcsd51jRnmD+GZu8Y0VoU6Dm5Z4vWr0Ig/1NKuWRKf7j5aaYSg==}
    engines: {node: '>=6'}

  onetime@6.0.0:
    resolution: {integrity: sha512-1FlR+gjXK7X+AsAHso35MnyN5KqGwJRi/31ft6x0M194ht7S+rWAvd7PHss9xSKMzE0asv1pyIHaJYq+BbacAQ==}
    engines: {node: '>=12'}

  onetime@7.0.0:
    resolution: {integrity: sha512-VXJjc87FScF88uafS3JllDgvAm+c/Slfz06lorj2uAY34rlUu0Nt+v8wreiImcrgAjjIHp1rXpTDlLOGw29WwQ==}
    engines: {node: '>=18'}

  open@7.4.2:
    resolution: {integrity: sha512-MVHddDVweXZF3awtlAS+6pgKLlm/JgxZ90+/NBurBoQctVOOB/zDdVjcyPzQ+0laDGbsWgrRkflI65sQeOgT9Q==}
    engines: {node: '>=8'}

  open@8.4.0:
    resolution: {integrity: sha512-XgFPPM+B28FtCCgSb9I+s9szOC1vZRSwgWsRUA5ylIxRTgKozqjOCrVOqGsYABPYK5qnfqClxZTFBa8PKt2v6Q==}
    engines: {node: '>=12'}

  optionator@0.9.4:
    resolution: {integrity: sha512-6IpQ7mKUxRcZNLIObR0hz7lxsapSSIYNZJwXPGeF0mTVqGKFIXj1DQcMoT22S3ROcLyY/rz0PWaWZ9ayWmad9g==}
    engines: {node: '>= 0.8.0'}

  ora@8.2.0:
    resolution: {integrity: sha512-weP+BZ8MVNnlCm8c0Qdc1WSWq4Qn7I+9CJGm7Qali6g44e/PUzbjNqJX5NJ9ljlNMosfJvg1fKEGILklK9cwnw==}
    engines: {node: '>=18'}

  os-paths@7.4.0:
    resolution: {integrity: sha512-Ux1J4NUqC6tZayBqLN1kUlDAEvLiQlli/53sSddU4IN+h+3xxnv2HmRSMpVSvr1hvJzotfMs3ERvETGK+f4OwA==}
    engines: {node: '>= 4.0'}

  os-tmpdir@1.0.2:
    resolution: {integrity: sha512-D2FR03Vir7FIu45XBY20mTb+/ZSWB00sjU9jdQXt83gDrI4Ztz5Fs7/yy74g2N5SVQY4xY1qDr4rNddwYRVX0g==}
    engines: {node: '>=0.10.0'}

  oxc-resolver@1.10.2:
    resolution: {integrity: sha512-NIbwVqoU8Bhl7PVtItHCg+VFFokIDwBgIgFUwFG2Y8ePhxftFh5xG+KLar5PLWXlCP4WunPIuXD3jr3v6/MfRw==}

  p-filter@4.1.0:
    resolution: {integrity: sha512-37/tPdZ3oJwHaS3gNJdenCDB3Tz26i9sjhnguBtvN0vYlRIiDNnvTWkuh+0hETV9rLPdJ3rlL3yVOYPIAnM8rw==}
    engines: {node: '>=18'}

  p-limit@2.3.0:
    resolution: {integrity: sha512-//88mFWSJx8lxCzwdAABTJL2MyWB12+eIY7MDL2SqLmAkeKU9qxRvWuSyTjm3FUmpBEMuFfckAIqEaVGUDxb6w==}
    engines: {node: '>=6'}

  p-limit@3.1.0:
    resolution: {integrity: sha512-TYOanM3wGwNGsZN2cVTYPArw454xnXj5qmWF1bEoAc4+cU/ol7GVh7odevjp1FNHduHc3KZMcFduxU5Xc6uJRQ==}
    engines: {node: '>=10'}

  p-limit@4.0.0:
    resolution: {integrity: sha512-5b0R4txpzjPWVw/cXXUResoD4hb6U/x9BH08L7nw+GN1sezDzPdxeRvpc9c433fZhBan/wusjbCsqwqm4EIBIQ==}
    engines: {node: ^12.20.0 || ^14.13.1 || >=16.0.0}

  p-locate@3.0.0:
    resolution: {integrity: sha512-x+12w/To+4GFfgJhBEpiDcLozRJGegY+Ei7/z0tSLkMmxGZNybVMSfWj9aJn8Z5Fc7dBUNJOOVgPv2H7IwulSQ==}
    engines: {node: '>=6'}

  p-locate@4.1.0:
    resolution: {integrity: sha512-R79ZZ/0wAxKGu3oYMlz8jy/kbhsNrS7SKZ7PxEHBgJ5+F2mtFW2fK2cOtBh1cHYkQsbzFV7I+EoRKe6Yt0oK7A==}
    engines: {node: '>=8'}

  p-locate@5.0.0:
    resolution: {integrity: sha512-LaNjtRWUBY++zB5nE/NwcaoMylSPk+S+ZHNB1TzdbMJMny6dynpAGt7X/tl/QYq3TIeE6nxHppbo2LGymrG5Pw==}
    engines: {node: '>=10'}

  p-locate@6.0.0:
    resolution: {integrity: sha512-wPrq66Llhl7/4AGC6I+cqxT07LhXvWL08LNXz1fENOw0Ap4sRZZ/gZpTTJ5jpurzzzfS2W/Ge9BY3LgLjCShcw==}
    engines: {node: ^12.20.0 || ^14.13.1 || >=16.0.0}

  p-map@4.0.0:
    resolution: {integrity: sha512-/bjOqmgETBYB5BoEeGVea8dmvHb2m9GLy1E9W43yeyfP6QQCZGFNa+XRceJEuDB6zqr+gKpIAmlLebMpykw/MQ==}
    engines: {node: '>=10'}

  p-map@7.0.3:
    resolution: {integrity: sha512-VkndIv2fIB99swvQoA65bm+fsmt6UNdGeIB0oxBs+WhAhdh08QA04JXpI7rbB9r08/nkbysKoya9rtDERYOYMA==}
    engines: {node: '>=18'}

  p-reduce@3.0.0:
    resolution: {integrity: sha512-xsrIUgI0Kn6iyDYm9StOpOeK29XM1aboGji26+QEortiFST1hGZaUQOLhtEbqHErPpGW/aSz6allwK2qcptp0Q==}
    engines: {node: '>=12'}

  p-retry@4.6.2:
    resolution: {integrity: sha512-312Id396EbJdvRONlngUx0NydfrIQ5lsYu0znKVUzVvArzEIt08V1qhtyESbGVd1FGX7UKtiFp5uwKZdM8wIuQ==}
    engines: {node: '>=8'}

  p-try@2.2.0:
    resolution: {integrity: sha512-R4nPAVTAU0B9D35/Gk3uJf/7XYbQcyohSKdvAxIRSNghFl4e71hVoGnBNQz9cWaXxO2I10KTC+3jMdvvoKw6dQ==}
    engines: {node: '>=6'}

  package-json-from-dist@1.0.1:
    resolution: {integrity: sha512-UEZIS3/by4OC8vL3P2dTXRETpebLI2NiI5vIrjaD/5UtrkFX/tNbwjTSRAGC/+7CAo2pIcBaRgWmcBBHcsaCIw==}

  parent-module@1.0.1:
    resolution: {integrity: sha512-GQ2EWRpQV8/o+Aw8YqtfZZPfNRWZYkbidE9k5rpl/hC3vtHHBfGm2Ifi6qWV+coDGkrUKZAxE3Lot5kcsRlh+g==}
    engines: {node: '>=6'}

  parse-json@5.2.0:
    resolution: {integrity: sha512-ayCKvm/phCGxOkYRSCM82iDwct8/EonSEgCSxWxD7ve6jHggsFl4fZVQBPRNgQoKiuV/odhFrGzQXZwbifC8Rg==}
    engines: {node: '>=8'}

  parse-json@8.1.0:
    resolution: {integrity: sha512-rum1bPifK5SSar35Z6EKZuYPJx85pkNaFrxBK3mwdfSJ1/WKbYrjoW/zTPSjRRamfmVX1ACBIdFAO0VRErW/EA==}
    engines: {node: '>=18'}

  parseurl@1.3.3:
    resolution: {integrity: sha512-CiyeOxFT/JZyN5m0z9PfXw4SCBJ6Sygz1Dpl0wqjlhDEGGBP1GnsUVEL0p63hoG1fcj3fHynXi9NYO4nWOL+qQ==}
    engines: {node: '>= 0.8'}

  path-exists@3.0.0:
    resolution: {integrity: sha512-bpC7GYwiDYQ4wYLe+FA8lhRjhQCMcQGuSgGGqDkg/QerRWw9CmGRT0iSOVRSZJ29NMLZgIzqaljJ63oaL4NIJQ==}
    engines: {node: '>=4'}

  path-exists@4.0.0:
    resolution: {integrity: sha512-ak9Qy5Q7jYb2Wwcey5Fpvg2KoAc/ZIhLSLOSBmRmygPsGwkVVt0fZa0qrtMz+m6tJTAHfZQ8FnmB4MG4LWy7/w==}
    engines: {node: '>=8'}

  path-exists@5.0.0:
    resolution: {integrity: sha512-RjhtfwJOxzcFmNOi6ltcbcu4Iu+FL3zEj83dk4kAS+fVpTxXLO1b38RvJgT/0QwvV/L3aY9TAnyv0EOqW4GoMQ==}
    engines: {node: ^12.20.0 || ^14.13.1 || >=16.0.0}

  path-is-absolute@1.0.1:
    resolution: {integrity: sha512-AVbw3UJ2e9bq64vSaS9Am0fje1Pa8pbGqTTsmXfaIiMpnr5DlDhfJOuLj9Sf95ZPVDAUerDfEk88MPmPe7UCQg==}
    engines: {node: '>=0.10.0'}

  path-key@3.1.1:
    resolution: {integrity: sha512-ojmeN0qd+y0jszEtoY48r0Peq5dwMEkIlCOu6Q5f41lfkswXuKtYrhgoTpLnyIcHm24Uhqx+5Tqm2InSwLhE6Q==}
    engines: {node: '>=8'}

  path-key@4.0.0:
    resolution: {integrity: sha512-haREypq7xkM7ErfgIyA0z+Bj4AGKlMSdlQE2jvJo6huWD1EdkKYV+G/T4nq0YEF2vgTT8kqMFKo1uHn950r4SQ==}
    engines: {node: '>=12'}

  path-parse@1.0.7:
    resolution: {integrity: sha512-LDJzPVEEEPR+y48z93A0Ed0yXb8pAByGWo/k5YYdYgpY2/2EsOsksJrq7lOHxryrVOn1ejG6oAp8ahvOIQD8sw==}

  path-scurry@2.0.0:
    resolution: {integrity: sha512-ypGJsmGtdXUOeM5u93TyeIEfEhM6s+ljAhrk5vAvSx8uyY/02OvrZnA0YNGUrPXfpJMgI1ODd3nwz8Npx4O4cg==}
    engines: {node: 20 || >=22}

  path-to-regexp@0.1.7:
    resolution: {integrity: sha512-5DFkuoqlv1uYQKxy8omFBeJPQcdoE07Kv2sferDCrAq1ohOU+MSDswDIbnx3YAM60qIOnYa53wBhXW0EbMonrQ==}

  path-to-regexp@6.3.0:
    resolution: {integrity: sha512-Yhpw4T9C6hPpgPeA28us07OJeqZ5EzQTkbfwuhsUg0c237RomFoETJgmp2sa3F/41gfLE6G5cqcYwznmeEeOlQ==}

  path-type@4.0.0:
    resolution: {integrity: sha512-gDKb8aZMDeD/tZWs9P6+q0J9Mwkdl6xMV8TjnGP3qJVJ06bdMgkbBlLU8IdfOsIsFz2BW1rNVT3XuNEl8zPAvw==}
    engines: {node: '>=8'}

  pathe@1.1.2:
    resolution: {integrity: sha512-whLdWMYL2TwI08hn8/ZqAbrVemu0LNaNNJZX73O6qaIdCTfXutsLhMkjdENX0qhsQ9uIimo4/aQOmXkoon2nDQ==}

  pathe@2.0.3:
    resolution: {integrity: sha512-WUjGcAqP1gQacoQe+OBJsFA7Ld4DyXuUIjZ5cc75cLHvJ7dtNsTugphxIADwspS+AraAUePCKrSVtPLFj/F88w==}

  pg-cloudflare@1.1.1:
    resolution: {integrity: sha512-xWPagP/4B6BgFO+EKz3JONXv3YDgvkbVrGw2mTo3D6tVDQRh1e7cqVGvyR3BE+eQgAvx1XhW/iEASj4/jCWl3Q==}

  pg-connection-string@2.7.0:
    resolution: {integrity: sha512-PI2W9mv53rXJQEOb8xNR8lH7Hr+EKa6oJa38zsK0S/ky2er16ios1wLKhZyxzD7jUReiWokc9WK5nxSnC7W1TA==}

  pg-int8@1.0.1:
    resolution: {integrity: sha512-WCtabS6t3c8SkpDBUlb1kjOs7l66xsGdKpIPZsg4wR+B3+u9UAum2odSsF9tnvxg80h4ZxLWMy4pRjOsFIqQpw==}
    engines: {node: '>=4.0.0'}

  pg-numeric@1.0.2:
    resolution: {integrity: sha512-BM/Thnrw5jm2kKLE5uJkXqqExRUY/toLHda65XgFTBTFYZyopbKjBe29Ii3RbkvlsMoFwD+tHeGaCjjv0gHlyw==}
    engines: {node: '>=4'}

  pg-pool@3.7.1:
    resolution: {integrity: sha512-xIOsFoh7Vdhojas6q3596mXFsR8nwBQBXX5JiV7p9buEVAGqYL4yFzclON5P9vFrpu1u7Zwl2oriyDa89n0wbw==}
    peerDependencies:
      pg: '>=8.0'

  pg-protocol@1.6.1:
    resolution: {integrity: sha512-jPIlvgoD63hrEuihvIg+tJhoGjUsLPn6poJY9N5CnlPd91c2T18T/9zBtLxZSb1EhYxBRoZJtzScCaWlYLtktg==}

  pg-protocol@1.7.1:
    resolution: {integrity: sha512-gjTHWGYWsEgy9MsY0Gp6ZJxV24IjDqdpTW7Eh0x+WfJLFsm/TJx1MzL6T0D88mBvkpxotCQ6TwW6N+Kko7lhgQ==}

  pg-types@2.2.0:
    resolution: {integrity: sha512-qTAAlrEsl8s4OiEQY69wDvcMIdQN6wdz5ojQiOy6YRMuynxenON0O5oCpJI6lshc6scgAY8qvJ2On/p+CXY0GA==}
    engines: {node: '>=4'}

  pg-types@4.0.2:
    resolution: {integrity: sha512-cRL3JpS3lKMGsKaWndugWQoLOCoP+Cic8oseVcbr0qhPzYD5DWXK+RZ9LY9wxRf7RQia4SCwQlXk0q6FCPrVng==}
    engines: {node: '>=10'}

  pg@8.13.3:
    resolution: {integrity: sha512-P6tPt9jXbL9HVu/SSRERNYaYG++MjnscnegFh9pPHihfoBSujsrka0hyuymMzeJKFWrcG8wvCKy8rCe8e5nDUQ==}
    engines: {node: '>= 8.0.0'}
    peerDependencies:
      pg-native: '>=3.0.1'
    peerDependenciesMeta:
      pg-native:
        optional: true

  pgpass@1.0.5:
    resolution: {integrity: sha512-FdW9r/jQZhSeohs1Z3sI1yxFQNFvMcnmfuj4WBMUTxOrAyLMaTcE1aAMBiTlbMNaXvBCQuVi0R7hd8udDSP7ug==}

  picocolors@1.1.1:
    resolution: {integrity: sha512-xceH2snhtb5M9liqDsmEw56le376mTZkEX/jEb/RxNFyegNul7eNslCXP9FDj/Lcu0X8KEyMceP2ntpaHrDEVA==}

  picomatch@2.3.1:
    resolution: {integrity: sha512-JU3teHTNjmE2VCGFzuY8EXzCDVwEqB2a8fsIvwaStHhAWJEeVd1o1QD80CU6+ZdEXXSLbSsuLwJjkCBWqRQUVA==}
    engines: {node: '>=8.6'}

  picomatch@4.0.2:
    resolution: {integrity: sha512-M7BAV6Rlcy5u+m6oPhAPFgJTzAioX/6B0DxyvDlo9l8+T3nLKbrczg2WLUyzd45L8RqfUMyGPzekbMvX2Ldkwg==}
    engines: {node: '>=12'}

  pidtree@0.6.0:
    resolution: {integrity: sha512-eG2dWTVw5bzqGRztnHExczNxt5VGsE6OwTeCG3fdUf9KBsZzO3R5OIIIzWR+iZA0NtZ+RDVdaoE2dK1cn6jH4g==}
    engines: {node: '>=0.10'}
    hasBin: true

  pirates@4.0.6:
    resolution: {integrity: sha512-saLsH7WeYYPiD25LDuLRRY/i+6HaPYr6G1OUlN39otzkSTxKnubR9RTxS3/Kk50s1g2JTgFwWQDQyplC5/SHZg==}
    engines: {node: '>= 6'}

  pkg-dir@4.2.0:
    resolution: {integrity: sha512-HRDzbaKjC+AOWVXxAU/x54COGeIv9eb+6CkDSQoNTt4XyWoIJvuPsXizxu/Fr23EiekbtZwmh1IcIG/l/a10GQ==}
    engines: {node: '>=8'}

  pkg-dir@7.0.0:
    resolution: {integrity: sha512-Ie9z/WINcxxLp27BKOCHGde4ITq9UklYKDzVo1nhk5sqGEXU3FpkwP5GM2voTGJkGd9B3Otl+Q4uwSOeSUtOBA==}
    engines: {node: '>=14.16'}

  pkg-types@1.3.1:
    resolution: {integrity: sha512-/Jm5M4RvtBFVkKWRu2BLUTNP8/M2a+UwuAX+ae4770q1qVGtfjG+WTCupoZixokjmHiry8uI+dlY8KXYV5HVVQ==}

  pkg-up@3.1.0:
    resolution: {integrity: sha512-nDywThFk1i4BQK4twPQ6TA4RT8bDY96yeuCVBWL3ePARCiEKDRSrNGbFIgUJpLp+XeIR65v8ra7WuJOFUBtkMA==}
    engines: {node: '>=8'}

  platform@1.3.6:
    resolution: {integrity: sha512-fnWVljUchTro6RiCFvCXBbNhJc2NijN7oIQxbwsyL0buWJPG85v81ehlHI9fXrJsMNgTofEoWIQeClKpgxFLrg==}

  plur@4.0.0:
    resolution: {integrity: sha512-4UGewrYgqDFw9vV6zNV+ADmPAUAfJPKtGvb/VdpQAx25X5f3xXdGdyOEVFwkl8Hl/tl7+xbeHqSEM+D5/TirUg==}
    engines: {node: '>=10'}

  pluralize@8.0.0:
    resolution: {integrity: sha512-Nc3IT5yHzflTfbjgqWcCPpo7DaKy4FnpB0l/zCAW0Tc7jxAiuqSxHasntB3D7887LSrA93kDJ9IXovxJYxyLCA==}
    engines: {node: '>=4'}

  postgres-array@2.0.0:
    resolution: {integrity: sha512-VpZrUqU5A69eQyW2c5CA1jtLecCsN2U/bD6VilrFDWq5+5UIEVO7nazS3TEcHf1zuPYO/sqGvUvW62g86RXZuA==}
    engines: {node: '>=4'}

  postgres-array@3.0.4:
    resolution: {integrity: sha512-nAUSGfSDGOaOAEGwqsRY27GPOea7CNipJPOA7lPbdEpx5Kg3qzdP0AaWC5MlhTWV9s4hFX39nomVZ+C4tnGOJQ==}
    engines: {node: '>=12'}

  postgres-bytea@1.0.0:
    resolution: {integrity: sha512-xy3pmLuQqRBZBXDULy7KbaitYqLcmxigw14Q5sj8QBVLqEwXfeybIKVWiqAXTlcvdvb0+xkOtDbfQMOf4lST1w==}
    engines: {node: '>=0.10.0'}

  postgres-bytea@3.0.0:
    resolution: {integrity: sha512-CNd4jim9RFPkObHSjVHlVrxoVQXz7quwNFpz7RY1okNNme49+sVyiTvTRobiLV548Hx/hb1BG+iE7h9493WzFw==}
    engines: {node: '>= 6'}

  postgres-date@1.0.7:
    resolution: {integrity: sha512-suDmjLVQg78nMK2UZ454hAG+OAW+HQPZ6n++TNDUX+L0+uUlLywnoxJKDou51Zm+zTCjrCl0Nq6J9C5hP9vK/Q==}
    engines: {node: '>=0.10.0'}

  postgres-date@2.1.0:
    resolution: {integrity: sha512-K7Juri8gtgXVcDfZttFKVmhglp7epKb1K4pgrkLxehjqkrgPhfG6OO8LHLkfaqkbpjNRnra018XwAr1yQFWGcA==}
    engines: {node: '>=12'}

  postgres-interval@1.2.0:
    resolution: {integrity: sha512-9ZhXKM/rw350N1ovuWHbGxnGh/SNJ4cnxHiM0rxE4VN41wsg8P8zWn9hv/buK00RP4WvlOyr/RBDiptyxVbkZQ==}
    engines: {node: '>=0.10.0'}

  postgres-interval@3.0.0:
    resolution: {integrity: sha512-BSNDnbyZCXSxgA+1f5UU2GmwhoI0aU5yMxRGO8CdFEcY2BQF9xm/7MqKnYoM1nJDk8nONNWDk9WeSmePFhQdlw==}
    engines: {node: '>=12'}

  postgres-range@1.1.4:
    resolution: {integrity: sha512-i/hbxIE9803Alj/6ytL7UHQxRvZkI9O4Sy+J3HGc4F4oo/2eQAjTSNJ0bfxyse3bH0nuVesCk+3IRLaMtG3H6w==}

  prelude-ls@1.2.1:
    resolution: {integrity: sha512-vkcDPrRZo1QZLbn5RLGPpg/WmIQ65qoWWhcGKf/b5eplkkarX0m9z8ppCat4mlOqUsWpyNuYgO3VRyrYHSzX5g==}
    engines: {node: '>= 0.8.0'}

  prettier-linter-helpers@1.0.0:
    resolution: {integrity: sha512-GbK2cP9nraSSUF9N2XwUwqfzlAFlMNYYl+ShE/V+H8a9uNl/oUqB1w2EL54Jh0OlyRSd8RfWYJ3coVS4TROP2w==}
    engines: {node: '>=6.0.0'}

  prettier@2.8.8:
    resolution: {integrity: sha512-tdN8qQGvNjw4CHbY+XXk0JgCXn9QiF21a55rBe5LJAU+kDyC4WQn4+awm2Xfk2lQMk5fKup9XgzTZtGkjBdP9Q==}
    engines: {node: '>=10.13.0'}
    hasBin: true

  pretty-ansi@3.0.0:
    resolution: {integrity: sha512-8FdI7yD+nCdMCbjkapyOwKTBVBtX1S6eLFjZA+gNcnRJQFCqZJgAVKjvwdBsyClOa9DWlr5sin9isAWDvVMpew==}
    engines: {node: '>=18'}

  pretty-format@29.7.0:
    resolution: {integrity: sha512-Pdlw/oPxN+aXdmM9R00JVC9WVFoCLTKJvDVLgmJ+qAffBMxsV85l/Lu7sNx4zSzPyoL2euImuEwHhOXdEgNFZQ==}
    engines: {node: ^14.15.0 || ^16.10.0 || >=18.0.0}

  prettysize@2.0.0:
    resolution: {integrity: sha512-VVtxR7sOh0VsG8o06Ttq5TrI1aiZKmC+ClSn4eBPaNf4SHr5lzbYW+kYGX3HocBL/MfpVrRfFZ9V3vCbLaiplg==}

  printable-characters@1.0.42:
    resolution: {integrity: sha512-dKp+C4iXWK4vVYZmYSd0KBH5F/h1HoZRsbJ82AVKRO3PEo8L4lBS/vLwhVtpwwuYcoIsVY+1JYKR268yn480uQ==}

  process-nextick-args@2.0.1:
    resolution: {integrity: sha512-3ouUOpQhtgrbOa17J7+uxOTpITYWaGP7/AhoR3+A+/1e9skrzelGi/dXzEYyvbxubEF6Wn2ypscTKiKJFFn1ag==}

  process@0.11.10:
    resolution: {integrity: sha512-cdGef/drWFoydD1JsMzuFf8100nZl+GT+yacc2bEced5f9Rjk4z+WtFUTBu9PhOi9j/jfmBPu0mMEY4wIdAF8A==}
    engines: {node: '>= 0.6.0'}

  progress@2.0.3:
    resolution: {integrity: sha512-7PiHtLll5LdnKIMw100I+8xJXR5gW2QwWYkT6iJva0bXitZKa/XMrSbdmg3r2Xnaidz9Qumd0VPaMrZlF9V9sA==}
    engines: {node: '>=0.4.0'}

  promise-inflight@1.0.1:
    resolution: {integrity: sha512-6zWPyEOFaQBJYcGMHBKTKJ3u6TBsnMFOIZSa6ce1e/ZrrsOlnHRHbabMjLiBYKp+n44X9eUI6VUPaukCXHuG4g==}
    peerDependencies:
      bluebird: '*'
    peerDependenciesMeta:
      bluebird:
        optional: true

  promise-limit@2.7.0:
    resolution: {integrity: sha512-7nJ6v5lnJsXwGprnGXga4wx6d1POjvi5Qmf1ivTRxTjH4Z/9Czja/UCMLVmB9N93GeWOU93XaFaEt6jbuoagNw==}

  promise-retry@2.0.1:
    resolution: {integrity: sha512-y+WKFlBR8BGXnsNlIHFGPZmyDf3DFMoLhaflAnyZgV6rG6xu+JwesTo2Q9R6XwYmtmwAFCkAk3e35jEdoeh/3g==}
    engines: {node: '>=10'}

  prompts@2.4.2:
    resolution: {integrity: sha512-NxNv/kLguCA7p3jE8oL2aEBsrJWgAakBpgmgK6lpPWV+WuOmY6r2/zbAVnP+T8bQlA0nzHXSJSJW0Hq7ylaD2Q==}
    engines: {node: '>= 6'}

  proxy-addr@2.0.7:
    resolution: {integrity: sha512-llQsMLSUDUPT44jdrU/O37qlnifitDP+ZwrmmZcoSKyLKvtZxpyV0n2/bD/N4tBAAZ/gJEdZU7KMraoK1+XYAg==}
    engines: {node: '>= 0.10'}

  proxy-from-env@1.1.0:
    resolution: {integrity: sha512-D+zkORCbA9f1tdWRK0RaCR3GPv50cMxcrz4X8k5LTSUD1Dkw47mKJEZQNunItRTkWwgtaUSo1RVFRIG9ZXiFYg==}

  punycode@2.3.1:
    resolution: {integrity: sha512-vYt7UD1U9Wg6138shLtLOvdAu+8DsC/ilFtEVHcH+wydcSpNE20AfSOduf6MkRFahL5FY7X1oU7nKVZFtfq8Fg==}
    engines: {node: '>=6'}

  pure-rand@5.0.3:
    resolution: {integrity: sha512-9N8x1h8dptBQpHyC7aZMS+iNOAm97WMGY0AFrguU1cpfW3I5jINkWe5BIY5md0ofy+1TCIELsVcm/GJXZSaPbw==}

  pure-rand@6.1.0:
    resolution: {integrity: sha512-bVWawvoZoBYpp6yIoQtQXHZjmz35RSVHnUOTefl8Vcjr8snTPY1wnpSPMWekcFwbxI6gtmT7rSYPFvz71ldiOA==}

  qs@6.9.6:
    resolution: {integrity: sha512-TIRk4aqYLNoJUbd+g2lEdz5kLWIuTMRagAXxl78Q0RiVjAOugHmeKNGdd3cwo/ktpf9aL9epCfFqWDEKysUlLQ==}
    engines: {node: '>=0.6'}

  queue-microtask@1.2.3:
    resolution: {integrity: sha512-NuaNSa6flKT5JaSYQzJok04JzTL1CA6aGhv5rfLW3PgqA+M2ChpZQnAC8h8i4ZFkBS8X5RqkDBHA7r4hej3K9A==}

  queue-tick@1.0.1:
    resolution: {integrity: sha512-kJt5qhMxoszgU/62PLP1CJytzd2NKetjSRnyuj31fDd3Rlcz3fzlFdFLD1SItunPwyqEOkca6GbV612BWfaBag==}

  quick-lru@4.0.1:
    resolution: {integrity: sha512-ARhCpm70fzdcvNQfPoy49IaanKkTlRWF2JMzqhcJbhSFRZv7nPTvZJdcY7301IPmvW+/p0RgIWnQDLJxifsQ7g==}
    engines: {node: '>=8'}

  randombytes@2.1.0:
    resolution: {integrity: sha512-vYl3iOX+4CKUWuxGi9Ukhie6fsqXqS9FE2Zaic4tNFD2N2QQaXOMFbuKK4QmDHC0JO6B1Zp41J0LpT0oR68amQ==}

  range-parser@1.2.1:
    resolution: {integrity: sha512-Hrgsx+orqoygnmhFbKaHE6c296J+HTAQXoxEF6gNupROmmGJRoyzfG3ccAveqCBrwr/2yxQ5BVd/GTl5agOwSg==}
    engines: {node: '>= 0.6'}

  raw-body@2.4.2:
    resolution: {integrity: sha512-RPMAFUJP19WIet/99ngh6Iv8fzAbqum4Li7AD6DtGaW2RpMB/11xDoalPiJMTbu6I3hkbMVkATvZrqb9EEqeeQ==}
    engines: {node: '>= 0.8'}

  react-is@18.2.0:
    resolution: {integrity: sha512-xWGDIW6x921xtzPkhiULtthJHoJvBbF3q26fzloPCK0hsvxtPVelvftw3zjbHWSkR2km9Z+4uxbDDK/6Zw9B8w==}

  read-package-up@11.0.0:
    resolution: {integrity: sha512-MbgfoNPANMdb4oRBNg5eqLbB2t2r+o5Ua1pNt8BqGp4I0FJZhuVSOj3PaBPni4azWuSzEdNn2evevzVmEk1ohQ==}
    engines: {node: '>=18'}

  read-pkg-up@7.0.1:
    resolution: {integrity: sha512-zK0TB7Xd6JpCLmlLmufqykGE+/TlOePD6qKClNW7hHDKFh/J7/7gCWGR7joEQEW1bKq3a3yUZSObOoWLFQ4ohg==}
    engines: {node: '>=8'}

  read-pkg@5.2.0:
    resolution: {integrity: sha512-Ug69mNOpfvKDAc2Q8DRpMjjzdtrnv9HcSMX+4VsZxD1aZ6ZzrIE7rlzXBtWTyhULSMKg076AW6WR5iZpD0JiOg==}
    engines: {node: '>=8'}

  read-pkg@9.0.1:
    resolution: {integrity: sha512-9viLL4/n1BJUCT1NXVTdS1jtm80yDEgR5T4yCelII49Mbj0v1rZdKqj7zCiYdbB0CuCgdrvHcNogAKTFPBocFA==}
    engines: {node: '>=18'}

  readable-stream@2.3.7:
    resolution: {integrity: sha512-Ebho8K4jIbHAxnuxi7o42OrZgF/ZTNcsZj6nRKyUmkhLFq8CHItp/fy6hQZuZmP/n3yZ9VBUbp4zz/mX8hmYPw==}

  readable-stream@3.6.0:
    resolution: {integrity: sha512-BViHy7LKeTz4oNnkcLJ+lVSL6vpiFeX6/d3oSH8zCW7UxP2onchk+vTGB143xuFjHS3deTgkKoXXymXqymiIdA==}
    engines: {node: '>= 6'}

  readable-stream@4.4.2:
    resolution: {integrity: sha512-Lk/fICSyIhodxy1IDK2HazkeGjSmezAWX2egdtJnYhtzKEsBPJowlI6F6LPb5tqIQILrMbx22S5o3GuJavPusA==}
    engines: {node: ^12.22.0 || ^14.17.0 || >=16.0.0}

  readdir-glob@1.1.2:
    resolution: {integrity: sha512-6RLVvwJtVwEDfPdn6X6Ille4/lxGl0ATOY4FN/B9nxQcgOazvvI0nodiD19ScKq0PvA/29VpaOQML36o5IzZWA==}

  readdirp@3.6.0:
    resolution: {integrity: sha512-hOS089on8RduqdbhvQ5Z37A0ESjsqz6qnRcffsMU3495FuTdqSm+7bhJ29JvIOsBDEEnan5DPu9t3To9VRlMzA==}
    engines: {node: '>=8.10.0'}

  readdirp@4.1.2:
    resolution: {integrity: sha512-GDhwkLfywWL2s6vEjyhri+eXmfH6j1L7JE27WhqLeYzoh/A3DBaYGEj2H/HFZCn/kMfim73FXxEJTw06WtxQwg==}
    engines: {node: '>= 14.18.0'}

  redent@3.0.0:
    resolution: {integrity: sha512-6tDA8g98We0zd0GvVeMT9arEOnTw9qM03L9cJXaCjrip1OO764RDBLBfrB4cwzNGDj5OA5ioymC9GkizgWJDUg==}
    engines: {node: '>=8'}

  redis-commands@1.7.0:
    resolution: {integrity: sha512-nJWqw3bTFy21hX/CPKHth6sfhZbdiHP6bTawSgQBlKOVRG7EZkfHbbHwQJnrE4vsQf0CMNE+3gJ4Fmm16vdVlQ==}

  redis-errors@1.2.0:
    resolution: {integrity: sha512-1qny3OExCf0UvUV/5wpYKf2YwPcOqXzkwKKSmKHiE6ZMQs5heeE/c8eXK+PNllPvmjgAbfnsbpkGZWy8cBpn9w==}
    engines: {node: '>=4'}

  redis-lock@0.1.4:
    resolution: {integrity: sha512-7/+zu86XVQfJVx1nHTzux5reglDiyUCDwmW7TSlvVezfhH2YLc/Rc8NE0ejQG+8/0lwKzm29/u/4+ogKeLosiA==}
    engines: {node: '>=0.6'}

  redis-parser@3.0.0:
    resolution: {integrity: sha512-DJnGAeenTdpMEH6uAJRK/uiyEIH9WVsUmoLwzudwGJUwZPp80PDBWPHXSAGNPwNvIXAbe7MSUB1zQFugFml66A==}
    engines: {node: '>=4'}

  redis@3.1.2:
    resolution: {integrity: sha512-grn5KoZLr/qrRQVwoSkmzdbw6pwF+/rwODtrOr6vuBRiR/f3rjSTGupbF90Zpqm2oenix8Do6RV7pYEkGwlKkw==}
    engines: {node: '>=10'}

  regenerator-runtime@0.14.1:
    resolution: {integrity: sha512-dYnhHh0nJoMfnkZs6GmmhFknAGRrLznOu5nc9ML+EJxGvrx6H7teuevqVqCuPcPK//3eDrrjQhehXVx9cnkGdw==}

  require-directory@2.1.1:
    resolution: {integrity: sha512-fGxEI7+wsG9xrvdjsrlmL22OMTTiHRwAMroiEeMgq8gzoLC/PQr7RsRDSTLUg/bZAZtF+TVIkHc6/4RIKrui+Q==}
    engines: {node: '>=0.10.0'}

  require-from-string@2.0.2:
    resolution: {integrity: sha512-Xf0nWe6RseziFMu+Ap9biiUbmplq6S9/p+7w7YXP/JBHhrUDDUhwa+vANyubuqfZWTveU//DYVGsDG7RKL/vEw==}
    engines: {node: '>=0.10.0'}

  require-in-the-middle@7.5.2:
    resolution: {integrity: sha512-gAZ+kLqBdHarXB64XpAe2VCjB7rIRv+mU8tfRWziHRJ5umKsIHN2tLLv6EtMw7WCdP19S0ERVMldNvxYCHnhSQ==}
    engines: {node: '>=8.6.0'}

  reserved-identifiers@1.0.0:
    resolution: {integrity: sha512-h0bP2Katmvf3hv4Z3WtDl4+6xt/OglQ2Xa6TnhZ/Rm9/7IH1crXQqMwD4J2ngKBonVv+fB55zfGgNDAmsevLVQ==}
    engines: {node: '>=18'}

  resolve-cwd@3.0.0:
    resolution: {integrity: sha512-OrZaX2Mb+rJCpH/6CpSqt9xFVpN++x01XnN2ie9g6P5/3xelLAkXWVADpdz1IHD/KFfEXyE6V0U01OQ3UO2rEg==}
    engines: {node: '>=8'}

  resolve-from@4.0.0:
    resolution: {integrity: sha512-pb/MYmXstAkysRFx8piNI1tGFNQIFA3vkE3Gq4EuA1dF6gHp/+vgZqsCGJapvy8N3Q+4o7FwvquPJcnZ7RYy4g==}
    engines: {node: '>=4'}

  resolve-from@5.0.0:
    resolution: {integrity: sha512-qYg9KP24dD5qka9J47d0aVky0N+b4fTU89LN9iDnjB5waksiC49rvMB0PrUJQGoTmH50XPiqOvAjDfaijGxYZw==}
    engines: {node: '>=8'}

  resolve-pkg-maps@1.0.0:
    resolution: {integrity: sha512-seS2Tj26TBVOC2NIc2rOe2y2ZO7efxITtLZcGSOnHHNOQ7CkiUBfw0Iw2ck6xkIhPwLhKNLS8BO+hEpngQlqzw==}

  resolve-pkg@2.0.0:
    resolution: {integrity: sha512-+1lzwXehGCXSeryaISr6WujZzowloigEofRB+dj75y9RRa/obVcYgbHJd53tdYw8pvZj8GojXaaENws8Ktw/hQ==}
    engines: {node: '>=8'}

  resolve.exports@2.0.2:
    resolution: {integrity: sha512-X2UW6Nw3n/aMgDVy+0rSqgHlv39WZAlZrXCdnbyEiKm17DSqHX4MmQMaST3FbeWR5FTuRcUwYAziZajji0Y7mg==}
    engines: {node: '>=10'}

  resolve@1.22.10:
    resolution: {integrity: sha512-NPRy+/ncIMeDlTAsuqwKIiferiawhefFJtkNSW0qZJEqMEb+qBt/77B/jGeeek+F0uOeN05CDa6HXbbIgtVX4w==}
    engines: {node: '>= 0.4'}
    hasBin: true

  restore-cursor@3.1.0:
    resolution: {integrity: sha512-l+sSefzHpj5qimhFSE5a8nufZYAM3sBSVMAPtYkmC+4EH2anSGaEMXSD0izRQbu9nfyQ9y5JrVmp7E8oZrUjvA==}
    engines: {node: '>=8'}

  restore-cursor@5.1.0:
    resolution: {integrity: sha512-oMA2dcrw6u0YfxJQXm342bFKX/E4sG9rbTzO9ptUcR/e8A33cHuvStiYOwH7fszkZlZ1z/ta9AAoPk2F4qIOHA==}
    engines: {node: '>=18'}

  retry@0.12.0:
    resolution: {integrity: sha512-9LkiTwjUh6rT555DtE9rTX+BKByPfrMzEAtnlEtdEwr3Nkffwiihqe2bWADg+OQRjt9gl6ICdmB/ZFDCGAtSow==}
    engines: {node: '>= 4'}

  retry@0.13.1:
    resolution: {integrity: sha512-XQBQ3I8W1Cge0Seh+6gjj03LbmRFWuoszgK9ooCpwYIrhhoO80pfq4cUkU5DkknwfOfFteRwlZ56PYOGYyFWdg==}
    engines: {node: '>= 4'}

  reusify@1.0.4:
    resolution: {integrity: sha512-U9nH88a3fc/ekCF1l0/UP1IosiuIjyTh7hBvXVMHYgVcfGvt897Xguj2UOLDeI5BG2m7/uwyaLVT6fbtCwTyzw==}
    engines: {iojs: '>=1.0.0', node: '>=0.10.0'}

  rfdc@1.3.1:
    resolution: {integrity: sha512-r5a3l5HzYlIC68TpmYKlxWjmOP6wiPJ1vWv2HeLhNsRZMrCkxeqxiHlQ21oXmQ4F3SiryXBHhAD7JZqvOJjFmg==}

  rfdc@1.4.1:
    resolution: {integrity: sha512-q1b3N5QkRUWUl7iyylaaj3kOpIT0N2i9MqIEQXP73GVsN9cw3fdx8X63cEmWhJGi2PPCF23Ijp7ktmd39rawIA==}

  rimraf@3.0.2:
    resolution: {integrity: sha512-JZkJMZkAGFFPP2YqXZXPbMlMBgsxzE8ILs4lMIX/2o0L9UBw9O/Y3o6wFw/i9YLapcUJWwqbi3kdxIPdC62TIA==}
    deprecated: Rimraf versions prior to v4 are no longer supported
    hasBin: true

  rimraf@6.0.1:
    resolution: {integrity: sha512-9dkvaxAsk/xNXSJzMgFqqMCuFgt2+KsOFek3TMLfo8NCPfWpBmqwyNn5Y+NX56QUYfCtsyhF3ayiboEoUmJk/A==}
    engines: {node: 20 || >=22}
    hasBin: true

  rollup-plugin-inject@3.0.2:
    resolution: {integrity: sha512-ptg9PQwzs3orn4jkgXJ74bfs5vYz1NCZlSQMBUA0wKcGp5i5pA1AO3fOUEte8enhGUC+iapTCzEWw2jEFFUO/w==}
    deprecated: This package has been deprecated and is no longer maintained. Please use @rollup/plugin-inject.

  rollup-plugin-node-polyfills@0.2.1:
    resolution: {integrity: sha512-4kCrKPTJ6sK4/gLL/U5QzVT8cxJcofO0OU74tnB19F40cmuAKSzH5/siithxlofFEjwvw1YAhPmbvGNA6jEroA==}

  rollup-pluginutils@2.8.2:
    resolution: {integrity: sha512-EEp9NhnUkwY8aif6bxgovPHMoMoNr2FulJziTndpt5H9RdwC47GSGuII9XxpSdzVGM0GWrNPHV6ie1LTNJPaLQ==}

  run-parallel@1.2.0:
    resolution: {integrity: sha512-5l4VyZR86LZ/lDxZTR6jqL8AFE2S0IFLMP26AbjsLVADxHdhB/c0GUsH+y39UfCi3dzz8OlQuPmnaJOMoDHQBA==}

  safe-buffer@5.1.2:
    resolution: {integrity: sha512-Gd2UZBJDkXlY7GbJxfsE8/nvKkUEU1G38c1siN6QP6a9PT9MmHB8GnpscSmMJSoF8LOIrt8ud/wPtojys4G6+g==}

  safe-buffer@5.2.1:
    resolution: {integrity: sha512-rp3So07KcdmmKbGvgaNxQSJr7bGVSVk5S9Eq1F+ppbRo70+YeaDxkw5Dd8NPN+GD6bjnYm2VuPuCXmpuYvmCXQ==}

  safer-buffer@2.1.2:
    resolution: {integrity: sha512-YZo3K82SD7Riyi0E1EQPojLz7kpepnSQI9IyPbHHg1XXXevb5dJI7tpyN2ADxGcQbHG7vcyRHk0cbwqcQriUtg==}

  schema-utils@3.3.0:
    resolution: {integrity: sha512-pN/yOAvcC+5rQ5nERGuwrjLlYvLTbCibnZ1I7B1LaiAz9BRBlE9GMgE/eqV30P7aJQUf7Ddimy/RsbYO/GrVGg==}
    engines: {node: '>= 10.13.0'}

  semver@5.7.2:
    resolution: {integrity: sha512-cBznnQ9KjJqU67B52RMC65CMarK2600WFnbkcaiwWq3xy/5haFJlshgnpjovMVJ+Hff49d8GEn0b87C5pDQ10g==}
    hasBin: true

  semver@6.3.1:
    resolution: {integrity: sha512-BR7VvDCVHO+q2xBEWskxS6DJE1qRnb7DxzUrogb71CWoSficBxYsiAGd+Kl0mmq/MprG9yArRkyrQxTO6XjMzA==}
    hasBin: true

  semver@7.5.4:
    resolution: {integrity: sha512-1bCSESV6Pv+i21Hvpxp3Dx+pSD8lIPt8uVjRrxAUt/nbswYc+tK6Y2btiULjd4+fnq15PX+nqQDC7Oft7WkwcA==}
    engines: {node: '>=10'}
    hasBin: true

  semver@7.7.0:
    resolution: {integrity: sha512-DrfFnPzblFmNrIZzg5RzHegbiRWg7KMR7btwi2yjHwx06zsUbO5g613sVwEV7FTwmzJu+Io0lJe2GJ3LxqpvBQ==}
    engines: {node: '>=10'}
    hasBin: true

  send@0.17.2:
    resolution: {integrity: sha512-UJYB6wFSJE3G00nEivR5rgWp8c2xXvJ3OPWPhmuteU0IKj8nKbG3DrjiOmLwpnHGYWAVwA69zmTm++YG0Hmwww==}
    engines: {node: '>= 0.8.0'}

  serialize-javascript@6.0.1:
    resolution: {integrity: sha512-owoXEFjWRllis8/M1Q+Cw5k8ZH40e3zhp/ovX+Xr/vi1qj6QesbyXXViFbpNvWvPNAD62SutwEXavefrLJWj7w==}

  serve-static@1.14.2:
    resolution: {integrity: sha512-+TMNA9AFxUEGuC0z2mevogSnn9MXKb4fa7ngeRMJaaGv8vTwnIEkKi+QGvPt33HSnf8pRS+WGM0EbMtCJLKMBQ==}
    engines: {node: '>= 0.8.0'}

  set-blocking@2.0.0:
    resolution: {integrity: sha512-KiKBS8AnWGEyLzofFfmvKwpdPzqiy16LvQfK3yv/fVH7Bj13/wl3JSR1J+rfgRE9q7xUJK4qvgS8raSOeLUehw==}

  setprototypeof@1.2.0:
    resolution: {integrity: sha512-E5LDX7Wrp85Kil5bhZv46j8jOeboKq5JMmYM3gVGdGH8xFpPWXUMsNrlODCrkoxMEeNi/XZIwuRvY4XNwYMJpw==}

  sharp@0.33.5:
    resolution: {integrity: sha512-haPVm1EkS9pgvHrQ/F3Xy+hgcuMV0Wm9vfIBSiwZ05k+xgb0PkBQpGsAA/oWdDobNaZTH5ppvHtzCFbnSEwHVw==}
    engines: {node: ^18.17.0 || ^20.3.0 || >=21.0.0}

  shebang-command@2.0.0:
    resolution: {integrity: sha512-kHxr2zZpYtdmrN1qDjrrX/Z1rR1kG8Dx+gkpK1G4eXmvXswmcE1hTWBWYUzlraYw1/yZp6YuDY77YtvbN0dmDA==}
    engines: {node: '>=8'}

  shebang-regex@3.0.0:
    resolution: {integrity: sha512-7++dFhtcx3353uBaq8DDR4NuxBetBzC7ZQOhmTQInHEd6bSrXdiEyzCvG07Z44UYdLShWUyXt5M/yhz8ekcb1A==}
    engines: {node: '>=8'}

  shimmer@1.2.1:
    resolution: {integrity: sha512-sQTKC1Re/rM6XyFM6fIAGHRPVGvyXfgzIDvzoq608vM+jeyVD0Tu1E6Np0Kc2zAIFWIj963V2800iF/9LPieQw==}

  sift@17.1.3:
    resolution: {integrity: sha512-Rtlj66/b0ICeFzYTuNvX/EF1igRbbnGSvEyT79McoZa/DeGhMyC5pWKOEsZKnpkqtSeovd5FL/bjHWC3CIIvCQ==}

  signal-exit@3.0.7:
    resolution: {integrity: sha512-wnD2ZE+l+SPC/uoS0vXeE9L1+0wuaMqKlfz9AMUo38JsyLSBWSFcHR1Rri62LZc12vLr1gb3jl7iwQhgwpAbGQ==}

  signal-exit@4.1.0:
    resolution: {integrity: sha512-bzyZ1e88w9O1iNJbKnOlvYTrWPDl46O1bG0D3XInv+9tkPrxrN8jUUTiFlDkkmKWgn1M6CfIA13SuGqOa9Korw==}
    engines: {node: '>=14'}

  simple-statistics@7.8.7:
    resolution: {integrity: sha512-ed5FwTNYvkMTfbCai1U+r3symP+lIPKWCqKdudpN4NFNMn9RtDlFtSyAQhCp4oPH0YBjWu/qnW+5q5ZkPB3uHQ==}

  simple-swizzle@0.2.2:
    resolution: {integrity: sha512-JA//kQgZtbuY83m+xT+tXJkmJncGMTFT+C+g2h2R9uxkYIrE2yy9sgmcLhCnw57/WSD+Eh3J97FPEDFnbXnDUg==}

  siphash@1.2.0:
    resolution: {integrity: sha512-zGo/O5A0Nr4oSteEAMlhemqQpCBbVTRaTjUQdO+QFUqe1iofq/NNPe2W1RxJreh89fIk6NhQcNi41UeTGCvr+g==}

  sisteransi@1.0.5:
    resolution: {integrity: sha512-bLGGlR1QxBcynn2d5YmDX4MGjlZvy2MRBDRNHLJ8VI6l6+9FUiyTFNJ0IveOSP0bcXgVDPRcfGqA0pjaqUpfVg==}

  size-limit@11.2.0:
    resolution: {integrity: sha512-2kpQq2DD/pRpx3Tal/qRW1SYwcIeQ0iq8li5CJHQgOC+FtPn2BVmuDtzUCgNnpCrbgtfEHqh+iWzxK+Tq6C+RQ==}
    engines: {node: ^18.0.0 || >=20.0.0}
    hasBin: true

  slash@3.0.0:
    resolution: {integrity: sha512-g9Q1haeby36OSStwb4ntCGGGaKsaVSjQ68fBxoQcutl5fS1vuY18H3wSt3jFyFtrkx+Kz0V1G85A4MyAdDMi2Q==}
    engines: {node: '>=8'}

  slice-ansi@4.0.0:
    resolution: {integrity: sha512-qMCMfhY040cVHT43K9BFygqYbUPFZKHOg7K73mtTWJRb8pyP3fzf4Ixd5SzdEJQ6MRUg/WBnOLxghZtKKurENQ==}
    engines: {node: '>=10'}

  slice-ansi@5.0.0:
    resolution: {integrity: sha512-FC+lgizVPfie0kkhqUScwRu1O/lF6NOgJmlCgK+/LYxDCTk8sGelYaHDhFcDN+Sn3Cv+3VSa4Byeo+IMCzpMgQ==}
    engines: {node: '>=12'}

  slice-ansi@7.1.0:
    resolution: {integrity: sha512-bSiSngZ/jWeX93BqeIAbImyTbEihizcwNjFoRUIY/T1wWQsfsm2Vw1agPKylXvQTU7iASGdHhyqRlqQzfz+Htg==}
    engines: {node: '>=18'}

  smart-buffer@4.2.0:
    resolution: {integrity: sha512-94hK0Hh8rPqQl2xXc3HsaBoOXKV20MToPkcXvwbISWLEs+64sBq5kFgn2kJDHb1Pry9yrP0dxrCI9RRci7RXKg==}
    engines: {node: '>= 6.0.0', npm: '>= 3.0.0'}

  socks-proxy-agent@6.2.1:
    resolution: {integrity: sha512-a6KW9G+6B3nWZ1yB8G7pJwL3ggLy1uTzKAgCb7ttblwqdz9fMGJUuTy3uFzEP48FAs9FLILlmzDlE2JJhVQaXQ==}
    engines: {node: '>= 10'}

  socks@2.7.1:
    resolution: {integrity: sha512-7maUZy1N7uo6+WVEX6psASxtNlKaNVMlGQKkG/63nEDdLOWNbiUMoLK7X4uYoLhQstau72mLgfEWcXcwsaHbYQ==}
    engines: {node: '>= 10.13.0', npm: '>= 3.0.0'}

  sort-keys@4.2.0:
    resolution: {integrity: sha512-aUYIEU/UviqPgc8mHR6IW1EGxkAXpeRETYcrzg8cLAvUPZcpAlleSXHV2mY7G12GphSH6Gzv+4MMVSSkbdteHg==}
    engines: {node: '>=8'}

  source-map-support@0.5.13:
    resolution: {integrity: sha512-SHSKFHadjVA5oR4PPqhtAVdcBWwRYVd6g6cAXnIbRiIwc2EhPrTuKUBdSLvlEKyIP3GCf89fltvcZiP9MMFA1w==}

  source-map-support@0.5.21:
    resolution: {integrity: sha512-uBHU3L3czsIyYXKX88fdrGovxdSCoTGDRZ6SYXtSRxLZUzHg5P/66Ht6uoUlHu9EZod+inXhKo3qQgwXUT/y1w==}

  source-map@0.6.1:
    resolution: {integrity: sha512-UjgapumWlbMhkBgzT7Ykc5YXUT46F0iKu8SGXq0bcwP5dz/h0Plj6enJqjz1Zbq2l5WaqYnrVbwWOWMyF3F47g==}
    engines: {node: '>=0.10.0'}

  sourcemap-codec@1.4.8:
    resolution: {integrity: sha512-9NykojV5Uih4lgo5So5dtw+f0JgJX30KCNI8gwhz2J9A15wD0Ml6tjHKwf6fTSa6fAdVBdZeNOs9eJ71qCk8vA==}
    deprecated: Please use @jridgewell/sourcemap-codec instead

  sparse-bitfield@3.0.3:
    resolution: {integrity: sha512-kvzhi7vqKTfkh0PZU+2D2PIllw2ymqJKujUcyPMd9Y75Nv4nPbGJZXNhxsgdQab2BmlDct1YnfQCguEvHr7VsQ==}

  spdx-correct@3.1.1:
    resolution: {integrity: sha512-cOYcUWwhCuHCXi49RhFRCyJEK3iPj1Ziz9DpViV3tbZOwXD49QzIN3MpOLJNxh2qwq2lJJZaKMVw9qNi4jTC0w==}

  spdx-exceptions@2.5.0:
    resolution: {integrity: sha512-PiU42r+xO4UbUS1buo3LPJkjlO7430Xn5SVAhdpzzsPHsjbYVflnnFdATgabnLude+Cqu25p6N+g2lw/PFsa4w==}

  spdx-expression-parse@3.0.1:
    resolution: {integrity: sha512-cbqHunsQWnJNE6KhVSMsMeH5H/L9EpymbzqTQ3uLwNCLZ1Q481oWaofqH7nO6V07xlXwY6PhQdQ2IedWx/ZK4Q==}

  spdx-license-ids@3.0.21:
    resolution: {integrity: sha512-Bvg/8F5XephndSK3JffaRqdT+gyhfqIPwDHpX80tJrF8QQRYMo8sNMeaZ2Dp5+jhwKnUmIOyFFQfHRkjJm5nXg==}

  split2@4.2.0:
    resolution: {integrity: sha512-UcjcJOWknrNkF6PLX83qcHM6KHgVKNkV62Y8a5uYDVv9ydGQVwAHMKqHdJje1VTWpljG0WYpCDhrCdAOYH4TWg==}
    engines: {node: '>= 10.x'}

  sprintf-js@1.0.3:
    resolution: {integrity: sha512-D9cPgkvLlV3t3IzL0D0YLvGA9Ahk4PcvVwUbN0dSGr1aP0Nrt4AEnTUbuGvquEC0mA64Gqt1fzirlRs5ibXx8g==}

  sprintf-js@1.1.3:
    resolution: {integrity: sha512-Oo+0REFV59/rz3gfJNKQiBlwfHaSESl1pcGyABQsnnIfWOFt6JNj5gCog2U6MLZ//IGYD+nA8nI+mTShREReaA==}

  sql-template-tag@5.2.1:
    resolution: {integrity: sha512-lFdvXCOqWhV40A7w4oQVDyuaNFb5yO+dhsHStZzOdtDJWCBWYv4+hhATK5nPpY5v/T1OMVcLMPeN4519qIyb9Q==}
    engines: {node: '>=14'}

  sqlite-async@1.2.0:
    resolution: {integrity: sha512-gx9DUUA2UZzz/8Mh3qdA3RtTm8aJuF7dZgFdZ43WB29Iswdsp0KmPtem/2QDW8K4CrajR8yQ+gEniSFgolNscQ==}

  sqlite3@5.1.2:
    resolution: {integrity: sha512-D0Reg6pRWAFXFUnZKsszCI67tthFD8fGPewRddDCX6w4cYwz3MbvuwRICbL+YQjBAh9zbw+lJ/V9oC8nG5j6eg==}

  ssri@8.0.1:
    resolution: {integrity: sha512-97qShzy1AiyxvPNIkLWoGua7xoQzzPjQ0HAH4B0rWKo7SZ6USuPcrUiAFrws0UH8RrbWmgq3LMTObhPIHbbBeQ==}
    engines: {node: '>= 8'}

  stable-hash@0.0.4:
    resolution: {integrity: sha512-LjdcbuBeLcdETCrPn9i8AYAZ1eCtu4ECAWtP7UleOiZ9LzVxRzzUZEoZ8zB24nhkQnDWyET0I+3sWokSDS3E7g==}

  stack-trace@1.0.0-pre2:
    resolution: {integrity: sha512-2ztBJRek8IVofG9DBJqdy2N5kulaacX30Nz7xmkYF6ale9WBVmIy6mFBchvGX7Vx/MyjBhx+Rcxqrj+dbOnQ6A==}
    engines: {node: '>=16'}

  stack-utils@2.0.5:
    resolution: {integrity: sha512-xrQcmYhOsn/1kX+Vraq+7j4oE2j/6BFscZ0etmYg81xuM8Gq0022Pxb8+IqgOFUIaxHs0KaSb7T1+OegiNrNFA==}
    engines: {node: '>=10'}

  stacktrace-parser@0.1.11:
    resolution: {integrity: sha512-WjlahMgHmCJpqzU8bIBy4qtsZdU9lRlcZE3Lvyej6t4tuOuv1vk57OW3MBrj6hXBFx/nNoC9MPMTcr5YA7NQbg==}
    engines: {node: '>=6'}

  stacktracey@2.1.8:
    resolution: {integrity: sha512-Kpij9riA+UNg7TnphqjH7/CzctQ/owJGNbFkfEeve4Z4uxT5+JapVLFXcsurIfN34gnTWZNJ/f7NMG0E8JDzTw==}

  staged-git-files@1.3.0:
    resolution: {integrity: sha512-38Kd8VBVMVqtuavWAzwV9uWvbIhTQh0hNWMWzj2FAOjdMHgLJOArE3eYBSbLgV28j4F3AXieOMekFqM9UX6wxw==}
    hasBin: true

  statuses@1.5.0:
    resolution: {integrity: sha512-OpZ3zP+jT1PI7I8nemJX4AKmAX070ZkYPVWV/AaKTJl+tXCTGyVdC1a4SL8RUQYEwk/f34ZX8UTykN68FwrqAA==}
    engines: {node: '>= 0.6'}

  stdin-discarder@0.2.2:
    resolution: {integrity: sha512-UhDfHmA92YAlNnCfhmq0VeNL5bDbiZGg7sZ2IvPsXubGkiNa9EC+tUTsjBRsYUAz87btI6/1wf4XoVvQ3uRnmQ==}
    engines: {node: '>=18'}

  stoppable@1.1.0:
    resolution: {integrity: sha512-KXDYZ9dszj6bzvnEMRYvxgeTHU74QBFL54XKtP3nyMuJ81CFYtABZ3bAzL2EdFUaEwJOBOgENyFj3R7oTzDyyw==}
    engines: {node: '>=4', npm: '>=6'}

  streamx@2.15.1:
    resolution: {integrity: sha512-fQMzy2O/Q47rgwErk/eGeLu/roaFWV0jVsogDmrszM9uIw8L5OA+t+V93MgYlufNptfjmYR1tOMWhei/Eh7TQA==}

  string-argv@0.3.2:
    resolution: {integrity: sha512-aqD2Q0144Z+/RqG52NeHEkZauTAUWJO8c6yTftGJKO3Tja5tUgIfmIl6kExvhtxSDP7fXB6DvzkfMpCd/F3G+Q==}
    engines: {node: '>=0.6.19'}

  string-hash@1.1.3:
    resolution: {integrity: sha512-kJUvRUFK49aub+a7T1nNE66EJbZBMnBgoC1UbCZ5n6bsZKBRga4KgBRTMn/pFkeCZSYtNeSyMxPDM0AXWELk2A==}

  string-length@4.0.2:
    resolution: {integrity: sha512-+l6rNN5fYHNhZZy41RXsYptCjA2Igmq4EG7kZAYFQI1E1VTXarr6ZPXBg6eq7Y6eK4FEhY6AJlyuFIb/v/S0VQ==}
    engines: {node: '>=10'}

  string-width@4.2.3:
    resolution: {integrity: sha512-wKyQRQpjJ0sIp62ErSZdGsjMJWsap5oRNihHhu6G7JVO/9jIB6UyevL+tXuOqrng8j/cxKTWyWUwvSTriiZz/g==}
    engines: {node: '>=8'}

  string-width@5.1.2:
    resolution: {integrity: sha512-HnLOCR3vjcY8beoNLtcjZ5/nxn2afmME6lhrDrebokqMap+XbeW8n9TXpPDOqdGK5qcI3oT0GKTW6wC7EMiVqA==}
    engines: {node: '>=12'}

  string-width@7.2.0:
    resolution: {integrity: sha512-tsaTIkKW9b4N+AEj+SVA+WhJzV7/zMhcSu78mLKWSk7cXMOSHsBKFWUs0fWwq8QyK3MgJBQRX6Gbi4kYbdvGkQ==}
    engines: {node: '>=18'}

  string_decoder@1.1.1:
    resolution: {integrity: sha512-n/ShnvDi6FHbbVfviro+WojiFzv+s8MPMHBczVePfUpDJLwoLT0ht1l4YwBCbi8pJAveEEdnkHyPyTP/mzRfwg==}

  string_decoder@1.3.0:
    resolution: {integrity: sha512-hkRX8U1WjJFd8LsDJ2yQ/wWWxaopEsABU1XfkM8A+j0+85JAGppt16cr1Whg6KIbb4okU6Mql6BOj+uup/wKeA==}

  strip-ansi@6.0.1:
    resolution: {integrity: sha512-Y38VPSHcqkFrCpFnQ9vuSXmquuv5oXOKpGeT6aGrr3o3Gc9AlVa6JBfUSOCnbxGGZF+/0ooI7KrPuUSztUdU5A==}
    engines: {node: '>=8'}

  strip-ansi@7.1.0:
    resolution: {integrity: sha512-iq6eVVI64nQQTRYq2KtEg2d2uU7LElhTJwsH4YzIHZshxlgZms/wIc4VoDQTlG/IvVIrBKG06CrZnp0qv7hkcQ==}
    engines: {node: '>=12'}

  strip-bom@4.0.0:
    resolution: {integrity: sha512-3xurFv5tEgii33Zi8Jtp55wEIILR9eh34FAW00PZf+JnSsTmV/ioewSgQl97JHvgjoRGwPShsWm+IdrxB35d0w==}
    engines: {node: '>=8'}

  strip-final-newline@2.0.0:
    resolution: {integrity: sha512-BrpvfNAE3dcvq7ll3xVumzjKjZQ5tI1sEUIKr3Uoks0XUl45St3FlatVqef9prk4jRDzhW6WZg+3bk93y6pLjA==}
    engines: {node: '>=6'}

  strip-final-newline@3.0.0:
    resolution: {integrity: sha512-dOESqjYr96iWYylGObzd39EuNTa5VJxyvVAEm5Jnh7KGo75V43Hk1odPQkNDyXNmUR6k+gEiDVXnjB8HJ3crXw==}
    engines: {node: '>=12'}

  strip-indent@3.0.0:
    resolution: {integrity: sha512-laJTa3Jb+VQpaC6DseHhF7dXVqHTfJPCRDaEbid/drOhgitgYku/letMUqOXFoWV0zIIUbjpdH2t+tYj4bQMRQ==}
    engines: {node: '>=8'}

  strip-indent@4.0.0:
    resolution: {integrity: sha512-mnVSV2l+Zv6BLpSD/8V87CW/y9EmmbYzGCIavsnsI6/nwn26DwffM/yztm30Z/I2DY9wdS3vXVCMnHDgZaVNoA==}
    engines: {node: '>=12'}

  strip-json-comments@3.1.1:
    resolution: {integrity: sha512-6fPc+R4ihwqP6N/aIv2f1gMH8lOVtWQHoqC4yK6oSDVVocumAsfCqjkXnqiYMhmMwS/mEHLp7Vehlt3ql6lEig==}
    engines: {node: '>=8'}

  supports-color@5.5.0:
    resolution: {integrity: sha512-QjVjwdXIt408MIiAqCX4oUKsgU2EqAGzs2Ppkm4aQYbjm+ZEWEcW4SfFNTr4uMNZma0ey4f5lgLrkB0aX0QMow==}
    engines: {node: '>=4'}

  supports-color@7.2.0:
    resolution: {integrity: sha512-qpCAvRl9stuOHveKsn7HncJRvv501qIacKzQlO/+Lwxc9+0q2wLyv4Dfvt80/DPn2pqOBsJdDiogXGR9+OvwRw==}
    engines: {node: '>=8'}

  supports-color@8.1.1:
    resolution: {integrity: sha512-MpUEN2OodtUzxvKQl72cUF7RQ5EiHsGvSsVG0ia9c5RbWGL2CI4C7EpPS8UTBIplnlzZiNuV56w+FuNxy3ty2Q==}
    engines: {node: '>=10'}

  supports-hyperlinks@2.3.0:
    resolution: {integrity: sha512-RpsAZlpWcDwOPQA22aCH4J0t7L8JmAvsCxfOSEwm7cQs3LshN36QaTkwd70DnBOXDWGssw2eUoc8CaRWT0XunA==}
    engines: {node: '>=8'}

  supports-preserve-symlinks-flag@1.0.0:
    resolution: {integrity: sha512-ot0WnXS9fgdkgIcePe6RHNk1WA8+muPa6cSjeR3V8K27q9BB1rTE3R1p7Hv0z1ZyAc8s6Vvv8DIyWf681MAt0w==}
    engines: {node: '>= 0.4'}

  tapable@2.2.1:
    resolution: {integrity: sha512-GNzQvQTOIP6RyTfE2Qxb8ZVlNmw0n88vp1szwWRimP02mnTsx3Wtn5qRdqY9w2XduFNUgvOwhNnQsjwCp+kqaQ==}
    engines: {node: '>=6'}

  tar-stream@3.1.6:
    resolution: {integrity: sha512-B/UyjYwPpMBv+PaFSWAmtYjwdrlEaZQEhMIBFNC5oEG8lpiW8XjcSdmEaClj28ArfKScKHs2nshz3k2le6crsg==}

  tar@6.1.14:
    resolution: {integrity: sha512-piERznXu0U7/pW7cdSn7hjqySIVTYT6F76icmFk7ptU7dDYlXTm5r9A6K04R2vU3olYgoKeo1Cg3eeu5nhftAw==}
    engines: {node: '>=10'}

  tarn@3.0.2:
    resolution: {integrity: sha512-51LAVKUSZSVfI05vjPESNc5vwqqZpbXCsU+/+wxlOrUjk2SnFTt97v9ZgQrD4YmxYW1Px6w2KjaDitCfkvgxMQ==}
    engines: {node: '>=8.0.0'}

  tedious@18.2.1:
    resolution: {integrity: sha512-DKsTgGBC0ZeZexAd5OObfeKd0Tlx3jx3kNoKImsxfBKdRuV216u9n6Sr+4w6vzn+S4r43XmWAXQwM7UkDkbIEg==}
    engines: {node: '>=18'}

  temp-dir@2.0.0:
    resolution: {integrity: sha512-aoBAniQmmwtcKp/7BzsH8Cxzv8OL736p7v1ihGb5e9DJ9kTwGWHrQrVB5+lfVDzfGrdRzXch+ig7LHaY1JTOrg==}
    engines: {node: '>=8'}

  temp@0.4.0:
    resolution: {integrity: sha512-IsFisGgDKk7qzK9erMIkQe/XwiSUdac7z3wYOsjcLkhPBy3k1SlvLoIh2dAHIlEpgA971CgguMrx9z8fFg7tSA==}
    engines: {'0': node >=0.4.0}

  tempy@1.0.1:
    resolution: {integrity: sha512-biM9brNqxSc04Ee71hzFbryD11nX7VPhQQY32AdDmjFvodsRFz/3ufeoTZ6uYkRFfGo188tENcASNs3vTdsM0w==}
    engines: {node: '>=10'}

  terminal-link@2.1.1:
    resolution: {integrity: sha512-un0FmiRUQNr5PJqy9kP7c40F5BOfpGlYTrxonDChEZB7pzZxRNp/bt+ymiy9/npwXya9KH99nJ/GXFIiUkYGFQ==}
    engines: {node: '>=8'}

  terser-webpack-plugin@5.3.10:
    resolution: {integrity: sha512-BKFPWlPDndPs+NGGCr1U59t0XScL5317Y0UReNrHaw9/FwhPENlq6bfgs+4yPfyP51vqC1bQ4rp1EfXW5ZSH9w==}
    engines: {node: '>= 10.13.0'}
    peerDependencies:
      '@swc/core': '*'
      esbuild: '*'
      uglify-js: '*'
      webpack: ^5.1.0
    peerDependenciesMeta:
      '@swc/core':
        optional: true
      esbuild:
        optional: true
      uglify-js:
        optional: true

  terser@5.27.0:
    resolution: {integrity: sha512-bi1HRwVRskAjheeYl291n3JC4GgO/Ty4z1nVs5AAsmonJulGxpSektecnNedrwK9C7vpvVtcX3cw00VSLt7U2A==}
    engines: {node: '>=10'}
    hasBin: true

  test-exclude@6.0.0:
    resolution: {integrity: sha512-cAGWPIyOHU6zlmg88jwm7VRyXnMN7iV68OGAbYDk/Mh/xC/pzVPlQtY6ngoIH/5/tciuhGfvESU8GrHrcxD56w==}
    engines: {node: '>=8'}

  thingies@1.21.0:
    resolution: {integrity: sha512-hsqsJsFMsV+aD4s3CWKk85ep/3I9XzYV/IXaSouJMYIoDlgyi11cBhsqYe9/geRfB0YIikBQg6raRaM+nIMP9g==}
    engines: {node: '>=10.18'}
    peerDependencies:
      tslib: ^2

  timeout-signal@2.0.0:
    resolution: {integrity: sha512-YBGpG4bWsHoPvofT6y/5iqulfXIiIErl5B0LdtHT1mGXDFTAhhRrbUpTvBgYbovr+3cKblya2WAOcpoy90XguA==}
    engines: {node: '>=16'}

  tinyglobby@0.2.12:
    resolution: {integrity: sha512-qkf4trmKSIiMTs/E63cxH+ojC2unam7rJ0WrauAzpT3ECNTxGRMlaXxVbfxMUC/w0LaYk6jQ4y/nGR9uBO3tww==}
    engines: {node: '>=12.0.0'}

  tmp@0.0.33:
    resolution: {integrity: sha512-jRCJlojKnZ3addtTOjdIqoRuPEKBvNXcGYqzO6zWZX8KfKEpnGY5jfggJQ3EjKuu8D4bJRr0y+cYJFmYbImXGw==}
    engines: {node: '>=0.6.0'}

  tmp@0.2.3:
    resolution: {integrity: sha512-nZD7m9iCPC5g0pYmcaxogYKggSfLsdxl8of3Q/oIbqCqLLIO9IAF0GWjX1z9NZRHPiXv8Wex4yDCaZsgEw0Y8w==}
    engines: {node: '>=14.14'}

  tmpl@1.0.5:
    resolution: {integrity: sha512-3f0uOEAQwIqGuWW2MVzYg8fV/QNnc/IpuJNG837rLuczAaLVHslWHZQj4IGiEl5Hs3kkbhwL9Ab7Hrsmuj+Smw==}

  to-fast-properties@2.0.0:
    resolution: {integrity: sha512-/OaKK0xYrs3DmxRYqL/yDc+FxFUVYhDlXMhRmv3z915w2HF1tnN1omB354j8VUGO/hbRzyD6Y3sA7v7GS/ceog==}
    engines: {node: '>=4'}

  to-regex-range@5.0.1:
    resolution: {integrity: sha512-65P7iz6X5yEr1cwcgvQxbbIw7Uk3gOy5dIdtZ4rDveLqhrdJP+Li/Hx6tyK0NEb+2GCyneCMJiGqrADCSNk8sQ==}
    engines: {node: '>=8.0'}

  toidentifier@1.0.1:
    resolution: {integrity: sha512-o5sSPKEkg/DIQNmH43V0/uerLrpzVedkUh8tGNvaeXpfpuwjKenlSox/2O/BTlZUtEe+JG7s5YhEz608PlAHRA==}
    engines: {node: '>=0.6'}

  tr46@0.0.3:
    resolution: {integrity: sha512-N3WMsuqV66lT30CrXNbEjx4GEwlow3v6rr4mCcv6prnfwhS01rkgyFdjPNBYd9br7LpXV1+Emh01fHnq2Gdgrw==}

  tr46@5.0.0:
    resolution: {integrity: sha512-tk2G5R2KRwBd+ZN0zaEXpmzdKyOYksXwywulIX95MBODjSzMIuQnQ3m8JxgbhnL1LeVo7lqQKsYa1O3Htl7K5g==}
    engines: {node: '>=18'}

  tree-dump@1.0.1:
    resolution: {integrity: sha512-WCkcRBVPSlHHq1dc/px9iOfqklvzCbdRwvlNfxGZsrHqf6aZttfPrd7DJTt6oR10dwUfpFFQeVTkPbBIZxX/YA==}
    engines: {node: '>=10.0'}
    peerDependencies:
      tslib: '2'

  trim-newlines@3.0.1:
    resolution: {integrity: sha512-c1PTsA3tYrIsLGkJkzHF+w9F2EyxfXGo4UyJc4pFL++FMjnq0HJS69T3M7d//gKrFKwy429bouPescbjecU+Zw==}
    engines: {node: '>=8'}

  ts-api-utils@1.3.0:
    resolution: {integrity: sha512-UQMIo7pb8WRomKR1/+MFVLTroIvDVtMX3K6OUir8ynLyzB8Jeriont2bTAtmNPa1ekAgN7YPDyf6V+ygrdU+eQ==}
    engines: {node: '>=16'}
    peerDependencies:
      typescript: '>=4.2.0'

  ts-api-utils@2.0.1:
    resolution: {integrity: sha512-dnlgjFSVetynI8nzgJ+qF62efpglpWRk8isUEWZGWlJYySCTD6aKvbUDu+zbPeDakk3bg5H4XpitHukgfL1m9w==}
    engines: {node: '>=18.12'}
    peerDependencies:
      typescript: '>=4.8.4'

  ts-node@10.9.2:
    resolution: {integrity: sha512-f0FFpIdcHgn8zcPSbf1dRevwt047YMnaiJM3u2w2RewrB+fob/zePZcrOyQoLMMO7aBIddLcQIEK5dYjkLnGrQ==}
    hasBin: true
    peerDependencies:
      '@swc/core': '>=1.2.50'
      '@swc/wasm': '>=1.2.50'
      '@types/node': '*'
      typescript: '>=2.7'
    peerDependenciesMeta:
      '@swc/core':
        optional: true
      '@swc/wasm':
        optional: true

  ts-pattern@5.6.2:
    resolution: {integrity: sha512-d4IxJUXROL5NCa3amvMg6VQW2HVtZYmUTPfvVtO7zJWGYLJ+mry9v2OmYm+z67aniQoQ8/yFNadiEwtNS9qQiw==}

  ts-toolbelt@9.6.0:
    resolution: {integrity: sha512-nsZd8ZeNUzukXPlJmTBwUAuABDe/9qtVDelJeT/qW0ow3ZS3BsQJtNkan1802aM9Uf68/Y8ljw86Hu0h5IUW3w==}

  tsd@0.31.2:
    resolution: {integrity: sha512-VplBAQwvYrHzVihtzXiUVXu5bGcr7uH1juQZ1lmKgkuGNGT+FechUCqmx9/zk7wibcqR2xaNEwCkDyKh+VVZnQ==}
    engines: {node: '>=14.16'}
    hasBin: true

  tslib@2.6.2:
    resolution: {integrity: sha512-AEYxH93jGFPn/a2iVAwW87VuUIkR1FVUKB77NwMF7nBTDkDrrT/Hpt/IrCJ0QXhW27jTBDcf5ZY7w6RiqTMw2Q==}

  tslib@2.6.3:
    resolution: {integrity: sha512-xNvxJEOUiWPGhUuUdQgAJPKOOJfGnIyKySOc09XkKsgdUV/3E2zvwZYdejjmRgPCgcym1juLH3226yA7sEFJKQ==}

  tslib@2.8.1:
    resolution: {integrity: sha512-oJFu94HQb+KVduSUQL7wnpmqnfmLsOA/nAh6b6EH0wCEoK0/mPeXU6c3wKDV83MkOuHPRHtSXKKU99IBazS/2w==}

  tsx@4.15.6:
    resolution: {integrity: sha512-is0VQQlfNZRHEuSSTKA6m4xw74IU4AizmuB6lAYLRt9XtuyeQnyJYexhNZOPCB59SqC4JzmSzPnHGBXxf3k0hA==}
    engines: {node: '>=18.0.0'}
    hasBin: true

  type-check@0.4.0:
    resolution: {integrity: sha512-XleUoc9uwGXqjWwXaUTZAmzMcFZ5858QA2vvx1Ur5xIcixXIP+8LnFDgRplU30us6teqdlskFfu+ae4K79Ooew==}
    engines: {node: '>= 0.8.0'}

  type-detect@4.0.8:
    resolution: {integrity: sha512-0fr/mIH1dlO+x7TlcMy+bIDqKPsw/70tVyeHW787goQjhmqaZe10uwLujubK9q9Lg6Fiho1KUKDYz0Z7k7g5/g==}
    engines: {node: '>=4'}

  type-fest@0.16.0:
    resolution: {integrity: sha512-eaBzG6MxNzEn9kiwvtre90cXaNLkmadMWa1zQMs3XORCXNbsH/OewwbxC5ia9dCxIxnTAsSxXJaa/p5y8DlvJg==}
    engines: {node: '>=10'}

  type-fest@0.18.1:
    resolution: {integrity: sha512-OIAYXk8+ISY+qTOwkHtKqzAuxchoMiD9Udx+FSGQDuiRR+PJKJHc2NJAXlbhkGwTt/4/nKZxELY1w3ReWOL8mw==}
    engines: {node: '>=10'}

  type-fest@0.21.3:
    resolution: {integrity: sha512-t0rzBq87m3fVcduHDUFhKmyyX+9eo6WQjZvf51Ea/M0Q7+T374Jp1aUiyUl0GKxp8M/OETVHSDvmkyPgvX+X2w==}
    engines: {node: '>=10'}

  type-fest@0.6.0:
    resolution: {integrity: sha512-q+MB8nYR1KDLrgr4G5yemftpMC7/QLqVndBmEEdqzmNj5dcFOO4Oo8qlwZE3ULT3+Zim1F8Kq4cBnikNhlCMlg==}
    engines: {node: '>=8'}

  type-fest@0.7.1:
    resolution: {integrity: sha512-Ne2YiiGN8bmrmJJEuTWTLJR32nh/JdL1+PSicowtNb0WFpn59GK8/lfD61bVtzguz7b3PBt74nxpv/Pw5po5Rg==}
    engines: {node: '>=8'}

  type-fest@0.8.1:
    resolution: {integrity: sha512-4dbzIzqvjtgiM5rw1k5rEHtBANKmdudhGyBEajN01fEyhaAIhsoKNy6y7+IN93IfpFtwY9iqi7kD+xwKhQsNJA==}
    engines: {node: '>=8'}

  type-fest@4.11.0:
    resolution: {integrity: sha512-DPsoHKtnCUqqoB5Y4OPyat7ObSLz1XOkhHTmz+gOkz2p1xs+BBneTvHWriTwc313eozfBWh8b45EpaV3ZrrPPQ==}
    engines: {node: '>=16'}

  type-is@1.6.18:
    resolution: {integrity: sha512-TkRKr9sUTxEH8MdfuCSP7VizJyzRNMjj2J2do2Jr3Kym598JVdEksuzPQCnlFPW4ky9Q+iA+ma9BGm06XQBy8g==}
    engines: {node: '>= 0.6'}

  typescript@5.4.5:
    resolution: {integrity: sha512-vcI4UpRgg81oIRUFwR0WSIHKt11nJ7SAVlYNIu+QpqeyXP+gpQJy/Z4+F0aGxSE4MqwjyXvW/TzgkLAx2AGHwQ==}
    engines: {node: '>=14.17'}
    hasBin: true

  typescript@5.7.2:
    resolution: {integrity: sha512-i5t66RHxDvVN40HfDd1PsEThGNnlMCMT3jMUuoh9/0TaqWevNontacunWyN02LA9/fIbEWlcHZcgTKb9QoaLfg==}
    engines: {node: '>=14.17'}
    hasBin: true

  ufo@1.5.4:
    resolution: {integrity: sha512-UsUk3byDzKd04EyoZ7U4DOlxQaD14JUKQl6/P7wiX4FNvUfm3XL246n9W5AmqwW5RSFJ27NAuM0iLscAOYUiGQ==}

  undici-types@5.26.5:
    resolution: {integrity: sha512-JlCMO+ehdEIKqlFxk6IfVoAUVmgz7cU7zD/h9XZ0qzeosSHmUJVOzSQvvYSYWXkFXC+IfLKSIffhv0sVZup6pA==}

  undici-types@6.20.0:
    resolution: {integrity: sha512-Ny6QZ2Nju20vw1SRHe3d9jVu6gJ+4e3+MMpqu7pqE5HT6WsTSlce++GQmK5UXS8mzV8DSYHrQH+Xrf2jVcuKNg==}

  undici@5.28.5:
    resolution: {integrity: sha512-zICwjrDrcrUE0pyyJc1I2QzBkLM8FINsgOrt6WjA+BgajVq9Nxu2PbFFXUrAggLfDXlZGZBVZYw7WNV5KiBiBA==}
    engines: {node: '>=14.0'}

  undici@7.4.0:
    resolution: {integrity: sha512-PUQM3/es3noM24oUn10u3kNNap0AbxESOmnssmW+dOi9yGwlUSi5nTNYl3bNbTkWOF8YZDkx2tCmj9OtQ3iGGw==}
    engines: {node: '>=20.18.1'}

  unenv@2.0.0-rc.1:
    resolution: {integrity: sha512-PU5fb40H8X149s117aB4ytbORcCvlASdtF97tfls4BPIyj4PeVxvpSuy1jAptqYHqB0vb2w2sHvzM0XWcp2OKg==}

  unicorn-magic@0.1.0:
    resolution: {integrity: sha512-lRfVq8fE8gz6QMBuDM6a+LO3IAzTi05H6gCVaUpir2E1Rwpo4ZUog45KpNXKC/Mn3Yb9UDuHumeFTo9iV/D9FQ==}
    engines: {node: '>=18'}

  unique-filename@1.1.1:
    resolution: {integrity: sha512-Vmp0jIp2ln35UTXuryvjzkjGdRyf9b2lTXuSYUiPmzRcl3FDtYqAwOnTJkAngD9SWhnoJzDbTKwaOrZ+STtxNQ==}

  unique-slug@2.0.2:
    resolution: {integrity: sha512-zoWr9ObaxALD3DOPfjPSqxt4fnZiWblxHIgeWqW8x7UqDzEtHEQLzji2cuJYQFCU6KmoJikOYAZlrTHHebjx2w==}

  unique-string@2.0.0:
    resolution: {integrity: sha512-uNaeirEPvpZWSgzwsPGtU2zVSTrn/8L5q/IexZmH0eH6SA73CmAA5U4GwORTxQAZs95TAXLNqeLoPPNO5gZfWg==}
    engines: {node: '>=8'}

  universalify@2.0.1:
    resolution: {integrity: sha512-gptHNQghINnc/vTGIk0SOFGFNXw7JVrlRUtConJRlvaw6DuX0wO5Jeko9sWrMBhh+PsYAZ7oXAiOnf/UKogyiw==}
    engines: {node: '>= 10.0.0'}

  unpipe@1.0.0:
    resolution: {integrity: sha512-pjy2bYhSsufwWlKwPc+l3cN7+wuJlK6uz0YdJEOlQDbl6jo/YlPi4mb8agUkVC8BF7V8NuzeyPNqRksA3hztKQ==}
    engines: {node: '>= 0.8'}

  untildify@4.0.0:
    resolution: {integrity: sha512-KK8xQ1mkzZeg9inewmFVDNkg3l5LUhoq9kN6iWYB/CC9YMG8HA+c1Q8HwDe6dEX7kErrEVNVBO3fWsVq5iDgtw==}
    engines: {node: '>=8'}

  update-browserslist-db@1.0.13:
    resolution: {integrity: sha512-xebP81SNcPuNpPP3uzeW1NYXxI3rxyJzF3pD6sH4jE7o/IX+WtSpwnVU+qIsDPyk0d3hmFQ7mjqc6AtV604hbg==}
    hasBin: true
    peerDependencies:
      browserslist: '>= 4.21.0'

  uri-js@4.4.1:
    resolution: {integrity: sha512-7rKUyy33Q1yc98pQ1DAmLtwX109F7TIfWlW1Ydo8Wl1ii1SeHieeh0HHfPeL2fMXK6z0s8ecKs9frCuLJvndBg==}

  util-deprecate@1.0.2:
    resolution: {integrity: sha512-EPD5q1uXyFxJpCrLnCc1nHnq3gOa6DZBocAIiI2TaSCA7VCJ1UJDMagCzIkXNsUYfD1daK//LTEQ8xiIbrHtcw==}

  utils-merge@1.0.1:
    resolution: {integrity: sha512-pMZTvIkT1d+TFGvDOqodOclx0QWkkgi6Tdoa8gC8ffGAAqz9pzPTZWAybbsHHoED/ztMtkv/VoYTYyShUn81hA==}
    engines: {node: '>= 0.4.0'}

  uuid@8.3.2:
    resolution: {integrity: sha512-+NYs2QeMWy+GWFOEm9xnn6HCDp0l7QBD7ml8zLUmJ+93Q5NF0NocErnwkTkXVFNiX3/fpC6afS8Dhb/gz7R7eg==}
    hasBin: true

  uuid@9.0.1:
    resolution: {integrity: sha512-b+1eJOlsR9K8HJpow9Ok3fiWOWSIcIzXodvv0rQjVoOVNpWMpxf1wZNpt4y9h10odCNrqnYp1OBzRktckBe3sA==}
    hasBin: true

  v8-compile-cache-lib@3.0.1:
    resolution: {integrity: sha512-wa7YjyUGfNZngI/vtK0UHAN+lgDCxBPCylVXGp0zu59Fz5aiGtNXaq3DhIov063MorB+VfufLh3JlF2KdTK3xg==}

  v8-to-istanbul@9.0.1:
    resolution: {integrity: sha512-74Y4LqY74kLE6IFyIjPtkSTWzUZmj8tdHT9Ii/26dvQ6K9Dl2NbEfj0XgU2sHCtKgt5VupqhlO/5aWuqS+IY1w==}
    engines: {node: '>=10.12.0'}

  validate-npm-package-license@3.0.4:
    resolution: {integrity: sha512-DpKm2Ui/xN7/HQKCtpZxoRWBhZ9Z0kqtygG8XCgNQ8ZlDnxuQmWhj566j8fN4Cu3/JmbhsDo7fcAJq4s9h27Ew==}

  vary@1.1.2:
    resolution: {integrity: sha512-BNGbWLfd0eUPabhkXUVm0j8uuvREyTh5ovRa/dyow/BqAbZJyC+5fU+IzQOzmAKzYqYRAISoRhdQr3eIZ/PXqg==}
    engines: {node: '>= 0.8'}

  verror@1.10.1:
    resolution: {integrity: sha512-veufcmxri4e3XSrT0xwfUR7kguIkaxBeosDg00yDWhk49wdwkSUrvvsm7nc75e1PUyvIeZj6nS8VQRYz2/S4Xg==}
    engines: {node: '>=0.6.0'}

  walker@1.0.8:
    resolution: {integrity: sha512-ts/8E8l5b7kY0vlWLewOkDXMmPdLcVV4GmOQLyxuSswIJsweeFZtAsMF7k1Nszz+TYBQrlYRmzOnr398y1JemQ==}

  watchpack@2.4.1:
    resolution: {integrity: sha512-8wrBCMtVhqcXP2Sup1ctSkga6uc2Bx0IIvKyT7yTFier5AXHooSI+QyQQAtTb7+E0IUCCKyTFmXqdqgum2XWGg==}
    engines: {node: '>=10.13.0'}

  web-streams-polyfill@3.2.1:
    resolution: {integrity: sha512-e0MO3wdXWKrLbL0DgGnUV7WHVuw9OUvL4hjgnPkIeEvESk74gAITi5G606JtZPp39cd8HA9VQzCIvA49LpPN5Q==}
    engines: {node: '>= 8'}

  webidl-conversions@3.0.1:
    resolution: {integrity: sha512-2JAn3z8AR6rjK8Sm8orRC0h/bcl/DqL7tRPdGZ4I1CjdF+EaMLmYxBHyXuKL849eucPFhvBoxMsflfOb8kxaeQ==}

  webidl-conversions@7.0.0:
    resolution: {integrity: sha512-VwddBukDzu71offAQR975unBIGqfKZpM+8ZX6ySk8nYhVoo5CYaZyzt3YBvYtRtO+aoGlqxPg/B87NGVZ/fu6g==}
    engines: {node: '>=12'}

  webpack-sources@3.2.3:
    resolution: {integrity: sha512-/DyMEOrDgLKKIG0fmvtz+4dUX/3Ghozwgm6iPp8KRhvn+eQf9+Q7GWxVNMk3+uCPWfdXYC4ExGBckIXdFEfH1w==}
    engines: {node: '>=10.13.0'}

  webpack@5.92.1:
    resolution: {integrity: sha512-JECQ7IwJb+7fgUFBlrJzbyu3GEuNBcdqr1LD7IbSzwkSmIevTm8PF+wej3Oxuz/JFBUZ6O1o43zsPkwm1C4TmA==}
    engines: {node: '>=10.13.0'}
    hasBin: true
    peerDependencies:
      webpack-cli: '*'
    peerDependenciesMeta:
      webpack-cli:
        optional: true

  whatwg-url@14.1.1:
    resolution: {integrity: sha512-mDGf9diDad/giZ/Sm9Xi2YcyzaFpbdLpJPr+E9fSkyQ7KpQD4SdFcugkRQYzhmfI4KeV4Qpnn2sKPdo+kmsgRQ==}
    engines: {node: '>=18'}

  whatwg-url@5.0.0:
    resolution: {integrity: sha512-saE57nupxk6v3HY35+jzBwYa0rKSy0XR8JSxZPwgLr7ys0IBzhGviA1/TUGJLmSVqs8pb9AnvICXEuOHLprYTw==}

  which@1.3.1:
    resolution: {integrity: sha512-HxJdYWq1MTIQbJ3nw0cqssHoTNU267KlrDuGZ1WYlxDStUtKUhOaJmh112/TZmHxxUfuJqPXSOm7tDyas0OSIQ==}
    hasBin: true

  which@2.0.2:
    resolution: {integrity: sha512-BLI3Tl1TW3Pvl70l3yq3Y64i+awpwXqsGBYWkkqMtnbXgrMD+yj7rhW0kuEDxzJaYXGjEW5ogapKNMEKNMjibA==}
    engines: {node: '>= 8'}
    hasBin: true

  wide-align@1.1.5:
    resolution: {integrity: sha512-eDMORYaPNZ4sQIuuYPDHdQvf4gyCF9rEEV/yPxGfwPkRodwEgiMUUXTx/dex+Me0wxx53S+NgUHaP7y3MGlDmg==}

  word-wrap@1.2.5:
    resolution: {integrity: sha512-BN22B5eaMMI9UMtjrGd5g5eCYPpCPDUy0FJXbYsaT5zYxjFOckS53SQDE3pWkVoWpHXVb3BrYcEN4Twa55B5cA==}
    engines: {node: '>=0.10.0'}

  workerd@1.20250214.0:
    resolution: {integrity: sha512-QWcqXZLiMpV12wiaVnb3nLmfs/g4ZsFQq2mX85z546r3AX4CTIkXl0VP50W3CwqLADej3PGYiRDOTelDOwVG1g==}
    engines: {node: '>=16'}
    hasBin: true

  wrangler@3.111.0:
    resolution: {integrity: sha512-3j/Wq5aj/sCQRSmkjBLxbkIH7LCx0h2UnaxmhOplDjJmZty10lGRs/jGgaG/M/GEsDg5TJ7UHvBh3hSldgjfKg==}
    engines: {node: '>=16.17.0'}
    hasBin: true
    peerDependencies:
      '@cloudflare/workers-types': ^4.20250214.0
    peerDependenciesMeta:
      '@cloudflare/workers-types':
        optional: true

  wrap-ansi@6.2.0:
    resolution: {integrity: sha512-r6lPcBGxZXlIcymEu7InxDMhdW0KDxpLgoFLcguasxCaJ/SOIZwINatK9KY/tf+ZrlywOKU0UDj3ATXUBfxJXA==}
    engines: {node: '>=8'}

  wrap-ansi@7.0.0:
    resolution: {integrity: sha512-YVGIj2kamLSTxw6NsZjoBxfSwsn0ycdesmc4p+Q21c5zPuZ1pl+NfxVdxPtdHvmNVOQ6XSYG4AUtyt/Fi7D16Q==}
    engines: {node: '>=10'}

  wrap-ansi@8.1.0:
    resolution: {integrity: sha512-si7QWI6zUMq56bESFvagtmzMdGOtoxfR+Sez11Mobfc7tm+VkUckk9bW2UeffTGVUbOksxmSw0AA2gs8g71NCQ==}
    engines: {node: '>=12'}

  wrap-ansi@9.0.0:
    resolution: {integrity: sha512-G8ura3S+3Z2G+mkgNRq8dqaFZAuxfsxpBB8OCTGRTCtp+l/v9nbFNmCUP1BZMts3G1142MsZfn6eeUKrr4PD1Q==}
    engines: {node: '>=18'}

  wrappy@1.0.2:
    resolution: {integrity: sha512-l4Sp/DRseor9wL6EvV2+TuQn63dMkPjZ/sp9XkghTEbV9KlPS1xUsZ3u7/IQO4wxtcFB4bgpQPRcR3QCvezPcQ==}

  write-file-atomic@4.0.2:
    resolution: {integrity: sha512-7KxauUdBmSdWnmpaGFg+ppNjKF8uNLry8LyzjauQDOVONfFLNKrKvQOxZ/VuTIcS/gge/YNahf5RIIQWTSarlg==}
    engines: {node: ^12.13.0 || ^14.15.0 || >=16.0.0}

  ws@8.18.0:
    resolution: {integrity: sha512-8VbfWfHLbbwu3+N6OKsOMpBdT4kXPDDB9cJk2bJ6mh9ucxdlnNvH1e+roYkKmN9Nxw2yjz7VzeO9oOz2zJ04Pw==}
    engines: {node: '>=10.0.0'}
    peerDependencies:
      bufferutil: ^4.0.1
      utf-8-validate: '>=5.0.2'
    peerDependenciesMeta:
      bufferutil:
        optional: true
      utf-8-validate:
        optional: true

  xdg-app-paths@8.3.0:
    resolution: {integrity: sha512-mgxlWVZw0TNWHoGmXq+NC3uhCIc55dDpAlDkMQUaIAcQzysb0kxctwv//fvuW61/nAAeUBJMQ8mnZjMmuYwOcQ==}
    engines: {node: '>= 4.0'}

  xdg-portable@10.6.0:
    resolution: {integrity: sha512-xrcqhWDvtZ7WLmt8G4f3hHy37iK7D2idtosRgkeiSPZEPmBShp0VfmRBLWAPC6zLF48APJ21yfea+RfQMF4/Aw==}
    engines: {node: '>= 4.0'}

  xml@1.0.1:
    resolution: {integrity: sha512-huCv9IH9Tcf95zuYCsQraZtWnJvBtLVE0QHMOs8bWyZAFZNDcYjsPq1nEx8jKA9y+Beo9v+7OBPRisQTjinQMw==}

  xtend@4.0.2:
    resolution: {integrity: sha512-LKYU1iAXJXUgAXn9URjiu+MWhyUXHsvfp7mcuYm9dSUKK0/CjtrUwFAxD82/mCWbtLsGjFIad0wIsod4zrTAEQ==}
    engines: {node: '>=0.4'}

  y18n@5.0.8:
    resolution: {integrity: sha512-0pfFzegeDWJHJIAmTLRP2DwHjdF5s7jo9tuztdQxAhINCdvS+3nGINqPd00AphqJR/0LhANUS6/+7SCb98YOfA==}
    engines: {node: '>=10'}

  yallist@3.1.1:
    resolution: {integrity: sha512-a4UGQaWPH59mOXUYnAG2ewncQS4i4F43Tv3JoAM+s2VDAmS9NsK8GpDMLrCHPksFT7h3K6TOoUNn2pb7RoXx4g==}

  yallist@4.0.0:
    resolution: {integrity: sha512-3wdGidZyq5PB084XLES5TpOSRA3wjXAlIWMhum2kRcv/41Sn2emQ0dycQW4uZXLejwKvg6EsvbdlVL+FYEct7A==}

  yaml@2.7.0:
    resolution: {integrity: sha512-+hSoy/QHluxmC9kCIJyL/uyFmLmc+e5CFR5Wa+bpIhIj85LVb9ZH2nVnqrHoSvKogwODv0ClqZkmiSSaIH5LTA==}
    engines: {node: '>= 14'}
    hasBin: true

  yargs-parser@20.2.9:
    resolution: {integrity: sha512-y11nGElTIV+CT3Zv9t7VKl+Q3hTQoT9a1Qzezhhl6Rp21gJ/IVTW7Z3y9EWXhuUBC2Shnf+DX0antecpAwSP8w==}
    engines: {node: '>=10'}

  yargs-parser@21.1.1:
    resolution: {integrity: sha512-tVpsJW7DdjecAiFpbIB1e3qxIQsE6NoPc5/eTdrbbIC4h0LVsWhnoa3g+m2HclBIujHzsxZ4VJVA+GUuc2/LBw==}
    engines: {node: '>=12'}

  yargs@17.6.0:
    resolution: {integrity: sha512-8H/wTDqlSwoSnScvV2N/JHfLWOKuh5MVla9hqLjK3nsfyy6Y4kDSYSvkU5YCUEPOSnRXfIyx3Sq+B/IWudTo4g==}
    engines: {node: '>=12'}

  yarn@1.22.22:
    resolution: {integrity: sha512-prL3kGtyG7o9Z9Sv8IPfBNrWTDmXB4Qbes8A9rEzt6wkJV8mUvoirjU0Mp3GGAU06Y0XQyA3/2/RQFVuK7MTfg==}
    engines: {node: '>=4.0.0'}
    hasBin: true

  yn@3.1.1:
    resolution: {integrity: sha512-Ux4ygGWsu2c7isFWe8Yu1YluJmqVhxqK2cLXNQA5AcC3QfbGNpM7fu0Y8b/z16pXLnFxZYvWhd3fhBY9DLmC6Q==}
    engines: {node: '>=6'}

  yocto-queue@0.1.0:
    resolution: {integrity: sha512-rVksvsnNCdJ/ohGc6xgPwyN8eheCxsiLM8mxuE/t/mOVqJewPuO1miLpTHQiRgTKCLexL4MeAFVagts7HmNZ2Q==}
    engines: {node: '>=10'}

  yocto-queue@1.1.1:
    resolution: {integrity: sha512-b4JR1PFR10y1mKjhHY9LaGo6tmrgjit7hxVIeAmyMw3jegXR4dhYqLaQF5zMXZxY7tLpMyJeLjr1C4rLmkVe8g==}
    engines: {node: '>=12.20'}

  yoctocolors-cjs@2.1.2:
    resolution: {integrity: sha512-cYVsTjKl8b+FrnidjibDWskAv7UKOfcwaVZdp/it9n1s9fU3IkgDbhdIRKCW4JDsAlECJY0ytoVPT3sK6kideA==}
    engines: {node: '>=18'}

  youch@3.2.3:
    resolution: {integrity: sha512-ZBcWz/uzZaQVdCvfV4uk616Bbpf2ee+F/AvuKDR5EwX/Y4v06xWdtMluqTD7+KlZdM93lLm9gMZYo0sKBS0pgw==}

  zip-stream@5.0.1:
    resolution: {integrity: sha512-UfZ0oa0C8LI58wJ+moL46BDIMgCQbnsb+2PoiJYtonhBsMh2bq1eRBVkvjfVsqbEHd9/EgKPUuL9saSSsec8OA==}
    engines: {node: '>= 12.0.0'}

  zod@3.22.3:
    resolution: {integrity: sha512-EjIevzuJRiRPbVH4mGc8nApb/lVLKVpmUhAaR5R5doKGfAnGJ6Gr3CViAVjP+4FWSxCsybeWQdcgCtbX+7oZug==}

  zx@8.4.1:
    resolution: {integrity: sha512-1Cb+Tfwt/daKV6wckBeDbB6h3IMauqj9KWp+EcbYzi9doeJeIHCktxp/yWspXOXRdoUzBCQSKoUgm3g8r9fz5A==}
    engines: {node: '>= 12.17.0'}
    hasBin: true

snapshots:

  '@ampproject/remapping@2.2.0':
    dependencies:
      '@jridgewell/gen-mapping': 0.1.1
      '@jridgewell/trace-mapping': 0.3.25

  '@antfu/ni@0.21.12': {}

  '@azure/abort-controller@1.1.0':
    dependencies:
      tslib: 2.6.3

  '@azure/abort-controller@2.1.2':
    dependencies:
      tslib: 2.8.1

  '@azure/core-auth@1.7.2':
    dependencies:
      '@azure/abort-controller': 2.1.2
      '@azure/core-util': 1.9.0
      tslib: 2.6.3

  '@azure/core-client@1.9.2':
    dependencies:
      '@azure/abort-controller': 2.1.2
      '@azure/core-auth': 1.7.2
      '@azure/core-rest-pipeline': 1.9.2
      '@azure/core-tracing': 1.0.1
      '@azure/core-util': 1.9.0
      '@azure/logger': 1.0.3
      tslib: 2.6.3
    transitivePeerDependencies:
      - supports-color

  '@azure/core-http-compat@1.3.0':
    dependencies:
      '@azure/abort-controller': 1.1.0
      '@azure/core-client': 1.9.2
      '@azure/core-rest-pipeline': 1.9.2
    transitivePeerDependencies:
      - supports-color

  '@azure/core-lro@2.4.0':
    dependencies:
      '@azure/abort-controller': 1.1.0
      '@azure/logger': 1.0.3
      tslib: 2.6.3

  '@azure/core-paging@1.3.0':
    dependencies:
      tslib: 2.6.3

  '@azure/core-rest-pipeline@1.9.2':
    dependencies:
      '@azure/abort-controller': 1.1.0
      '@azure/core-auth': 1.7.2
      '@azure/core-tracing': 1.0.1
      '@azure/core-util': 1.9.0
      '@azure/logger': 1.0.3
      form-data: 4.0.0
      http-proxy-agent: 5.0.0
      https-proxy-agent: 5.0.1
      tslib: 2.6.3
      uuid: 8.3.2
    transitivePeerDependencies:
      - supports-color

  '@azure/core-tracing@1.0.1':
    dependencies:
      tslib: 2.6.3

  '@azure/core-util@1.9.0':
    dependencies:
      '@azure/abort-controller': 2.1.2
      tslib: 2.6.3

  '@azure/identity@4.3.0':
    dependencies:
      '@azure/abort-controller': 1.1.0
      '@azure/core-auth': 1.7.2
      '@azure/core-client': 1.9.2
      '@azure/core-rest-pipeline': 1.9.2
      '@azure/core-tracing': 1.0.1
      '@azure/core-util': 1.9.0
      '@azure/logger': 1.0.3
      '@azure/msal-browser': 3.17.0
      '@azure/msal-node': 2.9.2
      events: 3.3.0
      jws: 4.0.0
      open: 8.4.0
      stoppable: 1.1.0
      tslib: 2.6.3
    transitivePeerDependencies:
      - supports-color

  '@azure/keyvault-keys@4.6.0':
    dependencies:
      '@azure/abort-controller': 1.1.0
      '@azure/core-auth': 1.7.2
      '@azure/core-client': 1.9.2
      '@azure/core-http-compat': 1.3.0
      '@azure/core-lro': 2.4.0
      '@azure/core-paging': 1.3.0
      '@azure/core-rest-pipeline': 1.9.2
      '@azure/core-tracing': 1.0.1
      '@azure/core-util': 1.9.0
      '@azure/logger': 1.0.3
      tslib: 2.6.3
    transitivePeerDependencies:
      - supports-color

  '@azure/logger@1.0.3':
    dependencies:
      tslib: 2.6.3

  '@azure/msal-browser@3.17.0':
    dependencies:
      '@azure/msal-common': 14.12.0

  '@azure/msal-common@14.12.0': {}

  '@azure/msal-node@2.9.2':
    dependencies:
      '@azure/msal-common': 14.12.0
      jsonwebtoken: 9.0.2
      uuid: 8.3.2

  '@babel/code-frame@7.21.4':
    dependencies:
      '@babel/highlight': 7.18.6

  '@babel/code-frame@7.23.5':
    dependencies:
      '@babel/highlight': 7.23.4
      chalk: 2.4.2

  '@babel/code-frame@7.26.2':
    dependencies:
      '@babel/helper-validator-identifier': 7.25.9
      js-tokens: 4.0.0
      picocolors: 1.1.1

  '@babel/compat-data@7.21.7': {}

  '@babel/core@7.21.8':
    dependencies:
      '@ampproject/remapping': 2.2.0
      '@babel/code-frame': 7.21.4
      '@babel/generator': 7.21.5
      '@babel/helper-compilation-targets': 7.21.5(@babel/core@7.21.8)
      '@babel/helper-module-transforms': 7.21.5
      '@babel/helpers': 7.21.5
      '@babel/parser': 7.21.8
      '@babel/template': 7.20.7
      '@babel/traverse': 7.26.5
      '@babel/types': 7.21.5
      convert-source-map: 1.9.0
      debug: 4.4.0
      gensync: 1.0.0-beta.2
      json5: 2.2.3
      semver: 6.3.1
    transitivePeerDependencies:
      - supports-color

  '@babel/generator@7.21.5':
    dependencies:
      '@babel/types': 7.21.5
      '@jridgewell/gen-mapping': 0.3.2
      '@jridgewell/trace-mapping': 0.3.22
      jsesc: 2.5.2

  '@babel/generator@7.26.5':
    dependencies:
      '@babel/parser': 7.26.5
      '@babel/types': 7.26.5
      '@jridgewell/gen-mapping': 0.3.8
      '@jridgewell/trace-mapping': 0.3.25
      jsesc: 3.1.0

  '@babel/helper-compilation-targets@7.21.5(@babel/core@7.21.8)':
    dependencies:
      '@babel/compat-data': 7.21.7
      '@babel/core': 7.21.8
      '@babel/helper-validator-option': 7.21.0
      browserslist: 4.22.2
      lru-cache: 5.1.1
      semver: 6.3.1

  '@babel/helper-environment-visitor@7.21.5': {}

  '@babel/helper-module-imports@7.21.4':
    dependencies:
      '@babel/types': 7.21.5

  '@babel/helper-module-transforms@7.21.5':
    dependencies:
      '@babel/helper-environment-visitor': 7.21.5
      '@babel/helper-module-imports': 7.21.4
      '@babel/helper-simple-access': 7.21.5
      '@babel/helper-split-export-declaration': 7.18.6
      '@babel/helper-validator-identifier': 7.25.9
      '@babel/template': 7.20.7
      '@babel/traverse': 7.26.5
      '@babel/types': 7.21.5
    transitivePeerDependencies:
      - supports-color

  '@babel/helper-plugin-utils@7.19.0': {}

  '@babel/helper-simple-access@7.21.5':
    dependencies:
      '@babel/types': 7.21.5

  '@babel/helper-split-export-declaration@7.18.6':
    dependencies:
      '@babel/types': 7.21.5

  '@babel/helper-string-parser@7.21.5': {}

  '@babel/helper-string-parser@7.25.9': {}

  '@babel/helper-validator-identifier@7.25.9': {}

  '@babel/helper-validator-option@7.21.0': {}

  '@babel/helpers@7.21.5':
    dependencies:
      '@babel/template': 7.20.7
      '@babel/traverse': 7.26.5
      '@babel/types': 7.21.5
    transitivePeerDependencies:
      - supports-color

  '@babel/highlight@7.18.6':
    dependencies:
      '@babel/helper-validator-identifier': 7.25.9
      chalk: 2.4.2
      js-tokens: 4.0.0

  '@babel/highlight@7.23.4':
    dependencies:
      '@babel/helper-validator-identifier': 7.25.9
      chalk: 2.4.2
      js-tokens: 4.0.0

  '@babel/parser@7.21.8':
    dependencies:
      '@babel/types': 7.21.5

  '@babel/parser@7.26.5':
    dependencies:
      '@babel/types': 7.26.5

  '@babel/plugin-syntax-async-generators@7.8.4(@babel/core@7.21.8)':
    dependencies:
      '@babel/core': 7.21.8
      '@babel/helper-plugin-utils': 7.19.0

  '@babel/plugin-syntax-bigint@7.8.3(@babel/core@7.21.8)':
    dependencies:
      '@babel/core': 7.21.8
      '@babel/helper-plugin-utils': 7.19.0

  '@babel/plugin-syntax-class-properties@7.12.13(@babel/core@7.21.8)':
    dependencies:
      '@babel/core': 7.21.8
      '@babel/helper-plugin-utils': 7.19.0

  '@babel/plugin-syntax-import-meta@7.10.4(@babel/core@7.21.8)':
    dependencies:
      '@babel/core': 7.21.8
      '@babel/helper-plugin-utils': 7.19.0

  '@babel/plugin-syntax-json-strings@7.8.3(@babel/core@7.21.8)':
    dependencies:
      '@babel/core': 7.21.8
      '@babel/helper-plugin-utils': 7.19.0

  '@babel/plugin-syntax-jsx@7.18.6(@babel/core@7.21.8)':
    dependencies:
      '@babel/core': 7.21.8
      '@babel/helper-plugin-utils': 7.19.0

  '@babel/plugin-syntax-logical-assignment-operators@7.10.4(@babel/core@7.21.8)':
    dependencies:
      '@babel/core': 7.21.8
      '@babel/helper-plugin-utils': 7.19.0

  '@babel/plugin-syntax-nullish-coalescing-operator@7.8.3(@babel/core@7.21.8)':
    dependencies:
      '@babel/core': 7.21.8
      '@babel/helper-plugin-utils': 7.19.0

  '@babel/plugin-syntax-numeric-separator@7.10.4(@babel/core@7.21.8)':
    dependencies:
      '@babel/core': 7.21.8
      '@babel/helper-plugin-utils': 7.19.0

  '@babel/plugin-syntax-object-rest-spread@7.8.3(@babel/core@7.21.8)':
    dependencies:
      '@babel/core': 7.21.8
      '@babel/helper-plugin-utils': 7.19.0

  '@babel/plugin-syntax-optional-catch-binding@7.8.3(@babel/core@7.21.8)':
    dependencies:
      '@babel/core': 7.21.8
      '@babel/helper-plugin-utils': 7.19.0

  '@babel/plugin-syntax-optional-chaining@7.8.3(@babel/core@7.21.8)':
    dependencies:
      '@babel/core': 7.21.8
      '@babel/helper-plugin-utils': 7.19.0

  '@babel/plugin-syntax-top-level-await@7.14.5(@babel/core@7.21.8)':
    dependencies:
      '@babel/core': 7.21.8
      '@babel/helper-plugin-utils': 7.19.0

  '@babel/plugin-syntax-typescript@7.18.6(@babel/core@7.21.8)':
    dependencies:
      '@babel/core': 7.21.8
      '@babel/helper-plugin-utils': 7.19.0

  '@babel/template@7.20.7':
    dependencies:
      '@babel/code-frame': 7.21.4
      '@babel/parser': 7.21.8
      '@babel/types': 7.21.5

  '@babel/template@7.25.9':
    dependencies:
      '@babel/code-frame': 7.26.2
      '@babel/parser': 7.26.5
      '@babel/types': 7.26.5

  '@babel/traverse@7.26.5':
    dependencies:
      '@babel/code-frame': 7.26.2
      '@babel/generator': 7.26.5
      '@babel/parser': 7.26.5
      '@babel/template': 7.25.9
      '@babel/types': 7.26.5
      debug: 4.4.0
      globals: 11.12.0
    transitivePeerDependencies:
      - supports-color

  '@babel/types@7.21.5':
    dependencies:
      '@babel/helper-string-parser': 7.21.5
      '@babel/helper-validator-identifier': 7.25.9
      to-fast-properties: 2.0.0

  '@babel/types@7.26.5':
    dependencies:
      '@babel/helper-string-parser': 7.25.9
      '@babel/helper-validator-identifier': 7.25.9

  '@bcoe/v8-coverage@0.2.3': {}

  '@cloudflare/kv-asset-handler@0.3.4':
    dependencies:
      mime: 3.0.0

  '@cloudflare/workerd-darwin-64@1.20250214.0':
    optional: true

  '@cloudflare/workerd-darwin-arm64@1.20250214.0':
    optional: true

  '@cloudflare/workerd-linux-64@1.20250214.0':
    optional: true

  '@cloudflare/workerd-linux-arm64@1.20250214.0':
    optional: true

  '@cloudflare/workerd-windows-64@1.20250214.0':
    optional: true

  '@cloudflare/workers-types@4.20250214.0': {}

  '@codspeed/benchmark.js-plugin@4.0.0(benchmark@2.1.4)':
    dependencies:
      '@codspeed/core': 4.0.0
      benchmark: 2.1.4
      lodash: 4.17.21
      stack-trace: 1.0.0-pre2
    transitivePeerDependencies:
      - debug

  '@codspeed/core@4.0.0':
    dependencies:
      axios: 1.7.9
      find-up: 6.3.0
      form-data: 4.0.0
      node-gyp-build: 4.6.0
    transitivePeerDependencies:
      - debug

  '@cspotcode/source-map-support@0.8.1':
    dependencies:
      '@jridgewell/trace-mapping': 0.3.9

  '@emnapi/core@1.3.1':
    dependencies:
      '@emnapi/wasi-threads': 1.0.1
      tslib: 2.8.1
    optional: true

  '@emnapi/runtime@1.3.1':
    dependencies:
      tslib: 2.8.1
    optional: true

  '@emnapi/wasi-threads@1.0.1':
    dependencies:
      tslib: 2.8.1
    optional: true

  '@esbuild-plugins/node-globals-polyfill@0.2.3(esbuild@0.17.19)':
    dependencies:
      esbuild: 0.17.19

  '@esbuild-plugins/node-modules-polyfill@0.2.2(esbuild@0.17.19)':
    dependencies:
      esbuild: 0.17.19
      escape-string-regexp: 4.0.0
      rollup-plugin-node-polyfills: 0.2.1

  '@esbuild/aix-ppc64@0.21.5':
    optional: true

  '@esbuild/aix-ppc64@0.24.2':
    optional: true

  '@esbuild/android-arm64@0.17.19':
    optional: true

  '@esbuild/android-arm64@0.21.5':
    optional: true

  '@esbuild/android-arm64@0.24.2':
    optional: true

  '@esbuild/android-arm@0.17.19':
    optional: true

  '@esbuild/android-arm@0.21.5':
    optional: true

  '@esbuild/android-arm@0.24.2':
    optional: true

  '@esbuild/android-x64@0.17.19':
    optional: true

  '@esbuild/android-x64@0.21.5':
    optional: true

  '@esbuild/android-x64@0.24.2':
    optional: true

  '@esbuild/darwin-arm64@0.17.19':
    optional: true

  '@esbuild/darwin-arm64@0.21.5':
    optional: true

  '@esbuild/darwin-arm64@0.24.2':
    optional: true

  '@esbuild/darwin-x64@0.17.19':
    optional: true

  '@esbuild/darwin-x64@0.21.5':
    optional: true

  '@esbuild/darwin-x64@0.24.2':
    optional: true

  '@esbuild/freebsd-arm64@0.17.19':
    optional: true

  '@esbuild/freebsd-arm64@0.21.5':
    optional: true

  '@esbuild/freebsd-arm64@0.24.2':
    optional: true

  '@esbuild/freebsd-x64@0.17.19':
    optional: true

  '@esbuild/freebsd-x64@0.21.5':
    optional: true

  '@esbuild/freebsd-x64@0.24.2':
    optional: true

  '@esbuild/linux-arm64@0.17.19':
    optional: true

  '@esbuild/linux-arm64@0.21.5':
    optional: true

  '@esbuild/linux-arm64@0.24.2':
    optional: true

  '@esbuild/linux-arm@0.17.19':
    optional: true

  '@esbuild/linux-arm@0.21.5':
    optional: true

  '@esbuild/linux-arm@0.24.2':
    optional: true

  '@esbuild/linux-ia32@0.17.19':
    optional: true

  '@esbuild/linux-ia32@0.21.5':
    optional: true

  '@esbuild/linux-ia32@0.24.2':
    optional: true

  '@esbuild/linux-loong64@0.17.19':
    optional: true

  '@esbuild/linux-loong64@0.21.5':
    optional: true

  '@esbuild/linux-loong64@0.24.2':
    optional: true

  '@esbuild/linux-mips64el@0.17.19':
    optional: true

  '@esbuild/linux-mips64el@0.21.5':
    optional: true

  '@esbuild/linux-mips64el@0.24.2':
    optional: true

  '@esbuild/linux-ppc64@0.17.19':
    optional: true

  '@esbuild/linux-ppc64@0.21.5':
    optional: true

  '@esbuild/linux-ppc64@0.24.2':
    optional: true

  '@esbuild/linux-riscv64@0.17.19':
    optional: true

  '@esbuild/linux-riscv64@0.21.5':
    optional: true

  '@esbuild/linux-riscv64@0.24.2':
    optional: true

  '@esbuild/linux-s390x@0.17.19':
    optional: true

  '@esbuild/linux-s390x@0.21.5':
    optional: true

  '@esbuild/linux-s390x@0.24.2':
    optional: true

  '@esbuild/linux-x64@0.17.19':
    optional: true

  '@esbuild/linux-x64@0.21.5':
    optional: true

  '@esbuild/linux-x64@0.24.2':
    optional: true

  '@esbuild/netbsd-arm64@0.24.2':
    optional: true

  '@esbuild/netbsd-x64@0.17.19':
    optional: true

  '@esbuild/netbsd-x64@0.21.5':
    optional: true

  '@esbuild/netbsd-x64@0.24.2':
    optional: true

  '@esbuild/openbsd-arm64@0.24.2':
    optional: true

  '@esbuild/openbsd-x64@0.17.19':
    optional: true

  '@esbuild/openbsd-x64@0.21.5':
    optional: true

  '@esbuild/openbsd-x64@0.24.2':
    optional: true

  '@esbuild/sunos-x64@0.17.19':
    optional: true

  '@esbuild/sunos-x64@0.21.5':
    optional: true

  '@esbuild/sunos-x64@0.24.2':
    optional: true

  '@esbuild/win32-arm64@0.17.19':
    optional: true

  '@esbuild/win32-arm64@0.21.5':
    optional: true

  '@esbuild/win32-arm64@0.24.2':
    optional: true

  '@esbuild/win32-ia32@0.17.19':
    optional: true

  '@esbuild/win32-ia32@0.21.5':
    optional: true

  '@esbuild/win32-ia32@0.24.2':
    optional: true

  '@esbuild/win32-x64@0.17.19':
    optional: true

  '@esbuild/win32-x64@0.21.5':
    optional: true

  '@esbuild/win32-x64@0.24.2':
    optional: true

  '@eslint-community/eslint-plugin-eslint-comments@4.4.1(eslint@9.22.0(jiti@2.4.2))':
    dependencies:
      escape-string-regexp: 4.0.0
      eslint: 9.22.0(jiti@2.4.2)
      ignore: 5.3.1

  '@eslint-community/eslint-utils@4.4.0(eslint@9.22.0(jiti@2.4.2))':
    dependencies:
      eslint: 9.22.0(jiti@2.4.2)
      eslint-visitor-keys: 3.4.3

  '@eslint-community/eslint-utils@4.5.0(eslint@9.22.0(jiti@2.4.2))':
    dependencies:
      eslint: 9.22.0(jiti@2.4.2)
      eslint-visitor-keys: 3.4.3

  '@eslint-community/regexpp@4.10.0': {}

  '@eslint-community/regexpp@4.12.1': {}

  '@eslint/config-array@0.19.2':
    dependencies:
      '@eslint/object-schema': 2.1.6
      debug: 4.4.0
      minimatch: 3.1.2
    transitivePeerDependencies:
      - supports-color

  '@eslint/config-helpers@0.1.0': {}

  '@eslint/core@0.12.0':
    dependencies:
      '@types/json-schema': 7.0.15

  '@eslint/eslintrc@3.3.0':
    dependencies:
      ajv: 6.12.6
      debug: 4.4.0
      espree: 10.3.0
      globals: 14.0.0
      ignore: 5.3.2
      import-fresh: 3.3.1
      js-yaml: 4.1.0
      minimatch: 3.1.2
      strip-json-comments: 3.1.1
    transitivePeerDependencies:
      - supports-color

  '@eslint/js@9.19.0': {}

  '@eslint/js@9.22.0': {}

  '@eslint/object-schema@2.1.6': {}

  '@eslint/plugin-kit@0.2.7':
    dependencies:
      '@eslint/core': 0.12.0
      levn: 0.4.1

  '@faker-js/faker@8.4.1': {}

  '@faker-js/faker@9.6.0': {}

  '@fast-check/jest@2.0.3(@jest/expect@29.7.0)(@jest/globals@29.7.0)':
    dependencies:
      '@jest/globals': 29.7.0
      fast-check: 3.3.0
    optionalDependencies:
      '@jest/expect': 29.7.0

  '@fastify/busboy@2.1.1': {}

  '@gar/promisify@1.1.3':
    optional: true

  '@humanfs/core@0.19.1': {}

  '@humanfs/node@0.16.6':
    dependencies:
      '@humanfs/core': 0.19.1
      '@humanwhocodes/retry': 0.3.1

  '@humanwhocodes/module-importer@1.0.1': {}

  '@humanwhocodes/retry@0.3.1': {}

  '@humanwhocodes/retry@0.4.2': {}

  '@img/sharp-darwin-arm64@0.33.5':
    optionalDependencies:
      '@img/sharp-libvips-darwin-arm64': 1.0.4
    optional: true

  '@img/sharp-darwin-x64@0.33.5':
    optionalDependencies:
      '@img/sharp-libvips-darwin-x64': 1.0.4
    optional: true

  '@img/sharp-libvips-darwin-arm64@1.0.4':
    optional: true

  '@img/sharp-libvips-darwin-x64@1.0.4':
    optional: true

  '@img/sharp-libvips-linux-arm64@1.0.4':
    optional: true

  '@img/sharp-libvips-linux-arm@1.0.5':
    optional: true

  '@img/sharp-libvips-linux-s390x@1.0.4':
    optional: true

  '@img/sharp-libvips-linux-x64@1.0.4':
    optional: true

  '@img/sharp-libvips-linuxmusl-arm64@1.0.4':
    optional: true

  '@img/sharp-libvips-linuxmusl-x64@1.0.4':
    optional: true

  '@img/sharp-linux-arm64@0.33.5':
    optionalDependencies:
      '@img/sharp-libvips-linux-arm64': 1.0.4
    optional: true

  '@img/sharp-linux-arm@0.33.5':
    optionalDependencies:
      '@img/sharp-libvips-linux-arm': 1.0.5
    optional: true

  '@img/sharp-linux-s390x@0.33.5':
    optionalDependencies:
      '@img/sharp-libvips-linux-s390x': 1.0.4
    optional: true

  '@img/sharp-linux-x64@0.33.5':
    optionalDependencies:
      '@img/sharp-libvips-linux-x64': 1.0.4
    optional: true

  '@img/sharp-linuxmusl-arm64@0.33.5':
    optionalDependencies:
      '@img/sharp-libvips-linuxmusl-arm64': 1.0.4
    optional: true

  '@img/sharp-linuxmusl-x64@0.33.5':
    optionalDependencies:
      '@img/sharp-libvips-linuxmusl-x64': 1.0.4
    optional: true

  '@img/sharp-wasm32@0.33.5':
    dependencies:
      '@emnapi/runtime': 1.3.1
    optional: true

  '@img/sharp-win32-ia32@0.33.5':
    optional: true

  '@img/sharp-win32-x64@0.33.5':
    optional: true

  '@inquirer/checkbox@4.1.3(@types/node@18.19.76)':
    dependencies:
      '@inquirer/core': 10.1.8(@types/node@18.19.76)
      '@inquirer/figures': 1.0.11
      '@inquirer/type': 3.0.5(@types/node@18.19.76)
      ansi-escapes: 4.3.2
      yoctocolors-cjs: 2.1.2
    optionalDependencies:
      '@types/node': 18.19.76

  '@inquirer/confirm@5.1.7(@types/node@18.19.76)':
    dependencies:
      '@inquirer/core': 10.1.8(@types/node@18.19.76)
      '@inquirer/type': 3.0.5(@types/node@18.19.76)
    optionalDependencies:
      '@types/node': 18.19.76

  '@inquirer/core@10.1.8(@types/node@18.19.76)':
    dependencies:
      '@inquirer/figures': 1.0.11
      '@inquirer/type': 3.0.5(@types/node@18.19.76)
      ansi-escapes: 4.3.2
      cli-width: 4.1.0
      mute-stream: 2.0.0
      signal-exit: 4.1.0
      wrap-ansi: 6.2.0
      yoctocolors-cjs: 2.1.2
    optionalDependencies:
      '@types/node': 18.19.76

  '@inquirer/editor@4.2.8(@types/node@18.19.76)':
    dependencies:
      '@inquirer/core': 10.1.8(@types/node@18.19.76)
      '@inquirer/type': 3.0.5(@types/node@18.19.76)
      external-editor: 3.1.0
    optionalDependencies:
      '@types/node': 18.19.76

  '@inquirer/expand@4.0.10(@types/node@18.19.76)':
    dependencies:
      '@inquirer/core': 10.1.8(@types/node@18.19.76)
      '@inquirer/type': 3.0.5(@types/node@18.19.76)
      yoctocolors-cjs: 2.1.2
    optionalDependencies:
      '@types/node': 18.19.76

  '@inquirer/figures@1.0.11': {}

  '@inquirer/input@4.1.7(@types/node@18.19.76)':
    dependencies:
      '@inquirer/core': 10.1.8(@types/node@18.19.76)
      '@inquirer/type': 3.0.5(@types/node@18.19.76)
    optionalDependencies:
      '@types/node': 18.19.76

  '@inquirer/number@3.0.10(@types/node@18.19.76)':
    dependencies:
      '@inquirer/core': 10.1.8(@types/node@18.19.76)
      '@inquirer/type': 3.0.5(@types/node@18.19.76)
    optionalDependencies:
      '@types/node': 18.19.76

  '@inquirer/password@4.0.10(@types/node@18.19.76)':
    dependencies:
      '@inquirer/core': 10.1.8(@types/node@18.19.76)
      '@inquirer/type': 3.0.5(@types/node@18.19.76)
      ansi-escapes: 4.3.2
    optionalDependencies:
      '@types/node': 18.19.76

  '@inquirer/prompts@7.3.3(@types/node@18.19.76)':
    dependencies:
      '@inquirer/checkbox': 4.1.3(@types/node@18.19.76)
      '@inquirer/confirm': 5.1.7(@types/node@18.19.76)
      '@inquirer/editor': 4.2.8(@types/node@18.19.76)
      '@inquirer/expand': 4.0.10(@types/node@18.19.76)
      '@inquirer/input': 4.1.7(@types/node@18.19.76)
      '@inquirer/number': 3.0.10(@types/node@18.19.76)
      '@inquirer/password': 4.0.10(@types/node@18.19.76)
      '@inquirer/rawlist': 4.0.10(@types/node@18.19.76)
      '@inquirer/search': 3.0.10(@types/node@18.19.76)
      '@inquirer/select': 4.0.10(@types/node@18.19.76)
    optionalDependencies:
      '@types/node': 18.19.76

  '@inquirer/rawlist@4.0.10(@types/node@18.19.76)':
    dependencies:
      '@inquirer/core': 10.1.8(@types/node@18.19.76)
      '@inquirer/type': 3.0.5(@types/node@18.19.76)
      yoctocolors-cjs: 2.1.2
    optionalDependencies:
      '@types/node': 18.19.76

  '@inquirer/search@3.0.10(@types/node@18.19.76)':
    dependencies:
      '@inquirer/core': 10.1.8(@types/node@18.19.76)
      '@inquirer/figures': 1.0.11
      '@inquirer/type': 3.0.5(@types/node@18.19.76)
      yoctocolors-cjs: 2.1.2
    optionalDependencies:
      '@types/node': 18.19.76

  '@inquirer/select@4.0.10(@types/node@18.19.76)':
    dependencies:
      '@inquirer/core': 10.1.8(@types/node@18.19.76)
      '@inquirer/figures': 1.0.11
      '@inquirer/type': 3.0.5(@types/node@18.19.76)
      ansi-escapes: 4.3.2
      yoctocolors-cjs: 2.1.2
    optionalDependencies:
      '@types/node': 18.19.76

  '@inquirer/type@3.0.5(@types/node@18.19.76)':
    optionalDependencies:
      '@types/node': 18.19.76

  '@isaacs/cliui@8.0.2':
    dependencies:
      string-width: 5.1.2
      string-width-cjs: string-width@4.2.3
      strip-ansi: 7.1.0
      strip-ansi-cjs: strip-ansi@6.0.1
      wrap-ansi: 8.1.0
      wrap-ansi-cjs: wrap-ansi@7.0.0

  '@istanbuljs/load-nyc-config@1.1.0':
    dependencies:
      camelcase: 5.3.1
      find-up: 4.1.0
      get-package-type: 0.1.0
      js-yaml: 3.14.1
      resolve-from: 5.0.0

  '@istanbuljs/schema@0.1.3': {}

  '@jest/console@29.7.0':
    dependencies:
      '@jest/types': 29.6.3
      '@types/node': 18.19.76
      chalk: 4.1.2
      jest-message-util: 29.7.0
      jest-util: 29.7.0
      slash: 3.0.0

  '@jest/core@29.7.0(ts-node@10.9.2(@swc/core@1.11.5)(@types/node@18.19.76)(typescript@5.4.5))':
    dependencies:
      '@jest/console': 29.7.0
      '@jest/reporters': 29.7.0
      '@jest/test-result': 29.7.0
      '@jest/transform': 29.7.0
      '@jest/types': 29.6.3
      '@types/node': 18.19.76
      ansi-escapes: 4.3.2
      chalk: 4.1.2
      ci-info: 3.9.0
      exit: 0.1.2
      graceful-fs: 4.2.11
      jest-changed-files: 29.7.0
      jest-config: 29.7.0(@types/node@18.19.76)(ts-node@10.9.2(@swc/core@1.11.5)(@types/node@18.19.76)(typescript@5.4.5))
      jest-haste-map: 29.7.0
      jest-message-util: 29.7.0
      jest-regex-util: 29.6.3
      jest-resolve: 29.7.0
      jest-resolve-dependencies: 29.7.0
      jest-runner: 29.7.0
      jest-runtime: 29.7.0
      jest-snapshot: 29.7.0
      jest-util: 29.7.0
      jest-validate: 29.7.0
      jest-watcher: 29.7.0
      micromatch: 4.0.8
      pretty-format: 29.7.0
      slash: 3.0.0
      strip-ansi: 6.0.1
    transitivePeerDependencies:
      - babel-plugin-macros
      - supports-color
      - ts-node

  '@jest/core@29.7.0(ts-node@10.9.2(@swc/core@1.11.5)(@types/node@18.19.76)(typescript@5.7.2))':
    dependencies:
      '@jest/console': 29.7.0
      '@jest/reporters': 29.7.0
      '@jest/test-result': 29.7.0
      '@jest/transform': 29.7.0
      '@jest/types': 29.6.3
      '@types/node': 18.19.76
      ansi-escapes: 4.3.2
      chalk: 4.1.2
      ci-info: 3.9.0
      exit: 0.1.2
      graceful-fs: 4.2.11
      jest-changed-files: 29.7.0
      jest-config: 29.7.0(@types/node@18.19.76)(ts-node@10.9.2(@swc/core@1.11.5)(@types/node@18.19.76)(typescript@5.7.2))
      jest-haste-map: 29.7.0
      jest-message-util: 29.7.0
      jest-regex-util: 29.6.3
      jest-resolve: 29.7.0
      jest-resolve-dependencies: 29.7.0
      jest-runner: 29.7.0
      jest-runtime: 29.7.0
      jest-snapshot: 29.7.0
      jest-util: 29.7.0
      jest-validate: 29.7.0
      jest-watcher: 29.7.0
      micromatch: 4.0.8
      pretty-format: 29.7.0
      slash: 3.0.0
      strip-ansi: 6.0.1
    transitivePeerDependencies:
      - babel-plugin-macros
      - supports-color
      - ts-node

  '@jest/core@29.7.0(ts-node@10.9.2(@swc/core@1.11.5)(@types/node@22.13.9)(typescript@5.7.2))':
    dependencies:
      '@jest/console': 29.7.0
      '@jest/reporters': 29.7.0
      '@jest/test-result': 29.7.0
      '@jest/transform': 29.7.0
      '@jest/types': 29.6.3
      '@types/node': 18.19.76
      ansi-escapes: 4.3.2
      chalk: 4.1.2
      ci-info: 3.9.0
      exit: 0.1.2
      graceful-fs: 4.2.11
      jest-changed-files: 29.7.0
      jest-config: 29.7.0(@types/node@18.19.76)(ts-node@10.9.2(@swc/core@1.11.5)(@types/node@22.13.9)(typescript@5.7.2))
      jest-haste-map: 29.7.0
      jest-message-util: 29.7.0
      jest-regex-util: 29.6.3
      jest-resolve: 29.7.0
      jest-resolve-dependencies: 29.7.0
      jest-runner: 29.7.0
      jest-runtime: 29.7.0
      jest-snapshot: 29.7.0
      jest-util: 29.7.0
      jest-validate: 29.7.0
      jest-watcher: 29.7.0
      micromatch: 4.0.8
      pretty-format: 29.7.0
      slash: 3.0.0
      strip-ansi: 6.0.1
    transitivePeerDependencies:
      - babel-plugin-macros
      - supports-color
      - ts-node

  '@jest/create-cache-key-function@29.7.0':
    dependencies:
      '@jest/types': 29.6.3

  '@jest/environment@29.7.0':
    dependencies:
      '@jest/fake-timers': 29.7.0
      '@jest/types': 29.6.3
      '@types/node': 18.19.76
      jest-mock: 29.7.0

  '@jest/expect-utils@29.7.0':
    dependencies:
      jest-get-type: 29.6.3

  '@jest/expect@29.7.0':
    dependencies:
      expect: 29.7.0
      jest-snapshot: 29.7.0
    transitivePeerDependencies:
      - supports-color

  '@jest/fake-timers@29.7.0':
    dependencies:
      '@jest/types': 29.6.3
      '@sinonjs/fake-timers': 10.0.2
      '@types/node': 18.19.76
      jest-message-util: 29.7.0
      jest-mock: 29.7.0
      jest-util: 29.7.0

  '@jest/globals@29.7.0':
    dependencies:
      '@jest/environment': 29.7.0
      '@jest/expect': 29.7.0
      '@jest/types': 29.6.3
      jest-mock: 29.7.0
    transitivePeerDependencies:
      - supports-color

  '@jest/reporters@29.7.0':
    dependencies:
      '@bcoe/v8-coverage': 0.2.3
      '@jest/console': 29.7.0
      '@jest/test-result': 29.7.0
      '@jest/transform': 29.7.0
      '@jest/types': 29.6.3
      '@jridgewell/trace-mapping': 0.3.25
      '@types/node': 18.19.76
      chalk: 4.1.2
      collect-v8-coverage: 1.0.1
      exit: 0.1.2
      glob: 7.2.3
      graceful-fs: 4.2.11
      istanbul-lib-coverage: 3.2.0
      istanbul-lib-instrument: 6.0.0
      istanbul-lib-report: 3.0.0
      istanbul-lib-source-maps: 4.0.1
      istanbul-reports: 3.1.5
      jest-message-util: 29.7.0
      jest-util: 29.7.0
      jest-worker: 29.7.0
      slash: 3.0.0
      string-length: 4.0.2
      strip-ansi: 6.0.1
      v8-to-istanbul: 9.0.1
    transitivePeerDependencies:
      - supports-color

  '@jest/schemas@29.6.3':
    dependencies:
      '@sinclair/typebox': 0.27.8

  '@jest/source-map@29.6.3':
    dependencies:
      '@jridgewell/trace-mapping': 0.3.25
      callsites: 3.1.0
      graceful-fs: 4.2.11

  '@jest/test-result@29.7.0':
    dependencies:
      '@jest/console': 29.7.0
      '@jest/types': 29.6.3
      '@types/istanbul-lib-coverage': 2.0.4
      collect-v8-coverage: 1.0.1

  '@jest/test-sequencer@29.7.0':
    dependencies:
      '@jest/test-result': 29.7.0
      graceful-fs: 4.2.10
      jest-haste-map: 29.7.0
      slash: 3.0.0

  '@jest/transform@29.7.0':
    dependencies:
      '@babel/core': 7.21.8
      '@jest/types': 29.6.3
      '@jridgewell/trace-mapping': 0.3.22
      babel-plugin-istanbul: 6.1.1
      chalk: 4.1.2
      convert-source-map: 2.0.0
      fast-json-stable-stringify: 2.1.0
      graceful-fs: 4.2.11
      jest-haste-map: 29.7.0
      jest-regex-util: 29.6.3
      jest-util: 29.7.0
      micromatch: 4.0.8
      pirates: 4.0.6
      slash: 3.0.0
      write-file-atomic: 4.0.2
    transitivePeerDependencies:
      - supports-color

  '@jest/types@29.6.3':
    dependencies:
      '@jest/schemas': 29.6.3
      '@types/istanbul-lib-coverage': 2.0.4
      '@types/istanbul-reports': 3.0.1
      '@types/node': 18.19.76
      '@types/yargs': 17.0.13
      chalk: 4.1.2

  '@jridgewell/gen-mapping@0.1.1':
    dependencies:
      '@jridgewell/set-array': 1.1.2
      '@jridgewell/sourcemap-codec': 1.5.0

  '@jridgewell/gen-mapping@0.3.2':
    dependencies:
      '@jridgewell/set-array': 1.1.2
      '@jridgewell/sourcemap-codec': 1.4.14
      '@jridgewell/trace-mapping': 0.3.25

  '@jridgewell/gen-mapping@0.3.8':
    dependencies:
      '@jridgewell/set-array': 1.2.1
      '@jridgewell/sourcemap-codec': 1.5.0
      '@jridgewell/trace-mapping': 0.3.25

  '@jridgewell/resolve-uri@3.1.0': {}

  '@jridgewell/resolve-uri@3.1.2': {}

  '@jridgewell/set-array@1.1.2': {}

  '@jridgewell/set-array@1.2.1': {}

  '@jridgewell/source-map@0.3.5':
    dependencies:
      '@jridgewell/gen-mapping': 0.3.2
      '@jridgewell/trace-mapping': 0.3.25

  '@jridgewell/sourcemap-codec@1.4.14': {}

  '@jridgewell/sourcemap-codec@1.5.0': {}

  '@jridgewell/trace-mapping@0.3.22':
    dependencies:
      '@jridgewell/resolve-uri': 3.1.0
      '@jridgewell/sourcemap-codec': 1.4.14

  '@jridgewell/trace-mapping@0.3.25':
    dependencies:
      '@jridgewell/resolve-uri': 3.1.2
      '@jridgewell/sourcemap-codec': 1.5.0

  '@jridgewell/trace-mapping@0.3.9':
    dependencies:
      '@jridgewell/resolve-uri': 3.1.2
      '@jridgewell/sourcemap-codec': 1.5.0

  '@js-joda/core@5.6.3': {}

  '@jsonjoy.com/base64@1.1.1(tslib@2.6.3)':
    dependencies:
      tslib: 2.6.3

  '@jsonjoy.com/json-pack@1.0.3(tslib@2.6.3)':
    dependencies:
      '@jsonjoy.com/base64': 1.1.1(tslib@2.6.3)
      '@jsonjoy.com/util': 1.5.0(tslib@2.6.3)
      hyperdyperid: 1.2.0
      thingies: 1.21.0(tslib@2.6.3)
      tslib: 2.6.3

  '@jsonjoy.com/util@1.5.0(tslib@2.6.3)':
    dependencies:
      tslib: 2.6.3

  '@libsql/client@0.8.0':
    dependencies:
      '@libsql/core': 0.8.0
      '@libsql/hrana-client': 0.6.2
      js-base64: 3.7.5
      libsql: 0.3.10
      promise-limit: 2.7.0
    transitivePeerDependencies:
      - bufferutil
      - utf-8-validate

  '@libsql/client@0.8.1':
    dependencies:
      '@libsql/core': 0.8.1
      '@libsql/hrana-client': 0.6.2
      js-base64: 3.7.5
      libsql: 0.3.10
      promise-limit: 2.7.0
    transitivePeerDependencies:
      - bufferutil
      - utf-8-validate

  '@libsql/core@0.8.0':
    dependencies:
      js-base64: 3.7.5

  '@libsql/core@0.8.1':
    dependencies:
      js-base64: 3.7.5

  '@libsql/darwin-arm64@0.3.10':
    optional: true

  '@libsql/darwin-x64@0.3.10':
    optional: true

  '@libsql/hrana-client@0.6.2':
    dependencies:
      '@libsql/isomorphic-fetch': 0.2.1
      '@libsql/isomorphic-ws': 0.1.5
      js-base64: 3.7.5
      node-fetch: 3.3.2
    transitivePeerDependencies:
      - bufferutil
      - utf-8-validate

  '@libsql/isomorphic-fetch@0.2.1': {}

  '@libsql/isomorphic-ws@0.1.5':
    dependencies:
      '@types/ws': 8.5.6
      ws: 8.18.0
    transitivePeerDependencies:
      - bufferutil
      - utf-8-validate

  '@libsql/linux-arm64-gnu@0.3.10':
    optional: true

  '@libsql/linux-arm64-musl@0.3.10':
    optional: true

  '@libsql/linux-x64-gnu@0.3.10':
    optional: true

  '@libsql/linux-x64-musl@0.3.10':
    optional: true

  '@libsql/win32-x64-msvc@0.3.10':
    optional: true

  '@mapbox/node-pre-gyp@1.0.10(encoding@0.1.13)':
    dependencies:
      detect-libc: 2.0.3
      https-proxy-agent: 5.0.1
      make-dir: 3.1.0
      node-fetch: 2.7.0(encoding@0.1.13)
      nopt: 5.0.0
      npmlog: 5.0.1
      rimraf: 3.0.2
      semver: 7.7.0
      tar: 6.1.14
    transitivePeerDependencies:
      - encoding
      - supports-color

  '@microsoft/api-extractor-model@7.30.3(@types/node@18.19.76)':
    dependencies:
      '@microsoft/tsdoc': 0.15.1
      '@microsoft/tsdoc-config': 0.17.1
      '@rushstack/node-core-library': 5.11.0(@types/node@18.19.76)
    transitivePeerDependencies:
      - '@types/node'

  '@microsoft/api-extractor@7.49.2(@types/node@18.19.76)':
    dependencies:
      '@microsoft/api-extractor-model': 7.30.3(@types/node@18.19.76)
      '@microsoft/tsdoc': 0.15.1
      '@microsoft/tsdoc-config': 0.17.1
      '@rushstack/node-core-library': 5.11.0(@types/node@18.19.76)
      '@rushstack/rig-package': 0.5.3
      '@rushstack/terminal': 0.14.6(@types/node@18.19.76)
      '@rushstack/ts-command-line': 4.23.4(@types/node@18.19.76)
      lodash: 4.17.21
      minimatch: 3.0.8
      resolve: 1.22.10
      semver: 7.5.4
      source-map: 0.6.1
      typescript: 5.7.2
    transitivePeerDependencies:
      - '@types/node'

  '@microsoft/tsdoc-config@0.17.1':
    dependencies:
      '@microsoft/tsdoc': 0.15.1
      ajv: 8.12.0
      jju: 1.4.0
      resolve: 1.22.10

  '@microsoft/tsdoc@0.15.1': {}

  '@mongodb-js/saslprep@1.2.0':
    dependencies:
      sparse-bitfield: 3.0.3

  '@napi-rs/wasm-runtime@0.2.5':
    dependencies:
      '@emnapi/core': 1.3.1
      '@emnapi/runtime': 1.3.1
      '@tybys/wasm-util': 0.9.0
    optional: true

  '@neon-rs/load@0.0.4': {}

  '@neondatabase/serverless@0.10.2':
    dependencies:
      '@types/pg': 8.11.6

  '@nodelib/fs.scandir@2.1.5':
    dependencies:
      '@nodelib/fs.stat': 2.0.5
      run-parallel: 1.2.0

  '@nodelib/fs.stat@2.0.5': {}

  '@nodelib/fs.walk@1.2.8':
    dependencies:
      '@nodelib/fs.scandir': 2.1.5
      fastq: 1.15.0

  '@npmcli/fs@1.1.1':
    dependencies:
      '@gar/promisify': 1.1.3
      semver: 7.7.0
    optional: true

  '@npmcli/move-file@1.1.2':
    dependencies:
      mkdirp: 1.0.4
      rimraf: 3.0.2
    optional: true

  '@opentelemetry/api-logs@0.57.2':
    dependencies:
      '@opentelemetry/api': 1.9.0

  '@opentelemetry/api@1.9.0': {}

  '@opentelemetry/context-async-hooks@1.30.1(@opentelemetry/api@1.9.0)':
    dependencies:
      '@opentelemetry/api': 1.9.0

  '@opentelemetry/core@1.30.1(@opentelemetry/api@1.9.0)':
    dependencies:
      '@opentelemetry/api': 1.9.0
      '@opentelemetry/semantic-conventions': 1.28.0

  '@opentelemetry/instrumentation@0.57.2(@opentelemetry/api@1.9.0)':
    dependencies:
      '@opentelemetry/api': 1.9.0
      '@opentelemetry/api-logs': 0.57.2
      '@types/shimmer': 1.2.0
      import-in-the-middle: 1.13.0
      require-in-the-middle: 7.5.2
      semver: 7.7.0
      shimmer: 1.2.1
    transitivePeerDependencies:
      - supports-color

  '@opentelemetry/resources@1.30.1(@opentelemetry/api@1.9.0)':
    dependencies:
      '@opentelemetry/api': 1.9.0
      '@opentelemetry/core': 1.30.1(@opentelemetry/api@1.9.0)
      '@opentelemetry/semantic-conventions': 1.28.0

  '@opentelemetry/sdk-trace-base@1.30.1(@opentelemetry/api@1.9.0)':
    dependencies:
      '@opentelemetry/api': 1.9.0
      '@opentelemetry/core': 1.30.1(@opentelemetry/api@1.9.0)
      '@opentelemetry/resources': 1.30.1(@opentelemetry/api@1.9.0)
      '@opentelemetry/semantic-conventions': 1.28.0

  '@opentelemetry/semantic-conventions@1.28.0': {}

  '@opentelemetry/semantic-conventions@1.30.0': {}

  '@oxc-resolver/binding-darwin-arm64@1.10.2':
    optional: true

  '@oxc-resolver/binding-darwin-x64@1.10.2':
    optional: true

  '@oxc-resolver/binding-freebsd-x64@1.10.2':
    optional: true

  '@oxc-resolver/binding-linux-arm-gnueabihf@1.10.2':
    optional: true

  '@oxc-resolver/binding-linux-arm64-gnu@1.10.2':
    optional: true

  '@oxc-resolver/binding-linux-arm64-musl@1.10.2':
    optional: true

  '@oxc-resolver/binding-linux-x64-gnu@1.10.2':
    optional: true

  '@oxc-resolver/binding-linux-x64-musl@1.10.2':
    optional: true

  '@oxc-resolver/binding-wasm32-wasi@1.10.2':
    dependencies:
      '@napi-rs/wasm-runtime': 0.2.5
    optional: true

  '@oxc-resolver/binding-win32-arm64-msvc@1.10.2':
    optional: true

  '@oxc-resolver/binding-win32-x64-msvc@1.10.2':
    optional: true

  '@planetscale/database@1.19.0': {}

<<<<<<< HEAD
  '@prisma/engines-version@6.6.0-16.refactor-migrate-to-new-interface-5ecebf55a47f4f963b194be9367d8b89c730f672': {}

  '@prisma/mini-proxy@0.9.5': {}

  '@prisma/prisma-schema-wasm@6.6.0-16.refactor-migrate-to-new-interface-5ecebf55a47f4f963b194be9367d8b89c730f672': {}

  '@prisma/query-compiler-wasm@6.6.0-16.refactor-migrate-to-new-interface-5ecebf55a47f4f963b194be9367d8b89c730f672': {}

  '@prisma/query-engine-wasm@6.6.0-16.refactor-migrate-to-new-interface-5ecebf55a47f4f963b194be9367d8b89c730f672': {}
=======
  '@prisma/engines-version@6.6.0-12.c30faa9515db5aee8774c0a87c7f95df91253fa9': {}

  '@prisma/mini-proxy@0.9.5': {}

  '@prisma/prisma-schema-wasm@6.6.0-12.c30faa9515db5aee8774c0a87c7f95df91253fa9': {}

  '@prisma/query-compiler-wasm@6.6.0-12.c30faa9515db5aee8774c0a87c7f95df91253fa9': {}

  '@prisma/query-engine-wasm@6.6.0-12.c30faa9515db5aee8774c0a87c7f95df91253fa9': {}
>>>>>>> 06895b73

  '@prisma/studio-common@0.510.0':
    dependencies:
      buffer: 6.0.3

  '@prisma/studio-pcw@0.510.0(@prisma/client@packages+client)(@prisma/internals@packages+internals)':
    dependencies:
      '@prisma/client': link:packages/client
      '@prisma/internals': link:packages/internals
      debug: 4.3.3
      lodash: 4.17.21
    transitivePeerDependencies:
      - supports-color

  '@prisma/studio-server@0.510.0(@prisma/client@packages+client)(@prisma/internals@packages+internals)(encoding@0.1.13)':
    dependencies:
      '@prisma/internals': link:packages/internals
      '@prisma/studio': 0.510.0
      '@prisma/studio-common': 0.510.0
      '@prisma/studio-pcw': 0.510.0(@prisma/client@packages+client)(@prisma/internals@packages+internals)
      checkpoint-client: 1.1.33(encoding@0.1.13)
      cors: 2.8.5
      debug: 4.3.3
      express: 4.17.2
      untildify: 4.0.0
    transitivePeerDependencies:
      - '@prisma/client'
      - encoding
      - supports-color

  '@prisma/studio@0.510.0': {}

  '@rushstack/node-core-library@5.11.0(@types/node@18.19.76)':
    dependencies:
      ajv: 8.13.0
      ajv-draft-04: 1.0.0(ajv@8.13.0)
      ajv-formats: 3.0.1
      fs-extra: 11.3.0
      import-lazy: 4.0.0
      jju: 1.4.0
      resolve: 1.22.10
      semver: 7.5.4
    optionalDependencies:
      '@types/node': 18.19.76

  '@rushstack/rig-package@0.5.3':
    dependencies:
      resolve: 1.22.10
      strip-json-comments: 3.1.1

  '@rushstack/terminal@0.14.6(@types/node@18.19.76)':
    dependencies:
      '@rushstack/node-core-library': 5.11.0(@types/node@18.19.76)
      supports-color: 8.1.1
    optionalDependencies:
      '@types/node': 18.19.76

  '@rushstack/ts-command-line@4.23.4(@types/node@18.19.76)':
    dependencies:
      '@rushstack/terminal': 0.14.6(@types/node@18.19.76)
      '@types/argparse': 1.0.38
      argparse: 1.0.10
      string-argv: 0.3.2
    transitivePeerDependencies:
      - '@types/node'

  '@sinclair/typebox@0.27.8': {}

  '@sindresorhus/slugify@1.1.2':
    dependencies:
      '@sindresorhus/transliterate': 0.1.2
      escape-string-regexp: 4.0.0

  '@sindresorhus/transliterate@0.1.2':
    dependencies:
      escape-string-regexp: 2.0.0
      lodash.deburr: 4.1.0

  '@sinonjs/commons@2.0.0':
    dependencies:
      type-detect: 4.0.8

  '@sinonjs/fake-timers@10.0.2':
    dependencies:
      '@sinonjs/commons': 2.0.0

  '@size-limit/file@11.2.0(size-limit@11.2.0)':
    dependencies:
      size-limit: 11.2.0

  '@slack/types@2.9.0': {}

  '@slack/webhook@7.0.4':
    dependencies:
      '@slack/types': 2.9.0
      '@types/node': 18.19.76
      axios: 1.7.9
    transitivePeerDependencies:
      - debug

  '@snaplet/copycat@6.0.0':
    dependencies:
      '@faker-js/faker': 8.4.1
      fictional: 3.0.1
      string-argv: 0.3.2
      uuid: 9.0.1

  '@swc-node/core@1.13.3(@swc/core@1.11.5)(@swc/types@0.1.19)':
    dependencies:
      '@swc/core': 1.11.5
      '@swc/types': 0.1.19

  '@swc-node/register@1.10.9(@swc/core@1.11.5)(@swc/types@0.1.19)(typescript@5.4.5)':
    dependencies:
      '@swc-node/core': 1.13.3(@swc/core@1.11.5)(@swc/types@0.1.19)
      '@swc-node/sourcemap-support': 0.5.1
      '@swc/core': 1.11.5
      colorette: 2.0.20
      debug: 4.4.0
      oxc-resolver: 1.10.2
      pirates: 4.0.6
      tslib: 2.6.3
      typescript: 5.4.5
    transitivePeerDependencies:
      - '@swc/types'
      - supports-color

  '@swc-node/sourcemap-support@0.5.1':
    dependencies:
      source-map-support: 0.5.21
      tslib: 2.6.3

  '@swc/core-darwin-arm64@1.11.5':
    optional: true

  '@swc/core-darwin-x64@1.11.5':
    optional: true

  '@swc/core-linux-arm-gnueabihf@1.11.5':
    optional: true

  '@swc/core-linux-arm64-gnu@1.11.5':
    optional: true

  '@swc/core-linux-arm64-musl@1.11.5':
    optional: true

  '@swc/core-linux-x64-gnu@1.11.5':
    optional: true

  '@swc/core-linux-x64-musl@1.11.5':
    optional: true

  '@swc/core-win32-arm64-msvc@1.11.5':
    optional: true

  '@swc/core-win32-ia32-msvc@1.11.5':
    optional: true

  '@swc/core-win32-x64-msvc@1.11.5':
    optional: true

  '@swc/core@1.11.5':
    dependencies:
      '@swc/counter': 0.1.3
      '@swc/types': 0.1.19
    optionalDependencies:
      '@swc/core-darwin-arm64': 1.11.5
      '@swc/core-darwin-x64': 1.11.5
      '@swc/core-linux-arm-gnueabihf': 1.11.5
      '@swc/core-linux-arm64-gnu': 1.11.5
      '@swc/core-linux-arm64-musl': 1.11.5
      '@swc/core-linux-x64-gnu': 1.11.5
      '@swc/core-linux-x64-musl': 1.11.5
      '@swc/core-win32-arm64-msvc': 1.11.5
      '@swc/core-win32-ia32-msvc': 1.11.5
      '@swc/core-win32-x64-msvc': 1.11.5

  '@swc/counter@0.1.3': {}

  '@swc/jest@0.2.37(@swc/core@1.11.5)':
    dependencies:
      '@jest/create-cache-key-function': 29.7.0
      '@swc/core': 1.11.5
      '@swc/counter': 0.1.3
      jsonc-parser: 3.2.0

  '@swc/types@0.1.19':
    dependencies:
      '@swc/counter': 0.1.3

  '@tediousjs/connection-string@0.5.0': {}

  '@timsuchanek/copy@1.4.5':
    dependencies:
      '@timsuchanek/sleep-promise': 8.0.1
      commander: 2.20.3
      mkdirp: 1.0.4
      prettysize: 2.0.0

  '@timsuchanek/sleep-promise@8.0.1': {}

  '@tootallnate/once@1.1.2':
    optional: true

  '@tootallnate/once@2.0.0': {}

  '@tsconfig/node10@1.0.9': {}

  '@tsconfig/node12@1.0.11': {}

  '@tsconfig/node14@1.0.3': {}

  '@tsconfig/node16@1.0.3': {}

  '@tsd/typescript@5.4.3': {}

  '@tybys/wasm-util@0.9.0':
    dependencies:
      tslib: 2.8.1
    optional: true

  '@types/argparse@1.0.38': {}

  '@types/babel__core@7.1.19':
    dependencies:
      '@babel/parser': 7.26.5
      '@babel/types': 7.26.5
      '@types/babel__generator': 7.6.4
      '@types/babel__template': 7.4.1
      '@types/babel__traverse': 7.18.2

  '@types/babel__generator@7.6.4':
    dependencies:
      '@babel/types': 7.26.5

  '@types/babel__helper-validator-identifier@7.15.2': {}

  '@types/babel__template@7.4.1':
    dependencies:
      '@babel/parser': 7.26.5
      '@babel/types': 7.26.5

  '@types/babel__traverse@7.18.2':
    dependencies:
      '@babel/types': 7.26.5

  '@types/benchmark@2.1.5': {}

  '@types/cross-spawn@6.0.6':
    dependencies:
      '@types/node': 20.12.7

  '@types/debug@4.1.12':
    dependencies:
      '@types/ms': 0.7.31

  '@types/doctrine@0.0.9': {}

  '@types/eslint-scope@3.7.4':
    dependencies:
      '@types/eslint': 7.29.0
      '@types/estree': 1.0.5

  '@types/eslint@7.29.0':
    dependencies:
      '@types/estree': 1.0.6
      '@types/json-schema': 7.0.15

  '@types/estree@1.0.5': {}

  '@types/estree@1.0.6': {}

  '@types/fs-extra@11.0.4':
    dependencies:
      '@types/jsonfile': 6.1.4
      '@types/node': 18.19.76

  '@types/geojson@7946.0.16': {}

  '@types/graceful-fs@4.1.5':
    dependencies:
      '@types/node': 18.19.76

  '@types/graphviz@0.0.39':
    dependencies:
      '@types/node': 18.19.76

  '@types/istanbul-lib-coverage@2.0.4': {}

  '@types/istanbul-lib-report@3.0.0':
    dependencies:
      '@types/istanbul-lib-coverage': 2.0.4

  '@types/istanbul-reports@3.0.1':
    dependencies:
      '@types/istanbul-lib-report': 3.0.0

  '@types/jest@29.5.14':
    dependencies:
      expect: 29.7.0
      pretty-format: 29.7.0

  '@types/js-levenshtein@1.1.3': {}

  '@types/json-schema@7.0.15': {}

  '@types/jsonfile@6.1.4':
    dependencies:
      '@types/node': 18.19.76

  '@types/minimist@1.2.2': {}

  '@types/ms@0.7.31': {}

  '@types/mssql@9.1.5':
    dependencies:
      '@types/node': 20.12.7
      '@types/tedious': 4.0.9
      tarn: 3.0.2

  '@types/node@18.19.76':
    dependencies:
      undici-types: 5.26.5

  '@types/node@20.12.7':
    dependencies:
      undici-types: 5.26.5

  '@types/node@22.13.9':
    dependencies:
      undici-types: 6.20.0

  '@types/normalize-package-data@2.4.4': {}

  '@types/pg@8.11.11':
    dependencies:
      '@types/node': 18.19.76
      pg-protocol: 1.7.1
      pg-types: 4.0.2

  '@types/pg@8.11.6':
    dependencies:
      '@types/node': 20.12.7
      pg-protocol: 1.6.1
      pg-types: 4.0.2

  '@types/progress@2.0.7':
    dependencies:
      '@types/node': 20.12.7

  '@types/prompts@2.4.9':
    dependencies:
      '@types/node': 20.12.7
      kleur: 3.0.3

  '@types/readable-stream@4.0.14':
    dependencies:
      '@types/node': 18.19.76
      safe-buffer: 5.1.2

  '@types/redis@2.8.32':
    dependencies:
      '@types/node': 18.19.76

  '@types/resolve@1.20.6': {}

  '@types/retry@0.12.0': {}

  '@types/rimraf@4.0.5':
    dependencies:
      rimraf: 6.0.1

  '@types/shimmer@1.2.0': {}

  '@types/sqlite3@3.1.11':
    dependencies:
      '@types/node': 20.12.7

  '@types/stack-utils@2.0.1': {}

  '@types/tedious@4.0.9':
    dependencies:
      '@types/node': 20.12.7

  '@types/webidl-conversions@7.0.3': {}

  '@types/whatwg-url@11.0.5':
    dependencies:
      '@types/webidl-conversions': 7.0.3

  '@types/ws@8.5.6':
    dependencies:
      '@types/node': 18.19.76

  '@types/yargs-parser@21.0.0': {}

  '@types/yargs@17.0.13':
    dependencies:
      '@types/yargs-parser': 21.0.0

  '@typescript-eslint/eslint-plugin@7.15.0(@typescript-eslint/parser@7.15.0(eslint@9.22.0(jiti@2.4.2))(typescript@5.4.5))(eslint@9.22.0(jiti@2.4.2))(typescript@5.4.5)':
    dependencies:
      '@eslint-community/regexpp': 4.10.0
      '@typescript-eslint/parser': 7.15.0(eslint@9.22.0(jiti@2.4.2))(typescript@5.4.5)
      '@typescript-eslint/scope-manager': 7.15.0
      '@typescript-eslint/type-utils': 7.15.0(eslint@9.22.0(jiti@2.4.2))(typescript@5.4.5)
      '@typescript-eslint/utils': 7.15.0(eslint@9.22.0(jiti@2.4.2))(typescript@5.4.5)
      '@typescript-eslint/visitor-keys': 7.15.0
      eslint: 9.22.0(jiti@2.4.2)
      graphemer: 1.4.0
      ignore: 5.3.1
      natural-compare: 1.4.0
      ts-api-utils: 1.3.0(typescript@5.4.5)
    optionalDependencies:
      typescript: 5.4.5
    transitivePeerDependencies:
      - supports-color

  '@typescript-eslint/parser@7.15.0(eslint@9.22.0(jiti@2.4.2))(typescript@5.4.5)':
    dependencies:
      '@typescript-eslint/scope-manager': 7.15.0
      '@typescript-eslint/types': 7.15.0
      '@typescript-eslint/typescript-estree': 7.15.0(typescript@5.4.5)
      '@typescript-eslint/visitor-keys': 7.15.0
      debug: 4.4.0
      eslint: 9.22.0(jiti@2.4.2)
    optionalDependencies:
      typescript: 5.4.5
    transitivePeerDependencies:
      - supports-color

  '@typescript-eslint/scope-manager@7.15.0':
    dependencies:
      '@typescript-eslint/types': 7.15.0
      '@typescript-eslint/visitor-keys': 7.15.0

  '@typescript-eslint/scope-manager@8.25.0':
    dependencies:
      '@typescript-eslint/types': 8.25.0
      '@typescript-eslint/visitor-keys': 8.25.0

  '@typescript-eslint/type-utils@7.15.0(eslint@9.22.0(jiti@2.4.2))(typescript@5.4.5)':
    dependencies:
      '@typescript-eslint/typescript-estree': 7.15.0(typescript@5.4.5)
      '@typescript-eslint/utils': 7.15.0(eslint@9.22.0(jiti@2.4.2))(typescript@5.4.5)
      debug: 4.4.0
      eslint: 9.22.0(jiti@2.4.2)
      ts-api-utils: 1.3.0(typescript@5.4.5)
    optionalDependencies:
      typescript: 5.4.5
    transitivePeerDependencies:
      - supports-color

  '@typescript-eslint/types@7.15.0': {}

  '@typescript-eslint/types@8.25.0': {}

  '@typescript-eslint/typescript-estree@7.15.0(typescript@5.4.5)':
    dependencies:
      '@typescript-eslint/types': 7.15.0
      '@typescript-eslint/visitor-keys': 7.15.0
      debug: 4.4.0
      globby: 11.1.0
      is-glob: 4.0.3
      minimatch: 9.0.5
      semver: 7.7.0
      ts-api-utils: 1.3.0(typescript@5.4.5)
    optionalDependencies:
      typescript: 5.4.5
    transitivePeerDependencies:
      - supports-color

  '@typescript-eslint/typescript-estree@8.25.0(typescript@5.4.5)':
    dependencies:
      '@typescript-eslint/types': 8.25.0
      '@typescript-eslint/visitor-keys': 8.25.0
      debug: 4.4.0
      fast-glob: 3.3.3
      is-glob: 4.0.3
      minimatch: 9.0.5
      semver: 7.7.0
      ts-api-utils: 2.0.1(typescript@5.4.5)
      typescript: 5.4.5
    transitivePeerDependencies:
      - supports-color

  '@typescript-eslint/utils@7.15.0(eslint@9.22.0(jiti@2.4.2))(typescript@5.4.5)':
    dependencies:
      '@eslint-community/eslint-utils': 4.4.0(eslint@9.22.0(jiti@2.4.2))
      '@typescript-eslint/scope-manager': 7.15.0
      '@typescript-eslint/types': 7.15.0
      '@typescript-eslint/typescript-estree': 7.15.0(typescript@5.4.5)
      eslint: 9.22.0(jiti@2.4.2)
    transitivePeerDependencies:
      - supports-color
      - typescript

  '@typescript-eslint/utils@8.25.0(eslint@9.22.0(jiti@2.4.2))(typescript@5.4.5)':
    dependencies:
      '@eslint-community/eslint-utils': 4.5.0(eslint@9.22.0(jiti@2.4.2))
      '@typescript-eslint/scope-manager': 8.25.0
      '@typescript-eslint/types': 8.25.0
      '@typescript-eslint/typescript-estree': 8.25.0(typescript@5.4.5)
      eslint: 9.22.0(jiti@2.4.2)
      typescript: 5.4.5
    transitivePeerDependencies:
      - supports-color

  '@typescript-eslint/visitor-keys@7.15.0':
    dependencies:
      '@typescript-eslint/types': 7.15.0
      eslint-visitor-keys: 3.4.3

  '@typescript-eslint/visitor-keys@8.25.0':
    dependencies:
      '@typescript-eslint/types': 8.25.0
      eslint-visitor-keys: 4.2.0

  '@webassemblyjs/ast@1.12.1':
    dependencies:
      '@webassemblyjs/helper-numbers': 1.11.6
      '@webassemblyjs/helper-wasm-bytecode': 1.11.6

  '@webassemblyjs/floating-point-hex-parser@1.11.6': {}

  '@webassemblyjs/helper-api-error@1.11.6': {}

  '@webassemblyjs/helper-buffer@1.12.1': {}

  '@webassemblyjs/helper-numbers@1.11.6':
    dependencies:
      '@webassemblyjs/floating-point-hex-parser': 1.11.6
      '@webassemblyjs/helper-api-error': 1.11.6
      '@xtuc/long': 4.2.2

  '@webassemblyjs/helper-wasm-bytecode@1.11.6': {}

  '@webassemblyjs/helper-wasm-section@1.12.1':
    dependencies:
      '@webassemblyjs/ast': 1.12.1
      '@webassemblyjs/helper-buffer': 1.12.1
      '@webassemblyjs/helper-wasm-bytecode': 1.11.6
      '@webassemblyjs/wasm-gen': 1.12.1

  '@webassemblyjs/ieee754@1.11.6':
    dependencies:
      '@xtuc/ieee754': 1.2.0

  '@webassemblyjs/leb128@1.11.6':
    dependencies:
      '@xtuc/long': 4.2.2

  '@webassemblyjs/utf8@1.11.6': {}

  '@webassemblyjs/wasm-edit@1.12.1':
    dependencies:
      '@webassemblyjs/ast': 1.12.1
      '@webassemblyjs/helper-buffer': 1.12.1
      '@webassemblyjs/helper-wasm-bytecode': 1.11.6
      '@webassemblyjs/helper-wasm-section': 1.12.1
      '@webassemblyjs/wasm-gen': 1.12.1
      '@webassemblyjs/wasm-opt': 1.12.1
      '@webassemblyjs/wasm-parser': 1.12.1
      '@webassemblyjs/wast-printer': 1.12.1

  '@webassemblyjs/wasm-gen@1.12.1':
    dependencies:
      '@webassemblyjs/ast': 1.12.1
      '@webassemblyjs/helper-wasm-bytecode': 1.11.6
      '@webassemblyjs/ieee754': 1.11.6
      '@webassemblyjs/leb128': 1.11.6
      '@webassemblyjs/utf8': 1.11.6

  '@webassemblyjs/wasm-opt@1.12.1':
    dependencies:
      '@webassemblyjs/ast': 1.12.1
      '@webassemblyjs/helper-buffer': 1.12.1
      '@webassemblyjs/wasm-gen': 1.12.1
      '@webassemblyjs/wasm-parser': 1.12.1

  '@webassemblyjs/wasm-parser@1.12.1':
    dependencies:
      '@webassemblyjs/ast': 1.12.1
      '@webassemblyjs/helper-api-error': 1.11.6
      '@webassemblyjs/helper-wasm-bytecode': 1.11.6
      '@webassemblyjs/ieee754': 1.11.6
      '@webassemblyjs/leb128': 1.11.6
      '@webassemblyjs/utf8': 1.11.6

  '@webassemblyjs/wast-printer@1.12.1':
    dependencies:
      '@webassemblyjs/ast': 1.12.1
      '@xtuc/long': 4.2.2

  '@xtuc/ieee754@1.2.0': {}

  '@xtuc/long@4.2.2': {}

  abbrev@1.1.1: {}

  abort-controller@3.0.0:
    dependencies:
      event-target-shim: 5.0.1

  accepts@1.3.8:
    dependencies:
      mime-types: 2.1.35
      negotiator: 0.6.3

  acorn-import-attributes@1.9.5(acorn@8.11.3):
    dependencies:
      acorn: 8.11.3

  acorn-import-attributes@1.9.5(acorn@8.14.0):
    dependencies:
      acorn: 8.14.0

  acorn-jsx@5.3.2(acorn@8.14.1):
    dependencies:
      acorn: 8.14.1

  acorn-walk@8.2.0: {}

  acorn-walk@8.3.2: {}

  acorn@8.11.3: {}

  acorn@8.14.0: {}

  acorn@8.14.1: {}

  acorn@8.9.0: {}

  agent-base@6.0.2:
    dependencies:
      debug: 4.4.0
    transitivePeerDependencies:
      - supports-color

  agent-base@7.1.0:
    dependencies:
      debug: 4.4.0
    transitivePeerDependencies:
      - supports-color

  agent-base@7.1.3: {}

  agentkeepalive@4.2.1:
    dependencies:
      debug: 4.4.0
      depd: 1.1.2
      humanize-ms: 1.2.1
    transitivePeerDependencies:
      - supports-color
    optional: true

  aggregate-error@3.1.0:
    dependencies:
      clean-stack: 2.2.0
      indent-string: 4.0.0

  ajv-draft-04@1.0.0(ajv@8.13.0):
    optionalDependencies:
      ajv: 8.13.0

  ajv-formats@3.0.1:
    dependencies:
      ajv: 8.13.0

  ajv-keywords@3.5.2(ajv@6.12.6):
    dependencies:
      ajv: 6.12.6

  ajv@6.12.6:
    dependencies:
      fast-deep-equal: 3.1.3
      fast-json-stable-stringify: 2.1.0
      json-schema-traverse: 0.4.1
      uri-js: 4.4.1

  ajv@8.12.0:
    dependencies:
      fast-deep-equal: 3.1.3
      json-schema-traverse: 1.0.0
      require-from-string: 2.0.2
      uri-js: 4.4.1

  ajv@8.13.0:
    dependencies:
      fast-deep-equal: 3.1.3
      json-schema-traverse: 1.0.0
      require-from-string: 2.0.2
      uri-js: 4.4.1

  ansi-escapes@4.3.2:
    dependencies:
      type-fest: 0.21.3

  ansi-escapes@7.0.0:
    dependencies:
      environment: 1.1.0

  ansi-regex@5.0.1: {}

  ansi-regex@6.1.0: {}

  ansi-styles@3.2.1:
    dependencies:
      color-convert: 1.9.3

  ansi-styles@4.3.0:
    dependencies:
      color-convert: 2.0.1

  ansi-styles@5.2.0: {}

  ansi-styles@6.2.1: {}

  anymatch@3.1.3:
    dependencies:
      normalize-path: 3.0.0
      picomatch: 2.3.1

  aproba@2.0.0: {}

  archiver-utils@4.0.1:
    dependencies:
      glob: 8.1.0
      graceful-fs: 4.2.11
      lazystream: 1.0.1
      lodash: 4.17.21
      normalize-path: 3.0.0
      readable-stream: 3.6.0

  archiver@6.0.2:
    dependencies:
      archiver-utils: 4.0.1
      async: 3.2.4
      buffer-crc32: 0.2.13
      readable-stream: 3.6.0
      readdir-glob: 1.1.2
      tar-stream: 3.1.6
      zip-stream: 5.0.1

  are-we-there-yet@2.0.0:
    dependencies:
      delegates: 1.0.0
      readable-stream: 3.6.0

  are-we-there-yet@3.0.1:
    dependencies:
      delegates: 1.0.0
      readable-stream: 3.6.0
    optional: true

  arg@4.1.3: {}

  arg@5.0.2: {}

  argparse@1.0.10:
    dependencies:
      sprintf-js: 1.0.3

  argparse@2.0.1: {}

  array-flatten@1.1.1: {}

  array-union@2.1.0: {}

  arrify@1.0.1: {}

  as-table@1.0.55:
    dependencies:
      printable-characters: 1.0.42

  assert-plus@1.0.0: {}

  astral-regex@2.0.0: {}

  async-listen@3.0.1: {}

  async-mutex@0.5.0:
    dependencies:
      tslib: 2.6.2

  async@3.2.4: {}

  asynckit@0.4.0: {}

  axios@1.7.9:
    dependencies:
      follow-redirects: 1.15.6
      form-data: 4.0.0
      proxy-from-env: 1.1.0
    transitivePeerDependencies:
      - debug

  b4a@1.6.4: {}

  babel-jest@29.7.0(@babel/core@7.21.8):
    dependencies:
      '@babel/core': 7.21.8
      '@jest/transform': 29.7.0
      '@types/babel__core': 7.1.19
      babel-plugin-istanbul: 6.1.1
      babel-preset-jest: 29.6.3(@babel/core@7.21.8)
      chalk: 4.1.2
      graceful-fs: 4.2.11
      slash: 3.0.0
    transitivePeerDependencies:
      - supports-color

  babel-plugin-istanbul@6.1.1:
    dependencies:
      '@babel/helper-plugin-utils': 7.19.0
      '@istanbuljs/load-nyc-config': 1.1.0
      '@istanbuljs/schema': 0.1.3
      istanbul-lib-instrument: 5.2.1
      test-exclude: 6.0.0
    transitivePeerDependencies:
      - supports-color

  babel-plugin-jest-hoist@29.6.3:
    dependencies:
      '@babel/template': 7.25.9
      '@babel/types': 7.26.5
      '@types/babel__core': 7.1.19
      '@types/babel__traverse': 7.18.2

  babel-preset-current-node-syntax@1.0.1(@babel/core@7.21.8):
    dependencies:
      '@babel/core': 7.21.8
      '@babel/plugin-syntax-async-generators': 7.8.4(@babel/core@7.21.8)
      '@babel/plugin-syntax-bigint': 7.8.3(@babel/core@7.21.8)
      '@babel/plugin-syntax-class-properties': 7.12.13(@babel/core@7.21.8)
      '@babel/plugin-syntax-import-meta': 7.10.4(@babel/core@7.21.8)
      '@babel/plugin-syntax-json-strings': 7.8.3(@babel/core@7.21.8)
      '@babel/plugin-syntax-logical-assignment-operators': 7.10.4(@babel/core@7.21.8)
      '@babel/plugin-syntax-nullish-coalescing-operator': 7.8.3(@babel/core@7.21.8)
      '@babel/plugin-syntax-numeric-separator': 7.10.4(@babel/core@7.21.8)
      '@babel/plugin-syntax-object-rest-spread': 7.8.3(@babel/core@7.21.8)
      '@babel/plugin-syntax-optional-catch-binding': 7.8.3(@babel/core@7.21.8)
      '@babel/plugin-syntax-optional-chaining': 7.8.3(@babel/core@7.21.8)
      '@babel/plugin-syntax-top-level-await': 7.14.5(@babel/core@7.21.8)

  babel-preset-jest@29.6.3(@babel/core@7.21.8):
    dependencies:
      '@babel/core': 7.21.8
      babel-plugin-jest-hoist: 29.6.3
      babel-preset-current-node-syntax: 1.0.1(@babel/core@7.21.8)

  balanced-match@1.0.2: {}

  base64-js@1.5.1: {}

  batching-toposort@1.2.0: {}

  benchmark@2.1.4:
    dependencies:
      lodash: 4.17.21
      platform: 1.3.6

  binary-extensions@2.2.0: {}

  bl@6.0.12:
    dependencies:
      '@types/readable-stream': 4.0.14
      buffer: 6.0.3
      inherits: 2.0.4
      readable-stream: 4.4.2

  blake3-wasm@2.1.5: {}

  body-parser@1.19.1:
    dependencies:
      bytes: 3.1.1
      content-type: 1.0.5
      debug: 2.6.9
      depd: 1.1.2
      http-errors: 1.8.1
      iconv-lite: 0.4.24
      on-finished: 2.3.0
      qs: 6.9.6
      raw-body: 2.4.2
      type-is: 1.6.18
    transitivePeerDependencies:
      - supports-color

  brace-expansion@1.1.11:
    dependencies:
      balanced-match: 1.0.2
      concat-map: 0.0.1

  brace-expansion@2.0.1:
    dependencies:
      balanced-match: 1.0.2

  braces@3.0.2:
    dependencies:
      fill-range: 7.1.1

  braces@3.0.3:
    dependencies:
      fill-range: 7.1.1

  browserslist@4.22.2:
    dependencies:
      caniuse-lite: 1.0.30001579
      electron-to-chromium: 1.4.645
      node-releases: 2.0.14
      update-browserslist-db: 1.0.13(browserslist@4.22.2)

  bser@2.1.1:
    dependencies:
      node-int64: 0.4.0

  bson@6.10.3: {}

  buffer-crc32@0.2.13: {}

  buffer-equal-constant-time@1.0.1: {}

  buffer-from@1.1.2: {}

  buffer@6.0.3:
    dependencies:
      base64-js: 1.5.1
      ieee754: 1.2.1

  bytes-iec@3.1.1: {}

  bytes@3.1.1: {}

  cacache@15.3.0:
    dependencies:
      '@npmcli/fs': 1.1.1
      '@npmcli/move-file': 1.1.2
      chownr: 2.0.0
      fs-minipass: 2.1.0
      glob: 7.2.3
      infer-owner: 1.0.4
      lru-cache: 6.0.0
      minipass: 3.3.6
      minipass-collect: 1.0.2
      minipass-flush: 1.0.5
      minipass-pipeline: 1.2.4
      mkdirp: 1.0.4
      p-map: 4.0.0
      promise-inflight: 1.0.1
      rimraf: 3.0.2
      ssri: 8.0.1
      tar: 6.1.14
      unique-filename: 1.1.1
    transitivePeerDependencies:
      - bluebird
    optional: true

  callsites@3.1.0: {}

  camelcase-keys@6.2.2:
    dependencies:
      camelcase: 5.3.1
      map-obj: 4.3.0
      quick-lru: 4.0.1

  camelcase@5.3.1: {}

  camelcase@6.3.0: {}

  caniuse-lite@1.0.30001579: {}

  chalk@2.4.2:
    dependencies:
      ansi-styles: 3.2.1
      escape-string-regexp: 1.0.5
      supports-color: 5.5.0

  chalk@4.1.2:
    dependencies:
      ansi-styles: 4.3.0
      supports-color: 7.2.0

  chalk@5.4.1: {}

  char-regex@1.0.2: {}

  chardet@0.7.0: {}

  checkpoint-client@1.1.33(encoding@0.1.13):
    dependencies:
      ci-info: 4.0.0
      env-paths: 2.2.1
      make-dir: 4.0.0
      ms: 2.1.3
      node-fetch: 2.7.0(encoding@0.1.13)
      uuid: 9.0.1
    transitivePeerDependencies:
      - encoding

  chokidar@3.6.0:
    dependencies:
      anymatch: 3.1.3
      braces: 3.0.2
      glob-parent: 5.1.2
      is-binary-path: 2.1.0
      is-glob: 4.0.3
      normalize-path: 3.0.0
      readdirp: 3.6.0
    optionalDependencies:
      fsevents: 2.3.3

  chokidar@4.0.3:
    dependencies:
      readdirp: 4.1.2

  chownr@2.0.0: {}

  chrome-trace-event@1.0.3: {}

  ci-info@3.9.0: {}

  ci-info@4.0.0: {}

  ci-info@4.1.0: {}

  cjs-module-lexer@1.2.2: {}

  cjs-module-lexer@1.4.3: {}

  clean-stack@2.2.0: {}

  cli-cursor@3.1.0:
    dependencies:
      restore-cursor: 3.1.0

  cli-cursor@5.0.0:
    dependencies:
      restore-cursor: 5.1.0

  cli-spinners@2.9.2: {}

  cli-truncate@4.0.0:
    dependencies:
      slice-ansi: 5.0.0
      string-width: 7.2.0

  cli-width@4.1.0: {}

  cliui@8.0.1:
    dependencies:
      string-width: 4.2.3
      strip-ansi: 6.0.1
      wrap-ansi: 7.0.0

  co@4.6.0: {}

  collect-v8-coverage@1.0.1: {}

  color-convert@1.9.3:
    dependencies:
      color-name: 1.1.3

  color-convert@2.0.1:
    dependencies:
      color-name: 1.1.4

  color-name@1.1.3: {}

  color-name@1.1.4: {}

  color-string@1.9.1:
    dependencies:
      color-name: 1.1.4
      simple-swizzle: 0.2.2
    optional: true

  color-support@1.1.3: {}

  color@4.2.3:
    dependencies:
      color-convert: 2.0.1
      color-string: 1.9.1
    optional: true

  colorette@2.0.20: {}

  combined-stream@1.0.8:
    dependencies:
      delayed-stream: 1.0.0

  commander@11.1.0: {}

  commander@13.1.0: {}

  commander@2.20.3: {}

  common-path-prefix@3.0.0: {}

  compress-commons@5.0.1:
    dependencies:
      crc-32: 1.2.2
      crc32-stream: 5.0.0
      normalize-path: 3.0.0
      readable-stream: 3.6.0

  concat-map@0.0.1: {}

  confbox@0.1.8: {}

  console-control-strings@1.1.0: {}

  content-disposition@0.5.4:
    dependencies:
      safe-buffer: 5.2.1

  content-type@1.0.5: {}

  convert-source-map@1.9.0: {}

  convert-source-map@2.0.0: {}

  cookie-signature@1.0.6: {}

  cookie@0.4.1: {}

  cookie@0.5.0: {}

  core-util-is@1.0.2: {}

  core-util-is@1.0.3: {}

  cors@2.8.5:
    dependencies:
      object-assign: 4.1.1
      vary: 1.1.2

  crc-32@1.2.2: {}

  crc32-stream@5.0.0:
    dependencies:
      crc-32: 1.2.2
      readable-stream: 3.6.0

  create-jest@29.7.0(@types/node@18.19.76)(ts-node@10.9.2(@swc/core@1.11.5)(@types/node@18.19.76)(typescript@5.4.5)):
    dependencies:
      '@jest/types': 29.6.3
      chalk: 4.1.2
      exit: 0.1.2
      graceful-fs: 4.2.11
      jest-config: 29.7.0(@types/node@18.19.76)(ts-node@10.9.2(@swc/core@1.11.5)(@types/node@18.19.76)(typescript@5.4.5))
      jest-util: 29.7.0
      prompts: 2.4.2
    transitivePeerDependencies:
      - '@types/node'
      - babel-plugin-macros
      - supports-color
      - ts-node

  create-jest@29.7.0(@types/node@18.19.76)(ts-node@10.9.2(@swc/core@1.11.5)(@types/node@18.19.76)(typescript@5.7.2)):
    dependencies:
      '@jest/types': 29.6.3
      chalk: 4.1.2
      exit: 0.1.2
      graceful-fs: 4.2.11
      jest-config: 29.7.0(@types/node@18.19.76)(ts-node@10.9.2(@swc/core@1.11.5)(@types/node@18.19.76)(typescript@5.7.2))
      jest-util: 29.7.0
      prompts: 2.4.2
    transitivePeerDependencies:
      - '@types/node'
      - babel-plugin-macros
      - supports-color
      - ts-node

  create-jest@29.7.0(@types/node@22.13.9)(ts-node@10.9.2(@swc/core@1.11.5)(@types/node@22.13.9)(typescript@5.7.2)):
    dependencies:
      '@jest/types': 29.6.3
      chalk: 4.1.2
      exit: 0.1.2
      graceful-fs: 4.2.11
      jest-config: 29.7.0(@types/node@22.13.9)(ts-node@10.9.2(@swc/core@1.11.5)(@types/node@22.13.9)(typescript@5.7.2))
      jest-util: 29.7.0
      prompts: 2.4.2
    transitivePeerDependencies:
      - '@types/node'
      - babel-plugin-macros
      - supports-color
      - ts-node

  create-require@1.1.1: {}

  cross-spawn@7.0.3:
    dependencies:
      path-key: 3.1.1
      shebang-command: 2.0.0
      which: 2.0.2

  cross-spawn@7.0.6:
    dependencies:
      path-key: 3.1.1
      shebang-command: 2.0.0
      which: 2.0.2

  crypto-random-string@2.0.0: {}

  data-uri-to-buffer@2.0.2: {}

  data-uri-to-buffer@4.0.1: {}

  debug@2.6.9:
    dependencies:
      ms: 2.0.0

  debug@3.2.7:
    dependencies:
      ms: 2.1.3

  debug@4.3.3:
    dependencies:
      ms: 2.1.2

  debug@4.4.0:
    dependencies:
      ms: 2.1.3

  decamelize-keys@1.1.0:
    dependencies:
      decamelize: 1.2.0
      map-obj: 1.0.1

  decamelize@1.2.0: {}

  decimal.js-light@2.5.1: {}

  decimal.js@10.5.0: {}

  dedent@1.5.1: {}

  deep-is@0.1.4: {}

  deepmerge@4.2.2: {}

  define-lazy-prop@2.0.0: {}

  defu@6.1.4: {}

  del@6.1.1:
    dependencies:
      globby: 11.1.0
      graceful-fs: 4.2.10
      is-glob: 4.0.3
      is-path-cwd: 2.2.0
      is-path-inside: 3.0.3
      p-map: 4.0.0
      rimraf: 3.0.2
      slash: 3.0.0

  delayed-stream@1.0.0: {}

  delegates@1.0.0: {}

  denque@1.5.1: {}

  denque@2.1.0: {}

  depd@1.1.2: {}

  destroy@1.0.4: {}

  detect-libc@2.0.2: {}

  detect-libc@2.0.3: {}

  detect-newline@3.1.0: {}

  diff-sequences@29.6.3: {}

  diff@4.0.2: {}

  dir-glob@3.0.1:
    dependencies:
      path-type: 4.0.0

  doctrine@3.0.0:
    dependencies:
      esutils: 2.0.3

  dotenv-cli@7.4.4:
    dependencies:
      cross-spawn: 7.0.6
      dotenv: 16.4.7
      dotenv-expand: 10.0.0
      minimist: 1.2.8

  dotenv-expand@10.0.0: {}

  dotenv@16.4.7: {}

  eastasianwidth@0.2.0: {}

  ecdsa-sig-formatter@1.0.11:
    dependencies:
      safe-buffer: 5.2.1

  ee-first@1.1.1: {}

  effect@3.12.10:
    dependencies:
      fast-check: 3.23.2

  electron-to-chromium@1.4.645: {}

  emittery@0.13.1: {}

  emoji-regex@10.4.0: {}

  emoji-regex@8.0.0: {}

  emoji-regex@9.2.2: {}

  encodeurl@1.0.2: {}

  encoding@0.1.13:
    dependencies:
      iconv-lite: 0.6.3
    optional: true

  enhanced-resolve@5.17.0:
    dependencies:
      graceful-fs: 4.2.11
      tapable: 2.2.1

  enhanced-resolve@5.18.1:
    dependencies:
      graceful-fs: 4.2.11
      tapable: 2.2.1

  env-paths@2.2.1: {}

  environment@1.1.0: {}

  err-code@2.0.3:
    optional: true

  error-ex@1.3.2:
    dependencies:
      is-arrayish: 0.2.1

  es-module-lexer@1.2.1: {}

  esbuild-register@3.6.0(esbuild@0.24.2):
    dependencies:
      debug: 4.4.0
      esbuild: 0.24.2
    transitivePeerDependencies:
      - supports-color

  esbuild@0.17.19:
    optionalDependencies:
      '@esbuild/android-arm': 0.17.19
      '@esbuild/android-arm64': 0.17.19
      '@esbuild/android-x64': 0.17.19
      '@esbuild/darwin-arm64': 0.17.19
      '@esbuild/darwin-x64': 0.17.19
      '@esbuild/freebsd-arm64': 0.17.19
      '@esbuild/freebsd-x64': 0.17.19
      '@esbuild/linux-arm': 0.17.19
      '@esbuild/linux-arm64': 0.17.19
      '@esbuild/linux-ia32': 0.17.19
      '@esbuild/linux-loong64': 0.17.19
      '@esbuild/linux-mips64el': 0.17.19
      '@esbuild/linux-ppc64': 0.17.19
      '@esbuild/linux-riscv64': 0.17.19
      '@esbuild/linux-s390x': 0.17.19
      '@esbuild/linux-x64': 0.17.19
      '@esbuild/netbsd-x64': 0.17.19
      '@esbuild/openbsd-x64': 0.17.19
      '@esbuild/sunos-x64': 0.17.19
      '@esbuild/win32-arm64': 0.17.19
      '@esbuild/win32-ia32': 0.17.19
      '@esbuild/win32-x64': 0.17.19

  esbuild@0.21.5:
    optionalDependencies:
      '@esbuild/aix-ppc64': 0.21.5
      '@esbuild/android-arm': 0.21.5
      '@esbuild/android-arm64': 0.21.5
      '@esbuild/android-x64': 0.21.5
      '@esbuild/darwin-arm64': 0.21.5
      '@esbuild/darwin-x64': 0.21.5
      '@esbuild/freebsd-arm64': 0.21.5
      '@esbuild/freebsd-x64': 0.21.5
      '@esbuild/linux-arm': 0.21.5
      '@esbuild/linux-arm64': 0.21.5
      '@esbuild/linux-ia32': 0.21.5
      '@esbuild/linux-loong64': 0.21.5
      '@esbuild/linux-mips64el': 0.21.5
      '@esbuild/linux-ppc64': 0.21.5
      '@esbuild/linux-riscv64': 0.21.5
      '@esbuild/linux-s390x': 0.21.5
      '@esbuild/linux-x64': 0.21.5
      '@esbuild/netbsd-x64': 0.21.5
      '@esbuild/openbsd-x64': 0.21.5
      '@esbuild/sunos-x64': 0.21.5
      '@esbuild/win32-arm64': 0.21.5
      '@esbuild/win32-ia32': 0.21.5
      '@esbuild/win32-x64': 0.21.5

  esbuild@0.24.2:
    optionalDependencies:
      '@esbuild/aix-ppc64': 0.24.2
      '@esbuild/android-arm': 0.24.2
      '@esbuild/android-arm64': 0.24.2
      '@esbuild/android-x64': 0.24.2
      '@esbuild/darwin-arm64': 0.24.2
      '@esbuild/darwin-x64': 0.24.2
      '@esbuild/freebsd-arm64': 0.24.2
      '@esbuild/freebsd-x64': 0.24.2
      '@esbuild/linux-arm': 0.24.2
      '@esbuild/linux-arm64': 0.24.2
      '@esbuild/linux-ia32': 0.24.2
      '@esbuild/linux-loong64': 0.24.2
      '@esbuild/linux-mips64el': 0.24.2
      '@esbuild/linux-ppc64': 0.24.2
      '@esbuild/linux-riscv64': 0.24.2
      '@esbuild/linux-s390x': 0.24.2
      '@esbuild/linux-x64': 0.24.2
      '@esbuild/netbsd-arm64': 0.24.2
      '@esbuild/netbsd-x64': 0.24.2
      '@esbuild/openbsd-arm64': 0.24.2
      '@esbuild/openbsd-x64': 0.24.2
      '@esbuild/sunos-x64': 0.24.2
      '@esbuild/win32-arm64': 0.24.2
      '@esbuild/win32-ia32': 0.24.2
      '@esbuild/win32-x64': 0.24.2

  escalade@3.1.1: {}

  escape-html@1.0.3: {}

  escape-string-regexp@1.0.5: {}

  escape-string-regexp@2.0.0: {}

  escape-string-regexp@4.0.0: {}

  escape-string-regexp@5.0.0: {}

  eslint-config-prettier@10.0.2(eslint@9.22.0(jiti@2.4.2)):
    dependencies:
      eslint: 9.22.0(jiti@2.4.2)

  eslint-formatter-pretty@4.1.0:
    dependencies:
      '@types/eslint': 7.29.0
      ansi-escapes: 4.3.2
      chalk: 4.1.2
      eslint-rule-docs: 1.1.235
      log-symbols: 4.1.0
      plur: 4.0.0
      string-width: 4.2.3
      supports-hyperlinks: 2.3.0

  eslint-import-resolver-node@0.3.9:
    dependencies:
      debug: 3.2.7
      is-core-module: 2.16.1
      resolve: 1.22.10
    transitivePeerDependencies:
      - supports-color

  eslint-plugin-import-x@4.6.1(eslint@9.22.0(jiti@2.4.2))(typescript@5.4.5):
    dependencies:
      '@types/doctrine': 0.0.9
      '@typescript-eslint/scope-manager': 8.25.0
      '@typescript-eslint/utils': 8.25.0(eslint@9.22.0(jiti@2.4.2))(typescript@5.4.5)
      debug: 4.4.0
      doctrine: 3.0.0
      enhanced-resolve: 5.18.1
      eslint: 9.22.0(jiti@2.4.2)
      eslint-import-resolver-node: 0.3.9
      get-tsconfig: 4.7.5
      is-glob: 4.0.3
      minimatch: 9.0.4
      semver: 7.7.0
      stable-hash: 0.0.4
      tslib: 2.8.1
    transitivePeerDependencies:
      - supports-color
      - typescript

  eslint-plugin-jest@28.10.0(@typescript-eslint/eslint-plugin@7.15.0(@typescript-eslint/parser@7.15.0(eslint@9.22.0(jiti@2.4.2))(typescript@5.4.5))(eslint@9.22.0(jiti@2.4.2))(typescript@5.4.5))(eslint@9.22.0(jiti@2.4.2))(jest@29.7.0(@types/node@18.19.76)(ts-node@10.9.2(@swc/core@1.11.5)(@types/node@18.19.76)(typescript@5.4.5)))(typescript@5.4.5):
    dependencies:
      '@typescript-eslint/utils': 7.15.0(eslint@9.22.0(jiti@2.4.2))(typescript@5.4.5)
      eslint: 9.22.0(jiti@2.4.2)
    optionalDependencies:
      '@typescript-eslint/eslint-plugin': 7.15.0(@typescript-eslint/parser@7.15.0(eslint@9.22.0(jiti@2.4.2))(typescript@5.4.5))(eslint@9.22.0(jiti@2.4.2))(typescript@5.4.5)
      jest: 29.7.0(@types/node@18.19.76)(ts-node@10.9.2(@swc/core@1.11.5)(@types/node@18.19.76)(typescript@5.4.5))
    transitivePeerDependencies:
      - supports-color
      - typescript

  eslint-plugin-local-rules@3.0.2: {}

  eslint-plugin-prettier@4.2.1(eslint-config-prettier@10.0.2(eslint@9.22.0(jiti@2.4.2)))(eslint@9.22.0(jiti@2.4.2))(prettier@2.8.8):
    dependencies:
      eslint: 9.22.0(jiti@2.4.2)
      prettier: 2.8.8
      prettier-linter-helpers: 1.0.0
    optionalDependencies:
      eslint-config-prettier: 10.0.2(eslint@9.22.0(jiti@2.4.2))

  eslint-plugin-simple-import-sort@12.1.1(eslint@9.22.0(jiti@2.4.2)):
    dependencies:
      eslint: 9.22.0(jiti@2.4.2)

  eslint-rule-docs@1.1.235: {}

  eslint-scope@5.1.1:
    dependencies:
      esrecurse: 4.3.0
      estraverse: 4.3.0

  eslint-scope@8.3.0:
    dependencies:
      esrecurse: 4.3.0
      estraverse: 5.3.0

  eslint-visitor-keys@3.4.3: {}

  eslint-visitor-keys@4.2.0: {}

  eslint@9.22.0(jiti@2.4.2):
    dependencies:
      '@eslint-community/eslint-utils': 4.5.0(eslint@9.22.0(jiti@2.4.2))
      '@eslint-community/regexpp': 4.12.1
      '@eslint/config-array': 0.19.2
      '@eslint/config-helpers': 0.1.0
      '@eslint/core': 0.12.0
      '@eslint/eslintrc': 3.3.0
      '@eslint/js': 9.22.0
      '@eslint/plugin-kit': 0.2.7
      '@humanfs/node': 0.16.6
      '@humanwhocodes/module-importer': 1.0.1
      '@humanwhocodes/retry': 0.4.2
      '@types/estree': 1.0.6
      '@types/json-schema': 7.0.15
      ajv: 6.12.6
      chalk: 4.1.2
      cross-spawn: 7.0.6
      debug: 4.4.0
      escape-string-regexp: 4.0.0
      eslint-scope: 8.3.0
      eslint-visitor-keys: 4.2.0
      espree: 10.3.0
      esquery: 1.6.0
      esutils: 2.0.3
      fast-deep-equal: 3.1.3
      file-entry-cache: 8.0.0
      find-up: 5.0.0
      glob-parent: 6.0.2
      ignore: 5.3.2
      imurmurhash: 0.1.4
      is-glob: 4.0.3
      json-stable-stringify-without-jsonify: 1.0.1
      lodash.merge: 4.6.2
      minimatch: 3.1.2
      natural-compare: 1.4.0
      optionator: 0.9.4
    optionalDependencies:
      jiti: 2.4.2
    transitivePeerDependencies:
      - supports-color

  espree@10.3.0:
    dependencies:
      acorn: 8.14.1
      acorn-jsx: 5.3.2(acorn@8.14.1)
      eslint-visitor-keys: 4.2.0

  esprima@4.0.1: {}

  esquery@1.6.0:
    dependencies:
      estraverse: 5.3.0

  esrecurse@4.3.0:
    dependencies:
      estraverse: 5.3.0

  estraverse@4.3.0: {}

  estraverse@5.3.0: {}

  estree-walker@0.6.1: {}

  esutils@2.0.3: {}

  etag@1.8.1: {}

  event-target-shim@5.0.1: {}

  eventemitter3@5.0.1: {}

  events@3.3.0: {}

  execa@5.1.1:
    dependencies:
      cross-spawn: 7.0.3
      get-stream: 6.0.1
      human-signals: 2.1.0
      is-stream: 2.0.1
      merge-stream: 2.0.0
      npm-run-path: 4.0.1
      onetime: 5.1.2
      signal-exit: 3.0.7
      strip-final-newline: 2.0.0

  execa@8.0.1:
    dependencies:
      cross-spawn: 7.0.6
      get-stream: 8.0.1
      human-signals: 5.0.0
      is-stream: 3.0.0
      merge-stream: 2.0.0
      npm-run-path: 5.3.0
      onetime: 6.0.0
      signal-exit: 4.1.0
      strip-final-newline: 3.0.0

  exit-hook@2.2.1: {}

  exit@0.1.2: {}

  expect-type@1.2.0: {}

  expect@29.7.0:
    dependencies:
      '@jest/expect-utils': 29.7.0
      jest-get-type: 29.6.3
      jest-matcher-utils: 29.7.0
      jest-message-util: 29.7.0
      jest-util: 29.7.0

  express@4.17.2:
    dependencies:
      accepts: 1.3.8
      array-flatten: 1.1.1
      body-parser: 1.19.1
      content-disposition: 0.5.4
      content-type: 1.0.5
      cookie: 0.4.1
      cookie-signature: 1.0.6
      debug: 2.6.9
      depd: 1.1.2
      encodeurl: 1.0.2
      escape-html: 1.0.3
      etag: 1.8.1
      finalhandler: 1.1.2
      fresh: 0.5.2
      merge-descriptors: 1.0.1
      methods: 1.1.2
      on-finished: 2.3.0
      parseurl: 1.3.3
      path-to-regexp: 0.1.7
      proxy-addr: 2.0.7
      qs: 6.9.6
      range-parser: 1.2.1
      safe-buffer: 5.2.1
      send: 0.17.2
      serve-static: 1.14.2
      setprototypeof: 1.2.0
      statuses: 1.5.0
      type-is: 1.6.18
      utils-merge: 1.0.1
      vary: 1.1.2
    transitivePeerDependencies:
      - supports-color

  external-editor@3.1.0:
    dependencies:
      chardet: 0.7.0
      iconv-lite: 0.4.24
      tmp: 0.0.33

  extsprintf@1.4.1: {}

  fast-check@3.23.2:
    dependencies:
      pure-rand: 6.1.0

  fast-check@3.3.0:
    dependencies:
      pure-rand: 5.0.3

  fast-deep-equal@3.1.3: {}

  fast-diff@1.2.0: {}

  fast-fifo@1.3.2: {}

  fast-glob@3.3.3:
    dependencies:
      '@nodelib/fs.stat': 2.0.5
      '@nodelib/fs.walk': 1.2.8
      glob-parent: 5.1.2
      merge2: 1.4.1
      micromatch: 4.0.8

  fast-json-stable-stringify@2.1.0: {}

  fast-levenshtein@2.0.6: {}

  fastq@1.15.0:
    dependencies:
      reusify: 1.0.4

  fb-watchman@2.0.2:
    dependencies:
      bser: 2.1.1

  fdir@6.4.3(picomatch@4.0.2):
    optionalDependencies:
      picomatch: 4.0.2

  fetch-blob@3.2.0:
    dependencies:
      node-domexception: 1.0.0
      web-streams-polyfill: 3.2.1

  fictional@3.0.1:
    dependencies:
      decimal.js: 10.5.0
      fast-json-stable-stringify: 2.1.0
      fnv-plus: 1.3.1
      siphash: 1.2.0

  file-entry-cache@8.0.0:
    dependencies:
      flat-cache: 4.0.1

  fill-range@7.1.1:
    dependencies:
      to-regex-range: 5.0.1

  finalhandler@1.1.2:
    dependencies:
      debug: 2.6.9
      encodeurl: 1.0.2
      escape-html: 1.0.3
      on-finished: 2.3.0
      parseurl: 1.3.3
      statuses: 1.5.0
      unpipe: 1.0.0
    transitivePeerDependencies:
      - supports-color

  find-cache-dir@5.0.0:
    dependencies:
      common-path-prefix: 3.0.0
      pkg-dir: 7.0.0

  find-up-simple@1.0.0: {}

  find-up@3.0.0:
    dependencies:
      locate-path: 3.0.0

  find-up@4.1.0:
    dependencies:
      locate-path: 5.0.0
      path-exists: 4.0.0

  find-up@5.0.0:
    dependencies:
      locate-path: 6.0.0
      path-exists: 4.0.0

  find-up@6.3.0:
    dependencies:
      locate-path: 7.2.0
      path-exists: 5.0.0

  find-up@7.0.0:
    dependencies:
      locate-path: 7.2.0
      path-exists: 5.0.0
      unicorn-magic: 0.1.0

  flat-cache@4.0.1:
    dependencies:
      flatted: 3.3.3
      keyv: 4.5.4

  flat-map-polyfill@0.3.8: {}

  flatted@3.3.3: {}

  fnv-plus@1.3.1: {}

  follow-redirects@1.15.6: {}

  foreground-child@3.3.1:
    dependencies:
      cross-spawn: 7.0.6
      signal-exit: 4.1.0

  form-data@4.0.0:
    dependencies:
      asynckit: 0.4.0
      combined-stream: 1.0.8
      mime-types: 2.1.35

  format-util@1.0.5: {}

  formdata-polyfill@4.0.10:
    dependencies:
      fetch-blob: 3.2.0

  forwarded@0.2.0: {}

  fp-ts@2.16.9: {}

  fresh@0.5.2: {}

  fs-extra@11.3.0:
    dependencies:
      graceful-fs: 4.2.11
      jsonfile: 6.1.0
      universalify: 2.0.1

  fs-jetpack@5.1.0:
    dependencies:
      minimatch: 5.1.0

  fs-minipass@2.1.0:
    dependencies:
      minipass: 3.3.6

  fs.realpath@1.0.0: {}

  fsevents@2.3.3:
    optional: true

  function-bind@1.1.2: {}

  gauge@3.0.2:
    dependencies:
      aproba: 2.0.0
      color-support: 1.1.3
      console-control-strings: 1.1.0
      has-unicode: 2.0.1
      object-assign: 4.1.1
      signal-exit: 3.0.7
      string-width: 4.2.3
      strip-ansi: 6.0.1
      wide-align: 1.1.5

  gauge@4.0.4:
    dependencies:
      aproba: 2.0.0
      color-support: 1.1.3
      console-control-strings: 1.1.0
      has-unicode: 2.0.1
      signal-exit: 3.0.7
      string-width: 4.2.3
      strip-ansi: 6.0.1
      wide-align: 1.1.5
    optional: true

  gensync@1.0.0-beta.2: {}

  get-caller-file@2.0.5: {}

  get-east-asian-width@1.3.0: {}

  get-package-type@0.1.0: {}

  get-port@5.1.1: {}

  get-source@2.0.12:
    dependencies:
      data-uri-to-buffer: 2.0.2
      source-map: 0.6.1

  get-stdin@9.0.0: {}

  get-stream@6.0.1: {}

  get-stream@8.0.1: {}

  get-tsconfig@4.7.5:
    dependencies:
      resolve-pkg-maps: 1.0.0

  glob-parent@5.1.2:
    dependencies:
      is-glob: 4.0.3

  glob-parent@6.0.2:
    dependencies:
      is-glob: 4.0.3

  glob-to-regexp@0.4.1: {}

  glob@11.0.1:
    dependencies:
      foreground-child: 3.3.1
      jackspeak: 4.1.0
      minimatch: 10.0.1
      minipass: 7.1.2
      package-json-from-dist: 1.0.1
      path-scurry: 2.0.0

  glob@7.2.3:
    dependencies:
      fs.realpath: 1.0.0
      inflight: 1.0.6
      inherits: 2.0.4
      minimatch: 3.1.2
      once: 1.4.0
      path-is-absolute: 1.0.1

  glob@8.1.0:
    dependencies:
      fs.realpath: 1.0.0
      inflight: 1.0.6
      inherits: 2.0.4
      minimatch: 5.1.6
      once: 1.4.0

  global-dirs@4.0.0:
    dependencies:
      ini: 2.0.0

  globals@11.12.0: {}

  globals@14.0.0: {}

  globals@15.13.0: {}

  globby@11.1.0:
    dependencies:
      array-union: 2.1.0
      dir-glob: 3.0.1
      fast-glob: 3.3.3
      ignore: 5.2.4
      merge2: 1.4.1
      slash: 3.0.0

  graceful-fs@4.2.10: {}

  graceful-fs@4.2.11: {}

  graphemer@1.4.0: {}

  graphviz-mit@0.0.9:
    dependencies:
      temp: 0.4.0
      which: 1.3.1

  hard-rejection@2.1.0: {}

  has-flag@3.0.0: {}

  has-flag@4.0.0: {}

  has-unicode@2.0.1: {}

  hasha@5.2.2:
    dependencies:
      is-stream: 2.0.1
      type-fest: 0.8.1

  hasown@2.0.0:
    dependencies:
      function-bind: 1.1.2

  hasown@2.0.2:
    dependencies:
      function-bind: 1.1.2

  hosted-git-info@2.8.9: {}

  hosted-git-info@4.1.0:
    dependencies:
      lru-cache: 6.0.0

  hosted-git-info@7.0.1:
    dependencies:
      lru-cache: 10.4.3

  html-escaper@2.0.2: {}

  http-cache-semantics@4.1.1:
    optional: true

  http-errors@1.8.1:
    dependencies:
      depd: 1.1.2
      inherits: 2.0.4
      setprototypeof: 1.2.0
      statuses: 1.5.0
      toidentifier: 1.0.1

  http-proxy-agent@4.0.1:
    dependencies:
      '@tootallnate/once': 1.1.2
      agent-base: 6.0.2
      debug: 4.4.0
    transitivePeerDependencies:
      - supports-color
    optional: true

  http-proxy-agent@5.0.0:
    dependencies:
      '@tootallnate/once': 2.0.0
      agent-base: 6.0.2
      debug: 4.4.0
    transitivePeerDependencies:
      - supports-color

  http-proxy-agent@7.0.2:
    dependencies:
      agent-base: 7.1.0
      debug: 4.4.0
    transitivePeerDependencies:
      - supports-color

  https-proxy-agent@5.0.1:
    dependencies:
      agent-base: 6.0.2
      debug: 4.4.0
    transitivePeerDependencies:
      - supports-color

  https-proxy-agent@7.0.6:
    dependencies:
      agent-base: 7.1.3
      debug: 4.4.0
    transitivePeerDependencies:
      - supports-color

  human-signals@2.1.0: {}

  human-signals@5.0.0: {}

  humanize-ms@1.2.1:
    dependencies:
      ms: 2.1.3
    optional: true

  husky@9.1.7: {}

  hyperdyperid@1.2.0: {}

  iconv-lite@0.4.24:
    dependencies:
      safer-buffer: 2.1.2

  iconv-lite@0.6.3:
    dependencies:
      safer-buffer: 2.1.2

  identifier-regex@1.0.0:
    dependencies:
      reserved-identifiers: 1.0.0

  ieee754@1.2.1: {}

  ignore-walk@5.0.1:
    dependencies:
      minimatch: 5.1.6

  ignore@5.2.4: {}

  ignore@5.3.1: {}

  ignore@5.3.2: {}

  import-fresh@3.3.1:
    dependencies:
      parent-module: 1.0.1
      resolve-from: 4.0.0

  import-in-the-middle@1.13.0:
    dependencies:
      acorn: 8.14.0
      acorn-import-attributes: 1.9.5(acorn@8.14.0)
      cjs-module-lexer: 1.4.3
      module-details-from-path: 1.0.3

  import-lazy@4.0.0: {}

  import-local@3.1.0:
    dependencies:
      pkg-dir: 4.2.0
      resolve-cwd: 3.0.0

  imurmurhash@0.1.4: {}

  indent-string@4.0.0: {}

  index-to-position@0.1.2: {}

  infer-owner@1.0.4:
    optional: true

  inflight@1.0.6:
    dependencies:
      once: 1.4.0
      wrappy: 1.0.2

  inherits@2.0.4: {}

  ini@2.0.0: {}

  ip@2.0.0:
    optional: true

  ipaddr.js@1.9.1: {}

  irregular-plurals@3.3.0: {}

  is-arrayish@0.2.1: {}

  is-arrayish@0.3.2:
    optional: true

  is-binary-path@2.1.0:
    dependencies:
      binary-extensions: 2.2.0

  is-ci@4.1.0:
    dependencies:
      ci-info: 4.1.0

  is-core-module@2.13.1:
    dependencies:
      hasown: 2.0.0

  is-core-module@2.16.1:
    dependencies:
      hasown: 2.0.2

  is-docker@2.2.1: {}

  is-docker@3.0.0: {}

  is-extglob@2.1.1: {}

  is-fullwidth-code-point@3.0.0: {}

  is-fullwidth-code-point@4.0.0: {}

  is-fullwidth-code-point@5.0.0:
    dependencies:
      get-east-asian-width: 1.3.0

  is-generator-fn@2.1.0: {}

  is-glob@4.0.3:
    dependencies:
      is-extglob: 2.1.1

  is-inside-container@1.0.0:
    dependencies:
      is-docker: 3.0.0

  is-interactive@2.0.0: {}

  is-lambda@1.0.1:
    optional: true

  is-number@7.0.0: {}

  is-path-cwd@2.2.0: {}

  is-path-inside@3.0.3: {}

  is-plain-obj@1.1.0: {}

  is-plain-obj@2.1.0: {}

  is-stream@2.0.1: {}

  is-stream@3.0.0: {}

  is-unicode-supported@0.1.0: {}

  is-unicode-supported@1.3.0: {}

  is-unicode-supported@2.1.0: {}

  is-windows@1.0.2: {}

  is-wsl@2.2.0:
    dependencies:
      is-docker: 2.2.1

  is-wsl@3.1.0:
    dependencies:
      is-inside-container: 1.0.0

  isarray@1.0.0: {}

  isexe@2.0.0: {}

  istanbul-lib-coverage@3.2.0: {}

  istanbul-lib-instrument@5.2.1:
    dependencies:
      '@babel/core': 7.21.8
      '@babel/parser': 7.21.8
      '@istanbuljs/schema': 0.1.3
      istanbul-lib-coverage: 3.2.0
      semver: 6.3.1
    transitivePeerDependencies:
      - supports-color

  istanbul-lib-instrument@6.0.0:
    dependencies:
      '@babel/core': 7.21.8
      '@babel/parser': 7.26.5
      '@istanbuljs/schema': 0.1.3
      istanbul-lib-coverage: 3.2.0
      semver: 7.7.0
    transitivePeerDependencies:
      - supports-color

  istanbul-lib-report@3.0.0:
    dependencies:
      istanbul-lib-coverage: 3.2.0
      make-dir: 3.1.0
      supports-color: 7.2.0

  istanbul-lib-source-maps@4.0.1:
    dependencies:
      debug: 4.4.0
      istanbul-lib-coverage: 3.2.0
      source-map: 0.6.1
    transitivePeerDependencies:
      - supports-color

  istanbul-reports@3.1.5:
    dependencies:
      html-escaper: 2.0.2
      istanbul-lib-report: 3.0.0

  jackspeak@4.1.0:
    dependencies:
      '@isaacs/cliui': 8.0.2

  jest-changed-files@29.7.0:
    dependencies:
      execa: 5.1.1
      jest-util: 29.7.0
      p-limit: 3.1.0

  jest-circus@29.7.0:
    dependencies:
      '@jest/environment': 29.7.0
      '@jest/expect': 29.7.0
      '@jest/test-result': 29.7.0
      '@jest/types': 29.6.3
      '@types/node': 18.19.76
      chalk: 4.1.2
      co: 4.6.0
      dedent: 1.5.1
      is-generator-fn: 2.1.0
      jest-each: 29.7.0
      jest-matcher-utils: 29.7.0
      jest-message-util: 29.7.0
      jest-runtime: 29.7.0
      jest-snapshot: 29.7.0
      jest-util: 29.7.0
      p-limit: 3.1.0
      pretty-format: 29.7.0
      pure-rand: 6.1.0
      slash: 3.0.0
      stack-utils: 2.0.5
    transitivePeerDependencies:
      - babel-plugin-macros
      - supports-color

  jest-cli@29.7.0(@types/node@18.19.76)(ts-node@10.9.2(@swc/core@1.11.5)(@types/node@18.19.76)(typescript@5.4.5)):
    dependencies:
      '@jest/core': 29.7.0(ts-node@10.9.2(@swc/core@1.11.5)(@types/node@18.19.76)(typescript@5.4.5))
      '@jest/test-result': 29.7.0
      '@jest/types': 29.6.3
      chalk: 4.1.2
      create-jest: 29.7.0(@types/node@18.19.76)(ts-node@10.9.2(@swc/core@1.11.5)(@types/node@18.19.76)(typescript@5.4.5))
      exit: 0.1.2
      import-local: 3.1.0
      jest-config: 29.7.0(@types/node@18.19.76)(ts-node@10.9.2(@swc/core@1.11.5)(@types/node@18.19.76)(typescript@5.4.5))
      jest-util: 29.7.0
      jest-validate: 29.7.0
      yargs: 17.6.0
    transitivePeerDependencies:
      - '@types/node'
      - babel-plugin-macros
      - supports-color
      - ts-node

  jest-cli@29.7.0(@types/node@18.19.76)(ts-node@10.9.2(@swc/core@1.11.5)(@types/node@18.19.76)(typescript@5.7.2)):
    dependencies:
      '@jest/core': 29.7.0(ts-node@10.9.2(@swc/core@1.11.5)(@types/node@18.19.76)(typescript@5.7.2))
      '@jest/test-result': 29.7.0
      '@jest/types': 29.6.3
      chalk: 4.1.2
      create-jest: 29.7.0(@types/node@18.19.76)(ts-node@10.9.2(@swc/core@1.11.5)(@types/node@18.19.76)(typescript@5.7.2))
      exit: 0.1.2
      import-local: 3.1.0
      jest-config: 29.7.0(@types/node@18.19.76)(ts-node@10.9.2(@swc/core@1.11.5)(@types/node@18.19.76)(typescript@5.7.2))
      jest-util: 29.7.0
      jest-validate: 29.7.0
      yargs: 17.6.0
    transitivePeerDependencies:
      - '@types/node'
      - babel-plugin-macros
      - supports-color
      - ts-node

  jest-cli@29.7.0(@types/node@22.13.9)(ts-node@10.9.2(@swc/core@1.11.5)(@types/node@22.13.9)(typescript@5.7.2)):
    dependencies:
      '@jest/core': 29.7.0(ts-node@10.9.2(@swc/core@1.11.5)(@types/node@22.13.9)(typescript@5.7.2))
      '@jest/test-result': 29.7.0
      '@jest/types': 29.6.3
      chalk: 4.1.2
      create-jest: 29.7.0(@types/node@22.13.9)(ts-node@10.9.2(@swc/core@1.11.5)(@types/node@22.13.9)(typescript@5.7.2))
      exit: 0.1.2
      import-local: 3.1.0
      jest-config: 29.7.0(@types/node@22.13.9)(ts-node@10.9.2(@swc/core@1.11.5)(@types/node@22.13.9)(typescript@5.7.2))
      jest-util: 29.7.0
      jest-validate: 29.7.0
      yargs: 17.6.0
    transitivePeerDependencies:
      - '@types/node'
      - babel-plugin-macros
      - supports-color
      - ts-node

  jest-config@29.7.0(@types/node@18.19.76)(ts-node@10.9.2(@swc/core@1.11.5)(@types/node@18.19.76)(typescript@5.4.5)):
    dependencies:
      '@babel/core': 7.21.8
      '@jest/test-sequencer': 29.7.0
      '@jest/types': 29.6.3
      babel-jest: 29.7.0(@babel/core@7.21.8)
      chalk: 4.1.2
      ci-info: 3.9.0
      deepmerge: 4.2.2
      glob: 7.2.3
      graceful-fs: 4.2.11
      jest-circus: 29.7.0
      jest-environment-node: 29.7.0
      jest-get-type: 29.6.3
      jest-regex-util: 29.6.3
      jest-resolve: 29.7.0
      jest-runner: 29.7.0
      jest-util: 29.7.0
      jest-validate: 29.7.0
      micromatch: 4.0.8
      parse-json: 5.2.0
      pretty-format: 29.7.0
      slash: 3.0.0
      strip-json-comments: 3.1.1
    optionalDependencies:
      '@types/node': 18.19.76
      ts-node: 10.9.2(@swc/core@1.11.5)(@types/node@18.19.76)(typescript@5.4.5)
    transitivePeerDependencies:
      - babel-plugin-macros
      - supports-color

  jest-config@29.7.0(@types/node@18.19.76)(ts-node@10.9.2(@swc/core@1.11.5)(@types/node@18.19.76)(typescript@5.7.2)):
    dependencies:
      '@babel/core': 7.21.8
      '@jest/test-sequencer': 29.7.0
      '@jest/types': 29.6.3
      babel-jest: 29.7.0(@babel/core@7.21.8)
      chalk: 4.1.2
      ci-info: 3.9.0
      deepmerge: 4.2.2
      glob: 7.2.3
      graceful-fs: 4.2.11
      jest-circus: 29.7.0
      jest-environment-node: 29.7.0
      jest-get-type: 29.6.3
      jest-regex-util: 29.6.3
      jest-resolve: 29.7.0
      jest-runner: 29.7.0
      jest-util: 29.7.0
      jest-validate: 29.7.0
      micromatch: 4.0.8
      parse-json: 5.2.0
      pretty-format: 29.7.0
      slash: 3.0.0
      strip-json-comments: 3.1.1
    optionalDependencies:
      '@types/node': 18.19.76
      ts-node: 10.9.2(@swc/core@1.11.5)(@types/node@18.19.76)(typescript@5.7.2)
    transitivePeerDependencies:
      - babel-plugin-macros
      - supports-color

  jest-config@29.7.0(@types/node@18.19.76)(ts-node@10.9.2(@swc/core@1.11.5)(@types/node@22.13.9)(typescript@5.7.2)):
    dependencies:
      '@babel/core': 7.21.8
      '@jest/test-sequencer': 29.7.0
      '@jest/types': 29.6.3
      babel-jest: 29.7.0(@babel/core@7.21.8)
      chalk: 4.1.2
      ci-info: 3.9.0
      deepmerge: 4.2.2
      glob: 7.2.3
      graceful-fs: 4.2.11
      jest-circus: 29.7.0
      jest-environment-node: 29.7.0
      jest-get-type: 29.6.3
      jest-regex-util: 29.6.3
      jest-resolve: 29.7.0
      jest-runner: 29.7.0
      jest-util: 29.7.0
      jest-validate: 29.7.0
      micromatch: 4.0.8
      parse-json: 5.2.0
      pretty-format: 29.7.0
      slash: 3.0.0
      strip-json-comments: 3.1.1
    optionalDependencies:
      '@types/node': 18.19.76
      ts-node: 10.9.2(@swc/core@1.11.5)(@types/node@22.13.9)(typescript@5.7.2)
    transitivePeerDependencies:
      - babel-plugin-macros
      - supports-color

  jest-config@29.7.0(@types/node@22.13.9)(ts-node@10.9.2(@swc/core@1.11.5)(@types/node@22.13.9)(typescript@5.7.2)):
    dependencies:
      '@babel/core': 7.21.8
      '@jest/test-sequencer': 29.7.0
      '@jest/types': 29.6.3
      babel-jest: 29.7.0(@babel/core@7.21.8)
      chalk: 4.1.2
      ci-info: 3.9.0
      deepmerge: 4.2.2
      glob: 7.2.3
      graceful-fs: 4.2.11
      jest-circus: 29.7.0
      jest-environment-node: 29.7.0
      jest-get-type: 29.6.3
      jest-regex-util: 29.6.3
      jest-resolve: 29.7.0
      jest-runner: 29.7.0
      jest-util: 29.7.0
      jest-validate: 29.7.0
      micromatch: 4.0.8
      parse-json: 5.2.0
      pretty-format: 29.7.0
      slash: 3.0.0
      strip-json-comments: 3.1.1
    optionalDependencies:
      '@types/node': 22.13.9
      ts-node: 10.9.2(@swc/core@1.11.5)(@types/node@22.13.9)(typescript@5.7.2)
    transitivePeerDependencies:
      - babel-plugin-macros
      - supports-color

  jest-diff@29.7.0:
    dependencies:
      chalk: 4.1.2
      diff-sequences: 29.6.3
      jest-get-type: 29.6.3
      pretty-format: 29.7.0

  jest-docblock@29.7.0:
    dependencies:
      detect-newline: 3.1.0

  jest-each@29.7.0:
    dependencies:
      '@jest/types': 29.6.3
      chalk: 4.1.2
      jest-get-type: 29.6.3
      jest-util: 29.7.0
      pretty-format: 29.7.0

  jest-environment-node@29.7.0:
    dependencies:
      '@jest/environment': 29.7.0
      '@jest/fake-timers': 29.7.0
      '@jest/types': 29.6.3
      '@types/node': 18.19.76
      jest-mock: 29.7.0
      jest-util: 29.7.0

  jest-extended@4.0.2(jest@29.7.0(@types/node@18.19.76)(ts-node@10.9.2(@swc/core@1.11.5)(@types/node@18.19.76)(typescript@5.4.5))):
    dependencies:
      jest-diff: 29.7.0
      jest-get-type: 29.6.3
    optionalDependencies:
      jest: 29.7.0(@types/node@18.19.76)(ts-node@10.9.2(@swc/core@1.11.5)(@types/node@18.19.76)(typescript@5.4.5))

  jest-get-type@29.6.3: {}

  jest-haste-map@29.7.0:
    dependencies:
      '@jest/types': 29.6.3
      '@types/graceful-fs': 4.1.5
      '@types/node': 18.19.76
      anymatch: 3.1.3
      fb-watchman: 2.0.2
      graceful-fs: 4.2.11
      jest-regex-util: 29.6.3
      jest-util: 29.7.0
      jest-worker: 29.7.0
      micromatch: 4.0.5
      walker: 1.0.8
    optionalDependencies:
      fsevents: 2.3.3

  jest-junit@16.0.0:
    dependencies:
      mkdirp: 1.0.4
      strip-ansi: 6.0.1
      uuid: 8.3.2
      xml: 1.0.1

  jest-leak-detector@29.7.0:
    dependencies:
      jest-get-type: 29.6.3
      pretty-format: 29.7.0

  jest-matcher-utils@29.7.0:
    dependencies:
      chalk: 4.1.2
      jest-diff: 29.7.0
      jest-get-type: 29.6.3
      pretty-format: 29.7.0

  jest-message-util@29.7.0:
    dependencies:
      '@babel/code-frame': 7.21.4
      '@jest/types': 29.6.3
      '@types/stack-utils': 2.0.1
      chalk: 4.1.2
      graceful-fs: 4.2.11
      micromatch: 4.0.8
      pretty-format: 29.7.0
      slash: 3.0.0
      stack-utils: 2.0.5

  jest-mock@29.7.0:
    dependencies:
      '@jest/types': 29.6.3
      '@types/node': 18.19.76
      jest-util: 29.7.0

  jest-pnp-resolver@1.2.2(jest-resolve@29.7.0):
    optionalDependencies:
      jest-resolve: 29.7.0

  jest-regex-util@29.6.3: {}

  jest-resolve-dependencies@29.7.0:
    dependencies:
      jest-regex-util: 29.6.3
      jest-snapshot: 29.7.0
    transitivePeerDependencies:
      - supports-color

  jest-resolve@29.7.0:
    dependencies:
      chalk: 4.1.2
      graceful-fs: 4.2.11
      jest-haste-map: 29.7.0
      jest-pnp-resolver: 1.2.2(jest-resolve@29.7.0)
      jest-util: 29.7.0
      jest-validate: 29.7.0
      resolve: 1.22.10
      resolve.exports: 2.0.2
      slash: 3.0.0

  jest-runner@29.7.0:
    dependencies:
      '@jest/console': 29.7.0
      '@jest/environment': 29.7.0
      '@jest/test-result': 29.7.0
      '@jest/transform': 29.7.0
      '@jest/types': 29.6.3
      '@types/node': 18.19.76
      chalk: 4.1.2
      emittery: 0.13.1
      graceful-fs: 4.2.11
      jest-docblock: 29.7.0
      jest-environment-node: 29.7.0
      jest-haste-map: 29.7.0
      jest-leak-detector: 29.7.0
      jest-message-util: 29.7.0
      jest-resolve: 29.7.0
      jest-runtime: 29.7.0
      jest-util: 29.7.0
      jest-watcher: 29.7.0
      jest-worker: 29.7.0
      p-limit: 3.1.0
      source-map-support: 0.5.13
    transitivePeerDependencies:
      - supports-color

  jest-runtime@29.7.0:
    dependencies:
      '@jest/environment': 29.7.0
      '@jest/fake-timers': 29.7.0
      '@jest/globals': 29.7.0
      '@jest/source-map': 29.6.3
      '@jest/test-result': 29.7.0
      '@jest/transform': 29.7.0
      '@jest/types': 29.6.3
      '@types/node': 18.19.76
      chalk: 4.1.2
      cjs-module-lexer: 1.2.2
      collect-v8-coverage: 1.0.1
      glob: 7.2.3
      graceful-fs: 4.2.11
      jest-haste-map: 29.7.0
      jest-message-util: 29.7.0
      jest-mock: 29.7.0
      jest-regex-util: 29.6.3
      jest-resolve: 29.7.0
      jest-snapshot: 29.7.0
      jest-util: 29.7.0
      slash: 3.0.0
      strip-bom: 4.0.0
    transitivePeerDependencies:
      - supports-color

  jest-serializer-ansi-escapes@4.0.0:
    dependencies:
      pretty-ansi: 3.0.0

  jest-snapshot@29.7.0:
    dependencies:
      '@babel/core': 7.21.8
      '@babel/generator': 7.21.5
      '@babel/plugin-syntax-jsx': 7.18.6(@babel/core@7.21.8)
      '@babel/plugin-syntax-typescript': 7.18.6(@babel/core@7.21.8)
      '@babel/types': 7.21.5
      '@jest/expect-utils': 29.7.0
      '@jest/transform': 29.7.0
      '@jest/types': 29.6.3
      babel-preset-current-node-syntax: 1.0.1(@babel/core@7.21.8)
      chalk: 4.1.2
      expect: 29.7.0
      graceful-fs: 4.2.10
      jest-diff: 29.7.0
      jest-get-type: 29.6.3
      jest-matcher-utils: 29.7.0
      jest-message-util: 29.7.0
      jest-util: 29.7.0
      natural-compare: 1.4.0
      pretty-format: 29.7.0
      semver: 7.5.4
    transitivePeerDependencies:
      - supports-color

  jest-util@29.7.0:
    dependencies:
      '@jest/types': 29.6.3
      '@types/node': 18.19.76
      chalk: 4.1.2
      ci-info: 3.9.0
      graceful-fs: 4.2.11
      picomatch: 2.3.1

  jest-validate@29.7.0:
    dependencies:
      '@jest/types': 29.6.3
      camelcase: 6.3.0
      chalk: 4.1.2
      jest-get-type: 29.6.3
      leven: 3.1.0
      pretty-format: 29.7.0

  jest-watcher@29.7.0:
    dependencies:
      '@jest/test-result': 29.7.0
      '@jest/types': 29.6.3
      '@types/node': 18.19.76
      ansi-escapes: 4.3.2
      chalk: 4.1.2
      emittery: 0.13.1
      jest-util: 29.7.0
      string-length: 4.0.2

  jest-worker@27.5.1:
    dependencies:
      '@types/node': 18.19.76
      merge-stream: 2.0.0
      supports-color: 8.1.1

  jest-worker@29.7.0:
    dependencies:
      '@types/node': 18.19.76
      jest-util: 29.7.0
      merge-stream: 2.0.0
      supports-color: 8.1.1

  jest@29.7.0(@types/node@18.19.76)(ts-node@10.9.2(@swc/core@1.11.5)(@types/node@18.19.76)(typescript@5.4.5)):
    dependencies:
      '@jest/core': 29.7.0(ts-node@10.9.2(@swc/core@1.11.5)(@types/node@18.19.76)(typescript@5.4.5))
      '@jest/types': 29.6.3
      import-local: 3.1.0
      jest-cli: 29.7.0(@types/node@18.19.76)(ts-node@10.9.2(@swc/core@1.11.5)(@types/node@18.19.76)(typescript@5.4.5))
    transitivePeerDependencies:
      - '@types/node'
      - babel-plugin-macros
      - supports-color
      - ts-node

  jest@29.7.0(@types/node@18.19.76)(ts-node@10.9.2(@swc/core@1.11.5)(@types/node@18.19.76)(typescript@5.7.2)):
    dependencies:
      '@jest/core': 29.7.0(ts-node@10.9.2(@swc/core@1.11.5)(@types/node@18.19.76)(typescript@5.7.2))
      '@jest/types': 29.6.3
      import-local: 3.1.0
      jest-cli: 29.7.0(@types/node@18.19.76)(ts-node@10.9.2(@swc/core@1.11.5)(@types/node@18.19.76)(typescript@5.7.2))
    transitivePeerDependencies:
      - '@types/node'
      - babel-plugin-macros
      - supports-color
      - ts-node

  jest@29.7.0(@types/node@22.13.9)(ts-node@10.9.2(@swc/core@1.11.5)(@types/node@22.13.9)(typescript@5.7.2)):
    dependencies:
      '@jest/core': 29.7.0(ts-node@10.9.2(@swc/core@1.11.5)(@types/node@22.13.9)(typescript@5.7.2))
      '@jest/types': 29.6.3
      import-local: 3.1.0
      jest-cli: 29.7.0(@types/node@22.13.9)(ts-node@10.9.2(@swc/core@1.11.5)(@types/node@22.13.9)(typescript@5.7.2))
    transitivePeerDependencies:
      - '@types/node'
      - babel-plugin-macros
      - supports-color
      - ts-node

  jiti@2.4.2: {}

  jju@1.4.0: {}

  js-base64@3.7.5: {}

  js-levenshtein@1.1.6: {}

  js-md4@0.3.2: {}

  js-tokens@4.0.0: {}

  js-yaml@3.14.1:
    dependencies:
      argparse: 1.0.10
      esprima: 4.0.1

  js-yaml@4.1.0:
    dependencies:
      argparse: 2.0.1

  jsesc@2.5.2: {}

  jsesc@3.1.0: {}

  json-buffer@3.0.1: {}

  json-parse-even-better-errors@2.3.1: {}

  json-schema-traverse@0.4.1: {}

  json-schema-traverse@1.0.0: {}

  json-stable-stringify-without-jsonify@1.0.1: {}

  json5@2.2.3: {}

  jsonc-parser@3.2.0: {}

  jsonfile@6.1.0:
    dependencies:
      universalify: 2.0.1
    optionalDependencies:
      graceful-fs: 4.2.11

  jsonwebtoken@9.0.2:
    dependencies:
      jws: 3.2.2
      lodash.includes: 4.3.0
      lodash.isboolean: 3.0.3
      lodash.isinteger: 4.0.4
      lodash.isnumber: 3.0.3
      lodash.isplainobject: 4.0.6
      lodash.isstring: 4.0.1
      lodash.once: 4.1.1
      ms: 2.1.3
      semver: 7.7.0

  jwa@1.4.1:
    dependencies:
      buffer-equal-constant-time: 1.0.1
      ecdsa-sig-formatter: 1.0.11
      safe-buffer: 5.2.1

  jwa@2.0.0:
    dependencies:
      buffer-equal-constant-time: 1.0.1
      ecdsa-sig-formatter: 1.0.11
      safe-buffer: 5.2.1

  jws@3.2.2:
    dependencies:
      jwa: 1.4.1
      safe-buffer: 5.2.1

  jws@4.0.0:
    dependencies:
      jwa: 2.0.0
      safe-buffer: 5.2.1

  kareem@2.6.3: {}

  keyv@4.5.4:
    dependencies:
      json-buffer: 3.0.1

  kind-of@6.0.3: {}

  kleur@3.0.3: {}

  kleur@4.1.5: {}

  klona@2.0.6: {}

  lazystream@1.0.1:
    dependencies:
      readable-stream: 2.3.7

  leven@3.1.0: {}

  levn@0.4.1:
    dependencies:
      prelude-ls: 1.2.1
      type-check: 0.4.0

  libsql@0.3.10:
    dependencies:
      '@neon-rs/load': 0.0.4
      detect-libc: 2.0.2
    optionalDependencies:
      '@libsql/darwin-arm64': 0.3.10
      '@libsql/darwin-x64': 0.3.10
      '@libsql/linux-arm64-gnu': 0.3.10
      '@libsql/linux-arm64-musl': 0.3.10
      '@libsql/linux-x64-gnu': 0.3.10
      '@libsql/linux-x64-musl': 0.3.10
      '@libsql/win32-x64-msvc': 0.3.10

  lilconfig@3.1.3: {}

  line-replace@2.0.1: {}

  lines-and-columns@1.2.4: {}

  lint-staged@15.4.3:
    dependencies:
      chalk: 5.4.1
      commander: 13.1.0
      debug: 4.4.0
      execa: 8.0.1
      lilconfig: 3.1.3
      listr2: 8.2.5
      micromatch: 4.0.8
      pidtree: 0.6.0
      string-argv: 0.3.2
      yaml: 2.7.0
    transitivePeerDependencies:
      - supports-color

  listr2@8.2.5:
    dependencies:
      cli-truncate: 4.0.0
      colorette: 2.0.20
      eventemitter3: 5.0.1
      log-update: 6.1.0
      rfdc: 1.4.1
      wrap-ansi: 9.0.0

  loader-runner@4.3.0: {}

  locate-path@3.0.0:
    dependencies:
      p-locate: 3.0.0
      path-exists: 3.0.0

  locate-path@5.0.0:
    dependencies:
      p-locate: 4.1.0

  locate-path@6.0.0:
    dependencies:
      p-locate: 5.0.0

  locate-path@7.2.0:
    dependencies:
      p-locate: 6.0.0

  lodash.deburr@4.1.0: {}

  lodash.includes@4.3.0: {}

  lodash.isboolean@3.0.3: {}

  lodash.isinteger@4.0.4: {}

  lodash.isnumber@3.0.3: {}

  lodash.isplainobject@4.0.6: {}

  lodash.isstring@4.0.1: {}

  lodash.merge@4.6.2: {}

  lodash.once@4.1.1: {}

  lodash@4.17.21: {}

  log-symbols@4.1.0:
    dependencies:
      chalk: 4.1.2
      is-unicode-supported: 0.1.0

  log-symbols@6.0.0:
    dependencies:
      chalk: 5.4.1
      is-unicode-supported: 1.3.0

  log-update@4.0.0:
    dependencies:
      ansi-escapes: 4.3.2
      cli-cursor: 3.1.0
      slice-ansi: 4.0.0
      wrap-ansi: 6.2.0

  log-update@6.1.0:
    dependencies:
      ansi-escapes: 7.0.0
      cli-cursor: 5.0.0
      slice-ansi: 7.1.0
      strip-ansi: 7.1.0
      wrap-ansi: 9.0.0

  lru-cache@10.4.3: {}

  lru-cache@11.0.2: {}

  lru-cache@5.1.1:
    dependencies:
      yallist: 3.1.1

  lru-cache@6.0.0:
    dependencies:
      yallist: 4.0.0

  magic-string@0.25.9:
    dependencies:
      sourcemap-codec: 1.4.8

  make-dir@3.1.0:
    dependencies:
      semver: 6.3.1

  make-dir@4.0.0:
    dependencies:
      semver: 7.7.0

  make-error@1.3.6: {}

  make-fetch-happen@9.1.0:
    dependencies:
      agentkeepalive: 4.2.1
      cacache: 15.3.0
      http-cache-semantics: 4.1.1
      http-proxy-agent: 4.0.1
      https-proxy-agent: 5.0.1
      is-lambda: 1.0.1
      lru-cache: 6.0.0
      minipass: 3.3.6
      minipass-collect: 1.0.2
      minipass-fetch: 1.4.1
      minipass-flush: 1.0.5
      minipass-pipeline: 1.2.4
      negotiator: 0.6.3
      promise-retry: 2.0.1
      socks-proxy-agent: 6.2.1
      ssri: 8.0.1
    transitivePeerDependencies:
      - bluebird
      - supports-color
    optional: true

  makeerror@1.0.12:
    dependencies:
      tmpl: 1.0.5

  map-obj@1.0.1: {}

  map-obj@4.3.0: {}

  mariadb@3.4.0:
    dependencies:
      '@types/geojson': 7946.0.16
      '@types/node': 22.13.9
      denque: 2.1.0
      iconv-lite: 0.6.3
      lru-cache: 10.4.3

  media-typer@0.3.0: {}

  memfs@4.17.0:
    dependencies:
      '@jsonjoy.com/json-pack': 1.0.3(tslib@2.6.3)
      '@jsonjoy.com/util': 1.5.0(tslib@2.6.3)
      tree-dump: 1.0.1(tslib@2.6.3)
      tslib: 2.6.3

  memory-pager@1.5.0: {}

  meow@9.0.0:
    dependencies:
      '@types/minimist': 1.2.2
      camelcase-keys: 6.2.2
      decamelize: 1.2.0
      decamelize-keys: 1.1.0
      hard-rejection: 2.1.0
      minimist-options: 4.1.0
      normalize-package-data: 3.0.3
      read-pkg-up: 7.0.1
      redent: 3.0.0
      trim-newlines: 3.0.1
      type-fest: 0.18.1
      yargs-parser: 20.2.9

  merge-descriptors@1.0.1: {}

  merge-stream@2.0.0: {}

  merge2@1.4.1: {}

  methods@1.1.2: {}

  micromatch@4.0.5:
    dependencies:
      braces: 3.0.2
      picomatch: 2.3.1

  micromatch@4.0.8:
    dependencies:
      braces: 3.0.3
      picomatch: 2.3.1

  mime-db@1.52.0: {}

  mime-types@2.1.35:
    dependencies:
      mime-db: 1.52.0

  mime@1.6.0: {}

  mime@3.0.0: {}

  mimic-fn@2.1.0: {}

  mimic-fn@4.0.0: {}

  mimic-function@5.0.1: {}

  min-indent@1.0.1: {}

  miniflare@3.20250214.0:
    dependencies:
      '@cspotcode/source-map-support': 0.8.1
      acorn: 8.14.0
      acorn-walk: 8.3.2
      exit-hook: 2.2.1
      glob-to-regexp: 0.4.1
      stoppable: 1.1.0
      undici: 5.28.5
      workerd: 1.20250214.0
      ws: 8.18.0
      youch: 3.2.3
      zod: 3.22.3
    transitivePeerDependencies:
      - bufferutil
      - utf-8-validate

  miniflare@3.20250214.1:
    dependencies:
      '@cspotcode/source-map-support': 0.8.1
      acorn: 8.14.0
      acorn-walk: 8.3.2
      exit-hook: 2.2.1
      glob-to-regexp: 0.4.1
      stoppable: 1.1.0
      undici: 5.28.5
      workerd: 1.20250214.0
      ws: 8.18.0
      youch: 3.2.3
      zod: 3.22.3
    transitivePeerDependencies:
      - bufferutil
      - utf-8-validate

  minimatch@10.0.1:
    dependencies:
      brace-expansion: 2.0.1

  minimatch@3.0.8:
    dependencies:
      brace-expansion: 1.1.11

  minimatch@3.1.2:
    dependencies:
      brace-expansion: 1.1.11

  minimatch@5.1.0:
    dependencies:
      brace-expansion: 2.0.1

  minimatch@5.1.6:
    dependencies:
      brace-expansion: 2.0.1

  minimatch@9.0.4:
    dependencies:
      brace-expansion: 2.0.1

  minimatch@9.0.5:
    dependencies:
      brace-expansion: 2.0.1

  minimist-options@4.1.0:
    dependencies:
      arrify: 1.0.1
      is-plain-obj: 1.1.0
      kind-of: 6.0.3

  minimist@1.2.8: {}

  minipass-collect@1.0.2:
    dependencies:
      minipass: 3.3.6
    optional: true

  minipass-fetch@1.4.1:
    dependencies:
      minipass: 3.3.6
      minipass-sized: 1.0.3
      minizlib: 2.1.2
    optionalDependencies:
      encoding: 0.1.13
    optional: true

  minipass-flush@1.0.5:
    dependencies:
      minipass: 3.3.6
    optional: true

  minipass-pipeline@1.2.4:
    dependencies:
      minipass: 3.3.6
    optional: true

  minipass-sized@1.0.3:
    dependencies:
      minipass: 3.3.6
    optional: true

  minipass@3.3.6:
    dependencies:
      yallist: 4.0.0

  minipass@5.0.0: {}

  minipass@7.1.2: {}

  minizlib@2.1.2:
    dependencies:
      minipass: 3.3.6
      yallist: 4.0.0

  mkdirp@1.0.4: {}

  mlly@1.7.4:
    dependencies:
      acorn: 8.14.0
      pathe: 2.0.3
      pkg-types: 1.3.1
      ufo: 1.5.4

  mock-stdin@1.0.0: {}

  module-details-from-path@1.0.3: {}

  mongodb-connection-string-url@3.0.2:
    dependencies:
      '@types/whatwg-url': 11.0.5
      whatwg-url: 14.1.1

  mongodb@6.14.2(socks@2.7.1):
    dependencies:
      '@mongodb-js/saslprep': 1.2.0
      bson: 6.10.3
      mongodb-connection-string-url: 3.0.2
    optionalDependencies:
      socks: 2.7.1

  mongoose@8.12.1(socks@2.7.1):
    dependencies:
      bson: 6.10.3
      kareem: 2.6.3
      mongodb: 6.14.2(socks@2.7.1)
      mpath: 0.9.0
      mquery: 5.0.0
      ms: 2.1.3
      sift: 17.1.3
    transitivePeerDependencies:
      - '@aws-sdk/credential-providers'
      - '@mongodb-js/zstd'
      - gcp-metadata
      - kerberos
      - mongodb-client-encryption
      - snappy
      - socks
      - supports-color

  mpath@0.9.0: {}

  mquery@5.0.0:
    dependencies:
      debug: 4.4.0
    transitivePeerDependencies:
      - supports-color

  ms@2.0.0: {}

  ms@2.1.2: {}

  ms@2.1.3: {}

  mssql@11.0.1:
    dependencies:
      '@tediousjs/connection-string': 0.5.0
      commander: 11.1.0
      debug: 4.4.0
      rfdc: 1.3.1
      tarn: 3.0.2
      tedious: 18.2.1
    transitivePeerDependencies:
      - supports-color

  mustache@4.2.0: {}

  mute-stream@2.0.0: {}

  nanospinner@1.2.2:
    dependencies:
      picocolors: 1.1.1

  native-duplexpair@1.0.0: {}

  natural-compare@1.4.0: {}

  negotiator@0.6.3: {}

  neo-async@2.6.2: {}

  new-github-issue-url@0.2.1: {}

  node-addon-api@4.3.0: {}

  node-domexception@1.0.0: {}

  node-fetch@2.7.0(encoding@0.1.13):
    dependencies:
      whatwg-url: 5.0.0
    optionalDependencies:
      encoding: 0.1.13

  node-fetch@3.3.2:
    dependencies:
      data-uri-to-buffer: 4.0.1
      fetch-blob: 3.2.0
      formdata-polyfill: 4.0.10

  node-gyp-build@4.6.0: {}

  node-gyp@8.4.1:
    dependencies:
      env-paths: 2.2.1
      glob: 7.2.3
      graceful-fs: 4.2.11
      make-fetch-happen: 9.1.0
      nopt: 5.0.0
      npmlog: 6.0.2
      rimraf: 3.0.2
      semver: 7.7.0
      tar: 6.1.14
      which: 2.0.2
    transitivePeerDependencies:
      - bluebird
      - supports-color
    optional: true

  node-int64@0.4.0: {}

  node-releases@2.0.14: {}

  nopt@5.0.0:
    dependencies:
      abbrev: 1.1.1

  normalize-package-data@2.5.0:
    dependencies:
      hosted-git-info: 2.8.9
      resolve: 1.22.10
      semver: 5.7.2
      validate-npm-package-license: 3.0.4

  normalize-package-data@3.0.3:
    dependencies:
      hosted-git-info: 4.1.0
      is-core-module: 2.16.1
      semver: 7.7.0
      validate-npm-package-license: 3.0.4

  normalize-package-data@6.0.0:
    dependencies:
      hosted-git-info: 7.0.1
      is-core-module: 2.13.1
      semver: 7.7.0
      validate-npm-package-license: 3.0.4

  normalize-path@3.0.0: {}

  npm-bundled@2.0.1:
    dependencies:
      npm-normalize-package-bin: 2.0.0

  npm-normalize-package-bin@2.0.0: {}

  npm-packlist@5.1.3:
    dependencies:
      glob: 8.1.0
      ignore-walk: 5.0.1
      npm-bundled: 2.0.1
      npm-normalize-package-bin: 2.0.0

  npm-run-path@4.0.1:
    dependencies:
      path-key: 3.1.1

  npm-run-path@5.3.0:
    dependencies:
      path-key: 4.0.0

  npmlog@5.0.1:
    dependencies:
      are-we-there-yet: 2.0.0
      console-control-strings: 1.1.0
      gauge: 3.0.2
      set-blocking: 2.0.0

  npmlog@6.0.2:
    dependencies:
      are-we-there-yet: 3.0.1
      console-control-strings: 1.1.0
      gauge: 4.0.4
      set-blocking: 2.0.0
    optional: true

  object-assign@4.1.1: {}

  obuf@1.1.2: {}

  ohash@1.1.5: {}

  on-finished@2.3.0:
    dependencies:
      ee-first: 1.1.1

  once@1.4.0:
    dependencies:
      wrappy: 1.0.2

  onetime@5.1.2:
    dependencies:
      mimic-fn: 2.1.0

  onetime@6.0.0:
    dependencies:
      mimic-fn: 4.0.0

  onetime@7.0.0:
    dependencies:
      mimic-function: 5.0.1

  open@7.4.2:
    dependencies:
      is-docker: 2.2.1
      is-wsl: 2.2.0

  open@8.4.0:
    dependencies:
      define-lazy-prop: 2.0.0
      is-docker: 2.2.1
      is-wsl: 2.2.0

  optionator@0.9.4:
    dependencies:
      deep-is: 0.1.4
      fast-levenshtein: 2.0.6
      levn: 0.4.1
      prelude-ls: 1.2.1
      type-check: 0.4.0
      word-wrap: 1.2.5

  ora@8.2.0:
    dependencies:
      chalk: 5.4.1
      cli-cursor: 5.0.0
      cli-spinners: 2.9.2
      is-interactive: 2.0.0
      is-unicode-supported: 2.1.0
      log-symbols: 6.0.0
      stdin-discarder: 0.2.2
      string-width: 7.2.0
      strip-ansi: 7.1.0

  os-paths@7.4.0:
    optionalDependencies:
      fsevents: 2.3.3

  os-tmpdir@1.0.2: {}

  oxc-resolver@1.10.2:
    optionalDependencies:
      '@oxc-resolver/binding-darwin-arm64': 1.10.2
      '@oxc-resolver/binding-darwin-x64': 1.10.2
      '@oxc-resolver/binding-freebsd-x64': 1.10.2
      '@oxc-resolver/binding-linux-arm-gnueabihf': 1.10.2
      '@oxc-resolver/binding-linux-arm64-gnu': 1.10.2
      '@oxc-resolver/binding-linux-arm64-musl': 1.10.2
      '@oxc-resolver/binding-linux-x64-gnu': 1.10.2
      '@oxc-resolver/binding-linux-x64-musl': 1.10.2
      '@oxc-resolver/binding-wasm32-wasi': 1.10.2
      '@oxc-resolver/binding-win32-arm64-msvc': 1.10.2
      '@oxc-resolver/binding-win32-x64-msvc': 1.10.2

  p-filter@4.1.0:
    dependencies:
      p-map: 7.0.3

  p-limit@2.3.0:
    dependencies:
      p-try: 2.2.0

  p-limit@3.1.0:
    dependencies:
      yocto-queue: 0.1.0

  p-limit@4.0.0:
    dependencies:
      yocto-queue: 1.1.1

  p-locate@3.0.0:
    dependencies:
      p-limit: 2.3.0

  p-locate@4.1.0:
    dependencies:
      p-limit: 2.3.0

  p-locate@5.0.0:
    dependencies:
      p-limit: 3.1.0

  p-locate@6.0.0:
    dependencies:
      p-limit: 4.0.0

  p-map@4.0.0:
    dependencies:
      aggregate-error: 3.1.0

  p-map@7.0.3: {}

  p-reduce@3.0.0: {}

  p-retry@4.6.2:
    dependencies:
      '@types/retry': 0.12.0
      retry: 0.13.1

  p-try@2.2.0: {}

  package-json-from-dist@1.0.1: {}

  parent-module@1.0.1:
    dependencies:
      callsites: 3.1.0

  parse-json@5.2.0:
    dependencies:
      '@babel/code-frame': 7.23.5
      error-ex: 1.3.2
      json-parse-even-better-errors: 2.3.1
      lines-and-columns: 1.2.4

  parse-json@8.1.0:
    dependencies:
      '@babel/code-frame': 7.23.5
      index-to-position: 0.1.2
      type-fest: 4.11.0

  parseurl@1.3.3: {}

  path-exists@3.0.0: {}

  path-exists@4.0.0: {}

  path-exists@5.0.0: {}

  path-is-absolute@1.0.1: {}

  path-key@3.1.1: {}

  path-key@4.0.0: {}

  path-parse@1.0.7: {}

  path-scurry@2.0.0:
    dependencies:
      lru-cache: 11.0.2
      minipass: 7.1.2

  path-to-regexp@0.1.7: {}

  path-to-regexp@6.3.0: {}

  path-type@4.0.0: {}

  pathe@1.1.2: {}

  pathe@2.0.3: {}

  pg-cloudflare@1.1.1: {}

  pg-connection-string@2.7.0: {}

  pg-int8@1.0.1: {}

  pg-numeric@1.0.2: {}

  pg-pool@3.7.1(pg@8.13.3):
    dependencies:
      pg: 8.13.3

  pg-protocol@1.6.1: {}

  pg-protocol@1.7.1: {}

  pg-types@2.2.0:
    dependencies:
      pg-int8: 1.0.1
      postgres-array: 2.0.0
      postgres-bytea: 1.0.0
      postgres-date: 1.0.7
      postgres-interval: 1.2.0

  pg-types@4.0.2:
    dependencies:
      pg-int8: 1.0.1
      pg-numeric: 1.0.2
      postgres-array: 3.0.4
      postgres-bytea: 3.0.0
      postgres-date: 2.1.0
      postgres-interval: 3.0.0
      postgres-range: 1.1.4

  pg@8.13.3:
    dependencies:
      pg-connection-string: 2.7.0
      pg-pool: 3.7.1(pg@8.13.3)
      pg-protocol: 1.7.1
      pg-types: 2.2.0
      pgpass: 1.0.5
    optionalDependencies:
      pg-cloudflare: 1.1.1

  pgpass@1.0.5:
    dependencies:
      split2: 4.2.0

  picocolors@1.1.1: {}

  picomatch@2.3.1: {}

  picomatch@4.0.2: {}

  pidtree@0.6.0: {}

  pirates@4.0.6: {}

  pkg-dir@4.2.0:
    dependencies:
      find-up: 4.1.0

  pkg-dir@7.0.0:
    dependencies:
      find-up: 6.3.0

  pkg-types@1.3.1:
    dependencies:
      confbox: 0.1.8
      mlly: 1.7.4
      pathe: 2.0.3

  pkg-up@3.1.0:
    dependencies:
      find-up: 3.0.0

  platform@1.3.6: {}

  plur@4.0.0:
    dependencies:
      irregular-plurals: 3.3.0

  pluralize@8.0.0: {}

  postgres-array@2.0.0: {}

  postgres-array@3.0.4: {}

  postgres-bytea@1.0.0: {}

  postgres-bytea@3.0.0:
    dependencies:
      obuf: 1.1.2

  postgres-date@1.0.7: {}

  postgres-date@2.1.0: {}

  postgres-interval@1.2.0:
    dependencies:
      xtend: 4.0.2

  postgres-interval@3.0.0: {}

  postgres-range@1.1.4: {}

  prelude-ls@1.2.1: {}

  prettier-linter-helpers@1.0.0:
    dependencies:
      fast-diff: 1.2.0

  prettier@2.8.8: {}

  pretty-ansi@3.0.0: {}

  pretty-format@29.7.0:
    dependencies:
      '@jest/schemas': 29.6.3
      ansi-styles: 5.2.0
      react-is: 18.2.0

  prettysize@2.0.0: {}

  printable-characters@1.0.42: {}

  process-nextick-args@2.0.1: {}

  process@0.11.10: {}

  progress@2.0.3: {}

  promise-inflight@1.0.1:
    optional: true

  promise-limit@2.7.0: {}

  promise-retry@2.0.1:
    dependencies:
      err-code: 2.0.3
      retry: 0.12.0
    optional: true

  prompts@2.4.2:
    dependencies:
      kleur: 3.0.3
      sisteransi: 1.0.5

  proxy-addr@2.0.7:
    dependencies:
      forwarded: 0.2.0
      ipaddr.js: 1.9.1

  proxy-from-env@1.1.0: {}

  punycode@2.3.1: {}

  pure-rand@5.0.3: {}

  pure-rand@6.1.0: {}

  qs@6.9.6: {}

  queue-microtask@1.2.3: {}

  queue-tick@1.0.1: {}

  quick-lru@4.0.1: {}

  randombytes@2.1.0:
    dependencies:
      safe-buffer: 5.2.1

  range-parser@1.2.1: {}

  raw-body@2.4.2:
    dependencies:
      bytes: 3.1.1
      http-errors: 1.8.1
      iconv-lite: 0.4.24
      unpipe: 1.0.0

  react-is@18.2.0: {}

  read-package-up@11.0.0:
    dependencies:
      find-up-simple: 1.0.0
      read-pkg: 9.0.1
      type-fest: 4.11.0

  read-pkg-up@7.0.1:
    dependencies:
      find-up: 4.1.0
      read-pkg: 5.2.0
      type-fest: 0.8.1

  read-pkg@5.2.0:
    dependencies:
      '@types/normalize-package-data': 2.4.4
      normalize-package-data: 2.5.0
      parse-json: 5.2.0
      type-fest: 0.6.0

  read-pkg@9.0.1:
    dependencies:
      '@types/normalize-package-data': 2.4.4
      normalize-package-data: 6.0.0
      parse-json: 8.1.0
      type-fest: 4.11.0
      unicorn-magic: 0.1.0

  readable-stream@2.3.7:
    dependencies:
      core-util-is: 1.0.3
      inherits: 2.0.4
      isarray: 1.0.0
      process-nextick-args: 2.0.1
      safe-buffer: 5.1.2
      string_decoder: 1.1.1
      util-deprecate: 1.0.2

  readable-stream@3.6.0:
    dependencies:
      inherits: 2.0.4
      string_decoder: 1.3.0
      util-deprecate: 1.0.2

  readable-stream@4.4.2:
    dependencies:
      abort-controller: 3.0.0
      buffer: 6.0.3
      events: 3.3.0
      process: 0.11.10
      string_decoder: 1.3.0

  readdir-glob@1.1.2:
    dependencies:
      minimatch: 5.1.6

  readdirp@3.6.0:
    dependencies:
      picomatch: 2.3.1

  readdirp@4.1.2: {}

  redent@3.0.0:
    dependencies:
      indent-string: 4.0.0
      strip-indent: 3.0.0

  redis-commands@1.7.0: {}

  redis-errors@1.2.0: {}

  redis-lock@0.1.4: {}

  redis-parser@3.0.0:
    dependencies:
      redis-errors: 1.2.0

  redis@3.1.2:
    dependencies:
      denque: 1.5.1
      redis-commands: 1.7.0
      redis-errors: 1.2.0
      redis-parser: 3.0.0

  regenerator-runtime@0.14.1: {}

  require-directory@2.1.1: {}

  require-from-string@2.0.2: {}

  require-in-the-middle@7.5.2:
    dependencies:
      debug: 4.4.0
      module-details-from-path: 1.0.3
      resolve: 1.22.10
    transitivePeerDependencies:
      - supports-color

  reserved-identifiers@1.0.0: {}

  resolve-cwd@3.0.0:
    dependencies:
      resolve-from: 5.0.0

  resolve-from@4.0.0: {}

  resolve-from@5.0.0: {}

  resolve-pkg-maps@1.0.0: {}

  resolve-pkg@2.0.0:
    dependencies:
      resolve-from: 5.0.0

  resolve.exports@2.0.2: {}

  resolve@1.22.10:
    dependencies:
      is-core-module: 2.16.1
      path-parse: 1.0.7
      supports-preserve-symlinks-flag: 1.0.0

  restore-cursor@3.1.0:
    dependencies:
      onetime: 5.1.2
      signal-exit: 3.0.7

  restore-cursor@5.1.0:
    dependencies:
      onetime: 7.0.0
      signal-exit: 4.1.0

  retry@0.12.0:
    optional: true

  retry@0.13.1: {}

  reusify@1.0.4: {}

  rfdc@1.3.1: {}

  rfdc@1.4.1: {}

  rimraf@3.0.2:
    dependencies:
      glob: 7.2.3

  rimraf@6.0.1:
    dependencies:
      glob: 11.0.1
      package-json-from-dist: 1.0.1

  rollup-plugin-inject@3.0.2:
    dependencies:
      estree-walker: 0.6.1
      magic-string: 0.25.9
      rollup-pluginutils: 2.8.2

  rollup-plugin-node-polyfills@0.2.1:
    dependencies:
      rollup-plugin-inject: 3.0.2

  rollup-pluginutils@2.8.2:
    dependencies:
      estree-walker: 0.6.1

  run-parallel@1.2.0:
    dependencies:
      queue-microtask: 1.2.3

  safe-buffer@5.1.2: {}

  safe-buffer@5.2.1: {}

  safer-buffer@2.1.2: {}

  schema-utils@3.3.0:
    dependencies:
      '@types/json-schema': 7.0.15
      ajv: 6.12.6
      ajv-keywords: 3.5.2(ajv@6.12.6)

  semver@5.7.2: {}

  semver@6.3.1: {}

  semver@7.5.4:
    dependencies:
      lru-cache: 6.0.0

  semver@7.7.0: {}

  send@0.17.2:
    dependencies:
      debug: 2.6.9
      depd: 1.1.2
      destroy: 1.0.4
      encodeurl: 1.0.2
      escape-html: 1.0.3
      etag: 1.8.1
      fresh: 0.5.2
      http-errors: 1.8.1
      mime: 1.6.0
      ms: 2.1.3
      on-finished: 2.3.0
      range-parser: 1.2.1
      statuses: 1.5.0
    transitivePeerDependencies:
      - supports-color

  serialize-javascript@6.0.1:
    dependencies:
      randombytes: 2.1.0

  serve-static@1.14.2:
    dependencies:
      encodeurl: 1.0.2
      escape-html: 1.0.3
      parseurl: 1.3.3
      send: 0.17.2
    transitivePeerDependencies:
      - supports-color

  set-blocking@2.0.0: {}

  setprototypeof@1.2.0: {}

  sharp@0.33.5:
    dependencies:
      color: 4.2.3
      detect-libc: 2.0.3
      semver: 7.7.0
    optionalDependencies:
      '@img/sharp-darwin-arm64': 0.33.5
      '@img/sharp-darwin-x64': 0.33.5
      '@img/sharp-libvips-darwin-arm64': 1.0.4
      '@img/sharp-libvips-darwin-x64': 1.0.4
      '@img/sharp-libvips-linux-arm': 1.0.5
      '@img/sharp-libvips-linux-arm64': 1.0.4
      '@img/sharp-libvips-linux-s390x': 1.0.4
      '@img/sharp-libvips-linux-x64': 1.0.4
      '@img/sharp-libvips-linuxmusl-arm64': 1.0.4
      '@img/sharp-libvips-linuxmusl-x64': 1.0.4
      '@img/sharp-linux-arm': 0.33.5
      '@img/sharp-linux-arm64': 0.33.5
      '@img/sharp-linux-s390x': 0.33.5
      '@img/sharp-linux-x64': 0.33.5
      '@img/sharp-linuxmusl-arm64': 0.33.5
      '@img/sharp-linuxmusl-x64': 0.33.5
      '@img/sharp-wasm32': 0.33.5
      '@img/sharp-win32-ia32': 0.33.5
      '@img/sharp-win32-x64': 0.33.5
    optional: true

  shebang-command@2.0.0:
    dependencies:
      shebang-regex: 3.0.0

  shebang-regex@3.0.0: {}

  shimmer@1.2.1: {}

  sift@17.1.3: {}

  signal-exit@3.0.7: {}

  signal-exit@4.1.0: {}

  simple-statistics@7.8.7: {}

  simple-swizzle@0.2.2:
    dependencies:
      is-arrayish: 0.3.2
    optional: true

  siphash@1.2.0: {}

  sisteransi@1.0.5: {}

  size-limit@11.2.0:
    dependencies:
      bytes-iec: 3.1.1
      chokidar: 4.0.3
      jiti: 2.4.2
      lilconfig: 3.1.3
      nanospinner: 1.2.2
      picocolors: 1.1.1
      tinyglobby: 0.2.12

  slash@3.0.0: {}

  slice-ansi@4.0.0:
    dependencies:
      ansi-styles: 4.3.0
      astral-regex: 2.0.0
      is-fullwidth-code-point: 3.0.0

  slice-ansi@5.0.0:
    dependencies:
      ansi-styles: 6.2.1
      is-fullwidth-code-point: 4.0.0

  slice-ansi@7.1.0:
    dependencies:
      ansi-styles: 6.2.1
      is-fullwidth-code-point: 5.0.0

  smart-buffer@4.2.0:
    optional: true

  socks-proxy-agent@6.2.1:
    dependencies:
      agent-base: 6.0.2
      debug: 4.4.0
      socks: 2.7.1
    transitivePeerDependencies:
      - supports-color
    optional: true

  socks@2.7.1:
    dependencies:
      ip: 2.0.0
      smart-buffer: 4.2.0
    optional: true

  sort-keys@4.2.0:
    dependencies:
      is-plain-obj: 2.1.0

  source-map-support@0.5.13:
    dependencies:
      buffer-from: 1.1.2
      source-map: 0.6.1

  source-map-support@0.5.21:
    dependencies:
      buffer-from: 1.1.2
      source-map: 0.6.1

  source-map@0.6.1: {}

  sourcemap-codec@1.4.8: {}

  sparse-bitfield@3.0.3:
    dependencies:
      memory-pager: 1.5.0

  spdx-correct@3.1.1:
    dependencies:
      spdx-expression-parse: 3.0.1
      spdx-license-ids: 3.0.21

  spdx-exceptions@2.5.0: {}

  spdx-expression-parse@3.0.1:
    dependencies:
      spdx-exceptions: 2.5.0
      spdx-license-ids: 3.0.21

  spdx-license-ids@3.0.21: {}

  split2@4.2.0: {}

  sprintf-js@1.0.3: {}

  sprintf-js@1.1.3: {}

  sql-template-tag@5.2.1: {}

  sqlite-async@1.2.0(encoding@0.1.13):
    dependencies:
      sqlite3: 5.1.2(encoding@0.1.13)
    transitivePeerDependencies:
      - bluebird
      - encoding
      - supports-color

  sqlite3@5.1.2(encoding@0.1.13):
    dependencies:
      '@mapbox/node-pre-gyp': 1.0.10(encoding@0.1.13)
      node-addon-api: 4.3.0
      tar: 6.1.14
    optionalDependencies:
      node-gyp: 8.4.1
    transitivePeerDependencies:
      - bluebird
      - encoding
      - supports-color

  ssri@8.0.1:
    dependencies:
      minipass: 3.3.6
    optional: true

  stable-hash@0.0.4: {}

  stack-trace@1.0.0-pre2: {}

  stack-utils@2.0.5:
    dependencies:
      escape-string-regexp: 2.0.0

  stacktrace-parser@0.1.11:
    dependencies:
      type-fest: 0.7.1

  stacktracey@2.1.8:
    dependencies:
      as-table: 1.0.55
      get-source: 2.0.12

  staged-git-files@1.3.0: {}

  statuses@1.5.0: {}

  stdin-discarder@0.2.2: {}

  stoppable@1.1.0: {}

  streamx@2.15.1:
    dependencies:
      fast-fifo: 1.3.2
      queue-tick: 1.0.1

  string-argv@0.3.2: {}

  string-hash@1.1.3: {}

  string-length@4.0.2:
    dependencies:
      char-regex: 1.0.2
      strip-ansi: 6.0.1

  string-width@4.2.3:
    dependencies:
      emoji-regex: 8.0.0
      is-fullwidth-code-point: 3.0.0
      strip-ansi: 6.0.1

  string-width@5.1.2:
    dependencies:
      eastasianwidth: 0.2.0
      emoji-regex: 9.2.2
      strip-ansi: 7.1.0

  string-width@7.2.0:
    dependencies:
      emoji-regex: 10.4.0
      get-east-asian-width: 1.3.0
      strip-ansi: 7.1.0

  string_decoder@1.1.1:
    dependencies:
      safe-buffer: 5.1.2

  string_decoder@1.3.0:
    dependencies:
      safe-buffer: 5.2.1

  strip-ansi@6.0.1:
    dependencies:
      ansi-regex: 5.0.1

  strip-ansi@7.1.0:
    dependencies:
      ansi-regex: 6.1.0

  strip-bom@4.0.0: {}

  strip-final-newline@2.0.0: {}

  strip-final-newline@3.0.0: {}

  strip-indent@3.0.0:
    dependencies:
      min-indent: 1.0.1

  strip-indent@4.0.0:
    dependencies:
      min-indent: 1.0.1

  strip-json-comments@3.1.1: {}

  supports-color@5.5.0:
    dependencies:
      has-flag: 3.0.0

  supports-color@7.2.0:
    dependencies:
      has-flag: 4.0.0

  supports-color@8.1.1:
    dependencies:
      has-flag: 4.0.0

  supports-hyperlinks@2.3.0:
    dependencies:
      has-flag: 4.0.0
      supports-color: 7.2.0

  supports-preserve-symlinks-flag@1.0.0: {}

  tapable@2.2.1: {}

  tar-stream@3.1.6:
    dependencies:
      b4a: 1.6.4
      fast-fifo: 1.3.2
      streamx: 2.15.1

  tar@6.1.14:
    dependencies:
      chownr: 2.0.0
      fs-minipass: 2.1.0
      minipass: 5.0.0
      minizlib: 2.1.2
      mkdirp: 1.0.4
      yallist: 4.0.0

  tarn@3.0.2: {}

  tedious@18.2.1:
    dependencies:
      '@azure/identity': 4.3.0
      '@azure/keyvault-keys': 4.6.0
      '@js-joda/core': 5.6.3
      '@types/node': 18.19.76
      bl: 6.0.12
      iconv-lite: 0.6.3
      js-md4: 0.3.2
      native-duplexpair: 1.0.0
      sprintf-js: 1.1.3
    transitivePeerDependencies:
      - supports-color

  temp-dir@2.0.0: {}

  temp@0.4.0: {}

  tempy@1.0.1:
    dependencies:
      del: 6.1.1
      is-stream: 2.0.1
      temp-dir: 2.0.0
      type-fest: 0.16.0
      unique-string: 2.0.0

  terminal-link@2.1.1:
    dependencies:
      ansi-escapes: 4.3.2
      supports-hyperlinks: 2.3.0

  terser-webpack-plugin@5.3.10(@swc/core@1.11.5)(esbuild@0.24.2)(webpack@5.92.1(@swc/core@1.11.5)(esbuild@0.24.2)):
    dependencies:
      '@jridgewell/trace-mapping': 0.3.22
      jest-worker: 27.5.1
      schema-utils: 3.3.0
      serialize-javascript: 6.0.1
      terser: 5.27.0
      webpack: 5.92.1(@swc/core@1.11.5)(esbuild@0.24.2)
    optionalDependencies:
      '@swc/core': 1.11.5
      esbuild: 0.24.2

  terser@5.27.0:
    dependencies:
      '@jridgewell/source-map': 0.3.5
      acorn: 8.14.0
      commander: 2.20.3
      source-map-support: 0.5.21

  test-exclude@6.0.0:
    dependencies:
      '@istanbuljs/schema': 0.1.3
      glob: 7.2.3
      minimatch: 3.1.2

  thingies@1.21.0(tslib@2.6.3):
    dependencies:
      tslib: 2.6.3

  timeout-signal@2.0.0: {}

  tinyglobby@0.2.12:
    dependencies:
      fdir: 6.4.3(picomatch@4.0.2)
      picomatch: 4.0.2

  tmp@0.0.33:
    dependencies:
      os-tmpdir: 1.0.2

  tmp@0.2.3: {}

  tmpl@1.0.5: {}

  to-fast-properties@2.0.0: {}

  to-regex-range@5.0.1:
    dependencies:
      is-number: 7.0.0

  toidentifier@1.0.1: {}

  tr46@0.0.3: {}

  tr46@5.0.0:
    dependencies:
      punycode: 2.3.1

  tree-dump@1.0.1(tslib@2.6.3):
    dependencies:
      tslib: 2.6.3

  trim-newlines@3.0.1: {}

  ts-api-utils@1.3.0(typescript@5.4.5):
    dependencies:
      typescript: 5.4.5

  ts-api-utils@2.0.1(typescript@5.4.5):
    dependencies:
      typescript: 5.4.5

  ts-node@10.9.2(@swc/core@1.11.5)(@types/node@18.19.76)(typescript@5.4.5):
    dependencies:
      '@cspotcode/source-map-support': 0.8.1
      '@tsconfig/node10': 1.0.9
      '@tsconfig/node12': 1.0.11
      '@tsconfig/node14': 1.0.3
      '@tsconfig/node16': 1.0.3
      '@types/node': 18.19.76
      acorn: 8.9.0
      acorn-walk: 8.2.0
      arg: 4.1.3
      create-require: 1.1.1
      diff: 4.0.2
      make-error: 1.3.6
      typescript: 5.4.5
      v8-compile-cache-lib: 3.0.1
      yn: 3.1.1
    optionalDependencies:
      '@swc/core': 1.11.5

  ts-node@10.9.2(@swc/core@1.11.5)(@types/node@18.19.76)(typescript@5.7.2):
    dependencies:
      '@cspotcode/source-map-support': 0.8.1
      '@tsconfig/node10': 1.0.9
      '@tsconfig/node12': 1.0.11
      '@tsconfig/node14': 1.0.3
      '@tsconfig/node16': 1.0.3
      '@types/node': 18.19.76
      acorn: 8.9.0
      acorn-walk: 8.2.0
      arg: 4.1.3
      create-require: 1.1.1
      diff: 4.0.2
      make-error: 1.3.6
      typescript: 5.7.2
      v8-compile-cache-lib: 3.0.1
      yn: 3.1.1
    optionalDependencies:
      '@swc/core': 1.11.5
    optional: true

  ts-node@10.9.2(@swc/core@1.11.5)(@types/node@22.13.9)(typescript@5.7.2):
    dependencies:
      '@cspotcode/source-map-support': 0.8.1
      '@tsconfig/node10': 1.0.9
      '@tsconfig/node12': 1.0.11
      '@tsconfig/node14': 1.0.3
      '@tsconfig/node16': 1.0.3
      '@types/node': 22.13.9
      acorn: 8.9.0
      acorn-walk: 8.2.0
      arg: 4.1.3
      create-require: 1.1.1
      diff: 4.0.2
      make-error: 1.3.6
      typescript: 5.7.2
      v8-compile-cache-lib: 3.0.1
      yn: 3.1.1
    optionalDependencies:
      '@swc/core': 1.11.5
    optional: true

  ts-pattern@5.6.2: {}

  ts-toolbelt@9.6.0: {}

  tsd@0.31.2:
    dependencies:
      '@tsd/typescript': 5.4.3
      eslint-formatter-pretty: 4.1.0
      globby: 11.1.0
      jest-diff: 29.7.0
      meow: 9.0.0
      path-exists: 4.0.0
      read-pkg-up: 7.0.1

  tslib@2.6.2: {}

  tslib@2.6.3: {}

  tslib@2.8.1: {}

  tsx@4.15.6:
    dependencies:
      esbuild: 0.21.5
      get-tsconfig: 4.7.5
    optionalDependencies:
      fsevents: 2.3.3

  type-check@0.4.0:
    dependencies:
      prelude-ls: 1.2.1

  type-detect@4.0.8: {}

  type-fest@0.16.0: {}

  type-fest@0.18.1: {}

  type-fest@0.21.3: {}

  type-fest@0.6.0: {}

  type-fest@0.7.1: {}

  type-fest@0.8.1: {}

  type-fest@4.11.0: {}

  type-is@1.6.18:
    dependencies:
      media-typer: 0.3.0
      mime-types: 2.1.35

  typescript@5.4.5: {}

  typescript@5.7.2: {}

  ufo@1.5.4: {}

  undici-types@5.26.5: {}

  undici-types@6.20.0: {}

  undici@5.28.5:
    dependencies:
      '@fastify/busboy': 2.1.1

  undici@7.4.0: {}

  unenv@2.0.0-rc.1:
    dependencies:
      defu: 6.1.4
      mlly: 1.7.4
      ohash: 1.1.5
      pathe: 1.1.2
      ufo: 1.5.4

  unicorn-magic@0.1.0: {}

  unique-filename@1.1.1:
    dependencies:
      unique-slug: 2.0.2
    optional: true

  unique-slug@2.0.2:
    dependencies:
      imurmurhash: 0.1.4
    optional: true

  unique-string@2.0.0:
    dependencies:
      crypto-random-string: 2.0.0

  universalify@2.0.1: {}

  unpipe@1.0.0: {}

  untildify@4.0.0: {}

  update-browserslist-db@1.0.13(browserslist@4.22.2):
    dependencies:
      browserslist: 4.22.2
      escalade: 3.1.1
      picocolors: 1.1.1

  uri-js@4.4.1:
    dependencies:
      punycode: 2.3.1

  util-deprecate@1.0.2: {}

  utils-merge@1.0.1: {}

  uuid@8.3.2: {}

  uuid@9.0.1: {}

  v8-compile-cache-lib@3.0.1: {}

  v8-to-istanbul@9.0.1:
    dependencies:
      '@jridgewell/trace-mapping': 0.3.25
      '@types/istanbul-lib-coverage': 2.0.4
      convert-source-map: 1.9.0

  validate-npm-package-license@3.0.4:
    dependencies:
      spdx-correct: 3.1.1
      spdx-expression-parse: 3.0.1

  vary@1.1.2: {}

  verror@1.10.1:
    dependencies:
      assert-plus: 1.0.0
      core-util-is: 1.0.2
      extsprintf: 1.4.1

  walker@1.0.8:
    dependencies:
      makeerror: 1.0.12

  watchpack@2.4.1:
    dependencies:
      glob-to-regexp: 0.4.1
      graceful-fs: 4.2.11

  web-streams-polyfill@3.2.1: {}

  webidl-conversions@3.0.1: {}

  webidl-conversions@7.0.0: {}

  webpack-sources@3.2.3: {}

  webpack@5.92.1(@swc/core@1.11.5)(esbuild@0.24.2):
    dependencies:
      '@types/eslint-scope': 3.7.4
      '@types/estree': 1.0.5
      '@webassemblyjs/ast': 1.12.1
      '@webassemblyjs/wasm-edit': 1.12.1
      '@webassemblyjs/wasm-parser': 1.12.1
      acorn: 8.11.3
      acorn-import-attributes: 1.9.5(acorn@8.11.3)
      browserslist: 4.22.2
      chrome-trace-event: 1.0.3
      enhanced-resolve: 5.17.0
      es-module-lexer: 1.2.1
      eslint-scope: 5.1.1
      events: 3.3.0
      glob-to-regexp: 0.4.1
      graceful-fs: 4.2.11
      json-parse-even-better-errors: 2.3.1
      loader-runner: 4.3.0
      mime-types: 2.1.35
      neo-async: 2.6.2
      schema-utils: 3.3.0
      tapable: 2.2.1
      terser-webpack-plugin: 5.3.10(@swc/core@1.11.5)(esbuild@0.24.2)(webpack@5.92.1(@swc/core@1.11.5)(esbuild@0.24.2))
      watchpack: 2.4.1
      webpack-sources: 3.2.3
    transitivePeerDependencies:
      - '@swc/core'
      - esbuild
      - uglify-js

  whatwg-url@14.1.1:
    dependencies:
      tr46: 5.0.0
      webidl-conversions: 7.0.0

  whatwg-url@5.0.0:
    dependencies:
      tr46: 0.0.3
      webidl-conversions: 3.0.1

  which@1.3.1:
    dependencies:
      isexe: 2.0.0

  which@2.0.2:
    dependencies:
      isexe: 2.0.0

  wide-align@1.1.5:
    dependencies:
      string-width: 4.2.3

  word-wrap@1.2.5: {}

  workerd@1.20250214.0:
    optionalDependencies:
      '@cloudflare/workerd-darwin-64': 1.20250214.0
      '@cloudflare/workerd-darwin-arm64': 1.20250214.0
      '@cloudflare/workerd-linux-64': 1.20250214.0
      '@cloudflare/workerd-linux-arm64': 1.20250214.0
      '@cloudflare/workerd-windows-64': 1.20250214.0

  wrangler@3.111.0(@cloudflare/workers-types@4.20250214.0):
    dependencies:
      '@cloudflare/kv-asset-handler': 0.3.4
      '@esbuild-plugins/node-globals-polyfill': 0.2.3(esbuild@0.17.19)
      '@esbuild-plugins/node-modules-polyfill': 0.2.2(esbuild@0.17.19)
      blake3-wasm: 2.1.5
      esbuild: 0.17.19
      miniflare: 3.20250214.1
      path-to-regexp: 6.3.0
      unenv: 2.0.0-rc.1
      workerd: 1.20250214.0
    optionalDependencies:
      '@cloudflare/workers-types': 4.20250214.0
      fsevents: 2.3.3
      sharp: 0.33.5
    transitivePeerDependencies:
      - bufferutil
      - utf-8-validate

  wrap-ansi@6.2.0:
    dependencies:
      ansi-styles: 4.3.0
      string-width: 4.2.3
      strip-ansi: 6.0.1

  wrap-ansi@7.0.0:
    dependencies:
      ansi-styles: 4.3.0
      string-width: 4.2.3
      strip-ansi: 6.0.1

  wrap-ansi@8.1.0:
    dependencies:
      ansi-styles: 6.2.1
      string-width: 5.1.2
      strip-ansi: 7.1.0

  wrap-ansi@9.0.0:
    dependencies:
      ansi-styles: 6.2.1
      string-width: 7.2.0
      strip-ansi: 7.1.0

  wrappy@1.0.2: {}

  write-file-atomic@4.0.2:
    dependencies:
      imurmurhash: 0.1.4
      signal-exit: 3.0.7

  ws@8.18.0: {}

  xdg-app-paths@8.3.0:
    dependencies:
      xdg-portable: 10.6.0
    optionalDependencies:
      fsevents: 2.3.3

  xdg-portable@10.6.0:
    dependencies:
      os-paths: 7.4.0
    optionalDependencies:
      fsevents: 2.3.3

  xml@1.0.1: {}

  xtend@4.0.2: {}

  y18n@5.0.8: {}

  yallist@3.1.1: {}

  yallist@4.0.0: {}

  yaml@2.7.0: {}

  yargs-parser@20.2.9: {}

  yargs-parser@21.1.1: {}

  yargs@17.6.0:
    dependencies:
      cliui: 8.0.1
      escalade: 3.1.1
      get-caller-file: 2.0.5
      require-directory: 2.1.1
      string-width: 4.2.3
      y18n: 5.0.8
      yargs-parser: 21.1.1

  yarn@1.22.22: {}

  yn@3.1.1: {}

  yocto-queue@0.1.0: {}

  yocto-queue@1.1.1: {}

  yoctocolors-cjs@2.1.2: {}

  youch@3.2.3:
    dependencies:
      cookie: 0.5.0
      mustache: 4.2.0
      stacktracey: 2.1.8

  zip-stream@5.0.1:
    dependencies:
      archiver-utils: 4.0.1
      compress-commons: 5.0.1
      readable-stream: 3.6.0

  zod@3.22.3: {}

  zx@8.4.1: {}<|MERGE_RESOLUTION|>--- conflicted
+++ resolved
@@ -652,13 +652,8 @@
         specifier: workspace:*
         version: link:../engines
       '@prisma/engines-version':
-<<<<<<< HEAD
         specifier: 6.6.0-16.refactor-migrate-to-new-interface-5ecebf55a47f4f963b194be9367d8b89c730f672
         version: 6.6.0-16.refactor-migrate-to-new-interface-5ecebf55a47f4f963b194be9367d8b89c730f672
-=======
-        specifier: 6.6.0-12.c30faa9515db5aee8774c0a87c7f95df91253fa9
-        version: 6.6.0-12.c30faa9515db5aee8774c0a87c7f95df91253fa9
->>>>>>> 06895b73
       '@prisma/fetch-engine':
         specifier: workspace:*
         version: link:../fetch-engine
@@ -684,19 +679,11 @@
         specifier: workspace:*
         version: link:../pg-worker
       '@prisma/query-compiler-wasm':
-<<<<<<< HEAD
         specifier: 6.6.0-16.refactor-migrate-to-new-interface-5ecebf55a47f4f963b194be9367d8b89c730f672
         version: 6.6.0-16.refactor-migrate-to-new-interface-5ecebf55a47f4f963b194be9367d8b89c730f672
       '@prisma/query-engine-wasm':
         specifier: 6.6.0-16.refactor-migrate-to-new-interface-5ecebf55a47f4f963b194be9367d8b89c730f672
         version: 6.6.0-16.refactor-migrate-to-new-interface-5ecebf55a47f4f963b194be9367d8b89c730f672
-=======
-        specifier: 6.6.0-12.c30faa9515db5aee8774c0a87c7f95df91253fa9
-        version: 6.6.0-12.c30faa9515db5aee8774c0a87c7f95df91253fa9
-      '@prisma/query-engine-wasm':
-        specifier: 6.6.0-12.c30faa9515db5aee8774c0a87c7f95df91253fa9
-        version: 6.6.0-12.c30faa9515db5aee8774c0a87c7f95df91253fa9
->>>>>>> 06895b73
       '@snaplet/copycat':
         specifier: 6.0.0
         version: 6.0.0
@@ -964,13 +951,8 @@
         specifier: workspace:*
         version: link:../debug
       '@prisma/engines-version':
-<<<<<<< HEAD
         specifier: 6.6.0-16.refactor-migrate-to-new-interface-5ecebf55a47f4f963b194be9367d8b89c730f672
         version: 6.6.0-16.refactor-migrate-to-new-interface-5ecebf55a47f4f963b194be9367d8b89c730f672
-=======
-        specifier: 6.6.0-12.c30faa9515db5aee8774c0a87c7f95df91253fa9
-        version: 6.6.0-12.c30faa9515db5aee8774c0a87c7f95df91253fa9
->>>>>>> 06895b73
       '@prisma/fetch-engine':
         specifier: workspace:*
         version: link:../fetch-engine
@@ -1006,13 +988,8 @@
         specifier: workspace:*
         version: link:../debug
       '@prisma/engines-version':
-<<<<<<< HEAD
         specifier: 6.6.0-16.refactor-migrate-to-new-interface-5ecebf55a47f4f963b194be9367d8b89c730f672
         version: 6.6.0-16.refactor-migrate-to-new-interface-5ecebf55a47f4f963b194be9367d8b89c730f672
-=======
-        specifier: 6.6.0-12.c30faa9515db5aee8774c0a87c7f95df91253fa9
-        version: 6.6.0-12.c30faa9515db5aee8774c0a87c7f95df91253fa9
->>>>>>> 06895b73
       '@prisma/get-platform':
         specifier: workspace:*
         version: link:../get-platform
@@ -1333,13 +1310,8 @@
         specifier: workspace:*
         version: link:../get-platform
       '@prisma/prisma-schema-wasm':
-<<<<<<< HEAD
         specifier: 6.6.0-16.refactor-migrate-to-new-interface-5ecebf55a47f4f963b194be9367d8b89c730f672
         version: 6.6.0-16.refactor-migrate-to-new-interface-5ecebf55a47f4f963b194be9367d8b89c730f672
-=======
-        specifier: 6.6.0-12.c30faa9515db5aee8774c0a87c7f95df91253fa9
-        version: 6.6.0-12.c30faa9515db5aee8774c0a87c7f95df91253fa9
->>>>>>> 06895b73
       '@prisma/schema-files-loader':
         specifier: workspace:*
         version: link:../schema-files-loader
@@ -1510,13 +1482,8 @@
         specifier: workspace:*
         version: link:../debug
       '@prisma/engines-version':
-<<<<<<< HEAD
         specifier: 6.6.0-16.refactor-migrate-to-new-interface-5ecebf55a47f4f963b194be9367d8b89c730f672
         version: 6.6.0-16.refactor-migrate-to-new-interface-5ecebf55a47f4f963b194be9367d8b89c730f672
-=======
-        specifier: 6.6.0-12.c30faa9515db5aee8774c0a87c7f95df91253fa9
-        version: 6.6.0-12.c30faa9515db5aee8774c0a87c7f95df91253fa9
->>>>>>> 06895b73
       '@prisma/generator-helper':
         specifier: workspace:*
         version: link:../generator-helper
@@ -1667,13 +1634,8 @@
   packages/schema-files-loader:
     dependencies:
       '@prisma/prisma-schema-wasm':
-<<<<<<< HEAD
         specifier: 6.6.0-16.refactor-migrate-to-new-interface-5ecebf55a47f4f963b194be9367d8b89c730f672
         version: 6.6.0-16.refactor-migrate-to-new-interface-5ecebf55a47f4f963b194be9367d8b89c730f672
-=======
-        specifier: 6.6.0-12.c30faa9515db5aee8774c0a87c7f95df91253fa9
-        version: 6.6.0-12.c30faa9515db5aee8774c0a87c7f95df91253fa9
->>>>>>> 06895b73
       fs-extra:
         specifier: 11.3.0
         version: 11.3.0
@@ -3126,20 +3088,14 @@
     resolution: {integrity: sha512-Tv4jcFUFAFjOWrGSio49H6R2ijALv0ZzVBfJKIdm+kl9X046Fh4LLawrF9OMsglVbK6ukqMJsUCeucGAFTBcMA==}
     engines: {node: '>=16'}
 
-<<<<<<< HEAD
   '@prisma/engines-version@6.6.0-16.refactor-migrate-to-new-interface-5ecebf55a47f4f963b194be9367d8b89c730f672':
     resolution: {integrity: sha512-rsRuNbBHB6zBw2ciEkhRTwho79aQ1DprvkZiCwjwn92ieWE15HBlI70MYv4qz175V090Bkb7NHk3pic39M3zrA==}
-=======
-  '@prisma/engines-version@6.6.0-12.c30faa9515db5aee8774c0a87c7f95df91253fa9':
-    resolution: {integrity: sha512-Fdjgl8+kDgrDLRnSVJq6UeuoMfIB9sGh1kvgJA+nHE5NJaulojO25C3AUJn+VUw+bW29QPQNpC89XBgwLAt3/Q==}
->>>>>>> 06895b73
 
   '@prisma/mini-proxy@0.9.5':
     resolution: {integrity: sha512-0MLaxUjGbZGJGx9fIy1kbAH65hcZHCP6yes8xCTVcWumo64uzAxuvZdf5l1EPCZrDnj+iZNAy0U364oOAN+gXQ==}
     engines: {node: '>=16'}
     hasBin: true
 
-<<<<<<< HEAD
   '@prisma/prisma-schema-wasm@6.6.0-16.refactor-migrate-to-new-interface-5ecebf55a47f4f963b194be9367d8b89c730f672':
     resolution: {integrity: sha512-ams4MsNCiw2QR7Vh5i1E4wX8kFjCnAe4OTvo75Gzw6icOUj1SOZlALeHkNKHAMifnh+HvEdL7FBB9NOhM4WMqQ==}
 
@@ -3148,16 +3104,6 @@
 
   '@prisma/query-engine-wasm@6.6.0-16.refactor-migrate-to-new-interface-5ecebf55a47f4f963b194be9367d8b89c730f672':
     resolution: {integrity: sha512-i18u1FH8mRb9pBKEsy9OPyOtUw27w9pcJYJoBNepHgFpiY9YzInQPhRgOnd8qHFEe2U/WHWcokO6woKMHRtU/Q==}
-=======
-  '@prisma/prisma-schema-wasm@6.6.0-12.c30faa9515db5aee8774c0a87c7f95df91253fa9':
-    resolution: {integrity: sha512-Zt6Wk2GsqGnIj3W1jmCqoE4dEjegS6i5XOAeh1TPPGWvB6oQ5rVItnk2OGxOUM+RftPy5Rh5PKfIlXJDGpFNrg==}
-
-  '@prisma/query-compiler-wasm@6.6.0-12.c30faa9515db5aee8774c0a87c7f95df91253fa9':
-    resolution: {integrity: sha512-O1OQATjZaPyCYsWz2asU10zVAG5lmS/oZZikeP+AYCzcTds+CuNJGAZZ+/AscRV6ohswAr2UfoUO+WSjBvFaAA==}
-
-  '@prisma/query-engine-wasm@6.6.0-12.c30faa9515db5aee8774c0a87c7f95df91253fa9':
-    resolution: {integrity: sha512-WqBhNbORvQ2cGPHZGCZKFhDSj2j/Gglbp1mXm4DAM1N/RTpshsutM2IkKZ/v+AfaiWhhejM1T/SXU4OvEyLP3w==}
->>>>>>> 06895b73
 
   '@prisma/studio-common@0.510.0':
     resolution: {integrity: sha512-Fwq1r7vv/MzuUOGMi5JMwSpkCIpYbO+43dZTdoNLLylqkPvfuVnYVRpAVsANmY/UJ0heXup8a1s+OvSaYBMvUQ==}
@@ -8748,7 +8694,6 @@
 
   '@planetscale/database@1.19.0': {}
 
-<<<<<<< HEAD
   '@prisma/engines-version@6.6.0-16.refactor-migrate-to-new-interface-5ecebf55a47f4f963b194be9367d8b89c730f672': {}
 
   '@prisma/mini-proxy@0.9.5': {}
@@ -8758,17 +8703,6 @@
   '@prisma/query-compiler-wasm@6.6.0-16.refactor-migrate-to-new-interface-5ecebf55a47f4f963b194be9367d8b89c730f672': {}
 
   '@prisma/query-engine-wasm@6.6.0-16.refactor-migrate-to-new-interface-5ecebf55a47f4f963b194be9367d8b89c730f672': {}
-=======
-  '@prisma/engines-version@6.6.0-12.c30faa9515db5aee8774c0a87c7f95df91253fa9': {}
-
-  '@prisma/mini-proxy@0.9.5': {}
-
-  '@prisma/prisma-schema-wasm@6.6.0-12.c30faa9515db5aee8774c0a87c7f95df91253fa9': {}
-
-  '@prisma/query-compiler-wasm@6.6.0-12.c30faa9515db5aee8774c0a87c7f95df91253fa9': {}
-
-  '@prisma/query-engine-wasm@6.6.0-12.c30faa9515db5aee8774c0a87c7f95df91253fa9': {}
->>>>>>> 06895b73
 
   '@prisma/studio-common@0.510.0':
     dependencies:
