--- conflicted
+++ resolved
@@ -5397,11 +5397,7 @@
       pretty-format: 28.1.0
       slash: 3.0.0
       strip-json-comments: 3.1.1
-<<<<<<< HEAD
-      ts-node: 10.7.0_846947f995cad05039d329998167cccd
-=======
       ts-node: 10.8.0_aacea2e2ceb2eedb541abadde39d7eb4
->>>>>>> 5dd717f9
     transitivePeerDependencies:
       - supports-color
     dev: true
