--- conflicted
+++ resolved
@@ -569,13 +569,8 @@
         specifier: workspace:*
         version: link:../engines
       '@prisma/engines-version':
-<<<<<<< HEAD
         specifier: 5.10.0-13.feat-qe-specific-psl-performance-b9f77ddd4b02a49b324c20b050de9087e29da4ed
         version: 5.10.0-13.feat-qe-specific-psl-performance-b9f77ddd4b02a49b324c20b050de9087e29da4ed
-=======
-        specifier: 5.10.0-34.5a9203d0590c951969e85a7d07215503f4672eb9
-        version: 5.10.0-34.5a9203d0590c951969e85a7d07215503f4672eb9
->>>>>>> 95ce26fa
       '@prisma/fetch-engine':
         specifier: workspace:*
         version: link:../fetch-engine
@@ -601,13 +596,8 @@
         specifier: 5.10.0-13.feat-qe-specific-psl-performance-b9f77ddd4b02a49b324c20b050de9087e29da4ed
         version: 5.10.0-13.feat-qe-specific-psl-performance-b9f77ddd4b02a49b324c20b050de9087e29da4ed
       '@prisma/query-engine-wasm':
-<<<<<<< HEAD
         specifier: 5.10.0-13.feat-qe-specific-psl-performance-b9f77ddd4b02a49b324c20b050de9087e29da4ed
         version: 5.10.0-13.feat-qe-specific-psl-performance-b9f77ddd4b02a49b324c20b050de9087e29da4ed
-=======
-        specifier: 5.10.0-34.5a9203d0590c951969e85a7d07215503f4672eb9
-        version: 5.10.0-34.5a9203d0590c951969e85a7d07215503f4672eb9
->>>>>>> 95ce26fa
       '@snaplet/copycat':
         specifier: 0.17.3
         version: 0.17.3
@@ -828,13 +818,8 @@
         specifier: workspace:*
         version: link:../debug
       '@prisma/engines-version':
-<<<<<<< HEAD
         specifier: 5.10.0-13.feat-qe-specific-psl-performance-b9f77ddd4b02a49b324c20b050de9087e29da4ed
         version: 5.10.0-13.feat-qe-specific-psl-performance-b9f77ddd4b02a49b324c20b050de9087e29da4ed
-=======
-        specifier: 5.10.0-34.5a9203d0590c951969e85a7d07215503f4672eb9
-        version: 5.10.0-34.5a9203d0590c951969e85a7d07215503f4672eb9
->>>>>>> 95ce26fa
       '@prisma/fetch-engine':
         specifier: workspace:*
         version: link:../fetch-engine
@@ -870,13 +855,8 @@
         specifier: workspace:*
         version: link:../debug
       '@prisma/engines-version':
-<<<<<<< HEAD
         specifier: 5.10.0-13.feat-qe-specific-psl-performance-b9f77ddd4b02a49b324c20b050de9087e29da4ed
         version: 5.10.0-13.feat-qe-specific-psl-performance-b9f77ddd4b02a49b324c20b050de9087e29da4ed
-=======
-        specifier: 5.10.0-34.5a9203d0590c951969e85a7d07215503f4672eb9
-        version: 5.10.0-34.5a9203d0590c951969e85a7d07215503f4672eb9
->>>>>>> 95ce26fa
       '@prisma/get-platform':
         specifier: workspace:*
         version: link:../get-platform
@@ -1200,13 +1180,8 @@
         specifier: workspace:*
         version: link:../get-platform
       '@prisma/prisma-schema-wasm':
-<<<<<<< HEAD
         specifier: 5.10.0-13.feat-qe-specific-psl-performance-b9f77ddd4b02a49b324c20b050de9087e29da4ed
         version: 5.10.0-13.feat-qe-specific-psl-performance-b9f77ddd4b02a49b324c20b050de9087e29da4ed
-=======
-        specifier: 5.10.0-34.5a9203d0590c951969e85a7d07215503f4672eb9
-        version: 5.10.0-34.5a9203d0590c951969e85a7d07215503f4672eb9
->>>>>>> 95ce26fa
       arg:
         specifier: 5.0.2
         version: 5.0.2
@@ -1362,13 +1337,8 @@
         specifier: workspace:*
         version: link:../debug
       '@prisma/engines-version':
-<<<<<<< HEAD
         specifier: 5.10.0-13.feat-qe-specific-psl-performance-b9f77ddd4b02a49b324c20b050de9087e29da4ed
         version: 5.10.0-13.feat-qe-specific-psl-performance-b9f77ddd4b02a49b324c20b050de9087e29da4ed
-=======
-        specifier: 5.10.0-34.5a9203d0590c951969e85a7d07215503f4672eb9
-        version: 5.10.0-34.5a9203d0590c951969e85a7d07215503f4672eb9
->>>>>>> 95ce26fa
       '@prisma/generator-helper':
         specifier: workspace:*
         version: link:../generator-helper
@@ -3466,13 +3436,8 @@
     resolution: {integrity: sha512-HNUrTqrd8aTRZYMDcsoZ62s36sIWkMMmKZBOehoCWR2WrfNPKq+Q1yQef5okl3pSVlldFnu2h/dbHjOsDTHXug==}
     engines: {node: '>=16'}
 
-<<<<<<< HEAD
   /@prisma/engines-version@5.10.0-13.feat-qe-specific-psl-performance-b9f77ddd4b02a49b324c20b050de9087e29da4ed:
     resolution: {integrity: sha512-Vge196GeUvULUbzxuVDCJlapjJG7rEJwFcybJyeriQOJQ4uP+WLA2jdSnRe2EpRYu0LTmb4DTJql8Cx4RNNYmw==}
-=======
-  /@prisma/engines-version@5.10.0-34.5a9203d0590c951969e85a7d07215503f4672eb9:
-    resolution: {integrity: sha512-uCy/++3Jx/O3ufM+qv2H1L4tOemTNqcP/gyEVOlZqTpBvYJUe0tWtW0y3o2Ueq04mll4aM5X3f6ugQftOSLdFQ==}
->>>>>>> 95ce26fa
 
   /@prisma/mini-proxy@0.9.5:
     resolution: {integrity: sha512-0MLaxUjGbZGJGx9fIy1kbAH65hcZHCP6yes8xCTVcWumo64uzAxuvZdf5l1EPCZrDnj+iZNAy0U364oOAN+gXQ==}
@@ -3480,20 +3445,11 @@
     hasBin: true
     dev: true
 
-<<<<<<< HEAD
   /@prisma/prisma-schema-wasm@5.10.0-13.feat-qe-specific-psl-performance-b9f77ddd4b02a49b324c20b050de9087e29da4ed:
     resolution: {integrity: sha512-rdDuzSsmZ7o3TjzBuceO2L5Otmtnx0wqla9D3ExWJa4otq4DSxLhXVz5RHVFRUojsWQb4EFyP9Or+oNE+U542Q==}
 
   /@prisma/query-engine-wasm@5.10.0-13.feat-qe-specific-psl-performance-b9f77ddd4b02a49b324c20b050de9087e29da4ed:
     resolution: {integrity: sha512-bXN9OQla0N0kW5eXKXXvjva3mfCmvDMskpRdGi6Q2WNCZLkJHMy3OdAxtYZDLTcdvffGIaKERR7/I+DlFewDpA==}
-=======
-  /@prisma/prisma-schema-wasm@5.10.0-34.5a9203d0590c951969e85a7d07215503f4672eb9:
-    resolution: {integrity: sha512-fwWs1/LlZFnTtaJLxVWrQkSMeXNNJqC9DCNHSAOnLd6vxdrhOEWZuawMU/O//ef9nBKJWGzdzcX4Qnom9kUJvg==}
-    dev: false
-
-  /@prisma/query-engine-wasm@5.10.0-34.5a9203d0590c951969e85a7d07215503f4672eb9:
-    resolution: {integrity: sha512-8/nkmr5MuQdxqVCIOMfaNJPbXoUM/X5iRRWvNIsMl4D3JEJvovbxjy7YsBz5mzoSBRSp0LYmDuYWT/kvbvznHA==}
->>>>>>> 95ce26fa
     dev: true
 
   /@prisma/studio-common@0.498.0:
@@ -7802,11 +7758,7 @@
       pretty-format: 29.7.0
       slash: 3.0.0
       strip-json-comments: 3.1.1
-<<<<<<< HEAD
-      ts-node: 10.9.2(@swc/core@1.4.0)(@types/node@18.19.15)(typescript@5.3.3)
-=======
       ts-node: 10.9.2(@types/node@20.11.19)(typescript@5.3.3)
->>>>>>> 95ce26fa
     transitivePeerDependencies:
       - babel-plugin-macros
       - supports-color
@@ -10480,6 +10432,9 @@
   /sqlite3@5.1.2:
     resolution: {integrity: sha512-D0Reg6pRWAFXFUnZKsszCI67tthFD8fGPewRddDCX6w4cYwz3MbvuwRICbL+YQjBAh9zbw+lJ/V9oC8nG5j6eg==}
     requiresBuild: true
+    peerDependenciesMeta:
+      node-gyp:
+        optional: true
     dependencies:
       '@mapbox/node-pre-gyp': 1.0.10
       node-addon-api: 4.3.0
