--- conflicted
+++ resolved
@@ -1352,21 +1352,12 @@
       '@smithy/middleware-retry': 2.0.10
       '@smithy/middleware-serde': 2.0.7
       '@smithy/middleware-stack': 2.0.0
-<<<<<<< HEAD
-      '@smithy/node-config-provider': 2.0.9
-      '@smithy/node-http-handler': 2.1.2
-      '@smithy/protocol-http': 2.0.5
-      '@smithy/smithy-client': 2.1.3
-      '@smithy/types': 2.3.0
-      '@smithy/url-parser': 2.0.6
-=======
       '@smithy/node-config-provider': 2.0.10
       '@smithy/node-http-handler': 2.1.3
       '@smithy/protocol-http': 3.0.3
       '@smithy/smithy-client': 2.1.4
       '@smithy/types': 2.3.1
       '@smithy/url-parser': 2.0.7
->>>>>>> c8149cd3
       '@smithy/util-base64': 2.0.0
       '@smithy/util-body-length-browser': 2.0.0
       '@smithy/util-body-length-node': 2.1.0
@@ -1404,21 +1395,12 @@
       '@smithy/middleware-retry': 2.0.10
       '@smithy/middleware-serde': 2.0.7
       '@smithy/middleware-stack': 2.0.0
-<<<<<<< HEAD
-      '@smithy/node-config-provider': 2.0.9
-      '@smithy/node-http-handler': 2.1.2
-      '@smithy/protocol-http': 2.0.5
-      '@smithy/smithy-client': 2.1.3
-      '@smithy/types': 2.3.0
-      '@smithy/url-parser': 2.0.6
-=======
       '@smithy/node-config-provider': 2.0.10
       '@smithy/node-http-handler': 2.1.3
       '@smithy/protocol-http': 3.0.3
       '@smithy/smithy-client': 2.1.4
       '@smithy/types': 2.3.1
       '@smithy/url-parser': 2.0.7
->>>>>>> c8149cd3
       '@smithy/util-base64': 2.0.0
       '@smithy/util-body-length-browser': 2.0.0
       '@smithy/util-body-length-node': 2.1.0
@@ -1459,21 +1441,12 @@
       '@smithy/middleware-retry': 2.0.10
       '@smithy/middleware-serde': 2.0.7
       '@smithy/middleware-stack': 2.0.0
-<<<<<<< HEAD
-      '@smithy/node-config-provider': 2.0.9
-      '@smithy/node-http-handler': 2.1.2
-      '@smithy/protocol-http': 2.0.5
-      '@smithy/smithy-client': 2.1.3
-      '@smithy/types': 2.3.0
-      '@smithy/url-parser': 2.0.6
-=======
       '@smithy/node-config-provider': 2.0.10
       '@smithy/node-http-handler': 2.1.3
       '@smithy/protocol-http': 3.0.3
       '@smithy/smithy-client': 2.1.4
       '@smithy/types': 2.3.1
       '@smithy/url-parser': 2.0.7
->>>>>>> c8149cd3
       '@smithy/util-base64': 2.0.0
       '@smithy/util-body-length-browser': 2.0.0
       '@smithy/util-body-length-node': 2.1.0
@@ -1493,17 +1466,10 @@
     engines: {node: '>=14.0.0'}
     requiresBuild: true
     dependencies:
-<<<<<<< HEAD
-      '@aws-sdk/client-cognito-identity': 3.409.0
-      '@aws-sdk/types': 3.408.0
-      '@smithy/property-provider': 2.0.7
-      '@smithy/types': 2.3.0
-=======
       '@aws-sdk/client-cognito-identity': 3.410.0
       '@aws-sdk/types': 3.410.0
-      '@smithy/property-provider': 2.0.5
+      '@smithy/property-provider': 2.0.7
       '@smithy/types': 2.3.1
->>>>>>> c8149cd3
       tslib: 2.5.0
     transitivePeerDependencies:
       - aws-crt
@@ -1515,15 +1481,9 @@
     engines: {node: '>=14.0.0'}
     requiresBuild: true
     dependencies:
-<<<<<<< HEAD
-      '@aws-sdk/types': 3.408.0
+      '@aws-sdk/types': 3.410.0
       '@smithy/property-provider': 2.0.7
-      '@smithy/types': 2.3.0
-=======
-      '@aws-sdk/types': 3.410.0
-      '@smithy/property-provider': 2.0.5
       '@smithy/types': 2.3.1
->>>>>>> c8149cd3
       tslib: 2.5.0
     dev: false
     optional: true
@@ -1533,27 +1493,15 @@
     engines: {node: '>=14.0.0'}
     requiresBuild: true
     dependencies:
-<<<<<<< HEAD
-      '@aws-sdk/credential-provider-env': 3.408.0
-      '@aws-sdk/credential-provider-process': 3.408.0
-      '@aws-sdk/credential-provider-sso': 3.409.0
-      '@aws-sdk/credential-provider-web-identity': 3.408.0
-      '@aws-sdk/types': 3.408.0
-      '@smithy/credential-provider-imds': 2.0.9
-      '@smithy/property-provider': 2.0.7
-      '@smithy/shared-ini-file-loader': 2.0.8
-      '@smithy/types': 2.3.0
-=======
       '@aws-sdk/credential-provider-env': 3.410.0
       '@aws-sdk/credential-provider-process': 3.410.0
       '@aws-sdk/credential-provider-sso': 3.410.0
       '@aws-sdk/credential-provider-web-identity': 3.410.0
       '@aws-sdk/types': 3.410.0
-      '@smithy/credential-provider-imds': 2.0.5
-      '@smithy/property-provider': 2.0.5
+      '@smithy/credential-provider-imds': 2.0.9
+      '@smithy/property-provider': 2.0.7
       '@smithy/shared-ini-file-loader': 2.0.9
       '@smithy/types': 2.3.1
->>>>>>> c8149cd3
       tslib: 2.5.0
     transitivePeerDependencies:
       - aws-crt
@@ -1565,29 +1513,16 @@
     engines: {node: '>=14.0.0'}
     requiresBuild: true
     dependencies:
-<<<<<<< HEAD
-      '@aws-sdk/credential-provider-env': 3.408.0
-      '@aws-sdk/credential-provider-ini': 3.409.0
-      '@aws-sdk/credential-provider-process': 3.408.0
-      '@aws-sdk/credential-provider-sso': 3.409.0
-      '@aws-sdk/credential-provider-web-identity': 3.408.0
-      '@aws-sdk/types': 3.408.0
-      '@smithy/credential-provider-imds': 2.0.9
-      '@smithy/property-provider': 2.0.7
-      '@smithy/shared-ini-file-loader': 2.0.8
-      '@smithy/types': 2.3.0
-=======
       '@aws-sdk/credential-provider-env': 3.410.0
       '@aws-sdk/credential-provider-ini': 3.410.0
       '@aws-sdk/credential-provider-process': 3.410.0
       '@aws-sdk/credential-provider-sso': 3.410.0
       '@aws-sdk/credential-provider-web-identity': 3.410.0
       '@aws-sdk/types': 3.410.0
-      '@smithy/credential-provider-imds': 2.0.5
-      '@smithy/property-provider': 2.0.5
+      '@smithy/credential-provider-imds': 2.0.9
+      '@smithy/property-provider': 2.0.7
       '@smithy/shared-ini-file-loader': 2.0.9
       '@smithy/types': 2.3.1
->>>>>>> c8149cd3
       tslib: 2.5.0
     transitivePeerDependencies:
       - aws-crt
@@ -1599,17 +1534,10 @@
     engines: {node: '>=14.0.0'}
     requiresBuild: true
     dependencies:
-<<<<<<< HEAD
-      '@aws-sdk/types': 3.408.0
+      '@aws-sdk/types': 3.410.0
       '@smithy/property-provider': 2.0.7
-      '@smithy/shared-ini-file-loader': 2.0.8
-      '@smithy/types': 2.3.0
-=======
-      '@aws-sdk/types': 3.410.0
-      '@smithy/property-provider': 2.0.5
       '@smithy/shared-ini-file-loader': 2.0.9
       '@smithy/types': 2.3.1
->>>>>>> c8149cd3
       tslib: 2.5.0
     dev: false
     optional: true
@@ -1619,21 +1547,12 @@
     engines: {node: '>=14.0.0'}
     requiresBuild: true
     dependencies:
-<<<<<<< HEAD
-      '@aws-sdk/client-sso': 3.409.0
-      '@aws-sdk/token-providers': 3.408.0
-      '@aws-sdk/types': 3.408.0
-      '@smithy/property-provider': 2.0.7
-      '@smithy/shared-ini-file-loader': 2.0.8
-      '@smithy/types': 2.3.0
-=======
       '@aws-sdk/client-sso': 3.410.0
       '@aws-sdk/token-providers': 3.410.0
       '@aws-sdk/types': 3.410.0
-      '@smithy/property-provider': 2.0.5
+      '@smithy/property-provider': 2.0.7
       '@smithy/shared-ini-file-loader': 2.0.9
       '@smithy/types': 2.3.1
->>>>>>> c8149cd3
       tslib: 2.5.0
     transitivePeerDependencies:
       - aws-crt
@@ -1645,15 +1564,9 @@
     engines: {node: '>=14.0.0'}
     requiresBuild: true
     dependencies:
-<<<<<<< HEAD
-      '@aws-sdk/types': 3.408.0
+      '@aws-sdk/types': 3.410.0
       '@smithy/property-provider': 2.0.7
-      '@smithy/types': 2.3.0
-=======
-      '@aws-sdk/types': 3.410.0
-      '@smithy/property-provider': 2.0.5
       '@smithy/types': 2.3.1
->>>>>>> c8149cd3
       tslib: 2.5.0
     dev: false
     optional: true
@@ -1663,22 +1576,6 @@
     engines: {node: '>=14.0.0'}
     requiresBuild: true
     dependencies:
-<<<<<<< HEAD
-      '@aws-sdk/client-cognito-identity': 3.409.0
-      '@aws-sdk/client-sso': 3.409.0
-      '@aws-sdk/client-sts': 3.409.0
-      '@aws-sdk/credential-provider-cognito-identity': 3.409.0
-      '@aws-sdk/credential-provider-env': 3.408.0
-      '@aws-sdk/credential-provider-ini': 3.409.0
-      '@aws-sdk/credential-provider-node': 3.409.0
-      '@aws-sdk/credential-provider-process': 3.408.0
-      '@aws-sdk/credential-provider-sso': 3.409.0
-      '@aws-sdk/credential-provider-web-identity': 3.408.0
-      '@aws-sdk/types': 3.408.0
-      '@smithy/credential-provider-imds': 2.0.9
-      '@smithy/property-provider': 2.0.7
-      '@smithy/types': 2.3.0
-=======
       '@aws-sdk/client-cognito-identity': 3.410.0
       '@aws-sdk/client-sso': 3.410.0
       '@aws-sdk/client-sts': 3.410.0
@@ -1690,10 +1587,9 @@
       '@aws-sdk/credential-provider-sso': 3.410.0
       '@aws-sdk/credential-provider-web-identity': 3.410.0
       '@aws-sdk/types': 3.410.0
-      '@smithy/credential-provider-imds': 2.0.5
-      '@smithy/property-provider': 2.0.5
+      '@smithy/credential-provider-imds': 2.0.9
+      '@smithy/property-provider': 2.0.7
       '@smithy/types': 2.3.1
->>>>>>> c8149cd3
       tslib: 2.5.0
     transitivePeerDependencies:
       - aws-crt
@@ -1705,15 +1601,9 @@
     engines: {node: '>=14.0.0'}
     requiresBuild: true
     dependencies:
-<<<<<<< HEAD
-      '@aws-sdk/types': 3.408.0
-      '@smithy/protocol-http': 2.0.5
-      '@smithy/types': 2.3.0
-=======
       '@aws-sdk/types': 3.410.0
       '@smithy/protocol-http': 3.0.3
       '@smithy/types': 2.3.1
->>>>>>> c8149cd3
       tslib: 2.5.0
     dev: false
     optional: true
@@ -1723,13 +1613,8 @@
     engines: {node: '>=14.0.0'}
     requiresBuild: true
     dependencies:
-<<<<<<< HEAD
-      '@aws-sdk/types': 3.408.0
-      '@smithy/types': 2.3.0
-=======
       '@aws-sdk/types': 3.410.0
       '@smithy/types': 2.3.1
->>>>>>> c8149cd3
       tslib: 2.5.0
     dev: false
     optional: true
@@ -1739,15 +1624,9 @@
     engines: {node: '>=14.0.0'}
     requiresBuild: true
     dependencies:
-<<<<<<< HEAD
-      '@aws-sdk/types': 3.408.0
-      '@smithy/protocol-http': 2.0.5
-      '@smithy/types': 2.3.0
-=======
       '@aws-sdk/types': 3.410.0
       '@smithy/protocol-http': 3.0.3
       '@smithy/types': 2.3.1
->>>>>>> c8149cd3
       tslib: 2.5.0
     dev: false
     optional: true
@@ -1757,15 +1636,9 @@
     engines: {node: '>=14.0.0'}
     requiresBuild: true
     dependencies:
-<<<<<<< HEAD
-      '@aws-sdk/middleware-signing': 3.408.0
-      '@aws-sdk/types': 3.408.0
-      '@smithy/types': 2.3.0
-=======
       '@aws-sdk/middleware-signing': 3.410.0
       '@aws-sdk/types': 3.410.0
       '@smithy/types': 2.3.1
->>>>>>> c8149cd3
       tslib: 2.5.0
     dev: false
     optional: true
@@ -1775,19 +1648,11 @@
     engines: {node: '>=14.0.0'}
     requiresBuild: true
     dependencies:
-<<<<<<< HEAD
-      '@aws-sdk/types': 3.408.0
-      '@smithy/property-provider': 2.0.7
-      '@smithy/protocol-http': 2.0.5
-      '@smithy/signature-v4': 2.0.6
-      '@smithy/types': 2.3.0
-=======
       '@aws-sdk/types': 3.410.0
-      '@smithy/property-provider': 2.0.5
+      '@smithy/property-provider': 2.0.8
       '@smithy/protocol-http': 3.0.3
       '@smithy/signature-v4': 2.0.7
       '@smithy/types': 2.3.1
->>>>>>> c8149cd3
       '@smithy/util-middleware': 2.0.0
       tslib: 2.5.0
     dev: false
@@ -1798,17 +1663,10 @@
     engines: {node: '>=14.0.0'}
     requiresBuild: true
     dependencies:
-<<<<<<< HEAD
-      '@aws-sdk/types': 3.408.0
-      '@aws-sdk/util-endpoints': 3.408.0
-      '@smithy/protocol-http': 2.0.5
-      '@smithy/types': 2.3.0
-=======
       '@aws-sdk/types': 3.410.0
       '@aws-sdk/util-endpoints': 3.410.0
       '@smithy/protocol-http': 3.0.3
       '@smithy/types': 2.3.1
->>>>>>> c8149cd3
       tslib: 2.5.0
     dev: false
     optional: true
@@ -1837,25 +1695,14 @@
       '@smithy/middleware-retry': 2.0.10
       '@smithy/middleware-serde': 2.0.7
       '@smithy/middleware-stack': 2.0.0
-<<<<<<< HEAD
-      '@smithy/node-config-provider': 2.0.9
-      '@smithy/node-http-handler': 2.1.2
-      '@smithy/property-provider': 2.0.7
-      '@smithy/protocol-http': 2.0.5
-      '@smithy/shared-ini-file-loader': 2.0.8
-      '@smithy/smithy-client': 2.1.3
-      '@smithy/types': 2.3.0
-      '@smithy/url-parser': 2.0.6
-=======
       '@smithy/node-config-provider': 2.0.10
       '@smithy/node-http-handler': 2.1.3
-      '@smithy/property-provider': 2.0.5
+      '@smithy/property-provider': 2.0.7
       '@smithy/protocol-http': 3.0.3
       '@smithy/shared-ini-file-loader': 2.0.9
       '@smithy/smithy-client': 2.1.4
       '@smithy/types': 2.3.1
       '@smithy/url-parser': 2.0.7
->>>>>>> c8149cd3
       '@smithy/util-base64': 2.0.0
       '@smithy/util-body-length-browser': 2.0.0
       '@smithy/util-body-length-node': 2.1.0
@@ -1874,11 +1721,7 @@
     engines: {node: '>=14.0.0'}
     requiresBuild: true
     dependencies:
-<<<<<<< HEAD
-      '@smithy/types': 2.3.0
-=======
       '@smithy/types': 2.3.1
->>>>>>> c8149cd3
       tslib: 2.5.0
     dev: false
     optional: true
@@ -1906,13 +1749,8 @@
     resolution: {integrity: sha512-i1G/XGpXGMRT2zEiAhi1xucJsfCWk8nNYjk/LbC0sA+7B9Huri96YAzVib12wkHPsJQvZxZC6CpQDIHWm4lXMA==}
     requiresBuild: true
     dependencies:
-<<<<<<< HEAD
-      '@aws-sdk/types': 3.408.0
-      '@smithy/types': 2.3.0
-=======
       '@aws-sdk/types': 3.410.0
       '@smithy/types': 2.3.1
->>>>>>> c8149cd3
       bowser: 2.11.0
       tslib: 2.5.0
     dev: false
@@ -1928,15 +1766,9 @@
       aws-crt:
         optional: true
     dependencies:
-<<<<<<< HEAD
-      '@aws-sdk/types': 3.408.0
-      '@smithy/node-config-provider': 2.0.9
-      '@smithy/types': 2.3.0
-=======
       '@aws-sdk/types': 3.410.0
       '@smithy/node-config-provider': 2.0.10
       '@smithy/types': 2.3.1
->>>>>>> c8149cd3
       tslib: 2.5.0
     dev: false
     optional: true
@@ -3771,10 +3603,6 @@
     dev: false
     optional: true
 
-<<<<<<< HEAD
-  /@smithy/credential-provider-imds@2.0.9:
-    resolution: {integrity: sha512-K7WZRkHS5HZofRgK+O8W4YXXyaVexU1K6hp9vlUL/8CsnrFbZS9quyH/6hTROrYh2PuJr24yii1kc83NJdxMGQ==}
-=======
   /@smithy/credential-provider-imds@2.0.10:
     resolution: {integrity: sha512-may2/gYlDip2rjlU1Z5fcCEWY0Fu3tSu/HykgZrLfb2/171P6OYuz7dGNKBOCS1W57vP4W5wmUhm0WGehrixig==}
     engines: {node: '>=14.0.0'}
@@ -3788,16 +3616,15 @@
     dev: false
     optional: true
 
-  /@smithy/credential-provider-imds@2.0.5:
-    resolution: {integrity: sha512-KFcf/e0meFkQNyteJ65f1G19sgUEY1e5zL7hyAEUPz2SEfBmC9B37WyRq87G3MEEsvmAWwCRu7nFFYUKtR3svQ==}
->>>>>>> c8149cd3
+  /@smithy/credential-provider-imds@2.0.9:
+    resolution: {integrity: sha512-K7WZRkHS5HZofRgK+O8W4YXXyaVexU1K6hp9vlUL/8CsnrFbZS9quyH/6hTROrYh2PuJr24yii1kc83NJdxMGQ==}
     engines: {node: '>=14.0.0'}
     requiresBuild: true
     dependencies:
-      '@smithy/node-config-provider': 2.0.5
-      '@smithy/property-provider': 2.0.5
-      '@smithy/types': 2.3.1
-      '@smithy/url-parser': 2.0.5
+      '@smithy/node-config-provider': 2.0.9
+      '@smithy/property-provider': 2.0.7
+      '@smithy/types': 2.3.0
+      '@smithy/url-parser': 2.0.6
       tslib: 2.5.0
     dev: false
     optional: true
@@ -3914,10 +3741,6 @@
     dev: false
     optional: true
 
-<<<<<<< HEAD
-  /@smithy/node-config-provider@2.0.9:
-    resolution: {integrity: sha512-TlSPbCwtT/jgNnmPQqKuCR5CFN8UIrCCHRrgUfs3NqRMuaLLeP8TPe1fSKq2J8h1M/jd4BF853gneles0gWevg==}
-=======
   /@smithy/node-config-provider@2.0.10:
     resolution: {integrity: sha512-e5MiLH5Eu+BbYsmhZIkvUKCzite6JCBPL75PNjlRK2TWvSpfp19hNf2SiJIQbPalcFj5zlyBvtcEkF1sfYIdhg==}
     engines: {node: '>=14.0.0'}
@@ -3930,14 +3753,16 @@
     dev: false
     optional: true
 
-  /@smithy/node-config-provider@2.0.5:
-    resolution: {integrity: sha512-LRtjV9WkhONe2lVy+ipB/l1GX60ybzBmFyeRUoLUXWKdnZ3o81jsnbKzMK8hKq8eFSWPk+Lmyx6ZzCQabGeLxg==}
->>>>>>> c8149cd3
+  /@smithy/node-config-provider@2.0.9:
+    resolution: {integrity: sha512-TlSPbCwtT/jgNnmPQqKuCR5CFN8UIrCCHRrgUfs3NqRMuaLLeP8TPe1fSKq2J8h1M/jd4BF853gneles0gWevg==}
     engines: {node: '>=14.0.0'}
     requiresBuild: true
     dependencies:
-      '@smithy/property-provider': 2.0.5
-      '@smithy/shared-ini-file-loader': 2.0.8
+      '@smithy/abort-controller': 2.0.7
+      '@smithy/property-provider': 2.0.8
+      '@smithy/protocol-http': 3.0.3
+      '@smithy/querystring-builder': 2.0.7
+      '@smithy/shared-ini-file-loader': 2.0.9
       '@smithy/types': 2.3.1
       tslib: 2.5.0
     dev: false
@@ -3956,12 +3781,8 @@
     dev: false
     optional: true
 
-<<<<<<< HEAD
   /@smithy/property-provider@2.0.7:
     resolution: {integrity: sha512-XT8Tl7YNxM8tCtGqy7v7DSf6PxyXaPE9cdA/Yj4dEw2b05V3RrPqsP+t5XJiZu0yIsQ7pdeYZWv2sSEWVjNeAg==}
-=======
-  /@smithy/property-provider@2.0.5:
-    resolution: {integrity: sha512-cAFSUhX6aiHcmpWfrCLKvwBtgN1F6A0N8qY/8yeSi0LRLmhGqsY1/YTxFE185MCVzYbqBGXVr9TBv4RUcIV4rA==}
     engines: {node: '>=14.0.0'}
     requiresBuild: true
     dependencies:
@@ -3972,7 +3793,6 @@
 
   /@smithy/property-provider@2.0.8:
     resolution: {integrity: sha512-oaaP/i7bGG8XbxG9Kx4PZh83iJ2jo/vt8RmJdi9hmc8APBaW1HGDperVXDCyPQdVYXmiqrtxc/rPImyBma1G3A==}
->>>>>>> c8149cd3
     engines: {node: '>=14.0.0'}
     requiresBuild: true
     dependencies:
@@ -3986,11 +3806,7 @@
     engines: {node: '>=14.0.0'}
     requiresBuild: true
     dependencies:
-<<<<<<< HEAD
-      '@smithy/types': 2.3.0
-=======
       '@smithy/types': 2.3.1
->>>>>>> c8149cd3
       tslib: 2.5.0
     dev: false
     optional: true
@@ -4006,12 +3822,8 @@
     dev: false
     optional: true
 
-<<<<<<< HEAD
-  /@smithy/querystring-parser@2.0.6:
-    resolution: {integrity: sha512-i4LKoXHP7pTFAPjLIJyQXYOhWokbcFha3WWsX74sAKmuluv0XM2cxONZoFxwEzmWhsNyM6buSwJSZXyPiec0AQ==}
-=======
-  /@smithy/querystring-parser@2.0.5:
-    resolution: {integrity: sha512-C2stCULH0r54KBksv3AWcN8CLS3u9+WsEW8nBrvctrJ5rQTNa1waHkffpVaiKvcW2nP0aIMBPCobD/kYf/q9mA==}
+  /@smithy/querystring-parser@2.0.7:
+    resolution: {integrity: sha512-Cwi/Hgs73nbLKfgH7dXAxzvDxyTrK+BLrlAd0KXU7xcBR94V132nvxoq39BMWckYAPmnMwxCwq8uusNH4Dnagw==}
     engines: {node: '>=14.0.0'}
     requiresBuild: true
     dependencies:
@@ -4020,31 +3832,10 @@
     dev: false
     optional: true
 
-  /@smithy/querystring-parser@2.0.7:
-    resolution: {integrity: sha512-Cwi/Hgs73nbLKfgH7dXAxzvDxyTrK+BLrlAd0KXU7xcBR94V132nvxoq39BMWckYAPmnMwxCwq8uusNH4Dnagw==}
->>>>>>> c8149cd3
-    engines: {node: '>=14.0.0'}
-    requiresBuild: true
-    dependencies:
-      '@smithy/types': 2.3.1
-      tslib: 2.5.0
-    dev: false
-    optional: true
-
   /@smithy/service-error-classification@2.0.0:
     resolution: {integrity: sha512-2z5Nafy1O0cTf69wKyNjGW/sNVMiqDnb4jgwfMG8ye8KnFJ5qmJpDccwIbJNhXIfbsxTg9SEec2oe1cexhMJvw==}
     engines: {node: '>=14.0.0'}
     requiresBuild: true
-    dev: false
-    optional: true
-
-  /@smithy/shared-ini-file-loader@2.0.8:
-    resolution: {integrity: sha512-4u+V+Dv7JGpJ0tppB5rxCem7WhdFux950z4cGPhV0kHTPkKe8DDgINzOlVa2RBu5dI33D02OBJcxFjhW4FPORg==}
-    engines: {node: '>=14.0.0'}
-    requiresBuild: true
-    dependencies:
-      '@smithy/types': 2.3.1
-      tslib: 2.5.0
     dev: false
     optional: true
 
@@ -4074,10 +3865,6 @@
     dev: false
     optional: true
 
-<<<<<<< HEAD
-  /@smithy/types@2.3.0:
-    resolution: {integrity: sha512-pJce3rd39MElkV57UTPAoSYAApjQLELUxjU5adHNLYk9gnPvyIGbJNJTZVVFu00BrgZH3W/cQe8QuFcknDyodQ==}
-=======
   /@smithy/smithy-client@2.1.4:
     resolution: {integrity: sha512-KRQvYYjEGqvmwnKSAZ8EL0hZvPxGQMYbAKS/AMGq2fuRmwAlinSVJ/fkIs65bZp2oYjcskd1ZgKcP+2UDjNPTQ==}
     engines: {node: '>=14.0.0'}
@@ -4090,9 +3877,8 @@
     dev: false
     optional: true
 
-  /@smithy/types@2.3.1:
-    resolution: {integrity: sha512-cS48e4Yawb6pGakj7DBJUIPFIkqnUWyXTe2ndPRNagD73b6kEJqTc8bhTyfUve0A+sijK256UKE0J1juAfCeDA==}
->>>>>>> c8149cd3
+  /@smithy/types@2.3.0:
+    resolution: {integrity: sha512-pJce3rd39MElkV57UTPAoSYAApjQLELUxjU5adHNLYk9gnPvyIGbJNJTZVVFu00BrgZH3W/cQe8QuFcknDyodQ==}
     engines: {node: '>=14.0.0'}
     requiresBuild: true
     dependencies:
@@ -4100,23 +3886,17 @@
     dev: false
     optional: true
 
-<<<<<<< HEAD
-  /@smithy/url-parser@2.0.6:
-    resolution: {integrity: sha512-9i6j5QW6bapHZ4rtkXOAm0hOUG1+5IVdVJXNSUTcNskwJchZH5IQuDNPCbgUi/u2P8EZazKt4wXT51QxOXCz1A==}
-=======
-  /@smithy/url-parser@2.0.5:
-    resolution: {integrity: sha512-OdMBvZhpckQSkugCXNJQCvqJ71wE7Ftxce92UOQLQ9pwF6hoS5PLL7wEfpnuEXtStzBqJYkzu1C1ZfjuFGOXAA==}
-    requiresBuild: true
-    dependencies:
-      '@smithy/querystring-parser': 2.0.5
-      '@smithy/types': 2.3.1
+  /@smithy/types@2.3.1:
+    resolution: {integrity: sha512-cS48e4Yawb6pGakj7DBJUIPFIkqnUWyXTe2ndPRNagD73b6kEJqTc8bhTyfUve0A+sijK256UKE0J1juAfCeDA==}
+    engines: {node: '>=14.0.0'}
+    requiresBuild: true
+    dependencies:
       tslib: 2.5.0
     dev: false
     optional: true
 
-  /@smithy/url-parser@2.0.7:
-    resolution: {integrity: sha512-SwMl1Lq3yFR2hzhwWYKg04uJHpfcXWMBPycm4Z8GkLI6Dw7rJNDApEbMtujlYw6pVP2WKbrpaGHjQ9MdP92kMQ==}
->>>>>>> c8149cd3
+  /@smithy/url-parser@2.0.6:
+    resolution: {integrity: sha512-9i6j5QW6bapHZ4rtkXOAm0hOUG1+5IVdVJXNSUTcNskwJchZH5IQuDNPCbgUi/u2P8EZazKt4wXT51QxOXCz1A==}
     requiresBuild: true
     dependencies:
       '@smithy/querystring-parser': 2.0.7
@@ -4125,6 +3905,16 @@
     dev: false
     optional: true
 
+  /@smithy/url-parser@2.0.7:
+    resolution: {integrity: sha512-SwMl1Lq3yFR2hzhwWYKg04uJHpfcXWMBPycm4Z8GkLI6Dw7rJNDApEbMtujlYw6pVP2WKbrpaGHjQ9MdP92kMQ==}
+    requiresBuild: true
+    dependencies:
+      '@smithy/querystring-parser': 2.0.7
+      '@smithy/types': 2.3.1
+      tslib: 2.5.0
+    dev: false
+    optional: true
+
   /@smithy/util-base64@2.0.0:
     resolution: {integrity: sha512-Zb1E4xx+m5Lud8bbeYi5FkcMJMnn+1WUnJF3qD7rAdXpaL7UjkFQLdmW5fHadoKbdHpwH9vSR8EyTJFHJs++tA==}
     engines: {node: '>=14.0.0'}
@@ -4146,6 +3936,7 @@
   /@smithy/util-body-length-node@2.1.0:
     resolution: {integrity: sha512-/li0/kj/y3fQ3vyzn36NTLGmUwAICb7Jbe/CsWCktW363gh1MOcpEcSO3mJ344Gv2dqz8YJCLQpb6hju/0qOWw==}
     engines: {node: '>=14.0.0'}
+    requiresBuild: true
     dependencies:
       tslib: 2.5.0
     dev: false
@@ -4885,21 +4676,12 @@
   /@types/node@17.0.45:
     resolution: {integrity: sha512-w+tIMs3rq2afQdsPJlODhoUEKzFP1ayaoyl1CcnwtIlsVe7K7bA1NGm4s3PraqTLlXnbIN84zuBlxBWo1u9BLw==}
 
-<<<<<<< HEAD
   /@types/node@18.17.12:
     resolution: {integrity: sha512-d6xjC9fJ/nSnfDeU0AMDsaJyb1iHsqCSOdi84w4u+SlN/UgQdY5tRhpMzaFYsI4mnpvgTivEaQd0yOUhAtOnEQ==}
-=======
-  /@types/node@18.11.18:
-    resolution: {integrity: sha512-DHQpWGjyQKSHj3ebjFI/wRKcqQcdR+MoFBygntYOZytCqNfkd2ZC4ARDJ2DQqhjH5p85Nnd3jhUJIXrszFX/JA==}
-    dev: true
-
-  /@types/node@18.11.5:
-    resolution: {integrity: sha512-3JRwhbjI+cHLAkUorhf8RnqUbFXajvzX4q6fMn5JwkgtuwfYtRQYI3u4V92vI6NJuTsbBQWWh3RZjFsuevyMGQ==}
     dev: true
 
   /@types/node@18.17.15:
     resolution: {integrity: sha512-2yrWpBk32tvV/JAd3HNHWuZn/VDN1P+72hWirHnvsvTGSqbANi+kSeuQR9yAHnbvaBvHDsoTdXV0Fe+iRtHLKA==}
->>>>>>> c8149cd3
 
   /@types/normalize-package-data@2.4.1:
     resolution: {integrity: sha512-Gj7cI7z+98M282Tqmp2K5EIsoouUEzbBJhQQzDE3jSIRk6r9gsz0oUokqIUR4u1R3dMHo0pDHM7sNOHyhulypw==}
