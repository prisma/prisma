--- conflicted
+++ resolved
@@ -233,11 +233,7 @@
       '@prisma/debug': workspace:*
       '@prisma/engine-core': workspace:*
       '@prisma/engines': workspace:*
-<<<<<<< HEAD
-      '@prisma/engines-version': 4.7.0-49.7586f197a86dc755ba5c020f17bd98194efb912f
-=======
       '@prisma/engines-version': 4.7.0-60.eea074a9fdc0ee9179f383bf0f5ece4e96f7570e
->>>>>>> ff9b2d1d
       '@prisma/fetch-engine': workspace:*
       '@prisma/generator-helper': workspace:*
       '@prisma/get-platform': workspace:*
@@ -305,11 +301,7 @@
       yeoman-generator: 5.7.0
       yo: 4.3.1
     dependencies:
-<<<<<<< HEAD
-      '@prisma/engines-version': 4.7.0-49.7586f197a86dc755ba5c020f17bd98194efb912f
-=======
       '@prisma/engines-version': 4.7.0-60.eea074a9fdc0ee9179f383bf0f5ece4e96f7570e
->>>>>>> ff9b2d1d
     devDependencies:
       '@faker-js/faker': 7.6.0
       '@fast-check/jest': 1.4.0_@jest+globals@28.1.3
@@ -466,11 +458,7 @@
   packages/engines:
     specifiers:
       '@prisma/debug': workspace:*
-<<<<<<< HEAD
-      '@prisma/engines-version': 4.7.0-49.7586f197a86dc755ba5c020f17bd98194efb912f
-=======
       '@prisma/engines-version': 4.7.0-60.eea074a9fdc0ee9179f383bf0f5ece4e96f7570e
->>>>>>> ff9b2d1d
       '@prisma/fetch-engine': workspace:*
       '@prisma/get-platform': workspace:*
       '@swc/core': 1.3.14
@@ -482,11 +470,7 @@
       typescript: 4.8.4
     devDependencies:
       '@prisma/debug': link:../debug
-<<<<<<< HEAD
-      '@prisma/engines-version': 4.7.0-49.7586f197a86dc755ba5c020f17bd98194efb912f
-=======
       '@prisma/engines-version': 4.7.0-60.eea074a9fdc0ee9179f383bf0f5ece4e96f7570e
->>>>>>> ff9b2d1d
       '@prisma/fetch-engine': link:../fetch-engine
       '@prisma/get-platform': link:../get-platform
       '@swc/core': 1.3.14
@@ -500,11 +484,7 @@
   packages/fetch-engine:
     specifiers:
       '@prisma/debug': workspace:*
-<<<<<<< HEAD
-      '@prisma/engines-version': 4.7.0-49.7586f197a86dc755ba5c020f17bd98194efb912f
-=======
       '@prisma/engines-version': 4.7.0-60.eea074a9fdc0ee9179f383bf0f5ece4e96f7570e
->>>>>>> ff9b2d1d
       '@prisma/get-platform': workspace:*
       '@swc/core': 1.3.14
       '@swc/jest': 0.2.23
@@ -550,11 +530,7 @@
       temp-dir: 2.0.0
       tempy: 1.0.1
     devDependencies:
-<<<<<<< HEAD
-      '@prisma/engines-version': 4.7.0-49.7586f197a86dc755ba5c020f17bd98194efb912f
-=======
       '@prisma/engines-version': 4.7.0-60.eea074a9fdc0ee9179f383bf0f5ece4e96f7570e
->>>>>>> ff9b2d1d
       '@swc/core': 1.3.14
       '@swc/jest': 0.2.23_@swc+core@1.3.14
       '@types/jest': 28.1.8
@@ -703,11 +679,7 @@
       '@prisma/fetch-engine': workspace:*
       '@prisma/generator-helper': workspace:*
       '@prisma/get-platform': workspace:*
-<<<<<<< HEAD
-      '@prisma/prisma-fmt-wasm': 4.7.0-49.7586f197a86dc755ba5c020f17bd98194efb912f
-=======
       '@prisma/prisma-fmt-wasm': 4.7.0-60.eea074a9fdc0ee9179f383bf0f5ece4e96f7570e
->>>>>>> ff9b2d1d
       '@swc/core': 1.2.204
       '@swc/jest': 0.2.23
       '@types/jest': 28.1.8
@@ -764,11 +736,7 @@
       '@prisma/fetch-engine': link:../fetch-engine
       '@prisma/generator-helper': link:../generator-helper
       '@prisma/get-platform': link:../get-platform
-<<<<<<< HEAD
-      '@prisma/prisma-fmt-wasm': 4.7.0-49.7586f197a86dc755ba5c020f17bd98194efb912f
-=======
       '@prisma/prisma-fmt-wasm': 4.7.0-60.eea074a9fdc0ee9179f383bf0f5ece4e96f7570e
->>>>>>> ff9b2d1d
       archiver: 5.3.1
       arg: 5.0.2
       chalk: 4.1.2
@@ -823,11 +791,7 @@
   packages/migrate:
     specifiers:
       '@prisma/debug': workspace:*
-<<<<<<< HEAD
-      '@prisma/engines-version': 4.7.0-49.7586f197a86dc755ba5c020f17bd98194efb912f
-=======
       '@prisma/engines-version': 4.7.0-60.eea074a9fdc0ee9179f383bf0f5ece4e96f7570e
->>>>>>> ff9b2d1d
       '@prisma/generator-helper': workspace:*
       '@prisma/get-platform': workspace:*
       '@prisma/internals': workspace:*
@@ -882,11 +846,7 @@
       strip-indent: 3.0.0
       ts-pattern: 4.0.5
     devDependencies:
-<<<<<<< HEAD
-      '@prisma/engines-version': 4.7.0-49.7586f197a86dc755ba5c020f17bd98194efb912f
-=======
       '@prisma/engines-version': 4.7.0-60.eea074a9fdc0ee9179f383bf0f5ece4e96f7570e
->>>>>>> ff9b2d1d
       '@prisma/generator-helper': link:../generator-helper
       '@prisma/internals': link:../internals
       '@swc/core': 1.3.14
@@ -999,26 +959,15 @@
     dev: false
     optional: true
 
-<<<<<<< HEAD
-  /@aws-sdk/client-cognito-identity/3.215.0:
-    resolution: {integrity: sha512-b5iVJQ0ukxAZ2G9MSGDEf/AU4pJ839U2umGMSvxahP3cVdnQ+6HEg6xHeJHZL/qmkCyedJR5CDLqjDDyBpqL1g==}
-=======
   /@aws-sdk/client-cognito-identity/3.216.0:
     resolution: {integrity: sha512-NfM4O6SL7zeHajs3l0KAXizRyIs1/Vy5fDqXe2+o4LUV/OZk/ALGVO3itEA4KRNGqM6OwvI481xz4qZejlVY6Q==}
->>>>>>> ff9b2d1d
     engines: {node: '>=14.0.0'}
     dependencies:
       '@aws-crypto/sha256-browser': 2.0.0
       '@aws-crypto/sha256-js': 2.0.0
-<<<<<<< HEAD
-      '@aws-sdk/client-sts': 3.215.0
-      '@aws-sdk/config-resolver': 3.215.0
-      '@aws-sdk/credential-provider-node': 3.215.0
-=======
       '@aws-sdk/client-sts': 3.216.0
       '@aws-sdk/config-resolver': 3.215.0
       '@aws-sdk/credential-provider-node': 3.216.0
->>>>>>> ff9b2d1d
       '@aws-sdk/fetch-http-handler': 3.215.0
       '@aws-sdk/hash-node': 3.215.0
       '@aws-sdk/invalid-dependency': 3.215.0
@@ -1043,11 +992,7 @@
       '@aws-sdk/util-body-length-node': 3.208.0
       '@aws-sdk/util-defaults-mode-browser': 3.215.0
       '@aws-sdk/util-defaults-mode-node': 3.215.0
-<<<<<<< HEAD
-      '@aws-sdk/util-endpoints': 3.215.0
-=======
       '@aws-sdk/util-endpoints': 3.216.0
->>>>>>> ff9b2d1d
       '@aws-sdk/util-user-agent-browser': 3.215.0
       '@aws-sdk/util-user-agent-node': 3.215.0
       '@aws-sdk/util-utf8-browser': 3.188.0
@@ -1058,13 +1003,8 @@
     dev: false
     optional: true
 
-<<<<<<< HEAD
-  /@aws-sdk/client-sso-oidc/3.215.0:
-    resolution: {integrity: sha512-RixCPp2n6d8egYu+tv5iuuP26D25iwPzk3y7GDqfA+0VBltIXeaQueUscRl9HmiWUtEwflH5C93d+11PmWd3TQ==}
-=======
   /@aws-sdk/client-sso-oidc/3.216.0:
     resolution: {integrity: sha512-O8kmM86BHwiSwyNoIe+iHXuSpUE9PBWl3re8u+/igt/w5W5VmMVz+zQr7gRUDQ1FDgLWNEdAJa0r+JFx3pZdzA==}
->>>>>>> ff9b2d1d
     engines: {node: '>=14.0.0'}
     dependencies:
       '@aws-crypto/sha256-browser': 2.0.0
@@ -1093,11 +1033,7 @@
       '@aws-sdk/util-body-length-node': 3.208.0
       '@aws-sdk/util-defaults-mode-browser': 3.215.0
       '@aws-sdk/util-defaults-mode-node': 3.215.0
-<<<<<<< HEAD
-      '@aws-sdk/util-endpoints': 3.215.0
-=======
       '@aws-sdk/util-endpoints': 3.216.0
->>>>>>> ff9b2d1d
       '@aws-sdk/util-user-agent-browser': 3.215.0
       '@aws-sdk/util-user-agent-node': 3.215.0
       '@aws-sdk/util-utf8-browser': 3.188.0
@@ -1108,13 +1044,8 @@
     dev: false
     optional: true
 
-<<<<<<< HEAD
-  /@aws-sdk/client-sso/3.215.0:
-    resolution: {integrity: sha512-55+GrAajkXF1VFCHIzcGF+kViUM+e7Q4QcTBIv8m1nY0ETgLnCZX8b6Mli1N/RcS6uwRv1Onh3Nbcfp4OEDnKA==}
-=======
   /@aws-sdk/client-sso/3.216.0:
     resolution: {integrity: sha512-9F7JLx9RXEXovg6V4ylqQtpH+sIqQBMIPIrRSGWiQu65rmQQLskRkUka94JsGsBzq1IQwrnqtsuP3Lb0XtwLRA==}
->>>>>>> ff9b2d1d
     engines: {node: '>=14.0.0'}
     dependencies:
       '@aws-crypto/sha256-browser': 2.0.0
@@ -1143,11 +1074,7 @@
       '@aws-sdk/util-body-length-node': 3.208.0
       '@aws-sdk/util-defaults-mode-browser': 3.215.0
       '@aws-sdk/util-defaults-mode-node': 3.215.0
-<<<<<<< HEAD
-      '@aws-sdk/util-endpoints': 3.215.0
-=======
       '@aws-sdk/util-endpoints': 3.216.0
->>>>>>> ff9b2d1d
       '@aws-sdk/util-user-agent-browser': 3.215.0
       '@aws-sdk/util-user-agent-node': 3.215.0
       '@aws-sdk/util-utf8-browser': 3.188.0
@@ -1158,23 +1085,14 @@
     dev: false
     optional: true
 
-<<<<<<< HEAD
-  /@aws-sdk/client-sts/3.215.0:
-    resolution: {integrity: sha512-7TRAcx9RioWIlQ8/ljlm7YXdmgZel3g6UpQ9yCtAoaQFWm82otLi3Oo/S3NYu8L6w5Hr4Q58qjV/RXWO4FmmGg==}
-=======
   /@aws-sdk/client-sts/3.216.0:
     resolution: {integrity: sha512-8rpMZhZXh1kjsAvQ0WNBMDrnP4XneKkBQtt5XcDEmv/GpULt8jOIJnSIJQxt2gkRfd/I9MUC9C3aZNQoSMxa+g==}
->>>>>>> ff9b2d1d
     engines: {node: '>=14.0.0'}
     dependencies:
       '@aws-crypto/sha256-browser': 2.0.0
       '@aws-crypto/sha256-js': 2.0.0
       '@aws-sdk/config-resolver': 3.215.0
-<<<<<<< HEAD
-      '@aws-sdk/credential-provider-node': 3.215.0
-=======
       '@aws-sdk/credential-provider-node': 3.216.0
->>>>>>> ff9b2d1d
       '@aws-sdk/fetch-http-handler': 3.215.0
       '@aws-sdk/hash-node': 3.215.0
       '@aws-sdk/invalid-dependency': 3.215.0
@@ -1200,11 +1118,7 @@
       '@aws-sdk/util-body-length-node': 3.208.0
       '@aws-sdk/util-defaults-mode-browser': 3.215.0
       '@aws-sdk/util-defaults-mode-node': 3.215.0
-<<<<<<< HEAD
-      '@aws-sdk/util-endpoints': 3.215.0
-=======
       '@aws-sdk/util-endpoints': 3.216.0
->>>>>>> ff9b2d1d
       '@aws-sdk/util-user-agent-browser': 3.215.0
       '@aws-sdk/util-user-agent-node': 3.215.0
       '@aws-sdk/util-utf8-browser': 3.188.0
@@ -1228,19 +1142,11 @@
     dev: false
     optional: true
 
-<<<<<<< HEAD
-  /@aws-sdk/credential-provider-cognito-identity/3.215.0:
-    resolution: {integrity: sha512-bHCW0KW/1Axq2TLAVUyufEFVAgvz6ZTZZ8Op/d6Ao+Oyx7eJRZsSD8r6XyeUK/aXc+btySevylOO9CJiZ8pbuQ==}
-    engines: {node: '>=14.0.0'}
-    dependencies:
-      '@aws-sdk/client-cognito-identity': 3.215.0
-=======
   /@aws-sdk/credential-provider-cognito-identity/3.216.0:
     resolution: {integrity: sha512-KvzdnHRqY1VKRRP9gSI8c1kAaLsC7/UGLL+Kp7X/NeOG8KFB42gUXvBFfK4M4mPL/ru5sNi3xHFtb+xQM6zrLQ==}
     engines: {node: '>=14.0.0'}
     dependencies:
       '@aws-sdk/client-cognito-identity': 3.216.0
->>>>>>> ff9b2d1d
       '@aws-sdk/property-provider': 3.215.0
       '@aws-sdk/types': 3.215.0
       tslib: 2.4.0
@@ -1271,22 +1177,13 @@
     dev: false
     optional: true
 
-<<<<<<< HEAD
-  /@aws-sdk/credential-provider-ini/3.215.0:
-    resolution: {integrity: sha512-A2vo6a4q+O4k29oPcFsKtCMGm8guEfax15tUYe0mDB8Efi6XhFOjtTgQs2enNjNn9/rVq2YFSC6nRmBoso2TOQ==}
-=======
   /@aws-sdk/credential-provider-ini/3.216.0:
     resolution: {integrity: sha512-tSfrhgRO/l83Ou6WSOE4HauTLbDCOLMo/23Q6oGO8cs/d874J5rE4UM7a9OzE3QdM3eVbdAP7kXUgUS6i71cUw==}
->>>>>>> ff9b2d1d
     engines: {node: '>=14.0.0'}
     dependencies:
       '@aws-sdk/credential-provider-env': 3.215.0
       '@aws-sdk/credential-provider-imds': 3.215.0
-<<<<<<< HEAD
-      '@aws-sdk/credential-provider-sso': 3.215.0
-=======
       '@aws-sdk/credential-provider-sso': 3.216.0
->>>>>>> ff9b2d1d
       '@aws-sdk/credential-provider-web-identity': 3.215.0
       '@aws-sdk/property-provider': 3.215.0
       '@aws-sdk/shared-ini-file-loader': 3.215.0
@@ -1297,26 +1194,15 @@
     dev: false
     optional: true
 
-<<<<<<< HEAD
-  /@aws-sdk/credential-provider-node/3.215.0:
-    resolution: {integrity: sha512-jMYYFB5SasNVeBANwZSFJ8b9TN7ObM7Q1vM6tSvarXOZXDOc1ZpPTR6VvbGFUQMvfJHLtVwEwkodv4JyFuXpJg==}
-=======
   /@aws-sdk/credential-provider-node/3.216.0:
     resolution: {integrity: sha512-Tumt53phB454DTkNB7a1tyCfrkA4JUGHzNLya14VLResGIGW5Re64atahUcO/WS7aTEs5vfAhBXO+p9o4K1rhQ==}
->>>>>>> ff9b2d1d
     engines: {node: '>=14.0.0'}
     dependencies:
       '@aws-sdk/credential-provider-env': 3.215.0
       '@aws-sdk/credential-provider-imds': 3.215.0
-<<<<<<< HEAD
-      '@aws-sdk/credential-provider-ini': 3.215.0
-      '@aws-sdk/credential-provider-process': 3.215.0
-      '@aws-sdk/credential-provider-sso': 3.215.0
-=======
       '@aws-sdk/credential-provider-ini': 3.216.0
       '@aws-sdk/credential-provider-process': 3.215.0
       '@aws-sdk/credential-provider-sso': 3.216.0
->>>>>>> ff9b2d1d
       '@aws-sdk/credential-provider-web-identity': 3.215.0
       '@aws-sdk/property-provider': 3.215.0
       '@aws-sdk/shared-ini-file-loader': 3.215.0
@@ -1338,16 +1224,6 @@
     dev: false
     optional: true
 
-<<<<<<< HEAD
-  /@aws-sdk/credential-provider-sso/3.215.0:
-    resolution: {integrity: sha512-wtslwMNp0NzbVeEoOT0ss5hfYqBgPrMcmeuim1f+pfdxk27PSm1fAO7AE09Ituzz9DNAfnrMhU/JwOm5FRhHzA==}
-    engines: {node: '>=14.0.0'}
-    dependencies:
-      '@aws-sdk/client-sso': 3.215.0
-      '@aws-sdk/property-provider': 3.215.0
-      '@aws-sdk/shared-ini-file-loader': 3.215.0
-      '@aws-sdk/token-providers': 3.215.0
-=======
   /@aws-sdk/credential-provider-sso/3.216.0:
     resolution: {integrity: sha512-1Cag6AUPU4wkeMnZDJvcXXJgwrlrIxbTcRsresJYBFvs1vGJGcTbjtWV0K6fiBRP66GtvuOL9WzQ/eqRf2J7Ag==}
     engines: {node: '>=14.0.0'}
@@ -1356,7 +1232,6 @@
       '@aws-sdk/property-provider': 3.215.0
       '@aws-sdk/shared-ini-file-loader': 3.215.0
       '@aws-sdk/token-providers': 3.216.0
->>>>>>> ff9b2d1d
       '@aws-sdk/types': 3.215.0
       tslib: 2.4.0
     transitivePeerDependencies:
@@ -1374,23 +1249,6 @@
     dev: false
     optional: true
 
-<<<<<<< HEAD
-  /@aws-sdk/credential-providers/3.215.0:
-    resolution: {integrity: sha512-pW2cwtfGFdMK77GJC6GTmG6Ze21V8cdASr1je3CZ9lvI6Zm19AXshFn9La5lbTMXxIWb42aNkOYOa4RuF/keGA==}
-    engines: {node: '>=14.0.0'}
-    requiresBuild: true
-    dependencies:
-      '@aws-sdk/client-cognito-identity': 3.215.0
-      '@aws-sdk/client-sso': 3.215.0
-      '@aws-sdk/client-sts': 3.215.0
-      '@aws-sdk/credential-provider-cognito-identity': 3.215.0
-      '@aws-sdk/credential-provider-env': 3.215.0
-      '@aws-sdk/credential-provider-imds': 3.215.0
-      '@aws-sdk/credential-provider-ini': 3.215.0
-      '@aws-sdk/credential-provider-node': 3.215.0
-      '@aws-sdk/credential-provider-process': 3.215.0
-      '@aws-sdk/credential-provider-sso': 3.215.0
-=======
   /@aws-sdk/credential-providers/3.216.0:
     resolution: {integrity: sha512-zANE0/EKNd/H4+6pMLVbgFVpE8L6MOXr5FlFuGNxcQhSynmxHDrbop0dV5kxcaeW3D7Cp70SgQxBfOiea5ZF8w==}
     engines: {node: '>=14.0.0'}
@@ -1406,7 +1264,6 @@
       '@aws-sdk/credential-provider-node': 3.216.0
       '@aws-sdk/credential-provider-process': 3.215.0
       '@aws-sdk/credential-provider-sso': 3.216.0
->>>>>>> ff9b2d1d
       '@aws-sdk/credential-provider-web-identity': 3.215.0
       '@aws-sdk/property-provider': 3.215.0
       '@aws-sdk/shared-ini-file-loader': 3.215.0
@@ -1672,19 +1529,11 @@
     dev: false
     optional: true
 
-<<<<<<< HEAD
-  /@aws-sdk/token-providers/3.215.0:
-    resolution: {integrity: sha512-Ezsy/mUB/syVTkUa6k+dEKcd6Yb0bcdIMW/VA3yPfFmmvyUM9NjQfJN278AguXqJvzUghgsz1NkbY23Pjo726Q==}
-    engines: {node: '>=14.0.0'}
-    dependencies:
-      '@aws-sdk/client-sso-oidc': 3.215.0
-=======
   /@aws-sdk/token-providers/3.216.0:
     resolution: {integrity: sha512-cEmOfG7njWl0OA5lR65Sp2SW1i8ZLjf7C95TZ1e6t2Oo5aUFeN3aKBxMOV//1yc+BNzcFBnoHP/f29GhWxUOxA==}
     engines: {node: '>=14.0.0'}
     dependencies:
       '@aws-sdk/client-sso-oidc': 3.216.0
->>>>>>> ff9b2d1d
       '@aws-sdk/property-provider': 3.215.0
       '@aws-sdk/shared-ini-file-loader': 3.215.0
       '@aws-sdk/types': 3.215.0
@@ -1774,13 +1623,8 @@
     dev: false
     optional: true
 
-<<<<<<< HEAD
-  /@aws-sdk/util-endpoints/3.215.0:
-    resolution: {integrity: sha512-lhdFF5YRN+TO7SKiI7KhVejClmo7/z2dkosgGqWdldIlhV9vt/ro49eQgBK4NY/FctRnxkQtMfgZ/R3sVgqAtg==}
-=======
   /@aws-sdk/util-endpoints/3.216.0:
     resolution: {integrity: sha512-uHje4H6Qj/z/op8UZoSuvGpEZhz/r+AGY0rCihFo7XjhT4RYVxb2Eb9uHRK/IAeHU4kjHAdpQiWGMSmnT/UacA==}
->>>>>>> ff9b2d1d
     engines: {node: '>=14.0.0'}
     dependencies:
       '@aws-sdk/types': 3.215.0
@@ -3398,13 +3242,8 @@
     resolution: {integrity: sha512-FGBx/Qd09lMaqQcogCHyYrFEpTx4cAjeS+48lMIR12z7LdH+zofGDVQSubN59nL6IpubfKqTeIDu9rNO28iHVA==}
     engines: {node: '>=14'}
 
-<<<<<<< HEAD
-  /@prisma/engines-version/4.7.0-49.7586f197a86dc755ba5c020f17bd98194efb912f:
-    resolution: {integrity: sha512-XcgOvSHrWOWSoq6x3eb26MExXbv6JZyXF3ijad4o0Yl+roQwpWsUNebB5G8M/Zd6/CytXVLglwSGc9WuJWrhYQ==}
-=======
   /@prisma/engines-version/4.7.0-60.eea074a9fdc0ee9179f383bf0f5ece4e96f7570e:
     resolution: {integrity: sha512-LTPFE7Mae55A3R99GalfQlf8oEvXftj+Jpm4QiDEO4uVldRAqISHvD/gB0i1TmbX6vGRKYZhBi8nSOwFziW05A==}
->>>>>>> ff9b2d1d
 
   /@prisma/mini-proxy/0.3.0:
     resolution: {integrity: sha512-Vcp8L5S66qM9aUdolqzwF7FBZUSWSb+PzzOE8ikgCB58Sw8DVS1TZG2KbWNbmMre1e/naxwOIFdovJpO/Jg+Ww==}
@@ -3412,13 +3251,8 @@
     hasBin: true
     dev: true
 
-<<<<<<< HEAD
-  /@prisma/prisma-fmt-wasm/4.7.0-49.7586f197a86dc755ba5c020f17bd98194efb912f:
-    resolution: {integrity: sha512-+410c8uaxnJhBJd2e7XfNP9VLTi/YCc1B8uqLa/TTVtOs+d/u72eg/Dx7yIsP7dDuiTM01oAFI9R7mXXPMV+Fw==}
-=======
   /@prisma/prisma-fmt-wasm/4.7.0-60.eea074a9fdc0ee9179f383bf0f5ece4e96f7570e:
     resolution: {integrity: sha512-QXv1HpoufsPMyf6XUofVxUYCETTciMsTl71Ta1a/nRoTGduWZxFS9ZSZcG2TssIVxD7Xp+TFjblHX1Sa2tlEBg==}
->>>>>>> ff9b2d1d
     dev: false
 
   /@prisma/studio-common/0.477.0:
@@ -10689,11 +10523,7 @@
       mongodb-connection-string-url: 2.5.4
       socks: 2.7.1
     optionalDependencies:
-<<<<<<< HEAD
-      '@aws-sdk/credential-providers': 3.215.0
-=======
       '@aws-sdk/credential-providers': 3.216.0
->>>>>>> ff9b2d1d
       saslprep: 1.0.3
     transitivePeerDependencies:
       - aws-crt
