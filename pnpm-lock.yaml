lockfileVersion: 5.3

importers:

  .:
    specifiers:
      '@sindresorhus/slugify': 1.1.2
      '@slack/webhook': 6.0.0
      '@types/benchmark': 2.1.1
      '@types/glob': 7.2.0
      '@types/graphviz': 0.0.34
      '@types/node': 14.18.0
      '@types/redis': 2.8.32
      '@types/resolve': 1.20.1
      '@typescript-eslint/eslint-plugin': 5.4.0
      '@typescript-eslint/parser': 5.4.0
      arg: 5.0.1
      batching-toposort: 1.2.0
      buffer: 6.0.3
      chalk: 4.1.2
      chokidar: 3.5.2
      esbuild: 0.13.14
      esbuild-register: 3.1.2
      eslint: 8.3.0
      eslint-config-prettier: 8.3.0
      eslint-plugin-eslint-comments: 3.2.0
      eslint-plugin-jest: 25.3.0
      eslint-plugin-prettier: 4.0.0
      eventemitter3: 4.0.7
      execa: 5.1.1
      glob: 7.2.0
      globby: 11.0.4
      graphviz: 0.0.9
      husky: 7.0.4
      is-ci: 3.0.1
      node-fetch: 2.6.6
      p-map: 4.0.0
      p-reduce: 2.1.0
      p-retry: 4.6.1
      path-browserify: 1.0.1
      prettier: 2.4.1
      redis: 3.1.2
      redis-lock: 0.1.4
      resolve: 1.20.0
      safe-buffer: 5.2.1
      semver: 7.3.5
      spdx-exceptions: 2.3.0
      spdx-license-ids: 3.0.11
      staged-git-files: 1.2.0
      ts-node: 10.4.0
      ts-toolbelt: 9.6.0
      tty-browserify: 0.0.1
      typescript: 4.4.4
      util: 0.12.4
    devDependencies:
      '@sindresorhus/slugify': 1.1.2
      '@slack/webhook': 6.0.0
      '@types/benchmark': 2.1.1
      '@types/glob': 7.2.0
      '@types/graphviz': 0.0.34
      '@types/node': 14.18.0
      '@types/redis': 2.8.32
      '@types/resolve': 1.20.1
      '@typescript-eslint/eslint-plugin': 5.4.0_8fbd82ef37e23da98dfca9805cf945cd
      '@typescript-eslint/parser': 5.4.0_eslint@8.3.0+typescript@4.4.4
      arg: 5.0.1
      batching-toposort: 1.2.0
      buffer: 6.0.3
      chalk: 4.1.2
      chokidar: 3.5.2
      esbuild: 0.13.14
      esbuild-register: 3.1.2_esbuild@0.13.14
      eslint: 8.3.0
      eslint-config-prettier: 8.3.0_eslint@8.3.0
      eslint-plugin-eslint-comments: 3.2.0_eslint@8.3.0
      eslint-plugin-jest: 25.3.0_9fec7bef8b6625769138175e092f703d
      eslint-plugin-prettier: 4.0.0_6c1acfc8d9d3a8dba99beef4e8bcebae
      eventemitter3: 4.0.7
      execa: 5.1.1
      glob: 7.2.0
      globby: 11.0.4
      graphviz: 0.0.9
      husky: 7.0.4
      is-ci: 3.0.1
      node-fetch: 2.6.6
      p-map: 4.0.0
      p-reduce: 2.1.0
      p-retry: 4.6.1
      path-browserify: 1.0.1
      prettier: 2.4.1
      redis: 3.1.2
      redis-lock: 0.1.4
      resolve: 1.20.0
      safe-buffer: 5.2.1
      semver: 7.3.5
      spdx-exceptions: 2.3.0
      spdx-license-ids: 3.0.11
      staged-git-files: 1.2.0
      ts-node: 10.4.0_6564ecc9a8cbf2c9707dca1da88a55d9
      ts-toolbelt: 9.6.0
      tty-browserify: 0.0.1
      typescript: 4.4.4
      util: 0.12.4

  packages/cli:
    specifiers:
      '@prisma/client': workspace:*
      '@prisma/debug': workspace:*
      '@prisma/engines': 3.7.0-26.432266c87f4558aef2a28b78935ffdf39e9360ca
      '@prisma/fetch-engine': 3.7.0-26.432266c87f4558aef2a28b78935ffdf39e9360ca
      '@prisma/generator-helper': workspace:*
      '@prisma/get-platform': 3.7.0-26.432266c87f4558aef2a28b78935ffdf39e9360ca
      '@prisma/migrate': workspace:*
      '@prisma/sdk': workspace:*
      '@prisma/studio': 0.444.0
      '@prisma/studio-server': 0.444.0
      '@types/debug': 4.1.7
      '@types/fs-extra': 9.0.13
      '@types/jest': 27.0.3
      '@types/rimraf': 3.0.2
      '@types/ws': 8.2.2
      '@typescript-eslint/eslint-plugin': 5.4.0
      '@typescript-eslint/parser': 5.4.0
      chalk: 4.1.2
      checkpoint-client: 1.1.20
      debug: 4.3.2
      dotenv: 10.0.0
      esbuild: 0.13.14
      eslint: 8.3.0
      eslint-config-prettier: 8.3.0
      eslint-plugin-eslint-comments: 3.2.0
      eslint-plugin-jest: 25.3.0
      eslint-plugin-prettier: 4.0.0
      execa: 5.1.1
      fast-deep-equal: 3.1.3
      fs-extra: 10.0.0
      fs-jetpack: 4.2.0
      get-port: 5.1.1
      global-dirs: 3.0.0
      is-installed-globally: 0.4.0
      jest: 27.4.5
      line-replace: 2.0.1
      lint-staged: 12.0.2
      log-update: 4.0.0
      make-dir: 3.1.0
      node-fetch: 2.6.6
      open: 7.4.2
      pkg-up: 3.1.0
      prettier: 2.4.1
      replace-string: 3.1.0
      resolve-pkg: 2.0.0
      rimraf: 3.0.2
      strip-ansi: 6.0.1
      tempy: 1.0.1
      ts-jest: 27.1.1
      typescript: 4.4.4
    dependencies:
      '@prisma/engines': 3.7.0-26.432266c87f4558aef2a28b78935ffdf39e9360ca
    devDependencies:
      '@prisma/client': link:../client
      '@prisma/debug': link:../debug
      '@prisma/fetch-engine': 3.7.0-26.432266c87f4558aef2a28b78935ffdf39e9360ca
      '@prisma/generator-helper': link:../generator-helper
      '@prisma/get-platform': 3.7.0-26.432266c87f4558aef2a28b78935ffdf39e9360ca
      '@prisma/migrate': link:../migrate
      '@prisma/sdk': link:../sdk
      '@prisma/studio': 0.444.0
      '@prisma/studio-server': 0.444.0
      '@types/debug': 4.1.7
      '@types/fs-extra': 9.0.13
      '@types/jest': 27.0.3
      '@types/rimraf': 3.0.2
      '@types/ws': 8.2.2
      '@typescript-eslint/eslint-plugin': 5.4.0_8fbd82ef37e23da98dfca9805cf945cd
      '@typescript-eslint/parser': 5.4.0_eslint@8.3.0+typescript@4.4.4
      chalk: 4.1.2
      checkpoint-client: 1.1.20
      debug: 4.3.2
      dotenv: 10.0.0
      esbuild: 0.13.14
      eslint: 8.3.0
      eslint-config-prettier: 8.3.0_eslint@8.3.0
      eslint-plugin-eslint-comments: 3.2.0_eslint@8.3.0
      eslint-plugin-jest: 25.3.0_9e717fee4725c7001f5180f8f1a71d35
      eslint-plugin-prettier: 4.0.0_6c1acfc8d9d3a8dba99beef4e8bcebae
      execa: 5.1.1
      fast-deep-equal: 3.1.3
      fs-extra: 10.0.0
      fs-jetpack: 4.2.0
      get-port: 5.1.1
      global-dirs: 3.0.0
      is-installed-globally: 0.4.0
      jest: 27.4.5_ts-node@10.4.0
      line-replace: 2.0.1
      lint-staged: 12.0.2
      log-update: 4.0.0
      make-dir: 3.1.0
      node-fetch: 2.6.6
      open: 7.4.2
      pkg-up: 3.1.0
      prettier: 2.4.1
      replace-string: 3.1.0
      resolve-pkg: 2.0.0
      rimraf: 3.0.2
      strip-ansi: 6.0.1
      tempy: 1.0.1
      ts-jest: 27.1.1_b72bf80ce6f8fcf89768bfa40958465f
      typescript: 4.4.4

  packages/client:
    specifiers:
      '@microsoft/api-extractor': 7.18.19
      '@opentelemetry/api': ^1.0.3
      '@prisma/debug': workspace:*
      '@prisma/engine-core': workspace:*
      '@prisma/engines': 3.7.0-26.432266c87f4558aef2a28b78935ffdf39e9360ca
      '@prisma/engines-version': 3.7.0-26.432266c87f4558aef2a28b78935ffdf39e9360ca
      '@prisma/fetch-engine': 3.7.0-26.432266c87f4558aef2a28b78935ffdf39e9360ca
      '@prisma/generator-helper': workspace:*
      '@prisma/get-platform': 3.7.0-26.432266c87f4558aef2a28b78935ffdf39e9360ca
      '@prisma/migrate': workspace:*
      '@prisma/sdk': workspace:*
      '@timsuchanek/copy': 1.4.5
      '@types/debug': 4.1.7
      '@types/jest': 27.0.3
      '@types/js-levenshtein': 1.1.0
      '@types/mssql': 6.0.8
      '@types/node': 12.20.37
      '@types/pg': 8.6.1
      '@typescript-eslint/eslint-plugin': 5.4.0
      '@typescript-eslint/parser': 5.4.0
      arg: 5.0.1
      benchmark: 2.1.4
      chalk: 4.1.2
      decimal.js: 10.3.1
      esbuild: 0.13.14
      eslint: 8.3.0
      eslint-config-prettier: 8.3.0
      eslint-plugin-eslint-comments: 3.2.0
      eslint-plugin-jest: 25.3.0
      eslint-plugin-prettier: 4.0.0
      execa: 5.1.1
      flat-map-polyfill: 0.3.8
      fs-monkey: 1.0.3
      get-own-enumerable-property-symbols: 3.0.2
      indent-string: 4.0.0
      is-obj: 2.0.0
      is-regexp: 2.1.0
      jest: 27.4.5
      js-levenshtein: 1.1.6
      klona: 2.0.5
      lint-staged: 12.0.2
      lz-string: 1.4.4
      make-dir: 3.1.0
      mariadb: 2.5.5
      mssql: 7.2.1
      pg: 8.7.1
      pkg-up: 3.1.0
      pluralize: 8.0.0
      prettier: 2.4.1
      replace-string: 3.1.0
      rimraf: 3.0.2
      sort-keys: 4.2.0
      source-map-support: 0.5.20
      sql-template-tag: 4.0.0
      stacktrace-parser: 0.1.10
      strip-ansi: 6.0.1
      strip-indent: 3.0.0
      ts-jest: 27.1.1
      ts-node: 10.4.0
      tsd: 0.18.0
      typescript: 4.4.4
    dependencies:
      '@prisma/engines-version': 3.7.0-26.432266c87f4558aef2a28b78935ffdf39e9360ca
    devDependencies:
      '@microsoft/api-extractor': 7.18.19
      '@opentelemetry/api': 1.0.3
      '@prisma/debug': link:../debug
      '@prisma/engine-core': link:../engine-core
      '@prisma/engines': 3.7.0-26.432266c87f4558aef2a28b78935ffdf39e9360ca
      '@prisma/fetch-engine': 3.7.0-26.432266c87f4558aef2a28b78935ffdf39e9360ca
      '@prisma/generator-helper': link:../generator-helper
      '@prisma/get-platform': 3.7.0-26.432266c87f4558aef2a28b78935ffdf39e9360ca
      '@prisma/migrate': link:../migrate
      '@prisma/sdk': link:../sdk
      '@timsuchanek/copy': 1.4.5
      '@types/debug': 4.1.7
      '@types/jest': 27.0.3
      '@types/js-levenshtein': 1.1.0
      '@types/mssql': 6.0.8
      '@types/node': 12.20.37
      '@types/pg': 8.6.1
      '@typescript-eslint/eslint-plugin': 5.4.0_8fbd82ef37e23da98dfca9805cf945cd
      '@typescript-eslint/parser': 5.4.0_eslint@8.3.0+typescript@4.4.4
      arg: 5.0.1
      benchmark: 2.1.4
      chalk: 4.1.2
      decimal.js: 10.3.1
      esbuild: 0.13.14
      eslint: 8.3.0
      eslint-config-prettier: 8.3.0_eslint@8.3.0
      eslint-plugin-eslint-comments: 3.2.0_eslint@8.3.0
      eslint-plugin-jest: 25.3.0_9e717fee4725c7001f5180f8f1a71d35
      eslint-plugin-prettier: 4.0.0_6c1acfc8d9d3a8dba99beef4e8bcebae
      execa: 5.1.1
      flat-map-polyfill: 0.3.8
      fs-monkey: 1.0.3
      get-own-enumerable-property-symbols: 3.0.2
      indent-string: 4.0.0
      is-obj: 2.0.0
      is-regexp: 2.1.0
      jest: 27.4.5_ts-node@10.4.0
      js-levenshtein: 1.1.6
      klona: 2.0.5
      lint-staged: 12.0.2
      lz-string: 1.4.4
      make-dir: 3.1.0
      mariadb: 2.5.5
      mssql: 7.2.1
      pg: 8.7.1
      pkg-up: 3.1.0
      pluralize: 8.0.0
      prettier: 2.4.1
      replace-string: 3.1.0
      rimraf: 3.0.2
      sort-keys: 4.2.0
      source-map-support: 0.5.20
      sql-template-tag: 4.0.0
      stacktrace-parser: 0.1.10
      strip-ansi: 6.0.1
      strip-indent: 3.0.0
      ts-jest: 27.1.1_b72bf80ce6f8fcf89768bfa40958465f
      ts-node: 10.4.0_54d7f9b57c83a5c5120be11b085b9de6
      tsd: 0.18.0
      typescript: 4.4.4

  packages/debug:
    specifiers:
      '@types/debug': 4.1.7
      '@types/jest': 27.0.3
      '@types/node': 12.20.37
      '@typescript-eslint/eslint-plugin': 5.4.0
      '@typescript-eslint/parser': 5.4.0
      esbuild: 0.13.14
      eslint: 8.3.0
      eslint-config-prettier: 8.3.0
      eslint-plugin-eslint-comments: 3.2.0
      eslint-plugin-jest: 25.3.0
      eslint-plugin-prettier: 4.0.0
      jest: 27.4.5
      lint-staged: 12.0.2
      ms: 2.1.3
      prettier: 2.4.1
      strip-ansi: 6.0.1
      ts-jest: 27.1.1
      typescript: 4.4.4
    dependencies:
      '@types/debug': 4.1.7
      ms: 2.1.3
    devDependencies:
      '@types/jest': 27.0.3
      '@types/node': 12.20.37
      '@typescript-eslint/eslint-plugin': 5.4.0_8fbd82ef37e23da98dfca9805cf945cd
      '@typescript-eslint/parser': 5.4.0_eslint@8.3.0+typescript@4.4.4
      esbuild: 0.13.14
      eslint: 8.3.0
      eslint-config-prettier: 8.3.0_eslint@8.3.0
      eslint-plugin-eslint-comments: 3.2.0_eslint@8.3.0
      eslint-plugin-jest: 25.3.0_9e717fee4725c7001f5180f8f1a71d35
      eslint-plugin-prettier: 4.0.0_6c1acfc8d9d3a8dba99beef4e8bcebae
      jest: 27.4.5_ts-node@10.4.0
      lint-staged: 12.0.2
      prettier: 2.4.1
      strip-ansi: 6.0.1
      ts-jest: 27.1.1_b72bf80ce6f8fcf89768bfa40958465f
      typescript: 4.4.4

  packages/engine-core:
    specifiers:
      '@prisma/debug': workspace:*
      '@prisma/engines': 3.7.0-26.432266c87f4558aef2a28b78935ffdf39e9360ca
      '@prisma/generator-helper': workspace:*
      '@prisma/get-platform': 3.7.0-26.432266c87f4558aef2a28b78935ffdf39e9360ca
      '@types/jest': 27.0.3
      '@types/node': 12.20.37
      '@typescript-eslint/eslint-plugin': 5.4.0
      '@typescript-eslint/parser': 5.4.0
      chalk: 4.1.2
      esbuild: 0.13.14
      eslint: 8.3.0
      eslint-config-prettier: 8.3.0
      eslint-plugin-eslint-comments: 3.2.0
      eslint-plugin-jest: 25.3.0
      eslint-plugin-prettier: 4.0.0
      execa: 5.1.1
      get-stream: 6.0.1
      indent-string: 4.0.0
      jest: 27.4.5
      lint-staged: 12.0.2
      new-github-issue-url: 0.2.1
      p-retry: 4.6.1
      prettier: 2.4.1
      strip-ansi: 6.0.1
      terminal-link: 2.1.1
      ts-jest: 27.1.1
      typescript: 4.4.4
      undici: 3.3.6
    dependencies:
      '@prisma/debug': link:../debug
      '@prisma/engines': 3.7.0-26.432266c87f4558aef2a28b78935ffdf39e9360ca
      '@prisma/generator-helper': link:../generator-helper
      '@prisma/get-platform': 3.7.0-26.432266c87f4558aef2a28b78935ffdf39e9360ca
      chalk: 4.1.2
      execa: 5.1.1
      get-stream: 6.0.1
      indent-string: 4.0.0
      new-github-issue-url: 0.2.1
      p-retry: 4.6.1
      terminal-link: 2.1.1
      undici: 3.3.6
    devDependencies:
      '@types/jest': 27.0.3
      '@types/node': 12.20.37
      '@typescript-eslint/eslint-plugin': 5.4.0_8fbd82ef37e23da98dfca9805cf945cd
      '@typescript-eslint/parser': 5.4.0_eslint@8.3.0+typescript@4.4.4
      esbuild: 0.13.14
      eslint: 8.3.0
      eslint-config-prettier: 8.3.0_eslint@8.3.0
      eslint-plugin-eslint-comments: 3.2.0_eslint@8.3.0
      eslint-plugin-jest: 25.3.0_9e717fee4725c7001f5180f8f1a71d35
      eslint-plugin-prettier: 4.0.0_6c1acfc8d9d3a8dba99beef4e8bcebae
      jest: 27.4.5_ts-node@10.4.0
      lint-staged: 12.0.2
      prettier: 2.4.1
      strip-ansi: 6.0.1
      ts-jest: 27.1.1_b72bf80ce6f8fcf89768bfa40958465f
      typescript: 4.4.4

  packages/generator-helper:
    specifiers:
      '@prisma/debug': workspace:*
      '@types/cross-spawn': 6.0.2
      '@types/jest': 27.0.3
      '@types/node': 12.20.37
      '@typescript-eslint/eslint-plugin': 5.4.0
      '@typescript-eslint/parser': 5.4.0
      chalk: 4.1.2
      cross-spawn: 7.0.3
      esbuild: 0.13.14
      eslint: 8.3.0
      eslint-config-prettier: 8.3.0
      eslint-plugin-eslint-comments: 3.2.0
      eslint-plugin-jest: 25.3.0
      eslint-plugin-prettier: 4.0.0
      jest: 27.4.5
      lint-staged: 12.0.2
      prettier: 2.4.1
      ts-jest: 27.1.1
      ts-node: 10.4.0
      typescript: 4.4.4
    dependencies:
      '@prisma/debug': link:../debug
      '@types/cross-spawn': 6.0.2
      chalk: 4.1.2
      cross-spawn: 7.0.3
    devDependencies:
      '@types/jest': 27.0.3
      '@types/node': 12.20.37
      '@typescript-eslint/eslint-plugin': 5.4.0_8fbd82ef37e23da98dfca9805cf945cd
      '@typescript-eslint/parser': 5.4.0_eslint@8.3.0+typescript@4.4.4
      esbuild: 0.13.14
      eslint: 8.3.0
      eslint-config-prettier: 8.3.0_eslint@8.3.0
      eslint-plugin-eslint-comments: 3.2.0_eslint@8.3.0
      eslint-plugin-jest: 25.3.0_9e717fee4725c7001f5180f8f1a71d35
      eslint-plugin-prettier: 4.0.0_6c1acfc8d9d3a8dba99beef4e8bcebae
      jest: 27.4.5_ts-node@10.4.0
      lint-staged: 12.0.2
      prettier: 2.4.1
      ts-jest: 27.1.1_b72bf80ce6f8fcf89768bfa40958465f
      ts-node: 10.4.0_54d7f9b57c83a5c5120be11b085b9de6
      typescript: 4.4.4

  packages/integration-tests:
    specifiers:
      '@prisma/sdk': workspace:*
      '@sindresorhus/slugify': 1.1.2
      '@types/jest': 27.0.3
      '@types/mssql': 6.0.8
      '@types/node': 12.20.37
      '@types/pg': 8.6.1
      '@types/sqlite3': 3.1.7
      '@typescript-eslint/eslint-plugin': 5.4.0
      '@typescript-eslint/parser': 5.4.0
      decimal.js: 10.3.1
      esbuild: 0.13.14
      eslint: 8.3.0
      eslint-config-prettier: 8.3.0
      eslint-plugin-eslint-comments: 3.2.0
      eslint-plugin-jest: 25.3.0
      eslint-plugin-prettier: 4.0.0
      execa: 5.1.1
      fs-jetpack: 4.2.0
      jest: 27.4.5
      lint-staged: 12.0.2
      mariadb: 2.5.5
      mssql: 7.2.1
      pg: 8.7.1
      prettier: 2.4.1
      replace-string: 3.1.0
      sqlite-async: 1.1.2
      string-hash: 1.1.3
      strip-ansi: 6.0.1
      tempy: 1.0.1
      ts-jest: 27.1.1
      ts-node: 10.4.0
      typescript: 4.4.4
      verror: 1.10.1
    devDependencies:
      '@prisma/sdk': link:../sdk
      '@sindresorhus/slugify': 1.1.2
      '@types/jest': 27.0.3
      '@types/mssql': 6.0.8
      '@types/node': 12.20.37
      '@types/pg': 8.6.1
      '@types/sqlite3': 3.1.7
      '@typescript-eslint/eslint-plugin': 5.4.0_8fbd82ef37e23da98dfca9805cf945cd
      '@typescript-eslint/parser': 5.4.0_eslint@8.3.0+typescript@4.4.4
      decimal.js: 10.3.1
      esbuild: 0.13.14
      eslint: 8.3.0
      eslint-config-prettier: 8.3.0_eslint@8.3.0
      eslint-plugin-eslint-comments: 3.2.0_eslint@8.3.0
      eslint-plugin-jest: 25.3.0_9e717fee4725c7001f5180f8f1a71d35
      eslint-plugin-prettier: 4.0.0_6c1acfc8d9d3a8dba99beef4e8bcebae
      execa: 5.1.1
      fs-jetpack: 4.2.0
      jest: 27.4.5_ts-node@10.4.0
      lint-staged: 12.0.2
      mariadb: 2.5.5
      mssql: 7.2.1
      pg: 8.7.1
      prettier: 2.4.1
      replace-string: 3.1.0
      sqlite-async: 1.1.2
      string-hash: 1.1.3
      strip-ansi: 6.0.1
      tempy: 1.0.1
      ts-jest: 27.1.1_b72bf80ce6f8fcf89768bfa40958465f
      ts-node: 10.4.0_54d7f9b57c83a5c5120be11b085b9de6
      typescript: 4.4.4
      verror: 1.10.1

  packages/migrate:
    specifiers:
      '@prisma/debug': workspace:*
      '@prisma/engines-version': 3.7.0-26.432266c87f4558aef2a28b78935ffdf39e9360ca
      '@prisma/generator-helper': workspace:*
      '@prisma/get-platform': 3.7.0-26.432266c87f4558aef2a28b78935ffdf39e9360ca
      '@prisma/sdk': workspace:*
      '@sindresorhus/slugify': 1.1.2
      '@types/jest': 27.0.3
      '@types/node': 12.20.37
      '@types/pg': 8.6.1
      '@types/prompts': 2.0.14
      '@types/sqlite3': 3.1.7
      '@typescript-eslint/eslint-plugin': 5.4.0
      '@typescript-eslint/parser': 5.4.0
      chalk: 4.1.2
      esbuild: 0.13.14
      eslint: 8.3.0
      eslint-config-prettier: 8.3.0
      eslint-plugin-eslint-comments: 3.2.0
      eslint-plugin-jest: 25.3.0
      eslint-plugin-prettier: 4.0.0
      execa: 5.1.1
      fs-jetpack: 4.2.0
      has-yarn: 2.1.0
      indent-string: 4.0.0
      jest: 27.4.5
      lint-staged: 12.0.2
      log-update: 4.0.0
      make-dir: 3.1.0
      mariadb: 2.5.5
      mock-stdin: 1.0.0
      new-github-issue-url: 0.2.1
      open: 7.4.2
      pg: 8.7.1
      pkg-up: 3.1.0
      prettier: 2.4.1
      prompts: 2.4.2
      strip-ansi: 6.0.1
      strip-indent: 3.0.0
      tempy: 1.0.1
      ts-jest: 27.1.1
      typescript: 4.4.4
    dependencies:
      '@prisma/debug': link:../debug
      '@prisma/get-platform': 3.7.0-26.432266c87f4558aef2a28b78935ffdf39e9360ca
      '@sindresorhus/slugify': 1.1.2
      execa: 5.1.1
      has-yarn: 2.1.0
      indent-string: 4.0.0
      log-update: 4.0.0
      new-github-issue-url: 0.2.1
      open: 7.4.2
      pkg-up: 3.1.0
      prompts: 2.4.2
      strip-ansi: 6.0.1
      strip-indent: 3.0.0
    devDependencies:
      '@prisma/engines-version': 3.7.0-26.432266c87f4558aef2a28b78935ffdf39e9360ca
      '@prisma/generator-helper': link:../generator-helper
      '@prisma/sdk': link:../sdk
      '@types/jest': 27.0.3
      '@types/node': 12.20.37
      '@types/pg': 8.6.1
      '@types/prompts': 2.0.14
      '@types/sqlite3': 3.1.7
      '@typescript-eslint/eslint-plugin': 5.4.0_8fbd82ef37e23da98dfca9805cf945cd
      '@typescript-eslint/parser': 5.4.0_eslint@8.3.0+typescript@4.4.4
      chalk: 4.1.2
      esbuild: 0.13.14
      eslint: 8.3.0
      eslint-config-prettier: 8.3.0_eslint@8.3.0
      eslint-plugin-eslint-comments: 3.2.0_eslint@8.3.0
      eslint-plugin-jest: 25.3.0_9e717fee4725c7001f5180f8f1a71d35
      eslint-plugin-prettier: 4.0.0_6c1acfc8d9d3a8dba99beef4e8bcebae
      fs-jetpack: 4.2.0
      jest: 27.4.5_ts-node@10.4.0
      lint-staged: 12.0.2
      make-dir: 3.1.0
      mariadb: 2.5.5
      mock-stdin: 1.0.0
      pg: 8.7.1
      prettier: 2.4.1
      tempy: 1.0.1
      ts-jest: 27.1.1_b72bf80ce6f8fcf89768bfa40958465f
      typescript: 4.4.4

  packages/react-prisma:
    specifiers:
      '@prisma/client': workspace:*
      '@types/jest': 27.0.3
      '@types/node': 16.11.13
      '@typescript-eslint/eslint-plugin': 5.7.0
      '@typescript-eslint/parser': 5.7.0
      esbuild: 0.14.5
      eslint: 8.4.1
      eslint-config-prettier: 8.3.0
      eslint-plugin-eslint-comments: 3.2.0
      eslint-plugin-jest: 25.3.0
      eslint-plugin-prettier: 4.0.0
      jest: 27.4.5
      lint-staged: 12.1.2
      prettier: 2.5.1
      react: 17.0.2
      ts-jest: 27.1.1
      typescript: 4.5.4
    devDependencies:
      '@prisma/client': link:../client
      '@types/jest': 27.0.3
      '@types/node': 16.11.13
      '@typescript-eslint/eslint-plugin': 5.7.0_915acdfead96f701b1277a1a723fc8d4
      '@typescript-eslint/parser': 5.7.0_eslint@8.4.1+typescript@4.5.4
      esbuild: 0.14.5
      eslint: 8.4.1
      eslint-config-prettier: 8.3.0_eslint@8.4.1
      eslint-plugin-eslint-comments: 3.2.0_eslint@8.4.1
      eslint-plugin-jest: 25.3.0_af2f494c6bab4959b961db41844bbdb9
      eslint-plugin-prettier: 4.0.0_90bd2ba582f6d1348d73031482d782e2
      jest: 27.4.5_ts-node@10.4.0
      lint-staged: 12.1.2
      prettier: 2.5.1
      react: 17.0.2
      ts-jest: 27.1.1_aa940249d37aeb083e8e1f65c1365977
      typescript: 4.5.4

  packages/sdk:
    specifiers:
      '@prisma/debug': workspace:*
      '@prisma/engine-core': workspace:*
      '@prisma/engines': 3.7.0-26.432266c87f4558aef2a28b78935ffdf39e9360ca
      '@prisma/fetch-engine': 3.7.0-26.432266c87f4558aef2a28b78935ffdf39e9360ca
      '@prisma/generator-helper': workspace:*
      '@prisma/get-platform': 3.7.0-26.432266c87f4558aef2a28b78935ffdf39e9360ca
      '@timsuchanek/copy': 1.4.5
      '@types/jest': 27.0.3
      '@types/node': 12.20.37
      '@types/resolve': 1.20.1
      '@types/shell-quote': 1.7.1
      '@types/tar': 6.1.1
      '@typescript-eslint/eslint-plugin': 5.4.0
      '@typescript-eslint/parser': 5.4.0
      archiver: 4.0.2
      arg: 5.0.1
      chalk: 4.1.2
      checkpoint-client: 1.1.20
      cli-truncate: 2.1.0
      dotenv: 10.0.0
      esbuild: 0.13.14
      escape-string-regexp: 4.0.0
      eslint: 8.3.0
      eslint-config-prettier: 8.3.0
      eslint-plugin-eslint-comments: 3.2.0
      eslint-plugin-jest: 25.3.0
      eslint-plugin-prettier: 4.0.0
      execa: 5.1.1
      find-up: 5.0.0
      global-dirs: 3.0.0
      globby: 11.0.4
      has-yarn: 2.1.0
      is-ci: 3.0.1
      jest: 27.4.5
      lint-staged: 12.0.2
      make-dir: 3.1.0
      node-fetch: 2.6.6
      p-map: 4.0.0
      prettier: 2.4.1
      read-pkg-up: 7.0.1
      resolve: 1.20.0
      rimraf: 3.0.2
      shell-quote: 1.7.3
      string-width: 4.2.3
      strip-ansi: 6.0.1
      strip-indent: 3.0.0
      tar: 6.1.11
      temp-dir: 2.0.0
      temp-write: 4.0.0
      tempy: 1.0.1
      terminal-link: 2.1.1
      tmp: 0.2.1
      ts-jest: 27.1.1
      ts-node: 10.4.0
      typescript: 4.4.4
    dependencies:
      '@prisma/debug': link:../debug
      '@prisma/engine-core': link:../engine-core
      '@prisma/engines': 3.7.0-26.432266c87f4558aef2a28b78935ffdf39e9360ca
      '@prisma/fetch-engine': 3.7.0-26.432266c87f4558aef2a28b78935ffdf39e9360ca
      '@prisma/generator-helper': link:../generator-helper
      '@prisma/get-platform': 3.7.0-26.432266c87f4558aef2a28b78935ffdf39e9360ca
      '@timsuchanek/copy': 1.4.5
      archiver: 4.0.2
      arg: 5.0.1
      chalk: 4.1.2
      checkpoint-client: 1.1.20
      cli-truncate: 2.1.0
      dotenv: 10.0.0
      escape-string-regexp: 4.0.0
      execa: 5.1.1
      find-up: 5.0.0
      global-dirs: 3.0.0
      globby: 11.0.4
      has-yarn: 2.1.0
      is-ci: 3.0.1
      make-dir: 3.1.0
      node-fetch: 2.6.6
      p-map: 4.0.0
      read-pkg-up: 7.0.1
      resolve: 1.20.0
      rimraf: 3.0.2
      shell-quote: 1.7.3
      string-width: 4.2.3
      strip-ansi: 6.0.1
      strip-indent: 3.0.0
      tar: 6.1.11
      temp-dir: 2.0.0
      temp-write: 4.0.0
      tempy: 1.0.1
      terminal-link: 2.1.1
      tmp: 0.2.1
    devDependencies:
      '@types/jest': 27.0.3
      '@types/node': 12.20.37
      '@types/resolve': 1.20.1
      '@types/shell-quote': 1.7.1
      '@types/tar': 6.1.1
      '@typescript-eslint/eslint-plugin': 5.4.0_8fbd82ef37e23da98dfca9805cf945cd
      '@typescript-eslint/parser': 5.4.0_eslint@8.3.0+typescript@4.4.4
      esbuild: 0.13.14
      eslint: 8.3.0
      eslint-config-prettier: 8.3.0_eslint@8.3.0
      eslint-plugin-eslint-comments: 3.2.0_eslint@8.3.0
      eslint-plugin-jest: 25.3.0_9e717fee4725c7001f5180f8f1a71d35
      eslint-plugin-prettier: 4.0.0_6c1acfc8d9d3a8dba99beef4e8bcebae
      jest: 27.4.5_ts-node@10.4.0
      lint-staged: 12.0.2
      prettier: 2.4.1
      ts-jest: 27.1.1_b72bf80ce6f8fcf89768bfa40958465f
      ts-node: 10.4.0_54d7f9b57c83a5c5120be11b085b9de6
      typescript: 4.4.4

packages:

  /@azure/abort-controller/1.0.4:
    resolution: {integrity: sha512-lNUmDRVGpanCsiUN3NWxFTdwmdFI53xwhkTFfHDGTYk46ca7Ind3nanJc+U6Zj9Tv+9nTCWRBscWEW1DyKOpTw==}
    engines: {node: '>=8.0.0'}
    dependencies:
      tslib: 2.3.1
    dev: true

  /@azure/core-asynciterator-polyfill/1.0.0:
    resolution: {integrity: sha512-kmv8CGrPfN9SwMwrkiBK9VTQYxdFQEGe0BmQk+M8io56P9KNzpAxcWE/1fxJj7uouwN4kXF0BHW8DNlgx+wtCg==}
    dev: true

  /@azure/core-auth/1.3.2:
    resolution: {integrity: sha512-7CU6DmCHIZp5ZPiZ9r3J17lTKMmYsm/zGvNkjArQwPkrLlZ1TZ+EUYfGgh2X31OLMVAQCTJZW4cXHJi02EbJnA==}
    engines: {node: '>=12.0.0'}
    dependencies:
      '@azure/abort-controller': 1.0.4
      tslib: 2.3.1
    dev: true

  /@azure/core-client/1.3.2:
    resolution: {integrity: sha512-qfkRYKmeEmisluMdGTbBtXeyBLaImjFeVW0gcT5yRAwxJmlnTvSyD+a3PjukAtjIrl/tnb4WSJOBpONSJ91+5Q==}
    engines: {node: '>=12.0.0'}
    dependencies:
      '@azure/abort-controller': 1.0.4
      '@azure/core-asynciterator-polyfill': 1.0.0
      '@azure/core-auth': 1.3.2
      '@azure/core-rest-pipeline': 1.3.1
      '@azure/core-tracing': 1.0.0-preview.13
      tslib: 2.3.1
    transitivePeerDependencies:
      - supports-color
    dev: true

  /@azure/core-http/2.2.1:
    resolution: {integrity: sha512-7ATnV3OGzCO2K9kMrh3NKUM8b4v+xasmlUhkNZz6uMbm+8XH/AexLkhRGsoo0GyKNlEGvyGEfytqTk0nUY2I4A==}
    engines: {node: '>=12.0.0'}
    dependencies:
      '@azure/abort-controller': 1.0.4
      '@azure/core-asynciterator-polyfill': 1.0.0
      '@azure/core-auth': 1.3.2
      '@azure/core-tracing': 1.0.0-preview.13
      '@azure/logger': 1.0.3
      '@types/node-fetch': 2.5.12
      '@types/tunnel': 0.0.3
      form-data: 4.0.0
      node-fetch: 2.6.5
      process: 0.11.10
      tough-cookie: 4.0.0
      tslib: 2.3.1
      tunnel: 0.0.6
      uuid: 8.3.2
      xml2js: 0.4.23
    dev: true

  /@azure/core-lro/2.2.1:
    resolution: {integrity: sha512-HE6PBl+mlKa0eBsLwusHqAqjLc5n9ByxeDo3Hz4kF3B1hqHvRkBr4oMgoT6tX7Hc3q97KfDctDUon7EhvoeHPA==}
    engines: {node: '>=12.0.0'}
    dependencies:
      '@azure/abort-controller': 1.0.4
      '@azure/core-tracing': 1.0.0-preview.13
      '@azure/logger': 1.0.3
      tslib: 2.3.1
    dev: true

  /@azure/core-paging/1.2.0:
    resolution: {integrity: sha512-ZX1bCjm/MjKPCN6kQD/9GJErYSoKA8YWp6YWoo5EIzcTWlSBLXu3gNaBTUl8usGl+UShiKo7b4Gdy1NSTIlpZg==}
    engines: {node: '>=12.0.0'}
    dependencies:
      '@azure/core-asynciterator-polyfill': 1.0.0
      tslib: 2.3.1
    dev: true

  /@azure/core-rest-pipeline/1.3.1:
    resolution: {integrity: sha512-xTQiv47O5cWzJFkwiDrUTT4K4IYbUIts0gaou5TZxAAuhQi9kAKWHEmFTjHVMOeAmyDhlMM5cb21M2n4WDto1A==}
    engines: {node: '>=12.0.0'}
    dependencies:
      '@azure/abort-controller': 1.0.4
      '@azure/core-auth': 1.3.2
      '@azure/core-tracing': 1.0.0-preview.13
      '@azure/logger': 1.0.3
      form-data: 4.0.0
      http-proxy-agent: 4.0.1
      https-proxy-agent: 5.0.0
      tslib: 2.3.1
      uuid: 8.3.2
    transitivePeerDependencies:
      - supports-color
    dev: true

  /@azure/core-tracing/1.0.0-preview.12:
    resolution: {integrity: sha512-nvo2Wc4EKZGN6eFu9n3U7OXmASmL8VxoPIH7xaD6OlQqi44bouF0YIi9ID5rEsKLiAU59IYx6M297nqWVMWPDg==}
    engines: {node: '>=12.0.0'}
    dependencies:
      '@opentelemetry/api': 1.0.3
      tslib: 2.3.1
    dev: true

  /@azure/core-tracing/1.0.0-preview.13:
    resolution: {integrity: sha512-KxDlhXyMlh2Jhj2ykX6vNEU0Vou4nHr025KoSEiz7cS3BNiHNaZcdECk/DmLkEB0as5T7b/TpRcehJ5yV6NeXQ==}
    engines: {node: '>=12.0.0'}
    dependencies:
      '@opentelemetry/api': 1.0.3
      tslib: 2.3.1
    dev: true

  /@azure/identity/1.5.2_debug@4.3.2:
    resolution: {integrity: sha512-vqyeRbd2i0h9F4mqW5JbkP1xfabqKQ21l/81osKhpOQ2LtwaJW6nw4+0PsVYnxcbPHFCIZt6EWAk74a3OGYZJA==}
    engines: {node: '>=12.0.0'}
    dependencies:
      '@azure/core-auth': 1.3.2
      '@azure/core-client': 1.3.2
      '@azure/core-rest-pipeline': 1.3.1
      '@azure/core-tracing': 1.0.0-preview.12
      '@azure/logger': 1.0.3
      '@azure/msal-node': 1.0.0-beta.6_debug@4.3.2
      '@types/stoppable': 1.1.1
      axios: 0.21.4_debug@4.3.2
      events: 3.3.0
      jws: 4.0.0
      msal: 1.4.14
      open: 7.4.2
      qs: 6.10.1
      stoppable: 1.1.0
      tslib: 2.3.1
      uuid: 8.3.2
    optionalDependencies:
      keytar: 7.7.0
    transitivePeerDependencies:
      - debug
      - supports-color
    dev: true

  /@azure/keyvault-keys/4.3.0:
    resolution: {integrity: sha512-OEosl0/rE/mKD5Ji9KaQN7UH+yQnV5MS0MRhGqQIiJrG+qAvAla0MYudJzv3XvBlplpGk0+MVgyL9H3KX/UAwQ==}
    engines: {node: '>=8.0.0'}
    dependencies:
      '@azure/abort-controller': 1.0.4
      '@azure/core-http': 2.2.1
      '@azure/core-lro': 2.2.1
      '@azure/core-paging': 1.2.0
      '@azure/core-tracing': 1.0.0-preview.13
      '@azure/logger': 1.0.3
      tslib: 2.3.1
    dev: true

  /@azure/logger/1.0.3:
    resolution: {integrity: sha512-aK4s3Xxjrx3daZr3VylxejK3vG5ExXck5WOHDJ8in/k9AqlfIyFMMT1uG7u8mNjX+QRILTIn0/Xgschfh/dQ9g==}
    engines: {node: '>=12.0.0'}
    dependencies:
      tslib: 2.3.1
    dev: true

  /@azure/ms-rest-azure-env/2.0.0:
    resolution: {integrity: sha512-dG76W7ElfLi+fbTjnZVGj+M9e0BIEJmRxU6fHaUQ12bZBe8EJKYb2GV50YWNaP2uJiVQ5+7nXEVj1VN1UQtaEw==}
    dev: true

  /@azure/ms-rest-js/2.6.0:
    resolution: {integrity: sha512-4C5FCtvEzWudblB+h92/TYYPiq7tuElX8icVYToxOdggnYqeec4Se14mjse5miInKtZahiFHdl8lZA/jziEc5g==}
    dependencies:
      '@azure/core-auth': 1.3.2
      abort-controller: 3.0.0
      form-data: 2.5.1
      node-fetch: 2.6.5
      tough-cookie: 3.0.1
      tslib: 1.14.1
      tunnel: 0.0.6
      uuid: 8.3.2
      xml2js: 0.4.23
    dev: true

  /@azure/ms-rest-nodeauth/3.1.0_debug@4.3.2:
    resolution: {integrity: sha512-F4NKrbkZg0qD3+rUM8fvJHOFRkXFoEiptYTZtLBruN3VwBFIqbTFW0fmgRyBW9seZl+mX2OexQA5GzWenSA3Kw==}
    dependencies:
      '@azure/ms-rest-azure-env': 2.0.0
      '@azure/ms-rest-js': 2.6.0
      adal-node: 0.2.3_debug@4.3.2
    transitivePeerDependencies:
      - debug
    dev: true

  /@azure/msal-common/4.5.1:
    resolution: {integrity: sha512-/i5dXM+QAtO+6atYd5oHGBAx48EGSISkXNXViheliOQe+SIFMDo3gSq3lL54W0suOSAsVPws3XnTaIHlla0PIQ==}
    engines: {node: '>=0.8.0'}
    dependencies:
      debug: 4.3.2
    transitivePeerDependencies:
      - supports-color
    dev: true

  /@azure/msal-node/1.0.0-beta.6_debug@4.3.2:
    resolution: {integrity: sha512-ZQI11Uz1j0HJohb9JZLRD8z0moVcPks1AFW4Q/Gcl67+QvH4aKEJti7fjCcipEEZYb/qzLSO8U6IZgPYytsiJQ==}
    dependencies:
      '@azure/msal-common': 4.5.1
      axios: 0.21.4_debug@4.3.2
      jsonwebtoken: 8.5.1
      uuid: 8.3.2
    transitivePeerDependencies:
      - debug
      - supports-color
    dev: true

  /@babel/code-frame/7.15.8:
    resolution: {integrity: sha512-2IAnmn8zbvC/jKYhq5Ki9I+DwjlrtMPUCH/CpHvqI4dNnlwHwsxoIhlc8WcYY5LSYknXQtAlFYuHfqAFCvQ4Wg==}
    engines: {node: '>=6.9.0'}
    dependencies:
      '@babel/highlight': 7.14.5

  /@babel/compat-data/7.15.0:
    resolution: {integrity: sha512-0NqAC1IJE0S0+lL1SWFMxMkz1pKCNCjI4tr2Zx4LJSXxCLAdr6KyArnY+sno5m3yH9g737ygOyPABDsnXkpxiA==}
    engines: {node: '>=6.9.0'}
    dev: true

  /@babel/core/7.15.8:
    resolution: {integrity: sha512-3UG9dsxvYBMYwRv+gS41WKHno4K60/9GPy1CJaH6xy3Elq8CTtvtjT5R5jmNhXfCYLX2mTw+7/aq5ak/gOE0og==}
    engines: {node: '>=6.9.0'}
    dependencies:
      '@babel/code-frame': 7.15.8
      '@babel/generator': 7.15.8
      '@babel/helper-compilation-targets': 7.15.4_@babel+core@7.15.8
      '@babel/helper-module-transforms': 7.15.8
      '@babel/helpers': 7.15.4
      '@babel/parser': 7.15.8
      '@babel/template': 7.15.4
      '@babel/traverse': 7.15.4
      '@babel/types': 7.15.6
      convert-source-map: 1.8.0
      debug: 4.3.3
      gensync: 1.0.0-beta.2
      json5: 2.2.0
      semver: 6.3.0
      source-map: 0.5.7
    transitivePeerDependencies:
      - supports-color
    dev: true

  /@babel/generator/7.15.8:
    resolution: {integrity: sha512-ECmAKstXbp1cvpTTZciZCgfOt6iN64lR0d+euv3UZisU5awfRawOvg07Utn/qBGuH4bRIEZKrA/4LzZyXhZr8g==}
    engines: {node: '>=6.9.0'}
    dependencies:
      '@babel/types': 7.15.6
      jsesc: 2.5.2
      source-map: 0.5.7
    dev: true

  /@babel/helper-compilation-targets/7.15.4_@babel+core@7.15.8:
    resolution: {integrity: sha512-rMWPCirulnPSe4d+gwdWXLfAXTTBj8M3guAf5xFQJ0nvFY7tfNAFnWdqaHegHlgDZOCT4qvhF3BYlSJag8yhqQ==}
    engines: {node: '>=6.9.0'}
    peerDependencies:
      '@babel/core': ^7.0.0
    dependencies:
      '@babel/compat-data': 7.15.0
      '@babel/core': 7.15.8
      '@babel/helper-validator-option': 7.14.5
      browserslist: 4.17.5
      semver: 6.3.0
    dev: true

  /@babel/helper-function-name/7.15.4:
    resolution: {integrity: sha512-Z91cOMM4DseLIGOnog+Z8OI6YseR9bua+HpvLAQ2XayUGU+neTtX+97caALaLdyu53I/fjhbeCnWnRH1O3jFOw==}
    engines: {node: '>=6.9.0'}
    dependencies:
      '@babel/helper-get-function-arity': 7.15.4
      '@babel/template': 7.15.4
      '@babel/types': 7.15.6
    dev: true

  /@babel/helper-get-function-arity/7.15.4:
    resolution: {integrity: sha512-1/AlxSF92CmGZzHnC515hm4SirTxtpDnLEJ0UyEMgTMZN+6bxXKg04dKhiRx5Enel+SUA1G1t5Ed/yQia0efrA==}
    engines: {node: '>=6.9.0'}
    dependencies:
      '@babel/types': 7.15.6
    dev: true

  /@babel/helper-hoist-variables/7.15.4:
    resolution: {integrity: sha512-VTy085egb3jUGVK9ycIxQiPbquesq0HUQ+tPO0uv5mPEBZipk+5FkRKiWq5apuyTE9FUrjENB0rCf8y+n+UuhA==}
    engines: {node: '>=6.9.0'}
    dependencies:
      '@babel/types': 7.15.6
    dev: true

  /@babel/helper-member-expression-to-functions/7.15.4:
    resolution: {integrity: sha512-cokOMkxC/BTyNP1AlY25HuBWM32iCEsLPI4BHDpJCHHm1FU2E7dKWWIXJgQgSFiu4lp8q3bL1BIKwqkSUviqtA==}
    engines: {node: '>=6.9.0'}
    dependencies:
      '@babel/types': 7.15.6
    dev: true

  /@babel/helper-module-imports/7.15.4:
    resolution: {integrity: sha512-jeAHZbzUwdW/xHgHQ3QmWR4Jg6j15q4w/gCfwZvtqOxoo5DKtLHk8Bsf4c5RZRC7NmLEs+ohkdq8jFefuvIxAA==}
    engines: {node: '>=6.9.0'}
    dependencies:
      '@babel/types': 7.15.6
    dev: true

  /@babel/helper-module-transforms/7.15.8:
    resolution: {integrity: sha512-DfAfA6PfpG8t4S6npwzLvTUpp0sS7JrcuaMiy1Y5645laRJIp/LiLGIBbQKaXSInK8tiGNI7FL7L8UvB8gdUZg==}
    engines: {node: '>=6.9.0'}
    dependencies:
      '@babel/helper-module-imports': 7.15.4
      '@babel/helper-replace-supers': 7.15.4
      '@babel/helper-simple-access': 7.15.4
      '@babel/helper-split-export-declaration': 7.15.4
      '@babel/helper-validator-identifier': 7.15.7
      '@babel/template': 7.15.4
      '@babel/traverse': 7.15.4
      '@babel/types': 7.15.6
    transitivePeerDependencies:
      - supports-color
    dev: true

  /@babel/helper-optimise-call-expression/7.15.4:
    resolution: {integrity: sha512-E/z9rfbAOt1vDW1DR7k4SzhzotVV5+qMciWV6LaG1g4jeFrkDlJedjtV4h0i4Q/ITnUu+Pk08M7fczsB9GXBDw==}
    engines: {node: '>=6.9.0'}
    dependencies:
      '@babel/types': 7.15.6
    dev: true

  /@babel/helper-plugin-utils/7.14.5:
    resolution: {integrity: sha512-/37qQCE3K0vvZKwoK4XU/irIJQdIfCJuhU5eKnNxpFDsOkgFaUAwbv+RYw6eYgsC0E4hS7r5KqGULUogqui0fQ==}
    engines: {node: '>=6.9.0'}
    dev: true

  /@babel/helper-replace-supers/7.15.4:
    resolution: {integrity: sha512-/ztT6khaXF37MS47fufrKvIsiQkx1LBRvSJNzRqmbyeZnTwU9qBxXYLaaT/6KaxfKhjs2Wy8kG8ZdsFUuWBjzw==}
    engines: {node: '>=6.9.0'}
    dependencies:
      '@babel/helper-member-expression-to-functions': 7.15.4
      '@babel/helper-optimise-call-expression': 7.15.4
      '@babel/traverse': 7.15.4
      '@babel/types': 7.15.6
    transitivePeerDependencies:
      - supports-color
    dev: true

  /@babel/helper-simple-access/7.15.4:
    resolution: {integrity: sha512-UzazrDoIVOZZcTeHHEPYrr1MvTR/K+wgLg6MY6e1CJyaRhbibftF6fR2KU2sFRtI/nERUZR9fBd6aKgBlIBaPg==}
    engines: {node: '>=6.9.0'}
    dependencies:
      '@babel/types': 7.15.6
    dev: true

  /@babel/helper-split-export-declaration/7.15.4:
    resolution: {integrity: sha512-HsFqhLDZ08DxCpBdEVtKmywj6PQbwnF6HHybur0MAnkAKnlS6uHkwnmRIkElB2Owpfb4xL4NwDmDLFubueDXsw==}
    engines: {node: '>=6.9.0'}
    dependencies:
      '@babel/types': 7.15.6
    dev: true

  /@babel/helper-validator-identifier/7.15.7:
    resolution: {integrity: sha512-K4JvCtQqad9OY2+yTU8w+E82ywk/fe+ELNlt1G8z3bVGlZfn/hOcQQsUhGhW/N+tb3fxK800wLtKOE/aM0m72w==}
    engines: {node: '>=6.9.0'}

  /@babel/helper-validator-option/7.14.5:
    resolution: {integrity: sha512-OX8D5eeX4XwcroVW45NMvoYaIuFI+GQpA2a8Gi+X/U/cDUIRsV37qQfF905F0htTRCREQIB4KqPeaveRJUl3Ow==}
    engines: {node: '>=6.9.0'}
    dev: true

  /@babel/helpers/7.15.4:
    resolution: {integrity: sha512-V45u6dqEJ3w2rlryYYXf6i9rQ5YMNu4FLS6ngs8ikblhu2VdR1AqAd6aJjBzmf2Qzh6KOLqKHxEN9+TFbAkAVQ==}
    engines: {node: '>=6.9.0'}
    dependencies:
      '@babel/template': 7.15.4
      '@babel/traverse': 7.15.4
      '@babel/types': 7.15.6
    transitivePeerDependencies:
      - supports-color
    dev: true

  /@babel/highlight/7.14.5:
    resolution: {integrity: sha512-qf9u2WFWVV0MppaL877j2dBtQIDgmidgjGk5VIMw3OadXvYaXn66U1BFlH2t4+t3i+8PhedppRv+i40ABzd+gg==}
    engines: {node: '>=6.9.0'}
    dependencies:
      '@babel/helper-validator-identifier': 7.15.7
      chalk: 2.4.2
      js-tokens: 4.0.0

  /@babel/parser/7.15.8:
    resolution: {integrity: sha512-BRYa3wcQnjS/nqI8Ac94pYYpJfojHVvVXJ97+IDCImX4Jc8W8Xv1+47enbruk+q1etOpsQNwnfFcNGw+gtPGxA==}
    engines: {node: '>=6.0.0'}
    hasBin: true
    dev: true

  /@babel/plugin-syntax-async-generators/7.8.4_@babel+core@7.15.8:
    resolution: {integrity: sha512-tycmZxkGfZaxhMRbXlPXuVFpdWlXpir2W4AMhSJgRKzk/eDlIXOhb2LHWoLpDF7TEHylV5zNhykX6KAgHJmTNw==}
    peerDependencies:
      '@babel/core': ^7.0.0-0
    dependencies:
      '@babel/core': 7.15.8
      '@babel/helper-plugin-utils': 7.14.5
    dev: true

  /@babel/plugin-syntax-bigint/7.8.3_@babel+core@7.15.8:
    resolution: {integrity: sha512-wnTnFlG+YxQm3vDxpGE57Pj0srRU4sHE/mDkt1qv2YJJSeUAec2ma4WLUnUPeKjyrfntVwe/N6dCXpU+zL3Npg==}
    peerDependencies:
      '@babel/core': ^7.0.0-0
    dependencies:
      '@babel/core': 7.15.8
      '@babel/helper-plugin-utils': 7.14.5
    dev: true

  /@babel/plugin-syntax-class-properties/7.12.13_@babel+core@7.15.8:
    resolution: {integrity: sha512-fm4idjKla0YahUNgFNLCB0qySdsoPiZP3iQE3rky0mBUtMZ23yDJ9SJdg6dXTSDnulOVqiF3Hgr9nbXvXTQZYA==}
    peerDependencies:
      '@babel/core': ^7.0.0-0
    dependencies:
      '@babel/core': 7.15.8
      '@babel/helper-plugin-utils': 7.14.5
    dev: true

  /@babel/plugin-syntax-import-meta/7.10.4_@babel+core@7.15.8:
    resolution: {integrity: sha512-Yqfm+XDx0+Prh3VSeEQCPU81yC+JWZ2pDPFSS4ZdpfZhp4MkFMaDC1UqseovEKwSUpnIL7+vK+Clp7bfh0iD7g==}
    peerDependencies:
      '@babel/core': ^7.0.0-0
    dependencies:
      '@babel/core': 7.15.8
      '@babel/helper-plugin-utils': 7.14.5
    dev: true

  /@babel/plugin-syntax-json-strings/7.8.3_@babel+core@7.15.8:
    resolution: {integrity: sha512-lY6kdGpWHvjoe2vk4WrAapEuBR69EMxZl+RoGRhrFGNYVK8mOPAW8VfbT/ZgrFbXlDNiiaxQnAtgVCZ6jv30EA==}
    peerDependencies:
      '@babel/core': ^7.0.0-0
    dependencies:
      '@babel/core': 7.15.8
      '@babel/helper-plugin-utils': 7.14.5
    dev: true

  /@babel/plugin-syntax-logical-assignment-operators/7.10.4_@babel+core@7.15.8:
    resolution: {integrity: sha512-d8waShlpFDinQ5MtvGU9xDAOzKH47+FFoney2baFIoMr952hKOLp1HR7VszoZvOsV/4+RRszNY7D17ba0te0ig==}
    peerDependencies:
      '@babel/core': ^7.0.0-0
    dependencies:
      '@babel/core': 7.15.8
      '@babel/helper-plugin-utils': 7.14.5
    dev: true

  /@babel/plugin-syntax-nullish-coalescing-operator/7.8.3_@babel+core@7.15.8:
    resolution: {integrity: sha512-aSff4zPII1u2QD7y+F8oDsz19ew4IGEJg9SVW+bqwpwtfFleiQDMdzA/R+UlWDzfnHFCxxleFT0PMIrR36XLNQ==}
    peerDependencies:
      '@babel/core': ^7.0.0-0
    dependencies:
      '@babel/core': 7.15.8
      '@babel/helper-plugin-utils': 7.14.5
    dev: true

  /@babel/plugin-syntax-numeric-separator/7.10.4_@babel+core@7.15.8:
    resolution: {integrity: sha512-9H6YdfkcK/uOnY/K7/aA2xpzaAgkQn37yzWUMRK7OaPOqOpGS1+n0H5hxT9AUw9EsSjPW8SVyMJwYRtWs3X3ug==}
    peerDependencies:
      '@babel/core': ^7.0.0-0
    dependencies:
      '@babel/core': 7.15.8
      '@babel/helper-plugin-utils': 7.14.5
    dev: true

  /@babel/plugin-syntax-object-rest-spread/7.8.3_@babel+core@7.15.8:
    resolution: {integrity: sha512-XoqMijGZb9y3y2XskN+P1wUGiVwWZ5JmoDRwx5+3GmEplNyVM2s2Dg8ILFQm8rWM48orGy5YpI5Bl8U1y7ydlA==}
    peerDependencies:
      '@babel/core': ^7.0.0-0
    dependencies:
      '@babel/core': 7.15.8
      '@babel/helper-plugin-utils': 7.14.5
    dev: true

  /@babel/plugin-syntax-optional-catch-binding/7.8.3_@babel+core@7.15.8:
    resolution: {integrity: sha512-6VPD0Pc1lpTqw0aKoeRTMiB+kWhAoT24PA+ksWSBrFtl5SIRVpZlwN3NNPQjehA2E/91FV3RjLWoVTglWcSV3Q==}
    peerDependencies:
      '@babel/core': ^7.0.0-0
    dependencies:
      '@babel/core': 7.15.8
      '@babel/helper-plugin-utils': 7.14.5
    dev: true

  /@babel/plugin-syntax-optional-chaining/7.8.3_@babel+core@7.15.8:
    resolution: {integrity: sha512-KoK9ErH1MBlCPxV0VANkXW2/dw4vlbGDrFgz8bmUsBGYkFRcbRwMh6cIJubdPrkxRwuGdtCk0v/wPTKbQgBjkg==}
    peerDependencies:
      '@babel/core': ^7.0.0-0
    dependencies:
      '@babel/core': 7.15.8
      '@babel/helper-plugin-utils': 7.14.5
    dev: true

  /@babel/plugin-syntax-top-level-await/7.14.5_@babel+core@7.15.8:
    resolution: {integrity: sha512-hx++upLv5U1rgYfwe1xBQUhRmU41NEvpUvrp8jkrSCdvGSnM5/qdRMtylJ6PG5OFkBaHkbTAKTnd3/YyESRHFw==}
    engines: {node: '>=6.9.0'}
    peerDependencies:
      '@babel/core': ^7.0.0-0
    dependencies:
      '@babel/core': 7.15.8
      '@babel/helper-plugin-utils': 7.14.5
    dev: true

  /@babel/plugin-syntax-typescript/7.14.5_@babel+core@7.15.8:
    resolution: {integrity: sha512-u6OXzDaIXjEstBRRoBCQ/uKQKlbuaeE5in0RvWdA4pN6AhqxTIwUsnHPU1CFZA/amYObMsuWhYfRl3Ch90HD0Q==}
    engines: {node: '>=6.9.0'}
    peerDependencies:
      '@babel/core': ^7.0.0-0
    dependencies:
      '@babel/core': 7.15.8
      '@babel/helper-plugin-utils': 7.14.5
    dev: true

  /@babel/template/7.15.4:
    resolution: {integrity: sha512-UgBAfEa1oGuYgDIPM2G+aHa4Nlo9Lh6mGD2bDBGMTbYnc38vulXPuC1MGjYILIEmlwl6Rd+BPR9ee3gm20CBtg==}
    engines: {node: '>=6.9.0'}
    dependencies:
      '@babel/code-frame': 7.15.8
      '@babel/parser': 7.15.8
      '@babel/types': 7.15.6
    dev: true

  /@babel/traverse/7.15.4:
    resolution: {integrity: sha512-W6lQD8l4rUbQR/vYgSuCAE75ADyyQvOpFVsvPPdkhf6lATXAsQIG9YdtOcu8BB1dZ0LKu+Zo3c1wEcbKeuhdlA==}
    engines: {node: '>=6.9.0'}
    dependencies:
      '@babel/code-frame': 7.15.8
      '@babel/generator': 7.15.8
      '@babel/helper-function-name': 7.15.4
      '@babel/helper-hoist-variables': 7.15.4
      '@babel/helper-split-export-declaration': 7.15.4
      '@babel/parser': 7.15.8
      '@babel/types': 7.15.6
      debug: 4.3.3
      globals: 11.12.0
    transitivePeerDependencies:
      - supports-color
    dev: true

  /@babel/types/7.15.6:
    resolution: {integrity: sha512-BPU+7QhqNjmWyDO0/vitH/CuhpV8ZmK1wpKva8nuyNF5MJfuRNWMc+hc14+u9xT93kvykMdncrJT19h74uB1Ig==}
    engines: {node: '>=6.9.0'}
    dependencies:
      '@babel/helper-validator-identifier': 7.15.7
      to-fast-properties: 2.0.0
    dev: true

  /@bcoe/v8-coverage/0.2.3:
    resolution: {integrity: sha512-0hYQ8SB4Db5zvZB4axdMHGwEaQjkZzFjQiN9LVYvIFB2nSUHW9tYpxWriPrWDASIxiaXax83REcLxuSdnGPZtw==}
    dev: true

  /@cspotcode/source-map-consumer/0.8.0:
    resolution: {integrity: sha512-41qniHzTU8yAGbCp04ohlmSrZf8bkf/iJsl3V0dRGsQN/5GFfx+LbCSsCpp2gqrqjTVg/K6O8ycoV35JIwAzAg==}
    engines: {node: '>= 12'}
    dev: true

  /@cspotcode/source-map-support/0.7.0:
    resolution: {integrity: sha512-X4xqRHqN8ACt2aHVe51OxeA2HjbcL4MqFqXkrmQszJ1NOUuUu5u6Vqx/0lZSVNku7velL5FC/s5uEAj1lsBMhA==}
    engines: {node: '>=12'}
    dependencies:
      '@cspotcode/source-map-consumer': 0.8.0
    dev: true

  /@eslint/eslintrc/1.0.4:
    resolution: {integrity: sha512-h8Vx6MdxwWI2WM8/zREHMoqdgLNXEL4QX3MWSVMdyNJGvXVOs+6lp+m2hc3FnuMHDc4poxFNI20vCk0OmI4G0Q==}
    engines: {node: ^12.22.0 || ^14.17.0 || >=16.0.0}
    dependencies:
      ajv: 6.12.6
      debug: 4.3.3
      espree: 9.1.0
      globals: 13.12.0
      ignore: 4.0.6
      import-fresh: 3.3.0
      js-yaml: 4.1.0
      minimatch: 3.0.4
      strip-json-comments: 3.1.1
    transitivePeerDependencies:
      - supports-color
    dev: true

  /@eslint/eslintrc/1.0.5:
    resolution: {integrity: sha512-BLxsnmK3KyPunz5wmCCpqy0YelEoxxGmH73Is+Z74oOTMtExcjkr3dDR6quwrjh1YspA8DH9gnX1o069KiS9AQ==}
    engines: {node: ^12.22.0 || ^14.17.0 || >=16.0.0}
    dependencies:
      ajv: 6.12.6
      debug: 4.3.3
      espree: 9.2.0
      globals: 13.12.0
      ignore: 4.0.6
      import-fresh: 3.3.0
      js-yaml: 4.1.0
      minimatch: 3.0.4
      strip-json-comments: 3.1.1
    transitivePeerDependencies:
      - supports-color
    dev: true

  /@humanwhocodes/config-array/0.6.0:
    resolution: {integrity: sha512-JQlEKbcgEUjBFhLIF4iqM7u/9lwgHRBcpHrmUNCALK0Q3amXN6lxdoXLnF0sm11E9VqTmBALR87IlUg1bZ8A9A==}
    engines: {node: '>=10.10.0'}
    dependencies:
      '@humanwhocodes/object-schema': 1.2.0
      debug: 4.3.3
      minimatch: 3.0.4
    transitivePeerDependencies:
      - supports-color
    dev: true

  /@humanwhocodes/config-array/0.9.2:
    resolution: {integrity: sha512-UXOuFCGcwciWckOpmfKDq/GyhlTf9pN/BzG//x8p8zTOFEcGuA68ANXheFS0AGvy3qgZqLBUkMs7hqzqCKOVwA==}
    engines: {node: '>=10.10.0'}
    dependencies:
      '@humanwhocodes/object-schema': 1.2.1
      debug: 4.3.3
      minimatch: 3.0.4
    transitivePeerDependencies:
      - supports-color
    dev: true

  /@humanwhocodes/object-schema/1.2.0:
    resolution: {integrity: sha512-wdppn25U8z/2yiaT6YGquE6X8sSv7hNMWSXYSSU1jGv/yd6XqjXgTDJ8KP4NgjTXfJ3GbRjeeb8RTV7a/VpM+w==}
    dev: true

  /@humanwhocodes/object-schema/1.2.1:
    resolution: {integrity: sha512-ZnQMnLV4e7hDlUvw8H+U8ASL02SS2Gn6+9Ac3wGGLIe7+je2AeAOxPY+izIPJDfFDb7eDjev0Us8MO1iFRN8hA==}
    dev: true

  /@istanbuljs/load-nyc-config/1.1.0:
    resolution: {integrity: sha512-VjeHSlIzpv/NyD3N0YuHfXOPDIixcA1q2ZV98wsMqcYlPmv2n3Yb2lYP9XMElnaFVXg5A7YLTeLu6V84uQDjmQ==}
    engines: {node: '>=8'}
    dependencies:
      camelcase: 5.3.1
      find-up: 4.1.0
      get-package-type: 0.1.0
      js-yaml: 3.14.1
      resolve-from: 5.0.0
    dev: true

  /@istanbuljs/schema/0.1.3:
    resolution: {integrity: sha512-ZXRY4jNvVgSVQ8DL3LTcakaAtXwTVUxE81hslsyD2AtoXW/wVob10HkOJ1X/pAlcI7D+2YoZKg5do8G/w6RYgA==}
    engines: {node: '>=8'}
    dev: true

  /@jest/console/27.4.2:
    resolution: {integrity: sha512-xknHThRsPB/To1FUbi6pCe43y58qFC03zfb6R7fDb/FfC7k2R3i1l+izRBJf8DI46KhYGRaF14Eo9A3qbBoixg==}
    engines: {node: ^10.13.0 || ^12.13.0 || ^14.15.0 || >=15.0.0}
    dependencies:
      '@jest/types': 27.4.2
      '@types/node': 16.11.13
      chalk: 4.1.2
      jest-message-util: 27.4.2
      jest-util: 27.4.2
      slash: 3.0.0
    dev: true

  /@jest/core/27.4.5_ts-node@10.4.0:
    resolution: {integrity: sha512-3tm/Pevmi8bDsgvo73nX8p/WPng6KWlCyScW10FPEoN1HU4pwI83tJ3TsFvi1FfzsjwUlMNEPowgb/rPau/LTQ==}
    engines: {node: ^10.13.0 || ^12.13.0 || ^14.15.0 || >=15.0.0}
    peerDependencies:
      node-notifier: ^8.0.1 || ^9.0.0 || ^10.0.0
    peerDependenciesMeta:
      node-notifier:
        optional: true
    dependencies:
      '@jest/console': 27.4.2
      '@jest/reporters': 27.4.5
      '@jest/test-result': 27.4.2
      '@jest/transform': 27.4.5
      '@jest/types': 27.4.2
      '@types/node': 16.11.13
      ansi-escapes: 4.3.2
      chalk: 4.1.2
      emittery: 0.8.1
      exit: 0.1.2
      graceful-fs: 4.2.8
      jest-changed-files: 27.4.2
      jest-config: 27.4.5_ts-node@10.4.0
      jest-haste-map: 27.4.5
      jest-message-util: 27.4.2
      jest-regex-util: 27.4.0
      jest-resolve: 27.4.5
      jest-resolve-dependencies: 27.4.5
      jest-runner: 27.4.5
      jest-runtime: 27.4.5
      jest-snapshot: 27.4.5
      jest-util: 27.4.2
      jest-validate: 27.4.2
      jest-watcher: 27.4.2
      micromatch: 4.0.4
      rimraf: 3.0.2
      slash: 3.0.0
      strip-ansi: 6.0.1
    transitivePeerDependencies:
      - bufferutil
      - canvas
      - supports-color
      - ts-node
      - utf-8-validate
    dev: true

  /@jest/environment/27.4.4:
    resolution: {integrity: sha512-q+niMx7cJgt/t/b6dzLOh4W8Ef/8VyKG7hxASK39jakijJzbFBGpptx3RXz13FFV7OishQ9lTbv+dQ5K3EhfDQ==}
    engines: {node: ^10.13.0 || ^12.13.0 || ^14.15.0 || >=15.0.0}
    dependencies:
      '@jest/fake-timers': 27.4.2
      '@jest/types': 27.4.2
      '@types/node': 16.11.13
      jest-mock: 27.4.2
    dev: true

  /@jest/fake-timers/27.4.2:
    resolution: {integrity: sha512-f/Xpzn5YQk5adtqBgvw1V6bF8Nx3hY0OIRRpCvWcfPl0EAjdqWPdhH3t/3XpiWZqtjIEHDyMKP9ajpva1l4Zmg==}
    engines: {node: ^10.13.0 || ^12.13.0 || ^14.15.0 || >=15.0.0}
    dependencies:
      '@jest/types': 27.4.2
      '@sinonjs/fake-timers': 8.0.1
      '@types/node': 16.11.13
      jest-message-util: 27.4.2
      jest-mock: 27.4.2
      jest-util: 27.4.2
    dev: true

  /@jest/globals/27.4.4:
    resolution: {integrity: sha512-bqpqQhW30BOreXM8bA8t8JbOQzsq/WnPTnBl+It3UxAD9J8yxEAaBEylHx1dtBapAr/UBk8GidXbzmqnee8tYQ==}
    engines: {node: ^10.13.0 || ^12.13.0 || ^14.15.0 || >=15.0.0}
    dependencies:
      '@jest/environment': 27.4.4
      '@jest/types': 27.4.2
      expect: 27.4.2
    dev: true

  /@jest/reporters/27.4.5:
    resolution: {integrity: sha512-3orsG4vi8zXuBqEoy2LbnC1kuvkg1KQUgqNxmxpQgIOQEPeV0onvZu+qDQnEoX8qTQErtqn/xzcnbpeTuOLSiA==}
    engines: {node: ^10.13.0 || ^12.13.0 || ^14.15.0 || >=15.0.0}
    peerDependencies:
      node-notifier: ^8.0.1 || ^9.0.0 || ^10.0.0
    peerDependenciesMeta:
      node-notifier:
        optional: true
    dependencies:
      '@bcoe/v8-coverage': 0.2.3
      '@jest/console': 27.4.2
      '@jest/test-result': 27.4.2
      '@jest/transform': 27.4.5
      '@jest/types': 27.4.2
      '@types/node': 16.11.13
      chalk: 4.1.2
      collect-v8-coverage: 1.0.1
      exit: 0.1.2
      glob: 7.2.0
      graceful-fs: 4.2.8
      istanbul-lib-coverage: 3.2.0
      istanbul-lib-instrument: 4.0.3
      istanbul-lib-report: 3.0.0
      istanbul-lib-source-maps: 4.0.1
      istanbul-reports: 3.0.5
      jest-haste-map: 27.4.5
      jest-resolve: 27.4.5
      jest-util: 27.4.2
      jest-worker: 27.4.5
      slash: 3.0.0
      source-map: 0.6.1
      string-length: 4.0.2
      terminal-link: 2.1.1
      v8-to-istanbul: 8.1.0
    transitivePeerDependencies:
      - supports-color
    dev: true

  /@jest/source-map/27.4.0:
    resolution: {integrity: sha512-Ntjx9jzP26Bvhbm93z/AKcPRj/9wrkI88/gK60glXDx1q+IeI0rf7Lw2c89Ch6ofonB0On/iRDreQuQ6te9pgQ==}
    engines: {node: ^10.13.0 || ^12.13.0 || ^14.15.0 || >=15.0.0}
    dependencies:
      callsites: 3.1.0
      graceful-fs: 4.2.8
      source-map: 0.6.1
    dev: true

  /@jest/test-result/27.4.2:
    resolution: {integrity: sha512-kr+bCrra9jfTgxHXHa2UwoQjxvQk3Am6QbpAiJ5x/50LW8llOYrxILkqY0lZRW/hu8FXesnudbql263+EW9iNA==}
    engines: {node: ^10.13.0 || ^12.13.0 || ^14.15.0 || >=15.0.0}
    dependencies:
      '@jest/console': 27.4.2
      '@jest/types': 27.4.2
      '@types/istanbul-lib-coverage': 2.0.3
      collect-v8-coverage: 1.0.1
    dev: true

  /@jest/test-sequencer/27.4.5:
    resolution: {integrity: sha512-n5woIn/1v+FT+9hniymHPARA9upYUmfi5Pw9ewVwXCDlK4F5/Gkees9v8vdjGdAIJ2MPHLHodiajLpZZanWzEQ==}
    engines: {node: ^10.13.0 || ^12.13.0 || ^14.15.0 || >=15.0.0}
    dependencies:
      '@jest/test-result': 27.4.2
      graceful-fs: 4.2.8
      jest-haste-map: 27.4.5
      jest-runtime: 27.4.5
    transitivePeerDependencies:
      - supports-color
    dev: true

  /@jest/transform/27.4.5:
    resolution: {integrity: sha512-PuMet2UlZtlGzwc6L+aZmR3I7CEBpqadO03pU40l2RNY2fFJ191b9/ITB44LNOhVtsyykx0OZvj0PCyuLm7Eew==}
    engines: {node: ^10.13.0 || ^12.13.0 || ^14.15.0 || >=15.0.0}
    dependencies:
      '@babel/core': 7.15.8
      '@jest/types': 27.4.2
      babel-plugin-istanbul: 6.1.1
      chalk: 4.1.2
      convert-source-map: 1.8.0
      fast-json-stable-stringify: 2.1.0
      graceful-fs: 4.2.8
      jest-haste-map: 27.4.5
      jest-regex-util: 27.4.0
      jest-util: 27.4.2
      micromatch: 4.0.4
      pirates: 4.0.1
      slash: 3.0.0
      source-map: 0.6.1
      write-file-atomic: 3.0.3
    transitivePeerDependencies:
      - supports-color
    dev: true

  /@jest/types/27.4.2:
    resolution: {integrity: sha512-j35yw0PMTPpZsUoOBiuHzr1zTYoad1cVIE0ajEjcrJONxxrko/IRGKkXx3os0Nsi4Hu3+5VmDbVfq5WhG/pWAg==}
    engines: {node: ^10.13.0 || ^12.13.0 || ^14.15.0 || >=15.0.0}
    dependencies:
      '@types/istanbul-lib-coverage': 2.0.3
      '@types/istanbul-reports': 3.0.1
      '@types/node': 16.11.12
      '@types/yargs': 16.0.4
      chalk: 4.1.2
    dev: true

  /@js-joda/core/3.2.0:
    resolution: {integrity: sha512-PMqgJ0sw5B7FKb2d5bWYIoxjri+QlW/Pys7+Rw82jSH0QN3rB05jZ/VrrsUdh1w4+i2kw9JOejXGq/KhDOX7Kg==}
    dev: true

  /@microsoft/api-extractor-model/7.13.16:
    resolution: {integrity: sha512-ttdxVXsTWL5dd26W1YNLe3LgDsE0EE273aZlcLe58W0opymBybCYU1Mn+OHQM8BuErrdvdN8LdpWAAbkiOEN/Q==}
    dependencies:
      '@microsoft/tsdoc': 0.13.2
      '@microsoft/tsdoc-config': 0.15.2
      '@rushstack/node-core-library': 3.43.2
    dev: true

  /@microsoft/api-extractor/7.18.19:
    resolution: {integrity: sha512-aY+/XR7PtQXtnqNPFRs3/+iVRlQJpo6uLTjO2g7PqmnMywl3GBU3bCgAlV/khZtAQbIs6Le57XxmSE6rOqbcfg==}
    hasBin: true
    dependencies:
      '@microsoft/api-extractor-model': 7.13.16
      '@microsoft/tsdoc': 0.13.2
      '@microsoft/tsdoc-config': 0.15.2
      '@rushstack/node-core-library': 3.43.2
      '@rushstack/rig-package': 0.3.5
      '@rushstack/ts-command-line': 4.10.4
      colors: 1.2.5
      lodash: 4.17.21
      resolve: 1.17.0
      semver: 7.3.5
      source-map: 0.6.1
      typescript: 4.4.4
    dev: true

  /@microsoft/tsdoc-config/0.15.2:
    resolution: {integrity: sha512-mK19b2wJHSdNf8znXSMYVShAHktVr/ib0Ck2FA3lsVBSEhSI/TfXT7DJQkAYgcztTuwazGcg58ZjYdk0hTCVrA==}
    dependencies:
      '@microsoft/tsdoc': 0.13.2
      ajv: 6.12.6
      jju: 1.4.0
      resolve: 1.19.0
    dev: true

  /@microsoft/tsdoc/0.13.2:
    resolution: {integrity: sha512-WrHvO8PDL8wd8T2+zBGKrMwVL5IyzR3ryWUsl0PXgEV0QHup4mTLi0QcATefGI6Gx9Anu7vthPyyyLpY0EpiQg==}
    dev: true

  /@nodelib/fs.scandir/2.1.5:
    resolution: {integrity: sha512-vq24Bq3ym5HEQm2NKCr3yXDwjc7vTsEThRDnkp2DK9p1uqLR+DHurm/NOTo0KG7HYHU7eppKZj3MyqYuMBf62g==}
    engines: {node: '>= 8'}
    dependencies:
      '@nodelib/fs.stat': 2.0.5
      run-parallel: 1.2.0

  /@nodelib/fs.stat/2.0.5:
    resolution: {integrity: sha512-RkhPPp2zrqDAQA/2jNhnztcPAlv64XdhIp7a7454A5ovI7Bukxgt7MX7udwAu3zg1DcpPU0rz3VV1SeaqvY4+A==}
    engines: {node: '>= 8'}

  /@nodelib/fs.walk/1.2.8:
    resolution: {integrity: sha512-oGB+UxlgWcgQkgwo8GcEGwemoTFt3FIO9ababBmaGwXIoBKZ+GTy0pP185beGg7Llih/NSHSV2XAs1lnznocSg==}
    engines: {node: '>= 8'}
    dependencies:
      '@nodelib/fs.scandir': 2.1.5
      fastq: 1.13.0

  /@opentelemetry/api/1.0.3:
    resolution: {integrity: sha512-puWxACExDe9nxbBB3lOymQFrLYml2dVOrd7USiVRnSbgXE+KwBu+HxFvxrzfqsiSda9IWsXJG1ef7C1O2/GmKQ==}
    engines: {node: '>=8.0.0'}
    dev: true

  /@prisma/debug/3.6.0:
    resolution: {integrity: sha512-THh5YjfDCpvbU5NOfeGx7mOQZl8EADOZ1z3C0sEDYmYUnpBjmCrnLNRSMjmD1d9kDo5GgwkrbK9pnwonHiH0JQ==}
    dependencies:
      '@types/debug': 4.1.7
      ms: 2.1.3

  /@prisma/engines-version/3.7.0-26.432266c87f4558aef2a28b78935ffdf39e9360ca:
    resolution: {integrity: sha512-4ZJ4kZfBJmR8EHtGTYvg3RyRT5xxHRghH78fi/QNQucPonmpncvicBY8TwJVCLpoY3XOpak1kERbUIs6lBa3yg==}

  /@prisma/engines/3.7.0-26.432266c87f4558aef2a28b78935ffdf39e9360ca:
    resolution: {integrity: sha512-xf2AfV/XIlgtayVOjghozEZjXrF3eyCV7Ivu+lK7Tt9KstKGW3H470qqWDGOozR5ZawNjtbAOs+yGj0yvrZmtg==}
    requiresBuild: true

  /@prisma/fetch-engine/3.7.0-26.432266c87f4558aef2a28b78935ffdf39e9360ca:
    resolution: {integrity: sha512-g4XmA4o+41Rg3vcNgelTDo56o55c536JnPmXdVXPiJO8rRwsXJGri+Sbk20ckic8xL2r41w9KxGWk3wDG+84uw==}
    dependencies:
      '@prisma/debug': 3.6.0
      '@prisma/get-platform': 3.7.0-26.432266c87f4558aef2a28b78935ffdf39e9360ca
      chalk: 4.1.2
      execa: 5.1.1
      find-cache-dir: 3.3.2
      hasha: 5.2.2
      http-proxy-agent: 5.0.0
      https-proxy-agent: 5.0.0
      make-dir: 3.1.0
      node-fetch: 2.6.6
      p-filter: 2.1.0
      p-map: 4.0.0
      p-retry: 4.6.1
      progress: 2.0.3
      rimraf: 3.0.2
      temp-dir: 2.0.0
      tempy: 1.0.1
    transitivePeerDependencies:
      - supports-color

  /@prisma/get-platform/3.7.0-26.432266c87f4558aef2a28b78935ffdf39e9360ca:
    resolution: {integrity: sha512-jWq7zW5thQmO6V2dSpoHaDMdasg5YhlNyHWA3OyyVuXqH+kSBrCMMY1X+9YJswpGuPGKUYX2E/bYuKDi5gnhHA==}
    dependencies:
      '@prisma/debug': 3.6.0

  /@prisma/studio-common/0.444.0:
    resolution: {integrity: sha512-Xt1Xdnlnjym0FWDg5JLqEFHH63oK6sKrPpzJubgi1MXydJM4Br+A4xRkmArV1wIq6K7a02UeAC/fYwFUwPHz1A==}
    engines: {node: '>= 12'}
    dependencies:
      buffer: 6.0.3
    dev: true

  /@prisma/studio-pcw/0.444.0:
    resolution: {integrity: sha512-YfqAFDenPjjy0R6y7OHGEqzHAraj+5ZqoWBNvc9lzJQkycDcq5jhtzvsqlhxG/aerJKTzC4Nrs3Yhuva3D6otA==}
    engines: {node: '>= 12'}
    peerDependencies:
      '@prisma/client': '*'
      '@prisma/sdk': '*'
    dependencies:
      debug: 4.3.2
      lodash: 4.17.21
    transitivePeerDependencies:
      - supports-color
    dev: true

  /@prisma/studio-server/0.444.0:
    resolution: {integrity: sha512-+bayFbXBMEo9Dk0xlY89FN4wDUOdxu8uo9BBp8SDs2xWHyDFXsryKgSrH5iHnZjl501CITmgTTDFbyzcFhGnpA==}
    engines: {node: '>= 12'}
    peerDependencies:
      '@prisma/sdk': '*'
    dependencies:
      '@prisma/studio': 0.444.0
      '@prisma/studio-common': 0.444.0
      '@prisma/studio-pcw': 0.444.0
      checkpoint-client: 1.1.20
      cors: 2.8.5
      debug: 4.3.2
      express: 4.17.1
      untildify: 4.0.0
    transitivePeerDependencies:
      - '@prisma/client'
      - supports-color
    dev: true

  /@prisma/studio/0.444.0:
    resolution: {integrity: sha512-EsANrPAsdOLBAMd8IcedUnqwwhs39Ti0tUaimU+gmmzpO4tihh151ggSdr278ZThaptxeGDVMrRe9beyg4I4jg==}
    dev: true

  /@rushstack/node-core-library/3.43.2:
    resolution: {integrity: sha512-b7AEhSf6CvZgvuDcWMFDeKx2mQSn9AVnMQVyxNxFeHCtLz3gJicqCOlw2GOXM8HKh6PInLdil/NVCDcstwSrIw==}
    dependencies:
      '@types/node': 12.20.24
      colors: 1.2.5
      fs-extra: 7.0.1
      import-lazy: 4.0.0
      jju: 1.4.0
      resolve: 1.17.0
      semver: 7.3.5
      timsort: 0.3.0
      z-schema: 3.18.4
    dev: true

  /@rushstack/rig-package/0.3.5:
    resolution: {integrity: sha512-CvqWw+E81U5lRBN/lUj7Ngr/XQa/PPb2jAS5QcLP7WL+IMUl+3+Cc2qYrsDoB4zke81kz+usWGmBQpBzGMLmAA==}
    dependencies:
      resolve: 1.17.0
      strip-json-comments: 3.1.1
    dev: true

  /@rushstack/ts-command-line/4.10.4:
    resolution: {integrity: sha512-4T5ao4UgDb6LmiRj4GumvG3VT/p6RSMgl7TN7S58ifaAGN2GeTNBajFCDdJs9QQP0d/4tA5p0SFzT7Ps5Byirg==}
    dependencies:
      '@types/argparse': 1.0.38
      argparse: 1.0.10
      colors: 1.2.5
      string-argv: 0.3.1
    dev: true

  /@sindresorhus/slugify/1.1.2:
    resolution: {integrity: sha512-V9nR/W0Xd9TSGXpZ4iFUcFGhuOJtZX82Fzxj1YISlbSgKvIiNa7eLEZrT0vAraPOt++KHauIVNYgGRgjc13dXA==}
    engines: {node: '>=10'}
    dependencies:
      '@sindresorhus/transliterate': 0.1.2
      escape-string-regexp: 4.0.0

  /@sindresorhus/transliterate/0.1.2:
    resolution: {integrity: sha512-5/kmIOY9FF32nicXH+5yLNTX4NJ4atl7jRgqAJuIn/iyDFXBktOKDxCvyGE/EzmF4ngSUvjXxQUQlQiZ5lfw+w==}
    engines: {node: '>=10'}
    dependencies:
      escape-string-regexp: 2.0.0
      lodash.deburr: 4.1.0

  /@sinonjs/commons/1.8.3:
    resolution: {integrity: sha512-xkNcLAn/wZaX14RPlwizcKicDk9G3F8m2nU3L7Ukm5zBgTwiT0wsoFAHx9Jq56fJA1z/7uKGtCRu16sOUCLIHQ==}
    dependencies:
      type-detect: 4.0.8
    dev: true

  /@sinonjs/fake-timers/8.0.1:
    resolution: {integrity: sha512-AU7kwFxreVd6OAXcAFlKSmZquiRUU0FvYm44k1Y1QbK7Co4m0aqfGMhjykIeQp/H6rcl+nFmj0zfdUcGVs9Dew==}
    dependencies:
      '@sinonjs/commons': 1.8.3
    dev: true

  /@slack/types/1.10.0:
    resolution: {integrity: sha512-tA7GG7Tj479vojfV3AoxbckalA48aK6giGjNtgH6ihpLwTyHE3fIgRrvt8TWfLwW8X8dyu7vgmAsGLRG7hWWOg==}
    engines: {node: '>= 8.9.0', npm: '>= 5.5.1'}
    dev: true

  /@slack/webhook/6.0.0:
    resolution: {integrity: sha512-2fohfhLI9lkAmOSWt1R457JBsB3iFNqahu4GqdFZRtcp/bT+xeG/kPn/hQa78JS74poRjWTt5G/qJjNaWMGOEQ==}
    engines: {node: '>= 12.13.0', npm: '>= 6.12.0'}
    dependencies:
      '@slack/types': 1.10.0
      '@types/node': 16.11.11
      axios: 0.21.4
    transitivePeerDependencies:
      - debug
    dev: true

  /@tediousjs/connection-string/0.3.0:
    resolution: {integrity: sha512-d/keJiNKfpHo+GmSB8QcsAwBx8h+V1UbdozA5TD+eSLXprNY53JAYub47J9evsSKWDdNG5uVj0FiMozLKuzowQ==}
    dev: true

  /@timsuchanek/copy/1.4.5:
    resolution: {integrity: sha512-N4+2/DvfwzQqHYL/scq07fv8yXbZc6RyUxKJoE8Clm14JpLOf9yNI4VB4D6RsV3h9zgzZ4loJUydHKM7pp3blw==}
    hasBin: true
    dependencies:
      '@timsuchanek/sleep-promise': 8.0.1
      commander: 2.20.3
      mkdirp: 1.0.4
      prettysize: 2.0.0

  /@timsuchanek/sleep-promise/8.0.1:
    resolution: {integrity: sha512-cxHYbrXfnCWsklydIHSw5GCMHUPqpJ/enxWSyVHNOgNe61sit/+aOXTTI+VOdWkvVaJsI2vsB9N4+YDNITawOQ==}

  /@tootallnate/once/1.1.2:
    resolution: {integrity: sha512-RbzJvlNzmRq5c3O09UipeuXno4tA1FE6ikOjxZK0tuxVv3412l64l5t1W5pj4+rJq9vpkm/kwiR07aZXnsKPxw==}
    engines: {node: '>= 6'}
    dev: true

  /@tootallnate/once/2.0.0:
    resolution: {integrity: sha512-XCuKFP5PS55gnMVu3dty8KPatLqUoy/ZYzDzAGCQ8JNFCkLXzmI7vNHCR+XpbZaMWQK/vQubr7PkYq8g470J/A==}
    engines: {node: '>= 10'}

  /@tsconfig/node10/1.0.8:
    resolution: {integrity: sha512-6XFfSQmMgq0CFLY1MslA/CPUfhIL919M1rMsa5lP2P097N2Wd1sSX0tx1u4olM16fLNhtHZpRhedZJphNJqmZg==}
    dev: true

  /@tsconfig/node12/1.0.9:
    resolution: {integrity: sha512-/yBMcem+fbvhSREH+s14YJi18sp7J9jpuhYByADT2rypfajMZZN4WQ6zBGgBKp53NKmqI36wFYDb3yaMPurITw==}
    dev: true

  /@tsconfig/node14/1.0.1:
    resolution: {integrity: sha512-509r2+yARFfHHE7T6Puu2jjkoycftovhXRqW328PDXTVGKihlb1P8Z9mMZH04ebyajfRY7dedfGynlrFHJUQCg==}
    dev: true

  /@tsconfig/node16/1.0.2:
    resolution: {integrity: sha512-eZxlbI8GZscaGS7kkc/trHTT5xgrjH3/1n2JDwusC9iahPKWMRvRjJSAN5mCXviuTGQ/lHnhvv8Q1YTpnfz9gA==}
    dev: true

  /@tsd/typescript/4.4.4:
    resolution: {integrity: sha512-XNaotnbhU6sKSXYg9rVz4L9i9g+j+x1IIgMPztK8KumtMEsrLXcqPBKp/qzmUKwAZEqgHs4+TTz90dUu5/aIqQ==}
    hasBin: true
    dev: true

  /@types/argparse/1.0.38:
    resolution: {integrity: sha512-ebDJ9b0e702Yr7pWgB0jzm+CX4Srzz8RcXtLJDJB+BSccqMa36uyH/zUsSYao5+BD1ytv3k3rPYCq4mAE1hsXA==}
    dev: true

  /@types/babel__core/7.1.16:
    resolution: {integrity: sha512-EAEHtisTMM+KaKwfWdC3oyllIqswlznXCIVCt7/oRNrh+DhgT4UEBNC/jlADNjvw7UnfbcdkGQcPVZ1xYiLcrQ==}
    dependencies:
      '@babel/parser': 7.15.8
      '@babel/types': 7.15.6
      '@types/babel__generator': 7.6.3
      '@types/babel__template': 7.4.1
      '@types/babel__traverse': 7.14.2
    dev: true

  /@types/babel__generator/7.6.3:
    resolution: {integrity: sha512-/GWCmzJWqV7diQW54smJZzWbSFf4QYtF71WCKhcx6Ru/tFyQIY2eiiITcCAeuPbNSvT9YCGkVMqqvSk2Z0mXiA==}
    dependencies:
      '@babel/types': 7.15.6
    dev: true

  /@types/babel__template/7.4.1:
    resolution: {integrity: sha512-azBFKemX6kMg5Io+/rdGT0dkGreboUVR0Cdm3fz9QJWpaQGJRQXl7C+6hOTCZcMll7KFyEQpgbYI2lHdsS4U7g==}
    dependencies:
      '@babel/parser': 7.15.8
      '@babel/types': 7.15.6
    dev: true

  /@types/babel__traverse/7.14.2:
    resolution: {integrity: sha512-K2waXdXBi2302XUdcHcR1jCeU0LL4TD9HRs/gk0N2Xvrht+G/BfJa4QObBQZfhMdxiCpV3COl5Nfq4uKTeTnJA==}
    dependencies:
      '@babel/types': 7.15.6
    dev: true

  /@types/benchmark/2.1.1:
    resolution: {integrity: sha512-XmdNOarpSSxnb3DE2rRFOFsEyoqXLUL+7H8nSGS25vs+JS0018bd+cW5Ma9vdlkPmoTHSQ6e8EUFMFMxeE4l+g==}
    dev: true

  /@types/cross-spawn/6.0.2:
    resolution: {integrity: sha512-KuwNhp3eza+Rhu8IFI5HUXRP0LIhqH5cAjubUvGXXthh4YYBuP2ntwEX+Cz8GJoZUHlKo247wPWOfA9LYEq4cw==}
    dependencies:
      '@types/node': 16.11.6
    dev: false

  /@types/debug/4.1.7:
    resolution: {integrity: sha512-9AonUzyTjXXhEOa0DnqpzZi6VHlqKMswga9EXjpXnnqxwLtdvPPtlO8evrI5D9S6asFRCQ6v+wpiUKbw+vKqyg==}
    dependencies:
      '@types/ms': 0.7.31

  /@types/eslint/7.28.2:
    resolution: {integrity: sha512-KubbADPkfoU75KgKeKLsFHXnU4ipH7wYg0TRT33NK3N3yiu7jlFAAoygIWBV+KbuHx/G+AvuGX6DllnK35gfJA==}
    dependencies:
      '@types/estree': 0.0.50
      '@types/json-schema': 7.0.9
    dev: true

  /@types/estree/0.0.50:
    resolution: {integrity: sha512-C6N5s2ZFtuZRj54k2/zyRhNDjJwwcViAM3Nbm8zjBpbqAdZ00mr0CFxvSKeO8Y/e03WVFLpQMdHYVfUd6SB+Hw==}
    dev: true

  /@types/fs-extra/9.0.13:
    resolution: {integrity: sha512-nEnwB++1u5lVDM2UI4c1+5R+FYaKfaAzS4OococimjVm3nQw3TuzH5UNsocrcTBbhnerblyHj4A49qXbIiZdpA==}
    dependencies:
      '@types/node': 16.11.6
    dev: true

  /@types/geojson/7946.0.8:
    resolution: {integrity: sha512-1rkryxURpr6aWP7R786/UQOkJ3PcpQiWkAXBmdWc7ryFWqN6a4xfK7BtjXvFBKO9LjQ+MWQSWxYeZX1OApnArA==}
    dev: true

  /@types/glob/7.2.0:
    resolution: {integrity: sha512-ZUxbzKl0IfJILTS6t7ip5fQQM/J3TJYubDm3nMbgubNNYS62eXeUpoLUC8/7fJNiFYHTrGPQn7hspDUzIHX3UA==}
    dependencies:
      '@types/minimatch': 3.0.5
      '@types/node': 16.11.11
    dev: true

  /@types/graceful-fs/4.1.5:
    resolution: {integrity: sha512-anKkLmZZ+xm4p8JWBf4hElkM4XR+EZeA2M9BAkkTldmcyDY4mbdIJnRghDJH3Ov5ooY7/UAoENtmdMSkaAd7Cw==}
    dependencies:
      '@types/node': 16.11.13
    dev: true

  /@types/graphviz/0.0.34:
    resolution: {integrity: sha512-5pyobgT+/NhwKy/LMLw14xFInvYXBPx4ITc2a5FvZbm6hcudcP73DpTKTlaZbjr8fdNAkaK9KdP8GAEF0iBwlQ==}
    dependencies:
      '@types/node': 16.11.11
    dev: true

  /@types/istanbul-lib-coverage/2.0.3:
    resolution: {integrity: sha512-sz7iLqvVUg1gIedBOvlkxPlc8/uVzyS5OwGz1cKjXzkl3FpL3al0crU8YGU1WoHkxn0Wxbw5tyi6hvzJKNzFsw==}
    dev: true

  /@types/istanbul-lib-report/3.0.0:
    resolution: {integrity: sha512-plGgXAPfVKFoYfa9NpYDAkseG+g6Jr294RqeqcqDixSbU34MZVJRi/P+7Y8GDpzkEwLaGZZOpKIEmeVZNtKsrg==}
    dependencies:
      '@types/istanbul-lib-coverage': 2.0.3
    dev: true

  /@types/istanbul-reports/3.0.1:
    resolution: {integrity: sha512-c3mAZEuK0lvBp8tmuL74XRKn1+y2dcwOUpH7x4WrF6gk1GIgiluDRgMYQtw2OFcBvAJWlt6ASU3tSqxp0Uu0Aw==}
    dependencies:
      '@types/istanbul-lib-report': 3.0.0
    dev: true

  /@types/jest/27.0.3:
    resolution: {integrity: sha512-cmmwv9t7gBYt7hNKH5Spu7Kuu/DotGa+Ff+JGRKZ4db5eh8PnKS4LuebJ3YLUoyOyIHraTGyULn23YtEAm0VSg==}
    dependencies:
      jest-diff: 27.3.1
      pretty-format: 27.3.1
    dev: true

  /@types/js-levenshtein/1.1.0:
    resolution: {integrity: sha512-14t0v1ICYRtRVcHASzes0v/O+TIeASb8aD55cWF1PidtInhFWSXcmhzhHqGjUWf9SUq1w70cvd1cWKUULubAfQ==}
    dev: true

  /@types/json-schema/7.0.9:
    resolution: {integrity: sha512-qcUXuemtEu+E5wZSJHNxUXeCZhAfXKQ41D+duX+VYPde7xyEVZci+/oXKJL13tnRs9lR2pr4fod59GT6/X1/yQ==}
    dev: true

  /@types/minimatch/3.0.5:
    resolution: {integrity: sha512-Klz949h02Gz2uZCMGwDUSDS1YBlTdDDgbWHi+81l29tQALUtvz4rAYi5uoVhE5Lagoq6DeqAUlbrHvW/mXDgdQ==}
    dev: true

  /@types/minimist/1.2.2:
    resolution: {integrity: sha512-jhuKLIRrhvCPLqwPcx6INqmKeiA5EWrsCOPhrlFSrbrmU4ZMPjj5Ul/oLCMDO98XRUIwVm78xICz4EPCektzeQ==}
    dev: true

  /@types/minipass/3.1.0:
    resolution: {integrity: sha512-b2yPKwCrB8x9SB65kcCistMoe3wrYnxxt5rJSZ1kprw0uOXvhuKi9kTQ746Y+Pbqoh+9C0N4zt0ztmTnG9yg7A==}
    dependencies:
      '@types/node': 16.11.9
    dev: true

  /@types/ms/0.7.31:
    resolution: {integrity: sha512-iiUgKzV9AuaEkZqkOLDIvlQiL6ltuZd9tGcW3gwpnX8JbuiuhFlEGmmFXEXkN50Cvq7Os88IY2v0dkDqXYWVgA==}

  /@types/mssql/6.0.8:
    resolution: {integrity: sha512-N3dr3o1c6EXhHhhNRaKpLTdAoXT/s6qDEJET5FID2gFCj58vIV9q/7RtkvYdE6ntpkJF5F9hpURhxT/oC62yLw==}
    dependencies:
      '@types/node': 16.11.6
      '@types/tedious': 4.0.5
    dev: true

  /@types/node-fetch/2.5.12:
    resolution: {integrity: sha512-MKgC4dlq4kKNa/mYrwpKfzQMB5X3ee5U6fSprkKpToBqBmX4nFZL9cW5jl6sWn+xpRJ7ypWh2yyqqr8UUCstSw==}
    dependencies:
      '@types/node': 16.11.6
      form-data: 3.0.1
    dev: true

  /@types/node/12.20.24:
    resolution: {integrity: sha512-yxDeaQIAJlMav7fH5AQqPH1u8YIuhYJXYBzxaQ4PifsU0GDO38MSdmEDeRlIxrKbC6NbEaaEHDanWb+y30U8SQ==}
    dev: true

  /@types/node/12.20.37:
    resolution: {integrity: sha512-i1KGxqcvJaLQali+WuypQnXwcplhtNtjs66eNsZpp2P2FL/trJJxx/VWsM0YCL2iMoIJrbXje48lvIQAQ4p2ZA==}
    dev: true

  /@types/node/14.17.33:
    resolution: {integrity: sha512-noEeJ06zbn3lOh4gqe2v7NMGS33jrulfNqYFDjjEbhpDEHR5VTxgYNQSBqBlJIsBJW3uEYDgD6kvMnrrhGzq8g==}
    dev: true

  /@types/node/14.18.0:
    resolution: {integrity: sha512-0GeIl2kmVMXEnx8tg1SlG6Gg8vkqirrW752KqolYo1PHevhhZN3bhJ67qHj+bQaINhX0Ra3TlWwRvMCd9iEfNQ==}
    dev: true

  /@types/node/16.11.11:
    resolution: {integrity: sha512-KB0sixD67CeecHC33MYn+eYARkqTheIRNuu97y2XMjR7Wu3XibO1vaY6VBV6O/a89SPI81cEUIYT87UqUWlZNw==}
    dev: true

  /@types/node/16.11.12:
    resolution: {integrity: sha512-+2Iggwg7PxoO5Kyhvsq9VarmPbIelXP070HMImEpbtGCoyWNINQj4wzjbQCXzdHTRXnqufutJb5KAURZANNBAw==}
    dev: true

  /@types/node/16.11.13:
    resolution: {integrity: sha512-eUXZzHLHoZqj1frtUetNkUetYoJ6X55UmrVnFD4DMhVeAmwLjniZhtBmsRiemQh4uq4G3vUra/Ws/hs9vEvL3Q==}
    dev: true

  /@types/node/16.11.6:
    resolution: {integrity: sha512-ua7PgUoeQFjmWPcoo9khiPum3Pd60k4/2ZGXt18sm2Slk0W0xZTqt5Y0Ny1NyBiN1EVQ/+FaF9NcY4Qe6rwk5w==}

  /@types/node/16.11.9:
    resolution: {integrity: sha512-MKmdASMf3LtPzwLyRrFjtFFZ48cMf8jmX5VRYrDQiJa8Ybu5VAmkqBWqKU8fdCwD8ysw4mQ9nrEHvzg6gunR7A==}
    dev: true

  /@types/normalize-package-data/2.4.1:
    resolution: {integrity: sha512-Gj7cI7z+98M282Tqmp2K5EIsoouUEzbBJhQQzDE3jSIRk6r9gsz0oUokqIUR4u1R3dMHo0pDHM7sNOHyhulypw==}

  /@types/parse-json/4.0.0:
    resolution: {integrity: sha512-//oorEZjL6sbPcKUaCdIGlIUeH26mgzimjBB77G6XRgnDl/L5wOnpyBGRe/Mmf5CVW3PwEBE1NjiMZ/ssFh4wA==}
    dev: true

  /@types/pg/8.6.1:
    resolution: {integrity: sha512-1Kc4oAGzAl7uqUStZCDvaLFqZrW9qWSjXOmBfdgyBP5La7Us6Mg4GBvRlSoaZMhQF/zSj1C8CtKMBkoiT8eL8w==}
    dependencies:
      '@types/node': 16.11.6
      pg-protocol: 1.5.0
      pg-types: 2.2.0
    dev: true

  /@types/prettier/2.4.1:
    resolution: {integrity: sha512-Fo79ojj3vdEZOHg3wR9ksAMRz4P3S5fDB5e/YWZiFnyFQI1WY2Vftu9XoXVVtJfxB7Bpce/QTqWSSntkz2Znrw==}
    dev: true

  /@types/prompts/2.0.14:
    resolution: {integrity: sha512-HZBd99fKxRWpYCErtm2/yxUZv6/PBI9J7N4TNFffl5JbrYMHBwF25DjQGTW3b3jmXq+9P6/8fCIb2ee57BFfYA==}
    dependencies:
      '@types/node': 16.11.6
    dev: true

  /@types/redis/2.8.32:
    resolution: {integrity: sha512-7jkMKxcGq9p242exlbsVzuJb57KqHRhNl4dHoQu2Y5v9bCAbtIXXH0R3HleSQW4CTOqpHIYUW3t6tpUj4BVQ+w==}
    dependencies:
      '@types/node': 16.11.11
    dev: true

  /@types/resolve/1.20.1:
    resolution: {integrity: sha512-Ku5+GPFa12S3W26Uwtw+xyrtIpaZsGYHH6zxNbZlstmlvMYSZRzOwzwsXbxlVUbHyUucctSyuFtu6bNxwYomIw==}
    dev: true

  /@types/retry/0.12.1:
    resolution: {integrity: sha512-xoDlM2S4ortawSWORYqsdU+2rxdh4LRW9ytc3zmT37RIKQh6IHyKwwtKhKis9ah8ol07DCkZxPt8BBvPjC6v4g==}

  /@types/rimraf/3.0.2:
    resolution: {integrity: sha512-F3OznnSLAUxFrCEu/L5PY8+ny8DtcFRjx7fZZ9bycvXRi3KPTRS9HOitGZwvPg0juRhXFWIeKX58cnX5YqLohQ==}
    dependencies:
      '@types/glob': 7.2.0
      '@types/node': 16.11.6
    dev: true

  /@types/shell-quote/1.7.1:
    resolution: {integrity: sha512-SWZ2Nom1pkyXCDohRSrkSKvDh8QOG9RfAsrt5/NsPQC4UQJ55eG0qClA40I+Gkez4KTQ0uDUT8ELRXThf3J5jw==}
    dev: true

  /@types/sqlite3/3.1.7:
    resolution: {integrity: sha512-8FHV/8Uzd7IwdHm5mvmF2Aif4aC/gjrt4axWD9SmfaxITnOjtOhCbOSTuqv/VbH1uq0QrwlaTj9aTz3gmR6u4w==}
    dependencies:
      '@types/node': 16.11.6
    dev: true

  /@types/stack-utils/2.0.1:
    resolution: {integrity: sha512-Hl219/BT5fLAaz6NDkSuhzasy49dwQS/DSdu4MdggFB8zcXv7vflBI3xp7FEmkmdDkBUI2bPUNeMttp2knYdxw==}
    dev: true

  /@types/stoppable/1.1.1:
    resolution: {integrity: sha512-b8N+fCADRIYYrGZOcmOR8ZNBOqhktWTB/bMUl5LvGtT201QKJZOOH5UsFyI3qtteM6ZAJbJqZoBcLqqxKIwjhw==}
    dependencies:
      '@types/node': 16.11.6
    dev: true

  /@types/tar/6.1.1:
    resolution: {integrity: sha512-8mto3YZfVpqB1CHMaYz1TUYIQfZFbh/QbEq5Hsn6D0ilCfqRVCdalmc89B7vi3jhl9UYIk+dWDABShNfOkv5HA==}
    dependencies:
      '@types/minipass': 3.1.0
      '@types/node': 16.11.9
    dev: true

  /@types/tedious/4.0.5:
    resolution: {integrity: sha512-zlnChTP63Bds6kMBuKOR+qJPB9wcYf1zVm78qiXTnT1gbcU6wdTmSp28cd2BPxePy4mrGM6TnQG1fmHxQW1pZw==}
    dependencies:
      '@types/node': 16.11.6
    dev: true

  /@types/tunnel/0.0.3:
    resolution: {integrity: sha512-sOUTGn6h1SfQ+gbgqC364jLFBw2lnFqkgF3q0WovEHRLMrVD1sd5aufqi/aJObLekJO+Aq5z646U4Oxy6shXMA==}
    dependencies:
      '@types/node': 16.11.6
    dev: true

  /@types/ws/8.2.2:
    resolution: {integrity: sha512-NOn5eIcgWLOo6qW8AcuLZ7G8PycXu0xTxxkS6Q18VWFxgPUSOwV0pBj2a/4viNZVu25i7RIB7GttdkAIUUXOOg==}
    dependencies:
      '@types/node': 16.11.11
    dev: true

  /@types/yargs-parser/20.2.1:
    resolution: {integrity: sha512-7tFImggNeNBVMsn0vLrpn1H1uPrUBdnARPTpZoitY37ZrdJREzf7I16tMrlK3hen349gr1NYh8CmZQa7CTG6Aw==}
    dev: true

  /@types/yargs/16.0.4:
    resolution: {integrity: sha512-T8Yc9wt/5LbJyCaLiHPReJa0kApcIgJ7Bn735GjItUfh08Z1pJvu8QZqb9s+mMvKV6WUQRV7K2R46YbjMXTTJw==}
    dependencies:
      '@types/yargs-parser': 20.2.1
    dev: true

  /@typescript-eslint/eslint-plugin/5.4.0_8fbd82ef37e23da98dfca9805cf945cd:
    resolution: {integrity: sha512-9/yPSBlwzsetCsGEn9j24D8vGQgJkOTr4oMLas/w886ZtzKIs1iyoqFrwsX2fqYEeUwsdBpC21gcjRGo57u0eg==}
    engines: {node: ^12.22.0 || ^14.17.0 || >=16.0.0}
    peerDependencies:
      '@typescript-eslint/parser': ^5.0.0
      eslint: ^6.0.0 || ^7.0.0 || ^8.0.0
      typescript: '*'
    peerDependenciesMeta:
      typescript:
        optional: true
    dependencies:
      '@typescript-eslint/experimental-utils': 5.4.0_eslint@8.3.0+typescript@4.4.4
      '@typescript-eslint/parser': 5.4.0_eslint@8.3.0+typescript@4.4.4
      '@typescript-eslint/scope-manager': 5.4.0
      debug: 4.3.2
      eslint: 8.3.0
      functional-red-black-tree: 1.0.1
      ignore: 5.1.8
      regexpp: 3.2.0
      semver: 7.3.5
      tsutils: 3.21.0_typescript@4.4.4
      typescript: 4.4.4
    transitivePeerDependencies:
      - supports-color
    dev: true

  /@typescript-eslint/eslint-plugin/5.7.0_915acdfead96f701b1277a1a723fc8d4:
    resolution: {integrity: sha512-8RTGBpNn5a9M628wBPrCbJ+v3YTEOE2qeZb7TDkGKTDXSj36KGRg92SpFFaR/0S3rSXQxM0Og/kV9EyadsYSBg==}
    engines: {node: ^12.22.0 || ^14.17.0 || >=16.0.0}
    peerDependencies:
      '@typescript-eslint/parser': ^5.0.0
      eslint: ^6.0.0 || ^7.0.0 || ^8.0.0
      typescript: '*'
    peerDependenciesMeta:
      typescript:
        optional: true
    dependencies:
      '@typescript-eslint/experimental-utils': 5.7.0_eslint@8.4.1+typescript@4.5.4
      '@typescript-eslint/parser': 5.7.0_eslint@8.4.1+typescript@4.5.4
      '@typescript-eslint/scope-manager': 5.7.0
      debug: 4.3.3
      eslint: 8.4.1
      functional-red-black-tree: 1.0.1
      ignore: 5.1.8
      regexpp: 3.2.0
      semver: 7.3.5
      tsutils: 3.21.0_typescript@4.5.4
      typescript: 4.5.4
    transitivePeerDependencies:
      - supports-color
    dev: true

  /@typescript-eslint/experimental-utils/5.4.0_eslint@8.3.0+typescript@4.4.4:
    resolution: {integrity: sha512-Nz2JDIQUdmIGd6p33A+naQmwfkU5KVTLb/5lTk+tLVTDacZKoGQisj8UCxk7onJcrgjIvr8xWqkYI+DbI3TfXg==}
    engines: {node: ^12.22.0 || ^14.17.0 || >=16.0.0}
    peerDependencies:
      eslint: '*'
    dependencies:
      '@types/json-schema': 7.0.9
      '@typescript-eslint/scope-manager': 5.4.0
      '@typescript-eslint/types': 5.4.0
      '@typescript-eslint/typescript-estree': 5.4.0_typescript@4.4.4
      eslint: 8.3.0
      eslint-scope: 5.1.1
      eslint-utils: 3.0.0_eslint@8.3.0
    transitivePeerDependencies:
      - supports-color
      - typescript
    dev: true

  /@typescript-eslint/experimental-utils/5.4.0_eslint@8.4.1+typescript@4.5.4:
    resolution: {integrity: sha512-Nz2JDIQUdmIGd6p33A+naQmwfkU5KVTLb/5lTk+tLVTDacZKoGQisj8UCxk7onJcrgjIvr8xWqkYI+DbI3TfXg==}
    engines: {node: ^12.22.0 || ^14.17.0 || >=16.0.0}
    peerDependencies:
      eslint: '*'
    dependencies:
      '@types/json-schema': 7.0.9
      '@typescript-eslint/scope-manager': 5.4.0
      '@typescript-eslint/types': 5.4.0
      '@typescript-eslint/typescript-estree': 5.4.0_typescript@4.5.4
      eslint: 8.4.1
      eslint-scope: 5.1.1
      eslint-utils: 3.0.0_eslint@8.4.1
    transitivePeerDependencies:
      - supports-color
      - typescript
    dev: true

  /@typescript-eslint/experimental-utils/5.7.0_eslint@8.4.1+typescript@4.5.4:
    resolution: {integrity: sha512-u57eZ5FbEpzN5kSjmVrSesovWslH2ZyNPnaXQMXWgH57d5+EVHEt76W75vVuI9qKZ5BMDKNfRN+pxcPEjQjb2A==}
    engines: {node: ^12.22.0 || ^14.17.0 || >=16.0.0}
    peerDependencies:
      eslint: '*'
    dependencies:
      '@types/json-schema': 7.0.9
      '@typescript-eslint/scope-manager': 5.7.0
      '@typescript-eslint/types': 5.7.0
      '@typescript-eslint/typescript-estree': 5.7.0_typescript@4.5.4
      eslint: 8.4.1
      eslint-scope: 5.1.1
      eslint-utils: 3.0.0_eslint@8.4.1
    transitivePeerDependencies:
      - supports-color
      - typescript
    dev: true

  /@typescript-eslint/parser/5.4.0_eslint@8.3.0+typescript@4.4.4:
    resolution: {integrity: sha512-JoB41EmxiYpaEsRwpZEYAJ9XQURPFer8hpkIW9GiaspVLX8oqbqNM8P4EP8HOZg96yaALiLEVWllA2E8vwsIKw==}
    engines: {node: ^12.22.0 || ^14.17.0 || >=16.0.0}
    peerDependencies:
      eslint: ^6.0.0 || ^7.0.0 || ^8.0.0
      typescript: '*'
    peerDependenciesMeta:
      typescript:
        optional: true
    dependencies:
      '@typescript-eslint/scope-manager': 5.4.0
      '@typescript-eslint/types': 5.4.0
      '@typescript-eslint/typescript-estree': 5.4.0_typescript@4.4.4
      debug: 4.3.2
      eslint: 8.3.0
      typescript: 4.4.4
    transitivePeerDependencies:
      - supports-color
    dev: true

  /@typescript-eslint/parser/5.7.0_eslint@8.4.1+typescript@4.5.4:
    resolution: {integrity: sha512-m/gWCCcS4jXw6vkrPQ1BjZ1vomP01PArgzvauBqzsoZ3urLbsRChexB8/YV8z9HwE3qlJM35FxfKZ1nfP/4x8g==}
    engines: {node: ^12.22.0 || ^14.17.0 || >=16.0.0}
    peerDependencies:
      eslint: ^6.0.0 || ^7.0.0 || ^8.0.0
      typescript: '*'
    peerDependenciesMeta:
      typescript:
        optional: true
    dependencies:
      '@typescript-eslint/scope-manager': 5.7.0
      '@typescript-eslint/types': 5.7.0
      '@typescript-eslint/typescript-estree': 5.7.0_typescript@4.5.4
      debug: 4.3.3
      eslint: 8.4.1
      typescript: 4.5.4
    transitivePeerDependencies:
      - supports-color
    dev: true

  /@typescript-eslint/scope-manager/5.4.0:
    resolution: {integrity: sha512-pRxFjYwoi8R+n+sibjgF9iUiAELU9ihPBtHzocyW8v8D8G8KeQvXTsW7+CBYIyTYsmhtNk50QPGLE3vrvhM5KA==}
    engines: {node: ^12.22.0 || ^14.17.0 || >=16.0.0}
    dependencies:
      '@typescript-eslint/types': 5.4.0
      '@typescript-eslint/visitor-keys': 5.4.0
    dev: true

  /@typescript-eslint/scope-manager/5.7.0:
    resolution: {integrity: sha512-7mxR520DGq5F7sSSgM0HSSMJ+TFUymOeFRMfUfGFAVBv8BR+Jv1vHgAouYUvWRZeszVBJlLcc9fDdktxb5kmxA==}
    engines: {node: ^12.22.0 || ^14.17.0 || >=16.0.0}
    dependencies:
      '@typescript-eslint/types': 5.7.0
      '@typescript-eslint/visitor-keys': 5.7.0
    dev: true

  /@typescript-eslint/types/5.4.0:
    resolution: {integrity: sha512-GjXNpmn+n1LvnttarX+sPD6+S7giO+9LxDIGlRl4wK3a7qMWALOHYuVSZpPTfEIklYjaWuMtfKdeByx0AcaThA==}
    engines: {node: ^12.22.0 || ^14.17.0 || >=16.0.0}
    dev: true

  /@typescript-eslint/types/5.7.0:
    resolution: {integrity: sha512-5AeYIF5p2kAneIpnLFve8g50VyAjq7udM7ApZZ9JYjdPjkz0LvODfuSHIDUVnIuUoxafoWzpFyU7Sqbxgi79mA==}
    engines: {node: ^12.22.0 || ^14.17.0 || >=16.0.0}
    dev: true

  /@typescript-eslint/typescript-estree/5.4.0_typescript@4.4.4:
    resolution: {integrity: sha512-nhlNoBdhKuwiLMx6GrybPT3SFILm5Gij2YBdPEPFlYNFAXUJWX6QRgvi/lwVoadaQEFsizohs6aFRMqsXI2ewA==}
    engines: {node: ^12.22.0 || ^14.17.0 || >=16.0.0}
    peerDependencies:
      typescript: '*'
    peerDependenciesMeta:
      typescript:
        optional: true
    dependencies:
      '@typescript-eslint/types': 5.4.0
      '@typescript-eslint/visitor-keys': 5.4.0
      debug: 4.3.2
      globby: 11.0.4
      is-glob: 4.0.3
      semver: 7.3.5
      tsutils: 3.21.0_typescript@4.4.4
      typescript: 4.4.4
    transitivePeerDependencies:
      - supports-color
    dev: true

  /@typescript-eslint/typescript-estree/5.4.0_typescript@4.5.4:
    resolution: {integrity: sha512-nhlNoBdhKuwiLMx6GrybPT3SFILm5Gij2YBdPEPFlYNFAXUJWX6QRgvi/lwVoadaQEFsizohs6aFRMqsXI2ewA==}
    engines: {node: ^12.22.0 || ^14.17.0 || >=16.0.0}
    peerDependencies:
      typescript: '*'
    peerDependenciesMeta:
      typescript:
        optional: true
    dependencies:
      '@typescript-eslint/types': 5.4.0
      '@typescript-eslint/visitor-keys': 5.4.0
      debug: 4.3.2
      globby: 11.0.4
      is-glob: 4.0.3
      semver: 7.3.5
      tsutils: 3.21.0_typescript@4.5.4
      typescript: 4.5.4
    transitivePeerDependencies:
      - supports-color
    dev: true

  /@typescript-eslint/typescript-estree/5.7.0_typescript@4.5.4:
    resolution: {integrity: sha512-aO1Ql+izMrTnPj5aFFlEJkpD4jRqC4Gwhygu2oHK2wfVQpmOPbyDSveJ+r/NQo+PWV43M6uEAeLVbTi09dFLhg==}
    engines: {node: ^12.22.0 || ^14.17.0 || >=16.0.0}
    peerDependencies:
      typescript: '*'
    peerDependenciesMeta:
      typescript:
        optional: true
    dependencies:
      '@typescript-eslint/types': 5.7.0
      '@typescript-eslint/visitor-keys': 5.7.0
      debug: 4.3.3
      globby: 11.0.4
      is-glob: 4.0.3
      semver: 7.3.5
      tsutils: 3.21.0_typescript@4.5.4
      typescript: 4.5.4
    transitivePeerDependencies:
      - supports-color
    dev: true

  /@typescript-eslint/visitor-keys/5.4.0:
    resolution: {integrity: sha512-PVbax7MeE7tdLfW5SA0fs8NGVVr+buMPrcj+CWYWPXsZCH8qZ1THufDzbXm1xrZ2b2PA1iENJ0sRq5fuUtvsJg==}
    engines: {node: ^12.22.0 || ^14.17.0 || >=16.0.0}
    dependencies:
      '@typescript-eslint/types': 5.4.0
      eslint-visitor-keys: 3.1.0
    dev: true

  /@typescript-eslint/visitor-keys/5.7.0:
    resolution: {integrity: sha512-hdohahZ4lTFcglZSJ3DGdzxQHBSxsLVqHzkiOmKi7xVAWC4y2c1bIMKmPJSrA4aOEoRUPOKQ87Y/taC7yVHpFg==}
    engines: {node: ^12.22.0 || ^14.17.0 || >=16.0.0}
    dependencies:
      '@typescript-eslint/types': 5.7.0
      eslint-visitor-keys: 3.1.0
    dev: true

  /@xmldom/xmldom/0.7.5:
    resolution: {integrity: sha512-V3BIhmY36fXZ1OtVcI9W+FxQqxVLsPKcNjWigIaa81dLC9IolJl5Mt4Cvhmr0flUnjSpTdrbMTSbXqYqV5dT6A==}
    engines: {node: '>=10.0.0'}
    dev: true

  /abab/2.0.5:
    resolution: {integrity: sha512-9IK9EadsbHo6jLWIpxpR6pL0sazTXV6+SQv25ZB+F7Bj9mJNaOc4nCRabwd5M/JwmUa8idz6Eci6eKfJryPs6Q==}
    dev: true

  /abbrev/1.1.1:
    resolution: {integrity: sha512-nne9/IiQ/hzIhY6pdDnbBtz7DjPTKrY00P/zvPSm5pOFkl6xuGrGnXn/VtTNNfNtAfZ9/1RtehkszU9qcTii0Q==}
    dev: true

  /abort-controller/3.0.0:
    resolution: {integrity: sha512-h8lQ8tacZYnR3vNQTgibj+tODHI5/+l06Au2Pcriv/Gmet0eaj4TwWH41sO9wnHDiQsEj19q0drzdWdeAHtweg==}
    engines: {node: '>=6.5'}
    dependencies:
      event-target-shim: 5.0.1
    dev: true

  /accepts/1.3.7:
    resolution: {integrity: sha512-Il80Qs2WjYlJIBNzNkK6KYqlVMTbZLXgHx2oT0pU/fjRHyEp+PEfEPY0R3WCwAGVOtauxh1hOxNgIf5bv7dQpA==}
    engines: {node: '>= 0.6'}
    dependencies:
      mime-types: 2.1.33
      negotiator: 0.6.2
    dev: true

  /acorn-globals/6.0.0:
    resolution: {integrity: sha512-ZQl7LOWaF5ePqqcX4hLuv/bLXYQNfNWw2c0/yX/TsPRKamzHcTGQnlCjHT3TsmkOUVEPS3crCxiPfdzE/Trlhg==}
    dependencies:
      acorn: 7.4.1
      acorn-walk: 7.2.0
    dev: true

  /acorn-jsx/5.3.2_acorn@8.6.0:
    resolution: {integrity: sha512-rq9s+JNhf0IChjtDXxllJ7g41oZk5SlXtp0LHwyA5cejwn7vKmKp4pPri6YEePv2PU65sAsegbXtIinmDFDXgQ==}
    peerDependencies:
      acorn: ^6.0.0 || ^7.0.0 || ^8.0.0
    dependencies:
      acorn: 8.6.0
    dev: true

  /acorn-walk/7.2.0:
    resolution: {integrity: sha512-OPdCF6GsMIP+Az+aWfAAOEt2/+iVDKE7oy6lJ098aoe59oAmK76qV6Gw60SbZ8jHuG2wH058GF4pLFbYamYrVA==}
    engines: {node: '>=0.4.0'}
    dev: true

  /acorn-walk/8.2.0:
    resolution: {integrity: sha512-k+iyHEuPgSw6SbuDpGQM+06HQUa04DZ3o+F6CSzXMvvI5KMvnaEqXe+YVe555R9nn6GPt404fos4wcgpw12SDA==}
    engines: {node: '>=0.4.0'}
    dev: true

  /acorn/7.4.1:
    resolution: {integrity: sha512-nQyp0o1/mNdbTO1PO6kHkwSrmgZ0MT/jCCpNiwbUjGoRN4dlBhqJtoQuCnEOKzgTVwg0ZWiCoQy6SxMebQVh8A==}
    engines: {node: '>=0.4.0'}
    hasBin: true
    dev: true

  /acorn/8.5.0:
    resolution: {integrity: sha512-yXbYeFy+jUuYd3/CDcg2NkIYE991XYX/bje7LmjJigUciaeO1JR4XxXgCIV1/Zc/dRuFEyw1L0pbA+qynJkW5Q==}
    engines: {node: '>=0.4.0'}
    hasBin: true
    dev: true

  /acorn/8.6.0:
    resolution: {integrity: sha512-U1riIR+lBSNi3IbxtaHOIKdH8sLFv3NYfNv8sg7ZsNhcfl4HF2++BfqqrNAxoCLQW1iiylOj76ecnaUxz+z9yw==}
    engines: {node: '>=0.4.0'}
    hasBin: true
    dev: true

  /adal-node/0.2.3_debug@4.3.2:
    resolution: {integrity: sha512-gMKr8RuYEYvsj7jyfCv/4BfKToQThz20SP71N3AtFn3ia3yAR8Qt2T3aVQhuJzunWs2b38ZsQV0qsZPdwZr7VQ==}
    engines: {node: '>= 0.6.15'}
    dependencies:
      '@xmldom/xmldom': 0.7.5
      async: 2.6.3
      axios: 0.21.4_debug@4.3.2
      date-utils: 1.2.21
      jws: 3.2.2
      underscore: 1.13.1
      uuid: 3.4.0
      xpath.js: 1.1.0
    transitivePeerDependencies:
      - debug
    dev: true

  /agent-base/6.0.2:
    resolution: {integrity: sha512-RZNwNclF7+MS/8bDg70amg32dyeZGZxiDuQmZxKLAlQjr3jGyLx+4Kkk58UO7D2QdgFIQCovuSuZESne6RG6XQ==}
    engines: {node: '>= 6.0.0'}
    dependencies:
      debug: 4.3.3
    transitivePeerDependencies:
      - supports-color

  /aggregate-error/3.1.0:
    resolution: {integrity: sha512-4I7Td01quW/RpocfNayFdFVk1qSuoh0E7JrbRJ16nH01HhKFQ88INq9Sd+nd72zqRySlr9BmDA8xlEJ6vJMrYA==}
    engines: {node: '>=8'}
    dependencies:
      clean-stack: 2.2.0
      indent-string: 4.0.0

  /ajv/6.12.6:
    resolution: {integrity: sha512-j3fVLgvTo527anyYyJOGTYJbG+vnnQYvE0m5mmkc1TK+nxAppkCLMIL0aZ4dblVCNoGShhm+kzE4ZUykBoMg4g==}
    dependencies:
      fast-deep-equal: 3.1.3
      fast-json-stable-stringify: 2.1.0
      json-schema-traverse: 0.4.1
      uri-js: 4.4.1
    dev: true

  /ansi-colors/4.1.1:
    resolution: {integrity: sha512-JoX0apGbHaUJBNl6yF+p6JAFYZ666/hhCGKN5t9QFjbJQKUU/g8MNbFDbvfrgKXvI1QpZplPOnwIo99lX/AAmA==}
    engines: {node: '>=6'}
    dev: true

  /ansi-escapes/4.3.2:
    resolution: {integrity: sha512-gKXj5ALrKWQLsYG9jlTRmR/xKluxHV+Z9QEwNIgCfM1/uwPMCuzVVnh5mwTd+OuBZcwSIMbqssNWRm1lE51QaQ==}
    engines: {node: '>=8'}
    dependencies:
      type-fest: 0.21.3

  /ansi-regex/2.1.1:
    resolution: {integrity: sha1-w7M6te42DYbg5ijwRorn7yfWVN8=}
    engines: {node: '>=0.10.0'}
    dev: true

  /ansi-regex/5.0.1:
    resolution: {integrity: sha512-quJQXlTSUGL2LH9SUXo8VwsY4soanhgo6LNSm84E1LBcE8s3O0wpdiRzyR9z/ZZJMlMWv37qOOb9pdJlMUEKFQ==}
    engines: {node: '>=8'}

  /ansi-regex/6.0.1:
    resolution: {integrity: sha512-n5M855fKb2SsfMIiFFoVrABHJC8QtHwVx+mHWP3QcEqBHYienj5dHSgjbxtC0WEZXYt4wcD6zrQElDPhFuZgfA==}
    engines: {node: '>=12'}
    dev: true

  /ansi-styles/3.2.1:
    resolution: {integrity: sha512-VT0ZI6kZRdTh8YyJw3SMbYm/u+NqfsAxEpWO0Pf9sq8/e94WxxOpPKx9FR1FlyCtOVDNOQ+8ntlqFxiRc+r5qA==}
    engines: {node: '>=4'}
    dependencies:
      color-convert: 1.9.3

  /ansi-styles/4.3.0:
    resolution: {integrity: sha512-zbB9rCJAT1rbjiVDb2hqKFHNYLxgtk8NURxZ3IZwD3F6NtxbXZQCnnSi1Lkx+IDohdPlFp222wVALIheZJQSEg==}
    engines: {node: '>=8'}
    dependencies:
      color-convert: 2.0.1

  /ansi-styles/5.2.0:
    resolution: {integrity: sha512-Cxwpt2SfTzTtXcfOlzGEee8O+c+MmUgGrNiBcXnuWxuFJHe6a5Hz7qwhwe5OgaSYI0IJvkLqWX1ASG+cJOkEiA==}
    engines: {node: '>=10'}
    dev: true

  /ansi-styles/6.1.0:
    resolution: {integrity: sha512-VbqNsoz55SYGczauuup0MFUyXNQviSpFTj1RQtFzmQLk18qbVSpTFFGMT293rmDaQuKCT6InmbuEyUne4mTuxQ==}
    engines: {node: '>=12'}
    dev: true

  /anymatch/3.1.2:
    resolution: {integrity: sha512-P43ePfOAIupkguHUycrc4qJ9kz8ZiuOUijaETwX7THt0Y/GNK7v0aa8rY816xWjZ7rJdA5XdMcpVFTKMq+RvWg==}
    engines: {node: '>= 8'}
    dependencies:
      normalize-path: 3.0.0
      picomatch: 2.3.0
    dev: true

  /aproba/1.2.0:
    resolution: {integrity: sha512-Y9J6ZjXtoYh8RnXVCMOU/ttDmk1aBjunq9vO0ta5x85WDQiQfUF9sIPBITdbiiIVcBo03Hi3jMxigBtsddlXRw==}
    dev: true

  /archiver-utils/2.1.0:
    resolution: {integrity: sha512-bEL/yUb/fNNiNTuUz979Z0Yg5L+LzLxGJz8x79lYmR54fmTIb6ob/hNQgkQnIUDWIFjZVQwl9Xs356I6BAMHfw==}
    engines: {node: '>= 6'}
    dependencies:
      glob: 7.2.0
      graceful-fs: 4.2.8
      lazystream: 1.0.1
      lodash.defaults: 4.2.0
      lodash.difference: 4.5.0
      lodash.flatten: 4.4.0
      lodash.isplainobject: 4.0.6
      lodash.union: 4.6.0
      normalize-path: 3.0.0
      readable-stream: 2.3.7
    dev: false

  /archiver/4.0.2:
    resolution: {integrity: sha512-B9IZjlGwaxF33UN4oPbfBkyA4V1SxNLeIhR1qY8sRXSsbdUkEHrrOvwlYFPx+8uQeCe9M+FG6KgO+imDmQ79CQ==}
    engines: {node: '>= 8'}
    dependencies:
      archiver-utils: 2.1.0
      async: 3.2.1
      buffer-crc32: 0.2.13
      glob: 7.2.0
      readable-stream: 3.6.0
      tar-stream: 2.2.0
      zip-stream: 3.0.1
    dev: false

  /are-we-there-yet/1.1.7:
    resolution: {integrity: sha512-nxwy40TuMiUGqMyRHgCSWZ9FM4VAoRP4xUYSTv5ImRog+h9yISPbVH7H8fASCIzYn9wlEv4zvFL7uKDMCFQm3g==}
    dependencies:
      delegates: 1.0.0
      readable-stream: 2.3.7
    dev: true

  /arg/4.1.3:
    resolution: {integrity: sha512-58S9QDqG0Xx27YwPSt9fJxivjYl432YCwfDMfZ+71RAqUrZef7LrKQZ3LHLOwCS4FLNBplP533Zx895SeOCHvA==}
    dev: true

  /arg/5.0.1:
    resolution: {integrity: sha512-e0hDa9H2Z9AwFkk2qDlwhoMYE4eToKarchkQHovNdLTCYMHZHeRjI71crOh+dio4K6u1IcwubQqo79Ga4CyAQA==}

  /argparse/1.0.10:
    resolution: {integrity: sha512-o5Roy6tNG4SL/FOkCAN6RzjiakZS25RLYFrcMttJqbdd8BWrnA+fGz57iN5Pb06pvBGvl5gQ0B48dJlslXvoTg==}
    dependencies:
      sprintf-js: 1.0.3
    dev: true

  /argparse/2.0.1:
    resolution: {integrity: sha512-8+9WqebbFzpX9OR+Wa6O29asIogeRMzcGtAINdpMHHyAg10f05aSFVBbcEqGf/PXw1EjAZ+q2/bEBg3DvurK3Q==}
    dev: true

  /array-flatten/1.1.1:
    resolution: {integrity: sha1-ml9pkFGx5wczKPKgCJaLZOopVdI=}
    dev: true

  /array-union/2.1.0:
    resolution: {integrity: sha512-HGyxoOTYUyCM6stUe6EJgnd4EoewAI7zMdfqO+kGjnlZmBDz/cR5pf8r/cR4Wq60sL/p0IkcjUEEPwS3GFrIyw==}
    engines: {node: '>=8'}

  /arrify/1.0.1:
    resolution: {integrity: sha1-iYUI2iIm84DfkEcoRWhJwVAaSw0=}
    engines: {node: '>=0.10.0'}
    dev: true

  /asn1/0.2.4:
    resolution: {integrity: sha512-jxwzQpLQjSmWXgwaCZE9Nz+glAG01yF1QnWgbhGwHI5A6FRIEY6IVqtHhIepHqI7/kyEyQEagBC5mBEFlIYvdg==}
    dependencies:
      safer-buffer: 2.1.2
    dev: true
    optional: true

  /assert-plus/1.0.0:
    resolution: {integrity: sha1-8S4PPF13sLHN2RRpQuTpbB5N1SU=}
    engines: {node: '>=0.8'}
    dev: true

  /astral-regex/2.0.0:
    resolution: {integrity: sha512-Z7tMw1ytTXt5jqMcOP+OQteU1VuNK9Y02uuJtKQ1Sv69jXQKKg5cibLwGJow8yzZP+eAc18EmLGPal0bp36rvQ==}
    engines: {node: '>=8'}

  /async/2.6.3:
    resolution: {integrity: sha512-zflvls11DCy+dQWzTW2dzuilv8Z5X/pjfmZOWba6TNIVDm+2UDaJmXSOXlasHKfNBs8oo3M0aT50fDEWfKZjXg==}
    dependencies:
      lodash: 4.17.21
    dev: true

  /async/3.2.1:
    resolution: {integrity: sha512-XdD5lRO/87udXCMC9meWdYiR+Nq6ZjUfXidViUZGu2F1MO4T3XwZ1et0hb2++BgLfhyJwy44BGB/yx80ABx8hg==}
    dev: false

  /asynckit/0.4.0:
    resolution: {integrity: sha1-x57Zf380y48robyXkLzDZkdLS3k=}
    dev: true

  /available-typed-arrays/1.0.5:
    resolution: {integrity: sha512-DMD0KiN46eipeziST1LPP/STfDU0sufISXmjSgvVsoU2tqxctQeASejWcfNtxYKqETM1UxQ8sp2OrSBWpHY6sw==}
    engines: {node: '>= 0.4'}
    dev: true

  /aws-sign2/0.7.0:
    resolution: {integrity: sha1-tG6JCTSpWR8tL2+G1+ap8bP+dqg=}
    dev: true
    optional: true

  /aws4/1.11.0:
    resolution: {integrity: sha512-xh1Rl34h6Fi1DC2WWKfxUTVqRsNnr6LsKz2+hfwDxQJWmrx8+c7ylaqBMcHfl1U1r2dsifOvKX3LQuLNZ+XSvA==}
    dev: true
    optional: true

  /axios/0.21.4:
    resolution: {integrity: sha512-ut5vewkiu8jjGBdqpM44XxjuCjq9LAKeHVmoVfHVzy8eHgxxq8SbAVQNovDA8mVi05kP0Ea/n/UzcSHcTJQfNg==}
    dependencies:
      follow-redirects: 1.14.4
    transitivePeerDependencies:
      - debug
    dev: true

  /axios/0.21.4_debug@4.3.2:
    resolution: {integrity: sha512-ut5vewkiu8jjGBdqpM44XxjuCjq9LAKeHVmoVfHVzy8eHgxxq8SbAVQNovDA8mVi05kP0Ea/n/UzcSHcTJQfNg==}
    dependencies:
      follow-redirects: 1.14.4_debug@4.3.2
    transitivePeerDependencies:
      - debug
    dev: true

  /babel-jest/27.4.5_@babel+core@7.15.8:
    resolution: {integrity: sha512-3uuUTjXbgtODmSv/DXO9nZfD52IyC2OYTFaXGRzL0kpykzroaquCrD5+lZNafTvZlnNqZHt5pb0M08qVBZnsnA==}
    engines: {node: ^10.13.0 || ^12.13.0 || ^14.15.0 || >=15.0.0}
    peerDependencies:
      '@babel/core': ^7.8.0
    dependencies:
      '@babel/core': 7.15.8
      '@jest/transform': 27.4.5
      '@jest/types': 27.4.2
      '@types/babel__core': 7.1.16
      babel-plugin-istanbul: 6.1.1
      babel-preset-jest: 27.4.0_@babel+core@7.15.8
      chalk: 4.1.2
      graceful-fs: 4.2.8
      slash: 3.0.0
    transitivePeerDependencies:
      - supports-color
    dev: true

  /babel-plugin-istanbul/6.1.1:
    resolution: {integrity: sha512-Y1IQok9821cC9onCx5otgFfRm7Lm+I+wwxOx738M/WLPZ9Q42m4IG5W0FNX8WLL2gYMZo3JkuXIH2DOpWM+qwA==}
    engines: {node: '>=8'}
    dependencies:
      '@babel/helper-plugin-utils': 7.14.5
      '@istanbuljs/load-nyc-config': 1.1.0
      '@istanbuljs/schema': 0.1.3
      istanbul-lib-instrument: 5.0.4
      test-exclude: 6.0.0
    transitivePeerDependencies:
      - supports-color
    dev: true

  /babel-plugin-jest-hoist/27.4.0:
    resolution: {integrity: sha512-Jcu7qS4OX5kTWBc45Hz7BMmgXuJqRnhatqpUhnzGC3OBYpOmf2tv6jFNwZpwM7wU7MUuv2r9IPS/ZlYOuburVw==}
    engines: {node: ^10.13.0 || ^12.13.0 || ^14.15.0 || >=15.0.0}
    dependencies:
      '@babel/template': 7.15.4
      '@babel/types': 7.15.6
      '@types/babel__core': 7.1.16
      '@types/babel__traverse': 7.14.2
    dev: true

  /babel-preset-current-node-syntax/1.0.1_@babel+core@7.15.8:
    resolution: {integrity: sha512-M7LQ0bxarkxQoN+vz5aJPsLBn77n8QgTFmo8WK0/44auK2xlCXrYcUxHFxgU7qW5Yzw/CjmLRK2uJzaCd7LvqQ==}
    peerDependencies:
      '@babel/core': ^7.0.0
    dependencies:
      '@babel/core': 7.15.8
      '@babel/plugin-syntax-async-generators': 7.8.4_@babel+core@7.15.8
      '@babel/plugin-syntax-bigint': 7.8.3_@babel+core@7.15.8
      '@babel/plugin-syntax-class-properties': 7.12.13_@babel+core@7.15.8
      '@babel/plugin-syntax-import-meta': 7.10.4_@babel+core@7.15.8
      '@babel/plugin-syntax-json-strings': 7.8.3_@babel+core@7.15.8
      '@babel/plugin-syntax-logical-assignment-operators': 7.10.4_@babel+core@7.15.8
      '@babel/plugin-syntax-nullish-coalescing-operator': 7.8.3_@babel+core@7.15.8
      '@babel/plugin-syntax-numeric-separator': 7.10.4_@babel+core@7.15.8
      '@babel/plugin-syntax-object-rest-spread': 7.8.3_@babel+core@7.15.8
      '@babel/plugin-syntax-optional-catch-binding': 7.8.3_@babel+core@7.15.8
      '@babel/plugin-syntax-optional-chaining': 7.8.3_@babel+core@7.15.8
      '@babel/plugin-syntax-top-level-await': 7.14.5_@babel+core@7.15.8
    dev: true

  /babel-preset-jest/27.4.0_@babel+core@7.15.8:
    resolution: {integrity: sha512-NK4jGYpnBvNxcGo7/ZpZJr51jCGT+3bwwpVIDY2oNfTxJJldRtB4VAcYdgp1loDE50ODuTu+yBjpMAswv5tlpg==}
    engines: {node: ^10.13.0 || ^12.13.0 || ^14.15.0 || >=15.0.0}
    peerDependencies:
      '@babel/core': ^7.0.0
    dependencies:
      '@babel/core': 7.15.8
      babel-plugin-jest-hoist: 27.4.0
      babel-preset-current-node-syntax: 1.0.1_@babel+core@7.15.8
    dev: true

  /balanced-match/1.0.2:
    resolution: {integrity: sha512-3oSeUO0TMV67hN1AmbXsK4yaqU7tjiHlbxRDZOpH0KW9+CeX4bRAaX0Anxt0tx2MrpRpWwQaPwIlISEJhYU5Pw==}

  /base64-js/1.5.1:
    resolution: {integrity: sha512-AKpaYlHn8t4SVbOHCy+b5+KKgvR4vrsD8vbvrbiQJps7fKDTkjkDry6ji0rUJjC0kzbNePLwzxq8iypo41qeWA==}

  /batching-toposort/1.2.0:
    resolution: {integrity: sha512-HDf0OOv00dqYGm+M5tJ121RTzX0sK9fxzBMKXYsuQrY0pKSOJjc5qa0DUtzvCGkgIVf1YON2G1e/MHEdHXVaRQ==}
    engines: {node: '>=8.0.0'}
    dev: true

  /bcrypt-pbkdf/1.0.2:
    resolution: {integrity: sha1-pDAdOJtqQ/m2f/PKEaP2Y342Dp4=}
    dependencies:
      tweetnacl: 0.14.5
    dev: true
    optional: true

  /benchmark/2.1.4:
    resolution: {integrity: sha1-CfPeMckWQl1JjMLuVloOvzwqVik=}
    dependencies:
      lodash: 4.17.21
      platform: 1.3.6
    dev: true

  /binary-extensions/2.2.0:
    resolution: {integrity: sha512-jDctJ/IVQbZoJykoeHbhXpOlNBqGNcwXJKJog42E5HDPUwQTSdjCHdihjj0DlnheQ7blbT6dHOafNAiS8ooQKA==}
    engines: {node: '>=8'}
    dev: true

  /bl/4.1.0:
    resolution: {integrity: sha512-1W07cM9gS6DcLperZfFSj+bWLtaPGSOHWhPiGzXmvVJbRLdG82sH/Kn8EtW1VqWVA54AKf2h5k5BbnIbwF3h6w==}
    dependencies:
      buffer: 5.7.1
      inherits: 2.0.4
      readable-stream: 3.6.0

  /bl/5.0.0:
    resolution: {integrity: sha512-8vxFNZ0pflFfi0WXA3WQXlj6CaMEwsmh63I1CNp0q+wWv8sD0ARx1KovSQd0l2GkwrMIOyedq0EF1FxI+RCZLQ==}
    dependencies:
      buffer: 6.0.3
      inherits: 2.0.4
      readable-stream: 3.6.0
    dev: true

  /block-stream/0.0.9:
    resolution: {integrity: sha1-E+v+d4oDIFz+A3UUgeu0szAMEmo=}
    engines: {node: 0.4 || >=0.5.8}
    dependencies:
      inherits: 2.0.4
    dev: true
    optional: true

  /body-parser/1.19.0:
    resolution: {integrity: sha512-dhEPs72UPbDnAQJ9ZKMNTP6ptJaionhP5cBb541nXPlW60Jepo9RV/a4fX4XWW9CuFNK22krhrj1+rgzifNCsw==}
    engines: {node: '>= 0.8'}
    dependencies:
      bytes: 3.1.0
      content-type: 1.0.4
      debug: 2.6.9
      depd: 1.1.2
      http-errors: 1.7.2
      iconv-lite: 0.4.24
      on-finished: 2.3.0
      qs: 6.7.0
      raw-body: 2.4.0
      type-is: 1.6.18
    dev: true

  /brace-expansion/1.1.11:
    resolution: {integrity: sha512-iCuPHDFgrHX7H2vEI/5xpz07zSHB00TpugqhmYtVmMO6518mCuRMoOYFldEBl0g187ufozdaHgWKcYFb61qGiA==}
    dependencies:
      balanced-match: 1.0.2
      concat-map: 0.0.1

  /braces/3.0.2:
    resolution: {integrity: sha512-b8um+L1RzM3WDSzvhm6gIz1yfTbBt6YTlcEKAvsmqCZZFw46z626lVj9j1yEPW33H5H+lBQpZMP1k8l+78Ha0A==}
    engines: {node: '>=8'}
    dependencies:
      fill-range: 7.0.1

  /browser-process-hrtime/1.0.0:
    resolution: {integrity: sha512-9o5UecI3GhkpM6DrXr69PblIuWxPKk9Y0jHBRhdocZ2y7YECBFCsHm79Pr3OyR2AvjhDkabFJaDJMYRazHgsow==}
    dev: true

  /browserslist/4.17.5:
    resolution: {integrity: sha512-I3ekeB92mmpctWBoLXe0d5wPS2cBuRvvW0JyyJHMrk9/HmP2ZjrTboNAZ8iuGqaEIlKguljbQY32OkOJIRrgoA==}
    engines: {node: ^6 || ^7 || ^8 || ^9 || ^10 || ^11 || ^12 || >=13.7}
    hasBin: true
    dependencies:
      caniuse-lite: 1.0.30001271
      electron-to-chromium: 1.3.880
      escalade: 3.1.1
      node-releases: 2.0.1
      picocolors: 1.0.0
    dev: true

  /bs-logger/0.2.6:
    resolution: {integrity: sha512-pd8DCoxmbgc7hyPKOvxtqNcjYoOsABPQdcCUjGp3d42VR2CX1ORhk2A87oqqu5R1kk+76nsxZupkmyd+MVtCog==}
    engines: {node: '>= 6'}
    dependencies:
      fast-json-stable-stringify: 2.1.0
    dev: true

  /bser/2.1.1:
    resolution: {integrity: sha512-gQxTNE/GAfIIrmHLUE3oJyp5FO6HRBfhjnw4/wMmA63ZGDJnWBmgY/lyQBpnDUkGmAhbSe39tx2d/iTOAfglwQ==}
    dependencies:
      node-int64: 0.4.0
    dev: true

  /buffer-crc32/0.2.13:
    resolution: {integrity: sha1-DTM+PwDqxQqhRUq9MO+MKl2ackI=}
    dev: false

  /buffer-equal-constant-time/1.0.1:
    resolution: {integrity: sha1-+OcRMvf/5uAaXJaXpMbz5I1cyBk=}
    dev: true

  /buffer-from/1.1.2:
    resolution: {integrity: sha512-E+XQCRwSbaaiChtv6k6Dwgc+bx+Bs6vuKJHHl5kox/BaKbhiXzqQOwK4cO22yElGp2OCmjwVhT3HmxgyPGnJfQ==}
    dev: true

  /buffer-writer/2.0.0:
    resolution: {integrity: sha512-a7ZpuTZU1TRtnwyCNW3I5dc0wWNC3VR9S++Ewyk2HHZdrO3CQJqSpd+95Us590V6AL7JqUAH2IwZ/398PmNFgw==}
    engines: {node: '>=4'}
    dev: true

  /buffer/5.7.1:
    resolution: {integrity: sha512-EHcyIPBQ4BSGlvjB16k5KgAJ27CIsHY/2JBmCRReo48y9rQ3MaUzWX3KVlBa4U7MyX02HdVj0K7C3WaB3ju7FQ==}
    dependencies:
      base64-js: 1.5.1
      ieee754: 1.2.1

  /buffer/6.0.3:
    resolution: {integrity: sha512-FTiCpNxtwiZZHEZbcbTIcZjERVICn9yq/pDFkTl95/AxzD1naBctN7YO68riM/gLSDY7sdrMby8hofADYuuqOA==}
    dependencies:
      base64-js: 1.5.1
      ieee754: 1.2.1
    dev: true

  /bytes/3.1.0:
    resolution: {integrity: sha512-zauLjrfCG+xvoyaqLoV8bLVXXNGC4JqlxFCutSDWA6fJrTo2ZuvLYTqZ7aHBLZSMOopbzwv8f+wZcVzfVTI2Dg==}
    engines: {node: '>= 0.8'}
    dev: true

  /call-bind/1.0.2:
    resolution: {integrity: sha512-7O+FbCihrB5WGbFYesctwmTKae6rOiIzmz1icreWJ+0aA7LJfuqhEso2T9ncpcFtzMQtzXf2QGGueWJGTYsqrA==}
    dependencies:
      function-bind: 1.1.1
      get-intrinsic: 1.1.1
    dev: true

  /callsites/3.1.0:
    resolution: {integrity: sha512-P8BjAsXvZS+VIDUI11hHCQEv74YT67YUi5JJFNWIqL235sBmjX4+qx9Muvls5ivyNENctx46xQLQ3aTuE7ssaQ==}
    engines: {node: '>=6'}
    dev: true

  /camelcase-keys/6.2.2:
    resolution: {integrity: sha512-YrwaA0vEKazPBkn0ipTiMpSajYDSe+KjQfrjhcBMxJt/znbvlHd8Pw/Vamaz5EB4Wfhs3SUR3Z9mwRu/P3s3Yg==}
    engines: {node: '>=8'}
    dependencies:
      camelcase: 5.3.1
      map-obj: 4.3.0
      quick-lru: 4.0.1
    dev: true

  /camelcase/5.3.1:
    resolution: {integrity: sha512-L28STB170nwWS63UjtlEOE3dldQApaJXZkOI1uMFfzf3rRuPegHaHesyee+YxQ+W6SvRDQV6UrdOdRiR153wJg==}
    engines: {node: '>=6'}
    dev: true

  /camelcase/6.2.0:
    resolution: {integrity: sha512-c7wVvbw3f37nuobQNtgsgG9POC9qMbNuMQmTCqZv23b6MIz0fcYpBiOlv9gEN/hdLdnZTDQhg6e9Dq5M1vKvfg==}
    engines: {node: '>=10'}
    dev: true

  /caniuse-lite/1.0.30001271:
    resolution: {integrity: sha512-BBruZFWmt3HFdVPS8kceTBIguKxu4f99n5JNp06OlPD/luoAMIaIK5ieV5YjnBLH3Nysai9sxj9rpJj4ZisXOA==}
    dev: true

  /caseless/0.12.0:
    resolution: {integrity: sha1-G2gcIf+EAzyCZUMJBolCDRhxUdw=}
    dev: true
    optional: true

  /chalk/2.4.2:
    resolution: {integrity: sha512-Mti+f9lpJNcwF4tWV8/OrTTtF1gZi+f8FqlyAdouralcFWFQWF2+NgCHShjkCb+IFBLq9buZwE1xckQU4peSuQ==}
    engines: {node: '>=4'}
    dependencies:
      ansi-styles: 3.2.1
      escape-string-regexp: 1.0.5
      supports-color: 5.5.0

  /chalk/4.1.2:
    resolution: {integrity: sha512-oKnbhFyRIXpUuez8iBMmyEa4nbj4IOQyuhc/wy9kY7/WVPcwIO9VA668Pu8RkO7+0G76SLROeyw9CpQ061i4mA==}
    engines: {node: '>=10'}
    dependencies:
      ansi-styles: 4.3.0
      supports-color: 7.2.0

  /char-regex/1.0.2:
    resolution: {integrity: sha512-kWWXztvZ5SBQV+eRgKFeh8q5sLuZY2+8WUIzlxWVTg+oGwY14qylx1KbKzHd8P6ZYkAg0xyIDU9JMHhyJMZ1jw==}
    engines: {node: '>=10'}
    dev: true

  /checkpoint-client/1.1.20:
    resolution: {integrity: sha512-AHDELBFMXBV9Rzp4JaN0JR03YQomZpaaVFDjgH7Ue4CcPuzNV2dZ94ZORJ9OoQsASYca/uR7UNGXmeNuWHc+IQ==}
    dependencies:
      ci-info: 3.1.1
      env-paths: 2.2.1
      fast-write-atomic: 0.2.1
      make-dir: 3.1.0
      ms: 2.1.3
      node-fetch: 2.6.1
      uuid: 8.3.2

  /chokidar/3.5.2:
    resolution: {integrity: sha512-ekGhOnNVPgT77r4K/U3GDhu+FQ2S8TnK/s2KbIGXi0SZWuwkZ2QNyfWdZW+TVfn84DpEP7rLeCt2UI6bJ8GwbQ==}
    engines: {node: '>= 8.10.0'}
    dependencies:
      anymatch: 3.1.2
      braces: 3.0.2
      glob-parent: 5.1.2
      is-binary-path: 2.1.0
      is-glob: 4.0.3
      normalize-path: 3.0.0
      readdirp: 3.6.0
    optionalDependencies:
      fsevents: 2.3.2
    dev: true

  /chownr/1.1.4:
    resolution: {integrity: sha512-jJ0bqzaylmJtVnNgzTeSOs8DPavpbYgEr/b0YL8/2GO3xJEhInFmhKMUnEJQjZumK7KXGFhUy89PrsJWlakBVg==}
    dev: true

  /chownr/2.0.0:
    resolution: {integrity: sha512-bIomtDF5KGpdogkLd9VspvFzk9KfpyyGlS8YFVZl7TGPBHL5snIOnxeshwVgPteQ9b4Eydl+pVbIyE1DcvCWgQ==}
    engines: {node: '>=10'}
    dev: false

  /ci-info/3.1.1:
    resolution: {integrity: sha512-kdRWLBIJwdsYJWYJFtAFFYxybguqeF91qpZaggjG5Nf8QKdizFG2hjqvaTXbxFIcYbSaD74KpAXv6BSm17DHEQ==}

  /ci-info/3.2.0:
    resolution: {integrity: sha512-dVqRX7fLUm8J6FgHJ418XuIgDLZDkYcDFTeL6TA2gt5WlIZUQrrH6EZrNClwT/H0FateUsZkGIOPRrLbP+PR9A==}

  /cjs-module-lexer/1.2.2:
    resolution: {integrity: sha512-cOU9usZw8/dXIXKtwa8pM0OTJQuJkxMN6w30csNRUerHfeQ5R6U3kkU/FtJeIf3M202OHfY2U8ccInBG7/xogA==}
    dev: true

  /clean-stack/2.2.0:
    resolution: {integrity: sha512-4diC9HaTE+KRAMWhDhrGOECgWZxoevMc5TlkObMqNSsVU62PYzXZ/SMTjzyGAFF1YusgxGcSWTEXBhp0CPwQ1A==}
    engines: {node: '>=6'}

  /cli-cursor/3.1.0:
    resolution: {integrity: sha512-I/zHAwsKf9FqGoXM4WWRACob9+SNukZTd94DWF57E4toouRulbCxcUh6RKUEOQlYTHJnzkPMySvPNaaSLNfLZw==}
    engines: {node: '>=8'}
    dependencies:
      restore-cursor: 3.1.0

  /cli-truncate/2.1.0:
    resolution: {integrity: sha512-n8fOixwDD6b/ObinzTrp1ZKFzbgvKZvuz/TvejnLn1aQfC6r52XEx85FmuC+3HI+JM7coBRXUvNqEU2PHVrHpg==}
    engines: {node: '>=8'}
    dependencies:
      slice-ansi: 3.0.0
      string-width: 4.2.3

  /cli-truncate/3.1.0:
    resolution: {integrity: sha512-wfOBkjXteqSnI59oPcJkcPl/ZmwvMMOj340qUIY1SKZCv0B9Cf4D4fAucRkIKQmsIuYK3x1rrgU7MeGRruiuiA==}
    engines: {node: ^12.20.0 || ^14.13.1 || >=16.0.0}
    dependencies:
      slice-ansi: 5.0.0
      string-width: 5.0.1
    dev: true

  /cliui/7.0.4:
    resolution: {integrity: sha512-OcRE68cOsVMXp1Yvonl/fzkQOyjLSu/8bhPDfQt0e0/Eb283TKP20Fs2MqoPsr9SwA595rRCA+QMzYc9nBP+JQ==}
    dependencies:
      string-width: 4.2.3
      strip-ansi: 6.0.1
      wrap-ansi: 7.0.0
    dev: true

  /clone/2.1.2:
    resolution: {integrity: sha1-G39Ln1kfHo+DZwQBYANFoCiHQ18=}
    engines: {node: '>=0.8'}
    dev: true

  /co/4.6.0:
    resolution: {integrity: sha1-bqa989hTrlTMuOR7+gvz+QMfsYQ=}
    engines: {iojs: '>= 1.0.0', node: '>= 0.12.0'}
    dev: true

  /code-point-at/1.1.0:
    resolution: {integrity: sha1-DQcLTQQ6W+ozovGkDi7bPZpMz3c=}
    engines: {node: '>=0.10.0'}
    dev: true

  /collect-v8-coverage/1.0.1:
    resolution: {integrity: sha512-iBPtljfCNcTKNAto0KEtDfZ3qzjJvqE3aTGZsbhjSBlorqpXJlaWWtPO35D+ZImoC3KWejX64o+yPGxhWSTzfg==}
    dev: true

  /color-convert/1.9.3:
    resolution: {integrity: sha512-QfAUtd+vFdAtFQcC8CCyYt1fYWxSqAiK2cSD6zDB8N3cpsEBAvRxp9zOGg6G/SHHJYAT88/az/IuDGALsNVbGg==}
    dependencies:
      color-name: 1.1.3

  /color-convert/2.0.1:
    resolution: {integrity: sha512-RRECPsj7iu/xb5oKYcsFHSppFNnsj/52OVTRKb4zP5onXwVF3zVmmToNcOfGC+CRDpfK/U584fMg38ZHCaElKQ==}
    engines: {node: '>=7.0.0'}
    dependencies:
      color-name: 1.1.4

  /color-name/1.1.3:
    resolution: {integrity: sha1-p9BVi9icQveV3UIyj3QIMcpTvCU=}

  /color-name/1.1.4:
    resolution: {integrity: sha512-dOy+3AuW3a2wNbZHIuMZpTcgjGuLU/uBL/ubcZF9OXbDo8ff4O8yVp5Bf0efS8uEoYo5q4Fx7dY9OgQGXgAsQA==}

  /colorette/2.0.16:
    resolution: {integrity: sha512-hUewv7oMjCp+wkBv5Rm0v87eJhq4woh5rSR+42YSQJKecCqgIqNkZ6lAlQms/BwHPJA5NKMRlpxPRv0n8HQW6g==}
    dev: true

  /colors/1.2.5:
    resolution: {integrity: sha512-erNRLao/Y3Fv54qUa0LBB+//Uf3YwMUmdJinN20yMXm9zdKKqH9wt7R9IIVZ+K7ShzfpLV/Zg8+VyrBJYB4lpg==}
    engines: {node: '>=0.1.90'}
    dev: true

  /combined-stream/1.0.8:
    resolution: {integrity: sha512-FQN4MRfuJeHf7cBbBMJFXhKSDq+2kAArBlmRBvcvFE5BB1HZKXtSFASDhdlz9zOYwxh8lDdnvmMOe/+5cdoEdg==}
    engines: {node: '>= 0.8'}
    dependencies:
      delayed-stream: 1.0.0
    dev: true

  /commander/2.20.3:
    resolution: {integrity: sha512-GpVkmM8vF2vQUkj2LvZmD35JxeJOLCwJ9cUkugyk2nuhbv3+mJvpLYYt+0+USMxE+oj+ey/lJEnhZw75x/OMcQ==}

  /commander/8.3.0:
    resolution: {integrity: sha512-OkTL9umf+He2DZkUq8f8J9of7yL6RJKI24dVITBmNfZBmri9zYZQrKkuXiKhyfPSu8tUhnVBB1iKXevvnlR4Ww==}
    engines: {node: '>= 12'}
    dev: true

  /commondir/1.0.1:
    resolution: {integrity: sha1-3dgA2gxmEnOTzKWVDqloo6rxJTs=}

  /compress-commons/3.0.0:
    resolution: {integrity: sha512-FyDqr8TKX5/X0qo+aVfaZ+PVmNJHJeckFBlq8jZGSJOgnynhfifoyl24qaqdUdDIBe0EVTHByN6NAkqYvE/2Xg==}
    engines: {node: '>= 8'}
    dependencies:
      buffer-crc32: 0.2.13
      crc32-stream: 3.0.1
      normalize-path: 3.0.0
      readable-stream: 2.3.7
    dev: false

  /concat-map/0.0.1:
    resolution: {integrity: sha1-2Klr13/Wjfd5OnMDajug1UBdR3s=}

  /console-control-strings/1.1.0:
    resolution: {integrity: sha1-PXz0Rk22RG6mRL9LOVB/mFEAjo4=}
    dev: true

  /content-disposition/0.5.3:
    resolution: {integrity: sha512-ExO0774ikEObIAEV9kDo50o+79VCUdEB6n6lzKgGwupcVeRlhrj3qGAfwq8G6uBJjkqLrhT0qEYFcWng8z1z0g==}
    engines: {node: '>= 0.6'}
    dependencies:
      safe-buffer: 5.1.2
    dev: true

  /content-type/1.0.4:
    resolution: {integrity: sha512-hIP3EEPs8tB9AT1L+NUqtwOAps4mk2Zob89MWXMHjHWg9milF/j4osnnQLXBCBFBk/tvIG/tUc9mOUJiPBhPXA==}
    engines: {node: '>= 0.6'}
    dev: true

  /convert-source-map/1.8.0:
    resolution: {integrity: sha512-+OQdjP49zViI/6i7nIJpA8rAl4sV/JdPfU9nZs3VqOwGIgizICvuN2ru6fMd+4llL0tar18UYJXfZ/TWtmhUjA==}
    dependencies:
      safe-buffer: 5.1.2
    dev: true

  /cookie-signature/1.0.6:
    resolution: {integrity: sha1-4wOogrNCzD7oylE6eZmXNNqzriw=}
    dev: true

  /cookie/0.4.0:
    resolution: {integrity: sha512-+Hp8fLp57wnUSt0tY0tHEXh4voZRDnoIrZPqlo3DPiI4y9lwg/jqx+1Om94/W6ZaPDOUbnjOt/99w66zk+l1Xg==}
    engines: {node: '>= 0.6'}
    dev: true

  /core-util-is/1.0.2:
    resolution: {integrity: sha1-tf1UIgqivFq1eqtxQMlAdUUDwac=}
    dev: true

  /core-util-is/1.0.3:
    resolution: {integrity: sha512-ZQBvi1DcpJ4GDqanjucZ2Hj3wEO5pZDS89BWbkcrvdxksJorwUDDZamX9ldFkp9aw2lmBDLgkObEA4DWNJ9FYQ==}

  /cors/2.8.5:
    resolution: {integrity: sha512-KIHbLJqu73RGr/hnbrO9uBeixNGuvSQjul/jdFvS/KFSIH1hWVd1ng7zOHx+YrEfInLG7q4n6GHQ9cDtxv/P6g==}
    engines: {node: '>= 0.10'}
    dependencies:
      object-assign: 4.1.1
      vary: 1.1.2
    dev: true

  /cosmiconfig/7.0.1:
    resolution: {integrity: sha512-a1YWNUV2HwGimB7dU2s1wUMurNKjpx60HxBB6xUM8Re+2s1g1IIfJvFR0/iCF+XHdE0GMTKTuLR32UQff4TEyQ==}
    engines: {node: '>=10'}
    dependencies:
      '@types/parse-json': 4.0.0
      import-fresh: 3.3.0
      parse-json: 5.2.0
      path-type: 4.0.0
      yaml: 1.10.2
    dev: true

  /crc/3.8.0:
    resolution: {integrity: sha512-iX3mfgcTMIq3ZKLIsVFAbv7+Mc10kxabAGQb8HvjA1o3T1PIYprbakQ65d3I+2HGHt6nSKkM9PYjgoJO2KcFBQ==}
    dependencies:
      buffer: 5.7.1
    dev: false

  /crc32-stream/3.0.1:
    resolution: {integrity: sha512-mctvpXlbzsvK+6z8kJwSJ5crm7yBwrQMTybJzMw1O4lLGJqjlDCXY2Zw7KheiA6XBEcBmfLx1D88mjRGVJtY9w==}
    engines: {node: '>= 6.9.0'}
    dependencies:
      crc: 3.8.0
      readable-stream: 3.6.0
    dev: false

  /create-require/1.1.1:
    resolution: {integrity: sha512-dcKFX3jn0MpIaXjisoRvexIJVEKzaq7z2rZKxf+MSr9TkdmHmsU4m2lcLojrj/FHl8mk5VxMmYA+ftRkP/3oKQ==}
    dev: true

  /cross-spawn/7.0.3:
    resolution: {integrity: sha512-iRDPJKUPVEND7dHPO8rkbOnPpyDygcDFtWjpeWNCgy8WP2rXcxXL8TskReQl6OrB2G7+UJrags1q15Fudc7G6w==}
    engines: {node: '>= 8'}
    dependencies:
      path-key: 3.1.1
      shebang-command: 2.0.0
      which: 2.0.2

  /crypto-random-string/2.0.0:
    resolution: {integrity: sha512-v1plID3y9r/lPhviJ1wrXpLeyUIGAZ2SHNYTEapm7/8A9nLPoyvVp3RK/EPFqn5kEznyWgYZNsRtYYIWbuG8KA==}
    engines: {node: '>=8'}

  /cssom/0.3.8:
    resolution: {integrity: sha512-b0tGHbfegbhPJpxpiBPU2sCkigAqtM9O121le6bbOlgyV+NyGyCmVfJ6QW9eRjz8CpNfWEOYBIMIGRYkLwsIYg==}
    dev: true

  /cssom/0.4.4:
    resolution: {integrity: sha512-p3pvU7r1MyyqbTk+WbNJIgJjG2VmTIaB10rI93LzVPrmDJKkzKYMtxxyAvQXR/NS6otuzveI7+7BBq3SjBS2mw==}
    dev: true

  /cssstyle/2.3.0:
    resolution: {integrity: sha512-AZL67abkUzIuvcHqk7c09cezpGNcxUxU4Ioi/05xHk4DQeTkWmGYftIE6ctU6AEt+Gn4n1lDStOtj7FKycP71A==}
    engines: {node: '>=8'}
    dependencies:
      cssom: 0.3.8
    dev: true

  /dashdash/1.14.1:
    resolution: {integrity: sha1-hTz6D3y+L+1d4gMmuN1YEDX24vA=}
    engines: {node: '>=0.10'}
    dependencies:
      assert-plus: 1.0.0
    dev: true
    optional: true

  /data-urls/2.0.0:
    resolution: {integrity: sha512-X5eWTSXO/BJmpdIKCRuKUgSCgAN0OwliVK3yPKbwIWU1Tdw5BRajxlzMidvh+gwko9AfQ9zIj52pzF91Q3YAvQ==}
    engines: {node: '>=10'}
    dependencies:
      abab: 2.0.5
      whatwg-mimetype: 2.3.0
      whatwg-url: 8.7.0
    dev: true

  /date-utils/1.2.21:
    resolution: {integrity: sha1-YfsWzcEnSzyayq/+n8ad+HIKK2Q=}
    engines: {node: '>0.4.0'}
    dev: true

  /debug/2.6.9:
    resolution: {integrity: sha512-bC7ElrdJaJnPbAP+1EotYvqZsb3ecl5wi6Bfi6BJTUcNowp6cvspg0jXznRTKDjm/E7AdgFBVeAPVMNcKGsHMA==}
    dependencies:
      ms: 2.0.0
    dev: true

  /debug/3.2.7:
    resolution: {integrity: sha512-CFjzYYAi4ThfiQvizrFQevTTXHtnCqWfe7x1AhgEscTz6ZbLbfoLRLPugTQyBth6f8ZERVUSyWHFD/7Wu4t1XQ==}
    dependencies:
      ms: 2.1.3
    dev: true

  /debug/4.3.2:
    resolution: {integrity: sha512-mOp8wKcvj7XxC78zLgw/ZA+6TSgkoE2C/ienthhRD298T7UNwAg9diBpLRxC0mOezLl4B0xV7M0cCO6P/O0Xhw==}
    engines: {node: '>=6.0'}
    peerDependencies:
      supports-color: '*'
    peerDependenciesMeta:
      supports-color:
        optional: true
    dependencies:
      ms: 2.1.2
    dev: true

  /debug/4.3.2_supports-color@9.0.2:
    resolution: {integrity: sha512-mOp8wKcvj7XxC78zLgw/ZA+6TSgkoE2C/ienthhRD298T7UNwAg9diBpLRxC0mOezLl4B0xV7M0cCO6P/O0Xhw==}
    engines: {node: '>=6.0'}
    peerDependencies:
      supports-color: '*'
    peerDependenciesMeta:
      supports-color:
        optional: true
    dependencies:
      ms: 2.1.2
      supports-color: 9.0.2
    dev: true

  /debug/4.3.3:
    resolution: {integrity: sha512-/zxw5+vh1Tfv+4Qn7a5nsbcJKPaSvCDhojn6FEl9vupwK2VCSDtEiEtqr8DFtzYFOdz63LBkxec7DYuc2jon6Q==}
    engines: {node: '>=6.0'}
    peerDependencies:
      supports-color: '*'
    peerDependenciesMeta:
      supports-color:
        optional: true
    dependencies:
      ms: 2.1.2

  /decamelize-keys/1.1.0:
    resolution: {integrity: sha1-0XGoeTMlKAfrPLYdwcFEXQeN8tk=}
    engines: {node: '>=0.10.0'}
    dependencies:
      decamelize: 1.2.0
      map-obj: 1.0.1
    dev: true

  /decamelize/1.2.0:
    resolution: {integrity: sha1-9lNNFRSCabIDUue+4m9QH5oZEpA=}
    engines: {node: '>=0.10.0'}
    dev: true

  /decimal.js/10.3.1:
    resolution: {integrity: sha512-V0pfhfr8suzyPGOx3nmq4aHqabehUZn6Ch9kyFpV79TGDTWFmHqUqXdabR7QHqxzrYolF4+tVmJhUG4OURg5dQ==}
    dev: true

  /decompress-response/4.2.1:
    resolution: {integrity: sha512-jOSne2qbyE+/r8G1VU+G/82LBs2Fs4LAsTiLSHOCOMZQl2OKZ6i8i4IyHemTe+/yIXOtTcRQMzPcgyhoFlqPkw==}
    engines: {node: '>=8'}
    dependencies:
      mimic-response: 2.1.0
    dev: true
    optional: true

  /dedent/0.7.0:
    resolution: {integrity: sha1-JJXduvbrh0q7Dhvp3yLS5aVEMmw=}
    dev: true

  /deep-extend/0.6.0:
    resolution: {integrity: sha512-LOHxIOaPYdHlJRtCQfDIVZtfw/ufM8+rVj649RIHzcm/vGwQRXFt6OPqIFWsm2XEMrNIEtWR64sY1LEKD2vAOA==}
    engines: {node: '>=4.0.0'}
    dev: true

  /deep-is/0.1.4:
    resolution: {integrity: sha512-oIPzksmTg4/MriiaYGO+okXDT7ztn/w3Eptv/+gSIdMdKsJo0u4CfYNFJPy+4SKMuCqGw2wxnA+URMg3t8a/bQ==}
    dev: true

  /deepmerge/4.2.2:
    resolution: {integrity: sha512-FJ3UgI4gIl+PHZm53knsuSFpE+nESMr7M4v9QcgB7S63Kj/6WqMiFQJpBBYz1Pt+66bZpP3Q7Lye0Oo9MPKEdg==}
    engines: {node: '>=0.10.0'}
    dev: true

  /define-properties/1.1.3:
    resolution: {integrity: sha512-3MqfYKj2lLzdMSf8ZIZE/V+Zuy+BgD6f164e8K2w7dgnpKArBDerGYpM46IYYcjnkdPNMjPk9A6VFB8+3SKlXQ==}
    engines: {node: '>= 0.4'}
    dependencies:
      object-keys: 1.1.1
    dev: true

  /del/6.0.0:
    resolution: {integrity: sha512-1shh9DQ23L16oXSZKB2JxpL7iMy2E0S9d517ptA1P8iw0alkPtQcrKH7ru31rYtKwF499HkTu+DRzq3TCKDFRQ==}
    engines: {node: '>=10'}
    dependencies:
      globby: 11.0.4
      graceful-fs: 4.2.8
      is-glob: 4.0.3
      is-path-cwd: 2.2.0
      is-path-inside: 3.0.3
      p-map: 4.0.0
      rimraf: 3.0.2
      slash: 3.0.0

  /delayed-stream/1.0.0:
    resolution: {integrity: sha1-3zrhmayt+31ECqrgsp4icrJOxhk=}
    engines: {node: '>=0.4.0'}
    dev: true

  /delegates/1.0.0:
    resolution: {integrity: sha1-hMbhWbgZBP3KWaDvRM2HDTElD5o=}
    dev: true

  /denque/1.5.1:
    resolution: {integrity: sha512-XwE+iZ4D6ZUB7mfYRMb5wByE8L74HCn30FBN7sWnXksWc1LO1bPDl67pBR9o/kC4z/xSNAwkMYcGgqDV3BE3Hw==}
    engines: {node: '>=0.10'}
    dev: true

  /depd/1.1.2:
    resolution: {integrity: sha1-m81S4UwJd2PnSbJ0xDRu0uVgtak=}
    engines: {node: '>= 0.6'}
    dev: true

  /depd/2.0.0:
    resolution: {integrity: sha512-g7nH6P6dyDioJogAAGprGpCtVImJhpPk/roCzdb3fIh61/s/nPsfR6onyMwkCAR/OlC3yBC0lESvUoQEAssIrw==}
    engines: {node: '>= 0.8'}
    dev: true

  /destroy/1.0.4:
    resolution: {integrity: sha1-l4hXRCxEdJ5CBmE+N5RiBYJqvYA=}
    dev: true

  /detect-libc/1.0.3:
    resolution: {integrity: sha1-+hN8S9aY7fVc1c0CrFWfkaTEups=}
    engines: {node: '>=0.10'}
    hasBin: true
    dev: true

  /detect-newline/3.1.0:
    resolution: {integrity: sha512-TLz+x/vEXm/Y7P7wn1EJFNLxYpUD4TgMosxY6fAVJUnJMbupHBOncxyWUG9OpTaH9EBD7uFI5LfEgmMOc54DsA==}
    engines: {node: '>=8'}
    dev: true

  /diff-sequences/27.0.6:
    resolution: {integrity: sha512-ag6wfpBFyNXZ0p8pcuIDS//D8H062ZQJ3fzYxjpmeKjnz8W4pekL3AI8VohmyZmsWW2PWaHgjsmqR6L13101VQ==}
    engines: {node: ^10.13.0 || ^12.13.0 || ^14.15.0 || >=15.0.0}
    dev: true

  /diff-sequences/27.4.0:
    resolution: {integrity: sha512-YqiQzkrsmHMH5uuh8OdQFU9/ZpADnwzml8z0O5HvRNda+5UZsaX/xN+AAxfR2hWq1Y7HZnAzO9J5lJXOuDz2Ww==}
    engines: {node: ^10.13.0 || ^12.13.0 || ^14.15.0 || >=15.0.0}
    dev: true

  /diff/4.0.2:
    resolution: {integrity: sha512-58lmxKSA4BNyLz+HHMUzlOEpg09FV+ev6ZMe3vJihgdxzgcwZ8VoEEPmALCZG9LmqfVoNMMKpttIYTVG6uDY7A==}
    engines: {node: '>=0.3.1'}
    dev: true

  /dir-glob/3.0.1:
    resolution: {integrity: sha512-WkrWp9GR4KXfKGYzOLmTuGVi1UWFfws377n9cc55/tb6DuqyF6pcQ5AbiHEshaDpY9v6oaSr2XCDidGmMwdzIA==}
    engines: {node: '>=8'}
    dependencies:
      path-type: 4.0.0

  /doctrine/3.0.0:
    resolution: {integrity: sha512-yS+Q5i3hBf7GBkd4KG8a7eBNNWNGLTaEwwYWUijIYM7zrlYDM0BFXHjjPWlWZ1Rg7UaddZeIDmi9jF3HmqiQ2w==}
    engines: {node: '>=6.0.0'}
    dependencies:
      esutils: 2.0.3
    dev: true

  /domexception/2.0.1:
    resolution: {integrity: sha512-yxJ2mFy/sibVQlu5qHjOkf9J3K6zgmCxgJ94u2EdvDOV09H+32LtRswEcUsmUWN72pVLOEnTSRaIVVzVQgS0dg==}
    engines: {node: '>=8'}
    dependencies:
      webidl-conversions: 5.0.0
    dev: true

  /dotenv/10.0.0:
    resolution: {integrity: sha512-rlBi9d8jpv9Sf1klPjNfFAuWDjKLwTIJJ/VxtoTwIR6hnZxcEOQCZg2oIL3MWBYw5GpUDKOEnND7LXTbIpQ03Q==}
    engines: {node: '>=10'}

  /ecc-jsbn/0.1.2:
    resolution: {integrity: sha1-OoOpBOVDUyh4dMVkt1SThoSamMk=}
    dependencies:
      jsbn: 0.1.1
      safer-buffer: 2.1.2
    dev: true
    optional: true

  /ecdsa-sig-formatter/1.0.11:
    resolution: {integrity: sha512-nagl3RYrbNv6kQkeJIpt6NJZy8twLB/2vtz6yN9Z4vRKHN4/QZJIEbqohALSgwKdnksuY3k5Addp5lg8sVoVcQ==}
    dependencies:
      safe-buffer: 5.2.1
    dev: true

  /ee-first/1.1.1:
    resolution: {integrity: sha1-WQxhFWsK4vTwJVcyoViyZrxWsh0=}
    dev: true

  /electron-to-chromium/1.3.880:
    resolution: {integrity: sha512-iwIP/6WoeSimzUKJIQtjtpVDsK8Ir8qQCMXsUBwg+rxJR2Uh3wTNSbxoYRfs+3UWx/9MAnPIxVZCyWkm8MT0uw==}
    dev: true

  /emittery/0.8.1:
    resolution: {integrity: sha512-uDfvUjVrfGJJhymx/kz6prltenw1u7WrCg1oa94zYY8xxVpLLUu045LAT0dhDZdXG58/EpPL/5kA180fQ/qudg==}
    engines: {node: '>=10'}
    dev: true

  /emoji-regex/8.0.0:
    resolution: {integrity: sha512-MSjYzcWNOA0ewAHpz0MxpYFvwg6yjy1NG3xteoqz644VCo/RPgnr1/GGt+ic3iJTzQ8Eu3TdM14SawnVUmGE6A==}

  /emoji-regex/9.2.2:
    resolution: {integrity: sha512-L18DaJsXSUk2+42pv8mLs5jJT2hqFkFE4j21wOmgbUqsZ2hL72NsUU785g9RXgo3s0ZNgVl42TiHp3ZtOv/Vyg==}
    dev: true

  /encodeurl/1.0.2:
    resolution: {integrity: sha1-rT/0yG7C0CkyL1oCw6mmBslbP1k=}
    engines: {node: '>= 0.8'}
    dev: true

  /end-of-stream/1.4.4:
    resolution: {integrity: sha512-+uw1inIHVPQoaVuHzRyXd21icM+cnt4CzD5rW+NC1wjOUSTOs+Te7FOv7AhN7vS9x/oIyhLP5PR1H+phQAHu5Q==}
    dependencies:
      once: 1.4.0

  /enquirer/2.3.6:
    resolution: {integrity: sha512-yjNnPr315/FjS4zIsUxYguYUPP2e1NK4d7E7ZOLiyYCcbFBiTMyID+2wvm2w6+pZ/odMA7cRkjhsPbltwBOrLg==}
    engines: {node: '>=8.6'}
    dependencies:
      ansi-colors: 4.1.1
    dev: true

  /env-paths/2.2.1:
    resolution: {integrity: sha512-+h1lkLKhZMTYjog1VEpJNG7NZJWcuc2DDk/qsqSTRRCOXiLjeQ1d1/udrUGhqMxUgAlwKNZ0cf2uqan5GLuS2A==}
    engines: {node: '>=6'}

  /error-ex/1.3.2:
    resolution: {integrity: sha512-7dFHNmqeFSEt2ZBsCriorKnn3Z2pj+fd9kmI6QoWw4//DL+icEBfc0U7qJCisqrTsKTjw4fNFy2pW9OqStD84g==}
    dependencies:
      is-arrayish: 0.2.1

  /es-abstract/1.19.1:
    resolution: {integrity: sha512-2vJ6tjA/UfqLm2MPs7jxVybLoB8i1t1Jd9R3kISld20sIxPcTbLuggQOUxeWeAvIUkduv/CfMjuh4WmiXr2v9w==}
    engines: {node: '>= 0.4'}
    dependencies:
      call-bind: 1.0.2
      es-to-primitive: 1.2.1
      function-bind: 1.1.1
      get-intrinsic: 1.1.1
      get-symbol-description: 1.0.0
      has: 1.0.3
      has-symbols: 1.0.2
      internal-slot: 1.0.3
      is-callable: 1.2.4
      is-negative-zero: 2.0.1
      is-regex: 1.1.4
      is-shared-array-buffer: 1.0.1
      is-string: 1.0.7
      is-weakref: 1.0.1
      object-inspect: 1.11.0
      object-keys: 1.1.1
      object.assign: 4.1.2
      string.prototype.trimend: 1.0.4
      string.prototype.trimstart: 1.0.4
      unbox-primitive: 1.0.1
    dev: true

  /es-to-primitive/1.2.1:
    resolution: {integrity: sha512-QCOllgZJtaUo9miYBcLChTUaHNjJF3PYs1VidD7AwiEj1kYxKeQTctLAezAOH5ZKRH0g2IgPn6KwB4IT8iRpvA==}
    engines: {node: '>= 0.4'}
    dependencies:
      is-callable: 1.2.4
      is-date-object: 1.0.5
      is-symbol: 1.0.4
    dev: true

  /esbuild-android-arm64/0.13.14:
    resolution: {integrity: sha512-Q+Xhfp827r+ma8/DJgpMRUbDZfefsk13oePFEXEIJ4gxFbNv5+vyiYXYuKm43/+++EJXpnaYmEnu4hAKbAWYbA==}
    cpu: [arm64]
    os: [android]
    requiresBuild: true
    dev: true
    optional: true

  /esbuild-android-arm64/0.14.5:
    resolution: {integrity: sha512-Sl6ysm7OAZZz+X3Mv3tOPhjMuSxNmztgoXH4ZZ3Yhbje5emEY6qiTnv3vBSljDlUl/yGaIjqC44qlj8s8G71xA==}
    cpu: [arm64]
    os: [android]
    requiresBuild: true
    dev: true
    optional: true

  /esbuild-darwin-64/0.13.14:
    resolution: {integrity: sha512-YmOhRns6QBNSjpVdTahi/yZ8dscx9ai7a6OY6z5ACgOuQuaQ2Qk2qgJ0/siZ6LgD0gJFMV8UINFV5oky5TFNQQ==}
    cpu: [x64]
    os: [darwin]
    requiresBuild: true
    dev: true
    optional: true

  /esbuild-darwin-64/0.14.5:
    resolution: {integrity: sha512-VHZl23sM9BOZXcLxk1vTYls8TCAY+/3llw9vHKIWAHDHzBBOlVv26ORK8gnStNMqTjCSGSMoq4T5jOZf2WrJPQ==}
    cpu: [x64]
    os: [darwin]
    requiresBuild: true
    dev: true
    optional: true

  /esbuild-darwin-arm64/0.13.14:
    resolution: {integrity: sha512-Lp00VTli2jqZghSa68fx3fEFCPsO1hK59RMo1PRap5RUjhf55OmaZTZYnCDI0FVlCtt+gBwX5qwFt4lc6tI1xg==}
    cpu: [arm64]
    os: [darwin]
    requiresBuild: true
    dev: true
    optional: true

  /esbuild-darwin-arm64/0.14.5:
    resolution: {integrity: sha512-ugPOLgEQPoPLSqAFBajaczt+lcbUZR+V2fby3572h5jf/kFV6UL8LAZ1Ze58hcbKwfvbh4C09kp0PhqPgXKwOg==}
    cpu: [arm64]
    os: [darwin]
    requiresBuild: true
    dev: true
    optional: true

  /esbuild-freebsd-64/0.13.14:
    resolution: {integrity: sha512-BKosI3jtvTfnmsCW37B1TyxMUjkRWKqopR0CE9AF2ratdpkxdR24Vpe3gLKNyWiZ7BE96/SO5/YfhbPUzY8wKw==}
    cpu: [x64]
    os: [freebsd]
    requiresBuild: true
    dev: true
    optional: true

  /esbuild-freebsd-64/0.14.5:
    resolution: {integrity: sha512-uP0yOixSHF505o/Kzq9e4bvZblCZp9GGx+a7enLOVSuvIvLmtj2yhZLRPGfbVNkPJXktTKNRAnNGkXHl53M6sw==}
    cpu: [x64]
    os: [freebsd]
    requiresBuild: true
    dev: true
    optional: true

  /esbuild-freebsd-arm64/0.13.14:
    resolution: {integrity: sha512-yd2uh0yf+fWv5114+SYTl4/1oDWtr4nN5Op+PGxAkMqHfYfLjFKpcxwCo/QOS/0NWqPVE8O41IYZlFhbEN2B8Q==}
    cpu: [arm64]
    os: [freebsd]
    requiresBuild: true
    dev: true
    optional: true

  /esbuild-freebsd-arm64/0.14.5:
    resolution: {integrity: sha512-M99NPu8hlirFo6Fgx0WfX6XxUFdGclUNv3MyyfDtTdNYbccMESwLSACGpE7HvJKWscdjaqajeMu2an9adGNfCw==}
    cpu: [arm64]
    os: [freebsd]
    requiresBuild: true
    dev: true
    optional: true

  /esbuild-linux-32/0.13.14:
    resolution: {integrity: sha512-a8rOnS1oWSfkkYWXoD2yXNV4BdbDKA7PNVQ1klqkY9SoSApL7io66w5H44mTLsfyw7G6Z2vLlaLI2nz9MMAowA==}
    cpu: [ia32]
    os: [linux]
    requiresBuild: true
    dev: true
    optional: true

  /esbuild-linux-32/0.14.5:
    resolution: {integrity: sha512-hfqln4yb/jf/vPvI/A6aCvpIzqF3PdDmrKiikTohEUuRtvEZz234krtNwEAw5ssCue4NX8BJqrMpCTAHOl3LQw==}
    cpu: [ia32]
    os: [linux]
    requiresBuild: true
    dev: true
    optional: true

  /esbuild-linux-64/0.13.14:
    resolution: {integrity: sha512-yPZSoMs9W2MC3Dw+6kflKt5FfQm6Dicex9dGIr1OlHRsn3Hm7yGMUTctlkW53KknnZdOdcdd5upxvbxqymczVQ==}
    cpu: [x64]
    os: [linux]
    requiresBuild: true
    dev: true
    optional: true

  /esbuild-linux-64/0.14.5:
    resolution: {integrity: sha512-T+OuYPlhytjj5DsvjUXizNjbV+/IrZiaDc9SNUfqiUOXHu0URFqchjhPVbBiBnWykCMJFB6pqNap2Oxth4iuYw==}
    cpu: [x64]
    os: [linux]
    requiresBuild: true
    dev: true
    optional: true

  /esbuild-linux-arm/0.13.14:
    resolution: {integrity: sha512-8chZE4pkKRvJ/M/iwsNQ1KqsRg2RyU5eT/x2flNt/f8F2TVrDreR7I0HEeCR50wLla3B1C3wTIOzQBmjuc6uWg==}
    cpu: [arm]
    os: [linux]
    requiresBuild: true
    dev: true
    optional: true

  /esbuild-linux-arm/0.14.5:
    resolution: {integrity: sha512-5b10jKJ3lU4BUchOw9TgRResu8UZJf8qVjAzV5muHedonCfBzClGTT4KCNuOcLTJomH3wz6gNVJt1AxMglXnJg==}
    cpu: [arm]
    os: [linux]
    requiresBuild: true
    dev: true
    optional: true

  /esbuild-linux-arm64/0.13.14:
    resolution: {integrity: sha512-Lvo391ln9PzC334e+jJ2S0Rt0cxP47eoH5gFyv/E8HhOnEJTvm7A+RRnMjjHnejELacTTfYgFGQYPjLsi/jObQ==}
    cpu: [arm64]
    os: [linux]
    requiresBuild: true
    dev: true
    optional: true

  /esbuild-linux-arm64/0.14.5:
    resolution: {integrity: sha512-ANOzoaH4kfbhEZT0EGY9g1tsZhDA+I0FRwBsj7D8pCU900pXF/l8YAOy5jWFQIb3vjG5+orFc5SqSzAKCisvTQ==}
    cpu: [arm64]
    os: [linux]
    requiresBuild: true
    dev: true
    optional: true

  /esbuild-linux-mips64le/0.13.14:
    resolution: {integrity: sha512-MZhgxbmrWbpY3TOE029O6l5tokG9+Yoj2hW7vdit/d/VnmneqeGrSHADuDL6qXM8L5jaCiaivb4VhsyVCpdAbQ==}
    cpu: [mips64el]
    os: [linux]
    requiresBuild: true
    dev: true
    optional: true

  /esbuild-linux-mips64le/0.14.5:
    resolution: {integrity: sha512-sSmGfOUNNB2Nd3tzp1RHSxiJmM5/RUIEP5aAtH+PpOP7FPp15Jcfwq7UNBJ82KLN3SJcwhUeEfcCaUFBzbTKxg==}
    cpu: [mips64el]
    os: [linux]
    requiresBuild: true
    dev: true
    optional: true

  /esbuild-linux-ppc64le/0.13.14:
    resolution: {integrity: sha512-un7KMwS7fX1Un6BjfSZxTT8L5cV/8Uf4SAhM7WYy2XF8o8TI+uRxxD03svZnRNIPsN2J5cl6qV4n7Iwz+yhhVw==}
    cpu: [ppc64]
    os: [linux]
    requiresBuild: true
    dev: true
    optional: true

  /esbuild-linux-ppc64le/0.14.5:
    resolution: {integrity: sha512-usfQrVVIQcpuc/U2NWc7/Ry+m622v+PjJ5eErNPdjWBPlcvD6kXaBTv94uQkVzZOHX3uYqprRrOjseed9ApSYA==}
    cpu: [ppc64]
    os: [linux]
    requiresBuild: true
    dev: true
    optional: true

  /esbuild-netbsd-64/0.13.14:
    resolution: {integrity: sha512-5ekKx/YbOmmlTeNxBjh38Uh5TGn5C4uyqN17i67k18pS3J+U2hTVD7rCxcFcRS1AjNWumkVL3jWqYXadFwMS0Q==}
    cpu: [x64]
    os: [netbsd]
    requiresBuild: true
    dev: true
    optional: true

  /esbuild-netbsd-64/0.14.5:
    resolution: {integrity: sha512-Q5KpvPZcPnNEaTjrvuWqvEnlhI2jyi1wWwYunlEUAhx60spQOTy10sdYOA+s1M+LPb6kwvasrZZDmYyQlcVZeA==}
    cpu: [x64]
    os: [netbsd]
    requiresBuild: true
    dev: true
    optional: true

  /esbuild-openbsd-64/0.13.14:
    resolution: {integrity: sha512-9bzvwewHjct2Cv5XcVoE1yW5YTW12Sk838EYfA46abgnhxGoFSD1mFcaztp5HHC43AsF+hQxbSFG/RilONARUA==}
    cpu: [x64]
    os: [openbsd]
    requiresBuild: true
    dev: true
    optional: true

  /esbuild-openbsd-64/0.14.5:
    resolution: {integrity: sha512-RZzRUu1RYKextJgXkHhAsuhLDvm73YP/wogpUG9MaAGvKTxnKAKRuaw2zJfnbz8iBqBQB2no2PmpVBNbqUTQrw==}
    cpu: [x64]
    os: [openbsd]
    requiresBuild: true
    dev: true
    optional: true

  /esbuild-register/3.1.2_esbuild@0.13.14:
    resolution: {integrity: sha512-RbKnUm/dXQZq6q8j7xfLBP06AhDQHS5g2FAAlAYV2Zw5obMKs8Bk777Jt4WD34pAx/Xyh5oAPESCYYtqhJ8Ufw==}
    peerDependencies:
      esbuild: '>=0.12 <1'
    dependencies:
      esbuild: 0.13.14
      jsonc-parser: 3.0.0
    dev: true

  /esbuild-sunos-64/0.13.14:
    resolution: {integrity: sha512-mjMrZB76M6FmoiTvj/RGWilrioR7gVwtFBRVugr9qLarXMIU1W/pQx+ieEOtflrW61xo8w1fcxyHsVVGRvoQ0w==}
    cpu: [x64]
    os: [sunos]
    requiresBuild: true
    dev: true
    optional: true

  /esbuild-sunos-64/0.14.5:
    resolution: {integrity: sha512-J2ffKsBBWscQlye+/giEgKsQCppwHHFqqt/sh+ojVF+DZy1ve6RpPGwXGcGF6IaZTAI9+Vk4eHleiQxb+PC9Yw==}
    cpu: [x64]
    os: [sunos]
    requiresBuild: true
    dev: true
    optional: true

  /esbuild-windows-32/0.13.14:
    resolution: {integrity: sha512-GZa6mrx2rgfbH/5uHg0Rdw50TuOKbdoKCpEBitzmG5tsXBdce+cOL+iFO5joZc6fDVCLW3Y6tjxmSXRk/v20Hg==}
    cpu: [ia32]
    os: [win32]
    requiresBuild: true
    dev: true
    optional: true

  /esbuild-windows-32/0.14.5:
    resolution: {integrity: sha512-OTZvuAc1JBnwmeT+hR1+Vmgz6LOD7DggpnwtKMAExruSLxUMl02Z3pyalJ7zKh3gJ/KBRM1JQZLSk4/mFWijeQ==}
    cpu: [ia32]
    os: [win32]
    requiresBuild: true
    dev: true
    optional: true

  /esbuild-windows-64/0.13.14:
    resolution: {integrity: sha512-Lsgqah24bT7ClHjLp/Pj3A9wxjhIAJyWQcrOV4jqXAFikmrp2CspA8IkJgw7HFjx6QrJuhpcKVbCAe/xw0i2yw==}
    cpu: [x64]
    os: [win32]
    requiresBuild: true
    dev: true
    optional: true

  /esbuild-windows-64/0.14.5:
    resolution: {integrity: sha512-ZM9rlBDsPEeMVJ1wcpNMXUad9VzYOFeOBUXBi+16HZTvFPy2DkcC2ZWcrByP3IESToD5lvHdjSX/w8rxphjqig==}
    cpu: [x64]
    os: [win32]
    requiresBuild: true
    dev: true
    optional: true

  /esbuild-windows-arm64/0.13.14:
    resolution: {integrity: sha512-KP8FHVlWGhM7nzYtURsGnskXb/cBCPTfj0gOKfjKq2tHtYnhDZywsUG57nk7TKhhK0fL11LcejHG3LRW9RF/9A==}
    cpu: [arm64]
    os: [win32]
    requiresBuild: true
    dev: true
    optional: true

  /esbuild-windows-arm64/0.14.5:
    resolution: {integrity: sha512-iK41mKG2LG0AKHE+9g/jDYU5ZQpJObt1uIPSGTiiiJKI5qbHdEck6Gaqq2tmBI933F2zB9yqZIX7IAdxwN/q4A==}
    cpu: [arm64]
    os: [win32]
    requiresBuild: true
    dev: true
    optional: true

  /esbuild/0.13.14:
    resolution: {integrity: sha512-xu4D+1ji9x53ocuomcY+KOrwAnWzhBu/wTEjpdgZ8I1c8i5vboYIeigMdzgY1UowYBKa2vZgVgUB32bu7gkxeg==}
    hasBin: true
    requiresBuild: true
    optionalDependencies:
      esbuild-android-arm64: 0.13.14
      esbuild-darwin-64: 0.13.14
      esbuild-darwin-arm64: 0.13.14
      esbuild-freebsd-64: 0.13.14
      esbuild-freebsd-arm64: 0.13.14
      esbuild-linux-32: 0.13.14
      esbuild-linux-64: 0.13.14
      esbuild-linux-arm: 0.13.14
      esbuild-linux-arm64: 0.13.14
      esbuild-linux-mips64le: 0.13.14
      esbuild-linux-ppc64le: 0.13.14
      esbuild-netbsd-64: 0.13.14
      esbuild-openbsd-64: 0.13.14
      esbuild-sunos-64: 0.13.14
      esbuild-windows-32: 0.13.14
      esbuild-windows-64: 0.13.14
      esbuild-windows-arm64: 0.13.14
    dev: true

  /esbuild/0.14.5:
    resolution: {integrity: sha512-ofwgH4ITPXhkMo2AM39oXpSe5KIyWjxicdqYVy+tLa1lMgxzPCKwaepcrSRtYbgTUMXwquxB1C3xQYpUNaPAFA==}
    hasBin: true
    requiresBuild: true
    optionalDependencies:
      esbuild-android-arm64: 0.14.5
      esbuild-darwin-64: 0.14.5
      esbuild-darwin-arm64: 0.14.5
      esbuild-freebsd-64: 0.14.5
      esbuild-freebsd-arm64: 0.14.5
      esbuild-linux-32: 0.14.5
      esbuild-linux-64: 0.14.5
      esbuild-linux-arm: 0.14.5
      esbuild-linux-arm64: 0.14.5
      esbuild-linux-mips64le: 0.14.5
      esbuild-linux-ppc64le: 0.14.5
      esbuild-netbsd-64: 0.14.5
      esbuild-openbsd-64: 0.14.5
      esbuild-sunos-64: 0.14.5
      esbuild-windows-32: 0.14.5
      esbuild-windows-64: 0.14.5
      esbuild-windows-arm64: 0.14.5
    dev: true

  /escalade/3.1.1:
    resolution: {integrity: sha512-k0er2gUkLf8O0zKJiAhmkTnJlTvINGv7ygDNPbeIsX/TJjGJZHuh9B2UxbsaEkmlEo9MfhrSzmhIlhRlI2GXnw==}
    engines: {node: '>=6'}
    dev: true

  /escape-html/1.0.3:
    resolution: {integrity: sha1-Aljq5NPQwJdN4cFpGI7wBR0dGYg=}
    dev: true

  /escape-string-regexp/1.0.5:
    resolution: {integrity: sha1-G2HAViGQqN/2rjuyzwIAyhMLhtQ=}
    engines: {node: '>=0.8.0'}

  /escape-string-regexp/2.0.0:
    resolution: {integrity: sha512-UpzcLCXolUWcNu5HtVMHYdXJjArjsF9C0aNnquZYY4uW/Vu0miy5YoWvbV345HauVvcAUnpRuhMMcqTcGOY2+w==}
    engines: {node: '>=8'}

  /escape-string-regexp/4.0.0:
    resolution: {integrity: sha512-TtpcNJ3XAzx3Gq8sWRzJaVajRs0uVxA2YAkdb1jm2YkPz4G6egUFAyA3n5vtEIZefPk5Wa4UXbKuS5fKkJWdgA==}
    engines: {node: '>=10'}

  /escodegen/2.0.0:
    resolution: {integrity: sha512-mmHKys/C8BFUGI+MAWNcSYoORYLMdPzjrknd2Vc+bUsjN5bXcr8EhrNB+UTqfL1y3I9c4fw2ihgtMPQLBRiQxw==}
    engines: {node: '>=6.0'}
    hasBin: true
    dependencies:
      esprima: 4.0.1
      estraverse: 5.3.0
      esutils: 2.0.3
      optionator: 0.8.3
    optionalDependencies:
      source-map: 0.6.1
    dev: true

  /eslint-config-prettier/8.3.0_eslint@8.3.0:
    resolution: {integrity: sha512-BgZuLUSeKzvlL/VUjx/Yb787VQ26RU3gGjA3iiFvdsp/2bMfVIWUVP7tjxtjS0e+HP409cPlPvNkQloz8C91ew==}
    hasBin: true
    peerDependencies:
      eslint: '>=7.0.0'
    dependencies:
      eslint: 8.3.0
    dev: true

  /eslint-config-prettier/8.3.0_eslint@8.4.1:
    resolution: {integrity: sha512-BgZuLUSeKzvlL/VUjx/Yb787VQ26RU3gGjA3iiFvdsp/2bMfVIWUVP7tjxtjS0e+HP409cPlPvNkQloz8C91ew==}
    hasBin: true
    peerDependencies:
      eslint: '>=7.0.0'
    dependencies:
      eslint: 8.4.1
    dev: true

  /eslint-formatter-pretty/4.1.0:
    resolution: {integrity: sha512-IsUTtGxF1hrH6lMWiSl1WbGaiP01eT6kzywdY1U+zLc0MP+nwEnUiS9UI8IaOTUhTeQJLlCEWIbXINBH4YJbBQ==}
    engines: {node: '>=10'}
    dependencies:
      '@types/eslint': 7.28.2
      ansi-escapes: 4.3.2
      chalk: 4.1.2
      eslint-rule-docs: 1.1.231
      log-symbols: 4.1.0
      plur: 4.0.0
      string-width: 4.2.3
      supports-hyperlinks: 2.2.0
    dev: true

  /eslint-plugin-eslint-comments/3.2.0_eslint@8.3.0:
    resolution: {integrity: sha512-0jkOl0hfojIHHmEHgmNdqv4fmh7300NdpA9FFpF7zaoLvB/QeXOGNLIo86oAveJFrfB1p05kC8hpEMHM8DwWVQ==}
    engines: {node: '>=6.5.0'}
    peerDependencies:
      eslint: '>=4.19.1'
    dependencies:
      escape-string-regexp: 1.0.5
      eslint: 8.3.0
      ignore: 5.1.8
    dev: true

  /eslint-plugin-eslint-comments/3.2.0_eslint@8.4.1:
    resolution: {integrity: sha512-0jkOl0hfojIHHmEHgmNdqv4fmh7300NdpA9FFpF7zaoLvB/QeXOGNLIo86oAveJFrfB1p05kC8hpEMHM8DwWVQ==}
    engines: {node: '>=6.5.0'}
    peerDependencies:
      eslint: '>=4.19.1'
    dependencies:
      escape-string-regexp: 1.0.5
      eslint: 8.4.1
      ignore: 5.1.8
    dev: true

  /eslint-plugin-jest/25.3.0_9e717fee4725c7001f5180f8f1a71d35:
    resolution: {integrity: sha512-79WQtuBsTN1S8Y9+7euBYwxIOia/k7ykkl9OCBHL3xuww5ecursHy/D8GCIlvzHVWv85gOkS5Kv6Sh7RxOgK1Q==}
    engines: {node: ^12.13.0 || ^14.15.0 || >=16.0.0}
    peerDependencies:
      '@typescript-eslint/eslint-plugin': ^4.0.0 || ^5.0.0
      eslint: ^6.0.0 || ^7.0.0 || ^8.0.0
      jest: '*'
    peerDependenciesMeta:
      '@typescript-eslint/eslint-plugin':
        optional: true
      jest:
        optional: true
    dependencies:
      '@typescript-eslint/eslint-plugin': 5.4.0_8fbd82ef37e23da98dfca9805cf945cd
      '@typescript-eslint/experimental-utils': 5.4.0_eslint@8.3.0+typescript@4.4.4
      eslint: 8.3.0
      jest: 27.4.5_ts-node@10.4.0
    transitivePeerDependencies:
      - supports-color
      - typescript
    dev: true

  /eslint-plugin-jest/25.3.0_9fec7bef8b6625769138175e092f703d:
    resolution: {integrity: sha512-79WQtuBsTN1S8Y9+7euBYwxIOia/k7ykkl9OCBHL3xuww5ecursHy/D8GCIlvzHVWv85gOkS5Kv6Sh7RxOgK1Q==}
    engines: {node: ^12.13.0 || ^14.15.0 || >=16.0.0}
    peerDependencies:
      '@typescript-eslint/eslint-plugin': ^4.0.0 || ^5.0.0
      eslint: ^6.0.0 || ^7.0.0 || ^8.0.0
      jest: '*'
    peerDependenciesMeta:
      '@typescript-eslint/eslint-plugin':
        optional: true
      jest:
        optional: true
    dependencies:
      '@typescript-eslint/eslint-plugin': 5.4.0_8fbd82ef37e23da98dfca9805cf945cd
      '@typescript-eslint/experimental-utils': 5.4.0_eslint@8.3.0+typescript@4.4.4
      eslint: 8.3.0
    transitivePeerDependencies:
      - supports-color
      - typescript
    dev: true

  /eslint-plugin-jest/25.3.0_af2f494c6bab4959b961db41844bbdb9:
    resolution: {integrity: sha512-79WQtuBsTN1S8Y9+7euBYwxIOia/k7ykkl9OCBHL3xuww5ecursHy/D8GCIlvzHVWv85gOkS5Kv6Sh7RxOgK1Q==}
    engines: {node: ^12.13.0 || ^14.15.0 || >=16.0.0}
    peerDependencies:
      '@typescript-eslint/eslint-plugin': ^4.0.0 || ^5.0.0
      eslint: ^6.0.0 || ^7.0.0 || ^8.0.0
      jest: '*'
    peerDependenciesMeta:
      '@typescript-eslint/eslint-plugin':
        optional: true
      jest:
        optional: true
    dependencies:
      '@typescript-eslint/eslint-plugin': 5.7.0_915acdfead96f701b1277a1a723fc8d4
      '@typescript-eslint/experimental-utils': 5.4.0_eslint@8.4.1+typescript@4.5.4
      eslint: 8.4.1
      jest: 27.4.5_ts-node@10.4.0
    transitivePeerDependencies:
      - supports-color
      - typescript
    dev: true

  /eslint-plugin-prettier/4.0.0_6c1acfc8d9d3a8dba99beef4e8bcebae:
    resolution: {integrity: sha512-98MqmCJ7vJodoQK359bqQWaxOE0CS8paAz/GgjaZLyex4TTk3g9HugoO89EqWCrFiOqn9EVvcoo7gZzONCWVwQ==}
    engines: {node: '>=6.0.0'}
    peerDependencies:
      eslint: '>=7.28.0'
      eslint-config-prettier: '*'
      prettier: '>=2.0.0'
    peerDependenciesMeta:
      eslint-config-prettier:
        optional: true
    dependencies:
      eslint: 8.3.0
      eslint-config-prettier: 8.3.0_eslint@8.3.0
      prettier: 2.4.1
      prettier-linter-helpers: 1.0.0
    dev: true

  /eslint-plugin-prettier/4.0.0_90bd2ba582f6d1348d73031482d782e2:
    resolution: {integrity: sha512-98MqmCJ7vJodoQK359bqQWaxOE0CS8paAz/GgjaZLyex4TTk3g9HugoO89EqWCrFiOqn9EVvcoo7gZzONCWVwQ==}
    engines: {node: '>=6.0.0'}
    peerDependencies:
      eslint: '>=7.28.0'
      eslint-config-prettier: '*'
      prettier: '>=2.0.0'
    peerDependenciesMeta:
      eslint-config-prettier:
        optional: true
    dependencies:
      eslint: 8.4.1
      eslint-config-prettier: 8.3.0_eslint@8.4.1
      prettier: 2.5.1
      prettier-linter-helpers: 1.0.0
    dev: true

  /eslint-rule-docs/1.1.231:
    resolution: {integrity: sha512-egHz9A1WG7b8CS0x1P6P/Rj5FqZOjray/VjpJa14tMZalfRKvpE2ONJ3plCM7+PcinmU4tcmbPLv0VtwzSdLVA==}
    dev: true

  /eslint-scope/5.1.1:
    resolution: {integrity: sha512-2NxwbF/hZ0KpepYN0cNbo+FN6XoK7GaHlQhgx/hIZl6Va0bF45RQOOwhLIy8lQDbuCiadSLCBnH2CFYquit5bw==}
    engines: {node: '>=8.0.0'}
    dependencies:
      esrecurse: 4.3.0
      estraverse: 4.3.0
    dev: true

  /eslint-scope/7.1.0:
    resolution: {integrity: sha512-aWwkhnS0qAXqNOgKOK0dJ2nvzEbhEvpy8OlJ9kZ0FeZnA6zpjv1/Vei+puGFFX7zkPCkHHXb7IDX3A+7yPrRWg==}
    engines: {node: ^12.22.0 || ^14.17.0 || >=16.0.0}
    dependencies:
      esrecurse: 4.3.0
      estraverse: 5.3.0
    dev: true

  /eslint-utils/3.0.0_eslint@8.3.0:
    resolution: {integrity: sha512-uuQC43IGctw68pJA1RgbQS8/NP7rch6Cwd4j3ZBtgo4/8Flj4eGE7ZYSZRN3iq5pVUv6GPdW5Z1RFleo84uLDA==}
    engines: {node: ^10.0.0 || ^12.0.0 || >= 14.0.0}
    peerDependencies:
      eslint: '>=5'
    dependencies:
      eslint: 8.3.0
      eslint-visitor-keys: 2.1.0
    dev: true

  /eslint-utils/3.0.0_eslint@8.4.1:
    resolution: {integrity: sha512-uuQC43IGctw68pJA1RgbQS8/NP7rch6Cwd4j3ZBtgo4/8Flj4eGE7ZYSZRN3iq5pVUv6GPdW5Z1RFleo84uLDA==}
    engines: {node: ^10.0.0 || ^12.0.0 || >= 14.0.0}
    peerDependencies:
      eslint: '>=5'
    dependencies:
      eslint: 8.4.1
      eslint-visitor-keys: 2.1.0
    dev: true

  /eslint-visitor-keys/2.1.0:
    resolution: {integrity: sha512-0rSmRBzXgDzIsD6mGdJgevzgezI534Cer5L/vyMX0kHzT/jiB43jRhd9YUlMGYLQy2zprNmoT8qasCGtY+QaKw==}
    engines: {node: '>=10'}
    dev: true

  /eslint-visitor-keys/3.1.0:
    resolution: {integrity: sha512-yWJFpu4DtjsWKkt5GeNBBuZMlNcYVs6vRCLoCVEJrTjaSB6LC98gFipNK/erM2Heg/E8mIK+hXG/pJMLK+eRZA==}
    engines: {node: ^12.22.0 || ^14.17.0 || >=16.0.0}
    dev: true

  /eslint/8.3.0:
    resolution: {integrity: sha512-aIay56Ph6RxOTC7xyr59Kt3ewX185SaGnAr8eWukoPLeriCrvGjvAubxuvaXOfsxhtwV5g0uBOsyhAom4qJdww==}
    engines: {node: ^12.22.0 || ^14.17.0 || >=16.0.0}
    hasBin: true
    dependencies:
      '@eslint/eslintrc': 1.0.4
      '@humanwhocodes/config-array': 0.6.0
      ajv: 6.12.6
      chalk: 4.1.2
      cross-spawn: 7.0.3
      debug: 4.3.2
      doctrine: 3.0.0
      enquirer: 2.3.6
      escape-string-regexp: 4.0.0
      eslint-scope: 7.1.0
      eslint-utils: 3.0.0_eslint@8.3.0
      eslint-visitor-keys: 3.1.0
      espree: 9.1.0
      esquery: 1.4.0
      esutils: 2.0.3
      fast-deep-equal: 3.1.3
      file-entry-cache: 6.0.1
      functional-red-black-tree: 1.0.1
      glob-parent: 6.0.2
      globals: 13.12.0
      ignore: 4.0.6
      import-fresh: 3.3.0
      imurmurhash: 0.1.4
      is-glob: 4.0.3
      js-yaml: 4.1.0
      json-stable-stringify-without-jsonify: 1.0.1
      levn: 0.4.1
      lodash.merge: 4.6.2
      minimatch: 3.0.4
      natural-compare: 1.4.0
      optionator: 0.9.1
      progress: 2.0.3
      regexpp: 3.2.0
      semver: 7.3.5
      strip-ansi: 6.0.1
      strip-json-comments: 3.1.1
      text-table: 0.2.0
      v8-compile-cache: 2.3.0
    transitivePeerDependencies:
      - supports-color
    dev: true

  /eslint/8.4.1:
    resolution: {integrity: sha512-TxU/p7LB1KxQ6+7aztTnO7K0i+h0tDi81YRY9VzB6Id71kNz+fFYnf5HD5UOQmxkzcoa0TlVZf9dpMtUv0GpWg==}
    engines: {node: ^12.22.0 || ^14.17.0 || >=16.0.0}
    hasBin: true
    dependencies:
      '@eslint/eslintrc': 1.0.5
      '@humanwhocodes/config-array': 0.9.2
      ajv: 6.12.6
      chalk: 4.1.2
      cross-spawn: 7.0.3
      debug: 4.3.3
      doctrine: 3.0.0
      enquirer: 2.3.6
      escape-string-regexp: 4.0.0
      eslint-scope: 7.1.0
      eslint-utils: 3.0.0_eslint@8.4.1
      eslint-visitor-keys: 3.1.0
      espree: 9.2.0
      esquery: 1.4.0
      esutils: 2.0.3
      fast-deep-equal: 3.1.3
      file-entry-cache: 6.0.1
      functional-red-black-tree: 1.0.1
      glob-parent: 6.0.2
      globals: 13.12.0
      ignore: 4.0.6
      import-fresh: 3.3.0
      imurmurhash: 0.1.4
      is-glob: 4.0.3
      js-yaml: 4.1.0
      json-stable-stringify-without-jsonify: 1.0.1
      levn: 0.4.1
      lodash.merge: 4.6.2
      minimatch: 3.0.4
      natural-compare: 1.4.0
      optionator: 0.9.1
      progress: 2.0.3
      regexpp: 3.2.0
      semver: 7.3.5
      strip-ansi: 6.0.1
      strip-json-comments: 3.1.1
      text-table: 0.2.0
      v8-compile-cache: 2.3.0
    transitivePeerDependencies:
      - supports-color
    dev: true

  /espree/9.1.0:
    resolution: {integrity: sha512-ZgYLvCS1wxOczBYGcQT9DDWgicXwJ4dbocr9uYN+/eresBAUuBu+O4WzB21ufQ/JqQT8gyp7hJ3z8SHii32mTQ==}
    engines: {node: ^12.22.0 || ^14.17.0 || >=16.0.0}
    dependencies:
      acorn: 8.6.0
      acorn-jsx: 5.3.2_acorn@8.6.0
      eslint-visitor-keys: 3.1.0
    dev: true

  /espree/9.2.0:
    resolution: {integrity: sha512-oP3utRkynpZWF/F2x/HZJ+AGtnIclaR7z1pYPxy7NYM2fSO6LgK/Rkny8anRSPK/VwEA1eqm2squui0T7ZMOBg==}
    engines: {node: ^12.22.0 || ^14.17.0 || >=16.0.0}
    dependencies:
      acorn: 8.6.0
      acorn-jsx: 5.3.2_acorn@8.6.0
      eslint-visitor-keys: 3.1.0
    dev: true

  /esprima/4.0.1:
    resolution: {integrity: sha512-eGuFFw7Upda+g4p+QHvnW0RyTX/SVeJBDM/gCtMARO0cLuT2HcEKnTPvhjV6aGeqrCB/sbNop0Kszm0jsaWU4A==}
    engines: {node: '>=4'}
    hasBin: true
    dev: true

  /esquery/1.4.0:
    resolution: {integrity: sha512-cCDispWt5vHHtwMY2YrAQ4ibFkAL8RbH5YGBnZBc90MolvvfkkQcJro/aZiAQUlQ3qgrYS6D6v8Gc5G5CQsc9w==}
    engines: {node: '>=0.10'}
    dependencies:
      estraverse: 5.3.0
    dev: true

  /esrecurse/4.3.0:
    resolution: {integrity: sha512-KmfKL3b6G+RXvP8N1vr3Tq1kL/oCFgn2NYXEtqP8/L3pKapUA4G8cFVaoF3SU323CD4XypR/ffioHmkti6/Tag==}
    engines: {node: '>=4.0'}
    dependencies:
      estraverse: 5.3.0
    dev: true

  /estraverse/4.3.0:
    resolution: {integrity: sha512-39nnKffWz8xN1BU/2c79n9nB9HDzo0niYUqx6xyqUnyoAnQyyWpOTdZEeiCch8BBu515t4wp9ZmgVfVhn9EBpw==}
    engines: {node: '>=4.0'}
    dev: true

  /estraverse/5.3.0:
    resolution: {integrity: sha512-MMdARuVEQziNTeJD8DgMqmhwR11BRQ/cBP+pLtYdSTnf3MIO8fFeiINEbX36ZdNlfU/7A9f3gUw49B3oQsvwBA==}
    engines: {node: '>=4.0'}
    dev: true

  /esutils/2.0.3:
    resolution: {integrity: sha512-kVscqXk4OCp68SZ0dkgEKVi6/8ij300KBWTJq32P/dYeWTSwK41WyTxalN1eRmA5Z9UU/LX9D7FWSmV9SAYx6g==}
    engines: {node: '>=0.10.0'}
    dev: true

  /etag/1.8.1:
    resolution: {integrity: sha1-Qa4u62XvpiJorr/qg6x9eSmbCIc=}
    engines: {node: '>= 0.6'}
    dev: true

  /event-target-shim/5.0.1:
    resolution: {integrity: sha512-i/2XbnSz/uxRCU6+NdVJgKWDTM427+MqYbkQzD321DuCQJUqOuJKIA0IM2+W2xtYHdKOmZ4dR6fExsd4SXL+WQ==}
    engines: {node: '>=6'}
    dev: true

  /eventemitter3/4.0.7:
    resolution: {integrity: sha512-8guHBZCwKnFhYdHr2ysuRWErTwhoN2X8XELRlrRwpmfeY2jjuUN4taQMsULKUVo1K4DvZl+0pgfyoysHxvmvEw==}
    dev: true

  /events/3.3.0:
    resolution: {integrity: sha512-mQw+2fkQbALzQ7V0MY0IqdnXNOeTtP4r0lN9z7AAawCXgqea7bDii20AYrIBrFd/Hx0M2Ocz6S111CaFkUcb0Q==}
    engines: {node: '>=0.8.x'}
    dev: true

  /execa/5.1.1:
    resolution: {integrity: sha512-8uSpZZocAZRBAPIEINJj3Lo9HyGitllczc27Eh5YYojjMFMn8yHMDMaUHE2Jqfq05D/wucwI4JGURyXt1vchyg==}
    engines: {node: '>=10'}
    dependencies:
      cross-spawn: 7.0.3
      get-stream: 6.0.1
      human-signals: 2.1.0
      is-stream: 2.0.1
      merge-stream: 2.0.0
      npm-run-path: 4.0.1
      onetime: 5.1.2
      signal-exit: 3.0.5
      strip-final-newline: 2.0.0

  /exit/0.1.2:
    resolution: {integrity: sha1-BjJjj42HfMghB9MKD/8aF8uhzQw=}
    engines: {node: '>= 0.8.0'}
    dev: true

  /expand-template/2.0.3:
    resolution: {integrity: sha512-XYfuKMvj4O35f/pOXLObndIRvyQ+/+6AhODh+OKWj9S9498pHHn/IMszH+gt0fBCRWMNfk1ZSp5x3AifmnI2vg==}
    engines: {node: '>=6'}
    dev: true
    optional: true

  /expect/27.4.2:
    resolution: {integrity: sha512-BjAXIDC6ZOW+WBFNg96J22D27Nq5ohn+oGcuP2rtOtcjuxNoV9McpQ60PcQWhdFOSBIQdR72e+4HdnbZTFSTyg==}
    engines: {node: ^10.13.0 || ^12.13.0 || ^14.15.0 || >=15.0.0}
    dependencies:
      '@jest/types': 27.4.2
      ansi-styles: 5.2.0
      jest-get-type: 27.4.0
      jest-matcher-utils: 27.4.2
      jest-message-util: 27.4.2
      jest-regex-util: 27.4.0
    dev: true

  /express/4.17.1:
    resolution: {integrity: sha512-mHJ9O79RqluphRrcw2X/GTh3k9tVv8YcoyY4Kkh4WDMUYKRZUq0h1o0w2rrrxBqM7VoeUVqgb27xlEMXTnYt4g==}
    engines: {node: '>= 0.10.0'}
    dependencies:
      accepts: 1.3.7
      array-flatten: 1.1.1
      body-parser: 1.19.0
      content-disposition: 0.5.3
      content-type: 1.0.4
      cookie: 0.4.0
      cookie-signature: 1.0.6
      debug: 2.6.9
      depd: 1.1.2
      encodeurl: 1.0.2
      escape-html: 1.0.3
      etag: 1.8.1
      finalhandler: 1.1.2
      fresh: 0.5.2
      merge-descriptors: 1.0.1
      methods: 1.1.2
      on-finished: 2.3.0
      parseurl: 1.3.3
      path-to-regexp: 0.1.7
      proxy-addr: 2.0.7
      qs: 6.7.0
      range-parser: 1.2.1
      safe-buffer: 5.1.2
      send: 0.17.1
      serve-static: 1.14.1
      setprototypeof: 1.1.1
      statuses: 1.5.0
      type-is: 1.6.18
      utils-merge: 1.0.1
      vary: 1.1.2
    dev: true

  /extend/3.0.2:
    resolution: {integrity: sha512-fjquC59cD7CyW6urNXK0FBufkZcoiGG80wTuPujX590cB5Ttln20E2UB4S/WARVqhXffZl2LNgS+gQdPIIim/g==}
    dev: true
    optional: true

  /extsprintf/1.3.0:
    resolution: {integrity: sha1-lpGEQOMEGnpBT4xS48V06zw+HgU=}
    engines: {'0': node >=0.6.0}
    dev: true
    optional: true

  /extsprintf/1.4.0:
    resolution: {integrity: sha1-4mifjzVvrWLMplo6kcXfX5VRaS8=}
    engines: {'0': node >=0.6.0}
    dev: true

  /fast-deep-equal/3.1.3:
    resolution: {integrity: sha512-f3qQ9oQy9j2AhBe/H9VC91wLmKBCCU/gDOnKNAYG5hswO7BLKj09Hc5HYNz9cGI++xlpDCIgDaitVs03ATR84Q==}
    dev: true

  /fast-diff/1.2.0:
    resolution: {integrity: sha512-xJuoT5+L99XlZ8twedaRf6Ax2TgQVxvgZOYoPKqZufmJib0tL2tegPBOZb1pVNgIhlqDlA0eO0c3wBvQcmzx4w==}
    dev: true

  /fast-glob/3.2.7:
    resolution: {integrity: sha512-rYGMRwip6lUMvYD3BTScMwT1HtAs2d71SMv66Vrxs0IekGZEjhM0pcMfjQPnknBt2zeCwQMEupiN02ZP4DiT1Q==}
    engines: {node: '>=8'}
    dependencies:
      '@nodelib/fs.stat': 2.0.5
      '@nodelib/fs.walk': 1.2.8
      glob-parent: 5.1.2
      merge2: 1.4.1
      micromatch: 4.0.4

  /fast-json-stable-stringify/2.1.0:
    resolution: {integrity: sha512-lhd/wF+Lk98HZoTCtlVraHtfh5XYijIjalXck7saUtuanSDyLMxnHhSXEDJqHxD7msR8D0uCmqlkwjCV8xvwHw==}
    dev: true

  /fast-levenshtein/2.0.6:
    resolution: {integrity: sha1-PYpcZog6FqMMqGQ+hR8Zuqd5eRc=}
    dev: true

  /fast-write-atomic/0.2.1:
    resolution: {integrity: sha512-WvJe06IfNYlr+6cO3uQkdKdy3Cb1LlCJSF8zRs2eT8yuhdbSlR9nIt+TgQ92RUxiRrQm+/S7RARnMfCs5iuAjw==}

  /fastq/1.13.0:
    resolution: {integrity: sha512-YpkpUnK8od0o1hmeSc7UUs/eB/vIPWJYjKck2QKIzAf71Vm1AAQ3EbuZB3g2JIy+pg+ERD0vqI79KyZiB2e2Nw==}
    dependencies:
      reusify: 1.0.4

  /fb-watchman/2.0.1:
    resolution: {integrity: sha512-DkPJKQeY6kKwmuMretBhr7G6Vodr7bFwDYTXIkfG1gjvNpaxBTQV3PbXg6bR1c1UP4jPOX0jHUbbHANL9vRjVg==}
    dependencies:
      bser: 2.1.1
    dev: true

  /file-entry-cache/6.0.1:
    resolution: {integrity: sha512-7Gps/XWymbLk2QLYK4NzpMOrYjMhdIxXuIvy2QBsLE6ljuodKvdkWs/cpyJJ3CVIVpH0Oi1Hvg1ovbMzLdFBBg==}
    engines: {node: ^10.12.0 || >=12.0.0}
    dependencies:
      flat-cache: 3.0.4
    dev: true

  /fill-range/7.0.1:
    resolution: {integrity: sha512-qOo9F+dMUmC2Lcb4BbVvnKJxTPjCm+RRpe4gDuGrzkL7mEVl/djYSu2OdQ2Pa302N4oqkSg9ir6jaLWJ2USVpQ==}
    engines: {node: '>=8'}
    dependencies:
      to-regex-range: 5.0.1

  /finalhandler/1.1.2:
    resolution: {integrity: sha512-aAWcW57uxVNrQZqFXjITpW3sIUQmHGG3qSb9mUah9MgMC4NeWhNOlNjXEYq3HjRAvL6arUviZGGJsBg6z0zsWA==}
    engines: {node: '>= 0.8'}
    dependencies:
      debug: 2.6.9
      encodeurl: 1.0.2
      escape-html: 1.0.3
      on-finished: 2.3.0
      parseurl: 1.3.3
      statuses: 1.5.0
      unpipe: 1.0.0
    dev: true

  /find-cache-dir/3.3.2:
    resolution: {integrity: sha512-wXZV5emFEjrridIgED11OoUKLxiYjAcqot/NJdAkOhlJ+vGzwhOAfcG5OX1jP+S0PcjEn8bdMJv+g2jwQ3Onig==}
    engines: {node: '>=8'}
    dependencies:
      commondir: 1.0.1
      make-dir: 3.1.0
      pkg-dir: 4.2.0

  /find-up/3.0.0:
    resolution: {integrity: sha512-1yD6RmLI1XBfxugvORwlck6f75tYL+iR0jqwsOrOxMZyGYqUuDhJ0l4AXdO1iX/FTs9cBAMEk1gWSEx1kSbylg==}
    engines: {node: '>=6'}
    dependencies:
      locate-path: 3.0.0

  /find-up/4.1.0:
    resolution: {integrity: sha512-PpOwAdQ/YlXQ2vj8a3h8IipDuYRi3wceVQQGYWxNINccq40Anw7BlsEXCMbt1Zt+OLA6Fq9suIpIWD0OsnISlw==}
    engines: {node: '>=8'}
    dependencies:
      locate-path: 5.0.0
      path-exists: 4.0.0

  /find-up/5.0.0:
    resolution: {integrity: sha512-78/PXT1wlLLDgTzDs7sjq9hzz0vXD+zn+7wypEe4fXQxCmdmqfGsEPQxmiCSQI3ajFV91bVSsvNtrJRiW6nGng==}
    engines: {node: '>=10'}
    dependencies:
      locate-path: 6.0.0
      path-exists: 4.0.0
    dev: false

  /flat-cache/3.0.4:
    resolution: {integrity: sha512-dm9s5Pw7Jc0GvMYbshN6zchCA9RgQlzzEZX3vylR9IqFfS8XciblUXOKfW6SiuJ0e13eDYZoZV5wdrev7P3Nwg==}
    engines: {node: ^10.12.0 || >=12.0.0}
    dependencies:
      flatted: 3.2.2
      rimraf: 3.0.2
    dev: true

  /flat-map-polyfill/0.3.8:
    resolution: {integrity: sha512-ZfmD5MnU7GglUEhiky9C7yEPaNq1/wh36RDohe+Xr3nJVdccwHbdTkFIYvetcdsoAckUKT51fuf44g7Ni5Doyg==}
    dev: true

  /flatted/3.2.2:
    resolution: {integrity: sha512-JaTY/wtrcSyvXJl4IMFHPKyFur1sE9AUqc0QnhOaJ0CxHtAoIV8pYDzeEfAaNEtGkOfq4gr3LBFmdXW5mOQFnA==}
    dev: true

  /follow-redirects/1.14.4:
    resolution: {integrity: sha512-zwGkiSXC1MUJG/qmeIFH2HBJx9u0V46QGUe3YR1fXG8bXQxq7fLj0RjLZQ5nubr9qNJUZrH+xUcwXEoXNpfS+g==}
    engines: {node: '>=4.0'}
    peerDependencies:
      debug: '*'
    peerDependenciesMeta:
      debug:
        optional: true
    dev: true

  /follow-redirects/1.14.4_debug@4.3.2:
    resolution: {integrity: sha512-zwGkiSXC1MUJG/qmeIFH2HBJx9u0V46QGUe3YR1fXG8bXQxq7fLj0RjLZQ5nubr9qNJUZrH+xUcwXEoXNpfS+g==}
    engines: {node: '>=4.0'}
    peerDependencies:
      debug: '*'
    peerDependenciesMeta:
      debug:
        optional: true
    dependencies:
      debug: 4.3.2
    dev: true

  /foreach/2.0.5:
    resolution: {integrity: sha1-C+4AUBiusmDQo6865ljdATbsG5k=}
    dev: true

  /forever-agent/0.6.1:
    resolution: {integrity: sha1-+8cfDEGt6zf5bFd60e1C2P2sypE=}
    dev: true
    optional: true

  /form-data/2.3.3:
    resolution: {integrity: sha512-1lLKB2Mu3aGP1Q/2eCOx0fNbRMe7XdwktwOruhfqqd0rIJWwN4Dh+E3hrPSlDCXnSR7UtZ1N38rVXm+6+MEhJQ==}
    engines: {node: '>= 0.12'}
    dependencies:
      asynckit: 0.4.0
      combined-stream: 1.0.8
      mime-types: 2.1.33
    dev: true
    optional: true

  /form-data/2.5.1:
    resolution: {integrity: sha512-m21N3WOmEEURgk6B9GLOE4RuWOFf28Lhh9qGYeNlGq4VDXUlJy2th2slBNU8Gp8EzloYZOibZJ7t5ecIrFSjVA==}
    engines: {node: '>= 0.12'}
    dependencies:
      asynckit: 0.4.0
      combined-stream: 1.0.8
      mime-types: 2.1.33
    dev: true

  /form-data/3.0.1:
    resolution: {integrity: sha512-RHkBKtLWUVwd7SqRIvCZMEvAMoGUp0XU+seQiZejj0COz3RI3hWP4sCv3gZWWLjJTd7rGwcsF5eKZGii0r/hbg==}
    engines: {node: '>= 6'}
    dependencies:
      asynckit: 0.4.0
      combined-stream: 1.0.8
      mime-types: 2.1.33
    dev: true

  /form-data/4.0.0:
    resolution: {integrity: sha512-ETEklSGi5t0QMZuiXoA/Q6vcnxcLQP5vdugSpuAyi6SVGi2clPPp+xgEhuMaHC+zGgn31Kd235W35f7Hykkaww==}
    engines: {node: '>= 6'}
    dependencies:
      asynckit: 0.4.0
      combined-stream: 1.0.8
      mime-types: 2.1.33
    dev: true

  /forwarded/0.2.0:
    resolution: {integrity: sha512-buRG0fpBtRHSTCOASe6hD258tEubFoRLb4ZNA6NxMVHNw2gOcwHo9wyablzMzOA5z9xA9L1KNjk/Nt6MT9aYow==}
    engines: {node: '>= 0.6'}
    dev: true

  /fresh/0.5.2:
    resolution: {integrity: sha1-PYyt2Q2XZWn6g1qx+OSyOhBWBac=}
    engines: {node: '>= 0.6'}
    dev: true

  /fs-constants/1.0.0:
    resolution: {integrity: sha512-y6OAwoSIf7FyjMIv94u+b5rdheZEjzR63GTyZJm5qh4Bi+2YgwLCcI/fPFZkL5PSixOt6ZNKm+w+Hfp/Bciwow==}

  /fs-extra/10.0.0:
    resolution: {integrity: sha512-C5owb14u9eJwizKGdchcDUQeFtlSHHthBk8pbX9Vc1PFZrLombudjDnNns88aYslCyF6IY5SUw3Roz6xShcEIQ==}
    engines: {node: '>=12'}
    dependencies:
      graceful-fs: 4.2.8
      jsonfile: 6.1.0
      universalify: 2.0.0
    dev: true

  /fs-extra/7.0.1:
    resolution: {integrity: sha512-YJDaCJZEnBmcbw13fvdAM9AwNOJwOzrE4pqMqBq5nFiEqXUqHwlK4B+3pUw6JNvfSPtX05xFHtYy/1ni01eGCw==}
    engines: {node: '>=6 <7 || >=8'}
    dependencies:
      graceful-fs: 4.2.8
      jsonfile: 4.0.0
      universalify: 0.1.2
    dev: true

  /fs-jetpack/4.2.0:
    resolution: {integrity: sha512-b7kFUlXAA4Q12qENTdU5DCQkf8ojEk4fpaXXu/bqayobwm0EfjjlwBCFqRBM2t8I75s0ifk0ajRqddXy2bAHJg==}
    dependencies:
      minimatch: 3.0.4
      rimraf: 2.7.1
    dev: true

  /fs-minipass/1.2.7:
    resolution: {integrity: sha512-GWSSJGFy4e9GUeCcbIkED+bgAoFyj7XF1mV8rma3QW4NIqX9Kyx79N/PF61H5udOV3aY1IaMLs6pGbH71nlCTA==}
    dependencies:
      minipass: 2.9.0
    dev: true

  /fs-minipass/2.1.0:
    resolution: {integrity: sha512-V/JgOLFCS+R6Vcq0slCuaeWEdNC3ouDlJMNIsacH2VtALiu9mV4LPrHc5cDl8k5aw6J8jwgWWpiTo5RYhmIzvg==}
    engines: {node: '>= 8'}
    dependencies:
      minipass: 3.1.5
    dev: false

  /fs-monkey/1.0.3:
    resolution: {integrity: sha512-cybjIfiiE+pTWicSCLFHSrXZ6EilF30oh91FDP9S2B051prEa7QWfrVTQm10/dDpswBDXZugPa1Ogu8Yh+HV0Q==}
    dev: true

  /fs.realpath/1.0.0:
    resolution: {integrity: sha1-FQStJSMVjKpA20onh8sBQRmU6k8=}

  /fsevents/2.3.2:
    resolution: {integrity: sha512-xiqMQR4xAeHTuB9uWm+fFRcIOgKBMiOBP+eXiyT7jsgVCq1bkVygt00oASowB7EdtpOHaaPgKt812P9ab+DDKA==}
    engines: {node: ^8.16.0 || ^10.6.0 || >=11.0.0}
    os: [darwin]
    requiresBuild: true
    dev: true
    optional: true

  /fstream/1.0.12:
    resolution: {integrity: sha512-WvJ193OHa0GHPEL+AycEJgxvBEwyfRkN1vhjca23OaPVMCaLCXTd5qAu82AjTcgP1UJmytkOKb63Ypde7raDIg==}
    engines: {node: '>=0.6'}
    dependencies:
      graceful-fs: 4.2.8
      inherits: 2.0.4
      mkdirp: 0.5.5
      rimraf: 2.7.1
    dev: true
    optional: true

  /function-bind/1.1.1:
    resolution: {integrity: sha512-yIovAzMX49sF8Yl58fSCWJ5svSLuaibPxXQJFLmBObTuCr0Mf1KiPopGM9NiFjiYBCbfaa2Fh6breQ6ANVTI0A==}

  /functional-red-black-tree/1.0.1:
    resolution: {integrity: sha1-GwqzvVU7Kg1jmdKcDj6gslIHgyc=}
    dev: true

  /gauge/2.7.4:
    resolution: {integrity: sha1-LANAXHU4w51+s3sxcCLjJfsBi/c=}
    dependencies:
      aproba: 1.2.0
      console-control-strings: 1.1.0
      has-unicode: 2.0.1
      object-assign: 4.1.1
      signal-exit: 3.0.5
      string-width: 1.0.2
      strip-ansi: 3.0.1
      wide-align: 1.1.5
    dev: true

  /gensync/1.0.0-beta.2:
    resolution: {integrity: sha512-3hN7NaskYvMDLQY55gnW3NQ+mesEAepTqlg+VEbj7zzqEMBVNhzcGYYeqFo/TlYz6eQiFcp1HcsCZO+nGgS8zg==}
    engines: {node: '>=6.9.0'}
    dev: true

  /get-caller-file/2.0.5:
    resolution: {integrity: sha512-DyFP3BM/3YHTQOCUL/w0OZHR0lpKeGrxotcHWcqNEdnltqFwXVfhEBQ94eIo34AfQpo0rGki4cyIiftY06h2Fg==}
    engines: {node: 6.* || 8.* || >= 10.*}
    dev: true

  /get-intrinsic/1.1.1:
    resolution: {integrity: sha512-kWZrnVM42QCiEA2Ig1bG8zjoIMOgxWwYCEeNdwY6Tv/cOSeGpcoX4pXHfKUxNKVoArnrEr2e9srnAxxGIraS9Q==}
    dependencies:
      function-bind: 1.1.1
      has: 1.0.3
      has-symbols: 1.0.2
    dev: true

  /get-own-enumerable-property-symbols/3.0.2:
    resolution: {integrity: sha512-I0UBV/XOz1XkIJHEUDMZAbzCThU/H8DxmSfmdGcKPnVhu2VfFqr34jr9777IyaTYvxjedWhqVIilEDsCdP5G6g==}
    dev: true

  /get-package-type/0.1.0:
    resolution: {integrity: sha512-pjzuKtY64GYfWizNAJ0fr9VqttZkNiK2iS430LtIHzjBEr6bX8Am2zm4sW4Ro5wjWW5cAlRL1qAMTcXbjNAO2Q==}
    engines: {node: '>=8.0.0'}
    dev: true

  /get-port/5.1.1:
    resolution: {integrity: sha512-g/Q1aTSDOxFpchXC4i8ZWvxA1lnPqx/JHqcpIw0/LX9T8x/GBbi6YnlN5nhaKIFkT8oFsscUKgDJYxfwfS6QsQ==}
    engines: {node: '>=8'}
    dev: true

  /get-stream/6.0.1:
    resolution: {integrity: sha512-ts6Wi+2j3jQjqi70w5AlN8DFnkSwC+MqmxEzdEALB2qXZYV3X/b1CTfgPLGJNMeAWxdPfU8FO1ms3NUfaHCPYg==}
    engines: {node: '>=10'}

  /get-symbol-description/1.0.0:
    resolution: {integrity: sha512-2EmdH1YvIQiZpltCNgkuiUnyukzxM/R6NDJX31Ke3BG1Nq5b0S2PhX59UKi9vZpPDQVdqn+1IcaAwnzTT5vCjw==}
    engines: {node: '>= 0.4'}
    dependencies:
      call-bind: 1.0.2
      get-intrinsic: 1.1.1
    dev: true

  /getpass/0.1.7:
    resolution: {integrity: sha1-Xv+OPmhNVprkyysSgmBOi6YhSfo=}
    dependencies:
      assert-plus: 1.0.0
    dev: true
    optional: true

  /github-from-package/0.0.0:
    resolution: {integrity: sha1-l/tdlr/eiXMxPyDoKI75oWf6ZM4=}
    dev: true
    optional: true

  /glob-parent/5.1.2:
    resolution: {integrity: sha512-AOIgSQCepiJYwP3ARnGx+5VnTu2HBYdzbGP45eLw1vr3zB3vZLeyed1sC9hnbcOc9/SrMyM5RPQrkGz4aS9Zow==}
    engines: {node: '>= 6'}
    dependencies:
      is-glob: 4.0.3

  /glob-parent/6.0.2:
    resolution: {integrity: sha512-XxwI8EOhVQgWp6iDL+3b0r86f4d6AX6zSU55HfB4ydCEuXLXc5FcYeOu+nnGftS4TEju/11rt4KJPTMgbfmv4A==}
    engines: {node: '>=10.13.0'}
    dependencies:
      is-glob: 4.0.3
    dev: true

  /glob/7.2.0:
    resolution: {integrity: sha512-lmLf6gtyrPq8tTjSmrO94wBeQbFR3HbLHbuyD69wuyQkImp2hWqMGB47OX65FBkPffO641IP9jWa1z4ivqG26Q==}
    dependencies:
      fs.realpath: 1.0.0
      inflight: 1.0.6
      inherits: 2.0.4
      minimatch: 3.0.4
      once: 1.4.0
      path-is-absolute: 1.0.1

  /global-dirs/3.0.0:
    resolution: {integrity: sha512-v8ho2DS5RiCjftj1nD9NmnfaOzTdud7RRnVd9kFNOjqZbISlx5DQ+OrTkywgd0dIt7oFCvKetZSHoHcP3sDdiA==}
    engines: {node: '>=10'}
    dependencies:
      ini: 2.0.0

  /globals/11.12.0:
    resolution: {integrity: sha512-WOBp/EEGUiIsJSp7wcv/y6MO+lV9UoncWqxuFfm8eBwzWNgyfBd6Gz+IeKQ9jCmyhoH99g15M3T+QaVHFjizVA==}
    engines: {node: '>=4'}
    dev: true

  /globals/13.12.0:
    resolution: {integrity: sha512-uS8X6lSKN2JumVoXrbUz+uG4BYG+eiawqm3qFcT7ammfbUHeCBoJMlHcec/S3krSk73/AE/f0szYFmgAA3kYZg==}
    engines: {node: '>=8'}
    dependencies:
      type-fest: 0.20.2
    dev: true

  /globby/11.0.4:
    resolution: {integrity: sha512-9O4MVG9ioZJ08ffbcyVYyLOJLk5JQ688pJ4eMGLpdWLHq/Wr1D9BlriLQyL0E+jbkuePVZXYFj47QM/v093wHg==}
    engines: {node: '>=10'}
    dependencies:
      array-union: 2.1.0
      dir-glob: 3.0.1
      fast-glob: 3.2.7
      ignore: 5.1.8
      merge2: 1.4.1
      slash: 3.0.0

  /graceful-fs/4.2.8:
    resolution: {integrity: sha512-qkIilPUYcNhJpd33n0GBXTB1MMPp14TxEsEs0pTrsSVucApsYzW5V+Q8Qxhik6KU3evy+qkAAowTByymK0avdg==}

  /graphviz/0.0.9:
    resolution: {integrity: sha512-SmoY2pOtcikmMCqCSy2NO1YsRfu9OO0wpTlOYW++giGjfX1a6gax/m1Fo8IdUd0/3H15cTOfR1SMKwohj4LKsg==}
    engines: {node: '>=0.6.8'}
    dependencies:
      temp: 0.4.0
    dev: true

  /har-schema/2.0.0:
    resolution: {integrity: sha1-qUwiJOvKwEeCoNkDVSHyRzW37JI=}
    engines: {node: '>=4'}
    dev: true
    optional: true

  /har-validator/5.1.5:
    resolution: {integrity: sha512-nmT2T0lljbxdQZfspsno9hgrG3Uir6Ks5afism62poxqBM6sDnMEuPmzTq8XN0OEwqKLLdh1jQI3qyE66Nzb3w==}
    engines: {node: '>=6'}
    deprecated: this library is no longer supported
    dependencies:
      ajv: 6.12.6
      har-schema: 2.0.0
    dev: true
    optional: true

  /hard-rejection/2.1.0:
    resolution: {integrity: sha512-VIZB+ibDhx7ObhAe7OVtoEbuP4h/MuOTHJ+J8h/eBXotJYl0fBgR72xDFCKgIh22OJZIOVNxBMWuhAr10r8HdA==}
    engines: {node: '>=6'}
    dev: true

  /has-bigints/1.0.1:
    resolution: {integrity: sha512-LSBS2LjbNBTf6287JEbEzvJgftkF5qFkmCo9hDRpAzKhUOlJ+hx8dd4USs00SgsUNwc4617J9ki5YtEClM2ffA==}
    dev: true

  /has-flag/3.0.0:
    resolution: {integrity: sha1-tdRU3CGZriJWmfNGfloH87lVuv0=}
    engines: {node: '>=4'}

  /has-flag/4.0.0:
    resolution: {integrity: sha512-EykJT/Q1KjTWctppgIAgfSO0tKVuZUjhgMr17kqTumMl6Afv3EISleU7qZUzoXDFTAHTDC4NOoG/ZxU3EvlMPQ==}
    engines: {node: '>=8'}

  /has-flag/5.0.1:
    resolution: {integrity: sha512-CsNUt5x9LUdx6hnk/E2SZLsDyvfqANZSUq4+D3D8RzDJ2M+HDTIkF60ibS1vHaK55vzgiZw1bEPFG9yH7l33wA==}
    engines: {node: '>=12'}
    dev: true

  /has-symbols/1.0.2:
    resolution: {integrity: sha512-chXa79rL/UC2KlX17jo3vRGz0azaWEx5tGqZg5pO3NUyEJVB17dMruQlzCCOfUvElghKcm5194+BCRvi2Rv/Gw==}
    engines: {node: '>= 0.4'}
    dev: true

  /has-tostringtag/1.0.0:
    resolution: {integrity: sha512-kFjcSNhnlGV1kyoGk7OXKSawH5JOb/LzUc5w9B02hOTO0dfFRjbHQKvg1d6cf3HbeUmtU9VbbV3qzZ2Teh97WQ==}
    engines: {node: '>= 0.4'}
    dependencies:
      has-symbols: 1.0.2
    dev: true

  /has-unicode/2.0.1:
    resolution: {integrity: sha1-4Ob+aijPUROIVeCG0Wkedx3iqLk=}
    dev: true

  /has-yarn/2.1.0:
    resolution: {integrity: sha512-UqBRqi4ju7T+TqGNdqAO0PaSVGsDGJUBQvk9eUWNGRY1CFGDzYhLWoM7JQEemnlvVcv/YEmc2wNW8BC24EnUsw==}
    engines: {node: '>=8'}
    dev: false

  /has/1.0.3:
    resolution: {integrity: sha512-f2dvO0VU6Oej7RkWJGrehjbzMAjFp5/VKPp5tTpWIV4JHHZK1/BxbFRtf/siA2SWTe09caDmVtYYzWEIbBS4zw==}
    engines: {node: '>= 0.4.0'}
    dependencies:
      function-bind: 1.1.1

  /hasha/5.2.2:
    resolution: {integrity: sha512-Hrp5vIK/xr5SkeN2onO32H0MgNZ0f17HRNH39WfL0SYUNOTZ5Lz1TJ8Pajo/87dYGEFlLMm7mIc/k/s6Bvz9HQ==}
    engines: {node: '>=8'}
    dependencies:
      is-stream: 2.0.1
      type-fest: 0.8.1

  /hosted-git-info/2.8.9:
    resolution: {integrity: sha512-mxIDAb9Lsm6DoOJ7xH+5+X4y1LU/4Hi50L9C5sIswK3JzULS4bwk1FvjdBgvYR4bzT4tuUQiC15FE2f5HbLvYw==}

  /hosted-git-info/4.0.2:
    resolution: {integrity: sha512-c9OGXbZ3guC/xOlCg1Ci/VgWlwsqDv1yMQL1CWqXDL0hDjXuNcq0zuR4xqPSuasI3kqFDhqSyTjREz5gzq0fXg==}
    engines: {node: '>=10'}
    dependencies:
      lru-cache: 6.0.0
    dev: true

  /html-encoding-sniffer/2.0.1:
    resolution: {integrity: sha512-D5JbOMBIR/TVZkubHT+OyT2705QvogUW4IBn6nHd756OwieSF9aDYFj4dv6HHEVGYbHaLETa3WggZYWWMyy3ZQ==}
    engines: {node: '>=10'}
    dependencies:
      whatwg-encoding: 1.0.5
    dev: true

  /html-escaper/2.0.2:
    resolution: {integrity: sha512-H2iMtd0I4Mt5eYiapRdIDjp+XzelXQ0tFE4JS7YFwFevXXMmOp9myNrUvCg0D6ws8iqkRPBfKHgbwig1SmlLfg==}
    dev: true

  /http-errors/1.7.2:
    resolution: {integrity: sha512-uUQBt3H/cSIVfch6i1EuPNy/YsRSOUBXTVfZ+yR7Zjez3qjBz6i9+i4zjNaoqcoFVI4lQJ5plg63TvGfRSDCRg==}
    engines: {node: '>= 0.6'}
    dependencies:
      depd: 1.1.2
      inherits: 2.0.3
      setprototypeof: 1.1.1
      statuses: 1.5.0
      toidentifier: 1.0.0
    dev: true

  /http-errors/1.7.3:
    resolution: {integrity: sha512-ZTTX0MWrsQ2ZAhA1cejAwDLycFsd7I7nVtnkT3Ol0aqodaKW+0CTZDQ1uBv5whptCnc8e8HeRRJxRs0kmm/Qfw==}
    engines: {node: '>= 0.6'}
    dependencies:
      depd: 1.1.2
      inherits: 2.0.4
      setprototypeof: 1.1.1
      statuses: 1.5.0
      toidentifier: 1.0.0
    dev: true

  /http-proxy-agent/4.0.1:
    resolution: {integrity: sha512-k0zdNgqWTGA6aeIRVpvfVob4fL52dTfaehylg0Y4UvSySvOq/Y+BOyPrgpUrA7HylqvU8vIZGsRuXmspskV0Tg==}
    engines: {node: '>= 6'}
    dependencies:
      '@tootallnate/once': 1.1.2
      agent-base: 6.0.2
      debug: 4.3.3
    transitivePeerDependencies:
      - supports-color
    dev: true

  /http-proxy-agent/5.0.0:
    resolution: {integrity: sha512-n2hY8YdoRE1i7r6M0w9DIw5GgZN0G25P8zLCRQ8rjXtTU3vsNFBI/vWK/UIeE6g5MUUz6avwAPXmL6Fy9D/90w==}
    engines: {node: '>= 6'}
    dependencies:
      '@tootallnate/once': 2.0.0
      agent-base: 6.0.2
      debug: 4.3.3
    transitivePeerDependencies:
      - supports-color

  /http-signature/1.2.0:
    resolution: {integrity: sha1-muzZJRFHcvPZW2WmCruPfBj7rOE=}
    engines: {node: '>=0.8', npm: '>=1.3.7'}
    dependencies:
      assert-plus: 1.0.0
      jsprim: 1.4.1
      sshpk: 1.16.1
    dev: true
    optional: true

  /https-proxy-agent/5.0.0:
    resolution: {integrity: sha512-EkYm5BcKUGiduxzSt3Eppko+PiNWNEpa4ySk9vTC6wDsQJW9rHSa+UhGNJoRYp7bz6Ht1eaRIa6QaJqO5rCFbA==}
    engines: {node: '>= 6'}
    dependencies:
      agent-base: 6.0.2
      debug: 4.3.3
    transitivePeerDependencies:
      - supports-color

  /human-signals/2.1.0:
    resolution: {integrity: sha512-B4FFZ6q/T2jhhksgkbEW3HBvWIfDW85snkQgawt07S7J5QXTk6BkNV+0yAeZrM5QpMAdYlocGoljn0sJ/WQkFw==}
    engines: {node: '>=10.17.0'}

  /husky/7.0.4:
    resolution: {integrity: sha512-vbaCKN2QLtP/vD4yvs6iz6hBEo6wkSzs8HpRah1Z6aGmF2KW5PdYuAd7uX5a+OyBZHBhd+TFLqgjUgytQr4RvQ==}
    engines: {node: '>=12'}
    hasBin: true
    dev: true

  /iconv-lite/0.4.24:
    resolution: {integrity: sha512-v3MXnZAcvnywkTUEZomIActle7RXXeedOR31wwl7VlyoXO4Qi9arvSenNQWne1TcRwhCL1HwLI21bEqdpj8/rA==}
    engines: {node: '>=0.10.0'}
    dependencies:
      safer-buffer: 2.1.2
    dev: true

  /iconv-lite/0.6.3:
    resolution: {integrity: sha512-4fCk79wshMdzMp2rH06qWrJE4iolqLhCUH+OiuIgU++RB0+94NlDL81atO7GX55uUKueo0txHNtvEyI6D7WdMw==}
    engines: {node: '>=0.10.0'}
    dependencies:
      safer-buffer: 2.1.2
    dev: true

  /ieee754/1.2.1:
    resolution: {integrity: sha512-dcyqhDvX1C46lXZcVqCpK+FtMRQVdIMN6/Df5js2zouUsqG7I6sFxitIC+7KYK29KdXOLHdu9zL4sFnoVQnqaA==}

  /ignore-walk/3.0.4:
    resolution: {integrity: sha512-PY6Ii8o1jMRA1z4F2hRkH/xN59ox43DavKvD3oDpfurRlOJyAHpifIwpbdv1n4jt4ov0jSpw3kQ4GhJnpBL6WQ==}
    dependencies:
      minimatch: 3.0.4
    dev: true

  /ignore/4.0.6:
    resolution: {integrity: sha512-cyFDKrqc/YdcWFniJhzI42+AzS+gNwmUzOSFcRCQYwySuBBBy/KjuxWLZ/FHEH6Moq1NizMOBWyTcv8O4OZIMg==}
    engines: {node: '>= 4'}
    dev: true

  /ignore/5.1.8:
    resolution: {integrity: sha512-BMpfD7PpiETpBl/A6S498BaIJ6Y/ABT93ETbby2fP00v4EbvPBXWEoaR1UBPKs3iR53pJY7EtZk5KACI57i1Uw==}
    engines: {node: '>= 4'}

  /import-fresh/3.3.0:
    resolution: {integrity: sha512-veYYhQa+D1QBKznvhUHxb8faxlrwUnxseDAbAp457E0wLNio2bOSKnjYDhMj+YiAq61xrMGhQk9iXVk5FzgQMw==}
    engines: {node: '>=6'}
    dependencies:
      parent-module: 1.0.1
      resolve-from: 4.0.0
    dev: true

  /import-lazy/4.0.0:
    resolution: {integrity: sha512-rKtvo6a868b5Hu3heneU+L4yEQ4jYKLtjpnPeUdK7h0yzXGmyBTypknlkCvHFBqfX9YlorEiMM6Dnq/5atfHkw==}
    engines: {node: '>=8'}
    dev: true

  /import-local/3.0.3:
    resolution: {integrity: sha512-bE9iaUY3CXH8Cwfan/abDKAxe1KGT9kyGsBPqf6DMK/z0a2OzAsrukeYNgIH6cH5Xr452jb1TUL8rSfCLjZ9uA==}
    engines: {node: '>=8'}
    hasBin: true
    dependencies:
      pkg-dir: 4.2.0
      resolve-cwd: 3.0.0
    dev: true

  /imurmurhash/0.1.4:
    resolution: {integrity: sha1-khi5srkoojixPcT7a21XbyMUU+o=}
    engines: {node: '>=0.8.19'}
    dev: true

  /indent-string/4.0.0:
    resolution: {integrity: sha512-EdDDZu4A2OyIK7Lr/2zG+w5jmbuk1DVBnEwREQvBzspBJkCEbRa8GxU1lghYcaGJCnRWibjDXlq779X1/y5xwg==}
    engines: {node: '>=8'}

  /inflight/1.0.6:
    resolution: {integrity: sha1-Sb1jMdfQLQwJvJEKEHW6gWW1bfk=}
    dependencies:
      once: 1.4.0
      wrappy: 1.0.2

  /inherits/2.0.3:
    resolution: {integrity: sha1-Yzwsg+PaQqUC9SRmAiSA9CCCYd4=}
    dev: true

  /inherits/2.0.4:
    resolution: {integrity: sha512-k/vGaX4/Yla3WzyMCvTQOXYeIHvqOKtnqBduzTHpzpQZzAskKMhZ2K+EnBiSM9zGSoIFeMpXKxa4dYeZIQqewQ==}

  /ini/1.3.8:
    resolution: {integrity: sha512-JV/yugV2uzW5iMRSiZAyDtQd+nxtUnjeLt0acNdw98kKLrvuRVyB80tsREOE7yvGVgalhZ6RNXCmEHkUKBKxew==}
    dev: true

  /ini/2.0.0:
    resolution: {integrity: sha512-7PnF4oN3CvZF23ADhA5wRaYEQpJ8qygSkbtTXWBeXWXmEVRXK+1ITciHWwHhsjv1TmW0MgacIv6hEi5pX5NQdA==}
    engines: {node: '>=10'}

  /internal-slot/1.0.3:
    resolution: {integrity: sha512-O0DB1JC/sPyZl7cIo78n5dR7eUSwwpYPiXRhTzNxZVAMUuB8vlnRFyLxdrVToks6XPLVnFfbzaVd5WLjhgg+vA==}
    engines: {node: '>= 0.4'}
    dependencies:
      get-intrinsic: 1.1.1
      has: 1.0.3
      side-channel: 1.0.4
    dev: true

  /ip-regex/2.1.0:
    resolution: {integrity: sha1-+ni/XS5pE8kRzp+BnuUUa7bYROk=}
    engines: {node: '>=4'}
    dev: true

  /ipaddr.js/1.9.1:
    resolution: {integrity: sha512-0KI/607xoxSToH7GjN1FfSbLoU0+btTicjsQSWQlh/hZykN8KpmMf7uYwPW3R+akZ6R/w18ZlXSHBYXiYUPO3g==}
    engines: {node: '>= 0.10'}
    dev: true

  /irregular-plurals/3.3.0:
    resolution: {integrity: sha512-MVBLKUTangM3EfRPFROhmWQQKRDsrgI83J8GS3jXy+OwYqiR2/aoWndYQ5416jLE3uaGgLH7ncme3X9y09gZ3g==}
    engines: {node: '>=8'}
    dev: true

  /is-arguments/1.1.1:
    resolution: {integrity: sha512-8Q7EARjzEnKpt/PCD7e1cgUS0a6X8u5tdSiMqXhojOdoV9TsMsiO+9VLC5vAmO8N7/GmXn7yjR8qnA6bVAEzfA==}
    engines: {node: '>= 0.4'}
    dependencies:
      call-bind: 1.0.2
      has-tostringtag: 1.0.0
    dev: true

  /is-arrayish/0.2.1:
    resolution: {integrity: sha1-d8mYQFJ6qOyxqLppe4BkWnqSap0=}

  /is-bigint/1.0.4:
    resolution: {integrity: sha512-zB9CruMamjym81i2JZ3UMn54PKGsQzsJeo6xvN3HJJ4CAsQNB6iRutp2To77OfCNuoxspsIhzaPoO1zyCEhFOg==}
    dependencies:
      has-bigints: 1.0.1
    dev: true

  /is-binary-path/2.1.0:
    resolution: {integrity: sha512-ZMERYes6pDydyuGidse7OsHxtbI7WVeUEozgR/g7rd0xUimYNlvZRE/K2MgZTjWy725IfelLeVcEM97mmtRGXw==}
    engines: {node: '>=8'}
    dependencies:
      binary-extensions: 2.2.0
    dev: true

  /is-boolean-object/1.1.2:
    resolution: {integrity: sha512-gDYaKHJmnj4aWxyj6YHyXVpdQawtVLHU5cb+eztPGczf6cjuTdwve5ZIEfgXqH4e57An1D1AKf8CZ3kYrQRqYA==}
    engines: {node: '>= 0.4'}
    dependencies:
      call-bind: 1.0.2
      has-tostringtag: 1.0.0
    dev: true

  /is-callable/1.2.4:
    resolution: {integrity: sha512-nsuwtxZfMX67Oryl9LCQ+upnC0Z0BgpwntpS89m1H/TLF0zNfzfLMV/9Wa/6MZsj0acpEjAO0KF1xT6ZdLl95w==}
    engines: {node: '>= 0.4'}
    dev: true

  /is-ci/3.0.1:
    resolution: {integrity: sha512-ZYvCgrefwqoQ6yTyYUbQu64HsITZ3NfKX1lzaEYdkTDcfKzzCI/wthRRYKkdjHKFVgNiXKAKm65Zo1pk2as/QQ==}
    hasBin: true
    dependencies:
      ci-info: 3.2.0

  /is-core-module/2.8.0:
    resolution: {integrity: sha512-vd15qHsaqrRL7dtH6QNuy0ndJmRDrS9HAM1CAiSifNUFv4x1a0CCVsj18hJ1mShxIG6T2i1sO78MkP56r0nYRw==}
    dependencies:
      has: 1.0.3

  /is-date-object/1.0.5:
    resolution: {integrity: sha512-9YQaSxsAiSwcvS33MBk3wTCVnWK+HhF8VZR2jRxehM16QcVOdHqPn4VPHmRK4lSr38n9JriurInLcP90xsYNfQ==}
    engines: {node: '>= 0.4'}
    dependencies:
      has-tostringtag: 1.0.0
    dev: true

  /is-docker/2.2.1:
    resolution: {integrity: sha512-F+i2BKsFrH66iaUFc0woD8sLy8getkwTwtOBjvs56Cx4CgJDeKQeqfz8wAYiSb8JOprWhHH5p77PbmYCvvUuXQ==}
    engines: {node: '>=8'}
    hasBin: true

  /is-extglob/2.1.1:
    resolution: {integrity: sha1-qIwCU1eR8C7TfHahueqXc8gz+MI=}
    engines: {node: '>=0.10.0'}

  /is-fullwidth-code-point/1.0.0:
    resolution: {integrity: sha1-754xOG8DGn8NZDr4L95QxFfvAMs=}
    engines: {node: '>=0.10.0'}
    dependencies:
      number-is-nan: 1.0.1
    dev: true

  /is-fullwidth-code-point/3.0.0:
    resolution: {integrity: sha512-zymm5+u+sCsSWyD9qNaejV3DFvhCKclKdizYaJUuHA83RLjb7nSuGnddCHGv0hk+KY7BMAlsWeK4Ueg6EV6XQg==}
    engines: {node: '>=8'}

  /is-fullwidth-code-point/4.0.0:
    resolution: {integrity: sha512-O4L094N2/dZ7xqVdrXhh9r1KODPJpFms8B5sGdJLPy664AgvXsreZUyCQQNItZRDlYug4xStLjNp/sz3HvBowQ==}
    engines: {node: '>=12'}
    dev: true

  /is-generator-fn/2.1.0:
    resolution: {integrity: sha512-cTIB4yPYL/Grw0EaSzASzg6bBy9gqCofvWN8okThAYIxKJZC+udlRAmGbM0XLeniEJSs8uEgHPGuHSe1XsOLSQ==}
    engines: {node: '>=6'}
    dev: true

  /is-generator-function/1.0.10:
    resolution: {integrity: sha512-jsEjy9l3yiXEQ+PsXdmBwEPcOxaXWLspKdplFUVI9vq1iZgIekeC0L167qeu86czQaxed3q/Uzuw0swL0irL8A==}
    engines: {node: '>= 0.4'}
    dependencies:
      has-tostringtag: 1.0.0
    dev: true

  /is-glob/4.0.3:
    resolution: {integrity: sha512-xelSayHH36ZgE7ZWhli7pW34hNbNl8Ojv5KVmkJD4hBdD3th8Tfk9vYasLM+mXWOZhFkgZfxhLSnrwRr4elSSg==}
    engines: {node: '>=0.10.0'}
    dependencies:
      is-extglob: 2.1.1

  /is-installed-globally/0.4.0:
    resolution: {integrity: sha512-iwGqO3J21aaSkC7jWnHP/difazwS7SFeIqxv6wEtLU8Y5KlzFTjyqcSIT0d8s4+dDhKytsk9PJZ2BkS5eZwQRQ==}
    engines: {node: '>=10'}
    dependencies:
      global-dirs: 3.0.0
      is-path-inside: 3.0.3
    dev: true

  /is-negative-zero/2.0.1:
    resolution: {integrity: sha512-2z6JzQvZRa9A2Y7xC6dQQm4FSTSTNWjKIYYTt4246eMTJmIo0Q+ZyOsU66X8lxK1AbB92dFeglPLrhwpeRKO6w==}
    engines: {node: '>= 0.4'}
    dev: true

  /is-number-object/1.0.6:
    resolution: {integrity: sha512-bEVOqiRcvo3zO1+G2lVMy+gkkEm9Yh7cDMRusKKu5ZJKPUYSJwICTKZrNKHA2EbSP0Tu0+6B/emsYNHZyn6K8g==}
    engines: {node: '>= 0.4'}
    dependencies:
      has-tostringtag: 1.0.0
    dev: true

  /is-number/7.0.0:
    resolution: {integrity: sha512-41Cifkg6e8TylSpdtTpeLVMqvSBEVzTttHvERD741+pnZ8ANv0004MRL43QKPDlK9cGvNp6NZWZUBlbGXYxxng==}
    engines: {node: '>=0.12.0'}

  /is-obj/2.0.0:
    resolution: {integrity: sha512-drqDG3cbczxxEJRoOXcOjtdp1J/lyp1mNn0xaznRs8+muBhgQcrnbspox5X5fOw0HnMnbfDzvnEMEtqDEJEo8w==}
    engines: {node: '>=8'}
    dev: true

  /is-path-cwd/2.2.0:
    resolution: {integrity: sha512-w942bTcih8fdJPJmQHFzkS76NEP8Kzzvmw92cXsazb8intwLqPibPPdXf4ANdKV3rYMuuQYGIWtvz9JilB3NFQ==}
    engines: {node: '>=6'}

  /is-path-inside/3.0.3:
    resolution: {integrity: sha512-Fd4gABb+ycGAmKou8eMftCupSir5lRxqf4aD/vd0cD2qc4HL07OjCeuHMr8Ro4CoMaeCKDB0/ECBOVWjTwUvPQ==}
    engines: {node: '>=8'}

  /is-plain-obj/1.1.0:
    resolution: {integrity: sha1-caUMhCnfync8kqOQpKA7OfzVHT4=}
    engines: {node: '>=0.10.0'}
    dev: true

  /is-plain-obj/2.1.0:
    resolution: {integrity: sha512-YWnfyRwxL/+SsrWYfOpUtz5b3YD+nyfkHvjbcanzk8zgyO4ASD67uVMRt8k5bM4lLMDnXfriRhOpemw+NfT1eA==}
    engines: {node: '>=8'}
    dev: true

  /is-potential-custom-element-name/1.0.1:
    resolution: {integrity: sha512-bCYeRA2rVibKZd+s2625gGnGF/t7DSqDs4dP7CrLA1m7jKWz6pps0LpYLJN8Q64HtmPKJ1hrN3nzPNKFEKOUiQ==}
    dev: true

  /is-regex/1.1.4:
    resolution: {integrity: sha512-kvRdxDsxZjhzUX07ZnLydzS1TU/TJlTUHHY4YLL87e37oUA49DfkLqgy+VjFocowy29cKvcSiu+kIv728jTTVg==}
    engines: {node: '>= 0.4'}
    dependencies:
      call-bind: 1.0.2
      has-tostringtag: 1.0.0
    dev: true

  /is-regexp/2.1.0:
    resolution: {integrity: sha512-OZ4IlER3zmRIoB9AqNhEggVxqIH4ofDns5nRrPS6yQxXE1TPCUpFznBfRQmQa8uC+pXqjMnukiJBxCisIxiLGA==}
    engines: {node: '>=6'}
    dev: true

  /is-shared-array-buffer/1.0.1:
    resolution: {integrity: sha512-IU0NmyknYZN0rChcKhRO1X8LYz5Isj/Fsqh8NJOSf+N/hCOTwy29F32Ik7a+QszE63IdvmwdTPDd6cZ5pg4cwA==}
    dev: true

  /is-stream/2.0.1:
    resolution: {integrity: sha512-hFoiJiTl63nn+kstHGBtewWSKnQLpyb155KHheA1l39uvtO9nWIop1p3udqPcUd/xbF1VLMO4n7OI6p7RbngDg==}
    engines: {node: '>=8'}

  /is-string/1.0.7:
    resolution: {integrity: sha512-tE2UXzivje6ofPW7l23cjDOMa09gb7xlAqG6jG5ej6uPV32TlWP3NKPigtaGeHNu9fohccRYvIiZMfOOnOYUtg==}
    engines: {node: '>= 0.4'}
    dependencies:
      has-tostringtag: 1.0.0
    dev: true

  /is-symbol/1.0.4:
    resolution: {integrity: sha512-C/CPBqKWnvdcxqIARxyOh4v1UUEOCHpgDa0WYgpKDFMszcrPcffg5uhwSgPCLD2WWxmq6isisz87tzT01tuGhg==}
    engines: {node: '>= 0.4'}
    dependencies:
      has-symbols: 1.0.2
    dev: true

  /is-typed-array/1.1.8:
    resolution: {integrity: sha512-HqH41TNZq2fgtGT8WHVFVJhBVGuY3AnP3Q36K8JKXUxSxRgk/d+7NjmwG2vo2mYmXK8UYZKu0qH8bVP5gEisjA==}
    engines: {node: '>= 0.4'}
    dependencies:
      available-typed-arrays: 1.0.5
      call-bind: 1.0.2
      es-abstract: 1.19.1
      foreach: 2.0.5
      has-tostringtag: 1.0.0
    dev: true

  /is-typedarray/1.0.0:
    resolution: {integrity: sha1-5HnICFjfDBsR3dppQPlgEfzaSpo=}
    dev: true

  /is-unicode-supported/0.1.0:
    resolution: {integrity: sha512-knxG2q4UC3u8stRGyAVJCOdxFmv5DZiRcdlIaAQXAbSfJya+OhopNotLQrstBhququ4ZpuKbDc/8S6mgXgPFPw==}
    engines: {node: '>=10'}
    dev: true

  /is-weakref/1.0.1:
    resolution: {integrity: sha512-b2jKc2pQZjaeFYWEf7ScFj+Be1I+PXmlu572Q8coTXZ+LD/QQZ7ShPMst8h16riVgyXTQwUsFEl74mDvc/3MHQ==}
    dependencies:
      call-bind: 1.0.2
    dev: true

  /is-wsl/2.2.0:
    resolution: {integrity: sha512-fKzAra0rGJUUBwGBgNkHZuToZcn+TtXHpeCgmkMJMMYx1sQDYaCSyjJBSCa2nH1DGm7s3n1oBnohoVTBaN7Lww==}
    engines: {node: '>=8'}
    dependencies:
      is-docker: 2.2.1

  /isarray/1.0.0:
    resolution: {integrity: sha1-u5NdSFgsuhaMBoNJV6VKPgcSTxE=}

  /isexe/2.0.0:
    resolution: {integrity: sha1-6PvzdNxVb/iUehDcsFctYz8s+hA=}

  /isstream/0.1.2:
    resolution: {integrity: sha1-R+Y/evVa+m+S4VAOaQ64uFKcCZo=}
    dev: true
    optional: true

  /istanbul-lib-coverage/3.2.0:
    resolution: {integrity: sha512-eOeJ5BHCmHYvQK7xt9GkdHuzuCGS1Y6g9Gvnx3Ym33fz/HpLRYxiS0wHNr+m/MBC8B647Xt608vCDEvhl9c6Mw==}
    engines: {node: '>=8'}
    dev: true

  /istanbul-lib-instrument/4.0.3:
    resolution: {integrity: sha512-BXgQl9kf4WTCPCCpmFGoJkz/+uhvm7h7PFKUYxh7qarQd3ER33vHG//qaE8eN25l07YqZPpHXU9I09l/RD5aGQ==}
    engines: {node: '>=8'}
    dependencies:
      '@babel/core': 7.15.8
      '@istanbuljs/schema': 0.1.3
      istanbul-lib-coverage: 3.2.0
      semver: 6.3.0
    transitivePeerDependencies:
      - supports-color
    dev: true

  /istanbul-lib-instrument/5.0.4:
    resolution: {integrity: sha512-W6jJF9rLGEISGoCyXRqa/JCGQGmmxPO10TMu7izaUTynxvBvTjqzAIIGCK9USBmIbQAaSWD6XJPrM9Pv5INknw==}
    engines: {node: '>=8'}
    dependencies:
      '@babel/core': 7.15.8
      '@babel/parser': 7.15.8
      '@istanbuljs/schema': 0.1.3
      istanbul-lib-coverage: 3.2.0
      semver: 6.3.0
    transitivePeerDependencies:
      - supports-color
    dev: true

  /istanbul-lib-report/3.0.0:
    resolution: {integrity: sha512-wcdi+uAKzfiGT2abPpKZ0hSU1rGQjUQnLvtY5MpQ7QCTahD3VODhcu4wcfY1YtkGaDD5yuydOLINXsfbus9ROw==}
    engines: {node: '>=8'}
    dependencies:
      istanbul-lib-coverage: 3.2.0
      make-dir: 3.1.0
      supports-color: 7.2.0
    dev: true

  /istanbul-lib-source-maps/4.0.1:
    resolution: {integrity: sha512-n3s8EwkdFIJCG3BPKBYvskgXGoy88ARzvegkitk60NxRdwltLOTaH7CUiMRXvwYorl0Q712iEjcWB+fK/MrWVw==}
    engines: {node: '>=10'}
    dependencies:
      debug: 4.3.3
      istanbul-lib-coverage: 3.2.0
      source-map: 0.6.1
    transitivePeerDependencies:
      - supports-color
    dev: true

  /istanbul-reports/3.0.5:
    resolution: {integrity: sha512-5+19PlhnGabNWB7kOFnuxT8H3T/iIyQzIbQMxXsURmmvKg86P2sbkrGOT77VnHw0Qr0gc2XzRaRfMZYYbSQCJQ==}
    engines: {node: '>=8'}
    dependencies:
      html-escaper: 2.0.2
      istanbul-lib-report: 3.0.0
    dev: true

  /jest-changed-files/27.4.2:
    resolution: {integrity: sha512-/9x8MjekuzUQoPjDHbBiXbNEBauhrPU2ct7m8TfCg69ywt1y/N+yYwGh3gCpnqUS3klYWDU/lSNgv+JhoD2k1A==}
    engines: {node: ^10.13.0 || ^12.13.0 || ^14.15.0 || >=15.0.0}
    dependencies:
      '@jest/types': 27.4.2
      execa: 5.1.1
      throat: 6.0.1
    dev: true

  /jest-circus/27.4.5:
    resolution: {integrity: sha512-eTNWa9wsvBwPykhMMShheafbwyakcdHZaEYh5iRrQ0PFJxkDP/e3U/FvzGuKWu2WpwUA3C3hPlfpuzvOdTVqnw==}
    engines: {node: ^10.13.0 || ^12.13.0 || ^14.15.0 || >=15.0.0}
    dependencies:
      '@jest/environment': 27.4.4
      '@jest/test-result': 27.4.2
      '@jest/types': 27.4.2
      '@types/node': 16.11.13
      chalk: 4.1.2
      co: 4.6.0
      dedent: 0.7.0
      expect: 27.4.2
      is-generator-fn: 2.1.0
      jest-each: 27.4.2
      jest-matcher-utils: 27.4.2
      jest-message-util: 27.4.2
      jest-runtime: 27.4.5
      jest-snapshot: 27.4.5
      jest-util: 27.4.2
      pretty-format: 27.4.2
      slash: 3.0.0
      stack-utils: 2.0.5
      throat: 6.0.1
    transitivePeerDependencies:
      - supports-color
    dev: true

  /jest-cli/27.4.5_ts-node@10.4.0:
    resolution: {integrity: sha512-hrky3DSgE0u7sQxaCL7bdebEPHx5QzYmrGuUjaPLmPE8jx5adtvGuOlRspvMoVLTTDOHRnZDoRLYJuA+VCI7Hg==}
    engines: {node: ^10.13.0 || ^12.13.0 || ^14.15.0 || >=15.0.0}
    hasBin: true
    peerDependencies:
      node-notifier: ^8.0.1 || ^9.0.0 || ^10.0.0
    peerDependenciesMeta:
      node-notifier:
        optional: true
    dependencies:
      '@jest/core': 27.4.5_ts-node@10.4.0
      '@jest/test-result': 27.4.2
      '@jest/types': 27.4.2
      chalk: 4.1.2
      exit: 0.1.2
      graceful-fs: 4.2.8
      import-local: 3.0.3
      jest-config: 27.4.5_ts-node@10.4.0
      jest-util: 27.4.2
      jest-validate: 27.4.2
      prompts: 2.4.2
      yargs: 16.2.0
    transitivePeerDependencies:
      - bufferutil
      - canvas
      - supports-color
      - ts-node
      - utf-8-validate
    dev: true

  /jest-config/27.4.5_ts-node@10.4.0:
    resolution: {integrity: sha512-t+STVJtPt+fpqQ8GBw850NtSQbnDOw/UzdPfzDaHQ48/AylQlW7LHj3dH+ndxhC1UxJ0Q3qkq7IH+nM1skwTwA==}
    engines: {node: ^10.13.0 || ^12.13.0 || ^14.15.0 || >=15.0.0}
    peerDependencies:
      ts-node: '>=9.0.0'
    peerDependenciesMeta:
      ts-node:
        optional: true
    dependencies:
      '@babel/core': 7.15.8
      '@jest/test-sequencer': 27.4.5
      '@jest/types': 27.4.2
      babel-jest: 27.4.5_@babel+core@7.15.8
      chalk: 4.1.2
      ci-info: 3.2.0
      deepmerge: 4.2.2
      glob: 7.2.0
      graceful-fs: 4.2.8
      jest-circus: 27.4.5
      jest-environment-jsdom: 27.4.4
      jest-environment-node: 27.4.4
      jest-get-type: 27.4.0
      jest-jasmine2: 27.4.5
      jest-regex-util: 27.4.0
      jest-resolve: 27.4.5
      jest-runner: 27.4.5
      jest-util: 27.4.2
      jest-validate: 27.4.2
      micromatch: 4.0.4
<<<<<<< HEAD
      pretty-format: 27.3.1
      ts-node: 10.4.0_54d7f9b57c83a5c5120be11b085b9de6
=======
      pretty-format: 27.4.2
      slash: 3.0.0
      ts-node: 10.4.0_6564ecc9a8cbf2c9707dca1da88a55d9
>>>>>>> e10121bc
    transitivePeerDependencies:
      - bufferutil
      - canvas
      - supports-color
      - utf-8-validate
    dev: true

  /jest-diff/27.3.1:
    resolution: {integrity: sha512-PCeuAH4AWUo2O5+ksW4pL9v5xJAcIKPUPfIhZBcG1RKv/0+dvaWTQK1Nrau8d67dp65fOqbeMdoil+6PedyEPQ==}
    engines: {node: ^10.13.0 || ^12.13.0 || ^14.15.0 || >=15.0.0}
    dependencies:
      chalk: 4.1.2
      diff-sequences: 27.0.6
      jest-get-type: 27.3.1
      pretty-format: 27.3.1
    dev: true

  /jest-diff/27.4.2:
    resolution: {integrity: sha512-ujc9ToyUZDh9KcqvQDkk/gkbf6zSaeEg9AiBxtttXW59H/AcqEYp1ciXAtJp+jXWva5nAf/ePtSsgWwE5mqp4Q==}
    engines: {node: ^10.13.0 || ^12.13.0 || ^14.15.0 || >=15.0.0}
    dependencies:
      chalk: 4.1.2
      diff-sequences: 27.4.0
      jest-get-type: 27.4.0
      pretty-format: 27.4.2
    dev: true

  /jest-docblock/27.4.0:
    resolution: {integrity: sha512-7TBazUdCKGV7svZ+gh7C8esAnweJoG+SvcF6Cjqj4l17zA2q1cMwx2JObSioubk317H+cjcHgP+7fTs60paulg==}
    engines: {node: ^10.13.0 || ^12.13.0 || ^14.15.0 || >=15.0.0}
    dependencies:
      detect-newline: 3.1.0
    dev: true

  /jest-each/27.4.2:
    resolution: {integrity: sha512-53V2MNyW28CTruB3lXaHNk6PkiIFuzdOC9gR3C6j8YE/ACfrPnz+slB0s17AgU1TtxNzLuHyvNlLJ+8QYw9nBg==}
    engines: {node: ^10.13.0 || ^12.13.0 || ^14.15.0 || >=15.0.0}
    dependencies:
      '@jest/types': 27.4.2
      chalk: 4.1.2
      jest-get-type: 27.4.0
      jest-util: 27.4.2
      pretty-format: 27.4.2
    dev: true

  /jest-environment-jsdom/27.4.4:
    resolution: {integrity: sha512-cYR3ndNfHBqQgFvS1RL7dNqSvD//K56j/q1s2ygNHcfTCAp12zfIromO1w3COmXrxS8hWAh7+CmZmGCIoqGcGA==}
    engines: {node: ^10.13.0 || ^12.13.0 || ^14.15.0 || >=15.0.0}
    dependencies:
      '@jest/environment': 27.4.4
      '@jest/fake-timers': 27.4.2
      '@jest/types': 27.4.2
      '@types/node': 16.11.13
      jest-mock: 27.4.2
      jest-util: 27.4.2
      jsdom: 16.7.0
    transitivePeerDependencies:
      - bufferutil
      - canvas
      - supports-color
      - utf-8-validate
    dev: true

  /jest-environment-node/27.4.4:
    resolution: {integrity: sha512-D+v3lbJ2GjQTQR23TK0kY3vFVmSeea05giInI41HHOaJnAwOnmUHTZgUaZL+VxUB43pIzoa7PMwWtCVlIUoVoA==}
    engines: {node: ^10.13.0 || ^12.13.0 || ^14.15.0 || >=15.0.0}
    dependencies:
      '@jest/environment': 27.4.4
      '@jest/fake-timers': 27.4.2
      '@jest/types': 27.4.2
      '@types/node': 16.11.13
      jest-mock: 27.4.2
      jest-util: 27.4.2
    dev: true

  /jest-get-type/27.3.1:
    resolution: {integrity: sha512-+Ilqi8hgHSAdhlQ3s12CAVNd8H96ZkQBfYoXmArzZnOfAtVAJEiPDBirjByEblvG/4LPJmkL+nBqPO3A1YJAEg==}
    engines: {node: ^10.13.0 || ^12.13.0 || ^14.15.0 || >=15.0.0}
    dev: true

  /jest-get-type/27.4.0:
    resolution: {integrity: sha512-tk9o+ld5TWq41DkK14L4wox4s2D9MtTpKaAVzXfr5CUKm5ZK2ExcaFE0qls2W71zE/6R2TxxrK9w2r6svAFDBQ==}
    engines: {node: ^10.13.0 || ^12.13.0 || ^14.15.0 || >=15.0.0}
    dev: true

  /jest-haste-map/27.4.5:
    resolution: {integrity: sha512-oJm1b5qhhPs78K24EDGifWS0dELYxnoBiDhatT/FThgB9yxqUm5F6li3Pv+Q+apMBmmPNzOBnZ7ZxWMB1Leq1Q==}
    engines: {node: ^10.13.0 || ^12.13.0 || ^14.15.0 || >=15.0.0}
    dependencies:
      '@jest/types': 27.4.2
      '@types/graceful-fs': 4.1.5
      '@types/node': 16.11.13
      anymatch: 3.1.2
      fb-watchman: 2.0.1
      graceful-fs: 4.2.8
      jest-regex-util: 27.4.0
      jest-serializer: 27.4.0
      jest-util: 27.4.2
      jest-worker: 27.4.5
      micromatch: 4.0.4
      walker: 1.0.8
    optionalDependencies:
      fsevents: 2.3.2
    dev: true

  /jest-jasmine2/27.4.5:
    resolution: {integrity: sha512-oUnvwhJDj2LhOiUB1kdnJjkx8C5PwgUZQb9urF77mELH9DGR4e2GqpWQKBOYXWs5+uTN9BGDqRz3Aeg5Wts7aw==}
    engines: {node: ^10.13.0 || ^12.13.0 || ^14.15.0 || >=15.0.0}
    dependencies:
      '@babel/traverse': 7.15.4
      '@jest/environment': 27.4.4
      '@jest/source-map': 27.4.0
      '@jest/test-result': 27.4.2
      '@jest/types': 27.4.2
      '@types/node': 16.11.13
      chalk: 4.1.2
      co: 4.6.0
      expect: 27.4.2
      is-generator-fn: 2.1.0
      jest-each: 27.4.2
      jest-matcher-utils: 27.4.2
      jest-message-util: 27.4.2
      jest-runtime: 27.4.5
      jest-snapshot: 27.4.5
      jest-util: 27.4.2
      pretty-format: 27.4.2
      throat: 6.0.1
    transitivePeerDependencies:
      - supports-color
    dev: true

  /jest-leak-detector/27.4.2:
    resolution: {integrity: sha512-ml0KvFYZllzPBJWDei3mDzUhyp/M4ubKebX++fPaudpe8OsxUE+m+P6ciVLboQsrzOCWDjE20/eXew9QMx/VGw==}
    engines: {node: ^10.13.0 || ^12.13.0 || ^14.15.0 || >=15.0.0}
    dependencies:
      jest-get-type: 27.4.0
      pretty-format: 27.4.2
    dev: true

  /jest-matcher-utils/27.4.2:
    resolution: {integrity: sha512-jyP28er3RRtMv+fmYC/PKG8wvAmfGcSNproVTW2Y0P/OY7/hWUOmsPfxN1jOhM+0u2xU984u2yEagGivz9OBGQ==}
    engines: {node: ^10.13.0 || ^12.13.0 || ^14.15.0 || >=15.0.0}
    dependencies:
      chalk: 4.1.2
      jest-diff: 27.4.2
      jest-get-type: 27.4.0
      pretty-format: 27.4.2
    dev: true

  /jest-message-util/27.4.2:
    resolution: {integrity: sha512-OMRqRNd9E0DkBLZpFtZkAGYOXl6ZpoMtQJWTAREJKDOFa0M6ptB7L67tp+cszMBkvSgKOhNtQp2Vbcz3ZZKo/w==}
    engines: {node: ^10.13.0 || ^12.13.0 || ^14.15.0 || >=15.0.0}
    dependencies:
      '@babel/code-frame': 7.15.8
      '@jest/types': 27.4.2
      '@types/stack-utils': 2.0.1
      chalk: 4.1.2
      graceful-fs: 4.2.8
      micromatch: 4.0.4
      pretty-format: 27.4.2
      slash: 3.0.0
      stack-utils: 2.0.5
    dev: true

  /jest-mock/27.4.2:
    resolution: {integrity: sha512-PDDPuyhoukk20JrQKeofK12hqtSka7mWH0QQuxSNgrdiPsrnYYLS6wbzu/HDlxZRzji5ylLRULeuI/vmZZDrYA==}
    engines: {node: ^10.13.0 || ^12.13.0 || ^14.15.0 || >=15.0.0}
    dependencies:
      '@jest/types': 27.4.2
      '@types/node': 16.11.13
    dev: true

  /jest-pnp-resolver/1.2.2_jest-resolve@27.4.5:
    resolution: {integrity: sha512-olV41bKSMm8BdnuMsewT4jqlZ8+3TCARAXjZGT9jcoSnrfUnRCqnMoF9XEeoWjbzObpqF9dRhHQj0Xb9QdF6/w==}
    engines: {node: '>=6'}
    peerDependencies:
      jest-resolve: '*'
    peerDependenciesMeta:
      jest-resolve:
        optional: true
    dependencies:
      jest-resolve: 27.4.5
    dev: true

  /jest-regex-util/27.4.0:
    resolution: {integrity: sha512-WeCpMpNnqJYMQoOjm1nTtsgbR4XHAk1u00qDoNBQoykM280+/TmgA5Qh5giC1ecy6a5d4hbSsHzpBtu5yvlbEg==}
    engines: {node: ^10.13.0 || ^12.13.0 || ^14.15.0 || >=15.0.0}
    dev: true

  /jest-resolve-dependencies/27.4.5:
    resolution: {integrity: sha512-elEVvkvRK51y037NshtEkEnukMBWvlPzZHiL847OrIljJ8yIsujD2GXRPqDXC4rEVKbcdsy7W0FxoZb4WmEs7w==}
    engines: {node: ^10.13.0 || ^12.13.0 || ^14.15.0 || >=15.0.0}
    dependencies:
      '@jest/types': 27.4.2
      jest-regex-util: 27.4.0
      jest-snapshot: 27.4.5
    transitivePeerDependencies:
      - supports-color
    dev: true

  /jest-resolve/27.4.5:
    resolution: {integrity: sha512-xU3z1BuOz/hUhVUL+918KqUgK+skqOuUsAi7A+iwoUldK6/+PW+utK8l8cxIWT9AW7IAhGNXjSAh1UYmjULZZw==}
    engines: {node: ^10.13.0 || ^12.13.0 || ^14.15.0 || >=15.0.0}
    dependencies:
      '@jest/types': 27.4.2
      chalk: 4.1.2
      graceful-fs: 4.2.8
      jest-haste-map: 27.4.5
      jest-pnp-resolver: 1.2.2_jest-resolve@27.4.5
      jest-util: 27.4.2
      jest-validate: 27.4.2
      resolve: 1.20.0
      resolve.exports: 1.1.0
      slash: 3.0.0
    dev: true

  /jest-runner/27.4.5:
    resolution: {integrity: sha512-/irauncTfmY1WkTaRQGRWcyQLzK1g98GYG/8QvIPviHgO1Fqz1JYeEIsSfF+9mc/UTA6S+IIHFgKyvUrtiBIZg==}
    engines: {node: ^10.13.0 || ^12.13.0 || ^14.15.0 || >=15.0.0}
    dependencies:
      '@jest/console': 27.4.2
      '@jest/environment': 27.4.4
      '@jest/test-result': 27.4.2
      '@jest/transform': 27.4.5
      '@jest/types': 27.4.2
      '@types/node': 16.11.13
      chalk: 4.1.2
      emittery: 0.8.1
      exit: 0.1.2
      graceful-fs: 4.2.8
      jest-docblock: 27.4.0
      jest-environment-jsdom: 27.4.4
      jest-environment-node: 27.4.4
      jest-haste-map: 27.4.5
      jest-leak-detector: 27.4.2
      jest-message-util: 27.4.2
      jest-resolve: 27.4.5
      jest-runtime: 27.4.5
      jest-util: 27.4.2
      jest-worker: 27.4.5
      source-map-support: 0.5.20
      throat: 6.0.1
    transitivePeerDependencies:
      - bufferutil
      - canvas
      - supports-color
      - utf-8-validate
    dev: true

  /jest-runtime/27.4.5:
    resolution: {integrity: sha512-CIYqwuJQXHQtPd/idgrx4zgJ6iCb6uBjQq1RSAGQrw2S8XifDmoM1Ot8NRd80ooAm+ZNdHVwsktIMGlA1F1FAQ==}
    engines: {node: ^10.13.0 || ^12.13.0 || ^14.15.0 || >=15.0.0}
    dependencies:
      '@jest/console': 27.4.2
      '@jest/environment': 27.4.4
      '@jest/globals': 27.4.4
      '@jest/source-map': 27.4.0
      '@jest/test-result': 27.4.2
      '@jest/transform': 27.4.5
      '@jest/types': 27.4.2
      '@types/yargs': 16.0.4
      chalk: 4.1.2
      cjs-module-lexer: 1.2.2
      collect-v8-coverage: 1.0.1
      execa: 5.1.1
      exit: 0.1.2
      glob: 7.2.0
      graceful-fs: 4.2.8
      jest-haste-map: 27.4.5
      jest-message-util: 27.4.2
      jest-mock: 27.4.2
      jest-regex-util: 27.4.0
      jest-resolve: 27.4.5
      jest-snapshot: 27.4.5
      jest-util: 27.4.2
      jest-validate: 27.4.2
      slash: 3.0.0
      strip-bom: 4.0.0
      yargs: 16.2.0
    transitivePeerDependencies:
      - supports-color
    dev: true

  /jest-serializer/27.4.0:
    resolution: {integrity: sha512-RDhpcn5f1JYTX2pvJAGDcnsNTnsV9bjYPU8xcV+xPwOXnUPOQwf4ZEuiU6G9H1UztH+OapMgu/ckEVwO87PwnQ==}
    engines: {node: ^10.13.0 || ^12.13.0 || ^14.15.0 || >=15.0.0}
    dependencies:
      '@types/node': 16.11.13
      graceful-fs: 4.2.8
    dev: true

  /jest-snapshot/27.4.5:
    resolution: {integrity: sha512-eCi/iM1YJFrJWiT9de4+RpWWWBqsHiYxFG9V9o/n0WXs6GpW4lUt4FAHAgFPTLPqCUVzrMQmSmTZSgQzwqR7IQ==}
    engines: {node: ^10.13.0 || ^12.13.0 || ^14.15.0 || >=15.0.0}
    dependencies:
      '@babel/core': 7.15.8
      '@babel/generator': 7.15.8
      '@babel/parser': 7.15.8
      '@babel/plugin-syntax-typescript': 7.14.5_@babel+core@7.15.8
      '@babel/traverse': 7.15.4
      '@babel/types': 7.15.6
      '@jest/transform': 27.4.5
      '@jest/types': 27.4.2
      '@types/babel__traverse': 7.14.2
      '@types/prettier': 2.4.1
      babel-preset-current-node-syntax: 1.0.1_@babel+core@7.15.8
      chalk: 4.1.2
      expect: 27.4.2
      graceful-fs: 4.2.8
      jest-diff: 27.4.2
      jest-get-type: 27.4.0
      jest-haste-map: 27.4.5
      jest-matcher-utils: 27.4.2
      jest-message-util: 27.4.2
      jest-resolve: 27.4.5
      jest-util: 27.4.2
      natural-compare: 1.4.0
      pretty-format: 27.4.2
      semver: 7.3.5
    transitivePeerDependencies:
      - supports-color
    dev: true

  /jest-util/27.4.2:
    resolution: {integrity: sha512-YuxxpXU6nlMan9qyLuxHaMMOzXAl5aGZWCSzben5DhLHemYQxCc4YK+4L3ZrCutT8GPQ+ui9k5D8rUJoDioMnA==}
    engines: {node: ^10.13.0 || ^12.13.0 || ^14.15.0 || >=15.0.0}
    dependencies:
      '@jest/types': 27.4.2
      '@types/node': 16.11.13
      chalk: 4.1.2
      ci-info: 3.2.0
      graceful-fs: 4.2.8
      picomatch: 2.3.0
    dev: true

  /jest-validate/27.4.2:
    resolution: {integrity: sha512-hWYsSUej+Fs8ZhOm5vhWzwSLmVaPAxRy+Mr+z5MzeaHm9AxUpXdoVMEW4R86y5gOobVfBsMFLk4Rb+QkiEpx1A==}
    engines: {node: ^10.13.0 || ^12.13.0 || ^14.15.0 || >=15.0.0}
    dependencies:
      '@jest/types': 27.4.2
      camelcase: 6.2.0
      chalk: 4.1.2
      jest-get-type: 27.4.0
      leven: 3.1.0
      pretty-format: 27.4.2
    dev: true

  /jest-watcher/27.4.2:
    resolution: {integrity: sha512-NJvMVyyBeXfDezhWzUOCOYZrUmkSCiatpjpm+nFUid74OZEHk6aMLrZAukIiFDwdbqp6mTM6Ui1w4oc+8EobQg==}
    engines: {node: ^10.13.0 || ^12.13.0 || ^14.15.0 || >=15.0.0}
    dependencies:
      '@jest/test-result': 27.4.2
      '@jest/types': 27.4.2
      '@types/node': 16.11.13
      ansi-escapes: 4.3.2
      chalk: 4.1.2
      jest-util: 27.4.2
      string-length: 4.0.2
    dev: true

  /jest-worker/27.4.5:
    resolution: {integrity: sha512-f2s8kEdy15cv9r7q4KkzGXvlY0JTcmCbMHZBfSQDwW77REr45IDWwd0lksDFeVHH2jJ5pqb90T77XscrjeGzzg==}
    engines: {node: '>= 10.13.0'}
    dependencies:
      '@types/node': 16.11.13
      merge-stream: 2.0.0
      supports-color: 8.1.1
    dev: true

  /jest/27.4.5_ts-node@10.4.0:
    resolution: {integrity: sha512-uT5MiVN3Jppt314kidCk47MYIRilJjA/l2mxwiuzzxGUeJIvA8/pDaJOAX5KWvjAo7SCydcW0/4WEtgbLMiJkg==}
    engines: {node: ^10.13.0 || ^12.13.0 || ^14.15.0 || >=15.0.0}
    hasBin: true
    peerDependencies:
      node-notifier: ^8.0.1 || ^9.0.0 || ^10.0.0
    peerDependenciesMeta:
      node-notifier:
        optional: true
    dependencies:
      '@jest/core': 27.4.5_ts-node@10.4.0
      import-local: 3.0.3
      jest-cli: 27.4.5_ts-node@10.4.0
    transitivePeerDependencies:
      - bufferutil
      - canvas
      - supports-color
      - ts-node
      - utf-8-validate
    dev: true

  /jju/1.4.0:
    resolution: {integrity: sha1-o6vicYryQaKykE+EpiWXDzia4yo=}
    dev: true

  /js-levenshtein/1.1.6:
    resolution: {integrity: sha512-X2BB11YZtrRqY4EnQcLX5Rh373zbK4alC1FW7D7MBhL2gtcC17cTnr6DmfHZeS0s2rTHjUTMMHfG7gO8SSdw+g==}
    engines: {node: '>=0.10.0'}
    dev: true

  /js-tokens/4.0.0:
    resolution: {integrity: sha512-RdJUflcE3cUzKiMqQgsCu06FPu9UdIJO0beYbPhHN4k6apgJtifcoCtT9bcxOpYBtpD2kCM6Sbzg4CausW/PKQ==}

  /js-yaml/3.14.1:
    resolution: {integrity: sha512-okMH7OXXJ7YrN9Ok3/SXrnu4iX9yOk+25nqX4imS2npuvTYDmo/QEZoqwZkYaIDk3jVvBOTOIEgEhaLOynBS9g==}
    hasBin: true
    dependencies:
      argparse: 1.0.10
      esprima: 4.0.1
    dev: true

  /js-yaml/4.1.0:
    resolution: {integrity: sha512-wpxZs9NoxZaJESJGIZTyDEaYpl0FKSA+FB9aJiyemKhMwkxQg63h4T1KJgUGHpTqPDNRcmmYLugrRjJlBtWvRA==}
    hasBin: true
    dependencies:
      argparse: 2.0.1
    dev: true

  /jsbi/3.2.5:
    resolution: {integrity: sha512-aBE4n43IPvjaddScbvWRA2YlTzKEynHzu7MqOyTipdHucf/VxS63ViCjxYRg86M8Rxwbt/GfzHl1kKERkt45fQ==}
    dev: true

  /jsbn/0.1.1:
    resolution: {integrity: sha1-peZUwuWi3rXyAdls77yoDA7y9RM=}
    dev: true
    optional: true

  /jsdom/16.7.0:
    resolution: {integrity: sha512-u9Smc2G1USStM+s/x1ru5Sxrl6mPYCbByG1U/hUmqaVsm4tbNyS7CicOSRyuGQYZhTu0h84qkZZQ/I+dzizSVw==}
    engines: {node: '>=10'}
    peerDependencies:
      canvas: ^2.5.0
    peerDependenciesMeta:
      canvas:
        optional: true
    dependencies:
      abab: 2.0.5
      acorn: 8.6.0
      acorn-globals: 6.0.0
      cssom: 0.4.4
      cssstyle: 2.3.0
      data-urls: 2.0.0
      decimal.js: 10.3.1
      domexception: 2.0.1
      escodegen: 2.0.0
      form-data: 3.0.1
      html-encoding-sniffer: 2.0.1
      http-proxy-agent: 4.0.1
      https-proxy-agent: 5.0.0
      is-potential-custom-element-name: 1.0.1
      nwsapi: 2.2.0
      parse5: 6.0.1
      saxes: 5.0.1
      symbol-tree: 3.2.4
      tough-cookie: 4.0.0
      w3c-hr-time: 1.0.2
      w3c-xmlserializer: 2.0.0
      webidl-conversions: 6.1.0
      whatwg-encoding: 1.0.5
      whatwg-mimetype: 2.3.0
      whatwg-url: 8.7.0
      ws: 7.5.5
      xml-name-validator: 3.0.0
    transitivePeerDependencies:
      - bufferutil
      - supports-color
      - utf-8-validate
    dev: true

  /jsesc/2.5.2:
    resolution: {integrity: sha512-OYu7XEzjkCQ3C5Ps3QIZsQfNpqoJyZZA99wd9aWd05NCtC5pWOkShK2mkL6HXQR6/Cy2lbNdPlZBpuQHXE63gA==}
    engines: {node: '>=4'}
    hasBin: true
    dev: true

  /json-parse-even-better-errors/2.3.1:
    resolution: {integrity: sha512-xyFwyhro/JEof6Ghe2iz2NcXoj2sloNsWr/XsERDK/oiPCfaNhl5ONfp+jQdAZRQQ0IJWNzH9zIZF7li91kh2w==}

  /json-schema-traverse/0.4.1:
    resolution: {integrity: sha512-xbbCH5dCYU5T8LcEhhuh7HJ88HXuW3qsI3Y0zOZFKfZEHcpWiHU/Jxzk629Brsab/mMiHQti9wMP+845RPe3Vg==}
    dev: true

  /json-schema/0.2.3:
    resolution: {integrity: sha1-tIDIkuWaLwWVTOcnvT8qTogvnhM=}
    dev: true
    optional: true

  /json-stable-stringify-without-jsonify/1.0.1:
    resolution: {integrity: sha1-nbe1lJatPzz+8wp1FC0tkwrXJlE=}
    dev: true

  /json-stringify-safe/5.0.1:
    resolution: {integrity: sha1-Epai1Y/UXxmg9s4B1lcB4sc1tus=}
    dev: true
    optional: true

  /json5/2.2.0:
    resolution: {integrity: sha512-f+8cldu7X/y7RAJurMEJmdoKXGB/X550w2Nr3tTbezL6RwEE/iMcm+tZnXeoZtKuOq6ft8+CqzEkrIgx1fPoQA==}
    engines: {node: '>=6'}
    hasBin: true
    dependencies:
      minimist: 1.2.5
    dev: true

  /jsonc-parser/3.0.0:
    resolution: {integrity: sha512-fQzRfAbIBnR0IQvftw9FJveWiHp72Fg20giDrHz6TdfB12UH/uue0D3hm57UB5KgAVuniLMCaS8P1IMj9NR7cA==}
    dev: true

  /jsonfile/4.0.0:
    resolution: {integrity: sha1-h3Gq4HmbZAdrdmQPygWPnBDjPss=}
    optionalDependencies:
      graceful-fs: 4.2.8
    dev: true

  /jsonfile/6.1.0:
    resolution: {integrity: sha512-5dgndWOriYSm5cnYaJNhalLNDKOqFwyDB/rr1E9ZsGciGvKPs8R2xYGCacuf3z6K1YKDz182fd+fY3cn3pMqXQ==}
    dependencies:
      universalify: 2.0.0
    optionalDependencies:
      graceful-fs: 4.2.8
    dev: true

  /jsonwebtoken/8.5.1:
    resolution: {integrity: sha512-XjwVfRS6jTMsqYs0EsuJ4LGxXV14zQybNd4L2r0UvbVnSF9Af8x7p5MzbJ90Ioz/9TI41/hTCvznF/loiSzn8w==}
    engines: {node: '>=4', npm: '>=1.4.28'}
    dependencies:
      jws: 3.2.2
      lodash.includes: 4.3.0
      lodash.isboolean: 3.0.3
      lodash.isinteger: 4.0.4
      lodash.isnumber: 3.0.3
      lodash.isplainobject: 4.0.6
      lodash.isstring: 4.0.1
      lodash.once: 4.1.1
      ms: 2.1.3
      semver: 5.7.1
    dev: true

  /jsprim/1.4.1:
    resolution: {integrity: sha1-MT5mvB5cwG5Di8G3SZwuXFastqI=}
    engines: {'0': node >=0.6.0}
    dependencies:
      assert-plus: 1.0.0
      extsprintf: 1.3.0
      json-schema: 0.2.3
      verror: 1.10.0
    dev: true
    optional: true

  /jwa/1.4.1:
    resolution: {integrity: sha512-qiLX/xhEEFKUAJ6FiBMbes3w9ATzyk5W7Hvzpa/SLYdxNtng+gcurvrI7TbACjIXlsJyr05/S1oUhZrc63evQA==}
    dependencies:
      buffer-equal-constant-time: 1.0.1
      ecdsa-sig-formatter: 1.0.11
      safe-buffer: 5.2.1
    dev: true

  /jwa/2.0.0:
    resolution: {integrity: sha512-jrZ2Qx916EA+fq9cEAeCROWPTfCwi1IVHqT2tapuqLEVVDKFDENFw1oL+MwrTvH6msKxsd1YTDVw6uKEcsrLEA==}
    dependencies:
      buffer-equal-constant-time: 1.0.1
      ecdsa-sig-formatter: 1.0.11
      safe-buffer: 5.2.1
    dev: true

  /jws/3.2.2:
    resolution: {integrity: sha512-YHlZCB6lMTllWDtSPHz/ZXTsi8S00usEV6v1tjq8tOUZzw7DpSDWVXjXDre6ed1w/pd495ODpHZYSdkRTsa0HA==}
    dependencies:
      jwa: 1.4.1
      safe-buffer: 5.2.1
    dev: true

  /jws/4.0.0:
    resolution: {integrity: sha512-KDncfTmOZoOMTFG4mBlG0qUIOlc03fmzH+ru6RgYVZhPkyiy/92Owlt/8UEN+a4TXR1FQetfIpJE8ApdvdVxTg==}
    dependencies:
      jwa: 2.0.0
      safe-buffer: 5.2.1
    dev: true

  /keytar/7.7.0:
    resolution: {integrity: sha512-YEY9HWqThQc5q5xbXbRwsZTh2PJ36OSYRjSv3NN2xf5s5dpLTjEZnC2YikR29OaVybf9nQ0dJ/80i40RS97t/A==}
    requiresBuild: true
    dependencies:
      node-addon-api: 3.2.1
      prebuild-install: 6.1.4
    dev: true
    optional: true

  /kind-of/6.0.3:
    resolution: {integrity: sha512-dcS1ul+9tmeD95T+x28/ehLgd9mENa3LsvDTtzm3vyBEO7RPptvAD+t44WVXaUjTBRcrpFeFlC8WCruUR456hw==}
    engines: {node: '>=0.10.0'}
    dev: true

  /kleur/3.0.3:
    resolution: {integrity: sha512-eTIzlVOSUR+JxdDFepEYcBMtZ9Qqdef+rnzWdRZuMbOywu5tO2w2N7rqjoANZ5k9vywhL6Br1VRjUIgTQx4E8w==}
    engines: {node: '>=6'}

  /klona/2.0.5:
    resolution: {integrity: sha512-pJiBpiXMbt7dkzXe8Ghj/u4FfXOOa98fPW+bihOJ4SjnoijweJrNThJfd3ifXpXhREjpoF2mZVH1GfS9LV3kHQ==}
    engines: {node: '>= 8'}
    dev: true

  /lazystream/1.0.1:
    resolution: {integrity: sha512-b94GiNHQNy6JNTrt5w6zNyffMrNkXZb3KTkCZJb2V1xaEGCk093vkZ2jk3tpaeP33/OiXC+WvK9AxUebnf5nbw==}
    engines: {node: '>= 0.6.3'}
    dependencies:
      readable-stream: 2.3.7
    dev: false

  /leven/3.1.0:
    resolution: {integrity: sha512-qsda+H8jTaUaN/x5vzW2rzc+8Rw4TAQ/4KjB46IwK5VH+IlVeeeje/EoZRpiXvIqjFgK84QffqPztGI3VBLG1A==}
    engines: {node: '>=6'}
    dev: true

  /levn/0.3.0:
    resolution: {integrity: sha1-OwmSTt+fCDwEkP3UwLxEIeBHZO4=}
    engines: {node: '>= 0.8.0'}
    dependencies:
      prelude-ls: 1.1.2
      type-check: 0.3.2
    dev: true

  /levn/0.4.1:
    resolution: {integrity: sha512-+bT2uH4E5LGE7h/n3evcS/sQlJXCpIp6ym8OWJ5eV6+67Dsql/LaaT7qJBAt2rzfoa/5QBGBhxDix1dMt2kQKQ==}
    engines: {node: '>= 0.8.0'}
    dependencies:
      prelude-ls: 1.2.1
      type-check: 0.4.0
    dev: true

  /lilconfig/2.0.4:
    resolution: {integrity: sha512-bfTIN7lEsiooCocSISTWXkiWJkRqtL9wYtYy+8EK3Y41qh3mpwPU0ycTOgjdY9ErwXCc8QyrQp82bdL0Xkm9yA==}
    engines: {node: '>=10'}
    dev: true

  /line-replace/2.0.1:
    resolution: {integrity: sha512-CSr3f6gynLCA9R+RBS0IDIfv7a8OAXcuyq+CHgq0WzbQ7KSJQfF5DgtpRVxpSp1KBNXogtzbNqAeUjrmHYTPYA==}
    hasBin: true
    dev: true

  /lines-and-columns/1.1.6:
    resolution: {integrity: sha1-HADHQ7QzzQpOgHWPe2SldEDZ/wA=}

  /lint-staged/12.0.2:
    resolution: {integrity: sha512-tpCvACqc7bykziGJmXG0G8YG2RaCrWiDBwmrP9wU7i/3za9JMOvCECQmXjw/sO4ICC70ApVwyqixS1htQX9Haw==}
    engines: {node: ^12.20.0 || ^14.13.1 || >=16.0.0}
    hasBin: true
    dependencies:
      cli-truncate: 3.1.0
      colorette: 2.0.16
      commander: 8.3.0
      cosmiconfig: 7.0.1
      debug: 4.3.2_supports-color@9.0.2
      execa: 5.1.1
      listr2: 3.13.3
      micromatch: 4.0.4
      normalize-path: 3.0.0
      object-inspect: 1.11.0
      string-argv: 0.3.1
      supports-color: 9.0.2
    transitivePeerDependencies:
      - enquirer
    dev: true

  /lint-staged/12.1.2:
    resolution: {integrity: sha512-bSMcQVqMW98HLLLR2c2tZ+vnDCnx4fd+0QJBQgN/4XkdspGRPc8DGp7UuOEBe1ApCfJ+wXXumYnJmU+wDo7j9A==}
    engines: {node: ^12.20.0 || ^14.13.1 || >=16.0.0}
    hasBin: true
    dependencies:
      cli-truncate: 3.1.0
      colorette: 2.0.16
      commander: 8.3.0
      debug: 4.3.2_supports-color@9.0.2
      enquirer: 2.3.6
      execa: 5.1.1
      lilconfig: 2.0.4
      listr2: 3.13.3_enquirer@2.3.6
      micromatch: 4.0.4
      normalize-path: 3.0.0
      object-inspect: 1.11.0
      string-argv: 0.3.1
      supports-color: 9.0.2
      yaml: 1.10.2
    dev: true

  /listr2/3.13.3:
    resolution: {integrity: sha512-VqAgN+XVfyaEjSaFewGPcDs5/3hBbWVaX1VgWv2f52MF7US45JuARlArULctiB44IIcEk3JF7GtoFCLqEdeuPA==}
    engines: {node: '>=10.0.0'}
    peerDependencies:
      enquirer: '>= 2.3.0 < 3'
    dependencies:
      cli-truncate: 2.1.0
      clone: 2.1.2
      colorette: 2.0.16
      log-update: 4.0.0
      p-map: 4.0.0
      rxjs: 7.4.0
      through: 2.3.8
      wrap-ansi: 7.0.0
    dev: true

  /listr2/3.13.3_enquirer@2.3.6:
    resolution: {integrity: sha512-VqAgN+XVfyaEjSaFewGPcDs5/3hBbWVaX1VgWv2f52MF7US45JuARlArULctiB44IIcEk3JF7GtoFCLqEdeuPA==}
    engines: {node: '>=10.0.0'}
    peerDependencies:
      enquirer: '>= 2.3.0 < 3'
    dependencies:
      cli-truncate: 2.1.0
      clone: 2.1.2
      colorette: 2.0.16
      enquirer: 2.3.6
      log-update: 4.0.0
      p-map: 4.0.0
      rxjs: 7.4.0
      through: 2.3.8
      wrap-ansi: 7.0.0
    dev: true

  /locate-path/3.0.0:
    resolution: {integrity: sha512-7AO748wWnIhNqAuaty2ZWHkQHRSNfPVIsPIfwEOWO22AmaoVrWavlOcMR5nzTLNYvp36X220/maaRsrec1G65A==}
    engines: {node: '>=6'}
    dependencies:
      p-locate: 3.0.0
      path-exists: 3.0.0

  /locate-path/5.0.0:
    resolution: {integrity: sha512-t7hw9pI+WvuwNJXwk5zVHpyhIqzg2qTlklJOf0mVxGSbe3Fp2VieZcduNYjaLDoy6p9uGpQEGWG87WpMKlNq8g==}
    engines: {node: '>=8'}
    dependencies:
      p-locate: 4.1.0

  /locate-path/6.0.0:
    resolution: {integrity: sha512-iPZK6eYjbxRu3uB4/WZ3EsEIMJFMqAoopl3R+zuq0UjcAm/MO6KCweDgPfP3elTztoKP3KtnVHxTn2NHBSDVUw==}
    engines: {node: '>=10'}
    dependencies:
      p-locate: 5.0.0
    dev: false

  /lodash.deburr/4.1.0:
    resolution: {integrity: sha1-3bG7s+8HRYwBd7oH3hRCLLAz/5s=}

  /lodash.defaults/4.2.0:
    resolution: {integrity: sha1-0JF4cW/+pN3p5ft7N/bwgCJ0WAw=}
    dev: false

  /lodash.difference/4.5.0:
    resolution: {integrity: sha1-nMtOUF1Ia5FlE0V3KIWi3yf9AXw=}
    dev: false

  /lodash.flatten/4.4.0:
    resolution: {integrity: sha1-8xwiIlqWMtK7+OSt2+8kCqdlph8=}
    dev: false

  /lodash.get/4.4.2:
    resolution: {integrity: sha1-LRd/ZS+jHpObRDjVNBSZ36OCXpk=}
    dev: true

  /lodash.includes/4.3.0:
    resolution: {integrity: sha1-YLuYqHy5I8aMoeUTJUgzFISfVT8=}
    dev: true

  /lodash.isboolean/3.0.3:
    resolution: {integrity: sha1-bC4XHbKiV82WgC/UOwGyDV9YcPY=}
    dev: true

  /lodash.isequal/4.5.0:
    resolution: {integrity: sha1-QVxEePK8wwEgwizhDtMib30+GOA=}
    dev: true

  /lodash.isinteger/4.0.4:
    resolution: {integrity: sha1-YZwK89A/iwTDH1iChAt3sRzWg0M=}
    dev: true

  /lodash.isnumber/3.0.3:
    resolution: {integrity: sha1-POdoEMWSjQM1IwGsKHMX8RwLH/w=}
    dev: true

  /lodash.isplainobject/4.0.6:
    resolution: {integrity: sha1-fFJqUtibRcRcxpC4gWO+BJf1UMs=}

  /lodash.isstring/4.0.1:
    resolution: {integrity: sha1-1SfftUVuynzJu5XV2ur4i6VKVFE=}
    dev: true

  /lodash.memoize/4.1.2:
    resolution: {integrity: sha1-vMbEmkKihA7Zl/Mj6tpezRguC/4=}
    dev: true

  /lodash.merge/4.6.2:
    resolution: {integrity: sha512-0KpjqXRVvrYyCsX1swR/XTK0va6VQkQM6MNo7PqW77ByjAhoARA8EfrP1N4+KlKj8YS0ZUCtRT/YUuhyYDujIQ==}
    dev: true

  /lodash.once/4.1.1:
    resolution: {integrity: sha1-DdOXEhPHxW34gJd9UEyI+0cal6w=}
    dev: true

  /lodash.union/4.6.0:
    resolution: {integrity: sha1-SLtQiECfFvGCFmZkHETdGqrjzYg=}
    dev: false

  /lodash/4.17.21:
    resolution: {integrity: sha512-v2kDEe57lecTulaDIuNTPy3Ry4gLGJ6Z1O3vE1krgXZNrsQ+LFTGHVxVjcXPs17LhbZVGedAJv8XZ1tvj5FvSg==}
    dev: true

  /log-symbols/4.1.0:
    resolution: {integrity: sha512-8XPvpAA8uyhfteu8pIvQxpJZ7SYYdpUivZpGy6sFsBuKRY/7rQGavedeB8aK+Zkyq6upMFVL/9AW6vOYzfRyLg==}
    engines: {node: '>=10'}
    dependencies:
      chalk: 4.1.2
      is-unicode-supported: 0.1.0
    dev: true

  /log-update/4.0.0:
    resolution: {integrity: sha512-9fkkDevMefjg0mmzWFBW8YkFP91OrizzkW3diF7CpG+S2EYdy4+TVfGwz1zeF8x7hCx1ovSPTOE9Ngib74qqUg==}
    engines: {node: '>=10'}
    dependencies:
      ansi-escapes: 4.3.2
      cli-cursor: 3.1.0
      slice-ansi: 4.0.0
      wrap-ansi: 6.2.0

  /long/4.0.0:
    resolution: {integrity: sha512-XsP+KhQif4bjX1kbuSiySJFNAehNxgLb6hPRGJ9QsUr8ajHkuXGdrHmFUTUUXhDwVX2R5bY4JNZEwbUiMhV+MA==}
    dev: true

  /loose-envify/1.4.0:
    resolution: {integrity: sha512-lyuxPGr/Wfhrlem2CL/UcnUc1zcqKAImBDzukY7Y5F/yQiNdko6+fRLevlw1HgMySw7f611UIY408EtxRSoK3Q==}
    hasBin: true
    dependencies:
      js-tokens: 4.0.0
    dev: true

  /lru-cache/6.0.0:
    resolution: {integrity: sha512-Jo6dJ04CmSjuznwJSS3pUeWmd/H0ffTlkXXgwZi+eq1UCmqQwCh+eLsYOYCwY991i2Fah4h1BEMCx4qThGbsiA==}
    engines: {node: '>=10'}
    dependencies:
      yallist: 4.0.0
    dev: true

  /lz-string/1.4.4:
    resolution: {integrity: sha1-wNjq82BZ9wV5bh40SBHPTEmNOiY=}
    hasBin: true
    dev: true

  /make-dir/3.1.0:
    resolution: {integrity: sha512-g3FeP20LNwhALb/6Cz6Dd4F2ngze0jz7tbzrD2wAV+o9FeNHe4rL+yK2md0J/fiSf1sa1ADhXqi5+oVwOM/eGw==}
    engines: {node: '>=8'}
    dependencies:
      semver: 6.3.0

  /make-error/1.3.6:
    resolution: {integrity: sha512-s8UhlNe7vPKomQhC1qFelMokr/Sc3AgNbso3n74mVPA5LTZwkB9NlXf4XPamLxJE8h0gh73rM94xvwRT2CVInw==}
    dev: true

  /makeerror/1.0.12:
    resolution: {integrity: sha512-JmqCvUhmt43madlpFzG4BQzG2Z3m6tvQDNKdClZnO3VbIudJYmxsT0FNJMeiB2+JTSlTQTSbU8QdesVmwJcmLg==}
    dependencies:
      tmpl: 1.0.5
    dev: true

  /map-obj/1.0.1:
    resolution: {integrity: sha1-2TPOuSBdgr3PSIb2dCvcK03qFG0=}
    engines: {node: '>=0.10.0'}
    dev: true

  /map-obj/4.3.0:
    resolution: {integrity: sha512-hdN1wVrZbb29eBGiGjJbeP8JbKjq1urkHJ/LIP/NY48MZ1QVXUsQBV1G1zvYFHn1XE06cwjBsOI2K3Ulnj1YXQ==}
    engines: {node: '>=8'}
    dev: true

  /mariadb/2.5.5:
    resolution: {integrity: sha512-6dklvcKWuuaV1JjAwnE2ezR+jTt7JrZHftgeHHBmjB0wgfaUpdxol1DPWclwMcCrsO9yoM0FuCOiCcCgXc//9Q==}
    engines: {node: '>= 10.13'}
    dependencies:
      '@types/geojson': 7946.0.8
      '@types/node': 14.17.33
      denque: 1.5.1
      iconv-lite: 0.6.3
      long: 4.0.0
      moment-timezone: 0.5.33
      please-upgrade-node: 3.2.0
    dev: true

  /media-typer/0.3.0:
    resolution: {integrity: sha1-hxDXrwqmJvj/+hzgAWhUUmMlV0g=}
    engines: {node: '>= 0.6'}
    dev: true

  /meow/9.0.0:
    resolution: {integrity: sha512-+obSblOQmRhcyBt62furQqRAQpNyWXo8BuQ5bN7dG8wmwQ+vwHKp/rCFD4CrTP8CsDQD1sjoZ94K417XEUk8IQ==}
    engines: {node: '>=10'}
    dependencies:
      '@types/minimist': 1.2.2
      camelcase-keys: 6.2.2
      decamelize: 1.2.0
      decamelize-keys: 1.1.0
      hard-rejection: 2.1.0
      minimist-options: 4.1.0
      normalize-package-data: 3.0.3
      read-pkg-up: 7.0.1
      redent: 3.0.0
      trim-newlines: 3.0.1
      type-fest: 0.18.1
      yargs-parser: 20.2.9
    dev: true

  /merge-descriptors/1.0.1:
    resolution: {integrity: sha1-sAqqVW3YtEVoFQ7J0blT8/kMu2E=}
    dev: true

  /merge-stream/2.0.0:
    resolution: {integrity: sha512-abv/qOcuPfk3URPfDzmZU1LKmuw8kT+0nIHvKrKgFrwifol/doWcdA4ZqsWQ8ENrFKkd67Mfpo/LovbIUsbt3w==}

  /merge2/1.4.1:
    resolution: {integrity: sha512-8q7VEgMJW4J8tcfVPy8g09NcQwZdbwFEqhe/WZkoIzjn/3TGDwtOCYtXGxA3O8tPzpczCCDgv+P2P5y00ZJOOg==}
    engines: {node: '>= 8'}

  /methods/1.1.2:
    resolution: {integrity: sha1-VSmk1nZUE07cxSZmVoNbD4Ua/O4=}
    engines: {node: '>= 0.6'}
    dev: true

  /micromatch/4.0.4:
    resolution: {integrity: sha512-pRmzw/XUcwXGpD9aI9q/0XOwLNygjETJ8y0ao0wdqprrzDa4YnxLcz7fQRZr8voh8V10kGhABbNcHVk5wHgWwg==}
    engines: {node: '>=8.6'}
    dependencies:
      braces: 3.0.2
      picomatch: 2.3.0

  /mime-db/1.50.0:
    resolution: {integrity: sha512-9tMZCDlYHqeERXEHO9f/hKfNXhre5dK2eE/krIvUjZbS2KPcqGDfNShIWS1uW9XOTKQKqK6qbeOci18rbfW77A==}
    engines: {node: '>= 0.6'}
    dev: true

  /mime-types/2.1.33:
    resolution: {integrity: sha512-plLElXp7pRDd0bNZHw+nMd52vRYjLwQjygaNg7ddJ2uJtTlmnTCjWuPKxVu6//AdaRuME84SvLW91sIkBqGT0g==}
    engines: {node: '>= 0.6'}
    dependencies:
      mime-db: 1.50.0
    dev: true

  /mime/1.6.0:
    resolution: {integrity: sha512-x0Vn8spI+wuJ1O6S7gnbaQg8Pxh4NNHb7KSINmEWKiPE4RKOplvijn+NkmYmmRgP68mc70j2EbeTFRsrswaQeg==}
    engines: {node: '>=4'}
    hasBin: true
    dev: true

  /mimic-fn/2.1.0:
    resolution: {integrity: sha512-OqbOk5oEQeAZ8WXWydlu9HJjz9WVdEIvamMCcXmuqUYjTknH/sqsWvhQ3vgwKFRR1HpjvNBKQ37nbJgYzGqGcg==}
    engines: {node: '>=6'}

  /mimic-response/2.1.0:
    resolution: {integrity: sha512-wXqjST+SLt7R009ySCglWBCFpjUygmCIfD790/kVbiGmUgfYGuB14PiTd5DwVxSV4NcYHjzMkoj5LjQZwTQLEA==}
    engines: {node: '>=8'}
    dev: true
    optional: true

  /min-indent/1.0.1:
    resolution: {integrity: sha512-I9jwMn07Sy/IwOj3zVkVik2JTvgpaykDZEigL6Rx6N9LbMywwUSMtxET+7lVoDLLd3O3IXwJwvuuns8UB/HeAg==}
    engines: {node: '>=4'}

  /minimatch/3.0.4:
    resolution: {integrity: sha512-yJHVQEhyqPLUTgt9B83PXu6W3rx4MvvHvSUvToogpwoGDOUQ+yDrR0HRot+yOCdCO7u4hX3pWft6kWBBcqh0UA==}
    dependencies:
      brace-expansion: 1.1.11

  /minimist-options/4.1.0:
    resolution: {integrity: sha512-Q4r8ghd80yhO/0j1O3B2BjweX3fiHg9cdOwjJd2J76Q135c+NDxGCqdYKQ1SKBuFfgWbAUzBfvYjPUEeNgqN1A==}
    engines: {node: '>= 6'}
    dependencies:
      arrify: 1.0.1
      is-plain-obj: 1.1.0
      kind-of: 6.0.3
    dev: true

  /minimist/1.2.5:
    resolution: {integrity: sha512-FM9nNUYrRBAELZQT3xeZQ7fmMOBg6nWNmJKTcgsJeaLstP/UODVpGsr5OhXhhXg6f+qtJ8uiZ+PUxkDWcgIXLw==}
    dev: true

  /minipass/2.9.0:
    resolution: {integrity: sha512-wxfUjg9WebH+CUDX/CdbRlh5SmfZiy/hpkxaRI16Y9W56Pa75sWgd/rvFilSgrauD9NyFymP/+JFV3KwzIsJeg==}
    dependencies:
      safe-buffer: 5.2.1
      yallist: 3.1.1
    dev: true

  /minipass/3.1.5:
    resolution: {integrity: sha512-+8NzxD82XQoNKNrl1d/FSi+X8wAEWR+sbYAfIvub4Nz0d22plFG72CEVVaufV8PNf4qSslFTD8VMOxNVhHCjTw==}
    engines: {node: '>=8'}
    dependencies:
      yallist: 4.0.0
    dev: false

  /minizlib/1.3.3:
    resolution: {integrity: sha512-6ZYMOEnmVsdCeTJVE0W9ZD+pVnE8h9Hma/iOwwRDsdQoePpoX56/8B6z3P9VNwppJuBKNRuFDRNRqRWexT9G9Q==}
    dependencies:
      minipass: 2.9.0
    dev: true

  /minizlib/2.1.2:
    resolution: {integrity: sha512-bAxsR8BVfj60DWXHE3u30oHzfl4G7khkSuPW+qvpd7jFRHm7dLxOjUk1EHACJ/hxLY8phGJ0YhYHZo7jil7Qdg==}
    engines: {node: '>= 8'}
    dependencies:
      minipass: 3.1.5
      yallist: 4.0.0
    dev: false

  /mkdirp-classic/0.5.3:
    resolution: {integrity: sha512-gKLcREMhtuZRwRAfqP3RFW+TK4JqApVBtOIftVgjuABpAtpxhPGaDcfvbhNvD0B8iD1oUr/txX35NjcaY6Ns/A==}
    dev: true
    optional: true

  /mkdirp/0.5.5:
    resolution: {integrity: sha512-NKmAlESf6jMGym1++R0Ra7wvhV+wFW63FaSOFPwRahvea0gMUcGUhVeAg/0BC0wiv9ih5NYPB1Wn1UEI1/L+xQ==}
    hasBin: true
    dependencies:
      minimist: 1.2.5
    dev: true

  /mkdirp/1.0.4:
    resolution: {integrity: sha512-vVqVZQyf3WLx2Shd0qJ9xuvqgAyKPLAiqITEtqW0oIUjzo3PePDd6fW9iFz30ef7Ysp/oiWqbhszeGWW2T6Gzw==}
    engines: {node: '>=10'}
    hasBin: true

  /mock-stdin/1.0.0:
    resolution: {integrity: sha512-tukRdb9Beu27t6dN+XztSRHq9J0B/CoAOySGzHfn8UTfmqipA5yNT/sDUEyYdAV3Hpka6Wx6kOMxuObdOex60Q==}
    dev: true

  /moment-timezone/0.5.33:
    resolution: {integrity: sha512-PTc2vcT8K9J5/9rDEPe5czSIKgLoGsH8UNpA4qZTVw0Vd/Uz19geE9abbIOQKaAQFcnQ3v5YEXrbSc5BpshH+w==}
    dependencies:
      moment: 2.29.1
    dev: true

  /moment/2.29.1:
    resolution: {integrity: sha512-kHmoybcPV8Sqy59DwNDY3Jefr64lK/by/da0ViFcuA4DH0vQg5Q6Ze5VimxkfQNSC+Mls/Kx53s7TjP1RhFEDQ==}
    dev: true

  /ms/2.0.0:
    resolution: {integrity: sha1-VgiurfwAvmwpAd9fmGF4jeDVl8g=}
    dev: true

  /ms/2.1.1:
    resolution: {integrity: sha512-tgp+dl5cGk28utYktBsrFqA7HKgrhgPsg6Z/EfhWI4gl1Hwq8B/GmY/0oXZ6nF8hDVesS/FpnYaD/kOWhYQvyg==}
    dev: true

  /ms/2.1.2:
    resolution: {integrity: sha512-sGkPx+VjMtmA6MX27oA4FBFELFCZZ4S4XqeGOXCv68tT+jb3vk/RyaKWP0PTKyWtmLSM0b+adUTEvbs1PEaH2w==}

  /ms/2.1.3:
    resolution: {integrity: sha512-6FlzubTLZG3J2a/NVCAleEhjzq5oxgHyaCU9yYXvcLsvoVaHJq/s5xXI6/XXP6tz7R9xAOtHnSO/tXtF3WRTlA==}

  /msal/1.4.14:
    resolution: {integrity: sha512-k8M5+/jbfSQoCf7CyQzBP5HE5mY8TkBujykLGTEp2x0MvOK/FQsfUTNis28zlvvPVzhgrhb5GQiGM8rRpXyHdA==}
    engines: {node: '>=0.8.0'}
    dependencies:
      tslib: 1.14.1
    dev: true

  /mssql/7.2.1:
    resolution: {integrity: sha512-kq0hVeD1tR+ikZqmLwgQqLGSavOhrrwaiYsYxdUQASifc3oIOFRx2IHpuWk+8oLI6Ab/s3o3JfpFX1v1Nf2sxA==}
    engines: {node: '>=10'}
    hasBin: true
    dependencies:
      '@tediousjs/connection-string': 0.3.0
      debug: 4.3.2
      rfdc: 1.3.0
      tarn: 3.0.1
      tedious: 11.8.0_debug@4.3.2
    transitivePeerDependencies:
      - supports-color
    dev: true

  /napi-build-utils/1.0.2:
    resolution: {integrity: sha512-ONmRUqK7zj7DWX0D9ADe03wbwOBZxNAfF20PlGfCWQcD3+/MakShIHrMqx9YwPTfxDdF1zLeL+RGZiR9kGMLdg==}
    dev: true
    optional: true

  /native-duplexpair/1.0.0:
    resolution: {integrity: sha1-eJkHjmS/PIo9cyYBs9QP8F21j6A=}
    dev: true

  /natural-compare/1.4.0:
    resolution: {integrity: sha1-Sr6/7tdUHywnrPspvbvRXI1bpPc=}
    dev: true

  /needle/2.9.1:
    resolution: {integrity: sha512-6R9fqJ5Zcmf+uYaFgdIHmLwNldn5HbK8L5ybn7Uz+ylX/rnOsSp1AHcvQSrCaFN+qNM1wpymHqD7mVasEOlHGQ==}
    engines: {node: '>= 4.4.x'}
    hasBin: true
    dependencies:
      debug: 3.2.7
      iconv-lite: 0.4.24
      sax: 1.2.4
    dev: true

  /negotiator/0.6.2:
    resolution: {integrity: sha512-hZXc7K2e+PgeI1eDBe/10Ard4ekbfrrqG8Ep+8Jmf4JID2bNg7NvCPOZN+kfF574pFQI7mum2AUqDidoKqcTOw==}
    engines: {node: '>= 0.6'}
    dev: true

  /new-github-issue-url/0.2.1:
    resolution: {integrity: sha512-md4cGoxuT4T4d/HDOXbrUHkTKrp/vp+m3aOA7XXVYwNsUNMK49g3SQicTSeV5GIz/5QVGAeYRAOlyp9OvlgsYA==}
    engines: {node: '>=10'}
    dev: false

  /node-abi/2.30.1:
    resolution: {integrity: sha512-/2D0wOQPgaUWzVSVgRMx+trKJRC2UG4SUc4oCJoXx9Uxjtp0Vy3/kt7zcbxHF8+Z/pK3UloLWzBISg72brfy1w==}
    dependencies:
      semver: 5.7.1
    dev: true
    optional: true

  /node-abort-controller/2.0.0:
    resolution: {integrity: sha512-L8RfEgjBTHAISTuagw51PprVAqNZoG6KSB6LQ6H1bskMVkFs5E71IyjauLBv3XbuomJlguWF/VnRHdJ1gqiAqA==}
    dev: true

  /node-addon-api/3.2.1:
    resolution: {integrity: sha512-mmcei9JghVNDYydghQmeDX8KoAm0FAiYyIcUt/N4nhyAipB17pllZQDOJD2fotxABnt4Mdz+dKTO7eftLg4d0A==}
    dev: true

  /node-fetch/2.6.1:
    resolution: {integrity: sha512-V4aYg89jEoVRxRb2fJdAg8FHvI7cEyYdVAh94HH0UIK8oJxUfkjlDQN9RbMx+bEjP7+ggMiFRprSti032Oipxw==}
    engines: {node: 4.x || >=6.0.0}

  /node-fetch/2.6.5:
    resolution: {integrity: sha512-mmlIVHJEu5rnIxgEgez6b9GgWXbkZj5YZ7fx+2r94a2E+Uirsp6HsPTPlomfdHtpt/B0cdKviwkoaM6pyvUOpQ==}
    engines: {node: 4.x || >=6.0.0}
    dependencies:
      whatwg-url: 5.0.0
    dev: true

  /node-fetch/2.6.6:
    resolution: {integrity: sha512-Z8/6vRlTUChSdIgMa51jxQ4lrw/Jy5SOW10ObaA47/RElsAN2c5Pn8bTgFGWn/ibwzXTE8qwr1Yzx28vsecXEA==}
    engines: {node: 4.x || >=6.0.0}
    dependencies:
      whatwg-url: 5.0.0

  /node-gyp/3.8.0:
    resolution: {integrity: sha512-3g8lYefrRRzvGeSowdJKAKyks8oUpLEd/DyPV4eMhVlhJ0aNaZqIrNUIPuEWWTAoPqyFkfGrM67MC69baqn6vA==}
    engines: {node: '>= 0.8.0'}
    hasBin: true
    requiresBuild: true
    dependencies:
      fstream: 1.0.12
      glob: 7.2.0
      graceful-fs: 4.2.8
      mkdirp: 0.5.5
      nopt: 3.0.6
      npmlog: 4.1.2
      osenv: 0.1.5
      request: 2.88.2
      rimraf: 2.7.1
      semver: 5.3.0
      tar: 2.2.2
      which: 1.3.1
    dev: true
    optional: true

  /node-int64/0.4.0:
    resolution: {integrity: sha1-h6kGXNs1XTGC2PlM4RGIuCXGijs=}
    dev: true

  /node-modules-regexp/1.0.0:
    resolution: {integrity: sha1-jZ2+KJZKSsVxLpExZCEHxx6Q7EA=}
    engines: {node: '>=0.10.0'}
    dev: true

  /node-pre-gyp/0.11.0:
    resolution: {integrity: sha512-TwWAOZb0j7e9eGaf9esRx3ZcLaE5tQ2lvYy1pb5IAaG1a2e2Kv5Lms1Y4hpj+ciXJRofIxxlt5haeQ/2ANeE0Q==}
    deprecated: 'Please upgrade to @mapbox/node-pre-gyp: the non-scoped node-pre-gyp package is deprecated and only the @mapbox scoped package will recieve updates in the future'
    hasBin: true
    dependencies:
      detect-libc: 1.0.3
      mkdirp: 0.5.5
      needle: 2.9.1
      nopt: 4.0.3
      npm-packlist: 1.4.8
      npmlog: 4.1.2
      rc: 1.2.8
      rimraf: 2.7.1
      semver: 5.7.1
      tar: 4.4.19
    dev: true

  /node-releases/2.0.1:
    resolution: {integrity: sha512-CqyzN6z7Q6aMeF/ktcMVTzhAHCEpf8SOarwpzpf8pNBY2k5/oM34UHldUwp8VKI7uxct2HxSRdJjBaZeESzcxA==}
    dev: true

  /nopt/3.0.6:
    resolution: {integrity: sha1-xkZdvwirzU2zWTF/eaxopkayj/k=}
    hasBin: true
    dependencies:
      abbrev: 1.1.1
    dev: true
    optional: true

  /nopt/4.0.3:
    resolution: {integrity: sha512-CvaGwVMztSMJLOeXPrez7fyfObdZqNUK1cPAEzLHrTybIua9pMdmmPR5YwtfNftIOMv3DPUhFaxsZMNTQO20Kg==}
    hasBin: true
    dependencies:
      abbrev: 1.1.1
      osenv: 0.1.5
    dev: true

  /normalize-package-data/2.5.0:
    resolution: {integrity: sha512-/5CMN3T0R4XTj4DcGaexo+roZSdSFW/0AOOTROrjxzCG1wrWXEsGbRKevjlIL+ZDE4sZlJr5ED4YW0yqmkK+eA==}
    dependencies:
      hosted-git-info: 2.8.9
      resolve: 1.20.0
      semver: 5.7.1
      validate-npm-package-license: 3.0.4

  /normalize-package-data/3.0.3:
    resolution: {integrity: sha512-p2W1sgqij3zMMyRC067Dg16bfzVH+w7hyegmpIvZ4JNjqtGOVAIvLmjBx3yP7YTe9vKJgkoNOPjwQGogDoMXFA==}
    engines: {node: '>=10'}
    dependencies:
      hosted-git-info: 4.0.2
      is-core-module: 2.8.0
      semver: 7.3.5
      validate-npm-package-license: 3.0.4
    dev: true

  /normalize-path/3.0.0:
    resolution: {integrity: sha512-6eZs5Ls3WtCisHWp9S2GUy8dqkpGi4BVSz3GaqiE6ezub0512ESztXUwUB6C6IKbQkY2Pnb/mD4WYojCRwcwLA==}
    engines: {node: '>=0.10.0'}

  /npm-bundled/1.1.2:
    resolution: {integrity: sha512-x5DHup0SuyQcmL3s7Rx/YQ8sbw/Hzg0rj48eN0dV7hf5cmQq5PXIeioroH3raV1QC1yh3uTYuMThvEQF3iKgGQ==}
    dependencies:
      npm-normalize-package-bin: 1.0.1
    dev: true

  /npm-normalize-package-bin/1.0.1:
    resolution: {integrity: sha512-EPfafl6JL5/rU+ot6P3gRSCpPDW5VmIzX959Ob1+ySFUuuYHWHekXpwdUZcKP5C+DS4GEtdJluwBjnsNDl+fSA==}
    dev: true

  /npm-packlist/1.4.8:
    resolution: {integrity: sha512-5+AZgwru5IevF5ZdnFglB5wNlHG1AOOuw28WhUq8/8emhBmLv6jX5by4WJCh7lW0uSYZYS6DXqIsyZVIXRZU9A==}
    dependencies:
      ignore-walk: 3.0.4
      npm-bundled: 1.1.2
      npm-normalize-package-bin: 1.0.1
    dev: true

  /npm-run-path/4.0.1:
    resolution: {integrity: sha512-S48WzZW777zhNIrn7gxOlISNAqi9ZC/uQFnRdbeIHhZhCA6UqpkOT8T1G7BvfdgP4Er8gF4sUbaS0i7QvIfCWw==}
    engines: {node: '>=8'}
    dependencies:
      path-key: 3.1.1

  /npmlog/4.1.2:
    resolution: {integrity: sha512-2uUqazuKlTaSI/dC8AzicUck7+IrEaOnN/e0jd3Xtt1KcGpwx30v50mL7oPyr/h9bL3E4aZccVwpwP+5W9Vjkg==}
    dependencies:
      are-we-there-yet: 1.1.7
      console-control-strings: 1.1.0
      gauge: 2.7.4
      set-blocking: 2.0.0
    dev: true

  /number-is-nan/1.0.1:
    resolution: {integrity: sha1-CXtgK1NCKlIsGvuHkDGDNpQaAR0=}
    engines: {node: '>=0.10.0'}
    dev: true

  /nwsapi/2.2.0:
    resolution: {integrity: sha512-h2AatdwYH+JHiZpv7pt/gSX1XoRGb7L/qSIeuqA6GwYoF9w1vP1cw42TO0aI2pNyshRK5893hNSl+1//vHK7hQ==}
    dev: true

  /oauth-sign/0.9.0:
    resolution: {integrity: sha512-fexhUFFPTGV8ybAtSIGbV6gOkSv8UtRbDBnAyLQw4QPKkgNlsH2ByPGtMUqdWkos6YCRmAqViwgZrJc/mRDzZQ==}
    dev: true
    optional: true

  /object-assign/4.1.1:
    resolution: {integrity: sha1-IQmtx5ZYh8/AXLvUQsrIv7s2CGM=}
    engines: {node: '>=0.10.0'}
    dev: true

  /object-inspect/1.11.0:
    resolution: {integrity: sha512-jp7ikS6Sd3GxQfZJPyH3cjcbJF6GZPClgdV+EFygjFLQ5FmW/dRUnTd9PQ9k0JhoNDabWFbpF1yCdSWCC6gexg==}
    dev: true

  /object-keys/1.1.1:
    resolution: {integrity: sha512-NuAESUOUMrlIXOfHKzD6bpPu3tYt3xvjNdRIQ+FeT0lNb4K8WR70CaDxhuNguS2XG+GjkyMwOzsN5ZktImfhLA==}
    engines: {node: '>= 0.4'}
    dev: true

  /object.assign/4.1.2:
    resolution: {integrity: sha512-ixT2L5THXsApyiUPYKmW+2EHpXXe5Ii3M+f4e+aJFAHao5amFRW6J0OO6c/LU8Be47utCx2GL89hxGB6XSmKuQ==}
    engines: {node: '>= 0.4'}
    dependencies:
      call-bind: 1.0.2
      define-properties: 1.1.3
      has-symbols: 1.0.2
      object-keys: 1.1.1
    dev: true

  /on-finished/2.3.0:
    resolution: {integrity: sha1-IPEzZIGwg811M3mSoWlxqi2QaUc=}
    engines: {node: '>= 0.8'}
    dependencies:
      ee-first: 1.1.1
    dev: true

  /once/1.4.0:
    resolution: {integrity: sha1-WDsap3WWHUsROsF9nFC6753Xa9E=}
    dependencies:
      wrappy: 1.0.2

  /onetime/5.1.2:
    resolution: {integrity: sha512-kbpaSSGJTWdAY5KPVeMOKXSrPtr8C8C7wodJbcsd51jRnmD+GZu8Y0VoU6Dm5Z4vWr0Ig/1NKuWRKf7j5aaYSg==}
    engines: {node: '>=6'}
    dependencies:
      mimic-fn: 2.1.0

  /open/7.4.2:
    resolution: {integrity: sha512-MVHddDVweXZF3awtlAS+6pgKLlm/JgxZ90+/NBurBoQctVOOB/zDdVjcyPzQ+0laDGbsWgrRkflI65sQeOgT9Q==}
    engines: {node: '>=8'}
    dependencies:
      is-docker: 2.2.1
      is-wsl: 2.2.0

  /optionator/0.8.3:
    resolution: {integrity: sha512-+IW9pACdk3XWmmTXG8m3upGUJst5XRGzxMRjXzAuJ1XnIFNvfhjjIuYkDvysnPQ7qzqVzLt78BCruntqRhWQbA==}
    engines: {node: '>= 0.8.0'}
    dependencies:
      deep-is: 0.1.4
      fast-levenshtein: 2.0.6
      levn: 0.3.0
      prelude-ls: 1.1.2
      type-check: 0.3.2
      word-wrap: 1.2.3
    dev: true

  /optionator/0.9.1:
    resolution: {integrity: sha512-74RlY5FCnhq4jRxVUPKDaRwrVNXMqsGsiW6AJw4XK8hmtm10wC0ypZBLw5IIp85NZMr91+qd1RvvENwg7jjRFw==}
    engines: {node: '>= 0.8.0'}
    dependencies:
      deep-is: 0.1.4
      fast-levenshtein: 2.0.6
      levn: 0.4.1
      prelude-ls: 1.2.1
      type-check: 0.4.0
      word-wrap: 1.2.3
    dev: true

  /os-homedir/1.0.2:
    resolution: {integrity: sha1-/7xJiDNuDoM94MFox+8VISGqf7M=}
    engines: {node: '>=0.10.0'}
    dev: true

  /os-tmpdir/1.0.2:
    resolution: {integrity: sha1-u+Z0BseaqFxc/sdm/lc0VV36EnQ=}
    engines: {node: '>=0.10.0'}
    dev: true

  /osenv/0.1.5:
    resolution: {integrity: sha512-0CWcCECdMVc2Rw3U5w9ZjqX6ga6ubk1xDVKxtBQPK7wis/0F2r9T6k4ydGYhecl7YUBxBVxhL5oisPsNxAPe2g==}
    dependencies:
      os-homedir: 1.0.2
      os-tmpdir: 1.0.2
    dev: true

  /p-filter/2.1.0:
    resolution: {integrity: sha512-ZBxxZ5sL2HghephhpGAQdoskxplTwr7ICaehZwLIlfL6acuVgZPm8yBNuRAFBGEqtD/hmUeq9eqLg2ys9Xr/yw==}
    engines: {node: '>=8'}
    dependencies:
      p-map: 2.1.0

  /p-limit/2.3.0:
    resolution: {integrity: sha512-//88mFWSJx8lxCzwdAABTJL2MyWB12+eIY7MDL2SqLmAkeKU9qxRvWuSyTjm3FUmpBEMuFfckAIqEaVGUDxb6w==}
    engines: {node: '>=6'}
    dependencies:
      p-try: 2.2.0

  /p-limit/3.1.0:
    resolution: {integrity: sha512-TYOanM3wGwNGsZN2cVTYPArw454xnXj5qmWF1bEoAc4+cU/ol7GVh7odevjp1FNHduHc3KZMcFduxU5Xc6uJRQ==}
    engines: {node: '>=10'}
    dependencies:
      yocto-queue: 0.1.0
    dev: false

  /p-locate/3.0.0:
    resolution: {integrity: sha512-x+12w/To+4GFfgJhBEpiDcLozRJGegY+Ei7/z0tSLkMmxGZNybVMSfWj9aJn8Z5Fc7dBUNJOOVgPv2H7IwulSQ==}
    engines: {node: '>=6'}
    dependencies:
      p-limit: 2.3.0

  /p-locate/4.1.0:
    resolution: {integrity: sha512-R79ZZ/0wAxKGu3oYMlz8jy/kbhsNrS7SKZ7PxEHBgJ5+F2mtFW2fK2cOtBh1cHYkQsbzFV7I+EoRKe6Yt0oK7A==}
    engines: {node: '>=8'}
    dependencies:
      p-limit: 2.3.0

  /p-locate/5.0.0:
    resolution: {integrity: sha512-LaNjtRWUBY++zB5nE/NwcaoMylSPk+S+ZHNB1TzdbMJMny6dynpAGt7X/tl/QYq3TIeE6nxHppbo2LGymrG5Pw==}
    engines: {node: '>=10'}
    dependencies:
      p-limit: 3.1.0
    dev: false

  /p-map/2.1.0:
    resolution: {integrity: sha512-y3b8Kpd8OAN444hxfBbFfj1FY/RjtTd8tzYwhUqNYXx0fXx2iX4maP4Qr6qhIKbQXI02wTLAda4fYUbDagTUFw==}
    engines: {node: '>=6'}

  /p-map/4.0.0:
    resolution: {integrity: sha512-/bjOqmgETBYB5BoEeGVea8dmvHb2m9GLy1E9W43yeyfP6QQCZGFNa+XRceJEuDB6zqr+gKpIAmlLebMpykw/MQ==}
    engines: {node: '>=10'}
    dependencies:
      aggregate-error: 3.1.0

  /p-reduce/2.1.0:
    resolution: {integrity: sha512-2USApvnsutq8uoxZBGbbWM0JIYLiEMJ9RlaN7fAzVNb9OZN0SHjjTTfIcb667XynS5Y1VhwDJVDa72TnPzAYWw==}
    engines: {node: '>=8'}
    dev: true

  /p-retry/4.6.1:
    resolution: {integrity: sha512-e2xXGNhZOZ0lfgR9kL34iGlU8N/KO0xZnQxVEwdeOvpqNDQfdnxIYizvWtK8RglUa3bGqI8g0R/BdfzLMxRkiA==}
    engines: {node: '>=8'}
    dependencies:
      '@types/retry': 0.12.1
      retry: 0.13.1

  /p-try/2.2.0:
    resolution: {integrity: sha512-R4nPAVTAU0B9D35/Gk3uJf/7XYbQcyohSKdvAxIRSNghFl4e71hVoGnBNQz9cWaXxO2I10KTC+3jMdvvoKw6dQ==}
    engines: {node: '>=6'}

  /packet-reader/1.0.0:
    resolution: {integrity: sha512-HAKu/fG3HpHFO0AA8WE8q2g+gBJaZ9MG7fcKk+IJPLTGAD6Psw4443l+9DGRbOIh3/aXr7Phy0TjilYivJo5XQ==}
    dev: true

  /parent-module/1.0.1:
    resolution: {integrity: sha512-GQ2EWRpQV8/o+Aw8YqtfZZPfNRWZYkbidE9k5rpl/hC3vtHHBfGm2Ifi6qWV+coDGkrUKZAxE3Lot5kcsRlh+g==}
    engines: {node: '>=6'}
    dependencies:
      callsites: 3.1.0
    dev: true

  /parse-json/5.2.0:
    resolution: {integrity: sha512-ayCKvm/phCGxOkYRSCM82iDwct8/EonSEgCSxWxD7ve6jHggsFl4fZVQBPRNgQoKiuV/odhFrGzQXZwbifC8Rg==}
    engines: {node: '>=8'}
    dependencies:
      '@babel/code-frame': 7.15.8
      error-ex: 1.3.2
      json-parse-even-better-errors: 2.3.1
      lines-and-columns: 1.1.6

  /parse5/6.0.1:
    resolution: {integrity: sha512-Ofn/CTFzRGTTxwpNEs9PP93gXShHcTq255nzRYSKe8AkVpZY7e1fpmTfOyoIvjP5HG7Z2ZM7VS9PPhQGW2pOpw==}
    dev: true

  /parseurl/1.3.3:
    resolution: {integrity: sha512-CiyeOxFT/JZyN5m0z9PfXw4SCBJ6Sygz1Dpl0wqjlhDEGGBP1GnsUVEL0p63hoG1fcj3fHynXi9NYO4nWOL+qQ==}
    engines: {node: '>= 0.8'}
    dev: true

  /path-browserify/1.0.1:
    resolution: {integrity: sha512-b7uo2UCUOYZcnF/3ID0lulOJi/bafxa1xPe7ZPsammBSpjSWQkjNxlt635YGS2MiR9GjvuXCtz2emr3jbsz98g==}
    dev: true

  /path-exists/3.0.0:
    resolution: {integrity: sha1-zg6+ql94yxiSXqfYENe1mwEP1RU=}
    engines: {node: '>=4'}

  /path-exists/4.0.0:
    resolution: {integrity: sha512-ak9Qy5Q7jYb2Wwcey5Fpvg2KoAc/ZIhLSLOSBmRmygPsGwkVVt0fZa0qrtMz+m6tJTAHfZQ8FnmB4MG4LWy7/w==}
    engines: {node: '>=8'}

  /path-is-absolute/1.0.1:
    resolution: {integrity: sha1-F0uSaHNVNP+8es5r9TpanhtcX18=}
    engines: {node: '>=0.10.0'}

  /path-key/3.1.1:
    resolution: {integrity: sha512-ojmeN0qd+y0jszEtoY48r0Peq5dwMEkIlCOu6Q5f41lfkswXuKtYrhgoTpLnyIcHm24Uhqx+5Tqm2InSwLhE6Q==}
    engines: {node: '>=8'}

  /path-parse/1.0.7:
    resolution: {integrity: sha512-LDJzPVEEEPR+y48z93A0Ed0yXb8pAByGWo/k5YYdYgpY2/2EsOsksJrq7lOHxryrVOn1ejG6oAp8ahvOIQD8sw==}

  /path-to-regexp/0.1.7:
    resolution: {integrity: sha1-32BBeABfUi8V60SQ5yR6G/qmf4w=}
    dev: true

  /path-type/4.0.0:
    resolution: {integrity: sha512-gDKb8aZMDeD/tZWs9P6+q0J9Mwkdl6xMV8TjnGP3qJVJ06bdMgkbBlLU8IdfOsIsFz2BW1rNVT3XuNEl8zPAvw==}
    engines: {node: '>=8'}

  /performance-now/2.1.0:
    resolution: {integrity: sha1-Ywn04OX6kT7BxpMHrjZLSzd8nns=}
    dev: true
    optional: true

  /pg-connection-string/2.5.0:
    resolution: {integrity: sha512-r5o/V/ORTA6TmUnyWZR9nCj1klXCO2CEKNRlVuJptZe85QuhFayC7WeMic7ndayT5IRIR0S0xFxFi2ousartlQ==}
    dev: true

  /pg-int8/1.0.1:
    resolution: {integrity: sha512-WCtabS6t3c8SkpDBUlb1kjOs7l66xsGdKpIPZsg4wR+B3+u9UAum2odSsF9tnvxg80h4ZxLWMy4pRjOsFIqQpw==}
    engines: {node: '>=4.0.0'}
    dev: true

  /pg-pool/3.4.1_pg@8.7.1:
    resolution: {integrity: sha512-TVHxR/gf3MeJRvchgNHxsYsTCHQ+4wm3VIHSS19z8NC0+gioEhq1okDY1sm/TYbfoP6JLFx01s0ShvZ3puP/iQ==}
    peerDependencies:
      pg: '>=8.0'
    dependencies:
      pg: 8.7.1
    dev: true

  /pg-protocol/1.5.0:
    resolution: {integrity: sha512-muRttij7H8TqRNu/DxrAJQITO4Ac7RmX3Klyr/9mJEOBeIpgnF8f9jAfRz5d3XwQZl5qBjF9gLsUtMPJE0vezQ==}
    dev: true

  /pg-types/2.2.0:
    resolution: {integrity: sha512-qTAAlrEsl8s4OiEQY69wDvcMIdQN6wdz5ojQiOy6YRMuynxenON0O5oCpJI6lshc6scgAY8qvJ2On/p+CXY0GA==}
    engines: {node: '>=4'}
    dependencies:
      pg-int8: 1.0.1
      postgres-array: 2.0.0
      postgres-bytea: 1.0.0
      postgres-date: 1.0.7
      postgres-interval: 1.2.0
    dev: true

  /pg/8.7.1:
    resolution: {integrity: sha512-7bdYcv7V6U3KAtWjpQJJBww0UEsWuh4yQ/EjNf2HeO/NnvKjpvhEIe/A/TleP6wtmSKnUnghs5A9jUoK6iDdkA==}
    engines: {node: '>= 8.0.0'}
    peerDependencies:
      pg-native: '>=2.0.0'
    peerDependenciesMeta:
      pg-native:
        optional: true
    dependencies:
      buffer-writer: 2.0.0
      packet-reader: 1.0.0
      pg-connection-string: 2.5.0
      pg-pool: 3.4.1_pg@8.7.1
      pg-protocol: 1.5.0
      pg-types: 2.2.0
      pgpass: 1.0.4
    dev: true

  /pgpass/1.0.4:
    resolution: {integrity: sha512-YmuA56alyBq7M59vxVBfPJrGSozru8QAdoNlWuW3cz8l+UX3cWge0vTvjKhsSHSJpo3Bom8/Mm6hf0TR5GY0+w==}
    dependencies:
      split2: 3.2.2
    dev: true

  /picocolors/1.0.0:
    resolution: {integrity: sha512-1fygroTLlHu66zi26VoTDv8yRgm0Fccecssto+MhsZ0D/DGW2sm8E8AjW7NU5VVTRt5GxbeZ5qBuJr+HyLYkjQ==}
    dev: true

  /picomatch/2.3.0:
    resolution: {integrity: sha512-lY1Q/PiJGC2zOv/z391WOTD+Z02bCgsFfvxoXXf6h7kv9o+WmsmzYqrAwY63sNgOxE4xEdq0WyUnXfKeBrSvYw==}
    engines: {node: '>=8.6'}

  /pirates/4.0.1:
    resolution: {integrity: sha512-WuNqLTbMI3tmfef2TKxlQmAiLHKtFhlsCZnPIpuv2Ow0RDVO8lfy1Opf4NUzlMXLjPl+Men7AuVdX6TA+s+uGA==}
    engines: {node: '>= 6'}
    dependencies:
      node-modules-regexp: 1.0.0
    dev: true

  /pkg-dir/4.2.0:
    resolution: {integrity: sha512-HRDzbaKjC+AOWVXxAU/x54COGeIv9eb+6CkDSQoNTt4XyWoIJvuPsXizxu/Fr23EiekbtZwmh1IcIG/l/a10GQ==}
    engines: {node: '>=8'}
    dependencies:
      find-up: 4.1.0

  /pkg-up/3.1.0:
    resolution: {integrity: sha512-nDywThFk1i4BQK4twPQ6TA4RT8bDY96yeuCVBWL3ePARCiEKDRSrNGbFIgUJpLp+XeIR65v8ra7WuJOFUBtkMA==}
    engines: {node: '>=8'}
    dependencies:
      find-up: 3.0.0

  /platform/1.3.6:
    resolution: {integrity: sha512-fnWVljUchTro6RiCFvCXBbNhJc2NijN7oIQxbwsyL0buWJPG85v81ehlHI9fXrJsMNgTofEoWIQeClKpgxFLrg==}
    dev: true

  /please-upgrade-node/3.2.0:
    resolution: {integrity: sha512-gQR3WpIgNIKwBMVLkpMUeR3e1/E1y42bqDQZfql+kDeXd8COYfM8PQA4X6y7a8u9Ua9FHmsrrmirW2vHs45hWg==}
    dependencies:
      semver-compare: 1.0.0
    dev: true

  /plur/4.0.0:
    resolution: {integrity: sha512-4UGewrYgqDFw9vV6zNV+ADmPAUAfJPKtGvb/VdpQAx25X5f3xXdGdyOEVFwkl8Hl/tl7+xbeHqSEM+D5/TirUg==}
    engines: {node: '>=10'}
    dependencies:
      irregular-plurals: 3.3.0
    dev: true

  /pluralize/8.0.0:
    resolution: {integrity: sha512-Nc3IT5yHzflTfbjgqWcCPpo7DaKy4FnpB0l/zCAW0Tc7jxAiuqSxHasntB3D7887LSrA93kDJ9IXovxJYxyLCA==}
    engines: {node: '>=4'}
    dev: true

  /postgres-array/2.0.0:
    resolution: {integrity: sha512-VpZrUqU5A69eQyW2c5CA1jtLecCsN2U/bD6VilrFDWq5+5UIEVO7nazS3TEcHf1zuPYO/sqGvUvW62g86RXZuA==}
    engines: {node: '>=4'}
    dev: true

  /postgres-bytea/1.0.0:
    resolution: {integrity: sha1-AntTPAqokOJtFy1Hz5zOzFIazTU=}
    engines: {node: '>=0.10.0'}
    dev: true

  /postgres-date/1.0.7:
    resolution: {integrity: sha512-suDmjLVQg78nMK2UZ454hAG+OAW+HQPZ6n++TNDUX+L0+uUlLywnoxJKDou51Zm+zTCjrCl0Nq6J9C5hP9vK/Q==}
    engines: {node: '>=0.10.0'}
    dev: true

  /postgres-interval/1.2.0:
    resolution: {integrity: sha512-9ZhXKM/rw350N1ovuWHbGxnGh/SNJ4cnxHiM0rxE4VN41wsg8P8zWn9hv/buK00RP4WvlOyr/RBDiptyxVbkZQ==}
    engines: {node: '>=0.10.0'}
    dependencies:
      xtend: 4.0.2
    dev: true

  /prebuild-install/6.1.4:
    resolution: {integrity: sha512-Z4vpywnK1lBg+zdPCVCsKq0xO66eEV9rWo2zrROGGiRS4JtueBOdlB1FnY8lcy7JsUud/Q3ijUxyWN26Ika0vQ==}
    engines: {node: '>=6'}
    hasBin: true
    dependencies:
      detect-libc: 1.0.3
      expand-template: 2.0.3
      github-from-package: 0.0.0
      minimist: 1.2.5
      mkdirp-classic: 0.5.3
      napi-build-utils: 1.0.2
      node-abi: 2.30.1
      npmlog: 4.1.2
      pump: 3.0.0
      rc: 1.2.8
      simple-get: 3.1.0
      tar-fs: 2.1.1
      tunnel-agent: 0.6.0
    dev: true
    optional: true

  /prelude-ls/1.1.2:
    resolution: {integrity: sha1-IZMqVJ9eUv/ZqCf1cOBL5iqX2lQ=}
    engines: {node: '>= 0.8.0'}
    dev: true

  /prelude-ls/1.2.1:
    resolution: {integrity: sha512-vkcDPrRZo1QZLbn5RLGPpg/WmIQ65qoWWhcGKf/b5eplkkarX0m9z8ppCat4mlOqUsWpyNuYgO3VRyrYHSzX5g==}
    engines: {node: '>= 0.8.0'}
    dev: true

  /prettier-linter-helpers/1.0.0:
    resolution: {integrity: sha512-GbK2cP9nraSSUF9N2XwUwqfzlAFlMNYYl+ShE/V+H8a9uNl/oUqB1w2EL54Jh0OlyRSd8RfWYJ3coVS4TROP2w==}
    engines: {node: '>=6.0.0'}
    dependencies:
      fast-diff: 1.2.0
    dev: true

  /prettier/2.4.1:
    resolution: {integrity: sha512-9fbDAXSBcc6Bs1mZrDYb3XKzDLm4EXXL9sC1LqKP5rZkT6KRr/rf9amVUcODVXgguK/isJz0d0hP72WeaKWsvA==}
    engines: {node: '>=10.13.0'}
    hasBin: true
    dev: true

  /prettier/2.5.1:
    resolution: {integrity: sha512-vBZcPRUR5MZJwoyi3ZoyQlc1rXeEck8KgeC9AwwOn+exuxLxq5toTRDTSaVrXHxelDMHy9zlicw8u66yxoSUFg==}
    engines: {node: '>=10.13.0'}
    hasBin: true
    dev: true

  /pretty-format/27.3.1:
    resolution: {integrity: sha512-DR/c+pvFc52nLimLROYjnXPtolawm+uWDxr4FjuLDLUn+ktWnSN851KoHwHzzqq6rfCOjkzN8FLgDrSub6UDuA==}
    engines: {node: ^10.13.0 || ^12.13.0 || ^14.15.0 || >=15.0.0}
    dependencies:
      '@jest/types': 27.4.2
      ansi-regex: 5.0.1
      ansi-styles: 5.2.0
      react-is: 17.0.2
    dev: true

  /pretty-format/27.4.2:
    resolution: {integrity: sha512-p0wNtJ9oLuvgOQDEIZ9zQjZffK7KtyR6Si0jnXULIDwrlNF8Cuir3AZP0hHv0jmKuNN/edOnbMjnzd4uTcmWiw==}
    engines: {node: ^10.13.0 || ^12.13.0 || ^14.15.0 || >=15.0.0}
    dependencies:
      '@jest/types': 27.4.2
      ansi-regex: 5.0.1
      ansi-styles: 5.2.0
      react-is: 17.0.2
    dev: true

  /prettysize/2.0.0:
    resolution: {integrity: sha512-VVtxR7sOh0VsG8o06Ttq5TrI1aiZKmC+ClSn4eBPaNf4SHr5lzbYW+kYGX3HocBL/MfpVrRfFZ9V3vCbLaiplg==}

  /process-nextick-args/2.0.1:
    resolution: {integrity: sha512-3ouUOpQhtgrbOa17J7+uxOTpITYWaGP7/AhoR3+A+/1e9skrzelGi/dXzEYyvbxubEF6Wn2ypscTKiKJFFn1ag==}

  /process/0.11.10:
    resolution: {integrity: sha1-czIwDoQBYb2j5podHZGn1LwW8YI=}
    engines: {node: '>= 0.6.0'}
    dev: true

  /progress/2.0.3:
    resolution: {integrity: sha512-7PiHtLll5LdnKIMw100I+8xJXR5gW2QwWYkT6iJva0bXitZKa/XMrSbdmg3r2Xnaidz9Qumd0VPaMrZlF9V9sA==}
    engines: {node: '>=0.4.0'}

  /prompts/2.4.2:
    resolution: {integrity: sha512-NxNv/kLguCA7p3jE8oL2aEBsrJWgAakBpgmgK6lpPWV+WuOmY6r2/zbAVnP+T8bQlA0nzHXSJSJW0Hq7ylaD2Q==}
    engines: {node: '>= 6'}
    dependencies:
      kleur: 3.0.3
      sisteransi: 1.0.5

  /proxy-addr/2.0.7:
    resolution: {integrity: sha512-llQsMLSUDUPT44jdrU/O37qlnifitDP+ZwrmmZcoSKyLKvtZxpyV0n2/bD/N4tBAAZ/gJEdZU7KMraoK1+XYAg==}
    engines: {node: '>= 0.10'}
    dependencies:
      forwarded: 0.2.0
      ipaddr.js: 1.9.1
    dev: true

  /psl/1.8.0:
    resolution: {integrity: sha512-RIdOzyoavK+hA18OGGWDqUTsCLhtA7IcZ/6NCs4fFJaHBDab+pDDmDIByWFRQJq2Cd7r1OoQxBGKOaztq+hjIQ==}
    dev: true

  /pump/3.0.0:
    resolution: {integrity: sha512-LwZy+p3SFs1Pytd/jYct4wpv49HiYCqd9Rlc5ZVdk0V+8Yzv6jR5Blk3TRmPL1ft69TxP0IMZGJ+WPFU2BFhww==}
    dependencies:
      end-of-stream: 1.4.4
      once: 1.4.0
    dev: true
    optional: true

  /punycode/2.1.1:
    resolution: {integrity: sha512-XRsRjdf+j5ml+y/6GKHPZbrF/8p2Yga0JPtdqTIY2Xe5ohJPD9saDJJLPvp9+NSBprVvevdXZybnj2cv8OEd0A==}
    engines: {node: '>=6'}
    dev: true

  /qs/6.10.1:
    resolution: {integrity: sha512-M528Hph6wsSVOBiYUnGf+K/7w0hNshs/duGsNXPUCLH5XAqjEtiPGwNONLV0tBH8NoGb0mvD5JubnUTrujKDTg==}
    engines: {node: '>=0.6'}
    dependencies:
      side-channel: 1.0.4
    dev: true

  /qs/6.5.2:
    resolution: {integrity: sha512-N5ZAX4/LxJmF+7wN74pUD6qAh9/wnvdQcjq9TZjevvXzSUo7bfmw91saqMjzGS2xq91/odN2dW/WOl7qQHNDGA==}
    engines: {node: '>=0.6'}
    dev: true
    optional: true

  /qs/6.7.0:
    resolution: {integrity: sha512-VCdBRNFTX1fyE7Nb6FYoURo/SPe62QCaAyzJvUjwRaIsc+NePBEniHlvxFmmX56+HZphIGtV0XeCirBtpDrTyQ==}
    engines: {node: '>=0.6'}
    dev: true

  /queue-microtask/1.2.3:
    resolution: {integrity: sha512-NuaNSa6flKT5JaSYQzJok04JzTL1CA6aGhv5rfLW3PgqA+M2ChpZQnAC8h8i4ZFkBS8X5RqkDBHA7r4hej3K9A==}

  /quick-lru/4.0.1:
    resolution: {integrity: sha512-ARhCpm70fzdcvNQfPoy49IaanKkTlRWF2JMzqhcJbhSFRZv7nPTvZJdcY7301IPmvW+/p0RgIWnQDLJxifsQ7g==}
    engines: {node: '>=8'}
    dev: true

  /range-parser/1.2.1:
    resolution: {integrity: sha512-Hrgsx+orqoygnmhFbKaHE6c296J+HTAQXoxEF6gNupROmmGJRoyzfG3ccAveqCBrwr/2yxQ5BVd/GTl5agOwSg==}
    engines: {node: '>= 0.6'}
    dev: true

  /raw-body/2.4.0:
    resolution: {integrity: sha512-4Oz8DUIwdvoa5qMJelxipzi/iJIi40O5cGV1wNYp5hvZP8ZN0T+jiNkL0QepXs+EsQ9XJ8ipEDoiH70ySUJP3Q==}
    engines: {node: '>= 0.8'}
    dependencies:
      bytes: 3.1.0
      http-errors: 1.7.2
      iconv-lite: 0.4.24
      unpipe: 1.0.0
    dev: true

  /rc/1.2.8:
    resolution: {integrity: sha512-y3bGgqKj3QBdxLbLkomlohkvsA8gdAiUQlSBJnBhfn+BPxg4bc62d8TcBW15wavDfgexCgccckhcZvywyQYPOw==}
    hasBin: true
    dependencies:
      deep-extend: 0.6.0
      ini: 1.3.8
      minimist: 1.2.5
      strip-json-comments: 2.0.1
    dev: true

  /react-is/17.0.2:
    resolution: {integrity: sha512-w2GsyukL62IJnlaff/nRegPQR94C/XXamvMWmSHRJ4y7Ts/4ocGRmTHvOs8PSE6pB3dWOrD/nueuU5sduBsQ4w==}
    dev: true

  /react/17.0.2:
    resolution: {integrity: sha512-gnhPt75i/dq/z3/6q/0asP78D0u592D5L1pd7M8P+dck6Fu/jJeL6iVVK23fptSUZj8Vjf++7wXA8UNclGQcbA==}
    engines: {node: '>=0.10.0'}
    dependencies:
      loose-envify: 1.4.0
      object-assign: 4.1.1
    dev: true

  /read-pkg-up/7.0.1:
    resolution: {integrity: sha512-zK0TB7Xd6JpCLmlLmufqykGE+/TlOePD6qKClNW7hHDKFh/J7/7gCWGR7joEQEW1bKq3a3yUZSObOoWLFQ4ohg==}
    engines: {node: '>=8'}
    dependencies:
      find-up: 4.1.0
      read-pkg: 5.2.0
      type-fest: 0.8.1

  /read-pkg/5.2.0:
    resolution: {integrity: sha512-Ug69mNOpfvKDAc2Q8DRpMjjzdtrnv9HcSMX+4VsZxD1aZ6ZzrIE7rlzXBtWTyhULSMKg076AW6WR5iZpD0JiOg==}
    engines: {node: '>=8'}
    dependencies:
      '@types/normalize-package-data': 2.4.1
      normalize-package-data: 2.5.0
      parse-json: 5.2.0
      type-fest: 0.6.0

  /readable-stream/2.3.7:
    resolution: {integrity: sha512-Ebho8K4jIbHAxnuxi7o42OrZgF/ZTNcsZj6nRKyUmkhLFq8CHItp/fy6hQZuZmP/n3yZ9VBUbp4zz/mX8hmYPw==}
    dependencies:
      core-util-is: 1.0.3
      inherits: 2.0.4
      isarray: 1.0.0
      process-nextick-args: 2.0.1
      safe-buffer: 5.1.2
      string_decoder: 1.1.1
      util-deprecate: 1.0.2

  /readable-stream/3.6.0:
    resolution: {integrity: sha512-BViHy7LKeTz4oNnkcLJ+lVSL6vpiFeX6/d3oSH8zCW7UxP2onchk+vTGB143xuFjHS3deTgkKoXXymXqymiIdA==}
    engines: {node: '>= 6'}
    dependencies:
      inherits: 2.0.4
      string_decoder: 1.3.0
      util-deprecate: 1.0.2

  /readdirp/3.6.0:
    resolution: {integrity: sha512-hOS089on8RduqdbhvQ5Z37A0ESjsqz6qnRcffsMU3495FuTdqSm+7bhJ29JvIOsBDEEnan5DPu9t3To9VRlMzA==}
    engines: {node: '>=8.10.0'}
    dependencies:
      picomatch: 2.3.0
    dev: true

  /redent/3.0.0:
    resolution: {integrity: sha512-6tDA8g98We0zd0GvVeMT9arEOnTw9qM03L9cJXaCjrip1OO764RDBLBfrB4cwzNGDj5OA5ioymC9GkizgWJDUg==}
    engines: {node: '>=8'}
    dependencies:
      indent-string: 4.0.0
      strip-indent: 3.0.0
    dev: true

  /redis-commands/1.7.0:
    resolution: {integrity: sha512-nJWqw3bTFy21hX/CPKHth6sfhZbdiHP6bTawSgQBlKOVRG7EZkfHbbHwQJnrE4vsQf0CMNE+3gJ4Fmm16vdVlQ==}
    dev: true

  /redis-errors/1.2.0:
    resolution: {integrity: sha1-62LSrbFeTq9GEMBK/hUpOEJQq60=}
    engines: {node: '>=4'}
    dev: true

  /redis-lock/0.1.4:
    resolution: {integrity: sha512-7/+zu86XVQfJVx1nHTzux5reglDiyUCDwmW7TSlvVezfhH2YLc/Rc8NE0ejQG+8/0lwKzm29/u/4+ogKeLosiA==}
    engines: {node: '>=0.6'}
    dev: true

  /redis-parser/3.0.0:
    resolution: {integrity: sha1-tm2CjNyv5rS4pCin3vTGvKwxyLQ=}
    engines: {node: '>=4'}
    dependencies:
      redis-errors: 1.2.0
    dev: true

  /redis/3.1.2:
    resolution: {integrity: sha512-grn5KoZLr/qrRQVwoSkmzdbw6pwF+/rwODtrOr6vuBRiR/f3rjSTGupbF90Zpqm2oenix8Do6RV7pYEkGwlKkw==}
    engines: {node: '>=10'}
    dependencies:
      denque: 1.5.1
      redis-commands: 1.7.0
      redis-errors: 1.2.0
      redis-parser: 3.0.0
    dev: true

  /regexpp/3.2.0:
    resolution: {integrity: sha512-pq2bWo9mVD43nbts2wGv17XLiNLya+GklZ8kaDLV2Z08gDCsGpnKn9BFMepvWuHCbyVvY7J5o5+BVvoQbmlJLg==}
    engines: {node: '>=8'}
    dev: true

  /replace-string/3.1.0:
    resolution: {integrity: sha512-yPpxc4ZR2makceA9hy/jHNqc7QVkd4Je/N0WRHm6bs3PtivPuPynxE5ejU/mp5EhnCv8+uZL7vhz8rkluSlx+Q==}
    engines: {node: '>=8'}
    dev: true

  /request/2.88.2:
    resolution: {integrity: sha512-MsvtOrfG9ZcrOwAW+Qi+F6HbD0CWXEh9ou77uOb7FM2WPhwT7smM833PzanhJLsgXjN89Ir6V2PczXNnMpwKhw==}
    engines: {node: '>= 6'}
    deprecated: request has been deprecated, see https://github.com/request/request/issues/3142
    dependencies:
      aws-sign2: 0.7.0
      aws4: 1.11.0
      caseless: 0.12.0
      combined-stream: 1.0.8
      extend: 3.0.2
      forever-agent: 0.6.1
      form-data: 2.3.3
      har-validator: 5.1.5
      http-signature: 1.2.0
      is-typedarray: 1.0.0
      isstream: 0.1.2
      json-stringify-safe: 5.0.1
      mime-types: 2.1.33
      oauth-sign: 0.9.0
      performance-now: 2.1.0
      qs: 6.5.2
      safe-buffer: 5.2.1
      tough-cookie: 2.5.0
      tunnel-agent: 0.6.0
      uuid: 3.4.0
    dev: true
    optional: true

  /require-directory/2.1.1:
    resolution: {integrity: sha1-jGStX9MNqxyXbiNE/+f3kqam30I=}
    engines: {node: '>=0.10.0'}
    dev: true

  /resolve-cwd/3.0.0:
    resolution: {integrity: sha512-OrZaX2Mb+rJCpH/6CpSqt9xFVpN++x01XnN2ie9g6P5/3xelLAkXWVADpdz1IHD/KFfEXyE6V0U01OQ3UO2rEg==}
    engines: {node: '>=8'}
    dependencies:
      resolve-from: 5.0.0
    dev: true

  /resolve-from/4.0.0:
    resolution: {integrity: sha512-pb/MYmXstAkysRFx8piNI1tGFNQIFA3vkE3Gq4EuA1dF6gHp/+vgZqsCGJapvy8N3Q+4o7FwvquPJcnZ7RYy4g==}
    engines: {node: '>=4'}
    dev: true

  /resolve-from/5.0.0:
    resolution: {integrity: sha512-qYg9KP24dD5qka9J47d0aVky0N+b4fTU89LN9iDnjB5waksiC49rvMB0PrUJQGoTmH50XPiqOvAjDfaijGxYZw==}
    engines: {node: '>=8'}
    dev: true

  /resolve-pkg/2.0.0:
    resolution: {integrity: sha512-+1lzwXehGCXSeryaISr6WujZzowloigEofRB+dj75y9RRa/obVcYgbHJd53tdYw8pvZj8GojXaaENws8Ktw/hQ==}
    engines: {node: '>=8'}
    dependencies:
      resolve-from: 5.0.0
    dev: true

  /resolve.exports/1.1.0:
    resolution: {integrity: sha512-J1l+Zxxp4XK3LUDZ9m60LRJF/mAe4z6a4xyabPHk7pvK5t35dACV32iIjJDFeWZFfZlO29w6SZ67knR0tHzJtQ==}
    engines: {node: '>=10'}
    dev: true

  /resolve/1.17.0:
    resolution: {integrity: sha512-ic+7JYiV8Vi2yzQGFWOkiZD5Z9z7O2Zhm9XMaTxdJExKasieFCr+yXZ/WmXsckHiKl12ar0y6XiXDx3m4RHn1w==}
    dependencies:
      path-parse: 1.0.7
    dev: true

  /resolve/1.19.0:
    resolution: {integrity: sha512-rArEXAgsBG4UgRGcynxWIWKFvh/XZCcS8UJdHhwy91zwAvCZIbcs+vAbflgBnNjYMs/i/i+/Ux6IZhML1yPvxg==}
    dependencies:
      is-core-module: 2.8.0
      path-parse: 1.0.7
    dev: true

  /resolve/1.20.0:
    resolution: {integrity: sha512-wENBPt4ySzg4ybFQW2TT1zMQucPK95HSh/nq2CFTZVOGut2+pQvSsgtda4d26YrYcr067wjbmzOG8byDPBX63A==}
    dependencies:
      is-core-module: 2.8.0
      path-parse: 1.0.7

  /restore-cursor/3.1.0:
    resolution: {integrity: sha512-l+sSefzHpj5qimhFSE5a8nufZYAM3sBSVMAPtYkmC+4EH2anSGaEMXSD0izRQbu9nfyQ9y5JrVmp7E8oZrUjvA==}
    engines: {node: '>=8'}
    dependencies:
      onetime: 5.1.2
      signal-exit: 3.0.5

  /retry/0.13.1:
    resolution: {integrity: sha512-XQBQ3I8W1Cge0Seh+6gjj03LbmRFWuoszgK9ooCpwYIrhhoO80pfq4cUkU5DkknwfOfFteRwlZ56PYOGYyFWdg==}
    engines: {node: '>= 4'}

  /reusify/1.0.4:
    resolution: {integrity: sha512-U9nH88a3fc/ekCF1l0/UP1IosiuIjyTh7hBvXVMHYgVcfGvt897Xguj2UOLDeI5BG2m7/uwyaLVT6fbtCwTyzw==}
    engines: {iojs: '>=1.0.0', node: '>=0.10.0'}

  /rfdc/1.3.0:
    resolution: {integrity: sha512-V2hovdzFbOi77/WajaSMXk2OLm+xNIeQdMMuB7icj7bk6zi2F8GGAxigcnDFpJHbNyNcgyJDiP+8nOrY5cZGrA==}
    dev: true

  /rimraf/2.7.1:
    resolution: {integrity: sha512-uWjbaKIK3T1OSVptzX7Nl6PvQ3qAGtKEtVRjRuazjfL3Bx5eI409VZSqgND+4UNnmzLVdPj9FqFJNPqBZFve4w==}
    hasBin: true
    dependencies:
      glob: 7.2.0
    dev: true

  /rimraf/3.0.2:
    resolution: {integrity: sha512-JZkJMZkAGFFPP2YqXZXPbMlMBgsxzE8ILs4lMIX/2o0L9UBw9O/Y3o6wFw/i9YLapcUJWwqbi3kdxIPdC62TIA==}
    hasBin: true
    dependencies:
      glob: 7.2.0

  /run-parallel/1.2.0:
    resolution: {integrity: sha512-5l4VyZR86LZ/lDxZTR6jqL8AFE2S0IFLMP26AbjsLVADxHdhB/c0GUsH+y39UfCi3dzz8OlQuPmnaJOMoDHQBA==}
    dependencies:
      queue-microtask: 1.2.3

  /rxjs/7.4.0:
    resolution: {integrity: sha512-7SQDi7xeTMCJpqViXh8gL/lebcwlp3d831F05+9B44A4B0WfsEwUQHR64gsH1kvJ+Ep/J9K2+n1hVl1CsGN23w==}
    dependencies:
      tslib: 2.1.0
    dev: true

  /safe-buffer/5.1.2:
    resolution: {integrity: sha512-Gd2UZBJDkXlY7GbJxfsE8/nvKkUEU1G38c1siN6QP6a9PT9MmHB8GnpscSmMJSoF8LOIrt8ud/wPtojys4G6+g==}

  /safe-buffer/5.2.1:
    resolution: {integrity: sha512-rp3So07KcdmmKbGvgaNxQSJr7bGVSVk5S9Eq1F+ppbRo70+YeaDxkw5Dd8NPN+GD6bjnYm2VuPuCXmpuYvmCXQ==}

  /safer-buffer/2.1.2:
    resolution: {integrity: sha512-YZo3K82SD7Riyi0E1EQPojLz7kpepnSQI9IyPbHHg1XXXevb5dJI7tpyN2ADxGcQbHG7vcyRHk0cbwqcQriUtg==}
    dev: true

  /sax/1.2.4:
    resolution: {integrity: sha512-NqVDv9TpANUjFm0N8uM5GxL36UgKi9/atZw+x7YFnQ8ckwFGKrl4xX4yWtrey3UJm5nP1kUbnYgLopqWNSRhWw==}
    dev: true

  /saxes/5.0.1:
    resolution: {integrity: sha512-5LBh1Tls8c9xgGjw3QrMwETmTMVk0oFgvrFSvWx62llR2hcEInrKNZ2GZCCuuy2lvWrdl5jhbpeqc5hRYKFOcw==}
    engines: {node: '>=10'}
    dependencies:
      xmlchars: 2.2.0
    dev: true

  /semver-compare/1.0.0:
    resolution: {integrity: sha1-De4hahyUGrN+nvsXiPavxf9VN/w=}
    dev: true

  /semver/5.3.0:
    resolution: {integrity: sha1-myzl094C0XxgEq0yaqa00M9U+U8=}
    hasBin: true
    dev: true
    optional: true

  /semver/5.7.1:
    resolution: {integrity: sha512-sauaDf/PZdVgrLTNYHRtpXa1iRiKcaebiKQ1BJdpQlWH2lCvexQdX55snPFyK7QzpudqbCI0qXFfOasHdyNDGQ==}
    hasBin: true

  /semver/6.3.0:
    resolution: {integrity: sha512-b39TBaTSfV6yBrapU89p5fKekE2m/NwnDocOVruQFS1/veMgdzuPcnOM34M6CwxW8jH/lxEa5rBoDeUwu5HHTw==}
    hasBin: true

  /semver/7.3.5:
    resolution: {integrity: sha512-PoeGJYh8HK4BTO/a9Tf6ZG3veo/A7ZVsYrSA6J8ny9nb3B1VrpkuN+z9OE5wfE5p6H4LchYZsegiQgbJD94ZFQ==}
    engines: {node: '>=10'}
    hasBin: true
    dependencies:
      lru-cache: 6.0.0
    dev: true

  /send/0.17.1:
    resolution: {integrity: sha512-BsVKsiGcQMFwT8UxypobUKyv7irCNRHk1T0G680vk88yf6LBByGcZJOTJCrTP2xVN6yI+XjPJcNuE3V4fT9sAg==}
    engines: {node: '>= 0.8.0'}
    dependencies:
      debug: 2.6.9
      depd: 1.1.2
      destroy: 1.0.4
      encodeurl: 1.0.2
      escape-html: 1.0.3
      etag: 1.8.1
      fresh: 0.5.2
      http-errors: 1.7.3
      mime: 1.6.0
      ms: 2.1.1
      on-finished: 2.3.0
      range-parser: 1.2.1
      statuses: 1.5.0
    dev: true

  /serve-static/1.14.1:
    resolution: {integrity: sha512-JMrvUwE54emCYWlTI+hGrGv5I8dEwmco/00EvkzIIsR7MqrHonbD9pO2MOfFnpFntl7ecpZs+3mW+XbQZu9QCg==}
    engines: {node: '>= 0.8.0'}
    dependencies:
      encodeurl: 1.0.2
      escape-html: 1.0.3
      parseurl: 1.3.3
      send: 0.17.1
    dev: true

  /set-blocking/2.0.0:
    resolution: {integrity: sha1-BF+XgtARrppoA93TgrJDkrPYkPc=}
    dev: true

  /setprototypeof/1.1.1:
    resolution: {integrity: sha512-JvdAWfbXeIGaZ9cILp38HntZSFSo3mWg6xGcJJsd+d4aRMOqauag1C63dJfDw7OaMYwEbHMOxEZ1lqVRYP2OAw==}
    dev: true

  /shebang-command/2.0.0:
    resolution: {integrity: sha512-kHxr2zZpYtdmrN1qDjrrX/Z1rR1kG8Dx+gkpK1G4eXmvXswmcE1hTWBWYUzlraYw1/yZp6YuDY77YtvbN0dmDA==}
    engines: {node: '>=8'}
    dependencies:
      shebang-regex: 3.0.0

  /shebang-regex/3.0.0:
    resolution: {integrity: sha512-7++dFhtcx3353uBaq8DDR4NuxBetBzC7ZQOhmTQInHEd6bSrXdiEyzCvG07Z44UYdLShWUyXt5M/yhz8ekcb1A==}
    engines: {node: '>=8'}

  /shell-quote/1.7.3:
    resolution: {integrity: sha512-Vpfqwm4EnqGdlsBFNmHhxhElJYrdfcxPThu+ryKS5J8L/fhAwLazFZtq+S+TWZ9ANj2piSQLGj6NQg+lKPmxrw==}
    dev: false

  /side-channel/1.0.4:
    resolution: {integrity: sha512-q5XPytqFEIKHkGdiMIrY10mvLRvnQh42/+GoBlFW3b2LXLE2xxJpZFdm94we0BaoV3RwJyGqg5wS7epxTv0Zvw==}
    dependencies:
      call-bind: 1.0.2
      get-intrinsic: 1.1.1
      object-inspect: 1.11.0
    dev: true

  /signal-exit/3.0.5:
    resolution: {integrity: sha512-KWcOiKeQj6ZyXx7zq4YxSMgHRlod4czeBQZrPb8OKcohcqAXShm7E20kEMle9WBt26hFcAf0qLOcp5zmY7kOqQ==}

  /simple-concat/1.0.1:
    resolution: {integrity: sha512-cSFtAPtRhljv69IK0hTVZQ+OfE9nePi/rtJmw5UjHeVyVroEqJXP1sFztKUy1qU+xvz3u/sfYJLa947b7nAN2Q==}
    dev: true
    optional: true

  /simple-get/3.1.0:
    resolution: {integrity: sha512-bCR6cP+aTdScaQCnQKbPKtJOKDp/hj9EDLJo3Nw4y1QksqaovlW/bnptB6/c1e+qmNIDHRK+oXFDdEqBT8WzUA==}
    dependencies:
      decompress-response: 4.2.1
      once: 1.4.0
      simple-concat: 1.0.1
    dev: true
    optional: true

  /sisteransi/1.0.5:
    resolution: {integrity: sha512-bLGGlR1QxBcynn2d5YmDX4MGjlZvy2MRBDRNHLJ8VI6l6+9FUiyTFNJ0IveOSP0bcXgVDPRcfGqA0pjaqUpfVg==}

  /slash/3.0.0:
    resolution: {integrity: sha512-g9Q1haeby36OSStwb4ntCGGGaKsaVSjQ68fBxoQcutl5fS1vuY18H3wSt3jFyFtrkx+Kz0V1G85A4MyAdDMi2Q==}
    engines: {node: '>=8'}

  /slice-ansi/3.0.0:
    resolution: {integrity: sha512-pSyv7bSTC7ig9Dcgbw9AuRNUb5k5V6oDudjZoMBSr13qpLBG7tB+zgCkARjq7xIUgdz5P1Qe8u+rSGdouOOIyQ==}
    engines: {node: '>=8'}
    dependencies:
      ansi-styles: 4.3.0
      astral-regex: 2.0.0
      is-fullwidth-code-point: 3.0.0

  /slice-ansi/4.0.0:
    resolution: {integrity: sha512-qMCMfhY040cVHT43K9BFygqYbUPFZKHOg7K73mtTWJRb8pyP3fzf4Ixd5SzdEJQ6MRUg/WBnOLxghZtKKurENQ==}
    engines: {node: '>=10'}
    dependencies:
      ansi-styles: 4.3.0
      astral-regex: 2.0.0
      is-fullwidth-code-point: 3.0.0

  /slice-ansi/5.0.0:
    resolution: {integrity: sha512-FC+lgizVPfie0kkhqUScwRu1O/lF6NOgJmlCgK+/LYxDCTk8sGelYaHDhFcDN+Sn3Cv+3VSa4Byeo+IMCzpMgQ==}
    engines: {node: '>=12'}
    dependencies:
      ansi-styles: 6.1.0
      is-fullwidth-code-point: 4.0.0
    dev: true

  /sort-keys/4.2.0:
    resolution: {integrity: sha512-aUYIEU/UviqPgc8mHR6IW1EGxkAXpeRETYcrzg8cLAvUPZcpAlleSXHV2mY7G12GphSH6Gzv+4MMVSSkbdteHg==}
    engines: {node: '>=8'}
    dependencies:
      is-plain-obj: 2.1.0
    dev: true

  /source-map-support/0.5.20:
    resolution: {integrity: sha512-n1lZZ8Ve4ksRqizaBQgxXDgKwttHDhyfQjA6YZZn8+AroHbsIz+JjwxQDxbp+7y5OYCI8t1Yk7etjD9CRd2hIw==}
    dependencies:
      buffer-from: 1.1.2
      source-map: 0.6.1
    dev: true

  /source-map/0.5.7:
    resolution: {integrity: sha1-igOdLRAh0i0eoUyA2OpGi6LvP8w=}
    engines: {node: '>=0.10.0'}
    dev: true

  /source-map/0.6.1:
    resolution: {integrity: sha512-UjgapumWlbMhkBgzT7Ykc5YXUT46F0iKu8SGXq0bcwP5dz/h0Plj6enJqjz1Zbq2l5WaqYnrVbwWOWMyF3F47g==}
    engines: {node: '>=0.10.0'}
    dev: true

  /source-map/0.7.3:
    resolution: {integrity: sha512-CkCj6giN3S+n9qrYiBTX5gystlENnRW5jZeNLHpe6aue+SrHcG5VYwujhW9s4dY31mEGsxBDrHR6oI69fTXsaQ==}
    engines: {node: '>= 8'}
    dev: true

  /spdx-correct/3.1.1:
    resolution: {integrity: sha512-cOYcUWwhCuHCXi49RhFRCyJEK3iPj1Ziz9DpViV3tbZOwXD49QzIN3MpOLJNxh2qwq2lJJZaKMVw9qNi4jTC0w==}
    dependencies:
      spdx-expression-parse: 3.0.1
      spdx-license-ids: 3.0.10

  /spdx-exceptions/2.3.0:
    resolution: {integrity: sha512-/tTrYOC7PPI1nUAgx34hUpqXuyJG+DTHJTnIULG4rDygi4xu/tfgmq1e1cIRwRzwZgo4NLySi+ricLkZkw4i5A==}

  /spdx-expression-parse/3.0.1:
    resolution: {integrity: sha512-cbqHunsQWnJNE6KhVSMsMeH5H/L9EpymbzqTQ3uLwNCLZ1Q481oWaofqH7nO6V07xlXwY6PhQdQ2IedWx/ZK4Q==}
    dependencies:
      spdx-exceptions: 2.3.0
      spdx-license-ids: 3.0.10

  /spdx-license-ids/3.0.10:
    resolution: {integrity: sha512-oie3/+gKf7QtpitB0LYLETe+k8SifzsX4KixvpOsbI6S0kRiRQ5MKOio8eMSAKQ17N06+wdEOXRiId+zOxo0hA==}

  /spdx-license-ids/3.0.11:
    resolution: {integrity: sha512-Ctl2BrFiM0X3MANYgj3CkygxhRmr9mi6xhejbdO960nF6EDJApTYpn0BQnDKlnNBULKiCN1n3w9EBkHK8ZWg+g==}
    dev: true

  /split2/3.2.2:
    resolution: {integrity: sha512-9NThjpgZnifTkJpzTZ7Eue85S49QwpNhZTq6GRJwObb6jnLFNGB7Qm73V5HewTROPyxD0C29xqmaI68bQtV+hg==}
    dependencies:
      readable-stream: 3.6.0
    dev: true

  /sprintf-js/1.0.3:
    resolution: {integrity: sha1-BOaSb2YolTVPPdAVIDYzuFcpfiw=}
    dev: true

  /sprintf-js/1.1.2:
    resolution: {integrity: sha512-VE0SOVEHCk7Qc8ulkWw3ntAzXuqf7S2lvwQaDLRnUeIEaKNQJzV6BwmLKhOqT61aGhfUMrXeaBk+oDGCzvhcug==}
    dev: true

  /sql-template-tag/4.0.0:
    resolution: {integrity: sha512-S82ZPaT3a8rw7dDfOQyrVR82fQPA0qqihq/qkKIZrm4IfkP8RpyT6SyF+syp2Pmf8pzPh63H3yTIMuBRsL95kQ==}
    engines: {node: '>=6'}
    dev: true

  /sqlite-async/1.1.2:
    resolution: {integrity: sha512-ocSKDAGDC5LUbUhbgSrSJnsbBx6YxlkDQbgbmo494WG3a2Vw8Yc6j+JgK0UZPyZH7H3FnCiBFv3tq03YklZONg==}
    dependencies:
      sqlite3: 5.0.2
    dev: true

  /sqlite3/5.0.2:
    resolution: {integrity: sha512-1SdTNo+BVU211Xj1csWa8lV6KM0CtucDwRyA0VHl91wEH1Mgh7RxUpI4rVvG7OhHrzCSGaVyW5g8vKvlrk9DJA==}
    requiresBuild: true
    peerDependenciesMeta:
      node-gyp:
        optional: true
    dependencies:
      node-addon-api: 3.2.1
      node-pre-gyp: 0.11.0
    optionalDependencies:
      node-gyp: 3.8.0
    dev: true

  /sshpk/1.16.1:
    resolution: {integrity: sha512-HXXqVUq7+pcKeLqqZj6mHFUMvXtOJt1uoUx09pFW6011inTMxqI8BA8PM95myrIyyKwdnzjdFjLiE6KBPVtJIg==}
    engines: {node: '>=0.10.0'}
    hasBin: true
    dependencies:
      asn1: 0.2.4
      assert-plus: 1.0.0
      bcrypt-pbkdf: 1.0.2
      dashdash: 1.14.1
      ecc-jsbn: 0.1.2
      getpass: 0.1.7
      jsbn: 0.1.1
      safer-buffer: 2.1.2
      tweetnacl: 0.14.5
    dev: true
    optional: true

  /stack-utils/2.0.5:
    resolution: {integrity: sha512-xrQcmYhOsn/1kX+Vraq+7j4oE2j/6BFscZ0etmYg81xuM8Gq0022Pxb8+IqgOFUIaxHs0KaSb7T1+OegiNrNFA==}
    engines: {node: '>=10'}
    dependencies:
      escape-string-regexp: 2.0.0
    dev: true

  /stacktrace-parser/0.1.10:
    resolution: {integrity: sha512-KJP1OCML99+8fhOHxwwzyWrlUuVX5GQ0ZpJTd1DFXhdkrvg1szxfHhawXUZ3g9TkXORQd4/WG68jMlQZ2p8wlg==}
    engines: {node: '>=6'}
    dependencies:
      type-fest: 0.7.1
    dev: true

  /staged-git-files/1.2.0:
    resolution: {integrity: sha512-MYK3aDsO8XAXkv2ASsrznObxVDlocYm7gc/cMk/hB4vbJZeEqOO7H1mZR7EY2C5q3YgKOBo3Tmu0D30h7RjdWg==}
    hasBin: true
    dev: true

  /statuses/1.5.0:
    resolution: {integrity: sha1-Fhx9rBd2Wf2YEfQ3cfqZOBR4Yow=}
    engines: {node: '>= 0.6'}
    dev: true

  /stoppable/1.1.0:
    resolution: {integrity: sha512-KXDYZ9dszj6bzvnEMRYvxgeTHU74QBFL54XKtP3nyMuJ81CFYtABZ3bAzL2EdFUaEwJOBOgENyFj3R7oTzDyyw==}
    engines: {node: '>=4', npm: '>=6'}
    dev: true

  /string-argv/0.3.1:
    resolution: {integrity: sha512-a1uQGz7IyVy9YwhqjZIZu1c8JO8dNIe20xBmSS6qu9kv++k3JGzCVmprbNN5Kn+BgzD5E7YYwg1CcjuJMRNsvg==}
    engines: {node: '>=0.6.19'}
    dev: true

  /string-hash/1.1.3:
    resolution: {integrity: sha1-6Kr8CsGFW0Zmkp7X3RJ1311sgRs=}
    dev: true

  /string-length/4.0.2:
    resolution: {integrity: sha512-+l6rNN5fYHNhZZy41RXsYptCjA2Igmq4EG7kZAYFQI1E1VTXarr6ZPXBg6eq7Y6eK4FEhY6AJlyuFIb/v/S0VQ==}
    engines: {node: '>=10'}
    dependencies:
      char-regex: 1.0.2
      strip-ansi: 6.0.1
    dev: true

  /string-width/1.0.2:
    resolution: {integrity: sha1-EYvfW4zcUaKn5w0hHgfisLmxB9M=}
    engines: {node: '>=0.10.0'}
    dependencies:
      code-point-at: 1.1.0
      is-fullwidth-code-point: 1.0.0
      strip-ansi: 3.0.1
    dev: true

  /string-width/4.2.3:
    resolution: {integrity: sha512-wKyQRQpjJ0sIp62ErSZdGsjMJWsap5oRNihHhu6G7JVO/9jIB6UyevL+tXuOqrng8j/cxKTWyWUwvSTriiZz/g==}
    engines: {node: '>=8'}
    dependencies:
      emoji-regex: 8.0.0
      is-fullwidth-code-point: 3.0.0
      strip-ansi: 6.0.1

  /string-width/5.0.1:
    resolution: {integrity: sha512-5ohWO/M4//8lErlUUtrFy3b11GtNOuMOU0ysKCDXFcfXuuvUXu95akgj/i8ofmaGdN0hCqyl6uu9i8dS/mQp5g==}
    engines: {node: '>=12'}
    dependencies:
      emoji-regex: 9.2.2
      is-fullwidth-code-point: 4.0.0
      strip-ansi: 7.0.1
    dev: true

  /string.prototype.trimend/1.0.4:
    resolution: {integrity: sha512-y9xCjw1P23Awk8EvTpcyL2NIr1j7wJ39f+k6lvRnSMz+mz9CGz9NYPelDk42kOz6+ql8xjfK8oYzy3jAP5QU5A==}
    dependencies:
      call-bind: 1.0.2
      define-properties: 1.1.3
    dev: true

  /string.prototype.trimstart/1.0.4:
    resolution: {integrity: sha512-jh6e984OBfvxS50tdY2nRZnoC5/mLFKOREQfw8t5yytkoUsJRNxvI/E39qu1sD0OtWI3OC0XgKSmcWwziwYuZw==}
    dependencies:
      call-bind: 1.0.2
      define-properties: 1.1.3
    dev: true

  /string_decoder/1.1.1:
    resolution: {integrity: sha512-n/ShnvDi6FHbbVfviro+WojiFzv+s8MPMHBczVePfUpDJLwoLT0ht1l4YwBCbi8pJAveEEdnkHyPyTP/mzRfwg==}
    dependencies:
      safe-buffer: 5.1.2

  /string_decoder/1.3.0:
    resolution: {integrity: sha512-hkRX8U1WjJFd8LsDJ2yQ/wWWxaopEsABU1XfkM8A+j0+85JAGppt16cr1Whg6KIbb4okU6Mql6BOj+uup/wKeA==}
    dependencies:
      safe-buffer: 5.2.1

  /strip-ansi/3.0.1:
    resolution: {integrity: sha1-ajhfuIU9lS1f8F0Oiq+UJ43GPc8=}
    engines: {node: '>=0.10.0'}
    dependencies:
      ansi-regex: 2.1.1
    dev: true

  /strip-ansi/6.0.1:
    resolution: {integrity: sha512-Y38VPSHcqkFrCpFnQ9vuSXmquuv5oXOKpGeT6aGrr3o3Gc9AlVa6JBfUSOCnbxGGZF+/0ooI7KrPuUSztUdU5A==}
    engines: {node: '>=8'}
    dependencies:
      ansi-regex: 5.0.1

  /strip-ansi/7.0.1:
    resolution: {integrity: sha512-cXNxvT8dFNRVfhVME3JAe98mkXDYN2O1l7jmcwMnOslDeESg1rF/OZMtK0nRAhiari1unG5cD4jG3rapUAkLbw==}
    engines: {node: '>=12'}
    dependencies:
      ansi-regex: 6.0.1
    dev: true

  /strip-bom/4.0.0:
    resolution: {integrity: sha512-3xurFv5tEgii33Zi8Jtp55wEIILR9eh34FAW00PZf+JnSsTmV/ioewSgQl97JHvgjoRGwPShsWm+IdrxB35d0w==}
    engines: {node: '>=8'}
    dev: true

  /strip-final-newline/2.0.0:
    resolution: {integrity: sha512-BrpvfNAE3dcvq7ll3xVumzjKjZQ5tI1sEUIKr3Uoks0XUl45St3FlatVqef9prk4jRDzhW6WZg+3bk93y6pLjA==}
    engines: {node: '>=6'}

  /strip-indent/3.0.0:
    resolution: {integrity: sha512-laJTa3Jb+VQpaC6DseHhF7dXVqHTfJPCRDaEbid/drOhgitgYku/letMUqOXFoWV0zIIUbjpdH2t+tYj4bQMRQ==}
    engines: {node: '>=8'}
    dependencies:
      min-indent: 1.0.1

  /strip-json-comments/2.0.1:
    resolution: {integrity: sha1-PFMZQukIwml8DsNEhYwobHygpgo=}
    engines: {node: '>=0.10.0'}
    dev: true

  /strip-json-comments/3.1.1:
    resolution: {integrity: sha512-6fPc+R4ihwqP6N/aIv2f1gMH8lOVtWQHoqC4yK6oSDVVocumAsfCqjkXnqiYMhmMwS/mEHLp7Vehlt3ql6lEig==}
    engines: {node: '>=8'}
    dev: true

  /supports-color/5.5.0:
    resolution: {integrity: sha512-QjVjwdXIt408MIiAqCX4oUKsgU2EqAGzs2Ppkm4aQYbjm+ZEWEcW4SfFNTr4uMNZma0ey4f5lgLrkB0aX0QMow==}
    engines: {node: '>=4'}
    dependencies:
      has-flag: 3.0.0

  /supports-color/7.2.0:
    resolution: {integrity: sha512-qpCAvRl9stuOHveKsn7HncJRvv501qIacKzQlO/+Lwxc9+0q2wLyv4Dfvt80/DPn2pqOBsJdDiogXGR9+OvwRw==}
    engines: {node: '>=8'}
    dependencies:
      has-flag: 4.0.0

  /supports-color/8.1.1:
    resolution: {integrity: sha512-MpUEN2OodtUzxvKQl72cUF7RQ5EiHsGvSsVG0ia9c5RbWGL2CI4C7EpPS8UTBIplnlzZiNuV56w+FuNxy3ty2Q==}
    engines: {node: '>=10'}
    dependencies:
      has-flag: 4.0.0
    dev: true

  /supports-color/9.0.2:
    resolution: {integrity: sha512-ii6tc8ImGFrgMPYq7RVAMKkhPo9vk8uA+D3oKbJq/3Pk2YSMv1+9dUAesa9UxMbxBTvxwKTQffBahNVNxEvM8Q==}
    engines: {node: '>=12'}
    dependencies:
      has-flag: 5.0.1
    dev: true

  /supports-hyperlinks/2.2.0:
    resolution: {integrity: sha512-6sXEzV5+I5j8Bmq9/vUphGRM/RJNT9SCURJLjwfOg51heRtguGWDzcaBlgAzKhQa0EVNpPEKzQuBwZ8S8WaCeQ==}
    engines: {node: '>=8'}
    dependencies:
      has-flag: 4.0.0
      supports-color: 7.2.0

  /symbol-tree/3.2.4:
    resolution: {integrity: sha512-9QNk5KwDF+Bvz+PyObkmSYjI5ksVUYtjW7AU22r2NKcfLJcXp96hkDWU3+XndOsUb+AQ9QhfzfCT2O+CNWT5Tw==}
    dev: true

  /tar-fs/2.1.1:
    resolution: {integrity: sha512-V0r2Y9scmbDRLCNex/+hYzvp/zyYjvFbHPNgVTKfQvVrb6guiE/fxP+XblDNR011utopbkex2nM4dHNV6GDsng==}
    dependencies:
      chownr: 1.1.4
      mkdirp-classic: 0.5.3
      pump: 3.0.0
      tar-stream: 2.2.0
    dev: true
    optional: true

  /tar-stream/2.2.0:
    resolution: {integrity: sha512-ujeqbceABgwMZxEJnk2HDY2DlnUZ+9oEcb1KzTVfYHio0UE6dG71n60d8D2I4qNvleWrrXpmjpt7vZeF1LnMZQ==}
    engines: {node: '>=6'}
    dependencies:
      bl: 4.1.0
      end-of-stream: 1.4.4
      fs-constants: 1.0.0
      inherits: 2.0.4
      readable-stream: 3.6.0

  /tar/2.2.2:
    resolution: {integrity: sha512-FCEhQ/4rE1zYv9rYXJw/msRqsnmlje5jHP6huWeBZ704jUTy02c5AZyWujpMR1ax6mVw9NyJMfuK2CMDWVIfgA==}
    deprecated: This version of tar is no longer supported, and will not receive security updates. Please upgrade asap.
    dependencies:
      block-stream: 0.0.9
      fstream: 1.0.12
      inherits: 2.0.4
    dev: true
    optional: true

  /tar/4.4.19:
    resolution: {integrity: sha512-a20gEsvHnWe0ygBY8JbxoM4w3SJdhc7ZAuxkLqh+nvNQN2IOt0B5lLgM490X5Hl8FF0dl0tOf2ewFYAlIFgzVA==}
    engines: {node: '>=4.5'}
    dependencies:
      chownr: 1.1.4
      fs-minipass: 1.2.7
      minipass: 2.9.0
      minizlib: 1.3.3
      mkdirp: 0.5.5
      safe-buffer: 5.2.1
      yallist: 3.1.1
    dev: true

  /tar/6.1.11:
    resolution: {integrity: sha512-an/KZQzQUkZCkuoAA64hM92X0Urb6VpRhAFllDzz44U2mcD5scmT3zBc4VgVpkugF580+DQn8eAFSyoQt0tznA==}
    engines: {node: '>= 10'}
    dependencies:
      chownr: 2.0.0
      fs-minipass: 2.1.0
      minipass: 3.1.5
      minizlib: 2.1.2
      mkdirp: 1.0.4
      yallist: 4.0.0
    dev: false

  /tarn/3.0.1:
    resolution: {integrity: sha512-6usSlV9KyHsspvwu2duKH+FMUhqJnAh6J5J/4MITl8s94iSUQTLkJggdiewKv4RyARQccnigV48Z+khiuVZDJw==}
    engines: {node: '>=8.0.0'}
    dev: true

  /tedious/11.8.0_debug@4.3.2:
    resolution: {integrity: sha512-GtFrO694x/7CRiUBt0AI4jrMtrkXV+ywifiOrDy4K0ufJLeKB4rgmPjy5Ws366fCaBaKlqQ9RnJ+sCJ1Jbd1lw==}
    engines: {node: '>= 10'}
    dependencies:
      '@azure/identity': 1.5.2_debug@4.3.2
      '@azure/keyvault-keys': 4.3.0
      '@azure/ms-rest-nodeauth': 3.1.0_debug@4.3.2
      '@js-joda/core': 3.2.0
      adal-node: 0.2.3_debug@4.3.2
      bl: 5.0.0
      depd: 2.0.0
      iconv-lite: 0.6.3
      jsbi: 3.2.5
      native-duplexpair: 1.0.0
      node-abort-controller: 2.0.0
      punycode: 2.1.1
      sprintf-js: 1.1.2
    transitivePeerDependencies:
      - debug
      - supports-color
    dev: true

  /temp-dir/1.0.0:
    resolution: {integrity: sha1-CnwOom06Oa+n4OvqnB/AvE2qAR0=}
    engines: {node: '>=4'}
    dev: false

  /temp-dir/2.0.0:
    resolution: {integrity: sha512-aoBAniQmmwtcKp/7BzsH8Cxzv8OL736p7v1ihGb5e9DJ9kTwGWHrQrVB5+lfVDzfGrdRzXch+ig7LHaY1JTOrg==}
    engines: {node: '>=8'}

  /temp-write/4.0.0:
    resolution: {integrity: sha512-HIeWmj77uOOHb0QX7siN3OtwV3CTntquin6TNVg6SHOqCP3hYKmox90eeFOGaY1MqJ9WYDDjkyZrW6qS5AWpbw==}
    engines: {node: '>=8'}
    dependencies:
      graceful-fs: 4.2.8
      is-stream: 2.0.1
      make-dir: 3.1.0
      temp-dir: 1.0.0
      uuid: 3.4.0
    dev: false

  /temp/0.4.0:
    resolution: {integrity: sha1-ZxrWPVe+D+nXKUZks/xABjZnimA=}
    engines: {'0': node >=0.4.0}
    dev: true

  /tempy/1.0.1:
    resolution: {integrity: sha512-biM9brNqxSc04Ee71hzFbryD11nX7VPhQQY32AdDmjFvodsRFz/3ufeoTZ6uYkRFfGo188tENcASNs3vTdsM0w==}
    engines: {node: '>=10'}
    dependencies:
      del: 6.0.0
      is-stream: 2.0.1
      temp-dir: 2.0.0
      type-fest: 0.16.0
      unique-string: 2.0.0

  /terminal-link/2.1.1:
    resolution: {integrity: sha512-un0FmiRUQNr5PJqy9kP7c40F5BOfpGlYTrxonDChEZB7pzZxRNp/bt+ymiy9/npwXya9KH99nJ/GXFIiUkYGFQ==}
    engines: {node: '>=8'}
    dependencies:
      ansi-escapes: 4.3.2
      supports-hyperlinks: 2.2.0

  /test-exclude/6.0.0:
    resolution: {integrity: sha512-cAGWPIyOHU6zlmg88jwm7VRyXnMN7iV68OGAbYDk/Mh/xC/pzVPlQtY6ngoIH/5/tciuhGfvESU8GrHrcxD56w==}
    engines: {node: '>=8'}
    dependencies:
      '@istanbuljs/schema': 0.1.3
      glob: 7.2.0
      minimatch: 3.0.4
    dev: true

  /text-table/0.2.0:
    resolution: {integrity: sha1-f17oI66AUgfACvLfSoTsP8+lcLQ=}
    dev: true

  /throat/6.0.1:
    resolution: {integrity: sha512-8hmiGIJMDlwjg7dlJ4yKGLK8EsYqKgPWbG3b4wjJddKNwc7N7Dpn08Df4szr/sZdMVeOstrdYSsqzX6BYbcB+w==}
    dev: true

  /through/2.3.8:
    resolution: {integrity: sha1-DdTJ/6q8NXlgsbckEV1+Doai4fU=}
    dev: true

  /timsort/0.3.0:
    resolution: {integrity: sha1-QFQRqOfmM5/mTbmiNN4R3DHgK9Q=}
    dev: true

  /tmp/0.2.1:
    resolution: {integrity: sha512-76SUhtfqR2Ijn+xllcI5P1oyannHNHByD80W1q447gU3mp9G9PSpGdWmjUOHRDPiHYacIk66W7ubDTuPF3BEtQ==}
    engines: {node: '>=8.17.0'}
    dependencies:
      rimraf: 3.0.2
    dev: false

  /tmpl/1.0.5:
    resolution: {integrity: sha512-3f0uOEAQwIqGuWW2MVzYg8fV/QNnc/IpuJNG837rLuczAaLVHslWHZQj4IGiEl5Hs3kkbhwL9Ab7Hrsmuj+Smw==}
    dev: true

  /to-fast-properties/2.0.0:
    resolution: {integrity: sha1-3F5pjL0HkmW8c+A3doGk5Og/YW4=}
    engines: {node: '>=4'}
    dev: true

  /to-regex-range/5.0.1:
    resolution: {integrity: sha512-65P7iz6X5yEr1cwcgvQxbbIw7Uk3gOy5dIdtZ4rDveLqhrdJP+Li/Hx6tyK0NEb+2GCyneCMJiGqrADCSNk8sQ==}
    engines: {node: '>=8.0'}
    dependencies:
      is-number: 7.0.0

  /toidentifier/1.0.0:
    resolution: {integrity: sha512-yaOH/Pk/VEhBWWTlhI+qXxDFXlejDGcQipMlyxda9nthulaxLZUNcUqFxokp0vcYnvteJln5FNQDRrxj3YcbVw==}
    engines: {node: '>=0.6'}
    dev: true

  /tough-cookie/2.5.0:
    resolution: {integrity: sha512-nlLsUzgm1kfLXSXfRZMc1KLAugd4hqJHDTvc2hDIwS3mZAfMEuMbc03SujMF+GEcpaX/qboeycw6iO8JwVv2+g==}
    engines: {node: '>=0.8'}
    dependencies:
      psl: 1.8.0
      punycode: 2.1.1
    dev: true
    optional: true

  /tough-cookie/3.0.1:
    resolution: {integrity: sha512-yQyJ0u4pZsv9D4clxO69OEjLWYw+jbgspjTue4lTQZLfV0c5l1VmK2y1JK8E9ahdpltPOaAThPcp5nKPUgSnsg==}
    engines: {node: '>=6'}
    dependencies:
      ip-regex: 2.1.0
      psl: 1.8.0
      punycode: 2.1.1
    dev: true

  /tough-cookie/4.0.0:
    resolution: {integrity: sha512-tHdtEpQCMrc1YLrMaqXXcj6AxhYi/xgit6mZu1+EDWUn+qhUf8wMQoFIy9NXuq23zAwtcB0t/MjACGR18pcRbg==}
    engines: {node: '>=6'}
    dependencies:
      psl: 1.8.0
      punycode: 2.1.1
      universalify: 0.1.2
    dev: true

  /tr46/0.0.3:
    resolution: {integrity: sha1-gYT9NH2snNwYWZLzpmIuFLnZq2o=}

  /tr46/2.1.0:
    resolution: {integrity: sha512-15Ih7phfcdP5YxqiB+iDtLoaTz4Nd35+IiAv0kQ5FNKHzXgdWqPoTIqEDDJmXceQt4JZk6lVPT8lnDlPpGDppw==}
    engines: {node: '>=8'}
    dependencies:
      punycode: 2.1.1
    dev: true

  /trim-newlines/3.0.1:
    resolution: {integrity: sha512-c1PTsA3tYrIsLGkJkzHF+w9F2EyxfXGo4UyJc4pFL++FMjnq0HJS69T3M7d//gKrFKwy429bouPescbjecU+Zw==}
    engines: {node: '>=8'}
    dev: true

  /ts-jest/27.1.1_aa940249d37aeb083e8e1f65c1365977:
    resolution: {integrity: sha512-Ds0VkB+cB+8g2JUmP/GKWndeZcCKrbe6jzolGrVWdqVUFByY/2KDHqxJ7yBSon7hDB1TA4PXxjfZ+JjzJisvgA==}
    engines: {node: ^10.13.0 || ^12.13.0 || ^14.15.0 || >=15.0.0}
    hasBin: true
    peerDependencies:
      '@babel/core': '>=7.0.0-beta.0 <8'
      '@types/jest': ^27.0.0
      babel-jest: '>=27.0.0 <28'
      esbuild: ~0.14.0
      jest: ^27.0.0
      typescript: '>=3.8 <5.0'
    peerDependenciesMeta:
      '@babel/core':
        optional: true
      '@types/jest':
        optional: true
      babel-jest:
        optional: true
      esbuild:
        optional: true
    dependencies:
      '@types/jest': 27.0.3
      bs-logger: 0.2.6
      esbuild: 0.14.5
      fast-json-stable-stringify: 2.1.0
      jest: 27.4.5_ts-node@10.4.0
      jest-util: 27.4.2
      json5: 2.2.0
      lodash.memoize: 4.1.2
      make-error: 1.3.6
      semver: 7.3.5
      typescript: 4.5.4
      yargs-parser: 20.2.9
    dev: true

  /ts-jest/27.1.1_b72bf80ce6f8fcf89768bfa40958465f:
    resolution: {integrity: sha512-Ds0VkB+cB+8g2JUmP/GKWndeZcCKrbe6jzolGrVWdqVUFByY/2KDHqxJ7yBSon7hDB1TA4PXxjfZ+JjzJisvgA==}
    engines: {node: ^10.13.0 || ^12.13.0 || ^14.15.0 || >=15.0.0}
    hasBin: true
    peerDependencies:
      '@babel/core': '>=7.0.0-beta.0 <8'
      '@types/jest': ^27.0.0
      babel-jest: '>=27.0.0 <28'
      esbuild: ~0.14.0
      jest: ^27.0.0
      typescript: '>=3.8 <5.0'
    peerDependenciesMeta:
      '@babel/core':
        optional: true
      '@types/jest':
        optional: true
      babel-jest:
        optional: true
      esbuild:
        optional: true
    dependencies:
      '@types/jest': 27.0.3
      bs-logger: 0.2.6
      esbuild: 0.13.14
      fast-json-stable-stringify: 2.1.0
      jest: 27.4.5_ts-node@10.4.0
      jest-util: 27.4.2
      json5: 2.2.0
      lodash.memoize: 4.1.2
      make-error: 1.3.6
      semver: 7.3.5
      typescript: 4.4.4
      yargs-parser: 20.2.9
    dev: true

  /ts-node/10.4.0_54d7f9b57c83a5c5120be11b085b9de6:
    resolution: {integrity: sha512-g0FlPvvCXSIO1JDF6S232P5jPYqBkRL9qly81ZgAOSU7rwI0stphCgd2kLiCrU9DjQCrJMWEqcNSjQL02s6d8A==}
    hasBin: true
    peerDependencies:
      '@swc/core': '>=1.2.50'
      '@swc/wasm': '>=1.2.50'
      '@types/node': '*'
      typescript: '>=2.7'
    peerDependenciesMeta:
      '@swc/core':
        optional: true
      '@swc/wasm':
        optional: true
    dependencies:
      '@cspotcode/source-map-support': 0.7.0
      '@tsconfig/node10': 1.0.8
      '@tsconfig/node12': 1.0.9
      '@tsconfig/node14': 1.0.1
      '@tsconfig/node16': 1.0.2
      '@types/node': 12.20.37
      acorn: 8.5.0
      acorn-walk: 8.2.0
      arg: 4.1.3
      create-require: 1.1.1
      diff: 4.0.2
      make-error: 1.3.6
      typescript: 4.4.4
      yn: 3.1.1
    dev: true

  /ts-node/10.4.0_6564ecc9a8cbf2c9707dca1da88a55d9:
    resolution: {integrity: sha512-g0FlPvvCXSIO1JDF6S232P5jPYqBkRL9qly81ZgAOSU7rwI0stphCgd2kLiCrU9DjQCrJMWEqcNSjQL02s6d8A==}
    hasBin: true
    peerDependencies:
      '@swc/core': '>=1.2.50'
      '@swc/wasm': '>=1.2.50'
      '@types/node': '*'
      typescript: '>=2.7'
    peerDependenciesMeta:
      '@swc/core':
        optional: true
      '@swc/wasm':
        optional: true
    dependencies:
      '@cspotcode/source-map-support': 0.7.0
      '@tsconfig/node10': 1.0.8
      '@tsconfig/node12': 1.0.9
      '@tsconfig/node14': 1.0.1
      '@tsconfig/node16': 1.0.2
      '@types/node': 14.18.0
      acorn: 8.5.0
      acorn-walk: 8.2.0
      arg: 4.1.3
      create-require: 1.1.1
      diff: 4.0.2
      make-error: 1.3.6
      typescript: 4.4.4
      yn: 3.1.1
    dev: true

  /ts-toolbelt/9.6.0:
    resolution: {integrity: sha512-nsZd8ZeNUzukXPlJmTBwUAuABDe/9qtVDelJeT/qW0ow3ZS3BsQJtNkan1802aM9Uf68/Y8ljw86Hu0h5IUW3w==}
    dev: true

  /tsd/0.18.0:
    resolution: {integrity: sha512-UIkxm2CLmSjXlQs4zqxgVV9UmzK8VgJ63eBpgkH/ZsMkiUdzxxHvdCCg8F314HDxzfQl2muJEy/TEcXHIFIPXg==}
    engines: {node: '>=12'}
    hasBin: true
    dependencies:
      '@tsd/typescript': 4.4.4
      eslint-formatter-pretty: 4.1.0
      globby: 11.0.4
      meow: 9.0.0
      path-exists: 4.0.0
      read-pkg-up: 7.0.1
    dev: true

  /tslib/1.14.1:
    resolution: {integrity: sha512-Xni35NKzjgMrwevysHTCArtLDpPvye8zV/0E4EyYn43P7/7qvQwPh9BGkHewbMulVntbigmcT7rdX3BNo9wRJg==}
    dev: true

  /tslib/2.1.0:
    resolution: {integrity: sha512-hcVC3wYEziELGGmEEXue7D75zbwIIVUMWAVbHItGPx0ziyXxrOMQx4rQEVEV45Ut/1IotuEvwqPopzIOkDMf0A==}
    dev: true

  /tslib/2.3.1:
    resolution: {integrity: sha512-77EbyPPpMz+FRFRuAFlWMtmgUWGe9UOG2Z25NqCwiIjRhOf5iKGuzSe5P2w1laq+FkRy4p+PCuVkJSGkzTEKVw==}
    dev: true

  /tsutils/3.21.0_typescript@4.4.4:
    resolution: {integrity: sha512-mHKK3iUXL+3UF6xL5k0PEhKRUBKPBCv/+RkEOpjRWxxx27KKRBmmA60A9pgOUvMi8GKhRMPEmjBRPzs2W7O1OA==}
    engines: {node: '>= 6'}
    peerDependencies:
      typescript: '>=2.8.0 || >= 3.2.0-dev || >= 3.3.0-dev || >= 3.4.0-dev || >= 3.5.0-dev || >= 3.6.0-dev || >= 3.6.0-beta || >= 3.7.0-dev || >= 3.7.0-beta'
    dependencies:
      tslib: 1.14.1
      typescript: 4.4.4
    dev: true

  /tsutils/3.21.0_typescript@4.5.4:
    resolution: {integrity: sha512-mHKK3iUXL+3UF6xL5k0PEhKRUBKPBCv/+RkEOpjRWxxx27KKRBmmA60A9pgOUvMi8GKhRMPEmjBRPzs2W7O1OA==}
    engines: {node: '>= 6'}
    peerDependencies:
      typescript: '>=2.8.0 || >= 3.2.0-dev || >= 3.3.0-dev || >= 3.4.0-dev || >= 3.5.0-dev || >= 3.6.0-dev || >= 3.6.0-beta || >= 3.7.0-dev || >= 3.7.0-beta'
    dependencies:
      tslib: 1.14.1
      typescript: 4.5.4
    dev: true

  /tty-browserify/0.0.1:
    resolution: {integrity: sha512-C3TaO7K81YvjCgQH9Q1S3R3P3BtN3RIM8n+OvX4il1K1zgE8ZhI0op7kClgkxtutIE8hQrcrHBXvIheqKUUCxw==}
    dev: true

  /tunnel-agent/0.6.0:
    resolution: {integrity: sha1-J6XeoGs2sEoKmWZ3SykIaPD8QP0=}
    dependencies:
      safe-buffer: 5.2.1
    dev: true
    optional: true

  /tunnel/0.0.6:
    resolution: {integrity: sha512-1h/Lnq9yajKY2PEbBadPXj3VxsDDu844OnaAo52UVmIzIvwwtBPIuNvkjuzBlTWpfJyUbG3ez0KSBibQkj4ojg==}
    engines: {node: '>=0.6.11 <=0.7.0 || >=0.7.3'}
    dev: true

  /tweetnacl/0.14.5:
    resolution: {integrity: sha1-WuaBd/GS1EViadEIr6k/+HQ/T2Q=}
    dev: true
    optional: true

  /type-check/0.3.2:
    resolution: {integrity: sha1-WITKtRLPHTVeP7eE8wgEsrUg23I=}
    engines: {node: '>= 0.8.0'}
    dependencies:
      prelude-ls: 1.1.2
    dev: true

  /type-check/0.4.0:
    resolution: {integrity: sha512-XleUoc9uwGXqjWwXaUTZAmzMcFZ5858QA2vvx1Ur5xIcixXIP+8LnFDgRplU30us6teqdlskFfu+ae4K79Ooew==}
    engines: {node: '>= 0.8.0'}
    dependencies:
      prelude-ls: 1.2.1
    dev: true

  /type-detect/4.0.8:
    resolution: {integrity: sha512-0fr/mIH1dlO+x7TlcMy+bIDqKPsw/70tVyeHW787goQjhmqaZe10uwLujubK9q9Lg6Fiho1KUKDYz0Z7k7g5/g==}
    engines: {node: '>=4'}
    dev: true

  /type-fest/0.16.0:
    resolution: {integrity: sha512-eaBzG6MxNzEn9kiwvtre90cXaNLkmadMWa1zQMs3XORCXNbsH/OewwbxC5ia9dCxIxnTAsSxXJaa/p5y8DlvJg==}
    engines: {node: '>=10'}

  /type-fest/0.18.1:
    resolution: {integrity: sha512-OIAYXk8+ISY+qTOwkHtKqzAuxchoMiD9Udx+FSGQDuiRR+PJKJHc2NJAXlbhkGwTt/4/nKZxELY1w3ReWOL8mw==}
    engines: {node: '>=10'}
    dev: true

  /type-fest/0.20.2:
    resolution: {integrity: sha512-Ne+eE4r0/iWnpAxD852z3A+N0Bt5RN//NjJwRd2VFHEmrywxf5vsZlh4R6lixl6B+wz/8d+maTSAkN1FIkI3LQ==}
    engines: {node: '>=10'}
    dev: true

  /type-fest/0.21.3:
    resolution: {integrity: sha512-t0rzBq87m3fVcduHDUFhKmyyX+9eo6WQjZvf51Ea/M0Q7+T374Jp1aUiyUl0GKxp8M/OETVHSDvmkyPgvX+X2w==}
    engines: {node: '>=10'}

  /type-fest/0.6.0:
    resolution: {integrity: sha512-q+MB8nYR1KDLrgr4G5yemftpMC7/QLqVndBmEEdqzmNj5dcFOO4Oo8qlwZE3ULT3+Zim1F8Kq4cBnikNhlCMlg==}
    engines: {node: '>=8'}

  /type-fest/0.7.1:
    resolution: {integrity: sha512-Ne2YiiGN8bmrmJJEuTWTLJR32nh/JdL1+PSicowtNb0WFpn59GK8/lfD61bVtzguz7b3PBt74nxpv/Pw5po5Rg==}
    engines: {node: '>=8'}
    dev: true

  /type-fest/0.8.1:
    resolution: {integrity: sha512-4dbzIzqvjtgiM5rw1k5rEHtBANKmdudhGyBEajN01fEyhaAIhsoKNy6y7+IN93IfpFtwY9iqi7kD+xwKhQsNJA==}
    engines: {node: '>=8'}

  /type-is/1.6.18:
    resolution: {integrity: sha512-TkRKr9sUTxEH8MdfuCSP7VizJyzRNMjj2J2do2Jr3Kym598JVdEksuzPQCnlFPW4ky9Q+iA+ma9BGm06XQBy8g==}
    engines: {node: '>= 0.6'}
    dependencies:
      media-typer: 0.3.0
      mime-types: 2.1.33
    dev: true

  /typedarray-to-buffer/3.1.5:
    resolution: {integrity: sha512-zdu8XMNEDepKKR+XYOXAVPtWui0ly0NtohUscw+UmaHiAWT8hrV1rr//H6V+0DvJ3OQ19S979M0laLfX8rm82Q==}
    dependencies:
      is-typedarray: 1.0.0
    dev: true

  /typescript/4.4.4:
    resolution: {integrity: sha512-DqGhF5IKoBl8WNf8C1gu8q0xZSInh9j1kJJMqT3a94w1JzVaBU4EXOSMrz9yDqMT0xt3selp83fuFMQ0uzv6qA==}
    engines: {node: '>=4.2.0'}
    hasBin: true
    dev: true

  /typescript/4.5.4:
    resolution: {integrity: sha512-VgYs2A2QIRuGphtzFV7aQJduJ2gyfTljngLzjpfW9FoYZF6xuw1W0vW9ghCKLfcWrCFxK81CSGRAvS1pn4fIUg==}
    engines: {node: '>=4.2.0'}
    hasBin: true
    dev: true

  /unbox-primitive/1.0.1:
    resolution: {integrity: sha512-tZU/3NqK3dA5gpE1KtyiJUrEB0lxnGkMFHptJ7q6ewdZ8s12QrODwNbhIJStmJkd1QDXa1NRA8aF2A1zk/Ypyw==}
    dependencies:
      function-bind: 1.1.1
      has-bigints: 1.0.1
      has-symbols: 1.0.2
      which-boxed-primitive: 1.0.2
    dev: true

  /underscore/1.13.1:
    resolution: {integrity: sha512-hzSoAVtJF+3ZtiFX0VgfFPHEDRm7Y/QPjGyNo4TVdnDTdft3tr8hEkD25a1jC+TjTuE7tkHGKkhwCgs9dgBB2g==}
    dev: true

  /undici/3.3.6:
    resolution: {integrity: sha512-/j3YTZ5AobMB4ZrTY72mzM54uFUX32v0R/JRW9G2vOyF1uSKYAx+WT8dMsAcRS13TOFISv094TxIyWYk+WEPsA==}
    dev: false

  /unique-string/2.0.0:
    resolution: {integrity: sha512-uNaeirEPvpZWSgzwsPGtU2zVSTrn/8L5q/IexZmH0eH6SA73CmAA5U4GwORTxQAZs95TAXLNqeLoPPNO5gZfWg==}
    engines: {node: '>=8'}
    dependencies:
      crypto-random-string: 2.0.0

  /universalify/0.1.2:
    resolution: {integrity: sha512-rBJeI5CXAlmy1pV+617WB9J63U6XcazHHF2f2dbJix4XzpUF0RS3Zbj0FGIOCAva5P/d/GBOYaACQ1w+0azUkg==}
    engines: {node: '>= 4.0.0'}
    dev: true

  /universalify/2.0.0:
    resolution: {integrity: sha512-hAZsKq7Yy11Zu1DE0OzWjw7nnLZmJZYTDZZyEFHZdUhV8FkH5MCfoU1XMaxXovpyW5nq5scPqq0ZDP9Zyl04oQ==}
    engines: {node: '>= 10.0.0'}
    dev: true

  /unpipe/1.0.0:
    resolution: {integrity: sha1-sr9O6FFKrmFltIF4KdIbLvSZBOw=}
    engines: {node: '>= 0.8'}
    dev: true

  /untildify/4.0.0:
    resolution: {integrity: sha512-KK8xQ1mkzZeg9inewmFVDNkg3l5LUhoq9kN6iWYB/CC9YMG8HA+c1Q8HwDe6dEX7kErrEVNVBO3fWsVq5iDgtw==}
    engines: {node: '>=8'}
    dev: true

  /uri-js/4.4.1:
    resolution: {integrity: sha512-7rKUyy33Q1yc98pQ1DAmLtwX109F7TIfWlW1Ydo8Wl1ii1SeHieeh0HHfPeL2fMXK6z0s8ecKs9frCuLJvndBg==}
    dependencies:
      punycode: 2.1.1
    dev: true

  /util-deprecate/1.0.2:
    resolution: {integrity: sha1-RQ1Nyfpw3nMnYvvS1KKJgUGaDM8=}

  /util/0.12.4:
    resolution: {integrity: sha512-bxZ9qtSlGUWSOy9Qa9Xgk11kSslpuZwaxCg4sNIDj6FLucDab2JxnHwyNTCpHMtK1MjoQiWQ6DiUMZYbSrO+Sw==}
    dependencies:
      inherits: 2.0.4
      is-arguments: 1.1.1
      is-generator-function: 1.0.10
      is-typed-array: 1.1.8
      safe-buffer: 5.2.1
      which-typed-array: 1.1.7
    dev: true

  /utils-merge/1.0.1:
    resolution: {integrity: sha1-n5VxD1CiZ5R7LMwSR0HBAoQn5xM=}
    engines: {node: '>= 0.4.0'}
    dev: true

  /uuid/3.4.0:
    resolution: {integrity: sha512-HjSDRw6gZE5JMggctHBcjVak08+KEVhSIiDzFnT9S9aegmp85S/bReBVTb4QTFaRNptJ9kuYaNhnbNEOkbKb/A==}
    deprecated: Please upgrade  to version 7 or higher.  Older versions may use Math.random() in certain circumstances, which is known to be problematic.  See https://v8.dev/blog/math-random for details.
    hasBin: true

  /uuid/8.3.2:
    resolution: {integrity: sha512-+NYs2QeMWy+GWFOEm9xnn6HCDp0l7QBD7ml8zLUmJ+93Q5NF0NocErnwkTkXVFNiX3/fpC6afS8Dhb/gz7R7eg==}
    hasBin: true

  /v8-compile-cache/2.3.0:
    resolution: {integrity: sha512-l8lCEmLcLYZh4nbunNZvQCJc5pv7+RCwa8q/LdUx8u7lsWvPDKmpodJAJNwkAhJC//dFY48KuIEmjtd4RViDrA==}
    dev: true

  /v8-to-istanbul/8.1.0:
    resolution: {integrity: sha512-/PRhfd8aTNp9Ggr62HPzXg2XasNFGy5PBt0Rp04du7/8GNNSgxFL6WBTkgMKSL9bFjH+8kKEG3f37FmxiTqUUA==}
    engines: {node: '>=10.12.0'}
    dependencies:
      '@types/istanbul-lib-coverage': 2.0.3
      convert-source-map: 1.8.0
      source-map: 0.7.3
    dev: true

  /validate-npm-package-license/3.0.4:
    resolution: {integrity: sha512-DpKm2Ui/xN7/HQKCtpZxoRWBhZ9Z0kqtygG8XCgNQ8ZlDnxuQmWhj566j8fN4Cu3/JmbhsDo7fcAJq4s9h27Ew==}
    dependencies:
      spdx-correct: 3.1.1
      spdx-expression-parse: 3.0.1

  /validator/8.2.0:
    resolution: {integrity: sha512-Yw5wW34fSv5spzTXNkokD6S6/Oq92d8q/t14TqsS3fAiA1RYnxSFSIZ+CY3n6PGGRCq5HhJTSepQvFUS2QUDxA==}
    engines: {node: '>= 0.10'}
    dev: true

  /vary/1.1.2:
    resolution: {integrity: sha1-IpnwLG3tMNSllhsLn3RSShj2NPw=}
    engines: {node: '>= 0.8'}
    dev: true

  /verror/1.10.0:
    resolution: {integrity: sha1-OhBcoXBTr1XW4nDB+CiGguGNpAA=}
    engines: {'0': node >=0.6.0}
    dependencies:
      assert-plus: 1.0.0
      core-util-is: 1.0.2
      extsprintf: 1.4.0
    dev: true
    optional: true

  /verror/1.10.1:
    resolution: {integrity: sha512-veufcmxri4e3XSrT0xwfUR7kguIkaxBeosDg00yDWhk49wdwkSUrvvsm7nc75e1PUyvIeZj6nS8VQRYz2/S4Xg==}
    engines: {node: '>=0.6.0'}
    dependencies:
      assert-plus: 1.0.0
      core-util-is: 1.0.2
      extsprintf: 1.4.0
    dev: true

  /w3c-hr-time/1.0.2:
    resolution: {integrity: sha512-z8P5DvDNjKDoFIHK7q8r8lackT6l+jo/Ye3HOle7l9nICP9lf1Ci25fy9vHd0JOWewkIFzXIEig3TdKT7JQ5fQ==}
    dependencies:
      browser-process-hrtime: 1.0.0
    dev: true

  /w3c-xmlserializer/2.0.0:
    resolution: {integrity: sha512-4tzD0mF8iSiMiNs30BiLO3EpfGLZUT2MSX/G+o7ZywDzliWQ3OPtTZ0PTC3B3ca1UAf4cJMHB+2Bf56EriJuRA==}
    engines: {node: '>=10'}
    dependencies:
      xml-name-validator: 3.0.0
    dev: true

  /walker/1.0.8:
    resolution: {integrity: sha512-ts/8E8l5b7kY0vlWLewOkDXMmPdLcVV4GmOQLyxuSswIJsweeFZtAsMF7k1Nszz+TYBQrlYRmzOnr398y1JemQ==}
    dependencies:
      makeerror: 1.0.12
    dev: true

  /webidl-conversions/3.0.1:
    resolution: {integrity: sha1-JFNCdeKnvGvnvIZhHMFq4KVlSHE=}

  /webidl-conversions/5.0.0:
    resolution: {integrity: sha512-VlZwKPCkYKxQgeSbH5EyngOmRp7Ww7I9rQLERETtf5ofd9pGeswWiOtogpEO850jziPRarreGxn5QIiTqpb2wA==}
    engines: {node: '>=8'}
    dev: true

  /webidl-conversions/6.1.0:
    resolution: {integrity: sha512-qBIvFLGiBpLjfwmYAaHPXsn+ho5xZnGvyGvsarywGNc8VyQJUMHJ8OBKGGrPER0okBeMDaan4mNBlgBROxuI8w==}
    engines: {node: '>=10.4'}
    dev: true

  /whatwg-encoding/1.0.5:
    resolution: {integrity: sha512-b5lim54JOPN9HtzvK9HFXvBma/rnfFeqsic0hSpjtDbVxR3dJKLc+KB4V6GgiGOvl7CY/KNh8rxSo9DKQrnUEw==}
    dependencies:
      iconv-lite: 0.4.24
    dev: true

  /whatwg-mimetype/2.3.0:
    resolution: {integrity: sha512-M4yMwr6mAnQz76TbJm914+gPpB/nCwvZbJU28cUD6dR004SAxDLOOSUaB1JDRqLtaOV/vi0IC5lEAGFgrjGv/g==}
    dev: true

  /whatwg-url/5.0.0:
    resolution: {integrity: sha1-lmRU6HZUYuN2RNNib2dCzotwll0=}
    dependencies:
      tr46: 0.0.3
      webidl-conversions: 3.0.1

  /whatwg-url/8.7.0:
    resolution: {integrity: sha512-gAojqb/m9Q8a5IV96E3fHJM70AzCkgt4uXYX2O7EmuyOnLrViCQlsEBmF9UQIu3/aeAIp2U17rtbpZWNntQqdg==}
    engines: {node: '>=10'}
    dependencies:
      lodash: 4.17.21
      tr46: 2.1.0
      webidl-conversions: 6.1.0
    dev: true

  /which-boxed-primitive/1.0.2:
    resolution: {integrity: sha512-bwZdv0AKLpplFY2KZRX6TvyuN7ojjr7lwkg6ml0roIy9YeuSr7JS372qlNW18UQYzgYK9ziGcerWqZOmEn9VNg==}
    dependencies:
      is-bigint: 1.0.4
      is-boolean-object: 1.1.2
      is-number-object: 1.0.6
      is-string: 1.0.7
      is-symbol: 1.0.4
    dev: true

  /which-typed-array/1.1.7:
    resolution: {integrity: sha512-vjxaB4nfDqwKI0ws7wZpxIlde1XrLX5uB0ZjpfshgmapJMD7jJWhZI+yToJTqaFByF0eNBcYxbjmCzoRP7CfEw==}
    engines: {node: '>= 0.4'}
    dependencies:
      available-typed-arrays: 1.0.5
      call-bind: 1.0.2
      es-abstract: 1.19.1
      foreach: 2.0.5
      has-tostringtag: 1.0.0
      is-typed-array: 1.1.8
    dev: true

  /which/1.3.1:
    resolution: {integrity: sha512-HxJdYWq1MTIQbJ3nw0cqssHoTNU267KlrDuGZ1WYlxDStUtKUhOaJmh112/TZmHxxUfuJqPXSOm7tDyas0OSIQ==}
    hasBin: true
    dependencies:
      isexe: 2.0.0
    dev: true
    optional: true

  /which/2.0.2:
    resolution: {integrity: sha512-BLI3Tl1TW3Pvl70l3yq3Y64i+awpwXqsGBYWkkqMtnbXgrMD+yj7rhW0kuEDxzJaYXGjEW5ogapKNMEKNMjibA==}
    engines: {node: '>= 8'}
    hasBin: true
    dependencies:
      isexe: 2.0.0

  /wide-align/1.1.5:
    resolution: {integrity: sha512-eDMORYaPNZ4sQIuuYPDHdQvf4gyCF9rEEV/yPxGfwPkRodwEgiMUUXTx/dex+Me0wxx53S+NgUHaP7y3MGlDmg==}
    dependencies:
      string-width: 1.0.2
    dev: true

  /word-wrap/1.2.3:
    resolution: {integrity: sha512-Hz/mrNwitNRh/HUAtM/VT/5VH+ygD6DV7mYKZAtHOrbs8U7lvPS6xf7EJKMF0uW1KJCl0H701g3ZGus+muE5vQ==}
    engines: {node: '>=0.10.0'}
    dev: true

  /wrap-ansi/6.2.0:
    resolution: {integrity: sha512-r6lPcBGxZXlIcymEu7InxDMhdW0KDxpLgoFLcguasxCaJ/SOIZwINatK9KY/tf+ZrlywOKU0UDj3ATXUBfxJXA==}
    engines: {node: '>=8'}
    dependencies:
      ansi-styles: 4.3.0
      string-width: 4.2.3
      strip-ansi: 6.0.1

  /wrap-ansi/7.0.0:
    resolution: {integrity: sha512-YVGIj2kamLSTxw6NsZjoBxfSwsn0ycdesmc4p+Q21c5zPuZ1pl+NfxVdxPtdHvmNVOQ6XSYG4AUtyt/Fi7D16Q==}
    engines: {node: '>=10'}
    dependencies:
      ansi-styles: 4.3.0
      string-width: 4.2.3
      strip-ansi: 6.0.1
    dev: true

  /wrappy/1.0.2:
    resolution: {integrity: sha1-tSQ9jz7BqjXxNkYFvA0QNuMKtp8=}

  /write-file-atomic/3.0.3:
    resolution: {integrity: sha512-AvHcyZ5JnSfq3ioSyjrBkH9yW4m7Ayk8/9My/DD9onKeu/94fwrMocemO2QAJFAlnnDN+ZDS+ZjAR5ua1/PV/Q==}
    dependencies:
      imurmurhash: 0.1.4
      is-typedarray: 1.0.0
      signal-exit: 3.0.5
      typedarray-to-buffer: 3.1.5
    dev: true

  /ws/7.5.5:
    resolution: {integrity: sha512-BAkMFcAzl8as1G/hArkxOxq3G7pjUqQ3gzYbLL0/5zNkph70e+lCoxBGnm6AW1+/aiNeV4fnKqZ8m4GZewmH2w==}
    engines: {node: '>=8.3.0'}
    peerDependencies:
      bufferutil: ^4.0.1
      utf-8-validate: ^5.0.2
    peerDependenciesMeta:
      bufferutil:
        optional: true
      utf-8-validate:
        optional: true
    dev: true

  /xml-name-validator/3.0.0:
    resolution: {integrity: sha512-A5CUptxDsvxKJEU3yO6DuWBSJz/qizqzJKOMIfUJHETbBw/sFaDxgd6fxm1ewUaM0jZ444Fc5vC5ROYurg/4Pw==}
    dev: true

  /xml2js/0.4.23:
    resolution: {integrity: sha512-ySPiMjM0+pLDftHgXY4By0uswI3SPKLDw/i3UXbnO8M/p28zqexCUoPmQFrYD+/1BzhGJSs2i1ERWKJAtiLrug==}
    engines: {node: '>=4.0.0'}
    dependencies:
      sax: 1.2.4
      xmlbuilder: 11.0.1
    dev: true

  /xmlbuilder/11.0.1:
    resolution: {integrity: sha512-fDlsI/kFEx7gLvbecc0/ohLG50fugQp8ryHzMTuW9vSa1GJ0XYWKnhsUx7oie3G98+r56aTQIUB4kht42R3JvA==}
    engines: {node: '>=4.0'}
    dev: true

  /xmlchars/2.2.0:
    resolution: {integrity: sha512-JZnDKK8B0RCDw84FNdDAIpZK+JuJw+s7Lz8nksI7SIuU3UXJJslUthsi+uWBUYOwPFwW7W7PRLRfUKpxjtjFCw==}
    dev: true

  /xpath.js/1.1.0:
    resolution: {integrity: sha512-jg+qkfS4K8E7965sqaUl8mRngXiKb3WZGfONgE18pr03FUQiuSV6G+Ej4tS55B+rIQSFEIw3phdVAQ4pPqNWfQ==}
    engines: {node: '>=0.4.0'}
    dev: true

  /xtend/4.0.2:
    resolution: {integrity: sha512-LKYU1iAXJXUgAXn9URjiu+MWhyUXHsvfp7mcuYm9dSUKK0/CjtrUwFAxD82/mCWbtLsGjFIad0wIsod4zrTAEQ==}
    engines: {node: '>=0.4'}
    dev: true

  /y18n/5.0.8:
    resolution: {integrity: sha512-0pfFzegeDWJHJIAmTLRP2DwHjdF5s7jo9tuztdQxAhINCdvS+3nGINqPd00AphqJR/0LhANUS6/+7SCb98YOfA==}
    engines: {node: '>=10'}
    dev: true

  /yallist/3.1.1:
    resolution: {integrity: sha512-a4UGQaWPH59mOXUYnAG2ewncQS4i4F43Tv3JoAM+s2VDAmS9NsK8GpDMLrCHPksFT7h3K6TOoUNn2pb7RoXx4g==}
    dev: true

  /yallist/4.0.0:
    resolution: {integrity: sha512-3wdGidZyq5PB084XLES5TpOSRA3wjXAlIWMhum2kRcv/41Sn2emQ0dycQW4uZXLejwKvg6EsvbdlVL+FYEct7A==}

  /yaml/1.10.2:
    resolution: {integrity: sha512-r3vXyErRCYJ7wg28yvBY5VSoAF8ZvlcW9/BwUzEtUsjvX/DKs24dIkuwjtuprwJJHsbyUbLApepYTR1BN4uHrg==}
    engines: {node: '>= 6'}
    dev: true

  /yargs-parser/20.2.9:
    resolution: {integrity: sha512-y11nGElTIV+CT3Zv9t7VKl+Q3hTQoT9a1Qzezhhl6Rp21gJ/IVTW7Z3y9EWXhuUBC2Shnf+DX0antecpAwSP8w==}
    engines: {node: '>=10'}
    dev: true

  /yargs/16.2.0:
    resolution: {integrity: sha512-D1mvvtDG0L5ft/jGWkLpG1+m0eQxOfaBvTNELraWj22wSVUMWxZUvYgJYcKh6jGGIkJFhH4IZPQhR4TKpc8mBw==}
    engines: {node: '>=10'}
    dependencies:
      cliui: 7.0.4
      escalade: 3.1.1
      get-caller-file: 2.0.5
      require-directory: 2.1.1
      string-width: 4.2.3
      y18n: 5.0.8
      yargs-parser: 20.2.9
    dev: true

  /yn/3.1.1:
    resolution: {integrity: sha512-Ux4ygGWsu2c7isFWe8Yu1YluJmqVhxqK2cLXNQA5AcC3QfbGNpM7fu0Y8b/z16pXLnFxZYvWhd3fhBY9DLmC6Q==}
    engines: {node: '>=6'}
    dev: true

  /yocto-queue/0.1.0:
    resolution: {integrity: sha512-rVksvsnNCdJ/ohGc6xgPwyN8eheCxsiLM8mxuE/t/mOVqJewPuO1miLpTHQiRgTKCLexL4MeAFVagts7HmNZ2Q==}
    engines: {node: '>=10'}
    dev: false

  /z-schema/3.18.4:
    resolution: {integrity: sha512-DUOKC/IhbkdLKKiV89gw9DUauTV8U/8yJl1sjf6MtDmzevLKOF2duNJ495S3MFVjqZarr+qNGCPbkg4mu4PpLw==}
    hasBin: true
    dependencies:
      lodash.get: 4.4.2
      lodash.isequal: 4.5.0
      validator: 8.2.0
    optionalDependencies:
      commander: 2.20.3
    dev: true

  /zip-stream/3.0.1:
    resolution: {integrity: sha512-r+JdDipt93ttDjsOVPU5zaq5bAyY+3H19bDrThkvuVxC0xMQzU1PJcS6D+KrP3u96gH9XLomcHPb+2skoDjulQ==}
    engines: {node: '>= 8'}
    dependencies:
      archiver-utils: 2.1.0
      compress-commons: 3.0.0
      readable-stream: 3.6.0
    dev: false<|MERGE_RESOLUTION|>--- conflicted
+++ resolved
@@ -5424,14 +5424,8 @@
       jest-util: 27.4.2
       jest-validate: 27.4.2
       micromatch: 4.0.4
-<<<<<<< HEAD
       pretty-format: 27.3.1
       ts-node: 10.4.0_54d7f9b57c83a5c5120be11b085b9de6
-=======
-      pretty-format: 27.4.2
-      slash: 3.0.0
-      ts-node: 10.4.0_6564ecc9a8cbf2c9707dca1da88a55d9
->>>>>>> e10121bc
     transitivePeerDependencies:
       - bufferutil
       - canvas
