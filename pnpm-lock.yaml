--- conflicted
+++ resolved
@@ -954,13 +954,8 @@
     resolution: {integrity: sha512-Ric2vJQEWrzz915wBeZlYLWAnIsnywOcZpzroPVTY/TNKRvM0GcSPVuD9vv1lOwybVnDHsipukzwQBAZXkNWVA==}
     engines: {node: '>=14.0.0'}
     dependencies:
-<<<<<<< HEAD
       '@aws-sdk/types': 3.222.0
-      tslib: 2.4.0
-=======
-      '@aws-sdk/types': 3.215.0
       tslib: 2.4.1
->>>>>>> 100d1912
     dev: false
     optional: true
 
@@ -1146,13 +1141,8 @@
       '@aws-sdk/signature-v4': 3.222.0
       '@aws-sdk/types': 3.222.0
       '@aws-sdk/util-config-provider': 3.208.0
-<<<<<<< HEAD
       '@aws-sdk/util-middleware': 3.222.0
-      tslib: 2.4.0
-=======
-      '@aws-sdk/util-middleware': 3.215.0
       tslib: 2.4.1
->>>>>>> 100d1912
     dev: false
     optional: true
 
@@ -1160,17 +1150,10 @@
     resolution: {integrity: sha512-ehEmhY3+s+ZlyPSP5BaFvJAkVIiJVNtjOjmXvbhI7+zFJW9UmChkAEwtF28ySZaFlflkEub9nO5tbkYKUyEjlQ==}
     engines: {node: '>=14.0.0'}
     dependencies:
-<<<<<<< HEAD
       '@aws-sdk/client-cognito-identity': 3.222.0
       '@aws-sdk/property-provider': 3.222.0
       '@aws-sdk/types': 3.222.0
-      tslib: 2.4.0
-=======
-      '@aws-sdk/client-cognito-identity': 3.218.0
-      '@aws-sdk/property-provider': 3.215.0
-      '@aws-sdk/types': 3.215.0
       tslib: 2.4.1
->>>>>>> 100d1912
     transitivePeerDependencies:
       - aws-crt
     dev: false
@@ -1180,15 +1163,9 @@
     resolution: {integrity: sha512-xV6cmJ9zMi8nWySqBv1ze/EFlzXEfazu3i/T/5MpOufPvuGpXTQ3/PDEbC6mKBtvomoQ0fonc/cZrix7YcJV0Q==}
     engines: {node: '>=14.0.0'}
     dependencies:
-<<<<<<< HEAD
       '@aws-sdk/property-provider': 3.222.0
       '@aws-sdk/types': 3.222.0
-      tslib: 2.4.0
-=======
-      '@aws-sdk/property-provider': 3.215.0
-      '@aws-sdk/types': 3.215.0
       tslib: 2.4.1
->>>>>>> 100d1912
     dev: false
     optional: true
 
@@ -1196,19 +1173,11 @@
     resolution: {integrity: sha512-n090ouw5AFhb0EfzRElUTmqCNOQ1zjlxau30oVM7+qKtXH85hEGMQOoRQAl9ch/pXcbjKLh1mbUhmonR97/Kvw==}
     engines: {node: '>=14.0.0'}
     dependencies:
-<<<<<<< HEAD
       '@aws-sdk/node-config-provider': 3.222.0
       '@aws-sdk/property-provider': 3.222.0
       '@aws-sdk/types': 3.222.0
       '@aws-sdk/url-parser': 3.222.0
-      tslib: 2.4.0
-=======
-      '@aws-sdk/node-config-provider': 3.215.0
-      '@aws-sdk/property-provider': 3.215.0
-      '@aws-sdk/types': 3.215.0
-      '@aws-sdk/url-parser': 3.215.0
       tslib: 2.4.1
->>>>>>> 100d1912
     dev: false
     optional: true
 
@@ -1216,7 +1185,6 @@
     resolution: {integrity: sha512-KtOYx0nGwu8466G7oWtFU2u3uKZziwV14xeoYNysnMn77nPE7PtlC3WOzE2p3tSGwfVnaGlmYqWEN4+QrY1zpQ==}
     engines: {node: '>=14.0.0'}
     dependencies:
-<<<<<<< HEAD
       '@aws-sdk/credential-provider-env': 3.222.0
       '@aws-sdk/credential-provider-imds': 3.222.0
       '@aws-sdk/credential-provider-sso': 3.222.0
@@ -1224,17 +1192,7 @@
       '@aws-sdk/property-provider': 3.222.0
       '@aws-sdk/shared-ini-file-loader': 3.222.0
       '@aws-sdk/types': 3.222.0
-      tslib: 2.4.0
-=======
-      '@aws-sdk/credential-provider-env': 3.215.0
-      '@aws-sdk/credential-provider-imds': 3.215.0
-      '@aws-sdk/credential-provider-sso': 3.218.0
-      '@aws-sdk/credential-provider-web-identity': 3.215.0
-      '@aws-sdk/property-provider': 3.215.0
-      '@aws-sdk/shared-ini-file-loader': 3.215.0
-      '@aws-sdk/types': 3.215.0
       tslib: 2.4.1
->>>>>>> 100d1912
     transitivePeerDependencies:
       - aws-crt
     dev: false
@@ -1244,7 +1202,6 @@
     resolution: {integrity: sha512-aWolcqDLgxL7ugyF5954/DrqcAl81PzwZ+ik2IMPCHOGWmsIWoecxMmXXbukrhzIegmVc7DwmN1qmT8KsURj0Q==}
     engines: {node: '>=14.0.0'}
     dependencies:
-<<<<<<< HEAD
       '@aws-sdk/credential-provider-env': 3.222.0
       '@aws-sdk/credential-provider-imds': 3.222.0
       '@aws-sdk/credential-provider-ini': 3.222.0
@@ -1254,19 +1211,7 @@
       '@aws-sdk/property-provider': 3.222.0
       '@aws-sdk/shared-ini-file-loader': 3.222.0
       '@aws-sdk/types': 3.222.0
-      tslib: 2.4.0
-=======
-      '@aws-sdk/credential-provider-env': 3.215.0
-      '@aws-sdk/credential-provider-imds': 3.215.0
-      '@aws-sdk/credential-provider-ini': 3.218.0
-      '@aws-sdk/credential-provider-process': 3.215.0
-      '@aws-sdk/credential-provider-sso': 3.218.0
-      '@aws-sdk/credential-provider-web-identity': 3.215.0
-      '@aws-sdk/property-provider': 3.215.0
-      '@aws-sdk/shared-ini-file-loader': 3.215.0
-      '@aws-sdk/types': 3.215.0
       tslib: 2.4.1
->>>>>>> 100d1912
     transitivePeerDependencies:
       - aws-crt
     dev: false
@@ -1276,17 +1221,10 @@
     resolution: {integrity: sha512-IgEk8Tne1b2v2k/wVjuddKi+HEAFJWUoEcvLCnYRdlVX5l+Nnatw8vGYb+gTi9X7nKNqEGfMbifKCFoePKjC0Q==}
     engines: {node: '>=14.0.0'}
     dependencies:
-<<<<<<< HEAD
       '@aws-sdk/property-provider': 3.222.0
       '@aws-sdk/shared-ini-file-loader': 3.222.0
       '@aws-sdk/types': 3.222.0
-      tslib: 2.4.0
-=======
-      '@aws-sdk/property-provider': 3.215.0
-      '@aws-sdk/shared-ini-file-loader': 3.215.0
-      '@aws-sdk/types': 3.215.0
       tslib: 2.4.1
->>>>>>> 100d1912
     dev: false
     optional: true
 
@@ -1294,21 +1232,12 @@
     resolution: {integrity: sha512-2bl4lapUNDk95tVyTvbaYYSczxpC5WCFW7mmf8HGxTau4a6oELRsFaKeNzyuaL/IQ8hYhaVWR7nUCxIEqVngWw==}
     engines: {node: '>=14.0.0'}
     dependencies:
-<<<<<<< HEAD
       '@aws-sdk/client-sso': 3.222.0
       '@aws-sdk/property-provider': 3.222.0
       '@aws-sdk/shared-ini-file-loader': 3.222.0
       '@aws-sdk/token-providers': 3.222.0
       '@aws-sdk/types': 3.222.0
-      tslib: 2.4.0
-=======
-      '@aws-sdk/client-sso': 3.218.0
-      '@aws-sdk/property-provider': 3.215.0
-      '@aws-sdk/shared-ini-file-loader': 3.215.0
-      '@aws-sdk/token-providers': 3.216.0
-      '@aws-sdk/types': 3.215.0
       tslib: 2.4.1
->>>>>>> 100d1912
     transitivePeerDependencies:
       - aws-crt
     dev: false
@@ -1318,15 +1247,9 @@
     resolution: {integrity: sha512-dImqTEWt38nVcDe/wQqHWJ+R2zyNqVKwejfslgbH2YilUnDU43xq2KJhNe4s+YhCB6tHOTkbNnpZo7vPV5Zxog==}
     engines: {node: '>=14.0.0'}
     dependencies:
-<<<<<<< HEAD
       '@aws-sdk/property-provider': 3.222.0
       '@aws-sdk/types': 3.222.0
-      tslib: 2.4.0
-=======
-      '@aws-sdk/property-provider': 3.215.0
-      '@aws-sdk/types': 3.215.0
       tslib: 2.4.1
->>>>>>> 100d1912
     dev: false
     optional: true
 
@@ -1335,7 +1258,6 @@
     engines: {node: '>=14.0.0'}
     requiresBuild: true
     dependencies:
-<<<<<<< HEAD
       '@aws-sdk/client-cognito-identity': 3.222.0
       '@aws-sdk/client-sso': 3.222.0
       '@aws-sdk/client-sts': 3.222.0
@@ -1350,24 +1272,7 @@
       '@aws-sdk/property-provider': 3.222.0
       '@aws-sdk/shared-ini-file-loader': 3.222.0
       '@aws-sdk/types': 3.222.0
-      tslib: 2.4.0
-=======
-      '@aws-sdk/client-cognito-identity': 3.218.0
-      '@aws-sdk/client-sso': 3.218.0
-      '@aws-sdk/client-sts': 3.218.0
-      '@aws-sdk/credential-provider-cognito-identity': 3.218.0
-      '@aws-sdk/credential-provider-env': 3.215.0
-      '@aws-sdk/credential-provider-imds': 3.215.0
-      '@aws-sdk/credential-provider-ini': 3.218.0
-      '@aws-sdk/credential-provider-node': 3.218.0
-      '@aws-sdk/credential-provider-process': 3.215.0
-      '@aws-sdk/credential-provider-sso': 3.218.0
-      '@aws-sdk/credential-provider-web-identity': 3.215.0
-      '@aws-sdk/property-provider': 3.215.0
-      '@aws-sdk/shared-ini-file-loader': 3.215.0
-      '@aws-sdk/types': 3.215.0
       tslib: 2.4.1
->>>>>>> 100d1912
     transitivePeerDependencies:
       - aws-crt
     dev: false
@@ -1397,13 +1302,8 @@
   /@aws-sdk/invalid-dependency/3.222.0:
     resolution: {integrity: sha512-tWJWWTcL7DrhFiDmPBvLaw2lopHJMsF4Uj52yIQJskwd2IeBOxjl30zLo/oidmk73IFUB7TCObc85zJrtt/KcQ==}
     dependencies:
-<<<<<<< HEAD
       '@aws-sdk/types': 3.222.0
-      tslib: 2.4.0
-=======
-      '@aws-sdk/types': 3.215.0
       tslib: 2.4.1
->>>>>>> 100d1912
     dev: false
     optional: true
 
@@ -1419,15 +1319,9 @@
     resolution: {integrity: sha512-Wlah+nrPhcq5qcwHiK1ymVRAvcKjV2py2RXhJsNZWgYwphdt5RHaZHPDKoodI27alrDJVyBBQWGzIm/Ag1bypQ==}
     engines: {node: '>=14.0.0'}
     dependencies:
-<<<<<<< HEAD
       '@aws-sdk/protocol-http': 3.222.0
       '@aws-sdk/types': 3.222.0
-      tslib: 2.4.0
-=======
-      '@aws-sdk/protocol-http': 3.215.0
-      '@aws-sdk/types': 3.215.0
       tslib: 2.4.1
->>>>>>> 100d1912
     dev: false
     optional: true
 
@@ -1441,13 +1335,8 @@
       '@aws-sdk/types': 3.222.0
       '@aws-sdk/url-parser': 3.222.0
       '@aws-sdk/util-config-provider': 3.208.0
-<<<<<<< HEAD
       '@aws-sdk/util-middleware': 3.222.0
-      tslib: 2.4.0
-=======
-      '@aws-sdk/util-middleware': 3.215.0
       tslib: 2.4.1
->>>>>>> 100d1912
     dev: false
     optional: true
 
@@ -1455,15 +1344,9 @@
     resolution: {integrity: sha512-R4STwHkWgdxMRqOy6riYfXepsQURR5YhK6psPFZHkBYByIRc9JxJdLA0qZcfLRriQIAGmqEO2WWsqRmr8nkbBw==}
     engines: {node: '>=14.0.0'}
     dependencies:
-<<<<<<< HEAD
       '@aws-sdk/protocol-http': 3.222.0
       '@aws-sdk/types': 3.222.0
-      tslib: 2.4.0
-=======
-      '@aws-sdk/protocol-http': 3.215.0
-      '@aws-sdk/types': 3.215.0
       tslib: 2.4.1
->>>>>>> 100d1912
     dev: false
     optional: true
 
@@ -1471,13 +1354,8 @@
     resolution: {integrity: sha512-eAxGCcNXl1APMOFbkUaAC6pNBPUbajyGqsDf6GLdlrYHrMVAtJdYd988ov6C52h7k6iDZ+OPHwv8dwUz+PRfpw==}
     engines: {node: '>=14.0.0'}
     dependencies:
-<<<<<<< HEAD
       '@aws-sdk/types': 3.222.0
-      tslib: 2.4.0
-=======
-      '@aws-sdk/types': 3.215.0
       tslib: 2.4.1
->>>>>>> 100d1912
     dev: false
     optional: true
 
@@ -1485,15 +1363,9 @@
     resolution: {integrity: sha512-4JRVs7y5JDXXjc5fkz0FCZJt/0HTP2vh3QyZsWRbCYesw2cWVqQlp/fUXp8w5KGqm5nYkTF4e5SQ7Ca8powJNA==}
     engines: {node: '>=14.0.0'}
     dependencies:
-<<<<<<< HEAD
       '@aws-sdk/protocol-http': 3.222.0
       '@aws-sdk/types': 3.222.0
-      tslib: 2.4.0
-=======
-      '@aws-sdk/protocol-http': 3.215.0
-      '@aws-sdk/types': 3.215.0
       tslib: 2.4.1
->>>>>>> 100d1912
     dev: false
     optional: true
 
@@ -1501,19 +1373,11 @@
     resolution: {integrity: sha512-8FZpGuJDtntjXZ/mfJ9EdP5mYiUunQHEmk6OERk3h4XW3D/e97denwDAcBBIK8iYYGic5PoWF4KgTFJWs1YOcw==}
     engines: {node: '>=14.0.0'}
     dependencies:
-<<<<<<< HEAD
       '@aws-sdk/protocol-http': 3.222.0
       '@aws-sdk/service-error-classification': 3.222.0
       '@aws-sdk/types': 3.222.0
       '@aws-sdk/util-middleware': 3.222.0
-      tslib: 2.4.0
-=======
-      '@aws-sdk/protocol-http': 3.215.0
-      '@aws-sdk/service-error-classification': 3.215.0
-      '@aws-sdk/types': 3.215.0
-      '@aws-sdk/util-middleware': 3.215.0
       tslib: 2.4.1
->>>>>>> 100d1912
       uuid: 8.3.2
     dev: false
     optional: true
@@ -1522,21 +1386,12 @@
     resolution: {integrity: sha512-YbL4lTBFgqyL2Ob+dMyw/UNd5K9IOnZHHxjpwWlYKMrfT+pp2bvrr7XUbRHnxSoDsOg9bf6IyTSRVnVxP4psJg==}
     engines: {node: '>=14.0.0'}
     dependencies:
-<<<<<<< HEAD
       '@aws-sdk/middleware-signing': 3.222.0
       '@aws-sdk/property-provider': 3.222.0
       '@aws-sdk/protocol-http': 3.222.0
       '@aws-sdk/signature-v4': 3.222.0
       '@aws-sdk/types': 3.222.0
-      tslib: 2.4.0
-=======
-      '@aws-sdk/middleware-signing': 3.215.0
-      '@aws-sdk/property-provider': 3.215.0
-      '@aws-sdk/protocol-http': 3.215.0
-      '@aws-sdk/signature-v4': 3.215.0
-      '@aws-sdk/types': 3.215.0
       tslib: 2.4.1
->>>>>>> 100d1912
     dev: false
     optional: true
 
@@ -1544,13 +1399,8 @@
     resolution: {integrity: sha512-UoeLbgCJB07dX8tRByR0KzZaOwCoIyXj/SfFTuOhBUjkpKwqFCam/hofDlK3FR6kvl+xiURv57W/FtKV/9TDHg==}
     engines: {node: '>=14.0.0'}
     dependencies:
-<<<<<<< HEAD
       '@aws-sdk/types': 3.222.0
-      tslib: 2.4.0
-=======
-      '@aws-sdk/types': 3.215.0
       tslib: 2.4.1
->>>>>>> 100d1912
     dev: false
     optional: true
 
@@ -1558,21 +1408,12 @@
     resolution: {integrity: sha512-MwMw2Lz7SBOniAc0slWXt65ocqL+E956bdW+LOvBin6OgkVWaLRbWI9nOzA6B2d8b65fCGEc+N15i0UdrEf+MQ==}
     engines: {node: '>=14.0.0'}
     dependencies:
-<<<<<<< HEAD
       '@aws-sdk/property-provider': 3.222.0
       '@aws-sdk/protocol-http': 3.222.0
       '@aws-sdk/signature-v4': 3.222.0
       '@aws-sdk/types': 3.222.0
       '@aws-sdk/util-middleware': 3.222.0
-      tslib: 2.4.0
-=======
-      '@aws-sdk/property-provider': 3.215.0
-      '@aws-sdk/protocol-http': 3.215.0
-      '@aws-sdk/signature-v4': 3.215.0
-      '@aws-sdk/types': 3.215.0
-      '@aws-sdk/util-middleware': 3.215.0
       tslib: 2.4.1
->>>>>>> 100d1912
     dev: false
     optional: true
 
@@ -1588,15 +1429,9 @@
     resolution: {integrity: sha512-fjdxCRIAhOTsI9OcEKwJp4lhsvyCSXoeYV49mO/bdG6pFyFRm3Jezx7TNVNeLTGuMHTTTvRrCTF8sgE5t17Pzw==}
     engines: {node: '>=14.0.0'}
     dependencies:
-<<<<<<< HEAD
       '@aws-sdk/protocol-http': 3.222.0
       '@aws-sdk/types': 3.222.0
-      tslib: 2.4.0
-=======
-      '@aws-sdk/protocol-http': 3.215.0
-      '@aws-sdk/types': 3.215.0
       tslib: 2.4.1
->>>>>>> 100d1912
     dev: false
     optional: true
 
@@ -1604,17 +1439,10 @@
     resolution: {integrity: sha512-hrbw90LlVa4xJJc4WiyAfaPMY/sJubSeTwuxTChLsFOavr6hSMCwLASrWmOiKRIj5hKdSfEA87n/q+DnKHlA8A==}
     engines: {node: '>=14.0.0'}
     dependencies:
-<<<<<<< HEAD
       '@aws-sdk/property-provider': 3.222.0
       '@aws-sdk/shared-ini-file-loader': 3.222.0
       '@aws-sdk/types': 3.222.0
-      tslib: 2.4.0
-=======
-      '@aws-sdk/property-provider': 3.215.0
-      '@aws-sdk/shared-ini-file-loader': 3.215.0
-      '@aws-sdk/types': 3.215.0
       tslib: 2.4.1
->>>>>>> 100d1912
     dev: false
     optional: true
 
@@ -1622,19 +1450,11 @@
     resolution: {integrity: sha512-k3WqxUgZzGbiCQt1HyzDGlRzq8muGIOWZs9T3HtCa5LtACvl0qlNmiwCc+C/o7GRLyC9FuWkP3lOW6MiAFQUcA==}
     engines: {node: '>=14.0.0'}
     dependencies:
-<<<<<<< HEAD
       '@aws-sdk/abort-controller': 3.222.0
       '@aws-sdk/protocol-http': 3.222.0
       '@aws-sdk/querystring-builder': 3.222.0
       '@aws-sdk/types': 3.222.0
-      tslib: 2.4.0
-=======
-      '@aws-sdk/abort-controller': 3.215.0
-      '@aws-sdk/protocol-http': 3.215.0
-      '@aws-sdk/querystring-builder': 3.215.0
-      '@aws-sdk/types': 3.215.0
       tslib: 2.4.1
->>>>>>> 100d1912
     dev: false
     optional: true
 
@@ -1642,13 +1462,8 @@
     resolution: {integrity: sha512-rEqAgQ7itmB7GB+WWLgyT7/YWJkjEBCfggxycccChWAeqg+gjpstIiGX2BjP2K/wnzwE0D91JsozSXcQIDOtNQ==}
     engines: {node: '>=14.0.0'}
     dependencies:
-<<<<<<< HEAD
       '@aws-sdk/types': 3.222.0
-      tslib: 2.4.0
-=======
-      '@aws-sdk/types': 3.215.0
       tslib: 2.4.1
->>>>>>> 100d1912
     dev: false
     optional: true
 
@@ -1656,13 +1471,8 @@
     resolution: {integrity: sha512-Zj+ytEgrOagCE7yczjdDan7W+1a0OL5DPAx69Z00NxGoBI2h0GRZD28dRYb3Pzs5/Ft4KbCedH/RUnyaYjaZxw==}
     engines: {node: '>=14.0.0'}
     dependencies:
-<<<<<<< HEAD
       '@aws-sdk/types': 3.222.0
-      tslib: 2.4.0
-=======
-      '@aws-sdk/types': 3.215.0
       tslib: 2.4.1
->>>>>>> 100d1912
     dev: false
     optional: true
 
@@ -1680,13 +1490,8 @@
     resolution: {integrity: sha512-3KfkCA/753PlF5QqhGuQ7u+NOgLyiBFeV8R8ut/pfBmG8fF6l3RKrkbcu+87QpqXntRzG+RLHDqS7ryT3B2ICg==}
     engines: {node: '>=14.0.0'}
     dependencies:
-<<<<<<< HEAD
       '@aws-sdk/types': 3.222.0
-      tslib: 2.4.0
-=======
-      '@aws-sdk/types': 3.215.0
       tslib: 2.4.1
->>>>>>> 100d1912
     dev: false
     optional: true
 
@@ -1700,13 +1505,8 @@
     resolution: {integrity: sha512-2dowzMXjvIf5gwX5gNCwpv/TzAbbXxrId3zYJgPdEtApsa7NxyFs5MfnHt1zZI6P3YORGheRnNUK9RUYOPKHgA==}
     engines: {node: '>=14.0.0'}
     dependencies:
-<<<<<<< HEAD
       '@aws-sdk/types': 3.222.0
-      tslib: 2.4.0
-=======
-      '@aws-sdk/types': 3.215.0
       tslib: 2.4.1
->>>>>>> 100d1912
     dev: false
     optional: true
 
@@ -1727,15 +1527,9 @@
     resolution: {integrity: sha512-4dnU7TvwKxVuOWduvFGClYe0EgNov5Ke1ef7O1bdKaj5MmlH6wBDgGJM4NKREBFapC2dUXkoPtwsihtYBci1Bw==}
     engines: {node: '>=14.0.0'}
     dependencies:
-<<<<<<< HEAD
       '@aws-sdk/middleware-stack': 3.222.0
       '@aws-sdk/types': 3.222.0
-      tslib: 2.4.0
-=======
-      '@aws-sdk/middleware-stack': 3.215.0
-      '@aws-sdk/types': 3.215.0
       tslib: 2.4.1
->>>>>>> 100d1912
     dev: false
     optional: true
 
@@ -1743,19 +1537,11 @@
     resolution: {integrity: sha512-VlLQDWjwKm6WezheyZ+wxfEw+X05s1NSZLY5N5HYE6+MSPcqllKCp0ArLcK1MUs68s/4TIOVKQrNeeJm/bLEPw==}
     engines: {node: '>=14.0.0'}
     dependencies:
-<<<<<<< HEAD
       '@aws-sdk/client-sso-oidc': 3.222.0
       '@aws-sdk/property-provider': 3.222.0
       '@aws-sdk/shared-ini-file-loader': 3.222.0
       '@aws-sdk/types': 3.222.0
-      tslib: 2.4.0
-=======
-      '@aws-sdk/client-sso-oidc': 3.216.0
-      '@aws-sdk/property-provider': 3.215.0
-      '@aws-sdk/shared-ini-file-loader': 3.215.0
-      '@aws-sdk/types': 3.215.0
       tslib: 2.4.1
->>>>>>> 100d1912
     transitivePeerDependencies:
       - aws-crt
     dev: false
@@ -1770,15 +1556,9 @@
   /@aws-sdk/url-parser/3.222.0:
     resolution: {integrity: sha512-1+QbVdT/phYDb5JDQRJWoZeCujkXaI5m8z3bIiPxcRRY3NPuluDGrfX3kfnFen5s9QGByLvJxWKWZS+i+iUFRg==}
     dependencies:
-<<<<<<< HEAD
       '@aws-sdk/querystring-parser': 3.222.0
       '@aws-sdk/types': 3.222.0
-      tslib: 2.4.0
-=======
-      '@aws-sdk/querystring-parser': 3.215.0
-      '@aws-sdk/types': 3.215.0
       tslib: 2.4.1
->>>>>>> 100d1912
     dev: false
     optional: true
 
@@ -1838,21 +1618,12 @@
     resolution: {integrity: sha512-W/duYMtmCCWdzHP+yscBB6yrARgAqWpFdxgBvMSlT8TjOTrh/F+aj4NPamiNMeUfqfMFGnboYfyWRr1avkcAGQ==}
     engines: {node: '>= 10.0.0'}
     dependencies:
-<<<<<<< HEAD
       '@aws-sdk/config-resolver': 3.222.0
       '@aws-sdk/credential-provider-imds': 3.222.0
       '@aws-sdk/node-config-provider': 3.222.0
       '@aws-sdk/property-provider': 3.222.0
       '@aws-sdk/types': 3.222.0
-      tslib: 2.4.0
-=======
-      '@aws-sdk/config-resolver': 3.215.0
-      '@aws-sdk/credential-provider-imds': 3.215.0
-      '@aws-sdk/node-config-provider': 3.215.0
-      '@aws-sdk/property-provider': 3.215.0
-      '@aws-sdk/types': 3.215.0
       tslib: 2.4.1
->>>>>>> 100d1912
     dev: false
     optional: true
 
@@ -1860,13 +1631,8 @@
     resolution: {integrity: sha512-qujJQv8lFysAr1lOlBTJhz7949NZyq5cj74Q9dR99AcAMXXeI9CQayPKH7477AnXRGOTMahZ3mV0HZ1bCJoNTw==}
     engines: {node: '>=14.0.0'}
     dependencies:
-<<<<<<< HEAD
       '@aws-sdk/types': 3.222.0
-      tslib: 2.4.0
-=======
-      '@aws-sdk/types': 3.215.0
       tslib: 2.4.1
->>>>>>> 100d1912
     dev: false
     optional: true
 
@@ -1929,15 +1695,9 @@
       aws-crt:
         optional: true
     dependencies:
-<<<<<<< HEAD
       '@aws-sdk/node-config-provider': 3.222.0
       '@aws-sdk/types': 3.222.0
-      tslib: 2.4.0
-=======
-      '@aws-sdk/node-config-provider': 3.215.0
-      '@aws-sdk/types': 3.215.0
       tslib: 2.4.1
->>>>>>> 100d1912
     dev: false
     optional: true
 
@@ -8596,10 +8356,6 @@
       pretty-format: 29.3.1
       slash: 3.0.0
       strip-json-comments: 3.1.1
-<<<<<<< HEAD
-      ts-node: 10.9.1_u7mwdqittodluulpk32x6g3pja
-=======
->>>>>>> 100d1912
     transitivePeerDependencies:
       - supports-color
     dev: true
@@ -12606,7 +12362,6 @@
 
   /tslib/2.4.0:
     resolution: {integrity: sha512-d6xOpEDfsi2CZVlPQzGeux8XMwLT9hssAsaPYExaQMuYskwb+x1x7J371tWlbBdWHroy99KnVB6qIkUbs5X3UQ==}
-    dev: true
 
   /tslib/2.4.1:
     resolution: {integrity: sha512-tGyy4dAjRIEwI7BzsB0lynWgOpfqjUdq91XXAlIWD2OwKBH7oCl/GZG/HT4BOHrTlPMOASlMQ7veyTqpmRcrNA==}
