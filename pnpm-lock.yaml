--- conflicted
+++ resolved
@@ -325,10 +325,6 @@
         specifier: workspace:*
         version: link:../cli
       wrangler:
-<<<<<<< HEAD
-        specifier: 3.28.1
-        version: 3.28.1(@cloudflare/workers-types@4.20240117.0)
-=======
         specifier: 3.28.2
         version: 3.28.2
 
@@ -349,7 +345,6 @@
       pg:
         specifier: 8.11.3
         version: 8.11.3
->>>>>>> dedaa589
 
   packages/cli:
     dependencies:
@@ -2031,6 +2026,7 @@
 
   /@cloudflare/workers-types@4.20240117.0:
     resolution: {integrity: sha512-HQU8lJhaJVh8gQXFtVA7lZwd0hK1ckIFjRuxOXkVN2Z9t7DtzNbA2YTwBry5thKNgF5EwjN4THjHg5NUZzj05A==}
+    dev: true
 
   /@cloudflare/workers-types@4.20240208.0:
     resolution: {integrity: sha512-MVGTTjZpJu4kJONvai5SdJzWIhOJbuweVZ3goI7FNyG+JdoQH41OoB+nMhLsX626vPLZVWGPIWsiSo/WZHzgQw==}
@@ -4176,6 +4172,11 @@
       undici-types: 5.26.5
     dev: true
 
+  /@types/node@20.11.16:
+    resolution: {integrity: sha512-gKb0enTmRCzXSSUJDq6/sPcqrfCv2mkkG6Jt/clpn5eiCbKTY+SgZUxo+p8ZKMof5dCp9vHQUAB7wOUTod22wQ==}
+    dependencies:
+      undici-types: 5.26.5
+
   /@types/node@20.11.17:
     resolution: {integrity: sha512-QmgQZGWu1Yw9TDyAP9ZzpFJKynYNeOvwMJmaxABfieQoVoiVOS6MN1WSpqpRcbeA5+RW82kraAVxCCJg+780Qw==}
     dependencies:
@@ -4188,7 +4189,7 @@
   /@types/pg@8.11.0:
     resolution: {integrity: sha512-sDAlRiBNthGjNFfvt0k6mtotoVYVQ63pA8R4EMWka7crawSR60waVYR0HAgmPRs/e2YaeJTD/43OoZ3PFw80pw==}
     dependencies:
-      '@types/node': 20.11.17
+      '@types/node': 20.11.16
       pg-protocol: 1.6.0
       pg-types: 4.0.1
 
@@ -7745,7 +7746,7 @@
       pretty-format: 29.7.0
       slash: 3.0.0
       strip-json-comments: 3.1.1
-      ts-node: 10.9.2(@swc/core@1.4.0)(@types/node@18.19.15)(typescript@5.3.3)
+      ts-node: 10.9.2(@types/node@20.11.17)(typescript@5.3.3)
     transitivePeerDependencies:
       - babel-plugin-macros
       - supports-color
@@ -8636,7 +8637,7 @@
       tslib: '2'
     dependencies:
       json-joy: 11.28.0
-      thingies: 1.16.0
+      thingies: 1.12.0
     transitivePeerDependencies:
       - quill-delta
       - rxjs
@@ -10439,6 +10440,9 @@
   /sqlite3@5.1.2:
     resolution: {integrity: sha512-D0Reg6pRWAFXFUnZKsszCI67tthFD8fGPewRddDCX6w4cYwz3MbvuwRICbL+YQjBAh9zbw+lJ/V9oC8nG5j6eg==}
     requiresBuild: true
+    peerDependenciesMeta:
+      node-gyp:
+        optional: true
     dependencies:
       '@mapbox/node-pre-gyp': 1.0.10
       node-addon-api: 4.3.0
@@ -10789,6 +10793,13 @@
 
   /text-table@0.2.0:
     resolution: {integrity: sha512-N+8UisAXDGk8PFXP4HAzVR9nbfmVJ3zYLAWiTIoqC5v5isinhr+r5uaO8+7r3BMfuNIufIsA7RdpVgacC2cSpw==}
+    dev: true
+
+  /thingies@1.12.0:
+    resolution: {integrity: sha512-AiGqfYC1jLmJagbzQGuoZRM48JPsr9yB734a7K6wzr34NMhjUPrWSQrkF7ZBybf3yCerCL2Gcr02kMv4NmaZfA==}
+    engines: {node: '>=10.18'}
+    peerDependencies:
+      tslib: ^2
     dev: true
 
   /thingies@1.16.0:
