--- conflicted
+++ resolved
@@ -2989,7 +2989,6 @@
     engines: {node: '>=16'}
     dev: true
 
-<<<<<<< HEAD
   /@prisma/adapter-libsql@0.2.3(@libsql/client@0.3.5):
     resolution: {integrity: sha512-hA1a7C7s9p+THyK1AoKRtEv+afSyDKSR/zC+ZSHgpTPT86r0M5kSSQGR87tPHvLFpprdTJc96PBb2iRpUKmk2g==}
     peerDependencies:
@@ -3001,12 +3000,8 @@
       - supports-color
     dev: true
 
-  /@prisma/adapter-neon@0.3.3(@neondatabase/serverless@0.6.0):
-    resolution: {integrity: sha512-HTUIDBL4r7z21YJ2ZPMZC8Mh8fbkAaajtbIMNsx6epoe/D268jXzora9qstWidgV6XW2D8IvKAhWLURvkMKSjw==}
-=======
   /@prisma/adapter-neon@0.3.4(@neondatabase/serverless@0.6.0):
     resolution: {integrity: sha512-WuD32vJMv1S/SLN6BjWK2XadEbMD/FZKMO1iH1B/gTppgWkoE+7znBLoVejYW008tO4g7kXITw/29ji3cOnZtg==}
->>>>>>> 53e23c3e
     peerDependencies:
       '@neondatabase/serverless': ^0.6.0
     dependencies:
