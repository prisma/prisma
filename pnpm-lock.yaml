--- conflicted
+++ resolved
@@ -2934,6 +2934,18 @@
     resolution: {integrity: sha512-7dqNYwG8gCt4hfg5PKgM7xLEcgSBcx/UgC92OMnhMmvAnq11QzDFPrxUkNR/u5kn17WWLZ8beZ4A3Qrz4pZcmQ==}
     dev: true
 
+  /@libsql/client@0.3.6:
+    resolution: {integrity: sha512-3Mc4ZDI7X5ZLkMxX5XijiBeqhvyrny356lcj/KVVIeMXt9j6g4l+CRIsUvgcsyCAOUHqWqh0+TjI91bCKmdW+w==}
+    dependencies:
+      '@libsql/hrana-client': 0.5.6
+      js-base64: 3.7.5
+      libsql: 0.1.34
+    transitivePeerDependencies:
+      - bufferutil
+      - encoding
+      - utf-8-validate
+    dev: false
+
   /@libsql/client@0.4.0:
     resolution: {integrity: sha512-GjBHHxRMKomG2rLx6K8BYsDhk9jNcKXpkEOO7luPTCje4z41ogD0sCaBRcGbJw9h3HMVysCW5v70WmjQ4/FWpg==}
     dependencies:
@@ -2945,18 +2957,36 @@
       - bufferutil
       - encoding
       - utf-8-validate
+    dev: true
 
   /@libsql/core@0.4.0:
     resolution: {integrity: sha512-pQHyZI0aTBlBm08dpB+/SEqLDe5wlgiUY+VNXbCD8yZhXo30AGinyrDlKrtGW7luo0As4Y9v1befurJdLKbC0Q==}
     dependencies:
       js-base64: 3.7.5
     dev: true
+
+  /@libsql/darwin-arm64@0.1.34:
+    resolution: {integrity: sha512-Wv8jvkj/fUAO8DF3A4HaddCMldUUpKcg/WW1sY95FNsSHOxktyxqU80jAp/tCuZ85GQIJozvgSr51/ARIC0gsw==}
+    cpu: [arm64]
+    os: [darwin]
+    requiresBuild: true
+    dev: false
+    optional: true
 
   /@libsql/darwin-arm64@0.2.0:
     resolution: {integrity: sha512-+qyT2W/n5CFH1YZWv2mxW4Fsoo4dX9Z9M/nvbQqZ7H84J8hVegvVAsIGYzcK8xAeMEcpU5yGKB1Y9NoDY4hOSQ==}
     cpu: [arm64]
     os: [darwin]
     requiresBuild: true
+    dev: true
+    optional: true
+
+  /@libsql/darwin-x64@0.1.34:
+    resolution: {integrity: sha512-2NQXD9nUzC08hg7FdcZLq5uTEwGz1KbD7YvUzQb/psO1lO/E/p83wl1es1082+Pp0z5pSPDWQeRTuccD41L+3w==}
+    cpu: [x64]
+    os: [darwin]
+    requiresBuild: true
+    dev: false
     optional: true
 
   /@libsql/darwin-x64@0.2.0:
@@ -2964,6 +2994,7 @@
     cpu: [x64]
     os: [darwin]
     requiresBuild: true
+    dev: true
     optional: true
 
   /@libsql/hrana-client@0.5.6:
@@ -2995,11 +3026,28 @@
       - bufferutil
       - utf-8-validate
 
+  /@libsql/linux-arm64-gnu@0.1.34:
+    resolution: {integrity: sha512-r3dY1FDYZ7eX5HX7HyAoYSqK5FPugj5NSB5Bt/nz+ygBWdXASgSKxkE/RqjJIM59vXwv300iJX9qhR5fXv8sTw==}
+    cpu: [arm64]
+    os: [linux]
+    requiresBuild: true
+    dev: false
+    optional: true
+
   /@libsql/linux-arm64-gnu@0.2.0:
     resolution: {integrity: sha512-1w2lPXIYtnBaK5t/Ej5E8x7lPiE+jP3KATI/W4yei5Z/ONJh7jQW5PJ7sYU95vTME3hWEM1FXN6kvzcpFAte7w==}
     cpu: [arm64]
     os: [linux]
     requiresBuild: true
+    dev: true
+    optional: true
+
+  /@libsql/linux-arm64-musl@0.1.34:
+    resolution: {integrity: sha512-9AE/eNb9eQRcNsLxqtpLJxVEoIMmItrdwqJDImPJtOp10rhp4U0x/9RGKerl9Mg3ObVj676pyhAR2KzyudrOfQ==}
+    cpu: [arm64]
+    os: [linux]
+    requiresBuild: true
+    dev: false
     optional: true
 
   /@libsql/linux-arm64-musl@0.2.0:
@@ -3007,6 +3055,15 @@
     cpu: [arm64]
     os: [linux]
     requiresBuild: true
+    dev: true
+    optional: true
+
+  /@libsql/linux-x64-gnu@0.1.34:
+    resolution: {integrity: sha512-o8toY1Txstjt13fBhZbFe8sNAW6OaS6qVcp1Bd6bHkCLSBLZ6pjJmwzQN8rFv9QFBPAnaKP3lI4vaOXXw7huTA==}
+    cpu: [x64]
+    os: [linux]
+    requiresBuild: true
+    dev: false
     optional: true
 
   /@libsql/linux-x64-gnu@0.2.0:
@@ -3014,6 +3071,15 @@
     cpu: [x64]
     os: [linux]
     requiresBuild: true
+    dev: true
+    optional: true
+
+  /@libsql/linux-x64-musl@0.1.34:
+    resolution: {integrity: sha512-EldEmcAxxNPSCjJ73oFxg81PDDIpDbPqK/QOrhmmGYLvYwrnQtVRUIbARf80JQvcy6bCxOO/Q9dh6wGhnyHyYA==}
+    cpu: [x64]
+    os: [linux]
+    requiresBuild: true
+    dev: false
     optional: true
 
   /@libsql/linux-x64-musl@0.2.0:
@@ -3021,6 +3087,15 @@
     cpu: [x64]
     os: [linux]
     requiresBuild: true
+    dev: true
+    optional: true
+
+  /@libsql/win32-x64-msvc@0.1.34:
+    resolution: {integrity: sha512-jnv0qfVMnrVv00r+wUOe6DHrHuao9y1w1lN543cV2J1JdQNJT/eSZzhyZFSlS3T2ZUvXfZfZ5GeL8U18IAID6w==}
+    cpu: [x64]
+    os: [win32]
+    requiresBuild: true
+    dev: false
     optional: true
 
   /@libsql/win32-x64-msvc@0.2.0:
@@ -3028,6 +3103,7 @@
     cpu: [x64]
     os: [win32]
     requiresBuild: true
+    dev: true
     optional: true
 
   /@mapbox/node-pre-gyp@1.0.10:
@@ -4049,13 +4125,13 @@
     dependencies:
       '@types/node': 20.10.0
       form-data: 4.0.0
-    dev: true
 
   /@types/node-fetch@2.6.9:
     resolution: {integrity: sha512-bQVlnMLFJ2d35DkPNjEPmd9ueO/rh5EiaZt2bhqiSarPjZIuIV6bPQVqcrEyvNo+AfTrRGVazle1tl597w3gfA==}
     dependencies:
       '@types/node': 20.10.0
       form-data: 4.0.0
+    dev: true
 
   /@types/node-forge@1.3.11:
     resolution: {integrity: sha512-FQx220y22OKNTqaByeBGqHWYz4cl94tpcxeFdvBo3wjG6XPBuZ0BNgNZRV5J5TFmmcsJ4IzsLkmGRiQbnYsBEQ==}
@@ -8236,15 +8312,14 @@
       type-check: 0.4.0
     dev: true
 
-  /libsql@0.2.0:
-    resolution: {integrity: sha512-ELBRqhpJx5Dap0187zKQnntZyk4EjlDHSrjIVL8t+fQ5e8IxbQTeYgZgigMjB1EvrETdkm0Y0VxBGhzPQ+t0Jg==}
+  /libsql@0.1.34:
+    resolution: {integrity: sha512-LGofp7z7gi1Td6vu2GxaA4WyvSPEkuFn0f/ePSti1TsAlBU0LWxdk+bj9D8nqswzxiqe5wpAyTLhVzTIYSyXEA==}
     cpu: [x64, arm64]
     os: [darwin, linux, win32]
     dependencies:
       '@neon-rs/load': 0.0.4
       detect-libc: 2.0.2
     optionalDependencies:
-<<<<<<< HEAD
       '@libsql/darwin-arm64': 0.1.34
       '@libsql/darwin-x64': 0.1.34
       '@libsql/linux-arm64-gnu': 0.1.34
@@ -8252,7 +8327,16 @@
       '@libsql/linux-x64-gnu': 0.1.34
       '@libsql/linux-x64-musl': 0.1.34
       '@libsql/win32-x64-msvc': 0.1.34
-=======
+    dev: false
+
+  /libsql@0.2.0:
+    resolution: {integrity: sha512-ELBRqhpJx5Dap0187zKQnntZyk4EjlDHSrjIVL8t+fQ5e8IxbQTeYgZgigMjB1EvrETdkm0Y0VxBGhzPQ+t0Jg==}
+    cpu: [x64, arm64]
+    os: [darwin, linux, win32]
+    dependencies:
+      '@neon-rs/load': 0.0.4
+      detect-libc: 2.0.2
+    optionalDependencies:
       '@libsql/darwin-arm64': 0.2.0
       '@libsql/darwin-x64': 0.2.0
       '@libsql/linux-arm64-gnu': 0.2.0
@@ -8261,7 +8345,6 @@
       '@libsql/linux-x64-musl': 0.2.0
       '@libsql/win32-x64-msvc': 0.2.0
     dev: true
->>>>>>> d766850b
 
   /lilconfig@2.1.0:
     resolution: {integrity: sha512-utWOt/GHzuUxnLKxB6dk81RoOeoNeHgbrXiuGk4yyF5qlRz+iIVWu56E2fqGHFrXz0QNUhLB/8nKqvRH66JKGQ==}
@@ -8625,8 +8708,8 @@
     engines: {node: '>=4'}
     dev: true
 
-  /miniflare@3.20231218.4:
-    resolution: {integrity: sha512-2mpxvDiRBxGGGVnTKC0SZy0FtTXxFs3tM1ol67EoIJABGzvWFf33GThwh+/dRmaHSjKKId/FI8rEl5JxXXXZgQ==}
+  /miniflare@3.20231218.3:
+    resolution: {integrity: sha512-OrPBYWO0WnFv6DrxZ7hF8f5agZ4+xo/2qSLE0wwCJSqlFhr91dfSJautxfCOBD896nAA7Jqr5LBPEnqq3/k/JQ==}
     engines: {node: '>=16.13'}
     hasBin: true
     dependencies:
@@ -8646,6 +8729,30 @@
       - bufferutil
       - supports-color
       - utf-8-validate
+    dev: false
+
+  /miniflare@3.20231218.4:
+    resolution: {integrity: sha512-2mpxvDiRBxGGGVnTKC0SZy0FtTXxFs3tM1ol67EoIJABGzvWFf33GThwh+/dRmaHSjKKId/FI8rEl5JxXXXZgQ==}
+    engines: {node: '>=16.13'}
+    hasBin: true
+    dependencies:
+      '@cspotcode/source-map-support': 0.8.1
+      acorn: 8.9.0
+      acorn-walk: 8.2.0
+      capnp-ts: 0.7.0
+      exit-hook: 2.2.1
+      glob-to-regexp: 0.4.1
+      stoppable: 1.1.0
+      undici: 5.28.2
+      workerd: 1.20231218.0
+      ws: 8.14.2
+      youch: 3.3.3
+      zod: 3.22.4
+    transitivePeerDependencies:
+      - bufferutil
+      - supports-color
+      - utf-8-validate
+    dev: true
 
   /minimatch@3.1.2:
     resolution: {integrity: sha512-J7p63hRiAjw1NDEww1W7i37+ByIrOWO5XQQAzZ3VOcL0PNybwpfmV/N05zFAzwQ9USyEcX6t3UO+K5aqBQOIHw==}
@@ -11325,6 +11432,33 @@
     resolution: {integrity: sha512-BplLbSH7n/4ojx2avkXb3jrHFaJOyjsMwGxsETc/Dy0acTee3HqX9ehjFsu5buJ3FI++V4tgz9dEyoo718P9bw==}
     dev: true
 
+  /wrangler@3.24.0:
+    resolution: {integrity: sha512-jEnqpY+9/J4VPjtuEnS2lhCPXkvbDClnMalSWaRxSx+1tiTWMJhMjtK9oyXLdO+ZUf9Q4LvFTYSPm8O1uwmnxQ==}
+    engines: {node: '>=16.17.0'}
+    hasBin: true
+    dependencies:
+      '@cloudflare/kv-asset-handler': 0.2.0
+      '@esbuild-plugins/node-globals-polyfill': 0.2.3(esbuild@0.17.19)
+      '@esbuild-plugins/node-modules-polyfill': 0.2.2(esbuild@0.17.19)
+      blake3-wasm: 2.1.5
+      chokidar: 3.5.3
+      esbuild: 0.17.19
+      miniflare: 3.20231218.3
+      nanoid: 3.3.7
+      path-to-regexp: 6.2.1
+      resolve: 1.22.8
+      resolve.exports: 2.0.2
+      selfsigned: 2.4.1
+      source-map: 0.6.1
+      xxhash-wasm: 1.0.2
+    optionalDependencies:
+      fsevents: 2.3.3
+    transitivePeerDependencies:
+      - bufferutil
+      - supports-color
+      - utf-8-validate
+    dev: false
+
   /wrangler@3.25.0:
     resolution: {integrity: sha512-eU47Ez1QLu1B/wutm5ow+VwZnY4OqA+D/iy6BORAu5tABujoDr9p1yBxY/1DS/DxxDWqqY3sBBS6TzcC4NSLUQ==}
     engines: {node: '>=16.17.0'}
@@ -11350,6 +11484,7 @@
       - bufferutil
       - supports-color
       - utf-8-validate
+    dev: true
 
   /wrap-ansi@6.2.0:
     resolution: {integrity: sha512-r6lPcBGxZXlIcymEu7InxDMhdW0KDxpLgoFLcguasxCaJ/SOIZwINatK9KY/tf+ZrlywOKU0UDj3ATXUBfxJXA==}
