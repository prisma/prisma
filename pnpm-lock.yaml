lockfileVersion: 5.4

importers:

  .:
    specifiers:
      '@sindresorhus/slugify': 1.1.2
      '@slack/webhook': 6.1.0
      '@types/benchmark': 2.1.1
      '@types/glob': 7.2.0
      '@types/graphviz': 0.0.34
      '@types/node': 14.18.21
      '@types/node-fetch': ^2.6.1
      '@types/redis': 2.8.32
      '@types/resolve': 1.20.2
      '@typescript-eslint/eslint-plugin': 5.29.0
      '@typescript-eslint/parser': 5.29.0
      arg: 5.0.2
      batching-toposort: 1.2.0
      buffer: 6.0.3
      chalk: 4.1.2
      chokidar: 3.5.3
      esbuild: 0.14.47
      esbuild-register: 3.3.3
      eslint: 8.18.0
      eslint-config-prettier: 8.5.0
      eslint-plugin-eslint-comments: 3.2.0
      eslint-plugin-import: 2.26.0
      eslint-plugin-jest: 26.5.3
      eslint-plugin-prettier: 4.0.0
      eslint-plugin-simple-import-sort: 7.0.0
      eventemitter3: 4.0.7
      execa: 5.1.1
      glob: 8.0.3
      globby: 11.1.0
      graphviz-mit: 0.0.9
      husky: 8.0.1
      is-ci: 3.0.1
      jest-junit: 13.2.0
      lint-staged: 13.0.2
      node-fetch: 2.6.7
      p-map: 4.0.0
      p-reduce: 2.1.0
      p-retry: 4.6.2
      path-browserify: 1.0.1
      prettier: 2.7.1
      redis: 3.1.2
      redis-lock: 0.1.4
      regenerator-runtime: 0.13.9
      resolve: 1.22.1
      safe-buffer: 5.2.1
      semver: 7.3.7
      spdx-exceptions: 2.3.0
      spdx-license-ids: 3.0.11
      staged-git-files: 1.3.0
      ts-node: 10.8.1
      ts-toolbelt: 9.6.0
      tty-browserify: 0.0.1
      typescript: 4.7.4
      util: 0.12.4
    devDependencies:
      '@sindresorhus/slugify': 1.1.2
      '@slack/webhook': 6.1.0
      '@types/benchmark': 2.1.1
      '@types/glob': 7.2.0
      '@types/graphviz': 0.0.34
      '@types/node': 14.18.21
      '@types/node-fetch': 2.6.2
      '@types/redis': 2.8.32
      '@types/resolve': 1.20.2
      '@typescript-eslint/eslint-plugin': 5.29.0_qqmbkyiaixvppdwswpytuf2hgm
      '@typescript-eslint/parser': 5.29.0_b5e7v2qnwxfo6hmiq56u52mz3e
      arg: 5.0.2
      batching-toposort: 1.2.0
      buffer: 6.0.3
      chalk: 4.1.2
      chokidar: 3.5.3
      esbuild: 0.14.47
      esbuild-register: 3.3.3_esbuild@0.14.47
      eslint: 8.18.0
      eslint-config-prettier: 8.5.0_eslint@8.18.0
      eslint-plugin-eslint-comments: 3.2.0_eslint@8.18.0
      eslint-plugin-import: 2.26.0_zgg5sxdhnxsuz2d3vdnwdtmcnu
      eslint-plugin-jest: 26.5.3_44zngjtdyhbqvf4iebeao3dile
      eslint-plugin-prettier: 4.0.0_xu6ewijrtliw5q5lksq5uixwby
      eslint-plugin-simple-import-sort: 7.0.0_eslint@8.18.0
      eventemitter3: 4.0.7
      execa: 5.1.1
      glob: 8.0.3
      globby: 11.1.0
      graphviz-mit: 0.0.9
      husky: 8.0.1
      is-ci: 3.0.1
      jest-junit: 13.2.0
      lint-staged: 13.0.2
      node-fetch: 2.6.7
      p-map: 4.0.0
      p-reduce: 2.1.0
      p-retry: 4.6.2
      path-browserify: 1.0.1
      prettier: 2.7.1
      redis: 3.1.2
      redis-lock: 0.1.4
      regenerator-runtime: 0.13.9
      resolve: 1.22.1
      safe-buffer: 5.2.1
      semver: 7.3.7
      spdx-exceptions: 2.3.0
      spdx-license-ids: 3.0.11
      staged-git-files: 1.3.0
      ts-node: 10.8.1_ah2igguqgj6e7ik4ubgohitm4e
      ts-toolbelt: 9.6.0
      tty-browserify: 0.0.1
      typescript: 4.7.4
      util: 0.12.4

  packages/cli:
    specifiers:
      '@prisma/client': workspace:*
      '@prisma/debug': workspace:*
<<<<<<< HEAD
      '@prisma/engines': workspace:*
      '@prisma/fetch-engine': workspace:*
      '@prisma/generator-helper': workspace:*
      '@prisma/get-platform': workspace:*
=======
      '@prisma/engines': 3.16.0-46.7913709f1e48160e65e366f365c239e3017a9c2e
      '@prisma/fetch-engine': 3.16.0-46.7913709f1e48160e65e366f365c239e3017a9c2e
      '@prisma/generator-helper': workspace:*
      '@prisma/get-platform': 3.16.0-46.7913709f1e48160e65e366f365c239e3017a9c2e
>>>>>>> ffb1ec45
      '@prisma/internals': workspace:*
      '@prisma/migrate': workspace:*
      '@prisma/studio': 0.464.0
      '@prisma/studio-server': 0.464.0
      '@swc/core': 1.2.204
      '@swc/jest': 0.2.21
      '@types/debug': 4.1.7
      '@types/fs-extra': 9.0.13
      '@types/jest': 28.1.3
      '@types/rimraf': 3.0.2
      '@types/ws': 8.5.3
      chalk: 4.1.2
      checkpoint-client: 1.1.21
      debug: 4.3.4
      dotenv: 16.0.1
      esbuild: 0.14.47
      execa: 5.1.1
      fast-deep-equal: 3.1.3
      fs-extra: 10.1.0
      fs-jetpack: 4.3.1
      get-port: 5.1.1
      global-dirs: 3.0.0
      is-installed-globally: 0.4.0
      jest: 28.1.1
      jest-junit: 13.2.0
      line-replace: 2.0.1
      log-update: 4.0.0
      make-dir: 3.1.0
      node-fetch: 2.6.7
      open: 7.4.2
      pkg-up: 3.1.0
      replace-string: 3.1.0
      resolve-pkg: 2.0.0
      rimraf: 3.0.2
      strip-ansi: 6.0.1
      tempy: 1.0.1
      ts-pattern: 4.0.3
      typescript: 4.7.4
    dependencies:
<<<<<<< HEAD
      '@prisma/engines': link:../engines
    devDependencies:
      '@prisma/client': link:../client
      '@prisma/debug': link:../debug
      '@prisma/fetch-engine': link:../fetch-engine
      '@prisma/generator-helper': link:../generator-helper
      '@prisma/get-platform': link:../get-platform
=======
      '@prisma/engines': 3.16.0-46.7913709f1e48160e65e366f365c239e3017a9c2e
    devDependencies:
      '@prisma/client': link:../client
      '@prisma/debug': link:../debug
      '@prisma/fetch-engine': 3.16.0-46.7913709f1e48160e65e366f365c239e3017a9c2e
      '@prisma/generator-helper': link:../generator-helper
      '@prisma/get-platform': 3.16.0-46.7913709f1e48160e65e366f365c239e3017a9c2e
>>>>>>> ffb1ec45
      '@prisma/internals': link:../internals
      '@prisma/migrate': link:../migrate
      '@prisma/studio': 0.464.0
      '@prisma/studio-server': 0.464.0_af2arurw4njyhq5wa6w6rrkc54
      '@swc/core': 1.2.204
      '@swc/jest': 0.2.21_@swc+core@1.2.204
      '@types/debug': 4.1.7
      '@types/fs-extra': 9.0.13
      '@types/jest': 28.1.3
      '@types/rimraf': 3.0.2
      '@types/ws': 8.5.3
      chalk: 4.1.2
      checkpoint-client: 1.1.21
      debug: 4.3.4
      dotenv: 16.0.1
      esbuild: 0.14.47
      execa: 5.1.1
      fast-deep-equal: 3.1.3
      fs-extra: 10.1.0
      fs-jetpack: 4.3.1
      get-port: 5.1.1
      global-dirs: 3.0.0
      is-installed-globally: 0.4.0
      jest: 28.1.1
      jest-junit: 13.2.0
      line-replace: 2.0.1
      log-update: 4.0.0
      make-dir: 3.1.0
      node-fetch: 2.6.7
      open: 7.4.2
      pkg-up: 3.1.0
      replace-string: 3.1.0
      resolve-pkg: 2.0.0
      rimraf: 3.0.2
      strip-ansi: 6.0.1
      tempy: 1.0.1
      ts-pattern: 4.0.3
      typescript: 4.7.4

  packages/client:
    specifiers:
      '@faker-js/faker': 7.3.0
      '@jest/test-sequencer': 28.1.1
      '@microsoft/api-extractor': 7.25.2
      '@opentelemetry/api': 1.1.0
      '@prisma/debug': workspace:*
      '@prisma/engine-core': workspace:*
<<<<<<< HEAD
      '@prisma/engines': workspace:*
      '@prisma/engines-version': 3.16.0-45.e46a8f52bc07feff72927e42c1fa8bb4627d8bec
      '@prisma/fetch-engine': workspace:*
      '@prisma/generator-helper': workspace:*
      '@prisma/get-platform': workspace:*
=======
      '@prisma/engines': 3.16.0-46.7913709f1e48160e65e366f365c239e3017a9c2e
      '@prisma/engines-version': 3.16.0-46.7913709f1e48160e65e366f365c239e3017a9c2e
      '@prisma/fetch-engine': 3.16.0-46.7913709f1e48160e65e366f365c239e3017a9c2e
      '@prisma/generator-helper': workspace:*
      '@prisma/get-platform': 3.16.0-46.7913709f1e48160e65e366f365c239e3017a9c2e
>>>>>>> ffb1ec45
      '@prisma/internals': workspace:*
      '@prisma/migrate': workspace:*
      '@swc-node/register': 1.5.1
      '@swc/core': 1.2.204
      '@swc/jest': 0.2.21
      '@timsuchanek/copy': 1.4.5
      '@types/debug': 4.1.7
      '@types/jest': 28.1.3
      '@types/js-levenshtein': 1.1.1
      '@types/mssql': 8.0.2
      '@types/node': 12.20.55
      '@types/pg': 8.6.5
      '@types/yeoman-generator': ^5.2.10
      arg: 5.0.2
      benchmark: 2.1.4
      chalk: 4.1.2
      decimal.js: 10.3.1
      esbuild: 0.14.47
      execa: 5.1.1
      expect-type: 0.13.0
      flat-map-polyfill: 0.3.8
      fs-extra: 10.1.0
      fs-monkey: 1.0.3
      get-own-enumerable-property-symbols: 3.0.2
      globby: 11.1.0
      indent-string: 4.0.0
      is-obj: 2.0.0
      is-regexp: 2.1.0
      jest: 28.1.1
      jest-junit: 13.2.0
      js-levenshtein: 1.1.6
      klona: 2.0.5
      lz-string: 1.4.4
      make-dir: 3.1.0
      mariadb: 3.0.0
      mssql: 8.1.2
      pg: 8.7.3
      pkg-up: 3.1.0
      pluralize: 8.0.0
      replace-string: 3.1.0
      resolve: 1.22.1
      rimraf: 3.0.2
      sort-keys: 4.2.0
      source-map-support: 0.5.21
      sql-template-tag: 4.0.0
      stacktrace-parser: 0.1.10
      strip-ansi: 6.0.1
      strip-indent: 3.0.0
      ts-jest: 28.0.5
      ts-node: 10.8.1
      tsd: 0.21.0
      typescript: 4.7.4
      yeoman-generator: ^5.6.1
      yo: ^4.3.0
    dependencies:
      '@prisma/engines-version': 3.16.0-46.7913709f1e48160e65e366f365c239e3017a9c2e
    devDependencies:
      '@faker-js/faker': 7.3.0
      '@jest/test-sequencer': 28.1.1
      '@microsoft/api-extractor': 7.25.2
      '@opentelemetry/api': 1.1.0
      '@prisma/debug': link:../debug
      '@prisma/engine-core': link:../engine-core
<<<<<<< HEAD
      '@prisma/engines': link:../engines
      '@prisma/fetch-engine': link:../fetch-engine
      '@prisma/generator-helper': link:../generator-helper
      '@prisma/get-platform': link:../get-platform
=======
      '@prisma/engines': 3.16.0-46.7913709f1e48160e65e366f365c239e3017a9c2e
      '@prisma/fetch-engine': 3.16.0-46.7913709f1e48160e65e366f365c239e3017a9c2e
      '@prisma/generator-helper': link:../generator-helper
      '@prisma/get-platform': 3.16.0-46.7913709f1e48160e65e366f365c239e3017a9c2e
>>>>>>> ffb1ec45
      '@prisma/internals': link:../internals
      '@prisma/migrate': link:../migrate
      '@swc-node/register': 1.5.1_typescript@4.7.4
      '@swc/core': 1.2.204
      '@swc/jest': 0.2.21_@swc+core@1.2.204
      '@timsuchanek/copy': 1.4.5
      '@types/debug': 4.1.7
      '@types/jest': 28.1.3
      '@types/js-levenshtein': 1.1.1
      '@types/mssql': 8.0.2
      '@types/node': 12.20.55
      '@types/pg': 8.6.5
      '@types/yeoman-generator': 5.2.10
      arg: 5.0.2
      benchmark: 2.1.4
      chalk: 4.1.2
      decimal.js: 10.3.1
      esbuild: 0.14.47
      execa: 5.1.1
      expect-type: 0.13.0
      flat-map-polyfill: 0.3.8
      fs-extra: 10.1.0
      fs-monkey: 1.0.3
      get-own-enumerable-property-symbols: 3.0.2
      globby: 11.1.0
      indent-string: 4.0.0
      is-obj: 2.0.0
      is-regexp: 2.1.0
      jest: 28.1.1_uwzf2voxqhp5a6kt3gbeqli6eq
      jest-junit: 13.2.0
      js-levenshtein: 1.1.6
      klona: 2.0.5
      lz-string: 1.4.4
      make-dir: 3.1.0
      mariadb: 3.0.0
      mssql: 8.1.2
      pg: 8.7.3
      pkg-up: 3.1.0
      pluralize: 8.0.0
      replace-string: 3.1.0
      resolve: 1.22.1
      rimraf: 3.0.2
      sort-keys: 4.2.0
      source-map-support: 0.5.21
      sql-template-tag: 4.0.0
      stacktrace-parser: 0.1.10
      strip-ansi: 6.0.1
      strip-indent: 3.0.0
      ts-jest: 28.0.5_cdxluutf7cxc77r7iaqgr2i3ny
      ts-node: 10.8.1_wnthe3wpvemabwkegm2j7dd6ky
      tsd: 0.21.0
      typescript: 4.7.4
      yeoman-generator: 5.6.1
      yo: 4.3.0

  packages/debug:
    specifiers:
      '@types/debug': 4.1.7
      '@types/jest': 28.1.3
      '@types/node': 12.20.55
      debug: 4.3.4
      esbuild: 0.14.47
      jest: 28.1.1
      jest-junit: 13.2.0
      strip-ansi: 6.0.1
      typescript: 4.7.4
    dependencies:
      '@types/debug': 4.1.7
      debug: 4.3.4
      strip-ansi: 6.0.1
    devDependencies:
      '@types/jest': 28.1.3
      '@types/node': 12.20.55
      esbuild: 0.14.47
      jest: 28.1.1_@types+node@12.20.55
      jest-junit: 13.2.0
      typescript: 4.7.4

  packages/engine-core:
    specifiers:
      '@prisma/debug': workspace:*
<<<<<<< HEAD
      '@prisma/engines': workspace:*
      '@prisma/generator-helper': workspace:*
      '@prisma/get-platform': workspace:*
=======
      '@prisma/engines': 3.16.0-46.7913709f1e48160e65e366f365c239e3017a9c2e
      '@prisma/generator-helper': workspace:*
      '@prisma/get-platform': 3.16.0-46.7913709f1e48160e65e366f365c239e3017a9c2e
>>>>>>> ffb1ec45
      '@swc/core': 1.2.204
      '@swc/jest': 0.2.21
      '@types/jest': 28.1.3
      '@types/node': 16.11.41
      chalk: 4.1.2
      esbuild: 0.14.47
      execa: 5.1.1
      get-stream: 6.0.1
      indent-string: 4.0.0
      jest: 28.1.1
      jest-junit: 13.2.0
      new-github-issue-url: 0.2.1
      p-retry: 4.6.2
      strip-ansi: 6.0.1
      typescript: 4.7.4
      undici: 5.5.1
    dependencies:
      '@prisma/debug': link:../debug
<<<<<<< HEAD
      '@prisma/engines': link:../engines
      '@prisma/generator-helper': link:../generator-helper
      '@prisma/get-platform': link:../get-platform
=======
      '@prisma/engines': 3.16.0-46.7913709f1e48160e65e366f365c239e3017a9c2e
      '@prisma/generator-helper': link:../generator-helper
      '@prisma/get-platform': 3.16.0-46.7913709f1e48160e65e366f365c239e3017a9c2e
>>>>>>> ffb1ec45
      chalk: 4.1.2
      execa: 5.1.1
      get-stream: 6.0.1
      indent-string: 4.0.0
      new-github-issue-url: 0.2.1
      p-retry: 4.6.2
      strip-ansi: 6.0.1
      undici: 5.5.1
    devDependencies:
      '@swc/core': 1.2.204
      '@swc/jest': 0.2.21_@swc+core@1.2.204
      '@types/jest': 28.1.3
      '@types/node': 16.11.41
      esbuild: 0.14.47
      jest: 28.1.1_@types+node@16.11.41
      jest-junit: 13.2.0
      typescript: 4.7.4

  packages/engines:
    specifiers:
      '@prisma/debug': workspace:*
      '@prisma/engines-version': 3.16.0-45.e46a8f52bc07feff72927e42c1fa8bb4627d8bec
      '@prisma/fetch-engine': workspace:*
      '@prisma/get-platform': workspace:*
      '@swc/core': 1.2.197
      '@swc/jest': 0.2.21
      '@types/jest': 28.1.1
      '@types/node': 16.11.39
      execa: 5.1.1
      jest: 27.5.1
      typescript: 4.7.3
    devDependencies:
      '@prisma/debug': link:../debug
      '@prisma/engines-version': 3.16.0-45.e46a8f52bc07feff72927e42c1fa8bb4627d8bec
      '@prisma/fetch-engine': link:../fetch-engine
      '@prisma/get-platform': link:../get-platform
      '@swc/core': 1.2.197
      '@swc/jest': 0.2.21_@swc+core@1.2.197
      '@types/jest': 28.1.1
      '@types/node': 16.11.39
      execa: 5.1.1
      jest: 27.5.1
      typescript: 4.7.3

  packages/fetch-engine:
    specifiers:
      '@prisma/debug': workspace:*
      '@prisma/engines-version': 3.16.0-45.e46a8f52bc07feff72927e42c1fa8bb4627d8bec
      '@prisma/get-platform': workspace:*
      '@swc/core': 1.2.197
      '@swc/jest': 0.2.21
      '@types/jest': 27.5.2
      '@types/node': 16.11.39
      '@types/node-fetch': 2.6.1
      '@types/progress': 2.0.5
      chalk: 4.1.2
      del: 6.1.1
      execa: 5.1.1
      find-cache-dir: 3.3.2
      hasha: 5.2.2
      http-proxy-agent: 5.0.0
      https-proxy-agent: 5.0.1
      jest: 27.5.1
      make-dir: 3.1.0
      node-fetch: 2.6.7
      p-filter: 2.1.0
      p-map: 4.0.0
      p-retry: 4.6.2
      progress: 2.0.3
      rimraf: 3.0.2
      strip-ansi: 6.0.1
      temp-dir: 2.0.0
      tempy: 1.0.1
      typescript: 4.7.3
    dependencies:
      '@prisma/debug': link:../debug
      '@prisma/get-platform': link:../get-platform
      chalk: 4.1.2
      execa: 5.1.1
      find-cache-dir: 3.3.2
      hasha: 5.2.2
      http-proxy-agent: 5.0.0
      https-proxy-agent: 5.0.1
      make-dir: 3.1.0
      node-fetch: 2.6.7
      p-filter: 2.1.0
      p-map: 4.0.0
      p-retry: 4.6.2
      progress: 2.0.3
      rimraf: 3.0.2
      temp-dir: 2.0.0
      tempy: 1.0.1
    devDependencies:
      '@prisma/engines-version': 3.16.0-45.e46a8f52bc07feff72927e42c1fa8bb4627d8bec
      '@swc/core': 1.2.197
      '@swc/jest': 0.2.21_@swc+core@1.2.197
      '@types/jest': 27.5.2
      '@types/node': 16.11.39
      '@types/node-fetch': 2.6.1
      '@types/progress': 2.0.5
      del: 6.1.1
      jest: 27.5.1
      strip-ansi: 6.0.1
      typescript: 4.7.3

  packages/generator-helper:
    specifiers:
      '@prisma/debug': workspace:*
      '@swc-node/register': 1.5.1
      '@swc/core': 1.2.204
      '@swc/jest': 0.2.21
      '@types/cross-spawn': 6.0.2
      '@types/jest': 28.1.3
      '@types/node': 12.20.55
      chalk: 4.1.2
      cross-spawn: 7.0.3
      esbuild: 0.14.47
      jest: 28.1.1
      jest-junit: 13.2.0
      ts-node: 10.8.1
      typescript: 4.7.4
    dependencies:
      '@prisma/debug': link:../debug
      '@types/cross-spawn': 6.0.2
      chalk: 4.1.2
      cross-spawn: 7.0.3
    devDependencies:
      '@swc-node/register': 1.5.1_typescript@4.7.4
      '@swc/core': 1.2.204
      '@swc/jest': 0.2.21_@swc+core@1.2.204
      '@types/jest': 28.1.3
      '@types/node': 12.20.55
      esbuild: 0.14.47
      jest: 28.1.1_uwzf2voxqhp5a6kt3gbeqli6eq
      jest-junit: 13.2.0
      ts-node: 10.8.1_wnthe3wpvemabwkegm2j7dd6ky
      typescript: 4.7.4

  packages/get-platform:
    specifiers:
      '@prisma/debug': workspace:*
      '@swc/core': 1.2.197
      '@swc/jest': 0.2.21
      '@types/jest': 27.5.2
      '@types/node': 16.11.39
      jest: 27.5.1
      typescript: 4.7.3
    dependencies:
      '@prisma/debug': link:../debug
    devDependencies:
      '@swc/core': 1.2.197
      '@swc/jest': 0.2.21_@swc+core@1.2.197
      '@types/jest': 27.5.2
      '@types/node': 16.11.39
      jest: 27.5.1
      typescript: 4.7.3

  packages/integration-tests:
    specifiers:
      '@prisma/internals': workspace:*
      '@sindresorhus/slugify': 1.1.2
      '@swc/core': 1.2.204
      '@swc/jest': 0.2.21
      '@types/jest': 28.1.3
      '@types/mssql': 8.0.2
      '@types/node': 12.20.55
      '@types/pg': 8.6.5
      '@types/sqlite3': 3.1.8
      decimal.js: 10.3.1
      esbuild: 0.14.47
      execa: 5.1.1
      fs-jetpack: 4.3.1
      jest: 28.1.1
      jest-junit: 13.2.0
      mariadb: 3.0.0
      mssql: 8.1.2
      pg: 8.7.3
      replace-string: 3.1.0
      sqlite-async: 1.1.3
      string-hash: 1.1.3
      strip-ansi: 6.0.1
      tempy: 1.0.1
      ts-node: 10.8.1
      typescript: 4.7.4
      verror: 1.10.1
    devDependencies:
      '@prisma/internals': link:../internals
      '@sindresorhus/slugify': 1.1.2
      '@swc/core': 1.2.204
      '@swc/jest': 0.2.21_@swc+core@1.2.204
      '@types/jest': 28.1.3
      '@types/mssql': 8.0.2
      '@types/node': 12.20.55
      '@types/pg': 8.6.5
      '@types/sqlite3': 3.1.8
      decimal.js: 10.3.1
      esbuild: 0.14.47
      execa: 5.1.1
      fs-jetpack: 4.3.1
      jest: 28.1.1_uwzf2voxqhp5a6kt3gbeqli6eq
      jest-junit: 13.2.0
      mariadb: 3.0.0
      mssql: 8.1.2
      pg: 8.7.3
      replace-string: 3.1.0
      sqlite-async: 1.1.3
      string-hash: 1.1.3
      strip-ansi: 6.0.1
      tempy: 1.0.1
      ts-node: 10.8.1_wnthe3wpvemabwkegm2j7dd6ky
      typescript: 4.7.4
      verror: 1.10.1

  packages/internals:
    specifiers:
      '@prisma/debug': workspace:*
      '@prisma/engine-core': workspace:*
<<<<<<< HEAD
      '@prisma/engines': workspace:*
      '@prisma/fetch-engine': workspace:*
      '@prisma/generator-helper': workspace:*
      '@prisma/get-platform': workspace:*
=======
      '@prisma/engines': 3.16.0-46.7913709f1e48160e65e366f365c239e3017a9c2e
      '@prisma/fetch-engine': 3.16.0-46.7913709f1e48160e65e366f365c239e3017a9c2e
      '@prisma/generator-helper': workspace:*
      '@prisma/get-platform': 3.16.0-46.7913709f1e48160e65e366f365c239e3017a9c2e
>>>>>>> ffb1ec45
      '@swc/core': 1.2.204
      '@swc/jest': 0.2.21
      '@timsuchanek/copy': 1.4.5
      '@types/jest': 28.1.3
      '@types/node': 12.20.55
      '@types/resolve': 1.20.2
      '@types/shell-quote': 1.7.1
      '@types/tar': 6.1.1
      archiver: 5.3.1
      arg: 5.0.2
      chalk: 4.1.2
      checkpoint-client: 1.1.21
      cli-truncate: 2.1.0
      dotenv: 16.0.1
      esbuild: 0.14.47
      escape-string-regexp: 4.0.0
      execa: 5.1.1
      find-up: 5.0.0
      fp-ts: 2.12.1
      fs-extra: 10.1.0
      fs-jetpack: 4.3.1
      global-dirs: 3.0.0
      globby: 11.1.0
      has-yarn: 2.1.0
      is-ci: 3.0.1
      is-windows: ^1.0.2
      is-wsl: ^2.2.0
      jest: 28.1.1
      jest-junit: 13.2.0
      make-dir: 3.1.0
      mock-stdin: 1.0.0
      new-github-issue-url: 0.2.1
      node-fetch: 2.6.7
      open: '7'
      ora: 5.4.1
      p-map: 4.0.0
      prompts: 2.4.2
      read-pkg-up: 7.0.1
      replace-string: 3.1.0
      resolve: 1.22.1
      rimraf: 3.0.2
      shell-quote: 1.7.3
      string-width: 4.2.3
      strip-ansi: 6.0.1
      strip-indent: 3.0.0
      tar: 6.1.11
      temp-dir: 2.0.0
      temp-write: 4.0.0
      tempy: 1.0.1
      terminal-link: 2.1.1
      tmp: 0.2.1
      ts-node: 10.8.1
      ts-pattern: ^4.0.1
      typescript: 4.7.4
      yarn: 1.22.19
    dependencies:
      '@prisma/debug': link:../debug
      '@prisma/engine-core': link:../engine-core
<<<<<<< HEAD
      '@prisma/engines': link:../engines
      '@prisma/fetch-engine': link:../fetch-engine
      '@prisma/generator-helper': link:../generator-helper
      '@prisma/get-platform': link:../get-platform
=======
      '@prisma/engines': 3.16.0-46.7913709f1e48160e65e366f365c239e3017a9c2e
      '@prisma/fetch-engine': 3.16.0-46.7913709f1e48160e65e366f365c239e3017a9c2e
      '@prisma/generator-helper': link:../generator-helper
      '@prisma/get-platform': 3.16.0-46.7913709f1e48160e65e366f365c239e3017a9c2e
>>>>>>> ffb1ec45
      '@timsuchanek/copy': 1.4.5
      archiver: 5.3.1
      arg: 5.0.2
      chalk: 4.1.2
      checkpoint-client: 1.1.21
      cli-truncate: 2.1.0
      dotenv: 16.0.1
      escape-string-regexp: 4.0.0
      execa: 5.1.1
      find-up: 5.0.0
      fp-ts: 2.12.1
      fs-extra: 10.1.0
      fs-jetpack: 4.3.1
      global-dirs: 3.0.0
      globby: 11.1.0
      has-yarn: 2.1.0
      is-ci: 3.0.1
      is-windows: 1.0.2
      is-wsl: 2.2.0
      make-dir: 3.1.0
      new-github-issue-url: 0.2.1
      node-fetch: 2.6.7
      open: 7.4.2
      ora: 5.4.1
      p-map: 4.0.0
      prompts: 2.4.2
      read-pkg-up: 7.0.1
      replace-string: 3.1.0
      resolve: 1.22.1
      rimraf: 3.0.2
      shell-quote: 1.7.3
      string-width: 4.2.3
      strip-ansi: 6.0.1
      strip-indent: 3.0.0
      tar: 6.1.11
      temp-dir: 2.0.0
      temp-write: 4.0.0
      tempy: 1.0.1
      terminal-link: 2.1.1
      tmp: 0.2.1
      ts-pattern: 4.0.3
    devDependencies:
      '@swc/core': 1.2.204
      '@swc/jest': 0.2.21_@swc+core@1.2.204
      '@types/jest': 28.1.3
      '@types/node': 12.20.55
      '@types/resolve': 1.20.2
      '@types/shell-quote': 1.7.1
      '@types/tar': 6.1.1
      esbuild: 0.14.47
      jest: 28.1.1_uwzf2voxqhp5a6kt3gbeqli6eq
      jest-junit: 13.2.0
      mock-stdin: 1.0.0
      ts-node: 10.8.1_wnthe3wpvemabwkegm2j7dd6ky
      typescript: 4.7.4
      yarn: 1.22.19

  packages/migrate:
    specifiers:
      '@prisma/debug': workspace:*
      '@prisma/engines-version': 3.16.0-46.7913709f1e48160e65e366f365c239e3017a9c2e
      '@prisma/generator-helper': workspace:*
<<<<<<< HEAD
      '@prisma/get-platform': workspace:*
=======
      '@prisma/get-platform': 3.16.0-46.7913709f1e48160e65e366f365c239e3017a9c2e
>>>>>>> ffb1ec45
      '@prisma/internals': workspace:*
      '@sindresorhus/slugify': 1.1.2
      '@swc/core': 1.2.204
      '@swc/jest': 0.2.21
      '@types/jest': 28.1.3
      '@types/node': 12.20.55
      '@types/pg': 8.6.5
      '@types/prompts': 2.0.14
      '@types/sqlite3': 3.1.8
      chalk: 4.1.2
      esbuild: 0.14.47
      execa: 5.1.1
      fs-jetpack: 4.3.1
      get-stdin: 8.0.0
      has-yarn: 2.1.0
      indent-string: 4.0.0
      jest: 28.1.1
      jest-junit: 13.2.0
      log-update: 4.0.0
      make-dir: 3.1.0
      mariadb: 3.0.0
      mock-stdin: 1.0.0
      mssql: 8.1.2
      pg: 8.7.3
      pkg-up: 3.1.0
      prompts: 2.4.2
      strip-ansi: 6.0.1
      strip-indent: 3.0.0
      tempy: 1.0.1
      ts-pattern: ^4.0.1
      typescript: 4.7.4
    dependencies:
      '@prisma/debug': link:../debug
<<<<<<< HEAD
      '@prisma/get-platform': link:../get-platform
=======
      '@prisma/get-platform': 3.16.0-46.7913709f1e48160e65e366f365c239e3017a9c2e
>>>>>>> ffb1ec45
      '@sindresorhus/slugify': 1.1.2
      chalk: 4.1.2
      execa: 5.1.1
      get-stdin: 8.0.0
      has-yarn: 2.1.0
      indent-string: 4.0.0
      log-update: 4.0.0
      mariadb: 3.0.0
      mssql: 8.1.2
      pg: 8.7.3
      pkg-up: 3.1.0
      prompts: 2.4.2
      strip-ansi: 6.0.1
      strip-indent: 3.0.0
      ts-pattern: 4.0.3
    devDependencies:
      '@prisma/engines-version': 3.16.0-46.7913709f1e48160e65e366f365c239e3017a9c2e
      '@prisma/generator-helper': link:../generator-helper
      '@prisma/internals': link:../internals
      '@swc/core': 1.2.204
      '@swc/jest': 0.2.21_@swc+core@1.2.204
      '@types/jest': 28.1.3
      '@types/node': 12.20.55
      '@types/pg': 8.6.5
      '@types/prompts': 2.0.14
      '@types/sqlite3': 3.1.8
      esbuild: 0.14.47
      fs-jetpack: 4.3.1
      jest: 28.1.1_@types+node@12.20.55
      jest-junit: 13.2.0
      make-dir: 3.1.0
      mock-stdin: 1.0.0
      tempy: 1.0.1
      typescript: 4.7.4

  packages/react-prisma:
    specifiers:
      '@prisma/client': workspace:*
      '@swc/core': 1.2.197
      '@swc/jest': 0.2.21
      '@types/jest': 28.1.3
      '@types/node': 16.11.41
      esbuild: 0.14.47
      jest: 28.1.1
      jest-junit: 13.2.0
      react: 18.2.0
      typescript: 4.7.4
    devDependencies:
      '@prisma/client': link:../client
      '@swc/core': 1.2.197
      '@swc/jest': 0.2.21_@swc+core@1.2.197
      '@types/jest': 28.1.3
      '@types/node': 16.11.41
      esbuild: 0.14.47
      jest: 28.1.1_@types+node@16.11.41
      jest-junit: 13.2.0
      react: 18.2.0
      typescript: 4.7.4

packages:

  /@alloc/quick-lru/5.2.0:
    resolution: {integrity: sha512-UrcABB+4bUrFABwbluTIBErXwvbsU/V7TZWfmbgJfbkwiBuziS9gxdODUyuiecfdGQ85jglMW6juS3+z5TsKLw==}
    engines: {node: '>=10'}

  /@ampproject/remapping/2.2.0:
    resolution: {integrity: sha512-qRmjj8nj9qmLTQXXmaR1cck3UXSRMPrbsLJAasZpF+t3riI71BXed5ebIOYwQntykeZuhjsdweEc9BxH5Jc26w==}
    engines: {node: '>=6.0.0'}
    dependencies:
      '@jridgewell/gen-mapping': 0.1.1
      '@jridgewell/trace-mapping': 0.3.14
    dev: true

  /@azure/abort-controller/1.1.0:
    resolution: {integrity: sha512-TrRLIoSQVzfAJX9H1JeFjzAoDGcoK1IYX1UImfceTZpsyYfWr09Ss1aHW1y5TrrR3iq6RZLBwJ3E24uwPhwahw==}
    engines: {node: '>=12.0.0'}
    dependencies:
      tslib: 2.4.0

  /@azure/core-auth/1.3.2:
    resolution: {integrity: sha512-7CU6DmCHIZp5ZPiZ9r3J17lTKMmYsm/zGvNkjArQwPkrLlZ1TZ+EUYfGgh2X31OLMVAQCTJZW4cXHJi02EbJnA==}
    engines: {node: '>=12.0.0'}
    dependencies:
      '@azure/abort-controller': 1.1.0
      tslib: 2.4.0

  /@azure/core-client/1.6.0:
    resolution: {integrity: sha512-YhSf4cb61ApSjItscp9XoaLq8KRnacPDAhmjAZSMnn/gs6FhFbZNfOBOErG2dDj7JRknVtCmJ5mLmfR2sLa11A==}
    engines: {node: '>=12.0.0'}
    dependencies:
      '@azure/abort-controller': 1.1.0
      '@azure/core-auth': 1.3.2
      '@azure/core-rest-pipeline': 1.9.0
      '@azure/core-tracing': 1.0.1
      '@azure/core-util': 1.0.0
      '@azure/logger': 1.0.3
      tslib: 2.4.0
    transitivePeerDependencies:
      - supports-color

  /@azure/core-http/2.2.5:
    resolution: {integrity: sha512-kctMqSQ6zfnlFpuYzfUKadeTyOQYbIQ+3Rj7dzVC3Dk1dOnHroTwR9hLYKX8/n85iJpkyaksaXpuh5L7GJRYuQ==}
    engines: {node: '>=12.0.0'}
    dependencies:
      '@azure/abort-controller': 1.1.0
      '@azure/core-auth': 1.3.2
      '@azure/core-tracing': 1.0.0-preview.13
      '@azure/logger': 1.0.3
      '@types/node-fetch': 2.6.2
      '@types/tunnel': 0.0.3
      form-data: 4.0.0
      node-fetch: 2.6.7
      process: 0.11.10
      tough-cookie: 4.0.0
      tslib: 2.4.0
      tunnel: 0.0.6
      uuid: 8.3.2
      xml2js: 0.4.23
    transitivePeerDependencies:
      - encoding

  /@azure/core-lro/2.2.4:
    resolution: {integrity: sha512-e1I2v2CZM0mQo8+RSix0x091Av493e4bnT22ds2fcQGslTHzM2oTbswkB65nP4iEpCxBrFxOSDPKExmTmjCVtQ==}
    engines: {node: '>=12.0.0'}
    dependencies:
      '@azure/abort-controller': 1.1.0
      '@azure/core-tracing': 1.0.0-preview.13
      '@azure/logger': 1.0.3
      tslib: 2.4.0

  /@azure/core-paging/1.3.0:
    resolution: {integrity: sha512-H6Tg9eBm0brHqLy0OSAGzxIh1t4UL8eZVrSUMJ60Ra9cwq2pOskFqVpz2pYoHDsBY1jZ4V/P8LRGb5D5pmC6rg==}
    engines: {node: '>=12.0.0'}
    dependencies:
      tslib: 2.4.0

  /@azure/core-rest-pipeline/1.9.0:
    resolution: {integrity: sha512-uvM3mY+Vegk0F2r4Eh0yPdsXTUyafTQkeX0USnz1Eyangxm2Bib0w0wkJVZW8fpks7Lcv0ztIdCFTrN7H8uptg==}
    engines: {node: '>=12.0.0'}
    dependencies:
      '@azure/abort-controller': 1.1.0
      '@azure/core-auth': 1.3.2
      '@azure/core-tracing': 1.0.1
      '@azure/core-util': 1.0.0
      '@azure/logger': 1.0.3
      form-data: 4.0.0
      http-proxy-agent: 4.0.1
      https-proxy-agent: 5.0.1
      tslib: 2.4.0
      uuid: 8.3.2
    transitivePeerDependencies:
      - supports-color

  /@azure/core-tracing/1.0.0-preview.13:
    resolution: {integrity: sha512-KxDlhXyMlh2Jhj2ykX6vNEU0Vou4nHr025KoSEiz7cS3BNiHNaZcdECk/DmLkEB0as5T7b/TpRcehJ5yV6NeXQ==}
    engines: {node: '>=12.0.0'}
    dependencies:
      '@opentelemetry/api': 1.1.0
      tslib: 2.4.0

  /@azure/core-tracing/1.0.1:
    resolution: {integrity: sha512-I5CGMoLtX+pI17ZdiFJZgxMJApsK6jjfm85hpgp3oazCdq5Wxgh4wMr7ge/TTWW1B5WBuvIOI1fMU/FrOAMKrw==}
    engines: {node: '>=12.0.0'}
    dependencies:
      tslib: 2.4.0

  /@azure/core-util/1.0.0:
    resolution: {integrity: sha512-yWshY9cdPthlebnb3Zuz/j0Lv4kjU6u7PR5sW7A9FF7EX+0irMRJAtyTq5TPiDHJfjH8gTSlnIYFj9m7Ed76IQ==}
    engines: {node: '>=12.0.0'}
    dependencies:
      tslib: 2.4.0

  /@azure/identity/2.0.5:
    resolution: {integrity: sha512-fSQTu9dS0P+lw1Gfct6t7TuRYybULL/E3wJjXLc1xr6RQXpmenJspi0lKzq3XFjLP5MzBlToKY3ZkYoAXPz1zA==}
    engines: {node: '>=12.0.0'}
    dependencies:
      '@azure/abort-controller': 1.1.0
      '@azure/core-auth': 1.3.2
      '@azure/core-client': 1.6.0
      '@azure/core-rest-pipeline': 1.9.0
      '@azure/core-tracing': 1.0.0-preview.13
      '@azure/core-util': 1.0.0
      '@azure/logger': 1.0.3
      '@azure/msal-browser': 2.26.0
      '@azure/msal-common': 4.5.1
      '@azure/msal-node': 1.10.0
      events: 3.3.0
      jws: 4.0.0
      open: 8.4.0
      stoppable: 1.1.0
      tslib: 2.4.0
      uuid: 8.3.2
    transitivePeerDependencies:
      - supports-color

  /@azure/keyvault-keys/4.4.0:
    resolution: {integrity: sha512-W9sPZebXYa3aar7BGIA+fAsq/sy1nf2TZAETbkv7DRawzVLrWv8QoVVceqNHjy3cigT4HNxXjaPYCI49ez5CUA==}
    engines: {node: '>=12.0.0'}
    dependencies:
      '@azure/abort-controller': 1.1.0
      '@azure/core-http': 2.2.5
      '@azure/core-lro': 2.2.4
      '@azure/core-paging': 1.3.0
      '@azure/core-tracing': 1.0.0-preview.13
      '@azure/logger': 1.0.3
      tslib: 2.4.0
    transitivePeerDependencies:
      - encoding

  /@azure/logger/1.0.3:
    resolution: {integrity: sha512-aK4s3Xxjrx3daZr3VylxejK3vG5ExXck5WOHDJ8in/k9AqlfIyFMMT1uG7u8mNjX+QRILTIn0/Xgschfh/dQ9g==}
    engines: {node: '>=12.0.0'}
    dependencies:
      tslib: 2.4.0

  /@azure/msal-browser/2.26.0:
    resolution: {integrity: sha512-mSyZORSgeMEWz5Wo5alUqjxP/HKt/XcViZqc3dnKFM9347qYPIWsAlzHkEmmafNr1VGUo7MeqB0emZCOQrl04w==}
    engines: {node: '>=0.8.0'}
    dependencies:
      '@azure/msal-common': 7.0.0

  /@azure/msal-common/4.5.1:
    resolution: {integrity: sha512-/i5dXM+QAtO+6atYd5oHGBAx48EGSISkXNXViheliOQe+SIFMDo3gSq3lL54W0suOSAsVPws3XnTaIHlla0PIQ==}
    engines: {node: '>=0.8.0'}
    dependencies:
      debug: 4.3.4
    transitivePeerDependencies:
      - supports-color

  /@azure/msal-common/7.0.0:
    resolution: {integrity: sha512-EkaHGjv0kw1RljhboeffM91b+v9d5VtmyG+0a/gvdqjbLu3kDzEfoaS5BNM9QqMzbxgZylsjAjQDtxdHLX/ziA==}
    engines: {node: '>=0.8.0'}

  /@azure/msal-node/1.10.0:
    resolution: {integrity: sha512-oSv9mg199FpRTe+fZ3o9NDYpKShOHqeceaNcCHJcKUaAaCojAbfbxD1Cvsti8BEsLKE6x0HcnjilnM1MKmZekA==}
    engines: {node: 10 || 12 || 14 || 16 || 18}
    dependencies:
      '@azure/msal-common': 7.0.0
      jsonwebtoken: 8.5.1
      uuid: 8.3.2

  /@babel/code-frame/7.16.7:
    resolution: {integrity: sha512-iAXqUn8IIeBTNd72xsFlgaXHkMBMt6y4HJp1tIaK465CWLT/fG1aqB7ykr95gHHmlBdGbFeWWfyB4NJJ0nmeIg==}
    engines: {node: '>=6.9.0'}
    dependencies:
      '@babel/highlight': 7.17.12

  /@babel/compat-data/7.18.5:
    resolution: {integrity: sha512-BxhE40PVCBxVEJsSBhB6UWyAuqJRxGsAw8BdHMJ3AKGydcwuWW4kOO3HmqBQAdcq/OP+/DlTVxLvsCzRTnZuGg==}
    engines: {node: '>=6.9.0'}
    dev: true

  /@babel/core/7.18.5:
    resolution: {integrity: sha512-MGY8vg3DxMnctw0LdvSEojOsumc70g0t18gNyUdAZqB1Rpd1Bqo/svHGvt+UJ6JcGX+DIekGFDxxIWofBxLCnQ==}
    engines: {node: '>=6.9.0'}
    dependencies:
      '@ampproject/remapping': 2.2.0
      '@babel/code-frame': 7.16.7
      '@babel/generator': 7.18.2
      '@babel/helper-compilation-targets': 7.18.2_@babel+core@7.18.5
      '@babel/helper-module-transforms': 7.18.0
      '@babel/helpers': 7.18.2
      '@babel/parser': 7.18.5
      '@babel/template': 7.16.7
      '@babel/traverse': 7.18.5
      '@babel/types': 7.18.4
      convert-source-map: 1.8.0
      debug: 4.3.4
      gensync: 1.0.0-beta.2
      json5: 2.2.1
      semver: 6.3.0
    transitivePeerDependencies:
      - supports-color
    dev: true

  /@babel/generator/7.18.2:
    resolution: {integrity: sha512-W1lG5vUwFvfMd8HVXqdfbuG7RuaSrTCCD8cl8fP8wOivdbtbIg2Db3IWUcgvfxKbbn6ZBGYRW/Zk1MIwK49mgw==}
    engines: {node: '>=6.9.0'}
    dependencies:
      '@babel/types': 7.18.4
      '@jridgewell/gen-mapping': 0.3.2
      jsesc: 2.5.2
    dev: true

  /@babel/helper-compilation-targets/7.18.2_@babel+core@7.18.5:
    resolution: {integrity: sha512-s1jnPotJS9uQnzFtiZVBUxe67CuBa679oWFHpxYYnTpRL/1ffhyX44R9uYiXoa/pLXcY9H2moJta0iaanlk/rQ==}
    engines: {node: '>=6.9.0'}
    peerDependencies:
      '@babel/core': ^7.0.0
    dependencies:
      '@babel/compat-data': 7.18.5
      '@babel/core': 7.18.5
      '@babel/helper-validator-option': 7.16.7
      browserslist: 4.21.0
      semver: 6.3.0
    dev: true

  /@babel/helper-environment-visitor/7.18.2:
    resolution: {integrity: sha512-14GQKWkX9oJzPiQQ7/J36FTXcD4kSp8egKjO9nINlSKiHITRA9q/R74qu8S9xlc/b/yjsJItQUeeh3xnGN0voQ==}
    engines: {node: '>=6.9.0'}
    dev: true

  /@babel/helper-function-name/7.17.9:
    resolution: {integrity: sha512-7cRisGlVtiVqZ0MW0/yFB4atgpGLWEHUVYnb448hZK4x+vih0YO5UoS11XIYtZYqHd0dIPMdUSv8q5K4LdMnIg==}
    engines: {node: '>=6.9.0'}
    dependencies:
      '@babel/template': 7.16.7
      '@babel/types': 7.18.4
    dev: true

  /@babel/helper-hoist-variables/7.16.7:
    resolution: {integrity: sha512-m04d/0Op34H5v7pbZw6pSKP7weA6lsMvfiIAMeIvkY/R4xQtBSMFEigu9QTZ2qB/9l22vsxtM8a+Q8CzD255fg==}
    engines: {node: '>=6.9.0'}
    dependencies:
      '@babel/types': 7.18.4
    dev: true

  /@babel/helper-module-imports/7.16.7:
    resolution: {integrity: sha512-LVtS6TqjJHFc+nYeITRo6VLXve70xmq7wPhWTqDJusJEgGmkAACWwMiTNrvfoQo6hEhFwAIixNkvB0jPXDL8Wg==}
    engines: {node: '>=6.9.0'}
    dependencies:
      '@babel/types': 7.18.4
    dev: true

  /@babel/helper-module-transforms/7.18.0:
    resolution: {integrity: sha512-kclUYSUBIjlvnzN2++K9f2qzYKFgjmnmjwL4zlmU5f8ZtzgWe8s0rUPSTGy2HmK4P8T52MQsS+HTQAgZd3dMEA==}
    engines: {node: '>=6.9.0'}
    dependencies:
      '@babel/helper-environment-visitor': 7.18.2
      '@babel/helper-module-imports': 7.16.7
      '@babel/helper-simple-access': 7.18.2
      '@babel/helper-split-export-declaration': 7.16.7
      '@babel/helper-validator-identifier': 7.16.7
      '@babel/template': 7.16.7
      '@babel/traverse': 7.18.5
      '@babel/types': 7.18.4
    transitivePeerDependencies:
      - supports-color
    dev: true

  /@babel/helper-plugin-utils/7.17.12:
    resolution: {integrity: sha512-JDkf04mqtN3y4iAbO1hv9U2ARpPyPL1zqyWs/2WG1pgSq9llHFjStX5jdxb84himgJm+8Ng+x0oiWF/nw/XQKA==}
    engines: {node: '>=6.9.0'}
    dev: true

  /@babel/helper-simple-access/7.18.2:
    resolution: {integrity: sha512-7LIrjYzndorDY88MycupkpQLKS1AFfsVRm2k/9PtKScSy5tZq0McZTj+DiMRynboZfIqOKvo03pmhTaUgiD6fQ==}
    engines: {node: '>=6.9.0'}
    dependencies:
      '@babel/types': 7.18.4
    dev: true

  /@babel/helper-split-export-declaration/7.16.7:
    resolution: {integrity: sha512-xbWoy/PFoxSWazIToT9Sif+jJTlrMcndIsaOKvTA6u7QEo7ilkRZpjew18/W3c7nm8fXdUDXh02VXTbZ0pGDNw==}
    engines: {node: '>=6.9.0'}
    dependencies:
      '@babel/types': 7.18.4
    dev: true

  /@babel/helper-validator-identifier/7.16.7:
    resolution: {integrity: sha512-hsEnFemeiW4D08A5gUAZxLBTXpZ39P+a+DGDsHw1yxqyQ/jzFEnxf5uTEGp+3bzAbNOxU1paTgYS4ECU/IgfDw==}
    engines: {node: '>=6.9.0'}

  /@babel/helper-validator-option/7.16.7:
    resolution: {integrity: sha512-TRtenOuRUVo9oIQGPC5G9DgK4743cdxvtOw0weQNpZXaS16SCBi5MNjZF8vba3ETURjZpTbVn7Vvcf2eAwFozQ==}
    engines: {node: '>=6.9.0'}
    dev: true

  /@babel/helpers/7.18.2:
    resolution: {integrity: sha512-j+d+u5xT5utcQSzrh9p+PaJX94h++KN+ng9b9WEJq7pkUPAd61FGqhjuUEdfknb3E/uDBb7ruwEeKkIxNJPIrg==}
    engines: {node: '>=6.9.0'}
    dependencies:
      '@babel/template': 7.16.7
      '@babel/traverse': 7.18.5
      '@babel/types': 7.18.4
    transitivePeerDependencies:
      - supports-color
    dev: true

  /@babel/highlight/7.17.12:
    resolution: {integrity: sha512-7yykMVF3hfZY2jsHZEEgLc+3x4o1O+fYyULu11GynEUQNwB6lua+IIQn1FiJxNucd5UlyJryrwsOh8PL9Sn8Qg==}
    engines: {node: '>=6.9.0'}
    dependencies:
      '@babel/helper-validator-identifier': 7.16.7
      chalk: 2.4.2
      js-tokens: 4.0.0

  /@babel/parser/7.18.5:
    resolution: {integrity: sha512-YZWVaglMiplo7v8f1oMQ5ZPQr0vn7HPeZXxXWsxXJRjGVrzUFn9OxFQl1sb5wzfootjA/yChhW84BV+383FSOw==}
    engines: {node: '>=6.0.0'}
    hasBin: true
    dependencies:
      '@babel/types': 7.18.4
    dev: true

  /@babel/plugin-syntax-async-generators/7.8.4_@babel+core@7.18.5:
    resolution: {integrity: sha512-tycmZxkGfZaxhMRbXlPXuVFpdWlXpir2W4AMhSJgRKzk/eDlIXOhb2LHWoLpDF7TEHylV5zNhykX6KAgHJmTNw==}
    peerDependencies:
      '@babel/core': ^7.0.0-0
    dependencies:
      '@babel/core': 7.18.5
      '@babel/helper-plugin-utils': 7.17.12
    dev: true

  /@babel/plugin-syntax-bigint/7.8.3_@babel+core@7.18.5:
    resolution: {integrity: sha512-wnTnFlG+YxQm3vDxpGE57Pj0srRU4sHE/mDkt1qv2YJJSeUAec2ma4WLUnUPeKjyrfntVwe/N6dCXpU+zL3Npg==}
    peerDependencies:
      '@babel/core': ^7.0.0-0
    dependencies:
      '@babel/core': 7.18.5
      '@babel/helper-plugin-utils': 7.17.12
    dev: true

  /@babel/plugin-syntax-class-properties/7.12.13_@babel+core@7.18.5:
    resolution: {integrity: sha512-fm4idjKla0YahUNgFNLCB0qySdsoPiZP3iQE3rky0mBUtMZ23yDJ9SJdg6dXTSDnulOVqiF3Hgr9nbXvXTQZYA==}
    peerDependencies:
      '@babel/core': ^7.0.0-0
    dependencies:
      '@babel/core': 7.18.5
      '@babel/helper-plugin-utils': 7.17.12
    dev: true

  /@babel/plugin-syntax-import-meta/7.10.4_@babel+core@7.18.5:
    resolution: {integrity: sha512-Yqfm+XDx0+Prh3VSeEQCPU81yC+JWZ2pDPFSS4ZdpfZhp4MkFMaDC1UqseovEKwSUpnIL7+vK+Clp7bfh0iD7g==}
    peerDependencies:
      '@babel/core': ^7.0.0-0
    dependencies:
      '@babel/core': 7.18.5
      '@babel/helper-plugin-utils': 7.17.12
    dev: true

  /@babel/plugin-syntax-json-strings/7.8.3_@babel+core@7.18.5:
    resolution: {integrity: sha512-lY6kdGpWHvjoe2vk4WrAapEuBR69EMxZl+RoGRhrFGNYVK8mOPAW8VfbT/ZgrFbXlDNiiaxQnAtgVCZ6jv30EA==}
    peerDependencies:
      '@babel/core': ^7.0.0-0
    dependencies:
      '@babel/core': 7.18.5
      '@babel/helper-plugin-utils': 7.17.12
    dev: true

  /@babel/plugin-syntax-logical-assignment-operators/7.10.4_@babel+core@7.18.5:
    resolution: {integrity: sha512-d8waShlpFDinQ5MtvGU9xDAOzKH47+FFoney2baFIoMr952hKOLp1HR7VszoZvOsV/4+RRszNY7D17ba0te0ig==}
    peerDependencies:
      '@babel/core': ^7.0.0-0
    dependencies:
      '@babel/core': 7.18.5
      '@babel/helper-plugin-utils': 7.17.12
    dev: true

  /@babel/plugin-syntax-nullish-coalescing-operator/7.8.3_@babel+core@7.18.5:
    resolution: {integrity: sha512-aSff4zPII1u2QD7y+F8oDsz19ew4IGEJg9SVW+bqwpwtfFleiQDMdzA/R+UlWDzfnHFCxxleFT0PMIrR36XLNQ==}
    peerDependencies:
      '@babel/core': ^7.0.0-0
    dependencies:
      '@babel/core': 7.18.5
      '@babel/helper-plugin-utils': 7.17.12
    dev: true

  /@babel/plugin-syntax-numeric-separator/7.10.4_@babel+core@7.18.5:
    resolution: {integrity: sha512-9H6YdfkcK/uOnY/K7/aA2xpzaAgkQn37yzWUMRK7OaPOqOpGS1+n0H5hxT9AUw9EsSjPW8SVyMJwYRtWs3X3ug==}
    peerDependencies:
      '@babel/core': ^7.0.0-0
    dependencies:
      '@babel/core': 7.18.5
      '@babel/helper-plugin-utils': 7.17.12
    dev: true

  /@babel/plugin-syntax-object-rest-spread/7.8.3_@babel+core@7.18.5:
    resolution: {integrity: sha512-XoqMijGZb9y3y2XskN+P1wUGiVwWZ5JmoDRwx5+3GmEplNyVM2s2Dg8ILFQm8rWM48orGy5YpI5Bl8U1y7ydlA==}
    peerDependencies:
      '@babel/core': ^7.0.0-0
    dependencies:
      '@babel/core': 7.18.5
      '@babel/helper-plugin-utils': 7.17.12
    dev: true

  /@babel/plugin-syntax-optional-catch-binding/7.8.3_@babel+core@7.18.5:
    resolution: {integrity: sha512-6VPD0Pc1lpTqw0aKoeRTMiB+kWhAoT24PA+ksWSBrFtl5SIRVpZlwN3NNPQjehA2E/91FV3RjLWoVTglWcSV3Q==}
    peerDependencies:
      '@babel/core': ^7.0.0-0
    dependencies:
      '@babel/core': 7.18.5
      '@babel/helper-plugin-utils': 7.17.12
    dev: true

  /@babel/plugin-syntax-optional-chaining/7.8.3_@babel+core@7.18.5:
    resolution: {integrity: sha512-KoK9ErH1MBlCPxV0VANkXW2/dw4vlbGDrFgz8bmUsBGYkFRcbRwMh6cIJubdPrkxRwuGdtCk0v/wPTKbQgBjkg==}
    peerDependencies:
      '@babel/core': ^7.0.0-0
    dependencies:
      '@babel/core': 7.18.5
      '@babel/helper-plugin-utils': 7.17.12
    dev: true

  /@babel/plugin-syntax-top-level-await/7.14.5_@babel+core@7.18.5:
    resolution: {integrity: sha512-hx++upLv5U1rgYfwe1xBQUhRmU41NEvpUvrp8jkrSCdvGSnM5/qdRMtylJ6PG5OFkBaHkbTAKTnd3/YyESRHFw==}
    engines: {node: '>=6.9.0'}
    peerDependencies:
      '@babel/core': ^7.0.0-0
    dependencies:
      '@babel/core': 7.18.5
      '@babel/helper-plugin-utils': 7.17.12
    dev: true

  /@babel/plugin-syntax-typescript/7.17.12_@babel+core@7.18.5:
    resolution: {integrity: sha512-TYY0SXFiO31YXtNg3HtFwNJHjLsAyIIhAhNWkQ5whPPS7HWUFlg9z0Ta4qAQNjQbP1wsSt/oKkmZ/4/WWdMUpw==}
    engines: {node: '>=6.9.0'}
    peerDependencies:
      '@babel/core': ^7.0.0-0
    dependencies:
      '@babel/core': 7.18.5
      '@babel/helper-plugin-utils': 7.17.12
    dev: true

  /@babel/runtime/7.18.3:
    resolution: {integrity: sha512-38Y8f7YUhce/K7RMwTp7m0uCumpv9hZkitCbBClqQIow1qSbCvGkcegKOXpEWCQLfWmevgRiWokZ1GkpfhbZug==}
    engines: {node: '>=6.9.0'}
    dependencies:
      regenerator-runtime: 0.13.9
    dev: true

  /@babel/template/7.16.7:
    resolution: {integrity: sha512-I8j/x8kHUrbYRTUxXrrMbfCa7jxkE7tZre39x3kjr9hvI82cK1FfqLygotcWN5kdPGWcLdWMHpSBavse5tWw3w==}
    engines: {node: '>=6.9.0'}
    dependencies:
      '@babel/code-frame': 7.16.7
      '@babel/parser': 7.18.5
      '@babel/types': 7.18.4
    dev: true

  /@babel/traverse/7.18.5:
    resolution: {integrity: sha512-aKXj1KT66sBj0vVzk6rEeAO6Z9aiiQ68wfDgge3nHhA/my6xMM/7HGQUNumKZaoa2qUPQ5whJG9aAifsxUKfLA==}
    engines: {node: '>=6.9.0'}
    dependencies:
      '@babel/code-frame': 7.16.7
      '@babel/generator': 7.18.2
      '@babel/helper-environment-visitor': 7.18.2
      '@babel/helper-function-name': 7.17.9
      '@babel/helper-hoist-variables': 7.16.7
      '@babel/helper-split-export-declaration': 7.16.7
      '@babel/parser': 7.18.5
      '@babel/types': 7.18.4
      debug: 4.3.4
      globals: 11.12.0
    transitivePeerDependencies:
      - supports-color
    dev: true

  /@babel/types/7.18.4:
    resolution: {integrity: sha512-ThN1mBcMq5pG/Vm2IcBmPPfyPXbd8S02rS+OBIDENdufvqC7Z/jHPCv9IcP01277aKtDI8g/2XysBN4hA8niiw==}
    engines: {node: '>=6.9.0'}
    dependencies:
      '@babel/helper-validator-identifier': 7.16.7
      to-fast-properties: 2.0.0
    dev: true

  /@bcoe/v8-coverage/0.2.3:
    resolution: {integrity: sha512-0hYQ8SB4Db5zvZB4axdMHGwEaQjkZzFjQiN9LVYvIFB2nSUHW9tYpxWriPrWDASIxiaXax83REcLxuSdnGPZtw==}
    dev: true

  /@cspotcode/source-map-support/0.8.1:
    resolution: {integrity: sha512-IchNf6dN4tHoMFIn/7OE8LWZ19Y6q/67Bmf6vnGREv8RSbBVb9LPJxEcnwrcwX6ixSvaiGoomAUvu4YSxXrVgw==}
    engines: {node: '>=12'}
    dependencies:
      '@jridgewell/trace-mapping': 0.3.9
    dev: true

  /@eslint/eslintrc/1.3.0:
    resolution: {integrity: sha512-UWW0TMTmk2d7hLcWD1/e2g5HDM/HQ3csaLSqXCfqwh4uNDuNqlaKWXmEsL4Cs41Z0KnILNvwbHAah3C2yt06kw==}
    engines: {node: ^12.22.0 || ^14.17.0 || >=16.0.0}
    dependencies:
      ajv: 6.12.6
      debug: 4.3.4
      espree: 9.3.2
      globals: 13.15.0
      ignore: 5.2.0
      import-fresh: 3.3.0
      js-yaml: 4.1.0
      minimatch: 3.1.2
      strip-json-comments: 3.1.1
    transitivePeerDependencies:
      - supports-color
    dev: true

  /@faker-js/faker/7.3.0:
    resolution: {integrity: sha512-1W0PZezq2rxlAssoWemi9gFRD8IQxvf0FPL5Km3TOmGHFG7ib0TbFBJ0yC7D/1NsxunjNTK6WjUXV8ao/mKZ5w==}
    engines: {node: '>=14.0.0', npm: '>=6.0.0'}
    dev: true

  /@gar/promisify/1.1.3:
    resolution: {integrity: sha512-k2Ty1JcVojjJFwrg/ThKi2ujJ7XNLYaFGNB/bWT9wGR+oSMJHMa5w+CUq6p/pVrKeNNgA7pCqEcjSnHVoqJQFw==}
    dev: true

  /@humanwhocodes/config-array/0.9.5:
    resolution: {integrity: sha512-ObyMyWxZiCu/yTisA7uzx81s40xR2fD5Cg/2Kq7G02ajkNubJf6BopgDTmDyc3U7sXpNKM8cYOw7s7Tyr+DnCw==}
    engines: {node: '>=10.10.0'}
    dependencies:
      '@humanwhocodes/object-schema': 1.2.1
      debug: 4.3.4
      minimatch: 3.1.2
    transitivePeerDependencies:
      - supports-color
    dev: true

  /@humanwhocodes/object-schema/1.2.1:
    resolution: {integrity: sha512-ZnQMnLV4e7hDlUvw8H+U8ASL02SS2Gn6+9Ac3wGGLIe7+je2AeAOxPY+izIPJDfFDb7eDjev0Us8MO1iFRN8hA==}
    dev: true

  /@isaacs/string-locale-compare/1.1.0:
    resolution: {integrity: sha512-SQ7Kzhh9+D+ZW9MA0zkYv3VXhIDNx+LzM6EJ+/65I3QY+enU6Itte7E5XX7EWrqLW2FN4n06GWzBnPoC3th2aQ==}
    dev: true

  /@istanbuljs/load-nyc-config/1.1.0:
    resolution: {integrity: sha512-VjeHSlIzpv/NyD3N0YuHfXOPDIixcA1q2ZV98wsMqcYlPmv2n3Yb2lYP9XMElnaFVXg5A7YLTeLu6V84uQDjmQ==}
    engines: {node: '>=8'}
    dependencies:
      camelcase: 5.3.1
      find-up: 4.1.0
      get-package-type: 0.1.0
      js-yaml: 3.14.1
      resolve-from: 5.0.0
    dev: true

  /@istanbuljs/schema/0.1.3:
    resolution: {integrity: sha512-ZXRY4jNvVgSVQ8DL3LTcakaAtXwTVUxE81hslsyD2AtoXW/wVob10HkOJ1X/pAlcI7D+2YoZKg5do8G/w6RYgA==}
    engines: {node: '>=8'}
    dev: true

  /@jest/console/27.5.1:
    resolution: {integrity: sha512-kZ/tNpS3NXn0mlXXXPNuDZnb4c0oZ20r4K5eemM2k30ZC3G0T02nXUvyhf5YdbXWHPEJLc9qGLxEZ216MdL+Zg==}
    engines: {node: ^10.13.0 || ^12.13.0 || ^14.15.0 || >=15.0.0}
    dependencies:
      '@jest/types': 27.5.1
      '@types/node': 16.11.39
      chalk: 4.1.2
      jest-message-util: 27.5.1
      jest-util: 27.5.1
      slash: 3.0.0
    dev: true

  /@jest/console/28.1.1:
    resolution: {integrity: sha512-0RiUocPVFEm3WRMOStIHbRWllG6iW6E3/gUPnf4lkrVFyXIIDeCe+vlKeYyFOMhB2EPE6FLFCNADSOOQMaqvyA==}
    engines: {node: ^12.13.0 || ^14.15.0 || ^16.10.0 || >=17.0.0}
    dependencies:
      '@jest/types': 28.1.1
      '@types/node': 12.20.55
      chalk: 4.1.2
      jest-message-util: 28.1.1
      jest-util: 28.1.1
      slash: 3.0.0
    dev: true

  /@jest/core/27.5.1:
    resolution: {integrity: sha512-AK6/UTrvQD0Cd24NSqmIA6rKsu0tKIxfiCducZvqxYdmMisOYAsdItspT+fQDQYARPf8XgjAFZi0ogW2agH5nQ==}
    engines: {node: ^10.13.0 || ^12.13.0 || ^14.15.0 || >=15.0.0}
    peerDependencies:
      node-notifier: ^8.0.1 || ^9.0.0 || ^10.0.0
    peerDependenciesMeta:
      node-notifier:
        optional: true
    dependencies:
      '@jest/console': 27.5.1
      '@jest/reporters': 27.5.1
      '@jest/test-result': 27.5.1
      '@jest/transform': 27.5.1
      '@jest/types': 27.5.1
      '@types/node': 16.11.39
      ansi-escapes: 4.3.2
      chalk: 4.1.2
      emittery: 0.8.1
      exit: 0.1.2
      graceful-fs: 4.2.10
      jest-changed-files: 27.5.1
      jest-config: 27.5.1
      jest-haste-map: 27.5.1
      jest-message-util: 27.5.1
      jest-regex-util: 27.5.1
      jest-resolve: 27.5.1
      jest-resolve-dependencies: 27.5.1
      jest-runner: 27.5.1
      jest-runtime: 27.5.1
      jest-snapshot: 27.5.1
      jest-util: 27.5.1
      jest-validate: 27.5.1
      jest-watcher: 27.5.1
      micromatch: 4.0.5
      rimraf: 3.0.2
      slash: 3.0.0
      strip-ansi: 6.0.1
    transitivePeerDependencies:
      - bufferutil
      - canvas
      - supports-color
      - ts-node
      - utf-8-validate
    dev: true

  /@jest/core/28.1.1:
    resolution: {integrity: sha512-3pYsBoZZ42tXMdlcFeCc/0j9kOlK7MYuXs2B1QbvDgMoW1K9NJ4G/VYvIbMb26iqlkTfPHo7SC2JgjDOk/mxXw==}
    engines: {node: ^12.13.0 || ^14.15.0 || ^16.10.0 || >=17.0.0}
    peerDependencies:
      node-notifier: ^8.0.1 || ^9.0.0 || ^10.0.0
    peerDependenciesMeta:
      node-notifier:
        optional: true
    dependencies:
      '@jest/console': 28.1.1
      '@jest/reporters': 28.1.1
      '@jest/test-result': 28.1.1
      '@jest/transform': 28.1.1
      '@jest/types': 28.1.1
      '@types/node': 12.20.55
      ansi-escapes: 4.3.2
      chalk: 4.1.2
      ci-info: 3.3.2
      exit: 0.1.2
      graceful-fs: 4.2.10
      jest-changed-files: 28.0.2
      jest-config: 28.1.1_@types+node@12.20.55
      jest-haste-map: 28.1.1
      jest-message-util: 28.1.1
      jest-regex-util: 28.0.2
      jest-resolve: 28.1.1
      jest-resolve-dependencies: 28.1.1
      jest-runner: 28.1.1
      jest-runtime: 28.1.1
      jest-snapshot: 28.1.1
      jest-util: 28.1.1
      jest-validate: 28.1.1
      jest-watcher: 28.1.1
      micromatch: 4.0.5
      pretty-format: 28.1.1
      rimraf: 3.0.2
      slash: 3.0.0
      strip-ansi: 6.0.1
    transitivePeerDependencies:
      - supports-color
      - ts-node
    dev: true

  /@jest/core/28.1.1_ts-node@10.8.1:
    resolution: {integrity: sha512-3pYsBoZZ42tXMdlcFeCc/0j9kOlK7MYuXs2B1QbvDgMoW1K9NJ4G/VYvIbMb26iqlkTfPHo7SC2JgjDOk/mxXw==}
    engines: {node: ^12.13.0 || ^14.15.0 || ^16.10.0 || >=17.0.0}
    peerDependencies:
      node-notifier: ^8.0.1 || ^9.0.0 || ^10.0.0
    peerDependenciesMeta:
      node-notifier:
        optional: true
    dependencies:
      '@jest/console': 28.1.1
      '@jest/reporters': 28.1.1
      '@jest/test-result': 28.1.1
      '@jest/transform': 28.1.1
      '@jest/types': 28.1.1
      '@types/node': 12.20.55
      ansi-escapes: 4.3.2
      chalk: 4.1.2
      ci-info: 3.3.2
      exit: 0.1.2
      graceful-fs: 4.2.10
      jest-changed-files: 28.0.2
      jest-config: 28.1.1_uwzf2voxqhp5a6kt3gbeqli6eq
      jest-haste-map: 28.1.1
      jest-message-util: 28.1.1
      jest-regex-util: 28.0.2
      jest-resolve: 28.1.1
      jest-resolve-dependencies: 28.1.1
      jest-runner: 28.1.1
      jest-runtime: 28.1.1
      jest-snapshot: 28.1.1
      jest-util: 28.1.1
      jest-validate: 28.1.1
      jest-watcher: 28.1.1
      micromatch: 4.0.5
      pretty-format: 28.1.1
      rimraf: 3.0.2
      slash: 3.0.0
      strip-ansi: 6.0.1
    transitivePeerDependencies:
      - supports-color
      - ts-node
    dev: true

  /@jest/create-cache-key-function/27.5.1:
    resolution: {integrity: sha512-dmH1yW+makpTSURTy8VzdUwFnfQh1G8R+DxO2Ho2FFmBbKFEVm+3jWdvFhE2VqB/LATCTokkP0dotjyQyw5/AQ==}
    engines: {node: ^10.13.0 || ^12.13.0 || ^14.15.0 || >=15.0.0}
    dependencies:
      '@jest/types': 27.5.1
    dev: true

  /@jest/environment/27.5.1:
    resolution: {integrity: sha512-/WQjhPJe3/ghaol/4Bq480JKXV/Rfw8nQdN7f41fM8VDHLcxKXou6QyXAh3EFr9/bVG3x74z1NWDkP87EiY8gA==}
    engines: {node: ^10.13.0 || ^12.13.0 || ^14.15.0 || >=15.0.0}
    dependencies:
      '@jest/fake-timers': 27.5.1
      '@jest/types': 27.5.1
      '@types/node': 16.11.39
      jest-mock: 27.5.1
    dev: true

  /@jest/environment/28.1.1:
    resolution: {integrity: sha512-9auVQ2GzQ7nrU+lAr8KyY838YahElTX9HVjbQPPS2XjlxQ+na18G113OoBhyBGBtD6ZnO/SrUy5WR8EzOj1/Uw==}
    engines: {node: ^12.13.0 || ^14.15.0 || ^16.10.0 || >=17.0.0}
    dependencies:
      '@jest/fake-timers': 28.1.1
      '@jest/types': 28.1.1
      '@types/node': 12.20.55
      jest-mock: 28.1.1
    dev: true

  /@jest/expect-utils/28.1.1:
    resolution: {integrity: sha512-n/ghlvdhCdMI/hTcnn4qV57kQuV9OTsZzH1TTCVARANKhl6hXJqLKUkwX69ftMGpsbpt96SsDD8n8LD2d9+FRw==}
    engines: {node: ^12.13.0 || ^14.15.0 || ^16.10.0 || >=17.0.0}
    dependencies:
      jest-get-type: 28.0.2
    dev: true

  /@jest/expect/28.1.1:
    resolution: {integrity: sha512-/+tQprrFoT6lfkMj4mW/mUIfAmmk/+iQPmg7mLDIFOf2lyf7EBHaS+x3RbeR0VZVMe55IvX7QRoT/2aK3AuUXg==}
    engines: {node: ^12.13.0 || ^14.15.0 || ^16.10.0 || >=17.0.0}
    dependencies:
      expect: 28.1.1
      jest-snapshot: 28.1.1
    transitivePeerDependencies:
      - supports-color
    dev: true

  /@jest/fake-timers/27.5.1:
    resolution: {integrity: sha512-/aPowoolwa07k7/oM3aASneNeBGCmGQsc3ugN4u6s4C/+s5M64MFo/+djTdiwcbQlRfFElGuDXWzaWj6QgKObQ==}
    engines: {node: ^10.13.0 || ^12.13.0 || ^14.15.0 || >=15.0.0}
    dependencies:
      '@jest/types': 27.5.1
      '@sinonjs/fake-timers': 8.1.0
      '@types/node': 16.11.39
      jest-message-util: 27.5.1
      jest-mock: 27.5.1
      jest-util: 27.5.1
    dev: true

  /@jest/fake-timers/28.1.1:
    resolution: {integrity: sha512-BY/3+TyLs5+q87rGWrGUY5f8e8uC3LsVHS9Diz8+FV3ARXL4sNnkLlIB8dvDvRrp+LUCGM+DLqlsYubizGUjIA==}
    engines: {node: ^12.13.0 || ^14.15.0 || ^16.10.0 || >=17.0.0}
    dependencies:
      '@jest/types': 28.1.1
      '@sinonjs/fake-timers': 9.1.2
      '@types/node': 12.20.55
      jest-message-util: 28.1.1
      jest-mock: 28.1.1
      jest-util: 28.1.1
    dev: true

  /@jest/globals/27.5.1:
    resolution: {integrity: sha512-ZEJNB41OBQQgGzgyInAv0UUfDDj3upmHydjieSxFvTRuZElrx7tXg/uVQ5hYVEwiXs3+aMsAeEc9X7xiSKCm4Q==}
    engines: {node: ^10.13.0 || ^12.13.0 || ^14.15.0 || >=15.0.0}
    dependencies:
      '@jest/environment': 27.5.1
      '@jest/types': 27.5.1
      expect: 27.5.1
    dev: true

  /@jest/globals/28.1.1:
    resolution: {integrity: sha512-dEgl/6v7ToB4vXItdvcltJBgny0xBE6xy6IYQrPJAJggdEinGxCDMivNv7sFzPcTITGquXD6UJwYxfJ/5ZwDSg==}
    engines: {node: ^12.13.0 || ^14.15.0 || ^16.10.0 || >=17.0.0}
    dependencies:
      '@jest/environment': 28.1.1
      '@jest/expect': 28.1.1
      '@jest/types': 28.1.1
    transitivePeerDependencies:
      - supports-color
    dev: true

  /@jest/reporters/27.5.1:
    resolution: {integrity: sha512-cPXh9hWIlVJMQkVk84aIvXuBB4uQQmFqZiacloFuGiP3ah1sbCxCosidXFDfqG8+6fO1oR2dTJTlsOy4VFmUfw==}
    engines: {node: ^10.13.0 || ^12.13.0 || ^14.15.0 || >=15.0.0}
    peerDependencies:
      node-notifier: ^8.0.1 || ^9.0.0 || ^10.0.0
    peerDependenciesMeta:
      node-notifier:
        optional: true
    dependencies:
      '@bcoe/v8-coverage': 0.2.3
      '@jest/console': 27.5.1
      '@jest/test-result': 27.5.1
      '@jest/transform': 27.5.1
      '@jest/types': 27.5.1
      '@types/node': 16.11.39
      chalk: 4.1.2
      collect-v8-coverage: 1.0.1
      exit: 0.1.2
      glob: 7.2.3
      graceful-fs: 4.2.10
      istanbul-lib-coverage: 3.2.0
      istanbul-lib-instrument: 5.2.0
      istanbul-lib-report: 3.0.0
      istanbul-lib-source-maps: 4.0.1
      istanbul-reports: 3.1.4
      jest-haste-map: 27.5.1
      jest-resolve: 27.5.1
      jest-util: 27.5.1
      jest-worker: 27.5.1
      slash: 3.0.0
      source-map: 0.6.1
      string-length: 4.0.2
      terminal-link: 2.1.1
      v8-to-istanbul: 8.1.1
    transitivePeerDependencies:
      - supports-color
    dev: true

  /@jest/reporters/28.1.1:
    resolution: {integrity: sha512-597Zj4D4d88sZrzM4atEGLuO7SdA/YrOv9SRXHXRNC+/FwPCWxZhBAEzhXoiJzfRwn8zes/EjS8Lo6DouGN5Gg==}
    engines: {node: ^12.13.0 || ^14.15.0 || ^16.10.0 || >=17.0.0}
    peerDependencies:
      node-notifier: ^8.0.1 || ^9.0.0 || ^10.0.0
    peerDependenciesMeta:
      node-notifier:
        optional: true
    dependencies:
      '@bcoe/v8-coverage': 0.2.3
      '@jest/console': 28.1.1
      '@jest/test-result': 28.1.1
      '@jest/transform': 28.1.1
      '@jest/types': 28.1.1
      '@jridgewell/trace-mapping': 0.3.14
      '@types/node': 12.20.55
      chalk: 4.1.2
      collect-v8-coverage: 1.0.1
      exit: 0.1.2
      glob: 7.2.3
      graceful-fs: 4.2.10
      istanbul-lib-coverage: 3.2.0
      istanbul-lib-instrument: 5.2.0
      istanbul-lib-report: 3.0.0
      istanbul-lib-source-maps: 4.0.1
      istanbul-reports: 3.1.4
      jest-message-util: 28.1.1
      jest-util: 28.1.1
      jest-worker: 28.1.1
      slash: 3.0.0
      string-length: 4.0.2
      strip-ansi: 6.0.1
      terminal-link: 2.1.1
      v8-to-istanbul: 9.0.1
    transitivePeerDependencies:
      - supports-color
    dev: true

  /@jest/schemas/28.0.2:
    resolution: {integrity: sha512-YVDJZjd4izeTDkij00vHHAymNXQ6WWsdChFRK86qck6Jpr3DCL5W3Is3vslviRlP+bLuMYRLbdp98amMvqudhA==}
    engines: {node: ^12.13.0 || ^14.15.0 || ^16.10.0 || >=17.0.0}
    dependencies:
      '@sinclair/typebox': 0.23.5
    dev: true

  /@jest/source-map/27.5.1:
    resolution: {integrity: sha512-y9NIHUYF3PJRlHk98NdC/N1gl88BL08aQQgu4k4ZopQkCw9t9cV8mtl3TV8b/YCB8XaVTFrmUTAJvjsntDireg==}
    engines: {node: ^10.13.0 || ^12.13.0 || ^14.15.0 || >=15.0.0}
    dependencies:
      callsites: 3.1.0
      graceful-fs: 4.2.10
      source-map: 0.6.1
    dev: true

  /@jest/source-map/28.0.2:
    resolution: {integrity: sha512-Y9dxC8ZpN3kImkk0LkK5XCEneYMAXlZ8m5bflmSL5vrwyeUpJfentacCUg6fOb8NOpOO7hz2+l37MV77T6BFPw==}
    engines: {node: ^12.13.0 || ^14.15.0 || ^16.10.0 || >=17.0.0}
    dependencies:
      '@jridgewell/trace-mapping': 0.3.14
      callsites: 3.1.0
      graceful-fs: 4.2.10
    dev: true

  /@jest/test-result/27.5.1:
    resolution: {integrity: sha512-EW35l2RYFUcUQxFJz5Cv5MTOxlJIQs4I7gxzi2zVU7PJhOwfYq1MdC5nhSmYjX1gmMmLPvB3sIaC+BkcHRBfag==}
    engines: {node: ^10.13.0 || ^12.13.0 || ^14.15.0 || >=15.0.0}
    dependencies:
      '@jest/console': 27.5.1
      '@jest/types': 27.5.1
      '@types/istanbul-lib-coverage': 2.0.4
      collect-v8-coverage: 1.0.1
    dev: true

  /@jest/test-result/28.1.1:
    resolution: {integrity: sha512-hPmkugBktqL6rRzwWAtp1JtYT4VHwv8OQ+9lE5Gymj6dHzubI/oJHMUpPOt8NrdVWSrz9S7bHjJUmv2ggFoUNQ==}
    engines: {node: ^12.13.0 || ^14.15.0 || ^16.10.0 || >=17.0.0}
    dependencies:
      '@jest/console': 28.1.1
      '@jest/types': 28.1.1
      '@types/istanbul-lib-coverage': 2.0.4
      collect-v8-coverage: 1.0.1
    dev: true

  /@jest/test-sequencer/27.5.1:
    resolution: {integrity: sha512-LCheJF7WB2+9JuCS7VB/EmGIdQuhtqjRNI9A43idHv3E4KltCTsPsLxvdaubFHSYwY/fNjMWjl6vNRhDiN7vpQ==}
    engines: {node: ^10.13.0 || ^12.13.0 || ^14.15.0 || >=15.0.0}
    dependencies:
      '@jest/test-result': 27.5.1
      graceful-fs: 4.2.10
      jest-haste-map: 27.5.1
      jest-runtime: 27.5.1
    transitivePeerDependencies:
      - supports-color
    dev: true

  /@jest/test-sequencer/28.1.1:
    resolution: {integrity: sha512-nuL+dNSVMcWB7OOtgb0EGH5AjO4UBCt68SLP08rwmC+iRhyuJWS9MtZ/MpipxFwKAlHFftbMsydXqWre8B0+XA==}
    engines: {node: ^12.13.0 || ^14.15.0 || ^16.10.0 || >=17.0.0}
    dependencies:
      '@jest/test-result': 28.1.1
      graceful-fs: 4.2.10
      jest-haste-map: 28.1.1
      slash: 3.0.0
    dev: true

  /@jest/transform/27.5.1:
    resolution: {integrity: sha512-ipON6WtYgl/1329g5AIJVbUuEh0wZVbdpGwC99Jw4LwuoBNS95MVphU6zOeD9pDkon+LLbFL7lOQRapbB8SCHw==}
    engines: {node: ^10.13.0 || ^12.13.0 || ^14.15.0 || >=15.0.0}
    dependencies:
      '@babel/core': 7.18.5
      '@jest/types': 27.5.1
      babel-plugin-istanbul: 6.1.1
      chalk: 4.1.2
      convert-source-map: 1.8.0
      fast-json-stable-stringify: 2.1.0
      graceful-fs: 4.2.10
      jest-haste-map: 27.5.1
      jest-regex-util: 27.5.1
      jest-util: 27.5.1
      micromatch: 4.0.5
      pirates: 4.0.5
      slash: 3.0.0
      source-map: 0.6.1
      write-file-atomic: 3.0.3
    transitivePeerDependencies:
      - supports-color
    dev: true

  /@jest/transform/28.1.1:
    resolution: {integrity: sha512-PkfaTUuvjUarl1EDr5ZQcCA++oXkFCP9QFUkG0yVKVmNObjhrqDy0kbMpMebfHWm3CCDHjYNem9eUSH8suVNHQ==}
    engines: {node: ^12.13.0 || ^14.15.0 || ^16.10.0 || >=17.0.0}
    dependencies:
      '@babel/core': 7.18.5
      '@jest/types': 28.1.1
      '@jridgewell/trace-mapping': 0.3.14
      babel-plugin-istanbul: 6.1.1
      chalk: 4.1.2
      convert-source-map: 1.8.0
      fast-json-stable-stringify: 2.1.0
      graceful-fs: 4.2.10
      jest-haste-map: 28.1.1
      jest-regex-util: 28.0.2
      jest-util: 28.1.1
      micromatch: 4.0.5
      pirates: 4.0.5
      slash: 3.0.0
      write-file-atomic: 4.0.1
    transitivePeerDependencies:
      - supports-color
    dev: true

  /@jest/types/27.5.1:
    resolution: {integrity: sha512-Cx46iJ9QpwQTjIdq5VJu2QTMMs3QlEjI0x1QbBP5W1+nMzyc2XmimiRR/CbX9TO0cPTeUlxWMOu8mslYsJ8DEw==}
    engines: {node: ^10.13.0 || ^12.13.0 || ^14.15.0 || >=15.0.0}
    dependencies:
      '@types/istanbul-lib-coverage': 2.0.4
      '@types/istanbul-reports': 3.0.1
      '@types/node': 12.20.55
      '@types/yargs': 16.0.4
      chalk: 4.1.2
    dev: true

  /@jest/types/28.1.1:
    resolution: {integrity: sha512-vRXVqSg1VhDnB8bWcmvLzmg0Bt9CRKVgHPXqYwvWMX3TvAjeO+nRuK6+VdTKCtWOvYlmkF/HqNAL/z+N3B53Kw==}
    engines: {node: ^12.13.0 || ^14.15.0 || ^16.10.0 || >=17.0.0}
    dependencies:
      '@jest/schemas': 28.0.2
      '@types/istanbul-lib-coverage': 2.0.4
      '@types/istanbul-reports': 3.0.1
      '@types/node': 12.20.55
      '@types/yargs': 17.0.10
      chalk: 4.1.2
    dev: true

  /@jridgewell/gen-mapping/0.1.1:
    resolution: {integrity: sha512-sQXCasFk+U8lWYEe66WxRDOE9PjVz4vSM51fTu3Hw+ClTpUSQb718772vH3pyS5pShp6lvQM7SxgIDXXXmOX7w==}
    engines: {node: '>=6.0.0'}
    dependencies:
      '@jridgewell/set-array': 1.1.2
      '@jridgewell/sourcemap-codec': 1.4.14
    dev: true

  /@jridgewell/gen-mapping/0.3.2:
    resolution: {integrity: sha512-mh65xKQAzI6iBcFzwv28KVWSmCkdRBWoOh+bYQGW3+6OZvbbN3TqMGo5hqYxQniRcH9F2VZIoJCm4pa3BPDK/A==}
    engines: {node: '>=6.0.0'}
    dependencies:
      '@jridgewell/set-array': 1.1.2
      '@jridgewell/sourcemap-codec': 1.4.14
      '@jridgewell/trace-mapping': 0.3.14
    dev: true

  /@jridgewell/resolve-uri/3.0.8:
    resolution: {integrity: sha512-YK5G9LaddzGbcucK4c8h5tWFmMPBvRZ/uyWmN1/SbBdIvqGUdWGkJ5BAaccgs6XbzVLsqbPJrBSFwKv3kT9i7w==}
    engines: {node: '>=6.0.0'}
    dev: true

  /@jridgewell/set-array/1.1.2:
    resolution: {integrity: sha512-xnkseuNADM0gt2bs+BvhO0p78Mk762YnZdsuzFV018NoG1Sj1SCQvpSqa7XUaTam5vAGasABV9qXASMKnFMwMw==}
    engines: {node: '>=6.0.0'}
    dev: true

  /@jridgewell/sourcemap-codec/1.4.14:
    resolution: {integrity: sha512-XPSJHWmi394fuUuzDnGz1wiKqWfo1yXecHQMRf2l6hztTO+nPru658AyDngaBe7isIxEkRsPR3FZh+s7iVa4Uw==}
    dev: true

  /@jridgewell/trace-mapping/0.3.14:
    resolution: {integrity: sha512-bJWEfQ9lPTvm3SneWwRFVLzrh6nhjwqw7TUFFBEMzwvg7t7PCDenf2lDwqo4NQXzdpgBXyFgDWnQA+2vkruksQ==}
    dependencies:
      '@jridgewell/resolve-uri': 3.0.8
      '@jridgewell/sourcemap-codec': 1.4.14
    dev: true

  /@jridgewell/trace-mapping/0.3.9:
    resolution: {integrity: sha512-3Belt6tdc8bPgAtbcmdtNJlirVoTmEb5e2gC94PnkwEW9jI6CAHUeoG85tjWP5WquqfavoMtMwiG4P926ZKKuQ==}
    dependencies:
      '@jridgewell/resolve-uri': 3.0.8
      '@jridgewell/sourcemap-codec': 1.4.14
    dev: true

  /@js-joda/core/5.2.0:
    resolution: {integrity: sha512-0OriPYIaMLB3XiLQMe0BXKVIqeriTn3H7JMOzTsHEtt7Zqq+TetCu97KnAhU3ckiQZKBxfZshft+H1OC4D1lXw==}

  /@mapbox/node-pre-gyp/1.0.9:
    resolution: {integrity: sha512-aDF3S3rK9Q2gey/WAttUlISduDItz5BU3306M9Eyv6/oS40aMprnopshtlKTykxRNIBEZuRMaZAnbrQ4QtKGyw==}
    hasBin: true
    dependencies:
      detect-libc: 2.0.1
      https-proxy-agent: 5.0.1
      make-dir: 3.1.0
      node-fetch: 2.6.7
      nopt: 5.0.0
      npmlog: 5.0.1
      rimraf: 3.0.2
      semver: 7.3.7
      tar: 6.1.11
    transitivePeerDependencies:
      - encoding
      - supports-color
    dev: true

  /@microsoft/api-extractor-model/7.18.2:
    resolution: {integrity: sha512-m7MCvJrudnWyE4iuRhdmgJTdTkYLw+yN/XUp3y9sxicu5/mNdg8y4pflaM82ZbLakhfGreMlB/XgjvyGbLHwkA==}
    dependencies:
      '@microsoft/tsdoc': 0.14.1
      '@microsoft/tsdoc-config': 0.16.1
      '@rushstack/node-core-library': 3.45.7
    dev: true

  /@microsoft/api-extractor/7.25.2:
    resolution: {integrity: sha512-ITuiZqMszZE38dGqavkFFIAW/GQGfkk8ahgBqVj3j1qD4wioPTRlSidhQDCezExAhrMt/bTkuZ3woLeR0uiSsg==}
    hasBin: true
    dependencies:
      '@microsoft/api-extractor-model': 7.18.2
      '@microsoft/tsdoc': 0.14.1
      '@microsoft/tsdoc-config': 0.16.1
      '@rushstack/node-core-library': 3.45.7
      '@rushstack/rig-package': 0.3.12
      '@rushstack/ts-command-line': 4.11.1
      colors: 1.2.5
      lodash: 4.17.21
      resolve: 1.17.0
      semver: 7.3.7
      source-map: 0.6.1
      typescript: 4.6.4
    dev: true

  /@microsoft/tsdoc-config/0.16.1:
    resolution: {integrity: sha512-2RqkwiD4uN6MLnHFljqBlZIXlt/SaUT6cuogU1w2ARw4nKuuppSmR0+s+NC+7kXBQykd9zzu0P4HtBpZT5zBpQ==}
    dependencies:
      '@microsoft/tsdoc': 0.14.1
      ajv: 6.12.6
      jju: 1.4.0
      resolve: 1.19.0
    dev: true

  /@microsoft/tsdoc/0.14.1:
    resolution: {integrity: sha512-6Wci+Tp3CgPt/B9B0a3J4s3yMgLNSku6w5TV6mN+61C71UqsRBv2FUibBf3tPGlNxebgPHMEUzKpb1ggE8KCKw==}
    dev: true

  /@nodelib/fs.scandir/2.1.5:
    resolution: {integrity: sha512-vq24Bq3ym5HEQm2NKCr3yXDwjc7vTsEThRDnkp2DK9p1uqLR+DHurm/NOTo0KG7HYHU7eppKZj3MyqYuMBf62g==}
    engines: {node: '>= 8'}
    dependencies:
      '@nodelib/fs.stat': 2.0.5
      run-parallel: 1.2.0

  /@nodelib/fs.stat/2.0.5:
    resolution: {integrity: sha512-RkhPPp2zrqDAQA/2jNhnztcPAlv64XdhIp7a7454A5ovI7Bukxgt7MX7udwAu3zg1DcpPU0rz3VV1SeaqvY4+A==}
    engines: {node: '>= 8'}

  /@nodelib/fs.walk/1.2.8:
    resolution: {integrity: sha512-oGB+UxlgWcgQkgwo8GcEGwemoTFt3FIO9ababBmaGwXIoBKZ+GTy0pP185beGg7Llih/NSHSV2XAs1lnznocSg==}
    engines: {node: '>= 8'}
    dependencies:
      '@nodelib/fs.scandir': 2.1.5
      fastq: 1.13.0

  /@npmcli/arborist/4.3.1:
    resolution: {integrity: sha512-yMRgZVDpwWjplorzt9SFSaakWx6QIK248Nw4ZFgkrAy/GvJaFRaSZzE6nD7JBK5r8g/+PTxFq5Wj/sfciE7x+A==}
    engines: {node: ^12.13.0 || ^14.15.0 || >=16}
    hasBin: true
    dependencies:
      '@isaacs/string-locale-compare': 1.1.0
      '@npmcli/installed-package-contents': 1.0.7
      '@npmcli/map-workspaces': 2.0.3
      '@npmcli/metavuln-calculator': 2.0.0
      '@npmcli/move-file': 1.1.2
      '@npmcli/name-from-folder': 1.0.1
      '@npmcli/node-gyp': 1.0.3
      '@npmcli/package-json': 1.0.1
      '@npmcli/run-script': 2.0.0
      bin-links: 3.0.1
      cacache: 15.3.0
      common-ancestor-path: 1.0.1
      json-parse-even-better-errors: 2.3.1
      json-stringify-nice: 1.1.4
      mkdirp: 1.0.4
      mkdirp-infer-owner: 2.0.0
      npm-install-checks: 4.0.0
      npm-package-arg: 8.1.5
      npm-pick-manifest: 6.1.1
      npm-registry-fetch: 12.0.2
      pacote: 12.0.3
      parse-conflict-json: 2.0.2
      proc-log: 1.0.0
      promise-all-reject-late: 1.0.1
      promise-call-limit: 1.0.1
      read-package-json-fast: 2.0.3
      readdir-scoped-modules: 1.1.0
      rimraf: 3.0.2
      semver: 7.3.7
      ssri: 8.0.1
      treeverse: 1.0.4
      walk-up-path: 1.0.0
    transitivePeerDependencies:
      - bluebird
      - supports-color
    dev: true

  /@npmcli/fs/1.1.1:
    resolution: {integrity: sha512-8KG5RD0GVP4ydEzRn/I4BNDuxDtqVbOdm8675T49OIG/NGhaK0pjPX7ZcDlvKYbA+ulvVK3ztfcF4uBdOxuJbQ==}
    dependencies:
      '@gar/promisify': 1.1.3
      semver: 7.3.7
    dev: true

  /@npmcli/fs/2.1.0:
    resolution: {integrity: sha512-DmfBvNXGaetMxj9LTp8NAN9vEidXURrf5ZTslQzEAi/6GbW+4yjaLFQc6Tue5cpZ9Frlk4OBo/Snf1Bh/S7qTQ==}
    engines: {node: ^12.13.0 || ^14.15.0 || >=16.0.0}
    dependencies:
      '@gar/promisify': 1.1.3
      semver: 7.3.7
    dev: true

  /@npmcli/git/2.1.0:
    resolution: {integrity: sha512-/hBFX/QG1b+N7PZBFs0bi+evgRZcK9nWBxQKZkGoXUT5hJSwl5c4d7y8/hm+NQZRPhQ67RzFaj5UM9YeyKoryw==}
    dependencies:
      '@npmcli/promise-spawn': 1.3.2
      lru-cache: 6.0.0
      mkdirp: 1.0.4
      npm-pick-manifest: 6.1.1
      promise-inflight: 1.0.1
      promise-retry: 2.0.1
      semver: 7.3.7
      which: 2.0.2
    transitivePeerDependencies:
      - bluebird
    dev: true

  /@npmcli/installed-package-contents/1.0.7:
    resolution: {integrity: sha512-9rufe0wnJusCQoLpV9ZPKIVP55itrM5BxOXs10DmdbRfgWtHy1LDyskbwRnBghuB0PrF7pNPOqREVtpz4HqzKw==}
    engines: {node: '>= 10'}
    hasBin: true
    dependencies:
      npm-bundled: 1.1.2
      npm-normalize-package-bin: 1.0.1
    dev: true

  /@npmcli/map-workspaces/2.0.3:
    resolution: {integrity: sha512-X6suAun5QyupNM8iHkNPh0AHdRC2rb1W+MTdMvvA/2ixgmqZwlq5cGUBgmKHUHT2LgrkKJMAXbfAoTxOigpK8Q==}
    engines: {node: ^12.13.0 || ^14.15.0 || >=16.0.0}
    dependencies:
      '@npmcli/name-from-folder': 1.0.1
      glob: 8.0.3
      minimatch: 5.1.0
      read-package-json-fast: 2.0.3
    dev: true

  /@npmcli/metavuln-calculator/2.0.0:
    resolution: {integrity: sha512-VVW+JhWCKRwCTE+0xvD6p3uV4WpqocNYYtzyvenqL/u1Q3Xx6fGTJ+6UoIoii07fbuEO9U3IIyuGY0CYHDv1sg==}
    engines: {node: ^12.13.0 || ^14.15.0 || >=16}
    dependencies:
      cacache: 15.3.0
      json-parse-even-better-errors: 2.3.1
      pacote: 12.0.3
      semver: 7.3.7
    transitivePeerDependencies:
      - bluebird
      - supports-color
    dev: true

  /@npmcli/move-file/1.1.2:
    resolution: {integrity: sha512-1SUf/Cg2GzGDyaf15aR9St9TWlb+XvbZXWpDx8YKs7MLzMH/BCeopv+y9vzrzgkfykCGuWOlSu3mZhj2+FQcrg==}
    engines: {node: '>=10'}
    dependencies:
      mkdirp: 1.0.4
      rimraf: 3.0.2
    dev: true

  /@npmcli/move-file/2.0.0:
    resolution: {integrity: sha512-UR6D5f4KEGWJV6BGPH3Qb2EtgH+t+1XQ1Tt85c7qicN6cezzuHPdZwwAxqZr4JLtnQu0LZsTza/5gmNmSl8XLg==}
    engines: {node: ^12.13.0 || ^14.15.0 || >=16.0.0}
    dependencies:
      mkdirp: 1.0.4
      rimraf: 3.0.2
    dev: true

  /@npmcli/name-from-folder/1.0.1:
    resolution: {integrity: sha512-qq3oEfcLFwNfEYOQ8HLimRGKlD8WSeGEdtUa7hmzpR8Sa7haL1KVQrvgO6wqMjhWFFVjgtrh1gIxDz+P8sjUaA==}
    dev: true

  /@npmcli/node-gyp/1.0.3:
    resolution: {integrity: sha512-fnkhw+fmX65kiLqk6E3BFLXNC26rUhK90zVwe2yncPliVT/Qos3xjhTLE59Df8KnPlcwIERXKVlU1bXoUQ+liA==}
    dev: true

  /@npmcli/package-json/1.0.1:
    resolution: {integrity: sha512-y6jnu76E9C23osz8gEMBayZmaZ69vFOIk8vR1FJL/wbEJ54+9aVG9rLTjQKSXfgYZEr50nw1txBBFfBZZe+bYg==}
    dependencies:
      json-parse-even-better-errors: 2.3.1
    dev: true

  /@npmcli/promise-spawn/1.3.2:
    resolution: {integrity: sha512-QyAGYo/Fbj4MXeGdJcFzZ+FkDkomfRBrPM+9QYJSg+PxgAUL+LU3FneQk37rKR2/zjqkCV1BLHccX98wRXG3Sg==}
    dependencies:
      infer-owner: 1.0.4
    dev: true

  /@npmcli/run-script/2.0.0:
    resolution: {integrity: sha512-fSan/Pu11xS/TdaTpTB0MRn9guwGU8dye+x56mEVgBEd/QsybBbYcAL0phPXi8SGWFEChkQd6M9qL4y6VOpFig==}
    dependencies:
      '@npmcli/node-gyp': 1.0.3
      '@npmcli/promise-spawn': 1.3.2
      node-gyp: 8.4.1
      read-package-json-fast: 2.0.3
    transitivePeerDependencies:
      - bluebird
      - supports-color
    dev: true

  /@octokit/auth-token/2.5.0:
    resolution: {integrity: sha512-r5FVUJCOLl19AxiuZD2VRZ/ORjp/4IN98Of6YJoJOkY75CIBuYfmiNHGrDwXr+aLGG55igl9QrxX3hbiXlLb+g==}
    dependencies:
      '@octokit/types': 6.37.1
    dev: true

  /@octokit/core/3.6.0:
    resolution: {integrity: sha512-7RKRKuA4xTjMhY+eG3jthb3hlZCsOwg3rztWh75Xc+ShDWOfDDATWbeZpAHBNRpm4Tv9WgBMOy1zEJYXG6NJ7Q==}
    dependencies:
      '@octokit/auth-token': 2.5.0
      '@octokit/graphql': 4.8.0
      '@octokit/request': 5.6.3
      '@octokit/request-error': 2.1.0
      '@octokit/types': 6.37.1
      before-after-hook: 2.2.2
      universal-user-agent: 6.0.0
    transitivePeerDependencies:
      - encoding
    dev: true

  /@octokit/endpoint/6.0.12:
    resolution: {integrity: sha512-lF3puPwkQWGfkMClXb4k/eUT/nZKQfxinRWJrdZaJO85Dqwo/G0yOC434Jr2ojwafWJMYqFGFa5ms4jJUgujdA==}
    dependencies:
      '@octokit/types': 6.37.1
      is-plain-object: 5.0.0
      universal-user-agent: 6.0.0
    dev: true

  /@octokit/graphql/4.8.0:
    resolution: {integrity: sha512-0gv+qLSBLKF0z8TKaSKTsS39scVKF9dbMxJpj3U0vC7wjNWFuIpL/z76Qe2fiuCbDRcJSavkXsVtMS6/dtQQsg==}
    dependencies:
      '@octokit/request': 5.6.3
      '@octokit/types': 6.37.1
      universal-user-agent: 6.0.0
    transitivePeerDependencies:
      - encoding
    dev: true

  /@octokit/openapi-types/12.4.0:
    resolution: {integrity: sha512-Npcb7Pv30b33U04jvcD7l75yLU0mxhuX2Xqrn51YyZ5WTkF04bpbxLaZ6GcaTqu03WZQHoO/Gbfp95NGRueDUA==}
    dev: true

  /@octokit/plugin-paginate-rest/2.19.0_@octokit+core@3.6.0:
    resolution: {integrity: sha512-hQ4Qysg2hNmEMuZeJkvyzM4eSZiTifOKqYAMsW8FnxFKowhuwWICSgBQ9Gn9GpUmgKB7qaf1hFvMjYaTAg5jQA==}
    peerDependencies:
      '@octokit/core': '>=2'
    dependencies:
      '@octokit/core': 3.6.0
      '@octokit/types': 6.37.1
    dev: true

  /@octokit/plugin-request-log/1.0.4_@octokit+core@3.6.0:
    resolution: {integrity: sha512-mLUsMkgP7K/cnFEw07kWqXGF5LKrOkD+lhCrKvPHXWDywAwuDUeDwWBpc69XK3pNX0uKiVt8g5z96PJ6z9xCFA==}
    peerDependencies:
      '@octokit/core': '>=3'
    dependencies:
      '@octokit/core': 3.6.0
    dev: true

  /@octokit/plugin-rest-endpoint-methods/5.15.0_@octokit+core@3.6.0:
    resolution: {integrity: sha512-Gsw9+Xm56jVhfbJoy4pt6eOOyf8/3K6CAnx1Sl7U2GhZWcg8MR6YgXWnpfdF69S2ViMXLA7nfvTDAsZpFlkLRw==}
    peerDependencies:
      '@octokit/core': '>=3'
    dependencies:
      '@octokit/core': 3.6.0
      '@octokit/types': 6.37.1
      deprecation: 2.3.1
    dev: true

  /@octokit/request-error/2.1.0:
    resolution: {integrity: sha512-1VIvgXxs9WHSjicsRwq8PlR2LR2x6DwsJAaFgzdi0JfJoGSO8mYI/cHJQ+9FbN21aa+DrgNLnwObmyeSC8Rmpg==}
    dependencies:
      '@octokit/types': 6.37.1
      deprecation: 2.3.1
      once: 1.4.0
    dev: true

  /@octokit/request/5.6.3:
    resolution: {integrity: sha512-bFJl0I1KVc9jYTe9tdGGpAMPy32dLBXXo1dS/YwSCTL/2nd9XeHsY616RE3HPXDVk+a+dBuzyz5YdlXwcDTr2A==}
    dependencies:
      '@octokit/endpoint': 6.0.12
      '@octokit/request-error': 2.1.0
      '@octokit/types': 6.37.1
      is-plain-object: 5.0.0
      node-fetch: 2.6.7
      universal-user-agent: 6.0.0
    transitivePeerDependencies:
      - encoding
    dev: true

  /@octokit/rest/18.12.0:
    resolution: {integrity: sha512-gDPiOHlyGavxr72y0guQEhLsemgVjwRePayJ+FcKc2SJqKUbxbkvf5kAZEWA/MKvsfYlQAMVzNJE3ezQcxMJ2Q==}
    dependencies:
      '@octokit/core': 3.6.0
      '@octokit/plugin-paginate-rest': 2.19.0_@octokit+core@3.6.0
      '@octokit/plugin-request-log': 1.0.4_@octokit+core@3.6.0
      '@octokit/plugin-rest-endpoint-methods': 5.15.0_@octokit+core@3.6.0
    transitivePeerDependencies:
      - encoding
    dev: true

  /@octokit/types/6.37.1:
    resolution: {integrity: sha512-Q1hXSP2YumHkDdD+V4wFKr7vJ9+8tjocixrTSb75JzJ4GpjSyu5B4kpgrXxO6GOs4nOmVyRwRgS4/RO/Lf9oEA==}
    dependencies:
      '@octokit/openapi-types': 12.4.0
    dev: true

  /@opentelemetry/api/1.1.0:
    resolution: {integrity: sha512-hf+3bwuBwtXsugA2ULBc95qxrOqP2pOekLz34BJhcAKawt94vfeNyUKpYc0lZQ/3sCP6LqRa7UAdHA7i5UODzQ==}
    engines: {node: '>=8.0.0'}

<<<<<<< HEAD
  /@prisma/engines-version/3.16.0-45.e46a8f52bc07feff72927e42c1fa8bb4627d8bec:
    resolution: {integrity: sha512-7MddkBc/gEh07V66pUQX1yFuuUrefvo1YA+3TuFvjZW/Z0gs3yYd8AoT/7Chkskk4jZKPyVG57n4D5rA8e049g==}

=======
  /@prisma/debug/3.15.2:
    resolution: {integrity: sha512-Uw6RkJmHolxXNifohIY9TIBRNWR2ciDY9LErPm6jymBs3mevLCUWm4m5AlyWyhKFWl0crUtwbAWE8Z79JiNRcw==}
    dependencies:
      '@types/debug': 4.1.7
      debug: 4.3.4
      strip-ansi: 6.0.1
    transitivePeerDependencies:
      - supports-color

  /@prisma/engines-version/3.16.0-46.7913709f1e48160e65e366f365c239e3017a9c2e:
    resolution: {integrity: sha512-5v0x+gtis3AcqnPZMc6fsvzGA2VxeGO/VRls+adXGjOxrsYzvXwoa2xQ/9fTCMvT6qtMPESt9f7VG5X/Dqjd1g==}

  /@prisma/engines/3.16.0-46.7913709f1e48160e65e366f365c239e3017a9c2e:
    resolution: {integrity: sha512-iBzf9LocyTeZhAjVfCPbLbGU+/C5oljFHHDpgP7F/8F2hm7OUc16gjPXzc7Kq437V+oWx9XeZbpFMdS7LCE+2g==}
    requiresBuild: true

  /@prisma/fetch-engine/3.16.0-46.7913709f1e48160e65e366f365c239e3017a9c2e:
    resolution: {integrity: sha512-DQyW6CS4/UfTxPuQalHoSAwQZRtqZrCkTnZrQSPcQbSpZt0n7tUWgA1iZ2RROyjbslhZLkjsLKU5/Ku8SvY0hQ==}
    dependencies:
      '@prisma/debug': 3.15.2
      '@prisma/get-platform': 3.16.0-46.7913709f1e48160e65e366f365c239e3017a9c2e
      chalk: 4.1.2
      execa: 5.1.1
      find-cache-dir: 3.3.2
      hasha: 5.2.2
      http-proxy-agent: 5.0.0
      https-proxy-agent: 5.0.1
      make-dir: 3.1.0
      node-fetch: 2.6.7
      p-filter: 2.1.0
      p-map: 4.0.0
      p-retry: 4.6.2
      progress: 2.0.3
      rimraf: 3.0.2
      temp-dir: 2.0.0
      tempy: 1.0.1
    transitivePeerDependencies:
      - encoding
      - supports-color

  /@prisma/get-platform/3.16.0-46.7913709f1e48160e65e366f365c239e3017a9c2e:
    resolution: {integrity: sha512-ThVGxH6igndNad7mg2Q30bnatxoWk7vgOU8rDv0AF+SqZ5xFHEmVBSmgmFYiFn3dNm+GZLzwScU6KrCADawxXQ==}
    dependencies:
      '@prisma/debug': 3.15.2
    transitivePeerDependencies:
      - supports-color

>>>>>>> ffb1ec45
  /@prisma/studio-common/0.464.0:
    resolution: {integrity: sha512-LORqwnRVR1ZerrTGIsP/de04jhVZGNkEfr47jXJOuRkJTqChiKGOuPIphtiNCLsV/6Eeue5D8apHu+I0bzfATw==}
    engines: {node: '>= 12'}
    dependencies:
      buffer: 6.0.3
    dev: true

  /@prisma/studio-pcw/0.464.0_af2arurw4njyhq5wa6w6rrkc54:
    resolution: {integrity: sha512-PtbpLU+UaKQGdmVzCVsMQ0ZR5lxQpz/k3vmAySY6s7vbYftiOIbHr93pRR5Bsmeu3XYT+SH5j+usR0Pt+/GPAA==}
    engines: {node: '>= 12'}
    peerDependencies:
      '@prisma/client': '*'
      '@prisma/internals': '*'
    dependencies:
      '@prisma/client': link:packages/client
      '@prisma/internals': link:packages/internals
      debug: 4.3.3
      lodash: 4.17.21
    transitivePeerDependencies:
      - supports-color
    dev: true

  /@prisma/studio-server/0.464.0_af2arurw4njyhq5wa6w6rrkc54:
    resolution: {integrity: sha512-ewb+uxdPMxOBj68fpOpK1GU68j05/Jv1IwmkIZci/EOgSAaDZFXPRGKUzBYdntJEmc80U8UbCA44ZZ/Bniz4UQ==}
    engines: {node: '>= 12'}
    peerDependencies:
      '@prisma/internals': '*'
    dependencies:
      '@prisma/internals': link:packages/internals
      '@prisma/studio': 0.464.0
      '@prisma/studio-common': 0.464.0
      '@prisma/studio-pcw': 0.464.0_af2arurw4njyhq5wa6w6rrkc54
      checkpoint-client: 1.1.20
      cors: 2.8.5
      debug: 4.3.3
      express: 4.17.2
      untildify: 4.0.0
    transitivePeerDependencies:
      - '@prisma/client'
      - supports-color
    dev: true

  /@prisma/studio/0.464.0:
    resolution: {integrity: sha512-3FMlWgq0P1StMoapsfaJUmw3YDt3kfPJ/Q0oH+pYbrUoo+VPpkVKVArTiDyEk+xXXz6vZS2sgCcL+RAVhjSkYQ==}
    dev: true

  /@rushstack/node-core-library/3.45.7:
    resolution: {integrity: sha512-DHfOvgPrm9X4uILlUfGgiqcobe5QGNDmqqYLM8dJ5M5fqQ9H5GwyUwBnFeRsxBo0b75RE83l41Oze+gdHKvKaA==}
    dependencies:
      '@types/node': 12.20.24
      colors: 1.2.5
      fs-extra: 7.0.1
      import-lazy: 4.0.0
      jju: 1.4.0
      resolve: 1.17.0
      semver: 7.3.7
      timsort: 0.3.0
      z-schema: 5.0.3
    dev: true

  /@rushstack/rig-package/0.3.12:
    resolution: {integrity: sha512-ZzxuBWG0wbOtI+9IHYvOsr3QN52GtxTWpcaHMsQ/PC9us2ve/k0xK0XOMu+CtStyHSnBG2nDdnF9vFv9HMYOZg==}
    dependencies:
      resolve: 1.17.0
      strip-json-comments: 3.1.1
    dev: true

  /@rushstack/ts-command-line/4.11.1:
    resolution: {integrity: sha512-Xo8LaQOXlNSfp+qIuIPb1tfX7b4H21ksqiMo/HbeZI5AX1klHMqKjWcEs0AqgE9huvQj6cvnCla8Eq/GDcwMIg==}
    dependencies:
      '@types/argparse': 1.0.38
      argparse: 1.0.10
      colors: 1.2.5
      string-argv: 0.3.1
    dev: true

  /@sinclair/typebox/0.23.5:
    resolution: {integrity: sha512-AFBVi/iT4g20DHoujvMH1aEDn8fGJh4xsRGCP6d8RpLPMqsNPvW01Jcn0QysXTsg++/xj25NmJsGyH9xug/wKg==}
    dev: true

  /@sindresorhus/is/0.7.0:
    resolution: {integrity: sha512-ONhaKPIufzzrlNbqtWFFd+jlnemX6lJAgq9ZeiZtS7I1PIf/la7CW4m83rTXRnVnsMbW2k56pGYu7AUFJD9Pow==}
    engines: {node: '>=4'}
    dev: true

  /@sindresorhus/slugify/1.1.2:
    resolution: {integrity: sha512-V9nR/W0Xd9TSGXpZ4iFUcFGhuOJtZX82Fzxj1YISlbSgKvIiNa7eLEZrT0vAraPOt++KHauIVNYgGRgjc13dXA==}
    engines: {node: '>=10'}
    dependencies:
      '@sindresorhus/transliterate': 0.1.2
      escape-string-regexp: 4.0.0

  /@sindresorhus/transliterate/0.1.2:
    resolution: {integrity: sha512-5/kmIOY9FF32nicXH+5yLNTX4NJ4atl7jRgqAJuIn/iyDFXBktOKDxCvyGE/EzmF4ngSUvjXxQUQlQiZ5lfw+w==}
    engines: {node: '>=10'}
    dependencies:
      escape-string-regexp: 2.0.0
      lodash.deburr: 4.1.0

  /@sinonjs/commons/1.8.3:
    resolution: {integrity: sha512-xkNcLAn/wZaX14RPlwizcKicDk9G3F8m2nU3L7Ukm5zBgTwiT0wsoFAHx9Jq56fJA1z/7uKGtCRu16sOUCLIHQ==}
    dependencies:
      type-detect: 4.0.8
    dev: true

  /@sinonjs/fake-timers/8.1.0:
    resolution: {integrity: sha512-OAPJUAtgeINhh/TAlUID4QTs53Njm7xzddaVlEs/SXwgtiD1tW22zAB/W1wdqfrpmikgaWQ9Fw6Ws+hsiRm5Vg==}
    dependencies:
      '@sinonjs/commons': 1.8.3
    dev: true

  /@sinonjs/fake-timers/9.1.2:
    resolution: {integrity: sha512-BPS4ynJW/o92PUR4wgriz2Ud5gpST5vz6GQfMixEDK0Z8ZCUv2M7SkBLykH56T++Xs+8ln9zTGbOvNGIe02/jw==}
    dependencies:
      '@sinonjs/commons': 1.8.3
    dev: true

  /@slack/types/1.10.0:
    resolution: {integrity: sha512-tA7GG7Tj479vojfV3AoxbckalA48aK6giGjNtgH6ihpLwTyHE3fIgRrvt8TWfLwW8X8dyu7vgmAsGLRG7hWWOg==}
    engines: {node: '>= 8.9.0', npm: '>= 5.5.1'}
    dev: true

  /@slack/webhook/6.1.0:
    resolution: {integrity: sha512-7AYNISyAjn/lA/VDwZ307K5ft5DojXgBd3DRrGoFN8XxIwIyRALdFhxBiMgAqeJH8eWoktvNwLK24R9hREEqpA==}
    engines: {node: '>= 12.13.0', npm: '>= 6.12.0'}
    dependencies:
      '@slack/types': 1.10.0
      '@types/node': 14.18.21
      axios: 0.21.4
    transitivePeerDependencies:
      - debug
    dev: true

  /@swc-node/core/1.9.0:
    resolution: {integrity: sha512-vRnvsMtL9OxybA/Wun1ZhlDvB6MNs4Zujnina0VKdGk+yI6s87KUhdTcbAY6dQMZhQTLFiC1Lnv/BuwCKcCEug==}
    engines: {node: '>= 10'}
    dependencies:
      '@swc/core': 1.2.204
    dev: true

  /@swc-node/register/1.5.1_typescript@4.7.4:
    resolution: {integrity: sha512-6IL5s4QShKGs08qAeNou3rDA3gbp2WHk6fo0XnJXQn/aC9k6FnVBbj/thGOIEDtgNhC/DKpZT8tCY1LpQnOZFg==}
    peerDependencies:
      typescript: '>= 4.3'
    dependencies:
      '@swc-node/core': 1.9.0
      '@swc-node/sourcemap-support': 0.2.0
      colorette: 2.0.19
      debug: 4.3.4
      pirates: 4.0.5
      tslib: 2.4.0
      typescript: 4.7.4
    transitivePeerDependencies:
      - supports-color
    dev: true

  /@swc-node/sourcemap-support/0.2.0:
    resolution: {integrity: sha512-FNrxdI6XMYfoNt81L8eFKEm1d8P82I1nPwS3MrnBGzZoMWB+seQhQK+iN6M5RreJxXbfZw5lF86LRjHEQeGMqg==}
    dependencies:
      source-map-support: 0.5.21
    dev: true

  /@swc/core-android-arm-eabi/1.2.197:
    resolution: {integrity: sha512-BNIexULLlBCU7jIbXA/+BpMUwraFbyifPkOlyC8MriyoR7wfW5cau56yOUztxrr7VdxcByMK+nO70WkVydUV3w==}
    engines: {node: '>=10'}
    cpu: [arm]
    os: [android]
    requiresBuild: true
    dev: true
    optional: true

  /@swc/core-android-arm-eabi/1.2.204:
    resolution: {integrity: sha512-7f5wtQlTvqr1aW3Umb9juxE8zlAxk6i3m34Mr1wlfJlh7DkkFAxRXiPSz8Uleb7sGmdY7hukUu/o8ex5o/aCzg==}
    engines: {node: '>=10'}
    cpu: [arm]
    os: [android]
    requiresBuild: true
    dev: true
    optional: true

  /@swc/core-android-arm64/1.2.197:
    resolution: {integrity: sha512-H1AJfQkojk+INurBwiHJf4iRpRwTI2I43TWUVbxXCyfAc9K9hfKNJFzp5Xapka5nLSgSD2ZNZgseMbfwUcYq6A==}
    engines: {node: '>=10'}
    cpu: [arm64]
    os: [android]
    requiresBuild: true
    dev: true
    optional: true

  /@swc/core-android-arm64/1.2.204:
    resolution: {integrity: sha512-MCbzyGmhVWhTqUVTSDdWGLBFo7cxlVAKuCMgh1XSIgFB/ys8sAAyCKWqoafx2H4hRl6pRRBAdym35zTpzIFotw==}
    engines: {node: '>=10'}
    cpu: [arm64]
    os: [android]
    requiresBuild: true
    dev: true
    optional: true

  /@swc/core-darwin-arm64/1.2.197:
    resolution: {integrity: sha512-JIfXS1HHKKwZlVoKhVTllvD0m0sXiIneaw9TwXtUrHe6K95wJ53q82sqJyqBOWimh9ulCcB2M+XuqK4zDGbosA==}
    engines: {node: '>=10'}
    cpu: [arm64]
    os: [darwin]
    requiresBuild: true
    dev: true
    optional: true

  /@swc/core-darwin-arm64/1.2.204:
    resolution: {integrity: sha512-DuBBKIyk0iUGPmq6RQc7/uOCkGnvB0JDWQbWxA2NGAEcK0ZtI9J0efG9M1/gLIb0QD+d2DVS5Lx7VRIUFTx9lA==}
    engines: {node: '>=10'}
    cpu: [arm64]
    os: [darwin]
    requiresBuild: true
    dev: true
    optional: true

  /@swc/core-darwin-x64/1.2.197:
    resolution: {integrity: sha512-Ml7MXJgrNuSGVNvEbeB1BoWFZ2rPhRBSa7IyvfTMmB/oDEvIKIkWH/5hEYdCy99s8XQ6ufqdMjPVqOFRuRXfig==}
    engines: {node: '>=10'}
    cpu: [x64]
    os: [darwin]
    requiresBuild: true
    dev: true
    optional: true

  /@swc/core-darwin-x64/1.2.204:
    resolution: {integrity: sha512-WvDN6tRjQ/p+4gNvT4UVU4VyJLXy6hT4nT6mGgrtftG/9pP5dDPwwtTm86ISfqGUs8/LuZvrr4Nhwdr3j+0uAA==}
    engines: {node: '>=10'}
    cpu: [x64]
    os: [darwin]
    requiresBuild: true
    dev: true
    optional: true

  /@swc/core-freebsd-x64/1.2.197:
    resolution: {integrity: sha512-Ae6aDvBS/VGAHP3szmampFDzNZ/fOKVAhI1qqQauShzyIqXGL83GZ2zhC1FA94oC5Kora7VHz43DPqUuYRQPtg==}
    engines: {node: '>=10'}
    cpu: [x64]
    os: [freebsd]
    requiresBuild: true
    dev: true
    optional: true

  /@swc/core-freebsd-x64/1.2.204:
    resolution: {integrity: sha512-Ia0OyqYYzQkEYhCZJTNHpHqHQh8r6mifqGw7ZU7WMkVQRPxULM+sUL+u0a3J5dzYKX7ubwzq8HJAyBiCvuq5eg==}
    engines: {node: '>=10'}
    cpu: [x64]
    os: [freebsd]
    requiresBuild: true
    dev: true
    optional: true

  /@swc/core-linux-arm-gnueabihf/1.2.197:
    resolution: {integrity: sha512-cqIeaBzVVfsCW4CvJdxPwz9EHqnJZ+0K6gfTuHDa6Fp6ThWZtqKQhK4zL4hV3L4nWj7bqbOYKSUbdR79p4v92Q==}
    engines: {node: '>=10'}
    cpu: [arm]
    os: [linux]
    requiresBuild: true
    dev: true
    optional: true

  /@swc/core-linux-arm-gnueabihf/1.2.204:
    resolution: {integrity: sha512-WnL+wtwt1UEtCo8VN3BFiNshZxMyFes1rdNcanzlNbixyW9ESanfy6KGtmTVX6Cz2W6c+mr588kBFFu9Fqkd0w==}
    engines: {node: '>=10'}
    cpu: [arm]
    os: [linux]
    requiresBuild: true
    dev: true
    optional: true

  /@swc/core-linux-arm64-gnu/1.2.197:
    resolution: {integrity: sha512-1HHSnImnLAvuBpiDi7kJwyPEbAfSkLpL5IEMSQas90jDrIrSwgmnPLE5qBJwPasyrT8hJ/3n297tR+SlcudT/Q==}
    engines: {node: '>=10'}
    cpu: [arm64]
    os: [linux]
    requiresBuild: true
    dev: true
    optional: true

  /@swc/core-linux-arm64-gnu/1.2.204:
    resolution: {integrity: sha512-oQBahskrbU+g0uEcQM0o9O47jHrMwgQ7f6htkWhYxbyyK392nGI+eH2zapNe0zvsfx3sSCIVmjLAvgBCNP9ygw==}
    engines: {node: '>=10'}
    cpu: [arm64]
    os: [linux]
    requiresBuild: true
    dev: true
    optional: true

  /@swc/core-linux-arm64-musl/1.2.197:
    resolution: {integrity: sha512-C2GTIN5XgN/3zvwZITQnEuBMsPE2gQ5kkFjTFF9sKqG8tNUI8V+FP6AV4h7IkLccT1CgSWM7GCP4LsL2OC2iBA==}
    engines: {node: '>=10'}
    cpu: [arm64]
    os: [linux]
    requiresBuild: true
    dev: true
    optional: true

  /@swc/core-linux-arm64-musl/1.2.204:
    resolution: {integrity: sha512-0vW6+M4yDEzqbJZU+7n+F5Oxwgjp14cNnraZF4wsAb27MXGi6vX9bLLbI5rSik1zYpKjOrLtCR0St8GtOC48Ew==}
    engines: {node: '>=10'}
    cpu: [arm64]
    os: [linux]
    requiresBuild: true
    dev: true
    optional: true

  /@swc/core-linux-x64-gnu/1.2.197:
    resolution: {integrity: sha512-AHEHo9/u9GIBPUqsCkGWWe6WqGWAk07UklHm0k6Z99Z3OgsDfyDRECMVZGIAgMr1HqPPzsJCP5AmQ6WKZNBrfQ==}
    engines: {node: '>=10'}
    cpu: [x64]
    os: [linux]
    requiresBuild: true
    dev: true
    optional: true

  /@swc/core-linux-x64-gnu/1.2.204:
    resolution: {integrity: sha512-6eco63idgYWPYrSpDeSE3tgh/4CC0hJz8cAO/M/f3azmCXvI+11isC60ic3UKeZ2QNXz3YbsX6CKAgBPSkkaVA==}
    engines: {node: '>=10'}
    cpu: [x64]
    os: [linux]
    requiresBuild: true
    dev: true
    optional: true

  /@swc/core-linux-x64-musl/1.2.197:
    resolution: {integrity: sha512-ZnawXY/s0YJnUqWZCN91VkPzTcH1hImOzUvwJ8f7uCIIYOLHYdjUa5S6xPVNHqOEanNYaeCq354LxBytYIo83g==}
    engines: {node: '>=10'}
    cpu: [x64]
    os: [linux]
    requiresBuild: true
    dev: true
    optional: true

  /@swc/core-linux-x64-musl/1.2.204:
    resolution: {integrity: sha512-9wBiGghWhYCcXhDppzKM4a+vXldMoK3+XaSWvGw1lP+65B4ffsYXpDenEXqLV5W/i2iJ8Sbh2xN+EiKvTJBObw==}
    engines: {node: '>=10'}
    cpu: [x64]
    os: [linux]
    requiresBuild: true
    dev: true
    optional: true

  /@swc/core-win32-arm64-msvc/1.2.197:
    resolution: {integrity: sha512-jYnc5c2fn2z0oyy8mJkxstc4qxjZnQsf6YmCM32bm4un05MQg+4y4VxWxY7NMCPRaf8zWojcAy1wltuidbIe/A==}
    engines: {node: '>=10'}
    cpu: [arm64]
    os: [win32]
    requiresBuild: true
    dev: true
    optional: true

  /@swc/core-win32-arm64-msvc/1.2.204:
    resolution: {integrity: sha512-h2CrN7D9hA7/tePtqmK8fxPBDORBUKFoF8Ouhbyd0XgWfDOEblJdviSp9oURR9bj7KH5mL2S+nCyv2lSZCtWKw==}
    engines: {node: '>=10'}
    cpu: [arm64]
    os: [win32]
    requiresBuild: true
    dev: true
    optional: true

  /@swc/core-win32-ia32-msvc/1.2.197:
    resolution: {integrity: sha512-l8wa+2brxw8UUCNn65wBtUECVCs3w4WBOiTpT/+rPJF9vYVL7gt2rds73a+yB6rSIhOZqEseazIHi2aQ1S9bxQ==}
    engines: {node: '>=10'}
    cpu: [ia32]
    os: [win32]
    requiresBuild: true
    dev: true
    optional: true

  /@swc/core-win32-ia32-msvc/1.2.204:
    resolution: {integrity: sha512-703+aUSVTbSIQ9V8YeMgitpJiGLiN5Zxwku0dVbeztYYAJQQFHFi5sV6igbvCXKi26Mqs9kps0QO/pi5DWPrsg==}
    engines: {node: '>=10'}
    cpu: [ia32]
    os: [win32]
    requiresBuild: true
    dev: true
    optional: true

  /@swc/core-win32-x64-msvc/1.2.197:
    resolution: {integrity: sha512-uYf+Zch1rhNK3nAYL9C5a5WjtlffLkRf4Dh1OmuqNGmm7EI+AdwTECZX3cT1iICGb2J3GHUJlfPsNdllG8L9qA==}
    engines: {node: '>=10'}
    cpu: [x64]
    os: [win32]
    requiresBuild: true
    dev: true
    optional: true

  /@swc/core-win32-x64-msvc/1.2.204:
    resolution: {integrity: sha512-gPfLEb5SbOaaRL7yxB+qXwSxXb+rsc3hXEUaxhOk5JAv8Yfi1f8nlTMNMlxKkf6/Tc3MRkFNr973GrwTtMvN4g==}
    engines: {node: '>=10'}
    cpu: [x64]
    os: [win32]
    requiresBuild: true
    dev: true
    optional: true

  /@swc/core/1.2.197:
    resolution: {integrity: sha512-W7gUaNCrm4i26ZUMilPZjHiQck8mOMfOuZuXj1YrISMR20orACgEHz4kJHbqfXzHhqeS4CGwBkzi9h1lHrwKtw==}
    engines: {node: '>=10'}
    hasBin: true
    optionalDependencies:
      '@swc/core-android-arm-eabi': 1.2.197
      '@swc/core-android-arm64': 1.2.197
      '@swc/core-darwin-arm64': 1.2.197
      '@swc/core-darwin-x64': 1.2.197
      '@swc/core-freebsd-x64': 1.2.197
      '@swc/core-linux-arm-gnueabihf': 1.2.197
      '@swc/core-linux-arm64-gnu': 1.2.197
      '@swc/core-linux-arm64-musl': 1.2.197
      '@swc/core-linux-x64-gnu': 1.2.197
      '@swc/core-linux-x64-musl': 1.2.197
      '@swc/core-win32-arm64-msvc': 1.2.197
      '@swc/core-win32-ia32-msvc': 1.2.197
      '@swc/core-win32-x64-msvc': 1.2.197
    dev: true

  /@swc/core/1.2.204:
    resolution: {integrity: sha512-aCaHwmT4P8ZzA5xr0YE8cRKYQmONazCPj3M5yKN644PLeolZL3Eog5heoEiZQYDdZzoPkGNgOu9J8zit0KF5Ig==}
    engines: {node: '>=10'}
    hasBin: true
    optionalDependencies:
      '@swc/core-android-arm-eabi': 1.2.204
      '@swc/core-android-arm64': 1.2.204
      '@swc/core-darwin-arm64': 1.2.204
      '@swc/core-darwin-x64': 1.2.204
      '@swc/core-freebsd-x64': 1.2.204
      '@swc/core-linux-arm-gnueabihf': 1.2.204
      '@swc/core-linux-arm64-gnu': 1.2.204
      '@swc/core-linux-arm64-musl': 1.2.204
      '@swc/core-linux-x64-gnu': 1.2.204
      '@swc/core-linux-x64-musl': 1.2.204
      '@swc/core-win32-arm64-msvc': 1.2.204
      '@swc/core-win32-ia32-msvc': 1.2.204
      '@swc/core-win32-x64-msvc': 1.2.204
    dev: true

  /@swc/jest/0.2.21_@swc+core@1.2.197:
    resolution: {integrity: sha512-/+NcExiZbxXANNhNPnIdFuGq62CeumulLS1bngwqIXd8H7d96LFUfrYzdt8tlTwLMel8tFtQ5aRjzVkyOTyPDw==}
    engines: {npm: '>= 7.0.0'}
    peerDependencies:
      '@swc/core': '*'
    dependencies:
      '@jest/create-cache-key-function': 27.5.1
      '@swc/core': 1.2.197
    dev: true

  /@swc/jest/0.2.21_@swc+core@1.2.204:
    resolution: {integrity: sha512-/+NcExiZbxXANNhNPnIdFuGq62CeumulLS1bngwqIXd8H7d96LFUfrYzdt8tlTwLMel8tFtQ5aRjzVkyOTyPDw==}
    engines: {npm: '>= 7.0.0'}
    peerDependencies:
      '@swc/core': '*'
    dependencies:
      '@jest/create-cache-key-function': 27.5.1
      '@swc/core': 1.2.204
    dev: true

  /@tediousjs/connection-string/0.3.0:
    resolution: {integrity: sha512-d/keJiNKfpHo+GmSB8QcsAwBx8h+V1UbdozA5TD+eSLXprNY53JAYub47J9evsSKWDdNG5uVj0FiMozLKuzowQ==}

  /@timsuchanek/copy/1.4.5:
    resolution: {integrity: sha512-N4+2/DvfwzQqHYL/scq07fv8yXbZc6RyUxKJoE8Clm14JpLOf9yNI4VB4D6RsV3h9zgzZ4loJUydHKM7pp3blw==}
    hasBin: true
    dependencies:
      '@timsuchanek/sleep-promise': 8.0.1
      commander: 2.20.3
      mkdirp: 1.0.4
      prettysize: 2.0.0

  /@timsuchanek/sleep-promise/8.0.1:
    resolution: {integrity: sha512-cxHYbrXfnCWsklydIHSw5GCMHUPqpJ/enxWSyVHNOgNe61sit/+aOXTTI+VOdWkvVaJsI2vsB9N4+YDNITawOQ==}

  /@tootallnate/once/1.1.2:
    resolution: {integrity: sha512-RbzJvlNzmRq5c3O09UipeuXno4tA1FE6ikOjxZK0tuxVv3412l64l5t1W5pj4+rJq9vpkm/kwiR07aZXnsKPxw==}
    engines: {node: '>= 6'}

  /@tootallnate/once/2.0.0:
    resolution: {integrity: sha512-XCuKFP5PS55gnMVu3dty8KPatLqUoy/ZYzDzAGCQ8JNFCkLXzmI7vNHCR+XpbZaMWQK/vQubr7PkYq8g470J/A==}
    engines: {node: '>= 10'}

  /@tsconfig/node10/1.0.9:
    resolution: {integrity: sha512-jNsYVVxU8v5g43Erja32laIDHXeoNvFEpX33OK4d6hljo3jDhCBDhx5dhCCTMWUojscpAagGiRkBKxpdl9fxqA==}
    dev: true

  /@tsconfig/node12/1.0.11:
    resolution: {integrity: sha512-cqefuRsh12pWyGsIoBKJA9luFu3mRxCA+ORZvA4ktLSzIuCUtWVxGIuXigEwO5/ywWFMZ2QEGKWvkZG1zDMTag==}
    dev: true

  /@tsconfig/node14/1.0.3:
    resolution: {integrity: sha512-ysT8mhdixWK6Hw3i1V2AeRqZ5WfXg1G43mqoYlM2nc6388Fq5jcXyr5mRsqViLx/GJYdoL0bfXD8nmF+Zn/Iow==}
    dev: true

  /@tsconfig/node16/1.0.3:
    resolution: {integrity: sha512-yOlFc+7UtL/89t2ZhjPvvB/DeAr3r+Dq58IgzsFkOAvVC6NMJXmCGjbptdXdR9qsX7pKcTL+s87FtYREi2dEEQ==}
    dev: true

  /@tsd/typescript/4.7.4:
    resolution: {integrity: sha512-jbtC+RgKZ9Kk65zuRZbKLTACf+tvFW4Rfq0JEMXrlmV3P3yme+Hm+pnb5fJRyt61SjIitcrC810wj7+1tgsEmg==}
    hasBin: true
    dev: true

  /@types/argparse/1.0.38:
    resolution: {integrity: sha512-ebDJ9b0e702Yr7pWgB0jzm+CX4Srzz8RcXtLJDJB+BSccqMa36uyH/zUsSYao5+BD1ytv3k3rPYCq4mAE1hsXA==}
    dev: true

  /@types/babel__core/7.1.19:
    resolution: {integrity: sha512-WEOTgRsbYkvA/KCsDwVEGkd7WAr1e3g31VHQ8zy5gul/V1qKullU/BU5I68X5v7V3GnB9eotmom4v5a5gjxorw==}
    dependencies:
      '@babel/parser': 7.18.5
      '@babel/types': 7.18.4
      '@types/babel__generator': 7.6.4
      '@types/babel__template': 7.4.1
      '@types/babel__traverse': 7.17.1
    dev: true

  /@types/babel__generator/7.6.4:
    resolution: {integrity: sha512-tFkciB9j2K755yrTALxD44McOrk+gfpIpvC3sxHjRawj6PfnQxrse4Clq5y/Rq+G3mrBurMax/lG8Qn2t9mSsg==}
    dependencies:
      '@babel/types': 7.18.4
    dev: true

  /@types/babel__template/7.4.1:
    resolution: {integrity: sha512-azBFKemX6kMg5Io+/rdGT0dkGreboUVR0Cdm3fz9QJWpaQGJRQXl7C+6hOTCZcMll7KFyEQpgbYI2lHdsS4U7g==}
    dependencies:
      '@babel/parser': 7.18.5
      '@babel/types': 7.18.4
    dev: true

  /@types/babel__traverse/7.17.1:
    resolution: {integrity: sha512-kVzjari1s2YVi77D3w1yuvohV2idweYXMCDzqBiVNN63TcDWrIlTVOYpqVrvbbyOE/IyzBoTKF0fdnLPEORFxA==}
    dependencies:
      '@babel/types': 7.18.4
    dev: true

  /@types/benchmark/2.1.1:
    resolution: {integrity: sha512-XmdNOarpSSxnb3DE2rRFOFsEyoqXLUL+7H8nSGS25vs+JS0018bd+cW5Ma9vdlkPmoTHSQ6e8EUFMFMxeE4l+g==}
    dev: true

  /@types/cross-spawn/6.0.2:
    resolution: {integrity: sha512-KuwNhp3eza+Rhu8IFI5HUXRP0LIhqH5cAjubUvGXXthh4YYBuP2ntwEX+Cz8GJoZUHlKo247wPWOfA9LYEq4cw==}
    dependencies:
      '@types/node': 12.20.55
    dev: false

  /@types/debug/4.1.7:
    resolution: {integrity: sha512-9AonUzyTjXXhEOa0DnqpzZi6VHlqKMswga9EXjpXnnqxwLtdvPPtlO8evrI5D9S6asFRCQ6v+wpiUKbw+vKqyg==}
    dependencies:
      '@types/ms': 0.7.31

  /@types/diff/5.0.2:
    resolution: {integrity: sha512-uw8eYMIReOwstQ0QKF0sICefSy8cNO/v7gOTiIy9SbwuHyEecJUm7qlgueOO5S1udZ5I/irVydHVwMchgzbKTg==}
    dev: true

  /@types/ejs/3.1.1:
    resolution: {integrity: sha512-RQul5wEfY7BjWm0sYY86cmUN/pcXWGyVxWX93DFFJvcrxax5zKlieLwA3T77xJGwNcZW0YW6CYG70p1m8xPFmA==}
    dev: true

  /@types/es-aggregate-error/1.0.2:
    resolution: {integrity: sha512-erqUpFXksaeR2kejKnhnjZjbFxUpGZx4Z7ydNL9ie8tEhXPiZTsLeUDJ6aR1F8j5wWUAtOAQWUqkc7givBJbBA==}
    dependencies:
      '@types/node': 17.0.45

  /@types/eslint/7.29.0:
    resolution: {integrity: sha512-VNcvioYDH8/FxaeTKkM4/TiTwt6pBV9E3OfGmvaw8tPl0rrHCJ4Ll15HRT+pMiFAf/MLQvAzC+6RzUMEL9Ceng==}
    dependencies:
      '@types/estree': 0.0.52
      '@types/json-schema': 7.0.11
    dev: true

  /@types/estree/0.0.52:
    resolution: {integrity: sha512-BZWrtCU0bMVAIliIV+HJO1f1PR41M7NKjfxrFJwwhKI1KwhwOxYw1SXg9ao+CIMt774nFuGiG6eU+udtbEI9oQ==}
    dev: true

  /@types/expect/1.20.4:
    resolution: {integrity: sha512-Q5Vn3yjTDyCMV50TB6VRIbQNxSE4OmZR86VSbGaNpfUolm0iePBB4KdEEHmxoY5sT2+2DIvXW0rvMDP2nHZ4Mg==}
    dev: true

  /@types/fs-extra/9.0.13:
    resolution: {integrity: sha512-nEnwB++1u5lVDM2UI4c1+5R+FYaKfaAzS4OococimjVm3nQw3TuzH5UNsocrcTBbhnerblyHj4A49qXbIiZdpA==}
    dependencies:
      '@types/node': 18.0.0
    dev: true

  /@types/geojson/7946.0.8:
    resolution: {integrity: sha512-1rkryxURpr6aWP7R786/UQOkJ3PcpQiWkAXBmdWc7ryFWqN6a4xfK7BtjXvFBKO9LjQ+MWQSWxYeZX1OApnArA==}

  /@types/glob/7.2.0:
    resolution: {integrity: sha512-ZUxbzKl0IfJILTS6t7ip5fQQM/J3TJYubDm3nMbgubNNYS62eXeUpoLUC8/7fJNiFYHTrGPQn7hspDUzIHX3UA==}
    dependencies:
      '@types/minimatch': 3.0.5
      '@types/node': 14.18.21
    dev: true

  /@types/graceful-fs/4.1.5:
    resolution: {integrity: sha512-anKkLmZZ+xm4p8JWBf4hElkM4XR+EZeA2M9BAkkTldmcyDY4mbdIJnRghDJH3Ov5ooY7/UAoENtmdMSkaAd7Cw==}
    dependencies:
      '@types/node': 12.20.55
    dev: true

  /@types/graphviz/0.0.34:
    resolution: {integrity: sha512-5pyobgT+/NhwKy/LMLw14xFInvYXBPx4ITc2a5FvZbm6hcudcP73DpTKTlaZbjr8fdNAkaK9KdP8GAEF0iBwlQ==}
    dependencies:
      '@types/node': 14.18.21
    dev: true

  /@types/inquirer/8.2.1:
    resolution: {integrity: sha512-wKW3SKIUMmltbykg4I5JzCVzUhkuD9trD6efAmYgN2MrSntY0SMRQzEnD3mkyJ/rv9NLbTC7g3hKKE86YwEDLw==}
    dependencies:
      '@types/through': 0.0.30
      rxjs: 7.5.5
    dev: true

  /@types/istanbul-lib-coverage/2.0.4:
    resolution: {integrity: sha512-z/QT1XN4K4KYuslS23k62yDIDLwLFkzxOuMplDtObz0+y7VqJCaO2o+SPwHCvLFZh7xazvvoor2tA/hPz9ee7g==}
    dev: true

  /@types/istanbul-lib-report/3.0.0:
    resolution: {integrity: sha512-plGgXAPfVKFoYfa9NpYDAkseG+g6Jr294RqeqcqDixSbU34MZVJRi/P+7Y8GDpzkEwLaGZZOpKIEmeVZNtKsrg==}
    dependencies:
      '@types/istanbul-lib-coverage': 2.0.4
    dev: true

  /@types/istanbul-reports/3.0.1:
    resolution: {integrity: sha512-c3mAZEuK0lvBp8tmuL74XRKn1+y2dcwOUpH7x4WrF6gk1GIgiluDRgMYQtw2OFcBvAJWlt6ASU3tSqxp0Uu0Aw==}
    dependencies:
      '@types/istanbul-lib-report': 3.0.0
    dev: true

  /@types/jest/27.5.2:
    resolution: {integrity: sha512-mpT8LJJ4CMeeahobofYWIjFo0xonRS/HfxnVEPMPFSQdGUt1uHCnoPT7Zhb+sjDU2wz0oKV0OLUR0WzrHNgfeA==}
    dependencies:
      jest-matcher-utils: 27.5.1
      pretty-format: 27.5.1
    dev: true

  /@types/jest/28.1.1:
    resolution: {integrity: sha512-C2p7yqleUKtCkVjlOur9BWVA4HgUQmEj/HWCt5WzZ5mLXrWnyIfl0wGuArc+kBXsy0ZZfLp+7dywB4HtSVYGVA==}
    dependencies:
      jest-matcher-utils: 27.5.1
      pretty-format: 27.5.1
    dev: true

  /@types/jest/28.1.3:
    resolution: {integrity: sha512-Tsbjk8Y2hkBaY/gJsataeb4q9Mubw9EOz7+4RjPkzD5KjTvHHs7cpws22InaoXxAVAhF5HfFbzJjo6oKWqSZLw==}
    dependencies:
      jest-matcher-utils: 28.1.1
      pretty-format: 28.1.1
    dev: true

  /@types/js-levenshtein/1.1.1:
    resolution: {integrity: sha512-qC4bCqYGy1y/NP7dDVr7KJarn+PbX1nSpwA7JXdu0HxT3QYjO8MJ+cntENtHFVy2dRAyBV23OZ6MxsW1AM1L8g==}
    dev: true

  /@types/json-schema/7.0.11:
    resolution: {integrity: sha512-wOuvG1SN4Us4rez+tylwwwCV1psiNVOkJeM3AUWUNWg/jDQY2+HE/444y5gc+jBmRqASOm2Oeh5c1axHobwRKQ==}
    dev: true

  /@types/json5/0.0.29:
    resolution: {integrity: sha512-dRLjCWHYg4oaA77cxO64oO+7JwCwnIzkZPdrrC71jQmQtlhM556pwKo5bUzqvZndkVbeFLIIi+9TC40JNF5hNQ==}
    dev: true

  /@types/keyv/3.1.4:
    resolution: {integrity: sha512-BQ5aZNSCpj7D6K2ksrRCTmKRLEpnPvWDiLPfoGyhZ++8YtiK9d/3DBKPJgry359X/P1PfruyYwvnvwFjuEiEIg==}
    dependencies:
      '@types/node': 12.20.55
    dev: true

  /@types/mem-fs-editor/7.0.2:
    resolution: {integrity: sha512-4EF1nVZUitXv82ViKKG5L7F+WDMqSkzfEYEFSvSzcWVcp9/ApkpUWg1KQbfrWQlKbacMyT6AN+h0wh2SbBw3Ug==}
    dependencies:
      '@types/ejs': 3.1.1
      '@types/glob': 7.2.0
      '@types/json-schema': 7.0.11
      '@types/mem-fs': 1.1.2
      '@types/node': 12.20.55
      '@types/vinyl': 2.0.6
    dev: true

  /@types/mem-fs/1.1.2:
    resolution: {integrity: sha512-tt+4IoDO8/wmtaP2bHnB91c8AnzYtR9MK6NxfcZY9E3XgtmzOiFMeSXu3EZrBeevd0nJ87iGoUiFDGsb9QUvew==}
    dependencies:
      '@types/node': 12.20.55
      '@types/vinyl': 2.0.6
    dev: true

  /@types/minimatch/3.0.5:
    resolution: {integrity: sha512-Klz949h02Gz2uZCMGwDUSDS1YBlTdDDgbWHi+81l29tQALUtvz4rAYi5uoVhE5Lagoq6DeqAUlbrHvW/mXDgdQ==}
    dev: true

  /@types/minimist/1.2.2:
    resolution: {integrity: sha512-jhuKLIRrhvCPLqwPcx6INqmKeiA5EWrsCOPhrlFSrbrmU4ZMPjj5Ul/oLCMDO98XRUIwVm78xICz4EPCektzeQ==}
    dev: true

  /@types/minipass/3.1.2:
    resolution: {integrity: sha512-foLGjgrJkUjLG/o2t2ymlZGEoBNBa/TfoUZ7oCTkOjP1T43UGBJspovJou/l3ZuHvye2ewR5cZNtp2zyWgILMA==}
    dependencies:
      '@types/node': 12.20.55
    dev: true

  /@types/ms/0.7.31:
    resolution: {integrity: sha512-iiUgKzV9AuaEkZqkOLDIvlQiL6ltuZd9tGcW3gwpnX8JbuiuhFlEGmmFXEXkN50Cvq7Os88IY2v0dkDqXYWVgA==}

  /@types/mssql/8.0.2:
    resolution: {integrity: sha512-O/voOSC/U1SZSX0oS0B7cvbyjMF3Qrd3Yi+QHx7yIhsxv8HT2MKjuZovn3sgd3WvFQfs0kKvyTUx++p9RGxepw==}
    dependencies:
      '@types/node': 12.20.55
      '@types/tedious': 4.0.7
      tarn: 3.0.2
    dev: true

  /@types/node-fetch/2.6.1:
    resolution: {integrity: sha512-oMqjURCaxoSIsHSr1E47QHzbmzNR5rK8McHuNb11BOM9cHcIK3Avy0s/b2JlXHoQGTYS3NsvWzV1M0iK7l0wbA==}
    dependencies:
      '@types/node': 16.11.39
      form-data: 3.0.1
    dev: true

  /@types/node-fetch/2.6.2:
    resolution: {integrity: sha512-DHqhlq5jeESLy19TYhLakJ07kNumXWjcDdxXsLUMJZ6ue8VZJj4kLPQVE/2mdHh3xZziNF1xppu5lwmS53HR+A==}
    dependencies:
      '@types/node': 14.18.21
      form-data: 3.0.1

  /@types/node/12.20.24:
    resolution: {integrity: sha512-yxDeaQIAJlMav7fH5AQqPH1u8YIuhYJXYBzxaQ4PifsU0GDO38MSdmEDeRlIxrKbC6NbEaaEHDanWb+y30U8SQ==}
    dev: true

  /@types/node/12.20.55:
    resolution: {integrity: sha512-J8xLz7q2OFulZ2cyGTLE1TbbZcjpno7FaN6zdJNrgAdrJ+DZzh/uFR6YrTb4C+nXakvud8Q4+rbhoIWlYQbUFQ==}

  /@types/node/14.18.21:
    resolution: {integrity: sha512-x5W9s+8P4XteaxT/jKF0PSb7XEvo5VmqEWgsMlyeY4ZlLK8I6aH6g5TPPyDlLAep+GYf4kefb7HFyc7PAO3m+Q==}

  /@types/node/15.14.9:
    resolution: {integrity: sha512-qjd88DrCxupx/kJD5yQgZdcYKZKSIGBVDIBE1/LTGcNm3d2Np/jxojkdePDdfnBHJc5W7vSMpbJ1aB7p/Py69A==}
    dev: true

  /@types/node/16.11.39:
    resolution: {integrity: sha512-K0MsdV42vPwm9L6UwhIxMAOmcvH/1OoVkZyCgEtVu4Wx7sElGloy/W7kMBNe/oJ7V/jW9BVt1F6RahH6e7tPXw==}
    dev: true

  /@types/node/16.11.41:
    resolution: {integrity: sha512-mqoYK2TnVjdkGk8qXAVGc/x9nSaTpSrFaGFm43BUH3IdoBV0nta6hYaGmdOvIMlbHJbUEVen3gvwpwovAZKNdQ==}
    dev: true

  /@types/node/17.0.45:
    resolution: {integrity: sha512-w+tIMs3rq2afQdsPJlODhoUEKzFP1ayaoyl1CcnwtIlsVe7K7bA1NGm4s3PraqTLlXnbIN84zuBlxBWo1u9BLw==}

  /@types/node/18.0.0:
    resolution: {integrity: sha512-cHlGmko4gWLVI27cGJntjs/Sj8th9aYwplmZFwmmgYQQvL5NUsgVJG7OddLvNfLqYS31KFN0s3qlaD9qCaxACA==}
    dev: true

  /@types/normalize-package-data/2.4.1:
    resolution: {integrity: sha512-Gj7cI7z+98M282Tqmp2K5EIsoouUEzbBJhQQzDE3jSIRk6r9gsz0oUokqIUR4u1R3dMHo0pDHM7sNOHyhulypw==}

  /@types/pg/8.6.5:
    resolution: {integrity: sha512-tOkGtAqRVkHa/PVZicq67zuujI4Oorfglsr2IbKofDwBSysnaqSx7W1mDqFqdkGE6Fbgh+PZAl0r/BWON/mozw==}
    dependencies:
      '@types/node': 12.20.55
      pg-protocol: 1.5.0
      pg-types: 2.2.0
    dev: true

  /@types/prettier/2.6.3:
    resolution: {integrity: sha512-ymZk3LEC/fsut+/Q5qejp6R9O1rMxz3XaRHDV6kX8MrGAhOSPqVARbDi+EZvInBpw+BnCX3TD240byVkOfQsHg==}
    dev: true

  /@types/progress/2.0.5:
    resolution: {integrity: sha512-ZYYVc/kSMkhH9W/4dNK/sLNra3cnkfT2nJyOAIDY+C2u6w72wa0s1aXAezVtbTsnN8HID1uhXCrLwDE2ZXpplg==}
    dependencies:
      '@types/node': 16.11.39
    dev: true

  /@types/prompts/2.0.14:
    resolution: {integrity: sha512-HZBd99fKxRWpYCErtm2/yxUZv6/PBI9J7N4TNFffl5JbrYMHBwF25DjQGTW3b3jmXq+9P6/8fCIb2ee57BFfYA==}
    dependencies:
      '@types/node': 12.20.55
    dev: true

  /@types/redis/2.8.32:
    resolution: {integrity: sha512-7jkMKxcGq9p242exlbsVzuJb57KqHRhNl4dHoQu2Y5v9bCAbtIXXH0R3HleSQW4CTOqpHIYUW3t6tpUj4BVQ+w==}
    dependencies:
      '@types/node': 14.18.21
    dev: true

  /@types/resolve/1.20.2:
    resolution: {integrity: sha512-60BCwRFOZCQhDncwQdxxeOEEkbc5dIMccYLwbxsS4TUNeVECQ/pBJ0j09mrHOl/JJvpRPGwO9SvE4nR2Nb/a4Q==}
    dev: true

  /@types/responselike/1.0.0:
    resolution: {integrity: sha512-85Y2BjiufFzaMIlvJDvTTB8Fxl2xfLo4HgmHzVBz08w4wDePCTjYw66PdrolO0kzli3yam/YCgRufyo1DdQVTA==}
    dependencies:
      '@types/node': 12.20.55
    dev: true

  /@types/retry/0.12.0:
    resolution: {integrity: sha512-wWKOClTTiizcZhXnPY4wikVAwmdYHp8q6DmC+EJUzAMsycb7HB32Kh9RN4+0gExjmPmZSAQjgURXIGATPegAvA==}

  /@types/rimraf/3.0.2:
    resolution: {integrity: sha512-F3OznnSLAUxFrCEu/L5PY8+ny8DtcFRjx7fZZ9bycvXRi3KPTRS9HOitGZwvPg0juRhXFWIeKX58cnX5YqLohQ==}
    dependencies:
      '@types/glob': 7.2.0
      '@types/node': 18.0.0
    dev: true

  /@types/shell-quote/1.7.1:
    resolution: {integrity: sha512-SWZ2Nom1pkyXCDohRSrkSKvDh8QOG9RfAsrt5/NsPQC4UQJ55eG0qClA40I+Gkez4KTQ0uDUT8ELRXThf3J5jw==}
    dev: true

  /@types/sqlite3/3.1.8:
    resolution: {integrity: sha512-sQMt/qnyUWnqiTcJXm5ZfNPIBeJ/DVvJDwxw+0tAxPJvadzfiP1QhryO1JOR6t1yfb8NpzQb/Rud06mob5laIA==}
    dependencies:
      '@types/node': 12.20.55
    dev: true

  /@types/stack-utils/2.0.1:
    resolution: {integrity: sha512-Hl219/BT5fLAaz6NDkSuhzasy49dwQS/DSdu4MdggFB8zcXv7vflBI3xp7FEmkmdDkBUI2bPUNeMttp2knYdxw==}
    dev: true

  /@types/tar/6.1.1:
    resolution: {integrity: sha512-8mto3YZfVpqB1CHMaYz1TUYIQfZFbh/QbEq5Hsn6D0ilCfqRVCdalmc89B7vi3jhl9UYIk+dWDABShNfOkv5HA==}
    dependencies:
      '@types/minipass': 3.1.2
      '@types/node': 12.20.55
    dev: true

  /@types/tedious/4.0.7:
    resolution: {integrity: sha512-FC88ySU9W4LN6K7ZjPprp2qKyJ4tl3IaWmbGeZP98LXnTntXnV1J/NUeBAMKEqnfOQFSSXIJ8ls4o+ucZIvY9w==}
    dependencies:
      '@types/node': 17.0.45
    dev: true

  /@types/text-table/0.2.2:
    resolution: {integrity: sha512-dGoI5Af7To0R2XE8wJuc6vwlavWARsCh3UKJPjWs1YEqGUqfgBI/j/4GX0yf19/DsDPPf0YAXWAp8psNeIehLg==}
    dev: true

  /@types/through/0.0.30:
    resolution: {integrity: sha512-FvnCJljyxhPM3gkRgWmxmDZyAQSiBQQWLI0A0VFL0K7W1oRUrPJSqNO0NvTnLkBcotdlp3lKvaT0JrnyRDkzOg==}
    dependencies:
      '@types/node': 12.20.55
    dev: true

  /@types/tunnel/0.0.3:
    resolution: {integrity: sha512-sOUTGn6h1SfQ+gbgqC364jLFBw2lnFqkgF3q0WovEHRLMrVD1sd5aufqi/aJObLekJO+Aq5z646U4Oxy6shXMA==}
    dependencies:
      '@types/node': 17.0.45

  /@types/vinyl/2.0.6:
    resolution: {integrity: sha512-ayJ0iOCDNHnKpKTgBG6Q6JOnHTj9zFta+3j2b8Ejza0e4cvRyMn0ZoLEmbPrTHe5YYRlDYPvPWVdV4cTaRyH7g==}
    dependencies:
      '@types/expect': 1.20.4
      '@types/node': 12.20.55
    dev: true

  /@types/ws/8.5.3:
    resolution: {integrity: sha512-6YOoWjruKj1uLf3INHH7D3qTXwFfEsg1kf3c0uDdSBJwfa/llkwIjrAGV7j7mVgGNbzTQ3HiHKKDXl6bJPD97w==}
    dependencies:
      '@types/node': 18.0.0
    dev: true

  /@types/yargs-parser/21.0.0:
    resolution: {integrity: sha512-iO9ZQHkZxHn4mSakYV0vFHAVDyEOIJQrV2uZ06HxEPcx+mt8swXoZHIbaaJ2crJYFfErySgktuTZ3BeLz+XmFA==}
    dev: true

  /@types/yargs/16.0.4:
    resolution: {integrity: sha512-T8Yc9wt/5LbJyCaLiHPReJa0kApcIgJ7Bn735GjItUfh08Z1pJvu8QZqb9s+mMvKV6WUQRV7K2R46YbjMXTTJw==}
    dependencies:
      '@types/yargs-parser': 21.0.0
    dev: true

  /@types/yargs/17.0.10:
    resolution: {integrity: sha512-gmEaFwpj/7f/ROdtIlci1R1VYU1J4j95m8T+Tj3iBgiBFKg1foE/PSl93bBd5T9LDXNPo8UlNN6W0qwD8O5OaA==}
    dependencies:
      '@types/yargs-parser': 21.0.0
    dev: true

  /@types/yeoman-environment/2.10.7:
    resolution: {integrity: sha512-74+PN82IHkOGFAAYOaYNCj428vdQfd+bcP40i6EtC6a+F41YlHTNCx6Rs06MArQTX7uc6qAwcXqufAoIQ2HLiQ==}
    dependencies:
      '@types/diff': 5.0.2
      '@types/inquirer': 8.2.1
      '@types/mem-fs': 1.1.2
      '@types/text-table': 0.2.2
      '@types/vinyl': 2.0.6
      '@types/yeoman-generator': 5.2.10
      chalk: 4.1.2
      commander: 9.3.0
      execa: 5.1.1
      rxjs: 6.6.7
    dev: true

  /@types/yeoman-generator/5.2.10:
    resolution: {integrity: sha512-Biim11Yamd2NYSt0nxYwmqf1sFwJX3LAEMnaavbwhtp8rSIz8/TaqTemJnZgm0Hwh7za5q9GPNw8EgVsYB/tlA==}
    dependencies:
      '@types/debug': 4.1.7
      '@types/ejs': 3.1.1
      '@types/inquirer': 8.2.1
      '@types/mem-fs-editor': 7.0.2
      '@types/yeoman-environment': 2.10.7
      rxjs: 6.6.7
    dev: true

  /@typescript-eslint/eslint-plugin/5.29.0_qqmbkyiaixvppdwswpytuf2hgm:
    resolution: {integrity: sha512-kgTsISt9pM53yRFQmLZ4npj99yGl3x3Pl7z4eA66OuTzAGC4bQB5H5fuLwPnqTKU3yyrrg4MIhjF17UYnL4c0w==}
    engines: {node: ^12.22.0 || ^14.17.0 || >=16.0.0}
    peerDependencies:
      '@typescript-eslint/parser': ^5.0.0
      eslint: ^6.0.0 || ^7.0.0 || ^8.0.0
      typescript: '*'
    peerDependenciesMeta:
      typescript:
        optional: true
    dependencies:
      '@typescript-eslint/parser': 5.29.0_b5e7v2qnwxfo6hmiq56u52mz3e
      '@typescript-eslint/scope-manager': 5.29.0
      '@typescript-eslint/type-utils': 5.29.0_b5e7v2qnwxfo6hmiq56u52mz3e
      '@typescript-eslint/utils': 5.29.0_b5e7v2qnwxfo6hmiq56u52mz3e
      debug: 4.3.4
      eslint: 8.18.0
      functional-red-black-tree: 1.0.1
      ignore: 5.2.0
      regexpp: 3.2.0
      semver: 7.3.7
      tsutils: 3.21.0_typescript@4.7.4
      typescript: 4.7.4
    transitivePeerDependencies:
      - supports-color
    dev: true

  /@typescript-eslint/parser/5.29.0_b5e7v2qnwxfo6hmiq56u52mz3e:
    resolution: {integrity: sha512-ruKWTv+x0OOxbzIw9nW5oWlUopvP/IQDjB5ZqmTglLIoDTctLlAJpAQFpNPJP/ZI7hTT9sARBosEfaKbcFuECw==}
    engines: {node: ^12.22.0 || ^14.17.0 || >=16.0.0}
    peerDependencies:
      eslint: ^6.0.0 || ^7.0.0 || ^8.0.0
      typescript: '*'
    peerDependenciesMeta:
      typescript:
        optional: true
    dependencies:
      '@typescript-eslint/scope-manager': 5.29.0
      '@typescript-eslint/types': 5.29.0
      '@typescript-eslint/typescript-estree': 5.29.0_typescript@4.7.4
      debug: 4.3.4
      eslint: 8.18.0
      typescript: 4.7.4
    transitivePeerDependencies:
      - supports-color
    dev: true

  /@typescript-eslint/scope-manager/5.29.0:
    resolution: {integrity: sha512-etbXUT0FygFi2ihcxDZjz21LtC+Eps9V2xVx09zFoN44RRHPrkMflidGMI+2dUs821zR1tDS6Oc9IXxIjOUZwA==}
    engines: {node: ^12.22.0 || ^14.17.0 || >=16.0.0}
    dependencies:
      '@typescript-eslint/types': 5.29.0
      '@typescript-eslint/visitor-keys': 5.29.0
    dev: true

  /@typescript-eslint/type-utils/5.29.0_b5e7v2qnwxfo6hmiq56u52mz3e:
    resolution: {integrity: sha512-JK6bAaaiJozbox3K220VRfCzLa9n0ib/J+FHIwnaV3Enw/TO267qe0pM1b1QrrEuy6xun374XEAsRlA86JJnyg==}
    engines: {node: ^12.22.0 || ^14.17.0 || >=16.0.0}
    peerDependencies:
      eslint: '*'
      typescript: '*'
    peerDependenciesMeta:
      typescript:
        optional: true
    dependencies:
      '@typescript-eslint/utils': 5.29.0_b5e7v2qnwxfo6hmiq56u52mz3e
      debug: 4.3.4
      eslint: 8.18.0
      tsutils: 3.21.0_typescript@4.7.4
      typescript: 4.7.4
    transitivePeerDependencies:
      - supports-color
    dev: true

  /@typescript-eslint/types/5.29.0:
    resolution: {integrity: sha512-X99VbqvAXOMdVyfFmksMy3u8p8yoRGITgU1joBJPzeYa0rhdf5ok9S56/itRoUSh99fiDoMtarSIJXo7H/SnOg==}
    engines: {node: ^12.22.0 || ^14.17.0 || >=16.0.0}
    dev: true

  /@typescript-eslint/typescript-estree/5.29.0_typescript@4.7.4:
    resolution: {integrity: sha512-mQvSUJ/JjGBdvo+1LwC+GY2XmSYjK1nAaVw2emp/E61wEVYEyibRHCqm1I1vEKbXCpUKuW4G7u9ZCaZhJbLoNQ==}
    engines: {node: ^12.22.0 || ^14.17.0 || >=16.0.0}
    peerDependencies:
      typescript: '*'
    peerDependenciesMeta:
      typescript:
        optional: true
    dependencies:
      '@typescript-eslint/types': 5.29.0
      '@typescript-eslint/visitor-keys': 5.29.0
      debug: 4.3.4
      globby: 11.1.0
      is-glob: 4.0.3
      semver: 7.3.7
      tsutils: 3.21.0_typescript@4.7.4
      typescript: 4.7.4
    transitivePeerDependencies:
      - supports-color
    dev: true

  /@typescript-eslint/utils/5.29.0_b5e7v2qnwxfo6hmiq56u52mz3e:
    resolution: {integrity: sha512-3Eos6uP1nyLOBayc/VUdKZikV90HahXE5Dx9L5YlSd/7ylQPXhLk1BYb29SDgnBnTp+jmSZUU0QxUiyHgW4p7A==}
    engines: {node: ^12.22.0 || ^14.17.0 || >=16.0.0}
    peerDependencies:
      eslint: ^6.0.0 || ^7.0.0 || ^8.0.0
    dependencies:
      '@types/json-schema': 7.0.11
      '@typescript-eslint/scope-manager': 5.29.0
      '@typescript-eslint/types': 5.29.0
      '@typescript-eslint/typescript-estree': 5.29.0_typescript@4.7.4
      eslint: 8.18.0
      eslint-scope: 5.1.1
      eslint-utils: 3.0.0_eslint@8.18.0
    transitivePeerDependencies:
      - supports-color
      - typescript
    dev: true

  /@typescript-eslint/visitor-keys/5.29.0:
    resolution: {integrity: sha512-Hpb/mCWsjILvikMQoZIE3voc9wtQcS0A9FUw3h8bhr9UxBdtI/tw1ZDZUOXHXLOVMedKCH5NxyzATwnU78bWCQ==}
    engines: {node: ^12.22.0 || ^14.17.0 || >=16.0.0}
    dependencies:
      '@typescript-eslint/types': 5.29.0
      eslint-visitor-keys: 3.3.0
    dev: true

  /abab/2.0.6:
    resolution: {integrity: sha512-j2afSsaIENvHZN2B8GOpF566vZ5WVk5opAiMTvWgaQT8DkbOqsTfvNAvHoRGU2zzP8cPoqys+xHTRDWW8L+/BA==}
    dev: true

  /abbrev/1.1.1:
    resolution: {integrity: sha512-nne9/IiQ/hzIhY6pdDnbBtz7DjPTKrY00P/zvPSm5pOFkl6xuGrGnXn/VtTNNfNtAfZ9/1RtehkszU9qcTii0Q==}
    dev: true

  /accepts/1.3.8:
    resolution: {integrity: sha512-PYAthTa2m2VKxuvSD3DPC/Gy+U+sOA1LAuT8mkmRuvw+NACSaeXEQ+NHcVF7rONl6qcaxV3Uuemwawk+7+SJLw==}
    engines: {node: '>= 0.6'}
    dependencies:
      mime-types: 2.1.35
      negotiator: 0.6.3
    dev: true

  /acorn-globals/6.0.0:
    resolution: {integrity: sha512-ZQl7LOWaF5ePqqcX4hLuv/bLXYQNfNWw2c0/yX/TsPRKamzHcTGQnlCjHT3TsmkOUVEPS3crCxiPfdzE/Trlhg==}
    dependencies:
      acorn: 7.4.1
      acorn-walk: 7.2.0
    dev: true

  /acorn-jsx/5.3.2_acorn@8.7.1:
    resolution: {integrity: sha512-rq9s+JNhf0IChjtDXxllJ7g41oZk5SlXtp0LHwyA5cejwn7vKmKp4pPri6YEePv2PU65sAsegbXtIinmDFDXgQ==}
    peerDependencies:
      acorn: ^6.0.0 || ^7.0.0 || ^8.0.0
    dependencies:
      acorn: 8.7.1
    dev: true

  /acorn-walk/7.2.0:
    resolution: {integrity: sha512-OPdCF6GsMIP+Az+aWfAAOEt2/+iVDKE7oy6lJ098aoe59oAmK76qV6Gw60SbZ8jHuG2wH058GF4pLFbYamYrVA==}
    engines: {node: '>=0.4.0'}
    dev: true

  /acorn-walk/8.2.0:
    resolution: {integrity: sha512-k+iyHEuPgSw6SbuDpGQM+06HQUa04DZ3o+F6CSzXMvvI5KMvnaEqXe+YVe555R9nn6GPt404fos4wcgpw12SDA==}
    engines: {node: '>=0.4.0'}
    dev: true

  /acorn/7.4.1:
    resolution: {integrity: sha512-nQyp0o1/mNdbTO1PO6kHkwSrmgZ0MT/jCCpNiwbUjGoRN4dlBhqJtoQuCnEOKzgTVwg0ZWiCoQy6SxMebQVh8A==}
    engines: {node: '>=0.4.0'}
    hasBin: true
    dev: true

  /acorn/8.7.1:
    resolution: {integrity: sha512-Xx54uLJQZ19lKygFXOWsscKUbsBZW0CPykPhVQdhIeIwrbPmJzqeASDInc8nKBnp/JT6igTs82qPXz069H8I/A==}
    engines: {node: '>=0.4.0'}
    hasBin: true
    dev: true

  /agent-base/6.0.2:
    resolution: {integrity: sha512-RZNwNclF7+MS/8bDg70amg32dyeZGZxiDuQmZxKLAlQjr3jGyLx+4Kkk58UO7D2QdgFIQCovuSuZESne6RG6XQ==}
    engines: {node: '>= 6.0.0'}
    dependencies:
      debug: 4.3.4
    transitivePeerDependencies:
      - supports-color

  /agentkeepalive/4.2.1:
    resolution: {integrity: sha512-Zn4cw2NEqd+9fiSVWMscnjyQ1a8Yfoc5oBajLeo5w+YBHgDUcEBY2hS4YpTz6iN5f/2zQiktcuM6tS8x1p9dpA==}
    engines: {node: '>= 8.0.0'}
    dependencies:
      debug: 4.3.4
      depd: 1.1.2
      humanize-ms: 1.2.1
    transitivePeerDependencies:
      - supports-color
    dev: true

  /aggregate-error/3.1.0:
    resolution: {integrity: sha512-4I7Td01quW/RpocfNayFdFVk1qSuoh0E7JrbRJ16nH01HhKFQ88INq9Sd+nd72zqRySlr9BmDA8xlEJ6vJMrYA==}
    engines: {node: '>=8'}
    dependencies:
      clean-stack: 2.2.0
      indent-string: 4.0.0

  /ajv/6.12.6:
    resolution: {integrity: sha512-j3fVLgvTo527anyYyJOGTYJbG+vnnQYvE0m5mmkc1TK+nxAppkCLMIL0aZ4dblVCNoGShhm+kzE4ZUykBoMg4g==}
    dependencies:
      fast-deep-equal: 3.1.3
      fast-json-stable-stringify: 2.1.0
      json-schema-traverse: 0.4.1
      uri-js: 4.4.1
    dev: true

  /ansi-align/2.0.0:
    resolution: {integrity: sha512-TdlOggdA/zURfMYa7ABC66j+oqfMew58KpJMbUlH3bcZP1b+cBHIHDDn5uH9INsxrHBPjsqM0tDB4jPTF/vgJA==}
    dependencies:
      string-width: 2.1.1
    dev: true

  /ansi-escapes/1.4.0:
    resolution: {integrity: sha512-wiXutNjDUlNEDWHcYH3jtZUhd3c4/VojassD8zHdHCY13xbZy2XbW+NKQwA0tWGBVzDA9qEzYwfoSsWmviidhw==}
    engines: {node: '>=0.10.0'}
    dev: true

  /ansi-escapes/3.2.0:
    resolution: {integrity: sha512-cBhpre4ma+U0T1oM5fXg7Dy1Jw7zzwv7lt/GoCpr+hDQJoYnKVPLL4dCvSEFMmQurOQvSrwT7SL/DAlhBI97RQ==}
    engines: {node: '>=4'}
    dev: true

  /ansi-escapes/4.3.2:
    resolution: {integrity: sha512-gKXj5ALrKWQLsYG9jlTRmR/xKluxHV+Z9QEwNIgCfM1/uwPMCuzVVnh5mwTd+OuBZcwSIMbqssNWRm1lE51QaQ==}
    engines: {node: '>=8'}
    dependencies:
      type-fest: 0.21.3

  /ansi-regex/2.1.1:
    resolution: {integrity: sha512-TIGnTpdo+E3+pCyAluZvtED5p5wCqLdezCyhPZzKPcxvFplEt4i+W7OONCKgeZFT3+y5NZZfOOS/Bdcanm1MYA==}
    engines: {node: '>=0.10.0'}
    dev: true

  /ansi-regex/3.0.1:
    resolution: {integrity: sha512-+O9Jct8wf++lXxxFc4hc8LsjaSq0HFzzL7cVsw8pRDIPdjKD2mT4ytDZlLuSBZ4cLKZFXIrMGO7DbQCtMJJMKw==}
    engines: {node: '>=4'}
    dev: true

  /ansi-regex/4.1.1:
    resolution: {integrity: sha512-ILlv4k/3f6vfQ4OoP2AGvirOktlQ98ZEL1k9FaQjxa3L1abBgbuTDAdPOpvbGncC0BTVQrl+OM8xZGK6tWXt7g==}
    engines: {node: '>=6'}
    dev: true

  /ansi-regex/5.0.1:
    resolution: {integrity: sha512-quJQXlTSUGL2LH9SUXo8VwsY4soanhgo6LNSm84E1LBcE8s3O0wpdiRzyR9z/ZZJMlMWv37qOOb9pdJlMUEKFQ==}
    engines: {node: '>=8'}

  /ansi-regex/6.0.1:
    resolution: {integrity: sha512-n5M855fKb2SsfMIiFFoVrABHJC8QtHwVx+mHWP3QcEqBHYienj5dHSgjbxtC0WEZXYt4wcD6zrQElDPhFuZgfA==}
    engines: {node: '>=12'}
    dev: true

  /ansi-styles/2.2.1:
    resolution: {integrity: sha512-kmCevFghRiWM7HB5zTPULl4r9bVFSWjz62MhqizDGUrq2NWuNMQyuv4tHHoKJHs69M/MF64lEcHdYIocrdWQYA==}
    engines: {node: '>=0.10.0'}
    dev: true

  /ansi-styles/3.2.1:
    resolution: {integrity: sha512-VT0ZI6kZRdTh8YyJw3SMbYm/u+NqfsAxEpWO0Pf9sq8/e94WxxOpPKx9FR1FlyCtOVDNOQ+8ntlqFxiRc+r5qA==}
    engines: {node: '>=4'}
    dependencies:
      color-convert: 1.9.3

  /ansi-styles/4.3.0:
    resolution: {integrity: sha512-zbB9rCJAT1rbjiVDb2hqKFHNYLxgtk8NURxZ3IZwD3F6NtxbXZQCnnSi1Lkx+IDohdPlFp222wVALIheZJQSEg==}
    engines: {node: '>=8'}
    dependencies:
      color-convert: 2.0.1

  /ansi-styles/5.2.0:
    resolution: {integrity: sha512-Cxwpt2SfTzTtXcfOlzGEee8O+c+MmUgGrNiBcXnuWxuFJHe6a5Hz7qwhwe5OgaSYI0IJvkLqWX1ASG+cJOkEiA==}
    engines: {node: '>=10'}
    dev: true

  /ansi-styles/6.1.0:
    resolution: {integrity: sha512-VbqNsoz55SYGczauuup0MFUyXNQviSpFTj1RQtFzmQLk18qbVSpTFFGMT293rmDaQuKCT6InmbuEyUne4mTuxQ==}
    engines: {node: '>=12'}
    dev: true

  /ansi/0.3.1:
    resolution: {integrity: sha512-iFY7JCgHbepc0b82yLaw4IMortylNb6wG4kL+4R0C3iv6i+RHGHux/yUX5BTiRvSX/shMnngjR1YyNMnXEFh5A==}
    dev: true

  /anymatch/3.1.2:
    resolution: {integrity: sha512-P43ePfOAIupkguHUycrc4qJ9kz8ZiuOUijaETwX7THt0Y/GNK7v0aa8rY816xWjZ7rJdA5XdMcpVFTKMq+RvWg==}
    engines: {node: '>= 8'}
    dependencies:
      normalize-path: 3.0.0
      picomatch: 2.3.1
    dev: true

  /aproba/2.0.0:
    resolution: {integrity: sha512-lYe4Gx7QT+MKGbDsA+Z+he/Wtef0BiwDOlK/XkBrdfsh9J/jPPXbX0tE9x9cl27Tmu5gg3QUbUrQYa/y+KOHPQ==}
    dev: true

  /archiver-utils/2.1.0:
    resolution: {integrity: sha512-bEL/yUb/fNNiNTuUz979Z0Yg5L+LzLxGJz8x79lYmR54fmTIb6ob/hNQgkQnIUDWIFjZVQwl9Xs356I6BAMHfw==}
    engines: {node: '>= 6'}
    dependencies:
      glob: 7.2.3
      graceful-fs: 4.2.10
      lazystream: 1.0.1
      lodash.defaults: 4.2.0
      lodash.difference: 4.5.0
      lodash.flatten: 4.4.0
      lodash.isplainobject: 4.0.6
      lodash.union: 4.6.0
      normalize-path: 3.0.0
      readable-stream: 2.3.7
    dev: false

  /archiver/5.3.1:
    resolution: {integrity: sha512-8KyabkmbYrH+9ibcTScQ1xCJC/CGcugdVIwB+53f5sZziXgwUh3iXlAlANMxcZyDEfTHMe6+Z5FofV8nopXP7w==}
    engines: {node: '>= 10'}
    dependencies:
      archiver-utils: 2.1.0
      async: 3.2.4
      buffer-crc32: 0.2.13
      readable-stream: 3.6.0
      readdir-glob: 1.1.1
      tar-stream: 2.2.0
      zip-stream: 4.1.0
    dev: false

  /are-we-there-yet/1.1.7:
    resolution: {integrity: sha512-nxwy40TuMiUGqMyRHgCSWZ9FM4VAoRP4xUYSTv5ImRog+h9yISPbVH7H8fASCIzYn9wlEv4zvFL7uKDMCFQm3g==}
    dependencies:
      delegates: 1.0.0
      readable-stream: 2.3.7
    dev: true

  /are-we-there-yet/2.0.0:
    resolution: {integrity: sha512-Ci/qENmwHnsYo9xKIcUJN5LeDKdJ6R1Z1j9V/J5wyq8nh/mYPEpIKJbBZXtZjG04HiK7zV/p6Vs9952MrMeUIw==}
    engines: {node: '>=10'}
    dependencies:
      delegates: 1.0.0
      readable-stream: 3.6.0
    dev: true

  /are-we-there-yet/3.0.0:
    resolution: {integrity: sha512-0GWpv50YSOcLXaN6/FAKY3vfRbllXWV2xvfA/oKJF8pzFhWXPV+yjhJXDBbjscDYowv7Yw1A3uigpzn5iEGTyw==}
    engines: {node: ^12.13.0 || ^14.15.0 || >=16}
    dependencies:
      delegates: 1.0.0
      readable-stream: 3.6.0
    dev: true

  /arg/4.1.3:
    resolution: {integrity: sha512-58S9QDqG0Xx27YwPSt9fJxivjYl432YCwfDMfZ+71RAqUrZef7LrKQZ3LHLOwCS4FLNBplP533Zx895SeOCHvA==}
    dev: true

  /arg/5.0.2:
    resolution: {integrity: sha512-PYjyFOLKQ9y57JvQ6QLo8dAgNqswh8M1RMJYdQduT6xbWSgK36P/Z/v+p888pM69jMMfS8Xd8F6I1kQ/I9HUGg==}

  /argparse/1.0.10:
    resolution: {integrity: sha512-o5Roy6tNG4SL/FOkCAN6RzjiakZS25RLYFrcMttJqbdd8BWrnA+fGz57iN5Pb06pvBGvl5gQ0B48dJlslXvoTg==}
    dependencies:
      sprintf-js: 1.0.3
    dev: true

  /argparse/2.0.1:
    resolution: {integrity: sha512-8+9WqebbFzpX9OR+Wa6O29asIogeRMzcGtAINdpMHHyAg10f05aSFVBbcEqGf/PXw1EjAZ+q2/bEBg3DvurK3Q==}
    dev: true

  /array-differ/3.0.0:
    resolution: {integrity: sha512-THtfYS6KtME/yIAhKjZ2ul7XI96lQGHRputJQHO80LAWQnuGP4iCIN8vdMRboGbIEYBwU33q8Tch1os2+X0kMg==}
    engines: {node: '>=8'}
    dev: true

  /array-find-index/1.0.2:
    resolution: {integrity: sha512-M1HQyIXcBGtVywBt8WVdim+lrNaK7VHp99Qt5pSNziXznKHViIBbXWtfRTpEFpF/c4FdfxNAsCCwPp5phBYJtw==}
    engines: {node: '>=0.10.0'}
    dev: true

  /array-flatten/1.1.1:
    resolution: {integrity: sha1-ml9pkFGx5wczKPKgCJaLZOopVdI=}
    dev: true

  /array-includes/3.1.5:
    resolution: {integrity: sha512-iSDYZMMyTPkiFasVqfuAQnWAYcvO/SeBSCGKePoEthjp4LEMTe4uLc7b025o4jAZpHhihh8xPo99TNWUWWkGDQ==}
    engines: {node: '>= 0.4'}
    dependencies:
      call-bind: 1.0.2
      define-properties: 1.1.4
      es-abstract: 1.20.1
      get-intrinsic: 1.1.2
      is-string: 1.0.7
    dev: true

  /array-union/2.1.0:
    resolution: {integrity: sha512-HGyxoOTYUyCM6stUe6EJgnd4EoewAI7zMdfqO+kGjnlZmBDz/cR5pf8r/cR4Wq60sL/p0IkcjUEEPwS3GFrIyw==}
    engines: {node: '>=8'}

  /array.prototype.flat/1.3.0:
    resolution: {integrity: sha512-12IUEkHsAhA4DY5s0FPgNXIdc8VRSqD9Zp78a5au9abH/SOBrsp082JOWFNTjkMozh8mqcdiKuaLGhPeYztxSw==}
    engines: {node: '>= 0.4'}
    dependencies:
      call-bind: 1.0.2
      define-properties: 1.1.4
      es-abstract: 1.20.1
      es-shim-unscopables: 1.0.0
    dev: true

  /arrify/1.0.1:
    resolution: {integrity: sha512-3CYzex9M9FGQjCGMGyi6/31c8GJbgb0qGyrx5HWxPd0aCwh4cB2YjMb2Xf9UuoogrMrlO9cTqnB5rI5GHZTcUA==}
    engines: {node: '>=0.10.0'}
    dev: true

  /arrify/2.0.1:
    resolution: {integrity: sha512-3duEwti880xqi4eAMN8AyR4a0ByT90zoYdLlevfrvU43vb0YZwZVfxOgxWrLXXXpyugL0hNZc9G6BiB5B3nUug==}
    engines: {node: '>=8'}
    dev: true

  /asap/2.0.6:
    resolution: {integrity: sha512-BSHWgDSAiKs50o2Re8ppvp3seVHXSRM44cdSsT9FfNEUUZLOGWVCsiWaRPWM1Znn+mqZ1OfVZ3z3DWEzSp7hRA==}
    dev: true

  /asn1/0.2.6:
    resolution: {integrity: sha512-ix/FxPn0MDjeyJ7i/yoHGFt/EX6LyNbxSEhPPXODPL+KB0VPk86UYfL0lMdy+KCnv+fmvIzySwaK5COwqVbWTQ==}
    dependencies:
      safer-buffer: 2.1.2
    dev: true

  /assert-plus/1.0.0:
    resolution: {integrity: sha512-NfJ4UzBCcQGLDlQq7nHxH+tv3kyZ0hHQqF5BO6J7tNJeP5do1llPr8dZ8zHonfhAu0PHAdMkSo+8o0wxg9lZWw==}
    engines: {node: '>=0.8'}
    dev: true

  /astral-regex/1.0.0:
    resolution: {integrity: sha512-+Ryf6g3BKoRc7jfp7ad8tM4TtMiaWvbF/1/sQcZPkkS7ag3D5nMBCe2UfOTONtAkaG0tO0ij3C5Lwmf1EiyjHg==}
    engines: {node: '>=4'}
    dev: true

  /astral-regex/2.0.0:
    resolution: {integrity: sha512-Z7tMw1ytTXt5jqMcOP+OQteU1VuNK9Y02uuJtKQ1Sv69jXQKKg5cibLwGJow8yzZP+eAc18EmLGPal0bp36rvQ==}
    engines: {node: '>=8'}

  /async/2.6.4:
    resolution: {integrity: sha512-mzo5dfJYwAn29PeiJ0zvwTo04zj8HDJj0Mn8TD7sno7q12prdbnasKJHhkm2c1LgrhlJ0teaea8860oxi51mGA==}
    dependencies:
      lodash: 4.17.21
    dev: true

  /async/3.2.4:
    resolution: {integrity: sha512-iAB+JbDEGXhyIUavoDl9WP/Jj106Kz9DEn1DPgYw5ruDn0e3Wgi3sKFm55sASdGBNOQB8F59d9qQ7deqrHA8wQ==}

  /asynckit/0.4.0:
    resolution: {integrity: sha512-Oei9OH4tRh0YqU3GxhX79dM/mwVgvbZJaSNaRk+bshkj0S5cfHcgYakreBjrHwatXKbz+IoIdYLxrKim2MjW0Q==}

  /available-typed-arrays/1.0.5:
    resolution: {integrity: sha512-DMD0KiN46eipeziST1LPP/STfDU0sufISXmjSgvVsoU2tqxctQeASejWcfNtxYKqETM1UxQ8sp2OrSBWpHY6sw==}
    engines: {node: '>= 0.4'}
    dev: true

  /aws-sign2/0.7.0:
    resolution: {integrity: sha512-08kcGqnYf/YmjoRhfxyu+CLxBjUtHLXLXX/vUfx9l2LYzG3c1m61nrpyFUZI6zeS+Li/wWMMidD9KgrqtGq3mA==}
    dev: true

  /aws4/1.11.0:
    resolution: {integrity: sha512-xh1Rl34h6Fi1DC2WWKfxUTVqRsNnr6LsKz2+hfwDxQJWmrx8+c7ylaqBMcHfl1U1r2dsifOvKX3LQuLNZ+XSvA==}
    dev: true

  /axios/0.21.4:
    resolution: {integrity: sha512-ut5vewkiu8jjGBdqpM44XxjuCjq9LAKeHVmoVfHVzy8eHgxxq8SbAVQNovDA8mVi05kP0Ea/n/UzcSHcTJQfNg==}
    dependencies:
      follow-redirects: 1.15.1
    transitivePeerDependencies:
      - debug
    dev: true

  /babel-jest/27.5.1_@babel+core@7.18.5:
    resolution: {integrity: sha512-cdQ5dXjGRd0IBRATiQ4mZGlGlRE8kJpjPOixdNRdT+m3UcNqmYWN6rK6nvtXYfY3D76cb8s/O1Ss8ea24PIwcg==}
    engines: {node: ^10.13.0 || ^12.13.0 || ^14.15.0 || >=15.0.0}
    peerDependencies:
      '@babel/core': ^7.8.0
    dependencies:
      '@babel/core': 7.18.5
      '@jest/transform': 27.5.1
      '@jest/types': 27.5.1
      '@types/babel__core': 7.1.19
      babel-plugin-istanbul: 6.1.1
      babel-preset-jest: 27.5.1_@babel+core@7.18.5
      chalk: 4.1.2
      graceful-fs: 4.2.10
      slash: 3.0.0
    transitivePeerDependencies:
      - supports-color
    dev: true

  /babel-jest/28.1.1_@babel+core@7.18.5:
    resolution: {integrity: sha512-MEt0263viUdAkTq5D7upHPNxvt4n9uLUGa6pPz3WviNBMtOmStb1lIXS3QobnoqM+qnH+vr4EKlvhe8QcmxIYw==}
    engines: {node: ^12.13.0 || ^14.15.0 || ^16.10.0 || >=17.0.0}
    peerDependencies:
      '@babel/core': ^7.8.0
    dependencies:
      '@babel/core': 7.18.5
      '@jest/transform': 28.1.1
      '@types/babel__core': 7.1.19
      babel-plugin-istanbul: 6.1.1
      babel-preset-jest: 28.1.1_@babel+core@7.18.5
      chalk: 4.1.2
      graceful-fs: 4.2.10
      slash: 3.0.0
    transitivePeerDependencies:
      - supports-color
    dev: true

  /babel-plugin-istanbul/6.1.1:
    resolution: {integrity: sha512-Y1IQok9821cC9onCx5otgFfRm7Lm+I+wwxOx738M/WLPZ9Q42m4IG5W0FNX8WLL2gYMZo3JkuXIH2DOpWM+qwA==}
    engines: {node: '>=8'}
    dependencies:
      '@babel/helper-plugin-utils': 7.17.12
      '@istanbuljs/load-nyc-config': 1.1.0
      '@istanbuljs/schema': 0.1.3
      istanbul-lib-instrument: 5.2.0
      test-exclude: 6.0.0
    transitivePeerDependencies:
      - supports-color
    dev: true

  /babel-plugin-jest-hoist/27.5.1:
    resolution: {integrity: sha512-50wCwD5EMNW4aRpOwtqzyZHIewTYNxLA4nhB+09d8BIssfNfzBRhkBIHiaPv1Si226TQSvp8gxAJm2iY2qs2hQ==}
    engines: {node: ^10.13.0 || ^12.13.0 || ^14.15.0 || >=15.0.0}
    dependencies:
      '@babel/template': 7.16.7
      '@babel/types': 7.18.4
      '@types/babel__core': 7.1.19
      '@types/babel__traverse': 7.17.1
    dev: true

  /babel-plugin-jest-hoist/28.1.1:
    resolution: {integrity: sha512-NovGCy5Hn25uMJSAU8FaHqzs13cFoOI4lhIujiepssjCKRsAo3TA734RDWSGxuFTsUJXerYOqQQodlxgmtqbzw==}
    engines: {node: ^12.13.0 || ^14.15.0 || ^16.10.0 || >=17.0.0}
    dependencies:
      '@babel/template': 7.16.7
      '@babel/types': 7.18.4
      '@types/babel__core': 7.1.19
      '@types/babel__traverse': 7.17.1
    dev: true

  /babel-preset-current-node-syntax/1.0.1_@babel+core@7.18.5:
    resolution: {integrity: sha512-M7LQ0bxarkxQoN+vz5aJPsLBn77n8QgTFmo8WK0/44auK2xlCXrYcUxHFxgU7qW5Yzw/CjmLRK2uJzaCd7LvqQ==}
    peerDependencies:
      '@babel/core': ^7.0.0
    dependencies:
      '@babel/core': 7.18.5
      '@babel/plugin-syntax-async-generators': 7.8.4_@babel+core@7.18.5
      '@babel/plugin-syntax-bigint': 7.8.3_@babel+core@7.18.5
      '@babel/plugin-syntax-class-properties': 7.12.13_@babel+core@7.18.5
      '@babel/plugin-syntax-import-meta': 7.10.4_@babel+core@7.18.5
      '@babel/plugin-syntax-json-strings': 7.8.3_@babel+core@7.18.5
      '@babel/plugin-syntax-logical-assignment-operators': 7.10.4_@babel+core@7.18.5
      '@babel/plugin-syntax-nullish-coalescing-operator': 7.8.3_@babel+core@7.18.5
      '@babel/plugin-syntax-numeric-separator': 7.10.4_@babel+core@7.18.5
      '@babel/plugin-syntax-object-rest-spread': 7.8.3_@babel+core@7.18.5
      '@babel/plugin-syntax-optional-catch-binding': 7.8.3_@babel+core@7.18.5
      '@babel/plugin-syntax-optional-chaining': 7.8.3_@babel+core@7.18.5
      '@babel/plugin-syntax-top-level-await': 7.14.5_@babel+core@7.18.5
    dev: true

  /babel-preset-jest/27.5.1_@babel+core@7.18.5:
    resolution: {integrity: sha512-Nptf2FzlPCWYuJg41HBqXVT8ym6bXOevuCTbhxlUpjwtysGaIWFvDEjp4y+G7fl13FgOdjs7P/DmErqH7da0Ag==}
    engines: {node: ^10.13.0 || ^12.13.0 || ^14.15.0 || >=15.0.0}
    peerDependencies:
      '@babel/core': ^7.0.0
    dependencies:
      '@babel/core': 7.18.5
      babel-plugin-jest-hoist: 27.5.1
      babel-preset-current-node-syntax: 1.0.1_@babel+core@7.18.5
    dev: true

  /babel-preset-jest/28.1.1_@babel+core@7.18.5:
    resolution: {integrity: sha512-FCq9Oud0ReTeWtcneYf/48981aTfXYuB9gbU4rBNNJVBSQ6ssv7E6v/qvbBxtOWwZFXjLZwpg+W3q7J6vhH25g==}
    engines: {node: ^12.13.0 || ^14.15.0 || ^16.10.0 || >=17.0.0}
    peerDependencies:
      '@babel/core': ^7.0.0
    dependencies:
      '@babel/core': 7.18.5
      babel-plugin-jest-hoist: 28.1.1
      babel-preset-current-node-syntax: 1.0.1_@babel+core@7.18.5
    dev: true

  /balanced-match/1.0.2:
    resolution: {integrity: sha512-3oSeUO0TMV67hN1AmbXsK4yaqU7tjiHlbxRDZOpH0KW9+CeX4bRAaX0Anxt0tx2MrpRpWwQaPwIlISEJhYU5Pw==}

  /base64-js/1.5.1:
    resolution: {integrity: sha512-AKpaYlHn8t4SVbOHCy+b5+KKgvR4vrsD8vbvrbiQJps7fKDTkjkDry6ji0rUJjC0kzbNePLwzxq8iypo41qeWA==}

  /batching-toposort/1.2.0:
    resolution: {integrity: sha512-HDf0OOv00dqYGm+M5tJ121RTzX0sK9fxzBMKXYsuQrY0pKSOJjc5qa0DUtzvCGkgIVf1YON2G1e/MHEdHXVaRQ==}
    engines: {node: '>=8.0.0'}
    dev: true

  /bcrypt-pbkdf/1.0.2:
    resolution: {integrity: sha512-qeFIXtP4MSoi6NLqO12WfqARWWuCKi2Rn/9hJLEmtB5yTNr9DqFWkJRCf2qShWzPeAMRnOgCrq0sg/KLv5ES9w==}
    dependencies:
      tweetnacl: 0.14.5
    dev: true

  /before-after-hook/2.2.2:
    resolution: {integrity: sha512-3pZEU3NT5BFUo/AD5ERPWOgQOCZITni6iavr5AUw5AUwQjMlI0kzu5btnyD39AF0gUEsDPwJT+oY1ORBJijPjQ==}
    dev: true

  /benchmark/2.1.4:
    resolution: {integrity: sha1-CfPeMckWQl1JjMLuVloOvzwqVik=}
    dependencies:
      lodash: 4.17.21
      platform: 1.3.6
    dev: true

  /bin-links/3.0.1:
    resolution: {integrity: sha512-9vx+ypzVhASvHTS6K+YSGf7nwQdANoz7v6MTC0aCtYnOEZ87YvMf81aY737EZnGZdpbRM3sfWjO9oWkKmuIvyQ==}
    engines: {node: ^12.13.0 || ^14.15.0 || >=16.0.0}
    dependencies:
      cmd-shim: 5.0.0
      mkdirp-infer-owner: 2.0.0
      npm-normalize-package-bin: 1.0.1
      read-cmd-shim: 3.0.0
      rimraf: 3.0.2
      write-file-atomic: 4.0.1
    dev: true

  /bin-version-check/4.0.0:
    resolution: {integrity: sha512-sR631OrhC+1f8Cvs8WyVWOA33Y8tgwjETNPyyD/myRBXLkfS/vl74FmH/lFcRl9KY3zwGh7jFhvyk9vV3/3ilQ==}
    engines: {node: '>=6'}
    dependencies:
      bin-version: 3.1.0
      semver: 5.7.1
      semver-truncate: 1.1.2
    dev: true

  /bin-version/3.1.0:
    resolution: {integrity: sha512-Mkfm4iE1VFt4xd4vH+gx+0/71esbfus2LsnCGe8Pi4mndSPyT+NGES/Eg99jx8/lUGWfu3z2yuB/bt5UB+iVbQ==}
    engines: {node: '>=6'}
    dependencies:
      execa: 1.0.0
      find-versions: 3.2.0
    dev: true

  /binary-extensions/2.2.0:
    resolution: {integrity: sha512-jDctJ/IVQbZoJykoeHbhXpOlNBqGNcwXJKJog42E5HDPUwQTSdjCHdihjj0DlnheQ7blbT6dHOafNAiS8ooQKA==}
    engines: {node: '>=8'}
    dev: true

  /binaryextensions/4.18.0:
    resolution: {integrity: sha512-PQu3Kyv9dM4FnwB7XGj1+HucW+ShvJzJqjuw1JkKVs1mWdwOKVcRjOi+pV9X52A0tNvrPCsPkbFFQb+wE1EAXw==}
    engines: {node: '>=0.8'}
    dev: true

  /bl/4.1.0:
    resolution: {integrity: sha512-1W07cM9gS6DcLperZfFSj+bWLtaPGSOHWhPiGzXmvVJbRLdG82sH/Kn8EtW1VqWVA54AKf2h5k5BbnIbwF3h6w==}
    dependencies:
      buffer: 5.7.1
      inherits: 2.0.4
      readable-stream: 3.6.0

  /bl/5.0.0:
    resolution: {integrity: sha512-8vxFNZ0pflFfi0WXA3WQXlj6CaMEwsmh63I1CNp0q+wWv8sD0ARx1KovSQd0l2GkwrMIOyedq0EF1FxI+RCZLQ==}
    dependencies:
      buffer: 6.0.3
      inherits: 2.0.4
      readable-stream: 3.6.0

  /body-parser/1.19.1:
    resolution: {integrity: sha512-8ljfQi5eBk8EJfECMrgqNGWPEY5jWP+1IzkzkGdFFEwFQZZyaZ21UqdaHktgiMlH0xLHqIFtE/u2OYE5dOtViA==}
    engines: {node: '>= 0.8'}
    dependencies:
      bytes: 3.1.1
      content-type: 1.0.4
      debug: 2.6.9
      depd: 1.1.2
      http-errors: 1.8.1
      iconv-lite: 0.4.24
      on-finished: 2.3.0
      qs: 6.9.6
      raw-body: 2.4.2
      type-is: 1.6.18
    transitivePeerDependencies:
      - supports-color
    dev: true

  /boolean/3.2.0:
    resolution: {integrity: sha512-d0II/GO9uf9lfUHH2BQsjxzRJZBdsjgsBiW4BvhWk/3qoKwQFjIDVN19PfX8F2D/r9PCMTtLWjYVCFrpeYUzsw==}
    dev: true

  /boxen/1.3.0:
    resolution: {integrity: sha512-TNPjfTr432qx7yOjQyaXm3dSR0MH9vXp7eT1BFSl/C51g+EFnOR9hTg1IreahGBmDNCehscshe45f+C1TBZbLw==}
    engines: {node: '>=4'}
    dependencies:
      ansi-align: 2.0.0
      camelcase: 4.1.0
      chalk: 2.4.2
      cli-boxes: 1.0.0
      string-width: 2.1.1
      term-size: 1.2.0
      widest-line: 2.0.1
    dev: true

  /brace-expansion/1.1.11:
    resolution: {integrity: sha512-iCuPHDFgrHX7H2vEI/5xpz07zSHB00TpugqhmYtVmMO6518mCuRMoOYFldEBl0g187ufozdaHgWKcYFb61qGiA==}
    dependencies:
      balanced-match: 1.0.2
      concat-map: 0.0.1

  /brace-expansion/2.0.1:
    resolution: {integrity: sha512-XnAIvQ8eM+kC6aULx6wuQiwVsnzsi9d3WxzV3FpWTGA19F621kwdbsAcFKXgKUHZWsy+mY6iL1sHTxWEFCytDA==}
    dependencies:
      balanced-match: 1.0.2
    dev: true

  /braces/3.0.2:
    resolution: {integrity: sha512-b8um+L1RzM3WDSzvhm6gIz1yfTbBt6YTlcEKAvsmqCZZFw46z626lVj9j1yEPW33H5H+lBQpZMP1k8l+78Ha0A==}
    engines: {node: '>=8'}
    dependencies:
      fill-range: 7.0.1

  /browser-process-hrtime/1.0.0:
    resolution: {integrity: sha512-9o5UecI3GhkpM6DrXr69PblIuWxPKk9Y0jHBRhdocZ2y7YECBFCsHm79Pr3OyR2AvjhDkabFJaDJMYRazHgsow==}
    dev: true

  /browserslist/4.21.0:
    resolution: {integrity: sha512-UQxE0DIhRB5z/zDz9iA03BOfxaN2+GQdBYH/2WrSIWEUrnpzTPJbhqt+umq6r3acaPRTW1FNTkrcp0PXgtFkvA==}
    engines: {node: ^6 || ^7 || ^8 || ^9 || ^10 || ^11 || ^12 || >=13.7}
    hasBin: true
    dependencies:
      caniuse-lite: 1.0.30001359
      electron-to-chromium: 1.4.170
      node-releases: 2.0.5
      update-browserslist-db: 1.0.4_browserslist@4.21.0
    dev: true

  /bs-logger/0.2.6:
    resolution: {integrity: sha512-pd8DCoxmbgc7hyPKOvxtqNcjYoOsABPQdcCUjGp3d42VR2CX1ORhk2A87oqqu5R1kk+76nsxZupkmyd+MVtCog==}
    engines: {node: '>= 6'}
    dependencies:
      fast-json-stable-stringify: 2.1.0
    dev: true

  /bser/2.1.1:
    resolution: {integrity: sha512-gQxTNE/GAfIIrmHLUE3oJyp5FO6HRBfhjnw4/wMmA63ZGDJnWBmgY/lyQBpnDUkGmAhbSe39tx2d/iTOAfglwQ==}
    dependencies:
      node-int64: 0.4.0
    dev: true

  /buffer-crc32/0.2.13:
    resolution: {integrity: sha512-VO9Ht/+p3SN7SKWqcrgEzjGbRSJYTx+Q1pTQC0wrWqHx0vpJraQ6GtHx8tvcg1rlK1byhU5gccxgOgj7B0TDkQ==}
    dev: false

  /buffer-equal-constant-time/1.0.1:
    resolution: {integrity: sha1-+OcRMvf/5uAaXJaXpMbz5I1cyBk=}

  /buffer-from/1.1.2:
    resolution: {integrity: sha512-E+XQCRwSbaaiChtv6k6Dwgc+bx+Bs6vuKJHHl5kox/BaKbhiXzqQOwK4cO22yElGp2OCmjwVhT3HmxgyPGnJfQ==}
    dev: true

  /buffer-writer/2.0.0:
    resolution: {integrity: sha512-a7ZpuTZU1TRtnwyCNW3I5dc0wWNC3VR9S++Ewyk2HHZdrO3CQJqSpd+95Us590V6AL7JqUAH2IwZ/398PmNFgw==}
    engines: {node: '>=4'}

  /buffer/5.7.1:
    resolution: {integrity: sha512-EHcyIPBQ4BSGlvjB16k5KgAJ27CIsHY/2JBmCRReo48y9rQ3MaUzWX3KVlBa4U7MyX02HdVj0K7C3WaB3ju7FQ==}
    dependencies:
      base64-js: 1.5.1
      ieee754: 1.2.1

  /buffer/6.0.3:
    resolution: {integrity: sha512-FTiCpNxtwiZZHEZbcbTIcZjERVICn9yq/pDFkTl95/AxzD1naBctN7YO68riM/gLSDY7sdrMby8hofADYuuqOA==}
    dependencies:
      base64-js: 1.5.1
      ieee754: 1.2.1

  /builtins/1.0.3:
    resolution: {integrity: sha512-uYBjakWipfaO/bXI7E8rq6kpwHRZK5cNYrUv2OzZSI/FvmdMyXJ2tG9dKcjEC5YHmHpUAwsargWIZNWdxb/bnQ==}
    dev: true

  /bytes/3.1.1:
    resolution: {integrity: sha512-dWe4nWO/ruEOY7HkUJ5gFt1DCFV9zPRoJr8pV0/ASQermOZjtq8jMjOprC0Kd10GLN+l7xaUPvxzJFWtxGu8Fg==}
    engines: {node: '>= 0.8'}
    dev: true

  /cacache/15.3.0:
    resolution: {integrity: sha512-VVdYzXEn+cnbXpFgWs5hTT7OScegHVmLhJIR8Ufqk3iFD6A6j5iSX1KuBTfNEv4tdJWE2PzA6IVFtcLC7fN9wQ==}
    engines: {node: '>= 10'}
    dependencies:
      '@npmcli/fs': 1.1.1
      '@npmcli/move-file': 1.1.2
      chownr: 2.0.0
      fs-minipass: 2.1.0
      glob: 7.2.3
      infer-owner: 1.0.4
      lru-cache: 6.0.0
      minipass: 3.3.3
      minipass-collect: 1.0.2
      minipass-flush: 1.0.5
      minipass-pipeline: 1.2.4
      mkdirp: 1.0.4
      p-map: 4.0.0
      promise-inflight: 1.0.1
      rimraf: 3.0.2
      ssri: 8.0.1
      tar: 6.1.11
      unique-filename: 1.1.1
    transitivePeerDependencies:
      - bluebird
    dev: true

  /cacache/16.1.1:
    resolution: {integrity: sha512-VDKN+LHyCQXaaYZ7rA/qtkURU+/yYhviUdvqEv2LT6QPZU8jpyzEkEVAcKlKLt5dJ5BRp11ym8lo3NKLluEPLg==}
    engines: {node: ^12.13.0 || ^14.15.0 || >=16.0.0}
    dependencies:
      '@npmcli/fs': 2.1.0
      '@npmcli/move-file': 2.0.0
      chownr: 2.0.0
      fs-minipass: 2.1.0
      glob: 8.0.3
      infer-owner: 1.0.4
      lru-cache: 7.10.2
      minipass: 3.3.3
      minipass-collect: 1.0.2
      minipass-flush: 1.0.5
      minipass-pipeline: 1.2.4
      mkdirp: 1.0.4
      p-map: 4.0.0
      promise-inflight: 1.0.1
      rimraf: 3.0.2
      ssri: 9.0.1
      tar: 6.1.11
      unique-filename: 1.1.1
    transitivePeerDependencies:
      - bluebird
    dev: true

  /cacheable-request/2.1.4:
    resolution: {integrity: sha512-vag0O2LKZ/najSoUwDbVlnlCFvhBE/7mGTY2B5FgCBDcRD+oVV1HYTOwM6JZfMg/hIcM6IwnTZ1uQQL5/X3xIQ==}
    dependencies:
      clone-response: 1.0.2
      get-stream: 3.0.0
      http-cache-semantics: 3.8.1
      keyv: 3.0.0
      lowercase-keys: 1.0.0
      normalize-url: 2.0.1
      responselike: 1.0.2
    dev: true

  /call-bind/1.0.2:
    resolution: {integrity: sha512-7O+FbCihrB5WGbFYesctwmTKae6rOiIzmz1icreWJ+0aA7LJfuqhEso2T9ncpcFtzMQtzXf2QGGueWJGTYsqrA==}
    dependencies:
      function-bind: 1.1.1
      get-intrinsic: 1.1.2

  /callsites/3.1.0:
    resolution: {integrity: sha512-P8BjAsXvZS+VIDUI11hHCQEv74YT67YUi5JJFNWIqL235sBmjX4+qx9Muvls5ivyNENctx46xQLQ3aTuE7ssaQ==}
    engines: {node: '>=6'}
    dev: true

  /camelcase-keys/2.1.0:
    resolution: {integrity: sha512-bA/Z/DERHKqoEOrp+qeGKw1QlvEQkGZSc0XaY6VnTxZr+Kv1G5zFwttpjv8qxZ/sBPT4nthwZaAcsAZTJlSKXQ==}
    engines: {node: '>=0.10.0'}
    dependencies:
      camelcase: 2.1.1
      map-obj: 1.0.1
    dev: true

  /camelcase-keys/6.2.2:
    resolution: {integrity: sha512-YrwaA0vEKazPBkn0ipTiMpSajYDSe+KjQfrjhcBMxJt/znbvlHd8Pw/Vamaz5EB4Wfhs3SUR3Z9mwRu/P3s3Yg==}
    engines: {node: '>=8'}
    dependencies:
      camelcase: 5.3.1
      map-obj: 4.3.0
      quick-lru: 4.0.1
    dev: true

  /camelcase/2.1.1:
    resolution: {integrity: sha512-DLIsRzJVBQu72meAKPkWQOLcujdXT32hwdfnkI1frSiSRMK1MofjKHf+MEx0SB6fjEFXL8fBDv1dKymBlOp4Qw==}
    engines: {node: '>=0.10.0'}
    dev: true

  /camelcase/4.1.0:
    resolution: {integrity: sha512-FxAv7HpHrXbh3aPo4o2qxHay2lkLY3x5Mw3KeE4KQE8ysVfziWeRZDwcjauvwBSGEC/nXUPzZy8zeh4HokqOnw==}
    engines: {node: '>=4'}
    dev: true

  /camelcase/5.3.1:
    resolution: {integrity: sha512-L28STB170nwWS63UjtlEOE3dldQApaJXZkOI1uMFfzf3rRuPegHaHesyee+YxQ+W6SvRDQV6UrdOdRiR153wJg==}
    engines: {node: '>=6'}
    dev: true

  /camelcase/6.3.0:
    resolution: {integrity: sha512-Gmy6FhYlCY7uOElZUSbxo2UCDH8owEk996gkbrpsgGtrJLM3J7jGxl9Ic7Qwwj4ivOE5AWZWRMecDdF7hqGjFA==}
    engines: {node: '>=10'}
    dev: true

  /caniuse-lite/1.0.30001359:
    resolution: {integrity: sha512-Xln/BAsPzEuiVLgJ2/45IaqD9jShtk3Y33anKb4+yLwQzws3+v6odKfpgES/cDEaZMLzSChpIGdbOYtH9MyuHw==}
    dev: true

  /capture-stack-trace/1.0.1:
    resolution: {integrity: sha512-mYQLZnx5Qt1JgB1WEiMCf2647plpGeQ2NMR/5L0HNZzGQo4fuSPnK+wjfPnKZV0aiJDgzmWqqkV/g7JD+DW0qw==}
    engines: {node: '>=0.10.0'}
    dev: true

  /caseless/0.12.0:
    resolution: {integrity: sha512-4tYFyifaFfGacoiObjJegolkwSU4xQNGbVgUiNYVUxbQ2x2lUsFvY4hVgVzGiIe6WLOPqycWXA40l+PWsxthUw==}
    dev: true

  /chalk/1.1.3:
    resolution: {integrity: sha512-U3lRVLMSlsCfjqYPbLyVv11M9CPW4I728d6TCKMAOJueEeB9/8o+eSsMnxPJD+Q+K909sdESg7C+tIkoH6on1A==}
    engines: {node: '>=0.10.0'}
    dependencies:
      ansi-styles: 2.2.1
      escape-string-regexp: 1.0.5
      has-ansi: 2.0.0
      strip-ansi: 3.0.1
      supports-color: 2.0.0
    dev: true

  /chalk/2.4.2:
    resolution: {integrity: sha512-Mti+f9lpJNcwF4tWV8/OrTTtF1gZi+f8FqlyAdouralcFWFQWF2+NgCHShjkCb+IFBLq9buZwE1xckQU4peSuQ==}
    engines: {node: '>=4'}
    dependencies:
      ansi-styles: 3.2.1
      escape-string-regexp: 1.0.5
      supports-color: 5.5.0

  /chalk/4.1.2:
    resolution: {integrity: sha512-oKnbhFyRIXpUuez8iBMmyEa4nbj4IOQyuhc/wy9kY7/WVPcwIO9VA668Pu8RkO7+0G76SLROeyw9CpQ061i4mA==}
    engines: {node: '>=10'}
    dependencies:
      ansi-styles: 4.3.0
      supports-color: 7.2.0

  /char-regex/1.0.2:
    resolution: {integrity: sha512-kWWXztvZ5SBQV+eRgKFeh8q5sLuZY2+8WUIzlxWVTg+oGwY14qylx1KbKzHd8P6ZYkAg0xyIDU9JMHhyJMZ1jw==}
    engines: {node: '>=10'}
    dev: true

  /chardet/0.7.0:
    resolution: {integrity: sha512-mT8iDcrh03qDGRRmoA2hmBJnxpllMR+0/0qlzjqZES6NdiWDcZkCNAk4rPFZ9Q85r27unkiNNg8ZOiwZXBHwcA==}
    dev: true

  /checkpoint-client/1.1.20:
    resolution: {integrity: sha512-AHDELBFMXBV9Rzp4JaN0JR03YQomZpaaVFDjgH7Ue4CcPuzNV2dZ94ZORJ9OoQsASYca/uR7UNGXmeNuWHc+IQ==}
    dependencies:
      ci-info: 3.1.1
      env-paths: 2.2.1
      fast-write-atomic: 0.2.1
      make-dir: 3.1.0
      ms: 2.1.3
      node-fetch: 2.6.1
      uuid: 8.3.2
    dev: true

  /checkpoint-client/1.1.21:
    resolution: {integrity: sha512-bcrcnJncn6uGhj06IIsWvUBPyJWK1ZezDbLCJ//IQEYXkUobhGvOOBlHe9K5x0ZMkAZGinPB4T+lTUmFz/acWQ==}
    dependencies:
      ci-info: 3.3.0
      env-paths: 2.2.1
      fast-write-atomic: 0.2.1
      make-dir: 3.1.0
      ms: 2.1.3
      node-fetch: 2.6.7
      uuid: 8.3.2
    transitivePeerDependencies:
      - encoding

  /chokidar/3.5.3:
    resolution: {integrity: sha512-Dr3sfKRP6oTcjf2JmUmFJfeVMvXBdegxB0iVQ5eb2V10uFJUCAS8OByZdVAyVb8xXNz3GjjTgj9kLWsZTqE6kw==}
    engines: {node: '>= 8.10.0'}
    dependencies:
      anymatch: 3.1.2
      braces: 3.0.2
      glob-parent: 5.1.2
      is-binary-path: 2.1.0
      is-glob: 4.0.3
      normalize-path: 3.0.0
      readdirp: 3.6.0
    optionalDependencies:
      fsevents: 2.3.2
    dev: true

  /chownr/2.0.0:
    resolution: {integrity: sha512-bIomtDF5KGpdogkLd9VspvFzk9KfpyyGlS8YFVZl7TGPBHL5snIOnxeshwVgPteQ9b4Eydl+pVbIyE1DcvCWgQ==}
    engines: {node: '>=10'}

  /ci-info/1.6.0:
    resolution: {integrity: sha512-vsGdkwSCDpWmP80ncATX7iea5DWQemg1UgCW5J8tqjU3lYw4FBYuj89J0CTVomA7BEfvSZd84GmHko+MxFQU2A==}
    dev: true

  /ci-info/3.1.1:
    resolution: {integrity: sha512-kdRWLBIJwdsYJWYJFtAFFYxybguqeF91qpZaggjG5Nf8QKdizFG2hjqvaTXbxFIcYbSaD74KpAXv6BSm17DHEQ==}
    dev: true

  /ci-info/3.3.0:
    resolution: {integrity: sha512-riT/3vI5YpVH6/qomlDnJow6TBee2PBKSEpx3O32EGPYbWGIRsIlGRms3Sm74wYE1JMo8RnO04Hb12+v1J5ICw==}

  /ci-info/3.3.2:
    resolution: {integrity: sha512-xmDt/QIAdeZ9+nfdPsaBCpMvHNLFiLdjj59qjqn+6iPe6YmHGQ35sBnQ8uslRBXFmXkiZQOJRjvQeoGppoTjjg==}

  /cjs-module-lexer/1.2.2:
    resolution: {integrity: sha512-cOU9usZw8/dXIXKtwa8pM0OTJQuJkxMN6w30csNRUerHfeQ5R6U3kkU/FtJeIf3M202OHfY2U8ccInBG7/xogA==}
    dev: true

  /clean-stack/2.2.0:
    resolution: {integrity: sha512-4diC9HaTE+KRAMWhDhrGOECgWZxoevMc5TlkObMqNSsVU62PYzXZ/SMTjzyGAFF1YusgxGcSWTEXBhp0CPwQ1A==}
    engines: {node: '>=6'}

  /cli-boxes/1.0.0:
    resolution: {integrity: sha512-3Fo5wu8Ytle8q9iCzS4D2MWVL2X7JVWRiS1BnXbTFDhS9c/REkM9vd1AmabsoZoY5/dGi5TT9iKL8Kb6DeBRQg==}
    engines: {node: '>=0.10.0'}
    dev: true

  /cli-cursor/1.0.2:
    resolution: {integrity: sha512-25tABq090YNKkF6JH7lcwO0zFJTRke4Jcq9iX2nr/Sz0Cjjv4gckmwlW6Ty/aoyFd6z3ysR2hMGC2GFugmBo6A==}
    engines: {node: '>=0.10.0'}
    dependencies:
      restore-cursor: 1.0.1
    dev: true

  /cli-cursor/2.1.0:
    resolution: {integrity: sha512-8lgKz8LmCRYZZQDpRyT2m5rKJ08TnU4tR9FFFW2rxpxR1FzWi4PQ/NfyODchAatHaUgnSPVcx/R5w6NuTBzFiw==}
    engines: {node: '>=4'}
    dependencies:
      restore-cursor: 2.0.0
    dev: true

  /cli-cursor/3.1.0:
    resolution: {integrity: sha512-I/zHAwsKf9FqGoXM4WWRACob9+SNukZTd94DWF57E4toouRulbCxcUh6RKUEOQlYTHJnzkPMySvPNaaSLNfLZw==}
    engines: {node: '>=8'}
    dependencies:
      restore-cursor: 3.1.0

  /cli-list/0.2.0:
    resolution: {integrity: sha512-+3MlQHdTSiT7e3Uxco/FL1MjuIYLmvDEhCAekRLCrGimHGfAR1LbJwCrKGceVp95a4oDFVB9CtLWiw2MT8NDXw==}
    dev: true

  /cli-spinners/2.6.1:
    resolution: {integrity: sha512-x/5fWmGMnbKQAaNwN+UZlV79qBLM9JFnJuJ03gIi5whrob0xV0ofNVHy9DhwGdsMJQc2OKv0oGmLzvaqvAVv+g==}
    engines: {node: '>=6'}

  /cli-table/0.3.11:
    resolution: {integrity: sha512-IqLQi4lO0nIB4tcdTpN4LCB9FI3uqrJZK7RC515EnhZ6qBaglkIgICb1wjeAqpdoOabm1+SuQtkXIPdYC93jhQ==}
    engines: {node: '>= 0.2.0'}
    dependencies:
      colors: 1.0.3
    dev: true

  /cli-truncate/2.1.0:
    resolution: {integrity: sha512-n8fOixwDD6b/ObinzTrp1ZKFzbgvKZvuz/TvejnLn1aQfC6r52XEx85FmuC+3HI+JM7coBRXUvNqEU2PHVrHpg==}
    engines: {node: '>=8'}
    dependencies:
      slice-ansi: 3.0.0
      string-width: 4.2.3

  /cli-truncate/3.1.0:
    resolution: {integrity: sha512-wfOBkjXteqSnI59oPcJkcPl/ZmwvMMOj340qUIY1SKZCv0B9Cf4D4fAucRkIKQmsIuYK3x1rrgU7MeGRruiuiA==}
    engines: {node: ^12.20.0 || ^14.13.1 || >=16.0.0}
    dependencies:
      slice-ansi: 5.0.0
      string-width: 5.1.2
    dev: true

  /cli-width/2.2.1:
    resolution: {integrity: sha512-GRMWDxpOB6Dgk2E5Uo+3eEBvtOOlimMmpbFiKuLFnQzYDavtLFY3K5ona41jgN/WdRZtG7utuVSVTL4HbZHGkw==}
    dev: true

  /cli-width/3.0.0:
    resolution: {integrity: sha512-FxqpkPPwu1HjuN93Omfm4h8uIanXofW0RxVEW3k5RKx+mJJYSthzNhp32Kzxxy3YAEZ/Dc/EWN1vZRY0+kOhbw==}
    engines: {node: '>= 10'}
    dev: true

  /cliui/7.0.4:
    resolution: {integrity: sha512-OcRE68cOsVMXp1Yvonl/fzkQOyjLSu/8bhPDfQt0e0/Eb283TKP20Fs2MqoPsr9SwA595rRCA+QMzYc9nBP+JQ==}
    dependencies:
      string-width: 4.2.3
      strip-ansi: 6.0.1
      wrap-ansi: 7.0.0
    dev: true

  /clone-buffer/1.0.0:
    resolution: {integrity: sha512-KLLTJWrvwIP+OPfMn0x2PheDEP20RPUcGXj/ERegTgdmPEZylALQldygiqrPPu8P45uNuPs7ckmReLY6v/iA5g==}
    engines: {node: '>= 0.10'}
    dev: true

  /clone-regexp/1.0.1:
    resolution: {integrity: sha512-Fcij9IwRW27XedRIJnSOEupS7RVcXtObJXbcUOX93UCLqqOdRpkvzKywOOSizmEK/Is3S/RHX9dLdfo6R1Q1mw==}
    engines: {node: '>=0.10.0'}
    dependencies:
      is-regexp: 1.0.0
      is-supported-regexp-flag: 1.0.1
    dev: true

  /clone-response/1.0.2:
    resolution: {integrity: sha512-yjLXh88P599UOyPTFX0POsd7WxnbsVsGohcwzHOLspIhhpalPw1BcqED8NblyZLKcGrL8dTgMlcaZxV2jAD41Q==}
    dependencies:
      mimic-response: 1.0.1
    dev: true

  /clone-stats/1.0.0:
    resolution: {integrity: sha512-au6ydSpg6nsrigcZ4m8Bc9hxjeW+GJ8xh5G3BJCMt4WXe1H10UNaVOamqQTmrx1kjVuxAHIQSNU6hY4Nsn9/ag==}
    dev: true

  /clone/1.0.4:
    resolution: {integrity: sha512-JQHZ2QMW6l3aH/j6xCqQThY/9OH4D/9ls34cgkUBiEeocRTU04tHfKPBsUK1PqZCUQM7GiA0IIXJSuXHI64Kbg==}
    engines: {node: '>=0.8'}

  /clone/2.1.2:
    resolution: {integrity: sha512-3Pe/CF1Nn94hyhIYpjtiLhdCoEoz0DqQ+988E9gmeEdQZlojxnOb74wctFyuwWQHzqyf9X7C7MG8juUpqBJT8w==}
    engines: {node: '>=0.8'}
    dev: true

  /cloneable-readable/1.1.3:
    resolution: {integrity: sha512-2EF8zTQOxYq70Y4XKtorQupqF0m49MBz2/yf5Bj+MHjvpG3Hy7sImifnqD6UA+TKYxeSV+u6qqQPawN5UvnpKQ==}
    dependencies:
      inherits: 2.0.4
      process-nextick-args: 2.0.1
      readable-stream: 2.3.7
    dev: true

  /cmd-shim/5.0.0:
    resolution: {integrity: sha512-qkCtZ59BidfEwHltnJwkyVZn+XQojdAySM1D1gSeh11Z4pW1Kpolkyo53L5noc0nrxmIvyFwTmJRo4xs7FFLPw==}
    engines: {node: ^12.13.0 || ^14.15.0 || >=16.0.0}
    dependencies:
      mkdirp-infer-owner: 2.0.0
    dev: true

  /co/4.6.0:
    resolution: {integrity: sha512-QVb0dM5HvG+uaxitm8wONl7jltx8dqhfU33DcqtOZcLSVIKSDDLDi7+0LbAKiyI8hD9u42m2YxXSkMGWThaecQ==}
    engines: {iojs: '>= 1.0.0', node: '>= 0.12.0'}
    dev: true

  /code-point-at/1.1.0:
    resolution: {integrity: sha512-RpAVKQA5T63xEj6/giIbUEtZwJ4UFIc3ZtvEkiaUERylqe8xb5IvqcgOurZLahv93CLKfxcw5YI+DZcUBRyLXA==}
    engines: {node: '>=0.10.0'}
    dev: true

  /collect-v8-coverage/1.0.1:
    resolution: {integrity: sha512-iBPtljfCNcTKNAto0KEtDfZ3qzjJvqE3aTGZsbhjSBlorqpXJlaWWtPO35D+ZImoC3KWejX64o+yPGxhWSTzfg==}
    dev: true

  /color-convert/1.9.3:
    resolution: {integrity: sha512-QfAUtd+vFdAtFQcC8CCyYt1fYWxSqAiK2cSD6zDB8N3cpsEBAvRxp9zOGg6G/SHHJYAT88/az/IuDGALsNVbGg==}
    dependencies:
      color-name: 1.1.3

  /color-convert/2.0.1:
    resolution: {integrity: sha512-RRECPsj7iu/xb5oKYcsFHSppFNnsj/52OVTRKb4zP5onXwVF3zVmmToNcOfGC+CRDpfK/U584fMg38ZHCaElKQ==}
    engines: {node: '>=7.0.0'}
    dependencies:
      color-name: 1.1.4

  /color-name/1.1.3:
    resolution: {integrity: sha512-72fSenhMw2HZMTVHeCA9KCmpEIbzWiQsjN+BHcBbS9vr1mtt+vJjPdksIBNUmKAW8TFUDPJK5SUU3QhE9NEXDw==}

  /color-name/1.1.4:
    resolution: {integrity: sha512-dOy+3AuW3a2wNbZHIuMZpTcgjGuLU/uBL/ubcZF9OXbDo8ff4O8yVp5Bf0efS8uEoYo5q4Fx7dY9OgQGXgAsQA==}

  /color-support/1.1.3:
    resolution: {integrity: sha512-qiBjkpbMLO/HL68y+lh4q0/O1MZFj2RX6X/KmMa3+gJD3z+WwI1ZzDHysvqHGS3mP6mznPckpXmw1nI9cJjyRg==}
    hasBin: true
    dev: true

  /colorette/2.0.19:
    resolution: {integrity: sha512-3tlv/dIP7FWvj3BsbHrGLJ6l/oKh1O3TcgBqMn+yyCagOxc23fyzDS6HypQbgxWbkpDnf52p1LuR4eWDQ/K9WQ==}
    dev: true

  /colors/1.0.3:
    resolution: {integrity: sha512-pFGrxThWcWQ2MsAz6RtgeWe4NK2kUE1WfsrvvlctdII745EW9I0yflqhe7++M5LEc7bV2c/9/5zc8sFcpL0Drw==}
    engines: {node: '>=0.1.90'}
    dev: true

  /colors/1.2.5:
    resolution: {integrity: sha512-erNRLao/Y3Fv54qUa0LBB+//Uf3YwMUmdJinN20yMXm9zdKKqH9wt7R9IIVZ+K7ShzfpLV/Zg8+VyrBJYB4lpg==}
    engines: {node: '>=0.1.90'}
    dev: true

  /combined-stream/1.0.8:
    resolution: {integrity: sha512-FQN4MRfuJeHf7cBbBMJFXhKSDq+2kAArBlmRBvcvFE5BB1HZKXtSFASDhdlz9zOYwxh8lDdnvmMOe/+5cdoEdg==}
    engines: {node: '>= 0.8'}
    dependencies:
      delayed-stream: 1.0.0

  /commander/2.20.3:
    resolution: {integrity: sha512-GpVkmM8vF2vQUkj2LvZmD35JxeJOLCwJ9cUkugyk2nuhbv3+mJvpLYYt+0+USMxE+oj+ey/lJEnhZw75x/OMcQ==}

  /commander/7.1.0:
    resolution: {integrity: sha512-pRxBna3MJe6HKnBGsDyMv8ETbptw3axEdYHoqNh7gu5oDcew8fs0xnivZGm06Ogk8zGAJ9VX+OPEr2GXEQK4dg==}
    engines: {node: '>= 10'}
    dev: true

  /commander/9.3.0:
    resolution: {integrity: sha512-hv95iU5uXPbK83mjrJKuZyFM/LBAoCV/XhVGkS5Je6tl7sxr6A0ITMw5WoRV46/UaJ46Nllm3Xt7IaJhXTIkzw==}
    engines: {node: ^12.20.0 || >=14}

  /common-ancestor-path/1.0.1:
    resolution: {integrity: sha512-L3sHRo1pXXEqX8VU28kfgUY+YGsk09hPqZiZmLacNib6XNTCM8ubYeT7ryXQw8asB1sKgcU5lkB7ONug08aB8w==}
    dev: true

  /commondir/1.0.1:
    resolution: {integrity: sha512-W9pAhw0ja1Edb5GVdIF1mjZw/ASI0AlShXM83UUGe2DVr5TdAPEA1OA8m/g8zWp9x6On7gqufY+FatDbC3MDQg==}

  /compress-commons/4.1.1:
    resolution: {integrity: sha512-QLdDLCKNV2dtoTorqgxngQCMA+gWXkM/Nwu7FpeBhk/RdkzimqC3jueb/FDmaZeXh+uby1jkBqE3xArsLBE5wQ==}
    engines: {node: '>= 10'}
    dependencies:
      buffer-crc32: 0.2.13
      crc32-stream: 4.0.2
      normalize-path: 3.0.0
      readable-stream: 3.6.0
    dev: false

  /concat-map/0.0.1:
    resolution: {integrity: sha1-2Klr13/Wjfd5OnMDajug1UBdR3s=}

  /concat-stream/1.6.2:
    resolution: {integrity: sha512-27HBghJxjiZtIk3Ycvn/4kbJk/1uZuJFfuPEns6LaEvpvG1f0hTea8lilrouyo9mVc2GWdcEZ8OLoGmSADlrCw==}
    engines: {'0': node >= 0.8}
    dependencies:
      buffer-from: 1.1.2
      inherits: 2.0.4
      readable-stream: 2.3.7
      typedarray: 0.0.6
    dev: true

  /conf/1.4.0:
    resolution: {integrity: sha512-bzlVWS2THbMetHqXKB8ypsXN4DQ/1qopGwNJi1eYbpwesJcd86FBjFciCQX/YwAhp9bM7NVnPFqZ5LpV7gP0Dg==}
    engines: {node: '>=4'}
    dependencies:
      dot-prop: 4.2.1
      env-paths: 1.0.0
      make-dir: 1.3.0
      pkg-up: 2.0.0
      write-file-atomic: 2.4.3
    dev: true

  /config-chain/1.1.13:
    resolution: {integrity: sha512-qj+f8APARXHrM0hraqXYb2/bOVSV4PvJQlNZ/DVj0QrmNM2q2euizkeuVckQ57J+W0mRH6Hvi+k50M4Jul2VRQ==}
    dependencies:
      ini: 1.3.8
      proto-list: 1.2.4
    dev: true

  /configstore/3.1.5:
    resolution: {integrity: sha512-nlOhI4+fdzoK5xmJ+NY+1gZK56bwEaWZr8fYuXohZ9Vkc1o3a4T/R3M+yE/w7x/ZVJ1zF8c+oaOvF0dztdUgmA==}
    engines: {node: '>=4'}
    dependencies:
      dot-prop: 4.2.1
      graceful-fs: 4.2.10
      make-dir: 1.3.0
      unique-string: 1.0.0
      write-file-atomic: 2.4.3
      xdg-basedir: 3.0.0
    dev: true

  /console-control-strings/1.1.0:
    resolution: {integrity: sha512-ty/fTekppD2fIwRvnZAVdeOiGd1c7YXEixbgJTNzqcxJWKQnjJ/V1bNEEE6hygpM3WjwHFUVK6HTjWSzV4a8sQ==}
    dev: true

  /content-disposition/0.5.4:
    resolution: {integrity: sha512-FveZTNuGw04cxlAiWbzi6zTAL/lhehaWbTtgluJh4/E95DqMwTmha3KZN1aAWA8cFIhHzMZUvLevkw5Rqk+tSQ==}
    engines: {node: '>= 0.6'}
    dependencies:
      safe-buffer: 5.2.1
    dev: true

  /content-type/1.0.4:
    resolution: {integrity: sha512-hIP3EEPs8tB9AT1L+NUqtwOAps4mk2Zob89MWXMHjHWg9milF/j4osnnQLXBCBFBk/tvIG/tUc9mOUJiPBhPXA==}
    engines: {node: '>= 0.6'}
    dev: true

  /convert-source-map/1.8.0:
    resolution: {integrity: sha512-+OQdjP49zViI/6i7nIJpA8rAl4sV/JdPfU9nZs3VqOwGIgizICvuN2ru6fMd+4llL0tar18UYJXfZ/TWtmhUjA==}
    dependencies:
      safe-buffer: 5.1.2
    dev: true

  /cookie-signature/1.0.6:
    resolution: {integrity: sha512-QADzlaHc8icV8I7vbaJXJwod9HWYp8uCqf1xa4OfNu1T7JVxQIrUgOWtHdNDtPiywmFbiS12VjotIXLrKM3orQ==}
    dev: true

  /cookie/0.4.1:
    resolution: {integrity: sha512-ZwrFkGJxUR3EIoXtO+yVE69Eb7KlixbaeAWfBQB9vVsNn/o+Yw69gBWSSDK825hQNdN+wF8zELf3dFNl/kxkUA==}
    engines: {node: '>= 0.6'}
    dev: true

  /core-js/3.23.3:
    resolution: {integrity: sha512-oAKwkj9xcWNBAvGbT//WiCdOMpb9XQG92/Fe3ABFM/R16BsHgePG00mFOgKf7IsCtfj8tA1kHtf/VwErhriz5Q==}
    requiresBuild: true
    dev: true

  /core-util-is/1.0.2:
    resolution: {integrity: sha512-3lqz5YjWTYnW6dlDa5TLaTCcShfar1e40rmcJVwCBJC6mWlFuj0eCHIElmG1g5kyuJ/GD+8Wn4FFCcz4gJPfaQ==}
    dev: true

  /core-util-is/1.0.3:
    resolution: {integrity: sha512-ZQBvi1DcpJ4GDqanjucZ2Hj3wEO5pZDS89BWbkcrvdxksJorwUDDZamX9ldFkp9aw2lmBDLgkObEA4DWNJ9FYQ==}

  /cors/2.8.5:
    resolution: {integrity: sha512-KIHbLJqu73RGr/hnbrO9uBeixNGuvSQjul/jdFvS/KFSIH1hWVd1ng7zOHx+YrEfInLG7q4n6GHQ9cDtxv/P6g==}
    engines: {node: '>= 0.10'}
    dependencies:
      object-assign: 4.1.1
      vary: 1.1.2
    dev: true

  /crc-32/1.2.2:
    resolution: {integrity: sha512-ROmzCKrTnOwybPcJApAA6WBWij23HVfGVNKqqrZpuyZOHqK2CwHSvpGuyt/UNNvaIjEd8X5IFGp4Mh+Ie1IHJQ==}
    engines: {node: '>=0.8'}
    hasBin: true
    dev: false

  /crc32-stream/4.0.2:
    resolution: {integrity: sha512-DxFZ/Hk473b/muq1VJ///PMNLj0ZMnzye9thBpmjpJKCc5eMgB95aK8zCGrGfQ90cWo561Te6HK9D+j4KPdM6w==}
    engines: {node: '>= 10'}
    dependencies:
      crc-32: 1.2.2
      readable-stream: 3.6.0
    dev: false

  /create-error-class/3.0.2:
    resolution: {integrity: sha512-gYTKKexFO3kh200H1Nit76sRwRtOY32vQd3jpAQKpLtZqyNsSQNfI4N7o3eP2wUjV35pTWKRYqFUDBvUha/Pkw==}
    engines: {node: '>=0.10.0'}
    dependencies:
      capture-stack-trace: 1.0.1
    dev: true

  /create-require/1.1.1:
    resolution: {integrity: sha512-dcKFX3jn0MpIaXjisoRvexIJVEKzaq7z2rZKxf+MSr9TkdmHmsU4m2lcLojrj/FHl8mk5VxMmYA+ftRkP/3oKQ==}
    dev: true

  /cross-spawn/5.1.0:
    resolution: {integrity: sha512-pTgQJ5KC0d2hcY8eyL1IzlBPYjTkyH72XRZPnLyKus2mBfNjQs3klqbJU2VILqZryAZUt9JOb3h/mWMy23/f5A==}
    dependencies:
      lru-cache: 4.1.5
      shebang-command: 1.2.0
      which: 1.3.1
    dev: true

  /cross-spawn/6.0.5:
    resolution: {integrity: sha512-eTVLrBSt7fjbDygz805pMnstIs2VTBNkRm0qxZd+M7A5XDdxVRWO5MxGBXZhjY4cqLYLdtrGqRf8mBPmzwSpWQ==}
    engines: {node: '>=4.8'}
    dependencies:
      nice-try: 1.0.5
      path-key: 2.0.1
      semver: 5.7.1
      shebang-command: 1.2.0
      which: 1.3.1
    dev: true

  /cross-spawn/7.0.3:
    resolution: {integrity: sha512-iRDPJKUPVEND7dHPO8rkbOnPpyDygcDFtWjpeWNCgy8WP2rXcxXL8TskReQl6OrB2G7+UJrags1q15Fudc7G6w==}
    engines: {node: '>= 8'}
    dependencies:
      path-key: 3.1.1
      shebang-command: 2.0.0
      which: 2.0.2

  /crypto-random-string/1.0.0:
    resolution: {integrity: sha512-GsVpkFPlycH7/fRR7Dhcmnoii54gV1nz7y4CWyeFS14N+JVBBhY+r8amRHE4BwSYal7BPTDp8isvAlCxyFt3Hg==}
    engines: {node: '>=4'}
    dev: true

  /crypto-random-string/2.0.0:
    resolution: {integrity: sha512-v1plID3y9r/lPhviJ1wrXpLeyUIGAZ2SHNYTEapm7/8A9nLPoyvVp3RK/EPFqn5kEznyWgYZNsRtYYIWbuG8KA==}
    engines: {node: '>=8'}

  /cssom/0.3.8:
    resolution: {integrity: sha512-b0tGHbfegbhPJpxpiBPU2sCkigAqtM9O121le6bbOlgyV+NyGyCmVfJ6QW9eRjz8CpNfWEOYBIMIGRYkLwsIYg==}
    dev: true

  /cssom/0.4.4:
    resolution: {integrity: sha512-p3pvU7r1MyyqbTk+WbNJIgJjG2VmTIaB10rI93LzVPrmDJKkzKYMtxxyAvQXR/NS6otuzveI7+7BBq3SjBS2mw==}
    dev: true

  /cssstyle/2.3.0:
    resolution: {integrity: sha512-AZL67abkUzIuvcHqk7c09cezpGNcxUxU4Ioi/05xHk4DQeTkWmGYftIE6ctU6AEt+Gn4n1lDStOtj7FKycP71A==}
    engines: {node: '>=8'}
    dependencies:
      cssom: 0.3.8
    dev: true

  /currently-unhandled/0.4.1:
    resolution: {integrity: sha512-/fITjgjGU50vjQ4FH6eUoYu+iUoUKIXws2hL15JJpIR+BbTxaXQsMuuyjtNh2WqsSBS5nsaZHFsFecyw5CCAng==}
    engines: {node: '>=0.10.0'}
    dependencies:
      array-find-index: 1.0.2
    dev: true

  /dargs/7.0.0:
    resolution: {integrity: sha512-2iy1EkLdlBzQGvbweYRFxmFath8+K7+AKB0TlhHWkNuH+TmovaMH/Wp7V7R4u7f4SnX3OgLsU9t1NI9ioDnUpg==}
    engines: {node: '>=8'}
    dev: true

  /dashdash/1.14.1:
    resolution: {integrity: sha512-jRFi8UDGo6j+odZiEpjazZaWqEal3w/basFjQHQEwVtZJGDpxbH1MeYluwCS8Xq5wmLJooDlMgvVarmWfGM44g==}
    engines: {node: '>=0.10'}
    dependencies:
      assert-plus: 1.0.0
    dev: true

  /data-urls/2.0.0:
    resolution: {integrity: sha512-X5eWTSXO/BJmpdIKCRuKUgSCgAN0OwliVK3yPKbwIWU1Tdw5BRajxlzMidvh+gwko9AfQ9zIj52pzF91Q3YAvQ==}
    engines: {node: '>=10'}
    dependencies:
      abab: 2.0.6
      whatwg-mimetype: 2.3.0
      whatwg-url: 8.7.0
    dev: true

  /dateformat/4.6.3:
    resolution: {integrity: sha512-2P0p0pFGzHS5EMnhdxQi7aJN+iMheud0UhG4dlE1DLAlvL8JHjJJTX/CSm4JXwV0Ka5nGk3zC5mcb5bUQUxxMA==}
    dev: true

  /debug/2.6.9:
    resolution: {integrity: sha512-bC7ElrdJaJnPbAP+1EotYvqZsb3ecl5wi6Bfi6BJTUcNowp6cvspg0jXznRTKDjm/E7AdgFBVeAPVMNcKGsHMA==}
    peerDependencies:
      supports-color: '*'
    peerDependenciesMeta:
      supports-color:
        optional: true
    dependencies:
      ms: 2.0.0
    dev: true

  /debug/3.2.7:
    resolution: {integrity: sha512-CFjzYYAi4ThfiQvizrFQevTTXHtnCqWfe7x1AhgEscTz6ZbLbfoLRLPugTQyBth6f8ZERVUSyWHFD/7Wu4t1XQ==}
    peerDependencies:
      supports-color: '*'
    peerDependenciesMeta:
      supports-color:
        optional: true
    dependencies:
      ms: 2.1.3
    dev: true

  /debug/4.3.3:
    resolution: {integrity: sha512-/zxw5+vh1Tfv+4Qn7a5nsbcJKPaSvCDhojn6FEl9vupwK2VCSDtEiEtqr8DFtzYFOdz63LBkxec7DYuc2jon6Q==}
    engines: {node: '>=6.0'}
    peerDependencies:
      supports-color: '*'
    peerDependenciesMeta:
      supports-color:
        optional: true
    dependencies:
      ms: 2.1.2
    dev: true

  /debug/4.3.4:
    resolution: {integrity: sha512-PRWFHuSU3eDtQJPvnNY7Jcket1j0t5OuOsFzPPzsekD52Zl8qUfFIPEiswXqIvHWGVHOgX+7G/vCNNhehwxfkQ==}
    engines: {node: '>=6.0'}
    peerDependencies:
      supports-color: '*'
    peerDependenciesMeta:
      supports-color:
        optional: true
    dependencies:
      ms: 2.1.2

  /debuglog/1.0.1:
    resolution: {integrity: sha512-syBZ+rnAK3EgMsH2aYEOLUW7mZSY9Gb+0wUMCFsZvcmiz+HigA0LOcq/HoQqVuGG+EKykunc7QG2bzrponfaSw==}
    dev: true

  /decamelize-keys/1.1.0:
    resolution: {integrity: sha512-ocLWuYzRPoS9bfiSdDd3cxvrzovVMZnRDVEzAs+hWIVXGDbHxWMECij2OBuyB/An0FFW/nLuq6Kv1i/YC5Qfzg==}
    engines: {node: '>=0.10.0'}
    dependencies:
      decamelize: 1.2.0
      map-obj: 1.0.1
    dev: true

  /decamelize/1.2.0:
    resolution: {integrity: sha512-z2S+W9X73hAUUki+N+9Za2lBlun89zigOyGrsax+KUQ6wKW4ZoWpEYBkGhQjwAjjDCkWxhY0VKEhk8wzY7F5cA==}
    engines: {node: '>=0.10.0'}
    dev: true

  /decimal.js/10.3.1:
    resolution: {integrity: sha512-V0pfhfr8suzyPGOx3nmq4aHqabehUZn6Ch9kyFpV79TGDTWFmHqUqXdabR7QHqxzrYolF4+tVmJhUG4OURg5dQ==}
    dev: true

  /decode-uri-component/0.2.0:
    resolution: {integrity: sha512-hjf+xovcEn31w/EUYdTXQh/8smFL/dzYjohQGEIgjyNavaJfBY2p5F527Bo1VPATxv0VYTUC2bOcXvqFwk78Og==}
    engines: {node: '>=0.10'}
    dev: true

  /decompress-response/3.3.0:
    resolution: {integrity: sha512-BzRPQuY1ip+qDonAOz42gRm/pg9F768C+npV/4JOsxRC2sq+Rlk+Q4ZCAsOhnIaMrgarILY+RMUIvMmmX1qAEA==}
    engines: {node: '>=4'}
    dependencies:
      mimic-response: 1.0.1
    dev: true

  /dedent/0.7.0:
    resolution: {integrity: sha512-Q6fKUPqnAHAyhiUgFU7BUzLiv0kd8saH9al7tnu5Q/okj6dnupxyTgFIBjVzJATdfIAm9NAsvXNzjaKa+bxVyA==}
    dev: true

  /deep-extend/0.6.0:
    resolution: {integrity: sha512-LOHxIOaPYdHlJRtCQfDIVZtfw/ufM8+rVj649RIHzcm/vGwQRXFt6OPqIFWsm2XEMrNIEtWR64sY1LEKD2vAOA==}
    engines: {node: '>=4.0.0'}
    dev: true

  /deep-is/0.1.4:
    resolution: {integrity: sha512-oIPzksmTg4/MriiaYGO+okXDT7ztn/w3Eptv/+gSIdMdKsJo0u4CfYNFJPy+4SKMuCqGw2wxnA+URMg3t8a/bQ==}
    dev: true

  /deepmerge/4.2.2:
    resolution: {integrity: sha512-FJ3UgI4gIl+PHZm53knsuSFpE+nESMr7M4v9QcgB7S63Kj/6WqMiFQJpBBYz1Pt+66bZpP3Q7Lye0Oo9MPKEdg==}
    engines: {node: '>=0.10.0'}
    dev: true

  /default-uid/1.0.0:
    resolution: {integrity: sha512-KqOPKqX9VLrCfdKK/zMll+xb9kZOP4QyguB6jyN4pKaPoedk1bMFIfyTCFhVdrHb3GU7aJvKjd8myKxFRRDwCg==}
    engines: {node: '>=0.10.0'}
    dev: true

  /defaults/1.0.3:
    resolution: {integrity: sha512-s82itHOnYrN0Ib8r+z7laQz3sdE+4FP3d9Q7VLO7U+KRT+CR0GsWuyHxzdAY82I7cXv0G/twrqomTJLOssO5HA==}
    dependencies:
      clone: 1.0.4

  /define-lazy-prop/2.0.0:
    resolution: {integrity: sha512-Ds09qNh8yw3khSjiJjiUInaGX9xlqZDY7JVryGxdxV7NPeuqQfplOpQ66yJFZut3jLa5zOwkXw1g9EI2uKh4Og==}
    engines: {node: '>=8'}

  /define-properties/1.1.4:
    resolution: {integrity: sha512-uckOqKcfaVvtBdsVkdPv3XjveQJsNQqmhXgRi8uhvWWuPYZCNlzT8qAyblUgNoXdHdjMTzAqeGjAoli8f+bzPA==}
    engines: {node: '>= 0.4'}
    dependencies:
      has-property-descriptors: 1.0.0
      object-keys: 1.1.1

  /del/6.1.1:
    resolution: {integrity: sha512-ua8BhapfP0JUJKC/zV9yHHDW/rDoDxP4Zhn3AkA6/xT6gY7jYXJiaeyBZznYVujhZZET+UgcbZiQ7sN3WqcImg==}
    engines: {node: '>=10'}
    dependencies:
      globby: 11.1.0
      graceful-fs: 4.2.10
      is-glob: 4.0.3
      is-path-cwd: 2.2.0
      is-path-inside: 3.0.3
      p-map: 4.0.0
      rimraf: 3.0.2
      slash: 3.0.0

  /delayed-stream/1.0.0:
    resolution: {integrity: sha512-ZySD7Nf91aLB0RxL4KGrKHBXl7Eds1DAmEdcoVawXnLD7SDhpNgtuII2aAkg7a7QS41jxPSZ17p4VdGnMHk3MQ==}
    engines: {node: '>=0.4.0'}

  /delegates/1.0.0:
    resolution: {integrity: sha512-bd2L678uiWATM6m5Z1VzNCErI3jiGzt6HGY8OVICs40JQq/HALfbyNJmp0UDakEY4pMMaN0Ly5om/B1VI/+xfQ==}
    dev: true

  /denque/1.5.1:
    resolution: {integrity: sha512-XwE+iZ4D6ZUB7mfYRMb5wByE8L74HCn30FBN7sWnXksWc1LO1bPDl67pBR9o/kC4z/xSNAwkMYcGgqDV3BE3Hw==}
    engines: {node: '>=0.10'}
    dev: true

  /denque/2.0.1:
    resolution: {integrity: sha512-tfiWc6BQLXNLpNiR5iGd0Ocu3P3VpxfzFiqubLgMfhfOw9WyvgJBd46CClNn9k3qfbjvT//0cf7AlYRX/OslMQ==}
    engines: {node: '>=0.10'}

  /depd/1.1.2:
    resolution: {integrity: sha512-7emPTl6Dpo6JRXOXjLRxck+FlLRX5847cLKEn00PLAgc3g2hTZZgr+e4c2v6QpSmLeFP3n5yUo7ft6avBK/5jQ==}
    engines: {node: '>= 0.6'}
    dev: true

  /deprecation/2.3.1:
    resolution: {integrity: sha512-xmHIy4F3scKVwMsQ4WnVaS8bHOx0DmVwRywosKhaILI0ywMDWPtBSku2HNxRvF7jtwDRsoEwYQSfbxj8b7RlJQ==}
    dev: true

  /destroy/1.0.4:
    resolution: {integrity: sha512-3NdhDuEXnfun/z7x9GOElY49LoqVHoGScmOKwmxhsS8N5Y+Z8KyPPDnaSzqWgYt/ji4mqwfTS34Htrk0zPIXVg==}
    dev: true

  /detect-libc/2.0.1:
    resolution: {integrity: sha512-463v3ZeIrcWtdgIg6vI6XUncguvr2TnGl4SzDXinkt9mSLpBJKXT3mW6xT3VQdDN11+WVs29pgvivTc4Lp8v+w==}
    engines: {node: '>=8'}
    dev: true

  /detect-newline/3.1.0:
    resolution: {integrity: sha512-TLz+x/vEXm/Y7P7wn1EJFNLxYpUD4TgMosxY6fAVJUnJMbupHBOncxyWUG9OpTaH9EBD7uFI5LfEgmMOc54DsA==}
    engines: {node: '>=8'}
    dev: true

  /detect-node/2.1.0:
    resolution: {integrity: sha512-T0NIuQpnTvFDATNuHN5roPwSBG83rFsuO+MXXH9/3N1eFbn4wcPjttvjMLEPWJ0RGUYgQE7cGgS3tNxbqCGM7g==}
    dev: true

  /dezalgo/1.0.4:
    resolution: {integrity: sha512-rXSP0bf+5n0Qonsb+SVVfNfIsimO4HEtmnIpPHY8Q1UCzKlQrDMfdobr8nJOOsRgWCyMRqeSBQzmWUMq7zvVig==}
    dependencies:
      asap: 2.0.6
      wrappy: 1.0.2
    dev: true

  /diff-sequences/27.5.1:
    resolution: {integrity: sha512-k1gCAXAsNgLwEL+Y8Wvl+M6oEFj5bgazfZULpS5CneoPPXRaCCW7dm+q21Ky2VEE5X+VeRDBVg1Pcvvsr4TtNQ==}
    engines: {node: ^10.13.0 || ^12.13.0 || ^14.15.0 || >=15.0.0}
    dev: true

  /diff-sequences/28.1.1:
    resolution: {integrity: sha512-FU0iFaH/E23a+a718l8Qa/19bF9p06kgE0KipMOMadwa3SjnaElKzPaUC0vnibs6/B/9ni97s61mcejk8W1fQw==}
    engines: {node: ^12.13.0 || ^14.15.0 || ^16.10.0 || >=17.0.0}
    dev: true

  /diff/4.0.2:
    resolution: {integrity: sha512-58lmxKSA4BNyLz+HHMUzlOEpg09FV+ev6ZMe3vJihgdxzgcwZ8VoEEPmALCZG9LmqfVoNMMKpttIYTVG6uDY7A==}
    engines: {node: '>=0.3.1'}
    dev: true

  /diff/5.1.0:
    resolution: {integrity: sha512-D+mk+qE8VC/PAUrlAU34N+VfXev0ghe5ywmpqrawphmVZc1bEfn56uo9qpyGp1p4xpzOHkSW4ztBd6L7Xx4ACw==}
    engines: {node: '>=0.3.1'}
    dev: true

  /dir-glob/3.0.1:
    resolution: {integrity: sha512-WkrWp9GR4KXfKGYzOLmTuGVi1UWFfws377n9cc55/tb6DuqyF6pcQ5AbiHEshaDpY9v6oaSr2XCDidGmMwdzIA==}
    engines: {node: '>=8'}
    dependencies:
      path-type: 4.0.0

  /doctrine/2.1.0:
    resolution: {integrity: sha512-35mSku4ZXK0vfCuHEDAwt55dg2jNajHZ1odvF+8SSr82EsZY4QmXfuWso8oEd8zRhVObSN18aM0CjSdoBX7zIw==}
    engines: {node: '>=0.10.0'}
    dependencies:
      esutils: 2.0.3
    dev: true

  /doctrine/3.0.0:
    resolution: {integrity: sha512-yS+Q5i3hBf7GBkd4KG8a7eBNNWNGLTaEwwYWUijIYM7zrlYDM0BFXHjjPWlWZ1Rg7UaddZeIDmi9jF3HmqiQ2w==}
    engines: {node: '>=6.0.0'}
    dependencies:
      esutils: 2.0.3
    dev: true

  /domexception/2.0.1:
    resolution: {integrity: sha512-yxJ2mFy/sibVQlu5qHjOkf9J3K6zgmCxgJ94u2EdvDOV09H+32LtRswEcUsmUWN72pVLOEnTSRaIVVzVQgS0dg==}
    engines: {node: '>=8'}
    dependencies:
      webidl-conversions: 5.0.0
    dev: true

  /dot-prop/4.2.1:
    resolution: {integrity: sha512-l0p4+mIuJIua0mhxGoh4a+iNL9bmeK5DvnSVQa6T0OhrVmaEa1XScX5Etc673FePCJOArq/4Pa2cLGODUWTPOQ==}
    engines: {node: '>=4'}
    dependencies:
      is-obj: 1.0.1
    dev: true

  /dotenv/16.0.1:
    resolution: {integrity: sha512-1K6hR6wtk2FviQ4kEiSjFiH5rpzEVi8WW0x96aztHVMhEspNpc4DVOUTEHtEva5VThQ8IaBX1Pe4gSzpVVUsKQ==}
    engines: {node: '>=12'}

  /downgrade-root/1.2.2:
    resolution: {integrity: sha512-K/QnPfqybcxP6rriuM17fnaQ/zDnG0hh8ISbm9szzIqZSI4wtfaj4D5oL6WscT2xVFQ3kDISZrrgeUtd+rW8pQ==}
    engines: {node: '>=0.10.0'}
    dependencies:
      default-uid: 1.0.0
      is-root: 1.0.0
    dev: true

  /duplexer3/0.1.4:
    resolution: {integrity: sha512-CEj8FwwNA4cVH2uFCoHUrmojhYh1vmCdOaneKJXwkeY1i9jnlslVo9dx+hQ5Hl9GnH/Bwy/IjxAyOePyPKYnzA==}
    dev: true

  /eastasianwidth/0.2.0:
    resolution: {integrity: sha512-I88TYZWc9XiYHRQ4/3c5rjjfgkjhLyW2luGIheGERbNQ6OY7yTybanSpDXZa8y7VUP9YmDcYa+eyq4ca7iLqWA==}
    dev: true

  /ecc-jsbn/0.1.2:
    resolution: {integrity: sha512-eh9O+hwRHNbG4BLTjEl3nw044CkGm5X6LoaCf7LPp7UU8Qrt47JYNi6nPX8xjW97TKGKm1ouctg0QSpZe9qrnw==}
    dependencies:
      jsbn: 0.1.1
      safer-buffer: 2.1.2
    dev: true

  /ecdsa-sig-formatter/1.0.11:
    resolution: {integrity: sha512-nagl3RYrbNv6kQkeJIpt6NJZy8twLB/2vtz6yN9Z4vRKHN4/QZJIEbqohALSgwKdnksuY3k5Addp5lg8sVoVcQ==}
    dependencies:
      safe-buffer: 5.2.1

  /ee-first/1.1.1:
    resolution: {integrity: sha1-WQxhFWsK4vTwJVcyoViyZrxWsh0=}
    dev: true

  /ejs/3.1.8:
    resolution: {integrity: sha512-/sXZeMlhS0ArkfX2Aw780gJzXSMPnKjtspYZv+f3NiKLlubezAHDU5+9xz6gd3/NhG3txQCo6xlglmTS+oTGEQ==}
    engines: {node: '>=0.10.0'}
    hasBin: true
    dependencies:
      jake: 10.8.5
    dev: true

  /electron-to-chromium/1.4.170:
    resolution: {integrity: sha512-rZ8PZLhK4ORPjFqLp9aqC4/S1j4qWFsPPz13xmWdrbBkU/LlxMcok+f+6f8YnQ57MiZwKtOaW15biZZsY5Igvw==}
    dev: true

  /emittery/0.10.2:
    resolution: {integrity: sha512-aITqOwnLanpHLNXZJENbOgjUBeHocD+xsSJmNrjovKBW5HbSpW3d1pEls7GFQPUWXiwG9+0P4GtHfEqC/4M0Iw==}
    engines: {node: '>=12'}
    dev: true

  /emittery/0.8.1:
    resolution: {integrity: sha512-uDfvUjVrfGJJhymx/kz6prltenw1u7WrCg1oa94zYY8xxVpLLUu045LAT0dhDZdXG58/EpPL/5kA180fQ/qudg==}
    engines: {node: '>=10'}
    dev: true

  /emoji-regex/8.0.0:
    resolution: {integrity: sha512-MSjYzcWNOA0ewAHpz0MxpYFvwg6yjy1NG3xteoqz644VCo/RPgnr1/GGt+ic3iJTzQ8Eu3TdM14SawnVUmGE6A==}

  /emoji-regex/9.2.2:
    resolution: {integrity: sha512-L18DaJsXSUk2+42pv8mLs5jJT2hqFkFE4j21wOmgbUqsZ2hL72NsUU785g9RXgo3s0ZNgVl42TiHp3ZtOv/Vyg==}
    dev: true

  /encodeurl/1.0.2:
    resolution: {integrity: sha512-TPJXq8JqFaVYm2CWmPvnP2Iyo4ZSM7/QKcSmuMLDObfpH5fi7RUGmd/rTDf+rut/saiDiQEeVTNgAmJEdAOx0w==}
    engines: {node: '>= 0.8'}
    dev: true

  /encoding/0.1.13:
    resolution: {integrity: sha512-ETBauow1T35Y/WZMkio9jiM0Z5xjHHmJ4XmjZOq1l/dXz3lr2sRn87nJy20RupqSh1F2m3HHPSp8ShIPQJrJ3A==}
    requiresBuild: true
    dependencies:
      iconv-lite: 0.6.3
    dev: true
    optional: true

  /end-of-stream/1.4.4:
    resolution: {integrity: sha512-+uw1inIHVPQoaVuHzRyXd21icM+cnt4CzD5rW+NC1wjOUSTOs+Te7FOv7AhN7vS9x/oIyhLP5PR1H+phQAHu5Q==}
    dependencies:
      once: 1.4.0

  /env-paths/1.0.0:
    resolution: {integrity: sha512-+6r/UAzikJWJPcQZpBQS+bVmjAMz2BkDP/N4n2Uz1zz8lyw1IHWUeVdh/85gs0dp5A+z76LOQhCZkR6F88mlUw==}
    engines: {node: '>=4'}
    dev: true

  /env-paths/2.2.1:
    resolution: {integrity: sha512-+h1lkLKhZMTYjog1VEpJNG7NZJWcuc2DDk/qsqSTRRCOXiLjeQ1d1/udrUGhqMxUgAlwKNZ0cf2uqan5GLuS2A==}
    engines: {node: '>=6'}

  /err-code/2.0.3:
    resolution: {integrity: sha512-2bmlRpNKBxT/CRmPOlyISQpNj+qSeYvcym/uT0Jx2bMOlKLtSy1ZmLuVxSEKKyor/N5yhvp/ZiG1oE3DEYMSFA==}
    dev: true

  /error-ex/1.3.2:
    resolution: {integrity: sha512-7dFHNmqeFSEt2ZBsCriorKnn3Z2pj+fd9kmI6QoWw4//DL+icEBfc0U7qJCisqrTsKTjw4fNFy2pW9OqStD84g==}
    dependencies:
      is-arrayish: 0.2.1

  /error/10.4.0:
    resolution: {integrity: sha512-YxIFEJuhgcICugOUvRx5th0UM+ActZ9sjY0QJmeVwsQdvosZ7kYzc9QqS0Da3R5iUmgU5meGIxh0xBeZpMVeLw==}
    dev: true

  /es-abstract/1.20.1:
    resolution: {integrity: sha512-WEm2oBhfoI2sImeM4OF2zE2V3BYdSF+KnSi9Sidz51fQHd7+JuF8Xgcj9/0o+OWeIeIS/MiuNnlruQrJf16GQA==}
    engines: {node: '>= 0.4'}
    dependencies:
      call-bind: 1.0.2
      es-to-primitive: 1.2.1
      function-bind: 1.1.1
      function.prototype.name: 1.1.5
      get-intrinsic: 1.1.2
      get-symbol-description: 1.0.0
      has: 1.0.3
      has-property-descriptors: 1.0.0
      has-symbols: 1.0.3
      internal-slot: 1.0.3
      is-callable: 1.2.4
      is-negative-zero: 2.0.2
      is-regex: 1.1.4
      is-shared-array-buffer: 1.0.2
      is-string: 1.0.7
      is-weakref: 1.0.2
      object-inspect: 1.12.2
      object-keys: 1.1.1
      object.assign: 4.1.2
      regexp.prototype.flags: 1.4.3
      string.prototype.trimend: 1.0.5
      string.prototype.trimstart: 1.0.5
      unbox-primitive: 1.0.2

  /es-aggregate-error/1.0.8:
    resolution: {integrity: sha512-AKUb5MKLWMozPlFRHOKqWD7yta5uaEhH21qwtnf6FlKjNjTJOoqFi0/G14+FfSkIQhhu6X68Af4xgRC6y8qG4A==}
    engines: {node: '>= 0.4'}
    dependencies:
      define-properties: 1.1.4
      es-abstract: 1.20.1
      function-bind: 1.1.1
      functions-have-names: 1.2.3
      get-intrinsic: 1.1.2
      globalthis: 1.0.3
      has-property-descriptors: 1.0.0

  /es-shim-unscopables/1.0.0:
    resolution: {integrity: sha512-Jm6GPcCdC30eMLbZ2x8z2WuRwAws3zTBBKuusffYVUrNj/GVSUAZ+xKMaUpfNDR5IbyNA5LJbaecoUVbmUcB1w==}
    dependencies:
      has: 1.0.3
    dev: true

  /es-to-primitive/1.2.1:
    resolution: {integrity: sha512-QCOllgZJtaUo9miYBcLChTUaHNjJF3PYs1VidD7AwiEj1kYxKeQTctLAezAOH5ZKRH0g2IgPn6KwB4IT8iRpvA==}
    engines: {node: '>= 0.4'}
    dependencies:
      is-callable: 1.2.4
      is-date-object: 1.0.5
      is-symbol: 1.0.4

  /es6-error/4.1.1:
    resolution: {integrity: sha512-Um/+FxMr9CISWh0bi5Zv0iOD+4cFh5qLeks1qhAopKVAJw3drgKbKySikp7wGhDL0HPeaja0P5ULZrxLkniUVg==}
    dev: true

  /esbuild-android-64/0.14.47:
    resolution: {integrity: sha512-R13Bd9+tqLVFndncMHssZrPWe6/0Kpv2/dt4aA69soX4PRxlzsVpCvoJeFE8sOEoeVEiBkI0myjlkDodXlHa0g==}
    engines: {node: '>=12'}
    cpu: [x64]
    os: [android]
    requiresBuild: true
    dev: true
    optional: true

  /esbuild-android-arm64/0.14.47:
    resolution: {integrity: sha512-OkwOjj7ts4lBp/TL6hdd8HftIzOy/pdtbrNA4+0oVWgGG64HrdVzAF5gxtJufAPOsEjkyh1oIYvKAUinKKQRSQ==}
    engines: {node: '>=12'}
    cpu: [arm64]
    os: [android]
    requiresBuild: true
    dev: true
    optional: true

  /esbuild-darwin-64/0.14.47:
    resolution: {integrity: sha512-R6oaW0y5/u6Eccti/TS6c/2c1xYTb1izwK3gajJwi4vIfNs1s8B1dQzI1UiC9T61YovOQVuePDcfqHLT3mUZJA==}
    engines: {node: '>=12'}
    cpu: [x64]
    os: [darwin]
    requiresBuild: true
    dev: true
    optional: true

  /esbuild-darwin-arm64/0.14.47:
    resolution: {integrity: sha512-seCmearlQyvdvM/noz1L9+qblC5vcBrhUaOoLEDDoLInF/VQ9IkobGiLlyTPYP5dW1YD4LXhtBgOyevoIHGGnw==}
    engines: {node: '>=12'}
    cpu: [arm64]
    os: [darwin]
    requiresBuild: true
    dev: true
    optional: true

  /esbuild-freebsd-64/0.14.47:
    resolution: {integrity: sha512-ZH8K2Q8/Ux5kXXvQMDsJcxvkIwut69KVrYQhza/ptkW50DC089bCVrJZZ3sKzIoOx+YPTrmsZvqeZERjyYrlvQ==}
    engines: {node: '>=12'}
    cpu: [x64]
    os: [freebsd]
    requiresBuild: true
    dev: true
    optional: true

  /esbuild-freebsd-arm64/0.14.47:
    resolution: {integrity: sha512-ZJMQAJQsIOhn3XTm7MPQfCzEu5b9STNC+s90zMWe2afy9EwnHV7Ov7ohEMv2lyWlc2pjqLW8QJnz2r0KZmeAEQ==}
    engines: {node: '>=12'}
    cpu: [arm64]
    os: [freebsd]
    requiresBuild: true
    dev: true
    optional: true

  /esbuild-linux-32/0.14.47:
    resolution: {integrity: sha512-FxZOCKoEDPRYvq300lsWCTv1kcHgiiZfNrPtEhFAiqD7QZaXrad8LxyJ8fXGcWzIFzRiYZVtB3ttvITBvAFhKw==}
    engines: {node: '>=12'}
    cpu: [ia32]
    os: [linux]
    requiresBuild: true
    dev: true
    optional: true

  /esbuild-linux-64/0.14.47:
    resolution: {integrity: sha512-nFNOk9vWVfvWYF9YNYksZptgQAdstnDCMtR6m42l5Wfugbzu11VpMCY9XrD4yFxvPo9zmzcoUL/88y0lfJZJJw==}
    engines: {node: '>=12'}
    cpu: [x64]
    os: [linux]
    requiresBuild: true
    dev: true
    optional: true

  /esbuild-linux-arm/0.14.47:
    resolution: {integrity: sha512-ZGE1Bqg/gPRXrBpgpvH81tQHpiaGxa8c9Rx/XOylkIl2ypLuOcawXEAo8ls+5DFCcRGt/o3sV+PzpAFZobOsmA==}
    engines: {node: '>=12'}
    cpu: [arm]
    os: [linux]
    requiresBuild: true
    dev: true
    optional: true

  /esbuild-linux-arm64/0.14.47:
    resolution: {integrity: sha512-ywfme6HVrhWcevzmsufjd4iT3PxTfCX9HOdxA7Hd+/ZM23Y9nXeb+vG6AyA6jgq/JovkcqRHcL9XwRNpWG6XRw==}
    engines: {node: '>=12'}
    cpu: [arm64]
    os: [linux]
    requiresBuild: true
    dev: true
    optional: true

  /esbuild-linux-mips64le/0.14.47:
    resolution: {integrity: sha512-mg3D8YndZ1LvUiEdDYR3OsmeyAew4MA/dvaEJxvyygahWmpv1SlEEnhEZlhPokjsUMfRagzsEF/d/2XF+kTQGg==}
    engines: {node: '>=12'}
    cpu: [mips64el]
    os: [linux]
    requiresBuild: true
    dev: true
    optional: true

  /esbuild-linux-ppc64le/0.14.47:
    resolution: {integrity: sha512-WER+f3+szmnZiWoK6AsrTKGoJoErG2LlauSmk73LEZFQ/iWC+KhhDsOkn1xBUpzXWsxN9THmQFltLoaFEH8F8w==}
    engines: {node: '>=12'}
    cpu: [ppc64]
    os: [linux]
    requiresBuild: true
    dev: true
    optional: true

  /esbuild-linux-riscv64/0.14.47:
    resolution: {integrity: sha512-1fI6bP3A3rvI9BsaaXbMoaOjLE3lVkJtLxsgLHqlBhLlBVY7UqffWBvkrX/9zfPhhVMd9ZRFiaqXnB1T7BsL2g==}
    engines: {node: '>=12'}
    cpu: [riscv64]
    os: [linux]
    requiresBuild: true
    dev: true
    optional: true

  /esbuild-linux-s390x/0.14.47:
    resolution: {integrity: sha512-eZrWzy0xFAhki1CWRGnhsHVz7IlSKX6yT2tj2Eg8lhAwlRE5E96Hsb0M1mPSE1dHGpt1QVwwVivXIAacF/G6mw==}
    engines: {node: '>=12'}
    cpu: [s390x]
    os: [linux]
    requiresBuild: true
    dev: true
    optional: true

  /esbuild-netbsd-64/0.14.47:
    resolution: {integrity: sha512-Qjdjr+KQQVH5Q2Q1r6HBYswFTToPpss3gqCiSw2Fpq/ua8+eXSQyAMG+UvULPqXceOwpnPo4smyZyHdlkcPppQ==}
    engines: {node: '>=12'}
    cpu: [x64]
    os: [netbsd]
    requiresBuild: true
    dev: true
    optional: true

  /esbuild-openbsd-64/0.14.47:
    resolution: {integrity: sha512-QpgN8ofL7B9z8g5zZqJE+eFvD1LehRlxr25PBkjyyasakm4599iroUpaj96rdqRlO2ShuyqwJdr+oNqWwTUmQw==}
    engines: {node: '>=12'}
    cpu: [x64]
    os: [openbsd]
    requiresBuild: true
    dev: true
    optional: true

  /esbuild-register/3.3.3_esbuild@0.14.47:
    resolution: {integrity: sha512-eFHOkutgIMJY5gc8LUp/7c+LLlDqzNi9T6AwCZ2WKKl3HmT+5ef3ZRyPPxDOynInML0fgaC50yszPKfPnjC0NQ==}
    peerDependencies:
      esbuild: '>=0.12 <1'
    dependencies:
      esbuild: 0.14.47
    dev: true

  /esbuild-sunos-64/0.14.47:
    resolution: {integrity: sha512-uOeSgLUwukLioAJOiGYm3kNl+1wJjgJA8R671GYgcPgCx7QR73zfvYqXFFcIO93/nBdIbt5hd8RItqbbf3HtAQ==}
    engines: {node: '>=12'}
    cpu: [x64]
    os: [sunos]
    requiresBuild: true
    dev: true
    optional: true

  /esbuild-windows-32/0.14.47:
    resolution: {integrity: sha512-H0fWsLTp2WBfKLBgwYT4OTfFly4Im/8B5f3ojDv1Kx//kiubVY0IQunP2Koc/fr/0wI7hj3IiBDbSrmKlrNgLQ==}
    engines: {node: '>=12'}
    cpu: [ia32]
    os: [win32]
    requiresBuild: true
    dev: true
    optional: true

  /esbuild-windows-64/0.14.47:
    resolution: {integrity: sha512-/Pk5jIEH34T68r8PweKRi77W49KwanZ8X6lr3vDAtOlH5EumPE4pBHqkCUdELanvsT14yMXLQ/C/8XPi1pAtkQ==}
    engines: {node: '>=12'}
    cpu: [x64]
    os: [win32]
    requiresBuild: true
    dev: true
    optional: true

  /esbuild-windows-arm64/0.14.47:
    resolution: {integrity: sha512-HFSW2lnp62fl86/qPQlqw6asIwCnEsEoNIL1h2uVMgakddf+vUuMcCbtUY1i8sst7KkgHrVKCJQB33YhhOweCQ==}
    engines: {node: '>=12'}
    cpu: [arm64]
    os: [win32]
    requiresBuild: true
    dev: true
    optional: true

  /esbuild/0.14.47:
    resolution: {integrity: sha512-wI4ZiIfFxpkuxB8ju4MHrGwGLyp1+awEHAHVpx6w7a+1pmYIq8T9FGEVVwFo0iFierDoMj++Xq69GXWYn2EiwA==}
    engines: {node: '>=12'}
    hasBin: true
    requiresBuild: true
    optionalDependencies:
      esbuild-android-64: 0.14.47
      esbuild-android-arm64: 0.14.47
      esbuild-darwin-64: 0.14.47
      esbuild-darwin-arm64: 0.14.47
      esbuild-freebsd-64: 0.14.47
      esbuild-freebsd-arm64: 0.14.47
      esbuild-linux-32: 0.14.47
      esbuild-linux-64: 0.14.47
      esbuild-linux-arm: 0.14.47
      esbuild-linux-arm64: 0.14.47
      esbuild-linux-mips64le: 0.14.47
      esbuild-linux-ppc64le: 0.14.47
      esbuild-linux-riscv64: 0.14.47
      esbuild-linux-s390x: 0.14.47
      esbuild-netbsd-64: 0.14.47
      esbuild-openbsd-64: 0.14.47
      esbuild-sunos-64: 0.14.47
      esbuild-windows-32: 0.14.47
      esbuild-windows-64: 0.14.47
      esbuild-windows-arm64: 0.14.47
    dev: true

  /escalade/3.1.1:
    resolution: {integrity: sha512-k0er2gUkLf8O0zKJiAhmkTnJlTvINGv7ygDNPbeIsX/TJjGJZHuh9B2UxbsaEkmlEo9MfhrSzmhIlhRlI2GXnw==}
    engines: {node: '>=6'}
    dev: true

  /escape-html/1.0.3:
    resolution: {integrity: sha512-NiSupZ4OeuGwr68lGIeym/ksIZMJodUGOSCZ/FSnTxcrekbvqrgdUxlJOMpijaKZVjAJrWrGs/6Jy8OMuyj9ow==}
    dev: true

  /escape-string-regexp/1.0.5:
    resolution: {integrity: sha512-vbRorB5FUQWvla16U8R/qgaFIya2qGzwDrNmCZuYKrbdSUMG6I1ZCGQRefkRVhuOkIGVne7BQ35DSfo1qvJqFg==}
    engines: {node: '>=0.8.0'}

  /escape-string-regexp/2.0.0:
    resolution: {integrity: sha512-UpzcLCXolUWcNu5HtVMHYdXJjArjsF9C0aNnquZYY4uW/Vu0miy5YoWvbV345HauVvcAUnpRuhMMcqTcGOY2+w==}
    engines: {node: '>=8'}

  /escape-string-regexp/4.0.0:
    resolution: {integrity: sha512-TtpcNJ3XAzx3Gq8sWRzJaVajRs0uVxA2YAkdb1jm2YkPz4G6egUFAyA3n5vtEIZefPk5Wa4UXbKuS5fKkJWdgA==}
    engines: {node: '>=10'}

  /escodegen/2.0.0:
    resolution: {integrity: sha512-mmHKys/C8BFUGI+MAWNcSYoORYLMdPzjrknd2Vc+bUsjN5bXcr8EhrNB+UTqfL1y3I9c4fw2ihgtMPQLBRiQxw==}
    engines: {node: '>=6.0'}
    hasBin: true
    dependencies:
      esprima: 4.0.1
      estraverse: 5.3.0
      esutils: 2.0.3
      optionator: 0.8.3
    optionalDependencies:
      source-map: 0.6.1
    dev: true

  /eslint-config-prettier/8.5.0_eslint@8.18.0:
    resolution: {integrity: sha512-obmWKLUNCnhtQRKc+tmnYuQl0pFU1ibYJQ5BGhTVB08bHe9wC8qUeG7c08dj9XX+AuPj1YSGSQIHl1pnDHZR0Q==}
    hasBin: true
    peerDependencies:
      eslint: '>=7.0.0'
    dependencies:
      eslint: 8.18.0
    dev: true

  /eslint-formatter-pretty/4.1.0:
    resolution: {integrity: sha512-IsUTtGxF1hrH6lMWiSl1WbGaiP01eT6kzywdY1U+zLc0MP+nwEnUiS9UI8IaOTUhTeQJLlCEWIbXINBH4YJbBQ==}
    engines: {node: '>=10'}
    dependencies:
      '@types/eslint': 7.29.0
      ansi-escapes: 4.3.2
      chalk: 4.1.2
      eslint-rule-docs: 1.1.235
      log-symbols: 4.1.0
      plur: 4.0.0
      string-width: 4.2.3
      supports-hyperlinks: 2.2.0
    dev: true

  /eslint-import-resolver-node/0.3.6:
    resolution: {integrity: sha512-0En0w03NRVMn9Uiyn8YRPDKvWjxCWkslUEhGNTdGx15RvPJYQ+lbOlqrlNI2vEAs4pDYK4f/HN2TbDmk5TP0iw==}
    dependencies:
      debug: 3.2.7
      resolve: 1.22.1
    transitivePeerDependencies:
      - supports-color
    dev: true

  /eslint-module-utils/2.7.3_tf5cicivm5w4o4owwu2j7i4y2u:
    resolution: {integrity: sha512-088JEC7O3lDZM9xGe0RerkOMd0EjFl+Yvd1jPWIkMT5u3H9+HC34mWWPnqPrN13gieT9pBOO+Qt07Nb/6TresQ==}
    engines: {node: '>=4'}
    peerDependencies:
      '@typescript-eslint/parser': '*'
      eslint-import-resolver-node: '*'
      eslint-import-resolver-typescript: '*'
      eslint-import-resolver-webpack: '*'
    peerDependenciesMeta:
      '@typescript-eslint/parser':
        optional: true
      eslint-import-resolver-node:
        optional: true
      eslint-import-resolver-typescript:
        optional: true
      eslint-import-resolver-webpack:
        optional: true
    dependencies:
      '@typescript-eslint/parser': 5.29.0_b5e7v2qnwxfo6hmiq56u52mz3e
      debug: 3.2.7
      eslint-import-resolver-node: 0.3.6
      find-up: 2.1.0
    transitivePeerDependencies:
      - supports-color
    dev: true

  /eslint-plugin-eslint-comments/3.2.0_eslint@8.18.0:
    resolution: {integrity: sha512-0jkOl0hfojIHHmEHgmNdqv4fmh7300NdpA9FFpF7zaoLvB/QeXOGNLIo86oAveJFrfB1p05kC8hpEMHM8DwWVQ==}
    engines: {node: '>=6.5.0'}
    peerDependencies:
      eslint: '>=4.19.1'
    dependencies:
      escape-string-regexp: 1.0.5
      eslint: 8.18.0
      ignore: 5.2.0
    dev: true

  /eslint-plugin-import/2.26.0_zgg5sxdhnxsuz2d3vdnwdtmcnu:
    resolution: {integrity: sha512-hYfi3FXaM8WPLf4S1cikh/r4IxnO6zrhZbEGz2b660EJRbuxgpDS5gkCuYgGWg2xxh2rBuIr4Pvhve/7c31koA==}
    engines: {node: '>=4'}
    peerDependencies:
      '@typescript-eslint/parser': '*'
      eslint: ^2 || ^3 || ^4 || ^5 || ^6 || ^7.2.0 || ^8
    peerDependenciesMeta:
      '@typescript-eslint/parser':
        optional: true
    dependencies:
      '@typescript-eslint/parser': 5.29.0_b5e7v2qnwxfo6hmiq56u52mz3e
      array-includes: 3.1.5
      array.prototype.flat: 1.3.0
      debug: 2.6.9
      doctrine: 2.1.0
      eslint: 8.18.0
      eslint-import-resolver-node: 0.3.6
      eslint-module-utils: 2.7.3_tf5cicivm5w4o4owwu2j7i4y2u
      has: 1.0.3
      is-core-module: 2.9.0
      is-glob: 4.0.3
      minimatch: 3.1.2
      object.values: 1.1.5
      resolve: 1.22.1
      tsconfig-paths: 3.14.1
    transitivePeerDependencies:
      - eslint-import-resolver-typescript
      - eslint-import-resolver-webpack
      - supports-color
    dev: true

  /eslint-plugin-jest/26.5.3_44zngjtdyhbqvf4iebeao3dile:
    resolution: {integrity: sha512-sICclUqJQnR1bFRZGLN2jnSVsYOsmPYYnroGCIMVSvTS3y8XR3yjzy1EcTQmk6typ5pRgyIWzbjqxK6cZHEZuQ==}
    engines: {node: ^12.22.0 || ^14.17.0 || >=16.0.0}
    peerDependencies:
      '@typescript-eslint/eslint-plugin': ^5.0.0
      eslint: ^6.0.0 || ^7.0.0 || ^8.0.0
      jest: '*'
    peerDependenciesMeta:
      '@typescript-eslint/eslint-plugin':
        optional: true
      jest:
        optional: true
    dependencies:
      '@typescript-eslint/eslint-plugin': 5.29.0_qqmbkyiaixvppdwswpytuf2hgm
      '@typescript-eslint/utils': 5.29.0_b5e7v2qnwxfo6hmiq56u52mz3e
      eslint: 8.18.0
    transitivePeerDependencies:
      - supports-color
      - typescript
    dev: true

  /eslint-plugin-prettier/4.0.0_xu6ewijrtliw5q5lksq5uixwby:
    resolution: {integrity: sha512-98MqmCJ7vJodoQK359bqQWaxOE0CS8paAz/GgjaZLyex4TTk3g9HugoO89EqWCrFiOqn9EVvcoo7gZzONCWVwQ==}
    engines: {node: '>=6.0.0'}
    peerDependencies:
      eslint: '>=7.28.0'
      eslint-config-prettier: '*'
      prettier: '>=2.0.0'
    peerDependenciesMeta:
      eslint-config-prettier:
        optional: true
    dependencies:
      eslint: 8.18.0
      eslint-config-prettier: 8.5.0_eslint@8.18.0
      prettier: 2.7.1
      prettier-linter-helpers: 1.0.0
    dev: true

  /eslint-plugin-simple-import-sort/7.0.0_eslint@8.18.0:
    resolution: {integrity: sha512-U3vEDB5zhYPNfxT5TYR7u01dboFZp+HNpnGhkDB2g/2E4wZ/g1Q9Ton8UwCLfRV9yAKyYqDh62oHOamvkFxsvw==}
    peerDependencies:
      eslint: '>=5.0.0'
    dependencies:
      eslint: 8.18.0
    dev: true

  /eslint-rule-docs/1.1.235:
    resolution: {integrity: sha512-+TQ+x4JdTnDoFEXXb3fDvfGOwnyNV7duH8fXWTPD1ieaBmB8omj7Gw/pMBBu4uI2uJCCU8APDaQJzWuXnTsH4A==}
    dev: true

  /eslint-scope/5.1.1:
    resolution: {integrity: sha512-2NxwbF/hZ0KpepYN0cNbo+FN6XoK7GaHlQhgx/hIZl6Va0bF45RQOOwhLIy8lQDbuCiadSLCBnH2CFYquit5bw==}
    engines: {node: '>=8.0.0'}
    dependencies:
      esrecurse: 4.3.0
      estraverse: 4.3.0
    dev: true

  /eslint-scope/7.1.1:
    resolution: {integrity: sha512-QKQM/UXpIiHcLqJ5AOyIW7XZmzjkzQXYE54n1++wb0u9V/abW3l9uQnxX8Z5Xd18xyKIMTUAyQ0k1e8pz6LUrw==}
    engines: {node: ^12.22.0 || ^14.17.0 || >=16.0.0}
    dependencies:
      esrecurse: 4.3.0
      estraverse: 5.3.0
    dev: true

  /eslint-utils/3.0.0_eslint@8.18.0:
    resolution: {integrity: sha512-uuQC43IGctw68pJA1RgbQS8/NP7rch6Cwd4j3ZBtgo4/8Flj4eGE7ZYSZRN3iq5pVUv6GPdW5Z1RFleo84uLDA==}
    engines: {node: ^10.0.0 || ^12.0.0 || >= 14.0.0}
    peerDependencies:
      eslint: '>=5'
    dependencies:
      eslint: 8.18.0
      eslint-visitor-keys: 2.1.0
    dev: true

  /eslint-visitor-keys/2.1.0:
    resolution: {integrity: sha512-0rSmRBzXgDzIsD6mGdJgevzgezI534Cer5L/vyMX0kHzT/jiB43jRhd9YUlMGYLQy2zprNmoT8qasCGtY+QaKw==}
    engines: {node: '>=10'}
    dev: true

  /eslint-visitor-keys/3.3.0:
    resolution: {integrity: sha512-mQ+suqKJVyeuwGYHAdjMFqjCyfl8+Ldnxuyp3ldiMBFKkvytrXUZWaiPCEav8qDHKty44bD+qV1IP4T+w+xXRA==}
    engines: {node: ^12.22.0 || ^14.17.0 || >=16.0.0}
    dev: true

  /eslint/8.18.0:
    resolution: {integrity: sha512-As1EfFMVk7Xc6/CvhssHUjsAQSkpfXvUGMFC3ce8JDe6WvqCgRrLOBQbVpsBFr1X1V+RACOadnzVvcUS5ni2bA==}
    engines: {node: ^12.22.0 || ^14.17.0 || >=16.0.0}
    hasBin: true
    dependencies:
      '@eslint/eslintrc': 1.3.0
      '@humanwhocodes/config-array': 0.9.5
      ajv: 6.12.6
      chalk: 4.1.2
      cross-spawn: 7.0.3
      debug: 4.3.4
      doctrine: 3.0.0
      escape-string-regexp: 4.0.0
      eslint-scope: 7.1.1
      eslint-utils: 3.0.0_eslint@8.18.0
      eslint-visitor-keys: 3.3.0
      espree: 9.3.2
      esquery: 1.4.0
      esutils: 2.0.3
      fast-deep-equal: 3.1.3
      file-entry-cache: 6.0.1
      functional-red-black-tree: 1.0.1
      glob-parent: 6.0.2
      globals: 13.15.0
      ignore: 5.2.0
      import-fresh: 3.3.0
      imurmurhash: 0.1.4
      is-glob: 4.0.3
      js-yaml: 4.1.0
      json-stable-stringify-without-jsonify: 1.0.1
      levn: 0.4.1
      lodash.merge: 4.6.2
      minimatch: 3.1.2
      natural-compare: 1.4.0
      optionator: 0.9.1
      regexpp: 3.2.0
      strip-ansi: 6.0.1
      strip-json-comments: 3.1.1
      text-table: 0.2.0
      v8-compile-cache: 2.3.0
    transitivePeerDependencies:
      - supports-color
    dev: true

  /espree/9.3.2:
    resolution: {integrity: sha512-D211tC7ZwouTIuY5x9XnS0E9sWNChB7IYKX/Xp5eQj3nFXhqmiUDB9q27y76oFl8jTg3pXcQx/bpxMfs3CIZbA==}
    engines: {node: ^12.22.0 || ^14.17.0 || >=16.0.0}
    dependencies:
      acorn: 8.7.1
      acorn-jsx: 5.3.2_acorn@8.7.1
      eslint-visitor-keys: 3.3.0
    dev: true

  /esprima/4.0.1:
    resolution: {integrity: sha512-eGuFFw7Upda+g4p+QHvnW0RyTX/SVeJBDM/gCtMARO0cLuT2HcEKnTPvhjV6aGeqrCB/sbNop0Kszm0jsaWU4A==}
    engines: {node: '>=4'}
    hasBin: true
    dev: true

  /esquery/1.4.0:
    resolution: {integrity: sha512-cCDispWt5vHHtwMY2YrAQ4ibFkAL8RbH5YGBnZBc90MolvvfkkQcJro/aZiAQUlQ3qgrYS6D6v8Gc5G5CQsc9w==}
    engines: {node: '>=0.10'}
    dependencies:
      estraverse: 5.3.0
    dev: true

  /esrecurse/4.3.0:
    resolution: {integrity: sha512-KmfKL3b6G+RXvP8N1vr3Tq1kL/oCFgn2NYXEtqP8/L3pKapUA4G8cFVaoF3SU323CD4XypR/ffioHmkti6/Tag==}
    engines: {node: '>=4.0'}
    dependencies:
      estraverse: 5.3.0
    dev: true

  /estraverse/4.3.0:
    resolution: {integrity: sha512-39nnKffWz8xN1BU/2c79n9nB9HDzo0niYUqx6xyqUnyoAnQyyWpOTdZEeiCch8BBu515t4wp9ZmgVfVhn9EBpw==}
    engines: {node: '>=4.0'}
    dev: true

  /estraverse/5.3.0:
    resolution: {integrity: sha512-MMdARuVEQziNTeJD8DgMqmhwR11BRQ/cBP+pLtYdSTnf3MIO8fFeiINEbX36ZdNlfU/7A9f3gUw49B3oQsvwBA==}
    engines: {node: '>=4.0'}
    dev: true

  /esutils/2.0.3:
    resolution: {integrity: sha512-kVscqXk4OCp68SZ0dkgEKVi6/8ij300KBWTJq32P/dYeWTSwK41WyTxalN1eRmA5Z9UU/LX9D7FWSmV9SAYx6g==}
    engines: {node: '>=0.10.0'}
    dev: true

  /etag/1.8.1:
    resolution: {integrity: sha512-aIL5Fx7mawVa300al2BnEE4iNvo1qETxLrPI/o05L7z6go7fCw1J6EQmbK4FmJ2AS7kgVF/KEZWufBfdClMcPg==}
    engines: {node: '>= 0.6'}
    dev: true

  /eventemitter3/4.0.7:
    resolution: {integrity: sha512-8guHBZCwKnFhYdHr2ysuRWErTwhoN2X8XELRlrRwpmfeY2jjuUN4taQMsULKUVo1K4DvZl+0pgfyoysHxvmvEw==}
    dev: true

  /events/3.3.0:
    resolution: {integrity: sha512-mQw+2fkQbALzQ7V0MY0IqdnXNOeTtP4r0lN9z7AAawCXgqea7bDii20AYrIBrFd/Hx0M2Ocz6S111CaFkUcb0Q==}
    engines: {node: '>=0.8.x'}

  /execa/0.7.0:
    resolution: {integrity: sha512-RztN09XglpYI7aBBrJCPW95jEH7YF1UEPOoX9yDhUTPdp7mK+CQvnLTuD10BNXZ3byLTu2uehZ8EcKT/4CGiFw==}
    engines: {node: '>=4'}
    dependencies:
      cross-spawn: 5.1.0
      get-stream: 3.0.0
      is-stream: 1.1.0
      npm-run-path: 2.0.2
      p-finally: 1.0.0
      signal-exit: 3.0.7
      strip-eof: 1.0.0
    dev: true

  /execa/1.0.0:
    resolution: {integrity: sha512-adbxcyWV46qiHyvSp50TKt05tB4tK3HcmF7/nxfAdhnox83seTDbwnaqKO4sXRy7roHAIFqJP/Rw/AuEbX61LA==}
    engines: {node: '>=6'}
    dependencies:
      cross-spawn: 6.0.5
      get-stream: 4.1.0
      is-stream: 1.1.0
      npm-run-path: 2.0.2
      p-finally: 1.0.0
      signal-exit: 3.0.7
      strip-eof: 1.0.0
    dev: true

  /execa/4.1.0:
    resolution: {integrity: sha512-j5W0//W7f8UxAn8hXVnwG8tLwdiUy4FJLcSupCg6maBYZDpyBvTApK7KyuI4bKj8KOh1r2YH+6ucuYtJv1bTZA==}
    engines: {node: '>=10'}
    dependencies:
      cross-spawn: 7.0.3
      get-stream: 5.2.0
      human-signals: 1.1.1
      is-stream: 2.0.1
      merge-stream: 2.0.0
      npm-run-path: 4.0.1
      onetime: 5.1.2
      signal-exit: 3.0.7
      strip-final-newline: 2.0.0
    dev: true

  /execa/5.1.1:
    resolution: {integrity: sha512-8uSpZZocAZRBAPIEINJj3Lo9HyGitllczc27Eh5YYojjMFMn8yHMDMaUHE2Jqfq05D/wucwI4JGURyXt1vchyg==}
    engines: {node: '>=10'}
    dependencies:
      cross-spawn: 7.0.3
      get-stream: 6.0.1
      human-signals: 2.1.0
      is-stream: 2.0.1
      merge-stream: 2.0.0
      npm-run-path: 4.0.1
      onetime: 5.1.2
      signal-exit: 3.0.7
      strip-final-newline: 2.0.0

  /execa/6.1.0:
    resolution: {integrity: sha512-QVWlX2e50heYJcCPG0iWtf8r0xjEYfz/OYLGDYH+IyjWezzPNxz63qNFOu0l4YftGWuizFVZHHs8PrLU5p2IDA==}
    engines: {node: ^12.20.0 || ^14.13.1 || >=16.0.0}
    dependencies:
      cross-spawn: 7.0.3
      get-stream: 6.0.1
      human-signals: 3.0.1
      is-stream: 3.0.0
      merge-stream: 2.0.0
      npm-run-path: 5.1.0
      onetime: 6.0.0
      signal-exit: 3.0.7
      strip-final-newline: 3.0.0
    dev: true

  /execall/1.0.0:
    resolution: {integrity: sha512-/J0Q8CvOvlAdpvhfkD/WnTQ4H1eU0exze2nFGPj/RSC7jpQ0NkKe2r28T5eMkhEEs+fzepMZNy1kVRKNlC04nQ==}
    engines: {node: '>=0.10.0'}
    dependencies:
      clone-regexp: 1.0.1
    dev: true

  /exit-hook/1.1.1:
    resolution: {integrity: sha512-MsG3prOVw1WtLXAZbM3KiYtooKR1LvxHh3VHsVtIy0uiUu8usxgB/94DP2HxtD/661lLdB6yzQ09lGJSQr6nkg==}
    engines: {node: '>=0.10.0'}
    dev: true

  /exit/0.1.2:
    resolution: {integrity: sha512-Zk/eNKV2zbjpKzrsQ+n1G6poVbErQxJ0LBOJXaKZ1EViLzH+hrLu9cdXI4zw9dBQJslwBEpbQ2P1oS7nDxs6jQ==}
    engines: {node: '>= 0.8.0'}
    dev: true

  /expect-type/0.13.0:
    resolution: {integrity: sha512-CclevazQfrqo8EvbLPmP7osnb1SZXkw47XPPvUUpeMz4HuGzDltE7CaIt3RLyT9UQrwVK/LDn+KVcC0hcgjgDg==}
    dev: true

  /expect/27.5.1:
    resolution: {integrity: sha512-E1q5hSUG2AmYQwQJ041nvgpkODHQvB+RKlB4IYdru6uJsyFTRyZAP463M+1lINorwbqAmUggi6+WwkD8lCS/Dw==}
    engines: {node: ^10.13.0 || ^12.13.0 || ^14.15.0 || >=15.0.0}
    dependencies:
      '@jest/types': 27.5.1
      jest-get-type: 27.5.1
      jest-matcher-utils: 27.5.1
      jest-message-util: 27.5.1
    dev: true

  /expect/28.1.1:
    resolution: {integrity: sha512-/AANEwGL0tWBwzLNOvO0yUdy2D52jVdNXppOqswC49sxMN2cPWsGCQdzuIf9tj6hHoBQzNvx75JUYuQAckPo3w==}
    engines: {node: ^12.13.0 || ^14.15.0 || ^16.10.0 || >=17.0.0}
    dependencies:
      '@jest/expect-utils': 28.1.1
      jest-get-type: 28.0.2
      jest-matcher-utils: 28.1.1
      jest-message-util: 28.1.1
      jest-util: 28.1.1
    dev: true

  /express/4.17.2:
    resolution: {integrity: sha512-oxlxJxcQlYwqPWKVJJtvQiwHgosH/LrLSPA+H4UxpyvSS6jC5aH+5MoHFM+KABgTOt0APue4w66Ha8jCUo9QGg==}
    engines: {node: '>= 0.10.0'}
    dependencies:
      accepts: 1.3.8
      array-flatten: 1.1.1
      body-parser: 1.19.1
      content-disposition: 0.5.4
      content-type: 1.0.4
      cookie: 0.4.1
      cookie-signature: 1.0.6
      debug: 2.6.9
      depd: 1.1.2
      encodeurl: 1.0.2
      escape-html: 1.0.3
      etag: 1.8.1
      finalhandler: 1.1.2
      fresh: 0.5.2
      merge-descriptors: 1.0.1
      methods: 1.1.2
      on-finished: 2.3.0
      parseurl: 1.3.3
      path-to-regexp: 0.1.7
      proxy-addr: 2.0.7
      qs: 6.9.6
      range-parser: 1.2.1
      safe-buffer: 5.2.1
      send: 0.17.2
      serve-static: 1.14.2
      setprototypeof: 1.2.0
      statuses: 1.5.0
      type-is: 1.6.18
      utils-merge: 1.0.1
      vary: 1.1.2
    transitivePeerDependencies:
      - supports-color
    dev: true

  /extend/3.0.2:
    resolution: {integrity: sha512-fjquC59cD7CyW6urNXK0FBufkZcoiGG80wTuPujX590cB5Ttln20E2UB4S/WARVqhXffZl2LNgS+gQdPIIim/g==}
    dev: true

  /external-editor/1.1.1:
    resolution: {integrity: sha512-0XYlP43jzxMgJjugDJ85Z0UDPnowkUbfFztNvsSGC9sJVIk97MZbGEb9WAhIVH0UgNxoLj/9ZQgB4CHJyz2GGQ==}
    dependencies:
      extend: 3.0.2
      spawn-sync: 1.0.15
      tmp: 0.0.29
    dev: true

  /external-editor/3.1.0:
    resolution: {integrity: sha512-hMQ4CX1p1izmuLYyZqLMO/qGNw10wSv9QDCPfzXfyFrOaCSSoRfqE1Kf1s5an66J5JZC62NewG+mK49jOCtQew==}
    engines: {node: '>=4'}
    dependencies:
      chardet: 0.7.0
      iconv-lite: 0.4.24
      tmp: 0.0.33
    dev: true

  /extsprintf/1.3.0:
    resolution: {integrity: sha512-11Ndz7Nv+mvAC1j0ktTa7fAb0vLyGGX+rMHNBYQviQDGU0Hw7lhctJANqbPhu9nV9/izT/IntTgZ7Im/9LJs9g==}
    engines: {'0': node >=0.6.0}
    dev: true

  /extsprintf/1.4.1:
    resolution: {integrity: sha512-Wrk35e8ydCKDj/ArClo1VrPVmN8zph5V4AtHwIuHhvMXsKf73UT3BOD+azBIW+3wOJ4FhEH7zyaJCFvChjYvMA==}
    engines: {'0': node >=0.6.0}
    dev: true

  /fast-deep-equal/3.1.3:
    resolution: {integrity: sha512-f3qQ9oQy9j2AhBe/H9VC91wLmKBCCU/gDOnKNAYG5hswO7BLKj09Hc5HYNz9cGI++xlpDCIgDaitVs03ATR84Q==}
    dev: true

  /fast-diff/1.2.0:
    resolution: {integrity: sha512-xJuoT5+L99XlZ8twedaRf6Ax2TgQVxvgZOYoPKqZufmJib0tL2tegPBOZb1pVNgIhlqDlA0eO0c3wBvQcmzx4w==}
    dev: true

  /fast-glob/3.2.11:
    resolution: {integrity: sha512-xrO3+1bxSo3ZVHAnqzyuewYT6aMFHRAd4Kcs92MAonjwQZLsK9d0SF1IyQ3k5PoirxTW0Oe/RqFgMQ6TcNE5Ew==}
    engines: {node: '>=8.6.0'}
    dependencies:
      '@nodelib/fs.stat': 2.0.5
      '@nodelib/fs.walk': 1.2.8
      glob-parent: 5.1.2
      merge2: 1.4.1
      micromatch: 4.0.5

  /fast-json-stable-stringify/2.1.0:
    resolution: {integrity: sha512-lhd/wF+Lk98HZoTCtlVraHtfh5XYijIjalXck7saUtuanSDyLMxnHhSXEDJqHxD7msR8D0uCmqlkwjCV8xvwHw==}
    dev: true

  /fast-levenshtein/2.0.6:
    resolution: {integrity: sha512-DCXu6Ifhqcks7TZKY3Hxp3y6qphY5SJZmrWMDrKcERSOXWQdMhU9Ig/PYrzyw/ul9jOIyh0N4M0tbC5hodg8dw==}
    dev: true

  /fast-write-atomic/0.2.1:
    resolution: {integrity: sha512-WvJe06IfNYlr+6cO3uQkdKdy3Cb1LlCJSF8zRs2eT8yuhdbSlR9nIt+TgQ92RUxiRrQm+/S7RARnMfCs5iuAjw==}

  /fastq/1.13.0:
    resolution: {integrity: sha512-YpkpUnK8od0o1hmeSc7UUs/eB/vIPWJYjKck2QKIzAf71Vm1AAQ3EbuZB3g2JIy+pg+ERD0vqI79KyZiB2e2Nw==}
    dependencies:
      reusify: 1.0.4

  /fb-watchman/2.0.1:
    resolution: {integrity: sha512-DkPJKQeY6kKwmuMretBhr7G6Vodr7bFwDYTXIkfG1gjvNpaxBTQV3PbXg6bR1c1UP4jPOX0jHUbbHANL9vRjVg==}
    dependencies:
      bser: 2.1.1
    dev: true

  /figures/1.7.0:
    resolution: {integrity: sha512-UxKlfCRuCBxSXU4C6t9scbDyWZ4VlaFFdojKtzJuSkuOBQ5CNFum+zZXFwHjo+CxBC1t6zlYPgHIgFjL8ggoEQ==}
    engines: {node: '>=0.10.0'}
    dependencies:
      escape-string-regexp: 1.0.5
      object-assign: 4.1.1
    dev: true

  /figures/2.0.0:
    resolution: {integrity: sha512-Oa2M9atig69ZkfwiApY8F2Yy+tzMbazyvqv21R0NsSC8floSOC09BbT1ITWAdoMGQvJ/aZnR1KMwdx9tvHnTNA==}
    engines: {node: '>=4'}
    dependencies:
      escape-string-regexp: 1.0.5
    dev: true

  /figures/3.2.0:
    resolution: {integrity: sha512-yaduQFRKLXYOGgEn6AZau90j3ggSOyiqXU0F9JZfeXYhNa+Jk4X+s45A2zg5jns87GAFa34BBm2kXw4XpNcbdg==}
    engines: {node: '>=8'}
    dependencies:
      escape-string-regexp: 1.0.5
    dev: true

  /file-entry-cache/6.0.1:
    resolution: {integrity: sha512-7Gps/XWymbLk2QLYK4NzpMOrYjMhdIxXuIvy2QBsLE6ljuodKvdkWs/cpyJJ3CVIVpH0Oi1Hvg1ovbMzLdFBBg==}
    engines: {node: ^10.12.0 || >=12.0.0}
    dependencies:
      flat-cache: 3.0.4
    dev: true

  /filelist/1.0.4:
    resolution: {integrity: sha512-w1cEuf3S+DrLCQL7ET6kz+gmlJdbq9J7yXCSjK/OZCPA+qEN1WyF4ZAf0YYJa4/shHJra2t/d/r8SV4Ji+x+8Q==}
    dependencies:
      minimatch: 5.1.0
    dev: true

  /fill-range/7.0.1:
    resolution: {integrity: sha512-qOo9F+dMUmC2Lcb4BbVvnKJxTPjCm+RRpe4gDuGrzkL7mEVl/djYSu2OdQ2Pa302N4oqkSg9ir6jaLWJ2USVpQ==}
    engines: {node: '>=8'}
    dependencies:
      to-regex-range: 5.0.1

  /filter-obj/2.0.2:
    resolution: {integrity: sha512-lO3ttPjHZRfjMcxWKb1j1eDhTFsu4meeR3lnMcnBFhk6RuLhvEiuALu2TlfL310ph4lCYYwgF/ElIjdP739tdg==}
    engines: {node: '>=8'}
    dev: true

  /finalhandler/1.1.2:
    resolution: {integrity: sha512-aAWcW57uxVNrQZqFXjITpW3sIUQmHGG3qSb9mUah9MgMC4NeWhNOlNjXEYq3HjRAvL6arUviZGGJsBg6z0zsWA==}
    engines: {node: '>= 0.8'}
    dependencies:
      debug: 2.6.9
      encodeurl: 1.0.2
      escape-html: 1.0.3
      on-finished: 2.3.0
      parseurl: 1.3.3
      statuses: 1.5.0
      unpipe: 1.0.0
    transitivePeerDependencies:
      - supports-color
    dev: true

  /find-cache-dir/3.3.2:
    resolution: {integrity: sha512-wXZV5emFEjrridIgED11OoUKLxiYjAcqot/NJdAkOhlJ+vGzwhOAfcG5OX1jP+S0PcjEn8bdMJv+g2jwQ3Onig==}
    engines: {node: '>=8'}
    dependencies:
      commondir: 1.0.1
      make-dir: 3.1.0
      pkg-dir: 4.2.0
    dev: false

  /find-up/1.1.2:
    resolution: {integrity: sha512-jvElSjyuo4EMQGoTwo1uJU5pQMwTW5lS1x05zzfJuTIyLR3zwO27LYrxNg+dlvKpGOuGy/MzBdXh80g0ve5+HA==}
    engines: {node: '>=0.10.0'}
    dependencies:
      path-exists: 2.1.0
      pinkie-promise: 2.0.1
    dev: true

  /find-up/2.1.0:
    resolution: {integrity: sha512-NWzkk0jSJtTt08+FBFMvXoeZnOJD+jTtsRmBYbAIzJdX6l7dLgR7CTubCM5/eDdPUBvLCeVasP1brfVR/9/EZQ==}
    engines: {node: '>=4'}
    dependencies:
      locate-path: 2.0.0
    dev: true

  /find-up/3.0.0:
    resolution: {integrity: sha512-1yD6RmLI1XBfxugvORwlck6f75tYL+iR0jqwsOrOxMZyGYqUuDhJ0l4AXdO1iX/FTs9cBAMEk1gWSEx1kSbylg==}
    engines: {node: '>=6'}
    dependencies:
      locate-path: 3.0.0

  /find-up/4.1.0:
    resolution: {integrity: sha512-PpOwAdQ/YlXQ2vj8a3h8IipDuYRi3wceVQQGYWxNINccq40Anw7BlsEXCMbt1Zt+OLA6Fq9suIpIWD0OsnISlw==}
    engines: {node: '>=8'}
    dependencies:
      locate-path: 5.0.0
      path-exists: 4.0.0

  /find-up/5.0.0:
    resolution: {integrity: sha512-78/PXT1wlLLDgTzDs7sjq9hzz0vXD+zn+7wypEe4fXQxCmdmqfGsEPQxmiCSQI3ajFV91bVSsvNtrJRiW6nGng==}
    engines: {node: '>=10'}
    dependencies:
      locate-path: 6.0.0
      path-exists: 4.0.0

  /find-versions/3.2.0:
    resolution: {integrity: sha512-P8WRou2S+oe222TOCHitLy8zj+SIsVJh52VP4lvXkaFVnOFFdoWv1H1Jjvel1aI6NCFOAaeAVm8qrI0odiLcww==}
    engines: {node: '>=6'}
    dependencies:
      semver-regex: 2.0.0
    dev: true

  /find-yarn-workspace-root2/1.2.16:
    resolution: {integrity: sha512-hr6hb1w8ePMpPVUK39S4RlwJzi+xPLuVuG8XlwXU3KD5Yn3qgBWVfy3AzNlDhWvE1EORCE65/Qm26rFQt3VLVA==}
    dependencies:
      micromatch: 4.0.5
      pkg-dir: 4.2.0
    dev: true

  /first-chunk-stream/2.0.0:
    resolution: {integrity: sha512-X8Z+b/0L4lToKYq+lwnKqi9X/Zek0NibLpsJgVsSxpoYq7JtiCtRb5HqKVEjEw/qAb/4AKKRLOwwKHlWNpm2Eg==}
    engines: {node: '>=0.10.0'}
    dependencies:
      readable-stream: 2.3.7
    dev: true

  /flat-cache/3.0.4:
    resolution: {integrity: sha512-dm9s5Pw7Jc0GvMYbshN6zchCA9RgQlzzEZX3vylR9IqFfS8XciblUXOKfW6SiuJ0e13eDYZoZV5wdrev7P3Nwg==}
    engines: {node: ^10.12.0 || >=12.0.0}
    dependencies:
      flatted: 3.2.6
      rimraf: 3.0.2
    dev: true

  /flat-map-polyfill/0.3.8:
    resolution: {integrity: sha512-ZfmD5MnU7GglUEhiky9C7yEPaNq1/wh36RDohe+Xr3nJVdccwHbdTkFIYvetcdsoAckUKT51fuf44g7Ni5Doyg==}
    dev: true

  /flatted/3.2.6:
    resolution: {integrity: sha512-0sQoMh9s0BYsm+12Huy/rkKxVu4R1+r96YX5cG44rHV0pQ6iC3Q+mkoMFaGWObMFYQxCVT+ssG1ksneA2MI9KQ==}
    dev: true

  /follow-redirects/1.15.1:
    resolution: {integrity: sha512-yLAMQs+k0b2m7cVxpS1VKJVvoz7SS9Td1zss3XRwXj+ZDH00RJgnuLx7E44wx02kQLrdM3aOOy+FpzS7+8OizA==}
    engines: {node: '>=4.0'}
    peerDependencies:
      debug: '*'
    peerDependenciesMeta:
      debug:
        optional: true
    dev: true

  /for-each/0.3.3:
    resolution: {integrity: sha512-jqYfLp7mo9vIyQf8ykW2v7A+2N4QjeCeI5+Dz9XraiO1ign81wjiH7Fb9vSOWvQfNtmSa4H2RoQTrrXivdUZmw==}
    dependencies:
      is-callable: 1.2.4
    dev: true

  /foreachasync/3.0.0:
    resolution: {integrity: sha512-J+ler7Ta54FwwNcx6wQRDhTIbNeyDcARMkOcguEqnEdtm0jKvN3Li3PDAb2Du3ubJYEWfYL83XMROXdsXAXycw==}
    dev: true

  /forever-agent/0.6.1:
    resolution: {integrity: sha512-j0KLYPhm6zeac4lz3oJ3o65qvgQCcPubiyotZrXqEaG4hNagNYO8qdlUrX5vwqv9ohqeT/Z3j6+yW067yWWdUw==}
    dev: true

  /form-data/2.3.3:
    resolution: {integrity: sha512-1lLKB2Mu3aGP1Q/2eCOx0fNbRMe7XdwktwOruhfqqd0rIJWwN4Dh+E3hrPSlDCXnSR7UtZ1N38rVXm+6+MEhJQ==}
    engines: {node: '>= 0.12'}
    dependencies:
      asynckit: 0.4.0
      combined-stream: 1.0.8
      mime-types: 2.1.35
    dev: true

  /form-data/3.0.1:
    resolution: {integrity: sha512-RHkBKtLWUVwd7SqRIvCZMEvAMoGUp0XU+seQiZejj0COz3RI3hWP4sCv3gZWWLjJTd7rGwcsF5eKZGii0r/hbg==}
    engines: {node: '>= 6'}
    dependencies:
      asynckit: 0.4.0
      combined-stream: 1.0.8
      mime-types: 2.1.35

  /form-data/4.0.0:
    resolution: {integrity: sha512-ETEklSGi5t0QMZuiXoA/Q6vcnxcLQP5vdugSpuAyi6SVGi2clPPp+xgEhuMaHC+zGgn31Kd235W35f7Hykkaww==}
    engines: {node: '>= 6'}
    dependencies:
      asynckit: 0.4.0
      combined-stream: 1.0.8
      mime-types: 2.1.35

  /forwarded/0.2.0:
    resolution: {integrity: sha512-buRG0fpBtRHSTCOASe6hD258tEubFoRLb4ZNA6NxMVHNw2gOcwHo9wyablzMzOA5z9xA9L1KNjk/Nt6MT9aYow==}
    engines: {node: '>= 0.6'}
    dev: true

  /fp-ts/2.12.1:
    resolution: {integrity: sha512-oxvgqUYR6O9VkKXrxkJ0NOyU0FrE705MeqgBUMEPWyTu6Pwn768cJbHChw2XOBlgFLKfIHxjr2OOBFpv2mUGZw==}
    dev: false

  /fresh/0.5.2:
    resolution: {integrity: sha1-PYyt2Q2XZWn6g1qx+OSyOhBWBac=}
    engines: {node: '>= 0.6'}
    dev: true

  /from2/2.3.0:
    resolution: {integrity: sha512-OMcX/4IC/uqEPVgGeyfN22LJk6AZrMkRZHxcHBMBvHScDGgwTm2GT2Wkgtocyd3JfZffjj2kYUDXXII0Fk9W0g==}
    dependencies:
      inherits: 2.0.4
      readable-stream: 2.3.7
    dev: true

  /fs-constants/1.0.0:
    resolution: {integrity: sha512-y6OAwoSIf7FyjMIv94u+b5rdheZEjzR63GTyZJm5qh4Bi+2YgwLCcI/fPFZkL5PSixOt6ZNKm+w+Hfp/Bciwow==}
    dev: false

  /fs-extra/10.1.0:
    resolution: {integrity: sha512-oRXApq54ETRj4eMiFzGnHWGy+zo5raudjuxN0b8H7s/RU2oW0Wvsx9O0ACRN/kRq9E8Vu/ReskGB5o3ji+FzHQ==}
    engines: {node: '>=12'}
    dependencies:
      graceful-fs: 4.2.10
      jsonfile: 6.1.0
      universalify: 2.0.0

  /fs-extra/7.0.1:
    resolution: {integrity: sha512-YJDaCJZEnBmcbw13fvdAM9AwNOJwOzrE4pqMqBq5nFiEqXUqHwlK4B+3pUw6JNvfSPtX05xFHtYy/1ni01eGCw==}
    engines: {node: '>=6 <7 || >=8'}
    dependencies:
      graceful-fs: 4.2.10
      jsonfile: 4.0.0
      universalify: 0.1.2
    dev: true

  /fs-jetpack/4.3.1:
    resolution: {integrity: sha512-dbeOK84F6BiQzk2yqqCVwCPWTxAvVGJ3fMQc6E2wuEohS28mR6yHngbrKuVCK1KHRx/ccByDylqu4H5PCP2urQ==}
    dependencies:
      minimatch: 3.1.2
      rimraf: 2.7.1

  /fs-minipass/2.1.0:
    resolution: {integrity: sha512-V/JgOLFCS+R6Vcq0slCuaeWEdNC3ouDlJMNIsacH2VtALiu9mV4LPrHc5cDl8k5aw6J8jwgWWpiTo5RYhmIzvg==}
    engines: {node: '>= 8'}
    dependencies:
      minipass: 3.3.3

  /fs-monkey/1.0.3:
    resolution: {integrity: sha512-cybjIfiiE+pTWicSCLFHSrXZ6EilF30oh91FDP9S2B051prEa7QWfrVTQm10/dDpswBDXZugPa1Ogu8Yh+HV0Q==}
    dev: true

  /fs.realpath/1.0.0:
    resolution: {integrity: sha512-OO0pH2lK6a0hZnAdau5ItzHPI6pUlvI7jMVnxUQRtw4owF2wk8lOSabtGDCTP4Ggrg2MbGnWO9X8K1t4+fGMDw==}

  /fsevents/2.3.2:
    resolution: {integrity: sha512-xiqMQR4xAeHTuB9uWm+fFRcIOgKBMiOBP+eXiyT7jsgVCq1bkVygt00oASowB7EdtpOHaaPgKt812P9ab+DDKA==}
    engines: {node: ^8.16.0 || ^10.6.0 || >=11.0.0}
    os: [darwin]
    requiresBuild: true
    dev: true
    optional: true

  /fullname/4.0.1:
    resolution: {integrity: sha512-jVT8q9Ah9JwqfIGKwKzTdbRRthdPpIjEe9kgvxM104Tv+q6SgOAQqJMVP90R0DBRAqejGMHDRWJtl3Ats6BjfQ==}
    engines: {node: '>=8'}
    dependencies:
      execa: 1.0.0
      filter-obj: 2.0.2
      mem: 5.1.1
      p-any: 2.1.0
      passwd-user: 3.0.0
      rc: 1.2.8
    dev: true

  /function-bind/1.1.1:
    resolution: {integrity: sha512-yIovAzMX49sF8Yl58fSCWJ5svSLuaibPxXQJFLmBObTuCr0Mf1KiPopGM9NiFjiYBCbfaa2Fh6breQ6ANVTI0A==}

  /function.prototype.name/1.1.5:
    resolution: {integrity: sha512-uN7m/BzVKQnCUF/iW8jYea67v++2u7m5UgENbHRtdDVclOUP+FMPlCNdmk0h/ysGyo2tavMJEDqJAkJdRa1vMA==}
    engines: {node: '>= 0.4'}
    dependencies:
      call-bind: 1.0.2
      define-properties: 1.1.4
      es-abstract: 1.20.1
      functions-have-names: 1.2.3

  /functional-red-black-tree/1.0.1:
    resolution: {integrity: sha512-dsKNQNdj6xA3T+QlADDA7mOSlX0qiMINjn0cgr+eGHGsbSHzTabcIogz2+p/iqP1Xs6EP/sS2SbqH+brGTbq0g==}
    dev: true

  /functions-have-names/1.2.3:
    resolution: {integrity: sha512-xckBUXyTIqT97tq2x2AMb+g163b5JFysYk0x4qxNFwbfQkmNZoiRHb6sPzI9/QV33WeuvVYBUIiD4NzNIyqaRQ==}

  /gauge/1.2.7:
    resolution: {integrity: sha512-fVbU2wRE91yDvKUnrIaQlHKAWKY5e08PmztCrwuH5YVQ+Z/p3d0ny2T48o6uvAAXHIUnfaQdHkmxYbQft1eHVA==}
    dependencies:
      ansi: 0.3.1
      has-unicode: 2.0.1
      lodash.pad: 4.5.1
      lodash.padend: 4.6.1
      lodash.padstart: 4.6.1
    dev: true

  /gauge/3.0.2:
    resolution: {integrity: sha512-+5J6MS/5XksCuXq++uFRsnUd7Ovu1XenbeuIuNRJxYWjgQbPuFhT14lAvsWfqfAmnwluf1OwMjz39HjfLPci0Q==}
    engines: {node: '>=10'}
    dependencies:
      aproba: 2.0.0
      color-support: 1.1.3
      console-control-strings: 1.1.0
      has-unicode: 2.0.1
      object-assign: 4.1.1
      signal-exit: 3.0.7
      string-width: 4.2.3
      strip-ansi: 6.0.1
      wide-align: 1.1.5
    dev: true

  /gauge/4.0.4:
    resolution: {integrity: sha512-f9m+BEN5jkg6a0fZjleidjN51VE1X+mPFQ2DJ0uv1V39oCLCbsGe6yjbBnp7eK7z/+GAon99a3nHuqbuuthyPg==}
    engines: {node: ^12.13.0 || ^14.15.0 || >=16.0.0}
    dependencies:
      aproba: 2.0.0
      color-support: 1.1.3
      console-control-strings: 1.1.0
      has-unicode: 2.0.1
      signal-exit: 3.0.7
      string-width: 4.2.3
      strip-ansi: 6.0.1
      wide-align: 1.1.5
    dev: true

  /gensync/1.0.0-beta.2:
    resolution: {integrity: sha512-3hN7NaskYvMDLQY55gnW3NQ+mesEAepTqlg+VEbj7zzqEMBVNhzcGYYeqFo/TlYz6eQiFcp1HcsCZO+nGgS8zg==}
    engines: {node: '>=6.9.0'}
    dev: true

  /get-caller-file/2.0.5:
    resolution: {integrity: sha512-DyFP3BM/3YHTQOCUL/w0OZHR0lpKeGrxotcHWcqNEdnltqFwXVfhEBQ94eIo34AfQpo0rGki4cyIiftY06h2Fg==}
    engines: {node: 6.* || 8.* || >= 10.*}
    dev: true

  /get-intrinsic/1.1.2:
    resolution: {integrity: sha512-Jfm3OyCxHh9DJyc28qGk+JmfkpO41A4XkneDSujN9MDXrm4oDKdHvndhZ2dN94+ERNfkYJWDclW6k2L/ZGHjXA==}
    dependencies:
      function-bind: 1.1.1
      has: 1.0.3
      has-symbols: 1.0.3

  /get-own-enumerable-property-symbols/3.0.2:
    resolution: {integrity: sha512-I0UBV/XOz1XkIJHEUDMZAbzCThU/H8DxmSfmdGcKPnVhu2VfFqr34jr9777IyaTYvxjedWhqVIilEDsCdP5G6g==}
    dev: true

  /get-package-type/0.1.0:
    resolution: {integrity: sha512-pjzuKtY64GYfWizNAJ0fr9VqttZkNiK2iS430LtIHzjBEr6bX8Am2zm4sW4Ro5wjWW5cAlRL1qAMTcXbjNAO2Q==}
    engines: {node: '>=8.0.0'}
    dev: true

  /get-port/5.1.1:
    resolution: {integrity: sha512-g/Q1aTSDOxFpchXC4i8ZWvxA1lnPqx/JHqcpIw0/LX9T8x/GBbi6YnlN5nhaKIFkT8oFsscUKgDJYxfwfS6QsQ==}
    engines: {node: '>=8'}
    dev: true

  /get-stdin/4.0.1:
    resolution: {integrity: sha512-F5aQMywwJ2n85s4hJPTT9RPxGmubonuB10MNYo17/xph174n2MIR33HRguhzVag10O/npM7SPk73LMZNP+FaWw==}
    engines: {node: '>=0.10.0'}
    dev: true

  /get-stdin/8.0.0:
    resolution: {integrity: sha512-sY22aA6xchAzprjyqmSEQv4UbAAzRN0L2dQB0NlN5acTTK9Don6nhoc3eAbUnpZiCANAMfd/+40kVdKfFygohg==}
    engines: {node: '>=10'}
    dev: false

  /get-stream/3.0.0:
    resolution: {integrity: sha512-GlhdIUuVakc8SJ6kK0zAFbiGzRFzNnY4jUuEbV9UROo4Y+0Ny4fjvcZFVTeDA4odpFyOQzaw6hXukJSq/f28sQ==}
    engines: {node: '>=4'}
    dev: true

  /get-stream/4.1.0:
    resolution: {integrity: sha512-GMat4EJ5161kIy2HevLlr4luNjBgvmj413KaQA7jt4V8B4RDsfpHk7WQ9GVqfYyyx8OS/L66Kox+rJRNklLK7w==}
    engines: {node: '>=6'}
    dependencies:
      pump: 3.0.0
    dev: true

  /get-stream/5.2.0:
    resolution: {integrity: sha512-nBF+F1rAZVCu/p7rjzgA+Yb4lfYXrpl7a6VmJrU8wF9I1CKvP/QwPNZHnOlwbTkY6dvtFIzFMSyQXbLoTQPRpA==}
    engines: {node: '>=8'}
    dependencies:
      pump: 3.0.0
    dev: true

  /get-stream/6.0.1:
    resolution: {integrity: sha512-ts6Wi+2j3jQjqi70w5AlN8DFnkSwC+MqmxEzdEALB2qXZYV3X/b1CTfgPLGJNMeAWxdPfU8FO1ms3NUfaHCPYg==}
    engines: {node: '>=10'}

  /get-symbol-description/1.0.0:
    resolution: {integrity: sha512-2EmdH1YvIQiZpltCNgkuiUnyukzxM/R6NDJX31Ke3BG1Nq5b0S2PhX59UKi9vZpPDQVdqn+1IcaAwnzTT5vCjw==}
    engines: {node: '>= 0.4'}
    dependencies:
      call-bind: 1.0.2
      get-intrinsic: 1.1.2

  /getpass/0.1.7:
    resolution: {integrity: sha512-0fzj9JxOLfJ+XGLhR8ze3unN0KZCgZwiSSDz168VERjK8Wl8kVSdcu2kspd4s4wtAa1y/qrVRiAA0WclVsu0ng==}
    dependencies:
      assert-plus: 1.0.0
    dev: true

  /github-username/6.0.0:
    resolution: {integrity: sha512-7TTrRjxblSI5l6adk9zd+cV5d6i1OrJSo3Vr9xdGqFLBQo0mz5P9eIfKCDJ7eekVGGFLbce0qbPSnktXV2BjDQ==}
    engines: {node: '>=10'}
    dependencies:
      '@octokit/rest': 18.12.0
    transitivePeerDependencies:
      - encoding
    dev: true

  /glob-parent/5.1.2:
    resolution: {integrity: sha512-AOIgSQCepiJYwP3ARnGx+5VnTu2HBYdzbGP45eLw1vr3zB3vZLeyed1sC9hnbcOc9/SrMyM5RPQrkGz4aS9Zow==}
    engines: {node: '>= 6'}
    dependencies:
      is-glob: 4.0.3

  /glob-parent/6.0.2:
    resolution: {integrity: sha512-XxwI8EOhVQgWp6iDL+3b0r86f4d6AX6zSU55HfB4ydCEuXLXc5FcYeOu+nnGftS4TEju/11rt4KJPTMgbfmv4A==}
    engines: {node: '>=10.13.0'}
    dependencies:
      is-glob: 4.0.3
    dev: true

  /glob/7.2.3:
    resolution: {integrity: sha512-nFR0zLpU2YCaRxwoCJvL6UvCH2JFyFVIvwTLsIf21AuHlMskA1hhTdk+LlYJtOlYt9v6dvszD2BGRqBL+iQK9Q==}
    dependencies:
      fs.realpath: 1.0.0
      inflight: 1.0.6
      inherits: 2.0.4
      minimatch: 3.1.2
      once: 1.4.0
      path-is-absolute: 1.0.1

  /glob/8.0.3:
    resolution: {integrity: sha512-ull455NHSHI/Y1FqGaaYFaLGkNMMJbavMrEGFXG/PGrg6y7sutWHUHrz6gy6WEBH6akM1M414dWKCNs+IhKdiQ==}
    engines: {node: '>=12'}
    dependencies:
      fs.realpath: 1.0.0
      inflight: 1.0.6
      inherits: 2.0.4
      minimatch: 5.1.0
      once: 1.4.0
    dev: true

  /global-agent/2.2.0:
    resolution: {integrity: sha512-+20KpaW6DDLqhG7JDiJpD1JvNvb8ts+TNl7BPOYcURqCrXqnN1Vf+XVOrkKJAFPqfX+oEhsdzOj1hLWkBTdNJg==}
    engines: {node: '>=10.0'}
    dependencies:
      boolean: 3.2.0
      core-js: 3.23.3
      es6-error: 4.1.1
      matcher: 3.0.0
      roarr: 2.15.4
      semver: 7.3.7
      serialize-error: 7.0.1
    dev: true

  /global-dirs/0.1.1:
    resolution: {integrity: sha512-NknMLn7F2J7aflwFOlGdNIuCDpN3VGoSoB+aap3KABFWbHVn1TCgFC+np23J8W2BiZbjfEw3BFBycSMv1AFblg==}
    engines: {node: '>=4'}
    dependencies:
      ini: 1.3.8
    dev: true

  /global-dirs/3.0.0:
    resolution: {integrity: sha512-v8ho2DS5RiCjftj1nD9NmnfaOzTdud7RRnVd9kFNOjqZbISlx5DQ+OrTkywgd0dIt7oFCvKetZSHoHcP3sDdiA==}
    engines: {node: '>=10'}
    dependencies:
      ini: 2.0.0

  /global-tunnel-ng/2.7.1:
    resolution: {integrity: sha512-4s+DyciWBV0eK148wqXxcmVAbFVPqtc3sEtUE/GTQfuU80rySLcMhUmHKSHI7/LDj8q0gDYI1lIhRRB7ieRAqg==}
    engines: {node: '>=0.10'}
    dependencies:
      encodeurl: 1.0.2
      lodash: 4.17.21
      npm-conf: 1.1.3
      tunnel: 0.0.6
    dev: true

  /globals/11.12.0:
    resolution: {integrity: sha512-WOBp/EEGUiIsJSp7wcv/y6MO+lV9UoncWqxuFfm8eBwzWNgyfBd6Gz+IeKQ9jCmyhoH99g15M3T+QaVHFjizVA==}
    engines: {node: '>=4'}
    dev: true

  /globals/13.15.0:
    resolution: {integrity: sha512-bpzcOlgDhMG070Av0Vy5Owklpv1I6+j96GhUI7Rh7IzDCKLzboflLrrfqMu8NquDbiR4EOQk7XzJwqVJxicxog==}
    engines: {node: '>=8'}
    dependencies:
      type-fest: 0.20.2
    dev: true

  /globalthis/1.0.3:
    resolution: {integrity: sha512-sFdI5LyBiNTHjRd7cGPWapiHWMOXKyuBNX/cWJ3NfzrZQVa8GI/8cofCl74AOVqq9W5kNmguTIzJ/1s2gyI9wA==}
    engines: {node: '>= 0.4'}
    dependencies:
      define-properties: 1.1.4

  /globby/11.1.0:
    resolution: {integrity: sha512-jhIXaOzy1sb8IyocaruWSn1TjmnBVs8Ayhcy83rmxNJ8q2uWKCAj3CnJY+KpGSXCueAPc0i05kVvVKtP1t9S3g==}
    engines: {node: '>=10'}
    dependencies:
      array-union: 2.1.0
      dir-glob: 3.0.1
      fast-glob: 3.2.11
      ignore: 5.2.0
      merge2: 1.4.1
      slash: 3.0.0

  /got/6.7.1:
    resolution: {integrity: sha512-Y/K3EDuiQN9rTZhBvPRWMLXIKdeD1Rj0nzunfoi0Yyn5WBEbzxXKU9Ub2X41oZBagVWOBU3MuDonFMgPWQFnwg==}
    engines: {node: '>=4'}
    dependencies:
      '@types/keyv': 3.1.4
      '@types/responselike': 1.0.0
      create-error-class: 3.0.2
      duplexer3: 0.1.4
      get-stream: 3.0.0
      is-redirect: 1.0.0
      is-retry-allowed: 1.2.0
      is-stream: 1.1.0
      lowercase-keys: 1.0.1
      safe-buffer: 5.2.1
      timed-out: 4.0.1
      unzip-response: 2.0.1
      url-parse-lax: 1.0.0
    dev: true

  /got/7.1.0:
    resolution: {integrity: sha512-Y5WMo7xKKq1muPsxD+KmrR8DH5auG7fBdDVueZwETwV6VytKyU9OX/ddpq2/1hp1vIPvVb4T81dKQz3BivkNLw==}
    engines: {node: '>=4'}
    dependencies:
      '@types/keyv': 3.1.4
      '@types/responselike': 1.0.0
      decompress-response: 3.3.0
      duplexer3: 0.1.4
      get-stream: 3.0.0
      is-plain-obj: 1.1.0
      is-retry-allowed: 1.2.0
      is-stream: 1.1.0
      isurl: 1.0.0
      lowercase-keys: 1.0.1
      p-cancelable: 0.3.0
      p-timeout: 1.2.1
      safe-buffer: 5.2.1
      timed-out: 4.0.1
      url-parse-lax: 1.0.0
      url-to-options: 1.0.1
    dev: true

  /got/8.3.2:
    resolution: {integrity: sha512-qjUJ5U/hawxosMryILofZCkm3C84PLJS/0grRIpjAwu+Lkxxj5cxeCU25BG0/3mDSpXKTyZr8oh8wIgLaH0QCw==}
    engines: {node: '>=4'}
    dependencies:
      '@sindresorhus/is': 0.7.0
      '@types/keyv': 3.1.4
      '@types/responselike': 1.0.0
      cacheable-request: 2.1.4
      decompress-response: 3.3.0
      duplexer3: 0.1.4
      get-stream: 3.0.0
      into-stream: 3.1.0
      is-retry-allowed: 1.2.0
      isurl: 1.0.0
      lowercase-keys: 1.0.1
      mimic-response: 1.0.1
      p-cancelable: 0.4.1
      p-timeout: 2.0.1
      pify: 3.0.0
      safe-buffer: 5.2.1
      timed-out: 4.0.1
      url-parse-lax: 3.0.0
      url-to-options: 1.0.1
    dev: true

  /graceful-fs/4.2.10:
    resolution: {integrity: sha512-9ByhssR2fPVsNZj478qUUbKfmL0+t5BDVyjShtyZZLiK7ZDAArFFfopyOTj0M05wE2tJPisA4iTnnXl2YoPvOA==}

  /graphviz-mit/0.0.9:
    resolution: {integrity: sha512-om4IO5Rp5D/BnKluHsciWPi9tqB2MQN5yKbo9fXghFQL8QtWm3EpMnT/Llje0kE+DpG6qIQVLT6HqKpAnKyQGw==}
    engines: {node: '>=0.6.8'}
    dependencies:
      temp: 0.4.0
      which: 1.3.1
    dev: true

  /grouped-queue/2.0.0:
    resolution: {integrity: sha512-/PiFUa7WIsl48dUeCvhIHnwNmAAzlI/eHoJl0vu3nsFA366JleY7Ff8EVTplZu5kO0MIdZjKTTnzItL61ahbnw==}
    engines: {node: '>=8.0.0'}
    dev: true

  /har-schema/2.0.0:
    resolution: {integrity: sha512-Oqluz6zhGX8cyRaTQlFMPw80bSJVG2x/cFb8ZPhUILGgHka9SsokCCOQgpveePerqidZOrT14ipqfJb7ILcW5Q==}
    engines: {node: '>=4'}
    dev: true

  /har-validator/5.1.5:
    resolution: {integrity: sha512-nmT2T0lljbxdQZfspsno9hgrG3Uir6Ks5afism62poxqBM6sDnMEuPmzTq8XN0OEwqKLLdh1jQI3qyE66Nzb3w==}
    engines: {node: '>=6'}
    deprecated: this library is no longer supported
    dependencies:
      ajv: 6.12.6
      har-schema: 2.0.0
    dev: true

  /hard-rejection/2.1.0:
    resolution: {integrity: sha512-VIZB+ibDhx7ObhAe7OVtoEbuP4h/MuOTHJ+J8h/eBXotJYl0fBgR72xDFCKgIh22OJZIOVNxBMWuhAr10r8HdA==}
    engines: {node: '>=6'}
    dev: true

  /has-ansi/2.0.0:
    resolution: {integrity: sha512-C8vBJ8DwUCx19vhm7urhTuUsr4/IyP6l4VzNQDv+ryHQObW3TTTp9yB68WpYgRe2bbaGuZ/se74IqFeVnMnLZg==}
    engines: {node: '>=0.10.0'}
    dependencies:
      ansi-regex: 2.1.1
    dev: true

  /has-bigints/1.0.2:
    resolution: {integrity: sha512-tSvCKtBr9lkF0Ex0aQiP9N+OpV4zi2r/Nee5VkRDbaqv35RLYMzbwQfFSZZH0kR+Rd6302UJZ2p/bJCEoR3VoQ==}

  /has-flag/1.0.0:
    resolution: {integrity: sha512-DyYHfIYwAJmjAjSSPKANxI8bFY9YtFrgkAfinBojQ8YJTOuOuav64tMUJv584SES4xl74PmuaevIyaLESHdTAA==}
    engines: {node: '>=0.10.0'}
    dev: true

  /has-flag/3.0.0:
    resolution: {integrity: sha512-sKJf1+ceQBr4SMkvQnBDNDtf4TXpVhVGateu0t918bl30FnbE2m4vNLX+VWe/dpjlb+HugGYzW7uQXH98HPEYw==}
    engines: {node: '>=4'}

  /has-flag/4.0.0:
    resolution: {integrity: sha512-EykJT/Q1KjTWctppgIAgfSO0tKVuZUjhgMr17kqTumMl6Afv3EISleU7qZUzoXDFTAHTDC4NOoG/ZxU3EvlMPQ==}
    engines: {node: '>=8'}

  /has-property-descriptors/1.0.0:
    resolution: {integrity: sha512-62DVLZGoiEBDHQyqG4w9xCuZ7eJEwNmJRWw2VY84Oedb7WFcA27fiEVe8oUQx9hAUJ4ekurquucTGwsyO1XGdQ==}
    dependencies:
      get-intrinsic: 1.1.2

  /has-symbol-support-x/1.4.2:
    resolution: {integrity: sha512-3ToOva++HaW+eCpgqZrCfN51IPB+7bJNVT6CUATzueB5Heb8o6Nam0V3HG5dlDvZU1Gn5QLcbahiKw/XVk5JJw==}
    dev: true

  /has-symbols/1.0.3:
    resolution: {integrity: sha512-l3LCuF6MgDNwTDKkdYGEihYjt5pRPbEg46rtlmnSPlUbgmB8LOIrKJbYYFBSbnPaJexMKtiPO8hmeRjRz2Td+A==}
    engines: {node: '>= 0.4'}

  /has-to-string-tag-x/1.4.1:
    resolution: {integrity: sha512-vdbKfmw+3LoOYVr+mtxHaX5a96+0f3DljYd8JOqvOLsf5mw2Otda2qCDT9qRqLAhrjyQ0h7ual5nOiASpsGNFw==}
    dependencies:
      has-symbol-support-x: 1.4.2
    dev: true

  /has-tostringtag/1.0.0:
    resolution: {integrity: sha512-kFjcSNhnlGV1kyoGk7OXKSawH5JOb/LzUc5w9B02hOTO0dfFRjbHQKvg1d6cf3HbeUmtU9VbbV3qzZ2Teh97WQ==}
    engines: {node: '>= 0.4'}
    dependencies:
      has-symbols: 1.0.3

  /has-unicode/2.0.1:
    resolution: {integrity: sha512-8Rf9Y83NBReMnx0gFzA8JImQACstCYWUplepDa9xprwwtmgEZUF0h/i5xSA625zB/I37EtrswSST6OXxwaaIJQ==}
    dev: true

  /has-yarn/2.1.0:
    resolution: {integrity: sha512-UqBRqi4ju7T+TqGNdqAO0PaSVGsDGJUBQvk9eUWNGRY1CFGDzYhLWoM7JQEemnlvVcv/YEmc2wNW8BC24EnUsw==}
    engines: {node: '>=8'}
    dev: false

  /has/1.0.3:
    resolution: {integrity: sha512-f2dvO0VU6Oej7RkWJGrehjbzMAjFp5/VKPp5tTpWIV4JHHZK1/BxbFRtf/siA2SWTe09caDmVtYYzWEIbBS4zw==}
    engines: {node: '>= 0.4.0'}
    dependencies:
      function-bind: 1.1.1

  /hasha/5.2.2:
    resolution: {integrity: sha512-Hrp5vIK/xr5SkeN2onO32H0MgNZ0f17HRNH39WfL0SYUNOTZ5Lz1TJ8Pajo/87dYGEFlLMm7mIc/k/s6Bvz9HQ==}
    engines: {node: '>=8'}
    dependencies:
      is-stream: 2.0.1
      type-fest: 0.8.1
    dev: false

  /hosted-git-info/2.8.9:
    resolution: {integrity: sha512-mxIDAb9Lsm6DoOJ7xH+5+X4y1LU/4Hi50L9C5sIswK3JzULS4bwk1FvjdBgvYR4bzT4tuUQiC15FE2f5HbLvYw==}

  /hosted-git-info/4.1.0:
    resolution: {integrity: sha512-kyCuEOWjJqZuDbRHzL8V93NzQhwIB71oFWSyzVo+KPZI+pnQPPxucdkrOZvkLRnrf5URsQM+IJ09Dw29cRALIA==}
    engines: {node: '>=10'}
    dependencies:
      lru-cache: 6.0.0
    dev: true

  /html-encoding-sniffer/2.0.1:
    resolution: {integrity: sha512-D5JbOMBIR/TVZkubHT+OyT2705QvogUW4IBn6nHd756OwieSF9aDYFj4dv6HHEVGYbHaLETa3WggZYWWMyy3ZQ==}
    engines: {node: '>=10'}
    dependencies:
      whatwg-encoding: 1.0.5
    dev: true

  /html-escaper/2.0.2:
    resolution: {integrity: sha512-H2iMtd0I4Mt5eYiapRdIDjp+XzelXQ0tFE4JS7YFwFevXXMmOp9myNrUvCg0D6ws8iqkRPBfKHgbwig1SmlLfg==}
    dev: true

  /http-cache-semantics/3.8.1:
    resolution: {integrity: sha512-5ai2iksyV8ZXmnZhHH4rWPoxxistEexSi5936zIQ1bnNTW5VnA85B6P/VpXiRM017IgRvb2kKo1a//y+0wSp3w==}
    dev: true

  /http-cache-semantics/4.1.0:
    resolution: {integrity: sha512-carPklcUh7ROWRK7Cv27RPtdhYhUsela/ue5/jKzjegVvXDqM2ILE9Q2BGn9JZJh1g87cp56su/FgQSzcWS8cQ==}
    dev: true

  /http-errors/1.8.1:
    resolution: {integrity: sha512-Kpk9Sm7NmI+RHhnj6OIWDI1d6fIoFAtFt9RLaTMRlg/8w49juAStsrBgp0Dp4OdxdVbRIeKhtCUvoi/RuAhO4g==}
    engines: {node: '>= 0.6'}
    dependencies:
      depd: 1.1.2
      inherits: 2.0.4
      setprototypeof: 1.2.0
      statuses: 1.5.0
      toidentifier: 1.0.1
    dev: true

  /http-proxy-agent/4.0.1:
    resolution: {integrity: sha512-k0zdNgqWTGA6aeIRVpvfVob4fL52dTfaehylg0Y4UvSySvOq/Y+BOyPrgpUrA7HylqvU8vIZGsRuXmspskV0Tg==}
    engines: {node: '>= 6'}
    dependencies:
      '@tootallnate/once': 1.1.2
      agent-base: 6.0.2
      debug: 4.3.4
    transitivePeerDependencies:
      - supports-color

  /http-proxy-agent/5.0.0:
    resolution: {integrity: sha512-n2hY8YdoRE1i7r6M0w9DIw5GgZN0G25P8zLCRQ8rjXtTU3vsNFBI/vWK/UIeE6g5MUUz6avwAPXmL6Fy9D/90w==}
    engines: {node: '>= 6'}
    dependencies:
      '@tootallnate/once': 2.0.0
      agent-base: 6.0.2
      debug: 4.3.4
    transitivePeerDependencies:
      - supports-color

  /http-signature/1.2.0:
    resolution: {integrity: sha512-CAbnr6Rz4CYQkLYUtSNXxQPUH2gK8f3iWexVlsnMeD+GjlsQ0Xsy1cOX+mN3dtxYomRy21CiOzU8Uhw6OwncEQ==}
    engines: {node: '>=0.8', npm: '>=1.3.7'}
    dependencies:
      assert-plus: 1.0.0
      jsprim: 1.4.2
      sshpk: 1.17.0
    dev: true

  /https-proxy-agent/5.0.1:
    resolution: {integrity: sha512-dFcAjpTQFgoLMzC2VwU+C/CbS7uRL0lWmxDITmqm7C+7F0Odmj6s9l6alZc6AELXhrnggM2CeWSXHGOdX2YtwA==}
    engines: {node: '>= 6'}
    dependencies:
      agent-base: 6.0.2
      debug: 4.3.4
    transitivePeerDependencies:
      - supports-color

  /human-signals/1.1.1:
    resolution: {integrity: sha512-SEQu7vl8KjNL2eoGBLF3+wAjpsNfA9XMlXAYj/3EdaNfAlxKthD1xjEQfGOUhllCGGJVNY34bRr6lPINhNjyZw==}
    engines: {node: '>=8.12.0'}
    dev: true

  /human-signals/2.1.0:
    resolution: {integrity: sha512-B4FFZ6q/T2jhhksgkbEW3HBvWIfDW85snkQgawt07S7J5QXTk6BkNV+0yAeZrM5QpMAdYlocGoljn0sJ/WQkFw==}
    engines: {node: '>=10.17.0'}

  /human-signals/3.0.1:
    resolution: {integrity: sha512-rQLskxnM/5OCldHo+wNXbpVgDn5A17CUoKX+7Sokwaknlq7CdSnphy0W39GU8dw59XiCXmFXDg4fRuckQRKewQ==}
    engines: {node: '>=12.20.0'}
    dev: true

  /humanize-ms/1.2.1:
    resolution: {integrity: sha512-Fl70vYtsAFb/C06PTS9dZBo7ihau+Tu/DNCk/OyHhea07S+aeMWpFFkUaXRa8fI+ScZbEI8dfSxwY7gxZ9SAVQ==}
    dependencies:
      ms: 2.1.3
    dev: true

  /humanize-string/1.0.2:
    resolution: {integrity: sha512-PH5GBkXqFxw5+4eKaKRIkD23y6vRd/IXSl7IldyJxEXpDH9SEIXRORkBtkGni/ae2P7RVOw6Wxypd2tGXhha1w==}
    engines: {node: '>=0.10.0'}
    dependencies:
      decamelize: 1.2.0
    dev: true

  /husky/8.0.1:
    resolution: {integrity: sha512-xs7/chUH/CKdOCs7Zy0Aev9e/dKOMZf3K1Az1nar3tzlv0jfqnYtu235bstsWTmXOR0EfINrPa97yy4Lz6RiKw==}
    engines: {node: '>=14'}
    hasBin: true
    dev: true

  /iconv-lite/0.4.24:
    resolution: {integrity: sha512-v3MXnZAcvnywkTUEZomIActle7RXXeedOR31wwl7VlyoXO4Qi9arvSenNQWne1TcRwhCL1HwLI21bEqdpj8/rA==}
    engines: {node: '>=0.10.0'}
    dependencies:
      safer-buffer: 2.1.2
    dev: true

  /iconv-lite/0.6.3:
    resolution: {integrity: sha512-4fCk79wshMdzMp2rH06qWrJE4iolqLhCUH+OiuIgU++RB0+94NlDL81atO7GX55uUKueo0txHNtvEyI6D7WdMw==}
    engines: {node: '>=0.10.0'}
    dependencies:
      safer-buffer: 2.1.2

  /ieee754/1.2.1:
    resolution: {integrity: sha512-dcyqhDvX1C46lXZcVqCpK+FtMRQVdIMN6/Df5js2zouUsqG7I6sFxitIC+7KYK29KdXOLHdu9zL4sFnoVQnqaA==}

  /ignore-walk/4.0.1:
    resolution: {integrity: sha512-rzDQLaW4jQbh2YrOFlJdCtX8qgJTehFRYiUB2r1osqTeDzV/3+Jh8fz1oAPzUThf3iku8Ds4IDqawI5d8mUiQw==}
    engines: {node: '>=10'}
    dependencies:
      minimatch: 3.1.2
    dev: true

  /ignore/5.2.0:
    resolution: {integrity: sha512-CmxgYGiEPCLhfLnpPp1MoRmifwEIOgjcHXxOBjv7mY96c+eWScsOP9c112ZyLdWHi0FxHjI+4uVhKYp/gcdRmQ==}
    engines: {node: '>= 4'}

  /import-fresh/3.3.0:
    resolution: {integrity: sha512-veYYhQa+D1QBKznvhUHxb8faxlrwUnxseDAbAp457E0wLNio2bOSKnjYDhMj+YiAq61xrMGhQk9iXVk5FzgQMw==}
    engines: {node: '>=6'}
    dependencies:
      parent-module: 1.0.1
      resolve-from: 4.0.0
    dev: true

  /import-lazy/2.1.0:
    resolution: {integrity: sha512-m7ZEHgtw69qOGw+jwxXkHlrlIPdTGkyh66zXZ1ajZbxkDBNjSY/LGbmjc7h0s2ELsUDTAhFr55TrPSSqJGPG0A==}
    engines: {node: '>=4'}
    dev: true

  /import-lazy/4.0.0:
    resolution: {integrity: sha512-rKtvo6a868b5Hu3heneU+L4yEQ4jYKLtjpnPeUdK7h0yzXGmyBTypknlkCvHFBqfX9YlorEiMM6Dnq/5atfHkw==}
    engines: {node: '>=8'}
    dev: true

  /import-local/3.1.0:
    resolution: {integrity: sha512-ASB07uLtnDs1o6EHjKpX34BKYDSqnFerfTOJL2HvMqF70LnxpjkzDB8J44oT9pu4AMPkQwf8jl6szgvNd2tRIg==}
    engines: {node: '>=8'}
    hasBin: true
    dependencies:
      pkg-dir: 4.2.0
      resolve-cwd: 3.0.0
    dev: true

  /imurmurhash/0.1.4:
    resolution: {integrity: sha512-JmXMZ6wuvDmLiHEml9ykzqO6lwFbof0GG4IkcGaENdCRDDmMVnny7s5HsIgHCbaq0w2MyPhDqkhTUgS2LU2PHA==}
    engines: {node: '>=0.8.19'}
    dev: true

  /indent-string/2.1.0:
    resolution: {integrity: sha512-aqwDFWSgSgfRaEwao5lg5KEcVd/2a+D1rvoG7NdilmYz0NwRk6StWpWdz/Hpk34MKPpx7s8XxUqimfcQK6gGlg==}
    engines: {node: '>=0.10.0'}
    dependencies:
      repeating: 2.0.1
    dev: true

  /indent-string/4.0.0:
    resolution: {integrity: sha512-EdDDZu4A2OyIK7Lr/2zG+w5jmbuk1DVBnEwREQvBzspBJkCEbRa8GxU1lghYcaGJCnRWibjDXlq779X1/y5xwg==}
    engines: {node: '>=8'}

  /infer-owner/1.0.4:
    resolution: {integrity: sha512-IClj+Xz94+d7irH5qRyfJonOdfTzuDaifE6ZPWfx0N0+/ATZCbuTPq2prFl526urkQd90WyUKIh1DfBQ2hMz9A==}
    dev: true

  /inflight/1.0.6:
    resolution: {integrity: sha512-k92I/b08q4wvFscXCLvqfsHCrjrF7yiXsQuIVvVE7N82W3+aqpzuUdBbfhWcy/FZR3/4IgflMgKLOsvPDrGCJA==}
    dependencies:
      once: 1.4.0
      wrappy: 1.0.2

  /inherits/2.0.4:
    resolution: {integrity: sha512-k/vGaX4/Yla3WzyMCvTQOXYeIHvqOKtnqBduzTHpzpQZzAskKMhZ2K+EnBiSM9zGSoIFeMpXKxa4dYeZIQqewQ==}

  /ini/1.3.8:
    resolution: {integrity: sha512-JV/yugV2uzW5iMRSiZAyDtQd+nxtUnjeLt0acNdw98kKLrvuRVyB80tsREOE7yvGVgalhZ6RNXCmEHkUKBKxew==}
    dev: true

  /ini/2.0.0:
    resolution: {integrity: sha512-7PnF4oN3CvZF23ADhA5wRaYEQpJ8qygSkbtTXWBeXWXmEVRXK+1ITciHWwHhsjv1TmW0MgacIv6hEi5pX5NQdA==}
    engines: {node: '>=10'}

  /inquirer/1.2.3:
    resolution: {integrity: sha512-diSnpgfv/Ozq6QKuV2mUcwZ+D24b03J3W6EVxzvtkCWJTPrH2gKLsqgSW0vzRMZZFhFdhnvzka0RUJxIm7AOxQ==}
    dependencies:
      ansi-escapes: 1.4.0
      chalk: 1.1.3
      cli-cursor: 1.0.2
      cli-width: 2.2.1
      external-editor: 1.1.1
      figures: 1.7.0
      lodash: 4.17.21
      mute-stream: 0.0.6
      pinkie-promise: 2.0.1
      run-async: 2.4.1
      rx: 4.1.0
      string-width: 1.0.2
      strip-ansi: 3.0.1
      through: 2.3.8
    dev: true

  /inquirer/6.5.2:
    resolution: {integrity: sha512-cntlB5ghuB0iuO65Ovoi8ogLHiWGs/5yNrtUcKjFhSSiVeAIVpD7koaSU9RM8mpXw5YDi9RdYXGQMaOURB7ycQ==}
    engines: {node: '>=6.0.0'}
    dependencies:
      ansi-escapes: 3.2.0
      chalk: 2.4.2
      cli-cursor: 2.1.0
      cli-width: 2.2.1
      external-editor: 3.1.0
      figures: 2.0.0
      lodash: 4.17.21
      mute-stream: 0.0.7
      run-async: 2.4.1
      rxjs: 6.6.7
      string-width: 2.1.1
      strip-ansi: 5.2.0
      through: 2.3.8
    dev: true

  /inquirer/8.2.4:
    resolution: {integrity: sha512-nn4F01dxU8VeKfq192IjLsxu0/OmMZ4Lg3xKAns148rCaXP6ntAoEkVYZThWjwON8AlzdZZi6oqnhNbxUG9hVg==}
    engines: {node: '>=12.0.0'}
    dependencies:
      ansi-escapes: 4.3.2
      chalk: 4.1.2
      cli-cursor: 3.1.0
      cli-width: 3.0.0
      external-editor: 3.1.0
      figures: 3.2.0
      lodash: 4.17.21
      mute-stream: 0.0.8
      ora: 5.4.1
      run-async: 2.4.1
      rxjs: 7.5.5
      string-width: 4.2.3
      strip-ansi: 6.0.1
      through: 2.3.8
      wrap-ansi: 7.0.0
    dev: true

  /insight/0.10.3:
    resolution: {integrity: sha512-YOncxSN6Omh+1Oqxt+OJAvJVMDKw7l6IEG0wT2cTMGxjsTcroOGW4IR926QDzxg/uZHcFZ2cZbckDWdZhc2pZw==}
    engines: {node: '>=6'}
    dependencies:
      async: 2.6.4
      chalk: 2.4.2
      conf: 1.4.0
      inquirer: 6.5.2
      lodash.debounce: 4.0.8
      os-name: 3.1.0
      request: 2.88.2
      tough-cookie: 3.0.1
      uuid: 3.4.0
    dev: true

  /internal-slot/1.0.3:
    resolution: {integrity: sha512-O0DB1JC/sPyZl7cIo78n5dR7eUSwwpYPiXRhTzNxZVAMUuB8vlnRFyLxdrVToks6XPLVnFfbzaVd5WLjhgg+vA==}
    engines: {node: '>= 0.4'}
    dependencies:
      get-intrinsic: 1.1.2
      has: 1.0.3
      side-channel: 1.0.4

  /interpret/1.4.0:
    resolution: {integrity: sha512-agE4QfB2Lkp9uICn7BAqoscw4SZP9kTE2hxiFI3jBPmXJfdqiahTbUuKGsMoN2GtqL9AxhYioAcVvgsb1HvRbA==}
    engines: {node: '>= 0.10'}
    dev: true

  /into-stream/3.1.0:
    resolution: {integrity: sha512-TcdjPibTksa1NQximqep2r17ISRiNE9fwlfbg3F8ANdvP5/yrFTew86VcO//jk4QTaMlbjypPBq76HN2zaKfZQ==}
    engines: {node: '>=4'}
    dependencies:
      from2: 2.3.0
      p-is-promise: 1.1.0
    dev: true

  /ip-regex/2.1.0:
    resolution: {integrity: sha512-58yWmlHpp7VYfcdTwMTvwMmqx/Elfxjd9RXTDyMsbL7lLWmhMylLEqiYVLKuLzOZqVgiWXD9MfR62Vv89VRxkw==}
    engines: {node: '>=4'}
    dev: true

  /ip/1.1.8:
    resolution: {integrity: sha512-PuExPYUiu6qMBQb4l06ecm6T6ujzhmh+MeJcW9wa89PoAz5pvd4zPgN5WJV104mb6S2T1AwNIAaB70JNrLQWhg==}
    dev: true

  /ipaddr.js/1.9.1:
    resolution: {integrity: sha512-0KI/607xoxSToH7GjN1FfSbLoU0+btTicjsQSWQlh/hZykN8KpmMf7uYwPW3R+akZ6R/w18ZlXSHBYXiYUPO3g==}
    engines: {node: '>= 0.10'}
    dev: true

  /irregular-plurals/3.3.0:
    resolution: {integrity: sha512-MVBLKUTangM3EfRPFROhmWQQKRDsrgI83J8GS3jXy+OwYqiR2/aoWndYQ5416jLE3uaGgLH7ncme3X9y09gZ3g==}
    engines: {node: '>=8'}
    dev: true

  /is-arguments/1.1.1:
    resolution: {integrity: sha512-8Q7EARjzEnKpt/PCD7e1cgUS0a6X8u5tdSiMqXhojOdoV9TsMsiO+9VLC5vAmO8N7/GmXn7yjR8qnA6bVAEzfA==}
    engines: {node: '>= 0.4'}
    dependencies:
      call-bind: 1.0.2
      has-tostringtag: 1.0.0
    dev: true

  /is-arrayish/0.2.1:
    resolution: {integrity: sha512-zz06S8t0ozoDXMG+ube26zeCTNXcKIPJZJi8hBrF4idCLms4CG9QtK7qBl1boi5ODzFpjswb5JPmHCbMpjaYzg==}

  /is-bigint/1.0.4:
    resolution: {integrity: sha512-zB9CruMamjym81i2JZ3UMn54PKGsQzsJeo6xvN3HJJ4CAsQNB6iRutp2To77OfCNuoxspsIhzaPoO1zyCEhFOg==}
    dependencies:
      has-bigints: 1.0.2

  /is-binary-path/2.1.0:
    resolution: {integrity: sha512-ZMERYes6pDydyuGidse7OsHxtbI7WVeUEozgR/g7rd0xUimYNlvZRE/K2MgZTjWy725IfelLeVcEM97mmtRGXw==}
    engines: {node: '>=8'}
    dependencies:
      binary-extensions: 2.2.0
    dev: true

  /is-boolean-object/1.1.2:
    resolution: {integrity: sha512-gDYaKHJmnj4aWxyj6YHyXVpdQawtVLHU5cb+eztPGczf6cjuTdwve5ZIEfgXqH4e57An1D1AKf8CZ3kYrQRqYA==}
    engines: {node: '>= 0.4'}
    dependencies:
      call-bind: 1.0.2
      has-tostringtag: 1.0.0

  /is-callable/1.2.4:
    resolution: {integrity: sha512-nsuwtxZfMX67Oryl9LCQ+upnC0Z0BgpwntpS89m1H/TLF0zNfzfLMV/9Wa/6MZsj0acpEjAO0KF1xT6ZdLl95w==}
    engines: {node: '>= 0.4'}

  /is-ci/1.2.1:
    resolution: {integrity: sha512-s6tfsaQaQi3JNciBH6shVqEDvhGut0SUXr31ag8Pd8BBbVVlcGfWhpPmEOoM6RJ5TFhbypvf5yyRw/VXW1IiWg==}
    hasBin: true
    dependencies:
      ci-info: 1.6.0
    dev: true

  /is-ci/3.0.1:
    resolution: {integrity: sha512-ZYvCgrefwqoQ6yTyYUbQu64HsITZ3NfKX1lzaEYdkTDcfKzzCI/wthRRYKkdjHKFVgNiXKAKm65Zo1pk2as/QQ==}
    hasBin: true
    dependencies:
      ci-info: 3.3.2

  /is-core-module/2.9.0:
    resolution: {integrity: sha512-+5FPy5PnwmO3lvfMb0AsoPaBG+5KHUI0wYFXOtYPnVVVspTFUuMZNfNaNVRt3FZadstu2c8x23vykRW/NBoU6A==}
    dependencies:
      has: 1.0.3

  /is-date-object/1.0.5:
    resolution: {integrity: sha512-9YQaSxsAiSwcvS33MBk3wTCVnWK+HhF8VZR2jRxehM16QcVOdHqPn4VPHmRK4lSr38n9JriurInLcP90xsYNfQ==}
    engines: {node: '>= 0.4'}
    dependencies:
      has-tostringtag: 1.0.0

  /is-docker/1.1.0:
    resolution: {integrity: sha512-ZEpopPu+bLIb/x3IF9wXxRdAW74e/ity1XGRxpznAaABKhc8mmtRamRB2l71CSs1YMS8FQxDK/vPK10XlhzG2A==}
    engines: {node: '>=0.10.0'}
    dev: true

  /is-docker/2.2.1:
    resolution: {integrity: sha512-F+i2BKsFrH66iaUFc0woD8sLy8getkwTwtOBjvs56Cx4CgJDeKQeqfz8wAYiSb8JOprWhHH5p77PbmYCvvUuXQ==}
    engines: {node: '>=8'}
    hasBin: true

  /is-extglob/2.1.1:
    resolution: {integrity: sha512-SbKbANkN603Vi4jEZv49LeVJMn4yGwsbzZworEoyEiutsN3nJYdbO36zfhGJ6QEDpOZIFkDtnq5JRxmvl3jsoQ==}
    engines: {node: '>=0.10.0'}

  /is-finite/1.1.0:
    resolution: {integrity: sha512-cdyMtqX/BOqqNBBiKlIVkytNHm49MtMlYyn1zxzvJKWmFMlGzm+ry5BBfYyeY9YmNKbRSo/o7OX9w9ale0wg3w==}
    engines: {node: '>=0.10.0'}
    dev: true

  /is-fullwidth-code-point/1.0.0:
    resolution: {integrity: sha512-1pqUqRjkhPJ9miNq9SwMfdvi6lBJcd6eFxvfaivQhaH3SgisfiuudvFntdKOmxuee/77l+FPjKrQjWvmPjWrRw==}
    engines: {node: '>=0.10.0'}
    dependencies:
      number-is-nan: 1.0.1
    dev: true

  /is-fullwidth-code-point/2.0.0:
    resolution: {integrity: sha512-VHskAKYM8RfSFXwee5t5cbN5PZeq1Wrh6qd5bkyiXIf6UQcN6w/A0eXM9r6t8d+GYOh+o6ZhiEnb88LN/Y8m2w==}
    engines: {node: '>=4'}
    dev: true

  /is-fullwidth-code-point/3.0.0:
    resolution: {integrity: sha512-zymm5+u+sCsSWyD9qNaejV3DFvhCKclKdizYaJUuHA83RLjb7nSuGnddCHGv0hk+KY7BMAlsWeK4Ueg6EV6XQg==}
    engines: {node: '>=8'}

  /is-fullwidth-code-point/4.0.0:
    resolution: {integrity: sha512-O4L094N2/dZ7xqVdrXhh9r1KODPJpFms8B5sGdJLPy664AgvXsreZUyCQQNItZRDlYug4xStLjNp/sz3HvBowQ==}
    engines: {node: '>=12'}
    dev: true

  /is-generator-fn/2.1.0:
    resolution: {integrity: sha512-cTIB4yPYL/Grw0EaSzASzg6bBy9gqCofvWN8okThAYIxKJZC+udlRAmGbM0XLeniEJSs8uEgHPGuHSe1XsOLSQ==}
    engines: {node: '>=6'}
    dev: true

  /is-generator-function/1.0.10:
    resolution: {integrity: sha512-jsEjy9l3yiXEQ+PsXdmBwEPcOxaXWLspKdplFUVI9vq1iZgIekeC0L167qeu86czQaxed3q/Uzuw0swL0irL8A==}
    engines: {node: '>= 0.4'}
    dependencies:
      has-tostringtag: 1.0.0
    dev: true

  /is-glob/4.0.3:
    resolution: {integrity: sha512-xelSayHH36ZgE7ZWhli7pW34hNbNl8Ojv5KVmkJD4hBdD3th8Tfk9vYasLM+mXWOZhFkgZfxhLSnrwRr4elSSg==}
    engines: {node: '>=0.10.0'}
    dependencies:
      is-extglob: 2.1.1

  /is-installed-globally/0.1.0:
    resolution: {integrity: sha512-ERNhMg+i/XgDwPIPF3u24qpajVreaiSuvpb1Uu0jugw7KKcxGyCX8cgp8P5fwTmAuXku6beDHHECdKArjlg7tw==}
    engines: {node: '>=4'}
    dependencies:
      global-dirs: 0.1.1
      is-path-inside: 1.0.1
    dev: true

  /is-installed-globally/0.4.0:
    resolution: {integrity: sha512-iwGqO3J21aaSkC7jWnHP/difazwS7SFeIqxv6wEtLU8Y5KlzFTjyqcSIT0d8s4+dDhKytsk9PJZ2BkS5eZwQRQ==}
    engines: {node: '>=10'}
    dependencies:
      global-dirs: 3.0.0
      is-path-inside: 3.0.3
    dev: true

  /is-interactive/1.0.0:
    resolution: {integrity: sha512-2HvIEKRoqS62guEC+qBjpvRubdX910WCMuJTZ+I9yvqKU2/12eSL549HMwtabb4oupdj2sMP50k+XJfB/8JE6w==}
    engines: {node: '>=8'}

  /is-lambda/1.0.1:
    resolution: {integrity: sha512-z7CMFGNrENq5iFB9Bqo64Xk6Y9sg+epq1myIcdHaGnbMTYOxvzsEtdYqQUylB7LxfkvgrrjP32T6Ywciio9UIQ==}
    dev: true

  /is-negative-zero/2.0.2:
    resolution: {integrity: sha512-dqJvarLawXsFbNDeJW7zAz8ItJ9cd28YufuuFzh0G8pNHjJMnY08Dv7sYX2uF5UpQOwieAeOExEYAWWfu7ZZUA==}
    engines: {node: '>= 0.4'}

  /is-npm/1.0.0:
    resolution: {integrity: sha512-9r39FIr3d+KD9SbX0sfMsHzb5PP3uimOiwr3YupUaUFG4W0l1U57Rx3utpttV7qz5U3jmrO5auUa04LU9pyHsg==}
    engines: {node: '>=0.10.0'}
    dev: true

  /is-number-object/1.0.7:
    resolution: {integrity: sha512-k1U0IRzLMo7ZlYIfzRu23Oh6MiIFasgpb9X76eqfFZAqwH44UI4KTBvBYIZ1dSL9ZzChTB9ShHfLkR4pdW5krQ==}
    engines: {node: '>= 0.4'}
    dependencies:
      has-tostringtag: 1.0.0

  /is-number/7.0.0:
    resolution: {integrity: sha512-41Cifkg6e8TylSpdtTpeLVMqvSBEVzTttHvERD741+pnZ8ANv0004MRL43QKPDlK9cGvNp6NZWZUBlbGXYxxng==}
    engines: {node: '>=0.12.0'}

  /is-obj/1.0.1:
    resolution: {integrity: sha512-l4RyHgRqGN4Y3+9JHVrNqO+tN0rV5My76uW5/nuO4K1b6vw5G8d/cmFjP9tRfEsdhZNt0IFdZuK/c2Vr4Nb+Qg==}
    engines: {node: '>=0.10.0'}
    dev: true

  /is-obj/2.0.0:
    resolution: {integrity: sha512-drqDG3cbczxxEJRoOXcOjtdp1J/lyp1mNn0xaznRs8+muBhgQcrnbspox5X5fOw0HnMnbfDzvnEMEtqDEJEo8w==}
    engines: {node: '>=8'}
    dev: true

  /is-object/1.0.2:
    resolution: {integrity: sha512-2rRIahhZr2UWb45fIOuvZGpFtz0TyOZLf32KxBbSoUCeZR495zCKlWUKKUByk3geS2eAs7ZAABt0Y/Rx0GiQGA==}
    dev: true

  /is-path-cwd/2.2.0:
    resolution: {integrity: sha512-w942bTcih8fdJPJmQHFzkS76NEP8Kzzvmw92cXsazb8intwLqPibPPdXf4ANdKV3rYMuuQYGIWtvz9JilB3NFQ==}
    engines: {node: '>=6'}

  /is-path-inside/1.0.1:
    resolution: {integrity: sha512-qhsCR/Esx4U4hg/9I19OVUAJkGWtjRYHMRgUMZE2TDdj+Ag+kttZanLupfddNyglzz50cUlmWzUaI37GDfNx/g==}
    engines: {node: '>=0.10.0'}
    dependencies:
      path-is-inside: 1.0.2
    dev: true

  /is-path-inside/3.0.3:
    resolution: {integrity: sha512-Fd4gABb+ycGAmKou8eMftCupSir5lRxqf4aD/vd0cD2qc4HL07OjCeuHMr8Ro4CoMaeCKDB0/ECBOVWjTwUvPQ==}
    engines: {node: '>=8'}

  /is-plain-obj/1.1.0:
    resolution: {integrity: sha512-yvkRyxmFKEOQ4pNXCmJG5AEQNlXJS5LaONXo5/cLdTZdWvsZ1ioJEonLGAosKlMWE8lwUy/bJzMjcw8az73+Fg==}
    engines: {node: '>=0.10.0'}
    dev: true

  /is-plain-obj/2.1.0:
    resolution: {integrity: sha512-YWnfyRwxL/+SsrWYfOpUtz5b3YD+nyfkHvjbcanzk8zgyO4ASD67uVMRt8k5bM4lLMDnXfriRhOpemw+NfT1eA==}
    engines: {node: '>=8'}
    dev: true

  /is-plain-object/5.0.0:
    resolution: {integrity: sha512-VRSzKkbMm5jMDoKLbltAkFQ5Qr7VDiTFGXxYFXXowVj387GeGNOCsOH6Msy00SGZ3Fp84b1Naa1psqgcCIEP5Q==}
    engines: {node: '>=0.10.0'}
    dev: true

  /is-potential-custom-element-name/1.0.1:
    resolution: {integrity: sha512-bCYeRA2rVibKZd+s2625gGnGF/t7DSqDs4dP7CrLA1m7jKWz6pps0LpYLJN8Q64HtmPKJ1hrN3nzPNKFEKOUiQ==}
    dev: true

  /is-redirect/1.0.0:
    resolution: {integrity: sha512-cr/SlUEe5zOGmzvj9bUyC4LVvkNVAXu4GytXLNMr1pny+a65MpQ9IJzFHD5vi7FyJgb4qt27+eS3TuQnqB+RQw==}
    engines: {node: '>=0.10.0'}
    dev: true

  /is-regex/1.1.4:
    resolution: {integrity: sha512-kvRdxDsxZjhzUX07ZnLydzS1TU/TJlTUHHY4YLL87e37oUA49DfkLqgy+VjFocowy29cKvcSiu+kIv728jTTVg==}
    engines: {node: '>= 0.4'}
    dependencies:
      call-bind: 1.0.2
      has-tostringtag: 1.0.0

  /is-regexp/1.0.0:
    resolution: {integrity: sha512-7zjFAPO4/gwyQAAgRRmqeEeyIICSdmCqa3tsVHMdBzaXXRiqopZL4Cyghg/XulGWrtABTpbnYYzzIRffLkP4oA==}
    engines: {node: '>=0.10.0'}
    dev: true

  /is-regexp/2.1.0:
    resolution: {integrity: sha512-OZ4IlER3zmRIoB9AqNhEggVxqIH4ofDns5nRrPS6yQxXE1TPCUpFznBfRQmQa8uC+pXqjMnukiJBxCisIxiLGA==}
    engines: {node: '>=6'}
    dev: true

  /is-retry-allowed/1.2.0:
    resolution: {integrity: sha512-RUbUeKwvm3XG2VYamhJL1xFktgjvPzL0Hq8C+6yrWIswDy3BIXGqCxhxkc30N9jqK311gVU137K8Ei55/zVJRg==}
    engines: {node: '>=0.10.0'}
    dev: true

  /is-root/1.0.0:
    resolution: {integrity: sha512-1d50EJ7ipFxb9bIx213o6KPaJmHN8f+nR48UZWxWVzDx+NA3kpscxi02oQX3rGkEaLBi9m3ZayHngQc3+bBX9w==}
    engines: {node: '>=0.10.0'}
    dev: true

  /is-scoped/2.1.0:
    resolution: {integrity: sha512-Cv4OpPTHAK9kHYzkzCrof3VJh7H/PrG2MBUMvvJebaaUMbqhm0YAtXnvh0I3Hnj2tMZWwrRROWLSgfJrKqWmlQ==}
    engines: {node: '>=8'}
    dependencies:
      scoped-regex: 2.1.0
    dev: true

  /is-shared-array-buffer/1.0.2:
    resolution: {integrity: sha512-sqN2UDu1/0y6uvXyStCOzyhAjCSlHceFoMKJW8W9EU9cvic/QdsZ0kEU93HEy3IUEFZIiH/3w+AH/UQbPHNdhA==}
    dependencies:
      call-bind: 1.0.2

  /is-stream/1.1.0:
    resolution: {integrity: sha512-uQPm8kcs47jx38atAcWTVxyltQYoPT68y9aWYdV6yWXSyW8mzSat0TL6CiWdZeCdF3KrAvpVtnHbTv4RN+rqdQ==}
    engines: {node: '>=0.10.0'}
    dev: true

  /is-stream/2.0.1:
    resolution: {integrity: sha512-hFoiJiTl63nn+kstHGBtewWSKnQLpyb155KHheA1l39uvtO9nWIop1p3udqPcUd/xbF1VLMO4n7OI6p7RbngDg==}
    engines: {node: '>=8'}

  /is-stream/3.0.0:
    resolution: {integrity: sha512-LnQR4bZ9IADDRSkvpqMGvt/tEJWclzklNgSw48V5EAaAeDd6qGvN8ei6k5p0tvxSR171VmGyHuTiAOfxAbr8kA==}
    engines: {node: ^12.20.0 || ^14.13.1 || >=16.0.0}
    dev: true

  /is-string/1.0.7:
    resolution: {integrity: sha512-tE2UXzivje6ofPW7l23cjDOMa09gb7xlAqG6jG5ej6uPV32TlWP3NKPigtaGeHNu9fohccRYvIiZMfOOnOYUtg==}
    engines: {node: '>= 0.4'}
    dependencies:
      has-tostringtag: 1.0.0

  /is-supported-regexp-flag/1.0.1:
    resolution: {integrity: sha512-3vcJecUUrpgCqc/ca0aWeNu64UGgxcvO60K/Fkr1N6RSvfGCTU60UKN68JDmKokgba0rFFJs12EnzOQa14ubKQ==}
    engines: {node: '>=0.10.0'}
    dev: true

  /is-symbol/1.0.4:
    resolution: {integrity: sha512-C/CPBqKWnvdcxqIARxyOh4v1UUEOCHpgDa0WYgpKDFMszcrPcffg5uhwSgPCLD2WWxmq6isisz87tzT01tuGhg==}
    engines: {node: '>= 0.4'}
    dependencies:
      has-symbols: 1.0.3

  /is-typed-array/1.1.9:
    resolution: {integrity: sha512-kfrlnTTn8pZkfpJMUgYD7YZ3qzeJgWUn8XfVYBARc4wnmNOmLbmuuaAs3q5fvB0UJOn6yHAKaGTPM7d6ezoD/A==}
    engines: {node: '>= 0.4'}
    dependencies:
      available-typed-arrays: 1.0.5
      call-bind: 1.0.2
      es-abstract: 1.20.1
      for-each: 0.3.3
      has-tostringtag: 1.0.0
    dev: true

  /is-typedarray/1.0.0:
    resolution: {integrity: sha512-cyA56iCMHAh5CdzjJIa4aohJyeO1YbwLi3Jc35MmRU6poroFjIGZzUzupGiRPOjgHg9TLu43xbpwXk523fMxKA==}
    dev: true

  /is-unicode-supported/0.1.0:
    resolution: {integrity: sha512-knxG2q4UC3u8stRGyAVJCOdxFmv5DZiRcdlIaAQXAbSfJya+OhopNotLQrstBhququ4ZpuKbDc/8S6mgXgPFPw==}
    engines: {node: '>=10'}

  /is-utf8/0.2.1:
    resolution: {integrity: sha512-rMYPYvCzsXywIsldgLaSoPlw5PfoB/ssr7hY4pLfcodrA5M/eArza1a9VmTiNIBNMjOGr1Ow9mTyU2o69U6U9Q==}
    dev: true

  /is-weakref/1.0.2:
    resolution: {integrity: sha512-qctsuLZmIQ0+vSSMfoVvyFe2+GSEvnmZ2ezTup1SBse9+twCCeial6EEi3Nc2KFcf6+qz2FBPnjXsk8xhKSaPQ==}
    dependencies:
      call-bind: 1.0.2

  /is-windows/1.0.2:
    resolution: {integrity: sha512-eXK1UInq2bPmjyX6e3VHIzMLobc4J94i4AWn+Hpq3OU5KkrRC96OAcR3PRJ/pGu6m8TRnBHP9dkXQVsT/COVIA==}
    engines: {node: '>=0.10.0'}
    dev: false

  /is-wsl/1.1.0:
    resolution: {integrity: sha512-gfygJYZ2gLTDlmbWMI0CE2MwnFzSN/2SZfkMlItC4K/JBlsWVDB0bO6XhqcY13YXE7iMcAJnzTCJjPiTeJJ0Mw==}
    engines: {node: '>=4'}
    dev: true

  /is-wsl/2.2.0:
    resolution: {integrity: sha512-fKzAra0rGJUUBwGBgNkHZuToZcn+TtXHpeCgmkMJMMYx1sQDYaCSyjJBSCa2nH1DGm7s3n1oBnohoVTBaN7Lww==}
    engines: {node: '>=8'}
    dependencies:
      is-docker: 2.2.1

  /isarray/1.0.0:
    resolution: {integrity: sha512-VLghIWNM6ELQzo7zwmcg0NmTVyWKYjvIeM83yjp0wRDTmUnrM678fQbcKBo6n2CJEF0szoG//ytg+TKla89ALQ==}

  /isbinaryfile/4.0.10:
    resolution: {integrity: sha512-iHrqe5shvBUcFbmZq9zOQHBoeOhZJu6RQGrDpBgenUm/Am+F3JM2MgQj+rK3Z601fzrL5gLZWtAPH2OBaSVcyw==}
    engines: {node: '>= 8.0.0'}
    dev: true

  /isexe/2.0.0:
    resolution: {integrity: sha512-RHxMLp9lnKHGHRng9QFhRCMbYAcVpn69smSGcq3f36xjgVVWThj4qqLbTLlq7Ssj8B+fIQ1EuCEGI2lKsyQeIw==}

  /isstream/0.1.2:
    resolution: {integrity: sha512-Yljz7ffyPbrLpLngrMtZ7NduUgVvi6wG9RJ9IUcyCd59YQ911PBJphODUcbOVbqYfxe1wuYf/LJ8PauMRwsM/g==}
    dev: true

  /istanbul-lib-coverage/3.2.0:
    resolution: {integrity: sha512-eOeJ5BHCmHYvQK7xt9GkdHuzuCGS1Y6g9Gvnx3Ym33fz/HpLRYxiS0wHNr+m/MBC8B647Xt608vCDEvhl9c6Mw==}
    engines: {node: '>=8'}
    dev: true

  /istanbul-lib-instrument/5.2.0:
    resolution: {integrity: sha512-6Lthe1hqXHBNsqvgDzGO6l03XNeu3CrG4RqQ1KM9+l5+jNGpEJfIELx1NS3SEHmJQA8np/u+E4EPRKRiu6m19A==}
    engines: {node: '>=8'}
    dependencies:
      '@babel/core': 7.18.5
      '@babel/parser': 7.18.5
      '@istanbuljs/schema': 0.1.3
      istanbul-lib-coverage: 3.2.0
      semver: 6.3.0
    transitivePeerDependencies:
      - supports-color
    dev: true

  /istanbul-lib-report/3.0.0:
    resolution: {integrity: sha512-wcdi+uAKzfiGT2abPpKZ0hSU1rGQjUQnLvtY5MpQ7QCTahD3VODhcu4wcfY1YtkGaDD5yuydOLINXsfbus9ROw==}
    engines: {node: '>=8'}
    dependencies:
      istanbul-lib-coverage: 3.2.0
      make-dir: 3.1.0
      supports-color: 7.2.0
    dev: true

  /istanbul-lib-source-maps/4.0.1:
    resolution: {integrity: sha512-n3s8EwkdFIJCG3BPKBYvskgXGoy88ARzvegkitk60NxRdwltLOTaH7CUiMRXvwYorl0Q712iEjcWB+fK/MrWVw==}
    engines: {node: '>=10'}
    dependencies:
      debug: 4.3.4
      istanbul-lib-coverage: 3.2.0
      source-map: 0.6.1
    transitivePeerDependencies:
      - supports-color
    dev: true

  /istanbul-reports/3.1.4:
    resolution: {integrity: sha512-r1/DshN4KSE7xWEknZLLLLDn5CJybV3nw01VTkp6D5jzLuELlcbudfj/eSQFvrKsJuTVCGnePO7ho82Nw9zzfw==}
    engines: {node: '>=8'}
    dependencies:
      html-escaper: 2.0.2
      istanbul-lib-report: 3.0.0
    dev: true

  /isurl/1.0.0:
    resolution: {integrity: sha512-1P/yWsxPlDtn7QeRD+ULKQPaIaN6yF368GZ2vDfv0AL0NwpStafjWCDDdn0k8wgFMWpVAqG7oJhxHnlud42i9w==}
    engines: {node: '>= 4'}
    dependencies:
      has-to-string-tag-x: 1.4.1
      is-object: 1.0.2
    dev: true

  /jake/10.8.5:
    resolution: {integrity: sha512-sVpxYeuAhWt0OTWITwT98oyV0GsXyMlXCF+3L1SuafBVUIr/uILGRB+NqwkzhgXKvoJpDIpQvqkUALgdmQsQxw==}
    engines: {node: '>=10'}
    hasBin: true
    dependencies:
      async: 3.2.4
      chalk: 4.1.2
      filelist: 1.0.4
      minimatch: 3.1.2
    dev: true

  /jest-changed-files/27.5.1:
    resolution: {integrity: sha512-buBLMiByfWGCoMsLLzGUUSpAmIAGnbR2KJoMN10ziLhOLvP4e0SlypHnAel8iqQXTrcbmfEY9sSqae5sgUsTvw==}
    engines: {node: ^10.13.0 || ^12.13.0 || ^14.15.0 || >=15.0.0}
    dependencies:
      '@jest/types': 27.5.1
      execa: 5.1.1
      throat: 6.0.1
    dev: true

  /jest-changed-files/28.0.2:
    resolution: {integrity: sha512-QX9u+5I2s54ZnGoMEjiM2WeBvJR2J7w/8ZUmH2um/WLAuGAYFQcsVXY9+1YL6k0H/AGUdH8pXUAv6erDqEsvIA==}
    engines: {node: ^12.13.0 || ^14.15.0 || ^16.10.0 || >=17.0.0}
    dependencies:
      execa: 5.1.1
      throat: 6.0.1
    dev: true

  /jest-circus/27.5.1:
    resolution: {integrity: sha512-D95R7x5UtlMA5iBYsOHFFbMD/GVA4R/Kdq15f7xYWUfWHBto9NYRsOvnSauTgdF+ogCpJ4tyKOXhUifxS65gdw==}
    engines: {node: ^10.13.0 || ^12.13.0 || ^14.15.0 || >=15.0.0}
    dependencies:
      '@jest/environment': 27.5.1
      '@jest/test-result': 27.5.1
      '@jest/types': 27.5.1
      '@types/node': 16.11.39
      chalk: 4.1.2
      co: 4.6.0
      dedent: 0.7.0
      expect: 27.5.1
      is-generator-fn: 2.1.0
      jest-each: 27.5.1
      jest-matcher-utils: 27.5.1
      jest-message-util: 27.5.1
      jest-runtime: 27.5.1
      jest-snapshot: 27.5.1
      jest-util: 27.5.1
      pretty-format: 27.5.1
      slash: 3.0.0
      stack-utils: 2.0.5
      throat: 6.0.1
    transitivePeerDependencies:
      - supports-color
    dev: true

  /jest-circus/28.1.1:
    resolution: {integrity: sha512-75+BBVTsL4+p2w198DQpCeyh1RdaS2lhEG87HkaFX/UG0gJExVq2skG2pT7XZEGBubNj2CytcWSPan4QEPNosw==}
    engines: {node: ^12.13.0 || ^14.15.0 || ^16.10.0 || >=17.0.0}
    dependencies:
      '@jest/environment': 28.1.1
      '@jest/expect': 28.1.1
      '@jest/test-result': 28.1.1
      '@jest/types': 28.1.1
      '@types/node': 12.20.55
      chalk: 4.1.2
      co: 4.6.0
      dedent: 0.7.0
      is-generator-fn: 2.1.0
      jest-each: 28.1.1
      jest-matcher-utils: 28.1.1
      jest-message-util: 28.1.1
      jest-runtime: 28.1.1
      jest-snapshot: 28.1.1
      jest-util: 28.1.1
      pretty-format: 28.1.1
      slash: 3.0.0
      stack-utils: 2.0.5
      throat: 6.0.1
    transitivePeerDependencies:
      - supports-color
    dev: true

  /jest-cli/27.5.1:
    resolution: {integrity: sha512-Hc6HOOwYq4/74/c62dEE3r5elx8wjYqxY0r0G/nFrLDPMFRu6RA/u8qINOIkvhxG7mMQ5EJsOGfRpI8L6eFUVw==}
    engines: {node: ^10.13.0 || ^12.13.0 || ^14.15.0 || >=15.0.0}
    hasBin: true
    peerDependencies:
      node-notifier: ^8.0.1 || ^9.0.0 || ^10.0.0
    peerDependenciesMeta:
      node-notifier:
        optional: true
    dependencies:
      '@jest/core': 27.5.1
      '@jest/test-result': 27.5.1
      '@jest/types': 27.5.1
      chalk: 4.1.2
      exit: 0.1.2
      graceful-fs: 4.2.10
      import-local: 3.1.0
      jest-config: 27.5.1
      jest-util: 27.5.1
      jest-validate: 27.5.1
      prompts: 2.4.2
      yargs: 16.2.0
    transitivePeerDependencies:
      - bufferutil
      - canvas
      - supports-color
      - ts-node
      - utf-8-validate
    dev: true

  /jest-cli/28.1.1:
    resolution: {integrity: sha512-+sUfVbJqb1OjBZ0OdBbI6OWfYM1i7bSfzYy6gze1F1w3OKWq8ZTEKkZ8a7ZQPq6G/G1qMh/uKqpdWhgl11NFQQ==}
    engines: {node: ^12.13.0 || ^14.15.0 || ^16.10.0 || >=17.0.0}
    hasBin: true
    peerDependencies:
      node-notifier: ^8.0.1 || ^9.0.0 || ^10.0.0
    peerDependenciesMeta:
      node-notifier:
        optional: true
    dependencies:
      '@jest/core': 28.1.1
      '@jest/test-result': 28.1.1
      '@jest/types': 28.1.1
      chalk: 4.1.2
      exit: 0.1.2
      graceful-fs: 4.2.10
      import-local: 3.1.0
      jest-config: 28.1.1
      jest-util: 28.1.1
      jest-validate: 28.1.1
      prompts: 2.4.2
      yargs: 17.5.1
    transitivePeerDependencies:
      - '@types/node'
      - supports-color
      - ts-node
    dev: true

  /jest-cli/28.1.1_@types+node@12.20.55:
    resolution: {integrity: sha512-+sUfVbJqb1OjBZ0OdBbI6OWfYM1i7bSfzYy6gze1F1w3OKWq8ZTEKkZ8a7ZQPq6G/G1qMh/uKqpdWhgl11NFQQ==}
    engines: {node: ^12.13.0 || ^14.15.0 || ^16.10.0 || >=17.0.0}
    hasBin: true
    peerDependencies:
      node-notifier: ^8.0.1 || ^9.0.0 || ^10.0.0
    peerDependenciesMeta:
      node-notifier:
        optional: true
    dependencies:
      '@jest/core': 28.1.1
      '@jest/test-result': 28.1.1
      '@jest/types': 28.1.1
      chalk: 4.1.2
      exit: 0.1.2
      graceful-fs: 4.2.10
      import-local: 3.1.0
      jest-config: 28.1.1_@types+node@12.20.55
      jest-util: 28.1.1
      jest-validate: 28.1.1
      prompts: 2.4.2
      yargs: 17.5.1
    transitivePeerDependencies:
      - '@types/node'
      - supports-color
      - ts-node
    dev: true

  /jest-cli/28.1.1_@types+node@16.11.41:
    resolution: {integrity: sha512-+sUfVbJqb1OjBZ0OdBbI6OWfYM1i7bSfzYy6gze1F1w3OKWq8ZTEKkZ8a7ZQPq6G/G1qMh/uKqpdWhgl11NFQQ==}
    engines: {node: ^12.13.0 || ^14.15.0 || ^16.10.0 || >=17.0.0}
    hasBin: true
    peerDependencies:
      node-notifier: ^8.0.1 || ^9.0.0 || ^10.0.0
    peerDependenciesMeta:
      node-notifier:
        optional: true
    dependencies:
      '@jest/core': 28.1.1
      '@jest/test-result': 28.1.1
      '@jest/types': 28.1.1
      chalk: 4.1.2
      exit: 0.1.2
      graceful-fs: 4.2.10
      import-local: 3.1.0
      jest-config: 28.1.1_@types+node@16.11.41
      jest-util: 28.1.1
      jest-validate: 28.1.1
      prompts: 2.4.2
      yargs: 17.5.1
    transitivePeerDependencies:
      - '@types/node'
      - supports-color
      - ts-node
    dev: true

  /jest-cli/28.1.1_uwzf2voxqhp5a6kt3gbeqli6eq:
    resolution: {integrity: sha512-+sUfVbJqb1OjBZ0OdBbI6OWfYM1i7bSfzYy6gze1F1w3OKWq8ZTEKkZ8a7ZQPq6G/G1qMh/uKqpdWhgl11NFQQ==}
    engines: {node: ^12.13.0 || ^14.15.0 || ^16.10.0 || >=17.0.0}
    hasBin: true
    peerDependencies:
      node-notifier: ^8.0.1 || ^9.0.0 || ^10.0.0
    peerDependenciesMeta:
      node-notifier:
        optional: true
    dependencies:
      '@jest/core': 28.1.1_ts-node@10.8.1
      '@jest/test-result': 28.1.1
      '@jest/types': 28.1.1
      chalk: 4.1.2
      exit: 0.1.2
      graceful-fs: 4.2.10
      import-local: 3.1.0
      jest-config: 28.1.1_uwzf2voxqhp5a6kt3gbeqli6eq
      jest-util: 28.1.1
      jest-validate: 28.1.1
      prompts: 2.4.2
      yargs: 17.5.1
    transitivePeerDependencies:
      - '@types/node'
      - supports-color
      - ts-node
    dev: true

  /jest-config/27.5.1:
    resolution: {integrity: sha512-5sAsjm6tGdsVbW9ahcChPAFCk4IlkQUknH5AvKjuLTSlcO/wCZKyFdn7Rg0EkC+OGgWODEy2hDpWB1PgzH0JNA==}
    engines: {node: ^10.13.0 || ^12.13.0 || ^14.15.0 || >=15.0.0}
    peerDependencies:
      ts-node: '>=9.0.0'
    peerDependenciesMeta:
      ts-node:
        optional: true
    dependencies:
      '@babel/core': 7.18.5
      '@jest/test-sequencer': 27.5.1
      '@jest/types': 27.5.1
      babel-jest: 27.5.1_@babel+core@7.18.5
      chalk: 4.1.2
      ci-info: 3.3.2
      deepmerge: 4.2.2
      glob: 7.2.3
      graceful-fs: 4.2.10
      jest-circus: 27.5.1
      jest-environment-jsdom: 27.5.1
      jest-environment-node: 27.5.1
      jest-get-type: 27.5.1
      jest-jasmine2: 27.5.1
      jest-regex-util: 27.5.1
      jest-resolve: 27.5.1
      jest-runner: 27.5.1
      jest-util: 27.5.1
      jest-validate: 27.5.1
      micromatch: 4.0.5
      parse-json: 5.2.0
      pretty-format: 27.5.1
      slash: 3.0.0
      strip-json-comments: 3.1.1
    transitivePeerDependencies:
      - bufferutil
      - canvas
      - supports-color
      - utf-8-validate
    dev: true

  /jest-config/28.1.1:
    resolution: {integrity: sha512-tASynMhS+jVV85zKvjfbJ8nUyJS/jUSYZ5KQxLUN2ZCvcQc/OmhQl2j6VEL3ezQkNofxn5pQ3SPYWPHb0unTZA==}
    engines: {node: ^12.13.0 || ^14.15.0 || ^16.10.0 || >=17.0.0}
    peerDependencies:
      '@types/node': '*'
      ts-node: '>=9.0.0'
    peerDependenciesMeta:
      '@types/node':
        optional: true
      ts-node:
        optional: true
    dependencies:
      '@babel/core': 7.18.5
      '@jest/test-sequencer': 28.1.1
      '@jest/types': 28.1.1
      babel-jest: 28.1.1_@babel+core@7.18.5
      chalk: 4.1.2
      ci-info: 3.3.2
      deepmerge: 4.2.2
      glob: 7.2.3
      graceful-fs: 4.2.10
      jest-circus: 28.1.1
      jest-environment-node: 28.1.1
      jest-get-type: 28.0.2
      jest-regex-util: 28.0.2
      jest-resolve: 28.1.1
      jest-runner: 28.1.1
      jest-util: 28.1.1
      jest-validate: 28.1.1
      micromatch: 4.0.5
      parse-json: 5.2.0
      pretty-format: 28.1.1
      slash: 3.0.0
      strip-json-comments: 3.1.1
    transitivePeerDependencies:
      - supports-color
    dev: true

  /jest-config/28.1.1_@types+node@12.20.55:
    resolution: {integrity: sha512-tASynMhS+jVV85zKvjfbJ8nUyJS/jUSYZ5KQxLUN2ZCvcQc/OmhQl2j6VEL3ezQkNofxn5pQ3SPYWPHb0unTZA==}
    engines: {node: ^12.13.0 || ^14.15.0 || ^16.10.0 || >=17.0.0}
    peerDependencies:
      '@types/node': '*'
      ts-node: '>=9.0.0'
    peerDependenciesMeta:
      '@types/node':
        optional: true
      ts-node:
        optional: true
    dependencies:
      '@babel/core': 7.18.5
      '@jest/test-sequencer': 28.1.1
      '@jest/types': 28.1.1
      '@types/node': 12.20.55
      babel-jest: 28.1.1_@babel+core@7.18.5
      chalk: 4.1.2
      ci-info: 3.3.2
      deepmerge: 4.2.2
      glob: 7.2.3
      graceful-fs: 4.2.10
      jest-circus: 28.1.1
      jest-environment-node: 28.1.1
      jest-get-type: 28.0.2
      jest-regex-util: 28.0.2
      jest-resolve: 28.1.1
      jest-runner: 28.1.1
      jest-util: 28.1.1
      jest-validate: 28.1.1
      micromatch: 4.0.5
      parse-json: 5.2.0
      pretty-format: 28.1.1
      slash: 3.0.0
      strip-json-comments: 3.1.1
    transitivePeerDependencies:
      - supports-color
    dev: true

  /jest-config/28.1.1_@types+node@16.11.41:
    resolution: {integrity: sha512-tASynMhS+jVV85zKvjfbJ8nUyJS/jUSYZ5KQxLUN2ZCvcQc/OmhQl2j6VEL3ezQkNofxn5pQ3SPYWPHb0unTZA==}
    engines: {node: ^12.13.0 || ^14.15.0 || ^16.10.0 || >=17.0.0}
    peerDependencies:
      '@types/node': '*'
      ts-node: '>=9.0.0'
    peerDependenciesMeta:
      '@types/node':
        optional: true
      ts-node:
        optional: true
    dependencies:
      '@babel/core': 7.18.5
      '@jest/test-sequencer': 28.1.1
      '@jest/types': 28.1.1
      '@types/node': 16.11.41
      babel-jest: 28.1.1_@babel+core@7.18.5
      chalk: 4.1.2
      ci-info: 3.3.2
      deepmerge: 4.2.2
      glob: 7.2.3
      graceful-fs: 4.2.10
      jest-circus: 28.1.1
      jest-environment-node: 28.1.1
      jest-get-type: 28.0.2
      jest-regex-util: 28.0.2
      jest-resolve: 28.1.1
      jest-runner: 28.1.1
      jest-util: 28.1.1
      jest-validate: 28.1.1
      micromatch: 4.0.5
      parse-json: 5.2.0
      pretty-format: 28.1.1
      slash: 3.0.0
      strip-json-comments: 3.1.1
    transitivePeerDependencies:
      - supports-color
    dev: true

  /jest-config/28.1.1_uwzf2voxqhp5a6kt3gbeqli6eq:
    resolution: {integrity: sha512-tASynMhS+jVV85zKvjfbJ8nUyJS/jUSYZ5KQxLUN2ZCvcQc/OmhQl2j6VEL3ezQkNofxn5pQ3SPYWPHb0unTZA==}
    engines: {node: ^12.13.0 || ^14.15.0 || ^16.10.0 || >=17.0.0}
    peerDependencies:
      '@types/node': '*'
      ts-node: '>=9.0.0'
    peerDependenciesMeta:
      '@types/node':
        optional: true
      ts-node:
        optional: true
    dependencies:
      '@babel/core': 7.18.5
      '@jest/test-sequencer': 28.1.1
      '@jest/types': 28.1.1
      '@types/node': 12.20.55
      babel-jest: 28.1.1_@babel+core@7.18.5
      chalk: 4.1.2
      ci-info: 3.3.2
      deepmerge: 4.2.2
      glob: 7.2.3
      graceful-fs: 4.2.10
      jest-circus: 28.1.1
      jest-environment-node: 28.1.1
      jest-get-type: 28.0.2
      jest-regex-util: 28.0.2
      jest-resolve: 28.1.1
      jest-runner: 28.1.1
      jest-util: 28.1.1
      jest-validate: 28.1.1
      micromatch: 4.0.5
      parse-json: 5.2.0
      pretty-format: 28.1.1
      slash: 3.0.0
      strip-json-comments: 3.1.1
      ts-node: 10.8.1_wnthe3wpvemabwkegm2j7dd6ky
    transitivePeerDependencies:
      - supports-color
    dev: true

  /jest-diff/27.5.1:
    resolution: {integrity: sha512-m0NvkX55LDt9T4mctTEgnZk3fmEg3NRYutvMPWM/0iPnkFj2wIeF45O1718cMSOFO1vINkqmxqD8vE37uTEbqw==}
    engines: {node: ^10.13.0 || ^12.13.0 || ^14.15.0 || >=15.0.0}
    dependencies:
      chalk: 4.1.2
      diff-sequences: 27.5.1
      jest-get-type: 27.5.1
      pretty-format: 27.5.1
    dev: true

  /jest-diff/28.1.1:
    resolution: {integrity: sha512-/MUUxeR2fHbqHoMMiffe/Afm+U8U4olFRJ0hiVG2lZatPJcnGxx292ustVu7bULhjV65IYMxRdploAKLbcrsyg==}
    engines: {node: ^12.13.0 || ^14.15.0 || ^16.10.0 || >=17.0.0}
    dependencies:
      chalk: 4.1.2
      diff-sequences: 28.1.1
      jest-get-type: 28.0.2
      pretty-format: 28.1.1
    dev: true

  /jest-docblock/27.5.1:
    resolution: {integrity: sha512-rl7hlABeTsRYxKiUfpHrQrG4e2obOiTQWfMEH3PxPjOtdsfLQO4ReWSZaQ7DETm4xu07rl4q/h4zcKXyU0/OzQ==}
    engines: {node: ^10.13.0 || ^12.13.0 || ^14.15.0 || >=15.0.0}
    dependencies:
      detect-newline: 3.1.0
    dev: true

  /jest-docblock/28.1.1:
    resolution: {integrity: sha512-3wayBVNiOYx0cwAbl9rwm5kKFP8yHH3d/fkEaL02NPTkDojPtheGB7HZSFY4wzX+DxyrvhXz0KSCVksmCknCuA==}
    engines: {node: ^12.13.0 || ^14.15.0 || ^16.10.0 || >=17.0.0}
    dependencies:
      detect-newline: 3.1.0
    dev: true

  /jest-each/27.5.1:
    resolution: {integrity: sha512-1Ff6p+FbhT/bXQnEouYy00bkNSY7OUpfIcmdl8vZ31A1UUaurOLPA8a8BbJOF2RDUElwJhmeaV7LnagI+5UwNQ==}
    engines: {node: ^10.13.0 || ^12.13.0 || ^14.15.0 || >=15.0.0}
    dependencies:
      '@jest/types': 27.5.1
      chalk: 4.1.2
      jest-get-type: 27.5.1
      jest-util: 27.5.1
      pretty-format: 27.5.1
    dev: true

  /jest-each/28.1.1:
    resolution: {integrity: sha512-A042rqh17ZvEhRceDMi784ppoXR7MWGDEKTXEZXb4svt0eShMZvijGxzKsx+yIjeE8QYmHPrnHiTSQVhN4nqaw==}
    engines: {node: ^12.13.0 || ^14.15.0 || ^16.10.0 || >=17.0.0}
    dependencies:
      '@jest/types': 28.1.1
      chalk: 4.1.2
      jest-get-type: 28.0.2
      jest-util: 28.1.1
      pretty-format: 28.1.1
    dev: true

  /jest-environment-jsdom/27.5.1:
    resolution: {integrity: sha512-TFBvkTC1Hnnnrka/fUb56atfDtJ9VMZ94JkjTbggl1PEpwrYtUBKMezB3inLmWqQsXYLcMwNoDQwoBTAvFfsfw==}
    engines: {node: ^10.13.0 || ^12.13.0 || ^14.15.0 || >=15.0.0}
    dependencies:
      '@jest/environment': 27.5.1
      '@jest/fake-timers': 27.5.1
      '@jest/types': 27.5.1
      '@types/node': 16.11.39
      jest-mock: 27.5.1
      jest-util: 27.5.1
      jsdom: 16.7.0
    transitivePeerDependencies:
      - bufferutil
      - canvas
      - supports-color
      - utf-8-validate
    dev: true

  /jest-environment-node/27.5.1:
    resolution: {integrity: sha512-Jt4ZUnxdOsTGwSRAfKEnE6BcwsSPNOijjwifq5sDFSA2kesnXTvNqKHYgM0hDq3549Uf/KzdXNYn4wMZJPlFLw==}
    engines: {node: ^10.13.0 || ^12.13.0 || ^14.15.0 || >=15.0.0}
    dependencies:
      '@jest/environment': 27.5.1
      '@jest/fake-timers': 27.5.1
      '@jest/types': 27.5.1
      '@types/node': 16.11.39
      jest-mock: 27.5.1
      jest-util: 27.5.1
    dev: true

  /jest-environment-node/28.1.1:
    resolution: {integrity: sha512-2aV/eeY/WNgUUJrrkDJ3cFEigjC5fqT1+fCclrY6paqJ5zVPoM//sHmfgUUp7WLYxIdbPwMiVIzejpN56MxnNA==}
    engines: {node: ^12.13.0 || ^14.15.0 || ^16.10.0 || >=17.0.0}
    dependencies:
      '@jest/environment': 28.1.1
      '@jest/fake-timers': 28.1.1
      '@jest/types': 28.1.1
      '@types/node': 12.20.55
      jest-mock: 28.1.1
      jest-util: 28.1.1
    dev: true

  /jest-get-type/27.5.1:
    resolution: {integrity: sha512-2KY95ksYSaK7DMBWQn6dQz3kqAf3BB64y2udeG+hv4KfSOb9qwcYQstTJc1KCbsix+wLZWZYN8t7nwX3GOBLRw==}
    engines: {node: ^10.13.0 || ^12.13.0 || ^14.15.0 || >=15.0.0}
    dev: true

  /jest-get-type/28.0.2:
    resolution: {integrity: sha512-ioj2w9/DxSYHfOm5lJKCdcAmPJzQXmbM/Url3rhlghrPvT3tt+7a/+oXc9azkKmLvoiXjtV83bEWqi+vs5nlPA==}
    engines: {node: ^12.13.0 || ^14.15.0 || ^16.10.0 || >=17.0.0}
    dev: true

  /jest-haste-map/27.5.1:
    resolution: {integrity: sha512-7GgkZ4Fw4NFbMSDSpZwXeBiIbx+t/46nJ2QitkOjvwPYyZmqttu2TDSimMHP1EkPOi4xUZAN1doE5Vd25H4Jng==}
    engines: {node: ^10.13.0 || ^12.13.0 || ^14.15.0 || >=15.0.0}
    dependencies:
      '@jest/types': 27.5.1
      '@types/graceful-fs': 4.1.5
      '@types/node': 16.11.39
      anymatch: 3.1.2
      fb-watchman: 2.0.1
      graceful-fs: 4.2.10
      jest-regex-util: 27.5.1
      jest-serializer: 27.5.1
      jest-util: 27.5.1
      jest-worker: 27.5.1
      micromatch: 4.0.5
      walker: 1.0.8
    optionalDependencies:
      fsevents: 2.3.2
    dev: true

  /jest-haste-map/28.1.1:
    resolution: {integrity: sha512-ZrRSE2o3Ezh7sb1KmeLEZRZ4mgufbrMwolcFHNRSjKZhpLa8TdooXOOFlSwoUzlbVs1t0l7upVRW2K7RWGHzbQ==}
    engines: {node: ^12.13.0 || ^14.15.0 || ^16.10.0 || >=17.0.0}
    dependencies:
      '@jest/types': 28.1.1
      '@types/graceful-fs': 4.1.5
      '@types/node': 12.20.55
      anymatch: 3.1.2
      fb-watchman: 2.0.1
      graceful-fs: 4.2.10
      jest-regex-util: 28.0.2
      jest-util: 28.1.1
      jest-worker: 28.1.1
      micromatch: 4.0.5
      walker: 1.0.8
    optionalDependencies:
      fsevents: 2.3.2
    dev: true

  /jest-jasmine2/27.5.1:
    resolution: {integrity: sha512-jtq7VVyG8SqAorDpApwiJJImd0V2wv1xzdheGHRGyuT7gZm6gG47QEskOlzsN1PG/6WNaCo5pmwMHDf3AkG2pQ==}
    engines: {node: ^10.13.0 || ^12.13.0 || ^14.15.0 || >=15.0.0}
    dependencies:
      '@jest/environment': 27.5.1
      '@jest/source-map': 27.5.1
      '@jest/test-result': 27.5.1
      '@jest/types': 27.5.1
      '@types/node': 16.11.39
      chalk: 4.1.2
      co: 4.6.0
      expect: 27.5.1
      is-generator-fn: 2.1.0
      jest-each: 27.5.1
      jest-matcher-utils: 27.5.1
      jest-message-util: 27.5.1
      jest-runtime: 27.5.1
      jest-snapshot: 27.5.1
      jest-util: 27.5.1
      pretty-format: 27.5.1
      throat: 6.0.1
    transitivePeerDependencies:
      - supports-color
    dev: true

  /jest-junit/13.2.0:
    resolution: {integrity: sha512-B0XNlotl1rdsvFZkFfoa19mc634+rrd8E4Sskb92Bb8MmSXeWV9XJGUyctunZS1W410uAxcyYuPUGVnbcOH8cg==}
    engines: {node: '>=10.12.0'}
    dependencies:
      mkdirp: 1.0.4
      strip-ansi: 6.0.1
      uuid: 8.3.2
      xml: 1.0.1
    dev: true

  /jest-leak-detector/27.5.1:
    resolution: {integrity: sha512-POXfWAMvfU6WMUXftV4HolnJfnPOGEu10fscNCA76KBpRRhcMN2c8d3iT2pxQS3HLbA+5X4sOUPzYO2NUyIlHQ==}
    engines: {node: ^10.13.0 || ^12.13.0 || ^14.15.0 || >=15.0.0}
    dependencies:
      jest-get-type: 27.5.1
      pretty-format: 27.5.1
    dev: true

  /jest-leak-detector/28.1.1:
    resolution: {integrity: sha512-4jvs8V8kLbAaotE+wFR7vfUGf603cwYtFf1/PYEsyX2BAjSzj8hQSVTP6OWzseTl0xL6dyHuKs2JAks7Pfubmw==}
    engines: {node: ^12.13.0 || ^14.15.0 || ^16.10.0 || >=17.0.0}
    dependencies:
      jest-get-type: 28.0.2
      pretty-format: 28.1.1
    dev: true

  /jest-matcher-utils/27.5.1:
    resolution: {integrity: sha512-z2uTx/T6LBaCoNWNFWwChLBKYxTMcGBRjAt+2SbP929/Fflb9aa5LGma654Rz8z9HLxsrUaYzxE9T/EFIL/PAw==}
    engines: {node: ^10.13.0 || ^12.13.0 || ^14.15.0 || >=15.0.0}
    dependencies:
      chalk: 4.1.2
      jest-diff: 27.5.1
      jest-get-type: 27.5.1
      pretty-format: 27.5.1
    dev: true

  /jest-matcher-utils/28.1.1:
    resolution: {integrity: sha512-NPJPRWrbmR2nAJ+1nmnfcKKzSwgfaciCCrYZzVnNoxVoyusYWIjkBMNvu0RHJe7dNj4hH3uZOPZsQA+xAYWqsw==}
    engines: {node: ^12.13.0 || ^14.15.0 || ^16.10.0 || >=17.0.0}
    dependencies:
      chalk: 4.1.2
      jest-diff: 28.1.1
      jest-get-type: 28.0.2
      pretty-format: 28.1.1
    dev: true

  /jest-message-util/27.5.1:
    resolution: {integrity: sha512-rMyFe1+jnyAAf+NHwTclDz0eAaLkVDdKVHHBFWsBWHnnh5YeJMNWWsv7AbFYXfK3oTqvL7VTWkhNLu1jX24D+g==}
    engines: {node: ^10.13.0 || ^12.13.0 || ^14.15.0 || >=15.0.0}
    dependencies:
      '@babel/code-frame': 7.16.7
      '@jest/types': 27.5.1
      '@types/stack-utils': 2.0.1
      chalk: 4.1.2
      graceful-fs: 4.2.10
      micromatch: 4.0.5
      pretty-format: 27.5.1
      slash: 3.0.0
      stack-utils: 2.0.5
    dev: true

  /jest-message-util/28.1.1:
    resolution: {integrity: sha512-xoDOOT66fLfmTRiqkoLIU7v42mal/SqwDKvfmfiWAdJMSJiU+ozgluO7KbvoAgiwIrrGZsV7viETjc8GNrA/IQ==}
    engines: {node: ^12.13.0 || ^14.15.0 || ^16.10.0 || >=17.0.0}
    dependencies:
      '@babel/code-frame': 7.16.7
      '@jest/types': 28.1.1
      '@types/stack-utils': 2.0.1
      chalk: 4.1.2
      graceful-fs: 4.2.10
      micromatch: 4.0.5
      pretty-format: 28.1.1
      slash: 3.0.0
      stack-utils: 2.0.5
    dev: true

  /jest-mock/27.5.1:
    resolution: {integrity: sha512-K4jKbY1d4ENhbrG2zuPWaQBvDly+iZ2yAW+T1fATN78hc0sInwn7wZB8XtlNnvHug5RMwV897Xm4LqmPM4e2Og==}
    engines: {node: ^10.13.0 || ^12.13.0 || ^14.15.0 || >=15.0.0}
    dependencies:
      '@jest/types': 27.5.1
      '@types/node': 16.11.39
    dev: true

  /jest-mock/28.1.1:
    resolution: {integrity: sha512-bDCb0FjfsmKweAvE09dZT59IMkzgN0fYBH6t5S45NoJfd2DHkS3ySG2K+hucortryhO3fVuXdlxWcbtIuV/Skw==}
    engines: {node: ^12.13.0 || ^14.15.0 || ^16.10.0 || >=17.0.0}
    dependencies:
      '@jest/types': 28.1.1
      '@types/node': 12.20.55
    dev: true

  /jest-pnp-resolver/1.2.2_jest-resolve@27.5.1:
    resolution: {integrity: sha512-olV41bKSMm8BdnuMsewT4jqlZ8+3TCARAXjZGT9jcoSnrfUnRCqnMoF9XEeoWjbzObpqF9dRhHQj0Xb9QdF6/w==}
    engines: {node: '>=6'}
    peerDependencies:
      jest-resolve: '*'
    peerDependenciesMeta:
      jest-resolve:
        optional: true
    dependencies:
      jest-resolve: 27.5.1
    dev: true

  /jest-pnp-resolver/1.2.2_jest-resolve@28.1.1:
    resolution: {integrity: sha512-olV41bKSMm8BdnuMsewT4jqlZ8+3TCARAXjZGT9jcoSnrfUnRCqnMoF9XEeoWjbzObpqF9dRhHQj0Xb9QdF6/w==}
    engines: {node: '>=6'}
    peerDependencies:
      jest-resolve: '*'
    peerDependenciesMeta:
      jest-resolve:
        optional: true
    dependencies:
      jest-resolve: 28.1.1
    dev: true

  /jest-regex-util/27.5.1:
    resolution: {integrity: sha512-4bfKq2zie+x16okqDXjXn9ql2B0dScQu+vcwe4TvFVhkVyuWLqpZrZtXxLLWoXYgn0E87I6r6GRYHF7wFZBUvg==}
    engines: {node: ^10.13.0 || ^12.13.0 || ^14.15.0 || >=15.0.0}
    dev: true

  /jest-regex-util/28.0.2:
    resolution: {integrity: sha512-4s0IgyNIy0y9FK+cjoVYoxamT7Zeo7MhzqRGx7YDYmaQn1wucY9rotiGkBzzcMXTtjrCAP/f7f+E0F7+fxPNdw==}
    engines: {node: ^12.13.0 || ^14.15.0 || ^16.10.0 || >=17.0.0}
    dev: true

  /jest-resolve-dependencies/27.5.1:
    resolution: {integrity: sha512-QQOOdY4PE39iawDn5rzbIePNigfe5B9Z91GDD1ae/xNDlu9kaat8QQ5EKnNmVWPV54hUdxCVwwj6YMgR2O7IOg==}
    engines: {node: ^10.13.0 || ^12.13.0 || ^14.15.0 || >=15.0.0}
    dependencies:
      '@jest/types': 27.5.1
      jest-regex-util: 27.5.1
      jest-snapshot: 27.5.1
    transitivePeerDependencies:
      - supports-color
    dev: true

  /jest-resolve-dependencies/28.1.1:
    resolution: {integrity: sha512-p8Y150xYJth4EXhOuB8FzmS9r8IGLEioiaetgdNGb9VHka4fl0zqWlVe4v7mSkYOuEUg2uB61iE+zySDgrOmgQ==}
    engines: {node: ^12.13.0 || ^14.15.0 || ^16.10.0 || >=17.0.0}
    dependencies:
      jest-regex-util: 28.0.2
      jest-snapshot: 28.1.1
    transitivePeerDependencies:
      - supports-color
    dev: true

  /jest-resolve/27.5.1:
    resolution: {integrity: sha512-FFDy8/9E6CV83IMbDpcjOhumAQPDyETnU2KZ1O98DwTnz8AOBsW/Xv3GySr1mOZdItLR+zDZ7I/UdTFbgSOVCw==}
    engines: {node: ^10.13.0 || ^12.13.0 || ^14.15.0 || >=15.0.0}
    dependencies:
      '@jest/types': 27.5.1
      chalk: 4.1.2
      graceful-fs: 4.2.10
      jest-haste-map: 27.5.1
      jest-pnp-resolver: 1.2.2_jest-resolve@27.5.1
      jest-util: 27.5.1
      jest-validate: 27.5.1
      resolve: 1.22.1
      resolve.exports: 1.1.0
      slash: 3.0.0
    dev: true

  /jest-resolve/28.1.1:
    resolution: {integrity: sha512-/d1UbyUkf9nvsgdBildLe6LAD4DalgkgZcKd0nZ8XUGPyA/7fsnaQIlKVnDiuUXv/IeZhPEDrRJubVSulxrShA==}
    engines: {node: ^12.13.0 || ^14.15.0 || ^16.10.0 || >=17.0.0}
    dependencies:
      chalk: 4.1.2
      graceful-fs: 4.2.10
      jest-haste-map: 28.1.1
      jest-pnp-resolver: 1.2.2_jest-resolve@28.1.1
      jest-util: 28.1.1
      jest-validate: 28.1.1
      resolve: 1.22.1
      resolve.exports: 1.1.0
      slash: 3.0.0
    dev: true

  /jest-runner/27.5.1:
    resolution: {integrity: sha512-g4NPsM4mFCOwFKXO4p/H/kWGdJp9V8kURY2lX8Me2drgXqG7rrZAx5kv+5H7wtt/cdFIjhqYx1HrlqWHaOvDaQ==}
    engines: {node: ^10.13.0 || ^12.13.0 || ^14.15.0 || >=15.0.0}
    dependencies:
      '@jest/console': 27.5.1
      '@jest/environment': 27.5.1
      '@jest/test-result': 27.5.1
      '@jest/transform': 27.5.1
      '@jest/types': 27.5.1
      '@types/node': 16.11.39
      chalk: 4.1.2
      emittery: 0.8.1
      graceful-fs: 4.2.10
      jest-docblock: 27.5.1
      jest-environment-jsdom: 27.5.1
      jest-environment-node: 27.5.1
      jest-haste-map: 27.5.1
      jest-leak-detector: 27.5.1
      jest-message-util: 27.5.1
      jest-resolve: 27.5.1
      jest-runtime: 27.5.1
      jest-util: 27.5.1
      jest-worker: 27.5.1
      source-map-support: 0.5.21
      throat: 6.0.1
    transitivePeerDependencies:
      - bufferutil
      - canvas
      - supports-color
      - utf-8-validate
    dev: true

  /jest-runner/28.1.1:
    resolution: {integrity: sha512-W5oFUiDBgTsCloTAj6q95wEvYDB0pxIhY6bc5F26OucnwBN+K58xGTGbliSMI4ChQal5eANDF+xvELaYkJxTmA==}
    engines: {node: ^12.13.0 || ^14.15.0 || ^16.10.0 || >=17.0.0}
    dependencies:
      '@jest/console': 28.1.1
      '@jest/environment': 28.1.1
      '@jest/test-result': 28.1.1
      '@jest/transform': 28.1.1
      '@jest/types': 28.1.1
      '@types/node': 12.20.55
      chalk: 4.1.2
      emittery: 0.10.2
      graceful-fs: 4.2.10
      jest-docblock: 28.1.1
      jest-environment-node: 28.1.1
      jest-haste-map: 28.1.1
      jest-leak-detector: 28.1.1
      jest-message-util: 28.1.1
      jest-resolve: 28.1.1
      jest-runtime: 28.1.1
      jest-util: 28.1.1
      jest-watcher: 28.1.1
      jest-worker: 28.1.1
      source-map-support: 0.5.13
      throat: 6.0.1
    transitivePeerDependencies:
      - supports-color
    dev: true

  /jest-runtime/27.5.1:
    resolution: {integrity: sha512-o7gxw3Gf+H2IGt8fv0RiyE1+r83FJBRruoA+FXrlHw6xEyBsU8ugA6IPfTdVyA0w8HClpbK+DGJxH59UrNMx8A==}
    engines: {node: ^10.13.0 || ^12.13.0 || ^14.15.0 || >=15.0.0}
    dependencies:
      '@jest/environment': 27.5.1
      '@jest/fake-timers': 27.5.1
      '@jest/globals': 27.5.1
      '@jest/source-map': 27.5.1
      '@jest/test-result': 27.5.1
      '@jest/transform': 27.5.1
      '@jest/types': 27.5.1
      chalk: 4.1.2
      cjs-module-lexer: 1.2.2
      collect-v8-coverage: 1.0.1
      execa: 5.1.1
      glob: 7.2.3
      graceful-fs: 4.2.10
      jest-haste-map: 27.5.1
      jest-message-util: 27.5.1
      jest-mock: 27.5.1
      jest-regex-util: 27.5.1
      jest-resolve: 27.5.1
      jest-snapshot: 27.5.1
      jest-util: 27.5.1
      slash: 3.0.0
      strip-bom: 4.0.0
    transitivePeerDependencies:
      - supports-color
    dev: true

  /jest-runtime/28.1.1:
    resolution: {integrity: sha512-J89qEJWW0leOsqyi0D9zHpFEYHwwafFdS9xgvhFHtIdRghbadodI0eA+DrthK/1PebBv3Px8mFSMGKrtaVnleg==}
    engines: {node: ^12.13.0 || ^14.15.0 || ^16.10.0 || >=17.0.0}
    dependencies:
      '@jest/environment': 28.1.1
      '@jest/fake-timers': 28.1.1
      '@jest/globals': 28.1.1
      '@jest/source-map': 28.0.2
      '@jest/test-result': 28.1.1
      '@jest/transform': 28.1.1
      '@jest/types': 28.1.1
      chalk: 4.1.2
      cjs-module-lexer: 1.2.2
      collect-v8-coverage: 1.0.1
      execa: 5.1.1
      glob: 7.2.3
      graceful-fs: 4.2.10
      jest-haste-map: 28.1.1
      jest-message-util: 28.1.1
      jest-mock: 28.1.1
      jest-regex-util: 28.0.2
      jest-resolve: 28.1.1
      jest-snapshot: 28.1.1
      jest-util: 28.1.1
      slash: 3.0.0
      strip-bom: 4.0.0
    transitivePeerDependencies:
      - supports-color
    dev: true

  /jest-serializer/27.5.1:
    resolution: {integrity: sha512-jZCyo6iIxO1aqUxpuBlwTDMkzOAJS4a3eYz3YzgxxVQFwLeSA7Jfq5cbqCY+JLvTDrWirgusI/0KwxKMgrdf7w==}
    engines: {node: ^10.13.0 || ^12.13.0 || ^14.15.0 || >=15.0.0}
    dependencies:
      '@types/node': 16.11.39
      graceful-fs: 4.2.10
    dev: true

  /jest-snapshot/27.5.1:
    resolution: {integrity: sha512-yYykXI5a0I31xX67mgeLw1DZ0bJB+gpq5IpSuCAoyDi0+BhgU/RIrL+RTzDmkNTchvDFWKP8lp+w/42Z3us5sA==}
    engines: {node: ^10.13.0 || ^12.13.0 || ^14.15.0 || >=15.0.0}
    dependencies:
      '@babel/core': 7.18.5
      '@babel/generator': 7.18.2
      '@babel/plugin-syntax-typescript': 7.17.12_@babel+core@7.18.5
      '@babel/traverse': 7.18.5
      '@babel/types': 7.18.4
      '@jest/transform': 27.5.1
      '@jest/types': 27.5.1
      '@types/babel__traverse': 7.17.1
      '@types/prettier': 2.6.3
      babel-preset-current-node-syntax: 1.0.1_@babel+core@7.18.5
      chalk: 4.1.2
      expect: 27.5.1
      graceful-fs: 4.2.10
      jest-diff: 27.5.1
      jest-get-type: 27.5.1
      jest-haste-map: 27.5.1
      jest-matcher-utils: 27.5.1
      jest-message-util: 27.5.1
      jest-util: 27.5.1
      natural-compare: 1.4.0
      pretty-format: 27.5.1
      semver: 7.3.7
    transitivePeerDependencies:
      - supports-color
    dev: true

  /jest-snapshot/28.1.1:
    resolution: {integrity: sha512-1KjqHJ98adRcbIdMizjF5DipwZFbvxym/kFO4g4fVZCZRxH/dqV8TiBFCa6rqic3p0karsy8RWS1y4E07b7P0A==}
    engines: {node: ^12.13.0 || ^14.15.0 || ^16.10.0 || >=17.0.0}
    dependencies:
      '@babel/core': 7.18.5
      '@babel/generator': 7.18.2
      '@babel/plugin-syntax-typescript': 7.17.12_@babel+core@7.18.5
      '@babel/traverse': 7.18.5
      '@babel/types': 7.18.4
      '@jest/expect-utils': 28.1.1
      '@jest/transform': 28.1.1
      '@jest/types': 28.1.1
      '@types/babel__traverse': 7.17.1
      '@types/prettier': 2.6.3
      babel-preset-current-node-syntax: 1.0.1_@babel+core@7.18.5
      chalk: 4.1.2
      expect: 28.1.1
      graceful-fs: 4.2.10
      jest-diff: 28.1.1
      jest-get-type: 28.0.2
      jest-haste-map: 28.1.1
      jest-matcher-utils: 28.1.1
      jest-message-util: 28.1.1
      jest-util: 28.1.1
      natural-compare: 1.4.0
      pretty-format: 28.1.1
      semver: 7.3.7
    transitivePeerDependencies:
      - supports-color
    dev: true

  /jest-util/27.5.1:
    resolution: {integrity: sha512-Kv2o/8jNvX1MQ0KGtw480E/w4fBCDOnH6+6DmeKi6LZUIlKA5kwY0YNdlzaWTiVgxqAqik11QyxDOKk543aKXw==}
    engines: {node: ^10.13.0 || ^12.13.0 || ^14.15.0 || >=15.0.0}
    dependencies:
      '@jest/types': 27.5.1
      '@types/node': 16.11.39
      chalk: 4.1.2
      ci-info: 3.3.2
      graceful-fs: 4.2.10
      picomatch: 2.3.1
    dev: true

  /jest-util/28.1.1:
    resolution: {integrity: sha512-FktOu7ca1DZSyhPAxgxB6hfh2+9zMoJ7aEQA759Z6p45NuO8mWcqujH+UdHlCm/V6JTWwDztM2ITCzU1ijJAfw==}
    engines: {node: ^12.13.0 || ^14.15.0 || ^16.10.0 || >=17.0.0}
    dependencies:
      '@jest/types': 28.1.1
      '@types/node': 12.20.55
      chalk: 4.1.2
      ci-info: 3.3.2
      graceful-fs: 4.2.10
      picomatch: 2.3.1
    dev: true

  /jest-validate/27.5.1:
    resolution: {integrity: sha512-thkNli0LYTmOI1tDB3FI1S1RTp/Bqyd9pTarJwL87OIBFuqEb5Apv5EaApEudYg4g86e3CT6kM0RowkhtEnCBQ==}
    engines: {node: ^10.13.0 || ^12.13.0 || ^14.15.0 || >=15.0.0}
    dependencies:
      '@jest/types': 27.5.1
      camelcase: 6.3.0
      chalk: 4.1.2
      jest-get-type: 27.5.1
      leven: 3.1.0
      pretty-format: 27.5.1
    dev: true

  /jest-validate/28.1.1:
    resolution: {integrity: sha512-Kpf6gcClqFCIZ4ti5++XemYJWUPCFUW+N2gknn+KgnDf549iLul3cBuKVe1YcWRlaF8tZV8eJCap0eECOEE3Ug==}
    engines: {node: ^12.13.0 || ^14.15.0 || ^16.10.0 || >=17.0.0}
    dependencies:
      '@jest/types': 28.1.1
      camelcase: 6.3.0
      chalk: 4.1.2
      jest-get-type: 28.0.2
      leven: 3.1.0
      pretty-format: 28.1.1
    dev: true

  /jest-watcher/27.5.1:
    resolution: {integrity: sha512-z676SuD6Z8o8qbmEGhoEUFOM1+jfEiL3DXHK/xgEiG2EyNYfFG60jluWcupY6dATjfEsKQuibReS1djInQnoVw==}
    engines: {node: ^10.13.0 || ^12.13.0 || ^14.15.0 || >=15.0.0}
    dependencies:
      '@jest/test-result': 27.5.1
      '@jest/types': 27.5.1
      '@types/node': 16.11.39
      ansi-escapes: 4.3.2
      chalk: 4.1.2
      jest-util: 27.5.1
      string-length: 4.0.2
    dev: true

  /jest-watcher/28.1.1:
    resolution: {integrity: sha512-RQIpeZ8EIJMxbQrXpJQYIIlubBnB9imEHsxxE41f54ZwcqWLysL/A0ZcdMirf+XsMn3xfphVQVV4EW0/p7i7Ug==}
    engines: {node: ^12.13.0 || ^14.15.0 || ^16.10.0 || >=17.0.0}
    dependencies:
      '@jest/test-result': 28.1.1
      '@jest/types': 28.1.1
      '@types/node': 12.20.55
      ansi-escapes: 4.3.2
      chalk: 4.1.2
      emittery: 0.10.2
      jest-util: 28.1.1
      string-length: 4.0.2
    dev: true

  /jest-worker/27.5.1:
    resolution: {integrity: sha512-7vuh85V5cdDofPyxn58nrPjBktZo0u9x1g8WtjQol+jZDaE+fhN+cIvTj11GndBnMnyfrUOG1sZQxCdjKh+DKg==}
    engines: {node: '>= 10.13.0'}
    dependencies:
      '@types/node': 16.11.39
      merge-stream: 2.0.0
      supports-color: 8.1.1
    dev: true

  /jest-worker/28.1.1:
    resolution: {integrity: sha512-Au7slXB08C6h+xbJPp7VIb6U0XX5Kc9uel/WFc6/rcTzGiaVCBRngBExSYuXSLFPULPSYU3cJ3ybS988lNFQhQ==}
    engines: {node: ^12.13.0 || ^14.15.0 || ^16.10.0 || >=17.0.0}
    dependencies:
      '@types/node': 12.20.55
      merge-stream: 2.0.0
      supports-color: 8.1.1
    dev: true

  /jest/27.5.1:
    resolution: {integrity: sha512-Yn0mADZB89zTtjkPJEXwrac3LHudkQMR+Paqa8uxJHCBr9agxztUifWCyiYrjhMPBoUVBjyny0I7XH6ozDr7QQ==}
    engines: {node: ^10.13.0 || ^12.13.0 || ^14.15.0 || >=15.0.0}
    hasBin: true
    peerDependencies:
      node-notifier: ^8.0.1 || ^9.0.0 || ^10.0.0
    peerDependenciesMeta:
      node-notifier:
        optional: true
    dependencies:
      '@jest/core': 27.5.1
      import-local: 3.1.0
      jest-cli: 27.5.1
    transitivePeerDependencies:
      - bufferutil
      - canvas
      - supports-color
      - ts-node
      - utf-8-validate
    dev: true

  /jest/28.1.1:
    resolution: {integrity: sha512-qw9YHBnjt6TCbIDMPMpJZqf9E12rh6869iZaN08/vpOGgHJSAaLLUn6H8W3IAEuy34Ls3rct064mZLETkxJ2XA==}
    engines: {node: ^12.13.0 || ^14.15.0 || ^16.10.0 || >=17.0.0}
    hasBin: true
    peerDependencies:
      node-notifier: ^8.0.1 || ^9.0.0 || ^10.0.0
    peerDependenciesMeta:
      node-notifier:
        optional: true
    dependencies:
      '@jest/core': 28.1.1
      '@jest/types': 28.1.1
      import-local: 3.1.0
      jest-cli: 28.1.1
    transitivePeerDependencies:
      - '@types/node'
      - supports-color
      - ts-node
    dev: true

  /jest/28.1.1_@types+node@12.20.55:
    resolution: {integrity: sha512-qw9YHBnjt6TCbIDMPMpJZqf9E12rh6869iZaN08/vpOGgHJSAaLLUn6H8W3IAEuy34Ls3rct064mZLETkxJ2XA==}
    engines: {node: ^12.13.0 || ^14.15.0 || ^16.10.0 || >=17.0.0}
    hasBin: true
    peerDependencies:
      node-notifier: ^8.0.1 || ^9.0.0 || ^10.0.0
    peerDependenciesMeta:
      node-notifier:
        optional: true
    dependencies:
      '@jest/core': 28.1.1
      '@jest/types': 28.1.1
      import-local: 3.1.0
      jest-cli: 28.1.1_@types+node@12.20.55
    transitivePeerDependencies:
      - '@types/node'
      - supports-color
      - ts-node
    dev: true

  /jest/28.1.1_@types+node@16.11.41:
    resolution: {integrity: sha512-qw9YHBnjt6TCbIDMPMpJZqf9E12rh6869iZaN08/vpOGgHJSAaLLUn6H8W3IAEuy34Ls3rct064mZLETkxJ2XA==}
    engines: {node: ^12.13.0 || ^14.15.0 || ^16.10.0 || >=17.0.0}
    hasBin: true
    peerDependencies:
      node-notifier: ^8.0.1 || ^9.0.0 || ^10.0.0
    peerDependenciesMeta:
      node-notifier:
        optional: true
    dependencies:
      '@jest/core': 28.1.1
      '@jest/types': 28.1.1
      import-local: 3.1.0
      jest-cli: 28.1.1_@types+node@16.11.41
    transitivePeerDependencies:
      - '@types/node'
      - supports-color
      - ts-node
    dev: true

  /jest/28.1.1_uwzf2voxqhp5a6kt3gbeqli6eq:
    resolution: {integrity: sha512-qw9YHBnjt6TCbIDMPMpJZqf9E12rh6869iZaN08/vpOGgHJSAaLLUn6H8W3IAEuy34Ls3rct064mZLETkxJ2XA==}
    engines: {node: ^12.13.0 || ^14.15.0 || ^16.10.0 || >=17.0.0}
    hasBin: true
    peerDependencies:
      node-notifier: ^8.0.1 || ^9.0.0 || ^10.0.0
    peerDependenciesMeta:
      node-notifier:
        optional: true
    dependencies:
      '@jest/core': 28.1.1_ts-node@10.8.1
      '@jest/types': 28.1.1
      import-local: 3.1.0
      jest-cli: 28.1.1_uwzf2voxqhp5a6kt3gbeqli6eq
    transitivePeerDependencies:
      - '@types/node'
      - supports-color
      - ts-node
    dev: true

  /jju/1.4.0:
    resolution: {integrity: sha512-8wb9Yw966OSxApiCt0K3yNJL8pnNeIv+OEq2YMidz4FKP6nonSRoOXc80iXY4JaN2FC11B9qsNmDsm+ZOfMROA==}
    dev: true

  /js-levenshtein/1.1.6:
    resolution: {integrity: sha512-X2BB11YZtrRqY4EnQcLX5Rh373zbK4alC1FW7D7MBhL2gtcC17cTnr6DmfHZeS0s2rTHjUTMMHfG7gO8SSdw+g==}
    engines: {node: '>=0.10.0'}
    dev: true

  /js-tokens/4.0.0:
    resolution: {integrity: sha512-RdJUflcE3cUzKiMqQgsCu06FPu9UdIJO0beYbPhHN4k6apgJtifcoCtT9bcxOpYBtpD2kCM6Sbzg4CausW/PKQ==}

  /js-yaml/3.14.1:
    resolution: {integrity: sha512-okMH7OXXJ7YrN9Ok3/SXrnu4iX9yOk+25nqX4imS2npuvTYDmo/QEZoqwZkYaIDk3jVvBOTOIEgEhaLOynBS9g==}
    hasBin: true
    dependencies:
      argparse: 1.0.10
      esprima: 4.0.1
    dev: true

  /js-yaml/4.1.0:
    resolution: {integrity: sha512-wpxZs9NoxZaJESJGIZTyDEaYpl0FKSA+FB9aJiyemKhMwkxQg63h4T1KJgUGHpTqPDNRcmmYLugrRjJlBtWvRA==}
    hasBin: true
    dependencies:
      argparse: 2.0.1
    dev: true

  /jsbi/4.3.0:
    resolution: {integrity: sha512-SnZNcinB4RIcnEyZqFPdGPVgrg2AcnykiBy0sHVJQKHYeaLUvi3Exj+iaPpLnFVkDPZIV4U0yvgC9/R4uEAZ9g==}

  /jsbn/0.1.1:
    resolution: {integrity: sha512-UVU9dibq2JcFWxQPA6KCqj5O42VOmAY3zQUfEKxU0KpTGXwNoCjkX1e13eHNvw/xPynt6pU0rZ1htjWTNTSXsg==}
    dev: true

  /jsdom/16.7.0:
    resolution: {integrity: sha512-u9Smc2G1USStM+s/x1ru5Sxrl6mPYCbByG1U/hUmqaVsm4tbNyS7CicOSRyuGQYZhTu0h84qkZZQ/I+dzizSVw==}
    engines: {node: '>=10'}
    peerDependencies:
      canvas: ^2.5.0
    peerDependenciesMeta:
      canvas:
        optional: true
    dependencies:
      abab: 2.0.6
      acorn: 8.7.1
      acorn-globals: 6.0.0
      cssom: 0.4.4
      cssstyle: 2.3.0
      data-urls: 2.0.0
      decimal.js: 10.3.1
      domexception: 2.0.1
      escodegen: 2.0.0
      form-data: 3.0.1
      html-encoding-sniffer: 2.0.1
      http-proxy-agent: 4.0.1
      https-proxy-agent: 5.0.1
      is-potential-custom-element-name: 1.0.1
      nwsapi: 2.2.1
      parse5: 6.0.1
      saxes: 5.0.1
      symbol-tree: 3.2.4
      tough-cookie: 4.0.0
      w3c-hr-time: 1.0.2
      w3c-xmlserializer: 2.0.0
      webidl-conversions: 6.1.0
      whatwg-encoding: 1.0.5
      whatwg-mimetype: 2.3.0
      whatwg-url: 8.7.0
      ws: 7.5.8
      xml-name-validator: 3.0.0
    transitivePeerDependencies:
      - bufferutil
      - supports-color
      - utf-8-validate
    dev: true

  /jsesc/2.5.2:
    resolution: {integrity: sha512-OYu7XEzjkCQ3C5Ps3QIZsQfNpqoJyZZA99wd9aWd05NCtC5pWOkShK2mkL6HXQR6/Cy2lbNdPlZBpuQHXE63gA==}
    engines: {node: '>=4'}
    hasBin: true
    dev: true

  /json-buffer/3.0.0:
    resolution: {integrity: sha1-Wx85evx11ne96Lz8Dkfh+aPZqJg=}
    dev: true

  /json-parse-better-errors/1.0.2:
    resolution: {integrity: sha512-mrqyZKfX5EhL7hvqcV6WG1yYjnjeuYDzDhhcAAUrq8Po85NBQBJP+ZDUT75qZQ98IkUoBqdkExkukOU7Ts2wrw==}
    dev: true

  /json-parse-even-better-errors/2.3.1:
    resolution: {integrity: sha512-xyFwyhro/JEof6Ghe2iz2NcXoj2sloNsWr/XsERDK/oiPCfaNhl5ONfp+jQdAZRQQ0IJWNzH9zIZF7li91kh2w==}

  /json-schema-traverse/0.4.1:
    resolution: {integrity: sha512-xbbCH5dCYU5T8LcEhhuh7HJ88HXuW3qsI3Y0zOZFKfZEHcpWiHU/Jxzk629Brsab/mMiHQti9wMP+845RPe3Vg==}
    dev: true

  /json-schema/0.4.0:
    resolution: {integrity: sha512-es94M3nTIfsEPisRafak+HDLfHXnKBhV3vU5eqPcS3flIWqcxJWgXHXiey3YrpaNsanY5ei1VoYEbOzijuq9BA==}
    dev: true

  /json-stable-stringify-without-jsonify/1.0.1:
    resolution: {integrity: sha512-Bdboy+l7tA3OGW6FjyFHWkP5LuByj1Tk33Ljyq0axyzdk9//JSi2u3fP1QSmd1KNwq6VOKYGlAu87CisVir6Pw==}
    dev: true

  /json-stringify-nice/1.1.4:
    resolution: {integrity: sha512-5Z5RFW63yxReJ7vANgW6eZFGWaQvnPE3WNmZoOJrSkGju2etKA2L5rrOa1sm877TVTFt57A80BH1bArcmlLfPw==}
    dev: true

  /json-stringify-safe/5.0.1:
    resolution: {integrity: sha512-ZClg6AaYvamvYEE82d3Iyd3vSSIjQ+odgjaTzRuO3s7toCdFKczob2i0zCh7JE8kWn17yvAWhUVxvqGwUalsRA==}
    dev: true

  /json5/1.0.1:
    resolution: {integrity: sha512-aKS4WQjPenRxiQsC93MNfjx+nbF4PAdYzmd/1JIj8HYzqfbu86beTuNgXDzPknWk0n0uARlyewZo4s++ES36Ow==}
    hasBin: true
    dependencies:
      minimist: 1.2.6
    dev: true

  /json5/2.2.1:
    resolution: {integrity: sha512-1hqLFMSrGHRHxav9q9gNjJ5EXznIxGVO09xQRrwplcS8qs28pZ8s8hupZAmqDwZUmVZ2Qb2jnyPOWcDH8m8dlA==}
    engines: {node: '>=6'}
    hasBin: true
    dev: true

  /jsonfile/4.0.0:
    resolution: {integrity: sha512-m6F1R3z8jjlf2imQHS2Qez5sjKWQzbuuhuJ/FKYFRZvPE3PuHcSMVZzfsLhGVOkfd20obL5SWEBew5ShlquNxg==}
    optionalDependencies:
      graceful-fs: 4.2.10
    dev: true

  /jsonfile/6.1.0:
    resolution: {integrity: sha512-5dgndWOriYSm5cnYaJNhalLNDKOqFwyDB/rr1E9ZsGciGvKPs8R2xYGCacuf3z6K1YKDz182fd+fY3cn3pMqXQ==}
    dependencies:
      universalify: 2.0.0
    optionalDependencies:
      graceful-fs: 4.2.10

  /jsonparse/1.3.1:
    resolution: {integrity: sha512-POQXvpdL69+CluYsillJ7SUhKvytYjW9vG/GKpnf+xP8UWgYEM/RaMzHHofbALDiKbbP1W8UEYmgGl39WkPZsg==}
    engines: {'0': node >= 0.2.0}
    dev: true

  /jsonwebtoken/8.5.1:
    resolution: {integrity: sha512-XjwVfRS6jTMsqYs0EsuJ4LGxXV14zQybNd4L2r0UvbVnSF9Af8x7p5MzbJ90Ioz/9TI41/hTCvznF/loiSzn8w==}
    engines: {node: '>=4', npm: '>=1.4.28'}
    dependencies:
      jws: 3.2.2
      lodash.includes: 4.3.0
      lodash.isboolean: 3.0.3
      lodash.isinteger: 4.0.4
      lodash.isnumber: 3.0.3
      lodash.isplainobject: 4.0.6
      lodash.isstring: 4.0.1
      lodash.once: 4.1.1
      ms: 2.1.3
      semver: 5.7.1

  /jsprim/1.4.2:
    resolution: {integrity: sha512-P2bSOMAc/ciLz6DzgjVlGJP9+BrJWu5UDGK70C2iweC5QBIeFf0ZXRvGjEj2uYgrY2MkAAhsSWHDWlFtEroZWw==}
    engines: {node: '>=0.6.0'}
    dependencies:
      assert-plus: 1.0.0
      extsprintf: 1.3.0
      json-schema: 0.4.0
      verror: 1.10.0
    dev: true

  /just-diff-apply/5.3.1:
    resolution: {integrity: sha512-dgFenZnMsc1xGNqgdtgnh7DK+Oy352CE3VZLbzcbQpsBs9iI2K3M0IRrdgREZ72eItTjbl0suRyvKRdVQa9GbA==}
    dev: true

  /just-diff/5.0.3:
    resolution: {integrity: sha512-a8p80xcpJ6sdurk5PxDKb4mav9MeKjA3zFKZpCWBIfvg8mznfnmb13MKZvlrwJ+Lhis0wM3uGAzE0ArhFHvIcg==}
    dev: true

  /jwa/1.4.1:
    resolution: {integrity: sha512-qiLX/xhEEFKUAJ6FiBMbes3w9ATzyk5W7Hvzpa/SLYdxNtng+gcurvrI7TbACjIXlsJyr05/S1oUhZrc63evQA==}
    dependencies:
      buffer-equal-constant-time: 1.0.1
      ecdsa-sig-formatter: 1.0.11
      safe-buffer: 5.2.1

  /jwa/2.0.0:
    resolution: {integrity: sha512-jrZ2Qx916EA+fq9cEAeCROWPTfCwi1IVHqT2tapuqLEVVDKFDENFw1oL+MwrTvH6msKxsd1YTDVw6uKEcsrLEA==}
    dependencies:
      buffer-equal-constant-time: 1.0.1
      ecdsa-sig-formatter: 1.0.11
      safe-buffer: 5.2.1

  /jws/3.2.2:
    resolution: {integrity: sha512-YHlZCB6lMTllWDtSPHz/ZXTsi8S00usEV6v1tjq8tOUZzw7DpSDWVXjXDre6ed1w/pd495ODpHZYSdkRTsa0HA==}
    dependencies:
      jwa: 1.4.1
      safe-buffer: 5.2.1

  /jws/4.0.0:
    resolution: {integrity: sha512-KDncfTmOZoOMTFG4mBlG0qUIOlc03fmzH+ru6RgYVZhPkyiy/92Owlt/8UEN+a4TXR1FQetfIpJE8ApdvdVxTg==}
    dependencies:
      jwa: 2.0.0
      safe-buffer: 5.2.1

  /keyv/3.0.0:
    resolution: {integrity: sha512-eguHnq22OE3uVoSYG0LVWNP+4ppamWr9+zWBe1bsNcovIMy6huUJFPgy4mGwCd/rnl3vOLGW1MTlu4c57CT1xA==}
    dependencies:
      json-buffer: 3.0.0
    dev: true

  /kind-of/6.0.3:
    resolution: {integrity: sha512-dcS1ul+9tmeD95T+x28/ehLgd9mENa3LsvDTtzm3vyBEO7RPptvAD+t44WVXaUjTBRcrpFeFlC8WCruUR456hw==}
    engines: {node: '>=0.10.0'}
    dev: true

  /kleur/3.0.3:
    resolution: {integrity: sha512-eTIzlVOSUR+JxdDFepEYcBMtZ9Qqdef+rnzWdRZuMbOywu5tO2w2N7rqjoANZ5k9vywhL6Br1VRjUIgTQx4E8w==}
    engines: {node: '>=6'}

  /klona/2.0.5:
    resolution: {integrity: sha512-pJiBpiXMbt7dkzXe8Ghj/u4FfXOOa98fPW+bihOJ4SjnoijweJrNThJfd3ifXpXhREjpoF2mZVH1GfS9LV3kHQ==}
    engines: {node: '>= 8'}
    dev: true

  /latest-version/3.1.0:
    resolution: {integrity: sha512-Be1YRHWWlZaSsrz2U+VInk+tO0EwLIyV+23RhWLINJYwg/UIikxjlj3MhH37/6/EDCAusjajvMkMMUXRaMWl/w==}
    engines: {node: '>=4'}
    dependencies:
      package-json: 4.0.1
    dev: true

  /lazystream/1.0.1:
    resolution: {integrity: sha512-b94GiNHQNy6JNTrt5w6zNyffMrNkXZb3KTkCZJb2V1xaEGCk093vkZ2jk3tpaeP33/OiXC+WvK9AxUebnf5nbw==}
    engines: {node: '>= 0.6.3'}
    dependencies:
      readable-stream: 2.3.7
    dev: false

  /leven/3.1.0:
    resolution: {integrity: sha512-qsda+H8jTaUaN/x5vzW2rzc+8Rw4TAQ/4KjB46IwK5VH+IlVeeeje/EoZRpiXvIqjFgK84QffqPztGI3VBLG1A==}
    engines: {node: '>=6'}
    dev: true

  /levn/0.3.0:
    resolution: {integrity: sha512-0OO4y2iOHix2W6ujICbKIaEQXvFQHue65vUG3pb5EUomzPI90z9hsA1VsO/dbIIpC53J8gxM9Q4Oho0jrCM/yA==}
    engines: {node: '>= 0.8.0'}
    dependencies:
      prelude-ls: 1.1.2
      type-check: 0.3.2
    dev: true

  /levn/0.4.1:
    resolution: {integrity: sha512-+bT2uH4E5LGE7h/n3evcS/sQlJXCpIp6ym8OWJ5eV6+67Dsql/LaaT7qJBAt2rzfoa/5QBGBhxDix1dMt2kQKQ==}
    engines: {node: '>= 0.8.0'}
    dependencies:
      prelude-ls: 1.2.1
      type-check: 0.4.0
    dev: true

  /lilconfig/2.0.5:
    resolution: {integrity: sha512-xaYmXZtTHPAw5m+xLN8ab9C+3a8YmV3asNSPOATITbtwrfbwaLJj8h66H1WMIpALCkqsIzK3h7oQ+PdX+LQ9Eg==}
    engines: {node: '>=10'}
    dev: true

  /line-replace/2.0.1:
    resolution: {integrity: sha512-CSr3f6gynLCA9R+RBS0IDIfv7a8OAXcuyq+CHgq0WzbQ7KSJQfF5DgtpRVxpSp1KBNXogtzbNqAeUjrmHYTPYA==}
    hasBin: true
    dev: true

  /lines-and-columns/1.2.4:
    resolution: {integrity: sha512-7ylylesZQ/PV29jhEDl3Ufjo6ZX7gCqJr5F7PKrqc93v7fzSymt1BpwEU8nAUXs8qzzvqhbjhK5QZg6Mt/HkBg==}

  /lint-staged/13.0.2:
    resolution: {integrity: sha512-qQLfLTh9z34eMzfEHENC+QBskZfxjomrf+snF3xJ4BzilORbD989NLqQ00ughsF/A+PT41e87+WsMFabf9++pQ==}
    engines: {node: ^14.13.1 || >=16.0.0}
    hasBin: true
    dependencies:
      cli-truncate: 3.1.0
      colorette: 2.0.19
      commander: 9.3.0
      debug: 4.3.4
      execa: 6.1.0
      lilconfig: 2.0.5
      listr2: 4.0.5
      micromatch: 4.0.5
      normalize-path: 3.0.0
      object-inspect: 1.12.2
      pidtree: 0.6.0
      string-argv: 0.3.1
      yaml: 2.1.1
    transitivePeerDependencies:
      - enquirer
      - supports-color
    dev: true

  /listr2/4.0.5:
    resolution: {integrity: sha512-juGHV1doQdpNT3GSTs9IUN43QJb7KHdF9uqg7Vufs/tG9VTzpFphqF4pm/ICdAABGQxsyNn9CiYA3StkI6jpwA==}
    engines: {node: '>=12'}
    peerDependencies:
      enquirer: '>= 2.3.0 < 3'
    peerDependenciesMeta:
      enquirer:
        optional: true
    dependencies:
      cli-truncate: 2.1.0
      colorette: 2.0.19
      log-update: 4.0.0
      p-map: 4.0.0
      rfdc: 1.3.0
      rxjs: 7.5.5
      through: 2.3.8
      wrap-ansi: 7.0.0
    dev: true

  /load-json-file/1.1.0:
    resolution: {integrity: sha512-cy7ZdNRXdablkXYNI049pthVeXFurRyb9+hA/dZzerZ0pGTx42z+y+ssxBaVV2l70t1muq5IdKhn4UtcoGUY9A==}
    engines: {node: '>=0.10.0'}
    dependencies:
      graceful-fs: 4.2.10
      parse-json: 2.2.0
      pify: 2.3.0
      pinkie-promise: 2.0.1
      strip-bom: 2.0.0
    dev: true

  /load-json-file/4.0.0:
    resolution: {integrity: sha512-Kx8hMakjX03tiGTLAIdJ+lL0htKnXjEZN6hk/tozf/WOuYGdZBJrZ+rCJRbVCugsjB3jMLn9746NsQIf5VjBMw==}
    engines: {node: '>=4'}
    dependencies:
      graceful-fs: 4.2.10
      parse-json: 4.0.0
      pify: 3.0.0
      strip-bom: 3.0.0
    dev: true

  /load-yaml-file/0.2.0:
    resolution: {integrity: sha512-OfCBkGEw4nN6JLtgRidPX6QxjBQGQf72q3si2uvqyFEMbycSFFHwAZeXx6cJgFM9wmLrf9zBwCP3Ivqa+LLZPw==}
    engines: {node: '>=6'}
    dependencies:
      graceful-fs: 4.2.10
      js-yaml: 3.14.1
      pify: 4.0.1
      strip-bom: 3.0.0
    dev: true

  /locate-path/2.0.0:
    resolution: {integrity: sha512-NCI2kiDkyR7VeEKm27Kda/iQHyKJe1Bu0FlTbYp3CqJu+9IFe9bLyAjMxf5ZDDbEg+iMPzB5zYyUTSm8wVTKmA==}
    engines: {node: '>=4'}
    dependencies:
      p-locate: 2.0.0
      path-exists: 3.0.0
    dev: true

  /locate-path/3.0.0:
    resolution: {integrity: sha512-7AO748wWnIhNqAuaty2ZWHkQHRSNfPVIsPIfwEOWO22AmaoVrWavlOcMR5nzTLNYvp36X220/maaRsrec1G65A==}
    engines: {node: '>=6'}
    dependencies:
      p-locate: 3.0.0
      path-exists: 3.0.0

  /locate-path/5.0.0:
    resolution: {integrity: sha512-t7hw9pI+WvuwNJXwk5zVHpyhIqzg2qTlklJOf0mVxGSbe3Fp2VieZcduNYjaLDoy6p9uGpQEGWG87WpMKlNq8g==}
    engines: {node: '>=8'}
    dependencies:
      p-locate: 4.1.0

  /locate-path/6.0.0:
    resolution: {integrity: sha512-iPZK6eYjbxRu3uB4/WZ3EsEIMJFMqAoopl3R+zuq0UjcAm/MO6KCweDgPfP3elTztoKP3KtnVHxTn2NHBSDVUw==}
    engines: {node: '>=10'}
    dependencies:
      p-locate: 5.0.0

  /locutus/2.0.16:
    resolution: {integrity: sha512-pGfl6Hb/1mXLzrX5kl5lH7gz25ey0vwQssZp8Qo2CEF59di6KrAgdFm+0pW8ghLnvNzzJGj5tlWhhv2QbK3jeQ==}
    engines: {node: '>= 10'}
    dev: true

  /lodash.debounce/4.0.8:
    resolution: {integrity: sha512-FT1yDzDYEoYWhnSGnpE/4Kj1fLZkDFyqRb7fNt6FdYOSxlUWAtp42Eh6Wb0rGIv/m9Bgo7x4GhQbm5Ys4SG5ow==}
    dev: true

  /lodash.deburr/4.1.0:
    resolution: {integrity: sha512-m/M1U1f3ddMCs6Hq2tAsYThTBDaAKFDX3dwDo97GEYzamXi9SqUpjWi/Rrj/gf3X2n8ktwgZrlP1z6E3v/IExQ==}

  /lodash.defaults/4.2.0:
    resolution: {integrity: sha512-qjxPLHd3r5DnsdGacqOMU6pb/avJzdh9tFX2ymgoZE27BmjXrNy/y4LoaiTeAb+O3gL8AfpJGtqfX/ae2leYYQ==}
    dev: false

  /lodash.difference/4.5.0:
    resolution: {integrity: sha512-dS2j+W26TQ7taQBGN8Lbbq04ssV3emRw4NY58WErlTO29pIqS0HmoT5aJ9+TUQ1N3G+JOZSji4eugsWwGp9yPA==}
    dev: false

  /lodash.flatten/4.4.0:
    resolution: {integrity: sha512-C5N2Z3DgnnKr0LOpv/hKCgKdb7ZZwafIrsesve6lmzvZIRZRGaZ/l6Q8+2W7NaT+ZwO3fFlSCzCzrDCFdJfZ4g==}
    dev: false

  /lodash.get/4.4.2:
    resolution: {integrity: sha512-z+Uw/vLuy6gQe8cfaFWD7p0wVv8fJl3mbzXh33RS+0oW2wvUqiRXiQ69gLWSLpgB5/6sU+r6BlQR0MBILadqTQ==}
    dev: true

  /lodash.includes/4.3.0:
    resolution: {integrity: sha512-W3Bx6mdkRTGtlJISOvVD/lbqjTlPPUDTMnlXZFnVwi9NKJ6tiAk6LVdlhZMm17VZisqhKcgzpO5Wz91PCt5b0w==}

  /lodash.isboolean/3.0.3:
    resolution: {integrity: sha512-Bz5mupy2SVbPHURB98VAcw+aHh4vRV5IPNhILUCsOzRmsTmSQ17jIuqopAentWoehktxGd9e/hbIXq980/1QJg==}

  /lodash.isequal/4.5.0:
    resolution: {integrity: sha512-pDo3lu8Jhfjqls6GkMgpahsF9kCyayhgykjyLMNFTKWrpVdAQtYyB4muAMWozBB4ig/dtWAmsMxLEI8wuz+DYQ==}
    dev: true

  /lodash.isinteger/4.0.4:
    resolution: {integrity: sha512-DBwtEWN2caHQ9/imiNeEA5ys1JoRtRfY3d7V9wkqtbycnAmTvRRmbHKDV4a0EYc678/dia0jrte4tjYwVBaZUA==}

  /lodash.isnumber/3.0.3:
    resolution: {integrity: sha512-QYqzpfwO3/CWf3XP+Z+tkQsfaLL/EnUlXWVkIk5FUPc4sBdTehEqZONuyRt2P67PXAk+NXmTBcc97zw9t1FQrw==}

  /lodash.isplainobject/4.0.6:
    resolution: {integrity: sha512-oSXzaWypCMHkPC3NvBEaPHf0KsA5mvPrOPgQWDsbg8n7orZ290M0BmC/jgRZ4vcJ6DTAhjrsSYgdsW/F+MFOBA==}

  /lodash.isstring/4.0.1:
    resolution: {integrity: sha512-0wJxfxH1wgO3GrbuP+dTTk7op+6L41QCXbGINEmD+ny/G/eCqGzxyCsh7159S+mgDDcoarnBw6PC1PS5+wUGgw==}

  /lodash.memoize/4.1.2:
    resolution: {integrity: sha512-t7j+NzmgnQzTAYXcsHYLgimltOV1MXHtlOWf6GjL9Kj8GK5FInw5JotxvbOs+IvV1/Dzo04/fCGfLVs7aXb4Ag==}
    dev: true

  /lodash.merge/4.6.2:
    resolution: {integrity: sha512-0KpjqXRVvrYyCsX1swR/XTK0va6VQkQM6MNo7PqW77ByjAhoARA8EfrP1N4+KlKj8YS0ZUCtRT/YUuhyYDujIQ==}
    dev: true

  /lodash.once/4.1.1:
    resolution: {integrity: sha512-Sb487aTOCr9drQVL8pIxOzVhafOjZN9UU54hiN8PU3uAiSV7lx1yYNpbNmex2PK6dSJoNTSJUUswT651yww3Mg==}

  /lodash.pad/4.5.1:
    resolution: {integrity: sha512-mvUHifnLqM+03YNzeTBS1/Gr6JRFjd3rRx88FHWUvamVaT9k2O/kXha3yBSOwB9/DTQrSTLJNHvLBBt2FdX7Mg==}
    dev: true

  /lodash.padend/4.6.1:
    resolution: {integrity: sha512-sOQs2aqGpbl27tmCS1QNZA09Uqp01ZzWfDUoD+xzTii0E7dSQfRKcRetFwa+uXaxaqL+TKm7CgD2JdKP7aZBSw==}
    dev: true

  /lodash.padstart/4.6.1:
    resolution: {integrity: sha512-sW73O6S8+Tg66eY56DBk85aQzzUJDtpoXFBgELMd5P/SotAguo+1kYO6RuYgXxA4HJH3LFTFPASX6ET6bjfriw==}
    dev: true

  /lodash.union/4.6.0:
    resolution: {integrity: sha512-c4pB2CdGrGdjMKYLA+XiRDO7Y0PRQbm/Gzg8qMj+QH+pFVAoTp5sBpO0odL3FjoPCGjK96p6qsP+yQoiLoOBcw==}
    dev: false

  /lodash/4.17.21:
    resolution: {integrity: sha512-v2kDEe57lecTulaDIuNTPy3Ry4gLGJ6Z1O3vE1krgXZNrsQ+LFTGHVxVjcXPs17LhbZVGedAJv8XZ1tvj5FvSg==}
    dev: true

  /log-symbols/2.2.0:
    resolution: {integrity: sha512-VeIAFslyIerEJLXHziedo2basKbMKtTw3vfn5IzG0XTjhAVEJyNHnL2p7vc+wBDSdQuUpNw3M2u6xb9QsAY5Eg==}
    engines: {node: '>=4'}
    dependencies:
      chalk: 2.4.2
    dev: true

  /log-symbols/4.1.0:
    resolution: {integrity: sha512-8XPvpAA8uyhfteu8pIvQxpJZ7SYYdpUivZpGy6sFsBuKRY/7rQGavedeB8aK+Zkyq6upMFVL/9AW6vOYzfRyLg==}
    engines: {node: '>=10'}
    dependencies:
      chalk: 4.1.2
      is-unicode-supported: 0.1.0

  /log-update/4.0.0:
    resolution: {integrity: sha512-9fkkDevMefjg0mmzWFBW8YkFP91OrizzkW3diF7CpG+S2EYdy4+TVfGwz1zeF8x7hCx1ovSPTOE9Ngib74qqUg==}
    engines: {node: '>=10'}
    dependencies:
      ansi-escapes: 4.3.2
      cli-cursor: 3.1.0
      slice-ansi: 4.0.0
      wrap-ansi: 6.2.0

  /loose-envify/1.4.0:
    resolution: {integrity: sha512-lyuxPGr/Wfhrlem2CL/UcnUc1zcqKAImBDzukY7Y5F/yQiNdko6+fRLevlw1HgMySw7f611UIY408EtxRSoK3Q==}
    hasBin: true
    dependencies:
      js-tokens: 4.0.0
    dev: true

  /loud-rejection/1.6.0:
    resolution: {integrity: sha512-RPNliZOFkqFumDhvYqOaNY4Uz9oJM2K9tC6JWsJJsNdhuONW4LQHRBpb0qf4pJApVffI5N39SwzWZJuEhfd7eQ==}
    engines: {node: '>=0.10.0'}
    dependencies:
      currently-unhandled: 0.4.1
      signal-exit: 3.0.7
    dev: true

  /lowercase-keys/1.0.0:
    resolution: {integrity: sha512-RPlX0+PHuvxVDZ7xX+EBVAp4RsVxP/TdDSN2mJYdiq1Lc4Hz7EUSjUI7RZrKKlmrIzVhf6Jo2stj7++gVarS0A==}
    engines: {node: '>=0.10.0'}
    dev: true

  /lowercase-keys/1.0.1:
    resolution: {integrity: sha512-G2Lj61tXDnVFFOi8VZds+SoQjtQC3dgokKdDG2mTm1tx4m50NUHBOZSBwQQHyy0V12A0JTG4icfZQH+xPyh8VA==}
    engines: {node: '>=0.10.0'}
    dev: true

  /lru-cache/4.1.5:
    resolution: {integrity: sha512-sWZlbEP2OsHNkXrMl5GYk/jKk70MBng6UU4YI/qGDYbgf6YbP4EvmqISbXCoJiRKs+1bSpFHVgQxvJ17F2li5g==}
    dependencies:
      pseudomap: 1.0.2
      yallist: 2.1.2
    dev: true

  /lru-cache/6.0.0:
    resolution: {integrity: sha512-Jo6dJ04CmSjuznwJSS3pUeWmd/H0ffTlkXXgwZi+eq1UCmqQwCh+eLsYOYCwY991i2Fah4h1BEMCx4qThGbsiA==}
    engines: {node: '>=10'}
    dependencies:
      yallist: 4.0.0
    dev: true

  /lru-cache/7.10.2:
    resolution: {integrity: sha512-9zDbhgmXAUvUMPV81A705K3tVzcPiZL3Bf5/5JC/FjYJlLZ5AJCeqIRFHJqyBppiLosqF+uKB7p8/RDXylqBIw==}
    engines: {node: '>=12'}
    dev: true

  /lz-string/1.4.4:
    resolution: {integrity: sha1-wNjq82BZ9wV5bh40SBHPTEmNOiY=}
    hasBin: true
    dev: true

  /macos-release/2.5.0:
    resolution: {integrity: sha512-EIgv+QZ9r+814gjJj0Bt5vSLJLzswGmSUbUpbi9AIr/fsN2IWFBl2NucV9PAiek+U1STK468tEkxmVYUtuAN3g==}
    engines: {node: '>=6'}
    dev: true

  /make-dir/1.3.0:
    resolution: {integrity: sha512-2w31R7SJtieJJnQtGc7RVL2StM2vGYVfqUOvUDxH6bC6aJTxPxTF0GnIgCyu7tjockiUWAYQRbxa7vKn34s5sQ==}
    engines: {node: '>=4'}
    dependencies:
      pify: 3.0.0
    dev: true

  /make-dir/3.1.0:
    resolution: {integrity: sha512-g3FeP20LNwhALb/6Cz6Dd4F2ngze0jz7tbzrD2wAV+o9FeNHe4rL+yK2md0J/fiSf1sa1ADhXqi5+oVwOM/eGw==}
    engines: {node: '>=8'}
    dependencies:
      semver: 6.3.0

  /make-error/1.3.6:
    resolution: {integrity: sha512-s8UhlNe7vPKomQhC1qFelMokr/Sc3AgNbso3n74mVPA5LTZwkB9NlXf4XPamLxJE8h0gh73rM94xvwRT2CVInw==}
    dev: true

  /make-fetch-happen/10.1.8:
    resolution: {integrity: sha512-0ASJbG12Au6+N5I84W+8FhGS6iM8MyzvZady+zaQAu+6IOaESFzCLLD0AR1sAFF3Jufi8bxm586ABN6hWd3k7g==}
    engines: {node: ^12.13.0 || ^14.15.0 || >=16.0.0}
    dependencies:
      agentkeepalive: 4.2.1
      cacache: 16.1.1
      http-cache-semantics: 4.1.0
      http-proxy-agent: 5.0.0
      https-proxy-agent: 5.0.1
      is-lambda: 1.0.1
      lru-cache: 7.10.2
      minipass: 3.3.3
      minipass-collect: 1.0.2
      minipass-fetch: 2.1.0
      minipass-flush: 1.0.5
      minipass-pipeline: 1.2.4
      negotiator: 0.6.3
      promise-retry: 2.0.1
      socks-proxy-agent: 7.0.0
      ssri: 9.0.1
    transitivePeerDependencies:
      - bluebird
      - supports-color
    dev: true

  /make-fetch-happen/9.1.0:
    resolution: {integrity: sha512-+zopwDy7DNknmwPQplem5lAZX/eCOzSvSNNcSKm5eVwTkOBzoktEfXsa9L23J/GIRhxRsaxzkPEhrJEpE2F4Gg==}
    engines: {node: '>= 10'}
    dependencies:
      agentkeepalive: 4.2.1
      cacache: 15.3.0
      http-cache-semantics: 4.1.0
      http-proxy-agent: 4.0.1
      https-proxy-agent: 5.0.1
      is-lambda: 1.0.1
      lru-cache: 6.0.0
      minipass: 3.3.3
      minipass-collect: 1.0.2
      minipass-fetch: 1.4.1
      minipass-flush: 1.0.5
      minipass-pipeline: 1.2.4
      negotiator: 0.6.3
      promise-retry: 2.0.1
      socks-proxy-agent: 6.2.1
      ssri: 8.0.1
    transitivePeerDependencies:
      - bluebird
      - supports-color
    dev: true

  /makeerror/1.0.12:
    resolution: {integrity: sha512-JmqCvUhmt43madlpFzG4BQzG2Z3m6tvQDNKdClZnO3VbIudJYmxsT0FNJMeiB2+JTSlTQTSbU8QdesVmwJcmLg==}
    dependencies:
      tmpl: 1.0.5
    dev: true

  /map-age-cleaner/0.1.3:
    resolution: {integrity: sha512-bJzx6nMoP6PDLPBFmg7+xRKeFZvFboMrGlxmNj9ClvX53KrmvM5bXFXEWjbz4cz1AFn+jWJ9z/DJSz7hrs0w3w==}
    engines: {node: '>=6'}
    dependencies:
      p-defer: 1.0.0
    dev: true

  /map-obj/1.0.1:
    resolution: {integrity: sha512-7N/q3lyZ+LVCp7PzuxrJr4KMbBE2hW7BT7YNia330OFxIf4d3r5zVpicP2650l7CPN6RM9zOJRl3NGpqSiw3Eg==}
    engines: {node: '>=0.10.0'}
    dev: true

  /map-obj/4.3.0:
    resolution: {integrity: sha512-hdN1wVrZbb29eBGiGjJbeP8JbKjq1urkHJ/LIP/NY48MZ1QVXUsQBV1G1zvYFHn1XE06cwjBsOI2K3Ulnj1YXQ==}
    engines: {node: '>=8'}
    dev: true

  /mariadb/3.0.0:
    resolution: {integrity: sha512-1uIqD6AWLP5ojMY67XP4+4uRLe9L92HD1ZGU8fidi8cGdYIC+Ghx1JliAtf7lc/tGjOh6J400f/1M4BXVtZFvA==}
    engines: {node: '>= 12'}
    dependencies:
      '@alloc/quick-lru': 5.2.0
      '@types/geojson': 7946.0.8
      '@types/node': 17.0.45
      denque: 2.0.1
      iconv-lite: 0.6.3
      moment-timezone: 0.5.34
      please-upgrade-node: 3.2.0

  /matcher/3.0.0:
    resolution: {integrity: sha512-OkeDaAZ/bQCxeFAozM55PKcKU0yJMPGifLwV4Qgjitu+5MoAfSQN4lsLJeXZ1b8w0x+/Emda6MZgXS1jvsapng==}
    engines: {node: '>=10'}
    dependencies:
      escape-string-regexp: 4.0.0
    dev: true

  /media-typer/0.3.0:
    resolution: {integrity: sha1-hxDXrwqmJvj/+hzgAWhUUmMlV0g=}
    engines: {node: '>= 0.6'}
    dev: true

  /mem-fs-editor/9.4.0:
    resolution: {integrity: sha512-HSSOLSVRrsDdui9I6i96dDtG+oAez/4EB2g4cjSrNhgNQ3M+L57/+22NuPdORSoxvOHjIg/xeOE+C0wwF91D2g==}
    engines: {node: '>=12.10.0'}
    peerDependencies:
      mem-fs: ^2.1.0
    peerDependenciesMeta:
      mem-fs:
        optional: true
    dependencies:
      binaryextensions: 4.18.0
      commondir: 1.0.1
      deep-extend: 0.6.0
      ejs: 3.1.8
      globby: 11.1.0
      isbinaryfile: 4.0.10
      minimatch: 3.1.2
      multimatch: 5.0.0
      normalize-path: 3.0.0
      textextensions: 5.15.0
    dev: true

  /mem-fs-editor/9.4.0_mem-fs@2.2.1:
    resolution: {integrity: sha512-HSSOLSVRrsDdui9I6i96dDtG+oAez/4EB2g4cjSrNhgNQ3M+L57/+22NuPdORSoxvOHjIg/xeOE+C0wwF91D2g==}
    engines: {node: '>=12.10.0'}
    peerDependencies:
      mem-fs: ^2.1.0
    peerDependenciesMeta:
      mem-fs:
        optional: true
    dependencies:
      binaryextensions: 4.18.0
      commondir: 1.0.1
      deep-extend: 0.6.0
      ejs: 3.1.8
      globby: 11.1.0
      isbinaryfile: 4.0.10
      mem-fs: 2.2.1
      minimatch: 3.1.2
      multimatch: 5.0.0
      normalize-path: 3.0.0
      textextensions: 5.15.0
    dev: true

  /mem-fs/2.2.1:
    resolution: {integrity: sha512-yiAivd4xFOH/WXlUi6v/nKopBh1QLzwjFi36NK88cGt/PRXI8WeBASqY+YSjIVWvQTx3hR8zHKDBMV6hWmglNA==}
    engines: {node: '>=12'}
    dependencies:
      '@types/node': 15.14.9
      '@types/vinyl': 2.0.6
      vinyl: 2.2.1
      vinyl-file: 3.0.0
    dev: true

  /mem/5.1.1:
    resolution: {integrity: sha512-qvwipnozMohxLXG1pOqoLiZKNkC4r4qqRucSoDwXowsNGDSULiqFTRUF05vcZWnwJSG22qTsynQhxbaMtnX9gw==}
    engines: {node: '>=8'}
    dependencies:
      map-age-cleaner: 0.1.3
      mimic-fn: 2.1.0
      p-is-promise: 2.1.0
    dev: true

  /meow/3.7.0:
    resolution: {integrity: sha512-TNdwZs0skRlpPpCUK25StC4VH+tP5GgeY1HQOOGP+lQ2xtdkN2VtT/5tiX9k3IWpkBPV9b3LsAWXn4GGi/PrSA==}
    engines: {node: '>=0.10.0'}
    dependencies:
      camelcase-keys: 2.1.0
      decamelize: 1.2.0
      loud-rejection: 1.6.0
      map-obj: 1.0.1
      minimist: 1.2.6
      normalize-package-data: 2.5.0
      object-assign: 4.1.1
      read-pkg-up: 1.0.1
      redent: 1.0.0
      trim-newlines: 1.0.0
    dev: true

  /meow/9.0.0:
    resolution: {integrity: sha512-+obSblOQmRhcyBt62furQqRAQpNyWXo8BuQ5bN7dG8wmwQ+vwHKp/rCFD4CrTP8CsDQD1sjoZ94K417XEUk8IQ==}
    engines: {node: '>=10'}
    dependencies:
      '@types/minimist': 1.2.2
      camelcase-keys: 6.2.2
      decamelize: 1.2.0
      decamelize-keys: 1.1.0
      hard-rejection: 2.1.0
      minimist-options: 4.1.0
      normalize-package-data: 3.0.3
      read-pkg-up: 7.0.1
      redent: 3.0.0
      trim-newlines: 3.0.1
      type-fest: 0.18.1
      yargs-parser: 20.2.9
    dev: true

  /merge-descriptors/1.0.1:
    resolution: {integrity: sha1-sAqqVW3YtEVoFQ7J0blT8/kMu2E=}
    dev: true

  /merge-stream/2.0.0:
    resolution: {integrity: sha512-abv/qOcuPfk3URPfDzmZU1LKmuw8kT+0nIHvKrKgFrwifol/doWcdA4ZqsWQ8ENrFKkd67Mfpo/LovbIUsbt3w==}

  /merge2/1.4.1:
    resolution: {integrity: sha512-8q7VEgMJW4J8tcfVPy8g09NcQwZdbwFEqhe/WZkoIzjn/3TGDwtOCYtXGxA3O8tPzpczCCDgv+P2P5y00ZJOOg==}
    engines: {node: '>= 8'}

  /methods/1.1.2:
    resolution: {integrity: sha512-iclAHeNqNm68zFtnZ0e+1L2yUIdvzNoauKU4WBA3VvH/vPFieF7qfRlwUZU+DA9P9bPXIS90ulxoUoCH23sV2w==}
    engines: {node: '>= 0.6'}
    dev: true

  /micromatch/4.0.5:
    resolution: {integrity: sha512-DMy+ERcEW2q8Z2Po+WNXuw3c5YaUSFjAO5GsJqfEl7UjvtIuFKO6ZrKvcItdy98dwFI2N1tg3zNIdKaQT+aNdA==}
    engines: {node: '>=8.6'}
    dependencies:
      braces: 3.0.2
      picomatch: 2.3.1

  /mime-db/1.52.0:
    resolution: {integrity: sha512-sPU4uV7dYlvtWJxwwxHD0PuihVNiE7TyAbQ5SWxDCB9mUYvOgroQOwYQQOKPJ8CIbE+1ETVlOoK1UC2nU3gYvg==}
    engines: {node: '>= 0.6'}

  /mime-types/2.1.35:
    resolution: {integrity: sha512-ZDY+bPm5zTTF+YpCrAU9nK0UgICYPT0QtT1NZWFv4s++TNkcgVaT0g6+4R2uI4MjQjzysHB1zxuWL50hzaeXiw==}
    engines: {node: '>= 0.6'}
    dependencies:
      mime-db: 1.52.0

  /mime/1.6.0:
    resolution: {integrity: sha512-x0Vn8spI+wuJ1O6S7gnbaQg8Pxh4NNHb7KSINmEWKiPE4RKOplvijn+NkmYmmRgP68mc70j2EbeTFRsrswaQeg==}
    engines: {node: '>=4'}
    hasBin: true
    dev: true

  /mimic-fn/1.2.0:
    resolution: {integrity: sha512-jf84uxzwiuiIVKiOLpfYk7N46TSy8ubTonmneY9vrpHNAnp0QBt2BxWV9dO3/j+BoVAb+a5G6YDPW3M5HOdMWQ==}
    engines: {node: '>=4'}
    dev: true

  /mimic-fn/2.1.0:
    resolution: {integrity: sha512-OqbOk5oEQeAZ8WXWydlu9HJjz9WVdEIvamMCcXmuqUYjTknH/sqsWvhQ3vgwKFRR1HpjvNBKQ37nbJgYzGqGcg==}
    engines: {node: '>=6'}

  /mimic-fn/4.0.0:
    resolution: {integrity: sha512-vqiC06CuhBTUdZH+RYl8sFrL096vA45Ok5ISO6sE/Mr1jRbGH4Csnhi8f3wKVl7x8mO4Au7Ir9D3Oyv1VYMFJw==}
    engines: {node: '>=12'}
    dev: true

  /mimic-response/1.0.1:
    resolution: {integrity: sha512-j5EctnkH7amfV/q5Hgmoal1g2QHFJRraOtmx0JpIqkxhBhI/lJSl1nMpQ45hVarwNETOoWEimndZ4QK0RHxuxQ==}
    engines: {node: '>=4'}
    dev: true

  /min-indent/1.0.1:
    resolution: {integrity: sha512-I9jwMn07Sy/IwOj3zVkVik2JTvgpaykDZEigL6Rx6N9LbMywwUSMtxET+7lVoDLLd3O3IXwJwvuuns8UB/HeAg==}
    engines: {node: '>=4'}

  /minimatch/3.0.8:
    resolution: {integrity: sha512-6FsRAQsxQ61mw+qP1ZzbL9Bc78x2p5OqNgNpnoAFLTrX8n5Kxph0CsnhmKKNXTWjXqU5L0pGPR7hYk+XWZr60Q==}
    dependencies:
      brace-expansion: 1.1.11
    dev: true

  /minimatch/3.1.2:
    resolution: {integrity: sha512-J7p63hRiAjw1NDEww1W7i37+ByIrOWO5XQQAzZ3VOcL0PNybwpfmV/N05zFAzwQ9USyEcX6t3UO+K5aqBQOIHw==}
    dependencies:
      brace-expansion: 1.1.11

  /minimatch/5.1.0:
    resolution: {integrity: sha512-9TPBGGak4nHfGZsPBohm9AWg6NoT7QTCehS3BIJABslyZbzxfV78QM2Y6+i741OPZIafFAaiiEMh5OyIrJPgtg==}
    engines: {node: '>=10'}
    dependencies:
      brace-expansion: 2.0.1
    dev: true

  /minimist-options/4.1.0:
    resolution: {integrity: sha512-Q4r8ghd80yhO/0j1O3B2BjweX3fiHg9cdOwjJd2J76Q135c+NDxGCqdYKQ1SKBuFfgWbAUzBfvYjPUEeNgqN1A==}
    engines: {node: '>= 6'}
    dependencies:
      arrify: 1.0.1
      is-plain-obj: 1.1.0
      kind-of: 6.0.3
    dev: true

  /minimist/1.2.6:
    resolution: {integrity: sha512-Jsjnk4bw3YJqYzbdyBiNsPWHPfO++UGG749Cxs6peCu5Xg4nrena6OVxOYxrQTqww0Jmwt+Ref8rggumkTLz9Q==}
    dev: true

  /minipass-collect/1.0.2:
    resolution: {integrity: sha512-6T6lH0H8OG9kITm/Jm6tdooIbogG9e0tLgpY6mphXSm/A9u8Nq1ryBG+Qspiub9LjWlBPsPS3tWQ/Botq4FdxA==}
    engines: {node: '>= 8'}
    dependencies:
      minipass: 3.3.3
    dev: true

  /minipass-fetch/1.4.1:
    resolution: {integrity: sha512-CGH1eblLq26Y15+Azk7ey4xh0J/XfJfrCox5LDJiKqI2Q2iwOLOKrlmIaODiSQS8d18jalF6y2K2ePUm0CmShw==}
    engines: {node: '>=8'}
    dependencies:
      minipass: 3.3.3
      minipass-sized: 1.0.3
      minizlib: 2.1.2
    optionalDependencies:
      encoding: 0.1.13
    dev: true

  /minipass-fetch/2.1.0:
    resolution: {integrity: sha512-H9U4UVBGXEyyWJnqYDCLp1PwD8XIkJ4akNHp1aGVI+2Ym7wQMlxDKi4IB4JbmyU+pl9pEs/cVrK6cOuvmbK4Sg==}
    engines: {node: ^12.13.0 || ^14.15.0 || >=16.0.0}
    dependencies:
      minipass: 3.3.3
      minipass-sized: 1.0.3
      minizlib: 2.1.2
    optionalDependencies:
      encoding: 0.1.13
    dev: true

  /minipass-flush/1.0.5:
    resolution: {integrity: sha512-JmQSYYpPUqX5Jyn1mXaRwOda1uQ8HP5KAT/oDSLCzt1BYRhQU0/hDtsB1ufZfEEzMZ9aAVmsBw8+FWsIXlClWw==}
    engines: {node: '>= 8'}
    dependencies:
      minipass: 3.3.3
    dev: true

  /minipass-json-stream/1.0.1:
    resolution: {integrity: sha512-ODqY18UZt/I8k+b7rl2AENgbWE8IDYam+undIJONvigAz8KR5GWblsFTEfQs0WODsjbSXWlm+JHEv8Gr6Tfdbg==}
    dependencies:
      jsonparse: 1.3.1
      minipass: 3.3.3
    dev: true

  /minipass-pipeline/1.2.4:
    resolution: {integrity: sha512-xuIq7cIOt09RPRJ19gdi4b+RiNvDFYe5JH+ggNvBqGqpQXcru3PcRmOZuHBKWK1Txf9+cQ+HMVN4d6z46LZP7A==}
    engines: {node: '>=8'}
    dependencies:
      minipass: 3.3.3
    dev: true

  /minipass-sized/1.0.3:
    resolution: {integrity: sha512-MbkQQ2CTiBMlA2Dm/5cY+9SWFEN8pzzOXi6rlM5Xxq0Yqbda5ZQy9sU75a673FE9ZK0Zsbr6Y5iP6u9nktfg2g==}
    engines: {node: '>=8'}
    dependencies:
      minipass: 3.3.3
    dev: true

  /minipass/3.3.3:
    resolution: {integrity: sha512-N0BOsdFAlNRfmwMhjAsLVWOk7Ljmeb39iqFlsV1At+jqRhSUP9yeof8FyJu4imaJiSUp8vQebWD/guZwGQC8iA==}
    engines: {node: '>=8'}
    dependencies:
      yallist: 4.0.0

  /minizlib/2.1.2:
    resolution: {integrity: sha512-bAxsR8BVfj60DWXHE3u30oHzfl4G7khkSuPW+qvpd7jFRHm7dLxOjUk1EHACJ/hxLY8phGJ0YhYHZo7jil7Qdg==}
    engines: {node: '>= 8'}
    dependencies:
      minipass: 3.3.3
      yallist: 4.0.0

  /mkdirp-infer-owner/2.0.0:
    resolution: {integrity: sha512-sdqtiFt3lkOaYvTXSRIUjkIdPTcxgv5+fgqYE/5qgwdw12cOrAuzzgzvVExIkH/ul1oeHN3bCLOWSG3XOqbKKw==}
    engines: {node: '>=10'}
    dependencies:
      chownr: 2.0.0
      infer-owner: 1.0.4
      mkdirp: 1.0.4
    dev: true

  /mkdirp/0.5.6:
    resolution: {integrity: sha512-FP+p8RB8OWpF3YZBCrP5gtADmtXApB5AMLn+vdyA+PyxCjrCs00mjyUozssO33cwDeT3wNGdLxJ5M//YqtHAJw==}
    hasBin: true
    dependencies:
      minimist: 1.2.6
    dev: true

  /mkdirp/1.0.4:
    resolution: {integrity: sha512-vVqVZQyf3WLx2Shd0qJ9xuvqgAyKPLAiqITEtqW0oIUjzo3PePDd6fW9iFz30ef7Ysp/oiWqbhszeGWW2T6Gzw==}
    engines: {node: '>=10'}
    hasBin: true

  /mock-stdin/1.0.0:
    resolution: {integrity: sha512-tukRdb9Beu27t6dN+XztSRHq9J0B/CoAOySGzHfn8UTfmqipA5yNT/sDUEyYdAV3Hpka6Wx6kOMxuObdOex60Q==}
    dev: true

  /moment-timezone/0.5.34:
    resolution: {integrity: sha512-3zAEHh2hKUs3EXLESx/wsgw6IQdusOT8Bxm3D9UrHPQR7zlMmzwybC8zHEM1tQ4LJwP7fcxrWr8tuBg05fFCbg==}
    dependencies:
      moment: 2.29.3

  /moment/2.29.3:
    resolution: {integrity: sha512-c6YRvhEo//6T2Jz/vVtYzqBzwvPT95JBQ+smCytzf7c50oMZRsR/a4w88aD34I+/QVSfnoAnSBFPJHItlOMJVw==}

  /ms/2.0.0:
    resolution: {integrity: sha512-Tpp60P6IUJDTuOq/5Z8cdskzJujfwqfOTkrwIwj7IRISpnkJnT6SyJ4PCPnGMoFjC9ddhal5KVIYtAt97ix05A==}
    dev: true

  /ms/2.1.2:
    resolution: {integrity: sha512-sGkPx+VjMtmA6MX27oA4FBFELFCZZ4S4XqeGOXCv68tT+jb3vk/RyaKWP0PTKyWtmLSM0b+adUTEvbs1PEaH2w==}

  /ms/2.1.3:
    resolution: {integrity: sha512-6FlzubTLZG3J2a/NVCAleEhjzq5oxgHyaCU9yYXvcLsvoVaHJq/s5xXI6/XXP6tz7R9xAOtHnSO/tXtF3WRTlA==}

  /mssql/8.1.2:
    resolution: {integrity: sha512-xkTw3Sp1Jpq2f7CG3rFQn6YK4XZbnL8HfZhaB/KRC/hjDZlJB3pSWYN2Cp/WwxIeA1iUJkdFa6GTfdMY8+DAjg==}
    engines: {node: '>=10'}
    hasBin: true
    dependencies:
      '@tediousjs/connection-string': 0.3.0
      commander: 9.3.0
      debug: 4.3.4
      rfdc: 1.3.0
      tarn: 3.0.2
      tedious: 14.6.1
    transitivePeerDependencies:
      - encoding
      - supports-color

  /multimatch/5.0.0:
    resolution: {integrity: sha512-ypMKuglUrZUD99Tk2bUQ+xNQj43lPEfAeX2o9cTteAmShXy2VHDJpuwu1o0xqoKCt9jLVAvwyFKdLTPXKAfJyA==}
    engines: {node: '>=10'}
    dependencies:
      '@types/minimatch': 3.0.5
      array-differ: 3.0.0
      array-union: 2.1.0
      arrify: 2.0.1
      minimatch: 3.1.2
    dev: true

  /mute-stream/0.0.6:
    resolution: {integrity: sha512-m0kBTDLF/0lgzCsPVmJSKM5xkLNX7ZAB0Q+n2DP37JMIRPVC2R4c3BdO6x++bXFKftbhvSfKgwxAexME+BRDRw==}
    dev: true

  /mute-stream/0.0.7:
    resolution: {integrity: sha512-r65nCZhrbXXb6dXOACihYApHw2Q6pV0M3V0PSxd74N0+D8nzAdEAITq2oAjA1jVnKI+tGvEBUpqiMh0+rW6zDQ==}
    dev: true

  /mute-stream/0.0.8:
    resolution: {integrity: sha512-nnbWWOkoWyUsTjKrhgD0dcz22mdkSnpYqbEjIm2nhwhuxlSkpywJmBo8h0ZqJdkp73mb90SssHkN4rsRaBAfAA==}
    dev: true

  /native-duplexpair/1.0.0:
    resolution: {integrity: sha512-E7QQoM+3jvNtlmyfqRZ0/U75VFgCls+fSkbml2MpgWkWyz3ox8Y58gNhfuziuQYGNNQAbFZJQck55LHCnCK6CA==}

  /natural-compare/1.4.0:
    resolution: {integrity: sha512-OWND8ei3VtNC9h7V60qff3SVobHr996CTwgxubgyQYEpg290h9J0buyECNNJexkFm5sOajh5G116RYA1c8ZMSw==}
    dev: true

  /negotiator/0.6.3:
    resolution: {integrity: sha512-+EUsqGPLsM+j/zdChZjsnX51g4XrHFOIXwfnCVPGlQk/k5giakcKsuxCObBRu6DSm9opw/O6slWbJdghQM4bBg==}
    engines: {node: '>= 0.6'}
    dev: true

  /new-github-issue-url/0.2.1:
    resolution: {integrity: sha512-md4cGoxuT4T4d/HDOXbrUHkTKrp/vp+m3aOA7XXVYwNsUNMK49g3SQicTSeV5GIz/5QVGAeYRAOlyp9OvlgsYA==}
    engines: {node: '>=10'}
    dev: false

  /nice-try/1.0.5:
    resolution: {integrity: sha512-1nh45deeb5olNY7eX82BkPO7SSxR5SSYJiPTrTdFUVYwAl8CKMA5N9PjTYkHiRjisVcxcQ1HXdLhx2qxxJzLNQ==}
    dev: true

  /node-abort-controller/3.0.1:
    resolution: {integrity: sha512-/ujIVxthRs+7q6hsdjHMaj8hRG9NuWmwrz+JdRwZ14jdFoKSkm+vDsCbF9PLpnSqjaWQJuTmVtcWHNLr+vrOFw==}

  /node-addon-api/4.3.0:
    resolution: {integrity: sha512-73sE9+3UaLYYFmDsFZnqCInzPyh3MqIwZO9cw58yIqAZhONrrabrYyYe3TuIqtIiOuTXVhsGau8hcrhhwSsDIQ==}
    dev: true

  /node-fetch/2.6.1:
    resolution: {integrity: sha512-V4aYg89jEoVRxRb2fJdAg8FHvI7cEyYdVAh94HH0UIK8oJxUfkjlDQN9RbMx+bEjP7+ggMiFRprSti032Oipxw==}
    engines: {node: 4.x || >=6.0.0}
    dev: true

  /node-fetch/2.6.7:
    resolution: {integrity: sha512-ZjMPFEfVx5j+y2yF35Kzx5sF7kDzxuDj6ziH4FFbOp87zKDZNx8yExJIb05OGF4Nlt9IHFIMBkRl41VdvcNdbQ==}
    engines: {node: 4.x || >=6.0.0}
    peerDependencies:
      encoding: ^0.1.0
    peerDependenciesMeta:
      encoding:
        optional: true
    dependencies:
      whatwg-url: 5.0.0

  /node-gyp/8.4.1:
    resolution: {integrity: sha512-olTJRgUtAb/hOXG0E93wZDs5YiJlgbXxTwQAFHyNlRsXQnYzUaF2aGgujZbw+hR8aF4ZG/rST57bWMWD16jr9w==}
    engines: {node: '>= 10.12.0'}
    hasBin: true
    dependencies:
      env-paths: 2.2.1
      glob: 7.2.3
      graceful-fs: 4.2.10
      make-fetch-happen: 9.1.0
      nopt: 5.0.0
      npmlog: 6.0.2
      rimraf: 3.0.2
      semver: 7.3.7
      tar: 6.1.11
      which: 2.0.2
    transitivePeerDependencies:
      - bluebird
      - supports-color
    dev: true

  /node-int64/0.4.0:
    resolution: {integrity: sha512-O5lz91xSOeoXP6DulyHfllpq+Eg00MWitZIbtPfoSEvqIHdl5gfcY6hYzDWnj0qD5tz52PI08u9qUvSVeUBeHw==}
    dev: true

  /node-releases/2.0.5:
    resolution: {integrity: sha512-U9h1NLROZTq9uE1SNffn6WuPDg8icmi3ns4rEl/oTfIle4iLjTliCzgTsbaIFMq/Xn078/lfY/BL0GWZ+psK4Q==}
    dev: true

  /nopt/5.0.0:
    resolution: {integrity: sha512-Tbj67rffqceeLpcRXrT7vKAN8CwfPeIBgM7E6iBkmKLV7bEMwpGgYLGv0jACUsECaa/vuxP0IjEont6umdMgtQ==}
    engines: {node: '>=6'}
    hasBin: true
    dependencies:
      abbrev: 1.1.1
    dev: true

  /normalize-package-data/2.5.0:
    resolution: {integrity: sha512-/5CMN3T0R4XTj4DcGaexo+roZSdSFW/0AOOTROrjxzCG1wrWXEsGbRKevjlIL+ZDE4sZlJr5ED4YW0yqmkK+eA==}
    dependencies:
      hosted-git-info: 2.8.9
      resolve: 1.22.1
      semver: 5.7.1
      validate-npm-package-license: 3.0.4

  /normalize-package-data/3.0.3:
    resolution: {integrity: sha512-p2W1sgqij3zMMyRC067Dg16bfzVH+w7hyegmpIvZ4JNjqtGOVAIvLmjBx3yP7YTe9vKJgkoNOPjwQGogDoMXFA==}
    engines: {node: '>=10'}
    dependencies:
      hosted-git-info: 4.1.0
      is-core-module: 2.9.0
      semver: 7.3.7
      validate-npm-package-license: 3.0.4
    dev: true

  /normalize-path/3.0.0:
    resolution: {integrity: sha512-6eZs5Ls3WtCisHWp9S2GUy8dqkpGi4BVSz3GaqiE6ezub0512ESztXUwUB6C6IKbQkY2Pnb/mD4WYojCRwcwLA==}
    engines: {node: '>=0.10.0'}

  /normalize-url/2.0.1:
    resolution: {integrity: sha512-D6MUW4K/VzoJ4rJ01JFKxDrtY1v9wrgzCX5f2qj/lzH1m/lW6MhUZFKerVsnyjOhOsYzI9Kqqak+10l4LvLpMw==}
    engines: {node: '>=4'}
    dependencies:
      prepend-http: 2.0.0
      query-string: 5.1.1
      sort-keys: 2.0.0
    dev: true

  /npm-bundled/1.1.2:
    resolution: {integrity: sha512-x5DHup0SuyQcmL3s7Rx/YQ8sbw/Hzg0rj48eN0dV7hf5cmQq5PXIeioroH3raV1QC1yh3uTYuMThvEQF3iKgGQ==}
    dependencies:
      npm-normalize-package-bin: 1.0.1
    dev: true

  /npm-conf/1.1.3:
    resolution: {integrity: sha512-Yic4bZHJOt9RCFbRP3GgpqhScOY4HH3V2P8yBj6CeYq118Qr+BLXqT2JvpJ00mryLESpgOxf5XlFv4ZjXxLScw==}
    engines: {node: '>=4'}
    dependencies:
      config-chain: 1.1.13
      pify: 3.0.0
    dev: true

  /npm-install-checks/4.0.0:
    resolution: {integrity: sha512-09OmyDkNLYwqKPOnbI8exiOZU2GVVmQp7tgez2BPi5OZC8M82elDAps7sxC4l//uSUtotWqoEIDwjRvWH4qz8w==}
    engines: {node: '>=10'}
    dependencies:
      semver: 7.3.7
    dev: true

  /npm-keyword/5.0.0:
    resolution: {integrity: sha512-v172X97DB97rF23svX7KjuImvKoGmwkdjLDQslhGde9UCjUF+ASfjFThyUZ4flubYYNQJP7fznQK8bGRBLgYzg==}
    engines: {node: '>=4'}
    dependencies:
      got: 7.1.0
      registry-url: 3.1.0
    dev: true

  /npm-normalize-package-bin/1.0.1:
    resolution: {integrity: sha512-EPfafl6JL5/rU+ot6P3gRSCpPDW5VmIzX959Ob1+ySFUuuYHWHekXpwdUZcKP5C+DS4GEtdJluwBjnsNDl+fSA==}
    dev: true

  /npm-package-arg/8.1.5:
    resolution: {integrity: sha512-LhgZrg0n0VgvzVdSm1oiZworPbTxYHUJCgtsJW8mGvlDpxTM1vSJc3m5QZeUkhAHIzbz3VCHd/R4osi1L1Tg/Q==}
    engines: {node: '>=10'}
    dependencies:
      hosted-git-info: 4.1.0
      semver: 7.3.7
      validate-npm-package-name: 3.0.0
    dev: true

  /npm-packlist/3.0.0:
    resolution: {integrity: sha512-L/cbzmutAwII5glUcf2DBRNY/d0TFd4e/FnaZigJV6JD85RHZXJFGwCndjMWiiViiWSsWt3tiOLpI3ByTnIdFQ==}
    engines: {node: '>=10'}
    hasBin: true
    dependencies:
      glob: 7.2.3
      ignore-walk: 4.0.1
      npm-bundled: 1.1.2
      npm-normalize-package-bin: 1.0.1
    dev: true

  /npm-pick-manifest/6.1.1:
    resolution: {integrity: sha512-dBsdBtORT84S8V8UTad1WlUyKIY9iMsAmqxHbLdeEeBNMLQDlDWWra3wYUx9EBEIiG/YwAy0XyNHDd2goAsfuA==}
    dependencies:
      npm-install-checks: 4.0.0
      npm-normalize-package-bin: 1.0.1
      npm-package-arg: 8.1.5
      semver: 7.3.7
    dev: true

  /npm-registry-fetch/12.0.2:
    resolution: {integrity: sha512-Df5QT3RaJnXYuOwtXBXS9BWs+tHH2olvkCLh6jcR/b/u3DvPMlp3J0TvvYwplPKxHMOwfg287PYih9QqaVFoKA==}
    engines: {node: ^12.13.0 || ^14.15.0 || >=16}
    dependencies:
      make-fetch-happen: 10.1.8
      minipass: 3.3.3
      minipass-fetch: 1.4.1
      minipass-json-stream: 1.0.1
      minizlib: 2.1.2
      npm-package-arg: 8.1.5
    transitivePeerDependencies:
      - bluebird
      - supports-color
    dev: true

  /npm-run-path/2.0.2:
    resolution: {integrity: sha512-lJxZYlT4DW/bRUtFh1MQIWqmLwQfAxnqWG4HhEdjMlkrJYnJn0Jrr2u3mgxqaWsdiBc76TYkTG/mhrnYTuzfHw==}
    engines: {node: '>=4'}
    dependencies:
      path-key: 2.0.1
    dev: true

  /npm-run-path/4.0.1:
    resolution: {integrity: sha512-S48WzZW777zhNIrn7gxOlISNAqi9ZC/uQFnRdbeIHhZhCA6UqpkOT8T1G7BvfdgP4Er8gF4sUbaS0i7QvIfCWw==}
    engines: {node: '>=8'}
    dependencies:
      path-key: 3.1.1

  /npm-run-path/5.1.0:
    resolution: {integrity: sha512-sJOdmRGrY2sjNTRMbSvluQqg+8X7ZK61yvzBEIDhz4f8z1TZFYABsqjjCBd/0PUNE9M6QDgHJXQkGUEm7Q+l9Q==}
    engines: {node: ^12.20.0 || ^14.13.1 || >=16.0.0}
    dependencies:
      path-key: 4.0.0
    dev: true

  /npmlog/2.0.4:
    resolution: {integrity: sha512-DaL6RTb8Qh4tMe2ttPT1qWccETy2Vi5/8p+htMpLBeXJTr2CAqnF5WQtSP2eFpvaNbhLZ5uilDb98mRm4Q+lZQ==}
    dependencies:
      ansi: 0.3.1
      are-we-there-yet: 1.1.7
      gauge: 1.2.7
    dev: true

  /npmlog/5.0.1:
    resolution: {integrity: sha512-AqZtDUWOMKs1G/8lwylVjrdYgqA4d9nu8hc+0gzRxlDb1I10+FHBGMXs6aiQHFdCUUlqH99MUMuLfzWDNDtfxw==}
    dependencies:
      are-we-there-yet: 2.0.0
      console-control-strings: 1.1.0
      gauge: 3.0.2
      set-blocking: 2.0.0
    dev: true

  /npmlog/6.0.2:
    resolution: {integrity: sha512-/vBvz5Jfr9dT/aFWd0FIRf+T/Q2WBsLENygUaFUqstqsycmZAP/t5BvFJTK0viFmSUxiUKTUplWy5vt+rvKIxg==}
    engines: {node: ^12.13.0 || ^14.15.0 || >=16.0.0}
    dependencies:
      are-we-there-yet: 3.0.0
      console-control-strings: 1.1.0
      gauge: 4.0.4
      set-blocking: 2.0.0
    dev: true

  /number-is-nan/1.0.1:
    resolution: {integrity: sha512-4jbtZXNAsfZbAHiiqjLPBiCl16dES1zI4Hpzzxw61Tk+loF+sBDBKx1ICKKKwIqQ7M0mFn1TmkN7euSncWgHiQ==}
    engines: {node: '>=0.10.0'}
    dev: true

  /nwsapi/2.2.1:
    resolution: {integrity: sha512-JYOWTeFoS0Z93587vRJgASD5Ut11fYl5NyihP3KrYBvMe1FRRs6RN7m20SA/16GM4P6hTnZjT+UmDOt38UeXNg==}
    dev: true

  /oauth-sign/0.9.0:
    resolution: {integrity: sha512-fexhUFFPTGV8ybAtSIGbV6gOkSv8UtRbDBnAyLQw4QPKkgNlsH2ByPGtMUqdWkos6YCRmAqViwgZrJc/mRDzZQ==}
    dev: true

  /object-assign/4.1.1:
    resolution: {integrity: sha512-rJgTQnkUnH1sFw8yT6VSU3zD3sWmu6sZhIseY8VX+GRu3P6F7Fu+JNDoXfklElbLJSnc3FUQHVe4cU5hj+BcUg==}
    engines: {node: '>=0.10.0'}
    dev: true

  /object-inspect/1.12.2:
    resolution: {integrity: sha512-z+cPxW0QGUp0mcqcsgQyLVRDoXFQbXOwBaqyF7VIgI4TWNQsDHrBpUQslRmIfAoYWdYzs6UlKJtB2XJpTaNSpQ==}

  /object-keys/1.1.1:
    resolution: {integrity: sha512-NuAESUOUMrlIXOfHKzD6bpPu3tYt3xvjNdRIQ+FeT0lNb4K8WR70CaDxhuNguS2XG+GjkyMwOzsN5ZktImfhLA==}
    engines: {node: '>= 0.4'}

  /object.assign/4.1.2:
    resolution: {integrity: sha512-ixT2L5THXsApyiUPYKmW+2EHpXXe5Ii3M+f4e+aJFAHao5amFRW6J0OO6c/LU8Be47utCx2GL89hxGB6XSmKuQ==}
    engines: {node: '>= 0.4'}
    dependencies:
      call-bind: 1.0.2
      define-properties: 1.1.4
      has-symbols: 1.0.3
      object-keys: 1.1.1

  /object.values/1.1.5:
    resolution: {integrity: sha512-QUZRW0ilQ3PnPpbNtgdNV1PDbEqLIiSFB3l+EnGtBQ/8SUTLj1PZwtQHABZtLgwpJZTSZhuGLOGk57Drx2IvYg==}
    engines: {node: '>= 0.4'}
    dependencies:
      call-bind: 1.0.2
      define-properties: 1.1.4
      es-abstract: 1.20.1
    dev: true

  /on-finished/2.3.0:
    resolution: {integrity: sha512-ikqdkGAAyf/X/gPhXGvfgAytDZtDbr+bkNUJ0N9h5MI/dmdgCs3l6hoHrcUv41sRKew3jIwrp4qQDXiK99Utww==}
    engines: {node: '>= 0.8'}
    dependencies:
      ee-first: 1.1.1
    dev: true

  /once/1.4.0:
    resolution: {integrity: sha512-lNaJgI+2Q5URQBkccEKHTQOPaXdUxnZZElQTZY0MFUAuaEqe1E+Nyvgdz/aIyNi6Z9MzO5dv1H8n58/GELp3+w==}
    dependencies:
      wrappy: 1.0.2

  /onetime/1.1.0:
    resolution: {integrity: sha512-GZ+g4jayMqzCRMgB2sol7GiCLjKfS1PINkjmx8spcKce1LiVqcbQreXwqs2YAFXC6R03VIG28ZS31t8M866v6A==}
    engines: {node: '>=0.10.0'}
    dev: true

  /onetime/2.0.1:
    resolution: {integrity: sha512-oyyPpiMaKARvvcgip+JV+7zci5L8D1W9RZIz2l1o08AM3pfspitVWnPt3mzHcBPp12oYMTy0pqrFs/C+m3EwsQ==}
    engines: {node: '>=4'}
    dependencies:
      mimic-fn: 1.2.0
    dev: true

  /onetime/5.1.2:
    resolution: {integrity: sha512-kbpaSSGJTWdAY5KPVeMOKXSrPtr8C8C7wodJbcsd51jRnmD+GZu8Y0VoU6Dm5Z4vWr0Ig/1NKuWRKf7j5aaYSg==}
    engines: {node: '>=6'}
    dependencies:
      mimic-fn: 2.1.0

  /onetime/6.0.0:
    resolution: {integrity: sha512-1FlR+gjXK7X+AsAHso35MnyN5KqGwJRi/31ft6x0M194ht7S+rWAvd7PHss9xSKMzE0asv1pyIHaJYq+BbacAQ==}
    engines: {node: '>=12'}
    dependencies:
      mimic-fn: 4.0.0
    dev: true

  /open/6.4.0:
    resolution: {integrity: sha512-IFenVPgF70fSm1keSd2iDBIDIBZkroLeuffXq+wKTzTJlBpesFWojV9lb8mzOfaAzM1sr7HQHuO0vtV0zYekGg==}
    engines: {node: '>=8'}
    dependencies:
      is-wsl: 1.1.0
    dev: true

  /open/7.4.2:
    resolution: {integrity: sha512-MVHddDVweXZF3awtlAS+6pgKLlm/JgxZ90+/NBurBoQctVOOB/zDdVjcyPzQ+0laDGbsWgrRkflI65sQeOgT9Q==}
    engines: {node: '>=8'}
    dependencies:
      is-docker: 2.2.1
      is-wsl: 2.2.0

  /open/8.4.0:
    resolution: {integrity: sha512-XgFPPM+B28FtCCgSb9I+s9szOC1vZRSwgWsRUA5ylIxRTgKozqjOCrVOqGsYABPYK5qnfqClxZTFBa8PKt2v6Q==}
    engines: {node: '>=12'}
    dependencies:
      define-lazy-prop: 2.0.0
      is-docker: 2.2.1
      is-wsl: 2.2.0

  /optionator/0.8.3:
    resolution: {integrity: sha512-+IW9pACdk3XWmmTXG8m3upGUJst5XRGzxMRjXzAuJ1XnIFNvfhjjIuYkDvysnPQ7qzqVzLt78BCruntqRhWQbA==}
    engines: {node: '>= 0.8.0'}
    dependencies:
      deep-is: 0.1.4
      fast-levenshtein: 2.0.6
      levn: 0.3.0
      prelude-ls: 1.1.2
      type-check: 0.3.2
      word-wrap: 1.2.3
    dev: true

  /optionator/0.9.1:
    resolution: {integrity: sha512-74RlY5FCnhq4jRxVUPKDaRwrVNXMqsGsiW6AJw4XK8hmtm10wC0ypZBLw5IIp85NZMr91+qd1RvvENwg7jjRFw==}
    engines: {node: '>= 0.8.0'}
    dependencies:
      deep-is: 0.1.4
      fast-levenshtein: 2.0.6
      levn: 0.4.1
      prelude-ls: 1.2.1
      type-check: 0.4.0
      word-wrap: 1.2.3
    dev: true

  /ora/5.4.1:
    resolution: {integrity: sha512-5b6Y85tPxZZ7QytO+BQzysW31HJku27cRIlkbAXaNx+BdcVi+LlRFmVXzeF6a7JCwJpyw5c4b+YSVImQIrBpuQ==}
    engines: {node: '>=10'}
    dependencies:
      bl: 4.1.0
      chalk: 4.1.2
      cli-cursor: 3.1.0
      cli-spinners: 2.6.1
      is-interactive: 1.0.0
      is-unicode-supported: 0.1.0
      log-symbols: 4.1.0
      strip-ansi: 6.0.1
      wcwidth: 1.0.1

  /os-homedir/1.0.2:
    resolution: {integrity: sha512-B5JU3cabzk8c67mRRd3ECmROafjYMXbuzlwtqdM8IbS8ktlTix8aFGb2bAGKrSRIlnfKwovGUUr72JUPyOb6kQ==}
    engines: {node: '>=0.10.0'}
    dev: true

  /os-name/3.1.0:
    resolution: {integrity: sha512-h8L+8aNjNcMpo/mAIBPn5PXCM16iyPGjHNWo6U1YO8sJTMHtEtyczI6QJnLoplswm6goopQkqc7OAnjhWcugVg==}
    engines: {node: '>=6'}
    dependencies:
      macos-release: 2.5.0
      windows-release: 3.3.3
    dev: true

  /os-shim/0.1.3:
    resolution: {integrity: sha512-jd0cvB8qQ5uVt0lvCIexBaROw1KyKm5sbulg2fWOHjETisuCzWyt+eTZKEMs8v6HwzoGs8xik26jg7eCM6pS+A==}
    engines: {node: '>= 0.4.0'}
    dev: true

  /os-tmpdir/1.0.2:
    resolution: {integrity: sha512-D2FR03Vir7FIu45XBY20mTb+/ZSWB00sjU9jdQXt83gDrI4Ztz5Fs7/yy74g2N5SVQY4xY1qDr4rNddwYRVX0g==}
    engines: {node: '>=0.10.0'}
    dev: true

  /p-any/2.1.0:
    resolution: {integrity: sha512-JAERcaMBLYKMq+voYw36+x5Dgh47+/o7yuv2oQYuSSUml4YeqJEFznBrY2UeEkoSHqBua6hz518n/PsowTYLLg==}
    engines: {node: '>=8'}
    dependencies:
      p-cancelable: 2.1.1
      p-some: 4.1.0
      type-fest: 0.3.1
    dev: true

  /p-cancelable/0.3.0:
    resolution: {integrity: sha512-RVbZPLso8+jFeq1MfNvgXtCRED2raz/dKpacfTNxsx6pLEpEomM7gah6VeHSYV3+vo0OAi4MkArtQcWWXuQoyw==}
    engines: {node: '>=4'}
    dev: true

  /p-cancelable/0.4.1:
    resolution: {integrity: sha512-HNa1A8LvB1kie7cERyy21VNeHb2CWJJYqyyC2o3klWFfMGlFmWv2Z7sFgZH8ZiaYL95ydToKTFVXgMV/Os0bBQ==}
    engines: {node: '>=4'}
    dev: true

  /p-cancelable/2.1.1:
    resolution: {integrity: sha512-BZOr3nRQHOntUjTrH8+Lh54smKHoHyur8We1V8DSMVrl5A2malOOwuJRnKRDjSnkoeBh4at6BwEnb5I7Jl31wg==}
    engines: {node: '>=8'}
    dev: true

  /p-defer/1.0.0:
    resolution: {integrity: sha512-wB3wfAxZpk2AzOfUMJNL+d36xothRSyj8EXOa4f6GMqYDN9BJaaSISbsk+wS9abmnebVw95C2Kb5t85UmpCxuw==}
    engines: {node: '>=4'}
    dev: true

  /p-filter/2.1.0:
    resolution: {integrity: sha512-ZBxxZ5sL2HghephhpGAQdoskxplTwr7ICaehZwLIlfL6acuVgZPm8yBNuRAFBGEqtD/hmUeq9eqLg2ys9Xr/yw==}
    engines: {node: '>=8'}
    dependencies:
      p-map: 2.1.0
    dev: false

  /p-finally/1.0.0:
    resolution: {integrity: sha512-LICb2p9CB7FS+0eR1oqWnHhp0FljGLZCWBE9aix0Uye9W8LTQPwMTYVGWQWIw9RdQiDg4+epXQODwIYJtSJaow==}
    engines: {node: '>=4'}
    dev: true

  /p-is-promise/1.1.0:
    resolution: {integrity: sha512-zL7VE4JVS2IFSkR2GQKDSPEVxkoH43/p7oEnwpdCndKYJO0HVeRB7fA8TJwuLOTBREtK0ea8eHaxdwcpob5dmg==}
    engines: {node: '>=4'}
    dev: true

  /p-is-promise/2.1.0:
    resolution: {integrity: sha512-Y3W0wlRPK8ZMRbNq97l4M5otioeA5lm1z7bkNkxCka8HSPjR0xRWmpCmc9utiaLP9Jb1eD8BgeIxTW4AIF45Pg==}
    engines: {node: '>=6'}
    dev: true

  /p-limit/1.3.0:
    resolution: {integrity: sha512-vvcXsLAJ9Dr5rQOPk7toZQZJApBl2K4J6dANSsEuh6QI41JYcsS/qhTGa9ErIUUgK3WNQoJYvylxvjqmiqEA9Q==}
    engines: {node: '>=4'}
    dependencies:
      p-try: 1.0.0
    dev: true

  /p-limit/2.3.0:
    resolution: {integrity: sha512-//88mFWSJx8lxCzwdAABTJL2MyWB12+eIY7MDL2SqLmAkeKU9qxRvWuSyTjm3FUmpBEMuFfckAIqEaVGUDxb6w==}
    engines: {node: '>=6'}
    dependencies:
      p-try: 2.2.0

  /p-limit/3.1.0:
    resolution: {integrity: sha512-TYOanM3wGwNGsZN2cVTYPArw454xnXj5qmWF1bEoAc4+cU/ol7GVh7odevjp1FNHduHc3KZMcFduxU5Xc6uJRQ==}
    engines: {node: '>=10'}
    dependencies:
      yocto-queue: 0.1.0

  /p-locate/2.0.0:
    resolution: {integrity: sha512-nQja7m7gSKuewoVRen45CtVfODR3crN3goVQ0DDZ9N3yHxgpkuBhZqsaiotSQRrADUrne346peY7kT3TSACykg==}
    engines: {node: '>=4'}
    dependencies:
      p-limit: 1.3.0
    dev: true

  /p-locate/3.0.0:
    resolution: {integrity: sha512-x+12w/To+4GFfgJhBEpiDcLozRJGegY+Ei7/z0tSLkMmxGZNybVMSfWj9aJn8Z5Fc7dBUNJOOVgPv2H7IwulSQ==}
    engines: {node: '>=6'}
    dependencies:
      p-limit: 2.3.0

  /p-locate/4.1.0:
    resolution: {integrity: sha512-R79ZZ/0wAxKGu3oYMlz8jy/kbhsNrS7SKZ7PxEHBgJ5+F2mtFW2fK2cOtBh1cHYkQsbzFV7I+EoRKe6Yt0oK7A==}
    engines: {node: '>=8'}
    dependencies:
      p-limit: 2.3.0

  /p-locate/5.0.0:
    resolution: {integrity: sha512-LaNjtRWUBY++zB5nE/NwcaoMylSPk+S+ZHNB1TzdbMJMny6dynpAGt7X/tl/QYq3TIeE6nxHppbo2LGymrG5Pw==}
    engines: {node: '>=10'}
    dependencies:
      p-limit: 3.1.0

  /p-map/2.1.0:
    resolution: {integrity: sha512-y3b8Kpd8OAN444hxfBbFfj1FY/RjtTd8tzYwhUqNYXx0fXx2iX4maP4Qr6qhIKbQXI02wTLAda4fYUbDagTUFw==}
    engines: {node: '>=6'}
    dev: false

  /p-map/4.0.0:
    resolution: {integrity: sha512-/bjOqmgETBYB5BoEeGVea8dmvHb2m9GLy1E9W43yeyfP6QQCZGFNa+XRceJEuDB6zqr+gKpIAmlLebMpykw/MQ==}
    engines: {node: '>=10'}
    dependencies:
      aggregate-error: 3.1.0

  /p-queue/6.6.2:
    resolution: {integrity: sha512-RwFpb72c/BhQLEXIZ5K2e+AhgNVmIejGlTgiB9MzZ0e93GRvqZ7uSi0dvRF7/XIXDeNkra2fNHBxTyPDGySpjQ==}
    engines: {node: '>=8'}
    dependencies:
      eventemitter3: 4.0.7
      p-timeout: 3.2.0
    dev: true

  /p-reduce/2.1.0:
    resolution: {integrity: sha512-2USApvnsutq8uoxZBGbbWM0JIYLiEMJ9RlaN7fAzVNb9OZN0SHjjTTfIcb667XynS5Y1VhwDJVDa72TnPzAYWw==}
    engines: {node: '>=8'}
    dev: true

  /p-retry/4.6.2:
    resolution: {integrity: sha512-312Id396EbJdvRONlngUx0NydfrIQ5lsYu0znKVUzVvArzEIt08V1qhtyESbGVd1FGX7UKtiFp5uwKZdM8wIuQ==}
    engines: {node: '>=8'}
    dependencies:
      '@types/retry': 0.12.0
      retry: 0.13.1

  /p-some/4.1.0:
    resolution: {integrity: sha512-MF/HIbq6GeBqTrTIl5OJubzkGU+qfFhAFi0gnTAK6rgEIJIknEiABHOTtQu4e6JiXjIwuMPMUFQzyHh5QjCl1g==}
    engines: {node: '>=8'}
    dependencies:
      aggregate-error: 3.1.0
      p-cancelable: 2.1.1
    dev: true

  /p-timeout/1.2.1:
    resolution: {integrity: sha512-gb0ryzr+K2qFqFv6qi3khoeqMZF/+ajxQipEF6NteZVnvz9tzdsfAVj3lYtn1gAXvH5lfLwfxEII799gt/mRIA==}
    engines: {node: '>=4'}
    dependencies:
      p-finally: 1.0.0
    dev: true

  /p-timeout/2.0.1:
    resolution: {integrity: sha512-88em58dDVB/KzPEx1X0N3LwFfYZPyDc4B6eF38M1rk9VTZMbxXXgjugz8mmwpS9Ox4BDZ+t6t3QP5+/gazweIA==}
    engines: {node: '>=4'}
    dependencies:
      p-finally: 1.0.0
    dev: true

  /p-timeout/3.2.0:
    resolution: {integrity: sha512-rhIwUycgwwKcP9yTOOFK/AKsAopjjCakVqLHePO3CC6Mir1Z99xT+R63jZxAT5lFZLa2inS5h+ZS2GvR99/FBg==}
    engines: {node: '>=8'}
    dependencies:
      p-finally: 1.0.0
    dev: true

  /p-transform/1.3.0:
    resolution: {integrity: sha512-UJKdSzgd3KOnXXAtqN5+/eeHcvTn1hBkesEmElVgvO/NAYcxAvmjzIGmnNd3Tb/gRAvMBdNRFD4qAWdHxY6QXg==}
    engines: {node: '>=12.10.0'}
    dependencies:
      debug: 4.3.4
      p-queue: 6.6.2
    transitivePeerDependencies:
      - supports-color
    dev: true

  /p-try/1.0.0:
    resolution: {integrity: sha512-U1etNYuMJoIz3ZXSrrySFjsXQTWOx2/jdi86L+2pRvph/qMKL6sbcCYdH23fqsbm8TH2Gn0OybpT4eSFlCVHww==}
    engines: {node: '>=4'}
    dev: true

  /p-try/2.2.0:
    resolution: {integrity: sha512-R4nPAVTAU0B9D35/Gk3uJf/7XYbQcyohSKdvAxIRSNghFl4e71hVoGnBNQz9cWaXxO2I10KTC+3jMdvvoKw6dQ==}
    engines: {node: '>=6'}

  /package-json/4.0.1:
    resolution: {integrity: sha512-q/R5GrMek0vzgoomq6rm9OX+3PQve8sLwTirmK30YB3Cu0Bbt9OX9M/SIUnroN5BGJkzwGsFwDaRGD9EwBOlCA==}
    engines: {node: '>=4'}
    dependencies:
      got: 6.7.1
      registry-auth-token: 3.4.0
      registry-url: 3.1.0
      semver: 5.7.1
    dev: true

  /package-json/5.0.0:
    resolution: {integrity: sha512-EeHQFFTlEmLrkIQoxbE9w0FuAWHoc1XpthDqnZ/i9keOt701cteyXwAxQFLpVqVjj3feh2TodkihjLaRUtIgLg==}
    engines: {node: '>=6'}
    dependencies:
      got: 8.3.2
      registry-auth-token: 3.4.0
      registry-url: 3.1.0
      semver: 5.7.1
    dev: true

  /packet-reader/1.0.0:
    resolution: {integrity: sha512-HAKu/fG3HpHFO0AA8WE8q2g+gBJaZ9MG7fcKk+IJPLTGAD6Psw4443l+9DGRbOIh3/aXr7Phy0TjilYivJo5XQ==}

  /pacote/12.0.3:
    resolution: {integrity: sha512-CdYEl03JDrRO3x18uHjBYA9TyoW8gy+ThVcypcDkxPtKlw76e4ejhYB6i9lJ+/cebbjpqPW/CijjqxwDTts8Ow==}
    engines: {node: ^12.13.0 || ^14.15.0 || >=16}
    hasBin: true
    dependencies:
      '@npmcli/git': 2.1.0
      '@npmcli/installed-package-contents': 1.0.7
      '@npmcli/promise-spawn': 1.3.2
      '@npmcli/run-script': 2.0.0
      cacache: 15.3.0
      chownr: 2.0.0
      fs-minipass: 2.1.0
      infer-owner: 1.0.4
      minipass: 3.3.3
      mkdirp: 1.0.4
      npm-package-arg: 8.1.5
      npm-packlist: 3.0.0
      npm-pick-manifest: 6.1.1
      npm-registry-fetch: 12.0.2
      promise-retry: 2.0.1
      read-package-json-fast: 2.0.3
      rimraf: 3.0.2
      ssri: 8.0.1
      tar: 6.1.11
    transitivePeerDependencies:
      - bluebird
      - supports-color
    dev: true

  /pad-component/0.0.1:
    resolution: {integrity: sha512-8EKVBxCRSvLnsX1p2LlSFSH3c2/wuhY9/BXXWu8boL78FbVKqn2L5SpURt1x5iw6Gq8PTqJ7MdPoe5nCtX3I+g==}
    dev: true

  /parent-module/1.0.1:
    resolution: {integrity: sha512-GQ2EWRpQV8/o+Aw8YqtfZZPfNRWZYkbidE9k5rpl/hC3vtHHBfGm2Ifi6qWV+coDGkrUKZAxE3Lot5kcsRlh+g==}
    engines: {node: '>=6'}
    dependencies:
      callsites: 3.1.0
    dev: true

  /parse-conflict-json/2.0.2:
    resolution: {integrity: sha512-jDbRGb00TAPFsKWCpZZOT93SxVP9nONOSgES3AevqRq/CHvavEBvKAjxX9p5Y5F0RZLxH9Ufd9+RwtCsa+lFDA==}
    engines: {node: ^12.13.0 || ^14.15.0 || >=16.0.0}
    dependencies:
      json-parse-even-better-errors: 2.3.1
      just-diff: 5.0.3
      just-diff-apply: 5.3.1
    dev: true

  /parse-help/1.0.0:
    resolution: {integrity: sha512-dlOrbBba6Rrw/nrJ+V7/vkGZdiimWJQzMHZZrYsUq03JE8AV3fAv6kOYX7dP/w2h67lIdmRf8ES8mU44xAgE/Q==}
    engines: {node: '>=4'}
    dependencies:
      execall: 1.0.0
    dev: true

  /parse-json/2.2.0:
    resolution: {integrity: sha512-QR/GGaKCkhwk1ePQNYDRKYZ3mwU9ypsKhB0XyFnLQdomyEqk3e8wpW3V5Jp88zbxK4n5ST1nqo+g9juTpownhQ==}
    engines: {node: '>=0.10.0'}
    dependencies:
      error-ex: 1.3.2
    dev: true

  /parse-json/4.0.0:
    resolution: {integrity: sha512-aOIos8bujGN93/8Ox/jPLh7RwVnPEysynVFE+fQZyg6jKELEHwzgKdLRFHUgXJL6kylijVSBC4BvN9OmsB48Rw==}
    engines: {node: '>=4'}
    dependencies:
      error-ex: 1.3.2
      json-parse-better-errors: 1.0.2
    dev: true

  /parse-json/5.2.0:
    resolution: {integrity: sha512-ayCKvm/phCGxOkYRSCM82iDwct8/EonSEgCSxWxD7ve6jHggsFl4fZVQBPRNgQoKiuV/odhFrGzQXZwbifC8Rg==}
    engines: {node: '>=8'}
    dependencies:
      '@babel/code-frame': 7.16.7
      error-ex: 1.3.2
      json-parse-even-better-errors: 2.3.1
      lines-and-columns: 1.2.4

  /parse5/6.0.1:
    resolution: {integrity: sha512-Ofn/CTFzRGTTxwpNEs9PP93gXShHcTq255nzRYSKe8AkVpZY7e1fpmTfOyoIvjP5HG7Z2ZM7VS9PPhQGW2pOpw==}
    dev: true

  /parseurl/1.3.3:
    resolution: {integrity: sha512-CiyeOxFT/JZyN5m0z9PfXw4SCBJ6Sygz1Dpl0wqjlhDEGGBP1GnsUVEL0p63hoG1fcj3fHynXi9NYO4nWOL+qQ==}
    engines: {node: '>= 0.8'}
    dev: true

  /passwd-user/3.0.0:
    resolution: {integrity: sha512-Iu90rROks+uDK00ppSewoZyqeCwjGR6W8PcY0Phl8YFWju/lRmIogQb98+vSb5RUeYkONL3IC4ZLBFg4FiE0Hg==}
    engines: {node: '>=8'}
    dependencies:
      execa: 1.0.0
    dev: true

  /path-browserify/1.0.1:
    resolution: {integrity: sha512-b7uo2UCUOYZcnF/3ID0lulOJi/bafxa1xPe7ZPsammBSpjSWQkjNxlt635YGS2MiR9GjvuXCtz2emr3jbsz98g==}
    dev: true

  /path-exists/2.1.0:
    resolution: {integrity: sha512-yTltuKuhtNeFJKa1PiRzfLAU5182q1y4Eb4XCJ3PBqyzEDkAZRzBrKKBct682ls9reBVHf9udYLN5Nd+K1B9BQ==}
    engines: {node: '>=0.10.0'}
    dependencies:
      pinkie-promise: 2.0.1
    dev: true

  /path-exists/3.0.0:
    resolution: {integrity: sha512-bpC7GYwiDYQ4wYLe+FA8lhRjhQCMcQGuSgGGqDkg/QerRWw9CmGRT0iSOVRSZJ29NMLZgIzqaljJ63oaL4NIJQ==}
    engines: {node: '>=4'}

  /path-exists/4.0.0:
    resolution: {integrity: sha512-ak9Qy5Q7jYb2Wwcey5Fpvg2KoAc/ZIhLSLOSBmRmygPsGwkVVt0fZa0qrtMz+m6tJTAHfZQ8FnmB4MG4LWy7/w==}
    engines: {node: '>=8'}

  /path-is-absolute/1.0.1:
    resolution: {integrity: sha512-AVbw3UJ2e9bq64vSaS9Am0fje1Pa8pbGqTTsmXfaIiMpnr5DlDhfJOuLj9Sf95ZPVDAUerDfEk88MPmPe7UCQg==}
    engines: {node: '>=0.10.0'}

  /path-is-inside/1.0.2:
    resolution: {integrity: sha512-DUWJr3+ULp4zXmol/SZkFf3JGsS9/SIv+Y3Rt93/UjPpDpklB5f1er4O3POIbUuUJ3FXgqte2Q7SrU6zAqwk8w==}
    dev: true

  /path-key/2.0.1:
    resolution: {integrity: sha512-fEHGKCSmUSDPv4uoj8AlD+joPlq3peND+HRYyxFz4KPw4z926S/b8rIuFs2FYJg3BwsxJf6A9/3eIdLaYC+9Dw==}
    engines: {node: '>=4'}
    dev: true

  /path-key/3.1.1:
    resolution: {integrity: sha512-ojmeN0qd+y0jszEtoY48r0Peq5dwMEkIlCOu6Q5f41lfkswXuKtYrhgoTpLnyIcHm24Uhqx+5Tqm2InSwLhE6Q==}
    engines: {node: '>=8'}

  /path-key/4.0.0:
    resolution: {integrity: sha512-haREypq7xkM7ErfgIyA0z+Bj4AGKlMSdlQE2jvJo6huWD1EdkKYV+G/T4nq0YEF2vgTT8kqMFKo1uHn950r4SQ==}
    engines: {node: '>=12'}
    dev: true

  /path-parse/1.0.7:
    resolution: {integrity: sha512-LDJzPVEEEPR+y48z93A0Ed0yXb8pAByGWo/k5YYdYgpY2/2EsOsksJrq7lOHxryrVOn1ejG6oAp8ahvOIQD8sw==}

  /path-to-regexp/0.1.7:
    resolution: {integrity: sha1-32BBeABfUi8V60SQ5yR6G/qmf4w=}
    dev: true

  /path-type/1.1.0:
    resolution: {integrity: sha512-S4eENJz1pkiQn9Znv33Q+deTOKmbl+jj1Fl+qiP/vYezj+S8x+J3Uo0ISrx/QoEvIlOaDWJhPaRd1flJ9HXZqg==}
    engines: {node: '>=0.10.0'}
    dependencies:
      graceful-fs: 4.2.10
      pify: 2.3.0
      pinkie-promise: 2.0.1
    dev: true

  /path-type/3.0.0:
    resolution: {integrity: sha512-T2ZUsdZFHgA3u4e5PfPbjd7HDDpxPnQb5jN0SrDsjNSuVXHJqtwTnWqG0B1jZrgmJ/7lj1EmVIByWt1gxGkWvg==}
    engines: {node: '>=4'}
    dependencies:
      pify: 3.0.0
    dev: true

  /path-type/4.0.0:
    resolution: {integrity: sha512-gDKb8aZMDeD/tZWs9P6+q0J9Mwkdl6xMV8TjnGP3qJVJ06bdMgkbBlLU8IdfOsIsFz2BW1rNVT3XuNEl8zPAvw==}
    engines: {node: '>=8'}

  /performance-now/2.1.0:
    resolution: {integrity: sha512-7EAHlyLHI56VEIdK57uwHdHKIaAGbnXPiw0yWbarQZOKaKpvUIgW0jWRVLiatnM+XXlSwsanIBH/hzGMJulMow==}
    dev: true

  /pg-connection-string/2.5.0:
    resolution: {integrity: sha512-r5o/V/ORTA6TmUnyWZR9nCj1klXCO2CEKNRlVuJptZe85QuhFayC7WeMic7ndayT5IRIR0S0xFxFi2ousartlQ==}

  /pg-int8/1.0.1:
    resolution: {integrity: sha512-WCtabS6t3c8SkpDBUlb1kjOs7l66xsGdKpIPZsg4wR+B3+u9UAum2odSsF9tnvxg80h4ZxLWMy4pRjOsFIqQpw==}
    engines: {node: '>=4.0.0'}

  /pg-pool/3.5.1_pg@8.7.3:
    resolution: {integrity: sha512-6iCR0wVrro6OOHFsyavV+i6KYL4lVNyYAB9RD18w66xSzN+d8b66HiwuP30Gp1SH5O9T82fckkzsRjlrhD0ioQ==}
    peerDependencies:
      pg: '>=8.0'
    dependencies:
      pg: 8.7.3

  /pg-protocol/1.5.0:
    resolution: {integrity: sha512-muRttij7H8TqRNu/DxrAJQITO4Ac7RmX3Klyr/9mJEOBeIpgnF8f9jAfRz5d3XwQZl5qBjF9gLsUtMPJE0vezQ==}

  /pg-types/2.2.0:
    resolution: {integrity: sha512-qTAAlrEsl8s4OiEQY69wDvcMIdQN6wdz5ojQiOy6YRMuynxenON0O5oCpJI6lshc6scgAY8qvJ2On/p+CXY0GA==}
    engines: {node: '>=4'}
    dependencies:
      pg-int8: 1.0.1
      postgres-array: 2.0.0
      postgres-bytea: 1.0.0
      postgres-date: 1.0.7
      postgres-interval: 1.2.0

  /pg/8.7.3:
    resolution: {integrity: sha512-HPmH4GH4H3AOprDJOazoIcpI49XFsHCe8xlrjHkWiapdbHK+HLtbm/GQzXYAZwmPju/kzKhjaSfMACG+8cgJcw==}
    engines: {node: '>= 8.0.0'}
    peerDependencies:
      pg-native: '>=2.0.0'
    peerDependenciesMeta:
      pg-native:
        optional: true
    dependencies:
      buffer-writer: 2.0.0
      packet-reader: 1.0.0
      pg-connection-string: 2.5.0
      pg-pool: 3.5.1_pg@8.7.3
      pg-protocol: 1.5.0
      pg-types: 2.2.0
      pgpass: 1.0.5

  /pgpass/1.0.5:
    resolution: {integrity: sha512-FdW9r/jQZhSeohs1Z3sI1yxFQNFvMcnmfuj4WBMUTxOrAyLMaTcE1aAMBiTlbMNaXvBCQuVi0R7hd8udDSP7ug==}
    dependencies:
      split2: 4.1.0

  /picocolors/1.0.0:
    resolution: {integrity: sha512-1fygroTLlHu66zi26VoTDv8yRgm0Fccecssto+MhsZ0D/DGW2sm8E8AjW7NU5VVTRt5GxbeZ5qBuJr+HyLYkjQ==}
    dev: true

  /picomatch/2.3.1:
    resolution: {integrity: sha512-JU3teHTNjmE2VCGFzuY8EXzCDVwEqB2a8fsIvwaStHhAWJEeVd1o1QD80CU6+ZdEXXSLbSsuLwJjkCBWqRQUVA==}
    engines: {node: '>=8.6'}

  /pidtree/0.6.0:
    resolution: {integrity: sha512-eG2dWTVw5bzqGRztnHExczNxt5VGsE6OwTeCG3fdUf9KBsZzO3R5OIIIzWR+iZA0NtZ+RDVdaoE2dK1cn6jH4g==}
    engines: {node: '>=0.10'}
    hasBin: true
    dev: true

  /pify/2.3.0:
    resolution: {integrity: sha512-udgsAY+fTnvv7kI7aaxbqwWNb0AHiB0qBO89PZKPkoTmGOgdbrHDKD+0B2X4uTfJ/FT1R09r9gTsjUjNJotuog==}
    engines: {node: '>=0.10.0'}
    dev: true

  /pify/3.0.0:
    resolution: {integrity: sha512-C3FsVNH1udSEX48gGX1xfvwTWfsYWj5U+8/uK15BGzIGrKoUpghX8hWZwa/OFnakBiiVNmBvemTJR5mcy7iPcg==}
    engines: {node: '>=4'}
    dev: true

  /pify/4.0.1:
    resolution: {integrity: sha512-uB80kBFb/tfd68bVleG9T5GGsGPjJrLAUpR5PZIrhBnIaRTQRjqdJSsIKkOP6OAIFbj7GOrcudc5pNjZ+geV2g==}
    engines: {node: '>=6'}
    dev: true

  /pinkie-promise/2.0.1:
    resolution: {integrity: sha512-0Gni6D4UcLTbv9c57DfxDGdr41XfgUjqWZu492f0cIGr16zDU06BWP/RAEvOuo7CQ0CNjHaLlM59YJJFm3NWlw==}
    engines: {node: '>=0.10.0'}
    dependencies:
      pinkie: 2.0.4
    dev: true

  /pinkie/2.0.4:
    resolution: {integrity: sha512-MnUuEycAemtSaeFSjXKW/aroV7akBbY+Sv+RkyqFjgAe73F+MR0TBWKBRDkmfWq/HiFmdavfZ1G7h4SPZXaCSg==}
    engines: {node: '>=0.10.0'}
    dev: true

  /pirates/4.0.5:
    resolution: {integrity: sha512-8V9+HQPupnaXMA23c5hvl69zXvTwTzyAYasnkb0Tts4XvO4CliqONMOnvlq26rkhLC3nWDFBJf73LU1e1VZLaQ==}
    engines: {node: '>= 6'}
    dev: true

  /pkg-dir/4.2.0:
    resolution: {integrity: sha512-HRDzbaKjC+AOWVXxAU/x54COGeIv9eb+6CkDSQoNTt4XyWoIJvuPsXizxu/Fr23EiekbtZwmh1IcIG/l/a10GQ==}
    engines: {node: '>=8'}
    dependencies:
      find-up: 4.1.0

  /pkg-up/2.0.0:
    resolution: {integrity: sha512-fjAPuiws93rm7mPUu21RdBnkeZNrbfCFCwfAhPWY+rR3zG0ubpe5cEReHOw5fIbfmsxEV/g2kSxGTATY3Bpnwg==}
    engines: {node: '>=4'}
    dependencies:
      find-up: 2.1.0
    dev: true

  /pkg-up/3.1.0:
    resolution: {integrity: sha512-nDywThFk1i4BQK4twPQ6TA4RT8bDY96yeuCVBWL3ePARCiEKDRSrNGbFIgUJpLp+XeIR65v8ra7WuJOFUBtkMA==}
    engines: {node: '>=8'}
    dependencies:
      find-up: 3.0.0

  /platform/1.3.6:
    resolution: {integrity: sha512-fnWVljUchTro6RiCFvCXBbNhJc2NijN7oIQxbwsyL0buWJPG85v81ehlHI9fXrJsMNgTofEoWIQeClKpgxFLrg==}
    dev: true

  /please-upgrade-node/3.2.0:
    resolution: {integrity: sha512-gQR3WpIgNIKwBMVLkpMUeR3e1/E1y42bqDQZfql+kDeXd8COYfM8PQA4X6y7a8u9Ua9FHmsrrmirW2vHs45hWg==}
    dependencies:
      semver-compare: 1.0.0

  /plur/4.0.0:
    resolution: {integrity: sha512-4UGewrYgqDFw9vV6zNV+ADmPAUAfJPKtGvb/VdpQAx25X5f3xXdGdyOEVFwkl8Hl/tl7+xbeHqSEM+D5/TirUg==}
    engines: {node: '>=10'}
    dependencies:
      irregular-plurals: 3.3.0
    dev: true

  /pluralize/8.0.0:
    resolution: {integrity: sha512-Nc3IT5yHzflTfbjgqWcCPpo7DaKy4FnpB0l/zCAW0Tc7jxAiuqSxHasntB3D7887LSrA93kDJ9IXovxJYxyLCA==}
    engines: {node: '>=4'}
    dev: true

  /postgres-array/2.0.0:
    resolution: {integrity: sha512-VpZrUqU5A69eQyW2c5CA1jtLecCsN2U/bD6VilrFDWq5+5UIEVO7nazS3TEcHf1zuPYO/sqGvUvW62g86RXZuA==}
    engines: {node: '>=4'}

  /postgres-bytea/1.0.0:
    resolution: {integrity: sha512-xy3pmLuQqRBZBXDULy7KbaitYqLcmxigw14Q5sj8QBVLqEwXfeybIKVWiqAXTlcvdvb0+xkOtDbfQMOf4lST1w==}
    engines: {node: '>=0.10.0'}

  /postgres-date/1.0.7:
    resolution: {integrity: sha512-suDmjLVQg78nMK2UZ454hAG+OAW+HQPZ6n++TNDUX+L0+uUlLywnoxJKDou51Zm+zTCjrCl0Nq6J9C5hP9vK/Q==}
    engines: {node: '>=0.10.0'}

  /postgres-interval/1.2.0:
    resolution: {integrity: sha512-9ZhXKM/rw350N1ovuWHbGxnGh/SNJ4cnxHiM0rxE4VN41wsg8P8zWn9hv/buK00RP4WvlOyr/RBDiptyxVbkZQ==}
    engines: {node: '>=0.10.0'}
    dependencies:
      xtend: 4.0.2

  /preferred-pm/3.0.3:
    resolution: {integrity: sha512-+wZgbxNES/KlJs9q40F/1sfOd/j7f1O9JaHcW5Dsn3aUUOZg3L2bjpVUcKV2jvtElYfoTuQiNeMfQJ4kwUAhCQ==}
    engines: {node: '>=10'}
    dependencies:
      find-up: 5.0.0
      find-yarn-workspace-root2: 1.2.16
      path-exists: 4.0.0
      which-pm: 2.0.0
    dev: true

  /prelude-ls/1.1.2:
    resolution: {integrity: sha512-ESF23V4SKG6lVSGZgYNpbsiaAkdab6ZgOxe52p7+Kid3W3u3bxR4Vfd/o21dmN7jSt0IwgZ4v5MUd26FEtXE9w==}
    engines: {node: '>= 0.8.0'}
    dev: true

  /prelude-ls/1.2.1:
    resolution: {integrity: sha512-vkcDPrRZo1QZLbn5RLGPpg/WmIQ65qoWWhcGKf/b5eplkkarX0m9z8ppCat4mlOqUsWpyNuYgO3VRyrYHSzX5g==}
    engines: {node: '>= 0.8.0'}
    dev: true

  /prepend-http/1.0.4:
    resolution: {integrity: sha512-PhmXi5XmoyKw1Un4E+opM2KcsJInDvKyuOumcjjw3waw86ZNjHwVUOOWLc4bCzLdcKNaWBH9e99sbWzDQsVaYg==}
    engines: {node: '>=0.10.0'}
    dev: true

  /prepend-http/2.0.0:
    resolution: {integrity: sha512-ravE6m9Atw9Z/jjttRUZ+clIXogdghyZAuWJ3qEzjT+jI/dL1ifAqhZeC5VHzQp1MSt1+jxKkFNemj/iO7tVUA==}
    engines: {node: '>=4'}
    dev: true

  /prettier-linter-helpers/1.0.0:
    resolution: {integrity: sha512-GbK2cP9nraSSUF9N2XwUwqfzlAFlMNYYl+ShE/V+H8a9uNl/oUqB1w2EL54Jh0OlyRSd8RfWYJ3coVS4TROP2w==}
    engines: {node: '>=6.0.0'}
    dependencies:
      fast-diff: 1.2.0
    dev: true

  /prettier/2.7.1:
    resolution: {integrity: sha512-ujppO+MkdPqoVINuDFDRLClm7D78qbDt0/NR+wp5FqEZOoTNAjPHWj17QRhu7geIHJfcNhRk1XVQmF8Bp3ye+g==}
    engines: {node: '>=10.13.0'}
    hasBin: true
    dev: true

  /pretty-bytes/5.6.0:
    resolution: {integrity: sha512-FFw039TmrBqFK8ma/7OL3sDz/VytdtJr044/QUJtH0wK9lb9jLq9tJyIxUwtQJHwar2BqtiA4iCWSwo9JLkzFg==}
    engines: {node: '>=6'}
    dev: true

  /pretty-format/27.5.1:
    resolution: {integrity: sha512-Qb1gy5OrP5+zDf2Bvnzdl3jsTf1qXVMazbvCoKhtKqVs4/YK4ozX4gKQJJVyNe+cajNPn0KoC0MC3FUmaHWEmQ==}
    engines: {node: ^10.13.0 || ^12.13.0 || ^14.15.0 || >=15.0.0}
    dependencies:
      ansi-regex: 5.0.1
      ansi-styles: 5.2.0
      react-is: 17.0.2
    dev: true

  /pretty-format/28.1.1:
    resolution: {integrity: sha512-wwJbVTGFHeucr5Jw2bQ9P+VYHyLdAqedFLEkdQUVaBF/eiidDwH5OpilINq4mEfhbCjLnirt6HTTDhv1HaTIQw==}
    engines: {node: ^12.13.0 || ^14.15.0 || ^16.10.0 || >=17.0.0}
    dependencies:
      '@jest/schemas': 28.0.2
      ansi-regex: 5.0.1
      ansi-styles: 5.2.0
      react-is: 18.2.0
    dev: true

  /prettysize/2.0.0:
    resolution: {integrity: sha512-VVtxR7sOh0VsG8o06Ttq5TrI1aiZKmC+ClSn4eBPaNf4SHr5lzbYW+kYGX3HocBL/MfpVrRfFZ9V3vCbLaiplg==}

  /proc-log/1.0.0:
    resolution: {integrity: sha512-aCk8AO51s+4JyuYGg3Q/a6gnrlDO09NpVWePtjp7xwphcoQ04x5WAfCyugcsbLooWcMJ87CLkD4+604IckEdhg==}
    dev: true

  /process-nextick-args/2.0.1:
    resolution: {integrity: sha512-3ouUOpQhtgrbOa17J7+uxOTpITYWaGP7/AhoR3+A+/1e9skrzelGi/dXzEYyvbxubEF6Wn2ypscTKiKJFFn1ag==}

  /process/0.11.10:
    resolution: {integrity: sha512-cdGef/drWFoydD1JsMzuFf8100nZl+GT+yacc2bEced5f9Rjk4z+WtFUTBu9PhOi9j/jfmBPu0mMEY4wIdAF8A==}
    engines: {node: '>= 0.6.0'}

  /progress/2.0.3:
    resolution: {integrity: sha512-7PiHtLll5LdnKIMw100I+8xJXR5gW2QwWYkT6iJva0bXitZKa/XMrSbdmg3r2Xnaidz9Qumd0VPaMrZlF9V9sA==}
    engines: {node: '>=0.4.0'}
    dev: false

  /promise-all-reject-late/1.0.1:
    resolution: {integrity: sha512-vuf0Lf0lOxyQREH7GDIOUMLS7kz+gs8i6B+Yi8dC68a2sychGrHTJYghMBD6k7eUcH0H5P73EckCA48xijWqXw==}
    dev: true

  /promise-call-limit/1.0.1:
    resolution: {integrity: sha512-3+hgaa19jzCGLuSCbieeRsu5C2joKfYn8pY6JAuXFRVfF4IO+L7UPpFWNTeWT9pM7uhskvbPPd/oEOktCn317Q==}
    dev: true

  /promise-inflight/1.0.1:
    resolution: {integrity: sha512-6zWPyEOFaQBJYcGMHBKTKJ3u6TBsnMFOIZSa6ce1e/ZrrsOlnHRHbabMjLiBYKp+n44X9eUI6VUPaukCXHuG4g==}
    peerDependencies:
      bluebird: '*'
    peerDependenciesMeta:
      bluebird:
        optional: true
    dev: true

  /promise-retry/2.0.1:
    resolution: {integrity: sha512-y+WKFlBR8BGXnsNlIHFGPZmyDf3DFMoLhaflAnyZgV6rG6xu+JwesTo2Q9R6XwYmtmwAFCkAk3e35jEdoeh/3g==}
    engines: {node: '>=10'}
    dependencies:
      err-code: 2.0.3
      retry: 0.12.0
    dev: true

  /prompts/2.4.2:
    resolution: {integrity: sha512-NxNv/kLguCA7p3jE8oL2aEBsrJWgAakBpgmgK6lpPWV+WuOmY6r2/zbAVnP+T8bQlA0nzHXSJSJW0Hq7ylaD2Q==}
    engines: {node: '>= 6'}
    dependencies:
      kleur: 3.0.3
      sisteransi: 1.0.5

  /proto-list/1.2.4:
    resolution: {integrity: sha512-vtK/94akxsTMhe0/cbfpR+syPuszcuwhqVjJq26CuNDgFGj682oRBXOP5MJpv2r7JtE8MsiepGIqvvOTBwn2vA==}
    dev: true

  /proxy-addr/2.0.7:
    resolution: {integrity: sha512-llQsMLSUDUPT44jdrU/O37qlnifitDP+ZwrmmZcoSKyLKvtZxpyV0n2/bD/N4tBAAZ/gJEdZU7KMraoK1+XYAg==}
    engines: {node: '>= 0.10'}
    dependencies:
      forwarded: 0.2.0
      ipaddr.js: 1.9.1
    dev: true

  /pseudomap/1.0.2:
    resolution: {integrity: sha512-b/YwNhb8lk1Zz2+bXXpS/LK9OisiZZ1SNsSLxN1x2OXVEhW2Ckr/7mWE5vrC1ZTiJlD9g19jWszTmJsB+oEpFQ==}
    dev: true

  /psl/1.8.0:
    resolution: {integrity: sha512-RIdOzyoavK+hA18OGGWDqUTsCLhtA7IcZ/6NCs4fFJaHBDab+pDDmDIByWFRQJq2Cd7r1OoQxBGKOaztq+hjIQ==}

  /pump/3.0.0:
    resolution: {integrity: sha512-LwZy+p3SFs1Pytd/jYct4wpv49HiYCqd9Rlc5ZVdk0V+8Yzv6jR5Blk3TRmPL1ft69TxP0IMZGJ+WPFU2BFhww==}
    dependencies:
      end-of-stream: 1.4.4
      once: 1.4.0
    dev: true

  /punycode/2.1.1:
    resolution: {integrity: sha512-XRsRjdf+j5ml+y/6GKHPZbrF/8p2Yga0JPtdqTIY2Xe5ohJPD9saDJJLPvp9+NSBprVvevdXZybnj2cv8OEd0A==}
    engines: {node: '>=6'}

  /qs/6.5.3:
    resolution: {integrity: sha512-qxXIEh4pCGfHICj1mAJQ2/2XVZkjCDTcEgfoSQxc/fYivUZxTkk7L3bDBJSoNrEzXI17oUO5Dp07ktqE5KzczA==}
    engines: {node: '>=0.6'}
    dev: true

  /qs/6.9.6:
    resolution: {integrity: sha512-TIRk4aqYLNoJUbd+g2lEdz5kLWIuTMRagAXxl78Q0RiVjAOugHmeKNGdd3cwo/ktpf9aL9epCfFqWDEKysUlLQ==}
    engines: {node: '>=0.6'}
    dev: true

  /query-string/5.1.1:
    resolution: {integrity: sha512-gjWOsm2SoGlgLEdAGt7a6slVOk9mGiXmPFMqrEhLQ68rhQuBnpfs3+EmlvqKyxnCo9/PPlF+9MtY02S1aFg+Jw==}
    engines: {node: '>=0.10.0'}
    dependencies:
      decode-uri-component: 0.2.0
      object-assign: 4.1.1
      strict-uri-encode: 1.1.0
    dev: true

  /queue-microtask/1.2.3:
    resolution: {integrity: sha512-NuaNSa6flKT5JaSYQzJok04JzTL1CA6aGhv5rfLW3PgqA+M2ChpZQnAC8h8i4ZFkBS8X5RqkDBHA7r4hej3K9A==}

  /quick-lru/4.0.1:
    resolution: {integrity: sha512-ARhCpm70fzdcvNQfPoy49IaanKkTlRWF2JMzqhcJbhSFRZv7nPTvZJdcY7301IPmvW+/p0RgIWnQDLJxifsQ7g==}
    engines: {node: '>=8'}
    dev: true

  /range-parser/1.2.1:
    resolution: {integrity: sha512-Hrgsx+orqoygnmhFbKaHE6c296J+HTAQXoxEF6gNupROmmGJRoyzfG3ccAveqCBrwr/2yxQ5BVd/GTl5agOwSg==}
    engines: {node: '>= 0.6'}
    dev: true

  /raw-body/2.4.2:
    resolution: {integrity: sha512-RPMAFUJP19WIet/99ngh6Iv8fzAbqum4Li7AD6DtGaW2RpMB/11xDoalPiJMTbu6I3hkbMVkATvZrqb9EEqeeQ==}
    engines: {node: '>= 0.8'}
    dependencies:
      bytes: 3.1.1
      http-errors: 1.8.1
      iconv-lite: 0.4.24
      unpipe: 1.0.0
    dev: true

  /rc/1.2.8:
    resolution: {integrity: sha512-y3bGgqKj3QBdxLbLkomlohkvsA8gdAiUQlSBJnBhfn+BPxg4bc62d8TcBW15wavDfgexCgccckhcZvywyQYPOw==}
    hasBin: true
    dependencies:
      deep-extend: 0.6.0
      ini: 1.3.8
      minimist: 1.2.6
      strip-json-comments: 2.0.1
    dev: true

  /react-is/17.0.2:
    resolution: {integrity: sha512-w2GsyukL62IJnlaff/nRegPQR94C/XXamvMWmSHRJ4y7Ts/4ocGRmTHvOs8PSE6pB3dWOrD/nueuU5sduBsQ4w==}
    dev: true

  /react-is/18.2.0:
    resolution: {integrity: sha512-xWGDIW6x921xtzPkhiULtthJHoJvBbF3q26fzloPCK0hsvxtPVelvftw3zjbHWSkR2km9Z+4uxbDDK/6Zw9B8w==}
    dev: true

  /react/18.2.0:
    resolution: {integrity: sha512-/3IjMdb2L9QbBdWiW5e3P2/npwMBaU9mHCSCUzNln0ZCYbcfTsGbTJrU/kGemdH2IWmB2ioZ+zkxtmq6g09fGQ==}
    engines: {node: '>=0.10.0'}
    dependencies:
      loose-envify: 1.4.0
    dev: true

  /read-cmd-shim/3.0.0:
    resolution: {integrity: sha512-KQDVjGqhZk92PPNRj9ZEXEuqg8bUobSKRw+q0YQ3TKI5xkce7bUJobL4Z/OtiEbAAv70yEpYIXp4iQ9L8oPVog==}
    engines: {node: ^12.13.0 || ^14.15.0 || >=16.0.0}
    dev: true

  /read-package-json-fast/2.0.3:
    resolution: {integrity: sha512-W/BKtbL+dUjTuRL2vziuYhp76s5HZ9qQhd/dKfWIZveD0O40453QNyZhC0e63lqZrAQ4jiOapVoeJ7JrszenQQ==}
    engines: {node: '>=10'}
    dependencies:
      json-parse-even-better-errors: 2.3.1
      npm-normalize-package-bin: 1.0.1
    dev: true

  /read-pkg-up/1.0.1:
    resolution: {integrity: sha512-WD9MTlNtI55IwYUS27iHh9tK3YoIVhxis8yKhLpTqWtml739uXc9NWTpxoHkfZf3+DkCCsXox94/VWZniuZm6A==}
    engines: {node: '>=0.10.0'}
    dependencies:
      find-up: 1.1.2
      read-pkg: 1.1.0
    dev: true

  /read-pkg-up/4.0.0:
    resolution: {integrity: sha512-6etQSH7nJGsK0RbG/2TeDzZFa8shjQ1um+SwQQ5cwKy0dhSXdOncEhb1CPpvQG4h7FyOV6EB6YlV0yJvZQNAkA==}
    engines: {node: '>=6'}
    dependencies:
      find-up: 3.0.0
      read-pkg: 3.0.0
    dev: true

  /read-pkg-up/7.0.1:
    resolution: {integrity: sha512-zK0TB7Xd6JpCLmlLmufqykGE+/TlOePD6qKClNW7hHDKFh/J7/7gCWGR7joEQEW1bKq3a3yUZSObOoWLFQ4ohg==}
    engines: {node: '>=8'}
    dependencies:
      find-up: 4.1.0
      read-pkg: 5.2.0
      type-fest: 0.8.1

  /read-pkg/1.1.0:
    resolution: {integrity: sha512-7BGwRHqt4s/uVbuyoeejRn4YmFnYZiFl4AuaeXHlgZf3sONF0SOGlxs2Pw8g6hCKupo08RafIO5YXFNOKTfwsQ==}
    engines: {node: '>=0.10.0'}
    dependencies:
      load-json-file: 1.1.0
      normalize-package-data: 2.5.0
      path-type: 1.1.0
    dev: true

  /read-pkg/3.0.0:
    resolution: {integrity: sha512-BLq/cCO9two+lBgiTYNqD6GdtK8s4NpaWrl6/rCO9w0TUS8oJl7cmToOZfRYllKTISY6nt1U7jQ53brmKqY6BA==}
    engines: {node: '>=4'}
    dependencies:
      load-json-file: 4.0.0
      normalize-package-data: 2.5.0
      path-type: 3.0.0
    dev: true

  /read-pkg/5.2.0:
    resolution: {integrity: sha512-Ug69mNOpfvKDAc2Q8DRpMjjzdtrnv9HcSMX+4VsZxD1aZ6ZzrIE7rlzXBtWTyhULSMKg076AW6WR5iZpD0JiOg==}
    engines: {node: '>=8'}
    dependencies:
      '@types/normalize-package-data': 2.4.1
      normalize-package-data: 2.5.0
      parse-json: 5.2.0
      type-fest: 0.6.0

  /readable-stream/2.3.7:
    resolution: {integrity: sha512-Ebho8K4jIbHAxnuxi7o42OrZgF/ZTNcsZj6nRKyUmkhLFq8CHItp/fy6hQZuZmP/n3yZ9VBUbp4zz/mX8hmYPw==}
    dependencies:
      core-util-is: 1.0.3
      inherits: 2.0.4
      isarray: 1.0.0
      process-nextick-args: 2.0.1
      safe-buffer: 5.1.2
      string_decoder: 1.1.1
      util-deprecate: 1.0.2

  /readable-stream/3.6.0:
    resolution: {integrity: sha512-BViHy7LKeTz4oNnkcLJ+lVSL6vpiFeX6/d3oSH8zCW7UxP2onchk+vTGB143xuFjHS3deTgkKoXXymXqymiIdA==}
    engines: {node: '>= 6'}
    dependencies:
      inherits: 2.0.4
      string_decoder: 1.3.0
      util-deprecate: 1.0.2

  /readdir-glob/1.1.1:
    resolution: {integrity: sha512-91/k1EzZwDx6HbERR+zucygRFfiPl2zkIYZtv3Jjr6Mn7SkKcVct8aVO+sSRiGMc6fLf72du3d92/uY63YPdEA==}
    dependencies:
      minimatch: 3.1.2
    dev: false

  /readdir-scoped-modules/1.1.0:
    resolution: {integrity: sha512-asaikDeqAQg7JifRsZn1NJZXo9E+VwlyCfbkZhwyISinqk5zNS6266HS5kah6P0SaQKGF6SkNnZVHUzHFYxYDw==}
    dependencies:
      debuglog: 1.0.1
      dezalgo: 1.0.4
      graceful-fs: 4.2.10
      once: 1.4.0
    dev: true

  /readdirp/3.6.0:
    resolution: {integrity: sha512-hOS089on8RduqdbhvQ5Z37A0ESjsqz6qnRcffsMU3495FuTdqSm+7bhJ29JvIOsBDEEnan5DPu9t3To9VRlMzA==}
    engines: {node: '>=8.10.0'}
    dependencies:
      picomatch: 2.3.1
    dev: true

  /rechoir/0.6.2:
    resolution: {integrity: sha512-HFM8rkZ+i3zrV+4LQjwQ0W+ez98pApMGM3HUrN04j3CqzPOzl9nmP15Y8YXNm8QHGv/eacOVEjqhmWpkRV0NAw==}
    engines: {node: '>= 0.10'}
    dependencies:
      resolve: 1.22.1
    dev: true

  /redent/1.0.0:
    resolution: {integrity: sha512-qtW5hKzGQZqKoh6JNSD+4lfitfPKGz42e6QwiRmPM5mmKtR0N41AbJRYu0xJi7nhOJ4WDgRkKvAk6tw4WIwR4g==}
    engines: {node: '>=0.10.0'}
    dependencies:
      indent-string: 2.1.0
      strip-indent: 1.0.1
    dev: true

  /redent/3.0.0:
    resolution: {integrity: sha512-6tDA8g98We0zd0GvVeMT9arEOnTw9qM03L9cJXaCjrip1OO764RDBLBfrB4cwzNGDj5OA5ioymC9GkizgWJDUg==}
    engines: {node: '>=8'}
    dependencies:
      indent-string: 4.0.0
      strip-indent: 3.0.0
    dev: true

  /redis-commands/1.7.0:
    resolution: {integrity: sha512-nJWqw3bTFy21hX/CPKHth6sfhZbdiHP6bTawSgQBlKOVRG7EZkfHbbHwQJnrE4vsQf0CMNE+3gJ4Fmm16vdVlQ==}
    dev: true

  /redis-errors/1.2.0:
    resolution: {integrity: sha512-1qny3OExCf0UvUV/5wpYKf2YwPcOqXzkwKKSmKHiE6ZMQs5heeE/c8eXK+PNllPvmjgAbfnsbpkGZWy8cBpn9w==}
    engines: {node: '>=4'}
    dev: true

  /redis-lock/0.1.4:
    resolution: {integrity: sha512-7/+zu86XVQfJVx1nHTzux5reglDiyUCDwmW7TSlvVezfhH2YLc/Rc8NE0ejQG+8/0lwKzm29/u/4+ogKeLosiA==}
    engines: {node: '>=0.6'}
    dev: true

  /redis-parser/3.0.0:
    resolution: {integrity: sha512-DJnGAeenTdpMEH6uAJRK/uiyEIH9WVsUmoLwzudwGJUwZPp80PDBWPHXSAGNPwNvIXAbe7MSUB1zQFugFml66A==}
    engines: {node: '>=4'}
    dependencies:
      redis-errors: 1.2.0
    dev: true

  /redis/3.1.2:
    resolution: {integrity: sha512-grn5KoZLr/qrRQVwoSkmzdbw6pwF+/rwODtrOr6vuBRiR/f3rjSTGupbF90Zpqm2oenix8Do6RV7pYEkGwlKkw==}
    engines: {node: '>=10'}
    dependencies:
      denque: 1.5.1
      redis-commands: 1.7.0
      redis-errors: 1.2.0
      redis-parser: 3.0.0
    dev: true

  /regenerator-runtime/0.13.9:
    resolution: {integrity: sha512-p3VT+cOEgxFsRRA9X4lkI1E+k2/CtnKtU4gcxyaCUreilL/vqI6CdZ3wxVUx3UOUg+gnUOQQcRI7BmSI656MYA==}
    dev: true

  /regexp.prototype.flags/1.4.3:
    resolution: {integrity: sha512-fjggEOO3slI6Wvgjwflkc4NFRCTZAu5CnNfBd5qOMYhWdn67nJBBu34/TkD++eeFmd8C9r9jfXJ27+nSiRkSUA==}
    engines: {node: '>= 0.4'}
    dependencies:
      call-bind: 1.0.2
      define-properties: 1.1.4
      functions-have-names: 1.2.3

  /regexpp/3.2.0:
    resolution: {integrity: sha512-pq2bWo9mVD43nbts2wGv17XLiNLya+GklZ8kaDLV2Z08gDCsGpnKn9BFMepvWuHCbyVvY7J5o5+BVvoQbmlJLg==}
    engines: {node: '>=8'}
    dev: true

  /registry-auth-token/3.4.0:
    resolution: {integrity: sha512-4LM6Fw8eBQdwMYcES4yTnn2TqIasbXuwDx3um+QRs7S55aMKCBKBxvPXl2RiUjHwuJLTyYfxSpmfSAjQpcuP+A==}
    dependencies:
      rc: 1.2.8
      safe-buffer: 5.2.1
    dev: true

  /registry-url/3.1.0:
    resolution: {integrity: sha512-ZbgR5aZEdf4UKZVBPYIgaglBmSF2Hi94s2PcIHhRGFjKYu+chjJdYfHn4rt3hB6eCKLJ8giVIIfgMa1ehDfZKA==}
    engines: {node: '>=0.10.0'}
    dependencies:
      rc: 1.2.8
    dev: true

  /remove-trailing-separator/1.1.0:
    resolution: {integrity: sha512-/hS+Y0u3aOfIETiaiirUFwDBDzmXPvO+jAfKTitUngIPzdKc6Z0LoFjM/CK5PL4C+eKwHohlHAb6H0VFfmmUsw==}
    dev: true

  /repeating/2.0.1:
    resolution: {integrity: sha512-ZqtSMuVybkISo2OWvqvm7iHSWngvdaW3IpsT9/uP8v4gMi591LY6h35wdOfvQdWCKFWZWm2Y1Opp4kV7vQKT6A==}
    engines: {node: '>=0.10.0'}
    dependencies:
      is-finite: 1.1.0
    dev: true

  /replace-ext/1.0.1:
    resolution: {integrity: sha512-yD5BHCe7quCgBph4rMQ+0KkIRKwWCrHDOX1p1Gp6HwjPM5kVoCdKGNhN7ydqqsX6lJEnQDKZ/tFMiEdQ1dvPEw==}
    engines: {node: '>= 0.10'}
    dev: true

  /replace-string/3.1.0:
    resolution: {integrity: sha512-yPpxc4ZR2makceA9hy/jHNqc7QVkd4Je/N0WRHm6bs3PtivPuPynxE5ejU/mp5EhnCv8+uZL7vhz8rkluSlx+Q==}
    engines: {node: '>=8'}

  /request/2.88.2:
    resolution: {integrity: sha512-MsvtOrfG9ZcrOwAW+Qi+F6HbD0CWXEh9ou77uOb7FM2WPhwT7smM833PzanhJLsgXjN89Ir6V2PczXNnMpwKhw==}
    engines: {node: '>= 6'}
    deprecated: request has been deprecated, see https://github.com/request/request/issues/3142
    dependencies:
      aws-sign2: 0.7.0
      aws4: 1.11.0
      caseless: 0.12.0
      combined-stream: 1.0.8
      extend: 3.0.2
      forever-agent: 0.6.1
      form-data: 2.3.3
      har-validator: 5.1.5
      http-signature: 1.2.0
      is-typedarray: 1.0.0
      isstream: 0.1.2
      json-stringify-safe: 5.0.1
      mime-types: 2.1.35
      oauth-sign: 0.9.0
      performance-now: 2.1.0
      qs: 6.5.3
      safe-buffer: 5.2.1
      tough-cookie: 2.5.0
      tunnel-agent: 0.6.0
      uuid: 3.4.0
    dev: true

  /require-directory/2.1.1:
    resolution: {integrity: sha512-fGxEI7+wsG9xrvdjsrlmL22OMTTiHRwAMroiEeMgq8gzoLC/PQr7RsRDSTLUg/bZAZtF+TVIkHc6/4RIKrui+Q==}
    engines: {node: '>=0.10.0'}
    dev: true

  /resolve-cwd/3.0.0:
    resolution: {integrity: sha512-OrZaX2Mb+rJCpH/6CpSqt9xFVpN++x01XnN2ie9g6P5/3xelLAkXWVADpdz1IHD/KFfEXyE6V0U01OQ3UO2rEg==}
    engines: {node: '>=8'}
    dependencies:
      resolve-from: 5.0.0
    dev: true

  /resolve-from/4.0.0:
    resolution: {integrity: sha512-pb/MYmXstAkysRFx8piNI1tGFNQIFA3vkE3Gq4EuA1dF6gHp/+vgZqsCGJapvy8N3Q+4o7FwvquPJcnZ7RYy4g==}
    engines: {node: '>=4'}
    dev: true

  /resolve-from/5.0.0:
    resolution: {integrity: sha512-qYg9KP24dD5qka9J47d0aVky0N+b4fTU89LN9iDnjB5waksiC49rvMB0PrUJQGoTmH50XPiqOvAjDfaijGxYZw==}
    engines: {node: '>=8'}
    dev: true

  /resolve-pkg/2.0.0:
    resolution: {integrity: sha512-+1lzwXehGCXSeryaISr6WujZzowloigEofRB+dj75y9RRa/obVcYgbHJd53tdYw8pvZj8GojXaaENws8Ktw/hQ==}
    engines: {node: '>=8'}
    dependencies:
      resolve-from: 5.0.0
    dev: true

  /resolve.exports/1.1.0:
    resolution: {integrity: sha512-J1l+Zxxp4XK3LUDZ9m60LRJF/mAe4z6a4xyabPHk7pvK5t35dACV32iIjJDFeWZFfZlO29w6SZ67knR0tHzJtQ==}
    engines: {node: '>=10'}
    dev: true

  /resolve/1.17.0:
    resolution: {integrity: sha512-ic+7JYiV8Vi2yzQGFWOkiZD5Z9z7O2Zhm9XMaTxdJExKasieFCr+yXZ/WmXsckHiKl12ar0y6XiXDx3m4RHn1w==}
    dependencies:
      path-parse: 1.0.7
    dev: true

  /resolve/1.19.0:
    resolution: {integrity: sha512-rArEXAgsBG4UgRGcynxWIWKFvh/XZCcS8UJdHhwy91zwAvCZIbcs+vAbflgBnNjYMs/i/i+/Ux6IZhML1yPvxg==}
    dependencies:
      is-core-module: 2.9.0
      path-parse: 1.0.7
    dev: true

  /resolve/1.22.1:
    resolution: {integrity: sha512-nBpuuYuY5jFsli/JIs1oldw6fOQCBioohqWZg/2hiaOybXOft4lonv85uDOKXdf8rhyK159cxU5cDcK/NKk8zw==}
    hasBin: true
    dependencies:
      is-core-module: 2.9.0
      path-parse: 1.0.7
      supports-preserve-symlinks-flag: 1.0.0

  /responselike/1.0.2:
    resolution: {integrity: sha512-/Fpe5guzJk1gPqdJLJR5u7eG/gNY4nImjbRDaVWVMRhne55TCmj2i9Q+54PBRfatRC8v/rIiv9BN0pMd9OV5EQ==}
    dependencies:
      lowercase-keys: 1.0.1
    dev: true

  /restore-cursor/1.0.1:
    resolution: {integrity: sha512-reSjH4HuiFlxlaBaFCiS6O76ZGG2ygKoSlCsipKdaZuKSPx/+bt9mULkn4l0asVzbEfQQmXRg6Wp6gv6m0wElw==}
    engines: {node: '>=0.10.0'}
    dependencies:
      exit-hook: 1.1.1
      onetime: 1.1.0
    dev: true

  /restore-cursor/2.0.0:
    resolution: {integrity: sha512-6IzJLuGi4+R14vwagDHX+JrXmPVtPpn4mffDJ1UdR7/Edm87fl6yi8mMBIVvFtJaNTUvjughmW4hwLhRG7gC1Q==}
    engines: {node: '>=4'}
    dependencies:
      onetime: 2.0.1
      signal-exit: 3.0.7
    dev: true

  /restore-cursor/3.1.0:
    resolution: {integrity: sha512-l+sSefzHpj5qimhFSE5a8nufZYAM3sBSVMAPtYkmC+4EH2anSGaEMXSD0izRQbu9nfyQ9y5JrVmp7E8oZrUjvA==}
    engines: {node: '>=8'}
    dependencies:
      onetime: 5.1.2
      signal-exit: 3.0.7

  /retry/0.12.0:
    resolution: {integrity: sha512-9LkiTwjUh6rT555DtE9rTX+BKByPfrMzEAtnlEtdEwr3Nkffwiihqe2bWADg+OQRjt9gl6ICdmB/ZFDCGAtSow==}
    engines: {node: '>= 4'}
    dev: true

  /retry/0.13.1:
    resolution: {integrity: sha512-XQBQ3I8W1Cge0Seh+6gjj03LbmRFWuoszgK9ooCpwYIrhhoO80pfq4cUkU5DkknwfOfFteRwlZ56PYOGYyFWdg==}
    engines: {node: '>= 4'}

  /reusify/1.0.4:
    resolution: {integrity: sha512-U9nH88a3fc/ekCF1l0/UP1IosiuIjyTh7hBvXVMHYgVcfGvt897Xguj2UOLDeI5BG2m7/uwyaLVT6fbtCwTyzw==}
    engines: {iojs: '>=1.0.0', node: '>=0.10.0'}

  /rfdc/1.3.0:
    resolution: {integrity: sha512-V2hovdzFbOi77/WajaSMXk2OLm+xNIeQdMMuB7icj7bk6zi2F8GGAxigcnDFpJHbNyNcgyJDiP+8nOrY5cZGrA==}

  /rimraf/2.7.1:
    resolution: {integrity: sha512-uWjbaKIK3T1OSVptzX7Nl6PvQ3qAGtKEtVRjRuazjfL3Bx5eI409VZSqgND+4UNnmzLVdPj9FqFJNPqBZFve4w==}
    hasBin: true
    dependencies:
      glob: 7.2.3

  /rimraf/3.0.2:
    resolution: {integrity: sha512-JZkJMZkAGFFPP2YqXZXPbMlMBgsxzE8ILs4lMIX/2o0L9UBw9O/Y3o6wFw/i9YLapcUJWwqbi3kdxIPdC62TIA==}
    hasBin: true
    dependencies:
      glob: 7.2.3

  /roarr/2.15.4:
    resolution: {integrity: sha512-CHhPh+UNHD2GTXNYhPWLnU8ONHdI+5DI+4EYIAOaiD63rHeYlZvyh8P+in5999TTSFgUYuKUAjzRI4mdh/p+2A==}
    engines: {node: '>=8.0'}
    dependencies:
      boolean: 3.2.0
      detect-node: 2.1.0
      globalthis: 1.0.3
      json-stringify-safe: 5.0.1
      semver-compare: 1.0.0
      sprintf-js: 1.1.2
    dev: true

  /root-check/1.0.0:
    resolution: {integrity: sha512-lt1ts72QmU7jh1DlOJqFN/le/aiRGAbchSSMhNpLQubDWPEOe0YKCcrhprkgyMxxFAcrEhyfTTUfc+Dj/bo4JA==}
    engines: {node: '>=0.10.0'}
    dependencies:
      downgrade-root: 1.2.2
      sudo-block: 1.2.0
    dev: true

  /run-async/2.4.1:
    resolution: {integrity: sha512-tvVnVv01b8c1RrA6Ep7JkStj85Guv/YrMcwqYQnwjsAS2cTmmPGBBjAjpCW7RrSodNSoE2/qg9O4bceNvUuDgQ==}
    engines: {node: '>=0.12.0'}
    dev: true

  /run-parallel/1.2.0:
    resolution: {integrity: sha512-5l4VyZR86LZ/lDxZTR6jqL8AFE2S0IFLMP26AbjsLVADxHdhB/c0GUsH+y39UfCi3dzz8OlQuPmnaJOMoDHQBA==}
    dependencies:
      queue-microtask: 1.2.3

  /rx/4.1.0:
    resolution: {integrity: sha512-CiaiuN6gapkdl+cZUr67W6I8jquN4lkak3vtIsIWCl4XIPP8ffsoyN6/+PuGXnQy8Cu8W2y9Xxh31Rq4M6wUug==}
    dev: true

  /rxjs/6.6.7:
    resolution: {integrity: sha512-hTdwr+7yYNIT5n4AMYp85KA6yw2Va0FLa3Rguvbpa4W3I5xynaBZo41cM3XM+4Q6fRMj3sBYIR1VAmZMXYJvRQ==}
    engines: {npm: '>=2.0.0'}
    dependencies:
      tslib: 1.14.1
    dev: true

  /rxjs/7.5.5:
    resolution: {integrity: sha512-sy+H0pQofO95VDmFLzyaw9xNJU4KTRSwQIGM6+iG3SypAtCiLDzpeG8sJrNCWn2Up9km+KhkvTdbkrdy+yzZdw==}
    dependencies:
      tslib: 2.4.0
    dev: true

  /safe-buffer/5.1.2:
    resolution: {integrity: sha512-Gd2UZBJDkXlY7GbJxfsE8/nvKkUEU1G38c1siN6QP6a9PT9MmHB8GnpscSmMJSoF8LOIrt8ud/wPtojys4G6+g==}

  /safe-buffer/5.2.1:
    resolution: {integrity: sha512-rp3So07KcdmmKbGvgaNxQSJr7bGVSVk5S9Eq1F+ppbRo70+YeaDxkw5Dd8NPN+GD6bjnYm2VuPuCXmpuYvmCXQ==}

  /safer-buffer/2.1.2:
    resolution: {integrity: sha512-YZo3K82SD7Riyi0E1EQPojLz7kpepnSQI9IyPbHHg1XXXevb5dJI7tpyN2ADxGcQbHG7vcyRHk0cbwqcQriUtg==}

  /sax/1.2.4:
    resolution: {integrity: sha512-NqVDv9TpANUjFm0N8uM5GxL36UgKi9/atZw+x7YFnQ8ckwFGKrl4xX4yWtrey3UJm5nP1kUbnYgLopqWNSRhWw==}

  /saxes/5.0.1:
    resolution: {integrity: sha512-5LBh1Tls8c9xgGjw3QrMwETmTMVk0oFgvrFSvWx62llR2hcEInrKNZ2GZCCuuy2lvWrdl5jhbpeqc5hRYKFOcw==}
    engines: {node: '>=10'}
    dependencies:
      xmlchars: 2.2.0
    dev: true

  /scoped-regex/2.1.0:
    resolution: {integrity: sha512-g3WxHrqSWCZHGHlSrF51VXFdjImhwvH8ZO/pryFH56Qi0cDsZfylQa/t0jCzVQFNbNvM00HfHjkDPEuarKDSWQ==}
    engines: {node: '>=8'}
    dev: true

  /semver-compare/1.0.0:
    resolution: {integrity: sha512-YM3/ITh2MJ5MtzaM429anh+x2jiLVjqILF4m4oyQB18W7Ggea7BfqdH/wGMK7dDiMghv/6WG7znWMwUDzJiXow==}

  /semver-diff/2.1.0:
    resolution: {integrity: sha512-gL8F8L4ORwsS0+iQ34yCYv///jsOq0ZL7WP55d1HnJ32o7tyFYEFQZQA22mrLIacZdU6xecaBBZ+uEiffGNyXw==}
    engines: {node: '>=0.10.0'}
    dependencies:
      semver: 5.7.1
    dev: true

  /semver-regex/2.0.0:
    resolution: {integrity: sha512-mUdIBBvdn0PLOeP3TEkMH7HHeUP3GjsXCwKarjv/kGmUFOYg1VqEemKhoQpWMu6X2I8kHeuVdGibLGkVK+/5Qw==}
    engines: {node: '>=6'}
    dev: true

  /semver-truncate/1.1.2:
    resolution: {integrity: sha512-V1fGg9i4CL3qesB6U0L6XAm4xOJiHmt4QAacazumuasc03BvtFGIMCduv01JWQ69Nv+JST9TqhSCiJoxoY031w==}
    engines: {node: '>=0.10.0'}
    dependencies:
      semver: 5.7.1
    dev: true

  /semver/5.7.1:
    resolution: {integrity: sha512-sauaDf/PZdVgrLTNYHRtpXa1iRiKcaebiKQ1BJdpQlWH2lCvexQdX55snPFyK7QzpudqbCI0qXFfOasHdyNDGQ==}
    hasBin: true

  /semver/6.3.0:
    resolution: {integrity: sha512-b39TBaTSfV6yBrapU89p5fKekE2m/NwnDocOVruQFS1/veMgdzuPcnOM34M6CwxW8jH/lxEa5rBoDeUwu5HHTw==}
    hasBin: true

  /semver/7.3.7:
    resolution: {integrity: sha512-QlYTucUYOews+WeEujDoEGziz4K6c47V/Bd+LjSSYcA94p+DmINdf7ncaUinThfvZyu13lN9OY1XDxt8C0Tw0g==}
    engines: {node: '>=10'}
    hasBin: true
    dependencies:
      lru-cache: 6.0.0
    dev: true

  /send/0.17.2:
    resolution: {integrity: sha512-UJYB6wFSJE3G00nEivR5rgWp8c2xXvJ3OPWPhmuteU0IKj8nKbG3DrjiOmLwpnHGYWAVwA69zmTm++YG0Hmwww==}
    engines: {node: '>= 0.8.0'}
    dependencies:
      debug: 2.6.9
      depd: 1.1.2
      destroy: 1.0.4
      encodeurl: 1.0.2
      escape-html: 1.0.3
      etag: 1.8.1
      fresh: 0.5.2
      http-errors: 1.8.1
      mime: 1.6.0
      ms: 2.1.3
      on-finished: 2.3.0
      range-parser: 1.2.1
      statuses: 1.5.0
    transitivePeerDependencies:
      - supports-color
    dev: true

  /serialize-error/7.0.1:
    resolution: {integrity: sha512-8I8TjW5KMOKsZQTvoxjuSIa7foAwPWGOts+6o7sgjz41/qMD9VQHEDxi6PBvK2l0MXUmqZyNpUK+T2tQaaElvw==}
    engines: {node: '>=10'}
    dependencies:
      type-fest: 0.13.1
    dev: true

  /serve-static/1.14.2:
    resolution: {integrity: sha512-+TMNA9AFxUEGuC0z2mevogSnn9MXKb4fa7ngeRMJaaGv8vTwnIEkKi+QGvPt33HSnf8pRS+WGM0EbMtCJLKMBQ==}
    engines: {node: '>= 0.8.0'}
    dependencies:
      encodeurl: 1.0.2
      escape-html: 1.0.3
      parseurl: 1.3.3
      send: 0.17.2
    transitivePeerDependencies:
      - supports-color
    dev: true

  /set-blocking/2.0.0:
    resolution: {integrity: sha512-KiKBS8AnWGEyLzofFfmvKwpdPzqiy16LvQfK3yv/fVH7Bj13/wl3JSR1J+rfgRE9q7xUJK4qvgS8raSOeLUehw==}
    dev: true

  /setprototypeof/1.2.0:
    resolution: {integrity: sha512-E5LDX7Wrp85Kil5bhZv46j8jOeboKq5JMmYM3gVGdGH8xFpPWXUMsNrlODCrkoxMEeNi/XZIwuRvY4XNwYMJpw==}
    dev: true

  /shebang-command/1.2.0:
    resolution: {integrity: sha512-EV3L1+UQWGor21OmnvojK36mhg+TyIKDh3iFBKBohr5xeXIhNBcx8oWdgkTEEQ+BEFFYdLRuqMfd5L84N1V5Vg==}
    engines: {node: '>=0.10.0'}
    dependencies:
      shebang-regex: 1.0.0
    dev: true

  /shebang-command/2.0.0:
    resolution: {integrity: sha512-kHxr2zZpYtdmrN1qDjrrX/Z1rR1kG8Dx+gkpK1G4eXmvXswmcE1hTWBWYUzlraYw1/yZp6YuDY77YtvbN0dmDA==}
    engines: {node: '>=8'}
    dependencies:
      shebang-regex: 3.0.0

  /shebang-regex/1.0.0:
    resolution: {integrity: sha512-wpoSFAxys6b2a2wHZ1XpDSgD7N9iVjg29Ph9uV/uaP9Ex/KXlkTZTeddxDPSYQpgvzKLGJke2UU0AzoGCjNIvQ==}
    engines: {node: '>=0.10.0'}
    dev: true

  /shebang-regex/3.0.0:
    resolution: {integrity: sha512-7++dFhtcx3353uBaq8DDR4NuxBetBzC7ZQOhmTQInHEd6bSrXdiEyzCvG07Z44UYdLShWUyXt5M/yhz8ekcb1A==}
    engines: {node: '>=8'}

  /shell-quote/1.7.3:
    resolution: {integrity: sha512-Vpfqwm4EnqGdlsBFNmHhxhElJYrdfcxPThu+ryKS5J8L/fhAwLazFZtq+S+TWZ9ANj2piSQLGj6NQg+lKPmxrw==}
    dev: false

  /shelljs/0.8.5:
    resolution: {integrity: sha512-TiwcRcrkhHvbrZbnRcFYMLl30Dfov3HKqzp5tO5b4pt6G/SezKcYhmDg15zXVBswHmctSAQKznqNW2LO5tTDow==}
    engines: {node: '>=4'}
    hasBin: true
    dependencies:
      glob: 7.2.3
      interpret: 1.4.0
      rechoir: 0.6.2
    dev: true

  /side-channel/1.0.4:
    resolution: {integrity: sha512-q5XPytqFEIKHkGdiMIrY10mvLRvnQh42/+GoBlFW3b2LXLE2xxJpZFdm94we0BaoV3RwJyGqg5wS7epxTv0Zvw==}
    dependencies:
      call-bind: 1.0.2
      get-intrinsic: 1.1.2
      object-inspect: 1.12.2

  /signal-exit/3.0.7:
    resolution: {integrity: sha512-wnD2ZE+l+SPC/uoS0vXeE9L1+0wuaMqKlfz9AMUo38JsyLSBWSFcHR1Rri62LZc12vLr1gb3jl7iwQhgwpAbGQ==}

  /sisteransi/1.0.5:
    resolution: {integrity: sha512-bLGGlR1QxBcynn2d5YmDX4MGjlZvy2MRBDRNHLJ8VI6l6+9FUiyTFNJ0IveOSP0bcXgVDPRcfGqA0pjaqUpfVg==}

  /slash/3.0.0:
    resolution: {integrity: sha512-g9Q1haeby36OSStwb4ntCGGGaKsaVSjQ68fBxoQcutl5fS1vuY18H3wSt3jFyFtrkx+Kz0V1G85A4MyAdDMi2Q==}
    engines: {node: '>=8'}

  /slice-ansi/3.0.0:
    resolution: {integrity: sha512-pSyv7bSTC7ig9Dcgbw9AuRNUb5k5V6oDudjZoMBSr13qpLBG7tB+zgCkARjq7xIUgdz5P1Qe8u+rSGdouOOIyQ==}
    engines: {node: '>=8'}
    dependencies:
      ansi-styles: 4.3.0
      astral-regex: 2.0.0
      is-fullwidth-code-point: 3.0.0

  /slice-ansi/4.0.0:
    resolution: {integrity: sha512-qMCMfhY040cVHT43K9BFygqYbUPFZKHOg7K73mtTWJRb8pyP3fzf4Ixd5SzdEJQ6MRUg/WBnOLxghZtKKurENQ==}
    engines: {node: '>=10'}
    dependencies:
      ansi-styles: 4.3.0
      astral-regex: 2.0.0
      is-fullwidth-code-point: 3.0.0

  /slice-ansi/5.0.0:
    resolution: {integrity: sha512-FC+lgizVPfie0kkhqUScwRu1O/lF6NOgJmlCgK+/LYxDCTk8sGelYaHDhFcDN+Sn3Cv+3VSa4Byeo+IMCzpMgQ==}
    engines: {node: '>=12'}
    dependencies:
      ansi-styles: 6.1.0
      is-fullwidth-code-point: 4.0.0
    dev: true

  /smart-buffer/4.2.0:
    resolution: {integrity: sha512-94hK0Hh8rPqQl2xXc3HsaBoOXKV20MToPkcXvwbISWLEs+64sBq5kFgn2kJDHb1Pry9yrP0dxrCI9RRci7RXKg==}
    engines: {node: '>= 6.0.0', npm: '>= 3.0.0'}
    dev: true

  /socks-proxy-agent/6.2.1:
    resolution: {integrity: sha512-a6KW9G+6B3nWZ1yB8G7pJwL3ggLy1uTzKAgCb7ttblwqdz9fMGJUuTy3uFzEP48FAs9FLILlmzDlE2JJhVQaXQ==}
    engines: {node: '>= 10'}
    dependencies:
      agent-base: 6.0.2
      debug: 4.3.4
      socks: 2.6.2
    transitivePeerDependencies:
      - supports-color
    dev: true

  /socks-proxy-agent/7.0.0:
    resolution: {integrity: sha512-Fgl0YPZ902wEsAyiQ+idGd1A7rSFx/ayC1CQVMw5P+EQx2V0SgpGtf6OKFhVjPflPUl9YMmEOnmfjCdMUsygww==}
    engines: {node: '>= 10'}
    dependencies:
      agent-base: 6.0.2
      debug: 4.3.4
      socks: 2.6.2
    transitivePeerDependencies:
      - supports-color
    dev: true

  /socks/2.6.2:
    resolution: {integrity: sha512-zDZhHhZRY9PxRruRMR7kMhnf3I8hDs4S3f9RecfnGxvcBHQcKcIH/oUcEWffsfl1XxdYlA7nnlGbbTvPz9D8gA==}
    engines: {node: '>= 10.13.0', npm: '>= 3.0.0'}
    dependencies:
      ip: 1.1.8
      smart-buffer: 4.2.0
    dev: true

  /sort-keys/2.0.0:
    resolution: {integrity: sha512-/dPCrG1s3ePpWm6yBbxZq5Be1dXGLyLn9Z791chDC3NFrpkVbWGzkBwPN1knaciexFXgRJ7hzdnwZ4stHSDmjg==}
    engines: {node: '>=4'}
    dependencies:
      is-plain-obj: 1.1.0
    dev: true

  /sort-keys/4.2.0:
    resolution: {integrity: sha512-aUYIEU/UviqPgc8mHR6IW1EGxkAXpeRETYcrzg8cLAvUPZcpAlleSXHV2mY7G12GphSH6Gzv+4MMVSSkbdteHg==}
    engines: {node: '>=8'}
    dependencies:
      is-plain-obj: 2.1.0
    dev: true

  /sort-on/3.0.0:
    resolution: {integrity: sha512-e2RHeY1iM6dT9od3RoqeJSyz3O7naNFsGy34+EFEcwghjAncuOXC2/Xwq87S4FbypqLVp6PcizYEsGEGsGIDXA==}
    engines: {node: '>=4'}
    dependencies:
      arrify: 1.0.1
      dot-prop: 4.2.1
    dev: true

  /source-map-support/0.5.13:
    resolution: {integrity: sha512-SHSKFHadjVA5oR4PPqhtAVdcBWwRYVd6g6cAXnIbRiIwc2EhPrTuKUBdSLvlEKyIP3GCf89fltvcZiP9MMFA1w==}
    dependencies:
      buffer-from: 1.1.2
      source-map: 0.6.1
    dev: true

  /source-map-support/0.5.21:
    resolution: {integrity: sha512-uBHU3L3czsIyYXKX88fdrGovxdSCoTGDRZ6SYXtSRxLZUzHg5P/66Ht6uoUlHu9EZod+inXhKo3qQgwXUT/y1w==}
    dependencies:
      buffer-from: 1.1.2
      source-map: 0.6.1
    dev: true

  /source-map/0.6.1:
    resolution: {integrity: sha512-UjgapumWlbMhkBgzT7Ykc5YXUT46F0iKu8SGXq0bcwP5dz/h0Plj6enJqjz1Zbq2l5WaqYnrVbwWOWMyF3F47g==}
    engines: {node: '>=0.10.0'}
    dev: true

  /source-map/0.7.4:
    resolution: {integrity: sha512-l3BikUxvPOcn5E74dZiq5BGsTb5yEwhaTSzccU6t4sDOH8NWJCstKO5QT2CvtFoK6F0saL7p9xHAqHOlCPJygA==}
    engines: {node: '>= 8'}
    dev: true

  /spawn-sync/1.0.15:
    resolution: {integrity: sha512-9DWBgrgYZzNghseho0JOuh+5fg9u6QWhAWa51QC7+U5rCheZ/j1DrEZnyE0RBBRqZ9uEXGPgSSM0nky6burpVw==}
    requiresBuild: true
    dependencies:
      concat-stream: 1.6.2
      os-shim: 0.1.3
    dev: true

  /spdx-correct/3.1.1:
    resolution: {integrity: sha512-cOYcUWwhCuHCXi49RhFRCyJEK3iPj1Ziz9DpViV3tbZOwXD49QzIN3MpOLJNxh2qwq2lJJZaKMVw9qNi4jTC0w==}
    dependencies:
      spdx-expression-parse: 3.0.1
      spdx-license-ids: 3.0.11

  /spdx-exceptions/2.3.0:
    resolution: {integrity: sha512-/tTrYOC7PPI1nUAgx34hUpqXuyJG+DTHJTnIULG4rDygi4xu/tfgmq1e1cIRwRzwZgo4NLySi+ricLkZkw4i5A==}

  /spdx-expression-parse/3.0.1:
    resolution: {integrity: sha512-cbqHunsQWnJNE6KhVSMsMeH5H/L9EpymbzqTQ3uLwNCLZ1Q481oWaofqH7nO6V07xlXwY6PhQdQ2IedWx/ZK4Q==}
    dependencies:
      spdx-exceptions: 2.3.0
      spdx-license-ids: 3.0.11

  /spdx-license-ids/3.0.11:
    resolution: {integrity: sha512-Ctl2BrFiM0X3MANYgj3CkygxhRmr9mi6xhejbdO960nF6EDJApTYpn0BQnDKlnNBULKiCN1n3w9EBkHK8ZWg+g==}

  /split2/4.1.0:
    resolution: {integrity: sha512-VBiJxFkxiXRlUIeyMQi8s4hgvKCSjtknJv/LVYbrgALPwf5zSKmEwV9Lst25AkvMDnvxODugjdl6KZgwKM1WYQ==}
    engines: {node: '>= 10.x'}

  /sprintf-js/1.0.3:
    resolution: {integrity: sha512-D9cPgkvLlV3t3IzL0D0YLvGA9Ahk4PcvVwUbN0dSGr1aP0Nrt4AEnTUbuGvquEC0mA64Gqt1fzirlRs5ibXx8g==}
    dev: true

  /sprintf-js/1.1.2:
    resolution: {integrity: sha512-VE0SOVEHCk7Qc8ulkWw3ntAzXuqf7S2lvwQaDLRnUeIEaKNQJzV6BwmLKhOqT61aGhfUMrXeaBk+oDGCzvhcug==}

  /sql-template-tag/4.0.0:
    resolution: {integrity: sha512-S82ZPaT3a8rw7dDfOQyrVR82fQPA0qqihq/qkKIZrm4IfkP8RpyT6SyF+syp2Pmf8pzPh63H3yTIMuBRsL95kQ==}
    engines: {node: '>=6'}
    dev: true

  /sqlite-async/1.1.3:
    resolution: {integrity: sha512-C71fZoTO7u355bTONhq9ncj4Ged3pXM0Un7oCDnrsCu7BPzITrCqTANP99XD7b6uGz4fY+RdgSPF/zVS7Iy9Tg==}
    dependencies:
      sqlite3: 5.0.8
    transitivePeerDependencies:
      - bluebird
      - encoding
      - supports-color
    dev: true

  /sqlite3/5.0.8:
    resolution: {integrity: sha512-f2ACsbSyb2D1qFFcqIXPfFscLtPVOWJr5GmUzYxf4W+0qelu5MWrR+FAQE1d5IUArEltBrzSDxDORG8P/IkqyQ==}
    requiresBuild: true
    peerDependenciesMeta:
      node-gyp:
        optional: true
    dependencies:
      '@mapbox/node-pre-gyp': 1.0.9
      node-addon-api: 4.3.0
      tar: 6.1.11
    optionalDependencies:
      node-gyp: 8.4.1
    transitivePeerDependencies:
      - bluebird
      - encoding
      - supports-color
    dev: true

  /sshpk/1.17.0:
    resolution: {integrity: sha512-/9HIEs1ZXGhSPE8X6Ccm7Nam1z8KcoCqPdI7ecm1N33EzAetWahvQWVqLZtaZQ+IDKX4IyA2o0gBzqIMkAagHQ==}
    engines: {node: '>=0.10.0'}
    hasBin: true
    dependencies:
      asn1: 0.2.6
      assert-plus: 1.0.0
      bcrypt-pbkdf: 1.0.2
      dashdash: 1.14.1
      ecc-jsbn: 0.1.2
      getpass: 0.1.7
      jsbn: 0.1.1
      safer-buffer: 2.1.2
      tweetnacl: 0.14.5
    dev: true

  /ssri/8.0.1:
    resolution: {integrity: sha512-97qShzy1AiyxvPNIkLWoGua7xoQzzPjQ0HAH4B0rWKo7SZ6USuPcrUiAFrws0UH8RrbWmgq3LMTObhPIHbbBeQ==}
    engines: {node: '>= 8'}
    dependencies:
      minipass: 3.3.3
    dev: true

  /ssri/9.0.1:
    resolution: {integrity: sha512-o57Wcn66jMQvfHG1FlYbWeZWW/dHZhJXjpIcTfXldXEk5nz5lStPo3mK0OJQfGR3RbZUlbISexbljkJzuEj/8Q==}
    engines: {node: ^12.13.0 || ^14.15.0 || >=16.0.0}
    dependencies:
      minipass: 3.3.3
    dev: true

  /stack-utils/2.0.5:
    resolution: {integrity: sha512-xrQcmYhOsn/1kX+Vraq+7j4oE2j/6BFscZ0etmYg81xuM8Gq0022Pxb8+IqgOFUIaxHs0KaSb7T1+OegiNrNFA==}
    engines: {node: '>=10'}
    dependencies:
      escape-string-regexp: 2.0.0
    dev: true

  /stacktrace-parser/0.1.10:
    resolution: {integrity: sha512-KJP1OCML99+8fhOHxwwzyWrlUuVX5GQ0ZpJTd1DFXhdkrvg1szxfHhawXUZ3g9TkXORQd4/WG68jMlQZ2p8wlg==}
    engines: {node: '>=6'}
    dependencies:
      type-fest: 0.7.1
    dev: true

  /staged-git-files/1.3.0:
    resolution: {integrity: sha512-38Kd8VBVMVqtuavWAzwV9uWvbIhTQh0hNWMWzj2FAOjdMHgLJOArE3eYBSbLgV28j4F3AXieOMekFqM9UX6wxw==}
    hasBin: true
    dev: true

  /statuses/1.5.0:
    resolution: {integrity: sha512-OpZ3zP+jT1PI7I8nemJX4AKmAX070ZkYPVWV/AaKTJl+tXCTGyVdC1a4SL8RUQYEwk/f34ZX8UTykN68FwrqAA==}
    engines: {node: '>= 0.6'}
    dev: true

  /stoppable/1.1.0:
    resolution: {integrity: sha512-KXDYZ9dszj6bzvnEMRYvxgeTHU74QBFL54XKtP3nyMuJ81CFYtABZ3bAzL2EdFUaEwJOBOgENyFj3R7oTzDyyw==}
    engines: {node: '>=4', npm: '>=6'}

  /strict-uri-encode/1.1.0:
    resolution: {integrity: sha512-R3f198pcvnB+5IpnBlRkphuE9n46WyVl8I39W/ZUTZLz4nqSP/oLYUrcnJrw462Ds8he4YKMov2efsTIw1BDGQ==}
    engines: {node: '>=0.10.0'}
    dev: true

  /string-argv/0.3.1:
    resolution: {integrity: sha512-a1uQGz7IyVy9YwhqjZIZu1c8JO8dNIe20xBmSS6qu9kv++k3JGzCVmprbNN5Kn+BgzD5E7YYwg1CcjuJMRNsvg==}
    engines: {node: '>=0.6.19'}
    dev: true

  /string-hash/1.1.3:
    resolution: {integrity: sha1-6Kr8CsGFW0Zmkp7X3RJ1311sgRs=}
    dev: true

  /string-length/2.0.0:
    resolution: {integrity: sha512-Qka42GGrS8Mm3SZ+7cH8UXiIWI867/b/Z/feQSpQx/rbfB8UGknGEZVaUQMOUVj+soY6NpWAxily63HI1OckVQ==}
    engines: {node: '>=4'}
    dependencies:
      astral-regex: 1.0.0
      strip-ansi: 4.0.0
    dev: true

  /string-length/4.0.2:
    resolution: {integrity: sha512-+l6rNN5fYHNhZZy41RXsYptCjA2Igmq4EG7kZAYFQI1E1VTXarr6ZPXBg6eq7Y6eK4FEhY6AJlyuFIb/v/S0VQ==}
    engines: {node: '>=10'}
    dependencies:
      char-regex: 1.0.2
      strip-ansi: 6.0.1
    dev: true

  /string-width/1.0.2:
    resolution: {integrity: sha512-0XsVpQLnVCXHJfyEs8tC0zpTVIr5PKKsQtkT29IwupnPTjtPmQ3xT/4yCREF9hYkV/3M3kzcUTSAZT6a6h81tw==}
    engines: {node: '>=0.10.0'}
    dependencies:
      code-point-at: 1.1.0
      is-fullwidth-code-point: 1.0.0
      strip-ansi: 3.0.1
    dev: true

  /string-width/2.1.1:
    resolution: {integrity: sha512-nOqH59deCq9SRHlxq1Aw85Jnt4w6KvLKqWVik6oA9ZklXLNIOlqg4F2yrT1MVaTjAqvVwdfeZ7w7aCvJD7ugkw==}
    engines: {node: '>=4'}
    dependencies:
      is-fullwidth-code-point: 2.0.0
      strip-ansi: 4.0.0
    dev: true

  /string-width/4.2.3:
    resolution: {integrity: sha512-wKyQRQpjJ0sIp62ErSZdGsjMJWsap5oRNihHhu6G7JVO/9jIB6UyevL+tXuOqrng8j/cxKTWyWUwvSTriiZz/g==}
    engines: {node: '>=8'}
    dependencies:
      emoji-regex: 8.0.0
      is-fullwidth-code-point: 3.0.0
      strip-ansi: 6.0.1

  /string-width/5.1.2:
    resolution: {integrity: sha512-HnLOCR3vjcY8beoNLtcjZ5/nxn2afmME6lhrDrebokqMap+XbeW8n9TXpPDOqdGK5qcI3oT0GKTW6wC7EMiVqA==}
    engines: {node: '>=12'}
    dependencies:
      eastasianwidth: 0.2.0
      emoji-regex: 9.2.2
      strip-ansi: 7.0.1
    dev: true

  /string.prototype.trimend/1.0.5:
    resolution: {integrity: sha512-I7RGvmjV4pJ7O3kdf+LXFpVfdNOxtCW/2C8f6jNiW4+PQchwxkCDzlk1/7p+Wl4bqFIZeF47qAHXLuHHWKAxog==}
    dependencies:
      call-bind: 1.0.2
      define-properties: 1.1.4
      es-abstract: 1.20.1

  /string.prototype.trimstart/1.0.5:
    resolution: {integrity: sha512-THx16TJCGlsN0o6dl2o6ncWUsdgnLRSA23rRE5pyGBw/mLr3Ej/R2LaqCtgP8VNMGZsvMWnf9ooZPyY2bHvUFg==}
    dependencies:
      call-bind: 1.0.2
      define-properties: 1.1.4
      es-abstract: 1.20.1

  /string_decoder/1.1.1:
    resolution: {integrity: sha512-n/ShnvDi6FHbbVfviro+WojiFzv+s8MPMHBczVePfUpDJLwoLT0ht1l4YwBCbi8pJAveEEdnkHyPyTP/mzRfwg==}
    dependencies:
      safe-buffer: 5.1.2

  /string_decoder/1.3.0:
    resolution: {integrity: sha512-hkRX8U1WjJFd8LsDJ2yQ/wWWxaopEsABU1XfkM8A+j0+85JAGppt16cr1Whg6KIbb4okU6Mql6BOj+uup/wKeA==}
    dependencies:
      safe-buffer: 5.2.1

  /strip-ansi/3.0.1:
    resolution: {integrity: sha512-VhumSSbBqDTP8p2ZLKj40UjBCV4+v8bUSEpUb4KjRgWk9pbqGF4REFj6KEagidb2f/M6AzC0EmFyDNGaw9OCzg==}
    engines: {node: '>=0.10.0'}
    dependencies:
      ansi-regex: 2.1.1
    dev: true

  /strip-ansi/4.0.0:
    resolution: {integrity: sha512-4XaJ2zQdCzROZDivEVIDPkcQn8LMFSa8kj8Gxb/Lnwzv9A8VctNZ+lfivC/sV3ivW8ElJTERXZoPBRrZKkNKow==}
    engines: {node: '>=4'}
    dependencies:
      ansi-regex: 3.0.1
    dev: true

  /strip-ansi/5.2.0:
    resolution: {integrity: sha512-DuRs1gKbBqsMKIZlrffwlug8MHkcnpjs5VPmL1PAh+mA30U0DTotfDZ0d2UUsXpPmPmMMJ6W773MaA3J+lbiWA==}
    engines: {node: '>=6'}
    dependencies:
      ansi-regex: 4.1.1
    dev: true

  /strip-ansi/6.0.1:
    resolution: {integrity: sha512-Y38VPSHcqkFrCpFnQ9vuSXmquuv5oXOKpGeT6aGrr3o3Gc9AlVa6JBfUSOCnbxGGZF+/0ooI7KrPuUSztUdU5A==}
    engines: {node: '>=8'}
    dependencies:
      ansi-regex: 5.0.1

  /strip-ansi/7.0.1:
    resolution: {integrity: sha512-cXNxvT8dFNRVfhVME3JAe98mkXDYN2O1l7jmcwMnOslDeESg1rF/OZMtK0nRAhiari1unG5cD4jG3rapUAkLbw==}
    engines: {node: '>=12'}
    dependencies:
      ansi-regex: 6.0.1
    dev: true

  /strip-bom-buf/1.0.0:
    resolution: {integrity: sha512-1sUIL1jck0T1mhOLP2c696BIznzT525Lkub+n4jjMHjhjhoAQA6Ye659DxdlZBr0aLDMQoTxKIpnlqxgtwjsuQ==}
    engines: {node: '>=4'}
    dependencies:
      is-utf8: 0.2.1
    dev: true

  /strip-bom-stream/2.0.0:
    resolution: {integrity: sha512-yH0+mD8oahBZWnY43vxs4pSinn8SMKAdml/EOGBewoe1Y0Eitd0h2Mg3ZRiXruUW6L4P+lvZiEgbh0NgUGia1w==}
    engines: {node: '>=0.10.0'}
    dependencies:
      first-chunk-stream: 2.0.0
      strip-bom: 2.0.0
    dev: true

  /strip-bom/2.0.0:
    resolution: {integrity: sha512-kwrX1y7czp1E69n2ajbG65mIo9dqvJ+8aBQXOGVxqwvNbsXdFM6Lq37dLAY3mknUwru8CfcCbfOLL/gMo+fi3g==}
    engines: {node: '>=0.10.0'}
    dependencies:
      is-utf8: 0.2.1
    dev: true

  /strip-bom/3.0.0:
    resolution: {integrity: sha512-vavAMRXOgBVNF6nyEEmL3DBK19iRpDcoIwW+swQ+CbGiu7lju6t+JklA1MHweoWtadgt4ISVUsXLyDq34ddcwA==}
    engines: {node: '>=4'}
    dev: true

  /strip-bom/4.0.0:
    resolution: {integrity: sha512-3xurFv5tEgii33Zi8Jtp55wEIILR9eh34FAW00PZf+JnSsTmV/ioewSgQl97JHvgjoRGwPShsWm+IdrxB35d0w==}
    engines: {node: '>=8'}
    dev: true

  /strip-eof/1.0.0:
    resolution: {integrity: sha512-7FCwGGmx8mD5xQd3RPUvnSpUXHM3BWuzjtpD4TXsfcZ9EL4azvVVUscFYwD9nx8Kh+uCBC00XBtAykoMHwTh8Q==}
    engines: {node: '>=0.10.0'}
    dev: true

  /strip-final-newline/2.0.0:
    resolution: {integrity: sha512-BrpvfNAE3dcvq7ll3xVumzjKjZQ5tI1sEUIKr3Uoks0XUl45St3FlatVqef9prk4jRDzhW6WZg+3bk93y6pLjA==}
    engines: {node: '>=6'}

  /strip-final-newline/3.0.0:
    resolution: {integrity: sha512-dOESqjYr96iWYylGObzd39EuNTa5VJxyvVAEm5Jnh7KGo75V43Hk1odPQkNDyXNmUR6k+gEiDVXnjB8HJ3crXw==}
    engines: {node: '>=12'}
    dev: true

  /strip-indent/1.0.1:
    resolution: {integrity: sha512-I5iQq6aFMM62fBEAIB/hXzwJD6EEZ0xEGCX2t7oXqaKPIRgt4WruAQ285BISgdkP+HLGWyeGmNJcpIwFeRYRUA==}
    engines: {node: '>=0.10.0'}
    hasBin: true
    dependencies:
      get-stdin: 4.0.1
    dev: true

  /strip-indent/3.0.0:
    resolution: {integrity: sha512-laJTa3Jb+VQpaC6DseHhF7dXVqHTfJPCRDaEbid/drOhgitgYku/letMUqOXFoWV0zIIUbjpdH2t+tYj4bQMRQ==}
    engines: {node: '>=8'}
    dependencies:
      min-indent: 1.0.1

  /strip-json-comments/2.0.1:
    resolution: {integrity: sha512-4gB8na07fecVVkOI6Rs4e7T6NOTki5EmL7TUduTs6bu3EdnSycntVJ4re8kgZA+wx9IueI2Y11bfbgwtzuE0KQ==}
    engines: {node: '>=0.10.0'}
    dev: true

  /strip-json-comments/3.1.1:
    resolution: {integrity: sha512-6fPc+R4ihwqP6N/aIv2f1gMH8lOVtWQHoqC4yK6oSDVVocumAsfCqjkXnqiYMhmMwS/mEHLp7Vehlt3ql6lEig==}
    engines: {node: '>=8'}
    dev: true

  /sudo-block/1.2.0:
    resolution: {integrity: sha512-RE3gka+wcmkvAMt7Ht/TORJ6uxIo+MBPCCibLLygj6xec817CtEYDG6IyICFyWwHZwO3c6d61XdWRrgffq7WJQ==}
    engines: {node: '>=0.10.0'}
    dependencies:
      chalk: 1.1.3
      is-docker: 1.1.0
      is-root: 1.0.0
    dev: true

  /supports-color/2.0.0:
    resolution: {integrity: sha512-KKNVtd6pCYgPIKU4cp2733HWYCpplQhddZLBUryaAHou723x+FRzQ5Df824Fj+IyyuiQTRoub4SnIFfIcrp70g==}
    engines: {node: '>=0.8.0'}
    dev: true

  /supports-color/3.2.3:
    resolution: {integrity: sha512-Jds2VIYDrlp5ui7t8abHN2bjAu4LV/q4N2KivFPpGH0lrka0BMq/33AmECUXlKPcHigkNaqfXRENFju+rlcy+A==}
    engines: {node: '>=0.8.0'}
    dependencies:
      has-flag: 1.0.0
    dev: true

  /supports-color/5.5.0:
    resolution: {integrity: sha512-QjVjwdXIt408MIiAqCX4oUKsgU2EqAGzs2Ppkm4aQYbjm+ZEWEcW4SfFNTr4uMNZma0ey4f5lgLrkB0aX0QMow==}
    engines: {node: '>=4'}
    dependencies:
      has-flag: 3.0.0

  /supports-color/7.2.0:
    resolution: {integrity: sha512-qpCAvRl9stuOHveKsn7HncJRvv501qIacKzQlO/+Lwxc9+0q2wLyv4Dfvt80/DPn2pqOBsJdDiogXGR9+OvwRw==}
    engines: {node: '>=8'}
    dependencies:
      has-flag: 4.0.0

  /supports-color/8.1.1:
    resolution: {integrity: sha512-MpUEN2OodtUzxvKQl72cUF7RQ5EiHsGvSsVG0ia9c5RbWGL2CI4C7EpPS8UTBIplnlzZiNuV56w+FuNxy3ty2Q==}
    engines: {node: '>=10'}
    dependencies:
      has-flag: 4.0.0
    dev: true

  /supports-hyperlinks/2.2.0:
    resolution: {integrity: sha512-6sXEzV5+I5j8Bmq9/vUphGRM/RJNT9SCURJLjwfOg51heRtguGWDzcaBlgAzKhQa0EVNpPEKzQuBwZ8S8WaCeQ==}
    engines: {node: '>=8'}
    dependencies:
      has-flag: 4.0.0
      supports-color: 7.2.0

  /supports-preserve-symlinks-flag/1.0.0:
    resolution: {integrity: sha512-ot0WnXS9fgdkgIcePe6RHNk1WA8+muPa6cSjeR3V8K27q9BB1rTE3R1p7Hv0z1ZyAc8s6Vvv8DIyWf681MAt0w==}
    engines: {node: '>= 0.4'}

  /symbol-tree/3.2.4:
    resolution: {integrity: sha512-9QNk5KwDF+Bvz+PyObkmSYjI5ksVUYtjW7AU22r2NKcfLJcXp96hkDWU3+XndOsUb+AQ9QhfzfCT2O+CNWT5Tw==}
    dev: true

  /tabtab/1.3.2:
    resolution: {integrity: sha512-qHWOJ5g7lrpftZMyPv3ZaYZs7PuUTKWEP/TakZHfpq66bSwH25SQXn5616CCh6Hf/1iPcgQJQHGcJkzQuATabQ==}
    hasBin: true
    dependencies:
      debug: 2.6.9
      inquirer: 1.2.3
      minimist: 1.2.6
      mkdirp: 0.5.6
      npmlog: 2.0.4
      object-assign: 4.1.1
    transitivePeerDependencies:
      - supports-color
    dev: true

  /taketalk/1.0.0:
    resolution: {integrity: sha512-kS7E53It6HA8S1FVFBWP7HDwgTiJtkmYk7TsowGlizzVrivR1Mf9mgjXHY1k7rOfozRVMZSfwjB3bevO4QEqpg==}
    dependencies:
      get-stdin: 4.0.1
      minimist: 1.2.6
    dev: true

  /tar-stream/2.2.0:
    resolution: {integrity: sha512-ujeqbceABgwMZxEJnk2HDY2DlnUZ+9oEcb1KzTVfYHio0UE6dG71n60d8D2I4qNvleWrrXpmjpt7vZeF1LnMZQ==}
    engines: {node: '>=6'}
    dependencies:
      bl: 4.1.0
      end-of-stream: 1.4.4
      fs-constants: 1.0.0
      inherits: 2.0.4
      readable-stream: 3.6.0
    dev: false

  /tar/6.1.11:
    resolution: {integrity: sha512-an/KZQzQUkZCkuoAA64hM92X0Urb6VpRhAFllDzz44U2mcD5scmT3zBc4VgVpkugF580+DQn8eAFSyoQt0tznA==}
    engines: {node: '>= 10'}
    dependencies:
      chownr: 2.0.0
      fs-minipass: 2.1.0
      minipass: 3.3.3
      minizlib: 2.1.2
      mkdirp: 1.0.4
      yallist: 4.0.0

  /tarn/3.0.2:
    resolution: {integrity: sha512-51LAVKUSZSVfI05vjPESNc5vwqqZpbXCsU+/+wxlOrUjk2SnFTt97v9ZgQrD4YmxYW1Px6w2KjaDitCfkvgxMQ==}
    engines: {node: '>=8.0.0'}

  /tedious/14.6.1:
    resolution: {integrity: sha512-45Xsvsjm6j41JVXXwKAseAGM/jD6ty8CcSdcxPT4B2dqZ00tIkYsGlI7n8DU8xDoatnvyT4BIYKZZCe3eE16PA==}
    engines: {node: '>=12.3.0'}
    dependencies:
      '@azure/identity': 2.0.5
      '@azure/keyvault-keys': 4.4.0
      '@js-joda/core': 5.2.0
      '@types/es-aggregate-error': 1.0.2
      bl: 5.0.0
      es-aggregate-error: 1.0.8
      iconv-lite: 0.6.3
      jsbi: 4.3.0
      native-duplexpair: 1.0.0
      node-abort-controller: 3.0.1
      punycode: 2.1.1
      sprintf-js: 1.1.2
    transitivePeerDependencies:
      - encoding
      - supports-color

  /temp-dir/1.0.0:
    resolution: {integrity: sha512-xZFXEGbG7SNC3itwBzI3RYjq/cEhBkx2hJuKGIUOcEULmkQExXiHat2z/qkISYsuR+IKumhEfKKbV5qXmhICFQ==}
    engines: {node: '>=4'}
    dev: false

  /temp-dir/2.0.0:
    resolution: {integrity: sha512-aoBAniQmmwtcKp/7BzsH8Cxzv8OL736p7v1ihGb5e9DJ9kTwGWHrQrVB5+lfVDzfGrdRzXch+ig7LHaY1JTOrg==}
    engines: {node: '>=8'}

  /temp-write/4.0.0:
    resolution: {integrity: sha512-HIeWmj77uOOHb0QX7siN3OtwV3CTntquin6TNVg6SHOqCP3hYKmox90eeFOGaY1MqJ9WYDDjkyZrW6qS5AWpbw==}
    engines: {node: '>=8'}
    dependencies:
      graceful-fs: 4.2.10
      is-stream: 2.0.1
      make-dir: 3.1.0
      temp-dir: 1.0.0
      uuid: 3.4.0
    dev: false

  /temp/0.4.0:
    resolution: {integrity: sha512-IsFisGgDKk7qzK9erMIkQe/XwiSUdac7z3wYOsjcLkhPBy3k1SlvLoIh2dAHIlEpgA971CgguMrx9z8fFg7tSA==}
    engines: {'0': node >=0.4.0}
    dev: true

  /tempy/1.0.1:
    resolution: {integrity: sha512-biM9brNqxSc04Ee71hzFbryD11nX7VPhQQY32AdDmjFvodsRFz/3ufeoTZ6uYkRFfGo188tENcASNs3vTdsM0w==}
    engines: {node: '>=10'}
    dependencies:
      del: 6.1.1
      is-stream: 2.0.1
      temp-dir: 2.0.0
      type-fest: 0.16.0
      unique-string: 2.0.0

  /term-size/1.2.0:
    resolution: {integrity: sha512-7dPUZQGy/+m3/wjVz3ZW5dobSoD/02NxJpoXUX0WIyjfVS3l0c+b/+9phIDFA7FHzkYtwtMFgeGZ/Y8jVTeqQQ==}
    engines: {node: '>=4'}
    dependencies:
      execa: 0.7.0
    dev: true

  /terminal-link/2.1.1:
    resolution: {integrity: sha512-un0FmiRUQNr5PJqy9kP7c40F5BOfpGlYTrxonDChEZB7pzZxRNp/bt+ymiy9/npwXya9KH99nJ/GXFIiUkYGFQ==}
    engines: {node: '>=8'}
    dependencies:
      ansi-escapes: 4.3.2
      supports-hyperlinks: 2.2.0

  /test-exclude/6.0.0:
    resolution: {integrity: sha512-cAGWPIyOHU6zlmg88jwm7VRyXnMN7iV68OGAbYDk/Mh/xC/pzVPlQtY6ngoIH/5/tciuhGfvESU8GrHrcxD56w==}
    engines: {node: '>=8'}
    dependencies:
      '@istanbuljs/schema': 0.1.3
      glob: 7.2.3
      minimatch: 3.1.2
    dev: true

  /text-table/0.2.0:
    resolution: {integrity: sha512-N+8UisAXDGk8PFXP4HAzVR9nbfmVJ3zYLAWiTIoqC5v5isinhr+r5uaO8+7r3BMfuNIufIsA7RdpVgacC2cSpw==}
    dev: true

  /textextensions/5.15.0:
    resolution: {integrity: sha512-MeqZRHLuaGamUXGuVn2ivtU3LA3mLCCIO5kUGoohTCoGmCBg/+8yPhWVX9WSl9telvVd8erftjFk9Fwb2dD6rw==}
    engines: {node: '>=0.8'}
    dev: true

  /throat/6.0.1:
    resolution: {integrity: sha512-8hmiGIJMDlwjg7dlJ4yKGLK8EsYqKgPWbG3b4wjJddKNwc7N7Dpn08Df4szr/sZdMVeOstrdYSsqzX6BYbcB+w==}
    dev: true

  /through/2.3.8:
    resolution: {integrity: sha512-w89qg7PI8wAdvX60bMDP+bFoD5Dvhm9oLheFp5O4a2QF0cSBGsBX4qZmadPMvVqlLJBBci+WqGGOAPvcDeNSVg==}
    dev: true

  /timed-out/4.0.1:
    resolution: {integrity: sha512-G7r3AhovYtr5YKOWQkta8RKAPb+J9IsO4uVmzjl8AZwfhs8UcUwTiD6gcJYSgOtzyjvQKrKYn41syHbUWMkafA==}
    engines: {node: '>=0.10.0'}
    dev: true

  /timsort/0.3.0:
    resolution: {integrity: sha512-qsdtZH+vMoCARQtyod4imc2nIJwg9Cc7lPRrw9CzF8ZKR0khdr8+2nX80PBhET3tcyTtJDxAffGh2rXH4tyU8A==}
    dev: true

  /titleize/1.0.1:
    resolution: {integrity: sha512-rUwGDruKq1gX+FFHbTl5qjI7teVO7eOe+C8IcQ7QT+1BK3eEUXJqbZcBOeaRP4FwSC/C1A5jDoIVta0nIQ9yew==}
    engines: {node: '>=0.10.0'}
    dev: true

  /tmp/0.0.29:
    resolution: {integrity: sha512-89PTqMWGDva+GqClOqBV9s3SMh7MA3Mq0pJUdAoHuF65YoE7O0LermaZkVfT5/Ngfo18H4eYiyG7zKOtnEbxsw==}
    engines: {node: '>=0.4.0'}
    dependencies:
      os-tmpdir: 1.0.2
    dev: true

  /tmp/0.0.33:
    resolution: {integrity: sha512-jRCJlojKnZ3addtTOjdIqoRuPEKBvNXcGYqzO6zWZX8KfKEpnGY5jfggJQ3EjKuu8D4bJRr0y+cYJFmYbImXGw==}
    engines: {node: '>=0.6.0'}
    dependencies:
      os-tmpdir: 1.0.2
    dev: true

  /tmp/0.2.1:
    resolution: {integrity: sha512-76SUhtfqR2Ijn+xllcI5P1oyannHNHByD80W1q447gU3mp9G9PSpGdWmjUOHRDPiHYacIk66W7ubDTuPF3BEtQ==}
    engines: {node: '>=8.17.0'}
    dependencies:
      rimraf: 3.0.2
    dev: false

  /tmpl/1.0.5:
    resolution: {integrity: sha512-3f0uOEAQwIqGuWW2MVzYg8fV/QNnc/IpuJNG837rLuczAaLVHslWHZQj4IGiEl5Hs3kkbhwL9Ab7Hrsmuj+Smw==}
    dev: true

  /to-fast-properties/2.0.0:
    resolution: {integrity: sha512-/OaKK0xYrs3DmxRYqL/yDc+FxFUVYhDlXMhRmv3z915w2HF1tnN1omB354j8VUGO/hbRzyD6Y3sA7v7GS/ceog==}
    engines: {node: '>=4'}
    dev: true

  /to-regex-range/5.0.1:
    resolution: {integrity: sha512-65P7iz6X5yEr1cwcgvQxbbIw7Uk3gOy5dIdtZ4rDveLqhrdJP+Li/Hx6tyK0NEb+2GCyneCMJiGqrADCSNk8sQ==}
    engines: {node: '>=8.0'}
    dependencies:
      is-number: 7.0.0

  /toidentifier/1.0.1:
    resolution: {integrity: sha512-o5sSPKEkg/DIQNmH43V0/uerLrpzVedkUh8tGNvaeXpfpuwjKenlSox/2O/BTlZUtEe+JG7s5YhEz608PlAHRA==}
    engines: {node: '>=0.6'}
    dev: true

  /tough-cookie/2.5.0:
    resolution: {integrity: sha512-nlLsUzgm1kfLXSXfRZMc1KLAugd4hqJHDTvc2hDIwS3mZAfMEuMbc03SujMF+GEcpaX/qboeycw6iO8JwVv2+g==}
    engines: {node: '>=0.8'}
    dependencies:
      psl: 1.8.0
      punycode: 2.1.1
    dev: true

  /tough-cookie/3.0.1:
    resolution: {integrity: sha512-yQyJ0u4pZsv9D4clxO69OEjLWYw+jbgspjTue4lTQZLfV0c5l1VmK2y1JK8E9ahdpltPOaAThPcp5nKPUgSnsg==}
    engines: {node: '>=6'}
    dependencies:
      ip-regex: 2.1.0
      psl: 1.8.0
      punycode: 2.1.1
    dev: true

  /tough-cookie/4.0.0:
    resolution: {integrity: sha512-tHdtEpQCMrc1YLrMaqXXcj6AxhYi/xgit6mZu1+EDWUn+qhUf8wMQoFIy9NXuq23zAwtcB0t/MjACGR18pcRbg==}
    engines: {node: '>=6'}
    dependencies:
      psl: 1.8.0
      punycode: 2.1.1
      universalify: 0.1.2

  /tr46/0.0.3:
    resolution: {integrity: sha512-N3WMsuqV66lT30CrXNbEjx4GEwlow3v6rr4mCcv6prnfwhS01rkgyFdjPNBYd9br7LpXV1+Emh01fHnq2Gdgrw==}

  /tr46/2.1.0:
    resolution: {integrity: sha512-15Ih7phfcdP5YxqiB+iDtLoaTz4Nd35+IiAv0kQ5FNKHzXgdWqPoTIqEDDJmXceQt4JZk6lVPT8lnDlPpGDppw==}
    engines: {node: '>=8'}
    dependencies:
      punycode: 2.1.1
    dev: true

  /treeverse/1.0.4:
    resolution: {integrity: sha512-whw60l7r+8ZU8Tu/Uc2yxtc4ZTZbR/PF3u1IPNKGQ6p8EICLb3Z2lAgoqw9bqYd8IkgnsaOcLzYHFckjqNsf0g==}
    dev: true

  /trim-newlines/1.0.0:
    resolution: {integrity: sha512-Nm4cF79FhSTzrLKGDMi3I4utBtFv8qKy4sq1enftf2gMdpqI8oVQTAfySkTz5r49giVzDj88SVZXP4CeYQwjaw==}
    engines: {node: '>=0.10.0'}
    dev: true

  /trim-newlines/3.0.1:
    resolution: {integrity: sha512-c1PTsA3tYrIsLGkJkzHF+w9F2EyxfXGo4UyJc4pFL++FMjnq0HJS69T3M7d//gKrFKwy429bouPescbjecU+Zw==}
    engines: {node: '>=8'}
    dev: true

  /ts-jest/28.0.5_cdxluutf7cxc77r7iaqgr2i3ny:
    resolution: {integrity: sha512-Sx9FyP9pCY7pUzQpy4FgRZf2bhHY3za576HMKJFs+OnQ9jS96Du5vNsDKkyedQkik+sEabbKAnCliv9BEsHZgQ==}
    engines: {node: ^12.13.0 || ^14.15.0 || ^16.10.0 || >=17.0.0}
    hasBin: true
    peerDependencies:
      '@babel/core': '>=7.0.0-beta.0 <8'
      babel-jest: ^28.0.0
      esbuild: '*'
      jest: ^28.0.0
      typescript: '>=4.3'
    peerDependenciesMeta:
      '@babel/core':
        optional: true
      babel-jest:
        optional: true
      esbuild:
        optional: true
    dependencies:
      bs-logger: 0.2.6
      esbuild: 0.14.47
      fast-json-stable-stringify: 2.1.0
      jest: 28.1.1_uwzf2voxqhp5a6kt3gbeqli6eq
      jest-util: 28.1.1
      json5: 2.2.1
      lodash.memoize: 4.1.2
      make-error: 1.3.6
      semver: 7.3.7
      typescript: 4.7.4
      yargs-parser: 21.0.1
    dev: true

  /ts-node/10.8.1_ah2igguqgj6e7ik4ubgohitm4e:
    resolution: {integrity: sha512-Wwsnao4DQoJsN034wePSg5nZiw4YKXf56mPIAeD6wVmiv+RytNSWqc2f3fKvcUoV+Yn2+yocD71VOfQHbmVX4g==}
    hasBin: true
    peerDependencies:
      '@swc/core': '>=1.2.50'
      '@swc/wasm': '>=1.2.50'
      '@types/node': '*'
      typescript: '>=2.7'
    peerDependenciesMeta:
      '@swc/core':
        optional: true
      '@swc/wasm':
        optional: true
    dependencies:
      '@cspotcode/source-map-support': 0.8.1
      '@tsconfig/node10': 1.0.9
      '@tsconfig/node12': 1.0.11
      '@tsconfig/node14': 1.0.3
      '@tsconfig/node16': 1.0.3
      '@types/node': 14.18.21
      acorn: 8.7.1
      acorn-walk: 8.2.0
      arg: 4.1.3
      create-require: 1.1.1
      diff: 4.0.2
      make-error: 1.3.6
      typescript: 4.7.4
      v8-compile-cache-lib: 3.0.1
      yn: 3.1.1
    dev: true

  /ts-node/10.8.1_wnthe3wpvemabwkegm2j7dd6ky:
    resolution: {integrity: sha512-Wwsnao4DQoJsN034wePSg5nZiw4YKXf56mPIAeD6wVmiv+RytNSWqc2f3fKvcUoV+Yn2+yocD71VOfQHbmVX4g==}
    hasBin: true
    peerDependencies:
      '@swc/core': '>=1.2.50'
      '@swc/wasm': '>=1.2.50'
      '@types/node': '*'
      typescript: '>=2.7'
    peerDependenciesMeta:
      '@swc/core':
        optional: true
      '@swc/wasm':
        optional: true
    dependencies:
      '@cspotcode/source-map-support': 0.8.1
      '@swc/core': 1.2.204
      '@tsconfig/node10': 1.0.9
      '@tsconfig/node12': 1.0.11
      '@tsconfig/node14': 1.0.3
      '@tsconfig/node16': 1.0.3
      '@types/node': 12.20.55
      acorn: 8.7.1
      acorn-walk: 8.2.0
      arg: 4.1.3
      create-require: 1.1.1
      diff: 4.0.2
      make-error: 1.3.6
      typescript: 4.7.4
      v8-compile-cache-lib: 3.0.1
      yn: 3.1.1
    dev: true

  /ts-pattern/4.0.3:
    resolution: {integrity: sha512-OxQStbr1MKcYYz3YaXsFSBkMo3zjFODVkV8kaLfOak+sWSfx4B+jkOm/VoaWLhnMP+icnIcJ7ENYEnmpAv3jLg==}

  /ts-toolbelt/9.6.0:
    resolution: {integrity: sha512-nsZd8ZeNUzukXPlJmTBwUAuABDe/9qtVDelJeT/qW0ow3ZS3BsQJtNkan1802aM9Uf68/Y8ljw86Hu0h5IUW3w==}
    dev: true

  /tsconfig-paths/3.14.1:
    resolution: {integrity: sha512-fxDhWnFSLt3VuTwtvJt5fpwxBHg5AdKWMsgcPOOIilyjymcYVZoCQF8fvFRezCNfblEXmi+PcM1eYHeOAgXCOQ==}
    dependencies:
      '@types/json5': 0.0.29
      json5: 1.0.1
      minimist: 1.2.6
      strip-bom: 3.0.0
    dev: true

  /tsd/0.21.0:
    resolution: {integrity: sha512-6DugCw1Q4H8HYwDT3itzgALjeDxN4RO3iqu7gRdC/YNVSCRSGXRGQRRasftL1uKDuKxlFffYKHv5j5G7YnKGxQ==}
    engines: {node: '>=12'}
    hasBin: true
    dependencies:
      '@tsd/typescript': 4.7.4
      eslint-formatter-pretty: 4.1.0
      globby: 11.1.0
      meow: 9.0.0
      path-exists: 4.0.0
      read-pkg-up: 7.0.1
    dev: true

  /tslib/1.14.1:
    resolution: {integrity: sha512-Xni35NKzjgMrwevysHTCArtLDpPvye8zV/0E4EyYn43P7/7qvQwPh9BGkHewbMulVntbigmcT7rdX3BNo9wRJg==}
    dev: true

  /tslib/2.4.0:
    resolution: {integrity: sha512-d6xOpEDfsi2CZVlPQzGeux8XMwLT9hssAsaPYExaQMuYskwb+x1x7J371tWlbBdWHroy99KnVB6qIkUbs5X3UQ==}

  /tsutils/3.21.0_typescript@4.7.4:
    resolution: {integrity: sha512-mHKK3iUXL+3UF6xL5k0PEhKRUBKPBCv/+RkEOpjRWxxx27KKRBmmA60A9pgOUvMi8GKhRMPEmjBRPzs2W7O1OA==}
    engines: {node: '>= 6'}
    peerDependencies:
      typescript: '>=2.8.0 || >= 3.2.0-dev || >= 3.3.0-dev || >= 3.4.0-dev || >= 3.5.0-dev || >= 3.6.0-dev || >= 3.6.0-beta || >= 3.7.0-dev || >= 3.7.0-beta'
    dependencies:
      tslib: 1.14.1
      typescript: 4.7.4
    dev: true

  /tty-browserify/0.0.1:
    resolution: {integrity: sha512-C3TaO7K81YvjCgQH9Q1S3R3P3BtN3RIM8n+OvX4il1K1zgE8ZhI0op7kClgkxtutIE8hQrcrHBXvIheqKUUCxw==}
    dev: true

  /tunnel-agent/0.6.0:
    resolution: {integrity: sha512-McnNiV1l8RYeY8tBgEpuodCC1mLUdbSN+CYBL7kJsJNInOP8UjDDEwdk6Mw60vdLLrr5NHKZhMAOSrR2NZuQ+w==}
    dependencies:
      safe-buffer: 5.2.1
    dev: true

  /tunnel/0.0.6:
    resolution: {integrity: sha512-1h/Lnq9yajKY2PEbBadPXj3VxsDDu844OnaAo52UVmIzIvwwtBPIuNvkjuzBlTWpfJyUbG3ez0KSBibQkj4ojg==}
    engines: {node: '>=0.6.11 <=0.7.0 || >=0.7.3'}

  /tweetnacl/0.14.5:
    resolution: {integrity: sha512-KXXFFdAbFXY4geFIwoyNK+f5Z1b7swfXABfL7HXCmoIWMKU3dmS26672A4EeQtDzLKy7SXmfBu51JolvEKwtGA==}
    dev: true

  /twig/1.15.4:
    resolution: {integrity: sha512-gRpGrpdf+MswqF6eSjEdYZTa/jt3ZWHK/NU59IbTYJMBQXJ1W+7IxaGEwLkQjd+mNT15j9sQTzQumxUBkuQueQ==}
    engines: {node: '>=8.16'}
    hasBin: true
    dependencies:
      '@babel/runtime': 7.18.3
      locutus: 2.0.16
      minimatch: 3.0.8
      walk: 2.3.15
    dev: true

  /type-check/0.3.2:
    resolution: {integrity: sha512-ZCmOJdvOWDBYJlzAoFkC+Q0+bUyEOS1ltgp1MGU03fqHG+dbi9tBFU2Rd9QKiDZFAYrhPh2JUf7rZRIuHRKtOg==}
    engines: {node: '>= 0.8.0'}
    dependencies:
      prelude-ls: 1.1.2
    dev: true

  /type-check/0.4.0:
    resolution: {integrity: sha512-XleUoc9uwGXqjWwXaUTZAmzMcFZ5858QA2vvx1Ur5xIcixXIP+8LnFDgRplU30us6teqdlskFfu+ae4K79Ooew==}
    engines: {node: '>= 0.8.0'}
    dependencies:
      prelude-ls: 1.2.1
    dev: true

  /type-detect/4.0.8:
    resolution: {integrity: sha512-0fr/mIH1dlO+x7TlcMy+bIDqKPsw/70tVyeHW787goQjhmqaZe10uwLujubK9q9Lg6Fiho1KUKDYz0Z7k7g5/g==}
    engines: {node: '>=4'}
    dev: true

  /type-fest/0.13.1:
    resolution: {integrity: sha512-34R7HTnG0XIJcBSn5XhDd7nNFPRcXYRZrBB2O2jdKqYODldSzBAqzsWoZYYvduky73toYS/ESqxPvkDf/F0XMg==}
    engines: {node: '>=10'}
    dev: true

  /type-fest/0.16.0:
    resolution: {integrity: sha512-eaBzG6MxNzEn9kiwvtre90cXaNLkmadMWa1zQMs3XORCXNbsH/OewwbxC5ia9dCxIxnTAsSxXJaa/p5y8DlvJg==}
    engines: {node: '>=10'}

  /type-fest/0.18.1:
    resolution: {integrity: sha512-OIAYXk8+ISY+qTOwkHtKqzAuxchoMiD9Udx+FSGQDuiRR+PJKJHc2NJAXlbhkGwTt/4/nKZxELY1w3ReWOL8mw==}
    engines: {node: '>=10'}
    dev: true

  /type-fest/0.20.2:
    resolution: {integrity: sha512-Ne+eE4r0/iWnpAxD852z3A+N0Bt5RN//NjJwRd2VFHEmrywxf5vsZlh4R6lixl6B+wz/8d+maTSAkN1FIkI3LQ==}
    engines: {node: '>=10'}
    dev: true

  /type-fest/0.21.3:
    resolution: {integrity: sha512-t0rzBq87m3fVcduHDUFhKmyyX+9eo6WQjZvf51Ea/M0Q7+T374Jp1aUiyUl0GKxp8M/OETVHSDvmkyPgvX+X2w==}
    engines: {node: '>=10'}

  /type-fest/0.3.1:
    resolution: {integrity: sha512-cUGJnCdr4STbePCgqNFbpVNCepa+kAVohJs1sLhxzdH+gnEoOd8VhbYa7pD3zZYGiURWM2xzEII3fQcRizDkYQ==}
    engines: {node: '>=6'}
    dev: true

  /type-fest/0.6.0:
    resolution: {integrity: sha512-q+MB8nYR1KDLrgr4G5yemftpMC7/QLqVndBmEEdqzmNj5dcFOO4Oo8qlwZE3ULT3+Zim1F8Kq4cBnikNhlCMlg==}
    engines: {node: '>=8'}

  /type-fest/0.7.1:
    resolution: {integrity: sha512-Ne2YiiGN8bmrmJJEuTWTLJR32nh/JdL1+PSicowtNb0WFpn59GK8/lfD61bVtzguz7b3PBt74nxpv/Pw5po5Rg==}
    engines: {node: '>=8'}
    dev: true

  /type-fest/0.8.1:
    resolution: {integrity: sha512-4dbzIzqvjtgiM5rw1k5rEHtBANKmdudhGyBEajN01fEyhaAIhsoKNy6y7+IN93IfpFtwY9iqi7kD+xwKhQsNJA==}
    engines: {node: '>=8'}

  /type-is/1.6.18:
    resolution: {integrity: sha512-TkRKr9sUTxEH8MdfuCSP7VizJyzRNMjj2J2do2Jr3Kym598JVdEksuzPQCnlFPW4ky9Q+iA+ma9BGm06XQBy8g==}
    engines: {node: '>= 0.6'}
    dependencies:
      media-typer: 0.3.0
      mime-types: 2.1.35
    dev: true

  /typedarray-to-buffer/3.1.5:
    resolution: {integrity: sha512-zdu8XMNEDepKKR+XYOXAVPtWui0ly0NtohUscw+UmaHiAWT8hrV1rr//H6V+0DvJ3OQ19S979M0laLfX8rm82Q==}
    dependencies:
      is-typedarray: 1.0.0
    dev: true

  /typedarray/0.0.6:
    resolution: {integrity: sha512-/aCDEGatGvZ2BIk+HmLf4ifCJFwvKFNb9/JeZPMulfgFracn9QFcAf5GO8B/mweUjSoblS5In0cWhqpfs/5PQA==}
    dev: true

  /typescript/4.6.4:
    resolution: {integrity: sha512-9ia/jWHIEbo49HfjrLGfKbZSuWo9iTMwXO+Ca3pRsSpbsMbc7/IU8NKdCZVRRBafVPGnoJeFL76ZOAA84I9fEg==}
    engines: {node: '>=4.2.0'}
    hasBin: true
    dev: true

  /typescript/4.7.3:
    resolution: {integrity: sha512-WOkT3XYvrpXx4vMMqlD+8R8R37fZkjyLGlxavMc4iB8lrl8L0DeTcHbYgw/v0N/z9wAFsgBhcsF0ruoySS22mA==}
    engines: {node: '>=4.2.0'}
    hasBin: true
    dev: true

  /typescript/4.7.4:
    resolution: {integrity: sha512-C0WQT0gezHuw6AdY1M2jxUO83Rjf0HP7Sk1DtXj6j1EwkQNZrHAg2XPWlq62oqEhYvONq5pkC2Y9oPljWToLmQ==}
    engines: {node: '>=4.2.0'}
    hasBin: true
    dev: true

  /unbox-primitive/1.0.2:
    resolution: {integrity: sha512-61pPlCD9h51VoreyJ0BReideM3MDKMKnh6+V9L08331ipq6Q8OFXZYiqP6n/tbHx4s5I9uRhcye6BrbkizkBDw==}
    dependencies:
      call-bind: 1.0.2
      has-bigints: 1.0.2
      has-symbols: 1.0.3
      which-boxed-primitive: 1.0.2

  /undici/5.5.1:
    resolution: {integrity: sha512-MEvryPLf18HvlCbLSzCW0U00IMftKGI5udnjrQbC5D4P0Hodwffhv+iGfWuJwg16Y/TK11ZFK8i+BPVW2z/eAw==}
    engines: {node: '>=12.18'}
    dev: false

  /unique-filename/1.1.1:
    resolution: {integrity: sha512-Vmp0jIp2ln35UTXuryvjzkjGdRyf9b2lTXuSYUiPmzRcl3FDtYqAwOnTJkAngD9SWhnoJzDbTKwaOrZ+STtxNQ==}
    dependencies:
      unique-slug: 2.0.2
    dev: true

  /unique-slug/2.0.2:
    resolution: {integrity: sha512-zoWr9ObaxALD3DOPfjPSqxt4fnZiWblxHIgeWqW8x7UqDzEtHEQLzji2cuJYQFCU6KmoJikOYAZlrTHHebjx2w==}
    dependencies:
      imurmurhash: 0.1.4
    dev: true

  /unique-string/1.0.0:
    resolution: {integrity: sha512-ODgiYu03y5g76A1I9Gt0/chLCzQjvzDy7DsZGsLOE/1MrF6wriEskSncj1+/C58Xk/kPZDppSctDybCwOSaGAg==}
    engines: {node: '>=4'}
    dependencies:
      crypto-random-string: 1.0.0
    dev: true

  /unique-string/2.0.0:
    resolution: {integrity: sha512-uNaeirEPvpZWSgzwsPGtU2zVSTrn/8L5q/IexZmH0eH6SA73CmAA5U4GwORTxQAZs95TAXLNqeLoPPNO5gZfWg==}
    engines: {node: '>=8'}
    dependencies:
      crypto-random-string: 2.0.0

  /universal-user-agent/6.0.0:
    resolution: {integrity: sha512-isyNax3wXoKaulPDZWHQqbmIx1k2tb9fb3GGDBRxCscfYV2Ch7WxPArBsFEG8s/safwXTT7H4QGhaIkTp9447w==}
    dev: true

  /universalify/0.1.2:
    resolution: {integrity: sha512-rBJeI5CXAlmy1pV+617WB9J63U6XcazHHF2f2dbJix4XzpUF0RS3Zbj0FGIOCAva5P/d/GBOYaACQ1w+0azUkg==}
    engines: {node: '>= 4.0.0'}

  /universalify/2.0.0:
    resolution: {integrity: sha512-hAZsKq7Yy11Zu1DE0OzWjw7nnLZmJZYTDZZyEFHZdUhV8FkH5MCfoU1XMaxXovpyW5nq5scPqq0ZDP9Zyl04oQ==}
    engines: {node: '>= 10.0.0'}

  /unpipe/1.0.0:
    resolution: {integrity: sha512-pjy2bYhSsufwWlKwPc+l3cN7+wuJlK6uz0YdJEOlQDbl6jo/YlPi4mb8agUkVC8BF7V8NuzeyPNqRksA3hztKQ==}
    engines: {node: '>= 0.8'}
    dev: true

  /untildify/4.0.0:
    resolution: {integrity: sha512-KK8xQ1mkzZeg9inewmFVDNkg3l5LUhoq9kN6iWYB/CC9YMG8HA+c1Q8HwDe6dEX7kErrEVNVBO3fWsVq5iDgtw==}
    engines: {node: '>=8'}
    dev: true

  /unzip-response/2.0.1:
    resolution: {integrity: sha512-N0XH6lqDtFH84JxptQoZYmloF4nzrQqqrAymNj+/gW60AO2AZgOcf4O/nUXJcYfyQkqvMo9lSupBZmmgvuVXlw==}
    engines: {node: '>=4'}
    dev: true

  /update-browserslist-db/1.0.4_browserslist@4.21.0:
    resolution: {integrity: sha512-jnmO2BEGUjsMOe/Fg9u0oczOe/ppIDZPebzccl1yDWGLFP16Pa1/RM5wEoKYPG2zstNcDuAStejyxsOuKINdGA==}
    hasBin: true
    peerDependencies:
      browserslist: '>= 4.21.0'
    dependencies:
      browserslist: 4.21.0
      escalade: 3.1.1
      picocolors: 1.0.0
    dev: true

  /update-notifier/2.5.0:
    resolution: {integrity: sha512-gwMdhgJHGuj/+wHJJs9e6PcCszpxR1b236igrOkUofGhqJuG+amlIKwApH1IW1WWl7ovZxsX49lMBWLxSdm5Dw==}
    engines: {node: '>=4'}
    dependencies:
      boxen: 1.3.0
      chalk: 2.4.2
      configstore: 3.1.5
      import-lazy: 2.1.0
      is-ci: 1.2.1
      is-installed-globally: 0.1.0
      is-npm: 1.0.0
      latest-version: 3.1.0
      semver-diff: 2.1.0
      xdg-basedir: 3.0.0
    dev: true

  /uri-js/4.4.1:
    resolution: {integrity: sha512-7rKUyy33Q1yc98pQ1DAmLtwX109F7TIfWlW1Ydo8Wl1ii1SeHieeh0HHfPeL2fMXK6z0s8ecKs9frCuLJvndBg==}
    dependencies:
      punycode: 2.1.1
    dev: true

  /url-parse-lax/1.0.0:
    resolution: {integrity: sha512-BVA4lR5PIviy2PMseNd2jbFQ+jwSwQGdJejf5ctd1rEXt0Ypd7yanUK9+lYechVlN5VaTJGsu2U/3MDDu6KgBA==}
    engines: {node: '>=0.10.0'}
    dependencies:
      prepend-http: 1.0.4
    dev: true

  /url-parse-lax/3.0.0:
    resolution: {integrity: sha512-NjFKA0DidqPa5ciFcSrXnAltTtzz84ogy+NebPvfEgAck0+TNg4UJ4IN+fB7zRZfbgUf0syOo9MDxFkDSMuFaQ==}
    engines: {node: '>=4'}
    dependencies:
      prepend-http: 2.0.0
    dev: true

  /url-to-options/1.0.1:
    resolution: {integrity: sha512-0kQLIzG4fdk/G5NONku64rSH/x32NOA39LVQqlK8Le6lvTF6GGRJpqaQFGgU+CLwySIqBSMdwYM0sYcW9f6P4A==}
    engines: {node: '>= 4'}
    dev: true

  /user-home/2.0.0:
    resolution: {integrity: sha512-KMWqdlOcjCYdtIJpicDSFBQ8nFwS2i9sslAd6f4+CBGcU4gist2REnr2fxj2YocvJFxSF3ZOHLYLVZnUxv4BZQ==}
    engines: {node: '>=0.10.0'}
    dependencies:
      os-homedir: 1.0.2
    dev: true

  /util-deprecate/1.0.2:
    resolution: {integrity: sha512-EPD5q1uXyFxJpCrLnCc1nHnq3gOa6DZBocAIiI2TaSCA7VCJ1UJDMagCzIkXNsUYfD1daK//LTEQ8xiIbrHtcw==}

  /util/0.12.4:
    resolution: {integrity: sha512-bxZ9qtSlGUWSOy9Qa9Xgk11kSslpuZwaxCg4sNIDj6FLucDab2JxnHwyNTCpHMtK1MjoQiWQ6DiUMZYbSrO+Sw==}
    dependencies:
      inherits: 2.0.4
      is-arguments: 1.1.1
      is-generator-function: 1.0.10
      is-typed-array: 1.1.9
      safe-buffer: 5.2.1
      which-typed-array: 1.1.8
    dev: true

  /utils-merge/1.0.1:
    resolution: {integrity: sha1-n5VxD1CiZ5R7LMwSR0HBAoQn5xM=}
    engines: {node: '>= 0.4.0'}
    dev: true

  /uuid/3.4.0:
    resolution: {integrity: sha512-HjSDRw6gZE5JMggctHBcjVak08+KEVhSIiDzFnT9S9aegmp85S/bReBVTb4QTFaRNptJ9kuYaNhnbNEOkbKb/A==}
    deprecated: Please upgrade  to version 7 or higher.  Older versions may use Math.random() in certain circumstances, which is known to be problematic.  See https://v8.dev/blog/math-random for details.
    hasBin: true

  /uuid/8.3.2:
    resolution: {integrity: sha512-+NYs2QeMWy+GWFOEm9xnn6HCDp0l7QBD7ml8zLUmJ+93Q5NF0NocErnwkTkXVFNiX3/fpC6afS8Dhb/gz7R7eg==}
    hasBin: true

  /v8-compile-cache-lib/3.0.1:
    resolution: {integrity: sha512-wa7YjyUGfNZngI/vtK0UHAN+lgDCxBPCylVXGp0zu59Fz5aiGtNXaq3DhIov063MorB+VfufLh3JlF2KdTK3xg==}
    dev: true

  /v8-compile-cache/2.3.0:
    resolution: {integrity: sha512-l8lCEmLcLYZh4nbunNZvQCJc5pv7+RCwa8q/LdUx8u7lsWvPDKmpodJAJNwkAhJC//dFY48KuIEmjtd4RViDrA==}
    dev: true

  /v8-to-istanbul/8.1.1:
    resolution: {integrity: sha512-FGtKtv3xIpR6BYhvgH8MI/y78oT7d8Au3ww4QIxymrCtZEh5b8gCw2siywE+puhEmuWKDtmfrvF5UlB298ut3w==}
    engines: {node: '>=10.12.0'}
    dependencies:
      '@types/istanbul-lib-coverage': 2.0.4
      convert-source-map: 1.8.0
      source-map: 0.7.4
    dev: true

  /v8-to-istanbul/9.0.1:
    resolution: {integrity: sha512-74Y4LqY74kLE6IFyIjPtkSTWzUZmj8tdHT9Ii/26dvQ6K9Dl2NbEfj0XgU2sHCtKgt5VupqhlO/5aWuqS+IY1w==}
    engines: {node: '>=10.12.0'}
    dependencies:
      '@jridgewell/trace-mapping': 0.3.14
      '@types/istanbul-lib-coverage': 2.0.4
      convert-source-map: 1.8.0
    dev: true

  /validate-npm-package-license/3.0.4:
    resolution: {integrity: sha512-DpKm2Ui/xN7/HQKCtpZxoRWBhZ9Z0kqtygG8XCgNQ8ZlDnxuQmWhj566j8fN4Cu3/JmbhsDo7fcAJq4s9h27Ew==}
    dependencies:
      spdx-correct: 3.1.1
      spdx-expression-parse: 3.0.1

  /validate-npm-package-name/3.0.0:
    resolution: {integrity: sha512-M6w37eVCMMouJ9V/sdPGnC5H4uDr73/+xdq0FBLO3TFFX1+7wiUY6Es328NN+y43tmY+doUdN9g9J21vqB7iLw==}
    dependencies:
      builtins: 1.0.3
    dev: true

  /validator/13.7.0:
    resolution: {integrity: sha512-nYXQLCBkpJ8X6ltALua9dRrZDHVYxjJ1wgskNt1lH9fzGjs3tgojGSCBjmEPwkWS1y29+DrizMTW19Pr9uB2nw==}
    engines: {node: '>= 0.10'}
    dev: true

  /vary/1.1.2:
    resolution: {integrity: sha512-BNGbWLfd0eUPabhkXUVm0j8uuvREyTh5ovRa/dyow/BqAbZJyC+5fU+IzQOzmAKzYqYRAISoRhdQr3eIZ/PXqg==}
    engines: {node: '>= 0.8'}
    dev: true

  /verror/1.10.0:
    resolution: {integrity: sha1-OhBcoXBTr1XW4nDB+CiGguGNpAA=}
    engines: {'0': node >=0.6.0}
    dependencies:
      assert-plus: 1.0.0
      core-util-is: 1.0.2
      extsprintf: 1.3.0
    dev: true

  /verror/1.10.1:
    resolution: {integrity: sha512-veufcmxri4e3XSrT0xwfUR7kguIkaxBeosDg00yDWhk49wdwkSUrvvsm7nc75e1PUyvIeZj6nS8VQRYz2/S4Xg==}
    engines: {node: '>=0.6.0'}
    dependencies:
      assert-plus: 1.0.0
      core-util-is: 1.0.2
      extsprintf: 1.4.1
    dev: true

  /vinyl-file/3.0.0:
    resolution: {integrity: sha512-BoJDj+ca3D9xOuPEM6RWVtWQtvEPQiQYn82LvdxhLWplfQsBzBqtgK0yhCP0s1BNTi6dH9BO+dzybvyQIacifg==}
    engines: {node: '>=4'}
    dependencies:
      graceful-fs: 4.2.10
      pify: 2.3.0
      strip-bom-buf: 1.0.0
      strip-bom-stream: 2.0.0
      vinyl: 2.2.1
    dev: true

  /vinyl/2.2.1:
    resolution: {integrity: sha512-LII3bXRFBZLlezoG5FfZVcXflZgWP/4dCwKtxd5ky9+LOtM4CS3bIRQsmR1KMnMW07jpE8fqR2lcxPZ+8sJIcw==}
    engines: {node: '>= 0.10'}
    dependencies:
      clone: 2.1.2
      clone-buffer: 1.0.0
      clone-stats: 1.0.0
      cloneable-readable: 1.1.3
      remove-trailing-separator: 1.1.0
      replace-ext: 1.0.1
    dev: true

  /w3c-hr-time/1.0.2:
    resolution: {integrity: sha512-z8P5DvDNjKDoFIHK7q8r8lackT6l+jo/Ye3HOle7l9nICP9lf1Ci25fy9vHd0JOWewkIFzXIEig3TdKT7JQ5fQ==}
    dependencies:
      browser-process-hrtime: 1.0.0
    dev: true

  /w3c-xmlserializer/2.0.0:
    resolution: {integrity: sha512-4tzD0mF8iSiMiNs30BiLO3EpfGLZUT2MSX/G+o7ZywDzliWQ3OPtTZ0PTC3B3ca1UAf4cJMHB+2Bf56EriJuRA==}
    engines: {node: '>=10'}
    dependencies:
      xml-name-validator: 3.0.0
    dev: true

  /walk-up-path/1.0.0:
    resolution: {integrity: sha512-hwj/qMDUEjCU5h0xr90KGCf0tg0/LgJbmOWgrWKYlcJZM7XvquvUJZ0G/HMGr7F7OQMOUuPHWP9JpriinkAlkg==}
    dev: true

  /walk/2.3.15:
    resolution: {integrity: sha512-4eRTBZljBfIISK1Vnt69Gvr2w/wc3U6Vtrw7qiN5iqYJPH7LElcYh/iU4XWhdCy2dZqv1ToMyYlybDylfG/5Vg==}
    dependencies:
      foreachasync: 3.0.0
    dev: true

  /walker/1.0.8:
    resolution: {integrity: sha512-ts/8E8l5b7kY0vlWLewOkDXMmPdLcVV4GmOQLyxuSswIJsweeFZtAsMF7k1Nszz+TYBQrlYRmzOnr398y1JemQ==}
    dependencies:
      makeerror: 1.0.12
    dev: true

  /wcwidth/1.0.1:
    resolution: {integrity: sha512-XHPEwS0q6TaxcvG85+8EYkbiCux2XtWG2mkc47Ng2A77BQu9+DqIOJldST4HgPkuea7dvKSj5VgX3P1d4rW8Tg==}
    dependencies:
      defaults: 1.0.3

  /webidl-conversions/3.0.1:
    resolution: {integrity: sha512-2JAn3z8AR6rjK8Sm8orRC0h/bcl/DqL7tRPdGZ4I1CjdF+EaMLmYxBHyXuKL849eucPFhvBoxMsflfOb8kxaeQ==}

  /webidl-conversions/5.0.0:
    resolution: {integrity: sha512-VlZwKPCkYKxQgeSbH5EyngOmRp7Ww7I9rQLERETtf5ofd9pGeswWiOtogpEO850jziPRarreGxn5QIiTqpb2wA==}
    engines: {node: '>=8'}
    dev: true

  /webidl-conversions/6.1.0:
    resolution: {integrity: sha512-qBIvFLGiBpLjfwmYAaHPXsn+ho5xZnGvyGvsarywGNc8VyQJUMHJ8OBKGGrPER0okBeMDaan4mNBlgBROxuI8w==}
    engines: {node: '>=10.4'}
    dev: true

  /whatwg-encoding/1.0.5:
    resolution: {integrity: sha512-b5lim54JOPN9HtzvK9HFXvBma/rnfFeqsic0hSpjtDbVxR3dJKLc+KB4V6GgiGOvl7CY/KNh8rxSo9DKQrnUEw==}
    dependencies:
      iconv-lite: 0.4.24
    dev: true

  /whatwg-mimetype/2.3.0:
    resolution: {integrity: sha512-M4yMwr6mAnQz76TbJm914+gPpB/nCwvZbJU28cUD6dR004SAxDLOOSUaB1JDRqLtaOV/vi0IC5lEAGFgrjGv/g==}
    dev: true

  /whatwg-url/5.0.0:
    resolution: {integrity: sha512-saE57nupxk6v3HY35+jzBwYa0rKSy0XR8JSxZPwgLr7ys0IBzhGviA1/TUGJLmSVqs8pb9AnvICXEuOHLprYTw==}
    dependencies:
      tr46: 0.0.3
      webidl-conversions: 3.0.1

  /whatwg-url/8.7.0:
    resolution: {integrity: sha512-gAojqb/m9Q8a5IV96E3fHJM70AzCkgt4uXYX2O7EmuyOnLrViCQlsEBmF9UQIu3/aeAIp2U17rtbpZWNntQqdg==}
    engines: {node: '>=10'}
    dependencies:
      lodash: 4.17.21
      tr46: 2.1.0
      webidl-conversions: 6.1.0
    dev: true

  /which-boxed-primitive/1.0.2:
    resolution: {integrity: sha512-bwZdv0AKLpplFY2KZRX6TvyuN7ojjr7lwkg6ml0roIy9YeuSr7JS372qlNW18UQYzgYK9ziGcerWqZOmEn9VNg==}
    dependencies:
      is-bigint: 1.0.4
      is-boolean-object: 1.1.2
      is-number-object: 1.0.7
      is-string: 1.0.7
      is-symbol: 1.0.4

  /which-pm/2.0.0:
    resolution: {integrity: sha512-Lhs9Pmyph0p5n5Z3mVnN0yWcbQYUAD7rbQUiMsQxOJ3T57k7RFe35SUwWMf7dsbDZks1uOmw4AecB/JMDj3v/w==}
    engines: {node: '>=8.15'}
    dependencies:
      load-yaml-file: 0.2.0
      path-exists: 4.0.0
    dev: true

  /which-typed-array/1.1.8:
    resolution: {integrity: sha512-Jn4e5PItbcAHyLoRDwvPj1ypu27DJbtdYXUa5zsinrUx77Uvfb0cXwwnGMTn7cjUfhhqgVQnVJCwF+7cgU7tpw==}
    engines: {node: '>= 0.4'}
    dependencies:
      available-typed-arrays: 1.0.5
      call-bind: 1.0.2
      es-abstract: 1.20.1
      for-each: 0.3.3
      has-tostringtag: 1.0.0
      is-typed-array: 1.1.9
    dev: true

  /which/1.3.1:
    resolution: {integrity: sha512-HxJdYWq1MTIQbJ3nw0cqssHoTNU267KlrDuGZ1WYlxDStUtKUhOaJmh112/TZmHxxUfuJqPXSOm7tDyas0OSIQ==}
    hasBin: true
    dependencies:
      isexe: 2.0.0
    dev: true

  /which/2.0.2:
    resolution: {integrity: sha512-BLI3Tl1TW3Pvl70l3yq3Y64i+awpwXqsGBYWkkqMtnbXgrMD+yj7rhW0kuEDxzJaYXGjEW5ogapKNMEKNMjibA==}
    engines: {node: '>= 8'}
    hasBin: true
    dependencies:
      isexe: 2.0.0

  /wide-align/1.1.5:
    resolution: {integrity: sha512-eDMORYaPNZ4sQIuuYPDHdQvf4gyCF9rEEV/yPxGfwPkRodwEgiMUUXTx/dex+Me0wxx53S+NgUHaP7y3MGlDmg==}
    dependencies:
      string-width: 4.2.3
    dev: true

  /widest-line/2.0.1:
    resolution: {integrity: sha512-Ba5m9/Fa4Xt9eb2ELXt77JxVDV8w7qQrH0zS/TWSJdLyAwQjWoOzpzj5lwVftDz6n/EOu3tNACS84v509qwnJA==}
    engines: {node: '>=4'}
    dependencies:
      string-width: 2.1.1
    dev: true

  /windows-release/3.3.3:
    resolution: {integrity: sha512-OSOGH1QYiW5yVor9TtmXKQvt2vjQqbYS+DqmsZw+r7xDwLXEeT3JGW0ZppFmHx4diyXmxt238KFR3N9jzevBRg==}
    engines: {node: '>=6'}
    dependencies:
      execa: 1.0.0
    dev: true

  /word-wrap/1.2.3:
    resolution: {integrity: sha512-Hz/mrNwitNRh/HUAtM/VT/5VH+ygD6DV7mYKZAtHOrbs8U7lvPS6xf7EJKMF0uW1KJCl0H701g3ZGus+muE5vQ==}
    engines: {node: '>=0.10.0'}
    dev: true

  /wrap-ansi/2.1.0:
    resolution: {integrity: sha512-vAaEaDM946gbNpH5pLVNR+vX2ht6n0Bt3GXwVB1AuAqZosOvHNF3P7wDnh8KLkSqgUh0uh77le7Owgoz+Z9XBw==}
    engines: {node: '>=0.10.0'}
    dependencies:
      string-width: 1.0.2
      strip-ansi: 3.0.1
    dev: true

  /wrap-ansi/6.2.0:
    resolution: {integrity: sha512-r6lPcBGxZXlIcymEu7InxDMhdW0KDxpLgoFLcguasxCaJ/SOIZwINatK9KY/tf+ZrlywOKU0UDj3ATXUBfxJXA==}
    engines: {node: '>=8'}
    dependencies:
      ansi-styles: 4.3.0
      string-width: 4.2.3
      strip-ansi: 6.0.1

  /wrap-ansi/7.0.0:
    resolution: {integrity: sha512-YVGIj2kamLSTxw6NsZjoBxfSwsn0ycdesmc4p+Q21c5zPuZ1pl+NfxVdxPtdHvmNVOQ6XSYG4AUtyt/Fi7D16Q==}
    engines: {node: '>=10'}
    dependencies:
      ansi-styles: 4.3.0
      string-width: 4.2.3
      strip-ansi: 6.0.1
    dev: true

  /wrappy/1.0.2:
    resolution: {integrity: sha512-l4Sp/DRseor9wL6EvV2+TuQn63dMkPjZ/sp9XkghTEbV9KlPS1xUsZ3u7/IQO4wxtcFB4bgpQPRcR3QCvezPcQ==}

  /write-file-atomic/2.4.3:
    resolution: {integrity: sha512-GaETH5wwsX+GcnzhPgKcKjJ6M2Cq3/iZp1WyY/X1CSqrW+jVNM9Y7D8EC2sM4ZG/V8wZlSniJnCKWPmBYAucRQ==}
    dependencies:
      graceful-fs: 4.2.10
      imurmurhash: 0.1.4
      signal-exit: 3.0.7
    dev: true

  /write-file-atomic/3.0.3:
    resolution: {integrity: sha512-AvHcyZ5JnSfq3ioSyjrBkH9yW4m7Ayk8/9My/DD9onKeu/94fwrMocemO2QAJFAlnnDN+ZDS+ZjAR5ua1/PV/Q==}
    dependencies:
      imurmurhash: 0.1.4
      is-typedarray: 1.0.0
      signal-exit: 3.0.7
      typedarray-to-buffer: 3.1.5
    dev: true

  /write-file-atomic/4.0.1:
    resolution: {integrity: sha512-nSKUxgAbyioruk6hU87QzVbY279oYT6uiwgDoujth2ju4mJ+TZau7SQBhtbTmUyuNYTuXnSyRn66FV0+eCgcrQ==}
    engines: {node: ^12.13.0 || ^14.15.0 || >=16}
    dependencies:
      imurmurhash: 0.1.4
      signal-exit: 3.0.7
    dev: true

  /ws/7.5.8:
    resolution: {integrity: sha512-ri1Id1WinAX5Jqn9HejiGb8crfRio0Qgu8+MtL36rlTA6RLsMdWt1Az/19A2Qij6uSHUMphEFaTKa4WG+UNHNw==}
    engines: {node: '>=8.3.0'}
    peerDependencies:
      bufferutil: ^4.0.1
      utf-8-validate: ^5.0.2
    peerDependenciesMeta:
      bufferutil:
        optional: true
      utf-8-validate:
        optional: true
    dev: true

  /xdg-basedir/3.0.0:
    resolution: {integrity: sha512-1Dly4xqlulvPD3fZUQJLY+FUIeqN3N2MM3uqe4rCJftAvOjFa3jFGfctOgluGx4ahPbUCsZkmJILiP0Vi4T6lQ==}
    engines: {node: '>=4'}
    dev: true

  /xml-name-validator/3.0.0:
    resolution: {integrity: sha512-A5CUptxDsvxKJEU3yO6DuWBSJz/qizqzJKOMIfUJHETbBw/sFaDxgd6fxm1ewUaM0jZ444Fc5vC5ROYurg/4Pw==}
    dev: true

  /xml/1.0.1:
    resolution: {integrity: sha512-huCv9IH9Tcf95zuYCsQraZtWnJvBtLVE0QHMOs8bWyZAFZNDcYjsPq1nEx8jKA9y+Beo9v+7OBPRisQTjinQMw==}
    dev: true

  /xml2js/0.4.23:
    resolution: {integrity: sha512-ySPiMjM0+pLDftHgXY4By0uswI3SPKLDw/i3UXbnO8M/p28zqexCUoPmQFrYD+/1BzhGJSs2i1ERWKJAtiLrug==}
    engines: {node: '>=4.0.0'}
    dependencies:
      sax: 1.2.4
      xmlbuilder: 11.0.1

  /xmlbuilder/11.0.1:
    resolution: {integrity: sha512-fDlsI/kFEx7gLvbecc0/ohLG50fugQp8ryHzMTuW9vSa1GJ0XYWKnhsUx7oie3G98+r56aTQIUB4kht42R3JvA==}
    engines: {node: '>=4.0'}

  /xmlchars/2.2.0:
    resolution: {integrity: sha512-JZnDKK8B0RCDw84FNdDAIpZK+JuJw+s7Lz8nksI7SIuU3UXJJslUthsi+uWBUYOwPFwW7W7PRLRfUKpxjtjFCw==}
    dev: true

  /xtend/4.0.2:
    resolution: {integrity: sha512-LKYU1iAXJXUgAXn9URjiu+MWhyUXHsvfp7mcuYm9dSUKK0/CjtrUwFAxD82/mCWbtLsGjFIad0wIsod4zrTAEQ==}
    engines: {node: '>=0.4'}

  /y18n/5.0.8:
    resolution: {integrity: sha512-0pfFzegeDWJHJIAmTLRP2DwHjdF5s7jo9tuztdQxAhINCdvS+3nGINqPd00AphqJR/0LhANUS6/+7SCb98YOfA==}
    engines: {node: '>=10'}
    dev: true

  /yallist/2.1.2:
    resolution: {integrity: sha512-ncTzHV7NvsQZkYe1DW7cbDLm0YpzHmZF5r/iyP3ZnQtMiJ+pjzisCiMNI+Sj+xQF5pXhSHxSB3uDbsBTzY/c2A==}
    dev: true

  /yallist/4.0.0:
    resolution: {integrity: sha512-3wdGidZyq5PB084XLES5TpOSRA3wjXAlIWMhum2kRcv/41Sn2emQ0dycQW4uZXLejwKvg6EsvbdlVL+FYEct7A==}

  /yaml/2.1.1:
    resolution: {integrity: sha512-o96x3OPo8GjWeSLF+wOAbrPfhFOGY0W00GNaxCDv+9hkcDJEnev1yh8S7pgHF0ik6zc8sQLuL8hjHjJULZp8bw==}
    engines: {node: '>= 14'}
    dev: true

  /yargs-parser/20.2.9:
    resolution: {integrity: sha512-y11nGElTIV+CT3Zv9t7VKl+Q3hTQoT9a1Qzezhhl6Rp21gJ/IVTW7Z3y9EWXhuUBC2Shnf+DX0antecpAwSP8w==}
    engines: {node: '>=10'}
    dev: true

  /yargs-parser/21.0.1:
    resolution: {integrity: sha512-9BK1jFpLzJROCI5TzwZL/TU4gqjK5xiHV/RfWLOahrjAko/e4DJkRDZQXfvqAsiZzzYhgAzbgz6lg48jcm4GLg==}
    engines: {node: '>=12'}
    dev: true

  /yargs/16.2.0:
    resolution: {integrity: sha512-D1mvvtDG0L5ft/jGWkLpG1+m0eQxOfaBvTNELraWj22wSVUMWxZUvYgJYcKh6jGGIkJFhH4IZPQhR4TKpc8mBw==}
    engines: {node: '>=10'}
    dependencies:
      cliui: 7.0.4
      escalade: 3.1.1
      get-caller-file: 2.0.5
      require-directory: 2.1.1
      string-width: 4.2.3
      y18n: 5.0.8
      yargs-parser: 20.2.9
    dev: true

  /yargs/17.5.1:
    resolution: {integrity: sha512-t6YAJcxDkNX7NFYiVtKvWUz8l+PaKTLiL63mJYWR2GnHq2gjEWISzsLp9wg3aY36dY1j+gfIEL3pIF+XlJJfbA==}
    engines: {node: '>=12'}
    dependencies:
      cliui: 7.0.4
      escalade: 3.1.1
      get-caller-file: 2.0.5
      require-directory: 2.1.1
      string-width: 4.2.3
      y18n: 5.0.8
      yargs-parser: 21.0.1
    dev: true

  /yarn/1.22.19:
    resolution: {integrity: sha512-/0V5q0WbslqnwP91tirOvldvYISzaqhClxzyUKXYxs07yUILIs5jx/k6CFe8bvKSkds5w+eiOqta39Wk3WxdcQ==}
    engines: {node: '>=4.0.0'}
    hasBin: true
    requiresBuild: true
    dev: true

  /yeoman-character/1.1.0:
    resolution: {integrity: sha512-oxzeZugaEkVJC+IHwcb+DZDb8IdbZ3f4rHax4+wtJstCx+9BAaMX+Inmp3wmGmTWftJ7n5cPqQRbo1FaV/vNXQ==}
    engines: {node: '>=0.10.0'}
    hasBin: true
    dependencies:
      supports-color: 3.2.3
    dev: true

  /yeoman-doctor/5.0.0:
    resolution: {integrity: sha512-9Ni+uXWeFix9+1t7s1q40zZdbcpdi/OwgD4N4cVaqI+bppPciOOXQ/RSggannwZu8m8zrSWELn6/93G7308jgg==}
    engines: {node: '>=12.10.0'}
    hasBin: true
    dependencies:
      ansi-styles: 3.2.1
      bin-version-check: 4.0.0
      chalk: 2.4.2
      global-agent: 2.2.0
      latest-version: 3.1.0
      log-symbols: 2.2.0
      semver: 5.7.1
      twig: 1.15.4
      user-home: 2.0.0
    dev: true

  /yeoman-environment/3.9.1:
    resolution: {integrity: sha512-IdRnbQt/DSOSnao0oD9c+or1X2UrL+fx9eC0O7Lq/MGZV68nhv9k77MqG+hEAySPSlyCpocVlhfQwV62hczk5Q==}
    engines: {node: '>=12.10.0'}
    hasBin: true
    dependencies:
      '@npmcli/arborist': 4.3.1
      are-we-there-yet: 2.0.0
      arrify: 2.0.1
      binaryextensions: 4.18.0
      chalk: 4.1.2
      cli-table: 0.3.11
      commander: 7.1.0
      dateformat: 4.6.3
      debug: 4.3.4
      diff: 5.1.0
      error: 10.4.0
      escape-string-regexp: 4.0.0
      execa: 5.1.1
      find-up: 5.0.0
      globby: 11.1.0
      grouped-queue: 2.0.0
      inquirer: 8.2.4
      is-scoped: 2.1.0
      lodash: 4.17.21
      log-symbols: 4.1.0
      mem-fs: 2.2.1
      mem-fs-editor: 9.4.0_mem-fs@2.2.1
      minimatch: 3.1.2
      npmlog: 5.0.1
      p-queue: 6.6.2
      p-transform: 1.3.0
      pacote: 12.0.3
      preferred-pm: 3.0.3
      pretty-bytes: 5.6.0
      semver: 7.3.7
      slash: 3.0.0
      strip-ansi: 6.0.1
      text-table: 0.2.0
      textextensions: 5.15.0
      untildify: 4.0.0
    transitivePeerDependencies:
      - bluebird
      - supports-color
    dev: true

  /yeoman-generator/5.6.1:
    resolution: {integrity: sha512-XllgFvmDEwoPMq2rKtL4/N52WlINJW6a3I3XtlCrMb3/dqO5dW0nPNgR0L3IIUIdf9y1EHb1ZFMs2Qp3ZEEFxg==}
    engines: {node: '>=12.10.0'}
    peerDependencies:
      yeoman-environment: ^3.2.0
    peerDependenciesMeta:
      yeoman-environment:
        optional: true
    dependencies:
      chalk: 4.1.2
      dargs: 7.0.0
      debug: 4.3.4
      execa: 4.1.0
      github-username: 6.0.0
      lodash: 4.17.21
      minimist: 1.2.6
      read-pkg-up: 7.0.1
      run-async: 2.4.1
      semver: 7.3.7
      shelljs: 0.8.5
      sort-keys: 4.2.0
      text-table: 0.2.0
    transitivePeerDependencies:
      - encoding
      - supports-color
    dev: true

  /yn/3.1.1:
    resolution: {integrity: sha512-Ux4ygGWsu2c7isFWe8Yu1YluJmqVhxqK2cLXNQA5AcC3QfbGNpM7fu0Y8b/z16pXLnFxZYvWhd3fhBY9DLmC6Q==}
    engines: {node: '>=6'}
    dev: true

  /yo/4.3.0:
    resolution: {integrity: sha512-0V5CpR62BY1EOevIxXq5BL84YJeIunEzRsFlqb00tc7D77I51/0bvgdGRZhEwhNI2rFxKZ1i77eoisT56gfMTQ==}
    engines: {node: '>=12.10.0'}
    hasBin: true
    requiresBuild: true
    dependencies:
      async: 2.6.4
      chalk: 2.4.2
      cli-list: 0.2.0
      configstore: 3.1.5
      cross-spawn: 6.0.5
      figures: 2.0.0
      fullname: 4.0.1
      global-agent: 2.2.0
      global-tunnel-ng: 2.7.1
      got: 8.3.2
      humanize-string: 1.0.2
      inquirer: 6.5.2
      insight: 0.10.3
      lodash: 4.17.21
      mem-fs-editor: 9.4.0
      meow: 3.7.0
      npm-keyword: 5.0.0
      open: 6.4.0
      package-json: 5.0.0
      parse-help: 1.0.0
      read-pkg-up: 4.0.0
      root-check: 1.0.0
      sort-on: 3.0.0
      string-length: 2.0.0
      tabtab: 1.3.2
      titleize: 1.0.1
      update-notifier: 2.5.0
      user-home: 2.0.0
      yeoman-character: 1.1.0
      yeoman-doctor: 5.0.0
      yeoman-environment: 3.9.1
      yosay: 2.0.2
    transitivePeerDependencies:
      - bluebird
      - mem-fs
      - supports-color
    dev: true

  /yocto-queue/0.1.0:
    resolution: {integrity: sha512-rVksvsnNCdJ/ohGc6xgPwyN8eheCxsiLM8mxuE/t/mOVqJewPuO1miLpTHQiRgTKCLexL4MeAFVagts7HmNZ2Q==}
    engines: {node: '>=10'}

  /yosay/2.0.2:
    resolution: {integrity: sha512-avX6nz2esp7IMXGag4gu6OyQBsMh/SEn+ZybGu3yKPlOTE6z9qJrzG/0X5vCq/e0rPFy0CUYCze0G5hL310ibA==}
    engines: {node: '>=4'}
    hasBin: true
    dependencies:
      ansi-regex: 2.1.1
      ansi-styles: 3.2.1
      chalk: 1.1.3
      cli-boxes: 1.0.0
      pad-component: 0.0.1
      string-width: 2.1.1
      strip-ansi: 3.0.1
      taketalk: 1.0.0
      wrap-ansi: 2.1.0
    dev: true

  /z-schema/5.0.3:
    resolution: {integrity: sha512-sGvEcBOTNum68x9jCpCVGPFJ6mWnkD0YxOcddDlJHRx3tKdB2q8pCHExMVZo/AV/6geuVJXG7hljDaWG8+5GDw==}
    engines: {node: '>=8.0.0'}
    hasBin: true
    dependencies:
      lodash.get: 4.4.2
      lodash.isequal: 4.5.0
      validator: 13.7.0
    optionalDependencies:
      commander: 2.20.3
    dev: true

  /zip-stream/4.1.0:
    resolution: {integrity: sha512-zshzwQW7gG7hjpBlgeQP9RuyPGNxvJdzR8SUM3QhxCnLjWN2E7j3dOvpeDcQoETfHx0urRS7EtmVToql7YpU4A==}
    engines: {node: '>= 10'}
    dependencies:
      archiver-utils: 2.1.0
      compress-commons: 4.1.1
      readable-stream: 3.6.0
    dev: false<|MERGE_RESOLUTION|>--- conflicted
+++ resolved
@@ -118,17 +118,10 @@
     specifiers:
       '@prisma/client': workspace:*
       '@prisma/debug': workspace:*
-<<<<<<< HEAD
       '@prisma/engines': workspace:*
       '@prisma/fetch-engine': workspace:*
       '@prisma/generator-helper': workspace:*
       '@prisma/get-platform': workspace:*
-=======
-      '@prisma/engines': 3.16.0-46.7913709f1e48160e65e366f365c239e3017a9c2e
-      '@prisma/fetch-engine': 3.16.0-46.7913709f1e48160e65e366f365c239e3017a9c2e
-      '@prisma/generator-helper': workspace:*
-      '@prisma/get-platform': 3.16.0-46.7913709f1e48160e65e366f365c239e3017a9c2e
->>>>>>> ffb1ec45
       '@prisma/internals': workspace:*
       '@prisma/migrate': workspace:*
       '@prisma/studio': 0.464.0
@@ -168,7 +161,6 @@
       ts-pattern: 4.0.3
       typescript: 4.7.4
     dependencies:
-<<<<<<< HEAD
       '@prisma/engines': link:../engines
     devDependencies:
       '@prisma/client': link:../client
@@ -176,15 +168,6 @@
       '@prisma/fetch-engine': link:../fetch-engine
       '@prisma/generator-helper': link:../generator-helper
       '@prisma/get-platform': link:../get-platform
-=======
-      '@prisma/engines': 3.16.0-46.7913709f1e48160e65e366f365c239e3017a9c2e
-    devDependencies:
-      '@prisma/client': link:../client
-      '@prisma/debug': link:../debug
-      '@prisma/fetch-engine': 3.16.0-46.7913709f1e48160e65e366f365c239e3017a9c2e
-      '@prisma/generator-helper': link:../generator-helper
-      '@prisma/get-platform': 3.16.0-46.7913709f1e48160e65e366f365c239e3017a9c2e
->>>>>>> ffb1ec45
       '@prisma/internals': link:../internals
       '@prisma/migrate': link:../migrate
       '@prisma/studio': 0.464.0
@@ -232,19 +215,11 @@
       '@opentelemetry/api': 1.1.0
       '@prisma/debug': workspace:*
       '@prisma/engine-core': workspace:*
-<<<<<<< HEAD
       '@prisma/engines': workspace:*
-      '@prisma/engines-version': 3.16.0-45.e46a8f52bc07feff72927e42c1fa8bb4627d8bec
+      '@prisma/engines-version': 3.16.0-46.7913709f1e48160e65e366f365c239e3017a9c2e
       '@prisma/fetch-engine': workspace:*
       '@prisma/generator-helper': workspace:*
       '@prisma/get-platform': workspace:*
-=======
-      '@prisma/engines': 3.16.0-46.7913709f1e48160e65e366f365c239e3017a9c2e
-      '@prisma/engines-version': 3.16.0-46.7913709f1e48160e65e366f365c239e3017a9c2e
-      '@prisma/fetch-engine': 3.16.0-46.7913709f1e48160e65e366f365c239e3017a9c2e
-      '@prisma/generator-helper': workspace:*
-      '@prisma/get-platform': 3.16.0-46.7913709f1e48160e65e366f365c239e3017a9c2e
->>>>>>> ffb1ec45
       '@prisma/internals': workspace:*
       '@prisma/migrate': workspace:*
       '@swc-node/register': 1.5.1
@@ -308,17 +283,10 @@
       '@opentelemetry/api': 1.1.0
       '@prisma/debug': link:../debug
       '@prisma/engine-core': link:../engine-core
-<<<<<<< HEAD
       '@prisma/engines': link:../engines
       '@prisma/fetch-engine': link:../fetch-engine
       '@prisma/generator-helper': link:../generator-helper
       '@prisma/get-platform': link:../get-platform
-=======
-      '@prisma/engines': 3.16.0-46.7913709f1e48160e65e366f365c239e3017a9c2e
-      '@prisma/fetch-engine': 3.16.0-46.7913709f1e48160e65e366f365c239e3017a9c2e
-      '@prisma/generator-helper': link:../generator-helper
-      '@prisma/get-platform': 3.16.0-46.7913709f1e48160e65e366f365c239e3017a9c2e
->>>>>>> ffb1ec45
       '@prisma/internals': link:../internals
       '@prisma/migrate': link:../migrate
       '@swc-node/register': 1.5.1_typescript@4.7.4
@@ -400,15 +368,9 @@
   packages/engine-core:
     specifiers:
       '@prisma/debug': workspace:*
-<<<<<<< HEAD
       '@prisma/engines': workspace:*
       '@prisma/generator-helper': workspace:*
       '@prisma/get-platform': workspace:*
-=======
-      '@prisma/engines': 3.16.0-46.7913709f1e48160e65e366f365c239e3017a9c2e
-      '@prisma/generator-helper': workspace:*
-      '@prisma/get-platform': 3.16.0-46.7913709f1e48160e65e366f365c239e3017a9c2e
->>>>>>> ffb1ec45
       '@swc/core': 1.2.204
       '@swc/jest': 0.2.21
       '@types/jest': 28.1.3
@@ -427,15 +389,9 @@
       undici: 5.5.1
     dependencies:
       '@prisma/debug': link:../debug
-<<<<<<< HEAD
       '@prisma/engines': link:../engines
       '@prisma/generator-helper': link:../generator-helper
       '@prisma/get-platform': link:../get-platform
-=======
-      '@prisma/engines': 3.16.0-46.7913709f1e48160e65e366f365c239e3017a9c2e
-      '@prisma/generator-helper': link:../generator-helper
-      '@prisma/get-platform': 3.16.0-46.7913709f1e48160e65e366f365c239e3017a9c2e
->>>>>>> ffb1ec45
       chalk: 4.1.2
       execa: 5.1.1
       get-stream: 6.0.1
@@ -457,7 +413,7 @@
   packages/engines:
     specifiers:
       '@prisma/debug': workspace:*
-      '@prisma/engines-version': 3.16.0-45.e46a8f52bc07feff72927e42c1fa8bb4627d8bec
+      '@prisma/engines-version': 3.16.0-46.7913709f1e48160e65e366f365c239e3017a9c2e
       '@prisma/fetch-engine': workspace:*
       '@prisma/get-platform': workspace:*
       '@swc/core': 1.2.197
@@ -469,7 +425,7 @@
       typescript: 4.7.3
     devDependencies:
       '@prisma/debug': link:../debug
-      '@prisma/engines-version': 3.16.0-45.e46a8f52bc07feff72927e42c1fa8bb4627d8bec
+      '@prisma/engines-version': 3.16.0-46.7913709f1e48160e65e366f365c239e3017a9c2e
       '@prisma/fetch-engine': link:../fetch-engine
       '@prisma/get-platform': link:../get-platform
       '@swc/core': 1.2.197
@@ -483,7 +439,7 @@
   packages/fetch-engine:
     specifiers:
       '@prisma/debug': workspace:*
-      '@prisma/engines-version': 3.16.0-45.e46a8f52bc07feff72927e42c1fa8bb4627d8bec
+      '@prisma/engines-version': 3.16.0-46.7913709f1e48160e65e366f365c239e3017a9c2e
       '@prisma/get-platform': workspace:*
       '@swc/core': 1.2.197
       '@swc/jest': 0.2.21
@@ -529,7 +485,7 @@
       temp-dir: 2.0.0
       tempy: 1.0.1
     devDependencies:
-      '@prisma/engines-version': 3.16.0-45.e46a8f52bc07feff72927e42c1fa8bb4627d8bec
+      '@prisma/engines-version': 3.16.0-46.7913709f1e48160e65e366f365c239e3017a9c2e
       '@swc/core': 1.2.197
       '@swc/jest': 0.2.21_@swc+core@1.2.197
       '@types/jest': 27.5.2
@@ -653,17 +609,10 @@
     specifiers:
       '@prisma/debug': workspace:*
       '@prisma/engine-core': workspace:*
-<<<<<<< HEAD
       '@prisma/engines': workspace:*
       '@prisma/fetch-engine': workspace:*
       '@prisma/generator-helper': workspace:*
       '@prisma/get-platform': workspace:*
-=======
-      '@prisma/engines': 3.16.0-46.7913709f1e48160e65e366f365c239e3017a9c2e
-      '@prisma/fetch-engine': 3.16.0-46.7913709f1e48160e65e366f365c239e3017a9c2e
-      '@prisma/generator-helper': workspace:*
-      '@prisma/get-platform': 3.16.0-46.7913709f1e48160e65e366f365c239e3017a9c2e
->>>>>>> ffb1ec45
       '@swc/core': 1.2.204
       '@swc/jest': 0.2.21
       '@timsuchanek/copy': 1.4.5
@@ -722,17 +671,10 @@
     dependencies:
       '@prisma/debug': link:../debug
       '@prisma/engine-core': link:../engine-core
-<<<<<<< HEAD
       '@prisma/engines': link:../engines
       '@prisma/fetch-engine': link:../fetch-engine
       '@prisma/generator-helper': link:../generator-helper
       '@prisma/get-platform': link:../get-platform
-=======
-      '@prisma/engines': 3.16.0-46.7913709f1e48160e65e366f365c239e3017a9c2e
-      '@prisma/fetch-engine': 3.16.0-46.7913709f1e48160e65e366f365c239e3017a9c2e
-      '@prisma/generator-helper': link:../generator-helper
-      '@prisma/get-platform': 3.16.0-46.7913709f1e48160e65e366f365c239e3017a9c2e
->>>>>>> ffb1ec45
       '@timsuchanek/copy': 1.4.5
       archiver: 5.3.1
       arg: 5.0.2
@@ -795,11 +737,7 @@
       '@prisma/debug': workspace:*
       '@prisma/engines-version': 3.16.0-46.7913709f1e48160e65e366f365c239e3017a9c2e
       '@prisma/generator-helper': workspace:*
-<<<<<<< HEAD
       '@prisma/get-platform': workspace:*
-=======
-      '@prisma/get-platform': 3.16.0-46.7913709f1e48160e65e366f365c239e3017a9c2e
->>>>>>> ffb1ec45
       '@prisma/internals': workspace:*
       '@sindresorhus/slugify': 1.1.2
       '@swc/core': 1.2.204
@@ -833,11 +771,7 @@
       typescript: 4.7.4
     dependencies:
       '@prisma/debug': link:../debug
-<<<<<<< HEAD
       '@prisma/get-platform': link:../get-platform
-=======
-      '@prisma/get-platform': 3.16.0-46.7913709f1e48160e65e366f365c239e3017a9c2e
->>>>>>> ffb1ec45
       '@sindresorhus/slugify': 1.1.2
       chalk: 4.1.2
       execa: 5.1.1
@@ -2307,59 +2241,9 @@
     resolution: {integrity: sha512-hf+3bwuBwtXsugA2ULBc95qxrOqP2pOekLz34BJhcAKawt94vfeNyUKpYc0lZQ/3sCP6LqRa7UAdHA7i5UODzQ==}
     engines: {node: '>=8.0.0'}
 
-<<<<<<< HEAD
-  /@prisma/engines-version/3.16.0-45.e46a8f52bc07feff72927e42c1fa8bb4627d8bec:
-    resolution: {integrity: sha512-7MddkBc/gEh07V66pUQX1yFuuUrefvo1YA+3TuFvjZW/Z0gs3yYd8AoT/7Chkskk4jZKPyVG57n4D5rA8e049g==}
-
-=======
-  /@prisma/debug/3.15.2:
-    resolution: {integrity: sha512-Uw6RkJmHolxXNifohIY9TIBRNWR2ciDY9LErPm6jymBs3mevLCUWm4m5AlyWyhKFWl0crUtwbAWE8Z79JiNRcw==}
-    dependencies:
-      '@types/debug': 4.1.7
-      debug: 4.3.4
-      strip-ansi: 6.0.1
-    transitivePeerDependencies:
-      - supports-color
-
   /@prisma/engines-version/3.16.0-46.7913709f1e48160e65e366f365c239e3017a9c2e:
     resolution: {integrity: sha512-5v0x+gtis3AcqnPZMc6fsvzGA2VxeGO/VRls+adXGjOxrsYzvXwoa2xQ/9fTCMvT6qtMPESt9f7VG5X/Dqjd1g==}
 
-  /@prisma/engines/3.16.0-46.7913709f1e48160e65e366f365c239e3017a9c2e:
-    resolution: {integrity: sha512-iBzf9LocyTeZhAjVfCPbLbGU+/C5oljFHHDpgP7F/8F2hm7OUc16gjPXzc7Kq437V+oWx9XeZbpFMdS7LCE+2g==}
-    requiresBuild: true
-
-  /@prisma/fetch-engine/3.16.0-46.7913709f1e48160e65e366f365c239e3017a9c2e:
-    resolution: {integrity: sha512-DQyW6CS4/UfTxPuQalHoSAwQZRtqZrCkTnZrQSPcQbSpZt0n7tUWgA1iZ2RROyjbslhZLkjsLKU5/Ku8SvY0hQ==}
-    dependencies:
-      '@prisma/debug': 3.15.2
-      '@prisma/get-platform': 3.16.0-46.7913709f1e48160e65e366f365c239e3017a9c2e
-      chalk: 4.1.2
-      execa: 5.1.1
-      find-cache-dir: 3.3.2
-      hasha: 5.2.2
-      http-proxy-agent: 5.0.0
-      https-proxy-agent: 5.0.1
-      make-dir: 3.1.0
-      node-fetch: 2.6.7
-      p-filter: 2.1.0
-      p-map: 4.0.0
-      p-retry: 4.6.2
-      progress: 2.0.3
-      rimraf: 3.0.2
-      temp-dir: 2.0.0
-      tempy: 1.0.1
-    transitivePeerDependencies:
-      - encoding
-      - supports-color
-
-  /@prisma/get-platform/3.16.0-46.7913709f1e48160e65e366f365c239e3017a9c2e:
-    resolution: {integrity: sha512-ThVGxH6igndNad7mg2Q30bnatxoWk7vgOU8rDv0AF+SqZ5xFHEmVBSmgmFYiFn3dNm+GZLzwScU6KrCADawxXQ==}
-    dependencies:
-      '@prisma/debug': 3.15.2
-    transitivePeerDependencies:
-      - supports-color
-
->>>>>>> ffb1ec45
   /@prisma/studio-common/0.464.0:
     resolution: {integrity: sha512-LORqwnRVR1ZerrTGIsP/de04jhVZGNkEfr47jXJOuRkJTqChiKGOuPIphtiNCLsV/6Eeue5D8apHu+I0bzfATw==}
     engines: {node: '>= 12'}
