--- conflicted
+++ resolved
@@ -467,13 +467,8 @@
         specifier: workspace:*
         version: link:../engines
       '@prisma/engines-version':
-<<<<<<< HEAD
         specifier: 5.7.0-28.integration-join-support-a84fe4386fdf0f05bd737b62e5d112ab079c7098
         version: 5.7.0-28.integration-join-support-a84fe4386fdf0f05bd737b62e5d112ab079c7098
-=======
-        specifier: 5.7.0-27.f0e6ac4eb5258a937f0d50a926d8330162b30377
-        version: 5.7.0-27.f0e6ac4eb5258a937f0d50a926d8330162b30377
->>>>>>> 1e512a05
       '@prisma/fetch-engine':
         specifier: workspace:*
         version: link:../fetch-engine
@@ -731,13 +726,8 @@
         specifier: workspace:*
         version: link:../debug
       '@prisma/engines-version':
-<<<<<<< HEAD
         specifier: 5.7.0-28.integration-join-support-a84fe4386fdf0f05bd737b62e5d112ab079c7098
         version: 5.7.0-28.integration-join-support-a84fe4386fdf0f05bd737b62e5d112ab079c7098
-=======
-        specifier: 5.7.0-27.f0e6ac4eb5258a937f0d50a926d8330162b30377
-        version: 5.7.0-27.f0e6ac4eb5258a937f0d50a926d8330162b30377
->>>>>>> 1e512a05
       '@prisma/fetch-engine':
         specifier: workspace:*
         version: link:../fetch-engine
@@ -773,13 +763,8 @@
         specifier: workspace:*
         version: link:../debug
       '@prisma/engines-version':
-<<<<<<< HEAD
         specifier: 5.7.0-28.integration-join-support-a84fe4386fdf0f05bd737b62e5d112ab079c7098
         version: 5.7.0-28.integration-join-support-a84fe4386fdf0f05bd737b62e5d112ab079c7098
-=======
-        specifier: 5.7.0-27.f0e6ac4eb5258a937f0d50a926d8330162b30377
-        version: 5.7.0-27.f0e6ac4eb5258a937f0d50a926d8330162b30377
->>>>>>> 1e512a05
       '@prisma/get-platform':
         specifier: workspace:*
         version: link:../get-platform
@@ -1103,13 +1088,8 @@
         specifier: workspace:*
         version: link:../get-platform
       '@prisma/prisma-schema-wasm':
-<<<<<<< HEAD
         specifier: 5.7.0-28.integration-join-support-a84fe4386fdf0f05bd737b62e5d112ab079c7098
         version: 5.7.0-28.integration-join-support-a84fe4386fdf0f05bd737b62e5d112ab079c7098
-=======
-        specifier: 5.7.0-27.f0e6ac4eb5258a937f0d50a926d8330162b30377
-        version: 5.7.0-27.f0e6ac4eb5258a937f0d50a926d8330162b30377
->>>>>>> 1e512a05
       arg:
         specifier: 5.0.2
         version: 5.0.2
@@ -1265,13 +1245,8 @@
         specifier: workspace:*
         version: link:../debug
       '@prisma/engines-version':
-<<<<<<< HEAD
         specifier: 5.7.0-28.integration-join-support-a84fe4386fdf0f05bd737b62e5d112ab079c7098
         version: 5.7.0-28.integration-join-support-a84fe4386fdf0f05bd737b62e5d112ab079c7098
-=======
-        specifier: 5.7.0-27.f0e6ac4eb5258a937f0d50a926d8330162b30377
-        version: 5.7.0-27.f0e6ac4eb5258a937f0d50a926d8330162b30377
->>>>>>> 1e512a05
       '@prisma/generator-helper':
         specifier: workspace:*
         version: link:../generator-helper
@@ -3191,13 +3166,8 @@
       config-chain: 1.1.13
     dev: true
 
-<<<<<<< HEAD
   /@prisma/engines-version@5.7.0-28.integration-join-support-a84fe4386fdf0f05bd737b62e5d112ab079c7098:
     resolution: {integrity: sha512-zoBxwblQb6TAB4GI4PFJJhdRAlIDsMKs0E6KwGgwR4skqa0Jkc7wg/QGuz8Oq32YEv/dwa2PfB0FCcsNrY2dyg==}
-=======
-  /@prisma/engines-version@5.7.0-27.f0e6ac4eb5258a937f0d50a926d8330162b30377:
-    resolution: {integrity: sha512-zFdXHLSraK90qxcu/5gKA5X5ocr88OO36K0m008pBUU/KQfJ4183/uldXlTxRCdulfdvXSAWGcFk47c8W4JHJg==}
->>>>>>> 1e512a05
 
   /@prisma/mini-proxy@0.9.4:
     resolution: {integrity: sha512-QydFgafroCKNaLJ/79Zr9auEb2/87+v8gI8s6RdHyLkBL/iSRtv9btPgCvcpcm9IhN3uYHt6hloX/W16FdcJag==}
@@ -3205,13 +3175,8 @@
     hasBin: true
     dev: true
 
-<<<<<<< HEAD
   /@prisma/prisma-schema-wasm@5.7.0-28.integration-join-support-a84fe4386fdf0f05bd737b62e5d112ab079c7098:
     resolution: {integrity: sha512-AhHnEBW5S7waP7xpfPxM3aS0QGTy79c1P/f3dTXF92AyzbgCNDufnVjB1i14U4Xi0KtA6UTMR7ZL4tn7fVa4Xw==}
-=======
-  /@prisma/prisma-schema-wasm@5.7.0-27.f0e6ac4eb5258a937f0d50a926d8330162b30377:
-    resolution: {integrity: sha512-NLdL3W9RCG9TyrpdMFVjxRwckvcutY2z2u+qlwEpD+McioBSlm23xpSxFEUQLWsvDUoHufQT+Xqdd786TTVW9A==}
->>>>>>> 1e512a05
     dev: false
 
   /@prisma/query-engine-wasm@0.0.16:
