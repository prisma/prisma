lockfileVersion: 5.3

importers:

  .:
    specifiers:
      '@sindresorhus/slugify': 1.1.2
      '@slack/webhook': 6.0.0
      '@types/benchmark': 2.1.1
      '@types/debug': 4.1.7
      '@types/graphviz': 0.0.33
      '@types/node': 14.17.7
      '@types/redis': 2.8.31
      '@typescript-eslint/eslint-plugin': 4.29.0
      '@typescript-eslint/parser': 4.29.0
      arg: 5.0.0
      batching-toposort: 1.2.0
      benchmark: 2.1.4
      chalk: 4.1.2
      debug: 4.3.2
      esbuild: 0.12.17
      eslint: 7.32.0
      eslint-config-prettier: 8.3.0
      eslint-plugin-eslint-comments: 3.2.0
      eslint-plugin-jest: 24.4.0
      eslint-plugin-prettier: 3.4.0
      execa: 5.1.1
      globby: 11.0.4
      graphviz: 0.0.9
      husky: 7.0.1
      is-ci: 3.0.0
      node-fetch: 2.6.1
      p-map: 4.0.0
      p-reduce: 2.1.0
      p-retry: 4.6.1
      prettier: 2.3.2
      redis: 3.1.2
      redis-lock: 0.1.4
      semver: 7.3.5
      staged-git-files: 1.2.0
      ts-node: 10.1.0
      typescript: 4.3.5
    devDependencies:
      '@sindresorhus/slugify': 1.1.2
      '@slack/webhook': 6.0.0_debug@4.3.2
      '@types/benchmark': 2.1.1
      '@types/debug': 4.1.7
      '@types/graphviz': 0.0.33
      '@types/node': 14.17.7
      '@types/redis': 2.8.31
      '@typescript-eslint/eslint-plugin': 4.29.0_48ea228fa0647506aa803d17f48b59f7
      '@typescript-eslint/parser': 4.29.0_eslint@7.32.0+typescript@4.3.5
      arg: 5.0.0
      batching-toposort: 1.2.0
      benchmark: 2.1.4
      chalk: 4.1.2
      debug: 4.3.2
      esbuild: 0.12.17
      eslint: 7.32.0
      eslint-config-prettier: 8.3.0_eslint@7.32.0
      eslint-plugin-eslint-comments: 3.2.0_eslint@7.32.0
      eslint-plugin-jest: 24.4.0_8acbcf4842302c074111ae8720519eaa
      eslint-plugin-prettier: 3.4.0_5a48a349ffec60f5257b5f148f5199c3
      execa: 5.1.1
      globby: 11.0.4
      graphviz: 0.0.9
      husky: 7.0.1
      is-ci: 3.0.0
      node-fetch: 2.6.1
      p-map: 4.0.0
      p-reduce: 2.1.0
      p-retry: 4.6.1
      prettier: 2.3.2
      redis: 3.1.2
      redis-lock: 0.1.4
      semver: 7.3.5
      staged-git-files: 1.2.0
      ts-node: 10.1.0_7360de416e8b444360c6ec4574012a61
      typescript: 4.3.5

  packages/cli:
    specifiers:
      '@prisma/client': workspace:*
      '@prisma/debug': workspace:*
<<<<<<< HEAD
      '@prisma/engines': 2.29.0-16.29ab90f60fae7b930be155a97e31856883f4ac22
      '@prisma/fetch-engine': 2.29.0-16.29ab90f60fae7b930be155a97e31856883f4ac22
      '@prisma/generator-helper': workspace:*
      '@prisma/get-platform': 2.29.0-16.29ab90f60fae7b930be155a97e31856883f4ac22
=======
      '@prisma/engines': 2.29.0-15.89a0ba9088b337769c598289ffadd78e1e53a660
      '@prisma/fetch-engine': 2.29.0-15.89a0ba9088b337769c598289ffadd78e1e53a660
      '@prisma/generator-helper': workspace:*
      '@prisma/get-platform': 2.29.0-15.89a0ba9088b337769c598289ffadd78e1e53a660
>>>>>>> c94f0e91
      '@prisma/migrate': workspace:*
      '@prisma/sdk': workspace:*
      '@prisma/studio-server': 0.418.0
      '@timsuchanek/copy': 1.4.5
      '@types/jest': 26.0.24
      '@types/rimraf': 3.0.1
      '@types/ws': 7.4.7
      '@typescript-eslint/eslint-plugin': 4.29.0
      '@typescript-eslint/parser': 4.29.0
      chalk: 4.1.2
      checkpoint-client: 1.1.20
      dotenv: 10.0.0
      esbuild: 0.8.53
      escape-string-regexp: 4.0.0
      eslint: 7.32.0
      eslint-config-prettier: 8.3.0
      eslint-plugin-eslint-comments: 3.2.0
      eslint-plugin-jest: 24.4.0
      eslint-plugin-prettier: 3.4.0
      execa: 5.1.1
      fast-deep-equal: 3.1.3
      fs-jetpack: 4.1.0
      get-port: 5.1.1
      global-dirs: 3.0.0
      indent-string: 4.0.0
      is-installed-globally: 0.4.0
      jest: 27.0.6
      line-replace: 2.0.1
      lint-staged: 11.1.1
      log-update: 4.0.0
      make-dir: 3.1.0
      node-fetch: 2.6.1
      open: 7.4.2
      pg: 8.7.1
      pkg-up: 3.1.0
      prettier: 2.3.2
      replace-string: 3.1.0
      resolve-pkg: 2.0.0
      rimraf: 3.0.2
      strip-ansi: 6.0.0
      tempy: 1.0.1
      ts-jest: 27.0.4
      typescript: 4.3.5
    dependencies:
<<<<<<< HEAD
      '@prisma/engines': 2.29.0-16.29ab90f60fae7b930be155a97e31856883f4ac22
    devDependencies:
      '@prisma/client': link:../client
      '@prisma/debug': link:../debug
      '@prisma/fetch-engine': 2.29.0-16.29ab90f60fae7b930be155a97e31856883f4ac22
      '@prisma/generator-helper': link:../generator-helper
      '@prisma/get-platform': 2.29.0-16.29ab90f60fae7b930be155a97e31856883f4ac22
=======
      '@prisma/engines': 2.29.0-15.89a0ba9088b337769c598289ffadd78e1e53a660
    devDependencies:
      '@prisma/client': link:../client
      '@prisma/debug': link:../debug
      '@prisma/fetch-engine': 2.29.0-15.89a0ba9088b337769c598289ffadd78e1e53a660
      '@prisma/generator-helper': link:../generator-helper
      '@prisma/get-platform': 2.29.0-15.89a0ba9088b337769c598289ffadd78e1e53a660
>>>>>>> c94f0e91
      '@prisma/migrate': link:../migrate
      '@prisma/sdk': link:../sdk
      '@prisma/studio-server': 0.418.0
      '@timsuchanek/copy': 1.4.5
      '@types/jest': 26.0.24
      '@types/rimraf': 3.0.1
      '@types/ws': 7.4.7
      '@typescript-eslint/eslint-plugin': 4.29.0_48ea228fa0647506aa803d17f48b59f7
      '@typescript-eslint/parser': 4.29.0_eslint@7.32.0+typescript@4.3.5
      chalk: 4.1.2
      checkpoint-client: 1.1.20
      dotenv: 10.0.0
      esbuild: 0.8.53
      escape-string-regexp: 4.0.0
      eslint: 7.32.0
      eslint-config-prettier: 8.3.0_eslint@7.32.0
      eslint-plugin-eslint-comments: 3.2.0_eslint@7.32.0
      eslint-plugin-jest: 24.4.0_8acbcf4842302c074111ae8720519eaa
      eslint-plugin-prettier: 3.4.0_5a48a349ffec60f5257b5f148f5199c3
      execa: 5.1.1
      fast-deep-equal: 3.1.3
      fs-jetpack: 4.1.0
      get-port: 5.1.1
      global-dirs: 3.0.0
      indent-string: 4.0.0
      is-installed-globally: 0.4.0
      jest: 27.0.6_ts-node@10.1.0
      line-replace: 2.0.1
      lint-staged: 11.1.1
      log-update: 4.0.0
      make-dir: 3.1.0
      node-fetch: 2.6.1
      open: 7.4.2
      pg: 8.7.1
      pkg-up: 3.1.0
      prettier: 2.3.2
      replace-string: 3.1.0
      resolve-pkg: 2.0.0
      rimraf: 3.0.2
      strip-ansi: 6.0.0
      tempy: 1.0.1
      ts-jest: 27.0.4_52cc4273aa16028085013af47e479e10
      typescript: 4.3.5

  packages/client:
    specifiers:
      '@prisma/debug': workspace:*
      '@prisma/engine-core': workspace:*
<<<<<<< HEAD
      '@prisma/engines': 2.29.0-16.29ab90f60fae7b930be155a97e31856883f4ac22
      '@prisma/engines-version': 2.29.0-16.29ab90f60fae7b930be155a97e31856883f4ac22
      '@prisma/fetch-engine': 2.29.0-16.29ab90f60fae7b930be155a97e31856883f4ac22
      '@prisma/generator-helper': workspace:*
      '@prisma/get-platform': 2.29.0-16.29ab90f60fae7b930be155a97e31856883f4ac22
=======
      '@prisma/engines': 2.29.0-15.89a0ba9088b337769c598289ffadd78e1e53a660
      '@prisma/engines-version': 2.29.0-15.89a0ba9088b337769c598289ffadd78e1e53a660
      '@prisma/fetch-engine': 2.29.0-15.89a0ba9088b337769c598289ffadd78e1e53a660
      '@prisma/generator-helper': workspace:*
      '@prisma/get-platform': 2.29.0-15.89a0ba9088b337769c598289ffadd78e1e53a660
>>>>>>> c94f0e91
      '@prisma/migrate': workspace:*
      '@prisma/sdk': workspace:*
      '@timsuchanek/copy': 1.4.5
      '@types/debug': 4.1.7
      '@types/jest': 26.0.24
      '@types/js-levenshtein': 1.1.0
      '@types/mssql': 6.0.8
      '@types/node': 12.20.18
      '@types/pg': 8.6.1
      '@typescript-eslint/eslint-plugin': 4.29.0
      '@typescript-eslint/parser': 4.29.0
      arg: 5.0.0
      chalk: 4.1.2
      decimal.js: 10.3.1
      esbuild: 0.8.53
      escape-string-regexp: 4.0.0
      eslint: 7.32.0
      eslint-config-prettier: 8.3.0
      eslint-plugin-eslint-comments: 3.2.0
      eslint-plugin-jest: 24.4.0
      eslint-plugin-prettier: 3.4.0
      execa: 5.1.1
      flat-map-polyfill: 0.3.8
      fs-monkey: 1.0.3
      get-own-enumerable-property-symbols: 3.0.2
      indent-string: 4.0.0
      is-obj: 2.0.0
      is-regexp: 2.1.0
      jest: 27.0.6
      js-levenshtein: 1.1.6
      klona: 2.0.4
      lint-staged: 11.1.1
      make-dir: 3.1.0
      mariadb: 2.5.4
      mssql: 7.2.0
      pg: 8.7.1
      pkg-up: 3.1.0
      pluralize: 8.0.0
      prettier: 2.3.2
      replace-string: 3.1.0
      rimraf: 3.0.2
      rollup: 2.55.1
      rollup-plugin-dts: 3.0.2
      sort-keys: 4.2.0
      source-map-support: 0.5.19
      sql-template-tag: 4.0.0
      stacktrace-parser: 0.1.10
      strip-ansi: 6.0.0
      strip-indent: 3.0.0
      ts-jest: 27.0.4
      ts-node: 10.1.0
      tsd: 0.17.0
      typescript: 4.3.5
    dependencies:
<<<<<<< HEAD
      '@prisma/engines-version': 2.29.0-16.29ab90f60fae7b930be155a97e31856883f4ac22
    devDependencies:
      '@prisma/debug': link:../debug
      '@prisma/engine-core': link:../engine-core
      '@prisma/engines': 2.29.0-16.29ab90f60fae7b930be155a97e31856883f4ac22
      '@prisma/fetch-engine': 2.29.0-16.29ab90f60fae7b930be155a97e31856883f4ac22
      '@prisma/generator-helper': link:../generator-helper
      '@prisma/get-platform': 2.29.0-16.29ab90f60fae7b930be155a97e31856883f4ac22
=======
      '@prisma/engines-version': 2.29.0-15.89a0ba9088b337769c598289ffadd78e1e53a660
    devDependencies:
      '@prisma/debug': link:../debug
      '@prisma/engine-core': link:../engine-core
      '@prisma/engines': 2.29.0-15.89a0ba9088b337769c598289ffadd78e1e53a660
      '@prisma/fetch-engine': 2.29.0-15.89a0ba9088b337769c598289ffadd78e1e53a660
      '@prisma/generator-helper': link:../generator-helper
      '@prisma/get-platform': 2.29.0-15.89a0ba9088b337769c598289ffadd78e1e53a660
>>>>>>> c94f0e91
      '@prisma/migrate': link:../migrate
      '@prisma/sdk': link:../sdk
      '@timsuchanek/copy': 1.4.5
      '@types/debug': 4.1.7
      '@types/jest': 26.0.24
      '@types/js-levenshtein': 1.1.0
      '@types/mssql': 6.0.8
      '@types/node': 12.20.18
      '@types/pg': 8.6.1
      '@typescript-eslint/eslint-plugin': 4.29.0_48ea228fa0647506aa803d17f48b59f7
      '@typescript-eslint/parser': 4.29.0_eslint@7.32.0+typescript@4.3.5
      arg: 5.0.0
      chalk: 4.1.2
      decimal.js: 10.3.1
      esbuild: 0.8.53
      escape-string-regexp: 4.0.0
      eslint: 7.32.0
      eslint-config-prettier: 8.3.0_eslint@7.32.0
      eslint-plugin-eslint-comments: 3.2.0_eslint@7.32.0
      eslint-plugin-jest: 24.4.0_8acbcf4842302c074111ae8720519eaa
      eslint-plugin-prettier: 3.4.0_5a48a349ffec60f5257b5f148f5199c3
      execa: 5.1.1
      flat-map-polyfill: 0.3.8
      fs-monkey: 1.0.3
      get-own-enumerable-property-symbols: 3.0.2
      indent-string: 4.0.0
      is-obj: 2.0.0
      is-regexp: 2.1.0
      jest: 27.0.6_ts-node@10.1.0
      js-levenshtein: 1.1.6
      klona: 2.0.4
      lint-staged: 11.1.1
      make-dir: 3.1.0
      mariadb: 2.5.4
      mssql: 7.2.0
      pg: 8.7.1
      pkg-up: 3.1.0
      pluralize: 8.0.0
      prettier: 2.3.2
      replace-string: 3.1.0
      rimraf: 3.0.2
      rollup: 2.55.1
      rollup-plugin-dts: 3.0.2_rollup@2.55.1+typescript@4.3.5
      sort-keys: 4.2.0
      source-map-support: 0.5.19
      sql-template-tag: 4.0.0
      stacktrace-parser: 0.1.10
      strip-ansi: 6.0.0
      strip-indent: 3.0.0
      ts-jest: 27.0.4_52cc4273aa16028085013af47e479e10
      ts-node: 10.1.0_620c6be159ae5abe9d22c4491af881d8
      tsd: 0.17.0
      typescript: 4.3.5

  packages/debug:
    specifiers:
      '@types/debug': 4.1.7
      '@types/jest': 26.0.24
      '@types/node': 12.20.18
      '@typescript-eslint/eslint-plugin': 4.29.0
      '@typescript-eslint/parser': 4.29.0
      debug: 4.3.2
      esbuild: 0.12.16
      eslint: 7.32.0
      eslint-config-prettier: 8.3.0
      eslint-plugin-eslint-comments: 3.2.0
      eslint-plugin-jest: 24.4.0
      eslint-plugin-prettier: 3.4.0
      execa: 5.1.1
      glob: 7.1.7
      jest: 27.0.6
      lint-staged: 11.1.1
      ms: 2.1.3
      prettier: 2.3.2
      strip-ansi: 6.0.0
      ts-jest: 27.0.4
      typescript: 4.3.5
    dependencies:
      debug: 4.3.2
      ms: 2.1.3
    devDependencies:
      '@types/debug': 4.1.7
      '@types/jest': 26.0.24
      '@types/node': 12.20.18
      '@typescript-eslint/eslint-plugin': 4.29.0_48ea228fa0647506aa803d17f48b59f7
      '@typescript-eslint/parser': 4.29.0_eslint@7.32.0+typescript@4.3.5
      esbuild: 0.12.16
      eslint: 7.32.0
      eslint-config-prettier: 8.3.0_eslint@7.32.0
      eslint-plugin-eslint-comments: 3.2.0_eslint@7.32.0
      eslint-plugin-jest: 24.4.0_8acbcf4842302c074111ae8720519eaa
      eslint-plugin-prettier: 3.4.0_5a48a349ffec60f5257b5f148f5199c3
      execa: 5.1.1
      glob: 7.1.7
      jest: 27.0.6_ts-node@10.1.0
      lint-staged: 11.1.1
      prettier: 2.3.2
      strip-ansi: 6.0.0
      ts-jest: 27.0.4_52cc4273aa16028085013af47e479e10
      typescript: 4.3.5

  packages/engine-core:
    specifiers:
      '@prisma/debug': workspace:*
<<<<<<< HEAD
      '@prisma/engines': 2.29.0-16.29ab90f60fae7b930be155a97e31856883f4ac22
      '@prisma/generator-helper': workspace:*
      '@prisma/get-platform': 2.29.0-16.29ab90f60fae7b930be155a97e31856883f4ac22
=======
      '@prisma/engines': 2.29.0-15.89a0ba9088b337769c598289ffadd78e1e53a660
      '@prisma/generator-helper': workspace:*
      '@prisma/get-platform': 2.29.0-15.89a0ba9088b337769c598289ffadd78e1e53a660
>>>>>>> c94f0e91
      '@types/jest': 26.0.24
      '@types/node': 12.20.18
      '@typescript-eslint/eslint-plugin': 4.29.0
      '@typescript-eslint/parser': 4.29.0
      chalk: 4.1.2
      esbuild: 0.12.16
      eslint: 7.32.0
      eslint-config-prettier: 8.3.0
      eslint-plugin-eslint-comments: 3.2.0
      eslint-plugin-jest: 24.4.0
      eslint-plugin-prettier: 3.4.0
      execa: 5.1.1
      get-stream: 6.0.1
      glob: 7.1.7
      indent-string: 4.0.0
      jest: 27.0.6
      lint-staged: 11.1.1
      new-github-issue-url: 0.2.1
      p-retry: 4.6.0
      prettier: 2.3.2
      strip-ansi: 6.0.0
      terminal-link: 2.1.1
      ts-jest: 27.0.4
      typescript: 4.3.5
      undici: 3.3.6
    dependencies:
      '@prisma/debug': link:../debug
<<<<<<< HEAD
      '@prisma/engines': 2.29.0-16.29ab90f60fae7b930be155a97e31856883f4ac22
      '@prisma/generator-helper': link:../generator-helper
      '@prisma/get-platform': 2.29.0-16.29ab90f60fae7b930be155a97e31856883f4ac22
=======
      '@prisma/engines': 2.29.0-15.89a0ba9088b337769c598289ffadd78e1e53a660
      '@prisma/generator-helper': link:../generator-helper
      '@prisma/get-platform': 2.29.0-15.89a0ba9088b337769c598289ffadd78e1e53a660
>>>>>>> c94f0e91
      chalk: 4.1.2
      execa: 5.1.1
      get-stream: 6.0.1
      indent-string: 4.0.0
      new-github-issue-url: 0.2.1
      p-retry: 4.6.0
      terminal-link: 2.1.1
      undici: 3.3.6
    devDependencies:
      '@types/jest': 26.0.24
      '@types/node': 12.20.18
      '@typescript-eslint/eslint-plugin': 4.29.0_48ea228fa0647506aa803d17f48b59f7
      '@typescript-eslint/parser': 4.29.0_eslint@7.32.0+typescript@4.3.5
      esbuild: 0.12.16
      eslint: 7.32.0
      eslint-config-prettier: 8.3.0_eslint@7.32.0
      eslint-plugin-eslint-comments: 3.2.0_eslint@7.32.0
      eslint-plugin-jest: 24.4.0_8acbcf4842302c074111ae8720519eaa
      eslint-plugin-prettier: 3.4.0_5a48a349ffec60f5257b5f148f5199c3
      glob: 7.1.7
      jest: 27.0.6_ts-node@10.1.0
      lint-staged: 11.1.1
      prettier: 2.3.2
      strip-ansi: 6.0.0
      ts-jest: 27.0.4_52cc4273aa16028085013af47e479e10
      typescript: 4.3.5

  packages/generator-helper:
    specifiers:
      '@prisma/debug': workspace:*
      '@types/cross-spawn': 6.0.2
      '@types/jest': 26.0.24
      '@types/node': 12.20.18
      '@typescript-eslint/eslint-plugin': 4.29.0
      '@typescript-eslint/parser': 4.29.0
      chalk: 4.1.2
      cross-spawn: 7.0.3
      esbuild: 0.12.16
      eslint: 7.32.0
      eslint-config-prettier: 8.3.0
      eslint-plugin-eslint-comments: 3.2.0
      eslint-plugin-jest: 24.4.0
      eslint-plugin-prettier: 3.4.0
      glob: 7.1.7
      jest: 27.0.6
      lint-staged: 11.1.1
      prettier: 2.3.2
      ts-jest: 27.0.4
      ts-node: 10.1.0
      typescript: 4.3.5
    dependencies:
      '@prisma/debug': link:../debug
      '@types/cross-spawn': 6.0.2
      chalk: 4.1.2
      cross-spawn: 7.0.3
    devDependencies:
      '@types/jest': 26.0.24
      '@types/node': 12.20.18
      '@typescript-eslint/eslint-plugin': 4.29.0_48ea228fa0647506aa803d17f48b59f7
      '@typescript-eslint/parser': 4.29.0_eslint@7.32.0+typescript@4.3.5
      esbuild: 0.12.16
      eslint: 7.32.0
      eslint-config-prettier: 8.3.0_eslint@7.32.0
      eslint-plugin-eslint-comments: 3.2.0_eslint@7.32.0
      eslint-plugin-jest: 24.4.0_8acbcf4842302c074111ae8720519eaa
      eslint-plugin-prettier: 3.4.0_5a48a349ffec60f5257b5f148f5199c3
      glob: 7.1.7
      jest: 27.0.6_ts-node@10.1.0
      lint-staged: 11.1.1
      prettier: 2.3.2
      ts-jest: 27.0.4_52cc4273aa16028085013af47e479e10
      ts-node: 10.1.0_620c6be159ae5abe9d22c4491af881d8
      typescript: 4.3.5

  packages/integration-tests:
    specifiers:
      '@prisma/client': workspace:*
<<<<<<< HEAD
      '@prisma/get-platform': 2.29.0-16.29ab90f60fae7b930be155a97e31856883f4ac22
=======
      '@prisma/get-platform': 2.29.0-15.89a0ba9088b337769c598289ffadd78e1e53a660
>>>>>>> c94f0e91
      '@prisma/migrate': workspace:*
      '@prisma/sdk': workspace:*
      '@sindresorhus/slugify': 1.1.2
      '@types/jest': 26.0.24
      '@types/mssql': 6.0.8
      '@types/node': 12.20.18
      '@types/pg': 8.6.1
      '@types/sqlite3': 3.1.7
      '@typescript-eslint/eslint-plugin': 4.29.0
      '@typescript-eslint/parser': 4.29.0
      decimal.js: 10.3.1
      esbuild: 0.12.16
      escape-string-regexp: 4.0.0
      eslint: 7.32.0
      eslint-config-prettier: 8.3.0
      eslint-plugin-eslint-comments: 3.2.0
      eslint-plugin-jest: 24.4.0
      eslint-plugin-prettier: 3.4.0
      execa: 5.1.1
      fs-jetpack: 4.1.0
      glob: 7.1.7
      jest: 27.0.6
      lint-staged: 11.1.1
      mariadb: 2.5.4
      mssql: 7.2.0
      pg: 8.7.1
      prettier: 2.3.2
      replace-string: 3.1.0
      segfault-handler: 1.3.0
      sqlite-async: 1.1.1
      sqlite3: 5.0.2
      string-hash: 1.1.3
      strip-ansi: 6.0.0
      tempy: 1.0.1
      ts-jest: 27.0.4
      ts-node: 10.1.0
      typescript: 4.3.5
      verror: 1.10.0
    devDependencies:
      '@prisma/client': link:../client
<<<<<<< HEAD
      '@prisma/get-platform': 2.29.0-16.29ab90f60fae7b930be155a97e31856883f4ac22
=======
      '@prisma/get-platform': 2.29.0-15.89a0ba9088b337769c598289ffadd78e1e53a660
>>>>>>> c94f0e91
      '@prisma/migrate': link:../migrate
      '@prisma/sdk': link:../sdk
      '@sindresorhus/slugify': 1.1.2
      '@types/jest': 26.0.24
      '@types/mssql': 6.0.8
      '@types/node': 12.20.18
      '@types/pg': 8.6.1
      '@types/sqlite3': 3.1.7
      '@typescript-eslint/eslint-plugin': 4.29.0_48ea228fa0647506aa803d17f48b59f7
      '@typescript-eslint/parser': 4.29.0_eslint@7.32.0+typescript@4.3.5
      decimal.js: 10.3.1
      esbuild: 0.12.16
      escape-string-regexp: 4.0.0
      eslint: 7.32.0
      eslint-config-prettier: 8.3.0_eslint@7.32.0
      eslint-plugin-eslint-comments: 3.2.0_eslint@7.32.0
      eslint-plugin-jest: 24.4.0_8acbcf4842302c074111ae8720519eaa
      eslint-plugin-prettier: 3.4.0_5a48a349ffec60f5257b5f148f5199c3
      execa: 5.1.1
      fs-jetpack: 4.1.0
      glob: 7.1.7
      jest: 27.0.6_ts-node@10.1.0
      lint-staged: 11.1.1
      mariadb: 2.5.4
      mssql: 7.2.0
      pg: 8.7.1
      prettier: 2.3.2
      replace-string: 3.1.0
      segfault-handler: 1.3.0
      sqlite-async: 1.1.1
      sqlite3: 5.0.2
      string-hash: 1.1.3
      strip-ansi: 6.0.0
      tempy: 1.0.1
      ts-jest: 27.0.4_52cc4273aa16028085013af47e479e10
      ts-node: 10.1.0_620c6be159ae5abe9d22c4491af881d8
      typescript: 4.3.5
      verror: 1.10.0

  packages/migrate:
    specifiers:
      '@prisma/debug': workspace:*
<<<<<<< HEAD
      '@prisma/engines-version': 2.29.0-16.29ab90f60fae7b930be155a97e31856883f4ac22
      '@prisma/generator-helper': workspace:*
      '@prisma/get-platform': 2.29.0-16.29ab90f60fae7b930be155a97e31856883f4ac22
=======
      '@prisma/engines-version': 2.29.0-15.89a0ba9088b337769c598289ffadd78e1e53a660
      '@prisma/generator-helper': workspace:*
      '@prisma/get-platform': 2.29.0-15.89a0ba9088b337769c598289ffadd78e1e53a660
>>>>>>> c94f0e91
      '@prisma/sdk': workspace:*
      '@sindresorhus/slugify': 1.1.0
      '@types/jest': 26.0.24
      '@types/node': 12.20.18
      '@types/pg': 8.6.1
      '@types/prompts': 2.0.14
      '@types/sqlite3': 3.1.7
      '@typescript-eslint/eslint-plugin': 4.29.0
      '@typescript-eslint/parser': 4.29.0
      chalk: 4.1.2
      del: 6.0.0
      esbuild: 0.12.16
      eslint: 7.32.0
      eslint-config-prettier: 8.3.0
      eslint-plugin-eslint-comments: 3.2.0
      eslint-plugin-jest: 24.4.0
      eslint-plugin-prettier: 3.4.0
      execa: 5.1.1
      fs-jetpack: 4.1.0
      glob: 7.1.7
      global-dirs: 3.0.0
      has-yarn: 2.1.0
      indent-string: 4.0.0
      jest: 27.0.6
      lint-staged: 11.1.1
      log-update: 4.0.0
      make-dir: 3.1.0
      mariadb: 2.5.4
      mock-stdin: 1.0.0
      new-github-issue-url: 0.2.1
      open: 7.4.2
      pg: 8.7.1
      pkg-up: 3.1.0
      prettier: 2.3.2
      prompts: 2.4.1
      resolve-pkg: 2.0.0
      sqlite-async: 1.1.1
      sqlite3: 5.0.2
      strip-ansi: 6.0.0
      strip-indent: 3.0.0
      tempy: 1.0.1
      ts-jest: 27.0.4
      typescript: 4.3.5
    dependencies:
      '@prisma/debug': link:../debug
<<<<<<< HEAD
      '@prisma/get-platform': 2.29.0-16.29ab90f60fae7b930be155a97e31856883f4ac22
=======
      '@prisma/get-platform': 2.29.0-15.89a0ba9088b337769c598289ffadd78e1e53a660
>>>>>>> c94f0e91
      '@sindresorhus/slugify': 1.1.0
      execa: 5.1.1
      global-dirs: 3.0.0
      has-yarn: 2.1.0
      indent-string: 4.0.0
      log-update: 4.0.0
      new-github-issue-url: 0.2.1
      open: 7.4.2
      pkg-up: 3.1.0
      prompts: 2.4.1
      resolve-pkg: 2.0.0
      strip-ansi: 6.0.0
      strip-indent: 3.0.0
    devDependencies:
<<<<<<< HEAD
      '@prisma/engines-version': 2.29.0-16.29ab90f60fae7b930be155a97e31856883f4ac22
=======
      '@prisma/engines-version': 2.29.0-15.89a0ba9088b337769c598289ffadd78e1e53a660
>>>>>>> c94f0e91
      '@prisma/generator-helper': link:../generator-helper
      '@prisma/sdk': link:../sdk
      '@types/jest': 26.0.24
      '@types/node': 12.20.18
      '@types/pg': 8.6.1
      '@types/prompts': 2.0.14
      '@types/sqlite3': 3.1.7
      '@typescript-eslint/eslint-plugin': 4.29.0_48ea228fa0647506aa803d17f48b59f7
      '@typescript-eslint/parser': 4.29.0_eslint@7.32.0+typescript@4.3.5
      chalk: 4.1.2
      del: 6.0.0
      esbuild: 0.12.16
      eslint: 7.32.0
      eslint-config-prettier: 8.3.0_eslint@7.32.0
      eslint-plugin-eslint-comments: 3.2.0_eslint@7.32.0
      eslint-plugin-jest: 24.4.0_8acbcf4842302c074111ae8720519eaa
      eslint-plugin-prettier: 3.4.0_5a48a349ffec60f5257b5f148f5199c3
      fs-jetpack: 4.1.0
      glob: 7.1.7
      jest: 27.0.6_ts-node@10.1.0
      lint-staged: 11.1.1
      make-dir: 3.1.0
      mariadb: 2.5.4
      mock-stdin: 1.0.0
      pg: 8.7.1
      prettier: 2.3.2
      sqlite-async: 1.1.1
      sqlite3: 5.0.2
      tempy: 1.0.1
      ts-jest: 27.0.4_52cc4273aa16028085013af47e479e10
      typescript: 4.3.5

  packages/react-prisma:
    specifiers:
      '@prisma/client': workspace:*
      '@types/jest': 26.0.24
      '@types/node': 14.17.7
      '@typescript-eslint/eslint-plugin': 4.29.0
      '@typescript-eslint/parser': 4.29.0
      esbuild: 0.12.16
      eslint: 7.32.0
      eslint-config-prettier: 8.3.0
      eslint-plugin-eslint-comments: 3.2.0
      eslint-plugin-jest: 24.4.0
      eslint-plugin-prettier: 3.4.0
      glob: 7.1.7
      jest: 27.0.6
      lint-staged: 11.1.1
      prettier: 2.3.2
      react: 17.0.2
      strip-ansi: 7.0.0
      ts-jest: 27.0.4
      typescript: 4.3.5
    devDependencies:
      '@prisma/client': link:../client
      '@types/jest': 26.0.24
      '@types/node': 14.17.7
      '@typescript-eslint/eslint-plugin': 4.29.0_48ea228fa0647506aa803d17f48b59f7
      '@typescript-eslint/parser': 4.29.0_eslint@7.32.0+typescript@4.3.5
      esbuild: 0.12.16
      eslint: 7.32.0
      eslint-config-prettier: 8.3.0_eslint@7.32.0
      eslint-plugin-eslint-comments: 3.2.0_eslint@7.32.0
      eslint-plugin-jest: 24.4.0_8acbcf4842302c074111ae8720519eaa
      eslint-plugin-prettier: 3.4.0_5a48a349ffec60f5257b5f148f5199c3
      glob: 7.1.7
      jest: 27.0.6_ts-node@10.1.0
      lint-staged: 11.1.1
      prettier: 2.3.2
      react: 17.0.2
      strip-ansi: 7.0.0
      ts-jest: 27.0.4_52cc4273aa16028085013af47e479e10
      typescript: 4.3.5

  packages/sdk:
    specifiers:
      '@prisma/debug': workspace:*
      '@prisma/engine-core': workspace:*
<<<<<<< HEAD
      '@prisma/engines': 2.29.0-16.29ab90f60fae7b930be155a97e31856883f4ac22
      '@prisma/fetch-engine': 2.29.0-16.29ab90f60fae7b930be155a97e31856883f4ac22
      '@prisma/generator-helper': workspace:*
      '@prisma/get-platform': 2.29.0-16.29ab90f60fae7b930be155a97e31856883f4ac22
=======
      '@prisma/engines': 2.29.0-15.89a0ba9088b337769c598289ffadd78e1e53a660
      '@prisma/fetch-engine': 2.29.0-15.89a0ba9088b337769c598289ffadd78e1e53a660
      '@prisma/generator-helper': workspace:*
      '@prisma/get-platform': 2.29.0-15.89a0ba9088b337769c598289ffadd78e1e53a660
>>>>>>> c94f0e91
      '@timsuchanek/copy': 1.4.5
      '@types/jest': 26.0.24
      '@types/node': 12.20.18
      '@types/resolve': 1.20.1
      '@types/shell-quote': 1.7.1
      '@types/tar': 4.0.5
      '@typescript-eslint/eslint-plugin': 4.29.0
      '@typescript-eslint/parser': 4.29.0
      archiver: 4.0.2
      arg: 5.0.0
      chalk: 4.1.1
      checkpoint-client: 1.1.20
      cli-truncate: 2.1.0
      dotenv: 10.0.0
      esbuild: 0.12.16
      eslint: 7.32.0
      eslint-config-prettier: 8.3.0
      eslint-plugin-eslint-comments: 3.2.0
      eslint-plugin-jest: 24.4.0
      eslint-plugin-prettier: 3.4.0
      execa: 5.1.1
      find-up: 5.0.0
      glob: 7.1.7
      global-dirs: 3.0.0
      globby: 11.0.0
      has-yarn: 2.1.0
      is-ci: 3.0.0
      jest: 27.0.6
      lint-staged: 11.1.1
      make-dir: 3.1.0
      node-fetch: 2.6.1
      p-map: 4.0.0
      prettier: 2.3.2
      read-pkg-up: 7.0.1
      resolve: 1.20.0
      rimraf: 3.0.2
      shell-quote: 1.7.2
      string-width: 4.2.2
      strip-ansi: 6.0.0
      strip-indent: 3.0.0
      tar: 6.1.2
      temp-dir: 2.0.0
      temp-write: 4.0.0
      tempy: 1.0.1
      terminal-link: 2.1.1
      tmp: 0.2.1
      ts-jest: 27.0.4
      ts-node: 10.1.0
      typescript: 4.3.5
    dependencies:
      '@prisma/debug': link:../debug
      '@prisma/engine-core': link:../engine-core
<<<<<<< HEAD
      '@prisma/engines': 2.29.0-16.29ab90f60fae7b930be155a97e31856883f4ac22
      '@prisma/fetch-engine': 2.29.0-16.29ab90f60fae7b930be155a97e31856883f4ac22
      '@prisma/generator-helper': link:../generator-helper
      '@prisma/get-platform': 2.29.0-16.29ab90f60fae7b930be155a97e31856883f4ac22
=======
      '@prisma/engines': 2.29.0-15.89a0ba9088b337769c598289ffadd78e1e53a660
      '@prisma/fetch-engine': 2.29.0-15.89a0ba9088b337769c598289ffadd78e1e53a660
      '@prisma/generator-helper': link:../generator-helper
      '@prisma/get-platform': 2.29.0-15.89a0ba9088b337769c598289ffadd78e1e53a660
>>>>>>> c94f0e91
      '@timsuchanek/copy': 1.4.5
      archiver: 4.0.2
      arg: 5.0.0
      chalk: 4.1.1
      checkpoint-client: 1.1.20
      cli-truncate: 2.1.0
      dotenv: 10.0.0
      execa: 5.1.1
      find-up: 5.0.0
      global-dirs: 3.0.0
      globby: 11.0.0
      has-yarn: 2.1.0
      is-ci: 3.0.0
      make-dir: 3.1.0
      node-fetch: 2.6.1
      p-map: 4.0.0
      read-pkg-up: 7.0.1
      resolve: 1.20.0
      rimraf: 3.0.2
      shell-quote: 1.7.2
      string-width: 4.2.2
      strip-ansi: 6.0.0
      strip-indent: 3.0.0
      tar: 6.1.2
      temp-dir: 2.0.0
      temp-write: 4.0.0
      tempy: 1.0.1
      terminal-link: 2.1.1
      tmp: 0.2.1
    devDependencies:
      '@types/jest': 26.0.24
      '@types/node': 12.20.18
      '@types/resolve': 1.20.1
      '@types/shell-quote': 1.7.1
      '@types/tar': 4.0.5
      '@typescript-eslint/eslint-plugin': 4.29.0_48ea228fa0647506aa803d17f48b59f7
      '@typescript-eslint/parser': 4.29.0_eslint@7.32.0+typescript@4.3.5
      esbuild: 0.12.16
      eslint: 7.32.0
      eslint-config-prettier: 8.3.0_eslint@7.32.0
      eslint-plugin-eslint-comments: 3.2.0_eslint@7.32.0
      eslint-plugin-jest: 24.4.0_8acbcf4842302c074111ae8720519eaa
      eslint-plugin-prettier: 3.4.0_5a48a349ffec60f5257b5f148f5199c3
      glob: 7.1.7
      jest: 27.0.6_ts-node@10.1.0
      lint-staged: 11.1.1
      prettier: 2.3.2
      ts-jest: 27.0.4_52cc4273aa16028085013af47e479e10
      ts-node: 10.1.0_620c6be159ae5abe9d22c4491af881d8
      typescript: 4.3.5

packages:

  /@azure/abort-controller/1.0.4:
    resolution: {integrity: sha512-lNUmDRVGpanCsiUN3NWxFTdwmdFI53xwhkTFfHDGTYk46ca7Ind3nanJc+U6Zj9Tv+9nTCWRBscWEW1DyKOpTw==}
    engines: {node: '>=8.0.0'}
    dependencies:
      tslib: 2.3.0
    dev: true

  /@azure/core-asynciterator-polyfill/1.0.0:
    resolution: {integrity: sha512-kmv8CGrPfN9SwMwrkiBK9VTQYxdFQEGe0BmQk+M8io56P9KNzpAxcWE/1fxJj7uouwN4kXF0BHW8DNlgx+wtCg==}
    dev: true

  /@azure/core-auth/1.3.2:
    resolution: {integrity: sha512-7CU6DmCHIZp5ZPiZ9r3J17lTKMmYsm/zGvNkjArQwPkrLlZ1TZ+EUYfGgh2X31OLMVAQCTJZW4cXHJi02EbJnA==}
    engines: {node: '>=12.0.0'}
    dependencies:
      '@azure/abort-controller': 1.0.4
      tslib: 2.3.0
    dev: true

  /@azure/core-client/1.2.2:
    resolution: {integrity: sha512-VYFR2qiczjBrSfpQSbo5s8FJhXaJFz2tP01MOrpNJaOqnSNEKcY35I79b1Ty7s8qHGvc5/YMJ745l3B7abncFQ==}
    engines: {node: '>=12.0.0'}
    dependencies:
      '@azure/abort-controller': 1.0.4
      '@azure/core-asynciterator-polyfill': 1.0.0
      '@azure/core-auth': 1.3.2
      '@azure/core-rest-pipeline': 1.1.1
      '@azure/core-tracing': 1.0.0-preview.12
      tslib: 2.3.0
    transitivePeerDependencies:
      - supports-color
    dev: true

  /@azure/core-http/1.2.6:
    resolution: {integrity: sha512-odtH7UMKtekc5YQ86xg9GlVHNXR6pq2JgJ5FBo7/jbOjNGdBqcrIVrZx2bevXVJz/uUTSx6vUf62gzTXTfqYSQ==}
    engines: {node: '>=8.0.0'}
    dependencies:
      '@azure/abort-controller': 1.0.4
      '@azure/core-asynciterator-polyfill': 1.0.0
      '@azure/core-auth': 1.3.2
      '@azure/core-tracing': 1.0.0-preview.11
      '@azure/logger': 1.0.2
      '@types/node-fetch': 2.5.12
      '@types/tunnel': 0.0.1
      form-data: 3.0.1
      node-fetch: 2.6.1
      process: 0.11.10
      tough-cookie: 4.0.0
      tslib: 2.3.0
      tunnel: 0.0.6
      uuid: 8.3.2
      xml2js: 0.4.23
    dev: true

  /@azure/core-lro/1.0.5:
    resolution: {integrity: sha512-0EFCFZxARrIoLWMIRt4vuqconRVIO2Iin7nFBfJiYCCbKp5eEmxutNk8uqudPmG0XFl5YqlVh68/al/vbE5OOg==}
    engines: {node: '>=8.0.0'}
    dependencies:
      '@azure/abort-controller': 1.0.4
      '@azure/core-http': 1.2.6
      '@azure/core-tracing': 1.0.0-preview.11
      events: 3.3.0
      tslib: 2.3.0
    dev: true

  /@azure/core-paging/1.1.3:
    resolution: {integrity: sha512-his7Ah40ThEYORSpIAwuh6B8wkGwO/zG7gqVtmSE4WAJ46e36zUDXTKReUCLBDc6HmjjApQQxxcRFy5FruG79A==}
    engines: {node: '>=8.0.0'}
    dependencies:
      '@azure/core-asynciterator-polyfill': 1.0.0
    dev: true

  /@azure/core-rest-pipeline/1.1.1:
    resolution: {integrity: sha512-ObF8iTEDXIG7/NlL28ni9bR3XLJwgm2S3GWO4aNW6CsTCFVoY9HMdbBtN7xOB+pUQwifehifXNnootbzzuwJnw==}
    engines: {node: '>=12.0.0'}
    dependencies:
      '@azure/abort-controller': 1.0.4
      '@azure/core-auth': 1.3.2
      '@azure/core-tracing': 1.0.0-preview.12
      '@azure/logger': 1.0.2
      form-data: 3.0.1
      http-proxy-agent: 4.0.1
      https-proxy-agent: 5.0.0
      tslib: 2.3.0
      uuid: 8.3.2
    transitivePeerDependencies:
      - supports-color
    dev: true

  /@azure/core-tracing/1.0.0-preview.11:
    resolution: {integrity: sha512-frF0pJc9HTmKncVokhBxCqipjbql02DThQ1ZJ9wLi7SDMLdPAFyDI5xZNzX5guLz+/DtPkY+SGK2li9FIXqshQ==}
    engines: {node: '>=8.0.0'}
    dependencies:
      '@opencensus/web-types': 0.0.7
      '@opentelemetry/api': 1.0.0-rc.0
      tslib: 2.3.0
    dev: true

  /@azure/core-tracing/1.0.0-preview.12:
    resolution: {integrity: sha512-nvo2Wc4EKZGN6eFu9n3U7OXmASmL8VxoPIH7xaD6OlQqi44bouF0YIi9ID5rEsKLiAU59IYx6M297nqWVMWPDg==}
    engines: {node: '>=12.0.0'}
    dependencies:
      '@opentelemetry/api': 1.0.2
      tslib: 2.3.0
    dev: true

  /@azure/identity/1.5.0_debug@4.3.2:
    resolution: {integrity: sha512-djgywuWtX6720seqNOPmGM1hY54oHnjRT0MLIOzacMARTZuEtAIaFFvMPBlUIMQdtSGhdjH+/MS1/9PE8j83eA==}
    engines: {node: '>=12.0.0'}
    dependencies:
      '@azure/core-auth': 1.3.2
      '@azure/core-client': 1.2.2
      '@azure/core-rest-pipeline': 1.1.1
      '@azure/core-tracing': 1.0.0-preview.12
      '@azure/logger': 1.0.2
      '@azure/msal-node': 1.0.0-beta.6_debug@4.3.2
      '@types/stoppable': 1.1.1
      axios: 0.21.1_debug@4.3.2
      events: 3.3.0
      jws: 4.0.0
      msal: 1.4.12
      open: 7.4.2
      qs: 6.10.1
      stoppable: 1.1.0
      tslib: 2.3.0
      uuid: 8.3.2
    optionalDependencies:
      keytar: 7.7.0
    transitivePeerDependencies:
      - debug
      - supports-color
    dev: true

  /@azure/keyvault-keys/4.2.2:
    resolution: {integrity: sha512-SWRx0Z8ShLYnuqCitIOi3DqLSLBTI6G1F+Wv5/hy1w6ZXRnOwc74deQ8kfO0Tbm3n09SpaN4ytp6dmg6C2cRmQ==}
    engines: {node: '>=8.0.0'}
    dependencies:
      '@azure/abort-controller': 1.0.4
      '@azure/core-http': 1.2.6
      '@azure/core-lro': 1.0.5
      '@azure/core-paging': 1.1.3
      '@azure/core-tracing': 1.0.0-preview.11
      '@azure/logger': 1.0.2
      tslib: 2.3.0
    dev: true

  /@azure/logger/1.0.2:
    resolution: {integrity: sha512-YZNjNV0vL3nN2nedmcjQBcpCTo3oqceXmgiQtEm6fLpucjRZyQKAQruhCmCpRlB1iykqKJJ/Y8CDmT5rIE6IJw==}
    engines: {node: '>=8.0.0'}
    dependencies:
      tslib: 2.3.0
    dev: true

  /@azure/ms-rest-azure-env/2.0.0:
    resolution: {integrity: sha512-dG76W7ElfLi+fbTjnZVGj+M9e0BIEJmRxU6fHaUQ12bZBe8EJKYb2GV50YWNaP2uJiVQ5+7nXEVj1VN1UQtaEw==}
    dev: true

  /@azure/ms-rest-js/2.5.3:
    resolution: {integrity: sha512-OZ7qJwazS2nSRtZOA6+0k7x+RJ9D2P0IyUl9iHycyjgtQlINALNRutGqQeBirhIEx2IRQs9TMnnxoh/yRkFEAw==}
    dependencies:
      '@azure/core-auth': 1.3.2
      abort-controller: 3.0.0
      form-data: 2.5.1
      node-fetch: 2.6.1
      tough-cookie: 3.0.1
      tslib: 1.14.1
      tunnel: 0.0.6
      uuid: 8.3.2
      xml2js: 0.4.23
    dev: true

  /@azure/ms-rest-nodeauth/3.0.10_debug@4.3.2:
    resolution: {integrity: sha512-oel7ibYlredh2wo7XwNYMx4jWlbMkIzCC8t8VpdhsAWDJVNSSce+DYj5jjZn1oED+QsCytVM2B7/QTuLN1/yDw==}
    dependencies:
      '@azure/ms-rest-azure-env': 2.0.0
      '@azure/ms-rest-js': 2.5.3
      adal-node: 0.2.2_debug@4.3.2
    transitivePeerDependencies:
      - debug
    dev: true

  /@azure/msal-common/4.5.0:
    resolution: {integrity: sha512-eXI3GamyjU29Mttn+5mWU47Su4DtgAZF6xmIrnIq271dz6VKJDBmU1dEbUUYqZeVSzxdcraX7BR85kKof11Tig==}
    engines: {node: '>=0.8.0'}
    dependencies:
      debug: 4.3.2
    transitivePeerDependencies:
      - supports-color
    dev: true

  /@azure/msal-node/1.0.0-beta.6_debug@4.3.2:
    resolution: {integrity: sha512-ZQI11Uz1j0HJohb9JZLRD8z0moVcPks1AFW4Q/Gcl67+QvH4aKEJti7fjCcipEEZYb/qzLSO8U6IZgPYytsiJQ==}
    dependencies:
      '@azure/msal-common': 4.5.0
      axios: 0.21.1_debug@4.3.2
      jsonwebtoken: 8.5.1
      uuid: 8.3.2
    transitivePeerDependencies:
      - debug
      - supports-color
    dev: true

  /@babel/code-frame/7.12.11:
    resolution: {integrity: sha512-Zt1yodBx1UcyiePMSkWnU4hPqhwq7hGi2nFL1LeA3EUl+q2LQx16MISgJ0+z7dnmgvP9QtIleuETGOiOH1RcIw==}
    dependencies:
      '@babel/highlight': 7.14.5
    dev: true

  /@babel/code-frame/7.14.5:
    resolution: {integrity: sha512-9pzDqyc6OLDaqe+zbACgFkb6fKMNG6CObKpnYXChRsvYGyEdc7CA2BaqeOM+vOtCS5ndmJicPJhKAwYRI6UfFw==}
    engines: {node: '>=6.9.0'}
    dependencies:
      '@babel/highlight': 7.14.5

  /@babel/compat-data/7.14.7:
    resolution: {integrity: sha512-nS6dZaISCXJ3+518CWiBfEr//gHyMO02uDxBkXTKZDN5POruCnOZ1N4YBRZDCabwF8nZMWBpRxIicmXtBs+fvw==}
    engines: {node: '>=6.9.0'}
    dev: true

  /@babel/core/7.14.8:
    resolution: {integrity: sha512-/AtaeEhT6ErpDhInbXmjHcUQXH0L0TEgscfcxk1qbOvLuKCa5aZT0SOOtDKFY96/CLROwbLSKyFor6idgNaU4Q==}
    engines: {node: '>=6.9.0'}
    dependencies:
      '@babel/code-frame': 7.14.5
      '@babel/generator': 7.14.8
      '@babel/helper-compilation-targets': 7.14.5_@babel+core@7.14.8
      '@babel/helper-module-transforms': 7.14.8
      '@babel/helpers': 7.14.8
      '@babel/parser': 7.14.8
      '@babel/template': 7.14.5
      '@babel/traverse': 7.14.8
      '@babel/types': 7.14.8
      convert-source-map: 1.8.0
      debug: 4.3.2
      gensync: 1.0.0-beta.2
      json5: 2.2.0
      semver: 6.3.0
      source-map: 0.5.7
    transitivePeerDependencies:
      - supports-color
    dev: true

  /@babel/generator/7.14.8:
    resolution: {integrity: sha512-cYDUpvIzhBVnMzRoY1fkSEhK/HmwEVwlyULYgn/tMQYd6Obag3ylCjONle3gdErfXBW61SVTlR9QR7uWlgeIkg==}
    engines: {node: '>=6.9.0'}
    dependencies:
      '@babel/types': 7.14.8
      jsesc: 2.5.2
      source-map: 0.5.7
    dev: true

  /@babel/helper-compilation-targets/7.14.5_@babel+core@7.14.8:
    resolution: {integrity: sha512-v+QtZqXEiOnpO6EYvlImB6zCD2Lel06RzOPzmkz/D/XgQiUu3C/Jb1LOqSt/AIA34TYi/Q+KlT8vTQrgdxkbLw==}
    engines: {node: '>=6.9.0'}
    peerDependencies:
      '@babel/core': ^7.0.0
    dependencies:
      '@babel/compat-data': 7.14.7
      '@babel/core': 7.14.8
      '@babel/helper-validator-option': 7.14.5
      browserslist: 4.16.6
      semver: 6.3.0
    dev: true

  /@babel/helper-function-name/7.14.5:
    resolution: {integrity: sha512-Gjna0AsXWfFvrAuX+VKcN/aNNWonizBj39yGwUzVDVTlMYJMK2Wp6xdpy72mfArFq5uK+NOuexfzZlzI1z9+AQ==}
    engines: {node: '>=6.9.0'}
    dependencies:
      '@babel/helper-get-function-arity': 7.14.5
      '@babel/template': 7.14.5
      '@babel/types': 7.14.8
    dev: true

  /@babel/helper-get-function-arity/7.14.5:
    resolution: {integrity: sha512-I1Db4Shst5lewOM4V+ZKJzQ0JGGaZ6VY1jYvMghRjqs6DWgxLCIyFt30GlnKkfUeFLpJt2vzbMVEXVSXlIFYUg==}
    engines: {node: '>=6.9.0'}
    dependencies:
      '@babel/types': 7.14.8
    dev: true

  /@babel/helper-hoist-variables/7.14.5:
    resolution: {integrity: sha512-R1PXiz31Uc0Vxy4OEOm07x0oSjKAdPPCh3tPivn/Eo8cvz6gveAeuyUUPB21Hoiif0uoPQSSdhIPS3352nvdyQ==}
    engines: {node: '>=6.9.0'}
    dependencies:
      '@babel/types': 7.14.8
    dev: true

  /@babel/helper-member-expression-to-functions/7.14.7:
    resolution: {integrity: sha512-TMUt4xKxJn6ccjcOW7c4hlwyJArizskAhoSTOCkA0uZ+KghIaci0Qg9R043kUMWI9mtQfgny+NQ5QATnZ+paaA==}
    engines: {node: '>=6.9.0'}
    dependencies:
      '@babel/types': 7.14.8
    dev: true

  /@babel/helper-module-imports/7.14.5:
    resolution: {integrity: sha512-SwrNHu5QWS84XlHwGYPDtCxcA0hrSlL2yhWYLgeOc0w7ccOl2qv4s/nARI0aYZW+bSwAL5CukeXA47B/1NKcnQ==}
    engines: {node: '>=6.9.0'}
    dependencies:
      '@babel/types': 7.14.8
    dev: true

  /@babel/helper-module-transforms/7.14.8:
    resolution: {integrity: sha512-RyE+NFOjXn5A9YU1dkpeBaduagTlZ0+fccnIcAGbv1KGUlReBj7utF7oEth8IdIBQPcux0DDgW5MFBH2xu9KcA==}
    engines: {node: '>=6.9.0'}
    dependencies:
      '@babel/helper-module-imports': 7.14.5
      '@babel/helper-replace-supers': 7.14.5
      '@babel/helper-simple-access': 7.14.8
      '@babel/helper-split-export-declaration': 7.14.5
      '@babel/helper-validator-identifier': 7.14.8
      '@babel/template': 7.14.5
      '@babel/traverse': 7.14.8
      '@babel/types': 7.14.8
    transitivePeerDependencies:
      - supports-color
    dev: true

  /@babel/helper-optimise-call-expression/7.14.5:
    resolution: {integrity: sha512-IqiLIrODUOdnPU9/F8ib1Fx2ohlgDhxnIDU7OEVi+kAbEZcyiF7BLU8W6PfvPi9LzztjS7kcbzbmL7oG8kD6VA==}
    engines: {node: '>=6.9.0'}
    dependencies:
      '@babel/types': 7.14.8
    dev: true

  /@babel/helper-plugin-utils/7.14.5:
    resolution: {integrity: sha512-/37qQCE3K0vvZKwoK4XU/irIJQdIfCJuhU5eKnNxpFDsOkgFaUAwbv+RYw6eYgsC0E4hS7r5KqGULUogqui0fQ==}
    engines: {node: '>=6.9.0'}
    dev: true

  /@babel/helper-replace-supers/7.14.5:
    resolution: {integrity: sha512-3i1Qe9/8x/hCHINujn+iuHy+mMRLoc77b2nI9TB0zjH1hvn9qGlXjWlggdwUcju36PkPCy/lpM7LLUdcTyH4Ow==}
    engines: {node: '>=6.9.0'}
    dependencies:
      '@babel/helper-member-expression-to-functions': 7.14.7
      '@babel/helper-optimise-call-expression': 7.14.5
      '@babel/traverse': 7.14.8
      '@babel/types': 7.14.8
    transitivePeerDependencies:
      - supports-color
    dev: true

  /@babel/helper-simple-access/7.14.8:
    resolution: {integrity: sha512-TrFN4RHh9gnWEU+s7JloIho2T76GPwRHhdzOWLqTrMnlas8T9O7ec+oEDNsRXndOmru9ymH9DFrEOxpzPoSbdg==}
    engines: {node: '>=6.9.0'}
    dependencies:
      '@babel/types': 7.14.8
    dev: true

  /@babel/helper-split-export-declaration/7.14.5:
    resolution: {integrity: sha512-hprxVPu6e5Kdp2puZUmvOGjaLv9TCe58E/Fl6hRq4YiVQxIcNvuq6uTM2r1mT/oPskuS9CgR+I94sqAYv0NGKA==}
    engines: {node: '>=6.9.0'}
    dependencies:
      '@babel/types': 7.14.8
    dev: true

  /@babel/helper-validator-identifier/7.14.8:
    resolution: {integrity: sha512-ZGy6/XQjllhYQrNw/3zfWRwZCTVSiBLZ9DHVZxn9n2gip/7ab8mv2TWlKPIBk26RwedCBoWdjLmn+t9na2Gcow==}
    engines: {node: '>=6.9.0'}

  /@babel/helper-validator-option/7.14.5:
    resolution: {integrity: sha512-OX8D5eeX4XwcroVW45NMvoYaIuFI+GQpA2a8Gi+X/U/cDUIRsV37qQfF905F0htTRCREQIB4KqPeaveRJUl3Ow==}
    engines: {node: '>=6.9.0'}
    dev: true

  /@babel/helpers/7.14.8:
    resolution: {integrity: sha512-ZRDmI56pnV+p1dH6d+UN6GINGz7Krps3+270qqI9UJ4wxYThfAIcI5i7j5vXC4FJ3Wap+S9qcebxeYiqn87DZw==}
    engines: {node: '>=6.9.0'}
    dependencies:
      '@babel/template': 7.14.5
      '@babel/traverse': 7.14.8
      '@babel/types': 7.14.8
    transitivePeerDependencies:
      - supports-color
    dev: true

  /@babel/highlight/7.14.5:
    resolution: {integrity: sha512-qf9u2WFWVV0MppaL877j2dBtQIDgmidgjGk5VIMw3OadXvYaXn66U1BFlH2t4+t3i+8PhedppRv+i40ABzd+gg==}
    engines: {node: '>=6.9.0'}
    dependencies:
      '@babel/helper-validator-identifier': 7.14.8
      chalk: 2.4.2
      js-tokens: 4.0.0

  /@babel/parser/7.14.8:
    resolution: {integrity: sha512-syoCQFOoo/fzkWDeM0dLEZi5xqurb5vuyzwIMNZRNun+N/9A4cUZeQaE7dTrB8jGaKuJRBtEOajtnmw0I5hvvA==}
    engines: {node: '>=6.0.0'}
    hasBin: true
    dev: true

  /@babel/plugin-syntax-async-generators/7.8.4_@babel+core@7.14.8:
    resolution: {integrity: sha512-tycmZxkGfZaxhMRbXlPXuVFpdWlXpir2W4AMhSJgRKzk/eDlIXOhb2LHWoLpDF7TEHylV5zNhykX6KAgHJmTNw==}
    peerDependencies:
      '@babel/core': ^7.0.0-0
    dependencies:
      '@babel/core': 7.14.8
      '@babel/helper-plugin-utils': 7.14.5
    dev: true

  /@babel/plugin-syntax-bigint/7.8.3_@babel+core@7.14.8:
    resolution: {integrity: sha512-wnTnFlG+YxQm3vDxpGE57Pj0srRU4sHE/mDkt1qv2YJJSeUAec2ma4WLUnUPeKjyrfntVwe/N6dCXpU+zL3Npg==}
    peerDependencies:
      '@babel/core': ^7.0.0-0
    dependencies:
      '@babel/core': 7.14.8
      '@babel/helper-plugin-utils': 7.14.5
    dev: true

  /@babel/plugin-syntax-class-properties/7.12.13_@babel+core@7.14.8:
    resolution: {integrity: sha512-fm4idjKla0YahUNgFNLCB0qySdsoPiZP3iQE3rky0mBUtMZ23yDJ9SJdg6dXTSDnulOVqiF3Hgr9nbXvXTQZYA==}
    peerDependencies:
      '@babel/core': ^7.0.0-0
    dependencies:
      '@babel/core': 7.14.8
      '@babel/helper-plugin-utils': 7.14.5
    dev: true

  /@babel/plugin-syntax-import-meta/7.10.4_@babel+core@7.14.8:
    resolution: {integrity: sha512-Yqfm+XDx0+Prh3VSeEQCPU81yC+JWZ2pDPFSS4ZdpfZhp4MkFMaDC1UqseovEKwSUpnIL7+vK+Clp7bfh0iD7g==}
    peerDependencies:
      '@babel/core': ^7.0.0-0
    dependencies:
      '@babel/core': 7.14.8
      '@babel/helper-plugin-utils': 7.14.5
    dev: true

  /@babel/plugin-syntax-json-strings/7.8.3_@babel+core@7.14.8:
    resolution: {integrity: sha512-lY6kdGpWHvjoe2vk4WrAapEuBR69EMxZl+RoGRhrFGNYVK8mOPAW8VfbT/ZgrFbXlDNiiaxQnAtgVCZ6jv30EA==}
    peerDependencies:
      '@babel/core': ^7.0.0-0
    dependencies:
      '@babel/core': 7.14.8
      '@babel/helper-plugin-utils': 7.14.5
    dev: true

  /@babel/plugin-syntax-logical-assignment-operators/7.10.4_@babel+core@7.14.8:
    resolution: {integrity: sha512-d8waShlpFDinQ5MtvGU9xDAOzKH47+FFoney2baFIoMr952hKOLp1HR7VszoZvOsV/4+RRszNY7D17ba0te0ig==}
    peerDependencies:
      '@babel/core': ^7.0.0-0
    dependencies:
      '@babel/core': 7.14.8
      '@babel/helper-plugin-utils': 7.14.5
    dev: true

  /@babel/plugin-syntax-nullish-coalescing-operator/7.8.3_@babel+core@7.14.8:
    resolution: {integrity: sha512-aSff4zPII1u2QD7y+F8oDsz19ew4IGEJg9SVW+bqwpwtfFleiQDMdzA/R+UlWDzfnHFCxxleFT0PMIrR36XLNQ==}
    peerDependencies:
      '@babel/core': ^7.0.0-0
    dependencies:
      '@babel/core': 7.14.8
      '@babel/helper-plugin-utils': 7.14.5
    dev: true

  /@babel/plugin-syntax-numeric-separator/7.10.4_@babel+core@7.14.8:
    resolution: {integrity: sha512-9H6YdfkcK/uOnY/K7/aA2xpzaAgkQn37yzWUMRK7OaPOqOpGS1+n0H5hxT9AUw9EsSjPW8SVyMJwYRtWs3X3ug==}
    peerDependencies:
      '@babel/core': ^7.0.0-0
    dependencies:
      '@babel/core': 7.14.8
      '@babel/helper-plugin-utils': 7.14.5
    dev: true

  /@babel/plugin-syntax-object-rest-spread/7.8.3_@babel+core@7.14.8:
    resolution: {integrity: sha512-XoqMijGZb9y3y2XskN+P1wUGiVwWZ5JmoDRwx5+3GmEplNyVM2s2Dg8ILFQm8rWM48orGy5YpI5Bl8U1y7ydlA==}
    peerDependencies:
      '@babel/core': ^7.0.0-0
    dependencies:
      '@babel/core': 7.14.8
      '@babel/helper-plugin-utils': 7.14.5
    dev: true

  /@babel/plugin-syntax-optional-catch-binding/7.8.3_@babel+core@7.14.8:
    resolution: {integrity: sha512-6VPD0Pc1lpTqw0aKoeRTMiB+kWhAoT24PA+ksWSBrFtl5SIRVpZlwN3NNPQjehA2E/91FV3RjLWoVTglWcSV3Q==}
    peerDependencies:
      '@babel/core': ^7.0.0-0
    dependencies:
      '@babel/core': 7.14.8
      '@babel/helper-plugin-utils': 7.14.5
    dev: true

  /@babel/plugin-syntax-optional-chaining/7.8.3_@babel+core@7.14.8:
    resolution: {integrity: sha512-KoK9ErH1MBlCPxV0VANkXW2/dw4vlbGDrFgz8bmUsBGYkFRcbRwMh6cIJubdPrkxRwuGdtCk0v/wPTKbQgBjkg==}
    peerDependencies:
      '@babel/core': ^7.0.0-0
    dependencies:
      '@babel/core': 7.14.8
      '@babel/helper-plugin-utils': 7.14.5
    dev: true

  /@babel/plugin-syntax-top-level-await/7.14.5_@babel+core@7.14.8:
    resolution: {integrity: sha512-hx++upLv5U1rgYfwe1xBQUhRmU41NEvpUvrp8jkrSCdvGSnM5/qdRMtylJ6PG5OFkBaHkbTAKTnd3/YyESRHFw==}
    engines: {node: '>=6.9.0'}
    peerDependencies:
      '@babel/core': ^7.0.0-0
    dependencies:
      '@babel/core': 7.14.8
      '@babel/helper-plugin-utils': 7.14.5
    dev: true

  /@babel/plugin-syntax-typescript/7.14.5_@babel+core@7.14.8:
    resolution: {integrity: sha512-u6OXzDaIXjEstBRRoBCQ/uKQKlbuaeE5in0RvWdA4pN6AhqxTIwUsnHPU1CFZA/amYObMsuWhYfRl3Ch90HD0Q==}
    engines: {node: '>=6.9.0'}
    peerDependencies:
      '@babel/core': ^7.0.0-0
    dependencies:
      '@babel/core': 7.14.8
      '@babel/helper-plugin-utils': 7.14.5
    dev: true

  /@babel/template/7.14.5:
    resolution: {integrity: sha512-6Z3Po85sfxRGachLULUhOmvAaOo7xCvqGQtxINai2mEGPFm6pQ4z5QInFnUrRpfoSV60BnjyF5F3c+15fxFV1g==}
    engines: {node: '>=6.9.0'}
    dependencies:
      '@babel/code-frame': 7.14.5
      '@babel/parser': 7.14.8
      '@babel/types': 7.14.8
    dev: true

  /@babel/traverse/7.14.8:
    resolution: {integrity: sha512-kexHhzCljJcFNn1KYAQ6A5wxMRzq9ebYpEDV4+WdNyr3i7O44tanbDOR/xjiG2F3sllan+LgwK+7OMk0EmydHg==}
    engines: {node: '>=6.9.0'}
    dependencies:
      '@babel/code-frame': 7.14.5
      '@babel/generator': 7.14.8
      '@babel/helper-function-name': 7.14.5
      '@babel/helper-hoist-variables': 7.14.5
      '@babel/helper-split-export-declaration': 7.14.5
      '@babel/parser': 7.14.8
      '@babel/types': 7.14.8
      debug: 4.3.2
      globals: 11.12.0
    transitivePeerDependencies:
      - supports-color
    dev: true

  /@babel/types/7.14.8:
    resolution: {integrity: sha512-iob4soQa7dZw8nodR/KlOQkPh9S4I8RwCxwRIFuiMRYjOzH/KJzdUfDgz6cGi5dDaclXF4P2PAhCdrBJNIg68Q==}
    engines: {node: '>=6.9.0'}
    dependencies:
      '@babel/helper-validator-identifier': 7.14.8
      to-fast-properties: 2.0.0
    dev: true

  /@bcoe/v8-coverage/0.2.3:
    resolution: {integrity: sha512-0hYQ8SB4Db5zvZB4axdMHGwEaQjkZzFjQiN9LVYvIFB2nSUHW9tYpxWriPrWDASIxiaXax83REcLxuSdnGPZtw==}
    dev: true

  /@eslint/eslintrc/0.4.3:
    resolution: {integrity: sha512-J6KFFz5QCYUJq3pf0mjEcCJVERbzv71PUIDczuh9JkwGEzced6CO5ADLHB1rbf/+oPBtoPfMYNOpGDzCANlbXw==}
    engines: {node: ^10.12.0 || >=12.0.0}
    dependencies:
      ajv: 6.12.6
      debug: 4.3.2
      espree: 7.3.1
      globals: 13.9.0
      ignore: 4.0.6
      import-fresh: 3.3.0
      js-yaml: 3.14.1
      minimatch: 3.0.4
      strip-json-comments: 3.1.1
    transitivePeerDependencies:
      - supports-color
    dev: true

  /@humanwhocodes/config-array/0.5.0:
    resolution: {integrity: sha512-FagtKFz74XrTl7y6HCzQpwDfXP0yhxe9lHLD1UZxjvZIcbyRz8zTFF/yYNfSfzU414eDwZ1SrO0Qvtyf+wFMQg==}
    engines: {node: '>=10.10.0'}
    dependencies:
      '@humanwhocodes/object-schema': 1.2.0
      debug: 4.3.2
      minimatch: 3.0.4
    transitivePeerDependencies:
      - supports-color
    dev: true

  /@humanwhocodes/object-schema/1.2.0:
    resolution: {integrity: sha512-wdppn25U8z/2yiaT6YGquE6X8sSv7hNMWSXYSSU1jGv/yd6XqjXgTDJ8KP4NgjTXfJ3GbRjeeb8RTV7a/VpM+w==}
    dev: true

  /@istanbuljs/load-nyc-config/1.1.0:
    resolution: {integrity: sha512-VjeHSlIzpv/NyD3N0YuHfXOPDIixcA1q2ZV98wsMqcYlPmv2n3Yb2lYP9XMElnaFVXg5A7YLTeLu6V84uQDjmQ==}
    engines: {node: '>=8'}
    dependencies:
      camelcase: 5.3.1
      find-up: 4.1.0
      get-package-type: 0.1.0
      js-yaml: 3.14.1
      resolve-from: 5.0.0
    dev: true

  /@istanbuljs/schema/0.1.3:
    resolution: {integrity: sha512-ZXRY4jNvVgSVQ8DL3LTcakaAtXwTVUxE81hslsyD2AtoXW/wVob10HkOJ1X/pAlcI7D+2YoZKg5do8G/w6RYgA==}
    engines: {node: '>=8'}
    dev: true

  /@jest/console/27.0.6:
    resolution: {integrity: sha512-fMlIBocSHPZ3JxgWiDNW/KPj6s+YRd0hicb33IrmelCcjXo/pXPwvuiKFmZz+XuqI/1u7nbUK10zSsWL/1aegg==}
    engines: {node: ^10.13.0 || ^12.13.0 || ^14.15.0 || >=15.0.0}
    dependencies:
      '@jest/types': 27.0.6
      '@types/node': 14.17.6
      chalk: 4.1.1
      jest-message-util: 27.0.6
      jest-util: 27.0.6
      slash: 3.0.0
    dev: true

  /@jest/core/27.0.6_ts-node@10.1.0:
    resolution: {integrity: sha512-SsYBm3yhqOn5ZLJCtccaBcvD/ccTLCeuDv8U41WJH/V1MW5eKUkeMHT9U+Pw/v1m1AIWlnIW/eM2XzQr0rEmow==}
    engines: {node: ^10.13.0 || ^12.13.0 || ^14.15.0 || >=15.0.0}
    peerDependencies:
      node-notifier: ^8.0.1 || ^9.0.0 || ^10.0.0
    peerDependenciesMeta:
      node-notifier:
        optional: true
    dependencies:
      '@jest/console': 27.0.6
      '@jest/reporters': 27.0.6
      '@jest/test-result': 27.0.6
      '@jest/transform': 27.0.6
      '@jest/types': 27.0.6
      '@types/node': 14.17.6
      ansi-escapes: 4.3.2
      chalk: 4.1.1
      emittery: 0.8.1
      exit: 0.1.2
      graceful-fs: 4.2.6
      jest-changed-files: 27.0.6
      jest-config: 27.0.6_ts-node@10.1.0
      jest-haste-map: 27.0.6
      jest-message-util: 27.0.6
      jest-regex-util: 27.0.6
      jest-resolve: 27.0.6
      jest-resolve-dependencies: 27.0.6
      jest-runner: 27.0.6
      jest-runtime: 27.0.6
      jest-snapshot: 27.0.6
      jest-util: 27.0.6
      jest-validate: 27.0.6
      jest-watcher: 27.0.6
      micromatch: 4.0.4
      p-each-series: 2.2.0
      rimraf: 3.0.2
      slash: 3.0.0
      strip-ansi: 6.0.0
    transitivePeerDependencies:
      - bufferutil
      - canvas
      - supports-color
      - ts-node
      - utf-8-validate
    dev: true

  /@jest/environment/27.0.6:
    resolution: {integrity: sha512-4XywtdhwZwCpPJ/qfAkqExRsERW+UaoSRStSHCCiQTUpoYdLukj+YJbQSFrZjhlUDRZeNiU9SFH0u7iNimdiIg==}
    engines: {node: ^10.13.0 || ^12.13.0 || ^14.15.0 || >=15.0.0}
    dependencies:
      '@jest/fake-timers': 27.0.6
      '@jest/types': 27.0.6
      '@types/node': 14.17.6
      jest-mock: 27.0.6
    dev: true

  /@jest/fake-timers/27.0.6:
    resolution: {integrity: sha512-sqd+xTWtZ94l3yWDKnRTdvTeZ+A/V7SSKrxsrOKSqdyddb9CeNRF8fbhAU0D7ZJBpTTW2nbp6MftmKJDZfW2LQ==}
    engines: {node: ^10.13.0 || ^12.13.0 || ^14.15.0 || >=15.0.0}
    dependencies:
      '@jest/types': 27.0.6
      '@sinonjs/fake-timers': 7.1.2
      '@types/node': 14.17.6
      jest-message-util: 27.0.6
      jest-mock: 27.0.6
      jest-util: 27.0.6
    dev: true

  /@jest/globals/27.0.6:
    resolution: {integrity: sha512-DdTGCP606rh9bjkdQ7VvChV18iS7q0IMJVP1piwTWyWskol4iqcVwthZmoJEf7obE1nc34OpIyoVGPeqLC+ryw==}
    engines: {node: ^10.13.0 || ^12.13.0 || ^14.15.0 || >=15.0.0}
    dependencies:
      '@jest/environment': 27.0.6
      '@jest/types': 27.0.6
      expect: 27.0.6
    dev: true

  /@jest/reporters/27.0.6:
    resolution: {integrity: sha512-TIkBt09Cb2gptji3yJXb3EE+eVltW6BjO7frO7NEfjI9vSIYoISi5R3aI3KpEDXlB1xwB+97NXIqz84qYeYsfA==}
    engines: {node: ^10.13.0 || ^12.13.0 || ^14.15.0 || >=15.0.0}
    peerDependencies:
      node-notifier: ^8.0.1 || ^9.0.0 || ^10.0.0
    peerDependenciesMeta:
      node-notifier:
        optional: true
    dependencies:
      '@bcoe/v8-coverage': 0.2.3
      '@jest/console': 27.0.6
      '@jest/test-result': 27.0.6
      '@jest/transform': 27.0.6
      '@jest/types': 27.0.6
      chalk: 4.1.1
      collect-v8-coverage: 1.0.1
      exit: 0.1.2
      glob: 7.1.7
      graceful-fs: 4.2.6
      istanbul-lib-coverage: 3.0.0
      istanbul-lib-instrument: 4.0.3
      istanbul-lib-report: 3.0.0
      istanbul-lib-source-maps: 4.0.0
      istanbul-reports: 3.0.2
      jest-haste-map: 27.0.6
      jest-resolve: 27.0.6
      jest-util: 27.0.6
      jest-worker: 27.0.6
      slash: 3.0.0
      source-map: 0.6.1
      string-length: 4.0.2
      terminal-link: 2.1.1
      v8-to-istanbul: 8.0.0
    transitivePeerDependencies:
      - supports-color
    dev: true

  /@jest/source-map/27.0.6:
    resolution: {integrity: sha512-Fek4mi5KQrqmlY07T23JRi0e7Z9bXTOOD86V/uS0EIW4PClvPDqZOyFlLpNJheS6QI0FNX1CgmPjtJ4EA/2M+g==}
    engines: {node: ^10.13.0 || ^12.13.0 || ^14.15.0 || >=15.0.0}
    dependencies:
      callsites: 3.1.0
      graceful-fs: 4.2.6
      source-map: 0.6.1
    dev: true

  /@jest/test-result/27.0.6:
    resolution: {integrity: sha512-ja/pBOMTufjX4JLEauLxE3LQBPaI2YjGFtXexRAjt1I/MbfNlMx0sytSX3tn5hSLzQsR3Qy2rd0hc1BWojtj9w==}
    engines: {node: ^10.13.0 || ^12.13.0 || ^14.15.0 || >=15.0.0}
    dependencies:
      '@jest/console': 27.0.6
      '@jest/types': 27.0.6
      '@types/istanbul-lib-coverage': 2.0.3
      collect-v8-coverage: 1.0.1
    dev: true

  /@jest/test-sequencer/27.0.6:
    resolution: {integrity: sha512-bISzNIApazYOlTHDum9PwW22NOyDa6VI31n6JucpjTVM0jD6JDgqEZ9+yn575nDdPF0+4csYDxNNW13NvFQGZA==}
    engines: {node: ^10.13.0 || ^12.13.0 || ^14.15.0 || >=15.0.0}
    dependencies:
      '@jest/test-result': 27.0.6
      graceful-fs: 4.2.6
      jest-haste-map: 27.0.6
      jest-runtime: 27.0.6
    transitivePeerDependencies:
      - supports-color
    dev: true

  /@jest/transform/27.0.6:
    resolution: {integrity: sha512-rj5Dw+mtIcntAUnMlW/Vju5mr73u8yg+irnHwzgtgoeI6cCPOvUwQ0D1uQtc/APmWgvRweEb1g05pkUpxH3iCA==}
    engines: {node: ^10.13.0 || ^12.13.0 || ^14.15.0 || >=15.0.0}
    dependencies:
      '@babel/core': 7.14.8
      '@jest/types': 27.0.6
      babel-plugin-istanbul: 6.0.0
      chalk: 4.1.1
      convert-source-map: 1.8.0
      fast-json-stable-stringify: 2.1.0
      graceful-fs: 4.2.6
      jest-haste-map: 27.0.6
      jest-regex-util: 27.0.6
      jest-util: 27.0.6
      micromatch: 4.0.4
      pirates: 4.0.1
      slash: 3.0.0
      source-map: 0.6.1
      write-file-atomic: 3.0.3
    transitivePeerDependencies:
      - supports-color
    dev: true

  /@jest/types/26.6.2:
    resolution: {integrity: sha512-fC6QCp7Sc5sX6g8Tvbmj4XUTbyrik0akgRy03yjXbQaBWWNWGE7SGtJk98m0N8nzegD/7SggrUlivxo5ax4KWQ==}
    engines: {node: '>= 10.14.2'}
    dependencies:
      '@types/istanbul-lib-coverage': 2.0.3
      '@types/istanbul-reports': 3.0.1
      '@types/node': 14.17.6
      '@types/yargs': 15.0.14
      chalk: 4.1.1
    dev: true

  /@jest/types/27.0.6:
    resolution: {integrity: sha512-aSquT1qa9Pik26JK5/3rvnYb4bGtm1VFNesHKmNTwmPIgOrixvhL2ghIvFRNEpzy3gU+rUgjIF/KodbkFAl++g==}
    engines: {node: ^10.13.0 || ^12.13.0 || ^14.15.0 || >=15.0.0}
    dependencies:
      '@types/istanbul-lib-coverage': 2.0.3
      '@types/istanbul-reports': 3.0.1
      '@types/node': 14.17.6
      '@types/yargs': 16.0.4
      chalk: 4.1.1
    dev: true

  /@js-joda/core/3.2.0:
    resolution: {integrity: sha512-PMqgJ0sw5B7FKb2d5bWYIoxjri+QlW/Pys7+Rw82jSH0QN3rB05jZ/VrrsUdh1w4+i2kw9JOejXGq/KhDOX7Kg==}
    dev: true

  /@nodelib/fs.scandir/2.1.4:
    resolution: {integrity: sha512-33g3pMJk3bg5nXbL/+CY6I2eJDzZAni49PfJnL5fghPTggPvBd/pFNSgJsdAgWptuFu7qq/ERvOYFlhvsLTCKA==}
    engines: {node: '>= 8'}
    dependencies:
      '@nodelib/fs.stat': 2.0.4
      run-parallel: 1.2.0

  /@nodelib/fs.stat/2.0.4:
    resolution: {integrity: sha512-IYlHJA0clt2+Vg7bccq+TzRdJvv19c2INqBSsoOLp1je7xjtr7J26+WXR72MCdvU9q1qTzIWDfhMf+DRvQJK4Q==}
    engines: {node: '>= 8'}

  /@nodelib/fs.walk/1.2.6:
    resolution: {integrity: sha512-8Broas6vTtW4GIXTAHDoE32hnN2M5ykgCpWGbuXHQ15vEMqr23pB76e/GZcYsZCHALv50ktd24qhEyKr6wBtow==}
    engines: {node: '>= 8'}
    dependencies:
      '@nodelib/fs.scandir': 2.1.4
      fastq: 1.11.0

  /@opencensus/web-types/0.0.7:
    resolution: {integrity: sha512-xB+w7ZDAu3YBzqH44rCmG9/RlrOmFuDPt/bpf17eJr8eZSrLt7nc7LnWdxM9Mmoj/YKMHpxRg28txu3TcpiL+g==}
    engines: {node: '>=6.0'}
    dev: true

  /@opentelemetry/api/1.0.0-rc.0:
    resolution: {integrity: sha512-iXKByCMfrlO5S6Oh97BuM56tM2cIBB0XsL/vWF/AtJrJEKx4MC/Xdu0xDsGXMGcNWpqF7ujMsjjnp0+UHBwnDQ==}
    engines: {node: '>=8.0.0'}
    dev: true

  /@opentelemetry/api/1.0.2:
    resolution: {integrity: sha512-DCF9oC89ao8/EJUqrp/beBlDR8Bp2R43jqtzayqCoomIvkwTuPfLcHdVhIGRR69GFlkykFjcDW+V92t0AS7Tww==}
    engines: {node: '>=8.0.0'}
    dev: true

  /@prisma/debug/2.28.0:
    resolution: {integrity: sha512-SKihAtTPDqfm/iyLVs5xf1uLu4Ev+zcFLc8vdiGofpHTkeiu3qU1OSDPnrQ0nwn0IJsp3SeRbV0NRWTwL5Z71w==}
    dependencies:
      debug: 4.3.2
      ms: 2.1.3
    transitivePeerDependencies:
      - supports-color

  /@prisma/debug/2.29.0-dev.23:
    resolution: {integrity: sha512-fLfFUqFQKPpBulF31KrCWJzQ2VTnbgdqPCEnFBhNLz2Ect4tVSb4arn1W3voICy7EaQucIyxkYZ2+XqapdU8rw==}
    dependencies:
      debug: 4.3.2
      ms: 2.1.3
    transitivePeerDependencies:
      - supports-color
    dev: true

  /@prisma/engine-core/2.29.0-dev.23:
    resolution: {integrity: sha512-O4SGgILtPqS0WfgcvZkvsRlAoDMtlajng+ZSQfXOdqy798NaiNfgOe1qbZSpj5ahIha5cOJjmwldWgkU6JjUnw==}
    dependencies:
      '@prisma/debug': 2.29.0-dev.23
      '@prisma/engines': 2.29.0-13.10a1beca097abd55b7d4a40e6a1035985ba4e219
      '@prisma/generator-helper': 2.29.0-dev.23
      '@prisma/get-platform': 2.29.0-13.10a1beca097abd55b7d4a40e6a1035985ba4e219
      chalk: 4.1.2
      execa: 5.1.1
      get-stream: 6.0.1
      indent-string: 4.0.0
      new-github-issue-url: 0.2.1
      p-retry: 4.6.0
      terminal-link: 2.1.1
      undici: 3.3.6
    transitivePeerDependencies:
      - supports-color
    dev: true

<<<<<<< HEAD
  /@prisma/engines-version/2.29.0-16.29ab90f60fae7b930be155a97e31856883f4ac22:
    resolution: {integrity: sha512-Pde9URUSSps6DVtqGPrOlWhI8nLyLKPoi/y/zErC8YL7a313weRj+d30FAaLcQXrrcNLaI+niaUoayj1npA3+g==}
=======
  /@prisma/engines-version/2.29.0-15.89a0ba9088b337769c598289ffadd78e1e53a660:
    resolution: {integrity: sha512-UkYgpdO6kltceKqpDxfmJdHKElPn+iK0z0gj3N/eHwi/HqpndhltP7JU381skPjcEDyBnTCpeZI7E+bBIvYbyQ==}
>>>>>>> c94f0e91

  /@prisma/engines/2.29.0-13.10a1beca097abd55b7d4a40e6a1035985ba4e219:
    resolution: {integrity: sha512-+j+2o1/rdysn8CFSTLIsDYW8aeEmpBJQ0PayBiROFgPJOlUEaqYKFn/q3Iph4VTh7XRZsYITulwUaolH0XRTSg==}
    requiresBuild: true
    dev: true

<<<<<<< HEAD
  /@prisma/engines/2.29.0-16.29ab90f60fae7b930be155a97e31856883f4ac22:
    resolution: {integrity: sha512-+WBy0c8iVVFpJdHjiRDpptr7YyGr2pbFDXu+zt52po8u6g0t+0vw7sOlv8A0bCxwmPz88XTQ/gRiAQlritD4JQ==}
=======
  /@prisma/engines/2.29.0-15.89a0ba9088b337769c598289ffadd78e1e53a660:
    resolution: {integrity: sha512-trFvigqfqzB4+l/lr38itag5OYeIB0fiFYKIla0JPbIbmI2mFkvntDOORPYph1uQCaZyPEfla2kuuKqdY8P19Q==}
>>>>>>> c94f0e91
    requiresBuild: true

  /@prisma/fetch-engine/2.29.0-13.10a1beca097abd55b7d4a40e6a1035985ba4e219:
    resolution: {integrity: sha512-/vY/N1qZr7np130Mp22gAgh70OCHxBzfhHSXuDno3xfgumGWB51jf87b7z+4m3mWx39/yRlfXhvbyqIMVo6pwg==}
    dependencies:
      '@prisma/debug': 2.28.0
      '@prisma/get-platform': 2.29.0-13.10a1beca097abd55b7d4a40e6a1035985ba4e219
      chalk: 4.1.2
      execa: 5.1.1
      find-cache-dir: 3.3.1
      hasha: 5.2.2
      http-proxy-agent: 4.0.1
      https-proxy-agent: 5.0.0
      make-dir: 3.1.0
      node-fetch: 2.6.1
      p-filter: 2.1.0
      p-map: 4.0.0
      p-retry: 4.6.1
      progress: 2.0.3
      rimraf: 3.0.2
      temp-dir: 2.0.0
      tempy: 1.0.1
    transitivePeerDependencies:
      - supports-color
    dev: true

<<<<<<< HEAD
  /@prisma/fetch-engine/2.29.0-16.29ab90f60fae7b930be155a97e31856883f4ac22:
    resolution: {integrity: sha512-+eKOke3scsZF3QEYTGAXcc5aczKTOeXCPnCHsMJHhPByJqV0Plde06xiCBQFeiGjuSHvOoWWdQHZyTwfHvOXag==}
    dependencies:
      '@prisma/debug': 2.28.0
      '@prisma/get-platform': 2.29.0-16.29ab90f60fae7b930be155a97e31856883f4ac22
=======
  /@prisma/fetch-engine/2.29.0-15.89a0ba9088b337769c598289ffadd78e1e53a660:
    resolution: {integrity: sha512-uWSvf8NYXg7vuR9RFttdwN/pcycDtz2/5DPIzPRUcwa7lLO2id/ZwxPNAwd1m5s6vMwDwd1dJJl6Rs4FXidvHg==}
    dependencies:
      '@prisma/debug': 2.28.0
      '@prisma/get-platform': 2.29.0-15.89a0ba9088b337769c598289ffadd78e1e53a660
>>>>>>> c94f0e91
      chalk: 4.1.1
      execa: 5.1.1
      find-cache-dir: 3.3.1
      hasha: 5.2.2
      http-proxy-agent: 4.0.1
      https-proxy-agent: 5.0.0
      make-dir: 3.1.0
      node-fetch: 2.6.1
      p-filter: 2.1.0
      p-map: 4.0.0
      p-retry: 4.6.1
      progress: 2.0.3
      rimraf: 3.0.2
      temp-dir: 2.0.0
      tempy: 1.0.1
    transitivePeerDependencies:
      - supports-color

  /@prisma/generator-helper/2.29.0-dev.23:
    resolution: {integrity: sha512-yL71QgaitsMFJEAfY2IgQOf0nudWeU9pwxHTY4kjbXn4PO683IYBuPRdrQ6O+THnxihiqPN449ziedyHq62qcw==}
    dependencies:
      '@prisma/debug': 2.29.0-dev.23
      '@types/cross-spawn': 6.0.2
      chalk: 4.1.2
      cross-spawn: 7.0.3
    transitivePeerDependencies:
      - supports-color
    dev: true

  /@prisma/get-platform/2.29.0-13.10a1beca097abd55b7d4a40e6a1035985ba4e219:
    resolution: {integrity: sha512-nyVlu6paAmlX/jq5Uw8v/aY2GWECHIyXNY4FE+gzTVrk3yyH1c88ehz7xGJahLITHznwH20+4CN/271qiZ+ZPA==}
    dependencies:
      '@prisma/debug': 2.28.0
    transitivePeerDependencies:
      - supports-color
    dev: true
<<<<<<< HEAD

  /@prisma/get-platform/2.29.0-16.29ab90f60fae7b930be155a97e31856883f4ac22:
    resolution: {integrity: sha512-G5cPZlRjGMp75d9IaKBRlpEN/pvXDHVaPz6wGgzXH3RfAsJj2/ULDpt5x/eonoQ/PZxzf0TBb9hasV3rqtqesQ==}
    dependencies:
      '@prisma/debug': 2.28.0
    transitivePeerDependencies:
      - supports-color

  /@prisma/sdk/2.29.0-dev.23:
    resolution: {integrity: sha512-v9zr2tuHjzhWFiOu0KzGX+FxENTVw3qnTTBT7FwdJpa8NmT/hjgKIoiH9uRVgyLz1DEGWe6bsYBROogFz1H9QQ==}
    dependencies:
=======

  /@prisma/get-platform/2.29.0-15.89a0ba9088b337769c598289ffadd78e1e53a660:
    resolution: {integrity: sha512-LRcJ+vYLXC5yz/mXFO6XJJvyeHEaA7WYefVo2tw2qKBr1Adi7BlFoxG7GMMmWxV0SCkycG4KvMpxY6e3wzVLfg==}
    dependencies:
      '@prisma/debug': 2.28.0
    transitivePeerDependencies:
      - supports-color

  /@prisma/sdk/2.29.0-dev.23:
    resolution: {integrity: sha512-v9zr2tuHjzhWFiOu0KzGX+FxENTVw3qnTTBT7FwdJpa8NmT/hjgKIoiH9uRVgyLz1DEGWe6bsYBROogFz1H9QQ==}
    dependencies:
>>>>>>> c94f0e91
      '@prisma/debug': 2.29.0-dev.23
      '@prisma/engine-core': 2.29.0-dev.23
      '@prisma/engines': 2.29.0-13.10a1beca097abd55b7d4a40e6a1035985ba4e219
      '@prisma/fetch-engine': 2.29.0-13.10a1beca097abd55b7d4a40e6a1035985ba4e219
      '@prisma/generator-helper': 2.29.0-dev.23
      '@prisma/get-platform': 2.29.0-13.10a1beca097abd55b7d4a40e6a1035985ba4e219
      '@timsuchanek/copy': 1.4.5
      archiver: 4.0.2
      arg: 5.0.0
      chalk: 4.1.1
      checkpoint-client: 1.1.20
      cli-truncate: 2.1.0
      dotenv: 10.0.0
      execa: 5.1.1
      find-up: 5.0.0
      global-dirs: 3.0.0
      globby: 11.0.0
      has-yarn: 2.1.0
      is-ci: 3.0.0
      make-dir: 3.1.0
      node-fetch: 2.6.1
      p-map: 4.0.0
      read-pkg-up: 7.0.1
      resolve: 1.20.0
      rimraf: 3.0.2
      shell-quote: 1.7.2
      string-width: 4.2.2
      strip-ansi: 6.0.0
      strip-indent: 3.0.0
      tar: 6.1.2
      temp-dir: 2.0.0
      temp-write: 4.0.0
      tempy: 1.0.1
      terminal-link: 2.1.1
      tmp: 0.2.1
    transitivePeerDependencies:
      - supports-color
    dev: true

  /@prisma/studio-pcw/0.418.0_@prisma+sdk@2.29.0-dev.23:
    resolution: {integrity: sha512-Ujt54DkAC6f+59LMdorR5e+iRpfCf2CeQ+ooAtPQSd9FZKsR81EqmVufc/PGn9zD/l5dc584mjqP1sjOReHy2Q==}
    peerDependencies:
      '@prisma/client': '*'
      '@prisma/sdk': '*'
    dependencies:
      '@prisma/sdk': 2.29.0-dev.23
      debug: 4.3.1
      lodash: 4.17.21
    transitivePeerDependencies:
      - supports-color
    dev: true

  /@prisma/studio-server/0.418.0:
    resolution: {integrity: sha512-U8aMPLnvRMUuB1hW9+V+0JLF28lQGNiZFFEhwFleI8U6VYjlYBSTWX5d7anwGbTq3Q26K9DgvetjIEKWxaezBQ==}
    dependencies:
      '@prisma/sdk': 2.29.0-dev.23
      '@prisma/studio-pcw': 0.418.0_@prisma+sdk@2.29.0-dev.23
      '@prisma/studio-transports': 0.418.0
      '@sentry/node': 6.2.5
      checkpoint-client: 1.1.20
      cors: 2.8.5
      debug: 4.3.1
      express: 4.17.1
      untildify: 4.0.0
    transitivePeerDependencies:
      - supports-color
    dev: true

  /@prisma/studio-transports/0.418.0:
    resolution: {integrity: sha512-nmV+KX+9hjbYeYSn/6OuMKJCFOoC7yFxgZu1Yfeat880tx+Yc8UTmJrrSkhmDOWUPRP89IeHUQnD26fmXzrqgg==}
    dev: true

  /@sentry/core/6.2.5:
    resolution: {integrity: sha512-I+AkgIFO6sDUoHQticP6I27TT3L+i6TUS03in3IEtpBcSeP2jyhlxI8l/wdA7gsBqUPdQ4GHOOaNgtFIcr8qag==}
    engines: {node: '>=6'}
    dependencies:
      '@sentry/hub': 6.2.5
      '@sentry/minimal': 6.2.5
      '@sentry/types': 6.2.5
      '@sentry/utils': 6.2.5
      tslib: 1.14.1
    dev: true

  /@sentry/hub/6.2.5:
    resolution: {integrity: sha512-YlEFdEhcfqpl2HC+/dWXBsBJEljyMzFS7LRRjCk8QANcOdp9PhwQjwebUB4/ulOBjHPP2WZk7fBBd/IKDasTUg==}
    engines: {node: '>=6'}
    dependencies:
      '@sentry/types': 6.2.5
      '@sentry/utils': 6.2.5
      tslib: 1.14.1
    dev: true

  /@sentry/minimal/6.2.5:
    resolution: {integrity: sha512-RKP4Qx3p7Cv0oX1cPKAkNVFYM7p2k1t32cNk1+rrVQS4hwlJ7Eg6m6fsqsO+85jd6Ne/FnyYsfo9cDD3ImTlWQ==}
    engines: {node: '>=6'}
    dependencies:
      '@sentry/hub': 6.2.5
      '@sentry/types': 6.2.5
      tslib: 1.14.1
    dev: true

  /@sentry/node/6.2.5:
    resolution: {integrity: sha512-/iM3khzGnUH713VFhZBAEYJhb/saEQSVz7Udogml+O7mFQ4rutnwJhgoGcB9YYrwMv2m7qOSszkdZbemDV6k2g==}
    engines: {node: '>=6'}
    dependencies:
      '@sentry/core': 6.2.5
      '@sentry/hub': 6.2.5
      '@sentry/tracing': 6.2.5
      '@sentry/types': 6.2.5
      '@sentry/utils': 6.2.5
      cookie: 0.4.1
      https-proxy-agent: 5.0.0
      lru_map: 0.3.3
      tslib: 1.14.1
    transitivePeerDependencies:
      - supports-color
    dev: true

  /@sentry/tracing/6.2.5:
    resolution: {integrity: sha512-j/hM0BoHxfrNLxPeEJ5Vq4R34hO/TOHMEpLR3FdnunBXbsmjoKMMygIkPxnpML5XWtvukAehbwpDXldwMYz83w==}
    engines: {node: '>=6'}
    dependencies:
      '@sentry/hub': 6.2.5
      '@sentry/minimal': 6.2.5
      '@sentry/types': 6.2.5
      '@sentry/utils': 6.2.5
      tslib: 1.14.1
    dev: true

  /@sentry/types/6.2.5:
    resolution: {integrity: sha512-1Sux6CLYrV9bETMsGP/HuLFLouwKoX93CWzG8BjMueW+Di0OGxZphYjXrGuDs8xO8bAKEVGCHgVQdcB2jevS0w==}
    engines: {node: '>=6'}
    dev: true

  /@sentry/utils/6.2.5:
    resolution: {integrity: sha512-fJoLUZHrd5MPylV1dT4qL74yNFDl1Ur/dab+pKNSyvnHPnbZ/LRM7aJ8VaRY/A7ZdpRowU+E14e/Yeem2c6gtQ==}
    engines: {node: '>=6'}
    dependencies:
      '@sentry/types': 6.2.5
      tslib: 1.14.1
    dev: true

  /@sindresorhus/slugify/1.1.0:
    resolution: {integrity: sha512-ujZRbmmizX26yS/HnB3P9QNlNa4+UvHh+rIse3RbOXLp8yl6n1TxB4t7NHggtVgS8QmmOtzXo48kCxZGACpkPw==}
    engines: {node: '>=10'}
    dependencies:
      '@sindresorhus/transliterate': 0.1.2
      escape-string-regexp: 4.0.0
    dev: false

  /@sindresorhus/slugify/1.1.2:
    resolution: {integrity: sha512-V9nR/W0Xd9TSGXpZ4iFUcFGhuOJtZX82Fzxj1YISlbSgKvIiNa7eLEZrT0vAraPOt++KHauIVNYgGRgjc13dXA==}
    engines: {node: '>=10'}
    dependencies:
      '@sindresorhus/transliterate': 0.1.2
      escape-string-regexp: 4.0.0
    dev: true

  /@sindresorhus/transliterate/0.1.2:
    resolution: {integrity: sha512-5/kmIOY9FF32nicXH+5yLNTX4NJ4atl7jRgqAJuIn/iyDFXBktOKDxCvyGE/EzmF4ngSUvjXxQUQlQiZ5lfw+w==}
    engines: {node: '>=10'}
    dependencies:
      escape-string-regexp: 2.0.0
      lodash.deburr: 4.1.0

  /@sinonjs/commons/1.8.3:
    resolution: {integrity: sha512-xkNcLAn/wZaX14RPlwizcKicDk9G3F8m2nU3L7Ukm5zBgTwiT0wsoFAHx9Jq56fJA1z/7uKGtCRu16sOUCLIHQ==}
    dependencies:
      type-detect: 4.0.8
    dev: true

  /@sinonjs/fake-timers/7.1.2:
    resolution: {integrity: sha512-iQADsW4LBMISqZ6Ci1dupJL9pprqwcVFTcOsEmQOEhW+KLCVn/Y4Jrvg2k19fIHCp+iFprriYPTdRcQR8NbUPg==}
    dependencies:
      '@sinonjs/commons': 1.8.3
    dev: true

  /@slack/types/1.10.0:
    resolution: {integrity: sha512-tA7GG7Tj479vojfV3AoxbckalA48aK6giGjNtgH6ihpLwTyHE3fIgRrvt8TWfLwW8X8dyu7vgmAsGLRG7hWWOg==}
    engines: {node: '>= 8.9.0', npm: '>= 5.5.1'}
    dev: true

  /@slack/webhook/6.0.0_debug@4.3.2:
    resolution: {integrity: sha512-2fohfhLI9lkAmOSWt1R457JBsB3iFNqahu4GqdFZRtcp/bT+xeG/kPn/hQa78JS74poRjWTt5G/qJjNaWMGOEQ==}
    engines: {node: '>= 12.13.0', npm: '>= 6.12.0'}
    dependencies:
      '@slack/types': 1.10.0
      '@types/node': 14.17.6
      axios: 0.21.1_debug@4.3.2
    transitivePeerDependencies:
      - debug
    dev: true

  /@tediousjs/connection-string/0.3.0:
    resolution: {integrity: sha512-d/keJiNKfpHo+GmSB8QcsAwBx8h+V1UbdozA5TD+eSLXprNY53JAYub47J9evsSKWDdNG5uVj0FiMozLKuzowQ==}
    dev: true

  /@timsuchanek/copy/1.4.5:
    resolution: {integrity: sha512-N4+2/DvfwzQqHYL/scq07fv8yXbZc6RyUxKJoE8Clm14JpLOf9yNI4VB4D6RsV3h9zgzZ4loJUydHKM7pp3blw==}
    hasBin: true
    dependencies:
      '@timsuchanek/sleep-promise': 8.0.1
      commander: 2.20.3
      mkdirp: 1.0.4
      prettysize: 2.0.0

  /@timsuchanek/sleep-promise/8.0.1:
    resolution: {integrity: sha512-cxHYbrXfnCWsklydIHSw5GCMHUPqpJ/enxWSyVHNOgNe61sit/+aOXTTI+VOdWkvVaJsI2vsB9N4+YDNITawOQ==}

  /@tootallnate/once/1.1.2:
    resolution: {integrity: sha512-RbzJvlNzmRq5c3O09UipeuXno4tA1FE6ikOjxZK0tuxVv3412l64l5t1W5pj4+rJq9vpkm/kwiR07aZXnsKPxw==}
    engines: {node: '>= 6'}

  /@tsconfig/node10/1.0.7:
    resolution: {integrity: sha512-aBvUmXLQbayM4w3A8TrjwrXs4DZ8iduJnuJLLRGdkWlyakCf1q6uHZJBzXoRA/huAEknG5tcUyQxN3A+In5euQ==}
    dev: true

  /@tsconfig/node12/1.0.7:
    resolution: {integrity: sha512-dgasobK/Y0wVMswcipr3k0HpevxFJLijN03A8mYfEPvWvOs14v0ZlYTR4kIgMx8g4+fTyTFv8/jLCIfRqLDJ4A==}
    dev: true

  /@tsconfig/node14/1.0.0:
    resolution: {integrity: sha512-RKkL8eTdPv6t5EHgFKIVQgsDapugbuOptNd9OOunN/HAkzmmTnZELx1kNCK0rSdUYGmiFMM3rRQMAWiyp023LQ==}
    dev: true

  /@tsconfig/node16/1.0.1:
    resolution: {integrity: sha512-FTgBI767POY/lKNDNbIzgAX6miIDBs6NTCbdlDb8TrWovHsSvaVIZDlTqym29C6UqhzwcJx4CYr+AlrMywA0cA==}
    dev: true

  /@tsd/typescript/4.3.5:
    resolution: {integrity: sha512-Xwxv8bIwyI3ggPz9bwoWEoiaz79MJs+VGf27S1N2tapfDVo60Lz741j5diL9RwszZSXt6IkTAuw7Lai7jSXRJg==}
    hasBin: true
    dev: true

  /@types/babel__core/7.1.15:
    resolution: {integrity: sha512-bxlMKPDbY8x5h6HBwVzEOk2C8fb6SLfYQ5Jw3uBYuYF1lfWk/kbLd81la82vrIkBb0l+JdmrZaDikPrNxpS/Ew==}
    dependencies:
      '@babel/parser': 7.14.8
      '@babel/types': 7.14.8
      '@types/babel__generator': 7.6.3
      '@types/babel__template': 7.4.1
      '@types/babel__traverse': 7.14.2
    dev: true

  /@types/babel__generator/7.6.3:
    resolution: {integrity: sha512-/GWCmzJWqV7diQW54smJZzWbSFf4QYtF71WCKhcx6Ru/tFyQIY2eiiITcCAeuPbNSvT9YCGkVMqqvSk2Z0mXiA==}
    dependencies:
      '@babel/types': 7.14.8
    dev: true

  /@types/babel__template/7.4.1:
    resolution: {integrity: sha512-azBFKemX6kMg5Io+/rdGT0dkGreboUVR0Cdm3fz9QJWpaQGJRQXl7C+6hOTCZcMll7KFyEQpgbYI2lHdsS4U7g==}
    dependencies:
      '@babel/parser': 7.14.8
      '@babel/types': 7.14.8
    dev: true

  /@types/babel__traverse/7.14.2:
    resolution: {integrity: sha512-K2waXdXBi2302XUdcHcR1jCeU0LL4TD9HRs/gk0N2Xvrht+G/BfJa4QObBQZfhMdxiCpV3COl5Nfq4uKTeTnJA==}
    dependencies:
      '@babel/types': 7.14.8
    dev: true

  /@types/benchmark/2.1.1:
    resolution: {integrity: sha512-XmdNOarpSSxnb3DE2rRFOFsEyoqXLUL+7H8nSGS25vs+JS0018bd+cW5Ma9vdlkPmoTHSQ6e8EUFMFMxeE4l+g==}
    dev: true

  /@types/cross-spawn/6.0.2:
    resolution: {integrity: sha512-KuwNhp3eza+Rhu8IFI5HUXRP0LIhqH5cAjubUvGXXthh4YYBuP2ntwEX+Cz8GJoZUHlKo247wPWOfA9LYEq4cw==}
    dependencies:
<<<<<<< HEAD
      '@types/node': 14.17.6
=======
      '@types/node': 14.17.7
>>>>>>> c94f0e91

  /@types/debug/4.1.7:
    resolution: {integrity: sha512-9AonUzyTjXXhEOa0DnqpzZi6VHlqKMswga9EXjpXnnqxwLtdvPPtlO8evrI5D9S6asFRCQ6v+wpiUKbw+vKqyg==}
    dependencies:
      '@types/ms': 0.7.31
    dev: true

  /@types/eslint/7.28.0:
    resolution: {integrity: sha512-07XlgzX0YJUn4iG1ocY4IX9DzKSmMGUs6ESKlxWhZRaa0fatIWaHWUVapcuGa8r5HFnTqzj+4OCjd5f7EZ/i/A==}
    dependencies:
      '@types/estree': 0.0.50
      '@types/json-schema': 7.0.7
    dev: true

  /@types/estree/0.0.50:
    resolution: {integrity: sha512-C6N5s2ZFtuZRj54k2/zyRhNDjJwwcViAM3Nbm8zjBpbqAdZ00mr0CFxvSKeO8Y/e03WVFLpQMdHYVfUd6SB+Hw==}
    dev: true

  /@types/geojson/7946.0.8:
    resolution: {integrity: sha512-1rkryxURpr6aWP7R786/UQOkJ3PcpQiWkAXBmdWc7ryFWqN6a4xfK7BtjXvFBKO9LjQ+MWQSWxYeZX1OApnArA==}
    dev: true

  /@types/glob/7.1.4:
    resolution: {integrity: sha512-w+LsMxKyYQm347Otw+IfBXOv9UWVjpHpCDdbBMt8Kz/xbvCYNjP+0qPh91Km3iKfSRLBB0P7fAMf0KHrPu+MyA==}
    dependencies:
      '@types/minimatch': 3.0.5
      '@types/node': 14.17.6
    dev: true

  /@types/graceful-fs/4.1.5:
    resolution: {integrity: sha512-anKkLmZZ+xm4p8JWBf4hElkM4XR+EZeA2M9BAkkTldmcyDY4mbdIJnRghDJH3Ov5ooY7/UAoENtmdMSkaAd7Cw==}
    dependencies:
      '@types/node': 14.17.6
    dev: true

  /@types/graphviz/0.0.33:
    resolution: {integrity: sha512-pta9Htjg5Ws0sHIaP7sHypbQ/fsaaCtpf/90QqVSuRNY0LBCXj0hWmt1oivluKwl5PFnDyfxFwmbHtZMlvcqeQ==}
    dev: true

  /@types/istanbul-lib-coverage/2.0.3:
    resolution: {integrity: sha512-sz7iLqvVUg1gIedBOvlkxPlc8/uVzyS5OwGz1cKjXzkl3FpL3al0crU8YGU1WoHkxn0Wxbw5tyi6hvzJKNzFsw==}
    dev: true

  /@types/istanbul-lib-report/3.0.0:
    resolution: {integrity: sha512-plGgXAPfVKFoYfa9NpYDAkseG+g6Jr294RqeqcqDixSbU34MZVJRi/P+7Y8GDpzkEwLaGZZOpKIEmeVZNtKsrg==}
    dependencies:
      '@types/istanbul-lib-coverage': 2.0.3
    dev: true

  /@types/istanbul-reports/3.0.1:
    resolution: {integrity: sha512-c3mAZEuK0lvBp8tmuL74XRKn1+y2dcwOUpH7x4WrF6gk1GIgiluDRgMYQtw2OFcBvAJWlt6ASU3tSqxp0Uu0Aw==}
    dependencies:
      '@types/istanbul-lib-report': 3.0.0
    dev: true

  /@types/jest/26.0.24:
    resolution: {integrity: sha512-E/X5Vib8BWqZNRlDxj9vYXhsDwPYbPINqKF9BsnSoon4RQ0D9moEuLD8txgyypFLH7J4+Lho9Nr/c8H0Fi+17w==}
    dependencies:
      jest-diff: 26.6.2
      pretty-format: 26.6.2
    dev: true

  /@types/js-levenshtein/1.1.0:
    resolution: {integrity: sha512-14t0v1ICYRtRVcHASzes0v/O+TIeASb8aD55cWF1PidtInhFWSXcmhzhHqGjUWf9SUq1w70cvd1cWKUULubAfQ==}
    dev: true

  /@types/json-schema/7.0.7:
    resolution: {integrity: sha512-cxWFQVseBm6O9Gbw1IWb8r6OS4OhSt3hPZLkFApLjM8TEXROBuQGLAH2i2gZpcXdLBIrpXuTDhH7Vbm1iXmNGA==}
    dev: true

  /@types/minimatch/3.0.5:
    resolution: {integrity: sha512-Klz949h02Gz2uZCMGwDUSDS1YBlTdDDgbWHi+81l29tQALUtvz4rAYi5uoVhE5Lagoq6DeqAUlbrHvW/mXDgdQ==}
    dev: true

  /@types/minimist/1.2.2:
    resolution: {integrity: sha512-jhuKLIRrhvCPLqwPcx6INqmKeiA5EWrsCOPhrlFSrbrmU4ZMPjj5Ul/oLCMDO98XRUIwVm78xICz4EPCektzeQ==}
    dev: true

  /@types/minipass/2.2.1:
    resolution: {integrity: sha512-0bI74UwEJ+JjGqzkyoiCxLVGK5C3Vy5MYdDB6VCtUAulcrulHvqhIrQP9lh/gvMgaNzvvJljMW97rRHVvbTe8Q==}
    dependencies:
      '@types/node': 14.17.6
    dev: true

  /@types/ms/0.7.31:
    resolution: {integrity: sha512-iiUgKzV9AuaEkZqkOLDIvlQiL6ltuZd9tGcW3gwpnX8JbuiuhFlEGmmFXEXkN50Cvq7Os88IY2v0dkDqXYWVgA==}
    dev: true

  /@types/mssql/6.0.8:
    resolution: {integrity: sha512-N3dr3o1c6EXhHhhNRaKpLTdAoXT/s6qDEJET5FID2gFCj58vIV9q/7RtkvYdE6ntpkJF5F9hpURhxT/oC62yLw==}
    dependencies:
      '@types/node': 14.17.6
      '@types/tedious': 4.0.5
    dev: true

  /@types/node-fetch/2.5.12:
    resolution: {integrity: sha512-MKgC4dlq4kKNa/mYrwpKfzQMB5X3ee5U6fSprkKpToBqBmX4nFZL9cW5jl6sWn+xpRJ7ypWh2yyqqr8UUCstSw==}
    dependencies:
      '@types/node': 14.17.7
      form-data: 3.0.1
    dev: true

  /@types/node/12.20.18:
    resolution: {integrity: sha512-YoTiIwdKxM3VLiY2sM05x4iGuTveYiCcDaUVmo1L5ndrXxPGW/NEoZu+pGcBirziomizcZsnsQoemikKcB2fRA==}
    dev: true

  /@types/node/14.17.6:
    resolution: {integrity: sha512-iBxsxU7eswQDGhlr3AiamBxOssaYxbM+NKXVil8jg9yFXvrfEFbDumLD/2dMTB+zYyg7w+Xjt8yuxfdbUHAtcQ==}
    dev: true

  /@types/node/14.17.7:
    resolution: {integrity: sha512-SYTdMaW47se8499q8m0fYKZZRlmq0RaRv6oYmlVm6DUm31l0fhOl1D03X8hGxohCKTI2Bg6w7W0TiYB51aJzag==}

  /@types/node/8.10.66:
    resolution: {integrity: sha512-tktOkFUA4kXx2hhhrB8bIFb5TbwzS4uOhKEmwiD+NoiL0qtP2OQ9mFldbgD4dV1djrlBYP6eBuQZiWjuHUpqFw==}
    dev: true

  /@types/normalize-package-data/2.4.1:
    resolution: {integrity: sha512-Gj7cI7z+98M282Tqmp2K5EIsoouUEzbBJhQQzDE3jSIRk6r9gsz0oUokqIUR4u1R3dMHo0pDHM7sNOHyhulypw==}

  /@types/parse-json/4.0.0:
    resolution: {integrity: sha512-//oorEZjL6sbPcKUaCdIGlIUeH26mgzimjBB77G6XRgnDl/L5wOnpyBGRe/Mmf5CVW3PwEBE1NjiMZ/ssFh4wA==}
    dev: true

  /@types/pg/8.6.1:
    resolution: {integrity: sha512-1Kc4oAGzAl7uqUStZCDvaLFqZrW9qWSjXOmBfdgyBP5La7Us6Mg4GBvRlSoaZMhQF/zSj1C8CtKMBkoiT8eL8w==}
    dependencies:
      '@types/node': 14.17.6
      pg-protocol: 1.5.0
      pg-types: 2.2.0
    dev: true

  /@types/prettier/2.3.2:
    resolution: {integrity: sha512-eI5Yrz3Qv4KPUa/nSIAi0h+qX0XyewOliug5F2QAtuRg6Kjg6jfmxe1GIwoIRhZspD1A0RP8ANrPwvEXXtRFog==}
    dev: true

  /@types/prompts/2.0.14:
    resolution: {integrity: sha512-HZBd99fKxRWpYCErtm2/yxUZv6/PBI9J7N4TNFffl5JbrYMHBwF25DjQGTW3b3jmXq+9P6/8fCIb2ee57BFfYA==}
    dependencies:
      '@types/node': 14.17.6
    dev: true

  /@types/redis/2.8.31:
    resolution: {integrity: sha512-daWrrTDYaa5iSDFbgzZ9gOOzyp2AJmYK59OlG/2KGBgYWF3lfs8GDKm1c//tik5Uc93hDD36O+qLPvzDolChbA==}
    dependencies:
      '@types/node': 14.17.6
    dev: true

  /@types/resolve/1.20.1:
    resolution: {integrity: sha512-Ku5+GPFa12S3W26Uwtw+xyrtIpaZsGYHH6zxNbZlstmlvMYSZRzOwzwsXbxlVUbHyUucctSyuFtu6bNxwYomIw==}
    dev: true

  /@types/retry/0.12.1:
    resolution: {integrity: sha512-xoDlM2S4ortawSWORYqsdU+2rxdh4LRW9ytc3zmT37RIKQh6IHyKwwtKhKis9ah8ol07DCkZxPt8BBvPjC6v4g==}

  /@types/rimraf/3.0.1:
    resolution: {integrity: sha512-CAoSlbco40aKZ0CkelBF2g3JeN6aioRaTVnqSX5pWsn/WApm6IDxI4e4tD9D0dY/meCkyyleP1IQDVN13F4maA==}
    dependencies:
      '@types/glob': 7.1.4
      '@types/node': 14.17.6
    dev: true

  /@types/shell-quote/1.7.1:
    resolution: {integrity: sha512-SWZ2Nom1pkyXCDohRSrkSKvDh8QOG9RfAsrt5/NsPQC4UQJ55eG0qClA40I+Gkez4KTQ0uDUT8ELRXThf3J5jw==}
    dev: true

  /@types/sqlite3/3.1.7:
    resolution: {integrity: sha512-8FHV/8Uzd7IwdHm5mvmF2Aif4aC/gjrt4axWD9SmfaxITnOjtOhCbOSTuqv/VbH1uq0QrwlaTj9aTz3gmR6u4w==}
    dependencies:
      '@types/node': 14.17.6
    dev: true

  /@types/stack-utils/2.0.1:
    resolution: {integrity: sha512-Hl219/BT5fLAaz6NDkSuhzasy49dwQS/DSdu4MdggFB8zcXv7vflBI3xp7FEmkmdDkBUI2bPUNeMttp2knYdxw==}
    dev: true

  /@types/stoppable/1.1.1:
    resolution: {integrity: sha512-b8N+fCADRIYYrGZOcmOR8ZNBOqhktWTB/bMUl5LvGtT201QKJZOOH5UsFyI3qtteM6ZAJbJqZoBcLqqxKIwjhw==}
    dependencies:
      '@types/node': 14.17.7
    dev: true

  /@types/tar/4.0.5:
    resolution: {integrity: sha512-cgwPhNEabHaZcYIy5xeMtux2EmYBitfqEceBUi2t5+ETy4dW6kswt6WX4+HqLeiiKOo42EXbGiDmVJ2x+vi37Q==}
    dependencies:
      '@types/minipass': 2.2.1
      '@types/node': 14.17.6
    dev: true

  /@types/tedious/4.0.5:
    resolution: {integrity: sha512-zlnChTP63Bds6kMBuKOR+qJPB9wcYf1zVm78qiXTnT1gbcU6wdTmSp28cd2BPxePy4mrGM6TnQG1fmHxQW1pZw==}
    dependencies:
      '@types/node': 14.17.6
    dev: true

  /@types/tunnel/0.0.1:
    resolution: {integrity: sha512-AOqu6bQu5MSWwYvehMXLukFHnupHrpZ8nvgae5Ggie9UwzDR1CCwoXgSSWNZJuyOlCdfdsWMA5F2LlmvyoTv8A==}
    dependencies:
      '@types/node': 14.17.7
    dev: true

  /@types/ws/7.4.7:
    resolution: {integrity: sha512-JQbbmxZTZehdc2iszGKs5oC3NFnjeay7mtAWrdt7qNtAVK0g19muApzAy4bm9byz79xa2ZnO/BOBC2R8RC5Lww==}
    dependencies:
      '@types/node': 14.17.6
    dev: true

  /@types/yargs-parser/20.2.1:
    resolution: {integrity: sha512-7tFImggNeNBVMsn0vLrpn1H1uPrUBdnARPTpZoitY37ZrdJREzf7I16tMrlK3hen349gr1NYh8CmZQa7CTG6Aw==}
    dev: true

  /@types/yargs/15.0.14:
    resolution: {integrity: sha512-yEJzHoxf6SyQGhBhIYGXQDSCkJjB6HohDShto7m8vaKg9Yp0Yn8+71J9eakh2bnPg6BfsH9PRMhiRTZnd4eXGQ==}
    dependencies:
      '@types/yargs-parser': 20.2.1
    dev: true

  /@types/yargs/16.0.4:
    resolution: {integrity: sha512-T8Yc9wt/5LbJyCaLiHPReJa0kApcIgJ7Bn735GjItUfh08Z1pJvu8QZqb9s+mMvKV6WUQRV7K2R46YbjMXTTJw==}
    dependencies:
      '@types/yargs-parser': 20.2.1
    dev: true

  /@typescript-eslint/eslint-plugin/4.29.0_48ea228fa0647506aa803d17f48b59f7:
    resolution: {integrity: sha512-eiREtqWRZ8aVJcNru7cT/AMVnYd9a2UHsfZT8MR1dW3UUEg6jDv9EQ9Cq4CUPZesyQ58YUpoAADGv71jY8RwgA==}
    engines: {node: ^10.12.0 || >=12.0.0}
    peerDependencies:
      '@typescript-eslint/parser': ^4.0.0
      eslint: ^5.0.0 || ^6.0.0 || ^7.0.0
      typescript: '*'
    peerDependenciesMeta:
      typescript:
        optional: true
    dependencies:
      '@typescript-eslint/experimental-utils': 4.29.0_eslint@7.32.0+typescript@4.3.5
      '@typescript-eslint/parser': 4.29.0_eslint@7.32.0+typescript@4.3.5
      '@typescript-eslint/scope-manager': 4.29.0
      debug: 4.3.2
      eslint: 7.32.0
      functional-red-black-tree: 1.0.1
      regexpp: 3.1.0
      semver: 7.3.5
      tsutils: 3.21.0_typescript@4.3.5
      typescript: 4.3.5
    transitivePeerDependencies:
      - supports-color
    dev: true

  /@typescript-eslint/experimental-utils/4.28.3_eslint@7.32.0+typescript@4.3.5:
    resolution: {integrity: sha512-zZYl9TnrxwEPi3FbyeX0ZnE8Hp7j3OCR+ELoUfbwGHGxWnHg9+OqSmkw2MoCVpZksPCZYpQzC559Ee9pJNHTQw==}
    engines: {node: ^10.12.0 || >=12.0.0}
    peerDependencies:
      eslint: '*'
    dependencies:
      '@types/json-schema': 7.0.7
      '@typescript-eslint/scope-manager': 4.28.3
      '@typescript-eslint/types': 4.28.3
      '@typescript-eslint/typescript-estree': 4.28.3_typescript@4.3.5
      eslint: 7.32.0
      eslint-scope: 5.1.1
      eslint-utils: 3.0.0_eslint@7.32.0
    transitivePeerDependencies:
      - supports-color
      - typescript
    dev: true

  /@typescript-eslint/experimental-utils/4.29.0_eslint@7.32.0+typescript@4.3.5:
    resolution: {integrity: sha512-FpNVKykfeaIxlArLUP/yQfv/5/3rhl1ov6RWgud4OgbqWLkEq7lqgQU9iiavZRzpzCRQV4XddyFz3wFXdkiX9w==}
    engines: {node: ^10.12.0 || >=12.0.0}
    peerDependencies:
      eslint: '*'
    dependencies:
      '@types/json-schema': 7.0.7
      '@typescript-eslint/scope-manager': 4.29.0
      '@typescript-eslint/types': 4.29.0
      '@typescript-eslint/typescript-estree': 4.29.0_typescript@4.3.5
      eslint: 7.32.0
      eslint-scope: 5.1.1
      eslint-utils: 3.0.0_eslint@7.32.0
    transitivePeerDependencies:
      - supports-color
      - typescript
    dev: true

  /@typescript-eslint/parser/4.29.0_eslint@7.32.0+typescript@4.3.5:
    resolution: {integrity: sha512-+92YRNHFdXgq+GhWQPT2bmjX09X7EH36JfgN2/4wmhtwV/HPxozpCNst8jrWcngLtEVd/4zAwA6BKojAlf+YqA==}
    engines: {node: ^10.12.0 || >=12.0.0}
    peerDependencies:
      eslint: ^5.0.0 || ^6.0.0 || ^7.0.0
      typescript: '*'
    peerDependenciesMeta:
      typescript:
        optional: true
    dependencies:
      '@typescript-eslint/scope-manager': 4.29.0
      '@typescript-eslint/types': 4.29.0
      '@typescript-eslint/typescript-estree': 4.29.0_typescript@4.3.5
      debug: 4.3.2
      eslint: 7.32.0
      typescript: 4.3.5
    transitivePeerDependencies:
      - supports-color
    dev: true

  /@typescript-eslint/scope-manager/4.28.3:
    resolution: {integrity: sha512-/8lMisZ5NGIzGtJB+QizQ5eX4Xd8uxedFfMBXOKuJGP0oaBBVEMbJVddQKDXyyB0bPlmt8i6bHV89KbwOelJiQ==}
    engines: {node: ^8.10.0 || ^10.13.0 || >=11.10.1}
    dependencies:
      '@typescript-eslint/types': 4.28.3
      '@typescript-eslint/visitor-keys': 4.28.3
    dev: true

  /@typescript-eslint/scope-manager/4.29.0:
    resolution: {integrity: sha512-HPq7XAaDMM3DpmuijxLV9Io8/6pQnliiXMQUcAdjpJJSR+fdmbD/zHCd7hMkjJn04UQtCQBtshgxClzg6NIS2w==}
    engines: {node: ^8.10.0 || ^10.13.0 || >=11.10.1}
    dependencies:
      '@typescript-eslint/types': 4.29.0
      '@typescript-eslint/visitor-keys': 4.29.0
    dev: true

  /@typescript-eslint/types/4.28.3:
    resolution: {integrity: sha512-kQFaEsQBQVtA9VGVyciyTbIg7S3WoKHNuOp/UF5RG40900KtGqfoiETWD/v0lzRXc+euVE9NXmfer9dLkUJrkA==}
    engines: {node: ^8.10.0 || ^10.13.0 || >=11.10.1}
    dev: true

  /@typescript-eslint/types/4.29.0:
    resolution: {integrity: sha512-2YJM6XfWfi8pgU2HRhTp7WgRw78TCRO3dOmSpAvIQ8MOv4B46JD2chnhpNT7Jq8j0APlIbzO1Bach734xxUl4A==}
    engines: {node: ^8.10.0 || ^10.13.0 || >=11.10.1}
    dev: true

  /@typescript-eslint/typescript-estree/4.28.3_typescript@4.3.5:
    resolution: {integrity: sha512-YAb1JED41kJsqCQt1NcnX5ZdTA93vKFCMP4lQYG6CFxd0VzDJcKttRlMrlG+1qiWAw8+zowmHU1H0OzjWJzR2w==}
    engines: {node: ^10.12.0 || >=12.0.0}
    peerDependencies:
      typescript: '*'
    peerDependenciesMeta:
      typescript:
        optional: true
    dependencies:
      '@typescript-eslint/types': 4.28.3
      '@typescript-eslint/visitor-keys': 4.28.3
      debug: 4.3.1
      globby: 11.0.4
      is-glob: 4.0.1
      semver: 7.3.5
      tsutils: 3.21.0_typescript@4.3.5
      typescript: 4.3.5
    transitivePeerDependencies:
      - supports-color
    dev: true

  /@typescript-eslint/typescript-estree/4.29.0_typescript@4.3.5:
    resolution: {integrity: sha512-8ZpNHDIOyqzzgZrQW9+xQ4k5hM62Xy2R4RPO3DQxMc5Rq5QkCdSpk/drka+DL9w6sXNzV5nrdlBmf8+x495QXQ==}
    engines: {node: ^10.12.0 || >=12.0.0}
    peerDependencies:
      typescript: '*'
    peerDependenciesMeta:
      typescript:
        optional: true
    dependencies:
      '@typescript-eslint/types': 4.29.0
      '@typescript-eslint/visitor-keys': 4.29.0
      debug: 4.3.2
      globby: 11.0.4
      is-glob: 4.0.1
      semver: 7.3.5
      tsutils: 3.21.0_typescript@4.3.5
      typescript: 4.3.5
    transitivePeerDependencies:
      - supports-color
    dev: true

  /@typescript-eslint/visitor-keys/4.28.3:
    resolution: {integrity: sha512-ri1OzcLnk1HH4gORmr1dllxDzzrN6goUIz/P4MHFV0YZJDCADPR3RvYNp0PW2SetKTThar6wlbFTL00hV2Q+fg==}
    engines: {node: ^8.10.0 || ^10.13.0 || >=11.10.1}
    dependencies:
      '@typescript-eslint/types': 4.28.3
      eslint-visitor-keys: 2.0.0
    dev: true

  /@typescript-eslint/visitor-keys/4.29.0:
    resolution: {integrity: sha512-LoaofO1C/jAJYs0uEpYMXfHboGXzOJeV118X4OsZu9f7rG7Pr9B3+4HTU8+err81rADa4xfQmAxnRnPAI2jp+Q==}
    engines: {node: ^8.10.0 || ^10.13.0 || >=11.10.1}
    dependencies:
      '@typescript-eslint/types': 4.29.0
      eslint-visitor-keys: 2.0.0
    dev: true

  /abab/2.0.5:
    resolution: {integrity: sha512-9IK9EadsbHo6jLWIpxpR6pL0sazTXV6+SQv25ZB+F7Bj9mJNaOc4nCRabwd5M/JwmUa8idz6Eci6eKfJryPs6Q==}
    dev: true

  /abbrev/1.1.1:
    resolution: {integrity: sha512-nne9/IiQ/hzIhY6pdDnbBtz7DjPTKrY00P/zvPSm5pOFkl6xuGrGnXn/VtTNNfNtAfZ9/1RtehkszU9qcTii0Q==}
    dev: true

  /abort-controller/3.0.0:
    resolution: {integrity: sha512-h8lQ8tacZYnR3vNQTgibj+tODHI5/+l06Au2Pcriv/Gmet0eaj4TwWH41sO9wnHDiQsEj19q0drzdWdeAHtweg==}
    engines: {node: '>=6.5'}
    dependencies:
      event-target-shim: 5.0.1
    dev: true

  /accepts/1.3.7:
    resolution: {integrity: sha512-Il80Qs2WjYlJIBNzNkK6KYqlVMTbZLXgHx2oT0pU/fjRHyEp+PEfEPY0R3WCwAGVOtauxh1hOxNgIf5bv7dQpA==}
    engines: {node: '>= 0.6'}
    dependencies:
      mime-types: 2.1.32
      negotiator: 0.6.2
    dev: true

  /acorn-globals/6.0.0:
    resolution: {integrity: sha512-ZQl7LOWaF5ePqqcX4hLuv/bLXYQNfNWw2c0/yX/TsPRKamzHcTGQnlCjHT3TsmkOUVEPS3crCxiPfdzE/Trlhg==}
    dependencies:
      acorn: 7.4.1
      acorn-walk: 7.2.0
    dev: true

  /acorn-jsx/5.3.1_acorn@7.4.1:
    resolution: {integrity: sha512-K0Ptm/47OKfQRpNQ2J/oIN/3QYiK6FwW+eJbILhsdxh2WTLdl+30o8aGdTbm5JbffpFFAg/g+zi1E+jvJha5ng==}
    peerDependencies:
      acorn: ^6.0.0 || ^7.0.0 || ^8.0.0
    dependencies:
      acorn: 7.4.1
    dev: true

  /acorn-walk/7.2.0:
    resolution: {integrity: sha512-OPdCF6GsMIP+Az+aWfAAOEt2/+iVDKE7oy6lJ098aoe59oAmK76qV6Gw60SbZ8jHuG2wH058GF4pLFbYamYrVA==}
    engines: {node: '>=0.4.0'}
    dev: true

  /acorn/7.4.1:
    resolution: {integrity: sha512-nQyp0o1/mNdbTO1PO6kHkwSrmgZ0MT/jCCpNiwbUjGoRN4dlBhqJtoQuCnEOKzgTVwg0ZWiCoQy6SxMebQVh8A==}
    engines: {node: '>=0.4.0'}
    hasBin: true
    dev: true

  /acorn/8.4.1:
    resolution: {integrity: sha512-asabaBSkEKosYKMITunzX177CXxQ4Q8BSSzMTKD+FefUhipQC70gfW5SiUDhYQ3vk8G+81HqQk7Fv9OXwwn9KA==}
    engines: {node: '>=0.4.0'}
    hasBin: true
    dev: true

  /adal-node/0.2.2_debug@4.3.2:
    resolution: {integrity: sha512-luzQ9cXOjUlZoCiWeYbyR+nHwScSrPTDTbOInFphQs/PnwNz6wAIVkbsHEXtvYBnjLctByTTI8ccfpGX100oRQ==}
    engines: {node: '>= 0.6.15'}
    dependencies:
      '@types/node': 8.10.66
      async: 2.6.3
      axios: 0.21.1_debug@4.3.2
      date-utils: 1.2.21
      jws: 3.2.2
      underscore: 1.13.1
      uuid: 3.4.0
      xmldom: 0.6.0
      xpath.js: 1.1.0
    transitivePeerDependencies:
      - debug
    dev: true

  /agent-base/6.0.2:
    resolution: {integrity: sha512-RZNwNclF7+MS/8bDg70amg32dyeZGZxiDuQmZxKLAlQjr3jGyLx+4Kkk58UO7D2QdgFIQCovuSuZESne6RG6XQ==}
    engines: {node: '>= 6.0.0'}
    dependencies:
      debug: 4.3.2
    transitivePeerDependencies:
      - supports-color

  /aggregate-error/3.1.0:
    resolution: {integrity: sha512-4I7Td01quW/RpocfNayFdFVk1qSuoh0E7JrbRJ16nH01HhKFQ88INq9Sd+nd72zqRySlr9BmDA8xlEJ6vJMrYA==}
    engines: {node: '>=8'}
    dependencies:
      clean-stack: 2.2.0
      indent-string: 4.0.0

  /ajv/6.12.6:
    resolution: {integrity: sha512-j3fVLgvTo527anyYyJOGTYJbG+vnnQYvE0m5mmkc1TK+nxAppkCLMIL0aZ4dblVCNoGShhm+kzE4ZUykBoMg4g==}
    dependencies:
      fast-deep-equal: 3.1.3
      fast-json-stable-stringify: 2.1.0
      json-schema-traverse: 0.4.1
      uri-js: 4.4.1
    dev: true

  /ajv/8.5.0:
    resolution: {integrity: sha512-Y2l399Tt1AguU3BPRP9Fn4eN+Or+StUGWCUpbnFyXSo8NZ9S4uj+AG2pjs5apK+ZMOwYOz1+a+VKvKH7CudXgQ==}
    dependencies:
      fast-deep-equal: 3.1.3
      json-schema-traverse: 1.0.0
      require-from-string: 2.0.2
      uri-js: 4.4.1
    dev: true

  /ansi-colors/4.1.1:
    resolution: {integrity: sha512-JoX0apGbHaUJBNl6yF+p6JAFYZ666/hhCGKN5t9QFjbJQKUU/g8MNbFDbvfrgKXvI1QpZplPOnwIo99lX/AAmA==}
    engines: {node: '>=6'}
    dev: true

  /ansi-escapes/4.3.2:
    resolution: {integrity: sha512-gKXj5ALrKWQLsYG9jlTRmR/xKluxHV+Z9QEwNIgCfM1/uwPMCuzVVnh5mwTd+OuBZcwSIMbqssNWRm1lE51QaQ==}
    engines: {node: '>=8'}
    dependencies:
      type-fest: 0.21.3

  /ansi-regex/2.1.1:
    resolution: {integrity: sha1-w7M6te42DYbg5ijwRorn7yfWVN8=}
    engines: {node: '>=0.10.0'}
    dev: true

  /ansi-regex/5.0.0:
    resolution: {integrity: sha512-bY6fj56OUQ0hU1KjFNDQuJFezqKdrAyFdIevADiqrWHwSlbmBNMHp5ak2f40Pm8JTFyM2mqxkG6ngkHO11f/lg==}
    engines: {node: '>=8'}

  /ansi-regex/6.0.0:
    resolution: {integrity: sha512-tAaOSrWCHF+1Ear1Z4wnJCXA9GGox4K6Ic85a5qalES2aeEwQGr7UC93mwef49536PkCYjzkp0zIxfFvexJ6zQ==}
    engines: {node: '>=12'}
    dev: true

  /ansi-styles/3.2.1:
    resolution: {integrity: sha512-VT0ZI6kZRdTh8YyJw3SMbYm/u+NqfsAxEpWO0Pf9sq8/e94WxxOpPKx9FR1FlyCtOVDNOQ+8ntlqFxiRc+r5qA==}
    engines: {node: '>=4'}
    dependencies:
      color-convert: 1.9.3

  /ansi-styles/4.3.0:
    resolution: {integrity: sha512-zbB9rCJAT1rbjiVDb2hqKFHNYLxgtk8NURxZ3IZwD3F6NtxbXZQCnnSi1Lkx+IDohdPlFp222wVALIheZJQSEg==}
    engines: {node: '>=8'}
    dependencies:
      color-convert: 2.0.1

  /ansi-styles/5.2.0:
    resolution: {integrity: sha512-Cxwpt2SfTzTtXcfOlzGEee8O+c+MmUgGrNiBcXnuWxuFJHe6a5Hz7qwhwe5OgaSYI0IJvkLqWX1ASG+cJOkEiA==}
    engines: {node: '>=10'}
    dev: true

  /anymatch/3.1.2:
    resolution: {integrity: sha512-P43ePfOAIupkguHUycrc4qJ9kz8ZiuOUijaETwX7THt0Y/GNK7v0aa8rY816xWjZ7rJdA5XdMcpVFTKMq+RvWg==}
    engines: {node: '>= 8'}
    dependencies:
      normalize-path: 3.0.0
      picomatch: 2.3.0
    dev: true

  /aproba/1.2.0:
    resolution: {integrity: sha512-Y9J6ZjXtoYh8RnXVCMOU/ttDmk1aBjunq9vO0ta5x85WDQiQfUF9sIPBITdbiiIVcBo03Hi3jMxigBtsddlXRw==}
    dev: true

  /archiver-utils/2.1.0:
    resolution: {integrity: sha512-bEL/yUb/fNNiNTuUz979Z0Yg5L+LzLxGJz8x79lYmR54fmTIb6ob/hNQgkQnIUDWIFjZVQwl9Xs356I6BAMHfw==}
    engines: {node: '>= 6'}
    dependencies:
      glob: 7.1.7
      graceful-fs: 4.2.6
      lazystream: 1.0.0
      lodash.defaults: 4.2.0
      lodash.difference: 4.5.0
      lodash.flatten: 4.4.0
      lodash.isplainobject: 4.0.6
      lodash.union: 4.6.0
      normalize-path: 3.0.0
      readable-stream: 2.3.7

  /archiver/4.0.2:
    resolution: {integrity: sha512-B9IZjlGwaxF33UN4oPbfBkyA4V1SxNLeIhR1qY8sRXSsbdUkEHrrOvwlYFPx+8uQeCe9M+FG6KgO+imDmQ79CQ==}
    engines: {node: '>= 8'}
    dependencies:
      archiver-utils: 2.1.0
      async: 3.2.0
      buffer-crc32: 0.2.13
      glob: 7.1.7
      readable-stream: 3.6.0
      tar-stream: 2.2.0
      zip-stream: 3.0.1

  /are-we-there-yet/1.1.5:
    resolution: {integrity: sha512-5hYdAkZlcG8tOLujVDTgCT+uPX0VnpAH28gWsLfzpXYm7wP6mp5Q/gYyR7YQ0cKVJcXJnl3j2kpBan13PtQf6w==}
    dependencies:
      delegates: 1.0.0
      readable-stream: 2.3.7
    dev: true

  /arg/4.1.3:
    resolution: {integrity: sha512-58S9QDqG0Xx27YwPSt9fJxivjYl432YCwfDMfZ+71RAqUrZef7LrKQZ3LHLOwCS4FLNBplP533Zx895SeOCHvA==}
    dev: true

  /arg/5.0.0:
    resolution: {integrity: sha512-4P8Zm2H+BRS+c/xX1LrHw0qKpEhdlZjLCgWy+d78T9vqa2Z2SiD2wMrYuWIAFy5IZUD7nnNXroRttz+0RzlrzQ==}

  /argparse/1.0.10:
    resolution: {integrity: sha512-o5Roy6tNG4SL/FOkCAN6RzjiakZS25RLYFrcMttJqbdd8BWrnA+fGz57iN5Pb06pvBGvl5gQ0B48dJlslXvoTg==}
    dependencies:
      sprintf-js: 1.0.3
    dev: true

  /array-flatten/1.1.1:
    resolution: {integrity: sha1-ml9pkFGx5wczKPKgCJaLZOopVdI=}
    dev: true

  /array-union/2.1.0:
    resolution: {integrity: sha512-HGyxoOTYUyCM6stUe6EJgnd4EoewAI7zMdfqO+kGjnlZmBDz/cR5pf8r/cR4Wq60sL/p0IkcjUEEPwS3GFrIyw==}
    engines: {node: '>=8'}

  /arrify/1.0.1:
    resolution: {integrity: sha1-iYUI2iIm84DfkEcoRWhJwVAaSw0=}
    engines: {node: '>=0.10.0'}
    dev: true

  /asn1/0.2.4:
    resolution: {integrity: sha512-jxwzQpLQjSmWXgwaCZE9Nz+glAG01yF1QnWgbhGwHI5A6FRIEY6IVqtHhIepHqI7/kyEyQEagBC5mBEFlIYvdg==}
    dependencies:
      safer-buffer: 2.1.2
    dev: true
    optional: true

  /assert-plus/1.0.0:
    resolution: {integrity: sha1-8S4PPF13sLHN2RRpQuTpbB5N1SU=}
    engines: {node: '>=0.8'}
    dev: true

  /astral-regex/2.0.0:
    resolution: {integrity: sha512-Z7tMw1ytTXt5jqMcOP+OQteU1VuNK9Y02uuJtKQ1Sv69jXQKKg5cibLwGJow8yzZP+eAc18EmLGPal0bp36rvQ==}
    engines: {node: '>=8'}

  /async/2.6.3:
    resolution: {integrity: sha512-zflvls11DCy+dQWzTW2dzuilv8Z5X/pjfmZOWba6TNIVDm+2UDaJmXSOXlasHKfNBs8oo3M0aT50fDEWfKZjXg==}
    dependencies:
      lodash: 4.17.21
    dev: true

  /async/3.2.0:
    resolution: {integrity: sha512-TR2mEZFVOj2pLStYxLht7TyfuRzaydfpxr3k9RpHIzMgw7A64dzsdqCxH1WJyQdoe8T10nDXd9wnEigmiuHIZw==}

  /asynckit/0.4.0:
    resolution: {integrity: sha1-x57Zf380y48robyXkLzDZkdLS3k=}
    dev: true

  /aws-sign2/0.7.0:
    resolution: {integrity: sha1-tG6JCTSpWR8tL2+G1+ap8bP+dqg=}
    dev: true
    optional: true

  /aws4/1.11.0:
    resolution: {integrity: sha512-xh1Rl34h6Fi1DC2WWKfxUTVqRsNnr6LsKz2+hfwDxQJWmrx8+c7ylaqBMcHfl1U1r2dsifOvKX3LQuLNZ+XSvA==}
    dev: true
    optional: true

  /axios/0.21.1_debug@4.3.2:
    resolution: {integrity: sha512-dKQiRHxGD9PPRIUNIWvZhPTPpl1rf/OxTYKsqKUDjBwYylTvV7SjSHJb9ratfyzM6wCdLCOYLzs73qpg5c4iGA==}
    dependencies:
      follow-redirects: 1.14.1_debug@4.3.2
    transitivePeerDependencies:
      - debug
    dev: true

  /babel-jest/27.0.6_@babel+core@7.14.8:
    resolution: {integrity: sha512-iTJyYLNc4wRofASmofpOc5NK9QunwMk+TLFgGXsTFS8uEqmd8wdI7sga0FPe2oVH3b5Agt/EAK1QjPEuKL8VfA==}
    engines: {node: ^10.13.0 || ^12.13.0 || ^14.15.0 || >=15.0.0}
    peerDependencies:
      '@babel/core': ^7.8.0
    dependencies:
      '@babel/core': 7.14.8
      '@jest/transform': 27.0.6
      '@jest/types': 27.0.6
      '@types/babel__core': 7.1.15
      babel-plugin-istanbul: 6.0.0
      babel-preset-jest: 27.0.6_@babel+core@7.14.8
      chalk: 4.1.1
      graceful-fs: 4.2.6
      slash: 3.0.0
    transitivePeerDependencies:
      - supports-color
    dev: true

  /babel-plugin-istanbul/6.0.0:
    resolution: {integrity: sha512-AF55rZXpe7trmEylbaE1Gv54wn6rwU03aptvRoVIGP8YykoSxqdVLV1TfwflBCE/QtHmqtP8SWlTENqbK8GCSQ==}
    engines: {node: '>=8'}
    dependencies:
      '@babel/helper-plugin-utils': 7.14.5
      '@istanbuljs/load-nyc-config': 1.1.0
      '@istanbuljs/schema': 0.1.3
      istanbul-lib-instrument: 4.0.3
      test-exclude: 6.0.0
    transitivePeerDependencies:
      - supports-color
    dev: true

  /babel-plugin-jest-hoist/27.0.6:
    resolution: {integrity: sha512-CewFeM9Vv2gM7Yr9n5eyyLVPRSiBnk6lKZRjgwYnGKSl9M14TMn2vkN02wTF04OGuSDLEzlWiMzvjXuW9mB6Gw==}
    engines: {node: ^10.13.0 || ^12.13.0 || ^14.15.0 || >=15.0.0}
    dependencies:
      '@babel/template': 7.14.5
      '@babel/types': 7.14.8
      '@types/babel__core': 7.1.15
      '@types/babel__traverse': 7.14.2
    dev: true

  /babel-preset-current-node-syntax/1.0.1_@babel+core@7.14.8:
    resolution: {integrity: sha512-M7LQ0bxarkxQoN+vz5aJPsLBn77n8QgTFmo8WK0/44auK2xlCXrYcUxHFxgU7qW5Yzw/CjmLRK2uJzaCd7LvqQ==}
    peerDependencies:
      '@babel/core': ^7.0.0
    dependencies:
      '@babel/core': 7.14.8
      '@babel/plugin-syntax-async-generators': 7.8.4_@babel+core@7.14.8
      '@babel/plugin-syntax-bigint': 7.8.3_@babel+core@7.14.8
      '@babel/plugin-syntax-class-properties': 7.12.13_@babel+core@7.14.8
      '@babel/plugin-syntax-import-meta': 7.10.4_@babel+core@7.14.8
      '@babel/plugin-syntax-json-strings': 7.8.3_@babel+core@7.14.8
      '@babel/plugin-syntax-logical-assignment-operators': 7.10.4_@babel+core@7.14.8
      '@babel/plugin-syntax-nullish-coalescing-operator': 7.8.3_@babel+core@7.14.8
      '@babel/plugin-syntax-numeric-separator': 7.10.4_@babel+core@7.14.8
      '@babel/plugin-syntax-object-rest-spread': 7.8.3_@babel+core@7.14.8
      '@babel/plugin-syntax-optional-catch-binding': 7.8.3_@babel+core@7.14.8
      '@babel/plugin-syntax-optional-chaining': 7.8.3_@babel+core@7.14.8
      '@babel/plugin-syntax-top-level-await': 7.14.5_@babel+core@7.14.8
    dev: true

  /babel-preset-jest/27.0.6_@babel+core@7.14.8:
    resolution: {integrity: sha512-WObA0/Biw2LrVVwZkF/2GqbOdzhKD6Fkdwhoy9ASIrOWr/zodcSpQh72JOkEn6NWyjmnPDjNSqaGN4KnpKzhXw==}
    engines: {node: ^10.13.0 || ^12.13.0 || ^14.15.0 || >=15.0.0}
    peerDependencies:
      '@babel/core': ^7.0.0
    dependencies:
      '@babel/core': 7.14.8
      babel-plugin-jest-hoist: 27.0.6
      babel-preset-current-node-syntax: 1.0.1_@babel+core@7.14.8
    dev: true

  /balanced-match/1.0.0:
    resolution: {integrity: sha1-ibTRmasr7kneFk6gK4nORi1xt2c=}

  /base64-js/1.5.1:
    resolution: {integrity: sha512-AKpaYlHn8t4SVbOHCy+b5+KKgvR4vrsD8vbvrbiQJps7fKDTkjkDry6ji0rUJjC0kzbNePLwzxq8iypo41qeWA==}

  /batching-toposort/1.2.0:
    resolution: {integrity: sha512-HDf0OOv00dqYGm+M5tJ121RTzX0sK9fxzBMKXYsuQrY0pKSOJjc5qa0DUtzvCGkgIVf1YON2G1e/MHEdHXVaRQ==}
    engines: {node: '>=8.0.0'}
    dev: true

  /bcrypt-pbkdf/1.0.2:
    resolution: {integrity: sha1-pDAdOJtqQ/m2f/PKEaP2Y342Dp4=}
    dependencies:
      tweetnacl: 0.14.5
    dev: true
    optional: true

  /benchmark/2.1.4:
    resolution: {integrity: sha1-CfPeMckWQl1JjMLuVloOvzwqVik=}
    dependencies:
      lodash: 4.17.21
      platform: 1.3.6
    dev: true

  /bindings/1.5.0:
    resolution: {integrity: sha512-p2q/t/mhvuOj/UeLlV6566GD/guowlr0hHxClI0W9m7MWYkL1F0hLo+0Aexs9HSPCtR1SXQ0TD3MMKrXZajbiQ==}
    dependencies:
      file-uri-to-path: 1.0.0
    dev: true

  /bl/4.1.0:
    resolution: {integrity: sha512-1W07cM9gS6DcLperZfFSj+bWLtaPGSOHWhPiGzXmvVJbRLdG82sH/Kn8EtW1VqWVA54AKf2h5k5BbnIbwF3h6w==}
    dependencies:
      buffer: 5.7.1
      inherits: 2.0.4
      readable-stream: 3.6.0

  /bl/5.0.0:
    resolution: {integrity: sha512-8vxFNZ0pflFfi0WXA3WQXlj6CaMEwsmh63I1CNp0q+wWv8sD0ARx1KovSQd0l2GkwrMIOyedq0EF1FxI+RCZLQ==}
    dependencies:
      buffer: 6.0.3
      inherits: 2.0.4
      readable-stream: 3.6.0
    dev: true

  /block-stream/0.0.9:
    resolution: {integrity: sha1-E+v+d4oDIFz+A3UUgeu0szAMEmo=}
    engines: {node: 0.4 || >=0.5.8}
    dependencies:
      inherits: 2.0.4
    dev: true
    optional: true

  /body-parser/1.19.0:
    resolution: {integrity: sha512-dhEPs72UPbDnAQJ9ZKMNTP6ptJaionhP5cBb541nXPlW60Jepo9RV/a4fX4XWW9CuFNK22krhrj1+rgzifNCsw==}
    engines: {node: '>= 0.8'}
    dependencies:
      bytes: 3.1.0
      content-type: 1.0.4
      debug: 2.6.9
      depd: 1.1.2
      http-errors: 1.7.2
      iconv-lite: 0.4.24
      on-finished: 2.3.0
      qs: 6.7.0
      raw-body: 2.4.0
      type-is: 1.6.18
    dev: true

  /brace-expansion/1.1.11:
    resolution: {integrity: sha512-iCuPHDFgrHX7H2vEI/5xpz07zSHB00TpugqhmYtVmMO6518mCuRMoOYFldEBl0g187ufozdaHgWKcYFb61qGiA==}
    dependencies:
      balanced-match: 1.0.0
      concat-map: 0.0.1

  /braces/3.0.2:
    resolution: {integrity: sha512-b8um+L1RzM3WDSzvhm6gIz1yfTbBt6YTlcEKAvsmqCZZFw46z626lVj9j1yEPW33H5H+lBQpZMP1k8l+78Ha0A==}
    engines: {node: '>=8'}
    dependencies:
      fill-range: 7.0.1

  /browser-process-hrtime/1.0.0:
    resolution: {integrity: sha512-9o5UecI3GhkpM6DrXr69PblIuWxPKk9Y0jHBRhdocZ2y7YECBFCsHm79Pr3OyR2AvjhDkabFJaDJMYRazHgsow==}
    dev: true

  /browserslist/4.16.6:
    resolution: {integrity: sha512-Wspk/PqO+4W9qp5iUTJsa1B/QrYn1keNCcEP5OvP7WBwT4KaDly0uONYmC6Xa3Z5IqnUgS0KcgLYu1l74x0ZXQ==}
    engines: {node: ^6 || ^7 || ^8 || ^9 || ^10 || ^11 || ^12 || >=13.7}
    hasBin: true
    dependencies:
      caniuse-lite: 1.0.30001248
      colorette: 1.2.2
      electron-to-chromium: 1.3.790
      escalade: 3.1.1
      node-releases: 1.1.73
    dev: true

  /bs-logger/0.2.6:
    resolution: {integrity: sha512-pd8DCoxmbgc7hyPKOvxtqNcjYoOsABPQdcCUjGp3d42VR2CX1ORhk2A87oqqu5R1kk+76nsxZupkmyd+MVtCog==}
    engines: {node: '>= 6'}
    dependencies:
      fast-json-stable-stringify: 2.1.0
    dev: true

  /bser/2.1.1:
    resolution: {integrity: sha512-gQxTNE/GAfIIrmHLUE3oJyp5FO6HRBfhjnw4/wMmA63ZGDJnWBmgY/lyQBpnDUkGmAhbSe39tx2d/iTOAfglwQ==}
    dependencies:
      node-int64: 0.4.0
    dev: true

  /buffer-crc32/0.2.13:
    resolution: {integrity: sha1-DTM+PwDqxQqhRUq9MO+MKl2ackI=}

  /buffer-equal-constant-time/1.0.1:
    resolution: {integrity: sha1-+OcRMvf/5uAaXJaXpMbz5I1cyBk=}
    dev: true

  /buffer-from/1.1.1:
    resolution: {integrity: sha512-MQcXEUbCKtEo7bhqEs6560Hyd4XaovZlO/k9V3hjVUF/zwW7KBVdSK4gIt/bzwS9MbR5qob+F5jusZsb0YQK2A==}
    dev: true

  /buffer-writer/2.0.0:
    resolution: {integrity: sha512-a7ZpuTZU1TRtnwyCNW3I5dc0wWNC3VR9S++Ewyk2HHZdrO3CQJqSpd+95Us590V6AL7JqUAH2IwZ/398PmNFgw==}
    engines: {node: '>=4'}
    dev: true

  /buffer/5.7.1:
    resolution: {integrity: sha512-EHcyIPBQ4BSGlvjB16k5KgAJ27CIsHY/2JBmCRReo48y9rQ3MaUzWX3KVlBa4U7MyX02HdVj0K7C3WaB3ju7FQ==}
    dependencies:
      base64-js: 1.5.1
      ieee754: 1.2.1

  /buffer/6.0.3:
    resolution: {integrity: sha512-FTiCpNxtwiZZHEZbcbTIcZjERVICn9yq/pDFkTl95/AxzD1naBctN7YO68riM/gLSDY7sdrMby8hofADYuuqOA==}
    dependencies:
      base64-js: 1.5.1
      ieee754: 1.2.1
    dev: true

  /bytes/3.1.0:
    resolution: {integrity: sha512-zauLjrfCG+xvoyaqLoV8bLVXXNGC4JqlxFCutSDWA6fJrTo2ZuvLYTqZ7aHBLZSMOopbzwv8f+wZcVzfVTI2Dg==}
    engines: {node: '>= 0.8'}
    dev: true

  /call-bind/1.0.2:
    resolution: {integrity: sha512-7O+FbCihrB5WGbFYesctwmTKae6rOiIzmz1icreWJ+0aA7LJfuqhEso2T9ncpcFtzMQtzXf2QGGueWJGTYsqrA==}
    dependencies:
      function-bind: 1.1.1
      get-intrinsic: 1.1.1
    dev: true

  /callsites/3.1.0:
    resolution: {integrity: sha512-P8BjAsXvZS+VIDUI11hHCQEv74YT67YUi5JJFNWIqL235sBmjX4+qx9Muvls5ivyNENctx46xQLQ3aTuE7ssaQ==}
    engines: {node: '>=6'}
    dev: true

  /camelcase-keys/6.2.2:
    resolution: {integrity: sha512-YrwaA0vEKazPBkn0ipTiMpSajYDSe+KjQfrjhcBMxJt/znbvlHd8Pw/Vamaz5EB4Wfhs3SUR3Z9mwRu/P3s3Yg==}
    engines: {node: '>=8'}
    dependencies:
      camelcase: 5.3.1
      map-obj: 4.2.1
      quick-lru: 4.0.1
    dev: true

  /camelcase/5.3.1:
    resolution: {integrity: sha512-L28STB170nwWS63UjtlEOE3dldQApaJXZkOI1uMFfzf3rRuPegHaHesyee+YxQ+W6SvRDQV6UrdOdRiR153wJg==}
    engines: {node: '>=6'}
    dev: true

  /camelcase/6.2.0:
    resolution: {integrity: sha512-c7wVvbw3f37nuobQNtgsgG9POC9qMbNuMQmTCqZv23b6MIz0fcYpBiOlv9gEN/hdLdnZTDQhg6e9Dq5M1vKvfg==}
    engines: {node: '>=10'}
    dev: true

  /caniuse-lite/1.0.30001248:
    resolution: {integrity: sha512-NwlQbJkxUFJ8nMErnGtT0QTM2TJ33xgz4KXJSMIrjXIbDVdaYueGyjOrLKRtJC+rTiWfi6j5cnZN1NBiSBJGNw==}
    dev: true

  /caseless/0.12.0:
    resolution: {integrity: sha1-G2gcIf+EAzyCZUMJBolCDRhxUdw=}
    dev: true
    optional: true

  /chalk/2.4.2:
    resolution: {integrity: sha512-Mti+f9lpJNcwF4tWV8/OrTTtF1gZi+f8FqlyAdouralcFWFQWF2+NgCHShjkCb+IFBLq9buZwE1xckQU4peSuQ==}
    engines: {node: '>=4'}
    dependencies:
      ansi-styles: 3.2.1
      escape-string-regexp: 1.0.5
      supports-color: 5.5.0

  /chalk/4.1.1:
    resolution: {integrity: sha512-diHzdDKxcU+bAsUboHLPEDQiw0qEe0qd7SYUn3HgcFlWgbDcfLGswOHYeGrHKzG9z6UYf01d9VFMfZxPM1xZSg==}
    engines: {node: '>=10'}
    dependencies:
      ansi-styles: 4.3.0
      supports-color: 7.2.0

  /chalk/4.1.2:
    resolution: {integrity: sha512-oKnbhFyRIXpUuez8iBMmyEa4nbj4IOQyuhc/wy9kY7/WVPcwIO9VA668Pu8RkO7+0G76SLROeyw9CpQ061i4mA==}
    engines: {node: '>=10'}
    dependencies:
      ansi-styles: 4.3.0
      supports-color: 7.2.0

  /char-regex/1.0.2:
    resolution: {integrity: sha512-kWWXztvZ5SBQV+eRgKFeh8q5sLuZY2+8WUIzlxWVTg+oGwY14qylx1KbKzHd8P6ZYkAg0xyIDU9JMHhyJMZ1jw==}
    engines: {node: '>=10'}
    dev: true

  /checkpoint-client/1.1.20:
    resolution: {integrity: sha512-AHDELBFMXBV9Rzp4JaN0JR03YQomZpaaVFDjgH7Ue4CcPuzNV2dZ94ZORJ9OoQsASYca/uR7UNGXmeNuWHc+IQ==}
    dependencies:
      ci-info: 3.1.1
      env-paths: 2.2.1
      fast-write-atomic: 0.2.1
      make-dir: 3.1.0
      ms: 2.1.3
      node-fetch: 2.6.1
      uuid: 8.3.2

  /chownr/1.1.4:
    resolution: {integrity: sha512-jJ0bqzaylmJtVnNgzTeSOs8DPavpbYgEr/b0YL8/2GO3xJEhInFmhKMUnEJQjZumK7KXGFhUy89PrsJWlakBVg==}
    dev: true

  /chownr/2.0.0:
    resolution: {integrity: sha512-bIomtDF5KGpdogkLd9VspvFzk9KfpyyGlS8YFVZl7TGPBHL5snIOnxeshwVgPteQ9b4Eydl+pVbIyE1DcvCWgQ==}
    engines: {node: '>=10'}

  /ci-info/3.1.1:
    resolution: {integrity: sha512-kdRWLBIJwdsYJWYJFtAFFYxybguqeF91qpZaggjG5Nf8QKdizFG2hjqvaTXbxFIcYbSaD74KpAXv6BSm17DHEQ==}

  /ci-info/3.2.0:
    resolution: {integrity: sha512-dVqRX7fLUm8J6FgHJ418XuIgDLZDkYcDFTeL6TA2gt5WlIZUQrrH6EZrNClwT/H0FateUsZkGIOPRrLbP+PR9A==}

  /cjs-module-lexer/1.2.2:
    resolution: {integrity: sha512-cOU9usZw8/dXIXKtwa8pM0OTJQuJkxMN6w30csNRUerHfeQ5R6U3kkU/FtJeIf3M202OHfY2U8ccInBG7/xogA==}
    dev: true

  /clean-stack/2.2.0:
    resolution: {integrity: sha512-4diC9HaTE+KRAMWhDhrGOECgWZxoevMc5TlkObMqNSsVU62PYzXZ/SMTjzyGAFF1YusgxGcSWTEXBhp0CPwQ1A==}
    engines: {node: '>=6'}

  /cli-cursor/3.1.0:
    resolution: {integrity: sha512-I/zHAwsKf9FqGoXM4WWRACob9+SNukZTd94DWF57E4toouRulbCxcUh6RKUEOQlYTHJnzkPMySvPNaaSLNfLZw==}
    engines: {node: '>=8'}
    dependencies:
      restore-cursor: 3.1.0

  /cli-truncate/2.1.0:
    resolution: {integrity: sha512-n8fOixwDD6b/ObinzTrp1ZKFzbgvKZvuz/TvejnLn1aQfC6r52XEx85FmuC+3HI+JM7coBRXUvNqEU2PHVrHpg==}
    engines: {node: '>=8'}
    dependencies:
      slice-ansi: 3.0.0
      string-width: 4.2.2

  /cliui/7.0.4:
    resolution: {integrity: sha512-OcRE68cOsVMXp1Yvonl/fzkQOyjLSu/8bhPDfQt0e0/Eb283TKP20Fs2MqoPsr9SwA595rRCA+QMzYc9nBP+JQ==}
    dependencies:
      string-width: 4.2.2
      strip-ansi: 6.0.0
      wrap-ansi: 7.0.0
    dev: true

  /co/4.6.0:
    resolution: {integrity: sha1-bqa989hTrlTMuOR7+gvz+QMfsYQ=}
    engines: {iojs: '>= 1.0.0', node: '>= 0.12.0'}
    dev: true

  /code-point-at/1.1.0:
    resolution: {integrity: sha1-DQcLTQQ6W+ozovGkDi7bPZpMz3c=}
    engines: {node: '>=0.10.0'}
    dev: true

  /collect-v8-coverage/1.0.1:
    resolution: {integrity: sha512-iBPtljfCNcTKNAto0KEtDfZ3qzjJvqE3aTGZsbhjSBlorqpXJlaWWtPO35D+ZImoC3KWejX64o+yPGxhWSTzfg==}
    dev: true

  /color-convert/1.9.3:
    resolution: {integrity: sha512-QfAUtd+vFdAtFQcC8CCyYt1fYWxSqAiK2cSD6zDB8N3cpsEBAvRxp9zOGg6G/SHHJYAT88/az/IuDGALsNVbGg==}
    dependencies:
      color-name: 1.1.3

  /color-convert/2.0.1:
    resolution: {integrity: sha512-RRECPsj7iu/xb5oKYcsFHSppFNnsj/52OVTRKb4zP5onXwVF3zVmmToNcOfGC+CRDpfK/U584fMg38ZHCaElKQ==}
    engines: {node: '>=7.0.0'}
    dependencies:
      color-name: 1.1.4

  /color-name/1.1.3:
    resolution: {integrity: sha1-p9BVi9icQveV3UIyj3QIMcpTvCU=}

  /color-name/1.1.4:
    resolution: {integrity: sha512-dOy+3AuW3a2wNbZHIuMZpTcgjGuLU/uBL/ubcZF9OXbDo8ff4O8yVp5Bf0efS8uEoYo5q4Fx7dY9OgQGXgAsQA==}

  /colorette/1.2.2:
    resolution: {integrity: sha512-MKGMzyfeuutC/ZJ1cba9NqcNpfeqMUcYmyF1ZFY6/Cn7CNSAKx6a+s48sqLqyAiZuaP2TcqMhoo+dlwFnVxT9w==}
    dev: true

  /combined-stream/1.0.8:
    resolution: {integrity: sha512-FQN4MRfuJeHf7cBbBMJFXhKSDq+2kAArBlmRBvcvFE5BB1HZKXtSFASDhdlz9zOYwxh8lDdnvmMOe/+5cdoEdg==}
    engines: {node: '>= 0.8'}
    dependencies:
      delayed-stream: 1.0.0
    dev: true

  /commander/2.20.3:
    resolution: {integrity: sha512-GpVkmM8vF2vQUkj2LvZmD35JxeJOLCwJ9cUkugyk2nuhbv3+mJvpLYYt+0+USMxE+oj+ey/lJEnhZw75x/OMcQ==}

  /commander/7.2.0:
    resolution: {integrity: sha512-QrWXB+ZQSVPmIWIhtEO9H+gwHaMGYiF5ChvoJ+K9ZGHG/sVsa6yiesAD1GC/x46sET00Xlwo1u49RVVVzvcSkw==}
    engines: {node: '>= 10'}
    dev: true

  /commondir/1.0.1:
    resolution: {integrity: sha1-3dgA2gxmEnOTzKWVDqloo6rxJTs=}

  /compress-commons/3.0.0:
    resolution: {integrity: sha512-FyDqr8TKX5/X0qo+aVfaZ+PVmNJHJeckFBlq8jZGSJOgnynhfifoyl24qaqdUdDIBe0EVTHByN6NAkqYvE/2Xg==}
    engines: {node: '>= 8'}
    dependencies:
      buffer-crc32: 0.2.13
      crc32-stream: 3.0.1
      normalize-path: 3.0.0
      readable-stream: 2.3.7

  /concat-map/0.0.1:
    resolution: {integrity: sha1-2Klr13/Wjfd5OnMDajug1UBdR3s=}

  /console-control-strings/1.1.0:
    resolution: {integrity: sha1-PXz0Rk22RG6mRL9LOVB/mFEAjo4=}
    dev: true

  /content-disposition/0.5.3:
    resolution: {integrity: sha512-ExO0774ikEObIAEV9kDo50o+79VCUdEB6n6lzKgGwupcVeRlhrj3qGAfwq8G6uBJjkqLrhT0qEYFcWng8z1z0g==}
    engines: {node: '>= 0.6'}
    dependencies:
      safe-buffer: 5.1.2
    dev: true

  /content-type/1.0.4:
    resolution: {integrity: sha512-hIP3EEPs8tB9AT1L+NUqtwOAps4mk2Zob89MWXMHjHWg9milF/j4osnnQLXBCBFBk/tvIG/tUc9mOUJiPBhPXA==}
    engines: {node: '>= 0.6'}
    dev: true

  /convert-source-map/1.8.0:
    resolution: {integrity: sha512-+OQdjP49zViI/6i7nIJpA8rAl4sV/JdPfU9nZs3VqOwGIgizICvuN2ru6fMd+4llL0tar18UYJXfZ/TWtmhUjA==}
    dependencies:
      safe-buffer: 5.1.2
    dev: true

  /cookie-signature/1.0.6:
    resolution: {integrity: sha1-4wOogrNCzD7oylE6eZmXNNqzriw=}
    dev: true

  /cookie/0.4.0:
    resolution: {integrity: sha512-+Hp8fLp57wnUSt0tY0tHEXh4voZRDnoIrZPqlo3DPiI4y9lwg/jqx+1Om94/W6ZaPDOUbnjOt/99w66zk+l1Xg==}
    engines: {node: '>= 0.6'}
    dev: true

  /cookie/0.4.1:
    resolution: {integrity: sha512-ZwrFkGJxUR3EIoXtO+yVE69Eb7KlixbaeAWfBQB9vVsNn/o+Yw69gBWSSDK825hQNdN+wF8zELf3dFNl/kxkUA==}
    engines: {node: '>= 0.6'}
    dev: true

  /core-util-is/1.0.2:
    resolution: {integrity: sha1-tf1UIgqivFq1eqtxQMlAdUUDwac=}

  /cors/2.8.5:
    resolution: {integrity: sha512-KIHbLJqu73RGr/hnbrO9uBeixNGuvSQjul/jdFvS/KFSIH1hWVd1ng7zOHx+YrEfInLG7q4n6GHQ9cDtxv/P6g==}
    engines: {node: '>= 0.10'}
    dependencies:
      object-assign: 4.1.1
      vary: 1.1.2
    dev: true

  /cosmiconfig/7.0.0:
    resolution: {integrity: sha512-pondGvTuVYDk++upghXJabWzL6Kxu6f26ljFw64Swq9v6sQPUL3EUlVDV56diOjpCayKihL6hVe8exIACU4XcA==}
    engines: {node: '>=10'}
    dependencies:
      '@types/parse-json': 4.0.0
      import-fresh: 3.3.0
      parse-json: 5.2.0
      path-type: 4.0.0
      yaml: 1.10.2
    dev: true

  /crc/3.8.0:
    resolution: {integrity: sha512-iX3mfgcTMIq3ZKLIsVFAbv7+Mc10kxabAGQb8HvjA1o3T1PIYprbakQ65d3I+2HGHt6nSKkM9PYjgoJO2KcFBQ==}
    dependencies:
      buffer: 5.7.1

  /crc32-stream/3.0.1:
    resolution: {integrity: sha512-mctvpXlbzsvK+6z8kJwSJ5crm7yBwrQMTybJzMw1O4lLGJqjlDCXY2Zw7KheiA6XBEcBmfLx1D88mjRGVJtY9w==}
    engines: {node: '>= 6.9.0'}
    dependencies:
      crc: 3.8.0
      readable-stream: 3.6.0

  /create-require/1.1.1:
    resolution: {integrity: sha512-dcKFX3jn0MpIaXjisoRvexIJVEKzaq7z2rZKxf+MSr9TkdmHmsU4m2lcLojrj/FHl8mk5VxMmYA+ftRkP/3oKQ==}
    dev: true

  /cross-spawn/7.0.3:
    resolution: {integrity: sha512-iRDPJKUPVEND7dHPO8rkbOnPpyDygcDFtWjpeWNCgy8WP2rXcxXL8TskReQl6OrB2G7+UJrags1q15Fudc7G6w==}
    engines: {node: '>= 8'}
    dependencies:
      path-key: 3.1.1
      shebang-command: 2.0.0
      which: 2.0.2

  /crypto-random-string/2.0.0:
    resolution: {integrity: sha512-v1plID3y9r/lPhviJ1wrXpLeyUIGAZ2SHNYTEapm7/8A9nLPoyvVp3RK/EPFqn5kEznyWgYZNsRtYYIWbuG8KA==}
    engines: {node: '>=8'}

  /cssom/0.3.8:
    resolution: {integrity: sha512-b0tGHbfegbhPJpxpiBPU2sCkigAqtM9O121le6bbOlgyV+NyGyCmVfJ6QW9eRjz8CpNfWEOYBIMIGRYkLwsIYg==}
    dev: true

  /cssom/0.4.4:
    resolution: {integrity: sha512-p3pvU7r1MyyqbTk+WbNJIgJjG2VmTIaB10rI93LzVPrmDJKkzKYMtxxyAvQXR/NS6otuzveI7+7BBq3SjBS2mw==}
    dev: true

  /cssstyle/2.3.0:
    resolution: {integrity: sha512-AZL67abkUzIuvcHqk7c09cezpGNcxUxU4Ioi/05xHk4DQeTkWmGYftIE6ctU6AEt+Gn4n1lDStOtj7FKycP71A==}
    engines: {node: '>=8'}
    dependencies:
      cssom: 0.3.8
    dev: true

  /dashdash/1.14.1:
    resolution: {integrity: sha1-hTz6D3y+L+1d4gMmuN1YEDX24vA=}
    engines: {node: '>=0.10'}
    dependencies:
      assert-plus: 1.0.0
    dev: true
    optional: true

  /data-urls/2.0.0:
    resolution: {integrity: sha512-X5eWTSXO/BJmpdIKCRuKUgSCgAN0OwliVK3yPKbwIWU1Tdw5BRajxlzMidvh+gwko9AfQ9zIj52pzF91Q3YAvQ==}
    engines: {node: '>=10'}
    dependencies:
      abab: 2.0.5
      whatwg-mimetype: 2.3.0
      whatwg-url: 8.7.0
    dev: true

  /date-utils/1.2.21:
    resolution: {integrity: sha1-YfsWzcEnSzyayq/+n8ad+HIKK2Q=}
    engines: {node: '>0.4.0'}
    dev: true

  /debug/2.6.9:
    resolution: {integrity: sha512-bC7ElrdJaJnPbAP+1EotYvqZsb3ecl5wi6Bfi6BJTUcNowp6cvspg0jXznRTKDjm/E7AdgFBVeAPVMNcKGsHMA==}
    dependencies:
      ms: 2.0.0
    dev: true

  /debug/3.2.7:
    resolution: {integrity: sha512-CFjzYYAi4ThfiQvizrFQevTTXHtnCqWfe7x1AhgEscTz6ZbLbfoLRLPugTQyBth6f8ZERVUSyWHFD/7Wu4t1XQ==}
    dependencies:
      ms: 2.1.3
    dev: true

  /debug/4.3.1:
    resolution: {integrity: sha512-doEwdvm4PCeK4K3RQN2ZC2BYUBaxwLARCqZmMjtF8a51J2Rb0xpVloFRnCODwqjpwnAoao4pelN8l3RJdv3gRQ==}
    engines: {node: '>=6.0'}
    peerDependencies:
      supports-color: '*'
    peerDependenciesMeta:
      supports-color:
        optional: true
    dependencies:
      ms: 2.1.2
    dev: true

  /debug/4.3.2:
    resolution: {integrity: sha512-mOp8wKcvj7XxC78zLgw/ZA+6TSgkoE2C/ienthhRD298T7UNwAg9diBpLRxC0mOezLl4B0xV7M0cCO6P/O0Xhw==}
    engines: {node: '>=6.0'}
    peerDependencies:
      supports-color: '*'
    peerDependenciesMeta:
      supports-color:
        optional: true
    dependencies:
      ms: 2.1.2

  /decamelize-keys/1.1.0:
    resolution: {integrity: sha1-0XGoeTMlKAfrPLYdwcFEXQeN8tk=}
    engines: {node: '>=0.10.0'}
    dependencies:
      decamelize: 1.2.0
      map-obj: 1.0.1
    dev: true

  /decamelize/1.2.0:
    resolution: {integrity: sha1-9lNNFRSCabIDUue+4m9QH5oZEpA=}
    engines: {node: '>=0.10.0'}
    dev: true

  /decimal.js/10.3.1:
    resolution: {integrity: sha512-V0pfhfr8suzyPGOx3nmq4aHqabehUZn6Ch9kyFpV79TGDTWFmHqUqXdabR7QHqxzrYolF4+tVmJhUG4OURg5dQ==}
    dev: true

  /decompress-response/4.2.1:
    resolution: {integrity: sha512-jOSne2qbyE+/r8G1VU+G/82LBs2Fs4LAsTiLSHOCOMZQl2OKZ6i8i4IyHemTe+/yIXOtTcRQMzPcgyhoFlqPkw==}
    engines: {node: '>=8'}
    dependencies:
      mimic-response: 2.1.0
    dev: true
    optional: true

  /dedent/0.7.0:
    resolution: {integrity: sha1-JJXduvbrh0q7Dhvp3yLS5aVEMmw=}
    dev: true

  /deep-extend/0.6.0:
    resolution: {integrity: sha512-LOHxIOaPYdHlJRtCQfDIVZtfw/ufM8+rVj649RIHzcm/vGwQRXFt6OPqIFWsm2XEMrNIEtWR64sY1LEKD2vAOA==}
    engines: {node: '>=4.0.0'}
    dev: true

  /deep-is/0.1.3:
    resolution: {integrity: sha1-s2nW+128E+7PUk+RsHD+7cNXzzQ=}
    dev: true

  /deepmerge/4.2.2:
    resolution: {integrity: sha512-FJ3UgI4gIl+PHZm53knsuSFpE+nESMr7M4v9QcgB7S63Kj/6WqMiFQJpBBYz1Pt+66bZpP3Q7Lye0Oo9MPKEdg==}
    engines: {node: '>=0.10.0'}
    dev: true

  /del/6.0.0:
    resolution: {integrity: sha512-1shh9DQ23L16oXSZKB2JxpL7iMy2E0S9d517ptA1P8iw0alkPtQcrKH7ru31rYtKwF499HkTu+DRzq3TCKDFRQ==}
    engines: {node: '>=10'}
    dependencies:
      globby: 11.0.4
      graceful-fs: 4.2.6
      is-glob: 4.0.1
      is-path-cwd: 2.2.0
      is-path-inside: 3.0.3
      p-map: 4.0.0
      rimraf: 3.0.2
      slash: 3.0.0

  /delayed-stream/1.0.0:
    resolution: {integrity: sha1-3zrhmayt+31ECqrgsp4icrJOxhk=}
    engines: {node: '>=0.4.0'}
    dev: true

  /delegates/1.0.0:
    resolution: {integrity: sha1-hMbhWbgZBP3KWaDvRM2HDTElD5o=}
    dev: true

  /denque/1.5.0:
    resolution: {integrity: sha512-CYiCSgIF1p6EUByQPlGkKnP1M9g0ZV3qMIrqMqZqdwazygIA/YP2vrbcyl1h/WppKJTdl1F85cXIle+394iDAQ==}
    engines: {node: '>=0.10'}
    dev: true

  /depd/1.1.2:
    resolution: {integrity: sha1-m81S4UwJd2PnSbJ0xDRu0uVgtak=}
    engines: {node: '>= 0.6'}
    dev: true

  /depd/2.0.0:
    resolution: {integrity: sha512-g7nH6P6dyDioJogAAGprGpCtVImJhpPk/roCzdb3fIh61/s/nPsfR6onyMwkCAR/OlC3yBC0lESvUoQEAssIrw==}
    engines: {node: '>= 0.8'}
    dev: true

  /destroy/1.0.4:
    resolution: {integrity: sha1-l4hXRCxEdJ5CBmE+N5RiBYJqvYA=}
    dev: true

  /detect-libc/1.0.3:
    resolution: {integrity: sha1-+hN8S9aY7fVc1c0CrFWfkaTEups=}
    engines: {node: '>=0.10'}
    hasBin: true
    dev: true

  /detect-newline/3.1.0:
    resolution: {integrity: sha512-TLz+x/vEXm/Y7P7wn1EJFNLxYpUD4TgMosxY6fAVJUnJMbupHBOncxyWUG9OpTaH9EBD7uFI5LfEgmMOc54DsA==}
    engines: {node: '>=8'}
    dev: true

  /diff-sequences/26.6.2:
    resolution: {integrity: sha512-Mv/TDa3nZ9sbc5soK+OoA74BsS3mL37yixCvUAQkiuA4Wz6YtwP/K47n2rv2ovzHZvoiQeA5FTQOschKkEwB0Q==}
    engines: {node: '>= 10.14.2'}
    dev: true

  /diff-sequences/27.0.6:
    resolution: {integrity: sha512-ag6wfpBFyNXZ0p8pcuIDS//D8H062ZQJ3fzYxjpmeKjnz8W4pekL3AI8VohmyZmsWW2PWaHgjsmqR6L13101VQ==}
    engines: {node: ^10.13.0 || ^12.13.0 || ^14.15.0 || >=15.0.0}
    dev: true

  /diff/4.0.2:
    resolution: {integrity: sha512-58lmxKSA4BNyLz+HHMUzlOEpg09FV+ev6ZMe3vJihgdxzgcwZ8VoEEPmALCZG9LmqfVoNMMKpttIYTVG6uDY7A==}
    engines: {node: '>=0.3.1'}
    dev: true

  /dir-glob/3.0.1:
    resolution: {integrity: sha512-WkrWp9GR4KXfKGYzOLmTuGVi1UWFfws377n9cc55/tb6DuqyF6pcQ5AbiHEshaDpY9v6oaSr2XCDidGmMwdzIA==}
    engines: {node: '>=8'}
    dependencies:
      path-type: 4.0.0

  /doctrine/3.0.0:
    resolution: {integrity: sha512-yS+Q5i3hBf7GBkd4KG8a7eBNNWNGLTaEwwYWUijIYM7zrlYDM0BFXHjjPWlWZ1Rg7UaddZeIDmi9jF3HmqiQ2w==}
    engines: {node: '>=6.0.0'}
    dependencies:
      esutils: 2.0.3
    dev: true

  /domexception/2.0.1:
    resolution: {integrity: sha512-yxJ2mFy/sibVQlu5qHjOkf9J3K6zgmCxgJ94u2EdvDOV09H+32LtRswEcUsmUWN72pVLOEnTSRaIVVzVQgS0dg==}
    engines: {node: '>=8'}
    dependencies:
      webidl-conversions: 5.0.0
    dev: true

  /dotenv/10.0.0:
    resolution: {integrity: sha512-rlBi9d8jpv9Sf1klPjNfFAuWDjKLwTIJJ/VxtoTwIR6hnZxcEOQCZg2oIL3MWBYw5GpUDKOEnND7LXTbIpQ03Q==}
    engines: {node: '>=10'}

  /ecc-jsbn/0.1.2:
    resolution: {integrity: sha1-OoOpBOVDUyh4dMVkt1SThoSamMk=}
    dependencies:
      jsbn: 0.1.1
      safer-buffer: 2.1.2
    dev: true
    optional: true

  /ecdsa-sig-formatter/1.0.11:
    resolution: {integrity: sha512-nagl3RYrbNv6kQkeJIpt6NJZy8twLB/2vtz6yN9Z4vRKHN4/QZJIEbqohALSgwKdnksuY3k5Addp5lg8sVoVcQ==}
    dependencies:
      safe-buffer: 5.2.1
    dev: true

  /ee-first/1.1.1:
    resolution: {integrity: sha1-WQxhFWsK4vTwJVcyoViyZrxWsh0=}
    dev: true

  /electron-to-chromium/1.3.790:
    resolution: {integrity: sha512-epMH/S2MkhBv+Y0+nHK8dC7bzmOaPwcmiYqt+VwxSUJLgPzkqZnGUEQ8eVhy5zGmgWm9tDDdXkHDzOEsVU979A==}
    dev: true

  /emittery/0.8.1:
    resolution: {integrity: sha512-uDfvUjVrfGJJhymx/kz6prltenw1u7WrCg1oa94zYY8xxVpLLUu045LAT0dhDZdXG58/EpPL/5kA180fQ/qudg==}
    engines: {node: '>=10'}
    dev: true

  /emoji-regex/8.0.0:
    resolution: {integrity: sha512-MSjYzcWNOA0ewAHpz0MxpYFvwg6yjy1NG3xteoqz644VCo/RPgnr1/GGt+ic3iJTzQ8Eu3TdM14SawnVUmGE6A==}

  /encodeurl/1.0.2:
    resolution: {integrity: sha1-rT/0yG7C0CkyL1oCw6mmBslbP1k=}
    engines: {node: '>= 0.8'}
    dev: true

  /end-of-stream/1.4.4:
    resolution: {integrity: sha512-+uw1inIHVPQoaVuHzRyXd21icM+cnt4CzD5rW+NC1wjOUSTOs+Te7FOv7AhN7vS9x/oIyhLP5PR1H+phQAHu5Q==}
    dependencies:
      once: 1.4.0

  /enquirer/2.3.6:
    resolution: {integrity: sha512-yjNnPr315/FjS4zIsUxYguYUPP2e1NK4d7E7ZOLiyYCcbFBiTMyID+2wvm2w6+pZ/odMA7cRkjhsPbltwBOrLg==}
    engines: {node: '>=8.6'}
    dependencies:
      ansi-colors: 4.1.1
    dev: true

  /env-paths/2.2.1:
    resolution: {integrity: sha512-+h1lkLKhZMTYjog1VEpJNG7NZJWcuc2DDk/qsqSTRRCOXiLjeQ1d1/udrUGhqMxUgAlwKNZ0cf2uqan5GLuS2A==}
    engines: {node: '>=6'}

  /error-ex/1.3.2:
    resolution: {integrity: sha512-7dFHNmqeFSEt2ZBsCriorKnn3Z2pj+fd9kmI6QoWw4//DL+icEBfc0U7qJCisqrTsKTjw4fNFy2pW9OqStD84g==}
    dependencies:
      is-arrayish: 0.2.1

  /esbuild/0.12.16:
    resolution: {integrity: sha512-XqI9cXP2bmQ6MREIqrYBb13KfYFSERsV1+e5jSVWps8dNlLZK+hln7d0mznzDIpfISsg/AgQW0DW3kSInXWhrg==}
    hasBin: true
    requiresBuild: true
    dev: true

  /esbuild/0.12.17:
    resolution: {integrity: sha512-GshKJyVYUnlSXIZj/NheC2O0Kblh42CS7P1wJyTbbIHevTG4jYMS9NNw8EOd8dDWD0dzydYHS01MpZoUcQXB4g==}
    hasBin: true
    requiresBuild: true
    dev: true

  /esbuild/0.8.53:
    resolution: {integrity: sha512-GIaYGdMukH58hu+lf07XWAeESBYFAsz8fXnrylHDCbBXKOSNtFmoYA8PhSeSF+3/qzeJ0VjzV9AkLURo5yfu3g==}
    hasBin: true
    requiresBuild: true
    dev: true

  /escalade/3.1.1:
    resolution: {integrity: sha512-k0er2gUkLf8O0zKJiAhmkTnJlTvINGv7ygDNPbeIsX/TJjGJZHuh9B2UxbsaEkmlEo9MfhrSzmhIlhRlI2GXnw==}
    engines: {node: '>=6'}
    dev: true

  /escape-html/1.0.3:
    resolution: {integrity: sha1-Aljq5NPQwJdN4cFpGI7wBR0dGYg=}
    dev: true

  /escape-string-regexp/1.0.5:
    resolution: {integrity: sha1-G2HAViGQqN/2rjuyzwIAyhMLhtQ=}
    engines: {node: '>=0.8.0'}

  /escape-string-regexp/2.0.0:
    resolution: {integrity: sha512-UpzcLCXolUWcNu5HtVMHYdXJjArjsF9C0aNnquZYY4uW/Vu0miy5YoWvbV345HauVvcAUnpRuhMMcqTcGOY2+w==}
    engines: {node: '>=8'}

  /escape-string-regexp/4.0.0:
    resolution: {integrity: sha512-TtpcNJ3XAzx3Gq8sWRzJaVajRs0uVxA2YAkdb1jm2YkPz4G6egUFAyA3n5vtEIZefPk5Wa4UXbKuS5fKkJWdgA==}
    engines: {node: '>=10'}

  /escodegen/2.0.0:
    resolution: {integrity: sha512-mmHKys/C8BFUGI+MAWNcSYoORYLMdPzjrknd2Vc+bUsjN5bXcr8EhrNB+UTqfL1y3I9c4fw2ihgtMPQLBRiQxw==}
    engines: {node: '>=6.0'}
    hasBin: true
    dependencies:
      esprima: 4.0.1
      estraverse: 5.2.0
      esutils: 2.0.3
      optionator: 0.8.3
    optionalDependencies:
      source-map: 0.6.1
    dev: true

  /eslint-config-prettier/8.3.0_eslint@7.32.0:
    resolution: {integrity: sha512-BgZuLUSeKzvlL/VUjx/Yb787VQ26RU3gGjA3iiFvdsp/2bMfVIWUVP7tjxtjS0e+HP409cPlPvNkQloz8C91ew==}
    hasBin: true
    peerDependencies:
      eslint: '>=7.0.0'
    dependencies:
      eslint: 7.32.0
    dev: true

  /eslint-formatter-pretty/4.1.0:
    resolution: {integrity: sha512-IsUTtGxF1hrH6lMWiSl1WbGaiP01eT6kzywdY1U+zLc0MP+nwEnUiS9UI8IaOTUhTeQJLlCEWIbXINBH4YJbBQ==}
    engines: {node: '>=10'}
    dependencies:
      '@types/eslint': 7.28.0
      ansi-escapes: 4.3.2
      chalk: 4.1.1
      eslint-rule-docs: 1.1.231
      log-symbols: 4.1.0
      plur: 4.0.0
      string-width: 4.2.2
      supports-hyperlinks: 2.2.0
    dev: true

  /eslint-plugin-eslint-comments/3.2.0_eslint@7.32.0:
    resolution: {integrity: sha512-0jkOl0hfojIHHmEHgmNdqv4fmh7300NdpA9FFpF7zaoLvB/QeXOGNLIo86oAveJFrfB1p05kC8hpEMHM8DwWVQ==}
    engines: {node: '>=6.5.0'}
    peerDependencies:
      eslint: '>=4.19.1'
    dependencies:
      escape-string-regexp: 1.0.5
      eslint: 7.32.0
      ignore: 5.1.8
    dev: true

  /eslint-plugin-jest/24.4.0_8acbcf4842302c074111ae8720519eaa:
    resolution: {integrity: sha512-8qnt/hgtZ94E9dA6viqfViKBfkJwFHXgJmTWlMGDgunw1XJEGqm3eiPjDsTanM3/u/3Az82nyQM9GX7PM/QGmg==}
    engines: {node: '>=10'}
    peerDependencies:
      '@typescript-eslint/eslint-plugin': '>= 4'
      eslint: '>=5'
    peerDependenciesMeta:
      '@typescript-eslint/eslint-plugin':
        optional: true
    dependencies:
      '@typescript-eslint/eslint-plugin': 4.29.0_48ea228fa0647506aa803d17f48b59f7
      '@typescript-eslint/experimental-utils': 4.28.3_eslint@7.32.0+typescript@4.3.5
      eslint: 7.32.0
    transitivePeerDependencies:
      - supports-color
      - typescript
    dev: true

  /eslint-plugin-prettier/3.4.0_5a48a349ffec60f5257b5f148f5199c3:
    resolution: {integrity: sha512-UDK6rJT6INSfcOo545jiaOwB701uAIt2/dR7WnFQoGCVl1/EMqdANBmwUaqqQ45aXprsTGzSa39LI1PyuRBxxw==}
    engines: {node: '>=6.0.0'}
    peerDependencies:
      eslint: '>=5.0.0'
      eslint-config-prettier: '*'
      prettier: '>=1.13.0'
    peerDependenciesMeta:
      eslint-config-prettier:
        optional: true
    dependencies:
      eslint: 7.32.0
      eslint-config-prettier: 8.3.0_eslint@7.32.0
      prettier: 2.3.2
      prettier-linter-helpers: 1.0.0
    dev: true

  /eslint-rule-docs/1.1.231:
    resolution: {integrity: sha512-egHz9A1WG7b8CS0x1P6P/Rj5FqZOjray/VjpJa14tMZalfRKvpE2ONJ3plCM7+PcinmU4tcmbPLv0VtwzSdLVA==}
    dev: true

  /eslint-scope/5.1.1:
    resolution: {integrity: sha512-2NxwbF/hZ0KpepYN0cNbo+FN6XoK7GaHlQhgx/hIZl6Va0bF45RQOOwhLIy8lQDbuCiadSLCBnH2CFYquit5bw==}
    engines: {node: '>=8.0.0'}
    dependencies:
      esrecurse: 4.3.0
      estraverse: 4.3.0
    dev: true

  /eslint-utils/2.1.0:
    resolution: {integrity: sha512-w94dQYoauyvlDc43XnGB8lU3Zt713vNChgt4EWwhXAP2XkBvndfxF0AgIqKOOasjPIPzj9JqgwkwbCYD0/V3Zg==}
    engines: {node: '>=6'}
    dependencies:
      eslint-visitor-keys: 1.3.0
    dev: true

  /eslint-utils/3.0.0_eslint@7.32.0:
    resolution: {integrity: sha512-uuQC43IGctw68pJA1RgbQS8/NP7rch6Cwd4j3ZBtgo4/8Flj4eGE7ZYSZRN3iq5pVUv6GPdW5Z1RFleo84uLDA==}
    engines: {node: ^10.0.0 || ^12.0.0 || >= 14.0.0}
    peerDependencies:
      eslint: '>=5'
    dependencies:
      eslint: 7.32.0
      eslint-visitor-keys: 2.0.0
    dev: true

  /eslint-visitor-keys/1.3.0:
    resolution: {integrity: sha512-6J72N8UNa462wa/KFODt/PJ3IU60SDpC3QXC1Hjc1BXXpfL2C9R5+AU7jhe0F6GREqVMh4Juu+NY7xn+6dipUQ==}
    engines: {node: '>=4'}
    dev: true

  /eslint-visitor-keys/2.0.0:
    resolution: {integrity: sha512-QudtT6av5WXels9WjIM7qz1XD1cWGvX4gGXvp/zBn9nXG02D0utdU3Em2m/QjTnrsk6bBjmCygl3rmj118msQQ==}
    engines: {node: '>=10'}
    dev: true

  /eslint/7.32.0:
    resolution: {integrity: sha512-VHZ8gX+EDfz+97jGcgyGCyRia/dPOd6Xh9yPv8Bl1+SoaIwD+a/vlrOmGRUyOYu7MwUhc7CxqeaDZU13S4+EpA==}
    engines: {node: ^10.12.0 || >=12.0.0}
    hasBin: true
    dependencies:
      '@babel/code-frame': 7.12.11
      '@eslint/eslintrc': 0.4.3
      '@humanwhocodes/config-array': 0.5.0
      ajv: 6.12.6
      chalk: 4.1.2
      cross-spawn: 7.0.3
      debug: 4.3.2
      doctrine: 3.0.0
      enquirer: 2.3.6
      escape-string-regexp: 4.0.0
      eslint-scope: 5.1.1
      eslint-utils: 2.1.0
      eslint-visitor-keys: 2.0.0
      espree: 7.3.1
      esquery: 1.4.0
      esutils: 2.0.3
      fast-deep-equal: 3.1.3
      file-entry-cache: 6.0.1
      functional-red-black-tree: 1.0.1
      glob-parent: 5.1.2
      globals: 13.9.0
      ignore: 4.0.6
      import-fresh: 3.3.0
      imurmurhash: 0.1.4
      is-glob: 4.0.1
      js-yaml: 3.14.1
      json-stable-stringify-without-jsonify: 1.0.1
      levn: 0.4.1
      lodash.merge: 4.6.2
      minimatch: 3.0.4
      natural-compare: 1.4.0
      optionator: 0.9.1
      progress: 2.0.3
      regexpp: 3.1.0
      semver: 7.3.5
      strip-ansi: 6.0.0
      strip-json-comments: 3.1.1
      table: 6.7.1
      text-table: 0.2.0
      v8-compile-cache: 2.3.0
    transitivePeerDependencies:
      - supports-color
    dev: true

  /espree/7.3.1:
    resolution: {integrity: sha512-v3JCNCE64umkFpmkFGqzVKsOT0tN1Zr+ueqLZfpV1Ob8e+CEgPWa+OxCoGH3tnhimMKIaBm4m/vaRpJ/krRz2g==}
    engines: {node: ^10.12.0 || >=12.0.0}
    dependencies:
      acorn: 7.4.1
      acorn-jsx: 5.3.1_acorn@7.4.1
      eslint-visitor-keys: 1.3.0
    dev: true

  /esprima/4.0.1:
    resolution: {integrity: sha512-eGuFFw7Upda+g4p+QHvnW0RyTX/SVeJBDM/gCtMARO0cLuT2HcEKnTPvhjV6aGeqrCB/sbNop0Kszm0jsaWU4A==}
    engines: {node: '>=4'}
    hasBin: true
    dev: true

  /esquery/1.4.0:
    resolution: {integrity: sha512-cCDispWt5vHHtwMY2YrAQ4ibFkAL8RbH5YGBnZBc90MolvvfkkQcJro/aZiAQUlQ3qgrYS6D6v8Gc5G5CQsc9w==}
    engines: {node: '>=0.10'}
    dependencies:
      estraverse: 5.2.0
    dev: true

  /esrecurse/4.3.0:
    resolution: {integrity: sha512-KmfKL3b6G+RXvP8N1vr3Tq1kL/oCFgn2NYXEtqP8/L3pKapUA4G8cFVaoF3SU323CD4XypR/ffioHmkti6/Tag==}
    engines: {node: '>=4.0'}
    dependencies:
      estraverse: 5.2.0
    dev: true

  /estraverse/4.3.0:
    resolution: {integrity: sha512-39nnKffWz8xN1BU/2c79n9nB9HDzo0niYUqx6xyqUnyoAnQyyWpOTdZEeiCch8BBu515t4wp9ZmgVfVhn9EBpw==}
    engines: {node: '>=4.0'}
    dev: true

  /estraverse/5.2.0:
    resolution: {integrity: sha512-BxbNGGNm0RyRYvUdHpIwv9IWzeM9XClbOxwoATuFdOE7ZE6wHL+HQ5T8hoPM+zHvmKzzsEqhgy0GrQ5X13afiQ==}
    engines: {node: '>=4.0'}
    dev: true

  /esutils/2.0.3:
    resolution: {integrity: sha512-kVscqXk4OCp68SZ0dkgEKVi6/8ij300KBWTJq32P/dYeWTSwK41WyTxalN1eRmA5Z9UU/LX9D7FWSmV9SAYx6g==}
    engines: {node: '>=0.10.0'}
    dev: true

  /etag/1.8.1:
    resolution: {integrity: sha1-Qa4u62XvpiJorr/qg6x9eSmbCIc=}
    engines: {node: '>= 0.6'}
    dev: true

  /event-target-shim/5.0.1:
    resolution: {integrity: sha512-i/2XbnSz/uxRCU6+NdVJgKWDTM427+MqYbkQzD321DuCQJUqOuJKIA0IM2+W2xtYHdKOmZ4dR6fExsd4SXL+WQ==}
    engines: {node: '>=6'}
    dev: true

  /events/3.3.0:
    resolution: {integrity: sha512-mQw+2fkQbALzQ7V0MY0IqdnXNOeTtP4r0lN9z7AAawCXgqea7bDii20AYrIBrFd/Hx0M2Ocz6S111CaFkUcb0Q==}
    engines: {node: '>=0.8.x'}
    dev: true

  /execa/5.1.1:
    resolution: {integrity: sha512-8uSpZZocAZRBAPIEINJj3Lo9HyGitllczc27Eh5YYojjMFMn8yHMDMaUHE2Jqfq05D/wucwI4JGURyXt1vchyg==}
    engines: {node: '>=10'}
    dependencies:
      cross-spawn: 7.0.3
      get-stream: 6.0.1
      human-signals: 2.1.0
      is-stream: 2.0.1
      merge-stream: 2.0.0
      npm-run-path: 4.0.1
      onetime: 5.1.2
      signal-exit: 3.0.3
      strip-final-newline: 2.0.0

  /exit/0.1.2:
    resolution: {integrity: sha1-BjJjj42HfMghB9MKD/8aF8uhzQw=}
    engines: {node: '>= 0.8.0'}
    dev: true

  /expand-template/2.0.3:
    resolution: {integrity: sha512-XYfuKMvj4O35f/pOXLObndIRvyQ+/+6AhODh+OKWj9S9498pHHn/IMszH+gt0fBCRWMNfk1ZSp5x3AifmnI2vg==}
    engines: {node: '>=6'}
    dev: true
    optional: true

  /expect/27.0.6:
    resolution: {integrity: sha512-psNLt8j2kwg42jGBDSfAlU49CEZxejN1f1PlANWDZqIhBOVU/c2Pm888FcjWJzFewhIsNWfZJeLjUjtKGiPuSw==}
    engines: {node: ^10.13.0 || ^12.13.0 || ^14.15.0 || >=15.0.0}
    dependencies:
      '@jest/types': 27.0.6
      ansi-styles: 5.2.0
      jest-get-type: 27.0.6
      jest-matcher-utils: 27.0.6
      jest-message-util: 27.0.6
      jest-regex-util: 27.0.6
    dev: true

  /express/4.17.1:
    resolution: {integrity: sha512-mHJ9O79RqluphRrcw2X/GTh3k9tVv8YcoyY4Kkh4WDMUYKRZUq0h1o0w2rrrxBqM7VoeUVqgb27xlEMXTnYt4g==}
    engines: {node: '>= 0.10.0'}
    dependencies:
      accepts: 1.3.7
      array-flatten: 1.1.1
      body-parser: 1.19.0
      content-disposition: 0.5.3
      content-type: 1.0.4
      cookie: 0.4.0
      cookie-signature: 1.0.6
      debug: 2.6.9
      depd: 1.1.2
      encodeurl: 1.0.2
      escape-html: 1.0.3
      etag: 1.8.1
      finalhandler: 1.1.2
      fresh: 0.5.2
      merge-descriptors: 1.0.1
      methods: 1.1.2
      on-finished: 2.3.0
      parseurl: 1.3.3
      path-to-regexp: 0.1.7
      proxy-addr: 2.0.7
      qs: 6.7.0
      range-parser: 1.2.1
      safe-buffer: 5.1.2
      send: 0.17.1
      serve-static: 1.14.1
      setprototypeof: 1.1.1
      statuses: 1.5.0
      type-is: 1.6.18
      utils-merge: 1.0.1
      vary: 1.1.2
    dev: true

  /extend/3.0.2:
    resolution: {integrity: sha512-fjquC59cD7CyW6urNXK0FBufkZcoiGG80wTuPujX590cB5Ttln20E2UB4S/WARVqhXffZl2LNgS+gQdPIIim/g==}
    dev: true
    optional: true

  /extsprintf/1.3.0:
    resolution: {integrity: sha1-lpGEQOMEGnpBT4xS48V06zw+HgU=}
    engines: {'0': node >=0.6.0}
    dev: true
    optional: true

  /extsprintf/1.4.0:
    resolution: {integrity: sha1-4mifjzVvrWLMplo6kcXfX5VRaS8=}
    engines: {'0': node >=0.6.0}
    dev: true

  /fast-deep-equal/3.1.3:
    resolution: {integrity: sha512-f3qQ9oQy9j2AhBe/H9VC91wLmKBCCU/gDOnKNAYG5hswO7BLKj09Hc5HYNz9cGI++xlpDCIgDaitVs03ATR84Q==}
    dev: true

  /fast-diff/1.2.0:
    resolution: {integrity: sha512-xJuoT5+L99XlZ8twedaRf6Ax2TgQVxvgZOYoPKqZufmJib0tL2tegPBOZb1pVNgIhlqDlA0eO0c3wBvQcmzx4w==}
    dev: true

  /fast-glob/3.2.5:
    resolution: {integrity: sha512-2DtFcgT68wiTTiwZ2hNdJfcHNke9XOfnwmBRWXhmeKM8rF0TGwmC/Qto3S7RoZKp5cilZbxzO5iTNTQsJ+EeDg==}
    engines: {node: '>=8'}
    dependencies:
      '@nodelib/fs.stat': 2.0.4
      '@nodelib/fs.walk': 1.2.6
      glob-parent: 5.1.2
      merge2: 1.4.1
      micromatch: 4.0.2
      picomatch: 2.2.2

  /fast-json-stable-stringify/2.1.0:
    resolution: {integrity: sha512-lhd/wF+Lk98HZoTCtlVraHtfh5XYijIjalXck7saUtuanSDyLMxnHhSXEDJqHxD7msR8D0uCmqlkwjCV8xvwHw==}
    dev: true

  /fast-levenshtein/2.0.6:
    resolution: {integrity: sha1-PYpcZog6FqMMqGQ+hR8Zuqd5eRc=}
    dev: true

  /fast-write-atomic/0.2.1:
    resolution: {integrity: sha512-WvJe06IfNYlr+6cO3uQkdKdy3Cb1LlCJSF8zRs2eT8yuhdbSlR9nIt+TgQ92RUxiRrQm+/S7RARnMfCs5iuAjw==}

  /fastq/1.11.0:
    resolution: {integrity: sha512-7Eczs8gIPDrVzT+EksYBcupqMyxSHXXrHOLRRxU2/DicV8789MRBRR8+Hc2uWzUupOs4YS4JzBmBxjjCVBxD/g==}
    dependencies:
      reusify: 1.0.4

  /fb-watchman/2.0.1:
    resolution: {integrity: sha512-DkPJKQeY6kKwmuMretBhr7G6Vodr7bFwDYTXIkfG1gjvNpaxBTQV3PbXg6bR1c1UP4jPOX0jHUbbHANL9vRjVg==}
    dependencies:
      bser: 2.1.1
    dev: true

  /file-entry-cache/6.0.1:
    resolution: {integrity: sha512-7Gps/XWymbLk2QLYK4NzpMOrYjMhdIxXuIvy2QBsLE6ljuodKvdkWs/cpyJJ3CVIVpH0Oi1Hvg1ovbMzLdFBBg==}
    engines: {node: ^10.12.0 || >=12.0.0}
    dependencies:
      flat-cache: 3.0.4
    dev: true

  /file-uri-to-path/1.0.0:
    resolution: {integrity: sha512-0Zt+s3L7Vf1biwWZ29aARiVYLx7iMGnEUl9x33fbB/j3jR81u/O2LbqK+Bm1CDSNDKVtJ/YjwY7TUd5SkeLQLw==}
    dev: true

  /fill-range/7.0.1:
    resolution: {integrity: sha512-qOo9F+dMUmC2Lcb4BbVvnKJxTPjCm+RRpe4gDuGrzkL7mEVl/djYSu2OdQ2Pa302N4oqkSg9ir6jaLWJ2USVpQ==}
    engines: {node: '>=8'}
    dependencies:
      to-regex-range: 5.0.1

  /finalhandler/1.1.2:
    resolution: {integrity: sha512-aAWcW57uxVNrQZqFXjITpW3sIUQmHGG3qSb9mUah9MgMC4NeWhNOlNjXEYq3HjRAvL6arUviZGGJsBg6z0zsWA==}
    engines: {node: '>= 0.8'}
    dependencies:
      debug: 2.6.9
      encodeurl: 1.0.2
      escape-html: 1.0.3
      on-finished: 2.3.0
      parseurl: 1.3.3
      statuses: 1.5.0
      unpipe: 1.0.0
    dev: true

  /find-cache-dir/3.3.1:
    resolution: {integrity: sha512-t2GDMt3oGC/v+BMwzmllWDuJF/xcDtE5j/fCGbqDD7OLuJkj0cfh1YSA5VKPvwMeLFLNDBkwOKZ2X85jGLVftQ==}
    engines: {node: '>=8'}
    dependencies:
      commondir: 1.0.1
      make-dir: 3.1.0
      pkg-dir: 4.2.0

  /find-up/3.0.0:
    resolution: {integrity: sha512-1yD6RmLI1XBfxugvORwlck6f75tYL+iR0jqwsOrOxMZyGYqUuDhJ0l4AXdO1iX/FTs9cBAMEk1gWSEx1kSbylg==}
    engines: {node: '>=6'}
    dependencies:
      locate-path: 3.0.0

  /find-up/4.1.0:
    resolution: {integrity: sha512-PpOwAdQ/YlXQ2vj8a3h8IipDuYRi3wceVQQGYWxNINccq40Anw7BlsEXCMbt1Zt+OLA6Fq9suIpIWD0OsnISlw==}
    engines: {node: '>=8'}
    dependencies:
      locate-path: 5.0.0
      path-exists: 4.0.0

  /find-up/5.0.0:
    resolution: {integrity: sha512-78/PXT1wlLLDgTzDs7sjq9hzz0vXD+zn+7wypEe4fXQxCmdmqfGsEPQxmiCSQI3ajFV91bVSsvNtrJRiW6nGng==}
    engines: {node: '>=10'}
    dependencies:
      locate-path: 6.0.0
      path-exists: 4.0.0

  /flat-cache/3.0.4:
    resolution: {integrity: sha512-dm9s5Pw7Jc0GvMYbshN6zchCA9RgQlzzEZX3vylR9IqFfS8XciblUXOKfW6SiuJ0e13eDYZoZV5wdrev7P3Nwg==}
    engines: {node: ^10.12.0 || >=12.0.0}
    dependencies:
      flatted: 3.1.1
      rimraf: 3.0.2
    dev: true

  /flat-map-polyfill/0.3.8:
    resolution: {integrity: sha512-ZfmD5MnU7GglUEhiky9C7yEPaNq1/wh36RDohe+Xr3nJVdccwHbdTkFIYvetcdsoAckUKT51fuf44g7Ni5Doyg==}
    dev: true

  /flatted/3.1.1:
    resolution: {integrity: sha512-zAoAQiudy+r5SvnSw3KJy5os/oRJYHzrzja/tBDqrZtNhUw8bt6y8OBzMWcjWr+8liV8Eb6yOhw8WZ7VFZ5ZzA==}
    dev: true

  /follow-redirects/1.14.1_debug@4.3.2:
    resolution: {integrity: sha512-HWqDgT7ZEkqRzBvc2s64vSZ/hfOceEol3ac/7tKwzuvEyWx3/4UegXh5oBOIotkGsObyk3xznnSRVADBgWSQVg==}
    engines: {node: '>=4.0'}
    peerDependencies:
      debug: '*'
    peerDependenciesMeta:
      debug:
        optional: true
    dependencies:
      debug: 4.3.2
    dev: true

  /forever-agent/0.6.1:
    resolution: {integrity: sha1-+8cfDEGt6zf5bFd60e1C2P2sypE=}
    dev: true
    optional: true

  /form-data/2.3.3:
    resolution: {integrity: sha512-1lLKB2Mu3aGP1Q/2eCOx0fNbRMe7XdwktwOruhfqqd0rIJWwN4Dh+E3hrPSlDCXnSR7UtZ1N38rVXm+6+MEhJQ==}
    engines: {node: '>= 0.12'}
    dependencies:
      asynckit: 0.4.0
      combined-stream: 1.0.8
      mime-types: 2.1.32
    dev: true
    optional: true

  /form-data/2.5.1:
    resolution: {integrity: sha512-m21N3WOmEEURgk6B9GLOE4RuWOFf28Lhh9qGYeNlGq4VDXUlJy2th2slBNU8Gp8EzloYZOibZJ7t5ecIrFSjVA==}
    engines: {node: '>= 0.12'}
    dependencies:
      asynckit: 0.4.0
      combined-stream: 1.0.8
      mime-types: 2.1.32
    dev: true

  /form-data/3.0.1:
    resolution: {integrity: sha512-RHkBKtLWUVwd7SqRIvCZMEvAMoGUp0XU+seQiZejj0COz3RI3hWP4sCv3gZWWLjJTd7rGwcsF5eKZGii0r/hbg==}
    engines: {node: '>= 6'}
    dependencies:
      asynckit: 0.4.0
      combined-stream: 1.0.8
      mime-types: 2.1.32
    dev: true

  /forwarded/0.2.0:
    resolution: {integrity: sha512-buRG0fpBtRHSTCOASe6hD258tEubFoRLb4ZNA6NxMVHNw2gOcwHo9wyablzMzOA5z9xA9L1KNjk/Nt6MT9aYow==}
    engines: {node: '>= 0.6'}
    dev: true

  /fresh/0.5.2:
    resolution: {integrity: sha1-PYyt2Q2XZWn6g1qx+OSyOhBWBac=}
    engines: {node: '>= 0.6'}
    dev: true

  /fs-constants/1.0.0:
    resolution: {integrity: sha512-y6OAwoSIf7FyjMIv94u+b5rdheZEjzR63GTyZJm5qh4Bi+2YgwLCcI/fPFZkL5PSixOt6ZNKm+w+Hfp/Bciwow==}

  /fs-jetpack/4.1.0:
    resolution: {integrity: sha512-h4nHLIcCaxnXfUWhwP+mLnar03R2DBlqicNvKJG44TJob8RV6GB8EKNwJgSaBeDAfqWhqq01y+Ao96vRwpXlPw==}
    dependencies:
      minimatch: 3.0.4
      rimraf: 2.7.1
    dev: true

  /fs-minipass/1.2.7:
    resolution: {integrity: sha512-GWSSJGFy4e9GUeCcbIkED+bgAoFyj7XF1mV8rma3QW4NIqX9Kyx79N/PF61H5udOV3aY1IaMLs6pGbH71nlCTA==}
    dependencies:
      minipass: 2.9.0
    dev: true

  /fs-minipass/2.1.0:
    resolution: {integrity: sha512-V/JgOLFCS+R6Vcq0slCuaeWEdNC3ouDlJMNIsacH2VtALiu9mV4LPrHc5cDl8k5aw6J8jwgWWpiTo5RYhmIzvg==}
    engines: {node: '>= 8'}
    dependencies:
      minipass: 3.1.3

  /fs-monkey/1.0.3:
    resolution: {integrity: sha512-cybjIfiiE+pTWicSCLFHSrXZ6EilF30oh91FDP9S2B051prEa7QWfrVTQm10/dDpswBDXZugPa1Ogu8Yh+HV0Q==}
    dev: true

  /fs.realpath/1.0.0:
    resolution: {integrity: sha1-FQStJSMVjKpA20onh8sBQRmU6k8=}

  /fsevents/2.3.2:
    resolution: {integrity: sha512-xiqMQR4xAeHTuB9uWm+fFRcIOgKBMiOBP+eXiyT7jsgVCq1bkVygt00oASowB7EdtpOHaaPgKt812P9ab+DDKA==}
    engines: {node: ^8.16.0 || ^10.6.0 || >=11.0.0}
    os: [darwin]
    dev: true
    optional: true

  /fstream/1.0.12:
    resolution: {integrity: sha512-WvJ193OHa0GHPEL+AycEJgxvBEwyfRkN1vhjca23OaPVMCaLCXTd5qAu82AjTcgP1UJmytkOKb63Ypde7raDIg==}
    engines: {node: '>=0.6'}
    dependencies:
      graceful-fs: 4.2.6
      inherits: 2.0.4
      mkdirp: 0.5.5
      rimraf: 2.7.1
    dev: true
    optional: true

  /function-bind/1.1.1:
    resolution: {integrity: sha512-yIovAzMX49sF8Yl58fSCWJ5svSLuaibPxXQJFLmBObTuCr0Mf1KiPopGM9NiFjiYBCbfaa2Fh6breQ6ANVTI0A==}

  /functional-red-black-tree/1.0.1:
    resolution: {integrity: sha1-GwqzvVU7Kg1jmdKcDj6gslIHgyc=}
    dev: true

  /gauge/2.7.4:
    resolution: {integrity: sha1-LANAXHU4w51+s3sxcCLjJfsBi/c=}
    dependencies:
      aproba: 1.2.0
      console-control-strings: 1.1.0
      has-unicode: 2.0.1
      object-assign: 4.1.1
      signal-exit: 3.0.3
      string-width: 1.0.2
      strip-ansi: 3.0.1
      wide-align: 1.1.3
    dev: true

  /gensync/1.0.0-beta.2:
    resolution: {integrity: sha512-3hN7NaskYvMDLQY55gnW3NQ+mesEAepTqlg+VEbj7zzqEMBVNhzcGYYeqFo/TlYz6eQiFcp1HcsCZO+nGgS8zg==}
    engines: {node: '>=6.9.0'}
    dev: true

  /get-caller-file/2.0.5:
    resolution: {integrity: sha512-DyFP3BM/3YHTQOCUL/w0OZHR0lpKeGrxotcHWcqNEdnltqFwXVfhEBQ94eIo34AfQpo0rGki4cyIiftY06h2Fg==}
    engines: {node: 6.* || 8.* || >= 10.*}
    dev: true

  /get-intrinsic/1.1.1:
    resolution: {integrity: sha512-kWZrnVM42QCiEA2Ig1bG8zjoIMOgxWwYCEeNdwY6Tv/cOSeGpcoX4pXHfKUxNKVoArnrEr2e9srnAxxGIraS9Q==}
    dependencies:
      function-bind: 1.1.1
      has: 1.0.3
      has-symbols: 1.0.2
    dev: true

  /get-own-enumerable-property-symbols/3.0.2:
    resolution: {integrity: sha512-I0UBV/XOz1XkIJHEUDMZAbzCThU/H8DxmSfmdGcKPnVhu2VfFqr34jr9777IyaTYvxjedWhqVIilEDsCdP5G6g==}
    dev: true

  /get-package-type/0.1.0:
    resolution: {integrity: sha512-pjzuKtY64GYfWizNAJ0fr9VqttZkNiK2iS430LtIHzjBEr6bX8Am2zm4sW4Ro5wjWW5cAlRL1qAMTcXbjNAO2Q==}
    engines: {node: '>=8.0.0'}
    dev: true

  /get-port/5.1.1:
    resolution: {integrity: sha512-g/Q1aTSDOxFpchXC4i8ZWvxA1lnPqx/JHqcpIw0/LX9T8x/GBbi6YnlN5nhaKIFkT8oFsscUKgDJYxfwfS6QsQ==}
    engines: {node: '>=8'}
    dev: true

  /get-stream/6.0.1:
    resolution: {integrity: sha512-ts6Wi+2j3jQjqi70w5AlN8DFnkSwC+MqmxEzdEALB2qXZYV3X/b1CTfgPLGJNMeAWxdPfU8FO1ms3NUfaHCPYg==}
    engines: {node: '>=10'}

  /getpass/0.1.7:
    resolution: {integrity: sha1-Xv+OPmhNVprkyysSgmBOi6YhSfo=}
    dependencies:
      assert-plus: 1.0.0
    dev: true
    optional: true

  /github-from-package/0.0.0:
    resolution: {integrity: sha1-l/tdlr/eiXMxPyDoKI75oWf6ZM4=}
    dev: true
    optional: true

  /glob-parent/5.1.2:
    resolution: {integrity: sha512-AOIgSQCepiJYwP3ARnGx+5VnTu2HBYdzbGP45eLw1vr3zB3vZLeyed1sC9hnbcOc9/SrMyM5RPQrkGz4aS9Zow==}
    engines: {node: '>= 6'}
    dependencies:
      is-glob: 4.0.1

  /glob/7.1.7:
    resolution: {integrity: sha512-OvD9ENzPLbegENnYP5UUfJIirTg4+XwMWGaQfQTY0JenxNvvIKP3U3/tAQSPIu/lHxXYSZmpXlUHeqAIdKzBLQ==}
    dependencies:
      fs.realpath: 1.0.0
      inflight: 1.0.6
      inherits: 2.0.4
      minimatch: 3.0.4
      once: 1.4.0
      path-is-absolute: 1.0.1

  /global-dirs/3.0.0:
    resolution: {integrity: sha512-v8ho2DS5RiCjftj1nD9NmnfaOzTdud7RRnVd9kFNOjqZbISlx5DQ+OrTkywgd0dIt7oFCvKetZSHoHcP3sDdiA==}
    engines: {node: '>=10'}
    dependencies:
      ini: 2.0.0

  /globals/11.12.0:
    resolution: {integrity: sha512-WOBp/EEGUiIsJSp7wcv/y6MO+lV9UoncWqxuFfm8eBwzWNgyfBd6Gz+IeKQ9jCmyhoH99g15M3T+QaVHFjizVA==}
    engines: {node: '>=4'}
    dev: true

  /globals/13.9.0:
    resolution: {integrity: sha512-74/FduwI/JaIrr1H8e71UbDE+5x7pIPs1C2rrwC52SszOo043CsWOZEMW7o2Y58xwm9b+0RBKDxY5n2sUpEFxA==}
    engines: {node: '>=8'}
    dependencies:
      type-fest: 0.20.2
    dev: true

  /globby/11.0.0:
    resolution: {integrity: sha512-iuehFnR3xu5wBBtm4xi0dMe92Ob87ufyu/dHwpDYfbcpYpIbrO5OnS8M1vWvrBhSGEJ3/Ecj7gnX76P8YxpPEg==}
    engines: {node: '>=10'}
    dependencies:
      array-union: 2.1.0
      dir-glob: 3.0.1
      fast-glob: 3.2.5
      ignore: 5.1.8
      merge2: 1.4.1
      slash: 3.0.0

  /globby/11.0.4:
    resolution: {integrity: sha512-9O4MVG9ioZJ08ffbcyVYyLOJLk5JQ688pJ4eMGLpdWLHq/Wr1D9BlriLQyL0E+jbkuePVZXYFj47QM/v093wHg==}
    engines: {node: '>=10'}
    dependencies:
      array-union: 2.1.0
      dir-glob: 3.0.1
      fast-glob: 3.2.5
      ignore: 5.1.8
      merge2: 1.4.1
      slash: 3.0.0

  /graceful-fs/4.2.6:
    resolution: {integrity: sha512-nTnJ528pbqxYanhpDYsi4Rd8MAeaBA67+RZ10CM1m3bTAVFEDcd5AuA4a6W5YkGZ1iNXHzZz8T6TBKLeBuNriQ==}

  /graphviz/0.0.9:
    resolution: {integrity: sha512-SmoY2pOtcikmMCqCSy2NO1YsRfu9OO0wpTlOYW++giGjfX1a6gax/m1Fo8IdUd0/3H15cTOfR1SMKwohj4LKsg==}
    engines: {node: '>=0.6.8'}
    dependencies:
      temp: 0.4.0
    dev: true

  /har-schema/2.0.0:
    resolution: {integrity: sha1-qUwiJOvKwEeCoNkDVSHyRzW37JI=}
    engines: {node: '>=4'}
    dev: true
    optional: true

  /har-validator/5.1.5:
    resolution: {integrity: sha512-nmT2T0lljbxdQZfspsno9hgrG3Uir6Ks5afism62poxqBM6sDnMEuPmzTq8XN0OEwqKLLdh1jQI3qyE66Nzb3w==}
    engines: {node: '>=6'}
    deprecated: this library is no longer supported
    dependencies:
      ajv: 6.12.6
      har-schema: 2.0.0
    dev: true
    optional: true

  /hard-rejection/2.1.0:
    resolution: {integrity: sha512-VIZB+ibDhx7ObhAe7OVtoEbuP4h/MuOTHJ+J8h/eBXotJYl0fBgR72xDFCKgIh22OJZIOVNxBMWuhAr10r8HdA==}
    engines: {node: '>=6'}
    dev: true

  /has-flag/3.0.0:
    resolution: {integrity: sha1-tdRU3CGZriJWmfNGfloH87lVuv0=}
    engines: {node: '>=4'}

  /has-flag/4.0.0:
    resolution: {integrity: sha512-EykJT/Q1KjTWctppgIAgfSO0tKVuZUjhgMr17kqTumMl6Afv3EISleU7qZUzoXDFTAHTDC4NOoG/ZxU3EvlMPQ==}
    engines: {node: '>=8'}

  /has-symbols/1.0.2:
    resolution: {integrity: sha512-chXa79rL/UC2KlX17jo3vRGz0azaWEx5tGqZg5pO3NUyEJVB17dMruQlzCCOfUvElghKcm5194+BCRvi2Rv/Gw==}
    engines: {node: '>= 0.4'}
    dev: true

  /has-unicode/2.0.1:
    resolution: {integrity: sha1-4Ob+aijPUROIVeCG0Wkedx3iqLk=}
    dev: true

  /has-yarn/2.1.0:
    resolution: {integrity: sha512-UqBRqi4ju7T+TqGNdqAO0PaSVGsDGJUBQvk9eUWNGRY1CFGDzYhLWoM7JQEemnlvVcv/YEmc2wNW8BC24EnUsw==}
    engines: {node: '>=8'}

  /has/1.0.3:
    resolution: {integrity: sha512-f2dvO0VU6Oej7RkWJGrehjbzMAjFp5/VKPp5tTpWIV4JHHZK1/BxbFRtf/siA2SWTe09caDmVtYYzWEIbBS4zw==}
    engines: {node: '>= 0.4.0'}
    dependencies:
      function-bind: 1.1.1

  /hasha/5.2.2:
    resolution: {integrity: sha512-Hrp5vIK/xr5SkeN2onO32H0MgNZ0f17HRNH39WfL0SYUNOTZ5Lz1TJ8Pajo/87dYGEFlLMm7mIc/k/s6Bvz9HQ==}
    engines: {node: '>=8'}
    dependencies:
      is-stream: 2.0.1
      type-fest: 0.8.1

  /hosted-git-info/2.8.9:
    resolution: {integrity: sha512-mxIDAb9Lsm6DoOJ7xH+5+X4y1LU/4Hi50L9C5sIswK3JzULS4bwk1FvjdBgvYR4bzT4tuUQiC15FE2f5HbLvYw==}

  /hosted-git-info/4.0.2:
    resolution: {integrity: sha512-c9OGXbZ3guC/xOlCg1Ci/VgWlwsqDv1yMQL1CWqXDL0hDjXuNcq0zuR4xqPSuasI3kqFDhqSyTjREz5gzq0fXg==}
    engines: {node: '>=10'}
    dependencies:
      lru-cache: 6.0.0
    dev: true

  /html-encoding-sniffer/2.0.1:
    resolution: {integrity: sha512-D5JbOMBIR/TVZkubHT+OyT2705QvogUW4IBn6nHd756OwieSF9aDYFj4dv6HHEVGYbHaLETa3WggZYWWMyy3ZQ==}
    engines: {node: '>=10'}
    dependencies:
      whatwg-encoding: 1.0.5
    dev: true

  /html-escaper/2.0.2:
    resolution: {integrity: sha512-H2iMtd0I4Mt5eYiapRdIDjp+XzelXQ0tFE4JS7YFwFevXXMmOp9myNrUvCg0D6ws8iqkRPBfKHgbwig1SmlLfg==}
    dev: true

  /http-errors/1.7.2:
    resolution: {integrity: sha512-uUQBt3H/cSIVfch6i1EuPNy/YsRSOUBXTVfZ+yR7Zjez3qjBz6i9+i4zjNaoqcoFVI4lQJ5plg63TvGfRSDCRg==}
    engines: {node: '>= 0.6'}
    dependencies:
      depd: 1.1.2
      inherits: 2.0.3
      setprototypeof: 1.1.1
      statuses: 1.5.0
      toidentifier: 1.0.0
    dev: true

  /http-errors/1.7.3:
    resolution: {integrity: sha512-ZTTX0MWrsQ2ZAhA1cejAwDLycFsd7I7nVtnkT3Ol0aqodaKW+0CTZDQ1uBv5whptCnc8e8HeRRJxRs0kmm/Qfw==}
    engines: {node: '>= 0.6'}
    dependencies:
      depd: 1.1.2
      inherits: 2.0.4
      setprototypeof: 1.1.1
      statuses: 1.5.0
      toidentifier: 1.0.0
    dev: true

  /http-proxy-agent/4.0.1:
    resolution: {integrity: sha512-k0zdNgqWTGA6aeIRVpvfVob4fL52dTfaehylg0Y4UvSySvOq/Y+BOyPrgpUrA7HylqvU8vIZGsRuXmspskV0Tg==}
    engines: {node: '>= 6'}
    dependencies:
      '@tootallnate/once': 1.1.2
      agent-base: 6.0.2
      debug: 4.3.2
    transitivePeerDependencies:
      - supports-color

  /http-signature/1.2.0:
    resolution: {integrity: sha1-muzZJRFHcvPZW2WmCruPfBj7rOE=}
    engines: {node: '>=0.8', npm: '>=1.3.7'}
    dependencies:
      assert-plus: 1.0.0
      jsprim: 1.4.1
      sshpk: 1.16.1
    dev: true
    optional: true

  /https-proxy-agent/5.0.0:
    resolution: {integrity: sha512-EkYm5BcKUGiduxzSt3Eppko+PiNWNEpa4ySk9vTC6wDsQJW9rHSa+UhGNJoRYp7bz6Ht1eaRIa6QaJqO5rCFbA==}
    engines: {node: '>= 6'}
    dependencies:
      agent-base: 6.0.2
      debug: 4.3.2
    transitivePeerDependencies:
      - supports-color

  /human-signals/2.1.0:
    resolution: {integrity: sha512-B4FFZ6q/T2jhhksgkbEW3HBvWIfDW85snkQgawt07S7J5QXTk6BkNV+0yAeZrM5QpMAdYlocGoljn0sJ/WQkFw==}
    engines: {node: '>=10.17.0'}

  /husky/7.0.1:
    resolution: {integrity: sha512-gceRaITVZ+cJH9sNHqx5tFwbzlLCVxtVZcusME8JYQ8Edy5mpGDOqD8QBCdMhpyo9a+JXddnujQ4rpY2Ff9SJA==}
    engines: {node: '>=12'}
    hasBin: true
    dev: true

  /iconv-lite/0.4.24:
    resolution: {integrity: sha512-v3MXnZAcvnywkTUEZomIActle7RXXeedOR31wwl7VlyoXO4Qi9arvSenNQWne1TcRwhCL1HwLI21bEqdpj8/rA==}
    engines: {node: '>=0.10.0'}
    dependencies:
      safer-buffer: 2.1.2
    dev: true

  /iconv-lite/0.6.3:
    resolution: {integrity: sha512-4fCk79wshMdzMp2rH06qWrJE4iolqLhCUH+OiuIgU++RB0+94NlDL81atO7GX55uUKueo0txHNtvEyI6D7WdMw==}
    engines: {node: '>=0.10.0'}
    dependencies:
      safer-buffer: 2.1.2
    dev: true

  /ieee754/1.2.1:
    resolution: {integrity: sha512-dcyqhDvX1C46lXZcVqCpK+FtMRQVdIMN6/Df5js2zouUsqG7I6sFxitIC+7KYK29KdXOLHdu9zL4sFnoVQnqaA==}

  /ignore-walk/3.0.4:
    resolution: {integrity: sha512-PY6Ii8o1jMRA1z4F2hRkH/xN59ox43DavKvD3oDpfurRlOJyAHpifIwpbdv1n4jt4ov0jSpw3kQ4GhJnpBL6WQ==}
    dependencies:
      minimatch: 3.0.4
    dev: true

  /ignore/4.0.6:
    resolution: {integrity: sha512-cyFDKrqc/YdcWFniJhzI42+AzS+gNwmUzOSFcRCQYwySuBBBy/KjuxWLZ/FHEH6Moq1NizMOBWyTcv8O4OZIMg==}
    engines: {node: '>= 4'}
    dev: true

  /ignore/5.1.8:
    resolution: {integrity: sha512-BMpfD7PpiETpBl/A6S498BaIJ6Y/ABT93ETbby2fP00v4EbvPBXWEoaR1UBPKs3iR53pJY7EtZk5KACI57i1Uw==}
    engines: {node: '>= 4'}

  /import-fresh/3.3.0:
    resolution: {integrity: sha512-veYYhQa+D1QBKznvhUHxb8faxlrwUnxseDAbAp457E0wLNio2bOSKnjYDhMj+YiAq61xrMGhQk9iXVk5FzgQMw==}
    engines: {node: '>=6'}
    dependencies:
      parent-module: 1.0.1
      resolve-from: 4.0.0
    dev: true

  /import-local/3.0.2:
    resolution: {integrity: sha512-vjL3+w0oulAVZ0hBHnxa/Nm5TAurf9YLQJDhqRZyqb+VKGOB6LU8t9H1Nr5CIo16vh9XfJTOoHwU0B71S557gA==}
    engines: {node: '>=8'}
    hasBin: true
    dependencies:
      pkg-dir: 4.2.0
      resolve-cwd: 3.0.0
    dev: true

  /imurmurhash/0.1.4:
    resolution: {integrity: sha1-khi5srkoojixPcT7a21XbyMUU+o=}
    engines: {node: '>=0.8.19'}
    dev: true

  /indent-string/4.0.0:
    resolution: {integrity: sha512-EdDDZu4A2OyIK7Lr/2zG+w5jmbuk1DVBnEwREQvBzspBJkCEbRa8GxU1lghYcaGJCnRWibjDXlq779X1/y5xwg==}
    engines: {node: '>=8'}

  /inflight/1.0.6:
    resolution: {integrity: sha1-Sb1jMdfQLQwJvJEKEHW6gWW1bfk=}
    dependencies:
      once: 1.4.0
      wrappy: 1.0.2

  /inherits/2.0.3:
    resolution: {integrity: sha1-Yzwsg+PaQqUC9SRmAiSA9CCCYd4=}
    dev: true

  /inherits/2.0.4:
    resolution: {integrity: sha512-k/vGaX4/Yla3WzyMCvTQOXYeIHvqOKtnqBduzTHpzpQZzAskKMhZ2K+EnBiSM9zGSoIFeMpXKxa4dYeZIQqewQ==}

  /ini/1.3.8:
    resolution: {integrity: sha512-JV/yugV2uzW5iMRSiZAyDtQd+nxtUnjeLt0acNdw98kKLrvuRVyB80tsREOE7yvGVgalhZ6RNXCmEHkUKBKxew==}
    dev: true

  /ini/2.0.0:
    resolution: {integrity: sha512-7PnF4oN3CvZF23ADhA5wRaYEQpJ8qygSkbtTXWBeXWXmEVRXK+1ITciHWwHhsjv1TmW0MgacIv6hEi5pX5NQdA==}
    engines: {node: '>=10'}

  /ip-regex/2.1.0:
    resolution: {integrity: sha1-+ni/XS5pE8kRzp+BnuUUa7bYROk=}
    engines: {node: '>=4'}
    dev: true

  /ipaddr.js/1.9.1:
    resolution: {integrity: sha512-0KI/607xoxSToH7GjN1FfSbLoU0+btTicjsQSWQlh/hZykN8KpmMf7uYwPW3R+akZ6R/w18ZlXSHBYXiYUPO3g==}
    engines: {node: '>= 0.10'}
    dev: true

  /irregular-plurals/3.3.0:
    resolution: {integrity: sha512-MVBLKUTangM3EfRPFROhmWQQKRDsrgI83J8GS3jXy+OwYqiR2/aoWndYQ5416jLE3uaGgLH7ncme3X9y09gZ3g==}
    engines: {node: '>=8'}
    dev: true

  /is-arrayish/0.2.1:
    resolution: {integrity: sha1-d8mYQFJ6qOyxqLppe4BkWnqSap0=}

  /is-ci/3.0.0:
    resolution: {integrity: sha512-kDXyttuLeslKAHYL/K28F2YkM3x5jvFPEw3yXbRptXydjD9rpLEz+C5K5iutY9ZiUu6AP41JdvRQwF4Iqs4ZCQ==}
    hasBin: true
    dependencies:
      ci-info: 3.2.0

  /is-core-module/2.5.0:
    resolution: {integrity: sha512-TXCMSDsEHMEEZ6eCA8rwRDbLu55MRGmrctljsBX/2v1d9/GzqHOxW5c5oPSgrUt2vBFXebu9rGqckXGPWOlYpg==}
    dependencies:
      has: 1.0.3

  /is-docker/2.2.1:
    resolution: {integrity: sha512-F+i2BKsFrH66iaUFc0woD8sLy8getkwTwtOBjvs56Cx4CgJDeKQeqfz8wAYiSb8JOprWhHH5p77PbmYCvvUuXQ==}
    engines: {node: '>=8'}
    hasBin: true

  /is-extglob/2.1.1:
    resolution: {integrity: sha1-qIwCU1eR8C7TfHahueqXc8gz+MI=}
    engines: {node: '>=0.10.0'}

  /is-fullwidth-code-point/1.0.0:
    resolution: {integrity: sha1-754xOG8DGn8NZDr4L95QxFfvAMs=}
    engines: {node: '>=0.10.0'}
    dependencies:
      number-is-nan: 1.0.1
    dev: true

  /is-fullwidth-code-point/3.0.0:
    resolution: {integrity: sha512-zymm5+u+sCsSWyD9qNaejV3DFvhCKclKdizYaJUuHA83RLjb7nSuGnddCHGv0hk+KY7BMAlsWeK4Ueg6EV6XQg==}
    engines: {node: '>=8'}

  /is-generator-fn/2.1.0:
    resolution: {integrity: sha512-cTIB4yPYL/Grw0EaSzASzg6bBy9gqCofvWN8okThAYIxKJZC+udlRAmGbM0XLeniEJSs8uEgHPGuHSe1XsOLSQ==}
    engines: {node: '>=6'}
    dev: true

  /is-glob/4.0.1:
    resolution: {integrity: sha512-5G0tKtBTFImOqDnLB2hG6Bp2qcKEFduo4tZu9MT/H6NQv/ghhy30o55ufafxJ/LdH79LLs2Kfrn85TLKyA7BUg==}
    engines: {node: '>=0.10.0'}
    dependencies:
      is-extglob: 2.1.1

  /is-installed-globally/0.4.0:
    resolution: {integrity: sha512-iwGqO3J21aaSkC7jWnHP/difazwS7SFeIqxv6wEtLU8Y5KlzFTjyqcSIT0d8s4+dDhKytsk9PJZ2BkS5eZwQRQ==}
    engines: {node: '>=10'}
    dependencies:
      global-dirs: 3.0.0
      is-path-inside: 3.0.3
    dev: true

  /is-number/7.0.0:
    resolution: {integrity: sha512-41Cifkg6e8TylSpdtTpeLVMqvSBEVzTttHvERD741+pnZ8ANv0004MRL43QKPDlK9cGvNp6NZWZUBlbGXYxxng==}
    engines: {node: '>=0.12.0'}

  /is-obj/1.0.1:
    resolution: {integrity: sha1-PkcprB9f3gJc19g6iW2rn09n2w8=}
    engines: {node: '>=0.10.0'}
    dev: true

  /is-obj/2.0.0:
    resolution: {integrity: sha512-drqDG3cbczxxEJRoOXcOjtdp1J/lyp1mNn0xaznRs8+muBhgQcrnbspox5X5fOw0HnMnbfDzvnEMEtqDEJEo8w==}
    engines: {node: '>=8'}
    dev: true

  /is-path-cwd/2.2.0:
    resolution: {integrity: sha512-w942bTcih8fdJPJmQHFzkS76NEP8Kzzvmw92cXsazb8intwLqPibPPdXf4ANdKV3rYMuuQYGIWtvz9JilB3NFQ==}
    engines: {node: '>=6'}

  /is-path-inside/3.0.3:
    resolution: {integrity: sha512-Fd4gABb+ycGAmKou8eMftCupSir5lRxqf4aD/vd0cD2qc4HL07OjCeuHMr8Ro4CoMaeCKDB0/ECBOVWjTwUvPQ==}
    engines: {node: '>=8'}

  /is-plain-obj/1.1.0:
    resolution: {integrity: sha1-caUMhCnfync8kqOQpKA7OfzVHT4=}
    engines: {node: '>=0.10.0'}
    dev: true

  /is-plain-obj/2.1.0:
    resolution: {integrity: sha512-YWnfyRwxL/+SsrWYfOpUtz5b3YD+nyfkHvjbcanzk8zgyO4ASD67uVMRt8k5bM4lLMDnXfriRhOpemw+NfT1eA==}
    engines: {node: '>=8'}
    dev: true

  /is-potential-custom-element-name/1.0.1:
    resolution: {integrity: sha512-bCYeRA2rVibKZd+s2625gGnGF/t7DSqDs4dP7CrLA1m7jKWz6pps0LpYLJN8Q64HtmPKJ1hrN3nzPNKFEKOUiQ==}
    dev: true

  /is-regexp/1.0.0:
    resolution: {integrity: sha1-/S2INUXEa6xaYz57mgnof6LLUGk=}
    engines: {node: '>=0.10.0'}
    dev: true

  /is-regexp/2.1.0:
    resolution: {integrity: sha512-OZ4IlER3zmRIoB9AqNhEggVxqIH4ofDns5nRrPS6yQxXE1TPCUpFznBfRQmQa8uC+pXqjMnukiJBxCisIxiLGA==}
    engines: {node: '>=6'}
    dev: true

  /is-stream/2.0.1:
    resolution: {integrity: sha512-hFoiJiTl63nn+kstHGBtewWSKnQLpyb155KHheA1l39uvtO9nWIop1p3udqPcUd/xbF1VLMO4n7OI6p7RbngDg==}
    engines: {node: '>=8'}

  /is-typedarray/1.0.0:
    resolution: {integrity: sha1-5HnICFjfDBsR3dppQPlgEfzaSpo=}
    dev: true

  /is-unicode-supported/0.1.0:
    resolution: {integrity: sha512-knxG2q4UC3u8stRGyAVJCOdxFmv5DZiRcdlIaAQXAbSfJya+OhopNotLQrstBhququ4ZpuKbDc/8S6mgXgPFPw==}
    engines: {node: '>=10'}
    dev: true

  /is-wsl/2.2.0:
    resolution: {integrity: sha512-fKzAra0rGJUUBwGBgNkHZuToZcn+TtXHpeCgmkMJMMYx1sQDYaCSyjJBSCa2nH1DGm7s3n1oBnohoVTBaN7Lww==}
    engines: {node: '>=8'}
    dependencies:
      is-docker: 2.2.1

  /isarray/1.0.0:
    resolution: {integrity: sha1-u5NdSFgsuhaMBoNJV6VKPgcSTxE=}

  /isexe/2.0.0:
    resolution: {integrity: sha1-6PvzdNxVb/iUehDcsFctYz8s+hA=}

  /isstream/0.1.2:
    resolution: {integrity: sha1-R+Y/evVa+m+S4VAOaQ64uFKcCZo=}
    dev: true
    optional: true

  /istanbul-lib-coverage/3.0.0:
    resolution: {integrity: sha512-UiUIqxMgRDET6eR+o5HbfRYP1l0hqkWOs7vNxC/mggutCMUIhWMm8gAHb8tHlyfD3/l6rlgNA5cKdDzEAf6hEg==}
    engines: {node: '>=8'}
    dev: true

  /istanbul-lib-instrument/4.0.3:
    resolution: {integrity: sha512-BXgQl9kf4WTCPCCpmFGoJkz/+uhvm7h7PFKUYxh7qarQd3ER33vHG//qaE8eN25l07YqZPpHXU9I09l/RD5aGQ==}
    engines: {node: '>=8'}
    dependencies:
      '@babel/core': 7.14.8
      '@istanbuljs/schema': 0.1.3
      istanbul-lib-coverage: 3.0.0
      semver: 6.3.0
    transitivePeerDependencies:
      - supports-color
    dev: true

  /istanbul-lib-report/3.0.0:
    resolution: {integrity: sha512-wcdi+uAKzfiGT2abPpKZ0hSU1rGQjUQnLvtY5MpQ7QCTahD3VODhcu4wcfY1YtkGaDD5yuydOLINXsfbus9ROw==}
    engines: {node: '>=8'}
    dependencies:
      istanbul-lib-coverage: 3.0.0
      make-dir: 3.1.0
      supports-color: 7.2.0
    dev: true

  /istanbul-lib-source-maps/4.0.0:
    resolution: {integrity: sha512-c16LpFRkR8vQXyHZ5nLpY35JZtzj1PQY1iZmesUbf1FZHbIupcWfjgOXBY9YHkLEQ6puz1u4Dgj6qmU/DisrZg==}
    engines: {node: '>=8'}
    dependencies:
      debug: 4.3.2
      istanbul-lib-coverage: 3.0.0
      source-map: 0.6.1
    transitivePeerDependencies:
      - supports-color
    dev: true

  /istanbul-reports/3.0.2:
    resolution: {integrity: sha512-9tZvz7AiR3PEDNGiV9vIouQ/EAcqMXFmkcA1CDFTwOB98OZVDL0PH9glHotf5Ugp6GCOTypfzGWI/OqjWNCRUw==}
    engines: {node: '>=8'}
    dependencies:
      html-escaper: 2.0.2
      istanbul-lib-report: 3.0.0
    dev: true

  /jest-changed-files/27.0.6:
    resolution: {integrity: sha512-BuL/ZDauaq5dumYh5y20sn4IISnf1P9A0TDswTxUi84ORGtVa86ApuBHqICL0vepqAnZiY6a7xeSPWv2/yy4eA==}
    engines: {node: ^10.13.0 || ^12.13.0 || ^14.15.0 || >=15.0.0}
    dependencies:
      '@jest/types': 27.0.6
      execa: 5.1.1
      throat: 6.0.1
    dev: true

  /jest-circus/27.0.6:
    resolution: {integrity: sha512-OJlsz6BBeX9qR+7O9lXefWoc2m9ZqcZ5Ohlzz0pTEAG4xMiZUJoacY8f4YDHxgk0oKYxj277AfOk9w6hZYvi1Q==}
    engines: {node: ^10.13.0 || ^12.13.0 || ^14.15.0 || >=15.0.0}
    dependencies:
      '@jest/environment': 27.0.6
      '@jest/test-result': 27.0.6
      '@jest/types': 27.0.6
      '@types/node': 14.17.6
      chalk: 4.1.1
      co: 4.6.0
      dedent: 0.7.0
      expect: 27.0.6
      is-generator-fn: 2.1.0
      jest-each: 27.0.6
      jest-matcher-utils: 27.0.6
      jest-message-util: 27.0.6
      jest-runtime: 27.0.6
      jest-snapshot: 27.0.6
      jest-util: 27.0.6
      pretty-format: 27.0.6
      slash: 3.0.0
      stack-utils: 2.0.3
      throat: 6.0.1
    transitivePeerDependencies:
      - supports-color
    dev: true

  /jest-cli/27.0.6_ts-node@10.1.0:
    resolution: {integrity: sha512-qUUVlGb9fdKir3RDE+B10ULI+LQrz+MCflEH2UJyoUjoHHCbxDrMxSzjQAPUMsic4SncI62ofYCcAvW6+6rhhg==}
    engines: {node: ^10.13.0 || ^12.13.0 || ^14.15.0 || >=15.0.0}
    hasBin: true
    peerDependencies:
      node-notifier: ^8.0.1 || ^9.0.0 || ^10.0.0
    peerDependenciesMeta:
      node-notifier:
        optional: true
    dependencies:
      '@jest/core': 27.0.6_ts-node@10.1.0
      '@jest/test-result': 27.0.6
      '@jest/types': 27.0.6
      chalk: 4.1.1
      exit: 0.1.2
      graceful-fs: 4.2.6
      import-local: 3.0.2
      jest-config: 27.0.6_ts-node@10.1.0
      jest-util: 27.0.6
      jest-validate: 27.0.6
      prompts: 2.4.1
      yargs: 16.2.0
    transitivePeerDependencies:
      - bufferutil
      - canvas
      - supports-color
      - ts-node
      - utf-8-validate
    dev: true

  /jest-config/27.0.6_ts-node@10.1.0:
    resolution: {integrity: sha512-JZRR3I1Plr2YxPBhgqRspDE2S5zprbga3swYNrvY3HfQGu7p/GjyLOqwrYad97tX3U3mzT53TPHVmozacfP/3w==}
    engines: {node: ^10.13.0 || ^12.13.0 || ^14.15.0 || >=15.0.0}
    peerDependencies:
      ts-node: '>=9.0.0'
    peerDependenciesMeta:
      ts-node:
        optional: true
    dependencies:
      '@babel/core': 7.14.8
      '@jest/test-sequencer': 27.0.6
      '@jest/types': 27.0.6
      babel-jest: 27.0.6_@babel+core@7.14.8
      chalk: 4.1.1
      deepmerge: 4.2.2
      glob: 7.1.7
      graceful-fs: 4.2.6
      is-ci: 3.0.0
      jest-circus: 27.0.6
      jest-environment-jsdom: 27.0.6
      jest-environment-node: 27.0.6
      jest-get-type: 27.0.6
      jest-jasmine2: 27.0.6
      jest-regex-util: 27.0.6
      jest-resolve: 27.0.6
      jest-runner: 27.0.6
      jest-util: 27.0.6
      jest-validate: 27.0.6
      micromatch: 4.0.4
      pretty-format: 27.0.6
      ts-node: 10.1.0_7360de416e8b444360c6ec4574012a61
    transitivePeerDependencies:
      - bufferutil
      - canvas
      - supports-color
      - utf-8-validate
    dev: true

  /jest-diff/26.6.2:
    resolution: {integrity: sha512-6m+9Z3Gv9wN0WFVasqjCL/06+EFCMTqDEUl/b87HYK2rAPTyfz4ZIuSlPhY51PIQRWx5TaxeF1qmXKe9gfN3sA==}
    engines: {node: '>= 10.14.2'}
    dependencies:
      chalk: 4.1.1
      diff-sequences: 26.6.2
      jest-get-type: 26.3.0
      pretty-format: 26.6.2
    dev: true

  /jest-diff/27.0.6:
    resolution: {integrity: sha512-Z1mqgkTCSYaFgwTlP/NUiRzdqgxmmhzHY1Tq17zL94morOHfHu3K4bgSgl+CR4GLhpV8VxkuOYuIWnQ9LnFqmg==}
    engines: {node: ^10.13.0 || ^12.13.0 || ^14.15.0 || >=15.0.0}
    dependencies:
      chalk: 4.1.1
      diff-sequences: 27.0.6
      jest-get-type: 27.0.6
      pretty-format: 27.0.6
    dev: true

  /jest-docblock/27.0.6:
    resolution: {integrity: sha512-Fid6dPcjwepTFraz0YxIMCi7dejjJ/KL9FBjPYhBp4Sv1Y9PdhImlKZqYU555BlN4TQKaTc+F2Av1z+anVyGkA==}
    engines: {node: ^10.13.0 || ^12.13.0 || ^14.15.0 || >=15.0.0}
    dependencies:
      detect-newline: 3.1.0
    dev: true

  /jest-each/27.0.6:
    resolution: {integrity: sha512-m6yKcV3bkSWrUIjxkE9OC0mhBZZdhovIW5ergBYirqnkLXkyEn3oUUF/QZgyecA1cF1QFyTE8bRRl8Tfg1pfLA==}
    engines: {node: ^10.13.0 || ^12.13.0 || ^14.15.0 || >=15.0.0}
    dependencies:
      '@jest/types': 27.0.6
      chalk: 4.1.1
      jest-get-type: 27.0.6
      jest-util: 27.0.6
      pretty-format: 27.0.6
    dev: true

  /jest-environment-jsdom/27.0.6:
    resolution: {integrity: sha512-FvetXg7lnXL9+78H+xUAsra3IeZRTiegA3An01cWeXBspKXUhAwMM9ycIJ4yBaR0L7HkoMPaZsozCLHh4T8fuw==}
    engines: {node: ^10.13.0 || ^12.13.0 || ^14.15.0 || >=15.0.0}
    dependencies:
      '@jest/environment': 27.0.6
      '@jest/fake-timers': 27.0.6
      '@jest/types': 27.0.6
      '@types/node': 14.17.6
      jest-mock: 27.0.6
      jest-util: 27.0.6
      jsdom: 16.6.0
    transitivePeerDependencies:
      - bufferutil
      - canvas
      - supports-color
      - utf-8-validate
    dev: true

  /jest-environment-node/27.0.6:
    resolution: {integrity: sha512-+Vi6yLrPg/qC81jfXx3IBlVnDTI6kmRr08iVa2hFCWmJt4zha0XW7ucQltCAPhSR0FEKEoJ3i+W4E6T0s9is0w==}
    engines: {node: ^10.13.0 || ^12.13.0 || ^14.15.0 || >=15.0.0}
    dependencies:
      '@jest/environment': 27.0.6
      '@jest/fake-timers': 27.0.6
      '@jest/types': 27.0.6
      '@types/node': 14.17.6
      jest-mock: 27.0.6
      jest-util: 27.0.6
    dev: true

  /jest-get-type/26.3.0:
    resolution: {integrity: sha512-TpfaviN1R2pQWkIihlfEanwOXK0zcxrKEE4MlU6Tn7keoXdN6/3gK/xl0yEh8DOunn5pOVGKf8hB4R9gVh04ig==}
    engines: {node: '>= 10.14.2'}
    dev: true

  /jest-get-type/27.0.6:
    resolution: {integrity: sha512-XTkK5exIeUbbveehcSR8w0bhH+c0yloW/Wpl+9vZrjzztCPWrxhHwkIFpZzCt71oRBsgxmuUfxEqOYoZI2macg==}
    engines: {node: ^10.13.0 || ^12.13.0 || ^14.15.0 || >=15.0.0}
    dev: true

  /jest-haste-map/27.0.6:
    resolution: {integrity: sha512-4ldjPXX9h8doB2JlRzg9oAZ2p6/GpQUNAeiYXqcpmrKbP0Qev0wdZlxSMOmz8mPOEnt4h6qIzXFLDi8RScX/1w==}
    engines: {node: ^10.13.0 || ^12.13.0 || ^14.15.0 || >=15.0.0}
    dependencies:
      '@jest/types': 27.0.6
      '@types/graceful-fs': 4.1.5
      '@types/node': 14.17.6
      anymatch: 3.1.2
      fb-watchman: 2.0.1
      graceful-fs: 4.2.6
      jest-regex-util: 27.0.6
      jest-serializer: 27.0.6
      jest-util: 27.0.6
      jest-worker: 27.0.6
      micromatch: 4.0.4
      walker: 1.0.7
    optionalDependencies:
      fsevents: 2.3.2
    dev: true

  /jest-jasmine2/27.0.6:
    resolution: {integrity: sha512-cjpH2sBy+t6dvCeKBsHpW41mjHzXgsavaFMp+VWRf0eR4EW8xASk1acqmljFtK2DgyIECMv2yCdY41r2l1+4iA==}
    engines: {node: ^10.13.0 || ^12.13.0 || ^14.15.0 || >=15.0.0}
    dependencies:
      '@babel/traverse': 7.14.8
      '@jest/environment': 27.0.6
      '@jest/source-map': 27.0.6
      '@jest/test-result': 27.0.6
      '@jest/types': 27.0.6
      '@types/node': 14.17.6
      chalk: 4.1.1
      co: 4.6.0
      expect: 27.0.6
      is-generator-fn: 2.1.0
      jest-each: 27.0.6
      jest-matcher-utils: 27.0.6
      jest-message-util: 27.0.6
      jest-runtime: 27.0.6
      jest-snapshot: 27.0.6
      jest-util: 27.0.6
      pretty-format: 27.0.6
      throat: 6.0.1
    transitivePeerDependencies:
      - supports-color
    dev: true

  /jest-leak-detector/27.0.6:
    resolution: {integrity: sha512-2/d6n2wlH5zEcdctX4zdbgX8oM61tb67PQt4Xh8JFAIy6LRKUnX528HulkaG6nD5qDl5vRV1NXejCe1XRCH5gQ==}
    engines: {node: ^10.13.0 || ^12.13.0 || ^14.15.0 || >=15.0.0}
    dependencies:
      jest-get-type: 27.0.6
      pretty-format: 27.0.6
    dev: true

  /jest-matcher-utils/27.0.6:
    resolution: {integrity: sha512-OFgF2VCQx9vdPSYTHWJ9MzFCehs20TsyFi6bIHbk5V1u52zJOnvF0Y/65z3GLZHKRuTgVPY4Z6LVePNahaQ+tA==}
    engines: {node: ^10.13.0 || ^12.13.0 || ^14.15.0 || >=15.0.0}
    dependencies:
      chalk: 4.1.1
      jest-diff: 27.0.6
      jest-get-type: 27.0.6
      pretty-format: 27.0.6
    dev: true

  /jest-message-util/27.0.6:
    resolution: {integrity: sha512-rBxIs2XK7rGy+zGxgi+UJKP6WqQ+KrBbD1YMj517HYN3v2BG66t3Xan3FWqYHKZwjdB700KiAJ+iES9a0M+ixw==}
    engines: {node: ^10.13.0 || ^12.13.0 || ^14.15.0 || >=15.0.0}
    dependencies:
      '@babel/code-frame': 7.14.5
      '@jest/types': 27.0.6
      '@types/stack-utils': 2.0.1
      chalk: 4.1.1
      graceful-fs: 4.2.6
      micromatch: 4.0.4
      pretty-format: 27.0.6
      slash: 3.0.0
      stack-utils: 2.0.3
    dev: true

  /jest-mock/27.0.6:
    resolution: {integrity: sha512-lzBETUoK8cSxts2NYXSBWT+EJNzmUVtVVwS1sU9GwE1DLCfGsngg+ZVSIe0yd0ZSm+y791esiuo+WSwpXJQ5Bw==}
    engines: {node: ^10.13.0 || ^12.13.0 || ^14.15.0 || >=15.0.0}
    dependencies:
      '@jest/types': 27.0.6
      '@types/node': 14.17.6
    dev: true

  /jest-pnp-resolver/1.2.2_jest-resolve@27.0.6:
    resolution: {integrity: sha512-olV41bKSMm8BdnuMsewT4jqlZ8+3TCARAXjZGT9jcoSnrfUnRCqnMoF9XEeoWjbzObpqF9dRhHQj0Xb9QdF6/w==}
    engines: {node: '>=6'}
    peerDependencies:
      jest-resolve: '*'
    peerDependenciesMeta:
      jest-resolve:
        optional: true
    dependencies:
      jest-resolve: 27.0.6
    dev: true

  /jest-regex-util/27.0.6:
    resolution: {integrity: sha512-SUhPzBsGa1IKm8hx2F4NfTGGp+r7BXJ4CulsZ1k2kI+mGLG+lxGrs76veN2LF/aUdGosJBzKgXmNCw+BzFqBDQ==}
    engines: {node: ^10.13.0 || ^12.13.0 || ^14.15.0 || >=15.0.0}
    dev: true

  /jest-resolve-dependencies/27.0.6:
    resolution: {integrity: sha512-mg9x9DS3BPAREWKCAoyg3QucCr0n6S8HEEsqRCKSPjPcu9HzRILzhdzY3imsLoZWeosEbJZz6TKasveczzpJZA==}
    engines: {node: ^10.13.0 || ^12.13.0 || ^14.15.0 || >=15.0.0}
    dependencies:
      '@jest/types': 27.0.6
      jest-regex-util: 27.0.6
      jest-snapshot: 27.0.6
    transitivePeerDependencies:
      - supports-color
    dev: true

  /jest-resolve/27.0.6:
    resolution: {integrity: sha512-yKmIgw2LgTh7uAJtzv8UFHGF7Dm7XfvOe/LQ3Txv101fLM8cx2h1QVwtSJ51Q/SCxpIiKfVn6G2jYYMDNHZteA==}
    engines: {node: ^10.13.0 || ^12.13.0 || ^14.15.0 || >=15.0.0}
    dependencies:
      '@jest/types': 27.0.6
      chalk: 4.1.1
      escalade: 3.1.1
      graceful-fs: 4.2.6
      jest-pnp-resolver: 1.2.2_jest-resolve@27.0.6
      jest-util: 27.0.6
      jest-validate: 27.0.6
      resolve: 1.20.0
      slash: 3.0.0
    dev: true

  /jest-runner/27.0.6:
    resolution: {integrity: sha512-W3Bz5qAgaSChuivLn+nKOgjqNxM7O/9JOJoKDCqThPIg2sH/d4A/lzyiaFgnb9V1/w29Le11NpzTJSzga1vyYQ==}
    engines: {node: ^10.13.0 || ^12.13.0 || ^14.15.0 || >=15.0.0}
    dependencies:
      '@jest/console': 27.0.6
      '@jest/environment': 27.0.6
      '@jest/test-result': 27.0.6
      '@jest/transform': 27.0.6
      '@jest/types': 27.0.6
      '@types/node': 14.17.6
      chalk: 4.1.1
      emittery: 0.8.1
      exit: 0.1.2
      graceful-fs: 4.2.6
      jest-docblock: 27.0.6
      jest-environment-jsdom: 27.0.6
      jest-environment-node: 27.0.6
      jest-haste-map: 27.0.6
      jest-leak-detector: 27.0.6
      jest-message-util: 27.0.6
      jest-resolve: 27.0.6
      jest-runtime: 27.0.6
      jest-util: 27.0.6
      jest-worker: 27.0.6
      source-map-support: 0.5.19
      throat: 6.0.1
    transitivePeerDependencies:
      - bufferutil
      - canvas
      - supports-color
      - utf-8-validate
    dev: true

  /jest-runtime/27.0.6:
    resolution: {integrity: sha512-BhvHLRVfKibYyqqEFkybsznKwhrsu7AWx2F3y9G9L95VSIN3/ZZ9vBpm/XCS2bS+BWz3sSeNGLzI3TVQ0uL85Q==}
    engines: {node: ^10.13.0 || ^12.13.0 || ^14.15.0 || >=15.0.0}
    dependencies:
      '@jest/console': 27.0.6
      '@jest/environment': 27.0.6
      '@jest/fake-timers': 27.0.6
      '@jest/globals': 27.0.6
      '@jest/source-map': 27.0.6
      '@jest/test-result': 27.0.6
      '@jest/transform': 27.0.6
      '@jest/types': 27.0.6
      '@types/yargs': 16.0.4
      chalk: 4.1.1
      cjs-module-lexer: 1.2.2
      collect-v8-coverage: 1.0.1
      exit: 0.1.2
      glob: 7.1.7
      graceful-fs: 4.2.6
      jest-haste-map: 27.0.6
      jest-message-util: 27.0.6
      jest-mock: 27.0.6
      jest-regex-util: 27.0.6
      jest-resolve: 27.0.6
      jest-snapshot: 27.0.6
      jest-util: 27.0.6
      jest-validate: 27.0.6
      slash: 3.0.0
      strip-bom: 4.0.0
      yargs: 16.2.0
    transitivePeerDependencies:
      - supports-color
    dev: true

  /jest-serializer/27.0.6:
    resolution: {integrity: sha512-PtGdVK9EGC7dsaziskfqaAPib6wTViY3G8E5wz9tLVPhHyiDNTZn/xjZ4khAw+09QkoOVpn7vF5nPSN6dtBexA==}
    engines: {node: ^10.13.0 || ^12.13.0 || ^14.15.0 || >=15.0.0}
    dependencies:
      '@types/node': 14.17.6
      graceful-fs: 4.2.6
    dev: true

  /jest-snapshot/27.0.6:
    resolution: {integrity: sha512-NTHaz8He+ATUagUgE7C/UtFcRoHqR2Gc+KDfhQIyx+VFgwbeEMjeP+ILpUTLosZn/ZtbNdCF5LkVnN/l+V751A==}
    engines: {node: ^10.13.0 || ^12.13.0 || ^14.15.0 || >=15.0.0}
    dependencies:
      '@babel/core': 7.14.8
      '@babel/generator': 7.14.8
      '@babel/parser': 7.14.8
      '@babel/plugin-syntax-typescript': 7.14.5_@babel+core@7.14.8
      '@babel/traverse': 7.14.8
      '@babel/types': 7.14.8
      '@jest/transform': 27.0.6
      '@jest/types': 27.0.6
      '@types/babel__traverse': 7.14.2
      '@types/prettier': 2.3.2
      babel-preset-current-node-syntax: 1.0.1_@babel+core@7.14.8
      chalk: 4.1.1
      expect: 27.0.6
      graceful-fs: 4.2.6
      jest-diff: 27.0.6
      jest-get-type: 27.0.6
      jest-haste-map: 27.0.6
      jest-matcher-utils: 27.0.6
      jest-message-util: 27.0.6
      jest-resolve: 27.0.6
      jest-util: 27.0.6
      natural-compare: 1.4.0
      pretty-format: 27.0.6
      semver: 7.3.5
    transitivePeerDependencies:
      - supports-color
    dev: true

  /jest-util/27.0.6:
    resolution: {integrity: sha512-1JjlaIh+C65H/F7D11GNkGDDZtDfMEM8EBXsvd+l/cxtgQ6QhxuloOaiayt89DxUvDarbVhqI98HhgrM1yliFQ==}
    engines: {node: ^10.13.0 || ^12.13.0 || ^14.15.0 || >=15.0.0}
    dependencies:
      '@jest/types': 27.0.6
      '@types/node': 14.17.6
      chalk: 4.1.1
      graceful-fs: 4.2.6
      is-ci: 3.0.0
      picomatch: 2.3.0
    dev: true

  /jest-validate/27.0.6:
    resolution: {integrity: sha512-yhZZOaMH3Zg6DC83n60pLmdU1DQE46DW+KLozPiPbSbPhlXXaiUTDlhHQhHFpaqIFRrInko1FHXjTRpjWRuWfA==}
    engines: {node: ^10.13.0 || ^12.13.0 || ^14.15.0 || >=15.0.0}
    dependencies:
      '@jest/types': 27.0.6
      camelcase: 6.2.0
      chalk: 4.1.1
      jest-get-type: 27.0.6
      leven: 3.1.0
      pretty-format: 27.0.6
    dev: true

  /jest-watcher/27.0.6:
    resolution: {integrity: sha512-/jIoKBhAP00/iMGnTwUBLgvxkn7vsOweDrOTSPzc7X9uOyUtJIDthQBTI1EXz90bdkrxorUZVhJwiB69gcHtYQ==}
    engines: {node: ^10.13.0 || ^12.13.0 || ^14.15.0 || >=15.0.0}
    dependencies:
      '@jest/test-result': 27.0.6
      '@jest/types': 27.0.6
      '@types/node': 14.17.6
      ansi-escapes: 4.3.2
      chalk: 4.1.1
      jest-util: 27.0.6
      string-length: 4.0.2
    dev: true

  /jest-worker/27.0.6:
    resolution: {integrity: sha512-qupxcj/dRuA3xHPMUd40gr2EaAurFbkwzOh7wfPaeE9id7hyjURRQoqNfHifHK3XjJU6YJJUQKILGUnwGPEOCA==}
    engines: {node: '>= 10.13.0'}
    dependencies:
      '@types/node': 14.17.6
      merge-stream: 2.0.0
      supports-color: 8.1.1
    dev: true

  /jest/27.0.6_ts-node@10.1.0:
    resolution: {integrity: sha512-EjV8aETrsD0wHl7CKMibKwQNQc3gIRBXlTikBmmHUeVMKaPFxdcUIBfoDqTSXDoGJIivAYGqCWVlzCSaVjPQsA==}
    engines: {node: ^10.13.0 || ^12.13.0 || ^14.15.0 || >=15.0.0}
    hasBin: true
    peerDependencies:
      node-notifier: ^8.0.1 || ^9.0.0 || ^10.0.0
    peerDependenciesMeta:
      node-notifier:
        optional: true
    dependencies:
      '@jest/core': 27.0.6_ts-node@10.1.0
      import-local: 3.0.2
      jest-cli: 27.0.6_ts-node@10.1.0
    transitivePeerDependencies:
      - bufferutil
      - canvas
      - supports-color
      - ts-node
      - utf-8-validate
    dev: true

  /js-levenshtein/1.1.6:
    resolution: {integrity: sha512-X2BB11YZtrRqY4EnQcLX5Rh373zbK4alC1FW7D7MBhL2gtcC17cTnr6DmfHZeS0s2rTHjUTMMHfG7gO8SSdw+g==}
    engines: {node: '>=0.10.0'}
    dev: true

  /js-tokens/4.0.0:
    resolution: {integrity: sha512-RdJUflcE3cUzKiMqQgsCu06FPu9UdIJO0beYbPhHN4k6apgJtifcoCtT9bcxOpYBtpD2kCM6Sbzg4CausW/PKQ==}

  /js-yaml/3.14.1:
    resolution: {integrity: sha512-okMH7OXXJ7YrN9Ok3/SXrnu4iX9yOk+25nqX4imS2npuvTYDmo/QEZoqwZkYaIDk3jVvBOTOIEgEhaLOynBS9g==}
    hasBin: true
    dependencies:
      argparse: 1.0.10
      esprima: 4.0.1
    dev: true

  /jsbi/3.1.6:
    resolution: {integrity: sha512-CGjq13y28FrBA5mAU+rsfHaVKEF9jrw3PhzZpIzTeMiPsT0XRDAS6E7QS8/ZTmFQUtl2MDJsxKQoYJzAhF7B1w==}
    dev: true

  /jsbn/0.1.1:
    resolution: {integrity: sha1-peZUwuWi3rXyAdls77yoDA7y9RM=}
    dev: true
    optional: true

  /jsdom/16.6.0:
    resolution: {integrity: sha512-Ty1vmF4NHJkolaEmdjtxTfSfkdb8Ywarwf63f+F8/mDD1uLSSWDxDuMiZxiPhwunLrn9LOSVItWj4bLYsLN3Dg==}
    engines: {node: '>=10'}
    peerDependencies:
      canvas: ^2.5.0
    peerDependenciesMeta:
      canvas:
        optional: true
    dependencies:
      abab: 2.0.5
      acorn: 8.4.1
      acorn-globals: 6.0.0
      cssom: 0.4.4
      cssstyle: 2.3.0
      data-urls: 2.0.0
      decimal.js: 10.3.1
      domexception: 2.0.1
      escodegen: 2.0.0
      form-data: 3.0.1
      html-encoding-sniffer: 2.0.1
      http-proxy-agent: 4.0.1
      https-proxy-agent: 5.0.0
      is-potential-custom-element-name: 1.0.1
      nwsapi: 2.2.0
      parse5: 6.0.1
      saxes: 5.0.1
      symbol-tree: 3.2.4
      tough-cookie: 4.0.0
      w3c-hr-time: 1.0.2
      w3c-xmlserializer: 2.0.0
      webidl-conversions: 6.1.0
      whatwg-encoding: 1.0.5
      whatwg-mimetype: 2.3.0
      whatwg-url: 8.7.0
      ws: 7.5.3
      xml-name-validator: 3.0.0
    transitivePeerDependencies:
      - bufferutil
      - supports-color
      - utf-8-validate
    dev: true

  /jsesc/2.5.2:
    resolution: {integrity: sha512-OYu7XEzjkCQ3C5Ps3QIZsQfNpqoJyZZA99wd9aWd05NCtC5pWOkShK2mkL6HXQR6/Cy2lbNdPlZBpuQHXE63gA==}
    engines: {node: '>=4'}
    hasBin: true
    dev: true

  /json-parse-even-better-errors/2.3.1:
    resolution: {integrity: sha512-xyFwyhro/JEof6Ghe2iz2NcXoj2sloNsWr/XsERDK/oiPCfaNhl5ONfp+jQdAZRQQ0IJWNzH9zIZF7li91kh2w==}

  /json-schema-traverse/0.4.1:
    resolution: {integrity: sha512-xbbCH5dCYU5T8LcEhhuh7HJ88HXuW3qsI3Y0zOZFKfZEHcpWiHU/Jxzk629Brsab/mMiHQti9wMP+845RPe3Vg==}
    dev: true

  /json-schema-traverse/1.0.0:
    resolution: {integrity: sha512-NM8/P9n3XjXhIZn1lLhkFaACTOURQXjWhV4BA/RnOv8xvgqtqpAX9IO4mRQxSx1Rlo4tqzeqb0sOlruaOy3dug==}
    dev: true

  /json-schema/0.2.3:
    resolution: {integrity: sha1-tIDIkuWaLwWVTOcnvT8qTogvnhM=}
    dev: true
    optional: true

  /json-stable-stringify-without-jsonify/1.0.1:
    resolution: {integrity: sha1-nbe1lJatPzz+8wp1FC0tkwrXJlE=}
    dev: true

  /json-stringify-safe/5.0.1:
    resolution: {integrity: sha1-Epai1Y/UXxmg9s4B1lcB4sc1tus=}
    dev: true
    optional: true

  /json5/2.2.0:
    resolution: {integrity: sha512-f+8cldu7X/y7RAJurMEJmdoKXGB/X550w2Nr3tTbezL6RwEE/iMcm+tZnXeoZtKuOq6ft8+CqzEkrIgx1fPoQA==}
    engines: {node: '>=6'}
    hasBin: true
    dependencies:
      minimist: 1.2.5
    dev: true

  /jsonwebtoken/8.5.1:
    resolution: {integrity: sha512-XjwVfRS6jTMsqYs0EsuJ4LGxXV14zQybNd4L2r0UvbVnSF9Af8x7p5MzbJ90Ioz/9TI41/hTCvznF/loiSzn8w==}
    engines: {node: '>=4', npm: '>=1.4.28'}
    dependencies:
      jws: 3.2.2
      lodash.includes: 4.3.0
      lodash.isboolean: 3.0.3
      lodash.isinteger: 4.0.4
      lodash.isnumber: 3.0.3
      lodash.isplainobject: 4.0.6
      lodash.isstring: 4.0.1
      lodash.once: 4.1.1
      ms: 2.1.3
      semver: 5.7.1
    dev: true

  /jsprim/1.4.1:
    resolution: {integrity: sha1-MT5mvB5cwG5Di8G3SZwuXFastqI=}
    engines: {'0': node >=0.6.0}
    dependencies:
      assert-plus: 1.0.0
      extsprintf: 1.3.0
      json-schema: 0.2.3
      verror: 1.10.0
    dev: true
    optional: true

  /jwa/1.4.1:
    resolution: {integrity: sha512-qiLX/xhEEFKUAJ6FiBMbes3w9ATzyk5W7Hvzpa/SLYdxNtng+gcurvrI7TbACjIXlsJyr05/S1oUhZrc63evQA==}
    dependencies:
      buffer-equal-constant-time: 1.0.1
      ecdsa-sig-formatter: 1.0.11
      safe-buffer: 5.2.1
    dev: true

  /jwa/2.0.0:
    resolution: {integrity: sha512-jrZ2Qx916EA+fq9cEAeCROWPTfCwi1IVHqT2tapuqLEVVDKFDENFw1oL+MwrTvH6msKxsd1YTDVw6uKEcsrLEA==}
    dependencies:
      buffer-equal-constant-time: 1.0.1
      ecdsa-sig-formatter: 1.0.11
      safe-buffer: 5.2.1
    dev: true

  /jws/3.2.2:
    resolution: {integrity: sha512-YHlZCB6lMTllWDtSPHz/ZXTsi8S00usEV6v1tjq8tOUZzw7DpSDWVXjXDre6ed1w/pd495ODpHZYSdkRTsa0HA==}
    dependencies:
      jwa: 1.4.1
      safe-buffer: 5.2.1
    dev: true

  /jws/4.0.0:
    resolution: {integrity: sha512-KDncfTmOZoOMTFG4mBlG0qUIOlc03fmzH+ru6RgYVZhPkyiy/92Owlt/8UEN+a4TXR1FQetfIpJE8ApdvdVxTg==}
    dependencies:
      jwa: 2.0.0
      safe-buffer: 5.2.1
    dev: true

  /keytar/7.7.0:
    resolution: {integrity: sha512-YEY9HWqThQc5q5xbXbRwsZTh2PJ36OSYRjSv3NN2xf5s5dpLTjEZnC2YikR29OaVybf9nQ0dJ/80i40RS97t/A==}
    requiresBuild: true
    dependencies:
      node-addon-api: 3.2.1
      prebuild-install: 6.1.3
    dev: true
    optional: true

  /kind-of/6.0.3:
    resolution: {integrity: sha512-dcS1ul+9tmeD95T+x28/ehLgd9mENa3LsvDTtzm3vyBEO7RPptvAD+t44WVXaUjTBRcrpFeFlC8WCruUR456hw==}
    engines: {node: '>=0.10.0'}
    dev: true

  /kleur/3.0.3:
    resolution: {integrity: sha512-eTIzlVOSUR+JxdDFepEYcBMtZ9Qqdef+rnzWdRZuMbOywu5tO2w2N7rqjoANZ5k9vywhL6Br1VRjUIgTQx4E8w==}
    engines: {node: '>=6'}

  /klona/2.0.4:
    resolution: {integrity: sha512-ZRbnvdg/NxqzC7L9Uyqzf4psi1OM4Cuc+sJAkQPjO6XkQIJTNbfK2Rsmbw8fx1p2mkZdp2FZYo2+LwXYY/uwIA==}
    engines: {node: '>= 8'}
    dev: true

  /lazystream/1.0.0:
    resolution: {integrity: sha1-9plf4PggOS9hOWvolGJAe7dxaOQ=}
    engines: {node: '>= 0.6.3'}
    dependencies:
      readable-stream: 2.3.7

  /leven/3.1.0:
    resolution: {integrity: sha512-qsda+H8jTaUaN/x5vzW2rzc+8Rw4TAQ/4KjB46IwK5VH+IlVeeeje/EoZRpiXvIqjFgK84QffqPztGI3VBLG1A==}
    engines: {node: '>=6'}
    dev: true

  /levn/0.3.0:
    resolution: {integrity: sha1-OwmSTt+fCDwEkP3UwLxEIeBHZO4=}
    engines: {node: '>= 0.8.0'}
    dependencies:
      prelude-ls: 1.1.2
      type-check: 0.3.2
    dev: true

  /levn/0.4.1:
    resolution: {integrity: sha512-+bT2uH4E5LGE7h/n3evcS/sQlJXCpIp6ym8OWJ5eV6+67Dsql/LaaT7qJBAt2rzfoa/5QBGBhxDix1dMt2kQKQ==}
    engines: {node: '>= 0.8.0'}
    dependencies:
      prelude-ls: 1.2.1
      type-check: 0.4.0
    dev: true

  /line-replace/2.0.1:
    resolution: {integrity: sha512-CSr3f6gynLCA9R+RBS0IDIfv7a8OAXcuyq+CHgq0WzbQ7KSJQfF5DgtpRVxpSp1KBNXogtzbNqAeUjrmHYTPYA==}
    hasBin: true
    dev: true

  /lines-and-columns/1.1.6:
    resolution: {integrity: sha1-HADHQ7QzzQpOgHWPe2SldEDZ/wA=}

  /lint-staged/11.1.1:
    resolution: {integrity: sha512-eTNGe6i78PSUUH2BZi1gZmGmNfb8IeN4z2OzMYxSZ1qnP1WXKn1E7D+OHwLbRDm/wQINnzIj0bsKJ6lLVSuZiQ==}
    hasBin: true
    dependencies:
      chalk: 4.1.1
      cli-truncate: 2.1.0
      commander: 7.2.0
      cosmiconfig: 7.0.0
      debug: 4.3.2
      dedent: 0.7.0
      enquirer: 2.3.6
      execa: 5.1.1
      listr2: 3.11.0_enquirer@2.3.6
      log-symbols: 4.1.0
      micromatch: 4.0.4
      normalize-path: 3.0.0
      please-upgrade-node: 3.2.0
      string-argv: 0.3.1
      stringify-object: 3.3.0
    transitivePeerDependencies:
      - supports-color
    dev: true

  /listr2/3.11.0_enquirer@2.3.6:
    resolution: {integrity: sha512-XLJVe2JgXCyQTa3FbSv11lkKExYmEyA4jltVo8z4FX10Vt1Yj8IMekBfwim0BSOM9uj1QMTJvDQQpHyuPbB/dQ==}
    engines: {node: '>=10.0.0'}
    peerDependencies:
      enquirer: '>= 2.3.0 < 3'
    dependencies:
      cli-truncate: 2.1.0
      colorette: 1.2.2
      enquirer: 2.3.6
      log-update: 4.0.0
      p-map: 4.0.0
      rxjs: 6.6.7
      through: 2.3.8
      wrap-ansi: 7.0.0
    dev: true

  /locate-path/3.0.0:
    resolution: {integrity: sha512-7AO748wWnIhNqAuaty2ZWHkQHRSNfPVIsPIfwEOWO22AmaoVrWavlOcMR5nzTLNYvp36X220/maaRsrec1G65A==}
    engines: {node: '>=6'}
    dependencies:
      p-locate: 3.0.0
      path-exists: 3.0.0

  /locate-path/5.0.0:
    resolution: {integrity: sha512-t7hw9pI+WvuwNJXwk5zVHpyhIqzg2qTlklJOf0mVxGSbe3Fp2VieZcduNYjaLDoy6p9uGpQEGWG87WpMKlNq8g==}
    engines: {node: '>=8'}
    dependencies:
      p-locate: 4.1.0

  /locate-path/6.0.0:
    resolution: {integrity: sha512-iPZK6eYjbxRu3uB4/WZ3EsEIMJFMqAoopl3R+zuq0UjcAm/MO6KCweDgPfP3elTztoKP3KtnVHxTn2NHBSDVUw==}
    engines: {node: '>=10'}
    dependencies:
      p-locate: 5.0.0

  /lodash.clonedeep/4.5.0:
    resolution: {integrity: sha1-4j8/nE+Pvd6HJSnBBxhXoIblzO8=}
    dev: true

  /lodash.deburr/4.1.0:
    resolution: {integrity: sha1-3bG7s+8HRYwBd7oH3hRCLLAz/5s=}

  /lodash.defaults/4.2.0:
    resolution: {integrity: sha1-0JF4cW/+pN3p5ft7N/bwgCJ0WAw=}

  /lodash.difference/4.5.0:
    resolution: {integrity: sha1-nMtOUF1Ia5FlE0V3KIWi3yf9AXw=}

  /lodash.flatten/4.4.0:
    resolution: {integrity: sha1-8xwiIlqWMtK7+OSt2+8kCqdlph8=}

  /lodash.includes/4.3.0:
    resolution: {integrity: sha1-YLuYqHy5I8aMoeUTJUgzFISfVT8=}
    dev: true

  /lodash.isboolean/3.0.3:
    resolution: {integrity: sha1-bC4XHbKiV82WgC/UOwGyDV9YcPY=}
    dev: true

  /lodash.isinteger/4.0.4:
    resolution: {integrity: sha1-YZwK89A/iwTDH1iChAt3sRzWg0M=}
    dev: true

  /lodash.isnumber/3.0.3:
    resolution: {integrity: sha1-POdoEMWSjQM1IwGsKHMX8RwLH/w=}
    dev: true

  /lodash.isplainobject/4.0.6:
    resolution: {integrity: sha1-fFJqUtibRcRcxpC4gWO+BJf1UMs=}

  /lodash.isstring/4.0.1:
    resolution: {integrity: sha1-1SfftUVuynzJu5XV2ur4i6VKVFE=}
    dev: true

  /lodash.merge/4.6.2:
    resolution: {integrity: sha512-0KpjqXRVvrYyCsX1swR/XTK0va6VQkQM6MNo7PqW77ByjAhoARA8EfrP1N4+KlKj8YS0ZUCtRT/YUuhyYDujIQ==}
    dev: true

  /lodash.once/4.1.1:
    resolution: {integrity: sha1-DdOXEhPHxW34gJd9UEyI+0cal6w=}
    dev: true

  /lodash.truncate/4.4.2:
    resolution: {integrity: sha1-WjUNoLERO4N+z//VgSy+WNbq4ZM=}
    dev: true

  /lodash.union/4.6.0:
    resolution: {integrity: sha1-SLtQiECfFvGCFmZkHETdGqrjzYg=}

  /lodash/4.17.21:
    resolution: {integrity: sha512-v2kDEe57lecTulaDIuNTPy3Ry4gLGJ6Z1O3vE1krgXZNrsQ+LFTGHVxVjcXPs17LhbZVGedAJv8XZ1tvj5FvSg==}
    dev: true

  /log-symbols/4.1.0:
    resolution: {integrity: sha512-8XPvpAA8uyhfteu8pIvQxpJZ7SYYdpUivZpGy6sFsBuKRY/7rQGavedeB8aK+Zkyq6upMFVL/9AW6vOYzfRyLg==}
    engines: {node: '>=10'}
    dependencies:
      chalk: 4.1.1
      is-unicode-supported: 0.1.0
    dev: true

  /log-update/4.0.0:
    resolution: {integrity: sha512-9fkkDevMefjg0mmzWFBW8YkFP91OrizzkW3diF7CpG+S2EYdy4+TVfGwz1zeF8x7hCx1ovSPTOE9Ngib74qqUg==}
    engines: {node: '>=10'}
    dependencies:
      ansi-escapes: 4.3.2
      cli-cursor: 3.1.0
      slice-ansi: 4.0.0
      wrap-ansi: 6.2.0

  /long/4.0.0:
    resolution: {integrity: sha512-XsP+KhQif4bjX1kbuSiySJFNAehNxgLb6hPRGJ9QsUr8ajHkuXGdrHmFUTUUXhDwVX2R5bY4JNZEwbUiMhV+MA==}
    dev: true

  /loose-envify/1.4.0:
    resolution: {integrity: sha512-lyuxPGr/Wfhrlem2CL/UcnUc1zcqKAImBDzukY7Y5F/yQiNdko6+fRLevlw1HgMySw7f611UIY408EtxRSoK3Q==}
    hasBin: true
    dependencies:
      js-tokens: 4.0.0
    dev: true

  /lru-cache/6.0.0:
    resolution: {integrity: sha512-Jo6dJ04CmSjuznwJSS3pUeWmd/H0ffTlkXXgwZi+eq1UCmqQwCh+eLsYOYCwY991i2Fah4h1BEMCx4qThGbsiA==}
    engines: {node: '>=10'}
    dependencies:
      yallist: 4.0.0
    dev: true

  /lru_map/0.3.3:
    resolution: {integrity: sha1-tcg1G5Rky9dQM1p5ZQoOwOVhGN0=}
    dev: true

  /magic-string/0.25.7:
    resolution: {integrity: sha512-4CrMT5DOHTDk4HYDlzmwu4FVCcIYI8gauveasrdCu2IKIFOJ3f0v/8MDGJCDL9oD2ppz/Av1b0Nj345H9M+XIA==}
    dependencies:
      sourcemap-codec: 1.4.8
    dev: true

  /make-dir/3.1.0:
    resolution: {integrity: sha512-g3FeP20LNwhALb/6Cz6Dd4F2ngze0jz7tbzrD2wAV+o9FeNHe4rL+yK2md0J/fiSf1sa1ADhXqi5+oVwOM/eGw==}
    engines: {node: '>=8'}
    dependencies:
      semver: 6.3.0

  /make-error/1.3.6:
    resolution: {integrity: sha512-s8UhlNe7vPKomQhC1qFelMokr/Sc3AgNbso3n74mVPA5LTZwkB9NlXf4XPamLxJE8h0gh73rM94xvwRT2CVInw==}
    dev: true

  /makeerror/1.0.11:
    resolution: {integrity: sha1-4BpckQnyr3lmDk6LlYd5AYT1qWw=}
    dependencies:
      tmpl: 1.0.4
    dev: true

  /map-obj/1.0.1:
    resolution: {integrity: sha1-2TPOuSBdgr3PSIb2dCvcK03qFG0=}
    engines: {node: '>=0.10.0'}
    dev: true

  /map-obj/4.2.1:
    resolution: {integrity: sha512-+WA2/1sPmDj1dlvvJmB5G6JKfY9dpn7EVBUL06+y6PoljPkh+6V1QihwxNkbcGxCRjt2b0F9K0taiCuo7MbdFQ==}
    engines: {node: '>=8'}
    dev: true

  /mariadb/2.5.4:
    resolution: {integrity: sha512-4vQgMRyBIN9EwSQG0vzjR9D8bscPH0dGPJt67qVlOkHSiSm0xUatg1Pft4o1LzORgeOW4PheiY/HBE9bYYmNCA==}
    engines: {node: '>= 10.13'}
    dependencies:
      '@types/geojson': 7946.0.8
      '@types/node': 14.17.6
      denque: 1.5.0
      iconv-lite: 0.6.3
      long: 4.0.0
      moment-timezone: 0.5.33
      please-upgrade-node: 3.2.0
    dev: true

  /media-typer/0.3.0:
    resolution: {integrity: sha1-hxDXrwqmJvj/+hzgAWhUUmMlV0g=}
    engines: {node: '>= 0.6'}
    dev: true

  /meow/9.0.0:
    resolution: {integrity: sha512-+obSblOQmRhcyBt62furQqRAQpNyWXo8BuQ5bN7dG8wmwQ+vwHKp/rCFD4CrTP8CsDQD1sjoZ94K417XEUk8IQ==}
    engines: {node: '>=10'}
    dependencies:
      '@types/minimist': 1.2.2
      camelcase-keys: 6.2.2
      decamelize: 1.2.0
      decamelize-keys: 1.1.0
      hard-rejection: 2.1.0
      minimist-options: 4.1.0
      normalize-package-data: 3.0.2
      read-pkg-up: 7.0.1
      redent: 3.0.0
      trim-newlines: 3.0.1
      type-fest: 0.18.1
      yargs-parser: 20.2.9
    dev: true

  /merge-descriptors/1.0.1:
    resolution: {integrity: sha1-sAqqVW3YtEVoFQ7J0blT8/kMu2E=}
    dev: true

  /merge-stream/2.0.0:
    resolution: {integrity: sha512-abv/qOcuPfk3URPfDzmZU1LKmuw8kT+0nIHvKrKgFrwifol/doWcdA4ZqsWQ8ENrFKkd67Mfpo/LovbIUsbt3w==}

  /merge2/1.4.1:
    resolution: {integrity: sha512-8q7VEgMJW4J8tcfVPy8g09NcQwZdbwFEqhe/WZkoIzjn/3TGDwtOCYtXGxA3O8tPzpczCCDgv+P2P5y00ZJOOg==}
    engines: {node: '>= 8'}

  /methods/1.1.2:
    resolution: {integrity: sha1-VSmk1nZUE07cxSZmVoNbD4Ua/O4=}
    engines: {node: '>= 0.6'}
    dev: true

  /micromatch/4.0.2:
    resolution: {integrity: sha512-y7FpHSbMUMoyPbYUSzO6PaZ6FyRnQOpHuKwbo1G+Knck95XVU4QAiKdGEnj5wwoS7PlOgthX/09u5iFJ+aYf5Q==}
    engines: {node: '>=8'}
    dependencies:
      braces: 3.0.2
      picomatch: 2.2.2

  /micromatch/4.0.4:
    resolution: {integrity: sha512-pRmzw/XUcwXGpD9aI9q/0XOwLNygjETJ8y0ao0wdqprrzDa4YnxLcz7fQRZr8voh8V10kGhABbNcHVk5wHgWwg==}
    engines: {node: '>=8.6'}
    dependencies:
      braces: 3.0.2
      picomatch: 2.3.0
    dev: true

  /mime-db/1.49.0:
    resolution: {integrity: sha512-CIc8j9URtOVApSFCQIF+VBkX1RwXp/oMMOrqdyXSBXq5RWNEsRfyj1kiRnQgmNXmHxPoFIxOroKA3zcU9P+nAA==}
    engines: {node: '>= 0.6'}
    dev: true

  /mime-types/2.1.32:
    resolution: {integrity: sha512-hJGaVS4G4c9TSMYh2n6SQAGrC4RnfU+daP8G7cSCmaqNjiOoUY0VHCMS42pxnQmVF1GWwFhbHWn3RIxCqTmZ9A==}
    engines: {node: '>= 0.6'}
    dependencies:
      mime-db: 1.49.0
    dev: true

  /mime/1.6.0:
    resolution: {integrity: sha512-x0Vn8spI+wuJ1O6S7gnbaQg8Pxh4NNHb7KSINmEWKiPE4RKOplvijn+NkmYmmRgP68mc70j2EbeTFRsrswaQeg==}
    engines: {node: '>=4'}
    hasBin: true
    dev: true

  /mimic-fn/2.1.0:
    resolution: {integrity: sha512-OqbOk5oEQeAZ8WXWydlu9HJjz9WVdEIvamMCcXmuqUYjTknH/sqsWvhQ3vgwKFRR1HpjvNBKQ37nbJgYzGqGcg==}
    engines: {node: '>=6'}

  /mimic-response/2.1.0:
    resolution: {integrity: sha512-wXqjST+SLt7R009ySCglWBCFpjUygmCIfD790/kVbiGmUgfYGuB14PiTd5DwVxSV4NcYHjzMkoj5LjQZwTQLEA==}
    engines: {node: '>=8'}
    dev: true
    optional: true

  /min-indent/1.0.1:
    resolution: {integrity: sha512-I9jwMn07Sy/IwOj3zVkVik2JTvgpaykDZEigL6Rx6N9LbMywwUSMtxET+7lVoDLLd3O3IXwJwvuuns8UB/HeAg==}
    engines: {node: '>=4'}

  /minimatch/3.0.4:
    resolution: {integrity: sha512-yJHVQEhyqPLUTgt9B83PXu6W3rx4MvvHvSUvToogpwoGDOUQ+yDrR0HRot+yOCdCO7u4hX3pWft6kWBBcqh0UA==}
    dependencies:
      brace-expansion: 1.1.11

  /minimist-options/4.1.0:
    resolution: {integrity: sha512-Q4r8ghd80yhO/0j1O3B2BjweX3fiHg9cdOwjJd2J76Q135c+NDxGCqdYKQ1SKBuFfgWbAUzBfvYjPUEeNgqN1A==}
    engines: {node: '>= 6'}
    dependencies:
      arrify: 1.0.1
      is-plain-obj: 1.1.0
      kind-of: 6.0.3
    dev: true

  /minimist/1.2.5:
    resolution: {integrity: sha512-FM9nNUYrRBAELZQT3xeZQ7fmMOBg6nWNmJKTcgsJeaLstP/UODVpGsr5OhXhhXg6f+qtJ8uiZ+PUxkDWcgIXLw==}
    dev: true

  /minipass/2.9.0:
    resolution: {integrity: sha512-wxfUjg9WebH+CUDX/CdbRlh5SmfZiy/hpkxaRI16Y9W56Pa75sWgd/rvFilSgrauD9NyFymP/+JFV3KwzIsJeg==}
    dependencies:
      safe-buffer: 5.2.1
      yallist: 3.1.1
    dev: true

  /minipass/3.1.3:
    resolution: {integrity: sha512-Mgd2GdMVzY+x3IJ+oHnVM+KG3lA5c8tnabyJKmHSaG2kAGpudxuOf8ToDkhumF7UzME7DecbQE9uOZhNm7PuJg==}
    engines: {node: '>=8'}
    dependencies:
      yallist: 4.0.0

  /minizlib/1.3.3:
    resolution: {integrity: sha512-6ZYMOEnmVsdCeTJVE0W9ZD+pVnE8h9Hma/iOwwRDsdQoePpoX56/8B6z3P9VNwppJuBKNRuFDRNRqRWexT9G9Q==}
    dependencies:
      minipass: 2.9.0
    dev: true

  /minizlib/2.1.2:
    resolution: {integrity: sha512-bAxsR8BVfj60DWXHE3u30oHzfl4G7khkSuPW+qvpd7jFRHm7dLxOjUk1EHACJ/hxLY8phGJ0YhYHZo7jil7Qdg==}
    engines: {node: '>= 8'}
    dependencies:
      minipass: 3.1.3
      yallist: 4.0.0

  /mkdirp-classic/0.5.3:
    resolution: {integrity: sha512-gKLcREMhtuZRwRAfqP3RFW+TK4JqApVBtOIftVgjuABpAtpxhPGaDcfvbhNvD0B8iD1oUr/txX35NjcaY6Ns/A==}
    dev: true
    optional: true

  /mkdirp/0.5.5:
    resolution: {integrity: sha512-NKmAlESf6jMGym1++R0Ra7wvhV+wFW63FaSOFPwRahvea0gMUcGUhVeAg/0BC0wiv9ih5NYPB1Wn1UEI1/L+xQ==}
    hasBin: true
    dependencies:
      minimist: 1.2.5
    dev: true

  /mkdirp/1.0.4:
    resolution: {integrity: sha512-vVqVZQyf3WLx2Shd0qJ9xuvqgAyKPLAiqITEtqW0oIUjzo3PePDd6fW9iFz30ef7Ysp/oiWqbhszeGWW2T6Gzw==}
    engines: {node: '>=10'}
    hasBin: true

  /mock-stdin/1.0.0:
    resolution: {integrity: sha512-tukRdb9Beu27t6dN+XztSRHq9J0B/CoAOySGzHfn8UTfmqipA5yNT/sDUEyYdAV3Hpka6Wx6kOMxuObdOex60Q==}
    dev: true

  /moment-timezone/0.5.33:
    resolution: {integrity: sha512-PTc2vcT8K9J5/9rDEPe5czSIKgLoGsH8UNpA4qZTVw0Vd/Uz19geE9abbIOQKaAQFcnQ3v5YEXrbSc5BpshH+w==}
    dependencies:
      moment: 2.29.1
    dev: true

  /moment/2.29.1:
    resolution: {integrity: sha512-kHmoybcPV8Sqy59DwNDY3Jefr64lK/by/da0ViFcuA4DH0vQg5Q6Ze5VimxkfQNSC+Mls/Kx53s7TjP1RhFEDQ==}
    dev: true

  /ms/2.0.0:
    resolution: {integrity: sha1-VgiurfwAvmwpAd9fmGF4jeDVl8g=}
    dev: true

  /ms/2.1.1:
    resolution: {integrity: sha512-tgp+dl5cGk28utYktBsrFqA7HKgrhgPsg6Z/EfhWI4gl1Hwq8B/GmY/0oXZ6nF8hDVesS/FpnYaD/kOWhYQvyg==}
    dev: true

  /ms/2.1.2:
    resolution: {integrity: sha512-sGkPx+VjMtmA6MX27oA4FBFELFCZZ4S4XqeGOXCv68tT+jb3vk/RyaKWP0PTKyWtmLSM0b+adUTEvbs1PEaH2w==}

  /ms/2.1.3:
    resolution: {integrity: sha512-6FlzubTLZG3J2a/NVCAleEhjzq5oxgHyaCU9yYXvcLsvoVaHJq/s5xXI6/XXP6tz7R9xAOtHnSO/tXtF3WRTlA==}

  /msal/1.4.12:
    resolution: {integrity: sha512-gjupwQ6nvNL6mZkl5NIXyUmZhTiEMRu5giNdgHMh8l5EPOnV2Xj6nukY1NIxFacSTkEYUSDB47Pej9GxDYf+1w==}
    engines: {node: '>=0.8.0'}
    dependencies:
      tslib: 1.14.1
    dev: true

  /mssql/7.2.0:
    resolution: {integrity: sha512-nlFq6UmYmJTT6pSo0x2NCigXuOi42WM6d6A8By3ZxMRznY9wVw7KQ9IfRhC72KaRj4G9oACHeCHVCucoSwcFFg==}
    engines: {node: '>=10'}
    hasBin: true
    dependencies:
      '@tediousjs/connection-string': 0.3.0
      debug: 4.3.2
      rfdc: 1.3.0
      tarn: 3.0.1
      tedious: 11.4.0_debug@4.3.2
    transitivePeerDependencies:
      - supports-color
    dev: true

  /nan/2.14.2:
    resolution: {integrity: sha512-M2ufzIiINKCuDfBSAUr1vWQ+vuVcA9kqx8JJUsbQi6yf1uGRyb7HfpdfUr5qLXf3B/t8dPvcjhKMmlfnP47EzQ==}
    dev: true

  /napi-build-utils/1.0.2:
    resolution: {integrity: sha512-ONmRUqK7zj7DWX0D9ADe03wbwOBZxNAfF20PlGfCWQcD3+/MakShIHrMqx9YwPTfxDdF1zLeL+RGZiR9kGMLdg==}
    dev: true
    optional: true

  /native-duplexpair/1.0.0:
    resolution: {integrity: sha1-eJkHjmS/PIo9cyYBs9QP8F21j6A=}
    dev: true

  /natural-compare/1.4.0:
    resolution: {integrity: sha1-Sr6/7tdUHywnrPspvbvRXI1bpPc=}
    dev: true

  /needle/2.8.0:
    resolution: {integrity: sha512-ZTq6WYkN/3782H1393me3utVYdq2XyqNUFBsprEE3VMAT0+hP/cItpnITpqsY6ep2yeFE4Tqtqwc74VqUlUYtw==}
    engines: {node: '>= 4.4.x'}
    hasBin: true
    dependencies:
      debug: 3.2.7
      iconv-lite: 0.4.24
      sax: 1.2.4
    dev: true

  /negotiator/0.6.2:
    resolution: {integrity: sha512-hZXc7K2e+PgeI1eDBe/10Ard4ekbfrrqG8Ep+8Jmf4JID2bNg7NvCPOZN+kfF574pFQI7mum2AUqDidoKqcTOw==}
    engines: {node: '>= 0.6'}
    dev: true

  /new-github-issue-url/0.2.1:
    resolution: {integrity: sha512-md4cGoxuT4T4d/HDOXbrUHkTKrp/vp+m3aOA7XXVYwNsUNMK49g3SQicTSeV5GIz/5QVGAeYRAOlyp9OvlgsYA==}
    engines: {node: '>=10'}

  /node-abi/2.30.0:
    resolution: {integrity: sha512-g6bZh3YCKQRdwuO/tSZZYJAw622SjsRfJ2X0Iy4sSOHZ34/sPPdVBn8fev2tj7njzLwuqPw9uMtGsGkO5kIQvg==}
    dependencies:
      semver: 5.7.1
    dev: true
    optional: true

  /node-abort-controller/2.0.0:
    resolution: {integrity: sha512-L8RfEgjBTHAISTuagw51PprVAqNZoG6KSB6LQ6H1bskMVkFs5E71IyjauLBv3XbuomJlguWF/VnRHdJ1gqiAqA==}
    dev: true

  /node-addon-api/3.2.1:
    resolution: {integrity: sha512-mmcei9JghVNDYydghQmeDX8KoAm0FAiYyIcUt/N4nhyAipB17pllZQDOJD2fotxABnt4Mdz+dKTO7eftLg4d0A==}
    dev: true

  /node-fetch/2.6.1:
    resolution: {integrity: sha512-V4aYg89jEoVRxRb2fJdAg8FHvI7cEyYdVAh94HH0UIK8oJxUfkjlDQN9RbMx+bEjP7+ggMiFRprSti032Oipxw==}
    engines: {node: 4.x || >=6.0.0}

  /node-gyp/3.8.0:
    resolution: {integrity: sha512-3g8lYefrRRzvGeSowdJKAKyks8oUpLEd/DyPV4eMhVlhJ0aNaZqIrNUIPuEWWTAoPqyFkfGrM67MC69baqn6vA==}
    engines: {node: '>= 0.8.0'}
    hasBin: true
    dependencies:
      fstream: 1.0.12
      glob: 7.1.7
      graceful-fs: 4.2.6
      mkdirp: 0.5.5
      nopt: 3.0.6
      npmlog: 4.1.2
      osenv: 0.1.5
      request: 2.88.2
      rimraf: 2.7.1
      semver: 5.3.0
      tar: 2.2.2
      which: 1.3.1
    dev: true
    optional: true

  /node-int64/0.4.0:
    resolution: {integrity: sha1-h6kGXNs1XTGC2PlM4RGIuCXGijs=}
    dev: true

  /node-modules-regexp/1.0.0:
    resolution: {integrity: sha1-jZ2+KJZKSsVxLpExZCEHxx6Q7EA=}
    engines: {node: '>=0.10.0'}
    dev: true

  /node-pre-gyp/0.11.0:
    resolution: {integrity: sha512-TwWAOZb0j7e9eGaf9esRx3ZcLaE5tQ2lvYy1pb5IAaG1a2e2Kv5Lms1Y4hpj+ciXJRofIxxlt5haeQ/2ANeE0Q==}
    deprecated: 'Please upgrade to @mapbox/node-pre-gyp: the non-scoped node-pre-gyp package is deprecated and only the @mapbox scoped package will recieve updates in the future'
    hasBin: true
    dependencies:
      detect-libc: 1.0.3
      mkdirp: 0.5.5
      needle: 2.8.0
      nopt: 4.0.3
      npm-packlist: 1.4.8
      npmlog: 4.1.2
      rc: 1.2.8
      rimraf: 2.7.1
      semver: 5.7.1
      tar: 4.4.15
    dev: true

  /node-releases/1.1.73:
    resolution: {integrity: sha512-uW7fodD6pyW2FZNZnp/Z3hvWKeEW1Y8R1+1CnErE8cXFXzl5blBOoVB41CvMer6P6Q0S5FXDwcHgFd1Wj0U9zg==}
    dev: true

  /nopt/3.0.6:
    resolution: {integrity: sha1-xkZdvwirzU2zWTF/eaxopkayj/k=}
    hasBin: true
    dependencies:
      abbrev: 1.1.1
    dev: true
    optional: true

  /nopt/4.0.3:
    resolution: {integrity: sha512-CvaGwVMztSMJLOeXPrez7fyfObdZqNUK1cPAEzLHrTybIua9pMdmmPR5YwtfNftIOMv3DPUhFaxsZMNTQO20Kg==}
    hasBin: true
    dependencies:
      abbrev: 1.1.1
      osenv: 0.1.5
    dev: true

  /normalize-package-data/2.5.0:
    resolution: {integrity: sha512-/5CMN3T0R4XTj4DcGaexo+roZSdSFW/0AOOTROrjxzCG1wrWXEsGbRKevjlIL+ZDE4sZlJr5ED4YW0yqmkK+eA==}
    dependencies:
      hosted-git-info: 2.8.9
      resolve: 1.20.0
      semver: 5.7.1
      validate-npm-package-license: 3.0.4

  /normalize-package-data/3.0.2:
    resolution: {integrity: sha512-6CdZocmfGaKnIHPVFhJJZ3GuR8SsLKvDANFp47Jmy51aKIr8akjAWTSxtpI+MBgBFdSMRyo4hMpDlT6dTffgZg==}
    engines: {node: '>=10'}
    dependencies:
      hosted-git-info: 4.0.2
      resolve: 1.20.0
      semver: 7.3.5
      validate-npm-package-license: 3.0.4
    dev: true

  /normalize-path/3.0.0:
    resolution: {integrity: sha512-6eZs5Ls3WtCisHWp9S2GUy8dqkpGi4BVSz3GaqiE6ezub0512ESztXUwUB6C6IKbQkY2Pnb/mD4WYojCRwcwLA==}
    engines: {node: '>=0.10.0'}

  /npm-bundled/1.1.2:
    resolution: {integrity: sha512-x5DHup0SuyQcmL3s7Rx/YQ8sbw/Hzg0rj48eN0dV7hf5cmQq5PXIeioroH3raV1QC1yh3uTYuMThvEQF3iKgGQ==}
    dependencies:
      npm-normalize-package-bin: 1.0.1
    dev: true

  /npm-normalize-package-bin/1.0.1:
    resolution: {integrity: sha512-EPfafl6JL5/rU+ot6P3gRSCpPDW5VmIzX959Ob1+ySFUuuYHWHekXpwdUZcKP5C+DS4GEtdJluwBjnsNDl+fSA==}
    dev: true

  /npm-packlist/1.4.8:
    resolution: {integrity: sha512-5+AZgwru5IevF5ZdnFglB5wNlHG1AOOuw28WhUq8/8emhBmLv6jX5by4WJCh7lW0uSYZYS6DXqIsyZVIXRZU9A==}
    dependencies:
      ignore-walk: 3.0.4
      npm-bundled: 1.1.2
      npm-normalize-package-bin: 1.0.1
    dev: true

  /npm-run-path/4.0.1:
    resolution: {integrity: sha512-S48WzZW777zhNIrn7gxOlISNAqi9ZC/uQFnRdbeIHhZhCA6UqpkOT8T1G7BvfdgP4Er8gF4sUbaS0i7QvIfCWw==}
    engines: {node: '>=8'}
    dependencies:
      path-key: 3.1.1

  /npmlog/4.1.2:
    resolution: {integrity: sha512-2uUqazuKlTaSI/dC8AzicUck7+IrEaOnN/e0jd3Xtt1KcGpwx30v50mL7oPyr/h9bL3E4aZccVwpwP+5W9Vjkg==}
    dependencies:
      are-we-there-yet: 1.1.5
      console-control-strings: 1.1.0
      gauge: 2.7.4
      set-blocking: 2.0.0
    dev: true

  /number-is-nan/1.0.1:
    resolution: {integrity: sha1-CXtgK1NCKlIsGvuHkDGDNpQaAR0=}
    engines: {node: '>=0.10.0'}
    dev: true

  /nwsapi/2.2.0:
    resolution: {integrity: sha512-h2AatdwYH+JHiZpv7pt/gSX1XoRGb7L/qSIeuqA6GwYoF9w1vP1cw42TO0aI2pNyshRK5893hNSl+1//vHK7hQ==}
    dev: true

  /oauth-sign/0.9.0:
    resolution: {integrity: sha512-fexhUFFPTGV8ybAtSIGbV6gOkSv8UtRbDBnAyLQw4QPKkgNlsH2ByPGtMUqdWkos6YCRmAqViwgZrJc/mRDzZQ==}
    dev: true
    optional: true

  /object-assign/4.1.1:
    resolution: {integrity: sha1-IQmtx5ZYh8/AXLvUQsrIv7s2CGM=}
    engines: {node: '>=0.10.0'}
    dev: true

  /object-inspect/1.11.0:
    resolution: {integrity: sha512-jp7ikS6Sd3GxQfZJPyH3cjcbJF6GZPClgdV+EFygjFLQ5FmW/dRUnTd9PQ9k0JhoNDabWFbpF1yCdSWCC6gexg==}
    dev: true

  /on-finished/2.3.0:
    resolution: {integrity: sha1-IPEzZIGwg811M3mSoWlxqi2QaUc=}
    engines: {node: '>= 0.8'}
    dependencies:
      ee-first: 1.1.1
    dev: true

  /once/1.4.0:
    resolution: {integrity: sha1-WDsap3WWHUsROsF9nFC6753Xa9E=}
    dependencies:
      wrappy: 1.0.2

  /onetime/5.1.2:
    resolution: {integrity: sha512-kbpaSSGJTWdAY5KPVeMOKXSrPtr8C8C7wodJbcsd51jRnmD+GZu8Y0VoU6Dm5Z4vWr0Ig/1NKuWRKf7j5aaYSg==}
    engines: {node: '>=6'}
    dependencies:
      mimic-fn: 2.1.0

  /open/7.4.2:
    resolution: {integrity: sha512-MVHddDVweXZF3awtlAS+6pgKLlm/JgxZ90+/NBurBoQctVOOB/zDdVjcyPzQ+0laDGbsWgrRkflI65sQeOgT9Q==}
    engines: {node: '>=8'}
    dependencies:
      is-docker: 2.2.1
      is-wsl: 2.2.0

  /optionator/0.8.3:
    resolution: {integrity: sha512-+IW9pACdk3XWmmTXG8m3upGUJst5XRGzxMRjXzAuJ1XnIFNvfhjjIuYkDvysnPQ7qzqVzLt78BCruntqRhWQbA==}
    engines: {node: '>= 0.8.0'}
    dependencies:
      deep-is: 0.1.3
      fast-levenshtein: 2.0.6
      levn: 0.3.0
      prelude-ls: 1.1.2
      type-check: 0.3.2
      word-wrap: 1.2.3
    dev: true

  /optionator/0.9.1:
    resolution: {integrity: sha512-74RlY5FCnhq4jRxVUPKDaRwrVNXMqsGsiW6AJw4XK8hmtm10wC0ypZBLw5IIp85NZMr91+qd1RvvENwg7jjRFw==}
    engines: {node: '>= 0.8.0'}
    dependencies:
      deep-is: 0.1.3
      fast-levenshtein: 2.0.6
      levn: 0.4.1
      prelude-ls: 1.2.1
      type-check: 0.4.0
      word-wrap: 1.2.3
    dev: true

  /os-homedir/1.0.2:
    resolution: {integrity: sha1-/7xJiDNuDoM94MFox+8VISGqf7M=}
    engines: {node: '>=0.10.0'}
    dev: true

  /os-tmpdir/1.0.2:
    resolution: {integrity: sha1-u+Z0BseaqFxc/sdm/lc0VV36EnQ=}
    engines: {node: '>=0.10.0'}
    dev: true

  /osenv/0.1.5:
    resolution: {integrity: sha512-0CWcCECdMVc2Rw3U5w9ZjqX6ga6ubk1xDVKxtBQPK7wis/0F2r9T6k4ydGYhecl7YUBxBVxhL5oisPsNxAPe2g==}
    dependencies:
      os-homedir: 1.0.2
      os-tmpdir: 1.0.2
    dev: true

  /p-each-series/2.2.0:
    resolution: {integrity: sha512-ycIL2+1V32th+8scbpTvyHNaHe02z0sjgh91XXjAk+ZeXoPN4Z46DVUnzdso0aX4KckKw0FNNFHdjZ2UsZvxiA==}
    engines: {node: '>=8'}
    dev: true

  /p-filter/2.1.0:
    resolution: {integrity: sha512-ZBxxZ5sL2HghephhpGAQdoskxplTwr7ICaehZwLIlfL6acuVgZPm8yBNuRAFBGEqtD/hmUeq9eqLg2ys9Xr/yw==}
    engines: {node: '>=8'}
    dependencies:
      p-map: 2.1.0

  /p-limit/2.3.0:
    resolution: {integrity: sha512-//88mFWSJx8lxCzwdAABTJL2MyWB12+eIY7MDL2SqLmAkeKU9qxRvWuSyTjm3FUmpBEMuFfckAIqEaVGUDxb6w==}
    engines: {node: '>=6'}
    dependencies:
      p-try: 2.2.0

  /p-limit/3.1.0:
    resolution: {integrity: sha512-TYOanM3wGwNGsZN2cVTYPArw454xnXj5qmWF1bEoAc4+cU/ol7GVh7odevjp1FNHduHc3KZMcFduxU5Xc6uJRQ==}
    engines: {node: '>=10'}
    dependencies:
      yocto-queue: 0.1.0

  /p-locate/3.0.0:
    resolution: {integrity: sha512-x+12w/To+4GFfgJhBEpiDcLozRJGegY+Ei7/z0tSLkMmxGZNybVMSfWj9aJn8Z5Fc7dBUNJOOVgPv2H7IwulSQ==}
    engines: {node: '>=6'}
    dependencies:
      p-limit: 2.3.0

  /p-locate/4.1.0:
    resolution: {integrity: sha512-R79ZZ/0wAxKGu3oYMlz8jy/kbhsNrS7SKZ7PxEHBgJ5+F2mtFW2fK2cOtBh1cHYkQsbzFV7I+EoRKe6Yt0oK7A==}
    engines: {node: '>=8'}
    dependencies:
      p-limit: 2.3.0

  /p-locate/5.0.0:
    resolution: {integrity: sha512-LaNjtRWUBY++zB5nE/NwcaoMylSPk+S+ZHNB1TzdbMJMny6dynpAGt7X/tl/QYq3TIeE6nxHppbo2LGymrG5Pw==}
    engines: {node: '>=10'}
    dependencies:
      p-limit: 3.1.0

  /p-map/2.1.0:
    resolution: {integrity: sha512-y3b8Kpd8OAN444hxfBbFfj1FY/RjtTd8tzYwhUqNYXx0fXx2iX4maP4Qr6qhIKbQXI02wTLAda4fYUbDagTUFw==}
    engines: {node: '>=6'}

  /p-map/4.0.0:
    resolution: {integrity: sha512-/bjOqmgETBYB5BoEeGVea8dmvHb2m9GLy1E9W43yeyfP6QQCZGFNa+XRceJEuDB6zqr+gKpIAmlLebMpykw/MQ==}
    engines: {node: '>=10'}
    dependencies:
      aggregate-error: 3.1.0

  /p-reduce/2.1.0:
    resolution: {integrity: sha512-2USApvnsutq8uoxZBGbbWM0JIYLiEMJ9RlaN7fAzVNb9OZN0SHjjTTfIcb667XynS5Y1VhwDJVDa72TnPzAYWw==}
    engines: {node: '>=8'}
    dev: true

  /p-retry/4.6.0:
    resolution: {integrity: sha512-SAHbQEwg3X5DRNaLmWjT+DlGc93ba5i+aP3QLfVNDncQEQO4xjbYW4N/lcVTSuP0aJietGfx2t94dJLzfBMpXw==}
    engines: {node: '>=8'}
    dependencies:
      '@types/retry': 0.12.1
      retry: 0.13.1

  /p-retry/4.6.1:
    resolution: {integrity: sha512-e2xXGNhZOZ0lfgR9kL34iGlU8N/KO0xZnQxVEwdeOvpqNDQfdnxIYizvWtK8RglUa3bGqI8g0R/BdfzLMxRkiA==}
    engines: {node: '>=8'}
    dependencies:
      '@types/retry': 0.12.1
      retry: 0.13.1

  /p-try/2.2.0:
    resolution: {integrity: sha512-R4nPAVTAU0B9D35/Gk3uJf/7XYbQcyohSKdvAxIRSNghFl4e71hVoGnBNQz9cWaXxO2I10KTC+3jMdvvoKw6dQ==}
    engines: {node: '>=6'}

  /packet-reader/1.0.0:
    resolution: {integrity: sha512-HAKu/fG3HpHFO0AA8WE8q2g+gBJaZ9MG7fcKk+IJPLTGAD6Psw4443l+9DGRbOIh3/aXr7Phy0TjilYivJo5XQ==}
    dev: true

  /parent-module/1.0.1:
    resolution: {integrity: sha512-GQ2EWRpQV8/o+Aw8YqtfZZPfNRWZYkbidE9k5rpl/hC3vtHHBfGm2Ifi6qWV+coDGkrUKZAxE3Lot5kcsRlh+g==}
    engines: {node: '>=6'}
    dependencies:
      callsites: 3.1.0
    dev: true

  /parse-json/5.2.0:
    resolution: {integrity: sha512-ayCKvm/phCGxOkYRSCM82iDwct8/EonSEgCSxWxD7ve6jHggsFl4fZVQBPRNgQoKiuV/odhFrGzQXZwbifC8Rg==}
    engines: {node: '>=8'}
    dependencies:
      '@babel/code-frame': 7.14.5
      error-ex: 1.3.2
      json-parse-even-better-errors: 2.3.1
      lines-and-columns: 1.1.6

  /parse5/6.0.1:
    resolution: {integrity: sha512-Ofn/CTFzRGTTxwpNEs9PP93gXShHcTq255nzRYSKe8AkVpZY7e1fpmTfOyoIvjP5HG7Z2ZM7VS9PPhQGW2pOpw==}
    dev: true

  /parseurl/1.3.3:
    resolution: {integrity: sha512-CiyeOxFT/JZyN5m0z9PfXw4SCBJ6Sygz1Dpl0wqjlhDEGGBP1GnsUVEL0p63hoG1fcj3fHynXi9NYO4nWOL+qQ==}
    engines: {node: '>= 0.8'}
    dev: true

  /path-exists/3.0.0:
    resolution: {integrity: sha1-zg6+ql94yxiSXqfYENe1mwEP1RU=}
    engines: {node: '>=4'}

  /path-exists/4.0.0:
    resolution: {integrity: sha512-ak9Qy5Q7jYb2Wwcey5Fpvg2KoAc/ZIhLSLOSBmRmygPsGwkVVt0fZa0qrtMz+m6tJTAHfZQ8FnmB4MG4LWy7/w==}
    engines: {node: '>=8'}

  /path-is-absolute/1.0.1:
    resolution: {integrity: sha1-F0uSaHNVNP+8es5r9TpanhtcX18=}
    engines: {node: '>=0.10.0'}

  /path-key/3.1.1:
    resolution: {integrity: sha512-ojmeN0qd+y0jszEtoY48r0Peq5dwMEkIlCOu6Q5f41lfkswXuKtYrhgoTpLnyIcHm24Uhqx+5Tqm2InSwLhE6Q==}
    engines: {node: '>=8'}

  /path-parse/1.0.7:
    resolution: {integrity: sha512-LDJzPVEEEPR+y48z93A0Ed0yXb8pAByGWo/k5YYdYgpY2/2EsOsksJrq7lOHxryrVOn1ejG6oAp8ahvOIQD8sw==}

  /path-to-regexp/0.1.7:
    resolution: {integrity: sha1-32BBeABfUi8V60SQ5yR6G/qmf4w=}
    dev: true

  /path-type/4.0.0:
    resolution: {integrity: sha512-gDKb8aZMDeD/tZWs9P6+q0J9Mwkdl6xMV8TjnGP3qJVJ06bdMgkbBlLU8IdfOsIsFz2BW1rNVT3XuNEl8zPAvw==}
    engines: {node: '>=8'}

  /performance-now/2.1.0:
    resolution: {integrity: sha1-Ywn04OX6kT7BxpMHrjZLSzd8nns=}
    dev: true
    optional: true

  /pg-connection-string/2.5.0:
    resolution: {integrity: sha512-r5o/V/ORTA6TmUnyWZR9nCj1klXCO2CEKNRlVuJptZe85QuhFayC7WeMic7ndayT5IRIR0S0xFxFi2ousartlQ==}
    dev: true

  /pg-int8/1.0.1:
    resolution: {integrity: sha512-WCtabS6t3c8SkpDBUlb1kjOs7l66xsGdKpIPZsg4wR+B3+u9UAum2odSsF9tnvxg80h4ZxLWMy4pRjOsFIqQpw==}
    engines: {node: '>=4.0.0'}
    dev: true

  /pg-pool/3.4.1_pg@8.7.1:
    resolution: {integrity: sha512-TVHxR/gf3MeJRvchgNHxsYsTCHQ+4wm3VIHSS19z8NC0+gioEhq1okDY1sm/TYbfoP6JLFx01s0ShvZ3puP/iQ==}
    peerDependencies:
      pg: '>=8.0'
    dependencies:
      pg: 8.7.1
    dev: true

  /pg-protocol/1.5.0:
    resolution: {integrity: sha512-muRttij7H8TqRNu/DxrAJQITO4Ac7RmX3Klyr/9mJEOBeIpgnF8f9jAfRz5d3XwQZl5qBjF9gLsUtMPJE0vezQ==}
    dev: true

  /pg-types/2.2.0:
    resolution: {integrity: sha512-qTAAlrEsl8s4OiEQY69wDvcMIdQN6wdz5ojQiOy6YRMuynxenON0O5oCpJI6lshc6scgAY8qvJ2On/p+CXY0GA==}
    engines: {node: '>=4'}
    dependencies:
      pg-int8: 1.0.1
      postgres-array: 2.0.0
      postgres-bytea: 1.0.0
      postgres-date: 1.0.7
      postgres-interval: 1.2.0
    dev: true

  /pg/8.7.1:
    resolution: {integrity: sha512-7bdYcv7V6U3KAtWjpQJJBww0UEsWuh4yQ/EjNf2HeO/NnvKjpvhEIe/A/TleP6wtmSKnUnghs5A9jUoK6iDdkA==}
    engines: {node: '>= 8.0.0'}
    peerDependencies:
      pg-native: '>=2.0.0'
    peerDependenciesMeta:
      pg-native:
        optional: true
    dependencies:
      buffer-writer: 2.0.0
      packet-reader: 1.0.0
      pg-connection-string: 2.5.0
      pg-pool: 3.4.1_pg@8.7.1
      pg-protocol: 1.5.0
      pg-types: 2.2.0
      pgpass: 1.0.4
    dev: true

  /pgpass/1.0.4:
    resolution: {integrity: sha512-YmuA56alyBq7M59vxVBfPJrGSozru8QAdoNlWuW3cz8l+UX3cWge0vTvjKhsSHSJpo3Bom8/Mm6hf0TR5GY0+w==}
    dependencies:
      split2: 3.2.2
    dev: true

  /picomatch/2.2.2:
    resolution: {integrity: sha512-q0M/9eZHzmr0AulXyPwNfZjtwZ/RBZlbN3K3CErVrk50T2ASYI7Bye0EvekFY3IP1Nt2DHu0re+V2ZHIpMkuWg==}
    engines: {node: '>=8.6'}

  /picomatch/2.3.0:
    resolution: {integrity: sha512-lY1Q/PiJGC2zOv/z391WOTD+Z02bCgsFfvxoXXf6h7kv9o+WmsmzYqrAwY63sNgOxE4xEdq0WyUnXfKeBrSvYw==}
    engines: {node: '>=8.6'}
    dev: true

  /pirates/4.0.1:
    resolution: {integrity: sha512-WuNqLTbMI3tmfef2TKxlQmAiLHKtFhlsCZnPIpuv2Ow0RDVO8lfy1Opf4NUzlMXLjPl+Men7AuVdX6TA+s+uGA==}
    engines: {node: '>= 6'}
    dependencies:
      node-modules-regexp: 1.0.0
    dev: true

  /pkg-dir/4.2.0:
    resolution: {integrity: sha512-HRDzbaKjC+AOWVXxAU/x54COGeIv9eb+6CkDSQoNTt4XyWoIJvuPsXizxu/Fr23EiekbtZwmh1IcIG/l/a10GQ==}
    engines: {node: '>=8'}
    dependencies:
      find-up: 4.1.0

  /pkg-up/3.1.0:
    resolution: {integrity: sha512-nDywThFk1i4BQK4twPQ6TA4RT8bDY96yeuCVBWL3ePARCiEKDRSrNGbFIgUJpLp+XeIR65v8ra7WuJOFUBtkMA==}
    engines: {node: '>=8'}
    dependencies:
      find-up: 3.0.0

  /platform/1.3.6:
    resolution: {integrity: sha512-fnWVljUchTro6RiCFvCXBbNhJc2NijN7oIQxbwsyL0buWJPG85v81ehlHI9fXrJsMNgTofEoWIQeClKpgxFLrg==}
    dev: true

  /please-upgrade-node/3.2.0:
    resolution: {integrity: sha512-gQR3WpIgNIKwBMVLkpMUeR3e1/E1y42bqDQZfql+kDeXd8COYfM8PQA4X6y7a8u9Ua9FHmsrrmirW2vHs45hWg==}
    dependencies:
      semver-compare: 1.0.0
    dev: true

  /plur/4.0.0:
    resolution: {integrity: sha512-4UGewrYgqDFw9vV6zNV+ADmPAUAfJPKtGvb/VdpQAx25X5f3xXdGdyOEVFwkl8Hl/tl7+xbeHqSEM+D5/TirUg==}
    engines: {node: '>=10'}
    dependencies:
      irregular-plurals: 3.3.0
    dev: true

  /pluralize/8.0.0:
    resolution: {integrity: sha512-Nc3IT5yHzflTfbjgqWcCPpo7DaKy4FnpB0l/zCAW0Tc7jxAiuqSxHasntB3D7887LSrA93kDJ9IXovxJYxyLCA==}
    engines: {node: '>=4'}
    dev: true

  /postgres-array/2.0.0:
    resolution: {integrity: sha512-VpZrUqU5A69eQyW2c5CA1jtLecCsN2U/bD6VilrFDWq5+5UIEVO7nazS3TEcHf1zuPYO/sqGvUvW62g86RXZuA==}
    engines: {node: '>=4'}
    dev: true

  /postgres-bytea/1.0.0:
    resolution: {integrity: sha1-AntTPAqokOJtFy1Hz5zOzFIazTU=}
    engines: {node: '>=0.10.0'}
    dev: true

  /postgres-date/1.0.7:
    resolution: {integrity: sha512-suDmjLVQg78nMK2UZ454hAG+OAW+HQPZ6n++TNDUX+L0+uUlLywnoxJKDou51Zm+zTCjrCl0Nq6J9C5hP9vK/Q==}
    engines: {node: '>=0.10.0'}
    dev: true

  /postgres-interval/1.2.0:
    resolution: {integrity: sha512-9ZhXKM/rw350N1ovuWHbGxnGh/SNJ4cnxHiM0rxE4VN41wsg8P8zWn9hv/buK00RP4WvlOyr/RBDiptyxVbkZQ==}
    engines: {node: '>=0.10.0'}
    dependencies:
      xtend: 4.0.2
    dev: true

  /prebuild-install/6.1.3:
    resolution: {integrity: sha512-iqqSR84tNYQUQHRXalSKdIaM8Ov1QxOVuBNWI7+BzZWv6Ih9k75wOnH1rGQ9WWTaaLkTpxWKIciOF0KyfM74+Q==}
    engines: {node: '>=6'}
    hasBin: true
    dependencies:
      detect-libc: 1.0.3
      expand-template: 2.0.3
      github-from-package: 0.0.0
      minimist: 1.2.5
      mkdirp-classic: 0.5.3
      napi-build-utils: 1.0.2
      node-abi: 2.30.0
      npmlog: 4.1.2
      pump: 3.0.0
      rc: 1.2.8
      simple-get: 3.1.0
      tar-fs: 2.1.1
      tunnel-agent: 0.6.0
    dev: true
    optional: true

  /prelude-ls/1.1.2:
    resolution: {integrity: sha1-IZMqVJ9eUv/ZqCf1cOBL5iqX2lQ=}
    engines: {node: '>= 0.8.0'}
    dev: true

  /prelude-ls/1.2.1:
    resolution: {integrity: sha512-vkcDPrRZo1QZLbn5RLGPpg/WmIQ65qoWWhcGKf/b5eplkkarX0m9z8ppCat4mlOqUsWpyNuYgO3VRyrYHSzX5g==}
    engines: {node: '>= 0.8.0'}
    dev: true

  /prettier-linter-helpers/1.0.0:
    resolution: {integrity: sha512-GbK2cP9nraSSUF9N2XwUwqfzlAFlMNYYl+ShE/V+H8a9uNl/oUqB1w2EL54Jh0OlyRSd8RfWYJ3coVS4TROP2w==}
    engines: {node: '>=6.0.0'}
    dependencies:
      fast-diff: 1.2.0
    dev: true

  /prettier/2.3.2:
    resolution: {integrity: sha512-lnJzDfJ66zkMy58OL5/NY5zp70S7Nz6KqcKkXYzn2tMVrNxvbqaBpg7H3qHaLxCJ5lNMsGuM8+ohS7cZrthdLQ==}
    engines: {node: '>=10.13.0'}
    hasBin: true
    dev: true

  /pretty-format/26.6.2:
    resolution: {integrity: sha512-7AeGuCYNGmycyQbCqd/3PWH4eOoX/OiCa0uphp57NVTeAGdJGaAliecxwBDHYQCIvrW7aDBZCYeNTP/WX69mkg==}
    engines: {node: '>= 10'}
    dependencies:
      '@jest/types': 26.6.2
      ansi-regex: 5.0.0
      ansi-styles: 4.3.0
      react-is: 17.0.2
    dev: true

  /pretty-format/27.0.6:
    resolution: {integrity: sha512-8tGD7gBIENgzqA+UBzObyWqQ5B778VIFZA/S66cclyd5YkFLYs2Js7gxDKf0MXtTc9zcS7t1xhdfcElJ3YIvkQ==}
    engines: {node: ^10.13.0 || ^12.13.0 || ^14.15.0 || >=15.0.0}
    dependencies:
      '@jest/types': 27.0.6
      ansi-regex: 5.0.0
      ansi-styles: 5.2.0
      react-is: 17.0.2
    dev: true

  /prettysize/2.0.0:
    resolution: {integrity: sha512-VVtxR7sOh0VsG8o06Ttq5TrI1aiZKmC+ClSn4eBPaNf4SHr5lzbYW+kYGX3HocBL/MfpVrRfFZ9V3vCbLaiplg==}

  /process-nextick-args/2.0.1:
    resolution: {integrity: sha512-3ouUOpQhtgrbOa17J7+uxOTpITYWaGP7/AhoR3+A+/1e9skrzelGi/dXzEYyvbxubEF6Wn2ypscTKiKJFFn1ag==}

  /process/0.11.10:
    resolution: {integrity: sha1-czIwDoQBYb2j5podHZGn1LwW8YI=}
    engines: {node: '>= 0.6.0'}
    dev: true

  /progress/2.0.3:
    resolution: {integrity: sha512-7PiHtLll5LdnKIMw100I+8xJXR5gW2QwWYkT6iJva0bXitZKa/XMrSbdmg3r2Xnaidz9Qumd0VPaMrZlF9V9sA==}
    engines: {node: '>=0.4.0'}

  /prompts/2.4.1:
    resolution: {integrity: sha512-EQyfIuO2hPDsX1L/blblV+H7I0knhgAd82cVneCwcdND9B8AuCDuRcBH6yIcG4dFzlOUqbazQqwGjx5xmsNLuQ==}
    engines: {node: '>= 6'}
    dependencies:
      kleur: 3.0.3
      sisteransi: 1.0.5

  /proxy-addr/2.0.7:
    resolution: {integrity: sha512-llQsMLSUDUPT44jdrU/O37qlnifitDP+ZwrmmZcoSKyLKvtZxpyV0n2/bD/N4tBAAZ/gJEdZU7KMraoK1+XYAg==}
    engines: {node: '>= 0.10'}
    dependencies:
      forwarded: 0.2.0
      ipaddr.js: 1.9.1
    dev: true

  /psl/1.8.0:
    resolution: {integrity: sha512-RIdOzyoavK+hA18OGGWDqUTsCLhtA7IcZ/6NCs4fFJaHBDab+pDDmDIByWFRQJq2Cd7r1OoQxBGKOaztq+hjIQ==}
    dev: true

  /pump/3.0.0:
    resolution: {integrity: sha512-LwZy+p3SFs1Pytd/jYct4wpv49HiYCqd9Rlc5ZVdk0V+8Yzv6jR5Blk3TRmPL1ft69TxP0IMZGJ+WPFU2BFhww==}
    dependencies:
      end-of-stream: 1.4.4
      once: 1.4.0
    dev: true
    optional: true

  /punycode/2.1.1:
    resolution: {integrity: sha512-XRsRjdf+j5ml+y/6GKHPZbrF/8p2Yga0JPtdqTIY2Xe5ohJPD9saDJJLPvp9+NSBprVvevdXZybnj2cv8OEd0A==}
    engines: {node: '>=6'}
    dev: true

  /qs/6.10.1:
    resolution: {integrity: sha512-M528Hph6wsSVOBiYUnGf+K/7w0hNshs/duGsNXPUCLH5XAqjEtiPGwNONLV0tBH8NoGb0mvD5JubnUTrujKDTg==}
    engines: {node: '>=0.6'}
    dependencies:
      side-channel: 1.0.4
    dev: true

  /qs/6.5.2:
    resolution: {integrity: sha512-N5ZAX4/LxJmF+7wN74pUD6qAh9/wnvdQcjq9TZjevvXzSUo7bfmw91saqMjzGS2xq91/odN2dW/WOl7qQHNDGA==}
    engines: {node: '>=0.6'}
    dev: true
    optional: true

  /qs/6.7.0:
    resolution: {integrity: sha512-VCdBRNFTX1fyE7Nb6FYoURo/SPe62QCaAyzJvUjwRaIsc+NePBEniHlvxFmmX56+HZphIGtV0XeCirBtpDrTyQ==}
    engines: {node: '>=0.6'}
    dev: true

  /queue-microtask/1.2.2:
    resolution: {integrity: sha512-dB15eXv3p2jDlbOiNLyMabYg1/sXvppd8DP2J3EOCQ0AkuSXCW2tP7mnVouVLJKgUMY6yP0kcQDVpLCN13h4Xg==}

  /quick-lru/4.0.1:
    resolution: {integrity: sha512-ARhCpm70fzdcvNQfPoy49IaanKkTlRWF2JMzqhcJbhSFRZv7nPTvZJdcY7301IPmvW+/p0RgIWnQDLJxifsQ7g==}
    engines: {node: '>=8'}
    dev: true

  /range-parser/1.2.1:
    resolution: {integrity: sha512-Hrgsx+orqoygnmhFbKaHE6c296J+HTAQXoxEF6gNupROmmGJRoyzfG3ccAveqCBrwr/2yxQ5BVd/GTl5agOwSg==}
    engines: {node: '>= 0.6'}
    dev: true

  /raw-body/2.4.0:
    resolution: {integrity: sha512-4Oz8DUIwdvoa5qMJelxipzi/iJIi40O5cGV1wNYp5hvZP8ZN0T+jiNkL0QepXs+EsQ9XJ8ipEDoiH70ySUJP3Q==}
    engines: {node: '>= 0.8'}
    dependencies:
      bytes: 3.1.0
      http-errors: 1.7.2
      iconv-lite: 0.4.24
      unpipe: 1.0.0
    dev: true

  /rc/1.2.8:
    resolution: {integrity: sha512-y3bGgqKj3QBdxLbLkomlohkvsA8gdAiUQlSBJnBhfn+BPxg4bc62d8TcBW15wavDfgexCgccckhcZvywyQYPOw==}
    hasBin: true
    dependencies:
      deep-extend: 0.6.0
      ini: 1.3.8
      minimist: 1.2.5
      strip-json-comments: 2.0.1
    dev: true

  /react-is/17.0.2:
    resolution: {integrity: sha512-w2GsyukL62IJnlaff/nRegPQR94C/XXamvMWmSHRJ4y7Ts/4ocGRmTHvOs8PSE6pB3dWOrD/nueuU5sduBsQ4w==}
    dev: true

  /react/17.0.2:
    resolution: {integrity: sha512-gnhPt75i/dq/z3/6q/0asP78D0u592D5L1pd7M8P+dck6Fu/jJeL6iVVK23fptSUZj8Vjf++7wXA8UNclGQcbA==}
    engines: {node: '>=0.10.0'}
    dependencies:
      loose-envify: 1.4.0
      object-assign: 4.1.1
    dev: true

  /read-pkg-up/7.0.1:
    resolution: {integrity: sha512-zK0TB7Xd6JpCLmlLmufqykGE+/TlOePD6qKClNW7hHDKFh/J7/7gCWGR7joEQEW1bKq3a3yUZSObOoWLFQ4ohg==}
    engines: {node: '>=8'}
    dependencies:
      find-up: 4.1.0
      read-pkg: 5.2.0
      type-fest: 0.8.1

  /read-pkg/5.2.0:
    resolution: {integrity: sha512-Ug69mNOpfvKDAc2Q8DRpMjjzdtrnv9HcSMX+4VsZxD1aZ6ZzrIE7rlzXBtWTyhULSMKg076AW6WR5iZpD0JiOg==}
    engines: {node: '>=8'}
    dependencies:
      '@types/normalize-package-data': 2.4.1
      normalize-package-data: 2.5.0
      parse-json: 5.2.0
      type-fest: 0.6.0

  /readable-stream/2.3.7:
    resolution: {integrity: sha512-Ebho8K4jIbHAxnuxi7o42OrZgF/ZTNcsZj6nRKyUmkhLFq8CHItp/fy6hQZuZmP/n3yZ9VBUbp4zz/mX8hmYPw==}
    dependencies:
      core-util-is: 1.0.2
      inherits: 2.0.4
      isarray: 1.0.0
      process-nextick-args: 2.0.1
      safe-buffer: 5.1.2
      string_decoder: 1.1.1
      util-deprecate: 1.0.2

  /readable-stream/3.6.0:
    resolution: {integrity: sha512-BViHy7LKeTz4oNnkcLJ+lVSL6vpiFeX6/d3oSH8zCW7UxP2onchk+vTGB143xuFjHS3deTgkKoXXymXqymiIdA==}
    engines: {node: '>= 6'}
    dependencies:
      inherits: 2.0.4
      string_decoder: 1.3.0
      util-deprecate: 1.0.2

  /redent/3.0.0:
    resolution: {integrity: sha512-6tDA8g98We0zd0GvVeMT9arEOnTw9qM03L9cJXaCjrip1OO764RDBLBfrB4cwzNGDj5OA5ioymC9GkizgWJDUg==}
    engines: {node: '>=8'}
    dependencies:
      indent-string: 4.0.0
      strip-indent: 3.0.0
    dev: true

  /redis-commands/1.7.0:
    resolution: {integrity: sha512-nJWqw3bTFy21hX/CPKHth6sfhZbdiHP6bTawSgQBlKOVRG7EZkfHbbHwQJnrE4vsQf0CMNE+3gJ4Fmm16vdVlQ==}
    dev: true

  /redis-errors/1.2.0:
    resolution: {integrity: sha1-62LSrbFeTq9GEMBK/hUpOEJQq60=}
    engines: {node: '>=4'}
    dev: true

  /redis-lock/0.1.4:
    resolution: {integrity: sha512-7/+zu86XVQfJVx1nHTzux5reglDiyUCDwmW7TSlvVezfhH2YLc/Rc8NE0ejQG+8/0lwKzm29/u/4+ogKeLosiA==}
    engines: {node: '>=0.6'}
    dev: true

  /redis-parser/3.0.0:
    resolution: {integrity: sha1-tm2CjNyv5rS4pCin3vTGvKwxyLQ=}
    engines: {node: '>=4'}
    dependencies:
      redis-errors: 1.2.0
    dev: true

  /redis/3.1.2:
    resolution: {integrity: sha512-grn5KoZLr/qrRQVwoSkmzdbw6pwF+/rwODtrOr6vuBRiR/f3rjSTGupbF90Zpqm2oenix8Do6RV7pYEkGwlKkw==}
    engines: {node: '>=10'}
    dependencies:
      denque: 1.5.0
      redis-commands: 1.7.0
      redis-errors: 1.2.0
      redis-parser: 3.0.0
    dev: true

  /regexpp/3.1.0:
    resolution: {integrity: sha512-ZOIzd8yVsQQA7j8GCSlPGXwg5PfmA1mrq0JP4nGhh54LaKN3xdai/vHUDu74pKwV8OxseMS65u2NImosQcSD0Q==}
    engines: {node: '>=8'}
    dev: true

  /replace-string/3.1.0:
    resolution: {integrity: sha512-yPpxc4ZR2makceA9hy/jHNqc7QVkd4Je/N0WRHm6bs3PtivPuPynxE5ejU/mp5EhnCv8+uZL7vhz8rkluSlx+Q==}
    engines: {node: '>=8'}
    dev: true

  /request/2.88.2:
    resolution: {integrity: sha512-MsvtOrfG9ZcrOwAW+Qi+F6HbD0CWXEh9ou77uOb7FM2WPhwT7smM833PzanhJLsgXjN89Ir6V2PczXNnMpwKhw==}
    engines: {node: '>= 6'}
    deprecated: request has been deprecated, see https://github.com/request/request/issues/3142
    dependencies:
      aws-sign2: 0.7.0
      aws4: 1.11.0
      caseless: 0.12.0
      combined-stream: 1.0.8
      extend: 3.0.2
      forever-agent: 0.6.1
      form-data: 2.3.3
      har-validator: 5.1.5
      http-signature: 1.2.0
      is-typedarray: 1.0.0
      isstream: 0.1.2
      json-stringify-safe: 5.0.1
      mime-types: 2.1.32
      oauth-sign: 0.9.0
      performance-now: 2.1.0
      qs: 6.5.2
      safe-buffer: 5.2.1
      tough-cookie: 2.5.0
      tunnel-agent: 0.6.0
      uuid: 3.4.0
    dev: true
    optional: true

  /require-directory/2.1.1:
    resolution: {integrity: sha1-jGStX9MNqxyXbiNE/+f3kqam30I=}
    engines: {node: '>=0.10.0'}
    dev: true

  /require-from-string/2.0.2:
    resolution: {integrity: sha512-Xf0nWe6RseziFMu+Ap9biiUbmplq6S9/p+7w7YXP/JBHhrUDDUhwa+vANyubuqfZWTveU//DYVGsDG7RKL/vEw==}
    engines: {node: '>=0.10.0'}
    dev: true

  /resolve-cwd/3.0.0:
    resolution: {integrity: sha512-OrZaX2Mb+rJCpH/6CpSqt9xFVpN++x01XnN2ie9g6P5/3xelLAkXWVADpdz1IHD/KFfEXyE6V0U01OQ3UO2rEg==}
    engines: {node: '>=8'}
    dependencies:
      resolve-from: 5.0.0
    dev: true

  /resolve-from/4.0.0:
    resolution: {integrity: sha512-pb/MYmXstAkysRFx8piNI1tGFNQIFA3vkE3Gq4EuA1dF6gHp/+vgZqsCGJapvy8N3Q+4o7FwvquPJcnZ7RYy4g==}
    engines: {node: '>=4'}
    dev: true

  /resolve-from/5.0.0:
    resolution: {integrity: sha512-qYg9KP24dD5qka9J47d0aVky0N+b4fTU89LN9iDnjB5waksiC49rvMB0PrUJQGoTmH50XPiqOvAjDfaijGxYZw==}
    engines: {node: '>=8'}

  /resolve-pkg/2.0.0:
    resolution: {integrity: sha512-+1lzwXehGCXSeryaISr6WujZzowloigEofRB+dj75y9RRa/obVcYgbHJd53tdYw8pvZj8GojXaaENws8Ktw/hQ==}
    engines: {node: '>=8'}
    dependencies:
      resolve-from: 5.0.0

  /resolve/1.20.0:
    resolution: {integrity: sha512-wENBPt4ySzg4ybFQW2TT1zMQucPK95HSh/nq2CFTZVOGut2+pQvSsgtda4d26YrYcr067wjbmzOG8byDPBX63A==}
    dependencies:
      is-core-module: 2.5.0
      path-parse: 1.0.7

  /restore-cursor/3.1.0:
    resolution: {integrity: sha512-l+sSefzHpj5qimhFSE5a8nufZYAM3sBSVMAPtYkmC+4EH2anSGaEMXSD0izRQbu9nfyQ9y5JrVmp7E8oZrUjvA==}
    engines: {node: '>=8'}
    dependencies:
      onetime: 5.1.2
      signal-exit: 3.0.3

  /retry/0.13.1:
    resolution: {integrity: sha512-XQBQ3I8W1Cge0Seh+6gjj03LbmRFWuoszgK9ooCpwYIrhhoO80pfq4cUkU5DkknwfOfFteRwlZ56PYOGYyFWdg==}
    engines: {node: '>= 4'}

  /reusify/1.0.4:
    resolution: {integrity: sha512-U9nH88a3fc/ekCF1l0/UP1IosiuIjyTh7hBvXVMHYgVcfGvt897Xguj2UOLDeI5BG2m7/uwyaLVT6fbtCwTyzw==}
    engines: {iojs: '>=1.0.0', node: '>=0.10.0'}

  /rfdc/1.3.0:
    resolution: {integrity: sha512-V2hovdzFbOi77/WajaSMXk2OLm+xNIeQdMMuB7icj7bk6zi2F8GGAxigcnDFpJHbNyNcgyJDiP+8nOrY5cZGrA==}
    dev: true

  /rimraf/2.7.1:
    resolution: {integrity: sha512-uWjbaKIK3T1OSVptzX7Nl6PvQ3qAGtKEtVRjRuazjfL3Bx5eI409VZSqgND+4UNnmzLVdPj9FqFJNPqBZFve4w==}
    hasBin: true
    dependencies:
      glob: 7.1.7
    dev: true

  /rimraf/3.0.2:
    resolution: {integrity: sha512-JZkJMZkAGFFPP2YqXZXPbMlMBgsxzE8ILs4lMIX/2o0L9UBw9O/Y3o6wFw/i9YLapcUJWwqbi3kdxIPdC62TIA==}
    hasBin: true
    dependencies:
      glob: 7.1.7

  /rollup-plugin-dts/3.0.2_rollup@2.55.1+typescript@4.3.5:
    resolution: {integrity: sha512-hswlsdWu/x7k5pXzaLP6OvKRKcx8Bzprksz9i9mUe72zvt8LvqAb/AZpzs6FkLgmyRaN8B6rUQOVtzA3yEt9Yw==}
    engines: {node: '>=v12.22.1'}
    peerDependencies:
      rollup: ^2.48.0
      typescript: ^4.2.4
    dependencies:
      magic-string: 0.25.7
      rollup: 2.55.1
      typescript: 4.3.5
    optionalDependencies:
      '@babel/code-frame': 7.14.5
    dev: true

  /rollup/2.55.1:
    resolution: {integrity: sha512-1P9w5fpb6b4qroePh8vHKGIvPNxwoCQhjJpIqfZGHLKpZ0xcU2/XBmFxFbc9697/6bmHpmFTLk5R1dAQhFSo0g==}
    engines: {node: '>=10.0.0'}
    hasBin: true
    optionalDependencies:
      fsevents: 2.3.2
    dev: true

  /run-parallel/1.2.0:
    resolution: {integrity: sha512-5l4VyZR86LZ/lDxZTR6jqL8AFE2S0IFLMP26AbjsLVADxHdhB/c0GUsH+y39UfCi3dzz8OlQuPmnaJOMoDHQBA==}
    dependencies:
      queue-microtask: 1.2.2

  /rxjs/6.6.7:
    resolution: {integrity: sha512-hTdwr+7yYNIT5n4AMYp85KA6yw2Va0FLa3Rguvbpa4W3I5xynaBZo41cM3XM+4Q6fRMj3sBYIR1VAmZMXYJvRQ==}
    engines: {npm: '>=2.0.0'}
    dependencies:
      tslib: 1.14.1
    dev: true

  /safe-buffer/5.1.2:
    resolution: {integrity: sha512-Gd2UZBJDkXlY7GbJxfsE8/nvKkUEU1G38c1siN6QP6a9PT9MmHB8GnpscSmMJSoF8LOIrt8ud/wPtojys4G6+g==}

  /safe-buffer/5.2.1:
    resolution: {integrity: sha512-rp3So07KcdmmKbGvgaNxQSJr7bGVSVk5S9Eq1F+ppbRo70+YeaDxkw5Dd8NPN+GD6bjnYm2VuPuCXmpuYvmCXQ==}

  /safer-buffer/2.1.2:
    resolution: {integrity: sha512-YZo3K82SD7Riyi0E1EQPojLz7kpepnSQI9IyPbHHg1XXXevb5dJI7tpyN2ADxGcQbHG7vcyRHk0cbwqcQriUtg==}
    dev: true

  /sax/1.2.4:
    resolution: {integrity: sha512-NqVDv9TpANUjFm0N8uM5GxL36UgKi9/atZw+x7YFnQ8ckwFGKrl4xX4yWtrey3UJm5nP1kUbnYgLopqWNSRhWw==}
    dev: true

  /saxes/5.0.1:
    resolution: {integrity: sha512-5LBh1Tls8c9xgGjw3QrMwETmTMVk0oFgvrFSvWx62llR2hcEInrKNZ2GZCCuuy2lvWrdl5jhbpeqc5hRYKFOcw==}
    engines: {node: '>=10'}
    dependencies:
      xmlchars: 2.2.0
    dev: true

  /segfault-handler/1.3.0:
    resolution: {integrity: sha512-p7kVHo+4uoYkr0jmIiTBthwV5L2qmWtben/KDunDZ834mbos+tY+iO0//HpAJpOFSQZZ+wxKWuRo4DxV02B7Lg==}
    requiresBuild: true
    dependencies:
      bindings: 1.5.0
      nan: 2.14.2
    dev: true

  /semver-compare/1.0.0:
    resolution: {integrity: sha1-De4hahyUGrN+nvsXiPavxf9VN/w=}
    dev: true

  /semver/5.3.0:
    resolution: {integrity: sha1-myzl094C0XxgEq0yaqa00M9U+U8=}
    hasBin: true
    dev: true
    optional: true

  /semver/5.7.1:
    resolution: {integrity: sha512-sauaDf/PZdVgrLTNYHRtpXa1iRiKcaebiKQ1BJdpQlWH2lCvexQdX55snPFyK7QzpudqbCI0qXFfOasHdyNDGQ==}
    hasBin: true

  /semver/6.3.0:
    resolution: {integrity: sha512-b39TBaTSfV6yBrapU89p5fKekE2m/NwnDocOVruQFS1/veMgdzuPcnOM34M6CwxW8jH/lxEa5rBoDeUwu5HHTw==}
    hasBin: true

  /semver/7.3.5:
    resolution: {integrity: sha512-PoeGJYh8HK4BTO/a9Tf6ZG3veo/A7ZVsYrSA6J8ny9nb3B1VrpkuN+z9OE5wfE5p6H4LchYZsegiQgbJD94ZFQ==}
    engines: {node: '>=10'}
    hasBin: true
    dependencies:
      lru-cache: 6.0.0
    dev: true

  /send/0.17.1:
    resolution: {integrity: sha512-BsVKsiGcQMFwT8UxypobUKyv7irCNRHk1T0G680vk88yf6LBByGcZJOTJCrTP2xVN6yI+XjPJcNuE3V4fT9sAg==}
    engines: {node: '>= 0.8.0'}
    dependencies:
      debug: 2.6.9
      depd: 1.1.2
      destroy: 1.0.4
      encodeurl: 1.0.2
      escape-html: 1.0.3
      etag: 1.8.1
      fresh: 0.5.2
      http-errors: 1.7.3
      mime: 1.6.0
      ms: 2.1.1
      on-finished: 2.3.0
      range-parser: 1.2.1
      statuses: 1.5.0
    dev: true

  /serve-static/1.14.1:
    resolution: {integrity: sha512-JMrvUwE54emCYWlTI+hGrGv5I8dEwmco/00EvkzIIsR7MqrHonbD9pO2MOfFnpFntl7ecpZs+3mW+XbQZu9QCg==}
    engines: {node: '>= 0.8.0'}
    dependencies:
      encodeurl: 1.0.2
      escape-html: 1.0.3
      parseurl: 1.3.3
      send: 0.17.1
    dev: true

  /set-blocking/2.0.0:
    resolution: {integrity: sha1-BF+XgtARrppoA93TgrJDkrPYkPc=}
    dev: true

  /setprototypeof/1.1.1:
    resolution: {integrity: sha512-JvdAWfbXeIGaZ9cILp38HntZSFSo3mWg6xGcJJsd+d4aRMOqauag1C63dJfDw7OaMYwEbHMOxEZ1lqVRYP2OAw==}
    dev: true

  /shebang-command/2.0.0:
    resolution: {integrity: sha512-kHxr2zZpYtdmrN1qDjrrX/Z1rR1kG8Dx+gkpK1G4eXmvXswmcE1hTWBWYUzlraYw1/yZp6YuDY77YtvbN0dmDA==}
    engines: {node: '>=8'}
    dependencies:
      shebang-regex: 3.0.0

  /shebang-regex/3.0.0:
    resolution: {integrity: sha512-7++dFhtcx3353uBaq8DDR4NuxBetBzC7ZQOhmTQInHEd6bSrXdiEyzCvG07Z44UYdLShWUyXt5M/yhz8ekcb1A==}
    engines: {node: '>=8'}

  /shell-quote/1.7.2:
    resolution: {integrity: sha512-mRz/m/JVscCrkMyPqHc/bczi3OQHkLTqXHEFu0zDhK/qfv3UcOA4SVmRCLmos4bhjr9ekVQubj/R7waKapmiQg==}

  /side-channel/1.0.4:
    resolution: {integrity: sha512-q5XPytqFEIKHkGdiMIrY10mvLRvnQh42/+GoBlFW3b2LXLE2xxJpZFdm94we0BaoV3RwJyGqg5wS7epxTv0Zvw==}
    dependencies:
      call-bind: 1.0.2
      get-intrinsic: 1.1.1
      object-inspect: 1.11.0
    dev: true

  /signal-exit/3.0.3:
    resolution: {integrity: sha512-VUJ49FC8U1OxwZLxIbTTrDvLnf/6TDgxZcK8wxR8zs13xpx7xbG60ndBlhNrFi2EMuFRoeDoJO7wthSLq42EjA==}

  /simple-concat/1.0.1:
    resolution: {integrity: sha512-cSFtAPtRhljv69IK0hTVZQ+OfE9nePi/rtJmw5UjHeVyVroEqJXP1sFztKUy1qU+xvz3u/sfYJLa947b7nAN2Q==}
    dev: true
    optional: true

  /simple-get/3.1.0:
    resolution: {integrity: sha512-bCR6cP+aTdScaQCnQKbPKtJOKDp/hj9EDLJo3Nw4y1QksqaovlW/bnptB6/c1e+qmNIDHRK+oXFDdEqBT8WzUA==}
    dependencies:
      decompress-response: 4.2.1
      once: 1.4.0
      simple-concat: 1.0.1
    dev: true
    optional: true

  /sisteransi/1.0.5:
    resolution: {integrity: sha512-bLGGlR1QxBcynn2d5YmDX4MGjlZvy2MRBDRNHLJ8VI6l6+9FUiyTFNJ0IveOSP0bcXgVDPRcfGqA0pjaqUpfVg==}

  /slash/3.0.0:
    resolution: {integrity: sha512-g9Q1haeby36OSStwb4ntCGGGaKsaVSjQ68fBxoQcutl5fS1vuY18H3wSt3jFyFtrkx+Kz0V1G85A4MyAdDMi2Q==}
    engines: {node: '>=8'}

  /slice-ansi/3.0.0:
    resolution: {integrity: sha512-pSyv7bSTC7ig9Dcgbw9AuRNUb5k5V6oDudjZoMBSr13qpLBG7tB+zgCkARjq7xIUgdz5P1Qe8u+rSGdouOOIyQ==}
    engines: {node: '>=8'}
    dependencies:
      ansi-styles: 4.3.0
      astral-regex: 2.0.0
      is-fullwidth-code-point: 3.0.0

  /slice-ansi/4.0.0:
    resolution: {integrity: sha512-qMCMfhY040cVHT43K9BFygqYbUPFZKHOg7K73mtTWJRb8pyP3fzf4Ixd5SzdEJQ6MRUg/WBnOLxghZtKKurENQ==}
    engines: {node: '>=10'}
    dependencies:
      ansi-styles: 4.3.0
      astral-regex: 2.0.0
      is-fullwidth-code-point: 3.0.0

  /sort-keys/4.2.0:
    resolution: {integrity: sha512-aUYIEU/UviqPgc8mHR6IW1EGxkAXpeRETYcrzg8cLAvUPZcpAlleSXHV2mY7G12GphSH6Gzv+4MMVSSkbdteHg==}
    engines: {node: '>=8'}
    dependencies:
      is-plain-obj: 2.1.0
    dev: true

  /source-map-support/0.5.19:
    resolution: {integrity: sha512-Wonm7zOCIJzBGQdB+thsPar0kYuCIzYvxZwlBa87yi/Mdjv7Tip2cyVbLj5o0cFPN4EVkuTwb3GDDyUx2DGnGw==}
    dependencies:
      buffer-from: 1.1.1
      source-map: 0.6.1
    dev: true

  /source-map/0.5.7:
    resolution: {integrity: sha1-igOdLRAh0i0eoUyA2OpGi6LvP8w=}
    engines: {node: '>=0.10.0'}
    dev: true

  /source-map/0.6.1:
    resolution: {integrity: sha512-UjgapumWlbMhkBgzT7Ykc5YXUT46F0iKu8SGXq0bcwP5dz/h0Plj6enJqjz1Zbq2l5WaqYnrVbwWOWMyF3F47g==}
    engines: {node: '>=0.10.0'}
    dev: true

  /source-map/0.7.3:
    resolution: {integrity: sha512-CkCj6giN3S+n9qrYiBTX5gystlENnRW5jZeNLHpe6aue+SrHcG5VYwujhW9s4dY31mEGsxBDrHR6oI69fTXsaQ==}
    engines: {node: '>= 8'}
    dev: true

  /sourcemap-codec/1.4.8:
    resolution: {integrity: sha512-9NykojV5Uih4lgo5So5dtw+f0JgJX30KCNI8gwhz2J9A15wD0Ml6tjHKwf6fTSa6fAdVBdZeNOs9eJ71qCk8vA==}
    dev: true

  /spdx-correct/3.1.1:
    resolution: {integrity: sha512-cOYcUWwhCuHCXi49RhFRCyJEK3iPj1Ziz9DpViV3tbZOwXD49QzIN3MpOLJNxh2qwq2lJJZaKMVw9qNi4jTC0w==}
    dependencies:
      spdx-expression-parse: 3.0.1
      spdx-license-ids: 3.0.9

  /spdx-exceptions/2.3.0:
    resolution: {integrity: sha512-/tTrYOC7PPI1nUAgx34hUpqXuyJG+DTHJTnIULG4rDygi4xu/tfgmq1e1cIRwRzwZgo4NLySi+ricLkZkw4i5A==}

  /spdx-expression-parse/3.0.1:
    resolution: {integrity: sha512-cbqHunsQWnJNE6KhVSMsMeH5H/L9EpymbzqTQ3uLwNCLZ1Q481oWaofqH7nO6V07xlXwY6PhQdQ2IedWx/ZK4Q==}
    dependencies:
      spdx-exceptions: 2.3.0
      spdx-license-ids: 3.0.9

  /spdx-license-ids/3.0.9:
    resolution: {integrity: sha512-Ki212dKK4ogX+xDo4CtOZBVIwhsKBEfsEEcwmJfLQzirgc2jIWdzg40Unxz/HzEUqM1WFzVlQSMF9kZZ2HboLQ==}

  /split2/3.2.2:
    resolution: {integrity: sha512-9NThjpgZnifTkJpzTZ7Eue85S49QwpNhZTq6GRJwObb6jnLFNGB7Qm73V5HewTROPyxD0C29xqmaI68bQtV+hg==}
    dependencies:
      readable-stream: 3.6.0
    dev: true

  /sprintf-js/1.0.3:
    resolution: {integrity: sha1-BOaSb2YolTVPPdAVIDYzuFcpfiw=}
    dev: true

  /sprintf-js/1.1.2:
    resolution: {integrity: sha512-VE0SOVEHCk7Qc8ulkWw3ntAzXuqf7S2lvwQaDLRnUeIEaKNQJzV6BwmLKhOqT61aGhfUMrXeaBk+oDGCzvhcug==}
    dev: true

  /sql-template-tag/4.0.0:
    resolution: {integrity: sha512-S82ZPaT3a8rw7dDfOQyrVR82fQPA0qqihq/qkKIZrm4IfkP8RpyT6SyF+syp2Pmf8pzPh63H3yTIMuBRsL95kQ==}
    engines: {node: '>=6'}
    dev: true

  /sqlite-async/1.1.1:
    resolution: {integrity: sha512-HTDsYzmUebV2sMvlMbyrLZcnqyfSCBALiTnK+XW6mzYY9LLUC29hJCt5RVc9j/Nl99frHD81dAAt3bEgXjCAlA==}
    dependencies:
      sqlite3: 5.0.2
    dev: true

  /sqlite3/5.0.2:
    resolution: {integrity: sha512-1SdTNo+BVU211Xj1csWa8lV6KM0CtucDwRyA0VHl91wEH1Mgh7RxUpI4rVvG7OhHrzCSGaVyW5g8vKvlrk9DJA==}
    requiresBuild: true
    peerDependenciesMeta:
      node-gyp:
        optional: true
    dependencies:
      node-addon-api: 3.2.1
      node-pre-gyp: 0.11.0
    optionalDependencies:
      node-gyp: 3.8.0
    dev: true

  /sshpk/1.16.1:
    resolution: {integrity: sha512-HXXqVUq7+pcKeLqqZj6mHFUMvXtOJt1uoUx09pFW6011inTMxqI8BA8PM95myrIyyKwdnzjdFjLiE6KBPVtJIg==}
    engines: {node: '>=0.10.0'}
    hasBin: true
    dependencies:
      asn1: 0.2.4
      assert-plus: 1.0.0
      bcrypt-pbkdf: 1.0.2
      dashdash: 1.14.1
      ecc-jsbn: 0.1.2
      getpass: 0.1.7
      jsbn: 0.1.1
      safer-buffer: 2.1.2
      tweetnacl: 0.14.5
    dev: true
    optional: true

  /stack-utils/2.0.3:
    resolution: {integrity: sha512-gL//fkxfWUsIlFL2Tl42Cl6+HFALEaB1FU76I/Fy+oZjRreP7OPMXFlGbxM7NQsI0ZpUfw76sHnv0WNYuTb7Iw==}
    engines: {node: '>=10'}
    dependencies:
      escape-string-regexp: 2.0.0
    dev: true

  /stacktrace-parser/0.1.10:
    resolution: {integrity: sha512-KJP1OCML99+8fhOHxwwzyWrlUuVX5GQ0ZpJTd1DFXhdkrvg1szxfHhawXUZ3g9TkXORQd4/WG68jMlQZ2p8wlg==}
    engines: {node: '>=6'}
    dependencies:
      type-fest: 0.7.1
    dev: true

  /staged-git-files/1.2.0:
    resolution: {integrity: sha512-MYK3aDsO8XAXkv2ASsrznObxVDlocYm7gc/cMk/hB4vbJZeEqOO7H1mZR7EY2C5q3YgKOBo3Tmu0D30h7RjdWg==}
    hasBin: true
    dev: true

  /statuses/1.5.0:
    resolution: {integrity: sha1-Fhx9rBd2Wf2YEfQ3cfqZOBR4Yow=}
    engines: {node: '>= 0.6'}
    dev: true

  /stoppable/1.1.0:
    resolution: {integrity: sha512-KXDYZ9dszj6bzvnEMRYvxgeTHU74QBFL54XKtP3nyMuJ81CFYtABZ3bAzL2EdFUaEwJOBOgENyFj3R7oTzDyyw==}
    engines: {node: '>=4', npm: '>=6'}
    dev: true

  /string-argv/0.3.1:
    resolution: {integrity: sha512-a1uQGz7IyVy9YwhqjZIZu1c8JO8dNIe20xBmSS6qu9kv++k3JGzCVmprbNN5Kn+BgzD5E7YYwg1CcjuJMRNsvg==}
    engines: {node: '>=0.6.19'}
    dev: true

  /string-hash/1.1.3:
    resolution: {integrity: sha1-6Kr8CsGFW0Zmkp7X3RJ1311sgRs=}
    dev: true

  /string-length/4.0.2:
    resolution: {integrity: sha512-+l6rNN5fYHNhZZy41RXsYptCjA2Igmq4EG7kZAYFQI1E1VTXarr6ZPXBg6eq7Y6eK4FEhY6AJlyuFIb/v/S0VQ==}
    engines: {node: '>=10'}
    dependencies:
      char-regex: 1.0.2
      strip-ansi: 6.0.0
    dev: true

  /string-width/1.0.2:
    resolution: {integrity: sha1-EYvfW4zcUaKn5w0hHgfisLmxB9M=}
    engines: {node: '>=0.10.0'}
    dependencies:
      code-point-at: 1.1.0
      is-fullwidth-code-point: 1.0.0
      strip-ansi: 3.0.1
    dev: true

  /string-width/4.2.2:
    resolution: {integrity: sha512-XBJbT3N4JhVumXE0eoLU9DCjcaF92KLNqTmFCnG1pf8duUxFGwtP6AD6nkjw9a3IdiRtL3E2w3JDiE/xi3vOeA==}
    engines: {node: '>=8'}
    dependencies:
      emoji-regex: 8.0.0
      is-fullwidth-code-point: 3.0.0
      strip-ansi: 6.0.0

  /string_decoder/1.1.1:
    resolution: {integrity: sha512-n/ShnvDi6FHbbVfviro+WojiFzv+s8MPMHBczVePfUpDJLwoLT0ht1l4YwBCbi8pJAveEEdnkHyPyTP/mzRfwg==}
    dependencies:
      safe-buffer: 5.1.2

  /string_decoder/1.3.0:
    resolution: {integrity: sha512-hkRX8U1WjJFd8LsDJ2yQ/wWWxaopEsABU1XfkM8A+j0+85JAGppt16cr1Whg6KIbb4okU6Mql6BOj+uup/wKeA==}
    dependencies:
      safe-buffer: 5.2.1

  /stringify-object/3.3.0:
    resolution: {integrity: sha512-rHqiFh1elqCQ9WPLIC8I0Q/g/wj5J1eMkyoiD6eoQApWHP0FtlK7rqnhmabL5VUY9JQCcqwwvlOaSuutekgyrw==}
    engines: {node: '>=4'}
    dependencies:
      get-own-enumerable-property-symbols: 3.0.2
      is-obj: 1.0.1
      is-regexp: 1.0.0
    dev: true

  /strip-ansi/3.0.1:
    resolution: {integrity: sha1-ajhfuIU9lS1f8F0Oiq+UJ43GPc8=}
    engines: {node: '>=0.10.0'}
    dependencies:
      ansi-regex: 2.1.1
    dev: true

  /strip-ansi/6.0.0:
    resolution: {integrity: sha512-AuvKTrTfQNYNIctbR1K/YGTR1756GycPsg7b9bdV9Duqur4gv6aKqHXah67Z8ImS7WEz5QVcOtlfW2rZEugt6w==}
    engines: {node: '>=8'}
    dependencies:
      ansi-regex: 5.0.0

  /strip-ansi/7.0.0:
    resolution: {integrity: sha512-UhDTSnGF1dc0DRbUqr1aXwNoY3RgVkSWG8BrpnuFIxhP57IqbS7IRta2Gfiavds4yCxc5+fEAVVOgBZWnYkvzg==}
    engines: {node: '>=12'}
    dependencies:
      ansi-regex: 6.0.0
    dev: true

  /strip-bom/4.0.0:
    resolution: {integrity: sha512-3xurFv5tEgii33Zi8Jtp55wEIILR9eh34FAW00PZf+JnSsTmV/ioewSgQl97JHvgjoRGwPShsWm+IdrxB35d0w==}
    engines: {node: '>=8'}
    dev: true

  /strip-final-newline/2.0.0:
    resolution: {integrity: sha512-BrpvfNAE3dcvq7ll3xVumzjKjZQ5tI1sEUIKr3Uoks0XUl45St3FlatVqef9prk4jRDzhW6WZg+3bk93y6pLjA==}
    engines: {node: '>=6'}

  /strip-indent/3.0.0:
    resolution: {integrity: sha512-laJTa3Jb+VQpaC6DseHhF7dXVqHTfJPCRDaEbid/drOhgitgYku/letMUqOXFoWV0zIIUbjpdH2t+tYj4bQMRQ==}
    engines: {node: '>=8'}
    dependencies:
      min-indent: 1.0.1

  /strip-json-comments/2.0.1:
    resolution: {integrity: sha1-PFMZQukIwml8DsNEhYwobHygpgo=}
    engines: {node: '>=0.10.0'}
    dev: true

  /strip-json-comments/3.1.1:
    resolution: {integrity: sha512-6fPc+R4ihwqP6N/aIv2f1gMH8lOVtWQHoqC4yK6oSDVVocumAsfCqjkXnqiYMhmMwS/mEHLp7Vehlt3ql6lEig==}
    engines: {node: '>=8'}
    dev: true

  /supports-color/5.5.0:
    resolution: {integrity: sha512-QjVjwdXIt408MIiAqCX4oUKsgU2EqAGzs2Ppkm4aQYbjm+ZEWEcW4SfFNTr4uMNZma0ey4f5lgLrkB0aX0QMow==}
    engines: {node: '>=4'}
    dependencies:
      has-flag: 3.0.0

  /supports-color/7.2.0:
    resolution: {integrity: sha512-qpCAvRl9stuOHveKsn7HncJRvv501qIacKzQlO/+Lwxc9+0q2wLyv4Dfvt80/DPn2pqOBsJdDiogXGR9+OvwRw==}
    engines: {node: '>=8'}
    dependencies:
      has-flag: 4.0.0

  /supports-color/8.1.1:
    resolution: {integrity: sha512-MpUEN2OodtUzxvKQl72cUF7RQ5EiHsGvSsVG0ia9c5RbWGL2CI4C7EpPS8UTBIplnlzZiNuV56w+FuNxy3ty2Q==}
    engines: {node: '>=10'}
    dependencies:
      has-flag: 4.0.0
    dev: true

  /supports-hyperlinks/2.2.0:
    resolution: {integrity: sha512-6sXEzV5+I5j8Bmq9/vUphGRM/RJNT9SCURJLjwfOg51heRtguGWDzcaBlgAzKhQa0EVNpPEKzQuBwZ8S8WaCeQ==}
    engines: {node: '>=8'}
    dependencies:
      has-flag: 4.0.0
      supports-color: 7.2.0

  /symbol-tree/3.2.4:
    resolution: {integrity: sha512-9QNk5KwDF+Bvz+PyObkmSYjI5ksVUYtjW7AU22r2NKcfLJcXp96hkDWU3+XndOsUb+AQ9QhfzfCT2O+CNWT5Tw==}
    dev: true

  /table/6.7.1:
    resolution: {integrity: sha512-ZGum47Yi6KOOFDE8m223td53ath2enHcYLgOCjGr5ngu8bdIARQk6mN/wRMv4yMRcHnCSnHbCEha4sobQx5yWg==}
    engines: {node: '>=10.0.0'}
    dependencies:
      ajv: 8.5.0
      lodash.clonedeep: 4.5.0
      lodash.truncate: 4.4.2
      slice-ansi: 4.0.0
      string-width: 4.2.2
      strip-ansi: 6.0.0
    dev: true

  /tar-fs/2.1.1:
    resolution: {integrity: sha512-V0r2Y9scmbDRLCNex/+hYzvp/zyYjvFbHPNgVTKfQvVrb6guiE/fxP+XblDNR011utopbkex2nM4dHNV6GDsng==}
    dependencies:
      chownr: 1.1.4
      mkdirp-classic: 0.5.3
      pump: 3.0.0
      tar-stream: 2.2.0
    dev: true
    optional: true

  /tar-stream/2.2.0:
    resolution: {integrity: sha512-ujeqbceABgwMZxEJnk2HDY2DlnUZ+9oEcb1KzTVfYHio0UE6dG71n60d8D2I4qNvleWrrXpmjpt7vZeF1LnMZQ==}
    engines: {node: '>=6'}
    dependencies:
      bl: 4.1.0
      end-of-stream: 1.4.4
      fs-constants: 1.0.0
      inherits: 2.0.4
      readable-stream: 3.6.0

  /tar/2.2.2:
    resolution: {integrity: sha512-FCEhQ/4rE1zYv9rYXJw/msRqsnmlje5jHP6huWeBZ704jUTy02c5AZyWujpMR1ax6mVw9NyJMfuK2CMDWVIfgA==}
    dependencies:
      block-stream: 0.0.9
      fstream: 1.0.12
      inherits: 2.0.4
    dev: true
    optional: true

  /tar/4.4.15:
    resolution: {integrity: sha512-ItbufpujXkry7bHH9NpQyTXPbJ72iTlXgkBAYsAjDXk3Ds8t/3NfO5P4xZGy7u+sYuQUbimgzswX4uQIEeNVOA==}
    engines: {node: '>=4.5'}
    dependencies:
      chownr: 1.1.4
      fs-minipass: 1.2.7
      minipass: 2.9.0
      minizlib: 1.3.3
      mkdirp: 0.5.5
      safe-buffer: 5.2.1
      yallist: 3.1.1
    dev: true

  /tar/6.1.2:
    resolution: {integrity: sha512-EwKEgqJ7nJoS+s8QfLYVGMDmAsj+StbI2AM/RTHeUSsOw6Z8bwNBRv5z3CY0m7laC5qUAqruLX5AhMuc5deY3Q==}
    engines: {node: '>= 10'}
    dependencies:
      chownr: 2.0.0
      fs-minipass: 2.1.0
      minipass: 3.1.3
      minizlib: 2.1.2
      mkdirp: 1.0.4
      yallist: 4.0.0

  /tarn/3.0.1:
    resolution: {integrity: sha512-6usSlV9KyHsspvwu2duKH+FMUhqJnAh6J5J/4MITl8s94iSUQTLkJggdiewKv4RyARQccnigV48Z+khiuVZDJw==}
    engines: {node: '>=8.0.0'}
    dev: true

  /tedious/11.4.0_debug@4.3.2:
    resolution: {integrity: sha512-A7DYRH0EJL5b4vj8X8KVRyWVk7OZCXkHltMlkmMgOJEfPPMv41X+iNIeOCZ7zJ4/fvaJHkvfsKYuOzL+Eda+TQ==}
    engines: {node: '>= 10'}
    dependencies:
      '@azure/identity': 1.5.0_debug@4.3.2
      '@azure/keyvault-keys': 4.2.2
      '@azure/ms-rest-nodeauth': 3.0.10_debug@4.3.2
      '@js-joda/core': 3.2.0
      adal-node: 0.2.2_debug@4.3.2
      bl: 5.0.0
      depd: 2.0.0
      iconv-lite: 0.6.3
      jsbi: 3.1.6
      native-duplexpair: 1.0.0
      node-abort-controller: 2.0.0
      punycode: 2.1.1
      readable-stream: 3.6.0
      sprintf-js: 1.1.2
    transitivePeerDependencies:
      - debug
      - supports-color
    dev: true

  /temp-dir/1.0.0:
    resolution: {integrity: sha1-CnwOom06Oa+n4OvqnB/AvE2qAR0=}
    engines: {node: '>=4'}

  /temp-dir/2.0.0:
    resolution: {integrity: sha512-aoBAniQmmwtcKp/7BzsH8Cxzv8OL736p7v1ihGb5e9DJ9kTwGWHrQrVB5+lfVDzfGrdRzXch+ig7LHaY1JTOrg==}
    engines: {node: '>=8'}

  /temp-write/4.0.0:
    resolution: {integrity: sha512-HIeWmj77uOOHb0QX7siN3OtwV3CTntquin6TNVg6SHOqCP3hYKmox90eeFOGaY1MqJ9WYDDjkyZrW6qS5AWpbw==}
    engines: {node: '>=8'}
    dependencies:
      graceful-fs: 4.2.6
      is-stream: 2.0.1
      make-dir: 3.1.0
      temp-dir: 1.0.0
      uuid: 3.4.0

  /temp/0.4.0:
    resolution: {integrity: sha1-ZxrWPVe+D+nXKUZks/xABjZnimA=}
    engines: {'0': node >=0.4.0}
    dev: true

  /tempy/1.0.1:
    resolution: {integrity: sha512-biM9brNqxSc04Ee71hzFbryD11nX7VPhQQY32AdDmjFvodsRFz/3ufeoTZ6uYkRFfGo188tENcASNs3vTdsM0w==}
    engines: {node: '>=10'}
    dependencies:
      del: 6.0.0
      is-stream: 2.0.1
      temp-dir: 2.0.0
      type-fest: 0.16.0
      unique-string: 2.0.0

  /terminal-link/2.1.1:
    resolution: {integrity: sha512-un0FmiRUQNr5PJqy9kP7c40F5BOfpGlYTrxonDChEZB7pzZxRNp/bt+ymiy9/npwXya9KH99nJ/GXFIiUkYGFQ==}
    engines: {node: '>=8'}
    dependencies:
      ansi-escapes: 4.3.2
      supports-hyperlinks: 2.2.0

  /test-exclude/6.0.0:
    resolution: {integrity: sha512-cAGWPIyOHU6zlmg88jwm7VRyXnMN7iV68OGAbYDk/Mh/xC/pzVPlQtY6ngoIH/5/tciuhGfvESU8GrHrcxD56w==}
    engines: {node: '>=8'}
    dependencies:
      '@istanbuljs/schema': 0.1.3
      glob: 7.1.7
      minimatch: 3.0.4
    dev: true

  /text-table/0.2.0:
    resolution: {integrity: sha1-f17oI66AUgfACvLfSoTsP8+lcLQ=}
    dev: true

  /throat/6.0.1:
    resolution: {integrity: sha512-8hmiGIJMDlwjg7dlJ4yKGLK8EsYqKgPWbG3b4wjJddKNwc7N7Dpn08Df4szr/sZdMVeOstrdYSsqzX6BYbcB+w==}
    dev: true

  /through/2.3.8:
    resolution: {integrity: sha1-DdTJ/6q8NXlgsbckEV1+Doai4fU=}
    dev: true

  /tmp/0.2.1:
    resolution: {integrity: sha512-76SUhtfqR2Ijn+xllcI5P1oyannHNHByD80W1q447gU3mp9G9PSpGdWmjUOHRDPiHYacIk66W7ubDTuPF3BEtQ==}
    engines: {node: '>=8.17.0'}
    dependencies:
      rimraf: 3.0.2

  /tmpl/1.0.4:
    resolution: {integrity: sha1-I2QN17QtAEM5ERQIIOXPRA5SHdE=}
    dev: true

  /to-fast-properties/2.0.0:
    resolution: {integrity: sha1-3F5pjL0HkmW8c+A3doGk5Og/YW4=}
    engines: {node: '>=4'}
    dev: true

  /to-regex-range/5.0.1:
    resolution: {integrity: sha512-65P7iz6X5yEr1cwcgvQxbbIw7Uk3gOy5dIdtZ4rDveLqhrdJP+Li/Hx6tyK0NEb+2GCyneCMJiGqrADCSNk8sQ==}
    engines: {node: '>=8.0'}
    dependencies:
      is-number: 7.0.0

  /toidentifier/1.0.0:
    resolution: {integrity: sha512-yaOH/Pk/VEhBWWTlhI+qXxDFXlejDGcQipMlyxda9nthulaxLZUNcUqFxokp0vcYnvteJln5FNQDRrxj3YcbVw==}
    engines: {node: '>=0.6'}
    dev: true

  /tough-cookie/2.5.0:
    resolution: {integrity: sha512-nlLsUzgm1kfLXSXfRZMc1KLAugd4hqJHDTvc2hDIwS3mZAfMEuMbc03SujMF+GEcpaX/qboeycw6iO8JwVv2+g==}
    engines: {node: '>=0.8'}
    dependencies:
      psl: 1.8.0
      punycode: 2.1.1
    dev: true
    optional: true

  /tough-cookie/3.0.1:
    resolution: {integrity: sha512-yQyJ0u4pZsv9D4clxO69OEjLWYw+jbgspjTue4lTQZLfV0c5l1VmK2y1JK8E9ahdpltPOaAThPcp5nKPUgSnsg==}
    engines: {node: '>=6'}
    dependencies:
      ip-regex: 2.1.0
      psl: 1.8.0
      punycode: 2.1.1
    dev: true

  /tough-cookie/4.0.0:
    resolution: {integrity: sha512-tHdtEpQCMrc1YLrMaqXXcj6AxhYi/xgit6mZu1+EDWUn+qhUf8wMQoFIy9NXuq23zAwtcB0t/MjACGR18pcRbg==}
    engines: {node: '>=6'}
    dependencies:
      psl: 1.8.0
      punycode: 2.1.1
      universalify: 0.1.2
    dev: true

  /tr46/2.1.0:
    resolution: {integrity: sha512-15Ih7phfcdP5YxqiB+iDtLoaTz4Nd35+IiAv0kQ5FNKHzXgdWqPoTIqEDDJmXceQt4JZk6lVPT8lnDlPpGDppw==}
    engines: {node: '>=8'}
    dependencies:
      punycode: 2.1.1
    dev: true

  /trim-newlines/3.0.1:
    resolution: {integrity: sha512-c1PTsA3tYrIsLGkJkzHF+w9F2EyxfXGo4UyJc4pFL++FMjnq0HJS69T3M7d//gKrFKwy429bouPescbjecU+Zw==}
    engines: {node: '>=8'}
    dev: true

  /ts-jest/27.0.4_52cc4273aa16028085013af47e479e10:
    resolution: {integrity: sha512-c4E1ECy9Xz2WGfTMyHbSaArlIva7Wi2p43QOMmCqjSSjHP06KXv+aT+eSY+yZMuqsMi3k7pyGsGj2q5oSl5WfQ==}
    engines: {node: ^10.13.0 || ^12.13.0 || ^14.15.0 || >=15.0.0}
    hasBin: true
    peerDependencies:
      '@babel/core': '>=7.0.0-beta.0 <8'
      '@types/jest': ^26.0.0
      babel-jest: '>=27.0.0 <28'
      jest: ^27.0.0
      typescript: '>=3.8 <5.0'
    peerDependenciesMeta:
      '@babel/core':
        optional: true
      '@types/jest':
        optional: true
      babel-jest:
        optional: true
    dependencies:
      '@types/jest': 26.0.24
      bs-logger: 0.2.6
      buffer-from: 1.1.1
      fast-json-stable-stringify: 2.1.0
      jest: 27.0.6_ts-node@10.1.0
      jest-util: 27.0.6
      json5: 2.2.0
      lodash: 4.17.21
      make-error: 1.3.6
      mkdirp: 1.0.4
      semver: 7.3.5
      typescript: 4.3.5
      yargs-parser: 20.2.9
    dev: true

  /ts-node/10.1.0_620c6be159ae5abe9d22c4491af881d8:
    resolution: {integrity: sha512-6szn3+J9WyG2hE+5W8e0ruZrzyk1uFLYye6IGMBadnOzDh8aP7t8CbFpsfCiEx2+wMixAhjFt7lOZC4+l+WbEA==}
    engines: {node: '>=12.0.0'}
    hasBin: true
    peerDependencies:
      '@swc/core': '>=1.2.50'
      '@swc/wasm': '>=1.2.50'
      '@types/node': '*'
      typescript: '>=2.7'
    peerDependenciesMeta:
      '@swc/core':
        optional: true
      '@swc/wasm':
        optional: true
    dependencies:
      '@tsconfig/node10': 1.0.7
      '@tsconfig/node12': 1.0.7
      '@tsconfig/node14': 1.0.0
      '@tsconfig/node16': 1.0.1
      '@types/node': 12.20.18
      arg: 4.1.3
      create-require: 1.1.1
      diff: 4.0.2
      make-error: 1.3.6
      source-map-support: 0.5.19
      typescript: 4.3.5
      yn: 3.1.1
    dev: true

  /ts-node/10.1.0_7360de416e8b444360c6ec4574012a61:
    resolution: {integrity: sha512-6szn3+J9WyG2hE+5W8e0ruZrzyk1uFLYye6IGMBadnOzDh8aP7t8CbFpsfCiEx2+wMixAhjFt7lOZC4+l+WbEA==}
    engines: {node: '>=12.0.0'}
    hasBin: true
    peerDependencies:
      '@swc/core': '>=1.2.50'
      '@swc/wasm': '>=1.2.50'
      '@types/node': '*'
      typescript: '>=2.7'
    peerDependenciesMeta:
      '@swc/core':
        optional: true
      '@swc/wasm':
        optional: true
    dependencies:
      '@tsconfig/node10': 1.0.7
      '@tsconfig/node12': 1.0.7
      '@tsconfig/node14': 1.0.0
      '@tsconfig/node16': 1.0.1
      '@types/node': 14.17.7
      arg: 4.1.3
      create-require: 1.1.1
      diff: 4.0.2
      make-error: 1.3.6
      source-map-support: 0.5.19
      typescript: 4.3.5
      yn: 3.1.1
    dev: true

  /tsd/0.17.0:
    resolution: {integrity: sha512-+HUwya2NgoP/g9t2gRCC3I8VtGu65NgG9Lv75vNzMaxjMFo+0VXF9c4sj3remSzJYeBHLNKzWMbFOinPqrL20Q==}
    engines: {node: '>=12'}
    hasBin: true
    dependencies:
      '@tsd/typescript': 4.3.5
      eslint-formatter-pretty: 4.1.0
      globby: 11.0.4
      meow: 9.0.0
      path-exists: 4.0.0
      read-pkg-up: 7.0.1
    dev: true

  /tslib/1.14.1:
    resolution: {integrity: sha512-Xni35NKzjgMrwevysHTCArtLDpPvye8zV/0E4EyYn43P7/7qvQwPh9BGkHewbMulVntbigmcT7rdX3BNo9wRJg==}
    dev: true

  /tslib/2.3.0:
    resolution: {integrity: sha512-N82ooyxVNm6h1riLCoyS9e3fuJ3AMG2zIZs2Gd1ATcSFjSA23Q0fzjjZeh0jbJvWVDZ0cJT8yaNNaaXHzueNjg==}
    dev: true

  /tsutils/3.21.0_typescript@4.3.5:
    resolution: {integrity: sha512-mHKK3iUXL+3UF6xL5k0PEhKRUBKPBCv/+RkEOpjRWxxx27KKRBmmA60A9pgOUvMi8GKhRMPEmjBRPzs2W7O1OA==}
    engines: {node: '>= 6'}
    peerDependencies:
      typescript: '>=2.8.0 || >= 3.2.0-dev || >= 3.3.0-dev || >= 3.4.0-dev || >= 3.5.0-dev || >= 3.6.0-dev || >= 3.6.0-beta || >= 3.7.0-dev || >= 3.7.0-beta'
    dependencies:
      tslib: 1.14.1
      typescript: 4.3.5
    dev: true

  /tunnel-agent/0.6.0:
    resolution: {integrity: sha1-J6XeoGs2sEoKmWZ3SykIaPD8QP0=}
    dependencies:
      safe-buffer: 5.2.1
    dev: true
    optional: true

  /tunnel/0.0.6:
    resolution: {integrity: sha512-1h/Lnq9yajKY2PEbBadPXj3VxsDDu844OnaAo52UVmIzIvwwtBPIuNvkjuzBlTWpfJyUbG3ez0KSBibQkj4ojg==}
    engines: {node: '>=0.6.11 <=0.7.0 || >=0.7.3'}
    dev: true

  /tweetnacl/0.14.5:
    resolution: {integrity: sha1-WuaBd/GS1EViadEIr6k/+HQ/T2Q=}
    dev: true
    optional: true

  /type-check/0.3.2:
    resolution: {integrity: sha1-WITKtRLPHTVeP7eE8wgEsrUg23I=}
    engines: {node: '>= 0.8.0'}
    dependencies:
      prelude-ls: 1.1.2
    dev: true

  /type-check/0.4.0:
    resolution: {integrity: sha512-XleUoc9uwGXqjWwXaUTZAmzMcFZ5858QA2vvx1Ur5xIcixXIP+8LnFDgRplU30us6teqdlskFfu+ae4K79Ooew==}
    engines: {node: '>= 0.8.0'}
    dependencies:
      prelude-ls: 1.2.1
    dev: true

  /type-detect/4.0.8:
    resolution: {integrity: sha512-0fr/mIH1dlO+x7TlcMy+bIDqKPsw/70tVyeHW787goQjhmqaZe10uwLujubK9q9Lg6Fiho1KUKDYz0Z7k7g5/g==}
    engines: {node: '>=4'}
    dev: true

  /type-fest/0.16.0:
    resolution: {integrity: sha512-eaBzG6MxNzEn9kiwvtre90cXaNLkmadMWa1zQMs3XORCXNbsH/OewwbxC5ia9dCxIxnTAsSxXJaa/p5y8DlvJg==}
    engines: {node: '>=10'}

  /type-fest/0.18.1:
    resolution: {integrity: sha512-OIAYXk8+ISY+qTOwkHtKqzAuxchoMiD9Udx+FSGQDuiRR+PJKJHc2NJAXlbhkGwTt/4/nKZxELY1w3ReWOL8mw==}
    engines: {node: '>=10'}
    dev: true

  /type-fest/0.20.2:
    resolution: {integrity: sha512-Ne+eE4r0/iWnpAxD852z3A+N0Bt5RN//NjJwRd2VFHEmrywxf5vsZlh4R6lixl6B+wz/8d+maTSAkN1FIkI3LQ==}
    engines: {node: '>=10'}
    dev: true

  /type-fest/0.21.3:
    resolution: {integrity: sha512-t0rzBq87m3fVcduHDUFhKmyyX+9eo6WQjZvf51Ea/M0Q7+T374Jp1aUiyUl0GKxp8M/OETVHSDvmkyPgvX+X2w==}
    engines: {node: '>=10'}

  /type-fest/0.6.0:
    resolution: {integrity: sha512-q+MB8nYR1KDLrgr4G5yemftpMC7/QLqVndBmEEdqzmNj5dcFOO4Oo8qlwZE3ULT3+Zim1F8Kq4cBnikNhlCMlg==}
    engines: {node: '>=8'}

  /type-fest/0.7.1:
    resolution: {integrity: sha512-Ne2YiiGN8bmrmJJEuTWTLJR32nh/JdL1+PSicowtNb0WFpn59GK8/lfD61bVtzguz7b3PBt74nxpv/Pw5po5Rg==}
    engines: {node: '>=8'}
    dev: true

  /type-fest/0.8.1:
    resolution: {integrity: sha512-4dbzIzqvjtgiM5rw1k5rEHtBANKmdudhGyBEajN01fEyhaAIhsoKNy6y7+IN93IfpFtwY9iqi7kD+xwKhQsNJA==}
    engines: {node: '>=8'}

  /type-is/1.6.18:
    resolution: {integrity: sha512-TkRKr9sUTxEH8MdfuCSP7VizJyzRNMjj2J2do2Jr3Kym598JVdEksuzPQCnlFPW4ky9Q+iA+ma9BGm06XQBy8g==}
    engines: {node: '>= 0.6'}
    dependencies:
      media-typer: 0.3.0
      mime-types: 2.1.32
    dev: true

  /typedarray-to-buffer/3.1.5:
    resolution: {integrity: sha512-zdu8XMNEDepKKR+XYOXAVPtWui0ly0NtohUscw+UmaHiAWT8hrV1rr//H6V+0DvJ3OQ19S979M0laLfX8rm82Q==}
    dependencies:
      is-typedarray: 1.0.0
    dev: true

  /typescript/4.3.5:
    resolution: {integrity: sha512-DqQgihaQ9cUrskJo9kIyW/+g0Vxsk8cDtZ52a3NGh0YNTfpUSArXSohyUGnvbPazEPLu398C0UxmKSOrPumUzA==}
    engines: {node: '>=4.2.0'}
    hasBin: true
    dev: true

  /underscore/1.13.1:
    resolution: {integrity: sha512-hzSoAVtJF+3ZtiFX0VgfFPHEDRm7Y/QPjGyNo4TVdnDTdft3tr8hEkD25a1jC+TjTuE7tkHGKkhwCgs9dgBB2g==}
    dev: true

  /undici/3.3.6:
    resolution: {integrity: sha512-/j3YTZ5AobMB4ZrTY72mzM54uFUX32v0R/JRW9G2vOyF1uSKYAx+WT8dMsAcRS13TOFISv094TxIyWYk+WEPsA==}

  /unique-string/2.0.0:
    resolution: {integrity: sha512-uNaeirEPvpZWSgzwsPGtU2zVSTrn/8L5q/IexZmH0eH6SA73CmAA5U4GwORTxQAZs95TAXLNqeLoPPNO5gZfWg==}
    engines: {node: '>=8'}
    dependencies:
      crypto-random-string: 2.0.0

  /universalify/0.1.2:
    resolution: {integrity: sha512-rBJeI5CXAlmy1pV+617WB9J63U6XcazHHF2f2dbJix4XzpUF0RS3Zbj0FGIOCAva5P/d/GBOYaACQ1w+0azUkg==}
    engines: {node: '>= 4.0.0'}
    dev: true

  /unpipe/1.0.0:
    resolution: {integrity: sha1-sr9O6FFKrmFltIF4KdIbLvSZBOw=}
    engines: {node: '>= 0.8'}
    dev: true

  /untildify/4.0.0:
    resolution: {integrity: sha512-KK8xQ1mkzZeg9inewmFVDNkg3l5LUhoq9kN6iWYB/CC9YMG8HA+c1Q8HwDe6dEX7kErrEVNVBO3fWsVq5iDgtw==}
    engines: {node: '>=8'}
    dev: true

  /uri-js/4.4.1:
    resolution: {integrity: sha512-7rKUyy33Q1yc98pQ1DAmLtwX109F7TIfWlW1Ydo8Wl1ii1SeHieeh0HHfPeL2fMXK6z0s8ecKs9frCuLJvndBg==}
    dependencies:
      punycode: 2.1.1
    dev: true

  /util-deprecate/1.0.2:
    resolution: {integrity: sha1-RQ1Nyfpw3nMnYvvS1KKJgUGaDM8=}

  /utils-merge/1.0.1:
    resolution: {integrity: sha1-n5VxD1CiZ5R7LMwSR0HBAoQn5xM=}
    engines: {node: '>= 0.4.0'}
    dev: true

  /uuid/3.4.0:
    resolution: {integrity: sha512-HjSDRw6gZE5JMggctHBcjVak08+KEVhSIiDzFnT9S9aegmp85S/bReBVTb4QTFaRNptJ9kuYaNhnbNEOkbKb/A==}
    deprecated: Please upgrade  to version 7 or higher.  Older versions may use Math.random() in certain circumstances, which is known to be problematic.  See https://v8.dev/blog/math-random for details.
    hasBin: true

  /uuid/8.3.2:
    resolution: {integrity: sha512-+NYs2QeMWy+GWFOEm9xnn6HCDp0l7QBD7ml8zLUmJ+93Q5NF0NocErnwkTkXVFNiX3/fpC6afS8Dhb/gz7R7eg==}
    hasBin: true

  /v8-compile-cache/2.3.0:
    resolution: {integrity: sha512-l8lCEmLcLYZh4nbunNZvQCJc5pv7+RCwa8q/LdUx8u7lsWvPDKmpodJAJNwkAhJC//dFY48KuIEmjtd4RViDrA==}
    dev: true

  /v8-to-istanbul/8.0.0:
    resolution: {integrity: sha512-LkmXi8UUNxnCC+JlH7/fsfsKr5AU110l+SYGJimWNkWhxbN5EyeOtm1MJ0hhvqMMOhGwBj1Fp70Yv9i+hX0QAg==}
    engines: {node: '>=10.12.0'}
    dependencies:
      '@types/istanbul-lib-coverage': 2.0.3
      convert-source-map: 1.8.0
      source-map: 0.7.3
    dev: true

  /validate-npm-package-license/3.0.4:
    resolution: {integrity: sha512-DpKm2Ui/xN7/HQKCtpZxoRWBhZ9Z0kqtygG8XCgNQ8ZlDnxuQmWhj566j8fN4Cu3/JmbhsDo7fcAJq4s9h27Ew==}
    dependencies:
      spdx-correct: 3.1.1
      spdx-expression-parse: 3.0.1

  /vary/1.1.2:
    resolution: {integrity: sha1-IpnwLG3tMNSllhsLn3RSShj2NPw=}
    engines: {node: '>= 0.8'}
    dev: true

  /verror/1.10.0:
    resolution: {integrity: sha1-OhBcoXBTr1XW4nDB+CiGguGNpAA=}
    engines: {'0': node >=0.6.0}
    dependencies:
      assert-plus: 1.0.0
      core-util-is: 1.0.2
      extsprintf: 1.4.0
    dev: true

  /w3c-hr-time/1.0.2:
    resolution: {integrity: sha512-z8P5DvDNjKDoFIHK7q8r8lackT6l+jo/Ye3HOle7l9nICP9lf1Ci25fy9vHd0JOWewkIFzXIEig3TdKT7JQ5fQ==}
    dependencies:
      browser-process-hrtime: 1.0.0
    dev: true

  /w3c-xmlserializer/2.0.0:
    resolution: {integrity: sha512-4tzD0mF8iSiMiNs30BiLO3EpfGLZUT2MSX/G+o7ZywDzliWQ3OPtTZ0PTC3B3ca1UAf4cJMHB+2Bf56EriJuRA==}
    engines: {node: '>=10'}
    dependencies:
      xml-name-validator: 3.0.0
    dev: true

  /walker/1.0.7:
    resolution: {integrity: sha1-L3+bj9ENZ3JisYqITijRlhjgKPs=}
    dependencies:
      makeerror: 1.0.11
    dev: true

  /webidl-conversions/5.0.0:
    resolution: {integrity: sha512-VlZwKPCkYKxQgeSbH5EyngOmRp7Ww7I9rQLERETtf5ofd9pGeswWiOtogpEO850jziPRarreGxn5QIiTqpb2wA==}
    engines: {node: '>=8'}
    dev: true

  /webidl-conversions/6.1.0:
    resolution: {integrity: sha512-qBIvFLGiBpLjfwmYAaHPXsn+ho5xZnGvyGvsarywGNc8VyQJUMHJ8OBKGGrPER0okBeMDaan4mNBlgBROxuI8w==}
    engines: {node: '>=10.4'}
    dev: true

  /whatwg-encoding/1.0.5:
    resolution: {integrity: sha512-b5lim54JOPN9HtzvK9HFXvBma/rnfFeqsic0hSpjtDbVxR3dJKLc+KB4V6GgiGOvl7CY/KNh8rxSo9DKQrnUEw==}
    dependencies:
      iconv-lite: 0.4.24
    dev: true

  /whatwg-mimetype/2.3.0:
    resolution: {integrity: sha512-M4yMwr6mAnQz76TbJm914+gPpB/nCwvZbJU28cUD6dR004SAxDLOOSUaB1JDRqLtaOV/vi0IC5lEAGFgrjGv/g==}
    dev: true

  /whatwg-url/8.7.0:
    resolution: {integrity: sha512-gAojqb/m9Q8a5IV96E3fHJM70AzCkgt4uXYX2O7EmuyOnLrViCQlsEBmF9UQIu3/aeAIp2U17rtbpZWNntQqdg==}
    engines: {node: '>=10'}
    dependencies:
      lodash: 4.17.21
      tr46: 2.1.0
      webidl-conversions: 6.1.0
    dev: true

  /which/1.3.1:
    resolution: {integrity: sha512-HxJdYWq1MTIQbJ3nw0cqssHoTNU267KlrDuGZ1WYlxDStUtKUhOaJmh112/TZmHxxUfuJqPXSOm7tDyas0OSIQ==}
    hasBin: true
    dependencies:
      isexe: 2.0.0
    dev: true
    optional: true

  /which/2.0.2:
    resolution: {integrity: sha512-BLI3Tl1TW3Pvl70l3yq3Y64i+awpwXqsGBYWkkqMtnbXgrMD+yj7rhW0kuEDxzJaYXGjEW5ogapKNMEKNMjibA==}
    engines: {node: '>= 8'}
    hasBin: true
    dependencies:
      isexe: 2.0.0

  /wide-align/1.1.3:
    resolution: {integrity: sha512-QGkOQc8XL6Bt5PwnsExKBPuMKBxnGxWWW3fU55Xt4feHozMUhdUMaBCk290qpm/wG5u/RSKzwdAC4i51YigihA==}
    dependencies:
      string-width: 1.0.2
    dev: true

  /word-wrap/1.2.3:
    resolution: {integrity: sha512-Hz/mrNwitNRh/HUAtM/VT/5VH+ygD6DV7mYKZAtHOrbs8U7lvPS6xf7EJKMF0uW1KJCl0H701g3ZGus+muE5vQ==}
    engines: {node: '>=0.10.0'}
    dev: true

  /wrap-ansi/6.2.0:
    resolution: {integrity: sha512-r6lPcBGxZXlIcymEu7InxDMhdW0KDxpLgoFLcguasxCaJ/SOIZwINatK9KY/tf+ZrlywOKU0UDj3ATXUBfxJXA==}
    engines: {node: '>=8'}
    dependencies:
      ansi-styles: 4.3.0
      string-width: 4.2.2
      strip-ansi: 6.0.0

  /wrap-ansi/7.0.0:
    resolution: {integrity: sha512-YVGIj2kamLSTxw6NsZjoBxfSwsn0ycdesmc4p+Q21c5zPuZ1pl+NfxVdxPtdHvmNVOQ6XSYG4AUtyt/Fi7D16Q==}
    engines: {node: '>=10'}
    dependencies:
      ansi-styles: 4.3.0
      string-width: 4.2.2
      strip-ansi: 6.0.0
    dev: true

  /wrappy/1.0.2:
    resolution: {integrity: sha1-tSQ9jz7BqjXxNkYFvA0QNuMKtp8=}

  /write-file-atomic/3.0.3:
    resolution: {integrity: sha512-AvHcyZ5JnSfq3ioSyjrBkH9yW4m7Ayk8/9My/DD9onKeu/94fwrMocemO2QAJFAlnnDN+ZDS+ZjAR5ua1/PV/Q==}
    dependencies:
      imurmurhash: 0.1.4
      is-typedarray: 1.0.0
      signal-exit: 3.0.3
      typedarray-to-buffer: 3.1.5
    dev: true

  /ws/7.5.3:
    resolution: {integrity: sha512-kQ/dHIzuLrS6Je9+uv81ueZomEwH0qVYstcAQ4/Z93K8zeko9gtAbttJWzoC5ukqXY1PpoouV3+VSOqEAFt5wg==}
    engines: {node: '>=8.3.0'}
    peerDependencies:
      bufferutil: ^4.0.1
      utf-8-validate: ^5.0.2
    peerDependenciesMeta:
      bufferutil:
        optional: true
      utf-8-validate:
        optional: true
    dev: true

  /xml-name-validator/3.0.0:
    resolution: {integrity: sha512-A5CUptxDsvxKJEU3yO6DuWBSJz/qizqzJKOMIfUJHETbBw/sFaDxgd6fxm1ewUaM0jZ444Fc5vC5ROYurg/4Pw==}
    dev: true

  /xml2js/0.4.23:
    resolution: {integrity: sha512-ySPiMjM0+pLDftHgXY4By0uswI3SPKLDw/i3UXbnO8M/p28zqexCUoPmQFrYD+/1BzhGJSs2i1ERWKJAtiLrug==}
    engines: {node: '>=4.0.0'}
    dependencies:
      sax: 1.2.4
      xmlbuilder: 11.0.1
    dev: true

  /xmlbuilder/11.0.1:
    resolution: {integrity: sha512-fDlsI/kFEx7gLvbecc0/ohLG50fugQp8ryHzMTuW9vSa1GJ0XYWKnhsUx7oie3G98+r56aTQIUB4kht42R3JvA==}
    engines: {node: '>=4.0'}
    dev: true

  /xmlchars/2.2.0:
    resolution: {integrity: sha512-JZnDKK8B0RCDw84FNdDAIpZK+JuJw+s7Lz8nksI7SIuU3UXJJslUthsi+uWBUYOwPFwW7W7PRLRfUKpxjtjFCw==}
    dev: true

  /xmldom/0.6.0:
    resolution: {integrity: sha512-iAcin401y58LckRZ0TkI4k0VSM1Qg0KGSc3i8rU+xrxe19A/BN1zHyVSJY7uoutVlaTSzYyk/v5AmkewAP7jtg==}
    engines: {node: '>=10.0.0'}
    dev: true

  /xpath.js/1.1.0:
    resolution: {integrity: sha512-jg+qkfS4K8E7965sqaUl8mRngXiKb3WZGfONgE18pr03FUQiuSV6G+Ej4tS55B+rIQSFEIw3phdVAQ4pPqNWfQ==}
    engines: {node: '>=0.4.0'}
    dev: true

  /xtend/4.0.2:
    resolution: {integrity: sha512-LKYU1iAXJXUgAXn9URjiu+MWhyUXHsvfp7mcuYm9dSUKK0/CjtrUwFAxD82/mCWbtLsGjFIad0wIsod4zrTAEQ==}
    engines: {node: '>=0.4'}
    dev: true

  /y18n/5.0.8:
    resolution: {integrity: sha512-0pfFzegeDWJHJIAmTLRP2DwHjdF5s7jo9tuztdQxAhINCdvS+3nGINqPd00AphqJR/0LhANUS6/+7SCb98YOfA==}
    engines: {node: '>=10'}
    dev: true

  /yallist/3.1.1:
    resolution: {integrity: sha512-a4UGQaWPH59mOXUYnAG2ewncQS4i4F43Tv3JoAM+s2VDAmS9NsK8GpDMLrCHPksFT7h3K6TOoUNn2pb7RoXx4g==}
    dev: true

  /yallist/4.0.0:
    resolution: {integrity: sha512-3wdGidZyq5PB084XLES5TpOSRA3wjXAlIWMhum2kRcv/41Sn2emQ0dycQW4uZXLejwKvg6EsvbdlVL+FYEct7A==}

  /yaml/1.10.2:
    resolution: {integrity: sha512-r3vXyErRCYJ7wg28yvBY5VSoAF8ZvlcW9/BwUzEtUsjvX/DKs24dIkuwjtuprwJJHsbyUbLApepYTR1BN4uHrg==}
    engines: {node: '>= 6'}
    dev: true

  /yargs-parser/20.2.9:
    resolution: {integrity: sha512-y11nGElTIV+CT3Zv9t7VKl+Q3hTQoT9a1Qzezhhl6Rp21gJ/IVTW7Z3y9EWXhuUBC2Shnf+DX0antecpAwSP8w==}
    engines: {node: '>=10'}
    dev: true

  /yargs/16.2.0:
    resolution: {integrity: sha512-D1mvvtDG0L5ft/jGWkLpG1+m0eQxOfaBvTNELraWj22wSVUMWxZUvYgJYcKh6jGGIkJFhH4IZPQhR4TKpc8mBw==}
    engines: {node: '>=10'}
    dependencies:
      cliui: 7.0.4
      escalade: 3.1.1
      get-caller-file: 2.0.5
      require-directory: 2.1.1
      string-width: 4.2.2
      y18n: 5.0.8
      yargs-parser: 20.2.9
    dev: true

  /yn/3.1.1:
    resolution: {integrity: sha512-Ux4ygGWsu2c7isFWe8Yu1YluJmqVhxqK2cLXNQA5AcC3QfbGNpM7fu0Y8b/z16pXLnFxZYvWhd3fhBY9DLmC6Q==}
    engines: {node: '>=6'}
    dev: true

  /yocto-queue/0.1.0:
    resolution: {integrity: sha512-rVksvsnNCdJ/ohGc6xgPwyN8eheCxsiLM8mxuE/t/mOVqJewPuO1miLpTHQiRgTKCLexL4MeAFVagts7HmNZ2Q==}
    engines: {node: '>=10'}

  /zip-stream/3.0.1:
    resolution: {integrity: sha512-r+JdDipt93ttDjsOVPU5zaq5bAyY+3H19bDrThkvuVxC0xMQzU1PJcS6D+KrP3u96gH9XLomcHPb+2skoDjulQ==}
    engines: {node: '>= 8'}
    dependencies:
      archiver-utils: 2.1.0
      compress-commons: 3.0.0
      readable-stream: 3.6.0<|MERGE_RESOLUTION|>--- conflicted
+++ resolved
@@ -82,17 +82,10 @@
     specifiers:
       '@prisma/client': workspace:*
       '@prisma/debug': workspace:*
-<<<<<<< HEAD
       '@prisma/engines': 2.29.0-16.29ab90f60fae7b930be155a97e31856883f4ac22
       '@prisma/fetch-engine': 2.29.0-16.29ab90f60fae7b930be155a97e31856883f4ac22
       '@prisma/generator-helper': workspace:*
       '@prisma/get-platform': 2.29.0-16.29ab90f60fae7b930be155a97e31856883f4ac22
-=======
-      '@prisma/engines': 2.29.0-15.89a0ba9088b337769c598289ffadd78e1e53a660
-      '@prisma/fetch-engine': 2.29.0-15.89a0ba9088b337769c598289ffadd78e1e53a660
-      '@prisma/generator-helper': workspace:*
-      '@prisma/get-platform': 2.29.0-15.89a0ba9088b337769c598289ffadd78e1e53a660
->>>>>>> c94f0e91
       '@prisma/migrate': workspace:*
       '@prisma/sdk': workspace:*
       '@prisma/studio-server': 0.418.0
@@ -137,7 +130,6 @@
       ts-jest: 27.0.4
       typescript: 4.3.5
     dependencies:
-<<<<<<< HEAD
       '@prisma/engines': 2.29.0-16.29ab90f60fae7b930be155a97e31856883f4ac22
     devDependencies:
       '@prisma/client': link:../client
@@ -145,15 +137,6 @@
       '@prisma/fetch-engine': 2.29.0-16.29ab90f60fae7b930be155a97e31856883f4ac22
       '@prisma/generator-helper': link:../generator-helper
       '@prisma/get-platform': 2.29.0-16.29ab90f60fae7b930be155a97e31856883f4ac22
-=======
-      '@prisma/engines': 2.29.0-15.89a0ba9088b337769c598289ffadd78e1e53a660
-    devDependencies:
-      '@prisma/client': link:../client
-      '@prisma/debug': link:../debug
-      '@prisma/fetch-engine': 2.29.0-15.89a0ba9088b337769c598289ffadd78e1e53a660
-      '@prisma/generator-helper': link:../generator-helper
-      '@prisma/get-platform': 2.29.0-15.89a0ba9088b337769c598289ffadd78e1e53a660
->>>>>>> c94f0e91
       '@prisma/migrate': link:../migrate
       '@prisma/sdk': link:../sdk
       '@prisma/studio-server': 0.418.0
@@ -202,19 +185,11 @@
     specifiers:
       '@prisma/debug': workspace:*
       '@prisma/engine-core': workspace:*
-<<<<<<< HEAD
       '@prisma/engines': 2.29.0-16.29ab90f60fae7b930be155a97e31856883f4ac22
       '@prisma/engines-version': 2.29.0-16.29ab90f60fae7b930be155a97e31856883f4ac22
       '@prisma/fetch-engine': 2.29.0-16.29ab90f60fae7b930be155a97e31856883f4ac22
       '@prisma/generator-helper': workspace:*
       '@prisma/get-platform': 2.29.0-16.29ab90f60fae7b930be155a97e31856883f4ac22
-=======
-      '@prisma/engines': 2.29.0-15.89a0ba9088b337769c598289ffadd78e1e53a660
-      '@prisma/engines-version': 2.29.0-15.89a0ba9088b337769c598289ffadd78e1e53a660
-      '@prisma/fetch-engine': 2.29.0-15.89a0ba9088b337769c598289ffadd78e1e53a660
-      '@prisma/generator-helper': workspace:*
-      '@prisma/get-platform': 2.29.0-15.89a0ba9088b337769c598289ffadd78e1e53a660
->>>>>>> c94f0e91
       '@prisma/migrate': workspace:*
       '@prisma/sdk': workspace:*
       '@timsuchanek/copy': 1.4.5
@@ -269,7 +244,6 @@
       tsd: 0.17.0
       typescript: 4.3.5
     dependencies:
-<<<<<<< HEAD
       '@prisma/engines-version': 2.29.0-16.29ab90f60fae7b930be155a97e31856883f4ac22
     devDependencies:
       '@prisma/debug': link:../debug
@@ -278,16 +252,6 @@
       '@prisma/fetch-engine': 2.29.0-16.29ab90f60fae7b930be155a97e31856883f4ac22
       '@prisma/generator-helper': link:../generator-helper
       '@prisma/get-platform': 2.29.0-16.29ab90f60fae7b930be155a97e31856883f4ac22
-=======
-      '@prisma/engines-version': 2.29.0-15.89a0ba9088b337769c598289ffadd78e1e53a660
-    devDependencies:
-      '@prisma/debug': link:../debug
-      '@prisma/engine-core': link:../engine-core
-      '@prisma/engines': 2.29.0-15.89a0ba9088b337769c598289ffadd78e1e53a660
-      '@prisma/fetch-engine': 2.29.0-15.89a0ba9088b337769c598289ffadd78e1e53a660
-      '@prisma/generator-helper': link:../generator-helper
-      '@prisma/get-platform': 2.29.0-15.89a0ba9088b337769c598289ffadd78e1e53a660
->>>>>>> c94f0e91
       '@prisma/migrate': link:../migrate
       '@prisma/sdk': link:../sdk
       '@timsuchanek/copy': 1.4.5
@@ -392,15 +356,9 @@
   packages/engine-core:
     specifiers:
       '@prisma/debug': workspace:*
-<<<<<<< HEAD
       '@prisma/engines': 2.29.0-16.29ab90f60fae7b930be155a97e31856883f4ac22
       '@prisma/generator-helper': workspace:*
       '@prisma/get-platform': 2.29.0-16.29ab90f60fae7b930be155a97e31856883f4ac22
-=======
-      '@prisma/engines': 2.29.0-15.89a0ba9088b337769c598289ffadd78e1e53a660
-      '@prisma/generator-helper': workspace:*
-      '@prisma/get-platform': 2.29.0-15.89a0ba9088b337769c598289ffadd78e1e53a660
->>>>>>> c94f0e91
       '@types/jest': 26.0.24
       '@types/node': 12.20.18
       '@typescript-eslint/eslint-plugin': 4.29.0
@@ -428,15 +386,9 @@
       undici: 3.3.6
     dependencies:
       '@prisma/debug': link:../debug
-<<<<<<< HEAD
       '@prisma/engines': 2.29.0-16.29ab90f60fae7b930be155a97e31856883f4ac22
       '@prisma/generator-helper': link:../generator-helper
       '@prisma/get-platform': 2.29.0-16.29ab90f60fae7b930be155a97e31856883f4ac22
-=======
-      '@prisma/engines': 2.29.0-15.89a0ba9088b337769c598289ffadd78e1e53a660
-      '@prisma/generator-helper': link:../generator-helper
-      '@prisma/get-platform': 2.29.0-15.89a0ba9088b337769c598289ffadd78e1e53a660
->>>>>>> c94f0e91
       chalk: 4.1.2
       execa: 5.1.1
       get-stream: 6.0.1
@@ -514,11 +466,7 @@
   packages/integration-tests:
     specifiers:
       '@prisma/client': workspace:*
-<<<<<<< HEAD
       '@prisma/get-platform': 2.29.0-16.29ab90f60fae7b930be155a97e31856883f4ac22
-=======
-      '@prisma/get-platform': 2.29.0-15.89a0ba9088b337769c598289ffadd78e1e53a660
->>>>>>> c94f0e91
       '@prisma/migrate': workspace:*
       '@prisma/sdk': workspace:*
       '@sindresorhus/slugify': 1.1.2
@@ -559,11 +507,7 @@
       verror: 1.10.0
     devDependencies:
       '@prisma/client': link:../client
-<<<<<<< HEAD
       '@prisma/get-platform': 2.29.0-16.29ab90f60fae7b930be155a97e31856883f4ac22
-=======
-      '@prisma/get-platform': 2.29.0-15.89a0ba9088b337769c598289ffadd78e1e53a660
->>>>>>> c94f0e91
       '@prisma/migrate': link:../migrate
       '@prisma/sdk': link:../sdk
       '@sindresorhus/slugify': 1.1.2
@@ -606,15 +550,9 @@
   packages/migrate:
     specifiers:
       '@prisma/debug': workspace:*
-<<<<<<< HEAD
       '@prisma/engines-version': 2.29.0-16.29ab90f60fae7b930be155a97e31856883f4ac22
       '@prisma/generator-helper': workspace:*
       '@prisma/get-platform': 2.29.0-16.29ab90f60fae7b930be155a97e31856883f4ac22
-=======
-      '@prisma/engines-version': 2.29.0-15.89a0ba9088b337769c598289ffadd78e1e53a660
-      '@prisma/generator-helper': workspace:*
-      '@prisma/get-platform': 2.29.0-15.89a0ba9088b337769c598289ffadd78e1e53a660
->>>>>>> c94f0e91
       '@prisma/sdk': workspace:*
       '@sindresorhus/slugify': 1.1.0
       '@types/jest': 26.0.24
@@ -660,11 +598,7 @@
       typescript: 4.3.5
     dependencies:
       '@prisma/debug': link:../debug
-<<<<<<< HEAD
       '@prisma/get-platform': 2.29.0-16.29ab90f60fae7b930be155a97e31856883f4ac22
-=======
-      '@prisma/get-platform': 2.29.0-15.89a0ba9088b337769c598289ffadd78e1e53a660
->>>>>>> c94f0e91
       '@sindresorhus/slugify': 1.1.0
       execa: 5.1.1
       global-dirs: 3.0.0
@@ -679,11 +613,7 @@
       strip-ansi: 6.0.0
       strip-indent: 3.0.0
     devDependencies:
-<<<<<<< HEAD
       '@prisma/engines-version': 2.29.0-16.29ab90f60fae7b930be155a97e31856883f4ac22
-=======
-      '@prisma/engines-version': 2.29.0-15.89a0ba9088b337769c598289ffadd78e1e53a660
->>>>>>> c94f0e91
       '@prisma/generator-helper': link:../generator-helper
       '@prisma/sdk': link:../sdk
       '@types/jest': 26.0.24
@@ -762,17 +692,10 @@
     specifiers:
       '@prisma/debug': workspace:*
       '@prisma/engine-core': workspace:*
-<<<<<<< HEAD
       '@prisma/engines': 2.29.0-16.29ab90f60fae7b930be155a97e31856883f4ac22
       '@prisma/fetch-engine': 2.29.0-16.29ab90f60fae7b930be155a97e31856883f4ac22
       '@prisma/generator-helper': workspace:*
       '@prisma/get-platform': 2.29.0-16.29ab90f60fae7b930be155a97e31856883f4ac22
-=======
-      '@prisma/engines': 2.29.0-15.89a0ba9088b337769c598289ffadd78e1e53a660
-      '@prisma/fetch-engine': 2.29.0-15.89a0ba9088b337769c598289ffadd78e1e53a660
-      '@prisma/generator-helper': workspace:*
-      '@prisma/get-platform': 2.29.0-15.89a0ba9088b337769c598289ffadd78e1e53a660
->>>>>>> c94f0e91
       '@timsuchanek/copy': 1.4.5
       '@types/jest': 26.0.24
       '@types/node': 12.20.18
@@ -825,17 +748,10 @@
     dependencies:
       '@prisma/debug': link:../debug
       '@prisma/engine-core': link:../engine-core
-<<<<<<< HEAD
       '@prisma/engines': 2.29.0-16.29ab90f60fae7b930be155a97e31856883f4ac22
       '@prisma/fetch-engine': 2.29.0-16.29ab90f60fae7b930be155a97e31856883f4ac22
       '@prisma/generator-helper': link:../generator-helper
       '@prisma/get-platform': 2.29.0-16.29ab90f60fae7b930be155a97e31856883f4ac22
-=======
-      '@prisma/engines': 2.29.0-15.89a0ba9088b337769c598289ffadd78e1e53a660
-      '@prisma/fetch-engine': 2.29.0-15.89a0ba9088b337769c598289ffadd78e1e53a660
-      '@prisma/generator-helper': link:../generator-helper
-      '@prisma/get-platform': 2.29.0-15.89a0ba9088b337769c598289ffadd78e1e53a660
->>>>>>> c94f0e91
       '@timsuchanek/copy': 1.4.5
       archiver: 4.0.2
       arg: 5.0.0
@@ -1758,26 +1674,16 @@
       - supports-color
     dev: true
 
-<<<<<<< HEAD
   /@prisma/engines-version/2.29.0-16.29ab90f60fae7b930be155a97e31856883f4ac22:
     resolution: {integrity: sha512-Pde9URUSSps6DVtqGPrOlWhI8nLyLKPoi/y/zErC8YL7a313weRj+d30FAaLcQXrrcNLaI+niaUoayj1npA3+g==}
-=======
-  /@prisma/engines-version/2.29.0-15.89a0ba9088b337769c598289ffadd78e1e53a660:
-    resolution: {integrity: sha512-UkYgpdO6kltceKqpDxfmJdHKElPn+iK0z0gj3N/eHwi/HqpndhltP7JU381skPjcEDyBnTCpeZI7E+bBIvYbyQ==}
->>>>>>> c94f0e91
 
   /@prisma/engines/2.29.0-13.10a1beca097abd55b7d4a40e6a1035985ba4e219:
     resolution: {integrity: sha512-+j+2o1/rdysn8CFSTLIsDYW8aeEmpBJQ0PayBiROFgPJOlUEaqYKFn/q3Iph4VTh7XRZsYITulwUaolH0XRTSg==}
     requiresBuild: true
     dev: true
 
-<<<<<<< HEAD
   /@prisma/engines/2.29.0-16.29ab90f60fae7b930be155a97e31856883f4ac22:
     resolution: {integrity: sha512-+WBy0c8iVVFpJdHjiRDpptr7YyGr2pbFDXu+zt52po8u6g0t+0vw7sOlv8A0bCxwmPz88XTQ/gRiAQlritD4JQ==}
-=======
-  /@prisma/engines/2.29.0-15.89a0ba9088b337769c598289ffadd78e1e53a660:
-    resolution: {integrity: sha512-trFvigqfqzB4+l/lr38itag5OYeIB0fiFYKIla0JPbIbmI2mFkvntDOORPYph1uQCaZyPEfla2kuuKqdY8P19Q==}
->>>>>>> c94f0e91
     requiresBuild: true
 
   /@prisma/fetch-engine/2.29.0-13.10a1beca097abd55b7d4a40e6a1035985ba4e219:
@@ -1804,19 +1710,11 @@
       - supports-color
     dev: true
 
-<<<<<<< HEAD
   /@prisma/fetch-engine/2.29.0-16.29ab90f60fae7b930be155a97e31856883f4ac22:
     resolution: {integrity: sha512-+eKOke3scsZF3QEYTGAXcc5aczKTOeXCPnCHsMJHhPByJqV0Plde06xiCBQFeiGjuSHvOoWWdQHZyTwfHvOXag==}
     dependencies:
       '@prisma/debug': 2.28.0
       '@prisma/get-platform': 2.29.0-16.29ab90f60fae7b930be155a97e31856883f4ac22
-=======
-  /@prisma/fetch-engine/2.29.0-15.89a0ba9088b337769c598289ffadd78e1e53a660:
-    resolution: {integrity: sha512-uWSvf8NYXg7vuR9RFttdwN/pcycDtz2/5DPIzPRUcwa7lLO2id/ZwxPNAwd1m5s6vMwDwd1dJJl6Rs4FXidvHg==}
-    dependencies:
-      '@prisma/debug': 2.28.0
-      '@prisma/get-platform': 2.29.0-15.89a0ba9088b337769c598289ffadd78e1e53a660
->>>>>>> c94f0e91
       chalk: 4.1.1
       execa: 5.1.1
       find-cache-dir: 3.3.1
@@ -1853,7 +1751,6 @@
     transitivePeerDependencies:
       - supports-color
     dev: true
-<<<<<<< HEAD
 
   /@prisma/get-platform/2.29.0-16.29ab90f60fae7b930be155a97e31856883f4ac22:
     resolution: {integrity: sha512-G5cPZlRjGMp75d9IaKBRlpEN/pvXDHVaPz6wGgzXH3RfAsJj2/ULDpt5x/eonoQ/PZxzf0TBb9hasV3rqtqesQ==}
@@ -1865,19 +1762,6 @@
   /@prisma/sdk/2.29.0-dev.23:
     resolution: {integrity: sha512-v9zr2tuHjzhWFiOu0KzGX+FxENTVw3qnTTBT7FwdJpa8NmT/hjgKIoiH9uRVgyLz1DEGWe6bsYBROogFz1H9QQ==}
     dependencies:
-=======
-
-  /@prisma/get-platform/2.29.0-15.89a0ba9088b337769c598289ffadd78e1e53a660:
-    resolution: {integrity: sha512-LRcJ+vYLXC5yz/mXFO6XJJvyeHEaA7WYefVo2tw2qKBr1Adi7BlFoxG7GMMmWxV0SCkycG4KvMpxY6e3wzVLfg==}
-    dependencies:
-      '@prisma/debug': 2.28.0
-    transitivePeerDependencies:
-      - supports-color
-
-  /@prisma/sdk/2.29.0-dev.23:
-    resolution: {integrity: sha512-v9zr2tuHjzhWFiOu0KzGX+FxENTVw3qnTTBT7FwdJpa8NmT/hjgKIoiH9uRVgyLz1DEGWe6bsYBROogFz1H9QQ==}
-    dependencies:
->>>>>>> c94f0e91
       '@prisma/debug': 2.29.0-dev.23
       '@prisma/engine-core': 2.29.0-dev.23
       '@prisma/engines': 2.29.0-13.10a1beca097abd55b7d4a40e6a1035985ba4e219
@@ -2148,11 +2032,7 @@
   /@types/cross-spawn/6.0.2:
     resolution: {integrity: sha512-KuwNhp3eza+Rhu8IFI5HUXRP0LIhqH5cAjubUvGXXthh4YYBuP2ntwEX+Cz8GJoZUHlKo247wPWOfA9LYEq4cw==}
     dependencies:
-<<<<<<< HEAD
       '@types/node': 14.17.6
-=======
-      '@types/node': 14.17.7
->>>>>>> c94f0e91
 
   /@types/debug/4.1.7:
     resolution: {integrity: sha512-9AonUzyTjXXhEOa0DnqpzZi6VHlqKMswga9EXjpXnnqxwLtdvPPtlO8evrI5D9S6asFRCQ6v+wpiUKbw+vKqyg==}
