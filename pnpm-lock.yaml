lockfileVersion: 5.3

importers:

  .:
    specifiers:
      '@sindresorhus/slugify': 1.1.2
      '@slack/webhook': 6.0.0
      '@types/benchmark': 2.1.1
      '@types/glob': 7.2.0
      '@types/graphviz': 0.0.34
      '@types/node': 14.18.5
      '@types/redis': 2.8.32
      '@types/resolve': 1.20.1
      '@typescript-eslint/eslint-plugin': 5.9.0
      '@typescript-eslint/parser': 5.9.0
      arg: 5.0.1
      batching-toposort: 1.2.0
      buffer: 6.0.3
      chalk: 4.1.2
      chokidar: 3.5.2
      esbuild: 0.13.14
      esbuild-register: 3.3.1
      eslint: 8.6.0
      eslint-config-prettier: 8.3.0
      eslint-plugin-eslint-comments: 3.2.0
      eslint-plugin-jest: 25.3.4
      eslint-plugin-prettier: 4.0.0
      eventemitter3: 4.0.7
      execa: 5.1.1
      glob: 7.2.0
      globby: 11.0.4
      graphviz: 0.0.9
      husky: 7.0.4
      is-ci: 3.0.1
      node-fetch: 2.6.6
      p-map: 4.0.0
      p-reduce: 2.1.0
      p-retry: 4.6.1
      path-browserify: 1.0.1
      prettier: 2.5.1
      redis: 3.1.2
      redis-lock: 0.1.4
      resolve: 1.21.0
      safe-buffer: 5.2.1
      semver: 7.3.5
      spdx-exceptions: 2.3.0
      spdx-license-ids: 3.0.11
      staged-git-files: 1.2.0
      ts-node: 10.4.0
      ts-toolbelt: 9.6.0
      tty-browserify: 0.0.1
      typescript: 4.5.4
      util: 0.12.4
    devDependencies:
      '@sindresorhus/slugify': 1.1.2
      '@slack/webhook': 6.0.0
      '@types/benchmark': 2.1.1
      '@types/glob': 7.2.0
      '@types/graphviz': 0.0.34
      '@types/node': 14.18.5
      '@types/redis': 2.8.32
      '@types/resolve': 1.20.1
      '@typescript-eslint/eslint-plugin': 5.9.0_bd2fd93dbcc607ad2f21b784bccfe0c8
      '@typescript-eslint/parser': 5.9.0_eslint@8.6.0+typescript@4.5.4
      arg: 5.0.1
      batching-toposort: 1.2.0
      buffer: 6.0.3
      chalk: 4.1.2
      chokidar: 3.5.2
      esbuild: 0.13.14
      esbuild-register: 3.3.1_esbuild@0.13.14
      eslint: 8.6.0
      eslint-config-prettier: 8.3.0_eslint@8.6.0
      eslint-plugin-eslint-comments: 3.2.0_eslint@8.6.0
      eslint-plugin-jest: 25.3.4_50718c277c711d46fdc0916b9b606e5d
      eslint-plugin-prettier: 4.0.0_1c588f61426b1faf18812943f1678311
      eventemitter3: 4.0.7
      execa: 5.1.1
      glob: 7.2.0
      globby: 11.0.4
      graphviz: 0.0.9
      husky: 7.0.4
      is-ci: 3.0.1
      node-fetch: 2.6.6
      p-map: 4.0.0
      p-reduce: 2.1.0
      p-retry: 4.6.1
      path-browserify: 1.0.1
      prettier: 2.5.1
      redis: 3.1.2
      redis-lock: 0.1.4
      resolve: 1.21.0
      safe-buffer: 5.2.1
      semver: 7.3.5
      spdx-exceptions: 2.3.0
      spdx-license-ids: 3.0.11
      staged-git-files: 1.2.0
      ts-node: 10.4.0_228d16a7acaee6b833b6767fe1bd8bbd
      ts-toolbelt: 9.6.0
      tty-browserify: 0.0.1
      typescript: 4.5.4
      util: 0.12.4

  packages/cli:
    specifiers:
      '@prisma/client': workspace:*
      '@prisma/debug': workspace:*
      '@prisma/engines': 3.9.0-7.7a48cf2c1aea8ec23e6dff2500845f31bdf2c468
      '@prisma/fetch-engine': 3.9.0-7.7a48cf2c1aea8ec23e6dff2500845f31bdf2c468
      '@prisma/generator-helper': workspace:*
      '@prisma/get-platform': 3.9.0-7.7a48cf2c1aea8ec23e6dff2500845f31bdf2c468
      '@prisma/migrate': workspace:*
      '@prisma/sdk': workspace:*
      '@prisma/studio': 0.455.0
      '@prisma/studio-server': 0.455.0
      '@types/debug': 4.1.7
      '@types/fs-extra': 9.0.13
      '@types/jest': 27.4.0
      '@types/rimraf': 3.0.2
      '@types/ws': 8.2.2
      '@typescript-eslint/eslint-plugin': 5.9.0
      '@typescript-eslint/parser': 5.9.0
      chalk: 4.1.2
      checkpoint-client: 1.1.20
      debug: 4.3.3
      dotenv: 11.0.0
      esbuild: 0.13.14
      eslint: 8.6.0
      eslint-config-prettier: 8.3.0
      eslint-plugin-eslint-comments: 3.2.0
      eslint-plugin-jest: 25.3.4
      eslint-plugin-prettier: 4.0.0
      execa: 5.1.1
      fast-deep-equal: 3.1.3
      fs-extra: 10.0.0
      fs-jetpack: 4.3.0
      get-port: 5.1.1
      global-dirs: 3.0.0
      is-installed-globally: 0.4.0
      jest: 27.4.7
      line-replace: 2.0.1
      lint-staged: 12.1.5
      log-update: 4.0.0
      make-dir: 3.1.0
      node-fetch: 2.6.6
      open: 7.4.2
      pkg-up: 3.1.0
      prettier: 2.5.1
      replace-string: 3.1.0
      resolve-pkg: 2.0.0
      rimraf: 3.0.2
      strip-ansi: 6.0.1
      tempy: 1.0.1
      ts-jest: 27.1.2
      typescript: 4.5.4
    dependencies:
      '@prisma/engines': 3.9.0-7.7a48cf2c1aea8ec23e6dff2500845f31bdf2c468
    devDependencies:
      '@prisma/client': link:../client
      '@prisma/debug': link:../debug
      '@prisma/fetch-engine': 3.9.0-7.7a48cf2c1aea8ec23e6dff2500845f31bdf2c468
      '@prisma/generator-helper': link:../generator-helper
      '@prisma/get-platform': 3.9.0-7.7a48cf2c1aea8ec23e6dff2500845f31bdf2c468
      '@prisma/migrate': link:../migrate
      '@prisma/sdk': link:../sdk
      '@prisma/studio': 0.455.0
      '@prisma/studio-server': 0.455.0
      '@types/debug': 4.1.7
      '@types/fs-extra': 9.0.13
      '@types/jest': 27.4.0
      '@types/rimraf': 3.0.2
      '@types/ws': 8.2.2
      '@typescript-eslint/eslint-plugin': 5.9.0_bd2fd93dbcc607ad2f21b784bccfe0c8
      '@typescript-eslint/parser': 5.9.0_eslint@8.6.0+typescript@4.5.4
      chalk: 4.1.2
      checkpoint-client: 1.1.20
      debug: 4.3.3
      dotenv: 11.0.0
      esbuild: 0.13.14
      eslint: 8.6.0
      eslint-config-prettier: 8.3.0_eslint@8.6.0
      eslint-plugin-eslint-comments: 3.2.0_eslint@8.6.0
      eslint-plugin-jest: 25.3.4_5b4401880e755218c3657ff0f7148c75
      eslint-plugin-prettier: 4.0.0_1c588f61426b1faf18812943f1678311
      execa: 5.1.1
      fast-deep-equal: 3.1.3
      fs-extra: 10.0.0
      fs-jetpack: 4.3.0
      get-port: 5.1.1
      global-dirs: 3.0.0
      is-installed-globally: 0.4.0
      jest: 27.4.7_ts-node@10.4.0
      line-replace: 2.0.1
      lint-staged: 12.1.5
      log-update: 4.0.0
      make-dir: 3.1.0
      node-fetch: 2.6.6
      open: 7.4.2
      pkg-up: 3.1.0
      prettier: 2.5.1
      replace-string: 3.1.0
      resolve-pkg: 2.0.0
      rimraf: 3.0.2
      strip-ansi: 6.0.1
      tempy: 1.0.1
      ts-jest: 27.1.2_1072804fb7e5fd3a91d8c07d0f36b472
      typescript: 4.5.4

  packages/client:
    specifiers:
<<<<<<< HEAD
      '@microsoft/api-extractor': 7.18.19
      '@opentelemetry/api': 1.0.3
=======
      '@microsoft/api-extractor': 7.19.3
>>>>>>> 2b2f6cc1
      '@prisma/debug': workspace:*
      '@prisma/engine-core': workspace:*
      '@prisma/engines': 3.9.0-7.7a48cf2c1aea8ec23e6dff2500845f31bdf2c468
      '@prisma/engines-version': 3.9.0-7.7a48cf2c1aea8ec23e6dff2500845f31bdf2c468
      '@prisma/fetch-engine': 3.9.0-7.7a48cf2c1aea8ec23e6dff2500845f31bdf2c468
      '@prisma/generator-helper': workspace:*
      '@prisma/get-platform': 3.9.0-7.7a48cf2c1aea8ec23e6dff2500845f31bdf2c468
      '@prisma/migrate': workspace:*
      '@prisma/sdk': workspace:*
      '@timsuchanek/copy': 1.4.5
      '@types/debug': 4.1.7
      '@types/jest': 27.4.0
      '@types/js-levenshtein': 1.1.1
      '@types/mssql': 7.1.4
      '@types/node': 12.20.41
      '@types/pg': 8.6.4
      '@typescript-eslint/eslint-plugin': 5.9.0
      '@typescript-eslint/parser': 5.9.0
      arg: 5.0.1
      benchmark: 2.1.4
      chalk: 4.1.2
      decimal.js: 10.3.1
      esbuild: 0.13.14
      eslint: 8.6.0
      eslint-config-prettier: 8.3.0
      eslint-plugin-eslint-comments: 3.2.0
      eslint-plugin-jest: 25.3.4
      eslint-plugin-prettier: 4.0.0
      execa: 5.1.1
      flat-map-polyfill: 0.3.8
      fs-monkey: 1.0.3
      get-own-enumerable-property-symbols: 3.0.2
      indent-string: 4.0.0
      is-obj: 2.0.0
      is-regexp: 2.1.0
      jest: 27.4.7
      js-levenshtein: 1.1.6
      klona: 2.0.5
      lint-staged: 12.1.5
      lz-string: 1.4.4
      make-dir: 3.1.0
      mariadb: 2.5.5
      mssql: 7.3.0
      pg: 8.7.1
      pkg-up: 3.1.0
      pluralize: 8.0.0
      prettier: 2.5.1
      replace-string: 3.1.0
      rimraf: 3.0.2
      sort-keys: 4.2.0
      source-map-support: 0.5.21
      sql-template-tag: 4.0.0
      stacktrace-parser: 0.1.10
      strip-ansi: 6.0.1
      strip-indent: 3.0.0
      ts-jest: 27.1.2
      ts-node: 10.4.0
      tsd: 0.19.1
      typescript: 4.5.4
    dependencies:
      '@prisma/engines-version': 3.9.0-7.7a48cf2c1aea8ec23e6dff2500845f31bdf2c468
    devDependencies:
<<<<<<< HEAD
      '@microsoft/api-extractor': 7.18.19
      '@opentelemetry/api': 1.0.3
=======
      '@microsoft/api-extractor': 7.19.3
>>>>>>> 2b2f6cc1
      '@prisma/debug': link:../debug
      '@prisma/engine-core': link:../engine-core
      '@prisma/engines': 3.9.0-7.7a48cf2c1aea8ec23e6dff2500845f31bdf2c468
      '@prisma/fetch-engine': 3.9.0-7.7a48cf2c1aea8ec23e6dff2500845f31bdf2c468
      '@prisma/generator-helper': link:../generator-helper
      '@prisma/get-platform': 3.9.0-7.7a48cf2c1aea8ec23e6dff2500845f31bdf2c468
      '@prisma/migrate': link:../migrate
      '@prisma/sdk': link:../sdk
      '@timsuchanek/copy': 1.4.5
      '@types/debug': 4.1.7
      '@types/jest': 27.4.0
      '@types/js-levenshtein': 1.1.1
      '@types/mssql': 7.1.4
      '@types/node': 12.20.41
      '@types/pg': 8.6.4
      '@typescript-eslint/eslint-plugin': 5.9.0_bd2fd93dbcc607ad2f21b784bccfe0c8
      '@typescript-eslint/parser': 5.9.0_eslint@8.6.0+typescript@4.5.4
      arg: 5.0.1
      benchmark: 2.1.4
      chalk: 4.1.2
      decimal.js: 10.3.1
      esbuild: 0.13.14
      eslint: 8.6.0
      eslint-config-prettier: 8.3.0_eslint@8.6.0
      eslint-plugin-eslint-comments: 3.2.0_eslint@8.6.0
      eslint-plugin-jest: 25.3.4_5b4401880e755218c3657ff0f7148c75
      eslint-plugin-prettier: 4.0.0_1c588f61426b1faf18812943f1678311
      execa: 5.1.1
      flat-map-polyfill: 0.3.8
      fs-monkey: 1.0.3
      get-own-enumerable-property-symbols: 3.0.2
      indent-string: 4.0.0
      is-obj: 2.0.0
      is-regexp: 2.1.0
      jest: 27.4.7_ts-node@10.4.0
      js-levenshtein: 1.1.6
      klona: 2.0.5
      lint-staged: 12.1.5
      lz-string: 1.4.4
      make-dir: 3.1.0
      mariadb: 2.5.5
      mssql: 7.3.0
      pg: 8.7.1
      pkg-up: 3.1.0
      pluralize: 8.0.0
      prettier: 2.5.1
      replace-string: 3.1.0
      rimraf: 3.0.2
      sort-keys: 4.2.0
      source-map-support: 0.5.21
      sql-template-tag: 4.0.0
      stacktrace-parser: 0.1.10
      strip-ansi: 6.0.1
      strip-indent: 3.0.0
      ts-jest: 27.1.2_1072804fb7e5fd3a91d8c07d0f36b472
      ts-node: 10.4.0_66613788b2e17e463f7fac2cdbff3c22
      tsd: 0.19.1
      typescript: 4.5.4

  packages/debug:
    specifiers:
      '@types/debug': 4.1.7
      '@types/jest': 27.4.0
      '@types/node': 12.20.41
      '@typescript-eslint/eslint-plugin': 5.9.0
      '@typescript-eslint/parser': 5.9.0
      esbuild: 0.13.14
      eslint: 8.6.0
      eslint-config-prettier: 8.3.0
      eslint-plugin-eslint-comments: 3.2.0
      eslint-plugin-jest: 25.3.4
      eslint-plugin-prettier: 4.0.0
      jest: 27.4.7
      lint-staged: 12.1.5
      ms: 2.1.3
      prettier: 2.5.1
      strip-ansi: 6.0.1
      ts-jest: 27.1.2
      typescript: 4.5.4
    dependencies:
      '@types/debug': 4.1.7
      ms: 2.1.3
      strip-ansi: 6.0.1
    devDependencies:
      '@types/jest': 27.4.0
      '@types/node': 12.20.41
      '@typescript-eslint/eslint-plugin': 5.9.0_bd2fd93dbcc607ad2f21b784bccfe0c8
      '@typescript-eslint/parser': 5.9.0_eslint@8.6.0+typescript@4.5.4
      esbuild: 0.13.14
      eslint: 8.6.0
      eslint-config-prettier: 8.3.0_eslint@8.6.0
      eslint-plugin-eslint-comments: 3.2.0_eslint@8.6.0
      eslint-plugin-jest: 25.3.4_5b4401880e755218c3657ff0f7148c75
      eslint-plugin-prettier: 4.0.0_1c588f61426b1faf18812943f1678311
      jest: 27.4.7_ts-node@10.4.0
      lint-staged: 12.1.5
      prettier: 2.5.1
      ts-jest: 27.1.2_1072804fb7e5fd3a91d8c07d0f36b472
      typescript: 4.5.4

  packages/engine-core:
    specifiers:
      '@prisma/debug': workspace:*
      '@prisma/engines': 3.9.0-7.7a48cf2c1aea8ec23e6dff2500845f31bdf2c468
      '@prisma/generator-helper': workspace:*
      '@prisma/get-platform': 3.9.0-7.7a48cf2c1aea8ec23e6dff2500845f31bdf2c468
      '@types/jest': 27.4.0
      '@types/node': 12.20.41
      '@typescript-eslint/eslint-plugin': 5.9.0
      '@typescript-eslint/parser': 5.9.0
      chalk: 4.1.2
      esbuild: 0.13.14
      eslint: 8.6.0
      eslint-config-prettier: 8.3.0
      eslint-plugin-eslint-comments: 3.2.0
      eslint-plugin-jest: 25.3.4
      eslint-plugin-prettier: 4.0.0
      execa: 5.1.1
      get-stream: 6.0.1
      indent-string: 4.0.0
      jest: 27.4.7
      lint-staged: 12.1.5
      new-github-issue-url: 0.2.1
      p-retry: 4.6.1
      prettier: 2.5.1
      strip-ansi: 6.0.1
      terminal-link: 2.1.1
      ts-jest: 27.1.2
      typescript: 4.5.4
      undici: 3.3.6
    dependencies:
      '@prisma/debug': link:../debug
      '@prisma/engines': 3.9.0-7.7a48cf2c1aea8ec23e6dff2500845f31bdf2c468
      '@prisma/generator-helper': link:../generator-helper
      '@prisma/get-platform': 3.9.0-7.7a48cf2c1aea8ec23e6dff2500845f31bdf2c468
      chalk: 4.1.2
      execa: 5.1.1
      get-stream: 6.0.1
      indent-string: 4.0.0
      new-github-issue-url: 0.2.1
      p-retry: 4.6.1
      strip-ansi: 6.0.1
      terminal-link: 2.1.1
      undici: 3.3.6
    devDependencies:
      '@types/jest': 27.4.0
      '@types/node': 12.20.41
      '@typescript-eslint/eslint-plugin': 5.9.0_bd2fd93dbcc607ad2f21b784bccfe0c8
      '@typescript-eslint/parser': 5.9.0_eslint@8.6.0+typescript@4.5.4
      esbuild: 0.13.14
      eslint: 8.6.0
      eslint-config-prettier: 8.3.0_eslint@8.6.0
      eslint-plugin-eslint-comments: 3.2.0_eslint@8.6.0
      eslint-plugin-jest: 25.3.4_5b4401880e755218c3657ff0f7148c75
      eslint-plugin-prettier: 4.0.0_1c588f61426b1faf18812943f1678311
      jest: 27.4.7_ts-node@10.4.0
      lint-staged: 12.1.5
      prettier: 2.5.1
      ts-jest: 27.1.2_1072804fb7e5fd3a91d8c07d0f36b472
      typescript: 4.5.4

  packages/generator-helper:
    specifiers:
      '@prisma/debug': workspace:*
      '@types/cross-spawn': 6.0.2
      '@types/jest': 27.4.0
      '@types/node': 12.20.41
      '@typescript-eslint/eslint-plugin': 5.9.0
      '@typescript-eslint/parser': 5.9.0
      chalk: 4.1.2
      cross-spawn: 7.0.3
      esbuild: 0.13.14
      eslint: 8.6.0
      eslint-config-prettier: 8.3.0
      eslint-plugin-eslint-comments: 3.2.0
      eslint-plugin-jest: 25.3.4
      eslint-plugin-prettier: 4.0.0
      jest: 27.4.7
      lint-staged: 12.1.5
      prettier: 2.5.1
      ts-jest: 27.1.2
      ts-node: 10.4.0
      typescript: 4.5.4
    dependencies:
      '@prisma/debug': link:../debug
      '@types/cross-spawn': 6.0.2
      chalk: 4.1.2
      cross-spawn: 7.0.3
    devDependencies:
      '@types/jest': 27.4.0
      '@types/node': 12.20.41
      '@typescript-eslint/eslint-plugin': 5.9.0_bd2fd93dbcc607ad2f21b784bccfe0c8
      '@typescript-eslint/parser': 5.9.0_eslint@8.6.0+typescript@4.5.4
      esbuild: 0.13.14
      eslint: 8.6.0
      eslint-config-prettier: 8.3.0_eslint@8.6.0
      eslint-plugin-eslint-comments: 3.2.0_eslint@8.6.0
      eslint-plugin-jest: 25.3.4_5b4401880e755218c3657ff0f7148c75
      eslint-plugin-prettier: 4.0.0_1c588f61426b1faf18812943f1678311
      jest: 27.4.7_ts-node@10.4.0
      lint-staged: 12.1.5
      prettier: 2.5.1
      ts-jest: 27.1.2_1072804fb7e5fd3a91d8c07d0f36b472
      ts-node: 10.4.0_66613788b2e17e463f7fac2cdbff3c22
      typescript: 4.5.4

  packages/integration-tests:
    specifiers:
      '@prisma/sdk': workspace:*
      '@sindresorhus/slugify': 1.1.2
      '@types/jest': 27.4.0
      '@types/mssql': 7.1.4
      '@types/node': 12.20.41
      '@types/pg': 8.6.4
      '@types/sqlite3': 3.1.8
      '@typescript-eslint/eslint-plugin': 5.9.0
      '@typescript-eslint/parser': 5.9.0
      decimal.js: 10.3.1
      esbuild: 0.13.14
      eslint: 8.6.0
      eslint-config-prettier: 8.3.0
      eslint-plugin-eslint-comments: 3.2.0
      eslint-plugin-jest: 25.3.4
      eslint-plugin-prettier: 4.0.0
      execa: 5.1.1
      fs-jetpack: 4.3.0
      jest: 27.4.7
      lint-staged: 12.1.5
      mariadb: 2.5.5
      mssql: 7.3.0
      pg: 8.7.1
      prettier: 2.5.1
      replace-string: 3.1.0
      sqlite-async: 1.1.2
      string-hash: 1.1.3
      strip-ansi: 6.0.1
      tempy: 1.0.1
      ts-jest: 27.1.2
      ts-node: 10.4.0
      typescript: 4.5.4
      verror: 1.10.1
    devDependencies:
      '@prisma/sdk': link:../sdk
      '@sindresorhus/slugify': 1.1.2
      '@types/jest': 27.4.0
      '@types/mssql': 7.1.4
      '@types/node': 12.20.41
      '@types/pg': 8.6.4
      '@types/sqlite3': 3.1.8
      '@typescript-eslint/eslint-plugin': 5.9.0_bd2fd93dbcc607ad2f21b784bccfe0c8
      '@typescript-eslint/parser': 5.9.0_eslint@8.6.0+typescript@4.5.4
      decimal.js: 10.3.1
      esbuild: 0.13.14
      eslint: 8.6.0
      eslint-config-prettier: 8.3.0_eslint@8.6.0
      eslint-plugin-eslint-comments: 3.2.0_eslint@8.6.0
      eslint-plugin-jest: 25.3.4_5b4401880e755218c3657ff0f7148c75
      eslint-plugin-prettier: 4.0.0_1c588f61426b1faf18812943f1678311
      execa: 5.1.1
      fs-jetpack: 4.3.0
      jest: 27.4.7_ts-node@10.4.0
      lint-staged: 12.1.5
      mariadb: 2.5.5
      mssql: 7.3.0
      pg: 8.7.1
      prettier: 2.5.1
      replace-string: 3.1.0
      sqlite-async: 1.1.2
      string-hash: 1.1.3
      strip-ansi: 6.0.1
      tempy: 1.0.1
      ts-jest: 27.1.2_1072804fb7e5fd3a91d8c07d0f36b472
      ts-node: 10.4.0_66613788b2e17e463f7fac2cdbff3c22
      typescript: 4.5.4
      verror: 1.10.1

  packages/migrate:
    specifiers:
      '@prisma/debug': workspace:*
      '@prisma/engines-version': 3.9.0-7.7a48cf2c1aea8ec23e6dff2500845f31bdf2c468
      '@prisma/generator-helper': workspace:*
      '@prisma/get-platform': 3.9.0-7.7a48cf2c1aea8ec23e6dff2500845f31bdf2c468
      '@prisma/sdk': workspace:*
      '@sindresorhus/slugify': 1.1.2
      '@types/jest': 27.4.0
      '@types/node': 12.20.41
      '@types/pg': 8.6.4
      '@types/prompts': 2.0.14
      '@types/sqlite3': 3.1.8
      '@typescript-eslint/eslint-plugin': 5.9.0
      '@typescript-eslint/parser': 5.9.0
      chalk: 4.1.2
      esbuild: 0.13.14
      eslint: 8.6.0
      eslint-config-prettier: 8.3.0
      eslint-plugin-eslint-comments: 3.2.0
      eslint-plugin-jest: 25.3.4
      eslint-plugin-prettier: 4.0.0
      execa: 5.1.1
      fs-jetpack: 4.3.0
      has-yarn: 2.1.0
      indent-string: 4.0.0
      jest: 27.4.7
      lint-staged: 12.1.5
      log-update: 4.0.0
      make-dir: 3.1.0
      mariadb: 2.5.5
      mock-stdin: 1.0.0
      mssql: 7.3.0
      new-github-issue-url: 0.2.1
      open: 7.4.2
      pg: 8.7.1
      pkg-up: 3.1.0
      prettier: 2.5.1
      prompts: 2.4.2
      strip-ansi: 6.0.1
      strip-indent: 3.0.0
      tempy: 1.0.1
      ts-jest: 27.1.2
      typescript: 4.5.4
    dependencies:
      '@prisma/debug': link:../debug
      '@prisma/get-platform': 3.9.0-7.7a48cf2c1aea8ec23e6dff2500845f31bdf2c468
      '@sindresorhus/slugify': 1.1.2
      chalk: 4.1.2
      execa: 5.1.1
      has-yarn: 2.1.0
      indent-string: 4.0.0
      log-update: 4.0.0
      mariadb: 2.5.5
      mssql: 7.3.0
      new-github-issue-url: 0.2.1
      open: 7.4.2
      pg: 8.7.1
      pkg-up: 3.1.0
      prompts: 2.4.2
      strip-ansi: 6.0.1
      strip-indent: 3.0.0
    devDependencies:
      '@prisma/engines-version': 3.9.0-7.7a48cf2c1aea8ec23e6dff2500845f31bdf2c468
      '@prisma/generator-helper': link:../generator-helper
      '@prisma/sdk': link:../sdk
      '@types/jest': 27.4.0
      '@types/node': 12.20.41
      '@types/pg': 8.6.4
      '@types/prompts': 2.0.14
      '@types/sqlite3': 3.1.8
      '@typescript-eslint/eslint-plugin': 5.9.0_bd2fd93dbcc607ad2f21b784bccfe0c8
      '@typescript-eslint/parser': 5.9.0_eslint@8.6.0+typescript@4.5.4
      esbuild: 0.13.14
      eslint: 8.6.0
      eslint-config-prettier: 8.3.0_eslint@8.6.0
      eslint-plugin-eslint-comments: 3.2.0_eslint@8.6.0
      eslint-plugin-jest: 25.3.4_5b4401880e755218c3657ff0f7148c75
      eslint-plugin-prettier: 4.0.0_1c588f61426b1faf18812943f1678311
      fs-jetpack: 4.3.0
      jest: 27.4.7_ts-node@10.4.0
      lint-staged: 12.1.5
      make-dir: 3.1.0
      mock-stdin: 1.0.0
      prettier: 2.5.1
      tempy: 1.0.1
      ts-jest: 27.1.2_1072804fb7e5fd3a91d8c07d0f36b472
      typescript: 4.5.4

  packages/react-prisma:
    specifiers:
      '@prisma/client': workspace:*
      '@types/jest': 27.4.0
      '@types/node': 16.11.19
      '@typescript-eslint/eslint-plugin': 5.9.1
      '@typescript-eslint/parser': 5.9.1
      esbuild: 0.14.11
      eslint: 8.6.0
      eslint-config-prettier: 8.3.0
      eslint-plugin-eslint-comments: 3.2.0
      eslint-plugin-jest: 25.3.4
      eslint-plugin-prettier: 4.0.0
      jest: 27.4.7
      lint-staged: 12.1.7
      prettier: 2.5.1
      react: 17.0.2
      ts-jest: 27.1.2
      typescript: 4.5.4
    devDependencies:
      '@prisma/client': link:../client
      '@types/jest': 27.4.0
      '@types/node': 16.11.19
      '@typescript-eslint/eslint-plugin': 5.9.1_b7b2e42b32ee097737cd3e626b10847b
      '@typescript-eslint/parser': 5.9.1_eslint@8.6.0+typescript@4.5.4
      esbuild: 0.14.11
      eslint: 8.6.0
      eslint-config-prettier: 8.3.0_eslint@8.6.0
      eslint-plugin-eslint-comments: 3.2.0_eslint@8.6.0
      eslint-plugin-jest: 25.3.4_296d48ab5a8c24dcd54e3205c98c34b8
      eslint-plugin-prettier: 4.0.0_1c588f61426b1faf18812943f1678311
      jest: 27.4.7_ts-node@10.4.0
      lint-staged: 12.1.7
      prettier: 2.5.1
      react: 17.0.2
      ts-jest: 27.1.2_7609bee14171c797989ff7e78c897b81
      typescript: 4.5.4

  packages/sdk:
    specifiers:
      '@prisma/debug': workspace:*
      '@prisma/engine-core': workspace:*
      '@prisma/engines': 3.9.0-7.7a48cf2c1aea8ec23e6dff2500845f31bdf2c468
      '@prisma/fetch-engine': 3.9.0-7.7a48cf2c1aea8ec23e6dff2500845f31bdf2c468
      '@prisma/generator-helper': workspace:*
      '@prisma/get-platform': 3.9.0-7.7a48cf2c1aea8ec23e6dff2500845f31bdf2c468
      '@timsuchanek/copy': 1.4.5
      '@types/jest': 27.4.0
      '@types/node': 12.20.41
      '@types/resolve': 1.20.1
      '@types/shell-quote': 1.7.1
      '@types/tar': 6.1.1
      '@typescript-eslint/eslint-plugin': 5.9.0
      '@typescript-eslint/parser': 5.9.0
      archiver: 5.3.0
      arg: 5.0.1
      chalk: 4.1.2
      checkpoint-client: 1.1.20
      cli-truncate: 2.1.0
      dotenv: 11.0.0
      esbuild: 0.13.14
      escape-string-regexp: 4.0.0
      eslint: 8.6.0
      eslint-config-prettier: 8.3.0
      eslint-plugin-eslint-comments: 3.2.0
      eslint-plugin-jest: 25.3.4
      eslint-plugin-prettier: 4.0.0
      execa: 5.1.1
      find-up: 5.0.0
      fs-jetpack: 4.3.0
      global-dirs: 3.0.0
      globby: 11.1.0
      has-yarn: 2.1.0
      is-ci: 3.0.1
      jest: 27.4.7
      lint-staged: 12.1.5
      make-dir: 3.1.0
      node-fetch: 2.6.6
      p-map: 4.0.0
      prettier: 2.5.1
      read-pkg-up: 7.0.1
      replace-string: 3.1.0
      resolve: 1.21.0
      rimraf: 3.0.2
      shell-quote: 1.7.3
      string-width: 4.2.3
      strip-ansi: 6.0.1
      strip-indent: 3.0.0
      tar: 6.1.11
      temp-dir: 2.0.0
      temp-write: 4.0.0
      tempy: 1.0.1
      terminal-link: 2.1.1
      tmp: 0.2.1
      ts-jest: 27.1.2
      ts-node: 10.4.0
      typescript: 4.5.4
    dependencies:
      '@prisma/debug': link:../debug
      '@prisma/engine-core': link:../engine-core
      '@prisma/engines': 3.9.0-7.7a48cf2c1aea8ec23e6dff2500845f31bdf2c468
      '@prisma/fetch-engine': 3.9.0-7.7a48cf2c1aea8ec23e6dff2500845f31bdf2c468
      '@prisma/generator-helper': link:../generator-helper
      '@prisma/get-platform': 3.9.0-7.7a48cf2c1aea8ec23e6dff2500845f31bdf2c468
      '@timsuchanek/copy': 1.4.5
      archiver: 5.3.0
      arg: 5.0.1
      chalk: 4.1.2
      checkpoint-client: 1.1.20
      cli-truncate: 2.1.0
      dotenv: 11.0.0
      escape-string-regexp: 4.0.0
      execa: 5.1.1
      find-up: 5.0.0
      fs-jetpack: 4.3.0
      global-dirs: 3.0.0
      globby: 11.1.0
      has-yarn: 2.1.0
      is-ci: 3.0.1
      make-dir: 3.1.0
      node-fetch: 2.6.6
      p-map: 4.0.0
      read-pkg-up: 7.0.1
      replace-string: 3.1.0
      resolve: 1.21.0
      rimraf: 3.0.2
      shell-quote: 1.7.3
      string-width: 4.2.3
      strip-ansi: 6.0.1
      strip-indent: 3.0.0
      tar: 6.1.11
      temp-dir: 2.0.0
      temp-write: 4.0.0
      tempy: 1.0.1
      terminal-link: 2.1.1
      tmp: 0.2.1
    devDependencies:
      '@types/jest': 27.4.0
      '@types/node': 12.20.41
      '@types/resolve': 1.20.1
      '@types/shell-quote': 1.7.1
      '@types/tar': 6.1.1
      '@typescript-eslint/eslint-plugin': 5.9.0_bd2fd93dbcc607ad2f21b784bccfe0c8
      '@typescript-eslint/parser': 5.9.0_eslint@8.6.0+typescript@4.5.4
      esbuild: 0.13.14
      eslint: 8.6.0
      eslint-config-prettier: 8.3.0_eslint@8.6.0
      eslint-plugin-eslint-comments: 3.2.0_eslint@8.6.0
      eslint-plugin-jest: 25.3.4_5b4401880e755218c3657ff0f7148c75
      eslint-plugin-prettier: 4.0.0_1c588f61426b1faf18812943f1678311
      jest: 27.4.7_ts-node@10.4.0
      lint-staged: 12.1.5
      prettier: 2.5.1
      ts-jest: 27.1.2_1072804fb7e5fd3a91d8c07d0f36b472
      ts-node: 10.4.0_66613788b2e17e463f7fac2cdbff3c22
      typescript: 4.5.4

packages:

  /@azure/abort-controller/1.0.4:
    resolution: {integrity: sha512-lNUmDRVGpanCsiUN3NWxFTdwmdFI53xwhkTFfHDGTYk46ca7Ind3nanJc+U6Zj9Tv+9nTCWRBscWEW1DyKOpTw==}
    engines: {node: '>=8.0.0'}
    dependencies:
      tslib: 2.3.1

  /@azure/core-asynciterator-polyfill/1.0.0:
    resolution: {integrity: sha512-kmv8CGrPfN9SwMwrkiBK9VTQYxdFQEGe0BmQk+M8io56P9KNzpAxcWE/1fxJj7uouwN4kXF0BHW8DNlgx+wtCg==}

  /@azure/core-auth/1.3.2:
    resolution: {integrity: sha512-7CU6DmCHIZp5ZPiZ9r3J17lTKMmYsm/zGvNkjArQwPkrLlZ1TZ+EUYfGgh2X31OLMVAQCTJZW4cXHJi02EbJnA==}
    engines: {node: '>=12.0.0'}
    dependencies:
      '@azure/abort-controller': 1.0.4
      tslib: 2.3.1

  /@azure/core-client/1.4.0:
    resolution: {integrity: sha512-6v1pn4ubNSeI56PUgj2NLR/nfoMfkjYmrtNX0YdXrjxSajKcf/TZc/QJtTFj4wHIvYqU/Yn/g/Zb+MNhFZ5c+Q==}
    engines: {node: '>=12.0.0'}
    dependencies:
      '@azure/abort-controller': 1.0.4
      '@azure/core-asynciterator-polyfill': 1.0.0
      '@azure/core-auth': 1.3.2
      '@azure/core-rest-pipeline': 1.4.0
      '@azure/core-tracing': 1.0.0-preview.13
      '@azure/logger': 1.0.3
      tslib: 2.3.1
    transitivePeerDependencies:
      - supports-color

  /@azure/core-http/2.2.3:
    resolution: {integrity: sha512-xr8AeszxP418rI//W38NfJDDr0kbVAPZkURZnZ+Fle+lLWeURjDE5zNIuocA1wUPoKSP8iXc0ApW6nPtbLGswA==}
    engines: {node: '>=12.0.0'}
    dependencies:
      '@azure/abort-controller': 1.0.4
      '@azure/core-asynciterator-polyfill': 1.0.0
      '@azure/core-auth': 1.3.2
      '@azure/core-tracing': 1.0.0-preview.13
      '@azure/logger': 1.0.3
      '@types/node-fetch': 2.5.12
      '@types/tunnel': 0.0.3
      form-data: 4.0.0
      node-fetch: 2.6.6
      process: 0.11.10
      tough-cookie: 4.0.0
      tslib: 2.3.1
      tunnel: 0.0.6
      uuid: 8.3.2
      xml2js: 0.4.23

  /@azure/core-lro/2.2.3:
    resolution: {integrity: sha512-UMdlR9NsqDCLTba3EUbRjfMF4gDmWvld196JmUjbz9WWhJ2XT00OR5MXeWiR+vmGT+ETiO4hHFCi2/eGO5YVtg==}
    engines: {node: '>=12.0.0'}
    dependencies:
      '@azure/abort-controller': 1.0.4
      '@azure/core-tracing': 1.0.0-preview.13
      '@azure/logger': 1.0.3
      tslib: 2.3.1

  /@azure/core-paging/1.2.1:
    resolution: {integrity: sha512-UtH5iMlYsvg+nQYIl4UHlvvSrsBjOlRF4fs0j7mxd3rWdAStrKYrh2durOpHs5C9yZbVhsVDaisoyaf/lL1EVA==}
    engines: {node: '>=12.0.0'}
    dependencies:
      '@azure/core-asynciterator-polyfill': 1.0.0
      tslib: 2.3.1

  /@azure/core-rest-pipeline/1.4.0:
    resolution: {integrity: sha512-M2uL9PbvhJIEMRoUad3EnXCHWLN/i0W7D7MQJ9rnIDW7iLVCteUiegdqNa2Cr1/7he/ysEXYiwaXiHmfack/6g==}
    engines: {node: '>=12.0.0'}
    dependencies:
      '@azure/abort-controller': 1.0.4
      '@azure/core-auth': 1.3.2
      '@azure/core-tracing': 1.0.0-preview.13
      '@azure/logger': 1.0.3
      form-data: 4.0.0
      http-proxy-agent: 4.0.1
      https-proxy-agent: 5.0.0
      tslib: 2.3.1
      uuid: 8.3.2
    transitivePeerDependencies:
      - supports-color

  /@azure/core-tracing/1.0.0-preview.12:
    resolution: {integrity: sha512-nvo2Wc4EKZGN6eFu9n3U7OXmASmL8VxoPIH7xaD6OlQqi44bouF0YIi9ID5rEsKLiAU59IYx6M297nqWVMWPDg==}
    engines: {node: '>=12.0.0'}
    dependencies:
      '@opentelemetry/api': 1.0.4
      tslib: 2.3.1

  /@azure/core-tracing/1.0.0-preview.13:
    resolution: {integrity: sha512-KxDlhXyMlh2Jhj2ykX6vNEU0Vou4nHr025KoSEiz7cS3BNiHNaZcdECk/DmLkEB0as5T7b/TpRcehJ5yV6NeXQ==}
    engines: {node: '>=12.0.0'}
    dependencies:
      '@opentelemetry/api': 1.0.4
      tslib: 2.3.1

  /@azure/identity/1.5.2_debug@4.3.3:
    resolution: {integrity: sha512-vqyeRbd2i0h9F4mqW5JbkP1xfabqKQ21l/81osKhpOQ2LtwaJW6nw4+0PsVYnxcbPHFCIZt6EWAk74a3OGYZJA==}
    engines: {node: '>=12.0.0'}
    dependencies:
      '@azure/core-auth': 1.3.2
      '@azure/core-client': 1.4.0
      '@azure/core-rest-pipeline': 1.4.0
      '@azure/core-tracing': 1.0.0-preview.12
      '@azure/logger': 1.0.3
      '@azure/msal-node': 1.0.0-beta.6_debug@4.3.3
      '@types/stoppable': 1.1.1
      axios: 0.21.4_debug@4.3.3
      events: 3.3.0
      jws: 4.0.0
      msal: 1.4.15
      open: 7.4.2
      qs: 6.10.3
      stoppable: 1.1.0
      tslib: 2.3.1
      uuid: 8.3.2
    optionalDependencies:
      keytar: 7.7.0
    transitivePeerDependencies:
      - debug
      - supports-color

  /@azure/keyvault-keys/4.3.0:
    resolution: {integrity: sha512-OEosl0/rE/mKD5Ji9KaQN7UH+yQnV5MS0MRhGqQIiJrG+qAvAla0MYudJzv3XvBlplpGk0+MVgyL9H3KX/UAwQ==}
    engines: {node: '>=8.0.0'}
    dependencies:
      '@azure/abort-controller': 1.0.4
      '@azure/core-http': 2.2.3
      '@azure/core-lro': 2.2.3
      '@azure/core-paging': 1.2.1
      '@azure/core-tracing': 1.0.0-preview.13
      '@azure/logger': 1.0.3
      tslib: 2.3.1

  /@azure/logger/1.0.3:
    resolution: {integrity: sha512-aK4s3Xxjrx3daZr3VylxejK3vG5ExXck5WOHDJ8in/k9AqlfIyFMMT1uG7u8mNjX+QRILTIn0/Xgschfh/dQ9g==}
    engines: {node: '>=12.0.0'}
    dependencies:
      tslib: 2.3.1

  /@azure/ms-rest-azure-env/2.0.0:
    resolution: {integrity: sha512-dG76W7ElfLi+fbTjnZVGj+M9e0BIEJmRxU6fHaUQ12bZBe8EJKYb2GV50YWNaP2uJiVQ5+7nXEVj1VN1UQtaEw==}

  /@azure/ms-rest-js/2.6.0:
    resolution: {integrity: sha512-4C5FCtvEzWudblB+h92/TYYPiq7tuElX8icVYToxOdggnYqeec4Se14mjse5miInKtZahiFHdl8lZA/jziEc5g==}
    dependencies:
      '@azure/core-auth': 1.3.2
      abort-controller: 3.0.0
      form-data: 2.5.1
      node-fetch: 2.6.6
      tough-cookie: 3.0.1
      tslib: 1.14.1
      tunnel: 0.0.6
      uuid: 8.3.2
      xml2js: 0.4.23

  /@azure/ms-rest-nodeauth/3.1.1_debug@4.3.3:
    resolution: {integrity: sha512-UA/8dgLy3+ZiwJjAZHxL4MUB14fFQPkaAOZ94jsTW/Z6WmoOeny2+cLk0+dyIX/iH6qSrEWKwbStEeB970B9pA==}
    dependencies:
      '@azure/ms-rest-azure-env': 2.0.0
      '@azure/ms-rest-js': 2.6.0
      adal-node: 0.2.3_debug@4.3.3
    transitivePeerDependencies:
      - debug

  /@azure/msal-common/4.5.1:
    resolution: {integrity: sha512-/i5dXM+QAtO+6atYd5oHGBAx48EGSISkXNXViheliOQe+SIFMDo3gSq3lL54W0suOSAsVPws3XnTaIHlla0PIQ==}
    engines: {node: '>=0.8.0'}
    dependencies:
      debug: 4.3.3
    transitivePeerDependencies:
      - supports-color

  /@azure/msal-node/1.0.0-beta.6_debug@4.3.3:
    resolution: {integrity: sha512-ZQI11Uz1j0HJohb9JZLRD8z0moVcPks1AFW4Q/Gcl67+QvH4aKEJti7fjCcipEEZYb/qzLSO8U6IZgPYytsiJQ==}
    dependencies:
      '@azure/msal-common': 4.5.1
      axios: 0.21.4_debug@4.3.3
      jsonwebtoken: 8.5.1
      uuid: 8.3.2
    transitivePeerDependencies:
      - debug
      - supports-color

  /@babel/code-frame/7.16.7:
    resolution: {integrity: sha512-iAXqUn8IIeBTNd72xsFlgaXHkMBMt6y4HJp1tIaK465CWLT/fG1aqB7ykr95gHHmlBdGbFeWWfyB4NJJ0nmeIg==}
    engines: {node: '>=6.9.0'}
    dependencies:
      '@babel/highlight': 7.16.7

  /@babel/compat-data/7.16.8:
    resolution: {integrity: sha512-m7OkX0IdKLKPpBlJtF561YJal5y/jyI5fNfWbPxh2D/nbzzGI4qRyrD8xO2jB24u7l+5I2a43scCG2IrfjC50Q==}
    engines: {node: '>=6.9.0'}
    dev: true

  /@babel/core/7.16.7:
    resolution: {integrity: sha512-aeLaqcqThRNZYmbMqtulsetOQZ/5gbR/dWruUCJcpas4Qoyy+QeagfDsPdMrqwsPRDNxJvBlRiZxxX7THO7qtA==}
    engines: {node: '>=6.9.0'}
    dependencies:
      '@babel/code-frame': 7.16.7
      '@babel/generator': 7.16.8
      '@babel/helper-compilation-targets': 7.16.7_@babel+core@7.16.7
      '@babel/helper-module-transforms': 7.16.7
      '@babel/helpers': 7.16.7
      '@babel/parser': 7.16.8
      '@babel/template': 7.16.7
      '@babel/traverse': 7.16.8
      '@babel/types': 7.16.8
      convert-source-map: 1.8.0
      debug: 4.3.3
      gensync: 1.0.0-beta.2
      json5: 2.2.0
      semver: 6.3.0
      source-map: 0.5.7
    transitivePeerDependencies:
      - supports-color
    dev: true

  /@babel/generator/7.16.8:
    resolution: {integrity: sha512-1ojZwE9+lOXzcWdWmO6TbUzDfqLD39CmEhN8+2cX9XkDo5yW1OpgfejfliysR2AWLpMamTiOiAp/mtroaymhpw==}
    engines: {node: '>=6.9.0'}
    dependencies:
      '@babel/types': 7.16.8
      jsesc: 2.5.2
      source-map: 0.5.7
    dev: true

  /@babel/helper-compilation-targets/7.16.7_@babel+core@7.16.7:
    resolution: {integrity: sha512-mGojBwIWcwGD6rfqgRXVlVYmPAv7eOpIemUG3dGnDdCY4Pae70ROij3XmfrH6Fa1h1aiDylpglbZyktfzyo/hA==}
    engines: {node: '>=6.9.0'}
    peerDependencies:
      '@babel/core': ^7.0.0
    dependencies:
      '@babel/compat-data': 7.16.8
      '@babel/core': 7.16.7
      '@babel/helper-validator-option': 7.16.7
      browserslist: 4.19.1
      semver: 6.3.0
    dev: true

  /@babel/helper-environment-visitor/7.16.7:
    resolution: {integrity: sha512-SLLb0AAn6PkUeAfKJCCOl9e1R53pQlGAfc4y4XuMRZfqeMYLE0dM1LMhqbGAlGQY0lfw5/ohoYWAe9V1yibRag==}
    engines: {node: '>=6.9.0'}
    dependencies:
      '@babel/types': 7.16.8
    dev: true

  /@babel/helper-function-name/7.16.7:
    resolution: {integrity: sha512-QfDfEnIUyyBSR3HtrtGECuZ6DAyCkYFp7GHl75vFtTnn6pjKeK0T1DB5lLkFvBea8MdaiUABx3osbgLyInoejA==}
    engines: {node: '>=6.9.0'}
    dependencies:
      '@babel/helper-get-function-arity': 7.16.7
      '@babel/template': 7.16.7
      '@babel/types': 7.16.8
    dev: true

  /@babel/helper-get-function-arity/7.16.7:
    resolution: {integrity: sha512-flc+RLSOBXzNzVhcLu6ujeHUrD6tANAOU5ojrRx/as+tbzf8+stUCj7+IfRRoAbEZqj/ahXEMsjhOhgeZsrnTw==}
    engines: {node: '>=6.9.0'}
    dependencies:
      '@babel/types': 7.16.8
    dev: true

  /@babel/helper-hoist-variables/7.16.7:
    resolution: {integrity: sha512-m04d/0Op34H5v7pbZw6pSKP7weA6lsMvfiIAMeIvkY/R4xQtBSMFEigu9QTZ2qB/9l22vsxtM8a+Q8CzD255fg==}
    engines: {node: '>=6.9.0'}
    dependencies:
      '@babel/types': 7.16.8
    dev: true

  /@babel/helper-module-imports/7.16.7:
    resolution: {integrity: sha512-LVtS6TqjJHFc+nYeITRo6VLXve70xmq7wPhWTqDJusJEgGmkAACWwMiTNrvfoQo6hEhFwAIixNkvB0jPXDL8Wg==}
    engines: {node: '>=6.9.0'}
    dependencies:
      '@babel/types': 7.16.8
    dev: true

  /@babel/helper-module-transforms/7.16.7:
    resolution: {integrity: sha512-gaqtLDxJEFCeQbYp9aLAefjhkKdjKcdh6DB7jniIGU3Pz52WAmP268zK0VgPz9hUNkMSYeH976K2/Y6yPadpng==}
    engines: {node: '>=6.9.0'}
    dependencies:
      '@babel/helper-environment-visitor': 7.16.7
      '@babel/helper-module-imports': 7.16.7
      '@babel/helper-simple-access': 7.16.7
      '@babel/helper-split-export-declaration': 7.16.7
      '@babel/helper-validator-identifier': 7.16.7
      '@babel/template': 7.16.7
      '@babel/traverse': 7.16.8
      '@babel/types': 7.16.8
    transitivePeerDependencies:
      - supports-color
    dev: true

  /@babel/helper-plugin-utils/7.16.7:
    resolution: {integrity: sha512-Qg3Nk7ZxpgMrsox6HreY1ZNKdBq7K72tDSliA6dCl5f007jR4ne8iD5UzuNnCJH2xBf2BEEVGr+/OL6Gdp7RxA==}
    engines: {node: '>=6.9.0'}
    dev: true

  /@babel/helper-simple-access/7.16.7:
    resolution: {integrity: sha512-ZIzHVyoeLMvXMN/vok/a4LWRy8G2v205mNP0XOuf9XRLyX5/u9CnVulUtDgUTama3lT+bf/UqucuZjqiGuTS1g==}
    engines: {node: '>=6.9.0'}
    dependencies:
      '@babel/types': 7.16.8
    dev: true

  /@babel/helper-split-export-declaration/7.16.7:
    resolution: {integrity: sha512-xbWoy/PFoxSWazIToT9Sif+jJTlrMcndIsaOKvTA6u7QEo7ilkRZpjew18/W3c7nm8fXdUDXh02VXTbZ0pGDNw==}
    engines: {node: '>=6.9.0'}
    dependencies:
      '@babel/types': 7.16.8
    dev: true

  /@babel/helper-validator-identifier/7.16.7:
    resolution: {integrity: sha512-hsEnFemeiW4D08A5gUAZxLBTXpZ39P+a+DGDsHw1yxqyQ/jzFEnxf5uTEGp+3bzAbNOxU1paTgYS4ECU/IgfDw==}
    engines: {node: '>=6.9.0'}

  /@babel/helper-validator-option/7.16.7:
    resolution: {integrity: sha512-TRtenOuRUVo9oIQGPC5G9DgK4743cdxvtOw0weQNpZXaS16SCBi5MNjZF8vba3ETURjZpTbVn7Vvcf2eAwFozQ==}
    engines: {node: '>=6.9.0'}
    dev: true

  /@babel/helpers/7.16.7:
    resolution: {integrity: sha512-9ZDoqtfY7AuEOt3cxchfii6C7GDyyMBffktR5B2jvWv8u2+efwvpnVKXMWzNehqy68tKgAfSwfdw/lWpthS2bw==}
    engines: {node: '>=6.9.0'}
    dependencies:
      '@babel/template': 7.16.7
      '@babel/traverse': 7.16.8
      '@babel/types': 7.16.8
    transitivePeerDependencies:
      - supports-color
    dev: true

  /@babel/highlight/7.16.7:
    resolution: {integrity: sha512-aKpPMfLvGO3Q97V0qhw/V2SWNWlwfJknuwAunU7wZLSfrM4xTBvg7E5opUVi1kJTBKihE38CPg4nBiqX83PWYw==}
    engines: {node: '>=6.9.0'}
    dependencies:
      '@babel/helper-validator-identifier': 7.16.7
      chalk: 2.4.2
      js-tokens: 4.0.0

  /@babel/parser/7.16.8:
    resolution: {integrity: sha512-i7jDUfrVBWc+7OKcBzEe5n7fbv3i2fWtxKzzCvOjnzSxMfWMigAhtfJ7qzZNGFNMsCCd67+uz553dYKWXPvCKw==}
    engines: {node: '>=6.0.0'}
    hasBin: true
    dev: true

  /@babel/plugin-syntax-async-generators/7.8.4_@babel+core@7.16.7:
    resolution: {integrity: sha512-tycmZxkGfZaxhMRbXlPXuVFpdWlXpir2W4AMhSJgRKzk/eDlIXOhb2LHWoLpDF7TEHylV5zNhykX6KAgHJmTNw==}
    peerDependencies:
      '@babel/core': ^7.0.0-0
    dependencies:
      '@babel/core': 7.16.7
      '@babel/helper-plugin-utils': 7.16.7
    dev: true

  /@babel/plugin-syntax-bigint/7.8.3_@babel+core@7.16.7:
    resolution: {integrity: sha512-wnTnFlG+YxQm3vDxpGE57Pj0srRU4sHE/mDkt1qv2YJJSeUAec2ma4WLUnUPeKjyrfntVwe/N6dCXpU+zL3Npg==}
    peerDependencies:
      '@babel/core': ^7.0.0-0
    dependencies:
      '@babel/core': 7.16.7
      '@babel/helper-plugin-utils': 7.16.7
    dev: true

  /@babel/plugin-syntax-class-properties/7.12.13_@babel+core@7.16.7:
    resolution: {integrity: sha512-fm4idjKla0YahUNgFNLCB0qySdsoPiZP3iQE3rky0mBUtMZ23yDJ9SJdg6dXTSDnulOVqiF3Hgr9nbXvXTQZYA==}
    peerDependencies:
      '@babel/core': ^7.0.0-0
    dependencies:
      '@babel/core': 7.16.7
      '@babel/helper-plugin-utils': 7.16.7
    dev: true

  /@babel/plugin-syntax-import-meta/7.10.4_@babel+core@7.16.7:
    resolution: {integrity: sha512-Yqfm+XDx0+Prh3VSeEQCPU81yC+JWZ2pDPFSS4ZdpfZhp4MkFMaDC1UqseovEKwSUpnIL7+vK+Clp7bfh0iD7g==}
    peerDependencies:
      '@babel/core': ^7.0.0-0
    dependencies:
      '@babel/core': 7.16.7
      '@babel/helper-plugin-utils': 7.16.7
    dev: true

  /@babel/plugin-syntax-json-strings/7.8.3_@babel+core@7.16.7:
    resolution: {integrity: sha512-lY6kdGpWHvjoe2vk4WrAapEuBR69EMxZl+RoGRhrFGNYVK8mOPAW8VfbT/ZgrFbXlDNiiaxQnAtgVCZ6jv30EA==}
    peerDependencies:
      '@babel/core': ^7.0.0-0
    dependencies:
      '@babel/core': 7.16.7
      '@babel/helper-plugin-utils': 7.16.7
    dev: true

  /@babel/plugin-syntax-logical-assignment-operators/7.10.4_@babel+core@7.16.7:
    resolution: {integrity: sha512-d8waShlpFDinQ5MtvGU9xDAOzKH47+FFoney2baFIoMr952hKOLp1HR7VszoZvOsV/4+RRszNY7D17ba0te0ig==}
    peerDependencies:
      '@babel/core': ^7.0.0-0
    dependencies:
      '@babel/core': 7.16.7
      '@babel/helper-plugin-utils': 7.16.7
    dev: true

  /@babel/plugin-syntax-nullish-coalescing-operator/7.8.3_@babel+core@7.16.7:
    resolution: {integrity: sha512-aSff4zPII1u2QD7y+F8oDsz19ew4IGEJg9SVW+bqwpwtfFleiQDMdzA/R+UlWDzfnHFCxxleFT0PMIrR36XLNQ==}
    peerDependencies:
      '@babel/core': ^7.0.0-0
    dependencies:
      '@babel/core': 7.16.7
      '@babel/helper-plugin-utils': 7.16.7
    dev: true

  /@babel/plugin-syntax-numeric-separator/7.10.4_@babel+core@7.16.7:
    resolution: {integrity: sha512-9H6YdfkcK/uOnY/K7/aA2xpzaAgkQn37yzWUMRK7OaPOqOpGS1+n0H5hxT9AUw9EsSjPW8SVyMJwYRtWs3X3ug==}
    peerDependencies:
      '@babel/core': ^7.0.0-0
    dependencies:
      '@babel/core': 7.16.7
      '@babel/helper-plugin-utils': 7.16.7
    dev: true

  /@babel/plugin-syntax-object-rest-spread/7.8.3_@babel+core@7.16.7:
    resolution: {integrity: sha512-XoqMijGZb9y3y2XskN+P1wUGiVwWZ5JmoDRwx5+3GmEplNyVM2s2Dg8ILFQm8rWM48orGy5YpI5Bl8U1y7ydlA==}
    peerDependencies:
      '@babel/core': ^7.0.0-0
    dependencies:
      '@babel/core': 7.16.7
      '@babel/helper-plugin-utils': 7.16.7
    dev: true

  /@babel/plugin-syntax-optional-catch-binding/7.8.3_@babel+core@7.16.7:
    resolution: {integrity: sha512-6VPD0Pc1lpTqw0aKoeRTMiB+kWhAoT24PA+ksWSBrFtl5SIRVpZlwN3NNPQjehA2E/91FV3RjLWoVTglWcSV3Q==}
    peerDependencies:
      '@babel/core': ^7.0.0-0
    dependencies:
      '@babel/core': 7.16.7
      '@babel/helper-plugin-utils': 7.16.7
    dev: true

  /@babel/plugin-syntax-optional-chaining/7.8.3_@babel+core@7.16.7:
    resolution: {integrity: sha512-KoK9ErH1MBlCPxV0VANkXW2/dw4vlbGDrFgz8bmUsBGYkFRcbRwMh6cIJubdPrkxRwuGdtCk0v/wPTKbQgBjkg==}
    peerDependencies:
      '@babel/core': ^7.0.0-0
    dependencies:
      '@babel/core': 7.16.7
      '@babel/helper-plugin-utils': 7.16.7
    dev: true

  /@babel/plugin-syntax-top-level-await/7.14.5_@babel+core@7.16.7:
    resolution: {integrity: sha512-hx++upLv5U1rgYfwe1xBQUhRmU41NEvpUvrp8jkrSCdvGSnM5/qdRMtylJ6PG5OFkBaHkbTAKTnd3/YyESRHFw==}
    engines: {node: '>=6.9.0'}
    peerDependencies:
      '@babel/core': ^7.0.0-0
    dependencies:
      '@babel/core': 7.16.7
      '@babel/helper-plugin-utils': 7.16.7
    dev: true

  /@babel/plugin-syntax-typescript/7.16.7_@babel+core@7.16.7:
    resolution: {integrity: sha512-YhUIJHHGkqPgEcMYkPCKTyGUdoGKWtopIycQyjJH8OjvRgOYsXsaKehLVPScKJWAULPxMa4N1vCe6szREFlZ7A==}
    engines: {node: '>=6.9.0'}
    peerDependencies:
      '@babel/core': ^7.0.0-0
    dependencies:
      '@babel/core': 7.16.7
      '@babel/helper-plugin-utils': 7.16.7
    dev: true

  /@babel/template/7.16.7:
    resolution: {integrity: sha512-I8j/x8kHUrbYRTUxXrrMbfCa7jxkE7tZre39x3kjr9hvI82cK1FfqLygotcWN5kdPGWcLdWMHpSBavse5tWw3w==}
    engines: {node: '>=6.9.0'}
    dependencies:
      '@babel/code-frame': 7.16.7
      '@babel/parser': 7.16.8
      '@babel/types': 7.16.8
    dev: true

  /@babel/traverse/7.16.8:
    resolution: {integrity: sha512-xe+H7JlvKsDQwXRsBhSnq1/+9c+LlQcCK3Tn/l5sbx02HYns/cn7ibp9+RV1sIUqu7hKg91NWsgHurO9dowITQ==}
    engines: {node: '>=6.9.0'}
    dependencies:
      '@babel/code-frame': 7.16.7
      '@babel/generator': 7.16.8
      '@babel/helper-environment-visitor': 7.16.7
      '@babel/helper-function-name': 7.16.7
      '@babel/helper-hoist-variables': 7.16.7
      '@babel/helper-split-export-declaration': 7.16.7
      '@babel/parser': 7.16.8
      '@babel/types': 7.16.8
      debug: 4.3.3
      globals: 11.12.0
    transitivePeerDependencies:
      - supports-color
    dev: true

  /@babel/types/7.16.8:
    resolution: {integrity: sha512-smN2DQc5s4M7fntyjGtyIPbRJv6wW4rU/94fmYJ7PKQuZkC0qGMHXJbg6sNGt12JmVr4k5YaptI/XtiLJBnmIg==}
    engines: {node: '>=6.9.0'}
    dependencies:
      '@babel/helper-validator-identifier': 7.16.7
      to-fast-properties: 2.0.0
    dev: true

  /@bcoe/v8-coverage/0.2.3:
    resolution: {integrity: sha512-0hYQ8SB4Db5zvZB4axdMHGwEaQjkZzFjQiN9LVYvIFB2nSUHW9tYpxWriPrWDASIxiaXax83REcLxuSdnGPZtw==}
    dev: true

  /@cspotcode/source-map-consumer/0.8.0:
    resolution: {integrity: sha512-41qniHzTU8yAGbCp04ohlmSrZf8bkf/iJsl3V0dRGsQN/5GFfx+LbCSsCpp2gqrqjTVg/K6O8ycoV35JIwAzAg==}
    engines: {node: '>= 12'}
    dev: true

  /@cspotcode/source-map-support/0.7.0:
    resolution: {integrity: sha512-X4xqRHqN8ACt2aHVe51OxeA2HjbcL4MqFqXkrmQszJ1NOUuUu5u6Vqx/0lZSVNku7velL5FC/s5uEAj1lsBMhA==}
    engines: {node: '>=12'}
    dependencies:
      '@cspotcode/source-map-consumer': 0.8.0
    dev: true

  /@eslint/eslintrc/1.0.5:
    resolution: {integrity: sha512-BLxsnmK3KyPunz5wmCCpqy0YelEoxxGmH73Is+Z74oOTMtExcjkr3dDR6quwrjh1YspA8DH9gnX1o069KiS9AQ==}
    engines: {node: ^12.22.0 || ^14.17.0 || >=16.0.0}
    dependencies:
      ajv: 6.12.6
      debug: 4.3.3
      espree: 9.3.0
      globals: 13.12.0
      ignore: 4.0.6
      import-fresh: 3.3.0
      js-yaml: 4.1.0
      minimatch: 3.0.4
      strip-json-comments: 3.1.1
    transitivePeerDependencies:
      - supports-color
    dev: true

  /@humanwhocodes/config-array/0.9.2:
    resolution: {integrity: sha512-UXOuFCGcwciWckOpmfKDq/GyhlTf9pN/BzG//x8p8zTOFEcGuA68ANXheFS0AGvy3qgZqLBUkMs7hqzqCKOVwA==}
    engines: {node: '>=10.10.0'}
    dependencies:
      '@humanwhocodes/object-schema': 1.2.1
      debug: 4.3.3
      minimatch: 3.0.4
    transitivePeerDependencies:
      - supports-color
    dev: true

  /@humanwhocodes/object-schema/1.2.1:
    resolution: {integrity: sha512-ZnQMnLV4e7hDlUvw8H+U8ASL02SS2Gn6+9Ac3wGGLIe7+je2AeAOxPY+izIPJDfFDb7eDjev0Us8MO1iFRN8hA==}
    dev: true

  /@istanbuljs/load-nyc-config/1.1.0:
    resolution: {integrity: sha512-VjeHSlIzpv/NyD3N0YuHfXOPDIixcA1q2ZV98wsMqcYlPmv2n3Yb2lYP9XMElnaFVXg5A7YLTeLu6V84uQDjmQ==}
    engines: {node: '>=8'}
    dependencies:
      camelcase: 5.3.1
      find-up: 4.1.0
      get-package-type: 0.1.0
      js-yaml: 3.14.1
      resolve-from: 5.0.0
    dev: true

  /@istanbuljs/schema/0.1.3:
    resolution: {integrity: sha512-ZXRY4jNvVgSVQ8DL3LTcakaAtXwTVUxE81hslsyD2AtoXW/wVob10HkOJ1X/pAlcI7D+2YoZKg5do8G/w6RYgA==}
    engines: {node: '>=8'}
    dev: true

  /@jest/console/27.4.6:
    resolution: {integrity: sha512-jauXyacQD33n47A44KrlOVeiXHEXDqapSdfb9kTekOchH/Pd18kBIO1+xxJQRLuG+LUuljFCwTG92ra4NW7SpA==}
    engines: {node: ^10.13.0 || ^12.13.0 || ^14.15.0 || >=15.0.0}
    dependencies:
      '@jest/types': 27.4.2
      '@types/node': 17.0.8
      chalk: 4.1.2
      jest-message-util: 27.4.6
      jest-util: 27.4.2
      slash: 3.0.0
    dev: true

  /@jest/core/27.4.7_ts-node@10.4.0:
    resolution: {integrity: sha512-n181PurSJkVMS+kClIFSX/LLvw9ExSb+4IMtD6YnfxZVerw9ANYtW0bPrm0MJu2pfe9SY9FJ9FtQ+MdZkrZwjg==}
    engines: {node: ^10.13.0 || ^12.13.0 || ^14.15.0 || >=15.0.0}
    peerDependencies:
      node-notifier: ^8.0.1 || ^9.0.0 || ^10.0.0
    peerDependenciesMeta:
      node-notifier:
        optional: true
    dependencies:
      '@jest/console': 27.4.6
      '@jest/reporters': 27.4.6
      '@jest/test-result': 27.4.6
      '@jest/transform': 27.4.6
      '@jest/types': 27.4.2
      '@types/node': 17.0.8
      ansi-escapes: 4.3.2
      chalk: 4.1.2
      emittery: 0.8.1
      exit: 0.1.2
      graceful-fs: 4.2.9
      jest-changed-files: 27.4.2
      jest-config: 27.4.7_ts-node@10.4.0
      jest-haste-map: 27.4.6
      jest-message-util: 27.4.6
      jest-regex-util: 27.4.0
      jest-resolve: 27.4.6
      jest-resolve-dependencies: 27.4.6
      jest-runner: 27.4.6
      jest-runtime: 27.4.6
      jest-snapshot: 27.4.6
      jest-util: 27.4.2
      jest-validate: 27.4.6
      jest-watcher: 27.4.6
      micromatch: 4.0.4
      rimraf: 3.0.2
      slash: 3.0.0
      strip-ansi: 6.0.1
    transitivePeerDependencies:
      - bufferutil
      - canvas
      - supports-color
      - ts-node
      - utf-8-validate
    dev: true

  /@jest/environment/27.4.6:
    resolution: {integrity: sha512-E6t+RXPfATEEGVidr84WngLNWZ8ffCPky8RqqRK6u1Bn0LK92INe0MDttyPl/JOzaq92BmDzOeuqk09TvM22Sg==}
    engines: {node: ^10.13.0 || ^12.13.0 || ^14.15.0 || >=15.0.0}
    dependencies:
      '@jest/fake-timers': 27.4.6
      '@jest/types': 27.4.2
      '@types/node': 17.0.8
      jest-mock: 27.4.6
    dev: true

  /@jest/fake-timers/27.4.6:
    resolution: {integrity: sha512-mfaethuYF8scV8ntPpiVGIHQgS0XIALbpY2jt2l7wb/bvq4Q5pDLk4EP4D7SAvYT1QrPOPVZAtbdGAOOyIgs7A==}
    engines: {node: ^10.13.0 || ^12.13.0 || ^14.15.0 || >=15.0.0}
    dependencies:
      '@jest/types': 27.4.2
      '@sinonjs/fake-timers': 8.1.0
      '@types/node': 17.0.8
      jest-message-util: 27.4.6
      jest-mock: 27.4.6
      jest-util: 27.4.2
    dev: true

  /@jest/globals/27.4.6:
    resolution: {integrity: sha512-kAiwMGZ7UxrgPzu8Yv9uvWmXXxsy0GciNejlHvfPIfWkSxChzv6bgTS3YqBkGuHcis+ouMFI2696n2t+XYIeFw==}
    engines: {node: ^10.13.0 || ^12.13.0 || ^14.15.0 || >=15.0.0}
    dependencies:
      '@jest/environment': 27.4.6
      '@jest/types': 27.4.2
      expect: 27.4.6
    dev: true

  /@jest/reporters/27.4.6:
    resolution: {integrity: sha512-+Zo9gV81R14+PSq4wzee4GC2mhAN9i9a7qgJWL90Gpx7fHYkWpTBvwWNZUXvJByYR9tAVBdc8VxDWqfJyIUrIQ==}
    engines: {node: ^10.13.0 || ^12.13.0 || ^14.15.0 || >=15.0.0}
    peerDependencies:
      node-notifier: ^8.0.1 || ^9.0.0 || ^10.0.0
    peerDependenciesMeta:
      node-notifier:
        optional: true
    dependencies:
      '@bcoe/v8-coverage': 0.2.3
      '@jest/console': 27.4.6
      '@jest/test-result': 27.4.6
      '@jest/transform': 27.4.6
      '@jest/types': 27.4.2
      '@types/node': 17.0.8
      chalk: 4.1.2
      collect-v8-coverage: 1.0.1
      exit: 0.1.2
      glob: 7.2.0
      graceful-fs: 4.2.9
      istanbul-lib-coverage: 3.2.0
      istanbul-lib-instrument: 5.1.0
      istanbul-lib-report: 3.0.0
      istanbul-lib-source-maps: 4.0.1
      istanbul-reports: 3.1.3
      jest-haste-map: 27.4.6
      jest-resolve: 27.4.6
      jest-util: 27.4.2
      jest-worker: 27.4.6
      slash: 3.0.0
      source-map: 0.6.1
      string-length: 4.0.2
      terminal-link: 2.1.1
      v8-to-istanbul: 8.1.1
    transitivePeerDependencies:
      - supports-color
    dev: true

  /@jest/source-map/27.4.0:
    resolution: {integrity: sha512-Ntjx9jzP26Bvhbm93z/AKcPRj/9wrkI88/gK60glXDx1q+IeI0rf7Lw2c89Ch6ofonB0On/iRDreQuQ6te9pgQ==}
    engines: {node: ^10.13.0 || ^12.13.0 || ^14.15.0 || >=15.0.0}
    dependencies:
      callsites: 3.1.0
      graceful-fs: 4.2.9
      source-map: 0.6.1
    dev: true

  /@jest/test-result/27.4.6:
    resolution: {integrity: sha512-fi9IGj3fkOrlMmhQqa/t9xum8jaJOOAi/lZlm6JXSc55rJMXKHxNDN1oCP39B0/DhNOa2OMupF9BcKZnNtXMOQ==}
    engines: {node: ^10.13.0 || ^12.13.0 || ^14.15.0 || >=15.0.0}
    dependencies:
      '@jest/console': 27.4.6
      '@jest/types': 27.4.2
      '@types/istanbul-lib-coverage': 2.0.4
      collect-v8-coverage: 1.0.1
    dev: true

  /@jest/test-sequencer/27.4.6:
    resolution: {integrity: sha512-3GL+nsf6E1PsyNsJuvPyIz+DwFuCtBdtvPpm/LMXVkBJbdFvQYCDpccYT56qq5BGniXWlE81n2qk1sdXfZebnw==}
    engines: {node: ^10.13.0 || ^12.13.0 || ^14.15.0 || >=15.0.0}
    dependencies:
      '@jest/test-result': 27.4.6
      graceful-fs: 4.2.9
      jest-haste-map: 27.4.6
      jest-runtime: 27.4.6
    transitivePeerDependencies:
      - supports-color
    dev: true

  /@jest/transform/27.4.6:
    resolution: {integrity: sha512-9MsufmJC8t5JTpWEQJ0OcOOAXaH5ioaIX6uHVBLBMoCZPfKKQF+EqP8kACAvCZ0Y1h2Zr3uOccg8re+Dr5jxyw==}
    engines: {node: ^10.13.0 || ^12.13.0 || ^14.15.0 || >=15.0.0}
    dependencies:
      '@babel/core': 7.16.7
      '@jest/types': 27.4.2
      babel-plugin-istanbul: 6.1.1
      chalk: 4.1.2
      convert-source-map: 1.8.0
      fast-json-stable-stringify: 2.1.0
      graceful-fs: 4.2.9
      jest-haste-map: 27.4.6
      jest-regex-util: 27.4.0
      jest-util: 27.4.2
      micromatch: 4.0.4
      pirates: 4.0.4
      slash: 3.0.0
      source-map: 0.6.1
      write-file-atomic: 3.0.3
    transitivePeerDependencies:
      - supports-color
    dev: true

  /@jest/types/27.4.2:
    resolution: {integrity: sha512-j35yw0PMTPpZsUoOBiuHzr1zTYoad1cVIE0ajEjcrJONxxrko/IRGKkXx3os0Nsi4Hu3+5VmDbVfq5WhG/pWAg==}
    engines: {node: ^10.13.0 || ^12.13.0 || ^14.15.0 || >=15.0.0}
    dependencies:
      '@types/istanbul-lib-coverage': 2.0.4
      '@types/istanbul-reports': 3.0.1
      '@types/node': 17.0.8
      '@types/yargs': 16.0.4
      chalk: 4.1.2
    dev: true

  /@js-joda/core/3.2.0:
    resolution: {integrity: sha512-PMqgJ0sw5B7FKb2d5bWYIoxjri+QlW/Pys7+Rw82jSH0QN3rB05jZ/VrrsUdh1w4+i2kw9JOejXGq/KhDOX7Kg==}

  /@microsoft/api-extractor-model/7.15.2:
    resolution: {integrity: sha512-qgxKX/s6vo3nCVLhP0Ds7555QrErhcYHEok5/KyEZ7iR8J5M5oldD1eJJQmtEdVF5IzmnPPbxx1nRvfgA674LQ==}
    dependencies:
      '@microsoft/tsdoc': 0.13.2
      '@microsoft/tsdoc-config': 0.15.2
      '@rushstack/node-core-library': 3.44.3
    dev: true

  /@microsoft/api-extractor/7.19.3:
    resolution: {integrity: sha512-GZe+R3K4kh2X425iOHkPbByysB7FN0592mPPA6vNj5IhyhlPHgdZS6m6AmOZOIxMS4euM+SBKzEJEp3oC+WsOQ==}
    hasBin: true
    dependencies:
      '@microsoft/api-extractor-model': 7.15.2
      '@microsoft/tsdoc': 0.13.2
      '@microsoft/tsdoc-config': 0.15.2
      '@rushstack/node-core-library': 3.44.3
      '@rushstack/rig-package': 0.3.7
      '@rushstack/ts-command-line': 4.10.6
      colors: 1.2.5
      lodash: 4.17.21
      resolve: 1.17.0
      semver: 7.3.5
      source-map: 0.6.1
      typescript: 4.5.4
    dev: true

  /@microsoft/tsdoc-config/0.15.2:
    resolution: {integrity: sha512-mK19b2wJHSdNf8znXSMYVShAHktVr/ib0Ck2FA3lsVBSEhSI/TfXT7DJQkAYgcztTuwazGcg58ZjYdk0hTCVrA==}
    dependencies:
      '@microsoft/tsdoc': 0.13.2
      ajv: 6.12.6
      jju: 1.4.0
      resolve: 1.19.0
    dev: true

  /@microsoft/tsdoc/0.13.2:
    resolution: {integrity: sha512-WrHvO8PDL8wd8T2+zBGKrMwVL5IyzR3ryWUsl0PXgEV0QHup4mTLi0QcATefGI6Gx9Anu7vthPyyyLpY0EpiQg==}
    dev: true

  /@nodelib/fs.scandir/2.1.5:
    resolution: {integrity: sha512-vq24Bq3ym5HEQm2NKCr3yXDwjc7vTsEThRDnkp2DK9p1uqLR+DHurm/NOTo0KG7HYHU7eppKZj3MyqYuMBf62g==}
    engines: {node: '>= 8'}
    dependencies:
      '@nodelib/fs.stat': 2.0.5
      run-parallel: 1.2.0

  /@nodelib/fs.stat/2.0.5:
    resolution: {integrity: sha512-RkhPPp2zrqDAQA/2jNhnztcPAlv64XdhIp7a7454A5ovI7Bukxgt7MX7udwAu3zg1DcpPU0rz3VV1SeaqvY4+A==}
    engines: {node: '>= 8'}

  /@nodelib/fs.walk/1.2.8:
    resolution: {integrity: sha512-oGB+UxlgWcgQkgwo8GcEGwemoTFt3FIO9ababBmaGwXIoBKZ+GTy0pP185beGg7Llih/NSHSV2XAs1lnznocSg==}
    engines: {node: '>= 8'}
    dependencies:
      '@nodelib/fs.scandir': 2.1.5
      fastq: 1.13.0

  /@opentelemetry/api/1.0.4:
    resolution: {integrity: sha512-BuJuXRSJNQ3QoKA6GWWDyuLpOUck+9hAXNMCnrloc1aWVoy6Xq6t9PUV08aBZ4Lutqq2LEHM486bpZqoViScog==}
    engines: {node: '>=8.0.0'}

  /@prisma/debug/3.8.0:
    resolution: {integrity: sha512-dSOnKP3hhn8lBK2RRCHl2pnoJeOfyJZQ+G+/4cuUk03ZCccTw28Uz9XjwXjY7FnLKuxaiAeVtYhahXsMEqocKQ==}
    dependencies:
      '@types/debug': 4.1.7
      ms: 2.1.3

  /@prisma/engines-version/3.9.0-7.7a48cf2c1aea8ec23e6dff2500845f31bdf2c468:
    resolution: {integrity: sha512-0LPlGC/dB/tvs+ur++9hU2IPss7qfnA6LsZ2LzLC2iqCTTB0jLM/UwDd6rYuUhX65+MvAw1zwfaIuQo94Z70Dg==}

  /@prisma/engines/3.9.0-7.7a48cf2c1aea8ec23e6dff2500845f31bdf2c468:
    resolution: {integrity: sha512-TUPePr3wpgSqw5A5bdo1I/+DgHUyYZx2IOKbckiMTp9Ar43GU782IVosDXTAiHGI83yqPYFk4Kl4KF4uoNm52Q==}
    requiresBuild: true

  /@prisma/fetch-engine/3.9.0-7.7a48cf2c1aea8ec23e6dff2500845f31bdf2c468:
    resolution: {integrity: sha512-emuOLpW9+mfxUfA83TfRJEDs/rOoi5BHCcDiWcS6HoaMfyafPEj5yNXSUWagzwR0PqImYTcan6en73wXJGdx0Q==}
    dependencies:
      '@prisma/debug': 3.8.0
      '@prisma/get-platform': 3.9.0-7.7a48cf2c1aea8ec23e6dff2500845f31bdf2c468
      chalk: 4.1.2
      execa: 5.1.1
      find-cache-dir: 3.3.2
      hasha: 5.2.2
      http-proxy-agent: 5.0.0
      https-proxy-agent: 5.0.0
      make-dir: 3.1.0
      node-fetch: 2.6.6
      p-filter: 2.1.0
      p-map: 4.0.0
      p-retry: 4.6.1
      progress: 2.0.3
      rimraf: 3.0.2
      temp-dir: 2.0.0
      tempy: 1.0.1
    transitivePeerDependencies:
      - supports-color

  /@prisma/get-platform/3.9.0-7.7a48cf2c1aea8ec23e6dff2500845f31bdf2c468:
    resolution: {integrity: sha512-UsKselSv4bSXF/9O0IbbFc8hOvr/HHjKiSLJUsXm5RzWZhl5qjZilSE/fNjV5y17m4FWUXhWpOEa88oleyXNRg==}
    dependencies:
      '@prisma/debug': 3.8.0

  /@prisma/studio-common/0.455.0:
    resolution: {integrity: sha512-J5ynBbqE674kr6kp0mHpc13httPFXp5xujJmQzB5O5tOIl3xd8yWLkhIOfUqeeVku+xIhP7Gj6SokgjSVIKXWg==}
    engines: {node: '>= 12'}
    dependencies:
      buffer: 6.0.3
    dev: true

  /@prisma/studio-pcw/0.455.0:
    resolution: {integrity: sha512-d8zPLJ90VwmB43h+fFr7PDnpfHrmmGhbfW6c5E9ZKR13DnFbqFbg1bH57Hrq6pcsNz9/NNsiNjp33lFkfdqC1w==}
    engines: {node: '>= 12'}
    peerDependencies:
      '@prisma/client': '*'
      '@prisma/sdk': '*'
    dependencies:
      debug: 4.3.3
      lodash: 4.17.21
    transitivePeerDependencies:
      - supports-color
    dev: true

  /@prisma/studio-server/0.455.0:
    resolution: {integrity: sha512-o8DEu5AiWT/3KwVCgGeumEgEiMOSEBGKUYZgWy7q3OQrkus+BoQDayEIbHtWBL2Hkly6EWUjtu3sYhW5uclyCw==}
    engines: {node: '>= 12'}
    peerDependencies:
      '@prisma/sdk': '*'
    dependencies:
      '@prisma/studio': 0.455.0
      '@prisma/studio-common': 0.455.0
      '@prisma/studio-pcw': 0.455.0
      checkpoint-client: 1.1.20
      cors: 2.8.5
      debug: 4.3.3
      express: 4.17.2
      untildify: 4.0.0
    transitivePeerDependencies:
      - '@prisma/client'
      - supports-color
    dev: true

  /@prisma/studio/0.455.0:
    resolution: {integrity: sha512-xkivyQmSB8Oex4sTh9eoOoL+mAONfIAwZgAmjIcs8rg28tutXe+Ya8fNf1iq+Y+JD5xVUrLSYAwUDbeBJUZ80w==}
    dev: true

  /@rushstack/node-core-library/3.44.3:
    resolution: {integrity: sha512-Bt+R5LAnVr2BImTJqPpton5rvhJ2Wq8x4BaTqaCHQMmfxqtz5lb4nLYT9kneMJTCDuRMBvvLpSuz4MBj50PV3w==}
    dependencies:
      '@types/node': 12.20.24
      colors: 1.2.5
      fs-extra: 7.0.1
      import-lazy: 4.0.0
      jju: 1.4.0
      resolve: 1.17.0
      semver: 7.3.5
      timsort: 0.3.0
      z-schema: 5.0.2
    dev: true

  /@rushstack/rig-package/0.3.7:
    resolution: {integrity: sha512-pzMsTSeTC8IiZ6EJLr53gGMvhT4oLWH+hxD7907cHyWuIUlEXFtu/2pK25vUQT13nKp5DJCWxXyYoGRk/h6rtA==}
    dependencies:
      resolve: 1.17.0
      strip-json-comments: 3.1.1
    dev: true

  /@rushstack/ts-command-line/4.10.6:
    resolution: {integrity: sha512-Y3GkUag39sTIlukDg9mUp8MCHrrlJ27POrBNRQGc/uF+VVgX8M7zMzHch5zP6O1QVquWgD7Engdpn2piPYaS/g==}
    dependencies:
      '@types/argparse': 1.0.38
      argparse: 1.0.10
      colors: 1.2.5
      string-argv: 0.3.1
    dev: true

  /@sindresorhus/slugify/1.1.2:
    resolution: {integrity: sha512-V9nR/W0Xd9TSGXpZ4iFUcFGhuOJtZX82Fzxj1YISlbSgKvIiNa7eLEZrT0vAraPOt++KHauIVNYgGRgjc13dXA==}
    engines: {node: '>=10'}
    dependencies:
      '@sindresorhus/transliterate': 0.1.2
      escape-string-regexp: 4.0.0

  /@sindresorhus/transliterate/0.1.2:
    resolution: {integrity: sha512-5/kmIOY9FF32nicXH+5yLNTX4NJ4atl7jRgqAJuIn/iyDFXBktOKDxCvyGE/EzmF4ngSUvjXxQUQlQiZ5lfw+w==}
    engines: {node: '>=10'}
    dependencies:
      escape-string-regexp: 2.0.0
      lodash.deburr: 4.1.0

  /@sinonjs/commons/1.8.3:
    resolution: {integrity: sha512-xkNcLAn/wZaX14RPlwizcKicDk9G3F8m2nU3L7Ukm5zBgTwiT0wsoFAHx9Jq56fJA1z/7uKGtCRu16sOUCLIHQ==}
    dependencies:
      type-detect: 4.0.8
    dev: true

  /@sinonjs/fake-timers/8.1.0:
    resolution: {integrity: sha512-OAPJUAtgeINhh/TAlUID4QTs53Njm7xzddaVlEs/SXwgtiD1tW22zAB/W1wdqfrpmikgaWQ9Fw6Ws+hsiRm5Vg==}
    dependencies:
      '@sinonjs/commons': 1.8.3
    dev: true

  /@slack/types/1.10.0:
    resolution: {integrity: sha512-tA7GG7Tj479vojfV3AoxbckalA48aK6giGjNtgH6ihpLwTyHE3fIgRrvt8TWfLwW8X8dyu7vgmAsGLRG7hWWOg==}
    engines: {node: '>= 8.9.0', npm: '>= 5.5.1'}
    dev: true

  /@slack/webhook/6.0.0:
    resolution: {integrity: sha512-2fohfhLI9lkAmOSWt1R457JBsB3iFNqahu4GqdFZRtcp/bT+xeG/kPn/hQa78JS74poRjWTt5G/qJjNaWMGOEQ==}
    engines: {node: '>= 12.13.0', npm: '>= 6.12.0'}
    dependencies:
      '@slack/types': 1.10.0
      '@types/node': 17.0.8
      axios: 0.21.4
    transitivePeerDependencies:
      - debug
    dev: true

  /@tediousjs/connection-string/0.3.0:
    resolution: {integrity: sha512-d/keJiNKfpHo+GmSB8QcsAwBx8h+V1UbdozA5TD+eSLXprNY53JAYub47J9evsSKWDdNG5uVj0FiMozLKuzowQ==}

  /@timsuchanek/copy/1.4.5:
    resolution: {integrity: sha512-N4+2/DvfwzQqHYL/scq07fv8yXbZc6RyUxKJoE8Clm14JpLOf9yNI4VB4D6RsV3h9zgzZ4loJUydHKM7pp3blw==}
    hasBin: true
    dependencies:
      '@timsuchanek/sleep-promise': 8.0.1
      commander: 2.20.3
      mkdirp: 1.0.4
      prettysize: 2.0.0

  /@timsuchanek/sleep-promise/8.0.1:
    resolution: {integrity: sha512-cxHYbrXfnCWsklydIHSw5GCMHUPqpJ/enxWSyVHNOgNe61sit/+aOXTTI+VOdWkvVaJsI2vsB9N4+YDNITawOQ==}

  /@tootallnate/once/1.1.2:
    resolution: {integrity: sha512-RbzJvlNzmRq5c3O09UipeuXno4tA1FE6ikOjxZK0tuxVv3412l64l5t1W5pj4+rJq9vpkm/kwiR07aZXnsKPxw==}
    engines: {node: '>= 6'}

  /@tootallnate/once/2.0.0:
    resolution: {integrity: sha512-XCuKFP5PS55gnMVu3dty8KPatLqUoy/ZYzDzAGCQ8JNFCkLXzmI7vNHCR+XpbZaMWQK/vQubr7PkYq8g470J/A==}
    engines: {node: '>= 10'}

  /@tsconfig/node10/1.0.8:
    resolution: {integrity: sha512-6XFfSQmMgq0CFLY1MslA/CPUfhIL919M1rMsa5lP2P097N2Wd1sSX0tx1u4olM16fLNhtHZpRhedZJphNJqmZg==}
    dev: true

  /@tsconfig/node12/1.0.9:
    resolution: {integrity: sha512-/yBMcem+fbvhSREH+s14YJi18sp7J9jpuhYByADT2rypfajMZZN4WQ6zBGgBKp53NKmqI36wFYDb3yaMPurITw==}
    dev: true

  /@tsconfig/node14/1.0.1:
    resolution: {integrity: sha512-509r2+yARFfHHE7T6Puu2jjkoycftovhXRqW328PDXTVGKihlb1P8Z9mMZH04ebyajfRY7dedfGynlrFHJUQCg==}
    dev: true

  /@tsconfig/node16/1.0.2:
    resolution: {integrity: sha512-eZxlbI8GZscaGS7kkc/trHTT5xgrjH3/1n2JDwusC9iahPKWMRvRjJSAN5mCXviuTGQ/lHnhvv8Q1YTpnfz9gA==}
    dev: true

  /@tsd/typescript/4.5.4:
    resolution: {integrity: sha512-iDlLkdg3sCjUSNdoUCsYM/SXheHrdxHsR6msIkbFDW4pV6gHTMwg/8te/paLtywDjGL4S4ByDdUKA3RbfdBX0g==}
    hasBin: true
    dev: true

  /@types/argparse/1.0.38:
    resolution: {integrity: sha512-ebDJ9b0e702Yr7pWgB0jzm+CX4Srzz8RcXtLJDJB+BSccqMa36uyH/zUsSYao5+BD1ytv3k3rPYCq4mAE1hsXA==}
    dev: true

  /@types/babel__core/7.1.18:
    resolution: {integrity: sha512-S7unDjm/C7z2A2R9NzfKCK1I+BAALDtxEmsJBwlB3EzNfb929ykjL++1CK9LO++EIp2fQrC8O+BwjKvz6UeDyQ==}
    dependencies:
      '@babel/parser': 7.16.8
      '@babel/types': 7.16.8
      '@types/babel__generator': 7.6.4
      '@types/babel__template': 7.4.1
      '@types/babel__traverse': 7.14.2
    dev: true

  /@types/babel__generator/7.6.4:
    resolution: {integrity: sha512-tFkciB9j2K755yrTALxD44McOrk+gfpIpvC3sxHjRawj6PfnQxrse4Clq5y/Rq+G3mrBurMax/lG8Qn2t9mSsg==}
    dependencies:
      '@babel/types': 7.16.8
    dev: true

  /@types/babel__template/7.4.1:
    resolution: {integrity: sha512-azBFKemX6kMg5Io+/rdGT0dkGreboUVR0Cdm3fz9QJWpaQGJRQXl7C+6hOTCZcMll7KFyEQpgbYI2lHdsS4U7g==}
    dependencies:
      '@babel/parser': 7.16.8
      '@babel/types': 7.16.8
    dev: true

  /@types/babel__traverse/7.14.2:
    resolution: {integrity: sha512-K2waXdXBi2302XUdcHcR1jCeU0LL4TD9HRs/gk0N2Xvrht+G/BfJa4QObBQZfhMdxiCpV3COl5Nfq4uKTeTnJA==}
    dependencies:
      '@babel/types': 7.16.8
    dev: true

  /@types/benchmark/2.1.1:
    resolution: {integrity: sha512-XmdNOarpSSxnb3DE2rRFOFsEyoqXLUL+7H8nSGS25vs+JS0018bd+cW5Ma9vdlkPmoTHSQ6e8EUFMFMxeE4l+g==}
    dev: true

  /@types/cross-spawn/6.0.2:
    resolution: {integrity: sha512-KuwNhp3eza+Rhu8IFI5HUXRP0LIhqH5cAjubUvGXXthh4YYBuP2ntwEX+Cz8GJoZUHlKo247wPWOfA9LYEq4cw==}
    dependencies:
      '@types/node': 17.0.8
    dev: false

  /@types/debug/4.1.7:
    resolution: {integrity: sha512-9AonUzyTjXXhEOa0DnqpzZi6VHlqKMswga9EXjpXnnqxwLtdvPPtlO8evrI5D9S6asFRCQ6v+wpiUKbw+vKqyg==}
    dependencies:
      '@types/ms': 0.7.31

  /@types/eslint/7.29.0:
    resolution: {integrity: sha512-VNcvioYDH8/FxaeTKkM4/TiTwt6pBV9E3OfGmvaw8tPl0rrHCJ4Ll15HRT+pMiFAf/MLQvAzC+6RzUMEL9Ceng==}
    dependencies:
      '@types/estree': 0.0.50
      '@types/json-schema': 7.0.9
    dev: true

  /@types/estree/0.0.50:
    resolution: {integrity: sha512-C6N5s2ZFtuZRj54k2/zyRhNDjJwwcViAM3Nbm8zjBpbqAdZ00mr0CFxvSKeO8Y/e03WVFLpQMdHYVfUd6SB+Hw==}
    dev: true

  /@types/fs-extra/9.0.13:
    resolution: {integrity: sha512-nEnwB++1u5lVDM2UI4c1+5R+FYaKfaAzS4OococimjVm3nQw3TuzH5UNsocrcTBbhnerblyHj4A49qXbIiZdpA==}
    dependencies:
      '@types/node': 17.0.8
    dev: true

  /@types/geojson/7946.0.8:
    resolution: {integrity: sha512-1rkryxURpr6aWP7R786/UQOkJ3PcpQiWkAXBmdWc7ryFWqN6a4xfK7BtjXvFBKO9LjQ+MWQSWxYeZX1OApnArA==}

  /@types/glob/7.2.0:
    resolution: {integrity: sha512-ZUxbzKl0IfJILTS6t7ip5fQQM/J3TJYubDm3nMbgubNNYS62eXeUpoLUC8/7fJNiFYHTrGPQn7hspDUzIHX3UA==}
    dependencies:
      '@types/minimatch': 3.0.5
      '@types/node': 17.0.8
    dev: true

  /@types/graceful-fs/4.1.5:
    resolution: {integrity: sha512-anKkLmZZ+xm4p8JWBf4hElkM4XR+EZeA2M9BAkkTldmcyDY4mbdIJnRghDJH3Ov5ooY7/UAoENtmdMSkaAd7Cw==}
    dependencies:
      '@types/node': 17.0.8
    dev: true

  /@types/graphviz/0.0.34:
    resolution: {integrity: sha512-5pyobgT+/NhwKy/LMLw14xFInvYXBPx4ITc2a5FvZbm6hcudcP73DpTKTlaZbjr8fdNAkaK9KdP8GAEF0iBwlQ==}
    dependencies:
      '@types/node': 17.0.8
    dev: true

  /@types/istanbul-lib-coverage/2.0.4:
    resolution: {integrity: sha512-z/QT1XN4K4KYuslS23k62yDIDLwLFkzxOuMplDtObz0+y7VqJCaO2o+SPwHCvLFZh7xazvvoor2tA/hPz9ee7g==}
    dev: true

  /@types/istanbul-lib-report/3.0.0:
    resolution: {integrity: sha512-plGgXAPfVKFoYfa9NpYDAkseG+g6Jr294RqeqcqDixSbU34MZVJRi/P+7Y8GDpzkEwLaGZZOpKIEmeVZNtKsrg==}
    dependencies:
      '@types/istanbul-lib-coverage': 2.0.4
    dev: true

  /@types/istanbul-reports/3.0.1:
    resolution: {integrity: sha512-c3mAZEuK0lvBp8tmuL74XRKn1+y2dcwOUpH7x4WrF6gk1GIgiluDRgMYQtw2OFcBvAJWlt6ASU3tSqxp0Uu0Aw==}
    dependencies:
      '@types/istanbul-lib-report': 3.0.0
    dev: true

  /@types/jest/27.4.0:
    resolution: {integrity: sha512-gHl8XuC1RZ8H2j5sHv/JqsaxXkDDM9iDOgu0Wp8sjs4u/snb2PVehyWXJPr+ORA0RPpgw231mnutWI1+0hgjIQ==}
    dependencies:
      jest-diff: 27.4.6
      pretty-format: 27.4.6
    dev: true

  /@types/js-levenshtein/1.1.1:
    resolution: {integrity: sha512-qC4bCqYGy1y/NP7dDVr7KJarn+PbX1nSpwA7JXdu0HxT3QYjO8MJ+cntENtHFVy2dRAyBV23OZ6MxsW1AM1L8g==}
    dev: true

  /@types/json-schema/7.0.9:
    resolution: {integrity: sha512-qcUXuemtEu+E5wZSJHNxUXeCZhAfXKQ41D+duX+VYPde7xyEVZci+/oXKJL13tnRs9lR2pr4fod59GT6/X1/yQ==}
    dev: true

  /@types/minimatch/3.0.5:
    resolution: {integrity: sha512-Klz949h02Gz2uZCMGwDUSDS1YBlTdDDgbWHi+81l29tQALUtvz4rAYi5uoVhE5Lagoq6DeqAUlbrHvW/mXDgdQ==}
    dev: true

  /@types/minimist/1.2.2:
    resolution: {integrity: sha512-jhuKLIRrhvCPLqwPcx6INqmKeiA5EWrsCOPhrlFSrbrmU4ZMPjj5Ul/oLCMDO98XRUIwVm78xICz4EPCektzeQ==}
    dev: true

  /@types/minipass/3.1.2:
    resolution: {integrity: sha512-foLGjgrJkUjLG/o2t2ymlZGEoBNBa/TfoUZ7oCTkOjP1T43UGBJspovJou/l3ZuHvye2ewR5cZNtp2zyWgILMA==}
    dependencies:
      '@types/node': 17.0.8
    dev: true

  /@types/ms/0.7.31:
    resolution: {integrity: sha512-iiUgKzV9AuaEkZqkOLDIvlQiL6ltuZd9tGcW3gwpnX8JbuiuhFlEGmmFXEXkN50Cvq7Os88IY2v0dkDqXYWVgA==}

  /@types/mssql/7.1.4:
    resolution: {integrity: sha512-WqK7aICej9PXMIhdHlVtJ7kj/SezW8AjJ3zEn837StU8B/m1CGXOFUKlESdTlxbWDh6EzATbnnRKaRZgqjIWDA==}
    dependencies:
      '@types/node': 17.0.8
      '@types/tedious': 4.0.6
      tarn: 3.0.2
    dev: true

  /@types/node-fetch/2.5.12:
    resolution: {integrity: sha512-MKgC4dlq4kKNa/mYrwpKfzQMB5X3ee5U6fSprkKpToBqBmX4nFZL9cW5jl6sWn+xpRJ7ypWh2yyqqr8UUCstSw==}
    dependencies:
      '@types/node': 17.0.8
      form-data: 3.0.1

  /@types/node/12.20.24:
    resolution: {integrity: sha512-yxDeaQIAJlMav7fH5AQqPH1u8YIuhYJXYBzxaQ4PifsU0GDO38MSdmEDeRlIxrKbC6NbEaaEHDanWb+y30U8SQ==}
    dev: true

  /@types/node/12.20.41:
    resolution: {integrity: sha512-f6xOqucbDirG7LOzedpvzjP3UTmHttRou3Mosx3vL9wr9AIQGhcPgVnqa8ihpZYnxyM1rxeNCvTyukPKZtq10Q==}
    dev: true

  /@types/node/14.18.5:
    resolution: {integrity: sha512-LMy+vDDcQR48EZdEx5wRX1q/sEl6NdGuHXPnfeL8ixkwCOSZ2qnIyIZmcCbdX0MeRqHhAcHmX+haCbrS8Run+A==}

  /@types/node/16.11.19:
    resolution: {integrity: sha512-BPAcfDPoHlRQNKktbsbnpACGdypPFBuX4xQlsWDE7B8XXcfII+SpOLay3/qZmCLb39kV5S1RTYwXdkx2lwLYng==}
    dev: true

  /@types/node/17.0.8:
    resolution: {integrity: sha512-YofkM6fGv4gDJq78g4j0mMuGMkZVxZDgtU0JRdx6FgiJDG+0fY0GKVolOV8WqVmEhLCXkQRjwDdKyPxJp/uucg==}

  /@types/normalize-package-data/2.4.1:
    resolution: {integrity: sha512-Gj7cI7z+98M282Tqmp2K5EIsoouUEzbBJhQQzDE3jSIRk6r9gsz0oUokqIUR4u1R3dMHo0pDHM7sNOHyhulypw==}

  /@types/pg/8.6.4:
    resolution: {integrity: sha512-uYA7UMVzDFpJobCrqwW/iWkFmvizy6knIUgr0Quaw7K1Le3ZnF7hI3bKqFoxPZ+fju1Sc7zdTvOl9YfFZPcmeA==}
    dependencies:
      '@types/node': 17.0.8
      pg-protocol: 1.5.0
      pg-types: 2.2.0
    dev: true

  /@types/prettier/2.4.3:
    resolution: {integrity: sha512-QzSuZMBuG5u8HqYz01qtMdg/Jfctlnvj1z/lYnIDXs/golxw0fxtRAHd9KrzjR7Yxz1qVeI00o0kiO3PmVdJ9w==}
    dev: true

  /@types/prompts/2.0.14:
    resolution: {integrity: sha512-HZBd99fKxRWpYCErtm2/yxUZv6/PBI9J7N4TNFffl5JbrYMHBwF25DjQGTW3b3jmXq+9P6/8fCIb2ee57BFfYA==}
    dependencies:
      '@types/node': 17.0.8
    dev: true

  /@types/redis/2.8.32:
    resolution: {integrity: sha512-7jkMKxcGq9p242exlbsVzuJb57KqHRhNl4dHoQu2Y5v9bCAbtIXXH0R3HleSQW4CTOqpHIYUW3t6tpUj4BVQ+w==}
    dependencies:
      '@types/node': 17.0.8
    dev: true

  /@types/resolve/1.20.1:
    resolution: {integrity: sha512-Ku5+GPFa12S3W26Uwtw+xyrtIpaZsGYHH6zxNbZlstmlvMYSZRzOwzwsXbxlVUbHyUucctSyuFtu6bNxwYomIw==}
    dev: true

  /@types/retry/0.12.1:
    resolution: {integrity: sha512-xoDlM2S4ortawSWORYqsdU+2rxdh4LRW9ytc3zmT37RIKQh6IHyKwwtKhKis9ah8ol07DCkZxPt8BBvPjC6v4g==}

  /@types/rimraf/3.0.2:
    resolution: {integrity: sha512-F3OznnSLAUxFrCEu/L5PY8+ny8DtcFRjx7fZZ9bycvXRi3KPTRS9HOitGZwvPg0juRhXFWIeKX58cnX5YqLohQ==}
    dependencies:
      '@types/glob': 7.2.0
      '@types/node': 17.0.8
    dev: true

  /@types/shell-quote/1.7.1:
    resolution: {integrity: sha512-SWZ2Nom1pkyXCDohRSrkSKvDh8QOG9RfAsrt5/NsPQC4UQJ55eG0qClA40I+Gkez4KTQ0uDUT8ELRXThf3J5jw==}
    dev: true

  /@types/sqlite3/3.1.8:
    resolution: {integrity: sha512-sQMt/qnyUWnqiTcJXm5ZfNPIBeJ/DVvJDwxw+0tAxPJvadzfiP1QhryO1JOR6t1yfb8NpzQb/Rud06mob5laIA==}
    dependencies:
      '@types/node': 17.0.8
    dev: true

  /@types/stack-utils/2.0.1:
    resolution: {integrity: sha512-Hl219/BT5fLAaz6NDkSuhzasy49dwQS/DSdu4MdggFB8zcXv7vflBI3xp7FEmkmdDkBUI2bPUNeMttp2knYdxw==}
    dev: true

  /@types/stoppable/1.1.1:
    resolution: {integrity: sha512-b8N+fCADRIYYrGZOcmOR8ZNBOqhktWTB/bMUl5LvGtT201QKJZOOH5UsFyI3qtteM6ZAJbJqZoBcLqqxKIwjhw==}
    dependencies:
      '@types/node': 17.0.8

  /@types/tar/6.1.1:
    resolution: {integrity: sha512-8mto3YZfVpqB1CHMaYz1TUYIQfZFbh/QbEq5Hsn6D0ilCfqRVCdalmc89B7vi3jhl9UYIk+dWDABShNfOkv5HA==}
    dependencies:
      '@types/minipass': 3.1.2
      '@types/node': 17.0.8
    dev: true

  /@types/tedious/4.0.6:
    resolution: {integrity: sha512-IrcBDpVpaSGBDoUImdAwoJhMGEJZhur1IzfZRqnbjXvFnsWmny7X1CGDSj/B3yzRF9XVdbgLrQ4UA8cHyTCyjg==}
    dependencies:
      '@types/node': 17.0.8
    dev: true

  /@types/tunnel/0.0.3:
    resolution: {integrity: sha512-sOUTGn6h1SfQ+gbgqC364jLFBw2lnFqkgF3q0WovEHRLMrVD1sd5aufqi/aJObLekJO+Aq5z646U4Oxy6shXMA==}
    dependencies:
      '@types/node': 17.0.8

  /@types/ws/8.2.2:
    resolution: {integrity: sha512-NOn5eIcgWLOo6qW8AcuLZ7G8PycXu0xTxxkS6Q18VWFxgPUSOwV0pBj2a/4viNZVu25i7RIB7GttdkAIUUXOOg==}
    dependencies:
      '@types/node': 17.0.8
    dev: true

  /@types/yargs-parser/20.2.1:
    resolution: {integrity: sha512-7tFImggNeNBVMsn0vLrpn1H1uPrUBdnARPTpZoitY37ZrdJREzf7I16tMrlK3hen349gr1NYh8CmZQa7CTG6Aw==}
    dev: true

  /@types/yargs/16.0.4:
    resolution: {integrity: sha512-T8Yc9wt/5LbJyCaLiHPReJa0kApcIgJ7Bn735GjItUfh08Z1pJvu8QZqb9s+mMvKV6WUQRV7K2R46YbjMXTTJw==}
    dependencies:
      '@types/yargs-parser': 20.2.1
    dev: true

  /@typescript-eslint/eslint-plugin/5.9.0_bd2fd93dbcc607ad2f21b784bccfe0c8:
    resolution: {integrity: sha512-qT4lr2jysDQBQOPsCCvpPUZHjbABoTJW8V9ZzIYKHMfppJtpdtzszDYsldwhFxlhvrp7aCHeXD1Lb9M1zhwWwQ==}
    engines: {node: ^12.22.0 || ^14.17.0 || >=16.0.0}
    peerDependencies:
      '@typescript-eslint/parser': ^5.0.0
      eslint: ^6.0.0 || ^7.0.0 || ^8.0.0
      typescript: '*'
    peerDependenciesMeta:
      typescript:
        optional: true
    dependencies:
      '@typescript-eslint/experimental-utils': 5.9.0_eslint@8.6.0+typescript@4.5.4
      '@typescript-eslint/parser': 5.9.0_eslint@8.6.0+typescript@4.5.4
      '@typescript-eslint/scope-manager': 5.9.0
      '@typescript-eslint/type-utils': 5.9.0_eslint@8.6.0+typescript@4.5.4
      debug: 4.3.3
      eslint: 8.6.0
      functional-red-black-tree: 1.0.1
      ignore: 5.2.0
      regexpp: 3.2.0
      semver: 7.3.5
      tsutils: 3.21.0_typescript@4.5.4
      typescript: 4.5.4
    transitivePeerDependencies:
      - supports-color
    dev: true

  /@typescript-eslint/eslint-plugin/5.9.1_b7b2e42b32ee097737cd3e626b10847b:
    resolution: {integrity: sha512-Xv9tkFlyD4MQGpJgTo6wqDqGvHIRmRgah/2Sjz1PUnJTawjHWIwBivUE9x0QtU2WVii9baYgavo/bHjrZJkqTw==}
    engines: {node: ^12.22.0 || ^14.17.0 || >=16.0.0}
    peerDependencies:
      '@typescript-eslint/parser': ^5.0.0
      eslint: ^6.0.0 || ^7.0.0 || ^8.0.0
      typescript: '*'
    peerDependenciesMeta:
      typescript:
        optional: true
    dependencies:
      '@typescript-eslint/experimental-utils': 5.9.1_eslint@8.6.0+typescript@4.5.4
      '@typescript-eslint/parser': 5.9.1_eslint@8.6.0+typescript@4.5.4
      '@typescript-eslint/scope-manager': 5.9.1
      '@typescript-eslint/type-utils': 5.9.1_eslint@8.6.0+typescript@4.5.4
      debug: 4.3.3
      eslint: 8.6.0
      functional-red-black-tree: 1.0.1
      ignore: 5.2.0
      regexpp: 3.2.0
      semver: 7.3.5
      tsutils: 3.21.0_typescript@4.5.4
      typescript: 4.5.4
    transitivePeerDependencies:
      - supports-color
    dev: true

  /@typescript-eslint/experimental-utils/5.9.0_eslint@8.6.0+typescript@4.5.4:
    resolution: {integrity: sha512-ZnLVjBrf26dn7ElyaSKa6uDhqwvAi4jBBmHK1VxuFGPRAxhdi18ubQYSGA7SRiFiES3q9JiBOBHEBStOFkwD2g==}
    engines: {node: ^12.22.0 || ^14.17.0 || >=16.0.0}
    peerDependencies:
      eslint: ^6.0.0 || ^7.0.0 || ^8.0.0
    dependencies:
      '@types/json-schema': 7.0.9
      '@typescript-eslint/scope-manager': 5.9.0
      '@typescript-eslint/types': 5.9.0
      '@typescript-eslint/typescript-estree': 5.9.0_typescript@4.5.4
      eslint: 8.6.0
      eslint-scope: 5.1.1
      eslint-utils: 3.0.0_eslint@8.6.0
    transitivePeerDependencies:
      - supports-color
      - typescript
    dev: true

  /@typescript-eslint/experimental-utils/5.9.1_eslint@8.6.0+typescript@4.5.4:
    resolution: {integrity: sha512-cb1Njyss0mLL9kLXgS/eEY53SZQ9sT519wpX3i+U457l2UXRDuo87hgKfgRazmu9/tQb0x2sr3Y0yrU+Zz0y+w==}
    engines: {node: ^12.22.0 || ^14.17.0 || >=16.0.0}
    peerDependencies:
      eslint: ^6.0.0 || ^7.0.0 || ^8.0.0
    dependencies:
      '@types/json-schema': 7.0.9
      '@typescript-eslint/scope-manager': 5.9.1
      '@typescript-eslint/types': 5.9.1
      '@typescript-eslint/typescript-estree': 5.9.1_typescript@4.5.4
      eslint: 8.6.0
      eslint-scope: 5.1.1
      eslint-utils: 3.0.0_eslint@8.6.0
    transitivePeerDependencies:
      - supports-color
      - typescript
    dev: true

  /@typescript-eslint/parser/5.9.0_eslint@8.6.0+typescript@4.5.4:
    resolution: {integrity: sha512-/6pOPz8yAxEt4PLzgbFRDpZmHnXCeZgPDrh/1DaVKOjvn/UPMlWhbx/gA96xRi2JxY1kBl2AmwVbyROUqys5xQ==}
    engines: {node: ^12.22.0 || ^14.17.0 || >=16.0.0}
    peerDependencies:
      eslint: ^6.0.0 || ^7.0.0 || ^8.0.0
      typescript: '*'
    peerDependenciesMeta:
      typescript:
        optional: true
    dependencies:
      '@typescript-eslint/scope-manager': 5.9.0
      '@typescript-eslint/types': 5.9.0
      '@typescript-eslint/typescript-estree': 5.9.0_typescript@4.5.4
      debug: 4.3.3
      eslint: 8.6.0
      typescript: 4.5.4
    transitivePeerDependencies:
      - supports-color
    dev: true

  /@typescript-eslint/parser/5.9.1_eslint@8.6.0+typescript@4.5.4:
    resolution: {integrity: sha512-PLYO0AmwD6s6n0ZQB5kqPgfvh73p0+VqopQQLuNfi7Lm0EpfKyDalchpVwkE+81k5HeiRrTV/9w1aNHzjD7C4g==}
    engines: {node: ^12.22.0 || ^14.17.0 || >=16.0.0}
    peerDependencies:
      eslint: ^6.0.0 || ^7.0.0 || ^8.0.0
      typescript: '*'
    peerDependenciesMeta:
      typescript:
        optional: true
    dependencies:
      '@typescript-eslint/scope-manager': 5.9.1
      '@typescript-eslint/types': 5.9.1
      '@typescript-eslint/typescript-estree': 5.9.1_typescript@4.5.4
      debug: 4.3.3
      eslint: 8.6.0
      typescript: 4.5.4
    transitivePeerDependencies:
      - supports-color
    dev: true

  /@typescript-eslint/scope-manager/5.9.0:
    resolution: {integrity: sha512-DKtdIL49Qxk2a8icF6whRk7uThuVz4A6TCXfjdJSwOsf+9ree7vgQWcx0KOyCdk0i9ETX666p4aMhrRhxhUkyg==}
    engines: {node: ^12.22.0 || ^14.17.0 || >=16.0.0}
    dependencies:
      '@typescript-eslint/types': 5.9.0
      '@typescript-eslint/visitor-keys': 5.9.0
    dev: true

  /@typescript-eslint/scope-manager/5.9.1:
    resolution: {integrity: sha512-8BwvWkho3B/UOtzRyW07ffJXPaLSUKFBjpq8aqsRvu6HdEuzCY57+ffT7QoV4QXJXWSU1+7g3wE4AlgImmQ9pQ==}
    engines: {node: ^12.22.0 || ^14.17.0 || >=16.0.0}
    dependencies:
      '@typescript-eslint/types': 5.9.1
      '@typescript-eslint/visitor-keys': 5.9.1
    dev: true

  /@typescript-eslint/type-utils/5.9.0_eslint@8.6.0+typescript@4.5.4:
    resolution: {integrity: sha512-uVCb9dJXpBrK1071ri5aEW7ZHdDHAiqEjYznF3HSSvAJXyrkxGOw2Ejibz/q6BXdT8lea8CMI0CzKNFTNI6TEQ==}
    engines: {node: ^12.22.0 || ^14.17.0 || >=16.0.0}
    peerDependencies:
      eslint: '*'
      typescript: '*'
    peerDependenciesMeta:
      typescript:
        optional: true
    dependencies:
      '@typescript-eslint/experimental-utils': 5.9.0_eslint@8.6.0+typescript@4.5.4
      debug: 4.3.3
      eslint: 8.6.0
      tsutils: 3.21.0_typescript@4.5.4
      typescript: 4.5.4
    transitivePeerDependencies:
      - supports-color
    dev: true

  /@typescript-eslint/type-utils/5.9.1_eslint@8.6.0+typescript@4.5.4:
    resolution: {integrity: sha512-tRSpdBnPRssjlUh35rE9ug5HrUvaB9ntREy7gPXXKwmIx61TNN7+l5YKgi1hMKxo5NvqZCfYhA5FvyuJG6X6vg==}
    engines: {node: ^12.22.0 || ^14.17.0 || >=16.0.0}
    peerDependencies:
      eslint: '*'
      typescript: '*'
    peerDependenciesMeta:
      typescript:
        optional: true
    dependencies:
      '@typescript-eslint/experimental-utils': 5.9.1_eslint@8.6.0+typescript@4.5.4
      debug: 4.3.3
      eslint: 8.6.0
      tsutils: 3.21.0_typescript@4.5.4
      typescript: 4.5.4
    transitivePeerDependencies:
      - supports-color
    dev: true

  /@typescript-eslint/types/5.9.0:
    resolution: {integrity: sha512-mWp6/b56Umo1rwyGCk8fPIzb9Migo8YOniBGPAQDNC6C52SeyNGN4gsVwQTAR+RS2L5xyajON4hOLwAGwPtUwg==}
    engines: {node: ^12.22.0 || ^14.17.0 || >=16.0.0}
    dev: true

  /@typescript-eslint/types/5.9.1:
    resolution: {integrity: sha512-SsWegWudWpkZCwwYcKoDwuAjoZXnM1y2EbEerTHho19Hmm+bQ56QG4L4jrtCu0bI5STaRTvRTZmjprWlTw/5NQ==}
    engines: {node: ^12.22.0 || ^14.17.0 || >=16.0.0}
    dev: true

  /@typescript-eslint/typescript-estree/5.9.0_typescript@4.5.4:
    resolution: {integrity: sha512-kxo3xL2mB7XmiVZcECbaDwYCt3qFXz99tBSuVJR4L/sR7CJ+UNAPrYILILktGj1ppfZ/jNt/cWYbziJUlHl1Pw==}
    engines: {node: ^12.22.0 || ^14.17.0 || >=16.0.0}
    peerDependencies:
      typescript: '*'
    peerDependenciesMeta:
      typescript:
        optional: true
    dependencies:
      '@typescript-eslint/types': 5.9.0
      '@typescript-eslint/visitor-keys': 5.9.0
      debug: 4.3.3
      globby: 11.0.4
      is-glob: 4.0.3
      semver: 7.3.5
      tsutils: 3.21.0_typescript@4.5.4
      typescript: 4.5.4
    transitivePeerDependencies:
      - supports-color
    dev: true

  /@typescript-eslint/typescript-estree/5.9.1_typescript@4.5.4:
    resolution: {integrity: sha512-gL1sP6A/KG0HwrahVXI9fZyeVTxEYV//6PmcOn1tD0rw8VhUWYeZeuWHwwhnewnvEMcHjhnJLOBhA9rK4vmb8A==}
    engines: {node: ^12.22.0 || ^14.17.0 || >=16.0.0}
    peerDependencies:
      typescript: '*'
    peerDependenciesMeta:
      typescript:
        optional: true
    dependencies:
      '@typescript-eslint/types': 5.9.1
      '@typescript-eslint/visitor-keys': 5.9.1
      debug: 4.3.3
      globby: 11.1.0
      is-glob: 4.0.3
      semver: 7.3.5
      tsutils: 3.21.0_typescript@4.5.4
      typescript: 4.5.4
    transitivePeerDependencies:
      - supports-color
    dev: true

  /@typescript-eslint/visitor-keys/5.9.0:
    resolution: {integrity: sha512-6zq0mb7LV0ThExKlecvpfepiB+XEtFv/bzx7/jKSgyXTFD7qjmSu1FoiS0x3OZaiS+UIXpH2vd9O89f02RCtgw==}
    engines: {node: ^12.22.0 || ^14.17.0 || >=16.0.0}
    dependencies:
      '@typescript-eslint/types': 5.9.0
      eslint-visitor-keys: 3.1.0
    dev: true

  /@typescript-eslint/visitor-keys/5.9.1:
    resolution: {integrity: sha512-Xh37pNz9e9ryW4TVdwiFzmr4hloty8cFj8GTWMXh3Z8swGwyQWeCcNgF0hm6t09iZd6eiZmIf4zHedQVP6TVtg==}
    engines: {node: ^12.22.0 || ^14.17.0 || >=16.0.0}
    dependencies:
      '@typescript-eslint/types': 5.9.1
      eslint-visitor-keys: 3.1.0
    dev: true

  /@xmldom/xmldom/0.7.5:
    resolution: {integrity: sha512-V3BIhmY36fXZ1OtVcI9W+FxQqxVLsPKcNjWigIaa81dLC9IolJl5Mt4Cvhmr0flUnjSpTdrbMTSbXqYqV5dT6A==}
    engines: {node: '>=10.0.0'}

  /abab/2.0.5:
    resolution: {integrity: sha512-9IK9EadsbHo6jLWIpxpR6pL0sazTXV6+SQv25ZB+F7Bj9mJNaOc4nCRabwd5M/JwmUa8idz6Eci6eKfJryPs6Q==}
    dev: true

  /abbrev/1.1.1:
    resolution: {integrity: sha512-nne9/IiQ/hzIhY6pdDnbBtz7DjPTKrY00P/zvPSm5pOFkl6xuGrGnXn/VtTNNfNtAfZ9/1RtehkszU9qcTii0Q==}
    dev: true

  /abort-controller/3.0.0:
    resolution: {integrity: sha512-h8lQ8tacZYnR3vNQTgibj+tODHI5/+l06Au2Pcriv/Gmet0eaj4TwWH41sO9wnHDiQsEj19q0drzdWdeAHtweg==}
    engines: {node: '>=6.5'}
    dependencies:
      event-target-shim: 5.0.1

  /accepts/1.3.7:
    resolution: {integrity: sha512-Il80Qs2WjYlJIBNzNkK6KYqlVMTbZLXgHx2oT0pU/fjRHyEp+PEfEPY0R3WCwAGVOtauxh1hOxNgIf5bv7dQpA==}
    engines: {node: '>= 0.6'}
    dependencies:
      mime-types: 2.1.34
      negotiator: 0.6.2
    dev: true

  /acorn-globals/6.0.0:
    resolution: {integrity: sha512-ZQl7LOWaF5ePqqcX4hLuv/bLXYQNfNWw2c0/yX/TsPRKamzHcTGQnlCjHT3TsmkOUVEPS3crCxiPfdzE/Trlhg==}
    dependencies:
      acorn: 7.4.1
      acorn-walk: 7.2.0
    dev: true

  /acorn-jsx/5.3.2_acorn@8.7.0:
    resolution: {integrity: sha512-rq9s+JNhf0IChjtDXxllJ7g41oZk5SlXtp0LHwyA5cejwn7vKmKp4pPri6YEePv2PU65sAsegbXtIinmDFDXgQ==}
    peerDependencies:
      acorn: ^6.0.0 || ^7.0.0 || ^8.0.0
    dependencies:
      acorn: 8.7.0
    dev: true

  /acorn-walk/7.2.0:
    resolution: {integrity: sha512-OPdCF6GsMIP+Az+aWfAAOEt2/+iVDKE7oy6lJ098aoe59oAmK76qV6Gw60SbZ8jHuG2wH058GF4pLFbYamYrVA==}
    engines: {node: '>=0.4.0'}
    dev: true

  /acorn-walk/8.2.0:
    resolution: {integrity: sha512-k+iyHEuPgSw6SbuDpGQM+06HQUa04DZ3o+F6CSzXMvvI5KMvnaEqXe+YVe555R9nn6GPt404fos4wcgpw12SDA==}
    engines: {node: '>=0.4.0'}
    dev: true

  /acorn/7.4.1:
    resolution: {integrity: sha512-nQyp0o1/mNdbTO1PO6kHkwSrmgZ0MT/jCCpNiwbUjGoRN4dlBhqJtoQuCnEOKzgTVwg0ZWiCoQy6SxMebQVh8A==}
    engines: {node: '>=0.4.0'}
    hasBin: true
    dev: true

  /acorn/8.7.0:
    resolution: {integrity: sha512-V/LGr1APy+PXIwKebEWrkZPwoeoF+w1jiOBUmuxuiUIaOHtob8Qc9BTrYo7VuI5fR8tqsy+buA2WFooR5olqvQ==}
    engines: {node: '>=0.4.0'}
    hasBin: true
    dev: true

  /adal-node/0.2.3_debug@4.3.3:
    resolution: {integrity: sha512-gMKr8RuYEYvsj7jyfCv/4BfKToQThz20SP71N3AtFn3ia3yAR8Qt2T3aVQhuJzunWs2b38ZsQV0qsZPdwZr7VQ==}
    engines: {node: '>= 0.6.15'}
    dependencies:
      '@xmldom/xmldom': 0.7.5
      async: 2.6.3
      axios: 0.21.4_debug@4.3.3
      date-utils: 1.2.21
      jws: 3.2.2
      underscore: 1.13.2
      uuid: 3.4.0
      xpath.js: 1.1.0
    transitivePeerDependencies:
      - debug

  /agent-base/6.0.2:
    resolution: {integrity: sha512-RZNwNclF7+MS/8bDg70amg32dyeZGZxiDuQmZxKLAlQjr3jGyLx+4Kkk58UO7D2QdgFIQCovuSuZESne6RG6XQ==}
    engines: {node: '>= 6.0.0'}
    dependencies:
      debug: 4.3.3
    transitivePeerDependencies:
      - supports-color

  /aggregate-error/3.1.0:
    resolution: {integrity: sha512-4I7Td01quW/RpocfNayFdFVk1qSuoh0E7JrbRJ16nH01HhKFQ88INq9Sd+nd72zqRySlr9BmDA8xlEJ6vJMrYA==}
    engines: {node: '>=8'}
    dependencies:
      clean-stack: 2.2.0
      indent-string: 4.0.0

  /ajv/6.12.6:
    resolution: {integrity: sha512-j3fVLgvTo527anyYyJOGTYJbG+vnnQYvE0m5mmkc1TK+nxAppkCLMIL0aZ4dblVCNoGShhm+kzE4ZUykBoMg4g==}
    dependencies:
      fast-deep-equal: 3.1.3
      fast-json-stable-stringify: 2.1.0
      json-schema-traverse: 0.4.1
      uri-js: 4.4.1
    dev: true

  /ansi-colors/4.1.1:
    resolution: {integrity: sha512-JoX0apGbHaUJBNl6yF+p6JAFYZ666/hhCGKN5t9QFjbJQKUU/g8MNbFDbvfrgKXvI1QpZplPOnwIo99lX/AAmA==}
    engines: {node: '>=6'}
    dev: true

  /ansi-escapes/4.3.2:
    resolution: {integrity: sha512-gKXj5ALrKWQLsYG9jlTRmR/xKluxHV+Z9QEwNIgCfM1/uwPMCuzVVnh5mwTd+OuBZcwSIMbqssNWRm1lE51QaQ==}
    engines: {node: '>=8'}
    dependencies:
      type-fest: 0.21.3

  /ansi-regex/2.1.1:
    resolution: {integrity: sha1-w7M6te42DYbg5ijwRorn7yfWVN8=}
    engines: {node: '>=0.10.0'}

  /ansi-regex/5.0.1:
    resolution: {integrity: sha512-quJQXlTSUGL2LH9SUXo8VwsY4soanhgo6LNSm84E1LBcE8s3O0wpdiRzyR9z/ZZJMlMWv37qOOb9pdJlMUEKFQ==}
    engines: {node: '>=8'}

  /ansi-regex/6.0.1:
    resolution: {integrity: sha512-n5M855fKb2SsfMIiFFoVrABHJC8QtHwVx+mHWP3QcEqBHYienj5dHSgjbxtC0WEZXYt4wcD6zrQElDPhFuZgfA==}
    engines: {node: '>=12'}
    dev: true

  /ansi-styles/3.2.1:
    resolution: {integrity: sha512-VT0ZI6kZRdTh8YyJw3SMbYm/u+NqfsAxEpWO0Pf9sq8/e94WxxOpPKx9FR1FlyCtOVDNOQ+8ntlqFxiRc+r5qA==}
    engines: {node: '>=4'}
    dependencies:
      color-convert: 1.9.3

  /ansi-styles/4.3.0:
    resolution: {integrity: sha512-zbB9rCJAT1rbjiVDb2hqKFHNYLxgtk8NURxZ3IZwD3F6NtxbXZQCnnSi1Lkx+IDohdPlFp222wVALIheZJQSEg==}
    engines: {node: '>=8'}
    dependencies:
      color-convert: 2.0.1

  /ansi-styles/5.2.0:
    resolution: {integrity: sha512-Cxwpt2SfTzTtXcfOlzGEee8O+c+MmUgGrNiBcXnuWxuFJHe6a5Hz7qwhwe5OgaSYI0IJvkLqWX1ASG+cJOkEiA==}
    engines: {node: '>=10'}
    dev: true

  /ansi-styles/6.1.0:
    resolution: {integrity: sha512-VbqNsoz55SYGczauuup0MFUyXNQviSpFTj1RQtFzmQLk18qbVSpTFFGMT293rmDaQuKCT6InmbuEyUne4mTuxQ==}
    engines: {node: '>=12'}
    dev: true

  /anymatch/3.1.2:
    resolution: {integrity: sha512-P43ePfOAIupkguHUycrc4qJ9kz8ZiuOUijaETwX7THt0Y/GNK7v0aa8rY816xWjZ7rJdA5XdMcpVFTKMq+RvWg==}
    engines: {node: '>= 8'}
    dependencies:
      normalize-path: 3.0.0
      picomatch: 2.3.1
    dev: true

  /aproba/1.2.0:
    resolution: {integrity: sha512-Y9J6ZjXtoYh8RnXVCMOU/ttDmk1aBjunq9vO0ta5x85WDQiQfUF9sIPBITdbiiIVcBo03Hi3jMxigBtsddlXRw==}

  /archiver-utils/2.1.0:
    resolution: {integrity: sha512-bEL/yUb/fNNiNTuUz979Z0Yg5L+LzLxGJz8x79lYmR54fmTIb6ob/hNQgkQnIUDWIFjZVQwl9Xs356I6BAMHfw==}
    engines: {node: '>= 6'}
    dependencies:
      glob: 7.2.0
      graceful-fs: 4.2.9
      lazystream: 1.0.1
      lodash.defaults: 4.2.0
      lodash.difference: 4.5.0
      lodash.flatten: 4.4.0
      lodash.isplainobject: 4.0.6
      lodash.union: 4.6.0
      normalize-path: 3.0.0
      readable-stream: 2.3.7
    dev: false

  /archiver/5.3.0:
    resolution: {integrity: sha512-iUw+oDwK0fgNpvveEsdQ0Ase6IIKztBJU2U0E9MzszMfmVVUyv1QJhS2ITW9ZCqx8dktAxVAjWWkKehuZE8OPg==}
    engines: {node: '>= 10'}
    dependencies:
      archiver-utils: 2.1.0
      async: 3.2.3
      buffer-crc32: 0.2.13
      readable-stream: 3.6.0
      readdir-glob: 1.1.1
      tar-stream: 2.2.0
      zip-stream: 4.1.0
    dev: false

  /are-we-there-yet/1.1.7:
    resolution: {integrity: sha512-nxwy40TuMiUGqMyRHgCSWZ9FM4VAoRP4xUYSTv5ImRog+h9yISPbVH7H8fASCIzYn9wlEv4zvFL7uKDMCFQm3g==}
    dependencies:
      delegates: 1.0.0
      readable-stream: 2.3.7

  /arg/4.1.3:
    resolution: {integrity: sha512-58S9QDqG0Xx27YwPSt9fJxivjYl432YCwfDMfZ+71RAqUrZef7LrKQZ3LHLOwCS4FLNBplP533Zx895SeOCHvA==}
    dev: true

  /arg/5.0.1:
    resolution: {integrity: sha512-e0hDa9H2Z9AwFkk2qDlwhoMYE4eToKarchkQHovNdLTCYMHZHeRjI71crOh+dio4K6u1IcwubQqo79Ga4CyAQA==}

  /argparse/1.0.10:
    resolution: {integrity: sha512-o5Roy6tNG4SL/FOkCAN6RzjiakZS25RLYFrcMttJqbdd8BWrnA+fGz57iN5Pb06pvBGvl5gQ0B48dJlslXvoTg==}
    dependencies:
      sprintf-js: 1.0.3
    dev: true

  /argparse/2.0.1:
    resolution: {integrity: sha512-8+9WqebbFzpX9OR+Wa6O29asIogeRMzcGtAINdpMHHyAg10f05aSFVBbcEqGf/PXw1EjAZ+q2/bEBg3DvurK3Q==}
    dev: true

  /array-flatten/1.1.1:
    resolution: {integrity: sha1-ml9pkFGx5wczKPKgCJaLZOopVdI=}
    dev: true

  /array-union/2.1.0:
    resolution: {integrity: sha512-HGyxoOTYUyCM6stUe6EJgnd4EoewAI7zMdfqO+kGjnlZmBDz/cR5pf8r/cR4Wq60sL/p0IkcjUEEPwS3GFrIyw==}
    engines: {node: '>=8'}

  /arrify/1.0.1:
    resolution: {integrity: sha1-iYUI2iIm84DfkEcoRWhJwVAaSw0=}
    engines: {node: '>=0.10.0'}
    dev: true

  /asn1/0.2.6:
    resolution: {integrity: sha512-ix/FxPn0MDjeyJ7i/yoHGFt/EX6LyNbxSEhPPXODPL+KB0VPk86UYfL0lMdy+KCnv+fmvIzySwaK5COwqVbWTQ==}
    dependencies:
      safer-buffer: 2.1.2
    dev: true
    optional: true

  /assert-plus/1.0.0:
    resolution: {integrity: sha1-8S4PPF13sLHN2RRpQuTpbB5N1SU=}
    engines: {node: '>=0.8'}
    dev: true

  /astral-regex/2.0.0:
    resolution: {integrity: sha512-Z7tMw1ytTXt5jqMcOP+OQteU1VuNK9Y02uuJtKQ1Sv69jXQKKg5cibLwGJow8yzZP+eAc18EmLGPal0bp36rvQ==}
    engines: {node: '>=8'}

  /async/2.6.3:
    resolution: {integrity: sha512-zflvls11DCy+dQWzTW2dzuilv8Z5X/pjfmZOWba6TNIVDm+2UDaJmXSOXlasHKfNBs8oo3M0aT50fDEWfKZjXg==}
    dependencies:
      lodash: 4.17.21

  /async/3.2.3:
    resolution: {integrity: sha512-spZRyzKL5l5BZQrr/6m/SqFdBN0q3OCI0f9rjfBzCMBIP4p75P620rR3gTmaksNOhmzgdxcaxdNfMy6anrbM0g==}
    dev: false

  /asynckit/0.4.0:
    resolution: {integrity: sha1-x57Zf380y48robyXkLzDZkdLS3k=}

  /available-typed-arrays/1.0.5:
    resolution: {integrity: sha512-DMD0KiN46eipeziST1LPP/STfDU0sufISXmjSgvVsoU2tqxctQeASejWcfNtxYKqETM1UxQ8sp2OrSBWpHY6sw==}
    engines: {node: '>= 0.4'}
    dev: true

  /aws-sign2/0.7.0:
    resolution: {integrity: sha1-tG6JCTSpWR8tL2+G1+ap8bP+dqg=}
    dev: true
    optional: true

  /aws4/1.11.0:
    resolution: {integrity: sha512-xh1Rl34h6Fi1DC2WWKfxUTVqRsNnr6LsKz2+hfwDxQJWmrx8+c7ylaqBMcHfl1U1r2dsifOvKX3LQuLNZ+XSvA==}
    dev: true
    optional: true

  /axios/0.21.4:
    resolution: {integrity: sha512-ut5vewkiu8jjGBdqpM44XxjuCjq9LAKeHVmoVfHVzy8eHgxxq8SbAVQNovDA8mVi05kP0Ea/n/UzcSHcTJQfNg==}
    dependencies:
      follow-redirects: 1.14.7
    transitivePeerDependencies:
      - debug
    dev: true

  /axios/0.21.4_debug@4.3.3:
    resolution: {integrity: sha512-ut5vewkiu8jjGBdqpM44XxjuCjq9LAKeHVmoVfHVzy8eHgxxq8SbAVQNovDA8mVi05kP0Ea/n/UzcSHcTJQfNg==}
    dependencies:
      follow-redirects: 1.14.7_debug@4.3.3
    transitivePeerDependencies:
      - debug

  /babel-jest/27.4.6_@babel+core@7.16.7:
    resolution: {integrity: sha512-qZL0JT0HS1L+lOuH+xC2DVASR3nunZi/ozGhpgauJHgmI7f8rudxf6hUjEHympdQ/J64CdKmPkgfJ+A3U6QCrg==}
    engines: {node: ^10.13.0 || ^12.13.0 || ^14.15.0 || >=15.0.0}
    peerDependencies:
      '@babel/core': ^7.8.0
    dependencies:
      '@babel/core': 7.16.7
      '@jest/transform': 27.4.6
      '@jest/types': 27.4.2
      '@types/babel__core': 7.1.18
      babel-plugin-istanbul: 6.1.1
      babel-preset-jest: 27.4.0_@babel+core@7.16.7
      chalk: 4.1.2
      graceful-fs: 4.2.9
      slash: 3.0.0
    transitivePeerDependencies:
      - supports-color
    dev: true

  /babel-plugin-istanbul/6.1.1:
    resolution: {integrity: sha512-Y1IQok9821cC9onCx5otgFfRm7Lm+I+wwxOx738M/WLPZ9Q42m4IG5W0FNX8WLL2gYMZo3JkuXIH2DOpWM+qwA==}
    engines: {node: '>=8'}
    dependencies:
      '@babel/helper-plugin-utils': 7.16.7
      '@istanbuljs/load-nyc-config': 1.1.0
      '@istanbuljs/schema': 0.1.3
      istanbul-lib-instrument: 5.1.0
      test-exclude: 6.0.0
    transitivePeerDependencies:
      - supports-color
    dev: true

  /babel-plugin-jest-hoist/27.4.0:
    resolution: {integrity: sha512-Jcu7qS4OX5kTWBc45Hz7BMmgXuJqRnhatqpUhnzGC3OBYpOmf2tv6jFNwZpwM7wU7MUuv2r9IPS/ZlYOuburVw==}
    engines: {node: ^10.13.0 || ^12.13.0 || ^14.15.0 || >=15.0.0}
    dependencies:
      '@babel/template': 7.16.7
      '@babel/types': 7.16.8
      '@types/babel__core': 7.1.18
      '@types/babel__traverse': 7.14.2
    dev: true

  /babel-preset-current-node-syntax/1.0.1_@babel+core@7.16.7:
    resolution: {integrity: sha512-M7LQ0bxarkxQoN+vz5aJPsLBn77n8QgTFmo8WK0/44auK2xlCXrYcUxHFxgU7qW5Yzw/CjmLRK2uJzaCd7LvqQ==}
    peerDependencies:
      '@babel/core': ^7.0.0
    dependencies:
      '@babel/core': 7.16.7
      '@babel/plugin-syntax-async-generators': 7.8.4_@babel+core@7.16.7
      '@babel/plugin-syntax-bigint': 7.8.3_@babel+core@7.16.7
      '@babel/plugin-syntax-class-properties': 7.12.13_@babel+core@7.16.7
      '@babel/plugin-syntax-import-meta': 7.10.4_@babel+core@7.16.7
      '@babel/plugin-syntax-json-strings': 7.8.3_@babel+core@7.16.7
      '@babel/plugin-syntax-logical-assignment-operators': 7.10.4_@babel+core@7.16.7
      '@babel/plugin-syntax-nullish-coalescing-operator': 7.8.3_@babel+core@7.16.7
      '@babel/plugin-syntax-numeric-separator': 7.10.4_@babel+core@7.16.7
      '@babel/plugin-syntax-object-rest-spread': 7.8.3_@babel+core@7.16.7
      '@babel/plugin-syntax-optional-catch-binding': 7.8.3_@babel+core@7.16.7
      '@babel/plugin-syntax-optional-chaining': 7.8.3_@babel+core@7.16.7
      '@babel/plugin-syntax-top-level-await': 7.14.5_@babel+core@7.16.7
    dev: true

  /babel-preset-jest/27.4.0_@babel+core@7.16.7:
    resolution: {integrity: sha512-NK4jGYpnBvNxcGo7/ZpZJr51jCGT+3bwwpVIDY2oNfTxJJldRtB4VAcYdgp1loDE50ODuTu+yBjpMAswv5tlpg==}
    engines: {node: ^10.13.0 || ^12.13.0 || ^14.15.0 || >=15.0.0}
    peerDependencies:
      '@babel/core': ^7.0.0
    dependencies:
      '@babel/core': 7.16.7
      babel-plugin-jest-hoist: 27.4.0
      babel-preset-current-node-syntax: 1.0.1_@babel+core@7.16.7
    dev: true

  /balanced-match/1.0.2:
    resolution: {integrity: sha512-3oSeUO0TMV67hN1AmbXsK4yaqU7tjiHlbxRDZOpH0KW9+CeX4bRAaX0Anxt0tx2MrpRpWwQaPwIlISEJhYU5Pw==}

  /base64-js/1.5.1:
    resolution: {integrity: sha512-AKpaYlHn8t4SVbOHCy+b5+KKgvR4vrsD8vbvrbiQJps7fKDTkjkDry6ji0rUJjC0kzbNePLwzxq8iypo41qeWA==}

  /batching-toposort/1.2.0:
    resolution: {integrity: sha512-HDf0OOv00dqYGm+M5tJ121RTzX0sK9fxzBMKXYsuQrY0pKSOJjc5qa0DUtzvCGkgIVf1YON2G1e/MHEdHXVaRQ==}
    engines: {node: '>=8.0.0'}
    dev: true

  /bcrypt-pbkdf/1.0.2:
    resolution: {integrity: sha1-pDAdOJtqQ/m2f/PKEaP2Y342Dp4=}
    dependencies:
      tweetnacl: 0.14.5
    dev: true
    optional: true

  /benchmark/2.1.4:
    resolution: {integrity: sha1-CfPeMckWQl1JjMLuVloOvzwqVik=}
    dependencies:
      lodash: 4.17.21
      platform: 1.3.6
    dev: true

  /binary-extensions/2.2.0:
    resolution: {integrity: sha512-jDctJ/IVQbZoJykoeHbhXpOlNBqGNcwXJKJog42E5HDPUwQTSdjCHdihjj0DlnheQ7blbT6dHOafNAiS8ooQKA==}
    engines: {node: '>=8'}
    dev: true

  /bl/4.1.0:
    resolution: {integrity: sha512-1W07cM9gS6DcLperZfFSj+bWLtaPGSOHWhPiGzXmvVJbRLdG82sH/Kn8EtW1VqWVA54AKf2h5k5BbnIbwF3h6w==}
    dependencies:
      buffer: 5.7.1
      inherits: 2.0.4
      readable-stream: 3.6.0

  /bl/5.0.0:
    resolution: {integrity: sha512-8vxFNZ0pflFfi0WXA3WQXlj6CaMEwsmh63I1CNp0q+wWv8sD0ARx1KovSQd0l2GkwrMIOyedq0EF1FxI+RCZLQ==}
    dependencies:
      buffer: 6.0.3
      inherits: 2.0.4
      readable-stream: 3.6.0

  /block-stream/0.0.9:
    resolution: {integrity: sha1-E+v+d4oDIFz+A3UUgeu0szAMEmo=}
    engines: {node: 0.4 || >=0.5.8}
    dependencies:
      inherits: 2.0.4
    dev: true
    optional: true

  /body-parser/1.19.1:
    resolution: {integrity: sha512-8ljfQi5eBk8EJfECMrgqNGWPEY5jWP+1IzkzkGdFFEwFQZZyaZ21UqdaHktgiMlH0xLHqIFtE/u2OYE5dOtViA==}
    engines: {node: '>= 0.8'}
    dependencies:
      bytes: 3.1.1
      content-type: 1.0.4
      debug: 2.6.9
      depd: 1.1.2
      http-errors: 1.8.1
      iconv-lite: 0.4.24
      on-finished: 2.3.0
      qs: 6.9.6
      raw-body: 2.4.2
      type-is: 1.6.18
    dev: true

  /brace-expansion/1.1.11:
    resolution: {integrity: sha512-iCuPHDFgrHX7H2vEI/5xpz07zSHB00TpugqhmYtVmMO6518mCuRMoOYFldEBl0g187ufozdaHgWKcYFb61qGiA==}
    dependencies:
      balanced-match: 1.0.2
      concat-map: 0.0.1

  /braces/3.0.2:
    resolution: {integrity: sha512-b8um+L1RzM3WDSzvhm6gIz1yfTbBt6YTlcEKAvsmqCZZFw46z626lVj9j1yEPW33H5H+lBQpZMP1k8l+78Ha0A==}
    engines: {node: '>=8'}
    dependencies:
      fill-range: 7.0.1

  /browser-process-hrtime/1.0.0:
    resolution: {integrity: sha512-9o5UecI3GhkpM6DrXr69PblIuWxPKk9Y0jHBRhdocZ2y7YECBFCsHm79Pr3OyR2AvjhDkabFJaDJMYRazHgsow==}
    dev: true

  /browserslist/4.19.1:
    resolution: {integrity: sha512-u2tbbG5PdKRTUoctO3NBD8FQ5HdPh1ZXPHzp1rwaa5jTc+RV9/+RlWiAIKmjRPQF+xbGM9Kklj5bZQFa2s/38A==}
    engines: {node: ^6 || ^7 || ^8 || ^9 || ^10 || ^11 || ^12 || >=13.7}
    hasBin: true
    dependencies:
      caniuse-lite: 1.0.30001299
      electron-to-chromium: 1.4.45
      escalade: 3.1.1
      node-releases: 2.0.1
      picocolors: 1.0.0
    dev: true

  /bs-logger/0.2.6:
    resolution: {integrity: sha512-pd8DCoxmbgc7hyPKOvxtqNcjYoOsABPQdcCUjGp3d42VR2CX1ORhk2A87oqqu5R1kk+76nsxZupkmyd+MVtCog==}
    engines: {node: '>= 6'}
    dependencies:
      fast-json-stable-stringify: 2.1.0
    dev: true

  /bser/2.1.1:
    resolution: {integrity: sha512-gQxTNE/GAfIIrmHLUE3oJyp5FO6HRBfhjnw4/wMmA63ZGDJnWBmgY/lyQBpnDUkGmAhbSe39tx2d/iTOAfglwQ==}
    dependencies:
      node-int64: 0.4.0
    dev: true

  /buffer-crc32/0.2.13:
    resolution: {integrity: sha1-DTM+PwDqxQqhRUq9MO+MKl2ackI=}
    dev: false

  /buffer-equal-constant-time/1.0.1:
    resolution: {integrity: sha1-+OcRMvf/5uAaXJaXpMbz5I1cyBk=}

  /buffer-from/1.1.2:
    resolution: {integrity: sha512-E+XQCRwSbaaiChtv6k6Dwgc+bx+Bs6vuKJHHl5kox/BaKbhiXzqQOwK4cO22yElGp2OCmjwVhT3HmxgyPGnJfQ==}
    dev: true

  /buffer-writer/2.0.0:
    resolution: {integrity: sha512-a7ZpuTZU1TRtnwyCNW3I5dc0wWNC3VR9S++Ewyk2HHZdrO3CQJqSpd+95Us590V6AL7JqUAH2IwZ/398PmNFgw==}
    engines: {node: '>=4'}

  /buffer/5.7.1:
    resolution: {integrity: sha512-EHcyIPBQ4BSGlvjB16k5KgAJ27CIsHY/2JBmCRReo48y9rQ3MaUzWX3KVlBa4U7MyX02HdVj0K7C3WaB3ju7FQ==}
    dependencies:
      base64-js: 1.5.1
      ieee754: 1.2.1

  /buffer/6.0.3:
    resolution: {integrity: sha512-FTiCpNxtwiZZHEZbcbTIcZjERVICn9yq/pDFkTl95/AxzD1naBctN7YO68riM/gLSDY7sdrMby8hofADYuuqOA==}
    dependencies:
      base64-js: 1.5.1
      ieee754: 1.2.1

  /bytes/3.1.1:
    resolution: {integrity: sha512-dWe4nWO/ruEOY7HkUJ5gFt1DCFV9zPRoJr8pV0/ASQermOZjtq8jMjOprC0Kd10GLN+l7xaUPvxzJFWtxGu8Fg==}
    engines: {node: '>= 0.8'}
    dev: true

  /call-bind/1.0.2:
    resolution: {integrity: sha512-7O+FbCihrB5WGbFYesctwmTKae6rOiIzmz1icreWJ+0aA7LJfuqhEso2T9ncpcFtzMQtzXf2QGGueWJGTYsqrA==}
    dependencies:
      function-bind: 1.1.1
      get-intrinsic: 1.1.1

  /callsites/3.1.0:
    resolution: {integrity: sha512-P8BjAsXvZS+VIDUI11hHCQEv74YT67YUi5JJFNWIqL235sBmjX4+qx9Muvls5ivyNENctx46xQLQ3aTuE7ssaQ==}
    engines: {node: '>=6'}
    dev: true

  /camelcase-keys/6.2.2:
    resolution: {integrity: sha512-YrwaA0vEKazPBkn0ipTiMpSajYDSe+KjQfrjhcBMxJt/znbvlHd8Pw/Vamaz5EB4Wfhs3SUR3Z9mwRu/P3s3Yg==}
    engines: {node: '>=8'}
    dependencies:
      camelcase: 5.3.1
      map-obj: 4.3.0
      quick-lru: 4.0.1
    dev: true

  /camelcase/5.3.1:
    resolution: {integrity: sha512-L28STB170nwWS63UjtlEOE3dldQApaJXZkOI1uMFfzf3rRuPegHaHesyee+YxQ+W6SvRDQV6UrdOdRiR153wJg==}
    engines: {node: '>=6'}
    dev: true

  /camelcase/6.3.0:
    resolution: {integrity: sha512-Gmy6FhYlCY7uOElZUSbxo2UCDH8owEk996gkbrpsgGtrJLM3J7jGxl9Ic7Qwwj4ivOE5AWZWRMecDdF7hqGjFA==}
    engines: {node: '>=10'}
    dev: true

  /caniuse-lite/1.0.30001299:
    resolution: {integrity: sha512-iujN4+x7QzqA2NCSrS5VUy+4gLmRd4xv6vbBBsmfVqTx8bLAD8097euLqQgKxSVLvxjSDcvF1T/i9ocgnUFexw==}
    dev: true

  /caseless/0.12.0:
    resolution: {integrity: sha1-G2gcIf+EAzyCZUMJBolCDRhxUdw=}
    dev: true
    optional: true

  /chalk/2.4.2:
    resolution: {integrity: sha512-Mti+f9lpJNcwF4tWV8/OrTTtF1gZi+f8FqlyAdouralcFWFQWF2+NgCHShjkCb+IFBLq9buZwE1xckQU4peSuQ==}
    engines: {node: '>=4'}
    dependencies:
      ansi-styles: 3.2.1
      escape-string-regexp: 1.0.5
      supports-color: 5.5.0

  /chalk/4.1.2:
    resolution: {integrity: sha512-oKnbhFyRIXpUuez8iBMmyEa4nbj4IOQyuhc/wy9kY7/WVPcwIO9VA668Pu8RkO7+0G76SLROeyw9CpQ061i4mA==}
    engines: {node: '>=10'}
    dependencies:
      ansi-styles: 4.3.0
      supports-color: 7.2.0

  /char-regex/1.0.2:
    resolution: {integrity: sha512-kWWXztvZ5SBQV+eRgKFeh8q5sLuZY2+8WUIzlxWVTg+oGwY14qylx1KbKzHd8P6ZYkAg0xyIDU9JMHhyJMZ1jw==}
    engines: {node: '>=10'}
    dev: true

  /checkpoint-client/1.1.20:
    resolution: {integrity: sha512-AHDELBFMXBV9Rzp4JaN0JR03YQomZpaaVFDjgH7Ue4CcPuzNV2dZ94ZORJ9OoQsASYca/uR7UNGXmeNuWHc+IQ==}
    dependencies:
      ci-info: 3.1.1
      env-paths: 2.2.1
      fast-write-atomic: 0.2.1
      make-dir: 3.1.0
      ms: 2.1.3
      node-fetch: 2.6.1
      uuid: 8.3.2

  /chokidar/3.5.2:
    resolution: {integrity: sha512-ekGhOnNVPgT77r4K/U3GDhu+FQ2S8TnK/s2KbIGXi0SZWuwkZ2QNyfWdZW+TVfn84DpEP7rLeCt2UI6bJ8GwbQ==}
    engines: {node: '>= 8.10.0'}
    dependencies:
      anymatch: 3.1.2
      braces: 3.0.2
      glob-parent: 5.1.2
      is-binary-path: 2.1.0
      is-glob: 4.0.3
      normalize-path: 3.0.0
      readdirp: 3.6.0
    optionalDependencies:
      fsevents: 2.3.2
    dev: true

  /chownr/1.1.4:
    resolution: {integrity: sha512-jJ0bqzaylmJtVnNgzTeSOs8DPavpbYgEr/b0YL8/2GO3xJEhInFmhKMUnEJQjZumK7KXGFhUy89PrsJWlakBVg==}

  /chownr/2.0.0:
    resolution: {integrity: sha512-bIomtDF5KGpdogkLd9VspvFzk9KfpyyGlS8YFVZl7TGPBHL5snIOnxeshwVgPteQ9b4Eydl+pVbIyE1DcvCWgQ==}
    engines: {node: '>=10'}
    dev: false

  /ci-info/3.1.1:
    resolution: {integrity: sha512-kdRWLBIJwdsYJWYJFtAFFYxybguqeF91qpZaggjG5Nf8QKdizFG2hjqvaTXbxFIcYbSaD74KpAXv6BSm17DHEQ==}

  /ci-info/3.3.0:
    resolution: {integrity: sha512-riT/3vI5YpVH6/qomlDnJow6TBee2PBKSEpx3O32EGPYbWGIRsIlGRms3Sm74wYE1JMo8RnO04Hb12+v1J5ICw==}

  /cjs-module-lexer/1.2.2:
    resolution: {integrity: sha512-cOU9usZw8/dXIXKtwa8pM0OTJQuJkxMN6w30csNRUerHfeQ5R6U3kkU/FtJeIf3M202OHfY2U8ccInBG7/xogA==}
    dev: true

  /clean-stack/2.2.0:
    resolution: {integrity: sha512-4diC9HaTE+KRAMWhDhrGOECgWZxoevMc5TlkObMqNSsVU62PYzXZ/SMTjzyGAFF1YusgxGcSWTEXBhp0CPwQ1A==}
    engines: {node: '>=6'}

  /cli-cursor/3.1.0:
    resolution: {integrity: sha512-I/zHAwsKf9FqGoXM4WWRACob9+SNukZTd94DWF57E4toouRulbCxcUh6RKUEOQlYTHJnzkPMySvPNaaSLNfLZw==}
    engines: {node: '>=8'}
    dependencies:
      restore-cursor: 3.1.0

  /cli-truncate/2.1.0:
    resolution: {integrity: sha512-n8fOixwDD6b/ObinzTrp1ZKFzbgvKZvuz/TvejnLn1aQfC6r52XEx85FmuC+3HI+JM7coBRXUvNqEU2PHVrHpg==}
    engines: {node: '>=8'}
    dependencies:
      slice-ansi: 3.0.0
      string-width: 4.2.3

  /cli-truncate/3.1.0:
    resolution: {integrity: sha512-wfOBkjXteqSnI59oPcJkcPl/ZmwvMMOj340qUIY1SKZCv0B9Cf4D4fAucRkIKQmsIuYK3x1rrgU7MeGRruiuiA==}
    engines: {node: ^12.20.0 || ^14.13.1 || >=16.0.0}
    dependencies:
      slice-ansi: 5.0.0
      string-width: 5.1.0
    dev: true

  /cliui/7.0.4:
    resolution: {integrity: sha512-OcRE68cOsVMXp1Yvonl/fzkQOyjLSu/8bhPDfQt0e0/Eb283TKP20Fs2MqoPsr9SwA595rRCA+QMzYc9nBP+JQ==}
    dependencies:
      string-width: 4.2.3
      strip-ansi: 6.0.1
      wrap-ansi: 7.0.0
    dev: true

  /co/4.6.0:
    resolution: {integrity: sha1-bqa989hTrlTMuOR7+gvz+QMfsYQ=}
    engines: {iojs: '>= 1.0.0', node: '>= 0.12.0'}
    dev: true

  /code-point-at/1.1.0:
    resolution: {integrity: sha1-DQcLTQQ6W+ozovGkDi7bPZpMz3c=}
    engines: {node: '>=0.10.0'}

  /collect-v8-coverage/1.0.1:
    resolution: {integrity: sha512-iBPtljfCNcTKNAto0KEtDfZ3qzjJvqE3aTGZsbhjSBlorqpXJlaWWtPO35D+ZImoC3KWejX64o+yPGxhWSTzfg==}
    dev: true

  /color-convert/1.9.3:
    resolution: {integrity: sha512-QfAUtd+vFdAtFQcC8CCyYt1fYWxSqAiK2cSD6zDB8N3cpsEBAvRxp9zOGg6G/SHHJYAT88/az/IuDGALsNVbGg==}
    dependencies:
      color-name: 1.1.3

  /color-convert/2.0.1:
    resolution: {integrity: sha512-RRECPsj7iu/xb5oKYcsFHSppFNnsj/52OVTRKb4zP5onXwVF3zVmmToNcOfGC+CRDpfK/U584fMg38ZHCaElKQ==}
    engines: {node: '>=7.0.0'}
    dependencies:
      color-name: 1.1.4

  /color-name/1.1.3:
    resolution: {integrity: sha1-p9BVi9icQveV3UIyj3QIMcpTvCU=}

  /color-name/1.1.4:
    resolution: {integrity: sha512-dOy+3AuW3a2wNbZHIuMZpTcgjGuLU/uBL/ubcZF9OXbDo8ff4O8yVp5Bf0efS8uEoYo5q4Fx7dY9OgQGXgAsQA==}

  /colorette/2.0.16:
    resolution: {integrity: sha512-hUewv7oMjCp+wkBv5Rm0v87eJhq4woh5rSR+42YSQJKecCqgIqNkZ6lAlQms/BwHPJA5NKMRlpxPRv0n8HQW6g==}
    dev: true

  /colors/1.2.5:
    resolution: {integrity: sha512-erNRLao/Y3Fv54qUa0LBB+//Uf3YwMUmdJinN20yMXm9zdKKqH9wt7R9IIVZ+K7ShzfpLV/Zg8+VyrBJYB4lpg==}
    engines: {node: '>=0.1.90'}
    dev: true

  /combined-stream/1.0.8:
    resolution: {integrity: sha512-FQN4MRfuJeHf7cBbBMJFXhKSDq+2kAArBlmRBvcvFE5BB1HZKXtSFASDhdlz9zOYwxh8lDdnvmMOe/+5cdoEdg==}
    engines: {node: '>= 0.8'}
    dependencies:
      delayed-stream: 1.0.0

  /commander/2.20.3:
    resolution: {integrity: sha512-GpVkmM8vF2vQUkj2LvZmD35JxeJOLCwJ9cUkugyk2nuhbv3+mJvpLYYt+0+USMxE+oj+ey/lJEnhZw75x/OMcQ==}

  /commander/8.3.0:
    resolution: {integrity: sha512-OkTL9umf+He2DZkUq8f8J9of7yL6RJKI24dVITBmNfZBmri9zYZQrKkuXiKhyfPSu8tUhnVBB1iKXevvnlR4Ww==}
    engines: {node: '>= 12'}
    dev: true

  /commondir/1.0.1:
    resolution: {integrity: sha1-3dgA2gxmEnOTzKWVDqloo6rxJTs=}

  /compress-commons/4.1.1:
    resolution: {integrity: sha512-QLdDLCKNV2dtoTorqgxngQCMA+gWXkM/Nwu7FpeBhk/RdkzimqC3jueb/FDmaZeXh+uby1jkBqE3xArsLBE5wQ==}
    engines: {node: '>= 10'}
    dependencies:
      buffer-crc32: 0.2.13
      crc32-stream: 4.0.2
      normalize-path: 3.0.0
      readable-stream: 3.6.0
    dev: false

  /concat-map/0.0.1:
    resolution: {integrity: sha1-2Klr13/Wjfd5OnMDajug1UBdR3s=}

  /console-control-strings/1.1.0:
    resolution: {integrity: sha1-PXz0Rk22RG6mRL9LOVB/mFEAjo4=}

  /content-disposition/0.5.4:
    resolution: {integrity: sha512-FveZTNuGw04cxlAiWbzi6zTAL/lhehaWbTtgluJh4/E95DqMwTmha3KZN1aAWA8cFIhHzMZUvLevkw5Rqk+tSQ==}
    engines: {node: '>= 0.6'}
    dependencies:
      safe-buffer: 5.2.1
    dev: true

  /content-type/1.0.4:
    resolution: {integrity: sha512-hIP3EEPs8tB9AT1L+NUqtwOAps4mk2Zob89MWXMHjHWg9milF/j4osnnQLXBCBFBk/tvIG/tUc9mOUJiPBhPXA==}
    engines: {node: '>= 0.6'}
    dev: true

  /convert-source-map/1.8.0:
    resolution: {integrity: sha512-+OQdjP49zViI/6i7nIJpA8rAl4sV/JdPfU9nZs3VqOwGIgizICvuN2ru6fMd+4llL0tar18UYJXfZ/TWtmhUjA==}
    dependencies:
      safe-buffer: 5.1.2
    dev: true

  /cookie-signature/1.0.6:
    resolution: {integrity: sha1-4wOogrNCzD7oylE6eZmXNNqzriw=}
    dev: true

  /cookie/0.4.1:
    resolution: {integrity: sha512-ZwrFkGJxUR3EIoXtO+yVE69Eb7KlixbaeAWfBQB9vVsNn/o+Yw69gBWSSDK825hQNdN+wF8zELf3dFNl/kxkUA==}
    engines: {node: '>= 0.6'}
    dev: true

  /core-util-is/1.0.2:
    resolution: {integrity: sha1-tf1UIgqivFq1eqtxQMlAdUUDwac=}
    dev: true

  /core-util-is/1.0.3:
    resolution: {integrity: sha512-ZQBvi1DcpJ4GDqanjucZ2Hj3wEO5pZDS89BWbkcrvdxksJorwUDDZamX9ldFkp9aw2lmBDLgkObEA4DWNJ9FYQ==}

  /cors/2.8.5:
    resolution: {integrity: sha512-KIHbLJqu73RGr/hnbrO9uBeixNGuvSQjul/jdFvS/KFSIH1hWVd1ng7zOHx+YrEfInLG7q4n6GHQ9cDtxv/P6g==}
    engines: {node: '>= 0.10'}
    dependencies:
      object-assign: 4.1.1
      vary: 1.1.2
    dev: true

  /crc-32/1.2.0:
    resolution: {integrity: sha512-1uBwHxF+Y/4yF5G48fwnKq6QsIXheor3ZLPT80yGBV1oEUwpPojlEhQbWKVw1VwcTQyMGHK1/XMmTjmlsmTTGA==}
    engines: {node: '>=0.8'}
    hasBin: true
    dependencies:
      exit-on-epipe: 1.0.1
      printj: 1.1.2
    dev: false

  /crc32-stream/4.0.2:
    resolution: {integrity: sha512-DxFZ/Hk473b/muq1VJ///PMNLj0ZMnzye9thBpmjpJKCc5eMgB95aK8zCGrGfQ90cWo561Te6HK9D+j4KPdM6w==}
    engines: {node: '>= 10'}
    dependencies:
      crc-32: 1.2.0
      readable-stream: 3.6.0
    dev: false

  /create-require/1.1.1:
    resolution: {integrity: sha512-dcKFX3jn0MpIaXjisoRvexIJVEKzaq7z2rZKxf+MSr9TkdmHmsU4m2lcLojrj/FHl8mk5VxMmYA+ftRkP/3oKQ==}
    dev: true

  /cross-spawn/7.0.3:
    resolution: {integrity: sha512-iRDPJKUPVEND7dHPO8rkbOnPpyDygcDFtWjpeWNCgy8WP2rXcxXL8TskReQl6OrB2G7+UJrags1q15Fudc7G6w==}
    engines: {node: '>= 8'}
    dependencies:
      path-key: 3.1.1
      shebang-command: 2.0.0
      which: 2.0.2

  /crypto-random-string/2.0.0:
    resolution: {integrity: sha512-v1plID3y9r/lPhviJ1wrXpLeyUIGAZ2SHNYTEapm7/8A9nLPoyvVp3RK/EPFqn5kEznyWgYZNsRtYYIWbuG8KA==}
    engines: {node: '>=8'}

  /cssom/0.3.8:
    resolution: {integrity: sha512-b0tGHbfegbhPJpxpiBPU2sCkigAqtM9O121le6bbOlgyV+NyGyCmVfJ6QW9eRjz8CpNfWEOYBIMIGRYkLwsIYg==}
    dev: true

  /cssom/0.4.4:
    resolution: {integrity: sha512-p3pvU7r1MyyqbTk+WbNJIgJjG2VmTIaB10rI93LzVPrmDJKkzKYMtxxyAvQXR/NS6otuzveI7+7BBq3SjBS2mw==}
    dev: true

  /cssstyle/2.3.0:
    resolution: {integrity: sha512-AZL67abkUzIuvcHqk7c09cezpGNcxUxU4Ioi/05xHk4DQeTkWmGYftIE6ctU6AEt+Gn4n1lDStOtj7FKycP71A==}
    engines: {node: '>=8'}
    dependencies:
      cssom: 0.3.8
    dev: true

  /dashdash/1.14.1:
    resolution: {integrity: sha1-hTz6D3y+L+1d4gMmuN1YEDX24vA=}
    engines: {node: '>=0.10'}
    dependencies:
      assert-plus: 1.0.0
    dev: true
    optional: true

  /data-urls/2.0.0:
    resolution: {integrity: sha512-X5eWTSXO/BJmpdIKCRuKUgSCgAN0OwliVK3yPKbwIWU1Tdw5BRajxlzMidvh+gwko9AfQ9zIj52pzF91Q3YAvQ==}
    engines: {node: '>=10'}
    dependencies:
      abab: 2.0.5
      whatwg-mimetype: 2.3.0
      whatwg-url: 8.7.0
    dev: true

  /date-utils/1.2.21:
    resolution: {integrity: sha1-YfsWzcEnSzyayq/+n8ad+HIKK2Q=}
    engines: {node: '>0.4.0'}

  /debug/2.6.9:
    resolution: {integrity: sha512-bC7ElrdJaJnPbAP+1EotYvqZsb3ecl5wi6Bfi6BJTUcNowp6cvspg0jXznRTKDjm/E7AdgFBVeAPVMNcKGsHMA==}
    dependencies:
      ms: 2.0.0
    dev: true

  /debug/3.2.7:
    resolution: {integrity: sha512-CFjzYYAi4ThfiQvizrFQevTTXHtnCqWfe7x1AhgEscTz6ZbLbfoLRLPugTQyBth6f8ZERVUSyWHFD/7Wu4t1XQ==}
    dependencies:
      ms: 2.1.3
    dev: true

  /debug/4.3.3:
    resolution: {integrity: sha512-/zxw5+vh1Tfv+4Qn7a5nsbcJKPaSvCDhojn6FEl9vupwK2VCSDtEiEtqr8DFtzYFOdz63LBkxec7DYuc2jon6Q==}
    engines: {node: '>=6.0'}
    peerDependencies:
      supports-color: '*'
    peerDependenciesMeta:
      supports-color:
        optional: true
    dependencies:
      ms: 2.1.2

  /debug/4.3.3_supports-color@9.2.1:
    resolution: {integrity: sha512-/zxw5+vh1Tfv+4Qn7a5nsbcJKPaSvCDhojn6FEl9vupwK2VCSDtEiEtqr8DFtzYFOdz63LBkxec7DYuc2jon6Q==}
    engines: {node: '>=6.0'}
    peerDependencies:
      supports-color: '*'
    peerDependenciesMeta:
      supports-color:
        optional: true
    dependencies:
      ms: 2.1.2
      supports-color: 9.2.1
    dev: true

  /decamelize-keys/1.1.0:
    resolution: {integrity: sha1-0XGoeTMlKAfrPLYdwcFEXQeN8tk=}
    engines: {node: '>=0.10.0'}
    dependencies:
      decamelize: 1.2.0
      map-obj: 1.0.1
    dev: true

  /decamelize/1.2.0:
    resolution: {integrity: sha1-9lNNFRSCabIDUue+4m9QH5oZEpA=}
    engines: {node: '>=0.10.0'}
    dev: true

  /decimal.js/10.3.1:
    resolution: {integrity: sha512-V0pfhfr8suzyPGOx3nmq4aHqabehUZn6Ch9kyFpV79TGDTWFmHqUqXdabR7QHqxzrYolF4+tVmJhUG4OURg5dQ==}
    dev: true

  /decompress-response/4.2.1:
    resolution: {integrity: sha512-jOSne2qbyE+/r8G1VU+G/82LBs2Fs4LAsTiLSHOCOMZQl2OKZ6i8i4IyHemTe+/yIXOtTcRQMzPcgyhoFlqPkw==}
    engines: {node: '>=8'}
    dependencies:
      mimic-response: 2.1.0
    optional: true

  /dedent/0.7.0:
    resolution: {integrity: sha1-JJXduvbrh0q7Dhvp3yLS5aVEMmw=}
    dev: true

  /deep-extend/0.6.0:
    resolution: {integrity: sha512-LOHxIOaPYdHlJRtCQfDIVZtfw/ufM8+rVj649RIHzcm/vGwQRXFt6OPqIFWsm2XEMrNIEtWR64sY1LEKD2vAOA==}
    engines: {node: '>=4.0.0'}

  /deep-is/0.1.4:
    resolution: {integrity: sha512-oIPzksmTg4/MriiaYGO+okXDT7ztn/w3Eptv/+gSIdMdKsJo0u4CfYNFJPy+4SKMuCqGw2wxnA+URMg3t8a/bQ==}
    dev: true

  /deepmerge/4.2.2:
    resolution: {integrity: sha512-FJ3UgI4gIl+PHZm53knsuSFpE+nESMr7M4v9QcgB7S63Kj/6WqMiFQJpBBYz1Pt+66bZpP3Q7Lye0Oo9MPKEdg==}
    engines: {node: '>=0.10.0'}
    dev: true

  /define-properties/1.1.3:
    resolution: {integrity: sha512-3MqfYKj2lLzdMSf8ZIZE/V+Zuy+BgD6f164e8K2w7dgnpKArBDerGYpM46IYYcjnkdPNMjPk9A6VFB8+3SKlXQ==}
    engines: {node: '>= 0.4'}
    dependencies:
      object-keys: 1.1.1
    dev: true

  /del/6.0.0:
    resolution: {integrity: sha512-1shh9DQ23L16oXSZKB2JxpL7iMy2E0S9d517ptA1P8iw0alkPtQcrKH7ru31rYtKwF499HkTu+DRzq3TCKDFRQ==}
    engines: {node: '>=10'}
    dependencies:
      globby: 11.1.0
      graceful-fs: 4.2.9
      is-glob: 4.0.3
      is-path-cwd: 2.2.0
      is-path-inside: 3.0.3
      p-map: 4.0.0
      rimraf: 3.0.2
      slash: 3.0.0

  /delayed-stream/1.0.0:
    resolution: {integrity: sha1-3zrhmayt+31ECqrgsp4icrJOxhk=}
    engines: {node: '>=0.4.0'}

  /delegates/1.0.0:
    resolution: {integrity: sha1-hMbhWbgZBP3KWaDvRM2HDTElD5o=}

  /denque/1.5.1:
    resolution: {integrity: sha512-XwE+iZ4D6ZUB7mfYRMb5wByE8L74HCn30FBN7sWnXksWc1LO1bPDl67pBR9o/kC4z/xSNAwkMYcGgqDV3BE3Hw==}
    engines: {node: '>=0.10'}

  /depd/1.1.2:
    resolution: {integrity: sha1-m81S4UwJd2PnSbJ0xDRu0uVgtak=}
    engines: {node: '>= 0.6'}
    dev: true

  /depd/2.0.0:
    resolution: {integrity: sha512-g7nH6P6dyDioJogAAGprGpCtVImJhpPk/roCzdb3fIh61/s/nPsfR6onyMwkCAR/OlC3yBC0lESvUoQEAssIrw==}
    engines: {node: '>= 0.8'}

  /destroy/1.0.4:
    resolution: {integrity: sha1-l4hXRCxEdJ5CBmE+N5RiBYJqvYA=}
    dev: true

  /detect-libc/1.0.3:
    resolution: {integrity: sha1-+hN8S9aY7fVc1c0CrFWfkaTEups=}
    engines: {node: '>=0.10'}
    hasBin: true

  /detect-newline/3.1.0:
    resolution: {integrity: sha512-TLz+x/vEXm/Y7P7wn1EJFNLxYpUD4TgMosxY6fAVJUnJMbupHBOncxyWUG9OpTaH9EBD7uFI5LfEgmMOc54DsA==}
    engines: {node: '>=8'}
    dev: true

  /diff-sequences/27.4.0:
    resolution: {integrity: sha512-YqiQzkrsmHMH5uuh8OdQFU9/ZpADnwzml8z0O5HvRNda+5UZsaX/xN+AAxfR2hWq1Y7HZnAzO9J5lJXOuDz2Ww==}
    engines: {node: ^10.13.0 || ^12.13.0 || ^14.15.0 || >=15.0.0}
    dev: true

  /diff/4.0.2:
    resolution: {integrity: sha512-58lmxKSA4BNyLz+HHMUzlOEpg09FV+ev6ZMe3vJihgdxzgcwZ8VoEEPmALCZG9LmqfVoNMMKpttIYTVG6uDY7A==}
    engines: {node: '>=0.3.1'}
    dev: true

  /dir-glob/3.0.1:
    resolution: {integrity: sha512-WkrWp9GR4KXfKGYzOLmTuGVi1UWFfws377n9cc55/tb6DuqyF6pcQ5AbiHEshaDpY9v6oaSr2XCDidGmMwdzIA==}
    engines: {node: '>=8'}
    dependencies:
      path-type: 4.0.0

  /doctrine/3.0.0:
    resolution: {integrity: sha512-yS+Q5i3hBf7GBkd4KG8a7eBNNWNGLTaEwwYWUijIYM7zrlYDM0BFXHjjPWlWZ1Rg7UaddZeIDmi9jF3HmqiQ2w==}
    engines: {node: '>=6.0.0'}
    dependencies:
      esutils: 2.0.3
    dev: true

  /domexception/2.0.1:
    resolution: {integrity: sha512-yxJ2mFy/sibVQlu5qHjOkf9J3K6zgmCxgJ94u2EdvDOV09H+32LtRswEcUsmUWN72pVLOEnTSRaIVVzVQgS0dg==}
    engines: {node: '>=8'}
    dependencies:
      webidl-conversions: 5.0.0
    dev: true

  /dotenv/11.0.0:
    resolution: {integrity: sha512-Fp/b504Y5W+e+FpCxTFMUZ7ZEQkQYF0rx+KZtmwixJxGQbLHrhCwo3FjZgNC8vIfrSi29PABNbMoCGD9YoiXbQ==}
    engines: {node: '>=12'}

  /eastasianwidth/0.2.0:
    resolution: {integrity: sha512-I88TYZWc9XiYHRQ4/3c5rjjfgkjhLyW2luGIheGERbNQ6OY7yTybanSpDXZa8y7VUP9YmDcYa+eyq4ca7iLqWA==}
    dev: true

  /ecc-jsbn/0.1.2:
    resolution: {integrity: sha1-OoOpBOVDUyh4dMVkt1SThoSamMk=}
    dependencies:
      jsbn: 0.1.1
      safer-buffer: 2.1.2
    dev: true
    optional: true

  /ecdsa-sig-formatter/1.0.11:
    resolution: {integrity: sha512-nagl3RYrbNv6kQkeJIpt6NJZy8twLB/2vtz6yN9Z4vRKHN4/QZJIEbqohALSgwKdnksuY3k5Addp5lg8sVoVcQ==}
    dependencies:
      safe-buffer: 5.2.1

  /ee-first/1.1.1:
    resolution: {integrity: sha1-WQxhFWsK4vTwJVcyoViyZrxWsh0=}
    dev: true

  /electron-to-chromium/1.4.45:
    resolution: {integrity: sha512-czF9eYVuOmlY/vxyMQz2rGlNSjZpxNQYBe1gmQv7al171qOIhgyO9k7D5AKlgeTCSPKk+LHhj5ZyIdmEub9oNg==}
    dev: true

  /emittery/0.8.1:
    resolution: {integrity: sha512-uDfvUjVrfGJJhymx/kz6prltenw1u7WrCg1oa94zYY8xxVpLLUu045LAT0dhDZdXG58/EpPL/5kA180fQ/qudg==}
    engines: {node: '>=10'}
    dev: true

  /emoji-regex/8.0.0:
    resolution: {integrity: sha512-MSjYzcWNOA0ewAHpz0MxpYFvwg6yjy1NG3xteoqz644VCo/RPgnr1/GGt+ic3iJTzQ8Eu3TdM14SawnVUmGE6A==}

  /emoji-regex/9.2.2:
    resolution: {integrity: sha512-L18DaJsXSUk2+42pv8mLs5jJT2hqFkFE4j21wOmgbUqsZ2hL72NsUU785g9RXgo3s0ZNgVl42TiHp3ZtOv/Vyg==}
    dev: true

  /encodeurl/1.0.2:
    resolution: {integrity: sha1-rT/0yG7C0CkyL1oCw6mmBslbP1k=}
    engines: {node: '>= 0.8'}
    dev: true

  /end-of-stream/1.4.4:
    resolution: {integrity: sha512-+uw1inIHVPQoaVuHzRyXd21icM+cnt4CzD5rW+NC1wjOUSTOs+Te7FOv7AhN7vS9x/oIyhLP5PR1H+phQAHu5Q==}
    dependencies:
      once: 1.4.0

  /enquirer/2.3.6:
    resolution: {integrity: sha512-yjNnPr315/FjS4zIsUxYguYUPP2e1NK4d7E7ZOLiyYCcbFBiTMyID+2wvm2w6+pZ/odMA7cRkjhsPbltwBOrLg==}
    engines: {node: '>=8.6'}
    dependencies:
      ansi-colors: 4.1.1
    dev: true

  /env-paths/2.2.1:
    resolution: {integrity: sha512-+h1lkLKhZMTYjog1VEpJNG7NZJWcuc2DDk/qsqSTRRCOXiLjeQ1d1/udrUGhqMxUgAlwKNZ0cf2uqan5GLuS2A==}
    engines: {node: '>=6'}

  /error-ex/1.3.2:
    resolution: {integrity: sha512-7dFHNmqeFSEt2ZBsCriorKnn3Z2pj+fd9kmI6QoWw4//DL+icEBfc0U7qJCisqrTsKTjw4fNFy2pW9OqStD84g==}
    dependencies:
      is-arrayish: 0.2.1

  /es-abstract/1.19.1:
    resolution: {integrity: sha512-2vJ6tjA/UfqLm2MPs7jxVybLoB8i1t1Jd9R3kISld20sIxPcTbLuggQOUxeWeAvIUkduv/CfMjuh4WmiXr2v9w==}
    engines: {node: '>= 0.4'}
    dependencies:
      call-bind: 1.0.2
      es-to-primitive: 1.2.1
      function-bind: 1.1.1
      get-intrinsic: 1.1.1
      get-symbol-description: 1.0.0
      has: 1.0.3
      has-symbols: 1.0.2
      internal-slot: 1.0.3
      is-callable: 1.2.4
      is-negative-zero: 2.0.2
      is-regex: 1.1.4
      is-shared-array-buffer: 1.0.1
      is-string: 1.0.7
      is-weakref: 1.0.2
      object-inspect: 1.12.0
      object-keys: 1.1.1
      object.assign: 4.1.2
      string.prototype.trimend: 1.0.4
      string.prototype.trimstart: 1.0.4
      unbox-primitive: 1.0.1
    dev: true

  /es-to-primitive/1.2.1:
    resolution: {integrity: sha512-QCOllgZJtaUo9miYBcLChTUaHNjJF3PYs1VidD7AwiEj1kYxKeQTctLAezAOH5ZKRH0g2IgPn6KwB4IT8iRpvA==}
    engines: {node: '>= 0.4'}
    dependencies:
      is-callable: 1.2.4
      is-date-object: 1.0.5
      is-symbol: 1.0.4
    dev: true

  /esbuild-android-arm64/0.13.14:
    resolution: {integrity: sha512-Q+Xhfp827r+ma8/DJgpMRUbDZfefsk13oePFEXEIJ4gxFbNv5+vyiYXYuKm43/+++EJXpnaYmEnu4hAKbAWYbA==}
    cpu: [arm64]
    os: [android]
    requiresBuild: true
    dev: true
    optional: true

  /esbuild-android-arm64/0.14.11:
    resolution: {integrity: sha512-6iHjgvMnC/SzDH8TefL+/3lgCjYWwAd1LixYfmz/TBPbDQlxcuSkX0yiQgcJB9k+ibZ54yjVXziIwGdlc+6WNw==}
    cpu: [arm64]
    os: [android]
    requiresBuild: true
    dev: true
    optional: true

  /esbuild-darwin-64/0.13.14:
    resolution: {integrity: sha512-YmOhRns6QBNSjpVdTahi/yZ8dscx9ai7a6OY6z5ACgOuQuaQ2Qk2qgJ0/siZ6LgD0gJFMV8UINFV5oky5TFNQQ==}
    cpu: [x64]
    os: [darwin]
    requiresBuild: true
    dev: true
    optional: true

  /esbuild-darwin-64/0.14.11:
    resolution: {integrity: sha512-olq84ikh6TiBcrs3FnM4eR5VPPlcJcdW8BnUz/lNoEWYifYQ+Po5DuYV1oz1CTFMw4k6bQIZl8T3yxL+ZT2uvQ==}
    cpu: [x64]
    os: [darwin]
    requiresBuild: true
    dev: true
    optional: true

  /esbuild-darwin-arm64/0.13.14:
    resolution: {integrity: sha512-Lp00VTli2jqZghSa68fx3fEFCPsO1hK59RMo1PRap5RUjhf55OmaZTZYnCDI0FVlCtt+gBwX5qwFt4lc6tI1xg==}
    cpu: [arm64]
    os: [darwin]
    requiresBuild: true
    dev: true
    optional: true

  /esbuild-darwin-arm64/0.14.11:
    resolution: {integrity: sha512-Jj0ieWLREPBYr/TZJrb2GFH8PVzDqiQWavo1pOFFShrcmHWDBDrlDxPzEZ67NF/Un3t6sNNmeI1TUS/fe1xARg==}
    cpu: [arm64]
    os: [darwin]
    requiresBuild: true
    dev: true
    optional: true

  /esbuild-freebsd-64/0.13.14:
    resolution: {integrity: sha512-BKosI3jtvTfnmsCW37B1TyxMUjkRWKqopR0CE9AF2ratdpkxdR24Vpe3gLKNyWiZ7BE96/SO5/YfhbPUzY8wKw==}
    cpu: [x64]
    os: [freebsd]
    requiresBuild: true
    dev: true
    optional: true

  /esbuild-freebsd-64/0.14.11:
    resolution: {integrity: sha512-C5sT3/XIztxxz/zwDjPRHyzj/NJFOnakAanXuyfLDwhwupKPd76/PPHHyJx6Po6NI6PomgVp/zi6GRB8PfrOTA==}
    cpu: [x64]
    os: [freebsd]
    requiresBuild: true
    dev: true
    optional: true

  /esbuild-freebsd-arm64/0.13.14:
    resolution: {integrity: sha512-yd2uh0yf+fWv5114+SYTl4/1oDWtr4nN5Op+PGxAkMqHfYfLjFKpcxwCo/QOS/0NWqPVE8O41IYZlFhbEN2B8Q==}
    cpu: [arm64]
    os: [freebsd]
    requiresBuild: true
    dev: true
    optional: true

  /esbuild-freebsd-arm64/0.14.11:
    resolution: {integrity: sha512-y3Llu4wbs0bk4cwjsdAtVOesXb6JkdfZDLKMt+v1U3tOEPBdSu6w8796VTksJgPfqvpX22JmPLClls0h5p+L9w==}
    cpu: [arm64]
    os: [freebsd]
    requiresBuild: true
    dev: true
    optional: true

  /esbuild-linux-32/0.13.14:
    resolution: {integrity: sha512-a8rOnS1oWSfkkYWXoD2yXNV4BdbDKA7PNVQ1klqkY9SoSApL7io66w5H44mTLsfyw7G6Z2vLlaLI2nz9MMAowA==}
    cpu: [ia32]
    os: [linux]
    requiresBuild: true
    dev: true
    optional: true

  /esbuild-linux-32/0.14.11:
    resolution: {integrity: sha512-Cg3nVsxArjyLke9EuwictFF3Sva+UlDTwHIuIyx8qpxRYAOUTmxr2LzYrhHyTcGOleLGXUXYsnUVwKqnKAgkcg==}
    cpu: [ia32]
    os: [linux]
    requiresBuild: true
    dev: true
    optional: true

  /esbuild-linux-64/0.13.14:
    resolution: {integrity: sha512-yPZSoMs9W2MC3Dw+6kflKt5FfQm6Dicex9dGIr1OlHRsn3Hm7yGMUTctlkW53KknnZdOdcdd5upxvbxqymczVQ==}
    cpu: [x64]
    os: [linux]
    requiresBuild: true
    dev: true
    optional: true

  /esbuild-linux-64/0.14.11:
    resolution: {integrity: sha512-oeR6dIrrojr8DKVrxtH3xl4eencmjsgI6kPkDCRIIFwv4p+K7ySviM85K66BN01oLjzthpUMvBVfWSJkBLeRbg==}
    cpu: [x64]
    os: [linux]
    requiresBuild: true
    dev: true
    optional: true

  /esbuild-linux-arm/0.13.14:
    resolution: {integrity: sha512-8chZE4pkKRvJ/M/iwsNQ1KqsRg2RyU5eT/x2flNt/f8F2TVrDreR7I0HEeCR50wLla3B1C3wTIOzQBmjuc6uWg==}
    cpu: [arm]
    os: [linux]
    requiresBuild: true
    dev: true
    optional: true

  /esbuild-linux-arm/0.14.11:
    resolution: {integrity: sha512-vcwskfD9g0tojux/ZaTJptJQU3a7YgTYsptK1y6LQ/rJmw7U5QJvboNawqM98Ca3ToYEucfCRGbl66OTNtp6KQ==}
    cpu: [arm]
    os: [linux]
    requiresBuild: true
    dev: true
    optional: true

  /esbuild-linux-arm64/0.13.14:
    resolution: {integrity: sha512-Lvo391ln9PzC334e+jJ2S0Rt0cxP47eoH5gFyv/E8HhOnEJTvm7A+RRnMjjHnejELacTTfYgFGQYPjLsi/jObQ==}
    cpu: [arm64]
    os: [linux]
    requiresBuild: true
    dev: true
    optional: true

  /esbuild-linux-arm64/0.14.11:
    resolution: {integrity: sha512-+e6ZCgTFQYZlmg2OqLkg1jHLYtkNDksxWDBWNtI4XG4WxuOCUErLqfEt9qWjvzK3XBcCzHImrajkUjO+rRkbMg==}
    cpu: [arm64]
    os: [linux]
    requiresBuild: true
    dev: true
    optional: true

  /esbuild-linux-mips64le/0.13.14:
    resolution: {integrity: sha512-MZhgxbmrWbpY3TOE029O6l5tokG9+Yoj2hW7vdit/d/VnmneqeGrSHADuDL6qXM8L5jaCiaivb4VhsyVCpdAbQ==}
    cpu: [mips64el]
    os: [linux]
    requiresBuild: true
    dev: true
    optional: true

  /esbuild-linux-mips64le/0.14.11:
    resolution: {integrity: sha512-Rrs99L+p54vepmXIb87xTG6ukrQv+CzrM8eoeR+r/OFL2Rg8RlyEtCeshXJ2+Q66MXZOgPJaokXJZb9snq28bw==}
    cpu: [mips64el]
    os: [linux]
    requiresBuild: true
    dev: true
    optional: true

  /esbuild-linux-ppc64le/0.13.14:
    resolution: {integrity: sha512-un7KMwS7fX1Un6BjfSZxTT8L5cV/8Uf4SAhM7WYy2XF8o8TI+uRxxD03svZnRNIPsN2J5cl6qV4n7Iwz+yhhVw==}
    cpu: [ppc64]
    os: [linux]
    requiresBuild: true
    dev: true
    optional: true

  /esbuild-linux-ppc64le/0.14.11:
    resolution: {integrity: sha512-JyzziGAI0D30Vyzt0HDihp4s1IUtJ3ssV2zx9O/c+U/dhUHVP2TmlYjzCfCr2Q6mwXTeloDcLS4qkyvJtYptdQ==}
    cpu: [ppc64]
    os: [linux]
    requiresBuild: true
    dev: true
    optional: true

  /esbuild-linux-s390x/0.14.11:
    resolution: {integrity: sha512-DoThrkzunZ1nfRGoDN6REwmo8ZZWHd2ztniPVIR5RMw/Il9wiWEYBahb8jnMzQaSOxBsGp0PbyJeVLTUatnlcw==}
    cpu: [s390x]
    os: [linux]
    requiresBuild: true
    dev: true
    optional: true

  /esbuild-netbsd-64/0.13.14:
    resolution: {integrity: sha512-5ekKx/YbOmmlTeNxBjh38Uh5TGn5C4uyqN17i67k18pS3J+U2hTVD7rCxcFcRS1AjNWumkVL3jWqYXadFwMS0Q==}
    cpu: [x64]
    os: [netbsd]
    requiresBuild: true
    dev: true
    optional: true

  /esbuild-netbsd-64/0.14.11:
    resolution: {integrity: sha512-12luoRQz+6eihKYh1zjrw0CBa2aw3twIiHV/FAfjh2NEBDgJQOY4WCEUEN+Rgon7xmLh4XUxCQjnwrvf8zhACw==}
    cpu: [x64]
    os: [netbsd]
    requiresBuild: true
    dev: true
    optional: true

  /esbuild-openbsd-64/0.13.14:
    resolution: {integrity: sha512-9bzvwewHjct2Cv5XcVoE1yW5YTW12Sk838EYfA46abgnhxGoFSD1mFcaztp5HHC43AsF+hQxbSFG/RilONARUA==}
    cpu: [x64]
    os: [openbsd]
    requiresBuild: true
    dev: true
    optional: true

  /esbuild-openbsd-64/0.14.11:
    resolution: {integrity: sha512-l18TZDjmvwW6cDeR4fmizNoxndyDHamGOOAenwI4SOJbzlJmwfr0jUgjbaXCUuYVOA964siw+Ix+A+bhALWg8Q==}
    cpu: [x64]
    os: [openbsd]
    requiresBuild: true
    dev: true
    optional: true

  /esbuild-register/3.3.1_esbuild@0.13.14:
    resolution: {integrity: sha512-DjK9rOeo+Dhq8DXKy52DF2+O7zNPXkFRg9lZfqXDGLU6AzrULxBJZPOOFcH6WCNfkwqymKOZoNvd/ncCvEjwdw==}
    peerDependencies:
      esbuild: '>=0.12 <1'
    dependencies:
      esbuild: 0.13.14
    dev: true

  /esbuild-sunos-64/0.13.14:
    resolution: {integrity: sha512-mjMrZB76M6FmoiTvj/RGWilrioR7gVwtFBRVugr9qLarXMIU1W/pQx+ieEOtflrW61xo8w1fcxyHsVVGRvoQ0w==}
    cpu: [x64]
    os: [sunos]
    requiresBuild: true
    dev: true
    optional: true

  /esbuild-sunos-64/0.14.11:
    resolution: {integrity: sha512-bmYzDtwASBB8c+0/HVOAiE9diR7+8zLm/i3kEojUH2z0aIs6x/S4KiTuT5/0VKJ4zk69kXel1cNWlHBMkmavQg==}
    cpu: [x64]
    os: [sunos]
    requiresBuild: true
    dev: true
    optional: true

  /esbuild-windows-32/0.13.14:
    resolution: {integrity: sha512-GZa6mrx2rgfbH/5uHg0Rdw50TuOKbdoKCpEBitzmG5tsXBdce+cOL+iFO5joZc6fDVCLW3Y6tjxmSXRk/v20Hg==}
    cpu: [ia32]
    os: [win32]
    requiresBuild: true
    dev: true
    optional: true

  /esbuild-windows-32/0.14.11:
    resolution: {integrity: sha512-J1Ys5hMid8QgdY00OBvIolXgCQn1ARhYtxPnG6ESWNTty3ashtc4+As5nTrsErnv8ZGUcWZe4WzTP/DmEVX1UQ==}
    cpu: [ia32]
    os: [win32]
    requiresBuild: true
    dev: true
    optional: true

  /esbuild-windows-64/0.13.14:
    resolution: {integrity: sha512-Lsgqah24bT7ClHjLp/Pj3A9wxjhIAJyWQcrOV4jqXAFikmrp2CspA8IkJgw7HFjx6QrJuhpcKVbCAe/xw0i2yw==}
    cpu: [x64]
    os: [win32]
    requiresBuild: true
    dev: true
    optional: true

  /esbuild-windows-64/0.14.11:
    resolution: {integrity: sha512-h9FmMskMuGeN/9G9+LlHPAoiQk9jlKDUn9yA0MpiGzwLa82E7r1b1u+h2a+InprbSnSLxDq/7p5YGtYVO85Mlg==}
    cpu: [x64]
    os: [win32]
    requiresBuild: true
    dev: true
    optional: true

  /esbuild-windows-arm64/0.13.14:
    resolution: {integrity: sha512-KP8FHVlWGhM7nzYtURsGnskXb/cBCPTfj0gOKfjKq2tHtYnhDZywsUG57nk7TKhhK0fL11LcejHG3LRW9RF/9A==}
    cpu: [arm64]
    os: [win32]
    requiresBuild: true
    dev: true
    optional: true

  /esbuild-windows-arm64/0.14.11:
    resolution: {integrity: sha512-dZp7Krv13KpwKklt9/1vBFBMqxEQIO6ri7Azf8C+ob4zOegpJmha2XY9VVWP/OyQ0OWk6cEeIzMJwInRZrzBUQ==}
    cpu: [arm64]
    os: [win32]
    requiresBuild: true
    dev: true
    optional: true

  /esbuild/0.13.14:
    resolution: {integrity: sha512-xu4D+1ji9x53ocuomcY+KOrwAnWzhBu/wTEjpdgZ8I1c8i5vboYIeigMdzgY1UowYBKa2vZgVgUB32bu7gkxeg==}
    hasBin: true
    requiresBuild: true
    optionalDependencies:
      esbuild-android-arm64: 0.13.14
      esbuild-darwin-64: 0.13.14
      esbuild-darwin-arm64: 0.13.14
      esbuild-freebsd-64: 0.13.14
      esbuild-freebsd-arm64: 0.13.14
      esbuild-linux-32: 0.13.14
      esbuild-linux-64: 0.13.14
      esbuild-linux-arm: 0.13.14
      esbuild-linux-arm64: 0.13.14
      esbuild-linux-mips64le: 0.13.14
      esbuild-linux-ppc64le: 0.13.14
      esbuild-netbsd-64: 0.13.14
      esbuild-openbsd-64: 0.13.14
      esbuild-sunos-64: 0.13.14
      esbuild-windows-32: 0.13.14
      esbuild-windows-64: 0.13.14
      esbuild-windows-arm64: 0.13.14
    dev: true

  /esbuild/0.14.11:
    resolution: {integrity: sha512-xZvPtVj6yecnDeFb3KjjCM6i7B5TCAQZT77kkW/CpXTMnd6VLnRPKrUB1XHI1pSq6a4Zcy3BGueQ8VljqjDGCg==}
    hasBin: true
    requiresBuild: true
    optionalDependencies:
      esbuild-android-arm64: 0.14.11
      esbuild-darwin-64: 0.14.11
      esbuild-darwin-arm64: 0.14.11
      esbuild-freebsd-64: 0.14.11
      esbuild-freebsd-arm64: 0.14.11
      esbuild-linux-32: 0.14.11
      esbuild-linux-64: 0.14.11
      esbuild-linux-arm: 0.14.11
      esbuild-linux-arm64: 0.14.11
      esbuild-linux-mips64le: 0.14.11
      esbuild-linux-ppc64le: 0.14.11
      esbuild-linux-s390x: 0.14.11
      esbuild-netbsd-64: 0.14.11
      esbuild-openbsd-64: 0.14.11
      esbuild-sunos-64: 0.14.11
      esbuild-windows-32: 0.14.11
      esbuild-windows-64: 0.14.11
      esbuild-windows-arm64: 0.14.11
    dev: true

  /escalade/3.1.1:
    resolution: {integrity: sha512-k0er2gUkLf8O0zKJiAhmkTnJlTvINGv7ygDNPbeIsX/TJjGJZHuh9B2UxbsaEkmlEo9MfhrSzmhIlhRlI2GXnw==}
    engines: {node: '>=6'}
    dev: true

  /escape-html/1.0.3:
    resolution: {integrity: sha1-Aljq5NPQwJdN4cFpGI7wBR0dGYg=}
    dev: true

  /escape-string-regexp/1.0.5:
    resolution: {integrity: sha1-G2HAViGQqN/2rjuyzwIAyhMLhtQ=}
    engines: {node: '>=0.8.0'}

  /escape-string-regexp/2.0.0:
    resolution: {integrity: sha512-UpzcLCXolUWcNu5HtVMHYdXJjArjsF9C0aNnquZYY4uW/Vu0miy5YoWvbV345HauVvcAUnpRuhMMcqTcGOY2+w==}
    engines: {node: '>=8'}

  /escape-string-regexp/4.0.0:
    resolution: {integrity: sha512-TtpcNJ3XAzx3Gq8sWRzJaVajRs0uVxA2YAkdb1jm2YkPz4G6egUFAyA3n5vtEIZefPk5Wa4UXbKuS5fKkJWdgA==}
    engines: {node: '>=10'}

  /escodegen/2.0.0:
    resolution: {integrity: sha512-mmHKys/C8BFUGI+MAWNcSYoORYLMdPzjrknd2Vc+bUsjN5bXcr8EhrNB+UTqfL1y3I9c4fw2ihgtMPQLBRiQxw==}
    engines: {node: '>=6.0'}
    hasBin: true
    dependencies:
      esprima: 4.0.1
      estraverse: 5.3.0
      esutils: 2.0.3
      optionator: 0.8.3
    optionalDependencies:
      source-map: 0.6.1
    dev: true

  /eslint-config-prettier/8.3.0_eslint@8.6.0:
    resolution: {integrity: sha512-BgZuLUSeKzvlL/VUjx/Yb787VQ26RU3gGjA3iiFvdsp/2bMfVIWUVP7tjxtjS0e+HP409cPlPvNkQloz8C91ew==}
    hasBin: true
    peerDependencies:
      eslint: '>=7.0.0'
    dependencies:
      eslint: 8.6.0
    dev: true

  /eslint-formatter-pretty/4.1.0:
    resolution: {integrity: sha512-IsUTtGxF1hrH6lMWiSl1WbGaiP01eT6kzywdY1U+zLc0MP+nwEnUiS9UI8IaOTUhTeQJLlCEWIbXINBH4YJbBQ==}
    engines: {node: '>=10'}
    dependencies:
      '@types/eslint': 7.29.0
      ansi-escapes: 4.3.2
      chalk: 4.1.2
      eslint-rule-docs: 1.1.231
      log-symbols: 4.1.0
      plur: 4.0.0
      string-width: 4.2.3
      supports-hyperlinks: 2.2.0
    dev: true

  /eslint-plugin-eslint-comments/3.2.0_eslint@8.6.0:
    resolution: {integrity: sha512-0jkOl0hfojIHHmEHgmNdqv4fmh7300NdpA9FFpF7zaoLvB/QeXOGNLIo86oAveJFrfB1p05kC8hpEMHM8DwWVQ==}
    engines: {node: '>=6.5.0'}
    peerDependencies:
      eslint: '>=4.19.1'
    dependencies:
      escape-string-regexp: 1.0.5
      eslint: 8.6.0
      ignore: 5.2.0
    dev: true

  /eslint-plugin-jest/25.3.4_296d48ab5a8c24dcd54e3205c98c34b8:
    resolution: {integrity: sha512-CCnwG71wvabmwq/qkz0HWIqBHQxw6pXB1uqt24dxqJ9WB34pVg49bL1sjXphlJHgTMWGhBjN1PicdyxDxrfP5A==}
    engines: {node: ^12.13.0 || ^14.15.0 || >=16.0.0}
    peerDependencies:
      '@typescript-eslint/eslint-plugin': ^4.0.0 || ^5.0.0
      eslint: ^6.0.0 || ^7.0.0 || ^8.0.0
      jest: '*'
    peerDependenciesMeta:
      '@typescript-eslint/eslint-plugin':
        optional: true
      jest:
        optional: true
    dependencies:
      '@typescript-eslint/eslint-plugin': 5.9.1_b7b2e42b32ee097737cd3e626b10847b
      '@typescript-eslint/experimental-utils': 5.9.1_eslint@8.6.0+typescript@4.5.4
      eslint: 8.6.0
      jest: 27.4.7_ts-node@10.4.0
    transitivePeerDependencies:
      - supports-color
      - typescript
    dev: true

  /eslint-plugin-jest/25.3.4_50718c277c711d46fdc0916b9b606e5d:
    resolution: {integrity: sha512-CCnwG71wvabmwq/qkz0HWIqBHQxw6pXB1uqt24dxqJ9WB34pVg49bL1sjXphlJHgTMWGhBjN1PicdyxDxrfP5A==}
    engines: {node: ^12.13.0 || ^14.15.0 || >=16.0.0}
    peerDependencies:
      '@typescript-eslint/eslint-plugin': ^4.0.0 || ^5.0.0
      eslint: ^6.0.0 || ^7.0.0 || ^8.0.0
      jest: '*'
    peerDependenciesMeta:
      '@typescript-eslint/eslint-plugin':
        optional: true
      jest:
        optional: true
    dependencies:
      '@typescript-eslint/eslint-plugin': 5.9.0_bd2fd93dbcc607ad2f21b784bccfe0c8
      '@typescript-eslint/experimental-utils': 5.9.1_eslint@8.6.0+typescript@4.5.4
      eslint: 8.6.0
    transitivePeerDependencies:
      - supports-color
      - typescript
    dev: true

  /eslint-plugin-jest/25.3.4_5b4401880e755218c3657ff0f7148c75:
    resolution: {integrity: sha512-CCnwG71wvabmwq/qkz0HWIqBHQxw6pXB1uqt24dxqJ9WB34pVg49bL1sjXphlJHgTMWGhBjN1PicdyxDxrfP5A==}
    engines: {node: ^12.13.0 || ^14.15.0 || >=16.0.0}
    peerDependencies:
      '@typescript-eslint/eslint-plugin': ^4.0.0 || ^5.0.0
      eslint: ^6.0.0 || ^7.0.0 || ^8.0.0
      jest: '*'
    peerDependenciesMeta:
      '@typescript-eslint/eslint-plugin':
        optional: true
      jest:
        optional: true
    dependencies:
      '@typescript-eslint/eslint-plugin': 5.9.0_bd2fd93dbcc607ad2f21b784bccfe0c8
      '@typescript-eslint/experimental-utils': 5.9.1_eslint@8.6.0+typescript@4.5.4
      eslint: 8.6.0
      jest: 27.4.7_ts-node@10.4.0
    transitivePeerDependencies:
      - supports-color
      - typescript
    dev: true

  /eslint-plugin-prettier/4.0.0_1c588f61426b1faf18812943f1678311:
    resolution: {integrity: sha512-98MqmCJ7vJodoQK359bqQWaxOE0CS8paAz/GgjaZLyex4TTk3g9HugoO89EqWCrFiOqn9EVvcoo7gZzONCWVwQ==}
    engines: {node: '>=6.0.0'}
    peerDependencies:
      eslint: '>=7.28.0'
      eslint-config-prettier: '*'
      prettier: '>=2.0.0'
    peerDependenciesMeta:
      eslint-config-prettier:
        optional: true
    dependencies:
      eslint: 8.6.0
      eslint-config-prettier: 8.3.0_eslint@8.6.0
      prettier: 2.5.1
      prettier-linter-helpers: 1.0.0
    dev: true

  /eslint-rule-docs/1.1.231:
    resolution: {integrity: sha512-egHz9A1WG7b8CS0x1P6P/Rj5FqZOjray/VjpJa14tMZalfRKvpE2ONJ3plCM7+PcinmU4tcmbPLv0VtwzSdLVA==}
    dev: true

  /eslint-scope/5.1.1:
    resolution: {integrity: sha512-2NxwbF/hZ0KpepYN0cNbo+FN6XoK7GaHlQhgx/hIZl6Va0bF45RQOOwhLIy8lQDbuCiadSLCBnH2CFYquit5bw==}
    engines: {node: '>=8.0.0'}
    dependencies:
      esrecurse: 4.3.0
      estraverse: 4.3.0
    dev: true

  /eslint-scope/7.1.0:
    resolution: {integrity: sha512-aWwkhnS0qAXqNOgKOK0dJ2nvzEbhEvpy8OlJ9kZ0FeZnA6zpjv1/Vei+puGFFX7zkPCkHHXb7IDX3A+7yPrRWg==}
    engines: {node: ^12.22.0 || ^14.17.0 || >=16.0.0}
    dependencies:
      esrecurse: 4.3.0
      estraverse: 5.3.0
    dev: true

  /eslint-utils/3.0.0_eslint@8.6.0:
    resolution: {integrity: sha512-uuQC43IGctw68pJA1RgbQS8/NP7rch6Cwd4j3ZBtgo4/8Flj4eGE7ZYSZRN3iq5pVUv6GPdW5Z1RFleo84uLDA==}
    engines: {node: ^10.0.0 || ^12.0.0 || >= 14.0.0}
    peerDependencies:
      eslint: '>=5'
    dependencies:
      eslint: 8.6.0
      eslint-visitor-keys: 2.1.0
    dev: true

  /eslint-visitor-keys/2.1.0:
    resolution: {integrity: sha512-0rSmRBzXgDzIsD6mGdJgevzgezI534Cer5L/vyMX0kHzT/jiB43jRhd9YUlMGYLQy2zprNmoT8qasCGtY+QaKw==}
    engines: {node: '>=10'}
    dev: true

  /eslint-visitor-keys/3.1.0:
    resolution: {integrity: sha512-yWJFpu4DtjsWKkt5GeNBBuZMlNcYVs6vRCLoCVEJrTjaSB6LC98gFipNK/erM2Heg/E8mIK+hXG/pJMLK+eRZA==}
    engines: {node: ^12.22.0 || ^14.17.0 || >=16.0.0}
    dev: true

  /eslint/8.6.0:
    resolution: {integrity: sha512-UvxdOJ7mXFlw7iuHZA4jmzPaUqIw54mZrv+XPYKNbKdLR0et4rf60lIZUU9kiNtnzzMzGWxMV+tQ7uG7JG8DPw==}
    engines: {node: ^12.22.0 || ^14.17.0 || >=16.0.0}
    hasBin: true
    dependencies:
      '@eslint/eslintrc': 1.0.5
      '@humanwhocodes/config-array': 0.9.2
      ajv: 6.12.6
      chalk: 4.1.2
      cross-spawn: 7.0.3
      debug: 4.3.3
      doctrine: 3.0.0
      enquirer: 2.3.6
      escape-string-regexp: 4.0.0
      eslint-scope: 7.1.0
      eslint-utils: 3.0.0_eslint@8.6.0
      eslint-visitor-keys: 3.1.0
      espree: 9.3.0
      esquery: 1.4.0
      esutils: 2.0.3
      fast-deep-equal: 3.1.3
      file-entry-cache: 6.0.1
      functional-red-black-tree: 1.0.1
      glob-parent: 6.0.2
      globals: 13.12.0
      ignore: 4.0.6
      import-fresh: 3.3.0
      imurmurhash: 0.1.4
      is-glob: 4.0.3
      js-yaml: 4.1.0
      json-stable-stringify-without-jsonify: 1.0.1
      levn: 0.4.1
      lodash.merge: 4.6.2
      minimatch: 3.0.4
      natural-compare: 1.4.0
      optionator: 0.9.1
      progress: 2.0.3
      regexpp: 3.2.0
      semver: 7.3.5
      strip-ansi: 6.0.1
      strip-json-comments: 3.1.1
      text-table: 0.2.0
      v8-compile-cache: 2.3.0
    transitivePeerDependencies:
      - supports-color
    dev: true

  /espree/9.3.0:
    resolution: {integrity: sha512-d/5nCsb0JcqsSEeQzFZ8DH1RmxPcglRWh24EFTlUEmCKoehXGdpsx0RkHDubqUI8LSAIKMQp4r9SzQ3n+sm4HQ==}
    engines: {node: ^12.22.0 || ^14.17.0 || >=16.0.0}
    dependencies:
      acorn: 8.7.0
      acorn-jsx: 5.3.2_acorn@8.7.0
      eslint-visitor-keys: 3.1.0
    dev: true

  /esprima/4.0.1:
    resolution: {integrity: sha512-eGuFFw7Upda+g4p+QHvnW0RyTX/SVeJBDM/gCtMARO0cLuT2HcEKnTPvhjV6aGeqrCB/sbNop0Kszm0jsaWU4A==}
    engines: {node: '>=4'}
    hasBin: true
    dev: true

  /esquery/1.4.0:
    resolution: {integrity: sha512-cCDispWt5vHHtwMY2YrAQ4ibFkAL8RbH5YGBnZBc90MolvvfkkQcJro/aZiAQUlQ3qgrYS6D6v8Gc5G5CQsc9w==}
    engines: {node: '>=0.10'}
    dependencies:
      estraverse: 5.3.0
    dev: true

  /esrecurse/4.3.0:
    resolution: {integrity: sha512-KmfKL3b6G+RXvP8N1vr3Tq1kL/oCFgn2NYXEtqP8/L3pKapUA4G8cFVaoF3SU323CD4XypR/ffioHmkti6/Tag==}
    engines: {node: '>=4.0'}
    dependencies:
      estraverse: 5.3.0
    dev: true

  /estraverse/4.3.0:
    resolution: {integrity: sha512-39nnKffWz8xN1BU/2c79n9nB9HDzo0niYUqx6xyqUnyoAnQyyWpOTdZEeiCch8BBu515t4wp9ZmgVfVhn9EBpw==}
    engines: {node: '>=4.0'}
    dev: true

  /estraverse/5.3.0:
    resolution: {integrity: sha512-MMdARuVEQziNTeJD8DgMqmhwR11BRQ/cBP+pLtYdSTnf3MIO8fFeiINEbX36ZdNlfU/7A9f3gUw49B3oQsvwBA==}
    engines: {node: '>=4.0'}
    dev: true

  /esutils/2.0.3:
    resolution: {integrity: sha512-kVscqXk4OCp68SZ0dkgEKVi6/8ij300KBWTJq32P/dYeWTSwK41WyTxalN1eRmA5Z9UU/LX9D7FWSmV9SAYx6g==}
    engines: {node: '>=0.10.0'}
    dev: true

  /etag/1.8.1:
    resolution: {integrity: sha1-Qa4u62XvpiJorr/qg6x9eSmbCIc=}
    engines: {node: '>= 0.6'}
    dev: true

  /event-target-shim/5.0.1:
    resolution: {integrity: sha512-i/2XbnSz/uxRCU6+NdVJgKWDTM427+MqYbkQzD321DuCQJUqOuJKIA0IM2+W2xtYHdKOmZ4dR6fExsd4SXL+WQ==}
    engines: {node: '>=6'}

  /eventemitter3/4.0.7:
    resolution: {integrity: sha512-8guHBZCwKnFhYdHr2ysuRWErTwhoN2X8XELRlrRwpmfeY2jjuUN4taQMsULKUVo1K4DvZl+0pgfyoysHxvmvEw==}
    dev: true

  /events/3.3.0:
    resolution: {integrity: sha512-mQw+2fkQbALzQ7V0MY0IqdnXNOeTtP4r0lN9z7AAawCXgqea7bDii20AYrIBrFd/Hx0M2Ocz6S111CaFkUcb0Q==}
    engines: {node: '>=0.8.x'}

  /execa/5.1.1:
    resolution: {integrity: sha512-8uSpZZocAZRBAPIEINJj3Lo9HyGitllczc27Eh5YYojjMFMn8yHMDMaUHE2Jqfq05D/wucwI4JGURyXt1vchyg==}
    engines: {node: '>=10'}
    dependencies:
      cross-spawn: 7.0.3
      get-stream: 6.0.1
      human-signals: 2.1.0
      is-stream: 2.0.1
      merge-stream: 2.0.0
      npm-run-path: 4.0.1
      onetime: 5.1.2
      signal-exit: 3.0.6
      strip-final-newline: 2.0.0

  /exit-on-epipe/1.0.1:
    resolution: {integrity: sha512-h2z5mrROTxce56S+pnvAV890uu7ls7f1kEvVGJbw1OlFH3/mlJ5bkXu0KRyW94v37zzHPiUd55iLn3DA7TjWpw==}
    engines: {node: '>=0.8'}
    dev: false

  /exit/0.1.2:
    resolution: {integrity: sha1-BjJjj42HfMghB9MKD/8aF8uhzQw=}
    engines: {node: '>= 0.8.0'}
    dev: true

  /expand-template/2.0.3:
    resolution: {integrity: sha512-XYfuKMvj4O35f/pOXLObndIRvyQ+/+6AhODh+OKWj9S9498pHHn/IMszH+gt0fBCRWMNfk1ZSp5x3AifmnI2vg==}
    engines: {node: '>=6'}
    optional: true

  /expect/27.4.6:
    resolution: {integrity: sha512-1M/0kAALIaj5LaG66sFJTbRsWTADnylly82cu4bspI0nl+pgP4E6Bh/aqdHlTUjul06K7xQnnrAoqfxVU0+/ag==}
    engines: {node: ^10.13.0 || ^12.13.0 || ^14.15.0 || >=15.0.0}
    dependencies:
      '@jest/types': 27.4.2
      jest-get-type: 27.4.0
      jest-matcher-utils: 27.4.6
      jest-message-util: 27.4.6
    dev: true

  /express/4.17.2:
    resolution: {integrity: sha512-oxlxJxcQlYwqPWKVJJtvQiwHgosH/LrLSPA+H4UxpyvSS6jC5aH+5MoHFM+KABgTOt0APue4w66Ha8jCUo9QGg==}
    engines: {node: '>= 0.10.0'}
    dependencies:
      accepts: 1.3.7
      array-flatten: 1.1.1
      body-parser: 1.19.1
      content-disposition: 0.5.4
      content-type: 1.0.4
      cookie: 0.4.1
      cookie-signature: 1.0.6
      debug: 2.6.9
      depd: 1.1.2
      encodeurl: 1.0.2
      escape-html: 1.0.3
      etag: 1.8.1
      finalhandler: 1.1.2
      fresh: 0.5.2
      merge-descriptors: 1.0.1
      methods: 1.1.2
      on-finished: 2.3.0
      parseurl: 1.3.3
      path-to-regexp: 0.1.7
      proxy-addr: 2.0.7
      qs: 6.9.6
      range-parser: 1.2.1
      safe-buffer: 5.2.1
      send: 0.17.2
      serve-static: 1.14.2
      setprototypeof: 1.2.0
      statuses: 1.5.0
      type-is: 1.6.18
      utils-merge: 1.0.1
      vary: 1.1.2
    dev: true

  /extend/3.0.2:
    resolution: {integrity: sha512-fjquC59cD7CyW6urNXK0FBufkZcoiGG80wTuPujX590cB5Ttln20E2UB4S/WARVqhXffZl2LNgS+gQdPIIim/g==}
    dev: true
    optional: true

  /extsprintf/1.3.0:
    resolution: {integrity: sha1-lpGEQOMEGnpBT4xS48V06zw+HgU=}
    engines: {'0': node >=0.6.0}
    dev: true
    optional: true

  /extsprintf/1.4.1:
    resolution: {integrity: sha512-Wrk35e8ydCKDj/ArClo1VrPVmN8zph5V4AtHwIuHhvMXsKf73UT3BOD+azBIW+3wOJ4FhEH7zyaJCFvChjYvMA==}
    engines: {'0': node >=0.6.0}
    dev: true

  /fast-deep-equal/3.1.3:
    resolution: {integrity: sha512-f3qQ9oQy9j2AhBe/H9VC91wLmKBCCU/gDOnKNAYG5hswO7BLKj09Hc5HYNz9cGI++xlpDCIgDaitVs03ATR84Q==}
    dev: true

  /fast-diff/1.2.0:
    resolution: {integrity: sha512-xJuoT5+L99XlZ8twedaRf6Ax2TgQVxvgZOYoPKqZufmJib0tL2tegPBOZb1pVNgIhlqDlA0eO0c3wBvQcmzx4w==}
    dev: true

  /fast-glob/3.2.10:
    resolution: {integrity: sha512-s9nFhFnvR63wls6/kM88kQqDhMu0AfdjqouE2l5GVQPbqLgyFjjU5ry/r2yKsJxpb9Py1EYNqieFrmMaX4v++A==}
    engines: {node: '>=8.6.0'}
    dependencies:
      '@nodelib/fs.stat': 2.0.5
      '@nodelib/fs.walk': 1.2.8
      glob-parent: 5.1.2
      merge2: 1.4.1
      micromatch: 4.0.4

  /fast-json-stable-stringify/2.1.0:
    resolution: {integrity: sha512-lhd/wF+Lk98HZoTCtlVraHtfh5XYijIjalXck7saUtuanSDyLMxnHhSXEDJqHxD7msR8D0uCmqlkwjCV8xvwHw==}
    dev: true

  /fast-levenshtein/2.0.6:
    resolution: {integrity: sha1-PYpcZog6FqMMqGQ+hR8Zuqd5eRc=}
    dev: true

  /fast-write-atomic/0.2.1:
    resolution: {integrity: sha512-WvJe06IfNYlr+6cO3uQkdKdy3Cb1LlCJSF8zRs2eT8yuhdbSlR9nIt+TgQ92RUxiRrQm+/S7RARnMfCs5iuAjw==}

  /fastq/1.13.0:
    resolution: {integrity: sha512-YpkpUnK8od0o1hmeSc7UUs/eB/vIPWJYjKck2QKIzAf71Vm1AAQ3EbuZB3g2JIy+pg+ERD0vqI79KyZiB2e2Nw==}
    dependencies:
      reusify: 1.0.4

  /fb-watchman/2.0.1:
    resolution: {integrity: sha512-DkPJKQeY6kKwmuMretBhr7G6Vodr7bFwDYTXIkfG1gjvNpaxBTQV3PbXg6bR1c1UP4jPOX0jHUbbHANL9vRjVg==}
    dependencies:
      bser: 2.1.1
    dev: true

  /file-entry-cache/6.0.1:
    resolution: {integrity: sha512-7Gps/XWymbLk2QLYK4NzpMOrYjMhdIxXuIvy2QBsLE6ljuodKvdkWs/cpyJJ3CVIVpH0Oi1Hvg1ovbMzLdFBBg==}
    engines: {node: ^10.12.0 || >=12.0.0}
    dependencies:
      flat-cache: 3.0.4
    dev: true

  /fill-range/7.0.1:
    resolution: {integrity: sha512-qOo9F+dMUmC2Lcb4BbVvnKJxTPjCm+RRpe4gDuGrzkL7mEVl/djYSu2OdQ2Pa302N4oqkSg9ir6jaLWJ2USVpQ==}
    engines: {node: '>=8'}
    dependencies:
      to-regex-range: 5.0.1

  /finalhandler/1.1.2:
    resolution: {integrity: sha512-aAWcW57uxVNrQZqFXjITpW3sIUQmHGG3qSb9mUah9MgMC4NeWhNOlNjXEYq3HjRAvL6arUviZGGJsBg6z0zsWA==}
    engines: {node: '>= 0.8'}
    dependencies:
      debug: 2.6.9
      encodeurl: 1.0.2
      escape-html: 1.0.3
      on-finished: 2.3.0
      parseurl: 1.3.3
      statuses: 1.5.0
      unpipe: 1.0.0
    dev: true

  /find-cache-dir/3.3.2:
    resolution: {integrity: sha512-wXZV5emFEjrridIgED11OoUKLxiYjAcqot/NJdAkOhlJ+vGzwhOAfcG5OX1jP+S0PcjEn8bdMJv+g2jwQ3Onig==}
    engines: {node: '>=8'}
    dependencies:
      commondir: 1.0.1
      make-dir: 3.1.0
      pkg-dir: 4.2.0

  /find-up/3.0.0:
    resolution: {integrity: sha512-1yD6RmLI1XBfxugvORwlck6f75tYL+iR0jqwsOrOxMZyGYqUuDhJ0l4AXdO1iX/FTs9cBAMEk1gWSEx1kSbylg==}
    engines: {node: '>=6'}
    dependencies:
      locate-path: 3.0.0

  /find-up/4.1.0:
    resolution: {integrity: sha512-PpOwAdQ/YlXQ2vj8a3h8IipDuYRi3wceVQQGYWxNINccq40Anw7BlsEXCMbt1Zt+OLA6Fq9suIpIWD0OsnISlw==}
    engines: {node: '>=8'}
    dependencies:
      locate-path: 5.0.0
      path-exists: 4.0.0

  /find-up/5.0.0:
    resolution: {integrity: sha512-78/PXT1wlLLDgTzDs7sjq9hzz0vXD+zn+7wypEe4fXQxCmdmqfGsEPQxmiCSQI3ajFV91bVSsvNtrJRiW6nGng==}
    engines: {node: '>=10'}
    dependencies:
      locate-path: 6.0.0
      path-exists: 4.0.0
    dev: false

  /flat-cache/3.0.4:
    resolution: {integrity: sha512-dm9s5Pw7Jc0GvMYbshN6zchCA9RgQlzzEZX3vylR9IqFfS8XciblUXOKfW6SiuJ0e13eDYZoZV5wdrev7P3Nwg==}
    engines: {node: ^10.12.0 || >=12.0.0}
    dependencies:
      flatted: 3.2.4
      rimraf: 3.0.2
    dev: true

  /flat-map-polyfill/0.3.8:
    resolution: {integrity: sha512-ZfmD5MnU7GglUEhiky9C7yEPaNq1/wh36RDohe+Xr3nJVdccwHbdTkFIYvetcdsoAckUKT51fuf44g7Ni5Doyg==}
    dev: true

  /flatted/3.2.4:
    resolution: {integrity: sha512-8/sOawo8tJ4QOBX8YlQBMxL8+RLZfxMQOif9o0KUKTNTjMYElWPE0r/m5VNFxTRd0NSw8qSy8dajrwX4RYI1Hw==}
    dev: true

  /follow-redirects/1.14.7:
    resolution: {integrity: sha512-+hbxoLbFMbRKDwohX8GkTataGqO6Jb7jGwpAlwgy2bIz25XtRm7KEzJM76R1WiNT5SwZkX4Y75SwBolkpmE7iQ==}
    engines: {node: '>=4.0'}
    peerDependencies:
      debug: '*'
    peerDependenciesMeta:
      debug:
        optional: true
    dev: true

  /follow-redirects/1.14.7_debug@4.3.3:
    resolution: {integrity: sha512-+hbxoLbFMbRKDwohX8GkTataGqO6Jb7jGwpAlwgy2bIz25XtRm7KEzJM76R1WiNT5SwZkX4Y75SwBolkpmE7iQ==}
    engines: {node: '>=4.0'}
    peerDependencies:
      debug: '*'
    peerDependenciesMeta:
      debug:
        optional: true
    dependencies:
      debug: 4.3.3

  /foreach/2.0.5:
    resolution: {integrity: sha1-C+4AUBiusmDQo6865ljdATbsG5k=}
    dev: true

  /forever-agent/0.6.1:
    resolution: {integrity: sha1-+8cfDEGt6zf5bFd60e1C2P2sypE=}
    dev: true
    optional: true

  /form-data/2.3.3:
    resolution: {integrity: sha512-1lLKB2Mu3aGP1Q/2eCOx0fNbRMe7XdwktwOruhfqqd0rIJWwN4Dh+E3hrPSlDCXnSR7UtZ1N38rVXm+6+MEhJQ==}
    engines: {node: '>= 0.12'}
    dependencies:
      asynckit: 0.4.0
      combined-stream: 1.0.8
      mime-types: 2.1.34
    dev: true
    optional: true

  /form-data/2.5.1:
    resolution: {integrity: sha512-m21N3WOmEEURgk6B9GLOE4RuWOFf28Lhh9qGYeNlGq4VDXUlJy2th2slBNU8Gp8EzloYZOibZJ7t5ecIrFSjVA==}
    engines: {node: '>= 0.12'}
    dependencies:
      asynckit: 0.4.0
      combined-stream: 1.0.8
      mime-types: 2.1.34

  /form-data/3.0.1:
    resolution: {integrity: sha512-RHkBKtLWUVwd7SqRIvCZMEvAMoGUp0XU+seQiZejj0COz3RI3hWP4sCv3gZWWLjJTd7rGwcsF5eKZGii0r/hbg==}
    engines: {node: '>= 6'}
    dependencies:
      asynckit: 0.4.0
      combined-stream: 1.0.8
      mime-types: 2.1.34

  /form-data/4.0.0:
    resolution: {integrity: sha512-ETEklSGi5t0QMZuiXoA/Q6vcnxcLQP5vdugSpuAyi6SVGi2clPPp+xgEhuMaHC+zGgn31Kd235W35f7Hykkaww==}
    engines: {node: '>= 6'}
    dependencies:
      asynckit: 0.4.0
      combined-stream: 1.0.8
      mime-types: 2.1.34

  /forwarded/0.2.0:
    resolution: {integrity: sha512-buRG0fpBtRHSTCOASe6hD258tEubFoRLb4ZNA6NxMVHNw2gOcwHo9wyablzMzOA5z9xA9L1KNjk/Nt6MT9aYow==}
    engines: {node: '>= 0.6'}
    dev: true

  /fresh/0.5.2:
    resolution: {integrity: sha1-PYyt2Q2XZWn6g1qx+OSyOhBWBac=}
    engines: {node: '>= 0.6'}
    dev: true

  /fs-constants/1.0.0:
    resolution: {integrity: sha512-y6OAwoSIf7FyjMIv94u+b5rdheZEjzR63GTyZJm5qh4Bi+2YgwLCcI/fPFZkL5PSixOt6ZNKm+w+Hfp/Bciwow==}

  /fs-extra/10.0.0:
    resolution: {integrity: sha512-C5owb14u9eJwizKGdchcDUQeFtlSHHthBk8pbX9Vc1PFZrLombudjDnNns88aYslCyF6IY5SUw3Roz6xShcEIQ==}
    engines: {node: '>=12'}
    dependencies:
      graceful-fs: 4.2.9
      jsonfile: 6.1.0
      universalify: 2.0.0
    dev: true

  /fs-extra/7.0.1:
    resolution: {integrity: sha512-YJDaCJZEnBmcbw13fvdAM9AwNOJwOzrE4pqMqBq5nFiEqXUqHwlK4B+3pUw6JNvfSPtX05xFHtYy/1ni01eGCw==}
    engines: {node: '>=6 <7 || >=8'}
    dependencies:
      graceful-fs: 4.2.9
      jsonfile: 4.0.0
      universalify: 0.1.2
    dev: true

  /fs-jetpack/4.3.0:
    resolution: {integrity: sha512-Zx4OJ8HyKvZL9sgxegMGRCgAJSQET5Cqpj/SESwnzqHruHvhkilJBGLoZf6EiYr3UWJDqcPoWDX7aAfaj7D9Qw==}
    dependencies:
      minimatch: 3.0.4
      rimraf: 2.7.1

  /fs-minipass/1.2.7:
    resolution: {integrity: sha512-GWSSJGFy4e9GUeCcbIkED+bgAoFyj7XF1mV8rma3QW4NIqX9Kyx79N/PF61H5udOV3aY1IaMLs6pGbH71nlCTA==}
    dependencies:
      minipass: 2.9.0
    dev: true

  /fs-minipass/2.1.0:
    resolution: {integrity: sha512-V/JgOLFCS+R6Vcq0slCuaeWEdNC3ouDlJMNIsacH2VtALiu9mV4LPrHc5cDl8k5aw6J8jwgWWpiTo5RYhmIzvg==}
    engines: {node: '>= 8'}
    dependencies:
      minipass: 3.1.6
    dev: false

  /fs-monkey/1.0.3:
    resolution: {integrity: sha512-cybjIfiiE+pTWicSCLFHSrXZ6EilF30oh91FDP9S2B051prEa7QWfrVTQm10/dDpswBDXZugPa1Ogu8Yh+HV0Q==}
    dev: true

  /fs.realpath/1.0.0:
    resolution: {integrity: sha1-FQStJSMVjKpA20onh8sBQRmU6k8=}

  /fsevents/2.3.2:
    resolution: {integrity: sha512-xiqMQR4xAeHTuB9uWm+fFRcIOgKBMiOBP+eXiyT7jsgVCq1bkVygt00oASowB7EdtpOHaaPgKt812P9ab+DDKA==}
    engines: {node: ^8.16.0 || ^10.6.0 || >=11.0.0}
    os: [darwin]
    requiresBuild: true
    dev: true
    optional: true

  /fstream/1.0.12:
    resolution: {integrity: sha512-WvJ193OHa0GHPEL+AycEJgxvBEwyfRkN1vhjca23OaPVMCaLCXTd5qAu82AjTcgP1UJmytkOKb63Ypde7raDIg==}
    engines: {node: '>=0.6'}
    dependencies:
      graceful-fs: 4.2.9
      inherits: 2.0.4
      mkdirp: 0.5.5
      rimraf: 2.7.1
    dev: true
    optional: true

  /function-bind/1.1.1:
    resolution: {integrity: sha512-yIovAzMX49sF8Yl58fSCWJ5svSLuaibPxXQJFLmBObTuCr0Mf1KiPopGM9NiFjiYBCbfaa2Fh6breQ6ANVTI0A==}

  /functional-red-black-tree/1.0.1:
    resolution: {integrity: sha1-GwqzvVU7Kg1jmdKcDj6gslIHgyc=}
    dev: true

  /gauge/2.7.4:
    resolution: {integrity: sha1-LANAXHU4w51+s3sxcCLjJfsBi/c=}
    dependencies:
      aproba: 1.2.0
      console-control-strings: 1.1.0
      has-unicode: 2.0.1
      object-assign: 4.1.1
      signal-exit: 3.0.6
      string-width: 1.0.2
      strip-ansi: 3.0.1
      wide-align: 1.1.5

  /gensync/1.0.0-beta.2:
    resolution: {integrity: sha512-3hN7NaskYvMDLQY55gnW3NQ+mesEAepTqlg+VEbj7zzqEMBVNhzcGYYeqFo/TlYz6eQiFcp1HcsCZO+nGgS8zg==}
    engines: {node: '>=6.9.0'}
    dev: true

  /get-caller-file/2.0.5:
    resolution: {integrity: sha512-DyFP3BM/3YHTQOCUL/w0OZHR0lpKeGrxotcHWcqNEdnltqFwXVfhEBQ94eIo34AfQpo0rGki4cyIiftY06h2Fg==}
    engines: {node: 6.* || 8.* || >= 10.*}
    dev: true

  /get-intrinsic/1.1.1:
    resolution: {integrity: sha512-kWZrnVM42QCiEA2Ig1bG8zjoIMOgxWwYCEeNdwY6Tv/cOSeGpcoX4pXHfKUxNKVoArnrEr2e9srnAxxGIraS9Q==}
    dependencies:
      function-bind: 1.1.1
      has: 1.0.3
      has-symbols: 1.0.2

  /get-own-enumerable-property-symbols/3.0.2:
    resolution: {integrity: sha512-I0UBV/XOz1XkIJHEUDMZAbzCThU/H8DxmSfmdGcKPnVhu2VfFqr34jr9777IyaTYvxjedWhqVIilEDsCdP5G6g==}
    dev: true

  /get-package-type/0.1.0:
    resolution: {integrity: sha512-pjzuKtY64GYfWizNAJ0fr9VqttZkNiK2iS430LtIHzjBEr6bX8Am2zm4sW4Ro5wjWW5cAlRL1qAMTcXbjNAO2Q==}
    engines: {node: '>=8.0.0'}
    dev: true

  /get-port/5.1.1:
    resolution: {integrity: sha512-g/Q1aTSDOxFpchXC4i8ZWvxA1lnPqx/JHqcpIw0/LX9T8x/GBbi6YnlN5nhaKIFkT8oFsscUKgDJYxfwfS6QsQ==}
    engines: {node: '>=8'}
    dev: true

  /get-stream/6.0.1:
    resolution: {integrity: sha512-ts6Wi+2j3jQjqi70w5AlN8DFnkSwC+MqmxEzdEALB2qXZYV3X/b1CTfgPLGJNMeAWxdPfU8FO1ms3NUfaHCPYg==}
    engines: {node: '>=10'}

  /get-symbol-description/1.0.0:
    resolution: {integrity: sha512-2EmdH1YvIQiZpltCNgkuiUnyukzxM/R6NDJX31Ke3BG1Nq5b0S2PhX59UKi9vZpPDQVdqn+1IcaAwnzTT5vCjw==}
    engines: {node: '>= 0.4'}
    dependencies:
      call-bind: 1.0.2
      get-intrinsic: 1.1.1
    dev: true

  /getpass/0.1.7:
    resolution: {integrity: sha1-Xv+OPmhNVprkyysSgmBOi6YhSfo=}
    dependencies:
      assert-plus: 1.0.0
    dev: true
    optional: true

  /github-from-package/0.0.0:
    resolution: {integrity: sha1-l/tdlr/eiXMxPyDoKI75oWf6ZM4=}
    optional: true

  /glob-parent/5.1.2:
    resolution: {integrity: sha512-AOIgSQCepiJYwP3ARnGx+5VnTu2HBYdzbGP45eLw1vr3zB3vZLeyed1sC9hnbcOc9/SrMyM5RPQrkGz4aS9Zow==}
    engines: {node: '>= 6'}
    dependencies:
      is-glob: 4.0.3

  /glob-parent/6.0.2:
    resolution: {integrity: sha512-XxwI8EOhVQgWp6iDL+3b0r86f4d6AX6zSU55HfB4ydCEuXLXc5FcYeOu+nnGftS4TEju/11rt4KJPTMgbfmv4A==}
    engines: {node: '>=10.13.0'}
    dependencies:
      is-glob: 4.0.3
    dev: true

  /glob/7.2.0:
    resolution: {integrity: sha512-lmLf6gtyrPq8tTjSmrO94wBeQbFR3HbLHbuyD69wuyQkImp2hWqMGB47OX65FBkPffO641IP9jWa1z4ivqG26Q==}
    dependencies:
      fs.realpath: 1.0.0
      inflight: 1.0.6
      inherits: 2.0.4
      minimatch: 3.0.4
      once: 1.4.0
      path-is-absolute: 1.0.1

  /global-dirs/3.0.0:
    resolution: {integrity: sha512-v8ho2DS5RiCjftj1nD9NmnfaOzTdud7RRnVd9kFNOjqZbISlx5DQ+OrTkywgd0dIt7oFCvKetZSHoHcP3sDdiA==}
    engines: {node: '>=10'}
    dependencies:
      ini: 2.0.0

  /globals/11.12.0:
    resolution: {integrity: sha512-WOBp/EEGUiIsJSp7wcv/y6MO+lV9UoncWqxuFfm8eBwzWNgyfBd6Gz+IeKQ9jCmyhoH99g15M3T+QaVHFjizVA==}
    engines: {node: '>=4'}
    dev: true

  /globals/13.12.0:
    resolution: {integrity: sha512-uS8X6lSKN2JumVoXrbUz+uG4BYG+eiawqm3qFcT7ammfbUHeCBoJMlHcec/S3krSk73/AE/f0szYFmgAA3kYZg==}
    engines: {node: '>=8'}
    dependencies:
      type-fest: 0.20.2
    dev: true

  /globby/11.0.4:
    resolution: {integrity: sha512-9O4MVG9ioZJ08ffbcyVYyLOJLk5JQ688pJ4eMGLpdWLHq/Wr1D9BlriLQyL0E+jbkuePVZXYFj47QM/v093wHg==}
    engines: {node: '>=10'}
    dependencies:
      array-union: 2.1.0
      dir-glob: 3.0.1
      fast-glob: 3.2.10
      ignore: 5.2.0
      merge2: 1.4.1
      slash: 3.0.0
    dev: true

  /globby/11.1.0:
    resolution: {integrity: sha512-jhIXaOzy1sb8IyocaruWSn1TjmnBVs8Ayhcy83rmxNJ8q2uWKCAj3CnJY+KpGSXCueAPc0i05kVvVKtP1t9S3g==}
    engines: {node: '>=10'}
    dependencies:
      array-union: 2.1.0
      dir-glob: 3.0.1
      fast-glob: 3.2.10
      ignore: 5.2.0
      merge2: 1.4.1
      slash: 3.0.0

  /graceful-fs/4.2.9:
    resolution: {integrity: sha512-NtNxqUcXgpW2iMrfqSfR73Glt39K+BLwWsPs94yR63v45T0Wbej7eRmL5cWfwEgqXnmjQp3zaJTshdRW/qC2ZQ==}

  /graphviz/0.0.9:
    resolution: {integrity: sha512-SmoY2pOtcikmMCqCSy2NO1YsRfu9OO0wpTlOYW++giGjfX1a6gax/m1Fo8IdUd0/3H15cTOfR1SMKwohj4LKsg==}
    engines: {node: '>=0.6.8'}
    dependencies:
      temp: 0.4.0
    dev: true

  /har-schema/2.0.0:
    resolution: {integrity: sha1-qUwiJOvKwEeCoNkDVSHyRzW37JI=}
    engines: {node: '>=4'}
    dev: true
    optional: true

  /har-validator/5.1.5:
    resolution: {integrity: sha512-nmT2T0lljbxdQZfspsno9hgrG3Uir6Ks5afism62poxqBM6sDnMEuPmzTq8XN0OEwqKLLdh1jQI3qyE66Nzb3w==}
    engines: {node: '>=6'}
    deprecated: this library is no longer supported
    dependencies:
      ajv: 6.12.6
      har-schema: 2.0.0
    dev: true
    optional: true

  /hard-rejection/2.1.0:
    resolution: {integrity: sha512-VIZB+ibDhx7ObhAe7OVtoEbuP4h/MuOTHJ+J8h/eBXotJYl0fBgR72xDFCKgIh22OJZIOVNxBMWuhAr10r8HdA==}
    engines: {node: '>=6'}
    dev: true

  /has-bigints/1.0.1:
    resolution: {integrity: sha512-LSBS2LjbNBTf6287JEbEzvJgftkF5qFkmCo9hDRpAzKhUOlJ+hx8dd4USs00SgsUNwc4617J9ki5YtEClM2ffA==}
    dev: true

  /has-flag/3.0.0:
    resolution: {integrity: sha1-tdRU3CGZriJWmfNGfloH87lVuv0=}
    engines: {node: '>=4'}

  /has-flag/4.0.0:
    resolution: {integrity: sha512-EykJT/Q1KjTWctppgIAgfSO0tKVuZUjhgMr17kqTumMl6Afv3EISleU7qZUzoXDFTAHTDC4NOoG/ZxU3EvlMPQ==}
    engines: {node: '>=8'}

  /has-symbols/1.0.2:
    resolution: {integrity: sha512-chXa79rL/UC2KlX17jo3vRGz0azaWEx5tGqZg5pO3NUyEJVB17dMruQlzCCOfUvElghKcm5194+BCRvi2Rv/Gw==}
    engines: {node: '>= 0.4'}

  /has-tostringtag/1.0.0:
    resolution: {integrity: sha512-kFjcSNhnlGV1kyoGk7OXKSawH5JOb/LzUc5w9B02hOTO0dfFRjbHQKvg1d6cf3HbeUmtU9VbbV3qzZ2Teh97WQ==}
    engines: {node: '>= 0.4'}
    dependencies:
      has-symbols: 1.0.2
    dev: true

  /has-unicode/2.0.1:
    resolution: {integrity: sha1-4Ob+aijPUROIVeCG0Wkedx3iqLk=}

  /has-yarn/2.1.0:
    resolution: {integrity: sha512-UqBRqi4ju7T+TqGNdqAO0PaSVGsDGJUBQvk9eUWNGRY1CFGDzYhLWoM7JQEemnlvVcv/YEmc2wNW8BC24EnUsw==}
    engines: {node: '>=8'}
    dev: false

  /has/1.0.3:
    resolution: {integrity: sha512-f2dvO0VU6Oej7RkWJGrehjbzMAjFp5/VKPp5tTpWIV4JHHZK1/BxbFRtf/siA2SWTe09caDmVtYYzWEIbBS4zw==}
    engines: {node: '>= 0.4.0'}
    dependencies:
      function-bind: 1.1.1

  /hasha/5.2.2:
    resolution: {integrity: sha512-Hrp5vIK/xr5SkeN2onO32H0MgNZ0f17HRNH39WfL0SYUNOTZ5Lz1TJ8Pajo/87dYGEFlLMm7mIc/k/s6Bvz9HQ==}
    engines: {node: '>=8'}
    dependencies:
      is-stream: 2.0.1
      type-fest: 0.8.1

  /hosted-git-info/2.8.9:
    resolution: {integrity: sha512-mxIDAb9Lsm6DoOJ7xH+5+X4y1LU/4Hi50L9C5sIswK3JzULS4bwk1FvjdBgvYR4bzT4tuUQiC15FE2f5HbLvYw==}

  /hosted-git-info/4.1.0:
    resolution: {integrity: sha512-kyCuEOWjJqZuDbRHzL8V93NzQhwIB71oFWSyzVo+KPZI+pnQPPxucdkrOZvkLRnrf5URsQM+IJ09Dw29cRALIA==}
    engines: {node: '>=10'}
    dependencies:
      lru-cache: 6.0.0
    dev: true

  /html-encoding-sniffer/2.0.1:
    resolution: {integrity: sha512-D5JbOMBIR/TVZkubHT+OyT2705QvogUW4IBn6nHd756OwieSF9aDYFj4dv6HHEVGYbHaLETa3WggZYWWMyy3ZQ==}
    engines: {node: '>=10'}
    dependencies:
      whatwg-encoding: 1.0.5
    dev: true

  /html-escaper/2.0.2:
    resolution: {integrity: sha512-H2iMtd0I4Mt5eYiapRdIDjp+XzelXQ0tFE4JS7YFwFevXXMmOp9myNrUvCg0D6ws8iqkRPBfKHgbwig1SmlLfg==}
    dev: true

  /http-errors/1.8.1:
    resolution: {integrity: sha512-Kpk9Sm7NmI+RHhnj6OIWDI1d6fIoFAtFt9RLaTMRlg/8w49juAStsrBgp0Dp4OdxdVbRIeKhtCUvoi/RuAhO4g==}
    engines: {node: '>= 0.6'}
    dependencies:
      depd: 1.1.2
      inherits: 2.0.4
      setprototypeof: 1.2.0
      statuses: 1.5.0
      toidentifier: 1.0.1
    dev: true

  /http-proxy-agent/4.0.1:
    resolution: {integrity: sha512-k0zdNgqWTGA6aeIRVpvfVob4fL52dTfaehylg0Y4UvSySvOq/Y+BOyPrgpUrA7HylqvU8vIZGsRuXmspskV0Tg==}
    engines: {node: '>= 6'}
    dependencies:
      '@tootallnate/once': 1.1.2
      agent-base: 6.0.2
      debug: 4.3.3
    transitivePeerDependencies:
      - supports-color

  /http-proxy-agent/5.0.0:
    resolution: {integrity: sha512-n2hY8YdoRE1i7r6M0w9DIw5GgZN0G25P8zLCRQ8rjXtTU3vsNFBI/vWK/UIeE6g5MUUz6avwAPXmL6Fy9D/90w==}
    engines: {node: '>= 6'}
    dependencies:
      '@tootallnate/once': 2.0.0
      agent-base: 6.0.2
      debug: 4.3.3
    transitivePeerDependencies:
      - supports-color

  /http-signature/1.2.0:
    resolution: {integrity: sha1-muzZJRFHcvPZW2WmCruPfBj7rOE=}
    engines: {node: '>=0.8', npm: '>=1.3.7'}
    dependencies:
      assert-plus: 1.0.0
      jsprim: 1.4.2
      sshpk: 1.17.0
    dev: true
    optional: true

  /https-proxy-agent/5.0.0:
    resolution: {integrity: sha512-EkYm5BcKUGiduxzSt3Eppko+PiNWNEpa4ySk9vTC6wDsQJW9rHSa+UhGNJoRYp7bz6Ht1eaRIa6QaJqO5rCFbA==}
    engines: {node: '>= 6'}
    dependencies:
      agent-base: 6.0.2
      debug: 4.3.3
    transitivePeerDependencies:
      - supports-color

  /human-signals/2.1.0:
    resolution: {integrity: sha512-B4FFZ6q/T2jhhksgkbEW3HBvWIfDW85snkQgawt07S7J5QXTk6BkNV+0yAeZrM5QpMAdYlocGoljn0sJ/WQkFw==}
    engines: {node: '>=10.17.0'}

  /husky/7.0.4:
    resolution: {integrity: sha512-vbaCKN2QLtP/vD4yvs6iz6hBEo6wkSzs8HpRah1Z6aGmF2KW5PdYuAd7uX5a+OyBZHBhd+TFLqgjUgytQr4RvQ==}
    engines: {node: '>=12'}
    hasBin: true
    dev: true

  /iconv-lite/0.4.24:
    resolution: {integrity: sha512-v3MXnZAcvnywkTUEZomIActle7RXXeedOR31wwl7VlyoXO4Qi9arvSenNQWne1TcRwhCL1HwLI21bEqdpj8/rA==}
    engines: {node: '>=0.10.0'}
    dependencies:
      safer-buffer: 2.1.2
    dev: true

  /iconv-lite/0.6.3:
    resolution: {integrity: sha512-4fCk79wshMdzMp2rH06qWrJE4iolqLhCUH+OiuIgU++RB0+94NlDL81atO7GX55uUKueo0txHNtvEyI6D7WdMw==}
    engines: {node: '>=0.10.0'}
    dependencies:
      safer-buffer: 2.1.2

  /ieee754/1.2.1:
    resolution: {integrity: sha512-dcyqhDvX1C46lXZcVqCpK+FtMRQVdIMN6/Df5js2zouUsqG7I6sFxitIC+7KYK29KdXOLHdu9zL4sFnoVQnqaA==}

  /ignore-walk/3.0.4:
    resolution: {integrity: sha512-PY6Ii8o1jMRA1z4F2hRkH/xN59ox43DavKvD3oDpfurRlOJyAHpifIwpbdv1n4jt4ov0jSpw3kQ4GhJnpBL6WQ==}
    dependencies:
      minimatch: 3.0.4
    dev: true

  /ignore/4.0.6:
    resolution: {integrity: sha512-cyFDKrqc/YdcWFniJhzI42+AzS+gNwmUzOSFcRCQYwySuBBBy/KjuxWLZ/FHEH6Moq1NizMOBWyTcv8O4OZIMg==}
    engines: {node: '>= 4'}
    dev: true

  /ignore/5.2.0:
    resolution: {integrity: sha512-CmxgYGiEPCLhfLnpPp1MoRmifwEIOgjcHXxOBjv7mY96c+eWScsOP9c112ZyLdWHi0FxHjI+4uVhKYp/gcdRmQ==}
    engines: {node: '>= 4'}

  /import-fresh/3.3.0:
    resolution: {integrity: sha512-veYYhQa+D1QBKznvhUHxb8faxlrwUnxseDAbAp457E0wLNio2bOSKnjYDhMj+YiAq61xrMGhQk9iXVk5FzgQMw==}
    engines: {node: '>=6'}
    dependencies:
      parent-module: 1.0.1
      resolve-from: 4.0.0
    dev: true

  /import-lazy/4.0.0:
    resolution: {integrity: sha512-rKtvo6a868b5Hu3heneU+L4yEQ4jYKLtjpnPeUdK7h0yzXGmyBTypknlkCvHFBqfX9YlorEiMM6Dnq/5atfHkw==}
    engines: {node: '>=8'}
    dev: true

  /import-local/3.1.0:
    resolution: {integrity: sha512-ASB07uLtnDs1o6EHjKpX34BKYDSqnFerfTOJL2HvMqF70LnxpjkzDB8J44oT9pu4AMPkQwf8jl6szgvNd2tRIg==}
    engines: {node: '>=8'}
    hasBin: true
    dependencies:
      pkg-dir: 4.2.0
      resolve-cwd: 3.0.0
    dev: true

  /imurmurhash/0.1.4:
    resolution: {integrity: sha1-khi5srkoojixPcT7a21XbyMUU+o=}
    engines: {node: '>=0.8.19'}
    dev: true

  /indent-string/4.0.0:
    resolution: {integrity: sha512-EdDDZu4A2OyIK7Lr/2zG+w5jmbuk1DVBnEwREQvBzspBJkCEbRa8GxU1lghYcaGJCnRWibjDXlq779X1/y5xwg==}
    engines: {node: '>=8'}

  /inflight/1.0.6:
    resolution: {integrity: sha1-Sb1jMdfQLQwJvJEKEHW6gWW1bfk=}
    dependencies:
      once: 1.4.0
      wrappy: 1.0.2

  /inherits/2.0.4:
    resolution: {integrity: sha512-k/vGaX4/Yla3WzyMCvTQOXYeIHvqOKtnqBduzTHpzpQZzAskKMhZ2K+EnBiSM9zGSoIFeMpXKxa4dYeZIQqewQ==}

  /ini/1.3.8:
    resolution: {integrity: sha512-JV/yugV2uzW5iMRSiZAyDtQd+nxtUnjeLt0acNdw98kKLrvuRVyB80tsREOE7yvGVgalhZ6RNXCmEHkUKBKxew==}

  /ini/2.0.0:
    resolution: {integrity: sha512-7PnF4oN3CvZF23ADhA5wRaYEQpJ8qygSkbtTXWBeXWXmEVRXK+1ITciHWwHhsjv1TmW0MgacIv6hEi5pX5NQdA==}
    engines: {node: '>=10'}

  /internal-slot/1.0.3:
    resolution: {integrity: sha512-O0DB1JC/sPyZl7cIo78n5dR7eUSwwpYPiXRhTzNxZVAMUuB8vlnRFyLxdrVToks6XPLVnFfbzaVd5WLjhgg+vA==}
    engines: {node: '>= 0.4'}
    dependencies:
      get-intrinsic: 1.1.1
      has: 1.0.3
      side-channel: 1.0.4
    dev: true

  /ip-regex/2.1.0:
    resolution: {integrity: sha1-+ni/XS5pE8kRzp+BnuUUa7bYROk=}
    engines: {node: '>=4'}

  /ipaddr.js/1.9.1:
    resolution: {integrity: sha512-0KI/607xoxSToH7GjN1FfSbLoU0+btTicjsQSWQlh/hZykN8KpmMf7uYwPW3R+akZ6R/w18ZlXSHBYXiYUPO3g==}
    engines: {node: '>= 0.10'}
    dev: true

  /irregular-plurals/3.3.0:
    resolution: {integrity: sha512-MVBLKUTangM3EfRPFROhmWQQKRDsrgI83J8GS3jXy+OwYqiR2/aoWndYQ5416jLE3uaGgLH7ncme3X9y09gZ3g==}
    engines: {node: '>=8'}
    dev: true

  /is-arguments/1.1.1:
    resolution: {integrity: sha512-8Q7EARjzEnKpt/PCD7e1cgUS0a6X8u5tdSiMqXhojOdoV9TsMsiO+9VLC5vAmO8N7/GmXn7yjR8qnA6bVAEzfA==}
    engines: {node: '>= 0.4'}
    dependencies:
      call-bind: 1.0.2
      has-tostringtag: 1.0.0
    dev: true

  /is-arrayish/0.2.1:
    resolution: {integrity: sha1-d8mYQFJ6qOyxqLppe4BkWnqSap0=}

  /is-bigint/1.0.4:
    resolution: {integrity: sha512-zB9CruMamjym81i2JZ3UMn54PKGsQzsJeo6xvN3HJJ4CAsQNB6iRutp2To77OfCNuoxspsIhzaPoO1zyCEhFOg==}
    dependencies:
      has-bigints: 1.0.1
    dev: true

  /is-binary-path/2.1.0:
    resolution: {integrity: sha512-ZMERYes6pDydyuGidse7OsHxtbI7WVeUEozgR/g7rd0xUimYNlvZRE/K2MgZTjWy725IfelLeVcEM97mmtRGXw==}
    engines: {node: '>=8'}
    dependencies:
      binary-extensions: 2.2.0
    dev: true

  /is-boolean-object/1.1.2:
    resolution: {integrity: sha512-gDYaKHJmnj4aWxyj6YHyXVpdQawtVLHU5cb+eztPGczf6cjuTdwve5ZIEfgXqH4e57An1D1AKf8CZ3kYrQRqYA==}
    engines: {node: '>= 0.4'}
    dependencies:
      call-bind: 1.0.2
      has-tostringtag: 1.0.0
    dev: true

  /is-callable/1.2.4:
    resolution: {integrity: sha512-nsuwtxZfMX67Oryl9LCQ+upnC0Z0BgpwntpS89m1H/TLF0zNfzfLMV/9Wa/6MZsj0acpEjAO0KF1xT6ZdLl95w==}
    engines: {node: '>= 0.4'}
    dev: true

  /is-ci/3.0.1:
    resolution: {integrity: sha512-ZYvCgrefwqoQ6yTyYUbQu64HsITZ3NfKX1lzaEYdkTDcfKzzCI/wthRRYKkdjHKFVgNiXKAKm65Zo1pk2as/QQ==}
    hasBin: true
    dependencies:
      ci-info: 3.3.0

  /is-core-module/2.8.1:
    resolution: {integrity: sha512-SdNCUs284hr40hFTFP6l0IfZ/RSrMXF3qgoRHd3/79unUTvrFO/JoXwkGm+5J/Oe3E/b5GsnG330uUNgRpu1PA==}
    dependencies:
      has: 1.0.3

  /is-date-object/1.0.5:
    resolution: {integrity: sha512-9YQaSxsAiSwcvS33MBk3wTCVnWK+HhF8VZR2jRxehM16QcVOdHqPn4VPHmRK4lSr38n9JriurInLcP90xsYNfQ==}
    engines: {node: '>= 0.4'}
    dependencies:
      has-tostringtag: 1.0.0
    dev: true

  /is-docker/2.2.1:
    resolution: {integrity: sha512-F+i2BKsFrH66iaUFc0woD8sLy8getkwTwtOBjvs56Cx4CgJDeKQeqfz8wAYiSb8JOprWhHH5p77PbmYCvvUuXQ==}
    engines: {node: '>=8'}
    hasBin: true

  /is-extglob/2.1.1:
    resolution: {integrity: sha1-qIwCU1eR8C7TfHahueqXc8gz+MI=}
    engines: {node: '>=0.10.0'}

  /is-fullwidth-code-point/1.0.0:
    resolution: {integrity: sha1-754xOG8DGn8NZDr4L95QxFfvAMs=}
    engines: {node: '>=0.10.0'}
    dependencies:
      number-is-nan: 1.0.1

  /is-fullwidth-code-point/3.0.0:
    resolution: {integrity: sha512-zymm5+u+sCsSWyD9qNaejV3DFvhCKclKdizYaJUuHA83RLjb7nSuGnddCHGv0hk+KY7BMAlsWeK4Ueg6EV6XQg==}
    engines: {node: '>=8'}

  /is-fullwidth-code-point/4.0.0:
    resolution: {integrity: sha512-O4L094N2/dZ7xqVdrXhh9r1KODPJpFms8B5sGdJLPy664AgvXsreZUyCQQNItZRDlYug4xStLjNp/sz3HvBowQ==}
    engines: {node: '>=12'}
    dev: true

  /is-generator-fn/2.1.0:
    resolution: {integrity: sha512-cTIB4yPYL/Grw0EaSzASzg6bBy9gqCofvWN8okThAYIxKJZC+udlRAmGbM0XLeniEJSs8uEgHPGuHSe1XsOLSQ==}
    engines: {node: '>=6'}
    dev: true

  /is-generator-function/1.0.10:
    resolution: {integrity: sha512-jsEjy9l3yiXEQ+PsXdmBwEPcOxaXWLspKdplFUVI9vq1iZgIekeC0L167qeu86czQaxed3q/Uzuw0swL0irL8A==}
    engines: {node: '>= 0.4'}
    dependencies:
      has-tostringtag: 1.0.0
    dev: true

  /is-glob/4.0.3:
    resolution: {integrity: sha512-xelSayHH36ZgE7ZWhli7pW34hNbNl8Ojv5KVmkJD4hBdD3th8Tfk9vYasLM+mXWOZhFkgZfxhLSnrwRr4elSSg==}
    engines: {node: '>=0.10.0'}
    dependencies:
      is-extglob: 2.1.1

  /is-installed-globally/0.4.0:
    resolution: {integrity: sha512-iwGqO3J21aaSkC7jWnHP/difazwS7SFeIqxv6wEtLU8Y5KlzFTjyqcSIT0d8s4+dDhKytsk9PJZ2BkS5eZwQRQ==}
    engines: {node: '>=10'}
    dependencies:
      global-dirs: 3.0.0
      is-path-inside: 3.0.3
    dev: true

  /is-negative-zero/2.0.2:
    resolution: {integrity: sha512-dqJvarLawXsFbNDeJW7zAz8ItJ9cd28YufuuFzh0G8pNHjJMnY08Dv7sYX2uF5UpQOwieAeOExEYAWWfu7ZZUA==}
    engines: {node: '>= 0.4'}
    dev: true

  /is-number-object/1.0.6:
    resolution: {integrity: sha512-bEVOqiRcvo3zO1+G2lVMy+gkkEm9Yh7cDMRusKKu5ZJKPUYSJwICTKZrNKHA2EbSP0Tu0+6B/emsYNHZyn6K8g==}
    engines: {node: '>= 0.4'}
    dependencies:
      has-tostringtag: 1.0.0
    dev: true

  /is-number/7.0.0:
    resolution: {integrity: sha512-41Cifkg6e8TylSpdtTpeLVMqvSBEVzTttHvERD741+pnZ8ANv0004MRL43QKPDlK9cGvNp6NZWZUBlbGXYxxng==}
    engines: {node: '>=0.12.0'}

  /is-obj/2.0.0:
    resolution: {integrity: sha512-drqDG3cbczxxEJRoOXcOjtdp1J/lyp1mNn0xaznRs8+muBhgQcrnbspox5X5fOw0HnMnbfDzvnEMEtqDEJEo8w==}
    engines: {node: '>=8'}
    dev: true

  /is-path-cwd/2.2.0:
    resolution: {integrity: sha512-w942bTcih8fdJPJmQHFzkS76NEP8Kzzvmw92cXsazb8intwLqPibPPdXf4ANdKV3rYMuuQYGIWtvz9JilB3NFQ==}
    engines: {node: '>=6'}

  /is-path-inside/3.0.3:
    resolution: {integrity: sha512-Fd4gABb+ycGAmKou8eMftCupSir5lRxqf4aD/vd0cD2qc4HL07OjCeuHMr8Ro4CoMaeCKDB0/ECBOVWjTwUvPQ==}
    engines: {node: '>=8'}

  /is-plain-obj/1.1.0:
    resolution: {integrity: sha1-caUMhCnfync8kqOQpKA7OfzVHT4=}
    engines: {node: '>=0.10.0'}
    dev: true

  /is-plain-obj/2.1.0:
    resolution: {integrity: sha512-YWnfyRwxL/+SsrWYfOpUtz5b3YD+nyfkHvjbcanzk8zgyO4ASD67uVMRt8k5bM4lLMDnXfriRhOpemw+NfT1eA==}
    engines: {node: '>=8'}
    dev: true

  /is-potential-custom-element-name/1.0.1:
    resolution: {integrity: sha512-bCYeRA2rVibKZd+s2625gGnGF/t7DSqDs4dP7CrLA1m7jKWz6pps0LpYLJN8Q64HtmPKJ1hrN3nzPNKFEKOUiQ==}
    dev: true

  /is-regex/1.1.4:
    resolution: {integrity: sha512-kvRdxDsxZjhzUX07ZnLydzS1TU/TJlTUHHY4YLL87e37oUA49DfkLqgy+VjFocowy29cKvcSiu+kIv728jTTVg==}
    engines: {node: '>= 0.4'}
    dependencies:
      call-bind: 1.0.2
      has-tostringtag: 1.0.0
    dev: true

  /is-regexp/2.1.0:
    resolution: {integrity: sha512-OZ4IlER3zmRIoB9AqNhEggVxqIH4ofDns5nRrPS6yQxXE1TPCUpFznBfRQmQa8uC+pXqjMnukiJBxCisIxiLGA==}
    engines: {node: '>=6'}
    dev: true

  /is-shared-array-buffer/1.0.1:
    resolution: {integrity: sha512-IU0NmyknYZN0rChcKhRO1X8LYz5Isj/Fsqh8NJOSf+N/hCOTwy29F32Ik7a+QszE63IdvmwdTPDd6cZ5pg4cwA==}
    dev: true

  /is-stream/2.0.1:
    resolution: {integrity: sha512-hFoiJiTl63nn+kstHGBtewWSKnQLpyb155KHheA1l39uvtO9nWIop1p3udqPcUd/xbF1VLMO4n7OI6p7RbngDg==}
    engines: {node: '>=8'}

  /is-string/1.0.7:
    resolution: {integrity: sha512-tE2UXzivje6ofPW7l23cjDOMa09gb7xlAqG6jG5ej6uPV32TlWP3NKPigtaGeHNu9fohccRYvIiZMfOOnOYUtg==}
    engines: {node: '>= 0.4'}
    dependencies:
      has-tostringtag: 1.0.0
    dev: true

  /is-symbol/1.0.4:
    resolution: {integrity: sha512-C/CPBqKWnvdcxqIARxyOh4v1UUEOCHpgDa0WYgpKDFMszcrPcffg5uhwSgPCLD2WWxmq6isisz87tzT01tuGhg==}
    engines: {node: '>= 0.4'}
    dependencies:
      has-symbols: 1.0.2
    dev: true

  /is-typed-array/1.1.8:
    resolution: {integrity: sha512-HqH41TNZq2fgtGT8WHVFVJhBVGuY3AnP3Q36K8JKXUxSxRgk/d+7NjmwG2vo2mYmXK8UYZKu0qH8bVP5gEisjA==}
    engines: {node: '>= 0.4'}
    dependencies:
      available-typed-arrays: 1.0.5
      call-bind: 1.0.2
      es-abstract: 1.19.1
      foreach: 2.0.5
      has-tostringtag: 1.0.0
    dev: true

  /is-typedarray/1.0.0:
    resolution: {integrity: sha1-5HnICFjfDBsR3dppQPlgEfzaSpo=}
    dev: true

  /is-unicode-supported/0.1.0:
    resolution: {integrity: sha512-knxG2q4UC3u8stRGyAVJCOdxFmv5DZiRcdlIaAQXAbSfJya+OhopNotLQrstBhququ4ZpuKbDc/8S6mgXgPFPw==}
    engines: {node: '>=10'}
    dev: true

  /is-weakref/1.0.2:
    resolution: {integrity: sha512-qctsuLZmIQ0+vSSMfoVvyFe2+GSEvnmZ2ezTup1SBse9+twCCeial6EEi3Nc2KFcf6+qz2FBPnjXsk8xhKSaPQ==}
    dependencies:
      call-bind: 1.0.2
    dev: true

  /is-wsl/2.2.0:
    resolution: {integrity: sha512-fKzAra0rGJUUBwGBgNkHZuToZcn+TtXHpeCgmkMJMMYx1sQDYaCSyjJBSCa2nH1DGm7s3n1oBnohoVTBaN7Lww==}
    engines: {node: '>=8'}
    dependencies:
      is-docker: 2.2.1

  /isarray/1.0.0:
    resolution: {integrity: sha1-u5NdSFgsuhaMBoNJV6VKPgcSTxE=}

  /isexe/2.0.0:
    resolution: {integrity: sha1-6PvzdNxVb/iUehDcsFctYz8s+hA=}

  /isstream/0.1.2:
    resolution: {integrity: sha1-R+Y/evVa+m+S4VAOaQ64uFKcCZo=}
    dev: true
    optional: true

  /istanbul-lib-coverage/3.2.0:
    resolution: {integrity: sha512-eOeJ5BHCmHYvQK7xt9GkdHuzuCGS1Y6g9Gvnx3Ym33fz/HpLRYxiS0wHNr+m/MBC8B647Xt608vCDEvhl9c6Mw==}
    engines: {node: '>=8'}
    dev: true

  /istanbul-lib-instrument/5.1.0:
    resolution: {integrity: sha512-czwUz525rkOFDJxfKK6mYfIs9zBKILyrZQxjz3ABhjQXhbhFsSbo1HW/BFcsDnfJYJWA6thRR5/TUY2qs5W99Q==}
    engines: {node: '>=8'}
    dependencies:
      '@babel/core': 7.16.7
      '@babel/parser': 7.16.8
      '@istanbuljs/schema': 0.1.3
      istanbul-lib-coverage: 3.2.0
      semver: 6.3.0
    transitivePeerDependencies:
      - supports-color
    dev: true

  /istanbul-lib-report/3.0.0:
    resolution: {integrity: sha512-wcdi+uAKzfiGT2abPpKZ0hSU1rGQjUQnLvtY5MpQ7QCTahD3VODhcu4wcfY1YtkGaDD5yuydOLINXsfbus9ROw==}
    engines: {node: '>=8'}
    dependencies:
      istanbul-lib-coverage: 3.2.0
      make-dir: 3.1.0
      supports-color: 7.2.0
    dev: true

  /istanbul-lib-source-maps/4.0.1:
    resolution: {integrity: sha512-n3s8EwkdFIJCG3BPKBYvskgXGoy88ARzvegkitk60NxRdwltLOTaH7CUiMRXvwYorl0Q712iEjcWB+fK/MrWVw==}
    engines: {node: '>=10'}
    dependencies:
      debug: 4.3.3
      istanbul-lib-coverage: 3.2.0
      source-map: 0.6.1
    transitivePeerDependencies:
      - supports-color
    dev: true

  /istanbul-reports/3.1.3:
    resolution: {integrity: sha512-x9LtDVtfm/t1GFiLl3NffC7hz+I1ragvgX1P/Lg1NlIagifZDKUkuuaAxH/qpwj2IuEfD8G2Bs/UKp+sZ/pKkg==}
    engines: {node: '>=8'}
    dependencies:
      html-escaper: 2.0.2
      istanbul-lib-report: 3.0.0
    dev: true

  /jest-changed-files/27.4.2:
    resolution: {integrity: sha512-/9x8MjekuzUQoPjDHbBiXbNEBauhrPU2ct7m8TfCg69ywt1y/N+yYwGh3gCpnqUS3klYWDU/lSNgv+JhoD2k1A==}
    engines: {node: ^10.13.0 || ^12.13.0 || ^14.15.0 || >=15.0.0}
    dependencies:
      '@jest/types': 27.4.2
      execa: 5.1.1
      throat: 6.0.1
    dev: true

  /jest-circus/27.4.6:
    resolution: {integrity: sha512-UA7AI5HZrW4wRM72Ro80uRR2Fg+7nR0GESbSI/2M+ambbzVuA63mn5T1p3Z/wlhntzGpIG1xx78GP2YIkf6PhQ==}
    engines: {node: ^10.13.0 || ^12.13.0 || ^14.15.0 || >=15.0.0}
    dependencies:
      '@jest/environment': 27.4.6
      '@jest/test-result': 27.4.6
      '@jest/types': 27.4.2
      '@types/node': 17.0.8
      chalk: 4.1.2
      co: 4.6.0
      dedent: 0.7.0
      expect: 27.4.6
      is-generator-fn: 2.1.0
      jest-each: 27.4.6
      jest-matcher-utils: 27.4.6
      jest-message-util: 27.4.6
      jest-runtime: 27.4.6
      jest-snapshot: 27.4.6
      jest-util: 27.4.2
      pretty-format: 27.4.6
      slash: 3.0.0
      stack-utils: 2.0.5
      throat: 6.0.1
    transitivePeerDependencies:
      - supports-color
    dev: true

  /jest-cli/27.4.7_ts-node@10.4.0:
    resolution: {integrity: sha512-zREYhvjjqe1KsGV15mdnxjThKNDgza1fhDT+iUsXWLCq3sxe9w5xnvyctcYVT5PcdLSjv7Y5dCwTS3FCF1tiuw==}
    engines: {node: ^10.13.0 || ^12.13.0 || ^14.15.0 || >=15.0.0}
    hasBin: true
    peerDependencies:
      node-notifier: ^8.0.1 || ^9.0.0 || ^10.0.0
    peerDependenciesMeta:
      node-notifier:
        optional: true
    dependencies:
      '@jest/core': 27.4.7_ts-node@10.4.0
      '@jest/test-result': 27.4.6
      '@jest/types': 27.4.2
      chalk: 4.1.2
      exit: 0.1.2
      graceful-fs: 4.2.9
      import-local: 3.1.0
      jest-config: 27.4.7_ts-node@10.4.0
      jest-util: 27.4.2
      jest-validate: 27.4.6
      prompts: 2.4.2
      yargs: 16.2.0
    transitivePeerDependencies:
      - bufferutil
      - canvas
      - supports-color
      - ts-node
      - utf-8-validate
    dev: true

  /jest-config/27.4.7_ts-node@10.4.0:
    resolution: {integrity: sha512-xz/o/KJJEedHMrIY9v2ParIoYSrSVY6IVeE4z5Z3i101GoA5XgfbJz+1C8EYPsv7u7f39dS8F9v46BHDhn0vlw==}
    engines: {node: ^10.13.0 || ^12.13.0 || ^14.15.0 || >=15.0.0}
    peerDependencies:
      ts-node: '>=9.0.0'
    peerDependenciesMeta:
      ts-node:
        optional: true
    dependencies:
      '@babel/core': 7.16.7
      '@jest/test-sequencer': 27.4.6
      '@jest/types': 27.4.2
      babel-jest: 27.4.6_@babel+core@7.16.7
      chalk: 4.1.2
      ci-info: 3.3.0
      deepmerge: 4.2.2
      glob: 7.2.0
      graceful-fs: 4.2.9
      jest-circus: 27.4.6
      jest-environment-jsdom: 27.4.6
      jest-environment-node: 27.4.6
      jest-get-type: 27.4.0
      jest-jasmine2: 27.4.6
      jest-regex-util: 27.4.0
      jest-resolve: 27.4.6
      jest-runner: 27.4.6
      jest-util: 27.4.2
      jest-validate: 27.4.6
      micromatch: 4.0.4
      pretty-format: 27.4.6
      slash: 3.0.0
      ts-node: 10.4.0_228d16a7acaee6b833b6767fe1bd8bbd
    transitivePeerDependencies:
      - bufferutil
      - canvas
      - supports-color
      - utf-8-validate
    dev: true

  /jest-diff/27.4.6:
    resolution: {integrity: sha512-zjaB0sh0Lb13VyPsd92V7HkqF6yKRH9vm33rwBt7rPYrpQvS1nCvlIy2pICbKta+ZjWngYLNn4cCK4nyZkjS/w==}
    engines: {node: ^10.13.0 || ^12.13.0 || ^14.15.0 || >=15.0.0}
    dependencies:
      chalk: 4.1.2
      diff-sequences: 27.4.0
      jest-get-type: 27.4.0
      pretty-format: 27.4.6
    dev: true

  /jest-docblock/27.4.0:
    resolution: {integrity: sha512-7TBazUdCKGV7svZ+gh7C8esAnweJoG+SvcF6Cjqj4l17zA2q1cMwx2JObSioubk317H+cjcHgP+7fTs60paulg==}
    engines: {node: ^10.13.0 || ^12.13.0 || ^14.15.0 || >=15.0.0}
    dependencies:
      detect-newline: 3.1.0
    dev: true

  /jest-each/27.4.6:
    resolution: {integrity: sha512-n6QDq8y2Hsmn22tRkgAk+z6MCX7MeVlAzxmZDshfS2jLcaBlyhpF3tZSJLR+kXmh23GEvS0ojMR8i6ZeRvpQcA==}
    engines: {node: ^10.13.0 || ^12.13.0 || ^14.15.0 || >=15.0.0}
    dependencies:
      '@jest/types': 27.4.2
      chalk: 4.1.2
      jest-get-type: 27.4.0
      jest-util: 27.4.2
      pretty-format: 27.4.6
    dev: true

  /jest-environment-jsdom/27.4.6:
    resolution: {integrity: sha512-o3dx5p/kHPbUlRvSNjypEcEtgs6LmvESMzgRFQE6c+Prwl2JLA4RZ7qAnxc5VM8kutsGRTB15jXeeSbJsKN9iA==}
    engines: {node: ^10.13.0 || ^12.13.0 || ^14.15.0 || >=15.0.0}
    dependencies:
      '@jest/environment': 27.4.6
      '@jest/fake-timers': 27.4.6
      '@jest/types': 27.4.2
      '@types/node': 17.0.8
      jest-mock: 27.4.6
      jest-util: 27.4.2
      jsdom: 16.7.0
    transitivePeerDependencies:
      - bufferutil
      - canvas
      - supports-color
      - utf-8-validate
    dev: true

  /jest-environment-node/27.4.6:
    resolution: {integrity: sha512-yfHlZ9m+kzTKZV0hVfhVu6GuDxKAYeFHrfulmy7Jxwsq4V7+ZK7f+c0XP/tbVDMQW7E4neG2u147hFkuVz0MlQ==}
    engines: {node: ^10.13.0 || ^12.13.0 || ^14.15.0 || >=15.0.0}
    dependencies:
      '@jest/environment': 27.4.6
      '@jest/fake-timers': 27.4.6
      '@jest/types': 27.4.2
      '@types/node': 17.0.8
      jest-mock: 27.4.6
      jest-util: 27.4.2
    dev: true

  /jest-get-type/27.4.0:
    resolution: {integrity: sha512-tk9o+ld5TWq41DkK14L4wox4s2D9MtTpKaAVzXfr5CUKm5ZK2ExcaFE0qls2W71zE/6R2TxxrK9w2r6svAFDBQ==}
    engines: {node: ^10.13.0 || ^12.13.0 || ^14.15.0 || >=15.0.0}
    dev: true

  /jest-haste-map/27.4.6:
    resolution: {integrity: sha512-0tNpgxg7BKurZeFkIOvGCkbmOHbLFf4LUQOxrQSMjvrQaQe3l6E8x6jYC1NuWkGo5WDdbr8FEzUxV2+LWNawKQ==}
    engines: {node: ^10.13.0 || ^12.13.0 || ^14.15.0 || >=15.0.0}
    dependencies:
      '@jest/types': 27.4.2
      '@types/graceful-fs': 4.1.5
      '@types/node': 17.0.8
      anymatch: 3.1.2
      fb-watchman: 2.0.1
      graceful-fs: 4.2.9
      jest-regex-util: 27.4.0
      jest-serializer: 27.4.0
      jest-util: 27.4.2
      jest-worker: 27.4.6
      micromatch: 4.0.4
      walker: 1.0.8
    optionalDependencies:
      fsevents: 2.3.2
    dev: true

  /jest-jasmine2/27.4.6:
    resolution: {integrity: sha512-uAGNXF644I/whzhsf7/qf74gqy9OuhvJ0XYp8SDecX2ooGeaPnmJMjXjKt0mqh1Rl5dtRGxJgNrHlBQIBfS5Nw==}
    engines: {node: ^10.13.0 || ^12.13.0 || ^14.15.0 || >=15.0.0}
    dependencies:
      '@jest/environment': 27.4.6
      '@jest/source-map': 27.4.0
      '@jest/test-result': 27.4.6
      '@jest/types': 27.4.2
      '@types/node': 17.0.8
      chalk: 4.1.2
      co: 4.6.0
      expect: 27.4.6
      is-generator-fn: 2.1.0
      jest-each: 27.4.6
      jest-matcher-utils: 27.4.6
      jest-message-util: 27.4.6
      jest-runtime: 27.4.6
      jest-snapshot: 27.4.6
      jest-util: 27.4.2
      pretty-format: 27.4.6
      throat: 6.0.1
    transitivePeerDependencies:
      - supports-color
    dev: true

  /jest-leak-detector/27.4.6:
    resolution: {integrity: sha512-kkaGixDf9R7CjHm2pOzfTxZTQQQ2gHTIWKY/JZSiYTc90bZp8kSZnUMS3uLAfwTZwc0tcMRoEX74e14LG1WapA==}
    engines: {node: ^10.13.0 || ^12.13.0 || ^14.15.0 || >=15.0.0}
    dependencies:
      jest-get-type: 27.4.0
      pretty-format: 27.4.6
    dev: true

  /jest-matcher-utils/27.4.6:
    resolution: {integrity: sha512-XD4PKT3Wn1LQnRAq7ZsTI0VRuEc9OrCPFiO1XL7bftTGmfNF0DcEwMHRgqiu7NGf8ZoZDREpGrCniDkjt79WbA==}
    engines: {node: ^10.13.0 || ^12.13.0 || ^14.15.0 || >=15.0.0}
    dependencies:
      chalk: 4.1.2
      jest-diff: 27.4.6
      jest-get-type: 27.4.0
      pretty-format: 27.4.6
    dev: true

  /jest-message-util/27.4.6:
    resolution: {integrity: sha512-0p5szriFU0U74czRSFjH6RyS7UYIAkn/ntwMuOwTGWrQIOh5NzXXrq72LOqIkJKKvFbPq+byZKuBz78fjBERBA==}
    engines: {node: ^10.13.0 || ^12.13.0 || ^14.15.0 || >=15.0.0}
    dependencies:
      '@babel/code-frame': 7.16.7
      '@jest/types': 27.4.2
      '@types/stack-utils': 2.0.1
      chalk: 4.1.2
      graceful-fs: 4.2.9
      micromatch: 4.0.4
      pretty-format: 27.4.6
      slash: 3.0.0
      stack-utils: 2.0.5
    dev: true

  /jest-mock/27.4.6:
    resolution: {integrity: sha512-kvojdYRkst8iVSZ1EJ+vc1RRD9llueBjKzXzeCytH3dMM7zvPV/ULcfI2nr0v0VUgm3Bjt3hBCQvOeaBz+ZTHw==}
    engines: {node: ^10.13.0 || ^12.13.0 || ^14.15.0 || >=15.0.0}
    dependencies:
      '@jest/types': 27.4.2
      '@types/node': 17.0.8
    dev: true

  /jest-pnp-resolver/1.2.2_jest-resolve@27.4.6:
    resolution: {integrity: sha512-olV41bKSMm8BdnuMsewT4jqlZ8+3TCARAXjZGT9jcoSnrfUnRCqnMoF9XEeoWjbzObpqF9dRhHQj0Xb9QdF6/w==}
    engines: {node: '>=6'}
    peerDependencies:
      jest-resolve: '*'
    peerDependenciesMeta:
      jest-resolve:
        optional: true
    dependencies:
      jest-resolve: 27.4.6
    dev: true

  /jest-regex-util/27.4.0:
    resolution: {integrity: sha512-WeCpMpNnqJYMQoOjm1nTtsgbR4XHAk1u00qDoNBQoykM280+/TmgA5Qh5giC1ecy6a5d4hbSsHzpBtu5yvlbEg==}
    engines: {node: ^10.13.0 || ^12.13.0 || ^14.15.0 || >=15.0.0}
    dev: true

  /jest-resolve-dependencies/27.4.6:
    resolution: {integrity: sha512-W85uJZcFXEVZ7+MZqIPCscdjuctruNGXUZ3OHSXOfXR9ITgbUKeHj+uGcies+0SsvI5GtUfTw4dY7u9qjTvQOw==}
    engines: {node: ^10.13.0 || ^12.13.0 || ^14.15.0 || >=15.0.0}
    dependencies:
      '@jest/types': 27.4.2
      jest-regex-util: 27.4.0
      jest-snapshot: 27.4.6
    transitivePeerDependencies:
      - supports-color
    dev: true

  /jest-resolve/27.4.6:
    resolution: {integrity: sha512-SFfITVApqtirbITKFAO7jOVN45UgFzcRdQanOFzjnbd+CACDoyeX7206JyU92l4cRr73+Qy/TlW51+4vHGt+zw==}
    engines: {node: ^10.13.0 || ^12.13.0 || ^14.15.0 || >=15.0.0}
    dependencies:
      '@jest/types': 27.4.2
      chalk: 4.1.2
      graceful-fs: 4.2.9
      jest-haste-map: 27.4.6
      jest-pnp-resolver: 1.2.2_jest-resolve@27.4.6
      jest-util: 27.4.2
      jest-validate: 27.4.6
      resolve: 1.21.0
      resolve.exports: 1.1.0
      slash: 3.0.0
    dev: true

  /jest-runner/27.4.6:
    resolution: {integrity: sha512-IDeFt2SG4DzqalYBZRgbbPmpwV3X0DcntjezPBERvnhwKGWTW7C5pbbA5lVkmvgteeNfdd/23gwqv3aiilpYPg==}
    engines: {node: ^10.13.0 || ^12.13.0 || ^14.15.0 || >=15.0.0}
    dependencies:
      '@jest/console': 27.4.6
      '@jest/environment': 27.4.6
      '@jest/test-result': 27.4.6
      '@jest/transform': 27.4.6
      '@jest/types': 27.4.2
      '@types/node': 17.0.8
      chalk: 4.1.2
      emittery: 0.8.1
      exit: 0.1.2
      graceful-fs: 4.2.9
      jest-docblock: 27.4.0
      jest-environment-jsdom: 27.4.6
      jest-environment-node: 27.4.6
      jest-haste-map: 27.4.6
      jest-leak-detector: 27.4.6
      jest-message-util: 27.4.6
      jest-resolve: 27.4.6
      jest-runtime: 27.4.6
      jest-util: 27.4.2
      jest-worker: 27.4.6
      source-map-support: 0.5.21
      throat: 6.0.1
    transitivePeerDependencies:
      - bufferutil
      - canvas
      - supports-color
      - utf-8-validate
    dev: true

  /jest-runtime/27.4.6:
    resolution: {integrity: sha512-eXYeoR/MbIpVDrjqy5d6cGCFOYBFFDeKaNWqTp0h6E74dK0zLHzASQXJpl5a2/40euBmKnprNLJ0Kh0LCndnWQ==}
    engines: {node: ^10.13.0 || ^12.13.0 || ^14.15.0 || >=15.0.0}
    dependencies:
      '@jest/environment': 27.4.6
      '@jest/fake-timers': 27.4.6
      '@jest/globals': 27.4.6
      '@jest/source-map': 27.4.0
      '@jest/test-result': 27.4.6
      '@jest/transform': 27.4.6
      '@jest/types': 27.4.2
      chalk: 4.1.2
      cjs-module-lexer: 1.2.2
      collect-v8-coverage: 1.0.1
      execa: 5.1.1
      glob: 7.2.0
      graceful-fs: 4.2.9
      jest-haste-map: 27.4.6
      jest-message-util: 27.4.6
      jest-mock: 27.4.6
      jest-regex-util: 27.4.0
      jest-resolve: 27.4.6
      jest-snapshot: 27.4.6
      jest-util: 27.4.2
      slash: 3.0.0
      strip-bom: 4.0.0
    transitivePeerDependencies:
      - supports-color
    dev: true

  /jest-serializer/27.4.0:
    resolution: {integrity: sha512-RDhpcn5f1JYTX2pvJAGDcnsNTnsV9bjYPU8xcV+xPwOXnUPOQwf4ZEuiU6G9H1UztH+OapMgu/ckEVwO87PwnQ==}
    engines: {node: ^10.13.0 || ^12.13.0 || ^14.15.0 || >=15.0.0}
    dependencies:
      '@types/node': 17.0.8
      graceful-fs: 4.2.9
    dev: true

  /jest-snapshot/27.4.6:
    resolution: {integrity: sha512-fafUCDLQfzuNP9IRcEqaFAMzEe7u5BF7mude51wyWv7VRex60WznZIC7DfKTgSIlJa8aFzYmXclmN328aqSDmQ==}
    engines: {node: ^10.13.0 || ^12.13.0 || ^14.15.0 || >=15.0.0}
    dependencies:
      '@babel/core': 7.16.7
      '@babel/generator': 7.16.8
      '@babel/plugin-syntax-typescript': 7.16.7_@babel+core@7.16.7
      '@babel/traverse': 7.16.8
      '@babel/types': 7.16.8
      '@jest/transform': 27.4.6
      '@jest/types': 27.4.2
      '@types/babel__traverse': 7.14.2
      '@types/prettier': 2.4.3
      babel-preset-current-node-syntax: 1.0.1_@babel+core@7.16.7
      chalk: 4.1.2
      expect: 27.4.6
      graceful-fs: 4.2.9
      jest-diff: 27.4.6
      jest-get-type: 27.4.0
      jest-haste-map: 27.4.6
      jest-matcher-utils: 27.4.6
      jest-message-util: 27.4.6
      jest-util: 27.4.2
      natural-compare: 1.4.0
      pretty-format: 27.4.6
      semver: 7.3.5
    transitivePeerDependencies:
      - supports-color
    dev: true

  /jest-util/27.4.2:
    resolution: {integrity: sha512-YuxxpXU6nlMan9qyLuxHaMMOzXAl5aGZWCSzben5DhLHemYQxCc4YK+4L3ZrCutT8GPQ+ui9k5D8rUJoDioMnA==}
    engines: {node: ^10.13.0 || ^12.13.0 || ^14.15.0 || >=15.0.0}
    dependencies:
      '@jest/types': 27.4.2
      '@types/node': 17.0.8
      chalk: 4.1.2
      ci-info: 3.3.0
      graceful-fs: 4.2.9
      picomatch: 2.3.1
    dev: true

  /jest-validate/27.4.6:
    resolution: {integrity: sha512-872mEmCPVlBqbA5dToC57vA3yJaMRfIdpCoD3cyHWJOMx+SJwLNw0I71EkWs41oza/Er9Zno9XuTkRYCPDUJXQ==}
    engines: {node: ^10.13.0 || ^12.13.0 || ^14.15.0 || >=15.0.0}
    dependencies:
      '@jest/types': 27.4.2
      camelcase: 6.3.0
      chalk: 4.1.2
      jest-get-type: 27.4.0
      leven: 3.1.0
      pretty-format: 27.4.6
    dev: true

  /jest-watcher/27.4.6:
    resolution: {integrity: sha512-yKQ20OMBiCDigbD0quhQKLkBO+ObGN79MO4nT7YaCuQ5SM+dkBNWE8cZX0FjU6czwMvWw6StWbe+Wv4jJPJ+fw==}
    engines: {node: ^10.13.0 || ^12.13.0 || ^14.15.0 || >=15.0.0}
    dependencies:
      '@jest/test-result': 27.4.6
      '@jest/types': 27.4.2
      '@types/node': 17.0.8
      ansi-escapes: 4.3.2
      chalk: 4.1.2
      jest-util: 27.4.2
      string-length: 4.0.2
    dev: true

  /jest-worker/27.4.6:
    resolution: {integrity: sha512-gHWJF/6Xi5CTG5QCvROr6GcmpIqNYpDJyc8A1h/DyXqH1tD6SnRCM0d3U5msV31D2LB/U+E0M+W4oyvKV44oNw==}
    engines: {node: '>= 10.13.0'}
    dependencies:
      '@types/node': 17.0.8
      merge-stream: 2.0.0
      supports-color: 8.1.1
    dev: true

  /jest/27.4.7_ts-node@10.4.0:
    resolution: {integrity: sha512-8heYvsx7nV/m8m24Vk26Y87g73Ba6ueUd0MWed/NXMhSZIm62U/llVbS0PJe1SHunbyXjJ/BqG1z9bFjGUIvTg==}
    engines: {node: ^10.13.0 || ^12.13.0 || ^14.15.0 || >=15.0.0}
    hasBin: true
    peerDependencies:
      node-notifier: ^8.0.1 || ^9.0.0 || ^10.0.0
    peerDependenciesMeta:
      node-notifier:
        optional: true
    dependencies:
      '@jest/core': 27.4.7_ts-node@10.4.0
      import-local: 3.1.0
      jest-cli: 27.4.7_ts-node@10.4.0
    transitivePeerDependencies:
      - bufferutil
      - canvas
      - supports-color
      - ts-node
      - utf-8-validate
    dev: true

  /jju/1.4.0:
    resolution: {integrity: sha1-o6vicYryQaKykE+EpiWXDzia4yo=}
    dev: true

  /js-levenshtein/1.1.6:
    resolution: {integrity: sha512-X2BB11YZtrRqY4EnQcLX5Rh373zbK4alC1FW7D7MBhL2gtcC17cTnr6DmfHZeS0s2rTHjUTMMHfG7gO8SSdw+g==}
    engines: {node: '>=0.10.0'}
    dev: true

  /js-tokens/4.0.0:
    resolution: {integrity: sha512-RdJUflcE3cUzKiMqQgsCu06FPu9UdIJO0beYbPhHN4k6apgJtifcoCtT9bcxOpYBtpD2kCM6Sbzg4CausW/PKQ==}

  /js-yaml/3.14.1:
    resolution: {integrity: sha512-okMH7OXXJ7YrN9Ok3/SXrnu4iX9yOk+25nqX4imS2npuvTYDmo/QEZoqwZkYaIDk3jVvBOTOIEgEhaLOynBS9g==}
    hasBin: true
    dependencies:
      argparse: 1.0.10
      esprima: 4.0.1
    dev: true

  /js-yaml/4.1.0:
    resolution: {integrity: sha512-wpxZs9NoxZaJESJGIZTyDEaYpl0FKSA+FB9aJiyemKhMwkxQg63h4T1KJgUGHpTqPDNRcmmYLugrRjJlBtWvRA==}
    hasBin: true
    dependencies:
      argparse: 2.0.1
    dev: true

  /jsbi/3.2.5:
    resolution: {integrity: sha512-aBE4n43IPvjaddScbvWRA2YlTzKEynHzu7MqOyTipdHucf/VxS63ViCjxYRg86M8Rxwbt/GfzHl1kKERkt45fQ==}

  /jsbn/0.1.1:
    resolution: {integrity: sha1-peZUwuWi3rXyAdls77yoDA7y9RM=}
    dev: true
    optional: true

  /jsdom/16.7.0:
    resolution: {integrity: sha512-u9Smc2G1USStM+s/x1ru5Sxrl6mPYCbByG1U/hUmqaVsm4tbNyS7CicOSRyuGQYZhTu0h84qkZZQ/I+dzizSVw==}
    engines: {node: '>=10'}
    peerDependencies:
      canvas: ^2.5.0
    peerDependenciesMeta:
      canvas:
        optional: true
    dependencies:
      abab: 2.0.5
      acorn: 8.7.0
      acorn-globals: 6.0.0
      cssom: 0.4.4
      cssstyle: 2.3.0
      data-urls: 2.0.0
      decimal.js: 10.3.1
      domexception: 2.0.1
      escodegen: 2.0.0
      form-data: 3.0.1
      html-encoding-sniffer: 2.0.1
      http-proxy-agent: 4.0.1
      https-proxy-agent: 5.0.0
      is-potential-custom-element-name: 1.0.1
      nwsapi: 2.2.0
      parse5: 6.0.1
      saxes: 5.0.1
      symbol-tree: 3.2.4
      tough-cookie: 4.0.0
      w3c-hr-time: 1.0.2
      w3c-xmlserializer: 2.0.0
      webidl-conversions: 6.1.0
      whatwg-encoding: 1.0.5
      whatwg-mimetype: 2.3.0
      whatwg-url: 8.7.0
      ws: 7.5.6
      xml-name-validator: 3.0.0
    transitivePeerDependencies:
      - bufferutil
      - supports-color
      - utf-8-validate
    dev: true

  /jsesc/2.5.2:
    resolution: {integrity: sha512-OYu7XEzjkCQ3C5Ps3QIZsQfNpqoJyZZA99wd9aWd05NCtC5pWOkShK2mkL6HXQR6/Cy2lbNdPlZBpuQHXE63gA==}
    engines: {node: '>=4'}
    hasBin: true
    dev: true

  /json-parse-even-better-errors/2.3.1:
    resolution: {integrity: sha512-xyFwyhro/JEof6Ghe2iz2NcXoj2sloNsWr/XsERDK/oiPCfaNhl5ONfp+jQdAZRQQ0IJWNzH9zIZF7li91kh2w==}

  /json-schema-traverse/0.4.1:
    resolution: {integrity: sha512-xbbCH5dCYU5T8LcEhhuh7HJ88HXuW3qsI3Y0zOZFKfZEHcpWiHU/Jxzk629Brsab/mMiHQti9wMP+845RPe3Vg==}
    dev: true

  /json-schema/0.4.0:
    resolution: {integrity: sha512-es94M3nTIfsEPisRafak+HDLfHXnKBhV3vU5eqPcS3flIWqcxJWgXHXiey3YrpaNsanY5ei1VoYEbOzijuq9BA==}
    dev: true
    optional: true

  /json-stable-stringify-without-jsonify/1.0.1:
    resolution: {integrity: sha1-nbe1lJatPzz+8wp1FC0tkwrXJlE=}
    dev: true

  /json-stringify-safe/5.0.1:
    resolution: {integrity: sha1-Epai1Y/UXxmg9s4B1lcB4sc1tus=}
    dev: true
    optional: true

  /json5/2.2.0:
    resolution: {integrity: sha512-f+8cldu7X/y7RAJurMEJmdoKXGB/X550w2Nr3tTbezL6RwEE/iMcm+tZnXeoZtKuOq6ft8+CqzEkrIgx1fPoQA==}
    engines: {node: '>=6'}
    hasBin: true
    dependencies:
      minimist: 1.2.5
    dev: true

  /jsonfile/4.0.0:
    resolution: {integrity: sha1-h3Gq4HmbZAdrdmQPygWPnBDjPss=}
    optionalDependencies:
      graceful-fs: 4.2.9
    dev: true

  /jsonfile/6.1.0:
    resolution: {integrity: sha512-5dgndWOriYSm5cnYaJNhalLNDKOqFwyDB/rr1E9ZsGciGvKPs8R2xYGCacuf3z6K1YKDz182fd+fY3cn3pMqXQ==}
    dependencies:
      universalify: 2.0.0
    optionalDependencies:
      graceful-fs: 4.2.9
    dev: true

  /jsonwebtoken/8.5.1:
    resolution: {integrity: sha512-XjwVfRS6jTMsqYs0EsuJ4LGxXV14zQybNd4L2r0UvbVnSF9Af8x7p5MzbJ90Ioz/9TI41/hTCvznF/loiSzn8w==}
    engines: {node: '>=4', npm: '>=1.4.28'}
    dependencies:
      jws: 3.2.2
      lodash.includes: 4.3.0
      lodash.isboolean: 3.0.3
      lodash.isinteger: 4.0.4
      lodash.isnumber: 3.0.3
      lodash.isplainobject: 4.0.6
      lodash.isstring: 4.0.1
      lodash.once: 4.1.1
      ms: 2.1.3
      semver: 5.7.1

  /jsprim/1.4.2:
    resolution: {integrity: sha512-P2bSOMAc/ciLz6DzgjVlGJP9+BrJWu5UDGK70C2iweC5QBIeFf0ZXRvGjEj2uYgrY2MkAAhsSWHDWlFtEroZWw==}
    engines: {node: '>=0.6.0'}
    dependencies:
      assert-plus: 1.0.0
      extsprintf: 1.3.0
      json-schema: 0.4.0
      verror: 1.10.0
    dev: true
    optional: true

  /jwa/1.4.1:
    resolution: {integrity: sha512-qiLX/xhEEFKUAJ6FiBMbes3w9ATzyk5W7Hvzpa/SLYdxNtng+gcurvrI7TbACjIXlsJyr05/S1oUhZrc63evQA==}
    dependencies:
      buffer-equal-constant-time: 1.0.1
      ecdsa-sig-formatter: 1.0.11
      safe-buffer: 5.2.1

  /jwa/2.0.0:
    resolution: {integrity: sha512-jrZ2Qx916EA+fq9cEAeCROWPTfCwi1IVHqT2tapuqLEVVDKFDENFw1oL+MwrTvH6msKxsd1YTDVw6uKEcsrLEA==}
    dependencies:
      buffer-equal-constant-time: 1.0.1
      ecdsa-sig-formatter: 1.0.11
      safe-buffer: 5.2.1

  /jws/3.2.2:
    resolution: {integrity: sha512-YHlZCB6lMTllWDtSPHz/ZXTsi8S00usEV6v1tjq8tOUZzw7DpSDWVXjXDre6ed1w/pd495ODpHZYSdkRTsa0HA==}
    dependencies:
      jwa: 1.4.1
      safe-buffer: 5.2.1

  /jws/4.0.0:
    resolution: {integrity: sha512-KDncfTmOZoOMTFG4mBlG0qUIOlc03fmzH+ru6RgYVZhPkyiy/92Owlt/8UEN+a4TXR1FQetfIpJE8ApdvdVxTg==}
    dependencies:
      jwa: 2.0.0
      safe-buffer: 5.2.1

  /keytar/7.7.0:
    resolution: {integrity: sha512-YEY9HWqThQc5q5xbXbRwsZTh2PJ36OSYRjSv3NN2xf5s5dpLTjEZnC2YikR29OaVybf9nQ0dJ/80i40RS97t/A==}
    requiresBuild: true
    dependencies:
      node-addon-api: 3.2.1
      prebuild-install: 6.1.4
    optional: true

  /kind-of/6.0.3:
    resolution: {integrity: sha512-dcS1ul+9tmeD95T+x28/ehLgd9mENa3LsvDTtzm3vyBEO7RPptvAD+t44WVXaUjTBRcrpFeFlC8WCruUR456hw==}
    engines: {node: '>=0.10.0'}
    dev: true

  /kleur/3.0.3:
    resolution: {integrity: sha512-eTIzlVOSUR+JxdDFepEYcBMtZ9Qqdef+rnzWdRZuMbOywu5tO2w2N7rqjoANZ5k9vywhL6Br1VRjUIgTQx4E8w==}
    engines: {node: '>=6'}

  /klona/2.0.5:
    resolution: {integrity: sha512-pJiBpiXMbt7dkzXe8Ghj/u4FfXOOa98fPW+bihOJ4SjnoijweJrNThJfd3ifXpXhREjpoF2mZVH1GfS9LV3kHQ==}
    engines: {node: '>= 8'}
    dev: true

  /lazystream/1.0.1:
    resolution: {integrity: sha512-b94GiNHQNy6JNTrt5w6zNyffMrNkXZb3KTkCZJb2V1xaEGCk093vkZ2jk3tpaeP33/OiXC+WvK9AxUebnf5nbw==}
    engines: {node: '>= 0.6.3'}
    dependencies:
      readable-stream: 2.3.7
    dev: false

  /leven/3.1.0:
    resolution: {integrity: sha512-qsda+H8jTaUaN/x5vzW2rzc+8Rw4TAQ/4KjB46IwK5VH+IlVeeeje/EoZRpiXvIqjFgK84QffqPztGI3VBLG1A==}
    engines: {node: '>=6'}
    dev: true

  /levn/0.3.0:
    resolution: {integrity: sha1-OwmSTt+fCDwEkP3UwLxEIeBHZO4=}
    engines: {node: '>= 0.8.0'}
    dependencies:
      prelude-ls: 1.1.2
      type-check: 0.3.2
    dev: true

  /levn/0.4.1:
    resolution: {integrity: sha512-+bT2uH4E5LGE7h/n3evcS/sQlJXCpIp6ym8OWJ5eV6+67Dsql/LaaT7qJBAt2rzfoa/5QBGBhxDix1dMt2kQKQ==}
    engines: {node: '>= 0.8.0'}
    dependencies:
      prelude-ls: 1.2.1
      type-check: 0.4.0
    dev: true

  /lilconfig/2.0.4:
    resolution: {integrity: sha512-bfTIN7lEsiooCocSISTWXkiWJkRqtL9wYtYy+8EK3Y41qh3mpwPU0ycTOgjdY9ErwXCc8QyrQp82bdL0Xkm9yA==}
    engines: {node: '>=10'}
    dev: true

  /line-replace/2.0.1:
    resolution: {integrity: sha512-CSr3f6gynLCA9R+RBS0IDIfv7a8OAXcuyq+CHgq0WzbQ7KSJQfF5DgtpRVxpSp1KBNXogtzbNqAeUjrmHYTPYA==}
    hasBin: true
    dev: true

  /lines-and-columns/1.2.4:
    resolution: {integrity: sha512-7ylylesZQ/PV29jhEDl3Ufjo6ZX7gCqJr5F7PKrqc93v7fzSymt1BpwEU8nAUXs8qzzvqhbjhK5QZg6Mt/HkBg==}

  /lint-staged/12.1.5:
    resolution: {integrity: sha512-WyKb+0sNKDTd1LwwAfTBPp0XmdaKkAOEbg4oHE4Kq2+oQVchg/VAcjVQtSqZih1izNsTURjc2EkhG/syRQUXdA==}
    engines: {node: ^12.20.0 || ^14.13.1 || >=16.0.0}
    hasBin: true
    dependencies:
      cli-truncate: 3.1.0
      colorette: 2.0.16
      commander: 8.3.0
      debug: 4.3.3_supports-color@9.2.1
      execa: 5.1.1
      lilconfig: 2.0.4
      listr2: 3.14.0
      micromatch: 4.0.4
      normalize-path: 3.0.0
      object-inspect: 1.12.0
      string-argv: 0.3.1
      supports-color: 9.2.1
      yaml: 1.10.2
    transitivePeerDependencies:
      - enquirer
    dev: true

  /lint-staged/12.1.7:
    resolution: {integrity: sha512-bltv/ejiLWtowExpjU+s5z8j1Byjg9AlmaAjMmqNbIicY69u6sYIwXGg0dCn0TlkrrY2CphtHIXAkbZ+1VoWQQ==}
    engines: {node: ^12.20.0 || ^14.13.1 || >=16.0.0}
    hasBin: true
    dependencies:
      cli-truncate: 3.1.0
      colorette: 2.0.16
      commander: 8.3.0
      debug: 4.3.3_supports-color@9.2.1
      execa: 5.1.1
      lilconfig: 2.0.4
      listr2: 3.14.0
      micromatch: 4.0.4
      normalize-path: 3.0.0
      object-inspect: 1.12.0
      string-argv: 0.3.1
      supports-color: 9.2.1
      yaml: 1.10.2
    transitivePeerDependencies:
      - enquirer
    dev: true

  /listr2/3.14.0:
    resolution: {integrity: sha512-TyWI8G99GX9GjE54cJ+RrNMcIFBfwMPxc3XTFiAYGN4s10hWROGtOg7+O6u6LE3mNkyld7RSLE6nrKBvTfcs3g==}
    engines: {node: '>=10.0.0'}
    peerDependencies:
      enquirer: '>= 2.3.0 < 3'
    peerDependenciesMeta:
      enquirer:
        optional: true
    dependencies:
      cli-truncate: 2.1.0
      colorette: 2.0.16
      log-update: 4.0.0
      p-map: 4.0.0
      rfdc: 1.3.0
      rxjs: 7.5.2
      through: 2.3.8
      wrap-ansi: 7.0.0
    dev: true

  /locate-path/3.0.0:
    resolution: {integrity: sha512-7AO748wWnIhNqAuaty2ZWHkQHRSNfPVIsPIfwEOWO22AmaoVrWavlOcMR5nzTLNYvp36X220/maaRsrec1G65A==}
    engines: {node: '>=6'}
    dependencies:
      p-locate: 3.0.0
      path-exists: 3.0.0

  /locate-path/5.0.0:
    resolution: {integrity: sha512-t7hw9pI+WvuwNJXwk5zVHpyhIqzg2qTlklJOf0mVxGSbe3Fp2VieZcduNYjaLDoy6p9uGpQEGWG87WpMKlNq8g==}
    engines: {node: '>=8'}
    dependencies:
      p-locate: 4.1.0

  /locate-path/6.0.0:
    resolution: {integrity: sha512-iPZK6eYjbxRu3uB4/WZ3EsEIMJFMqAoopl3R+zuq0UjcAm/MO6KCweDgPfP3elTztoKP3KtnVHxTn2NHBSDVUw==}
    engines: {node: '>=10'}
    dependencies:
      p-locate: 5.0.0
    dev: false

  /lodash.deburr/4.1.0:
    resolution: {integrity: sha1-3bG7s+8HRYwBd7oH3hRCLLAz/5s=}

  /lodash.defaults/4.2.0:
    resolution: {integrity: sha1-0JF4cW/+pN3p5ft7N/bwgCJ0WAw=}
    dev: false

  /lodash.difference/4.5.0:
    resolution: {integrity: sha1-nMtOUF1Ia5FlE0V3KIWi3yf9AXw=}
    dev: false

  /lodash.flatten/4.4.0:
    resolution: {integrity: sha1-8xwiIlqWMtK7+OSt2+8kCqdlph8=}
    dev: false

  /lodash.get/4.4.2:
    resolution: {integrity: sha1-LRd/ZS+jHpObRDjVNBSZ36OCXpk=}
    dev: true

  /lodash.includes/4.3.0:
    resolution: {integrity: sha1-YLuYqHy5I8aMoeUTJUgzFISfVT8=}

  /lodash.isboolean/3.0.3:
    resolution: {integrity: sha1-bC4XHbKiV82WgC/UOwGyDV9YcPY=}

  /lodash.isequal/4.5.0:
    resolution: {integrity: sha1-QVxEePK8wwEgwizhDtMib30+GOA=}
    dev: true

  /lodash.isinteger/4.0.4:
    resolution: {integrity: sha1-YZwK89A/iwTDH1iChAt3sRzWg0M=}

  /lodash.isnumber/3.0.3:
    resolution: {integrity: sha1-POdoEMWSjQM1IwGsKHMX8RwLH/w=}

  /lodash.isplainobject/4.0.6:
    resolution: {integrity: sha1-fFJqUtibRcRcxpC4gWO+BJf1UMs=}

  /lodash.isstring/4.0.1:
    resolution: {integrity: sha1-1SfftUVuynzJu5XV2ur4i6VKVFE=}

  /lodash.memoize/4.1.2:
    resolution: {integrity: sha1-vMbEmkKihA7Zl/Mj6tpezRguC/4=}
    dev: true

  /lodash.merge/4.6.2:
    resolution: {integrity: sha512-0KpjqXRVvrYyCsX1swR/XTK0va6VQkQM6MNo7PqW77ByjAhoARA8EfrP1N4+KlKj8YS0ZUCtRT/YUuhyYDujIQ==}
    dev: true

  /lodash.once/4.1.1:
    resolution: {integrity: sha1-DdOXEhPHxW34gJd9UEyI+0cal6w=}

  /lodash.union/4.6.0:
    resolution: {integrity: sha1-SLtQiECfFvGCFmZkHETdGqrjzYg=}
    dev: false

  /lodash/4.17.21:
    resolution: {integrity: sha512-v2kDEe57lecTulaDIuNTPy3Ry4gLGJ6Z1O3vE1krgXZNrsQ+LFTGHVxVjcXPs17LhbZVGedAJv8XZ1tvj5FvSg==}

  /log-symbols/4.1.0:
    resolution: {integrity: sha512-8XPvpAA8uyhfteu8pIvQxpJZ7SYYdpUivZpGy6sFsBuKRY/7rQGavedeB8aK+Zkyq6upMFVL/9AW6vOYzfRyLg==}
    engines: {node: '>=10'}
    dependencies:
      chalk: 4.1.2
      is-unicode-supported: 0.1.0
    dev: true

  /log-update/4.0.0:
    resolution: {integrity: sha512-9fkkDevMefjg0mmzWFBW8YkFP91OrizzkW3diF7CpG+S2EYdy4+TVfGwz1zeF8x7hCx1ovSPTOE9Ngib74qqUg==}
    engines: {node: '>=10'}
    dependencies:
      ansi-escapes: 4.3.2
      cli-cursor: 3.1.0
      slice-ansi: 4.0.0
      wrap-ansi: 6.2.0

  /long/4.0.0:
    resolution: {integrity: sha512-XsP+KhQif4bjX1kbuSiySJFNAehNxgLb6hPRGJ9QsUr8ajHkuXGdrHmFUTUUXhDwVX2R5bY4JNZEwbUiMhV+MA==}

  /loose-envify/1.4.0:
    resolution: {integrity: sha512-lyuxPGr/Wfhrlem2CL/UcnUc1zcqKAImBDzukY7Y5F/yQiNdko6+fRLevlw1HgMySw7f611UIY408EtxRSoK3Q==}
    hasBin: true
    dependencies:
      js-tokens: 4.0.0
    dev: true

  /lru-cache/6.0.0:
    resolution: {integrity: sha512-Jo6dJ04CmSjuznwJSS3pUeWmd/H0ffTlkXXgwZi+eq1UCmqQwCh+eLsYOYCwY991i2Fah4h1BEMCx4qThGbsiA==}
    engines: {node: '>=10'}
    dependencies:
      yallist: 4.0.0
    dev: true

  /lz-string/1.4.4:
    resolution: {integrity: sha1-wNjq82BZ9wV5bh40SBHPTEmNOiY=}
    hasBin: true
    dev: true

  /make-dir/3.1.0:
    resolution: {integrity: sha512-g3FeP20LNwhALb/6Cz6Dd4F2ngze0jz7tbzrD2wAV+o9FeNHe4rL+yK2md0J/fiSf1sa1ADhXqi5+oVwOM/eGw==}
    engines: {node: '>=8'}
    dependencies:
      semver: 6.3.0

  /make-error/1.3.6:
    resolution: {integrity: sha512-s8UhlNe7vPKomQhC1qFelMokr/Sc3AgNbso3n74mVPA5LTZwkB9NlXf4XPamLxJE8h0gh73rM94xvwRT2CVInw==}
    dev: true

  /makeerror/1.0.12:
    resolution: {integrity: sha512-JmqCvUhmt43madlpFzG4BQzG2Z3m6tvQDNKdClZnO3VbIudJYmxsT0FNJMeiB2+JTSlTQTSbU8QdesVmwJcmLg==}
    dependencies:
      tmpl: 1.0.5
    dev: true

  /map-obj/1.0.1:
    resolution: {integrity: sha1-2TPOuSBdgr3PSIb2dCvcK03qFG0=}
    engines: {node: '>=0.10.0'}
    dev: true

  /map-obj/4.3.0:
    resolution: {integrity: sha512-hdN1wVrZbb29eBGiGjJbeP8JbKjq1urkHJ/LIP/NY48MZ1QVXUsQBV1G1zvYFHn1XE06cwjBsOI2K3Ulnj1YXQ==}
    engines: {node: '>=8'}
    dev: true

  /mariadb/2.5.5:
    resolution: {integrity: sha512-6dklvcKWuuaV1JjAwnE2ezR+jTt7JrZHftgeHHBmjB0wgfaUpdxol1DPWclwMcCrsO9yoM0FuCOiCcCgXc//9Q==}
    engines: {node: '>= 10.13'}
    dependencies:
      '@types/geojson': 7946.0.8
      '@types/node': 14.18.5
      denque: 1.5.1
      iconv-lite: 0.6.3
      long: 4.0.0
      moment-timezone: 0.5.34
      please-upgrade-node: 3.2.0

  /media-typer/0.3.0:
    resolution: {integrity: sha1-hxDXrwqmJvj/+hzgAWhUUmMlV0g=}
    engines: {node: '>= 0.6'}
    dev: true

  /meow/9.0.0:
    resolution: {integrity: sha512-+obSblOQmRhcyBt62furQqRAQpNyWXo8BuQ5bN7dG8wmwQ+vwHKp/rCFD4CrTP8CsDQD1sjoZ94K417XEUk8IQ==}
    engines: {node: '>=10'}
    dependencies:
      '@types/minimist': 1.2.2
      camelcase-keys: 6.2.2
      decamelize: 1.2.0
      decamelize-keys: 1.1.0
      hard-rejection: 2.1.0
      minimist-options: 4.1.0
      normalize-package-data: 3.0.3
      read-pkg-up: 7.0.1
      redent: 3.0.0
      trim-newlines: 3.0.1
      type-fest: 0.18.1
      yargs-parser: 20.2.9
    dev: true

  /merge-descriptors/1.0.1:
    resolution: {integrity: sha1-sAqqVW3YtEVoFQ7J0blT8/kMu2E=}
    dev: true

  /merge-stream/2.0.0:
    resolution: {integrity: sha512-abv/qOcuPfk3URPfDzmZU1LKmuw8kT+0nIHvKrKgFrwifol/doWcdA4ZqsWQ8ENrFKkd67Mfpo/LovbIUsbt3w==}

  /merge2/1.4.1:
    resolution: {integrity: sha512-8q7VEgMJW4J8tcfVPy8g09NcQwZdbwFEqhe/WZkoIzjn/3TGDwtOCYtXGxA3O8tPzpczCCDgv+P2P5y00ZJOOg==}
    engines: {node: '>= 8'}

  /methods/1.1.2:
    resolution: {integrity: sha1-VSmk1nZUE07cxSZmVoNbD4Ua/O4=}
    engines: {node: '>= 0.6'}
    dev: true

  /micromatch/4.0.4:
    resolution: {integrity: sha512-pRmzw/XUcwXGpD9aI9q/0XOwLNygjETJ8y0ao0wdqprrzDa4YnxLcz7fQRZr8voh8V10kGhABbNcHVk5wHgWwg==}
    engines: {node: '>=8.6'}
    dependencies:
      braces: 3.0.2
      picomatch: 2.3.1

  /mime-db/1.51.0:
    resolution: {integrity: sha512-5y8A56jg7XVQx2mbv1lu49NR4dokRnhZYTtL+KGfaa27uq4pSTXkwQkFJl4pkRMyNFz/EtYDSkiiEHx3F7UN6g==}
    engines: {node: '>= 0.6'}

  /mime-types/2.1.34:
    resolution: {integrity: sha512-6cP692WwGIs9XXdOO4++N+7qjqv0rqxxVvJ3VHPh/Sc9mVZcQP+ZGhkKiTvWMQRr2tbHkJP/Yn7Y0npb3ZBs4A==}
    engines: {node: '>= 0.6'}
    dependencies:
      mime-db: 1.51.0

  /mime/1.6.0:
    resolution: {integrity: sha512-x0Vn8spI+wuJ1O6S7gnbaQg8Pxh4NNHb7KSINmEWKiPE4RKOplvijn+NkmYmmRgP68mc70j2EbeTFRsrswaQeg==}
    engines: {node: '>=4'}
    hasBin: true
    dev: true

  /mimic-fn/2.1.0:
    resolution: {integrity: sha512-OqbOk5oEQeAZ8WXWydlu9HJjz9WVdEIvamMCcXmuqUYjTknH/sqsWvhQ3vgwKFRR1HpjvNBKQ37nbJgYzGqGcg==}
    engines: {node: '>=6'}

  /mimic-response/2.1.0:
    resolution: {integrity: sha512-wXqjST+SLt7R009ySCglWBCFpjUygmCIfD790/kVbiGmUgfYGuB14PiTd5DwVxSV4NcYHjzMkoj5LjQZwTQLEA==}
    engines: {node: '>=8'}
    optional: true

  /min-indent/1.0.1:
    resolution: {integrity: sha512-I9jwMn07Sy/IwOj3zVkVik2JTvgpaykDZEigL6Rx6N9LbMywwUSMtxET+7lVoDLLd3O3IXwJwvuuns8UB/HeAg==}
    engines: {node: '>=4'}

  /minimatch/3.0.4:
    resolution: {integrity: sha512-yJHVQEhyqPLUTgt9B83PXu6W3rx4MvvHvSUvToogpwoGDOUQ+yDrR0HRot+yOCdCO7u4hX3pWft6kWBBcqh0UA==}
    dependencies:
      brace-expansion: 1.1.11

  /minimist-options/4.1.0:
    resolution: {integrity: sha512-Q4r8ghd80yhO/0j1O3B2BjweX3fiHg9cdOwjJd2J76Q135c+NDxGCqdYKQ1SKBuFfgWbAUzBfvYjPUEeNgqN1A==}
    engines: {node: '>= 6'}
    dependencies:
      arrify: 1.0.1
      is-plain-obj: 1.1.0
      kind-of: 6.0.3
    dev: true

  /minimist/1.2.5:
    resolution: {integrity: sha512-FM9nNUYrRBAELZQT3xeZQ7fmMOBg6nWNmJKTcgsJeaLstP/UODVpGsr5OhXhhXg6f+qtJ8uiZ+PUxkDWcgIXLw==}

  /minipass/2.9.0:
    resolution: {integrity: sha512-wxfUjg9WebH+CUDX/CdbRlh5SmfZiy/hpkxaRI16Y9W56Pa75sWgd/rvFilSgrauD9NyFymP/+JFV3KwzIsJeg==}
    dependencies:
      safe-buffer: 5.2.1
      yallist: 3.1.1
    dev: true

  /minipass/3.1.6:
    resolution: {integrity: sha512-rty5kpw9/z8SX9dmxblFA6edItUmwJgMeYDZRrwlIVN27i8gysGbznJwUggw2V/FVqFSDdWy040ZPS811DYAqQ==}
    engines: {node: '>=8'}
    dependencies:
      yallist: 4.0.0
    dev: false

  /minizlib/1.3.3:
    resolution: {integrity: sha512-6ZYMOEnmVsdCeTJVE0W9ZD+pVnE8h9Hma/iOwwRDsdQoePpoX56/8B6z3P9VNwppJuBKNRuFDRNRqRWexT9G9Q==}
    dependencies:
      minipass: 2.9.0
    dev: true

  /minizlib/2.1.2:
    resolution: {integrity: sha512-bAxsR8BVfj60DWXHE3u30oHzfl4G7khkSuPW+qvpd7jFRHm7dLxOjUk1EHACJ/hxLY8phGJ0YhYHZo7jil7Qdg==}
    engines: {node: '>= 8'}
    dependencies:
      minipass: 3.1.6
      yallist: 4.0.0
    dev: false

  /mkdirp-classic/0.5.3:
    resolution: {integrity: sha512-gKLcREMhtuZRwRAfqP3RFW+TK4JqApVBtOIftVgjuABpAtpxhPGaDcfvbhNvD0B8iD1oUr/txX35NjcaY6Ns/A==}
    optional: true

  /mkdirp/0.5.5:
    resolution: {integrity: sha512-NKmAlESf6jMGym1++R0Ra7wvhV+wFW63FaSOFPwRahvea0gMUcGUhVeAg/0BC0wiv9ih5NYPB1Wn1UEI1/L+xQ==}
    hasBin: true
    dependencies:
      minimist: 1.2.5
    dev: true

  /mkdirp/1.0.4:
    resolution: {integrity: sha512-vVqVZQyf3WLx2Shd0qJ9xuvqgAyKPLAiqITEtqW0oIUjzo3PePDd6fW9iFz30ef7Ysp/oiWqbhszeGWW2T6Gzw==}
    engines: {node: '>=10'}
    hasBin: true

  /mock-stdin/1.0.0:
    resolution: {integrity: sha512-tukRdb9Beu27t6dN+XztSRHq9J0B/CoAOySGzHfn8UTfmqipA5yNT/sDUEyYdAV3Hpka6Wx6kOMxuObdOex60Q==}
    dev: true

  /moment-timezone/0.5.34:
    resolution: {integrity: sha512-3zAEHh2hKUs3EXLESx/wsgw6IQdusOT8Bxm3D9UrHPQR7zlMmzwybC8zHEM1tQ4LJwP7fcxrWr8tuBg05fFCbg==}
    dependencies:
      moment: 2.29.1

  /moment/2.29.1:
    resolution: {integrity: sha512-kHmoybcPV8Sqy59DwNDY3Jefr64lK/by/da0ViFcuA4DH0vQg5Q6Ze5VimxkfQNSC+Mls/Kx53s7TjP1RhFEDQ==}

  /ms/2.0.0:
    resolution: {integrity: sha1-VgiurfwAvmwpAd9fmGF4jeDVl8g=}
    dev: true

  /ms/2.1.2:
    resolution: {integrity: sha512-sGkPx+VjMtmA6MX27oA4FBFELFCZZ4S4XqeGOXCv68tT+jb3vk/RyaKWP0PTKyWtmLSM0b+adUTEvbs1PEaH2w==}

  /ms/2.1.3:
    resolution: {integrity: sha512-6FlzubTLZG3J2a/NVCAleEhjzq5oxgHyaCU9yYXvcLsvoVaHJq/s5xXI6/XXP6tz7R9xAOtHnSO/tXtF3WRTlA==}

  /msal/1.4.15:
    resolution: {integrity: sha512-H/CxkeZJ4laEK6GZ/cDKQoYjBTvDNFK3hDC8mfU8IkuZvKFfFdo9KM89r8spXY7xnBK9SQBAjIuQgwUogeUw7g==}
    engines: {node: '>=0.8.0'}
    dependencies:
      tslib: 1.14.1

  /mssql/7.3.0:
    resolution: {integrity: sha512-3NGxDomH5Lci2g0EUrsejHIsvtFwlIE6A9SNFWQ2/JD4Dh0+5XVFHeyB4RXKb+nRMDosSUBAQDIVSuLXo5XFZA==}
    engines: {node: '>=10'}
    hasBin: true
    dependencies:
      '@tediousjs/connection-string': 0.3.0
      debug: 4.3.3
      rfdc: 1.3.0
      tarn: 3.0.2
      tedious: 11.8.0_debug@4.3.3
    transitivePeerDependencies:
      - supports-color

  /napi-build-utils/1.0.2:
    resolution: {integrity: sha512-ONmRUqK7zj7DWX0D9ADe03wbwOBZxNAfF20PlGfCWQcD3+/MakShIHrMqx9YwPTfxDdF1zLeL+RGZiR9kGMLdg==}
    optional: true

  /native-duplexpair/1.0.0:
    resolution: {integrity: sha1-eJkHjmS/PIo9cyYBs9QP8F21j6A=}

  /natural-compare/1.4.0:
    resolution: {integrity: sha1-Sr6/7tdUHywnrPspvbvRXI1bpPc=}
    dev: true

  /needle/2.9.1:
    resolution: {integrity: sha512-6R9fqJ5Zcmf+uYaFgdIHmLwNldn5HbK8L5ybn7Uz+ylX/rnOsSp1AHcvQSrCaFN+qNM1wpymHqD7mVasEOlHGQ==}
    engines: {node: '>= 4.4.x'}
    hasBin: true
    dependencies:
      debug: 3.2.7
      iconv-lite: 0.4.24
      sax: 1.2.4
    dev: true

  /negotiator/0.6.2:
    resolution: {integrity: sha512-hZXc7K2e+PgeI1eDBe/10Ard4ekbfrrqG8Ep+8Jmf4JID2bNg7NvCPOZN+kfF574pFQI7mum2AUqDidoKqcTOw==}
    engines: {node: '>= 0.6'}
    dev: true

  /new-github-issue-url/0.2.1:
    resolution: {integrity: sha512-md4cGoxuT4T4d/HDOXbrUHkTKrp/vp+m3aOA7XXVYwNsUNMK49g3SQicTSeV5GIz/5QVGAeYRAOlyp9OvlgsYA==}
    engines: {node: '>=10'}
    dev: false

  /node-abi/2.30.1:
    resolution: {integrity: sha512-/2D0wOQPgaUWzVSVgRMx+trKJRC2UG4SUc4oCJoXx9Uxjtp0Vy3/kt7zcbxHF8+Z/pK3UloLWzBISg72brfy1w==}
    dependencies:
      semver: 5.7.1
    optional: true

  /node-abort-controller/2.0.0:
    resolution: {integrity: sha512-L8RfEgjBTHAISTuagw51PprVAqNZoG6KSB6LQ6H1bskMVkFs5E71IyjauLBv3XbuomJlguWF/VnRHdJ1gqiAqA==}

  /node-addon-api/3.2.1:
    resolution: {integrity: sha512-mmcei9JghVNDYydghQmeDX8KoAm0FAiYyIcUt/N4nhyAipB17pllZQDOJD2fotxABnt4Mdz+dKTO7eftLg4d0A==}

  /node-fetch/2.6.1:
    resolution: {integrity: sha512-V4aYg89jEoVRxRb2fJdAg8FHvI7cEyYdVAh94HH0UIK8oJxUfkjlDQN9RbMx+bEjP7+ggMiFRprSti032Oipxw==}
    engines: {node: 4.x || >=6.0.0}

  /node-fetch/2.6.6:
    resolution: {integrity: sha512-Z8/6vRlTUChSdIgMa51jxQ4lrw/Jy5SOW10ObaA47/RElsAN2c5Pn8bTgFGWn/ibwzXTE8qwr1Yzx28vsecXEA==}
    engines: {node: 4.x || >=6.0.0}
    dependencies:
      whatwg-url: 5.0.0

  /node-gyp/3.8.0:
    resolution: {integrity: sha512-3g8lYefrRRzvGeSowdJKAKyks8oUpLEd/DyPV4eMhVlhJ0aNaZqIrNUIPuEWWTAoPqyFkfGrM67MC69baqn6vA==}
    engines: {node: '>= 0.8.0'}
    hasBin: true
    requiresBuild: true
    dependencies:
      fstream: 1.0.12
      glob: 7.2.0
      graceful-fs: 4.2.9
      mkdirp: 0.5.5
      nopt: 3.0.6
      npmlog: 4.1.2
      osenv: 0.1.5
      request: 2.88.2
      rimraf: 2.7.1
      semver: 5.3.0
      tar: 2.2.2
      which: 1.3.1
    dev: true
    optional: true

  /node-int64/0.4.0:
    resolution: {integrity: sha1-h6kGXNs1XTGC2PlM4RGIuCXGijs=}
    dev: true

  /node-pre-gyp/0.11.0:
    resolution: {integrity: sha512-TwWAOZb0j7e9eGaf9esRx3ZcLaE5tQ2lvYy1pb5IAaG1a2e2Kv5Lms1Y4hpj+ciXJRofIxxlt5haeQ/2ANeE0Q==}
    deprecated: 'Please upgrade to @mapbox/node-pre-gyp: the non-scoped node-pre-gyp package is deprecated and only the @mapbox scoped package will recieve updates in the future'
    hasBin: true
    dependencies:
      detect-libc: 1.0.3
      mkdirp: 0.5.5
      needle: 2.9.1
      nopt: 4.0.3
      npm-packlist: 1.4.8
      npmlog: 4.1.2
      rc: 1.2.8
      rimraf: 2.7.1
      semver: 5.7.1
      tar: 4.4.19
    dev: true

  /node-releases/2.0.1:
    resolution: {integrity: sha512-CqyzN6z7Q6aMeF/ktcMVTzhAHCEpf8SOarwpzpf8pNBY2k5/oM34UHldUwp8VKI7uxct2HxSRdJjBaZeESzcxA==}
    dev: true

  /nopt/3.0.6:
    resolution: {integrity: sha1-xkZdvwirzU2zWTF/eaxopkayj/k=}
    hasBin: true
    dependencies:
      abbrev: 1.1.1
    dev: true
    optional: true

  /nopt/4.0.3:
    resolution: {integrity: sha512-CvaGwVMztSMJLOeXPrez7fyfObdZqNUK1cPAEzLHrTybIua9pMdmmPR5YwtfNftIOMv3DPUhFaxsZMNTQO20Kg==}
    hasBin: true
    dependencies:
      abbrev: 1.1.1
      osenv: 0.1.5
    dev: true

  /normalize-package-data/2.5.0:
    resolution: {integrity: sha512-/5CMN3T0R4XTj4DcGaexo+roZSdSFW/0AOOTROrjxzCG1wrWXEsGbRKevjlIL+ZDE4sZlJr5ED4YW0yqmkK+eA==}
    dependencies:
      hosted-git-info: 2.8.9
      resolve: 1.21.0
      semver: 5.7.1
      validate-npm-package-license: 3.0.4

  /normalize-package-data/3.0.3:
    resolution: {integrity: sha512-p2W1sgqij3zMMyRC067Dg16bfzVH+w7hyegmpIvZ4JNjqtGOVAIvLmjBx3yP7YTe9vKJgkoNOPjwQGogDoMXFA==}
    engines: {node: '>=10'}
    dependencies:
      hosted-git-info: 4.1.0
      is-core-module: 2.8.1
      semver: 7.3.5
      validate-npm-package-license: 3.0.4
    dev: true

  /normalize-path/3.0.0:
    resolution: {integrity: sha512-6eZs5Ls3WtCisHWp9S2GUy8dqkpGi4BVSz3GaqiE6ezub0512ESztXUwUB6C6IKbQkY2Pnb/mD4WYojCRwcwLA==}
    engines: {node: '>=0.10.0'}

  /npm-bundled/1.1.2:
    resolution: {integrity: sha512-x5DHup0SuyQcmL3s7Rx/YQ8sbw/Hzg0rj48eN0dV7hf5cmQq5PXIeioroH3raV1QC1yh3uTYuMThvEQF3iKgGQ==}
    dependencies:
      npm-normalize-package-bin: 1.0.1
    dev: true

  /npm-normalize-package-bin/1.0.1:
    resolution: {integrity: sha512-EPfafl6JL5/rU+ot6P3gRSCpPDW5VmIzX959Ob1+ySFUuuYHWHekXpwdUZcKP5C+DS4GEtdJluwBjnsNDl+fSA==}
    dev: true

  /npm-packlist/1.4.8:
    resolution: {integrity: sha512-5+AZgwru5IevF5ZdnFglB5wNlHG1AOOuw28WhUq8/8emhBmLv6jX5by4WJCh7lW0uSYZYS6DXqIsyZVIXRZU9A==}
    dependencies:
      ignore-walk: 3.0.4
      npm-bundled: 1.1.2
      npm-normalize-package-bin: 1.0.1
    dev: true

  /npm-run-path/4.0.1:
    resolution: {integrity: sha512-S48WzZW777zhNIrn7gxOlISNAqi9ZC/uQFnRdbeIHhZhCA6UqpkOT8T1G7BvfdgP4Er8gF4sUbaS0i7QvIfCWw==}
    engines: {node: '>=8'}
    dependencies:
      path-key: 3.1.1

  /npmlog/4.1.2:
    resolution: {integrity: sha512-2uUqazuKlTaSI/dC8AzicUck7+IrEaOnN/e0jd3Xtt1KcGpwx30v50mL7oPyr/h9bL3E4aZccVwpwP+5W9Vjkg==}
    dependencies:
      are-we-there-yet: 1.1.7
      console-control-strings: 1.1.0
      gauge: 2.7.4
      set-blocking: 2.0.0

  /number-is-nan/1.0.1:
    resolution: {integrity: sha1-CXtgK1NCKlIsGvuHkDGDNpQaAR0=}
    engines: {node: '>=0.10.0'}

  /nwsapi/2.2.0:
    resolution: {integrity: sha512-h2AatdwYH+JHiZpv7pt/gSX1XoRGb7L/qSIeuqA6GwYoF9w1vP1cw42TO0aI2pNyshRK5893hNSl+1//vHK7hQ==}
    dev: true

  /oauth-sign/0.9.0:
    resolution: {integrity: sha512-fexhUFFPTGV8ybAtSIGbV6gOkSv8UtRbDBnAyLQw4QPKkgNlsH2ByPGtMUqdWkos6YCRmAqViwgZrJc/mRDzZQ==}
    dev: true
    optional: true

  /object-assign/4.1.1:
    resolution: {integrity: sha1-IQmtx5ZYh8/AXLvUQsrIv7s2CGM=}
    engines: {node: '>=0.10.0'}

  /object-inspect/1.12.0:
    resolution: {integrity: sha512-Ho2z80bVIvJloH+YzRmpZVQe87+qASmBUKZDWgx9cu+KDrX2ZDH/3tMy+gXbZETVGs2M8YdxObOh7XAtim9Y0g==}

  /object-keys/1.1.1:
    resolution: {integrity: sha512-NuAESUOUMrlIXOfHKzD6bpPu3tYt3xvjNdRIQ+FeT0lNb4K8WR70CaDxhuNguS2XG+GjkyMwOzsN5ZktImfhLA==}
    engines: {node: '>= 0.4'}
    dev: true

  /object.assign/4.1.2:
    resolution: {integrity: sha512-ixT2L5THXsApyiUPYKmW+2EHpXXe5Ii3M+f4e+aJFAHao5amFRW6J0OO6c/LU8Be47utCx2GL89hxGB6XSmKuQ==}
    engines: {node: '>= 0.4'}
    dependencies:
      call-bind: 1.0.2
      define-properties: 1.1.3
      has-symbols: 1.0.2
      object-keys: 1.1.1
    dev: true

  /on-finished/2.3.0:
    resolution: {integrity: sha1-IPEzZIGwg811M3mSoWlxqi2QaUc=}
    engines: {node: '>= 0.8'}
    dependencies:
      ee-first: 1.1.1
    dev: true

  /once/1.4.0:
    resolution: {integrity: sha1-WDsap3WWHUsROsF9nFC6753Xa9E=}
    dependencies:
      wrappy: 1.0.2

  /onetime/5.1.2:
    resolution: {integrity: sha512-kbpaSSGJTWdAY5KPVeMOKXSrPtr8C8C7wodJbcsd51jRnmD+GZu8Y0VoU6Dm5Z4vWr0Ig/1NKuWRKf7j5aaYSg==}
    engines: {node: '>=6'}
    dependencies:
      mimic-fn: 2.1.0

  /open/7.4.2:
    resolution: {integrity: sha512-MVHddDVweXZF3awtlAS+6pgKLlm/JgxZ90+/NBurBoQctVOOB/zDdVjcyPzQ+0laDGbsWgrRkflI65sQeOgT9Q==}
    engines: {node: '>=8'}
    dependencies:
      is-docker: 2.2.1
      is-wsl: 2.2.0

  /optionator/0.8.3:
    resolution: {integrity: sha512-+IW9pACdk3XWmmTXG8m3upGUJst5XRGzxMRjXzAuJ1XnIFNvfhjjIuYkDvysnPQ7qzqVzLt78BCruntqRhWQbA==}
    engines: {node: '>= 0.8.0'}
    dependencies:
      deep-is: 0.1.4
      fast-levenshtein: 2.0.6
      levn: 0.3.0
      prelude-ls: 1.1.2
      type-check: 0.3.2
      word-wrap: 1.2.3
    dev: true

  /optionator/0.9.1:
    resolution: {integrity: sha512-74RlY5FCnhq4jRxVUPKDaRwrVNXMqsGsiW6AJw4XK8hmtm10wC0ypZBLw5IIp85NZMr91+qd1RvvENwg7jjRFw==}
    engines: {node: '>= 0.8.0'}
    dependencies:
      deep-is: 0.1.4
      fast-levenshtein: 2.0.6
      levn: 0.4.1
      prelude-ls: 1.2.1
      type-check: 0.4.0
      word-wrap: 1.2.3
    dev: true

  /os-homedir/1.0.2:
    resolution: {integrity: sha1-/7xJiDNuDoM94MFox+8VISGqf7M=}
    engines: {node: '>=0.10.0'}
    dev: true

  /os-tmpdir/1.0.2:
    resolution: {integrity: sha1-u+Z0BseaqFxc/sdm/lc0VV36EnQ=}
    engines: {node: '>=0.10.0'}
    dev: true

  /osenv/0.1.5:
    resolution: {integrity: sha512-0CWcCECdMVc2Rw3U5w9ZjqX6ga6ubk1xDVKxtBQPK7wis/0F2r9T6k4ydGYhecl7YUBxBVxhL5oisPsNxAPe2g==}
    dependencies:
      os-homedir: 1.0.2
      os-tmpdir: 1.0.2
    dev: true

  /p-filter/2.1.0:
    resolution: {integrity: sha512-ZBxxZ5sL2HghephhpGAQdoskxplTwr7ICaehZwLIlfL6acuVgZPm8yBNuRAFBGEqtD/hmUeq9eqLg2ys9Xr/yw==}
    engines: {node: '>=8'}
    dependencies:
      p-map: 2.1.0

  /p-limit/2.3.0:
    resolution: {integrity: sha512-//88mFWSJx8lxCzwdAABTJL2MyWB12+eIY7MDL2SqLmAkeKU9qxRvWuSyTjm3FUmpBEMuFfckAIqEaVGUDxb6w==}
    engines: {node: '>=6'}
    dependencies:
      p-try: 2.2.0

  /p-limit/3.1.0:
    resolution: {integrity: sha512-TYOanM3wGwNGsZN2cVTYPArw454xnXj5qmWF1bEoAc4+cU/ol7GVh7odevjp1FNHduHc3KZMcFduxU5Xc6uJRQ==}
    engines: {node: '>=10'}
    dependencies:
      yocto-queue: 0.1.0
    dev: false

  /p-locate/3.0.0:
    resolution: {integrity: sha512-x+12w/To+4GFfgJhBEpiDcLozRJGegY+Ei7/z0tSLkMmxGZNybVMSfWj9aJn8Z5Fc7dBUNJOOVgPv2H7IwulSQ==}
    engines: {node: '>=6'}
    dependencies:
      p-limit: 2.3.0

  /p-locate/4.1.0:
    resolution: {integrity: sha512-R79ZZ/0wAxKGu3oYMlz8jy/kbhsNrS7SKZ7PxEHBgJ5+F2mtFW2fK2cOtBh1cHYkQsbzFV7I+EoRKe6Yt0oK7A==}
    engines: {node: '>=8'}
    dependencies:
      p-limit: 2.3.0

  /p-locate/5.0.0:
    resolution: {integrity: sha512-LaNjtRWUBY++zB5nE/NwcaoMylSPk+S+ZHNB1TzdbMJMny6dynpAGt7X/tl/QYq3TIeE6nxHppbo2LGymrG5Pw==}
    engines: {node: '>=10'}
    dependencies:
      p-limit: 3.1.0
    dev: false

  /p-map/2.1.0:
    resolution: {integrity: sha512-y3b8Kpd8OAN444hxfBbFfj1FY/RjtTd8tzYwhUqNYXx0fXx2iX4maP4Qr6qhIKbQXI02wTLAda4fYUbDagTUFw==}
    engines: {node: '>=6'}

  /p-map/4.0.0:
    resolution: {integrity: sha512-/bjOqmgETBYB5BoEeGVea8dmvHb2m9GLy1E9W43yeyfP6QQCZGFNa+XRceJEuDB6zqr+gKpIAmlLebMpykw/MQ==}
    engines: {node: '>=10'}
    dependencies:
      aggregate-error: 3.1.0

  /p-reduce/2.1.0:
    resolution: {integrity: sha512-2USApvnsutq8uoxZBGbbWM0JIYLiEMJ9RlaN7fAzVNb9OZN0SHjjTTfIcb667XynS5Y1VhwDJVDa72TnPzAYWw==}
    engines: {node: '>=8'}
    dev: true

  /p-retry/4.6.1:
    resolution: {integrity: sha512-e2xXGNhZOZ0lfgR9kL34iGlU8N/KO0xZnQxVEwdeOvpqNDQfdnxIYizvWtK8RglUa3bGqI8g0R/BdfzLMxRkiA==}
    engines: {node: '>=8'}
    dependencies:
      '@types/retry': 0.12.1
      retry: 0.13.1

  /p-try/2.2.0:
    resolution: {integrity: sha512-R4nPAVTAU0B9D35/Gk3uJf/7XYbQcyohSKdvAxIRSNghFl4e71hVoGnBNQz9cWaXxO2I10KTC+3jMdvvoKw6dQ==}
    engines: {node: '>=6'}

  /packet-reader/1.0.0:
    resolution: {integrity: sha512-HAKu/fG3HpHFO0AA8WE8q2g+gBJaZ9MG7fcKk+IJPLTGAD6Psw4443l+9DGRbOIh3/aXr7Phy0TjilYivJo5XQ==}

  /parent-module/1.0.1:
    resolution: {integrity: sha512-GQ2EWRpQV8/o+Aw8YqtfZZPfNRWZYkbidE9k5rpl/hC3vtHHBfGm2Ifi6qWV+coDGkrUKZAxE3Lot5kcsRlh+g==}
    engines: {node: '>=6'}
    dependencies:
      callsites: 3.1.0
    dev: true

  /parse-json/5.2.0:
    resolution: {integrity: sha512-ayCKvm/phCGxOkYRSCM82iDwct8/EonSEgCSxWxD7ve6jHggsFl4fZVQBPRNgQoKiuV/odhFrGzQXZwbifC8Rg==}
    engines: {node: '>=8'}
    dependencies:
      '@babel/code-frame': 7.16.7
      error-ex: 1.3.2
      json-parse-even-better-errors: 2.3.1
      lines-and-columns: 1.2.4

  /parse5/6.0.1:
    resolution: {integrity: sha512-Ofn/CTFzRGTTxwpNEs9PP93gXShHcTq255nzRYSKe8AkVpZY7e1fpmTfOyoIvjP5HG7Z2ZM7VS9PPhQGW2pOpw==}
    dev: true

  /parseurl/1.3.3:
    resolution: {integrity: sha512-CiyeOxFT/JZyN5m0z9PfXw4SCBJ6Sygz1Dpl0wqjlhDEGGBP1GnsUVEL0p63hoG1fcj3fHynXi9NYO4nWOL+qQ==}
    engines: {node: '>= 0.8'}
    dev: true

  /path-browserify/1.0.1:
    resolution: {integrity: sha512-b7uo2UCUOYZcnF/3ID0lulOJi/bafxa1xPe7ZPsammBSpjSWQkjNxlt635YGS2MiR9GjvuXCtz2emr3jbsz98g==}
    dev: true

  /path-exists/3.0.0:
    resolution: {integrity: sha1-zg6+ql94yxiSXqfYENe1mwEP1RU=}
    engines: {node: '>=4'}

  /path-exists/4.0.0:
    resolution: {integrity: sha512-ak9Qy5Q7jYb2Wwcey5Fpvg2KoAc/ZIhLSLOSBmRmygPsGwkVVt0fZa0qrtMz+m6tJTAHfZQ8FnmB4MG4LWy7/w==}
    engines: {node: '>=8'}

  /path-is-absolute/1.0.1:
    resolution: {integrity: sha1-F0uSaHNVNP+8es5r9TpanhtcX18=}
    engines: {node: '>=0.10.0'}

  /path-key/3.1.1:
    resolution: {integrity: sha512-ojmeN0qd+y0jszEtoY48r0Peq5dwMEkIlCOu6Q5f41lfkswXuKtYrhgoTpLnyIcHm24Uhqx+5Tqm2InSwLhE6Q==}
    engines: {node: '>=8'}

  /path-parse/1.0.7:
    resolution: {integrity: sha512-LDJzPVEEEPR+y48z93A0Ed0yXb8pAByGWo/k5YYdYgpY2/2EsOsksJrq7lOHxryrVOn1ejG6oAp8ahvOIQD8sw==}

  /path-to-regexp/0.1.7:
    resolution: {integrity: sha1-32BBeABfUi8V60SQ5yR6G/qmf4w=}
    dev: true

  /path-type/4.0.0:
    resolution: {integrity: sha512-gDKb8aZMDeD/tZWs9P6+q0J9Mwkdl6xMV8TjnGP3qJVJ06bdMgkbBlLU8IdfOsIsFz2BW1rNVT3XuNEl8zPAvw==}
    engines: {node: '>=8'}

  /performance-now/2.1.0:
    resolution: {integrity: sha1-Ywn04OX6kT7BxpMHrjZLSzd8nns=}
    dev: true
    optional: true

  /pg-connection-string/2.5.0:
    resolution: {integrity: sha512-r5o/V/ORTA6TmUnyWZR9nCj1klXCO2CEKNRlVuJptZe85QuhFayC7WeMic7ndayT5IRIR0S0xFxFi2ousartlQ==}

  /pg-int8/1.0.1:
    resolution: {integrity: sha512-WCtabS6t3c8SkpDBUlb1kjOs7l66xsGdKpIPZsg4wR+B3+u9UAum2odSsF9tnvxg80h4ZxLWMy4pRjOsFIqQpw==}
    engines: {node: '>=4.0.0'}

  /pg-pool/3.4.1_pg@8.7.1:
    resolution: {integrity: sha512-TVHxR/gf3MeJRvchgNHxsYsTCHQ+4wm3VIHSS19z8NC0+gioEhq1okDY1sm/TYbfoP6JLFx01s0ShvZ3puP/iQ==}
    peerDependencies:
      pg: '>=8.0'
    dependencies:
      pg: 8.7.1

  /pg-protocol/1.5.0:
    resolution: {integrity: sha512-muRttij7H8TqRNu/DxrAJQITO4Ac7RmX3Klyr/9mJEOBeIpgnF8f9jAfRz5d3XwQZl5qBjF9gLsUtMPJE0vezQ==}

  /pg-types/2.2.0:
    resolution: {integrity: sha512-qTAAlrEsl8s4OiEQY69wDvcMIdQN6wdz5ojQiOy6YRMuynxenON0O5oCpJI6lshc6scgAY8qvJ2On/p+CXY0GA==}
    engines: {node: '>=4'}
    dependencies:
      pg-int8: 1.0.1
      postgres-array: 2.0.0
      postgres-bytea: 1.0.0
      postgres-date: 1.0.7
      postgres-interval: 1.2.0

  /pg/8.7.1:
    resolution: {integrity: sha512-7bdYcv7V6U3KAtWjpQJJBww0UEsWuh4yQ/EjNf2HeO/NnvKjpvhEIe/A/TleP6wtmSKnUnghs5A9jUoK6iDdkA==}
    engines: {node: '>= 8.0.0'}
    peerDependencies:
      pg-native: '>=2.0.0'
    peerDependenciesMeta:
      pg-native:
        optional: true
    dependencies:
      buffer-writer: 2.0.0
      packet-reader: 1.0.0
      pg-connection-string: 2.5.0
      pg-pool: 3.4.1_pg@8.7.1
      pg-protocol: 1.5.0
      pg-types: 2.2.0
      pgpass: 1.0.5

  /pgpass/1.0.5:
    resolution: {integrity: sha512-FdW9r/jQZhSeohs1Z3sI1yxFQNFvMcnmfuj4WBMUTxOrAyLMaTcE1aAMBiTlbMNaXvBCQuVi0R7hd8udDSP7ug==}
    dependencies:
      split2: 4.1.0

  /picocolors/1.0.0:
    resolution: {integrity: sha512-1fygroTLlHu66zi26VoTDv8yRgm0Fccecssto+MhsZ0D/DGW2sm8E8AjW7NU5VVTRt5GxbeZ5qBuJr+HyLYkjQ==}
    dev: true

  /picomatch/2.3.1:
    resolution: {integrity: sha512-JU3teHTNjmE2VCGFzuY8EXzCDVwEqB2a8fsIvwaStHhAWJEeVd1o1QD80CU6+ZdEXXSLbSsuLwJjkCBWqRQUVA==}
    engines: {node: '>=8.6'}

  /pirates/4.0.4:
    resolution: {integrity: sha512-ZIrVPH+A52Dw84R0L3/VS9Op04PuQ2SEoJL6bkshmiTic/HldyW9Tf7oH5mhJZBK7NmDx27vSMrYEXPXclpDKw==}
    engines: {node: '>= 6'}
    dev: true

  /pkg-dir/4.2.0:
    resolution: {integrity: sha512-HRDzbaKjC+AOWVXxAU/x54COGeIv9eb+6CkDSQoNTt4XyWoIJvuPsXizxu/Fr23EiekbtZwmh1IcIG/l/a10GQ==}
    engines: {node: '>=8'}
    dependencies:
      find-up: 4.1.0

  /pkg-up/3.1.0:
    resolution: {integrity: sha512-nDywThFk1i4BQK4twPQ6TA4RT8bDY96yeuCVBWL3ePARCiEKDRSrNGbFIgUJpLp+XeIR65v8ra7WuJOFUBtkMA==}
    engines: {node: '>=8'}
    dependencies:
      find-up: 3.0.0

  /platform/1.3.6:
    resolution: {integrity: sha512-fnWVljUchTro6RiCFvCXBbNhJc2NijN7oIQxbwsyL0buWJPG85v81ehlHI9fXrJsMNgTofEoWIQeClKpgxFLrg==}
    dev: true

  /please-upgrade-node/3.2.0:
    resolution: {integrity: sha512-gQR3WpIgNIKwBMVLkpMUeR3e1/E1y42bqDQZfql+kDeXd8COYfM8PQA4X6y7a8u9Ua9FHmsrrmirW2vHs45hWg==}
    dependencies:
      semver-compare: 1.0.0

  /plur/4.0.0:
    resolution: {integrity: sha512-4UGewrYgqDFw9vV6zNV+ADmPAUAfJPKtGvb/VdpQAx25X5f3xXdGdyOEVFwkl8Hl/tl7+xbeHqSEM+D5/TirUg==}
    engines: {node: '>=10'}
    dependencies:
      irregular-plurals: 3.3.0
    dev: true

  /pluralize/8.0.0:
    resolution: {integrity: sha512-Nc3IT5yHzflTfbjgqWcCPpo7DaKy4FnpB0l/zCAW0Tc7jxAiuqSxHasntB3D7887LSrA93kDJ9IXovxJYxyLCA==}
    engines: {node: '>=4'}
    dev: true

  /postgres-array/2.0.0:
    resolution: {integrity: sha512-VpZrUqU5A69eQyW2c5CA1jtLecCsN2U/bD6VilrFDWq5+5UIEVO7nazS3TEcHf1zuPYO/sqGvUvW62g86RXZuA==}
    engines: {node: '>=4'}

  /postgres-bytea/1.0.0:
    resolution: {integrity: sha1-AntTPAqokOJtFy1Hz5zOzFIazTU=}
    engines: {node: '>=0.10.0'}

  /postgres-date/1.0.7:
    resolution: {integrity: sha512-suDmjLVQg78nMK2UZ454hAG+OAW+HQPZ6n++TNDUX+L0+uUlLywnoxJKDou51Zm+zTCjrCl0Nq6J9C5hP9vK/Q==}
    engines: {node: '>=0.10.0'}

  /postgres-interval/1.2.0:
    resolution: {integrity: sha512-9ZhXKM/rw350N1ovuWHbGxnGh/SNJ4cnxHiM0rxE4VN41wsg8P8zWn9hv/buK00RP4WvlOyr/RBDiptyxVbkZQ==}
    engines: {node: '>=0.10.0'}
    dependencies:
      xtend: 4.0.2

  /prebuild-install/6.1.4:
    resolution: {integrity: sha512-Z4vpywnK1lBg+zdPCVCsKq0xO66eEV9rWo2zrROGGiRS4JtueBOdlB1FnY8lcy7JsUud/Q3ijUxyWN26Ika0vQ==}
    engines: {node: '>=6'}
    hasBin: true
    dependencies:
      detect-libc: 1.0.3
      expand-template: 2.0.3
      github-from-package: 0.0.0
      minimist: 1.2.5
      mkdirp-classic: 0.5.3
      napi-build-utils: 1.0.2
      node-abi: 2.30.1
      npmlog: 4.1.2
      pump: 3.0.0
      rc: 1.2.8
      simple-get: 3.1.0
      tar-fs: 2.1.1
      tunnel-agent: 0.6.0
    optional: true

  /prelude-ls/1.1.2:
    resolution: {integrity: sha1-IZMqVJ9eUv/ZqCf1cOBL5iqX2lQ=}
    engines: {node: '>= 0.8.0'}
    dev: true

  /prelude-ls/1.2.1:
    resolution: {integrity: sha512-vkcDPrRZo1QZLbn5RLGPpg/WmIQ65qoWWhcGKf/b5eplkkarX0m9z8ppCat4mlOqUsWpyNuYgO3VRyrYHSzX5g==}
    engines: {node: '>= 0.8.0'}
    dev: true

  /prettier-linter-helpers/1.0.0:
    resolution: {integrity: sha512-GbK2cP9nraSSUF9N2XwUwqfzlAFlMNYYl+ShE/V+H8a9uNl/oUqB1w2EL54Jh0OlyRSd8RfWYJ3coVS4TROP2w==}
    engines: {node: '>=6.0.0'}
    dependencies:
      fast-diff: 1.2.0
    dev: true

  /prettier/2.5.1:
    resolution: {integrity: sha512-vBZcPRUR5MZJwoyi3ZoyQlc1rXeEck8KgeC9AwwOn+exuxLxq5toTRDTSaVrXHxelDMHy9zlicw8u66yxoSUFg==}
    engines: {node: '>=10.13.0'}
    hasBin: true
    dev: true

  /pretty-format/27.4.6:
    resolution: {integrity: sha512-NblstegA1y/RJW2VyML+3LlpFjzx62cUrtBIKIWDXEDkjNeleA7Od7nrzcs/VLQvAeV4CgSYhrN39DRN88Qi/g==}
    engines: {node: ^10.13.0 || ^12.13.0 || ^14.15.0 || >=15.0.0}
    dependencies:
      ansi-regex: 5.0.1
      ansi-styles: 5.2.0
      react-is: 17.0.2
    dev: true

  /prettysize/2.0.0:
    resolution: {integrity: sha512-VVtxR7sOh0VsG8o06Ttq5TrI1aiZKmC+ClSn4eBPaNf4SHr5lzbYW+kYGX3HocBL/MfpVrRfFZ9V3vCbLaiplg==}

  /printj/1.1.2:
    resolution: {integrity: sha512-zA2SmoLaxZyArQTOPj5LXecR+RagfPSU5Kw1qP+jkWeNlrq+eJZyY2oS68SU1Z/7/myXM4lo9716laOFAVStCQ==}
    engines: {node: '>=0.8'}
    hasBin: true
    dev: false

  /process-nextick-args/2.0.1:
    resolution: {integrity: sha512-3ouUOpQhtgrbOa17J7+uxOTpITYWaGP7/AhoR3+A+/1e9skrzelGi/dXzEYyvbxubEF6Wn2ypscTKiKJFFn1ag==}

  /process/0.11.10:
    resolution: {integrity: sha1-czIwDoQBYb2j5podHZGn1LwW8YI=}
    engines: {node: '>= 0.6.0'}

  /progress/2.0.3:
    resolution: {integrity: sha512-7PiHtLll5LdnKIMw100I+8xJXR5gW2QwWYkT6iJva0bXitZKa/XMrSbdmg3r2Xnaidz9Qumd0VPaMrZlF9V9sA==}
    engines: {node: '>=0.4.0'}

  /prompts/2.4.2:
    resolution: {integrity: sha512-NxNv/kLguCA7p3jE8oL2aEBsrJWgAakBpgmgK6lpPWV+WuOmY6r2/zbAVnP+T8bQlA0nzHXSJSJW0Hq7ylaD2Q==}
    engines: {node: '>= 6'}
    dependencies:
      kleur: 3.0.3
      sisteransi: 1.0.5

  /proxy-addr/2.0.7:
    resolution: {integrity: sha512-llQsMLSUDUPT44jdrU/O37qlnifitDP+ZwrmmZcoSKyLKvtZxpyV0n2/bD/N4tBAAZ/gJEdZU7KMraoK1+XYAg==}
    engines: {node: '>= 0.10'}
    dependencies:
      forwarded: 0.2.0
      ipaddr.js: 1.9.1
    dev: true

  /psl/1.8.0:
    resolution: {integrity: sha512-RIdOzyoavK+hA18OGGWDqUTsCLhtA7IcZ/6NCs4fFJaHBDab+pDDmDIByWFRQJq2Cd7r1OoQxBGKOaztq+hjIQ==}

  /pump/3.0.0:
    resolution: {integrity: sha512-LwZy+p3SFs1Pytd/jYct4wpv49HiYCqd9Rlc5ZVdk0V+8Yzv6jR5Blk3TRmPL1ft69TxP0IMZGJ+WPFU2BFhww==}
    dependencies:
      end-of-stream: 1.4.4
      once: 1.4.0
    optional: true

  /punycode/2.1.1:
    resolution: {integrity: sha512-XRsRjdf+j5ml+y/6GKHPZbrF/8p2Yga0JPtdqTIY2Xe5ohJPD9saDJJLPvp9+NSBprVvevdXZybnj2cv8OEd0A==}
    engines: {node: '>=6'}

  /qs/6.10.3:
    resolution: {integrity: sha512-wr7M2E0OFRfIfJZjKGieI8lBKb7fRCH4Fv5KNPEs7gJ8jadvotdsS08PzOKR7opXhZ/Xkjtt3WF9g38drmyRqQ==}
    engines: {node: '>=0.6'}
    dependencies:
      side-channel: 1.0.4

  /qs/6.5.3:
    resolution: {integrity: sha512-qxXIEh4pCGfHICj1mAJQ2/2XVZkjCDTcEgfoSQxc/fYivUZxTkk7L3bDBJSoNrEzXI17oUO5Dp07ktqE5KzczA==}
    engines: {node: '>=0.6'}
    dev: true
    optional: true

  /qs/6.9.6:
    resolution: {integrity: sha512-TIRk4aqYLNoJUbd+g2lEdz5kLWIuTMRagAXxl78Q0RiVjAOugHmeKNGdd3cwo/ktpf9aL9epCfFqWDEKysUlLQ==}
    engines: {node: '>=0.6'}
    dev: true

  /queue-microtask/1.2.3:
    resolution: {integrity: sha512-NuaNSa6flKT5JaSYQzJok04JzTL1CA6aGhv5rfLW3PgqA+M2ChpZQnAC8h8i4ZFkBS8X5RqkDBHA7r4hej3K9A==}

  /quick-lru/4.0.1:
    resolution: {integrity: sha512-ARhCpm70fzdcvNQfPoy49IaanKkTlRWF2JMzqhcJbhSFRZv7nPTvZJdcY7301IPmvW+/p0RgIWnQDLJxifsQ7g==}
    engines: {node: '>=8'}
    dev: true

  /range-parser/1.2.1:
    resolution: {integrity: sha512-Hrgsx+orqoygnmhFbKaHE6c296J+HTAQXoxEF6gNupROmmGJRoyzfG3ccAveqCBrwr/2yxQ5BVd/GTl5agOwSg==}
    engines: {node: '>= 0.6'}
    dev: true

  /raw-body/2.4.2:
    resolution: {integrity: sha512-RPMAFUJP19WIet/99ngh6Iv8fzAbqum4Li7AD6DtGaW2RpMB/11xDoalPiJMTbu6I3hkbMVkATvZrqb9EEqeeQ==}
    engines: {node: '>= 0.8'}
    dependencies:
      bytes: 3.1.1
      http-errors: 1.8.1
      iconv-lite: 0.4.24
      unpipe: 1.0.0
    dev: true

  /rc/1.2.8:
    resolution: {integrity: sha512-y3bGgqKj3QBdxLbLkomlohkvsA8gdAiUQlSBJnBhfn+BPxg4bc62d8TcBW15wavDfgexCgccckhcZvywyQYPOw==}
    hasBin: true
    dependencies:
      deep-extend: 0.6.0
      ini: 1.3.8
      minimist: 1.2.5
      strip-json-comments: 2.0.1

  /react-is/17.0.2:
    resolution: {integrity: sha512-w2GsyukL62IJnlaff/nRegPQR94C/XXamvMWmSHRJ4y7Ts/4ocGRmTHvOs8PSE6pB3dWOrD/nueuU5sduBsQ4w==}
    dev: true

  /react/17.0.2:
    resolution: {integrity: sha512-gnhPt75i/dq/z3/6q/0asP78D0u592D5L1pd7M8P+dck6Fu/jJeL6iVVK23fptSUZj8Vjf++7wXA8UNclGQcbA==}
    engines: {node: '>=0.10.0'}
    dependencies:
      loose-envify: 1.4.0
      object-assign: 4.1.1
    dev: true

  /read-pkg-up/7.0.1:
    resolution: {integrity: sha512-zK0TB7Xd6JpCLmlLmufqykGE+/TlOePD6qKClNW7hHDKFh/J7/7gCWGR7joEQEW1bKq3a3yUZSObOoWLFQ4ohg==}
    engines: {node: '>=8'}
    dependencies:
      find-up: 4.1.0
      read-pkg: 5.2.0
      type-fest: 0.8.1

  /read-pkg/5.2.0:
    resolution: {integrity: sha512-Ug69mNOpfvKDAc2Q8DRpMjjzdtrnv9HcSMX+4VsZxD1aZ6ZzrIE7rlzXBtWTyhULSMKg076AW6WR5iZpD0JiOg==}
    engines: {node: '>=8'}
    dependencies:
      '@types/normalize-package-data': 2.4.1
      normalize-package-data: 2.5.0
      parse-json: 5.2.0
      type-fest: 0.6.0

  /readable-stream/2.3.7:
    resolution: {integrity: sha512-Ebho8K4jIbHAxnuxi7o42OrZgF/ZTNcsZj6nRKyUmkhLFq8CHItp/fy6hQZuZmP/n3yZ9VBUbp4zz/mX8hmYPw==}
    dependencies:
      core-util-is: 1.0.3
      inherits: 2.0.4
      isarray: 1.0.0
      process-nextick-args: 2.0.1
      safe-buffer: 5.1.2
      string_decoder: 1.1.1
      util-deprecate: 1.0.2

  /readable-stream/3.6.0:
    resolution: {integrity: sha512-BViHy7LKeTz4oNnkcLJ+lVSL6vpiFeX6/d3oSH8zCW7UxP2onchk+vTGB143xuFjHS3deTgkKoXXymXqymiIdA==}
    engines: {node: '>= 6'}
    dependencies:
      inherits: 2.0.4
      string_decoder: 1.3.0
      util-deprecate: 1.0.2

  /readdir-glob/1.1.1:
    resolution: {integrity: sha512-91/k1EzZwDx6HbERR+zucygRFfiPl2zkIYZtv3Jjr6Mn7SkKcVct8aVO+sSRiGMc6fLf72du3d92/uY63YPdEA==}
    dependencies:
      minimatch: 3.0.4
    dev: false

  /readdirp/3.6.0:
    resolution: {integrity: sha512-hOS089on8RduqdbhvQ5Z37A0ESjsqz6qnRcffsMU3495FuTdqSm+7bhJ29JvIOsBDEEnan5DPu9t3To9VRlMzA==}
    engines: {node: '>=8.10.0'}
    dependencies:
      picomatch: 2.3.1
    dev: true

  /redent/3.0.0:
    resolution: {integrity: sha512-6tDA8g98We0zd0GvVeMT9arEOnTw9qM03L9cJXaCjrip1OO764RDBLBfrB4cwzNGDj5OA5ioymC9GkizgWJDUg==}
    engines: {node: '>=8'}
    dependencies:
      indent-string: 4.0.0
      strip-indent: 3.0.0
    dev: true

  /redis-commands/1.7.0:
    resolution: {integrity: sha512-nJWqw3bTFy21hX/CPKHth6sfhZbdiHP6bTawSgQBlKOVRG7EZkfHbbHwQJnrE4vsQf0CMNE+3gJ4Fmm16vdVlQ==}
    dev: true

  /redis-errors/1.2.0:
    resolution: {integrity: sha1-62LSrbFeTq9GEMBK/hUpOEJQq60=}
    engines: {node: '>=4'}
    dev: true

  /redis-lock/0.1.4:
    resolution: {integrity: sha512-7/+zu86XVQfJVx1nHTzux5reglDiyUCDwmW7TSlvVezfhH2YLc/Rc8NE0ejQG+8/0lwKzm29/u/4+ogKeLosiA==}
    engines: {node: '>=0.6'}
    dev: true

  /redis-parser/3.0.0:
    resolution: {integrity: sha1-tm2CjNyv5rS4pCin3vTGvKwxyLQ=}
    engines: {node: '>=4'}
    dependencies:
      redis-errors: 1.2.0
    dev: true

  /redis/3.1.2:
    resolution: {integrity: sha512-grn5KoZLr/qrRQVwoSkmzdbw6pwF+/rwODtrOr6vuBRiR/f3rjSTGupbF90Zpqm2oenix8Do6RV7pYEkGwlKkw==}
    engines: {node: '>=10'}
    dependencies:
      denque: 1.5.1
      redis-commands: 1.7.0
      redis-errors: 1.2.0
      redis-parser: 3.0.0
    dev: true

  /regexpp/3.2.0:
    resolution: {integrity: sha512-pq2bWo9mVD43nbts2wGv17XLiNLya+GklZ8kaDLV2Z08gDCsGpnKn9BFMepvWuHCbyVvY7J5o5+BVvoQbmlJLg==}
    engines: {node: '>=8'}
    dev: true

  /replace-string/3.1.0:
    resolution: {integrity: sha512-yPpxc4ZR2makceA9hy/jHNqc7QVkd4Je/N0WRHm6bs3PtivPuPynxE5ejU/mp5EhnCv8+uZL7vhz8rkluSlx+Q==}
    engines: {node: '>=8'}

  /request/2.88.2:
    resolution: {integrity: sha512-MsvtOrfG9ZcrOwAW+Qi+F6HbD0CWXEh9ou77uOb7FM2WPhwT7smM833PzanhJLsgXjN89Ir6V2PczXNnMpwKhw==}
    engines: {node: '>= 6'}
    deprecated: request has been deprecated, see https://github.com/request/request/issues/3142
    dependencies:
      aws-sign2: 0.7.0
      aws4: 1.11.0
      caseless: 0.12.0
      combined-stream: 1.0.8
      extend: 3.0.2
      forever-agent: 0.6.1
      form-data: 2.3.3
      har-validator: 5.1.5
      http-signature: 1.2.0
      is-typedarray: 1.0.0
      isstream: 0.1.2
      json-stringify-safe: 5.0.1
      mime-types: 2.1.34
      oauth-sign: 0.9.0
      performance-now: 2.1.0
      qs: 6.5.3
      safe-buffer: 5.2.1
      tough-cookie: 2.5.0
      tunnel-agent: 0.6.0
      uuid: 3.4.0
    dev: true
    optional: true

  /require-directory/2.1.1:
    resolution: {integrity: sha1-jGStX9MNqxyXbiNE/+f3kqam30I=}
    engines: {node: '>=0.10.0'}
    dev: true

  /resolve-cwd/3.0.0:
    resolution: {integrity: sha512-OrZaX2Mb+rJCpH/6CpSqt9xFVpN++x01XnN2ie9g6P5/3xelLAkXWVADpdz1IHD/KFfEXyE6V0U01OQ3UO2rEg==}
    engines: {node: '>=8'}
    dependencies:
      resolve-from: 5.0.0
    dev: true

  /resolve-from/4.0.0:
    resolution: {integrity: sha512-pb/MYmXstAkysRFx8piNI1tGFNQIFA3vkE3Gq4EuA1dF6gHp/+vgZqsCGJapvy8N3Q+4o7FwvquPJcnZ7RYy4g==}
    engines: {node: '>=4'}
    dev: true

  /resolve-from/5.0.0:
    resolution: {integrity: sha512-qYg9KP24dD5qka9J47d0aVky0N+b4fTU89LN9iDnjB5waksiC49rvMB0PrUJQGoTmH50XPiqOvAjDfaijGxYZw==}
    engines: {node: '>=8'}
    dev: true

  /resolve-pkg/2.0.0:
    resolution: {integrity: sha512-+1lzwXehGCXSeryaISr6WujZzowloigEofRB+dj75y9RRa/obVcYgbHJd53tdYw8pvZj8GojXaaENws8Ktw/hQ==}
    engines: {node: '>=8'}
    dependencies:
      resolve-from: 5.0.0
    dev: true

  /resolve.exports/1.1.0:
    resolution: {integrity: sha512-J1l+Zxxp4XK3LUDZ9m60LRJF/mAe4z6a4xyabPHk7pvK5t35dACV32iIjJDFeWZFfZlO29w6SZ67knR0tHzJtQ==}
    engines: {node: '>=10'}
    dev: true

  /resolve/1.17.0:
    resolution: {integrity: sha512-ic+7JYiV8Vi2yzQGFWOkiZD5Z9z7O2Zhm9XMaTxdJExKasieFCr+yXZ/WmXsckHiKl12ar0y6XiXDx3m4RHn1w==}
    dependencies:
      path-parse: 1.0.7
    dev: true

  /resolve/1.19.0:
    resolution: {integrity: sha512-rArEXAgsBG4UgRGcynxWIWKFvh/XZCcS8UJdHhwy91zwAvCZIbcs+vAbflgBnNjYMs/i/i+/Ux6IZhML1yPvxg==}
    dependencies:
      is-core-module: 2.8.1
      path-parse: 1.0.7
    dev: true

  /resolve/1.21.0:
    resolution: {integrity: sha512-3wCbTpk5WJlyE4mSOtDLhqQmGFi0/TD9VPwmiolnk8U0wRgMEktqCXd3vy5buTO3tljvalNvKrjHEfrd2WpEKA==}
    hasBin: true
    dependencies:
      is-core-module: 2.8.1
      path-parse: 1.0.7
      supports-preserve-symlinks-flag: 1.0.0

  /restore-cursor/3.1.0:
    resolution: {integrity: sha512-l+sSefzHpj5qimhFSE5a8nufZYAM3sBSVMAPtYkmC+4EH2anSGaEMXSD0izRQbu9nfyQ9y5JrVmp7E8oZrUjvA==}
    engines: {node: '>=8'}
    dependencies:
      onetime: 5.1.2
      signal-exit: 3.0.6

  /retry/0.13.1:
    resolution: {integrity: sha512-XQBQ3I8W1Cge0Seh+6gjj03LbmRFWuoszgK9ooCpwYIrhhoO80pfq4cUkU5DkknwfOfFteRwlZ56PYOGYyFWdg==}
    engines: {node: '>= 4'}

  /reusify/1.0.4:
    resolution: {integrity: sha512-U9nH88a3fc/ekCF1l0/UP1IosiuIjyTh7hBvXVMHYgVcfGvt897Xguj2UOLDeI5BG2m7/uwyaLVT6fbtCwTyzw==}
    engines: {iojs: '>=1.0.0', node: '>=0.10.0'}

  /rfdc/1.3.0:
    resolution: {integrity: sha512-V2hovdzFbOi77/WajaSMXk2OLm+xNIeQdMMuB7icj7bk6zi2F8GGAxigcnDFpJHbNyNcgyJDiP+8nOrY5cZGrA==}

  /rimraf/2.7.1:
    resolution: {integrity: sha512-uWjbaKIK3T1OSVptzX7Nl6PvQ3qAGtKEtVRjRuazjfL3Bx5eI409VZSqgND+4UNnmzLVdPj9FqFJNPqBZFve4w==}
    hasBin: true
    dependencies:
      glob: 7.2.0

  /rimraf/3.0.2:
    resolution: {integrity: sha512-JZkJMZkAGFFPP2YqXZXPbMlMBgsxzE8ILs4lMIX/2o0L9UBw9O/Y3o6wFw/i9YLapcUJWwqbi3kdxIPdC62TIA==}
    hasBin: true
    dependencies:
      glob: 7.2.0

  /run-parallel/1.2.0:
    resolution: {integrity: sha512-5l4VyZR86LZ/lDxZTR6jqL8AFE2S0IFLMP26AbjsLVADxHdhB/c0GUsH+y39UfCi3dzz8OlQuPmnaJOMoDHQBA==}
    dependencies:
      queue-microtask: 1.2.3

  /rxjs/7.5.2:
    resolution: {integrity: sha512-PwDt186XaL3QN5qXj/H9DGyHhP3/RYYgZZwqBv9Tv8rsAaiwFH1IsJJlcgD37J7UW5a6O67qX0KWKS3/pu0m4w==}
    dependencies:
      tslib: 2.3.1
    dev: true

  /safe-buffer/5.1.2:
    resolution: {integrity: sha512-Gd2UZBJDkXlY7GbJxfsE8/nvKkUEU1G38c1siN6QP6a9PT9MmHB8GnpscSmMJSoF8LOIrt8ud/wPtojys4G6+g==}

  /safe-buffer/5.2.1:
    resolution: {integrity: sha512-rp3So07KcdmmKbGvgaNxQSJr7bGVSVk5S9Eq1F+ppbRo70+YeaDxkw5Dd8NPN+GD6bjnYm2VuPuCXmpuYvmCXQ==}

  /safer-buffer/2.1.2:
    resolution: {integrity: sha512-YZo3K82SD7Riyi0E1EQPojLz7kpepnSQI9IyPbHHg1XXXevb5dJI7tpyN2ADxGcQbHG7vcyRHk0cbwqcQriUtg==}

  /sax/1.2.4:
    resolution: {integrity: sha512-NqVDv9TpANUjFm0N8uM5GxL36UgKi9/atZw+x7YFnQ8ckwFGKrl4xX4yWtrey3UJm5nP1kUbnYgLopqWNSRhWw==}

  /saxes/5.0.1:
    resolution: {integrity: sha512-5LBh1Tls8c9xgGjw3QrMwETmTMVk0oFgvrFSvWx62llR2hcEInrKNZ2GZCCuuy2lvWrdl5jhbpeqc5hRYKFOcw==}
    engines: {node: '>=10'}
    dependencies:
      xmlchars: 2.2.0
    dev: true

  /semver-compare/1.0.0:
    resolution: {integrity: sha1-De4hahyUGrN+nvsXiPavxf9VN/w=}

  /semver/5.3.0:
    resolution: {integrity: sha1-myzl094C0XxgEq0yaqa00M9U+U8=}
    hasBin: true
    dev: true
    optional: true

  /semver/5.7.1:
    resolution: {integrity: sha512-sauaDf/PZdVgrLTNYHRtpXa1iRiKcaebiKQ1BJdpQlWH2lCvexQdX55snPFyK7QzpudqbCI0qXFfOasHdyNDGQ==}
    hasBin: true

  /semver/6.3.0:
    resolution: {integrity: sha512-b39TBaTSfV6yBrapU89p5fKekE2m/NwnDocOVruQFS1/veMgdzuPcnOM34M6CwxW8jH/lxEa5rBoDeUwu5HHTw==}
    hasBin: true

  /semver/7.3.5:
    resolution: {integrity: sha512-PoeGJYh8HK4BTO/a9Tf6ZG3veo/A7ZVsYrSA6J8ny9nb3B1VrpkuN+z9OE5wfE5p6H4LchYZsegiQgbJD94ZFQ==}
    engines: {node: '>=10'}
    hasBin: true
    dependencies:
      lru-cache: 6.0.0
    dev: true

  /send/0.17.2:
    resolution: {integrity: sha512-UJYB6wFSJE3G00nEivR5rgWp8c2xXvJ3OPWPhmuteU0IKj8nKbG3DrjiOmLwpnHGYWAVwA69zmTm++YG0Hmwww==}
    engines: {node: '>= 0.8.0'}
    dependencies:
      debug: 2.6.9
      depd: 1.1.2
      destroy: 1.0.4
      encodeurl: 1.0.2
      escape-html: 1.0.3
      etag: 1.8.1
      fresh: 0.5.2
      http-errors: 1.8.1
      mime: 1.6.0
      ms: 2.1.3
      on-finished: 2.3.0
      range-parser: 1.2.1
      statuses: 1.5.0
    dev: true

  /serve-static/1.14.2:
    resolution: {integrity: sha512-+TMNA9AFxUEGuC0z2mevogSnn9MXKb4fa7ngeRMJaaGv8vTwnIEkKi+QGvPt33HSnf8pRS+WGM0EbMtCJLKMBQ==}
    engines: {node: '>= 0.8.0'}
    dependencies:
      encodeurl: 1.0.2
      escape-html: 1.0.3
      parseurl: 1.3.3
      send: 0.17.2
    dev: true

  /set-blocking/2.0.0:
    resolution: {integrity: sha1-BF+XgtARrppoA93TgrJDkrPYkPc=}

  /setprototypeof/1.2.0:
    resolution: {integrity: sha512-E5LDX7Wrp85Kil5bhZv46j8jOeboKq5JMmYM3gVGdGH8xFpPWXUMsNrlODCrkoxMEeNi/XZIwuRvY4XNwYMJpw==}
    dev: true

  /shebang-command/2.0.0:
    resolution: {integrity: sha512-kHxr2zZpYtdmrN1qDjrrX/Z1rR1kG8Dx+gkpK1G4eXmvXswmcE1hTWBWYUzlraYw1/yZp6YuDY77YtvbN0dmDA==}
    engines: {node: '>=8'}
    dependencies:
      shebang-regex: 3.0.0

  /shebang-regex/3.0.0:
    resolution: {integrity: sha512-7++dFhtcx3353uBaq8DDR4NuxBetBzC7ZQOhmTQInHEd6bSrXdiEyzCvG07Z44UYdLShWUyXt5M/yhz8ekcb1A==}
    engines: {node: '>=8'}

  /shell-quote/1.7.3:
    resolution: {integrity: sha512-Vpfqwm4EnqGdlsBFNmHhxhElJYrdfcxPThu+ryKS5J8L/fhAwLazFZtq+S+TWZ9ANj2piSQLGj6NQg+lKPmxrw==}
    dev: false

  /side-channel/1.0.4:
    resolution: {integrity: sha512-q5XPytqFEIKHkGdiMIrY10mvLRvnQh42/+GoBlFW3b2LXLE2xxJpZFdm94we0BaoV3RwJyGqg5wS7epxTv0Zvw==}
    dependencies:
      call-bind: 1.0.2
      get-intrinsic: 1.1.1
      object-inspect: 1.12.0

  /signal-exit/3.0.6:
    resolution: {integrity: sha512-sDl4qMFpijcGw22U5w63KmD3cZJfBuFlVNbVMKje2keoKML7X2UzWbc4XrmEbDwg0NXJc3yv4/ox7b+JWb57kQ==}

  /simple-concat/1.0.1:
    resolution: {integrity: sha512-cSFtAPtRhljv69IK0hTVZQ+OfE9nePi/rtJmw5UjHeVyVroEqJXP1sFztKUy1qU+xvz3u/sfYJLa947b7nAN2Q==}
    optional: true

  /simple-get/3.1.0:
    resolution: {integrity: sha512-bCR6cP+aTdScaQCnQKbPKtJOKDp/hj9EDLJo3Nw4y1QksqaovlW/bnptB6/c1e+qmNIDHRK+oXFDdEqBT8WzUA==}
    dependencies:
      decompress-response: 4.2.1
      once: 1.4.0
      simple-concat: 1.0.1
    optional: true

  /sisteransi/1.0.5:
    resolution: {integrity: sha512-bLGGlR1QxBcynn2d5YmDX4MGjlZvy2MRBDRNHLJ8VI6l6+9FUiyTFNJ0IveOSP0bcXgVDPRcfGqA0pjaqUpfVg==}

  /slash/3.0.0:
    resolution: {integrity: sha512-g9Q1haeby36OSStwb4ntCGGGaKsaVSjQ68fBxoQcutl5fS1vuY18H3wSt3jFyFtrkx+Kz0V1G85A4MyAdDMi2Q==}
    engines: {node: '>=8'}

  /slice-ansi/3.0.0:
    resolution: {integrity: sha512-pSyv7bSTC7ig9Dcgbw9AuRNUb5k5V6oDudjZoMBSr13qpLBG7tB+zgCkARjq7xIUgdz5P1Qe8u+rSGdouOOIyQ==}
    engines: {node: '>=8'}
    dependencies:
      ansi-styles: 4.3.0
      astral-regex: 2.0.0
      is-fullwidth-code-point: 3.0.0

  /slice-ansi/4.0.0:
    resolution: {integrity: sha512-qMCMfhY040cVHT43K9BFygqYbUPFZKHOg7K73mtTWJRb8pyP3fzf4Ixd5SzdEJQ6MRUg/WBnOLxghZtKKurENQ==}
    engines: {node: '>=10'}
    dependencies:
      ansi-styles: 4.3.0
      astral-regex: 2.0.0
      is-fullwidth-code-point: 3.0.0

  /slice-ansi/5.0.0:
    resolution: {integrity: sha512-FC+lgizVPfie0kkhqUScwRu1O/lF6NOgJmlCgK+/LYxDCTk8sGelYaHDhFcDN+Sn3Cv+3VSa4Byeo+IMCzpMgQ==}
    engines: {node: '>=12'}
    dependencies:
      ansi-styles: 6.1.0
      is-fullwidth-code-point: 4.0.0
    dev: true

  /sort-keys/4.2.0:
    resolution: {integrity: sha512-aUYIEU/UviqPgc8mHR6IW1EGxkAXpeRETYcrzg8cLAvUPZcpAlleSXHV2mY7G12GphSH6Gzv+4MMVSSkbdteHg==}
    engines: {node: '>=8'}
    dependencies:
      is-plain-obj: 2.1.0
    dev: true

  /source-map-support/0.5.21:
    resolution: {integrity: sha512-uBHU3L3czsIyYXKX88fdrGovxdSCoTGDRZ6SYXtSRxLZUzHg5P/66Ht6uoUlHu9EZod+inXhKo3qQgwXUT/y1w==}
    dependencies:
      buffer-from: 1.1.2
      source-map: 0.6.1
    dev: true

  /source-map/0.5.7:
    resolution: {integrity: sha1-igOdLRAh0i0eoUyA2OpGi6LvP8w=}
    engines: {node: '>=0.10.0'}
    dev: true

  /source-map/0.6.1:
    resolution: {integrity: sha512-UjgapumWlbMhkBgzT7Ykc5YXUT46F0iKu8SGXq0bcwP5dz/h0Plj6enJqjz1Zbq2l5WaqYnrVbwWOWMyF3F47g==}
    engines: {node: '>=0.10.0'}
    dev: true

  /source-map/0.7.3:
    resolution: {integrity: sha512-CkCj6giN3S+n9qrYiBTX5gystlENnRW5jZeNLHpe6aue+SrHcG5VYwujhW9s4dY31mEGsxBDrHR6oI69fTXsaQ==}
    engines: {node: '>= 8'}
    dev: true

  /spdx-correct/3.1.1:
    resolution: {integrity: sha512-cOYcUWwhCuHCXi49RhFRCyJEK3iPj1Ziz9DpViV3tbZOwXD49QzIN3MpOLJNxh2qwq2lJJZaKMVw9qNi4jTC0w==}
    dependencies:
      spdx-expression-parse: 3.0.1
      spdx-license-ids: 3.0.11

  /spdx-exceptions/2.3.0:
    resolution: {integrity: sha512-/tTrYOC7PPI1nUAgx34hUpqXuyJG+DTHJTnIULG4rDygi4xu/tfgmq1e1cIRwRzwZgo4NLySi+ricLkZkw4i5A==}

  /spdx-expression-parse/3.0.1:
    resolution: {integrity: sha512-cbqHunsQWnJNE6KhVSMsMeH5H/L9EpymbzqTQ3uLwNCLZ1Q481oWaofqH7nO6V07xlXwY6PhQdQ2IedWx/ZK4Q==}
    dependencies:
      spdx-exceptions: 2.3.0
      spdx-license-ids: 3.0.11

  /spdx-license-ids/3.0.11:
    resolution: {integrity: sha512-Ctl2BrFiM0X3MANYgj3CkygxhRmr9mi6xhejbdO960nF6EDJApTYpn0BQnDKlnNBULKiCN1n3w9EBkHK8ZWg+g==}

  /split2/4.1.0:
    resolution: {integrity: sha512-VBiJxFkxiXRlUIeyMQi8s4hgvKCSjtknJv/LVYbrgALPwf5zSKmEwV9Lst25AkvMDnvxODugjdl6KZgwKM1WYQ==}
    engines: {node: '>= 10.x'}

  /sprintf-js/1.0.3:
    resolution: {integrity: sha1-BOaSb2YolTVPPdAVIDYzuFcpfiw=}
    dev: true

  /sprintf-js/1.1.2:
    resolution: {integrity: sha512-VE0SOVEHCk7Qc8ulkWw3ntAzXuqf7S2lvwQaDLRnUeIEaKNQJzV6BwmLKhOqT61aGhfUMrXeaBk+oDGCzvhcug==}

  /sql-template-tag/4.0.0:
    resolution: {integrity: sha512-S82ZPaT3a8rw7dDfOQyrVR82fQPA0qqihq/qkKIZrm4IfkP8RpyT6SyF+syp2Pmf8pzPh63H3yTIMuBRsL95kQ==}
    engines: {node: '>=6'}
    dev: true

  /sqlite-async/1.1.2:
    resolution: {integrity: sha512-ocSKDAGDC5LUbUhbgSrSJnsbBx6YxlkDQbgbmo494WG3a2Vw8Yc6j+JgK0UZPyZH7H3FnCiBFv3tq03YklZONg==}
    dependencies:
      sqlite3: 5.0.2
    dev: true

  /sqlite3/5.0.2:
    resolution: {integrity: sha512-1SdTNo+BVU211Xj1csWa8lV6KM0CtucDwRyA0VHl91wEH1Mgh7RxUpI4rVvG7OhHrzCSGaVyW5g8vKvlrk9DJA==}
    requiresBuild: true
    peerDependenciesMeta:
      node-gyp:
        optional: true
    dependencies:
      node-addon-api: 3.2.1
      node-pre-gyp: 0.11.0
    optionalDependencies:
      node-gyp: 3.8.0
    dev: true

  /sshpk/1.17.0:
    resolution: {integrity: sha512-/9HIEs1ZXGhSPE8X6Ccm7Nam1z8KcoCqPdI7ecm1N33EzAetWahvQWVqLZtaZQ+IDKX4IyA2o0gBzqIMkAagHQ==}
    engines: {node: '>=0.10.0'}
    hasBin: true
    dependencies:
      asn1: 0.2.6
      assert-plus: 1.0.0
      bcrypt-pbkdf: 1.0.2
      dashdash: 1.14.1
      ecc-jsbn: 0.1.2
      getpass: 0.1.7
      jsbn: 0.1.1
      safer-buffer: 2.1.2
      tweetnacl: 0.14.5
    dev: true
    optional: true

  /stack-utils/2.0.5:
    resolution: {integrity: sha512-xrQcmYhOsn/1kX+Vraq+7j4oE2j/6BFscZ0etmYg81xuM8Gq0022Pxb8+IqgOFUIaxHs0KaSb7T1+OegiNrNFA==}
    engines: {node: '>=10'}
    dependencies:
      escape-string-regexp: 2.0.0
    dev: true

  /stacktrace-parser/0.1.10:
    resolution: {integrity: sha512-KJP1OCML99+8fhOHxwwzyWrlUuVX5GQ0ZpJTd1DFXhdkrvg1szxfHhawXUZ3g9TkXORQd4/WG68jMlQZ2p8wlg==}
    engines: {node: '>=6'}
    dependencies:
      type-fest: 0.7.1
    dev: true

  /staged-git-files/1.2.0:
    resolution: {integrity: sha512-MYK3aDsO8XAXkv2ASsrznObxVDlocYm7gc/cMk/hB4vbJZeEqOO7H1mZR7EY2C5q3YgKOBo3Tmu0D30h7RjdWg==}
    hasBin: true
    dev: true

  /statuses/1.5.0:
    resolution: {integrity: sha1-Fhx9rBd2Wf2YEfQ3cfqZOBR4Yow=}
    engines: {node: '>= 0.6'}
    dev: true

  /stoppable/1.1.0:
    resolution: {integrity: sha512-KXDYZ9dszj6bzvnEMRYvxgeTHU74QBFL54XKtP3nyMuJ81CFYtABZ3bAzL2EdFUaEwJOBOgENyFj3R7oTzDyyw==}
    engines: {node: '>=4', npm: '>=6'}

  /string-argv/0.3.1:
    resolution: {integrity: sha512-a1uQGz7IyVy9YwhqjZIZu1c8JO8dNIe20xBmSS6qu9kv++k3JGzCVmprbNN5Kn+BgzD5E7YYwg1CcjuJMRNsvg==}
    engines: {node: '>=0.6.19'}
    dev: true

  /string-hash/1.1.3:
    resolution: {integrity: sha1-6Kr8CsGFW0Zmkp7X3RJ1311sgRs=}
    dev: true

  /string-length/4.0.2:
    resolution: {integrity: sha512-+l6rNN5fYHNhZZy41RXsYptCjA2Igmq4EG7kZAYFQI1E1VTXarr6ZPXBg6eq7Y6eK4FEhY6AJlyuFIb/v/S0VQ==}
    engines: {node: '>=10'}
    dependencies:
      char-regex: 1.0.2
      strip-ansi: 6.0.1
    dev: true

  /string-width/1.0.2:
    resolution: {integrity: sha1-EYvfW4zcUaKn5w0hHgfisLmxB9M=}
    engines: {node: '>=0.10.0'}
    dependencies:
      code-point-at: 1.1.0
      is-fullwidth-code-point: 1.0.0
      strip-ansi: 3.0.1

  /string-width/4.2.3:
    resolution: {integrity: sha512-wKyQRQpjJ0sIp62ErSZdGsjMJWsap5oRNihHhu6G7JVO/9jIB6UyevL+tXuOqrng8j/cxKTWyWUwvSTriiZz/g==}
    engines: {node: '>=8'}
    dependencies:
      emoji-regex: 8.0.0
      is-fullwidth-code-point: 3.0.0
      strip-ansi: 6.0.1

  /string-width/5.1.0:
    resolution: {integrity: sha512-7x54QnN21P+XL/v8SuNKvfgsUre6PXpN7mc77N3HlZv+f1SBRGmjxtOud2Z6FZ8DmdkD/IdjCaf9XXbnqmTZGQ==}
    engines: {node: '>=12'}
    dependencies:
      eastasianwidth: 0.2.0
      emoji-regex: 9.2.2
      strip-ansi: 7.0.1
    dev: true

  /string.prototype.trimend/1.0.4:
    resolution: {integrity: sha512-y9xCjw1P23Awk8EvTpcyL2NIr1j7wJ39f+k6lvRnSMz+mz9CGz9NYPelDk42kOz6+ql8xjfK8oYzy3jAP5QU5A==}
    dependencies:
      call-bind: 1.0.2
      define-properties: 1.1.3
    dev: true

  /string.prototype.trimstart/1.0.4:
    resolution: {integrity: sha512-jh6e984OBfvxS50tdY2nRZnoC5/mLFKOREQfw8t5yytkoUsJRNxvI/E39qu1sD0OtWI3OC0XgKSmcWwziwYuZw==}
    dependencies:
      call-bind: 1.0.2
      define-properties: 1.1.3
    dev: true

  /string_decoder/1.1.1:
    resolution: {integrity: sha512-n/ShnvDi6FHbbVfviro+WojiFzv+s8MPMHBczVePfUpDJLwoLT0ht1l4YwBCbi8pJAveEEdnkHyPyTP/mzRfwg==}
    dependencies:
      safe-buffer: 5.1.2

  /string_decoder/1.3.0:
    resolution: {integrity: sha512-hkRX8U1WjJFd8LsDJ2yQ/wWWxaopEsABU1XfkM8A+j0+85JAGppt16cr1Whg6KIbb4okU6Mql6BOj+uup/wKeA==}
    dependencies:
      safe-buffer: 5.2.1

  /strip-ansi/3.0.1:
    resolution: {integrity: sha1-ajhfuIU9lS1f8F0Oiq+UJ43GPc8=}
    engines: {node: '>=0.10.0'}
    dependencies:
      ansi-regex: 2.1.1

  /strip-ansi/6.0.1:
    resolution: {integrity: sha512-Y38VPSHcqkFrCpFnQ9vuSXmquuv5oXOKpGeT6aGrr3o3Gc9AlVa6JBfUSOCnbxGGZF+/0ooI7KrPuUSztUdU5A==}
    engines: {node: '>=8'}
    dependencies:
      ansi-regex: 5.0.1

  /strip-ansi/7.0.1:
    resolution: {integrity: sha512-cXNxvT8dFNRVfhVME3JAe98mkXDYN2O1l7jmcwMnOslDeESg1rF/OZMtK0nRAhiari1unG5cD4jG3rapUAkLbw==}
    engines: {node: '>=12'}
    dependencies:
      ansi-regex: 6.0.1
    dev: true

  /strip-bom/4.0.0:
    resolution: {integrity: sha512-3xurFv5tEgii33Zi8Jtp55wEIILR9eh34FAW00PZf+JnSsTmV/ioewSgQl97JHvgjoRGwPShsWm+IdrxB35d0w==}
    engines: {node: '>=8'}
    dev: true

  /strip-final-newline/2.0.0:
    resolution: {integrity: sha512-BrpvfNAE3dcvq7ll3xVumzjKjZQ5tI1sEUIKr3Uoks0XUl45St3FlatVqef9prk4jRDzhW6WZg+3bk93y6pLjA==}
    engines: {node: '>=6'}

  /strip-indent/3.0.0:
    resolution: {integrity: sha512-laJTa3Jb+VQpaC6DseHhF7dXVqHTfJPCRDaEbid/drOhgitgYku/letMUqOXFoWV0zIIUbjpdH2t+tYj4bQMRQ==}
    engines: {node: '>=8'}
    dependencies:
      min-indent: 1.0.1

  /strip-json-comments/2.0.1:
    resolution: {integrity: sha1-PFMZQukIwml8DsNEhYwobHygpgo=}
    engines: {node: '>=0.10.0'}

  /strip-json-comments/3.1.1:
    resolution: {integrity: sha512-6fPc+R4ihwqP6N/aIv2f1gMH8lOVtWQHoqC4yK6oSDVVocumAsfCqjkXnqiYMhmMwS/mEHLp7Vehlt3ql6lEig==}
    engines: {node: '>=8'}
    dev: true

  /supports-color/5.5.0:
    resolution: {integrity: sha512-QjVjwdXIt408MIiAqCX4oUKsgU2EqAGzs2Ppkm4aQYbjm+ZEWEcW4SfFNTr4uMNZma0ey4f5lgLrkB0aX0QMow==}
    engines: {node: '>=4'}
    dependencies:
      has-flag: 3.0.0

  /supports-color/7.2.0:
    resolution: {integrity: sha512-qpCAvRl9stuOHveKsn7HncJRvv501qIacKzQlO/+Lwxc9+0q2wLyv4Dfvt80/DPn2pqOBsJdDiogXGR9+OvwRw==}
    engines: {node: '>=8'}
    dependencies:
      has-flag: 4.0.0

  /supports-color/8.1.1:
    resolution: {integrity: sha512-MpUEN2OodtUzxvKQl72cUF7RQ5EiHsGvSsVG0ia9c5RbWGL2CI4C7EpPS8UTBIplnlzZiNuV56w+FuNxy3ty2Q==}
    engines: {node: '>=10'}
    dependencies:
      has-flag: 4.0.0
    dev: true

  /supports-color/9.2.1:
    resolution: {integrity: sha512-Obv7ycoCTG51N7y175StI9BlAXrmgZrFhZOb0/PyjHBher/NmsdBgbbQ1Inhq+gIhz6+7Gb+jWF2Vqi7Mf1xnQ==}
    engines: {node: '>=12'}
    dev: true

  /supports-hyperlinks/2.2.0:
    resolution: {integrity: sha512-6sXEzV5+I5j8Bmq9/vUphGRM/RJNT9SCURJLjwfOg51heRtguGWDzcaBlgAzKhQa0EVNpPEKzQuBwZ8S8WaCeQ==}
    engines: {node: '>=8'}
    dependencies:
      has-flag: 4.0.0
      supports-color: 7.2.0

  /supports-preserve-symlinks-flag/1.0.0:
    resolution: {integrity: sha512-ot0WnXS9fgdkgIcePe6RHNk1WA8+muPa6cSjeR3V8K27q9BB1rTE3R1p7Hv0z1ZyAc8s6Vvv8DIyWf681MAt0w==}
    engines: {node: '>= 0.4'}

  /symbol-tree/3.2.4:
    resolution: {integrity: sha512-9QNk5KwDF+Bvz+PyObkmSYjI5ksVUYtjW7AU22r2NKcfLJcXp96hkDWU3+XndOsUb+AQ9QhfzfCT2O+CNWT5Tw==}
    dev: true

  /tar-fs/2.1.1:
    resolution: {integrity: sha512-V0r2Y9scmbDRLCNex/+hYzvp/zyYjvFbHPNgVTKfQvVrb6guiE/fxP+XblDNR011utopbkex2nM4dHNV6GDsng==}
    dependencies:
      chownr: 1.1.4
      mkdirp-classic: 0.5.3
      pump: 3.0.0
      tar-stream: 2.2.0
    optional: true

  /tar-stream/2.2.0:
    resolution: {integrity: sha512-ujeqbceABgwMZxEJnk2HDY2DlnUZ+9oEcb1KzTVfYHio0UE6dG71n60d8D2I4qNvleWrrXpmjpt7vZeF1LnMZQ==}
    engines: {node: '>=6'}
    dependencies:
      bl: 4.1.0
      end-of-stream: 1.4.4
      fs-constants: 1.0.0
      inherits: 2.0.4
      readable-stream: 3.6.0

  /tar/2.2.2:
    resolution: {integrity: sha512-FCEhQ/4rE1zYv9rYXJw/msRqsnmlje5jHP6huWeBZ704jUTy02c5AZyWujpMR1ax6mVw9NyJMfuK2CMDWVIfgA==}
    deprecated: This version of tar is no longer supported, and will not receive security updates. Please upgrade asap.
    dependencies:
      block-stream: 0.0.9
      fstream: 1.0.12
      inherits: 2.0.4
    dev: true
    optional: true

  /tar/4.4.19:
    resolution: {integrity: sha512-a20gEsvHnWe0ygBY8JbxoM4w3SJdhc7ZAuxkLqh+nvNQN2IOt0B5lLgM490X5Hl8FF0dl0tOf2ewFYAlIFgzVA==}
    engines: {node: '>=4.5'}
    dependencies:
      chownr: 1.1.4
      fs-minipass: 1.2.7
      minipass: 2.9.0
      minizlib: 1.3.3
      mkdirp: 0.5.5
      safe-buffer: 5.2.1
      yallist: 3.1.1
    dev: true

  /tar/6.1.11:
    resolution: {integrity: sha512-an/KZQzQUkZCkuoAA64hM92X0Urb6VpRhAFllDzz44U2mcD5scmT3zBc4VgVpkugF580+DQn8eAFSyoQt0tznA==}
    engines: {node: '>= 10'}
    dependencies:
      chownr: 2.0.0
      fs-minipass: 2.1.0
      minipass: 3.1.6
      minizlib: 2.1.2
      mkdirp: 1.0.4
      yallist: 4.0.0
    dev: false

  /tarn/3.0.2:
    resolution: {integrity: sha512-51LAVKUSZSVfI05vjPESNc5vwqqZpbXCsU+/+wxlOrUjk2SnFTt97v9ZgQrD4YmxYW1Px6w2KjaDitCfkvgxMQ==}
    engines: {node: '>=8.0.0'}

  /tedious/11.8.0_debug@4.3.3:
    resolution: {integrity: sha512-GtFrO694x/7CRiUBt0AI4jrMtrkXV+ywifiOrDy4K0ufJLeKB4rgmPjy5Ws366fCaBaKlqQ9RnJ+sCJ1Jbd1lw==}
    engines: {node: '>= 10'}
    dependencies:
      '@azure/identity': 1.5.2_debug@4.3.3
      '@azure/keyvault-keys': 4.3.0
      '@azure/ms-rest-nodeauth': 3.1.1_debug@4.3.3
      '@js-joda/core': 3.2.0
      adal-node: 0.2.3_debug@4.3.3
      bl: 5.0.0
      depd: 2.0.0
      iconv-lite: 0.6.3
      jsbi: 3.2.5
      native-duplexpair: 1.0.0
      node-abort-controller: 2.0.0
      punycode: 2.1.1
      sprintf-js: 1.1.2
    transitivePeerDependencies:
      - debug
      - supports-color

  /temp-dir/1.0.0:
    resolution: {integrity: sha1-CnwOom06Oa+n4OvqnB/AvE2qAR0=}
    engines: {node: '>=4'}
    dev: false

  /temp-dir/2.0.0:
    resolution: {integrity: sha512-aoBAniQmmwtcKp/7BzsH8Cxzv8OL736p7v1ihGb5e9DJ9kTwGWHrQrVB5+lfVDzfGrdRzXch+ig7LHaY1JTOrg==}
    engines: {node: '>=8'}

  /temp-write/4.0.0:
    resolution: {integrity: sha512-HIeWmj77uOOHb0QX7siN3OtwV3CTntquin6TNVg6SHOqCP3hYKmox90eeFOGaY1MqJ9WYDDjkyZrW6qS5AWpbw==}
    engines: {node: '>=8'}
    dependencies:
      graceful-fs: 4.2.9
      is-stream: 2.0.1
      make-dir: 3.1.0
      temp-dir: 1.0.0
      uuid: 3.4.0
    dev: false

  /temp/0.4.0:
    resolution: {integrity: sha1-ZxrWPVe+D+nXKUZks/xABjZnimA=}
    engines: {'0': node >=0.4.0}
    dev: true

  /tempy/1.0.1:
    resolution: {integrity: sha512-biM9brNqxSc04Ee71hzFbryD11nX7VPhQQY32AdDmjFvodsRFz/3ufeoTZ6uYkRFfGo188tENcASNs3vTdsM0w==}
    engines: {node: '>=10'}
    dependencies:
      del: 6.0.0
      is-stream: 2.0.1
      temp-dir: 2.0.0
      type-fest: 0.16.0
      unique-string: 2.0.0

  /terminal-link/2.1.1:
    resolution: {integrity: sha512-un0FmiRUQNr5PJqy9kP7c40F5BOfpGlYTrxonDChEZB7pzZxRNp/bt+ymiy9/npwXya9KH99nJ/GXFIiUkYGFQ==}
    engines: {node: '>=8'}
    dependencies:
      ansi-escapes: 4.3.2
      supports-hyperlinks: 2.2.0

  /test-exclude/6.0.0:
    resolution: {integrity: sha512-cAGWPIyOHU6zlmg88jwm7VRyXnMN7iV68OGAbYDk/Mh/xC/pzVPlQtY6ngoIH/5/tciuhGfvESU8GrHrcxD56w==}
    engines: {node: '>=8'}
    dependencies:
      '@istanbuljs/schema': 0.1.3
      glob: 7.2.0
      minimatch: 3.0.4
    dev: true

  /text-table/0.2.0:
    resolution: {integrity: sha1-f17oI66AUgfACvLfSoTsP8+lcLQ=}
    dev: true

  /throat/6.0.1:
    resolution: {integrity: sha512-8hmiGIJMDlwjg7dlJ4yKGLK8EsYqKgPWbG3b4wjJddKNwc7N7Dpn08Df4szr/sZdMVeOstrdYSsqzX6BYbcB+w==}
    dev: true

  /through/2.3.8:
    resolution: {integrity: sha1-DdTJ/6q8NXlgsbckEV1+Doai4fU=}
    dev: true

  /timsort/0.3.0:
    resolution: {integrity: sha1-QFQRqOfmM5/mTbmiNN4R3DHgK9Q=}
    dev: true

  /tmp/0.2.1:
    resolution: {integrity: sha512-76SUhtfqR2Ijn+xllcI5P1oyannHNHByD80W1q447gU3mp9G9PSpGdWmjUOHRDPiHYacIk66W7ubDTuPF3BEtQ==}
    engines: {node: '>=8.17.0'}
    dependencies:
      rimraf: 3.0.2
    dev: false

  /tmpl/1.0.5:
    resolution: {integrity: sha512-3f0uOEAQwIqGuWW2MVzYg8fV/QNnc/IpuJNG837rLuczAaLVHslWHZQj4IGiEl5Hs3kkbhwL9Ab7Hrsmuj+Smw==}
    dev: true

  /to-fast-properties/2.0.0:
    resolution: {integrity: sha1-3F5pjL0HkmW8c+A3doGk5Og/YW4=}
    engines: {node: '>=4'}
    dev: true

  /to-regex-range/5.0.1:
    resolution: {integrity: sha512-65P7iz6X5yEr1cwcgvQxbbIw7Uk3gOy5dIdtZ4rDveLqhrdJP+Li/Hx6tyK0NEb+2GCyneCMJiGqrADCSNk8sQ==}
    engines: {node: '>=8.0'}
    dependencies:
      is-number: 7.0.0

  /toidentifier/1.0.1:
    resolution: {integrity: sha512-o5sSPKEkg/DIQNmH43V0/uerLrpzVedkUh8tGNvaeXpfpuwjKenlSox/2O/BTlZUtEe+JG7s5YhEz608PlAHRA==}
    engines: {node: '>=0.6'}
    dev: true

  /tough-cookie/2.5.0:
    resolution: {integrity: sha512-nlLsUzgm1kfLXSXfRZMc1KLAugd4hqJHDTvc2hDIwS3mZAfMEuMbc03SujMF+GEcpaX/qboeycw6iO8JwVv2+g==}
    engines: {node: '>=0.8'}
    dependencies:
      psl: 1.8.0
      punycode: 2.1.1
    dev: true
    optional: true

  /tough-cookie/3.0.1:
    resolution: {integrity: sha512-yQyJ0u4pZsv9D4clxO69OEjLWYw+jbgspjTue4lTQZLfV0c5l1VmK2y1JK8E9ahdpltPOaAThPcp5nKPUgSnsg==}
    engines: {node: '>=6'}
    dependencies:
      ip-regex: 2.1.0
      psl: 1.8.0
      punycode: 2.1.1

  /tough-cookie/4.0.0:
    resolution: {integrity: sha512-tHdtEpQCMrc1YLrMaqXXcj6AxhYi/xgit6mZu1+EDWUn+qhUf8wMQoFIy9NXuq23zAwtcB0t/MjACGR18pcRbg==}
    engines: {node: '>=6'}
    dependencies:
      psl: 1.8.0
      punycode: 2.1.1
      universalify: 0.1.2

  /tr46/0.0.3:
    resolution: {integrity: sha1-gYT9NH2snNwYWZLzpmIuFLnZq2o=}

  /tr46/2.1.0:
    resolution: {integrity: sha512-15Ih7phfcdP5YxqiB+iDtLoaTz4Nd35+IiAv0kQ5FNKHzXgdWqPoTIqEDDJmXceQt4JZk6lVPT8lnDlPpGDppw==}
    engines: {node: '>=8'}
    dependencies:
      punycode: 2.1.1
    dev: true

  /trim-newlines/3.0.1:
    resolution: {integrity: sha512-c1PTsA3tYrIsLGkJkzHF+w9F2EyxfXGo4UyJc4pFL++FMjnq0HJS69T3M7d//gKrFKwy429bouPescbjecU+Zw==}
    engines: {node: '>=8'}
    dev: true

  /ts-jest/27.1.2_1072804fb7e5fd3a91d8c07d0f36b472:
    resolution: {integrity: sha512-eSOiJOWq6Hhs6Khzk5wKC5sgWIXgXqOCiIl1+3lfnearu58Hj4QpE5tUhQcA3xtZrELbcvAGCsd6HB8OsaVaTA==}
    engines: {node: ^10.13.0 || ^12.13.0 || ^14.15.0 || >=15.0.0}
    hasBin: true
    peerDependencies:
      '@babel/core': '>=7.0.0-beta.0 <8'
      '@types/jest': ^27.0.0
      babel-jest: '>=27.0.0 <28'
      esbuild: ~0.14.0
      jest: ^27.0.0
      typescript: '>=3.8 <5.0'
    peerDependenciesMeta:
      '@babel/core':
        optional: true
      '@types/jest':
        optional: true
      babel-jest:
        optional: true
      esbuild:
        optional: true
    dependencies:
      '@types/jest': 27.4.0
      bs-logger: 0.2.6
      esbuild: 0.13.14
      fast-json-stable-stringify: 2.1.0
      jest: 27.4.7_ts-node@10.4.0
      jest-util: 27.4.2
      json5: 2.2.0
      lodash.memoize: 4.1.2
      make-error: 1.3.6
      semver: 7.3.5
      typescript: 4.5.4
      yargs-parser: 20.2.9
    dev: true

  /ts-jest/27.1.2_7609bee14171c797989ff7e78c897b81:
    resolution: {integrity: sha512-eSOiJOWq6Hhs6Khzk5wKC5sgWIXgXqOCiIl1+3lfnearu58Hj4QpE5tUhQcA3xtZrELbcvAGCsd6HB8OsaVaTA==}
    engines: {node: ^10.13.0 || ^12.13.0 || ^14.15.0 || >=15.0.0}
    hasBin: true
    peerDependencies:
      '@babel/core': '>=7.0.0-beta.0 <8'
      '@types/jest': ^27.0.0
      babel-jest: '>=27.0.0 <28'
      esbuild: ~0.14.0
      jest: ^27.0.0
      typescript: '>=3.8 <5.0'
    peerDependenciesMeta:
      '@babel/core':
        optional: true
      '@types/jest':
        optional: true
      babel-jest:
        optional: true
      esbuild:
        optional: true
    dependencies:
      '@types/jest': 27.4.0
      bs-logger: 0.2.6
      esbuild: 0.14.11
      fast-json-stable-stringify: 2.1.0
      jest: 27.4.7_ts-node@10.4.0
      jest-util: 27.4.2
      json5: 2.2.0
      lodash.memoize: 4.1.2
      make-error: 1.3.6
      semver: 7.3.5
      typescript: 4.5.4
      yargs-parser: 20.2.9
    dev: true

  /ts-node/10.4.0_228d16a7acaee6b833b6767fe1bd8bbd:
    resolution: {integrity: sha512-g0FlPvvCXSIO1JDF6S232P5jPYqBkRL9qly81ZgAOSU7rwI0stphCgd2kLiCrU9DjQCrJMWEqcNSjQL02s6d8A==}
    hasBin: true
    peerDependencies:
      '@swc/core': '>=1.2.50'
      '@swc/wasm': '>=1.2.50'
      '@types/node': '*'
      typescript: '>=2.7'
    peerDependenciesMeta:
      '@swc/core':
        optional: true
      '@swc/wasm':
        optional: true
    dependencies:
      '@cspotcode/source-map-support': 0.7.0
      '@tsconfig/node10': 1.0.8
      '@tsconfig/node12': 1.0.9
      '@tsconfig/node14': 1.0.1
      '@tsconfig/node16': 1.0.2
      '@types/node': 14.18.5
      acorn: 8.7.0
      acorn-walk: 8.2.0
      arg: 4.1.3
      create-require: 1.1.1
      diff: 4.0.2
      make-error: 1.3.6
      typescript: 4.5.4
      yn: 3.1.1
    dev: true

  /ts-node/10.4.0_66613788b2e17e463f7fac2cdbff3c22:
    resolution: {integrity: sha512-g0FlPvvCXSIO1JDF6S232P5jPYqBkRL9qly81ZgAOSU7rwI0stphCgd2kLiCrU9DjQCrJMWEqcNSjQL02s6d8A==}
    hasBin: true
    peerDependencies:
      '@swc/core': '>=1.2.50'
      '@swc/wasm': '>=1.2.50'
      '@types/node': '*'
      typescript: '>=2.7'
    peerDependenciesMeta:
      '@swc/core':
        optional: true
      '@swc/wasm':
        optional: true
    dependencies:
      '@cspotcode/source-map-support': 0.7.0
      '@tsconfig/node10': 1.0.8
      '@tsconfig/node12': 1.0.9
      '@tsconfig/node14': 1.0.1
      '@tsconfig/node16': 1.0.2
      '@types/node': 12.20.41
      acorn: 8.7.0
      acorn-walk: 8.2.0
      arg: 4.1.3
      create-require: 1.1.1
      diff: 4.0.2
      make-error: 1.3.6
      typescript: 4.5.4
      yn: 3.1.1
    dev: true

  /ts-toolbelt/9.6.0:
    resolution: {integrity: sha512-nsZd8ZeNUzukXPlJmTBwUAuABDe/9qtVDelJeT/qW0ow3ZS3BsQJtNkan1802aM9Uf68/Y8ljw86Hu0h5IUW3w==}
    dev: true

  /tsd/0.19.1:
    resolution: {integrity: sha512-pSwchclr+ADdxlahRUQXUrdAIOjXx1T1PQV+fLfVLuo/S4z+T00YU84fH8iPlZxyA2pWgJjo42BG1p9SDb4NOw==}
    engines: {node: '>=12'}
    hasBin: true
    dependencies:
      '@tsd/typescript': 4.5.4
      eslint-formatter-pretty: 4.1.0
      globby: 11.1.0
      meow: 9.0.0
      path-exists: 4.0.0
      read-pkg-up: 7.0.1
    dev: true

  /tslib/1.14.1:
    resolution: {integrity: sha512-Xni35NKzjgMrwevysHTCArtLDpPvye8zV/0E4EyYn43P7/7qvQwPh9BGkHewbMulVntbigmcT7rdX3BNo9wRJg==}

  /tslib/2.3.1:
    resolution: {integrity: sha512-77EbyPPpMz+FRFRuAFlWMtmgUWGe9UOG2Z25NqCwiIjRhOf5iKGuzSe5P2w1laq+FkRy4p+PCuVkJSGkzTEKVw==}

  /tsutils/3.21.0_typescript@4.5.4:
    resolution: {integrity: sha512-mHKK3iUXL+3UF6xL5k0PEhKRUBKPBCv/+RkEOpjRWxxx27KKRBmmA60A9pgOUvMi8GKhRMPEmjBRPzs2W7O1OA==}
    engines: {node: '>= 6'}
    peerDependencies:
      typescript: '>=2.8.0 || >= 3.2.0-dev || >= 3.3.0-dev || >= 3.4.0-dev || >= 3.5.0-dev || >= 3.6.0-dev || >= 3.6.0-beta || >= 3.7.0-dev || >= 3.7.0-beta'
    dependencies:
      tslib: 1.14.1
      typescript: 4.5.4
    dev: true

  /tty-browserify/0.0.1:
    resolution: {integrity: sha512-C3TaO7K81YvjCgQH9Q1S3R3P3BtN3RIM8n+OvX4il1K1zgE8ZhI0op7kClgkxtutIE8hQrcrHBXvIheqKUUCxw==}
    dev: true

  /tunnel-agent/0.6.0:
    resolution: {integrity: sha1-J6XeoGs2sEoKmWZ3SykIaPD8QP0=}
    dependencies:
      safe-buffer: 5.2.1
    optional: true

  /tunnel/0.0.6:
    resolution: {integrity: sha512-1h/Lnq9yajKY2PEbBadPXj3VxsDDu844OnaAo52UVmIzIvwwtBPIuNvkjuzBlTWpfJyUbG3ez0KSBibQkj4ojg==}
    engines: {node: '>=0.6.11 <=0.7.0 || >=0.7.3'}

  /tweetnacl/0.14.5:
    resolution: {integrity: sha1-WuaBd/GS1EViadEIr6k/+HQ/T2Q=}
    dev: true
    optional: true

  /type-check/0.3.2:
    resolution: {integrity: sha1-WITKtRLPHTVeP7eE8wgEsrUg23I=}
    engines: {node: '>= 0.8.0'}
    dependencies:
      prelude-ls: 1.1.2
    dev: true

  /type-check/0.4.0:
    resolution: {integrity: sha512-XleUoc9uwGXqjWwXaUTZAmzMcFZ5858QA2vvx1Ur5xIcixXIP+8LnFDgRplU30us6teqdlskFfu+ae4K79Ooew==}
    engines: {node: '>= 0.8.0'}
    dependencies:
      prelude-ls: 1.2.1
    dev: true

  /type-detect/4.0.8:
    resolution: {integrity: sha512-0fr/mIH1dlO+x7TlcMy+bIDqKPsw/70tVyeHW787goQjhmqaZe10uwLujubK9q9Lg6Fiho1KUKDYz0Z7k7g5/g==}
    engines: {node: '>=4'}
    dev: true

  /type-fest/0.16.0:
    resolution: {integrity: sha512-eaBzG6MxNzEn9kiwvtre90cXaNLkmadMWa1zQMs3XORCXNbsH/OewwbxC5ia9dCxIxnTAsSxXJaa/p5y8DlvJg==}
    engines: {node: '>=10'}

  /type-fest/0.18.1:
    resolution: {integrity: sha512-OIAYXk8+ISY+qTOwkHtKqzAuxchoMiD9Udx+FSGQDuiRR+PJKJHc2NJAXlbhkGwTt/4/nKZxELY1w3ReWOL8mw==}
    engines: {node: '>=10'}
    dev: true

  /type-fest/0.20.2:
    resolution: {integrity: sha512-Ne+eE4r0/iWnpAxD852z3A+N0Bt5RN//NjJwRd2VFHEmrywxf5vsZlh4R6lixl6B+wz/8d+maTSAkN1FIkI3LQ==}
    engines: {node: '>=10'}
    dev: true

  /type-fest/0.21.3:
    resolution: {integrity: sha512-t0rzBq87m3fVcduHDUFhKmyyX+9eo6WQjZvf51Ea/M0Q7+T374Jp1aUiyUl0GKxp8M/OETVHSDvmkyPgvX+X2w==}
    engines: {node: '>=10'}

  /type-fest/0.6.0:
    resolution: {integrity: sha512-q+MB8nYR1KDLrgr4G5yemftpMC7/QLqVndBmEEdqzmNj5dcFOO4Oo8qlwZE3ULT3+Zim1F8Kq4cBnikNhlCMlg==}
    engines: {node: '>=8'}

  /type-fest/0.7.1:
    resolution: {integrity: sha512-Ne2YiiGN8bmrmJJEuTWTLJR32nh/JdL1+PSicowtNb0WFpn59GK8/lfD61bVtzguz7b3PBt74nxpv/Pw5po5Rg==}
    engines: {node: '>=8'}
    dev: true

  /type-fest/0.8.1:
    resolution: {integrity: sha512-4dbzIzqvjtgiM5rw1k5rEHtBANKmdudhGyBEajN01fEyhaAIhsoKNy6y7+IN93IfpFtwY9iqi7kD+xwKhQsNJA==}
    engines: {node: '>=8'}

  /type-is/1.6.18:
    resolution: {integrity: sha512-TkRKr9sUTxEH8MdfuCSP7VizJyzRNMjj2J2do2Jr3Kym598JVdEksuzPQCnlFPW4ky9Q+iA+ma9BGm06XQBy8g==}
    engines: {node: '>= 0.6'}
    dependencies:
      media-typer: 0.3.0
      mime-types: 2.1.34
    dev: true

  /typedarray-to-buffer/3.1.5:
    resolution: {integrity: sha512-zdu8XMNEDepKKR+XYOXAVPtWui0ly0NtohUscw+UmaHiAWT8hrV1rr//H6V+0DvJ3OQ19S979M0laLfX8rm82Q==}
    dependencies:
      is-typedarray: 1.0.0
    dev: true

  /typescript/4.5.4:
    resolution: {integrity: sha512-VgYs2A2QIRuGphtzFV7aQJduJ2gyfTljngLzjpfW9FoYZF6xuw1W0vW9ghCKLfcWrCFxK81CSGRAvS1pn4fIUg==}
    engines: {node: '>=4.2.0'}
    hasBin: true
    dev: true

  /unbox-primitive/1.0.1:
    resolution: {integrity: sha512-tZU/3NqK3dA5gpE1KtyiJUrEB0lxnGkMFHptJ7q6ewdZ8s12QrODwNbhIJStmJkd1QDXa1NRA8aF2A1zk/Ypyw==}
    dependencies:
      function-bind: 1.1.1
      has-bigints: 1.0.1
      has-symbols: 1.0.2
      which-boxed-primitive: 1.0.2
    dev: true

  /underscore/1.13.2:
    resolution: {integrity: sha512-ekY1NhRzq0B08g4bGuX4wd2jZx5GnKz6mKSqFL4nqBlfyMGiG10gDFhDTMEfYmDL6Jy0FUIZp7wiRB+0BP7J2g==}

  /undici/3.3.6:
    resolution: {integrity: sha512-/j3YTZ5AobMB4ZrTY72mzM54uFUX32v0R/JRW9G2vOyF1uSKYAx+WT8dMsAcRS13TOFISv094TxIyWYk+WEPsA==}
    dev: false

  /unique-string/2.0.0:
    resolution: {integrity: sha512-uNaeirEPvpZWSgzwsPGtU2zVSTrn/8L5q/IexZmH0eH6SA73CmAA5U4GwORTxQAZs95TAXLNqeLoPPNO5gZfWg==}
    engines: {node: '>=8'}
    dependencies:
      crypto-random-string: 2.0.0

  /universalify/0.1.2:
    resolution: {integrity: sha512-rBJeI5CXAlmy1pV+617WB9J63U6XcazHHF2f2dbJix4XzpUF0RS3Zbj0FGIOCAva5P/d/GBOYaACQ1w+0azUkg==}
    engines: {node: '>= 4.0.0'}

  /universalify/2.0.0:
    resolution: {integrity: sha512-hAZsKq7Yy11Zu1DE0OzWjw7nnLZmJZYTDZZyEFHZdUhV8FkH5MCfoU1XMaxXovpyW5nq5scPqq0ZDP9Zyl04oQ==}
    engines: {node: '>= 10.0.0'}
    dev: true

  /unpipe/1.0.0:
    resolution: {integrity: sha1-sr9O6FFKrmFltIF4KdIbLvSZBOw=}
    engines: {node: '>= 0.8'}
    dev: true

  /untildify/4.0.0:
    resolution: {integrity: sha512-KK8xQ1mkzZeg9inewmFVDNkg3l5LUhoq9kN6iWYB/CC9YMG8HA+c1Q8HwDe6dEX7kErrEVNVBO3fWsVq5iDgtw==}
    engines: {node: '>=8'}
    dev: true

  /uri-js/4.4.1:
    resolution: {integrity: sha512-7rKUyy33Q1yc98pQ1DAmLtwX109F7TIfWlW1Ydo8Wl1ii1SeHieeh0HHfPeL2fMXK6z0s8ecKs9frCuLJvndBg==}
    dependencies:
      punycode: 2.1.1
    dev: true

  /util-deprecate/1.0.2:
    resolution: {integrity: sha1-RQ1Nyfpw3nMnYvvS1KKJgUGaDM8=}

  /util/0.12.4:
    resolution: {integrity: sha512-bxZ9qtSlGUWSOy9Qa9Xgk11kSslpuZwaxCg4sNIDj6FLucDab2JxnHwyNTCpHMtK1MjoQiWQ6DiUMZYbSrO+Sw==}
    dependencies:
      inherits: 2.0.4
      is-arguments: 1.1.1
      is-generator-function: 1.0.10
      is-typed-array: 1.1.8
      safe-buffer: 5.2.1
      which-typed-array: 1.1.7
    dev: true

  /utils-merge/1.0.1:
    resolution: {integrity: sha1-n5VxD1CiZ5R7LMwSR0HBAoQn5xM=}
    engines: {node: '>= 0.4.0'}
    dev: true

  /uuid/3.4.0:
    resolution: {integrity: sha512-HjSDRw6gZE5JMggctHBcjVak08+KEVhSIiDzFnT9S9aegmp85S/bReBVTb4QTFaRNptJ9kuYaNhnbNEOkbKb/A==}
    deprecated: Please upgrade  to version 7 or higher.  Older versions may use Math.random() in certain circumstances, which is known to be problematic.  See https://v8.dev/blog/math-random for details.
    hasBin: true

  /uuid/8.3.2:
    resolution: {integrity: sha512-+NYs2QeMWy+GWFOEm9xnn6HCDp0l7QBD7ml8zLUmJ+93Q5NF0NocErnwkTkXVFNiX3/fpC6afS8Dhb/gz7R7eg==}
    hasBin: true

  /v8-compile-cache/2.3.0:
    resolution: {integrity: sha512-l8lCEmLcLYZh4nbunNZvQCJc5pv7+RCwa8q/LdUx8u7lsWvPDKmpodJAJNwkAhJC//dFY48KuIEmjtd4RViDrA==}
    dev: true

  /v8-to-istanbul/8.1.1:
    resolution: {integrity: sha512-FGtKtv3xIpR6BYhvgH8MI/y78oT7d8Au3ww4QIxymrCtZEh5b8gCw2siywE+puhEmuWKDtmfrvF5UlB298ut3w==}
    engines: {node: '>=10.12.0'}
    dependencies:
      '@types/istanbul-lib-coverage': 2.0.4
      convert-source-map: 1.8.0
      source-map: 0.7.3
    dev: true

  /validate-npm-package-license/3.0.4:
    resolution: {integrity: sha512-DpKm2Ui/xN7/HQKCtpZxoRWBhZ9Z0kqtygG8XCgNQ8ZlDnxuQmWhj566j8fN4Cu3/JmbhsDo7fcAJq4s9h27Ew==}
    dependencies:
      spdx-correct: 3.1.1
      spdx-expression-parse: 3.0.1

  /validator/13.7.0:
    resolution: {integrity: sha512-nYXQLCBkpJ8X6ltALua9dRrZDHVYxjJ1wgskNt1lH9fzGjs3tgojGSCBjmEPwkWS1y29+DrizMTW19Pr9uB2nw==}
    engines: {node: '>= 0.10'}
    dev: true

  /vary/1.1.2:
    resolution: {integrity: sha1-IpnwLG3tMNSllhsLn3RSShj2NPw=}
    engines: {node: '>= 0.8'}
    dev: true

  /verror/1.10.0:
    resolution: {integrity: sha1-OhBcoXBTr1XW4nDB+CiGguGNpAA=}
    engines: {'0': node >=0.6.0}
    dependencies:
      assert-plus: 1.0.0
      core-util-is: 1.0.2
      extsprintf: 1.3.0
    dev: true
    optional: true

  /verror/1.10.1:
    resolution: {integrity: sha512-veufcmxri4e3XSrT0xwfUR7kguIkaxBeosDg00yDWhk49wdwkSUrvvsm7nc75e1PUyvIeZj6nS8VQRYz2/S4Xg==}
    engines: {node: '>=0.6.0'}
    dependencies:
      assert-plus: 1.0.0
      core-util-is: 1.0.2
      extsprintf: 1.4.1
    dev: true

  /w3c-hr-time/1.0.2:
    resolution: {integrity: sha512-z8P5DvDNjKDoFIHK7q8r8lackT6l+jo/Ye3HOle7l9nICP9lf1Ci25fy9vHd0JOWewkIFzXIEig3TdKT7JQ5fQ==}
    dependencies:
      browser-process-hrtime: 1.0.0
    dev: true

  /w3c-xmlserializer/2.0.0:
    resolution: {integrity: sha512-4tzD0mF8iSiMiNs30BiLO3EpfGLZUT2MSX/G+o7ZywDzliWQ3OPtTZ0PTC3B3ca1UAf4cJMHB+2Bf56EriJuRA==}
    engines: {node: '>=10'}
    dependencies:
      xml-name-validator: 3.0.0
    dev: true

  /walker/1.0.8:
    resolution: {integrity: sha512-ts/8E8l5b7kY0vlWLewOkDXMmPdLcVV4GmOQLyxuSswIJsweeFZtAsMF7k1Nszz+TYBQrlYRmzOnr398y1JemQ==}
    dependencies:
      makeerror: 1.0.12
    dev: true

  /webidl-conversions/3.0.1:
    resolution: {integrity: sha1-JFNCdeKnvGvnvIZhHMFq4KVlSHE=}

  /webidl-conversions/5.0.0:
    resolution: {integrity: sha512-VlZwKPCkYKxQgeSbH5EyngOmRp7Ww7I9rQLERETtf5ofd9pGeswWiOtogpEO850jziPRarreGxn5QIiTqpb2wA==}
    engines: {node: '>=8'}
    dev: true

  /webidl-conversions/6.1.0:
    resolution: {integrity: sha512-qBIvFLGiBpLjfwmYAaHPXsn+ho5xZnGvyGvsarywGNc8VyQJUMHJ8OBKGGrPER0okBeMDaan4mNBlgBROxuI8w==}
    engines: {node: '>=10.4'}
    dev: true

  /whatwg-encoding/1.0.5:
    resolution: {integrity: sha512-b5lim54JOPN9HtzvK9HFXvBma/rnfFeqsic0hSpjtDbVxR3dJKLc+KB4V6GgiGOvl7CY/KNh8rxSo9DKQrnUEw==}
    dependencies:
      iconv-lite: 0.4.24
    dev: true

  /whatwg-mimetype/2.3.0:
    resolution: {integrity: sha512-M4yMwr6mAnQz76TbJm914+gPpB/nCwvZbJU28cUD6dR004SAxDLOOSUaB1JDRqLtaOV/vi0IC5lEAGFgrjGv/g==}
    dev: true

  /whatwg-url/5.0.0:
    resolution: {integrity: sha1-lmRU6HZUYuN2RNNib2dCzotwll0=}
    dependencies:
      tr46: 0.0.3
      webidl-conversions: 3.0.1

  /whatwg-url/8.7.0:
    resolution: {integrity: sha512-gAojqb/m9Q8a5IV96E3fHJM70AzCkgt4uXYX2O7EmuyOnLrViCQlsEBmF9UQIu3/aeAIp2U17rtbpZWNntQqdg==}
    engines: {node: '>=10'}
    dependencies:
      lodash: 4.17.21
      tr46: 2.1.0
      webidl-conversions: 6.1.0
    dev: true

  /which-boxed-primitive/1.0.2:
    resolution: {integrity: sha512-bwZdv0AKLpplFY2KZRX6TvyuN7ojjr7lwkg6ml0roIy9YeuSr7JS372qlNW18UQYzgYK9ziGcerWqZOmEn9VNg==}
    dependencies:
      is-bigint: 1.0.4
      is-boolean-object: 1.1.2
      is-number-object: 1.0.6
      is-string: 1.0.7
      is-symbol: 1.0.4
    dev: true

  /which-typed-array/1.1.7:
    resolution: {integrity: sha512-vjxaB4nfDqwKI0ws7wZpxIlde1XrLX5uB0ZjpfshgmapJMD7jJWhZI+yToJTqaFByF0eNBcYxbjmCzoRP7CfEw==}
    engines: {node: '>= 0.4'}
    dependencies:
      available-typed-arrays: 1.0.5
      call-bind: 1.0.2
      es-abstract: 1.19.1
      foreach: 2.0.5
      has-tostringtag: 1.0.0
      is-typed-array: 1.1.8
    dev: true

  /which/1.3.1:
    resolution: {integrity: sha512-HxJdYWq1MTIQbJ3nw0cqssHoTNU267KlrDuGZ1WYlxDStUtKUhOaJmh112/TZmHxxUfuJqPXSOm7tDyas0OSIQ==}
    hasBin: true
    dependencies:
      isexe: 2.0.0
    dev: true
    optional: true

  /which/2.0.2:
    resolution: {integrity: sha512-BLI3Tl1TW3Pvl70l3yq3Y64i+awpwXqsGBYWkkqMtnbXgrMD+yj7rhW0kuEDxzJaYXGjEW5ogapKNMEKNMjibA==}
    engines: {node: '>= 8'}
    hasBin: true
    dependencies:
      isexe: 2.0.0

  /wide-align/1.1.5:
    resolution: {integrity: sha512-eDMORYaPNZ4sQIuuYPDHdQvf4gyCF9rEEV/yPxGfwPkRodwEgiMUUXTx/dex+Me0wxx53S+NgUHaP7y3MGlDmg==}
    dependencies:
      string-width: 1.0.2

  /word-wrap/1.2.3:
    resolution: {integrity: sha512-Hz/mrNwitNRh/HUAtM/VT/5VH+ygD6DV7mYKZAtHOrbs8U7lvPS6xf7EJKMF0uW1KJCl0H701g3ZGus+muE5vQ==}
    engines: {node: '>=0.10.0'}
    dev: true

  /wrap-ansi/6.2.0:
    resolution: {integrity: sha512-r6lPcBGxZXlIcymEu7InxDMhdW0KDxpLgoFLcguasxCaJ/SOIZwINatK9KY/tf+ZrlywOKU0UDj3ATXUBfxJXA==}
    engines: {node: '>=8'}
    dependencies:
      ansi-styles: 4.3.0
      string-width: 4.2.3
      strip-ansi: 6.0.1

  /wrap-ansi/7.0.0:
    resolution: {integrity: sha512-YVGIj2kamLSTxw6NsZjoBxfSwsn0ycdesmc4p+Q21c5zPuZ1pl+NfxVdxPtdHvmNVOQ6XSYG4AUtyt/Fi7D16Q==}
    engines: {node: '>=10'}
    dependencies:
      ansi-styles: 4.3.0
      string-width: 4.2.3
      strip-ansi: 6.0.1
    dev: true

  /wrappy/1.0.2:
    resolution: {integrity: sha1-tSQ9jz7BqjXxNkYFvA0QNuMKtp8=}

  /write-file-atomic/3.0.3:
    resolution: {integrity: sha512-AvHcyZ5JnSfq3ioSyjrBkH9yW4m7Ayk8/9My/DD9onKeu/94fwrMocemO2QAJFAlnnDN+ZDS+ZjAR5ua1/PV/Q==}
    dependencies:
      imurmurhash: 0.1.4
      is-typedarray: 1.0.0
      signal-exit: 3.0.6
      typedarray-to-buffer: 3.1.5
    dev: true

  /ws/7.5.6:
    resolution: {integrity: sha512-6GLgCqo2cy2A2rjCNFlxQS6ZljG/coZfZXclldI8FB/1G3CCI36Zd8xy2HrFVACi8tfk5XrgLQEk+P0Tnz9UcA==}
    engines: {node: '>=8.3.0'}
    peerDependencies:
      bufferutil: ^4.0.1
      utf-8-validate: ^5.0.2
    peerDependenciesMeta:
      bufferutil:
        optional: true
      utf-8-validate:
        optional: true
    dev: true

  /xml-name-validator/3.0.0:
    resolution: {integrity: sha512-A5CUptxDsvxKJEU3yO6DuWBSJz/qizqzJKOMIfUJHETbBw/sFaDxgd6fxm1ewUaM0jZ444Fc5vC5ROYurg/4Pw==}
    dev: true

  /xml2js/0.4.23:
    resolution: {integrity: sha512-ySPiMjM0+pLDftHgXY4By0uswI3SPKLDw/i3UXbnO8M/p28zqexCUoPmQFrYD+/1BzhGJSs2i1ERWKJAtiLrug==}
    engines: {node: '>=4.0.0'}
    dependencies:
      sax: 1.2.4
      xmlbuilder: 11.0.1

  /xmlbuilder/11.0.1:
    resolution: {integrity: sha512-fDlsI/kFEx7gLvbecc0/ohLG50fugQp8ryHzMTuW9vSa1GJ0XYWKnhsUx7oie3G98+r56aTQIUB4kht42R3JvA==}
    engines: {node: '>=4.0'}

  /xmlchars/2.2.0:
    resolution: {integrity: sha512-JZnDKK8B0RCDw84FNdDAIpZK+JuJw+s7Lz8nksI7SIuU3UXJJslUthsi+uWBUYOwPFwW7W7PRLRfUKpxjtjFCw==}
    dev: true

  /xpath.js/1.1.0:
    resolution: {integrity: sha512-jg+qkfS4K8E7965sqaUl8mRngXiKb3WZGfONgE18pr03FUQiuSV6G+Ej4tS55B+rIQSFEIw3phdVAQ4pPqNWfQ==}
    engines: {node: '>=0.4.0'}

  /xtend/4.0.2:
    resolution: {integrity: sha512-LKYU1iAXJXUgAXn9URjiu+MWhyUXHsvfp7mcuYm9dSUKK0/CjtrUwFAxD82/mCWbtLsGjFIad0wIsod4zrTAEQ==}
    engines: {node: '>=0.4'}

  /y18n/5.0.8:
    resolution: {integrity: sha512-0pfFzegeDWJHJIAmTLRP2DwHjdF5s7jo9tuztdQxAhINCdvS+3nGINqPd00AphqJR/0LhANUS6/+7SCb98YOfA==}
    engines: {node: '>=10'}
    dev: true

  /yallist/3.1.1:
    resolution: {integrity: sha512-a4UGQaWPH59mOXUYnAG2ewncQS4i4F43Tv3JoAM+s2VDAmS9NsK8GpDMLrCHPksFT7h3K6TOoUNn2pb7RoXx4g==}
    dev: true

  /yallist/4.0.0:
    resolution: {integrity: sha512-3wdGidZyq5PB084XLES5TpOSRA3wjXAlIWMhum2kRcv/41Sn2emQ0dycQW4uZXLejwKvg6EsvbdlVL+FYEct7A==}

  /yaml/1.10.2:
    resolution: {integrity: sha512-r3vXyErRCYJ7wg28yvBY5VSoAF8ZvlcW9/BwUzEtUsjvX/DKs24dIkuwjtuprwJJHsbyUbLApepYTR1BN4uHrg==}
    engines: {node: '>= 6'}
    dev: true

  /yargs-parser/20.2.9:
    resolution: {integrity: sha512-y11nGElTIV+CT3Zv9t7VKl+Q3hTQoT9a1Qzezhhl6Rp21gJ/IVTW7Z3y9EWXhuUBC2Shnf+DX0antecpAwSP8w==}
    engines: {node: '>=10'}
    dev: true

  /yargs/16.2.0:
    resolution: {integrity: sha512-D1mvvtDG0L5ft/jGWkLpG1+m0eQxOfaBvTNELraWj22wSVUMWxZUvYgJYcKh6jGGIkJFhH4IZPQhR4TKpc8mBw==}
    engines: {node: '>=10'}
    dependencies:
      cliui: 7.0.4
      escalade: 3.1.1
      get-caller-file: 2.0.5
      require-directory: 2.1.1
      string-width: 4.2.3
      y18n: 5.0.8
      yargs-parser: 20.2.9
    dev: true

  /yn/3.1.1:
    resolution: {integrity: sha512-Ux4ygGWsu2c7isFWe8Yu1YluJmqVhxqK2cLXNQA5AcC3QfbGNpM7fu0Y8b/z16pXLnFxZYvWhd3fhBY9DLmC6Q==}
    engines: {node: '>=6'}
    dev: true

  /yocto-queue/0.1.0:
    resolution: {integrity: sha512-rVksvsnNCdJ/ohGc6xgPwyN8eheCxsiLM8mxuE/t/mOVqJewPuO1miLpTHQiRgTKCLexL4MeAFVagts7HmNZ2Q==}
    engines: {node: '>=10'}
    dev: false

  /z-schema/5.0.2:
    resolution: {integrity: sha512-40TH47ukMHq5HrzkeVE40Ad7eIDKaRV2b+Qpi2prLc9X9eFJFzV7tMe5aH12e6avaSS/u5l653EQOv+J9PirPw==}
    engines: {node: '>=8.0.0'}
    hasBin: true
    dependencies:
      lodash.get: 4.4.2
      lodash.isequal: 4.5.0
      validator: 13.7.0
    optionalDependencies:
      commander: 2.20.3
    dev: true

  /zip-stream/4.1.0:
    resolution: {integrity: sha512-zshzwQW7gG7hjpBlgeQP9RuyPGNxvJdzR8SUM3QhxCnLjWN2E7j3dOvpeDcQoETfHx0urRS7EtmVToql7YpU4A==}
    engines: {node: '>= 10'}
    dependencies:
      archiver-utils: 2.1.0
      compress-commons: 4.1.1
      readable-stream: 3.6.0
    dev: false<|MERGE_RESOLUTION|>--- conflicted
+++ resolved
@@ -209,12 +209,8 @@
 
   packages/client:
     specifiers:
-<<<<<<< HEAD
-      '@microsoft/api-extractor': 7.18.19
+      '@microsoft/api-extractor': 7.19.3
       '@opentelemetry/api': 1.0.3
-=======
-      '@microsoft/api-extractor': 7.19.3
->>>>>>> 2b2f6cc1
       '@prisma/debug': workspace:*
       '@prisma/engine-core': workspace:*
       '@prisma/engines': 3.9.0-7.7a48cf2c1aea8ec23e6dff2500845f31bdf2c468
@@ -277,12 +273,8 @@
     dependencies:
       '@prisma/engines-version': 3.9.0-7.7a48cf2c1aea8ec23e6dff2500845f31bdf2c468
     devDependencies:
-<<<<<<< HEAD
-      '@microsoft/api-extractor': 7.18.19
+      '@microsoft/api-extractor': 7.19.3
       '@opentelemetry/api': 1.0.3
-=======
-      '@microsoft/api-extractor': 7.19.3
->>>>>>> 2b2f6cc1
       '@prisma/debug': link:../debug
       '@prisma/engine-core': link:../engine-core
       '@prisma/engines': 3.9.0-7.7a48cf2c1aea8ec23e6dff2500845f31bdf2c468
@@ -1622,6 +1614,11 @@
       '@nodelib/fs.scandir': 2.1.5
       fastq: 1.13.0
 
+  /@opentelemetry/api/1.0.3:
+    resolution: {integrity: sha512-puWxACExDe9nxbBB3lOymQFrLYml2dVOrd7USiVRnSbgXE+KwBu+HxFvxrzfqsiSda9IWsXJG1ef7C1O2/GmKQ==}
+    engines: {node: '>=8.0.0'}
+    dev: true
+
   /@opentelemetry/api/1.0.4:
     resolution: {integrity: sha512-BuJuXRSJNQ3QoKA6GWWDyuLpOUck+9hAXNMCnrloc1aWVoy6Xq6t9PUV08aBZ4Lutqq2LEHM486bpZqoViScog==}
     engines: {node: '>=8.0.0'}
@@ -1702,7 +1699,6 @@
       express: 4.17.2
       untildify: 4.0.0
     transitivePeerDependencies:
-      - '@prisma/client'
       - supports-color
     dev: true
 
