--- conflicted
+++ resolved
@@ -227,11 +227,7 @@
       '@prisma/debug': workspace:*
       '@prisma/engine-core': workspace:*
       '@prisma/engines': workspace:*
-<<<<<<< HEAD
-      '@prisma/engines-version': 4.5.0-12.920c8d57b9b2cf556a90632db765c0a6dbf339d1
-=======
       '@prisma/engines-version': 4.5.0-16.fb0ce60e235640c506050e8e5bfc0824f767c931
->>>>>>> aa1361ec
       '@prisma/fetch-engine': workspace:*
       '@prisma/generator-helper': workspace:*
       '@prisma/get-platform': workspace:*
@@ -298,11 +294,7 @@
       yeoman-generator: 5.7.0
       yo: 4.3.0
     dependencies:
-<<<<<<< HEAD
-      '@prisma/engines-version': 4.5.0-12.920c8d57b9b2cf556a90632db765c0a6dbf339d1
-=======
       '@prisma/engines-version': 4.5.0-16.fb0ce60e235640c506050e8e5bfc0824f767c931
->>>>>>> aa1361ec
     devDependencies:
       '@faker-js/faker': 7.5.0
       '@fast-check/jest': 1.0.1_jest@28.1.3
@@ -458,11 +450,7 @@
   packages/engines:
     specifiers:
       '@prisma/debug': workspace:*
-<<<<<<< HEAD
-      '@prisma/engines-version': 4.5.0-12.920c8d57b9b2cf556a90632db765c0a6dbf339d1
-=======
       '@prisma/engines-version': 4.5.0-16.fb0ce60e235640c506050e8e5bfc0824f767c931
->>>>>>> aa1361ec
       '@prisma/fetch-engine': workspace:*
       '@prisma/get-platform': workspace:*
       '@swc/core': 1.3.2
@@ -474,11 +462,7 @@
       typescript: 4.8.3
     devDependencies:
       '@prisma/debug': link:../debug
-<<<<<<< HEAD
-      '@prisma/engines-version': 4.5.0-12.920c8d57b9b2cf556a90632db765c0a6dbf339d1
-=======
       '@prisma/engines-version': 4.5.0-16.fb0ce60e235640c506050e8e5bfc0824f767c931
->>>>>>> aa1361ec
       '@prisma/fetch-engine': link:../fetch-engine
       '@prisma/get-platform': link:../get-platform
       '@swc/core': 1.3.2
@@ -492,11 +476,7 @@
   packages/fetch-engine:
     specifiers:
       '@prisma/debug': workspace:*
-<<<<<<< HEAD
-      '@prisma/engines-version': 4.5.0-12.920c8d57b9b2cf556a90632db765c0a6dbf339d1
-=======
       '@prisma/engines-version': 4.5.0-16.fb0ce60e235640c506050e8e5bfc0824f767c931
->>>>>>> aa1361ec
       '@prisma/get-platform': workspace:*
       '@swc/core': 1.3.2
       '@swc/jest': 0.2.22
@@ -542,11 +522,7 @@
       temp-dir: 2.0.0
       tempy: 1.0.1
     devDependencies:
-<<<<<<< HEAD
-      '@prisma/engines-version': 4.5.0-12.920c8d57b9b2cf556a90632db765c0a6dbf339d1
-=======
       '@prisma/engines-version': 4.5.0-16.fb0ce60e235640c506050e8e5bfc0824f767c931
->>>>>>> aa1361ec
       '@swc/core': 1.3.2
       '@swc/jest': 0.2.22_@swc+core@1.3.2
       '@types/jest': 28.1.8
@@ -807,11 +783,7 @@
   packages/migrate:
     specifiers:
       '@prisma/debug': workspace:*
-<<<<<<< HEAD
-      '@prisma/engines-version': 4.5.0-12.920c8d57b9b2cf556a90632db765c0a6dbf339d1
-=======
       '@prisma/engines-version': 4.5.0-16.fb0ce60e235640c506050e8e5bfc0824f767c931
->>>>>>> aa1361ec
       '@prisma/generator-helper': workspace:*
       '@prisma/get-platform': workspace:*
       '@prisma/internals': workspace:*
@@ -866,11 +838,7 @@
       strip-indent: 3.0.0
       ts-pattern: 4.0.5
     devDependencies:
-<<<<<<< HEAD
-      '@prisma/engines-version': 4.5.0-12.920c8d57b9b2cf556a90632db765c0a6dbf339d1
-=======
       '@prisma/engines-version': 4.5.0-16.fb0ce60e235640c506050e8e5bfc0824f767c931
->>>>>>> aa1361ec
       '@prisma/generator-helper': link:../generator-helper
       '@prisma/internals': link:../internals
       '@swc/core': 1.3.2
@@ -2539,13 +2507,8 @@
     engines: {node: '>=14'}
     dev: true
 
-<<<<<<< HEAD
-  /@prisma/engines-version/4.5.0-12.920c8d57b9b2cf556a90632db765c0a6dbf339d1:
-    resolution: {integrity: sha512-uBqGygAnf1/CXsQ+gKmF5EX1yg7/HRbkRlOd3dq/As55K0BX6qnH77MSkGZMlIaqWXxHWz6DXFN3vQjY2ejeGg==}
-=======
   /@prisma/engines-version/4.5.0-16.fb0ce60e235640c506050e8e5bfc0824f767c931:
     resolution: {integrity: sha512-9ZUdUF4KVr2RAPftGyRcGN+EaVtRiej0LeCDUWw3nifQjZU3DHC47/cs0FW/4xe+LXwLBPvAkNc5Q/lNC0nWBw==}
->>>>>>> aa1361ec
 
   /@prisma/mini-proxy/0.1.2:
     resolution: {integrity: sha512-HtTKq8I9AQLZhHcmPLYWLwDyw8v97D11TF3G0zX9NoDf4IrygL+9mUgRQFZhFiO4BXo5w1hsl2EeB8O2EVM+1A==}
