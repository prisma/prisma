--- conflicted
+++ resolved
@@ -4291,7 +4291,7 @@
     resolution: {integrity: sha512-O2xNmXebtwVekJDD+02udOncjVcMZQuTEQEMpKJ0ZRf5E7/9JJX3izhKUcUifBkyKpljyUM6BTgy2trmviKlpw==}
     dependencies:
       '@types/node': 20.12.3
-      pg-protocol: 1.6.1
+      pg-protocol: 1.6.0
       pg-types: 2.2.0
 
   /@types/progress@2.0.7:
@@ -7856,11 +7856,7 @@
       pretty-format: 29.7.0
       slash: 3.0.0
       strip-json-comments: 3.1.1
-<<<<<<< HEAD
-      ts-node: 10.9.2(@swc/core@1.2.204)(@types/node@18.19.26)(typescript@5.3.3)
-=======
       ts-node: 10.9.2(@types/node@20.12.3)(typescript@5.3.3)
->>>>>>> 6e3b5324
     transitivePeerDependencies:
       - babel-plugin-macros
       - supports-color
@@ -7901,11 +7897,7 @@
       pretty-format: 29.7.0
       slash: 3.0.0
       strip-json-comments: 3.1.1
-<<<<<<< HEAD
-      ts-node: 10.9.2(@swc/core@1.2.204)(@types/node@18.19.26)(typescript@5.3.3)
-=======
       ts-node: 10.9.2(@types/node@20.12.3)(typescript@5.3.3)
->>>>>>> 6e3b5324
     transitivePeerDependencies:
       - babel-plugin-macros
       - supports-color
