--- conflicted
+++ resolved
@@ -346,16 +346,11 @@
         specifier: 29.7.0
         version: 29.7.0
       '@jest/test-sequencer':
-<<<<<<< HEAD
         specifier: 29.6.4
         version: 29.6.4
       '@jkomyno/prisma-driver-adapter-utils':
         specifier: 0.2.1
         version: 0.2.1
-=======
-        specifier: 29.7.0
-        version: 29.7.0
->>>>>>> ee3b7ca7
       '@opentelemetry/api':
         specifier: 1.6.0
         version: 1.6.0
@@ -1269,7 +1264,6 @@
     hasBin: true
     dev: false
 
-<<<<<<< HEAD
   /@aws-crypto/crc32@3.0.0:
     resolution: {integrity: sha512-IzSgsrxUcsrejQbPVilIKy16kAT52EwB6zSaI+M3xxIhKh5+aldEyvI+z6erM7TCLB2BJsFrtHjp6/4/sr+3dA==}
     requiresBuild: true
@@ -1787,8 +1781,6 @@
     dev: false
     optional: true
 
-=======
->>>>>>> ee3b7ca7
   /@azure/abort-controller@1.1.0:
     resolution: {integrity: sha512-TrRLIoSQVzfAJX9H1JeFjzAoDGcoK1IYX1UImfceTZpsyYfWr09Ss1aHW1y5TrrR3iq6RZLBwJ3E24uwPhwahw==}
     engines: {node: '>=12.0.0'}
@@ -3495,7 +3487,6 @@
       semver: 7.5.4
       z-schema: 5.0.5
     dev: true
-<<<<<<< HEAD
 
   /@rushstack/rig-package@0.4.1:
     resolution: {integrity: sha512-AGRwpqlXNSp9LhUSz4HKI9xCluqQDt/obsQFdv/NYIekF3pTTPzc+HbQsIsjVjYnJ3DcmxOREVMhvrMEjpiq6g==}
@@ -3913,8 +3904,6 @@
       tslib: 2.5.0
     dev: false
     optional: true
-=======
->>>>>>> ee3b7ca7
 
   /@rushstack/rig-package@0.4.1:
     resolution: {integrity: sha512-AGRwpqlXNSp9LhUSz4HKI9xCluqQDt/obsQFdv/NYIekF3pTTPzc+HbQsIsjVjYnJ3DcmxOREVMhvrMEjpiq6g==}
