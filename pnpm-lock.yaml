--- conflicted
+++ resolved
@@ -209,14 +209,9 @@
 
   packages/client:
     specifiers:
-<<<<<<< HEAD
       '@faker-js/faker': 6.3.1
-      '@jest/test-sequencer': 28.1.0
-      '@microsoft/api-extractor': 7.24.1
-=======
       '@jest/test-sequencer': 28.1.1
       '@microsoft/api-extractor': 7.25.0
->>>>>>> 45ddda36
       '@opentelemetry/api': 1.1.0
       '@prisma/debug': workspace:*
       '@prisma/engine-core': workspace:*
@@ -281,14 +276,9 @@
     dependencies:
       '@prisma/engines-version': 3.16.0-11.99ac5a5c95ba2f5308d84fc30a7110f606182d92
     devDependencies:
-<<<<<<< HEAD
       '@faker-js/faker': 6.3.1
-      '@jest/test-sequencer': 28.1.0
-      '@microsoft/api-extractor': 7.24.1
-=======
       '@jest/test-sequencer': 28.1.1
       '@microsoft/api-extractor': 7.25.0
->>>>>>> 45ddda36
       '@opentelemetry/api': 1.1.0
       '@prisma/debug': link:../debug
       '@prisma/engine-core': link:../engine-core
