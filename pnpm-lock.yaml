--- conflicted
+++ resolved
@@ -106,17 +106,10 @@
     specifiers:
       '@prisma/client': workspace:*
       '@prisma/debug': workspace:*
-<<<<<<< HEAD
       '@prisma/engines': 3.9.0-48.0619ee5e87cf64117ba4d78d3e2da8b8db2500fa
       '@prisma/fetch-engine': 3.9.0-48.0619ee5e87cf64117ba4d78d3e2da8b8db2500fa
       '@prisma/generator-helper': workspace:*
       '@prisma/get-platform': 3.9.0-48.0619ee5e87cf64117ba4d78d3e2da8b8db2500fa
-=======
-      '@prisma/engines': 3.9.0-47.8117ac16522496bffce89653d236b04cb9ca09c7
-      '@prisma/fetch-engine': 3.9.0-47.8117ac16522496bffce89653d236b04cb9ca09c7
-      '@prisma/generator-helper': workspace:*
-      '@prisma/get-platform': 3.9.0-47.8117ac16522496bffce89653d236b04cb9ca09c7
->>>>>>> 963c92d4
       '@prisma/migrate': workspace:*
       '@prisma/sdk': workspace:*
       '@prisma/studio': 0.456.0
@@ -162,7 +155,6 @@
       ts-jest: 27.1.3
       typescript: 4.5.4
     dependencies:
-<<<<<<< HEAD
       '@prisma/engines': 3.9.0-48.0619ee5e87cf64117ba4d78d3e2da8b8db2500fa
     devDependencies:
       '@prisma/client': link:../client
@@ -170,15 +162,6 @@
       '@prisma/fetch-engine': 3.9.0-48.0619ee5e87cf64117ba4d78d3e2da8b8db2500fa
       '@prisma/generator-helper': link:../generator-helper
       '@prisma/get-platform': 3.9.0-48.0619ee5e87cf64117ba4d78d3e2da8b8db2500fa
-=======
-      '@prisma/engines': 3.9.0-47.8117ac16522496bffce89653d236b04cb9ca09c7
-    devDependencies:
-      '@prisma/client': link:../client
-      '@prisma/debug': link:../debug
-      '@prisma/fetch-engine': 3.9.0-47.8117ac16522496bffce89653d236b04cb9ca09c7
-      '@prisma/generator-helper': link:../generator-helper
-      '@prisma/get-platform': 3.9.0-47.8117ac16522496bffce89653d236b04cb9ca09c7
->>>>>>> 963c92d4
       '@prisma/migrate': link:../migrate
       '@prisma/sdk': link:../sdk
       '@prisma/studio': 0.456.0
@@ -230,19 +213,11 @@
       '@opentelemetry/api': 1.0.3
       '@prisma/debug': workspace:*
       '@prisma/engine-core': workspace:*
-<<<<<<< HEAD
       '@prisma/engines': 3.9.0-48.0619ee5e87cf64117ba4d78d3e2da8b8db2500fa
       '@prisma/engines-version': 3.9.0-48.0619ee5e87cf64117ba4d78d3e2da8b8db2500fa
       '@prisma/fetch-engine': 3.9.0-48.0619ee5e87cf64117ba4d78d3e2da8b8db2500fa
       '@prisma/generator-helper': workspace:*
       '@prisma/get-platform': 3.9.0-48.0619ee5e87cf64117ba4d78d3e2da8b8db2500fa
-=======
-      '@prisma/engines': 3.9.0-47.8117ac16522496bffce89653d236b04cb9ca09c7
-      '@prisma/engines-version': 3.9.0-47.8117ac16522496bffce89653d236b04cb9ca09c7
-      '@prisma/fetch-engine': 3.9.0-47.8117ac16522496bffce89653d236b04cb9ca09c7
-      '@prisma/generator-helper': workspace:*
-      '@prisma/get-platform': 3.9.0-47.8117ac16522496bffce89653d236b04cb9ca09c7
->>>>>>> 963c92d4
       '@prisma/migrate': workspace:*
       '@prisma/sdk': workspace:*
       '@timsuchanek/copy': 1.4.5
@@ -296,27 +271,16 @@
       tsd: 0.19.1
       typescript: 4.5.4
     dependencies:
-<<<<<<< HEAD
       '@prisma/engines-version': 3.9.0-48.0619ee5e87cf64117ba4d78d3e2da8b8db2500fa
-=======
-      '@prisma/engines-version': 3.9.0-47.8117ac16522496bffce89653d236b04cb9ca09c7
->>>>>>> 963c92d4
     devDependencies:
       '@microsoft/api-extractor': 7.19.3
       '@opentelemetry/api': 1.0.3
       '@prisma/debug': link:../debug
       '@prisma/engine-core': link:../engine-core
-<<<<<<< HEAD
       '@prisma/engines': 3.9.0-48.0619ee5e87cf64117ba4d78d3e2da8b8db2500fa
       '@prisma/fetch-engine': 3.9.0-48.0619ee5e87cf64117ba4d78d3e2da8b8db2500fa
       '@prisma/generator-helper': link:../generator-helper
       '@prisma/get-platform': 3.9.0-48.0619ee5e87cf64117ba4d78d3e2da8b8db2500fa
-=======
-      '@prisma/engines': 3.9.0-47.8117ac16522496bffce89653d236b04cb9ca09c7
-      '@prisma/fetch-engine': 3.9.0-47.8117ac16522496bffce89653d236b04cb9ca09c7
-      '@prisma/generator-helper': link:../generator-helper
-      '@prisma/get-platform': 3.9.0-47.8117ac16522496bffce89653d236b04cb9ca09c7
->>>>>>> 963c92d4
       '@prisma/migrate': link:../migrate
       '@prisma/sdk': link:../sdk
       '@timsuchanek/copy': 1.4.5
@@ -414,15 +378,9 @@
   packages/engine-core:
     specifiers:
       '@prisma/debug': workspace:*
-<<<<<<< HEAD
       '@prisma/engines': 3.9.0-48.0619ee5e87cf64117ba4d78d3e2da8b8db2500fa
       '@prisma/generator-helper': workspace:*
       '@prisma/get-platform': 3.9.0-48.0619ee5e87cf64117ba4d78d3e2da8b8db2500fa
-=======
-      '@prisma/engines': 3.9.0-47.8117ac16522496bffce89653d236b04cb9ca09c7
-      '@prisma/generator-helper': workspace:*
-      '@prisma/get-platform': 3.9.0-47.8117ac16522496bffce89653d236b04cb9ca09c7
->>>>>>> 963c92d4
       '@types/jest': 27.4.0
       '@types/node': 12.20.42
       '@typescript-eslint/eslint-plugin': 5.9.0
@@ -449,15 +407,9 @@
       undici: 3.3.6
     dependencies:
       '@prisma/debug': link:../debug
-<<<<<<< HEAD
       '@prisma/engines': 3.9.0-48.0619ee5e87cf64117ba4d78d3e2da8b8db2500fa
       '@prisma/generator-helper': link:../generator-helper
       '@prisma/get-platform': 3.9.0-48.0619ee5e87cf64117ba4d78d3e2da8b8db2500fa
-=======
-      '@prisma/engines': 3.9.0-47.8117ac16522496bffce89653d236b04cb9ca09c7
-      '@prisma/generator-helper': link:../generator-helper
-      '@prisma/get-platform': 3.9.0-47.8117ac16522496bffce89653d236b04cb9ca09c7
->>>>>>> 963c92d4
       chalk: 4.1.2
       execa: 5.1.1
       get-stream: 6.0.1
@@ -602,15 +554,9 @@
   packages/migrate:
     specifiers:
       '@prisma/debug': workspace:*
-<<<<<<< HEAD
       '@prisma/engines-version': 3.9.0-48.0619ee5e87cf64117ba4d78d3e2da8b8db2500fa
       '@prisma/generator-helper': workspace:*
       '@prisma/get-platform': 3.9.0-48.0619ee5e87cf64117ba4d78d3e2da8b8db2500fa
-=======
-      '@prisma/engines-version': 3.9.0-47.8117ac16522496bffce89653d236b04cb9ca09c7
-      '@prisma/generator-helper': workspace:*
-      '@prisma/get-platform': 3.9.0-47.8117ac16522496bffce89653d236b04cb9ca09c7
->>>>>>> 963c92d4
       '@prisma/sdk': workspace:*
       '@sindresorhus/slugify': 1.1.2
       '@types/jest': 27.4.0
@@ -652,11 +598,7 @@
       typescript: 4.5.4
     dependencies:
       '@prisma/debug': link:../debug
-<<<<<<< HEAD
       '@prisma/get-platform': 3.9.0-48.0619ee5e87cf64117ba4d78d3e2da8b8db2500fa
-=======
-      '@prisma/get-platform': 3.9.0-47.8117ac16522496bffce89653d236b04cb9ca09c7
->>>>>>> 963c92d4
       '@sindresorhus/slugify': 1.1.2
       chalk: 4.1.2
       execa: 5.1.1
@@ -674,11 +616,7 @@
       strip-ansi: 6.0.1
       strip-indent: 3.0.0
     devDependencies:
-<<<<<<< HEAD
       '@prisma/engines-version': 3.9.0-48.0619ee5e87cf64117ba4d78d3e2da8b8db2500fa
-=======
-      '@prisma/engines-version': 3.9.0-47.8117ac16522496bffce89653d236b04cb9ca09c7
->>>>>>> 963c92d4
       '@prisma/generator-helper': link:../generator-helper
       '@prisma/sdk': link:../sdk
       '@types/jest': 27.4.0
@@ -746,17 +684,10 @@
     specifiers:
       '@prisma/debug': workspace:*
       '@prisma/engine-core': workspace:*
-<<<<<<< HEAD
       '@prisma/engines': 3.9.0-48.0619ee5e87cf64117ba4d78d3e2da8b8db2500fa
       '@prisma/fetch-engine': 3.9.0-48.0619ee5e87cf64117ba4d78d3e2da8b8db2500fa
       '@prisma/generator-helper': workspace:*
       '@prisma/get-platform': 3.9.0-48.0619ee5e87cf64117ba4d78d3e2da8b8db2500fa
-=======
-      '@prisma/engines': 3.9.0-47.8117ac16522496bffce89653d236b04cb9ca09c7
-      '@prisma/fetch-engine': 3.9.0-47.8117ac16522496bffce89653d236b04cb9ca09c7
-      '@prisma/generator-helper': workspace:*
-      '@prisma/get-platform': 3.9.0-47.8117ac16522496bffce89653d236b04cb9ca09c7
->>>>>>> 963c92d4
       '@timsuchanek/copy': 1.4.5
       '@types/jest': 27.4.0
       '@types/node': 12.20.42
@@ -811,17 +742,10 @@
     dependencies:
       '@prisma/debug': link:../debug
       '@prisma/engine-core': link:../engine-core
-<<<<<<< HEAD
       '@prisma/engines': 3.9.0-48.0619ee5e87cf64117ba4d78d3e2da8b8db2500fa
       '@prisma/fetch-engine': 3.9.0-48.0619ee5e87cf64117ba4d78d3e2da8b8db2500fa
       '@prisma/generator-helper': link:../generator-helper
       '@prisma/get-platform': 3.9.0-48.0619ee5e87cf64117ba4d78d3e2da8b8db2500fa
-=======
-      '@prisma/engines': 3.9.0-47.8117ac16522496bffce89653d236b04cb9ca09c7
-      '@prisma/fetch-engine': 3.9.0-47.8117ac16522496bffce89653d236b04cb9ca09c7
-      '@prisma/generator-helper': link:../generator-helper
-      '@prisma/get-platform': 3.9.0-47.8117ac16522496bffce89653d236b04cb9ca09c7
->>>>>>> 963c92d4
       '@timsuchanek/copy': 1.4.5
       archiver: 5.3.0
       arg: 5.0.1
@@ -1708,7 +1632,6 @@
       ms: 2.1.3
       strip-ansi: 6.0.1
 
-<<<<<<< HEAD
   /@prisma/engines-version/3.9.0-48.0619ee5e87cf64117ba4d78d3e2da8b8db2500fa:
     resolution: {integrity: sha512-EyC5D8/rWo3zeimssJ+iIDgHH7w2Mi/TTWM+6RajkteY+YcZJYlbyLTg5K3jJcpg2DshlOIvH9DambVrDP8Axw==}
 
@@ -1721,20 +1644,6 @@
     dependencies:
       '@prisma/debug': 3.8.1
       '@prisma/get-platform': 3.9.0-48.0619ee5e87cf64117ba4d78d3e2da8b8db2500fa
-=======
-  /@prisma/engines-version/3.9.0-47.8117ac16522496bffce89653d236b04cb9ca09c7:
-    resolution: {integrity: sha512-dGxKIOrGgH+W4y0PHkFBcLw0SHAfc3R0QtIbBeIXdaRTnwKtmvD+x/ov19Q0uudRrfl0rGC50ljS36FAE67X1g==}
-
-  /@prisma/engines/3.9.0-47.8117ac16522496bffce89653d236b04cb9ca09c7:
-    resolution: {integrity: sha512-ZfSsAVfv7zo/L9hOS+e5nMepaUEEyRihJpMmf73iyH2juY7df9rZROlwQxw+/8CrTf7PqBVUNdxpKDIuNQCmow==}
-    requiresBuild: true
-
-  /@prisma/fetch-engine/3.9.0-47.8117ac16522496bffce89653d236b04cb9ca09c7:
-    resolution: {integrity: sha512-hK63wO3MigW9ZMcQchpkexMmv7yxEUWsZapXXFa3Kj7U54NeGGxofnTlsjJQVFOOGJhX2Uj/tpHTU0+KFG2NVQ==}
-    dependencies:
-      '@prisma/debug': 3.8.1
-      '@prisma/get-platform': 3.9.0-47.8117ac16522496bffce89653d236b04cb9ca09c7
->>>>>>> 963c92d4
       chalk: 4.1.2
       execa: 5.1.1
       find-cache-dir: 3.3.2
@@ -1754,13 +1663,8 @@
       - encoding
       - supports-color
 
-<<<<<<< HEAD
   /@prisma/get-platform/3.9.0-48.0619ee5e87cf64117ba4d78d3e2da8b8db2500fa:
     resolution: {integrity: sha512-VBXEmZR4/JpR9v6sTLjrvV+F6+GHq1mvlOO9a1rI8FoJxk5H1Xy9yg5dCcV4wR0TIR33j0ZyiDK+cyuRAOG0gQ==}
-=======
-  /@prisma/get-platform/3.9.0-47.8117ac16522496bffce89653d236b04cb9ca09c7:
-    resolution: {integrity: sha512-iZhyXDYa/2nh4sGYYVI5pcSBU+0z/vidAitfjgUCt49qNNgL2K9jDdS9exIxhhquIp9tA6oo3RSgkW7zQxCxtw==}
->>>>>>> 963c92d4
     dependencies:
       '@prisma/debug': 3.8.1
 
