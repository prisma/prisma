lockfileVersion: '9.0'

settings:
  autoInstallPeers: false
  excludeLinksFromLockfile: false

importers:

  .:
    devDependencies:
      '@eslint-community/eslint-plugin-eslint-comments':
        specifier: 4.4.1
        version: 4.4.1(eslint@9.22.0(jiti@2.4.2))
      '@eslint/eslintrc':
        specifier: 3.3.0
        version: 3.3.0
      '@eslint/js':
        specifier: 9.30.0
        version: 9.30.0
      '@microsoft/api-extractor':
        specifier: 7.52.11
        version: 7.52.11(@types/node@20.19.25)
      '@octokit/graphql':
        specifier: 8.2.1
        version: 8.2.1
      '@octokit/rest':
        specifier: 21.1.1
        version: 21.1.1
      '@prisma/engines':
        specifier: workspace:*
        version: link:packages/engines
      '@sindresorhus/slugify':
        specifier: 2.2.1
        version: 2.2.1
      '@size-limit/file':
        specifier: 11.2.0
        version: 11.2.0(size-limit@11.2.0)
      '@slack/webhook':
        specifier: 7.0.5
        version: 7.0.5
      '@types/benchmark':
        specifier: 2.1.5
        version: 2.1.5
      '@types/fs-extra':
        specifier: 11.0.4
        version: 11.0.4
      '@types/graphviz':
        specifier: 0.0.39
        version: 0.0.39
      '@types/jest':
        specifier: 29.5.14
        version: 29.5.14
      '@types/node':
        specifier: ~20.19.24
        version: 20.19.25
      '@types/resolve':
        specifier: 1.20.6
        version: 1.20.6
      '@typescript-eslint/eslint-plugin':
        specifier: 7.15.0
        version: 7.15.0(@typescript-eslint/parser@7.15.0(eslint@9.22.0(jiti@2.4.2))(typescript@5.4.5))(eslint@9.22.0(jiti@2.4.2))(typescript@5.4.5)
      '@typescript-eslint/parser':
        specifier: 7.15.0
        version: 7.15.0(eslint@9.22.0(jiti@2.4.2))(typescript@5.4.5)
      '@typescript-eslint/utils':
        specifier: 7.15.0
        version: 7.15.0(eslint@9.22.0(jiti@2.4.2))(typescript@5.4.5)
      '@vitest/coverage-v8':
        specifier: 3.2.4
        version: 3.2.4(vitest@3.2.4(@types/debug@4.1.12)(@types/node@20.19.25)(jiti@2.4.2)(terser@5.27.0)(tsx@4.19.3)(yaml@2.7.0))
      arg:
        specifier: 5.0.2
        version: 5.0.2
      batching-toposort:
        specifier: 1.2.0
        version: 1.2.0
      buffer:
        specifier: 6.0.3
        version: 6.0.3
      chokidar:
        specifier: 4.0.3
        version: 4.0.3
      decimal.js-light:
        specifier: 2.5.1
        version: 2.5.1
      dotenv-cli:
        specifier: 8.0.0
        version: 8.0.0
      esbuild:
        specifier: 0.25.5
        version: 0.25.5
      esbuild-register:
        specifier: 3.6.0
        version: 3.6.0(esbuild@0.25.5)
      eslint:
        specifier: 9.22.0
        version: 9.22.0(jiti@2.4.2)
      eslint-config-prettier:
        specifier: 10.1.8
        version: 10.1.8(eslint@9.22.0(jiti@2.4.2))
      eslint-plugin-import-x:
        specifier: 4.6.1
        version: 4.6.1(eslint@9.22.0(jiti@2.4.2))(typescript@5.4.5)
      eslint-plugin-jest:
        specifier: 28.11.0
        version: 28.11.0(@typescript-eslint/eslint-plugin@7.15.0(@typescript-eslint/parser@7.15.0(eslint@9.22.0(jiti@2.4.2))(typescript@5.4.5))(eslint@9.22.0(jiti@2.4.2))(typescript@5.4.5))(eslint@9.22.0(jiti@2.4.2))(jest@29.7.0(@types/node@20.19.25)(ts-node@10.9.2(@swc/core@1.11.5)(@types/node@20.19.25)(typescript@5.4.5)))(typescript@5.4.5)
      eslint-plugin-local-rules:
        specifier: 3.0.2
        version: 3.0.2
      eslint-plugin-prettier:
        specifier: 5.5.4
        version: 5.5.4(eslint-config-prettier@10.1.8(eslint@9.22.0(jiti@2.4.2)))(eslint@9.22.0(jiti@2.4.2))(prettier@3.6.2)
      eslint-plugin-simple-import-sort:
        specifier: 12.1.1
        version: 12.1.1(eslint@9.22.0(jiti@2.4.2))
      execa:
        specifier: 8.0.1
        version: 8.0.1
      format-util:
        specifier: 1.0.5
        version: 1.0.5
      fs-extra:
        specifier: 11.3.0
        version: 11.3.0
      globals:
        specifier: 16.0.0
        version: 16.0.0
      globby:
        specifier: 11.1.0
        version: 11.1.0
      graphviz-mit:
        specifier: 0.0.9
        version: 0.0.9
      husky:
        specifier: 9.1.7
        version: 9.1.7
      is-ci:
        specifier: 4.1.0
        version: 4.1.0
      jest-junit:
        specifier: 16.0.0
        version: 16.0.0
      kleur:
        specifier: 4.1.5
        version: 4.1.5
      lint-staged:
        specifier: 15.4.3
        version: 15.4.3
      p-map:
        specifier: 4.0.0
        version: 4.0.0
      p-reduce:
        specifier: 3.0.0
        version: 3.0.0
      p-retry:
        specifier: 4.6.2
        version: 4.6.2
      prettier:
        specifier: 3.6.2
        version: 3.6.2
      prettier2:
        specifier: npm:prettier@2.8.8
        version: prettier@2.8.8
      regenerator-runtime:
        specifier: 0.14.1
        version: 0.14.1
      resolve:
        specifier: 1.22.10
        version: 1.22.10
      safe-buffer:
        specifier: 5.2.1
        version: 5.2.1
      semver:
        specifier: 7.7.0
        version: 7.7.0
      size-limit:
        specifier: 11.2.0
        version: 11.2.0
      spdx-exceptions:
        specifier: 2.5.0
        version: 2.5.0
      spdx-license-ids:
        specifier: 3.0.21
        version: 3.0.21
      staged-git-files:
        specifier: 1.3.0
        version: 1.3.0
      ts-node:
        specifier: 10.9.2
        version: 10.9.2(@swc/core@1.11.5)(@types/node@20.19.25)(typescript@5.4.5)
      ts-toolbelt:
        specifier: 9.6.0
        version: 9.6.0
      tsx:
        specifier: 4.19.3
        version: 4.19.3
      turbo:
        specifier: 2.5.6
        version: 2.5.6
      typescript:
        specifier: 5.4.5
        version: 5.4.5
      vitest:
        specifier: 3.2.4
        version: 3.2.4(@types/debug@4.1.12)(@types/node@20.19.25)(jiti@2.4.2)(terser@5.27.0)(tsx@4.19.3)(yaml@2.7.0)
      wrangler:
        specifier: 3.114.15
        version: 3.114.15(@cloudflare/workers-types@4.20251117.0)
      zx:
        specifier: 8.4.1
        version: 8.4.1

  packages/adapter-better-sqlite3:
    dependencies:
      '@prisma/driver-adapter-utils':
        specifier: workspace:*
        version: link:../driver-adapter-utils
      better-sqlite3:
        specifier: ^11.10.0
        version: 11.10.0
    devDependencies:
      '@types/better-sqlite3':
        specifier: 7.6.12
        version: 7.6.12
      async-mutex:
        specifier: 0.5.0
        version: 0.5.0

  packages/adapter-d1:
    dependencies:
      '@cloudflare/workers-types':
        specifier: ^4.20251014.0
        version: 4.20251117.0
      '@prisma/driver-adapter-utils':
        specifier: workspace:*
        version: link:../driver-adapter-utils
      ky:
        specifier: 1.7.5
        version: 1.7.5

  packages/adapter-libsql:
    dependencies:
      '@libsql/client':
        specifier: ^0.8.1
        version: 0.8.1
      '@prisma/driver-adapter-utils':
        specifier: workspace:*
        version: link:../driver-adapter-utils
      async-mutex:
        specifier: 0.5.0
        version: 0.5.0

  packages/adapter-mariadb:
    dependencies:
      '@prisma/driver-adapter-utils':
        specifier: workspace:*
        version: link:../driver-adapter-utils
      mariadb:
        specifier: 3.4.5
        version: 3.4.5

  packages/adapter-mssql:
    dependencies:
      '@prisma/driver-adapter-utils':
        specifier: workspace:*
        version: link:../driver-adapter-utils
      async-mutex:
        specifier: 0.5.0
        version: 0.5.0
      mssql:
        specifier: ^11.0.1
        version: 11.0.1
    devDependencies:
      '@types/mssql':
        specifier: 9.1.8
        version: 9.1.8

  packages/adapter-neon:
    dependencies:
      '@neondatabase/serverless':
        specifier: '>0.6.0 <2'
        version: 0.10.2
      '@prisma/driver-adapter-utils':
        specifier: workspace:*
        version: link:../driver-adapter-utils
      postgres-array:
        specifier: 3.0.4
        version: 3.0.4
    devDependencies:
      '@prisma/debug':
        specifier: workspace:*
        version: link:../debug

  packages/adapter-pg:
    dependencies:
      '@prisma/driver-adapter-utils':
        specifier: workspace:*
        version: link:../driver-adapter-utils
      pg:
        specifier: ^8.16.3
        version: 8.16.3
      postgres-array:
        specifier: 3.0.4
        version: 3.0.4
    devDependencies:
      '@prisma/debug':
        specifier: workspace:*
        version: link:../debug
      '@types/pg':
        specifier: 8.11.11
        version: 8.11.11

  packages/adapter-planetscale:
    dependencies:
      '@planetscale/database':
        specifier: ^1.19.0
        version: 1.19.0
      '@prisma/driver-adapter-utils':
        specifier: workspace:*
        version: link:../driver-adapter-utils
      async-mutex:
        specifier: 0.5.0
        version: 0.5.0
    devDependencies:
      undici:
        specifier: 7.4.0
        version: 7.4.0

  packages/adapter-ppg:
    dependencies:
      '@prisma/driver-adapter-utils':
        specifier: workspace:*
        version: link:../driver-adapter-utils
      '@prisma/ppg':
        specifier: ^1.0.1
        version: 1.0.1
      pg-types:
        specifier: 4.0.2
        version: 4.0.2
      postgres-array:
        specifier: 3.0.4
        version: 3.0.4
    devDependencies:
      '@prisma/debug':
        specifier: workspace:*
        version: link:../debug

  packages/bundle-size:
    dependencies:
      '@libsql/client':
        specifier: 0.8.1
        version: 0.8.1
      '@neondatabase/serverless':
        specifier: 0.10.2
        version: 0.10.2
      '@planetscale/database':
        specifier: 1.19.0
        version: 1.19.0
      '@prisma/adapter-d1':
        specifier: workspace:*
        version: link:../adapter-d1
      '@prisma/adapter-libsql':
        specifier: workspace:*
        version: link:../adapter-libsql
      '@prisma/adapter-mariadb':
        specifier: workspace:*
        version: link:../adapter-mariadb
      '@prisma/adapter-mssql':
        specifier: workspace:*
        version: link:../adapter-mssql
      '@prisma/adapter-neon':
        specifier: workspace:*
        version: link:../adapter-neon
      '@prisma/adapter-pg':
        specifier: workspace:*
        version: link:../adapter-pg
      '@prisma/adapter-planetscale':
        specifier: workspace:*
        version: link:../adapter-planetscale
      '@prisma/client':
        specifier: workspace:*
        version: link:../client
      '@prisma/client-runtime-utils':
        specifier: workspace:*
        version: link:../client-runtime-utils
      pg:
        specifier: 8.14.1
        version: 8.14.1
      prisma:
        specifier: workspace:*
        version: link:../cli
    devDependencies:
      wrangler:
        specifier: 4.45.0
        version: 4.45.0(@cloudflare/workers-types@4.20251117.0)

  packages/bundled-js-drivers:
    dependencies:
      '@libsql/client':
        specifier: 0.8.1
        version: 0.8.1
      '@neondatabase/serverless':
        specifier: 0.10.2
        version: 0.10.2
      '@planetscale/database':
        specifier: 1.19.0
        version: 1.19.0
      '@types/pg':
        specifier: 8.11.11
        version: 8.11.11
      pg:
        specifier: 8.14.1
        version: 8.14.1

  packages/cli:
    dependencies:
      '@prisma/config':
        specifier: workspace:*
        version: link:../config
      '@prisma/dev':
        specifier: 0.13.0
        version: 0.13.0(typescript@5.4.5)
      '@prisma/engines':
        specifier: workspace:*
        version: link:../engines
      '@prisma/studio-core-licensed':
        specifier: 0.8.0
        version: 0.8.0
      mysql2:
        specifier: 3.15.3
        version: 3.15.3
      postgres:
        specifier: 3.4.7
        version: 3.4.7
    devDependencies:
      '@hono/node-server':
        specifier: 1.19.0
        version: 1.19.0(hono@4.9.4)
      '@inquirer/prompts':
        specifier: 7.3.3
        version: 7.3.3(@types/node@20.19.25)
      '@libsql/client':
        specifier: 0.8.1
        version: 0.8.1
      '@modelcontextprotocol/sdk':
        specifier: 1.13.2
        version: 1.13.2
      '@opentelemetry/api':
        specifier: 1.9.0
        version: 1.9.0
      '@opentelemetry/context-async-hooks':
        specifier: 2.1.0
        version: 2.1.0(@opentelemetry/api@1.9.0)
      '@opentelemetry/sdk-trace-base':
        specifier: 2.1.0
        version: 2.1.0(@opentelemetry/api@1.9.0)
      '@prisma/adapter-libsql':
        specifier: workspace:*
        version: link:../adapter-libsql
      '@prisma/client':
        specifier: workspace:*
        version: link:../client
      '@prisma/client-generator-registry':
        specifier: workspace:*
        version: link:../client-generator-registry
      '@prisma/debug':
        specifier: workspace:*
        version: link:../debug
      '@prisma/dmmf':
        specifier: workspace:*
        version: link:../dmmf
      '@prisma/driver-adapter-utils':
        specifier: workspace:*
        version: link:../driver-adapter-utils
      '@prisma/fetch-engine':
        specifier: workspace:*
        version: link:../fetch-engine
      '@prisma/generator':
        specifier: workspace:*
        version: link:../generator
      '@prisma/get-platform':
        specifier: workspace:*
        version: link:../get-platform
      '@prisma/internals':
        specifier: workspace:*
        version: link:../internals
      '@prisma/migrate':
        specifier: workspace:*
        version: link:../migrate
      '@swc/core':
        specifier: 1.11.5
        version: 1.11.5
      '@swc/jest':
        specifier: 0.2.37
        version: 0.2.37(@swc/core@1.11.5)
      '@types/better-sqlite3':
        specifier: 7.6.12
        version: 7.6.12
      '@types/fs-extra':
        specifier: 11.0.4
        version: 11.0.4
      '@types/jest':
        specifier: 29.5.14
        version: 29.5.14
      '@types/node':
        specifier: ~20.19.24
        version: 20.19.25
      async-listen:
        specifier: 3.1.0
        version: 3.1.0
      better-sqlite3:
        specifier: ^11.10.0
        version: 11.10.0
      checkpoint-client:
        specifier: 1.1.33
        version: 1.1.33(encoding@0.1.13)
      chokidar:
        specifier: 4.0.3
        version: 4.0.3
      dotenv:
        specifier: 17.2.3
        version: 17.2.3
      effect:
        specifier: 3.18.4
        version: 3.18.4
      env-paths:
        specifier: 2.2.1
        version: 2.2.1
      execa:
        specifier: 5.1.1
        version: 5.1.1
      fs-extra:
        specifier: 11.3.0
        version: 11.3.0
      get-port-please:
        specifier: 3.2.0
        version: 3.2.0
      get-tsconfig:
        specifier: 4.10.0
        version: 4.10.0
      hono:
        specifier: 4.9.4
        version: 4.9.4
      jest:
        specifier: 29.7.0
        version: 29.7.0(@types/node@20.19.25)(ts-node@10.9.2(@swc/core@1.11.5)(@types/node@20.19.25)(typescript@5.4.5))
      jest-junit:
        specifier: 16.0.0
        version: 16.0.0
      kleur:
        specifier: 4.1.5
        version: 4.1.5
      line-replace:
        specifier: 2.0.1
        version: 2.0.1
      log-update:
        specifier: 6.1.0
        version: 6.1.0
      node-fetch:
        specifier: 3.3.2
        version: 3.3.2
      npm-packlist:
        specifier: 5.1.3
        version: 5.1.3
      ohash:
        specifier: 2.0.11
        version: 2.0.11
      open:
        specifier: 8.4.2
        version: 8.4.2
      openapi-fetch:
        specifier: 0.15.0
        version: 0.15.0
      openapi-typescript:
        specifier: 7.10.1
        version: 7.10.1(typescript@5.4.5)
      ora:
        specifier: 8.2.0
        version: 8.2.0
      package-up:
        specifier: 5.0.0
        version: 5.0.0
      pathe:
        specifier: 2.0.3
        version: 2.0.3
      resolve-pkg:
        specifier: 2.0.0
        version: 2.0.0
      strip-ansi:
        specifier: 7.1.0
        version: 7.1.0
      ts-pattern:
        specifier: 5.6.2
        version: 5.6.2
      typescript:
        specifier: 5.4.5
        version: 5.4.5
      xdg-app-paths:
        specifier: 8.3.0
        version: 8.3.0
      zod:
        specifier: 3.24.2
        version: 3.24.2

  packages/client:
    dependencies:
      '@prisma/client-runtime-utils':
        specifier: workspace:*
        version: link:../client-runtime-utils
    devDependencies:
      '@cloudflare/workers-types':
        specifier: ^4.20251014.0
        version: 4.20251117.0
      '@codspeed/benchmark.js-plugin':
        specifier: 4.0.0
        version: 4.0.0(benchmark@2.1.4)
      '@faker-js/faker':
        specifier: 9.6.0
        version: 9.6.0
      '@fast-check/jest':
        specifier: 2.0.3
        version: 2.0.3(@jest/expect@29.7.0)(@jest/globals@29.7.0)
      '@hono/node-server':
        specifier: 1.19.0
        version: 1.19.0(hono@4.9.4)
      '@inquirer/prompts':
        specifier: 7.3.3
        version: 7.3.3(@types/node@20.19.25)
      '@jest/create-cache-key-function':
        specifier: 29.7.0
        version: 29.7.0
      '@jest/globals':
        specifier: 29.7.0
        version: 29.7.0
      '@jest/test-sequencer':
        specifier: 29.7.0
        version: 29.7.0
      '@libsql/client':
        specifier: 0.8.1
        version: 0.8.1
      '@neondatabase/serverless':
        specifier: 0.10.2
        version: 0.10.2
      '@opentelemetry/api':
        specifier: 1.9.0
        version: 1.9.0
      '@opentelemetry/context-async-hooks':
        specifier: 2.1.0
        version: 2.1.0(@opentelemetry/api@1.9.0)
      '@opentelemetry/instrumentation':
        specifier: 0.206.0
        version: 0.206.0(@opentelemetry/api@1.9.0)
      '@opentelemetry/resources':
        specifier: 2.1.0
        version: 2.1.0(@opentelemetry/api@1.9.0)
      '@opentelemetry/sdk-trace-base':
        specifier: 2.1.0
        version: 2.1.0(@opentelemetry/api@1.9.0)
      '@opentelemetry/semantic-conventions':
        specifier: 1.37.0
        version: 1.37.0
      '@planetscale/database':
        specifier: 1.19.0
        version: 1.19.0
      '@prisma/adapter-better-sqlite3':
        specifier: workspace:*
        version: link:../adapter-better-sqlite3
      '@prisma/adapter-d1':
        specifier: workspace:*
        version: link:../adapter-d1
      '@prisma/adapter-libsql':
        specifier: workspace:*
        version: link:../adapter-libsql
      '@prisma/adapter-mariadb':
        specifier: workspace:*
        version: link:../adapter-mariadb
      '@prisma/adapter-mssql':
        specifier: workspace:*
        version: link:../adapter-mssql
      '@prisma/adapter-neon':
        specifier: workspace:*
        version: link:../adapter-neon
      '@prisma/adapter-pg':
        specifier: workspace:*
        version: link:../adapter-pg
      '@prisma/adapter-planetscale':
        specifier: workspace:*
        version: link:../adapter-planetscale
      '@prisma/client-common':
        specifier: workspace:*
        version: link:../client-common
      '@prisma/client-engine-runtime':
        specifier: workspace:*
        version: link:../client-engine-runtime
      '@prisma/client-generator-js':
        specifier: workspace:*
        version: link:../client-generator-js
      '@prisma/client-generator-ts':
        specifier: workspace:*
        version: link:../client-generator-ts
      '@prisma/config':
        specifier: workspace:*
        version: link:../config
      '@prisma/debug':
        specifier: workspace:*
        version: link:../debug
      '@prisma/dmmf':
        specifier: workspace:*
        version: link:../dmmf
      '@prisma/driver-adapter-utils':
        specifier: workspace:*
        version: link:../driver-adapter-utils
      '@prisma/engines':
        specifier: workspace:*
        version: link:../engines
      '@prisma/engines-version':
        specifier: 6.20.0-16.next-0c19ccc313cf9911a90d99d2ac2eb0280c76c513
        version: 6.20.0-16.next-0c19ccc313cf9911a90d99d2ac2eb0280c76c513
      '@prisma/fetch-engine':
        specifier: workspace:*
        version: link:../fetch-engine
      '@prisma/generator':
        specifier: workspace:*
        version: link:../generator
      '@prisma/generator-helper':
        specifier: workspace:*
        version: link:../generator-helper
      '@prisma/get-platform':
        specifier: workspace:*
        version: link:../get-platform
      '@prisma/instrumentation':
        specifier: workspace:*
        version: link:../instrumentation
      '@prisma/internals':
        specifier: workspace:*
        version: link:../internals
      '@prisma/migrate':
        specifier: workspace:*
        version: link:../migrate
      '@prisma/query-compiler-wasm':
        specifier: 6.20.0-16.next-0c19ccc313cf9911a90d99d2ac2eb0280c76c513
        version: 6.20.0-16.next-0c19ccc313cf9911a90d99d2ac2eb0280c76c513
      '@prisma/query-plan-executor':
        specifier: workspace:*
        version: link:../query-plan-executor
      '@prisma/ts-builders':
        specifier: workspace:*
        version: link:../ts-builders
      '@snaplet/copycat':
        specifier: 6.0.0
        version: 6.0.0
      '@swc-node/register':
        specifier: 1.10.9
        version: 1.10.9(@swc/core@1.11.5)(@swc/types@0.1.19)(typescript@5.4.5)
      '@swc/core':
        specifier: 1.11.5
        version: 1.11.5
      '@swc/jest':
        specifier: 0.2.37
        version: 0.2.37(@swc/core@1.11.5)
      '@timsuchanek/copy':
        specifier: 1.4.5
        version: 1.4.5
      '@types/debug':
        specifier: 4.1.12
        version: 4.1.12
      '@types/fs-extra':
        specifier: 11.0.4
        version: 11.0.4
      '@types/jest':
        specifier: 29.5.14
        version: 29.5.14
      '@types/js-levenshtein':
        specifier: 1.1.3
        version: 1.1.3
      '@types/mssql':
        specifier: 9.1.8
        version: 9.1.8
      '@types/node':
        specifier: ~20.19.24
        version: 20.19.25
      '@types/pg':
        specifier: 8.11.11
        version: 8.11.11
      arg:
        specifier: 5.0.2
        version: 5.0.2
      benchmark:
        specifier: 2.1.4
        version: 2.1.4
      cookie-es:
        specifier: 2.0.0
        version: 2.0.0
      execa:
        specifier: 8.0.1
        version: 8.0.1
      expect-type:
        specifier: 1.2.2
        version: 1.2.2
      fs-extra:
        specifier: 11.3.0
        version: 11.3.0
      get-stream:
        specifier: 6.0.1
        version: 6.0.1
      globby:
        specifier: 11.1.0
        version: 11.1.0
      indent-string:
        specifier: 4.0.0
        version: 4.0.0
      jest:
        specifier: 29.7.0
        version: 29.7.0(@types/node@20.19.25)(ts-node@10.9.2(@swc/core@1.11.5)(@types/node@20.19.25)(typescript@5.4.5))
      jest-extended:
        specifier: 4.0.2
        version: 4.0.2(jest@29.7.0(@types/node@20.19.25)(ts-node@10.9.2(@swc/core@1.11.5)(@types/node@20.19.25)(typescript@5.4.5)))
      jest-junit:
        specifier: 16.0.0
        version: 16.0.0
      jest-serializer-ansi-escapes:
        specifier: 4.0.0
        version: 4.0.0
      jest-snapshot:
        specifier: 29.7.0
        version: 29.7.0
      js-levenshtein:
        specifier: 1.1.6
        version: 1.1.6
      kleur:
        specifier: 4.1.5
        version: 4.1.5
      klona:
        specifier: 2.0.6
        version: 2.0.6
      mariadb:
        specifier: 3.4.5
        version: 3.4.5
      memfs:
        specifier: 4.17.2
        version: 4.17.2
      mssql:
        specifier: 11.0.1
        version: 11.0.1
      new-github-issue-url:
        specifier: 0.2.1
        version: 0.2.1
      p-retry:
        specifier: 4.6.2
        version: 4.6.2
      pg:
        specifier: 8.14.1
        version: 8.14.1
      resolve:
        specifier: 1.22.10
        version: 1.22.10
      simple-statistics:
        specifier: 7.8.8
        version: 7.8.8
      sort-keys:
        specifier: 5.1.0
        version: 5.1.0
      source-map-support:
        specifier: 0.5.21
        version: 0.5.21
      stacktrace-parser:
        specifier: 0.1.11
        version: 0.1.11
      strip-ansi:
        specifier: 7.1.0
        version: 7.1.0
      strip-indent:
        specifier: 4.0.0
        version: 4.0.0
      tempy:
        specifier: 3.0.0
        version: 3.0.0
      ts-pattern:
        specifier: 5.6.2
        version: 5.6.2
      tsd:
        specifier: 0.31.2
        version: 0.31.2
      typescript:
        specifier: 5.4.5
        version: 5.4.5
      undici:
        specifier: 7.4.0
        version: 7.4.0
      zx:
        specifier: 8.4.1
        version: 8.4.1

  packages/client-common:
    dependencies:
      '@prisma/client-engine-runtime':
        specifier: workspace:*
        version: link:../client-engine-runtime
      '@prisma/dmmf':
        specifier: workspace:*
        version: link:../dmmf
      '@prisma/driver-adapter-utils':
        specifier: workspace:*
        version: link:../driver-adapter-utils
      '@prisma/generator':
        specifier: workspace:*
        version: link:../generator
      '@prisma/internals':
        specifier: workspace:*
        version: link:../internals

  packages/client-engine-runtime:
    dependencies:
      '@bugsnag/cuid':
        specifier: 3.2.1
        version: 3.2.1
      '@opentelemetry/api':
        specifier: 1.9.0
        version: 1.9.0
      '@paralleldrive/cuid2':
        specifier: 2.2.2
        version: 2.2.2
      '@prisma/client-runtime-utils':
        specifier: workspace:*
        version: link:../client-runtime-utils
      '@prisma/debug':
        specifier: workspace:*
        version: link:../debug
      '@prisma/driver-adapter-utils':
        specifier: workspace:*
        version: link:../driver-adapter-utils
      nanoid:
        specifier: 5.1.5
        version: 5.1.5
      ulid:
        specifier: 3.0.0
        version: 3.0.0
      uuid:
        specifier: 11.1.0
        version: 11.1.0
    devDependencies:
      '@types/jest':
        specifier: 29.5.14
        version: 29.5.14
      '@types/node':
        specifier: ~20.19.24
        version: 20.19.25
      jest:
        specifier: 29.7.0
        version: 29.7.0(@types/node@20.19.25)(ts-node@10.9.2(@swc/core@1.11.5)(@types/node@20.19.25)(typescript@5.4.5))
      jest-junit:
        specifier: 16.0.0
        version: 16.0.0

  packages/client-generator-js:
    dependencies:
      '@antfu/ni':
        specifier: 0.21.12
        version: 0.21.12
      '@prisma/client-common':
        specifier: workspace:*
        version: link:../client-common
      '@prisma/debug':
        specifier: workspace:*
        version: link:../debug
      '@prisma/dmmf':
        specifier: workspace:*
        version: link:../dmmf
      '@prisma/engines-version':
        specifier: 6.20.0-16.next-0c19ccc313cf9911a90d99d2ac2eb0280c76c513
        version: 6.20.0-16.next-0c19ccc313cf9911a90d99d2ac2eb0280c76c513
      '@prisma/fetch-engine':
        specifier: workspace:*
        version: link:../fetch-engine
      '@prisma/generator':
        specifier: workspace:*
        version: link:../generator
      '@prisma/get-platform':
        specifier: workspace:*
        version: link:../get-platform
      '@prisma/internals':
        specifier: workspace:*
        version: link:../internals
      '@prisma/ts-builders':
        specifier: workspace:*
        version: link:../ts-builders
      env-paths:
        specifier: 2.2.1
        version: 2.2.1
      indent-string:
        specifier: 4.0.0
        version: 4.0.0
      klona:
        specifier: 2.0.6
        version: 2.0.6
      package-up:
        specifier: 5.0.0
        version: 5.0.0
      pluralize:
        specifier: 8.0.0
        version: 8.0.0
      ts-pattern:
        specifier: 5.6.2
        version: 5.6.2
    devDependencies:
      '@types/pluralize':
        specifier: 0.0.33
        version: 0.0.33
      vitest:
        specifier: 3.2.4
        version: 3.2.4(@types/debug@4.1.12)(@types/node@24.3.0)(jiti@2.4.2)(terser@5.27.0)(tsx@4.19.3)(yaml@2.7.0)

  packages/client-generator-registry:
    dependencies:
      '@prisma/client-generator-js':
        specifier: workspace:*
        version: link:../client-generator-js
      '@prisma/client-generator-ts':
        specifier: workspace:*
        version: link:../client-generator-ts
      '@prisma/generator':
        specifier: workspace:*
        version: link:../generator
      '@prisma/internals':
        specifier: workspace:*
        version: link:../internals
    devDependencies:
      vitest:
        specifier: 3.2.4
        version: 3.2.4(@types/debug@4.1.12)(@types/node@24.3.0)(jiti@2.4.2)(terser@5.27.0)(tsx@4.19.3)(yaml@2.7.0)

  packages/client-generator-ts:
    dependencies:
      '@antfu/ni':
        specifier: 0.21.12
        version: 0.21.12
      '@prisma/client-common':
        specifier: workspace:*
        version: link:../client-common
      '@prisma/debug':
        specifier: workspace:*
        version: link:../debug
      '@prisma/dmmf':
        specifier: workspace:*
        version: link:../dmmf
      '@prisma/engines-version':
        specifier: 6.20.0-16.next-0c19ccc313cf9911a90d99d2ac2eb0280c76c513
        version: 6.20.0-16.next-0c19ccc313cf9911a90d99d2ac2eb0280c76c513
      '@prisma/fetch-engine':
        specifier: workspace:*
        version: link:../fetch-engine
      '@prisma/generator':
        specifier: workspace:*
        version: link:../generator
      '@prisma/get-platform':
        specifier: workspace:*
        version: link:../get-platform
      '@prisma/internals':
        specifier: workspace:*
        version: link:../internals
      '@prisma/ts-builders':
        specifier: workspace:*
        version: link:../ts-builders
      fast-glob:
        specifier: 3.3.3
        version: 3.3.3
      get-tsconfig:
        specifier: 4.10.0
        version: 4.10.0
      indent-string:
        specifier: 4.0.0
        version: 4.0.0
      klona:
        specifier: 2.0.6
        version: 2.0.6
      package-up:
        specifier: 5.0.0
        version: 5.0.0
      pluralize:
        specifier: 8.0.0
        version: 8.0.0
      ts-pattern:
        specifier: 5.6.2
        version: 5.6.2
    devDependencies:
      '@types/pluralize':
        specifier: 0.0.33
        version: 0.0.33
      vitest:
        specifier: 3.2.4
        version: 3.2.4(@types/debug@4.1.12)(@types/node@24.3.0)(jiti@2.4.2)(terser@5.27.0)(tsx@4.19.3)(yaml@2.7.0)

  packages/client-runtime-utils:
    devDependencies:
      decimal.js:
        specifier: 10.5.0
        version: 10.5.0
      sql-template-tag:
        specifier: 5.2.1
        version: 5.2.1

  packages/config:
    dependencies:
      c12:
        specifier: 3.1.0
        version: 3.1.0(magicast@0.3.5)
      deepmerge-ts:
        specifier: 7.1.5
        version: 7.1.5
      effect:
        specifier: 3.18.4
        version: 3.18.4
      empathic:
        specifier: 2.0.0
        version: 2.0.0
    devDependencies:
      '@prisma/debug':
        specifier: workspace:*
        version: link:../debug
      '@prisma/get-platform':
        specifier: workspace:*
        version: link:../get-platform
      dotenv:
        specifier: 17.2.3
        version: 17.2.3
      vitest:
        specifier: 3.2.4
        version: 3.2.4(@types/debug@4.1.12)(@types/node@24.3.0)(jiti@2.4.2)(terser@5.27.0)(tsx@4.19.3)(yaml@2.7.0)

  packages/credentials-store:
    dependencies:
      xdg-app-paths:
        specifier: 8.3.0
        version: 8.3.0
    devDependencies:
      tempy:
        specifier: 1.0.1
        version: 1.0.1
      vitest:
        specifier: 3.2.4
        version: 3.2.4(@types/debug@4.1.12)(@types/node@24.3.0)(jiti@2.4.2)(terser@5.27.0)(tsx@4.19.3)(yaml@2.7.0)

  packages/debug:
    devDependencies:
      '@types/jest':
        specifier: 29.5.14
        version: 29.5.14
      '@types/node':
        specifier: ~20.19.24
        version: 20.19.25
      jest:
        specifier: 29.7.0
        version: 29.7.0(@types/node@20.19.25)(ts-node@10.9.2(@swc/core@1.11.5)(@types/node@20.19.25)(typescript@5.4.5))
      jest-junit:
        specifier: 16.0.0
        version: 16.0.0
      kleur:
        specifier: 4.1.5
        version: 4.1.5
      typescript:
        specifier: 5.4.5
        version: 5.4.5

  packages/dmmf:
    devDependencies:
      vitest:
        specifier: 3.2.4
        version: 3.2.4(@types/debug@4.1.12)(@types/node@24.3.0)(jiti@2.4.2)(terser@5.27.0)(tsx@4.19.3)(yaml@2.7.0)

  packages/driver-adapter-utils:
    dependencies:
      '@prisma/debug':
        specifier: workspace:*
        version: link:../debug

  packages/engines:
    dependencies:
      '@prisma/debug':
        specifier: workspace:*
        version: link:../debug
      '@prisma/engines-version':
        specifier: 6.20.0-16.next-0c19ccc313cf9911a90d99d2ac2eb0280c76c513
        version: 6.20.0-16.next-0c19ccc313cf9911a90d99d2ac2eb0280c76c513
      '@prisma/fetch-engine':
        specifier: workspace:*
        version: link:../fetch-engine
      '@prisma/get-platform':
        specifier: workspace:*
        version: link:../get-platform
    devDependencies:
      '@swc/core':
        specifier: 1.11.5
        version: 1.11.5
      '@swc/jest':
        specifier: 0.2.37
        version: 0.2.37(@swc/core@1.11.5)
      '@types/jest':
        specifier: 29.5.14
        version: 29.5.14
      '@types/node':
        specifier: ~20.19.24
        version: 20.19.25
      execa:
        specifier: 5.1.1
        version: 5.1.1
      typescript:
        specifier: 5.4.5
        version: 5.4.5
      vitest:
        specifier: 3.2.4
        version: 3.2.4(@types/debug@4.1.12)(@types/node@20.19.25)(jiti@2.4.2)(terser@5.27.0)(tsx@4.19.3)(yaml@2.7.0)

  packages/fetch-engine:
    dependencies:
      '@prisma/debug':
        specifier: workspace:*
        version: link:../debug
      '@prisma/engines-version':
        specifier: 6.20.0-16.next-0c19ccc313cf9911a90d99d2ac2eb0280c76c513
        version: 6.20.0-16.next-0c19ccc313cf9911a90d99d2ac2eb0280c76c513
      '@prisma/get-platform':
        specifier: workspace:*
        version: link:../get-platform
    devDependencies:
      '@types/node':
        specifier: ~20.19.24
        version: 20.19.25
      '@types/progress':
        specifier: 2.0.7
        version: 2.0.7
      del:
        specifier: 6.1.1
        version: 6.1.1
      execa:
        specifier: 8.0.1
        version: 8.0.1
      find-cache-dir:
        specifier: 5.0.0
        version: 5.0.0
      fs-extra:
        specifier: 11.3.0
        version: 11.3.0
      hasha:
        specifier: 5.2.2
        version: 5.2.2
      http-proxy-agent:
        specifier: 7.0.2
        version: 7.0.2
      https-proxy-agent:
        specifier: 7.0.6
        version: 7.0.6(supports-color@10.2.2)
      kleur:
        specifier: 4.1.5
        version: 4.1.5
      node-fetch:
        specifier: 3.3.2
        version: 3.3.2
      p-filter:
        specifier: 4.1.0
        version: 4.1.0
      p-map:
        specifier: 4.0.0
        version: 4.0.0
      p-retry:
        specifier: 4.6.2
        version: 4.6.2
      progress:
        specifier: 2.0.3
        version: 2.0.3
      temp-dir:
        specifier: 2.0.0
        version: 2.0.0
      tempy:
        specifier: 1.0.1
        version: 1.0.1
      timeout-signal:
        specifier: 2.0.0
        version: 2.0.0
      typescript:
        specifier: 5.4.5
        version: 5.4.5

  packages/generator:
    devDependencies:
      '@prisma/dmmf':
        specifier: workspace:*
        version: link:../dmmf
      vitest:
        specifier: 3.2.4
        version: 3.2.4(@types/debug@4.1.12)(@types/node@24.3.0)(jiti@2.4.2)(terser@5.27.0)(tsx@4.19.3)(yaml@2.7.0)

  packages/generator-helper:
    dependencies:
      '@prisma/debug':
        specifier: workspace:*
        version: link:../debug
      '@prisma/dmmf':
        specifier: workspace:*
        version: link:../dmmf
      '@prisma/generator':
        specifier: workspace:*
        version: link:../generator
    devDependencies:
      '@swc-node/register':
        specifier: 1.10.9
        version: 1.10.9(@swc/core@1.11.5)(@swc/types@0.1.19)(typescript@5.4.5)
      '@types/cross-spawn':
        specifier: 6.0.6
        version: 6.0.6
      '@types/node':
        specifier: ~20.19.24
        version: 20.19.25
      cross-spawn:
        specifier: 7.0.6
        version: 7.0.6
      kleur:
        specifier: 4.1.5
        version: 4.1.5
      typescript:
        specifier: 5.4.5
        version: 5.4.5

  packages/get-platform:
    dependencies:
      '@prisma/debug':
        specifier: workspace:*
        version: link:../debug
    devDependencies:
      '@codspeed/benchmark.js-plugin':
        specifier: 4.0.0
        version: 4.0.0(benchmark@2.1.4)
      '@swc/core':
        specifier: 1.11.5
        version: 1.11.5
      '@swc/jest':
        specifier: 0.2.37
        version: 0.2.37(@swc/core@1.11.5)
      '@types/jest':
        specifier: 29.5.14
        version: 29.5.14
      '@types/node':
        specifier: ~20.19.24
        version: 20.19.25
      benchmark:
        specifier: 2.1.4
        version: 2.1.4
      escape-string-regexp:
        specifier: 5.0.0
        version: 5.0.0
      execa:
        specifier: 8.0.1
        version: 8.0.1
      fs-jetpack:
        specifier: 5.1.0
        version: 5.1.0
      jest:
        specifier: 29.7.0
        version: 29.7.0(@types/node@20.19.25)(ts-node@10.9.2(@swc/core@1.11.5)(@types/node@20.19.25)(typescript@5.4.5))
      jest-junit:
        specifier: 16.0.0
        version: 16.0.0
      kleur:
        specifier: 4.1.5
        version: 4.1.5
      tempy:
        specifier: 1.0.1
        version: 1.0.1
      terminal-link:
        specifier: 4.0.0
        version: 4.0.0
      ts-pattern:
        specifier: 5.6.2
        version: 5.6.2
      typescript:
        specifier: 5.4.5
        version: 5.4.5
      vitest:
        specifier: 3.2.4
        version: 3.2.4(@types/debug@4.1.12)(@types/node@20.19.25)(jiti@2.4.2)(terser@5.27.0)(tsx@4.19.3)(yaml@2.7.0)

  packages/instrumentation:
    dependencies:
      '@opentelemetry/instrumentation':
        specifier: ^0.207.0
        version: 0.207.0(@opentelemetry/api@1.9.0)
    devDependencies:
      '@opentelemetry/api':
        specifier: 1.9.0
        version: 1.9.0
      '@prisma/internals':
        specifier: workspace:*
        version: link:../internals
      '@types/node':
        specifier: ~20.19.24
        version: 20.19.25
      typescript:
        specifier: 5.4.5
        version: 5.4.5

  packages/integration-tests:
    devDependencies:
      '@prisma/client-runtime-utils':
        specifier: workspace:*
        version: link:../client-runtime-utils
      '@prisma/get-platform':
        specifier: workspace:*
        version: link:../get-platform
      '@prisma/internals':
        specifier: workspace:*
        version: link:../internals
      '@prisma/migrate':
        specifier: workspace:*
        version: link:../migrate
      '@sindresorhus/slugify':
        specifier: 2.2.1
        version: 2.2.1
      '@swc/core':
        specifier: 1.11.5
        version: 1.11.5
      '@swc/jest':
        specifier: 0.2.37
        version: 0.2.37(@swc/core@1.11.5)
      '@types/jest':
        specifier: 29.5.14
        version: 29.5.14
      '@types/mssql':
        specifier: 9.1.8
        version: 9.1.8
      '@types/node':
        specifier: ~20.19.24
        version: 20.19.25
      '@types/pg':
        specifier: 8.11.11
        version: 8.11.11
      '@types/sqlite3':
        specifier: 3.1.11
        version: 3.1.11
      fs-jetpack:
        specifier: 5.1.0
        version: 5.1.0
      jest:
        specifier: 29.7.0
        version: 29.7.0(@types/node@20.19.25)(ts-node@10.9.2(@swc/core@1.11.5)(@types/node@20.19.25)(typescript@5.4.5))
      jest-junit:
        specifier: 16.0.0
        version: 16.0.0
      mariadb:
        specifier: 3.4.5
        version: 3.4.5
      mssql:
        specifier: 11.0.1
        version: 11.0.1
      pg:
        specifier: 8.14.1
        version: 8.14.1
      sqlite-async:
        specifier: 1.2.2
        version: 1.2.2
      string-hash:
        specifier: 1.1.3
        version: 1.1.3
      tempy:
        specifier: 1.0.1
        version: 1.0.1
      typescript:
        specifier: 5.4.5
        version: 5.4.5
      verror:
        specifier: 1.10.1
        version: 1.10.1

  packages/internals:
    dependencies:
      '@prisma/config':
        specifier: workspace:*
        version: link:../config
      '@prisma/debug':
        specifier: workspace:*
        version: link:../debug
      '@prisma/dmmf':
        specifier: workspace:*
        version: link:../dmmf
      '@prisma/driver-adapter-utils':
        specifier: workspace:*
        version: link:../driver-adapter-utils
      '@prisma/engines':
        specifier: workspace:*
        version: link:../engines
      '@prisma/fetch-engine':
        specifier: workspace:*
        version: link:../fetch-engine
      '@prisma/generator':
        specifier: workspace:*
        version: link:../generator
      '@prisma/generator-helper':
        specifier: workspace:*
        version: link:../generator-helper
      '@prisma/get-platform':
        specifier: workspace:*
        version: link:../get-platform
      '@prisma/prisma-schema-wasm':
        specifier: 6.20.0-16.next-0c19ccc313cf9911a90d99d2ac2eb0280c76c513
        version: 6.20.0-16.next-0c19ccc313cf9911a90d99d2ac2eb0280c76c513
      '@prisma/schema-engine-wasm':
        specifier: 6.20.0-16.next-0c19ccc313cf9911a90d99d2ac2eb0280c76c513
        version: 6.20.0-16.next-0c19ccc313cf9911a90d99d2ac2eb0280c76c513
      '@prisma/schema-files-loader':
        specifier: workspace:*
        version: link:../schema-files-loader
      arg:
        specifier: 5.0.2
        version: 5.0.2
      prompts:
        specifier: 2.4.2
        version: 2.4.2
    devDependencies:
      '@babel/helper-validator-identifier':
        specifier: 7.25.9
        version: 7.25.9
      '@opentelemetry/api':
        specifier: 1.9.0
        version: 1.9.0
      '@swc/core':
        specifier: 1.11.5
        version: 1.11.5
      '@swc/jest':
        specifier: 0.2.37
        version: 0.2.37(@swc/core@1.11.5)
      '@types/babel__helper-validator-identifier':
        specifier: 7.15.2
        version: 7.15.2
      '@types/jest':
        specifier: 29.5.14
        version: 29.5.14
      '@types/node':
        specifier: ~20.19.24
        version: 20.19.25
      '@types/resolve':
        specifier: 1.20.6
        version: 1.20.6
      archiver:
        specifier: 6.0.2
        version: 6.0.2
      checkpoint-client:
        specifier: 1.1.33
        version: 1.1.33(encoding@0.1.13)
      cli-truncate:
        specifier: 4.0.0
        version: 4.0.0
      empathic:
        specifier: 2.0.0
        version: 2.0.0
      escape-string-regexp:
        specifier: 5.0.0
        version: 5.0.0
      execa:
        specifier: 8.0.1
        version: 8.0.1
      fast-glob:
        specifier: 3.3.3
        version: 3.3.3
      find-up:
        specifier: 7.0.0
        version: 7.0.0
      fp-ts:
        specifier: 2.16.9
        version: 2.16.9
      fs-extra:
        specifier: 11.3.0
        version: 11.3.0
      global-directory:
        specifier: 4.0.0
        version: 4.0.0
      globby:
        specifier: 11.1.0
        version: 11.1.0
      identifier-regex:
        specifier: 1.0.0
        version: 1.0.0
      indent-string:
        specifier: 4.0.0
        version: 4.0.0
      is-windows:
        specifier: 1.0.2
        version: 1.0.2
      is-wsl:
        specifier: 3.1.0
        version: 3.1.0
      jest:
        specifier: 29.7.0
        version: 29.7.0(@types/node@20.19.25)(ts-node@10.9.2(@swc/core@1.11.5)(@types/node@20.19.25)(typescript@5.4.5))
      jest-junit:
        specifier: 16.0.0
        version: 16.0.0
      kleur:
        specifier: 4.1.5
        version: 4.1.5
      mock-stdin:
        specifier: 1.0.0
        version: 1.0.0
      new-github-issue-url:
        specifier: 0.2.1
        version: 0.2.1
      node-fetch:
        specifier: 3.3.2
        version: 3.3.2
      npm-packlist:
        specifier: 5.1.3
        version: 5.1.3
      open:
        specifier: 7.4.2
        version: 7.4.2
      p-map:
        specifier: 4.0.0
        version: 4.0.0
      resolve:
        specifier: 1.22.10
        version: 1.22.10
      string-width:
        specifier: 7.2.0
        version: 7.2.0
      strip-indent:
        specifier: 4.0.0
        version: 4.0.0
      temp-dir:
        specifier: 2.0.0
        version: 2.0.0
      tempy:
        specifier: 1.0.1
        version: 1.0.1
      terminal-link:
        specifier: 4.0.0
        version: 4.0.0
      tmp:
        specifier: 0.2.3
        version: 0.2.3
      ts-pattern:
        specifier: 5.6.2
        version: 5.6.2
      ts-toolbelt:
        specifier: 9.6.0
        version: 9.6.0
      typescript:
        specifier: 5.4.5
        version: 5.4.5
      yarn:
        specifier: 1.22.22
        version: 1.22.22

  packages/migrate:
    dependencies:
      '@prisma/client-generator-registry':
        specifier: workspace:*
        version: link:../client-generator-registry
      '@prisma/config':
        specifier: workspace:*
        version: link:../config
      '@prisma/debug':
        specifier: workspace:*
        version: link:../debug
      '@prisma/driver-adapter-utils':
        specifier: workspace:*
        version: link:../driver-adapter-utils
      '@prisma/engines-version':
        specifier: 6.20.0-16.next-0c19ccc313cf9911a90d99d2ac2eb0280c76c513
        version: 6.20.0-16.next-0c19ccc313cf9911a90d99d2ac2eb0280c76c513
      '@prisma/generator':
        specifier: workspace:*
        version: link:../generator
      '@prisma/get-platform':
        specifier: workspace:*
        version: link:../get-platform
      '@prisma/internals':
        specifier: workspace:*
        version: link:../internals
      prompts:
        specifier: 2.4.2
        version: 2.4.2
    devDependencies:
      '@prisma/adapter-libsql':
        specifier: workspace:*
        version: link:../adapter-libsql
      '@sindresorhus/slugify':
        specifier: 2.2.1
        version: 2.2.1
      '@swc/core':
        specifier: 1.11.5
        version: 1.11.5
      '@swc/jest':
        specifier: 0.2.37
        version: 0.2.37(@swc/core@1.11.5)
      '@types/jest':
        specifier: 29.5.14
        version: 29.5.14
      '@types/node':
        specifier: ~20.19.24
        version: 20.19.25
      '@types/pg':
        specifier: 8.11.11
        version: 8.11.11
      '@types/prompts':
        specifier: 2.4.9
        version: 2.4.9
      '@types/sqlite3':
        specifier: 3.1.11
        version: 3.1.11
      arg:
        specifier: 5.0.2
        version: 5.0.2
      execa:
        specifier: 8.0.1
        version: 8.0.1
      fp-ts:
        specifier: 2.16.9
        version: 2.16.9
      fs-jetpack:
        specifier: 5.1.0
        version: 5.1.0
      indent-string:
        specifier: 4.0.0
        version: 4.0.0
      jest:
        specifier: 29.7.0
        version: 29.7.0(@types/node@20.19.25)(ts-node@10.9.2(@swc/core@1.11.5)(@types/node@20.19.25)(typescript@5.4.5))
      jest-junit:
        specifier: 16.0.0
        version: 16.0.0
      kleur:
        specifier: 4.1.5
        version: 4.1.5
      log-update:
        specifier: 6.1.0
        version: 6.1.0
      mariadb:
        specifier: 3.4.5
        version: 3.4.5
      mock-stdin:
        specifier: 1.0.0
        version: 1.0.0
      mongoose:
        specifier: 8.15.0
        version: 8.15.0(socks@2.7.1)
      mssql:
        specifier: 11.0.1
        version: 11.0.1
      ora:
        specifier: 8.2.0
        version: 8.2.0
      pg:
        specifier: 8.14.1
        version: 8.14.1
      strip-indent:
        specifier: 4.0.0
        version: 4.0.0
      tempy:
        specifier: 1.0.1
        version: 1.0.1
      ts-pattern:
        specifier: 5.6.2
        version: 5.6.2
      typescript:
        specifier: 5.4.5
        version: 5.4.5

  packages/nextjs-monorepo-workaround-plugin:
    devDependencies:
      webpack:
        specifier: 5.92.1
        version: 5.92.1(@swc/core@1.11.5)(esbuild@0.25.5)

  packages/query-plan-executor:
    devDependencies:
      '@hono/node-server':
        specifier: 1.19.0
        version: 1.19.0(hono@4.9.4)
      '@hono/zod-validator':
        specifier: 0.7.2
        version: 0.7.2(hono@4.9.4)(zod@4.1.3)
      '@opentelemetry/api':
        specifier: 1.9.0
        version: 1.9.0
      '@opentelemetry/context-async-hooks':
        specifier: 2.1.0
        version: 2.1.0(@opentelemetry/api@1.9.0)
      '@opentelemetry/sdk-trace-base':
        specifier: 2.1.0
        version: 2.1.0(@opentelemetry/api@1.9.0)
      '@prisma/adapter-mariadb':
        specifier: workspace:*
        version: link:../adapter-mariadb
      '@prisma/adapter-mssql':
        specifier: workspace:*
        version: link:../adapter-mssql
      '@prisma/adapter-pg':
        specifier: workspace:*
        version: link:../adapter-pg
      '@prisma/client-engine-runtime':
        specifier: workspace:*
        version: link:../client-engine-runtime
      '@prisma/driver-adapter-utils':
        specifier: workspace:*
        version: link:../driver-adapter-utils
      hono:
        specifier: 4.9.4
        version: 4.9.4
      temporal-polyfill:
        specifier: 0.3.0
        version: 0.3.0
      vitest:
        specifier: 3.2.4
        version: 3.2.4(@types/debug@4.1.12)(@types/node@24.3.0)(jiti@2.4.2)(terser@5.27.0)(tsx@4.19.3)(yaml@2.7.0)
      zod:
        specifier: 4.1.3
        version: 4.1.3

  packages/schema-files-loader:
    dependencies:
      '@prisma/prisma-schema-wasm':
        specifier: 6.20.0-16.next-0c19ccc313cf9911a90d99d2ac2eb0280c76c513
        version: 6.20.0-16.next-0c19ccc313cf9911a90d99d2ac2eb0280c76c513
      fs-extra:
        specifier: 11.3.0
        version: 11.3.0

  packages/ts-builders:
    dependencies:
      '@prisma/internals':
        specifier: workspace:*
        version: link:../internals

  packages/type-benchmark-tests:
    dependencies:
      '@ark/attest':
        specifier: 0.48.2
        version: 0.48.2(typescript@5.4.5)
      '@prisma/client':
        specifier: workspace:*
        version: link:../client

packages:

  '@ampproject/remapping@2.2.0':
    resolution: {integrity: sha512-qRmjj8nj9qmLTQXXmaR1cck3UXSRMPrbsLJAasZpF+t3riI71BXed5ebIOYwQntykeZuhjsdweEc9BxH5Jc26w==}
    engines: {node: '>=6.0.0'}

  '@ampproject/remapping@2.3.0':
    resolution: {integrity: sha512-30iZtAPgz+LTIYoeivqYo853f02jBYSd5uGnGpkFV0M3xOt9aN73erkgYAmZU43x4VfqcnLxW9Kpg3R5LC4YYw==}
    engines: {node: '>=6.0.0'}

  '@antfu/ni@0.21.12':
    resolution: {integrity: sha512-2aDL3WUv8hMJb2L3r/PIQWsTLyq7RQr3v9xD16fiz6O8ys1xEyLhhTOv8gxtZvJiTzjTF5pHoArvRdesGL1DMQ==}
    hasBin: true

  '@ark/attest@0.48.2':
    resolution: {integrity: sha512-3k+PRxQSXk55Dqhghg+B+Ftpk+le+s2TBJpFoFRBseTOL0FNjZmXFuy9ZNBXCTGVT7nAUDBZrcmz+AAMQNr+Bw==}
    hasBin: true
    peerDependencies:
      typescript: '*'

  '@ark/fs@0.46.0':
    resolution: {integrity: sha512-lBW6Vv6dZ74Gcc+zvJP8gjZACMo5o6hEuOvAtX6EJ5xNYBmX7nrXQaDdRfQNGDzgaX5UHGqi/vxk5moK94K7Yw==}

  '@ark/schema@0.46.0':
    resolution: {integrity: sha512-c2UQdKgP2eqqDArfBqQIJppxJHvNNXuQPeuSPlDML4rjw+f1cu0qAlzOG4b8ujgm9ctIDWwhpyw6gjG5ledIVQ==}

  '@ark/util@0.46.0':
    resolution: {integrity: sha512-JPy/NGWn/lvf1WmGCPw2VGpBg5utZraE84I7wli18EDF3p3zc/e9WolT35tINeZO3l7C77SjqRJeAUoT0CvMRg==}

  '@azure/abort-controller@1.1.0':
    resolution: {integrity: sha512-TrRLIoSQVzfAJX9H1JeFjzAoDGcoK1IYX1UImfceTZpsyYfWr09Ss1aHW1y5TrrR3iq6RZLBwJ3E24uwPhwahw==}
    engines: {node: '>=12.0.0'}

  '@azure/abort-controller@2.1.2':
    resolution: {integrity: sha512-nBrLsEWm4J2u5LpAPjxADTlq3trDgVZZXHNKabeXZtpq3d3AbN/KGO82R87rdDz5/lYB024rtEf10/q0urNgsA==}
    engines: {node: '>=18.0.0'}

  '@azure/core-auth@1.7.2':
    resolution: {integrity: sha512-Igm/S3fDYmnMq1uKS38Ae1/m37B3zigdlZw+kocwEhh5GjyKjPrXKO2J6rzpC1wAxrNil/jX9BJRqBshyjnF3g==}
    engines: {node: '>=18.0.0'}

  '@azure/core-client@1.9.2':
    resolution: {integrity: sha512-kRdry/rav3fUKHl/aDLd/pDLcB+4pOFwPPTVEExuMyaI5r+JBbMWqRbCY1pn5BniDaU3lRxO9eaQ1AmSMehl/w==}
    engines: {node: '>=18.0.0'}

  '@azure/core-http-compat@1.3.0':
    resolution: {integrity: sha512-ZN9avruqbQ5TxopzG3ih3KRy52n8OAbitX3fnZT5go4hzu0J+KVPSzkL+Wt3hpJpdG8WIfg1sBD1tWkgUdEpBA==}
    engines: {node: '>=12.0.0'}

  '@azure/core-lro@2.4.0':
    resolution: {integrity: sha512-F65+rYkll1dpw3RGm8/SSiSj+/QkMeYDanzS/QKlM1dmuneVyXbO46C88V1MRHluLGdMP6qfD3vDRYALn0z0tQ==}
    engines: {node: '>=12.0.0'}

  '@azure/core-paging@1.3.0':
    resolution: {integrity: sha512-H6Tg9eBm0brHqLy0OSAGzxIh1t4UL8eZVrSUMJ60Ra9cwq2pOskFqVpz2pYoHDsBY1jZ4V/P8LRGb5D5pmC6rg==}
    engines: {node: '>=12.0.0'}

  '@azure/core-rest-pipeline@1.9.2':
    resolution: {integrity: sha512-8rXI6ircjenaLp+PkOFpo37tQ1PQfztZkfVj97BIF3RPxHAsoVSgkJtu3IK/bUEWcb7HzXSoyBe06M7ODRkRyw==}
    engines: {node: '>=12.0.0'}

  '@azure/core-tracing@1.0.1':
    resolution: {integrity: sha512-I5CGMoLtX+pI17ZdiFJZgxMJApsK6jjfm85hpgp3oazCdq5Wxgh4wMr7ge/TTWW1B5WBuvIOI1fMU/FrOAMKrw==}
    engines: {node: '>=12.0.0'}

  '@azure/core-util@1.9.0':
    resolution: {integrity: sha512-AfalUQ1ZppaKuxPPMsFEUdX6GZPB3d9paR9d/TTL7Ow2De8cJaC7ibi7kWVlFAVPCYo31OcnGymc0R89DX8Oaw==}
    engines: {node: '>=18.0.0'}

  '@azure/identity@4.3.0':
    resolution: {integrity: sha512-LHZ58/RsIpIWa4hrrE2YuJ/vzG1Jv9f774RfTTAVDZDriubvJ0/S5u4pnw4akJDlS0TiJb6VMphmVUFsWmgodQ==}
    engines: {node: '>=18.0.0'}

  '@azure/keyvault-keys@4.6.0':
    resolution: {integrity: sha512-0112LegxeR03L8J4k+q6HwBVvrpd9y+oInG0FG3NaHXN7YUubVBon/eb5jFI6edGrvNigpxSR0XIsprFXdkzCQ==}
    engines: {node: '>=12.0.0'}

  '@azure/logger@1.0.3':
    resolution: {integrity: sha512-aK4s3Xxjrx3daZr3VylxejK3vG5ExXck5WOHDJ8in/k9AqlfIyFMMT1uG7u8mNjX+QRILTIn0/Xgschfh/dQ9g==}
    engines: {node: '>=12.0.0'}

  '@azure/msal-browser@3.17.0':
    resolution: {integrity: sha512-csccKXmW2z7EkZ0I3yAoW/offQt+JECdTIV/KrnRoZyM7wCSsQWODpwod8ZhYy7iOyamcHApR9uCh0oD1M+0/A==}
    engines: {node: '>=0.8.0'}

  '@azure/msal-common@14.12.0':
    resolution: {integrity: sha512-IDDXmzfdwmDkv4SSmMEyAniJf6fDu3FJ7ncOjlxkDuT85uSnLEhZi3fGZpoR7T4XZpOMx9teM9GXBgrfJgyeBw==}
    engines: {node: '>=0.8.0'}

  '@azure/msal-node@2.9.2':
    resolution: {integrity: sha512-8tvi6Cos3m+0KmRbPjgkySXi+UQU/QiuVRFnrxIwt5xZlEEFa69O04RTaNESGgImyBBlYbo2mfE8/U8Bbdk1WQ==}
    engines: {node: '>=16'}

  '@babel/code-frame@7.21.4':
    resolution: {integrity: sha512-LYvhNKfwWSPpocw8GI7gpK2nq3HSDuEPC/uSYaALSJu9xjsalaaYFOq0Pwt5KmVqwEbZlDu81aLXwBOmD/Fv9g==}
    engines: {node: '>=6.9.0'}

  '@babel/code-frame@7.26.2':
    resolution: {integrity: sha512-RJlIHRueQgwWitWgF8OdFYGZX328Ax5BCemNGlqHfplnRT9ESi8JkFlvaVYbS+UubVY6dpv87Fs2u5M29iNFVQ==}
    engines: {node: '>=6.9.0'}

  '@babel/compat-data@7.21.7':
    resolution: {integrity: sha512-KYMqFYTaenzMK4yUtf4EW9wc4N9ef80FsbMtkwool5zpwl4YrT1SdWYSTRcT94KO4hannogdS+LxY7L+arP3gA==}
    engines: {node: '>=6.9.0'}

  '@babel/core@7.21.8':
    resolution: {integrity: sha512-YeM22Sondbo523Sz0+CirSPnbj9bG3P0CdHcBZdqUuaeOaYEFbOLoGU7lebvGP6P5J/WE9wOn7u7C4J9HvS1xQ==}
    engines: {node: '>=6.9.0'}

  '@babel/generator@7.21.5':
    resolution: {integrity: sha512-SrKK/sRv8GesIW1bDagf9cCG38IOMYZusoe1dfg0D8aiUe3Amvoj1QtjTPAWcfrZFvIwlleLb0gxzQidL9w14w==}
    engines: {node: '>=6.9.0'}

  '@babel/generator@7.26.5':
    resolution: {integrity: sha512-2caSP6fN9I7HOe6nqhtft7V4g7/V/gfDsC3Ag4W7kEzzvRGKqiv0pu0HogPiZ3KaVSoNDhUws6IJjDjpfmYIXw==}
    engines: {node: '>=6.9.0'}

  '@babel/helper-compilation-targets@7.21.5':
    resolution: {integrity: sha512-1RkbFGUKex4lvsB9yhIfWltJM5cZKUftB2eNajaDv3dCMEp49iBG0K14uH8NnX9IPux2+mK7JGEOB0jn48/J6w==}
    engines: {node: '>=6.9.0'}
    peerDependencies:
      '@babel/core': ^7.0.0

  '@babel/helper-environment-visitor@7.21.5':
    resolution: {integrity: sha512-IYl4gZ3ETsWocUWgsFZLM5i1BYx9SoemminVEXadgLBa9TdeorzgLKm8wWLA6J1N/kT3Kch8XIk1laNzYoHKvQ==}
    engines: {node: '>=6.9.0'}

  '@babel/helper-module-imports@7.21.4':
    resolution: {integrity: sha512-orajc5T2PsRYUN3ZryCEFeMDYwyw09c/pZeaQEZPH0MpKzSvn3e0uXsDBu3k03VI+9DBiRo+l22BfKTpKwa/Wg==}
    engines: {node: '>=6.9.0'}

  '@babel/helper-module-transforms@7.21.5':
    resolution: {integrity: sha512-bI2Z9zBGY2q5yMHoBvJ2a9iX3ZOAzJPm7Q8Yz6YeoUjU/Cvhmi2G4QyTNyPBqqXSgTjUxRg3L0xV45HvkNWWBw==}
    engines: {node: '>=6.9.0'}

  '@babel/helper-plugin-utils@7.19.0':
    resolution: {integrity: sha512-40Ryx7I8mT+0gaNxm8JGTZFUITNqdLAgdg0hXzeVZxVD6nFsdhQvip6v8dqkRHzsz1VFpFAaOCHNn0vKBL7Czw==}
    engines: {node: '>=6.9.0'}

  '@babel/helper-simple-access@7.21.5':
    resolution: {integrity: sha512-ENPDAMC1wAjR0uaCUwliBdiSl1KBJAVnMTzXqi64c2MG8MPR6ii4qf7bSXDqSFbr4W6W028/rf5ivoHop5/mkg==}
    engines: {node: '>=6.9.0'}

  '@babel/helper-split-export-declaration@7.18.6':
    resolution: {integrity: sha512-bde1etTx6ZyTmobl9LLMMQsaizFVZrquTEHOqKeQESMKo4PlObf+8+JA25ZsIpZhT/WEd39+vOdLXAFG/nELpA==}
    engines: {node: '>=6.9.0'}

  '@babel/helper-string-parser@7.21.5':
    resolution: {integrity: sha512-5pTUx3hAJaZIdW99sJ6ZUUgWq/Y+Hja7TowEnLNMm1VivRgZQL3vpBY3qUACVsvw+yQU6+YgfBVmcbLaZtrA1w==}
    engines: {node: '>=6.9.0'}

  '@babel/helper-string-parser@7.25.9':
    resolution: {integrity: sha512-4A/SCr/2KLd5jrtOMFzaKjVtAei3+2r/NChoBNoZ3EyP/+GlhoaEGoWOZUmFmoITP7zOJyHIMm+DYRd8o3PvHA==}
    engines: {node: '>=6.9.0'}

  '@babel/helper-validator-identifier@7.25.9':
    resolution: {integrity: sha512-Ed61U6XJc3CVRfkERJWDz4dJwKe7iLmmJsbOGu9wSloNSFttHV0I8g6UAgb7qnK5ly5bGLPd4oXZlxCdANBOWQ==}
    engines: {node: '>=6.9.0'}

  '@babel/helper-validator-option@7.21.0':
    resolution: {integrity: sha512-rmL/B8/f0mKS2baE9ZpyTcTavvEuWhTTW8amjzXNvYG4AwBsqTLikfXsEofsJEfKHf+HQVQbFOHy6o+4cnC/fQ==}
    engines: {node: '>=6.9.0'}

  '@babel/helpers@7.21.5':
    resolution: {integrity: sha512-BSY+JSlHxOmGsPTydUkPf1MdMQ3M81x5xGCOVgWM3G8XH77sJ292Y2oqcp0CbbgxhqBuI46iUz1tT7hqP7EfgA==}
    engines: {node: '>=6.9.0'}

  '@babel/highlight@7.18.6':
    resolution: {integrity: sha512-u7stbOuYjaPezCuLj29hNW1v64M2Md2qupEKP1fHc7WdOA3DgLh37suiSrZYY7haUB7iBeQZ9P1uiRF359do3g==}
    engines: {node: '>=6.9.0'}

  '@babel/parser@7.21.8':
    resolution: {integrity: sha512-6zavDGdzG3gUqAdWvlLFfk+36RilI+Pwyuuh7HItyeScCWP3k6i8vKclAQ0bM/0y/Kz/xiwvxhMv9MgTJP5gmA==}
    engines: {node: '>=6.0.0'}
    hasBin: true

  '@babel/parser@7.26.5':
    resolution: {integrity: sha512-SRJ4jYmXRqV1/Xc+TIVG84WjHBXKlxO9sHQnA2Pf12QQEAp1LOh6kDzNHXcUnbH1QI0FDoPPVOt+vyUDucxpaw==}
    engines: {node: '>=6.0.0'}
    hasBin: true

  '@babel/plugin-syntax-async-generators@7.8.4':
    resolution: {integrity: sha512-tycmZxkGfZaxhMRbXlPXuVFpdWlXpir2W4AMhSJgRKzk/eDlIXOhb2LHWoLpDF7TEHylV5zNhykX6KAgHJmTNw==}
    peerDependencies:
      '@babel/core': ^7.0.0-0

  '@babel/plugin-syntax-bigint@7.8.3':
    resolution: {integrity: sha512-wnTnFlG+YxQm3vDxpGE57Pj0srRU4sHE/mDkt1qv2YJJSeUAec2ma4WLUnUPeKjyrfntVwe/N6dCXpU+zL3Npg==}
    peerDependencies:
      '@babel/core': ^7.0.0-0

  '@babel/plugin-syntax-class-properties@7.12.13':
    resolution: {integrity: sha512-fm4idjKla0YahUNgFNLCB0qySdsoPiZP3iQE3rky0mBUtMZ23yDJ9SJdg6dXTSDnulOVqiF3Hgr9nbXvXTQZYA==}
    peerDependencies:
      '@babel/core': ^7.0.0-0

  '@babel/plugin-syntax-import-meta@7.10.4':
    resolution: {integrity: sha512-Yqfm+XDx0+Prh3VSeEQCPU81yC+JWZ2pDPFSS4ZdpfZhp4MkFMaDC1UqseovEKwSUpnIL7+vK+Clp7bfh0iD7g==}
    peerDependencies:
      '@babel/core': ^7.0.0-0

  '@babel/plugin-syntax-json-strings@7.8.3':
    resolution: {integrity: sha512-lY6kdGpWHvjoe2vk4WrAapEuBR69EMxZl+RoGRhrFGNYVK8mOPAW8VfbT/ZgrFbXlDNiiaxQnAtgVCZ6jv30EA==}
    peerDependencies:
      '@babel/core': ^7.0.0-0

  '@babel/plugin-syntax-jsx@7.18.6':
    resolution: {integrity: sha512-6mmljtAedFGTWu2p/8WIORGwy+61PLgOMPOdazc7YoJ9ZCWUyFy3A6CpPkRKLKD1ToAesxX8KGEViAiLo9N+7Q==}
    engines: {node: '>=6.9.0'}
    peerDependencies:
      '@babel/core': ^7.0.0-0

  '@babel/plugin-syntax-logical-assignment-operators@7.10.4':
    resolution: {integrity: sha512-d8waShlpFDinQ5MtvGU9xDAOzKH47+FFoney2baFIoMr952hKOLp1HR7VszoZvOsV/4+RRszNY7D17ba0te0ig==}
    peerDependencies:
      '@babel/core': ^7.0.0-0

  '@babel/plugin-syntax-nullish-coalescing-operator@7.8.3':
    resolution: {integrity: sha512-aSff4zPII1u2QD7y+F8oDsz19ew4IGEJg9SVW+bqwpwtfFleiQDMdzA/R+UlWDzfnHFCxxleFT0PMIrR36XLNQ==}
    peerDependencies:
      '@babel/core': ^7.0.0-0

  '@babel/plugin-syntax-numeric-separator@7.10.4':
    resolution: {integrity: sha512-9H6YdfkcK/uOnY/K7/aA2xpzaAgkQn37yzWUMRK7OaPOqOpGS1+n0H5hxT9AUw9EsSjPW8SVyMJwYRtWs3X3ug==}
    peerDependencies:
      '@babel/core': ^7.0.0-0

  '@babel/plugin-syntax-object-rest-spread@7.8.3':
    resolution: {integrity: sha512-XoqMijGZb9y3y2XskN+P1wUGiVwWZ5JmoDRwx5+3GmEplNyVM2s2Dg8ILFQm8rWM48orGy5YpI5Bl8U1y7ydlA==}
    peerDependencies:
      '@babel/core': ^7.0.0-0

  '@babel/plugin-syntax-optional-catch-binding@7.8.3':
    resolution: {integrity: sha512-6VPD0Pc1lpTqw0aKoeRTMiB+kWhAoT24PA+ksWSBrFtl5SIRVpZlwN3NNPQjehA2E/91FV3RjLWoVTglWcSV3Q==}
    peerDependencies:
      '@babel/core': ^7.0.0-0

  '@babel/plugin-syntax-optional-chaining@7.8.3':
    resolution: {integrity: sha512-KoK9ErH1MBlCPxV0VANkXW2/dw4vlbGDrFgz8bmUsBGYkFRcbRwMh6cIJubdPrkxRwuGdtCk0v/wPTKbQgBjkg==}
    peerDependencies:
      '@babel/core': ^7.0.0-0

  '@babel/plugin-syntax-top-level-await@7.14.5':
    resolution: {integrity: sha512-hx++upLv5U1rgYfwe1xBQUhRmU41NEvpUvrp8jkrSCdvGSnM5/qdRMtylJ6PG5OFkBaHkbTAKTnd3/YyESRHFw==}
    engines: {node: '>=6.9.0'}
    peerDependencies:
      '@babel/core': ^7.0.0-0

  '@babel/plugin-syntax-typescript@7.18.6':
    resolution: {integrity: sha512-mAWAuq4rvOepWCBid55JuRNvpTNf2UGVgoz4JV0fXEKolsVZDzsa4NqCef758WZJj/GDu0gVGItjKFiClTAmZA==}
    engines: {node: '>=6.9.0'}
    peerDependencies:
      '@babel/core': ^7.0.0-0

  '@babel/template@7.20.7':
    resolution: {integrity: sha512-8SegXApWe6VoNw0r9JHpSteLKTpTiLZ4rMlGIm9JQ18KiCtyQiAMEazujAHrUS5flrcqYZa75ukev3P6QmUwUw==}
    engines: {node: '>=6.9.0'}

  '@babel/template@7.25.9':
    resolution: {integrity: sha512-9DGttpmPvIxBb/2uwpVo3dqJ+O6RooAFOS+lB+xDqoE2PVCE8nfoHMdZLpfCQRLwvohzXISPZcgxt80xLfsuwg==}
    engines: {node: '>=6.9.0'}

  '@babel/traverse@7.26.5':
    resolution: {integrity: sha512-rkOSPOw+AXbgtwUga3U4u8RpoK9FEFWBNAlTpcnkLFjL5CT+oyHNuUUC/xx6XefEJ16r38r8Bc/lfp6rYuHeJQ==}
    engines: {node: '>=6.9.0'}

  '@babel/types@7.21.5':
    resolution: {integrity: sha512-m4AfNvVF2mVC/F7fDEdH2El3HzUg9It/XsCxZiOTTA3m3qYfcSVSbTfM6Q9xG+hYDniZssYhlXKKUMD5m8tF4Q==}
    engines: {node: '>=6.9.0'}

  '@babel/types@7.26.5':
    resolution: {integrity: sha512-L6mZmwFDK6Cjh1nRCLXpa6no13ZIioJDz7mdkzHv399pThrTa/k0nUlNaenOeh2kWu/iaOQYElEpKPUswUa9Vg==}
    engines: {node: '>=6.9.0'}

  '@bcoe/v8-coverage@0.2.3':
    resolution: {integrity: sha512-0hYQ8SB4Db5zvZB4axdMHGwEaQjkZzFjQiN9LVYvIFB2nSUHW9tYpxWriPrWDASIxiaXax83REcLxuSdnGPZtw==}

  '@bcoe/v8-coverage@1.0.2':
    resolution: {integrity: sha512-6zABk/ECA/QYSCQ1NGiVwwbQerUCZ+TQbp64Q3AgmfNvurHH0j8TtXa1qbShXA6qqkpAj4V5W8pP6mLe1mcMqA==}
    engines: {node: '>=18'}

  '@bugsnag/cuid@3.2.1':
    resolution: {integrity: sha512-zpvN8xQ5rdRWakMd/BcVkdn2F8HKlDSbM3l7duueK590WmI1T0ObTLc1V/1e55r14WNjPd5AJTYX4yPEAFVi+Q==}

  '@chevrotain/cst-dts-gen@10.5.0':
    resolution: {integrity: sha512-lhmC/FyqQ2o7pGK4Om+hzuDrm9rhFYIJ/AXoQBeongmn870Xeb0L6oGEiuR8nohFNL5sMaQEJWCxr1oIVIVXrw==}

  '@chevrotain/gast@10.5.0':
    resolution: {integrity: sha512-pXdMJ9XeDAbgOWKuD1Fldz4ieCs6+nLNmyVhe2gZVqoO7v8HXuHYs5OV2EzUtbuai37TlOAQHrTDvxMnvMJz3A==}

  '@chevrotain/types@10.5.0':
    resolution: {integrity: sha512-f1MAia0x/pAVPWH/T73BJVyO2XU5tI4/iE7cnxb7tqdNTNhQI3Uq3XkqcoteTmD4t1aM0LbHCJOhgIDn07kl2A==}

  '@chevrotain/utils@10.5.0':
    resolution: {integrity: sha512-hBzuU5+JjB2cqNZyszkDHZgOSrUUT8V3dhgRl8Q9Gp6dAj/H5+KILGjbhDpc3Iy9qmqlm/akuOI2ut9VUtzJxQ==}

  '@cloudflare/kv-asset-handler@0.3.4':
    resolution: {integrity: sha512-YLPHc8yASwjNkmcDMQMY35yiWjoKAKnhUbPRszBRS0YgH+IXtsMp61j+yTcnCE3oO2DgP0U3iejLC8FTtKDC8Q==}
    engines: {node: '>=16.13'}

  '@cloudflare/kv-asset-handler@0.4.0':
    resolution: {integrity: sha512-+tv3z+SPp+gqTIcImN9o0hqE9xyfQjI1XD9pL6NuKjua9B1y7mNYv0S9cP+QEbA4ppVgGZEmKOvHX5G5Ei1CVA==}
    engines: {node: '>=18.0.0'}

  '@cloudflare/unenv-preset@2.0.2':
    resolution: {integrity: sha512-nyzYnlZjjV5xT3LizahG1Iu6mnrCaxglJ04rZLpDwlDVDZ7v46lNsfxhV3A/xtfgQuSHmLnc6SVI+KwBpc3Lwg==}
    peerDependencies:
      unenv: 2.0.0-rc.14
      workerd: ^1.20250124.0
    peerDependenciesMeta:
      workerd:
        optional: true

  '@cloudflare/unenv-preset@2.7.8':
    resolution: {integrity: sha512-Ky929MfHh+qPhwCapYrRPwPVHtA2Ioex/DbGZyskGyNRDe9Ru3WThYZivyNVaPy5ergQSgMs9OKrM9Ajtz9F6w==}
    peerDependencies:
      unenv: 2.0.0-rc.21
      workerd: ^1.20250927.0
    peerDependenciesMeta:
      workerd:
        optional: true

  '@cloudflare/workerd-darwin-64@1.20250718.0':
    resolution: {integrity: sha512-FHf4t7zbVN8yyXgQ/r/GqLPaYZSGUVzeR7RnL28Mwj2djyw2ZergvytVc7fdGcczl6PQh+VKGfZCfUqpJlbi9g==}
    engines: {node: '>=16'}
    cpu: [x64]
    os: [darwin]

  '@cloudflare/workerd-darwin-64@1.20251011.0':
    resolution: {integrity: sha512-0DirVP+Z82RtZLlK2B+VhLOkk+ShBqDYO/jhcRw4oVlp0TOvk3cOVZChrt3+y3NV8Y/PYgTEywzLKFSziK4wCg==}
    engines: {node: '>=16'}
    cpu: [x64]
    os: [darwin]

  '@cloudflare/workerd-darwin-arm64@1.20250718.0':
    resolution: {integrity: sha512-fUiyUJYyqqp4NqJ0YgGtp4WJh/II/YZsUnEb6vVy5Oeas8lUOxnN+ZOJ8N/6/5LQCVAtYCChRiIrBbfhTn5Z8Q==}
    engines: {node: '>=16'}
    cpu: [arm64]
    os: [darwin]

  '@cloudflare/workerd-darwin-arm64@1.20251011.0':
    resolution: {integrity: sha512-1WuFBGwZd15p4xssGN/48OE2oqokIuc51YvHvyNivyV8IYnAs3G9bJNGWth1X7iMDPe4g44pZrKhRnISS2+5dA==}
    engines: {node: '>=16'}
    cpu: [arm64]
    os: [darwin]

  '@cloudflare/workerd-linux-64@1.20250718.0':
    resolution: {integrity: sha512-5+eb3rtJMiEwp08Kryqzzu8d1rUcK+gdE442auo5eniMpT170Dz0QxBrqkg2Z48SFUPYbj+6uknuA5tzdRSUSg==}
    engines: {node: '>=16'}
    cpu: [x64]
    os: [linux]

  '@cloudflare/workerd-linux-64@1.20251011.0':
    resolution: {integrity: sha512-BccMiBzFlWZyFghIw2szanmYJrJGBGHomw2y/GV6pYXChFzMGZkeCEMfmCyJj29xczZXxcZmUVJxNy4eJxO8QA==}
    engines: {node: '>=16'}
    cpu: [x64]
    os: [linux]

  '@cloudflare/workerd-linux-arm64@1.20250718.0':
    resolution: {integrity: sha512-Aa2M/DVBEBQDdATMbn217zCSFKE+ud/teS+fFS+OQqKABLn0azO2qq6ANAHYOIE6Q3Sq4CxDIQr8lGdaJHwUog==}
    engines: {node: '>=16'}
    cpu: [arm64]
    os: [linux]

  '@cloudflare/workerd-linux-arm64@1.20251011.0':
    resolution: {integrity: sha512-79o/216lsbAbKEVDZYXR24ivEIE2ysDL9jvo0rDTkViLWju9dAp3CpyetglpJatbSi3uWBPKZBEOqN68zIjVsQ==}
    engines: {node: '>=16'}
    cpu: [arm64]
    os: [linux]

  '@cloudflare/workerd-windows-64@1.20250718.0':
    resolution: {integrity: sha512-dY16RXKffmugnc67LTbyjdDHZn5NoTF1yHEf2fN4+OaOnoGSp3N1x77QubTDwqZ9zECWxgQfDLjddcH8dWeFhg==}
    engines: {node: '>=16'}
    cpu: [x64]
    os: [win32]

  '@cloudflare/workerd-windows-64@1.20251011.0':
    resolution: {integrity: sha512-RIXUQRchFdqEvaUqn1cXZXSKjpqMaSaVAkI5jNZ8XzAw/bw2bcdOVUtakrflgxDprltjFb0PTNtuss1FKtH9Jg==}
    engines: {node: '>=16'}
    cpu: [x64]
    os: [win32]

  '@cloudflare/workers-types@4.20251117.0':
    resolution: {integrity: sha512-4U6phQE/qbmWuJX/0cTk3iOx9KyhWmo34okKb2BSS09UMRWLCwML+P3dnHxCHnSQij8c0orvdzMr9hyqgJGNgw==}

  '@codspeed/benchmark.js-plugin@4.0.0':
    resolution: {integrity: sha512-1nzkRfvsA2rI1NsqYmkXEnQ/P3NL2JlAqRs/RLWLyeGtmE+4JN8w4ndgUpeb3g9Q+Kki/njmPUf7YsHUAQpUXA==}
    peerDependencies:
      benchmark: ^2.1.0

  '@codspeed/core@4.0.0':
    resolution: {integrity: sha512-B3zwdwLG8rcV0ORfYKX1wDP6ZCWf9C6ySidSf61q2vm9v5Lj2cWwRvj7vX+w/UyFHWKjp/zSyWTEed/r3Fv4Tg==}

  '@cspotcode/source-map-support@0.8.1':
    resolution: {integrity: sha512-IchNf6dN4tHoMFIn/7OE8LWZ19Y6q/67Bmf6vnGREv8RSbBVb9LPJxEcnwrcwX6ixSvaiGoomAUvu4YSxXrVgw==}
    engines: {node: '>=12'}

  '@electric-sql/pglite-socket@0.0.6':
    resolution: {integrity: sha512-6RjmgzphIHIBA4NrMGJsjNWK4pu+bCWJlEWlwcxFTVY3WT86dFpKwbZaGWZV6C5Rd7sCk1Z0CI76QEfukLAUXw==}
    hasBin: true
    peerDependencies:
      '@electric-sql/pglite': 0.3.2

  '@electric-sql/pglite-tools@0.2.7':
    resolution: {integrity: sha512-9dAccClqxx4cZB+Ar9B+FZ5WgxDc/Xvl9DPrTWv+dYTf0YNubLzi4wHHRGRGhrJv15XwnyKcGOZAP1VXSneSUg==}
    peerDependencies:
      '@electric-sql/pglite': 0.3.2

  '@electric-sql/pglite@0.3.2':
    resolution: {integrity: sha512-zfWWa+V2ViDCY/cmUfRqeWY1yLto+EpxjXnZzenB1TyxsTiXaTWeZFIZw6mac52BsuQm0RjCnisjBtdBaXOI6w==}

  '@emnapi/core@1.3.1':
    resolution: {integrity: sha512-pVGjBIt1Y6gg3EJN8jTcfpP/+uuRksIo055oE/OBkDNcjZqVbfkWCksG1Jp4yZnj3iKWyWX8fdG/j6UDYPbFog==}

  '@emnapi/runtime@1.3.1':
    resolution: {integrity: sha512-kEBmG8KyqtxJZv+ygbEim+KCGtIq1fC22Ms3S4ziXmYKm8uyoLX0MHONVKwp+9opg390VaKRNt4a7A9NwmpNhw==}

  '@emnapi/wasi-threads@1.0.1':
    resolution: {integrity: sha512-iIBu7mwkq4UQGeMEM8bLwNK962nXdhodeScX4slfQnRhEMMzvYivHhutCIk8uojvmASXXPC2WNEjwxFWk72Oqw==}

  '@esbuild-plugins/node-globals-polyfill@0.2.3':
    resolution: {integrity: sha512-r3MIryXDeXDOZh7ih1l/yE9ZLORCd5e8vWg02azWRGj5SPTuoh69A2AIyn0Z31V/kHBfZ4HgWJ+OK3GTTwLmnw==}
    peerDependencies:
      esbuild: '*'

  '@esbuild-plugins/node-modules-polyfill@0.2.2':
    resolution: {integrity: sha512-LXV7QsWJxRuMYvKbiznh+U1ilIop3g2TeKRzUxOG5X3YITc8JyyTa90BmLwqqv0YnX4v32CSlG+vsziZp9dMvA==}
    peerDependencies:
      esbuild: '*'

  '@esbuild/aix-ppc64@0.25.4':
    resolution: {integrity: sha512-1VCICWypeQKhVbE9oW/sJaAmjLxhVqacdkvPLEjwlttjfwENRSClS8EjBz0KzRyFSCPDIkuXW34Je/vk7zdB7Q==}
    engines: {node: '>=18'}
    cpu: [ppc64]
    os: [aix]

  '@esbuild/aix-ppc64@0.25.5':
    resolution: {integrity: sha512-9o3TMmpmftaCMepOdA5k/yDw8SfInyzWWTjYTFCX3kPSDJMROQTb8jg+h9Cnwnmm1vOzvxN7gIfB5V2ewpjtGA==}
    engines: {node: '>=18'}
    cpu: [ppc64]
    os: [aix]

  '@esbuild/android-arm64@0.17.19':
    resolution: {integrity: sha512-KBMWvEZooR7+kzY0BtbTQn0OAYY7CsiydT63pVEaPtVYF0hXbUaOyZog37DKxK7NF3XacBJOpYT4adIJh+avxA==}
    engines: {node: '>=12'}
    cpu: [arm64]
    os: [android]

  '@esbuild/android-arm64@0.25.4':
    resolution: {integrity: sha512-bBy69pgfhMGtCnwpC/x5QhfxAz/cBgQ9enbtwjf6V9lnPI/hMyT9iWpR1arm0l3kttTr4L0KSLpKmLp/ilKS9A==}
    engines: {node: '>=18'}
    cpu: [arm64]
    os: [android]

  '@esbuild/android-arm64@0.25.5':
    resolution: {integrity: sha512-VGzGhj4lJO+TVGV1v8ntCZWJktV7SGCs3Pn1GRWI1SBFtRALoomm8k5E9Pmwg3HOAal2VDc2F9+PM/rEY6oIDg==}
    engines: {node: '>=18'}
    cpu: [arm64]
    os: [android]

  '@esbuild/android-arm@0.17.19':
    resolution: {integrity: sha512-rIKddzqhmav7MSmoFCmDIb6e2W57geRsM94gV2l38fzhXMwq7hZoClug9USI2pFRGL06f4IOPHHpFNOkWieR8A==}
    engines: {node: '>=12'}
    cpu: [arm]
    os: [android]

  '@esbuild/android-arm@0.25.4':
    resolution: {integrity: sha512-QNdQEps7DfFwE3hXiU4BZeOV68HHzYwGd0Nthhd3uCkkEKK7/R6MTgM0P7H7FAs5pU/DIWsviMmEGxEoxIZ+ZQ==}
    engines: {node: '>=18'}
    cpu: [arm]
    os: [android]

  '@esbuild/android-arm@0.25.5':
    resolution: {integrity: sha512-AdJKSPeEHgi7/ZhuIPtcQKr5RQdo6OO2IL87JkianiMYMPbCtot9fxPbrMiBADOWWm3T2si9stAiVsGbTQFkbA==}
    engines: {node: '>=18'}
    cpu: [arm]
    os: [android]

  '@esbuild/android-x64@0.17.19':
    resolution: {integrity: sha512-uUTTc4xGNDT7YSArp/zbtmbhO0uEEK9/ETW29Wk1thYUJBz3IVnvgEiEwEa9IeLyvnpKrWK64Utw2bgUmDveww==}
    engines: {node: '>=12'}
    cpu: [x64]
    os: [android]

  '@esbuild/android-x64@0.25.4':
    resolution: {integrity: sha512-TVhdVtQIFuVpIIR282btcGC2oGQoSfZfmBdTip2anCaVYcqWlZXGcdcKIUklfX2wj0JklNYgz39OBqh2cqXvcQ==}
    engines: {node: '>=18'}
    cpu: [x64]
    os: [android]

  '@esbuild/android-x64@0.25.5':
    resolution: {integrity: sha512-D2GyJT1kjvO//drbRT3Hib9XPwQeWd9vZoBJn+bu/lVsOZ13cqNdDeqIF/xQ5/VmWvMduP6AmXvylO/PIc2isw==}
    engines: {node: '>=18'}
    cpu: [x64]
    os: [android]

  '@esbuild/darwin-arm64@0.17.19':
    resolution: {integrity: sha512-80wEoCfF/hFKM6WE1FyBHc9SfUblloAWx6FJkFWTWiCoht9Mc0ARGEM47e67W9rI09YoUxJL68WHfDRYEAvOhg==}
    engines: {node: '>=12'}
    cpu: [arm64]
    os: [darwin]

  '@esbuild/darwin-arm64@0.25.4':
    resolution: {integrity: sha512-Y1giCfM4nlHDWEfSckMzeWNdQS31BQGs9/rouw6Ub91tkK79aIMTH3q9xHvzH8d0wDru5Ci0kWB8b3up/nl16g==}
    engines: {node: '>=18'}
    cpu: [arm64]
    os: [darwin]

  '@esbuild/darwin-arm64@0.25.5':
    resolution: {integrity: sha512-GtaBgammVvdF7aPIgH2jxMDdivezgFu6iKpmT+48+F8Hhg5J/sfnDieg0aeG/jfSvkYQU2/pceFPDKlqZzwnfQ==}
    engines: {node: '>=18'}
    cpu: [arm64]
    os: [darwin]

  '@esbuild/darwin-x64@0.17.19':
    resolution: {integrity: sha512-IJM4JJsLhRYr9xdtLytPLSH9k/oxR3boaUIYiHkAawtwNOXKE8KoU8tMvryogdcT8AU+Bflmh81Xn6Q0vTZbQw==}
    engines: {node: '>=12'}
    cpu: [x64]
    os: [darwin]

  '@esbuild/darwin-x64@0.25.4':
    resolution: {integrity: sha512-CJsry8ZGM5VFVeyUYB3cdKpd/H69PYez4eJh1W/t38vzutdjEjtP7hB6eLKBoOdxcAlCtEYHzQ/PJ/oU9I4u0A==}
    engines: {node: '>=18'}
    cpu: [x64]
    os: [darwin]

  '@esbuild/darwin-x64@0.25.5':
    resolution: {integrity: sha512-1iT4FVL0dJ76/q1wd7XDsXrSW+oLoquptvh4CLR4kITDtqi2e/xwXwdCVH8hVHU43wgJdsq7Gxuzcs6Iq/7bxQ==}
    engines: {node: '>=18'}
    cpu: [x64]
    os: [darwin]

  '@esbuild/freebsd-arm64@0.17.19':
    resolution: {integrity: sha512-pBwbc7DufluUeGdjSU5Si+P3SoMF5DQ/F/UmTSb8HXO80ZEAJmrykPyzo1IfNbAoaqw48YRpv8shwd1NoI0jcQ==}
    engines: {node: '>=12'}
    cpu: [arm64]
    os: [freebsd]

  '@esbuild/freebsd-arm64@0.25.4':
    resolution: {integrity: sha512-yYq+39NlTRzU2XmoPW4l5Ifpl9fqSk0nAJYM/V/WUGPEFfek1epLHJIkTQM6bBs1swApjO5nWgvr843g6TjxuQ==}
    engines: {node: '>=18'}
    cpu: [arm64]
    os: [freebsd]

  '@esbuild/freebsd-arm64@0.25.5':
    resolution: {integrity: sha512-nk4tGP3JThz4La38Uy/gzyXtpkPW8zSAmoUhK9xKKXdBCzKODMc2adkB2+8om9BDYugz+uGV7sLmpTYzvmz6Sw==}
    engines: {node: '>=18'}
    cpu: [arm64]
    os: [freebsd]

  '@esbuild/freebsd-x64@0.17.19':
    resolution: {integrity: sha512-4lu+n8Wk0XlajEhbEffdy2xy53dpR06SlzvhGByyg36qJw6Kpfk7cp45DR/62aPH9mtJRmIyrXAS5UWBrJT6TQ==}
    engines: {node: '>=12'}
    cpu: [x64]
    os: [freebsd]

  '@esbuild/freebsd-x64@0.25.4':
    resolution: {integrity: sha512-0FgvOJ6UUMflsHSPLzdfDnnBBVoCDtBTVyn/MrWloUNvq/5SFmh13l3dvgRPkDihRxb77Y17MbqbCAa2strMQQ==}
    engines: {node: '>=18'}
    cpu: [x64]
    os: [freebsd]

  '@esbuild/freebsd-x64@0.25.5':
    resolution: {integrity: sha512-PrikaNjiXdR2laW6OIjlbeuCPrPaAl0IwPIaRv+SMV8CiM8i2LqVUHFC1+8eORgWyY7yhQY+2U2fA55mBzReaw==}
    engines: {node: '>=18'}
    cpu: [x64]
    os: [freebsd]

  '@esbuild/linux-arm64@0.17.19':
    resolution: {integrity: sha512-ct1Tg3WGwd3P+oZYqic+YZF4snNl2bsnMKRkb3ozHmnM0dGWuxcPTTntAF6bOP0Sp4x0PjSF+4uHQ1xvxfRKqg==}
    engines: {node: '>=12'}
    cpu: [arm64]
    os: [linux]

  '@esbuild/linux-arm64@0.25.4':
    resolution: {integrity: sha512-+89UsQTfXdmjIvZS6nUnOOLoXnkUTB9hR5QAeLrQdzOSWZvNSAXAtcRDHWtqAUtAmv7ZM1WPOOeSxDzzzMogiQ==}
    engines: {node: '>=18'}
    cpu: [arm64]
    os: [linux]

  '@esbuild/linux-arm64@0.25.5':
    resolution: {integrity: sha512-Z9kfb1v6ZlGbWj8EJk9T6czVEjjq2ntSYLY2cw6pAZl4oKtfgQuS4HOq41M/BcoLPzrUbNd+R4BXFyH//nHxVg==}
    engines: {node: '>=18'}
    cpu: [arm64]
    os: [linux]

  '@esbuild/linux-arm@0.17.19':
    resolution: {integrity: sha512-cdmT3KxjlOQ/gZ2cjfrQOtmhG4HJs6hhvm3mWSRDPtZ/lP5oe8FWceS10JaSJC13GBd4eH/haHnqf7hhGNLerA==}
    engines: {node: '>=12'}
    cpu: [arm]
    os: [linux]

  '@esbuild/linux-arm@0.25.4':
    resolution: {integrity: sha512-kro4c0P85GMfFYqW4TWOpvmF8rFShbWGnrLqlzp4X1TNWjRY3JMYUfDCtOxPKOIY8B0WC8HN51hGP4I4hz4AaQ==}
    engines: {node: '>=18'}
    cpu: [arm]
    os: [linux]

  '@esbuild/linux-arm@0.25.5':
    resolution: {integrity: sha512-cPzojwW2okgh7ZlRpcBEtsX7WBuqbLrNXqLU89GxWbNt6uIg78ET82qifUy3W6OVww6ZWobWub5oqZOVtwolfw==}
    engines: {node: '>=18'}
    cpu: [arm]
    os: [linux]

  '@esbuild/linux-ia32@0.17.19':
    resolution: {integrity: sha512-w4IRhSy1VbsNxHRQpeGCHEmibqdTUx61Vc38APcsRbuVgK0OPEnQ0YD39Brymn96mOx48Y2laBQGqgZ0j9w6SQ==}
    engines: {node: '>=12'}
    cpu: [ia32]
    os: [linux]

  '@esbuild/linux-ia32@0.25.4':
    resolution: {integrity: sha512-yTEjoapy8UP3rv8dB0ip3AfMpRbyhSN3+hY8mo/i4QXFeDxmiYbEKp3ZRjBKcOP862Ua4b1PDfwlvbuwY7hIGQ==}
    engines: {node: '>=18'}
    cpu: [ia32]
    os: [linux]

  '@esbuild/linux-ia32@0.25.5':
    resolution: {integrity: sha512-sQ7l00M8bSv36GLV95BVAdhJ2QsIbCuCjh/uYrWiMQSUuV+LpXwIqhgJDcvMTj+VsQmqAHL2yYaasENvJ7CDKA==}
    engines: {node: '>=18'}
    cpu: [ia32]
    os: [linux]

  '@esbuild/linux-loong64@0.17.19':
    resolution: {integrity: sha512-2iAngUbBPMq439a+z//gE+9WBldoMp1s5GWsUSgqHLzLJ9WoZLZhpwWuym0u0u/4XmZ3gpHmzV84PonE+9IIdQ==}
    engines: {node: '>=12'}
    cpu: [loong64]
    os: [linux]

  '@esbuild/linux-loong64@0.25.4':
    resolution: {integrity: sha512-NeqqYkrcGzFwi6CGRGNMOjWGGSYOpqwCjS9fvaUlX5s3zwOtn1qwg1s2iE2svBe4Q/YOG1q6875lcAoQK/F4VA==}
    engines: {node: '>=18'}
    cpu: [loong64]
    os: [linux]

  '@esbuild/linux-loong64@0.25.5':
    resolution: {integrity: sha512-0ur7ae16hDUC4OL5iEnDb0tZHDxYmuQyhKhsPBV8f99f6Z9KQM02g33f93rNH5A30agMS46u2HP6qTdEt6Q1kg==}
    engines: {node: '>=18'}
    cpu: [loong64]
    os: [linux]

  '@esbuild/linux-mips64el@0.17.19':
    resolution: {integrity: sha512-LKJltc4LVdMKHsrFe4MGNPp0hqDFA1Wpt3jE1gEyM3nKUvOiO//9PheZZHfYRfYl6AwdTH4aTcXSqBerX0ml4A==}
    engines: {node: '>=12'}
    cpu: [mips64el]
    os: [linux]

  '@esbuild/linux-mips64el@0.25.4':
    resolution: {integrity: sha512-IcvTlF9dtLrfL/M8WgNI/qJYBENP3ekgsHbYUIzEzq5XJzzVEV/fXY9WFPfEEXmu3ck2qJP8LG/p3Q8f7Zc2Xg==}
    engines: {node: '>=18'}
    cpu: [mips64el]
    os: [linux]

  '@esbuild/linux-mips64el@0.25.5':
    resolution: {integrity: sha512-kB/66P1OsHO5zLz0i6X0RxlQ+3cu0mkxS3TKFvkb5lin6uwZ/ttOkP3Z8lfR9mJOBk14ZwZ9182SIIWFGNmqmg==}
    engines: {node: '>=18'}
    cpu: [mips64el]
    os: [linux]

  '@esbuild/linux-ppc64@0.17.19':
    resolution: {integrity: sha512-/c/DGybs95WXNS8y3Ti/ytqETiW7EU44MEKuCAcpPto3YjQbyK3IQVKfF6nbghD7EcLUGl0NbiL5Rt5DMhn5tg==}
    engines: {node: '>=12'}
    cpu: [ppc64]
    os: [linux]

  '@esbuild/linux-ppc64@0.25.4':
    resolution: {integrity: sha512-HOy0aLTJTVtoTeGZh4HSXaO6M95qu4k5lJcH4gxv56iaycfz1S8GO/5Jh6X4Y1YiI0h7cRyLi+HixMR+88swag==}
    engines: {node: '>=18'}
    cpu: [ppc64]
    os: [linux]

  '@esbuild/linux-ppc64@0.25.5':
    resolution: {integrity: sha512-UZCmJ7r9X2fe2D6jBmkLBMQetXPXIsZjQJCjgwpVDz+YMcS6oFR27alkgGv3Oqkv07bxdvw7fyB71/olceJhkQ==}
    engines: {node: '>=18'}
    cpu: [ppc64]
    os: [linux]

  '@esbuild/linux-riscv64@0.17.19':
    resolution: {integrity: sha512-FC3nUAWhvFoutlhAkgHf8f5HwFWUL6bYdvLc/TTuxKlvLi3+pPzdZiFKSWz/PF30TB1K19SuCxDTI5KcqASJqA==}
    engines: {node: '>=12'}
    cpu: [riscv64]
    os: [linux]

  '@esbuild/linux-riscv64@0.25.4':
    resolution: {integrity: sha512-i8JUDAufpz9jOzo4yIShCTcXzS07vEgWzyX3NH2G7LEFVgrLEhjwL3ajFE4fZI3I4ZgiM7JH3GQ7ReObROvSUA==}
    engines: {node: '>=18'}
    cpu: [riscv64]
    os: [linux]

  '@esbuild/linux-riscv64@0.25.5':
    resolution: {integrity: sha512-kTxwu4mLyeOlsVIFPfQo+fQJAV9mh24xL+y+Bm6ej067sYANjyEw1dNHmvoqxJUCMnkBdKpvOn0Ahql6+4VyeA==}
    engines: {node: '>=18'}
    cpu: [riscv64]
    os: [linux]

  '@esbuild/linux-s390x@0.17.19':
    resolution: {integrity: sha512-IbFsFbxMWLuKEbH+7sTkKzL6NJmG2vRyy6K7JJo55w+8xDk7RElYn6xvXtDW8HCfoKBFK69f3pgBJSUSQPr+4Q==}
    engines: {node: '>=12'}
    cpu: [s390x]
    os: [linux]

  '@esbuild/linux-s390x@0.25.4':
    resolution: {integrity: sha512-jFnu+6UbLlzIjPQpWCNh5QtrcNfMLjgIavnwPQAfoGx4q17ocOU9MsQ2QVvFxwQoWpZT8DvTLooTvmOQXkO51g==}
    engines: {node: '>=18'}
    cpu: [s390x]
    os: [linux]

  '@esbuild/linux-s390x@0.25.5':
    resolution: {integrity: sha512-K2dSKTKfmdh78uJ3NcWFiqyRrimfdinS5ErLSn3vluHNeHVnBAFWC8a4X5N+7FgVE1EjXS1QDZbpqZBjfrqMTQ==}
    engines: {node: '>=18'}
    cpu: [s390x]
    os: [linux]

  '@esbuild/linux-x64@0.17.19':
    resolution: {integrity: sha512-68ngA9lg2H6zkZcyp22tsVt38mlhWde8l3eJLWkyLrp4HwMUr3c1s/M2t7+kHIhvMjglIBrFpncX1SzMckomGw==}
    engines: {node: '>=12'}
    cpu: [x64]
    os: [linux]

  '@esbuild/linux-x64@0.25.4':
    resolution: {integrity: sha512-6e0cvXwzOnVWJHq+mskP8DNSrKBr1bULBvnFLpc1KY+d+irZSgZ02TGse5FsafKS5jg2e4pbvK6TPXaF/A6+CA==}
    engines: {node: '>=18'}
    cpu: [x64]
    os: [linux]

  '@esbuild/linux-x64@0.25.5':
    resolution: {integrity: sha512-uhj8N2obKTE6pSZ+aMUbqq+1nXxNjZIIjCjGLfsWvVpy7gKCOL6rsY1MhRh9zLtUtAI7vpgLMK6DxjO8Qm9lJw==}
    engines: {node: '>=18'}
    cpu: [x64]
    os: [linux]

  '@esbuild/netbsd-arm64@0.25.4':
    resolution: {integrity: sha512-vUnkBYxZW4hL/ie91hSqaSNjulOnYXE1VSLusnvHg2u3jewJBz3YzB9+oCw8DABeVqZGg94t9tyZFoHma8gWZQ==}
    engines: {node: '>=18'}
    cpu: [arm64]
    os: [netbsd]

  '@esbuild/netbsd-arm64@0.25.5':
    resolution: {integrity: sha512-pwHtMP9viAy1oHPvgxtOv+OkduK5ugofNTVDilIzBLpoWAM16r7b/mxBvfpuQDpRQFMfuVr5aLcn4yveGvBZvw==}
    engines: {node: '>=18'}
    cpu: [arm64]
    os: [netbsd]

  '@esbuild/netbsd-x64@0.17.19':
    resolution: {integrity: sha512-CwFq42rXCR8TYIjIfpXCbRX0rp1jo6cPIUPSaWwzbVI4aOfX96OXY8M6KNmtPcg7QjYeDmN+DD0Wp3LaBOLf4Q==}
    engines: {node: '>=12'}
    cpu: [x64]
    os: [netbsd]

  '@esbuild/netbsd-x64@0.25.4':
    resolution: {integrity: sha512-XAg8pIQn5CzhOB8odIcAm42QsOfa98SBeKUdo4xa8OvX8LbMZqEtgeWE9P/Wxt7MlG2QqvjGths+nq48TrUiKw==}
    engines: {node: '>=18'}
    cpu: [x64]
    os: [netbsd]

  '@esbuild/netbsd-x64@0.25.5':
    resolution: {integrity: sha512-WOb5fKrvVTRMfWFNCroYWWklbnXH0Q5rZppjq0vQIdlsQKuw6mdSihwSo4RV/YdQ5UCKKvBy7/0ZZYLBZKIbwQ==}
    engines: {node: '>=18'}
    cpu: [x64]
    os: [netbsd]

  '@esbuild/openbsd-arm64@0.25.4':
    resolution: {integrity: sha512-Ct2WcFEANlFDtp1nVAXSNBPDxyU+j7+tId//iHXU2f/lN5AmO4zLyhDcpR5Cz1r08mVxzt3Jpyt4PmXQ1O6+7A==}
    engines: {node: '>=18'}
    cpu: [arm64]
    os: [openbsd]

  '@esbuild/openbsd-arm64@0.25.5':
    resolution: {integrity: sha512-7A208+uQKgTxHd0G0uqZO8UjK2R0DDb4fDmERtARjSHWxqMTye4Erz4zZafx7Di9Cv+lNHYuncAkiGFySoD+Mw==}
    engines: {node: '>=18'}
    cpu: [arm64]
    os: [openbsd]

  '@esbuild/openbsd-x64@0.17.19':
    resolution: {integrity: sha512-cnq5brJYrSZ2CF6c35eCmviIN3k3RczmHz8eYaVlNasVqsNY+JKohZU5MKmaOI+KkllCdzOKKdPs762VCPC20g==}
    engines: {node: '>=12'}
    cpu: [x64]
    os: [openbsd]

  '@esbuild/openbsd-x64@0.25.4':
    resolution: {integrity: sha512-xAGGhyOQ9Otm1Xu8NT1ifGLnA6M3sJxZ6ixylb+vIUVzvvd6GOALpwQrYrtlPouMqd/vSbgehz6HaVk4+7Afhw==}
    engines: {node: '>=18'}
    cpu: [x64]
    os: [openbsd]

  '@esbuild/openbsd-x64@0.25.5':
    resolution: {integrity: sha512-G4hE405ErTWraiZ8UiSoesH8DaCsMm0Cay4fsFWOOUcz8b8rC6uCvnagr+gnioEjWn0wC+o1/TAHt+It+MpIMg==}
    engines: {node: '>=18'}
    cpu: [x64]
    os: [openbsd]

  '@esbuild/sunos-x64@0.17.19':
    resolution: {integrity: sha512-vCRT7yP3zX+bKWFeP/zdS6SqdWB8OIpaRq/mbXQxTGHnIxspRtigpkUcDMlSCOejlHowLqII7K2JKevwyRP2rg==}
    engines: {node: '>=12'}
    cpu: [x64]
    os: [sunos]

  '@esbuild/sunos-x64@0.25.4':
    resolution: {integrity: sha512-Mw+tzy4pp6wZEK0+Lwr76pWLjrtjmJyUB23tHKqEDP74R3q95luY/bXqXZeYl4NYlvwOqoRKlInQialgCKy67Q==}
    engines: {node: '>=18'}
    cpu: [x64]
    os: [sunos]

  '@esbuild/sunos-x64@0.25.5':
    resolution: {integrity: sha512-l+azKShMy7FxzY0Rj4RCt5VD/q8mG/e+mDivgspo+yL8zW7qEwctQ6YqKX34DTEleFAvCIUviCFX1SDZRSyMQA==}
    engines: {node: '>=18'}
    cpu: [x64]
    os: [sunos]

  '@esbuild/win32-arm64@0.17.19':
    resolution: {integrity: sha512-yYx+8jwowUstVdorcMdNlzklLYhPxjniHWFKgRqH7IFlUEa0Umu3KuYplf1HUZZ422e3NU9F4LGb+4O0Kdcaag==}
    engines: {node: '>=12'}
    cpu: [arm64]
    os: [win32]

  '@esbuild/win32-arm64@0.25.4':
    resolution: {integrity: sha512-AVUP428VQTSddguz9dO9ngb+E5aScyg7nOeJDrF1HPYu555gmza3bDGMPhmVXL8svDSoqPCsCPjb265yG/kLKQ==}
    engines: {node: '>=18'}
    cpu: [arm64]
    os: [win32]

  '@esbuild/win32-arm64@0.25.5':
    resolution: {integrity: sha512-O2S7SNZzdcFG7eFKgvwUEZ2VG9D/sn/eIiz8XRZ1Q/DO5a3s76Xv0mdBzVM5j5R639lXQmPmSo0iRpHqUUrsxw==}
    engines: {node: '>=18'}
    cpu: [arm64]
    os: [win32]

  '@esbuild/win32-ia32@0.17.19':
    resolution: {integrity: sha512-eggDKanJszUtCdlVs0RB+h35wNlb5v4TWEkq4vZcmVt5u/HiDZrTXe2bWFQUez3RgNHwx/x4sk5++4NSSicKkw==}
    engines: {node: '>=12'}
    cpu: [ia32]
    os: [win32]

  '@esbuild/win32-ia32@0.25.4':
    resolution: {integrity: sha512-i1sW+1i+oWvQzSgfRcxxG2k4I9n3O9NRqy8U+uugaT2Dy7kLO9Y7wI72haOahxceMX8hZAzgGou1FhndRldxRg==}
    engines: {node: '>=18'}
    cpu: [ia32]
    os: [win32]

  '@esbuild/win32-ia32@0.25.5':
    resolution: {integrity: sha512-onOJ02pqs9h1iMJ1PQphR+VZv8qBMQ77Klcsqv9CNW2w6yLqoURLcgERAIurY6QE63bbLuqgP9ATqajFLK5AMQ==}
    engines: {node: '>=18'}
    cpu: [ia32]
    os: [win32]

  '@esbuild/win32-x64@0.17.19':
    resolution: {integrity: sha512-lAhycmKnVOuRYNtRtatQR1LPQf2oYCkRGkSFnseDAKPl8lu5SOsK/e1sXe5a0Pc5kHIHe6P2I/ilntNv2xf3cA==}
    engines: {node: '>=12'}
    cpu: [x64]
    os: [win32]

  '@esbuild/win32-x64@0.25.4':
    resolution: {integrity: sha512-nOT2vZNw6hJ+z43oP1SPea/G/6AbN6X+bGNhNuq8NtRHy4wsMhw765IKLNmnjek7GvjWBYQ8Q5VBoYTFg9y1UQ==}
    engines: {node: '>=18'}
    cpu: [x64]
    os: [win32]

  '@esbuild/win32-x64@0.25.5':
    resolution: {integrity: sha512-TXv6YnJ8ZMVdX+SXWVBo/0p8LTcrUYngpWjvm91TMjjBQii7Oz11Lw5lbDV5Y0TzuhSJHwiH4hEtC1I42mMS0g==}
    engines: {node: '>=18'}
    cpu: [x64]
    os: [win32]

  '@eslint-community/eslint-plugin-eslint-comments@4.4.1':
    resolution: {integrity: sha512-lb/Z/MzbTf7CaVYM9WCFNQZ4L1yi3ev2fsFPF99h31ljhSEyUoyEsKsNWiU+qD1glbYTDJdqgyaLKtyTkkqtuQ==}
    engines: {node: ^12.22.0 || ^14.17.0 || >=16.0.0}
    peerDependencies:
      eslint: ^6.0.0 || ^7.0.0 || ^8.0.0 || ^9.0.0

  '@eslint-community/eslint-utils@4.4.0':
    resolution: {integrity: sha512-1/sA4dwrzBAyeUoQ6oxahHKmrZvsnLCg4RfxW3ZFGGmQkSNQPFNLV9CUEFQP1x9EYXHTo5p6xdhZM1Ne9p/AfA==}
    engines: {node: ^12.22.0 || ^14.17.0 || >=16.0.0}
    peerDependencies:
      eslint: ^6.0.0 || ^7.0.0 || >=8.0.0

  '@eslint-community/eslint-utils@4.5.0':
    resolution: {integrity: sha512-RoV8Xs9eNwiDvhv7M+xcL4PWyRyIXRY/FLp3buU4h1EYfdF7unWUy3dOjPqb3C7rMUewIcqwW850PgS8h1o1yg==}
    engines: {node: ^12.22.0 || ^14.17.0 || >=16.0.0}
    peerDependencies:
      eslint: ^6.0.0 || ^7.0.0 || >=8.0.0

  '@eslint-community/regexpp@4.10.0':
    resolution: {integrity: sha512-Cu96Sd2By9mCNTx2iyKOmq10v22jUVQv0lQnlGNy16oE9589yE+QADPbrMGCkA51cKZSg3Pu/aTJVTGfL/qjUA==}
    engines: {node: ^12.0.0 || ^14.0.0 || >=16.0.0}

  '@eslint-community/regexpp@4.12.1':
    resolution: {integrity: sha512-CCZCDJuduB9OUkFkY2IgppNZMi2lBQgD2qzwXkEia16cge2pijY/aXi96CJMquDMn3nJdlPV1A5KrJEXwfLNzQ==}
    engines: {node: ^12.0.0 || ^14.0.0 || >=16.0.0}

  '@eslint/config-array@0.19.2':
    resolution: {integrity: sha512-GNKqxfHG2ySmJOBSHg7LxeUx4xpuCoFjacmlCoYWEbaPXLwvfIjixRI12xCQZeULksQb23uiA8F40w5TojpV7w==}
    engines: {node: ^18.18.0 || ^20.9.0 || >=21.1.0}

  '@eslint/config-helpers@0.1.0':
    resolution: {integrity: sha512-kLrdPDJE1ckPo94kmPPf9Hfd0DU0Jw6oKYrhe+pwSC0iTUInmTa+w6fw8sGgcfkFJGNdWOUeOaDM4quW4a7OkA==}
    engines: {node: ^18.18.0 || ^20.9.0 || >=21.1.0}

  '@eslint/core@0.12.0':
    resolution: {integrity: sha512-cmrR6pytBuSMTaBweKoGMwu3EiHiEC+DoyupPmlZ0HxBJBtIxwe+j/E4XPIKNx+Q74c8lXKPwYawBf5glsTkHg==}
    engines: {node: ^18.18.0 || ^20.9.0 || >=21.1.0}

  '@eslint/eslintrc@3.3.0':
    resolution: {integrity: sha512-yaVPAiNAalnCZedKLdR21GOGILMLKPyqSLWaAjQFvYA2i/ciDi8ArYVr69Anohb6cH2Ukhqti4aFnYyPm8wdwQ==}
    engines: {node: ^18.18.0 || ^20.9.0 || >=21.1.0}

  '@eslint/js@9.22.0':
    resolution: {integrity: sha512-vLFajx9o8d1/oL2ZkpMYbkLv8nDB6yaIwFNt7nI4+I80U/z03SxmfOMsLbvWr3p7C+Wnoh//aOu2pQW8cS0HCQ==}
    engines: {node: ^18.18.0 || ^20.9.0 || >=21.1.0}

  '@eslint/js@9.30.0':
    resolution: {integrity: sha512-Wzw3wQwPvc9sHM+NjakWTcPx11mbZyiYHuwWa/QfZ7cIRX7WK54PSk7bdyXDaoaopUcMatv1zaQvOAAO8hCdww==}
    engines: {node: ^18.18.0 || ^20.9.0 || >=21.1.0}

  '@eslint/object-schema@2.1.6':
    resolution: {integrity: sha512-RBMg5FRL0I0gs51M/guSAj5/e14VQ4tpZnQNWwuDT66P14I43ItmPfIZRhO9fUVIPOAQXU47atlywZ/czoqFPA==}
    engines: {node: ^18.18.0 || ^20.9.0 || >=21.1.0}

  '@eslint/plugin-kit@0.2.7':
    resolution: {integrity: sha512-JubJ5B2pJ4k4yGxaNLdbjrnk9d/iDz6/q8wOilpIowd6PJPgaxCuHBnBszq7Ce2TyMrywm5r4PnKm6V3iiZF+g==}
    engines: {node: ^18.18.0 || ^20.9.0 || >=21.1.0}

  '@faker-js/faker@8.4.1':
    resolution: {integrity: sha512-XQ3cU+Q8Uqmrbf2e0cIC/QN43sTBSC8KF12u29Mb47tWrt2hAgBXSgpZMj4Ao8Uk0iJcU99QsOCaIL8934obCg==}
    engines: {node: ^14.17.0 || ^16.13.0 || >=18.0.0, npm: '>=6.14.13'}

  '@faker-js/faker@9.6.0':
    resolution: {integrity: sha512-3vm4by+B5lvsFPSyep3ELWmZfE3kicDtmemVpuwl1yH7tqtnHdsA6hG8fbXedMVdkzgtvzWoRgjSB4Q+FHnZiw==}
    engines: {node: '>=18.0.0', npm: '>=9.0.0'}

  '@fast-check/jest@2.0.3':
    resolution: {integrity: sha512-3bRtz5kmM2GyLSm9qkDEepeulPaMWZMjjXhOl1G6TCuIghDCPN75pKi2FjXVhkRjTZc6TlMjrcX4f0rTGwM2bQ==}
    peerDependencies:
      '@fast-check/worker': '>=0.0.7 <0.5.0'
      '@jest/expect': '>=28.0.0'
      '@jest/globals': '>=25.5.2'
    peerDependenciesMeta:
      '@fast-check/worker':
        optional: true
      '@jest/expect':
        optional: true

  '@fastify/busboy@2.1.1':
    resolution: {integrity: sha512-vBZP4NlzfOlerQTnba4aqZoMhE/a9HY7HRqoOPaETQcSQuWEIyZMHGfVu6w9wGtGK5fED5qRs2DteVCjOH60sA==}
    engines: {node: '>=14'}

  '@gar/promisify@1.1.3':
    resolution: {integrity: sha512-k2Ty1JcVojjJFwrg/ThKi2ujJ7XNLYaFGNB/bWT9wGR+oSMJHMa5w+CUq6p/pVrKeNNgA7pCqEcjSnHVoqJQFw==}

  '@hono/node-server@1.14.2':
    resolution: {integrity: sha512-GHjpOeHYbr9d1vkID2sNUYkl5IxumyhDrUJB7wBp7jvqYwPFt+oNKsAPBRcdSbV7kIrXhouLE199ks1QcK4r7A==}
    engines: {node: '>=18.14.1'}
    peerDependencies:
      hono: ^4

  '@hono/node-server@1.19.0':
    resolution: {integrity: sha512-1k8/8OHf5VIymJEcJyVksFpT+AQ5euY0VA5hUkCnlKpD4mr8FSbvXaHblxeTTEr90OaqWzAkQaqD80qHZQKxBA==}
    engines: {node: '>=18.14.1'}
    peerDependencies:
      hono: ^4

  '@hono/zod-validator@0.7.2':
    resolution: {integrity: sha512-ub5eL/NeZ4eLZawu78JpW/J+dugDAYhwqUIdp9KYScI6PZECij4Hx4UsrthlEUutqDDhPwRI0MscUfNkvn/mqQ==}
    peerDependencies:
      hono: '>=3.9.0'
      zod: ^3.25.0 || ^4.0.0

  '@humanfs/core@0.19.1':
    resolution: {integrity: sha512-5DyQ4+1JEUzejeK1JGICcideyfUbGixgS9jNgex5nqkW+cY7WZhxBigmieN5Qnw9ZosSNVC9KQKyb+GUaGyKUA==}
    engines: {node: '>=18.18.0'}

  '@humanfs/node@0.16.6':
    resolution: {integrity: sha512-YuI2ZHQL78Q5HbhDiBA1X4LmYdXCKCMQIfw0pw7piHJwyREFebJUvrQN4cMssyES6x+vfUbx1CIpaQUKYdQZOw==}
    engines: {node: '>=18.18.0'}

  '@humanwhocodes/module-importer@1.0.1':
    resolution: {integrity: sha512-bxveV4V8v5Yb4ncFTT3rPSgZBOpCkjfK0y4oVVVJwIuDVBRMDXrPyXRL988i5ap9m9bnyEEjWfm5WkBmtffLfA==}
    engines: {node: '>=12.22'}

  '@humanwhocodes/retry@0.3.1':
    resolution: {integrity: sha512-JBxkERygn7Bv/GbN5Rv8Ul6LVknS+5Bp6RgDC/O8gEBU/yeH5Ui5C/OlWrTb6qct7LjjfT6Re2NxB0ln0yYybA==}
    engines: {node: '>=18.18'}

  '@humanwhocodes/retry@0.4.2':
    resolution: {integrity: sha512-xeO57FpIu4p1Ri3Jq/EXq4ClRm86dVF2z/+kvFnyqVYRavTZmaFaUBbWCOuuTh0o/g7DSsk6kc2vrS4Vl5oPOQ==}
    engines: {node: '>=18.18'}

  '@img/sharp-darwin-arm64@0.33.5':
    resolution: {integrity: sha512-UT4p+iz/2H4twwAoLCqfA9UH5pI6DggwKEGuaPy7nCVQ8ZsiY5PIcrRvD1DzuY3qYL07NtIQcWnBSY/heikIFQ==}
    engines: {node: ^18.17.0 || ^20.3.0 || >=21.0.0}
    cpu: [arm64]
    os: [darwin]

  '@img/sharp-darwin-x64@0.33.5':
    resolution: {integrity: sha512-fyHac4jIc1ANYGRDxtiqelIbdWkIuQaI84Mv45KvGRRxSAa7o7d1ZKAOBaYbnepLC1WqxfpimdeWfvqqSGwR2Q==}
    engines: {node: ^18.17.0 || ^20.3.0 || >=21.0.0}
    cpu: [x64]
    os: [darwin]

  '@img/sharp-libvips-darwin-arm64@1.0.4':
    resolution: {integrity: sha512-XblONe153h0O2zuFfTAbQYAX2JhYmDHeWikp1LM9Hul9gVPjFY427k6dFEcOL72O01QxQsWi761svJ/ev9xEDg==}
    cpu: [arm64]
    os: [darwin]

  '@img/sharp-libvips-darwin-x64@1.0.4':
    resolution: {integrity: sha512-xnGR8YuZYfJGmWPvmlunFaWJsb9T/AO2ykoP3Fz/0X5XV2aoYBPkX6xqCQvUTKKiLddarLaxpzNe+b1hjeWHAQ==}
    cpu: [x64]
    os: [darwin]

  '@img/sharp-libvips-linux-arm64@1.0.4':
    resolution: {integrity: sha512-9B+taZ8DlyyqzZQnoeIvDVR/2F4EbMepXMc/NdVbkzsJbzkUjhXv/70GQJ7tdLA4YJgNP25zukcxpX2/SueNrA==}
    cpu: [arm64]
    os: [linux]

  '@img/sharp-libvips-linux-arm@1.0.5':
    resolution: {integrity: sha512-gvcC4ACAOPRNATg/ov8/MnbxFDJqf/pDePbBnuBDcjsI8PssmjoKMAz4LtLaVi+OnSb5FK/yIOamqDwGmXW32g==}
    cpu: [arm]
    os: [linux]

  '@img/sharp-libvips-linux-s390x@1.0.4':
    resolution: {integrity: sha512-u7Wz6ntiSSgGSGcjZ55im6uvTrOxSIS8/dgoVMoiGE9I6JAfU50yH5BoDlYA1tcuGS7g/QNtetJnxA6QEsCVTA==}
    cpu: [s390x]
    os: [linux]

  '@img/sharp-libvips-linux-x64@1.0.4':
    resolution: {integrity: sha512-MmWmQ3iPFZr0Iev+BAgVMb3ZyC4KeFc3jFxnNbEPas60e1cIfevbtuyf9nDGIzOaW9PdnDciJm+wFFaTlj5xYw==}
    cpu: [x64]
    os: [linux]

  '@img/sharp-libvips-linuxmusl-arm64@1.0.4':
    resolution: {integrity: sha512-9Ti+BbTYDcsbp4wfYib8Ctm1ilkugkA/uscUn6UXK1ldpC1JjiXbLfFZtRlBhjPZ5o1NCLiDbg8fhUPKStHoTA==}
    cpu: [arm64]
    os: [linux]

  '@img/sharp-libvips-linuxmusl-x64@1.0.4':
    resolution: {integrity: sha512-viYN1KX9m+/hGkJtvYYp+CCLgnJXwiQB39damAO7WMdKWlIhmYTfHjwSbQeUK/20vY154mwezd9HflVFM1wVSw==}
    cpu: [x64]
    os: [linux]

  '@img/sharp-linux-arm64@0.33.5':
    resolution: {integrity: sha512-JMVv+AMRyGOHtO1RFBiJy/MBsgz0x4AWrT6QoEVVTyh1E39TrCUpTRI7mx9VksGX4awWASxqCYLCV4wBZHAYxA==}
    engines: {node: ^18.17.0 || ^20.3.0 || >=21.0.0}
    cpu: [arm64]
    os: [linux]

  '@img/sharp-linux-arm@0.33.5':
    resolution: {integrity: sha512-JTS1eldqZbJxjvKaAkxhZmBqPRGmxgu+qFKSInv8moZ2AmT5Yib3EQ1c6gp493HvrvV8QgdOXdyaIBrhvFhBMQ==}
    engines: {node: ^18.17.0 || ^20.3.0 || >=21.0.0}
    cpu: [arm]
    os: [linux]

  '@img/sharp-linux-s390x@0.33.5':
    resolution: {integrity: sha512-y/5PCd+mP4CA/sPDKl2961b+C9d+vPAveS33s6Z3zfASk2j5upL6fXVPZi7ztePZ5CuH+1kW8JtvxgbuXHRa4Q==}
    engines: {node: ^18.17.0 || ^20.3.0 || >=21.0.0}
    cpu: [s390x]
    os: [linux]

  '@img/sharp-linux-x64@0.33.5':
    resolution: {integrity: sha512-opC+Ok5pRNAzuvq1AG0ar+1owsu842/Ab+4qvU879ippJBHvyY5n2mxF1izXqkPYlGuP/M556uh53jRLJmzTWA==}
    engines: {node: ^18.17.0 || ^20.3.0 || >=21.0.0}
    cpu: [x64]
    os: [linux]

  '@img/sharp-linuxmusl-arm64@0.33.5':
    resolution: {integrity: sha512-XrHMZwGQGvJg2V/oRSUfSAfjfPxO+4DkiRh6p2AFjLQztWUuY/o8Mq0eMQVIY7HJ1CDQUJlxGGZRw1a5bqmd1g==}
    engines: {node: ^18.17.0 || ^20.3.0 || >=21.0.0}
    cpu: [arm64]
    os: [linux]

  '@img/sharp-linuxmusl-x64@0.33.5':
    resolution: {integrity: sha512-WT+d/cgqKkkKySYmqoZ8y3pxx7lx9vVejxW/W4DOFMYVSkErR+w7mf2u8m/y4+xHe7yY9DAXQMWQhpnMuFfScw==}
    engines: {node: ^18.17.0 || ^20.3.0 || >=21.0.0}
    cpu: [x64]
    os: [linux]

  '@img/sharp-wasm32@0.33.5':
    resolution: {integrity: sha512-ykUW4LVGaMcU9lu9thv85CbRMAwfeadCJHRsg2GmeRa/cJxsVY9Rbd57JcMxBkKHag5U/x7TSBpScF4U8ElVzg==}
    engines: {node: ^18.17.0 || ^20.3.0 || >=21.0.0}
    cpu: [wasm32]

  '@img/sharp-win32-ia32@0.33.5':
    resolution: {integrity: sha512-T36PblLaTwuVJ/zw/LaH0PdZkRz5rd3SmMHX8GSmR7vtNSP5Z6bQkExdSK7xGWyxLw4sUknBuugTelgw2faBbQ==}
    engines: {node: ^18.17.0 || ^20.3.0 || >=21.0.0}
    cpu: [ia32]
    os: [win32]

  '@img/sharp-win32-x64@0.33.5':
    resolution: {integrity: sha512-MpY/o8/8kj+EcnxwvrP4aTJSWw/aZ7JIGR4aBeZkZw5B7/Jn+tY9/VNwtcoGmdT7GfggGIU4kygOMSbYnOrAbg==}
    engines: {node: ^18.17.0 || ^20.3.0 || >=21.0.0}
    cpu: [x64]
    os: [win32]

  '@inquirer/checkbox@4.1.3':
    resolution: {integrity: sha512-KU1MGwf24iABJjGESxhyj+/rlQYSRoCfcuHDEHXfZ1DENmbuSRfyrUb+LLjHoee5TNOFKwaFxDXc5/zRwJUPMQ==}
    engines: {node: '>=18'}
    peerDependencies:
      '@types/node': '>=18'
    peerDependenciesMeta:
      '@types/node':
        optional: true

  '@inquirer/confirm@5.1.7':
    resolution: {integrity: sha512-Xrfbrw9eSiHb+GsesO8TQIeHSMTP0xyvTCeeYevgZ4sKW+iz9w/47bgfG9b0niQm+xaLY2EWPBINUPldLwvYiw==}
    engines: {node: '>=18'}
    peerDependencies:
      '@types/node': '>=18'
    peerDependenciesMeta:
      '@types/node':
        optional: true

  '@inquirer/core@10.1.8':
    resolution: {integrity: sha512-HpAqR8y715zPpM9e/9Q+N88bnGwqqL8ePgZ0SMv/s3673JLMv3bIkoivGmjPqXlEgisUksSXibweQccUwEx4qQ==}
    engines: {node: '>=18'}
    peerDependencies:
      '@types/node': '>=18'
    peerDependenciesMeta:
      '@types/node':
        optional: true

  '@inquirer/editor@4.2.8':
    resolution: {integrity: sha512-UkGKbMFlQw5k4ZLjDwEi5z8NIVlP/3DAlLHta0o0pSsdpPThNmPtUL8mvGCHUaQtR+QrxR9yRYNWgKMsHkfIUA==}
    engines: {node: '>=18'}
    peerDependencies:
      '@types/node': '>=18'
    peerDependenciesMeta:
      '@types/node':
        optional: true

  '@inquirer/expand@4.0.10':
    resolution: {integrity: sha512-leyBouGJ77ggv51Jb/OJmLGGnU2HYc13MZ2iiPNLwe2VgFgZPVqsrRWSa1RAHKyazjOyvSNKLD1B2K7A/iWi1g==}
    engines: {node: '>=18'}
    peerDependencies:
      '@types/node': '>=18'
    peerDependenciesMeta:
      '@types/node':
        optional: true

  '@inquirer/figures@1.0.11':
    resolution: {integrity: sha512-eOg92lvrn/aRUqbxRyvpEWnrvRuTYRifixHkYVpJiygTgVSBIHDqLh0SrMQXkafvULg3ck11V7xvR+zcgvpHFw==}
    engines: {node: '>=18'}

  '@inquirer/input@4.1.7':
    resolution: {integrity: sha512-rCQAipJNA14UTH84df/z4jDJ9LZ54H6zzuCAi7WZ0qVqx3CSqLjfXAMd5cpISIxbiHVJCPRB81gZksq6CZsqDg==}
    engines: {node: '>=18'}
    peerDependencies:
      '@types/node': '>=18'
    peerDependenciesMeta:
      '@types/node':
        optional: true

  '@inquirer/number@3.0.10':
    resolution: {integrity: sha512-GLsdnxzNefjCJUmWyjaAuNklHgDpCTL4RMllAVhVvAzBwRW9g38eZ5tWgzo1lirtSDTpsh593hqXVhxvdrjfwA==}
    engines: {node: '>=18'}
    peerDependencies:
      '@types/node': '>=18'
    peerDependenciesMeta:
      '@types/node':
        optional: true

  '@inquirer/password@4.0.10':
    resolution: {integrity: sha512-JC538ujqeYKkFqLoWZ0ILBteIUO2yajBMVEUZSxjl9x6fiEQtM+I5Rca7M2D8edMDbyHLnXifGH1hJZdh8V5rA==}
    engines: {node: '>=18'}
    peerDependencies:
      '@types/node': '>=18'
    peerDependenciesMeta:
      '@types/node':
        optional: true

  '@inquirer/prompts@7.3.3':
    resolution: {integrity: sha512-QS1AQgJ113iE/nmym03yKZKHvGjVWwkGZT3B1yKrrMG0bJKQg1jUkntFP8aPd2FUQzu/nga7QU2eDpzIP5it0Q==}
    engines: {node: '>=18'}
    peerDependencies:
      '@types/node': '>=18'
    peerDependenciesMeta:
      '@types/node':
        optional: true

  '@inquirer/rawlist@4.0.10':
    resolution: {integrity: sha512-vOQbQkmhaCsF2bUmjoyRSZJBz77UnIF/F3ZS2LMgwbgyaG2WgwKHh0WKNj0APDB72WDbZijhW5nObQbk+TnbcA==}
    engines: {node: '>=18'}
    peerDependencies:
      '@types/node': '>=18'
    peerDependenciesMeta:
      '@types/node':
        optional: true

  '@inquirer/search@3.0.10':
    resolution: {integrity: sha512-EAVKAz6P1LajZOdoL+R+XC3HJYSU261fbJzO4fCkJJ7UPFcm+nP+gzC+DDZWsb2WK9PQvKsnaKiNKsY8B6dBWQ==}
    engines: {node: '>=18'}
    peerDependencies:
      '@types/node': '>=18'
    peerDependenciesMeta:
      '@types/node':
        optional: true

  '@inquirer/select@4.0.10':
    resolution: {integrity: sha512-Tg8S9nESnCfISu5tCZSuXpXq0wHuDVimj7xyHstABgR34zcJnLdq/VbjB2mdZvNAMAehYBnNzSjxB06UE8LLAA==}
    engines: {node: '>=18'}
    peerDependencies:
      '@types/node': '>=18'
    peerDependenciesMeta:
      '@types/node':
        optional: true

  '@inquirer/type@3.0.5':
    resolution: {integrity: sha512-ZJpeIYYueOz/i/ONzrfof8g89kNdO2hjGuvULROo3O8rlB2CRtSseE5KeirnyE4t/thAn/EwvS/vuQeJCn+NZg==}
    engines: {node: '>=18'}
    peerDependencies:
      '@types/node': '>=18'
    peerDependenciesMeta:
      '@types/node':
        optional: true

  '@isaacs/balanced-match@4.0.1':
    resolution: {integrity: sha512-yzMTt9lEb8Gv7zRioUilSglI0c0smZ9k5D65677DLWLtWJaXIS3CqcGyUFByYKlnUj6TkjLVs54fBl6+TiGQDQ==}
    engines: {node: 20 || >=22}

  '@isaacs/brace-expansion@5.0.0':
    resolution: {integrity: sha512-ZT55BDLV0yv0RBm2czMiZ+SqCGO7AvmOM3G/w2xhVPH+te0aKgFjmBvGlL1dH+ql2tgGO3MVrbb3jCKyvpgnxA==}
    engines: {node: 20 || >=22}

  '@isaacs/cliui@8.0.2':
    resolution: {integrity: sha512-O8jcjabXaleOG9DQ0+ARXWZBTfnP4WNAqzuiJK7ll44AmxGKv/J2M4TPjxjY3znBCfvBXFzucm1twdyFybFqEA==}
    engines: {node: '>=12'}

  '@istanbuljs/load-nyc-config@1.1.0':
    resolution: {integrity: sha512-VjeHSlIzpv/NyD3N0YuHfXOPDIixcA1q2ZV98wsMqcYlPmv2n3Yb2lYP9XMElnaFVXg5A7YLTeLu6V84uQDjmQ==}
    engines: {node: '>=8'}

  '@istanbuljs/schema@0.1.3':
    resolution: {integrity: sha512-ZXRY4jNvVgSVQ8DL3LTcakaAtXwTVUxE81hslsyD2AtoXW/wVob10HkOJ1X/pAlcI7D+2YoZKg5do8G/w6RYgA==}
    engines: {node: '>=8'}

  '@jest/console@29.7.0':
    resolution: {integrity: sha512-5Ni4CU7XHQi32IJ398EEP4RrB8eV09sXP2ROqD4bksHrnTree52PsxvX8tpL8LvTZ3pFzXyPbNQReSN41CAhOg==}
    engines: {node: ^14.15.0 || ^16.10.0 || >=18.0.0}

  '@jest/core@29.7.0':
    resolution: {integrity: sha512-n7aeXWKMnGtDA48y8TLWJPJmLmmZ642Ceo78cYWEpiD7FzDgmNDV/GCVRorPABdXLJZ/9wzzgZAlHjXjxDHGsg==}
    engines: {node: ^14.15.0 || ^16.10.0 || >=18.0.0}
    peerDependencies:
      node-notifier: ^8.0.1 || ^9.0.0 || ^10.0.0
    peerDependenciesMeta:
      node-notifier:
        optional: true

  '@jest/create-cache-key-function@29.7.0':
    resolution: {integrity: sha512-4QqS3LY5PBmTRHj9sAg1HLoPzqAI0uOX6wI/TRqHIcOxlFidy6YEmCQJk6FSZjNLGCeubDMfmkWL+qaLKhSGQA==}
    engines: {node: ^14.15.0 || ^16.10.0 || >=18.0.0}

  '@jest/environment@29.7.0':
    resolution: {integrity: sha512-aQIfHDq33ExsN4jP1NWGXhxgQ/wixs60gDiKO+XVMd8Mn0NWPWgc34ZQDTb2jKaUWQ7MuwoitXAsN2XVXNMpAw==}
    engines: {node: ^14.15.0 || ^16.10.0 || >=18.0.0}

  '@jest/expect-utils@29.7.0':
    resolution: {integrity: sha512-GlsNBWiFQFCVi9QVSx7f5AgMeLxe9YCCs5PuP2O2LdjDAA8Jh9eX7lA1Jq/xdXw3Wb3hyvlFNfZIfcRetSzYcA==}
    engines: {node: ^14.15.0 || ^16.10.0 || >=18.0.0}

  '@jest/expect@29.7.0':
    resolution: {integrity: sha512-8uMeAMycttpva3P1lBHB8VciS9V0XAr3GymPpipdyQXbBcuhkLQOSe8E/p92RyAdToS6ZD1tFkX+CkhoECE0dQ==}
    engines: {node: ^14.15.0 || ^16.10.0 || >=18.0.0}

  '@jest/fake-timers@29.7.0':
    resolution: {integrity: sha512-q4DH1Ha4TTFPdxLsqDXK1d3+ioSL7yL5oCMJZgDYm6i+6CygW5E5xVr/D1HdsGxjt1ZWSfUAs9OxSB/BNelWrQ==}
    engines: {node: ^14.15.0 || ^16.10.0 || >=18.0.0}

  '@jest/globals@29.7.0':
    resolution: {integrity: sha512-mpiz3dutLbkW2MNFubUGUEVLkTGiqW6yLVTA+JbP6fI6J5iL9Y0Nlg8k95pcF8ctKwCS7WVxteBs29hhfAotzQ==}
    engines: {node: ^14.15.0 || ^16.10.0 || >=18.0.0}

  '@jest/reporters@29.7.0':
    resolution: {integrity: sha512-DApq0KJbJOEzAFYjHADNNxAE3KbhxQB1y5Kplb5Waqw6zVbuWatSnMjE5gs8FUgEPmNsnZA3NCWl9NG0ia04Pg==}
    engines: {node: ^14.15.0 || ^16.10.0 || >=18.0.0}
    peerDependencies:
      node-notifier: ^8.0.1 || ^9.0.0 || ^10.0.0
    peerDependenciesMeta:
      node-notifier:
        optional: true

  '@jest/schemas@29.6.3':
    resolution: {integrity: sha512-mo5j5X+jIZmJQveBKeS/clAueipV7KgiX1vMgCxam1RNYiqE1w62n0/tJJnHtjW8ZHcQco5gY85jA3mi0L+nSA==}
    engines: {node: ^14.15.0 || ^16.10.0 || >=18.0.0}

  '@jest/source-map@29.6.3':
    resolution: {integrity: sha512-MHjT95QuipcPrpLM+8JMSzFx6eHp5Bm+4XeFDJlwsvVBjmKNiIAvasGK2fxz2WbGRlnvqehFbh07MMa7n3YJnw==}
    engines: {node: ^14.15.0 || ^16.10.0 || >=18.0.0}

  '@jest/test-result@29.7.0':
    resolution: {integrity: sha512-Fdx+tv6x1zlkJPcWXmMDAG2HBnaR9XPSd5aDWQVsfrZmLVT3lU1cwyxLgRmXR9yrq4NBoEm9BMsfgFzTQAbJYA==}
    engines: {node: ^14.15.0 || ^16.10.0 || >=18.0.0}

  '@jest/test-sequencer@29.7.0':
    resolution: {integrity: sha512-GQwJ5WZVrKnOJuiYiAF52UNUJXgTZx1NHjFSEB0qEMmSZKAkdMoIzw/Cj6x6NF4AvV23AUqDpFzQkN/eYCYTxw==}
    engines: {node: ^14.15.0 || ^16.10.0 || >=18.0.0}

  '@jest/transform@29.7.0':
    resolution: {integrity: sha512-ok/BTPFzFKVMwO5eOHRrvnBVHdRy9IrsrW1GpMaQ9MCnilNLXQKmAX8s1YXDFaai9xJpac2ySzV0YeRRECr2Vw==}
    engines: {node: ^14.15.0 || ^16.10.0 || >=18.0.0}

  '@jest/types@29.6.3':
    resolution: {integrity: sha512-u3UPsIilWKOM3F9CXtrG8LEJmNxwoCQC/XVj4IKYXvvpx7QIi/Kg1LI5uDmDpKlac62NUtX7eLjRh+jVZcLOzw==}
    engines: {node: ^14.15.0 || ^16.10.0 || >=18.0.0}

  '@jridgewell/gen-mapping@0.1.1':
    resolution: {integrity: sha512-sQXCasFk+U8lWYEe66WxRDOE9PjVz4vSM51fTu3Hw+ClTpUSQb718772vH3pyS5pShp6lvQM7SxgIDXXXmOX7w==}
    engines: {node: '>=6.0.0'}

  '@jridgewell/gen-mapping@0.3.2':
    resolution: {integrity: sha512-mh65xKQAzI6iBcFzwv28KVWSmCkdRBWoOh+bYQGW3+6OZvbbN3TqMGo5hqYxQniRcH9F2VZIoJCm4pa3BPDK/A==}
    engines: {node: '>=6.0.0'}

  '@jridgewell/gen-mapping@0.3.8':
    resolution: {integrity: sha512-imAbBGkb+ebQyxKgzv5Hu2nmROxoDOXHh80evxdoXNOrvAnVx7zimzc1Oo5h9RlfV4vPXaE2iM5pOFbvOCClWA==}
    engines: {node: '>=6.0.0'}

  '@jridgewell/resolve-uri@3.1.0':
    resolution: {integrity: sha512-F2msla3tad+Mfht5cJq7LSXcdudKTWCVYUgw6pLFOOHSTtZlj6SWNYAp+AhuqLmWdBO2X5hPrLcu8cVP8fy28w==}
    engines: {node: '>=6.0.0'}

  '@jridgewell/resolve-uri@3.1.2':
    resolution: {integrity: sha512-bRISgCIjP20/tbWSPWMEi54QVPRZExkuD9lJL+UIxUKtwVJA8wW1Trb1jMs1RFXo1CBTNZ/5hpC9QvmKWdopKw==}
    engines: {node: '>=6.0.0'}

  '@jridgewell/set-array@1.1.2':
    resolution: {integrity: sha512-xnkseuNADM0gt2bs+BvhO0p78Mk762YnZdsuzFV018NoG1Sj1SCQvpSqa7XUaTam5vAGasABV9qXASMKnFMwMw==}
    engines: {node: '>=6.0.0'}

  '@jridgewell/set-array@1.2.1':
    resolution: {integrity: sha512-R8gLRTZeyp03ymzP/6Lil/28tGeGEzhx1q2k703KGWRAI1VdvPIXdG70VJc2pAMw3NA6JKL5hhFu1sJX0Mnn/A==}
    engines: {node: '>=6.0.0'}

  '@jridgewell/source-map@0.3.5':
    resolution: {integrity: sha512-UTYAUj/wviwdsMfzoSJspJxbkH5o1snzwX0//0ENX1u/55kkZZkcTZP6u9bwKGkv+dkk9at4m1Cpt0uY80kcpQ==}

  '@jridgewell/sourcemap-codec@1.5.0':
    resolution: {integrity: sha512-gv3ZRaISU3fjPAgNsriBRqGWQL6quFx04YMPW/zD8XMLsU32mhCCbfbO6KZFLjvYpCZ8zyDEgqsgf+PwPaM7GQ==}

  '@jridgewell/trace-mapping@0.3.22':
    resolution: {integrity: sha512-Wf963MzWtA2sjrNt+g18IAln9lKnlRp+K2eH4jjIoF1wYeq3aMREpG09xhlhdzS0EjwU7qmUJYangWa+151vZw==}

  '@jridgewell/trace-mapping@0.3.30':
    resolution: {integrity: sha512-GQ7Nw5G2lTu/BtHTKfXhKHok2WGetd4XYcVKGx00SjAk8GMwgJM3zr6zORiPGuOE+/vkc90KtTosSSvaCjKb2Q==}

  '@jridgewell/trace-mapping@0.3.9':
    resolution: {integrity: sha512-3Belt6tdc8bPgAtbcmdtNJlirVoTmEb5e2gC94PnkwEW9jI6CAHUeoG85tjWP5WquqfavoMtMwiG4P926ZKKuQ==}

  '@js-joda/core@5.6.3':
    resolution: {integrity: sha512-T1rRxzdqkEXcou0ZprN1q9yDRlvzCPLqmlNt5IIsGBzoEVgLCCYrKEwc84+TvsXuAc95VAZwtWD2zVsKPY4bcA==}

  '@jsonjoy.com/base64@1.1.2':
    resolution: {integrity: sha512-q6XAnWQDIMA3+FTiOYajoYqySkO+JSat0ytXGSuRdq9uXE7o92gzuQwQM14xaCRlBLGq3v5miDGC4vkVTn54xA==}
    engines: {node: '>=10.0'}
    peerDependencies:
      tslib: '2'

  '@jsonjoy.com/json-pack@1.2.0':
    resolution: {integrity: sha512-io1zEbbYcElht3tdlqEOFxZ0dMTYrHz9iMf0gqn1pPjZFTCgM5R4R5IMA20Chb2UPYYsxjzs8CgZ7Nb5n2K2rA==}
    engines: {node: '>=10.0'}
    peerDependencies:
      tslib: '2'

  '@jsonjoy.com/util@1.6.0':
    resolution: {integrity: sha512-sw/RMbehRhN68WRtcKCpQOPfnH6lLP4GJfqzi3iYej8tnzpZUDr6UkZYJjcjjC0FWEJOJbyM3PTIwxucUmDG2A==}
    engines: {node: '>=10.0'}
    peerDependencies:
      tslib: '2'

  '@libsql/client@0.8.1':
    resolution: {integrity: sha512-xGg0F4iTDFpeBZ0r4pA6icGsYa5rG6RAG+i/iLDnpCAnSuTqEWMDdPlVseiq4Z/91lWI9jvvKKiKpovqJ1kZWA==}

  '@libsql/core@0.8.1':
    resolution: {integrity: sha512-u6nrj6HZMTPsgJ9EBhLzO2uhqhlHQJQmVHV+0yFLvfGf3oSP8w7TjZCNUgu1G8jHISx6KFi7bmcrdXW9lRt++A==}

  '@libsql/darwin-arm64@0.3.10':
    resolution: {integrity: sha512-RaexEFfPAFogd6dJlqkpCkTxdr6K14Z0286lodIJ8Ny77mWuWyBkWKxf70OYWXXAMxMJFUW+6al1F3/Osf/pTg==}
    cpu: [arm64]
    os: [darwin]

  '@libsql/darwin-x64@0.3.10':
    resolution: {integrity: sha512-SNVN6n4qNUdMW1fJMFmx4qn4n5RnXsxjFbczpkzG/V7m/5VeTFt1chhGcrahTHCr3+K6eRJWJUEQHRGqjBwPkw==}
    cpu: [x64]
    os: [darwin]

  '@libsql/hrana-client@0.6.2':
    resolution: {integrity: sha512-MWxgD7mXLNf9FXXiM0bc90wCjZSpErWKr5mGza7ERy2FJNNMXd7JIOv+DepBA1FQTIfI8TFO4/QDYgaQC0goNw==}

  '@libsql/isomorphic-fetch@0.2.1':
    resolution: {integrity: sha512-Sv07QP1Aw8A5OOrmKgRUBKe2fFhF2hpGJhtHe3d1aRnTESZCGkn//0zDycMKTGamVWb3oLYRroOsCV8Ukes9GA==}

  '@libsql/isomorphic-ws@0.1.5':
    resolution: {integrity: sha512-DtLWIH29onUYR00i0GlQ3UdcTRC6EP4u9w/h9LxpUZJWRMARk6dQwZ6Jkd+QdwVpuAOrdxt18v0K2uIYR3fwFg==}

  '@libsql/linux-arm64-gnu@0.3.10':
    resolution: {integrity: sha512-2uXpi9d8qtyIOr7pyG4a88j6YXgemyIHEs2Wbp+PPletlCIPsFS+E7IQHbz8VwTohchOzcokGUm1Bc5QC+A7wg==}
    cpu: [arm64]
    os: [linux]

  '@libsql/linux-arm64-musl@0.3.10':
    resolution: {integrity: sha512-72SN1FUavLvzHddCS861ynSpQndcW5oLGKA3U8CyMfgIZIwJAPc7+48Uj1plW00htXBx4GBpcntFp68KKIx3YQ==}
    cpu: [arm64]
    os: [linux]

  '@libsql/linux-x64-gnu@0.3.10':
    resolution: {integrity: sha512-hXyNqVRi7ONuyWZ1SX6setxL0QaQ7InyS3bHLupsi9s7NpOGD5vcpTaYicJOqmIIm+6kt8vJfmo7ZxlarIHy7Q==}
    cpu: [x64]
    os: [linux]

  '@libsql/linux-x64-musl@0.3.10':
    resolution: {integrity: sha512-kNmIRxomVwt9S+cLyYS497F/3gXFF4r8wW12YSBQgxG75JYft07AHVd8J7HINg+oqRkLzT0s+mVX5dM6nk68EQ==}
    cpu: [x64]
    os: [linux]

  '@libsql/win32-x64-msvc@0.3.10':
    resolution: {integrity: sha512-c/6rjdtGULKrJkLgfLobFefObfOtxjXGmCfPxv6pr0epPCeUEssfDbDIeEH9fQUgzogIMWEHwT8so52UJ/iT1Q==}
    cpu: [x64]
    os: [win32]

  '@microsoft/api-extractor-model@7.30.7':
    resolution: {integrity: sha512-TBbmSI2/BHpfR9YhQA7nH0nqVmGgJ0xH0Ex4D99/qBDAUpnhA2oikGmdXanbw9AWWY/ExBYIpkmY8dBHdla3YQ==}

  '@microsoft/api-extractor@7.52.11':
    resolution: {integrity: sha512-IKQ7bHg6f/Io3dQds6r9QPYk4q0OlR9A4nFDtNhUt3UUIhyitbxAqRN1CLjUVtk6IBk3xzyCMOdwwtIXQ7AlGg==}
    hasBin: true

  '@microsoft/tsdoc-config@0.17.1':
    resolution: {integrity: sha512-UtjIFe0C6oYgTnad4q1QP4qXwLhe6tIpNTRStJ2RZEPIkqQPREAwE5spzVxsdn9UaEMUqhh0AqSx3X4nWAKXWw==}

  '@microsoft/tsdoc@0.15.1':
    resolution: {integrity: sha512-4aErSrCR/On/e5G2hDP0wjooqDdauzEbIq8hIkIe5pXV0rtWJZvdCEKL0ykZxex+IxIwBp0eGeV48hQN07dXtw==}

  '@modelcontextprotocol/sdk@1.13.2':
    resolution: {integrity: sha512-Vx7qOcmoKkR3qhaQ9qf3GxiVKCEu+zfJddHv6x3dY/9P6+uIwJnmuAur5aB+4FDXf41rRrDnOEGkviX5oYZ67w==}
    engines: {node: '>=18'}

  '@mongodb-js/saslprep@1.2.2':
    resolution: {integrity: sha512-EB0O3SCSNRUFk66iRCpI+cXzIjdswfCs7F6nOC3RAGJ7xr5YhaicvsRwJ9eyzYvYRlCSDUO/c7g4yNulxKC1WA==}

  '@mrleebo/prisma-ast@0.12.1':
    resolution: {integrity: sha512-JwqeCQ1U3fvccttHZq7Tk0m/TMC6WcFAQZdukypW3AzlJYKYTGNVd1ANU2GuhKnv4UQuOFj3oAl0LLG/gxFN1w==}
    engines: {node: '>=16'}

  '@napi-rs/wasm-runtime@0.2.5':
    resolution: {integrity: sha512-kwUxR7J9WLutBbulqg1dfOrMTwhMdXLdcGUhcbCcGwnPLt3gz19uHVdwH1syKVDbE022ZS2vZxOWflFLS0YTjw==}

  '@neon-rs/load@0.0.4':
    resolution: {integrity: sha512-kTPhdZyTQxB+2wpiRcFWrDcejc4JI6tkPuS7UZCG4l6Zvc5kU/gGQ/ozvHTh1XR5tS+UlfAfGuPajjzQjCiHCw==}

  '@neondatabase/serverless@0.10.2':
    resolution: {integrity: sha512-XaIMQ9fXDPWLiShfsg+YJQvmMMIyVQB7J3jnirckyoDxN7YIATyzXBThpUeFJqBUkbFJQ0e5PCxXTpK2rG4WbQ==}

  '@noble/hashes@1.7.1':
    resolution: {integrity: sha512-B8XBPsn4vT/KJAGqDzbwztd+6Yte3P4V7iafm24bxgDe/mlRuK6xmWPuCNrKt2vDafZ8MfJLlchDG/vYafQEjQ==}
    engines: {node: ^14.21.3 || >=16}

  '@nodelib/fs.scandir@2.1.5':
    resolution: {integrity: sha512-vq24Bq3ym5HEQm2NKCr3yXDwjc7vTsEThRDnkp2DK9p1uqLR+DHurm/NOTo0KG7HYHU7eppKZj3MyqYuMBf62g==}
    engines: {node: '>= 8'}

  '@nodelib/fs.stat@2.0.5':
    resolution: {integrity: sha512-RkhPPp2zrqDAQA/2jNhnztcPAlv64XdhIp7a7454A5ovI7Bukxgt7MX7udwAu3zg1DcpPU0rz3VV1SeaqvY4+A==}
    engines: {node: '>= 8'}

  '@nodelib/fs.walk@1.2.8':
    resolution: {integrity: sha512-oGB+UxlgWcgQkgwo8GcEGwemoTFt3FIO9ababBmaGwXIoBKZ+GTy0pP185beGg7Llih/NSHSV2XAs1lnznocSg==}
    engines: {node: '>= 8'}

  '@npmcli/fs@1.1.1':
    resolution: {integrity: sha512-8KG5RD0GVP4ydEzRn/I4BNDuxDtqVbOdm8675T49OIG/NGhaK0pjPX7ZcDlvKYbA+ulvVK3ztfcF4uBdOxuJbQ==}

  '@npmcli/move-file@1.1.2':
    resolution: {integrity: sha512-1SUf/Cg2GzGDyaf15aR9St9TWlb+XvbZXWpDx8YKs7MLzMH/BCeopv+y9vzrzgkfykCGuWOlSu3mZhj2+FQcrg==}
    engines: {node: '>=10'}
    deprecated: This functionality has been moved to @npmcli/fs

  '@octokit/auth-token@5.1.2':
    resolution: {integrity: sha512-JcQDsBdg49Yky2w2ld20IHAlwr8d/d8N6NiOXbtuoPCqzbsiJgF633mVUw3x4mo0H5ypataQIX7SFu3yy44Mpw==}
    engines: {node: '>= 18'}

  '@octokit/core@6.1.4':
    resolution: {integrity: sha512-lAS9k7d6I0MPN+gb9bKDt7X8SdxknYqAMh44S5L+lNqIN2NuV8nvv3g8rPp7MuRxcOpxpUIATWprO0C34a8Qmg==}
    engines: {node: '>= 18'}

  '@octokit/endpoint@10.1.3':
    resolution: {integrity: sha512-nBRBMpKPhQUxCsQQeW+rCJ/OPSMcj3g0nfHn01zGYZXuNDvvXudF/TYY6APj5THlurerpFN4a/dQAIAaM6BYhA==}
    engines: {node: '>= 18'}

  '@octokit/graphql@8.2.1':
    resolution: {integrity: sha512-n57hXtOoHrhwTWdvhVkdJHdhTv0JstjDbDRhJfwIRNfFqmSo1DaK/mD2syoNUoLCyqSjBpGAKOG0BuwF392slw==}
    engines: {node: '>= 18'}

  '@octokit/openapi-types@24.2.0':
    resolution: {integrity: sha512-9sIH3nSUttelJSXUrmGzl7QUBFul0/mB8HRYl3fOlgHbIWG+WnYDXU3v/2zMtAvuzZ/ed00Ei6on975FhBfzrg==}

  '@octokit/plugin-paginate-rest@11.6.0':
    resolution: {integrity: sha512-n5KPteiF7pWKgBIBJSk8qzoZWcUkza2O6A0za97pMGVrGfPdltxrfmfF5GucHYvHGZD8BdaZmmHGz5cX/3gdpw==}
    engines: {node: '>= 18'}
    peerDependencies:
      '@octokit/core': '>=6'

  '@octokit/plugin-request-log@5.3.1':
    resolution: {integrity: sha512-n/lNeCtq+9ofhC15xzmJCNKP2BWTv8Ih2TTy+jatNCCq/gQP/V7rK3fjIfuz0pDWDALO/o/4QY4hyOF6TQQFUw==}
    engines: {node: '>= 18'}
    peerDependencies:
      '@octokit/core': '>=6'

  '@octokit/plugin-rest-endpoint-methods@13.5.0':
    resolution: {integrity: sha512-9Pas60Iv9ejO3WlAX3maE1+38c5nqbJXV5GrncEfkndIpZrJ/WPMRd2xYDcPPEt5yzpxcjw9fWNoPhsSGzqKqw==}
    engines: {node: '>= 18'}
    peerDependencies:
      '@octokit/core': '>=6'

  '@octokit/request-error@6.1.7':
    resolution: {integrity: sha512-69NIppAwaauwZv6aOzb+VVLwt+0havz9GT5YplkeJv7fG7a40qpLt/yZKyiDxAhgz0EtgNdNcb96Z0u+Zyuy2g==}
    engines: {node: '>= 18'}

  '@octokit/request@9.2.2':
    resolution: {integrity: sha512-dZl0ZHx6gOQGcffgm1/Sf6JfEpmh34v3Af2Uci02vzUYz6qEN6zepoRtmybWXIGXFIK8K9ylE3b+duCWqhArtg==}
    engines: {node: '>= 18'}

  '@octokit/rest@21.1.1':
    resolution: {integrity: sha512-sTQV7va0IUVZcntzy1q3QqPm/r8rWtDCqpRAmb8eXXnKkjoQEtFe3Nt5GTVsHft+R6jJoHeSiVLcgcvhtue/rg==}
    engines: {node: '>= 18'}

  '@octokit/types@13.10.0':
    resolution: {integrity: sha512-ifLaO34EbbPj0Xgro4G5lP5asESjwHracYJvVaPIyXMuiuXLlhic3S47cBdTb+jfODkTE5YtGCLt3Ay3+J97sA==}

  '@opentelemetry/api-logs@0.206.0':
    resolution: {integrity: sha512-yIVDu9jX//nV5wSMLZLdHdb1SKHIMj9k+wQVFtln5Flcgdldz9BkHtavvExQiJqBZg2OpEEJEZmzQazYztdz2A==}
    engines: {node: '>=8.0.0'}

  '@opentelemetry/api-logs@0.207.0':
    resolution: {integrity: sha512-lAb0jQRVyleQQGiuuvCOTDVspc14nx6XJjP4FspJ1sNARo3Regq4ZZbrc3rN4b1TYSuUCvgH+UXUPug4SLOqEQ==}
    engines: {node: '>=8.0.0'}

  '@opentelemetry/api@1.9.0':
    resolution: {integrity: sha512-3giAOQvZiH5F9bMlMiv8+GSPMeqg0dbaeo58/0SlA9sxSqZhnUtxzX9/2FzyhS9sWQf5S0GJE0AKBrFqjpeYcg==}
    engines: {node: '>=8.0.0'}

  '@opentelemetry/context-async-hooks@2.1.0':
    resolution: {integrity: sha512-zOyetmZppnwTyPrt4S7jMfXiSX9yyfF0hxlA8B5oo2TtKl+/RGCy7fi4DrBfIf3lCPrkKsRBWZZD7RFojK7FDg==}
    engines: {node: ^18.19.0 || >=20.6.0}
    peerDependencies:
      '@opentelemetry/api': '>=1.0.0 <1.10.0'

  '@opentelemetry/core@2.1.0':
    resolution: {integrity: sha512-RMEtHsxJs/GiHHxYT58IY57UXAQTuUnZVco6ymDEqTNlJKTimM4qPUPVe8InNFyBjhHBEAx4k3Q8LtNayBsbUQ==}
    engines: {node: ^18.19.0 || >=20.6.0}
    peerDependencies:
      '@opentelemetry/api': '>=1.0.0 <1.10.0'

  '@opentelemetry/instrumentation@0.206.0':
    resolution: {integrity: sha512-anPU9GAn3vSH/0JFQZ4e626xRw8p8R21kxM7xammFk9BRhfDw1IpgqvFMllbb+1MSHHEX9EiUqYHJyWo/B6KGA==}
    engines: {node: ^18.19.0 || >=20.6.0}
    peerDependencies:
      '@opentelemetry/api': ^1.3.0

  '@opentelemetry/instrumentation@0.207.0':
    resolution: {integrity: sha512-y6eeli9+TLKnznrR8AZlQMSJT7wILpXH+6EYq5Vf/4Ao+huI7EedxQHwRgVUOMLFbe7VFDvHJrX9/f4lcwnJsA==}
    engines: {node: ^18.19.0 || >=20.6.0}
    peerDependencies:
      '@opentelemetry/api': ^1.3.0

  '@opentelemetry/resources@2.1.0':
    resolution: {integrity: sha512-1CJjf3LCvoefUOgegxi8h6r4B/wLSzInyhGP2UmIBYNlo4Qk5CZ73e1eEyWmfXvFtm1ybkmfb2DqWvspsYLrWw==}
    engines: {node: ^18.19.0 || >=20.6.0}
    peerDependencies:
      '@opentelemetry/api': '>=1.3.0 <1.10.0'

  '@opentelemetry/sdk-trace-base@2.1.0':
    resolution: {integrity: sha512-uTX9FBlVQm4S2gVQO1sb5qyBLq/FPjbp+tmGoxu4tIgtYGmBYB44+KX/725RFDe30yBSaA9Ml9fqphe1hbUyLQ==}
    engines: {node: ^18.19.0 || >=20.6.0}
    peerDependencies:
      '@opentelemetry/api': '>=1.3.0 <1.10.0'

  '@opentelemetry/semantic-conventions@1.37.0':
    resolution: {integrity: sha512-JD6DerIKdJGmRp4jQyX5FlrQjA4tjOw1cvfsPAZXfOOEErMUHjPcPSICS+6WnM0nB0efSFARh0KAZss+bvExOA==}
    engines: {node: '>=14'}

  '@oxc-resolver/binding-darwin-arm64@1.10.2':
    resolution: {integrity: sha512-aOCZYXqmFL+2sXlaVkYbAOtICGGeTFtmdul8OimQfOXHJods6YHJ2nR6+rEeBcJzaXyXPP18ne1IsEc4AYL1IA==}
    cpu: [arm64]
    os: [darwin]

  '@oxc-resolver/binding-darwin-x64@1.10.2':
    resolution: {integrity: sha512-6WD7lHGkoduFZfUgnC2suKOlqttQRKxWsiVXiiGPu3mfXvQAhMd/gekuH1t8vOhFlPJduaww15n5UB0bSjCK+w==}
    cpu: [x64]
    os: [darwin]

  '@oxc-resolver/binding-freebsd-x64@1.10.2':
    resolution: {integrity: sha512-nEqHWx/Ot5p7Mafj8qH6vFlLSvHjECxAcZwhnAMqRuQu1NgXC/QM3emkdhVGy7QJgsxZbHpPaF6TERNf5/NL9Q==}
    cpu: [x64]
    os: [freebsd]

  '@oxc-resolver/binding-linux-arm-gnueabihf@1.10.2':
    resolution: {integrity: sha512-+AlZI0fPnpfArh8aC5k2295lmQrxa2p8gBLxC3buvCkz0ZpbVLxyyAXz3J2jGwJnmc5MUPLEqPYw6ZlAGH4XHA==}
    cpu: [arm]
    os: [linux]

  '@oxc-resolver/binding-linux-arm64-gnu@1.10.2':
    resolution: {integrity: sha512-8fZ8NszFaUZaoA8eUwkF2lHjgUs76aFiewWgG/cjcZmwKp+ErZQLW8eOvIWZ4SohHQ+ScvhVsSaU2PU38c88gw==}
    cpu: [arm64]
    os: [linux]

  '@oxc-resolver/binding-linux-arm64-musl@1.10.2':
    resolution: {integrity: sha512-oPrLICrw96Ym9n04FWXWGkbkpF6qJtZ57JSnqI3oQ24xHTt4iWyjHKHQO46NbJAK9sFb3Qce4BzV8faDI5Rifg==}
    cpu: [arm64]
    os: [linux]

  '@oxc-resolver/binding-linux-x64-gnu@1.10.2':
    resolution: {integrity: sha512-eli74jTAUiIfqi8IPFqiPxQS69Alcr6w/IFRyf3XxrkxeFGgcgxJkRIxWNTKJ6T3EXxjuma+49LdZn6l9rEj7A==}
    cpu: [x64]
    os: [linux]

  '@oxc-resolver/binding-linux-x64-musl@1.10.2':
    resolution: {integrity: sha512-HH9zmjNSQo3rkbqJH5nIjGrtjC+QPrUy0KGGMR/oRCSLuD0cNFJ/Uly1XAugwSm4oEw0+rv6PmeclXmVTKsxhw==}
    cpu: [x64]
    os: [linux]

  '@oxc-resolver/binding-wasm32-wasi@1.10.2':
    resolution: {integrity: sha512-3ItX23q33sfVBtMMdMhVDSe0NX5zBHxHfmFiXhSJuwNaVIwGpLFU7WU2nmq9oNdnmTOvjL8vlhOqiGvumBLlRA==}
    engines: {node: '>=14.0.0'}
    cpu: [wasm32]

  '@oxc-resolver/binding-win32-arm64-msvc@1.10.2':
    resolution: {integrity: sha512-aVoj2V+jmQ1N+lVy9AhaLmzssJM0lcKt8D0UL83aNLZJ5lSN7hgBuUXTVmL+VF268f167khjo38z+fbELDVm8Q==}
    cpu: [arm64]
    os: [win32]

  '@oxc-resolver/binding-win32-x64-msvc@1.10.2':
    resolution: {integrity: sha512-l8BDQWyP0Piw8hlmYPUqTRKLsq+ceG9h+9p6ZrjNzwW9AmJX7T7T2hgoVVHqS6f4WNA/CFkb3RyZP9QTzNkyyA==}
    cpu: [x64]
    os: [win32]

  '@paralleldrive/cuid2@2.2.2':
    resolution: {integrity: sha512-ZOBkgDwEdoYVlSeRbYYXs0S9MejQofiVYoTbKzy/6GQa39/q5tQU2IX46+shYnUkpEl3wc+J6wRlar7r2EK2xA==}

  '@pkgjs/parseargs@0.11.0':
    resolution: {integrity: sha512-+1VkjdD0QBLPodGrJUeqarH8VAIvQODIbwh9XpP5Syisf7YoQgsJKPNFoqqLQlu+VQ/tVSshMR6loPMn8U+dPg==}
    engines: {node: '>=14'}

  '@pkgr/core@0.2.9':
    resolution: {integrity: sha512-QNqXyfVS2wm9hweSYD2O7F0G06uurj9kZ96TRQE5Y9hU7+tgdZwIkbAKc5Ocy1HxEY2kuDQa6cQ1WRs/O5LFKA==}
    engines: {node: ^12.20.0 || ^14.18.0 || >=16.0.0}

  '@planetscale/database@1.19.0':
    resolution: {integrity: sha512-Tv4jcFUFAFjOWrGSio49H6R2ijALv0ZzVBfJKIdm+kl9X046Fh4LLawrF9OMsglVbK6ukqMJsUCeucGAFTBcMA==}
    engines: {node: '>=16'}

  '@poppinss/colors@4.1.5':
    resolution: {integrity: sha512-FvdDqtcRCtz6hThExcFOgW0cWX+xwSMWcRuQe5ZEb2m7cVQOAVZOIMt+/v9RxGiD9/OY16qJBXK4CVKWAPalBw==}

  '@poppinss/dumper@0.6.5':
    resolution: {integrity: sha512-NBdYIb90J7LfOI32dOewKI1r7wnkiH6m920puQ3qHUeZkxNkQiFnXVWoE6YtFSv6QOiPPf7ys6i+HWWecDz7sw==}

  '@poppinss/exception@1.2.2':
    resolution: {integrity: sha512-m7bpKCD4QMlFCjA/nKTs23fuvoVFoA83brRKmObCUNmi/9tVu8Ve3w4YQAnJu4q3Tjf5fr685HYIC/IA2zHRSg==}

  '@prettier/sync@0.5.5':
    resolution: {integrity: sha512-6BMtNr7aQhyNcGzmumkL0tgr1YQGfm9d7ZdmRpWqWuqpc9vZBind4xMe5NMiRECOhjuSiWHfBWLBnXkpeE90bw==}
    peerDependencies:
      prettier: '*'

  '@prisma/debug@6.8.2':
    resolution: {integrity: sha512-4muBSSUwJJ9BYth5N8tqts8JtiLT8QI/RSAzEogwEfpbYGFo9mYsInsVo8dqXdPO2+Rm5OG5q0qWDDE3nyUbVg==}

  '@prisma/dev@0.13.0':
    resolution: {integrity: sha512-QMmF6zFeUF78yv1HYbHvod83AQnl7u6NtKyDhTRZOJup3h1icWs8R7RUVxBJZvM2tBXNAMpLQYYM/8kPlOPegA==}

  '@prisma/engines-version@6.20.0-16.next-0c19ccc313cf9911a90d99d2ac2eb0280c76c513':
    resolution: {integrity: sha512-7bzyN8Gp9GbDFbTDzVUH9nFcgRWvsWmjrGgBJvIC/zEoAuv/lx62gZXgAKfjn/HoPkxz/dS+TtsnduFx8WA+cw==}

  '@prisma/get-platform@6.8.2':
    resolution: {integrity: sha512-vXSxyUgX3vm1Q70QwzwkjeYfRryIvKno1SXbIqwSptKwqKzskINnDUcx85oX+ys6ooN2ATGSD0xN2UTfg6Zcow==}

  '@prisma/ppg@1.0.1':
    resolution: {integrity: sha512-rRRXuPPerXwNWjSA3OE0e/bqXSTfsE82EsMvoiluc0fN0DizQSe3937/Tnl5+DPbxY5rdAOlYjWXG0A2wwTbKA==}

  '@prisma/prisma-schema-wasm@6.20.0-16.next-0c19ccc313cf9911a90d99d2ac2eb0280c76c513':
    resolution: {integrity: sha512-+eoPe1nCLjRLfdvNBOUIraozozRe6IgfYNS3u/j+GcQZgg82kTYwiMzYcgJb0D6giqddv60W8c3F5OxeFV6Kiw==}

  '@prisma/query-compiler-wasm@6.20.0-16.next-0c19ccc313cf9911a90d99d2ac2eb0280c76c513':
    resolution: {integrity: sha512-/+umOCVA0eR6qXhxzuOzcTdCCE74hTmBNpHc89Q00YRqHi6IcrC3sX1ART2dqGvcrXbUrDdWl+4AZ2dYqRqEdQ==}

  '@prisma/query-plan-executor@6.18.0':
    resolution: {integrity: sha512-jZ8cfzFgL0jReE1R10gT8JLHtQxjWYLiQ//wHmVYZ2rVkFHoh0DT8IXsxcKcFlfKN7ak7k6j0XMNn2xVNyr5cA==}

  '@prisma/schema-engine-wasm@6.20.0-16.next-0c19ccc313cf9911a90d99d2ac2eb0280c76c513':
    resolution: {integrity: sha512-2BhRjCnWXPHsYMxslnKrqN+3EarnECsqlx+j3K5eWcnArlW0ZpOC+ay9ahyuIm7umU+eOceTnDrpv8WPVdo0oQ==}

  '@prisma/studio-core-licensed@0.8.0':
    resolution: {integrity: sha512-SXCcgFvo/SC6/11kEOaQghJgCWNEWZUvPYKn/gpvMB9HLSG/5M8If7dWZtEQHhchvl8bh9A89Hw6mEKpsXFimA==}
    peerDependencies:
      '@types/react': ^18.0.0 || ^19.0.0
      react: ^18.0.0 || ^19.0.0
      react-dom: ^18.0.0 || ^19.0.0

  '@redocly/ajv@8.17.1':
    resolution: {integrity: sha512-EDtsGZS964mf9zAUXAl9Ew16eYbeyAFWhsPr0fX6oaJxgd8rApYlPBf0joyhnUHz88WxrigyFtTaqqzXNzPgqw==}

  '@redocly/config@0.22.2':
    resolution: {integrity: sha512-roRDai8/zr2S9YfmzUfNhKjOF0NdcOIqF7bhf4MVC5UxpjIysDjyudvlAiVbpPHp3eDRWbdzUgtkK1a7YiDNyQ==}

  '@redocly/openapi-core@1.34.5':
    resolution: {integrity: sha512-0EbE8LRbkogtcCXU7liAyC00n9uNG9hJ+eMyHFdUsy9lB/WGqnEBgwjA9q2cyzAVcdTkQqTBBU1XePNnN3OijA==}
    engines: {node: '>=18.17.0', npm: '>=9.5.0'}

  '@rollup/rollup-android-arm-eabi@4.36.0':
    resolution: {integrity: sha512-jgrXjjcEwN6XpZXL0HUeOVGfjXhPyxAbbhD0BlXUB+abTOpbPiN5Wb3kOT7yb+uEtATNYF5x5gIfwutmuBA26w==}
    cpu: [arm]
    os: [android]

  '@rollup/rollup-android-arm64@4.36.0':
    resolution: {integrity: sha512-NyfuLvdPdNUfUNeYKUwPwKsE5SXa2J6bCt2LdB/N+AxShnkpiczi3tcLJrm5mA+eqpy0HmaIY9F6XCa32N5yzg==}
    cpu: [arm64]
    os: [android]

  '@rollup/rollup-darwin-arm64@4.36.0':
    resolution: {integrity: sha512-JQ1Jk5G4bGrD4pWJQzWsD8I1n1mgPXq33+/vP4sk8j/z/C2siRuxZtaUA7yMTf71TCZTZl/4e1bfzwUmFb3+rw==}
    cpu: [arm64]
    os: [darwin]

  '@rollup/rollup-darwin-x64@4.36.0':
    resolution: {integrity: sha512-6c6wMZa1lrtiRsbDziCmjE53YbTkxMYhhnWnSW8R/yqsM7a6mSJ3uAVT0t8Y/DGt7gxUWYuFM4bwWk9XCJrFKA==}
    cpu: [x64]
    os: [darwin]

  '@rollup/rollup-freebsd-arm64@4.36.0':
    resolution: {integrity: sha512-KXVsijKeJXOl8QzXTsA+sHVDsFOmMCdBRgFmBb+mfEb/7geR7+C8ypAml4fquUt14ZyVXaw2o1FWhqAfOvA4sg==}
    cpu: [arm64]
    os: [freebsd]

  '@rollup/rollup-freebsd-x64@4.36.0':
    resolution: {integrity: sha512-dVeWq1ebbvByI+ndz4IJcD4a09RJgRYmLccwlQ8bPd4olz3Y213uf1iwvc7ZaxNn2ab7bjc08PrtBgMu6nb4pQ==}
    cpu: [x64]
    os: [freebsd]

  '@rollup/rollup-linux-arm-gnueabihf@4.36.0':
    resolution: {integrity: sha512-bvXVU42mOVcF4le6XSjscdXjqx8okv4n5vmwgzcmtvFdifQ5U4dXFYaCB87namDRKlUL9ybVtLQ9ztnawaSzvg==}
    cpu: [arm]
    os: [linux]

  '@rollup/rollup-linux-arm-musleabihf@4.36.0':
    resolution: {integrity: sha512-JFIQrDJYrxOnyDQGYkqnNBtjDwTgbasdbUiQvcU8JmGDfValfH1lNpng+4FWlhaVIR4KPkeddYjsVVbmJYvDcg==}
    cpu: [arm]
    os: [linux]

  '@rollup/rollup-linux-arm64-gnu@4.36.0':
    resolution: {integrity: sha512-KqjYVh3oM1bj//5X7k79PSCZ6CvaVzb7Qs7VMWS+SlWB5M8p3FqufLP9VNp4CazJ0CsPDLwVD9r3vX7Ci4J56A==}
    cpu: [arm64]
    os: [linux]

  '@rollup/rollup-linux-arm64-musl@4.36.0':
    resolution: {integrity: sha512-QiGnhScND+mAAtfHqeT+cB1S9yFnNQ/EwCg5yE3MzoaZZnIV0RV9O5alJAoJKX/sBONVKeZdMfO8QSaWEygMhw==}
    cpu: [arm64]
    os: [linux]

  '@rollup/rollup-linux-loongarch64-gnu@4.36.0':
    resolution: {integrity: sha512-1ZPyEDWF8phd4FQtTzMh8FQwqzvIjLsl6/84gzUxnMNFBtExBtpL51H67mV9xipuxl1AEAerRBgBwFNpkw8+Lg==}
    cpu: [loong64]
    os: [linux]

  '@rollup/rollup-linux-powerpc64le-gnu@4.36.0':
    resolution: {integrity: sha512-VMPMEIUpPFKpPI9GZMhJrtu8rxnp6mJR3ZzQPykq4xc2GmdHj3Q4cA+7avMyegXy4n1v+Qynr9fR88BmyO74tg==}
    cpu: [ppc64]
    os: [linux]

  '@rollup/rollup-linux-riscv64-gnu@4.36.0':
    resolution: {integrity: sha512-ttE6ayb/kHwNRJGYLpuAvB7SMtOeQnVXEIpMtAvx3kepFQeowVED0n1K9nAdraHUPJ5hydEMxBpIR7o4nrm8uA==}
    cpu: [riscv64]
    os: [linux]

  '@rollup/rollup-linux-s390x-gnu@4.36.0':
    resolution: {integrity: sha512-4a5gf2jpS0AIe7uBjxDeUMNcFmaRTbNv7NxI5xOCs4lhzsVyGR/0qBXduPnoWf6dGC365saTiwag8hP1imTgag==}
    cpu: [s390x]
    os: [linux]

  '@rollup/rollup-linux-x64-gnu@4.36.0':
    resolution: {integrity: sha512-5KtoW8UWmwFKQ96aQL3LlRXX16IMwyzMq/jSSVIIyAANiE1doaQsx/KRyhAvpHlPjPiSU/AYX/8m+lQ9VToxFQ==}
    cpu: [x64]
    os: [linux]

  '@rollup/rollup-linux-x64-musl@4.36.0':
    resolution: {integrity: sha512-sycrYZPrv2ag4OCvaN5js+f01eoZ2U+RmT5as8vhxiFz+kxwlHrsxOwKPSA8WyS+Wc6Epid9QeI/IkQ9NkgYyQ==}
    cpu: [x64]
    os: [linux]

  '@rollup/rollup-win32-arm64-msvc@4.36.0':
    resolution: {integrity: sha512-qbqt4N7tokFwwSVlWDsjfoHgviS3n/vZ8LK0h1uLG9TYIRuUTJC88E1xb3LM2iqZ/WTqNQjYrtmtGmrmmawB6A==}
    cpu: [arm64]
    os: [win32]

  '@rollup/rollup-win32-ia32-msvc@4.36.0':
    resolution: {integrity: sha512-t+RY0JuRamIocMuQcfwYSOkmdX9dtkr1PbhKW42AMvaDQa+jOdpUYysroTF/nuPpAaQMWp7ye+ndlmmthieJrQ==}
    cpu: [ia32]
    os: [win32]

  '@rollup/rollup-win32-x64-msvc@4.36.0':
    resolution: {integrity: sha512-aRXd7tRZkWLqGbChgcMMDEHjOKudo1kChb1Jt1IfR8cY/KIpgNviLeJy5FUb9IpSuQj8dU2fAYNMPW/hLKOSTw==}
    cpu: [x64]
    os: [win32]

  '@rushstack/node-core-library@5.14.0':
    resolution: {integrity: sha512-eRong84/rwQUlATGFW3TMTYVyqL1vfW9Lf10PH+mVGfIb9HzU3h5AASNIw+axnBLjnD0n3rT5uQBwu9fvzATrg==}
    peerDependencies:
      '@types/node': '*'
    peerDependenciesMeta:
      '@types/node':
        optional: true

  '@rushstack/rig-package@0.5.3':
    resolution: {integrity: sha512-olzSSjYrvCNxUFZowevC3uz8gvKr3WTpHQ7BkpjtRpA3wK+T0ybep/SRUMfr195gBzJm5gaXw0ZMgjIyHqJUow==}

  '@rushstack/terminal@0.15.4':
    resolution: {integrity: sha512-OQSThV0itlwVNHV6thoXiAYZlQh4Fgvie2CzxFABsbO2MWQsI4zOh3LRNigYSTrmS+ba2j0B3EObakPzf/x6Zg==}
    peerDependencies:
      '@types/node': '*'
    peerDependenciesMeta:
      '@types/node':
        optional: true

  '@rushstack/ts-command-line@5.0.2':
    resolution: {integrity: sha512-+AkJDbu1GFMPIU8Sb7TLVXDv/Q7Mkvx+wAjEl8XiXVVq+p1FmWW6M3LYpJMmoHNckSofeMecgWg5lfMwNAAsEQ==}

  '@sinclair/typebox@0.27.8':
    resolution: {integrity: sha512-+Fj43pSMwJs4KRrH/938Uf+uAELIgVBmQzg/q1YG10djyfA3TnrU8N8XzqCh/okZdszqBQTZf96idMfE5lnwTA==}

  '@sindresorhus/is@7.1.1':
    resolution: {integrity: sha512-rO92VvpgMc3kfiTjGT52LEtJ8Yc5kCWhZjLQ3LwlA4pSgPpQO7bVpYXParOD8Jwf+cVQECJo3yP/4I8aZtUQTQ==}
    engines: {node: '>=18'}

  '@sindresorhus/slugify@2.2.1':
    resolution: {integrity: sha512-MkngSCRZ8JdSOCHRaYd+D01XhvU3Hjy6MGl06zhOk614hp9EOAp5gIkBeQg7wtmxpitU6eAL4kdiRMcJa2dlrw==}
    engines: {node: '>=12'}

  '@sindresorhus/transliterate@1.6.0':
    resolution: {integrity: sha512-doH1gimEu3A46VX6aVxpHTeHrytJAG6HgdxntYnCFiIFHEM/ZGpG8KiZGBChchjQmG0XFIBL552kBTjVcMZXwQ==}
    engines: {node: '>=12'}

  '@sinonjs/commons@2.0.0':
    resolution: {integrity: sha512-uLa0j859mMrg2slwQYdO/AkrOfmH+X6LTVmNTS9CqexuE2IvVORIkSpJLqePAbEnKJ77aMmCwr1NUZ57120Xcg==}

  '@sinonjs/fake-timers@10.0.2':
    resolution: {integrity: sha512-SwUDyjWnah1AaNl7kxsa7cfLhlTYoiyhDAIgyh+El30YvXs/o7OLXpYH88Zdhyx9JExKrmHDJ+10bwIcY80Jmw==}

  '@size-limit/file@11.2.0':
    resolution: {integrity: sha512-OZHE3putEkQ/fgzz3Tp/0hSmfVo3wyTpOJSRNm6AmcwX4Nm9YtTfbQQ/hZRwbBFR23S7x2Sd9EbqYzngKwbRoA==}
    engines: {node: ^18.0.0 || >=20.0.0}
    peerDependencies:
      size-limit: 11.2.0

  '@slack/types@2.14.0':
    resolution: {integrity: sha512-n0EGm7ENQRxlXbgKSrQZL69grzg1gHLAVd+GlRVQJ1NSORo0FrApR7wql/gaKdu2n4TO83Sq/AmeUOqD60aXUA==}
    engines: {node: '>= 12.13.0', npm: '>= 6.12.0'}

  '@slack/webhook@7.0.5':
    resolution: {integrity: sha512-PmbZx89+SmH4zt78FUwe4If8hWX2MAIRmGXjmlF0A8PwyJb/H7CWaQYV6DDlZn1+7Zs6CEytKH0ejEE/idVSDw==}
    engines: {node: '>= 18', npm: '>= 8.6.0'}

  '@snaplet/copycat@6.0.0':
    resolution: {integrity: sha512-ZBxlsWfhd+fxubKHrZglUQmSxHe70sGxHqTPiIBqoqX/41jABG8VCbgB8KrMm8to6V6Y/tBMqQUGzuWFFNHimg==}

  '@speed-highlight/core@1.2.12':
    resolution: {integrity: sha512-uilwrK0Ygyri5dToHYdZSjcvpS2ZwX0w5aSt3GCEN9hrjxWCoeV4Z2DTXuxjwbntaLQIEEAlCeNQss5SoHvAEA==}

  '@standard-schema/spec@1.0.0':
    resolution: {integrity: sha512-m2bOd0f2RT9k8QJx1JN85cZYyH1RqFBdlwtkSlf4tBDYLCiiZnv1fIIwacK6cqwXavOydf0NPToMQgpKq+dVlA==}

  '@swc-node/core@1.13.3':
    resolution: {integrity: sha512-OGsvXIid2Go21kiNqeTIn79jcaX4l0G93X2rAnas4LFoDyA9wAwVK7xZdm+QsKoMn5Mus2yFLCc4OtX2dD/PWA==}
    engines: {node: '>= 10'}
    peerDependencies:
      '@swc/core': '>= 1.4.13'
      '@swc/types': '>= 0.1'

  '@swc-node/register@1.10.9':
    resolution: {integrity: sha512-iXy2sjP0phPEpK2yivjRC3PAgoLaT4sjSk0LDWCTdcTBJmR4waEog0E6eJbvoOkLkOtWw37SB8vCkl/bbh4+8A==}
    peerDependencies:
      '@swc/core': '>= 1.4.13'
      typescript: '>= 4.3'

  '@swc-node/sourcemap-support@0.5.1':
    resolution: {integrity: sha512-JxIvIo/Hrpv0JCHSyRpetAdQ6lB27oFYhv0PKCNf1g2gUXOjpeR1exrXccRxLMuAV5WAmGFBwRnNOJqN38+qtg==}

  '@swc/core-darwin-arm64@1.11.5':
    resolution: {integrity: sha512-GEd1hzEx0mSGkJYMFMGLnrGgjL2rOsOsuYWyjyiA3WLmhD7o+n/EWBDo6mzD/9aeF8dzSPC0TnW216gJbvrNzA==}
    engines: {node: '>=10'}
    cpu: [arm64]
    os: [darwin]

  '@swc/core-darwin-x64@1.11.5':
    resolution: {integrity: sha512-toz04z9wAClVvQSEY3xzrgyyeWBAfMWcKG4K0ugNvO56h/wczi2ZHRlnAXZW1tghKBk3z6MXqa/srfXgNhffKw==}
    engines: {node: '>=10'}
    cpu: [x64]
    os: [darwin]

  '@swc/core-linux-arm-gnueabihf@1.11.5':
    resolution: {integrity: sha512-5SjmKxXdwbBpsYGTpgeXOXMIjS563/ntRGn8Zc12H/c4VfPrRLGhgbJ/48z2XVFyBLcw7BCHZyFuVX1+ZI3W0Q==}
    engines: {node: '>=10'}
    cpu: [arm]
    os: [linux]

  '@swc/core-linux-arm64-gnu@1.11.5':
    resolution: {integrity: sha512-pydIlInHRzRIwB0NHblz3Dx58H/bsi0I5F2deLf9iOmwPNuOGcEEZF1Qatc7YIjP5DFbXK+Dcz+pMUZb2cc2MQ==}
    engines: {node: '>=10'}
    cpu: [arm64]
    os: [linux]

  '@swc/core-linux-arm64-musl@1.11.5':
    resolution: {integrity: sha512-LhBHKjkZq5tJF1Lh0NJFpx7ROnCWLckrlIAIdSt9XfOV+zuEXJQOj+NFcM1eNk17GFfFyUMOZyGZxzYq5dveEQ==}
    engines: {node: '>=10'}
    cpu: [arm64]
    os: [linux]

  '@swc/core-linux-x64-gnu@1.11.5':
    resolution: {integrity: sha512-dCi4xkxXlsk5sQYb3i413Cfh7+wMJeBYTvBZTD5xh+/DgRtIcIJLYJ2tNjWC4/C2i5fj+Ze9bKNSdd8weRWZ3A==}
    engines: {node: '>=10'}
    cpu: [x64]
    os: [linux]

  '@swc/core-linux-x64-musl@1.11.5':
    resolution: {integrity: sha512-K0AC4TreM5Oo/tXNXnE/Gf5+5y/HwUdd7xvUjOpZddcX/RlsbYOKWLgOtA3fdFIuta7XC+vrGKmIhm5l70DSVQ==}
    engines: {node: '>=10'}
    cpu: [x64]
    os: [linux]

  '@swc/core-win32-arm64-msvc@1.11.5':
    resolution: {integrity: sha512-wzum8sYUsvPY7kgUfuqVYTgIPYmBC8KPksoNM1fz5UfhudU0ciQuYvUBD47GIGOevaoxhLkjPH4CB95vh1mJ9w==}
    engines: {node: '>=10'}
    cpu: [arm64]
    os: [win32]

  '@swc/core-win32-ia32-msvc@1.11.5':
    resolution: {integrity: sha512-lco7mw0TPRTpVPR6NwggJpjdUkAboGRkLrDHjIsUaR+Y5+0m5FMMkHOMxWXAbrBS5c4ph7QErp4Lma4r9Mn5og==}
    engines: {node: '>=10'}
    cpu: [ia32]
    os: [win32]

  '@swc/core-win32-x64-msvc@1.11.5':
    resolution: {integrity: sha512-E+DApLSC6JRK8VkDa4bNsBdD7Qoomx1HvKVZpOXl9v94hUZI5GMExl4vU5isvb+hPWL7rZ0NeI7ITnVLgLJRbA==}
    engines: {node: '>=10'}
    cpu: [x64]
    os: [win32]

  '@swc/core@1.11.5':
    resolution: {integrity: sha512-EVY7zfpehxhTZXOfy508gb3D78ihoGGmvyiTWtlBPjgIaidP1Xw0naHMD78CWiFlZmeDjKXJufGtsEGOnZdmNA==}
    engines: {node: '>=10'}
    peerDependencies:
      '@swc/helpers': '*'
    peerDependenciesMeta:
      '@swc/helpers':
        optional: true

  '@swc/counter@0.1.3':
    resolution: {integrity: sha512-e2BR4lsJkkRlKZ/qCHPw9ZaSxc0MVUd7gtbtaB7aMvHeJVYe8sOB8DBZkP2DtISHGSku9sCK6T6cnY0CtXrOCQ==}

  '@swc/jest@0.2.37':
    resolution: {integrity: sha512-CR2BHhmXKGxTiFr21DYPRHQunLkX3mNIFGFkxBGji6r9uyIR5zftTOVYj1e0sFNMV2H7mf/+vpaglqaryBtqfQ==}
    engines: {npm: '>= 7.0.0'}
    peerDependencies:
      '@swc/core': '*'

  '@swc/types@0.1.19':
    resolution: {integrity: sha512-WkAZaAfj44kh/UFdAQcrMP1I0nwRqpt27u+08LMBYMqmQfwwMofYoMh/48NGkMMRfC4ynpfwRbJuu8ErfNloeA==}

  '@tediousjs/connection-string@0.5.0':
    resolution: {integrity: sha512-7qSgZbincDDDFyRweCIEvZULFAw5iz/DeunhvuxpL31nfntX3P4Yd4HkHBRg9H8CdqY1e5WFN1PZIz/REL9MVQ==}

  '@timsuchanek/copy@1.4.5':
    resolution: {integrity: sha512-N4+2/DvfwzQqHYL/scq07fv8yXbZc6RyUxKJoE8Clm14JpLOf9yNI4VB4D6RsV3h9zgzZ4loJUydHKM7pp3blw==}
    hasBin: true

  '@timsuchanek/sleep-promise@8.0.1':
    resolution: {integrity: sha512-cxHYbrXfnCWsklydIHSw5GCMHUPqpJ/enxWSyVHNOgNe61sit/+aOXTTI+VOdWkvVaJsI2vsB9N4+YDNITawOQ==}

  '@tootallnate/once@1.1.2':
    resolution: {integrity: sha512-RbzJvlNzmRq5c3O09UipeuXno4tA1FE6ikOjxZK0tuxVv3412l64l5t1W5pj4+rJq9vpkm/kwiR07aZXnsKPxw==}
    engines: {node: '>= 6'}

  '@tootallnate/once@2.0.0':
    resolution: {integrity: sha512-XCuKFP5PS55gnMVu3dty8KPatLqUoy/ZYzDzAGCQ8JNFCkLXzmI7vNHCR+XpbZaMWQK/vQubr7PkYq8g470J/A==}
    engines: {node: '>= 10'}

  '@tsconfig/node10@1.0.9':
    resolution: {integrity: sha512-jNsYVVxU8v5g43Erja32laIDHXeoNvFEpX33OK4d6hljo3jDhCBDhx5dhCCTMWUojscpAagGiRkBKxpdl9fxqA==}

  '@tsconfig/node12@1.0.11':
    resolution: {integrity: sha512-cqefuRsh12pWyGsIoBKJA9luFu3mRxCA+ORZvA4ktLSzIuCUtWVxGIuXigEwO5/ywWFMZ2QEGKWvkZG1zDMTag==}

  '@tsconfig/node14@1.0.3':
    resolution: {integrity: sha512-ysT8mhdixWK6Hw3i1V2AeRqZ5WfXg1G43mqoYlM2nc6388Fq5jcXyr5mRsqViLx/GJYdoL0bfXD8nmF+Zn/Iow==}

  '@tsconfig/node16@1.0.3':
    resolution: {integrity: sha512-yOlFc+7UtL/89t2ZhjPvvB/DeAr3r+Dq58IgzsFkOAvVC6NMJXmCGjbptdXdR9qsX7pKcTL+s87FtYREi2dEEQ==}

  '@tsd/typescript@5.4.3':
    resolution: {integrity: sha512-htCVCSQP58wZcLfQaT7ikW9hSjJN7ntIe0HzAfYpBauI0tYoIM0ow4XEZGFwYN266qEsJoOHhlnkNvz/gLrx4Q==}
    engines: {node: '>=14.17'}

  '@tybys/wasm-util@0.9.0':
    resolution: {integrity: sha512-6+7nlbMVX/PVDCwaIQ8nTOPveOcFLSt8GcXdx8hD0bt39uWxYT88uXzqTd4fTvqta7oeUJqudepapKNt2DYJFw==}

  '@types/argparse@1.0.38':
    resolution: {integrity: sha512-ebDJ9b0e702Yr7pWgB0jzm+CX4Srzz8RcXtLJDJB+BSccqMa36uyH/zUsSYao5+BD1ytv3k3rPYCq4mAE1hsXA==}

  '@types/babel__core@7.1.19':
    resolution: {integrity: sha512-WEOTgRsbYkvA/KCsDwVEGkd7WAr1e3g31VHQ8zy5gul/V1qKullU/BU5I68X5v7V3GnB9eotmom4v5a5gjxorw==}

  '@types/babel__generator@7.6.4':
    resolution: {integrity: sha512-tFkciB9j2K755yrTALxD44McOrk+gfpIpvC3sxHjRawj6PfnQxrse4Clq5y/Rq+G3mrBurMax/lG8Qn2t9mSsg==}

  '@types/babel__helper-validator-identifier@7.15.2':
    resolution: {integrity: sha512-l3dkwCt890NFhMwPKXbxsWXC0Por0/+KaFIiQP1j38/vWSH2P3Tn6m+IuJHkx2SBI3VLFqincFe9JtBk2NFHOw==}

  '@types/babel__template@7.4.1':
    resolution: {integrity: sha512-azBFKemX6kMg5Io+/rdGT0dkGreboUVR0Cdm3fz9QJWpaQGJRQXl7C+6hOTCZcMll7KFyEQpgbYI2lHdsS4U7g==}

  '@types/babel__traverse@7.18.2':
    resolution: {integrity: sha512-FcFaxOr2V5KZCviw1TnutEMVUVsGt4D2hP1TAfXZAMKuHYW3xQhe3jTxNPWutgCJ3/X1c5yX8ZoGVEItxKbwBg==}

  '@types/benchmark@2.1.5':
    resolution: {integrity: sha512-cKio2eFB3v7qmKcvIHLUMw/dIx/8bhWPuzpzRT4unCPRTD8VdA9Zb0afxpcxOqR4PixRS7yT42FqGS8BYL8g1w==}

  '@types/better-sqlite3@7.6.12':
    resolution: {integrity: sha512-fnQmj8lELIj7BSrZQAdBMHEHX8OZLYIHXqAKT1O7tDfLxaINzf00PMjw22r3N/xXh0w/sGHlO6SVaCQ2mj78lg==}

  '@types/chai@5.2.2':
    resolution: {integrity: sha512-8kB30R7Hwqf40JPiKhVzodJs2Qc1ZJ5zuT3uzw5Hq/dhNCl3G3l83jfpdI1e20BP348+fV7VIL/+FxaXkqBmWg==}

  '@types/cross-spawn@6.0.6':
    resolution: {integrity: sha512-fXRhhUkG4H3TQk5dBhQ7m/JDdSNHKwR2BBia62lhwEIq9xGiQKLxd6LymNhn47SjXhsUEPmxi+PKw2OkW4LLjA==}

  '@types/debug@4.1.12':
    resolution: {integrity: sha512-vIChWdVG3LG1SMxEvI/AK+FWJthlrqlTu7fbrlywTkkaONwk/UAGaULXRlf8vkzFBLVm0zkMdCquhL5aOjhXPQ==}

  '@types/deep-eql@4.0.2':
    resolution: {integrity: sha512-c9h9dVVMigMPc4bwTvC5dxqtqJZwQPePsWjPlpSOnojbor6pGqdk541lfA7AqFQr5pB1BRdq0juY9db81BwyFw==}

  '@types/doctrine@0.0.9':
    resolution: {integrity: sha512-eOIHzCUSH7SMfonMG1LsC2f8vxBFtho6NGBznK41R84YzPuvSBzrhEps33IsQiOW9+VL6NQ9DbjQJznk/S4uRA==}

  '@types/eslint-scope@3.7.4':
    resolution: {integrity: sha512-9K4zoImiZc3HlIp6AVUDE4CWYx22a+lhSZMYNpbjW04+YF0KWj4pJXnEMjdnFTiQibFFmElcsasJXDbdI/EPhA==}

  '@types/eslint@7.29.0':
    resolution: {integrity: sha512-VNcvioYDH8/FxaeTKkM4/TiTwt6pBV9E3OfGmvaw8tPl0rrHCJ4Ll15HRT+pMiFAf/MLQvAzC+6RzUMEL9Ceng==}

  '@types/estree@1.0.5':
    resolution: {integrity: sha512-/kYRxGDLWzHOB7q+wtSUQlFrtcdUccpfy+X+9iMBpHK8QLLhx2wIPYuS5DYtR9Wa/YlZAbIovy7qVdB1Aq6Lyw==}

  '@types/estree@1.0.6':
    resolution: {integrity: sha512-AYnb1nQyY49te+VRAVgmzfcgjYS91mY5P0TKUDCLEM+gNnA+3T6rWITXRLYCpahpqSQbN5cE+gHpnPyXjHWxcw==}

  '@types/fs-extra@11.0.4':
    resolution: {integrity: sha512-yTbItCNreRooED33qjunPthRcSjERP1r4MqCZc7wv0u2sUkzTFp45tgUfS5+r7FrZPdmCCNflLhVSP/o+SemsQ==}

  '@types/geojson@7946.0.16':
    resolution: {integrity: sha512-6C8nqWur3j98U6+lXDfTUWIfgvZU+EumvpHKcYjujKH7woYyLj2sUmff0tRhrqM7BohUw7Pz3ZB1jj2gW9Fvmg==}

  '@types/graceful-fs@4.1.5':
    resolution: {integrity: sha512-anKkLmZZ+xm4p8JWBf4hElkM4XR+EZeA2M9BAkkTldmcyDY4mbdIJnRghDJH3Ov5ooY7/UAoENtmdMSkaAd7Cw==}

  '@types/graphviz@0.0.39':
    resolution: {integrity: sha512-3sBvki6GxLB4yvxArDQ0jjfuMKWEGVLUttNo3KULoidIstLIaCa2gG8+YkPQdoSUO74Y/ww3cZ7oAnw61dYIbw==}

  '@types/istanbul-lib-coverage@2.0.4':
    resolution: {integrity: sha512-z/QT1XN4K4KYuslS23k62yDIDLwLFkzxOuMplDtObz0+y7VqJCaO2o+SPwHCvLFZh7xazvvoor2tA/hPz9ee7g==}

  '@types/istanbul-lib-report@3.0.0':
    resolution: {integrity: sha512-plGgXAPfVKFoYfa9NpYDAkseG+g6Jr294RqeqcqDixSbU34MZVJRi/P+7Y8GDpzkEwLaGZZOpKIEmeVZNtKsrg==}

  '@types/istanbul-reports@3.0.1':
    resolution: {integrity: sha512-c3mAZEuK0lvBp8tmuL74XRKn1+y2dcwOUpH7x4WrF6gk1GIgiluDRgMYQtw2OFcBvAJWlt6ASU3tSqxp0Uu0Aw==}

  '@types/jest@29.5.14':
    resolution: {integrity: sha512-ZN+4sdnLUbo8EVvVc2ao0GFW6oVrQRPn4K2lglySj7APvSrgzxHiNNK99us4WDMi57xxA2yggblIAMNhXOotLQ==}

  '@types/js-levenshtein@1.1.3':
    resolution: {integrity: sha512-jd+Q+sD20Qfu9e2aEXogiO3vpOC1PYJOUdyN9gvs4Qrvkg4wF43L5OhqrPeokdv8TL0/mXoYfpkcoGZMNN2pkQ==}

  '@types/json-schema@7.0.15':
    resolution: {integrity: sha512-5+fP8P8MFNC+AyZCDxrB2pkZFPGzqQWUzpSeuuVLvm8VMcorNYavBqoFcxK8bQz4Qsbn4oUEEem4wDLfcysGHA==}

  '@types/jsonfile@6.1.4':
    resolution: {integrity: sha512-D5qGUYwjvnNNextdU59/+fI+spnwtTFmyQP0h+PfIOSkNfpU6AOICUOkm4i0OnSk+NyjdPJrxCDro0sJsWlRpQ==}

  '@types/minimist@1.2.2':
    resolution: {integrity: sha512-jhuKLIRrhvCPLqwPcx6INqmKeiA5EWrsCOPhrlFSrbrmU4ZMPjj5Ul/oLCMDO98XRUIwVm78xICz4EPCektzeQ==}

  '@types/ms@0.7.31':
    resolution: {integrity: sha512-iiUgKzV9AuaEkZqkOLDIvlQiL6ltuZd9tGcW3gwpnX8JbuiuhFlEGmmFXEXkN50Cvq7Os88IY2v0dkDqXYWVgA==}

  '@types/mssql@9.1.8':
    resolution: {integrity: sha512-mt9h5jWj+DYE5jxnKaWSV/GqDf9FV52XYVk6T3XZF69noEe+JJV6MKirii48l81+cjmAkSq+qeKX+k61fHkYrQ==}

  '@types/node@18.19.76':
    resolution: {integrity: sha512-yvR7Q9LdPz2vGpmpJX5LolrgRdWvB67MJKDPSgIIzpFbaf9a1j/f5DnLp5VDyHGMR0QZHlTr1afsD87QCXFHKw==}

  '@types/node@20.19.25':
    resolution: {integrity: sha512-ZsJzA5thDQMSQO788d7IocwwQbI8B5OPzmqNvpf3NY/+MHDAS759Wo0gd2WQeXYt5AAAQjzcrTVC6SKCuYgoCQ==}

  '@types/node@24.3.0':
    resolution: {integrity: sha512-aPTXCrfwnDLj4VvXrm+UUCQjNEvJgNA8s5F1cvwQU+3KNltTOkBm1j30uNLyqqPNe7gE3KFzImYoZEfLhp4Yow==}

  '@types/normalize-package-data@2.4.4':
    resolution: {integrity: sha512-37i+OaWTh9qeK4LSHPsyRC7NahnGotNuZvjLSgcPzblpHB3rrCJxAOgI5gCdKm7coonsaX1Of0ILiTcnZjbfxA==}

  '@types/pg@8.11.11':
    resolution: {integrity: sha512-kGT1qKM8wJQ5qlawUrEkXgvMSXoV213KfMGXcwfDwUIfUHXqXYXOfS1nE1LINRJVVVx5wCm70XnFlMHaIcQAfw==}

  '@types/pg@8.11.6':
    resolution: {integrity: sha512-/2WmmBXHLsfRqzfHW7BNZ8SbYzE8OSk7i3WjFYvfgRHj7S1xj+16Je5fUKv3lVdVzk/zn9TXOqf+avFCFIE0yQ==}

  '@types/pluralize@0.0.33':
    resolution: {integrity: sha512-JOqsl+ZoCpP4e8TDke9W79FDcSgPAR0l6pixx2JHkhnRjvShyYiAYw2LVsnA7K08Y6DeOnaU6ujmENO4os/cYg==}

  '@types/progress@2.0.7':
    resolution: {integrity: sha512-iadjw02vte8qWx7U0YM++EybBha2CQLPGu9iJ97whVgJUT5Zq9MjAPYUnbfRI2Kpehimf1QjFJYxD0t8nqzu5w==}

  '@types/prompts@2.4.9':
    resolution: {integrity: sha512-qTxFi6Buiu8+50/+3DGIWLHM6QuWsEKugJnnP6iv2Mc4ncxE4A/OJkjuVOA+5X0X1S/nq5VJRa8Lu+nwcvbrKA==}

  '@types/readable-stream@4.0.14':
    resolution: {integrity: sha512-xZn/AuUbCMShGsqH/ehZtGDwQtbx00M9rZ2ENLe4tOjFZ/JFeWMhEZkk2fEe1jAUqqEAURIkFJ7Az/go8mM1/w==}

  '@types/resolve@1.20.6':
    resolution: {integrity: sha512-A4STmOXPhMUtHH+S6ymgE2GiBSMqf4oTvcQZMcHzokuTLVYzXTB8ttjcgxOVaAp2lGwEdzZ0J+cRbbeevQj1UQ==}

  '@types/retry@0.12.0':
    resolution: {integrity: sha512-wWKOClTTiizcZhXnPY4wikVAwmdYHp8q6DmC+EJUzAMsycb7HB32Kh9RN4+0gExjmPmZSAQjgURXIGATPegAvA==}

  '@types/sqlite3@3.1.11':
    resolution: {integrity: sha512-KYF+QgxAnnAh7DWPdNDroxkDI3/MspH1NMx6m/N/6fT1G6+jvsw4/ZePt8R8cr7ta58aboeTfYFBDxTJ5yv15w==}

  '@types/stack-utils@2.0.1':
    resolution: {integrity: sha512-Hl219/BT5fLAaz6NDkSuhzasy49dwQS/DSdu4MdggFB8zcXv7vflBI3xp7FEmkmdDkBUI2bPUNeMttp2knYdxw==}

  '@types/webidl-conversions@7.0.3':
    resolution: {integrity: sha512-CiJJvcRtIgzadHCYXw7dqEnMNRjhGZlYK05Mj9OyktqV8uVT8fD2BFOB7S1uwBE3Kj2Z+4UyPmFw/Ixgw/LAlA==}

  '@types/whatwg-url@11.0.5':
    resolution: {integrity: sha512-coYR071JRaHa+xoEvvYqvnIHaVqaYrLPbsufM9BF63HkwI5Lgmy2QR8Q5K/lYDYo5AK82wOvSOS0UsLTpTG7uQ==}

  '@types/ws@8.5.6':
    resolution: {integrity: sha512-8B5EO9jLVCy+B58PLHvLDuOD8DRVMgQzq8d55SjLCOn9kqGyqOvy27exVaTio1q1nX5zLu8/6N0n2ThSxOM6tg==}

  '@types/yargs-parser@21.0.0':
    resolution: {integrity: sha512-iO9ZQHkZxHn4mSakYV0vFHAVDyEOIJQrV2uZ06HxEPcx+mt8swXoZHIbaaJ2crJYFfErySgktuTZ3BeLz+XmFA==}

  '@types/yargs@17.0.13':
    resolution: {integrity: sha512-9sWaruZk2JGxIQU+IhI1fhPYRcQ0UuTNuKuCW9bR5fp7qi2Llf7WDzNa17Cy7TKnh3cdxDOiyTu6gaLS0eDatg==}

  '@typescript-eslint/eslint-plugin@7.15.0':
    resolution: {integrity: sha512-uiNHpyjZtFrLwLDpHnzaDlP3Tt6sGMqTCiqmxaN4n4RP0EfYZDODJyddiFDF44Hjwxr5xAcaYxVKm9QKQFJFLA==}
    engines: {node: ^18.18.0 || >=20.0.0}
    peerDependencies:
      '@typescript-eslint/parser': ^7.0.0
      eslint: ^8.56.0
      typescript: '*'
    peerDependenciesMeta:
      typescript:
        optional: true

  '@typescript-eslint/parser@7.15.0':
    resolution: {integrity: sha512-k9fYuQNnypLFcqORNClRykkGOMOj+pV6V91R4GO/l1FDGwpqmSwoOQrOHo3cGaH63e+D3ZiCAOsuS/D2c99j/A==}
    engines: {node: ^18.18.0 || >=20.0.0}
    peerDependencies:
      eslint: ^8.56.0
      typescript: '*'
    peerDependenciesMeta:
      typescript:
        optional: true

  '@typescript-eslint/scope-manager@7.15.0':
    resolution: {integrity: sha512-Q/1yrF/XbxOTvttNVPihxh1b9fxamjEoz2Os/Pe38OHwxC24CyCqXxGTOdpb4lt6HYtqw9HetA/Rf6gDGaMPlw==}
    engines: {node: ^18.18.0 || >=20.0.0}

  '@typescript-eslint/scope-manager@8.25.0':
    resolution: {integrity: sha512-6PPeiKIGbgStEyt4NNXa2ru5pMzQ8OYKO1hX1z53HMomrmiSB+R5FmChgQAP1ro8jMtNawz+TRQo/cSXrauTpg==}
    engines: {node: ^18.18.0 || ^20.9.0 || >=21.1.0}

  '@typescript-eslint/type-utils@7.15.0':
    resolution: {integrity: sha512-SkgriaeV6PDvpA6253PDVep0qCqgbO1IOBiycjnXsszNTVQe5flN5wR5jiczoEoDEnAqYFSFFc9al9BSGVltkg==}
    engines: {node: ^18.18.0 || >=20.0.0}
    peerDependencies:
      eslint: ^8.56.0
      typescript: '*'
    peerDependenciesMeta:
      typescript:
        optional: true

  '@typescript-eslint/types@7.15.0':
    resolution: {integrity: sha512-aV1+B1+ySXbQH0pLK0rx66I3IkiZNidYobyfn0WFsdGhSXw+P3YOqeTq5GED458SfB24tg+ux3S+9g118hjlTw==}
    engines: {node: ^18.18.0 || >=20.0.0}

  '@typescript-eslint/types@8.25.0':
    resolution: {integrity: sha512-+vUe0Zb4tkNgznQwicsvLUJgZIRs6ITeWSCclX1q85pR1iOiaj+4uZJIUp//Z27QWu5Cseiw3O3AR8hVpax7Aw==}
    engines: {node: ^18.18.0 || ^20.9.0 || >=21.1.0}

  '@typescript-eslint/typescript-estree@7.15.0':
    resolution: {integrity: sha512-gjyB/rHAopL/XxfmYThQbXbzRMGhZzGw6KpcMbfe8Q3nNQKStpxnUKeXb0KiN/fFDR42Z43szs6rY7eHk0zdGQ==}
    engines: {node: ^18.18.0 || >=20.0.0}
    peerDependencies:
      typescript: '*'
    peerDependenciesMeta:
      typescript:
        optional: true

  '@typescript-eslint/typescript-estree@8.25.0':
    resolution: {integrity: sha512-ZPaiAKEZ6Blt/TPAx5Ot0EIB/yGtLI2EsGoY6F7XKklfMxYQyvtL+gT/UCqkMzO0BVFHLDlzvFqQzurYahxv9Q==}
    engines: {node: ^18.18.0 || ^20.9.0 || >=21.1.0}
    peerDependencies:
      typescript: '>=4.8.4 <5.8.0'

  '@typescript-eslint/utils@7.15.0':
    resolution: {integrity: sha512-hfDMDqaqOqsUVGiEPSMLR/AjTSCsmJwjpKkYQRo1FNbmW4tBwBspYDwO9eh7sKSTwMQgBw9/T4DHudPaqshRWA==}
    engines: {node: ^18.18.0 || >=20.0.0}
    peerDependencies:
      eslint: ^8.56.0

  '@typescript-eslint/utils@8.25.0':
    resolution: {integrity: sha512-syqRbrEv0J1wywiLsK60XzHnQe/kRViI3zwFALrNEgnntn1l24Ra2KvOAWwWbWZ1lBZxZljPDGOq967dsl6fkA==}
    engines: {node: ^18.18.0 || ^20.9.0 || >=21.1.0}
    peerDependencies:
      eslint: ^8.57.0 || ^9.0.0
      typescript: '>=4.8.4 <5.8.0'

  '@typescript-eslint/visitor-keys@7.15.0':
    resolution: {integrity: sha512-Hqgy/ETgpt2L5xueA/zHHIl4fJI2O4XUE9l4+OIfbJIRSnTJb/QscncdqqZzofQegIJugRIF57OJea1khw2SDw==}
    engines: {node: ^18.18.0 || >=20.0.0}

  '@typescript-eslint/visitor-keys@8.25.0':
    resolution: {integrity: sha512-kCYXKAum9CecGVHGij7muybDfTS2sD3t0L4bJsEZLkyrXUImiCTq1M3LG2SRtOhiHFwMR9wAFplpT6XHYjTkwQ==}
    engines: {node: ^18.18.0 || ^20.9.0 || >=21.1.0}

  '@typescript/analyze-trace@0.10.1':
    resolution: {integrity: sha512-RnlSOPh14QbopGCApgkSx5UBgGda5MX1cHqp2fsqfiDyCwGL/m1jaeB9fzu7didVS81LQqGZZuxFBcg8YU8EVw==}
    hasBin: true

  '@typescript/vfs@1.6.1':
    resolution: {integrity: sha512-JwoxboBh7Oz1v38tPbkrZ62ZXNHAk9bJ7c9x0eI5zBfBnBYGhURdbnh7Z4smN/MV48Y5OCcZb58n972UtbazsA==}
    peerDependencies:
      typescript: '*'

  '@vitest/coverage-v8@3.2.4':
    resolution: {integrity: sha512-EyF9SXU6kS5Ku/U82E259WSnvg6c8KTjppUncuNdm5QHpe17mwREHnjDzozC8x9MZ0xfBUFSaLkRv4TMA75ALQ==}
    peerDependencies:
      '@vitest/browser': 3.2.4
      vitest: 3.2.4
    peerDependenciesMeta:
      '@vitest/browser':
        optional: true

  '@vitest/expect@3.2.4':
    resolution: {integrity: sha512-Io0yyORnB6sikFlt8QW5K7slY4OjqNX9jmJQ02QDda8lyM6B5oNgVWoSoKPac8/kgnCUzuHQKrSLtu/uOqqrig==}

  '@vitest/mocker@3.2.4':
    resolution: {integrity: sha512-46ryTE9RZO/rfDd7pEqFl7etuyzekzEhUbTW3BvmeO/BcCMEgq59BKhek3dXDWgAj4oMK6OZi+vRr1wPW6qjEQ==}
    peerDependencies:
      msw: ^2.4.9
      vite: ^5.0.0 || ^6.0.0 || ^7.0.0-0
    peerDependenciesMeta:
      msw:
        optional: true
      vite:
        optional: true

  '@vitest/pretty-format@3.2.4':
    resolution: {integrity: sha512-IVNZik8IVRJRTr9fxlitMKeJeXFFFN0JaB9PHPGQ8NKQbGpfjlTx9zO4RefN8gp7eqjNy8nyK3NZmBzOPeIxtA==}

  '@vitest/runner@3.2.4':
    resolution: {integrity: sha512-oukfKT9Mk41LreEW09vt45f8wx7DordoWUZMYdY/cyAk7w5TWkTRCNZYF7sX7n2wB7jyGAl74OxgwhPgKaqDMQ==}

  '@vitest/snapshot@3.2.4':
    resolution: {integrity: sha512-dEYtS7qQP2CjU27QBC5oUOxLE/v5eLkGqPE0ZKEIDGMs4vKWe7IjgLOeauHsR0D5YuuycGRO5oSRXnwnmA78fQ==}

  '@vitest/spy@3.2.4':
    resolution: {integrity: sha512-vAfasCOe6AIK70iP5UD11Ac4siNUNJ9i/9PZ3NKx07sG6sUxeag1LWdNrMWeKKYBLlzuK+Gn65Yd5nyL6ds+nw==}

  '@vitest/utils@3.2.4':
    resolution: {integrity: sha512-fB2V0JFrQSMsCo9HiSq3Ezpdv4iYaXRG1Sx8edX3MwxfyNn83mKiGzOcH+Fkxt4MHxr3y42fQi1oeAInqgX2QA==}

  '@webassemblyjs/ast@1.12.1':
    resolution: {integrity: sha512-EKfMUOPRRUTy5UII4qJDGPpqfwjOmZ5jeGFwid9mnoqIFK+e0vqoi1qH56JpmZSzEL53jKnNzScdmftJyG5xWg==}

  '@webassemblyjs/floating-point-hex-parser@1.11.6':
    resolution: {integrity: sha512-ejAj9hfRJ2XMsNHk/v6Fu2dGS+i4UaXBXGemOfQ/JfQ6mdQg/WXtwleQRLLS4OvfDhv8rYnVwH27YJLMyYsxhw==}

  '@webassemblyjs/helper-api-error@1.11.6':
    resolution: {integrity: sha512-o0YkoP4pVu4rN8aTJgAyj9hC2Sv5UlkzCHhxqWj8butaLvnpdc2jOwh4ewE6CX0txSfLn/UYaV/pheS2Txg//Q==}

  '@webassemblyjs/helper-buffer@1.12.1':
    resolution: {integrity: sha512-nzJwQw99DNDKr9BVCOZcLuJJUlqkJh+kVzVl6Fmq/tI5ZtEyWT1KZMyOXltXLZJmDtvLCDgwsyrkohEtopTXCw==}

  '@webassemblyjs/helper-numbers@1.11.6':
    resolution: {integrity: sha512-vUIhZ8LZoIWHBohiEObxVm6hwP034jwmc9kuq5GdHZH0wiLVLIPcMCdpJzG4C11cHoQ25TFIQj9kaVADVX7N3g==}

  '@webassemblyjs/helper-wasm-bytecode@1.11.6':
    resolution: {integrity: sha512-sFFHKwcmBprO9e7Icf0+gddyWYDViL8bpPjJJl0WHxCdETktXdmtWLGVzoHbqUcY4Be1LkNfwTmXOJUFZYSJdA==}

  '@webassemblyjs/helper-wasm-section@1.12.1':
    resolution: {integrity: sha512-Jif4vfB6FJlUlSbgEMHUyk1j234GTNG9dBJ4XJdOySoj518Xj0oGsNi59cUQF4RRMS9ouBUxDDdyBVfPTypa5g==}

  '@webassemblyjs/ieee754@1.11.6':
    resolution: {integrity: sha512-LM4p2csPNvbij6U1f19v6WR56QZ8JcHg3QIJTlSwzFcmx6WSORicYj6I63f9yU1kEUtrpG+kjkiIAkevHpDXrg==}

  '@webassemblyjs/leb128@1.11.6':
    resolution: {integrity: sha512-m7a0FhE67DQXgouf1tbN5XQcdWoNgaAuoULHIfGFIEVKA6tu/edls6XnIlkmS6FrXAquJRPni3ZZKjw6FSPjPQ==}

  '@webassemblyjs/utf8@1.11.6':
    resolution: {integrity: sha512-vtXf2wTQ3+up9Zsg8sa2yWiQpzSsMyXj0qViVP6xKGCUT8p8YJ6HqI7l5eCnWx1T/FYdsv07HQs2wTFbbof/RA==}

  '@webassemblyjs/wasm-edit@1.12.1':
    resolution: {integrity: sha512-1DuwbVvADvS5mGnXbE+c9NfA8QRcZ6iKquqjjmR10k6o+zzsRVesil54DKexiowcFCPdr/Q0qaMgB01+SQ1u6g==}

  '@webassemblyjs/wasm-gen@1.12.1':
    resolution: {integrity: sha512-TDq4Ojh9fcohAw6OIMXqiIcTq5KUXTGRkVxbSo1hQnSy6lAM5GSdfwWeSxpAo0YzgsgF182E/U0mDNhuA0tW7w==}

  '@webassemblyjs/wasm-opt@1.12.1':
    resolution: {integrity: sha512-Jg99j/2gG2iaz3hijw857AVYekZe2SAskcqlWIZXjji5WStnOpVoat3gQfT/Q5tb2djnCjBtMocY/Su1GfxPBg==}

  '@webassemblyjs/wasm-parser@1.12.1':
    resolution: {integrity: sha512-xikIi7c2FHXysxXe3COrVUPSheuBtpcfhbpFj4gmu7KRLYOzANztwUU0IbsqvMqzuNK2+glRGWCEqZo1WCLyAQ==}

  '@webassemblyjs/wast-printer@1.12.1':
    resolution: {integrity: sha512-+X4WAlOisVWQMikjbcvY2e0rwPsKQ9F688lksZhBcPycBBuii3O7m8FACbDMWDojpAqvjIncrG8J0XHKyQfVeA==}

  '@xtuc/ieee754@1.2.0':
    resolution: {integrity: sha512-DX8nKgqcGwsc0eJSqYt5lwP4DH5FlHnmuWWBRy7X0NcaGR0ZtuyeESgMwTYVEtxmsNGY+qit4QYT/MIYTOTPeA==}

  '@xtuc/long@4.2.2':
    resolution: {integrity: sha512-NuHqBY1PB/D8xU6s/thBgOAiAP7HOYDQ32+BFZILJ8ivkUkAHQnWfn6WhL79Owj1qmUnoN/YPhktdIoucipkAQ==}

  abbrev@1.1.1:
    resolution: {integrity: sha512-nne9/IiQ/hzIhY6pdDnbBtz7DjPTKrY00P/zvPSm5pOFkl6xuGrGnXn/VtTNNfNtAfZ9/1RtehkszU9qcTii0Q==}

  abort-controller@3.0.0:
    resolution: {integrity: sha512-h8lQ8tacZYnR3vNQTgibj+tODHI5/+l06Au2Pcriv/Gmet0eaj4TwWH41sO9wnHDiQsEj19q0drzdWdeAHtweg==}
    engines: {node: '>=6.5'}

  accepts@2.0.0:
    resolution: {integrity: sha512-5cvg6CtKwfgdmVqY1WIiXKc3Q1bkRqGLi+2W/6ao+6Y7gu/RCwRuAhGEzh5B4KlszSuTLgZYuqFqo5bImjNKng==}
    engines: {node: '>= 0.6'}

  acorn-import-attributes@1.9.5:
    resolution: {integrity: sha512-n02Vykv5uA3eHGM/Z2dQrcD56kL8TyDb2p1+0P83PClMnC/nc+anbQRhIOWnSq4Ke/KvDPrY3C9hDtC/A3eHnQ==}
    peerDependencies:
      acorn: ^8

  acorn-jsx@5.3.2:
    resolution: {integrity: sha512-rq9s+JNhf0IChjtDXxllJ7g41oZk5SlXtp0LHwyA5cejwn7vKmKp4pPri6YEePv2PU65sAsegbXtIinmDFDXgQ==}
    peerDependencies:
      acorn: ^6.0.0 || ^7.0.0 || ^8.0.0

  acorn-walk@8.3.2:
    resolution: {integrity: sha512-cjkyv4OtNCIeqhHrfS81QWXoCBPExR/J62oyEqepVw8WaQeSqpW2uhuLPh1m9eWhDuOo/jUXVTlifvesOWp/4A==}
    engines: {node: '>=0.4.0'}

  acorn@8.11.3:
    resolution: {integrity: sha512-Y9rRfJG5jcKOE0CLisYbojUjIrIEE7AGMzA/Sm4BslANhbS+cDMpgBdcPT91oJ7OuJ9hYJBx59RjbhxVnrF8Xg==}
    engines: {node: '>=0.4.0'}
    hasBin: true

  acorn@8.14.0:
    resolution: {integrity: sha512-cl669nCJTZBsL97OF4kUQm5g5hC2uihk0NxY3WENAC0TYdILVkAyHymAntgxGkl7K+t0cXIrH5siy5S4XkFycA==}
    engines: {node: '>=0.4.0'}
    hasBin: true

  acorn@8.14.1:
    resolution: {integrity: sha512-OvQ/2pUDKmgfCg++xsTX1wGxfTaszcHVcTctW4UJB4hibJx2HXxxO5UmVgyjMa+ZDsiaf5wWLXYpRWMmBI0QHg==}
    engines: {node: '>=0.4.0'}
    hasBin: true

  agent-base@6.0.2:
    resolution: {integrity: sha512-RZNwNclF7+MS/8bDg70amg32dyeZGZxiDuQmZxKLAlQjr3jGyLx+4Kkk58UO7D2QdgFIQCovuSuZESne6RG6XQ==}
    engines: {node: '>= 6.0.0'}

  agent-base@7.1.0:
    resolution: {integrity: sha512-o/zjMZRhJxny7OyEF+Op8X+efiELC7k7yOjMzgfzVqOzXqkBkWI79YoTdOtsuWd5BWhAGAuOY/Xa6xpiaWXiNg==}
    engines: {node: '>= 14'}

  agent-base@7.1.3:
    resolution: {integrity: sha512-jRR5wdylq8CkOe6hei19GGZnxM6rBGwFl3Bg0YItGDimvjGtAvdZk4Pu6Cl4u4Igsws4a1fd1Vq3ezrhn4KmFw==}
    engines: {node: '>= 14'}

  agentkeepalive@4.2.1:
    resolution: {integrity: sha512-Zn4cw2NEqd+9fiSVWMscnjyQ1a8Yfoc5oBajLeo5w+YBHgDUcEBY2hS4YpTz6iN5f/2zQiktcuM6tS8x1p9dpA==}
    engines: {node: '>= 8.0.0'}

  aggregate-error@3.1.0:
    resolution: {integrity: sha512-4I7Td01quW/RpocfNayFdFVk1qSuoh0E7JrbRJ16nH01HhKFQ88INq9Sd+nd72zqRySlr9BmDA8xlEJ6vJMrYA==}
    engines: {node: '>=8'}

  ajv-draft-04@1.0.0:
    resolution: {integrity: sha512-mv00Te6nmYbRp5DCwclxtt7yV/joXJPGS7nM+97GdxvuttCOfgI3K4U25zboyeX0O+myI8ERluxQe5wljMmVIw==}
    peerDependencies:
      ajv: ^8.5.0
    peerDependenciesMeta:
      ajv:
        optional: true

  ajv-formats@3.0.1:
    resolution: {integrity: sha512-8iUql50EUR+uUcdRQ3HDqa6EVyo3docL8g5WJ3FNcWmu62IbkGUue/pEyLBW8VGKKucTPgqeks4fIU1DA4yowQ==}

  ajv-keywords@3.5.2:
    resolution: {integrity: sha512-5p6WTN0DdTGVQk6VjcEju19IgaHudalcfabD7yhDGeA6bcQnmL+CpveLJq/3hvfwd1aof6L386Ougkx6RfyMIQ==}
    peerDependencies:
      ajv: ^6.9.1

  ajv@6.12.6:
    resolution: {integrity: sha512-j3fVLgvTo527anyYyJOGTYJbG+vnnQYvE0m5mmkc1TK+nxAppkCLMIL0aZ4dblVCNoGShhm+kzE4ZUykBoMg4g==}

  ajv@8.12.0:
    resolution: {integrity: sha512-sRu1kpcO9yLtYxBKvqfTeh9KzZEwO3STyX1HT+4CaDzC6HpTGYhIhPIzj9XuKU7KYDwnaeh5hcOwjy1QuJzBPA==}

  ajv@8.13.0:
    resolution: {integrity: sha512-PRA911Blj99jR5RMeTunVbNXMF6Lp4vZXnk5GQjcnUWUTsrXtekg/pnmFFI2u/I36Y/2bITGS30GZCXei6uNkA==}

  ansi-colors@4.1.3:
    resolution: {integrity: sha512-/6w/C21Pm1A7aZitlI5Ni/2J6FFQN8i1Cvz3kHABAAbw93v/NlvKdVOqz7CCWz/3iv/JplRSEEZ83XION15ovw==}
    engines: {node: '>=6'}

  ansi-escapes@4.3.2:
    resolution: {integrity: sha512-gKXj5ALrKWQLsYG9jlTRmR/xKluxHV+Z9QEwNIgCfM1/uwPMCuzVVnh5mwTd+OuBZcwSIMbqssNWRm1lE51QaQ==}
    engines: {node: '>=8'}

  ansi-escapes@7.0.0:
    resolution: {integrity: sha512-GdYO7a61mR0fOlAsvC9/rIHf7L96sBc6dEWzeOu+KAea5bZyQRPIpojrVoI4AXGJS/ycu/fBTdLrUkA4ODrvjw==}
    engines: {node: '>=18'}

  ansi-regex@5.0.1:
    resolution: {integrity: sha512-quJQXlTSUGL2LH9SUXo8VwsY4soanhgo6LNSm84E1LBcE8s3O0wpdiRzyR9z/ZZJMlMWv37qOOb9pdJlMUEKFQ==}
    engines: {node: '>=8'}

  ansi-regex@6.1.0:
    resolution: {integrity: sha512-7HSX4QQb4CspciLpVFwyRe79O3xsIZDDLER21kERQ71oaPodF8jL725AgJMFAYbooIqolJoRLuM81SpeUkpkvA==}
    engines: {node: '>=12'}

  ansi-styles@3.2.1:
    resolution: {integrity: sha512-VT0ZI6kZRdTh8YyJw3SMbYm/u+NqfsAxEpWO0Pf9sq8/e94WxxOpPKx9FR1FlyCtOVDNOQ+8ntlqFxiRc+r5qA==}
    engines: {node: '>=4'}

  ansi-styles@4.3.0:
    resolution: {integrity: sha512-zbB9rCJAT1rbjiVDb2hqKFHNYLxgtk8NURxZ3IZwD3F6NtxbXZQCnnSi1Lkx+IDohdPlFp222wVALIheZJQSEg==}
    engines: {node: '>=8'}

  ansi-styles@5.2.0:
    resolution: {integrity: sha512-Cxwpt2SfTzTtXcfOlzGEee8O+c+MmUgGrNiBcXnuWxuFJHe6a5Hz7qwhwe5OgaSYI0IJvkLqWX1ASG+cJOkEiA==}
    engines: {node: '>=10'}

  ansi-styles@6.2.1:
    resolution: {integrity: sha512-bN798gFfQX+viw3R7yrGWRqnrN2oRkEkUjjl4JNn4E8GxxbjtG3FbrEIIY3l8/hrwUwIeCZvi4QuOTP4MErVug==}
    engines: {node: '>=12'}

  anymatch@3.1.3:
    resolution: {integrity: sha512-KMReFUr0B4t+D+OBkjR3KYqvocp2XaSzO55UcB6mgQMd3KbcE+mWTyvVV7D/zsdEbNnV6acZUutkiHQXvTr1Rw==}
    engines: {node: '>= 8'}

  aproba@2.0.0:
    resolution: {integrity: sha512-lYe4Gx7QT+MKGbDsA+Z+he/Wtef0BiwDOlK/XkBrdfsh9J/jPPXbX0tE9x9cl27Tmu5gg3QUbUrQYa/y+KOHPQ==}

  archiver-utils@4.0.1:
    resolution: {integrity: sha512-Q4Q99idbvzmgCTEAAhi32BkOyq8iVI5EwdO0PmBDSGIzzjYNdcFn7Q7k3OzbLy4kLUPXfJtG6fO2RjftXbobBg==}
    engines: {node: '>= 12.0.0'}

  archiver@6.0.2:
    resolution: {integrity: sha512-UQ/2nW7NMl1G+1UnrLypQw1VdT9XZg/ECcKPq7l+STzStrSivFIXIp34D8M5zeNGW5NoOupdYCHv6VySCPNNlw==}
    engines: {node: '>= 12.0.0'}

  are-we-there-yet@3.0.1:
    resolution: {integrity: sha512-QZW4EDmGwlYur0Yyf/b2uGucHQMa8aFUP7eu9ddR73vvhFyt4V0Vl3QHPcTNJ8l6qYOBdxgXdnBXQrHilfRQBg==}
    engines: {node: ^12.13.0 || ^14.15.0 || >=16.0.0}
    deprecated: This package is no longer supported.

  arg@4.1.3:
    resolution: {integrity: sha512-58S9QDqG0Xx27YwPSt9fJxivjYl432YCwfDMfZ+71RAqUrZef7LrKQZ3LHLOwCS4FLNBplP533Zx895SeOCHvA==}

  arg@5.0.2:
    resolution: {integrity: sha512-PYjyFOLKQ9y57JvQ6QLo8dAgNqswh8M1RMJYdQduT6xbWSgK36P/Z/v+p888pM69jMMfS8Xd8F6I1kQ/I9HUGg==}

  argparse@1.0.10:
    resolution: {integrity: sha512-o5Roy6tNG4SL/FOkCAN6RzjiakZS25RLYFrcMttJqbdd8BWrnA+fGz57iN5Pb06pvBGvl5gQ0B48dJlslXvoTg==}

  argparse@2.0.1:
    resolution: {integrity: sha512-8+9WqebbFzpX9OR+Wa6O29asIogeRMzcGtAINdpMHHyAg10f05aSFVBbcEqGf/PXw1EjAZ+q2/bEBg3DvurK3Q==}

  arktype@2.1.20:
    resolution: {integrity: sha512-IZCEEXaJ8g+Ijd59WtSYwtjnqXiwM8sWQ5EjGamcto7+HVN9eK0C4p0zDlCuAwWhpqr6fIBkxPuYDl4/Mcj/+Q==}

  array-union@2.1.0:
    resolution: {integrity: sha512-HGyxoOTYUyCM6stUe6EJgnd4EoewAI7zMdfqO+kGjnlZmBDz/cR5pf8r/cR4Wq60sL/p0IkcjUEEPwS3GFrIyw==}
    engines: {node: '>=8'}

  arrify@1.0.1:
    resolution: {integrity: sha512-3CYzex9M9FGQjCGMGyi6/31c8GJbgb0qGyrx5HWxPd0aCwh4cB2YjMb2Xf9UuoogrMrlO9cTqnB5rI5GHZTcUA==}
    engines: {node: '>=0.10.0'}

  as-table@1.0.55:
    resolution: {integrity: sha512-xvsWESUJn0JN421Xb9MQw6AsMHRCUknCe0Wjlxvjud80mU4E6hQf1A6NzQKcYNmYw62MfzEtXc+badstZP3JpQ==}

  assert-plus@1.0.0:
    resolution: {integrity: sha512-NfJ4UzBCcQGLDlQq7nHxH+tv3kyZ0hHQqF5BO6J7tNJeP5do1llPr8dZ8zHonfhAu0PHAdMkSo+8o0wxg9lZWw==}
    engines: {node: '>=0.8'}

  assertion-error@2.0.1:
    resolution: {integrity: sha512-Izi8RQcffqCeNVgFigKli1ssklIbpHnCYc6AknXGYoB6grJqyeby7jv12JUQgmTAnIDnbck1uxksT4dzN3PWBA==}
    engines: {node: '>=12'}

  ast-v8-to-istanbul@0.3.5:
    resolution: {integrity: sha512-9SdXjNheSiE8bALAQCQQuT6fgQaoxJh7IRYrRGZ8/9nv8WhJeC1aXAwN8TbaOssGOukUvyvnkgD9+Yuykvl1aA==}

  async-listen@3.1.0:
    resolution: {integrity: sha512-TkOhqze98lP+6e7SPbrBpyhTpfvqqX8VYKGn4uckrgPan4WQIHnTaUD2zZzZS18eVVDj4rHPcIZa1PGgvo1DfA==}
    engines: {node: '>= 14'}

  async-mutex@0.5.0:
    resolution: {integrity: sha512-1A94B18jkJ3DYq284ohPxoXbfTA5HsQ7/Mf4DEhcyLx3Bz27Rh59iScbB6EPiP+B+joue6YCxcMXSbFC1tZKwA==}

  async@3.2.4:
    resolution: {integrity: sha512-iAB+JbDEGXhyIUavoDl9WP/Jj106Kz9DEn1DPgYw5ruDn0e3Wgi3sKFm55sASdGBNOQB8F59d9qQ7deqrHA8wQ==}

  asynckit@0.4.0:
    resolution: {integrity: sha512-Oei9OH4tRh0YqU3GxhX79dM/mwVgvbZJaSNaRk+bshkj0S5cfHcgYakreBjrHwatXKbz+IoIdYLxrKim2MjW0Q==}

  aws-ssl-profiles@1.1.2:
    resolution: {integrity: sha512-NZKeq9AfyQvEeNlN0zSYAaWrmBffJh3IELMZfRpJVWgrpEbtEpnjvzqBPf+mxoI287JohRDoa+/nsfqqiZmF6g==}
    engines: {node: '>= 6.0.0'}

  axios@1.7.9:
    resolution: {integrity: sha512-LhLcE7Hbiryz8oMDdDptSrWowmB4Bl6RCt6sIJKpRB4XtVf0iEgewX3au/pJqm+Py1kCASkb/FFKjxQaLtxJvw==}

  axios@1.8.4:
    resolution: {integrity: sha512-eBSYY4Y68NNlHbHBMdeDmKNtDgXWhQsJcGqzO3iLUM0GraQFSS9cVgPX5I9b3lbdFKyYoAEGAZF1DwhTaljNAw==}

  b4a@1.6.4:
    resolution: {integrity: sha512-fpWrvyVHEKyeEvbKZTVOeZF3VSKKWtJxFIxX/jaVPf+cLbGUSitjb49pHLqPV2BUNNZ0LcoeEGfE/YCpyDYHIw==}

  babel-jest@29.7.0:
    resolution: {integrity: sha512-BrvGY3xZSwEcCzKvKsCi2GgHqDqsYkOP4/by5xCgIwGXQxIEh+8ew3gmrE1y7XRR6LHZIj6yLYnUi/mm2KXKBg==}
    engines: {node: ^14.15.0 || ^16.10.0 || >=18.0.0}
    peerDependencies:
      '@babel/core': ^7.8.0

  babel-plugin-istanbul@6.1.1:
    resolution: {integrity: sha512-Y1IQok9821cC9onCx5otgFfRm7Lm+I+wwxOx738M/WLPZ9Q42m4IG5W0FNX8WLL2gYMZo3JkuXIH2DOpWM+qwA==}
    engines: {node: '>=8'}

  babel-plugin-jest-hoist@29.6.3:
    resolution: {integrity: sha512-ESAc/RJvGTFEzRwOTT4+lNDk/GNHMkKbNzsvT0qKRfDyyYTskxB5rnU2njIDYVxXCBHHEI1c0YwHob3WaYujOg==}
    engines: {node: ^14.15.0 || ^16.10.0 || >=18.0.0}

  babel-preset-current-node-syntax@1.0.1:
    resolution: {integrity: sha512-M7LQ0bxarkxQoN+vz5aJPsLBn77n8QgTFmo8WK0/44auK2xlCXrYcUxHFxgU7qW5Yzw/CjmLRK2uJzaCd7LvqQ==}
    peerDependencies:
      '@babel/core': ^7.0.0

  babel-preset-jest@29.6.3:
    resolution: {integrity: sha512-0B3bhxR6snWXJZtR/RliHTDPRgn1sNHOR0yVtq/IiQFyuOVjFS+wuio/R4gSNkyYmKmJB4wGZv2NZanmKmTnNA==}
    engines: {node: ^14.15.0 || ^16.10.0 || >=18.0.0}
    peerDependencies:
      '@babel/core': ^7.0.0

  balanced-match@1.0.2:
    resolution: {integrity: sha512-3oSeUO0TMV67hN1AmbXsK4yaqU7tjiHlbxRDZOpH0KW9+CeX4bRAaX0Anxt0tx2MrpRpWwQaPwIlISEJhYU5Pw==}

  base64-js@1.5.1:
    resolution: {integrity: sha512-AKpaYlHn8t4SVbOHCy+b5+KKgvR4vrsD8vbvrbiQJps7fKDTkjkDry6ji0rUJjC0kzbNePLwzxq8iypo41qeWA==}

  batching-toposort@1.2.0:
    resolution: {integrity: sha512-HDf0OOv00dqYGm+M5tJ121RTzX0sK9fxzBMKXYsuQrY0pKSOJjc5qa0DUtzvCGkgIVf1YON2G1e/MHEdHXVaRQ==}
    engines: {node: '>=8.0.0'}

  before-after-hook@3.0.2:
    resolution: {integrity: sha512-Nik3Sc0ncrMK4UUdXQmAnRtzmNQTAAXmXIopizwZ1W1t8QmfJj+zL4OA2I7XPTPW5z5TDqv4hRo/JzouDJnX3A==}

  benchmark@2.1.4:
    resolution: {integrity: sha512-l9MlfN4M1K/H2fbhfMy3B7vJd6AGKJVQn2h6Sg/Yx+KckoUA7ewS5Vv6TjSq18ooE1kS9hhAlQRH3AkXIh/aOQ==}

  better-sqlite3@11.10.0:
    resolution: {integrity: sha512-EwhOpyXiOEL/lKzHz9AW1msWFNzGc/z+LzeB3/jnFJpxu+th2yqvzsSWas1v9jgs9+xiXJcD5A8CJxAG2TaghQ==}

  bindings@1.5.0:
    resolution: {integrity: sha512-p2q/t/mhvuOj/UeLlV6566GD/guowlr0hHxClI0W9m7MWYkL1F0hLo+0Aexs9HSPCtR1SXQ0TD3MMKrXZajbiQ==}

  bl@4.1.0:
    resolution: {integrity: sha512-1W07cM9gS6DcLperZfFSj+bWLtaPGSOHWhPiGzXmvVJbRLdG82sH/Kn8EtW1VqWVA54AKf2h5k5BbnIbwF3h6w==}

  bl@6.0.12:
    resolution: {integrity: sha512-EnEYHilP93oaOa2MnmNEjAcovPS3JlQZOyzGXi3EyEpPhm9qWvdDp7BmAVEVusGzp8LlwQK56Av+OkDoRjzE0w==}

  blake3-wasm@2.1.5:
    resolution: {integrity: sha512-F1+K8EbfOZE49dtoPtmxUQrpXaBIl3ICvasLh+nJta0xkz+9kF/7uet9fLnwKqhDrmj6g+6K3Tw9yQPUg2ka5g==}

  body-parser@2.2.0:
    resolution: {integrity: sha512-02qvAaxv8tp7fBa/mw1ga98OGm+eCbqzJOKoRt70sLmfEEi+jyBYVTDGfCL/k06/4EMk/z01gCe7HoCH/f2LTg==}
    engines: {node: '>=18'}

  brace-expansion@1.1.11:
    resolution: {integrity: sha512-iCuPHDFgrHX7H2vEI/5xpz07zSHB00TpugqhmYtVmMO6518mCuRMoOYFldEBl0g187ufozdaHgWKcYFb61qGiA==}

  brace-expansion@2.0.1:
    resolution: {integrity: sha512-XnAIvQ8eM+kC6aULx6wuQiwVsnzsi9d3WxzV3FpWTGA19F621kwdbsAcFKXgKUHZWsy+mY6iL1sHTxWEFCytDA==}

  braces@3.0.2:
    resolution: {integrity: sha512-b8um+L1RzM3WDSzvhm6gIz1yfTbBt6YTlcEKAvsmqCZZFw46z626lVj9j1yEPW33H5H+lBQpZMP1k8l+78Ha0A==}
    engines: {node: '>=8'}

  braces@3.0.3:
    resolution: {integrity: sha512-yQbXgO/OSZVD2IsiLlro+7Hf6Q18EJrKSEsdoMzKePKXct3gvD8oLcOQdIzGupr5Fj+EDe8gO/lxc1BzfMpxvA==}
    engines: {node: '>=8'}

  browserslist@4.22.2:
    resolution: {integrity: sha512-0UgcrvQmBDvZHFGdYUehrCNIazki7/lUP3kkoi/r3YB2amZbFM9J43ZRkJTXBUZK4gmx56+Sqk9+Vs9mwZx9+A==}
    engines: {node: ^6 || ^7 || ^8 || ^9 || ^10 || ^11 || ^12 || >=13.7}
    hasBin: true

  bser@2.1.1:
    resolution: {integrity: sha512-gQxTNE/GAfIIrmHLUE3oJyp5FO6HRBfhjnw4/wMmA63ZGDJnWBmgY/lyQBpnDUkGmAhbSe39tx2d/iTOAfglwQ==}

  bson@6.10.3:
    resolution: {integrity: sha512-MTxGsqgYTwfshYWTRdmZRC+M7FnG1b4y7RO7p2k3X24Wq0yv1m77Wsj0BzlPzd/IowgESfsruQCUToa7vbOpPQ==}
    engines: {node: '>=16.20.1'}

  buffer-crc32@0.2.13:
    resolution: {integrity: sha512-VO9Ht/+p3SN7SKWqcrgEzjGbRSJYTx+Q1pTQC0wrWqHx0vpJraQ6GtHx8tvcg1rlK1byhU5gccxgOgj7B0TDkQ==}

  buffer-equal-constant-time@1.0.1:
    resolution: {integrity: sha512-zRpUiDwd/xk6ADqPMATG8vc9VPrkck7T07OIx0gnjmJAnHnTVXNQG3vfvWNuiZIkwu9KrKdA1iJKfsfTVxE6NA==}

  buffer-from@1.1.2:
    resolution: {integrity: sha512-E+XQCRwSbaaiChtv6k6Dwgc+bx+Bs6vuKJHHl5kox/BaKbhiXzqQOwK4cO22yElGp2OCmjwVhT3HmxgyPGnJfQ==}

  buffer@5.7.1:
    resolution: {integrity: sha512-EHcyIPBQ4BSGlvjB16k5KgAJ27CIsHY/2JBmCRReo48y9rQ3MaUzWX3KVlBa4U7MyX02HdVj0K7C3WaB3ju7FQ==}

  buffer@6.0.3:
    resolution: {integrity: sha512-FTiCpNxtwiZZHEZbcbTIcZjERVICn9yq/pDFkTl95/AxzD1naBctN7YO68riM/gLSDY7sdrMby8hofADYuuqOA==}

  bytes-iec@3.1.1:
    resolution: {integrity: sha512-fey6+4jDK7TFtFg/klGSvNKJctyU7n2aQdnM+CO0ruLPbqqMOM8Tio0Pc+deqUeVKX1tL5DQep1zQ7+37aTAsA==}
    engines: {node: '>= 0.8'}

  bytes@3.1.2:
    resolution: {integrity: sha512-/Nf7TyzTx6S3yRJObOAV7956r8cr2+Oj8AC5dt8wSP3BQAoeX58NoHyCU8P8zGkNXStjTSi6fzO6F0pBdcYbEg==}
    engines: {node: '>= 0.8'}

  c12@3.1.0:
    resolution: {integrity: sha512-uWoS8OU1MEIsOv8p/5a82c3H31LsWVR5qiyXVfBNOzfffjUWtPnhAb4BYI2uG2HfGmZmFjCtui5XNWaps+iFuw==}
    peerDependencies:
      magicast: ^0.3.5
    peerDependenciesMeta:
      magicast:
        optional: true

  cac@6.7.14:
    resolution: {integrity: sha512-b6Ilus+c3RrdDk+JhLKUAQfzzgLEPy6wcXqS7f/xe1EETvsDP6GORG7SFuOs6cID5YkqchW/LXZbX5bc8j7ZcQ==}
    engines: {node: '>=8'}

  cacache@15.3.0:
    resolution: {integrity: sha512-VVdYzXEn+cnbXpFgWs5hTT7OScegHVmLhJIR8Ufqk3iFD6A6j5iSX1KuBTfNEv4tdJWE2PzA6IVFtcLC7fN9wQ==}
    engines: {node: '>= 10'}

  call-bind-apply-helpers@1.0.2:
    resolution: {integrity: sha512-Sp1ablJ0ivDkSzjcaJdxEunN5/XvksFJ2sMBFfq6x0ryhQV/2b/KwFe21cMpmHtPOSij8K99/wSfoEuTObmuMQ==}
    engines: {node: '>= 0.4'}

  call-bound@1.0.4:
    resolution: {integrity: sha512-+ys997U96po4Kx/ABpBCqhA9EuxJaQWDQg7295H4hBphv3IZg0boBKuwYpt4YXp6MZ5AmZQnU/tyMTlRpaSejg==}
    engines: {node: '>= 0.4'}

  callsites@3.1.0:
    resolution: {integrity: sha512-P8BjAsXvZS+VIDUI11hHCQEv74YT67YUi5JJFNWIqL235sBmjX4+qx9Muvls5ivyNENctx46xQLQ3aTuE7ssaQ==}
    engines: {node: '>=6'}

  camelcase-keys@6.2.2:
    resolution: {integrity: sha512-YrwaA0vEKazPBkn0ipTiMpSajYDSe+KjQfrjhcBMxJt/znbvlHd8Pw/Vamaz5EB4Wfhs3SUR3Z9mwRu/P3s3Yg==}
    engines: {node: '>=8'}

  camelcase@5.3.1:
    resolution: {integrity: sha512-L28STB170nwWS63UjtlEOE3dldQApaJXZkOI1uMFfzf3rRuPegHaHesyee+YxQ+W6SvRDQV6UrdOdRiR153wJg==}
    engines: {node: '>=6'}

  camelcase@6.3.0:
    resolution: {integrity: sha512-Gmy6FhYlCY7uOElZUSbxo2UCDH8owEk996gkbrpsgGtrJLM3J7jGxl9Ic7Qwwj4ivOE5AWZWRMecDdF7hqGjFA==}
    engines: {node: '>=10'}

  caniuse-lite@1.0.30001579:
    resolution: {integrity: sha512-u5AUVkixruKHJjw/pj9wISlcMpgFWzSrczLZbrqBSxukQixmg0SJ5sZTpvaFvxU0HoQKd4yoyAogyrAz9pzJnA==}

  chai@5.2.0:
    resolution: {integrity: sha512-mCuXncKXk5iCLhfhwTc0izo0gtEmpz5CtG2y8GiOINBlMVS6v8TMRc5TaLWKS6692m9+dVVfzgeVxR5UxWHTYw==}
    engines: {node: '>=12'}

  chalk@2.4.2:
    resolution: {integrity: sha512-Mti+f9lpJNcwF4tWV8/OrTTtF1gZi+f8FqlyAdouralcFWFQWF2+NgCHShjkCb+IFBLq9buZwE1xckQU4peSuQ==}
    engines: {node: '>=4'}

  chalk@4.1.2:
    resolution: {integrity: sha512-oKnbhFyRIXpUuez8iBMmyEa4nbj4IOQyuhc/wy9kY7/WVPcwIO9VA668Pu8RkO7+0G76SLROeyw9CpQ061i4mA==}
    engines: {node: '>=10'}

  chalk@5.4.1:
    resolution: {integrity: sha512-zgVZuo2WcZgfUEmsn6eO3kINexW8RAE4maiQ8QNs8CtpPCSyMiYsULR3HQYkm3w8FIA3SberyMJMSldGsW+U3w==}
    engines: {node: ^12.17.0 || ^14.13 || >=16.0.0}

  change-case@5.4.4:
    resolution: {integrity: sha512-HRQyTk2/YPEkt9TnUPbOpr64Uw3KOicFWPVBb+xiHvd6eBx/qPr9xqfBFDT8P2vWsvvz4jbEkfDe71W3VyNu2w==}

  char-regex@1.0.2:
    resolution: {integrity: sha512-kWWXztvZ5SBQV+eRgKFeh8q5sLuZY2+8WUIzlxWVTg+oGwY14qylx1KbKzHd8P6ZYkAg0xyIDU9JMHhyJMZ1jw==}
    engines: {node: '>=10'}

  chardet@0.7.0:
    resolution: {integrity: sha512-mT8iDcrh03qDGRRmoA2hmBJnxpllMR+0/0qlzjqZES6NdiWDcZkCNAk4rPFZ9Q85r27unkiNNg8ZOiwZXBHwcA==}

  check-error@2.1.1:
    resolution: {integrity: sha512-OAlb+T7V4Op9OwdkjmguYRqncdlx5JiofwOAUkmTF+jNdHwzTaTs4sRAGpzLF3oOz5xAyDGrPgeIDFQmDOTiJw==}
    engines: {node: '>= 16'}

  checkpoint-client@1.1.33:
    resolution: {integrity: sha512-kiG9G/2K2lDkwd5q7TrzxN4IVqBSdwItLWXw6H+7+2N5jopjHRjD434OWvg/anuRvAnRlr5tflOuwbetsHQoZQ==}

  chevrotain@10.5.0:
    resolution: {integrity: sha512-Pkv5rBY3+CsHOYfV5g/Vs5JY9WTHHDEKOlohI2XeygaZhUeqhAlldZ8Hz9cRmxu709bvS08YzxHdTPHhffc13A==}

  chokidar@4.0.3:
    resolution: {integrity: sha512-Qgzu8kfBvo+cA4962jnP1KkS6Dop5NS6g7R5LFYJr4b8Ub94PPQXUksCw9PvXoeXPRRddRNC5C1JQUR2SMGtnA==}
    engines: {node: '>= 14.16.0'}

  chownr@1.1.4:
    resolution: {integrity: sha512-jJ0bqzaylmJtVnNgzTeSOs8DPavpbYgEr/b0YL8/2GO3xJEhInFmhKMUnEJQjZumK7KXGFhUy89PrsJWlakBVg==}

  chownr@2.0.0:
    resolution: {integrity: sha512-bIomtDF5KGpdogkLd9VspvFzk9KfpyyGlS8YFVZl7TGPBHL5snIOnxeshwVgPteQ9b4Eydl+pVbIyE1DcvCWgQ==}
    engines: {node: '>=10'}

  chrome-trace-event@1.0.3:
    resolution: {integrity: sha512-p3KULyQg4S7NIHixdwbGX+nFHkoBiA4YQmyWtjb8XngSKV124nJmRysgAeujbUVb15vh+RvFUfCPqU7rXk+hZg==}
    engines: {node: '>=6.0'}

  ci-info@3.9.0:
    resolution: {integrity: sha512-NIxF55hv4nSqQswkAeiOi1r83xy8JldOFDTWiug55KBu9Jnblncd2U6ViHmYgHf01TPZS77NJBhBMKdWj9HQMQ==}
    engines: {node: '>=8'}

  ci-info@4.0.0:
    resolution: {integrity: sha512-TdHqgGf9odd8SXNuxtUBVx8Nv+qZOejE6qyqiy5NtbYYQOeFa6zmHkxlPzmaLxWWHsU6nJmB7AETdVPi+2NBUg==}
    engines: {node: '>=8'}

  ci-info@4.2.0:
    resolution: {integrity: sha512-cYY9mypksY8NRqgDB1XD1RiJL338v/551niynFTGkZOO2LHuB2OmOYxDIe/ttN9AHwrqdum1360G3ald0W9kCg==}
    engines: {node: '>=8'}

  citty@0.1.6:
    resolution: {integrity: sha512-tskPPKEs8D2KPafUypv2gxwJP8h/OaJmC82QQGGDQcHvXX43xF2VDACcJVmZ0EuSxkpO9Kc4MlrA3q0+FG58AQ==}

  cjs-module-lexer@1.4.3:
    resolution: {integrity: sha512-9z8TZaGM1pfswYeXrUpzPrkx8UnWYdhJclsiYMm6x/w5+nN+8Tf/LnAgfLGQCm59qAOxU8WwHEq2vNwF6i4j+Q==}

  clean-stack@2.2.0:
    resolution: {integrity: sha512-4diC9HaTE+KRAMWhDhrGOECgWZxoevMc5TlkObMqNSsVU62PYzXZ/SMTjzyGAFF1YusgxGcSWTEXBhp0CPwQ1A==}
    engines: {node: '>=6'}

  cli-cursor@5.0.0:
    resolution: {integrity: sha512-aCj4O5wKyszjMmDT4tZj93kxyydN/K5zPWSCe6/0AV/AA1pqe5ZBIw0a2ZfPQV7lL5/yb5HsUreJ6UFAF1tEQw==}
    engines: {node: '>=18'}

  cli-spinners@2.9.2:
    resolution: {integrity: sha512-ywqV+5MmyL4E7ybXgKys4DugZbX0FC6LnwrhjuykIjnK9k8OQacQ7axGKnjDXWNhns0xot3bZI5h55H8yo9cJg==}
    engines: {node: '>=6'}

  cli-truncate@4.0.0:
    resolution: {integrity: sha512-nPdaFdQ0h/GEigbPClz11D0v/ZJEwxmeVZGeMo3Z5StPtUTkA9o1lD6QwoirYiSDzbcwn2XcjwmCp68W1IS4TA==}
    engines: {node: '>=18'}

  cli-width@4.1.0:
    resolution: {integrity: sha512-ouuZd4/dm2Sw5Gmqy6bGyNNNe1qt9RpmxveLSO7KcgsTnU7RXfsw+/bukWGo1abgBiMAic068rclZsO4IWmmxQ==}
    engines: {node: '>= 12'}

  cliui@7.0.4:
    resolution: {integrity: sha512-OcRE68cOsVMXp1Yvonl/fzkQOyjLSu/8bhPDfQt0e0/Eb283TKP20Fs2MqoPsr9SwA595rRCA+QMzYc9nBP+JQ==}

  cliui@8.0.1:
    resolution: {integrity: sha512-BSeNnyus75C4//NQ9gQt1/csTXyo/8Sb+afLAkzAptFuMsod9HFokGNudZpi/oQV73hnVK+sR+5PVRMd+Dr7YQ==}
    engines: {node: '>=12'}

  co@4.6.0:
    resolution: {integrity: sha512-QVb0dM5HvG+uaxitm8wONl7jltx8dqhfU33DcqtOZcLSVIKSDDLDi7+0LbAKiyI8hD9u42m2YxXSkMGWThaecQ==}
    engines: {iojs: '>= 1.0.0', node: '>= 0.12.0'}

  collect-v8-coverage@1.0.1:
    resolution: {integrity: sha512-iBPtljfCNcTKNAto0KEtDfZ3qzjJvqE3aTGZsbhjSBlorqpXJlaWWtPO35D+ZImoC3KWejX64o+yPGxhWSTzfg==}

  color-convert@1.9.3:
    resolution: {integrity: sha512-QfAUtd+vFdAtFQcC8CCyYt1fYWxSqAiK2cSD6zDB8N3cpsEBAvRxp9zOGg6G/SHHJYAT88/az/IuDGALsNVbGg==}

  color-convert@2.0.1:
    resolution: {integrity: sha512-RRECPsj7iu/xb5oKYcsFHSppFNnsj/52OVTRKb4zP5onXwVF3zVmmToNcOfGC+CRDpfK/U584fMg38ZHCaElKQ==}
    engines: {node: '>=7.0.0'}

  color-name@1.1.3:
    resolution: {integrity: sha512-72fSenhMw2HZMTVHeCA9KCmpEIbzWiQsjN+BHcBbS9vr1mtt+vJjPdksIBNUmKAW8TFUDPJK5SUU3QhE9NEXDw==}

  color-name@1.1.4:
    resolution: {integrity: sha512-dOy+3AuW3a2wNbZHIuMZpTcgjGuLU/uBL/ubcZF9OXbDo8ff4O8yVp5Bf0efS8uEoYo5q4Fx7dY9OgQGXgAsQA==}

  color-string@1.9.1:
    resolution: {integrity: sha512-shrVawQFojnZv6xM40anx4CkoDP+fZsw/ZerEMsW/pyzsRbElpsL/DBVW7q3ExxwusdNXI3lXpuhEZkzs8p5Eg==}

  color-support@1.1.3:
    resolution: {integrity: sha512-qiBjkpbMLO/HL68y+lh4q0/O1MZFj2RX6X/KmMa3+gJD3z+WwI1ZzDHysvqHGS3mP6mznPckpXmw1nI9cJjyRg==}
    hasBin: true

  color@4.2.3:
    resolution: {integrity: sha512-1rXeuUUiGGrykh+CeBdu5Ie7OJwinCgQY0bc7GCRxy5xVHy+moaqkpL/jqQq0MtQOeYcrqEz4abc5f0KtU7W4A==}
    engines: {node: '>=12.5.0'}

  colorette@1.4.0:
    resolution: {integrity: sha512-Y2oEozpomLn7Q3HFP7dpww7AtMJplbM9lGZP6RDfHqmbeRjiwRg4n6VM6j4KLmRke85uWEI7JqF17f3pqdRA0g==}

  colorette@2.0.20:
    resolution: {integrity: sha512-IfEDxwoWIjkeXL1eXcDiow4UbKjhLdq6/EuSVR9GMN7KVH3r9gQ83e73hsz1Nd1T3ijd5xv1wcWRYO+D6kCI2w==}

  combined-stream@1.0.8:
    resolution: {integrity: sha512-FQN4MRfuJeHf7cBbBMJFXhKSDq+2kAArBlmRBvcvFE5BB1HZKXtSFASDhdlz9zOYwxh8lDdnvmMOe/+5cdoEdg==}
    engines: {node: '>= 0.8'}

  commander@11.1.0:
    resolution: {integrity: sha512-yPVavfyCcRhmorC7rWlkHn15b4wDVgVmBA7kV4QVBsF7kv/9TKJAbAXVTxvTnwP8HHKjRCJDClKbciiYS7p0DQ==}
    engines: {node: '>=16'}

  commander@13.1.0:
    resolution: {integrity: sha512-/rFeCpNJQbhSZjGVwO9RFV3xPqbnERS8MmIQzCtD/zl6gpJuV/bMLuN92oG3F7d8oDEHHRrujSXNUr8fpjntKw==}
    engines: {node: '>=18'}

  commander@2.20.3:
    resolution: {integrity: sha512-GpVkmM8vF2vQUkj2LvZmD35JxeJOLCwJ9cUkugyk2nuhbv3+mJvpLYYt+0+USMxE+oj+ey/lJEnhZw75x/OMcQ==}

  common-path-prefix@3.0.0:
    resolution: {integrity: sha512-QE33hToZseCH3jS0qN96O/bSh3kaw/h+Tq7ngyY9eWDUnTlTNUyqfqvCXioLe5Na5jFsL78ra/wuBU4iuEgd4w==}

  compress-commons@5.0.1:
    resolution: {integrity: sha512-MPh//1cERdLtqwO3pOFLeXtpuai0Y2WCd5AhtKxznqM7WtaMYaOEMSgn45d9D10sIHSfIKE603HlOp8OPGrvag==}
    engines: {node: '>= 12.0.0'}

  concat-map@0.0.1:
    resolution: {integrity: sha512-/Srv4dswyQNBfohGpz9o6Yb3Gz3SrUDqBH5rTuhGR7ahtlbYKnVxw2bCFMRljaA7EXHaXZ8wsHdodFvbkhKmqg==}

  confbox@0.2.2:
    resolution: {integrity: sha512-1NB+BKqhtNipMsov4xI/NnhCKp9XG9NamYp5PVm9klAT0fsrNPjaFICsCFhNhwZJKNh7zB/3q8qXz0E9oaMNtQ==}

  consola@3.4.2:
    resolution: {integrity: sha512-5IKcdX0nnYavi6G7TtOhwkYzyjfJlatbjMjuLSfE2kYT5pMDOilZ4OvMhi637CcDICTmz3wARPoyhqyX1Y+XvA==}
    engines: {node: ^14.18.0 || >=16.10.0}

  console-control-strings@1.1.0:
    resolution: {integrity: sha512-ty/fTekppD2fIwRvnZAVdeOiGd1c7YXEixbgJTNzqcxJWKQnjJ/V1bNEEE6hygpM3WjwHFUVK6HTjWSzV4a8sQ==}

  content-disposition@1.0.0:
    resolution: {integrity: sha512-Au9nRL8VNUut/XSzbQA38+M78dzP4D+eqg3gfJHMIHHYa3bg067xj1KxMUWj+VULbiZMowKngFFbKczUrNJ1mg==}
    engines: {node: '>= 0.6'}

  content-type@1.0.5:
    resolution: {integrity: sha512-nTjqfcBFEipKdXCv4YDQWCfmcLZKm81ldF0pAopTvyrFGVbcR6P/VAAd5G7N+0tTr8QqiU0tFadD6FK4NtJwOA==}
    engines: {node: '>= 0.6'}

  convert-source-map@1.9.0:
    resolution: {integrity: sha512-ASFBup0Mz1uyiIjANan1jzLQami9z1PoYSZCiiYW2FczPbenXc45FZdBZLzOT+r6+iciuEModtmCti+hjaAk0A==}

  convert-source-map@2.0.0:
    resolution: {integrity: sha512-Kvp459HrV2FEJ1CAsi1Ku+MY3kasH19TFykTz2xWmMeq6bk2NU3XXvfJ+Q61m0xktWwt+1HSYf3JZsTms3aRJg==}

  cookie-es@2.0.0:
    resolution: {integrity: sha512-RAj4E421UYRgqokKUmotqAwuplYw15qtdXfY+hGzgCJ/MBjCVZcSoHK/kH9kocfjRjcDME7IiDWR/1WX1TM2Pg==}

  cookie-signature@1.2.2:
    resolution: {integrity: sha512-D76uU73ulSXrD1UXF4KE2TMxVVwhsnCgfAyTg9k8P6KGZjlXKrOLe4dJQKI3Bxi5wjesZoFXJWElNWBjPZMbhg==}
    engines: {node: '>=6.6.0'}

  cookie@0.7.2:
    resolution: {integrity: sha512-yki5XnKuf750l50uGTllt6kKILY4nQ1eNIQatoXEByZ5dWgnKqbnqmTrBE5B4N7lrMJKQ2ytWMiTO2o0v6Ew/w==}
    engines: {node: '>= 0.6'}

  cookie@1.0.2:
    resolution: {integrity: sha512-9Kr/j4O16ISv8zBBhJoi4bXOYNTkFLOqSL3UDB0njXxCXNezjeyVrJyGOWtgfs/q2km1gwBcfH8q1yEGoMYunA==}
    engines: {node: '>=18'}

  core-util-is@1.0.2:
    resolution: {integrity: sha512-3lqz5YjWTYnW6dlDa5TLaTCcShfar1e40rmcJVwCBJC6mWlFuj0eCHIElmG1g5kyuJ/GD+8Wn4FFCcz4gJPfaQ==}

  core-util-is@1.0.3:
    resolution: {integrity: sha512-ZQBvi1DcpJ4GDqanjucZ2Hj3wEO5pZDS89BWbkcrvdxksJorwUDDZamX9ldFkp9aw2lmBDLgkObEA4DWNJ9FYQ==}

  cors@2.8.5:
    resolution: {integrity: sha512-KIHbLJqu73RGr/hnbrO9uBeixNGuvSQjul/jdFvS/KFSIH1hWVd1ng7zOHx+YrEfInLG7q4n6GHQ9cDtxv/P6g==}
    engines: {node: '>= 0.10'}

  crc-32@1.2.2:
    resolution: {integrity: sha512-ROmzCKrTnOwybPcJApAA6WBWij23HVfGVNKqqrZpuyZOHqK2CwHSvpGuyt/UNNvaIjEd8X5IFGp4Mh+Ie1IHJQ==}
    engines: {node: '>=0.8'}
    hasBin: true

  crc32-stream@5.0.0:
    resolution: {integrity: sha512-B0EPa1UK+qnpBZpG+7FgPCu0J2ETLpXq09o9BkLkEAhdB6Z61Qo4pJ3JYu0c+Qi+/SAL7QThqnzS06pmSSyZaw==}
    engines: {node: '>= 12.0.0'}

  create-jest@29.7.0:
    resolution: {integrity: sha512-Adz2bdH0Vq3F53KEMJOoftQFutWCukm6J24wbPWRO4k1kMY7gS7ds/uoJkNuV8wDCtWWnuwGcJwpWcih+zEW1Q==}
    engines: {node: ^14.15.0 || ^16.10.0 || >=18.0.0}
    hasBin: true

  create-require@1.1.1:
    resolution: {integrity: sha512-dcKFX3jn0MpIaXjisoRvexIJVEKzaq7z2rZKxf+MSr9TkdmHmsU4m2lcLojrj/FHl8mk5VxMmYA+ftRkP/3oKQ==}

  cross-spawn@7.0.6:
    resolution: {integrity: sha512-uV2QOWP2nWzsy2aMp8aRibhi9dlzF5Hgh5SHaB9OiTGEyDTiJJyx0uy51QXdyWbtAHNua4XJzUKca3OzKUd3vA==}
    engines: {node: '>= 8'}

  crypto-random-string@2.0.0:
    resolution: {integrity: sha512-v1plID3y9r/lPhviJ1wrXpLeyUIGAZ2SHNYTEapm7/8A9nLPoyvVp3RK/EPFqn5kEznyWgYZNsRtYYIWbuG8KA==}
    engines: {node: '>=8'}

  crypto-random-string@4.0.0:
    resolution: {integrity: sha512-x8dy3RnvYdlUcPOjkEHqozhiwzKNSq7GcPuXFbnyMOCHxX8V3OgIg/pYuabl2sbUPfIJaeAQB7PMOK8DFIdoRA==}
    engines: {node: '>=12'}

  data-uri-to-buffer@2.0.2:
    resolution: {integrity: sha512-ND9qDTLc6diwj+Xe5cdAgVTbLVdXbtxTJRXRhli8Mowuaan+0EJOtdqJ0QCHNSSPyoXGx9HX2/VMnKeC34AChA==}

  data-uri-to-buffer@4.0.1:
    resolution: {integrity: sha512-0R9ikRb668HB7QDxT1vkpuUBtqc53YyAwMwGeUFKRojY/NWKvdZ+9UYtRfGmhqNbRkTSVpMbmyhXipFFv2cb/A==}
    engines: {node: '>= 12'}

  debug@3.2.7:
    resolution: {integrity: sha512-CFjzYYAi4ThfiQvizrFQevTTXHtnCqWfe7x1AhgEscTz6ZbLbfoLRLPugTQyBth6f8ZERVUSyWHFD/7Wu4t1XQ==}
    peerDependencies:
      supports-color: '*'
    peerDependenciesMeta:
      supports-color:
        optional: true

  debug@4.4.0:
    resolution: {integrity: sha512-6WTZ/IxCY/T6BALoZHaE4ctp9xm+Z5kY/pzYaCHRFeyVhojxlrm+46y68HA6hr0TcwEssoxNiDEUJQjfPZ/RYA==}
    engines: {node: '>=6.0'}
    peerDependencies:
      supports-color: '*'
    peerDependenciesMeta:
      supports-color:
        optional: true

  debug@4.4.1:
    resolution: {integrity: sha512-KcKCqiftBJcZr++7ykoDIEwSa3XWowTfNPo92BYxjXiyYEVrUQh2aLyhxBCwww+heortUFxEJYcRzosstTEBYQ==}
    engines: {node: '>=6.0'}
    peerDependencies:
      supports-color: '*'
    peerDependenciesMeta:
      supports-color:
        optional: true

  decamelize-keys@1.1.0:
    resolution: {integrity: sha512-ocLWuYzRPoS9bfiSdDd3cxvrzovVMZnRDVEzAs+hWIVXGDbHxWMECij2OBuyB/An0FFW/nLuq6Kv1i/YC5Qfzg==}
    engines: {node: '>=0.10.0'}

  decamelize@1.2.0:
    resolution: {integrity: sha512-z2S+W9X73hAUUki+N+9Za2lBlun89zigOyGrsax+KUQ6wKW4ZoWpEYBkGhQjwAjjDCkWxhY0VKEhk8wzY7F5cA==}
    engines: {node: '>=0.10.0'}

  decimal.js-light@2.5.1:
    resolution: {integrity: sha512-qIMFpTMZmny+MMIitAB6D7iVPEorVw6YQRWkvarTkT4tBeSLLiHzcwj6q0MmYSFCiVpiqPJTJEYIrpcPzVEIvg==}

  decimal.js@10.5.0:
    resolution: {integrity: sha512-8vDa8Qxvr/+d94hSh5P3IJwI5t8/c0KsMp+g8bNw9cY2icONa5aPfvKeieW1WlG0WQYwwhJ7mjui2xtiePQSXw==}

  decompress-response@6.0.0:
    resolution: {integrity: sha512-aW35yZM6Bb/4oJlZncMH2LCoZtJXTRxES17vE3hoRiowU2kWHaJKFkSBDnDR+cm9J+9QhXmREyIfv0pji9ejCQ==}
    engines: {node: '>=10'}

  dedent@1.5.1:
    resolution: {integrity: sha512-+LxW+KLWxu3HW3M2w2ympwtqPrqYRzU8fqi6Fhd18fBALe15blJPI/I4+UHveMVG6lJqB4JNd4UG0S5cnVHwIg==}
    peerDependencies:
      babel-plugin-macros: ^3.1.0
    peerDependenciesMeta:
      babel-plugin-macros:
        optional: true

  deep-eql@5.0.2:
    resolution: {integrity: sha512-h5k/5U50IJJFpzfL6nO9jaaumfjO/f2NjK/oYB2Djzm4p9L+3T9qWpZqZ2hAbLPuuYq9wrU08WQyBTL5GbPk5Q==}
    engines: {node: '>=6'}

  deep-extend@0.6.0:
    resolution: {integrity: sha512-LOHxIOaPYdHlJRtCQfDIVZtfw/ufM8+rVj649RIHzcm/vGwQRXFt6OPqIFWsm2XEMrNIEtWR64sY1LEKD2vAOA==}
    engines: {node: '>=4.0.0'}

  deep-is@0.1.4:
    resolution: {integrity: sha512-oIPzksmTg4/MriiaYGO+okXDT7ztn/w3Eptv/+gSIdMdKsJo0u4CfYNFJPy+4SKMuCqGw2wxnA+URMg3t8a/bQ==}

  deepmerge-ts@7.1.5:
    resolution: {integrity: sha512-HOJkrhaYsweh+W+e74Yn7YStZOilkoPb6fycpwNLKzSPtruFs48nYis0zy5yJz1+ktUhHxoRDJ27RQAWLIJVJw==}
    engines: {node: '>=16.0.0'}

  deepmerge@4.2.2:
    resolution: {integrity: sha512-FJ3UgI4gIl+PHZm53knsuSFpE+nESMr7M4v9QcgB7S63Kj/6WqMiFQJpBBYz1Pt+66bZpP3Q7Lye0Oo9MPKEdg==}
    engines: {node: '>=0.10.0'}

  define-lazy-prop@2.0.0:
    resolution: {integrity: sha512-Ds09qNh8yw3khSjiJjiUInaGX9xlqZDY7JVryGxdxV7NPeuqQfplOpQ66yJFZut3jLa5zOwkXw1g9EI2uKh4Og==}
    engines: {node: '>=8'}

  defu@6.1.4:
    resolution: {integrity: sha512-mEQCMmwJu317oSz8CwdIOdwf3xMif1ttiM8LTufzc3g6kR+9Pe236twL8j3IYT1F7GfRgGcW6MWxzZjLIkuHIg==}

  del@6.1.1:
    resolution: {integrity: sha512-ua8BhapfP0JUJKC/zV9yHHDW/rDoDxP4Zhn3AkA6/xT6gY7jYXJiaeyBZznYVujhZZET+UgcbZiQ7sN3WqcImg==}
    engines: {node: '>=10'}

  delayed-stream@1.0.0:
    resolution: {integrity: sha512-ZySD7Nf91aLB0RxL4KGrKHBXl7Eds1DAmEdcoVawXnLD7SDhpNgtuII2aAkg7a7QS41jxPSZ17p4VdGnMHk3MQ==}
    engines: {node: '>=0.4.0'}

  delegates@1.0.0:
    resolution: {integrity: sha512-bd2L678uiWATM6m5Z1VzNCErI3jiGzt6HGY8OVICs40JQq/HALfbyNJmp0UDakEY4pMMaN0Ly5om/B1VI/+xfQ==}

  denque@2.1.0:
    resolution: {integrity: sha512-HVQE3AAb/pxF8fQAoiqpvg9i3evqug3hoiwakOyZAwJm+6vZehbkYXZ0l4JxS+I3QxM97v5aaRNhj8v5oBhekw==}
    engines: {node: '>=0.10'}

  depd@1.1.2:
    resolution: {integrity: sha512-7emPTl6Dpo6JRXOXjLRxck+FlLRX5847cLKEn00PLAgc3g2hTZZgr+e4c2v6QpSmLeFP3n5yUo7ft6avBK/5jQ==}
    engines: {node: '>= 0.6'}

  depd@2.0.0:
    resolution: {integrity: sha512-g7nH6P6dyDioJogAAGprGpCtVImJhpPk/roCzdb3fIh61/s/nPsfR6onyMwkCAR/OlC3yBC0lESvUoQEAssIrw==}
    engines: {node: '>= 0.8'}

  destr@2.0.5:
    resolution: {integrity: sha512-ugFTXCtDZunbzasqBxrK93Ik/DRYsO6S/fedkWEMKqt04xZ4csmnmwGDBAb07QWNaGMAmnTIemsYZCksjATwsA==}

  detect-libc@2.0.2:
    resolution: {integrity: sha512-UX6sGumvvqSaXgdKGUsgZWqcUyIXZ/vZTrlRT/iobiKhGL0zL4d3osHj3uqllWJK+i+sixDS/3COVEOFbupFyw==}
    engines: {node: '>=8'}

  detect-libc@2.0.3:
    resolution: {integrity: sha512-bwy0MGW55bG41VqxxypOsdSdGqLwXPI/focwgTYCFMbdUiBAxLg9CFzG08sz2aqzknwiX7Hkl0bQENjg8iLByw==}
    engines: {node: '>=8'}

  detect-newline@3.1.0:
    resolution: {integrity: sha512-TLz+x/vEXm/Y7P7wn1EJFNLxYpUD4TgMosxY6fAVJUnJMbupHBOncxyWUG9OpTaH9EBD7uFI5LfEgmMOc54DsA==}
    engines: {node: '>=8'}

  diff-sequences@29.6.3:
    resolution: {integrity: sha512-EjePK1srD3P08o2j4f0ExnylqRs5B9tJjcp9t1krH2qRi8CCdsYfwe9JgSLurFBWwq4uOlipzfk5fHNvwFKr8Q==}
    engines: {node: ^14.15.0 || ^16.10.0 || >=18.0.0}

  diff@4.0.2:
    resolution: {integrity: sha512-58lmxKSA4BNyLz+HHMUzlOEpg09FV+ev6ZMe3vJihgdxzgcwZ8VoEEPmALCZG9LmqfVoNMMKpttIYTVG6uDY7A==}
    engines: {node: '>=0.3.1'}

  dir-glob@3.0.1:
    resolution: {integrity: sha512-WkrWp9GR4KXfKGYzOLmTuGVi1UWFfws377n9cc55/tb6DuqyF6pcQ5AbiHEshaDpY9v6oaSr2XCDidGmMwdzIA==}
    engines: {node: '>=8'}

  doctrine@3.0.0:
    resolution: {integrity: sha512-yS+Q5i3hBf7GBkd4KG8a7eBNNWNGLTaEwwYWUijIYM7zrlYDM0BFXHjjPWlWZ1Rg7UaddZeIDmi9jF3HmqiQ2w==}
    engines: {node: '>=6.0.0'}

  dotenv-cli@8.0.0:
    resolution: {integrity: sha512-aLqYbK7xKOiTMIRf1lDPbI+Y+Ip/wo5k3eyp6ePysVaSqbyxjyK3dK35BTxG+rmd7djf5q2UPs4noPNH+cj0Qw==}
    hasBin: true

  dotenv-expand@10.0.0:
    resolution: {integrity: sha512-GopVGCpVS1UKH75VKHGuQFqS1Gusej0z4FyQkPdwjil2gNIv+LNsqBlboOzpJFZKVT95GkCyWJbBSdFEFUWI2A==}
    engines: {node: '>=12'}

  dotenv@16.6.1:
    resolution: {integrity: sha512-uBq4egWHTcTt33a72vpSG0z3HnPuIl6NqYcTrKEg2azoEyl2hpW0zqlxysq2pK9HlDIHyHyakeYaYnSAwd8bow==}
    engines: {node: '>=12'}

  dotenv@17.2.3:
    resolution: {integrity: sha512-JVUnt+DUIzu87TABbhPmNfVdBDt18BLOWjMUFJMSi/Qqg7NTYtabbvSNJGOJ7afbRuv9D/lngizHtP7QyLQ+9w==}
    engines: {node: '>=12'}

  dunder-proto@1.0.1:
    resolution: {integrity: sha512-KIN/nDJBQRcXw0MLVhZE9iQHmG68qAVIBg9CqmUYjmQIhgij9U5MFvrqkUL5FbtyyzZuOeOt0zdeRe4UY7ct+A==}
    engines: {node: '>= 0.4'}

  eastasianwidth@0.2.0:
    resolution: {integrity: sha512-I88TYZWc9XiYHRQ4/3c5rjjfgkjhLyW2luGIheGERbNQ6OY7yTybanSpDXZa8y7VUP9YmDcYa+eyq4ca7iLqWA==}

  ecdsa-sig-formatter@1.0.11:
    resolution: {integrity: sha512-nagl3RYrbNv6kQkeJIpt6NJZy8twLB/2vtz6yN9Z4vRKHN4/QZJIEbqohALSgwKdnksuY3k5Addp5lg8sVoVcQ==}

  ee-first@1.1.1:
    resolution: {integrity: sha512-WMwm9LhRUo+WUaRN+vRuETqG89IgZphVSNkdFgeb6sS/E4OrDIN7t48CAewSHXc6C8lefD8KKfr5vY61brQlow==}

  effect@3.18.4:
    resolution: {integrity: sha512-b1LXQJLe9D11wfnOKAk3PKxuqYshQ0Heez+y5pnkd3jLj1yx9QhM72zZ9uUrOQyNvrs2GZZd/3maL0ZV18YuDA==}

  electron-to-chromium@1.4.645:
    resolution: {integrity: sha512-EeS1oQDCmnYsRDRy2zTeC336a/4LZ6WKqvSaM1jLocEk5ZuyszkQtCpsqvuvaIXGOUjwtvF6LTcS8WueibXvSw==}

  emittery@0.13.1:
    resolution: {integrity: sha512-DeWwawk6r5yR9jFgnDKYt4sLS0LmHJJi3ZOnb5/JdbYwj3nW+FxQnHIjhBKz8YLC7oRNPVM9NQ47I3CVx34eqQ==}
    engines: {node: '>=12'}

  emoji-regex@10.4.0:
    resolution: {integrity: sha512-EC+0oUMY1Rqm4O6LLrgjtYDvcVYTy7chDnM4Q7030tP4Kwj3u/pR6gP9ygnp2CJMK5Gq+9Q2oqmrFJAz01DXjw==}

  emoji-regex@8.0.0:
    resolution: {integrity: sha512-MSjYzcWNOA0ewAHpz0MxpYFvwg6yjy1NG3xteoqz644VCo/RPgnr1/GGt+ic3iJTzQ8Eu3TdM14SawnVUmGE6A==}

  emoji-regex@9.2.2:
    resolution: {integrity: sha512-L18DaJsXSUk2+42pv8mLs5jJT2hqFkFE4j21wOmgbUqsZ2hL72NsUU785g9RXgo3s0ZNgVl42TiHp3ZtOv/Vyg==}

  empathic@2.0.0:
    resolution: {integrity: sha512-i6UzDscO/XfAcNYD75CfICkmfLedpyPDdozrLMmQc5ORaQcdMoc21OnlEylMIqI7U8eniKrPMxxtj8k0vhmJhA==}
    engines: {node: '>=14'}

  encodeurl@2.0.0:
    resolution: {integrity: sha512-Q0n9HRi4m6JuGIV1eFlmvJB7ZEVxu93IrMyiMsGC0lrMJMWzRgx6WGquyfQgZVb31vhGgXnfmPNNXmxnOkRBrg==}
    engines: {node: '>= 0.8'}

  encoding@0.1.13:
    resolution: {integrity: sha512-ETBauow1T35Y/WZMkio9jiM0Z5xjHHmJ4XmjZOq1l/dXz3lr2sRn87nJy20RupqSh1F2m3HHPSp8ShIPQJrJ3A==}

  end-of-stream@1.4.4:
    resolution: {integrity: sha512-+uw1inIHVPQoaVuHzRyXd21icM+cnt4CzD5rW+NC1wjOUSTOs+Te7FOv7AhN7vS9x/oIyhLP5PR1H+phQAHu5Q==}

  enhanced-resolve@5.17.0:
    resolution: {integrity: sha512-dwDPwZL0dmye8Txp2gzFmA6sxALaSvdRDjPH0viLcKrtlOL3tw62nWWweVD1SdILDTJrbrL6tdWVN58Wo6U3eA==}
    engines: {node: '>=10.13.0'}

  enhanced-resolve@5.18.1:
    resolution: {integrity: sha512-ZSW3ma5GkcQBIpwZTSRAI8N71Uuwgs93IezB7mf7R60tC8ZbJideoDNKjHn2O9KIlx6rkGTTEk1xUCK2E1Y2Yg==}
    engines: {node: '>=10.13.0'}

  env-paths@2.2.1:
    resolution: {integrity: sha512-+h1lkLKhZMTYjog1VEpJNG7NZJWcuc2DDk/qsqSTRRCOXiLjeQ1d1/udrUGhqMxUgAlwKNZ0cf2uqan5GLuS2A==}
    engines: {node: '>=6'}

  environment@1.1.0:
    resolution: {integrity: sha512-xUtoPkMggbz0MPyPiIWr1Kp4aeWJjDZ6SMvURhimjdZgsRuDplF5/s9hcgGhyXMhs+6vpnuoiZ2kFiu3FMnS8Q==}
    engines: {node: '>=18'}

  err-code@2.0.3:
    resolution: {integrity: sha512-2bmlRpNKBxT/CRmPOlyISQpNj+qSeYvcym/uT0Jx2bMOlKLtSy1ZmLuVxSEKKyor/N5yhvp/ZiG1oE3DEYMSFA==}

  error-ex@1.3.2:
    resolution: {integrity: sha512-7dFHNmqeFSEt2ZBsCriorKnn3Z2pj+fd9kmI6QoWw4//DL+icEBfc0U7qJCisqrTsKTjw4fNFy2pW9OqStD84g==}

  error-stack-parser-es@1.0.5:
    resolution: {integrity: sha512-5qucVt2XcuGMcEGgWI7i+yZpmpByQ8J1lHhcL7PwqCwu9FPP3VUXzT4ltHe5i2z9dePwEHcDVOAfSnHsOlCXRA==}

  es-define-property@1.0.1:
    resolution: {integrity: sha512-e3nRfgfUZ4rNGL232gUgX06QNyyez04KdjFrF+LTRoOXmrOgFKDg4BCdsjW8EnT69eqdYGmRpJwiPVYNrCaW3g==}
    engines: {node: '>= 0.4'}

  es-errors@1.3.0:
    resolution: {integrity: sha512-Zf5H2Kxt2xjTvbJvP2ZWLEICxA6j+hAmMzIlypy4xcBg1vKVnx89Wy0GbS+kf5cwCVFFzdCFh2XSCFNULS6csw==}
    engines: {node: '>= 0.4'}

  es-module-lexer@1.2.1:
    resolution: {integrity: sha512-9978wrXM50Y4rTMmW5kXIC09ZdXQZqkE4mxhwkd8VbzsGkXGPgV4zWuqQJgCEzYngdo2dYDa0l8xhX4fkSwJSg==}

  es-module-lexer@1.7.0:
    resolution: {integrity: sha512-jEQoCwk8hyb2AZziIOLhDqpm5+2ww5uIE6lkO/6jcOCusfk6LhMHpXXfBLXTZ7Ydyt0j4VoUQv6uGNYbdW+kBA==}

  es-object-atoms@1.1.1:
    resolution: {integrity: sha512-FGgH2h8zKNim9ljj7dankFPcICIK9Cp5bm+c2gQSYePhpaG5+esrLODihIorn+Pe6FGJzWhXQotPv73jTaldXA==}
    engines: {node: '>= 0.4'}

  es-set-tostringtag@2.1.0:
    resolution: {integrity: sha512-j6vWzfrGVfyXxge+O0x5sh6cvxAog0a/4Rdd2K36zCMV5eJ+/+tOAngRO8cODMNWbVRdVlmGZQL2YS3yR8bIUA==}
    engines: {node: '>= 0.4'}

  esbuild-register@3.6.0:
    resolution: {integrity: sha512-H2/S7Pm8a9CL1uhp9OvjwrBh5Pvx0H8qVOxNu8Wed9Y7qv56MPtq+GGM8RJpq6glYJn9Wspr8uw7l55uyinNeg==}
    peerDependencies:
      esbuild: '>=0.12 <1'

  esbuild@0.17.19:
    resolution: {integrity: sha512-XQ0jAPFkK/u3LcVRcvVHQcTIqD6E2H1fvZMA5dQPSOWb3suUbWbfbRf94pjc0bNzRYLfIrDRQXr7X+LHIm5oHw==}
    engines: {node: '>=12'}
    hasBin: true

  esbuild@0.25.4:
    resolution: {integrity: sha512-8pgjLUcUjcgDg+2Q4NYXnPbo/vncAY4UmyaCm0jZevERqCHZIaWwdJHkf8XQtu4AxSKCdvrUbT0XUr1IdZzI8Q==}
    engines: {node: '>=18'}
    hasBin: true

  esbuild@0.25.5:
    resolution: {integrity: sha512-P8OtKZRv/5J5hhz0cUAdu/cLuPIKXpQl1R9pZtvmHWQvrAUVd0UNIPT4IB4W3rNOqVO0rlqHmCIbSwxh/c9yUQ==}
    engines: {node: '>=18'}
    hasBin: true

  escalade@3.1.1:
    resolution: {integrity: sha512-k0er2gUkLf8O0zKJiAhmkTnJlTvINGv7ygDNPbeIsX/TJjGJZHuh9B2UxbsaEkmlEo9MfhrSzmhIlhRlI2GXnw==}
    engines: {node: '>=6'}

  escalade@3.2.0:
    resolution: {integrity: sha512-WUj2qlxaQtO4g6Pq5c29GTcWGDyd8itL8zTlipgECz3JesAiiOKotd8JU6otB3PACgG6xkJUyVhboMS+bje/jA==}
    engines: {node: '>=6'}

  escape-html@1.0.3:
    resolution: {integrity: sha512-NiSupZ4OeuGwr68lGIeym/ksIZMJodUGOSCZ/FSnTxcrekbvqrgdUxlJOMpijaKZVjAJrWrGs/6Jy8OMuyj9ow==}

  escape-string-regexp@1.0.5:
    resolution: {integrity: sha512-vbRorB5FUQWvla16U8R/qgaFIya2qGzwDrNmCZuYKrbdSUMG6I1ZCGQRefkRVhuOkIGVne7BQ35DSfo1qvJqFg==}
    engines: {node: '>=0.8.0'}

  escape-string-regexp@2.0.0:
    resolution: {integrity: sha512-UpzcLCXolUWcNu5HtVMHYdXJjArjsF9C0aNnquZYY4uW/Vu0miy5YoWvbV345HauVvcAUnpRuhMMcqTcGOY2+w==}
    engines: {node: '>=8'}

  escape-string-regexp@4.0.0:
    resolution: {integrity: sha512-TtpcNJ3XAzx3Gq8sWRzJaVajRs0uVxA2YAkdb1jm2YkPz4G6egUFAyA3n5vtEIZefPk5Wa4UXbKuS5fKkJWdgA==}
    engines: {node: '>=10'}

  escape-string-regexp@5.0.0:
    resolution: {integrity: sha512-/veY75JbMK4j1yjvuUxuVsiS/hr/4iHs9FTT6cgTexxdE0Ly/glccBAkloH/DofkjRbZU3bnoj38mOmhkZ0lHw==}
    engines: {node: '>=12'}

  eslint-config-prettier@10.1.8:
    resolution: {integrity: sha512-82GZUjRS0p/jganf6q1rEO25VSoHH0hKPCTrgillPjdI/3bgBhAE1QzHrHTizjpRvy6pGAvKjDJtk2pF9NDq8w==}
    hasBin: true
    peerDependencies:
      eslint: '>=7.0.0'

  eslint-formatter-pretty@4.1.0:
    resolution: {integrity: sha512-IsUTtGxF1hrH6lMWiSl1WbGaiP01eT6kzywdY1U+zLc0MP+nwEnUiS9UI8IaOTUhTeQJLlCEWIbXINBH4YJbBQ==}
    engines: {node: '>=10'}

  eslint-import-resolver-node@0.3.9:
    resolution: {integrity: sha512-WFj2isz22JahUv+B788TlO3N6zL3nNJGU8CcZbPZvVEkBPaJdCV4vy5wyghty5ROFbCRnm132v8BScu5/1BQ8g==}

  eslint-plugin-import-x@4.6.1:
    resolution: {integrity: sha512-wluSUifMIb7UfwWXqx7Yx0lE/SGCcGXECLx/9bCmbY2nneLwvAZ4vkd1IXDjPKFvdcdUgr1BaRnaRpx3k2+Pfw==}
    engines: {node: ^18.18.0 || ^20.9.0 || >=21.1.0}
    peerDependencies:
      eslint: ^8.57.0 || ^9.0.0

  eslint-plugin-jest@28.11.0:
    resolution: {integrity: sha512-QAfipLcNCWLVocVbZW8GimKn5p5iiMcgGbRzz8z/P5q7xw+cNEpYqyzFMtIF/ZgF2HLOyy+dYBut+DoYolvqig==}
    engines: {node: ^16.10.0 || ^18.12.0 || >=20.0.0}
    peerDependencies:
      '@typescript-eslint/eslint-plugin': ^6.0.0 || ^7.0.0 || ^8.0.0
      eslint: ^7.0.0 || ^8.0.0 || ^9.0.0
      jest: '*'
    peerDependenciesMeta:
      '@typescript-eslint/eslint-plugin':
        optional: true
      jest:
        optional: true

  eslint-plugin-local-rules@3.0.2:
    resolution: {integrity: sha512-IWME7GIYHXogTkFsToLdBCQVJ0U4kbSuVyDT+nKoR4UgtnVrrVeNWuAZkdEu1nxkvi9nsPccGehEEF6dgA28IQ==}

  eslint-plugin-prettier@5.5.4:
    resolution: {integrity: sha512-swNtI95SToIz05YINMA6Ox5R057IMAmWZ26GqPxusAp1TZzj+IdY9tXNWWD3vkF/wEqydCONcwjTFpxybBqZsg==}
    engines: {node: ^14.18.0 || >=16.0.0}
    peerDependencies:
      '@types/eslint': '>=8.0.0'
      eslint: '>=8.0.0'
      eslint-config-prettier: '>= 7.0.0 <10.0.0 || >=10.1.0'
      prettier: '>=3.0.0'
    peerDependenciesMeta:
      '@types/eslint':
        optional: true
      eslint-config-prettier:
        optional: true

  eslint-plugin-simple-import-sort@12.1.1:
    resolution: {integrity: sha512-6nuzu4xwQtE3332Uz0to+TxDQYRLTKRESSc2hefVT48Zc8JthmN23Gx9lnYhu0FtkRSL1oxny3kJ2aveVhmOVA==}
    peerDependencies:
      eslint: '>=5.0.0'

  eslint-rule-docs@1.1.235:
    resolution: {integrity: sha512-+TQ+x4JdTnDoFEXXb3fDvfGOwnyNV7duH8fXWTPD1ieaBmB8omj7Gw/pMBBu4uI2uJCCU8APDaQJzWuXnTsH4A==}

  eslint-scope@5.1.1:
    resolution: {integrity: sha512-2NxwbF/hZ0KpepYN0cNbo+FN6XoK7GaHlQhgx/hIZl6Va0bF45RQOOwhLIy8lQDbuCiadSLCBnH2CFYquit5bw==}
    engines: {node: '>=8.0.0'}

  eslint-scope@8.3.0:
    resolution: {integrity: sha512-pUNxi75F8MJ/GdeKtVLSbYg4ZI34J6C0C7sbL4YOp2exGwen7ZsuBqKzUhXd0qMQ362yET3z+uPwKeg/0C2XCQ==}
    engines: {node: ^18.18.0 || ^20.9.0 || >=21.1.0}

  eslint-visitor-keys@3.4.3:
    resolution: {integrity: sha512-wpc+LXeiyiisxPlEkUzU6svyS1frIO3Mgxj1fdy7Pm8Ygzguax2N3Fa/D/ag1WqbOprdI+uY6wMUl8/a2G+iag==}
    engines: {node: ^12.22.0 || ^14.17.0 || >=16.0.0}

  eslint-visitor-keys@4.2.0:
    resolution: {integrity: sha512-UyLnSehNt62FFhSwjZlHmeokpRK59rcz29j+F1/aDgbkbRTk7wIc9XzdoasMUbRNKDM0qQt/+BJ4BrpFeABemw==}
    engines: {node: ^18.18.0 || ^20.9.0 || >=21.1.0}

  eslint@9.22.0:
    resolution: {integrity: sha512-9V/QURhsRN40xuHXWjV64yvrzMjcz7ZyNoF2jJFmy9j/SLk0u1OLSZgXi28MrXjymnjEGSR80WCdab3RGMDveQ==}
    engines: {node: ^18.18.0 || ^20.9.0 || >=21.1.0}
    hasBin: true
    peerDependencies:
      jiti: '*'
    peerDependenciesMeta:
      jiti:
        optional: true

  espree@10.3.0:
    resolution: {integrity: sha512-0QYC8b24HWY8zjRnDTL6RiHfDbAWn63qb4LMj1Z4b076A4une81+z03Kg7l7mn/48PUTqoLptSXez8oknU8Clg==}
    engines: {node: ^18.18.0 || ^20.9.0 || >=21.1.0}

  esprima@4.0.1:
    resolution: {integrity: sha512-eGuFFw7Upda+g4p+QHvnW0RyTX/SVeJBDM/gCtMARO0cLuT2HcEKnTPvhjV6aGeqrCB/sbNop0Kszm0jsaWU4A==}
    engines: {node: '>=4'}
    hasBin: true

  esquery@1.6.0:
    resolution: {integrity: sha512-ca9pw9fomFcKPvFLXhBKUK90ZvGibiGOvRJNbjljY7s7uq/5YO4BOzcYtJqExdx99rF6aAcnRxHmcUHcz6sQsg==}
    engines: {node: '>=0.10'}

  esrecurse@4.3.0:
    resolution: {integrity: sha512-KmfKL3b6G+RXvP8N1vr3Tq1kL/oCFgn2NYXEtqP8/L3pKapUA4G8cFVaoF3SU323CD4XypR/ffioHmkti6/Tag==}
    engines: {node: '>=4.0'}

  estraverse@4.3.0:
    resolution: {integrity: sha512-39nnKffWz8xN1BU/2c79n9nB9HDzo0niYUqx6xyqUnyoAnQyyWpOTdZEeiCch8BBu515t4wp9ZmgVfVhn9EBpw==}
    engines: {node: '>=4.0'}

  estraverse@5.3.0:
    resolution: {integrity: sha512-MMdARuVEQziNTeJD8DgMqmhwR11BRQ/cBP+pLtYdSTnf3MIO8fFeiINEbX36ZdNlfU/7A9f3gUw49B3oQsvwBA==}
    engines: {node: '>=4.0'}

  estree-walker@0.6.1:
    resolution: {integrity: sha512-SqmZANLWS0mnatqbSfRP5g8OXZC12Fgg1IwNtLsyHDzJizORW4khDfjPqJZsemPWBB2uqykUah5YpQ6epsqC/w==}

  estree-walker@3.0.3:
    resolution: {integrity: sha512-7RUKfXgSMMkzt6ZuXmqapOurLGPPfgj6l9uRZ7lRGolvk0y2yocc35LdcxKC5PQZdn2DMqioAQ2NoWcrTKmm6g==}

  esutils@2.0.3:
    resolution: {integrity: sha512-kVscqXk4OCp68SZ0dkgEKVi6/8ij300KBWTJq32P/dYeWTSwK41WyTxalN1eRmA5Z9UU/LX9D7FWSmV9SAYx6g==}
    engines: {node: '>=0.10.0'}

  etag@1.8.1:
    resolution: {integrity: sha512-aIL5Fx7mawVa300al2BnEE4iNvo1qETxLrPI/o05L7z6go7fCw1J6EQmbK4FmJ2AS7kgVF/KEZWufBfdClMcPg==}
    engines: {node: '>= 0.6'}

  event-target-shim@5.0.1:
    resolution: {integrity: sha512-i/2XbnSz/uxRCU6+NdVJgKWDTM427+MqYbkQzD321DuCQJUqOuJKIA0IM2+W2xtYHdKOmZ4dR6fExsd4SXL+WQ==}
    engines: {node: '>=6'}

  eventemitter3@5.0.1:
    resolution: {integrity: sha512-GWkBvjiSZK87ELrYOSESUYeVIc9mvLLf/nXalMOS5dYrgZq9o5OVkbZAVM06CVxYsCwH9BDZFPlQTlPA1j4ahA==}

  events@3.3.0:
    resolution: {integrity: sha512-mQw+2fkQbALzQ7V0MY0IqdnXNOeTtP4r0lN9z7AAawCXgqea7bDii20AYrIBrFd/Hx0M2Ocz6S111CaFkUcb0Q==}
    engines: {node: '>=0.8.x'}

  eventsource-parser@3.0.1:
    resolution: {integrity: sha512-VARTJ9CYeuQYb0pZEPbzi740OWFgpHe7AYJ2WFZVnUDUQp5Dk2yJUgF36YsZ81cOyxT0QxmXD2EQpapAouzWVA==}
    engines: {node: '>=18.0.0'}

  eventsource@3.0.6:
    resolution: {integrity: sha512-l19WpE2m9hSuyP06+FbuUUf1G+R0SFLrtQfbRb9PRr+oimOfxQhgGCbVaXg5IvZyyTThJsxh6L/srkMiCeBPDA==}
    engines: {node: '>=18.0.0'}

  execa@5.1.1:
    resolution: {integrity: sha512-8uSpZZocAZRBAPIEINJj3Lo9HyGitllczc27Eh5YYojjMFMn8yHMDMaUHE2Jqfq05D/wucwI4JGURyXt1vchyg==}
    engines: {node: '>=10'}

  execa@8.0.1:
    resolution: {integrity: sha512-VyhnebXciFV2DESc+p6B+y0LjSm0krU4OgJN44qFAhBY0TJ+1V61tYD2+wHusZ6F9n5K+vl8k0sTy7PEfV4qpg==}
    engines: {node: '>=16.17'}

  exit-hook@2.2.1:
    resolution: {integrity: sha512-eNTPlAD67BmP31LDINZ3U7HSF8l57TxOY2PmBJ1shpCvpnxBF93mWCE8YHBnXs8qiUZJc9WDcWIeC3a2HIAMfw==}
    engines: {node: '>=6'}

  exit@0.1.2:
    resolution: {integrity: sha512-Zk/eNKV2zbjpKzrsQ+n1G6poVbErQxJ0LBOJXaKZ1EViLzH+hrLu9cdXI4zw9dBQJslwBEpbQ2P1oS7nDxs6jQ==}
    engines: {node: '>= 0.8.0'}

  expand-template@2.0.3:
    resolution: {integrity: sha512-XYfuKMvj4O35f/pOXLObndIRvyQ+/+6AhODh+OKWj9S9498pHHn/IMszH+gt0fBCRWMNfk1ZSp5x3AifmnI2vg==}
    engines: {node: '>=6'}

  expect-type@1.2.2:
    resolution: {integrity: sha512-JhFGDVJ7tmDJItKhYgJCGLOWjuK9vPxiXoUFLwLDc99NlmklilbiQJwoctZtt13+xMw91MCk/REan6MWHqDjyA==}
    engines: {node: '>=12.0.0'}

  expect@29.7.0:
    resolution: {integrity: sha512-2Zks0hf1VLFYI1kbh0I5jP3KHHyCHpkfyHBzsSXRFgl/Bg9mWYfMW8oD+PdMPlEwy5HNsR9JutYy6pMeOh61nw==}
    engines: {node: ^14.15.0 || ^16.10.0 || >=18.0.0}

  express-rate-limit@7.5.0:
    resolution: {integrity: sha512-eB5zbQh5h+VenMPM3fh+nw1YExi5nMr6HUCR62ELSP11huvxm/Uir1H1QEyTkk5QX6A58pX6NmaTMceKZ0Eodg==}
    engines: {node: '>= 16'}
    peerDependencies:
      express: ^4.11 || 5 || ^5.0.0-beta.1

  express@5.1.0:
    resolution: {integrity: sha512-DT9ck5YIRU+8GYzzU5kT3eHGA5iL+1Zd0EutOmTE9Dtk+Tvuzd23VBU+ec7HPNSTxXYO55gPV/hq4pSBJDjFpA==}
    engines: {node: '>= 18'}

  exsolve@1.0.7:
    resolution: {integrity: sha512-VO5fQUzZtI6C+vx4w/4BWJpg3s/5l+6pRQEHzFRM8WFi4XffSP1Z+4qi7GbjWbvRQEbdIco5mIMq+zX4rPuLrw==}

  external-editor@3.1.0:
    resolution: {integrity: sha512-hMQ4CX1p1izmuLYyZqLMO/qGNw10wSv9QDCPfzXfyFrOaCSSoRfqE1Kf1s5an66J5JZC62NewG+mK49jOCtQew==}
    engines: {node: '>=4'}

  extsprintf@1.4.1:
    resolution: {integrity: sha512-Wrk35e8ydCKDj/ArClo1VrPVmN8zph5V4AtHwIuHhvMXsKf73UT3BOD+azBIW+3wOJ4FhEH7zyaJCFvChjYvMA==}
    engines: {'0': node >=0.6.0}

  fast-check@3.23.2:
    resolution: {integrity: sha512-h5+1OzzfCC3Ef7VbtKdcv7zsstUQwUDlYpUTvjeUsJAssPgLn7QzbboPtL5ro04Mq0rPOsMzl7q5hIbRs2wD1A==}
    engines: {node: '>=8.0.0'}

  fast-check@3.3.0:
    resolution: {integrity: sha512-Zu6tZ4g0T4H9Tiz3tdNPEHrSbuICj7yhdOM9RCZKNMkpjZ9avDV3ORklXaEmh4zvkX24/bGZ9DxKKqWfXttUqw==}
    engines: {node: '>=8.0.0'}

  fast-content-type-parse@2.0.1:
    resolution: {integrity: sha512-nGqtvLrj5w0naR6tDPfB4cUmYCqouzyQiz6C5y/LtcDllJdrcc6WaWW6iXyIIOErTa/XRybj28aasdn4LkVk6Q==}

  fast-deep-equal@3.1.3:
    resolution: {integrity: sha512-f3qQ9oQy9j2AhBe/H9VC91wLmKBCCU/gDOnKNAYG5hswO7BLKj09Hc5HYNz9cGI++xlpDCIgDaitVs03ATR84Q==}

  fast-diff@1.3.0:
    resolution: {integrity: sha512-VxPP4NqbUjj6MaAOafWeUn2cXWLcCtljklUtZf0Ind4XQ+QPtmA0b18zZy0jIQx+ExRVCR/ZQpBmik5lXshNsw==}

  fast-fifo@1.3.2:
    resolution: {integrity: sha512-/d9sfos4yxzpwkDkuN7k2SqFKtYNmCTzgfEpz82x34IM9/zc8KGxQoXg1liNC/izpRM/MBdt44Nmx41ZWqk+FQ==}

  fast-glob@3.3.3:
    resolution: {integrity: sha512-7MptL8U0cqcFdzIzwOTHoilX9x5BrNqye7Z/LuC7kCMRio1EMSyqRK3BEAUD7sXRq4iT4AzTVuZdhgQ2TCvYLg==}
    engines: {node: '>=8.6.0'}

  fast-json-stable-stringify@2.1.0:
    resolution: {integrity: sha512-lhd/wF+Lk98HZoTCtlVraHtfh5XYijIjalXck7saUtuanSDyLMxnHhSXEDJqHxD7msR8D0uCmqlkwjCV8xvwHw==}

  fast-levenshtein@2.0.6:
    resolution: {integrity: sha512-DCXu6Ifhqcks7TZKY3Hxp3y6qphY5SJZmrWMDrKcERSOXWQdMhU9Ig/PYrzyw/ul9jOIyh0N4M0tbC5hodg8dw==}

  fast-uri@3.1.0:
    resolution: {integrity: sha512-iPeeDKJSWf4IEOasVVrknXpaBV0IApz/gp7S2bb7Z4Lljbl2MGJRqInZiUrQwV16cpzw/D3S5j5Julj/gT52AA==}

  fastq@1.15.0:
    resolution: {integrity: sha512-wBrocU2LCXXa+lWBt8RoIRD89Fi8OdABODa/kEnyeyjS5aZO5/GNvI5sEINADqP/h8M29UHTHUb53sUu5Ihqdw==}

  fb-watchman@2.0.2:
    resolution: {integrity: sha512-p5161BqbuCaSnB8jIbzQHOlpgsPmK5rJVDfDKO91Axs5NC1uu3HRQm6wt9cd9/+GtQQIO53JdGXXoyDpTAsgYA==}

  fdir@6.4.3:
    resolution: {integrity: sha512-PMXmW2y1hDDfTSRc9gaXIuCCRpuoz3Kaz8cUelp3smouvfT632ozg2vrT6lJsHKKOF59YLbOGfAWGUcKEfRMQw==}
    peerDependencies:
      picomatch: ^3 || ^4
    peerDependenciesMeta:
      picomatch:
        optional: true

  fdir@6.4.4:
    resolution: {integrity: sha512-1NZP+GK4GfuAv3PqKvxQRDMjdSRZjnkq7KfhlNrCNNlZ0ygQFpebfrnfnq/W7fpUnAv9aGWmY1zKx7FYL3gwhg==}
    peerDependencies:
      picomatch: ^3 || ^4
    peerDependenciesMeta:
      picomatch:
        optional: true

  fetch-blob@3.2.0:
    resolution: {integrity: sha512-7yAQpD2UMJzLi1Dqv7qFYnPbaPx7ZfFK6PiIxQ4PfkGPyNyl2Ugx+a/umUonmKqjhM4DnfbMvdX6otXq83soQQ==}
    engines: {node: ^12.20 || >= 14.13}

  fictional@3.0.1:
    resolution: {integrity: sha512-0JUaxdMWoyj/Udv4ourUzXgfu7fVdanGGYLFz5aWecPhhKpxoBBBxsfNowOKH4cuYgEFia65OY3spsYKkHe2ew==}

  file-entry-cache@8.0.0:
    resolution: {integrity: sha512-XXTUwCvisa5oacNGRP9SfNtYBNAMi+RPwBFmblZEF7N7swHYQS6/Zfk7SRwx4D5j3CH211YNRco1DEMNVfZCnQ==}
    engines: {node: '>=16.0.0'}

  file-uri-to-path@1.0.0:
    resolution: {integrity: sha512-0Zt+s3L7Vf1biwWZ29aARiVYLx7iMGnEUl9x33fbB/j3jR81u/O2LbqK+Bm1CDSNDKVtJ/YjwY7TUd5SkeLQLw==}

  fill-range@7.1.1:
    resolution: {integrity: sha512-YsGpe3WHLK8ZYi4tWDg2Jy3ebRz2rXowDxnld4bkQB00cc/1Zw9AWnC0i9ztDJitivtQvaI9KaLyKrc+hBW0yg==}
    engines: {node: '>=8'}

  finalhandler@2.1.0:
    resolution: {integrity: sha512-/t88Ty3d5JWQbWYgaOGCCYfXRwV1+be02WqYYlL6h0lEiUAMPM8o8qKGO01YIkOHzka2up08wvgYD0mDiI+q3Q==}
    engines: {node: '>= 0.8'}

  find-cache-dir@5.0.0:
    resolution: {integrity: sha512-OuWNfjfP05JcpAP3JPgAKUhWefjMRfI5iAoSsvE24ANYWJaepAtlSgWECSVEuRgSXpyNEc9DJwG/TZpgcOqyig==}
    engines: {node: '>=16'}

  find-up-simple@1.0.1:
    resolution: {integrity: sha512-afd4O7zpqHeRyg4PfDQsXmlDe2PfdHtJt6Akt8jOWaApLOZk5JXs6VMR29lz03pRe9mpykrRCYIYxaJYcfpncQ==}
    engines: {node: '>=18'}

  find-up@4.1.0:
    resolution: {integrity: sha512-PpOwAdQ/YlXQ2vj8a3h8IipDuYRi3wceVQQGYWxNINccq40Anw7BlsEXCMbt1Zt+OLA6Fq9suIpIWD0OsnISlw==}
    engines: {node: '>=8'}

  find-up@5.0.0:
    resolution: {integrity: sha512-78/PXT1wlLLDgTzDs7sjq9hzz0vXD+zn+7wypEe4fXQxCmdmqfGsEPQxmiCSQI3ajFV91bVSsvNtrJRiW6nGng==}
    engines: {node: '>=10'}

  find-up@6.3.0:
    resolution: {integrity: sha512-v2ZsoEuVHYy8ZIlYqwPe/39Cy+cFDzp4dXPaxNvkEuouymu+2Jbz0PxpKarJHYJTmv2HWT3O382qY8l4jMWthw==}
    engines: {node: ^12.20.0 || ^14.13.1 || >=16.0.0}

  find-up@7.0.0:
    resolution: {integrity: sha512-YyZM99iHrqLKjmt4LJDj58KI+fYyufRLBSYcqycxf//KpBk9FoewoGX0450m9nB44qrZnovzC2oeP5hUibxc/g==}
    engines: {node: '>=18'}

  flat-cache@4.0.1:
    resolution: {integrity: sha512-f7ccFPK3SXFHpx15UIGyRJ/FJQctuKZ0zVuN3frBo4HnK3cay9VEW0R6yPYFHC0AgqhukPzKjq22t5DmAyqGyw==}
    engines: {node: '>=16'}

  flatted@3.3.3:
    resolution: {integrity: sha512-GX+ysw4PBCz0PzosHDepZGANEuFCMLrnRTiEy9McGjmkCQYwRq4A/X786G/fjM/+OjsWSU1ZrY5qyARZmO/uwg==}

  fnv-plus@1.3.1:
    resolution: {integrity: sha512-Gz1EvfOneuFfk4yG458dJ3TLJ7gV19q3OM/vVvvHf7eT02Hm1DleB4edsia6ahbKgAYxO9gvyQ1ioWZR+a00Yw==}

  follow-redirects@1.15.6:
    resolution: {integrity: sha512-wWN62YITEaOpSK584EZXJafH1AGpO8RVgElfkuXbTOrPX4fIfOyEpW/CsiNd8JdYrAoOvafRTOEnvsO++qCqFA==}
    engines: {node: '>=4.0'}
    peerDependencies:
      debug: '*'
    peerDependenciesMeta:
      debug:
        optional: true

  follow-redirects@1.15.9:
    resolution: {integrity: sha512-gew4GsXizNgdoRyqmyfMHyAmXsZDk6mHkSxZFCzW9gwlbtOW44CDtYavM+y+72qD/Vq2l550kMF52DT8fOLJqQ==}
    engines: {node: '>=4.0'}
    peerDependencies:
      debug: '*'
    peerDependenciesMeta:
      debug:
        optional: true

  foreground-child@3.3.1:
    resolution: {integrity: sha512-gIXjKqtFuWEgzFRJA9WCQeSJLZDjgJUOMCMzxtvFq/37KojM1BFGufqsCy0r4qSQmYLsZYMeyRqzIWOMup03sw==}
    engines: {node: '>=14'}

  form-data@4.0.0:
    resolution: {integrity: sha512-ETEklSGi5t0QMZuiXoA/Q6vcnxcLQP5vdugSpuAyi6SVGi2clPPp+xgEhuMaHC+zGgn31Kd235W35f7Hykkaww==}
    engines: {node: '>= 6'}

  form-data@4.0.2:
    resolution: {integrity: sha512-hGfm/slu0ZabnNt4oaRZ6uREyfCj6P4fT/n6A1rGV+Z0VdGXjfOhVUpkn6qVQONHGIFwmveGXyDs75+nr6FM8w==}
    engines: {node: '>= 6'}

  format-util@1.0.5:
    resolution: {integrity: sha512-varLbTj0e0yVyRpqQhuWV+8hlePAgaoFRhNFj50BNjEIrw1/DphHSObtqwskVCPWNgzwPoQrZAbfa/SBiicNeg==}

  formdata-polyfill@4.0.10:
    resolution: {integrity: sha512-buewHzMvYL29jdeQTVILecSaZKnt/RJWjoZCF5OW60Z67/GmSLBkOFM7qh1PI3zFNtJbaZL5eQu1vLfazOwj4g==}
    engines: {node: '>=12.20.0'}

  forwarded@0.2.0:
    resolution: {integrity: sha512-buRG0fpBtRHSTCOASe6hD258tEubFoRLb4ZNA6NxMVHNw2gOcwHo9wyablzMzOA5z9xA9L1KNjk/Nt6MT9aYow==}
    engines: {node: '>= 0.6'}

  fp-ts@2.16.9:
    resolution: {integrity: sha512-+I2+FnVB+tVaxcYyQkHUq7ZdKScaBlX53A41mxQtpIccsfyv8PzdzP7fzp2AY832T4aoK6UZ5WRX/ebGd8uZuQ==}

  fresh@2.0.0:
    resolution: {integrity: sha512-Rx/WycZ60HOaqLKAi6cHRKKI7zxWbJ31MhntmtwMoaTeF7XFH9hhBp8vITaMidfljRQ6eYWCKkaTK+ykVJHP2A==}
    engines: {node: '>= 0.8'}

  fs-constants@1.0.0:
    resolution: {integrity: sha512-y6OAwoSIf7FyjMIv94u+b5rdheZEjzR63GTyZJm5qh4Bi+2YgwLCcI/fPFZkL5PSixOt6ZNKm+w+Hfp/Bciwow==}

  fs-extra@11.3.0:
    resolution: {integrity: sha512-Z4XaCL6dUDHfP/jT25jJKMmtxvuwbkrD1vNSMFlo9lNLY2c5FHYSQgHPRZUjAB26TpDEoW9HCOgplrdbaPV/ew==}
    engines: {node: '>=14.14'}

  fs-jetpack@5.1.0:
    resolution: {integrity: sha512-Xn4fDhLydXkuzepZVsr02jakLlmoARPy+YWIclo4kh0GyNGUHnTqeH/w/qIsVn50dFxtp8otPL2t/HcPJBbxUA==}

  fs-minipass@2.1.0:
    resolution: {integrity: sha512-V/JgOLFCS+R6Vcq0slCuaeWEdNC3ouDlJMNIsacH2VtALiu9mV4LPrHc5cDl8k5aw6J8jwgWWpiTo5RYhmIzvg==}
    engines: {node: '>= 8'}

  fs.realpath@1.0.0:
    resolution: {integrity: sha512-OO0pH2lK6a0hZnAdau5ItzHPI6pUlvI7jMVnxUQRtw4owF2wk8lOSabtGDCTP4Ggrg2MbGnWO9X8K1t4+fGMDw==}

  fsevents@2.3.3:
    resolution: {integrity: sha512-5xoDfX+fL7faATnagmWPpbFtwh/R77WmMMqqHGS65C3vvB0YHrgF+B1YmZ3441tMj5n63k0212XNoJwzlhffQw==}
    engines: {node: ^8.16.0 || ^10.6.0 || >=11.0.0}
    os: [darwin]

  function-bind@1.1.2:
    resolution: {integrity: sha512-7XHNxH7qX9xG5mIwxkhumTox/MIRNcOgDrxWsMt2pAr23WHp6MrRlN7FBSFpCpr+oVO0F744iUgR82nJMfG2SA==}

  gauge@4.0.4:
    resolution: {integrity: sha512-f9m+BEN5jkg6a0fZjleidjN51VE1X+mPFQ2DJ0uv1V39oCLCbsGe6yjbBnp7eK7z/+GAon99a3nHuqbuuthyPg==}
    engines: {node: ^12.13.0 || ^14.15.0 || >=16.0.0}
    deprecated: This package is no longer supported.

  generate-function@2.3.1:
    resolution: {integrity: sha512-eeB5GfMNeevm/GRYq20ShmsaGcmI81kIX2K9XQx5miC8KdHaC6Jm0qQ8ZNeGOi7wYB8OsdxKs+Y2oVuTFuVwKQ==}

  gensync@1.0.0-beta.2:
    resolution: {integrity: sha512-3hN7NaskYvMDLQY55gnW3NQ+mesEAepTqlg+VEbj7zzqEMBVNhzcGYYeqFo/TlYz6eQiFcp1HcsCZO+nGgS8zg==}
    engines: {node: '>=6.9.0'}

  get-caller-file@2.0.5:
    resolution: {integrity: sha512-DyFP3BM/3YHTQOCUL/w0OZHR0lpKeGrxotcHWcqNEdnltqFwXVfhEBQ94eIo34AfQpo0rGki4cyIiftY06h2Fg==}
    engines: {node: 6.* || 8.* || >= 10.*}

  get-east-asian-width@1.3.0:
    resolution: {integrity: sha512-vpeMIQKxczTD/0s2CdEWHcb0eeJe6TFjxb+J5xgX7hScxqrGuyjmv4c1D4A/gelKfyox0gJJwIHF+fLjeaM8kQ==}
    engines: {node: '>=18'}

  get-intrinsic@1.3.0:
    resolution: {integrity: sha512-9fSjSaos/fRIVIp+xSJlE6lfwhES7LNtKaCBIamHsjr2na1BiABJPo0mOjjz8GJDURarmCPGqaiVg5mfjb98CQ==}
    engines: {node: '>= 0.4'}

  get-package-type@0.1.0:
    resolution: {integrity: sha512-pjzuKtY64GYfWizNAJ0fr9VqttZkNiK2iS430LtIHzjBEr6bX8Am2zm4sW4Ro5wjWW5cAlRL1qAMTcXbjNAO2Q==}
    engines: {node: '>=8.0.0'}

  get-port-please@3.1.2:
    resolution: {integrity: sha512-Gxc29eLs1fbn6LQ4jSU4vXjlwyZhF5HsGuMAa7gqBP4Rw4yxxltyDUuF5MBclFzDTXO+ACchGQoeela4DSfzdQ==}

  get-port-please@3.2.0:
    resolution: {integrity: sha512-I9QVvBw5U/hw3RmWpYKRumUeaDgxTPd401x364rLmWBJcOQ753eov1eTgzDqRG9bqFIfDc7gfzcQEWrUri3o1A==}

  get-proto@1.0.1:
    resolution: {integrity: sha512-sTSfBjoXBp89JvIKIefqw7U2CCebsc74kiY6awiGogKtoSGbgjYE/G/+l9sF3MWFPNc9IcoOC4ODfKHfxFmp0g==}
    engines: {node: '>= 0.4'}

  get-source@2.0.12:
    resolution: {integrity: sha512-X5+4+iD+HoSeEED+uwrQ07BOQr0kEDFMVqqpBuI+RaZBpBpHCuXxo70bjar6f0b0u/DQJsJ7ssurpP0V60Az+w==}

  get-stream@6.0.1:
    resolution: {integrity: sha512-ts6Wi+2j3jQjqi70w5AlN8DFnkSwC+MqmxEzdEALB2qXZYV3X/b1CTfgPLGJNMeAWxdPfU8FO1ms3NUfaHCPYg==}
    engines: {node: '>=10'}

  get-stream@8.0.1:
    resolution: {integrity: sha512-VaUJspBffn/LMCJVoMvSAdmscJyS1auj5Zulnn5UoYcY531UWmdwhRWkcGKnGU93m5HSXP9LP2usOryrBtQowA==}
    engines: {node: '>=16'}

  get-tsconfig@4.10.0:
    resolution: {integrity: sha512-kGzZ3LWWQcGIAmg6iWvXn0ei6WDtV26wzHRMwDSzmAbcXrTEXxHy6IehI6/4eT6VRKyMP1eF1VqwrVUmE/LR7A==}

  giget@2.0.0:
    resolution: {integrity: sha512-L5bGsVkxJbJgdnwyuheIunkGatUF/zssUoxxjACCseZYAVbaqdh9Tsmmlkl8vYan09H7sbvKt4pS8GqKLBrEzA==}
    hasBin: true

  github-from-package@0.0.0:
    resolution: {integrity: sha512-SyHy3T1v2NUXn29OsWdxmK6RwHD+vkj3v8en8AOBZ1wBQ/hCAQ5bAQTD02kW4W9tUp/3Qh6J8r9EvntiyCmOOw==}

  glob-parent@5.1.2:
    resolution: {integrity: sha512-AOIgSQCepiJYwP3ARnGx+5VnTu2HBYdzbGP45eLw1vr3zB3vZLeyed1sC9hnbcOc9/SrMyM5RPQrkGz4aS9Zow==}
    engines: {node: '>= 6'}

  glob-parent@6.0.2:
    resolution: {integrity: sha512-XxwI8EOhVQgWp6iDL+3b0r86f4d6AX6zSU55HfB4ydCEuXLXc5FcYeOu+nnGftS4TEju/11rt4KJPTMgbfmv4A==}
    engines: {node: '>=10.13.0'}

  glob-to-regexp@0.4.1:
    resolution: {integrity: sha512-lkX1HJXwyMcprw/5YUZc2s7DrpAiHB21/V+E1rHUrVNokkvB6bqMzT0VfV6/86ZNabt1k14YOIaT7nDvOX3Iiw==}

  glob@10.4.5:
    resolution: {integrity: sha512-7Bv8RF0k6xjo7d4A/PxYLbUCfb6c+Vpd2/mB2yRDlew7Jb5hEXiCD9ibfO7wpk8i4sevK6DFny9h7EYbM3/sHg==}
    hasBin: true

  glob@7.2.3:
    resolution: {integrity: sha512-nFR0zLpU2YCaRxwoCJvL6UvCH2JFyFVIvwTLsIf21AuHlMskA1hhTdk+LlYJtOlYt9v6dvszD2BGRqBL+iQK9Q==}
    deprecated: Glob versions prior to v9 are no longer supported

  glob@8.1.0:
    resolution: {integrity: sha512-r8hpEjiQEYlF2QU0df3dS+nxxSIreXQS1qRhMJM0Q5NDdR386C7jb7Hwwod8Fgiuex+k0GFjgft18yvxm5XoCQ==}
    engines: {node: '>=12'}
    deprecated: Glob versions prior to v9 are no longer supported

  global-directory@4.0.0:
    resolution: {integrity: sha512-3vKugswCmRx+wqK8azY+6yFXfi3DzPLyMtzUmVbBp6CqV+7v6vcOwUJGt50fmc9orIyCh29g2ypcXWfbCMZVWw==}
    engines: {node: '>=18'}

  globals@11.12.0:
    resolution: {integrity: sha512-WOBp/EEGUiIsJSp7wcv/y6MO+lV9UoncWqxuFfm8eBwzWNgyfBd6Gz+IeKQ9jCmyhoH99g15M3T+QaVHFjizVA==}
    engines: {node: '>=4'}

  globals@14.0.0:
    resolution: {integrity: sha512-oahGvuMGQlPw/ivIYBjVSrWAfWLBeku5tpPE2fOPLi+WHffIWbuh2tCjhyQhTBPMf5E9jDEH4FOmTYgYwbKwtQ==}
    engines: {node: '>=18'}

  globals@16.0.0:
    resolution: {integrity: sha512-iInW14XItCXET01CQFqudPOWP2jYMl7T+QRQT+UNcR/iQncN/F0UNpgd76iFkBPgNQb4+X3LV9tLJYzwh+Gl3A==}
    engines: {node: '>=18'}

  globby@11.1.0:
    resolution: {integrity: sha512-jhIXaOzy1sb8IyocaruWSn1TjmnBVs8Ayhcy83rmxNJ8q2uWKCAj3CnJY+KpGSXCueAPc0i05kVvVKtP1t9S3g==}
    engines: {node: '>=10'}

  gopd@1.2.0:
    resolution: {integrity: sha512-ZUKRh6/kUFoAiTAtTYPZJ3hw9wNxx+BIBOijnlG9PnrJsCcSjs1wyyD6vJpaYtgnzDrKYRSqf3OO6Rfa93xsRg==}
    engines: {node: '>= 0.4'}

  graceful-fs@4.2.10:
    resolution: {integrity: sha512-9ByhssR2fPVsNZj478qUUbKfmL0+t5BDVyjShtyZZLiK7ZDAArFFfopyOTj0M05wE2tJPisA4iTnnXl2YoPvOA==}

  graceful-fs@4.2.11:
    resolution: {integrity: sha512-RbJ5/jmFcNNCcDV5o9eTnBLJ/HszWV0P73bc+Ff4nS/rJj+YaS6IGyiOL0VoBYX+l1Wrl3k63h/KrH+nhJ0XvQ==}

  grammex@3.1.11:
    resolution: {integrity: sha512-HNwLkgRg9SqTAd1N3Uh/MnKwTBTzwBxTOPbXQ8pb0tpwydjk90k4zRE8JUn9fMUiRwKtXFZ1TWFmms3dZHN+Fg==}

  graphemer@1.4.0:
    resolution: {integrity: sha512-EtKwoO6kxCL9WO5xipiHTZlSzBm7WLT627TqC/uVRd0HKmq8NXyebnNYxDoBi7wt8eTWrUrKXCOVaFq9x1kgag==}

  graphviz-mit@0.0.9:
    resolution: {integrity: sha512-om4IO5Rp5D/BnKluHsciWPi9tqB2MQN5yKbo9fXghFQL8QtWm3EpMnT/Llje0kE+DpG6qIQVLT6HqKpAnKyQGw==}
    engines: {node: '>=0.6.8'}

  hard-rejection@2.1.0:
    resolution: {integrity: sha512-VIZB+ibDhx7ObhAe7OVtoEbuP4h/MuOTHJ+J8h/eBXotJYl0fBgR72xDFCKgIh22OJZIOVNxBMWuhAr10r8HdA==}
    engines: {node: '>=6'}

  has-flag@3.0.0:
    resolution: {integrity: sha512-sKJf1+ceQBr4SMkvQnBDNDtf4TXpVhVGateu0t918bl30FnbE2m4vNLX+VWe/dpjlb+HugGYzW7uQXH98HPEYw==}
    engines: {node: '>=4'}

  has-flag@4.0.0:
    resolution: {integrity: sha512-EykJT/Q1KjTWctppgIAgfSO0tKVuZUjhgMr17kqTumMl6Afv3EISleU7qZUzoXDFTAHTDC4NOoG/ZxU3EvlMPQ==}
    engines: {node: '>=8'}

  has-symbols@1.1.0:
    resolution: {integrity: sha512-1cDNdwJ2Jaohmb3sg4OmKaMBwuC48sYni5HUw2DvsC8LjGTLK9h+eb1X6RyuOHe4hT0ULCW68iomhjUoKUqlPQ==}
    engines: {node: '>= 0.4'}

  has-tostringtag@1.0.2:
    resolution: {integrity: sha512-NqADB8VjPFLM2V0VvHUewwwsw0ZWBaIdgo+ieHtK3hasLz4qeCRjYcqfB6AQrBggRKppKF8L52/VqdVsO47Dlw==}
    engines: {node: '>= 0.4'}

  has-unicode@2.0.1:
    resolution: {integrity: sha512-8Rf9Y83NBReMnx0gFzA8JImQACstCYWUplepDa9xprwwtmgEZUF0h/i5xSA625zB/I37EtrswSST6OXxwaaIJQ==}

  hasha@5.2.2:
    resolution: {integrity: sha512-Hrp5vIK/xr5SkeN2onO32H0MgNZ0f17HRNH39WfL0SYUNOTZ5Lz1TJ8Pajo/87dYGEFlLMm7mIc/k/s6Bvz9HQ==}
    engines: {node: '>=8'}

  hasown@2.0.2:
    resolution: {integrity: sha512-0hJU9SCPvmMzIBdZFqNPXWa6dqh7WdH0cII9y+CyS8rG3nL48Bclra9HmKhVVUHyPWNH5Y7xDwAB7bfgSjkUMQ==}
    engines: {node: '>= 0.4'}

  hono@4.7.10:
    resolution: {integrity: sha512-QkACju9MiN59CKSY5JsGZCYmPZkA6sIW6OFCUp7qDjZu6S6KHtJHhAc9Uy9mV9F8PJ1/HQ3ybZF2yjCa/73fvQ==}
    engines: {node: '>=16.9.0'}

  hono@4.9.4:
    resolution: {integrity: sha512-61hl6MF6ojTl/8QSRu5ran6GXt+6zsngIUN95KzF5v5UjiX/xnrLR358BNRawwIRO49JwUqJqQe3Rb2v559R8Q==}
    engines: {node: '>=16.9.0'}

  hosted-git-info@2.8.9:
    resolution: {integrity: sha512-mxIDAb9Lsm6DoOJ7xH+5+X4y1LU/4Hi50L9C5sIswK3JzULS4bwk1FvjdBgvYR4bzT4tuUQiC15FE2f5HbLvYw==}

  hosted-git-info@4.1.0:
    resolution: {integrity: sha512-kyCuEOWjJqZuDbRHzL8V93NzQhwIB71oFWSyzVo+KPZI+pnQPPxucdkrOZvkLRnrf5URsQM+IJ09Dw29cRALIA==}
    engines: {node: '>=10'}

  html-escaper@2.0.2:
    resolution: {integrity: sha512-H2iMtd0I4Mt5eYiapRdIDjp+XzelXQ0tFE4JS7YFwFevXXMmOp9myNrUvCg0D6ws8iqkRPBfKHgbwig1SmlLfg==}

  http-cache-semantics@4.1.1:
    resolution: {integrity: sha512-er295DKPVsV82j5kw1Gjt+ADA/XYHsajl82cGNQG2eyoPkvgUhX+nDIyelzhIWbbsXP39EHcI6l5tYs2FYqYXQ==}

  http-errors@2.0.0:
    resolution: {integrity: sha512-FtwrG/euBzaEjYeRqOgly7G0qviiXoJWnvEH2Z1plBdXgbyjv34pHTSb9zoeHMyDy33+DWy5Wt9Wo+TURtOYSQ==}
    engines: {node: '>= 0.8'}

  http-proxy-agent@4.0.1:
    resolution: {integrity: sha512-k0zdNgqWTGA6aeIRVpvfVob4fL52dTfaehylg0Y4UvSySvOq/Y+BOyPrgpUrA7HylqvU8vIZGsRuXmspskV0Tg==}
    engines: {node: '>= 6'}

  http-proxy-agent@5.0.0:
    resolution: {integrity: sha512-n2hY8YdoRE1i7r6M0w9DIw5GgZN0G25P8zLCRQ8rjXtTU3vsNFBI/vWK/UIeE6g5MUUz6avwAPXmL6Fy9D/90w==}
    engines: {node: '>= 6'}

  http-proxy-agent@7.0.2:
    resolution: {integrity: sha512-T1gkAiYYDWYx3V5Bmyu7HcfcvL7mUrTWiM6yOfa3PIphViJ/gFPbvidQ+veqSOHci/PxBcDabeUNCzpOODJZig==}
    engines: {node: '>= 14'}

  http-status-codes@2.3.0:
    resolution: {integrity: sha512-RJ8XvFvpPM/Dmc5SV+dC4y5PCeOhT3x1Hq0NU3rjGeg5a/CqlhZ7uudknPwZFz4aeAXDcbAyaeP7GAo9lvngtA==}

  https-proxy-agent@5.0.1:
    resolution: {integrity: sha512-dFcAjpTQFgoLMzC2VwU+C/CbS7uRL0lWmxDITmqm7C+7F0Odmj6s9l6alZc6AELXhrnggM2CeWSXHGOdX2YtwA==}
    engines: {node: '>= 6'}

  https-proxy-agent@7.0.6:
    resolution: {integrity: sha512-vK9P5/iUfdl95AI+JVyUuIcVtd4ofvtrOr3HNtM2yxC9bnMbEdp3x01OhQNnjb8IJYi38VlTE3mBXwcfvywuSw==}
    engines: {node: '>= 14'}

  human-signals@2.1.0:
    resolution: {integrity: sha512-B4FFZ6q/T2jhhksgkbEW3HBvWIfDW85snkQgawt07S7J5QXTk6BkNV+0yAeZrM5QpMAdYlocGoljn0sJ/WQkFw==}
    engines: {node: '>=10.17.0'}

  human-signals@5.0.0:
    resolution: {integrity: sha512-AXcZb6vzzrFAUE61HnN4mpLqd/cSIwNQjtNWR0euPm6y0iqx3G4gOXaIDdtdDwZmhwe82LA6+zinmW4UBWVePQ==}
    engines: {node: '>=16.17.0'}

  humanize-ms@1.2.1:
    resolution: {integrity: sha512-Fl70vYtsAFb/C06PTS9dZBo7ihau+Tu/DNCk/OyHhea07S+aeMWpFFkUaXRa8fI+ScZbEI8dfSxwY7gxZ9SAVQ==}

  husky@9.1.7:
    resolution: {integrity: sha512-5gs5ytaNjBrh5Ow3zrvdUUY+0VxIuWVL4i9irt6friV+BqdCfmV11CQTWMiBYWHbXhco+J1kHfTOUkePhCDvMA==}
    engines: {node: '>=18'}
    hasBin: true

  hyperdyperid@1.2.0:
    resolution: {integrity: sha512-Y93lCzHYgGWdrJ66yIktxiaGULYc6oGiABxhcO5AufBeOyoIdZF7bIfLaOrbM0iGIOXQQgxxRrFEnb+Y6w1n4A==}
    engines: {node: '>=10.18'}

  iconv-lite@0.4.24:
    resolution: {integrity: sha512-v3MXnZAcvnywkTUEZomIActle7RXXeedOR31wwl7VlyoXO4Qi9arvSenNQWne1TcRwhCL1HwLI21bEqdpj8/rA==}
    engines: {node: '>=0.10.0'}

  iconv-lite@0.6.3:
    resolution: {integrity: sha512-4fCk79wshMdzMp2rH06qWrJE4iolqLhCUH+OiuIgU++RB0+94NlDL81atO7GX55uUKueo0txHNtvEyI6D7WdMw==}
    engines: {node: '>=0.10.0'}

  iconv-lite@0.7.0:
    resolution: {integrity: sha512-cf6L2Ds3h57VVmkZe+Pn+5APsT7FpqJtEhhieDCvrE2MK5Qk9MyffgQyuxQTm6BChfeZNtcOLHp9IcWRVcIcBQ==}
    engines: {node: '>=0.10.0'}

  identifier-regex@1.0.0:
    resolution: {integrity: sha512-Rcy5cjBOM9iTR+Vwy0Llyip9u0cA99T1yiWOhDW/+PDaTQhyski0tMovsipQ/FRNDkudjLWusJ/IMVIlG5WZnQ==}
    engines: {node: '>=18'}

  ieee754@1.2.1:
    resolution: {integrity: sha512-dcyqhDvX1C46lXZcVqCpK+FtMRQVdIMN6/Df5js2zouUsqG7I6sFxitIC+7KYK29KdXOLHdu9zL4sFnoVQnqaA==}

  ignore-walk@5.0.1:
    resolution: {integrity: sha512-yemi4pMf51WKT7khInJqAvsIGzoqYXblnsz0ql8tM+yi1EKYTY1evX4NAbJrLL/Aanr2HyZeluqU+Oi7MGHokw==}
    engines: {node: ^12.13.0 || ^14.15.0 || >=16.0.0}

  ignore@5.2.4:
    resolution: {integrity: sha512-MAb38BcSbH0eHNBxn7ql2NH/kX33OkB3lZ1BNdh7ENeRChHTYsTvWrMubiIAMNS2llXEEgZ1MUOBtXChP3kaFQ==}
    engines: {node: '>= 4'}

  ignore@5.3.1:
    resolution: {integrity: sha512-5Fytz/IraMjqpwfd34ke28PTVMjZjJG2MPn5t7OE4eUCUNf8BAa7b5WUS9/Qvr6mwOQS7Mk6vdsMno5he+T8Xw==}
    engines: {node: '>= 4'}

  ignore@5.3.2:
    resolution: {integrity: sha512-hsBTNUqQTDwkWtcdYI2i06Y/nUBEsNEDJKjWdigLvegy8kDuJAS8uRlpkkcQpyEXL0Z/pjDy5HBmMjRCJ2gq+g==}
    engines: {node: '>= 4'}

  import-fresh@3.3.1:
    resolution: {integrity: sha512-TR3KfrTZTYLPB6jUjfx6MF9WcWrHL9su5TObK4ZkYgBdWKPOFoSoQIdEuTuR82pmtxH2spWG9h6etwfr1pLBqQ==}
    engines: {node: '>=6'}

  import-in-the-middle@1.13.0:
    resolution: {integrity: sha512-YG86SYDtrL/Yu8JgfWb7kjQ0myLeT1whw6fs/ZHFkXFcbk9zJU9lOCsSJHpvaPumU11nN3US7NW6x1YTk+HrUA==}

  import-in-the-middle@2.0.0:
    resolution: {integrity: sha512-yNZhyQYqXpkT0AKq3F3KLasUSK4fHvebNH5hOsKQw2dhGSALvQ4U0BqUc5suziKvydO5u5hgN2hy1RJaho8U5A==}

  import-lazy@4.0.0:
    resolution: {integrity: sha512-rKtvo6a868b5Hu3heneU+L4yEQ4jYKLtjpnPeUdK7h0yzXGmyBTypknlkCvHFBqfX9YlorEiMM6Dnq/5atfHkw==}
    engines: {node: '>=8'}

  import-local@3.1.0:
    resolution: {integrity: sha512-ASB07uLtnDs1o6EHjKpX34BKYDSqnFerfTOJL2HvMqF70LnxpjkzDB8J44oT9pu4AMPkQwf8jl6szgvNd2tRIg==}
    engines: {node: '>=8'}
    hasBin: true

  imurmurhash@0.1.4:
    resolution: {integrity: sha512-JmXMZ6wuvDmLiHEml9ykzqO6lwFbof0GG4IkcGaENdCRDDmMVnny7s5HsIgHCbaq0w2MyPhDqkhTUgS2LU2PHA==}
    engines: {node: '>=0.8.19'}

  indent-string@4.0.0:
    resolution: {integrity: sha512-EdDDZu4A2OyIK7Lr/2zG+w5jmbuk1DVBnEwREQvBzspBJkCEbRa8GxU1lghYcaGJCnRWibjDXlq779X1/y5xwg==}
    engines: {node: '>=8'}

  index-to-position@1.2.0:
    resolution: {integrity: sha512-Yg7+ztRkqslMAS2iFaU+Oa4KTSidr63OsFGlOrJoW981kIYO3CGCS3wA95P1mUi/IVSJkn0D479KTJpVpvFNuw==}
    engines: {node: '>=18'}

  infer-owner@1.0.4:
    resolution: {integrity: sha512-IClj+Xz94+d7irH5qRyfJonOdfTzuDaifE6ZPWfx0N0+/ATZCbuTPq2prFl526urkQd90WyUKIh1DfBQ2hMz9A==}

  inflight@1.0.6:
    resolution: {integrity: sha512-k92I/b08q4wvFscXCLvqfsHCrjrF7yiXsQuIVvVE7N82W3+aqpzuUdBbfhWcy/FZR3/4IgflMgKLOsvPDrGCJA==}
    deprecated: This module is not supported, and leaks memory. Do not use it. Check out lru-cache if you want a good and tested way to coalesce async requests by a key value, which is much more comprehensive and powerful.

  inherits@2.0.4:
    resolution: {integrity: sha512-k/vGaX4/Yla3WzyMCvTQOXYeIHvqOKtnqBduzTHpzpQZzAskKMhZ2K+EnBiSM9zGSoIFeMpXKxa4dYeZIQqewQ==}

  ini@1.3.8:
    resolution: {integrity: sha512-JV/yugV2uzW5iMRSiZAyDtQd+nxtUnjeLt0acNdw98kKLrvuRVyB80tsREOE7yvGVgalhZ6RNXCmEHkUKBKxew==}

  ini@4.1.1:
    resolution: {integrity: sha512-QQnnxNyfvmHFIsj7gkPcYymR8Jdw/o7mp5ZFihxn6h8Ci6fh3Dx4E1gPjpQEpIuPo9XVNY/ZUwh4BPMjGyL01g==}
    engines: {node: ^14.17.0 || ^16.13.0 || >=18.0.0}

  ip@2.0.0:
    resolution: {integrity: sha512-WKa+XuLG1A1R0UWhl2+1XQSi+fZWMsYKffMZTTYsiZaUD8k2yDAj5atimTUD2TZkyCkNEeYE5NhFZmupOGtjYQ==}

  ipaddr.js@1.9.1:
    resolution: {integrity: sha512-0KI/607xoxSToH7GjN1FfSbLoU0+btTicjsQSWQlh/hZykN8KpmMf7uYwPW3R+akZ6R/w18ZlXSHBYXiYUPO3g==}
    engines: {node: '>= 0.10'}

  irregular-plurals@3.3.0:
    resolution: {integrity: sha512-MVBLKUTangM3EfRPFROhmWQQKRDsrgI83J8GS3jXy+OwYqiR2/aoWndYQ5416jLE3uaGgLH7ncme3X9y09gZ3g==}
    engines: {node: '>=8'}

  is-arrayish@0.2.1:
    resolution: {integrity: sha512-zz06S8t0ozoDXMG+ube26zeCTNXcKIPJZJi8hBrF4idCLms4CG9QtK7qBl1boi5ODzFpjswb5JPmHCbMpjaYzg==}

  is-arrayish@0.3.2:
    resolution: {integrity: sha512-eVRqCvVlZbuw3GrM63ovNSNAeA1K16kaR/LRY/92w0zxQ5/1YzwblUX652i4Xs9RwAGjW9d9y6X88t8OaAJfWQ==}

  is-ci@4.1.0:
    resolution: {integrity: sha512-Ab9bQDQ11lWootZUI5qxgN2ZXwxNI5hTwnsvOc1wyxQ7zQ8OkEDw79mI0+9jI3x432NfwbVRru+3noJfXF6lSQ==}
    hasBin: true

  is-core-module@2.16.1:
    resolution: {integrity: sha512-UfoeMA6fIJ8wTYFEUjelnaGI67v6+N7qXJEvQuIGa99l4xsCruSYOVSQ0uPANn4dAzm8lkYPaKLrrijLq7x23w==}
    engines: {node: '>= 0.4'}

  is-docker@2.2.1:
    resolution: {integrity: sha512-F+i2BKsFrH66iaUFc0woD8sLy8getkwTwtOBjvs56Cx4CgJDeKQeqfz8wAYiSb8JOprWhHH5p77PbmYCvvUuXQ==}
    engines: {node: '>=8'}
    hasBin: true

  is-docker@3.0.0:
    resolution: {integrity: sha512-eljcgEDlEns/7AXFosB5K/2nCM4P7FQPkGc/DWLy5rmFEWvZayGrik1d9/QIY5nJ4f9YsVvBkA6kJpHn9rISdQ==}
    engines: {node: ^12.20.0 || ^14.13.1 || >=16.0.0}
    hasBin: true

  is-extglob@2.1.1:
    resolution: {integrity: sha512-SbKbANkN603Vi4jEZv49LeVJMn4yGwsbzZworEoyEiutsN3nJYdbO36zfhGJ6QEDpOZIFkDtnq5JRxmvl3jsoQ==}
    engines: {node: '>=0.10.0'}

  is-fullwidth-code-point@3.0.0:
    resolution: {integrity: sha512-zymm5+u+sCsSWyD9qNaejV3DFvhCKclKdizYaJUuHA83RLjb7nSuGnddCHGv0hk+KY7BMAlsWeK4Ueg6EV6XQg==}
    engines: {node: '>=8'}

  is-fullwidth-code-point@4.0.0:
    resolution: {integrity: sha512-O4L094N2/dZ7xqVdrXhh9r1KODPJpFms8B5sGdJLPy664AgvXsreZUyCQQNItZRDlYug4xStLjNp/sz3HvBowQ==}
    engines: {node: '>=12'}

  is-fullwidth-code-point@5.0.0:
    resolution: {integrity: sha512-OVa3u9kkBbw7b8Xw5F9P+D/T9X+Z4+JruYVNapTjPYZYUznQ5YfWeFkOj606XYYW8yugTfC8Pj0hYqvi4ryAhA==}
    engines: {node: '>=18'}

  is-generator-fn@2.1.0:
    resolution: {integrity: sha512-cTIB4yPYL/Grw0EaSzASzg6bBy9gqCofvWN8okThAYIxKJZC+udlRAmGbM0XLeniEJSs8uEgHPGuHSe1XsOLSQ==}
    engines: {node: '>=6'}

  is-glob@4.0.3:
    resolution: {integrity: sha512-xelSayHH36ZgE7ZWhli7pW34hNbNl8Ojv5KVmkJD4hBdD3th8Tfk9vYasLM+mXWOZhFkgZfxhLSnrwRr4elSSg==}
    engines: {node: '>=0.10.0'}

  is-inside-container@1.0.0:
    resolution: {integrity: sha512-KIYLCCJghfHZxqjYBE7rEy0OBuTd5xCHS7tHVgvCLkx7StIoaxwNW3hCALgEUjFfeRk+MG/Qxmp/vtETEF3tRA==}
    engines: {node: '>=14.16'}
    hasBin: true

  is-interactive@2.0.0:
    resolution: {integrity: sha512-qP1vozQRI+BMOPcjFzrjXuQvdak2pHNUMZoeG2eRbiSqyvbEf/wQtEOTOX1guk6E3t36RkaqiSt8A/6YElNxLQ==}
    engines: {node: '>=12'}

  is-lambda@1.0.1:
    resolution: {integrity: sha512-z7CMFGNrENq5iFB9Bqo64Xk6Y9sg+epq1myIcdHaGnbMTYOxvzsEtdYqQUylB7LxfkvgrrjP32T6Ywciio9UIQ==}

  is-number@7.0.0:
    resolution: {integrity: sha512-41Cifkg6e8TylSpdtTpeLVMqvSBEVzTttHvERD741+pnZ8ANv0004MRL43QKPDlK9cGvNp6NZWZUBlbGXYxxng==}
    engines: {node: '>=0.12.0'}

  is-path-cwd@2.2.0:
    resolution: {integrity: sha512-w942bTcih8fdJPJmQHFzkS76NEP8Kzzvmw92cXsazb8intwLqPibPPdXf4ANdKV3rYMuuQYGIWtvz9JilB3NFQ==}
    engines: {node: '>=6'}

  is-path-inside@3.0.3:
    resolution: {integrity: sha512-Fd4gABb+ycGAmKou8eMftCupSir5lRxqf4aD/vd0cD2qc4HL07OjCeuHMr8Ro4CoMaeCKDB0/ECBOVWjTwUvPQ==}
    engines: {node: '>=8'}

  is-plain-obj@1.1.0:
    resolution: {integrity: sha512-yvkRyxmFKEOQ4pNXCmJG5AEQNlXJS5LaONXo5/cLdTZdWvsZ1ioJEonLGAosKlMWE8lwUy/bJzMjcw8az73+Fg==}
    engines: {node: '>=0.10.0'}

  is-plain-obj@4.1.0:
    resolution: {integrity: sha512-+Pgi+vMuUNkJyExiMBt5IlFoMyKnr5zhJ4Uspz58WOhBF5QoIZkFyNHIbBAtHwzVAgk5RtndVNsDRN61/mmDqg==}
    engines: {node: '>=12'}

  is-promise@4.0.0:
    resolution: {integrity: sha512-hvpoI6korhJMnej285dSg6nu1+e6uxs7zG3BYAm5byqDsgJNWwxzM6z6iZiAgQR4TJ30JmBTOwqZUw3WlyH3AQ==}

  is-property@1.0.2:
    resolution: {integrity: sha512-Ks/IoX00TtClbGQr4TWXemAnktAQvYB7HzcCxDGqEZU6oCmb2INHuOoKxbtR+HFkmYWBKv/dOZtGRiAjDhj92g==}

  is-stream@2.0.1:
    resolution: {integrity: sha512-hFoiJiTl63nn+kstHGBtewWSKnQLpyb155KHheA1l39uvtO9nWIop1p3udqPcUd/xbF1VLMO4n7OI6p7RbngDg==}
    engines: {node: '>=8'}

  is-stream@3.0.0:
    resolution: {integrity: sha512-LnQR4bZ9IADDRSkvpqMGvt/tEJWclzklNgSw48V5EAaAeDd6qGvN8ei6k5p0tvxSR171VmGyHuTiAOfxAbr8kA==}
    engines: {node: ^12.20.0 || ^14.13.1 || >=16.0.0}

  is-unicode-supported@0.1.0:
    resolution: {integrity: sha512-knxG2q4UC3u8stRGyAVJCOdxFmv5DZiRcdlIaAQXAbSfJya+OhopNotLQrstBhququ4ZpuKbDc/8S6mgXgPFPw==}
    engines: {node: '>=10'}

  is-unicode-supported@1.3.0:
    resolution: {integrity: sha512-43r2mRvz+8JRIKnWJ+3j8JtjRKZ6GmjzfaE/qiBJnikNnYv/6bagRJ1kUhNk8R5EX/GkobD+r+sfxCPJsiKBLQ==}
    engines: {node: '>=12'}

  is-unicode-supported@2.1.0:
    resolution: {integrity: sha512-mE00Gnza5EEB3Ds0HfMyllZzbBrmLOX3vfWoj9A9PEnTfratQ/BcaJOuMhnkhjXvb2+FkY3VuHqtAGpTPmglFQ==}
    engines: {node: '>=18'}

  is-windows@1.0.2:
    resolution: {integrity: sha512-eXK1UInq2bPmjyX6e3VHIzMLobc4J94i4AWn+Hpq3OU5KkrRC96OAcR3PRJ/pGu6m8TRnBHP9dkXQVsT/COVIA==}
    engines: {node: '>=0.10.0'}

  is-wsl@2.2.0:
    resolution: {integrity: sha512-fKzAra0rGJUUBwGBgNkHZuToZcn+TtXHpeCgmkMJMMYx1sQDYaCSyjJBSCa2nH1DGm7s3n1oBnohoVTBaN7Lww==}
    engines: {node: '>=8'}

  is-wsl@3.1.0:
    resolution: {integrity: sha512-UcVfVfaK4Sc4m7X3dUSoHoozQGBEFeDC+zVo06t98xe8CzHSZZBekNXH+tu0NalHolcJ/QAGqS46Hef7QXBIMw==}
    engines: {node: '>=16'}

  isarray@1.0.0:
    resolution: {integrity: sha512-VLghIWNM6ELQzo7zwmcg0NmTVyWKYjvIeM83yjp0wRDTmUnrM678fQbcKBo6n2CJEF0szoG//ytg+TKla89ALQ==}

  isexe@2.0.0:
    resolution: {integrity: sha512-RHxMLp9lnKHGHRng9QFhRCMbYAcVpn69smSGcq3f36xjgVVWThj4qqLbTLlq7Ssj8B+fIQ1EuCEGI2lKsyQeIw==}

  istanbul-lib-coverage@3.2.0:
    resolution: {integrity: sha512-eOeJ5BHCmHYvQK7xt9GkdHuzuCGS1Y6g9Gvnx3Ym33fz/HpLRYxiS0wHNr+m/MBC8B647Xt608vCDEvhl9c6Mw==}
    engines: {node: '>=8'}

  istanbul-lib-coverage@3.2.2:
    resolution: {integrity: sha512-O8dpsF+r0WV/8MNRKfnmrtCWhuKjxrq2w+jpzBL5UZKTi2LeVWnWOmWRxFlesJONmc+wLAGvKQZEOanko0LFTg==}
    engines: {node: '>=8'}

  istanbul-lib-instrument@5.2.1:
    resolution: {integrity: sha512-pzqtp31nLv/XFOzXGuvhCb8qhjmTVo5vjVk19XE4CRlSWz0KoeJ3bw9XsA7nOp9YBf4qHjwBxkDzKcME/J29Yg==}
    engines: {node: '>=8'}

  istanbul-lib-instrument@6.0.0:
    resolution: {integrity: sha512-x58orMzEVfzPUKqlbLd1hXCnySCxKdDKa6Rjg97CwuLLRI4g3FHTdnExu1OqffVFay6zeMW+T6/DowFLndWnIw==}
    engines: {node: '>=10'}

  istanbul-lib-report@3.0.1:
    resolution: {integrity: sha512-GCfE1mtsHGOELCU8e/Z7YWzpmybrx/+dSTfLrvY8qRmaY6zXTKWn6WQIjaAFw069icm6GVMNkgu0NzI4iPZUNw==}
    engines: {node: '>=10'}

  istanbul-lib-source-maps@4.0.1:
    resolution: {integrity: sha512-n3s8EwkdFIJCG3BPKBYvskgXGoy88ARzvegkitk60NxRdwltLOTaH7CUiMRXvwYorl0Q712iEjcWB+fK/MrWVw==}
    engines: {node: '>=10'}

  istanbul-lib-source-maps@5.0.6:
    resolution: {integrity: sha512-yg2d+Em4KizZC5niWhQaIomgf5WlL4vOOjZ5xGCmF8SnPE/mDWWXgvRExdcpCgh9lLRRa1/fSYp2ymmbJ1pI+A==}
    engines: {node: '>=10'}

  istanbul-reports@3.2.0:
    resolution: {integrity: sha512-HGYWWS/ehqTV3xN10i23tkPkpH46MLCIMFNCaaKNavAXTF1RkqxawEPtnjnGZ6XKSInBKkiOA5BKS+aZiY3AvA==}
    engines: {node: '>=8'}

  jackspeak@3.4.3:
    resolution: {integrity: sha512-OGlZQpz2yfahA/Rd1Y8Cd9SIEsqvXkLVoSw/cgwhnhFMDbsQFeZYoJJ7bIZBS9BcamUW96asq/npPWugM+RQBw==}

  jest-changed-files@29.7.0:
    resolution: {integrity: sha512-fEArFiwf1BpQ+4bXSprcDc3/x4HSzL4al2tozwVpDFpsxALjLYdyiIK4e5Vz66GQJIbXJ82+35PtysofptNX2w==}
    engines: {node: ^14.15.0 || ^16.10.0 || >=18.0.0}

  jest-circus@29.7.0:
    resolution: {integrity: sha512-3E1nCMgipcTkCocFwM90XXQab9bS+GMsjdpmPrlelaxwD93Ad8iVEjX/vvHPdLPnFf+L40u+5+iutRdA1N9myw==}
    engines: {node: ^14.15.0 || ^16.10.0 || >=18.0.0}

  jest-cli@29.7.0:
    resolution: {integrity: sha512-OVVobw2IubN/GSYsxETi+gOe7Ka59EFMR/twOU3Jb2GnKKeMGJB5SGUUrEz3SFVmJASUdZUzy83sLNNQ2gZslg==}
    engines: {node: ^14.15.0 || ^16.10.0 || >=18.0.0}
    hasBin: true
    peerDependencies:
      node-notifier: ^8.0.1 || ^9.0.0 || ^10.0.0
    peerDependenciesMeta:
      node-notifier:
        optional: true

  jest-config@29.7.0:
    resolution: {integrity: sha512-uXbpfeQ7R6TZBqI3/TxCU4q4ttk3u0PJeC+E0zbfSoSjq6bJ7buBPxzQPL0ifrkY4DNu4JUdk0ImlBUYi840eQ==}
    engines: {node: ^14.15.0 || ^16.10.0 || >=18.0.0}
    peerDependencies:
      '@types/node': '*'
      ts-node: '>=9.0.0'
    peerDependenciesMeta:
      '@types/node':
        optional: true
      ts-node:
        optional: true

  jest-diff@29.7.0:
    resolution: {integrity: sha512-LMIgiIrhigmPrs03JHpxUh2yISK3vLFPkAodPeo0+BuF7wA2FoQbkEg1u8gBYBThncu7e1oEDUfIXVuTqLRUjw==}
    engines: {node: ^14.15.0 || ^16.10.0 || >=18.0.0}

  jest-docblock@29.7.0:
    resolution: {integrity: sha512-q617Auw3A612guyaFgsbFeYpNP5t2aoUNLwBUbc/0kD1R4t9ixDbyFTHd1nok4epoVFpr7PmeWHrhvuV3XaJ4g==}
    engines: {node: ^14.15.0 || ^16.10.0 || >=18.0.0}

  jest-each@29.7.0:
    resolution: {integrity: sha512-gns+Er14+ZrEoC5fhOfYCY1LOHHr0TI+rQUHZS8Ttw2l7gl+80eHc/gFf2Ktkw0+SIACDTeWvpFcv3B04VembQ==}
    engines: {node: ^14.15.0 || ^16.10.0 || >=18.0.0}

  jest-environment-node@29.7.0:
    resolution: {integrity: sha512-DOSwCRqXirTOyheM+4d5YZOrWcdu0LNZ87ewUoywbcb2XR4wKgqiG8vNeYwhjFMbEkfju7wx2GYH0P2gevGvFw==}
    engines: {node: ^14.15.0 || ^16.10.0 || >=18.0.0}

  jest-extended@4.0.2:
    resolution: {integrity: sha512-FH7aaPgtGYHc9mRjriS0ZEHYM5/W69tLrFTIdzm+yJgeoCmmrSB/luSfMSqWP9O29QWHPEmJ4qmU6EwsZideog==}
    engines: {node: ^14.15.0 || ^16.10.0 || >=18.0.0}
    peerDependencies:
      jest: '>=27.2.5'
    peerDependenciesMeta:
      jest:
        optional: true

  jest-get-type@29.6.3:
    resolution: {integrity: sha512-zrteXnqYxfQh7l5FHyL38jL39di8H8rHoecLH3JNxH3BwOrBsNeabdap5e0I23lD4HHI8W5VFBZqG4Eaq5LNcw==}
    engines: {node: ^14.15.0 || ^16.10.0 || >=18.0.0}

  jest-haste-map@29.7.0:
    resolution: {integrity: sha512-fP8u2pyfqx0K1rGn1R9pyE0/KTn+G7PxktWidOBTqFPLYX0b9ksaMFkhK5vrS3DVun09pckLdlx90QthlW7AmA==}
    engines: {node: ^14.15.0 || ^16.10.0 || >=18.0.0}

  jest-junit@16.0.0:
    resolution: {integrity: sha512-A94mmw6NfJab4Fg/BlvVOUXzXgF0XIH6EmTgJ5NDPp4xoKq0Kr7sErb+4Xs9nZvu58pJojz5RFGpqnZYJTrRfQ==}
    engines: {node: '>=10.12.0'}

  jest-leak-detector@29.7.0:
    resolution: {integrity: sha512-kYA8IJcSYtST2BY9I+SMC32nDpBT3J2NvWJx8+JCuCdl/CR1I4EKUJROiP8XtCcxqgTTBGJNdbB1A8XRKbTetw==}
    engines: {node: ^14.15.0 || ^16.10.0 || >=18.0.0}

  jest-matcher-utils@29.7.0:
    resolution: {integrity: sha512-sBkD+Xi9DtcChsI3L3u0+N0opgPYnCRPtGcQYrgXmR+hmt/fYfWAL0xRXYU8eWOdfuLgBe0YCW3AFtnRLagq/g==}
    engines: {node: ^14.15.0 || ^16.10.0 || >=18.0.0}

  jest-message-util@29.7.0:
    resolution: {integrity: sha512-GBEV4GRADeP+qtB2+6u61stea8mGcOT4mCtrYISZwfu9/ISHFJ/5zOMXYbpBE9RsS5+Gb63DW4FgmnKJ79Kf6w==}
    engines: {node: ^14.15.0 || ^16.10.0 || >=18.0.0}

  jest-mock@29.7.0:
    resolution: {integrity: sha512-ITOMZn+UkYS4ZFh83xYAOzWStloNzJFO2s8DWrE4lhtGD+AorgnbkiKERe4wQVBydIGPx059g6riW5Btp6Llnw==}
    engines: {node: ^14.15.0 || ^16.10.0 || >=18.0.0}

  jest-pnp-resolver@1.2.2:
    resolution: {integrity: sha512-olV41bKSMm8BdnuMsewT4jqlZ8+3TCARAXjZGT9jcoSnrfUnRCqnMoF9XEeoWjbzObpqF9dRhHQj0Xb9QdF6/w==}
    engines: {node: '>=6'}
    peerDependencies:
      jest-resolve: '*'
    peerDependenciesMeta:
      jest-resolve:
        optional: true

  jest-regex-util@29.6.3:
    resolution: {integrity: sha512-KJJBsRCyyLNWCNBOvZyRDnAIfUiRJ8v+hOBQYGn8gDyF3UegwiP4gwRR3/SDa42g1YbVycTidUF3rKjyLFDWbg==}
    engines: {node: ^14.15.0 || ^16.10.0 || >=18.0.0}

  jest-resolve-dependencies@29.7.0:
    resolution: {integrity: sha512-un0zD/6qxJ+S0et7WxeI3H5XSe9lTBBR7bOHCHXkKR6luG5mwDDlIzVQ0V5cZCuoTgEdcdwzTghYkTWfubi+nA==}
    engines: {node: ^14.15.0 || ^16.10.0 || >=18.0.0}

  jest-resolve@29.7.0:
    resolution: {integrity: sha512-IOVhZSrg+UvVAshDSDtHyFCCBUl/Q3AAJv8iZ6ZjnZ74xzvwuzLXid9IIIPgTnY62SJjfuupMKZsZQRsCvxEgA==}
    engines: {node: ^14.15.0 || ^16.10.0 || >=18.0.0}

  jest-runner@29.7.0:
    resolution: {integrity: sha512-fsc4N6cPCAahybGBfTRcq5wFR6fpLznMg47sY5aDpsoejOcVYFb07AHuSnR0liMcPTgBsA3ZJL6kFOjPdoNipQ==}
    engines: {node: ^14.15.0 || ^16.10.0 || >=18.0.0}

  jest-runtime@29.7.0:
    resolution: {integrity: sha512-gUnLjgwdGqW7B4LvOIkbKs9WGbn+QLqRQQ9juC6HndeDiezIwhDP+mhMwHWCEcfQ5RUXa6OPnFF8BJh5xegwwQ==}
    engines: {node: ^14.15.0 || ^16.10.0 || >=18.0.0}

  jest-serializer-ansi-escapes@4.0.0:
    resolution: {integrity: sha512-WrxiW6Fz9yK02vmVyqtpUWTG6b2Sqz2X0+wJUe4SOgqBcTAFha4GRBuKxqg8P1OAMstBfZ+dnEu/WYHFztTatQ==}
    engines: {node: '>=18'}

  jest-snapshot@29.7.0:
    resolution: {integrity: sha512-Rm0BMWtxBcioHr1/OX5YCP8Uov4riHvKPknOGs804Zg9JGZgmIBkbtlxJC/7Z4msKYVbIJtfU+tKb8xlYNfdkw==}
    engines: {node: ^14.15.0 || ^16.10.0 || >=18.0.0}

  jest-util@29.7.0:
    resolution: {integrity: sha512-z6EbKajIpqGKU56y5KBUgy1dt1ihhQJgWzUlZHArA/+X2ad7Cb5iF+AK1EWVL/Bo7Rz9uurpqw6SiBCefUbCGA==}
    engines: {node: ^14.15.0 || ^16.10.0 || >=18.0.0}

  jest-validate@29.7.0:
    resolution: {integrity: sha512-ZB7wHqaRGVw/9hST/OuFUReG7M8vKeq0/J2egIGLdvjHCmYqGARhzXmtgi+gVeZ5uXFF219aOc3Ls2yLg27tkw==}
    engines: {node: ^14.15.0 || ^16.10.0 || >=18.0.0}

  jest-watcher@29.7.0:
    resolution: {integrity: sha512-49Fg7WXkU3Vl2h6LbLtMQ/HyB6rXSIX7SqvBLQmssRBGN9I0PNvPmAmCWSOY6SOvrjhI/F7/bGAv9RtnsPA03g==}
    engines: {node: ^14.15.0 || ^16.10.0 || >=18.0.0}

  jest-worker@27.5.1:
    resolution: {integrity: sha512-7vuh85V5cdDofPyxn58nrPjBktZo0u9x1g8WtjQol+jZDaE+fhN+cIvTj11GndBnMnyfrUOG1sZQxCdjKh+DKg==}
    engines: {node: '>= 10.13.0'}

  jest-worker@29.7.0:
    resolution: {integrity: sha512-eIz2msL/EzL9UFTFFx7jBTkeZfku0yUAyZZZmJ93H2TYEiroIx2PQjEXcwYtYl8zXCxb+PAmA2hLIt/6ZEkPHw==}
    engines: {node: ^14.15.0 || ^16.10.0 || >=18.0.0}

  jest@29.7.0:
    resolution: {integrity: sha512-NIy3oAFp9shda19hy4HK0HRTWKtPJmGdnvywu01nOqNC2vZg+Z+fvJDxpMQA88eb2I9EcafcdjYgsDthnYTvGw==}
    engines: {node: ^14.15.0 || ^16.10.0 || >=18.0.0}
    hasBin: true
    peerDependencies:
      node-notifier: ^8.0.1 || ^9.0.0 || ^10.0.0
    peerDependenciesMeta:
      node-notifier:
        optional: true

  jiti@2.4.2:
    resolution: {integrity: sha512-rg9zJN+G4n2nfJl5MW3BMygZX56zKPNVEYYqq7adpmMh4Jn2QNEwhvQlFy6jPVdcod7txZtKHWnyZiA3a0zP7A==}
    hasBin: true

  jju@1.4.0:
    resolution: {integrity: sha512-8wb9Yw966OSxApiCt0K3yNJL8pnNeIv+OEq2YMidz4FKP6nonSRoOXc80iXY4JaN2FC11B9qsNmDsm+ZOfMROA==}

  js-base64@3.7.5:
    resolution: {integrity: sha512-3MEt5DTINKqfScXKfJFrRbxkrnk2AxPWGBL/ycjz4dK8iqiSJ06UxD8jh8xuh6p10TX4t2+7FsBYVxxQbMg+qA==}

  js-levenshtein@1.1.6:
    resolution: {integrity: sha512-X2BB11YZtrRqY4EnQcLX5Rh373zbK4alC1FW7D7MBhL2gtcC17cTnr6DmfHZeS0s2rTHjUTMMHfG7gO8SSdw+g==}
    engines: {node: '>=0.10.0'}

  js-md4@0.3.2:
    resolution: {integrity: sha512-/GDnfQYsltsjRswQhN9fhv3EMw2sCpUdrdxyWDOUK7eyD++r3gRhzgiQgc/x4MAv2i1iuQ4lxO5mvqM3vj4bwA==}

  js-tokens@4.0.0:
    resolution: {integrity: sha512-RdJUflcE3cUzKiMqQgsCu06FPu9UdIJO0beYbPhHN4k6apgJtifcoCtT9bcxOpYBtpD2kCM6Sbzg4CausW/PKQ==}

  js-tokens@9.0.1:
    resolution: {integrity: sha512-mxa9E9ITFOt0ban3j6L5MpjwegGz6lBQmM1IJkWeBZGcMxto50+eWdjC/52xDbS2vy0k7vIMK0Fe2wfL9OQSpQ==}

  js-yaml@3.14.1:
    resolution: {integrity: sha512-okMH7OXXJ7YrN9Ok3/SXrnu4iX9yOk+25nqX4imS2npuvTYDmo/QEZoqwZkYaIDk3jVvBOTOIEgEhaLOynBS9g==}
    hasBin: true

  js-yaml@4.1.0:
    resolution: {integrity: sha512-wpxZs9NoxZaJESJGIZTyDEaYpl0FKSA+FB9aJiyemKhMwkxQg63h4T1KJgUGHpTqPDNRcmmYLugrRjJlBtWvRA==}
    hasBin: true

  jsesc@2.5.2:
    resolution: {integrity: sha512-OYu7XEzjkCQ3C5Ps3QIZsQfNpqoJyZZA99wd9aWd05NCtC5pWOkShK2mkL6HXQR6/Cy2lbNdPlZBpuQHXE63gA==}
    engines: {node: '>=4'}
    hasBin: true

  jsesc@3.1.0:
    resolution: {integrity: sha512-/sM3dO2FOzXjKQhJuo0Q173wf2KOo8t4I8vHy6lF9poUp7bKT0/NHE8fPX23PwfhnykfqnC2xRxOnVw5XuGIaA==}
    engines: {node: '>=6'}
    hasBin: true

  json-buffer@3.0.1:
    resolution: {integrity: sha512-4bV5BfR2mqfQTJm+V5tPPdf+ZpuhiIvTuAB5g8kcrXOZpTT/QwwVRWBywX1ozr6lEuPdbHxwaJlm9G6mI2sfSQ==}

  json-parse-even-better-errors@2.3.1:
    resolution: {integrity: sha512-xyFwyhro/JEof6Ghe2iz2NcXoj2sloNsWr/XsERDK/oiPCfaNhl5ONfp+jQdAZRQQ0IJWNzH9zIZF7li91kh2w==}

  json-schema-traverse@0.4.1:
    resolution: {integrity: sha512-xbbCH5dCYU5T8LcEhhuh7HJ88HXuW3qsI3Y0zOZFKfZEHcpWiHU/Jxzk629Brsab/mMiHQti9wMP+845RPe3Vg==}

  json-schema-traverse@1.0.0:
    resolution: {integrity: sha512-NM8/P9n3XjXhIZn1lLhkFaACTOURQXjWhV4BA/RnOv8xvgqtqpAX9IO4mRQxSx1Rlo4tqzeqb0sOlruaOy3dug==}

  json-stable-stringify-without-jsonify@1.0.1:
    resolution: {integrity: sha512-Bdboy+l7tA3OGW6FjyFHWkP5LuByj1Tk33Ljyq0axyzdk9//JSi2u3fP1QSmd1KNwq6VOKYGlAu87CisVir6Pw==}

  json5@2.2.3:
    resolution: {integrity: sha512-XmOWe7eyHYH14cLdVPoyg+GOH3rYX++KpzrylJwSW98t3Nk+U8XOl8FWKOgwtzdb8lXGf6zYwDUzeHMWfxasyg==}
    engines: {node: '>=6'}
    hasBin: true

  jsonc-parser@3.2.0:
    resolution: {integrity: sha512-gfFQZrcTc8CnKXp6Y4/CBT3fTc0OVuDofpre4aEeEpSBPV5X5v4+Vmx+8snU7RLPrNHPKSgLxGo9YuQzz20o+w==}

  jsonfile@6.1.0:
    resolution: {integrity: sha512-5dgndWOriYSm5cnYaJNhalLNDKOqFwyDB/rr1E9ZsGciGvKPs8R2xYGCacuf3z6K1YKDz182fd+fY3cn3pMqXQ==}

  jsonparse@1.3.1:
    resolution: {integrity: sha512-POQXvpdL69+CluYsillJ7SUhKvytYjW9vG/GKpnf+xP8UWgYEM/RaMzHHofbALDiKbbP1W8UEYmgGl39WkPZsg==}
    engines: {'0': node >= 0.2.0}

  jsonstream-next@3.0.0:
    resolution: {integrity: sha512-aAi6oPhdt7BKyQn1SrIIGZBt0ukKuOUE1qV6kJ3GgioSOYzsRc8z9Hfr1BVmacA/jLe9nARfmgMGgn68BqIAgg==}
    engines: {node: '>=10'}
    hasBin: true

  jsonwebtoken@9.0.2:
    resolution: {integrity: sha512-PRp66vJ865SSqOlgqS8hujT5U4AOgMfhrwYIuIhfKaoSCZcirrmASQr8CX7cUg+RMih+hgznrjp99o+W4pJLHQ==}
    engines: {node: '>=12', npm: '>=6'}

  jwa@1.4.1:
    resolution: {integrity: sha512-qiLX/xhEEFKUAJ6FiBMbes3w9ATzyk5W7Hvzpa/SLYdxNtng+gcurvrI7TbACjIXlsJyr05/S1oUhZrc63evQA==}

  jwa@2.0.0:
    resolution: {integrity: sha512-jrZ2Qx916EA+fq9cEAeCROWPTfCwi1IVHqT2tapuqLEVVDKFDENFw1oL+MwrTvH6msKxsd1YTDVw6uKEcsrLEA==}

  jws@3.2.2:
    resolution: {integrity: sha512-YHlZCB6lMTllWDtSPHz/ZXTsi8S00usEV6v1tjq8tOUZzw7DpSDWVXjXDre6ed1w/pd495ODpHZYSdkRTsa0HA==}

  jws@4.0.0:
    resolution: {integrity: sha512-KDncfTmOZoOMTFG4mBlG0qUIOlc03fmzH+ru6RgYVZhPkyiy/92Owlt/8UEN+a4TXR1FQetfIpJE8ApdvdVxTg==}

  kareem@2.6.3:
    resolution: {integrity: sha512-C3iHfuGUXK2u8/ipq9LfjFfXFxAZMQJJq7vLS45r3D9Y2xQ/m4S8zaR4zMLFWh9AsNPXmcFfUDhTEO8UIC/V6Q==}
    engines: {node: '>=12.0.0'}

  keyv@4.5.4:
    resolution: {integrity: sha512-oxVHkHR/EJf2CNXnWxRLW6mg7JyCCUcG0DtEGmL2ctUo1PNTin1PUil+r/+4r5MpVgC/fn1kjsx7mjSujKqIpw==}

  kind-of@6.0.3:
    resolution: {integrity: sha512-dcS1ul+9tmeD95T+x28/ehLgd9mENa3LsvDTtzm3vyBEO7RPptvAD+t44WVXaUjTBRcrpFeFlC8WCruUR456hw==}
    engines: {node: '>=0.10.0'}

  kleur@3.0.3:
    resolution: {integrity: sha512-eTIzlVOSUR+JxdDFepEYcBMtZ9Qqdef+rnzWdRZuMbOywu5tO2w2N7rqjoANZ5k9vywhL6Br1VRjUIgTQx4E8w==}
    engines: {node: '>=6'}

  kleur@4.1.5:
    resolution: {integrity: sha512-o+NO+8WrRiQEE4/7nwRJhN1HWpVmJm511pBHUxPLtp0BUISzlBplORYSmTclCnJvQq2tKu/sgl3xVpkc7ZWuQQ==}
    engines: {node: '>=6'}

  klona@2.0.6:
    resolution: {integrity: sha512-dhG34DXATL5hSxJbIexCft8FChFXtmskoZYnoPWjXQuebWYCNkVeV3KkGegCK9CP1oswI/vQibS2GY7Em/sJJA==}
    engines: {node: '>= 8'}

  ky@1.7.5:
    resolution: {integrity: sha512-HzhziW6sc5m0pwi5M196+7cEBtbt0lCYi67wNsiwMUmz833wloE0gbzJPWKs1gliFKQb34huItDQX97LyOdPdA==}
    engines: {node: '>=18'}

  lazystream@1.0.1:
    resolution: {integrity: sha512-b94GiNHQNy6JNTrt5w6zNyffMrNkXZb3KTkCZJb2V1xaEGCk093vkZ2jk3tpaeP33/OiXC+WvK9AxUebnf5nbw==}
    engines: {node: '>= 0.6.3'}

  leven@3.1.0:
    resolution: {integrity: sha512-qsda+H8jTaUaN/x5vzW2rzc+8Rw4TAQ/4KjB46IwK5VH+IlVeeeje/EoZRpiXvIqjFgK84QffqPztGI3VBLG1A==}
    engines: {node: '>=6'}

  levn@0.4.1:
    resolution: {integrity: sha512-+bT2uH4E5LGE7h/n3evcS/sQlJXCpIp6ym8OWJ5eV6+67Dsql/LaaT7qJBAt2rzfoa/5QBGBhxDix1dMt2kQKQ==}
    engines: {node: '>= 0.8.0'}

  libsql@0.3.10:
    resolution: {integrity: sha512-/8YMTbwWFPmrDWY+YFK3kYqVPFkMgQre0DGmBaOmjogMdSe+7GHm1/q9AZ61AWkEub/vHmi+bA4tqIzVhKnqzg==}
    cpu: [x64, arm64, wasm32]
    os: [darwin, linux, win32]

  lilconfig@2.1.0:
    resolution: {integrity: sha512-utWOt/GHzuUxnLKxB6dk81RoOeoNeHgbrXiuGk4yyF5qlRz+iIVWu56E2fqGHFrXz0QNUhLB/8nKqvRH66JKGQ==}
    engines: {node: '>=10'}

  lilconfig@3.1.3:
    resolution: {integrity: sha512-/vlFKAoH5Cgt3Ie+JLhRbwOsCQePABiU3tJ1egGvyQ+33R/vcwM2Zl2QR/LzjsBeItPt3oSVXapn+m4nQDvpzw==}
    engines: {node: '>=14'}

  line-replace@2.0.1:
    resolution: {integrity: sha512-CSr3f6gynLCA9R+RBS0IDIfv7a8OAXcuyq+CHgq0WzbQ7KSJQfF5DgtpRVxpSp1KBNXogtzbNqAeUjrmHYTPYA==}
    hasBin: true

  lines-and-columns@1.2.4:
    resolution: {integrity: sha512-7ylylesZQ/PV29jhEDl3Ufjo6ZX7gCqJr5F7PKrqc93v7fzSymt1BpwEU8nAUXs8qzzvqhbjhK5QZg6Mt/HkBg==}

  lint-staged@15.4.3:
    resolution: {integrity: sha512-FoH1vOeouNh1pw+90S+cnuoFwRfUD9ijY2GKy5h7HS3OR7JVir2N2xrsa0+Twc1B7cW72L+88geG5cW4wIhn7g==}
    engines: {node: '>=18.12.0'}
    hasBin: true

  listr2@8.2.5:
    resolution: {integrity: sha512-iyAZCeyD+c1gPyE9qpFu8af0Y+MRtmKOncdGoA2S5EY8iFq99dmmvkNnHiWo+pj0s7yH7l3KPIgee77tKpXPWQ==}
    engines: {node: '>=18.0.0'}

  loader-runner@4.3.0:
    resolution: {integrity: sha512-3R/1M+yS3j5ou80Me59j7F9IMs4PXs3VqRrm0TU3AbKPxlmpoY1TNscJV/oGJXo8qCatFGTfDbY6W6ipGOYXfg==}
    engines: {node: '>=6.11.5'}

  locate-path@5.0.0:
    resolution: {integrity: sha512-t7hw9pI+WvuwNJXwk5zVHpyhIqzg2qTlklJOf0mVxGSbe3Fp2VieZcduNYjaLDoy6p9uGpQEGWG87WpMKlNq8g==}
    engines: {node: '>=8'}

  locate-path@6.0.0:
    resolution: {integrity: sha512-iPZK6eYjbxRu3uB4/WZ3EsEIMJFMqAoopl3R+zuq0UjcAm/MO6KCweDgPfP3elTztoKP3KtnVHxTn2NHBSDVUw==}
    engines: {node: '>=10'}

  locate-path@7.2.0:
    resolution: {integrity: sha512-gvVijfZvn7R+2qyPX8mAuKcFGDf6Nc61GdvGafQsHL0sBIxfKzA+usWn4GFC/bk+QdwPUD4kWFJLhElipq+0VA==}
    engines: {node: ^12.20.0 || ^14.13.1 || >=16.0.0}

  lodash.includes@4.3.0:
    resolution: {integrity: sha512-W3Bx6mdkRTGtlJISOvVD/lbqjTlPPUDTMnlXZFnVwi9NKJ6tiAk6LVdlhZMm17VZisqhKcgzpO5Wz91PCt5b0w==}

  lodash.isboolean@3.0.3:
    resolution: {integrity: sha512-Bz5mupy2SVbPHURB98VAcw+aHh4vRV5IPNhILUCsOzRmsTmSQ17jIuqopAentWoehktxGd9e/hbIXq980/1QJg==}

  lodash.isinteger@4.0.4:
    resolution: {integrity: sha512-DBwtEWN2caHQ9/imiNeEA5ys1JoRtRfY3d7V9wkqtbycnAmTvRRmbHKDV4a0EYc678/dia0jrte4tjYwVBaZUA==}

  lodash.isnumber@3.0.3:
    resolution: {integrity: sha512-QYqzpfwO3/CWf3XP+Z+tkQsfaLL/EnUlXWVkIk5FUPc4sBdTehEqZONuyRt2P67PXAk+NXmTBcc97zw9t1FQrw==}

  lodash.isplainobject@4.0.6:
    resolution: {integrity: sha512-oSXzaWypCMHkPC3NvBEaPHf0KsA5mvPrOPgQWDsbg8n7orZ290M0BmC/jgRZ4vcJ6DTAhjrsSYgdsW/F+MFOBA==}

  lodash.isstring@4.0.1:
    resolution: {integrity: sha512-0wJxfxH1wgO3GrbuP+dTTk7op+6L41QCXbGINEmD+ny/G/eCqGzxyCsh7159S+mgDDcoarnBw6PC1PS5+wUGgw==}

  lodash.merge@4.6.2:
    resolution: {integrity: sha512-0KpjqXRVvrYyCsX1swR/XTK0va6VQkQM6MNo7PqW77ByjAhoARA8EfrP1N4+KlKj8YS0ZUCtRT/YUuhyYDujIQ==}

  lodash.once@4.1.1:
    resolution: {integrity: sha512-Sb487aTOCr9drQVL8pIxOzVhafOjZN9UU54hiN8PU3uAiSV7lx1yYNpbNmex2PK6dSJoNTSJUUswT651yww3Mg==}

  lodash@4.17.21:
    resolution: {integrity: sha512-v2kDEe57lecTulaDIuNTPy3Ry4gLGJ6Z1O3vE1krgXZNrsQ+LFTGHVxVjcXPs17LhbZVGedAJv8XZ1tvj5FvSg==}

  log-symbols@4.1.0:
    resolution: {integrity: sha512-8XPvpAA8uyhfteu8pIvQxpJZ7SYYdpUivZpGy6sFsBuKRY/7rQGavedeB8aK+Zkyq6upMFVL/9AW6vOYzfRyLg==}
    engines: {node: '>=10'}

  log-symbols@6.0.0:
    resolution: {integrity: sha512-i24m8rpwhmPIS4zscNzK6MSEhk0DUWa/8iYQWxhffV8jkI4Phvs3F+quL5xvS0gdQR0FyTCMMH33Y78dDTzzIw==}
    engines: {node: '>=18'}

  log-update@6.1.0:
    resolution: {integrity: sha512-9ie8ItPR6tjY5uYJh8K/Zrv/RMZ5VOlOWvtZdEHYSTFKZfIBPQa9tOAEeAWhd+AnIneLJ22w5fjOYtoutpWq5w==}
    engines: {node: '>=18'}

  long@5.3.2:
    resolution: {integrity: sha512-mNAgZ1GmyNhD7AuqnTG3/VQ26o760+ZYBPKjPvugO8+nLbYfX6TVpJPseBvopbdY+qpZ/lKUnmEc1LeZYS3QAA==}

  loupe@3.1.4:
    resolution: {integrity: sha512-wJzkKwJrheKtknCOKNEtDK4iqg/MxmZheEMtSTYvnzRdEYaZzmgH976nenp8WdJRdx5Vc1X/9MO0Oszl6ezeXg==}

  lru-cache@10.4.3:
    resolution: {integrity: sha512-JNAzZcXrCt42VGLuYz0zfAzDfAvJWW6AfYlDBQyDV5DClI2m5sAmK+OIO7s59XfsRsWHp02jAJrRadPRGTt6SQ==}

  lru-cache@5.1.1:
    resolution: {integrity: sha512-KpNARQA3Iwv+jTA0utUVVbrh+Jlrr1Fv0e56GGzAFOXN7dk/FviaDW8LHmK52DlcH4WP2n6gI8vN1aesBFgo9w==}

  lru-cache@6.0.0:
    resolution: {integrity: sha512-Jo6dJ04CmSjuznwJSS3pUeWmd/H0ffTlkXXgwZi+eq1UCmqQwCh+eLsYOYCwY991i2Fah4h1BEMCx4qThGbsiA==}
    engines: {node: '>=10'}

  lru-cache@7.18.3:
    resolution: {integrity: sha512-jumlc0BIUrS3qJGgIkWZsyfAM7NCWiBcCDhnd+3NNM5KbBmLTgHVfWBcg6W+rLUsIpzpERPsvwUP7CckAQSOoA==}
    engines: {node: '>=12'}

  lru.min@1.1.3:
    resolution: {integrity: sha512-Lkk/vx6ak3rYkRR0Nhu4lFUT2VDnQSxBe8Hbl7f36358p6ow8Bnvr8lrLt98H8J1aGxfhbX4Fs5tYg2+FTwr5Q==}
    engines: {bun: '>=1.0.0', deno: '>=1.30.0', node: '>=8.0.0'}

  magic-string@0.25.9:
    resolution: {integrity: sha512-RmF0AsMzgt25qzqqLc1+MbHmhdx0ojF2Fvs4XnOqz2ZOBXzzkEwc/dJQZCYHAn7v1jbVOjAZfK8msRn4BxO4VQ==}

  magic-string@0.30.17:
    resolution: {integrity: sha512-sNPKHvyjVf7gyjwS4xGTaW/mCnF8wnjtifKBEhxfZ7E/S8tQ0rssrwGNn6q8JH/ohItJfSQp9mBtQYuTlH5QnA==}

  magicast@0.3.5:
    resolution: {integrity: sha512-L0WhttDl+2BOsybvEOLK7fW3UA0OQ0IQ2d6Zl2x/a6vVRs3bAY0ECOSHHeL5jD+SbOpOCUEi0y1DgHEn9Qn1AQ==}

  make-dir@4.0.0:
    resolution: {integrity: sha512-hXdUTZYIVOt1Ex//jAQi+wTZZpUpwBj/0QsOzqegb3rGMMeJiSEu5xLHnYfBrRV4RH2+OCSOO95Is/7x1WJ4bw==}
    engines: {node: '>=10'}

  make-error@1.3.6:
    resolution: {integrity: sha512-s8UhlNe7vPKomQhC1qFelMokr/Sc3AgNbso3n74mVPA5LTZwkB9NlXf4XPamLxJE8h0gh73rM94xvwRT2CVInw==}

  make-fetch-happen@9.1.0:
    resolution: {integrity: sha512-+zopwDy7DNknmwPQplem5lAZX/eCOzSvSNNcSKm5eVwTkOBzoktEfXsa9L23J/GIRhxRsaxzkPEhrJEpE2F4Gg==}
    engines: {node: '>= 10'}

  make-synchronized@0.4.2:
    resolution: {integrity: sha512-EwEJSg8gSGLicKXp/VzNi1tvzhdmNBxOzslkkJSoNUCQFZKH/NIUIp7xlfN+noaHrz4BJDN73gne8IHnjl/F/A==}

  makeerror@1.0.12:
    resolution: {integrity: sha512-JmqCvUhmt43madlpFzG4BQzG2Z3m6tvQDNKdClZnO3VbIudJYmxsT0FNJMeiB2+JTSlTQTSbU8QdesVmwJcmLg==}

  map-obj@1.0.1:
    resolution: {integrity: sha512-7N/q3lyZ+LVCp7PzuxrJr4KMbBE2hW7BT7YNia330OFxIf4d3r5zVpicP2650l7CPN6RM9zOJRl3NGpqSiw3Eg==}
    engines: {node: '>=0.10.0'}

  map-obj@4.3.0:
    resolution: {integrity: sha512-hdN1wVrZbb29eBGiGjJbeP8JbKjq1urkHJ/LIP/NY48MZ1QVXUsQBV1G1zvYFHn1XE06cwjBsOI2K3Ulnj1YXQ==}
    engines: {node: '>=8'}

  mariadb@3.4.5:
    resolution: {integrity: sha512-gThTYkhIS5rRqkVr+Y0cIdzr+GRqJ9sA2Q34e0yzmyhMCwyApf3OKAC1jnF23aSlIOqJuyaUFUcj7O1qZslmmQ==}
    engines: {node: '>= 14'}

  math-intrinsics@1.1.0:
    resolution: {integrity: sha512-/IXtbwEk5HTPyEwyKX6hGkYXxM9nbj64B+ilVJnC/R6B0pH5G4V3b0pVbL7DBj4tkhBAppbQUlf6F6Xl9LHu1g==}
    engines: {node: '>= 0.4'}

  media-typer@1.1.0:
    resolution: {integrity: sha512-aisnrDP4GNe06UcKFnV5bfMNPBUw4jsLGaWwWfnH3v02GnBuXX2MCVn5RbrWo0j3pczUilYblq7fQ7Nw2t5XKw==}
    engines: {node: '>= 0.8'}

  memfs@4.17.2:
    resolution: {integrity: sha512-NgYhCOWgovOXSzvYgUW0LQ7Qy72rWQMGGFJDoWg4G30RHd3z77VbYdtJ4fembJXBy8pMIUA31XNAupobOQlwdg==}
    engines: {node: '>= 4.0.0'}

  memory-pager@1.5.0:
    resolution: {integrity: sha512-ZS4Bp4r/Zoeq6+NLJpP+0Zzm0pR8whtGPf1XExKLJBAczGMnSi3It14OiNCStjQjM6NU1okjQGSxgEZN8eBYKg==}

  meow@9.0.0:
    resolution: {integrity: sha512-+obSblOQmRhcyBt62furQqRAQpNyWXo8BuQ5bN7dG8wmwQ+vwHKp/rCFD4CrTP8CsDQD1sjoZ94K417XEUk8IQ==}
    engines: {node: '>=10'}

  merge-descriptors@2.0.0:
    resolution: {integrity: sha512-Snk314V5ayFLhp3fkUREub6WtjBfPdCPY1Ln8/8munuLuiYhsABgBVWsozAG+MWMbVEvcdcpbi9R7ww22l9Q3g==}
    engines: {node: '>=18'}

  merge-stream@2.0.0:
    resolution: {integrity: sha512-abv/qOcuPfk3URPfDzmZU1LKmuw8kT+0nIHvKrKgFrwifol/doWcdA4ZqsWQ8ENrFKkd67Mfpo/LovbIUsbt3w==}

  merge2@1.4.1:
    resolution: {integrity: sha512-8q7VEgMJW4J8tcfVPy8g09NcQwZdbwFEqhe/WZkoIzjn/3TGDwtOCYtXGxA3O8tPzpczCCDgv+P2P5y00ZJOOg==}
    engines: {node: '>= 8'}

  micromatch@4.0.5:
    resolution: {integrity: sha512-DMy+ERcEW2q8Z2Po+WNXuw3c5YaUSFjAO5GsJqfEl7UjvtIuFKO6ZrKvcItdy98dwFI2N1tg3zNIdKaQT+aNdA==}
    engines: {node: '>=8.6'}

  micromatch@4.0.8:
    resolution: {integrity: sha512-PXwfBhYu0hBCPw8Dn0E+WDYb7af3dSLVWKi3HGv84IdF4TyFoC0ysxFd0Goxw7nSv4T/PzEJQxsYsEiFCKo2BA==}
    engines: {node: '>=8.6'}

  mime-db@1.52.0:
    resolution: {integrity: sha512-sPU4uV7dYlvtWJxwwxHD0PuihVNiE7TyAbQ5SWxDCB9mUYvOgroQOwYQQOKPJ8CIbE+1ETVlOoK1UC2nU3gYvg==}
    engines: {node: '>= 0.6'}

  mime-db@1.54.0:
    resolution: {integrity: sha512-aU5EJuIN2WDemCcAp2vFBfp/m4EAhWJnUNSSw0ixs7/kXbd6Pg64EmwJkNdFhB8aWt1sH2CTXrLxo/iAGV3oPQ==}
    engines: {node: '>= 0.6'}

  mime-types@2.1.35:
    resolution: {integrity: sha512-ZDY+bPm5zTTF+YpCrAU9nK0UgICYPT0QtT1NZWFv4s++TNkcgVaT0g6+4R2uI4MjQjzysHB1zxuWL50hzaeXiw==}
    engines: {node: '>= 0.6'}

  mime-types@3.0.1:
    resolution: {integrity: sha512-xRc4oEhT6eaBpU1XF7AjpOFD+xQmXNB5OVKwp4tqCuBpHLS/ZbBDrc07mYTDqVMg6PfxUjjNp85O6Cd2Z/5HWA==}
    engines: {node: '>= 0.6'}

  mime@3.0.0:
    resolution: {integrity: sha512-jSCU7/VB1loIWBZe14aEYHU/+1UMEHoaO7qxCOVJOw9GgH72VAWppxNcjU+x9a2k3GSIBXNKxXQFqRvvZ7vr3A==}
    engines: {node: '>=10.0.0'}
    hasBin: true

  mimic-fn@2.1.0:
    resolution: {integrity: sha512-OqbOk5oEQeAZ8WXWydlu9HJjz9WVdEIvamMCcXmuqUYjTknH/sqsWvhQ3vgwKFRR1HpjvNBKQ37nbJgYzGqGcg==}
    engines: {node: '>=6'}

  mimic-fn@4.0.0:
    resolution: {integrity: sha512-vqiC06CuhBTUdZH+RYl8sFrL096vA45Ok5ISO6sE/Mr1jRbGH4Csnhi8f3wKVl7x8mO4Au7Ir9D3Oyv1VYMFJw==}
    engines: {node: '>=12'}

  mimic-function@5.0.1:
    resolution: {integrity: sha512-VP79XUPxV2CigYP3jWwAUFSku2aKqBH7uTAapFWCBqutsbmDo96KY5o8uh6U+/YSIn5OxJnXp73beVkpqMIGhA==}
    engines: {node: '>=18'}

  mimic-response@3.1.0:
    resolution: {integrity: sha512-z0yWI+4FDrrweS8Zmt4Ej5HdJmky15+L2e6Wgn3+iK5fWzb6T3fhNFq2+MeTRb064c6Wr4N/wv0DzQTjNzHNGQ==}
    engines: {node: '>=10'}

  min-indent@1.0.1:
    resolution: {integrity: sha512-I9jwMn07Sy/IwOj3zVkVik2JTvgpaykDZEigL6Rx6N9LbMywwUSMtxET+7lVoDLLd3O3IXwJwvuuns8UB/HeAg==}
    engines: {node: '>=4'}

  miniflare@3.20250718.2:
    resolution: {integrity: sha512-cW/NQPBKc+fb0FwcEu+z/v93DZd+/6q/AF0iR0VFELtNPOsCvLalq6ndO743A7wfZtFxMxvuDQUXNx3aKQhOwA==}
    engines: {node: '>=16.13'}
    hasBin: true

  miniflare@4.20251011.1:
    resolution: {integrity: sha512-Qbw1Z8HTYM1adWl6FAtzhrj34/6dPRDPwdYOx21dkae8a/EaxbMzRIPbb4HKVGMVvtqbK1FaRCgDLVLolNzGHg==}
    engines: {node: '>=18.0.0'}
    hasBin: true

  minimatch@10.0.3:
    resolution: {integrity: sha512-IPZ167aShDZZUMdRk66cyQAW3qr0WzbHkPdMYa8bzZhlHhO3jALbKdxcaak7W9FfT2rZNpQuUu4Od7ILEpXSaw==}
    engines: {node: 20 || >=22}

  minimatch@3.1.2:
    resolution: {integrity: sha512-J7p63hRiAjw1NDEww1W7i37+ByIrOWO5XQQAzZ3VOcL0PNybwpfmV/N05zFAzwQ9USyEcX6t3UO+K5aqBQOIHw==}

  minimatch@5.1.0:
    resolution: {integrity: sha512-9TPBGGak4nHfGZsPBohm9AWg6NoT7QTCehS3BIJABslyZbzxfV78QM2Y6+i741OPZIafFAaiiEMh5OyIrJPgtg==}
    engines: {node: '>=10'}

  minimatch@5.1.6:
    resolution: {integrity: sha512-lKwV/1brpG6mBUFHtb7NUmtABCb2WZZmm2wNiOA5hAb8VdCS4B3dtMWyvcoViccwAW/COERjXLt0zP1zXUN26g==}
    engines: {node: '>=10'}

  minimatch@9.0.4:
    resolution: {integrity: sha512-KqWh+VchfxcMNRAJjj2tnsSJdNbHsVgnkBhTNrW7AjVo6OvLtxw8zfT9oLw1JSohlFzJ8jCoTgaoXvJ+kHt6fw==}
    engines: {node: '>=16 || 14 >=14.17'}

  minimatch@9.0.5:
    resolution: {integrity: sha512-G6T0ZX48xgozx7587koeX9Ys2NYy6Gmv//P89sEte9V9whIapMNF4idKxnW2QtCcLiTWlb/wfCabAtAFWhhBow==}
    engines: {node: '>=16 || 14 >=14.17'}

  minimist-options@4.1.0:
    resolution: {integrity: sha512-Q4r8ghd80yhO/0j1O3B2BjweX3fiHg9cdOwjJd2J76Q135c+NDxGCqdYKQ1SKBuFfgWbAUzBfvYjPUEeNgqN1A==}
    engines: {node: '>= 6'}

  minimist@1.2.8:
    resolution: {integrity: sha512-2yyAR8qBkN3YuheJanUpWC5U3bb5osDywNB8RzDVlDwDHbocAJveqqj1u8+SVD7jkWT4yvsHCpWqqWqAxb0zCA==}

  minipass-collect@1.0.2:
    resolution: {integrity: sha512-6T6lH0H8OG9kITm/Jm6tdooIbogG9e0tLgpY6mphXSm/A9u8Nq1ryBG+Qspiub9LjWlBPsPS3tWQ/Botq4FdxA==}
    engines: {node: '>= 8'}

  minipass-fetch@1.4.1:
    resolution: {integrity: sha512-CGH1eblLq26Y15+Azk7ey4xh0J/XfJfrCox5LDJiKqI2Q2iwOLOKrlmIaODiSQS8d18jalF6y2K2ePUm0CmShw==}
    engines: {node: '>=8'}

  minipass-flush@1.0.5:
    resolution: {integrity: sha512-JmQSYYpPUqX5Jyn1mXaRwOda1uQ8HP5KAT/oDSLCzt1BYRhQU0/hDtsB1ufZfEEzMZ9aAVmsBw8+FWsIXlClWw==}
    engines: {node: '>= 8'}

  minipass-pipeline@1.2.4:
    resolution: {integrity: sha512-xuIq7cIOt09RPRJ19gdi4b+RiNvDFYe5JH+ggNvBqGqpQXcru3PcRmOZuHBKWK1Txf9+cQ+HMVN4d6z46LZP7A==}
    engines: {node: '>=8'}

  minipass-sized@1.0.3:
    resolution: {integrity: sha512-MbkQQ2CTiBMlA2Dm/5cY+9SWFEN8pzzOXi6rlM5Xxq0Yqbda5ZQy9sU75a673FE9ZK0Zsbr6Y5iP6u9nktfg2g==}
    engines: {node: '>=8'}

  minipass@3.3.6:
    resolution: {integrity: sha512-DxiNidxSEK+tHG6zOIklvNOwm3hvCrbUrdtzY74U6HKTJxvIDfOUL5W5P2Ghd3DTkhhKPYGqeNUIh5qcM4YBfw==}
    engines: {node: '>=8'}

  minipass@5.0.0:
    resolution: {integrity: sha512-3FnjYuehv9k6ovOEbyOswadCDPX1piCfhV8ncmYtHOjuPwylVWsghTLo7rabjC3Rx5xD4HDx8Wm1xnMF7S5qFQ==}
    engines: {node: '>=8'}

  minipass@7.1.2:
    resolution: {integrity: sha512-qOOzS1cBTWYF4BH8fVePDBOO9iptMnGUEZwNc/cMWnTV2nVLZ7VoNWEPHkYczZA0pdoA7dl6e7FL659nX9S2aw==}
    engines: {node: '>=16 || 14 >=14.17'}

  minizlib@2.1.2:
    resolution: {integrity: sha512-bAxsR8BVfj60DWXHE3u30oHzfl4G7khkSuPW+qvpd7jFRHm7dLxOjUk1EHACJ/hxLY8phGJ0YhYHZo7jil7Qdg==}
    engines: {node: '>= 8'}

  mkdirp-classic@0.5.3:
    resolution: {integrity: sha512-gKLcREMhtuZRwRAfqP3RFW+TK4JqApVBtOIftVgjuABpAtpxhPGaDcfvbhNvD0B8iD1oUr/txX35NjcaY6Ns/A==}

  mkdirp@1.0.4:
    resolution: {integrity: sha512-vVqVZQyf3WLx2Shd0qJ9xuvqgAyKPLAiqITEtqW0oIUjzo3PePDd6fW9iFz30ef7Ysp/oiWqbhszeGWW2T6Gzw==}
    engines: {node: '>=10'}
    hasBin: true

  mock-stdin@1.0.0:
    resolution: {integrity: sha512-tukRdb9Beu27t6dN+XztSRHq9J0B/CoAOySGzHfn8UTfmqipA5yNT/sDUEyYdAV3Hpka6Wx6kOMxuObdOex60Q==}

  module-details-from-path@1.0.3:
    resolution: {integrity: sha512-ySViT69/76t8VhE1xXHK6Ch4NcDd26gx0MzKXLO+F7NOtnqH68d9zF94nT8ZWSxXh8ELOERsnJO/sWt1xZYw5A==}

  mongodb-connection-string-url@3.0.2:
    resolution: {integrity: sha512-rMO7CGo/9BFwyZABcKAWL8UJwH/Kc2x0g72uhDWzG48URRax5TCIcJ7Rc3RZqffZzO/Gwff/jyKwCU9TN8gehA==}

  mongodb@6.16.0:
    resolution: {integrity: sha512-D1PNcdT0y4Grhou5Zi/qgipZOYeWrhLEpk33n3nm6LGtz61jvO88WlrWCK/bigMjpnOdAUKKQwsGIl0NtWMyYw==}
    engines: {node: '>=16.20.1'}
    peerDependencies:
      '@aws-sdk/credential-providers': ^3.188.0
      '@mongodb-js/zstd': ^1.1.0 || ^2.0.0
      gcp-metadata: ^5.2.0
      kerberos: ^2.0.1
      mongodb-client-encryption: '>=6.0.0 <7'
      snappy: ^7.2.2
      socks: ^2.7.1
    peerDependenciesMeta:
      '@aws-sdk/credential-providers':
        optional: true
      '@mongodb-js/zstd':
        optional: true
      gcp-metadata:
        optional: true
      kerberos:
        optional: true
      mongodb-client-encryption:
        optional: true
      snappy:
        optional: true
      socks:
        optional: true

  mongoose@8.15.0:
    resolution: {integrity: sha512-WFKsY1q12ScGabnZWUB9c/QzZmz/ESorrV27OembB7Gz6rrh9m3GA4Srsv1uvW1s9AHO5DeZ6DdUTyF9zyNERQ==}
    engines: {node: '>=16.20.1'}

  mpath@0.9.0:
    resolution: {integrity: sha512-ikJRQTk8hw5DEoFVxHG1Gn9T/xcjtdnOKIU1JTmGjZZlg9LST2mBLmcX3/ICIbgJydT2GOc15RnNy5mHmzfSew==}
    engines: {node: '>=4.0.0'}

  mquery@5.0.0:
    resolution: {integrity: sha512-iQMncpmEK8R8ncT8HJGsGc9Dsp8xcgYMVSbs5jgnm1lFHTZqMJTUWTDx1LBO8+mK3tPNZWFLBghQEIOULSTHZg==}
    engines: {node: '>=14.0.0'}

  ms@2.1.3:
    resolution: {integrity: sha512-6FlzubTLZG3J2a/NVCAleEhjzq5oxgHyaCU9yYXvcLsvoVaHJq/s5xXI6/XXP6tz7R9xAOtHnSO/tXtF3WRTlA==}

  mssql@11.0.1:
    resolution: {integrity: sha512-KlGNsugoT90enKlR8/G36H0kTxPthDhmtNUCwEHvgRza5Cjpjoj+P2X6eMpFUDN7pFrJZsKadL4x990G8RBE1w==}
    engines: {node: '>=18'}
    hasBin: true

  mustache@4.2.0:
    resolution: {integrity: sha512-71ippSywq5Yb7/tVYyGbkBggbU8H3u5Rz56fH60jGFgr8uHwxs+aSKeqmluIVzM0m0kB7xQjKS6qPfd0b2ZoqQ==}
    hasBin: true

  mute-stream@2.0.0:
    resolution: {integrity: sha512-WWdIxpyjEn+FhQJQQv9aQAYlHoNVdzIzUySNV1gHUPDSdZJ3yZn7pAAbQcV7B56Mvu881q9FZV+0Vx2xC44VWA==}
    engines: {node: ^18.17.0 || >=20.5.0}

  mysql2@3.15.3:
    resolution: {integrity: sha512-FBrGau0IXmuqg4haEZRBfHNWB5mUARw6hNwPDXXGg0XzVJ50mr/9hb267lvpVMnhZ1FON3qNd4Xfcez1rbFwSg==}
    engines: {node: '>= 8.0'}

  named-placeholders@1.1.3:
    resolution: {integrity: sha512-eLoBxg6wE/rZkJPhU/xRX1WTpkFEwDJEN96oxFrTsqBdbT5ec295Q+CoHrL9IT0DipqKhmGcaZmwOt8OON5x1w==}
    engines: {node: '>=12.0.0'}

  nanoid@3.3.10:
    resolution: {integrity: sha512-vSJJTG+t/dIKAUhUDw/dLdZ9s//5OxcHqLaDWWrW4Cdq7o6tdLIczUkMXt2MBNmk6sJRZBZRXVixs7URY1CmIg==}
    engines: {node: ^10 || ^12 || ^13.7 || ^14 || >=15.0.1}
    hasBin: true

  nanoid@5.1.5:
    resolution: {integrity: sha512-Ir/+ZpE9fDsNH0hQ3C68uyThDXzYcim2EqcZ8zn8Chtt1iylPT9xXJB0kPCnqzgcEGikO9RxSrh63MsmVCU7Fw==}
    engines: {node: ^18 || >=20}
    hasBin: true

  nanospinner@1.2.2:
    resolution: {integrity: sha512-Zt/AmG6qRU3e+WnzGGLuMCEAO/dAu45stNbHY223tUxldaDAeE+FxSPsd9Q+j+paejmm0ZbrNVs5Sraqy3dRxA==}

  napi-build-utils@2.0.0:
    resolution: {integrity: sha512-GEbrYkbfF7MoNaoh2iGG84Mnf/WZfB0GdGEsM8wz7Expx/LlWf5U8t9nvJKXSp3qr5IsEbK04cBGhol/KwOsWA==}

  native-duplexpair@1.0.0:
    resolution: {integrity: sha512-E7QQoM+3jvNtlmyfqRZ0/U75VFgCls+fSkbml2MpgWkWyz3ox8Y58gNhfuziuQYGNNQAbFZJQck55LHCnCK6CA==}

  natural-compare@1.4.0:
    resolution: {integrity: sha512-OWND8ei3VtNC9h7V60qff3SVobHr996CTwgxubgyQYEpg290h9J0buyECNNJexkFm5sOajh5G116RYA1c8ZMSw==}

  negotiator@0.6.3:
    resolution: {integrity: sha512-+EUsqGPLsM+j/zdChZjsnX51g4XrHFOIXwfnCVPGlQk/k5giakcKsuxCObBRu6DSm9opw/O6slWbJdghQM4bBg==}
    engines: {node: '>= 0.6'}

  negotiator@1.0.0:
    resolution: {integrity: sha512-8Ofs/AUQh8MaEcrlq5xOX0CQ9ypTF5dl78mjlMNfOK08fzpgTHQRQPBxcPlEtIw0yRpws+Zo/3r+5WRby7u3Gg==}
    engines: {node: '>= 0.6'}

  neo-async@2.6.2:
    resolution: {integrity: sha512-Yd3UES5mWCSqR+qNT93S3UoYUkqAZ9lLg8a7g9rimsWmYGK8cVToA4/sF3RrshdyV3sAGMXVUmpMYOw+dLpOuw==}

  new-github-issue-url@0.2.1:
    resolution: {integrity: sha512-md4cGoxuT4T4d/HDOXbrUHkTKrp/vp+m3aOA7XXVYwNsUNMK49g3SQicTSeV5GIz/5QVGAeYRAOlyp9OvlgsYA==}
    engines: {node: '>=10'}

  node-abi@3.74.0:
    resolution: {integrity: sha512-c5XK0MjkGBrQPGYG24GBADZud0NCbznxNx0ZkS+ebUTrmV1qTDxPxSL8zEAPURXSbLRWVexxmP4986BziahL5w==}
    engines: {node: '>=10'}

  node-addon-api@7.1.1:
    resolution: {integrity: sha512-5m3bsyrjFWE1xf7nz7YXdN4udnVtXK6/Yfgn5qnahL6bCkf2yKt4k3nuTKAtT4r3IG8JNR2ncsIMdZuAzJjHQQ==}

  node-domexception@1.0.0:
    resolution: {integrity: sha512-/jKZoMpw0F8GRwl4/eLROPA3cfcXtLApP0QzLmUT/HuPCZWyB7IY9ZrMeKw2O/nFIqPQB3PVM9aYm0F312AXDQ==}
    engines: {node: '>=10.5.0'}
    deprecated: Use your platform's native DOMException instead

  node-fetch-native@1.6.6:
    resolution: {integrity: sha512-8Mc2HhqPdlIfedsuZoc3yioPuzp6b+L5jRCRY1QzuWZh2EGJVQrGppC6V6cF0bLdbW0+O2YpqCA25aF/1lvipQ==}

  node-fetch@2.7.0:
    resolution: {integrity: sha512-c4FRfUm/dbcWZ7U+1Wq0AwCyFL+3nt2bEw05wfxSz+DWpWsitgmSgYmy2dQdWyKC1694ELPqMs/YzUSNozLt8A==}
    engines: {node: 4.x || >=6.0.0}
    peerDependencies:
      encoding: ^0.1.0
    peerDependenciesMeta:
      encoding:
        optional: true

  node-fetch@3.3.2:
    resolution: {integrity: sha512-dRB78srN/l6gqWulah9SrxeYnxeddIG30+GOqK/9OlLVyLg3HPnr6SqOWTWOXKRwC2eGYCkZ59NNuSgvSrpgOA==}
    engines: {node: ^12.20.0 || ^14.13.1 || >=16.0.0}

  node-gyp-build@4.6.0:
    resolution: {integrity: sha512-NTZVKn9IylLwUzaKjkas1e4u2DLNcV4rdYagA4PWdPwW87Bi7z+BznyKSRwS/761tV/lzCGXplWsiaMjLqP2zQ==}
    hasBin: true

  node-gyp@8.4.1:
    resolution: {integrity: sha512-olTJRgUtAb/hOXG0E93wZDs5YiJlgbXxTwQAFHyNlRsXQnYzUaF2aGgujZbw+hR8aF4ZG/rST57bWMWD16jr9w==}
    engines: {node: '>= 10.12.0'}
    hasBin: true

  node-int64@0.4.0:
    resolution: {integrity: sha512-O5lz91xSOeoXP6DulyHfllpq+Eg00MWitZIbtPfoSEvqIHdl5gfcY6hYzDWnj0qD5tz52PI08u9qUvSVeUBeHw==}

  node-releases@2.0.14:
    resolution: {integrity: sha512-y10wOWt8yZpqXmOgRo77WaHEmhYQYGNA6y421PKsKYWEK8aW+cqAphborZDhqfyKrbZEN92CN1X2KbafY2s7Yw==}

  nopt@5.0.0:
    resolution: {integrity: sha512-Tbj67rffqceeLpcRXrT7vKAN8CwfPeIBgM7E6iBkmKLV7bEMwpGgYLGv0jACUsECaa/vuxP0IjEont6umdMgtQ==}
    engines: {node: '>=6'}
    hasBin: true

  normalize-package-data@2.5.0:
    resolution: {integrity: sha512-/5CMN3T0R4XTj4DcGaexo+roZSdSFW/0AOOTROrjxzCG1wrWXEsGbRKevjlIL+ZDE4sZlJr5ED4YW0yqmkK+eA==}

  normalize-package-data@3.0.3:
    resolution: {integrity: sha512-p2W1sgqij3zMMyRC067Dg16bfzVH+w7hyegmpIvZ4JNjqtGOVAIvLmjBx3yP7YTe9vKJgkoNOPjwQGogDoMXFA==}
    engines: {node: '>=10'}

  normalize-path@3.0.0:
    resolution: {integrity: sha512-6eZs5Ls3WtCisHWp9S2GUy8dqkpGi4BVSz3GaqiE6ezub0512ESztXUwUB6C6IKbQkY2Pnb/mD4WYojCRwcwLA==}
    engines: {node: '>=0.10.0'}

  npm-bundled@2.0.1:
    resolution: {integrity: sha512-gZLxXdjEzE/+mOstGDqR6b0EkhJ+kM6fxM6vUuckuctuVPh80Q6pw/rSZj9s4Gex9GxWtIicO1pc8DB9KZWudw==}
    engines: {node: ^12.13.0 || ^14.15.0 || >=16.0.0}

  npm-normalize-package-bin@2.0.0:
    resolution: {integrity: sha512-awzfKUO7v0FscrSpRoogyNm0sajikhBWpU0QMrW09AMi9n1PoKU6WaIqUzuJSQnpciZZmJ/jMZ2Egfmb/9LiWQ==}
    engines: {node: ^12.13.0 || ^14.15.0 || >=16.0.0}

  npm-packlist@5.1.3:
    resolution: {integrity: sha512-263/0NGrn32YFYi4J533qzrQ/krmmrWwhKkzwTuM4f/07ug51odoaNjUexxO4vxlzURHcmYMH1QjvHjsNDKLVg==}
    engines: {node: ^12.13.0 || ^14.15.0 || >=16.0.0}
    hasBin: true

  npm-run-path@4.0.1:
    resolution: {integrity: sha512-S48WzZW777zhNIrn7gxOlISNAqi9ZC/uQFnRdbeIHhZhCA6UqpkOT8T1G7BvfdgP4Er8gF4sUbaS0i7QvIfCWw==}
    engines: {node: '>=8'}

  npm-run-path@5.3.0:
    resolution: {integrity: sha512-ppwTtiJZq0O/ai0z7yfudtBpWIoxM8yE6nHi1X47eFR2EWORqfbu6CnPlNsjeN683eT0qG6H/Pyf9fCcvjnnnQ==}
    engines: {node: ^12.20.0 || ^14.13.1 || >=16.0.0}

  npmlog@6.0.2:
    resolution: {integrity: sha512-/vBvz5Jfr9dT/aFWd0FIRf+T/Q2WBsLENygUaFUqstqsycmZAP/t5BvFJTK0viFmSUxiUKTUplWy5vt+rvKIxg==}
    engines: {node: ^12.13.0 || ^14.15.0 || >=16.0.0}
    deprecated: This package is no longer supported.

  nypm@0.6.0:
    resolution: {integrity: sha512-mn8wBFV9G9+UFHIrq+pZ2r2zL4aPau/by3kJb3cM7+5tQHMt6HGQB8FDIeKFYp8o0D2pnH6nVsO88N4AmUxIWg==}
    engines: {node: ^14.16.0 || >=16.10.0}
    hasBin: true

  object-assign@4.1.1:
    resolution: {integrity: sha512-rJgTQnkUnH1sFw8yT6VSU3zD3sWmu6sZhIseY8VX+GRu3P6F7Fu+JNDoXfklElbLJSnc3FUQHVe4cU5hj+BcUg==}
    engines: {node: '>=0.10.0'}

  object-inspect@1.13.4:
    resolution: {integrity: sha512-W67iLl4J2EXEGTbfeHCffrjDfitvLANg0UlX3wFUUSTx92KXRFegMHUVgSqE+wvhAbi4WqjGg9czysTV2Epbew==}
    engines: {node: '>= 0.4'}

  obuf@1.1.2:
    resolution: {integrity: sha512-PX1wu0AmAdPqOL1mWhqmlOd8kOIZQwGZw6rh7uby9fTc5lhaOWFLX3I6R1hrF9k3zUY40e6igsLGkDXK92LJNg==}

  ohash@2.0.11:
    resolution: {integrity: sha512-RdR9FQrFwNBNXAr4GixM8YaRZRJ5PUWbKYbE5eOsrwAjJW0q2REGcf79oYPsLyskQCZG1PLN+S/K1V00joZAoQ==}

  on-finished@2.4.1:
    resolution: {integrity: sha512-oVlzkg3ENAhCk2zdv7IJwd/QUD4z2RxRwpkcGY8psCVcCYZNq4wYnVWALHM+brtuJjePWiYF/ClmuDr8Ch5+kg==}
    engines: {node: '>= 0.8'}

  once@1.4.0:
    resolution: {integrity: sha512-lNaJgI+2Q5URQBkccEKHTQOPaXdUxnZZElQTZY0MFUAuaEqe1E+Nyvgdz/aIyNi6Z9MzO5dv1H8n58/GELp3+w==}

  onetime@5.1.2:
    resolution: {integrity: sha512-kbpaSSGJTWdAY5KPVeMOKXSrPtr8C8C7wodJbcsd51jRnmD+GZu8Y0VoU6Dm5Z4vWr0Ig/1NKuWRKf7j5aaYSg==}
    engines: {node: '>=6'}

  onetime@6.0.0:
    resolution: {integrity: sha512-1FlR+gjXK7X+AsAHso35MnyN5KqGwJRi/31ft6x0M194ht7S+rWAvd7PHss9xSKMzE0asv1pyIHaJYq+BbacAQ==}
    engines: {node: '>=12'}

  onetime@7.0.0:
    resolution: {integrity: sha512-VXJjc87FScF88uafS3JllDgvAm+c/Slfz06lorj2uAY34rlUu0Nt+v8wreiImcrgAjjIHp1rXpTDlLOGw29WwQ==}
    engines: {node: '>=18'}

  open@7.4.2:
    resolution: {integrity: sha512-MVHddDVweXZF3awtlAS+6pgKLlm/JgxZ90+/NBurBoQctVOOB/zDdVjcyPzQ+0laDGbsWgrRkflI65sQeOgT9Q==}
    engines: {node: '>=8'}

  open@8.4.2:
    resolution: {integrity: sha512-7x81NCL719oNbsq/3mh+hVrAWmFuEYUqrq/Iw3kUzH8ReypT9QQ0BLoJS7/G9k6N81XjW4qHWtjWwe/9eLy1EQ==}
    engines: {node: '>=12'}

  openapi-fetch@0.15.0:
    resolution: {integrity: sha512-OjQUdi61WO4HYhr9+byCPMj0+bgste/LtSBEcV6FzDdONTs7x0fWn8/ndoYwzqCsKWIxEZwo4FN/TG1c1rI8IQ==}

  openapi-typescript-helpers@0.0.15:
    resolution: {integrity: sha512-opyTPaunsklCBpTK8JGef6mfPhLSnyy5a0IN9vKtx3+4aExf+KxEqYwIy3hqkedXIB97u357uLMJsOnm3GVjsw==}

  openapi-typescript@7.10.1:
    resolution: {integrity: sha512-rBcU8bjKGGZQT4K2ekSTY2Q5veOQbVG/lTKZ49DeCyT9z62hM2Vj/LLHjDHC9W7LJG8YMHcdXpRZDqC1ojB/lw==}
    hasBin: true
    peerDependencies:
      typescript: ^5.x

  optionator@0.9.4:
    resolution: {integrity: sha512-6IpQ7mKUxRcZNLIObR0hz7lxsapSSIYNZJwXPGeF0mTVqGKFIXj1DQcMoT22S3ROcLyY/rz0PWaWZ9ayWmad9g==}
    engines: {node: '>= 0.8.0'}

  ora@8.2.0:
    resolution: {integrity: sha512-weP+BZ8MVNnlCm8c0Qdc1WSWq4Qn7I+9CJGm7Qali6g44e/PUzbjNqJX5NJ9ljlNMosfJvg1fKEGILklK9cwnw==}
    engines: {node: '>=18'}

  os-paths@7.4.0:
    resolution: {integrity: sha512-Ux1J4NUqC6tZayBqLN1kUlDAEvLiQlli/53sSddU4IN+h+3xxnv2HmRSMpVSvr1hvJzotfMs3ERvETGK+f4OwA==}
    engines: {node: '>= 4.0'}

  os-tmpdir@1.0.2:
    resolution: {integrity: sha512-D2FR03Vir7FIu45XBY20mTb+/ZSWB00sjU9jdQXt83gDrI4Ztz5Fs7/yy74g2N5SVQY4xY1qDr4rNddwYRVX0g==}
    engines: {node: '>=0.10.0'}

  oxc-resolver@1.10.2:
    resolution: {integrity: sha512-NIbwVqoU8Bhl7PVtItHCg+VFFokIDwBgIgFUwFG2Y8ePhxftFh5xG+KLar5PLWXlCP4WunPIuXD3jr3v6/MfRw==}

  p-filter@4.1.0:
    resolution: {integrity: sha512-37/tPdZ3oJwHaS3gNJdenCDB3Tz26i9sjhnguBtvN0vYlRIiDNnvTWkuh+0hETV9rLPdJ3rlL3yVOYPIAnM8rw==}
    engines: {node: '>=18'}

  p-limit@2.3.0:
    resolution: {integrity: sha512-//88mFWSJx8lxCzwdAABTJL2MyWB12+eIY7MDL2SqLmAkeKU9qxRvWuSyTjm3FUmpBEMuFfckAIqEaVGUDxb6w==}
    engines: {node: '>=6'}

  p-limit@3.1.0:
    resolution: {integrity: sha512-TYOanM3wGwNGsZN2cVTYPArw454xnXj5qmWF1bEoAc4+cU/ol7GVh7odevjp1FNHduHc3KZMcFduxU5Xc6uJRQ==}
    engines: {node: '>=10'}

  p-limit@4.0.0:
    resolution: {integrity: sha512-5b0R4txpzjPWVw/cXXUResoD4hb6U/x9BH08L7nw+GN1sezDzPdxeRvpc9c433fZhBan/wusjbCsqwqm4EIBIQ==}
    engines: {node: ^12.20.0 || ^14.13.1 || >=16.0.0}

  p-locate@4.1.0:
    resolution: {integrity: sha512-R79ZZ/0wAxKGu3oYMlz8jy/kbhsNrS7SKZ7PxEHBgJ5+F2mtFW2fK2cOtBh1cHYkQsbzFV7I+EoRKe6Yt0oK7A==}
    engines: {node: '>=8'}

  p-locate@5.0.0:
    resolution: {integrity: sha512-LaNjtRWUBY++zB5nE/NwcaoMylSPk+S+ZHNB1TzdbMJMny6dynpAGt7X/tl/QYq3TIeE6nxHppbo2LGymrG5Pw==}
    engines: {node: '>=10'}

  p-locate@6.0.0:
    resolution: {integrity: sha512-wPrq66Llhl7/4AGC6I+cqxT07LhXvWL08LNXz1fENOw0Ap4sRZZ/gZpTTJ5jpurzzzfS2W/Ge9BY3LgLjCShcw==}
    engines: {node: ^12.20.0 || ^14.13.1 || >=16.0.0}

  p-map@4.0.0:
    resolution: {integrity: sha512-/bjOqmgETBYB5BoEeGVea8dmvHb2m9GLy1E9W43yeyfP6QQCZGFNa+XRceJEuDB6zqr+gKpIAmlLebMpykw/MQ==}
    engines: {node: '>=10'}

  p-map@7.0.3:
    resolution: {integrity: sha512-VkndIv2fIB99swvQoA65bm+fsmt6UNdGeIB0oxBs+WhAhdh08QA04JXpI7rbB9r08/nkbysKoya9rtDERYOYMA==}
    engines: {node: '>=18'}

  p-reduce@3.0.0:
    resolution: {integrity: sha512-xsrIUgI0Kn6iyDYm9StOpOeK29XM1aboGji26+QEortiFST1hGZaUQOLhtEbqHErPpGW/aSz6allwK2qcptp0Q==}
    engines: {node: '>=12'}

  p-retry@4.6.2:
    resolution: {integrity: sha512-312Id396EbJdvRONlngUx0NydfrIQ5lsYu0znKVUzVvArzEIt08V1qhtyESbGVd1FGX7UKtiFp5uwKZdM8wIuQ==}
    engines: {node: '>=8'}

  p-try@2.2.0:
    resolution: {integrity: sha512-R4nPAVTAU0B9D35/Gk3uJf/7XYbQcyohSKdvAxIRSNghFl4e71hVoGnBNQz9cWaXxO2I10KTC+3jMdvvoKw6dQ==}
    engines: {node: '>=6'}

  package-json-from-dist@1.0.1:
    resolution: {integrity: sha512-UEZIS3/by4OC8vL3P2dTXRETpebLI2NiI5vIrjaD/5UtrkFX/tNbwjTSRAGC/+7CAo2pIcBaRgWmcBBHcsaCIw==}

  package-up@5.0.0:
    resolution: {integrity: sha512-MQEgDUvXCa3sGvqHg3pzHO8e9gqTCMPVrWUko3vPQGntwegmFo52mZb2abIVTjFnUcW0BcPz0D93jV5Cas1DWA==}
    engines: {node: '>=18'}

  parent-module@1.0.1:
    resolution: {integrity: sha512-GQ2EWRpQV8/o+Aw8YqtfZZPfNRWZYkbidE9k5rpl/hC3vtHHBfGm2Ifi6qWV+coDGkrUKZAxE3Lot5kcsRlh+g==}
    engines: {node: '>=6'}

  parse-json@5.2.0:
    resolution: {integrity: sha512-ayCKvm/phCGxOkYRSCM82iDwct8/EonSEgCSxWxD7ve6jHggsFl4fZVQBPRNgQoKiuV/odhFrGzQXZwbifC8Rg==}
    engines: {node: '>=8'}

  parse-json@8.3.0:
    resolution: {integrity: sha512-ybiGyvspI+fAoRQbIPRddCcSTV9/LsJbf0e/S85VLowVGzRmokfneg2kwVW/KU5rOXrPSbF1qAKPMgNTqqROQQ==}
    engines: {node: '>=18'}

  parseurl@1.3.3:
    resolution: {integrity: sha512-CiyeOxFT/JZyN5m0z9PfXw4SCBJ6Sygz1Dpl0wqjlhDEGGBP1GnsUVEL0p63hoG1fcj3fHynXi9NYO4nWOL+qQ==}
    engines: {node: '>= 0.8'}

  path-exists@4.0.0:
    resolution: {integrity: sha512-ak9Qy5Q7jYb2Wwcey5Fpvg2KoAc/ZIhLSLOSBmRmygPsGwkVVt0fZa0qrtMz+m6tJTAHfZQ8FnmB4MG4LWy7/w==}
    engines: {node: '>=8'}

  path-exists@5.0.0:
    resolution: {integrity: sha512-RjhtfwJOxzcFmNOi6ltcbcu4Iu+FL3zEj83dk4kAS+fVpTxXLO1b38RvJgT/0QwvV/L3aY9TAnyv0EOqW4GoMQ==}
    engines: {node: ^12.20.0 || ^14.13.1 || >=16.0.0}

  path-is-absolute@1.0.1:
    resolution: {integrity: sha512-AVbw3UJ2e9bq64vSaS9Am0fje1Pa8pbGqTTsmXfaIiMpnr5DlDhfJOuLj9Sf95ZPVDAUerDfEk88MPmPe7UCQg==}
    engines: {node: '>=0.10.0'}

  path-key@3.1.1:
    resolution: {integrity: sha512-ojmeN0qd+y0jszEtoY48r0Peq5dwMEkIlCOu6Q5f41lfkswXuKtYrhgoTpLnyIcHm24Uhqx+5Tqm2InSwLhE6Q==}
    engines: {node: '>=8'}

  path-key@4.0.0:
    resolution: {integrity: sha512-haREypq7xkM7ErfgIyA0z+Bj4AGKlMSdlQE2jvJo6huWD1EdkKYV+G/T4nq0YEF2vgTT8kqMFKo1uHn950r4SQ==}
    engines: {node: '>=12'}

  path-parse@1.0.7:
    resolution: {integrity: sha512-LDJzPVEEEPR+y48z93A0Ed0yXb8pAByGWo/k5YYdYgpY2/2EsOsksJrq7lOHxryrVOn1ejG6oAp8ahvOIQD8sw==}

  path-scurry@1.11.1:
    resolution: {integrity: sha512-Xa4Nw17FS9ApQFJ9umLiJS4orGjm7ZzwUrwamcGQuHSzDyth9boKDaycYdDcZDuqYATXw4HFXgaqWTctW/v1HA==}
    engines: {node: '>=16 || 14 >=14.18'}

  path-to-regexp@6.3.0:
    resolution: {integrity: sha512-Yhpw4T9C6hPpgPeA28us07OJeqZ5EzQTkbfwuhsUg0c237RomFoETJgmp2sa3F/41gfLE6G5cqcYwznmeEeOlQ==}

  path-to-regexp@8.2.0:
    resolution: {integrity: sha512-TdrF7fW9Rphjq4RjrW0Kp2AW0Ahwu9sRGTkS6bvDi0SCwZlEZYmcfDbEsTz8RVk0EHIS/Vd1bv3JhG+1xZuAyQ==}
    engines: {node: '>=16'}

  path-type@4.0.0:
    resolution: {integrity: sha512-gDKb8aZMDeD/tZWs9P6+q0J9Mwkdl6xMV8TjnGP3qJVJ06bdMgkbBlLU8IdfOsIsFz2BW1rNVT3XuNEl8zPAvw==}
    engines: {node: '>=8'}

  pathe@2.0.3:
    resolution: {integrity: sha512-WUjGcAqP1gQacoQe+OBJsFA7Ld4DyXuUIjZ5cc75cLHvJ7dtNsTugphxIADwspS+AraAUePCKrSVtPLFj/F88w==}

  pathval@2.0.0:
    resolution: {integrity: sha512-vE7JKRyES09KiunauX7nd2Q9/L7lhok4smP9RZTDeD4MVs72Dp2qNFVz39Nz5a0FVEW0BJR6C0DYrq6unoziZA==}
    engines: {node: '>= 14.16'}

  perfect-debounce@1.0.0:
    resolution: {integrity: sha512-xCy9V055GLEqoFaHoC1SoLIaLmWctgCUaBaWxDZ7/Zx4CTyX7cJQLJOok/orfjZAh9kEYpjJa4d0KcJmCbctZA==}

  pg-cloudflare@1.1.1:
    resolution: {integrity: sha512-xWPagP/4B6BgFO+EKz3JONXv3YDgvkbVrGw2mTo3D6tVDQRh1e7cqVGvyR3BE+eQgAvx1XhW/iEASj4/jCWl3Q==}

  pg-cloudflare@1.2.7:
    resolution: {integrity: sha512-YgCtzMH0ptvZJslLM1ffsY4EuGaU0cx4XSdXLRFae8bPP4dS5xL1tNB3k2o/N64cHJpwU7dxKli/nZ2lUa5fLg==}

  pg-connection-string@2.7.0:
    resolution: {integrity: sha512-PI2W9mv53rXJQEOb8xNR8lH7Hr+EKa6oJa38zsK0S/ky2er16ios1wLKhZyxzD7jUReiWokc9WK5nxSnC7W1TA==}

  pg-connection-string@2.9.1:
    resolution: {integrity: sha512-nkc6NpDcvPVpZXxrreI/FOtX3XemeLl8E0qFr6F2Lrm/I8WOnaWNhIPK2Z7OHpw7gh5XJThi6j6ppgNoaT1w4w==}

  pg-int8@1.0.1:
    resolution: {integrity: sha512-WCtabS6t3c8SkpDBUlb1kjOs7l66xsGdKpIPZsg4wR+B3+u9UAum2odSsF9tnvxg80h4ZxLWMy4pRjOsFIqQpw==}
    engines: {node: '>=4.0.0'}

  pg-numeric@1.0.2:
    resolution: {integrity: sha512-BM/Thnrw5jm2kKLE5uJkXqqExRUY/toLHda65XgFTBTFYZyopbKjBe29Ii3RbkvlsMoFwD+tHeGaCjjv0gHlyw==}
    engines: {node: '>=4'}

  pg-pool@3.10.1:
    resolution: {integrity: sha512-Tu8jMlcX+9d8+QVzKIvM/uJtp07PKr82IUOYEphaWcoBhIYkoHpLXN3qO59nAI11ripznDsEzEv8nUxBVWajGg==}
    peerDependencies:
      pg: '>=8.0'

  pg-pool@3.8.0:
    resolution: {integrity: sha512-VBw3jiVm6ZOdLBTIcXLNdSotb6Iy3uOCwDGFAksZCXmi10nyRvnP2v3jl4d+IsLYRyXf6o9hIm/ZtUzlByNUdw==}
    peerDependencies:
      pg: '>=8.0'

  pg-protocol@1.10.3:
    resolution: {integrity: sha512-6DIBgBQaTKDJyxnXaLiLR8wBpQQcGWuAESkRBX/t6OwA8YsqP+iVSiond2EDy6Y/dsGk8rh/jtax3js5NeV7JQ==}

  pg-protocol@1.6.1:
    resolution: {integrity: sha512-jPIlvgoD63hrEuihvIg+tJhoGjUsLPn6poJY9N5CnlPd91c2T18T/9zBtLxZSb1EhYxBRoZJtzScCaWlYLtktg==}

  pg-protocol@1.7.1:
    resolution: {integrity: sha512-gjTHWGYWsEgy9MsY0Gp6ZJxV24IjDqdpTW7Eh0x+WfJLFsm/TJx1MzL6T0D88mBvkpxotCQ6TwW6N+Kko7lhgQ==}

  pg-protocol@1.8.0:
    resolution: {integrity: sha512-jvuYlEkL03NRvOoyoRktBK7+qU5kOvlAwvmrH8sr3wbLrOdVWsRxQfz8mMy9sZFsqJ1hEWNfdWKI4SAmoL+j7g==}

  pg-types@2.2.0:
    resolution: {integrity: sha512-qTAAlrEsl8s4OiEQY69wDvcMIdQN6wdz5ojQiOy6YRMuynxenON0O5oCpJI6lshc6scgAY8qvJ2On/p+CXY0GA==}
    engines: {node: '>=4'}

  pg-types@4.0.2:
    resolution: {integrity: sha512-cRL3JpS3lKMGsKaWndugWQoLOCoP+Cic8oseVcbr0qhPzYD5DWXK+RZ9LY9wxRf7RQia4SCwQlXk0q6FCPrVng==}
    engines: {node: '>=10'}

  pg@8.14.1:
    resolution: {integrity: sha512-0TdbqfjwIun9Fm/r89oB7RFQ0bLgduAhiIqIXOsyKoiC/L54DbuAAzIEN/9Op0f1Po9X7iCPXGoa/Ah+2aI8Xw==}
    engines: {node: '>= 8.0.0'}
    peerDependencies:
      pg-native: '>=3.0.1'
    peerDependenciesMeta:
      pg-native:
        optional: true

  pg@8.16.3:
    resolution: {integrity: sha512-enxc1h0jA/aq5oSDMvqyW3q89ra6XIIDZgCX9vkMrnz5DFTw/Ny3Li2lFQ+pt3L6MCgm/5o2o8HW9hiJji+xvw==}
    engines: {node: '>= 16.0.0'}
    peerDependencies:
      pg-native: '>=3.0.1'
    peerDependenciesMeta:
      pg-native:
        optional: true

  pgpass@1.0.5:
    resolution: {integrity: sha512-FdW9r/jQZhSeohs1Z3sI1yxFQNFvMcnmfuj4WBMUTxOrAyLMaTcE1aAMBiTlbMNaXvBCQuVi0R7hd8udDSP7ug==}

  picocolors@1.1.1:
    resolution: {integrity: sha512-xceH2snhtb5M9liqDsmEw56le376mTZkEX/jEb/RxNFyegNul7eNslCXP9FDj/Lcu0X8KEyMceP2ntpaHrDEVA==}

  picomatch@2.3.1:
    resolution: {integrity: sha512-JU3teHTNjmE2VCGFzuY8EXzCDVwEqB2a8fsIvwaStHhAWJEeVd1o1QD80CU6+ZdEXXSLbSsuLwJjkCBWqRQUVA==}
    engines: {node: '>=8.6'}

  picomatch@4.0.2:
    resolution: {integrity: sha512-M7BAV6Rlcy5u+m6oPhAPFgJTzAioX/6B0DxyvDlo9l8+T3nLKbrczg2WLUyzd45L8RqfUMyGPzekbMvX2Ldkwg==}
    engines: {node: '>=12'}

  pidtree@0.6.0:
    resolution: {integrity: sha512-eG2dWTVw5bzqGRztnHExczNxt5VGsE6OwTeCG3fdUf9KBsZzO3R5OIIIzWR+iZA0NtZ+RDVdaoE2dK1cn6jH4g==}
    engines: {node: '>=0.10'}
    hasBin: true

  pirates@4.0.6:
    resolution: {integrity: sha512-saLsH7WeYYPiD25LDuLRRY/i+6HaPYr6G1OUlN39otzkSTxKnubR9RTxS3/Kk50s1g2JTgFwWQDQyplC5/SHZg==}
    engines: {node: '>= 6'}

  pkce-challenge@5.0.0:
    resolution: {integrity: sha512-ueGLflrrnvwB3xuo/uGob5pd5FN7l0MsLf0Z87o/UQmRtwjvfylfc9MurIxRAWywCYTgrvpXBcqjV4OfCYGCIQ==}
    engines: {node: '>=16.20.0'}

  pkg-dir@4.2.0:
    resolution: {integrity: sha512-HRDzbaKjC+AOWVXxAU/x54COGeIv9eb+6CkDSQoNTt4XyWoIJvuPsXizxu/Fr23EiekbtZwmh1IcIG/l/a10GQ==}
    engines: {node: '>=8'}

  pkg-dir@7.0.0:
    resolution: {integrity: sha512-Ie9z/WINcxxLp27BKOCHGde4ITq9UklYKDzVo1nhk5sqGEXU3FpkwP5GM2voTGJkGd9B3Otl+Q4uwSOeSUtOBA==}
    engines: {node: '>=14.16'}

  pkg-types@2.2.0:
    resolution: {integrity: sha512-2SM/GZGAEkPp3KWORxQZns4M+WSeXbC2HEvmOIJe3Cmiv6ieAJvdVhDldtHqM5J1Y7MrR1XhkBT/rMlhh9FdqQ==}

  platform@1.3.6:
    resolution: {integrity: sha512-fnWVljUchTro6RiCFvCXBbNhJc2NijN7oIQxbwsyL0buWJPG85v81ehlHI9fXrJsMNgTofEoWIQeClKpgxFLrg==}

  plur@4.0.0:
    resolution: {integrity: sha512-4UGewrYgqDFw9vV6zNV+ADmPAUAfJPKtGvb/VdpQAx25X5f3xXdGdyOEVFwkl8Hl/tl7+xbeHqSEM+D5/TirUg==}
    engines: {node: '>=10'}

  pluralize@8.0.0:
    resolution: {integrity: sha512-Nc3IT5yHzflTfbjgqWcCPpo7DaKy4FnpB0l/zCAW0Tc7jxAiuqSxHasntB3D7887LSrA93kDJ9IXovxJYxyLCA==}
    engines: {node: '>=4'}

  postcss@8.5.3:
    resolution: {integrity: sha512-dle9A3yYxlBSrt8Fu+IpjGT8SY8hN0mlaA6GY8t0P5PjIOZemULz/E2Bnm/2dcUOena75OTNkHI76uZBNUUq3A==}
    engines: {node: ^10 || ^12 || >=14}

  postgres-array@2.0.0:
    resolution: {integrity: sha512-VpZrUqU5A69eQyW2c5CA1jtLecCsN2U/bD6VilrFDWq5+5UIEVO7nazS3TEcHf1zuPYO/sqGvUvW62g86RXZuA==}
    engines: {node: '>=4'}

  postgres-array@3.0.4:
    resolution: {integrity: sha512-nAUSGfSDGOaOAEGwqsRY27GPOea7CNipJPOA7lPbdEpx5Kg3qzdP0AaWC5MlhTWV9s4hFX39nomVZ+C4tnGOJQ==}
    engines: {node: '>=12'}

  postgres-bytea@1.0.0:
    resolution: {integrity: sha512-xy3pmLuQqRBZBXDULy7KbaitYqLcmxigw14Q5sj8QBVLqEwXfeybIKVWiqAXTlcvdvb0+xkOtDbfQMOf4lST1w==}
    engines: {node: '>=0.10.0'}

  postgres-bytea@3.0.0:
    resolution: {integrity: sha512-CNd4jim9RFPkObHSjVHlVrxoVQXz7quwNFpz7RY1okNNme49+sVyiTvTRobiLV548Hx/hb1BG+iE7h9493WzFw==}
    engines: {node: '>= 6'}

  postgres-date@1.0.7:
    resolution: {integrity: sha512-suDmjLVQg78nMK2UZ454hAG+OAW+HQPZ6n++TNDUX+L0+uUlLywnoxJKDou51Zm+zTCjrCl0Nq6J9C5hP9vK/Q==}
    engines: {node: '>=0.10.0'}

  postgres-date@2.1.0:
    resolution: {integrity: sha512-K7Juri8gtgXVcDfZttFKVmhglp7epKb1K4pgrkLxehjqkrgPhfG6OO8LHLkfaqkbpjNRnra018XwAr1yQFWGcA==}
    engines: {node: '>=12'}

  postgres-interval@1.2.0:
    resolution: {integrity: sha512-9ZhXKM/rw350N1ovuWHbGxnGh/SNJ4cnxHiM0rxE4VN41wsg8P8zWn9hv/buK00RP4WvlOyr/RBDiptyxVbkZQ==}
    engines: {node: '>=0.10.0'}

  postgres-interval@3.0.0:
    resolution: {integrity: sha512-BSNDnbyZCXSxgA+1f5UU2GmwhoI0aU5yMxRGO8CdFEcY2BQF9xm/7MqKnYoM1nJDk8nONNWDk9WeSmePFhQdlw==}
    engines: {node: '>=12'}

  postgres-range@1.1.4:
    resolution: {integrity: sha512-i/hbxIE9803Alj/6ytL7UHQxRvZkI9O4Sy+J3HGc4F4oo/2eQAjTSNJ0bfxyse3bH0nuVesCk+3IRLaMtG3H6w==}

  postgres@3.4.7:
    resolution: {integrity: sha512-Jtc2612XINuBjIl/QTWsV5UvE8UHuNblcO3vVADSrKsrc6RqGX6lOW1cEo3CM2v0XG4Nat8nI+YM7/f26VxXLw==}
    engines: {node: '>=12'}

  prebuild-install@7.1.3:
    resolution: {integrity: sha512-8Mf2cbV7x1cXPUILADGI3wuhfqWvtiLA1iclTDbFRZkgRQS0NqsPZphna9V+HyTEadheuPmjaJMsbzKQFOzLug==}
    engines: {node: '>=10'}
    hasBin: true

  prelude-ls@1.2.1:
    resolution: {integrity: sha512-vkcDPrRZo1QZLbn5RLGPpg/WmIQ65qoWWhcGKf/b5eplkkarX0m9z8ppCat4mlOqUsWpyNuYgO3VRyrYHSzX5g==}
    engines: {node: '>= 0.8.0'}

  prettier-linter-helpers@1.0.0:
    resolution: {integrity: sha512-GbK2cP9nraSSUF9N2XwUwqfzlAFlMNYYl+ShE/V+H8a9uNl/oUqB1w2EL54Jh0OlyRSd8RfWYJ3coVS4TROP2w==}
    engines: {node: '>=6.0.0'}

  prettier@2.8.8:
    resolution: {integrity: sha512-tdN8qQGvNjw4CHbY+XXk0JgCXn9QiF21a55rBe5LJAU+kDyC4WQn4+awm2Xfk2lQMk5fKup9XgzTZtGkjBdP9Q==}
    engines: {node: '>=10.13.0'}
    hasBin: true

  prettier@3.5.3:
    resolution: {integrity: sha512-QQtaxnoDJeAkDvDKWCLiwIXkTgRhwYDEQCghU9Z6q03iyek/rxRh/2lC3HB7P8sWT2xC/y5JDctPLBIGzHKbhw==}
    engines: {node: '>=14'}
    hasBin: true

  prettier@3.6.2:
    resolution: {integrity: sha512-I7AIg5boAr5R0FFtJ6rCfD+LFsWHp81dolrFD8S79U9tb8Az2nGrJncnMSnys+bpQJfRUzqs9hnA81OAA3hCuQ==}
    engines: {node: '>=14'}
    hasBin: true

  pretty-ansi@3.0.0:
    resolution: {integrity: sha512-8FdI7yD+nCdMCbjkapyOwKTBVBtX1S6eLFjZA+gNcnRJQFCqZJgAVKjvwdBsyClOa9DWlr5sin9isAWDvVMpew==}
    engines: {node: '>=18'}

  pretty-format@29.7.0:
    resolution: {integrity: sha512-Pdlw/oPxN+aXdmM9R00JVC9WVFoCLTKJvDVLgmJ+qAffBMxsV85l/Lu7sNx4zSzPyoL2euImuEwHhOXdEgNFZQ==}
    engines: {node: ^14.15.0 || ^16.10.0 || >=18.0.0}

  prettysize@2.0.0:
    resolution: {integrity: sha512-VVtxR7sOh0VsG8o06Ttq5TrI1aiZKmC+ClSn4eBPaNf4SHr5lzbYW+kYGX3HocBL/MfpVrRfFZ9V3vCbLaiplg==}

  printable-characters@1.0.42:
    resolution: {integrity: sha512-dKp+C4iXWK4vVYZmYSd0KBH5F/h1HoZRsbJ82AVKRO3PEo8L4lBS/vLwhVtpwwuYcoIsVY+1JYKR268yn480uQ==}

  process-nextick-args@2.0.1:
    resolution: {integrity: sha512-3ouUOpQhtgrbOa17J7+uxOTpITYWaGP7/AhoR3+A+/1e9skrzelGi/dXzEYyvbxubEF6Wn2ypscTKiKJFFn1ag==}

  process@0.11.10:
    resolution: {integrity: sha512-cdGef/drWFoydD1JsMzuFf8100nZl+GT+yacc2bEced5f9Rjk4z+WtFUTBu9PhOi9j/jfmBPu0mMEY4wIdAF8A==}
    engines: {node: '>= 0.6.0'}

  progress@2.0.3:
    resolution: {integrity: sha512-7PiHtLll5LdnKIMw100I+8xJXR5gW2QwWYkT6iJva0bXitZKa/XMrSbdmg3r2Xnaidz9Qumd0VPaMrZlF9V9sA==}
    engines: {node: '>=0.4.0'}

  promise-inflight@1.0.1:
    resolution: {integrity: sha512-6zWPyEOFaQBJYcGMHBKTKJ3u6TBsnMFOIZSa6ce1e/ZrrsOlnHRHbabMjLiBYKp+n44X9eUI6VUPaukCXHuG4g==}
    peerDependencies:
      bluebird: '*'
    peerDependenciesMeta:
      bluebird:
        optional: true

  promise-limit@2.7.0:
    resolution: {integrity: sha512-7nJ6v5lnJsXwGprnGXga4wx6d1POjvi5Qmf1ivTRxTjH4Z/9Czja/UCMLVmB9N93GeWOU93XaFaEt6jbuoagNw==}

  promise-retry@2.0.1:
    resolution: {integrity: sha512-y+WKFlBR8BGXnsNlIHFGPZmyDf3DFMoLhaflAnyZgV6rG6xu+JwesTo2Q9R6XwYmtmwAFCkAk3e35jEdoeh/3g==}
    engines: {node: '>=10'}

  prompts@2.4.2:
    resolution: {integrity: sha512-NxNv/kLguCA7p3jE8oL2aEBsrJWgAakBpgmgK6lpPWV+WuOmY6r2/zbAVnP+T8bQlA0nzHXSJSJW0Hq7ylaD2Q==}
    engines: {node: '>= 6'}

  proper-lockfile@4.1.2:
    resolution: {integrity: sha512-TjNPblN4BwAWMXU8s9AEz4JmQxnD1NNL7bNOY/AKUzyamc379FWASUhc/K1pL2noVb+XmZKLL68cjzLsiOAMaA==}

  proxy-addr@2.0.7:
    resolution: {integrity: sha512-llQsMLSUDUPT44jdrU/O37qlnifitDP+ZwrmmZcoSKyLKvtZxpyV0n2/bD/N4tBAAZ/gJEdZU7KMraoK1+XYAg==}
    engines: {node: '>= 0.10'}

  proxy-from-env@1.1.0:
    resolution: {integrity: sha512-D+zkORCbA9f1tdWRK0RaCR3GPv50cMxcrz4X8k5LTSUD1Dkw47mKJEZQNunItRTkWwgtaUSo1RVFRIG9ZXiFYg==}

  pump@3.0.2:
    resolution: {integrity: sha512-tUPXtzlGM8FE3P0ZL6DVs/3P58k9nk8/jZeQCurTJylQA8qFYzHFfhBJkuqyE0FifOsQ0uKWekiZ5g8wtr28cw==}

  punycode@2.3.1:
    resolution: {integrity: sha512-vYt7UD1U9Wg6138shLtLOvdAu+8DsC/ilFtEVHcH+wydcSpNE20AfSOduf6MkRFahL5FY7X1oU7nKVZFtfq8Fg==}
    engines: {node: '>=6'}

  pure-rand@5.0.3:
    resolution: {integrity: sha512-9N8x1h8dptBQpHyC7aZMS+iNOAm97WMGY0AFrguU1cpfW3I5jINkWe5BIY5md0ofy+1TCIELsVcm/GJXZSaPbw==}

  pure-rand@6.1.0:
    resolution: {integrity: sha512-bVWawvoZoBYpp6yIoQtQXHZjmz35RSVHnUOTefl8Vcjr8snTPY1wnpSPMWekcFwbxI6gtmT7rSYPFvz71ldiOA==}

  qs@6.14.0:
    resolution: {integrity: sha512-YWWTjgABSKcvs/nWBi9PycY/JiPJqOD4JA6o9Sej2AtvSGarXxKC3OQSk4pAarbdQlKAh5D4FCQkJNkW+GAn3w==}
    engines: {node: '>=0.6'}

  queue-microtask@1.2.3:
    resolution: {integrity: sha512-NuaNSa6flKT5JaSYQzJok04JzTL1CA6aGhv5rfLW3PgqA+M2ChpZQnAC8h8i4ZFkBS8X5RqkDBHA7r4hej3K9A==}

  queue-tick@1.0.1:
    resolution: {integrity: sha512-kJt5qhMxoszgU/62PLP1CJytzd2NKetjSRnyuj31fDd3Rlcz3fzlFdFLD1SItunPwyqEOkca6GbV612BWfaBag==}

  quick-lru@4.0.1:
    resolution: {integrity: sha512-ARhCpm70fzdcvNQfPoy49IaanKkTlRWF2JMzqhcJbhSFRZv7nPTvZJdcY7301IPmvW+/p0RgIWnQDLJxifsQ7g==}
    engines: {node: '>=8'}

  randombytes@2.1.0:
    resolution: {integrity: sha512-vYl3iOX+4CKUWuxGi9Ukhie6fsqXqS9FE2Zaic4tNFD2N2QQaXOMFbuKK4QmDHC0JO6B1Zp41J0LpT0oR68amQ==}

  range-parser@1.2.1:
    resolution: {integrity: sha512-Hrgsx+orqoygnmhFbKaHE6c296J+HTAQXoxEF6gNupROmmGJRoyzfG3ccAveqCBrwr/2yxQ5BVd/GTl5agOwSg==}
    engines: {node: '>= 0.6'}

  raw-body@3.0.0:
    resolution: {integrity: sha512-RmkhL8CAyCRPXCE28MMH0z2PNWQBNk2Q09ZdxM9IOOXwxwZbN+qbWaatPkdkWIKL2ZVDImrN/pK5HTRz2PcS4g==}
    engines: {node: '>= 0.8'}

  rc9@2.1.2:
    resolution: {integrity: sha512-btXCnMmRIBINM2LDZoEmOogIZU7Qe7zn4BpomSKZ/ykbLObuBdvG+mFq11DL6fjH1DRwHhrlgtYWG96bJiC7Cg==}

  rc@1.2.8:
    resolution: {integrity: sha512-y3bGgqKj3QBdxLbLkomlohkvsA8gdAiUQlSBJnBhfn+BPxg4bc62d8TcBW15wavDfgexCgccckhcZvywyQYPOw==}
    hasBin: true

  react-is@18.2.0:
    resolution: {integrity: sha512-xWGDIW6x921xtzPkhiULtthJHoJvBbF3q26fzloPCK0hsvxtPVelvftw3zjbHWSkR2km9Z+4uxbDDK/6Zw9B8w==}

  read-pkg-up@7.0.1:
    resolution: {integrity: sha512-zK0TB7Xd6JpCLmlLmufqykGE+/TlOePD6qKClNW7hHDKFh/J7/7gCWGR7joEQEW1bKq3a3yUZSObOoWLFQ4ohg==}
    engines: {node: '>=8'}

  read-pkg@5.2.0:
    resolution: {integrity: sha512-Ug69mNOpfvKDAc2Q8DRpMjjzdtrnv9HcSMX+4VsZxD1aZ6ZzrIE7rlzXBtWTyhULSMKg076AW6WR5iZpD0JiOg==}
    engines: {node: '>=8'}

  readable-stream@2.3.7:
    resolution: {integrity: sha512-Ebho8K4jIbHAxnuxi7o42OrZgF/ZTNcsZj6nRKyUmkhLFq8CHItp/fy6hQZuZmP/n3yZ9VBUbp4zz/mX8hmYPw==}

  readable-stream@3.6.0:
    resolution: {integrity: sha512-BViHy7LKeTz4oNnkcLJ+lVSL6vpiFeX6/d3oSH8zCW7UxP2onchk+vTGB143xuFjHS3deTgkKoXXymXqymiIdA==}
    engines: {node: '>= 6'}

  readable-stream@3.6.2:
    resolution: {integrity: sha512-9u/sniCrY3D5WdsERHzHE4G2YCXqoG5FTHUiCC4SIbr6XcLZBY05ya9EKjYek9O5xOAwjGq+1JdGBAS7Q9ScoA==}
    engines: {node: '>= 6'}

  readable-stream@4.4.2:
    resolution: {integrity: sha512-Lk/fICSyIhodxy1IDK2HazkeGjSmezAWX2egdtJnYhtzKEsBPJowlI6F6LPb5tqIQILrMbx22S5o3GuJavPusA==}
    engines: {node: ^12.22.0 || ^14.17.0 || >=16.0.0}

  readdir-glob@1.1.2:
    resolution: {integrity: sha512-6RLVvwJtVwEDfPdn6X6Ille4/lxGl0ATOY4FN/B9nxQcgOazvvI0nodiD19ScKq0PvA/29VpaOQML36o5IzZWA==}

  readdirp@4.1.2:
    resolution: {integrity: sha512-GDhwkLfywWL2s6vEjyhri+eXmfH6j1L7JE27WhqLeYzoh/A3DBaYGEj2H/HFZCn/kMfim73FXxEJTw06WtxQwg==}
    engines: {node: '>= 14.18.0'}

  redent@3.0.0:
    resolution: {integrity: sha512-6tDA8g98We0zd0GvVeMT9arEOnTw9qM03L9cJXaCjrip1OO764RDBLBfrB4cwzNGDj5OA5ioymC9GkizgWJDUg==}
    engines: {node: '>=8'}

  regenerator-runtime@0.14.1:
    resolution: {integrity: sha512-dYnhHh0nJoMfnkZs6GmmhFknAGRrLznOu5nc9ML+EJxGvrx6H7teuevqVqCuPcPK//3eDrrjQhehXVx9cnkGdw==}

  regexp-to-ast@0.5.0:
    resolution: {integrity: sha512-tlbJqcMHnPKI9zSrystikWKwHkBqu2a/Sgw01h3zFjvYrMxEDYHzzoMZnUrbIfpTFEsoRnnviOXNCzFiSc54Qw==}

  remeda@2.21.3:
    resolution: {integrity: sha512-XXrZdLA10oEOQhLLzEJEiFFSKi21REGAkHdImIb4rt/XXy8ORGXh5HCcpUOsElfPNDb+X6TA/+wkh+p2KffYmg==}

  require-directory@2.1.1:
    resolution: {integrity: sha512-fGxEI7+wsG9xrvdjsrlmL22OMTTiHRwAMroiEeMgq8gzoLC/PQr7RsRDSTLUg/bZAZtF+TVIkHc6/4RIKrui+Q==}
    engines: {node: '>=0.10.0'}

  require-from-string@2.0.2:
    resolution: {integrity: sha512-Xf0nWe6RseziFMu+Ap9biiUbmplq6S9/p+7w7YXP/JBHhrUDDUhwa+vANyubuqfZWTveU//DYVGsDG7RKL/vEw==}
    engines: {node: '>=0.10.0'}

  require-in-the-middle@8.0.0:
    resolution: {integrity: sha512-9s0pnM5tH8G4dSI3pms2GboYOs25LwOGnRMxN/Hx3TYT1K0rh6OjaWf4dI0DAQnMyaEXWoGVnSTPQasqwzTTAA==}
    engines: {node: '>=9.3.0 || >=8.10.0 <9.0.0'}

  reserved-identifiers@1.0.0:
    resolution: {integrity: sha512-h0bP2Katmvf3hv4Z3WtDl4+6xt/OglQ2Xa6TnhZ/Rm9/7IH1crXQqMwD4J2ngKBonVv+fB55zfGgNDAmsevLVQ==}
    engines: {node: '>=18'}

  resolve-cwd@3.0.0:
    resolution: {integrity: sha512-OrZaX2Mb+rJCpH/6CpSqt9xFVpN++x01XnN2ie9g6P5/3xelLAkXWVADpdz1IHD/KFfEXyE6V0U01OQ3UO2rEg==}
    engines: {node: '>=8'}

  resolve-from@4.0.0:
    resolution: {integrity: sha512-pb/MYmXstAkysRFx8piNI1tGFNQIFA3vkE3Gq4EuA1dF6gHp/+vgZqsCGJapvy8N3Q+4o7FwvquPJcnZ7RYy4g==}
    engines: {node: '>=4'}

  resolve-from@5.0.0:
    resolution: {integrity: sha512-qYg9KP24dD5qka9J47d0aVky0N+b4fTU89LN9iDnjB5waksiC49rvMB0PrUJQGoTmH50XPiqOvAjDfaijGxYZw==}
    engines: {node: '>=8'}

  resolve-pkg-maps@1.0.0:
    resolution: {integrity: sha512-seS2Tj26TBVOC2NIc2rOe2y2ZO7efxITtLZcGSOnHHNOQ7CkiUBfw0Iw2ck6xkIhPwLhKNLS8BO+hEpngQlqzw==}

  resolve-pkg@2.0.0:
    resolution: {integrity: sha512-+1lzwXehGCXSeryaISr6WujZzowloigEofRB+dj75y9RRa/obVcYgbHJd53tdYw8pvZj8GojXaaENws8Ktw/hQ==}
    engines: {node: '>=8'}

  resolve.exports@2.0.2:
    resolution: {integrity: sha512-X2UW6Nw3n/aMgDVy+0rSqgHlv39WZAlZrXCdnbyEiKm17DSqHX4MmQMaST3FbeWR5FTuRcUwYAziZajji0Y7mg==}
    engines: {node: '>=10'}

  resolve@1.22.10:
    resolution: {integrity: sha512-NPRy+/ncIMeDlTAsuqwKIiferiawhefFJtkNSW0qZJEqMEb+qBt/77B/jGeeek+F0uOeN05CDa6HXbbIgtVX4w==}
    engines: {node: '>= 0.4'}
    hasBin: true

  restore-cursor@5.1.0:
    resolution: {integrity: sha512-oMA2dcrw6u0YfxJQXm342bFKX/E4sG9rbTzO9ptUcR/e8A33cHuvStiYOwH7fszkZlZ1z/ta9AAoPk2F4qIOHA==}
    engines: {node: '>=18'}

  retry@0.12.0:
    resolution: {integrity: sha512-9LkiTwjUh6rT555DtE9rTX+BKByPfrMzEAtnlEtdEwr3Nkffwiihqe2bWADg+OQRjt9gl6ICdmB/ZFDCGAtSow==}
    engines: {node: '>= 4'}

  retry@0.13.1:
    resolution: {integrity: sha512-XQBQ3I8W1Cge0Seh+6gjj03LbmRFWuoszgK9ooCpwYIrhhoO80pfq4cUkU5DkknwfOfFteRwlZ56PYOGYyFWdg==}
    engines: {node: '>= 4'}

  reusify@1.0.4:
    resolution: {integrity: sha512-U9nH88a3fc/ekCF1l0/UP1IosiuIjyTh7hBvXVMHYgVcfGvt897Xguj2UOLDeI5BG2m7/uwyaLVT6fbtCwTyzw==}
    engines: {iojs: '>=1.0.0', node: '>=0.10.0'}

  rfdc@1.3.1:
    resolution: {integrity: sha512-r5a3l5HzYlIC68TpmYKlxWjmOP6wiPJ1vWv2HeLhNsRZMrCkxeqxiHlQ21oXmQ4F3SiryXBHhAD7JZqvOJjFmg==}

  rfdc@1.4.1:
    resolution: {integrity: sha512-q1b3N5QkRUWUl7iyylaaj3kOpIT0N2i9MqIEQXP73GVsN9cw3fdx8X63cEmWhJGi2PPCF23Ijp7ktmd39rawIA==}

  rimraf@3.0.2:
    resolution: {integrity: sha512-JZkJMZkAGFFPP2YqXZXPbMlMBgsxzE8ILs4lMIX/2o0L9UBw9O/Y3o6wFw/i9YLapcUJWwqbi3kdxIPdC62TIA==}
    deprecated: Rimraf versions prior to v4 are no longer supported
    hasBin: true

  rollup-plugin-inject@3.0.2:
    resolution: {integrity: sha512-ptg9PQwzs3orn4jkgXJ74bfs5vYz1NCZlSQMBUA0wKcGp5i5pA1AO3fOUEte8enhGUC+iapTCzEWw2jEFFUO/w==}
    deprecated: This package has been deprecated and is no longer maintained. Please use @rollup/plugin-inject.

  rollup-plugin-node-polyfills@0.2.1:
    resolution: {integrity: sha512-4kCrKPTJ6sK4/gLL/U5QzVT8cxJcofO0OU74tnB19F40cmuAKSzH5/siithxlofFEjwvw1YAhPmbvGNA6jEroA==}

  rollup-pluginutils@2.8.2:
    resolution: {integrity: sha512-EEp9NhnUkwY8aif6bxgovPHMoMoNr2FulJziTndpt5H9RdwC47GSGuII9XxpSdzVGM0GWrNPHV6ie1LTNJPaLQ==}

  rollup@4.36.0:
    resolution: {integrity: sha512-zwATAXNQxUcd40zgtQG0ZafcRK4g004WtEl7kbuhTWPvf07PsfohXl39jVUvPF7jvNAIkKPQ2XrsDlWuxBd++Q==}
    engines: {node: '>=18.0.0', npm: '>=8.0.0'}
    hasBin: true

  router@2.2.0:
    resolution: {integrity: sha512-nLTrUKm2UyiL7rlhapu/Zl45FwNgkZGaCpZbIHajDYgwlJCOzLSk+cIPAnsEqV955GjILJnKbdQC1nVPz+gAYQ==}
    engines: {node: '>= 18'}

  run-parallel@1.2.0:
    resolution: {integrity: sha512-5l4VyZR86LZ/lDxZTR6jqL8AFE2S0IFLMP26AbjsLVADxHdhB/c0GUsH+y39UfCi3dzz8OlQuPmnaJOMoDHQBA==}

  safe-buffer@5.1.2:
    resolution: {integrity: sha512-Gd2UZBJDkXlY7GbJxfsE8/nvKkUEU1G38c1siN6QP6a9PT9MmHB8GnpscSmMJSoF8LOIrt8ud/wPtojys4G6+g==}

  safe-buffer@5.2.1:
    resolution: {integrity: sha512-rp3So07KcdmmKbGvgaNxQSJr7bGVSVk5S9Eq1F+ppbRo70+YeaDxkw5Dd8NPN+GD6bjnYm2VuPuCXmpuYvmCXQ==}

  safer-buffer@2.1.2:
    resolution: {integrity: sha512-YZo3K82SD7Riyi0E1EQPojLz7kpepnSQI9IyPbHHg1XXXevb5dJI7tpyN2ADxGcQbHG7vcyRHk0cbwqcQriUtg==}

  schema-utils@3.3.0:
    resolution: {integrity: sha512-pN/yOAvcC+5rQ5nERGuwrjLlYvLTbCibnZ1I7B1LaiAz9BRBlE9GMgE/eqV30P7aJQUf7Ddimy/RsbYO/GrVGg==}
    engines: {node: '>= 10.13.0'}

  semver@5.7.2:
    resolution: {integrity: sha512-cBznnQ9KjJqU67B52RMC65CMarK2600WFnbkcaiwWq3xy/5haFJlshgnpjovMVJ+Hff49d8GEn0b87C5pDQ10g==}
    hasBin: true

  semver@6.3.1:
    resolution: {integrity: sha512-BR7VvDCVHO+q2xBEWskxS6DJE1qRnb7DxzUrogb71CWoSficBxYsiAGd+Kl0mmq/MprG9yArRkyrQxTO6XjMzA==}
    hasBin: true

  semver@7.5.4:
    resolution: {integrity: sha512-1bCSESV6Pv+i21Hvpxp3Dx+pSD8lIPt8uVjRrxAUt/nbswYc+tK6Y2btiULjd4+fnq15PX+nqQDC7Oft7WkwcA==}
    engines: {node: '>=10'}
    hasBin: true

  semver@7.7.0:
    resolution: {integrity: sha512-DrfFnPzblFmNrIZzg5RzHegbiRWg7KMR7btwi2yjHwx06zsUbO5g613sVwEV7FTwmzJu+Io0lJe2GJ3LxqpvBQ==}
    engines: {node: '>=10'}
    hasBin: true

  send@1.2.0:
    resolution: {integrity: sha512-uaW0WwXKpL9blXE2o0bRhoL2EGXIrZxQ2ZQ4mgcfoBxdFmQold+qWsD2jLrfZ0trjKL6vOw0j//eAwcALFjKSw==}
    engines: {node: '>= 18'}

  seq-queue@0.0.5:
    resolution: {integrity: sha512-hr3Wtp/GZIc/6DAGPDcV4/9WoZhjrkXsi5B/07QgX8tsdc6ilr7BFM6PM6rbdAX1kFSDYeZGLipIZZKyQP0O5Q==}

  serialize-javascript@6.0.1:
    resolution: {integrity: sha512-owoXEFjWRllis8/M1Q+Cw5k8ZH40e3zhp/ovX+Xr/vi1qj6QesbyXXViFbpNvWvPNAD62SutwEXavefrLJWj7w==}

  serve-static@2.2.0:
    resolution: {integrity: sha512-61g9pCh0Vnh7IutZjtLGGpTA355+OPn2TyDv/6ivP2h/AdAVX9azsoxmg2/M6nZeQZNYBEwIcsne1mJd9oQItQ==}
    engines: {node: '>= 18'}

  set-blocking@2.0.0:
    resolution: {integrity: sha512-KiKBS8AnWGEyLzofFfmvKwpdPzqiy16LvQfK3yv/fVH7Bj13/wl3JSR1J+rfgRE9q7xUJK4qvgS8raSOeLUehw==}

  setprototypeof@1.2.0:
    resolution: {integrity: sha512-E5LDX7Wrp85Kil5bhZv46j8jOeboKq5JMmYM3gVGdGH8xFpPWXUMsNrlODCrkoxMEeNi/XZIwuRvY4XNwYMJpw==}

  sharp@0.33.5:
    resolution: {integrity: sha512-haPVm1EkS9pgvHrQ/F3Xy+hgcuMV0Wm9vfIBSiwZ05k+xgb0PkBQpGsAA/oWdDobNaZTH5ppvHtzCFbnSEwHVw==}
    engines: {node: ^18.17.0 || ^20.3.0 || >=21.0.0}

  shebang-command@2.0.0:
    resolution: {integrity: sha512-kHxr2zZpYtdmrN1qDjrrX/Z1rR1kG8Dx+gkpK1G4eXmvXswmcE1hTWBWYUzlraYw1/yZp6YuDY77YtvbN0dmDA==}
    engines: {node: '>=8'}

  shebang-regex@3.0.0:
    resolution: {integrity: sha512-7++dFhtcx3353uBaq8DDR4NuxBetBzC7ZQOhmTQInHEd6bSrXdiEyzCvG07Z44UYdLShWUyXt5M/yhz8ekcb1A==}
    engines: {node: '>=8'}

  side-channel-list@1.0.0:
    resolution: {integrity: sha512-FCLHtRD/gnpCiCHEiJLOwdmFP+wzCmDEkc9y7NsYxeF4u7Btsn1ZuwgwJGxImImHicJArLP4R0yX4c2KCrMrTA==}
    engines: {node: '>= 0.4'}

  side-channel-map@1.0.1:
    resolution: {integrity: sha512-VCjCNfgMsby3tTdo02nbjtM/ewra6jPHmpThenkTYh8pG9ucZ/1P8So4u4FGBek/BjpOVsDCMoLA/iuBKIFXRA==}
    engines: {node: '>= 0.4'}

  side-channel-weakmap@1.0.2:
    resolution: {integrity: sha512-WPS/HvHQTYnHisLo9McqBHOJk2FkHO/tlpvldyrnem4aeQp4hai3gythswg6p01oSoTl58rcpiFAjF2br2Ak2A==}
    engines: {node: '>= 0.4'}

  side-channel@1.1.0:
    resolution: {integrity: sha512-ZX99e6tRweoUXqR+VBrslhda51Nh5MTQwou5tnUDgbtyM0dBgmhEDtWGP/xbKn6hqfPRHujUNwz5fy/wbbhnpw==}
    engines: {node: '>= 0.4'}

  sift@17.1.3:
    resolution: {integrity: sha512-Rtlj66/b0ICeFzYTuNvX/EF1igRbbnGSvEyT79McoZa/DeGhMyC5pWKOEsZKnpkqtSeovd5FL/bjHWC3CIIvCQ==}

  siginfo@2.0.0:
    resolution: {integrity: sha512-ybx0WO1/8bSBLEWXZvEd7gMW3Sn3JFlW3TvX1nREbDLRNQNaeNN8WK0meBwPdAaOI7TtRRRJn/Es1zhrrCHu7g==}

  signal-exit@3.0.7:
    resolution: {integrity: sha512-wnD2ZE+l+SPC/uoS0vXeE9L1+0wuaMqKlfz9AMUo38JsyLSBWSFcHR1Rri62LZc12vLr1gb3jl7iwQhgwpAbGQ==}

  signal-exit@4.1.0:
    resolution: {integrity: sha512-bzyZ1e88w9O1iNJbKnOlvYTrWPDl46O1bG0D3XInv+9tkPrxrN8jUUTiFlDkkmKWgn1M6CfIA13SuGqOa9Korw==}
    engines: {node: '>=14'}

  simple-concat@1.0.1:
    resolution: {integrity: sha512-cSFtAPtRhljv69IK0hTVZQ+OfE9nePi/rtJmw5UjHeVyVroEqJXP1sFztKUy1qU+xvz3u/sfYJLa947b7nAN2Q==}

  simple-get@4.0.1:
    resolution: {integrity: sha512-brv7p5WgH0jmQJr1ZDDfKDOSeWWg+OVypG99A/5vYGPqJ6pxiaHLy8nxtFjBA7oMa01ebA9gfh1uMCFqOuXxvA==}

  simple-statistics@7.8.8:
    resolution: {integrity: sha512-CUtP0+uZbcbsFpqEyvNDYjJCl+612fNgjT8GaVuvMG7tBuJg8gXGpsP5M7X658zy0IcepWOZ6nPBu1Qb9ezA1w==}

  simple-swizzle@0.2.2:
    resolution: {integrity: sha512-JA//kQgZtbuY83m+xT+tXJkmJncGMTFT+C+g2h2R9uxkYIrE2yy9sgmcLhCnw57/WSD+Eh3J97FPEDFnbXnDUg==}

  siphash@1.2.0:
    resolution: {integrity: sha512-zGo/O5A0Nr4oSteEAMlhemqQpCBbVTRaTjUQdO+QFUqe1iofq/NNPe2W1RxJreh89fIk6NhQcNi41UeTGCvr+g==}

  sisteransi@1.0.5:
    resolution: {integrity: sha512-bLGGlR1QxBcynn2d5YmDX4MGjlZvy2MRBDRNHLJ8VI6l6+9FUiyTFNJ0IveOSP0bcXgVDPRcfGqA0pjaqUpfVg==}

  size-limit@11.2.0:
    resolution: {integrity: sha512-2kpQq2DD/pRpx3Tal/qRW1SYwcIeQ0iq8li5CJHQgOC+FtPn2BVmuDtzUCgNnpCrbgtfEHqh+iWzxK+Tq6C+RQ==}
    engines: {node: ^18.0.0 || >=20.0.0}
    hasBin: true

  slash@3.0.0:
    resolution: {integrity: sha512-g9Q1haeby36OSStwb4ntCGGGaKsaVSjQ68fBxoQcutl5fS1vuY18H3wSt3jFyFtrkx+Kz0V1G85A4MyAdDMi2Q==}
    engines: {node: '>=8'}

  slice-ansi@5.0.0:
    resolution: {integrity: sha512-FC+lgizVPfie0kkhqUScwRu1O/lF6NOgJmlCgK+/LYxDCTk8sGelYaHDhFcDN+Sn3Cv+3VSa4Byeo+IMCzpMgQ==}
    engines: {node: '>=12'}

  slice-ansi@7.1.0:
    resolution: {integrity: sha512-bSiSngZ/jWeX93BqeIAbImyTbEihizcwNjFoRUIY/T1wWQsfsm2Vw1agPKylXvQTU7iASGdHhyqRlqQzfz+Htg==}
    engines: {node: '>=18'}

  smart-buffer@4.2.0:
    resolution: {integrity: sha512-94hK0Hh8rPqQl2xXc3HsaBoOXKV20MToPkcXvwbISWLEs+64sBq5kFgn2kJDHb1Pry9yrP0dxrCI9RRci7RXKg==}
    engines: {node: '>= 6.0.0', npm: '>= 3.0.0'}

  socks-proxy-agent@6.2.1:
    resolution: {integrity: sha512-a6KW9G+6B3nWZ1yB8G7pJwL3ggLy1uTzKAgCb7ttblwqdz9fMGJUuTy3uFzEP48FAs9FLILlmzDlE2JJhVQaXQ==}
    engines: {node: '>= 10'}

  socks@2.7.1:
    resolution: {integrity: sha512-7maUZy1N7uo6+WVEX6psASxtNlKaNVMlGQKkG/63nEDdLOWNbiUMoLK7X4uYoLhQstau72mLgfEWcXcwsaHbYQ==}
    engines: {node: '>= 10.13.0', npm: '>= 3.0.0'}

  sort-keys@5.1.0:
    resolution: {integrity: sha512-aSbHV0DaBcr7u0PVHXzM6NbZNAtrr9sF6+Qfs9UUVG7Ll3jQ6hHi8F/xqIIcn2rvIVbr0v/2zyjSdwSV47AgLQ==}
    engines: {node: '>=12'}

  source-map-js@1.2.1:
    resolution: {integrity: sha512-UXWMKhLOwVKb728IUtQPXxfYU+usdybtUrK/8uGE8CQMvrhOpwvzDBwj0QhSL7MQc7vIsISBG8VQ8+IDQxpfQA==}
    engines: {node: '>=0.10.0'}

  source-map-support@0.5.13:
    resolution: {integrity: sha512-SHSKFHadjVA5oR4PPqhtAVdcBWwRYVd6g6cAXnIbRiIwc2EhPrTuKUBdSLvlEKyIP3GCf89fltvcZiP9MMFA1w==}

  source-map-support@0.5.21:
    resolution: {integrity: sha512-uBHU3L3czsIyYXKX88fdrGovxdSCoTGDRZ6SYXtSRxLZUzHg5P/66Ht6uoUlHu9EZod+inXhKo3qQgwXUT/y1w==}

  source-map@0.6.1:
    resolution: {integrity: sha512-UjgapumWlbMhkBgzT7Ykc5YXUT46F0iKu8SGXq0bcwP5dz/h0Plj6enJqjz1Zbq2l5WaqYnrVbwWOWMyF3F47g==}
    engines: {node: '>=0.10.0'}

  sourcemap-codec@1.4.8:
    resolution: {integrity: sha512-9NykojV5Uih4lgo5So5dtw+f0JgJX30KCNI8gwhz2J9A15wD0Ml6tjHKwf6fTSa6fAdVBdZeNOs9eJ71qCk8vA==}
    deprecated: Please use @jridgewell/sourcemap-codec instead

  sparse-bitfield@3.0.3:
    resolution: {integrity: sha512-kvzhi7vqKTfkh0PZU+2D2PIllw2ymqJKujUcyPMd9Y75Nv4nPbGJZXNhxsgdQab2BmlDct1YnfQCguEvHr7VsQ==}

  spdx-correct@3.1.1:
    resolution: {integrity: sha512-cOYcUWwhCuHCXi49RhFRCyJEK3iPj1Ziz9DpViV3tbZOwXD49QzIN3MpOLJNxh2qwq2lJJZaKMVw9qNi4jTC0w==}

  spdx-exceptions@2.5.0:
    resolution: {integrity: sha512-PiU42r+xO4UbUS1buo3LPJkjlO7430Xn5SVAhdpzzsPHsjbYVflnnFdATgabnLude+Cqu25p6N+g2lw/PFsa4w==}

  spdx-expression-parse@3.0.1:
    resolution: {integrity: sha512-cbqHunsQWnJNE6KhVSMsMeH5H/L9EpymbzqTQ3uLwNCLZ1Q481oWaofqH7nO6V07xlXwY6PhQdQ2IedWx/ZK4Q==}

  spdx-license-ids@3.0.21:
    resolution: {integrity: sha512-Bvg/8F5XephndSK3JffaRqdT+gyhfqIPwDHpX80tJrF8QQRYMo8sNMeaZ2Dp5+jhwKnUmIOyFFQfHRkjJm5nXg==}

  split2@3.2.2:
    resolution: {integrity: sha512-9NThjpgZnifTkJpzTZ7Eue85S49QwpNhZTq6GRJwObb6jnLFNGB7Qm73V5HewTROPyxD0C29xqmaI68bQtV+hg==}

  split2@4.2.0:
    resolution: {integrity: sha512-UcjcJOWknrNkF6PLX83qcHM6KHgVKNkV62Y8a5uYDVv9ydGQVwAHMKqHdJje1VTWpljG0WYpCDhrCdAOYH4TWg==}
    engines: {node: '>= 10.x'}

  sprintf-js@1.0.3:
    resolution: {integrity: sha512-D9cPgkvLlV3t3IzL0D0YLvGA9Ahk4PcvVwUbN0dSGr1aP0Nrt4AEnTUbuGvquEC0mA64Gqt1fzirlRs5ibXx8g==}

  sprintf-js@1.1.3:
    resolution: {integrity: sha512-Oo+0REFV59/rz3gfJNKQiBlwfHaSESl1pcGyABQsnnIfWOFt6JNj5gCog2U6MLZ//IGYD+nA8nI+mTShREReaA==}

  sql-template-tag@5.2.1:
    resolution: {integrity: sha512-lFdvXCOqWhV40A7w4oQVDyuaNFb5yO+dhsHStZzOdtDJWCBWYv4+hhATK5nPpY5v/T1OMVcLMPeN4519qIyb9Q==}
    engines: {node: '>=14'}

  sqlite-async@1.2.2:
    resolution: {integrity: sha512-JpNQwhVDu9urdcejba3SdrgDwLlf4YudVTEZKWgn70EwuINwXnSIcxLUQlEol+rQTPnTZ354NBvD2EHUI3MeQw==}

  sqlite3@5.1.7:
    resolution: {integrity: sha512-GGIyOiFaG+TUra3JIfkI/zGP8yZYLPQ0pl1bH+ODjiX57sPhrLU5sQJn1y9bDKZUFYkX1crlrPfSYt0BKKdkog==}

  sqlstring@2.3.3:
    resolution: {integrity: sha512-qC9iz2FlN7DQl3+wjwn3802RTyjCx7sDvfQEXchwa6CWOx07/WVfh91gBmQ9fahw8snwGEWU3xGzOt4tFyHLxg==}
    engines: {node: '>= 0.6'}

  ssri@8.0.1:
    resolution: {integrity: sha512-97qShzy1AiyxvPNIkLWoGua7xoQzzPjQ0HAH4B0rWKo7SZ6USuPcrUiAFrws0UH8RrbWmgq3LMTObhPIHbbBeQ==}
    engines: {node: '>= 8'}

  stable-hash@0.0.4:
    resolution: {integrity: sha512-LjdcbuBeLcdETCrPn9i8AYAZ1eCtu4ECAWtP7UleOiZ9LzVxRzzUZEoZ8zB24nhkQnDWyET0I+3sWokSDS3E7g==}

  stack-trace@1.0.0-pre2:
    resolution: {integrity: sha512-2ztBJRek8IVofG9DBJqdy2N5kulaacX30Nz7xmkYF6ale9WBVmIy6mFBchvGX7Vx/MyjBhx+Rcxqrj+dbOnQ6A==}
    engines: {node: '>=16'}

  stack-utils@2.0.5:
    resolution: {integrity: sha512-xrQcmYhOsn/1kX+Vraq+7j4oE2j/6BFscZ0etmYg81xuM8Gq0022Pxb8+IqgOFUIaxHs0KaSb7T1+OegiNrNFA==}
    engines: {node: '>=10'}

  stackback@0.0.2:
    resolution: {integrity: sha512-1XMJE5fQo1jGH6Y/7ebnwPOBEkIEnT4QF32d5R1+VXdXveM0IBMJt8zfaxX1P3QhVwrYe+576+jkANtSS2mBbw==}

  stacktrace-parser@0.1.11:
    resolution: {integrity: sha512-WjlahMgHmCJpqzU8bIBy4qtsZdU9lRlcZE3Lvyej6t4tuOuv1vk57OW3MBrj6hXBFx/nNoC9MPMTcr5YA7NQbg==}
    engines: {node: '>=6'}

  stacktracey@2.1.8:
    resolution: {integrity: sha512-Kpij9riA+UNg7TnphqjH7/CzctQ/owJGNbFkfEeve4Z4uxT5+JapVLFXcsurIfN34gnTWZNJ/f7NMG0E8JDzTw==}

  staged-git-files@1.3.0:
    resolution: {integrity: sha512-38Kd8VBVMVqtuavWAzwV9uWvbIhTQh0hNWMWzj2FAOjdMHgLJOArE3eYBSbLgV28j4F3AXieOMekFqM9UX6wxw==}
    hasBin: true

  statuses@2.0.1:
    resolution: {integrity: sha512-RwNA9Z/7PrK06rYLIzFMlaF+l73iwpzsqRIFgbMLbTcLD6cOao82TaWefPXQvB2fOC4AjuYSEndS7N/mTCbkdQ==}
    engines: {node: '>= 0.8'}

  std-env@3.9.0:
    resolution: {integrity: sha512-UGvjygr6F6tpH7o2qyqR6QYpwraIjKSdtzyBdyytFOHmPZY917kwdwLG0RbOjWOnKmnm3PeHjaoLLMie7kPLQw==}

  stdin-discarder@0.2.2:
    resolution: {integrity: sha512-UhDfHmA92YAlNnCfhmq0VeNL5bDbiZGg7sZ2IvPsXubGkiNa9EC+tUTsjBRsYUAz87btI6/1wf4XoVvQ3uRnmQ==}
    engines: {node: '>=18'}

  stoppable@1.1.0:
    resolution: {integrity: sha512-KXDYZ9dszj6bzvnEMRYvxgeTHU74QBFL54XKtP3nyMuJ81CFYtABZ3bAzL2EdFUaEwJOBOgENyFj3R7oTzDyyw==}
    engines: {node: '>=4', npm: '>=6'}

  streamx@2.15.1:
    resolution: {integrity: sha512-fQMzy2O/Q47rgwErk/eGeLu/roaFWV0jVsogDmrszM9uIw8L5OA+t+V93MgYlufNptfjmYR1tOMWhei/Eh7TQA==}

  string-argv@0.3.2:
    resolution: {integrity: sha512-aqD2Q0144Z+/RqG52NeHEkZauTAUWJO8c6yTftGJKO3Tja5tUgIfmIl6kExvhtxSDP7fXB6DvzkfMpCd/F3G+Q==}
    engines: {node: '>=0.6.19'}

  string-hash@1.1.3:
    resolution: {integrity: sha512-kJUvRUFK49aub+a7T1nNE66EJbZBMnBgoC1UbCZ5n6bsZKBRga4KgBRTMn/pFkeCZSYtNeSyMxPDM0AXWELk2A==}

  string-length@4.0.2:
    resolution: {integrity: sha512-+l6rNN5fYHNhZZy41RXsYptCjA2Igmq4EG7kZAYFQI1E1VTXarr6ZPXBg6eq7Y6eK4FEhY6AJlyuFIb/v/S0VQ==}
    engines: {node: '>=10'}

  string-width@4.2.3:
    resolution: {integrity: sha512-wKyQRQpjJ0sIp62ErSZdGsjMJWsap5oRNihHhu6G7JVO/9jIB6UyevL+tXuOqrng8j/cxKTWyWUwvSTriiZz/g==}
    engines: {node: '>=8'}

  string-width@5.1.2:
    resolution: {integrity: sha512-HnLOCR3vjcY8beoNLtcjZ5/nxn2afmME6lhrDrebokqMap+XbeW8n9TXpPDOqdGK5qcI3oT0GKTW6wC7EMiVqA==}
    engines: {node: '>=12'}

  string-width@7.2.0:
    resolution: {integrity: sha512-tsaTIkKW9b4N+AEj+SVA+WhJzV7/zMhcSu78mLKWSk7cXMOSHsBKFWUs0fWwq8QyK3MgJBQRX6Gbi4kYbdvGkQ==}
    engines: {node: '>=18'}

  string_decoder@1.1.1:
    resolution: {integrity: sha512-n/ShnvDi6FHbbVfviro+WojiFzv+s8MPMHBczVePfUpDJLwoLT0ht1l4YwBCbi8pJAveEEdnkHyPyTP/mzRfwg==}

  string_decoder@1.3.0:
    resolution: {integrity: sha512-hkRX8U1WjJFd8LsDJ2yQ/wWWxaopEsABU1XfkM8A+j0+85JAGppt16cr1Whg6KIbb4okU6Mql6BOj+uup/wKeA==}

  strip-ansi@6.0.1:
    resolution: {integrity: sha512-Y38VPSHcqkFrCpFnQ9vuSXmquuv5oXOKpGeT6aGrr3o3Gc9AlVa6JBfUSOCnbxGGZF+/0ooI7KrPuUSztUdU5A==}
    engines: {node: '>=8'}

  strip-ansi@7.1.0:
    resolution: {integrity: sha512-iq6eVVI64nQQTRYq2KtEg2d2uU7LElhTJwsH4YzIHZshxlgZms/wIc4VoDQTlG/IvVIrBKG06CrZnp0qv7hkcQ==}
    engines: {node: '>=12'}

  strip-bom@4.0.0:
    resolution: {integrity: sha512-3xurFv5tEgii33Zi8Jtp55wEIILR9eh34FAW00PZf+JnSsTmV/ioewSgQl97JHvgjoRGwPShsWm+IdrxB35d0w==}
    engines: {node: '>=8'}

  strip-final-newline@2.0.0:
    resolution: {integrity: sha512-BrpvfNAE3dcvq7ll3xVumzjKjZQ5tI1sEUIKr3Uoks0XUl45St3FlatVqef9prk4jRDzhW6WZg+3bk93y6pLjA==}
    engines: {node: '>=6'}

  strip-final-newline@3.0.0:
    resolution: {integrity: sha512-dOESqjYr96iWYylGObzd39EuNTa5VJxyvVAEm5Jnh7KGo75V43Hk1odPQkNDyXNmUR6k+gEiDVXnjB8HJ3crXw==}
    engines: {node: '>=12'}

  strip-indent@3.0.0:
    resolution: {integrity: sha512-laJTa3Jb+VQpaC6DseHhF7dXVqHTfJPCRDaEbid/drOhgitgYku/letMUqOXFoWV0zIIUbjpdH2t+tYj4bQMRQ==}
    engines: {node: '>=8'}

  strip-indent@4.0.0:
    resolution: {integrity: sha512-mnVSV2l+Zv6BLpSD/8V87CW/y9EmmbYzGCIavsnsI6/nwn26DwffM/yztm30Z/I2DY9wdS3vXVCMnHDgZaVNoA==}
    engines: {node: '>=12'}

  strip-json-comments@2.0.1:
    resolution: {integrity: sha512-4gB8na07fecVVkOI6Rs4e7T6NOTki5EmL7TUduTs6bu3EdnSycntVJ4re8kgZA+wx9IueI2Y11bfbgwtzuE0KQ==}
    engines: {node: '>=0.10.0'}

  strip-json-comments@3.1.1:
    resolution: {integrity: sha512-6fPc+R4ihwqP6N/aIv2f1gMH8lOVtWQHoqC4yK6oSDVVocumAsfCqjkXnqiYMhmMwS/mEHLp7Vehlt3ql6lEig==}
    engines: {node: '>=8'}

  strip-literal@3.0.0:
    resolution: {integrity: sha512-TcccoMhJOM3OebGhSBEmp3UZ2SfDMZUEBdRA/9ynfLi8yYajyWX3JiXArcJt4Umh4vISpspkQIY8ZZoCqjbviA==}

  supports-color@10.2.2:
    resolution: {integrity: sha512-SS+jx45GF1QjgEXQx4NJZV9ImqmO2NPz5FNsIHrsDjh2YsHnawpan7SNQ1o8NuhrbHZy9AZhIoCUiCeaW/C80g==}
    engines: {node: '>=18'}

  supports-color@5.5.0:
    resolution: {integrity: sha512-QjVjwdXIt408MIiAqCX4oUKsgU2EqAGzs2Ppkm4aQYbjm+ZEWEcW4SfFNTr4uMNZma0ey4f5lgLrkB0aX0QMow==}
    engines: {node: '>=4'}

  supports-color@7.2.0:
    resolution: {integrity: sha512-qpCAvRl9stuOHveKsn7HncJRvv501qIacKzQlO/+Lwxc9+0q2wLyv4Dfvt80/DPn2pqOBsJdDiogXGR9+OvwRw==}
    engines: {node: '>=8'}

  supports-color@8.1.1:
    resolution: {integrity: sha512-MpUEN2OodtUzxvKQl72cUF7RQ5EiHsGvSsVG0ia9c5RbWGL2CI4C7EpPS8UTBIplnlzZiNuV56w+FuNxy3ty2Q==}
    engines: {node: '>=10'}

  supports-hyperlinks@2.3.0:
    resolution: {integrity: sha512-RpsAZlpWcDwOPQA22aCH4J0t7L8JmAvsCxfOSEwm7cQs3LshN36QaTkwd70DnBOXDWGssw2eUoc8CaRWT0XunA==}
    engines: {node: '>=8'}

  supports-hyperlinks@3.2.0:
    resolution: {integrity: sha512-zFObLMyZeEwzAoKCyu1B91U79K2t7ApXuQfo8OuxwXLDgcKxuwM+YvcbIhm6QWqz7mHUH1TVytR1PwVVjEuMig==}
    engines: {node: '>=14.18'}

  supports-preserve-symlinks-flag@1.0.0:
    resolution: {integrity: sha512-ot0WnXS9fgdkgIcePe6RHNk1WA8+muPa6cSjeR3V8K27q9BB1rTE3R1p7Hv0z1ZyAc8s6Vvv8DIyWf681MAt0w==}
    engines: {node: '>= 0.4'}

  synckit@0.11.11:
    resolution: {integrity: sha512-MeQTA1r0litLUf0Rp/iisCaL8761lKAZHaimlbGK4j0HysC4PLfqygQj9srcs0m2RdtDYnF8UuYyKpbjHYp7Jw==}
    engines: {node: ^14.18.0 || >=16.0.0}

  tapable@2.2.1:
    resolution: {integrity: sha512-GNzQvQTOIP6RyTfE2Qxb8ZVlNmw0n88vp1szwWRimP02mnTsx3Wtn5qRdqY9w2XduFNUgvOwhNnQsjwCp+kqaQ==}
    engines: {node: '>=6'}

  tar-fs@2.1.2:
    resolution: {integrity: sha512-EsaAXwxmx8UB7FRKqeozqEPop69DXcmYwTQwXvyAPF352HJsPdkVhvTaDPYqfNgruveJIJy3TA2l+2zj8LJIJA==}

  tar-stream@2.2.0:
    resolution: {integrity: sha512-ujeqbceABgwMZxEJnk2HDY2DlnUZ+9oEcb1KzTVfYHio0UE6dG71n60d8D2I4qNvleWrrXpmjpt7vZeF1LnMZQ==}
    engines: {node: '>=6'}

  tar-stream@3.1.6:
    resolution: {integrity: sha512-B/UyjYwPpMBv+PaFSWAmtYjwdrlEaZQEhMIBFNC5oEG8lpiW8XjcSdmEaClj28ArfKScKHs2nshz3k2le6crsg==}

  tar@6.1.14:
    resolution: {integrity: sha512-piERznXu0U7/pW7cdSn7hjqySIVTYT6F76icmFk7ptU7dDYlXTm5r9A6K04R2vU3olYgoKeo1Cg3eeu5nhftAw==}
    engines: {node: '>=10'}

  tarn@3.0.2:
    resolution: {integrity: sha512-51LAVKUSZSVfI05vjPESNc5vwqqZpbXCsU+/+wxlOrUjk2SnFTt97v9ZgQrD4YmxYW1Px6w2KjaDitCfkvgxMQ==}
    engines: {node: '>=8.0.0'}

  tedious@18.2.1:
    resolution: {integrity: sha512-DKsTgGBC0ZeZexAd5OObfeKd0Tlx3jx3kNoKImsxfBKdRuV216u9n6Sr+4w6vzn+S4r43XmWAXQwM7UkDkbIEg==}
    engines: {node: '>=18'}

  temp-dir@2.0.0:
    resolution: {integrity: sha512-aoBAniQmmwtcKp/7BzsH8Cxzv8OL736p7v1ihGb5e9DJ9kTwGWHrQrVB5+lfVDzfGrdRzXch+ig7LHaY1JTOrg==}
    engines: {node: '>=8'}

  temp@0.4.0:
    resolution: {integrity: sha512-IsFisGgDKk7qzK9erMIkQe/XwiSUdac7z3wYOsjcLkhPBy3k1SlvLoIh2dAHIlEpgA971CgguMrx9z8fFg7tSA==}
    engines: {'0': node >=0.4.0}

  temporal-polyfill@0.3.0:
    resolution: {integrity: sha512-qNsTkX9K8hi+FHDfHmf22e/OGuXmfBm9RqNismxBrnSmZVJKegQ+HYYXT+R7Ha8F/YSm2Y34vmzD4cxMu2u95g==}

  temporal-spec@0.3.0:
    resolution: {integrity: sha512-n+noVpIqz4hYgFSMOSiINNOUOMFtV5cZQNCmmszA6GiVFVRt3G7AqVyhXjhCSmowvQn+NsGn+jMDMKJYHd3bSQ==}

  tempy@1.0.1:
    resolution: {integrity: sha512-biM9brNqxSc04Ee71hzFbryD11nX7VPhQQY32AdDmjFvodsRFz/3ufeoTZ6uYkRFfGo188tENcASNs3vTdsM0w==}
    engines: {node: '>=10'}

  tempy@3.0.0:
    resolution: {integrity: sha512-B2I9X7+o2wOaW4r/CWMkpOO9mdiTRCxXNgob6iGvPmfPWgH/KyUD6Uy5crtWBxIBe3YrNZKR2lSzv1JJKWD4vA==}
    engines: {node: '>=14.16'}

  terminal-link@4.0.0:
    resolution: {integrity: sha512-lk+vH+MccxNqgVqSnkMVKx4VLJfnLjDBGzH16JVZjKE2DoxP57s6/vt6JmXV5I3jBcfGrxNrYtC+mPtU7WJztA==}
    engines: {node: '>=18'}

  terser-webpack-plugin@5.3.10:
    resolution: {integrity: sha512-BKFPWlPDndPs+NGGCr1U59t0XScL5317Y0UReNrHaw9/FwhPENlq6bfgs+4yPfyP51vqC1bQ4rp1EfXW5ZSH9w==}
    engines: {node: '>= 10.13.0'}
    peerDependencies:
      '@swc/core': '*'
      esbuild: '*'
      uglify-js: '*'
      webpack: ^5.1.0
    peerDependenciesMeta:
      '@swc/core':
        optional: true
      esbuild:
        optional: true
      uglify-js:
        optional: true

  terser@5.27.0:
    resolution: {integrity: sha512-bi1HRwVRskAjheeYl291n3JC4GgO/Ty4z1nVs5AAsmonJulGxpSektecnNedrwK9C7vpvVtcX3cw00VSLt7U2A==}
    engines: {node: '>=10'}
    hasBin: true

  test-exclude@6.0.0:
    resolution: {integrity: sha512-cAGWPIyOHU6zlmg88jwm7VRyXnMN7iV68OGAbYDk/Mh/xC/pzVPlQtY6ngoIH/5/tciuhGfvESU8GrHrcxD56w==}
    engines: {node: '>=8'}

  test-exclude@7.0.1:
    resolution: {integrity: sha512-pFYqmTw68LXVjeWJMST4+borgQP2AyMNbg1BpZh9LbyhUeNkeaPF9gzfPGUAnSMV3qPYdWUwDIjjCLiSDOl7vg==}
    engines: {node: '>=18'}

  thingies@1.21.0:
    resolution: {integrity: sha512-hsqsJsFMsV+aD4s3CWKk85ep/3I9XzYV/IXaSouJMYIoDlgyi11cBhsqYe9/geRfB0YIikBQg6raRaM+nIMP9g==}
    engines: {node: '>=10.18'}
    peerDependencies:
      tslib: ^2

  through2@4.0.2:
    resolution: {integrity: sha512-iOqSav00cVxEEICeD7TjLB1sueEL+81Wpzp2bY17uZjZN0pWZPuo4suZ/61VujxmqSGFfgOcNuTZ85QJwNZQpw==}

  timeout-signal@2.0.0:
    resolution: {integrity: sha512-YBGpG4bWsHoPvofT6y/5iqulfXIiIErl5B0LdtHT1mGXDFTAhhRrbUpTvBgYbovr+3cKblya2WAOcpoy90XguA==}
    engines: {node: '>=16'}

  tinybench@2.9.0:
    resolution: {integrity: sha512-0+DUvqWMValLmha6lr4kD8iAMK1HzV0/aKnCtWb9v9641TnP/MFb7Pc2bxoxQjTXAErryXVgUOfv2YqNllqGeg==}

  tinyexec@0.3.2:
    resolution: {integrity: sha512-KQQR9yN7R5+OSwaK0XQoj22pwHoTlgYqmUscPYoknOoWCWfj/5/ABTMRi69FrKU5ffPVh5QcFikpWJI/P1ocHA==}

  tinyglobby@0.2.12:
    resolution: {integrity: sha512-qkf4trmKSIiMTs/E63cxH+ojC2unam7rJ0WrauAzpT3ECNTxGRMlaXxVbfxMUC/w0LaYk6jQ4y/nGR9uBO3tww==}
    engines: {node: '>=12.0.0'}

  tinyglobby@0.2.14:
    resolution: {integrity: sha512-tX5e7OM1HnYr2+a2C/4V0htOcSQcoSTH9KgJnVvNm5zm/cyEWKJ7j7YutsH9CxMdtOkkLFy2AHrMci9IM8IPZQ==}
    engines: {node: '>=12.0.0'}

  tinypool@1.1.1:
    resolution: {integrity: sha512-Zba82s87IFq9A9XmjiX5uZA/ARWDrB03OHlq+Vw1fSdt0I+4/Kutwy8BP4Y/y/aORMo61FQ0vIb5j44vSo5Pkg==}
    engines: {node: ^18.0.0 || >=20.0.0}

  tinyrainbow@2.0.0:
    resolution: {integrity: sha512-op4nsTR47R6p0vMUUoYl/a+ljLFVtlfaXkLQmqfLR1qHma1h/ysYk4hEXZ880bf2CYgTskvTa/e196Vd5dDQXw==}
    engines: {node: '>=14.0.0'}

  tinyspy@4.0.3:
    resolution: {integrity: sha512-t2T/WLB2WRgZ9EpE4jgPJ9w+i66UZfDc8wHh0xrwiRNN+UwH98GIJkTeZqX9rg0i0ptwzqW+uYeIF0T4F8LR7A==}
    engines: {node: '>=14.0.0'}

  tmp@0.0.33:
    resolution: {integrity: sha512-jRCJlojKnZ3addtTOjdIqoRuPEKBvNXcGYqzO6zWZX8KfKEpnGY5jfggJQ3EjKuu8D4bJRr0y+cYJFmYbImXGw==}
    engines: {node: '>=0.6.0'}

  tmp@0.2.3:
    resolution: {integrity: sha512-nZD7m9iCPC5g0pYmcaxogYKggSfLsdxl8of3Q/oIbqCqLLIO9IAF0GWjX1z9NZRHPiXv8Wex4yDCaZsgEw0Y8w==}
    engines: {node: '>=14.14'}

  tmpl@1.0.5:
    resolution: {integrity: sha512-3f0uOEAQwIqGuWW2MVzYg8fV/QNnc/IpuJNG837rLuczAaLVHslWHZQj4IGiEl5Hs3kkbhwL9Ab7Hrsmuj+Smw==}

  to-fast-properties@2.0.0:
    resolution: {integrity: sha512-/OaKK0xYrs3DmxRYqL/yDc+FxFUVYhDlXMhRmv3z915w2HF1tnN1omB354j8VUGO/hbRzyD6Y3sA7v7GS/ceog==}
    engines: {node: '>=4'}

  to-regex-range@5.0.1:
    resolution: {integrity: sha512-65P7iz6X5yEr1cwcgvQxbbIw7Uk3gOy5dIdtZ4rDveLqhrdJP+Li/Hx6tyK0NEb+2GCyneCMJiGqrADCSNk8sQ==}
    engines: {node: '>=8.0'}

  toidentifier@1.0.1:
    resolution: {integrity: sha512-o5sSPKEkg/DIQNmH43V0/uerLrpzVedkUh8tGNvaeXpfpuwjKenlSox/2O/BTlZUtEe+JG7s5YhEz608PlAHRA==}
    engines: {node: '>=0.6'}

  tr46@0.0.3:
    resolution: {integrity: sha512-N3WMsuqV66lT30CrXNbEjx4GEwlow3v6rr4mCcv6prnfwhS01rkgyFdjPNBYd9br7LpXV1+Emh01fHnq2Gdgrw==}

  tr46@5.1.1:
    resolution: {integrity: sha512-hdF5ZgjTqgAntKkklYw0R03MG2x/bSzTtkxmIRw/sTNV8YXsCJ1tfLAX23lhxhHJlEf3CRCOCGGWw3vI3GaSPw==}
    engines: {node: '>=18'}

  tree-dump@1.0.3:
    resolution: {integrity: sha512-il+Cv80yVHFBwokQSfd4bldvr1Md951DpgAGfmhydt04L+YzHgubm2tQ7zueWDcGENKHq0ZvGFR/hjvNXilHEg==}
    engines: {node: '>=10.0'}
    peerDependencies:
      tslib: '2'

  treeify@1.1.0:
    resolution: {integrity: sha512-1m4RA7xVAJrSGrrXGs0L3YTwyvBs2S8PbRHaLZAkFw7JR8oIFwYtysxlBZhYIa7xSyiYJKZ3iGrrk55cGA3i9A==}
    engines: {node: '>=0.6'}

  trim-newlines@3.0.1:
    resolution: {integrity: sha512-c1PTsA3tYrIsLGkJkzHF+w9F2EyxfXGo4UyJc4pFL++FMjnq0HJS69T3M7d//gKrFKwy429bouPescbjecU+Zw==}
    engines: {node: '>=8'}

  ts-api-utils@1.3.0:
    resolution: {integrity: sha512-UQMIo7pb8WRomKR1/+MFVLTroIvDVtMX3K6OUir8ynLyzB8Jeriont2bTAtmNPa1ekAgN7YPDyf6V+ygrdU+eQ==}
    engines: {node: '>=16'}
    peerDependencies:
      typescript: '>=4.2.0'

  ts-api-utils@2.0.1:
    resolution: {integrity: sha512-dnlgjFSVetynI8nzgJ+qF62efpglpWRk8isUEWZGWlJYySCTD6aKvbUDu+zbPeDakk3bg5H4XpitHukgfL1m9w==}
    engines: {node: '>=18.12'}
    peerDependencies:
      typescript: '>=4.8.4'

  ts-node@10.9.2:
    resolution: {integrity: sha512-f0FFpIdcHgn8zcPSbf1dRevwt047YMnaiJM3u2w2RewrB+fob/zePZcrOyQoLMMO7aBIddLcQIEK5dYjkLnGrQ==}
    hasBin: true
    peerDependencies:
      '@swc/core': '>=1.2.50'
      '@swc/wasm': '>=1.2.50'
      '@types/node': '*'
      typescript: '>=2.7'
    peerDependenciesMeta:
      '@swc/core':
        optional: true
      '@swc/wasm':
        optional: true

  ts-pattern@5.6.2:
    resolution: {integrity: sha512-d4IxJUXROL5NCa3amvMg6VQW2HVtZYmUTPfvVtO7zJWGYLJ+mry9v2OmYm+z67aniQoQ8/yFNadiEwtNS9qQiw==}

  ts-toolbelt@9.6.0:
    resolution: {integrity: sha512-nsZd8ZeNUzukXPlJmTBwUAuABDe/9qtVDelJeT/qW0ow3ZS3BsQJtNkan1802aM9Uf68/Y8ljw86Hu0h5IUW3w==}

  tsd@0.31.2:
    resolution: {integrity: sha512-VplBAQwvYrHzVihtzXiUVXu5bGcr7uH1juQZ1lmKgkuGNGT+FechUCqmx9/zk7wibcqR2xaNEwCkDyKh+VVZnQ==}
    engines: {node: '>=14.16'}
    hasBin: true

  tslib@2.6.3:
    resolution: {integrity: sha512-xNvxJEOUiWPGhUuUdQgAJPKOOJfGnIyKySOc09XkKsgdUV/3E2zvwZYdejjmRgPCgcym1juLH3226yA7sEFJKQ==}

  tslib@2.8.1:
    resolution: {integrity: sha512-oJFu94HQb+KVduSUQL7wnpmqnfmLsOA/nAh6b6EH0wCEoK0/mPeXU6c3wKDV83MkOuHPRHtSXKKU99IBazS/2w==}

  tsx@4.19.3:
    resolution: {integrity: sha512-4H8vUNGNjQ4V2EOoGw005+c+dGuPSnhpPBPHBtsZdGZBk/iJb4kguGlPWaZTZ3q5nMtFOEsY0nRDlh9PJyd6SQ==}
    engines: {node: '>=18.0.0'}
    hasBin: true

  tunnel-agent@0.6.0:
    resolution: {integrity: sha512-McnNiV1l8RYeY8tBgEpuodCC1mLUdbSN+CYBL7kJsJNInOP8UjDDEwdk6Mw60vdLLrr5NHKZhMAOSrR2NZuQ+w==}

  turbo-darwin-64@2.5.6:
    resolution: {integrity: sha512-3C1xEdo4aFwMJAPvtlPqz1Sw/+cddWIOmsalHFMrsqqydcptwBfu26WW2cDm3u93bUzMbBJ8k3zNKFqxJ9ei2A==}
    cpu: [x64]
    os: [darwin]

  turbo-darwin-arm64@2.5.6:
    resolution: {integrity: sha512-LyiG+rD7JhMfYwLqB6k3LZQtYn8CQQUePbpA8mF/hMLPAekXdJo1g0bUPw8RZLwQXUIU/3BU7tXENvhSGz5DPA==}
    cpu: [arm64]
    os: [darwin]

  turbo-linux-64@2.5.6:
    resolution: {integrity: sha512-GOcUTT0xiT/pSnHL4YD6Yr3HreUhU8pUcGqcI2ksIF9b2/r/kRHwGFcsHgpG3+vtZF/kwsP0MV8FTlTObxsYIA==}
    cpu: [x64]
    os: [linux]

  turbo-linux-arm64@2.5.6:
    resolution: {integrity: sha512-10Tm15bruJEA3m0V7iZcnQBpObGBcOgUcO+sY7/2vk1bweW34LMhkWi8svjV9iDF68+KJDThnYDlYE/bc7/zzQ==}
    cpu: [arm64]
    os: [linux]

  turbo-windows-64@2.5.6:
    resolution: {integrity: sha512-FyRsVpgaj76It0ludwZsNN40ytHN+17E4PFJyeliBEbxrGTc5BexlXVpufB7XlAaoaZVxbS6KT8RofLfDRyEPg==}
    cpu: [x64]
    os: [win32]

  turbo-windows-arm64@2.5.6:
    resolution: {integrity: sha512-j/tWu8cMeQ7HPpKri6jvKtyXg9K1gRyhdK4tKrrchH8GNHscPX/F71zax58yYtLRWTiK04zNzPcUJuoS0+v/+Q==}
    cpu: [arm64]
    os: [win32]

  turbo@2.5.6:
    resolution: {integrity: sha512-gxToHmi9oTBNB05UjUsrWf0OyN5ZXtD0apOarC1KIx232Vp3WimRNy3810QzeNSgyD5rsaIDXlxlbnOzlouo+w==}
    hasBin: true

  type-check@0.4.0:
    resolution: {integrity: sha512-XleUoc9uwGXqjWwXaUTZAmzMcFZ5858QA2vvx1Ur5xIcixXIP+8LnFDgRplU30us6teqdlskFfu+ae4K79Ooew==}
    engines: {node: '>= 0.8.0'}

  type-detect@4.0.8:
    resolution: {integrity: sha512-0fr/mIH1dlO+x7TlcMy+bIDqKPsw/70tVyeHW787goQjhmqaZe10uwLujubK9q9Lg6Fiho1KUKDYz0Z7k7g5/g==}
    engines: {node: '>=4'}

  type-fest@0.16.0:
    resolution: {integrity: sha512-eaBzG6MxNzEn9kiwvtre90cXaNLkmadMWa1zQMs3XORCXNbsH/OewwbxC5ia9dCxIxnTAsSxXJaa/p5y8DlvJg==}
    engines: {node: '>=10'}

  type-fest@0.18.1:
    resolution: {integrity: sha512-OIAYXk8+ISY+qTOwkHtKqzAuxchoMiD9Udx+FSGQDuiRR+PJKJHc2NJAXlbhkGwTt/4/nKZxELY1w3ReWOL8mw==}
    engines: {node: '>=10'}

  type-fest@0.21.3:
    resolution: {integrity: sha512-t0rzBq87m3fVcduHDUFhKmyyX+9eo6WQjZvf51Ea/M0Q7+T374Jp1aUiyUl0GKxp8M/OETVHSDvmkyPgvX+X2w==}
    engines: {node: '>=10'}

  type-fest@0.6.0:
    resolution: {integrity: sha512-q+MB8nYR1KDLrgr4G5yemftpMC7/QLqVndBmEEdqzmNj5dcFOO4Oo8qlwZE3ULT3+Zim1F8Kq4cBnikNhlCMlg==}
    engines: {node: '>=8'}

  type-fest@0.7.1:
    resolution: {integrity: sha512-Ne2YiiGN8bmrmJJEuTWTLJR32nh/JdL1+PSicowtNb0WFpn59GK8/lfD61bVtzguz7b3PBt74nxpv/Pw5po5Rg==}
    engines: {node: '>=8'}

  type-fest@0.8.1:
    resolution: {integrity: sha512-4dbzIzqvjtgiM5rw1k5rEHtBANKmdudhGyBEajN01fEyhaAIhsoKNy6y7+IN93IfpFtwY9iqi7kD+xwKhQsNJA==}
    engines: {node: '>=8'}

  type-fest@1.4.0:
    resolution: {integrity: sha512-yGSza74xk0UG8k+pLh5oeoYirvIiWo5t0/o3zHHAO2tRDiZcxWP7fywNlXhqb6/r6sWvwi+RsyQMWhVLe4BVuA==}
    engines: {node: '>=10'}

  type-fest@2.19.0:
    resolution: {integrity: sha512-RAH822pAdBgcNMAfWnCBU3CFZcfZ/i1eZjwFU/dsLKumyuuP3niueg2UAukXYF0E2AAoc82ZSSf9J0WQBinzHA==}
    engines: {node: '>=12.20'}

  type-fest@4.41.0:
    resolution: {integrity: sha512-TeTSQ6H5YHvpqVwBRcnLDCBnDOHWYu7IvGbHT6N8AOymcr9PJGjc1GTtiWZTYg0NCgYwvnYWEkVChQAr9bjfwA==}
    engines: {node: '>=16'}

  type-is@2.0.1:
    resolution: {integrity: sha512-OZs6gsjF4vMp32qrCbiVSkrFmXtG/AZhY3t0iAMrMBiAZyV9oALtXO8hsrHbMXF9x6L3grlFuwW2oAz7cav+Gw==}
    engines: {node: '>= 0.6'}

  typescript@5.4.5:
    resolution: {integrity: sha512-vcI4UpRgg81oIRUFwR0WSIHKt11nJ7SAVlYNIu+QpqeyXP+gpQJy/Z4+F0aGxSE4MqwjyXvW/TzgkLAx2AGHwQ==}
    engines: {node: '>=14.17'}
    hasBin: true

  typescript@5.8.2:
    resolution: {integrity: sha512-aJn6wq13/afZp/jT9QZmwEjDqqvSGp1VT5GVg+f/t6/oVyrgXM6BY1h9BRh/O5p3PlUPAe+WuiEZOmb/49RqoQ==}
    engines: {node: '>=14.17'}
    hasBin: true

  ufo@1.5.4:
    resolution: {integrity: sha512-UsUk3byDzKd04EyoZ7U4DOlxQaD14JUKQl6/P7wiX4FNvUfm3XL246n9W5AmqwW5RSFJ27NAuM0iLscAOYUiGQ==}

  ufo@1.6.1:
    resolution: {integrity: sha512-9a4/uxlTWJ4+a5i0ooc1rU7C7YOw3wT+UGqdeNNHWnOF9qcMBgLRS+4IYUqbczewFx4mLEig6gawh7X6mFlEkA==}

  ulid@3.0.0:
    resolution: {integrity: sha512-yvZYdXInnJve6LdlPIuYmURdS2NP41ZoF4QW7SXwbUKYt53+0eDAySO+rGSvM2O/ciuB/G+8N7GQrZ1mCJpuqw==}
    hasBin: true

  undici-types@5.26.5:
    resolution: {integrity: sha512-JlCMO+ehdEIKqlFxk6IfVoAUVmgz7cU7zD/h9XZ0qzeosSHmUJVOzSQvvYSYWXkFXC+IfLKSIffhv0sVZup6pA==}

  undici-types@6.21.0:
    resolution: {integrity: sha512-iwDZqg0QAGrg9Rav5H4n0M64c3mkR59cJ6wQp+7C4nI0gsmExaedaYLNO44eT4AtBBwjbTiGPMlt2Md0T9H9JQ==}

  undici-types@7.10.0:
    resolution: {integrity: sha512-t5Fy/nfn+14LuOc2KNYg75vZqClpAiqscVvMygNnlsHBFpSXdJaYtXMcdNLpl/Qvc3P2cB3s6lOV51nqsFq4ag==}

  undici@5.28.5:
    resolution: {integrity: sha512-zICwjrDrcrUE0pyyJc1I2QzBkLM8FINsgOrt6WjA+BgajVq9Nxu2PbFFXUrAggLfDXlZGZBVZYw7WNV5KiBiBA==}
    engines: {node: '>=14.0'}

  undici@7.14.0:
    resolution: {integrity: sha512-Vqs8HTzjpQXZeXdpsfChQTlafcMQaaIwnGwLam1wudSSjlJeQ3bw1j+TLPePgrCnCpUXx7Ba5Pdpf5OBih62NQ==}
    engines: {node: '>=20.18.1'}

  undici@7.4.0:
    resolution: {integrity: sha512-PUQM3/es3noM24oUn10u3kNNap0AbxESOmnssmW+dOi9yGwlUSi5nTNYl3bNbTkWOF8YZDkx2tCmj9OtQ3iGGw==}
    engines: {node: '>=20.18.1'}

  unenv@2.0.0-rc.14:
    resolution: {integrity: sha512-od496pShMen7nOy5VmVJCnq8rptd45vh6Nx/r2iPbrba6pa6p+tS2ywuIHRZ/OBvSbQZB0kWvpO9XBNVFXHD3Q==}

  unenv@2.0.0-rc.21:
    resolution: {integrity: sha512-Wj7/AMtE9MRnAXa6Su3Lk0LNCfqDYgfwVjwRFVum9U7wsto1imuHqk4kTm7Jni+5A0Hn7dttL6O/zjvUvoo+8A==}

  unicorn-magic@0.1.0:
    resolution: {integrity: sha512-lRfVq8fE8gz6QMBuDM6a+LO3IAzTi05H6gCVaUpir2E1Rwpo4ZUog45KpNXKC/Mn3Yb9UDuHumeFTo9iV/D9FQ==}
    engines: {node: '>=18'}

  unique-filename@1.1.1:
    resolution: {integrity: sha512-Vmp0jIp2ln35UTXuryvjzkjGdRyf9b2lTXuSYUiPmzRcl3FDtYqAwOnTJkAngD9SWhnoJzDbTKwaOrZ+STtxNQ==}

  unique-slug@2.0.2:
    resolution: {integrity: sha512-zoWr9ObaxALD3DOPfjPSqxt4fnZiWblxHIgeWqW8x7UqDzEtHEQLzji2cuJYQFCU6KmoJikOYAZlrTHHebjx2w==}

  unique-string@2.0.0:
    resolution: {integrity: sha512-uNaeirEPvpZWSgzwsPGtU2zVSTrn/8L5q/IexZmH0eH6SA73CmAA5U4GwORTxQAZs95TAXLNqeLoPPNO5gZfWg==}
    engines: {node: '>=8'}

  unique-string@3.0.0:
    resolution: {integrity: sha512-VGXBUVwxKMBUznyffQweQABPRRW1vHZAbadFZud4pLFAqRGvv/96vafgjWFqzourzr8YonlQiPgH0YCJfawoGQ==}
    engines: {node: '>=12'}

  universal-user-agent@7.0.2:
    resolution: {integrity: sha512-0JCqzSKnStlRRQfCdowvqy3cy0Dvtlb8xecj/H8JFZuCze4rwjPZQOgvFvn0Ws/usCHQFGpyr+pB9adaGwXn4Q==}

  universalify@2.0.1:
    resolution: {integrity: sha512-gptHNQghINnc/vTGIk0SOFGFNXw7JVrlRUtConJRlvaw6DuX0wO5Jeko9sWrMBhh+PsYAZ7oXAiOnf/UKogyiw==}
    engines: {node: '>= 10.0.0'}

  unpipe@1.0.0:
    resolution: {integrity: sha512-pjy2bYhSsufwWlKwPc+l3cN7+wuJlK6uz0YdJEOlQDbl6jo/YlPi4mb8agUkVC8BF7V8NuzeyPNqRksA3hztKQ==}
    engines: {node: '>= 0.8'}

  update-browserslist-db@1.0.13:
    resolution: {integrity: sha512-xebP81SNcPuNpPP3uzeW1NYXxI3rxyJzF3pD6sH4jE7o/IX+WtSpwnVU+qIsDPyk0d3hmFQ7mjqc6AtV604hbg==}
    hasBin: true
    peerDependencies:
      browserslist: '>= 4.21.0'

  uri-js@4.4.1:
    resolution: {integrity: sha512-7rKUyy33Q1yc98pQ1DAmLtwX109F7TIfWlW1Ydo8Wl1ii1SeHieeh0HHfPeL2fMXK6z0s8ecKs9frCuLJvndBg==}

  util-deprecate@1.0.2:
    resolution: {integrity: sha512-EPD5q1uXyFxJpCrLnCc1nHnq3gOa6DZBocAIiI2TaSCA7VCJ1UJDMagCzIkXNsUYfD1daK//LTEQ8xiIbrHtcw==}

  uuid@11.1.0:
    resolution: {integrity: sha512-0/A9rDy9P7cJ+8w1c9WD9V//9Wj15Ce2MPz8Ri6032usz+NfePxx5AcN3bN+r6ZL6jEo066/yNYB3tn4pQEx+A==}
    hasBin: true

  uuid@8.3.2:
    resolution: {integrity: sha512-+NYs2QeMWy+GWFOEm9xnn6HCDp0l7QBD7ml8zLUmJ+93Q5NF0NocErnwkTkXVFNiX3/fpC6afS8Dhb/gz7R7eg==}
    hasBin: true

  uuid@9.0.1:
    resolution: {integrity: sha512-b+1eJOlsR9K8HJpow9Ok3fiWOWSIcIzXodvv0rQjVoOVNpWMpxf1wZNpt4y9h10odCNrqnYp1OBzRktckBe3sA==}
    hasBin: true

  v8-compile-cache-lib@3.0.1:
    resolution: {integrity: sha512-wa7YjyUGfNZngI/vtK0UHAN+lgDCxBPCylVXGp0zu59Fz5aiGtNXaq3DhIov063MorB+VfufLh3JlF2KdTK3xg==}

  v8-to-istanbul@9.0.1:
    resolution: {integrity: sha512-74Y4LqY74kLE6IFyIjPtkSTWzUZmj8tdHT9Ii/26dvQ6K9Dl2NbEfj0XgU2sHCtKgt5VupqhlO/5aWuqS+IY1w==}
    engines: {node: '>=10.12.0'}

  valibot@1.1.0:
    resolution: {integrity: sha512-Nk8lX30Qhu+9txPYTwM0cFlWLdPFsFr6LblzqIySfbZph9+BFsAHsNvHOymEviUepeIW6KFHzpX8TKhbptBXXw==}
    peerDependencies:
      typescript: '>=5'
    peerDependenciesMeta:
      typescript:
        optional: true

  validate-npm-package-license@3.0.4:
    resolution: {integrity: sha512-DpKm2Ui/xN7/HQKCtpZxoRWBhZ9Z0kqtygG8XCgNQ8ZlDnxuQmWhj566j8fN4Cu3/JmbhsDo7fcAJq4s9h27Ew==}

  vary@1.1.2:
    resolution: {integrity: sha512-BNGbWLfd0eUPabhkXUVm0j8uuvREyTh5ovRa/dyow/BqAbZJyC+5fU+IzQOzmAKzYqYRAISoRhdQr3eIZ/PXqg==}
    engines: {node: '>= 0.8'}

  verror@1.10.1:
    resolution: {integrity: sha512-veufcmxri4e3XSrT0xwfUR7kguIkaxBeosDg00yDWhk49wdwkSUrvvsm7nc75e1PUyvIeZj6nS8VQRYz2/S4Xg==}
    engines: {node: '>=0.6.0'}

  vite-node@3.2.4:
    resolution: {integrity: sha512-EbKSKh+bh1E1IFxeO0pg1n4dvoOTt0UDiXMd/qn++r98+jPO1xtJilvXldeuQ8giIB5IkpjCgMleHMNEsGH6pg==}
    engines: {node: ^18.0.0 || ^20.0.0 || >=22.0.0}
    hasBin: true

  vite@6.2.2:
    resolution: {integrity: sha512-yW7PeMM+LkDzc7CgJuRLMW2Jz0FxMOsVJ8Lv3gpgW9WLcb9cTW+121UEr1hvmfR7w3SegR5ItvYyzVz1vxNJgQ==}
    engines: {node: ^18.0.0 || ^20.0.0 || >=22.0.0}
    hasBin: true
    peerDependencies:
      '@types/node': ^18.0.0 || ^20.0.0 || >=22.0.0
      jiti: '>=1.21.0'
      less: '*'
      lightningcss: ^1.21.0
      sass: '*'
      sass-embedded: '*'
      stylus: '*'
      sugarss: '*'
      terser: ^5.16.0
      tsx: ^4.8.1
      yaml: ^2.4.2
    peerDependenciesMeta:
      '@types/node':
        optional: true
      jiti:
        optional: true
      less:
        optional: true
      lightningcss:
        optional: true
      sass:
        optional: true
      sass-embedded:
        optional: true
      stylus:
        optional: true
      sugarss:
        optional: true
      terser:
        optional: true
      tsx:
        optional: true
      yaml:
        optional: true

  vitest@3.2.4:
    resolution: {integrity: sha512-LUCP5ev3GURDysTWiP47wRRUpLKMOfPh+yKTx3kVIEiu5KOMeqzpnYNsKyOoVrULivR8tLcks4+lga33Whn90A==}
    engines: {node: ^18.0.0 || ^20.0.0 || >=22.0.0}
    hasBin: true
    peerDependencies:
      '@edge-runtime/vm': '*'
      '@types/debug': ^4.1.12
      '@types/node': ^18.0.0 || ^20.0.0 || >=22.0.0
      '@vitest/browser': 3.2.4
      '@vitest/ui': 3.2.4
      happy-dom: '*'
      jsdom: '*'
    peerDependenciesMeta:
      '@edge-runtime/vm':
        optional: true
      '@types/debug':
        optional: true
      '@types/node':
        optional: true
      '@vitest/browser':
        optional: true
      '@vitest/ui':
        optional: true
      happy-dom:
        optional: true
      jsdom:
        optional: true

  walker@1.0.8:
    resolution: {integrity: sha512-ts/8E8l5b7kY0vlWLewOkDXMmPdLcVV4GmOQLyxuSswIJsweeFZtAsMF7k1Nszz+TYBQrlYRmzOnr398y1JemQ==}

  watchpack@2.4.1:
    resolution: {integrity: sha512-8wrBCMtVhqcXP2Sup1ctSkga6uc2Bx0IIvKyT7yTFier5AXHooSI+QyQQAtTb7+E0IUCCKyTFmXqdqgum2XWGg==}
    engines: {node: '>=10.13.0'}

  web-streams-polyfill@3.2.1:
    resolution: {integrity: sha512-e0MO3wdXWKrLbL0DgGnUV7WHVuw9OUvL4hjgnPkIeEvESk74gAITi5G606JtZPp39cd8HA9VQzCIvA49LpPN5Q==}
    engines: {node: '>= 8'}

  webidl-conversions@3.0.1:
    resolution: {integrity: sha512-2JAn3z8AR6rjK8Sm8orRC0h/bcl/DqL7tRPdGZ4I1CjdF+EaMLmYxBHyXuKL849eucPFhvBoxMsflfOb8kxaeQ==}

  webidl-conversions@7.0.0:
    resolution: {integrity: sha512-VwddBukDzu71offAQR975unBIGqfKZpM+8ZX6ySk8nYhVoo5CYaZyzt3YBvYtRtO+aoGlqxPg/B87NGVZ/fu6g==}
    engines: {node: '>=12'}

  webpack-sources@3.2.3:
    resolution: {integrity: sha512-/DyMEOrDgLKKIG0fmvtz+4dUX/3Ghozwgm6iPp8KRhvn+eQf9+Q7GWxVNMk3+uCPWfdXYC4ExGBckIXdFEfH1w==}
    engines: {node: '>=10.13.0'}

  webpack@5.92.1:
    resolution: {integrity: sha512-JECQ7IwJb+7fgUFBlrJzbyu3GEuNBcdqr1LD7IbSzwkSmIevTm8PF+wej3Oxuz/JFBUZ6O1o43zsPkwm1C4TmA==}
    engines: {node: '>=10.13.0'}
    hasBin: true
    peerDependencies:
      webpack-cli: '*'
    peerDependenciesMeta:
      webpack-cli:
        optional: true

  whatwg-url@14.2.0:
    resolution: {integrity: sha512-De72GdQZzNTUBBChsXueQUnPKDkg/5A5zp7pFDuQAj5UFoENpiACU0wlCvzpAGnTkj++ihpKwKyYewn/XNUbKw==}
    engines: {node: '>=18'}

  whatwg-url@5.0.0:
    resolution: {integrity: sha512-saE57nupxk6v3HY35+jzBwYa0rKSy0XR8JSxZPwgLr7ys0IBzhGviA1/TUGJLmSVqs8pb9AnvICXEuOHLprYTw==}

  which@1.3.1:
    resolution: {integrity: sha512-HxJdYWq1MTIQbJ3nw0cqssHoTNU267KlrDuGZ1WYlxDStUtKUhOaJmh112/TZmHxxUfuJqPXSOm7tDyas0OSIQ==}
    hasBin: true

  which@2.0.2:
    resolution: {integrity: sha512-BLI3Tl1TW3Pvl70l3yq3Y64i+awpwXqsGBYWkkqMtnbXgrMD+yj7rhW0kuEDxzJaYXGjEW5ogapKNMEKNMjibA==}
    engines: {node: '>= 8'}
    hasBin: true

  why-is-node-running@2.3.0:
    resolution: {integrity: sha512-hUrmaWBdVDcxvYqnyh09zunKzROWjbZTiNy8dBEjkS7ehEDQibXJ7XvlmtbwuTclUiIyN+CyXQD4Vmko8fNm8w==}
    engines: {node: '>=8'}
    hasBin: true

  wide-align@1.1.5:
    resolution: {integrity: sha512-eDMORYaPNZ4sQIuuYPDHdQvf4gyCF9rEEV/yPxGfwPkRodwEgiMUUXTx/dex+Me0wxx53S+NgUHaP7y3MGlDmg==}

  word-wrap@1.2.5:
    resolution: {integrity: sha512-BN22B5eaMMI9UMtjrGd5g5eCYPpCPDUy0FJXbYsaT5zYxjFOckS53SQDE3pWkVoWpHXVb3BrYcEN4Twa55B5cA==}
    engines: {node: '>=0.10.0'}

  workerd@1.20250718.0:
    resolution: {integrity: sha512-kqkIJP/eOfDlUyBzU7joBg+tl8aB25gEAGqDap+nFWb+WHhnooxjGHgxPBy3ipw2hnShPFNOQt5lFRxbwALirg==}
    engines: {node: '>=16'}
    hasBin: true

  workerd@1.20251011.0:
    resolution: {integrity: sha512-Dq35TLPEJAw7BuYQMkN3p9rge34zWMU2Gnd4DSJFeVqld4+DAO2aPG7+We2dNIAyM97S8Y9BmHulbQ00E0HC7Q==}
    engines: {node: '>=16'}
    hasBin: true

  wrangler@3.114.15:
    resolution: {integrity: sha512-OpGikaV6t7AGXZImtGnVXI8WUnqBMFBCQcZzqKmQi0T/pZ5h8iSKhEZf7ItVB8bAG56yswHnWWYyANWF/Jj/JA==}
    engines: {node: '>=16.17.0'}
    hasBin: true
    peerDependencies:
      '@cloudflare/workers-types': ^4.20250408.0
    peerDependenciesMeta:
      '@cloudflare/workers-types':
        optional: true

  wrangler@4.45.0:
    resolution: {integrity: sha512-2qM6bHw8l7r89Z9Y5A7Wn4L9U+dFoLjYgEUVpqy7CcmXpppL3QIYqU6rU5lre7/SRzBuPu/H93Vwfh538gZ3iw==}
    engines: {node: '>=18.0.0'}
    hasBin: true
    peerDependencies:
      '@cloudflare/workers-types': ^4.20251011.0
    peerDependenciesMeta:
      '@cloudflare/workers-types':
        optional: true

  wrap-ansi@6.2.0:
    resolution: {integrity: sha512-r6lPcBGxZXlIcymEu7InxDMhdW0KDxpLgoFLcguasxCaJ/SOIZwINatK9KY/tf+ZrlywOKU0UDj3ATXUBfxJXA==}
    engines: {node: '>=8'}

  wrap-ansi@7.0.0:
    resolution: {integrity: sha512-YVGIj2kamLSTxw6NsZjoBxfSwsn0ycdesmc4p+Q21c5zPuZ1pl+NfxVdxPtdHvmNVOQ6XSYG4AUtyt/Fi7D16Q==}
    engines: {node: '>=10'}

  wrap-ansi@8.1.0:
    resolution: {integrity: sha512-si7QWI6zUMq56bESFvagtmzMdGOtoxfR+Sez11Mobfc7tm+VkUckk9bW2UeffTGVUbOksxmSw0AA2gs8g71NCQ==}
    engines: {node: '>=12'}

  wrap-ansi@9.0.0:
    resolution: {integrity: sha512-G8ura3S+3Z2G+mkgNRq8dqaFZAuxfsxpBB8OCTGRTCtp+l/v9nbFNmCUP1BZMts3G1142MsZfn6eeUKrr4PD1Q==}
    engines: {node: '>=18'}

  wrappy@1.0.2:
    resolution: {integrity: sha512-l4Sp/DRseor9wL6EvV2+TuQn63dMkPjZ/sp9XkghTEbV9KlPS1xUsZ3u7/IQO4wxtcFB4bgpQPRcR3QCvezPcQ==}

  write-file-atomic@4.0.2:
    resolution: {integrity: sha512-7KxauUdBmSdWnmpaGFg+ppNjKF8uNLry8LyzjauQDOVONfFLNKrKvQOxZ/VuTIcS/gge/YNahf5RIIQWTSarlg==}
    engines: {node: ^12.13.0 || ^14.15.0 || >=16.0.0}

  ws@8.18.0:
    resolution: {integrity: sha512-8VbfWfHLbbwu3+N6OKsOMpBdT4kXPDDB9cJk2bJ6mh9ucxdlnNvH1e+roYkKmN9Nxw2yjz7VzeO9oOz2zJ04Pw==}
    engines: {node: '>=10.0.0'}
    peerDependencies:
      bufferutil: ^4.0.1
      utf-8-validate: '>=5.0.2'
    peerDependenciesMeta:
      bufferutil:
        optional: true
      utf-8-validate:
        optional: true

  ws@8.18.3:
    resolution: {integrity: sha512-PEIGCY5tSlUt50cqyMXfCzX+oOPqN0vuGqWzbcJ2xvnkzkq46oOpz7dQaTDBdfICb4N14+GARUDw2XV2N4tvzg==}
    engines: {node: '>=10.0.0'}
    peerDependencies:
      bufferutil: ^4.0.1
      utf-8-validate: '>=5.0.2'
    peerDependenciesMeta:
      bufferutil:
        optional: true
      utf-8-validate:
        optional: true

  xdg-app-paths@8.3.0:
    resolution: {integrity: sha512-mgxlWVZw0TNWHoGmXq+NC3uhCIc55dDpAlDkMQUaIAcQzysb0kxctwv//fvuW61/nAAeUBJMQ8mnZjMmuYwOcQ==}
    engines: {node: '>= 4.0'}

  xdg-portable@10.6.0:
    resolution: {integrity: sha512-xrcqhWDvtZ7WLmt8G4f3hHy37iK7D2idtosRgkeiSPZEPmBShp0VfmRBLWAPC6zLF48APJ21yfea+RfQMF4/Aw==}
    engines: {node: '>= 4.0'}

  xml@1.0.1:
    resolution: {integrity: sha512-huCv9IH9Tcf95zuYCsQraZtWnJvBtLVE0QHMOs8bWyZAFZNDcYjsPq1nEx8jKA9y+Beo9v+7OBPRisQTjinQMw==}

  xtend@4.0.2:
    resolution: {integrity: sha512-LKYU1iAXJXUgAXn9URjiu+MWhyUXHsvfp7mcuYm9dSUKK0/CjtrUwFAxD82/mCWbtLsGjFIad0wIsod4zrTAEQ==}
    engines: {node: '>=0.4'}

  y18n@5.0.8:
    resolution: {integrity: sha512-0pfFzegeDWJHJIAmTLRP2DwHjdF5s7jo9tuztdQxAhINCdvS+3nGINqPd00AphqJR/0LhANUS6/+7SCb98YOfA==}
    engines: {node: '>=10'}

  yallist@3.1.1:
    resolution: {integrity: sha512-a4UGQaWPH59mOXUYnAG2ewncQS4i4F43Tv3JoAM+s2VDAmS9NsK8GpDMLrCHPksFT7h3K6TOoUNn2pb7RoXx4g==}

  yallist@4.0.0:
    resolution: {integrity: sha512-3wdGidZyq5PB084XLES5TpOSRA3wjXAlIWMhum2kRcv/41Sn2emQ0dycQW4uZXLejwKvg6EsvbdlVL+FYEct7A==}

  yaml-ast-parser@0.0.43:
    resolution: {integrity: sha512-2PTINUwsRqSd+s8XxKaJWQlUuEMHJQyEuh2edBbW8KNJz0SJPwUSD2zRWqezFEdN7IzAgeuYHFUCF7o8zRdZ0A==}

  yaml@2.7.0:
    resolution: {integrity: sha512-+hSoy/QHluxmC9kCIJyL/uyFmLmc+e5CFR5Wa+bpIhIj85LVb9ZH2nVnqrHoSvKogwODv0ClqZkmiSSaIH5LTA==}
    engines: {node: '>= 14'}
    hasBin: true

  yargs-parser@20.2.9:
    resolution: {integrity: sha512-y11nGElTIV+CT3Zv9t7VKl+Q3hTQoT9a1Qzezhhl6Rp21gJ/IVTW7Z3y9EWXhuUBC2Shnf+DX0antecpAwSP8w==}
    engines: {node: '>=10'}

  yargs-parser@21.1.1:
    resolution: {integrity: sha512-tVpsJW7DdjecAiFpbIB1e3qxIQsE6NoPc5/eTdrbbIC4h0LVsWhnoa3g+m2HclBIujHzsxZ4VJVA+GUuc2/LBw==}
    engines: {node: '>=12'}

  yargs@16.2.0:
    resolution: {integrity: sha512-D1mvvtDG0L5ft/jGWkLpG1+m0eQxOfaBvTNELraWj22wSVUMWxZUvYgJYcKh6jGGIkJFhH4IZPQhR4TKpc8mBw==}
    engines: {node: '>=10'}

  yargs@17.6.0:
    resolution: {integrity: sha512-8H/wTDqlSwoSnScvV2N/JHfLWOKuh5MVla9hqLjK3nsfyy6Y4kDSYSvkU5YCUEPOSnRXfIyx3Sq+B/IWudTo4g==}
    engines: {node: '>=12'}

  yarn@1.22.22:
    resolution: {integrity: sha512-prL3kGtyG7o9Z9Sv8IPfBNrWTDmXB4Qbes8A9rEzt6wkJV8mUvoirjU0Mp3GGAU06Y0XQyA3/2/RQFVuK7MTfg==}
    engines: {node: '>=4.0.0'}
    hasBin: true

  yn@3.1.1:
    resolution: {integrity: sha512-Ux4ygGWsu2c7isFWe8Yu1YluJmqVhxqK2cLXNQA5AcC3QfbGNpM7fu0Y8b/z16pXLnFxZYvWhd3fhBY9DLmC6Q==}
    engines: {node: '>=6'}

  yocto-queue@0.1.0:
    resolution: {integrity: sha512-rVksvsnNCdJ/ohGc6xgPwyN8eheCxsiLM8mxuE/t/mOVqJewPuO1miLpTHQiRgTKCLexL4MeAFVagts7HmNZ2Q==}
    engines: {node: '>=10'}

  yocto-queue@1.1.1:
    resolution: {integrity: sha512-b4JR1PFR10y1mKjhHY9LaGo6tmrgjit7hxVIeAmyMw3jegXR4dhYqLaQF5zMXZxY7tLpMyJeLjr1C4rLmkVe8g==}
    engines: {node: '>=12.20'}

  yoctocolors-cjs@2.1.2:
    resolution: {integrity: sha512-cYVsTjKl8b+FrnidjibDWskAv7UKOfcwaVZdp/it9n1s9fU3IkgDbhdIRKCW4JDsAlECJY0ytoVPT3sK6kideA==}
    engines: {node: '>=18'}

  youch-core@0.3.3:
    resolution: {integrity: sha512-ho7XuGjLaJ2hWHoK8yFnsUGy2Y5uDpqSTq1FkHLK4/oqKtyUU1AFbOOxY4IpC9f0fTLjwYbslUz0Po5BpD1wrA==}

  youch@3.3.4:
    resolution: {integrity: sha512-UeVBXie8cA35DS6+nBkls68xaBBXCye0CNznrhszZjTbRVnJKQuNsyLKBTTL4ln1o1rh2PKtv35twV7irj5SEg==}

  youch@4.1.0-beta.10:
    resolution: {integrity: sha512-rLfVLB4FgQneDr0dv1oddCVZmKjcJ6yX6mS4pU82Mq/Dt9a3cLZQ62pDBL4AUO+uVrCvtWz3ZFUL2HFAFJ/BXQ==}

  zeptomatch@2.0.2:
    resolution: {integrity: sha512-H33jtSKf8Ijtb5BW6wua3G5DhnFjbFML36eFu+VdOoVY4HD9e7ggjqdM6639B+L87rjnR6Y+XeRzBXZdy52B/g==}

  zip-stream@5.0.1:
    resolution: {integrity: sha512-UfZ0oa0C8LI58wJ+moL46BDIMgCQbnsb+2PoiJYtonhBsMh2bq1eRBVkvjfVsqbEHd9/EgKPUuL9saSSsec8OA==}
    engines: {node: '>= 12.0.0'}

  zod-to-json-schema@3.24.5:
    resolution: {integrity: sha512-/AuWwMP+YqiPbsJx5D6TfgRTc4kTLjsh5SOcd4bLsfUg2RcEXrFMJl1DGgdHy2aCfsIA/cr/1JM0xcB2GZji8g==}
    peerDependencies:
      zod: ^3.24.1

  zod@3.22.3:
    resolution: {integrity: sha512-EjIevzuJRiRPbVH4mGc8nApb/lVLKVpmUhAaR5R5doKGfAnGJ6Gr3CViAVjP+4FWSxCsybeWQdcgCtbX+7oZug==}

  zod@3.24.2:
    resolution: {integrity: sha512-lY7CDW43ECgW9u1TcT3IoXHflywfVqDYze4waEz812jR/bZ8FHDsl7pFQoSZTz5N+2NqRXs8GBwnAwo3ZNxqhQ==}

  zod@4.1.3:
    resolution: {integrity: sha512-1neef4bMce1hNTrxvHVKxWjKfGDn0oAli3Wy1Uwb7TRO1+wEwoZUZNP1NXIEESybOBiFnBOhI6a4m6tCLE8dog==}

  zx@8.4.1:
    resolution: {integrity: sha512-1Cb+Tfwt/daKV6wckBeDbB6h3IMauqj9KWp+EcbYzi9doeJeIHCktxp/yWspXOXRdoUzBCQSKoUgm3g8r9fz5A==}
    engines: {node: '>= 12.17.0'}
    hasBin: true

snapshots:

  '@ampproject/remapping@2.2.0':
    dependencies:
      '@jridgewell/gen-mapping': 0.1.1
      '@jridgewell/trace-mapping': 0.3.30

  '@ampproject/remapping@2.3.0':
    dependencies:
      '@jridgewell/gen-mapping': 0.3.8
      '@jridgewell/trace-mapping': 0.3.30

  '@antfu/ni@0.21.12': {}

  '@ark/attest@0.48.2(typescript@5.4.5)':
    dependencies:
      '@ark/fs': 0.46.0
      '@ark/util': 0.46.0
      '@prettier/sync': 0.5.5(prettier@3.5.3)
      '@typescript/analyze-trace': 0.10.1
      '@typescript/vfs': 1.6.1(typescript@5.4.5)
      arktype: 2.1.20
      prettier: 3.5.3
      typescript: 5.4.5
    transitivePeerDependencies:
      - supports-color

  '@ark/fs@0.46.0': {}

  '@ark/schema@0.46.0':
    dependencies:
      '@ark/util': 0.46.0

  '@ark/util@0.46.0': {}

  '@azure/abort-controller@1.1.0':
    dependencies:
      tslib: 2.8.1

  '@azure/abort-controller@2.1.2':
    dependencies:
      tslib: 2.8.1

  '@azure/core-auth@1.7.2':
    dependencies:
      '@azure/abort-controller': 2.1.2
      '@azure/core-util': 1.9.0
      tslib: 2.8.1

  '@azure/core-client@1.9.2':
    dependencies:
      '@azure/abort-controller': 2.1.2
      '@azure/core-auth': 1.7.2
      '@azure/core-rest-pipeline': 1.9.2
      '@azure/core-tracing': 1.0.1
      '@azure/core-util': 1.9.0
      '@azure/logger': 1.0.3
      tslib: 2.8.1
    transitivePeerDependencies:
      - supports-color

  '@azure/core-http-compat@1.3.0':
    dependencies:
      '@azure/abort-controller': 1.1.0
      '@azure/core-client': 1.9.2
      '@azure/core-rest-pipeline': 1.9.2
    transitivePeerDependencies:
      - supports-color

  '@azure/core-lro@2.4.0':
    dependencies:
      '@azure/abort-controller': 1.1.0
      '@azure/logger': 1.0.3
      tslib: 2.8.1

  '@azure/core-paging@1.3.0':
    dependencies:
      tslib: 2.8.1

  '@azure/core-rest-pipeline@1.9.2':
    dependencies:
      '@azure/abort-controller': 1.1.0
      '@azure/core-auth': 1.7.2
      '@azure/core-tracing': 1.0.1
      '@azure/core-util': 1.9.0
      '@azure/logger': 1.0.3
      form-data: 4.0.2
      http-proxy-agent: 5.0.0
      https-proxy-agent: 5.0.1
      tslib: 2.8.1
      uuid: 8.3.2
    transitivePeerDependencies:
      - supports-color

  '@azure/core-tracing@1.0.1':
    dependencies:
      tslib: 2.8.1

  '@azure/core-util@1.9.0':
    dependencies:
      '@azure/abort-controller': 2.1.2
      tslib: 2.8.1

  '@azure/identity@4.3.0':
    dependencies:
      '@azure/abort-controller': 1.1.0
      '@azure/core-auth': 1.7.2
      '@azure/core-client': 1.9.2
      '@azure/core-rest-pipeline': 1.9.2
      '@azure/core-tracing': 1.0.1
      '@azure/core-util': 1.9.0
      '@azure/logger': 1.0.3
      '@azure/msal-browser': 3.17.0
      '@azure/msal-node': 2.9.2
      events: 3.3.0
      jws: 4.0.0
      open: 8.4.2
      stoppable: 1.1.0
      tslib: 2.8.1
    transitivePeerDependencies:
      - supports-color

  '@azure/keyvault-keys@4.6.0':
    dependencies:
      '@azure/abort-controller': 1.1.0
      '@azure/core-auth': 1.7.2
      '@azure/core-client': 1.9.2
      '@azure/core-http-compat': 1.3.0
      '@azure/core-lro': 2.4.0
      '@azure/core-paging': 1.3.0
      '@azure/core-rest-pipeline': 1.9.2
      '@azure/core-tracing': 1.0.1
      '@azure/core-util': 1.9.0
      '@azure/logger': 1.0.3
      tslib: 2.8.1
    transitivePeerDependencies:
      - supports-color

  '@azure/logger@1.0.3':
    dependencies:
      tslib: 2.8.1

  '@azure/msal-browser@3.17.0':
    dependencies:
      '@azure/msal-common': 14.12.0

  '@azure/msal-common@14.12.0': {}

  '@azure/msal-node@2.9.2':
    dependencies:
      '@azure/msal-common': 14.12.0
      jsonwebtoken: 9.0.2
      uuid: 8.3.2

  '@babel/code-frame@7.21.4':
    dependencies:
      '@babel/highlight': 7.18.6

  '@babel/code-frame@7.26.2':
    dependencies:
      '@babel/helper-validator-identifier': 7.25.9
      js-tokens: 4.0.0
      picocolors: 1.1.1

  '@babel/compat-data@7.21.7': {}

  '@babel/core@7.21.8':
    dependencies:
      '@ampproject/remapping': 2.2.0
      '@babel/code-frame': 7.21.4
      '@babel/generator': 7.21.5
      '@babel/helper-compilation-targets': 7.21.5(@babel/core@7.21.8)
      '@babel/helper-module-transforms': 7.21.5
      '@babel/helpers': 7.21.5
      '@babel/parser': 7.21.8
      '@babel/template': 7.20.7
      '@babel/traverse': 7.26.5
      '@babel/types': 7.21.5
      convert-source-map: 1.9.0
      debug: 4.4.0(supports-color@10.2.2)
      gensync: 1.0.0-beta.2
      json5: 2.2.3
      semver: 6.3.1
    transitivePeerDependencies:
      - supports-color

  '@babel/generator@7.21.5':
    dependencies:
      '@babel/types': 7.21.5
      '@jridgewell/gen-mapping': 0.3.2
      '@jridgewell/trace-mapping': 0.3.22
      jsesc: 2.5.2

  '@babel/generator@7.26.5':
    dependencies:
      '@babel/parser': 7.26.5
      '@babel/types': 7.26.5
      '@jridgewell/gen-mapping': 0.3.8
      '@jridgewell/trace-mapping': 0.3.30
      jsesc: 3.1.0

  '@babel/helper-compilation-targets@7.21.5(@babel/core@7.21.8)':
    dependencies:
      '@babel/compat-data': 7.21.7
      '@babel/core': 7.21.8
      '@babel/helper-validator-option': 7.21.0
      browserslist: 4.22.2
      lru-cache: 5.1.1
      semver: 6.3.1

  '@babel/helper-environment-visitor@7.21.5': {}

  '@babel/helper-module-imports@7.21.4':
    dependencies:
      '@babel/types': 7.26.5

  '@babel/helper-module-transforms@7.21.5':
    dependencies:
      '@babel/helper-environment-visitor': 7.21.5
      '@babel/helper-module-imports': 7.21.4
      '@babel/helper-simple-access': 7.21.5
      '@babel/helper-split-export-declaration': 7.18.6
      '@babel/helper-validator-identifier': 7.25.9
      '@babel/template': 7.20.7
      '@babel/traverse': 7.26.5
      '@babel/types': 7.21.5
    transitivePeerDependencies:
      - supports-color

  '@babel/helper-plugin-utils@7.19.0': {}

  '@babel/helper-simple-access@7.21.5':
    dependencies:
      '@babel/types': 7.26.5

  '@babel/helper-split-export-declaration@7.18.6':
    dependencies:
      '@babel/types': 7.26.5

  '@babel/helper-string-parser@7.21.5': {}

  '@babel/helper-string-parser@7.25.9': {}

  '@babel/helper-validator-identifier@7.25.9': {}

  '@babel/helper-validator-option@7.21.0': {}

  '@babel/helpers@7.21.5':
    dependencies:
      '@babel/template': 7.20.7
      '@babel/traverse': 7.26.5
      '@babel/types': 7.21.5
    transitivePeerDependencies:
      - supports-color

  '@babel/highlight@7.18.6':
    dependencies:
      '@babel/helper-validator-identifier': 7.25.9
      chalk: 2.4.2
      js-tokens: 4.0.0

  '@babel/parser@7.21.8':
    dependencies:
      '@babel/types': 7.21.5

  '@babel/parser@7.26.5':
    dependencies:
      '@babel/types': 7.26.5

  '@babel/plugin-syntax-async-generators@7.8.4(@babel/core@7.21.8)':
    dependencies:
      '@babel/core': 7.21.8
      '@babel/helper-plugin-utils': 7.19.0

  '@babel/plugin-syntax-bigint@7.8.3(@babel/core@7.21.8)':
    dependencies:
      '@babel/core': 7.21.8
      '@babel/helper-plugin-utils': 7.19.0

  '@babel/plugin-syntax-class-properties@7.12.13(@babel/core@7.21.8)':
    dependencies:
      '@babel/core': 7.21.8
      '@babel/helper-plugin-utils': 7.19.0

  '@babel/plugin-syntax-import-meta@7.10.4(@babel/core@7.21.8)':
    dependencies:
      '@babel/core': 7.21.8
      '@babel/helper-plugin-utils': 7.19.0

  '@babel/plugin-syntax-json-strings@7.8.3(@babel/core@7.21.8)':
    dependencies:
      '@babel/core': 7.21.8
      '@babel/helper-plugin-utils': 7.19.0

  '@babel/plugin-syntax-jsx@7.18.6(@babel/core@7.21.8)':
    dependencies:
      '@babel/core': 7.21.8
      '@babel/helper-plugin-utils': 7.19.0

  '@babel/plugin-syntax-logical-assignment-operators@7.10.4(@babel/core@7.21.8)':
    dependencies:
      '@babel/core': 7.21.8
      '@babel/helper-plugin-utils': 7.19.0

  '@babel/plugin-syntax-nullish-coalescing-operator@7.8.3(@babel/core@7.21.8)':
    dependencies:
      '@babel/core': 7.21.8
      '@babel/helper-plugin-utils': 7.19.0

  '@babel/plugin-syntax-numeric-separator@7.10.4(@babel/core@7.21.8)':
    dependencies:
      '@babel/core': 7.21.8
      '@babel/helper-plugin-utils': 7.19.0

  '@babel/plugin-syntax-object-rest-spread@7.8.3(@babel/core@7.21.8)':
    dependencies:
      '@babel/core': 7.21.8
      '@babel/helper-plugin-utils': 7.19.0

  '@babel/plugin-syntax-optional-catch-binding@7.8.3(@babel/core@7.21.8)':
    dependencies:
      '@babel/core': 7.21.8
      '@babel/helper-plugin-utils': 7.19.0

  '@babel/plugin-syntax-optional-chaining@7.8.3(@babel/core@7.21.8)':
    dependencies:
      '@babel/core': 7.21.8
      '@babel/helper-plugin-utils': 7.19.0

  '@babel/plugin-syntax-top-level-await@7.14.5(@babel/core@7.21.8)':
    dependencies:
      '@babel/core': 7.21.8
      '@babel/helper-plugin-utils': 7.19.0

  '@babel/plugin-syntax-typescript@7.18.6(@babel/core@7.21.8)':
    dependencies:
      '@babel/core': 7.21.8
      '@babel/helper-plugin-utils': 7.19.0

  '@babel/template@7.20.7':
    dependencies:
      '@babel/code-frame': 7.26.2
      '@babel/parser': 7.21.8
      '@babel/types': 7.21.5

  '@babel/template@7.25.9':
    dependencies:
      '@babel/code-frame': 7.26.2
      '@babel/parser': 7.26.5
      '@babel/types': 7.26.5

  '@babel/traverse@7.26.5':
    dependencies:
      '@babel/code-frame': 7.26.2
      '@babel/generator': 7.26.5
      '@babel/parser': 7.26.5
      '@babel/template': 7.25.9
      '@babel/types': 7.26.5
      debug: 4.4.0(supports-color@10.2.2)
      globals: 11.12.0
    transitivePeerDependencies:
      - supports-color

  '@babel/types@7.21.5':
    dependencies:
      '@babel/helper-string-parser': 7.21.5
      '@babel/helper-validator-identifier': 7.25.9
      to-fast-properties: 2.0.0

  '@babel/types@7.26.5':
    dependencies:
      '@babel/helper-string-parser': 7.25.9
      '@babel/helper-validator-identifier': 7.25.9

  '@bcoe/v8-coverage@0.2.3': {}

  '@bcoe/v8-coverage@1.0.2': {}

  '@bugsnag/cuid@3.2.1': {}

  '@chevrotain/cst-dts-gen@10.5.0':
    dependencies:
      '@chevrotain/gast': 10.5.0
      '@chevrotain/types': 10.5.0
      lodash: 4.17.21

  '@chevrotain/gast@10.5.0':
    dependencies:
      '@chevrotain/types': 10.5.0
      lodash: 4.17.21

  '@chevrotain/types@10.5.0': {}

  '@chevrotain/utils@10.5.0': {}

  '@cloudflare/kv-asset-handler@0.3.4':
    dependencies:
      mime: 3.0.0

  '@cloudflare/kv-asset-handler@0.4.0':
    dependencies:
      mime: 3.0.0

  '@cloudflare/unenv-preset@2.0.2(unenv@2.0.0-rc.14)(workerd@1.20250718.0)':
    dependencies:
      unenv: 2.0.0-rc.14
    optionalDependencies:
      workerd: 1.20250718.0

  '@cloudflare/unenv-preset@2.7.8(unenv@2.0.0-rc.21)(workerd@1.20251011.0)':
    dependencies:
      unenv: 2.0.0-rc.21
    optionalDependencies:
      workerd: 1.20251011.0

  '@cloudflare/workerd-darwin-64@1.20250718.0':
    optional: true

  '@cloudflare/workerd-darwin-64@1.20251011.0':
    optional: true

  '@cloudflare/workerd-darwin-arm64@1.20250718.0':
    optional: true

  '@cloudflare/workerd-darwin-arm64@1.20251011.0':
    optional: true

  '@cloudflare/workerd-linux-64@1.20250718.0':
    optional: true

  '@cloudflare/workerd-linux-64@1.20251011.0':
    optional: true

  '@cloudflare/workerd-linux-arm64@1.20250718.0':
    optional: true

  '@cloudflare/workerd-linux-arm64@1.20251011.0':
    optional: true

  '@cloudflare/workerd-windows-64@1.20250718.0':
    optional: true

  '@cloudflare/workerd-windows-64@1.20251011.0':
    optional: true

  '@cloudflare/workers-types@4.20251117.0': {}

  '@codspeed/benchmark.js-plugin@4.0.0(benchmark@2.1.4)':
    dependencies:
      '@codspeed/core': 4.0.0
      benchmark: 2.1.4
      lodash: 4.17.21
      stack-trace: 1.0.0-pre2
    transitivePeerDependencies:
      - debug

  '@codspeed/core@4.0.0':
    dependencies:
      axios: 1.7.9
      find-up: 6.3.0
      form-data: 4.0.0
      node-gyp-build: 4.6.0
    transitivePeerDependencies:
      - debug

  '@cspotcode/source-map-support@0.8.1':
    dependencies:
      '@jridgewell/trace-mapping': 0.3.9

  '@electric-sql/pglite-socket@0.0.6(@electric-sql/pglite@0.3.2)':
    dependencies:
      '@electric-sql/pglite': 0.3.2

  '@electric-sql/pglite-tools@0.2.7(@electric-sql/pglite@0.3.2)':
    dependencies:
      '@electric-sql/pglite': 0.3.2

  '@electric-sql/pglite@0.3.2': {}

  '@emnapi/core@1.3.1':
    dependencies:
      '@emnapi/wasi-threads': 1.0.1
      tslib: 2.8.1
    optional: true

  '@emnapi/runtime@1.3.1':
    dependencies:
      tslib: 2.8.1
    optional: true

  '@emnapi/wasi-threads@1.0.1':
    dependencies:
      tslib: 2.8.1
    optional: true

  '@esbuild-plugins/node-globals-polyfill@0.2.3(esbuild@0.17.19)':
    dependencies:
      esbuild: 0.17.19

  '@esbuild-plugins/node-modules-polyfill@0.2.2(esbuild@0.17.19)':
    dependencies:
      esbuild: 0.17.19
      escape-string-regexp: 4.0.0
      rollup-plugin-node-polyfills: 0.2.1

  '@esbuild/aix-ppc64@0.25.4':
    optional: true

  '@esbuild/aix-ppc64@0.25.5':
    optional: true

  '@esbuild/android-arm64@0.17.19':
    optional: true

  '@esbuild/android-arm64@0.25.4':
    optional: true

  '@esbuild/android-arm64@0.25.5':
    optional: true

  '@esbuild/android-arm@0.17.19':
    optional: true

  '@esbuild/android-arm@0.25.4':
    optional: true

  '@esbuild/android-arm@0.25.5':
    optional: true

  '@esbuild/android-x64@0.17.19':
    optional: true

  '@esbuild/android-x64@0.25.4':
    optional: true

  '@esbuild/android-x64@0.25.5':
    optional: true

  '@esbuild/darwin-arm64@0.17.19':
    optional: true

  '@esbuild/darwin-arm64@0.25.4':
    optional: true

  '@esbuild/darwin-arm64@0.25.5':
    optional: true

  '@esbuild/darwin-x64@0.17.19':
    optional: true

  '@esbuild/darwin-x64@0.25.4':
    optional: true

  '@esbuild/darwin-x64@0.25.5':
    optional: true

  '@esbuild/freebsd-arm64@0.17.19':
    optional: true

  '@esbuild/freebsd-arm64@0.25.4':
    optional: true

  '@esbuild/freebsd-arm64@0.25.5':
    optional: true

  '@esbuild/freebsd-x64@0.17.19':
    optional: true

  '@esbuild/freebsd-x64@0.25.4':
    optional: true

  '@esbuild/freebsd-x64@0.25.5':
    optional: true

  '@esbuild/linux-arm64@0.17.19':
    optional: true

  '@esbuild/linux-arm64@0.25.4':
    optional: true

  '@esbuild/linux-arm64@0.25.5':
    optional: true

  '@esbuild/linux-arm@0.17.19':
    optional: true

  '@esbuild/linux-arm@0.25.4':
    optional: true

  '@esbuild/linux-arm@0.25.5':
    optional: true

  '@esbuild/linux-ia32@0.17.19':
    optional: true

  '@esbuild/linux-ia32@0.25.4':
    optional: true

  '@esbuild/linux-ia32@0.25.5':
    optional: true

  '@esbuild/linux-loong64@0.17.19':
    optional: true

  '@esbuild/linux-loong64@0.25.4':
    optional: true

  '@esbuild/linux-loong64@0.25.5':
    optional: true

  '@esbuild/linux-mips64el@0.17.19':
    optional: true

  '@esbuild/linux-mips64el@0.25.4':
    optional: true

  '@esbuild/linux-mips64el@0.25.5':
    optional: true

  '@esbuild/linux-ppc64@0.17.19':
    optional: true

  '@esbuild/linux-ppc64@0.25.4':
    optional: true

  '@esbuild/linux-ppc64@0.25.5':
    optional: true

  '@esbuild/linux-riscv64@0.17.19':
    optional: true

  '@esbuild/linux-riscv64@0.25.4':
    optional: true

  '@esbuild/linux-riscv64@0.25.5':
    optional: true

  '@esbuild/linux-s390x@0.17.19':
    optional: true

  '@esbuild/linux-s390x@0.25.4':
    optional: true

  '@esbuild/linux-s390x@0.25.5':
    optional: true

  '@esbuild/linux-x64@0.17.19':
    optional: true

  '@esbuild/linux-x64@0.25.4':
    optional: true

  '@esbuild/linux-x64@0.25.5':
    optional: true

  '@esbuild/netbsd-arm64@0.25.4':
    optional: true

  '@esbuild/netbsd-arm64@0.25.5':
    optional: true

  '@esbuild/netbsd-x64@0.17.19':
    optional: true

  '@esbuild/netbsd-x64@0.25.4':
    optional: true

  '@esbuild/netbsd-x64@0.25.5':
    optional: true

  '@esbuild/openbsd-arm64@0.25.4':
    optional: true

  '@esbuild/openbsd-arm64@0.25.5':
    optional: true

  '@esbuild/openbsd-x64@0.17.19':
    optional: true

  '@esbuild/openbsd-x64@0.25.4':
    optional: true

  '@esbuild/openbsd-x64@0.25.5':
    optional: true

  '@esbuild/sunos-x64@0.17.19':
    optional: true

  '@esbuild/sunos-x64@0.25.4':
    optional: true

  '@esbuild/sunos-x64@0.25.5':
    optional: true

  '@esbuild/win32-arm64@0.17.19':
    optional: true

  '@esbuild/win32-arm64@0.25.4':
    optional: true

  '@esbuild/win32-arm64@0.25.5':
    optional: true

  '@esbuild/win32-ia32@0.17.19':
    optional: true

  '@esbuild/win32-ia32@0.25.4':
    optional: true

  '@esbuild/win32-ia32@0.25.5':
    optional: true

  '@esbuild/win32-x64@0.17.19':
    optional: true

  '@esbuild/win32-x64@0.25.4':
    optional: true

  '@esbuild/win32-x64@0.25.5':
    optional: true

  '@eslint-community/eslint-plugin-eslint-comments@4.4.1(eslint@9.22.0(jiti@2.4.2))':
    dependencies:
      escape-string-regexp: 4.0.0
      eslint: 9.22.0(jiti@2.4.2)
      ignore: 5.3.1

  '@eslint-community/eslint-utils@4.4.0(eslint@9.22.0(jiti@2.4.2))':
    dependencies:
      eslint: 9.22.0(jiti@2.4.2)
      eslint-visitor-keys: 3.4.3

  '@eslint-community/eslint-utils@4.5.0(eslint@9.22.0(jiti@2.4.2))':
    dependencies:
      eslint: 9.22.0(jiti@2.4.2)
      eslint-visitor-keys: 3.4.3

  '@eslint-community/regexpp@4.10.0': {}

  '@eslint-community/regexpp@4.12.1': {}

  '@eslint/config-array@0.19.2':
    dependencies:
      '@eslint/object-schema': 2.1.6
      debug: 4.4.0(supports-color@10.2.2)
      minimatch: 3.1.2
    transitivePeerDependencies:
      - supports-color

  '@eslint/config-helpers@0.1.0': {}

  '@eslint/core@0.12.0':
    dependencies:
      '@types/json-schema': 7.0.15

  '@eslint/eslintrc@3.3.0':
    dependencies:
      ajv: 6.12.6
      debug: 4.4.0(supports-color@10.2.2)
      espree: 10.3.0
      globals: 14.0.0
      ignore: 5.3.2
      import-fresh: 3.3.1
      js-yaml: 4.1.0
      minimatch: 3.1.2
      strip-json-comments: 3.1.1
    transitivePeerDependencies:
      - supports-color

  '@eslint/js@9.22.0': {}

  '@eslint/js@9.30.0': {}

  '@eslint/object-schema@2.1.6': {}

  '@eslint/plugin-kit@0.2.7':
    dependencies:
      '@eslint/core': 0.12.0
      levn: 0.4.1

  '@faker-js/faker@8.4.1': {}

  '@faker-js/faker@9.6.0': {}

  '@fast-check/jest@2.0.3(@jest/expect@29.7.0)(@jest/globals@29.7.0)':
    dependencies:
      '@jest/globals': 29.7.0
      fast-check: 3.3.0
    optionalDependencies:
      '@jest/expect': 29.7.0

  '@fastify/busboy@2.1.1': {}

  '@gar/promisify@1.1.3':
    optional: true

  '@hono/node-server@1.14.2(hono@4.7.10)':
    dependencies:
      hono: 4.7.10

  '@hono/node-server@1.19.0(hono@4.9.4)':
    dependencies:
      hono: 4.9.4

  '@hono/zod-validator@0.7.2(hono@4.9.4)(zod@4.1.3)':
    dependencies:
      hono: 4.9.4
      zod: 4.1.3

  '@humanfs/core@0.19.1': {}

  '@humanfs/node@0.16.6':
    dependencies:
      '@humanfs/core': 0.19.1
      '@humanwhocodes/retry': 0.3.1

  '@humanwhocodes/module-importer@1.0.1': {}

  '@humanwhocodes/retry@0.3.1': {}

  '@humanwhocodes/retry@0.4.2': {}

  '@img/sharp-darwin-arm64@0.33.5':
    optionalDependencies:
      '@img/sharp-libvips-darwin-arm64': 1.0.4
    optional: true

  '@img/sharp-darwin-x64@0.33.5':
    optionalDependencies:
      '@img/sharp-libvips-darwin-x64': 1.0.4
    optional: true

  '@img/sharp-libvips-darwin-arm64@1.0.4':
    optional: true

  '@img/sharp-libvips-darwin-x64@1.0.4':
    optional: true

  '@img/sharp-libvips-linux-arm64@1.0.4':
    optional: true

  '@img/sharp-libvips-linux-arm@1.0.5':
    optional: true

  '@img/sharp-libvips-linux-s390x@1.0.4':
    optional: true

  '@img/sharp-libvips-linux-x64@1.0.4':
    optional: true

  '@img/sharp-libvips-linuxmusl-arm64@1.0.4':
    optional: true

  '@img/sharp-libvips-linuxmusl-x64@1.0.4':
    optional: true

  '@img/sharp-linux-arm64@0.33.5':
    optionalDependencies:
      '@img/sharp-libvips-linux-arm64': 1.0.4
    optional: true

  '@img/sharp-linux-arm@0.33.5':
    optionalDependencies:
      '@img/sharp-libvips-linux-arm': 1.0.5
    optional: true

  '@img/sharp-linux-s390x@0.33.5':
    optionalDependencies:
      '@img/sharp-libvips-linux-s390x': 1.0.4
    optional: true

  '@img/sharp-linux-x64@0.33.5':
    optionalDependencies:
      '@img/sharp-libvips-linux-x64': 1.0.4
    optional: true

  '@img/sharp-linuxmusl-arm64@0.33.5':
    optionalDependencies:
      '@img/sharp-libvips-linuxmusl-arm64': 1.0.4
    optional: true

  '@img/sharp-linuxmusl-x64@0.33.5':
    optionalDependencies:
      '@img/sharp-libvips-linuxmusl-x64': 1.0.4
    optional: true

  '@img/sharp-wasm32@0.33.5':
    dependencies:
      '@emnapi/runtime': 1.3.1
    optional: true

  '@img/sharp-win32-ia32@0.33.5':
    optional: true

  '@img/sharp-win32-x64@0.33.5':
    optional: true

  '@inquirer/checkbox@4.1.3(@types/node@20.19.25)':
    dependencies:
      '@inquirer/core': 10.1.8(@types/node@20.19.25)
      '@inquirer/figures': 1.0.11
      '@inquirer/type': 3.0.5(@types/node@20.19.25)
      ansi-escapes: 4.3.2
      yoctocolors-cjs: 2.1.2
    optionalDependencies:
      '@types/node': 20.19.25

  '@inquirer/confirm@5.1.7(@types/node@20.19.25)':
    dependencies:
      '@inquirer/core': 10.1.8(@types/node@20.19.25)
      '@inquirer/type': 3.0.5(@types/node@20.19.25)
    optionalDependencies:
      '@types/node': 20.19.25

  '@inquirer/core@10.1.8(@types/node@20.19.25)':
    dependencies:
      '@inquirer/figures': 1.0.11
      '@inquirer/type': 3.0.5(@types/node@20.19.25)
      ansi-escapes: 4.3.2
      cli-width: 4.1.0
      mute-stream: 2.0.0
      signal-exit: 4.1.0
      wrap-ansi: 6.2.0
      yoctocolors-cjs: 2.1.2
    optionalDependencies:
      '@types/node': 20.19.25

  '@inquirer/editor@4.2.8(@types/node@20.19.25)':
    dependencies:
      '@inquirer/core': 10.1.8(@types/node@20.19.25)
      '@inquirer/type': 3.0.5(@types/node@20.19.25)
      external-editor: 3.1.0
    optionalDependencies:
      '@types/node': 20.19.25

  '@inquirer/expand@4.0.10(@types/node@20.19.25)':
    dependencies:
      '@inquirer/core': 10.1.8(@types/node@20.19.25)
      '@inquirer/type': 3.0.5(@types/node@20.19.25)
      yoctocolors-cjs: 2.1.2
    optionalDependencies:
      '@types/node': 20.19.25

  '@inquirer/figures@1.0.11': {}

  '@inquirer/input@4.1.7(@types/node@20.19.25)':
    dependencies:
      '@inquirer/core': 10.1.8(@types/node@20.19.25)
      '@inquirer/type': 3.0.5(@types/node@20.19.25)
    optionalDependencies:
      '@types/node': 20.19.25

  '@inquirer/number@3.0.10(@types/node@20.19.25)':
    dependencies:
      '@inquirer/core': 10.1.8(@types/node@20.19.25)
      '@inquirer/type': 3.0.5(@types/node@20.19.25)
    optionalDependencies:
      '@types/node': 20.19.25

  '@inquirer/password@4.0.10(@types/node@20.19.25)':
    dependencies:
      '@inquirer/core': 10.1.8(@types/node@20.19.25)
      '@inquirer/type': 3.0.5(@types/node@20.19.25)
      ansi-escapes: 4.3.2
    optionalDependencies:
      '@types/node': 20.19.25

  '@inquirer/prompts@7.3.3(@types/node@20.19.25)':
    dependencies:
      '@inquirer/checkbox': 4.1.3(@types/node@20.19.25)
      '@inquirer/confirm': 5.1.7(@types/node@20.19.25)
      '@inquirer/editor': 4.2.8(@types/node@20.19.25)
      '@inquirer/expand': 4.0.10(@types/node@20.19.25)
      '@inquirer/input': 4.1.7(@types/node@20.19.25)
      '@inquirer/number': 3.0.10(@types/node@20.19.25)
      '@inquirer/password': 4.0.10(@types/node@20.19.25)
      '@inquirer/rawlist': 4.0.10(@types/node@20.19.25)
      '@inquirer/search': 3.0.10(@types/node@20.19.25)
      '@inquirer/select': 4.0.10(@types/node@20.19.25)
    optionalDependencies:
      '@types/node': 20.19.25

  '@inquirer/rawlist@4.0.10(@types/node@20.19.25)':
    dependencies:
      '@inquirer/core': 10.1.8(@types/node@20.19.25)
      '@inquirer/type': 3.0.5(@types/node@20.19.25)
      yoctocolors-cjs: 2.1.2
    optionalDependencies:
      '@types/node': 20.19.25

  '@inquirer/search@3.0.10(@types/node@20.19.25)':
    dependencies:
      '@inquirer/core': 10.1.8(@types/node@20.19.25)
      '@inquirer/figures': 1.0.11
      '@inquirer/type': 3.0.5(@types/node@20.19.25)
      yoctocolors-cjs: 2.1.2
    optionalDependencies:
      '@types/node': 20.19.25

  '@inquirer/select@4.0.10(@types/node@20.19.25)':
    dependencies:
      '@inquirer/core': 10.1.8(@types/node@20.19.25)
      '@inquirer/figures': 1.0.11
      '@inquirer/type': 3.0.5(@types/node@20.19.25)
      ansi-escapes: 4.3.2
      yoctocolors-cjs: 2.1.2
    optionalDependencies:
      '@types/node': 20.19.25

  '@inquirer/type@3.0.5(@types/node@20.19.25)':
    optionalDependencies:
      '@types/node': 20.19.25

  '@isaacs/balanced-match@4.0.1': {}

  '@isaacs/brace-expansion@5.0.0':
    dependencies:
      '@isaacs/balanced-match': 4.0.1

  '@isaacs/cliui@8.0.2':
    dependencies:
      string-width: 5.1.2
      string-width-cjs: string-width@4.2.3
      strip-ansi: 7.1.0
      strip-ansi-cjs: strip-ansi@6.0.1
      wrap-ansi: 8.1.0
      wrap-ansi-cjs: wrap-ansi@7.0.0

  '@istanbuljs/load-nyc-config@1.1.0':
    dependencies:
      camelcase: 5.3.1
      find-up: 4.1.0
      get-package-type: 0.1.0
      js-yaml: 3.14.1
      resolve-from: 5.0.0

  '@istanbuljs/schema@0.1.3': {}

  '@jest/console@29.7.0':
    dependencies:
      '@jest/types': 29.6.3
      '@types/node': 20.19.25
      chalk: 4.1.2
      jest-message-util: 29.7.0
      jest-util: 29.7.0
      slash: 3.0.0

  '@jest/core@29.7.0(ts-node@10.9.2(@swc/core@1.11.5)(@types/node@20.19.25)(typescript@5.4.5))':
    dependencies:
      '@jest/console': 29.7.0
      '@jest/reporters': 29.7.0
      '@jest/test-result': 29.7.0
      '@jest/transform': 29.7.0
      '@jest/types': 29.6.3
      '@types/node': 20.19.25
      ansi-escapes: 4.3.2
      chalk: 4.1.2
      ci-info: 3.9.0
      exit: 0.1.2
      graceful-fs: 4.2.11
      jest-changed-files: 29.7.0
      jest-config: 29.7.0(@types/node@20.19.25)(ts-node@10.9.2(@swc/core@1.11.5)(@types/node@20.19.25)(typescript@5.4.5))
      jest-haste-map: 29.7.0
      jest-message-util: 29.7.0
      jest-regex-util: 29.6.3
      jest-resolve: 29.7.0
      jest-resolve-dependencies: 29.7.0
      jest-runner: 29.7.0
      jest-runtime: 29.7.0
      jest-snapshot: 29.7.0
      jest-util: 29.7.0
      jest-validate: 29.7.0
      jest-watcher: 29.7.0
      micromatch: 4.0.8
      pretty-format: 29.7.0
      slash: 3.0.0
      strip-ansi: 6.0.1
    transitivePeerDependencies:
      - babel-plugin-macros
      - supports-color
      - ts-node

  '@jest/create-cache-key-function@29.7.0':
    dependencies:
      '@jest/types': 29.6.3

  '@jest/environment@29.7.0':
    dependencies:
      '@jest/fake-timers': 29.7.0
      '@jest/types': 29.6.3
      '@types/node': 20.19.25
      jest-mock: 29.7.0

  '@jest/expect-utils@29.7.0':
    dependencies:
      jest-get-type: 29.6.3

  '@jest/expect@29.7.0':
    dependencies:
      expect: 29.7.0
      jest-snapshot: 29.7.0
    transitivePeerDependencies:
      - supports-color

  '@jest/fake-timers@29.7.0':
    dependencies:
      '@jest/types': 29.6.3
      '@sinonjs/fake-timers': 10.0.2
      '@types/node': 20.19.25
      jest-message-util: 29.7.0
      jest-mock: 29.7.0
      jest-util: 29.7.0

  '@jest/globals@29.7.0':
    dependencies:
      '@jest/environment': 29.7.0
      '@jest/expect': 29.7.0
      '@jest/types': 29.6.3
      jest-mock: 29.7.0
    transitivePeerDependencies:
      - supports-color

  '@jest/reporters@29.7.0':
    dependencies:
      '@bcoe/v8-coverage': 0.2.3
      '@jest/console': 29.7.0
      '@jest/test-result': 29.7.0
      '@jest/transform': 29.7.0
      '@jest/types': 29.6.3
      '@jridgewell/trace-mapping': 0.3.30
      '@types/node': 20.19.25
      chalk: 4.1.2
      collect-v8-coverage: 1.0.1
      exit: 0.1.2
      glob: 7.2.3
      graceful-fs: 4.2.11
      istanbul-lib-coverage: 3.2.2
      istanbul-lib-instrument: 6.0.0
      istanbul-lib-report: 3.0.1
      istanbul-lib-source-maps: 4.0.1
      istanbul-reports: 3.2.0
      jest-message-util: 29.7.0
      jest-util: 29.7.0
      jest-worker: 29.7.0
      slash: 3.0.0
      string-length: 4.0.2
      strip-ansi: 6.0.1
      v8-to-istanbul: 9.0.1
    transitivePeerDependencies:
      - supports-color

  '@jest/schemas@29.6.3':
    dependencies:
      '@sinclair/typebox': 0.27.8

  '@jest/source-map@29.6.3':
    dependencies:
      '@jridgewell/trace-mapping': 0.3.30
      callsites: 3.1.0
      graceful-fs: 4.2.11

  '@jest/test-result@29.7.0':
    dependencies:
      '@jest/console': 29.7.0
      '@jest/types': 29.6.3
      '@types/istanbul-lib-coverage': 2.0.4
      collect-v8-coverage: 1.0.1

  '@jest/test-sequencer@29.7.0':
    dependencies:
      '@jest/test-result': 29.7.0
      graceful-fs: 4.2.10
      jest-haste-map: 29.7.0
      slash: 3.0.0

  '@jest/transform@29.7.0':
    dependencies:
      '@babel/core': 7.21.8
      '@jest/types': 29.6.3
      '@jridgewell/trace-mapping': 0.3.22
      babel-plugin-istanbul: 6.1.1
      chalk: 4.1.2
      convert-source-map: 2.0.0
      fast-json-stable-stringify: 2.1.0
      graceful-fs: 4.2.11
      jest-haste-map: 29.7.0
      jest-regex-util: 29.6.3
      jest-util: 29.7.0
      micromatch: 4.0.8
      pirates: 4.0.6
      slash: 3.0.0
      write-file-atomic: 4.0.2
    transitivePeerDependencies:
      - supports-color

  '@jest/types@29.6.3':
    dependencies:
      '@jest/schemas': 29.6.3
      '@types/istanbul-lib-coverage': 2.0.4
      '@types/istanbul-reports': 3.0.1
      '@types/node': 20.19.25
      '@types/yargs': 17.0.13
      chalk: 4.1.2

  '@jridgewell/gen-mapping@0.1.1':
    dependencies:
      '@jridgewell/set-array': 1.1.2
      '@jridgewell/sourcemap-codec': 1.5.0

  '@jridgewell/gen-mapping@0.3.2':
    dependencies:
      '@jridgewell/set-array': 1.1.2
      '@jridgewell/sourcemap-codec': 1.5.0
      '@jridgewell/trace-mapping': 0.3.30

  '@jridgewell/gen-mapping@0.3.8':
    dependencies:
      '@jridgewell/set-array': 1.2.1
      '@jridgewell/sourcemap-codec': 1.5.0
      '@jridgewell/trace-mapping': 0.3.30

  '@jridgewell/resolve-uri@3.1.0': {}

  '@jridgewell/resolve-uri@3.1.2': {}

  '@jridgewell/set-array@1.1.2': {}

  '@jridgewell/set-array@1.2.1': {}

  '@jridgewell/source-map@0.3.5':
    dependencies:
      '@jridgewell/gen-mapping': 0.3.2
      '@jridgewell/trace-mapping': 0.3.30

  '@jridgewell/sourcemap-codec@1.5.0': {}

  '@jridgewell/trace-mapping@0.3.22':
    dependencies:
      '@jridgewell/resolve-uri': 3.1.0
      '@jridgewell/sourcemap-codec': 1.5.0

  '@jridgewell/trace-mapping@0.3.30':
    dependencies:
      '@jridgewell/resolve-uri': 3.1.0
      '@jridgewell/sourcemap-codec': 1.5.0

  '@jridgewell/trace-mapping@0.3.9':
    dependencies:
      '@jridgewell/resolve-uri': 3.1.2
      '@jridgewell/sourcemap-codec': 1.5.0

  '@js-joda/core@5.6.3': {}

  '@jsonjoy.com/base64@1.1.2(tslib@2.8.1)':
    dependencies:
      tslib: 2.8.1

  '@jsonjoy.com/json-pack@1.2.0(tslib@2.8.1)':
    dependencies:
      '@jsonjoy.com/base64': 1.1.2(tslib@2.8.1)
      '@jsonjoy.com/util': 1.6.0(tslib@2.8.1)
      hyperdyperid: 1.2.0
      thingies: 1.21.0(tslib@2.8.1)
      tslib: 2.8.1

  '@jsonjoy.com/util@1.6.0(tslib@2.8.1)':
    dependencies:
      tslib: 2.8.1

  '@libsql/client@0.8.1':
    dependencies:
      '@libsql/core': 0.8.1
      '@libsql/hrana-client': 0.6.2
      js-base64: 3.7.5
      libsql: 0.3.10
      promise-limit: 2.7.0
    transitivePeerDependencies:
      - bufferutil
      - utf-8-validate

  '@libsql/core@0.8.1':
    dependencies:
      js-base64: 3.7.5

  '@libsql/darwin-arm64@0.3.10':
    optional: true

  '@libsql/darwin-x64@0.3.10':
    optional: true

  '@libsql/hrana-client@0.6.2':
    dependencies:
      '@libsql/isomorphic-fetch': 0.2.1
      '@libsql/isomorphic-ws': 0.1.5
      js-base64: 3.7.5
      node-fetch: 3.3.2
    transitivePeerDependencies:
      - bufferutil
      - utf-8-validate

  '@libsql/isomorphic-fetch@0.2.1': {}

  '@libsql/isomorphic-ws@0.1.5':
    dependencies:
      '@types/ws': 8.5.6
      ws: 8.18.3
    transitivePeerDependencies:
      - bufferutil
      - utf-8-validate

  '@libsql/linux-arm64-gnu@0.3.10':
    optional: true

  '@libsql/linux-arm64-musl@0.3.10':
    optional: true

  '@libsql/linux-x64-gnu@0.3.10':
    optional: true

  '@libsql/linux-x64-musl@0.3.10':
    optional: true

  '@libsql/win32-x64-msvc@0.3.10':
    optional: true

  '@microsoft/api-extractor-model@7.30.7(@types/node@20.19.25)':
    dependencies:
      '@microsoft/tsdoc': 0.15.1
      '@microsoft/tsdoc-config': 0.17.1
      '@rushstack/node-core-library': 5.14.0(@types/node@20.19.25)
    transitivePeerDependencies:
      - '@types/node'

  '@microsoft/api-extractor@7.52.11(@types/node@20.19.25)':
    dependencies:
      '@microsoft/api-extractor-model': 7.30.7(@types/node@20.19.25)
      '@microsoft/tsdoc': 0.15.1
      '@microsoft/tsdoc-config': 0.17.1
      '@rushstack/node-core-library': 5.14.0(@types/node@20.19.25)
      '@rushstack/rig-package': 0.5.3
      '@rushstack/terminal': 0.15.4(@types/node@20.19.25)
      '@rushstack/ts-command-line': 5.0.2(@types/node@20.19.25)
      lodash: 4.17.21
      minimatch: 10.0.3
      resolve: 1.22.10
      semver: 7.5.4
      source-map: 0.6.1
      typescript: 5.8.2
    transitivePeerDependencies:
      - '@types/node'

  '@microsoft/tsdoc-config@0.17.1':
    dependencies:
      '@microsoft/tsdoc': 0.15.1
      ajv: 8.12.0
      jju: 1.4.0
      resolve: 1.22.10

  '@microsoft/tsdoc@0.15.1': {}

  '@modelcontextprotocol/sdk@1.13.2':
    dependencies:
      ajv: 6.12.6
      content-type: 1.0.5
      cors: 2.8.5
      cross-spawn: 7.0.6
      eventsource: 3.0.6
      express: 5.1.0
      express-rate-limit: 7.5.0(express@5.1.0)
      pkce-challenge: 5.0.0
      raw-body: 3.0.0
      zod: 3.24.2
      zod-to-json-schema: 3.24.5(zod@3.24.2)
    transitivePeerDependencies:
      - supports-color

  '@mongodb-js/saslprep@1.2.2':
    dependencies:
      sparse-bitfield: 3.0.3

  '@mrleebo/prisma-ast@0.12.1':
    dependencies:
      chevrotain: 10.5.0
      lilconfig: 2.1.0

  '@napi-rs/wasm-runtime@0.2.5':
    dependencies:
      '@emnapi/core': 1.3.1
      '@emnapi/runtime': 1.3.1
      '@tybys/wasm-util': 0.9.0
    optional: true

  '@neon-rs/load@0.0.4': {}

  '@neondatabase/serverless@0.10.2':
    dependencies:
      '@types/pg': 8.11.6

  '@noble/hashes@1.7.1': {}

  '@nodelib/fs.scandir@2.1.5':
    dependencies:
      '@nodelib/fs.stat': 2.0.5
      run-parallel: 1.2.0

  '@nodelib/fs.stat@2.0.5': {}

  '@nodelib/fs.walk@1.2.8':
    dependencies:
      '@nodelib/fs.scandir': 2.1.5
      fastq: 1.15.0

  '@npmcli/fs@1.1.1':
    dependencies:
      '@gar/promisify': 1.1.3
      semver: 7.7.0
    optional: true

  '@npmcli/move-file@1.1.2':
    dependencies:
      mkdirp: 1.0.4
      rimraf: 3.0.2
    optional: true

  '@octokit/auth-token@5.1.2': {}

  '@octokit/core@6.1.4':
    dependencies:
      '@octokit/auth-token': 5.1.2
      '@octokit/graphql': 8.2.1
      '@octokit/request': 9.2.2
      '@octokit/request-error': 6.1.7
      '@octokit/types': 13.10.0
      before-after-hook: 3.0.2
      universal-user-agent: 7.0.2

  '@octokit/endpoint@10.1.3':
    dependencies:
      '@octokit/types': 13.10.0
      universal-user-agent: 7.0.2

  '@octokit/graphql@8.2.1':
    dependencies:
      '@octokit/request': 9.2.2
      '@octokit/types': 13.10.0
      universal-user-agent: 7.0.2

  '@octokit/openapi-types@24.2.0': {}

  '@octokit/plugin-paginate-rest@11.6.0(@octokit/core@6.1.4)':
    dependencies:
      '@octokit/core': 6.1.4
      '@octokit/types': 13.10.0

  '@octokit/plugin-request-log@5.3.1(@octokit/core@6.1.4)':
    dependencies:
      '@octokit/core': 6.1.4

  '@octokit/plugin-rest-endpoint-methods@13.5.0(@octokit/core@6.1.4)':
    dependencies:
      '@octokit/core': 6.1.4
      '@octokit/types': 13.10.0

  '@octokit/request-error@6.1.7':
    dependencies:
      '@octokit/types': 13.10.0

  '@octokit/request@9.2.2':
    dependencies:
      '@octokit/endpoint': 10.1.3
      '@octokit/request-error': 6.1.7
      '@octokit/types': 13.10.0
      fast-content-type-parse: 2.0.1
      universal-user-agent: 7.0.2

  '@octokit/rest@21.1.1':
    dependencies:
      '@octokit/core': 6.1.4
      '@octokit/plugin-paginate-rest': 11.6.0(@octokit/core@6.1.4)
      '@octokit/plugin-request-log': 5.3.1(@octokit/core@6.1.4)
      '@octokit/plugin-rest-endpoint-methods': 13.5.0(@octokit/core@6.1.4)

  '@octokit/types@13.10.0':
    dependencies:
      '@octokit/openapi-types': 24.2.0

  '@opentelemetry/api-logs@0.206.0':
    dependencies:
      '@opentelemetry/api': 1.9.0

  '@opentelemetry/api-logs@0.207.0':
    dependencies:
      '@opentelemetry/api': 1.9.0

  '@opentelemetry/api@1.9.0': {}

  '@opentelemetry/context-async-hooks@2.1.0(@opentelemetry/api@1.9.0)':
    dependencies:
      '@opentelemetry/api': 1.9.0

  '@opentelemetry/core@2.1.0(@opentelemetry/api@1.9.0)':
    dependencies:
      '@opentelemetry/api': 1.9.0
      '@opentelemetry/semantic-conventions': 1.37.0

  '@opentelemetry/instrumentation@0.206.0(@opentelemetry/api@1.9.0)':
    dependencies:
      '@opentelemetry/api': 1.9.0
      '@opentelemetry/api-logs': 0.206.0
      import-in-the-middle: 1.13.0
      require-in-the-middle: 8.0.0
    transitivePeerDependencies:
      - supports-color

  '@opentelemetry/instrumentation@0.207.0(@opentelemetry/api@1.9.0)':
    dependencies:
      '@opentelemetry/api': 1.9.0
      '@opentelemetry/api-logs': 0.207.0
      import-in-the-middle: 2.0.0
      require-in-the-middle: 8.0.0
    transitivePeerDependencies:
      - supports-color

  '@opentelemetry/resources@2.1.0(@opentelemetry/api@1.9.0)':
    dependencies:
      '@opentelemetry/api': 1.9.0
      '@opentelemetry/core': 2.1.0(@opentelemetry/api@1.9.0)
      '@opentelemetry/semantic-conventions': 1.37.0

  '@opentelemetry/sdk-trace-base@2.1.0(@opentelemetry/api@1.9.0)':
    dependencies:
      '@opentelemetry/api': 1.9.0
      '@opentelemetry/core': 2.1.0(@opentelemetry/api@1.9.0)
      '@opentelemetry/resources': 2.1.0(@opentelemetry/api@1.9.0)
      '@opentelemetry/semantic-conventions': 1.37.0

  '@opentelemetry/semantic-conventions@1.37.0': {}

  '@oxc-resolver/binding-darwin-arm64@1.10.2':
    optional: true

  '@oxc-resolver/binding-darwin-x64@1.10.2':
    optional: true

  '@oxc-resolver/binding-freebsd-x64@1.10.2':
    optional: true

  '@oxc-resolver/binding-linux-arm-gnueabihf@1.10.2':
    optional: true

  '@oxc-resolver/binding-linux-arm64-gnu@1.10.2':
    optional: true

  '@oxc-resolver/binding-linux-arm64-musl@1.10.2':
    optional: true

  '@oxc-resolver/binding-linux-x64-gnu@1.10.2':
    optional: true

  '@oxc-resolver/binding-linux-x64-musl@1.10.2':
    optional: true

  '@oxc-resolver/binding-wasm32-wasi@1.10.2':
    dependencies:
      '@napi-rs/wasm-runtime': 0.2.5
    optional: true

  '@oxc-resolver/binding-win32-arm64-msvc@1.10.2':
    optional: true

  '@oxc-resolver/binding-win32-x64-msvc@1.10.2':
    optional: true

  '@paralleldrive/cuid2@2.2.2':
    dependencies:
      '@noble/hashes': 1.7.1

  '@pkgjs/parseargs@0.11.0':
    optional: true

  '@pkgr/core@0.2.9': {}

  '@planetscale/database@1.19.0': {}

  '@poppinss/colors@4.1.5':
    dependencies:
      kleur: 4.1.5

  '@poppinss/dumper@0.6.5':
    dependencies:
      '@poppinss/colors': 4.1.5
      '@sindresorhus/is': 7.1.1
      supports-color: 10.2.2

  '@poppinss/exception@1.2.2': {}

  '@prettier/sync@0.5.5(prettier@3.5.3)':
    dependencies:
      make-synchronized: 0.4.2
      prettier: 3.5.3

  '@prisma/debug@6.8.2': {}

  '@prisma/dev@0.13.0(typescript@5.4.5)':
    dependencies:
      '@electric-sql/pglite': 0.3.2
      '@electric-sql/pglite-socket': 0.0.6(@electric-sql/pglite@0.3.2)
      '@electric-sql/pglite-tools': 0.2.7(@electric-sql/pglite@0.3.2)
      '@hono/node-server': 1.14.2(hono@4.7.10)
      '@mrleebo/prisma-ast': 0.12.1
      '@prisma/get-platform': 6.8.2
      '@prisma/query-plan-executor': 6.18.0
      foreground-child: 3.3.1
      get-port-please: 3.1.2
      hono: 4.7.10
      http-status-codes: 2.3.0
      pathe: 2.0.3
      proper-lockfile: 4.1.2
      remeda: 2.21.3
      std-env: 3.9.0
      valibot: 1.1.0(typescript@5.4.5)
      zeptomatch: 2.0.2
    transitivePeerDependencies:
      - typescript

  '@prisma/engines-version@6.20.0-16.next-0c19ccc313cf9911a90d99d2ac2eb0280c76c513': {}

  '@prisma/get-platform@6.8.2':
    dependencies:
      '@prisma/debug': 6.8.2

  '@prisma/ppg@1.0.1':
    dependencies:
      ws: 8.18.3
    transitivePeerDependencies:
      - bufferutil
      - utf-8-validate

  '@prisma/prisma-schema-wasm@6.20.0-16.next-0c19ccc313cf9911a90d99d2ac2eb0280c76c513': {}

  '@prisma/query-compiler-wasm@6.20.0-16.next-0c19ccc313cf9911a90d99d2ac2eb0280c76c513': {}

  '@prisma/query-plan-executor@6.18.0': {}

  '@prisma/schema-engine-wasm@6.20.0-16.next-0c19ccc313cf9911a90d99d2ac2eb0280c76c513': {}

  '@prisma/studio-core-licensed@0.8.0': {}

  '@redocly/ajv@8.17.1':
    dependencies:
      fast-deep-equal: 3.1.3
      fast-uri: 3.1.0
      json-schema-traverse: 1.0.0
      require-from-string: 2.0.2

  '@redocly/config@0.22.2': {}

  '@redocly/openapi-core@1.34.5(supports-color@10.2.2)':
    dependencies:
      '@redocly/ajv': 8.17.1
      '@redocly/config': 0.22.2
      colorette: 1.4.0
      https-proxy-agent: 7.0.6(supports-color@10.2.2)
      js-levenshtein: 1.1.6
      js-yaml: 4.1.0
      minimatch: 5.1.6
      pluralize: 8.0.0
      yaml-ast-parser: 0.0.43
    transitivePeerDependencies:
      - supports-color

  '@rollup/rollup-android-arm-eabi@4.36.0':
    optional: true

  '@rollup/rollup-android-arm64@4.36.0':
    optional: true

  '@rollup/rollup-darwin-arm64@4.36.0':
    optional: true

  '@rollup/rollup-darwin-x64@4.36.0':
    optional: true

  '@rollup/rollup-freebsd-arm64@4.36.0':
    optional: true

  '@rollup/rollup-freebsd-x64@4.36.0':
    optional: true

  '@rollup/rollup-linux-arm-gnueabihf@4.36.0':
    optional: true

  '@rollup/rollup-linux-arm-musleabihf@4.36.0':
    optional: true

  '@rollup/rollup-linux-arm64-gnu@4.36.0':
    optional: true

  '@rollup/rollup-linux-arm64-musl@4.36.0':
    optional: true

  '@rollup/rollup-linux-loongarch64-gnu@4.36.0':
    optional: true

  '@rollup/rollup-linux-powerpc64le-gnu@4.36.0':
    optional: true

  '@rollup/rollup-linux-riscv64-gnu@4.36.0':
    optional: true

  '@rollup/rollup-linux-s390x-gnu@4.36.0':
    optional: true

  '@rollup/rollup-linux-x64-gnu@4.36.0':
    optional: true

  '@rollup/rollup-linux-x64-musl@4.36.0':
    optional: true

  '@rollup/rollup-win32-arm64-msvc@4.36.0':
    optional: true

  '@rollup/rollup-win32-ia32-msvc@4.36.0':
    optional: true

  '@rollup/rollup-win32-x64-msvc@4.36.0':
    optional: true

  '@rushstack/node-core-library@5.14.0(@types/node@20.19.25)':
    dependencies:
      ajv: 8.13.0
      ajv-draft-04: 1.0.0(ajv@8.13.0)
      ajv-formats: 3.0.1
      fs-extra: 11.3.0
      import-lazy: 4.0.0
      jju: 1.4.0
      resolve: 1.22.10
      semver: 7.5.4
    optionalDependencies:
      '@types/node': 20.19.25

  '@rushstack/rig-package@0.5.3':
    dependencies:
      resolve: 1.22.10
      strip-json-comments: 3.1.1

  '@rushstack/terminal@0.15.4(@types/node@20.19.25)':
    dependencies:
      '@rushstack/node-core-library': 5.14.0(@types/node@20.19.25)
      supports-color: 8.1.1
    optionalDependencies:
      '@types/node': 20.19.25

  '@rushstack/ts-command-line@5.0.2(@types/node@20.19.25)':
    dependencies:
      '@rushstack/terminal': 0.15.4(@types/node@20.19.25)
      '@types/argparse': 1.0.38
      argparse: 1.0.10
      string-argv: 0.3.2
    transitivePeerDependencies:
      - '@types/node'

  '@sinclair/typebox@0.27.8': {}

  '@sindresorhus/is@7.1.1': {}

  '@sindresorhus/slugify@2.2.1':
    dependencies:
      '@sindresorhus/transliterate': 1.6.0
      escape-string-regexp: 5.0.0

  '@sindresorhus/transliterate@1.6.0':
    dependencies:
      escape-string-regexp: 5.0.0

  '@sinonjs/commons@2.0.0':
    dependencies:
      type-detect: 4.0.8

  '@sinonjs/fake-timers@10.0.2':
    dependencies:
      '@sinonjs/commons': 2.0.0

  '@size-limit/file@11.2.0(size-limit@11.2.0)':
    dependencies:
      size-limit: 11.2.0

  '@slack/types@2.14.0': {}

  '@slack/webhook@7.0.5':
    dependencies:
      '@slack/types': 2.14.0
      '@types/node': 20.19.25
      axios: 1.8.4
    transitivePeerDependencies:
      - debug

  '@snaplet/copycat@6.0.0':
    dependencies:
      '@faker-js/faker': 8.4.1
      fictional: 3.0.1
      string-argv: 0.3.2
      uuid: 9.0.1

  '@speed-highlight/core@1.2.12': {}

  '@standard-schema/spec@1.0.0': {}

  '@swc-node/core@1.13.3(@swc/core@1.11.5)(@swc/types@0.1.19)':
    dependencies:
      '@swc/core': 1.11.5
      '@swc/types': 0.1.19

  '@swc-node/register@1.10.9(@swc/core@1.11.5)(@swc/types@0.1.19)(typescript@5.4.5)':
    dependencies:
      '@swc-node/core': 1.13.3(@swc/core@1.11.5)(@swc/types@0.1.19)
      '@swc-node/sourcemap-support': 0.5.1
      '@swc/core': 1.11.5
      colorette: 2.0.20
      debug: 4.4.0(supports-color@10.2.2)
      oxc-resolver: 1.10.2
      pirates: 4.0.6
      tslib: 2.6.3
      typescript: 5.4.5
    transitivePeerDependencies:
      - '@swc/types'
      - supports-color

  '@swc-node/sourcemap-support@0.5.1':
    dependencies:
      source-map-support: 0.5.21
      tslib: 2.6.3

  '@swc/core-darwin-arm64@1.11.5':
    optional: true

  '@swc/core-darwin-x64@1.11.5':
    optional: true

  '@swc/core-linux-arm-gnueabihf@1.11.5':
    optional: true

  '@swc/core-linux-arm64-gnu@1.11.5':
    optional: true

  '@swc/core-linux-arm64-musl@1.11.5':
    optional: true

  '@swc/core-linux-x64-gnu@1.11.5':
    optional: true

  '@swc/core-linux-x64-musl@1.11.5':
    optional: true

  '@swc/core-win32-arm64-msvc@1.11.5':
    optional: true

  '@swc/core-win32-ia32-msvc@1.11.5':
    optional: true

  '@swc/core-win32-x64-msvc@1.11.5':
    optional: true

  '@swc/core@1.11.5':
    dependencies:
      '@swc/counter': 0.1.3
      '@swc/types': 0.1.19
    optionalDependencies:
      '@swc/core-darwin-arm64': 1.11.5
      '@swc/core-darwin-x64': 1.11.5
      '@swc/core-linux-arm-gnueabihf': 1.11.5
      '@swc/core-linux-arm64-gnu': 1.11.5
      '@swc/core-linux-arm64-musl': 1.11.5
      '@swc/core-linux-x64-gnu': 1.11.5
      '@swc/core-linux-x64-musl': 1.11.5
      '@swc/core-win32-arm64-msvc': 1.11.5
      '@swc/core-win32-ia32-msvc': 1.11.5
      '@swc/core-win32-x64-msvc': 1.11.5

  '@swc/counter@0.1.3': {}

  '@swc/jest@0.2.37(@swc/core@1.11.5)':
    dependencies:
      '@jest/create-cache-key-function': 29.7.0
      '@swc/core': 1.11.5
      '@swc/counter': 0.1.3
      jsonc-parser: 3.2.0

  '@swc/types@0.1.19':
    dependencies:
      '@swc/counter': 0.1.3

  '@tediousjs/connection-string@0.5.0': {}

  '@timsuchanek/copy@1.4.5':
    dependencies:
      '@timsuchanek/sleep-promise': 8.0.1
      commander: 2.20.3
      mkdirp: 1.0.4
      prettysize: 2.0.0

  '@timsuchanek/sleep-promise@8.0.1': {}

  '@tootallnate/once@1.1.2':
    optional: true

  '@tootallnate/once@2.0.0': {}

  '@tsconfig/node10@1.0.9': {}

  '@tsconfig/node12@1.0.11': {}

  '@tsconfig/node14@1.0.3': {}

  '@tsconfig/node16@1.0.3': {}

  '@tsd/typescript@5.4.3': {}

  '@tybys/wasm-util@0.9.0':
    dependencies:
      tslib: 2.8.1
    optional: true

  '@types/argparse@1.0.38': {}

  '@types/babel__core@7.1.19':
    dependencies:
      '@babel/parser': 7.26.5
      '@babel/types': 7.26.5
      '@types/babel__generator': 7.6.4
      '@types/babel__template': 7.4.1
      '@types/babel__traverse': 7.18.2

  '@types/babel__generator@7.6.4':
    dependencies:
      '@babel/types': 7.26.5

  '@types/babel__helper-validator-identifier@7.15.2': {}

  '@types/babel__template@7.4.1':
    dependencies:
      '@babel/parser': 7.26.5
      '@babel/types': 7.26.5

  '@types/babel__traverse@7.18.2':
    dependencies:
      '@babel/types': 7.26.5

  '@types/benchmark@2.1.5': {}

  '@types/better-sqlite3@7.6.12':
    dependencies:
      '@types/node': 18.19.76

  '@types/chai@5.2.2':
    dependencies:
      '@types/deep-eql': 4.0.2

  '@types/cross-spawn@6.0.6':
    dependencies:
      '@types/node': 20.19.25

  '@types/debug@4.1.12':
    dependencies:
      '@types/ms': 0.7.31

  '@types/deep-eql@4.0.2': {}

  '@types/doctrine@0.0.9': {}

  '@types/eslint-scope@3.7.4':
    dependencies:
      '@types/eslint': 7.29.0
      '@types/estree': 1.0.5

  '@types/eslint@7.29.0':
    dependencies:
      '@types/estree': 1.0.6
      '@types/json-schema': 7.0.15

  '@types/estree@1.0.5': {}

  '@types/estree@1.0.6': {}

  '@types/fs-extra@11.0.4':
    dependencies:
      '@types/jsonfile': 6.1.4
      '@types/node': 20.19.25

  '@types/geojson@7946.0.16': {}

  '@types/graceful-fs@4.1.5':
    dependencies:
      '@types/node': 20.19.25

  '@types/graphviz@0.0.39':
    dependencies:
      '@types/node': 20.19.25

  '@types/istanbul-lib-coverage@2.0.4': {}

  '@types/istanbul-lib-report@3.0.0':
    dependencies:
      '@types/istanbul-lib-coverage': 2.0.4

  '@types/istanbul-reports@3.0.1':
    dependencies:
      '@types/istanbul-lib-report': 3.0.0

  '@types/jest@29.5.14':
    dependencies:
      expect: 29.7.0
      pretty-format: 29.7.0

  '@types/js-levenshtein@1.1.3': {}

  '@types/json-schema@7.0.15': {}

  '@types/jsonfile@6.1.4':
    dependencies:
      '@types/node': 20.19.25

  '@types/minimist@1.2.2': {}

  '@types/ms@0.7.31': {}

  '@types/mssql@9.1.8':
    dependencies:
      '@types/node': 18.19.76
      tarn: 3.0.2
      tedious: 18.2.1
    transitivePeerDependencies:
      - supports-color

  '@types/node@18.19.76':
    dependencies:
      undici-types: 5.26.5

  '@types/node@20.19.25':
    dependencies:
      undici-types: 6.21.0

  '@types/node@24.3.0':
    dependencies:
      undici-types: 7.10.0

  '@types/normalize-package-data@2.4.4': {}

  '@types/pg@8.11.11':
    dependencies:
      '@types/node': 18.19.76
      pg-protocol: 1.7.1
      pg-types: 4.0.2

  '@types/pg@8.11.6':
    dependencies:
      '@types/node': 20.19.25
      pg-protocol: 1.6.1
      pg-types: 4.0.2

  '@types/pluralize@0.0.33': {}

  '@types/progress@2.0.7':
    dependencies:
      '@types/node': 20.19.25

  '@types/prompts@2.4.9':
    dependencies:
      '@types/node': 20.19.25
      kleur: 3.0.3

  '@types/readable-stream@4.0.14':
    dependencies:
      '@types/node': 20.19.25
      safe-buffer: 5.1.2

  '@types/resolve@1.20.6': {}

  '@types/retry@0.12.0': {}

  '@types/sqlite3@3.1.11':
    dependencies:
      '@types/node': 20.19.25

  '@types/stack-utils@2.0.1': {}

  '@types/webidl-conversions@7.0.3': {}

  '@types/whatwg-url@11.0.5':
    dependencies:
      '@types/webidl-conversions': 7.0.3

  '@types/ws@8.5.6':
    dependencies:
      '@types/node': 20.19.25

  '@types/yargs-parser@21.0.0': {}

  '@types/yargs@17.0.13':
    dependencies:
      '@types/yargs-parser': 21.0.0

  '@typescript-eslint/eslint-plugin@7.15.0(@typescript-eslint/parser@7.15.0(eslint@9.22.0(jiti@2.4.2))(typescript@5.4.5))(eslint@9.22.0(jiti@2.4.2))(typescript@5.4.5)':
    dependencies:
      '@eslint-community/regexpp': 4.10.0
      '@typescript-eslint/parser': 7.15.0(eslint@9.22.0(jiti@2.4.2))(typescript@5.4.5)
      '@typescript-eslint/scope-manager': 7.15.0
      '@typescript-eslint/type-utils': 7.15.0(eslint@9.22.0(jiti@2.4.2))(typescript@5.4.5)
      '@typescript-eslint/utils': 7.15.0(eslint@9.22.0(jiti@2.4.2))(typescript@5.4.5)
      '@typescript-eslint/visitor-keys': 7.15.0
      eslint: 9.22.0(jiti@2.4.2)
      graphemer: 1.4.0
      ignore: 5.3.1
      natural-compare: 1.4.0
      ts-api-utils: 1.3.0(typescript@5.4.5)
    optionalDependencies:
      typescript: 5.4.5
    transitivePeerDependencies:
      - supports-color

  '@typescript-eslint/parser@7.15.0(eslint@9.22.0(jiti@2.4.2))(typescript@5.4.5)':
    dependencies:
      '@typescript-eslint/scope-manager': 7.15.0
      '@typescript-eslint/types': 7.15.0
      '@typescript-eslint/typescript-estree': 7.15.0(typescript@5.4.5)
      '@typescript-eslint/visitor-keys': 7.15.0
      debug: 4.4.0(supports-color@10.2.2)
      eslint: 9.22.0(jiti@2.4.2)
    optionalDependencies:
      typescript: 5.4.5
    transitivePeerDependencies:
      - supports-color

  '@typescript-eslint/scope-manager@7.15.0':
    dependencies:
      '@typescript-eslint/types': 7.15.0
      '@typescript-eslint/visitor-keys': 7.15.0

  '@typescript-eslint/scope-manager@8.25.0':
    dependencies:
      '@typescript-eslint/types': 8.25.0
      '@typescript-eslint/visitor-keys': 8.25.0

  '@typescript-eslint/type-utils@7.15.0(eslint@9.22.0(jiti@2.4.2))(typescript@5.4.5)':
    dependencies:
      '@typescript-eslint/typescript-estree': 7.15.0(typescript@5.4.5)
      '@typescript-eslint/utils': 7.15.0(eslint@9.22.0(jiti@2.4.2))(typescript@5.4.5)
      debug: 4.4.0(supports-color@10.2.2)
      eslint: 9.22.0(jiti@2.4.2)
      ts-api-utils: 1.3.0(typescript@5.4.5)
    optionalDependencies:
      typescript: 5.4.5
    transitivePeerDependencies:
      - supports-color

  '@typescript-eslint/types@7.15.0': {}

  '@typescript-eslint/types@8.25.0': {}

  '@typescript-eslint/typescript-estree@7.15.0(typescript@5.4.5)':
    dependencies:
      '@typescript-eslint/types': 7.15.0
      '@typescript-eslint/visitor-keys': 7.15.0
      debug: 4.4.0(supports-color@10.2.2)
      globby: 11.1.0
      is-glob: 4.0.3
      minimatch: 9.0.5
      semver: 7.7.0
      ts-api-utils: 1.3.0(typescript@5.4.5)
    optionalDependencies:
      typescript: 5.4.5
    transitivePeerDependencies:
      - supports-color

  '@typescript-eslint/typescript-estree@8.25.0(typescript@5.4.5)':
    dependencies:
      '@typescript-eslint/types': 8.25.0
      '@typescript-eslint/visitor-keys': 8.25.0
      debug: 4.4.1
      fast-glob: 3.3.3
      is-glob: 4.0.3
      minimatch: 9.0.5
      semver: 7.7.0
      ts-api-utils: 2.0.1(typescript@5.4.5)
      typescript: 5.4.5
    transitivePeerDependencies:
      - supports-color

  '@typescript-eslint/utils@7.15.0(eslint@9.22.0(jiti@2.4.2))(typescript@5.4.5)':
    dependencies:
      '@eslint-community/eslint-utils': 4.4.0(eslint@9.22.0(jiti@2.4.2))
      '@typescript-eslint/scope-manager': 7.15.0
      '@typescript-eslint/types': 7.15.0
      '@typescript-eslint/typescript-estree': 7.15.0(typescript@5.4.5)
      eslint: 9.22.0(jiti@2.4.2)
    transitivePeerDependencies:
      - supports-color
      - typescript

  '@typescript-eslint/utils@8.25.0(eslint@9.22.0(jiti@2.4.2))(typescript@5.4.5)':
    dependencies:
      '@eslint-community/eslint-utils': 4.5.0(eslint@9.22.0(jiti@2.4.2))
      '@typescript-eslint/scope-manager': 8.25.0
      '@typescript-eslint/types': 8.25.0
      '@typescript-eslint/typescript-estree': 8.25.0(typescript@5.4.5)
      eslint: 9.22.0(jiti@2.4.2)
      typescript: 5.4.5
    transitivePeerDependencies:
      - supports-color

  '@typescript-eslint/visitor-keys@7.15.0':
    dependencies:
      '@typescript-eslint/types': 7.15.0
      eslint-visitor-keys: 3.4.3

  '@typescript-eslint/visitor-keys@8.25.0':
    dependencies:
      '@typescript-eslint/types': 8.25.0
      eslint-visitor-keys: 4.2.0

  '@typescript/analyze-trace@0.10.1':
    dependencies:
      chalk: 4.1.2
      exit: 0.1.2
      jsonparse: 1.3.1
      jsonstream-next: 3.0.0
      p-limit: 3.1.0
      split2: 3.2.2
      treeify: 1.1.0
      yargs: 16.2.0

  '@typescript/vfs@1.6.1(typescript@5.4.5)':
    dependencies:
<<<<<<< HEAD
      debug: 4.4.0(supports-color@10.2.2)
=======
      debug: 4.4.0
>>>>>>> 9558e9eb
      typescript: 5.4.5
    transitivePeerDependencies:
      - supports-color

  '@vitest/coverage-v8@3.2.4(vitest@3.2.4(@types/debug@4.1.12)(@types/node@20.19.25)(jiti@2.4.2)(terser@5.27.0)(tsx@4.19.3)(yaml@2.7.0))':
    dependencies:
      '@ampproject/remapping': 2.3.0
      '@bcoe/v8-coverage': 1.0.2
      ast-v8-to-istanbul: 0.3.5
      debug: 4.4.1
      istanbul-lib-coverage: 3.2.2
      istanbul-lib-report: 3.0.1
      istanbul-lib-source-maps: 5.0.6
      istanbul-reports: 3.2.0
      magic-string: 0.30.17
      magicast: 0.3.5
      std-env: 3.9.0
      test-exclude: 7.0.1
      tinyrainbow: 2.0.0
      vitest: 3.2.4(@types/debug@4.1.12)(@types/node@20.19.25)(jiti@2.4.2)(terser@5.27.0)(tsx@4.19.3)(yaml@2.7.0)
    transitivePeerDependencies:
      - supports-color

  '@vitest/expect@3.2.4':
    dependencies:
      '@types/chai': 5.2.2
      '@vitest/spy': 3.2.4
      '@vitest/utils': 3.2.4
      chai: 5.2.0
      tinyrainbow: 2.0.0

  '@vitest/mocker@3.2.4(vite@6.2.2(@types/node@20.19.25)(jiti@2.4.2)(terser@5.27.0)(tsx@4.19.3)(yaml@2.7.0))':
    dependencies:
      '@vitest/spy': 3.2.4
      estree-walker: 3.0.3
      magic-string: 0.30.17
    optionalDependencies:
      vite: 6.2.2(@types/node@20.19.25)(jiti@2.4.2)(terser@5.27.0)(tsx@4.19.3)(yaml@2.7.0)

  '@vitest/mocker@3.2.4(vite@6.2.2(@types/node@24.3.0)(jiti@2.4.2)(terser@5.27.0)(tsx@4.19.3)(yaml@2.7.0))':
    dependencies:
      '@vitest/spy': 3.2.4
      estree-walker: 3.0.3
      magic-string: 0.30.17
    optionalDependencies:
      vite: 6.2.2(@types/node@24.3.0)(jiti@2.4.2)(terser@5.27.0)(tsx@4.19.3)(yaml@2.7.0)

  '@vitest/pretty-format@3.2.4':
    dependencies:
      tinyrainbow: 2.0.0

  '@vitest/runner@3.2.4':
    dependencies:
      '@vitest/utils': 3.2.4
      pathe: 2.0.3
      strip-literal: 3.0.0

  '@vitest/snapshot@3.2.4':
    dependencies:
      '@vitest/pretty-format': 3.2.4
      magic-string: 0.30.17
      pathe: 2.0.3

  '@vitest/spy@3.2.4':
    dependencies:
      tinyspy: 4.0.3

  '@vitest/utils@3.2.4':
    dependencies:
      '@vitest/pretty-format': 3.2.4
      loupe: 3.1.4
      tinyrainbow: 2.0.0

  '@webassemblyjs/ast@1.12.1':
    dependencies:
      '@webassemblyjs/helper-numbers': 1.11.6
      '@webassemblyjs/helper-wasm-bytecode': 1.11.6

  '@webassemblyjs/floating-point-hex-parser@1.11.6': {}

  '@webassemblyjs/helper-api-error@1.11.6': {}

  '@webassemblyjs/helper-buffer@1.12.1': {}

  '@webassemblyjs/helper-numbers@1.11.6':
    dependencies:
      '@webassemblyjs/floating-point-hex-parser': 1.11.6
      '@webassemblyjs/helper-api-error': 1.11.6
      '@xtuc/long': 4.2.2

  '@webassemblyjs/helper-wasm-bytecode@1.11.6': {}

  '@webassemblyjs/helper-wasm-section@1.12.1':
    dependencies:
      '@webassemblyjs/ast': 1.12.1
      '@webassemblyjs/helper-buffer': 1.12.1
      '@webassemblyjs/helper-wasm-bytecode': 1.11.6
      '@webassemblyjs/wasm-gen': 1.12.1

  '@webassemblyjs/ieee754@1.11.6':
    dependencies:
      '@xtuc/ieee754': 1.2.0

  '@webassemblyjs/leb128@1.11.6':
    dependencies:
      '@xtuc/long': 4.2.2

  '@webassemblyjs/utf8@1.11.6': {}

  '@webassemblyjs/wasm-edit@1.12.1':
    dependencies:
      '@webassemblyjs/ast': 1.12.1
      '@webassemblyjs/helper-buffer': 1.12.1
      '@webassemblyjs/helper-wasm-bytecode': 1.11.6
      '@webassemblyjs/helper-wasm-section': 1.12.1
      '@webassemblyjs/wasm-gen': 1.12.1
      '@webassemblyjs/wasm-opt': 1.12.1
      '@webassemblyjs/wasm-parser': 1.12.1
      '@webassemblyjs/wast-printer': 1.12.1

  '@webassemblyjs/wasm-gen@1.12.1':
    dependencies:
      '@webassemblyjs/ast': 1.12.1
      '@webassemblyjs/helper-wasm-bytecode': 1.11.6
      '@webassemblyjs/ieee754': 1.11.6
      '@webassemblyjs/leb128': 1.11.6
      '@webassemblyjs/utf8': 1.11.6

  '@webassemblyjs/wasm-opt@1.12.1':
    dependencies:
      '@webassemblyjs/ast': 1.12.1
      '@webassemblyjs/helper-buffer': 1.12.1
      '@webassemblyjs/wasm-gen': 1.12.1
      '@webassemblyjs/wasm-parser': 1.12.1

  '@webassemblyjs/wasm-parser@1.12.1':
    dependencies:
      '@webassemblyjs/ast': 1.12.1
      '@webassemblyjs/helper-api-error': 1.11.6
      '@webassemblyjs/helper-wasm-bytecode': 1.11.6
      '@webassemblyjs/ieee754': 1.11.6
      '@webassemblyjs/leb128': 1.11.6
      '@webassemblyjs/utf8': 1.11.6

  '@webassemblyjs/wast-printer@1.12.1':
    dependencies:
      '@webassemblyjs/ast': 1.12.1
      '@xtuc/long': 4.2.2

  '@xtuc/ieee754@1.2.0': {}

  '@xtuc/long@4.2.2': {}

  abbrev@1.1.1:
    optional: true

  abort-controller@3.0.0:
    dependencies:
      event-target-shim: 5.0.1

  accepts@2.0.0:
    dependencies:
      mime-types: 3.0.1
      negotiator: 1.0.0

  acorn-import-attributes@1.9.5(acorn@8.11.3):
    dependencies:
      acorn: 8.11.3

  acorn-import-attributes@1.9.5(acorn@8.14.1):
    dependencies:
      acorn: 8.14.1

  acorn-jsx@5.3.2(acorn@8.14.1):
    dependencies:
      acorn: 8.14.1

  acorn-walk@8.3.2: {}

  acorn@8.11.3: {}

  acorn@8.14.0: {}

  acorn@8.14.1: {}

  agent-base@6.0.2:
    dependencies:
      debug: 4.4.1
    transitivePeerDependencies:
      - supports-color

  agent-base@7.1.0:
    dependencies:
      debug: 4.4.0(supports-color@10.2.2)
    transitivePeerDependencies:
      - supports-color

  agent-base@7.1.3: {}

  agentkeepalive@4.2.1:
    dependencies:
      debug: 4.4.1
      depd: 1.1.2
      humanize-ms: 1.2.1
    transitivePeerDependencies:
      - supports-color
    optional: true

  aggregate-error@3.1.0:
    dependencies:
      clean-stack: 2.2.0
      indent-string: 4.0.0

  ajv-draft-04@1.0.0(ajv@8.13.0):
    optionalDependencies:
      ajv: 8.13.0

  ajv-formats@3.0.1:
    dependencies:
      ajv: 8.13.0

  ajv-keywords@3.5.2(ajv@6.12.6):
    dependencies:
      ajv: 6.12.6

  ajv@6.12.6:
    dependencies:
      fast-deep-equal: 3.1.3
      fast-json-stable-stringify: 2.1.0
      json-schema-traverse: 0.4.1
      uri-js: 4.4.1

  ajv@8.12.0:
    dependencies:
      fast-deep-equal: 3.1.3
      json-schema-traverse: 1.0.0
      require-from-string: 2.0.2
      uri-js: 4.4.1

  ajv@8.13.0:
    dependencies:
      fast-deep-equal: 3.1.3
      json-schema-traverse: 1.0.0
      require-from-string: 2.0.2
      uri-js: 4.4.1

  ansi-colors@4.1.3: {}

  ansi-escapes@4.3.2:
    dependencies:
      type-fest: 0.21.3

  ansi-escapes@7.0.0:
    dependencies:
      environment: 1.1.0

  ansi-regex@5.0.1: {}

  ansi-regex@6.1.0: {}

  ansi-styles@3.2.1:
    dependencies:
      color-convert: 1.9.3

  ansi-styles@4.3.0:
    dependencies:
      color-convert: 2.0.1

  ansi-styles@5.2.0: {}

  ansi-styles@6.2.1: {}

  anymatch@3.1.3:
    dependencies:
      normalize-path: 3.0.0
      picomatch: 2.3.1

  aproba@2.0.0:
    optional: true

  archiver-utils@4.0.1:
    dependencies:
      glob: 8.1.0
      graceful-fs: 4.2.11
      lazystream: 1.0.1
      lodash: 4.17.21
      normalize-path: 3.0.0
      readable-stream: 3.6.2

  archiver@6.0.2:
    dependencies:
      archiver-utils: 4.0.1
      async: 3.2.4
      buffer-crc32: 0.2.13
      readable-stream: 3.6.0
      readdir-glob: 1.1.2
      tar-stream: 3.1.6
      zip-stream: 5.0.1

  are-we-there-yet@3.0.1:
    dependencies:
      delegates: 1.0.0
      readable-stream: 3.6.2
    optional: true

  arg@4.1.3: {}

  arg@5.0.2: {}

  argparse@1.0.10:
    dependencies:
      sprintf-js: 1.0.3

  argparse@2.0.1: {}

  arktype@2.1.20:
    dependencies:
      '@ark/schema': 0.46.0
      '@ark/util': 0.46.0

  array-union@2.1.0: {}

  arrify@1.0.1: {}

  as-table@1.0.55:
    dependencies:
      printable-characters: 1.0.42

  assert-plus@1.0.0: {}

  assertion-error@2.0.1: {}

  ast-v8-to-istanbul@0.3.5:
    dependencies:
      '@jridgewell/trace-mapping': 0.3.30
      estree-walker: 3.0.3
      js-tokens: 9.0.1

  async-listen@3.1.0: {}

  async-mutex@0.5.0:
    dependencies:
      tslib: 2.8.1

  async@3.2.4: {}

  asynckit@0.4.0: {}

  aws-ssl-profiles@1.1.2: {}

  axios@1.7.9:
    dependencies:
      follow-redirects: 1.15.6
      form-data: 4.0.0
      proxy-from-env: 1.1.0
    transitivePeerDependencies:
      - debug

  axios@1.8.4:
    dependencies:
      follow-redirects: 1.15.9
      form-data: 4.0.2
      proxy-from-env: 1.1.0
    transitivePeerDependencies:
      - debug

  b4a@1.6.4: {}

  babel-jest@29.7.0(@babel/core@7.21.8):
    dependencies:
      '@babel/core': 7.21.8
      '@jest/transform': 29.7.0
      '@types/babel__core': 7.1.19
      babel-plugin-istanbul: 6.1.1
      babel-preset-jest: 29.6.3(@babel/core@7.21.8)
      chalk: 4.1.2
      graceful-fs: 4.2.11
      slash: 3.0.0
    transitivePeerDependencies:
      - supports-color

  babel-plugin-istanbul@6.1.1:
    dependencies:
      '@babel/helper-plugin-utils': 7.19.0
      '@istanbuljs/load-nyc-config': 1.1.0
      '@istanbuljs/schema': 0.1.3
      istanbul-lib-instrument: 5.2.1
      test-exclude: 6.0.0
    transitivePeerDependencies:
      - supports-color

  babel-plugin-jest-hoist@29.6.3:
    dependencies:
      '@babel/template': 7.25.9
      '@babel/types': 7.26.5
      '@types/babel__core': 7.1.19
      '@types/babel__traverse': 7.18.2

  babel-preset-current-node-syntax@1.0.1(@babel/core@7.21.8):
    dependencies:
      '@babel/core': 7.21.8
      '@babel/plugin-syntax-async-generators': 7.8.4(@babel/core@7.21.8)
      '@babel/plugin-syntax-bigint': 7.8.3(@babel/core@7.21.8)
      '@babel/plugin-syntax-class-properties': 7.12.13(@babel/core@7.21.8)
      '@babel/plugin-syntax-import-meta': 7.10.4(@babel/core@7.21.8)
      '@babel/plugin-syntax-json-strings': 7.8.3(@babel/core@7.21.8)
      '@babel/plugin-syntax-logical-assignment-operators': 7.10.4(@babel/core@7.21.8)
      '@babel/plugin-syntax-nullish-coalescing-operator': 7.8.3(@babel/core@7.21.8)
      '@babel/plugin-syntax-numeric-separator': 7.10.4(@babel/core@7.21.8)
      '@babel/plugin-syntax-object-rest-spread': 7.8.3(@babel/core@7.21.8)
      '@babel/plugin-syntax-optional-catch-binding': 7.8.3(@babel/core@7.21.8)
      '@babel/plugin-syntax-optional-chaining': 7.8.3(@babel/core@7.21.8)
      '@babel/plugin-syntax-top-level-await': 7.14.5(@babel/core@7.21.8)

  babel-preset-jest@29.6.3(@babel/core@7.21.8):
    dependencies:
      '@babel/core': 7.21.8
      babel-plugin-jest-hoist: 29.6.3
      babel-preset-current-node-syntax: 1.0.1(@babel/core@7.21.8)

  balanced-match@1.0.2: {}

  base64-js@1.5.1: {}

  batching-toposort@1.2.0: {}

  before-after-hook@3.0.2: {}

  benchmark@2.1.4:
    dependencies:
      lodash: 4.17.21
      platform: 1.3.6

  better-sqlite3@11.10.0:
    dependencies:
      bindings: 1.5.0
      prebuild-install: 7.1.3

  bindings@1.5.0:
    dependencies:
      file-uri-to-path: 1.0.0

  bl@4.1.0:
    dependencies:
      buffer: 5.7.1
      inherits: 2.0.4
      readable-stream: 3.6.2

  bl@6.0.12:
    dependencies:
      '@types/readable-stream': 4.0.14
      buffer: 6.0.3
      inherits: 2.0.4
      readable-stream: 4.4.2

  blake3-wasm@2.1.5: {}

  body-parser@2.2.0:
    dependencies:
      bytes: 3.1.2
      content-type: 1.0.5
      debug: 4.4.0(supports-color@10.2.2)
      http-errors: 2.0.0
      iconv-lite: 0.6.3
      on-finished: 2.4.1
      qs: 6.14.0
      raw-body: 3.0.0
      type-is: 2.0.1
    transitivePeerDependencies:
      - supports-color

  brace-expansion@1.1.11:
    dependencies:
      balanced-match: 1.0.2
      concat-map: 0.0.1

  brace-expansion@2.0.1:
    dependencies:
      balanced-match: 1.0.2

  braces@3.0.2:
    dependencies:
      fill-range: 7.1.1

  braces@3.0.3:
    dependencies:
      fill-range: 7.1.1

  browserslist@4.22.2:
    dependencies:
      caniuse-lite: 1.0.30001579
      electron-to-chromium: 1.4.645
      node-releases: 2.0.14
      update-browserslist-db: 1.0.13(browserslist@4.22.2)

  bser@2.1.1:
    dependencies:
      node-int64: 0.4.0

  bson@6.10.3: {}

  buffer-crc32@0.2.13: {}

  buffer-equal-constant-time@1.0.1: {}

  buffer-from@1.1.2: {}

  buffer@5.7.1:
    dependencies:
      base64-js: 1.5.1
      ieee754: 1.2.1

  buffer@6.0.3:
    dependencies:
      base64-js: 1.5.1
      ieee754: 1.2.1

  bytes-iec@3.1.1: {}

  bytes@3.1.2: {}

  c12@3.1.0(magicast@0.3.5):
    dependencies:
      chokidar: 4.0.3
      confbox: 0.2.2
      defu: 6.1.4
      dotenv: 16.6.1
      exsolve: 1.0.7
      giget: 2.0.0
      jiti: 2.4.2
      ohash: 2.0.11
      pathe: 2.0.3
      perfect-debounce: 1.0.0
      pkg-types: 2.2.0
      rc9: 2.1.2
    optionalDependencies:
      magicast: 0.3.5

  cac@6.7.14: {}

  cacache@15.3.0:
    dependencies:
      '@npmcli/fs': 1.1.1
      '@npmcli/move-file': 1.1.2
      chownr: 2.0.0
      fs-minipass: 2.1.0
      glob: 7.2.3
      infer-owner: 1.0.4
      lru-cache: 6.0.0
      minipass: 3.3.6
      minipass-collect: 1.0.2
      minipass-flush: 1.0.5
      minipass-pipeline: 1.2.4
      mkdirp: 1.0.4
      p-map: 4.0.0
      promise-inflight: 1.0.1
      rimraf: 3.0.2
      ssri: 8.0.1
      tar: 6.1.14
      unique-filename: 1.1.1
    transitivePeerDependencies:
      - bluebird
    optional: true

  call-bind-apply-helpers@1.0.2:
    dependencies:
      es-errors: 1.3.0
      function-bind: 1.1.2

  call-bound@1.0.4:
    dependencies:
      call-bind-apply-helpers: 1.0.2
      get-intrinsic: 1.3.0

  callsites@3.1.0: {}

  camelcase-keys@6.2.2:
    dependencies:
      camelcase: 5.3.1
      map-obj: 4.3.0
      quick-lru: 4.0.1

  camelcase@5.3.1: {}

  camelcase@6.3.0: {}

  caniuse-lite@1.0.30001579: {}

  chai@5.2.0:
    dependencies:
      assertion-error: 2.0.1
      check-error: 2.1.1
      deep-eql: 5.0.2
      loupe: 3.1.4
      pathval: 2.0.0

  chalk@2.4.2:
    dependencies:
      ansi-styles: 3.2.1
      escape-string-regexp: 1.0.5
      supports-color: 5.5.0

  chalk@4.1.2:
    dependencies:
      ansi-styles: 4.3.0
      supports-color: 7.2.0

  chalk@5.4.1: {}

  change-case@5.4.4: {}

  char-regex@1.0.2: {}

  chardet@0.7.0: {}

  check-error@2.1.1: {}

  checkpoint-client@1.1.33(encoding@0.1.13):
    dependencies:
      ci-info: 4.0.0
      env-paths: 2.2.1
      make-dir: 4.0.0
      ms: 2.1.3
      node-fetch: 2.7.0(encoding@0.1.13)
      uuid: 9.0.1
    transitivePeerDependencies:
      - encoding

  chevrotain@10.5.0:
    dependencies:
      '@chevrotain/cst-dts-gen': 10.5.0
      '@chevrotain/gast': 10.5.0
      '@chevrotain/types': 10.5.0
      '@chevrotain/utils': 10.5.0
      lodash: 4.17.21
      regexp-to-ast: 0.5.0

  chokidar@4.0.3:
    dependencies:
      readdirp: 4.1.2

  chownr@1.1.4: {}

  chownr@2.0.0: {}

  chrome-trace-event@1.0.3: {}

  ci-info@3.9.0: {}

  ci-info@4.0.0: {}

  ci-info@4.2.0: {}

  citty@0.1.6:
    dependencies:
      consola: 3.4.2

  cjs-module-lexer@1.4.3: {}

  clean-stack@2.2.0: {}

  cli-cursor@5.0.0:
    dependencies:
      restore-cursor: 5.1.0

  cli-spinners@2.9.2: {}

  cli-truncate@4.0.0:
    dependencies:
      slice-ansi: 5.0.0
      string-width: 7.2.0

  cli-width@4.1.0: {}

  cliui@7.0.4:
    dependencies:
      string-width: 4.2.3
      strip-ansi: 6.0.1
      wrap-ansi: 7.0.0

  cliui@8.0.1:
    dependencies:
      string-width: 4.2.3
      strip-ansi: 6.0.1
      wrap-ansi: 7.0.0

  co@4.6.0: {}

  collect-v8-coverage@1.0.1: {}

  color-convert@1.9.3:
    dependencies:
      color-name: 1.1.3

  color-convert@2.0.1:
    dependencies:
      color-name: 1.1.4

  color-name@1.1.3: {}

  color-name@1.1.4: {}

  color-string@1.9.1:
    dependencies:
      color-name: 1.1.4
      simple-swizzle: 0.2.2

  color-support@1.1.3:
    optional: true

  color@4.2.3:
    dependencies:
      color-convert: 2.0.1
      color-string: 1.9.1

  colorette@1.4.0: {}

  colorette@2.0.20: {}

  combined-stream@1.0.8:
    dependencies:
      delayed-stream: 1.0.0

  commander@11.1.0: {}

  commander@13.1.0: {}

  commander@2.20.3: {}

  common-path-prefix@3.0.0: {}

  compress-commons@5.0.1:
    dependencies:
      crc-32: 1.2.2
      crc32-stream: 5.0.0
      normalize-path: 3.0.0
      readable-stream: 3.6.2

  concat-map@0.0.1: {}

  confbox@0.2.2: {}

  consola@3.4.2: {}

  console-control-strings@1.1.0:
    optional: true

  content-disposition@1.0.0:
    dependencies:
      safe-buffer: 5.2.1

  content-type@1.0.5: {}

  convert-source-map@1.9.0: {}

  convert-source-map@2.0.0: {}

  cookie-es@2.0.0: {}

  cookie-signature@1.2.2: {}

  cookie@0.7.2: {}

  cookie@1.0.2: {}

  core-util-is@1.0.2: {}

  core-util-is@1.0.3: {}

  cors@2.8.5:
    dependencies:
      object-assign: 4.1.1
      vary: 1.1.2

  crc-32@1.2.2: {}

  crc32-stream@5.0.0:
    dependencies:
      crc-32: 1.2.2
      readable-stream: 3.6.2

  create-jest@29.7.0(@types/node@20.19.25)(ts-node@10.9.2(@swc/core@1.11.5)(@types/node@20.19.25)(typescript@5.4.5)):
    dependencies:
      '@jest/types': 29.6.3
      chalk: 4.1.2
      exit: 0.1.2
      graceful-fs: 4.2.11
      jest-config: 29.7.0(@types/node@20.19.25)(ts-node@10.9.2(@swc/core@1.11.5)(@types/node@20.19.25)(typescript@5.4.5))
      jest-util: 29.7.0
      prompts: 2.4.2
    transitivePeerDependencies:
      - '@types/node'
      - babel-plugin-macros
      - supports-color
      - ts-node

  create-require@1.1.1: {}

  cross-spawn@7.0.6:
    dependencies:
      path-key: 3.1.1
      shebang-command: 2.0.0
      which: 2.0.2

  crypto-random-string@2.0.0: {}

  crypto-random-string@4.0.0:
    dependencies:
      type-fest: 1.4.0

  data-uri-to-buffer@2.0.2: {}

  data-uri-to-buffer@4.0.1: {}

  debug@3.2.7:
    dependencies:
      ms: 2.1.3

  debug@4.4.0(supports-color@10.2.2):
    dependencies:
      ms: 2.1.3
    optionalDependencies:
      supports-color: 10.2.2

  debug@4.4.1:
    dependencies:
      ms: 2.1.3

  decamelize-keys@1.1.0:
    dependencies:
      decamelize: 1.2.0
      map-obj: 1.0.1

  decamelize@1.2.0: {}

  decimal.js-light@2.5.1: {}

  decimal.js@10.5.0: {}

  decompress-response@6.0.0:
    dependencies:
      mimic-response: 3.1.0

  dedent@1.5.1: {}

  deep-eql@5.0.2: {}

  deep-extend@0.6.0: {}

  deep-is@0.1.4: {}

  deepmerge-ts@7.1.5: {}

  deepmerge@4.2.2: {}

  define-lazy-prop@2.0.0: {}

  defu@6.1.4: {}

  del@6.1.1:
    dependencies:
      globby: 11.1.0
      graceful-fs: 4.2.10
      is-glob: 4.0.3
      is-path-cwd: 2.2.0
      is-path-inside: 3.0.3
      p-map: 4.0.0
      rimraf: 3.0.2
      slash: 3.0.0

  delayed-stream@1.0.0: {}

  delegates@1.0.0:
    optional: true

  denque@2.1.0: {}

  depd@1.1.2:
    optional: true

  depd@2.0.0: {}

  destr@2.0.5: {}

  detect-libc@2.0.2: {}

  detect-libc@2.0.3: {}

  detect-newline@3.1.0: {}

  diff-sequences@29.6.3: {}

  diff@4.0.2: {}

  dir-glob@3.0.1:
    dependencies:
      path-type: 4.0.0

  doctrine@3.0.0:
    dependencies:
      esutils: 2.0.3

  dotenv-cli@8.0.0:
    dependencies:
      cross-spawn: 7.0.6
      dotenv: 16.6.1
      dotenv-expand: 10.0.0
      minimist: 1.2.8

  dotenv-expand@10.0.0: {}

  dotenv@16.6.1: {}

  dotenv@17.2.3: {}

  dunder-proto@1.0.1:
    dependencies:
      call-bind-apply-helpers: 1.0.2
      es-errors: 1.3.0
      gopd: 1.2.0

  eastasianwidth@0.2.0: {}

  ecdsa-sig-formatter@1.0.11:
    dependencies:
      safe-buffer: 5.2.1

  ee-first@1.1.1: {}

  effect@3.18.4:
    dependencies:
      '@standard-schema/spec': 1.0.0
      fast-check: 3.23.2

  electron-to-chromium@1.4.645: {}

  emittery@0.13.1: {}

  emoji-regex@10.4.0: {}

  emoji-regex@8.0.0: {}

  emoji-regex@9.2.2: {}

  empathic@2.0.0: {}

  encodeurl@2.0.0: {}

  encoding@0.1.13:
    dependencies:
      iconv-lite: 0.6.3
    optional: true

  end-of-stream@1.4.4:
    dependencies:
      once: 1.4.0

  enhanced-resolve@5.17.0:
    dependencies:
      graceful-fs: 4.2.11
      tapable: 2.2.1

  enhanced-resolve@5.18.1:
    dependencies:
      graceful-fs: 4.2.11
      tapable: 2.2.1

  env-paths@2.2.1: {}

  environment@1.1.0: {}

  err-code@2.0.3:
    optional: true

  error-ex@1.3.2:
    dependencies:
      is-arrayish: 0.2.1

  error-stack-parser-es@1.0.5: {}

  es-define-property@1.0.1: {}

  es-errors@1.3.0: {}

  es-module-lexer@1.2.1: {}

  es-module-lexer@1.7.0: {}

  es-object-atoms@1.1.1:
    dependencies:
      es-errors: 1.3.0

  es-set-tostringtag@2.1.0:
    dependencies:
      es-errors: 1.3.0
      get-intrinsic: 1.3.0
      has-tostringtag: 1.0.2
      hasown: 2.0.2

  esbuild-register@3.6.0(esbuild@0.25.5):
    dependencies:
      debug: 4.4.0(supports-color@10.2.2)
      esbuild: 0.25.5
    transitivePeerDependencies:
      - supports-color

  esbuild@0.17.19:
    optionalDependencies:
      '@esbuild/android-arm': 0.17.19
      '@esbuild/android-arm64': 0.17.19
      '@esbuild/android-x64': 0.17.19
      '@esbuild/darwin-arm64': 0.17.19
      '@esbuild/darwin-x64': 0.17.19
      '@esbuild/freebsd-arm64': 0.17.19
      '@esbuild/freebsd-x64': 0.17.19
      '@esbuild/linux-arm': 0.17.19
      '@esbuild/linux-arm64': 0.17.19
      '@esbuild/linux-ia32': 0.17.19
      '@esbuild/linux-loong64': 0.17.19
      '@esbuild/linux-mips64el': 0.17.19
      '@esbuild/linux-ppc64': 0.17.19
      '@esbuild/linux-riscv64': 0.17.19
      '@esbuild/linux-s390x': 0.17.19
      '@esbuild/linux-x64': 0.17.19
      '@esbuild/netbsd-x64': 0.17.19
      '@esbuild/openbsd-x64': 0.17.19
      '@esbuild/sunos-x64': 0.17.19
      '@esbuild/win32-arm64': 0.17.19
      '@esbuild/win32-ia32': 0.17.19
      '@esbuild/win32-x64': 0.17.19

  esbuild@0.25.4:
    optionalDependencies:
      '@esbuild/aix-ppc64': 0.25.4
      '@esbuild/android-arm': 0.25.4
      '@esbuild/android-arm64': 0.25.4
      '@esbuild/android-x64': 0.25.4
      '@esbuild/darwin-arm64': 0.25.4
      '@esbuild/darwin-x64': 0.25.4
      '@esbuild/freebsd-arm64': 0.25.4
      '@esbuild/freebsd-x64': 0.25.4
      '@esbuild/linux-arm': 0.25.4
      '@esbuild/linux-arm64': 0.25.4
      '@esbuild/linux-ia32': 0.25.4
      '@esbuild/linux-loong64': 0.25.4
      '@esbuild/linux-mips64el': 0.25.4
      '@esbuild/linux-ppc64': 0.25.4
      '@esbuild/linux-riscv64': 0.25.4
      '@esbuild/linux-s390x': 0.25.4
      '@esbuild/linux-x64': 0.25.4
      '@esbuild/netbsd-arm64': 0.25.4
      '@esbuild/netbsd-x64': 0.25.4
      '@esbuild/openbsd-arm64': 0.25.4
      '@esbuild/openbsd-x64': 0.25.4
      '@esbuild/sunos-x64': 0.25.4
      '@esbuild/win32-arm64': 0.25.4
      '@esbuild/win32-ia32': 0.25.4
      '@esbuild/win32-x64': 0.25.4

  esbuild@0.25.5:
    optionalDependencies:
      '@esbuild/aix-ppc64': 0.25.5
      '@esbuild/android-arm': 0.25.5
      '@esbuild/android-arm64': 0.25.5
      '@esbuild/android-x64': 0.25.5
      '@esbuild/darwin-arm64': 0.25.5
      '@esbuild/darwin-x64': 0.25.5
      '@esbuild/freebsd-arm64': 0.25.5
      '@esbuild/freebsd-x64': 0.25.5
      '@esbuild/linux-arm': 0.25.5
      '@esbuild/linux-arm64': 0.25.5
      '@esbuild/linux-ia32': 0.25.5
      '@esbuild/linux-loong64': 0.25.5
      '@esbuild/linux-mips64el': 0.25.5
      '@esbuild/linux-ppc64': 0.25.5
      '@esbuild/linux-riscv64': 0.25.5
      '@esbuild/linux-s390x': 0.25.5
      '@esbuild/linux-x64': 0.25.5
      '@esbuild/netbsd-arm64': 0.25.5
      '@esbuild/netbsd-x64': 0.25.5
      '@esbuild/openbsd-arm64': 0.25.5
      '@esbuild/openbsd-x64': 0.25.5
      '@esbuild/sunos-x64': 0.25.5
      '@esbuild/win32-arm64': 0.25.5
      '@esbuild/win32-ia32': 0.25.5
      '@esbuild/win32-x64': 0.25.5

  escalade@3.1.1: {}

  escalade@3.2.0: {}

  escape-html@1.0.3: {}

  escape-string-regexp@1.0.5: {}

  escape-string-regexp@2.0.0: {}

  escape-string-regexp@4.0.0: {}

  escape-string-regexp@5.0.0: {}

  eslint-config-prettier@10.1.8(eslint@9.22.0(jiti@2.4.2)):
    dependencies:
      eslint: 9.22.0(jiti@2.4.2)

  eslint-formatter-pretty@4.1.0:
    dependencies:
      '@types/eslint': 7.29.0
      ansi-escapes: 4.3.2
      chalk: 4.1.2
      eslint-rule-docs: 1.1.235
      log-symbols: 4.1.0
      plur: 4.0.0
      string-width: 4.2.3
      supports-hyperlinks: 2.3.0

  eslint-import-resolver-node@0.3.9:
    dependencies:
      debug: 3.2.7
      is-core-module: 2.16.1
      resolve: 1.22.10
    transitivePeerDependencies:
      - supports-color

  eslint-plugin-import-x@4.6.1(eslint@9.22.0(jiti@2.4.2))(typescript@5.4.5):
    dependencies:
      '@types/doctrine': 0.0.9
      '@typescript-eslint/scope-manager': 8.25.0
      '@typescript-eslint/utils': 8.25.0(eslint@9.22.0(jiti@2.4.2))(typescript@5.4.5)
      debug: 4.4.0(supports-color@10.2.2)
      doctrine: 3.0.0
      enhanced-resolve: 5.18.1
      eslint: 9.22.0(jiti@2.4.2)
      eslint-import-resolver-node: 0.3.9
      get-tsconfig: 4.10.0
      is-glob: 4.0.3
      minimatch: 9.0.4
      semver: 7.7.0
      stable-hash: 0.0.4
      tslib: 2.8.1
    transitivePeerDependencies:
      - supports-color
      - typescript

  eslint-plugin-jest@28.11.0(@typescript-eslint/eslint-plugin@7.15.0(@typescript-eslint/parser@7.15.0(eslint@9.22.0(jiti@2.4.2))(typescript@5.4.5))(eslint@9.22.0(jiti@2.4.2))(typescript@5.4.5))(eslint@9.22.0(jiti@2.4.2))(jest@29.7.0(@types/node@20.19.25)(ts-node@10.9.2(@swc/core@1.11.5)(@types/node@20.19.25)(typescript@5.4.5)))(typescript@5.4.5):
    dependencies:
      '@typescript-eslint/utils': 7.15.0(eslint@9.22.0(jiti@2.4.2))(typescript@5.4.5)
      eslint: 9.22.0(jiti@2.4.2)
    optionalDependencies:
      '@typescript-eslint/eslint-plugin': 7.15.0(@typescript-eslint/parser@7.15.0(eslint@9.22.0(jiti@2.4.2))(typescript@5.4.5))(eslint@9.22.0(jiti@2.4.2))(typescript@5.4.5)
      jest: 29.7.0(@types/node@20.19.25)(ts-node@10.9.2(@swc/core@1.11.5)(@types/node@20.19.25)(typescript@5.4.5))
    transitivePeerDependencies:
      - supports-color
      - typescript

  eslint-plugin-local-rules@3.0.2: {}

  eslint-plugin-prettier@5.5.4(eslint-config-prettier@10.1.8(eslint@9.22.0(jiti@2.4.2)))(eslint@9.22.0(jiti@2.4.2))(prettier@3.6.2):
    dependencies:
      eslint: 9.22.0(jiti@2.4.2)
      prettier: 3.6.2
      prettier-linter-helpers: 1.0.0
      synckit: 0.11.11
    optionalDependencies:
      eslint-config-prettier: 10.1.8(eslint@9.22.0(jiti@2.4.2))

  eslint-plugin-simple-import-sort@12.1.1(eslint@9.22.0(jiti@2.4.2)):
    dependencies:
      eslint: 9.22.0(jiti@2.4.2)

  eslint-rule-docs@1.1.235: {}

  eslint-scope@5.1.1:
    dependencies:
      esrecurse: 4.3.0
      estraverse: 4.3.0

  eslint-scope@8.3.0:
    dependencies:
      esrecurse: 4.3.0
      estraverse: 5.3.0

  eslint-visitor-keys@3.4.3: {}

  eslint-visitor-keys@4.2.0: {}

  eslint@9.22.0(jiti@2.4.2):
    dependencies:
      '@eslint-community/eslint-utils': 4.5.0(eslint@9.22.0(jiti@2.4.2))
      '@eslint-community/regexpp': 4.12.1
      '@eslint/config-array': 0.19.2
      '@eslint/config-helpers': 0.1.0
      '@eslint/core': 0.12.0
      '@eslint/eslintrc': 3.3.0
      '@eslint/js': 9.22.0
      '@eslint/plugin-kit': 0.2.7
      '@humanfs/node': 0.16.6
      '@humanwhocodes/module-importer': 1.0.1
      '@humanwhocodes/retry': 0.4.2
      '@types/estree': 1.0.6
      '@types/json-schema': 7.0.15
      ajv: 6.12.6
      chalk: 4.1.2
      cross-spawn: 7.0.6
      debug: 4.4.0(supports-color@10.2.2)
      escape-string-regexp: 4.0.0
      eslint-scope: 8.3.0
      eslint-visitor-keys: 4.2.0
      espree: 10.3.0
      esquery: 1.6.0
      esutils: 2.0.3
      fast-deep-equal: 3.1.3
      file-entry-cache: 8.0.0
      find-up: 5.0.0
      glob-parent: 6.0.2
      ignore: 5.3.2
      imurmurhash: 0.1.4
      is-glob: 4.0.3
      json-stable-stringify-without-jsonify: 1.0.1
      lodash.merge: 4.6.2
      minimatch: 3.1.2
      natural-compare: 1.4.0
      optionator: 0.9.4
    optionalDependencies:
      jiti: 2.4.2
    transitivePeerDependencies:
      - supports-color

  espree@10.3.0:
    dependencies:
      acorn: 8.14.1
      acorn-jsx: 5.3.2(acorn@8.14.1)
      eslint-visitor-keys: 4.2.0

  esprima@4.0.1: {}

  esquery@1.6.0:
    dependencies:
      estraverse: 5.3.0

  esrecurse@4.3.0:
    dependencies:
      estraverse: 5.3.0

  estraverse@4.3.0: {}

  estraverse@5.3.0: {}

  estree-walker@0.6.1: {}

  estree-walker@3.0.3:
    dependencies:
      '@types/estree': 1.0.6

  esutils@2.0.3: {}

  etag@1.8.1: {}

  event-target-shim@5.0.1: {}

  eventemitter3@5.0.1: {}

  events@3.3.0: {}

  eventsource-parser@3.0.1: {}

  eventsource@3.0.6:
    dependencies:
      eventsource-parser: 3.0.1

  execa@5.1.1:
    dependencies:
      cross-spawn: 7.0.6
      get-stream: 6.0.1
      human-signals: 2.1.0
      is-stream: 2.0.1
      merge-stream: 2.0.0
      npm-run-path: 4.0.1
      onetime: 5.1.2
      signal-exit: 3.0.7
      strip-final-newline: 2.0.0

  execa@8.0.1:
    dependencies:
      cross-spawn: 7.0.6
      get-stream: 8.0.1
      human-signals: 5.0.0
      is-stream: 3.0.0
      merge-stream: 2.0.0
      npm-run-path: 5.3.0
      onetime: 6.0.0
      signal-exit: 4.1.0
      strip-final-newline: 3.0.0

  exit-hook@2.2.1: {}

  exit@0.1.2: {}

  expand-template@2.0.3: {}

  expect-type@1.2.2: {}

  expect@29.7.0:
    dependencies:
      '@jest/expect-utils': 29.7.0
      jest-get-type: 29.6.3
      jest-matcher-utils: 29.7.0
      jest-message-util: 29.7.0
      jest-util: 29.7.0

  express-rate-limit@7.5.0(express@5.1.0):
    dependencies:
      express: 5.1.0

  express@5.1.0:
    dependencies:
      accepts: 2.0.0
      body-parser: 2.2.0
      content-disposition: 1.0.0
      content-type: 1.0.5
      cookie: 0.7.2
      cookie-signature: 1.2.2
      debug: 4.4.0(supports-color@10.2.2)
      encodeurl: 2.0.0
      escape-html: 1.0.3
      etag: 1.8.1
      finalhandler: 2.1.0
      fresh: 2.0.0
      http-errors: 2.0.0
      merge-descriptors: 2.0.0
      mime-types: 3.0.1
      on-finished: 2.4.1
      once: 1.4.0
      parseurl: 1.3.3
      proxy-addr: 2.0.7
      qs: 6.14.0
      range-parser: 1.2.1
      router: 2.2.0
      send: 1.2.0
      serve-static: 2.2.0
      statuses: 2.0.1
      type-is: 2.0.1
      vary: 1.1.2
    transitivePeerDependencies:
      - supports-color

  exsolve@1.0.7: {}

  external-editor@3.1.0:
    dependencies:
      chardet: 0.7.0
      iconv-lite: 0.4.24
      tmp: 0.0.33

  extsprintf@1.4.1: {}

  fast-check@3.23.2:
    dependencies:
      pure-rand: 6.1.0

  fast-check@3.3.0:
    dependencies:
      pure-rand: 5.0.3

  fast-content-type-parse@2.0.1: {}

  fast-deep-equal@3.1.3: {}

  fast-diff@1.3.0: {}

  fast-fifo@1.3.2: {}

  fast-glob@3.3.3:
    dependencies:
      '@nodelib/fs.stat': 2.0.5
      '@nodelib/fs.walk': 1.2.8
      glob-parent: 5.1.2
      merge2: 1.4.1
      micromatch: 4.0.8

  fast-json-stable-stringify@2.1.0: {}

  fast-levenshtein@2.0.6: {}

  fast-uri@3.1.0: {}

  fastq@1.15.0:
    dependencies:
      reusify: 1.0.4

  fb-watchman@2.0.2:
    dependencies:
      bser: 2.1.1

  fdir@6.4.3(picomatch@4.0.2):
    optionalDependencies:
      picomatch: 4.0.2

  fdir@6.4.4(picomatch@4.0.2):
    optionalDependencies:
      picomatch: 4.0.2

  fetch-blob@3.2.0:
    dependencies:
      node-domexception: 1.0.0
      web-streams-polyfill: 3.2.1

  fictional@3.0.1:
    dependencies:
      decimal.js: 10.5.0
      fast-json-stable-stringify: 2.1.0
      fnv-plus: 1.3.1
      siphash: 1.2.0

  file-entry-cache@8.0.0:
    dependencies:
      flat-cache: 4.0.1

  file-uri-to-path@1.0.0: {}

  fill-range@7.1.1:
    dependencies:
      to-regex-range: 5.0.1

  finalhandler@2.1.0:
    dependencies:
      debug: 4.4.0(supports-color@10.2.2)
      encodeurl: 2.0.0
      escape-html: 1.0.3
      on-finished: 2.4.1
      parseurl: 1.3.3
      statuses: 2.0.1
    transitivePeerDependencies:
      - supports-color

  find-cache-dir@5.0.0:
    dependencies:
      common-path-prefix: 3.0.0
      pkg-dir: 7.0.0

  find-up-simple@1.0.1: {}

  find-up@4.1.0:
    dependencies:
      locate-path: 5.0.0
      path-exists: 4.0.0

  find-up@5.0.0:
    dependencies:
      locate-path: 6.0.0
      path-exists: 4.0.0

  find-up@6.3.0:
    dependencies:
      locate-path: 7.2.0
      path-exists: 5.0.0

  find-up@7.0.0:
    dependencies:
      locate-path: 7.2.0
      path-exists: 5.0.0
      unicorn-magic: 0.1.0

  flat-cache@4.0.1:
    dependencies:
      flatted: 3.3.3
      keyv: 4.5.4

  flatted@3.3.3: {}

  fnv-plus@1.3.1: {}

  follow-redirects@1.15.6: {}

  follow-redirects@1.15.9: {}

  foreground-child@3.3.1:
    dependencies:
      cross-spawn: 7.0.6
      signal-exit: 4.1.0

  form-data@4.0.0:
    dependencies:
      asynckit: 0.4.0
      combined-stream: 1.0.8
      mime-types: 2.1.35

  form-data@4.0.2:
    dependencies:
      asynckit: 0.4.0
      combined-stream: 1.0.8
      es-set-tostringtag: 2.1.0
      mime-types: 2.1.35

  format-util@1.0.5: {}

  formdata-polyfill@4.0.10:
    dependencies:
      fetch-blob: 3.2.0

  forwarded@0.2.0: {}

  fp-ts@2.16.9: {}

  fresh@2.0.0: {}

  fs-constants@1.0.0: {}

  fs-extra@11.3.0:
    dependencies:
      graceful-fs: 4.2.11
      jsonfile: 6.1.0
      universalify: 2.0.1

  fs-jetpack@5.1.0:
    dependencies:
      minimatch: 5.1.0

  fs-minipass@2.1.0:
    dependencies:
      minipass: 3.3.6

  fs.realpath@1.0.0: {}

  fsevents@2.3.3:
    optional: true

  function-bind@1.1.2: {}

  gauge@4.0.4:
    dependencies:
      aproba: 2.0.0
      color-support: 1.1.3
      console-control-strings: 1.1.0
      has-unicode: 2.0.1
      signal-exit: 3.0.7
      string-width: 4.2.3
      strip-ansi: 6.0.1
      wide-align: 1.1.5
    optional: true

  generate-function@2.3.1:
    dependencies:
      is-property: 1.0.2

  gensync@1.0.0-beta.2: {}

  get-caller-file@2.0.5: {}

  get-east-asian-width@1.3.0: {}

  get-intrinsic@1.3.0:
    dependencies:
      call-bind-apply-helpers: 1.0.2
      es-define-property: 1.0.1
      es-errors: 1.3.0
      es-object-atoms: 1.1.1
      function-bind: 1.1.2
      get-proto: 1.0.1
      gopd: 1.2.0
      has-symbols: 1.1.0
      hasown: 2.0.2
      math-intrinsics: 1.1.0

  get-package-type@0.1.0: {}

  get-port-please@3.1.2: {}

  get-port-please@3.2.0: {}

  get-proto@1.0.1:
    dependencies:
      dunder-proto: 1.0.1
      es-object-atoms: 1.1.1

  get-source@2.0.12:
    dependencies:
      data-uri-to-buffer: 2.0.2
      source-map: 0.6.1

  get-stream@6.0.1: {}

  get-stream@8.0.1: {}

  get-tsconfig@4.10.0:
    dependencies:
      resolve-pkg-maps: 1.0.0

  giget@2.0.0:
    dependencies:
      citty: 0.1.6
      consola: 3.4.2
      defu: 6.1.4
      node-fetch-native: 1.6.6
      nypm: 0.6.0
      pathe: 2.0.3

  github-from-package@0.0.0: {}

  glob-parent@5.1.2:
    dependencies:
      is-glob: 4.0.3

  glob-parent@6.0.2:
    dependencies:
      is-glob: 4.0.3

  glob-to-regexp@0.4.1: {}

  glob@10.4.5:
    dependencies:
      foreground-child: 3.3.1
      jackspeak: 3.4.3
      minimatch: 9.0.5
      minipass: 7.1.2
      package-json-from-dist: 1.0.1
      path-scurry: 1.11.1

  glob@7.2.3:
    dependencies:
      fs.realpath: 1.0.0
      inflight: 1.0.6
      inherits: 2.0.4
      minimatch: 3.1.2
      once: 1.4.0
      path-is-absolute: 1.0.1

  glob@8.1.0:
    dependencies:
      fs.realpath: 1.0.0
      inflight: 1.0.6
      inherits: 2.0.4
      minimatch: 5.1.6
      once: 1.4.0

  global-directory@4.0.0:
    dependencies:
      ini: 4.1.1

  globals@11.12.0: {}

  globals@14.0.0: {}

  globals@16.0.0: {}

  globby@11.1.0:
    dependencies:
      array-union: 2.1.0
      dir-glob: 3.0.1
      fast-glob: 3.3.3
      ignore: 5.2.4
      merge2: 1.4.1
      slash: 3.0.0

  gopd@1.2.0: {}

  graceful-fs@4.2.10: {}

  graceful-fs@4.2.11: {}

  grammex@3.1.11: {}

  graphemer@1.4.0: {}

  graphviz-mit@0.0.9:
    dependencies:
      temp: 0.4.0
      which: 1.3.1

  hard-rejection@2.1.0: {}

  has-flag@3.0.0: {}

  has-flag@4.0.0: {}

  has-symbols@1.1.0: {}

  has-tostringtag@1.0.2:
    dependencies:
      has-symbols: 1.1.0

  has-unicode@2.0.1:
    optional: true

  hasha@5.2.2:
    dependencies:
      is-stream: 2.0.1
      type-fest: 0.8.1

  hasown@2.0.2:
    dependencies:
      function-bind: 1.1.2

  hono@4.7.10: {}

  hono@4.9.4: {}

  hosted-git-info@2.8.9: {}

  hosted-git-info@4.1.0:
    dependencies:
      lru-cache: 6.0.0

  html-escaper@2.0.2: {}

  http-cache-semantics@4.1.1:
    optional: true

  http-errors@2.0.0:
    dependencies:
      depd: 2.0.0
      inherits: 2.0.4
      setprototypeof: 1.2.0
      statuses: 2.0.1
      toidentifier: 1.0.1

  http-proxy-agent@4.0.1:
    dependencies:
      '@tootallnate/once': 1.1.2
      agent-base: 6.0.2
      debug: 4.4.1
    transitivePeerDependencies:
      - supports-color
    optional: true

  http-proxy-agent@5.0.0:
    dependencies:
      '@tootallnate/once': 2.0.0
      agent-base: 6.0.2
      debug: 4.4.1
    transitivePeerDependencies:
      - supports-color

  http-proxy-agent@7.0.2:
    dependencies:
      agent-base: 7.1.0
      debug: 4.4.0(supports-color@10.2.2)
    transitivePeerDependencies:
      - supports-color

  http-status-codes@2.3.0: {}

  https-proxy-agent@5.0.1:
    dependencies:
      agent-base: 6.0.2
      debug: 4.4.1
    transitivePeerDependencies:
      - supports-color

  https-proxy-agent@7.0.6(supports-color@10.2.2):
    dependencies:
      agent-base: 7.1.3
      debug: 4.4.0(supports-color@10.2.2)
    transitivePeerDependencies:
      - supports-color

  human-signals@2.1.0: {}

  human-signals@5.0.0: {}

  humanize-ms@1.2.1:
    dependencies:
      ms: 2.1.3
    optional: true

  husky@9.1.7: {}

  hyperdyperid@1.2.0: {}

  iconv-lite@0.4.24:
    dependencies:
      safer-buffer: 2.1.2

  iconv-lite@0.6.3:
    dependencies:
      safer-buffer: 2.1.2

  iconv-lite@0.7.0:
    dependencies:
      safer-buffer: 2.1.2

  identifier-regex@1.0.0:
    dependencies:
      reserved-identifiers: 1.0.0

  ieee754@1.2.1: {}

  ignore-walk@5.0.1:
    dependencies:
      minimatch: 5.1.6

  ignore@5.2.4: {}

  ignore@5.3.1: {}

  ignore@5.3.2: {}

  import-fresh@3.3.1:
    dependencies:
      parent-module: 1.0.1
      resolve-from: 4.0.0

  import-in-the-middle@1.13.0:
    dependencies:
      acorn: 8.14.1
      acorn-import-attributes: 1.9.5(acorn@8.14.1)
      cjs-module-lexer: 1.4.3
      module-details-from-path: 1.0.3

  import-in-the-middle@2.0.0:
    dependencies:
      acorn: 8.14.1
      acorn-import-attributes: 1.9.5(acorn@8.14.1)
      cjs-module-lexer: 1.4.3
      module-details-from-path: 1.0.3

  import-lazy@4.0.0: {}

  import-local@3.1.0:
    dependencies:
      pkg-dir: 4.2.0
      resolve-cwd: 3.0.0

  imurmurhash@0.1.4: {}

  indent-string@4.0.0: {}

  index-to-position@1.2.0: {}

  infer-owner@1.0.4:
    optional: true

  inflight@1.0.6:
    dependencies:
      once: 1.4.0
      wrappy: 1.0.2

  inherits@2.0.4: {}

  ini@1.3.8: {}

  ini@4.1.1: {}

  ip@2.0.0:
    optional: true

  ipaddr.js@1.9.1: {}

  irregular-plurals@3.3.0: {}

  is-arrayish@0.2.1: {}

  is-arrayish@0.3.2: {}

  is-ci@4.1.0:
    dependencies:
      ci-info: 4.2.0

  is-core-module@2.16.1:
    dependencies:
      hasown: 2.0.2

  is-docker@2.2.1: {}

  is-docker@3.0.0: {}

  is-extglob@2.1.1: {}

  is-fullwidth-code-point@3.0.0: {}

  is-fullwidth-code-point@4.0.0: {}

  is-fullwidth-code-point@5.0.0:
    dependencies:
      get-east-asian-width: 1.3.0

  is-generator-fn@2.1.0: {}

  is-glob@4.0.3:
    dependencies:
      is-extglob: 2.1.1

  is-inside-container@1.0.0:
    dependencies:
      is-docker: 3.0.0

  is-interactive@2.0.0: {}

  is-lambda@1.0.1:
    optional: true

  is-number@7.0.0: {}

  is-path-cwd@2.2.0: {}

  is-path-inside@3.0.3: {}

  is-plain-obj@1.1.0: {}

  is-plain-obj@4.1.0: {}

  is-promise@4.0.0: {}

  is-property@1.0.2: {}

  is-stream@2.0.1: {}

  is-stream@3.0.0: {}

  is-unicode-supported@0.1.0: {}

  is-unicode-supported@1.3.0: {}

  is-unicode-supported@2.1.0: {}

  is-windows@1.0.2: {}

  is-wsl@2.2.0:
    dependencies:
      is-docker: 2.2.1

  is-wsl@3.1.0:
    dependencies:
      is-inside-container: 1.0.0

  isarray@1.0.0: {}

  isexe@2.0.0: {}

  istanbul-lib-coverage@3.2.0: {}

  istanbul-lib-coverage@3.2.2: {}

  istanbul-lib-instrument@5.2.1:
    dependencies:
      '@babel/core': 7.21.8
      '@babel/parser': 7.26.5
      '@istanbuljs/schema': 0.1.3
      istanbul-lib-coverage: 3.2.0
      semver: 6.3.1
    transitivePeerDependencies:
      - supports-color

  istanbul-lib-instrument@6.0.0:
    dependencies:
      '@babel/core': 7.21.8
      '@babel/parser': 7.26.5
      '@istanbuljs/schema': 0.1.3
      istanbul-lib-coverage: 3.2.2
      semver: 7.7.0
    transitivePeerDependencies:
      - supports-color

  istanbul-lib-report@3.0.1:
    dependencies:
      istanbul-lib-coverage: 3.2.2
      make-dir: 4.0.0
      supports-color: 7.2.0

  istanbul-lib-source-maps@4.0.1:
    dependencies:
      debug: 4.4.0(supports-color@10.2.2)
      istanbul-lib-coverage: 3.2.2
      source-map: 0.6.1
    transitivePeerDependencies:
      - supports-color

  istanbul-lib-source-maps@5.0.6:
    dependencies:
      '@jridgewell/trace-mapping': 0.3.30
      debug: 4.4.0(supports-color@10.2.2)
      istanbul-lib-coverage: 3.2.2
    transitivePeerDependencies:
      - supports-color

  istanbul-reports@3.2.0:
    dependencies:
      html-escaper: 2.0.2
      istanbul-lib-report: 3.0.1

  jackspeak@3.4.3:
    dependencies:
      '@isaacs/cliui': 8.0.2
    optionalDependencies:
      '@pkgjs/parseargs': 0.11.0

  jest-changed-files@29.7.0:
    dependencies:
      execa: 5.1.1
      jest-util: 29.7.0
      p-limit: 3.1.0

  jest-circus@29.7.0:
    dependencies:
      '@jest/environment': 29.7.0
      '@jest/expect': 29.7.0
      '@jest/test-result': 29.7.0
      '@jest/types': 29.6.3
      '@types/node': 20.19.25
      chalk: 4.1.2
      co: 4.6.0
      dedent: 1.5.1
      is-generator-fn: 2.1.0
      jest-each: 29.7.0
      jest-matcher-utils: 29.7.0
      jest-message-util: 29.7.0
      jest-runtime: 29.7.0
      jest-snapshot: 29.7.0
      jest-util: 29.7.0
      p-limit: 3.1.0
      pretty-format: 29.7.0
      pure-rand: 6.1.0
      slash: 3.0.0
      stack-utils: 2.0.5
    transitivePeerDependencies:
      - babel-plugin-macros
      - supports-color

  jest-cli@29.7.0(@types/node@20.19.25)(ts-node@10.9.2(@swc/core@1.11.5)(@types/node@20.19.25)(typescript@5.4.5)):
    dependencies:
      '@jest/core': 29.7.0(ts-node@10.9.2(@swc/core@1.11.5)(@types/node@20.19.25)(typescript@5.4.5))
      '@jest/test-result': 29.7.0
      '@jest/types': 29.6.3
      chalk: 4.1.2
      create-jest: 29.7.0(@types/node@20.19.25)(ts-node@10.9.2(@swc/core@1.11.5)(@types/node@20.19.25)(typescript@5.4.5))
      exit: 0.1.2
      import-local: 3.1.0
      jest-config: 29.7.0(@types/node@20.19.25)(ts-node@10.9.2(@swc/core@1.11.5)(@types/node@20.19.25)(typescript@5.4.5))
      jest-util: 29.7.0
      jest-validate: 29.7.0
      yargs: 17.6.0
    transitivePeerDependencies:
      - '@types/node'
      - babel-plugin-macros
      - supports-color
      - ts-node

  jest-config@29.7.0(@types/node@20.19.25)(ts-node@10.9.2(@swc/core@1.11.5)(@types/node@20.19.25)(typescript@5.4.5)):
    dependencies:
      '@babel/core': 7.21.8
      '@jest/test-sequencer': 29.7.0
      '@jest/types': 29.6.3
      babel-jest: 29.7.0(@babel/core@7.21.8)
      chalk: 4.1.2
      ci-info: 3.9.0
      deepmerge: 4.2.2
      glob: 7.2.3
      graceful-fs: 4.2.11
      jest-circus: 29.7.0
      jest-environment-node: 29.7.0
      jest-get-type: 29.6.3
      jest-regex-util: 29.6.3
      jest-resolve: 29.7.0
      jest-runner: 29.7.0
      jest-util: 29.7.0
      jest-validate: 29.7.0
      micromatch: 4.0.8
      parse-json: 5.2.0
      pretty-format: 29.7.0
      slash: 3.0.0
      strip-json-comments: 3.1.1
    optionalDependencies:
      '@types/node': 20.19.25
      ts-node: 10.9.2(@swc/core@1.11.5)(@types/node@20.19.25)(typescript@5.4.5)
    transitivePeerDependencies:
      - babel-plugin-macros
      - supports-color

  jest-diff@29.7.0:
    dependencies:
      chalk: 4.1.2
      diff-sequences: 29.6.3
      jest-get-type: 29.6.3
      pretty-format: 29.7.0

  jest-docblock@29.7.0:
    dependencies:
      detect-newline: 3.1.0

  jest-each@29.7.0:
    dependencies:
      '@jest/types': 29.6.3
      chalk: 4.1.2
      jest-get-type: 29.6.3
      jest-util: 29.7.0
      pretty-format: 29.7.0

  jest-environment-node@29.7.0:
    dependencies:
      '@jest/environment': 29.7.0
      '@jest/fake-timers': 29.7.0
      '@jest/types': 29.6.3
      '@types/node': 20.19.25
      jest-mock: 29.7.0
      jest-util: 29.7.0

  jest-extended@4.0.2(jest@29.7.0(@types/node@20.19.25)(ts-node@10.9.2(@swc/core@1.11.5)(@types/node@20.19.25)(typescript@5.4.5))):
    dependencies:
      jest-diff: 29.7.0
      jest-get-type: 29.6.3
    optionalDependencies:
      jest: 29.7.0(@types/node@20.19.25)(ts-node@10.9.2(@swc/core@1.11.5)(@types/node@20.19.25)(typescript@5.4.5))

  jest-get-type@29.6.3: {}

  jest-haste-map@29.7.0:
    dependencies:
      '@jest/types': 29.6.3
      '@types/graceful-fs': 4.1.5
      '@types/node': 20.19.25
      anymatch: 3.1.3
      fb-watchman: 2.0.2
      graceful-fs: 4.2.11
      jest-regex-util: 29.6.3
      jest-util: 29.7.0
      jest-worker: 29.7.0
      micromatch: 4.0.5
      walker: 1.0.8
    optionalDependencies:
      fsevents: 2.3.3

  jest-junit@16.0.0:
    dependencies:
      mkdirp: 1.0.4
      strip-ansi: 6.0.1
      uuid: 8.3.2
      xml: 1.0.1

  jest-leak-detector@29.7.0:
    dependencies:
      jest-get-type: 29.6.3
      pretty-format: 29.7.0

  jest-matcher-utils@29.7.0:
    dependencies:
      chalk: 4.1.2
      jest-diff: 29.7.0
      jest-get-type: 29.6.3
      pretty-format: 29.7.0

  jest-message-util@29.7.0:
    dependencies:
      '@babel/code-frame': 7.21.4
      '@jest/types': 29.6.3
      '@types/stack-utils': 2.0.1
      chalk: 4.1.2
      graceful-fs: 4.2.11
      micromatch: 4.0.8
      pretty-format: 29.7.0
      slash: 3.0.0
      stack-utils: 2.0.5

  jest-mock@29.7.0:
    dependencies:
      '@jest/types': 29.6.3
      '@types/node': 20.19.25
      jest-util: 29.7.0

  jest-pnp-resolver@1.2.2(jest-resolve@29.7.0):
    optionalDependencies:
      jest-resolve: 29.7.0

  jest-regex-util@29.6.3: {}

  jest-resolve-dependencies@29.7.0:
    dependencies:
      jest-regex-util: 29.6.3
      jest-snapshot: 29.7.0
    transitivePeerDependencies:
      - supports-color

  jest-resolve@29.7.0:
    dependencies:
      chalk: 4.1.2
      graceful-fs: 4.2.11
      jest-haste-map: 29.7.0
      jest-pnp-resolver: 1.2.2(jest-resolve@29.7.0)
      jest-util: 29.7.0
      jest-validate: 29.7.0
      resolve: 1.22.10
      resolve.exports: 2.0.2
      slash: 3.0.0

  jest-runner@29.7.0:
    dependencies:
      '@jest/console': 29.7.0
      '@jest/environment': 29.7.0
      '@jest/test-result': 29.7.0
      '@jest/transform': 29.7.0
      '@jest/types': 29.6.3
      '@types/node': 20.19.25
      chalk: 4.1.2
      emittery: 0.13.1
      graceful-fs: 4.2.11
      jest-docblock: 29.7.0
      jest-environment-node: 29.7.0
      jest-haste-map: 29.7.0
      jest-leak-detector: 29.7.0
      jest-message-util: 29.7.0
      jest-resolve: 29.7.0
      jest-runtime: 29.7.0
      jest-util: 29.7.0
      jest-watcher: 29.7.0
      jest-worker: 29.7.0
      p-limit: 3.1.0
      source-map-support: 0.5.13
    transitivePeerDependencies:
      - supports-color

  jest-runtime@29.7.0:
    dependencies:
      '@jest/environment': 29.7.0
      '@jest/fake-timers': 29.7.0
      '@jest/globals': 29.7.0
      '@jest/source-map': 29.6.3
      '@jest/test-result': 29.7.0
      '@jest/transform': 29.7.0
      '@jest/types': 29.6.3
      '@types/node': 20.19.25
      chalk: 4.1.2
      cjs-module-lexer: 1.4.3
      collect-v8-coverage: 1.0.1
      glob: 7.2.3
      graceful-fs: 4.2.11
      jest-haste-map: 29.7.0
      jest-message-util: 29.7.0
      jest-mock: 29.7.0
      jest-regex-util: 29.6.3
      jest-resolve: 29.7.0
      jest-snapshot: 29.7.0
      jest-util: 29.7.0
      slash: 3.0.0
      strip-bom: 4.0.0
    transitivePeerDependencies:
      - supports-color

  jest-serializer-ansi-escapes@4.0.0:
    dependencies:
      pretty-ansi: 3.0.0

  jest-snapshot@29.7.0:
    dependencies:
      '@babel/core': 7.21.8
      '@babel/generator': 7.21.5
      '@babel/plugin-syntax-jsx': 7.18.6(@babel/core@7.21.8)
      '@babel/plugin-syntax-typescript': 7.18.6(@babel/core@7.21.8)
      '@babel/types': 7.21.5
      '@jest/expect-utils': 29.7.0
      '@jest/transform': 29.7.0
      '@jest/types': 29.6.3
      babel-preset-current-node-syntax: 1.0.1(@babel/core@7.21.8)
      chalk: 4.1.2
      expect: 29.7.0
      graceful-fs: 4.2.10
      jest-diff: 29.7.0
      jest-get-type: 29.6.3
      jest-matcher-utils: 29.7.0
      jest-message-util: 29.7.0
      jest-util: 29.7.0
      natural-compare: 1.4.0
      pretty-format: 29.7.0
      semver: 7.5.4
    transitivePeerDependencies:
      - supports-color

  jest-util@29.7.0:
    dependencies:
      '@jest/types': 29.6.3
      '@types/node': 20.19.25
      chalk: 4.1.2
      ci-info: 3.9.0
      graceful-fs: 4.2.11
      picomatch: 2.3.1

  jest-validate@29.7.0:
    dependencies:
      '@jest/types': 29.6.3
      camelcase: 6.3.0
      chalk: 4.1.2
      jest-get-type: 29.6.3
      leven: 3.1.0
      pretty-format: 29.7.0

  jest-watcher@29.7.0:
    dependencies:
      '@jest/test-result': 29.7.0
      '@jest/types': 29.6.3
      '@types/node': 20.19.25
      ansi-escapes: 4.3.2
      chalk: 4.1.2
      emittery: 0.13.1
      jest-util: 29.7.0
      string-length: 4.0.2

  jest-worker@27.5.1:
    dependencies:
      '@types/node': 20.19.25
      merge-stream: 2.0.0
      supports-color: 8.1.1

  jest-worker@29.7.0:
    dependencies:
      '@types/node': 20.19.25
      jest-util: 29.7.0
      merge-stream: 2.0.0
      supports-color: 8.1.1

  jest@29.7.0(@types/node@20.19.25)(ts-node@10.9.2(@swc/core@1.11.5)(@types/node@20.19.25)(typescript@5.4.5)):
    dependencies:
      '@jest/core': 29.7.0(ts-node@10.9.2(@swc/core@1.11.5)(@types/node@20.19.25)(typescript@5.4.5))
      '@jest/types': 29.6.3
      import-local: 3.1.0
      jest-cli: 29.7.0(@types/node@20.19.25)(ts-node@10.9.2(@swc/core@1.11.5)(@types/node@20.19.25)(typescript@5.4.5))
    transitivePeerDependencies:
      - '@types/node'
      - babel-plugin-macros
      - supports-color
      - ts-node

  jiti@2.4.2: {}

  jju@1.4.0: {}

  js-base64@3.7.5: {}

  js-levenshtein@1.1.6: {}

  js-md4@0.3.2: {}

  js-tokens@4.0.0: {}

  js-tokens@9.0.1: {}

  js-yaml@3.14.1:
    dependencies:
      argparse: 1.0.10
      esprima: 4.0.1

  js-yaml@4.1.0:
    dependencies:
      argparse: 2.0.1

  jsesc@2.5.2: {}

  jsesc@3.1.0: {}

  json-buffer@3.0.1: {}

  json-parse-even-better-errors@2.3.1: {}

  json-schema-traverse@0.4.1: {}

  json-schema-traverse@1.0.0: {}

  json-stable-stringify-without-jsonify@1.0.1: {}

  json5@2.2.3: {}

  jsonc-parser@3.2.0: {}

  jsonfile@6.1.0:
    dependencies:
      universalify: 2.0.1
    optionalDependencies:
      graceful-fs: 4.2.11

  jsonparse@1.3.1: {}

  jsonstream-next@3.0.0:
    dependencies:
      jsonparse: 1.3.1
      through2: 4.0.2

  jsonwebtoken@9.0.2:
    dependencies:
      jws: 3.2.2
      lodash.includes: 4.3.0
      lodash.isboolean: 3.0.3
      lodash.isinteger: 4.0.4
      lodash.isnumber: 3.0.3
      lodash.isplainobject: 4.0.6
      lodash.isstring: 4.0.1
      lodash.once: 4.1.1
      ms: 2.1.3
      semver: 7.7.0

  jwa@1.4.1:
    dependencies:
      buffer-equal-constant-time: 1.0.1
      ecdsa-sig-formatter: 1.0.11
      safe-buffer: 5.2.1

  jwa@2.0.0:
    dependencies:
      buffer-equal-constant-time: 1.0.1
      ecdsa-sig-formatter: 1.0.11
      safe-buffer: 5.2.1

  jws@3.2.2:
    dependencies:
      jwa: 1.4.1
      safe-buffer: 5.2.1

  jws@4.0.0:
    dependencies:
      jwa: 2.0.0
      safe-buffer: 5.2.1

  kareem@2.6.3: {}

  keyv@4.5.4:
    dependencies:
      json-buffer: 3.0.1

  kind-of@6.0.3: {}

  kleur@3.0.3: {}

  kleur@4.1.5: {}

  klona@2.0.6: {}

  ky@1.7.5: {}

  lazystream@1.0.1:
    dependencies:
      readable-stream: 2.3.7

  leven@3.1.0: {}

  levn@0.4.1:
    dependencies:
      prelude-ls: 1.2.1
      type-check: 0.4.0

  libsql@0.3.10:
    dependencies:
      '@neon-rs/load': 0.0.4
      detect-libc: 2.0.2
    optionalDependencies:
      '@libsql/darwin-arm64': 0.3.10
      '@libsql/darwin-x64': 0.3.10
      '@libsql/linux-arm64-gnu': 0.3.10
      '@libsql/linux-arm64-musl': 0.3.10
      '@libsql/linux-x64-gnu': 0.3.10
      '@libsql/linux-x64-musl': 0.3.10
      '@libsql/win32-x64-msvc': 0.3.10

  lilconfig@2.1.0: {}

  lilconfig@3.1.3: {}

  line-replace@2.0.1: {}

  lines-and-columns@1.2.4: {}

  lint-staged@15.4.3:
    dependencies:
      chalk: 5.4.1
      commander: 13.1.0
      debug: 4.4.1
      execa: 8.0.1
      lilconfig: 3.1.3
      listr2: 8.2.5
      micromatch: 4.0.8
      pidtree: 0.6.0
      string-argv: 0.3.2
      yaml: 2.7.0
    transitivePeerDependencies:
      - supports-color

  listr2@8.2.5:
    dependencies:
      cli-truncate: 4.0.0
      colorette: 2.0.20
      eventemitter3: 5.0.1
      log-update: 6.1.0
      rfdc: 1.4.1
      wrap-ansi: 9.0.0

  loader-runner@4.3.0: {}

  locate-path@5.0.0:
    dependencies:
      p-locate: 4.1.0

  locate-path@6.0.0:
    dependencies:
      p-locate: 5.0.0

  locate-path@7.2.0:
    dependencies:
      p-locate: 6.0.0

  lodash.includes@4.3.0: {}

  lodash.isboolean@3.0.3: {}

  lodash.isinteger@4.0.4: {}

  lodash.isnumber@3.0.3: {}

  lodash.isplainobject@4.0.6: {}

  lodash.isstring@4.0.1: {}

  lodash.merge@4.6.2: {}

  lodash.once@4.1.1: {}

  lodash@4.17.21: {}

  log-symbols@4.1.0:
    dependencies:
      chalk: 4.1.2
      is-unicode-supported: 0.1.0

  log-symbols@6.0.0:
    dependencies:
      chalk: 5.4.1
      is-unicode-supported: 1.3.0

  log-update@6.1.0:
    dependencies:
      ansi-escapes: 7.0.0
      cli-cursor: 5.0.0
      slice-ansi: 7.1.0
      strip-ansi: 7.1.0
      wrap-ansi: 9.0.0

  long@5.3.2: {}

  loupe@3.1.4: {}

  lru-cache@10.4.3: {}

  lru-cache@5.1.1:
    dependencies:
      yallist: 3.1.1

  lru-cache@6.0.0:
    dependencies:
      yallist: 4.0.0

  lru-cache@7.18.3: {}

  lru.min@1.1.3: {}

  magic-string@0.25.9:
    dependencies:
      sourcemap-codec: 1.4.8

  magic-string@0.30.17:
    dependencies:
      '@jridgewell/sourcemap-codec': 1.5.0

  magicast@0.3.5:
    dependencies:
      '@babel/parser': 7.26.5
      '@babel/types': 7.26.5
      source-map-js: 1.2.1

  make-dir@4.0.0:
    dependencies:
      semver: 7.7.0

  make-error@1.3.6: {}

  make-fetch-happen@9.1.0:
    dependencies:
      agentkeepalive: 4.2.1
      cacache: 15.3.0
      http-cache-semantics: 4.1.1
      http-proxy-agent: 4.0.1
      https-proxy-agent: 5.0.1
      is-lambda: 1.0.1
      lru-cache: 6.0.0
      minipass: 3.3.6
      minipass-collect: 1.0.2
      minipass-fetch: 1.4.1
      minipass-flush: 1.0.5
      minipass-pipeline: 1.2.4
      negotiator: 0.6.3
      promise-retry: 2.0.1
      socks-proxy-agent: 6.2.1
      ssri: 8.0.1
    transitivePeerDependencies:
      - bluebird
      - supports-color
    optional: true

  make-synchronized@0.4.2: {}

  makeerror@1.0.12:
    dependencies:
      tmpl: 1.0.5

  map-obj@1.0.1: {}

  map-obj@4.3.0: {}

  mariadb@3.4.5:
    dependencies:
      '@types/geojson': 7946.0.16
      '@types/node': 24.3.0
      denque: 2.1.0
      iconv-lite: 0.6.3
      lru-cache: 10.4.3

  math-intrinsics@1.1.0: {}

  media-typer@1.1.0: {}

  memfs@4.17.2:
    dependencies:
      '@jsonjoy.com/json-pack': 1.2.0(tslib@2.8.1)
      '@jsonjoy.com/util': 1.6.0(tslib@2.8.1)
      tree-dump: 1.0.3(tslib@2.8.1)
      tslib: 2.8.1

  memory-pager@1.5.0: {}

  meow@9.0.0:
    dependencies:
      '@types/minimist': 1.2.2
      camelcase-keys: 6.2.2
      decamelize: 1.2.0
      decamelize-keys: 1.1.0
      hard-rejection: 2.1.0
      minimist-options: 4.1.0
      normalize-package-data: 3.0.3
      read-pkg-up: 7.0.1
      redent: 3.0.0
      trim-newlines: 3.0.1
      type-fest: 0.18.1
      yargs-parser: 20.2.9

  merge-descriptors@2.0.0: {}

  merge-stream@2.0.0: {}

  merge2@1.4.1: {}

  micromatch@4.0.5:
    dependencies:
      braces: 3.0.2
      picomatch: 2.3.1

  micromatch@4.0.8:
    dependencies:
      braces: 3.0.3
      picomatch: 2.3.1

  mime-db@1.52.0: {}

  mime-db@1.54.0: {}

  mime-types@2.1.35:
    dependencies:
      mime-db: 1.52.0

  mime-types@3.0.1:
    dependencies:
      mime-db: 1.54.0

  mime@3.0.0: {}

  mimic-fn@2.1.0: {}

  mimic-fn@4.0.0: {}

  mimic-function@5.0.1: {}

  mimic-response@3.1.0: {}

  min-indent@1.0.1: {}

  miniflare@3.20250718.2:
    dependencies:
      '@cspotcode/source-map-support': 0.8.1
      acorn: 8.14.0
      acorn-walk: 8.3.2
      exit-hook: 2.2.1
      glob-to-regexp: 0.4.1
      stoppable: 1.1.0
      undici: 5.28.5
      workerd: 1.20250718.0
      ws: 8.18.0
      youch: 3.3.4
      zod: 3.22.3
    transitivePeerDependencies:
      - bufferutil
      - utf-8-validate

  miniflare@4.20251011.1:
    dependencies:
      '@cspotcode/source-map-support': 0.8.1
      acorn: 8.14.0
      acorn-walk: 8.3.2
      exit-hook: 2.2.1
      glob-to-regexp: 0.4.1
      sharp: 0.33.5
      stoppable: 1.1.0
      undici: 7.14.0
      workerd: 1.20251011.0
      ws: 8.18.0
      youch: 4.1.0-beta.10
      zod: 3.22.3
    transitivePeerDependencies:
      - bufferutil
      - utf-8-validate

  minimatch@10.0.3:
    dependencies:
      '@isaacs/brace-expansion': 5.0.0

  minimatch@3.1.2:
    dependencies:
      brace-expansion: 1.1.11

  minimatch@5.1.0:
    dependencies:
      brace-expansion: 2.0.1

  minimatch@5.1.6:
    dependencies:
      brace-expansion: 2.0.1

  minimatch@9.0.4:
    dependencies:
      brace-expansion: 2.0.1

  minimatch@9.0.5:
    dependencies:
      brace-expansion: 2.0.1

  minimist-options@4.1.0:
    dependencies:
      arrify: 1.0.1
      is-plain-obj: 1.1.0
      kind-of: 6.0.3

  minimist@1.2.8: {}

  minipass-collect@1.0.2:
    dependencies:
      minipass: 3.3.6
    optional: true

  minipass-fetch@1.4.1:
    dependencies:
      minipass: 3.3.6
      minipass-sized: 1.0.3
      minizlib: 2.1.2
    optionalDependencies:
      encoding: 0.1.13
    optional: true

  minipass-flush@1.0.5:
    dependencies:
      minipass: 3.3.6
    optional: true

  minipass-pipeline@1.2.4:
    dependencies:
      minipass: 3.3.6
    optional: true

  minipass-sized@1.0.3:
    dependencies:
      minipass: 3.3.6
    optional: true

  minipass@3.3.6:
    dependencies:
      yallist: 4.0.0

  minipass@5.0.0: {}

  minipass@7.1.2: {}

  minizlib@2.1.2:
    dependencies:
      minipass: 3.3.6
      yallist: 4.0.0

  mkdirp-classic@0.5.3: {}

  mkdirp@1.0.4: {}

  mock-stdin@1.0.0: {}

  module-details-from-path@1.0.3: {}

  mongodb-connection-string-url@3.0.2:
    dependencies:
      '@types/whatwg-url': 11.0.5
      whatwg-url: 14.2.0

  mongodb@6.16.0(socks@2.7.1):
    dependencies:
      '@mongodb-js/saslprep': 1.2.2
      bson: 6.10.3
      mongodb-connection-string-url: 3.0.2
    optionalDependencies:
      socks: 2.7.1

  mongoose@8.15.0(socks@2.7.1):
    dependencies:
      bson: 6.10.3
      kareem: 2.6.3
      mongodb: 6.16.0(socks@2.7.1)
      mpath: 0.9.0
      mquery: 5.0.0
      ms: 2.1.3
      sift: 17.1.3
    transitivePeerDependencies:
      - '@aws-sdk/credential-providers'
      - '@mongodb-js/zstd'
      - gcp-metadata
      - kerberos
      - mongodb-client-encryption
      - snappy
      - socks
      - supports-color

  mpath@0.9.0: {}

  mquery@5.0.0:
    dependencies:
      debug: 4.4.0(supports-color@10.2.2)
    transitivePeerDependencies:
      - supports-color

  ms@2.1.3: {}

  mssql@11.0.1:
    dependencies:
      '@tediousjs/connection-string': 0.5.0
      commander: 11.1.0
      debug: 4.4.0(supports-color@10.2.2)
      rfdc: 1.3.1
      tarn: 3.0.2
      tedious: 18.2.1
    transitivePeerDependencies:
      - supports-color

  mustache@4.2.0: {}

  mute-stream@2.0.0: {}

  mysql2@3.15.3:
    dependencies:
      aws-ssl-profiles: 1.1.2
      denque: 2.1.0
      generate-function: 2.3.1
      iconv-lite: 0.7.0
      long: 5.3.2
      lru.min: 1.1.3
      named-placeholders: 1.1.3
      seq-queue: 0.0.5
      sqlstring: 2.3.3

  named-placeholders@1.1.3:
    dependencies:
      lru-cache: 7.18.3

  nanoid@3.3.10: {}

  nanoid@5.1.5: {}

  nanospinner@1.2.2:
    dependencies:
      picocolors: 1.1.1

  napi-build-utils@2.0.0: {}

  native-duplexpair@1.0.0: {}

  natural-compare@1.4.0: {}

  negotiator@0.6.3:
    optional: true

  negotiator@1.0.0: {}

  neo-async@2.6.2: {}

  new-github-issue-url@0.2.1: {}

  node-abi@3.74.0:
    dependencies:
      semver: 7.7.0

  node-addon-api@7.1.1: {}

  node-domexception@1.0.0: {}

  node-fetch-native@1.6.6: {}

  node-fetch@2.7.0(encoding@0.1.13):
    dependencies:
      whatwg-url: 5.0.0
    optionalDependencies:
      encoding: 0.1.13

  node-fetch@3.3.2:
    dependencies:
      data-uri-to-buffer: 4.0.1
      fetch-blob: 3.2.0
      formdata-polyfill: 4.0.10

  node-gyp-build@4.6.0: {}

  node-gyp@8.4.1:
    dependencies:
      env-paths: 2.2.1
      glob: 7.2.3
      graceful-fs: 4.2.11
      make-fetch-happen: 9.1.0
      nopt: 5.0.0
      npmlog: 6.0.2
      rimraf: 3.0.2
      semver: 7.7.0
      tar: 6.1.14
      which: 2.0.2
    transitivePeerDependencies:
      - bluebird
      - supports-color
    optional: true

  node-int64@0.4.0: {}

  node-releases@2.0.14: {}

  nopt@5.0.0:
    dependencies:
      abbrev: 1.1.1
    optional: true

  normalize-package-data@2.5.0:
    dependencies:
      hosted-git-info: 2.8.9
      resolve: 1.22.10
      semver: 5.7.2
      validate-npm-package-license: 3.0.4

  normalize-package-data@3.0.3:
    dependencies:
      hosted-git-info: 4.1.0
      is-core-module: 2.16.1
      semver: 7.7.0
      validate-npm-package-license: 3.0.4

  normalize-path@3.0.0: {}

  npm-bundled@2.0.1:
    dependencies:
      npm-normalize-package-bin: 2.0.0

  npm-normalize-package-bin@2.0.0: {}

  npm-packlist@5.1.3:
    dependencies:
      glob: 8.1.0
      ignore-walk: 5.0.1
      npm-bundled: 2.0.1
      npm-normalize-package-bin: 2.0.0

  npm-run-path@4.0.1:
    dependencies:
      path-key: 3.1.1

  npm-run-path@5.3.0:
    dependencies:
      path-key: 4.0.0

  npmlog@6.0.2:
    dependencies:
      are-we-there-yet: 3.0.1
      console-control-strings: 1.1.0
      gauge: 4.0.4
      set-blocking: 2.0.0
    optional: true

  nypm@0.6.0:
    dependencies:
      citty: 0.1.6
      consola: 3.4.2
      pathe: 2.0.3
      pkg-types: 2.2.0
      tinyexec: 0.3.2

  object-assign@4.1.1: {}

  object-inspect@1.13.4: {}

  obuf@1.1.2: {}

  ohash@2.0.11: {}

  on-finished@2.4.1:
    dependencies:
      ee-first: 1.1.1

  once@1.4.0:
    dependencies:
      wrappy: 1.0.2

  onetime@5.1.2:
    dependencies:
      mimic-fn: 2.1.0

  onetime@6.0.0:
    dependencies:
      mimic-fn: 4.0.0

  onetime@7.0.0:
    dependencies:
      mimic-function: 5.0.1

  open@7.4.2:
    dependencies:
      is-docker: 2.2.1
      is-wsl: 2.2.0

  open@8.4.2:
    dependencies:
      define-lazy-prop: 2.0.0
      is-docker: 2.2.1
      is-wsl: 2.2.0

  openapi-fetch@0.15.0:
    dependencies:
      openapi-typescript-helpers: 0.0.15

  openapi-typescript-helpers@0.0.15: {}

  openapi-typescript@7.10.1(typescript@5.4.5):
    dependencies:
      '@redocly/openapi-core': 1.34.5(supports-color@10.2.2)
      ansi-colors: 4.1.3
      change-case: 5.4.4
      parse-json: 8.3.0
      supports-color: 10.2.2
      typescript: 5.4.5
      yargs-parser: 21.1.1

  optionator@0.9.4:
    dependencies:
      deep-is: 0.1.4
      fast-levenshtein: 2.0.6
      levn: 0.4.1
      prelude-ls: 1.2.1
      type-check: 0.4.0
      word-wrap: 1.2.5

  ora@8.2.0:
    dependencies:
      chalk: 5.4.1
      cli-cursor: 5.0.0
      cli-spinners: 2.9.2
      is-interactive: 2.0.0
      is-unicode-supported: 2.1.0
      log-symbols: 6.0.0
      stdin-discarder: 0.2.2
      string-width: 7.2.0
      strip-ansi: 7.1.0

  os-paths@7.4.0:
    optionalDependencies:
      fsevents: 2.3.3

  os-tmpdir@1.0.2: {}

  oxc-resolver@1.10.2:
    optionalDependencies:
      '@oxc-resolver/binding-darwin-arm64': 1.10.2
      '@oxc-resolver/binding-darwin-x64': 1.10.2
      '@oxc-resolver/binding-freebsd-x64': 1.10.2
      '@oxc-resolver/binding-linux-arm-gnueabihf': 1.10.2
      '@oxc-resolver/binding-linux-arm64-gnu': 1.10.2
      '@oxc-resolver/binding-linux-arm64-musl': 1.10.2
      '@oxc-resolver/binding-linux-x64-gnu': 1.10.2
      '@oxc-resolver/binding-linux-x64-musl': 1.10.2
      '@oxc-resolver/binding-wasm32-wasi': 1.10.2
      '@oxc-resolver/binding-win32-arm64-msvc': 1.10.2
      '@oxc-resolver/binding-win32-x64-msvc': 1.10.2

  p-filter@4.1.0:
    dependencies:
      p-map: 7.0.3

  p-limit@2.3.0:
    dependencies:
      p-try: 2.2.0

  p-limit@3.1.0:
    dependencies:
      yocto-queue: 0.1.0

  p-limit@4.0.0:
    dependencies:
      yocto-queue: 1.1.1

  p-locate@4.1.0:
    dependencies:
      p-limit: 2.3.0

  p-locate@5.0.0:
    dependencies:
      p-limit: 3.1.0

  p-locate@6.0.0:
    dependencies:
      p-limit: 4.0.0

  p-map@4.0.0:
    dependencies:
      aggregate-error: 3.1.0

  p-map@7.0.3: {}

  p-reduce@3.0.0: {}

  p-retry@4.6.2:
    dependencies:
      '@types/retry': 0.12.0
      retry: 0.13.1

  p-try@2.2.0: {}

  package-json-from-dist@1.0.1: {}

  package-up@5.0.0:
    dependencies:
      find-up-simple: 1.0.1

  parent-module@1.0.1:
    dependencies:
      callsites: 3.1.0

  parse-json@5.2.0:
    dependencies:
      '@babel/code-frame': 7.26.2
      error-ex: 1.3.2
      json-parse-even-better-errors: 2.3.1
      lines-and-columns: 1.2.4

  parse-json@8.3.0:
    dependencies:
      '@babel/code-frame': 7.26.2
      index-to-position: 1.2.0
      type-fest: 4.41.0

  parseurl@1.3.3: {}

  path-exists@4.0.0: {}

  path-exists@5.0.0: {}

  path-is-absolute@1.0.1: {}

  path-key@3.1.1: {}

  path-key@4.0.0: {}

  path-parse@1.0.7: {}

  path-scurry@1.11.1:
    dependencies:
      lru-cache: 10.4.3
      minipass: 7.1.2

  path-to-regexp@6.3.0: {}

  path-to-regexp@8.2.0: {}

  path-type@4.0.0: {}

  pathe@2.0.3: {}

  pathval@2.0.0: {}

  perfect-debounce@1.0.0: {}

  pg-cloudflare@1.1.1:
    optional: true

  pg-cloudflare@1.2.7:
    optional: true

  pg-connection-string@2.7.0: {}

  pg-connection-string@2.9.1: {}

  pg-int8@1.0.1: {}

  pg-numeric@1.0.2: {}

  pg-pool@3.10.1(pg@8.16.3):
    dependencies:
      pg: 8.16.3

  pg-pool@3.8.0(pg@8.14.1):
    dependencies:
      pg: 8.14.1

  pg-protocol@1.10.3: {}

  pg-protocol@1.6.1: {}

  pg-protocol@1.7.1: {}

  pg-protocol@1.8.0: {}

  pg-types@2.2.0:
    dependencies:
      pg-int8: 1.0.1
      postgres-array: 2.0.0
      postgres-bytea: 1.0.0
      postgres-date: 1.0.7
      postgres-interval: 1.2.0

  pg-types@4.0.2:
    dependencies:
      pg-int8: 1.0.1
      pg-numeric: 1.0.2
      postgres-array: 3.0.4
      postgres-bytea: 3.0.0
      postgres-date: 2.1.0
      postgres-interval: 3.0.0
      postgres-range: 1.1.4

  pg@8.14.1:
    dependencies:
      pg-connection-string: 2.7.0
      pg-pool: 3.8.0(pg@8.14.1)
      pg-protocol: 1.8.0
      pg-types: 2.2.0
      pgpass: 1.0.5
    optionalDependencies:
      pg-cloudflare: 1.1.1

  pg@8.16.3:
    dependencies:
      pg-connection-string: 2.9.1
      pg-pool: 3.10.1(pg@8.16.3)
      pg-protocol: 1.10.3
      pg-types: 2.2.0
      pgpass: 1.0.5
    optionalDependencies:
      pg-cloudflare: 1.2.7

  pgpass@1.0.5:
    dependencies:
      split2: 4.2.0

  picocolors@1.1.1: {}

  picomatch@2.3.1: {}

  picomatch@4.0.2: {}

  pidtree@0.6.0: {}

  pirates@4.0.6: {}

  pkce-challenge@5.0.0: {}

  pkg-dir@4.2.0:
    dependencies:
      find-up: 4.1.0

  pkg-dir@7.0.0:
    dependencies:
      find-up: 6.3.0

  pkg-types@2.2.0:
    dependencies:
      confbox: 0.2.2
      exsolve: 1.0.7
      pathe: 2.0.3

  platform@1.3.6: {}

  plur@4.0.0:
    dependencies:
      irregular-plurals: 3.3.0

  pluralize@8.0.0: {}

  postcss@8.5.3:
    dependencies:
      nanoid: 3.3.10
      picocolors: 1.1.1
      source-map-js: 1.2.1

  postgres-array@2.0.0: {}

  postgres-array@3.0.4: {}

  postgres-bytea@1.0.0: {}

  postgres-bytea@3.0.0:
    dependencies:
      obuf: 1.1.2

  postgres-date@1.0.7: {}

  postgres-date@2.1.0: {}

  postgres-interval@1.2.0:
    dependencies:
      xtend: 4.0.2

  postgres-interval@3.0.0: {}

  postgres-range@1.1.4: {}

  postgres@3.4.7: {}

  prebuild-install@7.1.3:
    dependencies:
      detect-libc: 2.0.3
      expand-template: 2.0.3
      github-from-package: 0.0.0
      minimist: 1.2.8
      mkdirp-classic: 0.5.3
      napi-build-utils: 2.0.0
      node-abi: 3.74.0
      pump: 3.0.2
      rc: 1.2.8
      simple-get: 4.0.1
      tar-fs: 2.1.2
      tunnel-agent: 0.6.0

  prelude-ls@1.2.1: {}

  prettier-linter-helpers@1.0.0:
    dependencies:
      fast-diff: 1.3.0

  prettier@2.8.8: {}

  prettier@3.5.3: {}

  prettier@3.6.2: {}

  pretty-ansi@3.0.0: {}

  pretty-format@29.7.0:
    dependencies:
      '@jest/schemas': 29.6.3
      ansi-styles: 5.2.0
      react-is: 18.2.0

  prettysize@2.0.0: {}

  printable-characters@1.0.42: {}

  process-nextick-args@2.0.1: {}

  process@0.11.10: {}

  progress@2.0.3: {}

  promise-inflight@1.0.1:
    optional: true

  promise-limit@2.7.0: {}

  promise-retry@2.0.1:
    dependencies:
      err-code: 2.0.3
      retry: 0.12.0
    optional: true

  prompts@2.4.2:
    dependencies:
      kleur: 3.0.3
      sisteransi: 1.0.5

  proper-lockfile@4.1.2:
    dependencies:
      graceful-fs: 4.2.11
      retry: 0.12.0
      signal-exit: 3.0.7

  proxy-addr@2.0.7:
    dependencies:
      forwarded: 0.2.0
      ipaddr.js: 1.9.1

  proxy-from-env@1.1.0: {}

  pump@3.0.2:
    dependencies:
      end-of-stream: 1.4.4
      once: 1.4.0

  punycode@2.3.1: {}

  pure-rand@5.0.3: {}

  pure-rand@6.1.0: {}

  qs@6.14.0:
    dependencies:
      side-channel: 1.1.0

  queue-microtask@1.2.3: {}

  queue-tick@1.0.1: {}

  quick-lru@4.0.1: {}

  randombytes@2.1.0:
    dependencies:
      safe-buffer: 5.2.1

  range-parser@1.2.1: {}

  raw-body@3.0.0:
    dependencies:
      bytes: 3.1.2
      http-errors: 2.0.0
      iconv-lite: 0.6.3
      unpipe: 1.0.0

  rc9@2.1.2:
    dependencies:
      defu: 6.1.4
      destr: 2.0.5

  rc@1.2.8:
    dependencies:
      deep-extend: 0.6.0
      ini: 1.3.8
      minimist: 1.2.8
      strip-json-comments: 2.0.1

  react-is@18.2.0: {}

  read-pkg-up@7.0.1:
    dependencies:
      find-up: 4.1.0
      read-pkg: 5.2.0
      type-fest: 0.8.1

  read-pkg@5.2.0:
    dependencies:
      '@types/normalize-package-data': 2.4.4
      normalize-package-data: 2.5.0
      parse-json: 5.2.0
      type-fest: 0.6.0

  readable-stream@2.3.7:
    dependencies:
      core-util-is: 1.0.3
      inherits: 2.0.4
      isarray: 1.0.0
      process-nextick-args: 2.0.1
      safe-buffer: 5.1.2
      string_decoder: 1.1.1
      util-deprecate: 1.0.2

  readable-stream@3.6.0:
    dependencies:
      inherits: 2.0.4
      string_decoder: 1.3.0
      util-deprecate: 1.0.2

  readable-stream@3.6.2:
    dependencies:
      inherits: 2.0.4
      string_decoder: 1.3.0
      util-deprecate: 1.0.2

  readable-stream@4.4.2:
    dependencies:
      abort-controller: 3.0.0
      buffer: 6.0.3
      events: 3.3.0
      process: 0.11.10
      string_decoder: 1.3.0

  readdir-glob@1.1.2:
    dependencies:
      minimatch: 5.1.6

  readdirp@4.1.2: {}

  redent@3.0.0:
    dependencies:
      indent-string: 4.0.0
      strip-indent: 3.0.0

  regenerator-runtime@0.14.1: {}

  regexp-to-ast@0.5.0: {}

  remeda@2.21.3:
    dependencies:
      type-fest: 4.41.0

  require-directory@2.1.1: {}

  require-from-string@2.0.2: {}

  require-in-the-middle@8.0.0:
    dependencies:
      debug: 4.4.1
      module-details-from-path: 1.0.3
    transitivePeerDependencies:
      - supports-color

  reserved-identifiers@1.0.0: {}

  resolve-cwd@3.0.0:
    dependencies:
      resolve-from: 5.0.0

  resolve-from@4.0.0: {}

  resolve-from@5.0.0: {}

  resolve-pkg-maps@1.0.0: {}

  resolve-pkg@2.0.0:
    dependencies:
      resolve-from: 5.0.0

  resolve.exports@2.0.2: {}

  resolve@1.22.10:
    dependencies:
      is-core-module: 2.16.1
      path-parse: 1.0.7
      supports-preserve-symlinks-flag: 1.0.0

  restore-cursor@5.1.0:
    dependencies:
      onetime: 7.0.0
      signal-exit: 4.1.0

  retry@0.12.0: {}

  retry@0.13.1: {}

  reusify@1.0.4: {}

  rfdc@1.3.1: {}

  rfdc@1.4.1: {}

  rimraf@3.0.2:
    dependencies:
      glob: 7.2.3

  rollup-plugin-inject@3.0.2:
    dependencies:
      estree-walker: 0.6.1
      magic-string: 0.25.9
      rollup-pluginutils: 2.8.2

  rollup-plugin-node-polyfills@0.2.1:
    dependencies:
      rollup-plugin-inject: 3.0.2

  rollup-pluginutils@2.8.2:
    dependencies:
      estree-walker: 0.6.1

  rollup@4.36.0:
    dependencies:
      '@types/estree': 1.0.6
    optionalDependencies:
      '@rollup/rollup-android-arm-eabi': 4.36.0
      '@rollup/rollup-android-arm64': 4.36.0
      '@rollup/rollup-darwin-arm64': 4.36.0
      '@rollup/rollup-darwin-x64': 4.36.0
      '@rollup/rollup-freebsd-arm64': 4.36.0
      '@rollup/rollup-freebsd-x64': 4.36.0
      '@rollup/rollup-linux-arm-gnueabihf': 4.36.0
      '@rollup/rollup-linux-arm-musleabihf': 4.36.0
      '@rollup/rollup-linux-arm64-gnu': 4.36.0
      '@rollup/rollup-linux-arm64-musl': 4.36.0
      '@rollup/rollup-linux-loongarch64-gnu': 4.36.0
      '@rollup/rollup-linux-powerpc64le-gnu': 4.36.0
      '@rollup/rollup-linux-riscv64-gnu': 4.36.0
      '@rollup/rollup-linux-s390x-gnu': 4.36.0
      '@rollup/rollup-linux-x64-gnu': 4.36.0
      '@rollup/rollup-linux-x64-musl': 4.36.0
      '@rollup/rollup-win32-arm64-msvc': 4.36.0
      '@rollup/rollup-win32-ia32-msvc': 4.36.0
      '@rollup/rollup-win32-x64-msvc': 4.36.0
      fsevents: 2.3.3

  router@2.2.0:
    dependencies:
      debug: 4.4.0(supports-color@10.2.2)
      depd: 2.0.0
      is-promise: 4.0.0
      parseurl: 1.3.3
      path-to-regexp: 8.2.0
    transitivePeerDependencies:
      - supports-color

  run-parallel@1.2.0:
    dependencies:
      queue-microtask: 1.2.3

  safe-buffer@5.1.2: {}

  safe-buffer@5.2.1: {}

  safer-buffer@2.1.2: {}

  schema-utils@3.3.0:
    dependencies:
      '@types/json-schema': 7.0.15
      ajv: 6.12.6
      ajv-keywords: 3.5.2(ajv@6.12.6)

  semver@5.7.2: {}

  semver@6.3.1: {}

  semver@7.5.4:
    dependencies:
      lru-cache: 6.0.0

  semver@7.7.0: {}

  send@1.2.0:
    dependencies:
      debug: 4.4.0(supports-color@10.2.2)
      encodeurl: 2.0.0
      escape-html: 1.0.3
      etag: 1.8.1
      fresh: 2.0.0
      http-errors: 2.0.0
      mime-types: 3.0.1
      ms: 2.1.3
      on-finished: 2.4.1
      range-parser: 1.2.1
      statuses: 2.0.1
    transitivePeerDependencies:
      - supports-color

  seq-queue@0.0.5: {}

  serialize-javascript@6.0.1:
    dependencies:
      randombytes: 2.1.0

  serve-static@2.2.0:
    dependencies:
      encodeurl: 2.0.0
      escape-html: 1.0.3
      parseurl: 1.3.3
      send: 1.2.0
    transitivePeerDependencies:
      - supports-color

  set-blocking@2.0.0:
    optional: true

  setprototypeof@1.2.0: {}

  sharp@0.33.5:
    dependencies:
      color: 4.2.3
      detect-libc: 2.0.3
      semver: 7.7.0
    optionalDependencies:
      '@img/sharp-darwin-arm64': 0.33.5
      '@img/sharp-darwin-x64': 0.33.5
      '@img/sharp-libvips-darwin-arm64': 1.0.4
      '@img/sharp-libvips-darwin-x64': 1.0.4
      '@img/sharp-libvips-linux-arm': 1.0.5
      '@img/sharp-libvips-linux-arm64': 1.0.4
      '@img/sharp-libvips-linux-s390x': 1.0.4
      '@img/sharp-libvips-linux-x64': 1.0.4
      '@img/sharp-libvips-linuxmusl-arm64': 1.0.4
      '@img/sharp-libvips-linuxmusl-x64': 1.0.4
      '@img/sharp-linux-arm': 0.33.5
      '@img/sharp-linux-arm64': 0.33.5
      '@img/sharp-linux-s390x': 0.33.5
      '@img/sharp-linux-x64': 0.33.5
      '@img/sharp-linuxmusl-arm64': 0.33.5
      '@img/sharp-linuxmusl-x64': 0.33.5
      '@img/sharp-wasm32': 0.33.5
      '@img/sharp-win32-ia32': 0.33.5
      '@img/sharp-win32-x64': 0.33.5

  shebang-command@2.0.0:
    dependencies:
      shebang-regex: 3.0.0

  shebang-regex@3.0.0: {}

  side-channel-list@1.0.0:
    dependencies:
      es-errors: 1.3.0
      object-inspect: 1.13.4

  side-channel-map@1.0.1:
    dependencies:
      call-bound: 1.0.4
      es-errors: 1.3.0
      get-intrinsic: 1.3.0
      object-inspect: 1.13.4

  side-channel-weakmap@1.0.2:
    dependencies:
      call-bound: 1.0.4
      es-errors: 1.3.0
      get-intrinsic: 1.3.0
      object-inspect: 1.13.4
      side-channel-map: 1.0.1

  side-channel@1.1.0:
    dependencies:
      es-errors: 1.3.0
      object-inspect: 1.13.4
      side-channel-list: 1.0.0
      side-channel-map: 1.0.1
      side-channel-weakmap: 1.0.2

  sift@17.1.3: {}

  siginfo@2.0.0: {}

  signal-exit@3.0.7: {}

  signal-exit@4.1.0: {}

  simple-concat@1.0.1: {}

  simple-get@4.0.1:
    dependencies:
      decompress-response: 6.0.0
      once: 1.4.0
      simple-concat: 1.0.1

  simple-statistics@7.8.8: {}

  simple-swizzle@0.2.2:
    dependencies:
      is-arrayish: 0.3.2

  siphash@1.2.0: {}

  sisteransi@1.0.5: {}

  size-limit@11.2.0:
    dependencies:
      bytes-iec: 3.1.1
      chokidar: 4.0.3
      jiti: 2.4.2
      lilconfig: 3.1.3
      nanospinner: 1.2.2
      picocolors: 1.1.1
      tinyglobby: 0.2.12

  slash@3.0.0: {}

  slice-ansi@5.0.0:
    dependencies:
      ansi-styles: 6.2.1
      is-fullwidth-code-point: 4.0.0

  slice-ansi@7.1.0:
    dependencies:
      ansi-styles: 6.2.1
      is-fullwidth-code-point: 5.0.0

  smart-buffer@4.2.0:
    optional: true

  socks-proxy-agent@6.2.1:
    dependencies:
      agent-base: 6.0.2
      debug: 4.4.1
      socks: 2.7.1
    transitivePeerDependencies:
      - supports-color
    optional: true

  socks@2.7.1:
    dependencies:
      ip: 2.0.0
      smart-buffer: 4.2.0
    optional: true

  sort-keys@5.1.0:
    dependencies:
      is-plain-obj: 4.1.0

  source-map-js@1.2.1: {}

  source-map-support@0.5.13:
    dependencies:
      buffer-from: 1.1.2
      source-map: 0.6.1

  source-map-support@0.5.21:
    dependencies:
      buffer-from: 1.1.2
      source-map: 0.6.1

  source-map@0.6.1: {}

  sourcemap-codec@1.4.8: {}

  sparse-bitfield@3.0.3:
    dependencies:
      memory-pager: 1.5.0

  spdx-correct@3.1.1:
    dependencies:
      spdx-expression-parse: 3.0.1
      spdx-license-ids: 3.0.21

  spdx-exceptions@2.5.0: {}

  spdx-expression-parse@3.0.1:
    dependencies:
      spdx-exceptions: 2.5.0
      spdx-license-ids: 3.0.21

  spdx-license-ids@3.0.21: {}

  split2@3.2.2:
    dependencies:
      readable-stream: 3.6.2

  split2@4.2.0: {}

  sprintf-js@1.0.3: {}

  sprintf-js@1.1.3: {}

  sql-template-tag@5.2.1: {}

  sqlite-async@1.2.2:
    dependencies:
      sqlite3: 5.1.7
    transitivePeerDependencies:
      - bluebird
      - supports-color

  sqlite3@5.1.7:
    dependencies:
      bindings: 1.5.0
      node-addon-api: 7.1.1
      prebuild-install: 7.1.3
      tar: 6.1.14
    optionalDependencies:
      node-gyp: 8.4.1
    transitivePeerDependencies:
      - bluebird
      - supports-color

  sqlstring@2.3.3: {}

  ssri@8.0.1:
    dependencies:
      minipass: 3.3.6
    optional: true

  stable-hash@0.0.4: {}

  stack-trace@1.0.0-pre2: {}

  stack-utils@2.0.5:
    dependencies:
      escape-string-regexp: 2.0.0

  stackback@0.0.2: {}

  stacktrace-parser@0.1.11:
    dependencies:
      type-fest: 0.7.1

  stacktracey@2.1.8:
    dependencies:
      as-table: 1.0.55
      get-source: 2.0.12

  staged-git-files@1.3.0: {}

  statuses@2.0.1: {}

  std-env@3.9.0: {}

  stdin-discarder@0.2.2: {}

  stoppable@1.1.0: {}

  streamx@2.15.1:
    dependencies:
      fast-fifo: 1.3.2
      queue-tick: 1.0.1

  string-argv@0.3.2: {}

  string-hash@1.1.3: {}

  string-length@4.0.2:
    dependencies:
      char-regex: 1.0.2
      strip-ansi: 6.0.1

  string-width@4.2.3:
    dependencies:
      emoji-regex: 8.0.0
      is-fullwidth-code-point: 3.0.0
      strip-ansi: 6.0.1

  string-width@5.1.2:
    dependencies:
      eastasianwidth: 0.2.0
      emoji-regex: 9.2.2
      strip-ansi: 7.1.0

  string-width@7.2.0:
    dependencies:
      emoji-regex: 10.4.0
      get-east-asian-width: 1.3.0
      strip-ansi: 7.1.0

  string_decoder@1.1.1:
    dependencies:
      safe-buffer: 5.1.2

  string_decoder@1.3.0:
    dependencies:
      safe-buffer: 5.2.1

  strip-ansi@6.0.1:
    dependencies:
      ansi-regex: 5.0.1

  strip-ansi@7.1.0:
    dependencies:
      ansi-regex: 6.1.0

  strip-bom@4.0.0: {}

  strip-final-newline@2.0.0: {}

  strip-final-newline@3.0.0: {}

  strip-indent@3.0.0:
    dependencies:
      min-indent: 1.0.1

  strip-indent@4.0.0:
    dependencies:
      min-indent: 1.0.1

  strip-json-comments@2.0.1: {}

  strip-json-comments@3.1.1: {}

  strip-literal@3.0.0:
    dependencies:
      js-tokens: 9.0.1

  supports-color@10.2.2: {}

  supports-color@5.5.0:
    dependencies:
      has-flag: 3.0.0

  supports-color@7.2.0:
    dependencies:
      has-flag: 4.0.0

  supports-color@8.1.1:
    dependencies:
      has-flag: 4.0.0

  supports-hyperlinks@2.3.0:
    dependencies:
      has-flag: 4.0.0
      supports-color: 7.2.0

  supports-hyperlinks@3.2.0:
    dependencies:
      has-flag: 4.0.0
      supports-color: 7.2.0

  supports-preserve-symlinks-flag@1.0.0: {}

  synckit@0.11.11:
    dependencies:
      '@pkgr/core': 0.2.9

  tapable@2.2.1: {}

  tar-fs@2.1.2:
    dependencies:
      chownr: 1.1.4
      mkdirp-classic: 0.5.3
      pump: 3.0.2
      tar-stream: 2.2.0

  tar-stream@2.2.0:
    dependencies:
      bl: 4.1.0
      end-of-stream: 1.4.4
      fs-constants: 1.0.0
      inherits: 2.0.4
      readable-stream: 3.6.2

  tar-stream@3.1.6:
    dependencies:
      b4a: 1.6.4
      fast-fifo: 1.3.2
      streamx: 2.15.1

  tar@6.1.14:
    dependencies:
      chownr: 2.0.0
      fs-minipass: 2.1.0
      minipass: 5.0.0
      minizlib: 2.1.2
      mkdirp: 1.0.4
      yallist: 4.0.0

  tarn@3.0.2: {}

  tedious@18.2.1:
    dependencies:
      '@azure/identity': 4.3.0
      '@azure/keyvault-keys': 4.6.0
      '@js-joda/core': 5.6.3
      '@types/node': 20.19.25
      bl: 6.0.12
      iconv-lite: 0.6.3
      js-md4: 0.3.2
      native-duplexpair: 1.0.0
      sprintf-js: 1.1.3
    transitivePeerDependencies:
      - supports-color

  temp-dir@2.0.0: {}

  temp@0.4.0: {}

  temporal-polyfill@0.3.0:
    dependencies:
      temporal-spec: 0.3.0

  temporal-spec@0.3.0: {}

  tempy@1.0.1:
    dependencies:
      del: 6.1.1
      is-stream: 2.0.1
      temp-dir: 2.0.0
      type-fest: 0.16.0
      unique-string: 2.0.0

  tempy@3.0.0:
    dependencies:
      is-stream: 3.0.0
      temp-dir: 2.0.0
      type-fest: 2.19.0
      unique-string: 3.0.0

  terminal-link@4.0.0:
    dependencies:
      ansi-escapes: 7.0.0
      supports-hyperlinks: 3.2.0

  terser-webpack-plugin@5.3.10(@swc/core@1.11.5)(esbuild@0.25.5)(webpack@5.92.1(@swc/core@1.11.5)(esbuild@0.25.5)):
    dependencies:
      '@jridgewell/trace-mapping': 0.3.30
      jest-worker: 27.5.1
      schema-utils: 3.3.0
      serialize-javascript: 6.0.1
      terser: 5.27.0
      webpack: 5.92.1(@swc/core@1.11.5)(esbuild@0.25.5)
    optionalDependencies:
      '@swc/core': 1.11.5
      esbuild: 0.25.5

  terser@5.27.0:
    dependencies:
      '@jridgewell/source-map': 0.3.5
      acorn: 8.14.1
      commander: 2.20.3
      source-map-support: 0.5.21

  test-exclude@6.0.0:
    dependencies:
      '@istanbuljs/schema': 0.1.3
      glob: 7.2.3
      minimatch: 3.1.2

  test-exclude@7.0.1:
    dependencies:
      '@istanbuljs/schema': 0.1.3
      glob: 10.4.5
      minimatch: 9.0.5

  thingies@1.21.0(tslib@2.8.1):
    dependencies:
      tslib: 2.8.1

  through2@4.0.2:
    dependencies:
      readable-stream: 3.6.2

  timeout-signal@2.0.0: {}

  tinybench@2.9.0: {}

  tinyexec@0.3.2: {}

  tinyglobby@0.2.12:
    dependencies:
      fdir: 6.4.3(picomatch@4.0.2)
      picomatch: 4.0.2

  tinyglobby@0.2.14:
    dependencies:
      fdir: 6.4.4(picomatch@4.0.2)
      picomatch: 4.0.2

  tinypool@1.1.1: {}

  tinyrainbow@2.0.0: {}

  tinyspy@4.0.3: {}

  tmp@0.0.33:
    dependencies:
      os-tmpdir: 1.0.2

  tmp@0.2.3: {}

  tmpl@1.0.5: {}

  to-fast-properties@2.0.0: {}

  to-regex-range@5.0.1:
    dependencies:
      is-number: 7.0.0

  toidentifier@1.0.1: {}

  tr46@0.0.3: {}

  tr46@5.1.1:
    dependencies:
      punycode: 2.3.1

  tree-dump@1.0.3(tslib@2.8.1):
    dependencies:
      tslib: 2.8.1

  treeify@1.1.0: {}

  trim-newlines@3.0.1: {}

  ts-api-utils@1.3.0(typescript@5.4.5):
    dependencies:
      typescript: 5.4.5

  ts-api-utils@2.0.1(typescript@5.4.5):
    dependencies:
      typescript: 5.4.5

  ts-node@10.9.2(@swc/core@1.11.5)(@types/node@20.19.25)(typescript@5.4.5):
    dependencies:
      '@cspotcode/source-map-support': 0.8.1
      '@tsconfig/node10': 1.0.9
      '@tsconfig/node12': 1.0.11
      '@tsconfig/node14': 1.0.3
      '@tsconfig/node16': 1.0.3
      '@types/node': 20.19.25
      acorn: 8.14.1
      acorn-walk: 8.3.2
      arg: 4.1.3
      create-require: 1.1.1
      diff: 4.0.2
      make-error: 1.3.6
      typescript: 5.4.5
      v8-compile-cache-lib: 3.0.1
      yn: 3.1.1
    optionalDependencies:
      '@swc/core': 1.11.5

  ts-pattern@5.6.2: {}

  ts-toolbelt@9.6.0: {}

  tsd@0.31.2:
    dependencies:
      '@tsd/typescript': 5.4.3
      eslint-formatter-pretty: 4.1.0
      globby: 11.1.0
      jest-diff: 29.7.0
      meow: 9.0.0
      path-exists: 4.0.0
      read-pkg-up: 7.0.1

  tslib@2.6.3: {}

  tslib@2.8.1: {}

  tsx@4.19.3:
    dependencies:
      esbuild: 0.25.5
      get-tsconfig: 4.10.0
    optionalDependencies:
      fsevents: 2.3.3

  tunnel-agent@0.6.0:
    dependencies:
      safe-buffer: 5.2.1

  turbo-darwin-64@2.5.6:
    optional: true

  turbo-darwin-arm64@2.5.6:
    optional: true

  turbo-linux-64@2.5.6:
    optional: true

  turbo-linux-arm64@2.5.6:
    optional: true

  turbo-windows-64@2.5.6:
    optional: true

  turbo-windows-arm64@2.5.6:
    optional: true

  turbo@2.5.6:
    optionalDependencies:
      turbo-darwin-64: 2.5.6
      turbo-darwin-arm64: 2.5.6
      turbo-linux-64: 2.5.6
      turbo-linux-arm64: 2.5.6
      turbo-windows-64: 2.5.6
      turbo-windows-arm64: 2.5.6

  type-check@0.4.0:
    dependencies:
      prelude-ls: 1.2.1

  type-detect@4.0.8: {}

  type-fest@0.16.0: {}

  type-fest@0.18.1: {}

  type-fest@0.21.3: {}

  type-fest@0.6.0: {}

  type-fest@0.7.1: {}

  type-fest@0.8.1: {}

  type-fest@1.4.0: {}

  type-fest@2.19.0: {}

  type-fest@4.41.0: {}

  type-is@2.0.1:
    dependencies:
      content-type: 1.0.5
      media-typer: 1.1.0
      mime-types: 3.0.1

  typescript@5.4.5: {}

  typescript@5.8.2: {}

  ufo@1.5.4: {}

  ufo@1.6.1: {}

  ulid@3.0.0: {}

  undici-types@5.26.5: {}

  undici-types@6.21.0: {}

  undici-types@7.10.0: {}

  undici@5.28.5:
    dependencies:
      '@fastify/busboy': 2.1.1

  undici@7.14.0: {}

  undici@7.4.0: {}

  unenv@2.0.0-rc.14:
    dependencies:
      defu: 6.1.4
      exsolve: 1.0.7
      ohash: 2.0.11
      pathe: 2.0.3
      ufo: 1.5.4

  unenv@2.0.0-rc.21:
    dependencies:
      defu: 6.1.4
      exsolve: 1.0.7
      ohash: 2.0.11
      pathe: 2.0.3
      ufo: 1.6.1

  unicorn-magic@0.1.0: {}

  unique-filename@1.1.1:
    dependencies:
      unique-slug: 2.0.2
    optional: true

  unique-slug@2.0.2:
    dependencies:
      imurmurhash: 0.1.4
    optional: true

  unique-string@2.0.0:
    dependencies:
      crypto-random-string: 2.0.0

  unique-string@3.0.0:
    dependencies:
      crypto-random-string: 4.0.0

  universal-user-agent@7.0.2: {}

  universalify@2.0.1: {}

  unpipe@1.0.0: {}

  update-browserslist-db@1.0.13(browserslist@4.22.2):
    dependencies:
      browserslist: 4.22.2
      escalade: 3.1.1
      picocolors: 1.1.1

  uri-js@4.4.1:
    dependencies:
      punycode: 2.3.1

  util-deprecate@1.0.2: {}

  uuid@11.1.0: {}

  uuid@8.3.2: {}

  uuid@9.0.1: {}

  v8-compile-cache-lib@3.0.1: {}

  v8-to-istanbul@9.0.1:
    dependencies:
      '@jridgewell/trace-mapping': 0.3.30
      '@types/istanbul-lib-coverage': 2.0.4
      convert-source-map: 1.9.0

  valibot@1.1.0(typescript@5.4.5):
    optionalDependencies:
      typescript: 5.4.5

  validate-npm-package-license@3.0.4:
    dependencies:
      spdx-correct: 3.1.1
      spdx-expression-parse: 3.0.1

  vary@1.1.2: {}

  verror@1.10.1:
    dependencies:
      assert-plus: 1.0.0
      core-util-is: 1.0.2
      extsprintf: 1.4.1

  vite-node@3.2.4(@types/node@20.19.25)(jiti@2.4.2)(terser@5.27.0)(tsx@4.19.3)(yaml@2.7.0):
    dependencies:
      cac: 6.7.14
      debug: 4.4.1
      es-module-lexer: 1.7.0
      pathe: 2.0.3
      vite: 6.2.2(@types/node@20.19.25)(jiti@2.4.2)(terser@5.27.0)(tsx@4.19.3)(yaml@2.7.0)
    transitivePeerDependencies:
      - '@types/node'
      - jiti
      - less
      - lightningcss
      - sass
      - sass-embedded
      - stylus
      - sugarss
      - supports-color
      - terser
      - tsx
      - yaml

  vite-node@3.2.4(@types/node@24.3.0)(jiti@2.4.2)(terser@5.27.0)(tsx@4.19.3)(yaml@2.7.0):
    dependencies:
      cac: 6.7.14
      debug: 4.4.1
      es-module-lexer: 1.7.0
      pathe: 2.0.3
      vite: 6.2.2(@types/node@24.3.0)(jiti@2.4.2)(terser@5.27.0)(tsx@4.19.3)(yaml@2.7.0)
    transitivePeerDependencies:
      - '@types/node'
      - jiti
      - less
      - lightningcss
      - sass
      - sass-embedded
      - stylus
      - sugarss
      - supports-color
      - terser
      - tsx
      - yaml

  vite@6.2.2(@types/node@20.19.25)(jiti@2.4.2)(terser@5.27.0)(tsx@4.19.3)(yaml@2.7.0):
    dependencies:
      esbuild: 0.25.5
      postcss: 8.5.3
      rollup: 4.36.0
    optionalDependencies:
      '@types/node': 20.19.25
      fsevents: 2.3.3
      jiti: 2.4.2
      terser: 5.27.0
      tsx: 4.19.3
      yaml: 2.7.0

  vite@6.2.2(@types/node@24.3.0)(jiti@2.4.2)(terser@5.27.0)(tsx@4.19.3)(yaml@2.7.0):
    dependencies:
      esbuild: 0.25.5
      postcss: 8.5.3
      rollup: 4.36.0
    optionalDependencies:
      '@types/node': 24.3.0
      fsevents: 2.3.3
      jiti: 2.4.2
      terser: 5.27.0
      tsx: 4.19.3
      yaml: 2.7.0

  vitest@3.2.4(@types/debug@4.1.12)(@types/node@20.19.25)(jiti@2.4.2)(terser@5.27.0)(tsx@4.19.3)(yaml@2.7.0):
    dependencies:
      '@types/chai': 5.2.2
      '@vitest/expect': 3.2.4
      '@vitest/mocker': 3.2.4(vite@6.2.2(@types/node@20.19.25)(jiti@2.4.2)(terser@5.27.0)(tsx@4.19.3)(yaml@2.7.0))
      '@vitest/pretty-format': 3.2.4
      '@vitest/runner': 3.2.4
      '@vitest/snapshot': 3.2.4
      '@vitest/spy': 3.2.4
      '@vitest/utils': 3.2.4
      chai: 5.2.0
      debug: 4.4.1
      expect-type: 1.2.2
      magic-string: 0.30.17
      pathe: 2.0.3
      picomatch: 4.0.2
      std-env: 3.9.0
      tinybench: 2.9.0
      tinyexec: 0.3.2
      tinyglobby: 0.2.14
      tinypool: 1.1.1
      tinyrainbow: 2.0.0
      vite: 6.2.2(@types/node@20.19.25)(jiti@2.4.2)(terser@5.27.0)(tsx@4.19.3)(yaml@2.7.0)
      vite-node: 3.2.4(@types/node@20.19.25)(jiti@2.4.2)(terser@5.27.0)(tsx@4.19.3)(yaml@2.7.0)
      why-is-node-running: 2.3.0
    optionalDependencies:
      '@types/debug': 4.1.12
      '@types/node': 20.19.25
    transitivePeerDependencies:
      - jiti
      - less
      - lightningcss
      - msw
      - sass
      - sass-embedded
      - stylus
      - sugarss
      - supports-color
      - terser
      - tsx
      - yaml

  vitest@3.2.4(@types/debug@4.1.12)(@types/node@24.3.0)(jiti@2.4.2)(terser@5.27.0)(tsx@4.19.3)(yaml@2.7.0):
    dependencies:
      '@types/chai': 5.2.2
      '@vitest/expect': 3.2.4
      '@vitest/mocker': 3.2.4(vite@6.2.2(@types/node@24.3.0)(jiti@2.4.2)(terser@5.27.0)(tsx@4.19.3)(yaml@2.7.0))
      '@vitest/pretty-format': 3.2.4
      '@vitest/runner': 3.2.4
      '@vitest/snapshot': 3.2.4
      '@vitest/spy': 3.2.4
      '@vitest/utils': 3.2.4
      chai: 5.2.0
      debug: 4.4.1
      expect-type: 1.2.2
      magic-string: 0.30.17
      pathe: 2.0.3
      picomatch: 4.0.2
      std-env: 3.9.0
      tinybench: 2.9.0
      tinyexec: 0.3.2
      tinyglobby: 0.2.14
      tinypool: 1.1.1
      tinyrainbow: 2.0.0
      vite: 6.2.2(@types/node@24.3.0)(jiti@2.4.2)(terser@5.27.0)(tsx@4.19.3)(yaml@2.7.0)
      vite-node: 3.2.4(@types/node@24.3.0)(jiti@2.4.2)(terser@5.27.0)(tsx@4.19.3)(yaml@2.7.0)
      why-is-node-running: 2.3.0
    optionalDependencies:
      '@types/debug': 4.1.12
      '@types/node': 24.3.0
    transitivePeerDependencies:
      - jiti
      - less
      - lightningcss
      - msw
      - sass
      - sass-embedded
      - stylus
      - sugarss
      - supports-color
      - terser
      - tsx
      - yaml

  walker@1.0.8:
    dependencies:
      makeerror: 1.0.12

  watchpack@2.4.1:
    dependencies:
      glob-to-regexp: 0.4.1
      graceful-fs: 4.2.11

  web-streams-polyfill@3.2.1: {}

  webidl-conversions@3.0.1: {}

  webidl-conversions@7.0.0: {}

  webpack-sources@3.2.3: {}

  webpack@5.92.1(@swc/core@1.11.5)(esbuild@0.25.5):
    dependencies:
      '@types/eslint-scope': 3.7.4
      '@types/estree': 1.0.5
      '@webassemblyjs/ast': 1.12.1
      '@webassemblyjs/wasm-edit': 1.12.1
      '@webassemblyjs/wasm-parser': 1.12.1
      acorn: 8.11.3
      acorn-import-attributes: 1.9.5(acorn@8.11.3)
      browserslist: 4.22.2
      chrome-trace-event: 1.0.3
      enhanced-resolve: 5.17.0
      es-module-lexer: 1.2.1
      eslint-scope: 5.1.1
      events: 3.3.0
      glob-to-regexp: 0.4.1
      graceful-fs: 4.2.11
      json-parse-even-better-errors: 2.3.1
      loader-runner: 4.3.0
      mime-types: 2.1.35
      neo-async: 2.6.2
      schema-utils: 3.3.0
      tapable: 2.2.1
      terser-webpack-plugin: 5.3.10(@swc/core@1.11.5)(esbuild@0.25.5)(webpack@5.92.1(@swc/core@1.11.5)(esbuild@0.25.5))
      watchpack: 2.4.1
      webpack-sources: 3.2.3
    transitivePeerDependencies:
      - '@swc/core'
      - esbuild
      - uglify-js

  whatwg-url@14.2.0:
    dependencies:
      tr46: 5.1.1
      webidl-conversions: 7.0.0

  whatwg-url@5.0.0:
    dependencies:
      tr46: 0.0.3
      webidl-conversions: 3.0.1

  which@1.3.1:
    dependencies:
      isexe: 2.0.0

  which@2.0.2:
    dependencies:
      isexe: 2.0.0

  why-is-node-running@2.3.0:
    dependencies:
      siginfo: 2.0.0
      stackback: 0.0.2

  wide-align@1.1.5:
    dependencies:
      string-width: 4.2.3
    optional: true

  word-wrap@1.2.5: {}

  workerd@1.20250718.0:
    optionalDependencies:
      '@cloudflare/workerd-darwin-64': 1.20250718.0
      '@cloudflare/workerd-darwin-arm64': 1.20250718.0
      '@cloudflare/workerd-linux-64': 1.20250718.0
      '@cloudflare/workerd-linux-arm64': 1.20250718.0
      '@cloudflare/workerd-windows-64': 1.20250718.0

  workerd@1.20251011.0:
    optionalDependencies:
      '@cloudflare/workerd-darwin-64': 1.20251011.0
      '@cloudflare/workerd-darwin-arm64': 1.20251011.0
      '@cloudflare/workerd-linux-64': 1.20251011.0
      '@cloudflare/workerd-linux-arm64': 1.20251011.0
      '@cloudflare/workerd-windows-64': 1.20251011.0

  wrangler@3.114.15(@cloudflare/workers-types@4.20251117.0):
    dependencies:
      '@cloudflare/kv-asset-handler': 0.3.4
      '@cloudflare/unenv-preset': 2.0.2(unenv@2.0.0-rc.14)(workerd@1.20250718.0)
      '@esbuild-plugins/node-globals-polyfill': 0.2.3(esbuild@0.17.19)
      '@esbuild-plugins/node-modules-polyfill': 0.2.2(esbuild@0.17.19)
      blake3-wasm: 2.1.5
      esbuild: 0.17.19
      miniflare: 3.20250718.2
      path-to-regexp: 6.3.0
      unenv: 2.0.0-rc.14
      workerd: 1.20250718.0
    optionalDependencies:
      '@cloudflare/workers-types': 4.20251117.0
      fsevents: 2.3.3
      sharp: 0.33.5
    transitivePeerDependencies:
      - bufferutil
      - utf-8-validate

  wrangler@4.45.0(@cloudflare/workers-types@4.20251117.0):
    dependencies:
      '@cloudflare/kv-asset-handler': 0.4.0
      '@cloudflare/unenv-preset': 2.7.8(unenv@2.0.0-rc.21)(workerd@1.20251011.0)
      blake3-wasm: 2.1.5
      esbuild: 0.25.4
      miniflare: 4.20251011.1
      path-to-regexp: 6.3.0
      unenv: 2.0.0-rc.21
      workerd: 1.20251011.0
    optionalDependencies:
      '@cloudflare/workers-types': 4.20251117.0
      fsevents: 2.3.3
    transitivePeerDependencies:
      - bufferutil
      - utf-8-validate

  wrap-ansi@6.2.0:
    dependencies:
      ansi-styles: 4.3.0
      string-width: 4.2.3
      strip-ansi: 6.0.1

  wrap-ansi@7.0.0:
    dependencies:
      ansi-styles: 4.3.0
      string-width: 4.2.3
      strip-ansi: 6.0.1

  wrap-ansi@8.1.0:
    dependencies:
      ansi-styles: 6.2.1
      string-width: 5.1.2
      strip-ansi: 7.1.0

  wrap-ansi@9.0.0:
    dependencies:
      ansi-styles: 6.2.1
      string-width: 7.2.0
      strip-ansi: 7.1.0

  wrappy@1.0.2: {}

  write-file-atomic@4.0.2:
    dependencies:
      imurmurhash: 0.1.4
      signal-exit: 3.0.7

  ws@8.18.0: {}

  ws@8.18.3: {}

  xdg-app-paths@8.3.0:
    dependencies:
      xdg-portable: 10.6.0
    optionalDependencies:
      fsevents: 2.3.3

  xdg-portable@10.6.0:
    dependencies:
      os-paths: 7.4.0
    optionalDependencies:
      fsevents: 2.3.3

  xml@1.0.1: {}

  xtend@4.0.2: {}

  y18n@5.0.8: {}

  yallist@3.1.1: {}

  yallist@4.0.0: {}

  yaml-ast-parser@0.0.43: {}

  yaml@2.7.0: {}

  yargs-parser@20.2.9: {}

  yargs-parser@21.1.1: {}

  yargs@16.2.0:
    dependencies:
      cliui: 7.0.4
      escalade: 3.2.0
      get-caller-file: 2.0.5
      require-directory: 2.1.1
      string-width: 4.2.3
      y18n: 5.0.8
      yargs-parser: 20.2.9

  yargs@17.6.0:
    dependencies:
      cliui: 8.0.1
      escalade: 3.2.0
      get-caller-file: 2.0.5
      require-directory: 2.1.1
      string-width: 4.2.3
      y18n: 5.0.8
      yargs-parser: 21.1.1

  yarn@1.22.22: {}

  yn@3.1.1: {}

  yocto-queue@0.1.0: {}

  yocto-queue@1.1.1: {}

  yoctocolors-cjs@2.1.2: {}

  youch-core@0.3.3:
    dependencies:
      '@poppinss/exception': 1.2.2
      error-stack-parser-es: 1.0.5

  youch@3.3.4:
    dependencies:
      cookie: 0.7.2
      mustache: 4.2.0
      stacktracey: 2.1.8

  youch@4.1.0-beta.10:
    dependencies:
      '@poppinss/colors': 4.1.5
      '@poppinss/dumper': 0.6.5
      '@speed-highlight/core': 1.2.12
      cookie: 1.0.2
      youch-core: 0.3.3

  zeptomatch@2.0.2:
    dependencies:
      grammex: 3.1.11

  zip-stream@5.0.1:
    dependencies:
      archiver-utils: 4.0.1
      compress-commons: 5.0.1
      readable-stream: 3.6.2

  zod-to-json-schema@3.24.5(zod@3.24.2):
    dependencies:
      zod: 3.24.2

  zod@3.22.3: {}

  zod@3.24.2: {}

  zod@4.1.3: {}

  zx@8.4.1: {}<|MERGE_RESOLUTION|>--- conflicted
+++ resolved
@@ -10630,11 +10630,7 @@
 
   '@typescript/vfs@1.6.1(typescript@5.4.5)':
     dependencies:
-<<<<<<< HEAD
       debug: 4.4.0(supports-color@10.2.2)
-=======
-      debug: 4.4.0
->>>>>>> 9558e9eb
       typescript: 5.4.5
     transitivePeerDependencies:
       - supports-color
