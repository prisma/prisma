lockfileVersion: '9.0'

settings:
  autoInstallPeers: false
  excludeLinksFromLockfile: false

importers:

  .:
    devDependencies:
      '@eslint-community/eslint-plugin-eslint-comments':
        specifier: 4.4.1
        version: 4.4.1(eslint@9.22.0(jiti@2.4.2))
      '@eslint/eslintrc':
        specifier: 3.3.0
        version: 3.3.0
      '@eslint/js':
        specifier: 9.19.0
        version: 9.19.0
      '@microsoft/api-extractor':
        specifier: 7.52.1
        version: 7.52.1(@types/node@18.19.76)
      '@prisma/engines':
        specifier: workspace:*
        version: link:packages/engines
      '@sindresorhus/slugify':
        specifier: 1.1.2
        version: 1.1.2
      '@size-limit/file':
        specifier: 11.2.0
        version: 11.2.0(size-limit@11.2.0)
      '@slack/webhook':
        specifier: 7.0.5
        version: 7.0.5
      '@types/benchmark':
        specifier: 2.1.5
        version: 2.1.5
      '@types/fs-extra':
        specifier: 11.0.4
        version: 11.0.4
      '@types/graphviz':
        specifier: 0.0.39
        version: 0.0.39
      '@types/jest':
        specifier: 29.5.14
        version: 29.5.14
      '@types/node':
        specifier: 18.19.76
        version: 18.19.76
      '@types/resolve':
        specifier: 1.20.6
        version: 1.20.6
      '@typescript-eslint/eslint-plugin':
        specifier: 7.15.0
        version: 7.15.0(@typescript-eslint/parser@7.15.0(eslint@9.22.0(jiti@2.4.2))(typescript@5.4.5))(eslint@9.22.0(jiti@2.4.2))(typescript@5.4.5)
      '@typescript-eslint/parser':
        specifier: 7.15.0
        version: 7.15.0(eslint@9.22.0(jiti@2.4.2))(typescript@5.4.5)
      '@typescript-eslint/utils':
        specifier: 7.15.0
        version: 7.15.0(eslint@9.22.0(jiti@2.4.2))(typescript@5.4.5)
      arg:
        specifier: 5.0.2
        version: 5.0.2
      batching-toposort:
        specifier: 1.2.0
        version: 1.2.0
      buffer:
        specifier: 6.0.3
        version: 6.0.3
      chokidar:
        specifier: 3.6.0
        version: 3.6.0
      decimal.js-light:
        specifier: 2.5.1
        version: 2.5.1
      dotenv-cli:
        specifier: 8.0.0
        version: 8.0.0
      esbuild:
        specifier: 0.25.1
        version: 0.25.1
      esbuild-register:
        specifier: 3.6.0
        version: 3.6.0(esbuild@0.25.1)
      eslint:
        specifier: 9.22.0
        version: 9.22.0(jiti@2.4.2)
      eslint-config-prettier:
        specifier: 10.1.1
        version: 10.1.1(eslint@9.22.0(jiti@2.4.2))
      eslint-plugin-import-x:
        specifier: 4.6.1
        version: 4.6.1(eslint@9.22.0(jiti@2.4.2))(typescript@5.4.5)
      eslint-plugin-jest:
        specifier: 28.11.0
        version: 28.11.0(@typescript-eslint/eslint-plugin@7.15.0(@typescript-eslint/parser@7.15.0(eslint@9.22.0(jiti@2.4.2))(typescript@5.4.5))(eslint@9.22.0(jiti@2.4.2))(typescript@5.4.5))(eslint@9.22.0(jiti@2.4.2))(jest@29.7.0(@types/node@18.19.76)(ts-node@10.9.2(@swc/core@1.11.5)(@types/node@18.19.76)(typescript@5.4.5)))(typescript@5.4.5)
      eslint-plugin-local-rules:
        specifier: 3.0.2
        version: 3.0.2
      eslint-plugin-prettier:
        specifier: 4.2.1
        version: 4.2.1(eslint-config-prettier@10.1.1(eslint@9.22.0(jiti@2.4.2)))(eslint@9.22.0(jiti@2.4.2))(prettier@2.8.8)
      eslint-plugin-simple-import-sort:
        specifier: 12.1.1
        version: 12.1.1(eslint@9.22.0(jiti@2.4.2))
      execa:
        specifier: 5.1.1
        version: 5.1.1
      format-util:
        specifier: 1.0.5
        version: 1.0.5
      fs-extra:
        specifier: 11.3.0
        version: 11.3.0
      globals:
        specifier: 16.0.0
        version: 16.0.0
      globby:
        specifier: 11.1.0
        version: 11.1.0
      graphviz-mit:
        specifier: 0.0.9
        version: 0.0.9
      husky:
        specifier: 9.1.7
        version: 9.1.7
      is-ci:
        specifier: 4.1.0
        version: 4.1.0
      jest-junit:
        specifier: 16.0.0
        version: 16.0.0
      kleur:
        specifier: 4.1.5
        version: 4.1.5
      lint-staged:
        specifier: 15.4.3
        version: 15.4.3
      p-map:
        specifier: 4.0.0
        version: 4.0.0
      p-reduce:
        specifier: 3.0.0
        version: 3.0.0
      p-retry:
        specifier: 4.6.2
        version: 4.6.2
      prettier:
        specifier: 2.8.8
        version: 2.8.8
      regenerator-runtime:
        specifier: 0.14.1
        version: 0.14.1
      resolve:
        specifier: 1.22.10
        version: 1.22.10
      safe-buffer:
        specifier: 5.2.1
        version: 5.2.1
      semver:
        specifier: 7.7.0
        version: 7.7.0
      size-limit:
        specifier: 11.2.0
        version: 11.2.0
      spdx-exceptions:
        specifier: 2.5.0
        version: 2.5.0
      spdx-license-ids:
        specifier: 3.0.21
        version: 3.0.21
      staged-git-files:
        specifier: 1.3.0
        version: 1.3.0
      ts-node:
        specifier: 10.9.2
        version: 10.9.2(@swc/core@1.11.5)(@types/node@18.19.76)(typescript@5.4.5)
      ts-toolbelt:
        specifier: 9.6.0
        version: 9.6.0
      tsx:
        specifier: 4.19.3
        version: 4.19.3
      typescript:
        specifier: 5.4.5
        version: 5.4.5
      zx:
        specifier: 8.4.1
        version: 8.4.1

  packages/accelerate-contract:
    devDependencies:
      '@prisma/client':
        specifier: workspace:*
        version: link:../client

  packages/adapter-d1:
    dependencies:
      '@cloudflare/workers-types':
        specifier: 4.20250214.0
        version: 4.20250214.0
      '@prisma/driver-adapter-utils':
        specifier: workspace:*
        version: link:../driver-adapter-utils
      ky:
        specifier: 1.7.5
        version: 1.7.5
      miniflare:
        specifier: ^3.20250214.0
        version: 3.20250214.0

  packages/adapter-libsql:
    dependencies:
      '@prisma/driver-adapter-utils':
        specifier: workspace:*
        version: link:../driver-adapter-utils
      async-mutex:
        specifier: 0.5.0
        version: 0.5.0
    devDependencies:
      '@libsql/client':
        specifier: 0.8.0
        version: 0.8.0

  packages/adapter-neon:
    dependencies:
      '@prisma/driver-adapter-utils':
        specifier: workspace:*
        version: link:../driver-adapter-utils
      postgres-array:
        specifier: 3.0.4
        version: 3.0.4
    devDependencies:
      '@neondatabase/serverless':
        specifier: 0.10.2
        version: 0.10.2
      '@swc/core':
        specifier: 1.11.5
        version: 1.11.5
      '@swc/jest':
        specifier: 0.2.37
        version: 0.2.37(@swc/core@1.11.5)
      jest:
        specifier: 29.7.0
        version: 29.7.0(@types/node@22.13.9)(ts-node@10.9.2(@swc/core@1.11.5)(@types/node@22.13.9)(typescript@5.8.2))
      jest-junit:
        specifier: 16.0.0
        version: 16.0.0

  packages/adapter-pg:
    dependencies:
      '@prisma/driver-adapter-utils':
        specifier: workspace:*
        version: link:../driver-adapter-utils
      postgres-array:
        specifier: 3.0.4
        version: 3.0.4
    devDependencies:
      '@swc/core':
        specifier: 1.11.5
        version: 1.11.5
      '@swc/jest':
        specifier: 0.2.37
        version: 0.2.37(@swc/core@1.11.5)
      '@types/pg':
        specifier: 8.11.11
        version: 8.11.11
      jest:
        specifier: 29.7.0
        version: 29.7.0(@types/node@22.13.9)(ts-node@10.9.2(@swc/core@1.11.5)(@types/node@22.13.9)(typescript@5.8.2))
      jest-junit:
        specifier: 16.0.0
        version: 16.0.0
      pg:
        specifier: 8.14.1
        version: 8.14.1

  packages/adapter-pg-worker:
    dependencies:
      '@prisma/driver-adapter-utils':
        specifier: workspace:*
        version: link:../driver-adapter-utils
      postgres-array:
        specifier: 3.0.4
        version: 3.0.4
    devDependencies:
      '@prisma/pg-worker':
        specifier: workspace:*
        version: link:../pg-worker
      '@swc/core':
        specifier: 1.11.5
        version: 1.11.5
      '@swc/jest':
        specifier: 0.2.37
        version: 0.2.37(@swc/core@1.11.5)
      jest:
        specifier: 29.7.0
        version: 29.7.0(@types/node@22.13.9)(ts-node@10.9.2(@swc/core@1.11.5)(@types/node@22.13.9)(typescript@5.8.2))
      jest-junit:
        specifier: 16.0.0
        version: 16.0.0

  packages/adapter-planetscale:
    dependencies:
      '@prisma/driver-adapter-utils':
        specifier: workspace:*
        version: link:../driver-adapter-utils
    devDependencies:
      '@planetscale/database':
        specifier: 1.19.0
        version: 1.19.0
      '@swc/core':
        specifier: 1.11.5
        version: 1.11.5
      '@swc/jest':
        specifier: 0.2.37
        version: 0.2.37(@swc/core@1.11.5)
      jest:
        specifier: 29.7.0
        version: 29.7.0(@types/node@22.13.9)(ts-node@10.9.2(@swc/core@1.11.5)(@types/node@22.13.9)(typescript@5.8.2))
      jest-junit:
        specifier: 16.0.0
        version: 16.0.0
      undici:
        specifier: 7.4.0
        version: 7.4.0

  packages/bundle-size:
    dependencies:
      '@libsql/client':
        specifier: 0.8.0
        version: 0.8.0
      '@neondatabase/serverless':
        specifier: 0.10.2
        version: 0.10.2
      '@planetscale/database':
        specifier: 1.19.0
        version: 1.19.0
      '@prisma/adapter-d1':
        specifier: workspace:*
        version: link:../adapter-d1
      '@prisma/adapter-libsql':
        specifier: workspace:*
        version: link:../adapter-libsql
      '@prisma/adapter-neon':
        specifier: workspace:*
        version: link:../adapter-neon
      '@prisma/adapter-pg':
        specifier: workspace:*
        version: link:../adapter-pg
      '@prisma/adapter-pg-worker':
        specifier: workspace:*
        version: link:../adapter-pg-worker
      '@prisma/adapter-planetscale':
        specifier: workspace:*
        version: link:../adapter-planetscale
      '@prisma/client':
        specifier: workspace:*
        version: link:../client
      '@prisma/pg-worker':
        specifier: workspace:*
        version: link:../pg-worker
      pg:
        specifier: 8.14.1
        version: 8.14.1
      prisma:
        specifier: workspace:*
        version: link:../cli
      wrangler:
        specifier: 3.111.0
        version: 3.111.0(@cloudflare/workers-types@4.20250214.0)

  packages/bundled-js-drivers:
    dependencies:
      '@libsql/client':
        specifier: 0.8.0
        version: 0.8.0
      '@neondatabase/serverless':
        specifier: 0.10.2
        version: 0.10.2
      '@planetscale/database':
        specifier: 1.19.0
        version: 1.19.0
      '@types/pg':
        specifier: 8.11.11
        version: 8.11.11
      pg:
        specifier: 8.14.1
        version: 8.14.1

  packages/cli:
    dependencies:
      '@prisma/config':
        specifier: workspace:*
        version: link:../config
      '@prisma/engines':
        specifier: workspace:*
        version: link:../engines
    optionalDependencies:
      fsevents:
        specifier: 2.3.3
        version: 2.3.3
    devDependencies:
      '@antfu/ni':
        specifier: 0.21.12
        version: 0.21.12
      '@inquirer/prompts':
        specifier: 7.3.3
        version: 7.3.3(@types/node@18.19.76)
      '@libsql/client':
        specifier: 0.8.1
        version: 0.8.1
      '@prisma/adapter-libsql':
        specifier: workspace:*
        version: link:../adapter-libsql
      '@prisma/client':
        specifier: workspace:*
        version: link:../client
      '@prisma/client-generator-registry':
        specifier: workspace:*
        version: link:../client-generator-registry
      '@prisma/debug':
        specifier: workspace:*
        version: link:../debug
      '@prisma/dmmf':
        specifier: workspace:*
        version: link:../dmmf
      '@prisma/fetch-engine':
        specifier: workspace:*
        version: link:../fetch-engine
      '@prisma/generator':
        specifier: workspace:*
        version: link:../generator
      '@prisma/get-platform':
        specifier: workspace:*
        version: link:../get-platform
      '@prisma/internals':
        specifier: workspace:*
        version: link:../internals
      '@prisma/migrate':
        specifier: workspace:*
        version: link:../migrate
      '@prisma/mini-proxy':
        specifier: 0.9.5
        version: 0.9.5
      '@prisma/studio':
        specifier: 0.511.0
        version: 0.511.0
      '@prisma/studio-server':
        specifier: 0.511.0
        version: 0.511.0(@prisma/client@packages+client)(@prisma/internals@packages+internals)(encoding@0.1.13)
      '@swc/core':
        specifier: 1.11.5
        version: 1.11.5
      '@swc/jest':
        specifier: 0.2.37
        version: 0.2.37(@swc/core@1.11.5)
      '@types/debug':
        specifier: 4.1.12
        version: 4.1.12
      '@types/fs-extra':
        specifier: 11.0.4
        version: 11.0.4
      '@types/jest':
        specifier: 29.5.14
        version: 29.5.14
      '@types/node':
        specifier: 18.19.76
        version: 18.19.76
      '@types/rimraf':
        specifier: 4.0.5
        version: 4.0.5
      async-listen:
        specifier: 3.1.0
        version: 3.1.0
      checkpoint-client:
        specifier: 1.1.33
        version: 1.1.33(encoding@0.1.13)
      chokidar:
        specifier: 3.6.0
        version: 3.6.0
      debug:
        specifier: 4.4.0
        version: 4.4.0
      dotenv:
        specifier: 16.4.7
        version: 16.4.7
      env-paths:
        specifier: 2.2.1
        version: 2.2.1
      esbuild:
        specifier: 0.25.1
        version: 0.25.1
      execa:
        specifier: 5.1.1
        version: 5.1.1
      fast-glob:
        specifier: 3.3.3
        version: 3.3.3
      fs-extra:
        specifier: 11.3.0
        version: 11.3.0
      fs-jetpack:
        specifier: 5.1.0
        version: 5.1.0
      get-port:
        specifier: 5.1.1
        version: 5.1.1
      get-tsconfig:
        specifier: 4.10.0
        version: 4.10.0
      global-dirs:
        specifier: 4.0.0
        version: 4.0.0
      jest:
        specifier: 29.7.0
        version: 29.7.0(@types/node@18.19.76)(ts-node@10.9.2(@swc/core@1.11.5)(@types/node@18.19.76)(typescript@5.4.5))
      jest-junit:
        specifier: 16.0.0
        version: 16.0.0
      kleur:
        specifier: 4.1.5
        version: 4.1.5
      line-replace:
        specifier: 2.0.1
        version: 2.0.1
      log-update:
        specifier: 6.1.0
        version: 6.1.0
      node-fetch:
        specifier: 3.3.2
        version: 3.3.2
      npm-packlist:
        specifier: 5.1.3
        version: 5.1.3
      open:
        specifier: 7.4.2
        version: 7.4.2
      ora:
        specifier: 8.2.0
        version: 8.2.0
      pkg-up:
        specifier: 3.1.0
        version: 3.1.0
      resolve-pkg:
        specifier: 2.0.0
        version: 2.0.0
      rimraf:
        specifier: 6.0.1
        version: 6.0.1
      strip-ansi:
        specifier: 6.0.1
        version: 6.0.1
      ts-pattern:
        specifier: 5.6.2
        version: 5.6.2
      typescript:
        specifier: 5.4.5
        version: 5.4.5
      xdg-app-paths:
        specifier: 8.3.0
        version: 8.3.0
      zx:
        specifier: 8.4.1
        version: 8.4.1

  packages/client:
    devDependencies:
      '@cloudflare/workers-types':
        specifier: 4.20250214.0
        version: 4.20250214.0
      '@codspeed/benchmark.js-plugin':
        specifier: 4.0.0
        version: 4.0.0(benchmark@2.1.4)
      '@faker-js/faker':
        specifier: 9.6.0
        version: 9.6.0
      '@fast-check/jest':
        specifier: 2.0.3
        version: 2.0.3(@jest/expect@29.7.0)(@jest/globals@29.7.0)
      '@inquirer/prompts':
        specifier: 7.3.3
        version: 7.3.3(@types/node@18.19.76)
      '@jest/create-cache-key-function':
        specifier: 29.7.0
        version: 29.7.0
      '@jest/globals':
        specifier: 29.7.0
        version: 29.7.0
      '@jest/test-sequencer':
        specifier: 29.7.0
        version: 29.7.0
      '@libsql/client':
        specifier: 0.8.0
        version: 0.8.0
      '@neondatabase/serverless':
        specifier: 0.10.2
        version: 0.10.2
      '@opentelemetry/api':
        specifier: 1.9.0
        version: 1.9.0
      '@opentelemetry/context-async-hooks':
        specifier: 2.0.0
        version: 2.0.0(@opentelemetry/api@1.9.0)
      '@opentelemetry/instrumentation':
        specifier: 0.57.2
        version: 0.57.2(@opentelemetry/api@1.9.0)
      '@opentelemetry/resources':
        specifier: 1.30.1
        version: 1.30.1(@opentelemetry/api@1.9.0)
      '@opentelemetry/sdk-trace-base':
        specifier: 1.30.1
        version: 1.30.1(@opentelemetry/api@1.9.0)
      '@opentelemetry/semantic-conventions':
        specifier: 1.30.0
        version: 1.30.0
      '@planetscale/database':
        specifier: 1.19.0
        version: 1.19.0
      '@prisma/adapter-d1':
        specifier: workspace:*
        version: link:../adapter-d1
      '@prisma/adapter-libsql':
        specifier: workspace:*
        version: link:../adapter-libsql
      '@prisma/adapter-neon':
        specifier: workspace:*
        version: link:../adapter-neon
      '@prisma/adapter-pg':
        specifier: workspace:*
        version: link:../adapter-pg
      '@prisma/adapter-pg-worker':
        specifier: workspace:*
        version: link:../adapter-pg-worker
      '@prisma/adapter-planetscale':
        specifier: workspace:*
        version: link:../adapter-planetscale
      '@prisma/client-common':
        specifier: workspace:*
        version: link:../client-common
      '@prisma/client-engine-runtime':
        specifier: workspace:*
        version: link:../client-engine-runtime
      '@prisma/client-generator-js':
        specifier: workspace:*
        version: link:../client-generator-js
      '@prisma/client-generator-ts':
        specifier: workspace:*
        version: link:../client-generator-ts
      '@prisma/config':
        specifier: workspace:*
        version: link:../config
      '@prisma/debug':
        specifier: workspace:*
        version: link:../debug
      '@prisma/dmmf':
        specifier: workspace:*
        version: link:../dmmf
      '@prisma/driver-adapter-utils':
        specifier: workspace:*
        version: link:../driver-adapter-utils
      '@prisma/engines':
        specifier: workspace:*
        version: link:../engines
      '@prisma/engines-version':
        specifier: 6.6.0-45.fbda4d61f6cc9c7361b803e72f3a0ffeb87db447
        version: 6.6.0-45.fbda4d61f6cc9c7361b803e72f3a0ffeb87db447
      '@prisma/fetch-engine':
        specifier: workspace:*
        version: link:../fetch-engine
      '@prisma/generator':
        specifier: workspace:*
        version: link:../generator
      '@prisma/generator-helper':
        specifier: workspace:*
        version: link:../generator-helper
      '@prisma/get-platform':
        specifier: workspace:*
        version: link:../get-platform
      '@prisma/instrumentation':
        specifier: workspace:*
        version: link:../instrumentation
      '@prisma/internals':
        specifier: workspace:*
        version: link:../internals
      '@prisma/migrate':
        specifier: workspace:*
        version: link:../migrate
      '@prisma/mini-proxy':
        specifier: 0.9.5
        version: 0.9.5
      '@prisma/pg-worker':
        specifier: workspace:*
        version: link:../pg-worker
      '@prisma/query-compiler-wasm':
        specifier: 6.6.0-45.fbda4d61f6cc9c7361b803e72f3a0ffeb87db447
        version: 6.6.0-45.fbda4d61f6cc9c7361b803e72f3a0ffeb87db447
      '@prisma/query-engine-wasm':
        specifier: 6.6.0-45.fbda4d61f6cc9c7361b803e72f3a0ffeb87db447
        version: 6.6.0-45.fbda4d61f6cc9c7361b803e72f3a0ffeb87db447
      '@prisma/ts-builders':
        specifier: workspace:*
        version: link:../ts-builders
      '@snaplet/copycat':
        specifier: 6.0.0
        version: 6.0.0
      '@swc-node/register':
        specifier: 1.10.9
        version: 1.10.9(@swc/core@1.11.5)(@swc/types@0.1.19)(typescript@5.4.5)
      '@swc/core':
        specifier: 1.11.5
        version: 1.11.5
      '@swc/jest':
        specifier: 0.2.37
        version: 0.2.37(@swc/core@1.11.5)
      '@timsuchanek/copy':
        specifier: 1.4.5
        version: 1.4.5
      '@types/debug':
        specifier: 4.1.12
        version: 4.1.12
      '@types/fs-extra':
        specifier: 11.0.4
        version: 11.0.4
      '@types/jest':
        specifier: 29.5.14
        version: 29.5.14
      '@types/js-levenshtein':
        specifier: 1.1.3
        version: 1.1.3
      '@types/mssql':
        specifier: 9.1.5
        version: 9.1.5
      '@types/node':
        specifier: 18.19.76
        version: 18.19.76
      '@types/pg':
        specifier: 8.11.11
        version: 8.11.11
      arg:
        specifier: 5.0.2
        version: 5.0.2
      benchmark:
        specifier: 2.1.4
        version: 2.1.4
      decimal.js:
        specifier: 10.5.0
        version: 10.5.0
      esbuild:
        specifier: 0.25.1
        version: 0.25.1
      execa:
        specifier: 5.1.1
        version: 5.1.1
      expect-type:
        specifier: 1.2.0
        version: 1.2.0
      fs-extra:
        specifier: 11.3.0
        version: 11.3.0
      get-stream:
        specifier: 6.0.1
        version: 6.0.1
      globby:
        specifier: 11.1.0
        version: 11.1.0
      indent-string:
        specifier: 4.0.0
        version: 4.0.0
      jest:
        specifier: 29.7.0
        version: 29.7.0(@types/node@18.19.76)(ts-node@10.9.2(@swc/core@1.11.5)(@types/node@18.19.76)(typescript@5.4.5))
      jest-extended:
        specifier: 4.0.2
        version: 4.0.2(jest@29.7.0(@types/node@18.19.76)(ts-node@10.9.2(@swc/core@1.11.5)(@types/node@18.19.76)(typescript@5.4.5)))
      jest-junit:
        specifier: 16.0.0
        version: 16.0.0
      jest-serializer-ansi-escapes:
        specifier: 4.0.0
        version: 4.0.0
      jest-snapshot:
        specifier: 29.7.0
        version: 29.7.0
      js-levenshtein:
        specifier: 1.1.6
        version: 1.1.6
      kleur:
        specifier: 4.1.5
        version: 4.1.5
      klona:
        specifier: 2.0.6
        version: 2.0.6
      mariadb:
        specifier: 3.4.0
        version: 3.4.0
      memfs:
        specifier: 4.17.0
        version: 4.17.0
      mssql:
        specifier: 11.0.1
        version: 11.0.1
      new-github-issue-url:
        specifier: 0.2.1
        version: 0.2.1
      node-fetch:
        specifier: 3.3.2
        version: 3.3.2
      p-retry:
        specifier: 4.6.2
        version: 4.6.2
      pg:
        specifier: 8.14.1
        version: 8.14.1
      resolve:
        specifier: 1.22.10
        version: 1.22.10
      rimraf:
        specifier: 6.0.1
        version: 6.0.1
      simple-statistics:
        specifier: 7.8.8
        version: 7.8.8
      sort-keys:
        specifier: 5.1.0
        version: 5.1.0
      source-map-support:
        specifier: 0.5.21
        version: 0.5.21
      sql-template-tag:
        specifier: 5.2.1
        version: 5.2.1
      stacktrace-parser:
        specifier: 0.1.11
        version: 0.1.11
      strip-ansi:
        specifier: 6.0.1
        version: 6.0.1
      strip-indent:
        specifier: 4.0.0
        version: 4.0.0
      ts-node:
        specifier: 10.9.2
        version: 10.9.2(@swc/core@1.11.5)(@types/node@18.19.76)(typescript@5.4.5)
      ts-pattern:
        specifier: 5.6.2
        version: 5.6.2
      tsd:
        specifier: 0.31.2
        version: 0.31.2
      typescript:
        specifier: 5.4.5
        version: 5.4.5
      undici:
        specifier: 7.4.0
        version: 7.4.0
      wrangler:
        specifier: 3.111.0
        version: 3.111.0(@cloudflare/workers-types@4.20250214.0)
      zx:
        specifier: 8.4.1
        version: 8.4.1

  packages/client-common:
    dependencies:
      '@prisma/dmmf':
        specifier: workspace:*
        version: link:../dmmf
      '@prisma/driver-adapter-utils':
        specifier: workspace:*
        version: link:../driver-adapter-utils
      '@prisma/generator':
        specifier: workspace:*
        version: link:../generator
      '@prisma/internals':
        specifier: workspace:*
        version: link:../internals
    devDependencies:
      vitest:
        specifier: 3.0.9
        version: 3.0.9(@types/debug@4.1.12)(@types/node@22.13.9)(jiti@2.4.2)(terser@5.27.0)(tsx@4.19.3)(yaml@2.7.0)

  packages/client-engine-runtime:
    dependencies:
      '@bugsnag/cuid':
        specifier: 3.2.1
        version: 3.2.1
      '@paralleldrive/cuid2':
        specifier: 2.2.2
        version: 2.2.2
      '@prisma/debug':
        specifier: workspace:*
        version: link:../debug
      '@prisma/driver-adapter-utils':
        specifier: workspace:*
        version: link:../driver-adapter-utils
      nanoid:
        specifier: 5.1.5
        version: 5.1.5
      ulid:
        specifier: 3.0.0
        version: 3.0.0
      uuid:
        specifier: 11.1.0
        version: 11.1.0
    devDependencies:
      '@types/jest':
        specifier: 29.5.14
        version: 29.5.14
      '@types/node':
        specifier: 18.19.76
        version: 18.19.76
      jest:
        specifier: 29.7.0
        version: 29.7.0(@types/node@18.19.76)(ts-node@10.9.2(@swc/core@1.11.5)(@types/node@18.19.76)(typescript@5.8.2))
      jest-junit:
        specifier: 16.0.0
        version: 16.0.0

  packages/client-generator-js:
    dependencies:
      '@antfu/ni':
        specifier: 0.21.12
        version: 0.21.12
      '@prisma/client-common':
        specifier: workspace:*
        version: link:../client-common
      '@prisma/debug':
        specifier: workspace:*
        version: link:../debug
      '@prisma/dmmf':
        specifier: workspace:*
        version: link:../dmmf
      '@prisma/engines-version':
        specifier: 6.6.0-45.fbda4d61f6cc9c7361b803e72f3a0ffeb87db447
        version: 6.6.0-45.fbda4d61f6cc9c7361b803e72f3a0ffeb87db447
      '@prisma/fetch-engine':
        specifier: workspace:*
        version: link:../fetch-engine
      '@prisma/generator':
        specifier: workspace:*
        version: link:../generator
      '@prisma/get-platform':
        specifier: workspace:*
        version: link:../get-platform
      '@prisma/internals':
        specifier: workspace:*
        version: link:../internals
      '@prisma/ts-builders':
        specifier: workspace:*
        version: link:../ts-builders
      ci-info:
        specifier: 4.2.0
        version: 4.2.0
      env-paths:
        specifier: 2.2.1
        version: 2.2.1
      indent-string:
        specifier: 4.0.0
        version: 4.0.0
      klona:
        specifier: 2.0.6
        version: 2.0.6
      pkg-up:
        specifier: 3.1.0
        version: 3.1.0
      pluralize:
        specifier: 8.0.0
        version: 8.0.0
      ts-pattern:
        specifier: 5.6.2
        version: 5.6.2
    devDependencies:
      '@types/pluralize':
        specifier: 0.0.33
        version: 0.0.33
      strip-ansi:
        specifier: 7.1.0
        version: 7.1.0
      vitest:
        specifier: 3.0.9
        version: 3.0.9(@types/debug@4.1.12)(@types/node@22.13.9)(jiti@2.4.2)(terser@5.27.0)(tsx@4.19.3)(yaml@2.7.0)

  packages/client-generator-registry:
    dependencies:
      '@prisma/client-generator-js':
        specifier: workspace:*
        version: link:../client-generator-js
      '@prisma/client-generator-ts':
        specifier: workspace:*
        version: link:../client-generator-ts
      '@prisma/generator':
        specifier: workspace:*
        version: link:../generator
      '@prisma/internals':
        specifier: workspace:*
        version: link:../internals
    devDependencies:
      vitest:
        specifier: 3.0.9
        version: 3.0.9(@types/debug@4.1.12)(@types/node@22.13.9)(jiti@2.4.2)(terser@5.27.0)(tsx@4.19.3)(yaml@2.7.0)

  packages/client-generator-ts:
    dependencies:
      '@antfu/ni':
        specifier: 0.21.12
        version: 0.21.12
      '@prisma/client-common':
        specifier: workspace:*
        version: link:../client-common
      '@prisma/debug':
        specifier: workspace:*
        version: link:../debug
      '@prisma/dmmf':
        specifier: workspace:*
        version: link:../dmmf
      '@prisma/engines-version':
        specifier: 6.6.0-45.fbda4d61f6cc9c7361b803e72f3a0ffeb87db447
        version: 6.6.0-45.fbda4d61f6cc9c7361b803e72f3a0ffeb87db447
      '@prisma/fetch-engine':
        specifier: workspace:*
        version: link:../fetch-engine
      '@prisma/generator':
        specifier: workspace:*
        version: link:../generator
      '@prisma/get-platform':
        specifier: workspace:*
        version: link:../get-platform
      '@prisma/internals':
        specifier: workspace:*
        version: link:../internals
      '@prisma/ts-builders':
        specifier: workspace:*
        version: link:../ts-builders
      ci-info:
        specifier: 4.2.0
        version: 4.2.0
      env-paths:
        specifier: 2.2.1
        version: 2.2.1
      fast-glob:
        specifier: 3.3.3
        version: 3.3.3
      indent-string:
        specifier: 4.0.0
        version: 4.0.0
      klona:
        specifier: 2.0.6
        version: 2.0.6
      pkg-up:
        specifier: 3.1.0
        version: 3.1.0
      pluralize:
        specifier: 8.0.0
        version: 8.0.0
      ts-pattern:
        specifier: 5.6.2
        version: 5.6.2
    devDependencies:
      '@types/pluralize':
        specifier: 0.0.33
        version: 0.0.33
      strip-ansi:
        specifier: 7.1.0
        version: 7.1.0
      vitest:
        specifier: 3.0.9
        version: 3.0.9(@types/debug@4.1.12)(@types/node@22.13.9)(jiti@2.4.2)(terser@5.27.0)(tsx@4.19.3)(yaml@2.7.0)

  packages/config:
    dependencies:
      esbuild:
        specifier: '>=0.12 <1'
        version: 0.25.1
      esbuild-register:
        specifier: 3.6.0
        version: 3.6.0(esbuild@0.25.1)
    devDependencies:
      '@prisma/driver-adapter-utils':
        specifier: workspace:*
        version: link:../driver-adapter-utils
      '@prisma/get-platform':
        specifier: workspace:*
        version: link:../get-platform
      '@swc/core':
        specifier: 1.11.5
        version: 1.11.5
      '@swc/jest':
        specifier: 0.2.37
        version: 0.2.37(@swc/core@1.11.5)
      effect:
        specifier: 3.12.10
        version: 3.12.10
      jest:
        specifier: 29.7.0
        version: 29.7.0(@types/node@22.13.9)(ts-node@10.9.2(@swc/core@1.11.5)(@types/node@22.13.9)(typescript@5.8.2))
      jest-junit:
        specifier: 16.0.0
        version: 16.0.0

  packages/debug:
    devDependencies:
      '@types/jest':
        specifier: 29.5.14
        version: 29.5.14
      '@types/node':
        specifier: 18.19.76
        version: 18.19.76
      esbuild:
        specifier: 0.25.1
        version: 0.25.1
      jest:
        specifier: 29.7.0
        version: 29.7.0(@types/node@18.19.76)(ts-node@10.9.2(@swc/core@1.11.5)(@types/node@18.19.76)(typescript@5.4.5))
      jest-junit:
        specifier: 16.0.0
        version: 16.0.0
      kleur:
        specifier: 4.1.5
        version: 4.1.5
      strip-ansi:
        specifier: 6.0.1
        version: 6.0.1
      typescript:
        specifier: 5.4.5
        version: 5.4.5

  packages/dmmf:
    devDependencies:
      vitest:
        specifier: 3.0.9
        version: 3.0.9(@types/debug@4.1.12)(@types/node@22.13.9)(jiti@2.4.2)(terser@5.27.0)(tsx@4.19.3)(yaml@2.7.0)

  packages/driver-adapter-utils:
    dependencies:
      '@prisma/debug':
        specifier: workspace:*
        version: link:../debug

  packages/engines:
    dependencies:
      '@prisma/debug':
        specifier: workspace:*
        version: link:../debug
      '@prisma/engines-version':
        specifier: 6.6.0-45.fbda4d61f6cc9c7361b803e72f3a0ffeb87db447
        version: 6.6.0-45.fbda4d61f6cc9c7361b803e72f3a0ffeb87db447
      '@prisma/fetch-engine':
        specifier: workspace:*
        version: link:../fetch-engine
      '@prisma/get-platform':
        specifier: workspace:*
        version: link:../get-platform
    devDependencies:
      '@swc/core':
        specifier: 1.11.5
        version: 1.11.5
      '@swc/jest':
        specifier: 0.2.37
        version: 0.2.37(@swc/core@1.11.5)
      '@types/jest':
        specifier: 29.5.14
        version: 29.5.14
      '@types/node':
        specifier: 18.19.76
        version: 18.19.76
      execa:
        specifier: 5.1.1
        version: 5.1.1
      jest:
        specifier: 29.7.0
        version: 29.7.0(@types/node@18.19.76)(ts-node@10.9.2(@swc/core@1.11.5)(@types/node@18.19.76)(typescript@5.4.5))
      typescript:
        specifier: 5.4.5
        version: 5.4.5

  packages/fetch-engine:
    dependencies:
      '@prisma/debug':
        specifier: workspace:*
        version: link:../debug
      '@prisma/engines-version':
        specifier: 6.6.0-45.fbda4d61f6cc9c7361b803e72f3a0ffeb87db447
        version: 6.6.0-45.fbda4d61f6cc9c7361b803e72f3a0ffeb87db447
      '@prisma/get-platform':
        specifier: workspace:*
        version: link:../get-platform
    devDependencies:
      '@swc/core':
        specifier: 1.11.5
        version: 1.11.5
      '@swc/jest':
        specifier: 0.2.37
        version: 0.2.37(@swc/core@1.11.5)
      '@types/jest':
        specifier: 29.5.14
        version: 29.5.14
      '@types/node':
        specifier: 18.19.76
        version: 18.19.76
      '@types/progress':
        specifier: 2.0.7
        version: 2.0.7
      del:
        specifier: 6.1.1
        version: 6.1.1
      execa:
        specifier: 5.1.1
        version: 5.1.1
      find-cache-dir:
        specifier: 5.0.0
        version: 5.0.0
      fs-extra:
        specifier: 11.3.0
        version: 11.3.0
      hasha:
        specifier: 5.2.2
        version: 5.2.2
      http-proxy-agent:
        specifier: 7.0.2
        version: 7.0.2
      https-proxy-agent:
        specifier: 7.0.6
        version: 7.0.6
      jest:
        specifier: 29.7.0
        version: 29.7.0(@types/node@18.19.76)(ts-node@10.9.2(@swc/core@1.11.5)(@types/node@18.19.76)(typescript@5.4.5))
      kleur:
        specifier: 4.1.5
        version: 4.1.5
      node-fetch:
        specifier: 3.3.2
        version: 3.3.2
      p-filter:
        specifier: 4.1.0
        version: 4.1.0
      p-map:
        specifier: 4.0.0
        version: 4.0.0
      p-retry:
        specifier: 4.6.2
        version: 4.6.2
      progress:
        specifier: 2.0.3
        version: 2.0.3
      rimraf:
        specifier: 6.0.1
        version: 6.0.1
      strip-ansi:
        specifier: 6.0.1
        version: 6.0.1
      temp-dir:
        specifier: 2.0.0
        version: 2.0.0
      tempy:
        specifier: 1.0.1
        version: 1.0.1
      timeout-signal:
        specifier: 2.0.0
        version: 2.0.0
      typescript:
        specifier: 5.4.5
        version: 5.4.5

  packages/generator:
    devDependencies:
      '@prisma/dmmf':
        specifier: workspace:*
        version: link:../dmmf
      vitest:
        specifier: 3.0.9
        version: 3.0.9(@types/debug@4.1.12)(@types/node@22.13.9)(jiti@2.4.2)(terser@5.27.0)(tsx@4.19.3)(yaml@2.7.0)

  packages/generator-helper:
    dependencies:
      '@prisma/debug':
        specifier: workspace:*
        version: link:../debug
      '@prisma/dmmf':
        specifier: workspace:*
        version: link:../dmmf
      '@prisma/generator':
        specifier: workspace:*
        version: link:../generator
    devDependencies:
      '@swc-node/register':
        specifier: 1.10.9
        version: 1.10.9(@swc/core@1.11.5)(@swc/types@0.1.19)(typescript@5.4.5)
      '@swc/core':
        specifier: 1.11.5
        version: 1.11.5
      '@swc/jest':
        specifier: 0.2.37
        version: 0.2.37(@swc/core@1.11.5)
      '@types/cross-spawn':
        specifier: 6.0.6
        version: 6.0.6
      '@types/jest':
        specifier: 29.5.14
        version: 29.5.14
      '@types/node':
        specifier: 18.19.76
        version: 18.19.76
      cross-spawn:
        specifier: 7.0.6
        version: 7.0.6
      esbuild:
        specifier: 0.25.1
        version: 0.25.1
      jest:
        specifier: 29.7.0
        version: 29.7.0(@types/node@18.19.76)(ts-node@10.9.2(@swc/core@1.11.5)(@types/node@18.19.76)(typescript@5.4.5))
      jest-junit:
        specifier: 16.0.0
        version: 16.0.0
      kleur:
        specifier: 4.1.5
        version: 4.1.5
      ts-node:
        specifier: 10.9.2
        version: 10.9.2(@swc/core@1.11.5)(@types/node@18.19.76)(typescript@5.4.5)
      typescript:
        specifier: 5.4.5
        version: 5.4.5

  packages/get-platform:
    dependencies:
      '@prisma/debug':
        specifier: workspace:*
        version: link:../debug
    devDependencies:
      '@codspeed/benchmark.js-plugin':
        specifier: 4.0.0
        version: 4.0.0(benchmark@2.1.4)
      '@swc/core':
        specifier: 1.11.5
        version: 1.11.5
      '@swc/jest':
        specifier: 0.2.37
        version: 0.2.37(@swc/core@1.11.5)
      '@types/jest':
        specifier: 29.5.14
        version: 29.5.14
      '@types/node':
        specifier: 18.19.76
        version: 18.19.76
      benchmark:
        specifier: 2.1.4
        version: 2.1.4
      escape-string-regexp:
        specifier: 5.0.0
        version: 5.0.0
      execa:
        specifier: 5.1.1
        version: 5.1.1
      fs-jetpack:
        specifier: 5.1.0
        version: 5.1.0
      jest:
        specifier: 29.7.0
        version: 29.7.0(@types/node@18.19.76)(ts-node@10.9.2(@swc/core@1.11.5)(@types/node@18.19.76)(typescript@5.4.5))
      jest-junit:
        specifier: 16.0.0
        version: 16.0.0
      kleur:
        specifier: 4.1.5
        version: 4.1.5
      strip-ansi:
        specifier: 6.0.1
        version: 6.0.1
      tempy:
        specifier: 1.0.1
        version: 1.0.1
      terminal-link:
        specifier: 4.0.0
        version: 4.0.0
      ts-pattern:
        specifier: 5.6.2
        version: 5.6.2
      typescript:
        specifier: 5.4.5
        version: 5.4.5

  packages/instrumentation:
    dependencies:
      '@opentelemetry/instrumentation':
        specifier: ^0.52.0 || ^0.53.0 || ^0.54.0 || ^0.55.0 || ^0.56.0 || ^0.57.0
        version: 0.57.2(@opentelemetry/api@1.9.0)
    devDependencies:
      '@opentelemetry/api':
        specifier: 1.9.0
        version: 1.9.0
      '@prisma/internals':
        specifier: workspace:*
        version: link:../internals
      '@swc/core':
        specifier: 1.11.5
        version: 1.11.5
      '@types/jest':
        specifier: 29.5.14
        version: 29.5.14
      '@types/node':
        specifier: 18.19.76
        version: 18.19.76
      jest:
        specifier: 29.7.0
        version: 29.7.0(@types/node@18.19.76)(ts-node@10.9.2(@swc/core@1.11.5)(@types/node@18.19.76)(typescript@5.4.5))
      jest-junit:
        specifier: 16.0.0
        version: 16.0.0
      typescript:
        specifier: 5.4.5
        version: 5.4.5

  packages/integration-tests:
    devDependencies:
      '@prisma/get-platform':
        specifier: workspace:*
        version: link:../get-platform
      '@prisma/internals':
        specifier: workspace:*
        version: link:../internals
      '@prisma/migrate':
        specifier: workspace:*
        version: link:../migrate
      '@sindresorhus/slugify':
        specifier: 1.1.2
        version: 1.1.2
      '@swc/core':
        specifier: 1.11.5
        version: 1.11.5
      '@swc/jest':
        specifier: 0.2.37
        version: 0.2.37(@swc/core@1.11.5)
      '@types/jest':
        specifier: 29.5.14
        version: 29.5.14
      '@types/mssql':
        specifier: 9.1.5
        version: 9.1.5
      '@types/node':
        specifier: 18.19.76
        version: 18.19.76
      '@types/pg':
        specifier: 8.11.11
        version: 8.11.11
      '@types/sqlite3':
        specifier: 3.1.11
        version: 3.1.11
      decimal.js:
        specifier: 10.5.0
        version: 10.5.0
      esbuild:
        specifier: 0.25.1
        version: 0.25.1
      execa:
        specifier: 5.1.1
        version: 5.1.1
      fs-jetpack:
        specifier: 5.1.0
        version: 5.1.0
      jest:
        specifier: 29.7.0
        version: 29.7.0(@types/node@18.19.76)(ts-node@10.9.2(@swc/core@1.11.5)(@types/node@18.19.76)(typescript@5.4.5))
      jest-junit:
        specifier: 16.0.0
        version: 16.0.0
      mariadb:
        specifier: 3.4.0
        version: 3.4.0
      mssql:
        specifier: 11.0.1
        version: 11.0.1
      pg:
        specifier: 8.14.1
        version: 8.14.1
      sqlite-async:
        specifier: 1.2.0
        version: 1.2.0(encoding@0.1.13)
      string-hash:
        specifier: 1.1.3
        version: 1.1.3
      strip-ansi:
        specifier: 6.0.1
        version: 6.0.1
      tempy:
        specifier: 1.0.1
        version: 1.0.1
      ts-node:
        specifier: 10.9.2
        version: 10.9.2(@swc/core@1.11.5)(@types/node@18.19.76)(typescript@5.4.5)
      typescript:
        specifier: 5.4.5
        version: 5.4.5
      verror:
        specifier: 1.10.1
        version: 1.10.1

  packages/internals:
    dependencies:
      '@prisma/config':
        specifier: workspace:*
        version: link:../config
      '@prisma/debug':
        specifier: workspace:*
        version: link:../debug
      '@prisma/dmmf':
        specifier: workspace:*
        version: link:../dmmf
      '@prisma/driver-adapter-utils':
        specifier: workspace:*
        version: link:../driver-adapter-utils
      '@prisma/engines':
        specifier: workspace:*
        version: link:../engines
      '@prisma/fetch-engine':
        specifier: workspace:*
        version: link:../fetch-engine
      '@prisma/generator':
        specifier: workspace:*
        version: link:../generator
      '@prisma/generator-helper':
        specifier: workspace:*
        version: link:../generator-helper
      '@prisma/get-platform':
        specifier: workspace:*
        version: link:../get-platform
      '@prisma/prisma-schema-wasm':
<<<<<<< HEAD
        specifier: 6.6.0-42.7e5992271857e2e25ec7f47a66f83fb5b6a67412
        version: 6.6.0-42.7e5992271857e2e25ec7f47a66f83fb5b6a67412
      '@prisma/schema-engine-wasm':
        specifier: 6.6.0-42.7e5992271857e2e25ec7f47a66f83fb5b6a67412
        version: 6.6.0-42.7e5992271857e2e25ec7f47a66f83fb5b6a67412
=======
        specifier: 6.6.0-45.fbda4d61f6cc9c7361b803e72f3a0ffeb87db447
        version: 6.6.0-45.fbda4d61f6cc9c7361b803e72f3a0ffeb87db447
>>>>>>> 9764ec78
      '@prisma/schema-files-loader':
        specifier: workspace:*
        version: link:../schema-files-loader
      arg:
        specifier: 5.0.2
        version: 5.0.2
      prompts:
        specifier: 2.4.2
        version: 2.4.2
    devDependencies:
      '@babel/helper-validator-identifier':
        specifier: 7.25.9
        version: 7.25.9
      '@opentelemetry/api':
        specifier: 1.9.0
        version: 1.9.0
      '@swc/core':
        specifier: 1.11.5
        version: 1.11.5
      '@swc/jest':
        specifier: 0.2.37
        version: 0.2.37(@swc/core@1.11.5)
      '@types/babel__helper-validator-identifier':
        specifier: 7.15.2
        version: 7.15.2
      '@types/jest':
        specifier: 29.5.14
        version: 29.5.14
      '@types/node':
        specifier: 18.19.76
        version: 18.19.76
      '@types/resolve':
        specifier: 1.20.6
        version: 1.20.6
      archiver:
        specifier: 6.0.2
        version: 6.0.2
      checkpoint-client:
        specifier: 1.1.33
        version: 1.1.33(encoding@0.1.13)
      cli-truncate:
        specifier: 4.0.0
        version: 4.0.0
      dotenv:
        specifier: 16.4.7
        version: 16.4.7
      esbuild:
        specifier: 0.25.1
        version: 0.25.1
      escape-string-regexp:
        specifier: 5.0.0
        version: 5.0.0
      execa:
        specifier: 5.1.1
        version: 5.1.1
      fast-glob:
        specifier: 3.3.3
        version: 3.3.3
      find-up:
        specifier: 7.0.0
        version: 7.0.0
      fp-ts:
        specifier: 2.16.9
        version: 2.16.9
      fs-extra:
        specifier: 11.3.0
        version: 11.3.0
      fs-jetpack:
        specifier: 5.1.0
        version: 5.1.0
      global-dirs:
        specifier: 4.0.0
        version: 4.0.0
      globby:
        specifier: 11.1.0
        version: 11.1.0
      identifier-regex:
        specifier: 1.0.0
        version: 1.0.0
      indent-string:
        specifier: 4.0.0
        version: 4.0.0
      is-windows:
        specifier: 1.0.2
        version: 1.0.2
      is-wsl:
        specifier: 3.1.0
        version: 3.1.0
      jest:
        specifier: 29.7.0
        version: 29.7.0(@types/node@18.19.76)(ts-node@10.9.2(@swc/core@1.11.5)(@types/node@18.19.76)(typescript@5.4.5))
      jest-junit:
        specifier: 16.0.0
        version: 16.0.0
      kleur:
        specifier: 4.1.5
        version: 4.1.5
      mock-stdin:
        specifier: 1.0.0
        version: 1.0.0
      new-github-issue-url:
        specifier: 0.2.1
        version: 0.2.1
      node-fetch:
        specifier: 3.3.2
        version: 3.3.2
      npm-packlist:
        specifier: 5.1.3
        version: 5.1.3
      open:
        specifier: 7.4.2
        version: 7.4.2
      p-map:
        specifier: 4.0.0
        version: 4.0.0
      read-package-up:
        specifier: 11.0.0
        version: 11.0.0
      resolve:
        specifier: 1.22.10
        version: 1.22.10
      string-width:
        specifier: 7.2.0
        version: 7.2.0
      strip-ansi:
        specifier: 6.0.1
        version: 6.0.1
      strip-indent:
        specifier: 4.0.0
        version: 4.0.0
      temp-dir:
        specifier: 2.0.0
        version: 2.0.0
      tempy:
        specifier: 1.0.1
        version: 1.0.1
      terminal-link:
        specifier: 4.0.0
        version: 4.0.0
      tmp:
        specifier: 0.2.3
        version: 0.2.3
      ts-node:
        specifier: 10.9.2
        version: 10.9.2(@swc/core@1.11.5)(@types/node@18.19.76)(typescript@5.4.5)
      ts-pattern:
        specifier: 5.6.2
        version: 5.6.2
      ts-toolbelt:
        specifier: 9.6.0
        version: 9.6.0
      typescript:
        specifier: 5.4.5
        version: 5.4.5
      yarn:
        specifier: 1.22.22
        version: 1.22.22

  packages/migrate:
    dependencies:
      '@prisma/client-generator-registry':
        specifier: workspace:*
        version: link:../client-generator-registry
      '@prisma/config':
        specifier: workspace:*
        version: link:../config
      '@prisma/debug':
        specifier: workspace:*
        version: link:../debug
      '@prisma/driver-adapter-utils':
        specifier: workspace:*
        version: link:../driver-adapter-utils
      '@prisma/engines-version':
        specifier: 6.6.0-45.fbda4d61f6cc9c7361b803e72f3a0ffeb87db447
        version: 6.6.0-45.fbda4d61f6cc9c7361b803e72f3a0ffeb87db447
      '@prisma/generator':
        specifier: workspace:*
        version: link:../generator
      '@prisma/get-platform':
        specifier: workspace:*
        version: link:../get-platform
      '@prisma/internals':
        specifier: workspace:*
        version: link:../internals
      prompts:
        specifier: 2.4.2
        version: 2.4.2
    devDependencies:
      '@sindresorhus/slugify':
        specifier: 1.1.2
        version: 1.1.2
      '@swc/core':
        specifier: 1.11.5
        version: 1.11.5
      '@swc/jest':
        specifier: 0.2.37
        version: 0.2.37(@swc/core@1.11.5)
      '@types/jest':
        specifier: 29.5.14
        version: 29.5.14
      '@types/node':
        specifier: 18.19.76
        version: 18.19.76
      '@types/pg':
        specifier: 8.11.11
        version: 8.11.11
      '@types/prompts':
        specifier: 2.4.9
        version: 2.4.9
      '@types/sqlite3':
        specifier: 3.1.11
        version: 3.1.11
      arg:
        specifier: 5.0.2
        version: 5.0.2
      esbuild:
        specifier: 0.25.1
        version: 0.25.1
      execa:
        specifier: 5.1.1
        version: 5.1.1
      fp-ts:
        specifier: 2.16.9
        version: 2.16.9
      fs-jetpack:
        specifier: 5.1.0
        version: 5.1.0
      get-stdin:
        specifier: 9.0.0
        version: 9.0.0
      indent-string:
        specifier: 4.0.0
        version: 4.0.0
      jest:
        specifier: 29.7.0
        version: 29.7.0(@types/node@18.19.76)(ts-node@10.9.2(@swc/core@1.11.5)(@types/node@18.19.76)(typescript@5.4.5))
      jest-junit:
        specifier: 16.0.0
        version: 16.0.0
      kleur:
        specifier: 4.1.5
        version: 4.1.5
      log-update:
        specifier: 6.1.0
        version: 6.1.0
      mariadb:
        specifier: 3.4.0
        version: 3.4.0
      mock-stdin:
        specifier: 1.0.0
        version: 1.0.0
      mongoose:
        specifier: 8.12.1
        version: 8.12.1(socks@2.7.1)
      mssql:
        specifier: 11.0.1
        version: 11.0.1
      ora:
        specifier: 8.2.0
        version: 8.2.0
      pg:
        specifier: 8.14.1
        version: 8.14.1
      pkg-up:
        specifier: 3.1.0
        version: 3.1.0
      strip-ansi:
        specifier: 6.0.1
        version: 6.0.1
      strip-indent:
        specifier: 4.0.0
        version: 4.0.0
      tempy:
        specifier: 1.0.1
        version: 1.0.1
      ts-pattern:
        specifier: 5.6.2
        version: 5.6.2
      typescript:
        specifier: 5.4.5
        version: 5.4.5
      wrangler:
        specifier: 3.111.0
        version: 3.111.0(@cloudflare/workers-types@4.20250214.0)

  packages/nextjs-monorepo-workaround-plugin:
    devDependencies:
      webpack:
        specifier: 5.92.1
        version: 5.92.1(@swc/core@1.11.5)(esbuild@0.25.1)

  packages/pg-worker:
    dependencies:
      '@types/pg':
        specifier: 8.11.11
        version: 8.11.11
    devDependencies:
      '@types/jest':
        specifier: 29.5.14
        version: 29.5.14
      '@types/node':
        specifier: 18.19.76
        version: 18.19.76
      esbuild:
        specifier: 0.25.1
        version: 0.25.1
      jest:
        specifier: 29.7.0
        version: 29.7.0(@types/node@18.19.76)(ts-node@10.9.2(@swc/core@1.11.5)(@types/node@18.19.76)(typescript@5.4.5))
      jest-junit:
        specifier: 16.0.0
        version: 16.0.0
      pg:
        specifier: 8.14.1
        version: 8.14.1
      pg-cloudflare:
        specifier: 1.1.1
        version: 1.1.1
      typescript:
        specifier: 5.4.5
        version: 5.4.5

  packages/schema-files-loader:
    dependencies:
      '@prisma/prisma-schema-wasm':
        specifier: 6.6.0-45.fbda4d61f6cc9c7361b803e72f3a0ffeb87db447
        version: 6.6.0-45.fbda4d61f6cc9c7361b803e72f3a0ffeb87db447
      fs-extra:
        specifier: 11.3.0
        version: 11.3.0
    devDependencies:
      jest:
        specifier: 29.7.0
        version: 29.7.0(@types/node@22.13.9)(ts-node@10.9.2(@swc/core@1.11.5)(@types/node@22.13.9)(typescript@5.8.2))

  packages/ts-builders:
    dependencies:
      '@prisma/internals':
        specifier: workspace:*
        version: link:../internals
    devDependencies:
      vitest:
        specifier: 3.0.9
        version: 3.0.9(@types/debug@4.1.12)(@types/node@22.13.9)(jiti@2.4.2)(terser@5.27.0)(tsx@4.19.3)(yaml@2.7.0)

packages:

  '@ampproject/remapping@2.2.0':
    resolution: {integrity: sha512-qRmjj8nj9qmLTQXXmaR1cck3UXSRMPrbsLJAasZpF+t3riI71BXed5ebIOYwQntykeZuhjsdweEc9BxH5Jc26w==}
    engines: {node: '>=6.0.0'}

  '@antfu/ni@0.21.12':
    resolution: {integrity: sha512-2aDL3WUv8hMJb2L3r/PIQWsTLyq7RQr3v9xD16fiz6O8ys1xEyLhhTOv8gxtZvJiTzjTF5pHoArvRdesGL1DMQ==}
    hasBin: true

  '@azure/abort-controller@1.1.0':
    resolution: {integrity: sha512-TrRLIoSQVzfAJX9H1JeFjzAoDGcoK1IYX1UImfceTZpsyYfWr09Ss1aHW1y5TrrR3iq6RZLBwJ3E24uwPhwahw==}
    engines: {node: '>=12.0.0'}

  '@azure/abort-controller@2.1.2':
    resolution: {integrity: sha512-nBrLsEWm4J2u5LpAPjxADTlq3trDgVZZXHNKabeXZtpq3d3AbN/KGO82R87rdDz5/lYB024rtEf10/q0urNgsA==}
    engines: {node: '>=18.0.0'}

  '@azure/core-auth@1.7.2':
    resolution: {integrity: sha512-Igm/S3fDYmnMq1uKS38Ae1/m37B3zigdlZw+kocwEhh5GjyKjPrXKO2J6rzpC1wAxrNil/jX9BJRqBshyjnF3g==}
    engines: {node: '>=18.0.0'}

  '@azure/core-client@1.9.2':
    resolution: {integrity: sha512-kRdry/rav3fUKHl/aDLd/pDLcB+4pOFwPPTVEExuMyaI5r+JBbMWqRbCY1pn5BniDaU3lRxO9eaQ1AmSMehl/w==}
    engines: {node: '>=18.0.0'}

  '@azure/core-http-compat@1.3.0':
    resolution: {integrity: sha512-ZN9avruqbQ5TxopzG3ih3KRy52n8OAbitX3fnZT5go4hzu0J+KVPSzkL+Wt3hpJpdG8WIfg1sBD1tWkgUdEpBA==}
    engines: {node: '>=12.0.0'}

  '@azure/core-lro@2.4.0':
    resolution: {integrity: sha512-F65+rYkll1dpw3RGm8/SSiSj+/QkMeYDanzS/QKlM1dmuneVyXbO46C88V1MRHluLGdMP6qfD3vDRYALn0z0tQ==}
    engines: {node: '>=12.0.0'}

  '@azure/core-paging@1.3.0':
    resolution: {integrity: sha512-H6Tg9eBm0brHqLy0OSAGzxIh1t4UL8eZVrSUMJ60Ra9cwq2pOskFqVpz2pYoHDsBY1jZ4V/P8LRGb5D5pmC6rg==}
    engines: {node: '>=12.0.0'}

  '@azure/core-rest-pipeline@1.9.2':
    resolution: {integrity: sha512-8rXI6ircjenaLp+PkOFpo37tQ1PQfztZkfVj97BIF3RPxHAsoVSgkJtu3IK/bUEWcb7HzXSoyBe06M7ODRkRyw==}
    engines: {node: '>=12.0.0'}

  '@azure/core-tracing@1.0.1':
    resolution: {integrity: sha512-I5CGMoLtX+pI17ZdiFJZgxMJApsK6jjfm85hpgp3oazCdq5Wxgh4wMr7ge/TTWW1B5WBuvIOI1fMU/FrOAMKrw==}
    engines: {node: '>=12.0.0'}

  '@azure/core-util@1.9.0':
    resolution: {integrity: sha512-AfalUQ1ZppaKuxPPMsFEUdX6GZPB3d9paR9d/TTL7Ow2De8cJaC7ibi7kWVlFAVPCYo31OcnGymc0R89DX8Oaw==}
    engines: {node: '>=18.0.0'}

  '@azure/identity@4.3.0':
    resolution: {integrity: sha512-LHZ58/RsIpIWa4hrrE2YuJ/vzG1Jv9f774RfTTAVDZDriubvJ0/S5u4pnw4akJDlS0TiJb6VMphmVUFsWmgodQ==}
    engines: {node: '>=18.0.0'}

  '@azure/keyvault-keys@4.6.0':
    resolution: {integrity: sha512-0112LegxeR03L8J4k+q6HwBVvrpd9y+oInG0FG3NaHXN7YUubVBon/eb5jFI6edGrvNigpxSR0XIsprFXdkzCQ==}
    engines: {node: '>=12.0.0'}

  '@azure/logger@1.0.3':
    resolution: {integrity: sha512-aK4s3Xxjrx3daZr3VylxejK3vG5ExXck5WOHDJ8in/k9AqlfIyFMMT1uG7u8mNjX+QRILTIn0/Xgschfh/dQ9g==}
    engines: {node: '>=12.0.0'}

  '@azure/msal-browser@3.17.0':
    resolution: {integrity: sha512-csccKXmW2z7EkZ0I3yAoW/offQt+JECdTIV/KrnRoZyM7wCSsQWODpwod8ZhYy7iOyamcHApR9uCh0oD1M+0/A==}
    engines: {node: '>=0.8.0'}

  '@azure/msal-common@14.12.0':
    resolution: {integrity: sha512-IDDXmzfdwmDkv4SSmMEyAniJf6fDu3FJ7ncOjlxkDuT85uSnLEhZi3fGZpoR7T4XZpOMx9teM9GXBgrfJgyeBw==}
    engines: {node: '>=0.8.0'}

  '@azure/msal-node@2.9.2':
    resolution: {integrity: sha512-8tvi6Cos3m+0KmRbPjgkySXi+UQU/QiuVRFnrxIwt5xZlEEFa69O04RTaNESGgImyBBlYbo2mfE8/U8Bbdk1WQ==}
    engines: {node: '>=16'}

  '@babel/code-frame@7.21.4':
    resolution: {integrity: sha512-LYvhNKfwWSPpocw8GI7gpK2nq3HSDuEPC/uSYaALSJu9xjsalaaYFOq0Pwt5KmVqwEbZlDu81aLXwBOmD/Fv9g==}
    engines: {node: '>=6.9.0'}

  '@babel/code-frame@7.23.5':
    resolution: {integrity: sha512-CgH3s1a96LipHCmSUmYFPwY7MNx8C3avkq7i4Wl3cfa662ldtUe4VM1TPXX70pfmrlWTb6jLqTYrZyT2ZTJBgA==}
    engines: {node: '>=6.9.0'}

  '@babel/code-frame@7.26.2':
    resolution: {integrity: sha512-RJlIHRueQgwWitWgF8OdFYGZX328Ax5BCemNGlqHfplnRT9ESi8JkFlvaVYbS+UubVY6dpv87Fs2u5M29iNFVQ==}
    engines: {node: '>=6.9.0'}

  '@babel/compat-data@7.21.7':
    resolution: {integrity: sha512-KYMqFYTaenzMK4yUtf4EW9wc4N9ef80FsbMtkwool5zpwl4YrT1SdWYSTRcT94KO4hannogdS+LxY7L+arP3gA==}
    engines: {node: '>=6.9.0'}

  '@babel/core@7.21.8':
    resolution: {integrity: sha512-YeM22Sondbo523Sz0+CirSPnbj9bG3P0CdHcBZdqUuaeOaYEFbOLoGU7lebvGP6P5J/WE9wOn7u7C4J9HvS1xQ==}
    engines: {node: '>=6.9.0'}

  '@babel/generator@7.21.5':
    resolution: {integrity: sha512-SrKK/sRv8GesIW1bDagf9cCG38IOMYZusoe1dfg0D8aiUe3Amvoj1QtjTPAWcfrZFvIwlleLb0gxzQidL9w14w==}
    engines: {node: '>=6.9.0'}

  '@babel/generator@7.26.5':
    resolution: {integrity: sha512-2caSP6fN9I7HOe6nqhtft7V4g7/V/gfDsC3Ag4W7kEzzvRGKqiv0pu0HogPiZ3KaVSoNDhUws6IJjDjpfmYIXw==}
    engines: {node: '>=6.9.0'}

  '@babel/helper-compilation-targets@7.21.5':
    resolution: {integrity: sha512-1RkbFGUKex4lvsB9yhIfWltJM5cZKUftB2eNajaDv3dCMEp49iBG0K14uH8NnX9IPux2+mK7JGEOB0jn48/J6w==}
    engines: {node: '>=6.9.0'}
    peerDependencies:
      '@babel/core': ^7.0.0

  '@babel/helper-environment-visitor@7.21.5':
    resolution: {integrity: sha512-IYl4gZ3ETsWocUWgsFZLM5i1BYx9SoemminVEXadgLBa9TdeorzgLKm8wWLA6J1N/kT3Kch8XIk1laNzYoHKvQ==}
    engines: {node: '>=6.9.0'}

  '@babel/helper-module-imports@7.21.4':
    resolution: {integrity: sha512-orajc5T2PsRYUN3ZryCEFeMDYwyw09c/pZeaQEZPH0MpKzSvn3e0uXsDBu3k03VI+9DBiRo+l22BfKTpKwa/Wg==}
    engines: {node: '>=6.9.0'}

  '@babel/helper-module-transforms@7.21.5':
    resolution: {integrity: sha512-bI2Z9zBGY2q5yMHoBvJ2a9iX3ZOAzJPm7Q8Yz6YeoUjU/Cvhmi2G4QyTNyPBqqXSgTjUxRg3L0xV45HvkNWWBw==}
    engines: {node: '>=6.9.0'}

  '@babel/helper-plugin-utils@7.19.0':
    resolution: {integrity: sha512-40Ryx7I8mT+0gaNxm8JGTZFUITNqdLAgdg0hXzeVZxVD6nFsdhQvip6v8dqkRHzsz1VFpFAaOCHNn0vKBL7Czw==}
    engines: {node: '>=6.9.0'}

  '@babel/helper-simple-access@7.21.5':
    resolution: {integrity: sha512-ENPDAMC1wAjR0uaCUwliBdiSl1KBJAVnMTzXqi64c2MG8MPR6ii4qf7bSXDqSFbr4W6W028/rf5ivoHop5/mkg==}
    engines: {node: '>=6.9.0'}

  '@babel/helper-split-export-declaration@7.18.6':
    resolution: {integrity: sha512-bde1etTx6ZyTmobl9LLMMQsaizFVZrquTEHOqKeQESMKo4PlObf+8+JA25ZsIpZhT/WEd39+vOdLXAFG/nELpA==}
    engines: {node: '>=6.9.0'}

  '@babel/helper-string-parser@7.21.5':
    resolution: {integrity: sha512-5pTUx3hAJaZIdW99sJ6ZUUgWq/Y+Hja7TowEnLNMm1VivRgZQL3vpBY3qUACVsvw+yQU6+YgfBVmcbLaZtrA1w==}
    engines: {node: '>=6.9.0'}

  '@babel/helper-string-parser@7.25.9':
    resolution: {integrity: sha512-4A/SCr/2KLd5jrtOMFzaKjVtAei3+2r/NChoBNoZ3EyP/+GlhoaEGoWOZUmFmoITP7zOJyHIMm+DYRd8o3PvHA==}
    engines: {node: '>=6.9.0'}

  '@babel/helper-validator-identifier@7.25.9':
    resolution: {integrity: sha512-Ed61U6XJc3CVRfkERJWDz4dJwKe7iLmmJsbOGu9wSloNSFttHV0I8g6UAgb7qnK5ly5bGLPd4oXZlxCdANBOWQ==}
    engines: {node: '>=6.9.0'}

  '@babel/helper-validator-option@7.21.0':
    resolution: {integrity: sha512-rmL/B8/f0mKS2baE9ZpyTcTavvEuWhTTW8amjzXNvYG4AwBsqTLikfXsEofsJEfKHf+HQVQbFOHy6o+4cnC/fQ==}
    engines: {node: '>=6.9.0'}

  '@babel/helpers@7.21.5':
    resolution: {integrity: sha512-BSY+JSlHxOmGsPTydUkPf1MdMQ3M81x5xGCOVgWM3G8XH77sJ292Y2oqcp0CbbgxhqBuI46iUz1tT7hqP7EfgA==}
    engines: {node: '>=6.9.0'}

  '@babel/highlight@7.18.6':
    resolution: {integrity: sha512-u7stbOuYjaPezCuLj29hNW1v64M2Md2qupEKP1fHc7WdOA3DgLh37suiSrZYY7haUB7iBeQZ9P1uiRF359do3g==}
    engines: {node: '>=6.9.0'}

  '@babel/highlight@7.23.4':
    resolution: {integrity: sha512-acGdbYSfp2WheJoJm/EBBBLh/ID8KDc64ISZ9DYtBmC8/Q204PZJLHyzeB5qMzJ5trcOkybd78M4x2KWsUq++A==}
    engines: {node: '>=6.9.0'}

  '@babel/parser@7.21.8':
    resolution: {integrity: sha512-6zavDGdzG3gUqAdWvlLFfk+36RilI+Pwyuuh7HItyeScCWP3k6i8vKclAQ0bM/0y/Kz/xiwvxhMv9MgTJP5gmA==}
    engines: {node: '>=6.0.0'}
    hasBin: true

  '@babel/parser@7.26.5':
    resolution: {integrity: sha512-SRJ4jYmXRqV1/Xc+TIVG84WjHBXKlxO9sHQnA2Pf12QQEAp1LOh6kDzNHXcUnbH1QI0FDoPPVOt+vyUDucxpaw==}
    engines: {node: '>=6.0.0'}
    hasBin: true

  '@babel/plugin-syntax-async-generators@7.8.4':
    resolution: {integrity: sha512-tycmZxkGfZaxhMRbXlPXuVFpdWlXpir2W4AMhSJgRKzk/eDlIXOhb2LHWoLpDF7TEHylV5zNhykX6KAgHJmTNw==}
    peerDependencies:
      '@babel/core': ^7.0.0-0

  '@babel/plugin-syntax-bigint@7.8.3':
    resolution: {integrity: sha512-wnTnFlG+YxQm3vDxpGE57Pj0srRU4sHE/mDkt1qv2YJJSeUAec2ma4WLUnUPeKjyrfntVwe/N6dCXpU+zL3Npg==}
    peerDependencies:
      '@babel/core': ^7.0.0-0

  '@babel/plugin-syntax-class-properties@7.12.13':
    resolution: {integrity: sha512-fm4idjKla0YahUNgFNLCB0qySdsoPiZP3iQE3rky0mBUtMZ23yDJ9SJdg6dXTSDnulOVqiF3Hgr9nbXvXTQZYA==}
    peerDependencies:
      '@babel/core': ^7.0.0-0

  '@babel/plugin-syntax-import-meta@7.10.4':
    resolution: {integrity: sha512-Yqfm+XDx0+Prh3VSeEQCPU81yC+JWZ2pDPFSS4ZdpfZhp4MkFMaDC1UqseovEKwSUpnIL7+vK+Clp7bfh0iD7g==}
    peerDependencies:
      '@babel/core': ^7.0.0-0

  '@babel/plugin-syntax-json-strings@7.8.3':
    resolution: {integrity: sha512-lY6kdGpWHvjoe2vk4WrAapEuBR69EMxZl+RoGRhrFGNYVK8mOPAW8VfbT/ZgrFbXlDNiiaxQnAtgVCZ6jv30EA==}
    peerDependencies:
      '@babel/core': ^7.0.0-0

  '@babel/plugin-syntax-jsx@7.18.6':
    resolution: {integrity: sha512-6mmljtAedFGTWu2p/8WIORGwy+61PLgOMPOdazc7YoJ9ZCWUyFy3A6CpPkRKLKD1ToAesxX8KGEViAiLo9N+7Q==}
    engines: {node: '>=6.9.0'}
    peerDependencies:
      '@babel/core': ^7.0.0-0

  '@babel/plugin-syntax-logical-assignment-operators@7.10.4':
    resolution: {integrity: sha512-d8waShlpFDinQ5MtvGU9xDAOzKH47+FFoney2baFIoMr952hKOLp1HR7VszoZvOsV/4+RRszNY7D17ba0te0ig==}
    peerDependencies:
      '@babel/core': ^7.0.0-0

  '@babel/plugin-syntax-nullish-coalescing-operator@7.8.3':
    resolution: {integrity: sha512-aSff4zPII1u2QD7y+F8oDsz19ew4IGEJg9SVW+bqwpwtfFleiQDMdzA/R+UlWDzfnHFCxxleFT0PMIrR36XLNQ==}
    peerDependencies:
      '@babel/core': ^7.0.0-0

  '@babel/plugin-syntax-numeric-separator@7.10.4':
    resolution: {integrity: sha512-9H6YdfkcK/uOnY/K7/aA2xpzaAgkQn37yzWUMRK7OaPOqOpGS1+n0H5hxT9AUw9EsSjPW8SVyMJwYRtWs3X3ug==}
    peerDependencies:
      '@babel/core': ^7.0.0-0

  '@babel/plugin-syntax-object-rest-spread@7.8.3':
    resolution: {integrity: sha512-XoqMijGZb9y3y2XskN+P1wUGiVwWZ5JmoDRwx5+3GmEplNyVM2s2Dg8ILFQm8rWM48orGy5YpI5Bl8U1y7ydlA==}
    peerDependencies:
      '@babel/core': ^7.0.0-0

  '@babel/plugin-syntax-optional-catch-binding@7.8.3':
    resolution: {integrity: sha512-6VPD0Pc1lpTqw0aKoeRTMiB+kWhAoT24PA+ksWSBrFtl5SIRVpZlwN3NNPQjehA2E/91FV3RjLWoVTglWcSV3Q==}
    peerDependencies:
      '@babel/core': ^7.0.0-0

  '@babel/plugin-syntax-optional-chaining@7.8.3':
    resolution: {integrity: sha512-KoK9ErH1MBlCPxV0VANkXW2/dw4vlbGDrFgz8bmUsBGYkFRcbRwMh6cIJubdPrkxRwuGdtCk0v/wPTKbQgBjkg==}
    peerDependencies:
      '@babel/core': ^7.0.0-0

  '@babel/plugin-syntax-top-level-await@7.14.5':
    resolution: {integrity: sha512-hx++upLv5U1rgYfwe1xBQUhRmU41NEvpUvrp8jkrSCdvGSnM5/qdRMtylJ6PG5OFkBaHkbTAKTnd3/YyESRHFw==}
    engines: {node: '>=6.9.0'}
    peerDependencies:
      '@babel/core': ^7.0.0-0

  '@babel/plugin-syntax-typescript@7.18.6':
    resolution: {integrity: sha512-mAWAuq4rvOepWCBid55JuRNvpTNf2UGVgoz4JV0fXEKolsVZDzsa4NqCef758WZJj/GDu0gVGItjKFiClTAmZA==}
    engines: {node: '>=6.9.0'}
    peerDependencies:
      '@babel/core': ^7.0.0-0

  '@babel/template@7.20.7':
    resolution: {integrity: sha512-8SegXApWe6VoNw0r9JHpSteLKTpTiLZ4rMlGIm9JQ18KiCtyQiAMEazujAHrUS5flrcqYZa75ukev3P6QmUwUw==}
    engines: {node: '>=6.9.0'}

  '@babel/template@7.25.9':
    resolution: {integrity: sha512-9DGttpmPvIxBb/2uwpVo3dqJ+O6RooAFOS+lB+xDqoE2PVCE8nfoHMdZLpfCQRLwvohzXISPZcgxt80xLfsuwg==}
    engines: {node: '>=6.9.0'}

  '@babel/traverse@7.26.5':
    resolution: {integrity: sha512-rkOSPOw+AXbgtwUga3U4u8RpoK9FEFWBNAlTpcnkLFjL5CT+oyHNuUUC/xx6XefEJ16r38r8Bc/lfp6rYuHeJQ==}
    engines: {node: '>=6.9.0'}

  '@babel/types@7.21.5':
    resolution: {integrity: sha512-m4AfNvVF2mVC/F7fDEdH2El3HzUg9It/XsCxZiOTTA3m3qYfcSVSbTfM6Q9xG+hYDniZssYhlXKKUMD5m8tF4Q==}
    engines: {node: '>=6.9.0'}

  '@babel/types@7.26.5':
    resolution: {integrity: sha512-L6mZmwFDK6Cjh1nRCLXpa6no13ZIioJDz7mdkzHv399pThrTa/k0nUlNaenOeh2kWu/iaOQYElEpKPUswUa9Vg==}
    engines: {node: '>=6.9.0'}

  '@bcoe/v8-coverage@0.2.3':
    resolution: {integrity: sha512-0hYQ8SB4Db5zvZB4axdMHGwEaQjkZzFjQiN9LVYvIFB2nSUHW9tYpxWriPrWDASIxiaXax83REcLxuSdnGPZtw==}

  '@bugsnag/cuid@3.2.1':
    resolution: {integrity: sha512-zpvN8xQ5rdRWakMd/BcVkdn2F8HKlDSbM3l7duueK590WmI1T0ObTLc1V/1e55r14WNjPd5AJTYX4yPEAFVi+Q==}

  '@cloudflare/kv-asset-handler@0.3.4':
    resolution: {integrity: sha512-YLPHc8yASwjNkmcDMQMY35yiWjoKAKnhUbPRszBRS0YgH+IXtsMp61j+yTcnCE3oO2DgP0U3iejLC8FTtKDC8Q==}
    engines: {node: '>=16.13'}

  '@cloudflare/workerd-darwin-64@1.20250214.0':
    resolution: {integrity: sha512-cDvvedWDc5zrgDnuXe2qYcz/TwBvzmweO55C7XpPuAWJ9Oqxv81PkdekYxD8mH989aQ/GI5YD0Fe6fDYlM+T3Q==}
    engines: {node: '>=16'}
    cpu: [x64]
    os: [darwin]

  '@cloudflare/workerd-darwin-arm64@1.20250214.0':
    resolution: {integrity: sha512-NytCvRveVzu0mRKo+tvZo3d/gCUway3B2ZVqSi/TS6NXDGBYIJo7g6s3BnTLS74kgyzeDOjhu9j/RBJBS809qw==}
    engines: {node: '>=16'}
    cpu: [arm64]
    os: [darwin]

  '@cloudflare/workerd-linux-64@1.20250214.0':
    resolution: {integrity: sha512-pQ7+aHNHj8SiYEs4d/6cNoimE5xGeCMfgU1yfDFtA9YGN9Aj2BITZgOWPec+HW7ZkOy9oWlNrO6EvVjGgB4tbQ==}
    engines: {node: '>=16'}
    cpu: [x64]
    os: [linux]

  '@cloudflare/workerd-linux-arm64@1.20250214.0':
    resolution: {integrity: sha512-Vhlfah6Yd9ny1npNQjNgElLIjR6OFdEbuR3LCfbLDCwzWEBFhIf7yC+Tpp/a0Hq7kLz3sLdktaP7xl3PJhyOjA==}
    engines: {node: '>=16'}
    cpu: [arm64]
    os: [linux]

  '@cloudflare/workerd-windows-64@1.20250214.0':
    resolution: {integrity: sha512-GMwMyFbkjBKjYJoKDhGX8nuL4Gqe3IbVnVWf2Q6086CValyIknupk5J6uQWGw2EBU3RGO3x4trDXT5WphQJZDQ==}
    engines: {node: '>=16'}
    cpu: [x64]
    os: [win32]

  '@cloudflare/workers-types@4.20250214.0':
    resolution: {integrity: sha512-+M8oOFVbyXT5GeJrYLWMUGyPf5wGB4+k59PPqdedtOig7NjZ5r4S79wMdaZ/EV5IV8JPtZBSNjTKpDnNmfxjaQ==}

  '@codspeed/benchmark.js-plugin@4.0.0':
    resolution: {integrity: sha512-1nzkRfvsA2rI1NsqYmkXEnQ/P3NL2JlAqRs/RLWLyeGtmE+4JN8w4ndgUpeb3g9Q+Kki/njmPUf7YsHUAQpUXA==}
    peerDependencies:
      benchmark: ^2.1.0

  '@codspeed/core@4.0.0':
    resolution: {integrity: sha512-B3zwdwLG8rcV0ORfYKX1wDP6ZCWf9C6ySidSf61q2vm9v5Lj2cWwRvj7vX+w/UyFHWKjp/zSyWTEed/r3Fv4Tg==}

  '@cspotcode/source-map-support@0.8.1':
    resolution: {integrity: sha512-IchNf6dN4tHoMFIn/7OE8LWZ19Y6q/67Bmf6vnGREv8RSbBVb9LPJxEcnwrcwX6ixSvaiGoomAUvu4YSxXrVgw==}
    engines: {node: '>=12'}

  '@emnapi/core@1.3.1':
    resolution: {integrity: sha512-pVGjBIt1Y6gg3EJN8jTcfpP/+uuRksIo055oE/OBkDNcjZqVbfkWCksG1Jp4yZnj3iKWyWX8fdG/j6UDYPbFog==}

  '@emnapi/runtime@1.3.1':
    resolution: {integrity: sha512-kEBmG8KyqtxJZv+ygbEim+KCGtIq1fC22Ms3S4ziXmYKm8uyoLX0MHONVKwp+9opg390VaKRNt4a7A9NwmpNhw==}

  '@emnapi/wasi-threads@1.0.1':
    resolution: {integrity: sha512-iIBu7mwkq4UQGeMEM8bLwNK962nXdhodeScX4slfQnRhEMMzvYivHhutCIk8uojvmASXXPC2WNEjwxFWk72Oqw==}

  '@esbuild-plugins/node-globals-polyfill@0.2.3':
    resolution: {integrity: sha512-r3MIryXDeXDOZh7ih1l/yE9ZLORCd5e8vWg02azWRGj5SPTuoh69A2AIyn0Z31V/kHBfZ4HgWJ+OK3GTTwLmnw==}
    peerDependencies:
      esbuild: '*'

  '@esbuild-plugins/node-modules-polyfill@0.2.2':
    resolution: {integrity: sha512-LXV7QsWJxRuMYvKbiznh+U1ilIop3g2TeKRzUxOG5X3YITc8JyyTa90BmLwqqv0YnX4v32CSlG+vsziZp9dMvA==}
    peerDependencies:
      esbuild: '*'

  '@esbuild/aix-ppc64@0.25.1':
    resolution: {integrity: sha512-kfYGy8IdzTGy+z0vFGvExZtxkFlA4zAxgKEahG9KE1ScBjpQnFsNOX8KTU5ojNru5ed5CVoJYXFtoxaq5nFbjQ==}
    engines: {node: '>=18'}
    cpu: [ppc64]
    os: [aix]

  '@esbuild/android-arm64@0.17.19':
    resolution: {integrity: sha512-KBMWvEZooR7+kzY0BtbTQn0OAYY7CsiydT63pVEaPtVYF0hXbUaOyZog37DKxK7NF3XacBJOpYT4adIJh+avxA==}
    engines: {node: '>=12'}
    cpu: [arm64]
    os: [android]

  '@esbuild/android-arm64@0.25.1':
    resolution: {integrity: sha512-50tM0zCJW5kGqgG7fQ7IHvQOcAn9TKiVRuQ/lN0xR+T2lzEFvAi1ZcS8DiksFcEpf1t/GYOeOfCAgDHFpkiSmA==}
    engines: {node: '>=18'}
    cpu: [arm64]
    os: [android]

  '@esbuild/android-arm@0.17.19':
    resolution: {integrity: sha512-rIKddzqhmav7MSmoFCmDIb6e2W57geRsM94gV2l38fzhXMwq7hZoClug9USI2pFRGL06f4IOPHHpFNOkWieR8A==}
    engines: {node: '>=12'}
    cpu: [arm]
    os: [android]

  '@esbuild/android-arm@0.25.1':
    resolution: {integrity: sha512-dp+MshLYux6j/JjdqVLnMglQlFu+MuVeNrmT5nk6q07wNhCdSnB7QZj+7G8VMUGh1q+vj2Bq8kRsuyA00I/k+Q==}
    engines: {node: '>=18'}
    cpu: [arm]
    os: [android]

  '@esbuild/android-x64@0.17.19':
    resolution: {integrity: sha512-uUTTc4xGNDT7YSArp/zbtmbhO0uEEK9/ETW29Wk1thYUJBz3IVnvgEiEwEa9IeLyvnpKrWK64Utw2bgUmDveww==}
    engines: {node: '>=12'}
    cpu: [x64]
    os: [android]

  '@esbuild/android-x64@0.25.1':
    resolution: {integrity: sha512-GCj6WfUtNldqUzYkN/ITtlhwQqGWu9S45vUXs7EIYf+7rCiiqH9bCloatO9VhxsL0Pji+PF4Lz2XXCES+Q8hDw==}
    engines: {node: '>=18'}
    cpu: [x64]
    os: [android]

  '@esbuild/darwin-arm64@0.17.19':
    resolution: {integrity: sha512-80wEoCfF/hFKM6WE1FyBHc9SfUblloAWx6FJkFWTWiCoht9Mc0ARGEM47e67W9rI09YoUxJL68WHfDRYEAvOhg==}
    engines: {node: '>=12'}
    cpu: [arm64]
    os: [darwin]

  '@esbuild/darwin-arm64@0.25.1':
    resolution: {integrity: sha512-5hEZKPf+nQjYoSr/elb62U19/l1mZDdqidGfmFutVUjjUZrOazAtwK+Kr+3y0C/oeJfLlxo9fXb1w7L+P7E4FQ==}
    engines: {node: '>=18'}
    cpu: [arm64]
    os: [darwin]

  '@esbuild/darwin-x64@0.17.19':
    resolution: {integrity: sha512-IJM4JJsLhRYr9xdtLytPLSH9k/oxR3boaUIYiHkAawtwNOXKE8KoU8tMvryogdcT8AU+Bflmh81Xn6Q0vTZbQw==}
    engines: {node: '>=12'}
    cpu: [x64]
    os: [darwin]

  '@esbuild/darwin-x64@0.25.1':
    resolution: {integrity: sha512-hxVnwL2Dqs3fM1IWq8Iezh0cX7ZGdVhbTfnOy5uURtao5OIVCEyj9xIzemDi7sRvKsuSdtCAhMKarxqtlyVyfA==}
    engines: {node: '>=18'}
    cpu: [x64]
    os: [darwin]

  '@esbuild/freebsd-arm64@0.17.19':
    resolution: {integrity: sha512-pBwbc7DufluUeGdjSU5Si+P3SoMF5DQ/F/UmTSb8HXO80ZEAJmrykPyzo1IfNbAoaqw48YRpv8shwd1NoI0jcQ==}
    engines: {node: '>=12'}
    cpu: [arm64]
    os: [freebsd]

  '@esbuild/freebsd-arm64@0.25.1':
    resolution: {integrity: sha512-1MrCZs0fZa2g8E+FUo2ipw6jw5qqQiH+tERoS5fAfKnRx6NXH31tXBKI3VpmLijLH6yriMZsxJtaXUyFt/8Y4A==}
    engines: {node: '>=18'}
    cpu: [arm64]
    os: [freebsd]

  '@esbuild/freebsd-x64@0.17.19':
    resolution: {integrity: sha512-4lu+n8Wk0XlajEhbEffdy2xy53dpR06SlzvhGByyg36qJw6Kpfk7cp45DR/62aPH9mtJRmIyrXAS5UWBrJT6TQ==}
    engines: {node: '>=12'}
    cpu: [x64]
    os: [freebsd]

  '@esbuild/freebsd-x64@0.25.1':
    resolution: {integrity: sha512-0IZWLiTyz7nm0xuIs0q1Y3QWJC52R8aSXxe40VUxm6BB1RNmkODtW6LHvWRrGiICulcX7ZvyH6h5fqdLu4gkww==}
    engines: {node: '>=18'}
    cpu: [x64]
    os: [freebsd]

  '@esbuild/linux-arm64@0.17.19':
    resolution: {integrity: sha512-ct1Tg3WGwd3P+oZYqic+YZF4snNl2bsnMKRkb3ozHmnM0dGWuxcPTTntAF6bOP0Sp4x0PjSF+4uHQ1xvxfRKqg==}
    engines: {node: '>=12'}
    cpu: [arm64]
    os: [linux]

  '@esbuild/linux-arm64@0.25.1':
    resolution: {integrity: sha512-jaN3dHi0/DDPelk0nLcXRm1q7DNJpjXy7yWaWvbfkPvI+7XNSc/lDOnCLN7gzsyzgu6qSAmgSvP9oXAhP973uQ==}
    engines: {node: '>=18'}
    cpu: [arm64]
    os: [linux]

  '@esbuild/linux-arm@0.17.19':
    resolution: {integrity: sha512-cdmT3KxjlOQ/gZ2cjfrQOtmhG4HJs6hhvm3mWSRDPtZ/lP5oe8FWceS10JaSJC13GBd4eH/haHnqf7hhGNLerA==}
    engines: {node: '>=12'}
    cpu: [arm]
    os: [linux]

  '@esbuild/linux-arm@0.25.1':
    resolution: {integrity: sha512-NdKOhS4u7JhDKw9G3cY6sWqFcnLITn6SqivVArbzIaf3cemShqfLGHYMx8Xlm/lBit3/5d7kXvriTUGa5YViuQ==}
    engines: {node: '>=18'}
    cpu: [arm]
    os: [linux]

  '@esbuild/linux-ia32@0.17.19':
    resolution: {integrity: sha512-w4IRhSy1VbsNxHRQpeGCHEmibqdTUx61Vc38APcsRbuVgK0OPEnQ0YD39Brymn96mOx48Y2laBQGqgZ0j9w6SQ==}
    engines: {node: '>=12'}
    cpu: [ia32]
    os: [linux]

  '@esbuild/linux-ia32@0.25.1':
    resolution: {integrity: sha512-OJykPaF4v8JidKNGz8c/q1lBO44sQNUQtq1KktJXdBLn1hPod5rE/Hko5ugKKZd+D2+o1a9MFGUEIUwO2YfgkQ==}
    engines: {node: '>=18'}
    cpu: [ia32]
    os: [linux]

  '@esbuild/linux-loong64@0.17.19':
    resolution: {integrity: sha512-2iAngUbBPMq439a+z//gE+9WBldoMp1s5GWsUSgqHLzLJ9WoZLZhpwWuym0u0u/4XmZ3gpHmzV84PonE+9IIdQ==}
    engines: {node: '>=12'}
    cpu: [loong64]
    os: [linux]

  '@esbuild/linux-loong64@0.25.1':
    resolution: {integrity: sha512-nGfornQj4dzcq5Vp835oM/o21UMlXzn79KobKlcs3Wz9smwiifknLy4xDCLUU0BWp7b/houtdrgUz7nOGnfIYg==}
    engines: {node: '>=18'}
    cpu: [loong64]
    os: [linux]

  '@esbuild/linux-mips64el@0.17.19':
    resolution: {integrity: sha512-LKJltc4LVdMKHsrFe4MGNPp0hqDFA1Wpt3jE1gEyM3nKUvOiO//9PheZZHfYRfYl6AwdTH4aTcXSqBerX0ml4A==}
    engines: {node: '>=12'}
    cpu: [mips64el]
    os: [linux]

  '@esbuild/linux-mips64el@0.25.1':
    resolution: {integrity: sha512-1osBbPEFYwIE5IVB/0g2X6i1qInZa1aIoj1TdL4AaAb55xIIgbg8Doq6a5BzYWgr+tEcDzYH67XVnTmUzL+nXg==}
    engines: {node: '>=18'}
    cpu: [mips64el]
    os: [linux]

  '@esbuild/linux-ppc64@0.17.19':
    resolution: {integrity: sha512-/c/DGybs95WXNS8y3Ti/ytqETiW7EU44MEKuCAcpPto3YjQbyK3IQVKfF6nbghD7EcLUGl0NbiL5Rt5DMhn5tg==}
    engines: {node: '>=12'}
    cpu: [ppc64]
    os: [linux]

  '@esbuild/linux-ppc64@0.25.1':
    resolution: {integrity: sha512-/6VBJOwUf3TdTvJZ82qF3tbLuWsscd7/1w+D9LH0W/SqUgM5/JJD0lrJ1fVIfZsqB6RFmLCe0Xz3fmZc3WtyVg==}
    engines: {node: '>=18'}
    cpu: [ppc64]
    os: [linux]

  '@esbuild/linux-riscv64@0.17.19':
    resolution: {integrity: sha512-FC3nUAWhvFoutlhAkgHf8f5HwFWUL6bYdvLc/TTuxKlvLi3+pPzdZiFKSWz/PF30TB1K19SuCxDTI5KcqASJqA==}
    engines: {node: '>=12'}
    cpu: [riscv64]
    os: [linux]

  '@esbuild/linux-riscv64@0.25.1':
    resolution: {integrity: sha512-nSut/Mx5gnilhcq2yIMLMe3Wl4FK5wx/o0QuuCLMtmJn+WeWYoEGDN1ipcN72g1WHsnIbxGXd4i/MF0gTcuAjQ==}
    engines: {node: '>=18'}
    cpu: [riscv64]
    os: [linux]

  '@esbuild/linux-s390x@0.17.19':
    resolution: {integrity: sha512-IbFsFbxMWLuKEbH+7sTkKzL6NJmG2vRyy6K7JJo55w+8xDk7RElYn6xvXtDW8HCfoKBFK69f3pgBJSUSQPr+4Q==}
    engines: {node: '>=12'}
    cpu: [s390x]
    os: [linux]

  '@esbuild/linux-s390x@0.25.1':
    resolution: {integrity: sha512-cEECeLlJNfT8kZHqLarDBQso9a27o2Zd2AQ8USAEoGtejOrCYHNtKP8XQhMDJMtthdF4GBmjR2au3x1udADQQQ==}
    engines: {node: '>=18'}
    cpu: [s390x]
    os: [linux]

  '@esbuild/linux-x64@0.17.19':
    resolution: {integrity: sha512-68ngA9lg2H6zkZcyp22tsVt38mlhWde8l3eJLWkyLrp4HwMUr3c1s/M2t7+kHIhvMjglIBrFpncX1SzMckomGw==}
    engines: {node: '>=12'}
    cpu: [x64]
    os: [linux]

  '@esbuild/linux-x64@0.25.1':
    resolution: {integrity: sha512-xbfUhu/gnvSEg+EGovRc+kjBAkrvtk38RlerAzQxvMzlB4fXpCFCeUAYzJvrnhFtdeyVCDANSjJvOvGYoeKzFA==}
    engines: {node: '>=18'}
    cpu: [x64]
    os: [linux]

  '@esbuild/netbsd-arm64@0.25.1':
    resolution: {integrity: sha512-O96poM2XGhLtpTh+s4+nP7YCCAfb4tJNRVZHfIE7dgmax+yMP2WgMd2OecBuaATHKTHsLWHQeuaxMRnCsH8+5g==}
    engines: {node: '>=18'}
    cpu: [arm64]
    os: [netbsd]

  '@esbuild/netbsd-x64@0.17.19':
    resolution: {integrity: sha512-CwFq42rXCR8TYIjIfpXCbRX0rp1jo6cPIUPSaWwzbVI4aOfX96OXY8M6KNmtPcg7QjYeDmN+DD0Wp3LaBOLf4Q==}
    engines: {node: '>=12'}
    cpu: [x64]
    os: [netbsd]

  '@esbuild/netbsd-x64@0.25.1':
    resolution: {integrity: sha512-X53z6uXip6KFXBQ+Krbx25XHV/NCbzryM6ehOAeAil7X7oa4XIq+394PWGnwaSQ2WRA0KI6PUO6hTO5zeF5ijA==}
    engines: {node: '>=18'}
    cpu: [x64]
    os: [netbsd]

  '@esbuild/openbsd-arm64@0.25.1':
    resolution: {integrity: sha512-Na9T3szbXezdzM/Kfs3GcRQNjHzM6GzFBeU1/6IV/npKP5ORtp9zbQjvkDJ47s6BCgaAZnnnu/cY1x342+MvZg==}
    engines: {node: '>=18'}
    cpu: [arm64]
    os: [openbsd]

  '@esbuild/openbsd-x64@0.17.19':
    resolution: {integrity: sha512-cnq5brJYrSZ2CF6c35eCmviIN3k3RczmHz8eYaVlNasVqsNY+JKohZU5MKmaOI+KkllCdzOKKdPs762VCPC20g==}
    engines: {node: '>=12'}
    cpu: [x64]
    os: [openbsd]

  '@esbuild/openbsd-x64@0.25.1':
    resolution: {integrity: sha512-T3H78X2h1tszfRSf+txbt5aOp/e7TAz3ptVKu9Oyir3IAOFPGV6O9c2naym5TOriy1l0nNf6a4X5UXRZSGX/dw==}
    engines: {node: '>=18'}
    cpu: [x64]
    os: [openbsd]

  '@esbuild/sunos-x64@0.17.19':
    resolution: {integrity: sha512-vCRT7yP3zX+bKWFeP/zdS6SqdWB8OIpaRq/mbXQxTGHnIxspRtigpkUcDMlSCOejlHowLqII7K2JKevwyRP2rg==}
    engines: {node: '>=12'}
    cpu: [x64]
    os: [sunos]

  '@esbuild/sunos-x64@0.25.1':
    resolution: {integrity: sha512-2H3RUvcmULO7dIE5EWJH8eubZAI4xw54H1ilJnRNZdeo8dTADEZ21w6J22XBkXqGJbe0+wnNJtw3UXRoLJnFEg==}
    engines: {node: '>=18'}
    cpu: [x64]
    os: [sunos]

  '@esbuild/win32-arm64@0.17.19':
    resolution: {integrity: sha512-yYx+8jwowUstVdorcMdNlzklLYhPxjniHWFKgRqH7IFlUEa0Umu3KuYplf1HUZZ422e3NU9F4LGb+4O0Kdcaag==}
    engines: {node: '>=12'}
    cpu: [arm64]
    os: [win32]

  '@esbuild/win32-arm64@0.25.1':
    resolution: {integrity: sha512-GE7XvrdOzrb+yVKB9KsRMq+7a2U/K5Cf/8grVFRAGJmfADr/e/ODQ134RK2/eeHqYV5eQRFxb1hY7Nr15fv1NQ==}
    engines: {node: '>=18'}
    cpu: [arm64]
    os: [win32]

  '@esbuild/win32-ia32@0.17.19':
    resolution: {integrity: sha512-eggDKanJszUtCdlVs0RB+h35wNlb5v4TWEkq4vZcmVt5u/HiDZrTXe2bWFQUez3RgNHwx/x4sk5++4NSSicKkw==}
    engines: {node: '>=12'}
    cpu: [ia32]
    os: [win32]

  '@esbuild/win32-ia32@0.25.1':
    resolution: {integrity: sha512-uOxSJCIcavSiT6UnBhBzE8wy3n0hOkJsBOzy7HDAuTDE++1DJMRRVCPGisULScHL+a/ZwdXPpXD3IyFKjA7K8A==}
    engines: {node: '>=18'}
    cpu: [ia32]
    os: [win32]

  '@esbuild/win32-x64@0.17.19':
    resolution: {integrity: sha512-lAhycmKnVOuRYNtRtatQR1LPQf2oYCkRGkSFnseDAKPl8lu5SOsK/e1sXe5a0Pc5kHIHe6P2I/ilntNv2xf3cA==}
    engines: {node: '>=12'}
    cpu: [x64]
    os: [win32]

  '@esbuild/win32-x64@0.25.1':
    resolution: {integrity: sha512-Y1EQdcfwMSeQN/ujR5VayLOJ1BHaK+ssyk0AEzPjC+t1lITgsnccPqFjb6V+LsTp/9Iov4ysfjxLaGJ9RPtkVg==}
    engines: {node: '>=18'}
    cpu: [x64]
    os: [win32]

  '@eslint-community/eslint-plugin-eslint-comments@4.4.1':
    resolution: {integrity: sha512-lb/Z/MzbTf7CaVYM9WCFNQZ4L1yi3ev2fsFPF99h31ljhSEyUoyEsKsNWiU+qD1glbYTDJdqgyaLKtyTkkqtuQ==}
    engines: {node: ^12.22.0 || ^14.17.0 || >=16.0.0}
    peerDependencies:
      eslint: ^6.0.0 || ^7.0.0 || ^8.0.0 || ^9.0.0

  '@eslint-community/eslint-utils@4.4.0':
    resolution: {integrity: sha512-1/sA4dwrzBAyeUoQ6oxahHKmrZvsnLCg4RfxW3ZFGGmQkSNQPFNLV9CUEFQP1x9EYXHTo5p6xdhZM1Ne9p/AfA==}
    engines: {node: ^12.22.0 || ^14.17.0 || >=16.0.0}
    peerDependencies:
      eslint: ^6.0.0 || ^7.0.0 || >=8.0.0

  '@eslint-community/eslint-utils@4.5.0':
    resolution: {integrity: sha512-RoV8Xs9eNwiDvhv7M+xcL4PWyRyIXRY/FLp3buU4h1EYfdF7unWUy3dOjPqb3C7rMUewIcqwW850PgS8h1o1yg==}
    engines: {node: ^12.22.0 || ^14.17.0 || >=16.0.0}
    peerDependencies:
      eslint: ^6.0.0 || ^7.0.0 || >=8.0.0

  '@eslint-community/regexpp@4.10.0':
    resolution: {integrity: sha512-Cu96Sd2By9mCNTx2iyKOmq10v22jUVQv0lQnlGNy16oE9589yE+QADPbrMGCkA51cKZSg3Pu/aTJVTGfL/qjUA==}
    engines: {node: ^12.0.0 || ^14.0.0 || >=16.0.0}

  '@eslint-community/regexpp@4.12.1':
    resolution: {integrity: sha512-CCZCDJuduB9OUkFkY2IgppNZMi2lBQgD2qzwXkEia16cge2pijY/aXi96CJMquDMn3nJdlPV1A5KrJEXwfLNzQ==}
    engines: {node: ^12.0.0 || ^14.0.0 || >=16.0.0}

  '@eslint/config-array@0.19.2':
    resolution: {integrity: sha512-GNKqxfHG2ySmJOBSHg7LxeUx4xpuCoFjacmlCoYWEbaPXLwvfIjixRI12xCQZeULksQb23uiA8F40w5TojpV7w==}
    engines: {node: ^18.18.0 || ^20.9.0 || >=21.1.0}

  '@eslint/config-helpers@0.1.0':
    resolution: {integrity: sha512-kLrdPDJE1ckPo94kmPPf9Hfd0DU0Jw6oKYrhe+pwSC0iTUInmTa+w6fw8sGgcfkFJGNdWOUeOaDM4quW4a7OkA==}
    engines: {node: ^18.18.0 || ^20.9.0 || >=21.1.0}

  '@eslint/core@0.12.0':
    resolution: {integrity: sha512-cmrR6pytBuSMTaBweKoGMwu3EiHiEC+DoyupPmlZ0HxBJBtIxwe+j/E4XPIKNx+Q74c8lXKPwYawBf5glsTkHg==}
    engines: {node: ^18.18.0 || ^20.9.0 || >=21.1.0}

  '@eslint/eslintrc@3.3.0':
    resolution: {integrity: sha512-yaVPAiNAalnCZedKLdR21GOGILMLKPyqSLWaAjQFvYA2i/ciDi8ArYVr69Anohb6cH2Ukhqti4aFnYyPm8wdwQ==}
    engines: {node: ^18.18.0 || ^20.9.0 || >=21.1.0}

  '@eslint/js@9.19.0':
    resolution: {integrity: sha512-rbq9/g38qjfqFLOVPvwjIvFFdNziEC5S65jmjPw5r6A//QH+W91akh9irMwjDN8zKUTak6W9EsAv4m/7Wnw0UQ==}
    engines: {node: ^18.18.0 || ^20.9.0 || >=21.1.0}

  '@eslint/js@9.22.0':
    resolution: {integrity: sha512-vLFajx9o8d1/oL2ZkpMYbkLv8nDB6yaIwFNt7nI4+I80U/z03SxmfOMsLbvWr3p7C+Wnoh//aOu2pQW8cS0HCQ==}
    engines: {node: ^18.18.0 || ^20.9.0 || >=21.1.0}

  '@eslint/object-schema@2.1.6':
    resolution: {integrity: sha512-RBMg5FRL0I0gs51M/guSAj5/e14VQ4tpZnQNWwuDT66P14I43ItmPfIZRhO9fUVIPOAQXU47atlywZ/czoqFPA==}
    engines: {node: ^18.18.0 || ^20.9.0 || >=21.1.0}

  '@eslint/plugin-kit@0.2.7':
    resolution: {integrity: sha512-JubJ5B2pJ4k4yGxaNLdbjrnk9d/iDz6/q8wOilpIowd6PJPgaxCuHBnBszq7Ce2TyMrywm5r4PnKm6V3iiZF+g==}
    engines: {node: ^18.18.0 || ^20.9.0 || >=21.1.0}

  '@faker-js/faker@8.4.1':
    resolution: {integrity: sha512-XQ3cU+Q8Uqmrbf2e0cIC/QN43sTBSC8KF12u29Mb47tWrt2hAgBXSgpZMj4Ao8Uk0iJcU99QsOCaIL8934obCg==}
    engines: {node: ^14.17.0 || ^16.13.0 || >=18.0.0, npm: '>=6.14.13'}

  '@faker-js/faker@9.6.0':
    resolution: {integrity: sha512-3vm4by+B5lvsFPSyep3ELWmZfE3kicDtmemVpuwl1yH7tqtnHdsA6hG8fbXedMVdkzgtvzWoRgjSB4Q+FHnZiw==}
    engines: {node: '>=18.0.0', npm: '>=9.0.0'}

  '@fast-check/jest@2.0.3':
    resolution: {integrity: sha512-3bRtz5kmM2GyLSm9qkDEepeulPaMWZMjjXhOl1G6TCuIghDCPN75pKi2FjXVhkRjTZc6TlMjrcX4f0rTGwM2bQ==}
    peerDependencies:
      '@fast-check/worker': '>=0.0.7 <0.5.0'
      '@jest/expect': '>=28.0.0'
      '@jest/globals': '>=25.5.2'
    peerDependenciesMeta:
      '@fast-check/worker':
        optional: true
      '@jest/expect':
        optional: true

  '@fastify/busboy@2.1.1':
    resolution: {integrity: sha512-vBZP4NlzfOlerQTnba4aqZoMhE/a9HY7HRqoOPaETQcSQuWEIyZMHGfVu6w9wGtGK5fED5qRs2DteVCjOH60sA==}
    engines: {node: '>=14'}

  '@gar/promisify@1.1.3':
    resolution: {integrity: sha512-k2Ty1JcVojjJFwrg/ThKi2ujJ7XNLYaFGNB/bWT9wGR+oSMJHMa5w+CUq6p/pVrKeNNgA7pCqEcjSnHVoqJQFw==}

  '@humanfs/core@0.19.1':
    resolution: {integrity: sha512-5DyQ4+1JEUzejeK1JGICcideyfUbGixgS9jNgex5nqkW+cY7WZhxBigmieN5Qnw9ZosSNVC9KQKyb+GUaGyKUA==}
    engines: {node: '>=18.18.0'}

  '@humanfs/node@0.16.6':
    resolution: {integrity: sha512-YuI2ZHQL78Q5HbhDiBA1X4LmYdXCKCMQIfw0pw7piHJwyREFebJUvrQN4cMssyES6x+vfUbx1CIpaQUKYdQZOw==}
    engines: {node: '>=18.18.0'}

  '@humanwhocodes/module-importer@1.0.1':
    resolution: {integrity: sha512-bxveV4V8v5Yb4ncFTT3rPSgZBOpCkjfK0y4oVVVJwIuDVBRMDXrPyXRL988i5ap9m9bnyEEjWfm5WkBmtffLfA==}
    engines: {node: '>=12.22'}

  '@humanwhocodes/retry@0.3.1':
    resolution: {integrity: sha512-JBxkERygn7Bv/GbN5Rv8Ul6LVknS+5Bp6RgDC/O8gEBU/yeH5Ui5C/OlWrTb6qct7LjjfT6Re2NxB0ln0yYybA==}
    engines: {node: '>=18.18'}

  '@humanwhocodes/retry@0.4.2':
    resolution: {integrity: sha512-xeO57FpIu4p1Ri3Jq/EXq4ClRm86dVF2z/+kvFnyqVYRavTZmaFaUBbWCOuuTh0o/g7DSsk6kc2vrS4Vl5oPOQ==}
    engines: {node: '>=18.18'}

  '@img/sharp-darwin-arm64@0.33.5':
    resolution: {integrity: sha512-UT4p+iz/2H4twwAoLCqfA9UH5pI6DggwKEGuaPy7nCVQ8ZsiY5PIcrRvD1DzuY3qYL07NtIQcWnBSY/heikIFQ==}
    engines: {node: ^18.17.0 || ^20.3.0 || >=21.0.0}
    cpu: [arm64]
    os: [darwin]

  '@img/sharp-darwin-x64@0.33.5':
    resolution: {integrity: sha512-fyHac4jIc1ANYGRDxtiqelIbdWkIuQaI84Mv45KvGRRxSAa7o7d1ZKAOBaYbnepLC1WqxfpimdeWfvqqSGwR2Q==}
    engines: {node: ^18.17.0 || ^20.3.0 || >=21.0.0}
    cpu: [x64]
    os: [darwin]

  '@img/sharp-libvips-darwin-arm64@1.0.4':
    resolution: {integrity: sha512-XblONe153h0O2zuFfTAbQYAX2JhYmDHeWikp1LM9Hul9gVPjFY427k6dFEcOL72O01QxQsWi761svJ/ev9xEDg==}
    cpu: [arm64]
    os: [darwin]

  '@img/sharp-libvips-darwin-x64@1.0.4':
    resolution: {integrity: sha512-xnGR8YuZYfJGmWPvmlunFaWJsb9T/AO2ykoP3Fz/0X5XV2aoYBPkX6xqCQvUTKKiLddarLaxpzNe+b1hjeWHAQ==}
    cpu: [x64]
    os: [darwin]

  '@img/sharp-libvips-linux-arm64@1.0.4':
    resolution: {integrity: sha512-9B+taZ8DlyyqzZQnoeIvDVR/2F4EbMepXMc/NdVbkzsJbzkUjhXv/70GQJ7tdLA4YJgNP25zukcxpX2/SueNrA==}
    cpu: [arm64]
    os: [linux]

  '@img/sharp-libvips-linux-arm@1.0.5':
    resolution: {integrity: sha512-gvcC4ACAOPRNATg/ov8/MnbxFDJqf/pDePbBnuBDcjsI8PssmjoKMAz4LtLaVi+OnSb5FK/yIOamqDwGmXW32g==}
    cpu: [arm]
    os: [linux]

  '@img/sharp-libvips-linux-s390x@1.0.4':
    resolution: {integrity: sha512-u7Wz6ntiSSgGSGcjZ55im6uvTrOxSIS8/dgoVMoiGE9I6JAfU50yH5BoDlYA1tcuGS7g/QNtetJnxA6QEsCVTA==}
    cpu: [s390x]
    os: [linux]

  '@img/sharp-libvips-linux-x64@1.0.4':
    resolution: {integrity: sha512-MmWmQ3iPFZr0Iev+BAgVMb3ZyC4KeFc3jFxnNbEPas60e1cIfevbtuyf9nDGIzOaW9PdnDciJm+wFFaTlj5xYw==}
    cpu: [x64]
    os: [linux]

  '@img/sharp-libvips-linuxmusl-arm64@1.0.4':
    resolution: {integrity: sha512-9Ti+BbTYDcsbp4wfYib8Ctm1ilkugkA/uscUn6UXK1ldpC1JjiXbLfFZtRlBhjPZ5o1NCLiDbg8fhUPKStHoTA==}
    cpu: [arm64]
    os: [linux]

  '@img/sharp-libvips-linuxmusl-x64@1.0.4':
    resolution: {integrity: sha512-viYN1KX9m+/hGkJtvYYp+CCLgnJXwiQB39damAO7WMdKWlIhmYTfHjwSbQeUK/20vY154mwezd9HflVFM1wVSw==}
    cpu: [x64]
    os: [linux]

  '@img/sharp-linux-arm64@0.33.5':
    resolution: {integrity: sha512-JMVv+AMRyGOHtO1RFBiJy/MBsgz0x4AWrT6QoEVVTyh1E39TrCUpTRI7mx9VksGX4awWASxqCYLCV4wBZHAYxA==}
    engines: {node: ^18.17.0 || ^20.3.0 || >=21.0.0}
    cpu: [arm64]
    os: [linux]

  '@img/sharp-linux-arm@0.33.5':
    resolution: {integrity: sha512-JTS1eldqZbJxjvKaAkxhZmBqPRGmxgu+qFKSInv8moZ2AmT5Yib3EQ1c6gp493HvrvV8QgdOXdyaIBrhvFhBMQ==}
    engines: {node: ^18.17.0 || ^20.3.0 || >=21.0.0}
    cpu: [arm]
    os: [linux]

  '@img/sharp-linux-s390x@0.33.5':
    resolution: {integrity: sha512-y/5PCd+mP4CA/sPDKl2961b+C9d+vPAveS33s6Z3zfASk2j5upL6fXVPZi7ztePZ5CuH+1kW8JtvxgbuXHRa4Q==}
    engines: {node: ^18.17.0 || ^20.3.0 || >=21.0.0}
    cpu: [s390x]
    os: [linux]

  '@img/sharp-linux-x64@0.33.5':
    resolution: {integrity: sha512-opC+Ok5pRNAzuvq1AG0ar+1owsu842/Ab+4qvU879ippJBHvyY5n2mxF1izXqkPYlGuP/M556uh53jRLJmzTWA==}
    engines: {node: ^18.17.0 || ^20.3.0 || >=21.0.0}
    cpu: [x64]
    os: [linux]

  '@img/sharp-linuxmusl-arm64@0.33.5':
    resolution: {integrity: sha512-XrHMZwGQGvJg2V/oRSUfSAfjfPxO+4DkiRh6p2AFjLQztWUuY/o8Mq0eMQVIY7HJ1CDQUJlxGGZRw1a5bqmd1g==}
    engines: {node: ^18.17.0 || ^20.3.0 || >=21.0.0}
    cpu: [arm64]
    os: [linux]

  '@img/sharp-linuxmusl-x64@0.33.5':
    resolution: {integrity: sha512-WT+d/cgqKkkKySYmqoZ8y3pxx7lx9vVejxW/W4DOFMYVSkErR+w7mf2u8m/y4+xHe7yY9DAXQMWQhpnMuFfScw==}
    engines: {node: ^18.17.0 || ^20.3.0 || >=21.0.0}
    cpu: [x64]
    os: [linux]

  '@img/sharp-wasm32@0.33.5':
    resolution: {integrity: sha512-ykUW4LVGaMcU9lu9thv85CbRMAwfeadCJHRsg2GmeRa/cJxsVY9Rbd57JcMxBkKHag5U/x7TSBpScF4U8ElVzg==}
    engines: {node: ^18.17.0 || ^20.3.0 || >=21.0.0}
    cpu: [wasm32]

  '@img/sharp-win32-ia32@0.33.5':
    resolution: {integrity: sha512-T36PblLaTwuVJ/zw/LaH0PdZkRz5rd3SmMHX8GSmR7vtNSP5Z6bQkExdSK7xGWyxLw4sUknBuugTelgw2faBbQ==}
    engines: {node: ^18.17.0 || ^20.3.0 || >=21.0.0}
    cpu: [ia32]
    os: [win32]

  '@img/sharp-win32-x64@0.33.5':
    resolution: {integrity: sha512-MpY/o8/8kj+EcnxwvrP4aTJSWw/aZ7JIGR4aBeZkZw5B7/Jn+tY9/VNwtcoGmdT7GfggGIU4kygOMSbYnOrAbg==}
    engines: {node: ^18.17.0 || ^20.3.0 || >=21.0.0}
    cpu: [x64]
    os: [win32]

  '@inquirer/checkbox@4.1.3':
    resolution: {integrity: sha512-KU1MGwf24iABJjGESxhyj+/rlQYSRoCfcuHDEHXfZ1DENmbuSRfyrUb+LLjHoee5TNOFKwaFxDXc5/zRwJUPMQ==}
    engines: {node: '>=18'}
    peerDependencies:
      '@types/node': '>=18'
    peerDependenciesMeta:
      '@types/node':
        optional: true

  '@inquirer/confirm@5.1.7':
    resolution: {integrity: sha512-Xrfbrw9eSiHb+GsesO8TQIeHSMTP0xyvTCeeYevgZ4sKW+iz9w/47bgfG9b0niQm+xaLY2EWPBINUPldLwvYiw==}
    engines: {node: '>=18'}
    peerDependencies:
      '@types/node': '>=18'
    peerDependenciesMeta:
      '@types/node':
        optional: true

  '@inquirer/core@10.1.8':
    resolution: {integrity: sha512-HpAqR8y715zPpM9e/9Q+N88bnGwqqL8ePgZ0SMv/s3673JLMv3bIkoivGmjPqXlEgisUksSXibweQccUwEx4qQ==}
    engines: {node: '>=18'}
    peerDependencies:
      '@types/node': '>=18'
    peerDependenciesMeta:
      '@types/node':
        optional: true

  '@inquirer/editor@4.2.8':
    resolution: {integrity: sha512-UkGKbMFlQw5k4ZLjDwEi5z8NIVlP/3DAlLHta0o0pSsdpPThNmPtUL8mvGCHUaQtR+QrxR9yRYNWgKMsHkfIUA==}
    engines: {node: '>=18'}
    peerDependencies:
      '@types/node': '>=18'
    peerDependenciesMeta:
      '@types/node':
        optional: true

  '@inquirer/expand@4.0.10':
    resolution: {integrity: sha512-leyBouGJ77ggv51Jb/OJmLGGnU2HYc13MZ2iiPNLwe2VgFgZPVqsrRWSa1RAHKyazjOyvSNKLD1B2K7A/iWi1g==}
    engines: {node: '>=18'}
    peerDependencies:
      '@types/node': '>=18'
    peerDependenciesMeta:
      '@types/node':
        optional: true

  '@inquirer/figures@1.0.11':
    resolution: {integrity: sha512-eOg92lvrn/aRUqbxRyvpEWnrvRuTYRifixHkYVpJiygTgVSBIHDqLh0SrMQXkafvULg3ck11V7xvR+zcgvpHFw==}
    engines: {node: '>=18'}

  '@inquirer/input@4.1.7':
    resolution: {integrity: sha512-rCQAipJNA14UTH84df/z4jDJ9LZ54H6zzuCAi7WZ0qVqx3CSqLjfXAMd5cpISIxbiHVJCPRB81gZksq6CZsqDg==}
    engines: {node: '>=18'}
    peerDependencies:
      '@types/node': '>=18'
    peerDependenciesMeta:
      '@types/node':
        optional: true

  '@inquirer/number@3.0.10':
    resolution: {integrity: sha512-GLsdnxzNefjCJUmWyjaAuNklHgDpCTL4RMllAVhVvAzBwRW9g38eZ5tWgzo1lirtSDTpsh593hqXVhxvdrjfwA==}
    engines: {node: '>=18'}
    peerDependencies:
      '@types/node': '>=18'
    peerDependenciesMeta:
      '@types/node':
        optional: true

  '@inquirer/password@4.0.10':
    resolution: {integrity: sha512-JC538ujqeYKkFqLoWZ0ILBteIUO2yajBMVEUZSxjl9x6fiEQtM+I5Rca7M2D8edMDbyHLnXifGH1hJZdh8V5rA==}
    engines: {node: '>=18'}
    peerDependencies:
      '@types/node': '>=18'
    peerDependenciesMeta:
      '@types/node':
        optional: true

  '@inquirer/prompts@7.3.3':
    resolution: {integrity: sha512-QS1AQgJ113iE/nmym03yKZKHvGjVWwkGZT3B1yKrrMG0bJKQg1jUkntFP8aPd2FUQzu/nga7QU2eDpzIP5it0Q==}
    engines: {node: '>=18'}
    peerDependencies:
      '@types/node': '>=18'
    peerDependenciesMeta:
      '@types/node':
        optional: true

  '@inquirer/rawlist@4.0.10':
    resolution: {integrity: sha512-vOQbQkmhaCsF2bUmjoyRSZJBz77UnIF/F3ZS2LMgwbgyaG2WgwKHh0WKNj0APDB72WDbZijhW5nObQbk+TnbcA==}
    engines: {node: '>=18'}
    peerDependencies:
      '@types/node': '>=18'
    peerDependenciesMeta:
      '@types/node':
        optional: true

  '@inquirer/search@3.0.10':
    resolution: {integrity: sha512-EAVKAz6P1LajZOdoL+R+XC3HJYSU261fbJzO4fCkJJ7UPFcm+nP+gzC+DDZWsb2WK9PQvKsnaKiNKsY8B6dBWQ==}
    engines: {node: '>=18'}
    peerDependencies:
      '@types/node': '>=18'
    peerDependenciesMeta:
      '@types/node':
        optional: true

  '@inquirer/select@4.0.10':
    resolution: {integrity: sha512-Tg8S9nESnCfISu5tCZSuXpXq0wHuDVimj7xyHstABgR34zcJnLdq/VbjB2mdZvNAMAehYBnNzSjxB06UE8LLAA==}
    engines: {node: '>=18'}
    peerDependencies:
      '@types/node': '>=18'
    peerDependenciesMeta:
      '@types/node':
        optional: true

  '@inquirer/type@3.0.5':
    resolution: {integrity: sha512-ZJpeIYYueOz/i/ONzrfof8g89kNdO2hjGuvULROo3O8rlB2CRtSseE5KeirnyE4t/thAn/EwvS/vuQeJCn+NZg==}
    engines: {node: '>=18'}
    peerDependencies:
      '@types/node': '>=18'
    peerDependenciesMeta:
      '@types/node':
        optional: true

  '@isaacs/cliui@8.0.2':
    resolution: {integrity: sha512-O8jcjabXaleOG9DQ0+ARXWZBTfnP4WNAqzuiJK7ll44AmxGKv/J2M4TPjxjY3znBCfvBXFzucm1twdyFybFqEA==}
    engines: {node: '>=12'}

  '@istanbuljs/load-nyc-config@1.1.0':
    resolution: {integrity: sha512-VjeHSlIzpv/NyD3N0YuHfXOPDIixcA1q2ZV98wsMqcYlPmv2n3Yb2lYP9XMElnaFVXg5A7YLTeLu6V84uQDjmQ==}
    engines: {node: '>=8'}

  '@istanbuljs/schema@0.1.3':
    resolution: {integrity: sha512-ZXRY4jNvVgSVQ8DL3LTcakaAtXwTVUxE81hslsyD2AtoXW/wVob10HkOJ1X/pAlcI7D+2YoZKg5do8G/w6RYgA==}
    engines: {node: '>=8'}

  '@jest/console@29.7.0':
    resolution: {integrity: sha512-5Ni4CU7XHQi32IJ398EEP4RrB8eV09sXP2ROqD4bksHrnTree52PsxvX8tpL8LvTZ3pFzXyPbNQReSN41CAhOg==}
    engines: {node: ^14.15.0 || ^16.10.0 || >=18.0.0}

  '@jest/core@29.7.0':
    resolution: {integrity: sha512-n7aeXWKMnGtDA48y8TLWJPJmLmmZ642Ceo78cYWEpiD7FzDgmNDV/GCVRorPABdXLJZ/9wzzgZAlHjXjxDHGsg==}
    engines: {node: ^14.15.0 || ^16.10.0 || >=18.0.0}
    peerDependencies:
      node-notifier: ^8.0.1 || ^9.0.0 || ^10.0.0
    peerDependenciesMeta:
      node-notifier:
        optional: true

  '@jest/create-cache-key-function@29.7.0':
    resolution: {integrity: sha512-4QqS3LY5PBmTRHj9sAg1HLoPzqAI0uOX6wI/TRqHIcOxlFidy6YEmCQJk6FSZjNLGCeubDMfmkWL+qaLKhSGQA==}
    engines: {node: ^14.15.0 || ^16.10.0 || >=18.0.0}

  '@jest/environment@29.7.0':
    resolution: {integrity: sha512-aQIfHDq33ExsN4jP1NWGXhxgQ/wixs60gDiKO+XVMd8Mn0NWPWgc34ZQDTb2jKaUWQ7MuwoitXAsN2XVXNMpAw==}
    engines: {node: ^14.15.0 || ^16.10.0 || >=18.0.0}

  '@jest/expect-utils@29.7.0':
    resolution: {integrity: sha512-GlsNBWiFQFCVi9QVSx7f5AgMeLxe9YCCs5PuP2O2LdjDAA8Jh9eX7lA1Jq/xdXw3Wb3hyvlFNfZIfcRetSzYcA==}
    engines: {node: ^14.15.0 || ^16.10.0 || >=18.0.0}

  '@jest/expect@29.7.0':
    resolution: {integrity: sha512-8uMeAMycttpva3P1lBHB8VciS9V0XAr3GymPpipdyQXbBcuhkLQOSe8E/p92RyAdToS6ZD1tFkX+CkhoECE0dQ==}
    engines: {node: ^14.15.0 || ^16.10.0 || >=18.0.0}

  '@jest/fake-timers@29.7.0':
    resolution: {integrity: sha512-q4DH1Ha4TTFPdxLsqDXK1d3+ioSL7yL5oCMJZgDYm6i+6CygW5E5xVr/D1HdsGxjt1ZWSfUAs9OxSB/BNelWrQ==}
    engines: {node: ^14.15.0 || ^16.10.0 || >=18.0.0}

  '@jest/globals@29.7.0':
    resolution: {integrity: sha512-mpiz3dutLbkW2MNFubUGUEVLkTGiqW6yLVTA+JbP6fI6J5iL9Y0Nlg8k95pcF8ctKwCS7WVxteBs29hhfAotzQ==}
    engines: {node: ^14.15.0 || ^16.10.0 || >=18.0.0}

  '@jest/reporters@29.7.0':
    resolution: {integrity: sha512-DApq0KJbJOEzAFYjHADNNxAE3KbhxQB1y5Kplb5Waqw6zVbuWatSnMjE5gs8FUgEPmNsnZA3NCWl9NG0ia04Pg==}
    engines: {node: ^14.15.0 || ^16.10.0 || >=18.0.0}
    peerDependencies:
      node-notifier: ^8.0.1 || ^9.0.0 || ^10.0.0
    peerDependenciesMeta:
      node-notifier:
        optional: true

  '@jest/schemas@29.6.3':
    resolution: {integrity: sha512-mo5j5X+jIZmJQveBKeS/clAueipV7KgiX1vMgCxam1RNYiqE1w62n0/tJJnHtjW8ZHcQco5gY85jA3mi0L+nSA==}
    engines: {node: ^14.15.0 || ^16.10.0 || >=18.0.0}

  '@jest/source-map@29.6.3':
    resolution: {integrity: sha512-MHjT95QuipcPrpLM+8JMSzFx6eHp5Bm+4XeFDJlwsvVBjmKNiIAvasGK2fxz2WbGRlnvqehFbh07MMa7n3YJnw==}
    engines: {node: ^14.15.0 || ^16.10.0 || >=18.0.0}

  '@jest/test-result@29.7.0':
    resolution: {integrity: sha512-Fdx+tv6x1zlkJPcWXmMDAG2HBnaR9XPSd5aDWQVsfrZmLVT3lU1cwyxLgRmXR9yrq4NBoEm9BMsfgFzTQAbJYA==}
    engines: {node: ^14.15.0 || ^16.10.0 || >=18.0.0}

  '@jest/test-sequencer@29.7.0':
    resolution: {integrity: sha512-GQwJ5WZVrKnOJuiYiAF52UNUJXgTZx1NHjFSEB0qEMmSZKAkdMoIzw/Cj6x6NF4AvV23AUqDpFzQkN/eYCYTxw==}
    engines: {node: ^14.15.0 || ^16.10.0 || >=18.0.0}

  '@jest/transform@29.7.0':
    resolution: {integrity: sha512-ok/BTPFzFKVMwO5eOHRrvnBVHdRy9IrsrW1GpMaQ9MCnilNLXQKmAX8s1YXDFaai9xJpac2ySzV0YeRRECr2Vw==}
    engines: {node: ^14.15.0 || ^16.10.0 || >=18.0.0}

  '@jest/types@29.6.3':
    resolution: {integrity: sha512-u3UPsIilWKOM3F9CXtrG8LEJmNxwoCQC/XVj4IKYXvvpx7QIi/Kg1LI5uDmDpKlac62NUtX7eLjRh+jVZcLOzw==}
    engines: {node: ^14.15.0 || ^16.10.0 || >=18.0.0}

  '@jridgewell/gen-mapping@0.1.1':
    resolution: {integrity: sha512-sQXCasFk+U8lWYEe66WxRDOE9PjVz4vSM51fTu3Hw+ClTpUSQb718772vH3pyS5pShp6lvQM7SxgIDXXXmOX7w==}
    engines: {node: '>=6.0.0'}

  '@jridgewell/gen-mapping@0.3.2':
    resolution: {integrity: sha512-mh65xKQAzI6iBcFzwv28KVWSmCkdRBWoOh+bYQGW3+6OZvbbN3TqMGo5hqYxQniRcH9F2VZIoJCm4pa3BPDK/A==}
    engines: {node: '>=6.0.0'}

  '@jridgewell/gen-mapping@0.3.8':
    resolution: {integrity: sha512-imAbBGkb+ebQyxKgzv5Hu2nmROxoDOXHh80evxdoXNOrvAnVx7zimzc1Oo5h9RlfV4vPXaE2iM5pOFbvOCClWA==}
    engines: {node: '>=6.0.0'}

  '@jridgewell/resolve-uri@3.1.0':
    resolution: {integrity: sha512-F2msla3tad+Mfht5cJq7LSXcdudKTWCVYUgw6pLFOOHSTtZlj6SWNYAp+AhuqLmWdBO2X5hPrLcu8cVP8fy28w==}
    engines: {node: '>=6.0.0'}

  '@jridgewell/resolve-uri@3.1.2':
    resolution: {integrity: sha512-bRISgCIjP20/tbWSPWMEi54QVPRZExkuD9lJL+UIxUKtwVJA8wW1Trb1jMs1RFXo1CBTNZ/5hpC9QvmKWdopKw==}
    engines: {node: '>=6.0.0'}

  '@jridgewell/set-array@1.1.2':
    resolution: {integrity: sha512-xnkseuNADM0gt2bs+BvhO0p78Mk762YnZdsuzFV018NoG1Sj1SCQvpSqa7XUaTam5vAGasABV9qXASMKnFMwMw==}
    engines: {node: '>=6.0.0'}

  '@jridgewell/set-array@1.2.1':
    resolution: {integrity: sha512-R8gLRTZeyp03ymzP/6Lil/28tGeGEzhx1q2k703KGWRAI1VdvPIXdG70VJc2pAMw3NA6JKL5hhFu1sJX0Mnn/A==}
    engines: {node: '>=6.0.0'}

  '@jridgewell/source-map@0.3.5':
    resolution: {integrity: sha512-UTYAUj/wviwdsMfzoSJspJxbkH5o1snzwX0//0ENX1u/55kkZZkcTZP6u9bwKGkv+dkk9at4m1Cpt0uY80kcpQ==}

  '@jridgewell/sourcemap-codec@1.4.14':
    resolution: {integrity: sha512-XPSJHWmi394fuUuzDnGz1wiKqWfo1yXecHQMRf2l6hztTO+nPru658AyDngaBe7isIxEkRsPR3FZh+s7iVa4Uw==}

  '@jridgewell/sourcemap-codec@1.5.0':
    resolution: {integrity: sha512-gv3ZRaISU3fjPAgNsriBRqGWQL6quFx04YMPW/zD8XMLsU32mhCCbfbO6KZFLjvYpCZ8zyDEgqsgf+PwPaM7GQ==}

  '@jridgewell/trace-mapping@0.3.22':
    resolution: {integrity: sha512-Wf963MzWtA2sjrNt+g18IAln9lKnlRp+K2eH4jjIoF1wYeq3aMREpG09xhlhdzS0EjwU7qmUJYangWa+151vZw==}

  '@jridgewell/trace-mapping@0.3.25':
    resolution: {integrity: sha512-vNk6aEwybGtawWmy/PzwnGDOjCkLWSD2wqvjGGAgOAwCGWySYXfYoxt00IJkTF+8Lb57DwOb3Aa0o9CApepiYQ==}

  '@jridgewell/trace-mapping@0.3.9':
    resolution: {integrity: sha512-3Belt6tdc8bPgAtbcmdtNJlirVoTmEb5e2gC94PnkwEW9jI6CAHUeoG85tjWP5WquqfavoMtMwiG4P926ZKKuQ==}

  '@js-joda/core@5.6.3':
    resolution: {integrity: sha512-T1rRxzdqkEXcou0ZprN1q9yDRlvzCPLqmlNt5IIsGBzoEVgLCCYrKEwc84+TvsXuAc95VAZwtWD2zVsKPY4bcA==}

  '@jsonjoy.com/base64@1.1.1':
    resolution: {integrity: sha512-LnFjVChaGY8cZVMwAIMjvA1XwQjZ/zIXHyh28IyJkyNkzof4Dkm1+KN9UIm3lHhREH4vs7XwZ0NpkZKnwOtEfg==}
    engines: {node: '>=10.0'}
    peerDependencies:
      tslib: '2'

  '@jsonjoy.com/json-pack@1.0.3':
    resolution: {integrity: sha512-Q0SPAdmK6s5Fe3e1kcNvwNyk6e2+CxM8XZdGbf4abZG7nUO05KSie3/iX29loTBuY+75uVP6RixDSPVpotfzmQ==}
    engines: {node: '>=10.0'}
    peerDependencies:
      tslib: '2'

  '@jsonjoy.com/util@1.5.0':
    resolution: {integrity: sha512-ojoNsrIuPI9g6o8UxhraZQSyF2ByJanAY4cTFbc8Mf2AXEF4aQRGY1dJxyJpuyav8r9FGflEt/Ff3u5Nt6YMPA==}
    engines: {node: '>=10.0'}
    peerDependencies:
      tslib: '2'

  '@libsql/client@0.8.0':
    resolution: {integrity: sha512-ncx6p2wsaZtCAbRJCIkaTO14ya18qFYLJ1yTm5zHgwd9mlcvgenG4imSgJy2zNrKJkeyr1wzD+80jNqI7nCYoA==}

  '@libsql/client@0.8.1':
    resolution: {integrity: sha512-xGg0F4iTDFpeBZ0r4pA6icGsYa5rG6RAG+i/iLDnpCAnSuTqEWMDdPlVseiq4Z/91lWI9jvvKKiKpovqJ1kZWA==}

  '@libsql/core@0.8.0':
    resolution: {integrity: sha512-Bqs7bKfUNwm8NTLfKPbI4WME+3BTEBeDZTec0b9XZQ9hvjM4YlGXKKCuIDm8ECUYx4Mb1Gc0X14pm2/4r6ImdA==}

  '@libsql/core@0.8.1':
    resolution: {integrity: sha512-u6nrj6HZMTPsgJ9EBhLzO2uhqhlHQJQmVHV+0yFLvfGf3oSP8w7TjZCNUgu1G8jHISx6KFi7bmcrdXW9lRt++A==}

  '@libsql/darwin-arm64@0.3.10':
    resolution: {integrity: sha512-RaexEFfPAFogd6dJlqkpCkTxdr6K14Z0286lodIJ8Ny77mWuWyBkWKxf70OYWXXAMxMJFUW+6al1F3/Osf/pTg==}
    cpu: [arm64]
    os: [darwin]

  '@libsql/darwin-x64@0.3.10':
    resolution: {integrity: sha512-SNVN6n4qNUdMW1fJMFmx4qn4n5RnXsxjFbczpkzG/V7m/5VeTFt1chhGcrahTHCr3+K6eRJWJUEQHRGqjBwPkw==}
    cpu: [x64]
    os: [darwin]

  '@libsql/hrana-client@0.6.2':
    resolution: {integrity: sha512-MWxgD7mXLNf9FXXiM0bc90wCjZSpErWKr5mGza7ERy2FJNNMXd7JIOv+DepBA1FQTIfI8TFO4/QDYgaQC0goNw==}

  '@libsql/isomorphic-fetch@0.2.1':
    resolution: {integrity: sha512-Sv07QP1Aw8A5OOrmKgRUBKe2fFhF2hpGJhtHe3d1aRnTESZCGkn//0zDycMKTGamVWb3oLYRroOsCV8Ukes9GA==}

  '@libsql/isomorphic-ws@0.1.5':
    resolution: {integrity: sha512-DtLWIH29onUYR00i0GlQ3UdcTRC6EP4u9w/h9LxpUZJWRMARk6dQwZ6Jkd+QdwVpuAOrdxt18v0K2uIYR3fwFg==}

  '@libsql/linux-arm64-gnu@0.3.10':
    resolution: {integrity: sha512-2uXpi9d8qtyIOr7pyG4a88j6YXgemyIHEs2Wbp+PPletlCIPsFS+E7IQHbz8VwTohchOzcokGUm1Bc5QC+A7wg==}
    cpu: [arm64]
    os: [linux]

  '@libsql/linux-arm64-musl@0.3.10':
    resolution: {integrity: sha512-72SN1FUavLvzHddCS861ynSpQndcW5oLGKA3U8CyMfgIZIwJAPc7+48Uj1plW00htXBx4GBpcntFp68KKIx3YQ==}
    cpu: [arm64]
    os: [linux]

  '@libsql/linux-x64-gnu@0.3.10':
    resolution: {integrity: sha512-hXyNqVRi7ONuyWZ1SX6setxL0QaQ7InyS3bHLupsi9s7NpOGD5vcpTaYicJOqmIIm+6kt8vJfmo7ZxlarIHy7Q==}
    cpu: [x64]
    os: [linux]

  '@libsql/linux-x64-musl@0.3.10':
    resolution: {integrity: sha512-kNmIRxomVwt9S+cLyYS497F/3gXFF4r8wW12YSBQgxG75JYft07AHVd8J7HINg+oqRkLzT0s+mVX5dM6nk68EQ==}
    cpu: [x64]
    os: [linux]

  '@libsql/win32-x64-msvc@0.3.10':
    resolution: {integrity: sha512-c/6rjdtGULKrJkLgfLobFefObfOtxjXGmCfPxv6pr0epPCeUEssfDbDIeEH9fQUgzogIMWEHwT8so52UJ/iT1Q==}
    cpu: [x64]
    os: [win32]

  '@mapbox/node-pre-gyp@1.0.10':
    resolution: {integrity: sha512-4ySo4CjzStuprMwk35H5pPbkymjv1SF3jGLj6rAHp/xT/RF7TL7bd9CTm1xDY49K2qF7jmR/g7k+SkLETP6opA==}
    hasBin: true

  '@microsoft/api-extractor-model@7.30.4':
    resolution: {integrity: sha512-RobC0gyVYsd2Fao9MTKOfTdBm41P/bCMUmzS5mQ7/MoAKEqy0FOBph3JOYdq4X4BsEnMEiSHc+0NUNmdzxCpjA==}

  '@microsoft/api-extractor@7.52.1':
    resolution: {integrity: sha512-m3I5uAwE05orsu3D1AGyisX5KxsgVXB+U4bWOOaX/Z7Ftp/2Cy41qsNhO6LPvSxHBaapyser5dVorF1t5M6tig==}
    hasBin: true

  '@microsoft/tsdoc-config@0.17.1':
    resolution: {integrity: sha512-UtjIFe0C6oYgTnad4q1QP4qXwLhe6tIpNTRStJ2RZEPIkqQPREAwE5spzVxsdn9UaEMUqhh0AqSx3X4nWAKXWw==}

  '@microsoft/tsdoc@0.15.1':
    resolution: {integrity: sha512-4aErSrCR/On/e5G2hDP0wjooqDdauzEbIq8hIkIe5pXV0rtWJZvdCEKL0ykZxex+IxIwBp0eGeV48hQN07dXtw==}

  '@mongodb-js/saslprep@1.2.0':
    resolution: {integrity: sha512-+ywrb0AqkfaYuhHs6LxKWgqbh3I72EpEgESCw37o+9qPx9WTCkgDm2B+eMrwehGtHBWHFU4GXvnSCNiFhhausg==}

  '@napi-rs/wasm-runtime@0.2.5':
    resolution: {integrity: sha512-kwUxR7J9WLutBbulqg1dfOrMTwhMdXLdcGUhcbCcGwnPLt3gz19uHVdwH1syKVDbE022ZS2vZxOWflFLS0YTjw==}

  '@neon-rs/load@0.0.4':
    resolution: {integrity: sha512-kTPhdZyTQxB+2wpiRcFWrDcejc4JI6tkPuS7UZCG4l6Zvc5kU/gGQ/ozvHTh1XR5tS+UlfAfGuPajjzQjCiHCw==}

  '@neondatabase/serverless@0.10.2':
    resolution: {integrity: sha512-XaIMQ9fXDPWLiShfsg+YJQvmMMIyVQB7J3jnirckyoDxN7YIATyzXBThpUeFJqBUkbFJQ0e5PCxXTpK2rG4WbQ==}

  '@noble/hashes@1.7.1':
    resolution: {integrity: sha512-B8XBPsn4vT/KJAGqDzbwztd+6Yte3P4V7iafm24bxgDe/mlRuK6xmWPuCNrKt2vDafZ8MfJLlchDG/vYafQEjQ==}
    engines: {node: ^14.21.3 || >=16}

  '@nodelib/fs.scandir@2.1.5':
    resolution: {integrity: sha512-vq24Bq3ym5HEQm2NKCr3yXDwjc7vTsEThRDnkp2DK9p1uqLR+DHurm/NOTo0KG7HYHU7eppKZj3MyqYuMBf62g==}
    engines: {node: '>= 8'}

  '@nodelib/fs.stat@2.0.5':
    resolution: {integrity: sha512-RkhPPp2zrqDAQA/2jNhnztcPAlv64XdhIp7a7454A5ovI7Bukxgt7MX7udwAu3zg1DcpPU0rz3VV1SeaqvY4+A==}
    engines: {node: '>= 8'}

  '@nodelib/fs.walk@1.2.8':
    resolution: {integrity: sha512-oGB+UxlgWcgQkgwo8GcEGwemoTFt3FIO9ababBmaGwXIoBKZ+GTy0pP185beGg7Llih/NSHSV2XAs1lnznocSg==}
    engines: {node: '>= 8'}

  '@npmcli/fs@1.1.1':
    resolution: {integrity: sha512-8KG5RD0GVP4ydEzRn/I4BNDuxDtqVbOdm8675T49OIG/NGhaK0pjPX7ZcDlvKYbA+ulvVK3ztfcF4uBdOxuJbQ==}

  '@npmcli/move-file@1.1.2':
    resolution: {integrity: sha512-1SUf/Cg2GzGDyaf15aR9St9TWlb+XvbZXWpDx8YKs7MLzMH/BCeopv+y9vzrzgkfykCGuWOlSu3mZhj2+FQcrg==}
    engines: {node: '>=10'}
    deprecated: This functionality has been moved to @npmcli/fs

  '@opentelemetry/api-logs@0.57.2':
    resolution: {integrity: sha512-uIX52NnTM0iBh84MShlpouI7UKqkZ7MrUszTmaypHBu4r7NofznSnQRfJ+uUeDtQDj6w8eFGg5KBLDAwAPz1+A==}
    engines: {node: '>=14'}

  '@opentelemetry/api@1.9.0':
    resolution: {integrity: sha512-3giAOQvZiH5F9bMlMiv8+GSPMeqg0dbaeo58/0SlA9sxSqZhnUtxzX9/2FzyhS9sWQf5S0GJE0AKBrFqjpeYcg==}
    engines: {node: '>=8.0.0'}

  '@opentelemetry/context-async-hooks@2.0.0':
    resolution: {integrity: sha512-IEkJGzK1A9v3/EHjXh3s2IiFc6L4jfK+lNgKVgUjeUJQRRhnVFMIO3TAvKwonm9O1HebCuoOt98v8bZW7oVQHA==}
    engines: {node: ^18.19.0 || >=20.6.0}
    peerDependencies:
      '@opentelemetry/api': '>=1.0.0 <1.10.0'

  '@opentelemetry/core@1.30.1':
    resolution: {integrity: sha512-OOCM2C/QIURhJMuKaekP3TRBxBKxG/TWWA0TL2J6nXUtDnuCtccy49LUJF8xPFXMX+0LMcxFpCo8M9cGY1W6rQ==}
    engines: {node: '>=14'}
    peerDependencies:
      '@opentelemetry/api': '>=1.0.0 <1.10.0'

  '@opentelemetry/instrumentation@0.57.2':
    resolution: {integrity: sha512-BdBGhQBh8IjZ2oIIX6F2/Q3LKm/FDDKi6ccYKcBTeilh6SNdNKveDOLk73BkSJjQLJk6qe4Yh+hHw1UPhCDdrg==}
    engines: {node: '>=14'}
    peerDependencies:
      '@opentelemetry/api': ^1.3.0

  '@opentelemetry/resources@1.30.1':
    resolution: {integrity: sha512-5UxZqiAgLYGFjS4s9qm5mBVo433u+dSPUFWVWXmLAD4wB65oMCoXaJP1KJa9DIYYMeHu3z4BZcStG3LC593cWA==}
    engines: {node: '>=14'}
    peerDependencies:
      '@opentelemetry/api': '>=1.0.0 <1.10.0'

  '@opentelemetry/sdk-trace-base@1.30.1':
    resolution: {integrity: sha512-jVPgBbH1gCy2Lb7X0AVQ8XAfgg0pJ4nvl8/IiQA6nxOsPvS+0zMJaFSs2ltXe0J6C8dqjcnpyqINDJmU30+uOg==}
    engines: {node: '>=14'}
    peerDependencies:
      '@opentelemetry/api': '>=1.0.0 <1.10.0'

  '@opentelemetry/semantic-conventions@1.28.0':
    resolution: {integrity: sha512-lp4qAiMTD4sNWW4DbKLBkfiMZ4jbAboJIGOQr5DvciMRI494OapieI9qiODpOt0XBr1LjIDy1xAGAnVs5supTA==}
    engines: {node: '>=14'}

  '@opentelemetry/semantic-conventions@1.30.0':
    resolution: {integrity: sha512-4VlGgo32k2EQ2wcCY3vEU28A0O13aOtHz3Xt2/2U5FAh9EfhD6t6DqL5Z6yAnRCntbTFDU4YfbpyzSlHNWycPw==}
    engines: {node: '>=14'}

  '@oxc-resolver/binding-darwin-arm64@1.10.2':
    resolution: {integrity: sha512-aOCZYXqmFL+2sXlaVkYbAOtICGGeTFtmdul8OimQfOXHJods6YHJ2nR6+rEeBcJzaXyXPP18ne1IsEc4AYL1IA==}
    cpu: [arm64]
    os: [darwin]

  '@oxc-resolver/binding-darwin-x64@1.10.2':
    resolution: {integrity: sha512-6WD7lHGkoduFZfUgnC2suKOlqttQRKxWsiVXiiGPu3mfXvQAhMd/gekuH1t8vOhFlPJduaww15n5UB0bSjCK+w==}
    cpu: [x64]
    os: [darwin]

  '@oxc-resolver/binding-freebsd-x64@1.10.2':
    resolution: {integrity: sha512-nEqHWx/Ot5p7Mafj8qH6vFlLSvHjECxAcZwhnAMqRuQu1NgXC/QM3emkdhVGy7QJgsxZbHpPaF6TERNf5/NL9Q==}
    cpu: [x64]
    os: [freebsd]

  '@oxc-resolver/binding-linux-arm-gnueabihf@1.10.2':
    resolution: {integrity: sha512-+AlZI0fPnpfArh8aC5k2295lmQrxa2p8gBLxC3buvCkz0ZpbVLxyyAXz3J2jGwJnmc5MUPLEqPYw6ZlAGH4XHA==}
    cpu: [arm]
    os: [linux]

  '@oxc-resolver/binding-linux-arm64-gnu@1.10.2':
    resolution: {integrity: sha512-8fZ8NszFaUZaoA8eUwkF2lHjgUs76aFiewWgG/cjcZmwKp+ErZQLW8eOvIWZ4SohHQ+ScvhVsSaU2PU38c88gw==}
    cpu: [arm64]
    os: [linux]

  '@oxc-resolver/binding-linux-arm64-musl@1.10.2':
    resolution: {integrity: sha512-oPrLICrw96Ym9n04FWXWGkbkpF6qJtZ57JSnqI3oQ24xHTt4iWyjHKHQO46NbJAK9sFb3Qce4BzV8faDI5Rifg==}
    cpu: [arm64]
    os: [linux]

  '@oxc-resolver/binding-linux-x64-gnu@1.10.2':
    resolution: {integrity: sha512-eli74jTAUiIfqi8IPFqiPxQS69Alcr6w/IFRyf3XxrkxeFGgcgxJkRIxWNTKJ6T3EXxjuma+49LdZn6l9rEj7A==}
    cpu: [x64]
    os: [linux]

  '@oxc-resolver/binding-linux-x64-musl@1.10.2':
    resolution: {integrity: sha512-HH9zmjNSQo3rkbqJH5nIjGrtjC+QPrUy0KGGMR/oRCSLuD0cNFJ/Uly1XAugwSm4oEw0+rv6PmeclXmVTKsxhw==}
    cpu: [x64]
    os: [linux]

  '@oxc-resolver/binding-wasm32-wasi@1.10.2':
    resolution: {integrity: sha512-3ItX23q33sfVBtMMdMhVDSe0NX5zBHxHfmFiXhSJuwNaVIwGpLFU7WU2nmq9oNdnmTOvjL8vlhOqiGvumBLlRA==}
    engines: {node: '>=14.0.0'}
    cpu: [wasm32]

  '@oxc-resolver/binding-win32-arm64-msvc@1.10.2':
    resolution: {integrity: sha512-aVoj2V+jmQ1N+lVy9AhaLmzssJM0lcKt8D0UL83aNLZJ5lSN7hgBuUXTVmL+VF268f167khjo38z+fbELDVm8Q==}
    cpu: [arm64]
    os: [win32]

  '@oxc-resolver/binding-win32-x64-msvc@1.10.2':
    resolution: {integrity: sha512-l8BDQWyP0Piw8hlmYPUqTRKLsq+ceG9h+9p6ZrjNzwW9AmJX7T7T2hgoVVHqS6f4WNA/CFkb3RyZP9QTzNkyyA==}
    cpu: [x64]
    os: [win32]

  '@paralleldrive/cuid2@2.2.2':
    resolution: {integrity: sha512-ZOBkgDwEdoYVlSeRbYYXs0S9MejQofiVYoTbKzy/6GQa39/q5tQU2IX46+shYnUkpEl3wc+J6wRlar7r2EK2xA==}

  '@planetscale/database@1.19.0':
    resolution: {integrity: sha512-Tv4jcFUFAFjOWrGSio49H6R2ijALv0ZzVBfJKIdm+kl9X046Fh4LLawrF9OMsglVbK6ukqMJsUCeucGAFTBcMA==}
    engines: {node: '>=16'}

  '@prisma/engines-version@6.6.0-45.fbda4d61f6cc9c7361b803e72f3a0ffeb87db447':
    resolution: {integrity: sha512-l1RZX0Pd2FsqclNPdt+4r8mkMPahDYmkkLexqo0zNOQmJ8o0E8JllZmlDO2xMDyi6iaTFT2svM+LEE/8Bx2enw==}

  '@prisma/mini-proxy@0.9.5':
    resolution: {integrity: sha512-0MLaxUjGbZGJGx9fIy1kbAH65hcZHCP6yes8xCTVcWumo64uzAxuvZdf5l1EPCZrDnj+iZNAy0U364oOAN+gXQ==}
    engines: {node: '>=16'}
    hasBin: true

  '@prisma/prisma-schema-wasm@6.6.0-45.fbda4d61f6cc9c7361b803e72f3a0ffeb87db447':
    resolution: {integrity: sha512-T5rc/k2lzpQ0gJ75u+G2sBB0dP8L5ac3GZRCyxiL0puFSAHYjDZZjtyoQ+24AlOx3kW5jiqvr7M0sYmW3AUc/Q==}

  '@prisma/query-compiler-wasm@6.6.0-45.fbda4d61f6cc9c7361b803e72f3a0ffeb87db447':
    resolution: {integrity: sha512-NppVxpvZMo836DfnZUVNopG0WqFgxjS3vo1X3rfl65JwXh/iddJXTMhgqTe2ugLmeDNMLs77Y+uhqbmLDmRsTQ==}

  '@prisma/query-engine-wasm@6.6.0-45.fbda4d61f6cc9c7361b803e72f3a0ffeb87db447':
    resolution: {integrity: sha512-br3CNnxVF/mtXGp57ow3A2wgAQIX/XVc3YFFAAFyHnk0ozLq8PMnw2R3YUYrZd6NcSnu39BUICWpVu3yunipqA==}

  '@prisma/schema-engine-wasm@6.6.0-42.7e5992271857e2e25ec7f47a66f83fb5b6a67412':
    resolution: {integrity: sha512-EjwKYuHgJ9YDoEqrf1Gky2NR9KsRs9ErsjMj7eFXevYIUGYCsMwVCoAYYxUy2a2A7ABBMSN887TS4W1lInzdOw==}

  '@prisma/studio-common@0.511.0':
    resolution: {integrity: sha512-oYpLFPvNVF66F5lgZL7allwCkHe8u0mFSV+yB34uTfJOXZXp+eDFN6Wo8FCX2ztcahCLXNMs0h4IdcMCeXFoxw==}
    engines: {node: '>= 16.13'}

  '@prisma/studio-pcw@0.511.0':
    resolution: {integrity: sha512-q5Ev8XK6isgVgeVEJtlZN7lh//iYSbP/fJxt1u4u2BXxRvpVjQL7M8D0e5LCXRxvAR/5v5OCsoEAK43OFTETzQ==}
    engines: {node: '>= 16.13'}
    peerDependencies:
      '@prisma/client': '*'
      '@prisma/internals': '*'

  '@prisma/studio-server@0.511.0':
    resolution: {integrity: sha512-VlV9wMjO53xobF1OgPJASOTrwxwKs8RCIoEehwZBCcro7Ef+aNZxbZ2RgA7rQvrA57GSkgIgk24Go64NOEb4eA==}
    engines: {node: '>= 16.13'}
    peerDependencies:
      '@prisma/internals': '*'

  '@prisma/studio@0.511.0':
    resolution: {integrity: sha512-JflDAbdF/meO72w05AJXk397G+vUVs+5fAVfJlXGs43Fuc6VhMWNOTwEMLHkZ5hsFHTDu3OqRc2NhhxKYwvNvA==}

  '@rollup/rollup-android-arm-eabi@4.36.0':
    resolution: {integrity: sha512-jgrXjjcEwN6XpZXL0HUeOVGfjXhPyxAbbhD0BlXUB+abTOpbPiN5Wb3kOT7yb+uEtATNYF5x5gIfwutmuBA26w==}
    cpu: [arm]
    os: [android]

  '@rollup/rollup-android-arm64@4.36.0':
    resolution: {integrity: sha512-NyfuLvdPdNUfUNeYKUwPwKsE5SXa2J6bCt2LdB/N+AxShnkpiczi3tcLJrm5mA+eqpy0HmaIY9F6XCa32N5yzg==}
    cpu: [arm64]
    os: [android]

  '@rollup/rollup-darwin-arm64@4.36.0':
    resolution: {integrity: sha512-JQ1Jk5G4bGrD4pWJQzWsD8I1n1mgPXq33+/vP4sk8j/z/C2siRuxZtaUA7yMTf71TCZTZl/4e1bfzwUmFb3+rw==}
    cpu: [arm64]
    os: [darwin]

  '@rollup/rollup-darwin-x64@4.36.0':
    resolution: {integrity: sha512-6c6wMZa1lrtiRsbDziCmjE53YbTkxMYhhnWnSW8R/yqsM7a6mSJ3uAVT0t8Y/DGt7gxUWYuFM4bwWk9XCJrFKA==}
    cpu: [x64]
    os: [darwin]

  '@rollup/rollup-freebsd-arm64@4.36.0':
    resolution: {integrity: sha512-KXVsijKeJXOl8QzXTsA+sHVDsFOmMCdBRgFmBb+mfEb/7geR7+C8ypAml4fquUt14ZyVXaw2o1FWhqAfOvA4sg==}
    cpu: [arm64]
    os: [freebsd]

  '@rollup/rollup-freebsd-x64@4.36.0':
    resolution: {integrity: sha512-dVeWq1ebbvByI+ndz4IJcD4a09RJgRYmLccwlQ8bPd4olz3Y213uf1iwvc7ZaxNn2ab7bjc08PrtBgMu6nb4pQ==}
    cpu: [x64]
    os: [freebsd]

  '@rollup/rollup-linux-arm-gnueabihf@4.36.0':
    resolution: {integrity: sha512-bvXVU42mOVcF4le6XSjscdXjqx8okv4n5vmwgzcmtvFdifQ5U4dXFYaCB87namDRKlUL9ybVtLQ9ztnawaSzvg==}
    cpu: [arm]
    os: [linux]

  '@rollup/rollup-linux-arm-musleabihf@4.36.0':
    resolution: {integrity: sha512-JFIQrDJYrxOnyDQGYkqnNBtjDwTgbasdbUiQvcU8JmGDfValfH1lNpng+4FWlhaVIR4KPkeddYjsVVbmJYvDcg==}
    cpu: [arm]
    os: [linux]

  '@rollup/rollup-linux-arm64-gnu@4.36.0':
    resolution: {integrity: sha512-KqjYVh3oM1bj//5X7k79PSCZ6CvaVzb7Qs7VMWS+SlWB5M8p3FqufLP9VNp4CazJ0CsPDLwVD9r3vX7Ci4J56A==}
    cpu: [arm64]
    os: [linux]

  '@rollup/rollup-linux-arm64-musl@4.36.0':
    resolution: {integrity: sha512-QiGnhScND+mAAtfHqeT+cB1S9yFnNQ/EwCg5yE3MzoaZZnIV0RV9O5alJAoJKX/sBONVKeZdMfO8QSaWEygMhw==}
    cpu: [arm64]
    os: [linux]

  '@rollup/rollup-linux-loongarch64-gnu@4.36.0':
    resolution: {integrity: sha512-1ZPyEDWF8phd4FQtTzMh8FQwqzvIjLsl6/84gzUxnMNFBtExBtpL51H67mV9xipuxl1AEAerRBgBwFNpkw8+Lg==}
    cpu: [loong64]
    os: [linux]

  '@rollup/rollup-linux-powerpc64le-gnu@4.36.0':
    resolution: {integrity: sha512-VMPMEIUpPFKpPI9GZMhJrtu8rxnp6mJR3ZzQPykq4xc2GmdHj3Q4cA+7avMyegXy4n1v+Qynr9fR88BmyO74tg==}
    cpu: [ppc64]
    os: [linux]

  '@rollup/rollup-linux-riscv64-gnu@4.36.0':
    resolution: {integrity: sha512-ttE6ayb/kHwNRJGYLpuAvB7SMtOeQnVXEIpMtAvx3kepFQeowVED0n1K9nAdraHUPJ5hydEMxBpIR7o4nrm8uA==}
    cpu: [riscv64]
    os: [linux]

  '@rollup/rollup-linux-s390x-gnu@4.36.0':
    resolution: {integrity: sha512-4a5gf2jpS0AIe7uBjxDeUMNcFmaRTbNv7NxI5xOCs4lhzsVyGR/0qBXduPnoWf6dGC365saTiwag8hP1imTgag==}
    cpu: [s390x]
    os: [linux]

  '@rollup/rollup-linux-x64-gnu@4.36.0':
    resolution: {integrity: sha512-5KtoW8UWmwFKQ96aQL3LlRXX16IMwyzMq/jSSVIIyAANiE1doaQsx/KRyhAvpHlPjPiSU/AYX/8m+lQ9VToxFQ==}
    cpu: [x64]
    os: [linux]

  '@rollup/rollup-linux-x64-musl@4.36.0':
    resolution: {integrity: sha512-sycrYZPrv2ag4OCvaN5js+f01eoZ2U+RmT5as8vhxiFz+kxwlHrsxOwKPSA8WyS+Wc6Epid9QeI/IkQ9NkgYyQ==}
    cpu: [x64]
    os: [linux]

  '@rollup/rollup-win32-arm64-msvc@4.36.0':
    resolution: {integrity: sha512-qbqt4N7tokFwwSVlWDsjfoHgviS3n/vZ8LK0h1uLG9TYIRuUTJC88E1xb3LM2iqZ/WTqNQjYrtmtGmrmmawB6A==}
    cpu: [arm64]
    os: [win32]

  '@rollup/rollup-win32-ia32-msvc@4.36.0':
    resolution: {integrity: sha512-t+RY0JuRamIocMuQcfwYSOkmdX9dtkr1PbhKW42AMvaDQa+jOdpUYysroTF/nuPpAaQMWp7ye+ndlmmthieJrQ==}
    cpu: [ia32]
    os: [win32]

  '@rollup/rollup-win32-x64-msvc@4.36.0':
    resolution: {integrity: sha512-aRXd7tRZkWLqGbChgcMMDEHjOKudo1kChb1Jt1IfR8cY/KIpgNviLeJy5FUb9IpSuQj8dU2fAYNMPW/hLKOSTw==}
    cpu: [x64]
    os: [win32]

  '@rushstack/node-core-library@5.12.0':
    resolution: {integrity: sha512-QSwwzgzWoil1SCQse+yCHwlhRxNv2dX9siPnAb9zR/UmMhac4mjMrlMZpk64BlCeOFi1kJKgXRkihSwRMbboAQ==}
    peerDependencies:
      '@types/node': '*'
    peerDependenciesMeta:
      '@types/node':
        optional: true

  '@rushstack/rig-package@0.5.3':
    resolution: {integrity: sha512-olzSSjYrvCNxUFZowevC3uz8gvKr3WTpHQ7BkpjtRpA3wK+T0ybep/SRUMfr195gBzJm5gaXw0ZMgjIyHqJUow==}

  '@rushstack/terminal@0.15.1':
    resolution: {integrity: sha512-3vgJYwumcjoDOXU3IxZfd616lqOdmr8Ezj4OWgJZfhmiBK4Nh7eWcv8sU8N/HdzXcuHDXCRGn/6O2Q75QvaZMA==}
    peerDependencies:
      '@types/node': '*'
    peerDependenciesMeta:
      '@types/node':
        optional: true

  '@rushstack/ts-command-line@4.23.6':
    resolution: {integrity: sha512-7WepygaF3YPEoToh4MAL/mmHkiIImQq3/uAkQX46kVoKTNOOlCtFGyNnze6OYuWw2o9rxsyrHVfIBKxq/am2RA==}

  '@sinclair/typebox@0.27.8':
    resolution: {integrity: sha512-+Fj43pSMwJs4KRrH/938Uf+uAELIgVBmQzg/q1YG10djyfA3TnrU8N8XzqCh/okZdszqBQTZf96idMfE5lnwTA==}

  '@sindresorhus/slugify@1.1.2':
    resolution: {integrity: sha512-V9nR/W0Xd9TSGXpZ4iFUcFGhuOJtZX82Fzxj1YISlbSgKvIiNa7eLEZrT0vAraPOt++KHauIVNYgGRgjc13dXA==}
    engines: {node: '>=10'}

  '@sindresorhus/transliterate@0.1.2':
    resolution: {integrity: sha512-5/kmIOY9FF32nicXH+5yLNTX4NJ4atl7jRgqAJuIn/iyDFXBktOKDxCvyGE/EzmF4ngSUvjXxQUQlQiZ5lfw+w==}
    engines: {node: '>=10'}

  '@sinonjs/commons@2.0.0':
    resolution: {integrity: sha512-uLa0j859mMrg2slwQYdO/AkrOfmH+X6LTVmNTS9CqexuE2IvVORIkSpJLqePAbEnKJ77aMmCwr1NUZ57120Xcg==}

  '@sinonjs/fake-timers@10.0.2':
    resolution: {integrity: sha512-SwUDyjWnah1AaNl7kxsa7cfLhlTYoiyhDAIgyh+El30YvXs/o7OLXpYH88Zdhyx9JExKrmHDJ+10bwIcY80Jmw==}

  '@size-limit/file@11.2.0':
    resolution: {integrity: sha512-OZHE3putEkQ/fgzz3Tp/0hSmfVo3wyTpOJSRNm6AmcwX4Nm9YtTfbQQ/hZRwbBFR23S7x2Sd9EbqYzngKwbRoA==}
    engines: {node: ^18.0.0 || >=20.0.0}
    peerDependencies:
      size-limit: 11.2.0

  '@slack/types@2.14.0':
    resolution: {integrity: sha512-n0EGm7ENQRxlXbgKSrQZL69grzg1gHLAVd+GlRVQJ1NSORo0FrApR7wql/gaKdu2n4TO83Sq/AmeUOqD60aXUA==}
    engines: {node: '>= 12.13.0', npm: '>= 6.12.0'}

  '@slack/webhook@7.0.5':
    resolution: {integrity: sha512-PmbZx89+SmH4zt78FUwe4If8hWX2MAIRmGXjmlF0A8PwyJb/H7CWaQYV6DDlZn1+7Zs6CEytKH0ejEE/idVSDw==}
    engines: {node: '>= 18', npm: '>= 8.6.0'}

  '@snaplet/copycat@6.0.0':
    resolution: {integrity: sha512-ZBxlsWfhd+fxubKHrZglUQmSxHe70sGxHqTPiIBqoqX/41jABG8VCbgB8KrMm8to6V6Y/tBMqQUGzuWFFNHimg==}

  '@swc-node/core@1.13.3':
    resolution: {integrity: sha512-OGsvXIid2Go21kiNqeTIn79jcaX4l0G93X2rAnas4LFoDyA9wAwVK7xZdm+QsKoMn5Mus2yFLCc4OtX2dD/PWA==}
    engines: {node: '>= 10'}
    peerDependencies:
      '@swc/core': '>= 1.4.13'
      '@swc/types': '>= 0.1'

  '@swc-node/register@1.10.9':
    resolution: {integrity: sha512-iXy2sjP0phPEpK2yivjRC3PAgoLaT4sjSk0LDWCTdcTBJmR4waEog0E6eJbvoOkLkOtWw37SB8vCkl/bbh4+8A==}
    peerDependencies:
      '@swc/core': '>= 1.4.13'
      typescript: '>= 4.3'

  '@swc-node/sourcemap-support@0.5.1':
    resolution: {integrity: sha512-JxIvIo/Hrpv0JCHSyRpetAdQ6lB27oFYhv0PKCNf1g2gUXOjpeR1exrXccRxLMuAV5WAmGFBwRnNOJqN38+qtg==}

  '@swc/core-darwin-arm64@1.11.5':
    resolution: {integrity: sha512-GEd1hzEx0mSGkJYMFMGLnrGgjL2rOsOsuYWyjyiA3WLmhD7o+n/EWBDo6mzD/9aeF8dzSPC0TnW216gJbvrNzA==}
    engines: {node: '>=10'}
    cpu: [arm64]
    os: [darwin]

  '@swc/core-darwin-x64@1.11.5':
    resolution: {integrity: sha512-toz04z9wAClVvQSEY3xzrgyyeWBAfMWcKG4K0ugNvO56h/wczi2ZHRlnAXZW1tghKBk3z6MXqa/srfXgNhffKw==}
    engines: {node: '>=10'}
    cpu: [x64]
    os: [darwin]

  '@swc/core-linux-arm-gnueabihf@1.11.5':
    resolution: {integrity: sha512-5SjmKxXdwbBpsYGTpgeXOXMIjS563/ntRGn8Zc12H/c4VfPrRLGhgbJ/48z2XVFyBLcw7BCHZyFuVX1+ZI3W0Q==}
    engines: {node: '>=10'}
    cpu: [arm]
    os: [linux]

  '@swc/core-linux-arm64-gnu@1.11.5':
    resolution: {integrity: sha512-pydIlInHRzRIwB0NHblz3Dx58H/bsi0I5F2deLf9iOmwPNuOGcEEZF1Qatc7YIjP5DFbXK+Dcz+pMUZb2cc2MQ==}
    engines: {node: '>=10'}
    cpu: [arm64]
    os: [linux]

  '@swc/core-linux-arm64-musl@1.11.5':
    resolution: {integrity: sha512-LhBHKjkZq5tJF1Lh0NJFpx7ROnCWLckrlIAIdSt9XfOV+zuEXJQOj+NFcM1eNk17GFfFyUMOZyGZxzYq5dveEQ==}
    engines: {node: '>=10'}
    cpu: [arm64]
    os: [linux]

  '@swc/core-linux-x64-gnu@1.11.5':
    resolution: {integrity: sha512-dCi4xkxXlsk5sQYb3i413Cfh7+wMJeBYTvBZTD5xh+/DgRtIcIJLYJ2tNjWC4/C2i5fj+Ze9bKNSdd8weRWZ3A==}
    engines: {node: '>=10'}
    cpu: [x64]
    os: [linux]

  '@swc/core-linux-x64-musl@1.11.5':
    resolution: {integrity: sha512-K0AC4TreM5Oo/tXNXnE/Gf5+5y/HwUdd7xvUjOpZddcX/RlsbYOKWLgOtA3fdFIuta7XC+vrGKmIhm5l70DSVQ==}
    engines: {node: '>=10'}
    cpu: [x64]
    os: [linux]

  '@swc/core-win32-arm64-msvc@1.11.5':
    resolution: {integrity: sha512-wzum8sYUsvPY7kgUfuqVYTgIPYmBC8KPksoNM1fz5UfhudU0ciQuYvUBD47GIGOevaoxhLkjPH4CB95vh1mJ9w==}
    engines: {node: '>=10'}
    cpu: [arm64]
    os: [win32]

  '@swc/core-win32-ia32-msvc@1.11.5':
    resolution: {integrity: sha512-lco7mw0TPRTpVPR6NwggJpjdUkAboGRkLrDHjIsUaR+Y5+0m5FMMkHOMxWXAbrBS5c4ph7QErp4Lma4r9Mn5og==}
    engines: {node: '>=10'}
    cpu: [ia32]
    os: [win32]

  '@swc/core-win32-x64-msvc@1.11.5':
    resolution: {integrity: sha512-E+DApLSC6JRK8VkDa4bNsBdD7Qoomx1HvKVZpOXl9v94hUZI5GMExl4vU5isvb+hPWL7rZ0NeI7ITnVLgLJRbA==}
    engines: {node: '>=10'}
    cpu: [x64]
    os: [win32]

  '@swc/core@1.11.5':
    resolution: {integrity: sha512-EVY7zfpehxhTZXOfy508gb3D78ihoGGmvyiTWtlBPjgIaidP1Xw0naHMD78CWiFlZmeDjKXJufGtsEGOnZdmNA==}
    engines: {node: '>=10'}
    peerDependencies:
      '@swc/helpers': '*'
    peerDependenciesMeta:
      '@swc/helpers':
        optional: true

  '@swc/counter@0.1.3':
    resolution: {integrity: sha512-e2BR4lsJkkRlKZ/qCHPw9ZaSxc0MVUd7gtbtaB7aMvHeJVYe8sOB8DBZkP2DtISHGSku9sCK6T6cnY0CtXrOCQ==}

  '@swc/jest@0.2.37':
    resolution: {integrity: sha512-CR2BHhmXKGxTiFr21DYPRHQunLkX3mNIFGFkxBGji6r9uyIR5zftTOVYj1e0sFNMV2H7mf/+vpaglqaryBtqfQ==}
    engines: {npm: '>= 7.0.0'}
    peerDependencies:
      '@swc/core': '*'

  '@swc/types@0.1.19':
    resolution: {integrity: sha512-WkAZaAfj44kh/UFdAQcrMP1I0nwRqpt27u+08LMBYMqmQfwwMofYoMh/48NGkMMRfC4ynpfwRbJuu8ErfNloeA==}

  '@tediousjs/connection-string@0.5.0':
    resolution: {integrity: sha512-7qSgZbincDDDFyRweCIEvZULFAw5iz/DeunhvuxpL31nfntX3P4Yd4HkHBRg9H8CdqY1e5WFN1PZIz/REL9MVQ==}

  '@timsuchanek/copy@1.4.5':
    resolution: {integrity: sha512-N4+2/DvfwzQqHYL/scq07fv8yXbZc6RyUxKJoE8Clm14JpLOf9yNI4VB4D6RsV3h9zgzZ4loJUydHKM7pp3blw==}
    hasBin: true

  '@timsuchanek/sleep-promise@8.0.1':
    resolution: {integrity: sha512-cxHYbrXfnCWsklydIHSw5GCMHUPqpJ/enxWSyVHNOgNe61sit/+aOXTTI+VOdWkvVaJsI2vsB9N4+YDNITawOQ==}

  '@tootallnate/once@1.1.2':
    resolution: {integrity: sha512-RbzJvlNzmRq5c3O09UipeuXno4tA1FE6ikOjxZK0tuxVv3412l64l5t1W5pj4+rJq9vpkm/kwiR07aZXnsKPxw==}
    engines: {node: '>= 6'}

  '@tootallnate/once@2.0.0':
    resolution: {integrity: sha512-XCuKFP5PS55gnMVu3dty8KPatLqUoy/ZYzDzAGCQ8JNFCkLXzmI7vNHCR+XpbZaMWQK/vQubr7PkYq8g470J/A==}
    engines: {node: '>= 10'}

  '@tsconfig/node10@1.0.9':
    resolution: {integrity: sha512-jNsYVVxU8v5g43Erja32laIDHXeoNvFEpX33OK4d6hljo3jDhCBDhx5dhCCTMWUojscpAagGiRkBKxpdl9fxqA==}

  '@tsconfig/node12@1.0.11':
    resolution: {integrity: sha512-cqefuRsh12pWyGsIoBKJA9luFu3mRxCA+ORZvA4ktLSzIuCUtWVxGIuXigEwO5/ywWFMZ2QEGKWvkZG1zDMTag==}

  '@tsconfig/node14@1.0.3':
    resolution: {integrity: sha512-ysT8mhdixWK6Hw3i1V2AeRqZ5WfXg1G43mqoYlM2nc6388Fq5jcXyr5mRsqViLx/GJYdoL0bfXD8nmF+Zn/Iow==}

  '@tsconfig/node16@1.0.3':
    resolution: {integrity: sha512-yOlFc+7UtL/89t2ZhjPvvB/DeAr3r+Dq58IgzsFkOAvVC6NMJXmCGjbptdXdR9qsX7pKcTL+s87FtYREi2dEEQ==}

  '@tsd/typescript@5.4.3':
    resolution: {integrity: sha512-htCVCSQP58wZcLfQaT7ikW9hSjJN7ntIe0HzAfYpBauI0tYoIM0ow4XEZGFwYN266qEsJoOHhlnkNvz/gLrx4Q==}
    engines: {node: '>=14.17'}

  '@tybys/wasm-util@0.9.0':
    resolution: {integrity: sha512-6+7nlbMVX/PVDCwaIQ8nTOPveOcFLSt8GcXdx8hD0bt39uWxYT88uXzqTd4fTvqta7oeUJqudepapKNt2DYJFw==}

  '@types/argparse@1.0.38':
    resolution: {integrity: sha512-ebDJ9b0e702Yr7pWgB0jzm+CX4Srzz8RcXtLJDJB+BSccqMa36uyH/zUsSYao5+BD1ytv3k3rPYCq4mAE1hsXA==}

  '@types/babel__core@7.1.19':
    resolution: {integrity: sha512-WEOTgRsbYkvA/KCsDwVEGkd7WAr1e3g31VHQ8zy5gul/V1qKullU/BU5I68X5v7V3GnB9eotmom4v5a5gjxorw==}

  '@types/babel__generator@7.6.4':
    resolution: {integrity: sha512-tFkciB9j2K755yrTALxD44McOrk+gfpIpvC3sxHjRawj6PfnQxrse4Clq5y/Rq+G3mrBurMax/lG8Qn2t9mSsg==}

  '@types/babel__helper-validator-identifier@7.15.2':
    resolution: {integrity: sha512-l3dkwCt890NFhMwPKXbxsWXC0Por0/+KaFIiQP1j38/vWSH2P3Tn6m+IuJHkx2SBI3VLFqincFe9JtBk2NFHOw==}

  '@types/babel__template@7.4.1':
    resolution: {integrity: sha512-azBFKemX6kMg5Io+/rdGT0dkGreboUVR0Cdm3fz9QJWpaQGJRQXl7C+6hOTCZcMll7KFyEQpgbYI2lHdsS4U7g==}

  '@types/babel__traverse@7.18.2':
    resolution: {integrity: sha512-FcFaxOr2V5KZCviw1TnutEMVUVsGt4D2hP1TAfXZAMKuHYW3xQhe3jTxNPWutgCJ3/X1c5yX8ZoGVEItxKbwBg==}

  '@types/benchmark@2.1.5':
    resolution: {integrity: sha512-cKio2eFB3v7qmKcvIHLUMw/dIx/8bhWPuzpzRT4unCPRTD8VdA9Zb0afxpcxOqR4PixRS7yT42FqGS8BYL8g1w==}

  '@types/cross-spawn@6.0.6':
    resolution: {integrity: sha512-fXRhhUkG4H3TQk5dBhQ7m/JDdSNHKwR2BBia62lhwEIq9xGiQKLxd6LymNhn47SjXhsUEPmxi+PKw2OkW4LLjA==}

  '@types/debug@4.1.12':
    resolution: {integrity: sha512-vIChWdVG3LG1SMxEvI/AK+FWJthlrqlTu7fbrlywTkkaONwk/UAGaULXRlf8vkzFBLVm0zkMdCquhL5aOjhXPQ==}

  '@types/doctrine@0.0.9':
    resolution: {integrity: sha512-eOIHzCUSH7SMfonMG1LsC2f8vxBFtho6NGBznK41R84YzPuvSBzrhEps33IsQiOW9+VL6NQ9DbjQJznk/S4uRA==}

  '@types/eslint-scope@3.7.4':
    resolution: {integrity: sha512-9K4zoImiZc3HlIp6AVUDE4CWYx22a+lhSZMYNpbjW04+YF0KWj4pJXnEMjdnFTiQibFFmElcsasJXDbdI/EPhA==}

  '@types/eslint@7.29.0':
    resolution: {integrity: sha512-VNcvioYDH8/FxaeTKkM4/TiTwt6pBV9E3OfGmvaw8tPl0rrHCJ4Ll15HRT+pMiFAf/MLQvAzC+6RzUMEL9Ceng==}

  '@types/estree@1.0.5':
    resolution: {integrity: sha512-/kYRxGDLWzHOB7q+wtSUQlFrtcdUccpfy+X+9iMBpHK8QLLhx2wIPYuS5DYtR9Wa/YlZAbIovy7qVdB1Aq6Lyw==}

  '@types/estree@1.0.6':
    resolution: {integrity: sha512-AYnb1nQyY49te+VRAVgmzfcgjYS91mY5P0TKUDCLEM+gNnA+3T6rWITXRLYCpahpqSQbN5cE+gHpnPyXjHWxcw==}

  '@types/fs-extra@11.0.4':
    resolution: {integrity: sha512-yTbItCNreRooED33qjunPthRcSjERP1r4MqCZc7wv0u2sUkzTFp45tgUfS5+r7FrZPdmCCNflLhVSP/o+SemsQ==}

  '@types/geojson@7946.0.16':
    resolution: {integrity: sha512-6C8nqWur3j98U6+lXDfTUWIfgvZU+EumvpHKcYjujKH7woYyLj2sUmff0tRhrqM7BohUw7Pz3ZB1jj2gW9Fvmg==}

  '@types/graceful-fs@4.1.5':
    resolution: {integrity: sha512-anKkLmZZ+xm4p8JWBf4hElkM4XR+EZeA2M9BAkkTldmcyDY4mbdIJnRghDJH3Ov5ooY7/UAoENtmdMSkaAd7Cw==}

  '@types/graphviz@0.0.39':
    resolution: {integrity: sha512-3sBvki6GxLB4yvxArDQ0jjfuMKWEGVLUttNo3KULoidIstLIaCa2gG8+YkPQdoSUO74Y/ww3cZ7oAnw61dYIbw==}

  '@types/istanbul-lib-coverage@2.0.4':
    resolution: {integrity: sha512-z/QT1XN4K4KYuslS23k62yDIDLwLFkzxOuMplDtObz0+y7VqJCaO2o+SPwHCvLFZh7xazvvoor2tA/hPz9ee7g==}

  '@types/istanbul-lib-report@3.0.0':
    resolution: {integrity: sha512-plGgXAPfVKFoYfa9NpYDAkseG+g6Jr294RqeqcqDixSbU34MZVJRi/P+7Y8GDpzkEwLaGZZOpKIEmeVZNtKsrg==}

  '@types/istanbul-reports@3.0.1':
    resolution: {integrity: sha512-c3mAZEuK0lvBp8tmuL74XRKn1+y2dcwOUpH7x4WrF6gk1GIgiluDRgMYQtw2OFcBvAJWlt6ASU3tSqxp0Uu0Aw==}

  '@types/jest@29.5.14':
    resolution: {integrity: sha512-ZN+4sdnLUbo8EVvVc2ao0GFW6oVrQRPn4K2lglySj7APvSrgzxHiNNK99us4WDMi57xxA2yggblIAMNhXOotLQ==}

  '@types/js-levenshtein@1.1.3':
    resolution: {integrity: sha512-jd+Q+sD20Qfu9e2aEXogiO3vpOC1PYJOUdyN9gvs4Qrvkg4wF43L5OhqrPeokdv8TL0/mXoYfpkcoGZMNN2pkQ==}

  '@types/json-schema@7.0.15':
    resolution: {integrity: sha512-5+fP8P8MFNC+AyZCDxrB2pkZFPGzqQWUzpSeuuVLvm8VMcorNYavBqoFcxK8bQz4Qsbn4oUEEem4wDLfcysGHA==}

  '@types/jsonfile@6.1.4':
    resolution: {integrity: sha512-D5qGUYwjvnNNextdU59/+fI+spnwtTFmyQP0h+PfIOSkNfpU6AOICUOkm4i0OnSk+NyjdPJrxCDro0sJsWlRpQ==}

  '@types/minimist@1.2.2':
    resolution: {integrity: sha512-jhuKLIRrhvCPLqwPcx6INqmKeiA5EWrsCOPhrlFSrbrmU4ZMPjj5Ul/oLCMDO98XRUIwVm78xICz4EPCektzeQ==}

  '@types/ms@0.7.31':
    resolution: {integrity: sha512-iiUgKzV9AuaEkZqkOLDIvlQiL6ltuZd9tGcW3gwpnX8JbuiuhFlEGmmFXEXkN50Cvq7Os88IY2v0dkDqXYWVgA==}

  '@types/mssql@9.1.5':
    resolution: {integrity: sha512-Q9EsgXwuRoX5wvUSu24YfbKMbFChv7pZ/jeCzPkj47ehcuXYsBcfogwrtVFosSjinD4Q/MY2YPGk9Yy1cM2Ywg==}

  '@types/node@18.19.76':
    resolution: {integrity: sha512-yvR7Q9LdPz2vGpmpJX5LolrgRdWvB67MJKDPSgIIzpFbaf9a1j/f5DnLp5VDyHGMR0QZHlTr1afsD87QCXFHKw==}

  '@types/node@20.12.7':
    resolution: {integrity: sha512-wq0cICSkRLVaf3UGLMGItu/PtdY7oaXaI/RVU+xliKVOtRna3PRY57ZDfztpDL0n11vfymMUnXv8QwYCO7L1wg==}

  '@types/node@22.13.9':
    resolution: {integrity: sha512-acBjXdRJ3A6Pb3tqnw9HZmyR3Fiol3aGxRCK1x3d+6CDAMjl7I649wpSd+yNURCjbOUGu9tqtLKnTGxmK6CyGw==}

  '@types/normalize-package-data@2.4.4':
    resolution: {integrity: sha512-37i+OaWTh9qeK4LSHPsyRC7NahnGotNuZvjLSgcPzblpHB3rrCJxAOgI5gCdKm7coonsaX1Of0ILiTcnZjbfxA==}

  '@types/pg@8.11.11':
    resolution: {integrity: sha512-kGT1qKM8wJQ5qlawUrEkXgvMSXoV213KfMGXcwfDwUIfUHXqXYXOfS1nE1LINRJVVVx5wCm70XnFlMHaIcQAfw==}

  '@types/pg@8.11.6':
    resolution: {integrity: sha512-/2WmmBXHLsfRqzfHW7BNZ8SbYzE8OSk7i3WjFYvfgRHj7S1xj+16Je5fUKv3lVdVzk/zn9TXOqf+avFCFIE0yQ==}

  '@types/pluralize@0.0.33':
    resolution: {integrity: sha512-JOqsl+ZoCpP4e8TDke9W79FDcSgPAR0l6pixx2JHkhnRjvShyYiAYw2LVsnA7K08Y6DeOnaU6ujmENO4os/cYg==}

  '@types/progress@2.0.7':
    resolution: {integrity: sha512-iadjw02vte8qWx7U0YM++EybBha2CQLPGu9iJ97whVgJUT5Zq9MjAPYUnbfRI2Kpehimf1QjFJYxD0t8nqzu5w==}

  '@types/prompts@2.4.9':
    resolution: {integrity: sha512-qTxFi6Buiu8+50/+3DGIWLHM6QuWsEKugJnnP6iv2Mc4ncxE4A/OJkjuVOA+5X0X1S/nq5VJRa8Lu+nwcvbrKA==}

  '@types/readable-stream@4.0.14':
    resolution: {integrity: sha512-xZn/AuUbCMShGsqH/ehZtGDwQtbx00M9rZ2ENLe4tOjFZ/JFeWMhEZkk2fEe1jAUqqEAURIkFJ7Az/go8mM1/w==}

  '@types/resolve@1.20.6':
    resolution: {integrity: sha512-A4STmOXPhMUtHH+S6ymgE2GiBSMqf4oTvcQZMcHzokuTLVYzXTB8ttjcgxOVaAp2lGwEdzZ0J+cRbbeevQj1UQ==}

  '@types/retry@0.12.0':
    resolution: {integrity: sha512-wWKOClTTiizcZhXnPY4wikVAwmdYHp8q6DmC+EJUzAMsycb7HB32Kh9RN4+0gExjmPmZSAQjgURXIGATPegAvA==}

  '@types/rimraf@4.0.5':
    resolution: {integrity: sha512-DTCZoIQotB2SUJnYgrEx43cQIUYOlNZz0AZPbKU4PSLYTUdML5Gox0++z4F9kQocxStrCmRNhi4x5x/UlwtKUA==}
    deprecated: This is a stub types definition. rimraf provides its own type definitions, so you do not need this installed.

  '@types/shimmer@1.2.0':
    resolution: {integrity: sha512-UE7oxhQLLd9gub6JKIAhDq06T0F6FnztwMNRvYgjeQSBeMc1ZG/tA47EwfduvkuQS8apbkM/lpLpWsaCeYsXVg==}

  '@types/sqlite3@3.1.11':
    resolution: {integrity: sha512-KYF+QgxAnnAh7DWPdNDroxkDI3/MspH1NMx6m/N/6fT1G6+jvsw4/ZePt8R8cr7ta58aboeTfYFBDxTJ5yv15w==}

  '@types/stack-utils@2.0.1':
    resolution: {integrity: sha512-Hl219/BT5fLAaz6NDkSuhzasy49dwQS/DSdu4MdggFB8zcXv7vflBI3xp7FEmkmdDkBUI2bPUNeMttp2knYdxw==}

  '@types/tedious@4.0.9':
    resolution: {integrity: sha512-ipwFvfy9b2m0gjHsIX0D6NAAwGCKokzf5zJqUZHUGt+7uWVlBIy6n2eyMgiKQ8ChLFVxic/zwQUhjLYNzbHDRA==}

  '@types/webidl-conversions@7.0.3':
    resolution: {integrity: sha512-CiJJvcRtIgzadHCYXw7dqEnMNRjhGZlYK05Mj9OyktqV8uVT8fD2BFOB7S1uwBE3Kj2Z+4UyPmFw/Ixgw/LAlA==}

  '@types/whatwg-url@11.0.5':
    resolution: {integrity: sha512-coYR071JRaHa+xoEvvYqvnIHaVqaYrLPbsufM9BF63HkwI5Lgmy2QR8Q5K/lYDYo5AK82wOvSOS0UsLTpTG7uQ==}

  '@types/ws@8.5.6':
    resolution: {integrity: sha512-8B5EO9jLVCy+B58PLHvLDuOD8DRVMgQzq8d55SjLCOn9kqGyqOvy27exVaTio1q1nX5zLu8/6N0n2ThSxOM6tg==}

  '@types/yargs-parser@21.0.0':
    resolution: {integrity: sha512-iO9ZQHkZxHn4mSakYV0vFHAVDyEOIJQrV2uZ06HxEPcx+mt8swXoZHIbaaJ2crJYFfErySgktuTZ3BeLz+XmFA==}

  '@types/yargs@17.0.13':
    resolution: {integrity: sha512-9sWaruZk2JGxIQU+IhI1fhPYRcQ0UuTNuKuCW9bR5fp7qi2Llf7WDzNa17Cy7TKnh3cdxDOiyTu6gaLS0eDatg==}

  '@typescript-eslint/eslint-plugin@7.15.0':
    resolution: {integrity: sha512-uiNHpyjZtFrLwLDpHnzaDlP3Tt6sGMqTCiqmxaN4n4RP0EfYZDODJyddiFDF44Hjwxr5xAcaYxVKm9QKQFJFLA==}
    engines: {node: ^18.18.0 || >=20.0.0}
    peerDependencies:
      '@typescript-eslint/parser': ^7.0.0
      eslint: ^8.56.0
      typescript: '*'
    peerDependenciesMeta:
      typescript:
        optional: true

  '@typescript-eslint/parser@7.15.0':
    resolution: {integrity: sha512-k9fYuQNnypLFcqORNClRykkGOMOj+pV6V91R4GO/l1FDGwpqmSwoOQrOHo3cGaH63e+D3ZiCAOsuS/D2c99j/A==}
    engines: {node: ^18.18.0 || >=20.0.0}
    peerDependencies:
      eslint: ^8.56.0
      typescript: '*'
    peerDependenciesMeta:
      typescript:
        optional: true

  '@typescript-eslint/scope-manager@7.15.0':
    resolution: {integrity: sha512-Q/1yrF/XbxOTvttNVPihxh1b9fxamjEoz2Os/Pe38OHwxC24CyCqXxGTOdpb4lt6HYtqw9HetA/Rf6gDGaMPlw==}
    engines: {node: ^18.18.0 || >=20.0.0}

  '@typescript-eslint/scope-manager@8.25.0':
    resolution: {integrity: sha512-6PPeiKIGbgStEyt4NNXa2ru5pMzQ8OYKO1hX1z53HMomrmiSB+R5FmChgQAP1ro8jMtNawz+TRQo/cSXrauTpg==}
    engines: {node: ^18.18.0 || ^20.9.0 || >=21.1.0}

  '@typescript-eslint/type-utils@7.15.0':
    resolution: {integrity: sha512-SkgriaeV6PDvpA6253PDVep0qCqgbO1IOBiycjnXsszNTVQe5flN5wR5jiczoEoDEnAqYFSFFc9al9BSGVltkg==}
    engines: {node: ^18.18.0 || >=20.0.0}
    peerDependencies:
      eslint: ^8.56.0
      typescript: '*'
    peerDependenciesMeta:
      typescript:
        optional: true

  '@typescript-eslint/types@7.15.0':
    resolution: {integrity: sha512-aV1+B1+ySXbQH0pLK0rx66I3IkiZNidYobyfn0WFsdGhSXw+P3YOqeTq5GED458SfB24tg+ux3S+9g118hjlTw==}
    engines: {node: ^18.18.0 || >=20.0.0}

  '@typescript-eslint/types@8.25.0':
    resolution: {integrity: sha512-+vUe0Zb4tkNgznQwicsvLUJgZIRs6ITeWSCclX1q85pR1iOiaj+4uZJIUp//Z27QWu5Cseiw3O3AR8hVpax7Aw==}
    engines: {node: ^18.18.0 || ^20.9.0 || >=21.1.0}

  '@typescript-eslint/typescript-estree@7.15.0':
    resolution: {integrity: sha512-gjyB/rHAopL/XxfmYThQbXbzRMGhZzGw6KpcMbfe8Q3nNQKStpxnUKeXb0KiN/fFDR42Z43szs6rY7eHk0zdGQ==}
    engines: {node: ^18.18.0 || >=20.0.0}
    peerDependencies:
      typescript: '*'
    peerDependenciesMeta:
      typescript:
        optional: true

  '@typescript-eslint/typescript-estree@8.25.0':
    resolution: {integrity: sha512-ZPaiAKEZ6Blt/TPAx5Ot0EIB/yGtLI2EsGoY6F7XKklfMxYQyvtL+gT/UCqkMzO0BVFHLDlzvFqQzurYahxv9Q==}
    engines: {node: ^18.18.0 || ^20.9.0 || >=21.1.0}
    peerDependencies:
      typescript: '>=4.8.4 <5.8.0'

  '@typescript-eslint/utils@7.15.0':
    resolution: {integrity: sha512-hfDMDqaqOqsUVGiEPSMLR/AjTSCsmJwjpKkYQRo1FNbmW4tBwBspYDwO9eh7sKSTwMQgBw9/T4DHudPaqshRWA==}
    engines: {node: ^18.18.0 || >=20.0.0}
    peerDependencies:
      eslint: ^8.56.0

  '@typescript-eslint/utils@8.25.0':
    resolution: {integrity: sha512-syqRbrEv0J1wywiLsK60XzHnQe/kRViI3zwFALrNEgnntn1l24Ra2KvOAWwWbWZ1lBZxZljPDGOq967dsl6fkA==}
    engines: {node: ^18.18.0 || ^20.9.0 || >=21.1.0}
    peerDependencies:
      eslint: ^8.57.0 || ^9.0.0
      typescript: '>=4.8.4 <5.8.0'

  '@typescript-eslint/visitor-keys@7.15.0':
    resolution: {integrity: sha512-Hqgy/ETgpt2L5xueA/zHHIl4fJI2O4XUE9l4+OIfbJIRSnTJb/QscncdqqZzofQegIJugRIF57OJea1khw2SDw==}
    engines: {node: ^18.18.0 || >=20.0.0}

  '@typescript-eslint/visitor-keys@8.25.0':
    resolution: {integrity: sha512-kCYXKAum9CecGVHGij7muybDfTS2sD3t0L4bJsEZLkyrXUImiCTq1M3LG2SRtOhiHFwMR9wAFplpT6XHYjTkwQ==}
    engines: {node: ^18.18.0 || ^20.9.0 || >=21.1.0}

  '@vitest/expect@3.0.9':
    resolution: {integrity: sha512-5eCqRItYgIML7NNVgJj6TVCmdzE7ZVgJhruW0ziSQV4V7PvLkDL1bBkBdcTs/VuIz0IxPb5da1IDSqc1TR9eig==}

  '@vitest/mocker@3.0.9':
    resolution: {integrity: sha512-ryERPIBOnvevAkTq+L1lD+DTFBRcjueL9lOUfXsLfwP92h4e+Heb+PjiqS3/OURWPtywfafK0kj++yDFjWUmrA==}
    peerDependencies:
      msw: ^2.4.9
      vite: ^5.0.0 || ^6.0.0
    peerDependenciesMeta:
      msw:
        optional: true
      vite:
        optional: true

  '@vitest/pretty-format@3.0.9':
    resolution: {integrity: sha512-OW9F8t2J3AwFEwENg3yMyKWweF7oRJlMyHOMIhO5F3n0+cgQAJZBjNgrF8dLwFTEXl5jUqBLXd9QyyKv8zEcmA==}

  '@vitest/runner@3.0.9':
    resolution: {integrity: sha512-NX9oUXgF9HPfJSwl8tUZCMP1oGx2+Sf+ru6d05QjzQz4OwWg0psEzwY6VexP2tTHWdOkhKHUIZH+fS6nA7jfOw==}

  '@vitest/snapshot@3.0.9':
    resolution: {integrity: sha512-AiLUiuZ0FuA+/8i19mTYd+re5jqjEc2jZbgJ2up0VY0Ddyyxg/uUtBDpIFAy4uzKaQxOW8gMgBdAJJ2ydhu39A==}

  '@vitest/spy@3.0.9':
    resolution: {integrity: sha512-/CcK2UDl0aQ2wtkp3YVWldrpLRNCfVcIOFGlVGKO4R5eajsH393Z1yiXLVQ7vWsj26JOEjeZI0x5sm5P4OGUNQ==}

  '@vitest/utils@3.0.9':
    resolution: {integrity: sha512-ilHM5fHhZ89MCp5aAaM9uhfl1c2JdxVxl3McqsdVyVNN6JffnEen8UMCdRTzOhGXNQGo5GNL9QugHrz727Wnng==}

  '@webassemblyjs/ast@1.12.1':
    resolution: {integrity: sha512-EKfMUOPRRUTy5UII4qJDGPpqfwjOmZ5jeGFwid9mnoqIFK+e0vqoi1qH56JpmZSzEL53jKnNzScdmftJyG5xWg==}

  '@webassemblyjs/floating-point-hex-parser@1.11.6':
    resolution: {integrity: sha512-ejAj9hfRJ2XMsNHk/v6Fu2dGS+i4UaXBXGemOfQ/JfQ6mdQg/WXtwleQRLLS4OvfDhv8rYnVwH27YJLMyYsxhw==}

  '@webassemblyjs/helper-api-error@1.11.6':
    resolution: {integrity: sha512-o0YkoP4pVu4rN8aTJgAyj9hC2Sv5UlkzCHhxqWj8butaLvnpdc2jOwh4ewE6CX0txSfLn/UYaV/pheS2Txg//Q==}

  '@webassemblyjs/helper-buffer@1.12.1':
    resolution: {integrity: sha512-nzJwQw99DNDKr9BVCOZcLuJJUlqkJh+kVzVl6Fmq/tI5ZtEyWT1KZMyOXltXLZJmDtvLCDgwsyrkohEtopTXCw==}

  '@webassemblyjs/helper-numbers@1.11.6':
    resolution: {integrity: sha512-vUIhZ8LZoIWHBohiEObxVm6hwP034jwmc9kuq5GdHZH0wiLVLIPcMCdpJzG4C11cHoQ25TFIQj9kaVADVX7N3g==}

  '@webassemblyjs/helper-wasm-bytecode@1.11.6':
    resolution: {integrity: sha512-sFFHKwcmBprO9e7Icf0+gddyWYDViL8bpPjJJl0WHxCdETktXdmtWLGVzoHbqUcY4Be1LkNfwTmXOJUFZYSJdA==}

  '@webassemblyjs/helper-wasm-section@1.12.1':
    resolution: {integrity: sha512-Jif4vfB6FJlUlSbgEMHUyk1j234GTNG9dBJ4XJdOySoj518Xj0oGsNi59cUQF4RRMS9ouBUxDDdyBVfPTypa5g==}

  '@webassemblyjs/ieee754@1.11.6':
    resolution: {integrity: sha512-LM4p2csPNvbij6U1f19v6WR56QZ8JcHg3QIJTlSwzFcmx6WSORicYj6I63f9yU1kEUtrpG+kjkiIAkevHpDXrg==}

  '@webassemblyjs/leb128@1.11.6':
    resolution: {integrity: sha512-m7a0FhE67DQXgouf1tbN5XQcdWoNgaAuoULHIfGFIEVKA6tu/edls6XnIlkmS6FrXAquJRPni3ZZKjw6FSPjPQ==}

  '@webassemblyjs/utf8@1.11.6':
    resolution: {integrity: sha512-vtXf2wTQ3+up9Zsg8sa2yWiQpzSsMyXj0qViVP6xKGCUT8p8YJ6HqI7l5eCnWx1T/FYdsv07HQs2wTFbbof/RA==}

  '@webassemblyjs/wasm-edit@1.12.1':
    resolution: {integrity: sha512-1DuwbVvADvS5mGnXbE+c9NfA8QRcZ6iKquqjjmR10k6o+zzsRVesil54DKexiowcFCPdr/Q0qaMgB01+SQ1u6g==}

  '@webassemblyjs/wasm-gen@1.12.1':
    resolution: {integrity: sha512-TDq4Ojh9fcohAw6OIMXqiIcTq5KUXTGRkVxbSo1hQnSy6lAM5GSdfwWeSxpAo0YzgsgF182E/U0mDNhuA0tW7w==}

  '@webassemblyjs/wasm-opt@1.12.1':
    resolution: {integrity: sha512-Jg99j/2gG2iaz3hijw857AVYekZe2SAskcqlWIZXjji5WStnOpVoat3gQfT/Q5tb2djnCjBtMocY/Su1GfxPBg==}

  '@webassemblyjs/wasm-parser@1.12.1':
    resolution: {integrity: sha512-xikIi7c2FHXysxXe3COrVUPSheuBtpcfhbpFj4gmu7KRLYOzANztwUU0IbsqvMqzuNK2+glRGWCEqZo1WCLyAQ==}

  '@webassemblyjs/wast-printer@1.12.1':
    resolution: {integrity: sha512-+X4WAlOisVWQMikjbcvY2e0rwPsKQ9F688lksZhBcPycBBuii3O7m8FACbDMWDojpAqvjIncrG8J0XHKyQfVeA==}

  '@xtuc/ieee754@1.2.0':
    resolution: {integrity: sha512-DX8nKgqcGwsc0eJSqYt5lwP4DH5FlHnmuWWBRy7X0NcaGR0ZtuyeESgMwTYVEtxmsNGY+qit4QYT/MIYTOTPeA==}

  '@xtuc/long@4.2.2':
    resolution: {integrity: sha512-NuHqBY1PB/D8xU6s/thBgOAiAP7HOYDQ32+BFZILJ8ivkUkAHQnWfn6WhL79Owj1qmUnoN/YPhktdIoucipkAQ==}

  abbrev@1.1.1:
    resolution: {integrity: sha512-nne9/IiQ/hzIhY6pdDnbBtz7DjPTKrY00P/zvPSm5pOFkl6xuGrGnXn/VtTNNfNtAfZ9/1RtehkszU9qcTii0Q==}

  abort-controller@3.0.0:
    resolution: {integrity: sha512-h8lQ8tacZYnR3vNQTgibj+tODHI5/+l06Au2Pcriv/Gmet0eaj4TwWH41sO9wnHDiQsEj19q0drzdWdeAHtweg==}
    engines: {node: '>=6.5'}

  accepts@1.3.8:
    resolution: {integrity: sha512-PYAthTa2m2VKxuvSD3DPC/Gy+U+sOA1LAuT8mkmRuvw+NACSaeXEQ+NHcVF7rONl6qcaxV3Uuemwawk+7+SJLw==}
    engines: {node: '>= 0.6'}

  acorn-import-attributes@1.9.5:
    resolution: {integrity: sha512-n02Vykv5uA3eHGM/Z2dQrcD56kL8TyDb2p1+0P83PClMnC/nc+anbQRhIOWnSq4Ke/KvDPrY3C9hDtC/A3eHnQ==}
    peerDependencies:
      acorn: ^8

  acorn-jsx@5.3.2:
    resolution: {integrity: sha512-rq9s+JNhf0IChjtDXxllJ7g41oZk5SlXtp0LHwyA5cejwn7vKmKp4pPri6YEePv2PU65sAsegbXtIinmDFDXgQ==}
    peerDependencies:
      acorn: ^6.0.0 || ^7.0.0 || ^8.0.0

  acorn-walk@8.2.0:
    resolution: {integrity: sha512-k+iyHEuPgSw6SbuDpGQM+06HQUa04DZ3o+F6CSzXMvvI5KMvnaEqXe+YVe555R9nn6GPt404fos4wcgpw12SDA==}
    engines: {node: '>=0.4.0'}

  acorn-walk@8.3.2:
    resolution: {integrity: sha512-cjkyv4OtNCIeqhHrfS81QWXoCBPExR/J62oyEqepVw8WaQeSqpW2uhuLPh1m9eWhDuOo/jUXVTlifvesOWp/4A==}
    engines: {node: '>=0.4.0'}

  acorn@8.11.3:
    resolution: {integrity: sha512-Y9rRfJG5jcKOE0CLisYbojUjIrIEE7AGMzA/Sm4BslANhbS+cDMpgBdcPT91oJ7OuJ9hYJBx59RjbhxVnrF8Xg==}
    engines: {node: '>=0.4.0'}
    hasBin: true

  acorn@8.14.0:
    resolution: {integrity: sha512-cl669nCJTZBsL97OF4kUQm5g5hC2uihk0NxY3WENAC0TYdILVkAyHymAntgxGkl7K+t0cXIrH5siy5S4XkFycA==}
    engines: {node: '>=0.4.0'}
    hasBin: true

  acorn@8.14.1:
    resolution: {integrity: sha512-OvQ/2pUDKmgfCg++xsTX1wGxfTaszcHVcTctW4UJB4hibJx2HXxxO5UmVgyjMa+ZDsiaf5wWLXYpRWMmBI0QHg==}
    engines: {node: '>=0.4.0'}
    hasBin: true

  acorn@8.9.0:
    resolution: {integrity: sha512-jaVNAFBHNLXspO543WnNNPZFRtavh3skAkITqD0/2aeMkKZTN+254PyhwxFYrk3vQ1xfY+2wbesJMs/JC8/PwQ==}
    engines: {node: '>=0.4.0'}
    hasBin: true

  agent-base@6.0.2:
    resolution: {integrity: sha512-RZNwNclF7+MS/8bDg70amg32dyeZGZxiDuQmZxKLAlQjr3jGyLx+4Kkk58UO7D2QdgFIQCovuSuZESne6RG6XQ==}
    engines: {node: '>= 6.0.0'}

  agent-base@7.1.0:
    resolution: {integrity: sha512-o/zjMZRhJxny7OyEF+Op8X+efiELC7k7yOjMzgfzVqOzXqkBkWI79YoTdOtsuWd5BWhAGAuOY/Xa6xpiaWXiNg==}
    engines: {node: '>= 14'}

  agent-base@7.1.3:
    resolution: {integrity: sha512-jRR5wdylq8CkOe6hei19GGZnxM6rBGwFl3Bg0YItGDimvjGtAvdZk4Pu6Cl4u4Igsws4a1fd1Vq3ezrhn4KmFw==}
    engines: {node: '>= 14'}

  agentkeepalive@4.2.1:
    resolution: {integrity: sha512-Zn4cw2NEqd+9fiSVWMscnjyQ1a8Yfoc5oBajLeo5w+YBHgDUcEBY2hS4YpTz6iN5f/2zQiktcuM6tS8x1p9dpA==}
    engines: {node: '>= 8.0.0'}

  aggregate-error@3.1.0:
    resolution: {integrity: sha512-4I7Td01quW/RpocfNayFdFVk1qSuoh0E7JrbRJ16nH01HhKFQ88INq9Sd+nd72zqRySlr9BmDA8xlEJ6vJMrYA==}
    engines: {node: '>=8'}

  ajv-draft-04@1.0.0:
    resolution: {integrity: sha512-mv00Te6nmYbRp5DCwclxtt7yV/joXJPGS7nM+97GdxvuttCOfgI3K4U25zboyeX0O+myI8ERluxQe5wljMmVIw==}
    peerDependencies:
      ajv: ^8.5.0
    peerDependenciesMeta:
      ajv:
        optional: true

  ajv-formats@3.0.1:
    resolution: {integrity: sha512-8iUql50EUR+uUcdRQ3HDqa6EVyo3docL8g5WJ3FNcWmu62IbkGUue/pEyLBW8VGKKucTPgqeks4fIU1DA4yowQ==}

  ajv-keywords@3.5.2:
    resolution: {integrity: sha512-5p6WTN0DdTGVQk6VjcEju19IgaHudalcfabD7yhDGeA6bcQnmL+CpveLJq/3hvfwd1aof6L386Ougkx6RfyMIQ==}
    peerDependencies:
      ajv: ^6.9.1

  ajv@6.12.6:
    resolution: {integrity: sha512-j3fVLgvTo527anyYyJOGTYJbG+vnnQYvE0m5mmkc1TK+nxAppkCLMIL0aZ4dblVCNoGShhm+kzE4ZUykBoMg4g==}

  ajv@8.12.0:
    resolution: {integrity: sha512-sRu1kpcO9yLtYxBKvqfTeh9KzZEwO3STyX1HT+4CaDzC6HpTGYhIhPIzj9XuKU7KYDwnaeh5hcOwjy1QuJzBPA==}

  ajv@8.13.0:
    resolution: {integrity: sha512-PRA911Blj99jR5RMeTunVbNXMF6Lp4vZXnk5GQjcnUWUTsrXtekg/pnmFFI2u/I36Y/2bITGS30GZCXei6uNkA==}

  ansi-escapes@4.3.2:
    resolution: {integrity: sha512-gKXj5ALrKWQLsYG9jlTRmR/xKluxHV+Z9QEwNIgCfM1/uwPMCuzVVnh5mwTd+OuBZcwSIMbqssNWRm1lE51QaQ==}
    engines: {node: '>=8'}

  ansi-escapes@7.0.0:
    resolution: {integrity: sha512-GdYO7a61mR0fOlAsvC9/rIHf7L96sBc6dEWzeOu+KAea5bZyQRPIpojrVoI4AXGJS/ycu/fBTdLrUkA4ODrvjw==}
    engines: {node: '>=18'}

  ansi-regex@5.0.1:
    resolution: {integrity: sha512-quJQXlTSUGL2LH9SUXo8VwsY4soanhgo6LNSm84E1LBcE8s3O0wpdiRzyR9z/ZZJMlMWv37qOOb9pdJlMUEKFQ==}
    engines: {node: '>=8'}

  ansi-regex@6.1.0:
    resolution: {integrity: sha512-7HSX4QQb4CspciLpVFwyRe79O3xsIZDDLER21kERQ71oaPodF8jL725AgJMFAYbooIqolJoRLuM81SpeUkpkvA==}
    engines: {node: '>=12'}

  ansi-styles@3.2.1:
    resolution: {integrity: sha512-VT0ZI6kZRdTh8YyJw3SMbYm/u+NqfsAxEpWO0Pf9sq8/e94WxxOpPKx9FR1FlyCtOVDNOQ+8ntlqFxiRc+r5qA==}
    engines: {node: '>=4'}

  ansi-styles@4.3.0:
    resolution: {integrity: sha512-zbB9rCJAT1rbjiVDb2hqKFHNYLxgtk8NURxZ3IZwD3F6NtxbXZQCnnSi1Lkx+IDohdPlFp222wVALIheZJQSEg==}
    engines: {node: '>=8'}

  ansi-styles@5.2.0:
    resolution: {integrity: sha512-Cxwpt2SfTzTtXcfOlzGEee8O+c+MmUgGrNiBcXnuWxuFJHe6a5Hz7qwhwe5OgaSYI0IJvkLqWX1ASG+cJOkEiA==}
    engines: {node: '>=10'}

  ansi-styles@6.2.1:
    resolution: {integrity: sha512-bN798gFfQX+viw3R7yrGWRqnrN2oRkEkUjjl4JNn4E8GxxbjtG3FbrEIIY3l8/hrwUwIeCZvi4QuOTP4MErVug==}
    engines: {node: '>=12'}

  anymatch@3.1.3:
    resolution: {integrity: sha512-KMReFUr0B4t+D+OBkjR3KYqvocp2XaSzO55UcB6mgQMd3KbcE+mWTyvVV7D/zsdEbNnV6acZUutkiHQXvTr1Rw==}
    engines: {node: '>= 8'}

  aproba@2.0.0:
    resolution: {integrity: sha512-lYe4Gx7QT+MKGbDsA+Z+he/Wtef0BiwDOlK/XkBrdfsh9J/jPPXbX0tE9x9cl27Tmu5gg3QUbUrQYa/y+KOHPQ==}

  archiver-utils@4.0.1:
    resolution: {integrity: sha512-Q4Q99idbvzmgCTEAAhi32BkOyq8iVI5EwdO0PmBDSGIzzjYNdcFn7Q7k3OzbLy4kLUPXfJtG6fO2RjftXbobBg==}
    engines: {node: '>= 12.0.0'}

  archiver@6.0.2:
    resolution: {integrity: sha512-UQ/2nW7NMl1G+1UnrLypQw1VdT9XZg/ECcKPq7l+STzStrSivFIXIp34D8M5zeNGW5NoOupdYCHv6VySCPNNlw==}
    engines: {node: '>= 12.0.0'}

  are-we-there-yet@2.0.0:
    resolution: {integrity: sha512-Ci/qENmwHnsYo9xKIcUJN5LeDKdJ6R1Z1j9V/J5wyq8nh/mYPEpIKJbBZXtZjG04HiK7zV/p6Vs9952MrMeUIw==}
    engines: {node: '>=10'}
    deprecated: This package is no longer supported.

  are-we-there-yet@3.0.1:
    resolution: {integrity: sha512-QZW4EDmGwlYur0Yyf/b2uGucHQMa8aFUP7eu9ddR73vvhFyt4V0Vl3QHPcTNJ8l6qYOBdxgXdnBXQrHilfRQBg==}
    engines: {node: ^12.13.0 || ^14.15.0 || >=16.0.0}
    deprecated: This package is no longer supported.

  arg@4.1.3:
    resolution: {integrity: sha512-58S9QDqG0Xx27YwPSt9fJxivjYl432YCwfDMfZ+71RAqUrZef7LrKQZ3LHLOwCS4FLNBplP533Zx895SeOCHvA==}

  arg@5.0.2:
    resolution: {integrity: sha512-PYjyFOLKQ9y57JvQ6QLo8dAgNqswh8M1RMJYdQduT6xbWSgK36P/Z/v+p888pM69jMMfS8Xd8F6I1kQ/I9HUGg==}

  argparse@1.0.10:
    resolution: {integrity: sha512-o5Roy6tNG4SL/FOkCAN6RzjiakZS25RLYFrcMttJqbdd8BWrnA+fGz57iN5Pb06pvBGvl5gQ0B48dJlslXvoTg==}

  argparse@2.0.1:
    resolution: {integrity: sha512-8+9WqebbFzpX9OR+Wa6O29asIogeRMzcGtAINdpMHHyAg10f05aSFVBbcEqGf/PXw1EjAZ+q2/bEBg3DvurK3Q==}

  array-flatten@1.1.1:
    resolution: {integrity: sha512-PCVAQswWemu6UdxsDFFX/+gVeYqKAod3D3UVm91jHwynguOwAvYPhx8nNlM++NqRcK6CxxpUafjmhIdKiHibqg==}

  array-union@2.1.0:
    resolution: {integrity: sha512-HGyxoOTYUyCM6stUe6EJgnd4EoewAI7zMdfqO+kGjnlZmBDz/cR5pf8r/cR4Wq60sL/p0IkcjUEEPwS3GFrIyw==}
    engines: {node: '>=8'}

  arrify@1.0.1:
    resolution: {integrity: sha512-3CYzex9M9FGQjCGMGyi6/31c8GJbgb0qGyrx5HWxPd0aCwh4cB2YjMb2Xf9UuoogrMrlO9cTqnB5rI5GHZTcUA==}
    engines: {node: '>=0.10.0'}

  as-table@1.0.55:
    resolution: {integrity: sha512-xvsWESUJn0JN421Xb9MQw6AsMHRCUknCe0Wjlxvjud80mU4E6hQf1A6NzQKcYNmYw62MfzEtXc+badstZP3JpQ==}

  assert-plus@1.0.0:
    resolution: {integrity: sha512-NfJ4UzBCcQGLDlQq7nHxH+tv3kyZ0hHQqF5BO6J7tNJeP5do1llPr8dZ8zHonfhAu0PHAdMkSo+8o0wxg9lZWw==}
    engines: {node: '>=0.8'}

  assertion-error@2.0.1:
    resolution: {integrity: sha512-Izi8RQcffqCeNVgFigKli1ssklIbpHnCYc6AknXGYoB6grJqyeby7jv12JUQgmTAnIDnbck1uxksT4dzN3PWBA==}
    engines: {node: '>=12'}

  async-listen@3.1.0:
    resolution: {integrity: sha512-TkOhqze98lP+6e7SPbrBpyhTpfvqqX8VYKGn4uckrgPan4WQIHnTaUD2zZzZS18eVVDj4rHPcIZa1PGgvo1DfA==}
    engines: {node: '>= 14'}

  async-mutex@0.5.0:
    resolution: {integrity: sha512-1A94B18jkJ3DYq284ohPxoXbfTA5HsQ7/Mf4DEhcyLx3Bz27Rh59iScbB6EPiP+B+joue6YCxcMXSbFC1tZKwA==}

  async@3.2.4:
    resolution: {integrity: sha512-iAB+JbDEGXhyIUavoDl9WP/Jj106Kz9DEn1DPgYw5ruDn0e3Wgi3sKFm55sASdGBNOQB8F59d9qQ7deqrHA8wQ==}

  asynckit@0.4.0:
    resolution: {integrity: sha512-Oei9OH4tRh0YqU3GxhX79dM/mwVgvbZJaSNaRk+bshkj0S5cfHcgYakreBjrHwatXKbz+IoIdYLxrKim2MjW0Q==}

  axios@1.7.9:
    resolution: {integrity: sha512-LhLcE7Hbiryz8oMDdDptSrWowmB4Bl6RCt6sIJKpRB4XtVf0iEgewX3au/pJqm+Py1kCASkb/FFKjxQaLtxJvw==}

  axios@1.8.4:
    resolution: {integrity: sha512-eBSYY4Y68NNlHbHBMdeDmKNtDgXWhQsJcGqzO3iLUM0GraQFSS9cVgPX5I9b3lbdFKyYoAEGAZF1DwhTaljNAw==}

  b4a@1.6.4:
    resolution: {integrity: sha512-fpWrvyVHEKyeEvbKZTVOeZF3VSKKWtJxFIxX/jaVPf+cLbGUSitjb49pHLqPV2BUNNZ0LcoeEGfE/YCpyDYHIw==}

  babel-jest@29.7.0:
    resolution: {integrity: sha512-BrvGY3xZSwEcCzKvKsCi2GgHqDqsYkOP4/by5xCgIwGXQxIEh+8ew3gmrE1y7XRR6LHZIj6yLYnUi/mm2KXKBg==}
    engines: {node: ^14.15.0 || ^16.10.0 || >=18.0.0}
    peerDependencies:
      '@babel/core': ^7.8.0

  babel-plugin-istanbul@6.1.1:
    resolution: {integrity: sha512-Y1IQok9821cC9onCx5otgFfRm7Lm+I+wwxOx738M/WLPZ9Q42m4IG5W0FNX8WLL2gYMZo3JkuXIH2DOpWM+qwA==}
    engines: {node: '>=8'}

  babel-plugin-jest-hoist@29.6.3:
    resolution: {integrity: sha512-ESAc/RJvGTFEzRwOTT4+lNDk/GNHMkKbNzsvT0qKRfDyyYTskxB5rnU2njIDYVxXCBHHEI1c0YwHob3WaYujOg==}
    engines: {node: ^14.15.0 || ^16.10.0 || >=18.0.0}

  babel-preset-current-node-syntax@1.0.1:
    resolution: {integrity: sha512-M7LQ0bxarkxQoN+vz5aJPsLBn77n8QgTFmo8WK0/44auK2xlCXrYcUxHFxgU7qW5Yzw/CjmLRK2uJzaCd7LvqQ==}
    peerDependencies:
      '@babel/core': ^7.0.0

  babel-preset-jest@29.6.3:
    resolution: {integrity: sha512-0B3bhxR6snWXJZtR/RliHTDPRgn1sNHOR0yVtq/IiQFyuOVjFS+wuio/R4gSNkyYmKmJB4wGZv2NZanmKmTnNA==}
    engines: {node: ^14.15.0 || ^16.10.0 || >=18.0.0}
    peerDependencies:
      '@babel/core': ^7.0.0

  balanced-match@1.0.2:
    resolution: {integrity: sha512-3oSeUO0TMV67hN1AmbXsK4yaqU7tjiHlbxRDZOpH0KW9+CeX4bRAaX0Anxt0tx2MrpRpWwQaPwIlISEJhYU5Pw==}

  base64-js@1.5.1:
    resolution: {integrity: sha512-AKpaYlHn8t4SVbOHCy+b5+KKgvR4vrsD8vbvrbiQJps7fKDTkjkDry6ji0rUJjC0kzbNePLwzxq8iypo41qeWA==}

  batching-toposort@1.2.0:
    resolution: {integrity: sha512-HDf0OOv00dqYGm+M5tJ121RTzX0sK9fxzBMKXYsuQrY0pKSOJjc5qa0DUtzvCGkgIVf1YON2G1e/MHEdHXVaRQ==}
    engines: {node: '>=8.0.0'}

  benchmark@2.1.4:
    resolution: {integrity: sha512-l9MlfN4M1K/H2fbhfMy3B7vJd6AGKJVQn2h6Sg/Yx+KckoUA7ewS5Vv6TjSq18ooE1kS9hhAlQRH3AkXIh/aOQ==}

  binary-extensions@2.2.0:
    resolution: {integrity: sha512-jDctJ/IVQbZoJykoeHbhXpOlNBqGNcwXJKJog42E5HDPUwQTSdjCHdihjj0DlnheQ7blbT6dHOafNAiS8ooQKA==}
    engines: {node: '>=8'}

  bl@6.0.12:
    resolution: {integrity: sha512-EnEYHilP93oaOa2MnmNEjAcovPS3JlQZOyzGXi3EyEpPhm9qWvdDp7BmAVEVusGzp8LlwQK56Av+OkDoRjzE0w==}

  blake3-wasm@2.1.5:
    resolution: {integrity: sha512-F1+K8EbfOZE49dtoPtmxUQrpXaBIl3ICvasLh+nJta0xkz+9kF/7uet9fLnwKqhDrmj6g+6K3Tw9yQPUg2ka5g==}

  body-parser@1.19.1:
    resolution: {integrity: sha512-8ljfQi5eBk8EJfECMrgqNGWPEY5jWP+1IzkzkGdFFEwFQZZyaZ21UqdaHktgiMlH0xLHqIFtE/u2OYE5dOtViA==}
    engines: {node: '>= 0.8'}

  brace-expansion@1.1.11:
    resolution: {integrity: sha512-iCuPHDFgrHX7H2vEI/5xpz07zSHB00TpugqhmYtVmMO6518mCuRMoOYFldEBl0g187ufozdaHgWKcYFb61qGiA==}

  brace-expansion@2.0.1:
    resolution: {integrity: sha512-XnAIvQ8eM+kC6aULx6wuQiwVsnzsi9d3WxzV3FpWTGA19F621kwdbsAcFKXgKUHZWsy+mY6iL1sHTxWEFCytDA==}

  braces@3.0.2:
    resolution: {integrity: sha512-b8um+L1RzM3WDSzvhm6gIz1yfTbBt6YTlcEKAvsmqCZZFw46z626lVj9j1yEPW33H5H+lBQpZMP1k8l+78Ha0A==}
    engines: {node: '>=8'}

  braces@3.0.3:
    resolution: {integrity: sha512-yQbXgO/OSZVD2IsiLlro+7Hf6Q18EJrKSEsdoMzKePKXct3gvD8oLcOQdIzGupr5Fj+EDe8gO/lxc1BzfMpxvA==}
    engines: {node: '>=8'}

  browserslist@4.22.2:
    resolution: {integrity: sha512-0UgcrvQmBDvZHFGdYUehrCNIazki7/lUP3kkoi/r3YB2amZbFM9J43ZRkJTXBUZK4gmx56+Sqk9+Vs9mwZx9+A==}
    engines: {node: ^6 || ^7 || ^8 || ^9 || ^10 || ^11 || ^12 || >=13.7}
    hasBin: true

  bser@2.1.1:
    resolution: {integrity: sha512-gQxTNE/GAfIIrmHLUE3oJyp5FO6HRBfhjnw4/wMmA63ZGDJnWBmgY/lyQBpnDUkGmAhbSe39tx2d/iTOAfglwQ==}

  bson@6.10.3:
    resolution: {integrity: sha512-MTxGsqgYTwfshYWTRdmZRC+M7FnG1b4y7RO7p2k3X24Wq0yv1m77Wsj0BzlPzd/IowgESfsruQCUToa7vbOpPQ==}
    engines: {node: '>=16.20.1'}

  buffer-crc32@0.2.13:
    resolution: {integrity: sha512-VO9Ht/+p3SN7SKWqcrgEzjGbRSJYTx+Q1pTQC0wrWqHx0vpJraQ6GtHx8tvcg1rlK1byhU5gccxgOgj7B0TDkQ==}

  buffer-equal-constant-time@1.0.1:
    resolution: {integrity: sha512-zRpUiDwd/xk6ADqPMATG8vc9VPrkck7T07OIx0gnjmJAnHnTVXNQG3vfvWNuiZIkwu9KrKdA1iJKfsfTVxE6NA==}

  buffer-from@1.1.2:
    resolution: {integrity: sha512-E+XQCRwSbaaiChtv6k6Dwgc+bx+Bs6vuKJHHl5kox/BaKbhiXzqQOwK4cO22yElGp2OCmjwVhT3HmxgyPGnJfQ==}

  buffer@6.0.3:
    resolution: {integrity: sha512-FTiCpNxtwiZZHEZbcbTIcZjERVICn9yq/pDFkTl95/AxzD1naBctN7YO68riM/gLSDY7sdrMby8hofADYuuqOA==}

  bytes-iec@3.1.1:
    resolution: {integrity: sha512-fey6+4jDK7TFtFg/klGSvNKJctyU7n2aQdnM+CO0ruLPbqqMOM8Tio0Pc+deqUeVKX1tL5DQep1zQ7+37aTAsA==}
    engines: {node: '>= 0.8'}

  bytes@3.1.1:
    resolution: {integrity: sha512-dWe4nWO/ruEOY7HkUJ5gFt1DCFV9zPRoJr8pV0/ASQermOZjtq8jMjOprC0Kd10GLN+l7xaUPvxzJFWtxGu8Fg==}
    engines: {node: '>= 0.8'}

  cac@6.7.14:
    resolution: {integrity: sha512-b6Ilus+c3RrdDk+JhLKUAQfzzgLEPy6wcXqS7f/xe1EETvsDP6GORG7SFuOs6cID5YkqchW/LXZbX5bc8j7ZcQ==}
    engines: {node: '>=8'}

  cacache@15.3.0:
    resolution: {integrity: sha512-VVdYzXEn+cnbXpFgWs5hTT7OScegHVmLhJIR8Ufqk3iFD6A6j5iSX1KuBTfNEv4tdJWE2PzA6IVFtcLC7fN9wQ==}
    engines: {node: '>= 10'}

  call-bind-apply-helpers@1.0.2:
    resolution: {integrity: sha512-Sp1ablJ0ivDkSzjcaJdxEunN5/XvksFJ2sMBFfq6x0ryhQV/2b/KwFe21cMpmHtPOSij8K99/wSfoEuTObmuMQ==}
    engines: {node: '>= 0.4'}

  callsites@3.1.0:
    resolution: {integrity: sha512-P8BjAsXvZS+VIDUI11hHCQEv74YT67YUi5JJFNWIqL235sBmjX4+qx9Muvls5ivyNENctx46xQLQ3aTuE7ssaQ==}
    engines: {node: '>=6'}

  camelcase-keys@6.2.2:
    resolution: {integrity: sha512-YrwaA0vEKazPBkn0ipTiMpSajYDSe+KjQfrjhcBMxJt/znbvlHd8Pw/Vamaz5EB4Wfhs3SUR3Z9mwRu/P3s3Yg==}
    engines: {node: '>=8'}

  camelcase@5.3.1:
    resolution: {integrity: sha512-L28STB170nwWS63UjtlEOE3dldQApaJXZkOI1uMFfzf3rRuPegHaHesyee+YxQ+W6SvRDQV6UrdOdRiR153wJg==}
    engines: {node: '>=6'}

  camelcase@6.3.0:
    resolution: {integrity: sha512-Gmy6FhYlCY7uOElZUSbxo2UCDH8owEk996gkbrpsgGtrJLM3J7jGxl9Ic7Qwwj4ivOE5AWZWRMecDdF7hqGjFA==}
    engines: {node: '>=10'}

  caniuse-lite@1.0.30001579:
    resolution: {integrity: sha512-u5AUVkixruKHJjw/pj9wISlcMpgFWzSrczLZbrqBSxukQixmg0SJ5sZTpvaFvxU0HoQKd4yoyAogyrAz9pzJnA==}

  chai@5.2.0:
    resolution: {integrity: sha512-mCuXncKXk5iCLhfhwTc0izo0gtEmpz5CtG2y8GiOINBlMVS6v8TMRc5TaLWKS6692m9+dVVfzgeVxR5UxWHTYw==}
    engines: {node: '>=12'}

  chalk@2.4.2:
    resolution: {integrity: sha512-Mti+f9lpJNcwF4tWV8/OrTTtF1gZi+f8FqlyAdouralcFWFQWF2+NgCHShjkCb+IFBLq9buZwE1xckQU4peSuQ==}
    engines: {node: '>=4'}

  chalk@4.1.2:
    resolution: {integrity: sha512-oKnbhFyRIXpUuez8iBMmyEa4nbj4IOQyuhc/wy9kY7/WVPcwIO9VA668Pu8RkO7+0G76SLROeyw9CpQ061i4mA==}
    engines: {node: '>=10'}

  chalk@5.4.1:
    resolution: {integrity: sha512-zgVZuo2WcZgfUEmsn6eO3kINexW8RAE4maiQ8QNs8CtpPCSyMiYsULR3HQYkm3w8FIA3SberyMJMSldGsW+U3w==}
    engines: {node: ^12.17.0 || ^14.13 || >=16.0.0}

  char-regex@1.0.2:
    resolution: {integrity: sha512-kWWXztvZ5SBQV+eRgKFeh8q5sLuZY2+8WUIzlxWVTg+oGwY14qylx1KbKzHd8P6ZYkAg0xyIDU9JMHhyJMZ1jw==}
    engines: {node: '>=10'}

  chardet@0.7.0:
    resolution: {integrity: sha512-mT8iDcrh03qDGRRmoA2hmBJnxpllMR+0/0qlzjqZES6NdiWDcZkCNAk4rPFZ9Q85r27unkiNNg8ZOiwZXBHwcA==}

  check-error@2.1.1:
    resolution: {integrity: sha512-OAlb+T7V4Op9OwdkjmguYRqncdlx5JiofwOAUkmTF+jNdHwzTaTs4sRAGpzLF3oOz5xAyDGrPgeIDFQmDOTiJw==}
    engines: {node: '>= 16'}

  checkpoint-client@1.1.33:
    resolution: {integrity: sha512-kiG9G/2K2lDkwd5q7TrzxN4IVqBSdwItLWXw6H+7+2N5jopjHRjD434OWvg/anuRvAnRlr5tflOuwbetsHQoZQ==}

  chokidar@3.6.0:
    resolution: {integrity: sha512-7VT13fmjotKpGipCW9JEQAusEPE+Ei8nl6/g4FBAmIm0GOOLMua9NDDo/DWp0ZAxCr3cPq5ZpBqmPAQgDda2Pw==}
    engines: {node: '>= 8.10.0'}

  chokidar@4.0.3:
    resolution: {integrity: sha512-Qgzu8kfBvo+cA4962jnP1KkS6Dop5NS6g7R5LFYJr4b8Ub94PPQXUksCw9PvXoeXPRRddRNC5C1JQUR2SMGtnA==}
    engines: {node: '>= 14.16.0'}

  chownr@2.0.0:
    resolution: {integrity: sha512-bIomtDF5KGpdogkLd9VspvFzk9KfpyyGlS8YFVZl7TGPBHL5snIOnxeshwVgPteQ9b4Eydl+pVbIyE1DcvCWgQ==}
    engines: {node: '>=10'}

  chrome-trace-event@1.0.3:
    resolution: {integrity: sha512-p3KULyQg4S7NIHixdwbGX+nFHkoBiA4YQmyWtjb8XngSKV124nJmRysgAeujbUVb15vh+RvFUfCPqU7rXk+hZg==}
    engines: {node: '>=6.0'}

  ci-info@3.9.0:
    resolution: {integrity: sha512-NIxF55hv4nSqQswkAeiOi1r83xy8JldOFDTWiug55KBu9Jnblncd2U6ViHmYgHf01TPZS77NJBhBMKdWj9HQMQ==}
    engines: {node: '>=8'}

  ci-info@4.0.0:
    resolution: {integrity: sha512-TdHqgGf9odd8SXNuxtUBVx8Nv+qZOejE6qyqiy5NtbYYQOeFa6zmHkxlPzmaLxWWHsU6nJmB7AETdVPi+2NBUg==}
    engines: {node: '>=8'}

  ci-info@4.2.0:
    resolution: {integrity: sha512-cYY9mypksY8NRqgDB1XD1RiJL338v/551niynFTGkZOO2LHuB2OmOYxDIe/ttN9AHwrqdum1360G3ald0W9kCg==}
    engines: {node: '>=8'}

  cjs-module-lexer@1.4.3:
    resolution: {integrity: sha512-9z8TZaGM1pfswYeXrUpzPrkx8UnWYdhJclsiYMm6x/w5+nN+8Tf/LnAgfLGQCm59qAOxU8WwHEq2vNwF6i4j+Q==}

  clean-stack@2.2.0:
    resolution: {integrity: sha512-4diC9HaTE+KRAMWhDhrGOECgWZxoevMc5TlkObMqNSsVU62PYzXZ/SMTjzyGAFF1YusgxGcSWTEXBhp0CPwQ1A==}
    engines: {node: '>=6'}

  cli-cursor@5.0.0:
    resolution: {integrity: sha512-aCj4O5wKyszjMmDT4tZj93kxyydN/K5zPWSCe6/0AV/AA1pqe5ZBIw0a2ZfPQV7lL5/yb5HsUreJ6UFAF1tEQw==}
    engines: {node: '>=18'}

  cli-spinners@2.9.2:
    resolution: {integrity: sha512-ywqV+5MmyL4E7ybXgKys4DugZbX0FC6LnwrhjuykIjnK9k8OQacQ7axGKnjDXWNhns0xot3bZI5h55H8yo9cJg==}
    engines: {node: '>=6'}

  cli-truncate@4.0.0:
    resolution: {integrity: sha512-nPdaFdQ0h/GEigbPClz11D0v/ZJEwxmeVZGeMo3Z5StPtUTkA9o1lD6QwoirYiSDzbcwn2XcjwmCp68W1IS4TA==}
    engines: {node: '>=18'}

  cli-width@4.1.0:
    resolution: {integrity: sha512-ouuZd4/dm2Sw5Gmqy6bGyNNNe1qt9RpmxveLSO7KcgsTnU7RXfsw+/bukWGo1abgBiMAic068rclZsO4IWmmxQ==}
    engines: {node: '>= 12'}

  cliui@8.0.1:
    resolution: {integrity: sha512-BSeNnyus75C4//NQ9gQt1/csTXyo/8Sb+afLAkzAptFuMsod9HFokGNudZpi/oQV73hnVK+sR+5PVRMd+Dr7YQ==}
    engines: {node: '>=12'}

  co@4.6.0:
    resolution: {integrity: sha512-QVb0dM5HvG+uaxitm8wONl7jltx8dqhfU33DcqtOZcLSVIKSDDLDi7+0LbAKiyI8hD9u42m2YxXSkMGWThaecQ==}
    engines: {iojs: '>= 1.0.0', node: '>= 0.12.0'}

  collect-v8-coverage@1.0.1:
    resolution: {integrity: sha512-iBPtljfCNcTKNAto0KEtDfZ3qzjJvqE3aTGZsbhjSBlorqpXJlaWWtPO35D+ZImoC3KWejX64o+yPGxhWSTzfg==}

  color-convert@1.9.3:
    resolution: {integrity: sha512-QfAUtd+vFdAtFQcC8CCyYt1fYWxSqAiK2cSD6zDB8N3cpsEBAvRxp9zOGg6G/SHHJYAT88/az/IuDGALsNVbGg==}

  color-convert@2.0.1:
    resolution: {integrity: sha512-RRECPsj7iu/xb5oKYcsFHSppFNnsj/52OVTRKb4zP5onXwVF3zVmmToNcOfGC+CRDpfK/U584fMg38ZHCaElKQ==}
    engines: {node: '>=7.0.0'}

  color-name@1.1.3:
    resolution: {integrity: sha512-72fSenhMw2HZMTVHeCA9KCmpEIbzWiQsjN+BHcBbS9vr1mtt+vJjPdksIBNUmKAW8TFUDPJK5SUU3QhE9NEXDw==}

  color-name@1.1.4:
    resolution: {integrity: sha512-dOy+3AuW3a2wNbZHIuMZpTcgjGuLU/uBL/ubcZF9OXbDo8ff4O8yVp5Bf0efS8uEoYo5q4Fx7dY9OgQGXgAsQA==}

  color-string@1.9.1:
    resolution: {integrity: sha512-shrVawQFojnZv6xM40anx4CkoDP+fZsw/ZerEMsW/pyzsRbElpsL/DBVW7q3ExxwusdNXI3lXpuhEZkzs8p5Eg==}

  color-support@1.1.3:
    resolution: {integrity: sha512-qiBjkpbMLO/HL68y+lh4q0/O1MZFj2RX6X/KmMa3+gJD3z+WwI1ZzDHysvqHGS3mP6mznPckpXmw1nI9cJjyRg==}
    hasBin: true

  color@4.2.3:
    resolution: {integrity: sha512-1rXeuUUiGGrykh+CeBdu5Ie7OJwinCgQY0bc7GCRxy5xVHy+moaqkpL/jqQq0MtQOeYcrqEz4abc5f0KtU7W4A==}
    engines: {node: '>=12.5.0'}

  colorette@2.0.20:
    resolution: {integrity: sha512-IfEDxwoWIjkeXL1eXcDiow4UbKjhLdq6/EuSVR9GMN7KVH3r9gQ83e73hsz1Nd1T3ijd5xv1wcWRYO+D6kCI2w==}

  combined-stream@1.0.8:
    resolution: {integrity: sha512-FQN4MRfuJeHf7cBbBMJFXhKSDq+2kAArBlmRBvcvFE5BB1HZKXtSFASDhdlz9zOYwxh8lDdnvmMOe/+5cdoEdg==}
    engines: {node: '>= 0.8'}

  commander@11.1.0:
    resolution: {integrity: sha512-yPVavfyCcRhmorC7rWlkHn15b4wDVgVmBA7kV4QVBsF7kv/9TKJAbAXVTxvTnwP8HHKjRCJDClKbciiYS7p0DQ==}
    engines: {node: '>=16'}

  commander@13.1.0:
    resolution: {integrity: sha512-/rFeCpNJQbhSZjGVwO9RFV3xPqbnERS8MmIQzCtD/zl6gpJuV/bMLuN92oG3F7d8oDEHHRrujSXNUr8fpjntKw==}
    engines: {node: '>=18'}

  commander@2.20.3:
    resolution: {integrity: sha512-GpVkmM8vF2vQUkj2LvZmD35JxeJOLCwJ9cUkugyk2nuhbv3+mJvpLYYt+0+USMxE+oj+ey/lJEnhZw75x/OMcQ==}

  common-path-prefix@3.0.0:
    resolution: {integrity: sha512-QE33hToZseCH3jS0qN96O/bSh3kaw/h+Tq7ngyY9eWDUnTlTNUyqfqvCXioLe5Na5jFsL78ra/wuBU4iuEgd4w==}

  compress-commons@5.0.1:
    resolution: {integrity: sha512-MPh//1cERdLtqwO3pOFLeXtpuai0Y2WCd5AhtKxznqM7WtaMYaOEMSgn45d9D10sIHSfIKE603HlOp8OPGrvag==}
    engines: {node: '>= 12.0.0'}

  concat-map@0.0.1:
    resolution: {integrity: sha512-/Srv4dswyQNBfohGpz9o6Yb3Gz3SrUDqBH5rTuhGR7ahtlbYKnVxw2bCFMRljaA7EXHaXZ8wsHdodFvbkhKmqg==}

  confbox@0.1.8:
    resolution: {integrity: sha512-RMtmw0iFkeR4YV+fUOSucriAQNb9g8zFR52MWCtl+cCZOFRNL6zeB395vPzFhEjjn4fMxXudmELnl/KF/WrK6w==}

  console-control-strings@1.1.0:
    resolution: {integrity: sha512-ty/fTekppD2fIwRvnZAVdeOiGd1c7YXEixbgJTNzqcxJWKQnjJ/V1bNEEE6hygpM3WjwHFUVK6HTjWSzV4a8sQ==}

  content-disposition@0.5.4:
    resolution: {integrity: sha512-FveZTNuGw04cxlAiWbzi6zTAL/lhehaWbTtgluJh4/E95DqMwTmha3KZN1aAWA8cFIhHzMZUvLevkw5Rqk+tSQ==}
    engines: {node: '>= 0.6'}

  content-type@1.0.5:
    resolution: {integrity: sha512-nTjqfcBFEipKdXCv4YDQWCfmcLZKm81ldF0pAopTvyrFGVbcR6P/VAAd5G7N+0tTr8QqiU0tFadD6FK4NtJwOA==}
    engines: {node: '>= 0.6'}

  convert-source-map@1.9.0:
    resolution: {integrity: sha512-ASFBup0Mz1uyiIjANan1jzLQami9z1PoYSZCiiYW2FczPbenXc45FZdBZLzOT+r6+iciuEModtmCti+hjaAk0A==}

  convert-source-map@2.0.0:
    resolution: {integrity: sha512-Kvp459HrV2FEJ1CAsi1Ku+MY3kasH19TFykTz2xWmMeq6bk2NU3XXvfJ+Q61m0xktWwt+1HSYf3JZsTms3aRJg==}

  cookie-signature@1.0.6:
    resolution: {integrity: sha512-QADzlaHc8icV8I7vbaJXJwod9HWYp8uCqf1xa4OfNu1T7JVxQIrUgOWtHdNDtPiywmFbiS12VjotIXLrKM3orQ==}

  cookie@0.4.1:
    resolution: {integrity: sha512-ZwrFkGJxUR3EIoXtO+yVE69Eb7KlixbaeAWfBQB9vVsNn/o+Yw69gBWSSDK825hQNdN+wF8zELf3dFNl/kxkUA==}
    engines: {node: '>= 0.6'}

  cookie@0.5.0:
    resolution: {integrity: sha512-YZ3GUyn/o8gfKJlnlX7g7xq4gyO6OSuhGPKaaGssGB2qgDUS0gPgtTvoyZLTt9Ab6dC4hfc9dV5arkvc/OCmrw==}
    engines: {node: '>= 0.6'}

  core-util-is@1.0.2:
    resolution: {integrity: sha512-3lqz5YjWTYnW6dlDa5TLaTCcShfar1e40rmcJVwCBJC6mWlFuj0eCHIElmG1g5kyuJ/GD+8Wn4FFCcz4gJPfaQ==}

  core-util-is@1.0.3:
    resolution: {integrity: sha512-ZQBvi1DcpJ4GDqanjucZ2Hj3wEO5pZDS89BWbkcrvdxksJorwUDDZamX9ldFkp9aw2lmBDLgkObEA4DWNJ9FYQ==}

  cors@2.8.5:
    resolution: {integrity: sha512-KIHbLJqu73RGr/hnbrO9uBeixNGuvSQjul/jdFvS/KFSIH1hWVd1ng7zOHx+YrEfInLG7q4n6GHQ9cDtxv/P6g==}
    engines: {node: '>= 0.10'}

  crc-32@1.2.2:
    resolution: {integrity: sha512-ROmzCKrTnOwybPcJApAA6WBWij23HVfGVNKqqrZpuyZOHqK2CwHSvpGuyt/UNNvaIjEd8X5IFGp4Mh+Ie1IHJQ==}
    engines: {node: '>=0.8'}
    hasBin: true

  crc32-stream@5.0.0:
    resolution: {integrity: sha512-B0EPa1UK+qnpBZpG+7FgPCu0J2ETLpXq09o9BkLkEAhdB6Z61Qo4pJ3JYu0c+Qi+/SAL7QThqnzS06pmSSyZaw==}
    engines: {node: '>= 12.0.0'}

  create-jest@29.7.0:
    resolution: {integrity: sha512-Adz2bdH0Vq3F53KEMJOoftQFutWCukm6J24wbPWRO4k1kMY7gS7ds/uoJkNuV8wDCtWWnuwGcJwpWcih+zEW1Q==}
    engines: {node: ^14.15.0 || ^16.10.0 || >=18.0.0}
    hasBin: true

  create-require@1.1.1:
    resolution: {integrity: sha512-dcKFX3jn0MpIaXjisoRvexIJVEKzaq7z2rZKxf+MSr9TkdmHmsU4m2lcLojrj/FHl8mk5VxMmYA+ftRkP/3oKQ==}

  cross-spawn@7.0.3:
    resolution: {integrity: sha512-iRDPJKUPVEND7dHPO8rkbOnPpyDygcDFtWjpeWNCgy8WP2rXcxXL8TskReQl6OrB2G7+UJrags1q15Fudc7G6w==}
    engines: {node: '>= 8'}

  cross-spawn@7.0.6:
    resolution: {integrity: sha512-uV2QOWP2nWzsy2aMp8aRibhi9dlzF5Hgh5SHaB9OiTGEyDTiJJyx0uy51QXdyWbtAHNua4XJzUKca3OzKUd3vA==}
    engines: {node: '>= 8'}

  crypto-random-string@2.0.0:
    resolution: {integrity: sha512-v1plID3y9r/lPhviJ1wrXpLeyUIGAZ2SHNYTEapm7/8A9nLPoyvVp3RK/EPFqn5kEznyWgYZNsRtYYIWbuG8KA==}
    engines: {node: '>=8'}

  data-uri-to-buffer@2.0.2:
    resolution: {integrity: sha512-ND9qDTLc6diwj+Xe5cdAgVTbLVdXbtxTJRXRhli8Mowuaan+0EJOtdqJ0QCHNSSPyoXGx9HX2/VMnKeC34AChA==}

  data-uri-to-buffer@4.0.1:
    resolution: {integrity: sha512-0R9ikRb668HB7QDxT1vkpuUBtqc53YyAwMwGeUFKRojY/NWKvdZ+9UYtRfGmhqNbRkTSVpMbmyhXipFFv2cb/A==}
    engines: {node: '>= 12'}

  debug@2.6.9:
    resolution: {integrity: sha512-bC7ElrdJaJnPbAP+1EotYvqZsb3ecl5wi6Bfi6BJTUcNowp6cvspg0jXznRTKDjm/E7AdgFBVeAPVMNcKGsHMA==}
    peerDependencies:
      supports-color: '*'
    peerDependenciesMeta:
      supports-color:
        optional: true

  debug@3.2.7:
    resolution: {integrity: sha512-CFjzYYAi4ThfiQvizrFQevTTXHtnCqWfe7x1AhgEscTz6ZbLbfoLRLPugTQyBth6f8ZERVUSyWHFD/7Wu4t1XQ==}
    peerDependencies:
      supports-color: '*'
    peerDependenciesMeta:
      supports-color:
        optional: true

  debug@4.3.3:
    resolution: {integrity: sha512-/zxw5+vh1Tfv+4Qn7a5nsbcJKPaSvCDhojn6FEl9vupwK2VCSDtEiEtqr8DFtzYFOdz63LBkxec7DYuc2jon6Q==}
    engines: {node: '>=6.0'}
    peerDependencies:
      supports-color: '*'
    peerDependenciesMeta:
      supports-color:
        optional: true

  debug@4.4.0:
    resolution: {integrity: sha512-6WTZ/IxCY/T6BALoZHaE4ctp9xm+Z5kY/pzYaCHRFeyVhojxlrm+46y68HA6hr0TcwEssoxNiDEUJQjfPZ/RYA==}
    engines: {node: '>=6.0'}
    peerDependencies:
      supports-color: '*'
    peerDependenciesMeta:
      supports-color:
        optional: true

  decamelize-keys@1.1.0:
    resolution: {integrity: sha512-ocLWuYzRPoS9bfiSdDd3cxvrzovVMZnRDVEzAs+hWIVXGDbHxWMECij2OBuyB/An0FFW/nLuq6Kv1i/YC5Qfzg==}
    engines: {node: '>=0.10.0'}

  decamelize@1.2.0:
    resolution: {integrity: sha512-z2S+W9X73hAUUki+N+9Za2lBlun89zigOyGrsax+KUQ6wKW4ZoWpEYBkGhQjwAjjDCkWxhY0VKEhk8wzY7F5cA==}
    engines: {node: '>=0.10.0'}

  decimal.js-light@2.5.1:
    resolution: {integrity: sha512-qIMFpTMZmny+MMIitAB6D7iVPEorVw6YQRWkvarTkT4tBeSLLiHzcwj6q0MmYSFCiVpiqPJTJEYIrpcPzVEIvg==}

  decimal.js@10.5.0:
    resolution: {integrity: sha512-8vDa8Qxvr/+d94hSh5P3IJwI5t8/c0KsMp+g8bNw9cY2icONa5aPfvKeieW1WlG0WQYwwhJ7mjui2xtiePQSXw==}

  dedent@1.5.1:
    resolution: {integrity: sha512-+LxW+KLWxu3HW3M2w2ympwtqPrqYRzU8fqi6Fhd18fBALe15blJPI/I4+UHveMVG6lJqB4JNd4UG0S5cnVHwIg==}
    peerDependencies:
      babel-plugin-macros: ^3.1.0
    peerDependenciesMeta:
      babel-plugin-macros:
        optional: true

  deep-eql@5.0.2:
    resolution: {integrity: sha512-h5k/5U50IJJFpzfL6nO9jaaumfjO/f2NjK/oYB2Djzm4p9L+3T9qWpZqZ2hAbLPuuYq9wrU08WQyBTL5GbPk5Q==}
    engines: {node: '>=6'}

  deep-is@0.1.4:
    resolution: {integrity: sha512-oIPzksmTg4/MriiaYGO+okXDT7ztn/w3Eptv/+gSIdMdKsJo0u4CfYNFJPy+4SKMuCqGw2wxnA+URMg3t8a/bQ==}

  deepmerge@4.2.2:
    resolution: {integrity: sha512-FJ3UgI4gIl+PHZm53knsuSFpE+nESMr7M4v9QcgB7S63Kj/6WqMiFQJpBBYz1Pt+66bZpP3Q7Lye0Oo9MPKEdg==}
    engines: {node: '>=0.10.0'}

  define-lazy-prop@2.0.0:
    resolution: {integrity: sha512-Ds09qNh8yw3khSjiJjiUInaGX9xlqZDY7JVryGxdxV7NPeuqQfplOpQ66yJFZut3jLa5zOwkXw1g9EI2uKh4Og==}
    engines: {node: '>=8'}

  defu@6.1.4:
    resolution: {integrity: sha512-mEQCMmwJu317oSz8CwdIOdwf3xMif1ttiM8LTufzc3g6kR+9Pe236twL8j3IYT1F7GfRgGcW6MWxzZjLIkuHIg==}

  del@6.1.1:
    resolution: {integrity: sha512-ua8BhapfP0JUJKC/zV9yHHDW/rDoDxP4Zhn3AkA6/xT6gY7jYXJiaeyBZznYVujhZZET+UgcbZiQ7sN3WqcImg==}
    engines: {node: '>=10'}

  delayed-stream@1.0.0:
    resolution: {integrity: sha512-ZySD7Nf91aLB0RxL4KGrKHBXl7Eds1DAmEdcoVawXnLD7SDhpNgtuII2aAkg7a7QS41jxPSZ17p4VdGnMHk3MQ==}
    engines: {node: '>=0.4.0'}

  delegates@1.0.0:
    resolution: {integrity: sha512-bd2L678uiWATM6m5Z1VzNCErI3jiGzt6HGY8OVICs40JQq/HALfbyNJmp0UDakEY4pMMaN0Ly5om/B1VI/+xfQ==}

  denque@2.1.0:
    resolution: {integrity: sha512-HVQE3AAb/pxF8fQAoiqpvg9i3evqug3hoiwakOyZAwJm+6vZehbkYXZ0l4JxS+I3QxM97v5aaRNhj8v5oBhekw==}
    engines: {node: '>=0.10'}

  depd@1.1.2:
    resolution: {integrity: sha512-7emPTl6Dpo6JRXOXjLRxck+FlLRX5847cLKEn00PLAgc3g2hTZZgr+e4c2v6QpSmLeFP3n5yUo7ft6avBK/5jQ==}
    engines: {node: '>= 0.6'}

  destroy@1.0.4:
    resolution: {integrity: sha512-3NdhDuEXnfun/z7x9GOElY49LoqVHoGScmOKwmxhsS8N5Y+Z8KyPPDnaSzqWgYt/ji4mqwfTS34Htrk0zPIXVg==}

  detect-libc@2.0.2:
    resolution: {integrity: sha512-UX6sGumvvqSaXgdKGUsgZWqcUyIXZ/vZTrlRT/iobiKhGL0zL4d3osHj3uqllWJK+i+sixDS/3COVEOFbupFyw==}
    engines: {node: '>=8'}

  detect-libc@2.0.3:
    resolution: {integrity: sha512-bwy0MGW55bG41VqxxypOsdSdGqLwXPI/focwgTYCFMbdUiBAxLg9CFzG08sz2aqzknwiX7Hkl0bQENjg8iLByw==}
    engines: {node: '>=8'}

  detect-newline@3.1.0:
    resolution: {integrity: sha512-TLz+x/vEXm/Y7P7wn1EJFNLxYpUD4TgMosxY6fAVJUnJMbupHBOncxyWUG9OpTaH9EBD7uFI5LfEgmMOc54DsA==}
    engines: {node: '>=8'}

  diff-sequences@29.6.3:
    resolution: {integrity: sha512-EjePK1srD3P08o2j4f0ExnylqRs5B9tJjcp9t1krH2qRi8CCdsYfwe9JgSLurFBWwq4uOlipzfk5fHNvwFKr8Q==}
    engines: {node: ^14.15.0 || ^16.10.0 || >=18.0.0}

  diff@4.0.2:
    resolution: {integrity: sha512-58lmxKSA4BNyLz+HHMUzlOEpg09FV+ev6ZMe3vJihgdxzgcwZ8VoEEPmALCZG9LmqfVoNMMKpttIYTVG6uDY7A==}
    engines: {node: '>=0.3.1'}

  dir-glob@3.0.1:
    resolution: {integrity: sha512-WkrWp9GR4KXfKGYzOLmTuGVi1UWFfws377n9cc55/tb6DuqyF6pcQ5AbiHEshaDpY9v6oaSr2XCDidGmMwdzIA==}
    engines: {node: '>=8'}

  doctrine@3.0.0:
    resolution: {integrity: sha512-yS+Q5i3hBf7GBkd4KG8a7eBNNWNGLTaEwwYWUijIYM7zrlYDM0BFXHjjPWlWZ1Rg7UaddZeIDmi9jF3HmqiQ2w==}
    engines: {node: '>=6.0.0'}

  dotenv-cli@8.0.0:
    resolution: {integrity: sha512-aLqYbK7xKOiTMIRf1lDPbI+Y+Ip/wo5k3eyp6ePysVaSqbyxjyK3dK35BTxG+rmd7djf5q2UPs4noPNH+cj0Qw==}
    hasBin: true

  dotenv-expand@10.0.0:
    resolution: {integrity: sha512-GopVGCpVS1UKH75VKHGuQFqS1Gusej0z4FyQkPdwjil2gNIv+LNsqBlboOzpJFZKVT95GkCyWJbBSdFEFUWI2A==}
    engines: {node: '>=12'}

  dotenv@16.4.7:
    resolution: {integrity: sha512-47qPchRCykZC03FhkYAhrvwU4xDBFIj1QPqaarj6mdM/hgUzfPHcpkHJOn3mJAufFeeAxAzeGsr5X0M4k6fLZQ==}
    engines: {node: '>=12'}

  dunder-proto@1.0.1:
    resolution: {integrity: sha512-KIN/nDJBQRcXw0MLVhZE9iQHmG68qAVIBg9CqmUYjmQIhgij9U5MFvrqkUL5FbtyyzZuOeOt0zdeRe4UY7ct+A==}
    engines: {node: '>= 0.4'}

  eastasianwidth@0.2.0:
    resolution: {integrity: sha512-I88TYZWc9XiYHRQ4/3c5rjjfgkjhLyW2luGIheGERbNQ6OY7yTybanSpDXZa8y7VUP9YmDcYa+eyq4ca7iLqWA==}

  ecdsa-sig-formatter@1.0.11:
    resolution: {integrity: sha512-nagl3RYrbNv6kQkeJIpt6NJZy8twLB/2vtz6yN9Z4vRKHN4/QZJIEbqohALSgwKdnksuY3k5Addp5lg8sVoVcQ==}

  ee-first@1.1.1:
    resolution: {integrity: sha512-WMwm9LhRUo+WUaRN+vRuETqG89IgZphVSNkdFgeb6sS/E4OrDIN7t48CAewSHXc6C8lefD8KKfr5vY61brQlow==}

  effect@3.12.10:
    resolution: {integrity: sha512-fGg3sEN+l1rffWJvXICBTqyyzpa4y1uNo3aI/JLezJDmDk0Qj/WHiy6wVe0cecdr0eFU0XkZcFu2TWpgV8kBiw==}

  electron-to-chromium@1.4.645:
    resolution: {integrity: sha512-EeS1oQDCmnYsRDRy2zTeC336a/4LZ6WKqvSaM1jLocEk5ZuyszkQtCpsqvuvaIXGOUjwtvF6LTcS8WueibXvSw==}

  emittery@0.13.1:
    resolution: {integrity: sha512-DeWwawk6r5yR9jFgnDKYt4sLS0LmHJJi3ZOnb5/JdbYwj3nW+FxQnHIjhBKz8YLC7oRNPVM9NQ47I3CVx34eqQ==}
    engines: {node: '>=12'}

  emoji-regex@10.4.0:
    resolution: {integrity: sha512-EC+0oUMY1Rqm4O6LLrgjtYDvcVYTy7chDnM4Q7030tP4Kwj3u/pR6gP9ygnp2CJMK5Gq+9Q2oqmrFJAz01DXjw==}

  emoji-regex@8.0.0:
    resolution: {integrity: sha512-MSjYzcWNOA0ewAHpz0MxpYFvwg6yjy1NG3xteoqz644VCo/RPgnr1/GGt+ic3iJTzQ8Eu3TdM14SawnVUmGE6A==}

  emoji-regex@9.2.2:
    resolution: {integrity: sha512-L18DaJsXSUk2+42pv8mLs5jJT2hqFkFE4j21wOmgbUqsZ2hL72NsUU785g9RXgo3s0ZNgVl42TiHp3ZtOv/Vyg==}

  encodeurl@1.0.2:
    resolution: {integrity: sha512-TPJXq8JqFaVYm2CWmPvnP2Iyo4ZSM7/QKcSmuMLDObfpH5fi7RUGmd/rTDf+rut/saiDiQEeVTNgAmJEdAOx0w==}
    engines: {node: '>= 0.8'}

  encoding@0.1.13:
    resolution: {integrity: sha512-ETBauow1T35Y/WZMkio9jiM0Z5xjHHmJ4XmjZOq1l/dXz3lr2sRn87nJy20RupqSh1F2m3HHPSp8ShIPQJrJ3A==}

  enhanced-resolve@5.17.0:
    resolution: {integrity: sha512-dwDPwZL0dmye8Txp2gzFmA6sxALaSvdRDjPH0viLcKrtlOL3tw62nWWweVD1SdILDTJrbrL6tdWVN58Wo6U3eA==}
    engines: {node: '>=10.13.0'}

  enhanced-resolve@5.18.1:
    resolution: {integrity: sha512-ZSW3ma5GkcQBIpwZTSRAI8N71Uuwgs93IezB7mf7R60tC8ZbJideoDNKjHn2O9KIlx6rkGTTEk1xUCK2E1Y2Yg==}
    engines: {node: '>=10.13.0'}

  env-paths@2.2.1:
    resolution: {integrity: sha512-+h1lkLKhZMTYjog1VEpJNG7NZJWcuc2DDk/qsqSTRRCOXiLjeQ1d1/udrUGhqMxUgAlwKNZ0cf2uqan5GLuS2A==}
    engines: {node: '>=6'}

  environment@1.1.0:
    resolution: {integrity: sha512-xUtoPkMggbz0MPyPiIWr1Kp4aeWJjDZ6SMvURhimjdZgsRuDplF5/s9hcgGhyXMhs+6vpnuoiZ2kFiu3FMnS8Q==}
    engines: {node: '>=18'}

  err-code@2.0.3:
    resolution: {integrity: sha512-2bmlRpNKBxT/CRmPOlyISQpNj+qSeYvcym/uT0Jx2bMOlKLtSy1ZmLuVxSEKKyor/N5yhvp/ZiG1oE3DEYMSFA==}

  error-ex@1.3.2:
    resolution: {integrity: sha512-7dFHNmqeFSEt2ZBsCriorKnn3Z2pj+fd9kmI6QoWw4//DL+icEBfc0U7qJCisqrTsKTjw4fNFy2pW9OqStD84g==}

  es-define-property@1.0.1:
    resolution: {integrity: sha512-e3nRfgfUZ4rNGL232gUgX06QNyyez04KdjFrF+LTRoOXmrOgFKDg4BCdsjW8EnT69eqdYGmRpJwiPVYNrCaW3g==}
    engines: {node: '>= 0.4'}

  es-errors@1.3.0:
    resolution: {integrity: sha512-Zf5H2Kxt2xjTvbJvP2ZWLEICxA6j+hAmMzIlypy4xcBg1vKVnx89Wy0GbS+kf5cwCVFFzdCFh2XSCFNULS6csw==}
    engines: {node: '>= 0.4'}

  es-module-lexer@1.2.1:
    resolution: {integrity: sha512-9978wrXM50Y4rTMmW5kXIC09ZdXQZqkE4mxhwkd8VbzsGkXGPgV4zWuqQJgCEzYngdo2dYDa0l8xhX4fkSwJSg==}

  es-module-lexer@1.6.0:
    resolution: {integrity: sha512-qqnD1yMU6tk/jnaMosogGySTZP8YtUgAffA9nMN+E/rjxcfRQ6IEk7IiozUjgxKoFHBGjTLnrHB/YC45r/59EQ==}

  es-object-atoms@1.1.1:
    resolution: {integrity: sha512-FGgH2h8zKNim9ljj7dankFPcICIK9Cp5bm+c2gQSYePhpaG5+esrLODihIorn+Pe6FGJzWhXQotPv73jTaldXA==}
    engines: {node: '>= 0.4'}

  es-set-tostringtag@2.1.0:
    resolution: {integrity: sha512-j6vWzfrGVfyXxge+O0x5sh6cvxAog0a/4Rdd2K36zCMV5eJ+/+tOAngRO8cODMNWbVRdVlmGZQL2YS3yR8bIUA==}
    engines: {node: '>= 0.4'}

  esbuild-register@3.6.0:
    resolution: {integrity: sha512-H2/S7Pm8a9CL1uhp9OvjwrBh5Pvx0H8qVOxNu8Wed9Y7qv56MPtq+GGM8RJpq6glYJn9Wspr8uw7l55uyinNeg==}
    peerDependencies:
      esbuild: '>=0.12 <1'

  esbuild@0.17.19:
    resolution: {integrity: sha512-XQ0jAPFkK/u3LcVRcvVHQcTIqD6E2H1fvZMA5dQPSOWb3suUbWbfbRf94pjc0bNzRYLfIrDRQXr7X+LHIm5oHw==}
    engines: {node: '>=12'}
    hasBin: true

  esbuild@0.25.1:
    resolution: {integrity: sha512-BGO5LtrGC7vxnqucAe/rmvKdJllfGaYWdyABvyMoXQlfYMb2bbRuReWR5tEGE//4LcNJj9XrkovTqNYRFZHAMQ==}
    engines: {node: '>=18'}
    hasBin: true

  escalade@3.1.1:
    resolution: {integrity: sha512-k0er2gUkLf8O0zKJiAhmkTnJlTvINGv7ygDNPbeIsX/TJjGJZHuh9B2UxbsaEkmlEo9MfhrSzmhIlhRlI2GXnw==}
    engines: {node: '>=6'}

  escape-html@1.0.3:
    resolution: {integrity: sha512-NiSupZ4OeuGwr68lGIeym/ksIZMJodUGOSCZ/FSnTxcrekbvqrgdUxlJOMpijaKZVjAJrWrGs/6Jy8OMuyj9ow==}

  escape-string-regexp@1.0.5:
    resolution: {integrity: sha512-vbRorB5FUQWvla16U8R/qgaFIya2qGzwDrNmCZuYKrbdSUMG6I1ZCGQRefkRVhuOkIGVne7BQ35DSfo1qvJqFg==}
    engines: {node: '>=0.8.0'}

  escape-string-regexp@2.0.0:
    resolution: {integrity: sha512-UpzcLCXolUWcNu5HtVMHYdXJjArjsF9C0aNnquZYY4uW/Vu0miy5YoWvbV345HauVvcAUnpRuhMMcqTcGOY2+w==}
    engines: {node: '>=8'}

  escape-string-regexp@4.0.0:
    resolution: {integrity: sha512-TtpcNJ3XAzx3Gq8sWRzJaVajRs0uVxA2YAkdb1jm2YkPz4G6egUFAyA3n5vtEIZefPk5Wa4UXbKuS5fKkJWdgA==}
    engines: {node: '>=10'}

  escape-string-regexp@5.0.0:
    resolution: {integrity: sha512-/veY75JbMK4j1yjvuUxuVsiS/hr/4iHs9FTT6cgTexxdE0Ly/glccBAkloH/DofkjRbZU3bnoj38mOmhkZ0lHw==}
    engines: {node: '>=12'}

  eslint-config-prettier@10.1.1:
    resolution: {integrity: sha512-4EQQr6wXwS+ZJSzaR5ZCrYgLxqvUjdXctaEtBqHcbkW944B1NQyO4qpdHQbXBONfwxXdkAY81HH4+LUfrg+zPw==}
    hasBin: true
    peerDependencies:
      eslint: '>=7.0.0'

  eslint-formatter-pretty@4.1.0:
    resolution: {integrity: sha512-IsUTtGxF1hrH6lMWiSl1WbGaiP01eT6kzywdY1U+zLc0MP+nwEnUiS9UI8IaOTUhTeQJLlCEWIbXINBH4YJbBQ==}
    engines: {node: '>=10'}

  eslint-import-resolver-node@0.3.9:
    resolution: {integrity: sha512-WFj2isz22JahUv+B788TlO3N6zL3nNJGU8CcZbPZvVEkBPaJdCV4vy5wyghty5ROFbCRnm132v8BScu5/1BQ8g==}

  eslint-plugin-import-x@4.6.1:
    resolution: {integrity: sha512-wluSUifMIb7UfwWXqx7Yx0lE/SGCcGXECLx/9bCmbY2nneLwvAZ4vkd1IXDjPKFvdcdUgr1BaRnaRpx3k2+Pfw==}
    engines: {node: ^18.18.0 || ^20.9.0 || >=21.1.0}
    peerDependencies:
      eslint: ^8.57.0 || ^9.0.0

  eslint-plugin-jest@28.11.0:
    resolution: {integrity: sha512-QAfipLcNCWLVocVbZW8GimKn5p5iiMcgGbRzz8z/P5q7xw+cNEpYqyzFMtIF/ZgF2HLOyy+dYBut+DoYolvqig==}
    engines: {node: ^16.10.0 || ^18.12.0 || >=20.0.0}
    peerDependencies:
      '@typescript-eslint/eslint-plugin': ^6.0.0 || ^7.0.0 || ^8.0.0
      eslint: ^7.0.0 || ^8.0.0 || ^9.0.0
      jest: '*'
    peerDependenciesMeta:
      '@typescript-eslint/eslint-plugin':
        optional: true
      jest:
        optional: true

  eslint-plugin-local-rules@3.0.2:
    resolution: {integrity: sha512-IWME7GIYHXogTkFsToLdBCQVJ0U4kbSuVyDT+nKoR4UgtnVrrVeNWuAZkdEu1nxkvi9nsPccGehEEF6dgA28IQ==}

  eslint-plugin-prettier@4.2.1:
    resolution: {integrity: sha512-f/0rXLXUt0oFYs8ra4w49wYZBG5GKZpAYsJSm6rnYL5uVDjd+zowwMwVZHnAjf4edNrKpCDYfXDgmRE/Ak7QyQ==}
    engines: {node: '>=12.0.0'}
    peerDependencies:
      eslint: '>=7.28.0'
      eslint-config-prettier: '*'
      prettier: '>=2.0.0'
    peerDependenciesMeta:
      eslint-config-prettier:
        optional: true

  eslint-plugin-simple-import-sort@12.1.1:
    resolution: {integrity: sha512-6nuzu4xwQtE3332Uz0to+TxDQYRLTKRESSc2hefVT48Zc8JthmN23Gx9lnYhu0FtkRSL1oxny3kJ2aveVhmOVA==}
    peerDependencies:
      eslint: '>=5.0.0'

  eslint-rule-docs@1.1.235:
    resolution: {integrity: sha512-+TQ+x4JdTnDoFEXXb3fDvfGOwnyNV7duH8fXWTPD1ieaBmB8omj7Gw/pMBBu4uI2uJCCU8APDaQJzWuXnTsH4A==}

  eslint-scope@5.1.1:
    resolution: {integrity: sha512-2NxwbF/hZ0KpepYN0cNbo+FN6XoK7GaHlQhgx/hIZl6Va0bF45RQOOwhLIy8lQDbuCiadSLCBnH2CFYquit5bw==}
    engines: {node: '>=8.0.0'}

  eslint-scope@8.3.0:
    resolution: {integrity: sha512-pUNxi75F8MJ/GdeKtVLSbYg4ZI34J6C0C7sbL4YOp2exGwen7ZsuBqKzUhXd0qMQ362yET3z+uPwKeg/0C2XCQ==}
    engines: {node: ^18.18.0 || ^20.9.0 || >=21.1.0}

  eslint-visitor-keys@3.4.3:
    resolution: {integrity: sha512-wpc+LXeiyiisxPlEkUzU6svyS1frIO3Mgxj1fdy7Pm8Ygzguax2N3Fa/D/ag1WqbOprdI+uY6wMUl8/a2G+iag==}
    engines: {node: ^12.22.0 || ^14.17.0 || >=16.0.0}

  eslint-visitor-keys@4.2.0:
    resolution: {integrity: sha512-UyLnSehNt62FFhSwjZlHmeokpRK59rcz29j+F1/aDgbkbRTk7wIc9XzdoasMUbRNKDM0qQt/+BJ4BrpFeABemw==}
    engines: {node: ^18.18.0 || ^20.9.0 || >=21.1.0}

  eslint@9.22.0:
    resolution: {integrity: sha512-9V/QURhsRN40xuHXWjV64yvrzMjcz7ZyNoF2jJFmy9j/SLk0u1OLSZgXi28MrXjymnjEGSR80WCdab3RGMDveQ==}
    engines: {node: ^18.18.0 || ^20.9.0 || >=21.1.0}
    hasBin: true
    peerDependencies:
      jiti: '*'
    peerDependenciesMeta:
      jiti:
        optional: true

  espree@10.3.0:
    resolution: {integrity: sha512-0QYC8b24HWY8zjRnDTL6RiHfDbAWn63qb4LMj1Z4b076A4une81+z03Kg7l7mn/48PUTqoLptSXez8oknU8Clg==}
    engines: {node: ^18.18.0 || ^20.9.0 || >=21.1.0}

  esprima@4.0.1:
    resolution: {integrity: sha512-eGuFFw7Upda+g4p+QHvnW0RyTX/SVeJBDM/gCtMARO0cLuT2HcEKnTPvhjV6aGeqrCB/sbNop0Kszm0jsaWU4A==}
    engines: {node: '>=4'}
    hasBin: true

  esquery@1.6.0:
    resolution: {integrity: sha512-ca9pw9fomFcKPvFLXhBKUK90ZvGibiGOvRJNbjljY7s7uq/5YO4BOzcYtJqExdx99rF6aAcnRxHmcUHcz6sQsg==}
    engines: {node: '>=0.10'}

  esrecurse@4.3.0:
    resolution: {integrity: sha512-KmfKL3b6G+RXvP8N1vr3Tq1kL/oCFgn2NYXEtqP8/L3pKapUA4G8cFVaoF3SU323CD4XypR/ffioHmkti6/Tag==}
    engines: {node: '>=4.0'}

  estraverse@4.3.0:
    resolution: {integrity: sha512-39nnKffWz8xN1BU/2c79n9nB9HDzo0niYUqx6xyqUnyoAnQyyWpOTdZEeiCch8BBu515t4wp9ZmgVfVhn9EBpw==}
    engines: {node: '>=4.0'}

  estraverse@5.3.0:
    resolution: {integrity: sha512-MMdARuVEQziNTeJD8DgMqmhwR11BRQ/cBP+pLtYdSTnf3MIO8fFeiINEbX36ZdNlfU/7A9f3gUw49B3oQsvwBA==}
    engines: {node: '>=4.0'}

  estree-walker@0.6.1:
    resolution: {integrity: sha512-SqmZANLWS0mnatqbSfRP5g8OXZC12Fgg1IwNtLsyHDzJizORW4khDfjPqJZsemPWBB2uqykUah5YpQ6epsqC/w==}

  estree-walker@3.0.3:
    resolution: {integrity: sha512-7RUKfXgSMMkzt6ZuXmqapOurLGPPfgj6l9uRZ7lRGolvk0y2yocc35LdcxKC5PQZdn2DMqioAQ2NoWcrTKmm6g==}

  esutils@2.0.3:
    resolution: {integrity: sha512-kVscqXk4OCp68SZ0dkgEKVi6/8ij300KBWTJq32P/dYeWTSwK41WyTxalN1eRmA5Z9UU/LX9D7FWSmV9SAYx6g==}
    engines: {node: '>=0.10.0'}

  etag@1.8.1:
    resolution: {integrity: sha512-aIL5Fx7mawVa300al2BnEE4iNvo1qETxLrPI/o05L7z6go7fCw1J6EQmbK4FmJ2AS7kgVF/KEZWufBfdClMcPg==}
    engines: {node: '>= 0.6'}

  event-target-shim@5.0.1:
    resolution: {integrity: sha512-i/2XbnSz/uxRCU6+NdVJgKWDTM427+MqYbkQzD321DuCQJUqOuJKIA0IM2+W2xtYHdKOmZ4dR6fExsd4SXL+WQ==}
    engines: {node: '>=6'}

  eventemitter3@5.0.1:
    resolution: {integrity: sha512-GWkBvjiSZK87ELrYOSESUYeVIc9mvLLf/nXalMOS5dYrgZq9o5OVkbZAVM06CVxYsCwH9BDZFPlQTlPA1j4ahA==}

  events@3.3.0:
    resolution: {integrity: sha512-mQw+2fkQbALzQ7V0MY0IqdnXNOeTtP4r0lN9z7AAawCXgqea7bDii20AYrIBrFd/Hx0M2Ocz6S111CaFkUcb0Q==}
    engines: {node: '>=0.8.x'}

  execa@5.1.1:
    resolution: {integrity: sha512-8uSpZZocAZRBAPIEINJj3Lo9HyGitllczc27Eh5YYojjMFMn8yHMDMaUHE2Jqfq05D/wucwI4JGURyXt1vchyg==}
    engines: {node: '>=10'}

  execa@8.0.1:
    resolution: {integrity: sha512-VyhnebXciFV2DESc+p6B+y0LjSm0krU4OgJN44qFAhBY0TJ+1V61tYD2+wHusZ6F9n5K+vl8k0sTy7PEfV4qpg==}
    engines: {node: '>=16.17'}

  exit-hook@2.2.1:
    resolution: {integrity: sha512-eNTPlAD67BmP31LDINZ3U7HSF8l57TxOY2PmBJ1shpCvpnxBF93mWCE8YHBnXs8qiUZJc9WDcWIeC3a2HIAMfw==}
    engines: {node: '>=6'}

  exit@0.1.2:
    resolution: {integrity: sha512-Zk/eNKV2zbjpKzrsQ+n1G6poVbErQxJ0LBOJXaKZ1EViLzH+hrLu9cdXI4zw9dBQJslwBEpbQ2P1oS7nDxs6jQ==}
    engines: {node: '>= 0.8.0'}

  expect-type@1.2.0:
    resolution: {integrity: sha512-80F22aiJ3GLyVnS/B3HzgR6RelZVumzj9jkL0Rhz4h0xYbNW9PjlQz5h3J/SShErbXBc295vseR4/MIbVmUbeA==}
    engines: {node: '>=12.0.0'}

  expect@29.7.0:
    resolution: {integrity: sha512-2Zks0hf1VLFYI1kbh0I5jP3KHHyCHpkfyHBzsSXRFgl/Bg9mWYfMW8oD+PdMPlEwy5HNsR9JutYy6pMeOh61nw==}
    engines: {node: ^14.15.0 || ^16.10.0 || >=18.0.0}

  express@4.17.2:
    resolution: {integrity: sha512-oxlxJxcQlYwqPWKVJJtvQiwHgosH/LrLSPA+H4UxpyvSS6jC5aH+5MoHFM+KABgTOt0APue4w66Ha8jCUo9QGg==}
    engines: {node: '>= 0.10.0'}

  external-editor@3.1.0:
    resolution: {integrity: sha512-hMQ4CX1p1izmuLYyZqLMO/qGNw10wSv9QDCPfzXfyFrOaCSSoRfqE1Kf1s5an66J5JZC62NewG+mK49jOCtQew==}
    engines: {node: '>=4'}

  extsprintf@1.4.1:
    resolution: {integrity: sha512-Wrk35e8ydCKDj/ArClo1VrPVmN8zph5V4AtHwIuHhvMXsKf73UT3BOD+azBIW+3wOJ4FhEH7zyaJCFvChjYvMA==}
    engines: {'0': node >=0.6.0}

  fast-check@3.23.2:
    resolution: {integrity: sha512-h5+1OzzfCC3Ef7VbtKdcv7zsstUQwUDlYpUTvjeUsJAssPgLn7QzbboPtL5ro04Mq0rPOsMzl7q5hIbRs2wD1A==}
    engines: {node: '>=8.0.0'}

  fast-check@3.3.0:
    resolution: {integrity: sha512-Zu6tZ4g0T4H9Tiz3tdNPEHrSbuICj7yhdOM9RCZKNMkpjZ9avDV3ORklXaEmh4zvkX24/bGZ9DxKKqWfXttUqw==}
    engines: {node: '>=8.0.0'}

  fast-deep-equal@3.1.3:
    resolution: {integrity: sha512-f3qQ9oQy9j2AhBe/H9VC91wLmKBCCU/gDOnKNAYG5hswO7BLKj09Hc5HYNz9cGI++xlpDCIgDaitVs03ATR84Q==}

  fast-diff@1.2.0:
    resolution: {integrity: sha512-xJuoT5+L99XlZ8twedaRf6Ax2TgQVxvgZOYoPKqZufmJib0tL2tegPBOZb1pVNgIhlqDlA0eO0c3wBvQcmzx4w==}

  fast-fifo@1.3.2:
    resolution: {integrity: sha512-/d9sfos4yxzpwkDkuN7k2SqFKtYNmCTzgfEpz82x34IM9/zc8KGxQoXg1liNC/izpRM/MBdt44Nmx41ZWqk+FQ==}

  fast-glob@3.3.3:
    resolution: {integrity: sha512-7MptL8U0cqcFdzIzwOTHoilX9x5BrNqye7Z/LuC7kCMRio1EMSyqRK3BEAUD7sXRq4iT4AzTVuZdhgQ2TCvYLg==}
    engines: {node: '>=8.6.0'}

  fast-json-stable-stringify@2.1.0:
    resolution: {integrity: sha512-lhd/wF+Lk98HZoTCtlVraHtfh5XYijIjalXck7saUtuanSDyLMxnHhSXEDJqHxD7msR8D0uCmqlkwjCV8xvwHw==}

  fast-levenshtein@2.0.6:
    resolution: {integrity: sha512-DCXu6Ifhqcks7TZKY3Hxp3y6qphY5SJZmrWMDrKcERSOXWQdMhU9Ig/PYrzyw/ul9jOIyh0N4M0tbC5hodg8dw==}

  fastq@1.15.0:
    resolution: {integrity: sha512-wBrocU2LCXXa+lWBt8RoIRD89Fi8OdABODa/kEnyeyjS5aZO5/GNvI5sEINADqP/h8M29UHTHUb53sUu5Ihqdw==}

  fb-watchman@2.0.2:
    resolution: {integrity: sha512-p5161BqbuCaSnB8jIbzQHOlpgsPmK5rJVDfDKO91Axs5NC1uu3HRQm6wt9cd9/+GtQQIO53JdGXXoyDpTAsgYA==}

  fdir@6.4.3:
    resolution: {integrity: sha512-PMXmW2y1hDDfTSRc9gaXIuCCRpuoz3Kaz8cUelp3smouvfT632ozg2vrT6lJsHKKOF59YLbOGfAWGUcKEfRMQw==}
    peerDependencies:
      picomatch: ^3 || ^4
    peerDependenciesMeta:
      picomatch:
        optional: true

  fetch-blob@3.2.0:
    resolution: {integrity: sha512-7yAQpD2UMJzLi1Dqv7qFYnPbaPx7ZfFK6PiIxQ4PfkGPyNyl2Ugx+a/umUonmKqjhM4DnfbMvdX6otXq83soQQ==}
    engines: {node: ^12.20 || >= 14.13}

  fictional@3.0.1:
    resolution: {integrity: sha512-0JUaxdMWoyj/Udv4ourUzXgfu7fVdanGGYLFz5aWecPhhKpxoBBBxsfNowOKH4cuYgEFia65OY3spsYKkHe2ew==}

  file-entry-cache@8.0.0:
    resolution: {integrity: sha512-XXTUwCvisa5oacNGRP9SfNtYBNAMi+RPwBFmblZEF7N7swHYQS6/Zfk7SRwx4D5j3CH211YNRco1DEMNVfZCnQ==}
    engines: {node: '>=16.0.0'}

  fill-range@7.1.1:
    resolution: {integrity: sha512-YsGpe3WHLK8ZYi4tWDg2Jy3ebRz2rXowDxnld4bkQB00cc/1Zw9AWnC0i9ztDJitivtQvaI9KaLyKrc+hBW0yg==}
    engines: {node: '>=8'}

  finalhandler@1.1.2:
    resolution: {integrity: sha512-aAWcW57uxVNrQZqFXjITpW3sIUQmHGG3qSb9mUah9MgMC4NeWhNOlNjXEYq3HjRAvL6arUviZGGJsBg6z0zsWA==}
    engines: {node: '>= 0.8'}

  find-cache-dir@5.0.0:
    resolution: {integrity: sha512-OuWNfjfP05JcpAP3JPgAKUhWefjMRfI5iAoSsvE24ANYWJaepAtlSgWECSVEuRgSXpyNEc9DJwG/TZpgcOqyig==}
    engines: {node: '>=16'}

  find-up-simple@1.0.0:
    resolution: {integrity: sha512-q7Us7kcjj2VMePAa02hDAF6d+MzsdsAWEwYyOpwUtlerRBkOEPBCRZrAV4XfcSN8fHAgaD0hP7miwoay6DCprw==}
    engines: {node: '>=18'}

  find-up@3.0.0:
    resolution: {integrity: sha512-1yD6RmLI1XBfxugvORwlck6f75tYL+iR0jqwsOrOxMZyGYqUuDhJ0l4AXdO1iX/FTs9cBAMEk1gWSEx1kSbylg==}
    engines: {node: '>=6'}

  find-up@4.1.0:
    resolution: {integrity: sha512-PpOwAdQ/YlXQ2vj8a3h8IipDuYRi3wceVQQGYWxNINccq40Anw7BlsEXCMbt1Zt+OLA6Fq9suIpIWD0OsnISlw==}
    engines: {node: '>=8'}

  find-up@5.0.0:
    resolution: {integrity: sha512-78/PXT1wlLLDgTzDs7sjq9hzz0vXD+zn+7wypEe4fXQxCmdmqfGsEPQxmiCSQI3ajFV91bVSsvNtrJRiW6nGng==}
    engines: {node: '>=10'}

  find-up@6.3.0:
    resolution: {integrity: sha512-v2ZsoEuVHYy8ZIlYqwPe/39Cy+cFDzp4dXPaxNvkEuouymu+2Jbz0PxpKarJHYJTmv2HWT3O382qY8l4jMWthw==}
    engines: {node: ^12.20.0 || ^14.13.1 || >=16.0.0}

  find-up@7.0.0:
    resolution: {integrity: sha512-YyZM99iHrqLKjmt4LJDj58KI+fYyufRLBSYcqycxf//KpBk9FoewoGX0450m9nB44qrZnovzC2oeP5hUibxc/g==}
    engines: {node: '>=18'}

  flat-cache@4.0.1:
    resolution: {integrity: sha512-f7ccFPK3SXFHpx15UIGyRJ/FJQctuKZ0zVuN3frBo4HnK3cay9VEW0R6yPYFHC0AgqhukPzKjq22t5DmAyqGyw==}
    engines: {node: '>=16'}

  flatted@3.3.3:
    resolution: {integrity: sha512-GX+ysw4PBCz0PzosHDepZGANEuFCMLrnRTiEy9McGjmkCQYwRq4A/X786G/fjM/+OjsWSU1ZrY5qyARZmO/uwg==}

  fnv-plus@1.3.1:
    resolution: {integrity: sha512-Gz1EvfOneuFfk4yG458dJ3TLJ7gV19q3OM/vVvvHf7eT02Hm1DleB4edsia6ahbKgAYxO9gvyQ1ioWZR+a00Yw==}

  follow-redirects@1.15.6:
    resolution: {integrity: sha512-wWN62YITEaOpSK584EZXJafH1AGpO8RVgElfkuXbTOrPX4fIfOyEpW/CsiNd8JdYrAoOvafRTOEnvsO++qCqFA==}
    engines: {node: '>=4.0'}
    peerDependencies:
      debug: '*'
    peerDependenciesMeta:
      debug:
        optional: true

  follow-redirects@1.15.9:
    resolution: {integrity: sha512-gew4GsXizNgdoRyqmyfMHyAmXsZDk6mHkSxZFCzW9gwlbtOW44CDtYavM+y+72qD/Vq2l550kMF52DT8fOLJqQ==}
    engines: {node: '>=4.0'}
    peerDependencies:
      debug: '*'
    peerDependenciesMeta:
      debug:
        optional: true

  foreground-child@3.3.1:
    resolution: {integrity: sha512-gIXjKqtFuWEgzFRJA9WCQeSJLZDjgJUOMCMzxtvFq/37KojM1BFGufqsCy0r4qSQmYLsZYMeyRqzIWOMup03sw==}
    engines: {node: '>=14'}

  form-data@4.0.0:
    resolution: {integrity: sha512-ETEklSGi5t0QMZuiXoA/Q6vcnxcLQP5vdugSpuAyi6SVGi2clPPp+xgEhuMaHC+zGgn31Kd235W35f7Hykkaww==}
    engines: {node: '>= 6'}

  form-data@4.0.2:
    resolution: {integrity: sha512-hGfm/slu0ZabnNt4oaRZ6uREyfCj6P4fT/n6A1rGV+Z0VdGXjfOhVUpkn6qVQONHGIFwmveGXyDs75+nr6FM8w==}
    engines: {node: '>= 6'}

  format-util@1.0.5:
    resolution: {integrity: sha512-varLbTj0e0yVyRpqQhuWV+8hlePAgaoFRhNFj50BNjEIrw1/DphHSObtqwskVCPWNgzwPoQrZAbfa/SBiicNeg==}

  formdata-polyfill@4.0.10:
    resolution: {integrity: sha512-buewHzMvYL29jdeQTVILecSaZKnt/RJWjoZCF5OW60Z67/GmSLBkOFM7qh1PI3zFNtJbaZL5eQu1vLfazOwj4g==}
    engines: {node: '>=12.20.0'}

  forwarded@0.2.0:
    resolution: {integrity: sha512-buRG0fpBtRHSTCOASe6hD258tEubFoRLb4ZNA6NxMVHNw2gOcwHo9wyablzMzOA5z9xA9L1KNjk/Nt6MT9aYow==}
    engines: {node: '>= 0.6'}

  fp-ts@2.16.9:
    resolution: {integrity: sha512-+I2+FnVB+tVaxcYyQkHUq7ZdKScaBlX53A41mxQtpIccsfyv8PzdzP7fzp2AY832T4aoK6UZ5WRX/ebGd8uZuQ==}

  fresh@0.5.2:
    resolution: {integrity: sha512-zJ2mQYM18rEFOudeV4GShTGIQ7RbzA7ozbU9I/XBpm7kqgMywgmylMwXHxZJmkVoYkna9d2pVXVXPdYTP9ej8Q==}
    engines: {node: '>= 0.6'}

  fs-extra@11.3.0:
    resolution: {integrity: sha512-Z4XaCL6dUDHfP/jT25jJKMmtxvuwbkrD1vNSMFlo9lNLY2c5FHYSQgHPRZUjAB26TpDEoW9HCOgplrdbaPV/ew==}
    engines: {node: '>=14.14'}

  fs-jetpack@5.1.0:
    resolution: {integrity: sha512-Xn4fDhLydXkuzepZVsr02jakLlmoARPy+YWIclo4kh0GyNGUHnTqeH/w/qIsVn50dFxtp8otPL2t/HcPJBbxUA==}

  fs-minipass@2.1.0:
    resolution: {integrity: sha512-V/JgOLFCS+R6Vcq0slCuaeWEdNC3ouDlJMNIsacH2VtALiu9mV4LPrHc5cDl8k5aw6J8jwgWWpiTo5RYhmIzvg==}
    engines: {node: '>= 8'}

  fs.realpath@1.0.0:
    resolution: {integrity: sha512-OO0pH2lK6a0hZnAdau5ItzHPI6pUlvI7jMVnxUQRtw4owF2wk8lOSabtGDCTP4Ggrg2MbGnWO9X8K1t4+fGMDw==}

  fsevents@2.3.3:
    resolution: {integrity: sha512-5xoDfX+fL7faATnagmWPpbFtwh/R77WmMMqqHGS65C3vvB0YHrgF+B1YmZ3441tMj5n63k0212XNoJwzlhffQw==}
    engines: {node: ^8.16.0 || ^10.6.0 || >=11.0.0}
    os: [darwin]

  function-bind@1.1.2:
    resolution: {integrity: sha512-7XHNxH7qX9xG5mIwxkhumTox/MIRNcOgDrxWsMt2pAr23WHp6MrRlN7FBSFpCpr+oVO0F744iUgR82nJMfG2SA==}

  gauge@3.0.2:
    resolution: {integrity: sha512-+5J6MS/5XksCuXq++uFRsnUd7Ovu1XenbeuIuNRJxYWjgQbPuFhT14lAvsWfqfAmnwluf1OwMjz39HjfLPci0Q==}
    engines: {node: '>=10'}
    deprecated: This package is no longer supported.

  gauge@4.0.4:
    resolution: {integrity: sha512-f9m+BEN5jkg6a0fZjleidjN51VE1X+mPFQ2DJ0uv1V39oCLCbsGe6yjbBnp7eK7z/+GAon99a3nHuqbuuthyPg==}
    engines: {node: ^12.13.0 || ^14.15.0 || >=16.0.0}
    deprecated: This package is no longer supported.

  gensync@1.0.0-beta.2:
    resolution: {integrity: sha512-3hN7NaskYvMDLQY55gnW3NQ+mesEAepTqlg+VEbj7zzqEMBVNhzcGYYeqFo/TlYz6eQiFcp1HcsCZO+nGgS8zg==}
    engines: {node: '>=6.9.0'}

  get-caller-file@2.0.5:
    resolution: {integrity: sha512-DyFP3BM/3YHTQOCUL/w0OZHR0lpKeGrxotcHWcqNEdnltqFwXVfhEBQ94eIo34AfQpo0rGki4cyIiftY06h2Fg==}
    engines: {node: 6.* || 8.* || >= 10.*}

  get-east-asian-width@1.3.0:
    resolution: {integrity: sha512-vpeMIQKxczTD/0s2CdEWHcb0eeJe6TFjxb+J5xgX7hScxqrGuyjmv4c1D4A/gelKfyox0gJJwIHF+fLjeaM8kQ==}
    engines: {node: '>=18'}

  get-intrinsic@1.3.0:
    resolution: {integrity: sha512-9fSjSaos/fRIVIp+xSJlE6lfwhES7LNtKaCBIamHsjr2na1BiABJPo0mOjjz8GJDURarmCPGqaiVg5mfjb98CQ==}
    engines: {node: '>= 0.4'}

  get-package-type@0.1.0:
    resolution: {integrity: sha512-pjzuKtY64GYfWizNAJ0fr9VqttZkNiK2iS430LtIHzjBEr6bX8Am2zm4sW4Ro5wjWW5cAlRL1qAMTcXbjNAO2Q==}
    engines: {node: '>=8.0.0'}

  get-port@5.1.1:
    resolution: {integrity: sha512-g/Q1aTSDOxFpchXC4i8ZWvxA1lnPqx/JHqcpIw0/LX9T8x/GBbi6YnlN5nhaKIFkT8oFsscUKgDJYxfwfS6QsQ==}
    engines: {node: '>=8'}

  get-proto@1.0.1:
    resolution: {integrity: sha512-sTSfBjoXBp89JvIKIefqw7U2CCebsc74kiY6awiGogKtoSGbgjYE/G/+l9sF3MWFPNc9IcoOC4ODfKHfxFmp0g==}
    engines: {node: '>= 0.4'}

  get-source@2.0.12:
    resolution: {integrity: sha512-X5+4+iD+HoSeEED+uwrQ07BOQr0kEDFMVqqpBuI+RaZBpBpHCuXxo70bjar6f0b0u/DQJsJ7ssurpP0V60Az+w==}

  get-stdin@9.0.0:
    resolution: {integrity: sha512-dVKBjfWisLAicarI2Sf+JuBE/DghV4UzNAVe9yhEJuzeREd3JhOTE9cUaJTeSa77fsbQUK3pcOpJfM59+VKZaA==}
    engines: {node: '>=12'}

  get-stream@6.0.1:
    resolution: {integrity: sha512-ts6Wi+2j3jQjqi70w5AlN8DFnkSwC+MqmxEzdEALB2qXZYV3X/b1CTfgPLGJNMeAWxdPfU8FO1ms3NUfaHCPYg==}
    engines: {node: '>=10'}

  get-stream@8.0.1:
    resolution: {integrity: sha512-VaUJspBffn/LMCJVoMvSAdmscJyS1auj5Zulnn5UoYcY531UWmdwhRWkcGKnGU93m5HSXP9LP2usOryrBtQowA==}
    engines: {node: '>=16'}

  get-tsconfig@4.10.0:
    resolution: {integrity: sha512-kGzZ3LWWQcGIAmg6iWvXn0ei6WDtV26wzHRMwDSzmAbcXrTEXxHy6IehI6/4eT6VRKyMP1eF1VqwrVUmE/LR7A==}

  glob-parent@5.1.2:
    resolution: {integrity: sha512-AOIgSQCepiJYwP3ARnGx+5VnTu2HBYdzbGP45eLw1vr3zB3vZLeyed1sC9hnbcOc9/SrMyM5RPQrkGz4aS9Zow==}
    engines: {node: '>= 6'}

  glob-parent@6.0.2:
    resolution: {integrity: sha512-XxwI8EOhVQgWp6iDL+3b0r86f4d6AX6zSU55HfB4ydCEuXLXc5FcYeOu+nnGftS4TEju/11rt4KJPTMgbfmv4A==}
    engines: {node: '>=10.13.0'}

  glob-to-regexp@0.4.1:
    resolution: {integrity: sha512-lkX1HJXwyMcprw/5YUZc2s7DrpAiHB21/V+E1rHUrVNokkvB6bqMzT0VfV6/86ZNabt1k14YOIaT7nDvOX3Iiw==}

  glob@11.0.1:
    resolution: {integrity: sha512-zrQDm8XPnYEKawJScsnM0QzobJxlT/kHOOlRTio8IH/GrmxRE5fjllkzdaHclIuNjUQTJYH2xHNIGfdpJkDJUw==}
    engines: {node: 20 || >=22}
    hasBin: true

  glob@7.2.3:
    resolution: {integrity: sha512-nFR0zLpU2YCaRxwoCJvL6UvCH2JFyFVIvwTLsIf21AuHlMskA1hhTdk+LlYJtOlYt9v6dvszD2BGRqBL+iQK9Q==}
    deprecated: Glob versions prior to v9 are no longer supported

  glob@8.1.0:
    resolution: {integrity: sha512-r8hpEjiQEYlF2QU0df3dS+nxxSIreXQS1qRhMJM0Q5NDdR386C7jb7Hwwod8Fgiuex+k0GFjgft18yvxm5XoCQ==}
    engines: {node: '>=12'}
    deprecated: Glob versions prior to v9 are no longer supported

  global-dirs@4.0.0:
    resolution: {integrity: sha512-PJ0OjGf/kVuu9gh5IPgAyssfJne5PsU9+ICxfWiRYDUnYq8ob+Y2nSWAEUNEHRj+gowyzI+wg5/nWkvcjcyLwg==}
    engines: {node: '>=10'}
    deprecated: Renamed to global-directory

  globals@11.12.0:
    resolution: {integrity: sha512-WOBp/EEGUiIsJSp7wcv/y6MO+lV9UoncWqxuFfm8eBwzWNgyfBd6Gz+IeKQ9jCmyhoH99g15M3T+QaVHFjizVA==}
    engines: {node: '>=4'}

  globals@14.0.0:
    resolution: {integrity: sha512-oahGvuMGQlPw/ivIYBjVSrWAfWLBeku5tpPE2fOPLi+WHffIWbuh2tCjhyQhTBPMf5E9jDEH4FOmTYgYwbKwtQ==}
    engines: {node: '>=18'}

  globals@16.0.0:
    resolution: {integrity: sha512-iInW14XItCXET01CQFqudPOWP2jYMl7T+QRQT+UNcR/iQncN/F0UNpgd76iFkBPgNQb4+X3LV9tLJYzwh+Gl3A==}
    engines: {node: '>=18'}

  globby@11.1.0:
    resolution: {integrity: sha512-jhIXaOzy1sb8IyocaruWSn1TjmnBVs8Ayhcy83rmxNJ8q2uWKCAj3CnJY+KpGSXCueAPc0i05kVvVKtP1t9S3g==}
    engines: {node: '>=10'}

  gopd@1.2.0:
    resolution: {integrity: sha512-ZUKRh6/kUFoAiTAtTYPZJ3hw9wNxx+BIBOijnlG9PnrJsCcSjs1wyyD6vJpaYtgnzDrKYRSqf3OO6Rfa93xsRg==}
    engines: {node: '>= 0.4'}

  graceful-fs@4.2.10:
    resolution: {integrity: sha512-9ByhssR2fPVsNZj478qUUbKfmL0+t5BDVyjShtyZZLiK7ZDAArFFfopyOTj0M05wE2tJPisA4iTnnXl2YoPvOA==}

  graceful-fs@4.2.11:
    resolution: {integrity: sha512-RbJ5/jmFcNNCcDV5o9eTnBLJ/HszWV0P73bc+Ff4nS/rJj+YaS6IGyiOL0VoBYX+l1Wrl3k63h/KrH+nhJ0XvQ==}

  graphemer@1.4.0:
    resolution: {integrity: sha512-EtKwoO6kxCL9WO5xipiHTZlSzBm7WLT627TqC/uVRd0HKmq8NXyebnNYxDoBi7wt8eTWrUrKXCOVaFq9x1kgag==}

  graphviz-mit@0.0.9:
    resolution: {integrity: sha512-om4IO5Rp5D/BnKluHsciWPi9tqB2MQN5yKbo9fXghFQL8QtWm3EpMnT/Llje0kE+DpG6qIQVLT6HqKpAnKyQGw==}
    engines: {node: '>=0.6.8'}

  hard-rejection@2.1.0:
    resolution: {integrity: sha512-VIZB+ibDhx7ObhAe7OVtoEbuP4h/MuOTHJ+J8h/eBXotJYl0fBgR72xDFCKgIh22OJZIOVNxBMWuhAr10r8HdA==}
    engines: {node: '>=6'}

  has-flag@3.0.0:
    resolution: {integrity: sha512-sKJf1+ceQBr4SMkvQnBDNDtf4TXpVhVGateu0t918bl30FnbE2m4vNLX+VWe/dpjlb+HugGYzW7uQXH98HPEYw==}
    engines: {node: '>=4'}

  has-flag@4.0.0:
    resolution: {integrity: sha512-EykJT/Q1KjTWctppgIAgfSO0tKVuZUjhgMr17kqTumMl6Afv3EISleU7qZUzoXDFTAHTDC4NOoG/ZxU3EvlMPQ==}
    engines: {node: '>=8'}

  has-symbols@1.1.0:
    resolution: {integrity: sha512-1cDNdwJ2Jaohmb3sg4OmKaMBwuC48sYni5HUw2DvsC8LjGTLK9h+eb1X6RyuOHe4hT0ULCW68iomhjUoKUqlPQ==}
    engines: {node: '>= 0.4'}

  has-tostringtag@1.0.2:
    resolution: {integrity: sha512-NqADB8VjPFLM2V0VvHUewwwsw0ZWBaIdgo+ieHtK3hasLz4qeCRjYcqfB6AQrBggRKppKF8L52/VqdVsO47Dlw==}
    engines: {node: '>= 0.4'}

  has-unicode@2.0.1:
    resolution: {integrity: sha512-8Rf9Y83NBReMnx0gFzA8JImQACstCYWUplepDa9xprwwtmgEZUF0h/i5xSA625zB/I37EtrswSST6OXxwaaIJQ==}

  hasha@5.2.2:
    resolution: {integrity: sha512-Hrp5vIK/xr5SkeN2onO32H0MgNZ0f17HRNH39WfL0SYUNOTZ5Lz1TJ8Pajo/87dYGEFlLMm7mIc/k/s6Bvz9HQ==}
    engines: {node: '>=8'}

  hasown@2.0.2:
    resolution: {integrity: sha512-0hJU9SCPvmMzIBdZFqNPXWa6dqh7WdH0cII9y+CyS8rG3nL48Bclra9HmKhVVUHyPWNH5Y7xDwAB7bfgSjkUMQ==}
    engines: {node: '>= 0.4'}

  hosted-git-info@2.8.9:
    resolution: {integrity: sha512-mxIDAb9Lsm6DoOJ7xH+5+X4y1LU/4Hi50L9C5sIswK3JzULS4bwk1FvjdBgvYR4bzT4tuUQiC15FE2f5HbLvYw==}

  hosted-git-info@4.1.0:
    resolution: {integrity: sha512-kyCuEOWjJqZuDbRHzL8V93NzQhwIB71oFWSyzVo+KPZI+pnQPPxucdkrOZvkLRnrf5URsQM+IJ09Dw29cRALIA==}
    engines: {node: '>=10'}

  hosted-git-info@7.0.1:
    resolution: {integrity: sha512-+K84LB1DYwMHoHSgaOY/Jfhw3ucPmSET5v98Ke/HdNSw4a0UktWzyW1mjhjpuxxTqOOsfWT/7iVshHmVZ4IpOA==}
    engines: {node: ^16.14.0 || >=18.0.0}

  html-escaper@2.0.2:
    resolution: {integrity: sha512-H2iMtd0I4Mt5eYiapRdIDjp+XzelXQ0tFE4JS7YFwFevXXMmOp9myNrUvCg0D6ws8iqkRPBfKHgbwig1SmlLfg==}

  http-cache-semantics@4.1.1:
    resolution: {integrity: sha512-er295DKPVsV82j5kw1Gjt+ADA/XYHsajl82cGNQG2eyoPkvgUhX+nDIyelzhIWbbsXP39EHcI6l5tYs2FYqYXQ==}

  http-errors@1.8.1:
    resolution: {integrity: sha512-Kpk9Sm7NmI+RHhnj6OIWDI1d6fIoFAtFt9RLaTMRlg/8w49juAStsrBgp0Dp4OdxdVbRIeKhtCUvoi/RuAhO4g==}
    engines: {node: '>= 0.6'}

  http-proxy-agent@4.0.1:
    resolution: {integrity: sha512-k0zdNgqWTGA6aeIRVpvfVob4fL52dTfaehylg0Y4UvSySvOq/Y+BOyPrgpUrA7HylqvU8vIZGsRuXmspskV0Tg==}
    engines: {node: '>= 6'}

  http-proxy-agent@5.0.0:
    resolution: {integrity: sha512-n2hY8YdoRE1i7r6M0w9DIw5GgZN0G25P8zLCRQ8rjXtTU3vsNFBI/vWK/UIeE6g5MUUz6avwAPXmL6Fy9D/90w==}
    engines: {node: '>= 6'}

  http-proxy-agent@7.0.2:
    resolution: {integrity: sha512-T1gkAiYYDWYx3V5Bmyu7HcfcvL7mUrTWiM6yOfa3PIphViJ/gFPbvidQ+veqSOHci/PxBcDabeUNCzpOODJZig==}
    engines: {node: '>= 14'}

  https-proxy-agent@5.0.1:
    resolution: {integrity: sha512-dFcAjpTQFgoLMzC2VwU+C/CbS7uRL0lWmxDITmqm7C+7F0Odmj6s9l6alZc6AELXhrnggM2CeWSXHGOdX2YtwA==}
    engines: {node: '>= 6'}

  https-proxy-agent@7.0.6:
    resolution: {integrity: sha512-vK9P5/iUfdl95AI+JVyUuIcVtd4ofvtrOr3HNtM2yxC9bnMbEdp3x01OhQNnjb8IJYi38VlTE3mBXwcfvywuSw==}
    engines: {node: '>= 14'}

  human-signals@2.1.0:
    resolution: {integrity: sha512-B4FFZ6q/T2jhhksgkbEW3HBvWIfDW85snkQgawt07S7J5QXTk6BkNV+0yAeZrM5QpMAdYlocGoljn0sJ/WQkFw==}
    engines: {node: '>=10.17.0'}

  human-signals@5.0.0:
    resolution: {integrity: sha512-AXcZb6vzzrFAUE61HnN4mpLqd/cSIwNQjtNWR0euPm6y0iqx3G4gOXaIDdtdDwZmhwe82LA6+zinmW4UBWVePQ==}
    engines: {node: '>=16.17.0'}

  humanize-ms@1.2.1:
    resolution: {integrity: sha512-Fl70vYtsAFb/C06PTS9dZBo7ihau+Tu/DNCk/OyHhea07S+aeMWpFFkUaXRa8fI+ScZbEI8dfSxwY7gxZ9SAVQ==}

  husky@9.1.7:
    resolution: {integrity: sha512-5gs5ytaNjBrh5Ow3zrvdUUY+0VxIuWVL4i9irt6friV+BqdCfmV11CQTWMiBYWHbXhco+J1kHfTOUkePhCDvMA==}
    engines: {node: '>=18'}
    hasBin: true

  hyperdyperid@1.2.0:
    resolution: {integrity: sha512-Y93lCzHYgGWdrJ66yIktxiaGULYc6oGiABxhcO5AufBeOyoIdZF7bIfLaOrbM0iGIOXQQgxxRrFEnb+Y6w1n4A==}
    engines: {node: '>=10.18'}

  iconv-lite@0.4.24:
    resolution: {integrity: sha512-v3MXnZAcvnywkTUEZomIActle7RXXeedOR31wwl7VlyoXO4Qi9arvSenNQWne1TcRwhCL1HwLI21bEqdpj8/rA==}
    engines: {node: '>=0.10.0'}

  iconv-lite@0.6.3:
    resolution: {integrity: sha512-4fCk79wshMdzMp2rH06qWrJE4iolqLhCUH+OiuIgU++RB0+94NlDL81atO7GX55uUKueo0txHNtvEyI6D7WdMw==}
    engines: {node: '>=0.10.0'}

  identifier-regex@1.0.0:
    resolution: {integrity: sha512-Rcy5cjBOM9iTR+Vwy0Llyip9u0cA99T1yiWOhDW/+PDaTQhyski0tMovsipQ/FRNDkudjLWusJ/IMVIlG5WZnQ==}
    engines: {node: '>=18'}

  ieee754@1.2.1:
    resolution: {integrity: sha512-dcyqhDvX1C46lXZcVqCpK+FtMRQVdIMN6/Df5js2zouUsqG7I6sFxitIC+7KYK29KdXOLHdu9zL4sFnoVQnqaA==}

  ignore-walk@5.0.1:
    resolution: {integrity: sha512-yemi4pMf51WKT7khInJqAvsIGzoqYXblnsz0ql8tM+yi1EKYTY1evX4NAbJrLL/Aanr2HyZeluqU+Oi7MGHokw==}
    engines: {node: ^12.13.0 || ^14.15.0 || >=16.0.0}

  ignore@5.2.4:
    resolution: {integrity: sha512-MAb38BcSbH0eHNBxn7ql2NH/kX33OkB3lZ1BNdh7ENeRChHTYsTvWrMubiIAMNS2llXEEgZ1MUOBtXChP3kaFQ==}
    engines: {node: '>= 4'}

  ignore@5.3.1:
    resolution: {integrity: sha512-5Fytz/IraMjqpwfd34ke28PTVMjZjJG2MPn5t7OE4eUCUNf8BAa7b5WUS9/Qvr6mwOQS7Mk6vdsMno5he+T8Xw==}
    engines: {node: '>= 4'}

  ignore@5.3.2:
    resolution: {integrity: sha512-hsBTNUqQTDwkWtcdYI2i06Y/nUBEsNEDJKjWdigLvegy8kDuJAS8uRlpkkcQpyEXL0Z/pjDy5HBmMjRCJ2gq+g==}
    engines: {node: '>= 4'}

  import-fresh@3.3.1:
    resolution: {integrity: sha512-TR3KfrTZTYLPB6jUjfx6MF9WcWrHL9su5TObK4ZkYgBdWKPOFoSoQIdEuTuR82pmtxH2spWG9h6etwfr1pLBqQ==}
    engines: {node: '>=6'}

  import-in-the-middle@1.13.0:
    resolution: {integrity: sha512-YG86SYDtrL/Yu8JgfWb7kjQ0myLeT1whw6fs/ZHFkXFcbk9zJU9lOCsSJHpvaPumU11nN3US7NW6x1YTk+HrUA==}

  import-lazy@4.0.0:
    resolution: {integrity: sha512-rKtvo6a868b5Hu3heneU+L4yEQ4jYKLtjpnPeUdK7h0yzXGmyBTypknlkCvHFBqfX9YlorEiMM6Dnq/5atfHkw==}
    engines: {node: '>=8'}

  import-local@3.1.0:
    resolution: {integrity: sha512-ASB07uLtnDs1o6EHjKpX34BKYDSqnFerfTOJL2HvMqF70LnxpjkzDB8J44oT9pu4AMPkQwf8jl6szgvNd2tRIg==}
    engines: {node: '>=8'}
    hasBin: true

  imurmurhash@0.1.4:
    resolution: {integrity: sha512-JmXMZ6wuvDmLiHEml9ykzqO6lwFbof0GG4IkcGaENdCRDDmMVnny7s5HsIgHCbaq0w2MyPhDqkhTUgS2LU2PHA==}
    engines: {node: '>=0.8.19'}

  indent-string@4.0.0:
    resolution: {integrity: sha512-EdDDZu4A2OyIK7Lr/2zG+w5jmbuk1DVBnEwREQvBzspBJkCEbRa8GxU1lghYcaGJCnRWibjDXlq779X1/y5xwg==}
    engines: {node: '>=8'}

  index-to-position@0.1.2:
    resolution: {integrity: sha512-MWDKS3AS1bGCHLBA2VLImJz42f7bJh8wQsTGCzI3j519/CASStoDONUBVz2I/VID0MpiX3SGSnbOD2xUalbE5g==}
    engines: {node: '>=18'}

  infer-owner@1.0.4:
    resolution: {integrity: sha512-IClj+Xz94+d7irH5qRyfJonOdfTzuDaifE6ZPWfx0N0+/ATZCbuTPq2prFl526urkQd90WyUKIh1DfBQ2hMz9A==}

  inflight@1.0.6:
    resolution: {integrity: sha512-k92I/b08q4wvFscXCLvqfsHCrjrF7yiXsQuIVvVE7N82W3+aqpzuUdBbfhWcy/FZR3/4IgflMgKLOsvPDrGCJA==}
    deprecated: This module is not supported, and leaks memory. Do not use it. Check out lru-cache if you want a good and tested way to coalesce async requests by a key value, which is much more comprehensive and powerful.

  inherits@2.0.4:
    resolution: {integrity: sha512-k/vGaX4/Yla3WzyMCvTQOXYeIHvqOKtnqBduzTHpzpQZzAskKMhZ2K+EnBiSM9zGSoIFeMpXKxa4dYeZIQqewQ==}

  ini@2.0.0:
    resolution: {integrity: sha512-7PnF4oN3CvZF23ADhA5wRaYEQpJ8qygSkbtTXWBeXWXmEVRXK+1ITciHWwHhsjv1TmW0MgacIv6hEi5pX5NQdA==}
    engines: {node: '>=10'}

  ip@2.0.0:
    resolution: {integrity: sha512-WKa+XuLG1A1R0UWhl2+1XQSi+fZWMsYKffMZTTYsiZaUD8k2yDAj5atimTUD2TZkyCkNEeYE5NhFZmupOGtjYQ==}

  ipaddr.js@1.9.1:
    resolution: {integrity: sha512-0KI/607xoxSToH7GjN1FfSbLoU0+btTicjsQSWQlh/hZykN8KpmMf7uYwPW3R+akZ6R/w18ZlXSHBYXiYUPO3g==}
    engines: {node: '>= 0.10'}

  irregular-plurals@3.3.0:
    resolution: {integrity: sha512-MVBLKUTangM3EfRPFROhmWQQKRDsrgI83J8GS3jXy+OwYqiR2/aoWndYQ5416jLE3uaGgLH7ncme3X9y09gZ3g==}
    engines: {node: '>=8'}

  is-arrayish@0.2.1:
    resolution: {integrity: sha512-zz06S8t0ozoDXMG+ube26zeCTNXcKIPJZJi8hBrF4idCLms4CG9QtK7qBl1boi5ODzFpjswb5JPmHCbMpjaYzg==}

  is-arrayish@0.3.2:
    resolution: {integrity: sha512-eVRqCvVlZbuw3GrM63ovNSNAeA1K16kaR/LRY/92w0zxQ5/1YzwblUX652i4Xs9RwAGjW9d9y6X88t8OaAJfWQ==}

  is-binary-path@2.1.0:
    resolution: {integrity: sha512-ZMERYes6pDydyuGidse7OsHxtbI7WVeUEozgR/g7rd0xUimYNlvZRE/K2MgZTjWy725IfelLeVcEM97mmtRGXw==}
    engines: {node: '>=8'}

  is-ci@4.1.0:
    resolution: {integrity: sha512-Ab9bQDQ11lWootZUI5qxgN2ZXwxNI5hTwnsvOc1wyxQ7zQ8OkEDw79mI0+9jI3x432NfwbVRru+3noJfXF6lSQ==}
    hasBin: true

  is-core-module@2.16.1:
    resolution: {integrity: sha512-UfoeMA6fIJ8wTYFEUjelnaGI67v6+N7qXJEvQuIGa99l4xsCruSYOVSQ0uPANn4dAzm8lkYPaKLrrijLq7x23w==}
    engines: {node: '>= 0.4'}

  is-docker@2.2.1:
    resolution: {integrity: sha512-F+i2BKsFrH66iaUFc0woD8sLy8getkwTwtOBjvs56Cx4CgJDeKQeqfz8wAYiSb8JOprWhHH5p77PbmYCvvUuXQ==}
    engines: {node: '>=8'}
    hasBin: true

  is-docker@3.0.0:
    resolution: {integrity: sha512-eljcgEDlEns/7AXFosB5K/2nCM4P7FQPkGc/DWLy5rmFEWvZayGrik1d9/QIY5nJ4f9YsVvBkA6kJpHn9rISdQ==}
    engines: {node: ^12.20.0 || ^14.13.1 || >=16.0.0}
    hasBin: true

  is-extglob@2.1.1:
    resolution: {integrity: sha512-SbKbANkN603Vi4jEZv49LeVJMn4yGwsbzZworEoyEiutsN3nJYdbO36zfhGJ6QEDpOZIFkDtnq5JRxmvl3jsoQ==}
    engines: {node: '>=0.10.0'}

  is-fullwidth-code-point@3.0.0:
    resolution: {integrity: sha512-zymm5+u+sCsSWyD9qNaejV3DFvhCKclKdizYaJUuHA83RLjb7nSuGnddCHGv0hk+KY7BMAlsWeK4Ueg6EV6XQg==}
    engines: {node: '>=8'}

  is-fullwidth-code-point@4.0.0:
    resolution: {integrity: sha512-O4L094N2/dZ7xqVdrXhh9r1KODPJpFms8B5sGdJLPy664AgvXsreZUyCQQNItZRDlYug4xStLjNp/sz3HvBowQ==}
    engines: {node: '>=12'}

  is-fullwidth-code-point@5.0.0:
    resolution: {integrity: sha512-OVa3u9kkBbw7b8Xw5F9P+D/T9X+Z4+JruYVNapTjPYZYUznQ5YfWeFkOj606XYYW8yugTfC8Pj0hYqvi4ryAhA==}
    engines: {node: '>=18'}

  is-generator-fn@2.1.0:
    resolution: {integrity: sha512-cTIB4yPYL/Grw0EaSzASzg6bBy9gqCofvWN8okThAYIxKJZC+udlRAmGbM0XLeniEJSs8uEgHPGuHSe1XsOLSQ==}
    engines: {node: '>=6'}

  is-glob@4.0.3:
    resolution: {integrity: sha512-xelSayHH36ZgE7ZWhli7pW34hNbNl8Ojv5KVmkJD4hBdD3th8Tfk9vYasLM+mXWOZhFkgZfxhLSnrwRr4elSSg==}
    engines: {node: '>=0.10.0'}

  is-inside-container@1.0.0:
    resolution: {integrity: sha512-KIYLCCJghfHZxqjYBE7rEy0OBuTd5xCHS7tHVgvCLkx7StIoaxwNW3hCALgEUjFfeRk+MG/Qxmp/vtETEF3tRA==}
    engines: {node: '>=14.16'}
    hasBin: true

  is-interactive@2.0.0:
    resolution: {integrity: sha512-qP1vozQRI+BMOPcjFzrjXuQvdak2pHNUMZoeG2eRbiSqyvbEf/wQtEOTOX1guk6E3t36RkaqiSt8A/6YElNxLQ==}
    engines: {node: '>=12'}

  is-lambda@1.0.1:
    resolution: {integrity: sha512-z7CMFGNrENq5iFB9Bqo64Xk6Y9sg+epq1myIcdHaGnbMTYOxvzsEtdYqQUylB7LxfkvgrrjP32T6Ywciio9UIQ==}

  is-number@7.0.0:
    resolution: {integrity: sha512-41Cifkg6e8TylSpdtTpeLVMqvSBEVzTttHvERD741+pnZ8ANv0004MRL43QKPDlK9cGvNp6NZWZUBlbGXYxxng==}
    engines: {node: '>=0.12.0'}

  is-path-cwd@2.2.0:
    resolution: {integrity: sha512-w942bTcih8fdJPJmQHFzkS76NEP8Kzzvmw92cXsazb8intwLqPibPPdXf4ANdKV3rYMuuQYGIWtvz9JilB3NFQ==}
    engines: {node: '>=6'}

  is-path-inside@3.0.3:
    resolution: {integrity: sha512-Fd4gABb+ycGAmKou8eMftCupSir5lRxqf4aD/vd0cD2qc4HL07OjCeuHMr8Ro4CoMaeCKDB0/ECBOVWjTwUvPQ==}
    engines: {node: '>=8'}

  is-plain-obj@1.1.0:
    resolution: {integrity: sha512-yvkRyxmFKEOQ4pNXCmJG5AEQNlXJS5LaONXo5/cLdTZdWvsZ1ioJEonLGAosKlMWE8lwUy/bJzMjcw8az73+Fg==}
    engines: {node: '>=0.10.0'}

  is-plain-obj@4.1.0:
    resolution: {integrity: sha512-+Pgi+vMuUNkJyExiMBt5IlFoMyKnr5zhJ4Uspz58WOhBF5QoIZkFyNHIbBAtHwzVAgk5RtndVNsDRN61/mmDqg==}
    engines: {node: '>=12'}

  is-stream@2.0.1:
    resolution: {integrity: sha512-hFoiJiTl63nn+kstHGBtewWSKnQLpyb155KHheA1l39uvtO9nWIop1p3udqPcUd/xbF1VLMO4n7OI6p7RbngDg==}
    engines: {node: '>=8'}

  is-stream@3.0.0:
    resolution: {integrity: sha512-LnQR4bZ9IADDRSkvpqMGvt/tEJWclzklNgSw48V5EAaAeDd6qGvN8ei6k5p0tvxSR171VmGyHuTiAOfxAbr8kA==}
    engines: {node: ^12.20.0 || ^14.13.1 || >=16.0.0}

  is-unicode-supported@0.1.0:
    resolution: {integrity: sha512-knxG2q4UC3u8stRGyAVJCOdxFmv5DZiRcdlIaAQXAbSfJya+OhopNotLQrstBhququ4ZpuKbDc/8S6mgXgPFPw==}
    engines: {node: '>=10'}

  is-unicode-supported@1.3.0:
    resolution: {integrity: sha512-43r2mRvz+8JRIKnWJ+3j8JtjRKZ6GmjzfaE/qiBJnikNnYv/6bagRJ1kUhNk8R5EX/GkobD+r+sfxCPJsiKBLQ==}
    engines: {node: '>=12'}

  is-unicode-supported@2.1.0:
    resolution: {integrity: sha512-mE00Gnza5EEB3Ds0HfMyllZzbBrmLOX3vfWoj9A9PEnTfratQ/BcaJOuMhnkhjXvb2+FkY3VuHqtAGpTPmglFQ==}
    engines: {node: '>=18'}

  is-windows@1.0.2:
    resolution: {integrity: sha512-eXK1UInq2bPmjyX6e3VHIzMLobc4J94i4AWn+Hpq3OU5KkrRC96OAcR3PRJ/pGu6m8TRnBHP9dkXQVsT/COVIA==}
    engines: {node: '>=0.10.0'}

  is-wsl@2.2.0:
    resolution: {integrity: sha512-fKzAra0rGJUUBwGBgNkHZuToZcn+TtXHpeCgmkMJMMYx1sQDYaCSyjJBSCa2nH1DGm7s3n1oBnohoVTBaN7Lww==}
    engines: {node: '>=8'}

  is-wsl@3.1.0:
    resolution: {integrity: sha512-UcVfVfaK4Sc4m7X3dUSoHoozQGBEFeDC+zVo06t98xe8CzHSZZBekNXH+tu0NalHolcJ/QAGqS46Hef7QXBIMw==}
    engines: {node: '>=16'}

  isarray@1.0.0:
    resolution: {integrity: sha512-VLghIWNM6ELQzo7zwmcg0NmTVyWKYjvIeM83yjp0wRDTmUnrM678fQbcKBo6n2CJEF0szoG//ytg+TKla89ALQ==}

  isexe@2.0.0:
    resolution: {integrity: sha512-RHxMLp9lnKHGHRng9QFhRCMbYAcVpn69smSGcq3f36xjgVVWThj4qqLbTLlq7Ssj8B+fIQ1EuCEGI2lKsyQeIw==}

  istanbul-lib-coverage@3.2.0:
    resolution: {integrity: sha512-eOeJ5BHCmHYvQK7xt9GkdHuzuCGS1Y6g9Gvnx3Ym33fz/HpLRYxiS0wHNr+m/MBC8B647Xt608vCDEvhl9c6Mw==}
    engines: {node: '>=8'}

  istanbul-lib-instrument@5.2.1:
    resolution: {integrity: sha512-pzqtp31nLv/XFOzXGuvhCb8qhjmTVo5vjVk19XE4CRlSWz0KoeJ3bw9XsA7nOp9YBf4qHjwBxkDzKcME/J29Yg==}
    engines: {node: '>=8'}

  istanbul-lib-instrument@6.0.0:
    resolution: {integrity: sha512-x58orMzEVfzPUKqlbLd1hXCnySCxKdDKa6Rjg97CwuLLRI4g3FHTdnExu1OqffVFay6zeMW+T6/DowFLndWnIw==}
    engines: {node: '>=10'}

  istanbul-lib-report@3.0.0:
    resolution: {integrity: sha512-wcdi+uAKzfiGT2abPpKZ0hSU1rGQjUQnLvtY5MpQ7QCTahD3VODhcu4wcfY1YtkGaDD5yuydOLINXsfbus9ROw==}
    engines: {node: '>=8'}

  istanbul-lib-source-maps@4.0.1:
    resolution: {integrity: sha512-n3s8EwkdFIJCG3BPKBYvskgXGoy88ARzvegkitk60NxRdwltLOTaH7CUiMRXvwYorl0Q712iEjcWB+fK/MrWVw==}
    engines: {node: '>=10'}

  istanbul-reports@3.1.5:
    resolution: {integrity: sha512-nUsEMa9pBt/NOHqbcbeJEgqIlY/K7rVWUX6Lql2orY5e9roQOthbR3vtY4zzf2orPELg80fnxxk9zUyPlgwD1w==}
    engines: {node: '>=8'}

  jackspeak@4.1.0:
    resolution: {integrity: sha512-9DDdhb5j6cpeitCbvLO7n7J4IxnbM6hoF6O1g4HQ5TfhvvKN8ywDM7668ZhMHRqVmxqhps/F6syWK2KcPxYlkw==}
    engines: {node: 20 || >=22}

  jest-changed-files@29.7.0:
    resolution: {integrity: sha512-fEArFiwf1BpQ+4bXSprcDc3/x4HSzL4al2tozwVpDFpsxALjLYdyiIK4e5Vz66GQJIbXJ82+35PtysofptNX2w==}
    engines: {node: ^14.15.0 || ^16.10.0 || >=18.0.0}

  jest-circus@29.7.0:
    resolution: {integrity: sha512-3E1nCMgipcTkCocFwM90XXQab9bS+GMsjdpmPrlelaxwD93Ad8iVEjX/vvHPdLPnFf+L40u+5+iutRdA1N9myw==}
    engines: {node: ^14.15.0 || ^16.10.0 || >=18.0.0}

  jest-cli@29.7.0:
    resolution: {integrity: sha512-OVVobw2IubN/GSYsxETi+gOe7Ka59EFMR/twOU3Jb2GnKKeMGJB5SGUUrEz3SFVmJASUdZUzy83sLNNQ2gZslg==}
    engines: {node: ^14.15.0 || ^16.10.0 || >=18.0.0}
    hasBin: true
    peerDependencies:
      node-notifier: ^8.0.1 || ^9.0.0 || ^10.0.0
    peerDependenciesMeta:
      node-notifier:
        optional: true

  jest-config@29.7.0:
    resolution: {integrity: sha512-uXbpfeQ7R6TZBqI3/TxCU4q4ttk3u0PJeC+E0zbfSoSjq6bJ7buBPxzQPL0ifrkY4DNu4JUdk0ImlBUYi840eQ==}
    engines: {node: ^14.15.0 || ^16.10.0 || >=18.0.0}
    peerDependencies:
      '@types/node': '*'
      ts-node: '>=9.0.0'
    peerDependenciesMeta:
      '@types/node':
        optional: true
      ts-node:
        optional: true

  jest-diff@29.7.0:
    resolution: {integrity: sha512-LMIgiIrhigmPrs03JHpxUh2yISK3vLFPkAodPeo0+BuF7wA2FoQbkEg1u8gBYBThncu7e1oEDUfIXVuTqLRUjw==}
    engines: {node: ^14.15.0 || ^16.10.0 || >=18.0.0}

  jest-docblock@29.7.0:
    resolution: {integrity: sha512-q617Auw3A612guyaFgsbFeYpNP5t2aoUNLwBUbc/0kD1R4t9ixDbyFTHd1nok4epoVFpr7PmeWHrhvuV3XaJ4g==}
    engines: {node: ^14.15.0 || ^16.10.0 || >=18.0.0}

  jest-each@29.7.0:
    resolution: {integrity: sha512-gns+Er14+ZrEoC5fhOfYCY1LOHHr0TI+rQUHZS8Ttw2l7gl+80eHc/gFf2Ktkw0+SIACDTeWvpFcv3B04VembQ==}
    engines: {node: ^14.15.0 || ^16.10.0 || >=18.0.0}

  jest-environment-node@29.7.0:
    resolution: {integrity: sha512-DOSwCRqXirTOyheM+4d5YZOrWcdu0LNZ87ewUoywbcb2XR4wKgqiG8vNeYwhjFMbEkfju7wx2GYH0P2gevGvFw==}
    engines: {node: ^14.15.0 || ^16.10.0 || >=18.0.0}

  jest-extended@4.0.2:
    resolution: {integrity: sha512-FH7aaPgtGYHc9mRjriS0ZEHYM5/W69tLrFTIdzm+yJgeoCmmrSB/luSfMSqWP9O29QWHPEmJ4qmU6EwsZideog==}
    engines: {node: ^14.15.0 || ^16.10.0 || >=18.0.0}
    peerDependencies:
      jest: '>=27.2.5'
    peerDependenciesMeta:
      jest:
        optional: true

  jest-get-type@29.6.3:
    resolution: {integrity: sha512-zrteXnqYxfQh7l5FHyL38jL39di8H8rHoecLH3JNxH3BwOrBsNeabdap5e0I23lD4HHI8W5VFBZqG4Eaq5LNcw==}
    engines: {node: ^14.15.0 || ^16.10.0 || >=18.0.0}

  jest-haste-map@29.7.0:
    resolution: {integrity: sha512-fP8u2pyfqx0K1rGn1R9pyE0/KTn+G7PxktWidOBTqFPLYX0b9ksaMFkhK5vrS3DVun09pckLdlx90QthlW7AmA==}
    engines: {node: ^14.15.0 || ^16.10.0 || >=18.0.0}

  jest-junit@16.0.0:
    resolution: {integrity: sha512-A94mmw6NfJab4Fg/BlvVOUXzXgF0XIH6EmTgJ5NDPp4xoKq0Kr7sErb+4Xs9nZvu58pJojz5RFGpqnZYJTrRfQ==}
    engines: {node: '>=10.12.0'}

  jest-leak-detector@29.7.0:
    resolution: {integrity: sha512-kYA8IJcSYtST2BY9I+SMC32nDpBT3J2NvWJx8+JCuCdl/CR1I4EKUJROiP8XtCcxqgTTBGJNdbB1A8XRKbTetw==}
    engines: {node: ^14.15.0 || ^16.10.0 || >=18.0.0}

  jest-matcher-utils@29.7.0:
    resolution: {integrity: sha512-sBkD+Xi9DtcChsI3L3u0+N0opgPYnCRPtGcQYrgXmR+hmt/fYfWAL0xRXYU8eWOdfuLgBe0YCW3AFtnRLagq/g==}
    engines: {node: ^14.15.0 || ^16.10.0 || >=18.0.0}

  jest-message-util@29.7.0:
    resolution: {integrity: sha512-GBEV4GRADeP+qtB2+6u61stea8mGcOT4mCtrYISZwfu9/ISHFJ/5zOMXYbpBE9RsS5+Gb63DW4FgmnKJ79Kf6w==}
    engines: {node: ^14.15.0 || ^16.10.0 || >=18.0.0}

  jest-mock@29.7.0:
    resolution: {integrity: sha512-ITOMZn+UkYS4ZFh83xYAOzWStloNzJFO2s8DWrE4lhtGD+AorgnbkiKERe4wQVBydIGPx059g6riW5Btp6Llnw==}
    engines: {node: ^14.15.0 || ^16.10.0 || >=18.0.0}

  jest-pnp-resolver@1.2.2:
    resolution: {integrity: sha512-olV41bKSMm8BdnuMsewT4jqlZ8+3TCARAXjZGT9jcoSnrfUnRCqnMoF9XEeoWjbzObpqF9dRhHQj0Xb9QdF6/w==}
    engines: {node: '>=6'}
    peerDependencies:
      jest-resolve: '*'
    peerDependenciesMeta:
      jest-resolve:
        optional: true

  jest-regex-util@29.6.3:
    resolution: {integrity: sha512-KJJBsRCyyLNWCNBOvZyRDnAIfUiRJ8v+hOBQYGn8gDyF3UegwiP4gwRR3/SDa42g1YbVycTidUF3rKjyLFDWbg==}
    engines: {node: ^14.15.0 || ^16.10.0 || >=18.0.0}

  jest-resolve-dependencies@29.7.0:
    resolution: {integrity: sha512-un0zD/6qxJ+S0et7WxeI3H5XSe9lTBBR7bOHCHXkKR6luG5mwDDlIzVQ0V5cZCuoTgEdcdwzTghYkTWfubi+nA==}
    engines: {node: ^14.15.0 || ^16.10.0 || >=18.0.0}

  jest-resolve@29.7.0:
    resolution: {integrity: sha512-IOVhZSrg+UvVAshDSDtHyFCCBUl/Q3AAJv8iZ6ZjnZ74xzvwuzLXid9IIIPgTnY62SJjfuupMKZsZQRsCvxEgA==}
    engines: {node: ^14.15.0 || ^16.10.0 || >=18.0.0}

  jest-runner@29.7.0:
    resolution: {integrity: sha512-fsc4N6cPCAahybGBfTRcq5wFR6fpLznMg47sY5aDpsoejOcVYFb07AHuSnR0liMcPTgBsA3ZJL6kFOjPdoNipQ==}
    engines: {node: ^14.15.0 || ^16.10.0 || >=18.0.0}

  jest-runtime@29.7.0:
    resolution: {integrity: sha512-gUnLjgwdGqW7B4LvOIkbKs9WGbn+QLqRQQ9juC6HndeDiezIwhDP+mhMwHWCEcfQ5RUXa6OPnFF8BJh5xegwwQ==}
    engines: {node: ^14.15.0 || ^16.10.0 || >=18.0.0}

  jest-serializer-ansi-escapes@4.0.0:
    resolution: {integrity: sha512-WrxiW6Fz9yK02vmVyqtpUWTG6b2Sqz2X0+wJUe4SOgqBcTAFha4GRBuKxqg8P1OAMstBfZ+dnEu/WYHFztTatQ==}
    engines: {node: '>=18'}

  jest-snapshot@29.7.0:
    resolution: {integrity: sha512-Rm0BMWtxBcioHr1/OX5YCP8Uov4riHvKPknOGs804Zg9JGZgmIBkbtlxJC/7Z4msKYVbIJtfU+tKb8xlYNfdkw==}
    engines: {node: ^14.15.0 || ^16.10.0 || >=18.0.0}

  jest-util@29.7.0:
    resolution: {integrity: sha512-z6EbKajIpqGKU56y5KBUgy1dt1ihhQJgWzUlZHArA/+X2ad7Cb5iF+AK1EWVL/Bo7Rz9uurpqw6SiBCefUbCGA==}
    engines: {node: ^14.15.0 || ^16.10.0 || >=18.0.0}

  jest-validate@29.7.0:
    resolution: {integrity: sha512-ZB7wHqaRGVw/9hST/OuFUReG7M8vKeq0/J2egIGLdvjHCmYqGARhzXmtgi+gVeZ5uXFF219aOc3Ls2yLg27tkw==}
    engines: {node: ^14.15.0 || ^16.10.0 || >=18.0.0}

  jest-watcher@29.7.0:
    resolution: {integrity: sha512-49Fg7WXkU3Vl2h6LbLtMQ/HyB6rXSIX7SqvBLQmssRBGN9I0PNvPmAmCWSOY6SOvrjhI/F7/bGAv9RtnsPA03g==}
    engines: {node: ^14.15.0 || ^16.10.0 || >=18.0.0}

  jest-worker@27.5.1:
    resolution: {integrity: sha512-7vuh85V5cdDofPyxn58nrPjBktZo0u9x1g8WtjQol+jZDaE+fhN+cIvTj11GndBnMnyfrUOG1sZQxCdjKh+DKg==}
    engines: {node: '>= 10.13.0'}

  jest-worker@29.7.0:
    resolution: {integrity: sha512-eIz2msL/EzL9UFTFFx7jBTkeZfku0yUAyZZZmJ93H2TYEiroIx2PQjEXcwYtYl8zXCxb+PAmA2hLIt/6ZEkPHw==}
    engines: {node: ^14.15.0 || ^16.10.0 || >=18.0.0}

  jest@29.7.0:
    resolution: {integrity: sha512-NIy3oAFp9shda19hy4HK0HRTWKtPJmGdnvywu01nOqNC2vZg+Z+fvJDxpMQA88eb2I9EcafcdjYgsDthnYTvGw==}
    engines: {node: ^14.15.0 || ^16.10.0 || >=18.0.0}
    hasBin: true
    peerDependencies:
      node-notifier: ^8.0.1 || ^9.0.0 || ^10.0.0
    peerDependenciesMeta:
      node-notifier:
        optional: true

  jiti@2.4.2:
    resolution: {integrity: sha512-rg9zJN+G4n2nfJl5MW3BMygZX56zKPNVEYYqq7adpmMh4Jn2QNEwhvQlFy6jPVdcod7txZtKHWnyZiA3a0zP7A==}
    hasBin: true

  jju@1.4.0:
    resolution: {integrity: sha512-8wb9Yw966OSxApiCt0K3yNJL8pnNeIv+OEq2YMidz4FKP6nonSRoOXc80iXY4JaN2FC11B9qsNmDsm+ZOfMROA==}

  js-base64@3.7.5:
    resolution: {integrity: sha512-3MEt5DTINKqfScXKfJFrRbxkrnk2AxPWGBL/ycjz4dK8iqiSJ06UxD8jh8xuh6p10TX4t2+7FsBYVxxQbMg+qA==}

  js-levenshtein@1.1.6:
    resolution: {integrity: sha512-X2BB11YZtrRqY4EnQcLX5Rh373zbK4alC1FW7D7MBhL2gtcC17cTnr6DmfHZeS0s2rTHjUTMMHfG7gO8SSdw+g==}
    engines: {node: '>=0.10.0'}

  js-md4@0.3.2:
    resolution: {integrity: sha512-/GDnfQYsltsjRswQhN9fhv3EMw2sCpUdrdxyWDOUK7eyD++r3gRhzgiQgc/x4MAv2i1iuQ4lxO5mvqM3vj4bwA==}

  js-tokens@4.0.0:
    resolution: {integrity: sha512-RdJUflcE3cUzKiMqQgsCu06FPu9UdIJO0beYbPhHN4k6apgJtifcoCtT9bcxOpYBtpD2kCM6Sbzg4CausW/PKQ==}

  js-yaml@3.14.1:
    resolution: {integrity: sha512-okMH7OXXJ7YrN9Ok3/SXrnu4iX9yOk+25nqX4imS2npuvTYDmo/QEZoqwZkYaIDk3jVvBOTOIEgEhaLOynBS9g==}
    hasBin: true

  js-yaml@4.1.0:
    resolution: {integrity: sha512-wpxZs9NoxZaJESJGIZTyDEaYpl0FKSA+FB9aJiyemKhMwkxQg63h4T1KJgUGHpTqPDNRcmmYLugrRjJlBtWvRA==}
    hasBin: true

  jsesc@2.5.2:
    resolution: {integrity: sha512-OYu7XEzjkCQ3C5Ps3QIZsQfNpqoJyZZA99wd9aWd05NCtC5pWOkShK2mkL6HXQR6/Cy2lbNdPlZBpuQHXE63gA==}
    engines: {node: '>=4'}
    hasBin: true

  jsesc@3.1.0:
    resolution: {integrity: sha512-/sM3dO2FOzXjKQhJuo0Q173wf2KOo8t4I8vHy6lF9poUp7bKT0/NHE8fPX23PwfhnykfqnC2xRxOnVw5XuGIaA==}
    engines: {node: '>=6'}
    hasBin: true

  json-buffer@3.0.1:
    resolution: {integrity: sha512-4bV5BfR2mqfQTJm+V5tPPdf+ZpuhiIvTuAB5g8kcrXOZpTT/QwwVRWBywX1ozr6lEuPdbHxwaJlm9G6mI2sfSQ==}

  json-parse-even-better-errors@2.3.1:
    resolution: {integrity: sha512-xyFwyhro/JEof6Ghe2iz2NcXoj2sloNsWr/XsERDK/oiPCfaNhl5ONfp+jQdAZRQQ0IJWNzH9zIZF7li91kh2w==}

  json-schema-traverse@0.4.1:
    resolution: {integrity: sha512-xbbCH5dCYU5T8LcEhhuh7HJ88HXuW3qsI3Y0zOZFKfZEHcpWiHU/Jxzk629Brsab/mMiHQti9wMP+845RPe3Vg==}

  json-schema-traverse@1.0.0:
    resolution: {integrity: sha512-NM8/P9n3XjXhIZn1lLhkFaACTOURQXjWhV4BA/RnOv8xvgqtqpAX9IO4mRQxSx1Rlo4tqzeqb0sOlruaOy3dug==}

  json-stable-stringify-without-jsonify@1.0.1:
    resolution: {integrity: sha512-Bdboy+l7tA3OGW6FjyFHWkP5LuByj1Tk33Ljyq0axyzdk9//JSi2u3fP1QSmd1KNwq6VOKYGlAu87CisVir6Pw==}

  json5@2.2.3:
    resolution: {integrity: sha512-XmOWe7eyHYH14cLdVPoyg+GOH3rYX++KpzrylJwSW98t3Nk+U8XOl8FWKOgwtzdb8lXGf6zYwDUzeHMWfxasyg==}
    engines: {node: '>=6'}
    hasBin: true

  jsonc-parser@3.2.0:
    resolution: {integrity: sha512-gfFQZrcTc8CnKXp6Y4/CBT3fTc0OVuDofpre4aEeEpSBPV5X5v4+Vmx+8snU7RLPrNHPKSgLxGo9YuQzz20o+w==}

  jsonfile@6.1.0:
    resolution: {integrity: sha512-5dgndWOriYSm5cnYaJNhalLNDKOqFwyDB/rr1E9ZsGciGvKPs8R2xYGCacuf3z6K1YKDz182fd+fY3cn3pMqXQ==}

  jsonwebtoken@9.0.2:
    resolution: {integrity: sha512-PRp66vJ865SSqOlgqS8hujT5U4AOgMfhrwYIuIhfKaoSCZcirrmASQr8CX7cUg+RMih+hgznrjp99o+W4pJLHQ==}
    engines: {node: '>=12', npm: '>=6'}

  jwa@1.4.1:
    resolution: {integrity: sha512-qiLX/xhEEFKUAJ6FiBMbes3w9ATzyk5W7Hvzpa/SLYdxNtng+gcurvrI7TbACjIXlsJyr05/S1oUhZrc63evQA==}

  jwa@2.0.0:
    resolution: {integrity: sha512-jrZ2Qx916EA+fq9cEAeCROWPTfCwi1IVHqT2tapuqLEVVDKFDENFw1oL+MwrTvH6msKxsd1YTDVw6uKEcsrLEA==}

  jws@3.2.2:
    resolution: {integrity: sha512-YHlZCB6lMTllWDtSPHz/ZXTsi8S00usEV6v1tjq8tOUZzw7DpSDWVXjXDre6ed1w/pd495ODpHZYSdkRTsa0HA==}

  jws@4.0.0:
    resolution: {integrity: sha512-KDncfTmOZoOMTFG4mBlG0qUIOlc03fmzH+ru6RgYVZhPkyiy/92Owlt/8UEN+a4TXR1FQetfIpJE8ApdvdVxTg==}

  kareem@2.6.3:
    resolution: {integrity: sha512-C3iHfuGUXK2u8/ipq9LfjFfXFxAZMQJJq7vLS45r3D9Y2xQ/m4S8zaR4zMLFWh9AsNPXmcFfUDhTEO8UIC/V6Q==}
    engines: {node: '>=12.0.0'}

  keyv@4.5.4:
    resolution: {integrity: sha512-oxVHkHR/EJf2CNXnWxRLW6mg7JyCCUcG0DtEGmL2ctUo1PNTin1PUil+r/+4r5MpVgC/fn1kjsx7mjSujKqIpw==}

  kind-of@6.0.3:
    resolution: {integrity: sha512-dcS1ul+9tmeD95T+x28/ehLgd9mENa3LsvDTtzm3vyBEO7RPptvAD+t44WVXaUjTBRcrpFeFlC8WCruUR456hw==}
    engines: {node: '>=0.10.0'}

  kleur@3.0.3:
    resolution: {integrity: sha512-eTIzlVOSUR+JxdDFepEYcBMtZ9Qqdef+rnzWdRZuMbOywu5tO2w2N7rqjoANZ5k9vywhL6Br1VRjUIgTQx4E8w==}
    engines: {node: '>=6'}

  kleur@4.1.5:
    resolution: {integrity: sha512-o+NO+8WrRiQEE4/7nwRJhN1HWpVmJm511pBHUxPLtp0BUISzlBplORYSmTclCnJvQq2tKu/sgl3xVpkc7ZWuQQ==}
    engines: {node: '>=6'}

  klona@2.0.6:
    resolution: {integrity: sha512-dhG34DXATL5hSxJbIexCft8FChFXtmskoZYnoPWjXQuebWYCNkVeV3KkGegCK9CP1oswI/vQibS2GY7Em/sJJA==}
    engines: {node: '>= 8'}

  ky@1.7.5:
    resolution: {integrity: sha512-HzhziW6sc5m0pwi5M196+7cEBtbt0lCYi67wNsiwMUmz833wloE0gbzJPWKs1gliFKQb34huItDQX97LyOdPdA==}
    engines: {node: '>=18'}

  lazystream@1.0.1:
    resolution: {integrity: sha512-b94GiNHQNy6JNTrt5w6zNyffMrNkXZb3KTkCZJb2V1xaEGCk093vkZ2jk3tpaeP33/OiXC+WvK9AxUebnf5nbw==}
    engines: {node: '>= 0.6.3'}

  leven@3.1.0:
    resolution: {integrity: sha512-qsda+H8jTaUaN/x5vzW2rzc+8Rw4TAQ/4KjB46IwK5VH+IlVeeeje/EoZRpiXvIqjFgK84QffqPztGI3VBLG1A==}
    engines: {node: '>=6'}

  levn@0.4.1:
    resolution: {integrity: sha512-+bT2uH4E5LGE7h/n3evcS/sQlJXCpIp6ym8OWJ5eV6+67Dsql/LaaT7qJBAt2rzfoa/5QBGBhxDix1dMt2kQKQ==}
    engines: {node: '>= 0.8.0'}

  libsql@0.3.10:
    resolution: {integrity: sha512-/8YMTbwWFPmrDWY+YFK3kYqVPFkMgQre0DGmBaOmjogMdSe+7GHm1/q9AZ61AWkEub/vHmi+bA4tqIzVhKnqzg==}
    os: [darwin, linux, win32]

  lilconfig@3.1.3:
    resolution: {integrity: sha512-/vlFKAoH5Cgt3Ie+JLhRbwOsCQePABiU3tJ1egGvyQ+33R/vcwM2Zl2QR/LzjsBeItPt3oSVXapn+m4nQDvpzw==}
    engines: {node: '>=14'}

  line-replace@2.0.1:
    resolution: {integrity: sha512-CSr3f6gynLCA9R+RBS0IDIfv7a8OAXcuyq+CHgq0WzbQ7KSJQfF5DgtpRVxpSp1KBNXogtzbNqAeUjrmHYTPYA==}
    hasBin: true

  lines-and-columns@1.2.4:
    resolution: {integrity: sha512-7ylylesZQ/PV29jhEDl3Ufjo6ZX7gCqJr5F7PKrqc93v7fzSymt1BpwEU8nAUXs8qzzvqhbjhK5QZg6Mt/HkBg==}

  lint-staged@15.4.3:
    resolution: {integrity: sha512-FoH1vOeouNh1pw+90S+cnuoFwRfUD9ijY2GKy5h7HS3OR7JVir2N2xrsa0+Twc1B7cW72L+88geG5cW4wIhn7g==}
    engines: {node: '>=18.12.0'}
    hasBin: true

  listr2@8.2.5:
    resolution: {integrity: sha512-iyAZCeyD+c1gPyE9qpFu8af0Y+MRtmKOncdGoA2S5EY8iFq99dmmvkNnHiWo+pj0s7yH7l3KPIgee77tKpXPWQ==}
    engines: {node: '>=18.0.0'}

  loader-runner@4.3.0:
    resolution: {integrity: sha512-3R/1M+yS3j5ou80Me59j7F9IMs4PXs3VqRrm0TU3AbKPxlmpoY1TNscJV/oGJXo8qCatFGTfDbY6W6ipGOYXfg==}
    engines: {node: '>=6.11.5'}

  locate-path@3.0.0:
    resolution: {integrity: sha512-7AO748wWnIhNqAuaty2ZWHkQHRSNfPVIsPIfwEOWO22AmaoVrWavlOcMR5nzTLNYvp36X220/maaRsrec1G65A==}
    engines: {node: '>=6'}

  locate-path@5.0.0:
    resolution: {integrity: sha512-t7hw9pI+WvuwNJXwk5zVHpyhIqzg2qTlklJOf0mVxGSbe3Fp2VieZcduNYjaLDoy6p9uGpQEGWG87WpMKlNq8g==}
    engines: {node: '>=8'}

  locate-path@6.0.0:
    resolution: {integrity: sha512-iPZK6eYjbxRu3uB4/WZ3EsEIMJFMqAoopl3R+zuq0UjcAm/MO6KCweDgPfP3elTztoKP3KtnVHxTn2NHBSDVUw==}
    engines: {node: '>=10'}

  locate-path@7.2.0:
    resolution: {integrity: sha512-gvVijfZvn7R+2qyPX8mAuKcFGDf6Nc61GdvGafQsHL0sBIxfKzA+usWn4GFC/bk+QdwPUD4kWFJLhElipq+0VA==}
    engines: {node: ^12.20.0 || ^14.13.1 || >=16.0.0}

  lodash.deburr@4.1.0:
    resolution: {integrity: sha512-m/M1U1f3ddMCs6Hq2tAsYThTBDaAKFDX3dwDo97GEYzamXi9SqUpjWi/Rrj/gf3X2n8ktwgZrlP1z6E3v/IExQ==}

  lodash.includes@4.3.0:
    resolution: {integrity: sha512-W3Bx6mdkRTGtlJISOvVD/lbqjTlPPUDTMnlXZFnVwi9NKJ6tiAk6LVdlhZMm17VZisqhKcgzpO5Wz91PCt5b0w==}

  lodash.isboolean@3.0.3:
    resolution: {integrity: sha512-Bz5mupy2SVbPHURB98VAcw+aHh4vRV5IPNhILUCsOzRmsTmSQ17jIuqopAentWoehktxGd9e/hbIXq980/1QJg==}

  lodash.isinteger@4.0.4:
    resolution: {integrity: sha512-DBwtEWN2caHQ9/imiNeEA5ys1JoRtRfY3d7V9wkqtbycnAmTvRRmbHKDV4a0EYc678/dia0jrte4tjYwVBaZUA==}

  lodash.isnumber@3.0.3:
    resolution: {integrity: sha512-QYqzpfwO3/CWf3XP+Z+tkQsfaLL/EnUlXWVkIk5FUPc4sBdTehEqZONuyRt2P67PXAk+NXmTBcc97zw9t1FQrw==}

  lodash.isplainobject@4.0.6:
    resolution: {integrity: sha512-oSXzaWypCMHkPC3NvBEaPHf0KsA5mvPrOPgQWDsbg8n7orZ290M0BmC/jgRZ4vcJ6DTAhjrsSYgdsW/F+MFOBA==}

  lodash.isstring@4.0.1:
    resolution: {integrity: sha512-0wJxfxH1wgO3GrbuP+dTTk7op+6L41QCXbGINEmD+ny/G/eCqGzxyCsh7159S+mgDDcoarnBw6PC1PS5+wUGgw==}

  lodash.merge@4.6.2:
    resolution: {integrity: sha512-0KpjqXRVvrYyCsX1swR/XTK0va6VQkQM6MNo7PqW77ByjAhoARA8EfrP1N4+KlKj8YS0ZUCtRT/YUuhyYDujIQ==}

  lodash.once@4.1.1:
    resolution: {integrity: sha512-Sb487aTOCr9drQVL8pIxOzVhafOjZN9UU54hiN8PU3uAiSV7lx1yYNpbNmex2PK6dSJoNTSJUUswT651yww3Mg==}

  lodash@4.17.21:
    resolution: {integrity: sha512-v2kDEe57lecTulaDIuNTPy3Ry4gLGJ6Z1O3vE1krgXZNrsQ+LFTGHVxVjcXPs17LhbZVGedAJv8XZ1tvj5FvSg==}

  log-symbols@4.1.0:
    resolution: {integrity: sha512-8XPvpAA8uyhfteu8pIvQxpJZ7SYYdpUivZpGy6sFsBuKRY/7rQGavedeB8aK+Zkyq6upMFVL/9AW6vOYzfRyLg==}
    engines: {node: '>=10'}

  log-symbols@6.0.0:
    resolution: {integrity: sha512-i24m8rpwhmPIS4zscNzK6MSEhk0DUWa/8iYQWxhffV8jkI4Phvs3F+quL5xvS0gdQR0FyTCMMH33Y78dDTzzIw==}
    engines: {node: '>=18'}

  log-update@6.1.0:
    resolution: {integrity: sha512-9ie8ItPR6tjY5uYJh8K/Zrv/RMZ5VOlOWvtZdEHYSTFKZfIBPQa9tOAEeAWhd+AnIneLJ22w5fjOYtoutpWq5w==}
    engines: {node: '>=18'}

  loupe@3.1.3:
    resolution: {integrity: sha512-kkIp7XSkP78ZxJEsSxW3712C6teJVoeHHwgo9zJ380de7IYyJ2ISlxojcH2pC5OFLewESmnRi/+XCDIEEVyoug==}

  lru-cache@10.4.3:
    resolution: {integrity: sha512-JNAzZcXrCt42VGLuYz0zfAzDfAvJWW6AfYlDBQyDV5DClI2m5sAmK+OIO7s59XfsRsWHp02jAJrRadPRGTt6SQ==}

  lru-cache@11.0.2:
    resolution: {integrity: sha512-123qHRfJBmo2jXDbo/a5YOQrJoHF/GNQTLzQ5+IdK5pWpceK17yRc6ozlWd25FxvGKQbIUs91fDFkXmDHTKcyA==}
    engines: {node: 20 || >=22}

  lru-cache@5.1.1:
    resolution: {integrity: sha512-KpNARQA3Iwv+jTA0utUVVbrh+Jlrr1Fv0e56GGzAFOXN7dk/FviaDW8LHmK52DlcH4WP2n6gI8vN1aesBFgo9w==}

  lru-cache@6.0.0:
    resolution: {integrity: sha512-Jo6dJ04CmSjuznwJSS3pUeWmd/H0ffTlkXXgwZi+eq1UCmqQwCh+eLsYOYCwY991i2Fah4h1BEMCx4qThGbsiA==}
    engines: {node: '>=10'}

  magic-string@0.25.9:
    resolution: {integrity: sha512-RmF0AsMzgt25qzqqLc1+MbHmhdx0ojF2Fvs4XnOqz2ZOBXzzkEwc/dJQZCYHAn7v1jbVOjAZfK8msRn4BxO4VQ==}

  magic-string@0.30.17:
    resolution: {integrity: sha512-sNPKHvyjVf7gyjwS4xGTaW/mCnF8wnjtifKBEhxfZ7E/S8tQ0rssrwGNn6q8JH/ohItJfSQp9mBtQYuTlH5QnA==}

  make-dir@3.1.0:
    resolution: {integrity: sha512-g3FeP20LNwhALb/6Cz6Dd4F2ngze0jz7tbzrD2wAV+o9FeNHe4rL+yK2md0J/fiSf1sa1ADhXqi5+oVwOM/eGw==}
    engines: {node: '>=8'}

  make-dir@4.0.0:
    resolution: {integrity: sha512-hXdUTZYIVOt1Ex//jAQi+wTZZpUpwBj/0QsOzqegb3rGMMeJiSEu5xLHnYfBrRV4RH2+OCSOO95Is/7x1WJ4bw==}
    engines: {node: '>=10'}

  make-error@1.3.6:
    resolution: {integrity: sha512-s8UhlNe7vPKomQhC1qFelMokr/Sc3AgNbso3n74mVPA5LTZwkB9NlXf4XPamLxJE8h0gh73rM94xvwRT2CVInw==}

  make-fetch-happen@9.1.0:
    resolution: {integrity: sha512-+zopwDy7DNknmwPQplem5lAZX/eCOzSvSNNcSKm5eVwTkOBzoktEfXsa9L23J/GIRhxRsaxzkPEhrJEpE2F4Gg==}
    engines: {node: '>= 10'}

  makeerror@1.0.12:
    resolution: {integrity: sha512-JmqCvUhmt43madlpFzG4BQzG2Z3m6tvQDNKdClZnO3VbIudJYmxsT0FNJMeiB2+JTSlTQTSbU8QdesVmwJcmLg==}

  map-obj@1.0.1:
    resolution: {integrity: sha512-7N/q3lyZ+LVCp7PzuxrJr4KMbBE2hW7BT7YNia330OFxIf4d3r5zVpicP2650l7CPN6RM9zOJRl3NGpqSiw3Eg==}
    engines: {node: '>=0.10.0'}

  map-obj@4.3.0:
    resolution: {integrity: sha512-hdN1wVrZbb29eBGiGjJbeP8JbKjq1urkHJ/LIP/NY48MZ1QVXUsQBV1G1zvYFHn1XE06cwjBsOI2K3Ulnj1YXQ==}
    engines: {node: '>=8'}

  mariadb@3.4.0:
    resolution: {integrity: sha512-hdRPcAzs+MTxK5VG1thBW18gGTlw6yWBe9YnLB65GLo7q0fO5DWsgomIevV/pXSaWRmD3qi6ka4oSFRTExRiEQ==}
    engines: {node: '>= 14'}

  math-intrinsics@1.1.0:
    resolution: {integrity: sha512-/IXtbwEk5HTPyEwyKX6hGkYXxM9nbj64B+ilVJnC/R6B0pH5G4V3b0pVbL7DBj4tkhBAppbQUlf6F6Xl9LHu1g==}
    engines: {node: '>= 0.4'}

  media-typer@0.3.0:
    resolution: {integrity: sha512-dq+qelQ9akHpcOl/gUVRTxVIOkAJ1wR3QAvb4RsVjS8oVoFjDGTc679wJYmUmknUF5HwMLOgb5O+a3KxfWapPQ==}
    engines: {node: '>= 0.6'}

  memfs@4.17.0:
    resolution: {integrity: sha512-4eirfZ7thblFmqFjywlTmuWVSvccHAJbn1r8qQLzmTO11qcqpohOjmY2mFce6x7x7WtskzRqApPD0hv+Oa74jg==}
    engines: {node: '>= 4.0.0'}

  memory-pager@1.5.0:
    resolution: {integrity: sha512-ZS4Bp4r/Zoeq6+NLJpP+0Zzm0pR8whtGPf1XExKLJBAczGMnSi3It14OiNCStjQjM6NU1okjQGSxgEZN8eBYKg==}

  meow@9.0.0:
    resolution: {integrity: sha512-+obSblOQmRhcyBt62furQqRAQpNyWXo8BuQ5bN7dG8wmwQ+vwHKp/rCFD4CrTP8CsDQD1sjoZ94K417XEUk8IQ==}
    engines: {node: '>=10'}

  merge-descriptors@1.0.1:
    resolution: {integrity: sha512-cCi6g3/Zr1iqQi6ySbseM1Xvooa98N0w31jzUYrXPX2xqObmFGHJ0tQ5u74H3mVh7wLouTseZyYIq39g8cNp1w==}

  merge-stream@2.0.0:
    resolution: {integrity: sha512-abv/qOcuPfk3URPfDzmZU1LKmuw8kT+0nIHvKrKgFrwifol/doWcdA4ZqsWQ8ENrFKkd67Mfpo/LovbIUsbt3w==}

  merge2@1.4.1:
    resolution: {integrity: sha512-8q7VEgMJW4J8tcfVPy8g09NcQwZdbwFEqhe/WZkoIzjn/3TGDwtOCYtXGxA3O8tPzpczCCDgv+P2P5y00ZJOOg==}
    engines: {node: '>= 8'}

  methods@1.1.2:
    resolution: {integrity: sha512-iclAHeNqNm68zFtnZ0e+1L2yUIdvzNoauKU4WBA3VvH/vPFieF7qfRlwUZU+DA9P9bPXIS90ulxoUoCH23sV2w==}
    engines: {node: '>= 0.6'}

  micromatch@4.0.5:
    resolution: {integrity: sha512-DMy+ERcEW2q8Z2Po+WNXuw3c5YaUSFjAO5GsJqfEl7UjvtIuFKO6ZrKvcItdy98dwFI2N1tg3zNIdKaQT+aNdA==}
    engines: {node: '>=8.6'}

  micromatch@4.0.8:
    resolution: {integrity: sha512-PXwfBhYu0hBCPw8Dn0E+WDYb7af3dSLVWKi3HGv84IdF4TyFoC0ysxFd0Goxw7nSv4T/PzEJQxsYsEiFCKo2BA==}
    engines: {node: '>=8.6'}

  mime-db@1.52.0:
    resolution: {integrity: sha512-sPU4uV7dYlvtWJxwwxHD0PuihVNiE7TyAbQ5SWxDCB9mUYvOgroQOwYQQOKPJ8CIbE+1ETVlOoK1UC2nU3gYvg==}
    engines: {node: '>= 0.6'}

  mime-types@2.1.35:
    resolution: {integrity: sha512-ZDY+bPm5zTTF+YpCrAU9nK0UgICYPT0QtT1NZWFv4s++TNkcgVaT0g6+4R2uI4MjQjzysHB1zxuWL50hzaeXiw==}
    engines: {node: '>= 0.6'}

  mime@1.6.0:
    resolution: {integrity: sha512-x0Vn8spI+wuJ1O6S7gnbaQg8Pxh4NNHb7KSINmEWKiPE4RKOplvijn+NkmYmmRgP68mc70j2EbeTFRsrswaQeg==}
    engines: {node: '>=4'}
    hasBin: true

  mime@3.0.0:
    resolution: {integrity: sha512-jSCU7/VB1loIWBZe14aEYHU/+1UMEHoaO7qxCOVJOw9GgH72VAWppxNcjU+x9a2k3GSIBXNKxXQFqRvvZ7vr3A==}
    engines: {node: '>=10.0.0'}
    hasBin: true

  mimic-fn@2.1.0:
    resolution: {integrity: sha512-OqbOk5oEQeAZ8WXWydlu9HJjz9WVdEIvamMCcXmuqUYjTknH/sqsWvhQ3vgwKFRR1HpjvNBKQ37nbJgYzGqGcg==}
    engines: {node: '>=6'}

  mimic-fn@4.0.0:
    resolution: {integrity: sha512-vqiC06CuhBTUdZH+RYl8sFrL096vA45Ok5ISO6sE/Mr1jRbGH4Csnhi8f3wKVl7x8mO4Au7Ir9D3Oyv1VYMFJw==}
    engines: {node: '>=12'}

  mimic-function@5.0.1:
    resolution: {integrity: sha512-VP79XUPxV2CigYP3jWwAUFSku2aKqBH7uTAapFWCBqutsbmDo96KY5o8uh6U+/YSIn5OxJnXp73beVkpqMIGhA==}
    engines: {node: '>=18'}

  min-indent@1.0.1:
    resolution: {integrity: sha512-I9jwMn07Sy/IwOj3zVkVik2JTvgpaykDZEigL6Rx6N9LbMywwUSMtxET+7lVoDLLd3O3IXwJwvuuns8UB/HeAg==}
    engines: {node: '>=4'}

  miniflare@3.20250214.0:
    resolution: {integrity: sha512-XKwn+X/V2CEpbRhoeaIcJHpV/Duz5Md5rxVT8I6S1oqd3aLZkn8cUX1tuxHpUvfQSPuXwWH+2ESLNnTf9PKEWg==}
    engines: {node: '>=16.13'}
    hasBin: true

  miniflare@3.20250214.1:
    resolution: {integrity: sha512-NE66QV+2n9ZndaP5jgPlcVref3Arvizb+l2QqhgeXtKM5Orhi8UU2mijoiN3mHEUexKaBES2S1VubT4LDPqkxQ==}
    engines: {node: '>=16.13'}
    hasBin: true

  minimatch@10.0.1:
    resolution: {integrity: sha512-ethXTt3SGGR+95gudmqJ1eNhRO7eGEGIgYA9vnPatK4/etz2MEVDno5GMCibdMTuBMyElzIlgxMna3K94XDIDQ==}
    engines: {node: 20 || >=22}

  minimatch@3.0.8:
    resolution: {integrity: sha512-6FsRAQsxQ61mw+qP1ZzbL9Bc78x2p5OqNgNpnoAFLTrX8n5Kxph0CsnhmKKNXTWjXqU5L0pGPR7hYk+XWZr60Q==}

  minimatch@3.1.2:
    resolution: {integrity: sha512-J7p63hRiAjw1NDEww1W7i37+ByIrOWO5XQQAzZ3VOcL0PNybwpfmV/N05zFAzwQ9USyEcX6t3UO+K5aqBQOIHw==}

  minimatch@5.1.0:
    resolution: {integrity: sha512-9TPBGGak4nHfGZsPBohm9AWg6NoT7QTCehS3BIJABslyZbzxfV78QM2Y6+i741OPZIafFAaiiEMh5OyIrJPgtg==}
    engines: {node: '>=10'}

  minimatch@5.1.6:
    resolution: {integrity: sha512-lKwV/1brpG6mBUFHtb7NUmtABCb2WZZmm2wNiOA5hAb8VdCS4B3dtMWyvcoViccwAW/COERjXLt0zP1zXUN26g==}
    engines: {node: '>=10'}

  minimatch@9.0.4:
    resolution: {integrity: sha512-KqWh+VchfxcMNRAJjj2tnsSJdNbHsVgnkBhTNrW7AjVo6OvLtxw8zfT9oLw1JSohlFzJ8jCoTgaoXvJ+kHt6fw==}
    engines: {node: '>=16 || 14 >=14.17'}

  minimatch@9.0.5:
    resolution: {integrity: sha512-G6T0ZX48xgozx7587koeX9Ys2NYy6Gmv//P89sEte9V9whIapMNF4idKxnW2QtCcLiTWlb/wfCabAtAFWhhBow==}
    engines: {node: '>=16 || 14 >=14.17'}

  minimist-options@4.1.0:
    resolution: {integrity: sha512-Q4r8ghd80yhO/0j1O3B2BjweX3fiHg9cdOwjJd2J76Q135c+NDxGCqdYKQ1SKBuFfgWbAUzBfvYjPUEeNgqN1A==}
    engines: {node: '>= 6'}

  minimist@1.2.8:
    resolution: {integrity: sha512-2yyAR8qBkN3YuheJanUpWC5U3bb5osDywNB8RzDVlDwDHbocAJveqqj1u8+SVD7jkWT4yvsHCpWqqWqAxb0zCA==}

  minipass-collect@1.0.2:
    resolution: {integrity: sha512-6T6lH0H8OG9kITm/Jm6tdooIbogG9e0tLgpY6mphXSm/A9u8Nq1ryBG+Qspiub9LjWlBPsPS3tWQ/Botq4FdxA==}
    engines: {node: '>= 8'}

  minipass-fetch@1.4.1:
    resolution: {integrity: sha512-CGH1eblLq26Y15+Azk7ey4xh0J/XfJfrCox5LDJiKqI2Q2iwOLOKrlmIaODiSQS8d18jalF6y2K2ePUm0CmShw==}
    engines: {node: '>=8'}

  minipass-flush@1.0.5:
    resolution: {integrity: sha512-JmQSYYpPUqX5Jyn1mXaRwOda1uQ8HP5KAT/oDSLCzt1BYRhQU0/hDtsB1ufZfEEzMZ9aAVmsBw8+FWsIXlClWw==}
    engines: {node: '>= 8'}

  minipass-pipeline@1.2.4:
    resolution: {integrity: sha512-xuIq7cIOt09RPRJ19gdi4b+RiNvDFYe5JH+ggNvBqGqpQXcru3PcRmOZuHBKWK1Txf9+cQ+HMVN4d6z46LZP7A==}
    engines: {node: '>=8'}

  minipass-sized@1.0.3:
    resolution: {integrity: sha512-MbkQQ2CTiBMlA2Dm/5cY+9SWFEN8pzzOXi6rlM5Xxq0Yqbda5ZQy9sU75a673FE9ZK0Zsbr6Y5iP6u9nktfg2g==}
    engines: {node: '>=8'}

  minipass@3.3.6:
    resolution: {integrity: sha512-DxiNidxSEK+tHG6zOIklvNOwm3hvCrbUrdtzY74U6HKTJxvIDfOUL5W5P2Ghd3DTkhhKPYGqeNUIh5qcM4YBfw==}
    engines: {node: '>=8'}

  minipass@5.0.0:
    resolution: {integrity: sha512-3FnjYuehv9k6ovOEbyOswadCDPX1piCfhV8ncmYtHOjuPwylVWsghTLo7rabjC3Rx5xD4HDx8Wm1xnMF7S5qFQ==}
    engines: {node: '>=8'}

  minipass@7.1.2:
    resolution: {integrity: sha512-qOOzS1cBTWYF4BH8fVePDBOO9iptMnGUEZwNc/cMWnTV2nVLZ7VoNWEPHkYczZA0pdoA7dl6e7FL659nX9S2aw==}
    engines: {node: '>=16 || 14 >=14.17'}

  minizlib@2.1.2:
    resolution: {integrity: sha512-bAxsR8BVfj60DWXHE3u30oHzfl4G7khkSuPW+qvpd7jFRHm7dLxOjUk1EHACJ/hxLY8phGJ0YhYHZo7jil7Qdg==}
    engines: {node: '>= 8'}

  mkdirp@1.0.4:
    resolution: {integrity: sha512-vVqVZQyf3WLx2Shd0qJ9xuvqgAyKPLAiqITEtqW0oIUjzo3PePDd6fW9iFz30ef7Ysp/oiWqbhszeGWW2T6Gzw==}
    engines: {node: '>=10'}
    hasBin: true

  mlly@1.7.4:
    resolution: {integrity: sha512-qmdSIPC4bDJXgZTCR7XosJiNKySV7O215tsPtDN9iEO/7q/76b/ijtgRu/+epFXSJhijtTCCGp3DWS549P3xKw==}

  mock-stdin@1.0.0:
    resolution: {integrity: sha512-tukRdb9Beu27t6dN+XztSRHq9J0B/CoAOySGzHfn8UTfmqipA5yNT/sDUEyYdAV3Hpka6Wx6kOMxuObdOex60Q==}

  module-details-from-path@1.0.3:
    resolution: {integrity: sha512-ySViT69/76t8VhE1xXHK6Ch4NcDd26gx0MzKXLO+F7NOtnqH68d9zF94nT8ZWSxXh8ELOERsnJO/sWt1xZYw5A==}

  mongodb-connection-string-url@3.0.2:
    resolution: {integrity: sha512-rMO7CGo/9BFwyZABcKAWL8UJwH/Kc2x0g72uhDWzG48URRax5TCIcJ7Rc3RZqffZzO/Gwff/jyKwCU9TN8gehA==}

  mongodb@6.14.2:
    resolution: {integrity: sha512-kMEHNo0F3P6QKDq17zcDuPeaywK/YaJVCEQRzPF3TOM/Bl9MFg64YE5Tu7ifj37qZJMhwU1tl2Ioivws5gRG5Q==}
    engines: {node: '>=16.20.1'}
    peerDependencies:
      '@aws-sdk/credential-providers': ^3.188.0
      '@mongodb-js/zstd': ^1.1.0 || ^2.0.0
      gcp-metadata: ^5.2.0
      kerberos: ^2.0.1
      mongodb-client-encryption: '>=6.0.0 <7'
      snappy: ^7.2.2
      socks: ^2.7.1
    peerDependenciesMeta:
      '@aws-sdk/credential-providers':
        optional: true
      '@mongodb-js/zstd':
        optional: true
      gcp-metadata:
        optional: true
      kerberos:
        optional: true
      mongodb-client-encryption:
        optional: true
      snappy:
        optional: true
      socks:
        optional: true

  mongoose@8.12.1:
    resolution: {integrity: sha512-UW22y8QFVYmrb36hm8cGncfn4ARc/XsYWQwRTaj0gxtQk1rDuhzDO1eBantS+hTTatfAIS96LlRCJrcNHvW5+Q==}
    engines: {node: '>=16.20.1'}

  mpath@0.9.0:
    resolution: {integrity: sha512-ikJRQTk8hw5DEoFVxHG1Gn9T/xcjtdnOKIU1JTmGjZZlg9LST2mBLmcX3/ICIbgJydT2GOc15RnNy5mHmzfSew==}
    engines: {node: '>=4.0.0'}

  mquery@5.0.0:
    resolution: {integrity: sha512-iQMncpmEK8R8ncT8HJGsGc9Dsp8xcgYMVSbs5jgnm1lFHTZqMJTUWTDx1LBO8+mK3tPNZWFLBghQEIOULSTHZg==}
    engines: {node: '>=14.0.0'}

  ms@2.0.0:
    resolution: {integrity: sha512-Tpp60P6IUJDTuOq/5Z8cdskzJujfwqfOTkrwIwj7IRISpnkJnT6SyJ4PCPnGMoFjC9ddhal5KVIYtAt97ix05A==}

  ms@2.1.2:
    resolution: {integrity: sha512-sGkPx+VjMtmA6MX27oA4FBFELFCZZ4S4XqeGOXCv68tT+jb3vk/RyaKWP0PTKyWtmLSM0b+adUTEvbs1PEaH2w==}

  ms@2.1.3:
    resolution: {integrity: sha512-6FlzubTLZG3J2a/NVCAleEhjzq5oxgHyaCU9yYXvcLsvoVaHJq/s5xXI6/XXP6tz7R9xAOtHnSO/tXtF3WRTlA==}

  mssql@11.0.1:
    resolution: {integrity: sha512-KlGNsugoT90enKlR8/G36H0kTxPthDhmtNUCwEHvgRza5Cjpjoj+P2X6eMpFUDN7pFrJZsKadL4x990G8RBE1w==}
    engines: {node: '>=18'}
    hasBin: true

  mustache@4.2.0:
    resolution: {integrity: sha512-71ippSywq5Yb7/tVYyGbkBggbU8H3u5Rz56fH60jGFgr8uHwxs+aSKeqmluIVzM0m0kB7xQjKS6qPfd0b2ZoqQ==}
    hasBin: true

  mute-stream@2.0.0:
    resolution: {integrity: sha512-WWdIxpyjEn+FhQJQQv9aQAYlHoNVdzIzUySNV1gHUPDSdZJ3yZn7pAAbQcV7B56Mvu881q9FZV+0Vx2xC44VWA==}
    engines: {node: ^18.17.0 || >=20.5.0}

  nanoid@3.3.10:
    resolution: {integrity: sha512-vSJJTG+t/dIKAUhUDw/dLdZ9s//5OxcHqLaDWWrW4Cdq7o6tdLIczUkMXt2MBNmk6sJRZBZRXVixs7URY1CmIg==}
    engines: {node: ^10 || ^12 || ^13.7 || ^14 || >=15.0.1}
    hasBin: true

  nanoid@5.1.5:
    resolution: {integrity: sha512-Ir/+ZpE9fDsNH0hQ3C68uyThDXzYcim2EqcZ8zn8Chtt1iylPT9xXJB0kPCnqzgcEGikO9RxSrh63MsmVCU7Fw==}
    engines: {node: ^18 || >=20}
    hasBin: true

  nanospinner@1.2.2:
    resolution: {integrity: sha512-Zt/AmG6qRU3e+WnzGGLuMCEAO/dAu45stNbHY223tUxldaDAeE+FxSPsd9Q+j+paejmm0ZbrNVs5Sraqy3dRxA==}

  native-duplexpair@1.0.0:
    resolution: {integrity: sha512-E7QQoM+3jvNtlmyfqRZ0/U75VFgCls+fSkbml2MpgWkWyz3ox8Y58gNhfuziuQYGNNQAbFZJQck55LHCnCK6CA==}

  natural-compare@1.4.0:
    resolution: {integrity: sha512-OWND8ei3VtNC9h7V60qff3SVobHr996CTwgxubgyQYEpg290h9J0buyECNNJexkFm5sOajh5G116RYA1c8ZMSw==}

  negotiator@0.6.3:
    resolution: {integrity: sha512-+EUsqGPLsM+j/zdChZjsnX51g4XrHFOIXwfnCVPGlQk/k5giakcKsuxCObBRu6DSm9opw/O6slWbJdghQM4bBg==}
    engines: {node: '>= 0.6'}

  neo-async@2.6.2:
    resolution: {integrity: sha512-Yd3UES5mWCSqR+qNT93S3UoYUkqAZ9lLg8a7g9rimsWmYGK8cVToA4/sF3RrshdyV3sAGMXVUmpMYOw+dLpOuw==}

  new-github-issue-url@0.2.1:
    resolution: {integrity: sha512-md4cGoxuT4T4d/HDOXbrUHkTKrp/vp+m3aOA7XXVYwNsUNMK49g3SQicTSeV5GIz/5QVGAeYRAOlyp9OvlgsYA==}
    engines: {node: '>=10'}

  node-addon-api@4.3.0:
    resolution: {integrity: sha512-73sE9+3UaLYYFmDsFZnqCInzPyh3MqIwZO9cw58yIqAZhONrrabrYyYe3TuIqtIiOuTXVhsGau8hcrhhwSsDIQ==}

  node-domexception@1.0.0:
    resolution: {integrity: sha512-/jKZoMpw0F8GRwl4/eLROPA3cfcXtLApP0QzLmUT/HuPCZWyB7IY9ZrMeKw2O/nFIqPQB3PVM9aYm0F312AXDQ==}
    engines: {node: '>=10.5.0'}

  node-fetch@2.7.0:
    resolution: {integrity: sha512-c4FRfUm/dbcWZ7U+1Wq0AwCyFL+3nt2bEw05wfxSz+DWpWsitgmSgYmy2dQdWyKC1694ELPqMs/YzUSNozLt8A==}
    engines: {node: 4.x || >=6.0.0}
    peerDependencies:
      encoding: ^0.1.0
    peerDependenciesMeta:
      encoding:
        optional: true

  node-fetch@3.3.2:
    resolution: {integrity: sha512-dRB78srN/l6gqWulah9SrxeYnxeddIG30+GOqK/9OlLVyLg3HPnr6SqOWTWOXKRwC2eGYCkZ59NNuSgvSrpgOA==}
    engines: {node: ^12.20.0 || ^14.13.1 || >=16.0.0}

  node-gyp-build@4.6.0:
    resolution: {integrity: sha512-NTZVKn9IylLwUzaKjkas1e4u2DLNcV4rdYagA4PWdPwW87Bi7z+BznyKSRwS/761tV/lzCGXplWsiaMjLqP2zQ==}
    hasBin: true

  node-gyp@8.4.1:
    resolution: {integrity: sha512-olTJRgUtAb/hOXG0E93wZDs5YiJlgbXxTwQAFHyNlRsXQnYzUaF2aGgujZbw+hR8aF4ZG/rST57bWMWD16jr9w==}
    engines: {node: '>= 10.12.0'}
    hasBin: true

  node-int64@0.4.0:
    resolution: {integrity: sha512-O5lz91xSOeoXP6DulyHfllpq+Eg00MWitZIbtPfoSEvqIHdl5gfcY6hYzDWnj0qD5tz52PI08u9qUvSVeUBeHw==}

  node-releases@2.0.14:
    resolution: {integrity: sha512-y10wOWt8yZpqXmOgRo77WaHEmhYQYGNA6y421PKsKYWEK8aW+cqAphborZDhqfyKrbZEN92CN1X2KbafY2s7Yw==}

  nopt@5.0.0:
    resolution: {integrity: sha512-Tbj67rffqceeLpcRXrT7vKAN8CwfPeIBgM7E6iBkmKLV7bEMwpGgYLGv0jACUsECaa/vuxP0IjEont6umdMgtQ==}
    engines: {node: '>=6'}
    hasBin: true

  normalize-package-data@2.5.0:
    resolution: {integrity: sha512-/5CMN3T0R4XTj4DcGaexo+roZSdSFW/0AOOTROrjxzCG1wrWXEsGbRKevjlIL+ZDE4sZlJr5ED4YW0yqmkK+eA==}

  normalize-package-data@3.0.3:
    resolution: {integrity: sha512-p2W1sgqij3zMMyRC067Dg16bfzVH+w7hyegmpIvZ4JNjqtGOVAIvLmjBx3yP7YTe9vKJgkoNOPjwQGogDoMXFA==}
    engines: {node: '>=10'}

  normalize-package-data@6.0.0:
    resolution: {integrity: sha512-UL7ELRVxYBHBgYEtZCXjxuD5vPxnmvMGq0jp/dGPKKrN7tfsBh2IY7TlJ15WWwdjRWD3RJbnsygUurTK3xkPkg==}
    engines: {node: ^16.14.0 || >=18.0.0}

  normalize-path@3.0.0:
    resolution: {integrity: sha512-6eZs5Ls3WtCisHWp9S2GUy8dqkpGi4BVSz3GaqiE6ezub0512ESztXUwUB6C6IKbQkY2Pnb/mD4WYojCRwcwLA==}
    engines: {node: '>=0.10.0'}

  npm-bundled@2.0.1:
    resolution: {integrity: sha512-gZLxXdjEzE/+mOstGDqR6b0EkhJ+kM6fxM6vUuckuctuVPh80Q6pw/rSZj9s4Gex9GxWtIicO1pc8DB9KZWudw==}
    engines: {node: ^12.13.0 || ^14.15.0 || >=16.0.0}

  npm-normalize-package-bin@2.0.0:
    resolution: {integrity: sha512-awzfKUO7v0FscrSpRoogyNm0sajikhBWpU0QMrW09AMi9n1PoKU6WaIqUzuJSQnpciZZmJ/jMZ2Egfmb/9LiWQ==}
    engines: {node: ^12.13.0 || ^14.15.0 || >=16.0.0}

  npm-packlist@5.1.3:
    resolution: {integrity: sha512-263/0NGrn32YFYi4J533qzrQ/krmmrWwhKkzwTuM4f/07ug51odoaNjUexxO4vxlzURHcmYMH1QjvHjsNDKLVg==}
    engines: {node: ^12.13.0 || ^14.15.0 || >=16.0.0}
    hasBin: true

  npm-run-path@4.0.1:
    resolution: {integrity: sha512-S48WzZW777zhNIrn7gxOlISNAqi9ZC/uQFnRdbeIHhZhCA6UqpkOT8T1G7BvfdgP4Er8gF4sUbaS0i7QvIfCWw==}
    engines: {node: '>=8'}

  npm-run-path@5.3.0:
    resolution: {integrity: sha512-ppwTtiJZq0O/ai0z7yfudtBpWIoxM8yE6nHi1X47eFR2EWORqfbu6CnPlNsjeN683eT0qG6H/Pyf9fCcvjnnnQ==}
    engines: {node: ^12.20.0 || ^14.13.1 || >=16.0.0}

  npmlog@5.0.1:
    resolution: {integrity: sha512-AqZtDUWOMKs1G/8lwylVjrdYgqA4d9nu8hc+0gzRxlDb1I10+FHBGMXs6aiQHFdCUUlqH99MUMuLfzWDNDtfxw==}
    deprecated: This package is no longer supported.

  npmlog@6.0.2:
    resolution: {integrity: sha512-/vBvz5Jfr9dT/aFWd0FIRf+T/Q2WBsLENygUaFUqstqsycmZAP/t5BvFJTK0viFmSUxiUKTUplWy5vt+rvKIxg==}
    engines: {node: ^12.13.0 || ^14.15.0 || >=16.0.0}
    deprecated: This package is no longer supported.

  object-assign@4.1.1:
    resolution: {integrity: sha512-rJgTQnkUnH1sFw8yT6VSU3zD3sWmu6sZhIseY8VX+GRu3P6F7Fu+JNDoXfklElbLJSnc3FUQHVe4cU5hj+BcUg==}
    engines: {node: '>=0.10.0'}

  obuf@1.1.2:
    resolution: {integrity: sha512-PX1wu0AmAdPqOL1mWhqmlOd8kOIZQwGZw6rh7uby9fTc5lhaOWFLX3I6R1hrF9k3zUY40e6igsLGkDXK92LJNg==}

  ohash@1.1.5:
    resolution: {integrity: sha512-AtXrG/lMFjPBWj3uhWYFwYVZQqutPYRsv6nnPLTipnC+gJuMFc+WFzf/jx+94Ebray1vxfQfEFDtpIpppOe4xQ==}

  on-finished@2.3.0:
    resolution: {integrity: sha512-ikqdkGAAyf/X/gPhXGvfgAytDZtDbr+bkNUJ0N9h5MI/dmdgCs3l6hoHrcUv41sRKew3jIwrp4qQDXiK99Utww==}
    engines: {node: '>= 0.8'}

  once@1.4.0:
    resolution: {integrity: sha512-lNaJgI+2Q5URQBkccEKHTQOPaXdUxnZZElQTZY0MFUAuaEqe1E+Nyvgdz/aIyNi6Z9MzO5dv1H8n58/GELp3+w==}

  onetime@5.1.2:
    resolution: {integrity: sha512-kbpaSSGJTWdAY5KPVeMOKXSrPtr8C8C7wodJbcsd51jRnmD+GZu8Y0VoU6Dm5Z4vWr0Ig/1NKuWRKf7j5aaYSg==}
    engines: {node: '>=6'}

  onetime@6.0.0:
    resolution: {integrity: sha512-1FlR+gjXK7X+AsAHso35MnyN5KqGwJRi/31ft6x0M194ht7S+rWAvd7PHss9xSKMzE0asv1pyIHaJYq+BbacAQ==}
    engines: {node: '>=12'}

  onetime@7.0.0:
    resolution: {integrity: sha512-VXJjc87FScF88uafS3JllDgvAm+c/Slfz06lorj2uAY34rlUu0Nt+v8wreiImcrgAjjIHp1rXpTDlLOGw29WwQ==}
    engines: {node: '>=18'}

  open@7.4.2:
    resolution: {integrity: sha512-MVHddDVweXZF3awtlAS+6pgKLlm/JgxZ90+/NBurBoQctVOOB/zDdVjcyPzQ+0laDGbsWgrRkflI65sQeOgT9Q==}
    engines: {node: '>=8'}

  open@8.4.0:
    resolution: {integrity: sha512-XgFPPM+B28FtCCgSb9I+s9szOC1vZRSwgWsRUA5ylIxRTgKozqjOCrVOqGsYABPYK5qnfqClxZTFBa8PKt2v6Q==}
    engines: {node: '>=12'}

  optionator@0.9.4:
    resolution: {integrity: sha512-6IpQ7mKUxRcZNLIObR0hz7lxsapSSIYNZJwXPGeF0mTVqGKFIXj1DQcMoT22S3ROcLyY/rz0PWaWZ9ayWmad9g==}
    engines: {node: '>= 0.8.0'}

  ora@8.2.0:
    resolution: {integrity: sha512-weP+BZ8MVNnlCm8c0Qdc1WSWq4Qn7I+9CJGm7Qali6g44e/PUzbjNqJX5NJ9ljlNMosfJvg1fKEGILklK9cwnw==}
    engines: {node: '>=18'}

  os-paths@7.4.0:
    resolution: {integrity: sha512-Ux1J4NUqC6tZayBqLN1kUlDAEvLiQlli/53sSddU4IN+h+3xxnv2HmRSMpVSvr1hvJzotfMs3ERvETGK+f4OwA==}
    engines: {node: '>= 4.0'}

  os-tmpdir@1.0.2:
    resolution: {integrity: sha512-D2FR03Vir7FIu45XBY20mTb+/ZSWB00sjU9jdQXt83gDrI4Ztz5Fs7/yy74g2N5SVQY4xY1qDr4rNddwYRVX0g==}
    engines: {node: '>=0.10.0'}

  oxc-resolver@1.10.2:
    resolution: {integrity: sha512-NIbwVqoU8Bhl7PVtItHCg+VFFokIDwBgIgFUwFG2Y8ePhxftFh5xG+KLar5PLWXlCP4WunPIuXD3jr3v6/MfRw==}

  p-filter@4.1.0:
    resolution: {integrity: sha512-37/tPdZ3oJwHaS3gNJdenCDB3Tz26i9sjhnguBtvN0vYlRIiDNnvTWkuh+0hETV9rLPdJ3rlL3yVOYPIAnM8rw==}
    engines: {node: '>=18'}

  p-limit@2.3.0:
    resolution: {integrity: sha512-//88mFWSJx8lxCzwdAABTJL2MyWB12+eIY7MDL2SqLmAkeKU9qxRvWuSyTjm3FUmpBEMuFfckAIqEaVGUDxb6w==}
    engines: {node: '>=6'}

  p-limit@3.1.0:
    resolution: {integrity: sha512-TYOanM3wGwNGsZN2cVTYPArw454xnXj5qmWF1bEoAc4+cU/ol7GVh7odevjp1FNHduHc3KZMcFduxU5Xc6uJRQ==}
    engines: {node: '>=10'}

  p-limit@4.0.0:
    resolution: {integrity: sha512-5b0R4txpzjPWVw/cXXUResoD4hb6U/x9BH08L7nw+GN1sezDzPdxeRvpc9c433fZhBan/wusjbCsqwqm4EIBIQ==}
    engines: {node: ^12.20.0 || ^14.13.1 || >=16.0.0}

  p-locate@3.0.0:
    resolution: {integrity: sha512-x+12w/To+4GFfgJhBEpiDcLozRJGegY+Ei7/z0tSLkMmxGZNybVMSfWj9aJn8Z5Fc7dBUNJOOVgPv2H7IwulSQ==}
    engines: {node: '>=6'}

  p-locate@4.1.0:
    resolution: {integrity: sha512-R79ZZ/0wAxKGu3oYMlz8jy/kbhsNrS7SKZ7PxEHBgJ5+F2mtFW2fK2cOtBh1cHYkQsbzFV7I+EoRKe6Yt0oK7A==}
    engines: {node: '>=8'}

  p-locate@5.0.0:
    resolution: {integrity: sha512-LaNjtRWUBY++zB5nE/NwcaoMylSPk+S+ZHNB1TzdbMJMny6dynpAGt7X/tl/QYq3TIeE6nxHppbo2LGymrG5Pw==}
    engines: {node: '>=10'}

  p-locate@6.0.0:
    resolution: {integrity: sha512-wPrq66Llhl7/4AGC6I+cqxT07LhXvWL08LNXz1fENOw0Ap4sRZZ/gZpTTJ5jpurzzzfS2W/Ge9BY3LgLjCShcw==}
    engines: {node: ^12.20.0 || ^14.13.1 || >=16.0.0}

  p-map@4.0.0:
    resolution: {integrity: sha512-/bjOqmgETBYB5BoEeGVea8dmvHb2m9GLy1E9W43yeyfP6QQCZGFNa+XRceJEuDB6zqr+gKpIAmlLebMpykw/MQ==}
    engines: {node: '>=10'}

  p-map@7.0.3:
    resolution: {integrity: sha512-VkndIv2fIB99swvQoA65bm+fsmt6UNdGeIB0oxBs+WhAhdh08QA04JXpI7rbB9r08/nkbysKoya9rtDERYOYMA==}
    engines: {node: '>=18'}

  p-reduce@3.0.0:
    resolution: {integrity: sha512-xsrIUgI0Kn6iyDYm9StOpOeK29XM1aboGji26+QEortiFST1hGZaUQOLhtEbqHErPpGW/aSz6allwK2qcptp0Q==}
    engines: {node: '>=12'}

  p-retry@4.6.2:
    resolution: {integrity: sha512-312Id396EbJdvRONlngUx0NydfrIQ5lsYu0znKVUzVvArzEIt08V1qhtyESbGVd1FGX7UKtiFp5uwKZdM8wIuQ==}
    engines: {node: '>=8'}

  p-try@2.2.0:
    resolution: {integrity: sha512-R4nPAVTAU0B9D35/Gk3uJf/7XYbQcyohSKdvAxIRSNghFl4e71hVoGnBNQz9cWaXxO2I10KTC+3jMdvvoKw6dQ==}
    engines: {node: '>=6'}

  package-json-from-dist@1.0.1:
    resolution: {integrity: sha512-UEZIS3/by4OC8vL3P2dTXRETpebLI2NiI5vIrjaD/5UtrkFX/tNbwjTSRAGC/+7CAo2pIcBaRgWmcBBHcsaCIw==}

  parent-module@1.0.1:
    resolution: {integrity: sha512-GQ2EWRpQV8/o+Aw8YqtfZZPfNRWZYkbidE9k5rpl/hC3vtHHBfGm2Ifi6qWV+coDGkrUKZAxE3Lot5kcsRlh+g==}
    engines: {node: '>=6'}

  parse-json@5.2.0:
    resolution: {integrity: sha512-ayCKvm/phCGxOkYRSCM82iDwct8/EonSEgCSxWxD7ve6jHggsFl4fZVQBPRNgQoKiuV/odhFrGzQXZwbifC8Rg==}
    engines: {node: '>=8'}

  parse-json@8.1.0:
    resolution: {integrity: sha512-rum1bPifK5SSar35Z6EKZuYPJx85pkNaFrxBK3mwdfSJ1/WKbYrjoW/zTPSjRRamfmVX1ACBIdFAO0VRErW/EA==}
    engines: {node: '>=18'}

  parseurl@1.3.3:
    resolution: {integrity: sha512-CiyeOxFT/JZyN5m0z9PfXw4SCBJ6Sygz1Dpl0wqjlhDEGGBP1GnsUVEL0p63hoG1fcj3fHynXi9NYO4nWOL+qQ==}
    engines: {node: '>= 0.8'}

  path-exists@3.0.0:
    resolution: {integrity: sha512-bpC7GYwiDYQ4wYLe+FA8lhRjhQCMcQGuSgGGqDkg/QerRWw9CmGRT0iSOVRSZJ29NMLZgIzqaljJ63oaL4NIJQ==}
    engines: {node: '>=4'}

  path-exists@4.0.0:
    resolution: {integrity: sha512-ak9Qy5Q7jYb2Wwcey5Fpvg2KoAc/ZIhLSLOSBmRmygPsGwkVVt0fZa0qrtMz+m6tJTAHfZQ8FnmB4MG4LWy7/w==}
    engines: {node: '>=8'}

  path-exists@5.0.0:
    resolution: {integrity: sha512-RjhtfwJOxzcFmNOi6ltcbcu4Iu+FL3zEj83dk4kAS+fVpTxXLO1b38RvJgT/0QwvV/L3aY9TAnyv0EOqW4GoMQ==}
    engines: {node: ^12.20.0 || ^14.13.1 || >=16.0.0}

  path-is-absolute@1.0.1:
    resolution: {integrity: sha512-AVbw3UJ2e9bq64vSaS9Am0fje1Pa8pbGqTTsmXfaIiMpnr5DlDhfJOuLj9Sf95ZPVDAUerDfEk88MPmPe7UCQg==}
    engines: {node: '>=0.10.0'}

  path-key@3.1.1:
    resolution: {integrity: sha512-ojmeN0qd+y0jszEtoY48r0Peq5dwMEkIlCOu6Q5f41lfkswXuKtYrhgoTpLnyIcHm24Uhqx+5Tqm2InSwLhE6Q==}
    engines: {node: '>=8'}

  path-key@4.0.0:
    resolution: {integrity: sha512-haREypq7xkM7ErfgIyA0z+Bj4AGKlMSdlQE2jvJo6huWD1EdkKYV+G/T4nq0YEF2vgTT8kqMFKo1uHn950r4SQ==}
    engines: {node: '>=12'}

  path-parse@1.0.7:
    resolution: {integrity: sha512-LDJzPVEEEPR+y48z93A0Ed0yXb8pAByGWo/k5YYdYgpY2/2EsOsksJrq7lOHxryrVOn1ejG6oAp8ahvOIQD8sw==}

  path-scurry@2.0.0:
    resolution: {integrity: sha512-ypGJsmGtdXUOeM5u93TyeIEfEhM6s+ljAhrk5vAvSx8uyY/02OvrZnA0YNGUrPXfpJMgI1ODd3nwz8Npx4O4cg==}
    engines: {node: 20 || >=22}

  path-to-regexp@0.1.7:
    resolution: {integrity: sha512-5DFkuoqlv1uYQKxy8omFBeJPQcdoE07Kv2sferDCrAq1ohOU+MSDswDIbnx3YAM60qIOnYa53wBhXW0EbMonrQ==}

  path-to-regexp@6.3.0:
    resolution: {integrity: sha512-Yhpw4T9C6hPpgPeA28us07OJeqZ5EzQTkbfwuhsUg0c237RomFoETJgmp2sa3F/41gfLE6G5cqcYwznmeEeOlQ==}

  path-type@4.0.0:
    resolution: {integrity: sha512-gDKb8aZMDeD/tZWs9P6+q0J9Mwkdl6xMV8TjnGP3qJVJ06bdMgkbBlLU8IdfOsIsFz2BW1rNVT3XuNEl8zPAvw==}
    engines: {node: '>=8'}

  pathe@1.1.2:
    resolution: {integrity: sha512-whLdWMYL2TwI08hn8/ZqAbrVemu0LNaNNJZX73O6qaIdCTfXutsLhMkjdENX0qhsQ9uIimo4/aQOmXkoon2nDQ==}

  pathe@2.0.3:
    resolution: {integrity: sha512-WUjGcAqP1gQacoQe+OBJsFA7Ld4DyXuUIjZ5cc75cLHvJ7dtNsTugphxIADwspS+AraAUePCKrSVtPLFj/F88w==}

  pathval@2.0.0:
    resolution: {integrity: sha512-vE7JKRyES09KiunauX7nd2Q9/L7lhok4smP9RZTDeD4MVs72Dp2qNFVz39Nz5a0FVEW0BJR6C0DYrq6unoziZA==}
    engines: {node: '>= 14.16'}

  pg-cloudflare@1.1.1:
    resolution: {integrity: sha512-xWPagP/4B6BgFO+EKz3JONXv3YDgvkbVrGw2mTo3D6tVDQRh1e7cqVGvyR3BE+eQgAvx1XhW/iEASj4/jCWl3Q==}

  pg-connection-string@2.7.0:
    resolution: {integrity: sha512-PI2W9mv53rXJQEOb8xNR8lH7Hr+EKa6oJa38zsK0S/ky2er16ios1wLKhZyxzD7jUReiWokc9WK5nxSnC7W1TA==}

  pg-int8@1.0.1:
    resolution: {integrity: sha512-WCtabS6t3c8SkpDBUlb1kjOs7l66xsGdKpIPZsg4wR+B3+u9UAum2odSsF9tnvxg80h4ZxLWMy4pRjOsFIqQpw==}
    engines: {node: '>=4.0.0'}

  pg-numeric@1.0.2:
    resolution: {integrity: sha512-BM/Thnrw5jm2kKLE5uJkXqqExRUY/toLHda65XgFTBTFYZyopbKjBe29Ii3RbkvlsMoFwD+tHeGaCjjv0gHlyw==}
    engines: {node: '>=4'}

  pg-pool@3.8.0:
    resolution: {integrity: sha512-VBw3jiVm6ZOdLBTIcXLNdSotb6Iy3uOCwDGFAksZCXmi10nyRvnP2v3jl4d+IsLYRyXf6o9hIm/ZtUzlByNUdw==}
    peerDependencies:
      pg: '>=8.0'

  pg-protocol@1.6.1:
    resolution: {integrity: sha512-jPIlvgoD63hrEuihvIg+tJhoGjUsLPn6poJY9N5CnlPd91c2T18T/9zBtLxZSb1EhYxBRoZJtzScCaWlYLtktg==}

  pg-protocol@1.7.1:
    resolution: {integrity: sha512-gjTHWGYWsEgy9MsY0Gp6ZJxV24IjDqdpTW7Eh0x+WfJLFsm/TJx1MzL6T0D88mBvkpxotCQ6TwW6N+Kko7lhgQ==}

  pg-protocol@1.8.0:
    resolution: {integrity: sha512-jvuYlEkL03NRvOoyoRktBK7+qU5kOvlAwvmrH8sr3wbLrOdVWsRxQfz8mMy9sZFsqJ1hEWNfdWKI4SAmoL+j7g==}

  pg-types@2.2.0:
    resolution: {integrity: sha512-qTAAlrEsl8s4OiEQY69wDvcMIdQN6wdz5ojQiOy6YRMuynxenON0O5oCpJI6lshc6scgAY8qvJ2On/p+CXY0GA==}
    engines: {node: '>=4'}

  pg-types@4.0.2:
    resolution: {integrity: sha512-cRL3JpS3lKMGsKaWndugWQoLOCoP+Cic8oseVcbr0qhPzYD5DWXK+RZ9LY9wxRf7RQia4SCwQlXk0q6FCPrVng==}
    engines: {node: '>=10'}

  pg@8.14.1:
    resolution: {integrity: sha512-0TdbqfjwIun9Fm/r89oB7RFQ0bLgduAhiIqIXOsyKoiC/L54DbuAAzIEN/9Op0f1Po9X7iCPXGoa/Ah+2aI8Xw==}
    engines: {node: '>= 8.0.0'}
    peerDependencies:
      pg-native: '>=3.0.1'
    peerDependenciesMeta:
      pg-native:
        optional: true

  pgpass@1.0.5:
    resolution: {integrity: sha512-FdW9r/jQZhSeohs1Z3sI1yxFQNFvMcnmfuj4WBMUTxOrAyLMaTcE1aAMBiTlbMNaXvBCQuVi0R7hd8udDSP7ug==}

  picocolors@1.1.1:
    resolution: {integrity: sha512-xceH2snhtb5M9liqDsmEw56le376mTZkEX/jEb/RxNFyegNul7eNslCXP9FDj/Lcu0X8KEyMceP2ntpaHrDEVA==}

  picomatch@2.3.1:
    resolution: {integrity: sha512-JU3teHTNjmE2VCGFzuY8EXzCDVwEqB2a8fsIvwaStHhAWJEeVd1o1QD80CU6+ZdEXXSLbSsuLwJjkCBWqRQUVA==}
    engines: {node: '>=8.6'}

  picomatch@4.0.2:
    resolution: {integrity: sha512-M7BAV6Rlcy5u+m6oPhAPFgJTzAioX/6B0DxyvDlo9l8+T3nLKbrczg2WLUyzd45L8RqfUMyGPzekbMvX2Ldkwg==}
    engines: {node: '>=12'}

  pidtree@0.6.0:
    resolution: {integrity: sha512-eG2dWTVw5bzqGRztnHExczNxt5VGsE6OwTeCG3fdUf9KBsZzO3R5OIIIzWR+iZA0NtZ+RDVdaoE2dK1cn6jH4g==}
    engines: {node: '>=0.10'}
    hasBin: true

  pirates@4.0.6:
    resolution: {integrity: sha512-saLsH7WeYYPiD25LDuLRRY/i+6HaPYr6G1OUlN39otzkSTxKnubR9RTxS3/Kk50s1g2JTgFwWQDQyplC5/SHZg==}
    engines: {node: '>= 6'}

  pkg-dir@4.2.0:
    resolution: {integrity: sha512-HRDzbaKjC+AOWVXxAU/x54COGeIv9eb+6CkDSQoNTt4XyWoIJvuPsXizxu/Fr23EiekbtZwmh1IcIG/l/a10GQ==}
    engines: {node: '>=8'}

  pkg-dir@7.0.0:
    resolution: {integrity: sha512-Ie9z/WINcxxLp27BKOCHGde4ITq9UklYKDzVo1nhk5sqGEXU3FpkwP5GM2voTGJkGd9B3Otl+Q4uwSOeSUtOBA==}
    engines: {node: '>=14.16'}

  pkg-types@1.3.1:
    resolution: {integrity: sha512-/Jm5M4RvtBFVkKWRu2BLUTNP8/M2a+UwuAX+ae4770q1qVGtfjG+WTCupoZixokjmHiry8uI+dlY8KXYV5HVVQ==}

  pkg-up@3.1.0:
    resolution: {integrity: sha512-nDywThFk1i4BQK4twPQ6TA4RT8bDY96yeuCVBWL3ePARCiEKDRSrNGbFIgUJpLp+XeIR65v8ra7WuJOFUBtkMA==}
    engines: {node: '>=8'}

  platform@1.3.6:
    resolution: {integrity: sha512-fnWVljUchTro6RiCFvCXBbNhJc2NijN7oIQxbwsyL0buWJPG85v81ehlHI9fXrJsMNgTofEoWIQeClKpgxFLrg==}

  plur@4.0.0:
    resolution: {integrity: sha512-4UGewrYgqDFw9vV6zNV+ADmPAUAfJPKtGvb/VdpQAx25X5f3xXdGdyOEVFwkl8Hl/tl7+xbeHqSEM+D5/TirUg==}
    engines: {node: '>=10'}

  pluralize@8.0.0:
    resolution: {integrity: sha512-Nc3IT5yHzflTfbjgqWcCPpo7DaKy4FnpB0l/zCAW0Tc7jxAiuqSxHasntB3D7887LSrA93kDJ9IXovxJYxyLCA==}
    engines: {node: '>=4'}

  postcss@8.5.3:
    resolution: {integrity: sha512-dle9A3yYxlBSrt8Fu+IpjGT8SY8hN0mlaA6GY8t0P5PjIOZemULz/E2Bnm/2dcUOena75OTNkHI76uZBNUUq3A==}
    engines: {node: ^10 || ^12 || >=14}

  postgres-array@2.0.0:
    resolution: {integrity: sha512-VpZrUqU5A69eQyW2c5CA1jtLecCsN2U/bD6VilrFDWq5+5UIEVO7nazS3TEcHf1zuPYO/sqGvUvW62g86RXZuA==}
    engines: {node: '>=4'}

  postgres-array@3.0.4:
    resolution: {integrity: sha512-nAUSGfSDGOaOAEGwqsRY27GPOea7CNipJPOA7lPbdEpx5Kg3qzdP0AaWC5MlhTWV9s4hFX39nomVZ+C4tnGOJQ==}
    engines: {node: '>=12'}

  postgres-bytea@1.0.0:
    resolution: {integrity: sha512-xy3pmLuQqRBZBXDULy7KbaitYqLcmxigw14Q5sj8QBVLqEwXfeybIKVWiqAXTlcvdvb0+xkOtDbfQMOf4lST1w==}
    engines: {node: '>=0.10.0'}

  postgres-bytea@3.0.0:
    resolution: {integrity: sha512-CNd4jim9RFPkObHSjVHlVrxoVQXz7quwNFpz7RY1okNNme49+sVyiTvTRobiLV548Hx/hb1BG+iE7h9493WzFw==}
    engines: {node: '>= 6'}

  postgres-date@1.0.7:
    resolution: {integrity: sha512-suDmjLVQg78nMK2UZ454hAG+OAW+HQPZ6n++TNDUX+L0+uUlLywnoxJKDou51Zm+zTCjrCl0Nq6J9C5hP9vK/Q==}
    engines: {node: '>=0.10.0'}

  postgres-date@2.1.0:
    resolution: {integrity: sha512-K7Juri8gtgXVcDfZttFKVmhglp7epKb1K4pgrkLxehjqkrgPhfG6OO8LHLkfaqkbpjNRnra018XwAr1yQFWGcA==}
    engines: {node: '>=12'}

  postgres-interval@1.2.0:
    resolution: {integrity: sha512-9ZhXKM/rw350N1ovuWHbGxnGh/SNJ4cnxHiM0rxE4VN41wsg8P8zWn9hv/buK00RP4WvlOyr/RBDiptyxVbkZQ==}
    engines: {node: '>=0.10.0'}

  postgres-interval@3.0.0:
    resolution: {integrity: sha512-BSNDnbyZCXSxgA+1f5UU2GmwhoI0aU5yMxRGO8CdFEcY2BQF9xm/7MqKnYoM1nJDk8nONNWDk9WeSmePFhQdlw==}
    engines: {node: '>=12'}

  postgres-range@1.1.4:
    resolution: {integrity: sha512-i/hbxIE9803Alj/6ytL7UHQxRvZkI9O4Sy+J3HGc4F4oo/2eQAjTSNJ0bfxyse3bH0nuVesCk+3IRLaMtG3H6w==}

  prelude-ls@1.2.1:
    resolution: {integrity: sha512-vkcDPrRZo1QZLbn5RLGPpg/WmIQ65qoWWhcGKf/b5eplkkarX0m9z8ppCat4mlOqUsWpyNuYgO3VRyrYHSzX5g==}
    engines: {node: '>= 0.8.0'}

  prettier-linter-helpers@1.0.0:
    resolution: {integrity: sha512-GbK2cP9nraSSUF9N2XwUwqfzlAFlMNYYl+ShE/V+H8a9uNl/oUqB1w2EL54Jh0OlyRSd8RfWYJ3coVS4TROP2w==}
    engines: {node: '>=6.0.0'}

  prettier@2.8.8:
    resolution: {integrity: sha512-tdN8qQGvNjw4CHbY+XXk0JgCXn9QiF21a55rBe5LJAU+kDyC4WQn4+awm2Xfk2lQMk5fKup9XgzTZtGkjBdP9Q==}
    engines: {node: '>=10.13.0'}
    hasBin: true

  pretty-ansi@3.0.0:
    resolution: {integrity: sha512-8FdI7yD+nCdMCbjkapyOwKTBVBtX1S6eLFjZA+gNcnRJQFCqZJgAVKjvwdBsyClOa9DWlr5sin9isAWDvVMpew==}
    engines: {node: '>=18'}

  pretty-format@29.7.0:
    resolution: {integrity: sha512-Pdlw/oPxN+aXdmM9R00JVC9WVFoCLTKJvDVLgmJ+qAffBMxsV85l/Lu7sNx4zSzPyoL2euImuEwHhOXdEgNFZQ==}
    engines: {node: ^14.15.0 || ^16.10.0 || >=18.0.0}

  prettysize@2.0.0:
    resolution: {integrity: sha512-VVtxR7sOh0VsG8o06Ttq5TrI1aiZKmC+ClSn4eBPaNf4SHr5lzbYW+kYGX3HocBL/MfpVrRfFZ9V3vCbLaiplg==}

  printable-characters@1.0.42:
    resolution: {integrity: sha512-dKp+C4iXWK4vVYZmYSd0KBH5F/h1HoZRsbJ82AVKRO3PEo8L4lBS/vLwhVtpwwuYcoIsVY+1JYKR268yn480uQ==}

  process-nextick-args@2.0.1:
    resolution: {integrity: sha512-3ouUOpQhtgrbOa17J7+uxOTpITYWaGP7/AhoR3+A+/1e9skrzelGi/dXzEYyvbxubEF6Wn2ypscTKiKJFFn1ag==}

  process@0.11.10:
    resolution: {integrity: sha512-cdGef/drWFoydD1JsMzuFf8100nZl+GT+yacc2bEced5f9Rjk4z+WtFUTBu9PhOi9j/jfmBPu0mMEY4wIdAF8A==}
    engines: {node: '>= 0.6.0'}

  progress@2.0.3:
    resolution: {integrity: sha512-7PiHtLll5LdnKIMw100I+8xJXR5gW2QwWYkT6iJva0bXitZKa/XMrSbdmg3r2Xnaidz9Qumd0VPaMrZlF9V9sA==}
    engines: {node: '>=0.4.0'}

  promise-inflight@1.0.1:
    resolution: {integrity: sha512-6zWPyEOFaQBJYcGMHBKTKJ3u6TBsnMFOIZSa6ce1e/ZrrsOlnHRHbabMjLiBYKp+n44X9eUI6VUPaukCXHuG4g==}
    peerDependencies:
      bluebird: '*'
    peerDependenciesMeta:
      bluebird:
        optional: true

  promise-limit@2.7.0:
    resolution: {integrity: sha512-7nJ6v5lnJsXwGprnGXga4wx6d1POjvi5Qmf1ivTRxTjH4Z/9Czja/UCMLVmB9N93GeWOU93XaFaEt6jbuoagNw==}

  promise-retry@2.0.1:
    resolution: {integrity: sha512-y+WKFlBR8BGXnsNlIHFGPZmyDf3DFMoLhaflAnyZgV6rG6xu+JwesTo2Q9R6XwYmtmwAFCkAk3e35jEdoeh/3g==}
    engines: {node: '>=10'}

  prompts@2.4.2:
    resolution: {integrity: sha512-NxNv/kLguCA7p3jE8oL2aEBsrJWgAakBpgmgK6lpPWV+WuOmY6r2/zbAVnP+T8bQlA0nzHXSJSJW0Hq7ylaD2Q==}
    engines: {node: '>= 6'}

  proxy-addr@2.0.7:
    resolution: {integrity: sha512-llQsMLSUDUPT44jdrU/O37qlnifitDP+ZwrmmZcoSKyLKvtZxpyV0n2/bD/N4tBAAZ/gJEdZU7KMraoK1+XYAg==}
    engines: {node: '>= 0.10'}

  proxy-from-env@1.1.0:
    resolution: {integrity: sha512-D+zkORCbA9f1tdWRK0RaCR3GPv50cMxcrz4X8k5LTSUD1Dkw47mKJEZQNunItRTkWwgtaUSo1RVFRIG9ZXiFYg==}

  punycode@2.3.1:
    resolution: {integrity: sha512-vYt7UD1U9Wg6138shLtLOvdAu+8DsC/ilFtEVHcH+wydcSpNE20AfSOduf6MkRFahL5FY7X1oU7nKVZFtfq8Fg==}
    engines: {node: '>=6'}

  pure-rand@5.0.3:
    resolution: {integrity: sha512-9N8x1h8dptBQpHyC7aZMS+iNOAm97WMGY0AFrguU1cpfW3I5jINkWe5BIY5md0ofy+1TCIELsVcm/GJXZSaPbw==}

  pure-rand@6.1.0:
    resolution: {integrity: sha512-bVWawvoZoBYpp6yIoQtQXHZjmz35RSVHnUOTefl8Vcjr8snTPY1wnpSPMWekcFwbxI6gtmT7rSYPFvz71ldiOA==}

  qs@6.9.6:
    resolution: {integrity: sha512-TIRk4aqYLNoJUbd+g2lEdz5kLWIuTMRagAXxl78Q0RiVjAOugHmeKNGdd3cwo/ktpf9aL9epCfFqWDEKysUlLQ==}
    engines: {node: '>=0.6'}

  queue-microtask@1.2.3:
    resolution: {integrity: sha512-NuaNSa6flKT5JaSYQzJok04JzTL1CA6aGhv5rfLW3PgqA+M2ChpZQnAC8h8i4ZFkBS8X5RqkDBHA7r4hej3K9A==}

  queue-tick@1.0.1:
    resolution: {integrity: sha512-kJt5qhMxoszgU/62PLP1CJytzd2NKetjSRnyuj31fDd3Rlcz3fzlFdFLD1SItunPwyqEOkca6GbV612BWfaBag==}

  quick-lru@4.0.1:
    resolution: {integrity: sha512-ARhCpm70fzdcvNQfPoy49IaanKkTlRWF2JMzqhcJbhSFRZv7nPTvZJdcY7301IPmvW+/p0RgIWnQDLJxifsQ7g==}
    engines: {node: '>=8'}

  randombytes@2.1.0:
    resolution: {integrity: sha512-vYl3iOX+4CKUWuxGi9Ukhie6fsqXqS9FE2Zaic4tNFD2N2QQaXOMFbuKK4QmDHC0JO6B1Zp41J0LpT0oR68amQ==}

  range-parser@1.2.1:
    resolution: {integrity: sha512-Hrgsx+orqoygnmhFbKaHE6c296J+HTAQXoxEF6gNupROmmGJRoyzfG3ccAveqCBrwr/2yxQ5BVd/GTl5agOwSg==}
    engines: {node: '>= 0.6'}

  raw-body@2.4.2:
    resolution: {integrity: sha512-RPMAFUJP19WIet/99ngh6Iv8fzAbqum4Li7AD6DtGaW2RpMB/11xDoalPiJMTbu6I3hkbMVkATvZrqb9EEqeeQ==}
    engines: {node: '>= 0.8'}

  react-is@18.2.0:
    resolution: {integrity: sha512-xWGDIW6x921xtzPkhiULtthJHoJvBbF3q26fzloPCK0hsvxtPVelvftw3zjbHWSkR2km9Z+4uxbDDK/6Zw9B8w==}

  read-package-up@11.0.0:
    resolution: {integrity: sha512-MbgfoNPANMdb4oRBNg5eqLbB2t2r+o5Ua1pNt8BqGp4I0FJZhuVSOj3PaBPni4azWuSzEdNn2evevzVmEk1ohQ==}
    engines: {node: '>=18'}

  read-pkg-up@7.0.1:
    resolution: {integrity: sha512-zK0TB7Xd6JpCLmlLmufqykGE+/TlOePD6qKClNW7hHDKFh/J7/7gCWGR7joEQEW1bKq3a3yUZSObOoWLFQ4ohg==}
    engines: {node: '>=8'}

  read-pkg@5.2.0:
    resolution: {integrity: sha512-Ug69mNOpfvKDAc2Q8DRpMjjzdtrnv9HcSMX+4VsZxD1aZ6ZzrIE7rlzXBtWTyhULSMKg076AW6WR5iZpD0JiOg==}
    engines: {node: '>=8'}

  read-pkg@9.0.1:
    resolution: {integrity: sha512-9viLL4/n1BJUCT1NXVTdS1jtm80yDEgR5T4yCelII49Mbj0v1rZdKqj7zCiYdbB0CuCgdrvHcNogAKTFPBocFA==}
    engines: {node: '>=18'}

  readable-stream@2.3.7:
    resolution: {integrity: sha512-Ebho8K4jIbHAxnuxi7o42OrZgF/ZTNcsZj6nRKyUmkhLFq8CHItp/fy6hQZuZmP/n3yZ9VBUbp4zz/mX8hmYPw==}

  readable-stream@3.6.0:
    resolution: {integrity: sha512-BViHy7LKeTz4oNnkcLJ+lVSL6vpiFeX6/d3oSH8zCW7UxP2onchk+vTGB143xuFjHS3deTgkKoXXymXqymiIdA==}
    engines: {node: '>= 6'}

  readable-stream@4.4.2:
    resolution: {integrity: sha512-Lk/fICSyIhodxy1IDK2HazkeGjSmezAWX2egdtJnYhtzKEsBPJowlI6F6LPb5tqIQILrMbx22S5o3GuJavPusA==}
    engines: {node: ^12.22.0 || ^14.17.0 || >=16.0.0}

  readdir-glob@1.1.2:
    resolution: {integrity: sha512-6RLVvwJtVwEDfPdn6X6Ille4/lxGl0ATOY4FN/B9nxQcgOazvvI0nodiD19ScKq0PvA/29VpaOQML36o5IzZWA==}

  readdirp@3.6.0:
    resolution: {integrity: sha512-hOS089on8RduqdbhvQ5Z37A0ESjsqz6qnRcffsMU3495FuTdqSm+7bhJ29JvIOsBDEEnan5DPu9t3To9VRlMzA==}
    engines: {node: '>=8.10.0'}

  readdirp@4.1.2:
    resolution: {integrity: sha512-GDhwkLfywWL2s6vEjyhri+eXmfH6j1L7JE27WhqLeYzoh/A3DBaYGEj2H/HFZCn/kMfim73FXxEJTw06WtxQwg==}
    engines: {node: '>= 14.18.0'}

  redent@3.0.0:
    resolution: {integrity: sha512-6tDA8g98We0zd0GvVeMT9arEOnTw9qM03L9cJXaCjrip1OO764RDBLBfrB4cwzNGDj5OA5ioymC9GkizgWJDUg==}
    engines: {node: '>=8'}

  regenerator-runtime@0.14.1:
    resolution: {integrity: sha512-dYnhHh0nJoMfnkZs6GmmhFknAGRrLznOu5nc9ML+EJxGvrx6H7teuevqVqCuPcPK//3eDrrjQhehXVx9cnkGdw==}

  require-directory@2.1.1:
    resolution: {integrity: sha512-fGxEI7+wsG9xrvdjsrlmL22OMTTiHRwAMroiEeMgq8gzoLC/PQr7RsRDSTLUg/bZAZtF+TVIkHc6/4RIKrui+Q==}
    engines: {node: '>=0.10.0'}

  require-from-string@2.0.2:
    resolution: {integrity: sha512-Xf0nWe6RseziFMu+Ap9biiUbmplq6S9/p+7w7YXP/JBHhrUDDUhwa+vANyubuqfZWTveU//DYVGsDG7RKL/vEw==}
    engines: {node: '>=0.10.0'}

  require-in-the-middle@7.5.2:
    resolution: {integrity: sha512-gAZ+kLqBdHarXB64XpAe2VCjB7rIRv+mU8tfRWziHRJ5umKsIHN2tLLv6EtMw7WCdP19S0ERVMldNvxYCHnhSQ==}
    engines: {node: '>=8.6.0'}

  reserved-identifiers@1.0.0:
    resolution: {integrity: sha512-h0bP2Katmvf3hv4Z3WtDl4+6xt/OglQ2Xa6TnhZ/Rm9/7IH1crXQqMwD4J2ngKBonVv+fB55zfGgNDAmsevLVQ==}
    engines: {node: '>=18'}

  resolve-cwd@3.0.0:
    resolution: {integrity: sha512-OrZaX2Mb+rJCpH/6CpSqt9xFVpN++x01XnN2ie9g6P5/3xelLAkXWVADpdz1IHD/KFfEXyE6V0U01OQ3UO2rEg==}
    engines: {node: '>=8'}

  resolve-from@4.0.0:
    resolution: {integrity: sha512-pb/MYmXstAkysRFx8piNI1tGFNQIFA3vkE3Gq4EuA1dF6gHp/+vgZqsCGJapvy8N3Q+4o7FwvquPJcnZ7RYy4g==}
    engines: {node: '>=4'}

  resolve-from@5.0.0:
    resolution: {integrity: sha512-qYg9KP24dD5qka9J47d0aVky0N+b4fTU89LN9iDnjB5waksiC49rvMB0PrUJQGoTmH50XPiqOvAjDfaijGxYZw==}
    engines: {node: '>=8'}

  resolve-pkg-maps@1.0.0:
    resolution: {integrity: sha512-seS2Tj26TBVOC2NIc2rOe2y2ZO7efxITtLZcGSOnHHNOQ7CkiUBfw0Iw2ck6xkIhPwLhKNLS8BO+hEpngQlqzw==}

  resolve-pkg@2.0.0:
    resolution: {integrity: sha512-+1lzwXehGCXSeryaISr6WujZzowloigEofRB+dj75y9RRa/obVcYgbHJd53tdYw8pvZj8GojXaaENws8Ktw/hQ==}
    engines: {node: '>=8'}

  resolve.exports@2.0.2:
    resolution: {integrity: sha512-X2UW6Nw3n/aMgDVy+0rSqgHlv39WZAlZrXCdnbyEiKm17DSqHX4MmQMaST3FbeWR5FTuRcUwYAziZajji0Y7mg==}
    engines: {node: '>=10'}

  resolve@1.22.10:
    resolution: {integrity: sha512-NPRy+/ncIMeDlTAsuqwKIiferiawhefFJtkNSW0qZJEqMEb+qBt/77B/jGeeek+F0uOeN05CDa6HXbbIgtVX4w==}
    engines: {node: '>= 0.4'}
    hasBin: true

  restore-cursor@5.1.0:
    resolution: {integrity: sha512-oMA2dcrw6u0YfxJQXm342bFKX/E4sG9rbTzO9ptUcR/e8A33cHuvStiYOwH7fszkZlZ1z/ta9AAoPk2F4qIOHA==}
    engines: {node: '>=18'}

  retry@0.12.0:
    resolution: {integrity: sha512-9LkiTwjUh6rT555DtE9rTX+BKByPfrMzEAtnlEtdEwr3Nkffwiihqe2bWADg+OQRjt9gl6ICdmB/ZFDCGAtSow==}
    engines: {node: '>= 4'}

  retry@0.13.1:
    resolution: {integrity: sha512-XQBQ3I8W1Cge0Seh+6gjj03LbmRFWuoszgK9ooCpwYIrhhoO80pfq4cUkU5DkknwfOfFteRwlZ56PYOGYyFWdg==}
    engines: {node: '>= 4'}

  reusify@1.0.4:
    resolution: {integrity: sha512-U9nH88a3fc/ekCF1l0/UP1IosiuIjyTh7hBvXVMHYgVcfGvt897Xguj2UOLDeI5BG2m7/uwyaLVT6fbtCwTyzw==}
    engines: {iojs: '>=1.0.0', node: '>=0.10.0'}

  rfdc@1.3.1:
    resolution: {integrity: sha512-r5a3l5HzYlIC68TpmYKlxWjmOP6wiPJ1vWv2HeLhNsRZMrCkxeqxiHlQ21oXmQ4F3SiryXBHhAD7JZqvOJjFmg==}

  rfdc@1.4.1:
    resolution: {integrity: sha512-q1b3N5QkRUWUl7iyylaaj3kOpIT0N2i9MqIEQXP73GVsN9cw3fdx8X63cEmWhJGi2PPCF23Ijp7ktmd39rawIA==}

  rimraf@3.0.2:
    resolution: {integrity: sha512-JZkJMZkAGFFPP2YqXZXPbMlMBgsxzE8ILs4lMIX/2o0L9UBw9O/Y3o6wFw/i9YLapcUJWwqbi3kdxIPdC62TIA==}
    deprecated: Rimraf versions prior to v4 are no longer supported
    hasBin: true

  rimraf@6.0.1:
    resolution: {integrity: sha512-9dkvaxAsk/xNXSJzMgFqqMCuFgt2+KsOFek3TMLfo8NCPfWpBmqwyNn5Y+NX56QUYfCtsyhF3ayiboEoUmJk/A==}
    engines: {node: 20 || >=22}
    hasBin: true

  rollup-plugin-inject@3.0.2:
    resolution: {integrity: sha512-ptg9PQwzs3orn4jkgXJ74bfs5vYz1NCZlSQMBUA0wKcGp5i5pA1AO3fOUEte8enhGUC+iapTCzEWw2jEFFUO/w==}
    deprecated: This package has been deprecated and is no longer maintained. Please use @rollup/plugin-inject.

  rollup-plugin-node-polyfills@0.2.1:
    resolution: {integrity: sha512-4kCrKPTJ6sK4/gLL/U5QzVT8cxJcofO0OU74tnB19F40cmuAKSzH5/siithxlofFEjwvw1YAhPmbvGNA6jEroA==}

  rollup-pluginutils@2.8.2:
    resolution: {integrity: sha512-EEp9NhnUkwY8aif6bxgovPHMoMoNr2FulJziTndpt5H9RdwC47GSGuII9XxpSdzVGM0GWrNPHV6ie1LTNJPaLQ==}

  rollup@4.36.0:
    resolution: {integrity: sha512-zwATAXNQxUcd40zgtQG0ZafcRK4g004WtEl7kbuhTWPvf07PsfohXl39jVUvPF7jvNAIkKPQ2XrsDlWuxBd++Q==}
    engines: {node: '>=18.0.0', npm: '>=8.0.0'}
    hasBin: true

  run-parallel@1.2.0:
    resolution: {integrity: sha512-5l4VyZR86LZ/lDxZTR6jqL8AFE2S0IFLMP26AbjsLVADxHdhB/c0GUsH+y39UfCi3dzz8OlQuPmnaJOMoDHQBA==}

  safe-buffer@5.1.2:
    resolution: {integrity: sha512-Gd2UZBJDkXlY7GbJxfsE8/nvKkUEU1G38c1siN6QP6a9PT9MmHB8GnpscSmMJSoF8LOIrt8ud/wPtojys4G6+g==}

  safe-buffer@5.2.1:
    resolution: {integrity: sha512-rp3So07KcdmmKbGvgaNxQSJr7bGVSVk5S9Eq1F+ppbRo70+YeaDxkw5Dd8NPN+GD6bjnYm2VuPuCXmpuYvmCXQ==}

  safer-buffer@2.1.2:
    resolution: {integrity: sha512-YZo3K82SD7Riyi0E1EQPojLz7kpepnSQI9IyPbHHg1XXXevb5dJI7tpyN2ADxGcQbHG7vcyRHk0cbwqcQriUtg==}

  schema-utils@3.3.0:
    resolution: {integrity: sha512-pN/yOAvcC+5rQ5nERGuwrjLlYvLTbCibnZ1I7B1LaiAz9BRBlE9GMgE/eqV30P7aJQUf7Ddimy/RsbYO/GrVGg==}
    engines: {node: '>= 10.13.0'}

  semver@5.7.2:
    resolution: {integrity: sha512-cBznnQ9KjJqU67B52RMC65CMarK2600WFnbkcaiwWq3xy/5haFJlshgnpjovMVJ+Hff49d8GEn0b87C5pDQ10g==}
    hasBin: true

  semver@6.3.1:
    resolution: {integrity: sha512-BR7VvDCVHO+q2xBEWskxS6DJE1qRnb7DxzUrogb71CWoSficBxYsiAGd+Kl0mmq/MprG9yArRkyrQxTO6XjMzA==}
    hasBin: true

  semver@7.5.4:
    resolution: {integrity: sha512-1bCSESV6Pv+i21Hvpxp3Dx+pSD8lIPt8uVjRrxAUt/nbswYc+tK6Y2btiULjd4+fnq15PX+nqQDC7Oft7WkwcA==}
    engines: {node: '>=10'}
    hasBin: true

  semver@7.7.0:
    resolution: {integrity: sha512-DrfFnPzblFmNrIZzg5RzHegbiRWg7KMR7btwi2yjHwx06zsUbO5g613sVwEV7FTwmzJu+Io0lJe2GJ3LxqpvBQ==}
    engines: {node: '>=10'}
    hasBin: true

  send@0.17.2:
    resolution: {integrity: sha512-UJYB6wFSJE3G00nEivR5rgWp8c2xXvJ3OPWPhmuteU0IKj8nKbG3DrjiOmLwpnHGYWAVwA69zmTm++YG0Hmwww==}
    engines: {node: '>= 0.8.0'}

  serialize-javascript@6.0.1:
    resolution: {integrity: sha512-owoXEFjWRllis8/M1Q+Cw5k8ZH40e3zhp/ovX+Xr/vi1qj6QesbyXXViFbpNvWvPNAD62SutwEXavefrLJWj7w==}

  serve-static@1.14.2:
    resolution: {integrity: sha512-+TMNA9AFxUEGuC0z2mevogSnn9MXKb4fa7ngeRMJaaGv8vTwnIEkKi+QGvPt33HSnf8pRS+WGM0EbMtCJLKMBQ==}
    engines: {node: '>= 0.8.0'}

  set-blocking@2.0.0:
    resolution: {integrity: sha512-KiKBS8AnWGEyLzofFfmvKwpdPzqiy16LvQfK3yv/fVH7Bj13/wl3JSR1J+rfgRE9q7xUJK4qvgS8raSOeLUehw==}

  setprototypeof@1.2.0:
    resolution: {integrity: sha512-E5LDX7Wrp85Kil5bhZv46j8jOeboKq5JMmYM3gVGdGH8xFpPWXUMsNrlODCrkoxMEeNi/XZIwuRvY4XNwYMJpw==}

  sharp@0.33.5:
    resolution: {integrity: sha512-haPVm1EkS9pgvHrQ/F3Xy+hgcuMV0Wm9vfIBSiwZ05k+xgb0PkBQpGsAA/oWdDobNaZTH5ppvHtzCFbnSEwHVw==}
    engines: {node: ^18.17.0 || ^20.3.0 || >=21.0.0}

  shebang-command@2.0.0:
    resolution: {integrity: sha512-kHxr2zZpYtdmrN1qDjrrX/Z1rR1kG8Dx+gkpK1G4eXmvXswmcE1hTWBWYUzlraYw1/yZp6YuDY77YtvbN0dmDA==}
    engines: {node: '>=8'}

  shebang-regex@3.0.0:
    resolution: {integrity: sha512-7++dFhtcx3353uBaq8DDR4NuxBetBzC7ZQOhmTQInHEd6bSrXdiEyzCvG07Z44UYdLShWUyXt5M/yhz8ekcb1A==}
    engines: {node: '>=8'}

  shimmer@1.2.1:
    resolution: {integrity: sha512-sQTKC1Re/rM6XyFM6fIAGHRPVGvyXfgzIDvzoq608vM+jeyVD0Tu1E6Np0Kc2zAIFWIj963V2800iF/9LPieQw==}

  sift@17.1.3:
    resolution: {integrity: sha512-Rtlj66/b0ICeFzYTuNvX/EF1igRbbnGSvEyT79McoZa/DeGhMyC5pWKOEsZKnpkqtSeovd5FL/bjHWC3CIIvCQ==}

  siginfo@2.0.0:
    resolution: {integrity: sha512-ybx0WO1/8bSBLEWXZvEd7gMW3Sn3JFlW3TvX1nREbDLRNQNaeNN8WK0meBwPdAaOI7TtRRRJn/Es1zhrrCHu7g==}

  signal-exit@3.0.7:
    resolution: {integrity: sha512-wnD2ZE+l+SPC/uoS0vXeE9L1+0wuaMqKlfz9AMUo38JsyLSBWSFcHR1Rri62LZc12vLr1gb3jl7iwQhgwpAbGQ==}

  signal-exit@4.1.0:
    resolution: {integrity: sha512-bzyZ1e88w9O1iNJbKnOlvYTrWPDl46O1bG0D3XInv+9tkPrxrN8jUUTiFlDkkmKWgn1M6CfIA13SuGqOa9Korw==}
    engines: {node: '>=14'}

  simple-statistics@7.8.8:
    resolution: {integrity: sha512-CUtP0+uZbcbsFpqEyvNDYjJCl+612fNgjT8GaVuvMG7tBuJg8gXGpsP5M7X658zy0IcepWOZ6nPBu1Qb9ezA1w==}

  simple-swizzle@0.2.2:
    resolution: {integrity: sha512-JA//kQgZtbuY83m+xT+tXJkmJncGMTFT+C+g2h2R9uxkYIrE2yy9sgmcLhCnw57/WSD+Eh3J97FPEDFnbXnDUg==}

  siphash@1.2.0:
    resolution: {integrity: sha512-zGo/O5A0Nr4oSteEAMlhemqQpCBbVTRaTjUQdO+QFUqe1iofq/NNPe2W1RxJreh89fIk6NhQcNi41UeTGCvr+g==}

  sisteransi@1.0.5:
    resolution: {integrity: sha512-bLGGlR1QxBcynn2d5YmDX4MGjlZvy2MRBDRNHLJ8VI6l6+9FUiyTFNJ0IveOSP0bcXgVDPRcfGqA0pjaqUpfVg==}

  size-limit@11.2.0:
    resolution: {integrity: sha512-2kpQq2DD/pRpx3Tal/qRW1SYwcIeQ0iq8li5CJHQgOC+FtPn2BVmuDtzUCgNnpCrbgtfEHqh+iWzxK+Tq6C+RQ==}
    engines: {node: ^18.0.0 || >=20.0.0}
    hasBin: true

  slash@3.0.0:
    resolution: {integrity: sha512-g9Q1haeby36OSStwb4ntCGGGaKsaVSjQ68fBxoQcutl5fS1vuY18H3wSt3jFyFtrkx+Kz0V1G85A4MyAdDMi2Q==}
    engines: {node: '>=8'}

  slice-ansi@5.0.0:
    resolution: {integrity: sha512-FC+lgizVPfie0kkhqUScwRu1O/lF6NOgJmlCgK+/LYxDCTk8sGelYaHDhFcDN+Sn3Cv+3VSa4Byeo+IMCzpMgQ==}
    engines: {node: '>=12'}

  slice-ansi@7.1.0:
    resolution: {integrity: sha512-bSiSngZ/jWeX93BqeIAbImyTbEihizcwNjFoRUIY/T1wWQsfsm2Vw1agPKylXvQTU7iASGdHhyqRlqQzfz+Htg==}
    engines: {node: '>=18'}

  smart-buffer@4.2.0:
    resolution: {integrity: sha512-94hK0Hh8rPqQl2xXc3HsaBoOXKV20MToPkcXvwbISWLEs+64sBq5kFgn2kJDHb1Pry9yrP0dxrCI9RRci7RXKg==}
    engines: {node: '>= 6.0.0', npm: '>= 3.0.0'}

  socks-proxy-agent@6.2.1:
    resolution: {integrity: sha512-a6KW9G+6B3nWZ1yB8G7pJwL3ggLy1uTzKAgCb7ttblwqdz9fMGJUuTy3uFzEP48FAs9FLILlmzDlE2JJhVQaXQ==}
    engines: {node: '>= 10'}

  socks@2.7.1:
    resolution: {integrity: sha512-7maUZy1N7uo6+WVEX6psASxtNlKaNVMlGQKkG/63nEDdLOWNbiUMoLK7X4uYoLhQstau72mLgfEWcXcwsaHbYQ==}
    engines: {node: '>= 10.13.0', npm: '>= 3.0.0'}

  sort-keys@5.1.0:
    resolution: {integrity: sha512-aSbHV0DaBcr7u0PVHXzM6NbZNAtrr9sF6+Qfs9UUVG7Ll3jQ6hHi8F/xqIIcn2rvIVbr0v/2zyjSdwSV47AgLQ==}
    engines: {node: '>=12'}

  source-map-js@1.2.1:
    resolution: {integrity: sha512-UXWMKhLOwVKb728IUtQPXxfYU+usdybtUrK/8uGE8CQMvrhOpwvzDBwj0QhSL7MQc7vIsISBG8VQ8+IDQxpfQA==}
    engines: {node: '>=0.10.0'}

  source-map-support@0.5.13:
    resolution: {integrity: sha512-SHSKFHadjVA5oR4PPqhtAVdcBWwRYVd6g6cAXnIbRiIwc2EhPrTuKUBdSLvlEKyIP3GCf89fltvcZiP9MMFA1w==}

  source-map-support@0.5.21:
    resolution: {integrity: sha512-uBHU3L3czsIyYXKX88fdrGovxdSCoTGDRZ6SYXtSRxLZUzHg5P/66Ht6uoUlHu9EZod+inXhKo3qQgwXUT/y1w==}

  source-map@0.6.1:
    resolution: {integrity: sha512-UjgapumWlbMhkBgzT7Ykc5YXUT46F0iKu8SGXq0bcwP5dz/h0Plj6enJqjz1Zbq2l5WaqYnrVbwWOWMyF3F47g==}
    engines: {node: '>=0.10.0'}

  sourcemap-codec@1.4.8:
    resolution: {integrity: sha512-9NykojV5Uih4lgo5So5dtw+f0JgJX30KCNI8gwhz2J9A15wD0Ml6tjHKwf6fTSa6fAdVBdZeNOs9eJ71qCk8vA==}
    deprecated: Please use @jridgewell/sourcemap-codec instead

  sparse-bitfield@3.0.3:
    resolution: {integrity: sha512-kvzhi7vqKTfkh0PZU+2D2PIllw2ymqJKujUcyPMd9Y75Nv4nPbGJZXNhxsgdQab2BmlDct1YnfQCguEvHr7VsQ==}

  spdx-correct@3.1.1:
    resolution: {integrity: sha512-cOYcUWwhCuHCXi49RhFRCyJEK3iPj1Ziz9DpViV3tbZOwXD49QzIN3MpOLJNxh2qwq2lJJZaKMVw9qNi4jTC0w==}

  spdx-exceptions@2.5.0:
    resolution: {integrity: sha512-PiU42r+xO4UbUS1buo3LPJkjlO7430Xn5SVAhdpzzsPHsjbYVflnnFdATgabnLude+Cqu25p6N+g2lw/PFsa4w==}

  spdx-expression-parse@3.0.1:
    resolution: {integrity: sha512-cbqHunsQWnJNE6KhVSMsMeH5H/L9EpymbzqTQ3uLwNCLZ1Q481oWaofqH7nO6V07xlXwY6PhQdQ2IedWx/ZK4Q==}

  spdx-license-ids@3.0.21:
    resolution: {integrity: sha512-Bvg/8F5XephndSK3JffaRqdT+gyhfqIPwDHpX80tJrF8QQRYMo8sNMeaZ2Dp5+jhwKnUmIOyFFQfHRkjJm5nXg==}

  split2@4.2.0:
    resolution: {integrity: sha512-UcjcJOWknrNkF6PLX83qcHM6KHgVKNkV62Y8a5uYDVv9ydGQVwAHMKqHdJje1VTWpljG0WYpCDhrCdAOYH4TWg==}
    engines: {node: '>= 10.x'}

  sprintf-js@1.0.3:
    resolution: {integrity: sha512-D9cPgkvLlV3t3IzL0D0YLvGA9Ahk4PcvVwUbN0dSGr1aP0Nrt4AEnTUbuGvquEC0mA64Gqt1fzirlRs5ibXx8g==}

  sprintf-js@1.1.3:
    resolution: {integrity: sha512-Oo+0REFV59/rz3gfJNKQiBlwfHaSESl1pcGyABQsnnIfWOFt6JNj5gCog2U6MLZ//IGYD+nA8nI+mTShREReaA==}

  sql-template-tag@5.2.1:
    resolution: {integrity: sha512-lFdvXCOqWhV40A7w4oQVDyuaNFb5yO+dhsHStZzOdtDJWCBWYv4+hhATK5nPpY5v/T1OMVcLMPeN4519qIyb9Q==}
    engines: {node: '>=14'}

  sqlite-async@1.2.0:
    resolution: {integrity: sha512-gx9DUUA2UZzz/8Mh3qdA3RtTm8aJuF7dZgFdZ43WB29Iswdsp0KmPtem/2QDW8K4CrajR8yQ+gEniSFgolNscQ==}

  sqlite3@5.1.2:
    resolution: {integrity: sha512-D0Reg6pRWAFXFUnZKsszCI67tthFD8fGPewRddDCX6w4cYwz3MbvuwRICbL+YQjBAh9zbw+lJ/V9oC8nG5j6eg==}

  ssri@8.0.1:
    resolution: {integrity: sha512-97qShzy1AiyxvPNIkLWoGua7xoQzzPjQ0HAH4B0rWKo7SZ6USuPcrUiAFrws0UH8RrbWmgq3LMTObhPIHbbBeQ==}
    engines: {node: '>= 8'}

  stable-hash@0.0.4:
    resolution: {integrity: sha512-LjdcbuBeLcdETCrPn9i8AYAZ1eCtu4ECAWtP7UleOiZ9LzVxRzzUZEoZ8zB24nhkQnDWyET0I+3sWokSDS3E7g==}

  stack-trace@1.0.0-pre2:
    resolution: {integrity: sha512-2ztBJRek8IVofG9DBJqdy2N5kulaacX30Nz7xmkYF6ale9WBVmIy6mFBchvGX7Vx/MyjBhx+Rcxqrj+dbOnQ6A==}
    engines: {node: '>=16'}

  stack-utils@2.0.5:
    resolution: {integrity: sha512-xrQcmYhOsn/1kX+Vraq+7j4oE2j/6BFscZ0etmYg81xuM8Gq0022Pxb8+IqgOFUIaxHs0KaSb7T1+OegiNrNFA==}
    engines: {node: '>=10'}

  stackback@0.0.2:
    resolution: {integrity: sha512-1XMJE5fQo1jGH6Y/7ebnwPOBEkIEnT4QF32d5R1+VXdXveM0IBMJt8zfaxX1P3QhVwrYe+576+jkANtSS2mBbw==}

  stacktrace-parser@0.1.11:
    resolution: {integrity: sha512-WjlahMgHmCJpqzU8bIBy4qtsZdU9lRlcZE3Lvyej6t4tuOuv1vk57OW3MBrj6hXBFx/nNoC9MPMTcr5YA7NQbg==}
    engines: {node: '>=6'}

  stacktracey@2.1.8:
    resolution: {integrity: sha512-Kpij9riA+UNg7TnphqjH7/CzctQ/owJGNbFkfEeve4Z4uxT5+JapVLFXcsurIfN34gnTWZNJ/f7NMG0E8JDzTw==}

  staged-git-files@1.3.0:
    resolution: {integrity: sha512-38Kd8VBVMVqtuavWAzwV9uWvbIhTQh0hNWMWzj2FAOjdMHgLJOArE3eYBSbLgV28j4F3AXieOMekFqM9UX6wxw==}
    hasBin: true

  statuses@1.5.0:
    resolution: {integrity: sha512-OpZ3zP+jT1PI7I8nemJX4AKmAX070ZkYPVWV/AaKTJl+tXCTGyVdC1a4SL8RUQYEwk/f34ZX8UTykN68FwrqAA==}
    engines: {node: '>= 0.6'}

  std-env@3.8.1:
    resolution: {integrity: sha512-vj5lIj3Mwf9D79hBkltk5qmkFI+biIKWS2IBxEyEU3AX1tUf7AoL8nSazCOiiqQsGKIq01SClsKEzweu34uwvA==}

  stdin-discarder@0.2.2:
    resolution: {integrity: sha512-UhDfHmA92YAlNnCfhmq0VeNL5bDbiZGg7sZ2IvPsXubGkiNa9EC+tUTsjBRsYUAz87btI6/1wf4XoVvQ3uRnmQ==}
    engines: {node: '>=18'}

  stoppable@1.1.0:
    resolution: {integrity: sha512-KXDYZ9dszj6bzvnEMRYvxgeTHU74QBFL54XKtP3nyMuJ81CFYtABZ3bAzL2EdFUaEwJOBOgENyFj3R7oTzDyyw==}
    engines: {node: '>=4', npm: '>=6'}

  streamx@2.15.1:
    resolution: {integrity: sha512-fQMzy2O/Q47rgwErk/eGeLu/roaFWV0jVsogDmrszM9uIw8L5OA+t+V93MgYlufNptfjmYR1tOMWhei/Eh7TQA==}

  string-argv@0.3.2:
    resolution: {integrity: sha512-aqD2Q0144Z+/RqG52NeHEkZauTAUWJO8c6yTftGJKO3Tja5tUgIfmIl6kExvhtxSDP7fXB6DvzkfMpCd/F3G+Q==}
    engines: {node: '>=0.6.19'}

  string-hash@1.1.3:
    resolution: {integrity: sha512-kJUvRUFK49aub+a7T1nNE66EJbZBMnBgoC1UbCZ5n6bsZKBRga4KgBRTMn/pFkeCZSYtNeSyMxPDM0AXWELk2A==}

  string-length@4.0.2:
    resolution: {integrity: sha512-+l6rNN5fYHNhZZy41RXsYptCjA2Igmq4EG7kZAYFQI1E1VTXarr6ZPXBg6eq7Y6eK4FEhY6AJlyuFIb/v/S0VQ==}
    engines: {node: '>=10'}

  string-width@4.2.3:
    resolution: {integrity: sha512-wKyQRQpjJ0sIp62ErSZdGsjMJWsap5oRNihHhu6G7JVO/9jIB6UyevL+tXuOqrng8j/cxKTWyWUwvSTriiZz/g==}
    engines: {node: '>=8'}

  string-width@5.1.2:
    resolution: {integrity: sha512-HnLOCR3vjcY8beoNLtcjZ5/nxn2afmME6lhrDrebokqMap+XbeW8n9TXpPDOqdGK5qcI3oT0GKTW6wC7EMiVqA==}
    engines: {node: '>=12'}

  string-width@7.2.0:
    resolution: {integrity: sha512-tsaTIkKW9b4N+AEj+SVA+WhJzV7/zMhcSu78mLKWSk7cXMOSHsBKFWUs0fWwq8QyK3MgJBQRX6Gbi4kYbdvGkQ==}
    engines: {node: '>=18'}

  string_decoder@1.1.1:
    resolution: {integrity: sha512-n/ShnvDi6FHbbVfviro+WojiFzv+s8MPMHBczVePfUpDJLwoLT0ht1l4YwBCbi8pJAveEEdnkHyPyTP/mzRfwg==}

  string_decoder@1.3.0:
    resolution: {integrity: sha512-hkRX8U1WjJFd8LsDJ2yQ/wWWxaopEsABU1XfkM8A+j0+85JAGppt16cr1Whg6KIbb4okU6Mql6BOj+uup/wKeA==}

  strip-ansi@6.0.1:
    resolution: {integrity: sha512-Y38VPSHcqkFrCpFnQ9vuSXmquuv5oXOKpGeT6aGrr3o3Gc9AlVa6JBfUSOCnbxGGZF+/0ooI7KrPuUSztUdU5A==}
    engines: {node: '>=8'}

  strip-ansi@7.1.0:
    resolution: {integrity: sha512-iq6eVVI64nQQTRYq2KtEg2d2uU7LElhTJwsH4YzIHZshxlgZms/wIc4VoDQTlG/IvVIrBKG06CrZnp0qv7hkcQ==}
    engines: {node: '>=12'}

  strip-bom@4.0.0:
    resolution: {integrity: sha512-3xurFv5tEgii33Zi8Jtp55wEIILR9eh34FAW00PZf+JnSsTmV/ioewSgQl97JHvgjoRGwPShsWm+IdrxB35d0w==}
    engines: {node: '>=8'}

  strip-final-newline@2.0.0:
    resolution: {integrity: sha512-BrpvfNAE3dcvq7ll3xVumzjKjZQ5tI1sEUIKr3Uoks0XUl45St3FlatVqef9prk4jRDzhW6WZg+3bk93y6pLjA==}
    engines: {node: '>=6'}

  strip-final-newline@3.0.0:
    resolution: {integrity: sha512-dOESqjYr96iWYylGObzd39EuNTa5VJxyvVAEm5Jnh7KGo75V43Hk1odPQkNDyXNmUR6k+gEiDVXnjB8HJ3crXw==}
    engines: {node: '>=12'}

  strip-indent@3.0.0:
    resolution: {integrity: sha512-laJTa3Jb+VQpaC6DseHhF7dXVqHTfJPCRDaEbid/drOhgitgYku/letMUqOXFoWV0zIIUbjpdH2t+tYj4bQMRQ==}
    engines: {node: '>=8'}

  strip-indent@4.0.0:
    resolution: {integrity: sha512-mnVSV2l+Zv6BLpSD/8V87CW/y9EmmbYzGCIavsnsI6/nwn26DwffM/yztm30Z/I2DY9wdS3vXVCMnHDgZaVNoA==}
    engines: {node: '>=12'}

  strip-json-comments@3.1.1:
    resolution: {integrity: sha512-6fPc+R4ihwqP6N/aIv2f1gMH8lOVtWQHoqC4yK6oSDVVocumAsfCqjkXnqiYMhmMwS/mEHLp7Vehlt3ql6lEig==}
    engines: {node: '>=8'}

  supports-color@5.5.0:
    resolution: {integrity: sha512-QjVjwdXIt408MIiAqCX4oUKsgU2EqAGzs2Ppkm4aQYbjm+ZEWEcW4SfFNTr4uMNZma0ey4f5lgLrkB0aX0QMow==}
    engines: {node: '>=4'}

  supports-color@7.2.0:
    resolution: {integrity: sha512-qpCAvRl9stuOHveKsn7HncJRvv501qIacKzQlO/+Lwxc9+0q2wLyv4Dfvt80/DPn2pqOBsJdDiogXGR9+OvwRw==}
    engines: {node: '>=8'}

  supports-color@8.1.1:
    resolution: {integrity: sha512-MpUEN2OodtUzxvKQl72cUF7RQ5EiHsGvSsVG0ia9c5RbWGL2CI4C7EpPS8UTBIplnlzZiNuV56w+FuNxy3ty2Q==}
    engines: {node: '>=10'}

  supports-hyperlinks@2.3.0:
    resolution: {integrity: sha512-RpsAZlpWcDwOPQA22aCH4J0t7L8JmAvsCxfOSEwm7cQs3LshN36QaTkwd70DnBOXDWGssw2eUoc8CaRWT0XunA==}
    engines: {node: '>=8'}

  supports-hyperlinks@3.2.0:
    resolution: {integrity: sha512-zFObLMyZeEwzAoKCyu1B91U79K2t7ApXuQfo8OuxwXLDgcKxuwM+YvcbIhm6QWqz7mHUH1TVytR1PwVVjEuMig==}
    engines: {node: '>=14.18'}

  supports-preserve-symlinks-flag@1.0.0:
    resolution: {integrity: sha512-ot0WnXS9fgdkgIcePe6RHNk1WA8+muPa6cSjeR3V8K27q9BB1rTE3R1p7Hv0z1ZyAc8s6Vvv8DIyWf681MAt0w==}
    engines: {node: '>= 0.4'}

  tapable@2.2.1:
    resolution: {integrity: sha512-GNzQvQTOIP6RyTfE2Qxb8ZVlNmw0n88vp1szwWRimP02mnTsx3Wtn5qRdqY9w2XduFNUgvOwhNnQsjwCp+kqaQ==}
    engines: {node: '>=6'}

  tar-stream@3.1.6:
    resolution: {integrity: sha512-B/UyjYwPpMBv+PaFSWAmtYjwdrlEaZQEhMIBFNC5oEG8lpiW8XjcSdmEaClj28ArfKScKHs2nshz3k2le6crsg==}

  tar@6.1.14:
    resolution: {integrity: sha512-piERznXu0U7/pW7cdSn7hjqySIVTYT6F76icmFk7ptU7dDYlXTm5r9A6K04R2vU3olYgoKeo1Cg3eeu5nhftAw==}
    engines: {node: '>=10'}

  tarn@3.0.2:
    resolution: {integrity: sha512-51LAVKUSZSVfI05vjPESNc5vwqqZpbXCsU+/+wxlOrUjk2SnFTt97v9ZgQrD4YmxYW1Px6w2KjaDitCfkvgxMQ==}
    engines: {node: '>=8.0.0'}

  tedious@18.2.1:
    resolution: {integrity: sha512-DKsTgGBC0ZeZexAd5OObfeKd0Tlx3jx3kNoKImsxfBKdRuV216u9n6Sr+4w6vzn+S4r43XmWAXQwM7UkDkbIEg==}
    engines: {node: '>=18'}

  temp-dir@2.0.0:
    resolution: {integrity: sha512-aoBAniQmmwtcKp/7BzsH8Cxzv8OL736p7v1ihGb5e9DJ9kTwGWHrQrVB5+lfVDzfGrdRzXch+ig7LHaY1JTOrg==}
    engines: {node: '>=8'}

  temp@0.4.0:
    resolution: {integrity: sha512-IsFisGgDKk7qzK9erMIkQe/XwiSUdac7z3wYOsjcLkhPBy3k1SlvLoIh2dAHIlEpgA971CgguMrx9z8fFg7tSA==}
    engines: {'0': node >=0.4.0}

  tempy@1.0.1:
    resolution: {integrity: sha512-biM9brNqxSc04Ee71hzFbryD11nX7VPhQQY32AdDmjFvodsRFz/3ufeoTZ6uYkRFfGo188tENcASNs3vTdsM0w==}
    engines: {node: '>=10'}

  terminal-link@4.0.0:
    resolution: {integrity: sha512-lk+vH+MccxNqgVqSnkMVKx4VLJfnLjDBGzH16JVZjKE2DoxP57s6/vt6JmXV5I3jBcfGrxNrYtC+mPtU7WJztA==}
    engines: {node: '>=18'}

  terser-webpack-plugin@5.3.10:
    resolution: {integrity: sha512-BKFPWlPDndPs+NGGCr1U59t0XScL5317Y0UReNrHaw9/FwhPENlq6bfgs+4yPfyP51vqC1bQ4rp1EfXW5ZSH9w==}
    engines: {node: '>= 10.13.0'}
    peerDependencies:
      '@swc/core': '*'
      esbuild: '*'
      uglify-js: '*'
      webpack: ^5.1.0
    peerDependenciesMeta:
      '@swc/core':
        optional: true
      esbuild:
        optional: true
      uglify-js:
        optional: true

  terser@5.27.0:
    resolution: {integrity: sha512-bi1HRwVRskAjheeYl291n3JC4GgO/Ty4z1nVs5AAsmonJulGxpSektecnNedrwK9C7vpvVtcX3cw00VSLt7U2A==}
    engines: {node: '>=10'}
    hasBin: true

  test-exclude@6.0.0:
    resolution: {integrity: sha512-cAGWPIyOHU6zlmg88jwm7VRyXnMN7iV68OGAbYDk/Mh/xC/pzVPlQtY6ngoIH/5/tciuhGfvESU8GrHrcxD56w==}
    engines: {node: '>=8'}

  thingies@1.21.0:
    resolution: {integrity: sha512-hsqsJsFMsV+aD4s3CWKk85ep/3I9XzYV/IXaSouJMYIoDlgyi11cBhsqYe9/geRfB0YIikBQg6raRaM+nIMP9g==}
    engines: {node: '>=10.18'}
    peerDependencies:
      tslib: ^2

  timeout-signal@2.0.0:
    resolution: {integrity: sha512-YBGpG4bWsHoPvofT6y/5iqulfXIiIErl5B0LdtHT1mGXDFTAhhRrbUpTvBgYbovr+3cKblya2WAOcpoy90XguA==}
    engines: {node: '>=16'}

  tinybench@2.9.0:
    resolution: {integrity: sha512-0+DUvqWMValLmha6lr4kD8iAMK1HzV0/aKnCtWb9v9641TnP/MFb7Pc2bxoxQjTXAErryXVgUOfv2YqNllqGeg==}

  tinyexec@0.3.2:
    resolution: {integrity: sha512-KQQR9yN7R5+OSwaK0XQoj22pwHoTlgYqmUscPYoknOoWCWfj/5/ABTMRi69FrKU5ffPVh5QcFikpWJI/P1ocHA==}

  tinyglobby@0.2.12:
    resolution: {integrity: sha512-qkf4trmKSIiMTs/E63cxH+ojC2unam7rJ0WrauAzpT3ECNTxGRMlaXxVbfxMUC/w0LaYk6jQ4y/nGR9uBO3tww==}
    engines: {node: '>=12.0.0'}

  tinypool@1.0.2:
    resolution: {integrity: sha512-al6n+QEANGFOMf/dmUMsuS5/r9B06uwlyNjZZql/zv8J7ybHCgoihBNORZCY2mzUuAnomQa2JdhyHKzZxPCrFA==}
    engines: {node: ^18.0.0 || >=20.0.0}

  tinyrainbow@2.0.0:
    resolution: {integrity: sha512-op4nsTR47R6p0vMUUoYl/a+ljLFVtlfaXkLQmqfLR1qHma1h/ysYk4hEXZ880bf2CYgTskvTa/e196Vd5dDQXw==}
    engines: {node: '>=14.0.0'}

  tinyspy@3.0.2:
    resolution: {integrity: sha512-n1cw8k1k0x4pgA2+9XrOkFydTerNcJ1zWCO5Nn9scWHTD+5tp8dghT2x1uduQePZTZgd3Tupf+x9BxJjeJi77Q==}
    engines: {node: '>=14.0.0'}

  tmp@0.0.33:
    resolution: {integrity: sha512-jRCJlojKnZ3addtTOjdIqoRuPEKBvNXcGYqzO6zWZX8KfKEpnGY5jfggJQ3EjKuu8D4bJRr0y+cYJFmYbImXGw==}
    engines: {node: '>=0.6.0'}

  tmp@0.2.3:
    resolution: {integrity: sha512-nZD7m9iCPC5g0pYmcaxogYKggSfLsdxl8of3Q/oIbqCqLLIO9IAF0GWjX1z9NZRHPiXv8Wex4yDCaZsgEw0Y8w==}
    engines: {node: '>=14.14'}

  tmpl@1.0.5:
    resolution: {integrity: sha512-3f0uOEAQwIqGuWW2MVzYg8fV/QNnc/IpuJNG837rLuczAaLVHslWHZQj4IGiEl5Hs3kkbhwL9Ab7Hrsmuj+Smw==}

  to-fast-properties@2.0.0:
    resolution: {integrity: sha512-/OaKK0xYrs3DmxRYqL/yDc+FxFUVYhDlXMhRmv3z915w2HF1tnN1omB354j8VUGO/hbRzyD6Y3sA7v7GS/ceog==}
    engines: {node: '>=4'}

  to-regex-range@5.0.1:
    resolution: {integrity: sha512-65P7iz6X5yEr1cwcgvQxbbIw7Uk3gOy5dIdtZ4rDveLqhrdJP+Li/Hx6tyK0NEb+2GCyneCMJiGqrADCSNk8sQ==}
    engines: {node: '>=8.0'}

  toidentifier@1.0.1:
    resolution: {integrity: sha512-o5sSPKEkg/DIQNmH43V0/uerLrpzVedkUh8tGNvaeXpfpuwjKenlSox/2O/BTlZUtEe+JG7s5YhEz608PlAHRA==}
    engines: {node: '>=0.6'}

  tr46@0.0.3:
    resolution: {integrity: sha512-N3WMsuqV66lT30CrXNbEjx4GEwlow3v6rr4mCcv6prnfwhS01rkgyFdjPNBYd9br7LpXV1+Emh01fHnq2Gdgrw==}

  tr46@5.0.0:
    resolution: {integrity: sha512-tk2G5R2KRwBd+ZN0zaEXpmzdKyOYksXwywulIX95MBODjSzMIuQnQ3m8JxgbhnL1LeVo7lqQKsYa1O3Htl7K5g==}
    engines: {node: '>=18'}

  tree-dump@1.0.1:
    resolution: {integrity: sha512-WCkcRBVPSlHHq1dc/px9iOfqklvzCbdRwvlNfxGZsrHqf6aZttfPrd7DJTt6oR10dwUfpFFQeVTkPbBIZxX/YA==}
    engines: {node: '>=10.0'}
    peerDependencies:
      tslib: '2'

  trim-newlines@3.0.1:
    resolution: {integrity: sha512-c1PTsA3tYrIsLGkJkzHF+w9F2EyxfXGo4UyJc4pFL++FMjnq0HJS69T3M7d//gKrFKwy429bouPescbjecU+Zw==}
    engines: {node: '>=8'}

  ts-api-utils@1.3.0:
    resolution: {integrity: sha512-UQMIo7pb8WRomKR1/+MFVLTroIvDVtMX3K6OUir8ynLyzB8Jeriont2bTAtmNPa1ekAgN7YPDyf6V+ygrdU+eQ==}
    engines: {node: '>=16'}
    peerDependencies:
      typescript: '>=4.2.0'

  ts-api-utils@2.0.1:
    resolution: {integrity: sha512-dnlgjFSVetynI8nzgJ+qF62efpglpWRk8isUEWZGWlJYySCTD6aKvbUDu+zbPeDakk3bg5H4XpitHukgfL1m9w==}
    engines: {node: '>=18.12'}
    peerDependencies:
      typescript: '>=4.8.4'

  ts-node@10.9.2:
    resolution: {integrity: sha512-f0FFpIdcHgn8zcPSbf1dRevwt047YMnaiJM3u2w2RewrB+fob/zePZcrOyQoLMMO7aBIddLcQIEK5dYjkLnGrQ==}
    hasBin: true
    peerDependencies:
      '@swc/core': '>=1.2.50'
      '@swc/wasm': '>=1.2.50'
      '@types/node': '*'
      typescript: '>=2.7'
    peerDependenciesMeta:
      '@swc/core':
        optional: true
      '@swc/wasm':
        optional: true

  ts-pattern@5.6.2:
    resolution: {integrity: sha512-d4IxJUXROL5NCa3amvMg6VQW2HVtZYmUTPfvVtO7zJWGYLJ+mry9v2OmYm+z67aniQoQ8/yFNadiEwtNS9qQiw==}

  ts-toolbelt@9.6.0:
    resolution: {integrity: sha512-nsZd8ZeNUzukXPlJmTBwUAuABDe/9qtVDelJeT/qW0ow3ZS3BsQJtNkan1802aM9Uf68/Y8ljw86Hu0h5IUW3w==}

  tsd@0.31.2:
    resolution: {integrity: sha512-VplBAQwvYrHzVihtzXiUVXu5bGcr7uH1juQZ1lmKgkuGNGT+FechUCqmx9/zk7wibcqR2xaNEwCkDyKh+VVZnQ==}
    engines: {node: '>=14.16'}
    hasBin: true

  tslib@2.6.2:
    resolution: {integrity: sha512-AEYxH93jGFPn/a2iVAwW87VuUIkR1FVUKB77NwMF7nBTDkDrrT/Hpt/IrCJ0QXhW27jTBDcf5ZY7w6RiqTMw2Q==}

  tslib@2.6.3:
    resolution: {integrity: sha512-xNvxJEOUiWPGhUuUdQgAJPKOOJfGnIyKySOc09XkKsgdUV/3E2zvwZYdejjmRgPCgcym1juLH3226yA7sEFJKQ==}

  tslib@2.8.1:
    resolution: {integrity: sha512-oJFu94HQb+KVduSUQL7wnpmqnfmLsOA/nAh6b6EH0wCEoK0/mPeXU6c3wKDV83MkOuHPRHtSXKKU99IBazS/2w==}

  tsx@4.19.3:
    resolution: {integrity: sha512-4H8vUNGNjQ4V2EOoGw005+c+dGuPSnhpPBPHBtsZdGZBk/iJb4kguGlPWaZTZ3q5nMtFOEsY0nRDlh9PJyd6SQ==}
    engines: {node: '>=18.0.0'}
    hasBin: true

  type-check@0.4.0:
    resolution: {integrity: sha512-XleUoc9uwGXqjWwXaUTZAmzMcFZ5858QA2vvx1Ur5xIcixXIP+8LnFDgRplU30us6teqdlskFfu+ae4K79Ooew==}
    engines: {node: '>= 0.8.0'}

  type-detect@4.0.8:
    resolution: {integrity: sha512-0fr/mIH1dlO+x7TlcMy+bIDqKPsw/70tVyeHW787goQjhmqaZe10uwLujubK9q9Lg6Fiho1KUKDYz0Z7k7g5/g==}
    engines: {node: '>=4'}

  type-fest@0.16.0:
    resolution: {integrity: sha512-eaBzG6MxNzEn9kiwvtre90cXaNLkmadMWa1zQMs3XORCXNbsH/OewwbxC5ia9dCxIxnTAsSxXJaa/p5y8DlvJg==}
    engines: {node: '>=10'}

  type-fest@0.18.1:
    resolution: {integrity: sha512-OIAYXk8+ISY+qTOwkHtKqzAuxchoMiD9Udx+FSGQDuiRR+PJKJHc2NJAXlbhkGwTt/4/nKZxELY1w3ReWOL8mw==}
    engines: {node: '>=10'}

  type-fest@0.21.3:
    resolution: {integrity: sha512-t0rzBq87m3fVcduHDUFhKmyyX+9eo6WQjZvf51Ea/M0Q7+T374Jp1aUiyUl0GKxp8M/OETVHSDvmkyPgvX+X2w==}
    engines: {node: '>=10'}

  type-fest@0.6.0:
    resolution: {integrity: sha512-q+MB8nYR1KDLrgr4G5yemftpMC7/QLqVndBmEEdqzmNj5dcFOO4Oo8qlwZE3ULT3+Zim1F8Kq4cBnikNhlCMlg==}
    engines: {node: '>=8'}

  type-fest@0.7.1:
    resolution: {integrity: sha512-Ne2YiiGN8bmrmJJEuTWTLJR32nh/JdL1+PSicowtNb0WFpn59GK8/lfD61bVtzguz7b3PBt74nxpv/Pw5po5Rg==}
    engines: {node: '>=8'}

  type-fest@0.8.1:
    resolution: {integrity: sha512-4dbzIzqvjtgiM5rw1k5rEHtBANKmdudhGyBEajN01fEyhaAIhsoKNy6y7+IN93IfpFtwY9iqi7kD+xwKhQsNJA==}
    engines: {node: '>=8'}

  type-fest@4.11.0:
    resolution: {integrity: sha512-DPsoHKtnCUqqoB5Y4OPyat7ObSLz1XOkhHTmz+gOkz2p1xs+BBneTvHWriTwc313eozfBWh8b45EpaV3ZrrPPQ==}
    engines: {node: '>=16'}

  type-is@1.6.18:
    resolution: {integrity: sha512-TkRKr9sUTxEH8MdfuCSP7VizJyzRNMjj2J2do2Jr3Kym598JVdEksuzPQCnlFPW4ky9Q+iA+ma9BGm06XQBy8g==}
    engines: {node: '>= 0.6'}

  typescript@5.4.5:
    resolution: {integrity: sha512-vcI4UpRgg81oIRUFwR0WSIHKt11nJ7SAVlYNIu+QpqeyXP+gpQJy/Z4+F0aGxSE4MqwjyXvW/TzgkLAx2AGHwQ==}
    engines: {node: '>=14.17'}
    hasBin: true

  typescript@5.8.2:
    resolution: {integrity: sha512-aJn6wq13/afZp/jT9QZmwEjDqqvSGp1VT5GVg+f/t6/oVyrgXM6BY1h9BRh/O5p3PlUPAe+WuiEZOmb/49RqoQ==}
    engines: {node: '>=14.17'}
    hasBin: true

  ufo@1.5.4:
    resolution: {integrity: sha512-UsUk3byDzKd04EyoZ7U4DOlxQaD14JUKQl6/P7wiX4FNvUfm3XL246n9W5AmqwW5RSFJ27NAuM0iLscAOYUiGQ==}

  ulid@3.0.0:
    resolution: {integrity: sha512-yvZYdXInnJve6LdlPIuYmURdS2NP41ZoF4QW7SXwbUKYt53+0eDAySO+rGSvM2O/ciuB/G+8N7GQrZ1mCJpuqw==}
    hasBin: true

  undici-types@5.26.5:
    resolution: {integrity: sha512-JlCMO+ehdEIKqlFxk6IfVoAUVmgz7cU7zD/h9XZ0qzeosSHmUJVOzSQvvYSYWXkFXC+IfLKSIffhv0sVZup6pA==}

  undici-types@6.20.0:
    resolution: {integrity: sha512-Ny6QZ2Nju20vw1SRHe3d9jVu6gJ+4e3+MMpqu7pqE5HT6WsTSlce++GQmK5UXS8mzV8DSYHrQH+Xrf2jVcuKNg==}

  undici@5.28.5:
    resolution: {integrity: sha512-zICwjrDrcrUE0pyyJc1I2QzBkLM8FINsgOrt6WjA+BgajVq9Nxu2PbFFXUrAggLfDXlZGZBVZYw7WNV5KiBiBA==}
    engines: {node: '>=14.0'}

  undici@7.4.0:
    resolution: {integrity: sha512-PUQM3/es3noM24oUn10u3kNNap0AbxESOmnssmW+dOi9yGwlUSi5nTNYl3bNbTkWOF8YZDkx2tCmj9OtQ3iGGw==}
    engines: {node: '>=20.18.1'}

  unenv@2.0.0-rc.1:
    resolution: {integrity: sha512-PU5fb40H8X149s117aB4ytbORcCvlASdtF97tfls4BPIyj4PeVxvpSuy1jAptqYHqB0vb2w2sHvzM0XWcp2OKg==}

  unicorn-magic@0.1.0:
    resolution: {integrity: sha512-lRfVq8fE8gz6QMBuDM6a+LO3IAzTi05H6gCVaUpir2E1Rwpo4ZUog45KpNXKC/Mn3Yb9UDuHumeFTo9iV/D9FQ==}
    engines: {node: '>=18'}

  unique-filename@1.1.1:
    resolution: {integrity: sha512-Vmp0jIp2ln35UTXuryvjzkjGdRyf9b2lTXuSYUiPmzRcl3FDtYqAwOnTJkAngD9SWhnoJzDbTKwaOrZ+STtxNQ==}

  unique-slug@2.0.2:
    resolution: {integrity: sha512-zoWr9ObaxALD3DOPfjPSqxt4fnZiWblxHIgeWqW8x7UqDzEtHEQLzji2cuJYQFCU6KmoJikOYAZlrTHHebjx2w==}

  unique-string@2.0.0:
    resolution: {integrity: sha512-uNaeirEPvpZWSgzwsPGtU2zVSTrn/8L5q/IexZmH0eH6SA73CmAA5U4GwORTxQAZs95TAXLNqeLoPPNO5gZfWg==}
    engines: {node: '>=8'}

  universalify@2.0.1:
    resolution: {integrity: sha512-gptHNQghINnc/vTGIk0SOFGFNXw7JVrlRUtConJRlvaw6DuX0wO5Jeko9sWrMBhh+PsYAZ7oXAiOnf/UKogyiw==}
    engines: {node: '>= 10.0.0'}

  unpipe@1.0.0:
    resolution: {integrity: sha512-pjy2bYhSsufwWlKwPc+l3cN7+wuJlK6uz0YdJEOlQDbl6jo/YlPi4mb8agUkVC8BF7V8NuzeyPNqRksA3hztKQ==}
    engines: {node: '>= 0.8'}

  untildify@4.0.0:
    resolution: {integrity: sha512-KK8xQ1mkzZeg9inewmFVDNkg3l5LUhoq9kN6iWYB/CC9YMG8HA+c1Q8HwDe6dEX7kErrEVNVBO3fWsVq5iDgtw==}
    engines: {node: '>=8'}

  update-browserslist-db@1.0.13:
    resolution: {integrity: sha512-xebP81SNcPuNpPP3uzeW1NYXxI3rxyJzF3pD6sH4jE7o/IX+WtSpwnVU+qIsDPyk0d3hmFQ7mjqc6AtV604hbg==}
    hasBin: true
    peerDependencies:
      browserslist: '>= 4.21.0'

  uri-js@4.4.1:
    resolution: {integrity: sha512-7rKUyy33Q1yc98pQ1DAmLtwX109F7TIfWlW1Ydo8Wl1ii1SeHieeh0HHfPeL2fMXK6z0s8ecKs9frCuLJvndBg==}

  util-deprecate@1.0.2:
    resolution: {integrity: sha512-EPD5q1uXyFxJpCrLnCc1nHnq3gOa6DZBocAIiI2TaSCA7VCJ1UJDMagCzIkXNsUYfD1daK//LTEQ8xiIbrHtcw==}

  utils-merge@1.0.1:
    resolution: {integrity: sha512-pMZTvIkT1d+TFGvDOqodOclx0QWkkgi6Tdoa8gC8ffGAAqz9pzPTZWAybbsHHoED/ztMtkv/VoYTYyShUn81hA==}
    engines: {node: '>= 0.4.0'}

  uuid@11.1.0:
    resolution: {integrity: sha512-0/A9rDy9P7cJ+8w1c9WD9V//9Wj15Ce2MPz8Ri6032usz+NfePxx5AcN3bN+r6ZL6jEo066/yNYB3tn4pQEx+A==}
    hasBin: true

  uuid@8.3.2:
    resolution: {integrity: sha512-+NYs2QeMWy+GWFOEm9xnn6HCDp0l7QBD7ml8zLUmJ+93Q5NF0NocErnwkTkXVFNiX3/fpC6afS8Dhb/gz7R7eg==}
    hasBin: true

  uuid@9.0.1:
    resolution: {integrity: sha512-b+1eJOlsR9K8HJpow9Ok3fiWOWSIcIzXodvv0rQjVoOVNpWMpxf1wZNpt4y9h10odCNrqnYp1OBzRktckBe3sA==}
    hasBin: true

  v8-compile-cache-lib@3.0.1:
    resolution: {integrity: sha512-wa7YjyUGfNZngI/vtK0UHAN+lgDCxBPCylVXGp0zu59Fz5aiGtNXaq3DhIov063MorB+VfufLh3JlF2KdTK3xg==}

  v8-to-istanbul@9.0.1:
    resolution: {integrity: sha512-74Y4LqY74kLE6IFyIjPtkSTWzUZmj8tdHT9Ii/26dvQ6K9Dl2NbEfj0XgU2sHCtKgt5VupqhlO/5aWuqS+IY1w==}
    engines: {node: '>=10.12.0'}

  validate-npm-package-license@3.0.4:
    resolution: {integrity: sha512-DpKm2Ui/xN7/HQKCtpZxoRWBhZ9Z0kqtygG8XCgNQ8ZlDnxuQmWhj566j8fN4Cu3/JmbhsDo7fcAJq4s9h27Ew==}

  vary@1.1.2:
    resolution: {integrity: sha512-BNGbWLfd0eUPabhkXUVm0j8uuvREyTh5ovRa/dyow/BqAbZJyC+5fU+IzQOzmAKzYqYRAISoRhdQr3eIZ/PXqg==}
    engines: {node: '>= 0.8'}

  verror@1.10.1:
    resolution: {integrity: sha512-veufcmxri4e3XSrT0xwfUR7kguIkaxBeosDg00yDWhk49wdwkSUrvvsm7nc75e1PUyvIeZj6nS8VQRYz2/S4Xg==}
    engines: {node: '>=0.6.0'}

  vite-node@3.0.9:
    resolution: {integrity: sha512-w3Gdx7jDcuT9cNn9jExXgOyKmf5UOTb6WMHz8LGAm54eS1Elf5OuBhCxl6zJxGhEeIkgsE1WbHuoL0mj/UXqXg==}
    engines: {node: ^18.0.0 || ^20.0.0 || >=22.0.0}
    hasBin: true

  vite@6.2.2:
    resolution: {integrity: sha512-yW7PeMM+LkDzc7CgJuRLMW2Jz0FxMOsVJ8Lv3gpgW9WLcb9cTW+121UEr1hvmfR7w3SegR5ItvYyzVz1vxNJgQ==}
    engines: {node: ^18.0.0 || ^20.0.0 || >=22.0.0}
    hasBin: true
    peerDependencies:
      '@types/node': ^18.0.0 || ^20.0.0 || >=22.0.0
      jiti: '>=1.21.0'
      less: '*'
      lightningcss: ^1.21.0
      sass: '*'
      sass-embedded: '*'
      stylus: '*'
      sugarss: '*'
      terser: ^5.16.0
      tsx: ^4.8.1
      yaml: ^2.4.2
    peerDependenciesMeta:
      '@types/node':
        optional: true
      jiti:
        optional: true
      less:
        optional: true
      lightningcss:
        optional: true
      sass:
        optional: true
      sass-embedded:
        optional: true
      stylus:
        optional: true
      sugarss:
        optional: true
      terser:
        optional: true
      tsx:
        optional: true
      yaml:
        optional: true

  vitest@3.0.9:
    resolution: {integrity: sha512-BbcFDqNyBlfSpATmTtXOAOj71RNKDDvjBM/uPfnxxVGrG+FSH2RQIwgeEngTaTkuU/h0ScFvf+tRcKfYXzBybQ==}
    engines: {node: ^18.0.0 || ^20.0.0 || >=22.0.0}
    hasBin: true
    peerDependencies:
      '@edge-runtime/vm': '*'
      '@types/debug': ^4.1.12
      '@types/node': ^18.0.0 || ^20.0.0 || >=22.0.0
      '@vitest/browser': 3.0.9
      '@vitest/ui': 3.0.9
      happy-dom: '*'
      jsdom: '*'
    peerDependenciesMeta:
      '@edge-runtime/vm':
        optional: true
      '@types/debug':
        optional: true
      '@types/node':
        optional: true
      '@vitest/browser':
        optional: true
      '@vitest/ui':
        optional: true
      happy-dom:
        optional: true
      jsdom:
        optional: true

  walker@1.0.8:
    resolution: {integrity: sha512-ts/8E8l5b7kY0vlWLewOkDXMmPdLcVV4GmOQLyxuSswIJsweeFZtAsMF7k1Nszz+TYBQrlYRmzOnr398y1JemQ==}

  watchpack@2.4.1:
    resolution: {integrity: sha512-8wrBCMtVhqcXP2Sup1ctSkga6uc2Bx0IIvKyT7yTFier5AXHooSI+QyQQAtTb7+E0IUCCKyTFmXqdqgum2XWGg==}
    engines: {node: '>=10.13.0'}

  web-streams-polyfill@3.2.1:
    resolution: {integrity: sha512-e0MO3wdXWKrLbL0DgGnUV7WHVuw9OUvL4hjgnPkIeEvESk74gAITi5G606JtZPp39cd8HA9VQzCIvA49LpPN5Q==}
    engines: {node: '>= 8'}

  webidl-conversions@3.0.1:
    resolution: {integrity: sha512-2JAn3z8AR6rjK8Sm8orRC0h/bcl/DqL7tRPdGZ4I1CjdF+EaMLmYxBHyXuKL849eucPFhvBoxMsflfOb8kxaeQ==}

  webidl-conversions@7.0.0:
    resolution: {integrity: sha512-VwddBukDzu71offAQR975unBIGqfKZpM+8ZX6ySk8nYhVoo5CYaZyzt3YBvYtRtO+aoGlqxPg/B87NGVZ/fu6g==}
    engines: {node: '>=12'}

  webpack-sources@3.2.3:
    resolution: {integrity: sha512-/DyMEOrDgLKKIG0fmvtz+4dUX/3Ghozwgm6iPp8KRhvn+eQf9+Q7GWxVNMk3+uCPWfdXYC4ExGBckIXdFEfH1w==}
    engines: {node: '>=10.13.0'}

  webpack@5.92.1:
    resolution: {integrity: sha512-JECQ7IwJb+7fgUFBlrJzbyu3GEuNBcdqr1LD7IbSzwkSmIevTm8PF+wej3Oxuz/JFBUZ6O1o43zsPkwm1C4TmA==}
    engines: {node: '>=10.13.0'}
    hasBin: true
    peerDependencies:
      webpack-cli: '*'
    peerDependenciesMeta:
      webpack-cli:
        optional: true

  whatwg-url@14.1.1:
    resolution: {integrity: sha512-mDGf9diDad/giZ/Sm9Xi2YcyzaFpbdLpJPr+E9fSkyQ7KpQD4SdFcugkRQYzhmfI4KeV4Qpnn2sKPdo+kmsgRQ==}
    engines: {node: '>=18'}

  whatwg-url@5.0.0:
    resolution: {integrity: sha512-saE57nupxk6v3HY35+jzBwYa0rKSy0XR8JSxZPwgLr7ys0IBzhGviA1/TUGJLmSVqs8pb9AnvICXEuOHLprYTw==}

  which@1.3.1:
    resolution: {integrity: sha512-HxJdYWq1MTIQbJ3nw0cqssHoTNU267KlrDuGZ1WYlxDStUtKUhOaJmh112/TZmHxxUfuJqPXSOm7tDyas0OSIQ==}
    hasBin: true

  which@2.0.2:
    resolution: {integrity: sha512-BLI3Tl1TW3Pvl70l3yq3Y64i+awpwXqsGBYWkkqMtnbXgrMD+yj7rhW0kuEDxzJaYXGjEW5ogapKNMEKNMjibA==}
    engines: {node: '>= 8'}
    hasBin: true

  why-is-node-running@2.3.0:
    resolution: {integrity: sha512-hUrmaWBdVDcxvYqnyh09zunKzROWjbZTiNy8dBEjkS7ehEDQibXJ7XvlmtbwuTclUiIyN+CyXQD4Vmko8fNm8w==}
    engines: {node: '>=8'}
    hasBin: true

  wide-align@1.1.5:
    resolution: {integrity: sha512-eDMORYaPNZ4sQIuuYPDHdQvf4gyCF9rEEV/yPxGfwPkRodwEgiMUUXTx/dex+Me0wxx53S+NgUHaP7y3MGlDmg==}

  word-wrap@1.2.5:
    resolution: {integrity: sha512-BN22B5eaMMI9UMtjrGd5g5eCYPpCPDUy0FJXbYsaT5zYxjFOckS53SQDE3pWkVoWpHXVb3BrYcEN4Twa55B5cA==}
    engines: {node: '>=0.10.0'}

  workerd@1.20250214.0:
    resolution: {integrity: sha512-QWcqXZLiMpV12wiaVnb3nLmfs/g4ZsFQq2mX85z546r3AX4CTIkXl0VP50W3CwqLADej3PGYiRDOTelDOwVG1g==}
    engines: {node: '>=16'}
    hasBin: true

  wrangler@3.111.0:
    resolution: {integrity: sha512-3j/Wq5aj/sCQRSmkjBLxbkIH7LCx0h2UnaxmhOplDjJmZty10lGRs/jGgaG/M/GEsDg5TJ7UHvBh3hSldgjfKg==}
    engines: {node: '>=16.17.0'}
    hasBin: true
    peerDependencies:
      '@cloudflare/workers-types': ^4.20250214.0
    peerDependenciesMeta:
      '@cloudflare/workers-types':
        optional: true

  wrap-ansi@6.2.0:
    resolution: {integrity: sha512-r6lPcBGxZXlIcymEu7InxDMhdW0KDxpLgoFLcguasxCaJ/SOIZwINatK9KY/tf+ZrlywOKU0UDj3ATXUBfxJXA==}
    engines: {node: '>=8'}

  wrap-ansi@7.0.0:
    resolution: {integrity: sha512-YVGIj2kamLSTxw6NsZjoBxfSwsn0ycdesmc4p+Q21c5zPuZ1pl+NfxVdxPtdHvmNVOQ6XSYG4AUtyt/Fi7D16Q==}
    engines: {node: '>=10'}

  wrap-ansi@8.1.0:
    resolution: {integrity: sha512-si7QWI6zUMq56bESFvagtmzMdGOtoxfR+Sez11Mobfc7tm+VkUckk9bW2UeffTGVUbOksxmSw0AA2gs8g71NCQ==}
    engines: {node: '>=12'}

  wrap-ansi@9.0.0:
    resolution: {integrity: sha512-G8ura3S+3Z2G+mkgNRq8dqaFZAuxfsxpBB8OCTGRTCtp+l/v9nbFNmCUP1BZMts3G1142MsZfn6eeUKrr4PD1Q==}
    engines: {node: '>=18'}

  wrappy@1.0.2:
    resolution: {integrity: sha512-l4Sp/DRseor9wL6EvV2+TuQn63dMkPjZ/sp9XkghTEbV9KlPS1xUsZ3u7/IQO4wxtcFB4bgpQPRcR3QCvezPcQ==}

  write-file-atomic@4.0.2:
    resolution: {integrity: sha512-7KxauUdBmSdWnmpaGFg+ppNjKF8uNLry8LyzjauQDOVONfFLNKrKvQOxZ/VuTIcS/gge/YNahf5RIIQWTSarlg==}
    engines: {node: ^12.13.0 || ^14.15.0 || >=16.0.0}

  ws@8.18.0:
    resolution: {integrity: sha512-8VbfWfHLbbwu3+N6OKsOMpBdT4kXPDDB9cJk2bJ6mh9ucxdlnNvH1e+roYkKmN9Nxw2yjz7VzeO9oOz2zJ04Pw==}
    engines: {node: '>=10.0.0'}
    peerDependencies:
      bufferutil: ^4.0.1
      utf-8-validate: '>=5.0.2'
    peerDependenciesMeta:
      bufferutil:
        optional: true
      utf-8-validate:
        optional: true

  xdg-app-paths@8.3.0:
    resolution: {integrity: sha512-mgxlWVZw0TNWHoGmXq+NC3uhCIc55dDpAlDkMQUaIAcQzysb0kxctwv//fvuW61/nAAeUBJMQ8mnZjMmuYwOcQ==}
    engines: {node: '>= 4.0'}

  xdg-portable@10.6.0:
    resolution: {integrity: sha512-xrcqhWDvtZ7WLmt8G4f3hHy37iK7D2idtosRgkeiSPZEPmBShp0VfmRBLWAPC6zLF48APJ21yfea+RfQMF4/Aw==}
    engines: {node: '>= 4.0'}

  xml@1.0.1:
    resolution: {integrity: sha512-huCv9IH9Tcf95zuYCsQraZtWnJvBtLVE0QHMOs8bWyZAFZNDcYjsPq1nEx8jKA9y+Beo9v+7OBPRisQTjinQMw==}

  xtend@4.0.2:
    resolution: {integrity: sha512-LKYU1iAXJXUgAXn9URjiu+MWhyUXHsvfp7mcuYm9dSUKK0/CjtrUwFAxD82/mCWbtLsGjFIad0wIsod4zrTAEQ==}
    engines: {node: '>=0.4'}

  y18n@5.0.8:
    resolution: {integrity: sha512-0pfFzegeDWJHJIAmTLRP2DwHjdF5s7jo9tuztdQxAhINCdvS+3nGINqPd00AphqJR/0LhANUS6/+7SCb98YOfA==}
    engines: {node: '>=10'}

  yallist@3.1.1:
    resolution: {integrity: sha512-a4UGQaWPH59mOXUYnAG2ewncQS4i4F43Tv3JoAM+s2VDAmS9NsK8GpDMLrCHPksFT7h3K6TOoUNn2pb7RoXx4g==}

  yallist@4.0.0:
    resolution: {integrity: sha512-3wdGidZyq5PB084XLES5TpOSRA3wjXAlIWMhum2kRcv/41Sn2emQ0dycQW4uZXLejwKvg6EsvbdlVL+FYEct7A==}

  yaml@2.7.0:
    resolution: {integrity: sha512-+hSoy/QHluxmC9kCIJyL/uyFmLmc+e5CFR5Wa+bpIhIj85LVb9ZH2nVnqrHoSvKogwODv0ClqZkmiSSaIH5LTA==}
    engines: {node: '>= 14'}
    hasBin: true

  yargs-parser@20.2.9:
    resolution: {integrity: sha512-y11nGElTIV+CT3Zv9t7VKl+Q3hTQoT9a1Qzezhhl6Rp21gJ/IVTW7Z3y9EWXhuUBC2Shnf+DX0antecpAwSP8w==}
    engines: {node: '>=10'}

  yargs-parser@21.1.1:
    resolution: {integrity: sha512-tVpsJW7DdjecAiFpbIB1e3qxIQsE6NoPc5/eTdrbbIC4h0LVsWhnoa3g+m2HclBIujHzsxZ4VJVA+GUuc2/LBw==}
    engines: {node: '>=12'}

  yargs@17.6.0:
    resolution: {integrity: sha512-8H/wTDqlSwoSnScvV2N/JHfLWOKuh5MVla9hqLjK3nsfyy6Y4kDSYSvkU5YCUEPOSnRXfIyx3Sq+B/IWudTo4g==}
    engines: {node: '>=12'}

  yarn@1.22.22:
    resolution: {integrity: sha512-prL3kGtyG7o9Z9Sv8IPfBNrWTDmXB4Qbes8A9rEzt6wkJV8mUvoirjU0Mp3GGAU06Y0XQyA3/2/RQFVuK7MTfg==}
    engines: {node: '>=4.0.0'}
    hasBin: true

  yn@3.1.1:
    resolution: {integrity: sha512-Ux4ygGWsu2c7isFWe8Yu1YluJmqVhxqK2cLXNQA5AcC3QfbGNpM7fu0Y8b/z16pXLnFxZYvWhd3fhBY9DLmC6Q==}
    engines: {node: '>=6'}

  yocto-queue@0.1.0:
    resolution: {integrity: sha512-rVksvsnNCdJ/ohGc6xgPwyN8eheCxsiLM8mxuE/t/mOVqJewPuO1miLpTHQiRgTKCLexL4MeAFVagts7HmNZ2Q==}
    engines: {node: '>=10'}

  yocto-queue@1.1.1:
    resolution: {integrity: sha512-b4JR1PFR10y1mKjhHY9LaGo6tmrgjit7hxVIeAmyMw3jegXR4dhYqLaQF5zMXZxY7tLpMyJeLjr1C4rLmkVe8g==}
    engines: {node: '>=12.20'}

  yoctocolors-cjs@2.1.2:
    resolution: {integrity: sha512-cYVsTjKl8b+FrnidjibDWskAv7UKOfcwaVZdp/it9n1s9fU3IkgDbhdIRKCW4JDsAlECJY0ytoVPT3sK6kideA==}
    engines: {node: '>=18'}

  youch@3.2.3:
    resolution: {integrity: sha512-ZBcWz/uzZaQVdCvfV4uk616Bbpf2ee+F/AvuKDR5EwX/Y4v06xWdtMluqTD7+KlZdM93lLm9gMZYo0sKBS0pgw==}

  zip-stream@5.0.1:
    resolution: {integrity: sha512-UfZ0oa0C8LI58wJ+moL46BDIMgCQbnsb+2PoiJYtonhBsMh2bq1eRBVkvjfVsqbEHd9/EgKPUuL9saSSsec8OA==}
    engines: {node: '>= 12.0.0'}

  zod@3.22.3:
    resolution: {integrity: sha512-EjIevzuJRiRPbVH4mGc8nApb/lVLKVpmUhAaR5R5doKGfAnGJ6Gr3CViAVjP+4FWSxCsybeWQdcgCtbX+7oZug==}

  zx@8.4.1:
    resolution: {integrity: sha512-1Cb+Tfwt/daKV6wckBeDbB6h3IMauqj9KWp+EcbYzi9doeJeIHCktxp/yWspXOXRdoUzBCQSKoUgm3g8r9fz5A==}
    engines: {node: '>= 12.17.0'}
    hasBin: true

snapshots:

  '@ampproject/remapping@2.2.0':
    dependencies:
      '@jridgewell/gen-mapping': 0.1.1
      '@jridgewell/trace-mapping': 0.3.25

  '@antfu/ni@0.21.12': {}

  '@azure/abort-controller@1.1.0':
    dependencies:
      tslib: 2.6.3

  '@azure/abort-controller@2.1.2':
    dependencies:
      tslib: 2.8.1

  '@azure/core-auth@1.7.2':
    dependencies:
      '@azure/abort-controller': 2.1.2
      '@azure/core-util': 1.9.0
      tslib: 2.6.3

  '@azure/core-client@1.9.2':
    dependencies:
      '@azure/abort-controller': 2.1.2
      '@azure/core-auth': 1.7.2
      '@azure/core-rest-pipeline': 1.9.2
      '@azure/core-tracing': 1.0.1
      '@azure/core-util': 1.9.0
      '@azure/logger': 1.0.3
      tslib: 2.6.3
    transitivePeerDependencies:
      - supports-color

  '@azure/core-http-compat@1.3.0':
    dependencies:
      '@azure/abort-controller': 1.1.0
      '@azure/core-client': 1.9.2
      '@azure/core-rest-pipeline': 1.9.2
    transitivePeerDependencies:
      - supports-color

  '@azure/core-lro@2.4.0':
    dependencies:
      '@azure/abort-controller': 1.1.0
      '@azure/logger': 1.0.3
      tslib: 2.6.3

  '@azure/core-paging@1.3.0':
    dependencies:
      tslib: 2.6.3

  '@azure/core-rest-pipeline@1.9.2':
    dependencies:
      '@azure/abort-controller': 1.1.0
      '@azure/core-auth': 1.7.2
      '@azure/core-tracing': 1.0.1
      '@azure/core-util': 1.9.0
      '@azure/logger': 1.0.3
      form-data: 4.0.2
      http-proxy-agent: 5.0.0
      https-proxy-agent: 5.0.1
      tslib: 2.6.3
      uuid: 8.3.2
    transitivePeerDependencies:
      - supports-color

  '@azure/core-tracing@1.0.1':
    dependencies:
      tslib: 2.6.3

  '@azure/core-util@1.9.0':
    dependencies:
      '@azure/abort-controller': 2.1.2
      tslib: 2.6.3

  '@azure/identity@4.3.0':
    dependencies:
      '@azure/abort-controller': 1.1.0
      '@azure/core-auth': 1.7.2
      '@azure/core-client': 1.9.2
      '@azure/core-rest-pipeline': 1.9.2
      '@azure/core-tracing': 1.0.1
      '@azure/core-util': 1.9.0
      '@azure/logger': 1.0.3
      '@azure/msal-browser': 3.17.0
      '@azure/msal-node': 2.9.2
      events: 3.3.0
      jws: 4.0.0
      open: 8.4.0
      stoppable: 1.1.0
      tslib: 2.6.3
    transitivePeerDependencies:
      - supports-color

  '@azure/keyvault-keys@4.6.0':
    dependencies:
      '@azure/abort-controller': 1.1.0
      '@azure/core-auth': 1.7.2
      '@azure/core-client': 1.9.2
      '@azure/core-http-compat': 1.3.0
      '@azure/core-lro': 2.4.0
      '@azure/core-paging': 1.3.0
      '@azure/core-rest-pipeline': 1.9.2
      '@azure/core-tracing': 1.0.1
      '@azure/core-util': 1.9.0
      '@azure/logger': 1.0.3
      tslib: 2.6.3
    transitivePeerDependencies:
      - supports-color

  '@azure/logger@1.0.3':
    dependencies:
      tslib: 2.6.3

  '@azure/msal-browser@3.17.0':
    dependencies:
      '@azure/msal-common': 14.12.0

  '@azure/msal-common@14.12.0': {}

  '@azure/msal-node@2.9.2':
    dependencies:
      '@azure/msal-common': 14.12.0
      jsonwebtoken: 9.0.2
      uuid: 8.3.2

  '@babel/code-frame@7.21.4':
    dependencies:
      '@babel/highlight': 7.18.6

  '@babel/code-frame@7.23.5':
    dependencies:
      '@babel/highlight': 7.23.4
      chalk: 2.4.2

  '@babel/code-frame@7.26.2':
    dependencies:
      '@babel/helper-validator-identifier': 7.25.9
      js-tokens: 4.0.0
      picocolors: 1.1.1

  '@babel/compat-data@7.21.7': {}

  '@babel/core@7.21.8':
    dependencies:
      '@ampproject/remapping': 2.2.0
      '@babel/code-frame': 7.21.4
      '@babel/generator': 7.21.5
      '@babel/helper-compilation-targets': 7.21.5(@babel/core@7.21.8)
      '@babel/helper-module-transforms': 7.21.5
      '@babel/helpers': 7.21.5
      '@babel/parser': 7.21.8
      '@babel/template': 7.20.7
      '@babel/traverse': 7.26.5
      '@babel/types': 7.21.5
      convert-source-map: 1.9.0
      debug: 4.4.0
      gensync: 1.0.0-beta.2
      json5: 2.2.3
      semver: 6.3.1
    transitivePeerDependencies:
      - supports-color

  '@babel/generator@7.21.5':
    dependencies:
      '@babel/types': 7.21.5
      '@jridgewell/gen-mapping': 0.3.2
      '@jridgewell/trace-mapping': 0.3.22
      jsesc: 2.5.2

  '@babel/generator@7.26.5':
    dependencies:
      '@babel/parser': 7.26.5
      '@babel/types': 7.26.5
      '@jridgewell/gen-mapping': 0.3.8
      '@jridgewell/trace-mapping': 0.3.25
      jsesc: 3.1.0

  '@babel/helper-compilation-targets@7.21.5(@babel/core@7.21.8)':
    dependencies:
      '@babel/compat-data': 7.21.7
      '@babel/core': 7.21.8
      '@babel/helper-validator-option': 7.21.0
      browserslist: 4.22.2
      lru-cache: 5.1.1
      semver: 6.3.1

  '@babel/helper-environment-visitor@7.21.5': {}

  '@babel/helper-module-imports@7.21.4':
    dependencies:
      '@babel/types': 7.21.5

  '@babel/helper-module-transforms@7.21.5':
    dependencies:
      '@babel/helper-environment-visitor': 7.21.5
      '@babel/helper-module-imports': 7.21.4
      '@babel/helper-simple-access': 7.21.5
      '@babel/helper-split-export-declaration': 7.18.6
      '@babel/helper-validator-identifier': 7.25.9
      '@babel/template': 7.20.7
      '@babel/traverse': 7.26.5
      '@babel/types': 7.21.5
    transitivePeerDependencies:
      - supports-color

  '@babel/helper-plugin-utils@7.19.0': {}

  '@babel/helper-simple-access@7.21.5':
    dependencies:
      '@babel/types': 7.21.5

  '@babel/helper-split-export-declaration@7.18.6':
    dependencies:
      '@babel/types': 7.21.5

  '@babel/helper-string-parser@7.21.5': {}

  '@babel/helper-string-parser@7.25.9': {}

  '@babel/helper-validator-identifier@7.25.9': {}

  '@babel/helper-validator-option@7.21.0': {}

  '@babel/helpers@7.21.5':
    dependencies:
      '@babel/template': 7.20.7
      '@babel/traverse': 7.26.5
      '@babel/types': 7.21.5
    transitivePeerDependencies:
      - supports-color

  '@babel/highlight@7.18.6':
    dependencies:
      '@babel/helper-validator-identifier': 7.25.9
      chalk: 2.4.2
      js-tokens: 4.0.0

  '@babel/highlight@7.23.4':
    dependencies:
      '@babel/helper-validator-identifier': 7.25.9
      chalk: 2.4.2
      js-tokens: 4.0.0

  '@babel/parser@7.21.8':
    dependencies:
      '@babel/types': 7.21.5

  '@babel/parser@7.26.5':
    dependencies:
      '@babel/types': 7.26.5

  '@babel/plugin-syntax-async-generators@7.8.4(@babel/core@7.21.8)':
    dependencies:
      '@babel/core': 7.21.8
      '@babel/helper-plugin-utils': 7.19.0

  '@babel/plugin-syntax-bigint@7.8.3(@babel/core@7.21.8)':
    dependencies:
      '@babel/core': 7.21.8
      '@babel/helper-plugin-utils': 7.19.0

  '@babel/plugin-syntax-class-properties@7.12.13(@babel/core@7.21.8)':
    dependencies:
      '@babel/core': 7.21.8
      '@babel/helper-plugin-utils': 7.19.0

  '@babel/plugin-syntax-import-meta@7.10.4(@babel/core@7.21.8)':
    dependencies:
      '@babel/core': 7.21.8
      '@babel/helper-plugin-utils': 7.19.0

  '@babel/plugin-syntax-json-strings@7.8.3(@babel/core@7.21.8)':
    dependencies:
      '@babel/core': 7.21.8
      '@babel/helper-plugin-utils': 7.19.0

  '@babel/plugin-syntax-jsx@7.18.6(@babel/core@7.21.8)':
    dependencies:
      '@babel/core': 7.21.8
      '@babel/helper-plugin-utils': 7.19.0

  '@babel/plugin-syntax-logical-assignment-operators@7.10.4(@babel/core@7.21.8)':
    dependencies:
      '@babel/core': 7.21.8
      '@babel/helper-plugin-utils': 7.19.0

  '@babel/plugin-syntax-nullish-coalescing-operator@7.8.3(@babel/core@7.21.8)':
    dependencies:
      '@babel/core': 7.21.8
      '@babel/helper-plugin-utils': 7.19.0

  '@babel/plugin-syntax-numeric-separator@7.10.4(@babel/core@7.21.8)':
    dependencies:
      '@babel/core': 7.21.8
      '@babel/helper-plugin-utils': 7.19.0

  '@babel/plugin-syntax-object-rest-spread@7.8.3(@babel/core@7.21.8)':
    dependencies:
      '@babel/core': 7.21.8
      '@babel/helper-plugin-utils': 7.19.0

  '@babel/plugin-syntax-optional-catch-binding@7.8.3(@babel/core@7.21.8)':
    dependencies:
      '@babel/core': 7.21.8
      '@babel/helper-plugin-utils': 7.19.0

  '@babel/plugin-syntax-optional-chaining@7.8.3(@babel/core@7.21.8)':
    dependencies:
      '@babel/core': 7.21.8
      '@babel/helper-plugin-utils': 7.19.0

  '@babel/plugin-syntax-top-level-await@7.14.5(@babel/core@7.21.8)':
    dependencies:
      '@babel/core': 7.21.8
      '@babel/helper-plugin-utils': 7.19.0

  '@babel/plugin-syntax-typescript@7.18.6(@babel/core@7.21.8)':
    dependencies:
      '@babel/core': 7.21.8
      '@babel/helper-plugin-utils': 7.19.0

  '@babel/template@7.20.7':
    dependencies:
      '@babel/code-frame': 7.21.4
      '@babel/parser': 7.21.8
      '@babel/types': 7.21.5

  '@babel/template@7.25.9':
    dependencies:
      '@babel/code-frame': 7.26.2
      '@babel/parser': 7.26.5
      '@babel/types': 7.26.5

  '@babel/traverse@7.26.5':
    dependencies:
      '@babel/code-frame': 7.26.2
      '@babel/generator': 7.26.5
      '@babel/parser': 7.26.5
      '@babel/template': 7.25.9
      '@babel/types': 7.26.5
      debug: 4.4.0
      globals: 11.12.0
    transitivePeerDependencies:
      - supports-color

  '@babel/types@7.21.5':
    dependencies:
      '@babel/helper-string-parser': 7.21.5
      '@babel/helper-validator-identifier': 7.25.9
      to-fast-properties: 2.0.0

  '@babel/types@7.26.5':
    dependencies:
      '@babel/helper-string-parser': 7.25.9
      '@babel/helper-validator-identifier': 7.25.9

  '@bcoe/v8-coverage@0.2.3': {}

  '@bugsnag/cuid@3.2.1': {}

  '@cloudflare/kv-asset-handler@0.3.4':
    dependencies:
      mime: 3.0.0

  '@cloudflare/workerd-darwin-64@1.20250214.0':
    optional: true

  '@cloudflare/workerd-darwin-arm64@1.20250214.0':
    optional: true

  '@cloudflare/workerd-linux-64@1.20250214.0':
    optional: true

  '@cloudflare/workerd-linux-arm64@1.20250214.0':
    optional: true

  '@cloudflare/workerd-windows-64@1.20250214.0':
    optional: true

  '@cloudflare/workers-types@4.20250214.0': {}

  '@codspeed/benchmark.js-plugin@4.0.0(benchmark@2.1.4)':
    dependencies:
      '@codspeed/core': 4.0.0
      benchmark: 2.1.4
      lodash: 4.17.21
      stack-trace: 1.0.0-pre2
    transitivePeerDependencies:
      - debug

  '@codspeed/core@4.0.0':
    dependencies:
      axios: 1.7.9
      find-up: 6.3.0
      form-data: 4.0.0
      node-gyp-build: 4.6.0
    transitivePeerDependencies:
      - debug

  '@cspotcode/source-map-support@0.8.1':
    dependencies:
      '@jridgewell/trace-mapping': 0.3.9

  '@emnapi/core@1.3.1':
    dependencies:
      '@emnapi/wasi-threads': 1.0.1
      tslib: 2.8.1
    optional: true

  '@emnapi/runtime@1.3.1':
    dependencies:
      tslib: 2.8.1
    optional: true

  '@emnapi/wasi-threads@1.0.1':
    dependencies:
      tslib: 2.8.1
    optional: true

  '@esbuild-plugins/node-globals-polyfill@0.2.3(esbuild@0.17.19)':
    dependencies:
      esbuild: 0.17.19

  '@esbuild-plugins/node-modules-polyfill@0.2.2(esbuild@0.17.19)':
    dependencies:
      esbuild: 0.17.19
      escape-string-regexp: 4.0.0
      rollup-plugin-node-polyfills: 0.2.1

  '@esbuild/aix-ppc64@0.25.1':
    optional: true

  '@esbuild/android-arm64@0.17.19':
    optional: true

  '@esbuild/android-arm64@0.25.1':
    optional: true

  '@esbuild/android-arm@0.17.19':
    optional: true

  '@esbuild/android-arm@0.25.1':
    optional: true

  '@esbuild/android-x64@0.17.19':
    optional: true

  '@esbuild/android-x64@0.25.1':
    optional: true

  '@esbuild/darwin-arm64@0.17.19':
    optional: true

  '@esbuild/darwin-arm64@0.25.1':
    optional: true

  '@esbuild/darwin-x64@0.17.19':
    optional: true

  '@esbuild/darwin-x64@0.25.1':
    optional: true

  '@esbuild/freebsd-arm64@0.17.19':
    optional: true

  '@esbuild/freebsd-arm64@0.25.1':
    optional: true

  '@esbuild/freebsd-x64@0.17.19':
    optional: true

  '@esbuild/freebsd-x64@0.25.1':
    optional: true

  '@esbuild/linux-arm64@0.17.19':
    optional: true

  '@esbuild/linux-arm64@0.25.1':
    optional: true

  '@esbuild/linux-arm@0.17.19':
    optional: true

  '@esbuild/linux-arm@0.25.1':
    optional: true

  '@esbuild/linux-ia32@0.17.19':
    optional: true

  '@esbuild/linux-ia32@0.25.1':
    optional: true

  '@esbuild/linux-loong64@0.17.19':
    optional: true

  '@esbuild/linux-loong64@0.25.1':
    optional: true

  '@esbuild/linux-mips64el@0.17.19':
    optional: true

  '@esbuild/linux-mips64el@0.25.1':
    optional: true

  '@esbuild/linux-ppc64@0.17.19':
    optional: true

  '@esbuild/linux-ppc64@0.25.1':
    optional: true

  '@esbuild/linux-riscv64@0.17.19':
    optional: true

  '@esbuild/linux-riscv64@0.25.1':
    optional: true

  '@esbuild/linux-s390x@0.17.19':
    optional: true

  '@esbuild/linux-s390x@0.25.1':
    optional: true

  '@esbuild/linux-x64@0.17.19':
    optional: true

  '@esbuild/linux-x64@0.25.1':
    optional: true

  '@esbuild/netbsd-arm64@0.25.1':
    optional: true

  '@esbuild/netbsd-x64@0.17.19':
    optional: true

  '@esbuild/netbsd-x64@0.25.1':
    optional: true

  '@esbuild/openbsd-arm64@0.25.1':
    optional: true

  '@esbuild/openbsd-x64@0.17.19':
    optional: true

  '@esbuild/openbsd-x64@0.25.1':
    optional: true

  '@esbuild/sunos-x64@0.17.19':
    optional: true

  '@esbuild/sunos-x64@0.25.1':
    optional: true

  '@esbuild/win32-arm64@0.17.19':
    optional: true

  '@esbuild/win32-arm64@0.25.1':
    optional: true

  '@esbuild/win32-ia32@0.17.19':
    optional: true

  '@esbuild/win32-ia32@0.25.1':
    optional: true

  '@esbuild/win32-x64@0.17.19':
    optional: true

  '@esbuild/win32-x64@0.25.1':
    optional: true

  '@eslint-community/eslint-plugin-eslint-comments@4.4.1(eslint@9.22.0(jiti@2.4.2))':
    dependencies:
      escape-string-regexp: 4.0.0
      eslint: 9.22.0(jiti@2.4.2)
      ignore: 5.3.1

  '@eslint-community/eslint-utils@4.4.0(eslint@9.22.0(jiti@2.4.2))':
    dependencies:
      eslint: 9.22.0(jiti@2.4.2)
      eslint-visitor-keys: 3.4.3

  '@eslint-community/eslint-utils@4.5.0(eslint@9.22.0(jiti@2.4.2))':
    dependencies:
      eslint: 9.22.0(jiti@2.4.2)
      eslint-visitor-keys: 3.4.3

  '@eslint-community/regexpp@4.10.0': {}

  '@eslint-community/regexpp@4.12.1': {}

  '@eslint/config-array@0.19.2':
    dependencies:
      '@eslint/object-schema': 2.1.6
      debug: 4.4.0
      minimatch: 3.1.2
    transitivePeerDependencies:
      - supports-color

  '@eslint/config-helpers@0.1.0': {}

  '@eslint/core@0.12.0':
    dependencies:
      '@types/json-schema': 7.0.15

  '@eslint/eslintrc@3.3.0':
    dependencies:
      ajv: 6.12.6
      debug: 4.4.0
      espree: 10.3.0
      globals: 14.0.0
      ignore: 5.3.2
      import-fresh: 3.3.1
      js-yaml: 4.1.0
      minimatch: 3.1.2
      strip-json-comments: 3.1.1
    transitivePeerDependencies:
      - supports-color

  '@eslint/js@9.19.0': {}

  '@eslint/js@9.22.0': {}

  '@eslint/object-schema@2.1.6': {}

  '@eslint/plugin-kit@0.2.7':
    dependencies:
      '@eslint/core': 0.12.0
      levn: 0.4.1

  '@faker-js/faker@8.4.1': {}

  '@faker-js/faker@9.6.0': {}

  '@fast-check/jest@2.0.3(@jest/expect@29.7.0)(@jest/globals@29.7.0)':
    dependencies:
      '@jest/globals': 29.7.0
      fast-check: 3.3.0
    optionalDependencies:
      '@jest/expect': 29.7.0

  '@fastify/busboy@2.1.1': {}

  '@gar/promisify@1.1.3':
    optional: true

  '@humanfs/core@0.19.1': {}

  '@humanfs/node@0.16.6':
    dependencies:
      '@humanfs/core': 0.19.1
      '@humanwhocodes/retry': 0.3.1

  '@humanwhocodes/module-importer@1.0.1': {}

  '@humanwhocodes/retry@0.3.1': {}

  '@humanwhocodes/retry@0.4.2': {}

  '@img/sharp-darwin-arm64@0.33.5':
    optionalDependencies:
      '@img/sharp-libvips-darwin-arm64': 1.0.4
    optional: true

  '@img/sharp-darwin-x64@0.33.5':
    optionalDependencies:
      '@img/sharp-libvips-darwin-x64': 1.0.4
    optional: true

  '@img/sharp-libvips-darwin-arm64@1.0.4':
    optional: true

  '@img/sharp-libvips-darwin-x64@1.0.4':
    optional: true

  '@img/sharp-libvips-linux-arm64@1.0.4':
    optional: true

  '@img/sharp-libvips-linux-arm@1.0.5':
    optional: true

  '@img/sharp-libvips-linux-s390x@1.0.4':
    optional: true

  '@img/sharp-libvips-linux-x64@1.0.4':
    optional: true

  '@img/sharp-libvips-linuxmusl-arm64@1.0.4':
    optional: true

  '@img/sharp-libvips-linuxmusl-x64@1.0.4':
    optional: true

  '@img/sharp-linux-arm64@0.33.5':
    optionalDependencies:
      '@img/sharp-libvips-linux-arm64': 1.0.4
    optional: true

  '@img/sharp-linux-arm@0.33.5':
    optionalDependencies:
      '@img/sharp-libvips-linux-arm': 1.0.5
    optional: true

  '@img/sharp-linux-s390x@0.33.5':
    optionalDependencies:
      '@img/sharp-libvips-linux-s390x': 1.0.4
    optional: true

  '@img/sharp-linux-x64@0.33.5':
    optionalDependencies:
      '@img/sharp-libvips-linux-x64': 1.0.4
    optional: true

  '@img/sharp-linuxmusl-arm64@0.33.5':
    optionalDependencies:
      '@img/sharp-libvips-linuxmusl-arm64': 1.0.4
    optional: true

  '@img/sharp-linuxmusl-x64@0.33.5':
    optionalDependencies:
      '@img/sharp-libvips-linuxmusl-x64': 1.0.4
    optional: true

  '@img/sharp-wasm32@0.33.5':
    dependencies:
      '@emnapi/runtime': 1.3.1
    optional: true

  '@img/sharp-win32-ia32@0.33.5':
    optional: true

  '@img/sharp-win32-x64@0.33.5':
    optional: true

  '@inquirer/checkbox@4.1.3(@types/node@18.19.76)':
    dependencies:
      '@inquirer/core': 10.1.8(@types/node@18.19.76)
      '@inquirer/figures': 1.0.11
      '@inquirer/type': 3.0.5(@types/node@18.19.76)
      ansi-escapes: 4.3.2
      yoctocolors-cjs: 2.1.2
    optionalDependencies:
      '@types/node': 18.19.76

  '@inquirer/confirm@5.1.7(@types/node@18.19.76)':
    dependencies:
      '@inquirer/core': 10.1.8(@types/node@18.19.76)
      '@inquirer/type': 3.0.5(@types/node@18.19.76)
    optionalDependencies:
      '@types/node': 18.19.76

  '@inquirer/core@10.1.8(@types/node@18.19.76)':
    dependencies:
      '@inquirer/figures': 1.0.11
      '@inquirer/type': 3.0.5(@types/node@18.19.76)
      ansi-escapes: 4.3.2
      cli-width: 4.1.0
      mute-stream: 2.0.0
      signal-exit: 4.1.0
      wrap-ansi: 6.2.0
      yoctocolors-cjs: 2.1.2
    optionalDependencies:
      '@types/node': 18.19.76

  '@inquirer/editor@4.2.8(@types/node@18.19.76)':
    dependencies:
      '@inquirer/core': 10.1.8(@types/node@18.19.76)
      '@inquirer/type': 3.0.5(@types/node@18.19.76)
      external-editor: 3.1.0
    optionalDependencies:
      '@types/node': 18.19.76

  '@inquirer/expand@4.0.10(@types/node@18.19.76)':
    dependencies:
      '@inquirer/core': 10.1.8(@types/node@18.19.76)
      '@inquirer/type': 3.0.5(@types/node@18.19.76)
      yoctocolors-cjs: 2.1.2
    optionalDependencies:
      '@types/node': 18.19.76

  '@inquirer/figures@1.0.11': {}

  '@inquirer/input@4.1.7(@types/node@18.19.76)':
    dependencies:
      '@inquirer/core': 10.1.8(@types/node@18.19.76)
      '@inquirer/type': 3.0.5(@types/node@18.19.76)
    optionalDependencies:
      '@types/node': 18.19.76

  '@inquirer/number@3.0.10(@types/node@18.19.76)':
    dependencies:
      '@inquirer/core': 10.1.8(@types/node@18.19.76)
      '@inquirer/type': 3.0.5(@types/node@18.19.76)
    optionalDependencies:
      '@types/node': 18.19.76

  '@inquirer/password@4.0.10(@types/node@18.19.76)':
    dependencies:
      '@inquirer/core': 10.1.8(@types/node@18.19.76)
      '@inquirer/type': 3.0.5(@types/node@18.19.76)
      ansi-escapes: 4.3.2
    optionalDependencies:
      '@types/node': 18.19.76

  '@inquirer/prompts@7.3.3(@types/node@18.19.76)':
    dependencies:
      '@inquirer/checkbox': 4.1.3(@types/node@18.19.76)
      '@inquirer/confirm': 5.1.7(@types/node@18.19.76)
      '@inquirer/editor': 4.2.8(@types/node@18.19.76)
      '@inquirer/expand': 4.0.10(@types/node@18.19.76)
      '@inquirer/input': 4.1.7(@types/node@18.19.76)
      '@inquirer/number': 3.0.10(@types/node@18.19.76)
      '@inquirer/password': 4.0.10(@types/node@18.19.76)
      '@inquirer/rawlist': 4.0.10(@types/node@18.19.76)
      '@inquirer/search': 3.0.10(@types/node@18.19.76)
      '@inquirer/select': 4.0.10(@types/node@18.19.76)
    optionalDependencies:
      '@types/node': 18.19.76

  '@inquirer/rawlist@4.0.10(@types/node@18.19.76)':
    dependencies:
      '@inquirer/core': 10.1.8(@types/node@18.19.76)
      '@inquirer/type': 3.0.5(@types/node@18.19.76)
      yoctocolors-cjs: 2.1.2
    optionalDependencies:
      '@types/node': 18.19.76

  '@inquirer/search@3.0.10(@types/node@18.19.76)':
    dependencies:
      '@inquirer/core': 10.1.8(@types/node@18.19.76)
      '@inquirer/figures': 1.0.11
      '@inquirer/type': 3.0.5(@types/node@18.19.76)
      yoctocolors-cjs: 2.1.2
    optionalDependencies:
      '@types/node': 18.19.76

  '@inquirer/select@4.0.10(@types/node@18.19.76)':
    dependencies:
      '@inquirer/core': 10.1.8(@types/node@18.19.76)
      '@inquirer/figures': 1.0.11
      '@inquirer/type': 3.0.5(@types/node@18.19.76)
      ansi-escapes: 4.3.2
      yoctocolors-cjs: 2.1.2
    optionalDependencies:
      '@types/node': 18.19.76

  '@inquirer/type@3.0.5(@types/node@18.19.76)':
    optionalDependencies:
      '@types/node': 18.19.76

  '@isaacs/cliui@8.0.2':
    dependencies:
      string-width: 5.1.2
      string-width-cjs: string-width@4.2.3
      strip-ansi: 7.1.0
      strip-ansi-cjs: strip-ansi@6.0.1
      wrap-ansi: 8.1.0
      wrap-ansi-cjs: wrap-ansi@7.0.0

  '@istanbuljs/load-nyc-config@1.1.0':
    dependencies:
      camelcase: 5.3.1
      find-up: 4.1.0
      get-package-type: 0.1.0
      js-yaml: 3.14.1
      resolve-from: 5.0.0

  '@istanbuljs/schema@0.1.3': {}

  '@jest/console@29.7.0':
    dependencies:
      '@jest/types': 29.6.3
      '@types/node': 18.19.76
      chalk: 4.1.2
      jest-message-util: 29.7.0
      jest-util: 29.7.0
      slash: 3.0.0

  '@jest/core@29.7.0(ts-node@10.9.2(@swc/core@1.11.5)(@types/node@18.19.76)(typescript@5.4.5))':
    dependencies:
      '@jest/console': 29.7.0
      '@jest/reporters': 29.7.0
      '@jest/test-result': 29.7.0
      '@jest/transform': 29.7.0
      '@jest/types': 29.6.3
      '@types/node': 18.19.76
      ansi-escapes: 4.3.2
      chalk: 4.1.2
      ci-info: 3.9.0
      exit: 0.1.2
      graceful-fs: 4.2.11
      jest-changed-files: 29.7.0
      jest-config: 29.7.0(@types/node@18.19.76)(ts-node@10.9.2(@swc/core@1.11.5)(@types/node@18.19.76)(typescript@5.4.5))
      jest-haste-map: 29.7.0
      jest-message-util: 29.7.0
      jest-regex-util: 29.6.3
      jest-resolve: 29.7.0
      jest-resolve-dependencies: 29.7.0
      jest-runner: 29.7.0
      jest-runtime: 29.7.0
      jest-snapshot: 29.7.0
      jest-util: 29.7.0
      jest-validate: 29.7.0
      jest-watcher: 29.7.0
      micromatch: 4.0.8
      pretty-format: 29.7.0
      slash: 3.0.0
      strip-ansi: 6.0.1
    transitivePeerDependencies:
      - babel-plugin-macros
      - supports-color
      - ts-node

  '@jest/core@29.7.0(ts-node@10.9.2(@swc/core@1.11.5)(@types/node@18.19.76)(typescript@5.8.2))':
    dependencies:
      '@jest/console': 29.7.0
      '@jest/reporters': 29.7.0
      '@jest/test-result': 29.7.0
      '@jest/transform': 29.7.0
      '@jest/types': 29.6.3
      '@types/node': 18.19.76
      ansi-escapes: 4.3.2
      chalk: 4.1.2
      ci-info: 3.9.0
      exit: 0.1.2
      graceful-fs: 4.2.11
      jest-changed-files: 29.7.0
      jest-config: 29.7.0(@types/node@18.19.76)(ts-node@10.9.2(@swc/core@1.11.5)(@types/node@18.19.76)(typescript@5.8.2))
      jest-haste-map: 29.7.0
      jest-message-util: 29.7.0
      jest-regex-util: 29.6.3
      jest-resolve: 29.7.0
      jest-resolve-dependencies: 29.7.0
      jest-runner: 29.7.0
      jest-runtime: 29.7.0
      jest-snapshot: 29.7.0
      jest-util: 29.7.0
      jest-validate: 29.7.0
      jest-watcher: 29.7.0
      micromatch: 4.0.8
      pretty-format: 29.7.0
      slash: 3.0.0
      strip-ansi: 6.0.1
    transitivePeerDependencies:
      - babel-plugin-macros
      - supports-color
      - ts-node

  '@jest/core@29.7.0(ts-node@10.9.2(@swc/core@1.11.5)(@types/node@22.13.9)(typescript@5.8.2))':
    dependencies:
      '@jest/console': 29.7.0
      '@jest/reporters': 29.7.0
      '@jest/test-result': 29.7.0
      '@jest/transform': 29.7.0
      '@jest/types': 29.6.3
      '@types/node': 18.19.76
      ansi-escapes: 4.3.2
      chalk: 4.1.2
      ci-info: 3.9.0
      exit: 0.1.2
      graceful-fs: 4.2.11
      jest-changed-files: 29.7.0
      jest-config: 29.7.0(@types/node@18.19.76)(ts-node@10.9.2(@swc/core@1.11.5)(@types/node@22.13.9)(typescript@5.8.2))
      jest-haste-map: 29.7.0
      jest-message-util: 29.7.0
      jest-regex-util: 29.6.3
      jest-resolve: 29.7.0
      jest-resolve-dependencies: 29.7.0
      jest-runner: 29.7.0
      jest-runtime: 29.7.0
      jest-snapshot: 29.7.0
      jest-util: 29.7.0
      jest-validate: 29.7.0
      jest-watcher: 29.7.0
      micromatch: 4.0.8
      pretty-format: 29.7.0
      slash: 3.0.0
      strip-ansi: 6.0.1
    transitivePeerDependencies:
      - babel-plugin-macros
      - supports-color
      - ts-node

  '@jest/create-cache-key-function@29.7.0':
    dependencies:
      '@jest/types': 29.6.3

  '@jest/environment@29.7.0':
    dependencies:
      '@jest/fake-timers': 29.7.0
      '@jest/types': 29.6.3
      '@types/node': 18.19.76
      jest-mock: 29.7.0

  '@jest/expect-utils@29.7.0':
    dependencies:
      jest-get-type: 29.6.3

  '@jest/expect@29.7.0':
    dependencies:
      expect: 29.7.0
      jest-snapshot: 29.7.0
    transitivePeerDependencies:
      - supports-color

  '@jest/fake-timers@29.7.0':
    dependencies:
      '@jest/types': 29.6.3
      '@sinonjs/fake-timers': 10.0.2
      '@types/node': 18.19.76
      jest-message-util: 29.7.0
      jest-mock: 29.7.0
      jest-util: 29.7.0

  '@jest/globals@29.7.0':
    dependencies:
      '@jest/environment': 29.7.0
      '@jest/expect': 29.7.0
      '@jest/types': 29.6.3
      jest-mock: 29.7.0
    transitivePeerDependencies:
      - supports-color

  '@jest/reporters@29.7.0':
    dependencies:
      '@bcoe/v8-coverage': 0.2.3
      '@jest/console': 29.7.0
      '@jest/test-result': 29.7.0
      '@jest/transform': 29.7.0
      '@jest/types': 29.6.3
      '@jridgewell/trace-mapping': 0.3.25
      '@types/node': 18.19.76
      chalk: 4.1.2
      collect-v8-coverage: 1.0.1
      exit: 0.1.2
      glob: 7.2.3
      graceful-fs: 4.2.11
      istanbul-lib-coverage: 3.2.0
      istanbul-lib-instrument: 6.0.0
      istanbul-lib-report: 3.0.0
      istanbul-lib-source-maps: 4.0.1
      istanbul-reports: 3.1.5
      jest-message-util: 29.7.0
      jest-util: 29.7.0
      jest-worker: 29.7.0
      slash: 3.0.0
      string-length: 4.0.2
      strip-ansi: 6.0.1
      v8-to-istanbul: 9.0.1
    transitivePeerDependencies:
      - supports-color

  '@jest/schemas@29.6.3':
    dependencies:
      '@sinclair/typebox': 0.27.8

  '@jest/source-map@29.6.3':
    dependencies:
      '@jridgewell/trace-mapping': 0.3.25
      callsites: 3.1.0
      graceful-fs: 4.2.11

  '@jest/test-result@29.7.0':
    dependencies:
      '@jest/console': 29.7.0
      '@jest/types': 29.6.3
      '@types/istanbul-lib-coverage': 2.0.4
      collect-v8-coverage: 1.0.1

  '@jest/test-sequencer@29.7.0':
    dependencies:
      '@jest/test-result': 29.7.0
      graceful-fs: 4.2.10
      jest-haste-map: 29.7.0
      slash: 3.0.0

  '@jest/transform@29.7.0':
    dependencies:
      '@babel/core': 7.21.8
      '@jest/types': 29.6.3
      '@jridgewell/trace-mapping': 0.3.22
      babel-plugin-istanbul: 6.1.1
      chalk: 4.1.2
      convert-source-map: 2.0.0
      fast-json-stable-stringify: 2.1.0
      graceful-fs: 4.2.11
      jest-haste-map: 29.7.0
      jest-regex-util: 29.6.3
      jest-util: 29.7.0
      micromatch: 4.0.8
      pirates: 4.0.6
      slash: 3.0.0
      write-file-atomic: 4.0.2
    transitivePeerDependencies:
      - supports-color

  '@jest/types@29.6.3':
    dependencies:
      '@jest/schemas': 29.6.3
      '@types/istanbul-lib-coverage': 2.0.4
      '@types/istanbul-reports': 3.0.1
      '@types/node': 18.19.76
      '@types/yargs': 17.0.13
      chalk: 4.1.2

  '@jridgewell/gen-mapping@0.1.1':
    dependencies:
      '@jridgewell/set-array': 1.1.2
      '@jridgewell/sourcemap-codec': 1.5.0

  '@jridgewell/gen-mapping@0.3.2':
    dependencies:
      '@jridgewell/set-array': 1.1.2
      '@jridgewell/sourcemap-codec': 1.4.14
      '@jridgewell/trace-mapping': 0.3.25

  '@jridgewell/gen-mapping@0.3.8':
    dependencies:
      '@jridgewell/set-array': 1.2.1
      '@jridgewell/sourcemap-codec': 1.5.0
      '@jridgewell/trace-mapping': 0.3.25

  '@jridgewell/resolve-uri@3.1.0': {}

  '@jridgewell/resolve-uri@3.1.2': {}

  '@jridgewell/set-array@1.1.2': {}

  '@jridgewell/set-array@1.2.1': {}

  '@jridgewell/source-map@0.3.5':
    dependencies:
      '@jridgewell/gen-mapping': 0.3.2
      '@jridgewell/trace-mapping': 0.3.25

  '@jridgewell/sourcemap-codec@1.4.14': {}

  '@jridgewell/sourcemap-codec@1.5.0': {}

  '@jridgewell/trace-mapping@0.3.22':
    dependencies:
      '@jridgewell/resolve-uri': 3.1.0
      '@jridgewell/sourcemap-codec': 1.4.14

  '@jridgewell/trace-mapping@0.3.25':
    dependencies:
      '@jridgewell/resolve-uri': 3.1.2
      '@jridgewell/sourcemap-codec': 1.5.0

  '@jridgewell/trace-mapping@0.3.9':
    dependencies:
      '@jridgewell/resolve-uri': 3.1.2
      '@jridgewell/sourcemap-codec': 1.5.0

  '@js-joda/core@5.6.3': {}

  '@jsonjoy.com/base64@1.1.1(tslib@2.6.3)':
    dependencies:
      tslib: 2.6.3

  '@jsonjoy.com/json-pack@1.0.3(tslib@2.6.3)':
    dependencies:
      '@jsonjoy.com/base64': 1.1.1(tslib@2.6.3)
      '@jsonjoy.com/util': 1.5.0(tslib@2.6.3)
      hyperdyperid: 1.2.0
      thingies: 1.21.0(tslib@2.6.3)
      tslib: 2.6.3

  '@jsonjoy.com/util@1.5.0(tslib@2.6.3)':
    dependencies:
      tslib: 2.6.3

  '@libsql/client@0.8.0':
    dependencies:
      '@libsql/core': 0.8.0
      '@libsql/hrana-client': 0.6.2
      js-base64: 3.7.5
      libsql: 0.3.10
      promise-limit: 2.7.0
    transitivePeerDependencies:
      - bufferutil
      - utf-8-validate

  '@libsql/client@0.8.1':
    dependencies:
      '@libsql/core': 0.8.1
      '@libsql/hrana-client': 0.6.2
      js-base64: 3.7.5
      libsql: 0.3.10
      promise-limit: 2.7.0
    transitivePeerDependencies:
      - bufferutil
      - utf-8-validate

  '@libsql/core@0.8.0':
    dependencies:
      js-base64: 3.7.5

  '@libsql/core@0.8.1':
    dependencies:
      js-base64: 3.7.5

  '@libsql/darwin-arm64@0.3.10':
    optional: true

  '@libsql/darwin-x64@0.3.10':
    optional: true

  '@libsql/hrana-client@0.6.2':
    dependencies:
      '@libsql/isomorphic-fetch': 0.2.1
      '@libsql/isomorphic-ws': 0.1.5
      js-base64: 3.7.5
      node-fetch: 3.3.2
    transitivePeerDependencies:
      - bufferutil
      - utf-8-validate

  '@libsql/isomorphic-fetch@0.2.1': {}

  '@libsql/isomorphic-ws@0.1.5':
    dependencies:
      '@types/ws': 8.5.6
      ws: 8.18.0
    transitivePeerDependencies:
      - bufferutil
      - utf-8-validate

  '@libsql/linux-arm64-gnu@0.3.10':
    optional: true

  '@libsql/linux-arm64-musl@0.3.10':
    optional: true

  '@libsql/linux-x64-gnu@0.3.10':
    optional: true

  '@libsql/linux-x64-musl@0.3.10':
    optional: true

  '@libsql/win32-x64-msvc@0.3.10':
    optional: true

  '@mapbox/node-pre-gyp@1.0.10(encoding@0.1.13)':
    dependencies:
      detect-libc: 2.0.3
      https-proxy-agent: 5.0.1
      make-dir: 3.1.0
      node-fetch: 2.7.0(encoding@0.1.13)
      nopt: 5.0.0
      npmlog: 5.0.1
      rimraf: 3.0.2
      semver: 7.7.0
      tar: 6.1.14
    transitivePeerDependencies:
      - encoding
      - supports-color

  '@microsoft/api-extractor-model@7.30.4(@types/node@18.19.76)':
    dependencies:
      '@microsoft/tsdoc': 0.15.1
      '@microsoft/tsdoc-config': 0.17.1
      '@rushstack/node-core-library': 5.12.0(@types/node@18.19.76)
    transitivePeerDependencies:
      - '@types/node'

  '@microsoft/api-extractor@7.52.1(@types/node@18.19.76)':
    dependencies:
      '@microsoft/api-extractor-model': 7.30.4(@types/node@18.19.76)
      '@microsoft/tsdoc': 0.15.1
      '@microsoft/tsdoc-config': 0.17.1
      '@rushstack/node-core-library': 5.12.0(@types/node@18.19.76)
      '@rushstack/rig-package': 0.5.3
      '@rushstack/terminal': 0.15.1(@types/node@18.19.76)
      '@rushstack/ts-command-line': 4.23.6(@types/node@18.19.76)
      lodash: 4.17.21
      minimatch: 3.0.8
      resolve: 1.22.10
      semver: 7.5.4
      source-map: 0.6.1
      typescript: 5.8.2
    transitivePeerDependencies:
      - '@types/node'

  '@microsoft/tsdoc-config@0.17.1':
    dependencies:
      '@microsoft/tsdoc': 0.15.1
      ajv: 8.12.0
      jju: 1.4.0
      resolve: 1.22.10

  '@microsoft/tsdoc@0.15.1': {}

  '@mongodb-js/saslprep@1.2.0':
    dependencies:
      sparse-bitfield: 3.0.3

  '@napi-rs/wasm-runtime@0.2.5':
    dependencies:
      '@emnapi/core': 1.3.1
      '@emnapi/runtime': 1.3.1
      '@tybys/wasm-util': 0.9.0
    optional: true

  '@neon-rs/load@0.0.4': {}

  '@neondatabase/serverless@0.10.2':
    dependencies:
      '@types/pg': 8.11.6

  '@noble/hashes@1.7.1': {}

  '@nodelib/fs.scandir@2.1.5':
    dependencies:
      '@nodelib/fs.stat': 2.0.5
      run-parallel: 1.2.0

  '@nodelib/fs.stat@2.0.5': {}

  '@nodelib/fs.walk@1.2.8':
    dependencies:
      '@nodelib/fs.scandir': 2.1.5
      fastq: 1.15.0

  '@npmcli/fs@1.1.1':
    dependencies:
      '@gar/promisify': 1.1.3
      semver: 7.7.0
    optional: true

  '@npmcli/move-file@1.1.2':
    dependencies:
      mkdirp: 1.0.4
      rimraf: 3.0.2
    optional: true

  '@opentelemetry/api-logs@0.57.2':
    dependencies:
      '@opentelemetry/api': 1.9.0

  '@opentelemetry/api@1.9.0': {}

  '@opentelemetry/context-async-hooks@2.0.0(@opentelemetry/api@1.9.0)':
    dependencies:
      '@opentelemetry/api': 1.9.0

  '@opentelemetry/core@1.30.1(@opentelemetry/api@1.9.0)':
    dependencies:
      '@opentelemetry/api': 1.9.0
      '@opentelemetry/semantic-conventions': 1.28.0

  '@opentelemetry/instrumentation@0.57.2(@opentelemetry/api@1.9.0)':
    dependencies:
      '@opentelemetry/api': 1.9.0
      '@opentelemetry/api-logs': 0.57.2
      '@types/shimmer': 1.2.0
      import-in-the-middle: 1.13.0
      require-in-the-middle: 7.5.2
      semver: 7.7.0
      shimmer: 1.2.1
    transitivePeerDependencies:
      - supports-color

  '@opentelemetry/resources@1.30.1(@opentelemetry/api@1.9.0)':
    dependencies:
      '@opentelemetry/api': 1.9.0
      '@opentelemetry/core': 1.30.1(@opentelemetry/api@1.9.0)
      '@opentelemetry/semantic-conventions': 1.28.0

  '@opentelemetry/sdk-trace-base@1.30.1(@opentelemetry/api@1.9.0)':
    dependencies:
      '@opentelemetry/api': 1.9.0
      '@opentelemetry/core': 1.30.1(@opentelemetry/api@1.9.0)
      '@opentelemetry/resources': 1.30.1(@opentelemetry/api@1.9.0)
      '@opentelemetry/semantic-conventions': 1.28.0

  '@opentelemetry/semantic-conventions@1.28.0': {}

  '@opentelemetry/semantic-conventions@1.30.0': {}

  '@oxc-resolver/binding-darwin-arm64@1.10.2':
    optional: true

  '@oxc-resolver/binding-darwin-x64@1.10.2':
    optional: true

  '@oxc-resolver/binding-freebsd-x64@1.10.2':
    optional: true

  '@oxc-resolver/binding-linux-arm-gnueabihf@1.10.2':
    optional: true

  '@oxc-resolver/binding-linux-arm64-gnu@1.10.2':
    optional: true

  '@oxc-resolver/binding-linux-arm64-musl@1.10.2':
    optional: true

  '@oxc-resolver/binding-linux-x64-gnu@1.10.2':
    optional: true

  '@oxc-resolver/binding-linux-x64-musl@1.10.2':
    optional: true

  '@oxc-resolver/binding-wasm32-wasi@1.10.2':
    dependencies:
      '@napi-rs/wasm-runtime': 0.2.5
    optional: true

  '@oxc-resolver/binding-win32-arm64-msvc@1.10.2':
    optional: true

  '@oxc-resolver/binding-win32-x64-msvc@1.10.2':
    optional: true

  '@paralleldrive/cuid2@2.2.2':
    dependencies:
      '@noble/hashes': 1.7.1

  '@planetscale/database@1.19.0': {}

  '@prisma/engines-version@6.6.0-45.fbda4d61f6cc9c7361b803e72f3a0ffeb87db447': {}

  '@prisma/mini-proxy@0.9.5': {}

  '@prisma/prisma-schema-wasm@6.6.0-45.fbda4d61f6cc9c7361b803e72f3a0ffeb87db447': {}

  '@prisma/query-compiler-wasm@6.6.0-45.fbda4d61f6cc9c7361b803e72f3a0ffeb87db447': {}

  '@prisma/query-engine-wasm@6.6.0-45.fbda4d61f6cc9c7361b803e72f3a0ffeb87db447': {}

  '@prisma/schema-engine-wasm@6.6.0-42.7e5992271857e2e25ec7f47a66f83fb5b6a67412': {}

  '@prisma/studio-common@0.511.0':
    dependencies:
      buffer: 6.0.3

  '@prisma/studio-pcw@0.511.0(@prisma/client@packages+client)(@prisma/internals@packages+internals)':
    dependencies:
      '@prisma/client': link:packages/client
      '@prisma/internals': link:packages/internals
      debug: 4.3.3
      lodash: 4.17.21
    transitivePeerDependencies:
      - supports-color

  '@prisma/studio-server@0.511.0(@prisma/client@packages+client)(@prisma/internals@packages+internals)(encoding@0.1.13)':
    dependencies:
      '@prisma/internals': link:packages/internals
      '@prisma/studio': 0.511.0
      '@prisma/studio-common': 0.511.0
      '@prisma/studio-pcw': 0.511.0(@prisma/client@packages+client)(@prisma/internals@packages+internals)
      checkpoint-client: 1.1.33(encoding@0.1.13)
      cors: 2.8.5
      debug: 4.3.3
      express: 4.17.2
      untildify: 4.0.0
    transitivePeerDependencies:
      - '@prisma/client'
      - encoding
      - supports-color

  '@prisma/studio@0.511.0': {}

  '@rollup/rollup-android-arm-eabi@4.36.0':
    optional: true

  '@rollup/rollup-android-arm64@4.36.0':
    optional: true

  '@rollup/rollup-darwin-arm64@4.36.0':
    optional: true

  '@rollup/rollup-darwin-x64@4.36.0':
    optional: true

  '@rollup/rollup-freebsd-arm64@4.36.0':
    optional: true

  '@rollup/rollup-freebsd-x64@4.36.0':
    optional: true

  '@rollup/rollup-linux-arm-gnueabihf@4.36.0':
    optional: true

  '@rollup/rollup-linux-arm-musleabihf@4.36.0':
    optional: true

  '@rollup/rollup-linux-arm64-gnu@4.36.0':
    optional: true

  '@rollup/rollup-linux-arm64-musl@4.36.0':
    optional: true

  '@rollup/rollup-linux-loongarch64-gnu@4.36.0':
    optional: true

  '@rollup/rollup-linux-powerpc64le-gnu@4.36.0':
    optional: true

  '@rollup/rollup-linux-riscv64-gnu@4.36.0':
    optional: true

  '@rollup/rollup-linux-s390x-gnu@4.36.0':
    optional: true

  '@rollup/rollup-linux-x64-gnu@4.36.0':
    optional: true

  '@rollup/rollup-linux-x64-musl@4.36.0':
    optional: true

  '@rollup/rollup-win32-arm64-msvc@4.36.0':
    optional: true

  '@rollup/rollup-win32-ia32-msvc@4.36.0':
    optional: true

  '@rollup/rollup-win32-x64-msvc@4.36.0':
    optional: true

  '@rushstack/node-core-library@5.12.0(@types/node@18.19.76)':
    dependencies:
      ajv: 8.13.0
      ajv-draft-04: 1.0.0(ajv@8.13.0)
      ajv-formats: 3.0.1
      fs-extra: 11.3.0
      import-lazy: 4.0.0
      jju: 1.4.0
      resolve: 1.22.10
      semver: 7.5.4
    optionalDependencies:
      '@types/node': 18.19.76

  '@rushstack/rig-package@0.5.3':
    dependencies:
      resolve: 1.22.10
      strip-json-comments: 3.1.1

  '@rushstack/terminal@0.15.1(@types/node@18.19.76)':
    dependencies:
      '@rushstack/node-core-library': 5.12.0(@types/node@18.19.76)
      supports-color: 8.1.1
    optionalDependencies:
      '@types/node': 18.19.76

  '@rushstack/ts-command-line@4.23.6(@types/node@18.19.76)':
    dependencies:
      '@rushstack/terminal': 0.15.1(@types/node@18.19.76)
      '@types/argparse': 1.0.38
      argparse: 1.0.10
      string-argv: 0.3.2
    transitivePeerDependencies:
      - '@types/node'

  '@sinclair/typebox@0.27.8': {}

  '@sindresorhus/slugify@1.1.2':
    dependencies:
      '@sindresorhus/transliterate': 0.1.2
      escape-string-regexp: 4.0.0

  '@sindresorhus/transliterate@0.1.2':
    dependencies:
      escape-string-regexp: 2.0.0
      lodash.deburr: 4.1.0

  '@sinonjs/commons@2.0.0':
    dependencies:
      type-detect: 4.0.8

  '@sinonjs/fake-timers@10.0.2':
    dependencies:
      '@sinonjs/commons': 2.0.0

  '@size-limit/file@11.2.0(size-limit@11.2.0)':
    dependencies:
      size-limit: 11.2.0

  '@slack/types@2.14.0': {}

  '@slack/webhook@7.0.5':
    dependencies:
      '@slack/types': 2.14.0
      '@types/node': 18.19.76
      axios: 1.8.4
    transitivePeerDependencies:
      - debug

  '@snaplet/copycat@6.0.0':
    dependencies:
      '@faker-js/faker': 8.4.1
      fictional: 3.0.1
      string-argv: 0.3.2
      uuid: 9.0.1

  '@swc-node/core@1.13.3(@swc/core@1.11.5)(@swc/types@0.1.19)':
    dependencies:
      '@swc/core': 1.11.5
      '@swc/types': 0.1.19

  '@swc-node/register@1.10.9(@swc/core@1.11.5)(@swc/types@0.1.19)(typescript@5.4.5)':
    dependencies:
      '@swc-node/core': 1.13.3(@swc/core@1.11.5)(@swc/types@0.1.19)
      '@swc-node/sourcemap-support': 0.5.1
      '@swc/core': 1.11.5
      colorette: 2.0.20
      debug: 4.4.0
      oxc-resolver: 1.10.2
      pirates: 4.0.6
      tslib: 2.6.3
      typescript: 5.4.5
    transitivePeerDependencies:
      - '@swc/types'
      - supports-color

  '@swc-node/sourcemap-support@0.5.1':
    dependencies:
      source-map-support: 0.5.21
      tslib: 2.6.3

  '@swc/core-darwin-arm64@1.11.5':
    optional: true

  '@swc/core-darwin-x64@1.11.5':
    optional: true

  '@swc/core-linux-arm-gnueabihf@1.11.5':
    optional: true

  '@swc/core-linux-arm64-gnu@1.11.5':
    optional: true

  '@swc/core-linux-arm64-musl@1.11.5':
    optional: true

  '@swc/core-linux-x64-gnu@1.11.5':
    optional: true

  '@swc/core-linux-x64-musl@1.11.5':
    optional: true

  '@swc/core-win32-arm64-msvc@1.11.5':
    optional: true

  '@swc/core-win32-ia32-msvc@1.11.5':
    optional: true

  '@swc/core-win32-x64-msvc@1.11.5':
    optional: true

  '@swc/core@1.11.5':
    dependencies:
      '@swc/counter': 0.1.3
      '@swc/types': 0.1.19
    optionalDependencies:
      '@swc/core-darwin-arm64': 1.11.5
      '@swc/core-darwin-x64': 1.11.5
      '@swc/core-linux-arm-gnueabihf': 1.11.5
      '@swc/core-linux-arm64-gnu': 1.11.5
      '@swc/core-linux-arm64-musl': 1.11.5
      '@swc/core-linux-x64-gnu': 1.11.5
      '@swc/core-linux-x64-musl': 1.11.5
      '@swc/core-win32-arm64-msvc': 1.11.5
      '@swc/core-win32-ia32-msvc': 1.11.5
      '@swc/core-win32-x64-msvc': 1.11.5

  '@swc/counter@0.1.3': {}

  '@swc/jest@0.2.37(@swc/core@1.11.5)':
    dependencies:
      '@jest/create-cache-key-function': 29.7.0
      '@swc/core': 1.11.5
      '@swc/counter': 0.1.3
      jsonc-parser: 3.2.0

  '@swc/types@0.1.19':
    dependencies:
      '@swc/counter': 0.1.3

  '@tediousjs/connection-string@0.5.0': {}

  '@timsuchanek/copy@1.4.5':
    dependencies:
      '@timsuchanek/sleep-promise': 8.0.1
      commander: 2.20.3
      mkdirp: 1.0.4
      prettysize: 2.0.0

  '@timsuchanek/sleep-promise@8.0.1': {}

  '@tootallnate/once@1.1.2':
    optional: true

  '@tootallnate/once@2.0.0': {}

  '@tsconfig/node10@1.0.9': {}

  '@tsconfig/node12@1.0.11': {}

  '@tsconfig/node14@1.0.3': {}

  '@tsconfig/node16@1.0.3': {}

  '@tsd/typescript@5.4.3': {}

  '@tybys/wasm-util@0.9.0':
    dependencies:
      tslib: 2.8.1
    optional: true

  '@types/argparse@1.0.38': {}

  '@types/babel__core@7.1.19':
    dependencies:
      '@babel/parser': 7.26.5
      '@babel/types': 7.26.5
      '@types/babel__generator': 7.6.4
      '@types/babel__template': 7.4.1
      '@types/babel__traverse': 7.18.2

  '@types/babel__generator@7.6.4':
    dependencies:
      '@babel/types': 7.26.5

  '@types/babel__helper-validator-identifier@7.15.2': {}

  '@types/babel__template@7.4.1':
    dependencies:
      '@babel/parser': 7.26.5
      '@babel/types': 7.26.5

  '@types/babel__traverse@7.18.2':
    dependencies:
      '@babel/types': 7.26.5

  '@types/benchmark@2.1.5': {}

  '@types/cross-spawn@6.0.6':
    dependencies:
      '@types/node': 18.19.76

  '@types/debug@4.1.12':
    dependencies:
      '@types/ms': 0.7.31

  '@types/doctrine@0.0.9': {}

  '@types/eslint-scope@3.7.4':
    dependencies:
      '@types/eslint': 7.29.0
      '@types/estree': 1.0.5

  '@types/eslint@7.29.0':
    dependencies:
      '@types/estree': 1.0.6
      '@types/json-schema': 7.0.15

  '@types/estree@1.0.5': {}

  '@types/estree@1.0.6': {}

  '@types/fs-extra@11.0.4':
    dependencies:
      '@types/jsonfile': 6.1.4
      '@types/node': 18.19.76

  '@types/geojson@7946.0.16': {}

  '@types/graceful-fs@4.1.5':
    dependencies:
      '@types/node': 18.19.76

  '@types/graphviz@0.0.39':
    dependencies:
      '@types/node': 18.19.76

  '@types/istanbul-lib-coverage@2.0.4': {}

  '@types/istanbul-lib-report@3.0.0':
    dependencies:
      '@types/istanbul-lib-coverage': 2.0.4

  '@types/istanbul-reports@3.0.1':
    dependencies:
      '@types/istanbul-lib-report': 3.0.0

  '@types/jest@29.5.14':
    dependencies:
      expect: 29.7.0
      pretty-format: 29.7.0

  '@types/js-levenshtein@1.1.3': {}

  '@types/json-schema@7.0.15': {}

  '@types/jsonfile@6.1.4':
    dependencies:
      '@types/node': 18.19.76

  '@types/minimist@1.2.2': {}

  '@types/ms@0.7.31': {}

  '@types/mssql@9.1.5':
    dependencies:
      '@types/node': 20.12.7
      '@types/tedious': 4.0.9
      tarn: 3.0.2

  '@types/node@18.19.76':
    dependencies:
      undici-types: 5.26.5

  '@types/node@20.12.7':
    dependencies:
      undici-types: 5.26.5

  '@types/node@22.13.9':
    dependencies:
      undici-types: 6.20.0

  '@types/normalize-package-data@2.4.4': {}

  '@types/pg@8.11.11':
    dependencies:
      '@types/node': 18.19.76
      pg-protocol: 1.7.1
      pg-types: 4.0.2

  '@types/pg@8.11.6':
    dependencies:
      '@types/node': 18.19.76
      pg-protocol: 1.6.1
      pg-types: 4.0.2

  '@types/pluralize@0.0.33': {}

  '@types/progress@2.0.7':
    dependencies:
      '@types/node': 18.19.76

  '@types/prompts@2.4.9':
    dependencies:
      '@types/node': 18.19.76
      kleur: 3.0.3

  '@types/readable-stream@4.0.14':
    dependencies:
      '@types/node': 18.19.76
      safe-buffer: 5.1.2

  '@types/resolve@1.20.6': {}

  '@types/retry@0.12.0': {}

  '@types/rimraf@4.0.5':
    dependencies:
      rimraf: 6.0.1

  '@types/shimmer@1.2.0': {}

  '@types/sqlite3@3.1.11':
    dependencies:
      '@types/node': 18.19.76

  '@types/stack-utils@2.0.1': {}

  '@types/tedious@4.0.9':
    dependencies:
      '@types/node': 18.19.76

  '@types/webidl-conversions@7.0.3': {}

  '@types/whatwg-url@11.0.5':
    dependencies:
      '@types/webidl-conversions': 7.0.3

  '@types/ws@8.5.6':
    dependencies:
      '@types/node': 18.19.76

  '@types/yargs-parser@21.0.0': {}

  '@types/yargs@17.0.13':
    dependencies:
      '@types/yargs-parser': 21.0.0

  '@typescript-eslint/eslint-plugin@7.15.0(@typescript-eslint/parser@7.15.0(eslint@9.22.0(jiti@2.4.2))(typescript@5.4.5))(eslint@9.22.0(jiti@2.4.2))(typescript@5.4.5)':
    dependencies:
      '@eslint-community/regexpp': 4.10.0
      '@typescript-eslint/parser': 7.15.0(eslint@9.22.0(jiti@2.4.2))(typescript@5.4.5)
      '@typescript-eslint/scope-manager': 7.15.0
      '@typescript-eslint/type-utils': 7.15.0(eslint@9.22.0(jiti@2.4.2))(typescript@5.4.5)
      '@typescript-eslint/utils': 7.15.0(eslint@9.22.0(jiti@2.4.2))(typescript@5.4.5)
      '@typescript-eslint/visitor-keys': 7.15.0
      eslint: 9.22.0(jiti@2.4.2)
      graphemer: 1.4.0
      ignore: 5.3.1
      natural-compare: 1.4.0
      ts-api-utils: 1.3.0(typescript@5.4.5)
    optionalDependencies:
      typescript: 5.4.5
    transitivePeerDependencies:
      - supports-color

  '@typescript-eslint/parser@7.15.0(eslint@9.22.0(jiti@2.4.2))(typescript@5.4.5)':
    dependencies:
      '@typescript-eslint/scope-manager': 7.15.0
      '@typescript-eslint/types': 7.15.0
      '@typescript-eslint/typescript-estree': 7.15.0(typescript@5.4.5)
      '@typescript-eslint/visitor-keys': 7.15.0
      debug: 4.4.0
      eslint: 9.22.0(jiti@2.4.2)
    optionalDependencies:
      typescript: 5.4.5
    transitivePeerDependencies:
      - supports-color

  '@typescript-eslint/scope-manager@7.15.0':
    dependencies:
      '@typescript-eslint/types': 7.15.0
      '@typescript-eslint/visitor-keys': 7.15.0

  '@typescript-eslint/scope-manager@8.25.0':
    dependencies:
      '@typescript-eslint/types': 8.25.0
      '@typescript-eslint/visitor-keys': 8.25.0

  '@typescript-eslint/type-utils@7.15.0(eslint@9.22.0(jiti@2.4.2))(typescript@5.4.5)':
    dependencies:
      '@typescript-eslint/typescript-estree': 7.15.0(typescript@5.4.5)
      '@typescript-eslint/utils': 7.15.0(eslint@9.22.0(jiti@2.4.2))(typescript@5.4.5)
      debug: 4.4.0
      eslint: 9.22.0(jiti@2.4.2)
      ts-api-utils: 1.3.0(typescript@5.4.5)
    optionalDependencies:
      typescript: 5.4.5
    transitivePeerDependencies:
      - supports-color

  '@typescript-eslint/types@7.15.0': {}

  '@typescript-eslint/types@8.25.0': {}

  '@typescript-eslint/typescript-estree@7.15.0(typescript@5.4.5)':
    dependencies:
      '@typescript-eslint/types': 7.15.0
      '@typescript-eslint/visitor-keys': 7.15.0
      debug: 4.4.0
      globby: 11.1.0
      is-glob: 4.0.3
      minimatch: 9.0.5
      semver: 7.7.0
      ts-api-utils: 1.3.0(typescript@5.4.5)
    optionalDependencies:
      typescript: 5.4.5
    transitivePeerDependencies:
      - supports-color

  '@typescript-eslint/typescript-estree@8.25.0(typescript@5.4.5)':
    dependencies:
      '@typescript-eslint/types': 8.25.0
      '@typescript-eslint/visitor-keys': 8.25.0
      debug: 4.4.0
      fast-glob: 3.3.3
      is-glob: 4.0.3
      minimatch: 9.0.5
      semver: 7.7.0
      ts-api-utils: 2.0.1(typescript@5.4.5)
      typescript: 5.4.5
    transitivePeerDependencies:
      - supports-color

  '@typescript-eslint/utils@7.15.0(eslint@9.22.0(jiti@2.4.2))(typescript@5.4.5)':
    dependencies:
      '@eslint-community/eslint-utils': 4.4.0(eslint@9.22.0(jiti@2.4.2))
      '@typescript-eslint/scope-manager': 7.15.0
      '@typescript-eslint/types': 7.15.0
      '@typescript-eslint/typescript-estree': 7.15.0(typescript@5.4.5)
      eslint: 9.22.0(jiti@2.4.2)
    transitivePeerDependencies:
      - supports-color
      - typescript

  '@typescript-eslint/utils@8.25.0(eslint@9.22.0(jiti@2.4.2))(typescript@5.4.5)':
    dependencies:
      '@eslint-community/eslint-utils': 4.5.0(eslint@9.22.0(jiti@2.4.2))
      '@typescript-eslint/scope-manager': 8.25.0
      '@typescript-eslint/types': 8.25.0
      '@typescript-eslint/typescript-estree': 8.25.0(typescript@5.4.5)
      eslint: 9.22.0(jiti@2.4.2)
      typescript: 5.4.5
    transitivePeerDependencies:
      - supports-color

  '@typescript-eslint/visitor-keys@7.15.0':
    dependencies:
      '@typescript-eslint/types': 7.15.0
      eslint-visitor-keys: 3.4.3

  '@typescript-eslint/visitor-keys@8.25.0':
    dependencies:
      '@typescript-eslint/types': 8.25.0
      eslint-visitor-keys: 4.2.0

  '@vitest/expect@3.0.9':
    dependencies:
      '@vitest/spy': 3.0.9
      '@vitest/utils': 3.0.9
      chai: 5.2.0
      tinyrainbow: 2.0.0

  '@vitest/mocker@3.0.9(vite@6.2.2(@types/node@22.13.9)(jiti@2.4.2)(terser@5.27.0)(tsx@4.19.3)(yaml@2.7.0))':
    dependencies:
      '@vitest/spy': 3.0.9
      estree-walker: 3.0.3
      magic-string: 0.30.17
    optionalDependencies:
      vite: 6.2.2(@types/node@22.13.9)(jiti@2.4.2)(terser@5.27.0)(tsx@4.19.3)(yaml@2.7.0)

  '@vitest/pretty-format@3.0.9':
    dependencies:
      tinyrainbow: 2.0.0

  '@vitest/runner@3.0.9':
    dependencies:
      '@vitest/utils': 3.0.9
      pathe: 2.0.3

  '@vitest/snapshot@3.0.9':
    dependencies:
      '@vitest/pretty-format': 3.0.9
      magic-string: 0.30.17
      pathe: 2.0.3

  '@vitest/spy@3.0.9':
    dependencies:
      tinyspy: 3.0.2

  '@vitest/utils@3.0.9':
    dependencies:
      '@vitest/pretty-format': 3.0.9
      loupe: 3.1.3
      tinyrainbow: 2.0.0

  '@webassemblyjs/ast@1.12.1':
    dependencies:
      '@webassemblyjs/helper-numbers': 1.11.6
      '@webassemblyjs/helper-wasm-bytecode': 1.11.6

  '@webassemblyjs/floating-point-hex-parser@1.11.6': {}

  '@webassemblyjs/helper-api-error@1.11.6': {}

  '@webassemblyjs/helper-buffer@1.12.1': {}

  '@webassemblyjs/helper-numbers@1.11.6':
    dependencies:
      '@webassemblyjs/floating-point-hex-parser': 1.11.6
      '@webassemblyjs/helper-api-error': 1.11.6
      '@xtuc/long': 4.2.2

  '@webassemblyjs/helper-wasm-bytecode@1.11.6': {}

  '@webassemblyjs/helper-wasm-section@1.12.1':
    dependencies:
      '@webassemblyjs/ast': 1.12.1
      '@webassemblyjs/helper-buffer': 1.12.1
      '@webassemblyjs/helper-wasm-bytecode': 1.11.6
      '@webassemblyjs/wasm-gen': 1.12.1

  '@webassemblyjs/ieee754@1.11.6':
    dependencies:
      '@xtuc/ieee754': 1.2.0

  '@webassemblyjs/leb128@1.11.6':
    dependencies:
      '@xtuc/long': 4.2.2

  '@webassemblyjs/utf8@1.11.6': {}

  '@webassemblyjs/wasm-edit@1.12.1':
    dependencies:
      '@webassemblyjs/ast': 1.12.1
      '@webassemblyjs/helper-buffer': 1.12.1
      '@webassemblyjs/helper-wasm-bytecode': 1.11.6
      '@webassemblyjs/helper-wasm-section': 1.12.1
      '@webassemblyjs/wasm-gen': 1.12.1
      '@webassemblyjs/wasm-opt': 1.12.1
      '@webassemblyjs/wasm-parser': 1.12.1
      '@webassemblyjs/wast-printer': 1.12.1

  '@webassemblyjs/wasm-gen@1.12.1':
    dependencies:
      '@webassemblyjs/ast': 1.12.1
      '@webassemblyjs/helper-wasm-bytecode': 1.11.6
      '@webassemblyjs/ieee754': 1.11.6
      '@webassemblyjs/leb128': 1.11.6
      '@webassemblyjs/utf8': 1.11.6

  '@webassemblyjs/wasm-opt@1.12.1':
    dependencies:
      '@webassemblyjs/ast': 1.12.1
      '@webassemblyjs/helper-buffer': 1.12.1
      '@webassemblyjs/wasm-gen': 1.12.1
      '@webassemblyjs/wasm-parser': 1.12.1

  '@webassemblyjs/wasm-parser@1.12.1':
    dependencies:
      '@webassemblyjs/ast': 1.12.1
      '@webassemblyjs/helper-api-error': 1.11.6
      '@webassemblyjs/helper-wasm-bytecode': 1.11.6
      '@webassemblyjs/ieee754': 1.11.6
      '@webassemblyjs/leb128': 1.11.6
      '@webassemblyjs/utf8': 1.11.6

  '@webassemblyjs/wast-printer@1.12.1':
    dependencies:
      '@webassemblyjs/ast': 1.12.1
      '@xtuc/long': 4.2.2

  '@xtuc/ieee754@1.2.0': {}

  '@xtuc/long@4.2.2': {}

  abbrev@1.1.1: {}

  abort-controller@3.0.0:
    dependencies:
      event-target-shim: 5.0.1

  accepts@1.3.8:
    dependencies:
      mime-types: 2.1.35
      negotiator: 0.6.3

  acorn-import-attributes@1.9.5(acorn@8.11.3):
    dependencies:
      acorn: 8.11.3

  acorn-import-attributes@1.9.5(acorn@8.14.0):
    dependencies:
      acorn: 8.14.0

  acorn-jsx@5.3.2(acorn@8.14.1):
    dependencies:
      acorn: 8.14.1

  acorn-walk@8.2.0: {}

  acorn-walk@8.3.2: {}

  acorn@8.11.3: {}

  acorn@8.14.0: {}

  acorn@8.14.1: {}

  acorn@8.9.0: {}

  agent-base@6.0.2:
    dependencies:
      debug: 4.4.0
    transitivePeerDependencies:
      - supports-color

  agent-base@7.1.0:
    dependencies:
      debug: 4.4.0
    transitivePeerDependencies:
      - supports-color

  agent-base@7.1.3: {}

  agentkeepalive@4.2.1:
    dependencies:
      debug: 4.4.0
      depd: 1.1.2
      humanize-ms: 1.2.1
    transitivePeerDependencies:
      - supports-color
    optional: true

  aggregate-error@3.1.0:
    dependencies:
      clean-stack: 2.2.0
      indent-string: 4.0.0

  ajv-draft-04@1.0.0(ajv@8.13.0):
    optionalDependencies:
      ajv: 8.13.0

  ajv-formats@3.0.1:
    dependencies:
      ajv: 8.13.0

  ajv-keywords@3.5.2(ajv@6.12.6):
    dependencies:
      ajv: 6.12.6

  ajv@6.12.6:
    dependencies:
      fast-deep-equal: 3.1.3
      fast-json-stable-stringify: 2.1.0
      json-schema-traverse: 0.4.1
      uri-js: 4.4.1

  ajv@8.12.0:
    dependencies:
      fast-deep-equal: 3.1.3
      json-schema-traverse: 1.0.0
      require-from-string: 2.0.2
      uri-js: 4.4.1

  ajv@8.13.0:
    dependencies:
      fast-deep-equal: 3.1.3
      json-schema-traverse: 1.0.0
      require-from-string: 2.0.2
      uri-js: 4.4.1

  ansi-escapes@4.3.2:
    dependencies:
      type-fest: 0.21.3

  ansi-escapes@7.0.0:
    dependencies:
      environment: 1.1.0

  ansi-regex@5.0.1: {}

  ansi-regex@6.1.0: {}

  ansi-styles@3.2.1:
    dependencies:
      color-convert: 1.9.3

  ansi-styles@4.3.0:
    dependencies:
      color-convert: 2.0.1

  ansi-styles@5.2.0: {}

  ansi-styles@6.2.1: {}

  anymatch@3.1.3:
    dependencies:
      normalize-path: 3.0.0
      picomatch: 2.3.1

  aproba@2.0.0: {}

  archiver-utils@4.0.1:
    dependencies:
      glob: 8.1.0
      graceful-fs: 4.2.11
      lazystream: 1.0.1
      lodash: 4.17.21
      normalize-path: 3.0.0
      readable-stream: 3.6.0

  archiver@6.0.2:
    dependencies:
      archiver-utils: 4.0.1
      async: 3.2.4
      buffer-crc32: 0.2.13
      readable-stream: 3.6.0
      readdir-glob: 1.1.2
      tar-stream: 3.1.6
      zip-stream: 5.0.1

  are-we-there-yet@2.0.0:
    dependencies:
      delegates: 1.0.0
      readable-stream: 3.6.0

  are-we-there-yet@3.0.1:
    dependencies:
      delegates: 1.0.0
      readable-stream: 3.6.0
    optional: true

  arg@4.1.3: {}

  arg@5.0.2: {}

  argparse@1.0.10:
    dependencies:
      sprintf-js: 1.0.3

  argparse@2.0.1: {}

  array-flatten@1.1.1: {}

  array-union@2.1.0: {}

  arrify@1.0.1: {}

  as-table@1.0.55:
    dependencies:
      printable-characters: 1.0.42

  assert-plus@1.0.0: {}

  assertion-error@2.0.1: {}

  async-listen@3.1.0: {}

  async-mutex@0.5.0:
    dependencies:
      tslib: 2.6.2

  async@3.2.4: {}

  asynckit@0.4.0: {}

  axios@1.7.9:
    dependencies:
      follow-redirects: 1.15.6
      form-data: 4.0.0
      proxy-from-env: 1.1.0
    transitivePeerDependencies:
      - debug

  axios@1.8.4:
    dependencies:
      follow-redirects: 1.15.9
      form-data: 4.0.2
      proxy-from-env: 1.1.0
    transitivePeerDependencies:
      - debug

  b4a@1.6.4: {}

  babel-jest@29.7.0(@babel/core@7.21.8):
    dependencies:
      '@babel/core': 7.21.8
      '@jest/transform': 29.7.0
      '@types/babel__core': 7.1.19
      babel-plugin-istanbul: 6.1.1
      babel-preset-jest: 29.6.3(@babel/core@7.21.8)
      chalk: 4.1.2
      graceful-fs: 4.2.11
      slash: 3.0.0
    transitivePeerDependencies:
      - supports-color

  babel-plugin-istanbul@6.1.1:
    dependencies:
      '@babel/helper-plugin-utils': 7.19.0
      '@istanbuljs/load-nyc-config': 1.1.0
      '@istanbuljs/schema': 0.1.3
      istanbul-lib-instrument: 5.2.1
      test-exclude: 6.0.0
    transitivePeerDependencies:
      - supports-color

  babel-plugin-jest-hoist@29.6.3:
    dependencies:
      '@babel/template': 7.25.9
      '@babel/types': 7.26.5
      '@types/babel__core': 7.1.19
      '@types/babel__traverse': 7.18.2

  babel-preset-current-node-syntax@1.0.1(@babel/core@7.21.8):
    dependencies:
      '@babel/core': 7.21.8
      '@babel/plugin-syntax-async-generators': 7.8.4(@babel/core@7.21.8)
      '@babel/plugin-syntax-bigint': 7.8.3(@babel/core@7.21.8)
      '@babel/plugin-syntax-class-properties': 7.12.13(@babel/core@7.21.8)
      '@babel/plugin-syntax-import-meta': 7.10.4(@babel/core@7.21.8)
      '@babel/plugin-syntax-json-strings': 7.8.3(@babel/core@7.21.8)
      '@babel/plugin-syntax-logical-assignment-operators': 7.10.4(@babel/core@7.21.8)
      '@babel/plugin-syntax-nullish-coalescing-operator': 7.8.3(@babel/core@7.21.8)
      '@babel/plugin-syntax-numeric-separator': 7.10.4(@babel/core@7.21.8)
      '@babel/plugin-syntax-object-rest-spread': 7.8.3(@babel/core@7.21.8)
      '@babel/plugin-syntax-optional-catch-binding': 7.8.3(@babel/core@7.21.8)
      '@babel/plugin-syntax-optional-chaining': 7.8.3(@babel/core@7.21.8)
      '@babel/plugin-syntax-top-level-await': 7.14.5(@babel/core@7.21.8)

  babel-preset-jest@29.6.3(@babel/core@7.21.8):
    dependencies:
      '@babel/core': 7.21.8
      babel-plugin-jest-hoist: 29.6.3
      babel-preset-current-node-syntax: 1.0.1(@babel/core@7.21.8)

  balanced-match@1.0.2: {}

  base64-js@1.5.1: {}

  batching-toposort@1.2.0: {}

  benchmark@2.1.4:
    dependencies:
      lodash: 4.17.21
      platform: 1.3.6

  binary-extensions@2.2.0: {}

  bl@6.0.12:
    dependencies:
      '@types/readable-stream': 4.0.14
      buffer: 6.0.3
      inherits: 2.0.4
      readable-stream: 4.4.2

  blake3-wasm@2.1.5: {}

  body-parser@1.19.1:
    dependencies:
      bytes: 3.1.1
      content-type: 1.0.5
      debug: 2.6.9
      depd: 1.1.2
      http-errors: 1.8.1
      iconv-lite: 0.4.24
      on-finished: 2.3.0
      qs: 6.9.6
      raw-body: 2.4.2
      type-is: 1.6.18
    transitivePeerDependencies:
      - supports-color

  brace-expansion@1.1.11:
    dependencies:
      balanced-match: 1.0.2
      concat-map: 0.0.1

  brace-expansion@2.0.1:
    dependencies:
      balanced-match: 1.0.2

  braces@3.0.2:
    dependencies:
      fill-range: 7.1.1

  braces@3.0.3:
    dependencies:
      fill-range: 7.1.1

  browserslist@4.22.2:
    dependencies:
      caniuse-lite: 1.0.30001579
      electron-to-chromium: 1.4.645
      node-releases: 2.0.14
      update-browserslist-db: 1.0.13(browserslist@4.22.2)

  bser@2.1.1:
    dependencies:
      node-int64: 0.4.0

  bson@6.10.3: {}

  buffer-crc32@0.2.13: {}

  buffer-equal-constant-time@1.0.1: {}

  buffer-from@1.1.2: {}

  buffer@6.0.3:
    dependencies:
      base64-js: 1.5.1
      ieee754: 1.2.1

  bytes-iec@3.1.1: {}

  bytes@3.1.1: {}

  cac@6.7.14: {}

  cacache@15.3.0:
    dependencies:
      '@npmcli/fs': 1.1.1
      '@npmcli/move-file': 1.1.2
      chownr: 2.0.0
      fs-minipass: 2.1.0
      glob: 7.2.3
      infer-owner: 1.0.4
      lru-cache: 6.0.0
      minipass: 3.3.6
      minipass-collect: 1.0.2
      minipass-flush: 1.0.5
      minipass-pipeline: 1.2.4
      mkdirp: 1.0.4
      p-map: 4.0.0
      promise-inflight: 1.0.1
      rimraf: 3.0.2
      ssri: 8.0.1
      tar: 6.1.14
      unique-filename: 1.1.1
    transitivePeerDependencies:
      - bluebird
    optional: true

  call-bind-apply-helpers@1.0.2:
    dependencies:
      es-errors: 1.3.0
      function-bind: 1.1.2

  callsites@3.1.0: {}

  camelcase-keys@6.2.2:
    dependencies:
      camelcase: 5.3.1
      map-obj: 4.3.0
      quick-lru: 4.0.1

  camelcase@5.3.1: {}

  camelcase@6.3.0: {}

  caniuse-lite@1.0.30001579: {}

  chai@5.2.0:
    dependencies:
      assertion-error: 2.0.1
      check-error: 2.1.1
      deep-eql: 5.0.2
      loupe: 3.1.3
      pathval: 2.0.0

  chalk@2.4.2:
    dependencies:
      ansi-styles: 3.2.1
      escape-string-regexp: 1.0.5
      supports-color: 5.5.0

  chalk@4.1.2:
    dependencies:
      ansi-styles: 4.3.0
      supports-color: 7.2.0

  chalk@5.4.1: {}

  char-regex@1.0.2: {}

  chardet@0.7.0: {}

  check-error@2.1.1: {}

  checkpoint-client@1.1.33(encoding@0.1.13):
    dependencies:
      ci-info: 4.0.0
      env-paths: 2.2.1
      make-dir: 4.0.0
      ms: 2.1.3
      node-fetch: 2.7.0(encoding@0.1.13)
      uuid: 9.0.1
    transitivePeerDependencies:
      - encoding

  chokidar@3.6.0:
    dependencies:
      anymatch: 3.1.3
      braces: 3.0.2
      glob-parent: 5.1.2
      is-binary-path: 2.1.0
      is-glob: 4.0.3
      normalize-path: 3.0.0
      readdirp: 3.6.0
    optionalDependencies:
      fsevents: 2.3.3

  chokidar@4.0.3:
    dependencies:
      readdirp: 4.1.2

  chownr@2.0.0: {}

  chrome-trace-event@1.0.3: {}

  ci-info@3.9.0: {}

  ci-info@4.0.0: {}

  ci-info@4.2.0: {}

  cjs-module-lexer@1.4.3: {}

  clean-stack@2.2.0: {}

  cli-cursor@5.0.0:
    dependencies:
      restore-cursor: 5.1.0

  cli-spinners@2.9.2: {}

  cli-truncate@4.0.0:
    dependencies:
      slice-ansi: 5.0.0
      string-width: 7.2.0

  cli-width@4.1.0: {}

  cliui@8.0.1:
    dependencies:
      string-width: 4.2.3
      strip-ansi: 6.0.1
      wrap-ansi: 7.0.0

  co@4.6.0: {}

  collect-v8-coverage@1.0.1: {}

  color-convert@1.9.3:
    dependencies:
      color-name: 1.1.3

  color-convert@2.0.1:
    dependencies:
      color-name: 1.1.4

  color-name@1.1.3: {}

  color-name@1.1.4: {}

  color-string@1.9.1:
    dependencies:
      color-name: 1.1.4
      simple-swizzle: 0.2.2
    optional: true

  color-support@1.1.3: {}

  color@4.2.3:
    dependencies:
      color-convert: 2.0.1
      color-string: 1.9.1
    optional: true

  colorette@2.0.20: {}

  combined-stream@1.0.8:
    dependencies:
      delayed-stream: 1.0.0

  commander@11.1.0: {}

  commander@13.1.0: {}

  commander@2.20.3: {}

  common-path-prefix@3.0.0: {}

  compress-commons@5.0.1:
    dependencies:
      crc-32: 1.2.2
      crc32-stream: 5.0.0
      normalize-path: 3.0.0
      readable-stream: 3.6.0

  concat-map@0.0.1: {}

  confbox@0.1.8: {}

  console-control-strings@1.1.0: {}

  content-disposition@0.5.4:
    dependencies:
      safe-buffer: 5.2.1

  content-type@1.0.5: {}

  convert-source-map@1.9.0: {}

  convert-source-map@2.0.0: {}

  cookie-signature@1.0.6: {}

  cookie@0.4.1: {}

  cookie@0.5.0: {}

  core-util-is@1.0.2: {}

  core-util-is@1.0.3: {}

  cors@2.8.5:
    dependencies:
      object-assign: 4.1.1
      vary: 1.1.2

  crc-32@1.2.2: {}

  crc32-stream@5.0.0:
    dependencies:
      crc-32: 1.2.2
      readable-stream: 3.6.0

  create-jest@29.7.0(@types/node@18.19.76)(ts-node@10.9.2(@swc/core@1.11.5)(@types/node@18.19.76)(typescript@5.4.5)):
    dependencies:
      '@jest/types': 29.6.3
      chalk: 4.1.2
      exit: 0.1.2
      graceful-fs: 4.2.11
      jest-config: 29.7.0(@types/node@18.19.76)(ts-node@10.9.2(@swc/core@1.11.5)(@types/node@18.19.76)(typescript@5.4.5))
      jest-util: 29.7.0
      prompts: 2.4.2
    transitivePeerDependencies:
      - '@types/node'
      - babel-plugin-macros
      - supports-color
      - ts-node

  create-jest@29.7.0(@types/node@18.19.76)(ts-node@10.9.2(@swc/core@1.11.5)(@types/node@18.19.76)(typescript@5.8.2)):
    dependencies:
      '@jest/types': 29.6.3
      chalk: 4.1.2
      exit: 0.1.2
      graceful-fs: 4.2.11
      jest-config: 29.7.0(@types/node@18.19.76)(ts-node@10.9.2(@swc/core@1.11.5)(@types/node@18.19.76)(typescript@5.8.2))
      jest-util: 29.7.0
      prompts: 2.4.2
    transitivePeerDependencies:
      - '@types/node'
      - babel-plugin-macros
      - supports-color
      - ts-node

  create-jest@29.7.0(@types/node@22.13.9)(ts-node@10.9.2(@swc/core@1.11.5)(@types/node@22.13.9)(typescript@5.8.2)):
    dependencies:
      '@jest/types': 29.6.3
      chalk: 4.1.2
      exit: 0.1.2
      graceful-fs: 4.2.11
      jest-config: 29.7.0(@types/node@22.13.9)(ts-node@10.9.2(@swc/core@1.11.5)(@types/node@22.13.9)(typescript@5.8.2))
      jest-util: 29.7.0
      prompts: 2.4.2
    transitivePeerDependencies:
      - '@types/node'
      - babel-plugin-macros
      - supports-color
      - ts-node

  create-require@1.1.1: {}

  cross-spawn@7.0.3:
    dependencies:
      path-key: 3.1.1
      shebang-command: 2.0.0
      which: 2.0.2

  cross-spawn@7.0.6:
    dependencies:
      path-key: 3.1.1
      shebang-command: 2.0.0
      which: 2.0.2

  crypto-random-string@2.0.0: {}

  data-uri-to-buffer@2.0.2: {}

  data-uri-to-buffer@4.0.1: {}

  debug@2.6.9:
    dependencies:
      ms: 2.0.0

  debug@3.2.7:
    dependencies:
      ms: 2.1.3

  debug@4.3.3:
    dependencies:
      ms: 2.1.2

  debug@4.4.0:
    dependencies:
      ms: 2.1.3

  decamelize-keys@1.1.0:
    dependencies:
      decamelize: 1.2.0
      map-obj: 1.0.1

  decamelize@1.2.0: {}

  decimal.js-light@2.5.1: {}

  decimal.js@10.5.0: {}

  dedent@1.5.1: {}

  deep-eql@5.0.2: {}

  deep-is@0.1.4: {}

  deepmerge@4.2.2: {}

  define-lazy-prop@2.0.0: {}

  defu@6.1.4: {}

  del@6.1.1:
    dependencies:
      globby: 11.1.0
      graceful-fs: 4.2.10
      is-glob: 4.0.3
      is-path-cwd: 2.2.0
      is-path-inside: 3.0.3
      p-map: 4.0.0
      rimraf: 3.0.2
      slash: 3.0.0

  delayed-stream@1.0.0: {}

  delegates@1.0.0: {}

  denque@2.1.0: {}

  depd@1.1.2: {}

  destroy@1.0.4: {}

  detect-libc@2.0.2: {}

  detect-libc@2.0.3: {}

  detect-newline@3.1.0: {}

  diff-sequences@29.6.3: {}

  diff@4.0.2: {}

  dir-glob@3.0.1:
    dependencies:
      path-type: 4.0.0

  doctrine@3.0.0:
    dependencies:
      esutils: 2.0.3

  dotenv-cli@8.0.0:
    dependencies:
      cross-spawn: 7.0.6
      dotenv: 16.4.7
      dotenv-expand: 10.0.0
      minimist: 1.2.8

  dotenv-expand@10.0.0: {}

  dotenv@16.4.7: {}

  dunder-proto@1.0.1:
    dependencies:
      call-bind-apply-helpers: 1.0.2
      es-errors: 1.3.0
      gopd: 1.2.0

  eastasianwidth@0.2.0: {}

  ecdsa-sig-formatter@1.0.11:
    dependencies:
      safe-buffer: 5.2.1

  ee-first@1.1.1: {}

  effect@3.12.10:
    dependencies:
      fast-check: 3.23.2

  electron-to-chromium@1.4.645: {}

  emittery@0.13.1: {}

  emoji-regex@10.4.0: {}

  emoji-regex@8.0.0: {}

  emoji-regex@9.2.2: {}

  encodeurl@1.0.2: {}

  encoding@0.1.13:
    dependencies:
      iconv-lite: 0.6.3
    optional: true

  enhanced-resolve@5.17.0:
    dependencies:
      graceful-fs: 4.2.11
      tapable: 2.2.1

  enhanced-resolve@5.18.1:
    dependencies:
      graceful-fs: 4.2.11
      tapable: 2.2.1

  env-paths@2.2.1: {}

  environment@1.1.0: {}

  err-code@2.0.3:
    optional: true

  error-ex@1.3.2:
    dependencies:
      is-arrayish: 0.2.1

  es-define-property@1.0.1: {}

  es-errors@1.3.0: {}

  es-module-lexer@1.2.1: {}

  es-module-lexer@1.6.0: {}

  es-object-atoms@1.1.1:
    dependencies:
      es-errors: 1.3.0

  es-set-tostringtag@2.1.0:
    dependencies:
      es-errors: 1.3.0
      get-intrinsic: 1.3.0
      has-tostringtag: 1.0.2
      hasown: 2.0.2

  esbuild-register@3.6.0(esbuild@0.25.1):
    dependencies:
      debug: 4.4.0
      esbuild: 0.25.1
    transitivePeerDependencies:
      - supports-color

  esbuild@0.17.19:
    optionalDependencies:
      '@esbuild/android-arm': 0.17.19
      '@esbuild/android-arm64': 0.17.19
      '@esbuild/android-x64': 0.17.19
      '@esbuild/darwin-arm64': 0.17.19
      '@esbuild/darwin-x64': 0.17.19
      '@esbuild/freebsd-arm64': 0.17.19
      '@esbuild/freebsd-x64': 0.17.19
      '@esbuild/linux-arm': 0.17.19
      '@esbuild/linux-arm64': 0.17.19
      '@esbuild/linux-ia32': 0.17.19
      '@esbuild/linux-loong64': 0.17.19
      '@esbuild/linux-mips64el': 0.17.19
      '@esbuild/linux-ppc64': 0.17.19
      '@esbuild/linux-riscv64': 0.17.19
      '@esbuild/linux-s390x': 0.17.19
      '@esbuild/linux-x64': 0.17.19
      '@esbuild/netbsd-x64': 0.17.19
      '@esbuild/openbsd-x64': 0.17.19
      '@esbuild/sunos-x64': 0.17.19
      '@esbuild/win32-arm64': 0.17.19
      '@esbuild/win32-ia32': 0.17.19
      '@esbuild/win32-x64': 0.17.19

  esbuild@0.25.1:
    optionalDependencies:
      '@esbuild/aix-ppc64': 0.25.1
      '@esbuild/android-arm': 0.25.1
      '@esbuild/android-arm64': 0.25.1
      '@esbuild/android-x64': 0.25.1
      '@esbuild/darwin-arm64': 0.25.1
      '@esbuild/darwin-x64': 0.25.1
      '@esbuild/freebsd-arm64': 0.25.1
      '@esbuild/freebsd-x64': 0.25.1
      '@esbuild/linux-arm': 0.25.1
      '@esbuild/linux-arm64': 0.25.1
      '@esbuild/linux-ia32': 0.25.1
      '@esbuild/linux-loong64': 0.25.1
      '@esbuild/linux-mips64el': 0.25.1
      '@esbuild/linux-ppc64': 0.25.1
      '@esbuild/linux-riscv64': 0.25.1
      '@esbuild/linux-s390x': 0.25.1
      '@esbuild/linux-x64': 0.25.1
      '@esbuild/netbsd-arm64': 0.25.1
      '@esbuild/netbsd-x64': 0.25.1
      '@esbuild/openbsd-arm64': 0.25.1
      '@esbuild/openbsd-x64': 0.25.1
      '@esbuild/sunos-x64': 0.25.1
      '@esbuild/win32-arm64': 0.25.1
      '@esbuild/win32-ia32': 0.25.1
      '@esbuild/win32-x64': 0.25.1

  escalade@3.1.1: {}

  escape-html@1.0.3: {}

  escape-string-regexp@1.0.5: {}

  escape-string-regexp@2.0.0: {}

  escape-string-regexp@4.0.0: {}

  escape-string-regexp@5.0.0: {}

  eslint-config-prettier@10.1.1(eslint@9.22.0(jiti@2.4.2)):
    dependencies:
      eslint: 9.22.0(jiti@2.4.2)

  eslint-formatter-pretty@4.1.0:
    dependencies:
      '@types/eslint': 7.29.0
      ansi-escapes: 4.3.2
      chalk: 4.1.2
      eslint-rule-docs: 1.1.235
      log-symbols: 4.1.0
      plur: 4.0.0
      string-width: 4.2.3
      supports-hyperlinks: 2.3.0

  eslint-import-resolver-node@0.3.9:
    dependencies:
      debug: 3.2.7
      is-core-module: 2.16.1
      resolve: 1.22.10
    transitivePeerDependencies:
      - supports-color

  eslint-plugin-import-x@4.6.1(eslint@9.22.0(jiti@2.4.2))(typescript@5.4.5):
    dependencies:
      '@types/doctrine': 0.0.9
      '@typescript-eslint/scope-manager': 8.25.0
      '@typescript-eslint/utils': 8.25.0(eslint@9.22.0(jiti@2.4.2))(typescript@5.4.5)
      debug: 4.4.0
      doctrine: 3.0.0
      enhanced-resolve: 5.18.1
      eslint: 9.22.0(jiti@2.4.2)
      eslint-import-resolver-node: 0.3.9
      get-tsconfig: 4.10.0
      is-glob: 4.0.3
      minimatch: 9.0.4
      semver: 7.7.0
      stable-hash: 0.0.4
      tslib: 2.8.1
    transitivePeerDependencies:
      - supports-color
      - typescript

  eslint-plugin-jest@28.11.0(@typescript-eslint/eslint-plugin@7.15.0(@typescript-eslint/parser@7.15.0(eslint@9.22.0(jiti@2.4.2))(typescript@5.4.5))(eslint@9.22.0(jiti@2.4.2))(typescript@5.4.5))(eslint@9.22.0(jiti@2.4.2))(jest@29.7.0(@types/node@18.19.76)(ts-node@10.9.2(@swc/core@1.11.5)(@types/node@18.19.76)(typescript@5.4.5)))(typescript@5.4.5):
    dependencies:
      '@typescript-eslint/utils': 7.15.0(eslint@9.22.0(jiti@2.4.2))(typescript@5.4.5)
      eslint: 9.22.0(jiti@2.4.2)
    optionalDependencies:
      '@typescript-eslint/eslint-plugin': 7.15.0(@typescript-eslint/parser@7.15.0(eslint@9.22.0(jiti@2.4.2))(typescript@5.4.5))(eslint@9.22.0(jiti@2.4.2))(typescript@5.4.5)
      jest: 29.7.0(@types/node@18.19.76)(ts-node@10.9.2(@swc/core@1.11.5)(@types/node@18.19.76)(typescript@5.4.5))
    transitivePeerDependencies:
      - supports-color
      - typescript

  eslint-plugin-local-rules@3.0.2: {}

  eslint-plugin-prettier@4.2.1(eslint-config-prettier@10.1.1(eslint@9.22.0(jiti@2.4.2)))(eslint@9.22.0(jiti@2.4.2))(prettier@2.8.8):
    dependencies:
      eslint: 9.22.0(jiti@2.4.2)
      prettier: 2.8.8
      prettier-linter-helpers: 1.0.0
    optionalDependencies:
      eslint-config-prettier: 10.1.1(eslint@9.22.0(jiti@2.4.2))

  eslint-plugin-simple-import-sort@12.1.1(eslint@9.22.0(jiti@2.4.2)):
    dependencies:
      eslint: 9.22.0(jiti@2.4.2)

  eslint-rule-docs@1.1.235: {}

  eslint-scope@5.1.1:
    dependencies:
      esrecurse: 4.3.0
      estraverse: 4.3.0

  eslint-scope@8.3.0:
    dependencies:
      esrecurse: 4.3.0
      estraverse: 5.3.0

  eslint-visitor-keys@3.4.3: {}

  eslint-visitor-keys@4.2.0: {}

  eslint@9.22.0(jiti@2.4.2):
    dependencies:
      '@eslint-community/eslint-utils': 4.5.0(eslint@9.22.0(jiti@2.4.2))
      '@eslint-community/regexpp': 4.12.1
      '@eslint/config-array': 0.19.2
      '@eslint/config-helpers': 0.1.0
      '@eslint/core': 0.12.0
      '@eslint/eslintrc': 3.3.0
      '@eslint/js': 9.22.0
      '@eslint/plugin-kit': 0.2.7
      '@humanfs/node': 0.16.6
      '@humanwhocodes/module-importer': 1.0.1
      '@humanwhocodes/retry': 0.4.2
      '@types/estree': 1.0.6
      '@types/json-schema': 7.0.15
      ajv: 6.12.6
      chalk: 4.1.2
      cross-spawn: 7.0.6
      debug: 4.4.0
      escape-string-regexp: 4.0.0
      eslint-scope: 8.3.0
      eslint-visitor-keys: 4.2.0
      espree: 10.3.0
      esquery: 1.6.0
      esutils: 2.0.3
      fast-deep-equal: 3.1.3
      file-entry-cache: 8.0.0
      find-up: 5.0.0
      glob-parent: 6.0.2
      ignore: 5.3.2
      imurmurhash: 0.1.4
      is-glob: 4.0.3
      json-stable-stringify-without-jsonify: 1.0.1
      lodash.merge: 4.6.2
      minimatch: 3.1.2
      natural-compare: 1.4.0
      optionator: 0.9.4
    optionalDependencies:
      jiti: 2.4.2
    transitivePeerDependencies:
      - supports-color

  espree@10.3.0:
    dependencies:
      acorn: 8.14.1
      acorn-jsx: 5.3.2(acorn@8.14.1)
      eslint-visitor-keys: 4.2.0

  esprima@4.0.1: {}

  esquery@1.6.0:
    dependencies:
      estraverse: 5.3.0

  esrecurse@4.3.0:
    dependencies:
      estraverse: 5.3.0

  estraverse@4.3.0: {}

  estraverse@5.3.0: {}

  estree-walker@0.6.1: {}

  estree-walker@3.0.3:
    dependencies:
      '@types/estree': 1.0.6

  esutils@2.0.3: {}

  etag@1.8.1: {}

  event-target-shim@5.0.1: {}

  eventemitter3@5.0.1: {}

  events@3.3.0: {}

  execa@5.1.1:
    dependencies:
      cross-spawn: 7.0.3
      get-stream: 6.0.1
      human-signals: 2.1.0
      is-stream: 2.0.1
      merge-stream: 2.0.0
      npm-run-path: 4.0.1
      onetime: 5.1.2
      signal-exit: 3.0.7
      strip-final-newline: 2.0.0

  execa@8.0.1:
    dependencies:
      cross-spawn: 7.0.6
      get-stream: 8.0.1
      human-signals: 5.0.0
      is-stream: 3.0.0
      merge-stream: 2.0.0
      npm-run-path: 5.3.0
      onetime: 6.0.0
      signal-exit: 4.1.0
      strip-final-newline: 3.0.0

  exit-hook@2.2.1: {}

  exit@0.1.2: {}

  expect-type@1.2.0: {}

  expect@29.7.0:
    dependencies:
      '@jest/expect-utils': 29.7.0
      jest-get-type: 29.6.3
      jest-matcher-utils: 29.7.0
      jest-message-util: 29.7.0
      jest-util: 29.7.0

  express@4.17.2:
    dependencies:
      accepts: 1.3.8
      array-flatten: 1.1.1
      body-parser: 1.19.1
      content-disposition: 0.5.4
      content-type: 1.0.5
      cookie: 0.4.1
      cookie-signature: 1.0.6
      debug: 2.6.9
      depd: 1.1.2
      encodeurl: 1.0.2
      escape-html: 1.0.3
      etag: 1.8.1
      finalhandler: 1.1.2
      fresh: 0.5.2
      merge-descriptors: 1.0.1
      methods: 1.1.2
      on-finished: 2.3.0
      parseurl: 1.3.3
      path-to-regexp: 0.1.7
      proxy-addr: 2.0.7
      qs: 6.9.6
      range-parser: 1.2.1
      safe-buffer: 5.2.1
      send: 0.17.2
      serve-static: 1.14.2
      setprototypeof: 1.2.0
      statuses: 1.5.0
      type-is: 1.6.18
      utils-merge: 1.0.1
      vary: 1.1.2
    transitivePeerDependencies:
      - supports-color

  external-editor@3.1.0:
    dependencies:
      chardet: 0.7.0
      iconv-lite: 0.4.24
      tmp: 0.0.33

  extsprintf@1.4.1: {}

  fast-check@3.23.2:
    dependencies:
      pure-rand: 6.1.0

  fast-check@3.3.0:
    dependencies:
      pure-rand: 5.0.3

  fast-deep-equal@3.1.3: {}

  fast-diff@1.2.0: {}

  fast-fifo@1.3.2: {}

  fast-glob@3.3.3:
    dependencies:
      '@nodelib/fs.stat': 2.0.5
      '@nodelib/fs.walk': 1.2.8
      glob-parent: 5.1.2
      merge2: 1.4.1
      micromatch: 4.0.8

  fast-json-stable-stringify@2.1.0: {}

  fast-levenshtein@2.0.6: {}

  fastq@1.15.0:
    dependencies:
      reusify: 1.0.4

  fb-watchman@2.0.2:
    dependencies:
      bser: 2.1.1

  fdir@6.4.3(picomatch@4.0.2):
    optionalDependencies:
      picomatch: 4.0.2

  fetch-blob@3.2.0:
    dependencies:
      node-domexception: 1.0.0
      web-streams-polyfill: 3.2.1

  fictional@3.0.1:
    dependencies:
      decimal.js: 10.5.0
      fast-json-stable-stringify: 2.1.0
      fnv-plus: 1.3.1
      siphash: 1.2.0

  file-entry-cache@8.0.0:
    dependencies:
      flat-cache: 4.0.1

  fill-range@7.1.1:
    dependencies:
      to-regex-range: 5.0.1

  finalhandler@1.1.2:
    dependencies:
      debug: 2.6.9
      encodeurl: 1.0.2
      escape-html: 1.0.3
      on-finished: 2.3.0
      parseurl: 1.3.3
      statuses: 1.5.0
      unpipe: 1.0.0
    transitivePeerDependencies:
      - supports-color

  find-cache-dir@5.0.0:
    dependencies:
      common-path-prefix: 3.0.0
      pkg-dir: 7.0.0

  find-up-simple@1.0.0: {}

  find-up@3.0.0:
    dependencies:
      locate-path: 3.0.0

  find-up@4.1.0:
    dependencies:
      locate-path: 5.0.0
      path-exists: 4.0.0

  find-up@5.0.0:
    dependencies:
      locate-path: 6.0.0
      path-exists: 4.0.0

  find-up@6.3.0:
    dependencies:
      locate-path: 7.2.0
      path-exists: 5.0.0

  find-up@7.0.0:
    dependencies:
      locate-path: 7.2.0
      path-exists: 5.0.0
      unicorn-magic: 0.1.0

  flat-cache@4.0.1:
    dependencies:
      flatted: 3.3.3
      keyv: 4.5.4

  flatted@3.3.3: {}

  fnv-plus@1.3.1: {}

  follow-redirects@1.15.6: {}

  follow-redirects@1.15.9: {}

  foreground-child@3.3.1:
    dependencies:
      cross-spawn: 7.0.6
      signal-exit: 4.1.0

  form-data@4.0.0:
    dependencies:
      asynckit: 0.4.0
      combined-stream: 1.0.8
      mime-types: 2.1.35

  form-data@4.0.2:
    dependencies:
      asynckit: 0.4.0
      combined-stream: 1.0.8
      es-set-tostringtag: 2.1.0
      mime-types: 2.1.35

  format-util@1.0.5: {}

  formdata-polyfill@4.0.10:
    dependencies:
      fetch-blob: 3.2.0

  forwarded@0.2.0: {}

  fp-ts@2.16.9: {}

  fresh@0.5.2: {}

  fs-extra@11.3.0:
    dependencies:
      graceful-fs: 4.2.11
      jsonfile: 6.1.0
      universalify: 2.0.1

  fs-jetpack@5.1.0:
    dependencies:
      minimatch: 5.1.0

  fs-minipass@2.1.0:
    dependencies:
      minipass: 3.3.6

  fs.realpath@1.0.0: {}

  fsevents@2.3.3:
    optional: true

  function-bind@1.1.2: {}

  gauge@3.0.2:
    dependencies:
      aproba: 2.0.0
      color-support: 1.1.3
      console-control-strings: 1.1.0
      has-unicode: 2.0.1
      object-assign: 4.1.1
      signal-exit: 3.0.7
      string-width: 4.2.3
      strip-ansi: 6.0.1
      wide-align: 1.1.5

  gauge@4.0.4:
    dependencies:
      aproba: 2.0.0
      color-support: 1.1.3
      console-control-strings: 1.1.0
      has-unicode: 2.0.1
      signal-exit: 3.0.7
      string-width: 4.2.3
      strip-ansi: 6.0.1
      wide-align: 1.1.5
    optional: true

  gensync@1.0.0-beta.2: {}

  get-caller-file@2.0.5: {}

  get-east-asian-width@1.3.0: {}

  get-intrinsic@1.3.0:
    dependencies:
      call-bind-apply-helpers: 1.0.2
      es-define-property: 1.0.1
      es-errors: 1.3.0
      es-object-atoms: 1.1.1
      function-bind: 1.1.2
      get-proto: 1.0.1
      gopd: 1.2.0
      has-symbols: 1.1.0
      hasown: 2.0.2
      math-intrinsics: 1.1.0

  get-package-type@0.1.0: {}

  get-port@5.1.1: {}

  get-proto@1.0.1:
    dependencies:
      dunder-proto: 1.0.1
      es-object-atoms: 1.1.1

  get-source@2.0.12:
    dependencies:
      data-uri-to-buffer: 2.0.2
      source-map: 0.6.1

  get-stdin@9.0.0: {}

  get-stream@6.0.1: {}

  get-stream@8.0.1: {}

  get-tsconfig@4.10.0:
    dependencies:
      resolve-pkg-maps: 1.0.0

  glob-parent@5.1.2:
    dependencies:
      is-glob: 4.0.3

  glob-parent@6.0.2:
    dependencies:
      is-glob: 4.0.3

  glob-to-regexp@0.4.1: {}

  glob@11.0.1:
    dependencies:
      foreground-child: 3.3.1
      jackspeak: 4.1.0
      minimatch: 10.0.1
      minipass: 7.1.2
      package-json-from-dist: 1.0.1
      path-scurry: 2.0.0

  glob@7.2.3:
    dependencies:
      fs.realpath: 1.0.0
      inflight: 1.0.6
      inherits: 2.0.4
      minimatch: 3.1.2
      once: 1.4.0
      path-is-absolute: 1.0.1

  glob@8.1.0:
    dependencies:
      fs.realpath: 1.0.0
      inflight: 1.0.6
      inherits: 2.0.4
      minimatch: 5.1.6
      once: 1.4.0

  global-dirs@4.0.0:
    dependencies:
      ini: 2.0.0

  globals@11.12.0: {}

  globals@14.0.0: {}

  globals@16.0.0: {}

  globby@11.1.0:
    dependencies:
      array-union: 2.1.0
      dir-glob: 3.0.1
      fast-glob: 3.3.3
      ignore: 5.2.4
      merge2: 1.4.1
      slash: 3.0.0

  gopd@1.2.0: {}

  graceful-fs@4.2.10: {}

  graceful-fs@4.2.11: {}

  graphemer@1.4.0: {}

  graphviz-mit@0.0.9:
    dependencies:
      temp: 0.4.0
      which: 1.3.1

  hard-rejection@2.1.0: {}

  has-flag@3.0.0: {}

  has-flag@4.0.0: {}

  has-symbols@1.1.0: {}

  has-tostringtag@1.0.2:
    dependencies:
      has-symbols: 1.1.0

  has-unicode@2.0.1: {}

  hasha@5.2.2:
    dependencies:
      is-stream: 2.0.1
      type-fest: 0.8.1

  hasown@2.0.2:
    dependencies:
      function-bind: 1.1.2

  hosted-git-info@2.8.9: {}

  hosted-git-info@4.1.0:
    dependencies:
      lru-cache: 6.0.0

  hosted-git-info@7.0.1:
    dependencies:
      lru-cache: 10.4.3

  html-escaper@2.0.2: {}

  http-cache-semantics@4.1.1:
    optional: true

  http-errors@1.8.1:
    dependencies:
      depd: 1.1.2
      inherits: 2.0.4
      setprototypeof: 1.2.0
      statuses: 1.5.0
      toidentifier: 1.0.1

  http-proxy-agent@4.0.1:
    dependencies:
      '@tootallnate/once': 1.1.2
      agent-base: 6.0.2
      debug: 4.4.0
    transitivePeerDependencies:
      - supports-color
    optional: true

  http-proxy-agent@5.0.0:
    dependencies:
      '@tootallnate/once': 2.0.0
      agent-base: 6.0.2
      debug: 4.4.0
    transitivePeerDependencies:
      - supports-color

  http-proxy-agent@7.0.2:
    dependencies:
      agent-base: 7.1.0
      debug: 4.4.0
    transitivePeerDependencies:
      - supports-color

  https-proxy-agent@5.0.1:
    dependencies:
      agent-base: 6.0.2
      debug: 4.4.0
    transitivePeerDependencies:
      - supports-color

  https-proxy-agent@7.0.6:
    dependencies:
      agent-base: 7.1.3
      debug: 4.4.0
    transitivePeerDependencies:
      - supports-color

  human-signals@2.1.0: {}

  human-signals@5.0.0: {}

  humanize-ms@1.2.1:
    dependencies:
      ms: 2.1.3
    optional: true

  husky@9.1.7: {}

  hyperdyperid@1.2.0: {}

  iconv-lite@0.4.24:
    dependencies:
      safer-buffer: 2.1.2

  iconv-lite@0.6.3:
    dependencies:
      safer-buffer: 2.1.2

  identifier-regex@1.0.0:
    dependencies:
      reserved-identifiers: 1.0.0

  ieee754@1.2.1: {}

  ignore-walk@5.0.1:
    dependencies:
      minimatch: 5.1.6

  ignore@5.2.4: {}

  ignore@5.3.1: {}

  ignore@5.3.2: {}

  import-fresh@3.3.1:
    dependencies:
      parent-module: 1.0.1
      resolve-from: 4.0.0

  import-in-the-middle@1.13.0:
    dependencies:
      acorn: 8.14.0
      acorn-import-attributes: 1.9.5(acorn@8.14.0)
      cjs-module-lexer: 1.4.3
      module-details-from-path: 1.0.3

  import-lazy@4.0.0: {}

  import-local@3.1.0:
    dependencies:
      pkg-dir: 4.2.0
      resolve-cwd: 3.0.0

  imurmurhash@0.1.4: {}

  indent-string@4.0.0: {}

  index-to-position@0.1.2: {}

  infer-owner@1.0.4:
    optional: true

  inflight@1.0.6:
    dependencies:
      once: 1.4.0
      wrappy: 1.0.2

  inherits@2.0.4: {}

  ini@2.0.0: {}

  ip@2.0.0:
    optional: true

  ipaddr.js@1.9.1: {}

  irregular-plurals@3.3.0: {}

  is-arrayish@0.2.1: {}

  is-arrayish@0.3.2:
    optional: true

  is-binary-path@2.1.0:
    dependencies:
      binary-extensions: 2.2.0

  is-ci@4.1.0:
    dependencies:
      ci-info: 4.2.0

  is-core-module@2.16.1:
    dependencies:
      hasown: 2.0.2

  is-docker@2.2.1: {}

  is-docker@3.0.0: {}

  is-extglob@2.1.1: {}

  is-fullwidth-code-point@3.0.0: {}

  is-fullwidth-code-point@4.0.0: {}

  is-fullwidth-code-point@5.0.0:
    dependencies:
      get-east-asian-width: 1.3.0

  is-generator-fn@2.1.0: {}

  is-glob@4.0.3:
    dependencies:
      is-extglob: 2.1.1

  is-inside-container@1.0.0:
    dependencies:
      is-docker: 3.0.0

  is-interactive@2.0.0: {}

  is-lambda@1.0.1:
    optional: true

  is-number@7.0.0: {}

  is-path-cwd@2.2.0: {}

  is-path-inside@3.0.3: {}

  is-plain-obj@1.1.0: {}

  is-plain-obj@4.1.0: {}

  is-stream@2.0.1: {}

  is-stream@3.0.0: {}

  is-unicode-supported@0.1.0: {}

  is-unicode-supported@1.3.0: {}

  is-unicode-supported@2.1.0: {}

  is-windows@1.0.2: {}

  is-wsl@2.2.0:
    dependencies:
      is-docker: 2.2.1

  is-wsl@3.1.0:
    dependencies:
      is-inside-container: 1.0.0

  isarray@1.0.0: {}

  isexe@2.0.0: {}

  istanbul-lib-coverage@3.2.0: {}

  istanbul-lib-instrument@5.2.1:
    dependencies:
      '@babel/core': 7.21.8
      '@babel/parser': 7.21.8
      '@istanbuljs/schema': 0.1.3
      istanbul-lib-coverage: 3.2.0
      semver: 6.3.1
    transitivePeerDependencies:
      - supports-color

  istanbul-lib-instrument@6.0.0:
    dependencies:
      '@babel/core': 7.21.8
      '@babel/parser': 7.26.5
      '@istanbuljs/schema': 0.1.3
      istanbul-lib-coverage: 3.2.0
      semver: 7.7.0
    transitivePeerDependencies:
      - supports-color

  istanbul-lib-report@3.0.0:
    dependencies:
      istanbul-lib-coverage: 3.2.0
      make-dir: 3.1.0
      supports-color: 7.2.0

  istanbul-lib-source-maps@4.0.1:
    dependencies:
      debug: 4.4.0
      istanbul-lib-coverage: 3.2.0
      source-map: 0.6.1
    transitivePeerDependencies:
      - supports-color

  istanbul-reports@3.1.5:
    dependencies:
      html-escaper: 2.0.2
      istanbul-lib-report: 3.0.0

  jackspeak@4.1.0:
    dependencies:
      '@isaacs/cliui': 8.0.2

  jest-changed-files@29.7.0:
    dependencies:
      execa: 5.1.1
      jest-util: 29.7.0
      p-limit: 3.1.0

  jest-circus@29.7.0:
    dependencies:
      '@jest/environment': 29.7.0
      '@jest/expect': 29.7.0
      '@jest/test-result': 29.7.0
      '@jest/types': 29.6.3
      '@types/node': 18.19.76
      chalk: 4.1.2
      co: 4.6.0
      dedent: 1.5.1
      is-generator-fn: 2.1.0
      jest-each: 29.7.0
      jest-matcher-utils: 29.7.0
      jest-message-util: 29.7.0
      jest-runtime: 29.7.0
      jest-snapshot: 29.7.0
      jest-util: 29.7.0
      p-limit: 3.1.0
      pretty-format: 29.7.0
      pure-rand: 6.1.0
      slash: 3.0.0
      stack-utils: 2.0.5
    transitivePeerDependencies:
      - babel-plugin-macros
      - supports-color

  jest-cli@29.7.0(@types/node@18.19.76)(ts-node@10.9.2(@swc/core@1.11.5)(@types/node@18.19.76)(typescript@5.4.5)):
    dependencies:
      '@jest/core': 29.7.0(ts-node@10.9.2(@swc/core@1.11.5)(@types/node@18.19.76)(typescript@5.4.5))
      '@jest/test-result': 29.7.0
      '@jest/types': 29.6.3
      chalk: 4.1.2
      create-jest: 29.7.0(@types/node@18.19.76)(ts-node@10.9.2(@swc/core@1.11.5)(@types/node@18.19.76)(typescript@5.4.5))
      exit: 0.1.2
      import-local: 3.1.0
      jest-config: 29.7.0(@types/node@18.19.76)(ts-node@10.9.2(@swc/core@1.11.5)(@types/node@18.19.76)(typescript@5.4.5))
      jest-util: 29.7.0
      jest-validate: 29.7.0
      yargs: 17.6.0
    transitivePeerDependencies:
      - '@types/node'
      - babel-plugin-macros
      - supports-color
      - ts-node

  jest-cli@29.7.0(@types/node@18.19.76)(ts-node@10.9.2(@swc/core@1.11.5)(@types/node@18.19.76)(typescript@5.8.2)):
    dependencies:
      '@jest/core': 29.7.0(ts-node@10.9.2(@swc/core@1.11.5)(@types/node@18.19.76)(typescript@5.8.2))
      '@jest/test-result': 29.7.0
      '@jest/types': 29.6.3
      chalk: 4.1.2
      create-jest: 29.7.0(@types/node@18.19.76)(ts-node@10.9.2(@swc/core@1.11.5)(@types/node@18.19.76)(typescript@5.8.2))
      exit: 0.1.2
      import-local: 3.1.0
      jest-config: 29.7.0(@types/node@18.19.76)(ts-node@10.9.2(@swc/core@1.11.5)(@types/node@18.19.76)(typescript@5.8.2))
      jest-util: 29.7.0
      jest-validate: 29.7.0
      yargs: 17.6.0
    transitivePeerDependencies:
      - '@types/node'
      - babel-plugin-macros
      - supports-color
      - ts-node

  jest-cli@29.7.0(@types/node@22.13.9)(ts-node@10.9.2(@swc/core@1.11.5)(@types/node@22.13.9)(typescript@5.8.2)):
    dependencies:
      '@jest/core': 29.7.0(ts-node@10.9.2(@swc/core@1.11.5)(@types/node@22.13.9)(typescript@5.8.2))
      '@jest/test-result': 29.7.0
      '@jest/types': 29.6.3
      chalk: 4.1.2
      create-jest: 29.7.0(@types/node@22.13.9)(ts-node@10.9.2(@swc/core@1.11.5)(@types/node@22.13.9)(typescript@5.8.2))
      exit: 0.1.2
      import-local: 3.1.0
      jest-config: 29.7.0(@types/node@22.13.9)(ts-node@10.9.2(@swc/core@1.11.5)(@types/node@22.13.9)(typescript@5.8.2))
      jest-util: 29.7.0
      jest-validate: 29.7.0
      yargs: 17.6.0
    transitivePeerDependencies:
      - '@types/node'
      - babel-plugin-macros
      - supports-color
      - ts-node

  jest-config@29.7.0(@types/node@18.19.76)(ts-node@10.9.2(@swc/core@1.11.5)(@types/node@18.19.76)(typescript@5.4.5)):
    dependencies:
      '@babel/core': 7.21.8
      '@jest/test-sequencer': 29.7.0
      '@jest/types': 29.6.3
      babel-jest: 29.7.0(@babel/core@7.21.8)
      chalk: 4.1.2
      ci-info: 3.9.0
      deepmerge: 4.2.2
      glob: 7.2.3
      graceful-fs: 4.2.11
      jest-circus: 29.7.0
      jest-environment-node: 29.7.0
      jest-get-type: 29.6.3
      jest-regex-util: 29.6.3
      jest-resolve: 29.7.0
      jest-runner: 29.7.0
      jest-util: 29.7.0
      jest-validate: 29.7.0
      micromatch: 4.0.8
      parse-json: 5.2.0
      pretty-format: 29.7.0
      slash: 3.0.0
      strip-json-comments: 3.1.1
    optionalDependencies:
      '@types/node': 18.19.76
      ts-node: 10.9.2(@swc/core@1.11.5)(@types/node@18.19.76)(typescript@5.4.5)
    transitivePeerDependencies:
      - babel-plugin-macros
      - supports-color

  jest-config@29.7.0(@types/node@18.19.76)(ts-node@10.9.2(@swc/core@1.11.5)(@types/node@18.19.76)(typescript@5.8.2)):
    dependencies:
      '@babel/core': 7.21.8
      '@jest/test-sequencer': 29.7.0
      '@jest/types': 29.6.3
      babel-jest: 29.7.0(@babel/core@7.21.8)
      chalk: 4.1.2
      ci-info: 3.9.0
      deepmerge: 4.2.2
      glob: 7.2.3
      graceful-fs: 4.2.11
      jest-circus: 29.7.0
      jest-environment-node: 29.7.0
      jest-get-type: 29.6.3
      jest-regex-util: 29.6.3
      jest-resolve: 29.7.0
      jest-runner: 29.7.0
      jest-util: 29.7.0
      jest-validate: 29.7.0
      micromatch: 4.0.8
      parse-json: 5.2.0
      pretty-format: 29.7.0
      slash: 3.0.0
      strip-json-comments: 3.1.1
    optionalDependencies:
      '@types/node': 18.19.76
      ts-node: 10.9.2(@swc/core@1.11.5)(@types/node@18.19.76)(typescript@5.8.2)
    transitivePeerDependencies:
      - babel-plugin-macros
      - supports-color

  jest-config@29.7.0(@types/node@18.19.76)(ts-node@10.9.2(@swc/core@1.11.5)(@types/node@22.13.9)(typescript@5.8.2)):
    dependencies:
      '@babel/core': 7.21.8
      '@jest/test-sequencer': 29.7.0
      '@jest/types': 29.6.3
      babel-jest: 29.7.0(@babel/core@7.21.8)
      chalk: 4.1.2
      ci-info: 3.9.0
      deepmerge: 4.2.2
      glob: 7.2.3
      graceful-fs: 4.2.11
      jest-circus: 29.7.0
      jest-environment-node: 29.7.0
      jest-get-type: 29.6.3
      jest-regex-util: 29.6.3
      jest-resolve: 29.7.0
      jest-runner: 29.7.0
      jest-util: 29.7.0
      jest-validate: 29.7.0
      micromatch: 4.0.8
      parse-json: 5.2.0
      pretty-format: 29.7.0
      slash: 3.0.0
      strip-json-comments: 3.1.1
    optionalDependencies:
      '@types/node': 18.19.76
      ts-node: 10.9.2(@swc/core@1.11.5)(@types/node@22.13.9)(typescript@5.8.2)
    transitivePeerDependencies:
      - babel-plugin-macros
      - supports-color

  jest-config@29.7.0(@types/node@22.13.9)(ts-node@10.9.2(@swc/core@1.11.5)(@types/node@22.13.9)(typescript@5.8.2)):
    dependencies:
      '@babel/core': 7.21.8
      '@jest/test-sequencer': 29.7.0
      '@jest/types': 29.6.3
      babel-jest: 29.7.0(@babel/core@7.21.8)
      chalk: 4.1.2
      ci-info: 3.9.0
      deepmerge: 4.2.2
      glob: 7.2.3
      graceful-fs: 4.2.11
      jest-circus: 29.7.0
      jest-environment-node: 29.7.0
      jest-get-type: 29.6.3
      jest-regex-util: 29.6.3
      jest-resolve: 29.7.0
      jest-runner: 29.7.0
      jest-util: 29.7.0
      jest-validate: 29.7.0
      micromatch: 4.0.8
      parse-json: 5.2.0
      pretty-format: 29.7.0
      slash: 3.0.0
      strip-json-comments: 3.1.1
    optionalDependencies:
      '@types/node': 22.13.9
      ts-node: 10.9.2(@swc/core@1.11.5)(@types/node@22.13.9)(typescript@5.8.2)
    transitivePeerDependencies:
      - babel-plugin-macros
      - supports-color

  jest-diff@29.7.0:
    dependencies:
      chalk: 4.1.2
      diff-sequences: 29.6.3
      jest-get-type: 29.6.3
      pretty-format: 29.7.0

  jest-docblock@29.7.0:
    dependencies:
      detect-newline: 3.1.0

  jest-each@29.7.0:
    dependencies:
      '@jest/types': 29.6.3
      chalk: 4.1.2
      jest-get-type: 29.6.3
      jest-util: 29.7.0
      pretty-format: 29.7.0

  jest-environment-node@29.7.0:
    dependencies:
      '@jest/environment': 29.7.0
      '@jest/fake-timers': 29.7.0
      '@jest/types': 29.6.3
      '@types/node': 18.19.76
      jest-mock: 29.7.0
      jest-util: 29.7.0

  jest-extended@4.0.2(jest@29.7.0(@types/node@18.19.76)(ts-node@10.9.2(@swc/core@1.11.5)(@types/node@18.19.76)(typescript@5.4.5))):
    dependencies:
      jest-diff: 29.7.0
      jest-get-type: 29.6.3
    optionalDependencies:
      jest: 29.7.0(@types/node@18.19.76)(ts-node@10.9.2(@swc/core@1.11.5)(@types/node@18.19.76)(typescript@5.4.5))

  jest-get-type@29.6.3: {}

  jest-haste-map@29.7.0:
    dependencies:
      '@jest/types': 29.6.3
      '@types/graceful-fs': 4.1.5
      '@types/node': 18.19.76
      anymatch: 3.1.3
      fb-watchman: 2.0.2
      graceful-fs: 4.2.11
      jest-regex-util: 29.6.3
      jest-util: 29.7.0
      jest-worker: 29.7.0
      micromatch: 4.0.5
      walker: 1.0.8
    optionalDependencies:
      fsevents: 2.3.3

  jest-junit@16.0.0:
    dependencies:
      mkdirp: 1.0.4
      strip-ansi: 6.0.1
      uuid: 8.3.2
      xml: 1.0.1

  jest-leak-detector@29.7.0:
    dependencies:
      jest-get-type: 29.6.3
      pretty-format: 29.7.0

  jest-matcher-utils@29.7.0:
    dependencies:
      chalk: 4.1.2
      jest-diff: 29.7.0
      jest-get-type: 29.6.3
      pretty-format: 29.7.0

  jest-message-util@29.7.0:
    dependencies:
      '@babel/code-frame': 7.21.4
      '@jest/types': 29.6.3
      '@types/stack-utils': 2.0.1
      chalk: 4.1.2
      graceful-fs: 4.2.11
      micromatch: 4.0.8
      pretty-format: 29.7.0
      slash: 3.0.0
      stack-utils: 2.0.5

  jest-mock@29.7.0:
    dependencies:
      '@jest/types': 29.6.3
      '@types/node': 18.19.76
      jest-util: 29.7.0

  jest-pnp-resolver@1.2.2(jest-resolve@29.7.0):
    optionalDependencies:
      jest-resolve: 29.7.0

  jest-regex-util@29.6.3: {}

  jest-resolve-dependencies@29.7.0:
    dependencies:
      jest-regex-util: 29.6.3
      jest-snapshot: 29.7.0
    transitivePeerDependencies:
      - supports-color

  jest-resolve@29.7.0:
    dependencies:
      chalk: 4.1.2
      graceful-fs: 4.2.11
      jest-haste-map: 29.7.0
      jest-pnp-resolver: 1.2.2(jest-resolve@29.7.0)
      jest-util: 29.7.0
      jest-validate: 29.7.0
      resolve: 1.22.10
      resolve.exports: 2.0.2
      slash: 3.0.0

  jest-runner@29.7.0:
    dependencies:
      '@jest/console': 29.7.0
      '@jest/environment': 29.7.0
      '@jest/test-result': 29.7.0
      '@jest/transform': 29.7.0
      '@jest/types': 29.6.3
      '@types/node': 18.19.76
      chalk: 4.1.2
      emittery: 0.13.1
      graceful-fs: 4.2.11
      jest-docblock: 29.7.0
      jest-environment-node: 29.7.0
      jest-haste-map: 29.7.0
      jest-leak-detector: 29.7.0
      jest-message-util: 29.7.0
      jest-resolve: 29.7.0
      jest-runtime: 29.7.0
      jest-util: 29.7.0
      jest-watcher: 29.7.0
      jest-worker: 29.7.0
      p-limit: 3.1.0
      source-map-support: 0.5.13
    transitivePeerDependencies:
      - supports-color

  jest-runtime@29.7.0:
    dependencies:
      '@jest/environment': 29.7.0
      '@jest/fake-timers': 29.7.0
      '@jest/globals': 29.7.0
      '@jest/source-map': 29.6.3
      '@jest/test-result': 29.7.0
      '@jest/transform': 29.7.0
      '@jest/types': 29.6.3
      '@types/node': 18.19.76
      chalk: 4.1.2
      cjs-module-lexer: 1.4.3
      collect-v8-coverage: 1.0.1
      glob: 7.2.3
      graceful-fs: 4.2.11
      jest-haste-map: 29.7.0
      jest-message-util: 29.7.0
      jest-mock: 29.7.0
      jest-regex-util: 29.6.3
      jest-resolve: 29.7.0
      jest-snapshot: 29.7.0
      jest-util: 29.7.0
      slash: 3.0.0
      strip-bom: 4.0.0
    transitivePeerDependencies:
      - supports-color

  jest-serializer-ansi-escapes@4.0.0:
    dependencies:
      pretty-ansi: 3.0.0

  jest-snapshot@29.7.0:
    dependencies:
      '@babel/core': 7.21.8
      '@babel/generator': 7.21.5
      '@babel/plugin-syntax-jsx': 7.18.6(@babel/core@7.21.8)
      '@babel/plugin-syntax-typescript': 7.18.6(@babel/core@7.21.8)
      '@babel/types': 7.21.5
      '@jest/expect-utils': 29.7.0
      '@jest/transform': 29.7.0
      '@jest/types': 29.6.3
      babel-preset-current-node-syntax: 1.0.1(@babel/core@7.21.8)
      chalk: 4.1.2
      expect: 29.7.0
      graceful-fs: 4.2.10
      jest-diff: 29.7.0
      jest-get-type: 29.6.3
      jest-matcher-utils: 29.7.0
      jest-message-util: 29.7.0
      jest-util: 29.7.0
      natural-compare: 1.4.0
      pretty-format: 29.7.0
      semver: 7.5.4
    transitivePeerDependencies:
      - supports-color

  jest-util@29.7.0:
    dependencies:
      '@jest/types': 29.6.3
      '@types/node': 18.19.76
      chalk: 4.1.2
      ci-info: 3.9.0
      graceful-fs: 4.2.11
      picomatch: 2.3.1

  jest-validate@29.7.0:
    dependencies:
      '@jest/types': 29.6.3
      camelcase: 6.3.0
      chalk: 4.1.2
      jest-get-type: 29.6.3
      leven: 3.1.0
      pretty-format: 29.7.0

  jest-watcher@29.7.0:
    dependencies:
      '@jest/test-result': 29.7.0
      '@jest/types': 29.6.3
      '@types/node': 18.19.76
      ansi-escapes: 4.3.2
      chalk: 4.1.2
      emittery: 0.13.1
      jest-util: 29.7.0
      string-length: 4.0.2

  jest-worker@27.5.1:
    dependencies:
      '@types/node': 18.19.76
      merge-stream: 2.0.0
      supports-color: 8.1.1

  jest-worker@29.7.0:
    dependencies:
      '@types/node': 18.19.76
      jest-util: 29.7.0
      merge-stream: 2.0.0
      supports-color: 8.1.1

  jest@29.7.0(@types/node@18.19.76)(ts-node@10.9.2(@swc/core@1.11.5)(@types/node@18.19.76)(typescript@5.4.5)):
    dependencies:
      '@jest/core': 29.7.0(ts-node@10.9.2(@swc/core@1.11.5)(@types/node@18.19.76)(typescript@5.4.5))
      '@jest/types': 29.6.3
      import-local: 3.1.0
      jest-cli: 29.7.0(@types/node@18.19.76)(ts-node@10.9.2(@swc/core@1.11.5)(@types/node@18.19.76)(typescript@5.4.5))
    transitivePeerDependencies:
      - '@types/node'
      - babel-plugin-macros
      - supports-color
      - ts-node

  jest@29.7.0(@types/node@18.19.76)(ts-node@10.9.2(@swc/core@1.11.5)(@types/node@18.19.76)(typescript@5.8.2)):
    dependencies:
      '@jest/core': 29.7.0(ts-node@10.9.2(@swc/core@1.11.5)(@types/node@18.19.76)(typescript@5.8.2))
      '@jest/types': 29.6.3
      import-local: 3.1.0
      jest-cli: 29.7.0(@types/node@18.19.76)(ts-node@10.9.2(@swc/core@1.11.5)(@types/node@18.19.76)(typescript@5.8.2))
    transitivePeerDependencies:
      - '@types/node'
      - babel-plugin-macros
      - supports-color
      - ts-node

  jest@29.7.0(@types/node@22.13.9)(ts-node@10.9.2(@swc/core@1.11.5)(@types/node@22.13.9)(typescript@5.8.2)):
    dependencies:
      '@jest/core': 29.7.0(ts-node@10.9.2(@swc/core@1.11.5)(@types/node@22.13.9)(typescript@5.8.2))
      '@jest/types': 29.6.3
      import-local: 3.1.0
      jest-cli: 29.7.0(@types/node@22.13.9)(ts-node@10.9.2(@swc/core@1.11.5)(@types/node@22.13.9)(typescript@5.8.2))
    transitivePeerDependencies:
      - '@types/node'
      - babel-plugin-macros
      - supports-color
      - ts-node

  jiti@2.4.2: {}

  jju@1.4.0: {}

  js-base64@3.7.5: {}

  js-levenshtein@1.1.6: {}

  js-md4@0.3.2: {}

  js-tokens@4.0.0: {}

  js-yaml@3.14.1:
    dependencies:
      argparse: 1.0.10
      esprima: 4.0.1

  js-yaml@4.1.0:
    dependencies:
      argparse: 2.0.1

  jsesc@2.5.2: {}

  jsesc@3.1.0: {}

  json-buffer@3.0.1: {}

  json-parse-even-better-errors@2.3.1: {}

  json-schema-traverse@0.4.1: {}

  json-schema-traverse@1.0.0: {}

  json-stable-stringify-without-jsonify@1.0.1: {}

  json5@2.2.3: {}

  jsonc-parser@3.2.0: {}

  jsonfile@6.1.0:
    dependencies:
      universalify: 2.0.1
    optionalDependencies:
      graceful-fs: 4.2.11

  jsonwebtoken@9.0.2:
    dependencies:
      jws: 3.2.2
      lodash.includes: 4.3.0
      lodash.isboolean: 3.0.3
      lodash.isinteger: 4.0.4
      lodash.isnumber: 3.0.3
      lodash.isplainobject: 4.0.6
      lodash.isstring: 4.0.1
      lodash.once: 4.1.1
      ms: 2.1.3
      semver: 7.7.0

  jwa@1.4.1:
    dependencies:
      buffer-equal-constant-time: 1.0.1
      ecdsa-sig-formatter: 1.0.11
      safe-buffer: 5.2.1

  jwa@2.0.0:
    dependencies:
      buffer-equal-constant-time: 1.0.1
      ecdsa-sig-formatter: 1.0.11
      safe-buffer: 5.2.1

  jws@3.2.2:
    dependencies:
      jwa: 1.4.1
      safe-buffer: 5.2.1

  jws@4.0.0:
    dependencies:
      jwa: 2.0.0
      safe-buffer: 5.2.1

  kareem@2.6.3: {}

  keyv@4.5.4:
    dependencies:
      json-buffer: 3.0.1

  kind-of@6.0.3: {}

  kleur@3.0.3: {}

  kleur@4.1.5: {}

  klona@2.0.6: {}

  ky@1.7.5: {}

  lazystream@1.0.1:
    dependencies:
      readable-stream: 2.3.7

  leven@3.1.0: {}

  levn@0.4.1:
    dependencies:
      prelude-ls: 1.2.1
      type-check: 0.4.0

  libsql@0.3.10:
    dependencies:
      '@neon-rs/load': 0.0.4
      detect-libc: 2.0.2
    optionalDependencies:
      '@libsql/darwin-arm64': 0.3.10
      '@libsql/darwin-x64': 0.3.10
      '@libsql/linux-arm64-gnu': 0.3.10
      '@libsql/linux-arm64-musl': 0.3.10
      '@libsql/linux-x64-gnu': 0.3.10
      '@libsql/linux-x64-musl': 0.3.10
      '@libsql/win32-x64-msvc': 0.3.10

  lilconfig@3.1.3: {}

  line-replace@2.0.1: {}

  lines-and-columns@1.2.4: {}

  lint-staged@15.4.3:
    dependencies:
      chalk: 5.4.1
      commander: 13.1.0
      debug: 4.4.0
      execa: 8.0.1
      lilconfig: 3.1.3
      listr2: 8.2.5
      micromatch: 4.0.8
      pidtree: 0.6.0
      string-argv: 0.3.2
      yaml: 2.7.0
    transitivePeerDependencies:
      - supports-color

  listr2@8.2.5:
    dependencies:
      cli-truncate: 4.0.0
      colorette: 2.0.20
      eventemitter3: 5.0.1
      log-update: 6.1.0
      rfdc: 1.4.1
      wrap-ansi: 9.0.0

  loader-runner@4.3.0: {}

  locate-path@3.0.0:
    dependencies:
      p-locate: 3.0.0
      path-exists: 3.0.0

  locate-path@5.0.0:
    dependencies:
      p-locate: 4.1.0

  locate-path@6.0.0:
    dependencies:
      p-locate: 5.0.0

  locate-path@7.2.0:
    dependencies:
      p-locate: 6.0.0

  lodash.deburr@4.1.0: {}

  lodash.includes@4.3.0: {}

  lodash.isboolean@3.0.3: {}

  lodash.isinteger@4.0.4: {}

  lodash.isnumber@3.0.3: {}

  lodash.isplainobject@4.0.6: {}

  lodash.isstring@4.0.1: {}

  lodash.merge@4.6.2: {}

  lodash.once@4.1.1: {}

  lodash@4.17.21: {}

  log-symbols@4.1.0:
    dependencies:
      chalk: 4.1.2
      is-unicode-supported: 0.1.0

  log-symbols@6.0.0:
    dependencies:
      chalk: 5.4.1
      is-unicode-supported: 1.3.0

  log-update@6.1.0:
    dependencies:
      ansi-escapes: 7.0.0
      cli-cursor: 5.0.0
      slice-ansi: 7.1.0
      strip-ansi: 7.1.0
      wrap-ansi: 9.0.0

  loupe@3.1.3: {}

  lru-cache@10.4.3: {}

  lru-cache@11.0.2: {}

  lru-cache@5.1.1:
    dependencies:
      yallist: 3.1.1

  lru-cache@6.0.0:
    dependencies:
      yallist: 4.0.0

  magic-string@0.25.9:
    dependencies:
      sourcemap-codec: 1.4.8

  magic-string@0.30.17:
    dependencies:
      '@jridgewell/sourcemap-codec': 1.5.0

  make-dir@3.1.0:
    dependencies:
      semver: 6.3.1

  make-dir@4.0.0:
    dependencies:
      semver: 7.7.0

  make-error@1.3.6: {}

  make-fetch-happen@9.1.0:
    dependencies:
      agentkeepalive: 4.2.1
      cacache: 15.3.0
      http-cache-semantics: 4.1.1
      http-proxy-agent: 4.0.1
      https-proxy-agent: 5.0.1
      is-lambda: 1.0.1
      lru-cache: 6.0.0
      minipass: 3.3.6
      minipass-collect: 1.0.2
      minipass-fetch: 1.4.1
      minipass-flush: 1.0.5
      minipass-pipeline: 1.2.4
      negotiator: 0.6.3
      promise-retry: 2.0.1
      socks-proxy-agent: 6.2.1
      ssri: 8.0.1
    transitivePeerDependencies:
      - bluebird
      - supports-color
    optional: true

  makeerror@1.0.12:
    dependencies:
      tmpl: 1.0.5

  map-obj@1.0.1: {}

  map-obj@4.3.0: {}

  mariadb@3.4.0:
    dependencies:
      '@types/geojson': 7946.0.16
      '@types/node': 22.13.9
      denque: 2.1.0
      iconv-lite: 0.6.3
      lru-cache: 10.4.3

  math-intrinsics@1.1.0: {}

  media-typer@0.3.0: {}

  memfs@4.17.0:
    dependencies:
      '@jsonjoy.com/json-pack': 1.0.3(tslib@2.6.3)
      '@jsonjoy.com/util': 1.5.0(tslib@2.6.3)
      tree-dump: 1.0.1(tslib@2.6.3)
      tslib: 2.6.3

  memory-pager@1.5.0: {}

  meow@9.0.0:
    dependencies:
      '@types/minimist': 1.2.2
      camelcase-keys: 6.2.2
      decamelize: 1.2.0
      decamelize-keys: 1.1.0
      hard-rejection: 2.1.0
      minimist-options: 4.1.0
      normalize-package-data: 3.0.3
      read-pkg-up: 7.0.1
      redent: 3.0.0
      trim-newlines: 3.0.1
      type-fest: 0.18.1
      yargs-parser: 20.2.9

  merge-descriptors@1.0.1: {}

  merge-stream@2.0.0: {}

  merge2@1.4.1: {}

  methods@1.1.2: {}

  micromatch@4.0.5:
    dependencies:
      braces: 3.0.2
      picomatch: 2.3.1

  micromatch@4.0.8:
    dependencies:
      braces: 3.0.3
      picomatch: 2.3.1

  mime-db@1.52.0: {}

  mime-types@2.1.35:
    dependencies:
      mime-db: 1.52.0

  mime@1.6.0: {}

  mime@3.0.0: {}

  mimic-fn@2.1.0: {}

  mimic-fn@4.0.0: {}

  mimic-function@5.0.1: {}

  min-indent@1.0.1: {}

  miniflare@3.20250214.0:
    dependencies:
      '@cspotcode/source-map-support': 0.8.1
      acorn: 8.14.0
      acorn-walk: 8.3.2
      exit-hook: 2.2.1
      glob-to-regexp: 0.4.1
      stoppable: 1.1.0
      undici: 5.28.5
      workerd: 1.20250214.0
      ws: 8.18.0
      youch: 3.2.3
      zod: 3.22.3
    transitivePeerDependencies:
      - bufferutil
      - utf-8-validate

  miniflare@3.20250214.1:
    dependencies:
      '@cspotcode/source-map-support': 0.8.1
      acorn: 8.14.0
      acorn-walk: 8.3.2
      exit-hook: 2.2.1
      glob-to-regexp: 0.4.1
      stoppable: 1.1.0
      undici: 5.28.5
      workerd: 1.20250214.0
      ws: 8.18.0
      youch: 3.2.3
      zod: 3.22.3
    transitivePeerDependencies:
      - bufferutil
      - utf-8-validate

  minimatch@10.0.1:
    dependencies:
      brace-expansion: 2.0.1

  minimatch@3.0.8:
    dependencies:
      brace-expansion: 1.1.11

  minimatch@3.1.2:
    dependencies:
      brace-expansion: 1.1.11

  minimatch@5.1.0:
    dependencies:
      brace-expansion: 2.0.1

  minimatch@5.1.6:
    dependencies:
      brace-expansion: 2.0.1

  minimatch@9.0.4:
    dependencies:
      brace-expansion: 2.0.1

  minimatch@9.0.5:
    dependencies:
      brace-expansion: 2.0.1

  minimist-options@4.1.0:
    dependencies:
      arrify: 1.0.1
      is-plain-obj: 1.1.0
      kind-of: 6.0.3

  minimist@1.2.8: {}

  minipass-collect@1.0.2:
    dependencies:
      minipass: 3.3.6
    optional: true

  minipass-fetch@1.4.1:
    dependencies:
      minipass: 3.3.6
      minipass-sized: 1.0.3
      minizlib: 2.1.2
    optionalDependencies:
      encoding: 0.1.13
    optional: true

  minipass-flush@1.0.5:
    dependencies:
      minipass: 3.3.6
    optional: true

  minipass-pipeline@1.2.4:
    dependencies:
      minipass: 3.3.6
    optional: true

  minipass-sized@1.0.3:
    dependencies:
      minipass: 3.3.6
    optional: true

  minipass@3.3.6:
    dependencies:
      yallist: 4.0.0

  minipass@5.0.0: {}

  minipass@7.1.2: {}

  minizlib@2.1.2:
    dependencies:
      minipass: 3.3.6
      yallist: 4.0.0

  mkdirp@1.0.4: {}

  mlly@1.7.4:
    dependencies:
      acorn: 8.14.0
      pathe: 2.0.3
      pkg-types: 1.3.1
      ufo: 1.5.4

  mock-stdin@1.0.0: {}

  module-details-from-path@1.0.3: {}

  mongodb-connection-string-url@3.0.2:
    dependencies:
      '@types/whatwg-url': 11.0.5
      whatwg-url: 14.1.1

  mongodb@6.14.2(socks@2.7.1):
    dependencies:
      '@mongodb-js/saslprep': 1.2.0
      bson: 6.10.3
      mongodb-connection-string-url: 3.0.2
    optionalDependencies:
      socks: 2.7.1

  mongoose@8.12.1(socks@2.7.1):
    dependencies:
      bson: 6.10.3
      kareem: 2.6.3
      mongodb: 6.14.2(socks@2.7.1)
      mpath: 0.9.0
      mquery: 5.0.0
      ms: 2.1.3
      sift: 17.1.3
    transitivePeerDependencies:
      - '@aws-sdk/credential-providers'
      - '@mongodb-js/zstd'
      - gcp-metadata
      - kerberos
      - mongodb-client-encryption
      - snappy
      - socks
      - supports-color

  mpath@0.9.0: {}

  mquery@5.0.0:
    dependencies:
      debug: 4.4.0
    transitivePeerDependencies:
      - supports-color

  ms@2.0.0: {}

  ms@2.1.2: {}

  ms@2.1.3: {}

  mssql@11.0.1:
    dependencies:
      '@tediousjs/connection-string': 0.5.0
      commander: 11.1.0
      debug: 4.4.0
      rfdc: 1.3.1
      tarn: 3.0.2
      tedious: 18.2.1
    transitivePeerDependencies:
      - supports-color

  mustache@4.2.0: {}

  mute-stream@2.0.0: {}

  nanoid@3.3.10: {}

  nanoid@5.1.5: {}

  nanospinner@1.2.2:
    dependencies:
      picocolors: 1.1.1

  native-duplexpair@1.0.0: {}

  natural-compare@1.4.0: {}

  negotiator@0.6.3: {}

  neo-async@2.6.2: {}

  new-github-issue-url@0.2.1: {}

  node-addon-api@4.3.0: {}

  node-domexception@1.0.0: {}

  node-fetch@2.7.0(encoding@0.1.13):
    dependencies:
      whatwg-url: 5.0.0
    optionalDependencies:
      encoding: 0.1.13

  node-fetch@3.3.2:
    dependencies:
      data-uri-to-buffer: 4.0.1
      fetch-blob: 3.2.0
      formdata-polyfill: 4.0.10

  node-gyp-build@4.6.0: {}

  node-gyp@8.4.1:
    dependencies:
      env-paths: 2.2.1
      glob: 7.2.3
      graceful-fs: 4.2.11
      make-fetch-happen: 9.1.0
      nopt: 5.0.0
      npmlog: 6.0.2
      rimraf: 3.0.2
      semver: 7.7.0
      tar: 6.1.14
      which: 2.0.2
    transitivePeerDependencies:
      - bluebird
      - supports-color
    optional: true

  node-int64@0.4.0: {}

  node-releases@2.0.14: {}

  nopt@5.0.0:
    dependencies:
      abbrev: 1.1.1

  normalize-package-data@2.5.0:
    dependencies:
      hosted-git-info: 2.8.9
      resolve: 1.22.10
      semver: 5.7.2
      validate-npm-package-license: 3.0.4

  normalize-package-data@3.0.3:
    dependencies:
      hosted-git-info: 4.1.0
      is-core-module: 2.16.1
      semver: 7.7.0
      validate-npm-package-license: 3.0.4

  normalize-package-data@6.0.0:
    dependencies:
      hosted-git-info: 7.0.1
      is-core-module: 2.16.1
      semver: 7.7.0
      validate-npm-package-license: 3.0.4

  normalize-path@3.0.0: {}

  npm-bundled@2.0.1:
    dependencies:
      npm-normalize-package-bin: 2.0.0

  npm-normalize-package-bin@2.0.0: {}

  npm-packlist@5.1.3:
    dependencies:
      glob: 8.1.0
      ignore-walk: 5.0.1
      npm-bundled: 2.0.1
      npm-normalize-package-bin: 2.0.0

  npm-run-path@4.0.1:
    dependencies:
      path-key: 3.1.1

  npm-run-path@5.3.0:
    dependencies:
      path-key: 4.0.0

  npmlog@5.0.1:
    dependencies:
      are-we-there-yet: 2.0.0
      console-control-strings: 1.1.0
      gauge: 3.0.2
      set-blocking: 2.0.0

  npmlog@6.0.2:
    dependencies:
      are-we-there-yet: 3.0.1
      console-control-strings: 1.1.0
      gauge: 4.0.4
      set-blocking: 2.0.0
    optional: true

  object-assign@4.1.1: {}

  obuf@1.1.2: {}

  ohash@1.1.5: {}

  on-finished@2.3.0:
    dependencies:
      ee-first: 1.1.1

  once@1.4.0:
    dependencies:
      wrappy: 1.0.2

  onetime@5.1.2:
    dependencies:
      mimic-fn: 2.1.0

  onetime@6.0.0:
    dependencies:
      mimic-fn: 4.0.0

  onetime@7.0.0:
    dependencies:
      mimic-function: 5.0.1

  open@7.4.2:
    dependencies:
      is-docker: 2.2.1
      is-wsl: 2.2.0

  open@8.4.0:
    dependencies:
      define-lazy-prop: 2.0.0
      is-docker: 2.2.1
      is-wsl: 2.2.0

  optionator@0.9.4:
    dependencies:
      deep-is: 0.1.4
      fast-levenshtein: 2.0.6
      levn: 0.4.1
      prelude-ls: 1.2.1
      type-check: 0.4.0
      word-wrap: 1.2.5

  ora@8.2.0:
    dependencies:
      chalk: 5.4.1
      cli-cursor: 5.0.0
      cli-spinners: 2.9.2
      is-interactive: 2.0.0
      is-unicode-supported: 2.1.0
      log-symbols: 6.0.0
      stdin-discarder: 0.2.2
      string-width: 7.2.0
      strip-ansi: 7.1.0

  os-paths@7.4.0:
    optionalDependencies:
      fsevents: 2.3.3

  os-tmpdir@1.0.2: {}

  oxc-resolver@1.10.2:
    optionalDependencies:
      '@oxc-resolver/binding-darwin-arm64': 1.10.2
      '@oxc-resolver/binding-darwin-x64': 1.10.2
      '@oxc-resolver/binding-freebsd-x64': 1.10.2
      '@oxc-resolver/binding-linux-arm-gnueabihf': 1.10.2
      '@oxc-resolver/binding-linux-arm64-gnu': 1.10.2
      '@oxc-resolver/binding-linux-arm64-musl': 1.10.2
      '@oxc-resolver/binding-linux-x64-gnu': 1.10.2
      '@oxc-resolver/binding-linux-x64-musl': 1.10.2
      '@oxc-resolver/binding-wasm32-wasi': 1.10.2
      '@oxc-resolver/binding-win32-arm64-msvc': 1.10.2
      '@oxc-resolver/binding-win32-x64-msvc': 1.10.2

  p-filter@4.1.0:
    dependencies:
      p-map: 7.0.3

  p-limit@2.3.0:
    dependencies:
      p-try: 2.2.0

  p-limit@3.1.0:
    dependencies:
      yocto-queue: 0.1.0

  p-limit@4.0.0:
    dependencies:
      yocto-queue: 1.1.1

  p-locate@3.0.0:
    dependencies:
      p-limit: 2.3.0

  p-locate@4.1.0:
    dependencies:
      p-limit: 2.3.0

  p-locate@5.0.0:
    dependencies:
      p-limit: 3.1.0

  p-locate@6.0.0:
    dependencies:
      p-limit: 4.0.0

  p-map@4.0.0:
    dependencies:
      aggregate-error: 3.1.0

  p-map@7.0.3: {}

  p-reduce@3.0.0: {}

  p-retry@4.6.2:
    dependencies:
      '@types/retry': 0.12.0
      retry: 0.13.1

  p-try@2.2.0: {}

  package-json-from-dist@1.0.1: {}

  parent-module@1.0.1:
    dependencies:
      callsites: 3.1.0

  parse-json@5.2.0:
    dependencies:
      '@babel/code-frame': 7.23.5
      error-ex: 1.3.2
      json-parse-even-better-errors: 2.3.1
      lines-and-columns: 1.2.4

  parse-json@8.1.0:
    dependencies:
      '@babel/code-frame': 7.23.5
      index-to-position: 0.1.2
      type-fest: 4.11.0

  parseurl@1.3.3: {}

  path-exists@3.0.0: {}

  path-exists@4.0.0: {}

  path-exists@5.0.0: {}

  path-is-absolute@1.0.1: {}

  path-key@3.1.1: {}

  path-key@4.0.0: {}

  path-parse@1.0.7: {}

  path-scurry@2.0.0:
    dependencies:
      lru-cache: 11.0.2
      minipass: 7.1.2

  path-to-regexp@0.1.7: {}

  path-to-regexp@6.3.0: {}

  path-type@4.0.0: {}

  pathe@1.1.2: {}

  pathe@2.0.3: {}

  pathval@2.0.0: {}

  pg-cloudflare@1.1.1: {}

  pg-connection-string@2.7.0: {}

  pg-int8@1.0.1: {}

  pg-numeric@1.0.2: {}

  pg-pool@3.8.0(pg@8.14.1):
    dependencies:
      pg: 8.14.1

  pg-protocol@1.6.1: {}

  pg-protocol@1.7.1: {}

  pg-protocol@1.8.0: {}

  pg-types@2.2.0:
    dependencies:
      pg-int8: 1.0.1
      postgres-array: 2.0.0
      postgres-bytea: 1.0.0
      postgres-date: 1.0.7
      postgres-interval: 1.2.0

  pg-types@4.0.2:
    dependencies:
      pg-int8: 1.0.1
      pg-numeric: 1.0.2
      postgres-array: 3.0.4
      postgres-bytea: 3.0.0
      postgres-date: 2.1.0
      postgres-interval: 3.0.0
      postgres-range: 1.1.4

  pg@8.14.1:
    dependencies:
      pg-connection-string: 2.7.0
      pg-pool: 3.8.0(pg@8.14.1)
      pg-protocol: 1.8.0
      pg-types: 2.2.0
      pgpass: 1.0.5
    optionalDependencies:
      pg-cloudflare: 1.1.1

  pgpass@1.0.5:
    dependencies:
      split2: 4.2.0

  picocolors@1.1.1: {}

  picomatch@2.3.1: {}

  picomatch@4.0.2: {}

  pidtree@0.6.0: {}

  pirates@4.0.6: {}

  pkg-dir@4.2.0:
    dependencies:
      find-up: 4.1.0

  pkg-dir@7.0.0:
    dependencies:
      find-up: 6.3.0

  pkg-types@1.3.1:
    dependencies:
      confbox: 0.1.8
      mlly: 1.7.4
      pathe: 2.0.3

  pkg-up@3.1.0:
    dependencies:
      find-up: 3.0.0

  platform@1.3.6: {}

  plur@4.0.0:
    dependencies:
      irregular-plurals: 3.3.0

  pluralize@8.0.0: {}

  postcss@8.5.3:
    dependencies:
      nanoid: 3.3.10
      picocolors: 1.1.1
      source-map-js: 1.2.1

  postgres-array@2.0.0: {}

  postgres-array@3.0.4: {}

  postgres-bytea@1.0.0: {}

  postgres-bytea@3.0.0:
    dependencies:
      obuf: 1.1.2

  postgres-date@1.0.7: {}

  postgres-date@2.1.0: {}

  postgres-interval@1.2.0:
    dependencies:
      xtend: 4.0.2

  postgres-interval@3.0.0: {}

  postgres-range@1.1.4: {}

  prelude-ls@1.2.1: {}

  prettier-linter-helpers@1.0.0:
    dependencies:
      fast-diff: 1.2.0

  prettier@2.8.8: {}

  pretty-ansi@3.0.0: {}

  pretty-format@29.7.0:
    dependencies:
      '@jest/schemas': 29.6.3
      ansi-styles: 5.2.0
      react-is: 18.2.0

  prettysize@2.0.0: {}

  printable-characters@1.0.42: {}

  process-nextick-args@2.0.1: {}

  process@0.11.10: {}

  progress@2.0.3: {}

  promise-inflight@1.0.1:
    optional: true

  promise-limit@2.7.0: {}

  promise-retry@2.0.1:
    dependencies:
      err-code: 2.0.3
      retry: 0.12.0
    optional: true

  prompts@2.4.2:
    dependencies:
      kleur: 3.0.3
      sisteransi: 1.0.5

  proxy-addr@2.0.7:
    dependencies:
      forwarded: 0.2.0
      ipaddr.js: 1.9.1

  proxy-from-env@1.1.0: {}

  punycode@2.3.1: {}

  pure-rand@5.0.3: {}

  pure-rand@6.1.0: {}

  qs@6.9.6: {}

  queue-microtask@1.2.3: {}

  queue-tick@1.0.1: {}

  quick-lru@4.0.1: {}

  randombytes@2.1.0:
    dependencies:
      safe-buffer: 5.2.1

  range-parser@1.2.1: {}

  raw-body@2.4.2:
    dependencies:
      bytes: 3.1.1
      http-errors: 1.8.1
      iconv-lite: 0.4.24
      unpipe: 1.0.0

  react-is@18.2.0: {}

  read-package-up@11.0.0:
    dependencies:
      find-up-simple: 1.0.0
      read-pkg: 9.0.1
      type-fest: 4.11.0

  read-pkg-up@7.0.1:
    dependencies:
      find-up: 4.1.0
      read-pkg: 5.2.0
      type-fest: 0.8.1

  read-pkg@5.2.0:
    dependencies:
      '@types/normalize-package-data': 2.4.4
      normalize-package-data: 2.5.0
      parse-json: 5.2.0
      type-fest: 0.6.0

  read-pkg@9.0.1:
    dependencies:
      '@types/normalize-package-data': 2.4.4
      normalize-package-data: 6.0.0
      parse-json: 8.1.0
      type-fest: 4.11.0
      unicorn-magic: 0.1.0

  readable-stream@2.3.7:
    dependencies:
      core-util-is: 1.0.3
      inherits: 2.0.4
      isarray: 1.0.0
      process-nextick-args: 2.0.1
      safe-buffer: 5.1.2
      string_decoder: 1.1.1
      util-deprecate: 1.0.2

  readable-stream@3.6.0:
    dependencies:
      inherits: 2.0.4
      string_decoder: 1.3.0
      util-deprecate: 1.0.2

  readable-stream@4.4.2:
    dependencies:
      abort-controller: 3.0.0
      buffer: 6.0.3
      events: 3.3.0
      process: 0.11.10
      string_decoder: 1.3.0

  readdir-glob@1.1.2:
    dependencies:
      minimatch: 5.1.6

  readdirp@3.6.0:
    dependencies:
      picomatch: 2.3.1

  readdirp@4.1.2: {}

  redent@3.0.0:
    dependencies:
      indent-string: 4.0.0
      strip-indent: 3.0.0

  regenerator-runtime@0.14.1: {}

  require-directory@2.1.1: {}

  require-from-string@2.0.2: {}

  require-in-the-middle@7.5.2:
    dependencies:
      debug: 4.4.0
      module-details-from-path: 1.0.3
      resolve: 1.22.10
    transitivePeerDependencies:
      - supports-color

  reserved-identifiers@1.0.0: {}

  resolve-cwd@3.0.0:
    dependencies:
      resolve-from: 5.0.0

  resolve-from@4.0.0: {}

  resolve-from@5.0.0: {}

  resolve-pkg-maps@1.0.0: {}

  resolve-pkg@2.0.0:
    dependencies:
      resolve-from: 5.0.0

  resolve.exports@2.0.2: {}

  resolve@1.22.10:
    dependencies:
      is-core-module: 2.16.1
      path-parse: 1.0.7
      supports-preserve-symlinks-flag: 1.0.0

  restore-cursor@5.1.0:
    dependencies:
      onetime: 7.0.0
      signal-exit: 4.1.0

  retry@0.12.0:
    optional: true

  retry@0.13.1: {}

  reusify@1.0.4: {}

  rfdc@1.3.1: {}

  rfdc@1.4.1: {}

  rimraf@3.0.2:
    dependencies:
      glob: 7.2.3

  rimraf@6.0.1:
    dependencies:
      glob: 11.0.1
      package-json-from-dist: 1.0.1

  rollup-plugin-inject@3.0.2:
    dependencies:
      estree-walker: 0.6.1
      magic-string: 0.25.9
      rollup-pluginutils: 2.8.2

  rollup-plugin-node-polyfills@0.2.1:
    dependencies:
      rollup-plugin-inject: 3.0.2

  rollup-pluginutils@2.8.2:
    dependencies:
      estree-walker: 0.6.1

  rollup@4.36.0:
    dependencies:
      '@types/estree': 1.0.6
    optionalDependencies:
      '@rollup/rollup-android-arm-eabi': 4.36.0
      '@rollup/rollup-android-arm64': 4.36.0
      '@rollup/rollup-darwin-arm64': 4.36.0
      '@rollup/rollup-darwin-x64': 4.36.0
      '@rollup/rollup-freebsd-arm64': 4.36.0
      '@rollup/rollup-freebsd-x64': 4.36.0
      '@rollup/rollup-linux-arm-gnueabihf': 4.36.0
      '@rollup/rollup-linux-arm-musleabihf': 4.36.0
      '@rollup/rollup-linux-arm64-gnu': 4.36.0
      '@rollup/rollup-linux-arm64-musl': 4.36.0
      '@rollup/rollup-linux-loongarch64-gnu': 4.36.0
      '@rollup/rollup-linux-powerpc64le-gnu': 4.36.0
      '@rollup/rollup-linux-riscv64-gnu': 4.36.0
      '@rollup/rollup-linux-s390x-gnu': 4.36.0
      '@rollup/rollup-linux-x64-gnu': 4.36.0
      '@rollup/rollup-linux-x64-musl': 4.36.0
      '@rollup/rollup-win32-arm64-msvc': 4.36.0
      '@rollup/rollup-win32-ia32-msvc': 4.36.0
      '@rollup/rollup-win32-x64-msvc': 4.36.0
      fsevents: 2.3.3

  run-parallel@1.2.0:
    dependencies:
      queue-microtask: 1.2.3

  safe-buffer@5.1.2: {}

  safe-buffer@5.2.1: {}

  safer-buffer@2.1.2: {}

  schema-utils@3.3.0:
    dependencies:
      '@types/json-schema': 7.0.15
      ajv: 6.12.6
      ajv-keywords: 3.5.2(ajv@6.12.6)

  semver@5.7.2: {}

  semver@6.3.1: {}

  semver@7.5.4:
    dependencies:
      lru-cache: 6.0.0

  semver@7.7.0: {}

  send@0.17.2:
    dependencies:
      debug: 2.6.9
      depd: 1.1.2
      destroy: 1.0.4
      encodeurl: 1.0.2
      escape-html: 1.0.3
      etag: 1.8.1
      fresh: 0.5.2
      http-errors: 1.8.1
      mime: 1.6.0
      ms: 2.1.3
      on-finished: 2.3.0
      range-parser: 1.2.1
      statuses: 1.5.0
    transitivePeerDependencies:
      - supports-color

  serialize-javascript@6.0.1:
    dependencies:
      randombytes: 2.1.0

  serve-static@1.14.2:
    dependencies:
      encodeurl: 1.0.2
      escape-html: 1.0.3
      parseurl: 1.3.3
      send: 0.17.2
    transitivePeerDependencies:
      - supports-color

  set-blocking@2.0.0: {}

  setprototypeof@1.2.0: {}

  sharp@0.33.5:
    dependencies:
      color: 4.2.3
      detect-libc: 2.0.3
      semver: 7.7.0
    optionalDependencies:
      '@img/sharp-darwin-arm64': 0.33.5
      '@img/sharp-darwin-x64': 0.33.5
      '@img/sharp-libvips-darwin-arm64': 1.0.4
      '@img/sharp-libvips-darwin-x64': 1.0.4
      '@img/sharp-libvips-linux-arm': 1.0.5
      '@img/sharp-libvips-linux-arm64': 1.0.4
      '@img/sharp-libvips-linux-s390x': 1.0.4
      '@img/sharp-libvips-linux-x64': 1.0.4
      '@img/sharp-libvips-linuxmusl-arm64': 1.0.4
      '@img/sharp-libvips-linuxmusl-x64': 1.0.4
      '@img/sharp-linux-arm': 0.33.5
      '@img/sharp-linux-arm64': 0.33.5
      '@img/sharp-linux-s390x': 0.33.5
      '@img/sharp-linux-x64': 0.33.5
      '@img/sharp-linuxmusl-arm64': 0.33.5
      '@img/sharp-linuxmusl-x64': 0.33.5
      '@img/sharp-wasm32': 0.33.5
      '@img/sharp-win32-ia32': 0.33.5
      '@img/sharp-win32-x64': 0.33.5
    optional: true

  shebang-command@2.0.0:
    dependencies:
      shebang-regex: 3.0.0

  shebang-regex@3.0.0: {}

  shimmer@1.2.1: {}

  sift@17.1.3: {}

  siginfo@2.0.0: {}

  signal-exit@3.0.7: {}

  signal-exit@4.1.0: {}

  simple-statistics@7.8.8: {}

  simple-swizzle@0.2.2:
    dependencies:
      is-arrayish: 0.3.2
    optional: true

  siphash@1.2.0: {}

  sisteransi@1.0.5: {}

  size-limit@11.2.0:
    dependencies:
      bytes-iec: 3.1.1
      chokidar: 4.0.3
      jiti: 2.4.2
      lilconfig: 3.1.3
      nanospinner: 1.2.2
      picocolors: 1.1.1
      tinyglobby: 0.2.12

  slash@3.0.0: {}

  slice-ansi@5.0.0:
    dependencies:
      ansi-styles: 6.2.1
      is-fullwidth-code-point: 4.0.0

  slice-ansi@7.1.0:
    dependencies:
      ansi-styles: 6.2.1
      is-fullwidth-code-point: 5.0.0

  smart-buffer@4.2.0:
    optional: true

  socks-proxy-agent@6.2.1:
    dependencies:
      agent-base: 6.0.2
      debug: 4.4.0
      socks: 2.7.1
    transitivePeerDependencies:
      - supports-color
    optional: true

  socks@2.7.1:
    dependencies:
      ip: 2.0.0
      smart-buffer: 4.2.0
    optional: true

  sort-keys@5.1.0:
    dependencies:
      is-plain-obj: 4.1.0

  source-map-js@1.2.1: {}

  source-map-support@0.5.13:
    dependencies:
      buffer-from: 1.1.2
      source-map: 0.6.1

  source-map-support@0.5.21:
    dependencies:
      buffer-from: 1.1.2
      source-map: 0.6.1

  source-map@0.6.1: {}

  sourcemap-codec@1.4.8: {}

  sparse-bitfield@3.0.3:
    dependencies:
      memory-pager: 1.5.0

  spdx-correct@3.1.1:
    dependencies:
      spdx-expression-parse: 3.0.1
      spdx-license-ids: 3.0.21

  spdx-exceptions@2.5.0: {}

  spdx-expression-parse@3.0.1:
    dependencies:
      spdx-exceptions: 2.5.0
      spdx-license-ids: 3.0.21

  spdx-license-ids@3.0.21: {}

  split2@4.2.0: {}

  sprintf-js@1.0.3: {}

  sprintf-js@1.1.3: {}

  sql-template-tag@5.2.1: {}

  sqlite-async@1.2.0(encoding@0.1.13):
    dependencies:
      sqlite3: 5.1.2(encoding@0.1.13)
    transitivePeerDependencies:
      - bluebird
      - encoding
      - supports-color

  sqlite3@5.1.2(encoding@0.1.13):
    dependencies:
      '@mapbox/node-pre-gyp': 1.0.10(encoding@0.1.13)
      node-addon-api: 4.3.0
      tar: 6.1.14
    optionalDependencies:
      node-gyp: 8.4.1
    transitivePeerDependencies:
      - bluebird
      - encoding
      - supports-color

  ssri@8.0.1:
    dependencies:
      minipass: 3.3.6
    optional: true

  stable-hash@0.0.4: {}

  stack-trace@1.0.0-pre2: {}

  stack-utils@2.0.5:
    dependencies:
      escape-string-regexp: 2.0.0

  stackback@0.0.2: {}

  stacktrace-parser@0.1.11:
    dependencies:
      type-fest: 0.7.1

  stacktracey@2.1.8:
    dependencies:
      as-table: 1.0.55
      get-source: 2.0.12

  staged-git-files@1.3.0: {}

  statuses@1.5.0: {}

  std-env@3.8.1: {}

  stdin-discarder@0.2.2: {}

  stoppable@1.1.0: {}

  streamx@2.15.1:
    dependencies:
      fast-fifo: 1.3.2
      queue-tick: 1.0.1

  string-argv@0.3.2: {}

  string-hash@1.1.3: {}

  string-length@4.0.2:
    dependencies:
      char-regex: 1.0.2
      strip-ansi: 6.0.1

  string-width@4.2.3:
    dependencies:
      emoji-regex: 8.0.0
      is-fullwidth-code-point: 3.0.0
      strip-ansi: 6.0.1

  string-width@5.1.2:
    dependencies:
      eastasianwidth: 0.2.0
      emoji-regex: 9.2.2
      strip-ansi: 7.1.0

  string-width@7.2.0:
    dependencies:
      emoji-regex: 10.4.0
      get-east-asian-width: 1.3.0
      strip-ansi: 7.1.0

  string_decoder@1.1.1:
    dependencies:
      safe-buffer: 5.1.2

  string_decoder@1.3.0:
    dependencies:
      safe-buffer: 5.2.1

  strip-ansi@6.0.1:
    dependencies:
      ansi-regex: 5.0.1

  strip-ansi@7.1.0:
    dependencies:
      ansi-regex: 6.1.0

  strip-bom@4.0.0: {}

  strip-final-newline@2.0.0: {}

  strip-final-newline@3.0.0: {}

  strip-indent@3.0.0:
    dependencies:
      min-indent: 1.0.1

  strip-indent@4.0.0:
    dependencies:
      min-indent: 1.0.1

  strip-json-comments@3.1.1: {}

  supports-color@5.5.0:
    dependencies:
      has-flag: 3.0.0

  supports-color@7.2.0:
    dependencies:
      has-flag: 4.0.0

  supports-color@8.1.1:
    dependencies:
      has-flag: 4.0.0

  supports-hyperlinks@2.3.0:
    dependencies:
      has-flag: 4.0.0
      supports-color: 7.2.0

  supports-hyperlinks@3.2.0:
    dependencies:
      has-flag: 4.0.0
      supports-color: 7.2.0

  supports-preserve-symlinks-flag@1.0.0: {}

  tapable@2.2.1: {}

  tar-stream@3.1.6:
    dependencies:
      b4a: 1.6.4
      fast-fifo: 1.3.2
      streamx: 2.15.1

  tar@6.1.14:
    dependencies:
      chownr: 2.0.0
      fs-minipass: 2.1.0
      minipass: 5.0.0
      minizlib: 2.1.2
      mkdirp: 1.0.4
      yallist: 4.0.0

  tarn@3.0.2: {}

  tedious@18.2.1:
    dependencies:
      '@azure/identity': 4.3.0
      '@azure/keyvault-keys': 4.6.0
      '@js-joda/core': 5.6.3
      '@types/node': 18.19.76
      bl: 6.0.12
      iconv-lite: 0.6.3
      js-md4: 0.3.2
      native-duplexpair: 1.0.0
      sprintf-js: 1.1.3
    transitivePeerDependencies:
      - supports-color

  temp-dir@2.0.0: {}

  temp@0.4.0: {}

  tempy@1.0.1:
    dependencies:
      del: 6.1.1
      is-stream: 2.0.1
      temp-dir: 2.0.0
      type-fest: 0.16.0
      unique-string: 2.0.0

  terminal-link@4.0.0:
    dependencies:
      ansi-escapes: 7.0.0
      supports-hyperlinks: 3.2.0

  terser-webpack-plugin@5.3.10(@swc/core@1.11.5)(esbuild@0.25.1)(webpack@5.92.1(@swc/core@1.11.5)(esbuild@0.25.1)):
    dependencies:
      '@jridgewell/trace-mapping': 0.3.22
      jest-worker: 27.5.1
      schema-utils: 3.3.0
      serialize-javascript: 6.0.1
      terser: 5.27.0
      webpack: 5.92.1(@swc/core@1.11.5)(esbuild@0.25.1)
    optionalDependencies:
      '@swc/core': 1.11.5
      esbuild: 0.25.1

  terser@5.27.0:
    dependencies:
      '@jridgewell/source-map': 0.3.5
      acorn: 8.14.0
      commander: 2.20.3
      source-map-support: 0.5.21

  test-exclude@6.0.0:
    dependencies:
      '@istanbuljs/schema': 0.1.3
      glob: 7.2.3
      minimatch: 3.1.2

  thingies@1.21.0(tslib@2.6.3):
    dependencies:
      tslib: 2.6.3

  timeout-signal@2.0.0: {}

  tinybench@2.9.0: {}

  tinyexec@0.3.2: {}

  tinyglobby@0.2.12:
    dependencies:
      fdir: 6.4.3(picomatch@4.0.2)
      picomatch: 4.0.2

  tinypool@1.0.2: {}

  tinyrainbow@2.0.0: {}

  tinyspy@3.0.2: {}

  tmp@0.0.33:
    dependencies:
      os-tmpdir: 1.0.2

  tmp@0.2.3: {}

  tmpl@1.0.5: {}

  to-fast-properties@2.0.0: {}

  to-regex-range@5.0.1:
    dependencies:
      is-number: 7.0.0

  toidentifier@1.0.1: {}

  tr46@0.0.3: {}

  tr46@5.0.0:
    dependencies:
      punycode: 2.3.1

  tree-dump@1.0.1(tslib@2.6.3):
    dependencies:
      tslib: 2.6.3

  trim-newlines@3.0.1: {}

  ts-api-utils@1.3.0(typescript@5.4.5):
    dependencies:
      typescript: 5.4.5

  ts-api-utils@2.0.1(typescript@5.4.5):
    dependencies:
      typescript: 5.4.5

  ts-node@10.9.2(@swc/core@1.11.5)(@types/node@18.19.76)(typescript@5.4.5):
    dependencies:
      '@cspotcode/source-map-support': 0.8.1
      '@tsconfig/node10': 1.0.9
      '@tsconfig/node12': 1.0.11
      '@tsconfig/node14': 1.0.3
      '@tsconfig/node16': 1.0.3
      '@types/node': 18.19.76
      acorn: 8.9.0
      acorn-walk: 8.2.0
      arg: 4.1.3
      create-require: 1.1.1
      diff: 4.0.2
      make-error: 1.3.6
      typescript: 5.4.5
      v8-compile-cache-lib: 3.0.1
      yn: 3.1.1
    optionalDependencies:
      '@swc/core': 1.11.5

  ts-node@10.9.2(@swc/core@1.11.5)(@types/node@18.19.76)(typescript@5.8.2):
    dependencies:
      '@cspotcode/source-map-support': 0.8.1
      '@tsconfig/node10': 1.0.9
      '@tsconfig/node12': 1.0.11
      '@tsconfig/node14': 1.0.3
      '@tsconfig/node16': 1.0.3
      '@types/node': 18.19.76
      acorn: 8.9.0
      acorn-walk: 8.2.0
      arg: 4.1.3
      create-require: 1.1.1
      diff: 4.0.2
      make-error: 1.3.6
      typescript: 5.8.2
      v8-compile-cache-lib: 3.0.1
      yn: 3.1.1
    optionalDependencies:
      '@swc/core': 1.11.5
    optional: true

  ts-node@10.9.2(@swc/core@1.11.5)(@types/node@22.13.9)(typescript@5.8.2):
    dependencies:
      '@cspotcode/source-map-support': 0.8.1
      '@tsconfig/node10': 1.0.9
      '@tsconfig/node12': 1.0.11
      '@tsconfig/node14': 1.0.3
      '@tsconfig/node16': 1.0.3
      '@types/node': 22.13.9
      acorn: 8.9.0
      acorn-walk: 8.2.0
      arg: 4.1.3
      create-require: 1.1.1
      diff: 4.0.2
      make-error: 1.3.6
      typescript: 5.8.2
      v8-compile-cache-lib: 3.0.1
      yn: 3.1.1
    optionalDependencies:
      '@swc/core': 1.11.5
    optional: true

  ts-pattern@5.6.2: {}

  ts-toolbelt@9.6.0: {}

  tsd@0.31.2:
    dependencies:
      '@tsd/typescript': 5.4.3
      eslint-formatter-pretty: 4.1.0
      globby: 11.1.0
      jest-diff: 29.7.0
      meow: 9.0.0
      path-exists: 4.0.0
      read-pkg-up: 7.0.1

  tslib@2.6.2: {}

  tslib@2.6.3: {}

  tslib@2.8.1: {}

  tsx@4.19.3:
    dependencies:
      esbuild: 0.25.1
      get-tsconfig: 4.10.0
    optionalDependencies:
      fsevents: 2.3.3

  type-check@0.4.0:
    dependencies:
      prelude-ls: 1.2.1

  type-detect@4.0.8: {}

  type-fest@0.16.0: {}

  type-fest@0.18.1: {}

  type-fest@0.21.3: {}

  type-fest@0.6.0: {}

  type-fest@0.7.1: {}

  type-fest@0.8.1: {}

  type-fest@4.11.0: {}

  type-is@1.6.18:
    dependencies:
      media-typer: 0.3.0
      mime-types: 2.1.35

  typescript@5.4.5: {}

  typescript@5.8.2: {}

  ufo@1.5.4: {}

  ulid@3.0.0: {}

  undici-types@5.26.5: {}

  undici-types@6.20.0: {}

  undici@5.28.5:
    dependencies:
      '@fastify/busboy': 2.1.1

  undici@7.4.0: {}

  unenv@2.0.0-rc.1:
    dependencies:
      defu: 6.1.4
      mlly: 1.7.4
      ohash: 1.1.5
      pathe: 1.1.2
      ufo: 1.5.4

  unicorn-magic@0.1.0: {}

  unique-filename@1.1.1:
    dependencies:
      unique-slug: 2.0.2
    optional: true

  unique-slug@2.0.2:
    dependencies:
      imurmurhash: 0.1.4
    optional: true

  unique-string@2.0.0:
    dependencies:
      crypto-random-string: 2.0.0

  universalify@2.0.1: {}

  unpipe@1.0.0: {}

  untildify@4.0.0: {}

  update-browserslist-db@1.0.13(browserslist@4.22.2):
    dependencies:
      browserslist: 4.22.2
      escalade: 3.1.1
      picocolors: 1.1.1

  uri-js@4.4.1:
    dependencies:
      punycode: 2.3.1

  util-deprecate@1.0.2: {}

  utils-merge@1.0.1: {}

  uuid@11.1.0: {}

  uuid@8.3.2: {}

  uuid@9.0.1: {}

  v8-compile-cache-lib@3.0.1: {}

  v8-to-istanbul@9.0.1:
    dependencies:
      '@jridgewell/trace-mapping': 0.3.25
      '@types/istanbul-lib-coverage': 2.0.4
      convert-source-map: 1.9.0

  validate-npm-package-license@3.0.4:
    dependencies:
      spdx-correct: 3.1.1
      spdx-expression-parse: 3.0.1

  vary@1.1.2: {}

  verror@1.10.1:
    dependencies:
      assert-plus: 1.0.0
      core-util-is: 1.0.2
      extsprintf: 1.4.1

  vite-node@3.0.9(@types/node@22.13.9)(jiti@2.4.2)(terser@5.27.0)(tsx@4.19.3)(yaml@2.7.0):
    dependencies:
      cac: 6.7.14
      debug: 4.4.0
      es-module-lexer: 1.6.0
      pathe: 2.0.3
      vite: 6.2.2(@types/node@22.13.9)(jiti@2.4.2)(terser@5.27.0)(tsx@4.19.3)(yaml@2.7.0)
    transitivePeerDependencies:
      - '@types/node'
      - jiti
      - less
      - lightningcss
      - sass
      - sass-embedded
      - stylus
      - sugarss
      - supports-color
      - terser
      - tsx
      - yaml

  vite@6.2.2(@types/node@22.13.9)(jiti@2.4.2)(terser@5.27.0)(tsx@4.19.3)(yaml@2.7.0):
    dependencies:
      esbuild: 0.25.1
      postcss: 8.5.3
      rollup: 4.36.0
    optionalDependencies:
      '@types/node': 22.13.9
      fsevents: 2.3.3
      jiti: 2.4.2
      terser: 5.27.0
      tsx: 4.19.3
      yaml: 2.7.0

  vitest@3.0.9(@types/debug@4.1.12)(@types/node@22.13.9)(jiti@2.4.2)(terser@5.27.0)(tsx@4.19.3)(yaml@2.7.0):
    dependencies:
      '@vitest/expect': 3.0.9
      '@vitest/mocker': 3.0.9(vite@6.2.2(@types/node@22.13.9)(jiti@2.4.2)(terser@5.27.0)(tsx@4.19.3)(yaml@2.7.0))
      '@vitest/pretty-format': 3.0.9
      '@vitest/runner': 3.0.9
      '@vitest/snapshot': 3.0.9
      '@vitest/spy': 3.0.9
      '@vitest/utils': 3.0.9
      chai: 5.2.0
      debug: 4.4.0
      expect-type: 1.2.0
      magic-string: 0.30.17
      pathe: 2.0.3
      std-env: 3.8.1
      tinybench: 2.9.0
      tinyexec: 0.3.2
      tinypool: 1.0.2
      tinyrainbow: 2.0.0
      vite: 6.2.2(@types/node@22.13.9)(jiti@2.4.2)(terser@5.27.0)(tsx@4.19.3)(yaml@2.7.0)
      vite-node: 3.0.9(@types/node@22.13.9)(jiti@2.4.2)(terser@5.27.0)(tsx@4.19.3)(yaml@2.7.0)
      why-is-node-running: 2.3.0
    optionalDependencies:
      '@types/debug': 4.1.12
      '@types/node': 22.13.9
    transitivePeerDependencies:
      - jiti
      - less
      - lightningcss
      - msw
      - sass
      - sass-embedded
      - stylus
      - sugarss
      - supports-color
      - terser
      - tsx
      - yaml

  walker@1.0.8:
    dependencies:
      makeerror: 1.0.12

  watchpack@2.4.1:
    dependencies:
      glob-to-regexp: 0.4.1
      graceful-fs: 4.2.11

  web-streams-polyfill@3.2.1: {}

  webidl-conversions@3.0.1: {}

  webidl-conversions@7.0.0: {}

  webpack-sources@3.2.3: {}

  webpack@5.92.1(@swc/core@1.11.5)(esbuild@0.25.1):
    dependencies:
      '@types/eslint-scope': 3.7.4
      '@types/estree': 1.0.5
      '@webassemblyjs/ast': 1.12.1
      '@webassemblyjs/wasm-edit': 1.12.1
      '@webassemblyjs/wasm-parser': 1.12.1
      acorn: 8.11.3
      acorn-import-attributes: 1.9.5(acorn@8.11.3)
      browserslist: 4.22.2
      chrome-trace-event: 1.0.3
      enhanced-resolve: 5.17.0
      es-module-lexer: 1.2.1
      eslint-scope: 5.1.1
      events: 3.3.0
      glob-to-regexp: 0.4.1
      graceful-fs: 4.2.11
      json-parse-even-better-errors: 2.3.1
      loader-runner: 4.3.0
      mime-types: 2.1.35
      neo-async: 2.6.2
      schema-utils: 3.3.0
      tapable: 2.2.1
      terser-webpack-plugin: 5.3.10(@swc/core@1.11.5)(esbuild@0.25.1)(webpack@5.92.1(@swc/core@1.11.5)(esbuild@0.25.1))
      watchpack: 2.4.1
      webpack-sources: 3.2.3
    transitivePeerDependencies:
      - '@swc/core'
      - esbuild
      - uglify-js

  whatwg-url@14.1.1:
    dependencies:
      tr46: 5.0.0
      webidl-conversions: 7.0.0

  whatwg-url@5.0.0:
    dependencies:
      tr46: 0.0.3
      webidl-conversions: 3.0.1

  which@1.3.1:
    dependencies:
      isexe: 2.0.0

  which@2.0.2:
    dependencies:
      isexe: 2.0.0

  why-is-node-running@2.3.0:
    dependencies:
      siginfo: 2.0.0
      stackback: 0.0.2

  wide-align@1.1.5:
    dependencies:
      string-width: 4.2.3

  word-wrap@1.2.5: {}

  workerd@1.20250214.0:
    optionalDependencies:
      '@cloudflare/workerd-darwin-64': 1.20250214.0
      '@cloudflare/workerd-darwin-arm64': 1.20250214.0
      '@cloudflare/workerd-linux-64': 1.20250214.0
      '@cloudflare/workerd-linux-arm64': 1.20250214.0
      '@cloudflare/workerd-windows-64': 1.20250214.0

  wrangler@3.111.0(@cloudflare/workers-types@4.20250214.0):
    dependencies:
      '@cloudflare/kv-asset-handler': 0.3.4
      '@esbuild-plugins/node-globals-polyfill': 0.2.3(esbuild@0.17.19)
      '@esbuild-plugins/node-modules-polyfill': 0.2.2(esbuild@0.17.19)
      blake3-wasm: 2.1.5
      esbuild: 0.17.19
      miniflare: 3.20250214.1
      path-to-regexp: 6.3.0
      unenv: 2.0.0-rc.1
      workerd: 1.20250214.0
    optionalDependencies:
      '@cloudflare/workers-types': 4.20250214.0
      fsevents: 2.3.3
      sharp: 0.33.5
    transitivePeerDependencies:
      - bufferutil
      - utf-8-validate

  wrap-ansi@6.2.0:
    dependencies:
      ansi-styles: 4.3.0
      string-width: 4.2.3
      strip-ansi: 6.0.1

  wrap-ansi@7.0.0:
    dependencies:
      ansi-styles: 4.3.0
      string-width: 4.2.3
      strip-ansi: 6.0.1

  wrap-ansi@8.1.0:
    dependencies:
      ansi-styles: 6.2.1
      string-width: 5.1.2
      strip-ansi: 7.1.0

  wrap-ansi@9.0.0:
    dependencies:
      ansi-styles: 6.2.1
      string-width: 7.2.0
      strip-ansi: 7.1.0

  wrappy@1.0.2: {}

  write-file-atomic@4.0.2:
    dependencies:
      imurmurhash: 0.1.4
      signal-exit: 3.0.7

  ws@8.18.0: {}

  xdg-app-paths@8.3.0:
    dependencies:
      xdg-portable: 10.6.0
    optionalDependencies:
      fsevents: 2.3.3

  xdg-portable@10.6.0:
    dependencies:
      os-paths: 7.4.0
    optionalDependencies:
      fsevents: 2.3.3

  xml@1.0.1: {}

  xtend@4.0.2: {}

  y18n@5.0.8: {}

  yallist@3.1.1: {}

  yallist@4.0.0: {}

  yaml@2.7.0: {}

  yargs-parser@20.2.9: {}

  yargs-parser@21.1.1: {}

  yargs@17.6.0:
    dependencies:
      cliui: 8.0.1
      escalade: 3.1.1
      get-caller-file: 2.0.5
      require-directory: 2.1.1
      string-width: 4.2.3
      y18n: 5.0.8
      yargs-parser: 21.1.1

  yarn@1.22.22: {}

  yn@3.1.1: {}

  yocto-queue@0.1.0: {}

  yocto-queue@1.1.1: {}

  yoctocolors-cjs@2.1.2: {}

  youch@3.2.3:
    dependencies:
      cookie: 0.5.0
      mustache: 4.2.0
      stacktracey: 2.1.8

  zip-stream@5.0.1:
    dependencies:
      archiver-utils: 4.0.1
      compress-commons: 5.0.1
      readable-stream: 3.6.0

  zod@3.22.3: {}

  zx@8.4.1: {}<|MERGE_RESOLUTION|>--- conflicted
+++ resolved
@@ -1527,16 +1527,11 @@
         specifier: workspace:*
         version: link:../get-platform
       '@prisma/prisma-schema-wasm':
-<<<<<<< HEAD
-        specifier: 6.6.0-42.7e5992271857e2e25ec7f47a66f83fb5b6a67412
-        version: 6.6.0-42.7e5992271857e2e25ec7f47a66f83fb5b6a67412
-      '@prisma/schema-engine-wasm':
-        specifier: 6.6.0-42.7e5992271857e2e25ec7f47a66f83fb5b6a67412
-        version: 6.6.0-42.7e5992271857e2e25ec7f47a66f83fb5b6a67412
-=======
         specifier: 6.6.0-45.fbda4d61f6cc9c7361b803e72f3a0ffeb87db447
         version: 6.6.0-45.fbda4d61f6cc9c7361b803e72f3a0ffeb87db447
->>>>>>> 9764ec78
+      '@prisma/schema-engine-wasm':
+        specifier: 6.6.0-45.fbda4d61f6cc9c7361b803e72f3a0ffeb87db447
+        version: 6.6.0-45.fbda4d61f6cc9c7361b803e72f3a0ffeb87db447
       '@prisma/schema-files-loader':
         specifier: workspace:*
         version: link:../schema-files-loader
@@ -3215,8 +3210,8 @@
   '@prisma/query-engine-wasm@6.6.0-45.fbda4d61f6cc9c7361b803e72f3a0ffeb87db447':
     resolution: {integrity: sha512-br3CNnxVF/mtXGp57ow3A2wgAQIX/XVc3YFFAAFyHnk0ozLq8PMnw2R3YUYrZd6NcSnu39BUICWpVu3yunipqA==}
 
-  '@prisma/schema-engine-wasm@6.6.0-42.7e5992271857e2e25ec7f47a66f83fb5b6a67412':
-    resolution: {integrity: sha512-EjwKYuHgJ9YDoEqrf1Gky2NR9KsRs9ErsjMj7eFXevYIUGYCsMwVCoAYYxUy2a2A7ABBMSN887TS4W1lInzdOw==}
+  '@prisma/schema-engine-wasm@6.6.0-45.fbda4d61f6cc9c7361b803e72f3a0ffeb87db447':
+    resolution: {integrity: sha512-+FA2uaVRm2bE+Nh1zn8mxK6wKTU0b7RM1NRkRgpKhwVKBjlEjbJy7WAYV5I7ztjMAreD+JeHM5ZnnsS9s1oCQw==}
 
   '@prisma/studio-common@0.511.0':
     resolution: {integrity: sha512-oYpLFPvNVF66F5lgZL7allwCkHe8u0mFSV+yB34uTfJOXZXp+eDFN6Wo8FCX2ztcahCLXNMs0h4IdcMCeXFoxw==}
@@ -9066,7 +9061,7 @@
 
   '@prisma/query-engine-wasm@6.6.0-45.fbda4d61f6cc9c7361b803e72f3a0ffeb87db447': {}
 
-  '@prisma/schema-engine-wasm@6.6.0-42.7e5992271857e2e25ec7f47a66f83fb5b6a67412': {}
+  '@prisma/schema-engine-wasm@6.6.0-45.fbda4d61f6cc9c7361b803e72f3a0ffeb87db447': {}
 
   '@prisma/studio-common@0.511.0':
     dependencies:
