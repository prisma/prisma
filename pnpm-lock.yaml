lockfileVersion: '6.0'

settings:
  autoInstallPeers: false
  excludeLinksFromLockfile: false

importers:

  .:
    devDependencies:
      '@microsoft/api-extractor':
        specifier: 7.39.1
        version: 7.39.1(@types/node@20.10.0)
      '@prisma/engines':
        specifier: workspace:*
        version: link:packages/engines
      '@sindresorhus/slugify':
        specifier: 1.1.2
        version: 1.1.2
      '@size-limit/file':
        specifier: 9.0.0
        version: 9.0.0(size-limit@9.0.0)
      '@slack/webhook':
        specifier: 7.0.1
        version: 7.0.1
      '@types/benchmark':
        specifier: 2.1.5
        version: 2.1.5
      '@types/fs-extra':
        specifier: 9.0.13
        version: 9.0.13
      '@types/graphviz':
        specifier: 0.0.39
        version: 0.0.39
      '@types/jest':
        specifier: 29.5.11
        version: 29.5.11
      '@types/node':
        specifier: 20.10.0
        version: 20.10.0
      '@types/redis':
        specifier: 2.8.32
        version: 2.8.32
      '@types/resolve':
        specifier: 1.20.6
        version: 1.20.6
      '@typescript-eslint/eslint-plugin':
        specifier: 6.10.0
        version: 6.10.0(@typescript-eslint/parser@6.10.0)(eslint@8.56.0)(typescript@5.2.2)
      '@typescript-eslint/parser':
        specifier: 6.10.0
        version: 6.10.0(eslint@8.56.0)(typescript@5.2.2)
      '@typescript-eslint/utils':
        specifier: 6.10.0
        version: 6.10.0(eslint@8.56.0)(typescript@5.2.2)
      arg:
        specifier: 5.0.2
        version: 5.0.2
      batching-toposort:
        specifier: 1.2.0
        version: 1.2.0
      buffer:
        specifier: 6.0.3
        version: 6.0.3
      chokidar:
        specifier: 3.5.3
        version: 3.5.3
      dotenv-cli:
        specifier: 7.3.0
        version: 7.3.0
      esbuild:
        specifier: 0.19.10
        version: 0.19.10
      esbuild-register:
        specifier: 3.5.0
        version: 3.5.0(esbuild@0.19.10)
      eslint:
        specifier: 8.56.0
        version: 8.56.0
      eslint-config-prettier:
        specifier: 9.1.0
        version: 9.1.0(eslint@8.56.0)
      eslint-plugin-eslint-comments:
        specifier: 3.2.0
        version: 3.2.0(eslint@8.56.0)
      eslint-plugin-import:
        specifier: 2.29.0
        version: 2.29.0(@typescript-eslint/parser@6.10.0)(eslint@8.56.0)
      eslint-plugin-jest:
        specifier: 27.6.3
        version: 27.6.3(@typescript-eslint/eslint-plugin@6.10.0)(eslint@8.56.0)(typescript@5.2.2)
      eslint-plugin-local-rules:
        specifier: 2.0.0
        version: 2.0.0
      eslint-plugin-prettier:
        specifier: 4.2.1
        version: 4.2.1(eslint-config-prettier@9.1.0)(eslint@8.56.0)(prettier@2.8.8)
      eslint-plugin-simple-import-sort:
        specifier: 10.0.0
        version: 10.0.0(eslint@8.56.0)
      eventemitter3:
        specifier: 5.0.1
        version: 5.0.1
      execa:
        specifier: 5.1.1
        version: 5.1.1
      fs-extra:
        specifier: 11.1.1
        version: 11.1.1
      globby:
        specifier: 11.1.0
        version: 11.1.0
      graphviz-mit:
        specifier: 0.0.9
        version: 0.0.9
      husky:
        specifier: 8.0.3
        version: 8.0.3
      is-ci:
        specifier: 3.0.1
        version: 3.0.1
      jest-junit:
        specifier: 16.0.0
        version: 16.0.0
      kleur:
        specifier: 4.1.5
        version: 4.1.5
      lint-staged:
        specifier: 15.2.0
        version: 15.2.0
      p-map:
        specifier: 4.0.0
        version: 4.0.0
      p-reduce:
        specifier: 2.1.0
        version: 2.1.0
      p-retry:
        specifier: 4.6.2
        version: 4.6.2
      path-browserify:
        specifier: 1.0.1
        version: 1.0.1
      prettier:
        specifier: 2.8.8
        version: 2.8.8
      redis:
        specifier: 3.1.2
        version: 3.1.2
      redis-lock:
        specifier: 0.1.4
        version: 0.1.4
      regenerator-runtime:
        specifier: 0.14.0
        version: 0.14.0
      resolve:
        specifier: 1.22.8
        version: 1.22.8
      safe-buffer:
        specifier: 5.2.1
        version: 5.2.1
      semver:
        specifier: 7.5.4
        version: 7.5.4
      size-limit:
        specifier: 9.0.0
        version: 9.0.0
      spdx-exceptions:
        specifier: 2.3.0
        version: 2.3.0
      spdx-license-ids:
        specifier: 3.0.16
        version: 3.0.16
      staged-git-files:
        specifier: 1.3.0
        version: 1.3.0
      ts-node:
        specifier: 10.9.1
        version: 10.9.1(@types/node@20.10.0)(typescript@5.2.2)
      ts-toolbelt:
        specifier: 9.6.0
        version: 9.6.0
      tty-browserify:
        specifier: 0.0.1
        version: 0.0.1
      typescript:
        specifier: 5.2.2
        version: 5.2.2
      util:
        specifier: 0.12.5
        version: 0.12.5
      zx:
        specifier: 7.2.3
        version: 7.2.3

  packages/adapter-d1:
    dependencies:
      '@cloudflare/workers-types':
        specifier: 4.20240117.0
        version: 4.20240117.0
      '@prisma/driver-adapter-utils':
        specifier: workspace:*
        version: link:../driver-adapter-utils
      async-mutex:
        specifier: 0.4.0
        version: 0.4.0

  packages/adapter-libsql:
    dependencies:
      '@prisma/driver-adapter-utils':
        specifier: workspace:*
        version: link:../driver-adapter-utils
      async-mutex:
        specifier: 0.4.0
        version: 0.4.0
    devDependencies:
      '@libsql/client':
        specifier: 0.3.6
        version: 0.3.6

  packages/adapter-neon:
    dependencies:
      '@prisma/driver-adapter-utils':
        specifier: workspace:*
        version: link:../driver-adapter-utils
      postgres-array:
        specifier: 3.0.2
        version: 3.0.2
    devDependencies:
      '@neondatabase/serverless':
        specifier: 0.7.2
        version: 0.7.2
      '@swc/core':
        specifier: 1.3.103
        version: 1.3.103
      '@swc/jest':
        specifier: 0.2.29
        version: 0.2.29(@swc/core@1.3.103)
      jest:
        specifier: 29.7.0
        version: 29.7.0(@types/node@20.10.0)(ts-node@10.9.1)
      jest-junit:
        specifier: 16.0.0
        version: 16.0.0

  packages/adapter-pg:
    dependencies:
      '@prisma/driver-adapter-utils':
        specifier: workspace:*
        version: link:../driver-adapter-utils
      postgres-array:
        specifier: 3.0.2
        version: 3.0.2
    devDependencies:
      '@swc/core':
        specifier: 1.3.103
        version: 1.3.103
      '@swc/jest':
        specifier: 0.2.29
        version: 0.2.29(@swc/core@1.3.103)
      '@types/pg':
        specifier: 8.10.9
        version: 8.10.9
      jest:
        specifier: 29.7.0
        version: 29.7.0(@types/node@20.10.0)(ts-node@10.9.1)
      jest-junit:
        specifier: 16.0.0
        version: 16.0.0
      pg:
        specifier: 8.11.3
        version: 8.11.3

  packages/adapter-planetscale:
    dependencies:
      '@prisma/driver-adapter-utils':
        specifier: workspace:*
        version: link:../driver-adapter-utils
    devDependencies:
      '@planetscale/database':
        specifier: 1.14.0
        version: 1.14.0
      '@swc/core':
        specifier: 1.3.96
        version: 1.3.96
      '@swc/jest':
        specifier: 0.2.29
        version: 0.2.29(@swc/core@1.3.96)
      jest:
        specifier: 29.7.0
        version: 29.7.0(@types/node@20.10.0)(ts-node@10.9.1)
      jest-junit:
        specifier: 16.0.0
        version: 16.0.0

  packages/cli:
    dependencies:
      '@prisma/engines':
        specifier: workspace:*
        version: link:../engines
    devDependencies:
      '@prisma/client':
        specifier: workspace:*
        version: link:../client
      '@prisma/debug':
        specifier: workspace:*
        version: link:../debug
      '@prisma/fetch-engine':
        specifier: workspace:*
        version: link:../fetch-engine
      '@prisma/generator-helper':
        specifier: workspace:*
        version: link:../generator-helper
      '@prisma/get-platform':
        specifier: workspace:*
        version: link:../get-platform
      '@prisma/internals':
        specifier: workspace:*
        version: link:../internals
      '@prisma/migrate':
        specifier: workspace:*
        version: link:../migrate
      '@prisma/mini-proxy':
        specifier: 0.9.5
        version: 0.9.5
      '@prisma/studio':
        specifier: 0.497.0
        version: 0.497.0
      '@prisma/studio-server':
        specifier: 0.497.0
        version: 0.497.0(@prisma/client@packages+client)(@prisma/internals@packages+internals)
      '@swc/core':
        specifier: 1.3.96
        version: 1.3.96
      '@swc/jest':
        specifier: 0.2.29
        version: 0.2.29(@swc/core@1.3.96)
      '@types/debug':
        specifier: 4.1.12
        version: 4.1.12
      '@types/fs-extra':
        specifier: 9.0.13
        version: 9.0.13
      '@types/jest':
        specifier: 29.5.11
        version: 29.5.11
      '@types/node':
        specifier: 18.18.13
        version: 18.18.13
      '@types/node-fetch':
        specifier: 2.6.9
        version: 2.6.9
      '@types/rimraf':
        specifier: 3.0.2
        version: 3.0.2
      async-listen:
        specifier: 3.0.1
        version: 3.0.1
      checkpoint-client:
        specifier: 1.1.33
        version: 1.1.33
      debug:
        specifier: 4.3.4
        version: 4.3.4
      dotenv:
        specifier: 16.0.3
        version: 16.0.3
      esbuild:
        specifier: 0.19.10
        version: 0.19.10
      execa:
        specifier: 5.1.1
        version: 5.1.1
      fast-glob:
        specifier: 3.3.2
        version: 3.3.2
      fs-extra:
        specifier: 11.1.1
        version: 11.1.1
      fs-jetpack:
        specifier: 5.1.0
        version: 5.1.0
      get-port:
        specifier: 5.1.1
        version: 5.1.1
      global-dirs:
        specifier: 3.0.1
        version: 3.0.1
      jest:
        specifier: 29.7.0
        version: 29.7.0(@types/node@18.18.13)(ts-node@10.9.1)
      jest-junit:
        specifier: 16.0.0
        version: 16.0.0
      kleur:
        specifier: 4.1.5
        version: 4.1.5
      line-replace:
        specifier: 2.0.1
        version: 2.0.1
      log-update:
        specifier: 4.0.0
        version: 4.0.0
      node-fetch:
        specifier: 2.7.0
        version: 2.7.0
      npm-packlist:
        specifier: 5.1.3
        version: 5.1.3
      open:
        specifier: 7.4.2
        version: 7.4.2
      pkg-up:
        specifier: 3.1.0
        version: 3.1.0
      resolve-pkg:
        specifier: 2.0.0
        version: 2.0.0
      rimraf:
        specifier: 3.0.2
        version: 3.0.2
      strip-ansi:
        specifier: 6.0.1
        version: 6.0.1
      ts-pattern:
        specifier: 5.0.5
        version: 5.0.5
      typescript:
        specifier: 5.2.2
        version: 5.2.2
      xdg-app-paths:
        specifier: 8.3.0
        version: 8.3.0
      zx:
        specifier: 7.2.3
        version: 7.2.3

  packages/client:
    devDependencies:
      '@codspeed/benchmark.js-plugin':
        specifier: 3.0.0
        version: 3.0.0(benchmark@2.1.4)
      '@faker-js/faker':
        specifier: 8.3.1
        version: 8.3.1
      '@fast-check/jest':
        specifier: 1.8.0
        version: 1.8.0(@jest/globals@29.7.0)
      '@inquirer/prompts':
        specifier: 3.3.0
        version: 3.3.0
      '@jest/create-cache-key-function':
        specifier: 29.7.0
        version: 29.7.0
      '@jest/globals':
        specifier: 29.7.0
        version: 29.7.0
      '@jest/test-sequencer':
        specifier: 29.7.0
        version: 29.7.0
      '@libsql/client':
        specifier: 0.3.6
        version: 0.3.6
      '@neondatabase/serverless':
        specifier: 0.7.2
        version: 0.7.2
      '@opentelemetry/api':
        specifier: 1.7.0
        version: 1.7.0
      '@opentelemetry/context-async-hooks':
        specifier: 1.20.0
        version: 1.20.0(@opentelemetry/api@1.7.0)
      '@opentelemetry/instrumentation':
        specifier: 0.47.0
        version: 0.47.0(@opentelemetry/api@1.7.0)
      '@opentelemetry/resources':
        specifier: 1.20.0
        version: 1.20.0(@opentelemetry/api@1.7.0)
      '@opentelemetry/sdk-trace-base':
        specifier: 1.20.0
        version: 1.20.0(@opentelemetry/api@1.7.0)
      '@opentelemetry/semantic-conventions':
        specifier: 1.20.0
        version: 1.20.0
      '@planetscale/database':
        specifier: 1.14.0
        version: 1.14.0
      '@prisma/adapter-d1':
        specifier: workspace:*
        version: link:../adapter-d1
      '@prisma/adapter-libsql':
        specifier: workspace:*
        version: link:../adapter-libsql
      '@prisma/adapter-neon':
        specifier: workspace:*
        version: link:../adapter-neon
      '@prisma/adapter-pg':
        specifier: workspace:*
        version: link:../adapter-pg
      '@prisma/adapter-planetscale':
        specifier: workspace:*
        version: link:../adapter-planetscale
      '@prisma/debug':
        specifier: workspace:*
        version: link:../debug
      '@prisma/driver-adapter-utils':
        specifier: workspace:*
        version: link:../driver-adapter-utils
      '@prisma/engines':
        specifier: workspace:*
        version: link:../engines
      '@prisma/engines-version':
        specifier: 5.9.0-25.c1c37743e10f06003dd24aa38a5d259b96f4ffe0
        version: 5.9.0-25.c1c37743e10f06003dd24aa38a5d259b96f4ffe0
      '@prisma/fetch-engine':
        specifier: workspace:*
        version: link:../fetch-engine
      '@prisma/generator-helper':
        specifier: workspace:*
        version: link:../generator-helper
      '@prisma/get-platform':
        specifier: workspace:*
        version: link:../get-platform
      '@prisma/instrumentation':
        specifier: workspace:*
        version: link:../instrumentation
      '@prisma/internals':
        specifier: workspace:*
        version: link:../internals
      '@prisma/migrate':
        specifier: workspace:*
        version: link:../migrate
      '@prisma/mini-proxy':
        specifier: 0.9.5
        version: 0.9.5
      '@prisma/query-engine-wasm':
        specifier: 5.9.0-25.c1c37743e10f06003dd24aa38a5d259b96f4ffe0
        version: 5.9.0-25.c1c37743e10f06003dd24aa38a5d259b96f4ffe0
      '@snaplet/copycat':
        specifier: 0.17.3
        version: 0.17.3
      '@swc-node/register':
        specifier: 1.6.8
        version: 1.6.8(@swc/core@1.3.96)(typescript@5.2.2)
      '@swc/core':
        specifier: 1.3.96
        version: 1.3.96
      '@swc/jest':
        specifier: 0.2.29
        version: 0.2.29(@swc/core@1.3.96)
      '@timsuchanek/copy':
        specifier: 1.4.5
        version: 1.4.5
      '@types/debug':
        specifier: 4.1.12
        version: 4.1.12
      '@types/fs-extra':
        specifier: 9.0.13
        version: 9.0.13
      '@types/jest':
        specifier: 29.5.11
        version: 29.5.11
      '@types/js-levenshtein':
        specifier: 1.1.3
        version: 1.1.3
      '@types/mssql':
        specifier: 9.1.4
        version: 9.1.4
      '@types/node':
        specifier: 18.18.13
        version: 18.18.13
      '@types/node-fetch':
        specifier: 2.6.9
        version: 2.6.9
      '@types/pg':
        specifier: 8.10.9
        version: 8.10.9
      arg:
        specifier: 5.0.2
        version: 5.0.2
      benchmark:
        specifier: 2.1.4
        version: 2.1.4
      ci-info:
        specifier: 4.0.0
        version: 4.0.0
      decimal.js:
        specifier: 10.4.3
        version: 10.4.3
      detect-runtime:
        specifier: 1.0.4
        version: 1.0.4
      env-paths:
        specifier: 2.2.1
        version: 2.2.1
      esbuild:
        specifier: 0.19.10
        version: 0.19.10
      execa:
        specifier: 5.1.1
        version: 5.1.1
      expect-type:
        specifier: 0.16.0
        version: 0.16.0
      flat-map-polyfill:
        specifier: 0.3.8
        version: 0.3.8
      fs-extra:
        specifier: 11.1.1
        version: 11.1.1
      get-stream:
        specifier: 6.0.1
        version: 6.0.1
      globby:
        specifier: 11.1.0
        version: 11.1.0
      indent-string:
        specifier: 4.0.0
        version: 4.0.0
      jest:
        specifier: 29.7.0
        version: 29.7.0(@types/node@18.18.13)(ts-node@10.9.1)
      jest-extended:
        specifier: 4.0.2
        version: 4.0.2(jest@29.7.0)
      jest-junit:
        specifier: 16.0.0
        version: 16.0.0
      jest-serializer-ansi-escapes:
        specifier: 2.0.1
        version: 2.0.1
      jest-snapshot:
        specifier: 29.7.0
        version: 29.7.0
      js-levenshtein:
        specifier: 1.1.6
        version: 1.1.6
      kleur:
        specifier: 4.1.5
        version: 4.1.5
      klona:
        specifier: 2.0.6
        version: 2.0.6
      mariadb:
        specifier: 3.2.2
        version: 3.2.2
      memfs:
        specifier: 4.6.0
        version: 4.6.0
      mssql:
        specifier: 10.0.1
        version: 10.0.1
      new-github-issue-url:
        specifier: 0.2.1
        version: 0.2.1
      node-fetch:
        specifier: 2.7.0
        version: 2.7.0
      p-retry:
        specifier: 4.6.2
        version: 4.6.2
      pg:
        specifier: 8.11.3
        version: 8.11.3
      pkg-up:
        specifier: 3.1.0
        version: 3.1.0
      pluralize:
        specifier: 8.0.0
        version: 8.0.0
      resolve:
        specifier: 1.22.8
        version: 1.22.8
      rimraf:
        specifier: 3.0.2
        version: 3.0.2
      simple-statistics:
        specifier: 7.8.3
        version: 7.8.3
      sort-keys:
        specifier: 4.2.0
        version: 4.2.0
      source-map-support:
        specifier: 0.5.21
        version: 0.5.21
      sql-template-tag:
        specifier: 5.2.0
        version: 5.2.0
      stacktrace-parser:
        specifier: 0.1.10
        version: 0.1.10
      strip-ansi:
        specifier: 6.0.1
        version: 6.0.1
      strip-indent:
        specifier: 3.0.0
        version: 3.0.0
      ts-node:
        specifier: 10.9.1
        version: 10.9.1(@swc/core@1.3.96)(@types/node@18.18.13)(typescript@5.2.2)
      ts-pattern:
        specifier: 5.0.5
        version: 5.0.5
      tsd:
        specifier: 0.29.0
        version: 0.29.0
      typescript:
        specifier: 5.2.2
        version: 5.2.2
      undici:
        specifier: 5.28.1
        version: 5.28.1
      wrangler:
        specifier: 3.23.0
        version: 3.23.0
      wrangler-proxy:
        specifier: 2.2.4
        version: 2.2.4
      zx:
        specifier: 7.2.3
        version: 7.2.3

  packages/debug:
    devDependencies:
      '@types/debug':
        specifier: 4.1.12
        version: 4.1.12
      '@types/jest':
        specifier: 29.5.11
        version: 29.5.11
      '@types/node':
        specifier: 18.18.13
        version: 18.18.13
      debug:
        specifier: 4.3.4
        version: 4.3.4
      esbuild:
        specifier: 0.19.10
        version: 0.19.10
      jest:
        specifier: 29.7.0
        version: 29.7.0(@types/node@18.18.13)(ts-node@10.9.1)
      jest-junit:
        specifier: 16.0.0
        version: 16.0.0
      strip-ansi:
        specifier: 6.0.1
        version: 6.0.1
      typescript:
        specifier: 5.2.2
        version: 5.2.2

  packages/driver-adapter-utils:
    dependencies:
      debug:
        specifier: 4.3.4
        version: 4.3.4
    devDependencies:
      '@types/debug':
        specifier: 4.1.12
        version: 4.1.12

  packages/engines:
    dependencies:
      '@prisma/debug':
        specifier: workspace:*
        version: link:../debug
      '@prisma/engines-version':
        specifier: 5.9.0-25.c1c37743e10f06003dd24aa38a5d259b96f4ffe0
        version: 5.9.0-25.c1c37743e10f06003dd24aa38a5d259b96f4ffe0
      '@prisma/fetch-engine':
        specifier: workspace:*
        version: link:../fetch-engine
      '@prisma/get-platform':
        specifier: workspace:*
        version: link:../get-platform
    devDependencies:
      '@swc/core':
        specifier: 1.3.96
        version: 1.3.96
      '@swc/jest':
        specifier: 0.2.29
        version: 0.2.29(@swc/core@1.3.96)
      '@types/jest':
        specifier: 29.5.11
        version: 29.5.11
      '@types/node':
        specifier: 18.18.13
        version: 18.18.13
      execa:
        specifier: 5.1.1
        version: 5.1.1
      jest:
        specifier: 29.7.0
        version: 29.7.0(@types/node@18.18.13)(ts-node@10.9.1)
      typescript:
        specifier: 5.2.2
        version: 5.2.2

  packages/fetch-engine:
    dependencies:
      '@prisma/debug':
        specifier: workspace:*
        version: link:../debug
      '@prisma/engines-version':
        specifier: 5.9.0-25.c1c37743e10f06003dd24aa38a5d259b96f4ffe0
        version: 5.9.0-25.c1c37743e10f06003dd24aa38a5d259b96f4ffe0
      '@prisma/get-platform':
        specifier: workspace:*
        version: link:../get-platform
    devDependencies:
      '@swc/core':
        specifier: 1.3.96
        version: 1.3.96
      '@swc/jest':
        specifier: 0.2.29
        version: 0.2.29(@swc/core@1.3.96)
      '@types/jest':
        specifier: 29.5.11
        version: 29.5.11
      '@types/node':
        specifier: 18.18.13
        version: 18.18.13
      '@types/node-fetch':
        specifier: 2.6.9
        version: 2.6.9
      '@types/progress':
        specifier: 2.0.7
        version: 2.0.7
      del:
        specifier: 6.1.1
        version: 6.1.1
      execa:
        specifier: 5.1.1
        version: 5.1.1
      find-cache-dir:
        specifier: 3.3.2
        version: 3.3.2
      fs-extra:
        specifier: 11.1.1
        version: 11.1.1
      hasha:
        specifier: 5.2.2
        version: 5.2.2
      http-proxy-agent:
        specifier: 7.0.0
        version: 7.0.0
      https-proxy-agent:
        specifier: 7.0.2
        version: 7.0.2
      jest:
        specifier: 29.7.0
        version: 29.7.0(@types/node@18.18.13)(ts-node@10.9.1)
      kleur:
        specifier: 4.1.5
        version: 4.1.5
      node-fetch:
        specifier: 2.7.0
        version: 2.7.0
      p-filter:
        specifier: 2.1.0
        version: 2.1.0
      p-map:
        specifier: 4.0.0
        version: 4.0.0
      p-retry:
        specifier: 4.6.2
        version: 4.6.2
      progress:
        specifier: 2.0.3
        version: 2.0.3
      rimraf:
        specifier: 3.0.2
        version: 3.0.2
      strip-ansi:
        specifier: 6.0.1
        version: 6.0.1
      temp-dir:
        specifier: 2.0.0
        version: 2.0.0
      tempy:
        specifier: 1.0.1
        version: 1.0.1
      typescript:
        specifier: 5.2.2
        version: 5.2.2

  packages/generator-helper:
    dependencies:
      '@prisma/debug':
        specifier: workspace:*
        version: link:../debug
    devDependencies:
      '@swc-node/register':
        specifier: 1.6.8
        version: 1.6.8(@swc/core@1.3.96)(typescript@5.2.2)
      '@swc/core':
        specifier: 1.3.96
        version: 1.3.96
      '@swc/jest':
        specifier: 0.2.29
        version: 0.2.29(@swc/core@1.3.96)
      '@types/cross-spawn':
        specifier: 6.0.6
        version: 6.0.6
      '@types/jest':
        specifier: 29.5.11
        version: 29.5.11
      '@types/node':
        specifier: 18.18.13
        version: 18.18.13
      cross-spawn:
        specifier: 7.0.3
        version: 7.0.3
      esbuild:
        specifier: 0.19.10
        version: 0.19.10
      jest:
        specifier: 29.7.0
        version: 29.7.0(@types/node@18.18.13)(ts-node@10.9.1)
      jest-junit:
        specifier: 16.0.0
        version: 16.0.0
      kleur:
        specifier: 4.1.5
        version: 4.1.5
      ts-node:
        specifier: 10.9.1
        version: 10.9.1(@swc/core@1.3.96)(@types/node@18.18.13)(typescript@5.2.2)
      typescript:
        specifier: 5.2.2
        version: 5.2.2

  packages/get-platform:
    dependencies:
      '@prisma/debug':
        specifier: workspace:*
        version: link:../debug
    devDependencies:
      '@codspeed/benchmark.js-plugin':
        specifier: 3.0.0
        version: 3.0.0(benchmark@2.1.4)
      '@swc/core':
        specifier: 1.3.96
        version: 1.3.96
      '@swc/jest':
        specifier: 0.2.29
        version: 0.2.29(@swc/core@1.3.96)
      '@types/jest':
        specifier: 29.5.11
        version: 29.5.11
      '@types/node':
        specifier: 18.18.13
        version: 18.18.13
      benchmark:
        specifier: 2.1.4
        version: 2.1.4
      escape-string-regexp:
        specifier: 4.0.0
        version: 4.0.0
      execa:
        specifier: 5.1.1
        version: 5.1.1
      fs-jetpack:
        specifier: 5.1.0
        version: 5.1.0
      jest:
        specifier: 29.7.0
        version: 29.7.0(@types/node@18.18.13)(ts-node@10.9.1)
      jest-junit:
        specifier: 16.0.0
        version: 16.0.0
      kleur:
        specifier: 4.1.5
        version: 4.1.5
      replace-string:
        specifier: 3.1.0
        version: 3.1.0
      strip-ansi:
        specifier: 6.0.1
        version: 6.0.1
      tempy:
        specifier: 1.0.1
        version: 1.0.1
      terminal-link:
        specifier: 2.1.1
        version: 2.1.1
      ts-pattern:
        specifier: 5.0.5
        version: 5.0.5
      typescript:
        specifier: 5.2.2
        version: 5.2.2

  packages/instrumentation:
    dependencies:
      '@opentelemetry/api':
        specifier: 1.7.0
        version: 1.7.0
      '@opentelemetry/instrumentation':
        specifier: 0.47.0
        version: 0.47.0(@opentelemetry/api@1.7.0)
      '@opentelemetry/sdk-trace-base':
        specifier: 1.20.0
        version: 1.20.0(@opentelemetry/api@1.7.0)
    devDependencies:
      '@prisma/internals':
        specifier: workspace:*
        version: link:../internals
      '@swc/core':
        specifier: 1.3.96
        version: 1.3.96
      '@types/jest':
        specifier: 29.5.11
        version: 29.5.11
      '@types/node':
        specifier: 18.18.13
        version: 18.18.13
      jest:
        specifier: 29.7.0
        version: 29.7.0(@types/node@18.18.13)(ts-node@10.9.1)
      jest-junit:
        specifier: 16.0.0
        version: 16.0.0
      typescript:
        specifier: 5.2.2
        version: 5.2.2

  packages/integration-tests:
    devDependencies:
      '@prisma/get-platform':
        specifier: workspace:*
        version: link:../get-platform
      '@prisma/internals':
        specifier: workspace:*
        version: link:../internals
      '@prisma/migrate':
        specifier: workspace:*
        version: link:../migrate
      '@sindresorhus/slugify':
        specifier: 1.1.2
        version: 1.1.2
      '@swc/core':
        specifier: 1.3.96
        version: 1.3.96
      '@swc/jest':
        specifier: 0.2.29
        version: 0.2.29(@swc/core@1.3.96)
      '@types/jest':
        specifier: 29.5.11
        version: 29.5.11
      '@types/mssql':
        specifier: 9.1.4
        version: 9.1.4
      '@types/node':
        specifier: 18.18.13
        version: 18.18.13
      '@types/pg':
        specifier: 8.10.9
        version: 8.10.9
      '@types/sqlite3':
        specifier: 3.1.11
        version: 3.1.11
      decimal.js:
        specifier: 10.4.3
        version: 10.4.3
      esbuild:
        specifier: 0.19.10
        version: 0.19.10
      execa:
        specifier: 5.1.1
        version: 5.1.1
      fs-jetpack:
        specifier: 5.1.0
        version: 5.1.0
      jest:
        specifier: 29.7.0
        version: 29.7.0(@types/node@18.18.13)(ts-node@10.9.1)
      jest-junit:
        specifier: 16.0.0
        version: 16.0.0
      mariadb:
        specifier: 3.2.2
        version: 3.2.2
      mssql:
        specifier: 10.0.1
        version: 10.0.1
      pg:
        specifier: 8.11.3
        version: 8.11.3
      sqlite-async:
        specifier: 1.2.0
        version: 1.2.0
      string-hash:
        specifier: 1.1.3
        version: 1.1.3
      strip-ansi:
        specifier: 6.0.1
        version: 6.0.1
      tempy:
        specifier: 1.0.1
        version: 1.0.1
      ts-node:
        specifier: 10.9.1
        version: 10.9.1(@swc/core@1.3.96)(@types/node@18.18.13)(typescript@5.2.2)
      typescript:
        specifier: 5.2.2
        version: 5.2.2
      verror:
        specifier: 1.10.1
        version: 1.10.1

  packages/internals:
    dependencies:
      '@prisma/debug':
        specifier: workspace:*
        version: link:../debug
      '@prisma/engines':
        specifier: workspace:*
        version: link:../engines
      '@prisma/fetch-engine':
        specifier: workspace:*
        version: link:../fetch-engine
      '@prisma/generator-helper':
        specifier: workspace:*
        version: link:../generator-helper
      '@prisma/get-platform':
        specifier: workspace:*
        version: link:../get-platform
      '@prisma/prisma-schema-wasm':
        specifier: 5.9.0-25.c1c37743e10f06003dd24aa38a5d259b96f4ffe0
        version: 5.9.0-25.c1c37743e10f06003dd24aa38a5d259b96f4ffe0
      arg:
        specifier: 5.0.2
        version: 5.0.2
      prompts:
        specifier: 2.4.2
        version: 2.4.2
    devDependencies:
      '@antfu/ni':
        specifier: 0.21.8
        version: 0.21.8
      '@opentelemetry/api':
        specifier: 1.7.0
        version: 1.7.0
      '@swc/core':
        specifier: 1.2.204
        version: 1.2.204
      '@swc/jest':
        specifier: 0.2.29
        version: 0.2.29(@swc/core@1.2.204)
      '@types/jest':
        specifier: 29.5.11
        version: 29.5.11
      '@types/node':
        specifier: 18.18.13
        version: 18.18.13
      '@types/node-fetch':
        specifier: 2.6.9
        version: 2.6.9
      '@types/resolve':
        specifier: 1.20.6
        version: 1.20.6
      archiver:
        specifier: 6.0.1
        version: 6.0.1
      checkpoint-client:
        specifier: 1.1.33
        version: 1.1.33
      cli-truncate:
        specifier: 2.1.0
        version: 2.1.0
      dotenv:
        specifier: 16.0.3
        version: 16.0.3
      esbuild:
        specifier: 0.19.10
        version: 0.19.10
      escape-string-regexp:
        specifier: 4.0.0
        version: 4.0.0
      execa:
        specifier: 5.1.1
        version: 5.1.1
      find-up:
        specifier: 5.0.0
        version: 5.0.0
      fp-ts:
        specifier: 2.16.1
        version: 2.16.1
      fs-extra:
        specifier: 11.1.1
        version: 11.1.1
      fs-jetpack:
        specifier: 5.1.0
        version: 5.1.0
      global-dirs:
        specifier: 3.0.1
        version: 3.0.1
      globby:
        specifier: 11.1.0
        version: 11.1.0
      indent-string:
        specifier: 4.0.0
        version: 4.0.0
      is-windows:
        specifier: 1.0.2
        version: 1.0.2
      is-wsl:
        specifier: 2.2.0
        version: 2.2.0
      jest:
        specifier: 29.7.0
        version: 29.7.0(@types/node@18.18.13)(ts-node@10.9.1)
      jest-junit:
        specifier: 16.0.0
        version: 16.0.0
      kleur:
        specifier: 4.1.5
        version: 4.1.5
      mock-stdin:
        specifier: 1.0.0
        version: 1.0.0
      new-github-issue-url:
        specifier: 0.2.1
        version: 0.2.1
      node-fetch:
        specifier: 2.7.0
        version: 2.7.0
      npm-packlist:
        specifier: 5.1.3
        version: 5.1.3
      open:
        specifier: 7.4.2
        version: 7.4.2
      p-map:
        specifier: 4.0.0
        version: 4.0.0
      read-pkg-up:
        specifier: 7.0.1
        version: 7.0.1
      replace-string:
        specifier: 3.1.0
        version: 3.1.0
      resolve:
        specifier: 1.22.8
        version: 1.22.8
      string-width:
        specifier: 4.2.3
        version: 4.2.3
      strip-ansi:
        specifier: 6.0.1
        version: 6.0.1
      strip-indent:
        specifier: 3.0.0
        version: 3.0.0
      temp-dir:
        specifier: 2.0.0
        version: 2.0.0
      tempy:
        specifier: 1.0.1
        version: 1.0.1
      terminal-link:
        specifier: 2.1.1
        version: 2.1.1
      tmp:
        specifier: 0.2.1
        version: 0.2.1
      ts-node:
        specifier: 10.9.1
        version: 10.9.1(@swc/core@1.2.204)(@types/node@18.18.13)(typescript@5.2.2)
      ts-pattern:
        specifier: 5.0.5
        version: 5.0.5
      typescript:
        specifier: 5.2.2
        version: 5.2.2
      yarn:
        specifier: 1.22.21
        version: 1.22.21

  packages/migrate:
    dependencies:
      '@prisma/debug':
        specifier: workspace:*
        version: link:../debug
      '@prisma/engines-version':
        specifier: 5.9.0-25.c1c37743e10f06003dd24aa38a5d259b96f4ffe0
        version: 5.9.0-25.c1c37743e10f06003dd24aa38a5d259b96f4ffe0
      '@prisma/generator-helper':
        specifier: workspace:*
        version: link:../generator-helper
      '@prisma/get-platform':
        specifier: workspace:*
        version: link:../get-platform
      '@prisma/internals':
        specifier: workspace:*
        version: link:../internals
      prompts:
        specifier: 2.4.2
        version: 2.4.2
    devDependencies:
      '@sindresorhus/slugify':
        specifier: 1.1.2
        version: 1.1.2
      '@swc/core':
        specifier: 1.3.96
        version: 1.3.96
      '@swc/jest':
        specifier: 0.2.29
        version: 0.2.29(@swc/core@1.3.96)
      '@types/jest':
        specifier: 29.5.11
        version: 29.5.11
      '@types/node':
        specifier: 18.18.13
        version: 18.18.13
      '@types/pg':
        specifier: 8.10.9
        version: 8.10.9
      '@types/prompts':
        specifier: 2.4.9
        version: 2.4.9
      '@types/sqlite3':
        specifier: 3.1.11
        version: 3.1.11
      arg:
        specifier: 5.0.2
        version: 5.0.2
      esbuild:
        specifier: 0.19.10
        version: 0.19.10
      execa:
        specifier: 5.1.1
        version: 5.1.1
      fp-ts:
        specifier: 2.16.1
        version: 2.16.1
      fs-jetpack:
        specifier: 5.1.0
        version: 5.1.0
      get-stdin:
        specifier: 8.0.0
        version: 8.0.0
      has-yarn:
        specifier: 2.1.0
        version: 2.1.0
      indent-string:
        specifier: 4.0.0
        version: 4.0.0
      jest:
        specifier: 29.7.0
        version: 29.7.0(@types/node@18.18.13)(ts-node@10.9.1)
      jest-junit:
        specifier: 16.0.0
        version: 16.0.0
      kleur:
        specifier: 4.1.5
        version: 4.1.5
      log-update:
        specifier: 4.0.0
        version: 4.0.0
      mariadb:
        specifier: 3.2.2
        version: 3.2.2
      mock-stdin:
        specifier: 1.0.0
        version: 1.0.0
      mongoose:
        specifier: 8.1.0
        version: 8.1.0
      mssql:
        specifier: 10.0.1
        version: 10.0.1
      ora:
        specifier: 5.4.1
        version: 5.4.1
      pg:
        specifier: 8.11.3
        version: 8.11.3
      pkg-up:
        specifier: 3.1.0
        version: 3.1.0
      strip-ansi:
        specifier: 6.0.1
        version: 6.0.1
      strip-indent:
        specifier: 3.0.0
        version: 3.0.0
      tempy:
        specifier: 1.0.1
        version: 1.0.1
      ts-pattern:
        specifier: 5.0.5
        version: 5.0.5
      typescript:
        specifier: 5.2.2
        version: 5.2.2

  packages/nextjs-monorepo-workaround-plugin:
    devDependencies:
      webpack:
        specifier: 5.89.0
        version: 5.89.0(esbuild@0.19.10)

packages:

  /@aashutoshrathi/word-wrap@1.2.6:
    resolution: {integrity: sha512-1Yjs2SvM8TflER/OD3cOjhWWOZb58A2t7wpE2S9XfBYTiIl+XFhQG2bjy4Pu1I+EAlCNUzRDYDdFwFYUKvXcIA==}
    engines: {node: '>=0.10.0'}
    dev: true

  /@ampproject/remapping@2.2.0:
    resolution: {integrity: sha512-qRmjj8nj9qmLTQXXmaR1cck3UXSRMPrbsLJAasZpF+t3riI71BXed5ebIOYwQntykeZuhjsdweEc9BxH5Jc26w==}
    engines: {node: '>=6.0.0'}
    dependencies:
      '@jridgewell/gen-mapping': 0.1.1
      '@jridgewell/trace-mapping': 0.3.18
    dev: true

  /@antfu/ni@0.21.8:
    resolution: {integrity: sha512-90X8pU2szlvw0AJo9EZMbYc2eQKkmO7mAdC4tD4r5co2Mm56MT37MIG8EyB7p4WRheuzGxuLDxJ63mF6+Zajiw==}
    hasBin: true
    dev: true

  /@azure/abort-controller@1.1.0:
    resolution: {integrity: sha512-TrRLIoSQVzfAJX9H1JeFjzAoDGcoK1IYX1UImfceTZpsyYfWr09Ss1aHW1y5TrrR3iq6RZLBwJ3E24uwPhwahw==}
    engines: {node: '>=12.0.0'}
    dependencies:
      tslib: 2.6.2
    dev: true

  /@azure/core-auth@1.4.0:
    resolution: {integrity: sha512-HFrcTgmuSuukRf/EdPmqBrc5l6Q5Uu+2TbuhaKbgaCpP2TfAeiNaQPAadxO+CYBRHGUzIDteMAjFspFLDLnKVQ==}
    engines: {node: '>=12.0.0'}
    dependencies:
      '@azure/abort-controller': 1.1.0
      tslib: 2.6.2
    dev: true

  /@azure/core-client@1.6.1:
    resolution: {integrity: sha512-mZ1MSKhZBYoV8GAWceA+PEJFWV2VpdNSpxxcj1wjIAOi00ykRuIQChT99xlQGZWLY3/NApWhSImlFwsmCEs4vA==}
    engines: {node: '>=12.0.0'}
    dependencies:
      '@azure/abort-controller': 1.1.0
      '@azure/core-auth': 1.4.0
      '@azure/core-rest-pipeline': 1.9.2
      '@azure/core-tracing': 1.0.1
      '@azure/core-util': 1.1.1
      '@azure/logger': 1.0.3
      tslib: 2.6.2
    transitivePeerDependencies:
      - supports-color
    dev: true

  /@azure/core-http-compat@1.3.0:
    resolution: {integrity: sha512-ZN9avruqbQ5TxopzG3ih3KRy52n8OAbitX3fnZT5go4hzu0J+KVPSzkL+Wt3hpJpdG8WIfg1sBD1tWkgUdEpBA==}
    engines: {node: '>=12.0.0'}
    dependencies:
      '@azure/abort-controller': 1.1.0
      '@azure/core-client': 1.6.1
      '@azure/core-rest-pipeline': 1.9.2
    transitivePeerDependencies:
      - supports-color
    dev: true

  /@azure/core-lro@2.4.0:
    resolution: {integrity: sha512-F65+rYkll1dpw3RGm8/SSiSj+/QkMeYDanzS/QKlM1dmuneVyXbO46C88V1MRHluLGdMP6qfD3vDRYALn0z0tQ==}
    engines: {node: '>=12.0.0'}
    dependencies:
      '@azure/abort-controller': 1.1.0
      '@azure/logger': 1.0.3
      tslib: 2.6.2
    dev: true

  /@azure/core-paging@1.3.0:
    resolution: {integrity: sha512-H6Tg9eBm0brHqLy0OSAGzxIh1t4UL8eZVrSUMJ60Ra9cwq2pOskFqVpz2pYoHDsBY1jZ4V/P8LRGb5D5pmC6rg==}
    engines: {node: '>=12.0.0'}
    dependencies:
      tslib: 2.6.2
    dev: true

  /@azure/core-rest-pipeline@1.9.2:
    resolution: {integrity: sha512-8rXI6ircjenaLp+PkOFpo37tQ1PQfztZkfVj97BIF3RPxHAsoVSgkJtu3IK/bUEWcb7HzXSoyBe06M7ODRkRyw==}
    engines: {node: '>=12.0.0'}
    dependencies:
      '@azure/abort-controller': 1.1.0
      '@azure/core-auth': 1.4.0
      '@azure/core-tracing': 1.0.1
      '@azure/core-util': 1.1.1
      '@azure/logger': 1.0.3
      form-data: 4.0.0
      http-proxy-agent: 5.0.0
      https-proxy-agent: 5.0.1
      tslib: 2.6.2
      uuid: 8.3.2
    transitivePeerDependencies:
      - supports-color
    dev: true

  /@azure/core-tracing@1.0.1:
    resolution: {integrity: sha512-I5CGMoLtX+pI17ZdiFJZgxMJApsK6jjfm85hpgp3oazCdq5Wxgh4wMr7ge/TTWW1B5WBuvIOI1fMU/FrOAMKrw==}
    engines: {node: '>=12.0.0'}
    dependencies:
      tslib: 2.6.2
    dev: true

  /@azure/core-util@1.1.1:
    resolution: {integrity: sha512-A4TBYVQCtHOigFb2ETiiKFDocBoI1Zk2Ui1KpI42aJSIDexF7DHQFpnjonltXAIU/ceH+1fsZAWWgvX6/AKzog==}
    engines: {node: '>=12.0.0'}
    dependencies:
      '@azure/abort-controller': 1.1.0
      tslib: 2.6.2
    dev: true

  /@azure/identity@2.1.0:
    resolution: {integrity: sha512-BPDz1sK7Ul9t0l9YKLEa8PHqWU4iCfhGJ+ELJl6c8CP3TpJt2urNCbm0ZHsthmxRsYoMPbz2Dvzj30zXZVmAFw==}
    engines: {node: '>=12.0.0'}
    dependencies:
      '@azure/abort-controller': 1.1.0
      '@azure/core-auth': 1.4.0
      '@azure/core-client': 1.6.1
      '@azure/core-rest-pipeline': 1.9.2
      '@azure/core-tracing': 1.0.1
      '@azure/core-util': 1.1.1
      '@azure/logger': 1.0.3
      '@azure/msal-browser': 2.30.0
      '@azure/msal-common': 7.6.0
      '@azure/msal-node': 1.14.2
      events: 3.3.0
      jws: 4.0.0
      open: 8.4.0
      stoppable: 1.1.0
      tslib: 2.6.2
      uuid: 8.3.2
    transitivePeerDependencies:
      - supports-color
    dev: true

  /@azure/keyvault-keys@4.6.0:
    resolution: {integrity: sha512-0112LegxeR03L8J4k+q6HwBVvrpd9y+oInG0FG3NaHXN7YUubVBon/eb5jFI6edGrvNigpxSR0XIsprFXdkzCQ==}
    engines: {node: '>=12.0.0'}
    dependencies:
      '@azure/abort-controller': 1.1.0
      '@azure/core-auth': 1.4.0
      '@azure/core-client': 1.6.1
      '@azure/core-http-compat': 1.3.0
      '@azure/core-lro': 2.4.0
      '@azure/core-paging': 1.3.0
      '@azure/core-rest-pipeline': 1.9.2
      '@azure/core-tracing': 1.0.1
      '@azure/core-util': 1.1.1
      '@azure/logger': 1.0.3
      tslib: 2.6.2
    transitivePeerDependencies:
      - supports-color
    dev: true

  /@azure/logger@1.0.3:
    resolution: {integrity: sha512-aK4s3Xxjrx3daZr3VylxejK3vG5ExXck5WOHDJ8in/k9AqlfIyFMMT1uG7u8mNjX+QRILTIn0/Xgschfh/dQ9g==}
    engines: {node: '>=12.0.0'}
    dependencies:
      tslib: 2.6.2
    dev: true

  /@azure/msal-browser@2.30.0:
    resolution: {integrity: sha512-4Y9+rjJiTFP7KEmuq1btmIrBgk0ImNyKsXj6A6NHZALd1X0M6W7L7kxpH6F+d1tEkMv8bYnZdn7IcauXbL8Llw==}
    engines: {node: '>=0.8.0'}
    dependencies:
      '@azure/msal-common': 7.6.0
    dev: true

  /@azure/msal-common@7.6.0:
    resolution: {integrity: sha512-XqfbglUTVLdkHQ8F9UQJtKseRr3sSnr9ysboxtoswvaMVaEfvyLtMoHv9XdKUfOc0qKGzNgRFd9yRjIWVepl6Q==}
    engines: {node: '>=0.8.0'}
    dev: true

  /@azure/msal-node@1.14.2:
    resolution: {integrity: sha512-t3whVhhLdZVVeDEtUPD2Wqfa8BDi3EDMnpWp8dbuRW0GhUpikBfs4AQU0Fe6P9zS87n9LpmUTLrIcPEEuzkvfA==}
    engines: {node: 10 || 12 || 14 || 16 || 18}
    dependencies:
      '@azure/msal-common': 7.6.0
      jsonwebtoken: 8.5.1
      uuid: 8.3.2
    dev: true

  /@babel/code-frame@7.21.4:
    resolution: {integrity: sha512-LYvhNKfwWSPpocw8GI7gpK2nq3HSDuEPC/uSYaALSJu9xjsalaaYFOq0Pwt5KmVqwEbZlDu81aLXwBOmD/Fv9g==}
    engines: {node: '>=6.9.0'}
    dependencies:
      '@babel/highlight': 7.18.6
    dev: true

  /@babel/compat-data@7.21.7:
    resolution: {integrity: sha512-KYMqFYTaenzMK4yUtf4EW9wc4N9ef80FsbMtkwool5zpwl4YrT1SdWYSTRcT94KO4hannogdS+LxY7L+arP3gA==}
    engines: {node: '>=6.9.0'}
    dev: true

  /@babel/core@7.21.8:
    resolution: {integrity: sha512-YeM22Sondbo523Sz0+CirSPnbj9bG3P0CdHcBZdqUuaeOaYEFbOLoGU7lebvGP6P5J/WE9wOn7u7C4J9HvS1xQ==}
    engines: {node: '>=6.9.0'}
    dependencies:
      '@ampproject/remapping': 2.2.0
      '@babel/code-frame': 7.21.4
      '@babel/generator': 7.21.5
      '@babel/helper-compilation-targets': 7.21.5(@babel/core@7.21.8)
      '@babel/helper-module-transforms': 7.21.5
      '@babel/helpers': 7.21.5
      '@babel/parser': 7.21.8
      '@babel/template': 7.20.7
      '@babel/traverse': 7.21.5
      '@babel/types': 7.21.5
      convert-source-map: 1.9.0
      debug: 4.3.4
      gensync: 1.0.0-beta.2
      json5: 2.2.3
      semver: 6.3.1
    transitivePeerDependencies:
      - supports-color
    dev: true

  /@babel/generator@7.21.5:
    resolution: {integrity: sha512-SrKK/sRv8GesIW1bDagf9cCG38IOMYZusoe1dfg0D8aiUe3Amvoj1QtjTPAWcfrZFvIwlleLb0gxzQidL9w14w==}
    engines: {node: '>=6.9.0'}
    dependencies:
      '@babel/types': 7.21.5
      '@jridgewell/gen-mapping': 0.3.2
      '@jridgewell/trace-mapping': 0.3.18
      jsesc: 2.5.2
    dev: true

  /@babel/helper-compilation-targets@7.21.5(@babel/core@7.21.8):
    resolution: {integrity: sha512-1RkbFGUKex4lvsB9yhIfWltJM5cZKUftB2eNajaDv3dCMEp49iBG0K14uH8NnX9IPux2+mK7JGEOB0jn48/J6w==}
    engines: {node: '>=6.9.0'}
    peerDependencies:
      '@babel/core': ^7.0.0
    dependencies:
      '@babel/compat-data': 7.21.7
      '@babel/core': 7.21.8
      '@babel/helper-validator-option': 7.21.0
      browserslist: 4.21.4
      lru-cache: 5.1.1
      semver: 6.3.1
    dev: true

  /@babel/helper-environment-visitor@7.21.5:
    resolution: {integrity: sha512-IYl4gZ3ETsWocUWgsFZLM5i1BYx9SoemminVEXadgLBa9TdeorzgLKm8wWLA6J1N/kT3Kch8XIk1laNzYoHKvQ==}
    engines: {node: '>=6.9.0'}
    dev: true

  /@babel/helper-function-name@7.21.0:
    resolution: {integrity: sha512-HfK1aMRanKHpxemaY2gqBmL04iAPOPRj7DxtNbiDOrJK+gdwkiNRVpCpUJYbUT+aZyemKN8brqTOxzCaG6ExRg==}
    engines: {node: '>=6.9.0'}
    dependencies:
      '@babel/template': 7.20.7
      '@babel/types': 7.21.5
    dev: true

  /@babel/helper-hoist-variables@7.18.6:
    resolution: {integrity: sha512-UlJQPkFqFULIcyW5sbzgbkxn2FKRgwWiRexcuaR8RNJRy8+LLveqPjwZV/bwrLZCN0eUHD/x8D0heK1ozuoo6Q==}
    engines: {node: '>=6.9.0'}
    dependencies:
      '@babel/types': 7.21.5
    dev: true

  /@babel/helper-module-imports@7.21.4:
    resolution: {integrity: sha512-orajc5T2PsRYUN3ZryCEFeMDYwyw09c/pZeaQEZPH0MpKzSvn3e0uXsDBu3k03VI+9DBiRo+l22BfKTpKwa/Wg==}
    engines: {node: '>=6.9.0'}
    dependencies:
      '@babel/types': 7.21.5
    dev: true

  /@babel/helper-module-transforms@7.21.5:
    resolution: {integrity: sha512-bI2Z9zBGY2q5yMHoBvJ2a9iX3ZOAzJPm7Q8Yz6YeoUjU/Cvhmi2G4QyTNyPBqqXSgTjUxRg3L0xV45HvkNWWBw==}
    engines: {node: '>=6.9.0'}
    dependencies:
      '@babel/helper-environment-visitor': 7.21.5
      '@babel/helper-module-imports': 7.21.4
      '@babel/helper-simple-access': 7.21.5
      '@babel/helper-split-export-declaration': 7.18.6
      '@babel/helper-validator-identifier': 7.19.1
      '@babel/template': 7.20.7
      '@babel/traverse': 7.21.5
      '@babel/types': 7.21.5
    transitivePeerDependencies:
      - supports-color
    dev: true

  /@babel/helper-plugin-utils@7.19.0:
    resolution: {integrity: sha512-40Ryx7I8mT+0gaNxm8JGTZFUITNqdLAgdg0hXzeVZxVD6nFsdhQvip6v8dqkRHzsz1VFpFAaOCHNn0vKBL7Czw==}
    engines: {node: '>=6.9.0'}
    dev: true

  /@babel/helper-simple-access@7.21.5:
    resolution: {integrity: sha512-ENPDAMC1wAjR0uaCUwliBdiSl1KBJAVnMTzXqi64c2MG8MPR6ii4qf7bSXDqSFbr4W6W028/rf5ivoHop5/mkg==}
    engines: {node: '>=6.9.0'}
    dependencies:
      '@babel/types': 7.21.5
    dev: true

  /@babel/helper-split-export-declaration@7.18.6:
    resolution: {integrity: sha512-bde1etTx6ZyTmobl9LLMMQsaizFVZrquTEHOqKeQESMKo4PlObf+8+JA25ZsIpZhT/WEd39+vOdLXAFG/nELpA==}
    engines: {node: '>=6.9.0'}
    dependencies:
      '@babel/types': 7.21.5
    dev: true

  /@babel/helper-string-parser@7.21.5:
    resolution: {integrity: sha512-5pTUx3hAJaZIdW99sJ6ZUUgWq/Y+Hja7TowEnLNMm1VivRgZQL3vpBY3qUACVsvw+yQU6+YgfBVmcbLaZtrA1w==}
    engines: {node: '>=6.9.0'}
    dev: true

  /@babel/helper-validator-identifier@7.19.1:
    resolution: {integrity: sha512-awrNfaMtnHUr653GgGEs++LlAvW6w+DcPrOliSMXWCKo597CwL5Acf/wWdNkf/tfEQE3mjkeD1YOVZOUV/od1w==}
    engines: {node: '>=6.9.0'}
    dev: true

  /@babel/helper-validator-option@7.21.0:
    resolution: {integrity: sha512-rmL/B8/f0mKS2baE9ZpyTcTavvEuWhTTW8amjzXNvYG4AwBsqTLikfXsEofsJEfKHf+HQVQbFOHy6o+4cnC/fQ==}
    engines: {node: '>=6.9.0'}
    dev: true

  /@babel/helpers@7.21.5:
    resolution: {integrity: sha512-BSY+JSlHxOmGsPTydUkPf1MdMQ3M81x5xGCOVgWM3G8XH77sJ292Y2oqcp0CbbgxhqBuI46iUz1tT7hqP7EfgA==}
    engines: {node: '>=6.9.0'}
    dependencies:
      '@babel/template': 7.20.7
      '@babel/traverse': 7.21.5
      '@babel/types': 7.21.5
    transitivePeerDependencies:
      - supports-color
    dev: true

  /@babel/highlight@7.18.6:
    resolution: {integrity: sha512-u7stbOuYjaPezCuLj29hNW1v64M2Md2qupEKP1fHc7WdOA3DgLh37suiSrZYY7haUB7iBeQZ9P1uiRF359do3g==}
    engines: {node: '>=6.9.0'}
    dependencies:
      '@babel/helper-validator-identifier': 7.19.1
      chalk: 2.4.2
      js-tokens: 4.0.0
    dev: true

  /@babel/parser@7.21.8:
    resolution: {integrity: sha512-6zavDGdzG3gUqAdWvlLFfk+36RilI+Pwyuuh7HItyeScCWP3k6i8vKclAQ0bM/0y/Kz/xiwvxhMv9MgTJP5gmA==}
    engines: {node: '>=6.0.0'}
    hasBin: true
    dependencies:
      '@babel/types': 7.21.5
    dev: true

  /@babel/plugin-syntax-async-generators@7.8.4(@babel/core@7.21.8):
    resolution: {integrity: sha512-tycmZxkGfZaxhMRbXlPXuVFpdWlXpir2W4AMhSJgRKzk/eDlIXOhb2LHWoLpDF7TEHylV5zNhykX6KAgHJmTNw==}
    peerDependencies:
      '@babel/core': ^7.0.0-0
    dependencies:
      '@babel/core': 7.21.8
      '@babel/helper-plugin-utils': 7.19.0
    dev: true

  /@babel/plugin-syntax-bigint@7.8.3(@babel/core@7.21.8):
    resolution: {integrity: sha512-wnTnFlG+YxQm3vDxpGE57Pj0srRU4sHE/mDkt1qv2YJJSeUAec2ma4WLUnUPeKjyrfntVwe/N6dCXpU+zL3Npg==}
    peerDependencies:
      '@babel/core': ^7.0.0-0
    dependencies:
      '@babel/core': 7.21.8
      '@babel/helper-plugin-utils': 7.19.0
    dev: true

  /@babel/plugin-syntax-class-properties@7.12.13(@babel/core@7.21.8):
    resolution: {integrity: sha512-fm4idjKla0YahUNgFNLCB0qySdsoPiZP3iQE3rky0mBUtMZ23yDJ9SJdg6dXTSDnulOVqiF3Hgr9nbXvXTQZYA==}
    peerDependencies:
      '@babel/core': ^7.0.0-0
    dependencies:
      '@babel/core': 7.21.8
      '@babel/helper-plugin-utils': 7.19.0
    dev: true

  /@babel/plugin-syntax-import-meta@7.10.4(@babel/core@7.21.8):
    resolution: {integrity: sha512-Yqfm+XDx0+Prh3VSeEQCPU81yC+JWZ2pDPFSS4ZdpfZhp4MkFMaDC1UqseovEKwSUpnIL7+vK+Clp7bfh0iD7g==}
    peerDependencies:
      '@babel/core': ^7.0.0-0
    dependencies:
      '@babel/core': 7.21.8
      '@babel/helper-plugin-utils': 7.19.0
    dev: true

  /@babel/plugin-syntax-json-strings@7.8.3(@babel/core@7.21.8):
    resolution: {integrity: sha512-lY6kdGpWHvjoe2vk4WrAapEuBR69EMxZl+RoGRhrFGNYVK8mOPAW8VfbT/ZgrFbXlDNiiaxQnAtgVCZ6jv30EA==}
    peerDependencies:
      '@babel/core': ^7.0.0-0
    dependencies:
      '@babel/core': 7.21.8
      '@babel/helper-plugin-utils': 7.19.0
    dev: true

  /@babel/plugin-syntax-jsx@7.18.6(@babel/core@7.21.8):
    resolution: {integrity: sha512-6mmljtAedFGTWu2p/8WIORGwy+61PLgOMPOdazc7YoJ9ZCWUyFy3A6CpPkRKLKD1ToAesxX8KGEViAiLo9N+7Q==}
    engines: {node: '>=6.9.0'}
    peerDependencies:
      '@babel/core': ^7.0.0-0
    dependencies:
      '@babel/core': 7.21.8
      '@babel/helper-plugin-utils': 7.19.0
    dev: true

  /@babel/plugin-syntax-logical-assignment-operators@7.10.4(@babel/core@7.21.8):
    resolution: {integrity: sha512-d8waShlpFDinQ5MtvGU9xDAOzKH47+FFoney2baFIoMr952hKOLp1HR7VszoZvOsV/4+RRszNY7D17ba0te0ig==}
    peerDependencies:
      '@babel/core': ^7.0.0-0
    dependencies:
      '@babel/core': 7.21.8
      '@babel/helper-plugin-utils': 7.19.0
    dev: true

  /@babel/plugin-syntax-nullish-coalescing-operator@7.8.3(@babel/core@7.21.8):
    resolution: {integrity: sha512-aSff4zPII1u2QD7y+F8oDsz19ew4IGEJg9SVW+bqwpwtfFleiQDMdzA/R+UlWDzfnHFCxxleFT0PMIrR36XLNQ==}
    peerDependencies:
      '@babel/core': ^7.0.0-0
    dependencies:
      '@babel/core': 7.21.8
      '@babel/helper-plugin-utils': 7.19.0
    dev: true

  /@babel/plugin-syntax-numeric-separator@7.10.4(@babel/core@7.21.8):
    resolution: {integrity: sha512-9H6YdfkcK/uOnY/K7/aA2xpzaAgkQn37yzWUMRK7OaPOqOpGS1+n0H5hxT9AUw9EsSjPW8SVyMJwYRtWs3X3ug==}
    peerDependencies:
      '@babel/core': ^7.0.0-0
    dependencies:
      '@babel/core': 7.21.8
      '@babel/helper-plugin-utils': 7.19.0
    dev: true

  /@babel/plugin-syntax-object-rest-spread@7.8.3(@babel/core@7.21.8):
    resolution: {integrity: sha512-XoqMijGZb9y3y2XskN+P1wUGiVwWZ5JmoDRwx5+3GmEplNyVM2s2Dg8ILFQm8rWM48orGy5YpI5Bl8U1y7ydlA==}
    peerDependencies:
      '@babel/core': ^7.0.0-0
    dependencies:
      '@babel/core': 7.21.8
      '@babel/helper-plugin-utils': 7.19.0
    dev: true

  /@babel/plugin-syntax-optional-catch-binding@7.8.3(@babel/core@7.21.8):
    resolution: {integrity: sha512-6VPD0Pc1lpTqw0aKoeRTMiB+kWhAoT24PA+ksWSBrFtl5SIRVpZlwN3NNPQjehA2E/91FV3RjLWoVTglWcSV3Q==}
    peerDependencies:
      '@babel/core': ^7.0.0-0
    dependencies:
      '@babel/core': 7.21.8
      '@babel/helper-plugin-utils': 7.19.0
    dev: true

  /@babel/plugin-syntax-optional-chaining@7.8.3(@babel/core@7.21.8):
    resolution: {integrity: sha512-KoK9ErH1MBlCPxV0VANkXW2/dw4vlbGDrFgz8bmUsBGYkFRcbRwMh6cIJubdPrkxRwuGdtCk0v/wPTKbQgBjkg==}
    peerDependencies:
      '@babel/core': ^7.0.0-0
    dependencies:
      '@babel/core': 7.21.8
      '@babel/helper-plugin-utils': 7.19.0
    dev: true

  /@babel/plugin-syntax-top-level-await@7.14.5(@babel/core@7.21.8):
    resolution: {integrity: sha512-hx++upLv5U1rgYfwe1xBQUhRmU41NEvpUvrp8jkrSCdvGSnM5/qdRMtylJ6PG5OFkBaHkbTAKTnd3/YyESRHFw==}
    engines: {node: '>=6.9.0'}
    peerDependencies:
      '@babel/core': ^7.0.0-0
    dependencies:
      '@babel/core': 7.21.8
      '@babel/helper-plugin-utils': 7.19.0
    dev: true

  /@babel/plugin-syntax-typescript@7.18.6(@babel/core@7.21.8):
    resolution: {integrity: sha512-mAWAuq4rvOepWCBid55JuRNvpTNf2UGVgoz4JV0fXEKolsVZDzsa4NqCef758WZJj/GDu0gVGItjKFiClTAmZA==}
    engines: {node: '>=6.9.0'}
    peerDependencies:
      '@babel/core': ^7.0.0-0
    dependencies:
      '@babel/core': 7.21.8
      '@babel/helper-plugin-utils': 7.19.0
    dev: true

  /@babel/template@7.20.7:
    resolution: {integrity: sha512-8SegXApWe6VoNw0r9JHpSteLKTpTiLZ4rMlGIm9JQ18KiCtyQiAMEazujAHrUS5flrcqYZa75ukev3P6QmUwUw==}
    engines: {node: '>=6.9.0'}
    dependencies:
      '@babel/code-frame': 7.21.4
      '@babel/parser': 7.21.8
      '@babel/types': 7.21.5
    dev: true

  /@babel/traverse@7.21.5:
    resolution: {integrity: sha512-AhQoI3YjWi6u/y/ntv7k48mcrCXmus0t79J9qPNlk/lAsFlCiJ047RmbfMOawySTHtywXhbXgpx/8nXMYd+oFw==}
    engines: {node: '>=6.9.0'}
    dependencies:
      '@babel/code-frame': 7.21.4
      '@babel/generator': 7.21.5
      '@babel/helper-environment-visitor': 7.21.5
      '@babel/helper-function-name': 7.21.0
      '@babel/helper-hoist-variables': 7.18.6
      '@babel/helper-split-export-declaration': 7.18.6
      '@babel/parser': 7.21.8
      '@babel/types': 7.21.5
      debug: 4.3.4
      globals: 11.12.0
    transitivePeerDependencies:
      - supports-color
    dev: true

  /@babel/types@7.21.5:
    resolution: {integrity: sha512-m4AfNvVF2mVC/F7fDEdH2El3HzUg9It/XsCxZiOTTA3m3qYfcSVSbTfM6Q9xG+hYDniZssYhlXKKUMD5m8tF4Q==}
    engines: {node: '>=6.9.0'}
    dependencies:
      '@babel/helper-string-parser': 7.21.5
      '@babel/helper-validator-identifier': 7.19.1
      to-fast-properties: 2.0.0
    dev: true

  /@bcoe/v8-coverage@0.2.3:
    resolution: {integrity: sha512-0hYQ8SB4Db5zvZB4axdMHGwEaQjkZzFjQiN9LVYvIFB2nSUHW9tYpxWriPrWDASIxiaXax83REcLxuSdnGPZtw==}
    dev: true

<<<<<<< HEAD
  /@cloudflare/kv-asset-handler@0.2.0:
    resolution: {integrity: sha512-MVbXLbTcAotOPUj0pAMhVtJ+3/kFkwJqc5qNOleOZTv6QkZZABDMS21dSrSlVswEHwrpWC03e4fWytjqKvuE2A==}
    dependencies:
      mime: 3.0.0
    dev: true

  /@cloudflare/workerd-darwin-64@1.20231218.0:
    resolution: {integrity: sha512-547gOmTIVmRdDy7HNAGJUPELa+fSDm2Y0OCxqAtQOz0GLTDu1vX61xYmsb2rn91+v3xW6eMttEIpbYokKjtfJA==}
    engines: {node: '>=16'}
    cpu: [x64]
    os: [darwin]
    requiresBuild: true
    dev: true
    optional: true

  /@cloudflare/workerd-darwin-arm64@1.20231218.0:
    resolution: {integrity: sha512-b39qrU1bKolCfmKFDAnX4vXcqzISkEUVE/V8sMBsFzxrIpNAbcUHBZAQPYmS/OHIGB94KjOVokvDi7J6UNurPw==}
    engines: {node: '>=16'}
    cpu: [arm64]
    os: [darwin]
    requiresBuild: true
    dev: true
    optional: true

  /@cloudflare/workerd-linux-64@1.20231218.0:
    resolution: {integrity: sha512-dMUF1wA+0mybm6hHNOCgY/WMNMwomPPs4I7vvYCgwHSkch0Q2Wb7TnxQZSt8d1PK/myibaBwadrlIxpjxmpz3w==}
    engines: {node: '>=16'}
    cpu: [x64]
    os: [linux]
    requiresBuild: true
    dev: true
    optional: true

  /@cloudflare/workerd-linux-arm64@1.20231218.0:
    resolution: {integrity: sha512-2s5uc8IHt0QmWyKxAr1Fy+4b8Xy0b/oUtlPnm5MrKi2gDRlZzR7JvxENPJCpCnYENydS8lzvkMiAFECPBccmyQ==}
    engines: {node: '>=16'}
    cpu: [arm64]
    os: [linux]
    requiresBuild: true
    dev: true
    optional: true

  /@cloudflare/workerd-windows-64@1.20231218.0:
    resolution: {integrity: sha512-oN5hz6TXUDB5YKUN5N3QWAv6cYz9JjTZ9g16HVyoegVFEL6/zXU3tV19MBX2IvlE11ab/mRogEv9KXVIrHfKmA==}
    engines: {node: '>=16'}
    cpu: [x64]
    os: [win32]
    requiresBuild: true
    dev: true
    optional: true

  /@cloudflare/workers-types@4.20231218.0:
    resolution: {integrity: sha512-Vs1FKjfUjXYGbCsXzkl+ITp0Iyb6QiW6+vTERTNThC+v96T0IvPVAioH4tT20rXwoxAfxh380mAaxYtTrJUNVg==}
=======
  /@cloudflare/workers-types@4.20240117.0:
    resolution: {integrity: sha512-HQU8lJhaJVh8gQXFtVA7lZwd0hK1ckIFjRuxOXkVN2Z9t7DtzNbA2YTwBry5thKNgF5EwjN4THjHg5NUZzj05A==}
>>>>>>> 525fba72
    dev: false

  /@codspeed/benchmark.js-plugin@3.0.0(benchmark@2.1.4):
    resolution: {integrity: sha512-UO3wW8yhCYBGJdIxokiuJxYpIrQp+yXde8nASabFP9TR9PGgoiXeLdSg/4SGr3VWwNTvvcdAZB6Yu+57KImXww==}
    peerDependencies:
      benchmark: ^2.1.0
    dependencies:
      '@codspeed/core': 3.0.0
      benchmark: 2.1.4
      lodash: 4.17.21
      stack-trace: 1.0.0-pre2
    transitivePeerDependencies:
      - debug
    dev: true

  /@codspeed/core@3.0.0:
    resolution: {integrity: sha512-MebAj0lvWwJcH5xSh05y5mAKHK+77fQtsWvNo6iqsbYMiv5QZnQtdXj3D2ndg7zYLy0i5qQpaLfydJCmC8zrmQ==}
    dependencies:
      axios: 1.6.1
      find-up: 6.3.0
      form-data: 4.0.0
      node-gyp-build: 4.6.0
    transitivePeerDependencies:
      - debug
    dev: true

  /@cspotcode/source-map-support@0.8.1:
    resolution: {integrity: sha512-IchNf6dN4tHoMFIn/7OE8LWZ19Y6q/67Bmf6vnGREv8RSbBVb9LPJxEcnwrcwX6ixSvaiGoomAUvu4YSxXrVgw==}
    engines: {node: '>=12'}
    dependencies:
      '@jridgewell/trace-mapping': 0.3.9
    dev: true

  /@esbuild-plugins/node-globals-polyfill@0.2.3(esbuild@0.17.19):
    resolution: {integrity: sha512-r3MIryXDeXDOZh7ih1l/yE9ZLORCd5e8vWg02azWRGj5SPTuoh69A2AIyn0Z31V/kHBfZ4HgWJ+OK3GTTwLmnw==}
    peerDependencies:
      esbuild: '*'
    dependencies:
      esbuild: 0.17.19
    dev: true

  /@esbuild-plugins/node-modules-polyfill@0.2.2(esbuild@0.17.19):
    resolution: {integrity: sha512-LXV7QsWJxRuMYvKbiznh+U1ilIop3g2TeKRzUxOG5X3YITc8JyyTa90BmLwqqv0YnX4v32CSlG+vsziZp9dMvA==}
    peerDependencies:
      esbuild: '*'
    dependencies:
      esbuild: 0.17.19
      escape-string-regexp: 4.0.0
      rollup-plugin-node-polyfills: 0.2.1
    dev: true

  /@esbuild/aix-ppc64@0.19.10:
    resolution: {integrity: sha512-Q+mk96KJ+FZ30h9fsJl+67IjNJm3x2eX+GBWGmocAKgzp27cowCOOqSdscX80s0SpdFXZnIv/+1xD1EctFx96Q==}
    engines: {node: '>=12'}
    cpu: [ppc64]
    os: [aix]
    requiresBuild: true
    dev: true
    optional: true

  /@esbuild/android-arm64@0.17.19:
    resolution: {integrity: sha512-KBMWvEZooR7+kzY0BtbTQn0OAYY7CsiydT63pVEaPtVYF0hXbUaOyZog37DKxK7NF3XacBJOpYT4adIJh+avxA==}
    engines: {node: '>=12'}
    cpu: [arm64]
    os: [android]
    requiresBuild: true
    dev: true
    optional: true

  /@esbuild/android-arm64@0.19.10:
    resolution: {integrity: sha512-1X4CClKhDgC3by7k8aOWZeBXQX8dHT5QAMCAQDArCLaYfkppoARvh0fit3X2Qs+MXDngKcHv6XXyQCpY0hkK1Q==}
    engines: {node: '>=12'}
    cpu: [arm64]
    os: [android]
    requiresBuild: true
    dev: true
    optional: true

  /@esbuild/android-arm@0.17.19:
    resolution: {integrity: sha512-rIKddzqhmav7MSmoFCmDIb6e2W57geRsM94gV2l38fzhXMwq7hZoClug9USI2pFRGL06f4IOPHHpFNOkWieR8A==}
    engines: {node: '>=12'}
    cpu: [arm]
    os: [android]
    requiresBuild: true
    dev: true
    optional: true

  /@esbuild/android-arm@0.19.10:
    resolution: {integrity: sha512-7W0bK7qfkw1fc2viBfrtAEkDKHatYfHzr/jKAHNr9BvkYDXPcC6bodtm8AyLJNNuqClLNaeTLuwURt4PRT9d7w==}
    engines: {node: '>=12'}
    cpu: [arm]
    os: [android]
    requiresBuild: true
    dev: true
    optional: true

  /@esbuild/android-x64@0.17.19:
    resolution: {integrity: sha512-uUTTc4xGNDT7YSArp/zbtmbhO0uEEK9/ETW29Wk1thYUJBz3IVnvgEiEwEa9IeLyvnpKrWK64Utw2bgUmDveww==}
    engines: {node: '>=12'}
    cpu: [x64]
    os: [android]
    requiresBuild: true
    dev: true
    optional: true

  /@esbuild/android-x64@0.19.10:
    resolution: {integrity: sha512-O/nO/g+/7NlitUxETkUv/IvADKuZXyH4BHf/g/7laqKC4i/7whLpB0gvpPc2zpF0q9Q6FXS3TS75QHac9MvVWw==}
    engines: {node: '>=12'}
    cpu: [x64]
    os: [android]
    requiresBuild: true
    dev: true
    optional: true

  /@esbuild/darwin-arm64@0.17.19:
    resolution: {integrity: sha512-80wEoCfF/hFKM6WE1FyBHc9SfUblloAWx6FJkFWTWiCoht9Mc0ARGEM47e67W9rI09YoUxJL68WHfDRYEAvOhg==}
    engines: {node: '>=12'}
    cpu: [arm64]
    os: [darwin]
    requiresBuild: true
    dev: true
    optional: true

  /@esbuild/darwin-arm64@0.19.10:
    resolution: {integrity: sha512-YSRRs2zOpwypck+6GL3wGXx2gNP7DXzetmo5pHXLrY/VIMsS59yKfjPizQ4lLt5vEI80M41gjm2BxrGZ5U+VMA==}
    engines: {node: '>=12'}
    cpu: [arm64]
    os: [darwin]
    requiresBuild: true
    dev: true
    optional: true

  /@esbuild/darwin-x64@0.17.19:
    resolution: {integrity: sha512-IJM4JJsLhRYr9xdtLytPLSH9k/oxR3boaUIYiHkAawtwNOXKE8KoU8tMvryogdcT8AU+Bflmh81Xn6Q0vTZbQw==}
    engines: {node: '>=12'}
    cpu: [x64]
    os: [darwin]
    requiresBuild: true
    dev: true
    optional: true

  /@esbuild/darwin-x64@0.19.10:
    resolution: {integrity: sha512-alfGtT+IEICKtNE54hbvPg13xGBe4GkVxyGWtzr+yHO7HIiRJppPDhOKq3zstTcVf8msXb/t4eavW3jCDpMSmA==}
    engines: {node: '>=12'}
    cpu: [x64]
    os: [darwin]
    requiresBuild: true
    dev: true
    optional: true

  /@esbuild/freebsd-arm64@0.17.19:
    resolution: {integrity: sha512-pBwbc7DufluUeGdjSU5Si+P3SoMF5DQ/F/UmTSb8HXO80ZEAJmrykPyzo1IfNbAoaqw48YRpv8shwd1NoI0jcQ==}
    engines: {node: '>=12'}
    cpu: [arm64]
    os: [freebsd]
    requiresBuild: true
    dev: true
    optional: true

  /@esbuild/freebsd-arm64@0.19.10:
    resolution: {integrity: sha512-dMtk1wc7FSH8CCkE854GyGuNKCewlh+7heYP/sclpOG6Cectzk14qdUIY5CrKDbkA/OczXq9WesqnPl09mj5dg==}
    engines: {node: '>=12'}
    cpu: [arm64]
    os: [freebsd]
    requiresBuild: true
    dev: true
    optional: true

  /@esbuild/freebsd-x64@0.17.19:
    resolution: {integrity: sha512-4lu+n8Wk0XlajEhbEffdy2xy53dpR06SlzvhGByyg36qJw6Kpfk7cp45DR/62aPH9mtJRmIyrXAS5UWBrJT6TQ==}
    engines: {node: '>=12'}
    cpu: [x64]
    os: [freebsd]
    requiresBuild: true
    dev: true
    optional: true

  /@esbuild/freebsd-x64@0.19.10:
    resolution: {integrity: sha512-G5UPPspryHu1T3uX8WiOEUa6q6OlQh6gNl4CO4Iw5PS+Kg5bVggVFehzXBJY6X6RSOMS8iXDv2330VzaObm4Ag==}
    engines: {node: '>=12'}
    cpu: [x64]
    os: [freebsd]
    requiresBuild: true
    dev: true
    optional: true

  /@esbuild/linux-arm64@0.17.19:
    resolution: {integrity: sha512-ct1Tg3WGwd3P+oZYqic+YZF4snNl2bsnMKRkb3ozHmnM0dGWuxcPTTntAF6bOP0Sp4x0PjSF+4uHQ1xvxfRKqg==}
    engines: {node: '>=12'}
    cpu: [arm64]
    os: [linux]
    requiresBuild: true
    dev: true
    optional: true

  /@esbuild/linux-arm64@0.19.10:
    resolution: {integrity: sha512-QxaouHWZ+2KWEj7cGJmvTIHVALfhpGxo3WLmlYfJ+dA5fJB6lDEIg+oe/0//FuyVHuS3l79/wyBxbHr0NgtxJQ==}
    engines: {node: '>=12'}
    cpu: [arm64]
    os: [linux]
    requiresBuild: true
    dev: true
    optional: true

  /@esbuild/linux-arm@0.17.19:
    resolution: {integrity: sha512-cdmT3KxjlOQ/gZ2cjfrQOtmhG4HJs6hhvm3mWSRDPtZ/lP5oe8FWceS10JaSJC13GBd4eH/haHnqf7hhGNLerA==}
    engines: {node: '>=12'}
    cpu: [arm]
    os: [linux]
    requiresBuild: true
    dev: true
    optional: true

  /@esbuild/linux-arm@0.19.10:
    resolution: {integrity: sha512-j6gUW5aAaPgD416Hk9FHxn27On28H4eVI9rJ4az7oCGTFW48+LcgNDBN+9f8rKZz7EEowo889CPKyeaD0iw9Kg==}
    engines: {node: '>=12'}
    cpu: [arm]
    os: [linux]
    requiresBuild: true
    dev: true
    optional: true

  /@esbuild/linux-ia32@0.17.19:
    resolution: {integrity: sha512-w4IRhSy1VbsNxHRQpeGCHEmibqdTUx61Vc38APcsRbuVgK0OPEnQ0YD39Brymn96mOx48Y2laBQGqgZ0j9w6SQ==}
    engines: {node: '>=12'}
    cpu: [ia32]
    os: [linux]
    requiresBuild: true
    dev: true
    optional: true

  /@esbuild/linux-ia32@0.19.10:
    resolution: {integrity: sha512-4ub1YwXxYjj9h1UIZs2hYbnTZBtenPw5NfXCRgEkGb0b6OJ2gpkMvDqRDYIDRjRdWSe/TBiZltm3Y3Q8SN1xNg==}
    engines: {node: '>=12'}
    cpu: [ia32]
    os: [linux]
    requiresBuild: true
    dev: true
    optional: true

  /@esbuild/linux-loong64@0.17.19:
    resolution: {integrity: sha512-2iAngUbBPMq439a+z//gE+9WBldoMp1s5GWsUSgqHLzLJ9WoZLZhpwWuym0u0u/4XmZ3gpHmzV84PonE+9IIdQ==}
    engines: {node: '>=12'}
    cpu: [loong64]
    os: [linux]
    requiresBuild: true
    dev: true
    optional: true

  /@esbuild/linux-loong64@0.19.10:
    resolution: {integrity: sha512-lo3I9k+mbEKoxtoIbM0yC/MZ1i2wM0cIeOejlVdZ3D86LAcFXFRdeuZmh91QJvUTW51bOK5W2BznGNIl4+mDaA==}
    engines: {node: '>=12'}
    cpu: [loong64]
    os: [linux]
    requiresBuild: true
    dev: true
    optional: true

  /@esbuild/linux-mips64el@0.17.19:
    resolution: {integrity: sha512-LKJltc4LVdMKHsrFe4MGNPp0hqDFA1Wpt3jE1gEyM3nKUvOiO//9PheZZHfYRfYl6AwdTH4aTcXSqBerX0ml4A==}
    engines: {node: '>=12'}
    cpu: [mips64el]
    os: [linux]
    requiresBuild: true
    dev: true
    optional: true

  /@esbuild/linux-mips64el@0.19.10:
    resolution: {integrity: sha512-J4gH3zhHNbdZN0Bcr1QUGVNkHTdpijgx5VMxeetSk6ntdt+vR1DqGmHxQYHRmNb77tP6GVvD+K0NyO4xjd7y4A==}
    engines: {node: '>=12'}
    cpu: [mips64el]
    os: [linux]
    requiresBuild: true
    dev: true
    optional: true

  /@esbuild/linux-ppc64@0.17.19:
    resolution: {integrity: sha512-/c/DGybs95WXNS8y3Ti/ytqETiW7EU44MEKuCAcpPto3YjQbyK3IQVKfF6nbghD7EcLUGl0NbiL5Rt5DMhn5tg==}
    engines: {node: '>=12'}
    cpu: [ppc64]
    os: [linux]
    requiresBuild: true
    dev: true
    optional: true

  /@esbuild/linux-ppc64@0.19.10:
    resolution: {integrity: sha512-tgT/7u+QhV6ge8wFMzaklOY7KqiyitgT1AUHMApau32ZlvTB/+efeCtMk4eXS+uEymYK249JsoiklZN64xt6oQ==}
    engines: {node: '>=12'}
    cpu: [ppc64]
    os: [linux]
    requiresBuild: true
    dev: true
    optional: true

  /@esbuild/linux-riscv64@0.17.19:
    resolution: {integrity: sha512-FC3nUAWhvFoutlhAkgHf8f5HwFWUL6bYdvLc/TTuxKlvLi3+pPzdZiFKSWz/PF30TB1K19SuCxDTI5KcqASJqA==}
    engines: {node: '>=12'}
    cpu: [riscv64]
    os: [linux]
    requiresBuild: true
    dev: true
    optional: true

  /@esbuild/linux-riscv64@0.19.10:
    resolution: {integrity: sha512-0f/spw0PfBMZBNqtKe5FLzBDGo0SKZKvMl5PHYQr3+eiSscfJ96XEknCe+JoOayybWUFQbcJTrk946i3j9uYZA==}
    engines: {node: '>=12'}
    cpu: [riscv64]
    os: [linux]
    requiresBuild: true
    dev: true
    optional: true

  /@esbuild/linux-s390x@0.17.19:
    resolution: {integrity: sha512-IbFsFbxMWLuKEbH+7sTkKzL6NJmG2vRyy6K7JJo55w+8xDk7RElYn6xvXtDW8HCfoKBFK69f3pgBJSUSQPr+4Q==}
    engines: {node: '>=12'}
    cpu: [s390x]
    os: [linux]
    requiresBuild: true
    dev: true
    optional: true

  /@esbuild/linux-s390x@0.19.10:
    resolution: {integrity: sha512-pZFe0OeskMHzHa9U38g+z8Yx5FNCLFtUnJtQMpwhS+r4S566aK2ci3t4NCP4tjt6d5j5uo4h7tExZMjeKoehAA==}
    engines: {node: '>=12'}
    cpu: [s390x]
    os: [linux]
    requiresBuild: true
    dev: true
    optional: true

  /@esbuild/linux-x64@0.17.19:
    resolution: {integrity: sha512-68ngA9lg2H6zkZcyp22tsVt38mlhWde8l3eJLWkyLrp4HwMUr3c1s/M2t7+kHIhvMjglIBrFpncX1SzMckomGw==}
    engines: {node: '>=12'}
    cpu: [x64]
    os: [linux]
    requiresBuild: true
    dev: true
    optional: true

  /@esbuild/linux-x64@0.19.10:
    resolution: {integrity: sha512-SpYNEqg/6pZYoc+1zLCjVOYvxfZVZj6w0KROZ3Fje/QrM3nfvT2llI+wmKSrWuX6wmZeTapbarvuNNK/qepSgA==}
    engines: {node: '>=12'}
    cpu: [x64]
    os: [linux]
    requiresBuild: true
    dev: true
    optional: true

  /@esbuild/netbsd-x64@0.17.19:
    resolution: {integrity: sha512-CwFq42rXCR8TYIjIfpXCbRX0rp1jo6cPIUPSaWwzbVI4aOfX96OXY8M6KNmtPcg7QjYeDmN+DD0Wp3LaBOLf4Q==}
    engines: {node: '>=12'}
    cpu: [x64]
    os: [netbsd]
    requiresBuild: true
    dev: true
    optional: true

  /@esbuild/netbsd-x64@0.19.10:
    resolution: {integrity: sha512-ACbZ0vXy9zksNArWlk2c38NdKg25+L9pr/mVaj9SUq6lHZu/35nx2xnQVRGLrC1KKQqJKRIB0q8GspiHI3J80Q==}
    engines: {node: '>=12'}
    cpu: [x64]
    os: [netbsd]
    requiresBuild: true
    dev: true
    optional: true

  /@esbuild/openbsd-x64@0.17.19:
    resolution: {integrity: sha512-cnq5brJYrSZ2CF6c35eCmviIN3k3RczmHz8eYaVlNasVqsNY+JKohZU5MKmaOI+KkllCdzOKKdPs762VCPC20g==}
    engines: {node: '>=12'}
    cpu: [x64]
    os: [openbsd]
    requiresBuild: true
    dev: true
    optional: true

  /@esbuild/openbsd-x64@0.19.10:
    resolution: {integrity: sha512-PxcgvjdSjtgPMiPQrM3pwSaG4kGphP+bLSb+cihuP0LYdZv1epbAIecHVl5sD3npkfYBZ0ZnOjR878I7MdJDFg==}
    engines: {node: '>=12'}
    cpu: [x64]
    os: [openbsd]
    requiresBuild: true
    dev: true
    optional: true

  /@esbuild/sunos-x64@0.17.19:
    resolution: {integrity: sha512-vCRT7yP3zX+bKWFeP/zdS6SqdWB8OIpaRq/mbXQxTGHnIxspRtigpkUcDMlSCOejlHowLqII7K2JKevwyRP2rg==}
    engines: {node: '>=12'}
    cpu: [x64]
    os: [sunos]
    requiresBuild: true
    dev: true
    optional: true

  /@esbuild/sunos-x64@0.19.10:
    resolution: {integrity: sha512-ZkIOtrRL8SEJjr+VHjmW0znkPs+oJXhlJbNwfI37rvgeMtk3sxOQevXPXjmAPZPigVTncvFqLMd+uV0IBSEzqA==}
    engines: {node: '>=12'}
    cpu: [x64]
    os: [sunos]
    requiresBuild: true
    dev: true
    optional: true

  /@esbuild/win32-arm64@0.17.19:
    resolution: {integrity: sha512-yYx+8jwowUstVdorcMdNlzklLYhPxjniHWFKgRqH7IFlUEa0Umu3KuYplf1HUZZ422e3NU9F4LGb+4O0Kdcaag==}
    engines: {node: '>=12'}
    cpu: [arm64]
    os: [win32]
    requiresBuild: true
    dev: true
    optional: true

  /@esbuild/win32-arm64@0.19.10:
    resolution: {integrity: sha512-+Sa4oTDbpBfGpl3Hn3XiUe4f8TU2JF7aX8cOfqFYMMjXp6ma6NJDztl5FDG8Ezx0OjwGikIHw+iA54YLDNNVfw==}
    engines: {node: '>=12'}
    cpu: [arm64]
    os: [win32]
    requiresBuild: true
    dev: true
    optional: true

  /@esbuild/win32-ia32@0.17.19:
    resolution: {integrity: sha512-eggDKanJszUtCdlVs0RB+h35wNlb5v4TWEkq4vZcmVt5u/HiDZrTXe2bWFQUez3RgNHwx/x4sk5++4NSSicKkw==}
    engines: {node: '>=12'}
    cpu: [ia32]
    os: [win32]
    requiresBuild: true
    dev: true
    optional: true

  /@esbuild/win32-ia32@0.19.10:
    resolution: {integrity: sha512-EOGVLK1oWMBXgfttJdPHDTiivYSjX6jDNaATeNOaCOFEVcfMjtbx7WVQwPSE1eIfCp/CaSF2nSrDtzc4I9f8TQ==}
    engines: {node: '>=12'}
    cpu: [ia32]
    os: [win32]
    requiresBuild: true
    dev: true
    optional: true

  /@esbuild/win32-x64@0.17.19:
    resolution: {integrity: sha512-lAhycmKnVOuRYNtRtatQR1LPQf2oYCkRGkSFnseDAKPl8lu5SOsK/e1sXe5a0Pc5kHIHe6P2I/ilntNv2xf3cA==}
    engines: {node: '>=12'}
    cpu: [x64]
    os: [win32]
    requiresBuild: true
    dev: true
    optional: true

  /@esbuild/win32-x64@0.19.10:
    resolution: {integrity: sha512-whqLG6Sc70AbU73fFYvuYzaE4MNMBIlR1Y/IrUeOXFrWHxBEjjbZaQ3IXIQS8wJdAzue2GwYZCjOrgrU1oUHoA==}
    engines: {node: '>=12'}
    cpu: [x64]
    os: [win32]
    requiresBuild: true
    dev: true
    optional: true

  /@eslint-community/eslint-utils@4.4.0(eslint@8.56.0):
    resolution: {integrity: sha512-1/sA4dwrzBAyeUoQ6oxahHKmrZvsnLCg4RfxW3ZFGGmQkSNQPFNLV9CUEFQP1x9EYXHTo5p6xdhZM1Ne9p/AfA==}
    engines: {node: ^12.22.0 || ^14.17.0 || >=16.0.0}
    peerDependencies:
      eslint: ^6.0.0 || ^7.0.0 || >=8.0.0
    dependencies:
      eslint: 8.56.0
      eslint-visitor-keys: 3.4.3
    dev: true

  /@eslint-community/regexpp@4.6.2:
    resolution: {integrity: sha512-pPTNuaAG3QMH+buKyBIGJs3g/S5y0caxw0ygM3YyE6yJFySwiGGSzA+mM3KJ8QQvzeLh3blwgSonkFjgQdxzMw==}
    engines: {node: ^12.0.0 || ^14.0.0 || >=16.0.0}
    dev: true

  /@eslint/eslintrc@2.1.4:
    resolution: {integrity: sha512-269Z39MS6wVJtsoUl10L60WdkhJVdPG24Q4eZTH3nnF6lpvSShEK3wQjDX9JRWAUPvPh7COouPpU9IrqaZFvtQ==}
    engines: {node: ^12.22.0 || ^14.17.0 || >=16.0.0}
    dependencies:
      ajv: 6.12.6
      debug: 4.3.4
      espree: 9.6.1
      globals: 13.19.0
      ignore: 5.2.4
      import-fresh: 3.3.0
      js-yaml: 4.1.0
      minimatch: 3.1.2
      strip-json-comments: 3.1.1
    transitivePeerDependencies:
      - supports-color
    dev: true

  /@eslint/js@8.56.0:
    resolution: {integrity: sha512-gMsVel9D7f2HLkBma9VbtzZRehRogVRfbr++f06nL2vnCGCNlzOD+/MUov/F4p8myyAHspEhVobgjpX64q5m6A==}
    engines: {node: ^12.22.0 || ^14.17.0 || >=16.0.0}
    dev: true

  /@faker-js/faker@8.3.1:
    resolution: {integrity: sha512-FdgpFxY6V6rLZE9mmIBb9hM0xpfvQOSNOLnzolzKwsE1DH+gC7lEKV1p1IbR0lAYyvYd5a4u3qWJzowUkw1bIw==}
    engines: {node: ^14.17.0 || ^16.13.0 || >=18.0.0, npm: '>=6.14.13'}
    dev: true

  /@fast-check/jest@1.8.0(@jest/globals@29.7.0):
    resolution: {integrity: sha512-PSscQRxU4t9rP4vmrfe6GbXbY6VPVpjPE/CRo0UxG9b6Eksx8PLLq2Uy/Q+Z3x9suj0bXCW9UajYAp9+m1kmsg==}
    peerDependencies:
      '@fast-check/worker': ~0.0.7 || ~0.1.0
      '@jest/expect': '>=28.0.0'
      '@jest/globals': '>=25.5.2'
    peerDependenciesMeta:
      '@fast-check/worker':
        optional: true
      '@jest/expect':
        optional: true
    dependencies:
      '@jest/globals': 29.7.0
      fast-check: 3.3.0
    dev: true

  /@fastify/busboy@2.0.0:
    resolution: {integrity: sha512-JUFJad5lv7jxj926GPgymrWQxxjPYuJNiNjNMzqT+HiuP6Vl3dk5xzG+8sTX96np0ZAluvaMzPsjhHZ5rNuNQQ==}
    engines: {node: '>=14'}
    dev: true

  /@gar/promisify@1.1.3:
    resolution: {integrity: sha512-k2Ty1JcVojjJFwrg/ThKi2ujJ7XNLYaFGNB/bWT9wGR+oSMJHMa5w+CUq6p/pVrKeNNgA7pCqEcjSnHVoqJQFw==}
    requiresBuild: true
    dev: true
    optional: true

  /@humanwhocodes/config-array@0.11.13:
    resolution: {integrity: sha512-JSBDMiDKSzQVngfRjOdFXgFfklaXI4K9nLF49Auh21lmBWRLIK3+xTErTWD4KU54pb6coM6ESE7Awz/FNU3zgQ==}
    engines: {node: '>=10.10.0'}
    dependencies:
      '@humanwhocodes/object-schema': 2.0.1
      debug: 4.3.4
      minimatch: 3.1.2
    transitivePeerDependencies:
      - supports-color
    dev: true

  /@humanwhocodes/module-importer@1.0.1:
    resolution: {integrity: sha512-bxveV4V8v5Yb4ncFTT3rPSgZBOpCkjfK0y4oVVVJwIuDVBRMDXrPyXRL988i5ap9m9bnyEEjWfm5WkBmtffLfA==}
    engines: {node: '>=12.22'}
    dev: true

  /@humanwhocodes/object-schema@2.0.1:
    resolution: {integrity: sha512-dvuCeX5fC9dXgJn9t+X5atfmgQAzUOWqS1254Gh0m6i8wKd10ebXkfNKiRK+1GWi/yTvvLDHpoxLr0xxxeslWw==}
    dev: true

  /@inquirer/checkbox@1.5.0:
    resolution: {integrity: sha512-3cKJkW1vIZAs4NaS0reFsnpAjP0azffYII4I2R7PTI7ZTMg5Y1at4vzXccOH3762b2c2L4drBhpJpf9uiaGNxA==}
    engines: {node: '>=14.18.0'}
    dependencies:
      '@inquirer/core': 5.1.1
      '@inquirer/type': 1.1.5
      ansi-escapes: 4.3.2
      chalk: 4.1.2
      figures: 3.2.0
    dev: true

  /@inquirer/confirm@2.0.15:
    resolution: {integrity: sha512-hj8Q/z7sQXsF0DSpLQZVDhWYGN6KLM/gNjjqGkpKwBzljbQofGjn0ueHADy4HUY+OqDHmXuwk/bY+tZyIuuB0w==}
    engines: {node: '>=14.18.0'}
    dependencies:
      '@inquirer/core': 5.1.1
      '@inquirer/type': 1.1.5
      chalk: 4.1.2
    dev: true

  /@inquirer/core@5.1.1:
    resolution: {integrity: sha512-IuJyZQUg75+L5AmopgnzxYrgcU6PJKL0hoIs332G1Gv55CnmZrhG6BzNOeZ5sOsTi1YCGOopw4rYICv74ejMFg==}
    engines: {node: '>=14.18.0'}
    dependencies:
      '@inquirer/type': 1.1.5
      '@types/mute-stream': 0.0.4
      '@types/node': 20.10.0
      '@types/wrap-ansi': 3.0.0
      ansi-escapes: 4.3.2
      chalk: 4.1.2
      cli-spinners: 2.9.2
      cli-width: 4.1.0
      figures: 3.2.0
      mute-stream: 1.0.0
      run-async: 3.0.0
      signal-exit: 4.1.0
      strip-ansi: 6.0.1
      wrap-ansi: 6.2.0
    dev: true

  /@inquirer/editor@1.2.13:
    resolution: {integrity: sha512-gBxjqt0B9GLN0j6M/tkEcmcIvB2fo9Cw0f5NRqDTkYyB9AaCzj7qvgG0onQ3GVPbMyMbbP4tWYxrBOaOdKpzNA==}
    engines: {node: '>=14.18.0'}
    dependencies:
      '@inquirer/core': 5.1.1
      '@inquirer/type': 1.1.5
      chalk: 4.1.2
      external-editor: 3.1.0
    dev: true

  /@inquirer/expand@1.1.14:
    resolution: {integrity: sha512-yS6fJ8jZYAsxdxuw2c8XTFMTvMR1NxZAw3LxDaFnqh7BZ++wTQ6rSp/2gGJhMacdZ85osb+tHxjVgx7F+ilv5g==}
    engines: {node: '>=14.18.0'}
    dependencies:
      '@inquirer/core': 5.1.1
      '@inquirer/type': 1.1.5
      chalk: 4.1.2
      figures: 3.2.0
    dev: true

  /@inquirer/input@1.2.14:
    resolution: {integrity: sha512-tISLGpUKXixIQue7jypNEShrdzJoLvEvZOJ4QRsw5XTfrIYfoWFqAjMQLerGs9CzR86yAI89JR6snHmKwnNddw==}
    engines: {node: '>=14.18.0'}
    dependencies:
      '@inquirer/core': 5.1.1
      '@inquirer/type': 1.1.5
      chalk: 4.1.2
    dev: true

  /@inquirer/password@1.1.14:
    resolution: {integrity: sha512-vL2BFxfMo8EvuGuZYlryiyAB3XsgtbxOcFs4H9WI9szAS/VZCAwdVqs8rqEeaAf/GV/eZOghIOYxvD91IsRWSg==}
    engines: {node: '>=14.18.0'}
    dependencies:
      '@inquirer/input': 1.2.14
      '@inquirer/type': 1.1.5
      ansi-escapes: 4.3.2
      chalk: 4.1.2
    dev: true

  /@inquirer/prompts@3.3.0:
    resolution: {integrity: sha512-BBCqdSnhNs+WziSIo4f/RNDu6HAj4R/Q5nMgJb5MNPFX8sJGCvj9BoALdmR0HTWXyDS7TO8euKj6W6vtqCQG7A==}
    engines: {node: '>=14.18.0'}
    dependencies:
      '@inquirer/checkbox': 1.5.0
      '@inquirer/confirm': 2.0.15
      '@inquirer/core': 5.1.1
      '@inquirer/editor': 1.2.13
      '@inquirer/expand': 1.1.14
      '@inquirer/input': 1.2.14
      '@inquirer/password': 1.1.14
      '@inquirer/rawlist': 1.2.14
      '@inquirer/select': 1.3.1
    dev: true

  /@inquirer/rawlist@1.2.14:
    resolution: {integrity: sha512-xIYmDpYgfz2XGCKubSDLKEvadkIZAKbehHdWF082AyC2I4eHK44RUfXaoOAqnbqItZq4KHXS6jDJ78F2BmQvxg==}
    engines: {node: '>=14.18.0'}
    dependencies:
      '@inquirer/core': 5.1.1
      '@inquirer/type': 1.1.5
      chalk: 4.1.2
    dev: true

  /@inquirer/select@1.3.1:
    resolution: {integrity: sha512-EgOPHv7XOHEqiBwBJTyiMg9r57ySyW4oyYCumGp+pGyOaXQaLb2kTnccWI6NFd9HSi5kDJhF7YjA+3RfMQJ2JQ==}
    engines: {node: '>=14.18.0'}
    dependencies:
      '@inquirer/core': 5.1.1
      '@inquirer/type': 1.1.5
      ansi-escapes: 4.3.2
      chalk: 4.1.2
      figures: 3.2.0
    dev: true

  /@inquirer/type@1.1.5:
    resolution: {integrity: sha512-wmwHvHozpPo4IZkkNtbYenem/0wnfI6hvOcGKmPEa0DwuaH5XUQzFqy6OpEpjEegZMhYIk8HDYITI16BPLtrRA==}
    engines: {node: '>=14.18.0'}
    dev: true

  /@istanbuljs/load-nyc-config@1.1.0:
    resolution: {integrity: sha512-VjeHSlIzpv/NyD3N0YuHfXOPDIixcA1q2ZV98wsMqcYlPmv2n3Yb2lYP9XMElnaFVXg5A7YLTeLu6V84uQDjmQ==}
    engines: {node: '>=8'}
    dependencies:
      camelcase: 5.3.1
      find-up: 4.1.0
      get-package-type: 0.1.0
      js-yaml: 3.14.1
      resolve-from: 5.0.0
    dev: true

  /@istanbuljs/schema@0.1.3:
    resolution: {integrity: sha512-ZXRY4jNvVgSVQ8DL3LTcakaAtXwTVUxE81hslsyD2AtoXW/wVob10HkOJ1X/pAlcI7D+2YoZKg5do8G/w6RYgA==}
    engines: {node: '>=8'}
    dev: true

  /@jest/console@29.7.0:
    resolution: {integrity: sha512-5Ni4CU7XHQi32IJ398EEP4RrB8eV09sXP2ROqD4bksHrnTree52PsxvX8tpL8LvTZ3pFzXyPbNQReSN41CAhOg==}
    engines: {node: ^14.15.0 || ^16.10.0 || >=18.0.0}
    dependencies:
      '@jest/types': 29.6.3
      '@types/node': 20.10.0
      chalk: 4.1.2
      jest-message-util: 29.7.0
      jest-util: 29.7.0
      slash: 3.0.0
    dev: true

  /@jest/core@29.7.0(ts-node@10.9.1):
    resolution: {integrity: sha512-n7aeXWKMnGtDA48y8TLWJPJmLmmZ642Ceo78cYWEpiD7FzDgmNDV/GCVRorPABdXLJZ/9wzzgZAlHjXjxDHGsg==}
    engines: {node: ^14.15.0 || ^16.10.0 || >=18.0.0}
    peerDependencies:
      node-notifier: ^8.0.1 || ^9.0.0 || ^10.0.0
    peerDependenciesMeta:
      node-notifier:
        optional: true
    dependencies:
      '@jest/console': 29.7.0
      '@jest/reporters': 29.7.0
      '@jest/test-result': 29.7.0
      '@jest/transform': 29.7.0
      '@jest/types': 29.6.3
      '@types/node': 20.10.0
      ansi-escapes: 4.3.2
      chalk: 4.1.2
      ci-info: 3.9.0
      exit: 0.1.2
      graceful-fs: 4.2.10
      jest-changed-files: 29.7.0
      jest-config: 29.7.0(@types/node@20.10.0)(ts-node@10.9.1)
      jest-haste-map: 29.7.0
      jest-message-util: 29.7.0
      jest-regex-util: 29.6.3
      jest-resolve: 29.7.0
      jest-resolve-dependencies: 29.7.0
      jest-runner: 29.7.0
      jest-runtime: 29.7.0
      jest-snapshot: 29.7.0
      jest-util: 29.7.0
      jest-validate: 29.7.0
      jest-watcher: 29.7.0
      micromatch: 4.0.5
      pretty-format: 29.7.0
      slash: 3.0.0
      strip-ansi: 6.0.1
    transitivePeerDependencies:
      - babel-plugin-macros
      - supports-color
      - ts-node
    dev: true

  /@jest/create-cache-key-function@27.5.1:
    resolution: {integrity: sha512-dmH1yW+makpTSURTy8VzdUwFnfQh1G8R+DxO2Ho2FFmBbKFEVm+3jWdvFhE2VqB/LATCTokkP0dotjyQyw5/AQ==}
    engines: {node: ^10.13.0 || ^12.13.0 || ^14.15.0 || >=15.0.0}
    dependencies:
      '@jest/types': 27.5.1
    dev: true

  /@jest/create-cache-key-function@29.7.0:
    resolution: {integrity: sha512-4QqS3LY5PBmTRHj9sAg1HLoPzqAI0uOX6wI/TRqHIcOxlFidy6YEmCQJk6FSZjNLGCeubDMfmkWL+qaLKhSGQA==}
    engines: {node: ^14.15.0 || ^16.10.0 || >=18.0.0}
    dependencies:
      '@jest/types': 29.6.3
    dev: true

  /@jest/environment@29.7.0:
    resolution: {integrity: sha512-aQIfHDq33ExsN4jP1NWGXhxgQ/wixs60gDiKO+XVMd8Mn0NWPWgc34ZQDTb2jKaUWQ7MuwoitXAsN2XVXNMpAw==}
    engines: {node: ^14.15.0 || ^16.10.0 || >=18.0.0}
    dependencies:
      '@jest/fake-timers': 29.7.0
      '@jest/types': 29.6.3
      '@types/node': 20.10.0
      jest-mock: 29.7.0
    dev: true

  /@jest/expect-utils@29.7.0:
    resolution: {integrity: sha512-GlsNBWiFQFCVi9QVSx7f5AgMeLxe9YCCs5PuP2O2LdjDAA8Jh9eX7lA1Jq/xdXw3Wb3hyvlFNfZIfcRetSzYcA==}
    engines: {node: ^14.15.0 || ^16.10.0 || >=18.0.0}
    dependencies:
      jest-get-type: 29.6.3
    dev: true

  /@jest/expect@29.7.0:
    resolution: {integrity: sha512-8uMeAMycttpva3P1lBHB8VciS9V0XAr3GymPpipdyQXbBcuhkLQOSe8E/p92RyAdToS6ZD1tFkX+CkhoECE0dQ==}
    engines: {node: ^14.15.0 || ^16.10.0 || >=18.0.0}
    dependencies:
      expect: 29.7.0
      jest-snapshot: 29.7.0
    transitivePeerDependencies:
      - supports-color
    dev: true

  /@jest/fake-timers@29.7.0:
    resolution: {integrity: sha512-q4DH1Ha4TTFPdxLsqDXK1d3+ioSL7yL5oCMJZgDYm6i+6CygW5E5xVr/D1HdsGxjt1ZWSfUAs9OxSB/BNelWrQ==}
    engines: {node: ^14.15.0 || ^16.10.0 || >=18.0.0}
    dependencies:
      '@jest/types': 29.6.3
      '@sinonjs/fake-timers': 10.0.2
      '@types/node': 20.10.0
      jest-message-util: 29.7.0
      jest-mock: 29.7.0
      jest-util: 29.7.0
    dev: true

  /@jest/globals@29.7.0:
    resolution: {integrity: sha512-mpiz3dutLbkW2MNFubUGUEVLkTGiqW6yLVTA+JbP6fI6J5iL9Y0Nlg8k95pcF8ctKwCS7WVxteBs29hhfAotzQ==}
    engines: {node: ^14.15.0 || ^16.10.0 || >=18.0.0}
    dependencies:
      '@jest/environment': 29.7.0
      '@jest/expect': 29.7.0
      '@jest/types': 29.6.3
      jest-mock: 29.7.0
    transitivePeerDependencies:
      - supports-color
    dev: true

  /@jest/reporters@29.7.0:
    resolution: {integrity: sha512-DApq0KJbJOEzAFYjHADNNxAE3KbhxQB1y5Kplb5Waqw6zVbuWatSnMjE5gs8FUgEPmNsnZA3NCWl9NG0ia04Pg==}
    engines: {node: ^14.15.0 || ^16.10.0 || >=18.0.0}
    peerDependencies:
      node-notifier: ^8.0.1 || ^9.0.0 || ^10.0.0
    peerDependenciesMeta:
      node-notifier:
        optional: true
    dependencies:
      '@bcoe/v8-coverage': 0.2.3
      '@jest/console': 29.7.0
      '@jest/test-result': 29.7.0
      '@jest/transform': 29.7.0
      '@jest/types': 29.6.3
      '@jridgewell/trace-mapping': 0.3.18
      '@types/node': 20.10.0
      chalk: 4.1.2
      collect-v8-coverage: 1.0.1
      exit: 0.1.2
      glob: 7.2.3
      graceful-fs: 4.2.10
      istanbul-lib-coverage: 3.2.0
      istanbul-lib-instrument: 6.0.0
      istanbul-lib-report: 3.0.0
      istanbul-lib-source-maps: 4.0.1
      istanbul-reports: 3.1.5
      jest-message-util: 29.7.0
      jest-util: 29.7.0
      jest-worker: 29.7.0
      slash: 3.0.0
      string-length: 4.0.2
      strip-ansi: 6.0.1
      v8-to-istanbul: 9.0.1
    transitivePeerDependencies:
      - supports-color
    dev: true

  /@jest/schemas@29.6.3:
    resolution: {integrity: sha512-mo5j5X+jIZmJQveBKeS/clAueipV7KgiX1vMgCxam1RNYiqE1w62n0/tJJnHtjW8ZHcQco5gY85jA3mi0L+nSA==}
    engines: {node: ^14.15.0 || ^16.10.0 || >=18.0.0}
    dependencies:
      '@sinclair/typebox': 0.27.8
    dev: true

  /@jest/source-map@29.6.3:
    resolution: {integrity: sha512-MHjT95QuipcPrpLM+8JMSzFx6eHp5Bm+4XeFDJlwsvVBjmKNiIAvasGK2fxz2WbGRlnvqehFbh07MMa7n3YJnw==}
    engines: {node: ^14.15.0 || ^16.10.0 || >=18.0.0}
    dependencies:
      '@jridgewell/trace-mapping': 0.3.18
      callsites: 3.1.0
      graceful-fs: 4.2.10
    dev: true

  /@jest/test-result@29.7.0:
    resolution: {integrity: sha512-Fdx+tv6x1zlkJPcWXmMDAG2HBnaR9XPSd5aDWQVsfrZmLVT3lU1cwyxLgRmXR9yrq4NBoEm9BMsfgFzTQAbJYA==}
    engines: {node: ^14.15.0 || ^16.10.0 || >=18.0.0}
    dependencies:
      '@jest/console': 29.7.0
      '@jest/types': 29.6.3
      '@types/istanbul-lib-coverage': 2.0.4
      collect-v8-coverage: 1.0.1
    dev: true

  /@jest/test-sequencer@29.7.0:
    resolution: {integrity: sha512-GQwJ5WZVrKnOJuiYiAF52UNUJXgTZx1NHjFSEB0qEMmSZKAkdMoIzw/Cj6x6NF4AvV23AUqDpFzQkN/eYCYTxw==}
    engines: {node: ^14.15.0 || ^16.10.0 || >=18.0.0}
    dependencies:
      '@jest/test-result': 29.7.0
      graceful-fs: 4.2.10
      jest-haste-map: 29.7.0
      slash: 3.0.0
    dev: true

  /@jest/transform@29.7.0:
    resolution: {integrity: sha512-ok/BTPFzFKVMwO5eOHRrvnBVHdRy9IrsrW1GpMaQ9MCnilNLXQKmAX8s1YXDFaai9xJpac2ySzV0YeRRECr2Vw==}
    engines: {node: ^14.15.0 || ^16.10.0 || >=18.0.0}
    dependencies:
      '@babel/core': 7.21.8
      '@jest/types': 29.6.3
      '@jridgewell/trace-mapping': 0.3.18
      babel-plugin-istanbul: 6.1.1
      chalk: 4.1.2
      convert-source-map: 2.0.0
      fast-json-stable-stringify: 2.1.0
      graceful-fs: 4.2.10
      jest-haste-map: 29.7.0
      jest-regex-util: 29.6.3
      jest-util: 29.7.0
      micromatch: 4.0.5
      pirates: 4.0.5
      slash: 3.0.0
      write-file-atomic: 4.0.2
    transitivePeerDependencies:
      - supports-color
    dev: true

  /@jest/types@27.5.1:
    resolution: {integrity: sha512-Cx46iJ9QpwQTjIdq5VJu2QTMMs3QlEjI0x1QbBP5W1+nMzyc2XmimiRR/CbX9TO0cPTeUlxWMOu8mslYsJ8DEw==}
    engines: {node: ^10.13.0 || ^12.13.0 || ^14.15.0 || >=15.0.0}
    dependencies:
      '@types/istanbul-lib-coverage': 2.0.4
      '@types/istanbul-reports': 3.0.1
      '@types/node': 20.10.0
      '@types/yargs': 16.0.4
      chalk: 4.1.2
    dev: true

  /@jest/types@29.6.3:
    resolution: {integrity: sha512-u3UPsIilWKOM3F9CXtrG8LEJmNxwoCQC/XVj4IKYXvvpx7QIi/Kg1LI5uDmDpKlac62NUtX7eLjRh+jVZcLOzw==}
    engines: {node: ^14.15.0 || ^16.10.0 || >=18.0.0}
    dependencies:
      '@jest/schemas': 29.6.3
      '@types/istanbul-lib-coverage': 2.0.4
      '@types/istanbul-reports': 3.0.1
      '@types/node': 20.10.0
      '@types/yargs': 17.0.13
      chalk: 4.1.2
    dev: true

  /@jridgewell/gen-mapping@0.1.1:
    resolution: {integrity: sha512-sQXCasFk+U8lWYEe66WxRDOE9PjVz4vSM51fTu3Hw+ClTpUSQb718772vH3pyS5pShp6lvQM7SxgIDXXXmOX7w==}
    engines: {node: '>=6.0.0'}
    dependencies:
      '@jridgewell/set-array': 1.1.2
      '@jridgewell/sourcemap-codec': 1.4.14
    dev: true

  /@jridgewell/gen-mapping@0.3.2:
    resolution: {integrity: sha512-mh65xKQAzI6iBcFzwv28KVWSmCkdRBWoOh+bYQGW3+6OZvbbN3TqMGo5hqYxQniRcH9F2VZIoJCm4pa3BPDK/A==}
    engines: {node: '>=6.0.0'}
    dependencies:
      '@jridgewell/set-array': 1.1.2
      '@jridgewell/sourcemap-codec': 1.4.14
      '@jridgewell/trace-mapping': 0.3.18
    dev: true

  /@jridgewell/resolve-uri@3.1.0:
    resolution: {integrity: sha512-F2msla3tad+Mfht5cJq7LSXcdudKTWCVYUgw6pLFOOHSTtZlj6SWNYAp+AhuqLmWdBO2X5hPrLcu8cVP8fy28w==}
    engines: {node: '>=6.0.0'}
    dev: true

  /@jridgewell/set-array@1.1.2:
    resolution: {integrity: sha512-xnkseuNADM0gt2bs+BvhO0p78Mk762YnZdsuzFV018NoG1Sj1SCQvpSqa7XUaTam5vAGasABV9qXASMKnFMwMw==}
    engines: {node: '>=6.0.0'}
    dev: true

  /@jridgewell/source-map@0.3.2:
    resolution: {integrity: sha512-m7O9o2uR8k2ObDysZYzdfhb08VuEml5oWGiosa1VdaPZ/A6QyPkAJuwN0Q1lhULOf6B7MtQmHENS743hWtCrgw==}
    dependencies:
      '@jridgewell/gen-mapping': 0.3.2
      '@jridgewell/trace-mapping': 0.3.18
    dev: true

  /@jridgewell/sourcemap-codec@1.4.14:
    resolution: {integrity: sha512-XPSJHWmi394fuUuzDnGz1wiKqWfo1yXecHQMRf2l6hztTO+nPru658AyDngaBe7isIxEkRsPR3FZh+s7iVa4Uw==}
    dev: true

  /@jridgewell/trace-mapping@0.3.18:
    resolution: {integrity: sha512-w+niJYzMHdd7USdiH2U6869nqhD2nbfZXND5Yp93qIbEmnDNk7PD48o+YchRVpzMU7M6jVCbenTR7PA1FLQ9pA==}
    dependencies:
      '@jridgewell/resolve-uri': 3.1.0
      '@jridgewell/sourcemap-codec': 1.4.14
    dev: true

  /@jridgewell/trace-mapping@0.3.9:
    resolution: {integrity: sha512-3Belt6tdc8bPgAtbcmdtNJlirVoTmEb5e2gC94PnkwEW9jI6CAHUeoG85tjWP5WquqfavoMtMwiG4P926ZKKuQ==}
    dependencies:
      '@jridgewell/resolve-uri': 3.1.0
      '@jridgewell/sourcemap-codec': 1.4.14
    dev: true

  /@js-joda/core@5.5.3:
    resolution: {integrity: sha512-7dqNYwG8gCt4hfg5PKgM7xLEcgSBcx/UgC92OMnhMmvAnq11QzDFPrxUkNR/u5kn17WWLZ8beZ4A3Qrz4pZcmQ==}
    dev: true

  /@libsql/client@0.3.6:
    resolution: {integrity: sha512-3Mc4ZDI7X5ZLkMxX5XijiBeqhvyrny356lcj/KVVIeMXt9j6g4l+CRIsUvgcsyCAOUHqWqh0+TjI91bCKmdW+w==}
    dependencies:
      '@libsql/hrana-client': 0.5.5
      js-base64: 3.7.5
      libsql: 0.1.34
    transitivePeerDependencies:
      - bufferutil
      - encoding
      - utf-8-validate
    dev: true

  /@libsql/darwin-arm64@0.1.34:
    resolution: {integrity: sha512-Wv8jvkj/fUAO8DF3A4HaddCMldUUpKcg/WW1sY95FNsSHOxktyxqU80jAp/tCuZ85GQIJozvgSr51/ARIC0gsw==}
    cpu: [arm64]
    os: [darwin]
    requiresBuild: true
    dev: true
    optional: true

  /@libsql/darwin-x64@0.1.34:
    resolution: {integrity: sha512-2NQXD9nUzC08hg7FdcZLq5uTEwGz1KbD7YvUzQb/psO1lO/E/p83wl1es1082+Pp0z5pSPDWQeRTuccD41L+3w==}
    cpu: [x64]
    os: [darwin]
    requiresBuild: true
    dev: true
    optional: true

  /@libsql/hrana-client@0.5.5:
    resolution: {integrity: sha512-i+hDBpiV719poqEiHupUUZYKJ9YSbCRFe5Q2PQ0v3mHIftePH6gayLjp2u6TXbqbO/Dv6y8yyvYlBXf/kFfRZA==}
    dependencies:
      '@libsql/isomorphic-fetch': 0.1.10
      '@libsql/isomorphic-ws': 0.1.5
      js-base64: 3.7.5
      node-fetch: 3.3.2
    transitivePeerDependencies:
      - bufferutil
      - encoding
      - utf-8-validate
    dev: true

  /@libsql/isomorphic-fetch@0.1.10:
    resolution: {integrity: sha512-dH0lMk50gKSvEKD78xWMu60SY1sjp1sY//iFLO0XMmBwfVfG136P9KOk06R4maBdlb8KMXOzJ1D28FR5ZKnHTA==}
    dependencies:
      '@types/node-fetch': 2.6.9
      node-fetch: 2.7.0
    transitivePeerDependencies:
      - encoding
    dev: true

  /@libsql/isomorphic-ws@0.1.5:
    resolution: {integrity: sha512-DtLWIH29onUYR00i0GlQ3UdcTRC6EP4u9w/h9LxpUZJWRMARk6dQwZ6Jkd+QdwVpuAOrdxt18v0K2uIYR3fwFg==}
    dependencies:
      '@types/ws': 8.5.6
      ws: 8.14.2
    transitivePeerDependencies:
      - bufferutil
      - utf-8-validate
    dev: true

  /@libsql/linux-arm64-gnu@0.1.34:
    resolution: {integrity: sha512-r3dY1FDYZ7eX5HX7HyAoYSqK5FPugj5NSB5Bt/nz+ygBWdXASgSKxkE/RqjJIM59vXwv300iJX9qhR5fXv8sTw==}
    cpu: [arm64]
    os: [linux]
    requiresBuild: true
    dev: true
    optional: true

  /@libsql/linux-arm64-musl@0.1.34:
    resolution: {integrity: sha512-9AE/eNb9eQRcNsLxqtpLJxVEoIMmItrdwqJDImPJtOp10rhp4U0x/9RGKerl9Mg3ObVj676pyhAR2KzyudrOfQ==}
    cpu: [arm64]
    os: [linux]
    requiresBuild: true
    dev: true
    optional: true

  /@libsql/linux-x64-gnu@0.1.34:
    resolution: {integrity: sha512-o8toY1Txstjt13fBhZbFe8sNAW6OaS6qVcp1Bd6bHkCLSBLZ6pjJmwzQN8rFv9QFBPAnaKP3lI4vaOXXw7huTA==}
    cpu: [x64]
    os: [linux]
    requiresBuild: true
    dev: true
    optional: true

  /@libsql/linux-x64-musl@0.1.34:
    resolution: {integrity: sha512-EldEmcAxxNPSCjJ73oFxg81PDDIpDbPqK/QOrhmmGYLvYwrnQtVRUIbARf80JQvcy6bCxOO/Q9dh6wGhnyHyYA==}
    cpu: [x64]
    os: [linux]
    requiresBuild: true
    dev: true
    optional: true

  /@libsql/win32-x64-msvc@0.1.34:
    resolution: {integrity: sha512-jnv0qfVMnrVv00r+wUOe6DHrHuao9y1w1lN543cV2J1JdQNJT/eSZzhyZFSlS3T2ZUvXfZfZ5GeL8U18IAID6w==}
    cpu: [x64]
    os: [win32]
    requiresBuild: true
    dev: true
    optional: true

  /@mapbox/node-pre-gyp@1.0.10:
    resolution: {integrity: sha512-4ySo4CjzStuprMwk35H5pPbkymjv1SF3jGLj6rAHp/xT/RF7TL7bd9CTm1xDY49K2qF7jmR/g7k+SkLETP6opA==}
    hasBin: true
    dependencies:
      detect-libc: 2.0.1
      https-proxy-agent: 5.0.1
      make-dir: 3.1.0
      node-fetch: 2.7.0
      nopt: 5.0.0
      npmlog: 5.0.1
      rimraf: 3.0.2
      semver: 7.5.4
      tar: 6.1.14
    transitivePeerDependencies:
      - encoding
      - supports-color
    dev: true

  /@microsoft/api-extractor-model@7.28.4(@types/node@20.10.0):
    resolution: {integrity: sha512-vucgyPmgHrJ/D4/xQywAmjTmSfxAx2/aDmD6TkIoLu51FdsAfuWRbijWA48AePy60OO+l+mmy9p2P/CEeBZqig==}
    dependencies:
      '@microsoft/tsdoc': 0.14.2
      '@microsoft/tsdoc-config': 0.16.2
      '@rushstack/node-core-library': 3.63.0(@types/node@20.10.0)
    transitivePeerDependencies:
      - '@types/node'
    dev: true

  /@microsoft/api-extractor@7.39.1(@types/node@20.10.0):
    resolution: {integrity: sha512-V0HtCufWa8hZZvSmlEzQZfINcJkHAU/bmpyJQj6w+zpI87EkR8DuBOW6RWrO9c7mUYFZoDaNgUTyKo83ytv+QQ==}
    hasBin: true
    dependencies:
      '@microsoft/api-extractor-model': 7.28.4(@types/node@20.10.0)
      '@microsoft/tsdoc': 0.14.2
      '@microsoft/tsdoc-config': 0.16.2
      '@rushstack/node-core-library': 3.63.0(@types/node@20.10.0)
      '@rushstack/rig-package': 0.5.1
      '@rushstack/ts-command-line': 4.17.1
      colors: 1.2.5
      lodash: 4.17.21
      resolve: 1.22.8
      semver: 7.5.4
      source-map: 0.6.1
      typescript: 5.3.3
    transitivePeerDependencies:
      - '@types/node'
    dev: true

  /@microsoft/tsdoc-config@0.16.2:
    resolution: {integrity: sha512-OGiIzzoBLgWWR0UdRJX98oYO+XKGf7tiK4Zk6tQ/E4IJqGCe7dvkTvgDZV5cFJUzLGDOjeAXrnZoA6QkVySuxw==}
    dependencies:
      '@microsoft/tsdoc': 0.14.2
      ajv: 6.12.6
      jju: 1.4.0
      resolve: 1.19.0
    dev: true

  /@microsoft/tsdoc@0.14.2:
    resolution: {integrity: sha512-9b8mPpKrfeGRuhFH5iO1iwCLeIIsV6+H1sRfxbkoGXIyQE2BTsPd9zqSqQJ+pv5sJ/hT5M1zvOFL02MnEezFug==}
    dev: true

  /@mongodb-js/saslprep@1.1.0:
    resolution: {integrity: sha512-Xfijy7HvfzzqiOAhAepF4SGN5e9leLkMvg/OPOF97XemjfVCYN/oWa75wnkc6mltMSTwY+XlbhWgUOJmkFspSw==}
    requiresBuild: true
    dependencies:
      sparse-bitfield: 3.0.3
    dev: true

  /@neon-rs/load@0.0.4:
    resolution: {integrity: sha512-kTPhdZyTQxB+2wpiRcFWrDcejc4JI6tkPuS7UZCG4l6Zvc5kU/gGQ/ozvHTh1XR5tS+UlfAfGuPajjzQjCiHCw==}
    dev: true

  /@neondatabase/serverless@0.7.2:
    resolution: {integrity: sha512-wU3WA2uTyNO7wjPs3Mg0G01jztAxUxzd9/mskMmtPwPTjf7JKWi9AW5/puOGXLxmZ9PVgRFeBVRVYq5nBPhsCg==}
    dependencies:
      '@types/pg': 8.6.6
    dev: true

  /@nodelib/fs.scandir@2.1.5:
    resolution: {integrity: sha512-vq24Bq3ym5HEQm2NKCr3yXDwjc7vTsEThRDnkp2DK9p1uqLR+DHurm/NOTo0KG7HYHU7eppKZj3MyqYuMBf62g==}
    engines: {node: '>= 8'}
    dependencies:
      '@nodelib/fs.stat': 2.0.5
      run-parallel: 1.2.0
    dev: true

  /@nodelib/fs.stat@2.0.5:
    resolution: {integrity: sha512-RkhPPp2zrqDAQA/2jNhnztcPAlv64XdhIp7a7454A5ovI7Bukxgt7MX7udwAu3zg1DcpPU0rz3VV1SeaqvY4+A==}
    engines: {node: '>= 8'}
    dev: true

  /@nodelib/fs.walk@1.2.8:
    resolution: {integrity: sha512-oGB+UxlgWcgQkgwo8GcEGwemoTFt3FIO9ababBmaGwXIoBKZ+GTy0pP185beGg7Llih/NSHSV2XAs1lnznocSg==}
    engines: {node: '>= 8'}
    dependencies:
      '@nodelib/fs.scandir': 2.1.5
      fastq: 1.15.0
    dev: true

  /@npmcli/fs@1.1.1:
    resolution: {integrity: sha512-8KG5RD0GVP4ydEzRn/I4BNDuxDtqVbOdm8675T49OIG/NGhaK0pjPX7ZcDlvKYbA+ulvVK3ztfcF4uBdOxuJbQ==}
    requiresBuild: true
    dependencies:
      '@gar/promisify': 1.1.3
      semver: 7.5.4
    dev: true
    optional: true

  /@npmcli/move-file@1.1.2:
    resolution: {integrity: sha512-1SUf/Cg2GzGDyaf15aR9St9TWlb+XvbZXWpDx8YKs7MLzMH/BCeopv+y9vzrzgkfykCGuWOlSu3mZhj2+FQcrg==}
    engines: {node: '>=10'}
    deprecated: This functionality has been moved to @npmcli/fs
    requiresBuild: true
    dependencies:
      mkdirp: 1.0.4
      rimraf: 3.0.2
    dev: true
    optional: true

  /@opentelemetry/api@1.7.0:
    resolution: {integrity: sha512-AdY5wvN0P2vXBi3b29hxZgSFvdhdxPB9+f0B6s//P9Q8nibRWeA3cHm8UmLpio9ABigkVHJ5NMPk+Mz8VCCyrw==}
    engines: {node: '>=8.0.0'}

  /@opentelemetry/context-async-hooks@1.20.0(@opentelemetry/api@1.7.0):
    resolution: {integrity: sha512-PNecg4zvRF5y5h3luK/hzUEmgZtZ8hbX19TMALj3SVShYS2MrDZG6uT27uLkAwACMfK9BP7/UyXXjND5lkaC2w==}
    engines: {node: '>=14'}
    peerDependencies:
      '@opentelemetry/api': '>=1.0.0 <1.8.0'
    dependencies:
      '@opentelemetry/api': 1.7.0
    dev: true

  /@opentelemetry/core@1.20.0(@opentelemetry/api@1.7.0):
    resolution: {integrity: sha512-lSRvk5AIdD6CtgYJcJXh0wGibQ3S/8bC2qbqKs9wK8e0K1tsWV6YkGFOqVc+jIRlCbZoIBeZzDe5UI+vb94uvg==}
    engines: {node: '>=14'}
    peerDependencies:
      '@opentelemetry/api': '>=1.0.0 <1.8.0'
    dependencies:
      '@opentelemetry/api': 1.7.0
      '@opentelemetry/semantic-conventions': 1.20.0

  /@opentelemetry/instrumentation@0.47.0(@opentelemetry/api@1.7.0):
    resolution: {integrity: sha512-ZFhphFbowWwMahskn6BBJgMm8Z+TUx98IM+KpLIX3pwCK/zzgbCgwsJXRnjF9edDkc5jEhA7cEz/mP0CxfQkLA==}
    engines: {node: '>=14'}
    peerDependencies:
      '@opentelemetry/api': ^1.3.0
    dependencies:
      '@opentelemetry/api': 1.7.0
      '@types/shimmer': 1.0.2
      import-in-the-middle: 1.7.2
      require-in-the-middle: 7.2.0
      semver: 7.5.4
      shimmer: 1.2.1
    transitivePeerDependencies:
      - supports-color

  /@opentelemetry/resources@1.20.0(@opentelemetry/api@1.7.0):
    resolution: {integrity: sha512-nOpV0vGegSq+9ze2cEDvO3BMA5pGBhmhKZiAlj+xQZjiEjPmJtdHIuBLRvptu2ahcbFJw85gIB9BYHZOvZK1JQ==}
    engines: {node: '>=14'}
    peerDependencies:
      '@opentelemetry/api': '>=1.0.0 <1.8.0'
    dependencies:
      '@opentelemetry/api': 1.7.0
      '@opentelemetry/core': 1.20.0(@opentelemetry/api@1.7.0)
      '@opentelemetry/semantic-conventions': 1.20.0

  /@opentelemetry/sdk-trace-base@1.20.0(@opentelemetry/api@1.7.0):
    resolution: {integrity: sha512-BAIZ0hUgnhdb3OBQjn1FKGz/Iwie4l+uOMKklP7FGh7PTqEAbbzDNMJKaZQh6KepF7Fq+CZDRKslD3yrYy2Tzw==}
    engines: {node: '>=14'}
    peerDependencies:
      '@opentelemetry/api': '>=1.0.0 <1.8.0'
    dependencies:
      '@opentelemetry/api': 1.7.0
      '@opentelemetry/core': 1.20.0(@opentelemetry/api@1.7.0)
      '@opentelemetry/resources': 1.20.0(@opentelemetry/api@1.7.0)
      '@opentelemetry/semantic-conventions': 1.20.0

  /@opentelemetry/semantic-conventions@1.20.0:
    resolution: {integrity: sha512-3zLJJCgTKYpbqFX8drl8hOCHtdchELC+kGqlVcV4mHW1DiElTtv1Nt9EKBptTd1IfL56QkuYnWJ3DeHd2Gtu/A==}
    engines: {node: '>=14'}

  /@planetscale/database@1.14.0:
    resolution: {integrity: sha512-7BB+iH6EH4YJuDeVeEbxpo60BFz3wIXJNXCmBGl40eC4HStRMGZ1COxKfiuPcINWwwrJhAhI9AEI97AOZYT7JQ==}
    engines: {node: '>=16'}
    dev: true

  /@prisma/engines-version@5.9.0-25.c1c37743e10f06003dd24aa38a5d259b96f4ffe0:
    resolution: {integrity: sha512-8XoN5ou5A98fClVVsWEDLlM3s1cGg233wyR4XDlZI/zwV4nZ4u+V70nMHx/JyI94/4tJqgmk6/iLI8DwIAOTMg==}

  /@prisma/mini-proxy@0.9.5:
    resolution: {integrity: sha512-0MLaxUjGbZGJGx9fIy1kbAH65hcZHCP6yes8xCTVcWumo64uzAxuvZdf5l1EPCZrDnj+iZNAy0U364oOAN+gXQ==}
    engines: {node: '>=16'}
    hasBin: true
    dev: true

  /@prisma/prisma-schema-wasm@5.9.0-25.c1c37743e10f06003dd24aa38a5d259b96f4ffe0:
    resolution: {integrity: sha512-sGefW4RIvvwfKFZ5yBqmTXxLvKBN6fRQeYMbtE2lAWT2gpz5FEyBf79ihW67hQEqX4WZmBqp/kheSs7rXa4aVA==}
    dev: false

  /@prisma/query-engine-wasm@5.9.0-25.c1c37743e10f06003dd24aa38a5d259b96f4ffe0:
    resolution: {integrity: sha512-YE20qubqF7fja5r0imOvhSQPFbUoLJXcFPWa+7kdH/YEeKn5i9DiUFYkxlyYgqyjVbFGXo8Zt0zwYSuK+qxlpw==}
    dev: true

  /@prisma/studio-common@0.497.0:
    resolution: {integrity: sha512-rm7oyoX0HGgH8FM2UK35/IT6697YwhDesUgBuBcfSbxqTW5EcRxS9YoCyUzsfQ+mZFJVQFFpMad4my/SejCBYA==}
    engines: {node: '>= 16.13'}
    dependencies:
      buffer: 6.0.3
    dev: true

  /@prisma/studio-pcw@0.497.0(@prisma/client@packages+client)(@prisma/internals@packages+internals):
    resolution: {integrity: sha512-OS8F7PU3rcS7bVhwWMt85j+0zVuCylF4loU0bIQePrSJnackHIN3qWQ60ORoYVqAZwh9g2PGxigPqt7xcITWhg==}
    engines: {node: '>= 16.13'}
    peerDependencies:
      '@prisma/client': '*'
      '@prisma/internals': '*'
    dependencies:
      '@prisma/client': link:packages/client
      '@prisma/internals': link:packages/internals
      debug: 4.3.3
      lodash: 4.17.21
    transitivePeerDependencies:
      - supports-color
    dev: true

  /@prisma/studio-server@0.497.0(@prisma/client@packages+client)(@prisma/internals@packages+internals):
    resolution: {integrity: sha512-pzfK59NiEy/hLB6FnjTwENaNZoEb9hFijxTZaFHPmirb4s3G24K/wOcRGCAM5djgi4S9URlwhZjrxZuCVUBhMw==}
    engines: {node: '>= 16.13'}
    peerDependencies:
      '@prisma/internals': '*'
    dependencies:
      '@prisma/internals': link:packages/internals
      '@prisma/studio': 0.497.0
      '@prisma/studio-common': 0.497.0
      '@prisma/studio-pcw': 0.497.0(@prisma/client@packages+client)(@prisma/internals@packages+internals)
      checkpoint-client: 1.1.33
      cors: 2.8.5
      debug: 4.3.3
      express: 4.17.2
      untildify: 4.0.0
    transitivePeerDependencies:
      - '@prisma/client'
      - encoding
      - supports-color
    dev: true

  /@prisma/studio@0.497.0:
    resolution: {integrity: sha512-ASPVUAsc8R0S5tHq4oHmjEl4MQKXXHVYZNqG5o0oq659FJ+rEuzm22HNHXf5yOVDDKJJX/JU0LNkGHHleqGx1g==}
    dev: true

  /@rushstack/node-core-library@3.63.0(@types/node@20.10.0):
    resolution: {integrity: sha512-Q7B3dVpBQF1v+mUfxNcNZh5uHVR8ntcnkN5GYjbBLrxUYHBGKbnCM+OdcN+hzCpFlLBH6Ob0dEHhZ0spQwf24A==}
    peerDependencies:
      '@types/node': '*'
    peerDependenciesMeta:
      '@types/node':
        optional: true
    dependencies:
      '@types/node': 20.10.0
      colors: 1.2.5
      fs-extra: 7.0.1
      import-lazy: 4.0.0
      jju: 1.4.0
      resolve: 1.22.8
      semver: 7.5.4
      z-schema: 5.0.5
    dev: true

  /@rushstack/rig-package@0.5.1:
    resolution: {integrity: sha512-pXRYSe29TjRw7rqxD4WS3HN/sRSbfr+tJs4a9uuaSIBAITbUggygdhuG0VrO0EO+QqH91GhYMN4S6KRtOEmGVA==}
    dependencies:
      resolve: 1.22.8
      strip-json-comments: 3.1.1
    dev: true

  /@rushstack/ts-command-line@4.17.1:
    resolution: {integrity: sha512-2jweO1O57BYP5qdBGl6apJLB+aRIn5ccIRTPDyULh0KMwVzFqWtw6IZWt1qtUoZD/pD2RNkIOosH6Cq45rIYeg==}
    dependencies:
      '@types/argparse': 1.0.38
      argparse: 1.0.10
      colors: 1.2.5
      string-argv: 0.3.2
    dev: true

  /@sinclair/typebox@0.27.8:
    resolution: {integrity: sha512-+Fj43pSMwJs4KRrH/938Uf+uAELIgVBmQzg/q1YG10djyfA3TnrU8N8XzqCh/okZdszqBQTZf96idMfE5lnwTA==}
    dev: true

  /@sindresorhus/slugify@1.1.2:
    resolution: {integrity: sha512-V9nR/W0Xd9TSGXpZ4iFUcFGhuOJtZX82Fzxj1YISlbSgKvIiNa7eLEZrT0vAraPOt++KHauIVNYgGRgjc13dXA==}
    engines: {node: '>=10'}
    dependencies:
      '@sindresorhus/transliterate': 0.1.2
      escape-string-regexp: 4.0.0
    dev: true

  /@sindresorhus/transliterate@0.1.2:
    resolution: {integrity: sha512-5/kmIOY9FF32nicXH+5yLNTX4NJ4atl7jRgqAJuIn/iyDFXBktOKDxCvyGE/EzmF4ngSUvjXxQUQlQiZ5lfw+w==}
    engines: {node: '>=10'}
    dependencies:
      escape-string-regexp: 2.0.0
      lodash.deburr: 4.1.0
    dev: true

  /@sinonjs/commons@2.0.0:
    resolution: {integrity: sha512-uLa0j859mMrg2slwQYdO/AkrOfmH+X6LTVmNTS9CqexuE2IvVORIkSpJLqePAbEnKJ77aMmCwr1NUZ57120Xcg==}
    dependencies:
      type-detect: 4.0.8
    dev: true

  /@sinonjs/fake-timers@10.0.2:
    resolution: {integrity: sha512-SwUDyjWnah1AaNl7kxsa7cfLhlTYoiyhDAIgyh+El30YvXs/o7OLXpYH88Zdhyx9JExKrmHDJ+10bwIcY80Jmw==}
    dependencies:
      '@sinonjs/commons': 2.0.0
    dev: true

  /@size-limit/file@9.0.0(size-limit@9.0.0):
    resolution: {integrity: sha512-oM2UaH2FRq4q22k+R+P6xCpzET10T94LFdSjb9svVu/vOD7NaB9LGcG6se8TW1BExXiyXO4GEhLsBt3uMKM3qA==}
    engines: {node: ^18.0.0 || >=20.0.0}
    peerDependencies:
      size-limit: 9.0.0
    dependencies:
      semver: 7.5.4
      size-limit: 9.0.0
    dev: true

  /@slack/types@2.9.0:
    resolution: {integrity: sha512-YfZGo0xVOmI7CHhiwCmEC33HzjQl1lakNmyo5GPGb4KHKEaUoY7zenAdKsYCJqYwdaM9OL+hqYt/tZ2zgvVc7g==}
    engines: {node: '>= 12.13.0', npm: '>= 6.12.0'}
    dev: true

  /@slack/webhook@7.0.1:
    resolution: {integrity: sha512-0Uj/GQ1H8nmeAVEx+7zcWb6/q/zsSOrlIaGi6zFnwgMSxjmV6xGsVwv8w6DaAdkUbtqa43v1cirWjySeZaCOIA==}
    engines: {node: '>= 18', npm: '>= 8.6.0'}
    dependencies:
      '@slack/types': 2.9.0
      '@types/node': 20.10.0
      axios: 1.6.1
    transitivePeerDependencies:
      - debug
    dev: true

  /@snaplet/copycat@0.17.3:
    resolution: {integrity: sha512-cwX6zphBd1KNuOPmILggXkddLf+juIrXsFhfOz0nMDIIAkWyoFQAqwt4pn5lS2RNMJTzT7IZRKplnFt/D2t8zw==}
    dependencies:
      '@faker-js/faker': 8.3.1
      fictional: 0.8.4
      uuid: 8.3.2
    dev: true

  /@swc-node/core@1.10.6(@swc/core@1.3.96):
    resolution: {integrity: sha512-lDIi/rPosmKIknWzvs2/Fi9zWRtbkx8OJ9pQaevhsoGzJSal8Pd315k1W5AIrnknfdAB4HqRN12fk6AhqnrEEw==}
    engines: {node: '>= 10'}
    peerDependencies:
      '@swc/core': '>= 1.3'
    dependencies:
      '@swc/core': 1.3.96
    dev: true

  /@swc-node/register@1.6.8(@swc/core@1.3.96)(typescript@5.2.2):
    resolution: {integrity: sha512-74ijy7J9CWr1Z88yO+ykXphV29giCrSpANQPQRooE0bObpkTO1g4RzQovIfbIaniBiGDDVsYwDoQ3FIrCE8HcQ==}
    peerDependencies:
      '@swc/core': '>= 1.3'
      typescript: '>= 4.3'
    dependencies:
      '@swc-node/core': 1.10.6(@swc/core@1.3.96)
      '@swc-node/sourcemap-support': 0.3.0
      '@swc/core': 1.3.96
      colorette: 2.0.20
      debug: 4.3.4
      pirates: 4.0.5
      tslib: 2.5.0
      typescript: 5.2.2
    transitivePeerDependencies:
      - supports-color
    dev: true

  /@swc-node/sourcemap-support@0.3.0:
    resolution: {integrity: sha512-gqBJSmJMWomZFxlppaKea7NeAqFrDrrS0RMt24No92M3nJWcyI9YKGEQKl+EyJqZ5gh6w1s0cTklMHMzRwA1NA==}
    dependencies:
      source-map-support: 0.5.21
      tslib: 2.6.2
    dev: true

  /@swc/core-android-arm-eabi@1.2.204:
    resolution: {integrity: sha512-7f5wtQlTvqr1aW3Umb9juxE8zlAxk6i3m34Mr1wlfJlh7DkkFAxRXiPSz8Uleb7sGmdY7hukUu/o8ex5o/aCzg==}
    engines: {node: '>=10'}
    cpu: [arm]
    os: [android]
    requiresBuild: true
    dev: true
    optional: true

  /@swc/core-android-arm64@1.2.204:
    resolution: {integrity: sha512-MCbzyGmhVWhTqUVTSDdWGLBFo7cxlVAKuCMgh1XSIgFB/ys8sAAyCKWqoafx2H4hRl6pRRBAdym35zTpzIFotw==}
    engines: {node: '>=10'}
    cpu: [arm64]
    os: [android]
    requiresBuild: true
    dev: true
    optional: true

  /@swc/core-darwin-arm64@1.2.204:
    resolution: {integrity: sha512-DuBBKIyk0iUGPmq6RQc7/uOCkGnvB0JDWQbWxA2NGAEcK0ZtI9J0efG9M1/gLIb0QD+d2DVS5Lx7VRIUFTx9lA==}
    engines: {node: '>=10'}
    cpu: [arm64]
    os: [darwin]
    requiresBuild: true
    dev: true
    optional: true

  /@swc/core-darwin-arm64@1.3.103:
    resolution: {integrity: sha512-Dqqz48mvdm/3PHPPA6YeAEofkF9H5Krgqd/baPf0dXcarzng6U9Ilv2aCtDjq7dfI9jfkVCW5zuwq98PE2GEdw==}
    engines: {node: '>=10'}
    cpu: [arm64]
    os: [darwin]
    requiresBuild: true
    dev: true
    optional: true

  /@swc/core-darwin-arm64@1.3.96:
    resolution: {integrity: sha512-8hzgXYVd85hfPh6mJ9yrG26rhgzCmcLO0h1TIl8U31hwmTbfZLzRitFQ/kqMJNbIBCwmNH1RU2QcJnL3d7f69A==}
    engines: {node: '>=10'}
    cpu: [arm64]
    os: [darwin]
    requiresBuild: true
    dev: true
    optional: true

  /@swc/core-darwin-x64@1.2.204:
    resolution: {integrity: sha512-WvDN6tRjQ/p+4gNvT4UVU4VyJLXy6hT4nT6mGgrtftG/9pP5dDPwwtTm86ISfqGUs8/LuZvrr4Nhwdr3j+0uAA==}
    engines: {node: '>=10'}
    cpu: [x64]
    os: [darwin]
    requiresBuild: true
    dev: true
    optional: true

  /@swc/core-darwin-x64@1.3.103:
    resolution: {integrity: sha512-mhUVSCEAyFLqtrDtwr9qPbe891J8cKxq53CD873/ZsUnyasHMPyWXzTvy9qjmbYyfDIArm6fGqjF5YsDKwGGNg==}
    engines: {node: '>=10'}
    cpu: [x64]
    os: [darwin]
    requiresBuild: true
    dev: true
    optional: true

  /@swc/core-darwin-x64@1.3.96:
    resolution: {integrity: sha512-mFp9GFfuPg+43vlAdQZl0WZpZSE8sEzqL7sr/7Reul5McUHP0BaLsEzwjvD035ESfkY8GBZdLpMinblIbFNljQ==}
    engines: {node: '>=10'}
    cpu: [x64]
    os: [darwin]
    requiresBuild: true
    dev: true
    optional: true

  /@swc/core-freebsd-x64@1.2.204:
    resolution: {integrity: sha512-Ia0OyqYYzQkEYhCZJTNHpHqHQh8r6mifqGw7ZU7WMkVQRPxULM+sUL+u0a3J5dzYKX7ubwzq8HJAyBiCvuq5eg==}
    engines: {node: '>=10'}
    cpu: [x64]
    os: [freebsd]
    requiresBuild: true
    dev: true
    optional: true

  /@swc/core-linux-arm-gnueabihf@1.2.204:
    resolution: {integrity: sha512-WnL+wtwt1UEtCo8VN3BFiNshZxMyFes1rdNcanzlNbixyW9ESanfy6KGtmTVX6Cz2W6c+mr588kBFFu9Fqkd0w==}
    engines: {node: '>=10'}
    cpu: [arm]
    os: [linux]
    requiresBuild: true
    dev: true
    optional: true

  /@swc/core-linux-arm-gnueabihf@1.3.103:
    resolution: {integrity: sha512-rYLmwxr01ZHOI6AzooqwB0DOkMm0oU8Jznk6uutV1lHgcwyxsNiC1Css8yf77Xr/sYTvKvuTfBjThqa5H716pA==}
    engines: {node: '>=10'}
    cpu: [arm]
    os: [linux]
    requiresBuild: true
    dev: true
    optional: true

  /@swc/core-linux-arm-gnueabihf@1.3.96:
    resolution: {integrity: sha512-8UEKkYJP4c8YzYIY/LlbSo8z5Obj4hqcv/fUTHiEePiGsOddgGf7AWjh56u7IoN/0uEmEro59nc1ChFXqXSGyg==}
    engines: {node: '>=10'}
    cpu: [arm]
    os: [linux]
    requiresBuild: true
    dev: true
    optional: true

  /@swc/core-linux-arm64-gnu@1.2.204:
    resolution: {integrity: sha512-oQBahskrbU+g0uEcQM0o9O47jHrMwgQ7f6htkWhYxbyyK392nGI+eH2zapNe0zvsfx3sSCIVmjLAvgBCNP9ygw==}
    engines: {node: '>=10'}
    cpu: [arm64]
    os: [linux]
    requiresBuild: true
    dev: true
    optional: true

  /@swc/core-linux-arm64-gnu@1.3.103:
    resolution: {integrity: sha512-w+5XFpUqxiAGUBiyRyYR28Ghddp5uVyo+dHAkCnY1u3V6RsZkY3vRwmoXT7/HxVGV7csodJ1P9Cp9VaRnNvTKA==}
    engines: {node: '>=10'}
    cpu: [arm64]
    os: [linux]
    requiresBuild: true
    dev: true
    optional: true

  /@swc/core-linux-arm64-gnu@1.3.96:
    resolution: {integrity: sha512-c/IiJ0s1y3Ymm2BTpyC/xr6gOvoqAVETrivVXHq68xgNms95luSpbYQ28rqaZC8bQC8M5zdXpSc0T8DJu8RJGw==}
    engines: {node: '>=10'}
    cpu: [arm64]
    os: [linux]
    requiresBuild: true
    dev: true
    optional: true

  /@swc/core-linux-arm64-musl@1.2.204:
    resolution: {integrity: sha512-0vW6+M4yDEzqbJZU+7n+F5Oxwgjp14cNnraZF4wsAb27MXGi6vX9bLLbI5rSik1zYpKjOrLtCR0St8GtOC48Ew==}
    engines: {node: '>=10'}
    cpu: [arm64]
    os: [linux]
    requiresBuild: true
    dev: true
    optional: true

  /@swc/core-linux-arm64-musl@1.3.103:
    resolution: {integrity: sha512-lS5p8ewAIar7adX6t0OrkICTcw92PXrn3ZmYyG5hvfjUg4RPQFjMfFMDQSne32ZJhGXHBf0LVm1R8wHwkcpwgA==}
    engines: {node: '>=10'}
    cpu: [arm64]
    os: [linux]
    requiresBuild: true
    dev: true
    optional: true

  /@swc/core-linux-arm64-musl@1.3.96:
    resolution: {integrity: sha512-i5/UTUwmJLri7zhtF6SAo/4QDQJDH2fhYJaBIUhrICmIkRO/ltURmpejqxsM/ye9Jqv5zG7VszMC0v/GYn/7BQ==}
    engines: {node: '>=10'}
    cpu: [arm64]
    os: [linux]
    requiresBuild: true
    dev: true
    optional: true

  /@swc/core-linux-x64-gnu@1.2.204:
    resolution: {integrity: sha512-6eco63idgYWPYrSpDeSE3tgh/4CC0hJz8cAO/M/f3azmCXvI+11isC60ic3UKeZ2QNXz3YbsX6CKAgBPSkkaVA==}
    engines: {node: '>=10'}
    cpu: [x64]
    os: [linux]
    requiresBuild: true
    dev: true
    optional: true

  /@swc/core-linux-x64-gnu@1.3.103:
    resolution: {integrity: sha512-Lf2cHDoEPNB6TwexHBEZCsAO2C7beb0YljhtQS+QfjWLLVqCiwt5LRCPuKN2Bav7el9KZXOI5baXedUeFj0oFg==}
    engines: {node: '>=10'}
    cpu: [x64]
    os: [linux]
    requiresBuild: true
    dev: true
    optional: true

  /@swc/core-linux-x64-gnu@1.3.96:
    resolution: {integrity: sha512-USdaZu8lTIkm4Yf9cogct/j5eqtdZqTgcTib4I+NloUW0E/hySou3eSyp3V2UAA1qyuC72ld1otXuyKBna0YKQ==}
    engines: {node: '>=10'}
    cpu: [x64]
    os: [linux]
    requiresBuild: true
    dev: true
    optional: true

  /@swc/core-linux-x64-musl@1.2.204:
    resolution: {integrity: sha512-9wBiGghWhYCcXhDppzKM4a+vXldMoK3+XaSWvGw1lP+65B4ffsYXpDenEXqLV5W/i2iJ8Sbh2xN+EiKvTJBObw==}
    engines: {node: '>=10'}
    cpu: [x64]
    os: [linux]
    requiresBuild: true
    dev: true
    optional: true

  /@swc/core-linux-x64-musl@1.3.103:
    resolution: {integrity: sha512-HR1Y9iiLEO3F49P47vjbHczBza9RbdXWRWC8NpcOcGJ4Wnw0c2DLWAh416fGH3VYCF/19EuglLEXhvSj0NXGuA==}
    engines: {node: '>=10'}
    cpu: [x64]
    os: [linux]
    requiresBuild: true
    dev: true
    optional: true

  /@swc/core-linux-x64-musl@1.3.96:
    resolution: {integrity: sha512-QYErutd+G2SNaCinUVobfL7jWWjGTI0QEoQ6hqTp7PxCJS/dmKmj3C5ZkvxRYcq7XcZt7ovrYCTwPTHzt6lZBg==}
    engines: {node: '>=10'}
    cpu: [x64]
    os: [linux]
    requiresBuild: true
    dev: true
    optional: true

  /@swc/core-win32-arm64-msvc@1.2.204:
    resolution: {integrity: sha512-h2CrN7D9hA7/tePtqmK8fxPBDORBUKFoF8Ouhbyd0XgWfDOEblJdviSp9oURR9bj7KH5mL2S+nCyv2lSZCtWKw==}
    engines: {node: '>=10'}
    cpu: [arm64]
    os: [win32]
    requiresBuild: true
    dev: true
    optional: true

  /@swc/core-win32-arm64-msvc@1.3.103:
    resolution: {integrity: sha512-3/GfROD1GPyf2hi6R0l4iZ5nrrKG8IU29hYhZCb7r0ZqhL/58kktVPlkib8X/EAJI8xbhM/NMl76h8ElrnyH5w==}
    engines: {node: '>=10'}
    cpu: [arm64]
    os: [win32]
    requiresBuild: true
    dev: true
    optional: true

  /@swc/core-win32-arm64-msvc@1.3.96:
    resolution: {integrity: sha512-hjGvvAduA3Un2cZ9iNP4xvTXOO4jL3G9iakhFsgVhpkU73SGmK7+LN8ZVBEu4oq2SUcHO6caWvnZ881cxGuSpg==}
    engines: {node: '>=10'}
    cpu: [arm64]
    os: [win32]
    requiresBuild: true
    dev: true
    optional: true

  /@swc/core-win32-ia32-msvc@1.2.204:
    resolution: {integrity: sha512-703+aUSVTbSIQ9V8YeMgitpJiGLiN5Zxwku0dVbeztYYAJQQFHFi5sV6igbvCXKi26Mqs9kps0QO/pi5DWPrsg==}
    engines: {node: '>=10'}
    cpu: [ia32]
    os: [win32]
    requiresBuild: true
    dev: true
    optional: true

  /@swc/core-win32-ia32-msvc@1.3.103:
    resolution: {integrity: sha512-9ejEFjfgPi0ibNmtuiRbYq9p4RRV6oH1DN9XjkYM8zh2qHlpZHKQZ3n4eHS0VtJO4rEGZxL8ebcnTNs62wqJig==}
    engines: {node: '>=10'}
    cpu: [ia32]
    os: [win32]
    requiresBuild: true
    dev: true
    optional: true

  /@swc/core-win32-ia32-msvc@1.3.96:
    resolution: {integrity: sha512-Far2hVFiwr+7VPCM2GxSmbh3ikTpM3pDombE+d69hkedvYHYZxtTF+2LTKl/sXtpbUnsoq7yV/32c9R/xaaWfw==}
    engines: {node: '>=10'}
    cpu: [ia32]
    os: [win32]
    requiresBuild: true
    dev: true
    optional: true

  /@swc/core-win32-x64-msvc@1.2.204:
    resolution: {integrity: sha512-gPfLEb5SbOaaRL7yxB+qXwSxXb+rsc3hXEUaxhOk5JAv8Yfi1f8nlTMNMlxKkf6/Tc3MRkFNr973GrwTtMvN4g==}
    engines: {node: '>=10'}
    cpu: [x64]
    os: [win32]
    requiresBuild: true
    dev: true
    optional: true

  /@swc/core-win32-x64-msvc@1.3.103:
    resolution: {integrity: sha512-/1RvaOmZolXurWAUdnELYynVlFUiT0hj3PyTPoo+YK6+KV7er4EqUalRsoUf3zzGepQuhKFZFDpQn6Xi9kJX1A==}
    engines: {node: '>=10'}
    cpu: [x64]
    os: [win32]
    requiresBuild: true
    dev: true
    optional: true

  /@swc/core-win32-x64-msvc@1.3.96:
    resolution: {integrity: sha512-4VbSAniIu0ikLf5mBX81FsljnfqjoVGleEkCQv4+zRlyZtO3FHoDPkeLVoy6WRlj7tyrRcfUJ4mDdPkbfTO14g==}
    engines: {node: '>=10'}
    cpu: [x64]
    os: [win32]
    requiresBuild: true
    dev: true
    optional: true

  /@swc/core@1.2.204:
    resolution: {integrity: sha512-aCaHwmT4P8ZzA5xr0YE8cRKYQmONazCPj3M5yKN644PLeolZL3Eog5heoEiZQYDdZzoPkGNgOu9J8zit0KF5Ig==}
    engines: {node: '>=10'}
    hasBin: true
    optionalDependencies:
      '@swc/core-android-arm-eabi': 1.2.204
      '@swc/core-android-arm64': 1.2.204
      '@swc/core-darwin-arm64': 1.2.204
      '@swc/core-darwin-x64': 1.2.204
      '@swc/core-freebsd-x64': 1.2.204
      '@swc/core-linux-arm-gnueabihf': 1.2.204
      '@swc/core-linux-arm64-gnu': 1.2.204
      '@swc/core-linux-arm64-musl': 1.2.204
      '@swc/core-linux-x64-gnu': 1.2.204
      '@swc/core-linux-x64-musl': 1.2.204
      '@swc/core-win32-arm64-msvc': 1.2.204
      '@swc/core-win32-ia32-msvc': 1.2.204
      '@swc/core-win32-x64-msvc': 1.2.204
    dev: true

  /@swc/core@1.3.103:
    resolution: {integrity: sha512-PYtt8KzRXIFDwxeD7BA9ylmXNQ4hRVcmDVuAmL3yvL9rgx7Tn3qn6T37wiMVZnP1OjqGyhuHRPNycd+ssr+byw==}
    engines: {node: '>=10'}
    requiresBuild: true
    peerDependencies:
      '@swc/helpers': ^0.5.0
    peerDependenciesMeta:
      '@swc/helpers':
        optional: true
    dependencies:
      '@swc/counter': 0.1.2
      '@swc/types': 0.1.5
    optionalDependencies:
      '@swc/core-darwin-arm64': 1.3.103
      '@swc/core-darwin-x64': 1.3.103
      '@swc/core-linux-arm-gnueabihf': 1.3.103
      '@swc/core-linux-arm64-gnu': 1.3.103
      '@swc/core-linux-arm64-musl': 1.3.103
      '@swc/core-linux-x64-gnu': 1.3.103
      '@swc/core-linux-x64-musl': 1.3.103
      '@swc/core-win32-arm64-msvc': 1.3.103
      '@swc/core-win32-ia32-msvc': 1.3.103
      '@swc/core-win32-x64-msvc': 1.3.103
    dev: true

  /@swc/core@1.3.96:
    resolution: {integrity: sha512-zwE3TLgoZwJfQygdv2SdCK9mRLYluwDOM53I+dT6Z5ZvrgVENmY3txvWDvduzkV+/8IuvrRbVezMpxcojadRdQ==}
    engines: {node: '>=10'}
    requiresBuild: true
    peerDependencies:
      '@swc/helpers': ^0.5.0
    peerDependenciesMeta:
      '@swc/helpers':
        optional: true
    dependencies:
      '@swc/counter': 0.1.2
      '@swc/types': 0.1.5
    optionalDependencies:
      '@swc/core-darwin-arm64': 1.3.96
      '@swc/core-darwin-x64': 1.3.96
      '@swc/core-linux-arm-gnueabihf': 1.3.96
      '@swc/core-linux-arm64-gnu': 1.3.96
      '@swc/core-linux-arm64-musl': 1.3.96
      '@swc/core-linux-x64-gnu': 1.3.96
      '@swc/core-linux-x64-musl': 1.3.96
      '@swc/core-win32-arm64-msvc': 1.3.96
      '@swc/core-win32-ia32-msvc': 1.3.96
      '@swc/core-win32-x64-msvc': 1.3.96
    dev: true

  /@swc/counter@0.1.2:
    resolution: {integrity: sha512-9F4ys4C74eSTEUNndnER3VJ15oru2NumfQxS8geE+f3eB5xvfxpWyqE5XlVnxb/R14uoXi6SLbBwwiDSkv+XEw==}
    dev: true

  /@swc/jest@0.2.29(@swc/core@1.2.204):
    resolution: {integrity: sha512-8reh5RvHBsSikDC3WGCd5ZTd2BXKkyOdK7QwynrCH58jk2cQFhhHhFBg/jvnWZehUQe/EoOImLENc9/DwbBFow==}
    engines: {npm: '>= 7.0.0'}
    peerDependencies:
      '@swc/core': '*'
    dependencies:
      '@jest/create-cache-key-function': 27.5.1
      '@swc/core': 1.2.204
      jsonc-parser: 3.2.0
    dev: true

  /@swc/jest@0.2.29(@swc/core@1.3.103):
    resolution: {integrity: sha512-8reh5RvHBsSikDC3WGCd5ZTd2BXKkyOdK7QwynrCH58jk2cQFhhHhFBg/jvnWZehUQe/EoOImLENc9/DwbBFow==}
    engines: {npm: '>= 7.0.0'}
    peerDependencies:
      '@swc/core': '*'
    dependencies:
      '@jest/create-cache-key-function': 27.5.1
      '@swc/core': 1.3.103
      jsonc-parser: 3.2.0
    dev: true

  /@swc/jest@0.2.29(@swc/core@1.3.96):
    resolution: {integrity: sha512-8reh5RvHBsSikDC3WGCd5ZTd2BXKkyOdK7QwynrCH58jk2cQFhhHhFBg/jvnWZehUQe/EoOImLENc9/DwbBFow==}
    engines: {npm: '>= 7.0.0'}
    peerDependencies:
      '@swc/core': '*'
    dependencies:
      '@jest/create-cache-key-function': 27.5.1
      '@swc/core': 1.3.96
      jsonc-parser: 3.2.0
    dev: true

  /@swc/types@0.1.5:
    resolution: {integrity: sha512-myfUej5naTBWnqOCc/MdVOLVjXUXtIA+NpDrDBKJtLLg2shUjBu3cZmB/85RyitKc55+lUUyl7oRfLOvkr2hsw==}
    dev: true

  /@tediousjs/connection-string@0.5.0:
    resolution: {integrity: sha512-7qSgZbincDDDFyRweCIEvZULFAw5iz/DeunhvuxpL31nfntX3P4Yd4HkHBRg9H8CdqY1e5WFN1PZIz/REL9MVQ==}
    dev: true

  /@timsuchanek/copy@1.4.5:
    resolution: {integrity: sha512-N4+2/DvfwzQqHYL/scq07fv8yXbZc6RyUxKJoE8Clm14JpLOf9yNI4VB4D6RsV3h9zgzZ4loJUydHKM7pp3blw==}
    hasBin: true
    dependencies:
      '@timsuchanek/sleep-promise': 8.0.1
      commander: 2.20.3
      mkdirp: 1.0.4
      prettysize: 2.0.0
    dev: true

  /@timsuchanek/sleep-promise@8.0.1:
    resolution: {integrity: sha512-cxHYbrXfnCWsklydIHSw5GCMHUPqpJ/enxWSyVHNOgNe61sit/+aOXTTI+VOdWkvVaJsI2vsB9N4+YDNITawOQ==}
    dev: true

  /@tootallnate/once@1.1.2:
    resolution: {integrity: sha512-RbzJvlNzmRq5c3O09UipeuXno4tA1FE6ikOjxZK0tuxVv3412l64l5t1W5pj4+rJq9vpkm/kwiR07aZXnsKPxw==}
    engines: {node: '>= 6'}
    requiresBuild: true
    dev: true
    optional: true

  /@tootallnate/once@2.0.0:
    resolution: {integrity: sha512-XCuKFP5PS55gnMVu3dty8KPatLqUoy/ZYzDzAGCQ8JNFCkLXzmI7vNHCR+XpbZaMWQK/vQubr7PkYq8g470J/A==}
    engines: {node: '>= 10'}
    dev: true

  /@tsconfig/node10@1.0.9:
    resolution: {integrity: sha512-jNsYVVxU8v5g43Erja32laIDHXeoNvFEpX33OK4d6hljo3jDhCBDhx5dhCCTMWUojscpAagGiRkBKxpdl9fxqA==}
    dev: true

  /@tsconfig/node12@1.0.11:
    resolution: {integrity: sha512-cqefuRsh12pWyGsIoBKJA9luFu3mRxCA+ORZvA4ktLSzIuCUtWVxGIuXigEwO5/ywWFMZ2QEGKWvkZG1zDMTag==}
    dev: true

  /@tsconfig/node14@1.0.3:
    resolution: {integrity: sha512-ysT8mhdixWK6Hw3i1V2AeRqZ5WfXg1G43mqoYlM2nc6388Fq5jcXyr5mRsqViLx/GJYdoL0bfXD8nmF+Zn/Iow==}
    dev: true

  /@tsconfig/node16@1.0.3:
    resolution: {integrity: sha512-yOlFc+7UtL/89t2ZhjPvvB/DeAr3r+Dq58IgzsFkOAvVC6NMJXmCGjbptdXdR9qsX7pKcTL+s87FtYREi2dEEQ==}
    dev: true

  /@tsd/typescript@5.2.2:
    resolution: {integrity: sha512-VtjHPAKJqLJoHHKBDNofzvQB2+ZVxjXU/Gw6INAS9aINLQYVsxfzrQ2s84huCeYWZRTtrr7R0J7XgpZHjNwBCw==}
    engines: {node: '>=14.17'}
    dev: true

  /@types/argparse@1.0.38:
    resolution: {integrity: sha512-ebDJ9b0e702Yr7pWgB0jzm+CX4Srzz8RcXtLJDJB+BSccqMa36uyH/zUsSYao5+BD1ytv3k3rPYCq4mAE1hsXA==}
    dev: true

  /@types/babel__core@7.1.19:
    resolution: {integrity: sha512-WEOTgRsbYkvA/KCsDwVEGkd7WAr1e3g31VHQ8zy5gul/V1qKullU/BU5I68X5v7V3GnB9eotmom4v5a5gjxorw==}
    dependencies:
      '@babel/parser': 7.21.8
      '@babel/types': 7.21.5
      '@types/babel__generator': 7.6.4
      '@types/babel__template': 7.4.1
      '@types/babel__traverse': 7.18.2
    dev: true

  /@types/babel__generator@7.6.4:
    resolution: {integrity: sha512-tFkciB9j2K755yrTALxD44McOrk+gfpIpvC3sxHjRawj6PfnQxrse4Clq5y/Rq+G3mrBurMax/lG8Qn2t9mSsg==}
    dependencies:
      '@babel/types': 7.21.5
    dev: true

  /@types/babel__template@7.4.1:
    resolution: {integrity: sha512-azBFKemX6kMg5Io+/rdGT0dkGreboUVR0Cdm3fz9QJWpaQGJRQXl7C+6hOTCZcMll7KFyEQpgbYI2lHdsS4U7g==}
    dependencies:
      '@babel/parser': 7.21.8
      '@babel/types': 7.21.5
    dev: true

  /@types/babel__traverse@7.18.2:
    resolution: {integrity: sha512-FcFaxOr2V5KZCviw1TnutEMVUVsGt4D2hP1TAfXZAMKuHYW3xQhe3jTxNPWutgCJ3/X1c5yX8ZoGVEItxKbwBg==}
    dependencies:
      '@babel/types': 7.21.5
    dev: true

  /@types/benchmark@2.1.5:
    resolution: {integrity: sha512-cKio2eFB3v7qmKcvIHLUMw/dIx/8bhWPuzpzRT4unCPRTD8VdA9Zb0afxpcxOqR4PixRS7yT42FqGS8BYL8g1w==}
    dev: true

  /@types/cross-spawn@6.0.6:
    resolution: {integrity: sha512-fXRhhUkG4H3TQk5dBhQ7m/JDdSNHKwR2BBia62lhwEIq9xGiQKLxd6LymNhn47SjXhsUEPmxi+PKw2OkW4LLjA==}
    dependencies:
      '@types/node': 20.10.0
    dev: true

  /@types/debug@4.1.12:
    resolution: {integrity: sha512-vIChWdVG3LG1SMxEvI/AK+FWJthlrqlTu7fbrlywTkkaONwk/UAGaULXRlf8vkzFBLVm0zkMdCquhL5aOjhXPQ==}
    dependencies:
      '@types/ms': 0.7.31
    dev: true

  /@types/eslint-scope@3.7.4:
    resolution: {integrity: sha512-9K4zoImiZc3HlIp6AVUDE4CWYx22a+lhSZMYNpbjW04+YF0KWj4pJXnEMjdnFTiQibFFmElcsasJXDbdI/EPhA==}
    dependencies:
      '@types/eslint': 7.29.0
      '@types/estree': 1.0.0
    dev: true

  /@types/eslint@7.29.0:
    resolution: {integrity: sha512-VNcvioYDH8/FxaeTKkM4/TiTwt6pBV9E3OfGmvaw8tPl0rrHCJ4Ll15HRT+pMiFAf/MLQvAzC+6RzUMEL9Ceng==}
    dependencies:
      '@types/estree': 1.0.0
      '@types/json-schema': 7.0.13
    dev: true

  /@types/estree@1.0.0:
    resolution: {integrity: sha512-WulqXMDUTYAXCjZnk6JtIHPigp55cVtDgDrO2gHRwhyJto21+1zbVCtOYB2L1F9w4qCQ0rOGWBnBe0FNTiEJIQ==}
    dev: true

  /@types/fs-extra@11.0.1:
    resolution: {integrity: sha512-MxObHvNl4A69ofaTRU8DFqvgzzv8s9yRtaPPm5gud9HDNvpB3GPQFvNuTWAI59B9huVGV5jXYJwbCsmBsOGYWA==}
    dependencies:
      '@types/jsonfile': 6.1.1
      '@types/node': 20.10.0
    dev: true

  /@types/fs-extra@9.0.13:
    resolution: {integrity: sha512-nEnwB++1u5lVDM2UI4c1+5R+FYaKfaAzS4OococimjVm3nQw3TuzH5UNsocrcTBbhnerblyHj4A49qXbIiZdpA==}
    dependencies:
      '@types/node': 20.10.0
    dev: true

  /@types/geojson@7946.0.10:
    resolution: {integrity: sha512-Nmh0K3iWQJzniTuPRcJn5hxXkfB1T1pgB89SBig5PlJQU5yocazeu4jATJlaA0GYFKWMqDdvYemoSnF2pXgLVA==}
    dev: true

  /@types/glob@8.0.0:
    resolution: {integrity: sha512-l6NQsDDyQUVeoTynNpC9uRvCUint/gSUXQA2euwmTuWGvPY5LSDUu6tkCtJB2SvGQlJQzLaKqcGZP4//7EDveA==}
    dependencies:
      '@types/minimatch': 5.1.2
      '@types/node': 20.10.0
    dev: true

  /@types/graceful-fs@4.1.5:
    resolution: {integrity: sha512-anKkLmZZ+xm4p8JWBf4hElkM4XR+EZeA2M9BAkkTldmcyDY4mbdIJnRghDJH3Ov5ooY7/UAoENtmdMSkaAd7Cw==}
    dependencies:
      '@types/node': 20.10.0
    dev: true

  /@types/graphviz@0.0.39:
    resolution: {integrity: sha512-3sBvki6GxLB4yvxArDQ0jjfuMKWEGVLUttNo3KULoidIstLIaCa2gG8+YkPQdoSUO74Y/ww3cZ7oAnw61dYIbw==}
    dependencies:
      '@types/node': 20.10.0
    dev: true

  /@types/istanbul-lib-coverage@2.0.4:
    resolution: {integrity: sha512-z/QT1XN4K4KYuslS23k62yDIDLwLFkzxOuMplDtObz0+y7VqJCaO2o+SPwHCvLFZh7xazvvoor2tA/hPz9ee7g==}
    dev: true

  /@types/istanbul-lib-report@3.0.0:
    resolution: {integrity: sha512-plGgXAPfVKFoYfa9NpYDAkseG+g6Jr294RqeqcqDixSbU34MZVJRi/P+7Y8GDpzkEwLaGZZOpKIEmeVZNtKsrg==}
    dependencies:
      '@types/istanbul-lib-coverage': 2.0.4
    dev: true

  /@types/istanbul-reports@3.0.1:
    resolution: {integrity: sha512-c3mAZEuK0lvBp8tmuL74XRKn1+y2dcwOUpH7x4WrF6gk1GIgiluDRgMYQtw2OFcBvAJWlt6ASU3tSqxp0Uu0Aw==}
    dependencies:
      '@types/istanbul-lib-report': 3.0.0
    dev: true

  /@types/jest@29.5.11:
    resolution: {integrity: sha512-S2mHmYIVe13vrm6q4kN6fLYYAka15ALQki/vgDC3mIukEOx8WJlv0kQPM+d4w8Gp6u0uSdKND04IlTXBv0rwnQ==}
    dependencies:
      expect: 29.7.0
      pretty-format: 29.7.0
    dev: true

  /@types/js-levenshtein@1.1.3:
    resolution: {integrity: sha512-jd+Q+sD20Qfu9e2aEXogiO3vpOC1PYJOUdyN9gvs4Qrvkg4wF43L5OhqrPeokdv8TL0/mXoYfpkcoGZMNN2pkQ==}
    dev: true

  /@types/json-schema@7.0.13:
    resolution: {integrity: sha512-RbSSoHliUbnXj3ny0CNFOoxrIDV6SUGyStHsvDqosw6CkdPV8TtWGlfecuK4ToyMEAql6pzNxgCFKanovUzlgQ==}
    dev: true

  /@types/json5@0.0.29:
    resolution: {integrity: sha512-dRLjCWHYg4oaA77cxO64oO+7JwCwnIzkZPdrrC71jQmQtlhM556pwKo5bUzqvZndkVbeFLIIi+9TC40JNF5hNQ==}
    dev: true

  /@types/jsonfile@6.1.1:
    resolution: {integrity: sha512-GSgiRCVeapDN+3pqA35IkQwasaCh/0YFH5dEF6S88iDvEn901DjOeH3/QPY+XYP1DFzDZPvIvfeEgk+7br5png==}
    dependencies:
      '@types/node': 20.10.0
    dev: true

  /@types/minimatch@5.1.2:
    resolution: {integrity: sha512-K0VQKziLUWkVKiRVrx4a40iPaxTUefQmjtkQofBkYRcoaaL/8rhwDWww9qWbrgicNOgnpIsMxyNIUM4+n6dUIA==}
    dev: true

  /@types/minimist@1.2.2:
    resolution: {integrity: sha512-jhuKLIRrhvCPLqwPcx6INqmKeiA5EWrsCOPhrlFSrbrmU4ZMPjj5Ul/oLCMDO98XRUIwVm78xICz4EPCektzeQ==}
    dev: true

  /@types/ms@0.7.31:
    resolution: {integrity: sha512-iiUgKzV9AuaEkZqkOLDIvlQiL6ltuZd9tGcW3gwpnX8JbuiuhFlEGmmFXEXkN50Cvq7Os88IY2v0dkDqXYWVgA==}
    dev: true

  /@types/mssql@9.1.4:
    resolution: {integrity: sha512-st2ryK+viraRuptxcGs+66J0RrABytxhGxUlpWcOniNPzpnxIaeNhPJVM3lZn1r+s/6lQARYID6Z+MBoseSD8g==}
    dependencies:
      '@types/node': 20.10.0
      '@types/tedious': 4.0.9
      tarn: 3.0.2
    dev: true

  /@types/mute-stream@0.0.4:
    resolution: {integrity: sha512-CPM9nzrCPPJHQNA9keH9CVkVI+WR5kMa+7XEs5jcGQ0VoAGnLv242w8lIVgwAEfmE4oufJRaTc9PNLQl0ioAow==}
    dependencies:
      '@types/node': 20.10.0
    dev: true

  /@types/node-fetch@2.6.9:
    resolution: {integrity: sha512-bQVlnMLFJ2d35DkPNjEPmd9ueO/rh5EiaZt2bhqiSarPjZIuIV6bPQVqcrEyvNo+AfTrRGVazle1tl597w3gfA==}
    dependencies:
      '@types/node': 20.10.0
      form-data: 4.0.0
    dev: true

  /@types/node-forge@1.3.11:
    resolution: {integrity: sha512-FQx220y22OKNTqaByeBGqHWYz4cl94tpcxeFdvBo3wjG6XPBuZ0BNgNZRV5J5TFmmcsJ4IzsLkmGRiQbnYsBEQ==}
    dependencies:
      '@types/node': 20.10.0
    dev: true

  /@types/node@17.0.45:
    resolution: {integrity: sha512-w+tIMs3rq2afQdsPJlODhoUEKzFP1ayaoyl1CcnwtIlsVe7K7bA1NGm4s3PraqTLlXnbIN84zuBlxBWo1u9BLw==}
    dev: true

  /@types/node@18.18.13:
    resolution: {integrity: sha512-vXYZGRrSCreZmq1rEjMRLXJhiy8MrIeVasx+PCVlP414N7CJLHnMf+juVvjdprHyH+XRy3zKZLHeNueOpJCn0g==}
    dependencies:
      undici-types: 5.26.5
    dev: true

  /@types/node@20.10.0:
    resolution: {integrity: sha512-D0WfRmU9TQ8I9PFx9Yc+EBHw+vSpIub4IDvQivcp26PtPrdMGAq5SDcpXEo/epqa/DXotVpekHiLNTg3iaKXBQ==}
    dependencies:
      undici-types: 5.26.5
    dev: true

  /@types/node@20.9.0:
    resolution: {integrity: sha512-nekiGu2NDb1BcVofVcEKMIwzlx4NjHlcjhoxxKBNLtz15Y1z7MYf549DFvkHSId02Ax6kGwWntIBPC3l/JZcmw==}
    dependencies:
      undici-types: 5.26.5
    dev: true

  /@types/normalize-package-data@2.4.1:
    resolution: {integrity: sha512-Gj7cI7z+98M282Tqmp2K5EIsoouUEzbBJhQQzDE3jSIRk6r9gsz0oUokqIUR4u1R3dMHo0pDHM7sNOHyhulypw==}
    dev: true

  /@types/pg@8.10.9:
    resolution: {integrity: sha512-UksbANNE/f8w0wOMxVKKIrLCbEMV+oM1uKejmwXr39olg4xqcfBDbXxObJAt6XxHbDa4XTKOlUEcEltXDX+XLQ==}
    dependencies:
      '@types/node': 20.9.0
      pg-protocol: 1.6.0
      pg-types: 4.0.1
    dev: true

  /@types/pg@8.6.6:
    resolution: {integrity: sha512-O2xNmXebtwVekJDD+02udOncjVcMZQuTEQEMpKJ0ZRf5E7/9JJX3izhKUcUifBkyKpljyUM6BTgy2trmviKlpw==}
    dependencies:
      '@types/node': 20.10.0
      pg-protocol: 1.6.0
      pg-types: 2.2.0
    dev: true

  /@types/progress@2.0.7:
    resolution: {integrity: sha512-iadjw02vte8qWx7U0YM++EybBha2CQLPGu9iJ97whVgJUT5Zq9MjAPYUnbfRI2Kpehimf1QjFJYxD0t8nqzu5w==}
    dependencies:
      '@types/node': 20.10.0
    dev: true

  /@types/prompts@2.4.9:
    resolution: {integrity: sha512-qTxFi6Buiu8+50/+3DGIWLHM6QuWsEKugJnnP6iv2Mc4ncxE4A/OJkjuVOA+5X0X1S/nq5VJRa8Lu+nwcvbrKA==}
    dependencies:
      '@types/node': 20.10.0
      kleur: 3.0.3
    dev: true

  /@types/ps-tree@1.1.2:
    resolution: {integrity: sha512-ZREFYlpUmPQJ0esjxoG1fMvB2HNaD3z+mjqdSosZvd3RalncI9NEur73P8ZJz4YQdL64CmV1w0RuqoRUlhQRBw==}
    dev: true

  /@types/redis@2.8.32:
    resolution: {integrity: sha512-7jkMKxcGq9p242exlbsVzuJb57KqHRhNl4dHoQu2Y5v9bCAbtIXXH0R3HleSQW4CTOqpHIYUW3t6tpUj4BVQ+w==}
    dependencies:
      '@types/node': 20.10.0
    dev: true

  /@types/resolve@1.20.6:
    resolution: {integrity: sha512-A4STmOXPhMUtHH+S6ymgE2GiBSMqf4oTvcQZMcHzokuTLVYzXTB8ttjcgxOVaAp2lGwEdzZ0J+cRbbeevQj1UQ==}
    dev: true

  /@types/retry@0.12.0:
    resolution: {integrity: sha512-wWKOClTTiizcZhXnPY4wikVAwmdYHp8q6DmC+EJUzAMsycb7HB32Kh9RN4+0gExjmPmZSAQjgURXIGATPegAvA==}
    dev: true

  /@types/rimraf@3.0.2:
    resolution: {integrity: sha512-F3OznnSLAUxFrCEu/L5PY8+ny8DtcFRjx7fZZ9bycvXRi3KPTRS9HOitGZwvPg0juRhXFWIeKX58cnX5YqLohQ==}
    dependencies:
      '@types/glob': 8.0.0
      '@types/node': 20.10.0
    dev: true

  /@types/semver@7.5.3:
    resolution: {integrity: sha512-OxepLK9EuNEIPxWNME+C6WwbRAOOI2o2BaQEGzz5Lu2e4Z5eDnEo+/aVEDMIXywoJitJ7xWd641wrGLZdtwRyw==}
    dev: true

  /@types/shimmer@1.0.2:
    resolution: {integrity: sha512-dKkr1bTxbEsFlh2ARpKzcaAmsYixqt9UyCdoEZk8rHyE4iQYcDCyvSjDSf7JUWJHlJiTtbIoQjxKh6ViywqDAg==}

  /@types/sqlite3@3.1.11:
    resolution: {integrity: sha512-KYF+QgxAnnAh7DWPdNDroxkDI3/MspH1NMx6m/N/6fT1G6+jvsw4/ZePt8R8cr7ta58aboeTfYFBDxTJ5yv15w==}
    dependencies:
      '@types/node': 20.10.0
    dev: true

  /@types/stack-utils@2.0.1:
    resolution: {integrity: sha512-Hl219/BT5fLAaz6NDkSuhzasy49dwQS/DSdu4MdggFB8zcXv7vflBI3xp7FEmkmdDkBUI2bPUNeMttp2knYdxw==}
    dev: true

  /@types/tedious@4.0.9:
    resolution: {integrity: sha512-ipwFvfy9b2m0gjHsIX0D6NAAwGCKokzf5zJqUZHUGt+7uWVlBIy6n2eyMgiKQ8ChLFVxic/zwQUhjLYNzbHDRA==}
    dependencies:
      '@types/node': 20.10.0
    dev: true

  /@types/webidl-conversions@7.0.0:
    resolution: {integrity: sha512-xTE1E+YF4aWPJJeUzaZI5DRntlkY3+BCVJi0axFptnjGmAoWxkyREIh/XMrfxVLejwQxMCfDXdICo0VLxThrog==}
    dev: true

  /@types/whatwg-url@11.0.4:
    resolution: {integrity: sha512-lXCmTWSHJvf0TRSO58nm978b8HJ/EdsSsEKLd3ODHFjo+3VGAyyTp4v50nWvwtzBxSMQrVOK7tcuN0zGPLICMw==}
    dependencies:
      '@types/webidl-conversions': 7.0.0
    dev: true

  /@types/which@3.0.0:
    resolution: {integrity: sha512-ASCxdbsrwNfSMXALlC3Decif9rwDMu+80KGp5zI2RLRotfMsTv7fHL8W8VDp24wymzDyIFudhUeSCugrgRFfHQ==}
    dev: true

  /@types/wrap-ansi@3.0.0:
    resolution: {integrity: sha512-ltIpx+kM7g/MLRZfkbL7EsCEjfzCcScLpkg37eXEtx5kmrAKBkTJwd1GIAjDSL8wTpM6Hzn5YO4pSb91BEwu1g==}
    dev: true

  /@types/ws@8.5.6:
    resolution: {integrity: sha512-8B5EO9jLVCy+B58PLHvLDuOD8DRVMgQzq8d55SjLCOn9kqGyqOvy27exVaTio1q1nX5zLu8/6N0n2ThSxOM6tg==}
    dependencies:
      '@types/node': 20.10.0
    dev: true

  /@types/yargs-parser@21.0.0:
    resolution: {integrity: sha512-iO9ZQHkZxHn4mSakYV0vFHAVDyEOIJQrV2uZ06HxEPcx+mt8swXoZHIbaaJ2crJYFfErySgktuTZ3BeLz+XmFA==}
    dev: true

  /@types/yargs@16.0.4:
    resolution: {integrity: sha512-T8Yc9wt/5LbJyCaLiHPReJa0kApcIgJ7Bn735GjItUfh08Z1pJvu8QZqb9s+mMvKV6WUQRV7K2R46YbjMXTTJw==}
    dependencies:
      '@types/yargs-parser': 21.0.0
    dev: true

  /@types/yargs@17.0.13:
    resolution: {integrity: sha512-9sWaruZk2JGxIQU+IhI1fhPYRcQ0UuTNuKuCW9bR5fp7qi2Llf7WDzNa17Cy7TKnh3cdxDOiyTu6gaLS0eDatg==}
    dependencies:
      '@types/yargs-parser': 21.0.0
    dev: true

  /@typescript-eslint/eslint-plugin@6.10.0(@typescript-eslint/parser@6.10.0)(eslint@8.56.0)(typescript@5.2.2):
    resolution: {integrity: sha512-uoLj4g2OTL8rfUQVx2AFO1hp/zja1wABJq77P6IclQs6I/m9GLrm7jCdgzZkvWdDCQf1uEvoa8s8CupsgWQgVg==}
    engines: {node: ^16.0.0 || >=18.0.0}
    peerDependencies:
      '@typescript-eslint/parser': ^6.0.0 || ^6.0.0-alpha
      eslint: ^7.0.0 || ^8.0.0
      typescript: '*'
    peerDependenciesMeta:
      typescript:
        optional: true
    dependencies:
      '@eslint-community/regexpp': 4.6.2
      '@typescript-eslint/parser': 6.10.0(eslint@8.56.0)(typescript@5.2.2)
      '@typescript-eslint/scope-manager': 6.10.0
      '@typescript-eslint/type-utils': 6.10.0(eslint@8.56.0)(typescript@5.2.2)
      '@typescript-eslint/utils': 6.10.0(eslint@8.56.0)(typescript@5.2.2)
      '@typescript-eslint/visitor-keys': 6.10.0
      debug: 4.3.4
      eslint: 8.56.0
      graphemer: 1.4.0
      ignore: 5.2.4
      natural-compare: 1.4.0
      semver: 7.5.4
      ts-api-utils: 1.0.3(typescript@5.2.2)
      typescript: 5.2.2
    transitivePeerDependencies:
      - supports-color
    dev: true

  /@typescript-eslint/parser@6.10.0(eslint@8.56.0)(typescript@5.2.2):
    resolution: {integrity: sha512-+sZwIj+s+io9ozSxIWbNB5873OSdfeBEH/FR0re14WLI6BaKuSOnnwCJ2foUiu8uXf4dRp1UqHP0vrZ1zXGrog==}
    engines: {node: ^16.0.0 || >=18.0.0}
    peerDependencies:
      eslint: ^7.0.0 || ^8.0.0
      typescript: '*'
    peerDependenciesMeta:
      typescript:
        optional: true
    dependencies:
      '@typescript-eslint/scope-manager': 6.10.0
      '@typescript-eslint/types': 6.10.0
      '@typescript-eslint/typescript-estree': 6.10.0(typescript@5.2.2)
      '@typescript-eslint/visitor-keys': 6.10.0
      debug: 4.3.4
      eslint: 8.56.0
      typescript: 5.2.2
    transitivePeerDependencies:
      - supports-color
    dev: true

  /@typescript-eslint/scope-manager@5.62.0:
    resolution: {integrity: sha512-VXuvVvZeQCQb5Zgf4HAxc04q5j+WrNAtNh9OwCsCgpKqESMTu3tF/jhZ3xG6T4NZwWl65Bg8KuS2uEvhSfLl0w==}
    engines: {node: ^12.22.0 || ^14.17.0 || >=16.0.0}
    dependencies:
      '@typescript-eslint/types': 5.62.0
      '@typescript-eslint/visitor-keys': 5.62.0
    dev: true

  /@typescript-eslint/scope-manager@6.10.0:
    resolution: {integrity: sha512-TN/plV7dzqqC2iPNf1KrxozDgZs53Gfgg5ZHyw8erd6jd5Ta/JIEcdCheXFt9b1NYb93a1wmIIVW/2gLkombDg==}
    engines: {node: ^16.0.0 || >=18.0.0}
    dependencies:
      '@typescript-eslint/types': 6.10.0
      '@typescript-eslint/visitor-keys': 6.10.0
    dev: true

  /@typescript-eslint/type-utils@6.10.0(eslint@8.56.0)(typescript@5.2.2):
    resolution: {integrity: sha512-wYpPs3hgTFblMYwbYWPT3eZtaDOjbLyIYuqpwuLBBqhLiuvJ+9sEp2gNRJEtR5N/c9G1uTtQQL5AhV0fEPJYcg==}
    engines: {node: ^16.0.0 || >=18.0.0}
    peerDependencies:
      eslint: ^7.0.0 || ^8.0.0
      typescript: '*'
    peerDependenciesMeta:
      typescript:
        optional: true
    dependencies:
      '@typescript-eslint/typescript-estree': 6.10.0(typescript@5.2.2)
      '@typescript-eslint/utils': 6.10.0(eslint@8.56.0)(typescript@5.2.2)
      debug: 4.3.4
      eslint: 8.56.0
      ts-api-utils: 1.0.3(typescript@5.2.2)
      typescript: 5.2.2
    transitivePeerDependencies:
      - supports-color
    dev: true

  /@typescript-eslint/types@5.62.0:
    resolution: {integrity: sha512-87NVngcbVXUahrRTqIK27gD2t5Cu1yuCXxbLcFtCzZGlfyVWWh8mLHkoxzjsB6DDNnvdL+fW8MiwPEJyGJQDgQ==}
    engines: {node: ^12.22.0 || ^14.17.0 || >=16.0.0}
    dev: true

  /@typescript-eslint/types@6.10.0:
    resolution: {integrity: sha512-36Fq1PWh9dusgo3vH7qmQAj5/AZqARky1Wi6WpINxB6SkQdY5vQoT2/7rW7uBIsPDcvvGCLi4r10p0OJ7ITAeg==}
    engines: {node: ^16.0.0 || >=18.0.0}
    dev: true

  /@typescript-eslint/typescript-estree@5.62.0(typescript@5.2.2):
    resolution: {integrity: sha512-CmcQ6uY7b9y694lKdRB8FEel7JbU/40iSAPomu++SjLMntB+2Leay2LO6i8VnJk58MtE9/nQSFIH6jpyRWyYzA==}
    engines: {node: ^12.22.0 || ^14.17.0 || >=16.0.0}
    peerDependencies:
      typescript: '*'
    peerDependenciesMeta:
      typescript:
        optional: true
    dependencies:
      '@typescript-eslint/types': 5.62.0
      '@typescript-eslint/visitor-keys': 5.62.0
      debug: 4.3.4
      globby: 11.1.0
      is-glob: 4.0.3
      semver: 7.5.4
      tsutils: 3.21.0(typescript@5.2.2)
      typescript: 5.2.2
    transitivePeerDependencies:
      - supports-color
    dev: true

  /@typescript-eslint/typescript-estree@6.10.0(typescript@5.2.2):
    resolution: {integrity: sha512-ek0Eyuy6P15LJVeghbWhSrBCj/vJpPXXR+EpaRZqou7achUWL8IdYnMSC5WHAeTWswYQuP2hAZgij/bC9fanBg==}
    engines: {node: ^16.0.0 || >=18.0.0}
    peerDependencies:
      typescript: '*'
    peerDependenciesMeta:
      typescript:
        optional: true
    dependencies:
      '@typescript-eslint/types': 6.10.0
      '@typescript-eslint/visitor-keys': 6.10.0
      debug: 4.3.4
      globby: 11.1.0
      is-glob: 4.0.3
      semver: 7.5.4
      ts-api-utils: 1.0.3(typescript@5.2.2)
      typescript: 5.2.2
    transitivePeerDependencies:
      - supports-color
    dev: true

  /@typescript-eslint/utils@5.62.0(eslint@8.56.0)(typescript@5.2.2):
    resolution: {integrity: sha512-n8oxjeb5aIbPFEtmQxQYOLI0i9n5ySBEY/ZEHHZqKQSFnxio1rv6dthascc9dLuwrL0RC5mPCxB7vnAVGAYWAQ==}
    engines: {node: ^12.22.0 || ^14.17.0 || >=16.0.0}
    peerDependencies:
      eslint: ^6.0.0 || ^7.0.0 || ^8.0.0
    dependencies:
      '@eslint-community/eslint-utils': 4.4.0(eslint@8.56.0)
      '@types/json-schema': 7.0.13
      '@types/semver': 7.5.3
      '@typescript-eslint/scope-manager': 5.62.0
      '@typescript-eslint/types': 5.62.0
      '@typescript-eslint/typescript-estree': 5.62.0(typescript@5.2.2)
      eslint: 8.56.0
      eslint-scope: 5.1.1
      semver: 7.5.4
    transitivePeerDependencies:
      - supports-color
      - typescript
    dev: true

  /@typescript-eslint/utils@6.10.0(eslint@8.56.0)(typescript@5.2.2):
    resolution: {integrity: sha512-v+pJ1/RcVyRc0o4wAGux9x42RHmAjIGzPRo538Z8M1tVx6HOnoQBCX/NoadHQlZeC+QO2yr4nNSFWOoraZCAyg==}
    engines: {node: ^16.0.0 || >=18.0.0}
    peerDependencies:
      eslint: ^7.0.0 || ^8.0.0
    dependencies:
      '@eslint-community/eslint-utils': 4.4.0(eslint@8.56.0)
      '@types/json-schema': 7.0.13
      '@types/semver': 7.5.3
      '@typescript-eslint/scope-manager': 6.10.0
      '@typescript-eslint/types': 6.10.0
      '@typescript-eslint/typescript-estree': 6.10.0(typescript@5.2.2)
      eslint: 8.56.0
      semver: 7.5.4
    transitivePeerDependencies:
      - supports-color
      - typescript
    dev: true

  /@typescript-eslint/visitor-keys@5.62.0:
    resolution: {integrity: sha512-07ny+LHRzQXepkGg6w0mFY41fVUNBrL2Roj/++7V1txKugfjm/Ci/qSND03r2RhlJhJYMcTn9AhhSSqQp0Ysyw==}
    engines: {node: ^12.22.0 || ^14.17.0 || >=16.0.0}
    dependencies:
      '@typescript-eslint/types': 5.62.0
      eslint-visitor-keys: 3.4.3
    dev: true

  /@typescript-eslint/visitor-keys@6.10.0:
    resolution: {integrity: sha512-xMGluxQIEtOM7bqFCo+rCMh5fqI+ZxV5RUUOa29iVPz1OgCZrtc7rFnz5cLUazlkPKYqX+75iuDq7m0HQ48nCg==}
    engines: {node: ^16.0.0 || >=18.0.0}
    dependencies:
      '@typescript-eslint/types': 6.10.0
      eslint-visitor-keys: 3.4.3
    dev: true

  /@ungap/structured-clone@1.2.0:
    resolution: {integrity: sha512-zuVdFrMJiuCDQUMCzQaD6KL28MjnqqN8XnAqiEq9PNm/hCPTSGfrXCOfwj1ow4LFb/tNymJPwsNbVePc1xFqrQ==}
    dev: true

  /@webassemblyjs/ast@1.11.6:
    resolution: {integrity: sha512-IN1xI7PwOvLPgjcf180gC1bqn3q/QaOCwYUahIOhbYUu8KA/3tw2RT/T0Gidi1l7Hhj5D/INhJxiICObqpMu4Q==}
    dependencies:
      '@webassemblyjs/helper-numbers': 1.11.6
      '@webassemblyjs/helper-wasm-bytecode': 1.11.6
    dev: true

  /@webassemblyjs/floating-point-hex-parser@1.11.6:
    resolution: {integrity: sha512-ejAj9hfRJ2XMsNHk/v6Fu2dGS+i4UaXBXGemOfQ/JfQ6mdQg/WXtwleQRLLS4OvfDhv8rYnVwH27YJLMyYsxhw==}
    dev: true

  /@webassemblyjs/helper-api-error@1.11.6:
    resolution: {integrity: sha512-o0YkoP4pVu4rN8aTJgAyj9hC2Sv5UlkzCHhxqWj8butaLvnpdc2jOwh4ewE6CX0txSfLn/UYaV/pheS2Txg//Q==}
    dev: true

  /@webassemblyjs/helper-buffer@1.11.6:
    resolution: {integrity: sha512-z3nFzdcp1mb8nEOFFk8DrYLpHvhKC3grJD2ardfKOzmbmJvEf/tPIqCY+sNcwZIY8ZD7IkB2l7/pqhUhqm7hLA==}
    dev: true

  /@webassemblyjs/helper-numbers@1.11.6:
    resolution: {integrity: sha512-vUIhZ8LZoIWHBohiEObxVm6hwP034jwmc9kuq5GdHZH0wiLVLIPcMCdpJzG4C11cHoQ25TFIQj9kaVADVX7N3g==}
    dependencies:
      '@webassemblyjs/floating-point-hex-parser': 1.11.6
      '@webassemblyjs/helper-api-error': 1.11.6
      '@xtuc/long': 4.2.2
    dev: true

  /@webassemblyjs/helper-wasm-bytecode@1.11.6:
    resolution: {integrity: sha512-sFFHKwcmBprO9e7Icf0+gddyWYDViL8bpPjJJl0WHxCdETktXdmtWLGVzoHbqUcY4Be1LkNfwTmXOJUFZYSJdA==}
    dev: true

  /@webassemblyjs/helper-wasm-section@1.11.6:
    resolution: {integrity: sha512-LPpZbSOwTpEC2cgn4hTydySy1Ke+XEu+ETXuoyvuyezHO3Kjdu90KK95Sh9xTbmjrCsUwvWwCOQQNta37VrS9g==}
    dependencies:
      '@webassemblyjs/ast': 1.11.6
      '@webassemblyjs/helper-buffer': 1.11.6
      '@webassemblyjs/helper-wasm-bytecode': 1.11.6
      '@webassemblyjs/wasm-gen': 1.11.6
    dev: true

  /@webassemblyjs/ieee754@1.11.6:
    resolution: {integrity: sha512-LM4p2csPNvbij6U1f19v6WR56QZ8JcHg3QIJTlSwzFcmx6WSORicYj6I63f9yU1kEUtrpG+kjkiIAkevHpDXrg==}
    dependencies:
      '@xtuc/ieee754': 1.2.0
    dev: true

  /@webassemblyjs/leb128@1.11.6:
    resolution: {integrity: sha512-m7a0FhE67DQXgouf1tbN5XQcdWoNgaAuoULHIfGFIEVKA6tu/edls6XnIlkmS6FrXAquJRPni3ZZKjw6FSPjPQ==}
    dependencies:
      '@xtuc/long': 4.2.2
    dev: true

  /@webassemblyjs/utf8@1.11.6:
    resolution: {integrity: sha512-vtXf2wTQ3+up9Zsg8sa2yWiQpzSsMyXj0qViVP6xKGCUT8p8YJ6HqI7l5eCnWx1T/FYdsv07HQs2wTFbbof/RA==}
    dev: true

  /@webassemblyjs/wasm-edit@1.11.6:
    resolution: {integrity: sha512-Ybn2I6fnfIGuCR+Faaz7YcvtBKxvoLV3Lebn1tM4o/IAJzmi9AWYIPWpyBfU8cC+JxAO57bk4+zdsTjJR+VTOw==}
    dependencies:
      '@webassemblyjs/ast': 1.11.6
      '@webassemblyjs/helper-buffer': 1.11.6
      '@webassemblyjs/helper-wasm-bytecode': 1.11.6
      '@webassemblyjs/helper-wasm-section': 1.11.6
      '@webassemblyjs/wasm-gen': 1.11.6
      '@webassemblyjs/wasm-opt': 1.11.6
      '@webassemblyjs/wasm-parser': 1.11.6
      '@webassemblyjs/wast-printer': 1.11.6
    dev: true

  /@webassemblyjs/wasm-gen@1.11.6:
    resolution: {integrity: sha512-3XOqkZP/y6B4F0PBAXvI1/bky7GryoogUtfwExeP/v7Nzwo1QLcq5oQmpKlftZLbT+ERUOAZVQjuNVak6UXjPA==}
    dependencies:
      '@webassemblyjs/ast': 1.11.6
      '@webassemblyjs/helper-wasm-bytecode': 1.11.6
      '@webassemblyjs/ieee754': 1.11.6
      '@webassemblyjs/leb128': 1.11.6
      '@webassemblyjs/utf8': 1.11.6
    dev: true

  /@webassemblyjs/wasm-opt@1.11.6:
    resolution: {integrity: sha512-cOrKuLRE7PCe6AsOVl7WasYf3wbSo4CeOk6PkrjS7g57MFfVUF9u6ysQBBODX0LdgSvQqRiGz3CXvIDKcPNy4g==}
    dependencies:
      '@webassemblyjs/ast': 1.11.6
      '@webassemblyjs/helper-buffer': 1.11.6
      '@webassemblyjs/wasm-gen': 1.11.6
      '@webassemblyjs/wasm-parser': 1.11.6
    dev: true

  /@webassemblyjs/wasm-parser@1.11.6:
    resolution: {integrity: sha512-6ZwPeGzMJM3Dqp3hCsLgESxBGtT/OeCvCZ4TA1JUPYgmhAx38tTPR9JaKy0S5H3evQpO/h2uWs2j6Yc/fjkpTQ==}
    dependencies:
      '@webassemblyjs/ast': 1.11.6
      '@webassemblyjs/helper-api-error': 1.11.6
      '@webassemblyjs/helper-wasm-bytecode': 1.11.6
      '@webassemblyjs/ieee754': 1.11.6
      '@webassemblyjs/leb128': 1.11.6
      '@webassemblyjs/utf8': 1.11.6
    dev: true

  /@webassemblyjs/wast-printer@1.11.6:
    resolution: {integrity: sha512-JM7AhRcE+yW2GWYaKeHL5vt4xqee5N2WcezptmgyhNS+ScggqcT1OtXykhAb13Sn5Yas0j2uv9tHgrjwvzAP4A==}
    dependencies:
      '@webassemblyjs/ast': 1.11.6
      '@xtuc/long': 4.2.2
    dev: true

  /@xtuc/ieee754@1.2.0:
    resolution: {integrity: sha512-DX8nKgqcGwsc0eJSqYt5lwP4DH5FlHnmuWWBRy7X0NcaGR0ZtuyeESgMwTYVEtxmsNGY+qit4QYT/MIYTOTPeA==}
    dev: true

  /@xtuc/long@4.2.2:
    resolution: {integrity: sha512-NuHqBY1PB/D8xU6s/thBgOAiAP7HOYDQ32+BFZILJ8ivkUkAHQnWfn6WhL79Owj1qmUnoN/YPhktdIoucipkAQ==}
    dev: true

  /abbrev@1.1.1:
    resolution: {integrity: sha512-nne9/IiQ/hzIhY6pdDnbBtz7DjPTKrY00P/zvPSm5pOFkl6xuGrGnXn/VtTNNfNtAfZ9/1RtehkszU9qcTii0Q==}
    requiresBuild: true
    dev: true

  /abort-controller@3.0.0:
    resolution: {integrity: sha512-h8lQ8tacZYnR3vNQTgibj+tODHI5/+l06Au2Pcriv/Gmet0eaj4TwWH41sO9wnHDiQsEj19q0drzdWdeAHtweg==}
    engines: {node: '>=6.5'}
    dependencies:
      event-target-shim: 5.0.1
    dev: true

  /accepts@1.3.8:
    resolution: {integrity: sha512-PYAthTa2m2VKxuvSD3DPC/Gy+U+sOA1LAuT8mkmRuvw+NACSaeXEQ+NHcVF7rONl6qcaxV3Uuemwawk+7+SJLw==}
    engines: {node: '>= 0.6'}
    dependencies:
      mime-types: 2.1.35
      negotiator: 0.6.3
    dev: true

  /acorn-import-assertions@1.9.0(acorn@8.9.0):
    resolution: {integrity: sha512-cmMwop9x+8KFhxvKrKfPYmN6/pKTYYHBqLa0DfvVZcKMJWNyWLnaqND7dx/qn66R7ewM1UX5XMaDVP5wlVTaVA==}
    peerDependencies:
      acorn: ^8
    dependencies:
      acorn: 8.9.0

  /acorn-jsx@5.3.2(acorn@8.9.0):
    resolution: {integrity: sha512-rq9s+JNhf0IChjtDXxllJ7g41oZk5SlXtp0LHwyA5cejwn7vKmKp4pPri6YEePv2PU65sAsegbXtIinmDFDXgQ==}
    peerDependencies:
      acorn: ^6.0.0 || ^7.0.0 || ^8.0.0
    dependencies:
      acorn: 8.9.0
    dev: true

  /acorn-walk@8.2.0:
    resolution: {integrity: sha512-k+iyHEuPgSw6SbuDpGQM+06HQUa04DZ3o+F6CSzXMvvI5KMvnaEqXe+YVe555R9nn6GPt404fos4wcgpw12SDA==}
    engines: {node: '>=0.4.0'}
    dev: true

  /acorn@8.8.2:
    resolution: {integrity: sha512-xjIYgE8HBrkpd/sJqOGNspf8uHG+NOHGOw6a/Urj8taM2EXfdNAH2oFcPeIFfsv3+kz/mJrS5VuMqbNLjCa2vw==}
    engines: {node: '>=0.4.0'}
    hasBin: true
    dev: true

  /acorn@8.9.0:
    resolution: {integrity: sha512-jaVNAFBHNLXspO543WnNNPZFRtavh3skAkITqD0/2aeMkKZTN+254PyhwxFYrk3vQ1xfY+2wbesJMs/JC8/PwQ==}
    engines: {node: '>=0.4.0'}
    hasBin: true

  /agent-base@6.0.2:
    resolution: {integrity: sha512-RZNwNclF7+MS/8bDg70amg32dyeZGZxiDuQmZxKLAlQjr3jGyLx+4Kkk58UO7D2QdgFIQCovuSuZESne6RG6XQ==}
    engines: {node: '>= 6.0.0'}
    dependencies:
      debug: 4.3.4
    transitivePeerDependencies:
      - supports-color
    dev: true

  /agent-base@7.1.0:
    resolution: {integrity: sha512-o/zjMZRhJxny7OyEF+Op8X+efiELC7k7yOjMzgfzVqOzXqkBkWI79YoTdOtsuWd5BWhAGAuOY/Xa6xpiaWXiNg==}
    engines: {node: '>= 14'}
    dependencies:
      debug: 4.3.4
    transitivePeerDependencies:
      - supports-color
    dev: true

  /agentkeepalive@4.2.1:
    resolution: {integrity: sha512-Zn4cw2NEqd+9fiSVWMscnjyQ1a8Yfoc5oBajLeo5w+YBHgDUcEBY2hS4YpTz6iN5f/2zQiktcuM6tS8x1p9dpA==}
    engines: {node: '>= 8.0.0'}
    requiresBuild: true
    dependencies:
      debug: 4.3.4
      depd: 1.1.2
      humanize-ms: 1.2.1
    transitivePeerDependencies:
      - supports-color
    dev: true
    optional: true

  /aggregate-error@3.1.0:
    resolution: {integrity: sha512-4I7Td01quW/RpocfNayFdFVk1qSuoh0E7JrbRJ16nH01HhKFQ88INq9Sd+nd72zqRySlr9BmDA8xlEJ6vJMrYA==}
    engines: {node: '>=8'}
    dependencies:
      clean-stack: 2.2.0
      indent-string: 4.0.0
    dev: true

  /ajv-keywords@3.5.2(ajv@6.12.6):
    resolution: {integrity: sha512-5p6WTN0DdTGVQk6VjcEju19IgaHudalcfabD7yhDGeA6bcQnmL+CpveLJq/3hvfwd1aof6L386Ougkx6RfyMIQ==}
    peerDependencies:
      ajv: ^6.9.1
    dependencies:
      ajv: 6.12.6
    dev: true

  /ajv@6.12.6:
    resolution: {integrity: sha512-j3fVLgvTo527anyYyJOGTYJbG+vnnQYvE0m5mmkc1TK+nxAppkCLMIL0aZ4dblVCNoGShhm+kzE4ZUykBoMg4g==}
    dependencies:
      fast-deep-equal: 3.1.3
      fast-json-stable-stringify: 2.1.0
      json-schema-traverse: 0.4.1
      uri-js: 4.4.1
    dev: true

  /ansi-escapes@4.3.2:
    resolution: {integrity: sha512-gKXj5ALrKWQLsYG9jlTRmR/xKluxHV+Z9QEwNIgCfM1/uwPMCuzVVnh5mwTd+OuBZcwSIMbqssNWRm1lE51QaQ==}
    engines: {node: '>=8'}
    dependencies:
      type-fest: 0.21.3
    dev: true

  /ansi-escapes@6.2.0:
    resolution: {integrity: sha512-kzRaCqXnpzWs+3z5ABPQiVke+iq0KXkHo8xiWV4RPTi5Yli0l97BEQuhXV1s7+aSU/fu1kUuxgS4MsQ0fRuygw==}
    engines: {node: '>=14.16'}
    dependencies:
      type-fest: 3.13.1
    dev: true

  /ansi-regex@5.0.1:
    resolution: {integrity: sha512-quJQXlTSUGL2LH9SUXo8VwsY4soanhgo6LNSm84E1LBcE8s3O0wpdiRzyR9z/ZZJMlMWv37qOOb9pdJlMUEKFQ==}
    engines: {node: '>=8'}
    dev: true

  /ansi-regex@6.0.1:
    resolution: {integrity: sha512-n5M855fKb2SsfMIiFFoVrABHJC8QtHwVx+mHWP3QcEqBHYienj5dHSgjbxtC0WEZXYt4wcD6zrQElDPhFuZgfA==}
    engines: {node: '>=12'}
    dev: true

  /ansi-styles@3.2.1:
    resolution: {integrity: sha512-VT0ZI6kZRdTh8YyJw3SMbYm/u+NqfsAxEpWO0Pf9sq8/e94WxxOpPKx9FR1FlyCtOVDNOQ+8ntlqFxiRc+r5qA==}
    engines: {node: '>=4'}
    dependencies:
      color-convert: 1.9.3
    dev: true

  /ansi-styles@4.3.0:
    resolution: {integrity: sha512-zbB9rCJAT1rbjiVDb2hqKFHNYLxgtk8NURxZ3IZwD3F6NtxbXZQCnnSi1Lkx+IDohdPlFp222wVALIheZJQSEg==}
    engines: {node: '>=8'}
    dependencies:
      color-convert: 2.0.1
    dev: true

  /ansi-styles@5.2.0:
    resolution: {integrity: sha512-Cxwpt2SfTzTtXcfOlzGEee8O+c+MmUgGrNiBcXnuWxuFJHe6a5Hz7qwhwe5OgaSYI0IJvkLqWX1ASG+cJOkEiA==}
    engines: {node: '>=10'}
    dev: true

  /ansi-styles@6.2.1:
    resolution: {integrity: sha512-bN798gFfQX+viw3R7yrGWRqnrN2oRkEkUjjl4JNn4E8GxxbjtG3FbrEIIY3l8/hrwUwIeCZvi4QuOTP4MErVug==}
    engines: {node: '>=12'}
    dev: true

  /anymatch@3.1.3:
    resolution: {integrity: sha512-KMReFUr0B4t+D+OBkjR3KYqvocp2XaSzO55UcB6mgQMd3KbcE+mWTyvVV7D/zsdEbNnV6acZUutkiHQXvTr1Rw==}
    engines: {node: '>= 8'}
    dependencies:
      normalize-path: 3.0.0
      picomatch: 2.3.1
    dev: true

  /aproba@2.0.0:
    resolution: {integrity: sha512-lYe4Gx7QT+MKGbDsA+Z+he/Wtef0BiwDOlK/XkBrdfsh9J/jPPXbX0tE9x9cl27Tmu5gg3QUbUrQYa/y+KOHPQ==}
    dev: true

  /archiver-utils@4.0.1:
    resolution: {integrity: sha512-Q4Q99idbvzmgCTEAAhi32BkOyq8iVI5EwdO0PmBDSGIzzjYNdcFn7Q7k3OzbLy4kLUPXfJtG6fO2RjftXbobBg==}
    engines: {node: '>= 12.0.0'}
    dependencies:
      glob: 8.1.0
      graceful-fs: 4.2.10
      lazystream: 1.0.1
      lodash: 4.17.21
      normalize-path: 3.0.0
      readable-stream: 3.6.0
    dev: true

  /archiver@6.0.1:
    resolution: {integrity: sha512-CXGy4poOLBKptiZH//VlWdFuUC1RESbdZjGjILwBuZ73P7WkAUN0htfSfBq/7k6FRFlpu7bg4JOkj1vU9G6jcQ==}
    engines: {node: '>= 12.0.0'}
    dependencies:
      archiver-utils: 4.0.1
      async: 3.2.4
      buffer-crc32: 0.2.13
      readable-stream: 3.6.0
      readdir-glob: 1.1.2
      tar-stream: 3.1.6
      zip-stream: 5.0.1
    dev: true

  /are-we-there-yet@2.0.0:
    resolution: {integrity: sha512-Ci/qENmwHnsYo9xKIcUJN5LeDKdJ6R1Z1j9V/J5wyq8nh/mYPEpIKJbBZXtZjG04HiK7zV/p6Vs9952MrMeUIw==}
    engines: {node: '>=10'}
    dependencies:
      delegates: 1.0.0
      readable-stream: 3.6.0
    dev: true

  /are-we-there-yet@3.0.1:
    resolution: {integrity: sha512-QZW4EDmGwlYur0Yyf/b2uGucHQMa8aFUP7eu9ddR73vvhFyt4V0Vl3QHPcTNJ8l6qYOBdxgXdnBXQrHilfRQBg==}
    engines: {node: ^12.13.0 || ^14.15.0 || >=16.0.0}
    requiresBuild: true
    dependencies:
      delegates: 1.0.0
      readable-stream: 3.6.0
    dev: true
    optional: true

  /arg@4.1.3:
    resolution: {integrity: sha512-58S9QDqG0Xx27YwPSt9fJxivjYl432YCwfDMfZ+71RAqUrZef7LrKQZ3LHLOwCS4FLNBplP533Zx895SeOCHvA==}
    dev: true

  /arg@5.0.2:
    resolution: {integrity: sha512-PYjyFOLKQ9y57JvQ6QLo8dAgNqswh8M1RMJYdQduT6xbWSgK36P/Z/v+p888pM69jMMfS8Xd8F6I1kQ/I9HUGg==}

  /argparse@1.0.10:
    resolution: {integrity: sha512-o5Roy6tNG4SL/FOkCAN6RzjiakZS25RLYFrcMttJqbdd8BWrnA+fGz57iN5Pb06pvBGvl5gQ0B48dJlslXvoTg==}
    dependencies:
      sprintf-js: 1.0.3
    dev: true

  /argparse@2.0.1:
    resolution: {integrity: sha512-8+9WqebbFzpX9OR+Wa6O29asIogeRMzcGtAINdpMHHyAg10f05aSFVBbcEqGf/PXw1EjAZ+q2/bEBg3DvurK3Q==}
    dev: true

  /array-buffer-byte-length@1.0.0:
    resolution: {integrity: sha512-LPuwb2P+NrQw3XhxGc36+XSvuBPopovXYTR9Ew++Du9Yb/bx5AzBfrIsBoj0EZUifjQU+sHL21sseZ3jerWO/A==}
    dependencies:
      call-bind: 1.0.2
      is-array-buffer: 3.0.2
    dev: true

  /array-flatten@1.1.1:
    resolution: {integrity: sha512-PCVAQswWemu6UdxsDFFX/+gVeYqKAod3D3UVm91jHwynguOwAvYPhx8nNlM++NqRcK6CxxpUafjmhIdKiHibqg==}
    dev: true

  /array-includes@3.1.7:
    resolution: {integrity: sha512-dlcsNBIiWhPkHdOEEKnehA+RNUWDc4UqFtnIXU4uuYDPtA4LDkr7qip2p0VvFAEXNDr0yWZ9PJyIRiGjRLQzwQ==}
    engines: {node: '>= 0.4'}
    dependencies:
      call-bind: 1.0.2
      define-properties: 1.2.1
      es-abstract: 1.22.1
      get-intrinsic: 1.2.1
      is-string: 1.0.7
    dev: true

  /array-union@2.1.0:
    resolution: {integrity: sha512-HGyxoOTYUyCM6stUe6EJgnd4EoewAI7zMdfqO+kGjnlZmBDz/cR5pf8r/cR4Wq60sL/p0IkcjUEEPwS3GFrIyw==}
    engines: {node: '>=8'}
    dev: true

  /array.prototype.findlastindex@1.2.3:
    resolution: {integrity: sha512-LzLoiOMAxvy+Gd3BAq3B7VeIgPdo+Q8hthvKtXybMvRV0jrXfJM/t8mw7nNlpEcVlVUnCnM2KSX4XU5HmpodOA==}
    engines: {node: '>= 0.4'}
    dependencies:
      call-bind: 1.0.2
      define-properties: 1.2.1
      es-abstract: 1.22.1
      es-shim-unscopables: 1.0.0
      get-intrinsic: 1.2.1
    dev: true

  /array.prototype.flat@1.3.2:
    resolution: {integrity: sha512-djYB+Zx2vLewY8RWlNCUdHjDXs2XOgm602S9E7P/UpHgfeHL00cRiIF+IN/G/aUJ7kGPb6yO/ErDI5V2s8iycA==}
    engines: {node: '>= 0.4'}
    dependencies:
      call-bind: 1.0.2
      define-properties: 1.2.1
      es-abstract: 1.22.1
      es-shim-unscopables: 1.0.0
    dev: true

  /array.prototype.flatmap@1.3.2:
    resolution: {integrity: sha512-Ewyx0c9PmpcsByhSW4r+9zDU7sGjFc86qf/kKtuSCRdhfbk0SNLLkaT5qvcHnRGgc5NP/ly/y+qkXkqONX54CQ==}
    engines: {node: '>= 0.4'}
    dependencies:
      call-bind: 1.0.2
      define-properties: 1.2.1
      es-abstract: 1.22.1
      es-shim-unscopables: 1.0.0
    dev: true

  /arraybuffer.prototype.slice@1.0.1:
    resolution: {integrity: sha512-09x0ZWFEjj4WD8PDbykUwo3t9arLn8NIzmmYEJFpYekOAQjpkGSyrQhNoRTcwwcFRu+ycWF78QZ63oWTqSjBcw==}
    engines: {node: '>= 0.4'}
    dependencies:
      array-buffer-byte-length: 1.0.0
      call-bind: 1.0.2
      define-properties: 1.2.1
      get-intrinsic: 1.2.1
      is-array-buffer: 3.0.2
      is-shared-array-buffer: 1.0.2
    dev: true

  /arrify@1.0.1:
    resolution: {integrity: sha512-3CYzex9M9FGQjCGMGyi6/31c8GJbgb0qGyrx5HWxPd0aCwh4cB2YjMb2Xf9UuoogrMrlO9cTqnB5rI5GHZTcUA==}
    engines: {node: '>=0.10.0'}
    dev: true

  /as-table@1.0.55:
    resolution: {integrity: sha512-xvsWESUJn0JN421Xb9MQw6AsMHRCUknCe0Wjlxvjud80mU4E6hQf1A6NzQKcYNmYw62MfzEtXc+badstZP3JpQ==}
    dependencies:
      printable-characters: 1.0.42
    dev: true

  /assert-plus@1.0.0:
    resolution: {integrity: sha512-NfJ4UzBCcQGLDlQq7nHxH+tv3kyZ0hHQqF5BO6J7tNJeP5do1llPr8dZ8zHonfhAu0PHAdMkSo+8o0wxg9lZWw==}
    engines: {node: '>=0.8'}
    dev: true

  /astral-regex@2.0.0:
    resolution: {integrity: sha512-Z7tMw1ytTXt5jqMcOP+OQteU1VuNK9Y02uuJtKQ1Sv69jXQKKg5cibLwGJow8yzZP+eAc18EmLGPal0bp36rvQ==}
    engines: {node: '>=8'}
    dev: true

  /async-listen@3.0.1:
    resolution: {integrity: sha512-cWMaNwUJnf37C/S5TfCkk/15MwbPRwVYALA2jtjkbHjCmAPiDXyNJy2q3p1KAZzDLHAWyarUWSujUoHR4pEgrA==}
    engines: {node: '>= 14'}
    dev: true

  /async-mutex@0.4.0:
    resolution: {integrity: sha512-eJFZ1YhRR8UN8eBLoNzcDPcy/jqjsg6I1AP+KvWQX80BqOSW1oJPJXDylPUEeMr2ZQvHgnQ//Lp6f3RQ1zI7HA==}
    dependencies:
      tslib: 2.6.2
    dev: false

  /async@3.2.4:
    resolution: {integrity: sha512-iAB+JbDEGXhyIUavoDl9WP/Jj106Kz9DEn1DPgYw5ruDn0e3Wgi3sKFm55sASdGBNOQB8F59d9qQ7deqrHA8wQ==}
    dev: true

  /asynckit@0.4.0:
    resolution: {integrity: sha512-Oei9OH4tRh0YqU3GxhX79dM/mwVgvbZJaSNaRk+bshkj0S5cfHcgYakreBjrHwatXKbz+IoIdYLxrKim2MjW0Q==}
    dev: true

  /available-typed-arrays@1.0.5:
    resolution: {integrity: sha512-DMD0KiN46eipeziST1LPP/STfDU0sufISXmjSgvVsoU2tqxctQeASejWcfNtxYKqETM1UxQ8sp2OrSBWpHY6sw==}
    engines: {node: '>= 0.4'}
    dev: true

  /axios@1.6.1:
    resolution: {integrity: sha512-vfBmhDpKafglh0EldBEbVuoe7DyAavGSLWhuSm5ZSEKQnHhBf0xAAwybbNH1IkrJNGnS/VG4I5yxig1pCEXE4g==}
    dependencies:
      follow-redirects: 1.15.4
      form-data: 4.0.0
      proxy-from-env: 1.1.0
    transitivePeerDependencies:
      - debug
    dev: true

  /b4a@1.6.4:
    resolution: {integrity: sha512-fpWrvyVHEKyeEvbKZTVOeZF3VSKKWtJxFIxX/jaVPf+cLbGUSitjb49pHLqPV2BUNNZ0LcoeEGfE/YCpyDYHIw==}
    dev: true

  /babel-jest@29.7.0(@babel/core@7.21.8):
    resolution: {integrity: sha512-BrvGY3xZSwEcCzKvKsCi2GgHqDqsYkOP4/by5xCgIwGXQxIEh+8ew3gmrE1y7XRR6LHZIj6yLYnUi/mm2KXKBg==}
    engines: {node: ^14.15.0 || ^16.10.0 || >=18.0.0}
    peerDependencies:
      '@babel/core': ^7.8.0
    dependencies:
      '@babel/core': 7.21.8
      '@jest/transform': 29.7.0
      '@types/babel__core': 7.1.19
      babel-plugin-istanbul: 6.1.1
      babel-preset-jest: 29.6.3(@babel/core@7.21.8)
      chalk: 4.1.2
      graceful-fs: 4.2.10
      slash: 3.0.0
    transitivePeerDependencies:
      - supports-color
    dev: true

  /babel-plugin-istanbul@6.1.1:
    resolution: {integrity: sha512-Y1IQok9821cC9onCx5otgFfRm7Lm+I+wwxOx738M/WLPZ9Q42m4IG5W0FNX8WLL2gYMZo3JkuXIH2DOpWM+qwA==}
    engines: {node: '>=8'}
    dependencies:
      '@babel/helper-plugin-utils': 7.19.0
      '@istanbuljs/load-nyc-config': 1.1.0
      '@istanbuljs/schema': 0.1.3
      istanbul-lib-instrument: 5.2.1
      test-exclude: 6.0.0
    transitivePeerDependencies:
      - supports-color
    dev: true

  /babel-plugin-jest-hoist@29.6.3:
    resolution: {integrity: sha512-ESAc/RJvGTFEzRwOTT4+lNDk/GNHMkKbNzsvT0qKRfDyyYTskxB5rnU2njIDYVxXCBHHEI1c0YwHob3WaYujOg==}
    engines: {node: ^14.15.0 || ^16.10.0 || >=18.0.0}
    dependencies:
      '@babel/template': 7.20.7
      '@babel/types': 7.21.5
      '@types/babel__core': 7.1.19
      '@types/babel__traverse': 7.18.2
    dev: true

  /babel-preset-current-node-syntax@1.0.1(@babel/core@7.21.8):
    resolution: {integrity: sha512-M7LQ0bxarkxQoN+vz5aJPsLBn77n8QgTFmo8WK0/44auK2xlCXrYcUxHFxgU7qW5Yzw/CjmLRK2uJzaCd7LvqQ==}
    peerDependencies:
      '@babel/core': ^7.0.0
    dependencies:
      '@babel/core': 7.21.8
      '@babel/plugin-syntax-async-generators': 7.8.4(@babel/core@7.21.8)
      '@babel/plugin-syntax-bigint': 7.8.3(@babel/core@7.21.8)
      '@babel/plugin-syntax-class-properties': 7.12.13(@babel/core@7.21.8)
      '@babel/plugin-syntax-import-meta': 7.10.4(@babel/core@7.21.8)
      '@babel/plugin-syntax-json-strings': 7.8.3(@babel/core@7.21.8)
      '@babel/plugin-syntax-logical-assignment-operators': 7.10.4(@babel/core@7.21.8)
      '@babel/plugin-syntax-nullish-coalescing-operator': 7.8.3(@babel/core@7.21.8)
      '@babel/plugin-syntax-numeric-separator': 7.10.4(@babel/core@7.21.8)
      '@babel/plugin-syntax-object-rest-spread': 7.8.3(@babel/core@7.21.8)
      '@babel/plugin-syntax-optional-catch-binding': 7.8.3(@babel/core@7.21.8)
      '@babel/plugin-syntax-optional-chaining': 7.8.3(@babel/core@7.21.8)
      '@babel/plugin-syntax-top-level-await': 7.14.5(@babel/core@7.21.8)
    dev: true

  /babel-preset-jest@29.6.3(@babel/core@7.21.8):
    resolution: {integrity: sha512-0B3bhxR6snWXJZtR/RliHTDPRgn1sNHOR0yVtq/IiQFyuOVjFS+wuio/R4gSNkyYmKmJB4wGZv2NZanmKmTnNA==}
    engines: {node: ^14.15.0 || ^16.10.0 || >=18.0.0}
    peerDependencies:
      '@babel/core': ^7.0.0
    dependencies:
      '@babel/core': 7.21.8
      babel-plugin-jest-hoist: 29.6.3
      babel-preset-current-node-syntax: 1.0.1(@babel/core@7.21.8)
    dev: true

  /balanced-match@1.0.2:
    resolution: {integrity: sha512-3oSeUO0TMV67hN1AmbXsK4yaqU7tjiHlbxRDZOpH0KW9+CeX4bRAaX0Anxt0tx2MrpRpWwQaPwIlISEJhYU5Pw==}
    dev: true

  /base64-js@1.5.1:
    resolution: {integrity: sha512-AKpaYlHn8t4SVbOHCy+b5+KKgvR4vrsD8vbvrbiQJps7fKDTkjkDry6ji0rUJjC0kzbNePLwzxq8iypo41qeWA==}
    dev: true

  /batching-toposort@1.2.0:
    resolution: {integrity: sha512-HDf0OOv00dqYGm+M5tJ121RTzX0sK9fxzBMKXYsuQrY0pKSOJjc5qa0DUtzvCGkgIVf1YON2G1e/MHEdHXVaRQ==}
    engines: {node: '>=8.0.0'}
    dev: true

  /benchmark@2.1.4:
    resolution: {integrity: sha512-l9MlfN4M1K/H2fbhfMy3B7vJd6AGKJVQn2h6Sg/Yx+KckoUA7ewS5Vv6TjSq18ooE1kS9hhAlQRH3AkXIh/aOQ==}
    dependencies:
      lodash: 4.17.21
      platform: 1.3.6
    dev: true

  /binary-extensions@2.2.0:
    resolution: {integrity: sha512-jDctJ/IVQbZoJykoeHbhXpOlNBqGNcwXJKJog42E5HDPUwQTSdjCHdihjj0DlnheQ7blbT6dHOafNAiS8ooQKA==}
    engines: {node: '>=8'}
    dev: true

  /bl@4.1.0:
    resolution: {integrity: sha512-1W07cM9gS6DcLperZfFSj+bWLtaPGSOHWhPiGzXmvVJbRLdG82sH/Kn8EtW1VqWVA54AKf2h5k5BbnIbwF3h6w==}
    dependencies:
      buffer: 5.7.1
      inherits: 2.0.4
      readable-stream: 3.6.0
    dev: true

  /bl@6.0.7:
    resolution: {integrity: sha512-9FNh0IvlWSU5C9BCDhw0IovmhuqevzBX1AME7BdFHNDMfOju4NmwRWoBrfz5Srs+JNBhxfjrPLxZSnDotgSs9A==}
    dependencies:
      buffer: 6.0.3
      inherits: 2.0.4
      readable-stream: 4.4.2
    dev: true

  /blake3-wasm@2.1.5:
    resolution: {integrity: sha512-F1+K8EbfOZE49dtoPtmxUQrpXaBIl3ICvasLh+nJta0xkz+9kF/7uet9fLnwKqhDrmj6g+6K3Tw9yQPUg2ka5g==}
    dev: true

  /body-parser@1.19.1:
    resolution: {integrity: sha512-8ljfQi5eBk8EJfECMrgqNGWPEY5jWP+1IzkzkGdFFEwFQZZyaZ21UqdaHktgiMlH0xLHqIFtE/u2OYE5dOtViA==}
    engines: {node: '>= 0.8'}
    dependencies:
      bytes: 3.1.1
      content-type: 1.0.5
      debug: 2.6.9
      depd: 1.1.2
      http-errors: 1.8.1
      iconv-lite: 0.4.24
      on-finished: 2.3.0
      qs: 6.9.6
      raw-body: 2.4.2
      type-is: 1.6.18
    transitivePeerDependencies:
      - supports-color
    dev: true

  /brace-expansion@1.1.11:
    resolution: {integrity: sha512-iCuPHDFgrHX7H2vEI/5xpz07zSHB00TpugqhmYtVmMO6518mCuRMoOYFldEBl0g187ufozdaHgWKcYFb61qGiA==}
    dependencies:
      balanced-match: 1.0.2
      concat-map: 0.0.1
    dev: true

  /brace-expansion@2.0.1:
    resolution: {integrity: sha512-XnAIvQ8eM+kC6aULx6wuQiwVsnzsi9d3WxzV3FpWTGA19F621kwdbsAcFKXgKUHZWsy+mY6iL1sHTxWEFCytDA==}
    dependencies:
      balanced-match: 1.0.2
    dev: true

  /braces@3.0.2:
    resolution: {integrity: sha512-b8um+L1RzM3WDSzvhm6gIz1yfTbBt6YTlcEKAvsmqCZZFw46z626lVj9j1yEPW33H5H+lBQpZMP1k8l+78Ha0A==}
    engines: {node: '>=8'}
    dependencies:
      fill-range: 7.0.1
    dev: true

  /browserslist@4.21.4:
    resolution: {integrity: sha512-CBHJJdDmgjl3daYjN5Cp5kbTf1mUhZoS+beLklHIvkOWscs83YAhLlF3Wsh/lciQYAcbBJgTOD44VtG31ZM4Hw==}
    engines: {node: ^6 || ^7 || ^8 || ^9 || ^10 || ^11 || ^12 || >=13.7}
    hasBin: true
    dependencies:
      caniuse-lite: 1.0.30001425
      electron-to-chromium: 1.4.284
      node-releases: 2.0.6
      update-browserslist-db: 1.0.10(browserslist@4.21.4)
    dev: true

  /bser@2.1.1:
    resolution: {integrity: sha512-gQxTNE/GAfIIrmHLUE3oJyp5FO6HRBfhjnw4/wMmA63ZGDJnWBmgY/lyQBpnDUkGmAhbSe39tx2d/iTOAfglwQ==}
    dependencies:
      node-int64: 0.4.0
    dev: true

  /bson@6.2.0:
    resolution: {integrity: sha512-ID1cI+7bazPDyL9wYy9GaQ8gEEohWvcUl/Yf0dIdutJxnmInEEyCsb4awy/OiBfall7zBA179Pahi3vCdFze3Q==}
    engines: {node: '>=16.20.1'}
    dev: true

  /buffer-crc32@0.2.13:
    resolution: {integrity: sha512-VO9Ht/+p3SN7SKWqcrgEzjGbRSJYTx+Q1pTQC0wrWqHx0vpJraQ6GtHx8tvcg1rlK1byhU5gccxgOgj7B0TDkQ==}
    dev: true

  /buffer-equal-constant-time@1.0.1:
    resolution: {integrity: sha512-zRpUiDwd/xk6ADqPMATG8vc9VPrkck7T07OIx0gnjmJAnHnTVXNQG3vfvWNuiZIkwu9KrKdA1iJKfsfTVxE6NA==}
    dev: true

  /buffer-from@1.1.2:
    resolution: {integrity: sha512-E+XQCRwSbaaiChtv6k6Dwgc+bx+Bs6vuKJHHl5kox/BaKbhiXzqQOwK4cO22yElGp2OCmjwVhT3HmxgyPGnJfQ==}
    dev: true

  /buffer-writer@2.0.0:
    resolution: {integrity: sha512-a7ZpuTZU1TRtnwyCNW3I5dc0wWNC3VR9S++Ewyk2HHZdrO3CQJqSpd+95Us590V6AL7JqUAH2IwZ/398PmNFgw==}
    engines: {node: '>=4'}
    dev: true

  /buffer@5.7.1:
    resolution: {integrity: sha512-EHcyIPBQ4BSGlvjB16k5KgAJ27CIsHY/2JBmCRReo48y9rQ3MaUzWX3KVlBa4U7MyX02HdVj0K7C3WaB3ju7FQ==}
    dependencies:
      base64-js: 1.5.1
      ieee754: 1.2.1
    dev: true

  /buffer@6.0.3:
    resolution: {integrity: sha512-FTiCpNxtwiZZHEZbcbTIcZjERVICn9yq/pDFkTl95/AxzD1naBctN7YO68riM/gLSDY7sdrMby8hofADYuuqOA==}
    dependencies:
      base64-js: 1.5.1
      ieee754: 1.2.1
    dev: true

  /bytes-iec@3.1.1:
    resolution: {integrity: sha512-fey6+4jDK7TFtFg/klGSvNKJctyU7n2aQdnM+CO0ruLPbqqMOM8Tio0Pc+deqUeVKX1tL5DQep1zQ7+37aTAsA==}
    engines: {node: '>= 0.8'}
    dev: true

  /bytes@3.1.1:
    resolution: {integrity: sha512-dWe4nWO/ruEOY7HkUJ5gFt1DCFV9zPRoJr8pV0/ASQermOZjtq8jMjOprC0Kd10GLN+l7xaUPvxzJFWtxGu8Fg==}
    engines: {node: '>= 0.8'}
    dev: true

  /cacache@15.3.0:
    resolution: {integrity: sha512-VVdYzXEn+cnbXpFgWs5hTT7OScegHVmLhJIR8Ufqk3iFD6A6j5iSX1KuBTfNEv4tdJWE2PzA6IVFtcLC7fN9wQ==}
    engines: {node: '>= 10'}
    requiresBuild: true
    dependencies:
      '@npmcli/fs': 1.1.1
      '@npmcli/move-file': 1.1.2
      chownr: 2.0.0
      fs-minipass: 2.1.0
      glob: 7.2.3
      infer-owner: 1.0.4
      lru-cache: 6.0.0
      minipass: 3.3.4
      minipass-collect: 1.0.2
      minipass-flush: 1.0.5
      minipass-pipeline: 1.2.4
      mkdirp: 1.0.4
      p-map: 4.0.0
      promise-inflight: 1.0.1
      rimraf: 3.0.2
      ssri: 8.0.1
      tar: 6.1.14
      unique-filename: 1.1.1
    transitivePeerDependencies:
      - bluebird
    dev: true
    optional: true

  /call-bind@1.0.2:
    resolution: {integrity: sha512-7O+FbCihrB5WGbFYesctwmTKae6rOiIzmz1icreWJ+0aA7LJfuqhEso2T9ncpcFtzMQtzXf2QGGueWJGTYsqrA==}
    dependencies:
      function-bind: 1.1.2
      get-intrinsic: 1.2.1
    dev: true

  /callsites@3.1.0:
    resolution: {integrity: sha512-P8BjAsXvZS+VIDUI11hHCQEv74YT67YUi5JJFNWIqL235sBmjX4+qx9Muvls5ivyNENctx46xQLQ3aTuE7ssaQ==}
    engines: {node: '>=6'}
    dev: true

  /camelcase-keys@6.2.2:
    resolution: {integrity: sha512-YrwaA0vEKazPBkn0ipTiMpSajYDSe+KjQfrjhcBMxJt/znbvlHd8Pw/Vamaz5EB4Wfhs3SUR3Z9mwRu/P3s3Yg==}
    engines: {node: '>=8'}
    dependencies:
      camelcase: 5.3.1
      map-obj: 4.3.0
      quick-lru: 4.0.1
    dev: true

  /camelcase@5.3.1:
    resolution: {integrity: sha512-L28STB170nwWS63UjtlEOE3dldQApaJXZkOI1uMFfzf3rRuPegHaHesyee+YxQ+W6SvRDQV6UrdOdRiR153wJg==}
    engines: {node: '>=6'}
    dev: true

  /camelcase@6.3.0:
    resolution: {integrity: sha512-Gmy6FhYlCY7uOElZUSbxo2UCDH8owEk996gkbrpsgGtrJLM3J7jGxl9Ic7Qwwj4ivOE5AWZWRMecDdF7hqGjFA==}
    engines: {node: '>=10'}
    dev: true

  /caniuse-lite@1.0.30001425:
    resolution: {integrity: sha512-/pzFv0OmNG6W0ym80P3NtapU0QEiDS3VuYAZMGoLLqiC7f6FJFe1MjpQDREGApeenD9wloeytmVDj+JLXPC6qw==}
    dev: true

  /capnp-ts@0.7.0:
    resolution: {integrity: sha512-XKxXAC3HVPv7r674zP0VC3RTXz+/JKhfyw94ljvF80yynK6VkTnqE3jMuN8b3dUVmmc43TjyxjW4KTsmB3c86g==}
    dependencies:
      debug: 4.3.4
      tslib: 2.6.2
    transitivePeerDependencies:
      - supports-color
    dev: true

  /chalk@2.4.2:
    resolution: {integrity: sha512-Mti+f9lpJNcwF4tWV8/OrTTtF1gZi+f8FqlyAdouralcFWFQWF2+NgCHShjkCb+IFBLq9buZwE1xckQU4peSuQ==}
    engines: {node: '>=4'}
    dependencies:
      ansi-styles: 3.2.1
      escape-string-regexp: 1.0.5
      supports-color: 5.5.0
    dev: true

  /chalk@4.1.2:
    resolution: {integrity: sha512-oKnbhFyRIXpUuez8iBMmyEa4nbj4IOQyuhc/wy9kY7/WVPcwIO9VA668Pu8RkO7+0G76SLROeyw9CpQ061i4mA==}
    engines: {node: '>=10'}
    dependencies:
      ansi-styles: 4.3.0
      supports-color: 7.2.0
    dev: true

  /chalk@5.2.0:
    resolution: {integrity: sha512-ree3Gqw/nazQAPuJJEy+avdl7QfZMcUvmHIKgEZkGL+xOBzRvup5Hxo6LHuMceSxOabuJLJm5Yp/92R9eMmMvA==}
    engines: {node: ^12.17.0 || ^14.13 || >=16.0.0}
    dev: true

  /chalk@5.3.0:
    resolution: {integrity: sha512-dLitG79d+GV1Nb/VYcCDFivJeK1hiukt9QjRNVOsUtTy1rR1YJsmpGGTZ3qJos+uw7WmWF4wUwBd9jxjocFC2w==}
    engines: {node: ^12.17.0 || ^14.13 || >=16.0.0}
    dev: true

  /char-regex@1.0.2:
    resolution: {integrity: sha512-kWWXztvZ5SBQV+eRgKFeh8q5sLuZY2+8WUIzlxWVTg+oGwY14qylx1KbKzHd8P6ZYkAg0xyIDU9JMHhyJMZ1jw==}
    engines: {node: '>=10'}
    dev: true

  /chardet@0.7.0:
    resolution: {integrity: sha512-mT8iDcrh03qDGRRmoA2hmBJnxpllMR+0/0qlzjqZES6NdiWDcZkCNAk4rPFZ9Q85r27unkiNNg8ZOiwZXBHwcA==}
    dev: true

  /checkpoint-client@1.1.33:
    resolution: {integrity: sha512-kiG9G/2K2lDkwd5q7TrzxN4IVqBSdwItLWXw6H+7+2N5jopjHRjD434OWvg/anuRvAnRlr5tflOuwbetsHQoZQ==}
    dependencies:
      ci-info: 4.0.0
      env-paths: 2.2.1
      make-dir: 4.0.0
      ms: 2.1.3
      node-fetch: 2.7.0
      uuid: 9.0.1
    transitivePeerDependencies:
      - encoding
    dev: true

  /chokidar@3.5.3:
    resolution: {integrity: sha512-Dr3sfKRP6oTcjf2JmUmFJfeVMvXBdegxB0iVQ5eb2V10uFJUCAS8OByZdVAyVb8xXNz3GjjTgj9kLWsZTqE6kw==}
    engines: {node: '>= 8.10.0'}
    dependencies:
      anymatch: 3.1.3
      braces: 3.0.2
      glob-parent: 5.1.2
      is-binary-path: 2.1.0
      is-glob: 4.0.3
      normalize-path: 3.0.0
      readdirp: 3.6.0
    optionalDependencies:
      fsevents: 2.3.3
    dev: true

  /chownr@2.0.0:
    resolution: {integrity: sha512-bIomtDF5KGpdogkLd9VspvFzk9KfpyyGlS8YFVZl7TGPBHL5snIOnxeshwVgPteQ9b4Eydl+pVbIyE1DcvCWgQ==}
    engines: {node: '>=10'}
    dev: true

  /chrome-trace-event@1.0.3:
    resolution: {integrity: sha512-p3KULyQg4S7NIHixdwbGX+nFHkoBiA4YQmyWtjb8XngSKV124nJmRysgAeujbUVb15vh+RvFUfCPqU7rXk+hZg==}
    engines: {node: '>=6.0'}
    dev: true

  /ci-info@3.9.0:
    resolution: {integrity: sha512-NIxF55hv4nSqQswkAeiOi1r83xy8JldOFDTWiug55KBu9Jnblncd2U6ViHmYgHf01TPZS77NJBhBMKdWj9HQMQ==}
    engines: {node: '>=8'}
    dev: true

  /ci-info@4.0.0:
    resolution: {integrity: sha512-TdHqgGf9odd8SXNuxtUBVx8Nv+qZOejE6qyqiy5NtbYYQOeFa6zmHkxlPzmaLxWWHsU6nJmB7AETdVPi+2NBUg==}
    engines: {node: '>=8'}
    dev: true

  /cjs-module-lexer@1.2.2:
    resolution: {integrity: sha512-cOU9usZw8/dXIXKtwa8pM0OTJQuJkxMN6w30csNRUerHfeQ5R6U3kkU/FtJeIf3M202OHfY2U8ccInBG7/xogA==}

  /clean-stack@2.2.0:
    resolution: {integrity: sha512-4diC9HaTE+KRAMWhDhrGOECgWZxoevMc5TlkObMqNSsVU62PYzXZ/SMTjzyGAFF1YusgxGcSWTEXBhp0CPwQ1A==}
    engines: {node: '>=6'}
    dev: true

  /cli-cursor@3.1.0:
    resolution: {integrity: sha512-I/zHAwsKf9FqGoXM4WWRACob9+SNukZTd94DWF57E4toouRulbCxcUh6RKUEOQlYTHJnzkPMySvPNaaSLNfLZw==}
    engines: {node: '>=8'}
    dependencies:
      restore-cursor: 3.1.0
    dev: true

  /cli-cursor@4.0.0:
    resolution: {integrity: sha512-VGtlMu3x/4DOtIUwEkRezxUZ2lBacNJCHash0N0WeZDBS+7Ux1dm3XWAgWYxLJFMMdOeXMHXorshEFhbMSGelg==}
    engines: {node: ^12.20.0 || ^14.13.1 || >=16.0.0}
    dependencies:
      restore-cursor: 4.0.0
    dev: true

  /cli-spinners@2.7.0:
    resolution: {integrity: sha512-qu3pN8Y3qHNgE2AFweciB1IfMnmZ/fsNTEE+NOFjmGB2F/7rLhnhzppvpCnN4FovtP26k8lHyy9ptEbNwWFLzw==}
    engines: {node: '>=6'}
    dev: true

  /cli-spinners@2.9.2:
    resolution: {integrity: sha512-ywqV+5MmyL4E7ybXgKys4DugZbX0FC6LnwrhjuykIjnK9k8OQacQ7axGKnjDXWNhns0xot3bZI5h55H8yo9cJg==}
    engines: {node: '>=6'}
    dev: true

  /cli-truncate@2.1.0:
    resolution: {integrity: sha512-n8fOixwDD6b/ObinzTrp1ZKFzbgvKZvuz/TvejnLn1aQfC6r52XEx85FmuC+3HI+JM7coBRXUvNqEU2PHVrHpg==}
    engines: {node: '>=8'}
    dependencies:
      slice-ansi: 3.0.0
      string-width: 4.2.3
    dev: true

  /cli-truncate@4.0.0:
    resolution: {integrity: sha512-nPdaFdQ0h/GEigbPClz11D0v/ZJEwxmeVZGeMo3Z5StPtUTkA9o1lD6QwoirYiSDzbcwn2XcjwmCp68W1IS4TA==}
    engines: {node: '>=18'}
    dependencies:
      slice-ansi: 5.0.0
      string-width: 7.0.0
    dev: true

  /cli-width@4.1.0:
    resolution: {integrity: sha512-ouuZd4/dm2Sw5Gmqy6bGyNNNe1qt9RpmxveLSO7KcgsTnU7RXfsw+/bukWGo1abgBiMAic068rclZsO4IWmmxQ==}
    engines: {node: '>= 12'}
    dev: true

  /cliui@8.0.1:
    resolution: {integrity: sha512-BSeNnyus75C4//NQ9gQt1/csTXyo/8Sb+afLAkzAptFuMsod9HFokGNudZpi/oQV73hnVK+sR+5PVRMd+Dr7YQ==}
    engines: {node: '>=12'}
    dependencies:
      string-width: 4.2.3
      strip-ansi: 6.0.1
      wrap-ansi: 7.0.0
    dev: true

  /clone@1.0.4:
    resolution: {integrity: sha512-JQHZ2QMW6l3aH/j6xCqQThY/9OH4D/9ls34cgkUBiEeocRTU04tHfKPBsUK1PqZCUQM7GiA0IIXJSuXHI64Kbg==}
    engines: {node: '>=0.8'}
    dev: true

  /co@4.6.0:
    resolution: {integrity: sha512-QVb0dM5HvG+uaxitm8wONl7jltx8dqhfU33DcqtOZcLSVIKSDDLDi7+0LbAKiyI8hD9u42m2YxXSkMGWThaecQ==}
    engines: {iojs: '>= 1.0.0', node: '>= 0.12.0'}
    dev: true

  /collect-v8-coverage@1.0.1:
    resolution: {integrity: sha512-iBPtljfCNcTKNAto0KEtDfZ3qzjJvqE3aTGZsbhjSBlorqpXJlaWWtPO35D+ZImoC3KWejX64o+yPGxhWSTzfg==}
    dev: true

  /color-convert@1.9.3:
    resolution: {integrity: sha512-QfAUtd+vFdAtFQcC8CCyYt1fYWxSqAiK2cSD6zDB8N3cpsEBAvRxp9zOGg6G/SHHJYAT88/az/IuDGALsNVbGg==}
    dependencies:
      color-name: 1.1.3
    dev: true

  /color-convert@2.0.1:
    resolution: {integrity: sha512-RRECPsj7iu/xb5oKYcsFHSppFNnsj/52OVTRKb4zP5onXwVF3zVmmToNcOfGC+CRDpfK/U584fMg38ZHCaElKQ==}
    engines: {node: '>=7.0.0'}
    dependencies:
      color-name: 1.1.4
    dev: true

  /color-name@1.1.3:
    resolution: {integrity: sha512-72fSenhMw2HZMTVHeCA9KCmpEIbzWiQsjN+BHcBbS9vr1mtt+vJjPdksIBNUmKAW8TFUDPJK5SUU3QhE9NEXDw==}
    dev: true

  /color-name@1.1.4:
    resolution: {integrity: sha512-dOy+3AuW3a2wNbZHIuMZpTcgjGuLU/uBL/ubcZF9OXbDo8ff4O8yVp5Bf0efS8uEoYo5q4Fx7dY9OgQGXgAsQA==}
    dev: true

  /color-support@1.1.3:
    resolution: {integrity: sha512-qiBjkpbMLO/HL68y+lh4q0/O1MZFj2RX6X/KmMa3+gJD3z+WwI1ZzDHysvqHGS3mP6mznPckpXmw1nI9cJjyRg==}
    hasBin: true
    dev: true

  /colorette@2.0.20:
    resolution: {integrity: sha512-IfEDxwoWIjkeXL1eXcDiow4UbKjhLdq6/EuSVR9GMN7KVH3r9gQ83e73hsz1Nd1T3ijd5xv1wcWRYO+D6kCI2w==}
    dev: true

  /colors@1.2.5:
    resolution: {integrity: sha512-erNRLao/Y3Fv54qUa0LBB+//Uf3YwMUmdJinN20yMXm9zdKKqH9wt7R9IIVZ+K7ShzfpLV/Zg8+VyrBJYB4lpg==}
    engines: {node: '>=0.1.90'}
    dev: true

  /combined-stream@1.0.8:
    resolution: {integrity: sha512-FQN4MRfuJeHf7cBbBMJFXhKSDq+2kAArBlmRBvcvFE5BB1HZKXtSFASDhdlz9zOYwxh8lDdnvmMOe/+5cdoEdg==}
    engines: {node: '>= 0.8'}
    dependencies:
      delayed-stream: 1.0.0
    dev: true

  /commander@11.0.0:
    resolution: {integrity: sha512-9HMlXtt/BNoYr8ooyjjNRdIilOTkVJXB+GhxMTtOKwk0R4j4lS4NpjuqmRxroBfnfTSHQIHQB7wryHhXarNjmQ==}
    engines: {node: '>=16'}
    dev: true

  /commander@11.1.0:
    resolution: {integrity: sha512-yPVavfyCcRhmorC7rWlkHn15b4wDVgVmBA7kV4QVBsF7kv/9TKJAbAXVTxvTnwP8HHKjRCJDClKbciiYS7p0DQ==}
    engines: {node: '>=16'}
    dev: true

  /commander@2.20.3:
    resolution: {integrity: sha512-GpVkmM8vF2vQUkj2LvZmD35JxeJOLCwJ9cUkugyk2nuhbv3+mJvpLYYt+0+USMxE+oj+ey/lJEnhZw75x/OMcQ==}
    dev: true

  /commander@9.5.0:
    resolution: {integrity: sha512-KRs7WVDKg86PWiuAqhDrAQnTXZKraVcCc6vFdL14qrZ/DcWwuRo7VoiYXalXO7S5GKpqYiVEwCbgFDfxNHKJBQ==}
    engines: {node: ^12.20.0 || >=14}
    requiresBuild: true
    dev: true
    optional: true

  /commondir@1.0.1:
    resolution: {integrity: sha512-W9pAhw0ja1Edb5GVdIF1mjZw/ASI0AlShXM83UUGe2DVr5TdAPEA1OA8m/g8zWp9x6On7gqufY+FatDbC3MDQg==}
    dev: true

  /compress-commons@5.0.1:
    resolution: {integrity: sha512-MPh//1cERdLtqwO3pOFLeXtpuai0Y2WCd5AhtKxznqM7WtaMYaOEMSgn45d9D10sIHSfIKE603HlOp8OPGrvag==}
    engines: {node: '>= 12.0.0'}
    dependencies:
      crc-32: 1.2.2
      crc32-stream: 5.0.0
      normalize-path: 3.0.0
      readable-stream: 3.6.0
    dev: true

  /concat-map@0.0.1:
    resolution: {integrity: sha512-/Srv4dswyQNBfohGpz9o6Yb3Gz3SrUDqBH5rTuhGR7ahtlbYKnVxw2bCFMRljaA7EXHaXZ8wsHdodFvbkhKmqg==}
    dev: true

  /console-control-strings@1.1.0:
    resolution: {integrity: sha512-ty/fTekppD2fIwRvnZAVdeOiGd1c7YXEixbgJTNzqcxJWKQnjJ/V1bNEEE6hygpM3WjwHFUVK6HTjWSzV4a8sQ==}
    dev: true

  /content-disposition@0.5.4:
    resolution: {integrity: sha512-FveZTNuGw04cxlAiWbzi6zTAL/lhehaWbTtgluJh4/E95DqMwTmha3KZN1aAWA8cFIhHzMZUvLevkw5Rqk+tSQ==}
    engines: {node: '>= 0.6'}
    dependencies:
      safe-buffer: 5.2.1
    dev: true

  /content-type@1.0.5:
    resolution: {integrity: sha512-nTjqfcBFEipKdXCv4YDQWCfmcLZKm81ldF0pAopTvyrFGVbcR6P/VAAd5G7N+0tTr8QqiU0tFadD6FK4NtJwOA==}
    engines: {node: '>= 0.6'}
    dev: true

  /convert-source-map@1.9.0:
    resolution: {integrity: sha512-ASFBup0Mz1uyiIjANan1jzLQami9z1PoYSZCiiYW2FczPbenXc45FZdBZLzOT+r6+iciuEModtmCti+hjaAk0A==}
    dev: true

  /convert-source-map@2.0.0:
    resolution: {integrity: sha512-Kvp459HrV2FEJ1CAsi1Ku+MY3kasH19TFykTz2xWmMeq6bk2NU3XXvfJ+Q61m0xktWwt+1HSYf3JZsTms3aRJg==}
    dev: true

  /cookie-signature@1.0.6:
    resolution: {integrity: sha512-QADzlaHc8icV8I7vbaJXJwod9HWYp8uCqf1xa4OfNu1T7JVxQIrUgOWtHdNDtPiywmFbiS12VjotIXLrKM3orQ==}
    dev: true

  /cookie@0.4.1:
    resolution: {integrity: sha512-ZwrFkGJxUR3EIoXtO+yVE69Eb7KlixbaeAWfBQB9vVsNn/o+Yw69gBWSSDK825hQNdN+wF8zELf3dFNl/kxkUA==}
    engines: {node: '>= 0.6'}
    dev: true

  /cookie@0.5.0:
    resolution: {integrity: sha512-YZ3GUyn/o8gfKJlnlX7g7xq4gyO6OSuhGPKaaGssGB2qgDUS0gPgtTvoyZLTt9Ab6dC4hfc9dV5arkvc/OCmrw==}
    engines: {node: '>= 0.6'}
    dev: true

  /core-util-is@1.0.2:
    resolution: {integrity: sha512-3lqz5YjWTYnW6dlDa5TLaTCcShfar1e40rmcJVwCBJC6mWlFuj0eCHIElmG1g5kyuJ/GD+8Wn4FFCcz4gJPfaQ==}
    dev: true

  /core-util-is@1.0.3:
    resolution: {integrity: sha512-ZQBvi1DcpJ4GDqanjucZ2Hj3wEO5pZDS89BWbkcrvdxksJorwUDDZamX9ldFkp9aw2lmBDLgkObEA4DWNJ9FYQ==}
    dev: true

  /cors@2.8.5:
    resolution: {integrity: sha512-KIHbLJqu73RGr/hnbrO9uBeixNGuvSQjul/jdFvS/KFSIH1hWVd1ng7zOHx+YrEfInLG7q4n6GHQ9cDtxv/P6g==}
    engines: {node: '>= 0.10'}
    dependencies:
      object-assign: 4.1.1
      vary: 1.1.2
    dev: true

  /crc-32@1.2.2:
    resolution: {integrity: sha512-ROmzCKrTnOwybPcJApAA6WBWij23HVfGVNKqqrZpuyZOHqK2CwHSvpGuyt/UNNvaIjEd8X5IFGp4Mh+Ie1IHJQ==}
    engines: {node: '>=0.8'}
    hasBin: true
    dev: true

  /crc32-stream@5.0.0:
    resolution: {integrity: sha512-B0EPa1UK+qnpBZpG+7FgPCu0J2ETLpXq09o9BkLkEAhdB6Z61Qo4pJ3JYu0c+Qi+/SAL7QThqnzS06pmSSyZaw==}
    engines: {node: '>= 12.0.0'}
    dependencies:
      crc-32: 1.2.2
      readable-stream: 3.6.0
    dev: true

  /create-jest@29.7.0(@types/node@18.18.13)(ts-node@10.9.1):
    resolution: {integrity: sha512-Adz2bdH0Vq3F53KEMJOoftQFutWCukm6J24wbPWRO4k1kMY7gS7ds/uoJkNuV8wDCtWWnuwGcJwpWcih+zEW1Q==}
    engines: {node: ^14.15.0 || ^16.10.0 || >=18.0.0}
    hasBin: true
    dependencies:
      '@jest/types': 29.6.3
      chalk: 4.1.2
      exit: 0.1.2
      graceful-fs: 4.2.10
      jest-config: 29.7.0(@types/node@18.18.13)(ts-node@10.9.1)
      jest-util: 29.7.0
      prompts: 2.4.2
    transitivePeerDependencies:
      - '@types/node'
      - babel-plugin-macros
      - supports-color
      - ts-node
    dev: true

  /create-jest@29.7.0(@types/node@20.10.0)(ts-node@10.9.1):
    resolution: {integrity: sha512-Adz2bdH0Vq3F53KEMJOoftQFutWCukm6J24wbPWRO4k1kMY7gS7ds/uoJkNuV8wDCtWWnuwGcJwpWcih+zEW1Q==}
    engines: {node: ^14.15.0 || ^16.10.0 || >=18.0.0}
    hasBin: true
    dependencies:
      '@jest/types': 29.6.3
      chalk: 4.1.2
      exit: 0.1.2
      graceful-fs: 4.2.10
      jest-config: 29.7.0(@types/node@20.10.0)(ts-node@10.9.1)
      jest-util: 29.7.0
      prompts: 2.4.2
    transitivePeerDependencies:
      - '@types/node'
      - babel-plugin-macros
      - supports-color
      - ts-node
    dev: true

  /create-require@1.1.1:
    resolution: {integrity: sha512-dcKFX3jn0MpIaXjisoRvexIJVEKzaq7z2rZKxf+MSr9TkdmHmsU4m2lcLojrj/FHl8mk5VxMmYA+ftRkP/3oKQ==}
    dev: true

  /cross-spawn@7.0.3:
    resolution: {integrity: sha512-iRDPJKUPVEND7dHPO8rkbOnPpyDygcDFtWjpeWNCgy8WP2rXcxXL8TskReQl6OrB2G7+UJrags1q15Fudc7G6w==}
    engines: {node: '>= 8'}
    dependencies:
      path-key: 3.1.1
      shebang-command: 2.0.0
      which: 2.0.2
    dev: true

  /crypto-random-string@2.0.0:
    resolution: {integrity: sha512-v1plID3y9r/lPhviJ1wrXpLeyUIGAZ2SHNYTEapm7/8A9nLPoyvVp3RK/EPFqn5kEznyWgYZNsRtYYIWbuG8KA==}
    engines: {node: '>=8'}
    dev: true

  /data-uri-to-buffer@2.0.2:
    resolution: {integrity: sha512-ND9qDTLc6diwj+Xe5cdAgVTbLVdXbtxTJRXRhli8Mowuaan+0EJOtdqJ0QCHNSSPyoXGx9HX2/VMnKeC34AChA==}
    dev: true

  /data-uri-to-buffer@4.0.1:
    resolution: {integrity: sha512-0R9ikRb668HB7QDxT1vkpuUBtqc53YyAwMwGeUFKRojY/NWKvdZ+9UYtRfGmhqNbRkTSVpMbmyhXipFFv2cb/A==}
    engines: {node: '>= 12'}
    dev: true

  /debug@2.6.9:
    resolution: {integrity: sha512-bC7ElrdJaJnPbAP+1EotYvqZsb3ecl5wi6Bfi6BJTUcNowp6cvspg0jXznRTKDjm/E7AdgFBVeAPVMNcKGsHMA==}
    peerDependencies:
      supports-color: '*'
    peerDependenciesMeta:
      supports-color:
        optional: true
    dependencies:
      ms: 2.0.0
    dev: true

  /debug@3.2.7:
    resolution: {integrity: sha512-CFjzYYAi4ThfiQvizrFQevTTXHtnCqWfe7x1AhgEscTz6ZbLbfoLRLPugTQyBth6f8ZERVUSyWHFD/7Wu4t1XQ==}
    peerDependencies:
      supports-color: '*'
    peerDependenciesMeta:
      supports-color:
        optional: true
    dependencies:
      ms: 2.1.3
    dev: true

  /debug@4.3.3:
    resolution: {integrity: sha512-/zxw5+vh1Tfv+4Qn7a5nsbcJKPaSvCDhojn6FEl9vupwK2VCSDtEiEtqr8DFtzYFOdz63LBkxec7DYuc2jon6Q==}
    engines: {node: '>=6.0'}
    peerDependencies:
      supports-color: '*'
    peerDependenciesMeta:
      supports-color:
        optional: true
    dependencies:
      ms: 2.1.2
    dev: true

  /debug@4.3.4:
    resolution: {integrity: sha512-PRWFHuSU3eDtQJPvnNY7Jcket1j0t5OuOsFzPPzsekD52Zl8qUfFIPEiswXqIvHWGVHOgX+7G/vCNNhehwxfkQ==}
    engines: {node: '>=6.0'}
    peerDependencies:
      supports-color: '*'
    peerDependenciesMeta:
      supports-color:
        optional: true
    dependencies:
      ms: 2.1.2

  /decamelize-keys@1.1.0:
    resolution: {integrity: sha512-ocLWuYzRPoS9bfiSdDd3cxvrzovVMZnRDVEzAs+hWIVXGDbHxWMECij2OBuyB/An0FFW/nLuq6Kv1i/YC5Qfzg==}
    engines: {node: '>=0.10.0'}
    dependencies:
      decamelize: 1.2.0
      map-obj: 1.0.1
    dev: true

  /decamelize@1.2.0:
    resolution: {integrity: sha512-z2S+W9X73hAUUki+N+9Za2lBlun89zigOyGrsax+KUQ6wKW4ZoWpEYBkGhQjwAjjDCkWxhY0VKEhk8wzY7F5cA==}
    engines: {node: '>=0.10.0'}
    dev: true

  /decimal.js@10.4.3:
    resolution: {integrity: sha512-VBBaLc1MgL5XpzgIP7ny5Z6Nx3UrRkIViUkPUdtl9aya5amy3De1gsUUSB1g3+3sExYNjCAsAznmukyxCb1GRA==}
    dev: true

  /dedent@1.5.1:
    resolution: {integrity: sha512-+LxW+KLWxu3HW3M2w2ympwtqPrqYRzU8fqi6Fhd18fBALe15blJPI/I4+UHveMVG6lJqB4JNd4UG0S5cnVHwIg==}
    peerDependencies:
      babel-plugin-macros: ^3.1.0
    peerDependenciesMeta:
      babel-plugin-macros:
        optional: true
    dev: true

  /deep-is@0.1.4:
    resolution: {integrity: sha512-oIPzksmTg4/MriiaYGO+okXDT7ztn/w3Eptv/+gSIdMdKsJo0u4CfYNFJPy+4SKMuCqGw2wxnA+URMg3t8a/bQ==}
    dev: true

  /deepmerge@4.2.2:
    resolution: {integrity: sha512-FJ3UgI4gIl+PHZm53knsuSFpE+nESMr7M4v9QcgB7S63Kj/6WqMiFQJpBBYz1Pt+66bZpP3Q7Lye0Oo9MPKEdg==}
    engines: {node: '>=0.10.0'}
    dev: true

  /defaults@1.0.4:
    resolution: {integrity: sha512-eFuaLoy/Rxalv2kr+lqMlUnrDWV+3j4pljOIJgLIhI058IQfWJ7vXhyEIHu+HtC738klGALYxOKDO0bQP3tg8A==}
    dependencies:
      clone: 1.0.4
    dev: true

  /define-data-property@1.1.0:
    resolution: {integrity: sha512-UzGwzcjyv3OtAvolTj1GoyNYzfFR+iqbGjcnBEENZVCpM4/Ng1yhGNvS3lR/xDS74Tb2wGG9WzNSNIOS9UVb2g==}
    engines: {node: '>= 0.4'}
    dependencies:
      get-intrinsic: 1.2.1
      gopd: 1.0.1
      has-property-descriptors: 1.0.0
    dev: true

  /define-lazy-prop@2.0.0:
    resolution: {integrity: sha512-Ds09qNh8yw3khSjiJjiUInaGX9xlqZDY7JVryGxdxV7NPeuqQfplOpQ66yJFZut3jLa5zOwkXw1g9EI2uKh4Og==}
    engines: {node: '>=8'}
    dev: true

  /define-properties@1.2.1:
    resolution: {integrity: sha512-8QmQKqEASLd5nx0U1B1okLElbUuuttJ/AnYmRXbbbGDWh6uS208EjD4Xqq/I9wK7u0v6O08XhTWnt5XtEbR6Dg==}
    engines: {node: '>= 0.4'}
    dependencies:
      define-data-property: 1.1.0
      has-property-descriptors: 1.0.0
      object-keys: 1.1.1
    dev: true

  /del@6.1.1:
    resolution: {integrity: sha512-ua8BhapfP0JUJKC/zV9yHHDW/rDoDxP4Zhn3AkA6/xT6gY7jYXJiaeyBZznYVujhZZET+UgcbZiQ7sN3WqcImg==}
    engines: {node: '>=10'}
    dependencies:
      globby: 11.1.0
      graceful-fs: 4.2.10
      is-glob: 4.0.3
      is-path-cwd: 2.2.0
      is-path-inside: 3.0.3
      p-map: 4.0.0
      rimraf: 3.0.2
      slash: 3.0.0
    dev: true

  /delayed-stream@1.0.0:
    resolution: {integrity: sha512-ZySD7Nf91aLB0RxL4KGrKHBXl7Eds1DAmEdcoVawXnLD7SDhpNgtuII2aAkg7a7QS41jxPSZ17p4VdGnMHk3MQ==}
    engines: {node: '>=0.4.0'}
    dev: true

  /delegates@1.0.0:
    resolution: {integrity: sha512-bd2L678uiWATM6m5Z1VzNCErI3jiGzt6HGY8OVICs40JQq/HALfbyNJmp0UDakEY4pMMaN0Ly5om/B1VI/+xfQ==}
    dev: true

  /denque@1.5.1:
    resolution: {integrity: sha512-XwE+iZ4D6ZUB7mfYRMb5wByE8L74HCn30FBN7sWnXksWc1LO1bPDl67pBR9o/kC4z/xSNAwkMYcGgqDV3BE3Hw==}
    engines: {node: '>=0.10'}
    dev: true

  /denque@2.1.0:
    resolution: {integrity: sha512-HVQE3AAb/pxF8fQAoiqpvg9i3evqug3hoiwakOyZAwJm+6vZehbkYXZ0l4JxS+I3QxM97v5aaRNhj8v5oBhekw==}
    engines: {node: '>=0.10'}
    dev: true

  /depd@1.1.2:
    resolution: {integrity: sha512-7emPTl6Dpo6JRXOXjLRxck+FlLRX5847cLKEn00PLAgc3g2hTZZgr+e4c2v6QpSmLeFP3n5yUo7ft6avBK/5jQ==}
    engines: {node: '>= 0.6'}
    dev: true

  /destroy@1.0.4:
    resolution: {integrity: sha512-3NdhDuEXnfun/z7x9GOElY49LoqVHoGScmOKwmxhsS8N5Y+Z8KyPPDnaSzqWgYt/ji4mqwfTS34Htrk0zPIXVg==}
    dev: true

  /detect-libc@2.0.1:
    resolution: {integrity: sha512-463v3ZeIrcWtdgIg6vI6XUncguvr2TnGl4SzDXinkt9mSLpBJKXT3mW6xT3VQdDN11+WVs29pgvivTc4Lp8v+w==}
    engines: {node: '>=8'}
    dev: true

  /detect-libc@2.0.2:
    resolution: {integrity: sha512-UX6sGumvvqSaXgdKGUsgZWqcUyIXZ/vZTrlRT/iobiKhGL0zL4d3osHj3uqllWJK+i+sixDS/3COVEOFbupFyw==}
    engines: {node: '>=8'}
    dev: true

  /detect-newline@3.1.0:
    resolution: {integrity: sha512-TLz+x/vEXm/Y7P7wn1EJFNLxYpUD4TgMosxY6fAVJUnJMbupHBOncxyWUG9OpTaH9EBD7uFI5LfEgmMOc54DsA==}
    engines: {node: '>=8'}
    dev: true

  /detect-runtime@1.0.4:
    resolution: {integrity: sha512-oJJu3EzRFbmJcflC0Z55Gs08z7lOZ+68HsegIOVmg9WjDFdolJ/PoHQokv+usWcBqyZvUSVdrpDghOhoZCXJyw==}
    deprecated: Package no longer supported. Contact Support at https://www.npmjs.com/support for more info.
    dev: true

  /diff-sequences@29.6.3:
    resolution: {integrity: sha512-EjePK1srD3P08o2j4f0ExnylqRs5B9tJjcp9t1krH2qRi8CCdsYfwe9JgSLurFBWwq4uOlipzfk5fHNvwFKr8Q==}
    engines: {node: ^14.15.0 || ^16.10.0 || >=18.0.0}
    dev: true

  /diff@4.0.2:
    resolution: {integrity: sha512-58lmxKSA4BNyLz+HHMUzlOEpg09FV+ev6ZMe3vJihgdxzgcwZ8VoEEPmALCZG9LmqfVoNMMKpttIYTVG6uDY7A==}
    engines: {node: '>=0.3.1'}
    dev: true

  /dir-glob@3.0.1:
    resolution: {integrity: sha512-WkrWp9GR4KXfKGYzOLmTuGVi1UWFfws377n9cc55/tb6DuqyF6pcQ5AbiHEshaDpY9v6oaSr2XCDidGmMwdzIA==}
    engines: {node: '>=8'}
    dependencies:
      path-type: 4.0.0
    dev: true

  /doctrine@2.1.0:
    resolution: {integrity: sha512-35mSku4ZXK0vfCuHEDAwt55dg2jNajHZ1odvF+8SSr82EsZY4QmXfuWso8oEd8zRhVObSN18aM0CjSdoBX7zIw==}
    engines: {node: '>=0.10.0'}
    dependencies:
      esutils: 2.0.3
    dev: true

  /doctrine@3.0.0:
    resolution: {integrity: sha512-yS+Q5i3hBf7GBkd4KG8a7eBNNWNGLTaEwwYWUijIYM7zrlYDM0BFXHjjPWlWZ1Rg7UaddZeIDmi9jF3HmqiQ2w==}
    engines: {node: '>=6.0.0'}
    dependencies:
      esutils: 2.0.3
    dev: true

  /dotenv-cli@7.3.0:
    resolution: {integrity: sha512-314CA4TyK34YEJ6ntBf80eUY+t1XaFLyem1k9P0sX1gn30qThZ5qZr/ZwE318gEnzyYP9yj9HJk6SqwE0upkfw==}
    hasBin: true
    dependencies:
      cross-spawn: 7.0.3
      dotenv: 16.3.1
      dotenv-expand: 10.0.0
      minimist: 1.2.8
    dev: true

  /dotenv-expand@10.0.0:
    resolution: {integrity: sha512-GopVGCpVS1UKH75VKHGuQFqS1Gusej0z4FyQkPdwjil2gNIv+LNsqBlboOzpJFZKVT95GkCyWJbBSdFEFUWI2A==}
    engines: {node: '>=12'}
    dev: true

  /dotenv@16.0.3:
    resolution: {integrity: sha512-7GO6HghkA5fYG9TYnNxi14/7K9f5occMlp3zXAuSxn7CKCxt9xbNWG7yF8hTCSUchlfWSe3uLmlPfigevRItzQ==}
    engines: {node: '>=12'}
    dev: true

  /dotenv@16.3.1:
    resolution: {integrity: sha512-IPzF4w4/Rd94bA9imS68tZBaYyBWSCE47V1RGuMrB94iyTOIEwRmVL2x/4An+6mETpLrKJ5hQkB8W4kFAadeIQ==}
    engines: {node: '>=12'}
    dev: true

  /duplexer@0.1.2:
    resolution: {integrity: sha512-jtD6YG370ZCIi/9GTaJKQxWTZD045+4R4hTk/x1UyoqadyJ9x9CgSi1RlVDQF8U2sxLLSnFkCaMihqljHIWgMg==}
    dev: true

  /ecdsa-sig-formatter@1.0.11:
    resolution: {integrity: sha512-nagl3RYrbNv6kQkeJIpt6NJZy8twLB/2vtz6yN9Z4vRKHN4/QZJIEbqohALSgwKdnksuY3k5Addp5lg8sVoVcQ==}
    dependencies:
      safe-buffer: 5.2.1
    dev: true

  /ee-first@1.1.1:
    resolution: {integrity: sha512-WMwm9LhRUo+WUaRN+vRuETqG89IgZphVSNkdFgeb6sS/E4OrDIN7t48CAewSHXc6C8lefD8KKfr5vY61brQlow==}
    dev: true

  /electron-to-chromium@1.4.284:
    resolution: {integrity: sha512-M8WEXFuKXMYMVr45fo8mq0wUrrJHheiKZf6BArTKk9ZBYCKJEOU5H8cdWgDT+qCVZf7Na4lVUaZsA+h6uA9+PA==}
    dev: true

  /emittery@0.13.1:
    resolution: {integrity: sha512-DeWwawk6r5yR9jFgnDKYt4sLS0LmHJJi3ZOnb5/JdbYwj3nW+FxQnHIjhBKz8YLC7oRNPVM9NQ47I3CVx34eqQ==}
    engines: {node: '>=12'}
    dev: true

  /emoji-regex@10.3.0:
    resolution: {integrity: sha512-QpLs9D9v9kArv4lfDEgg1X/gN5XLnf/A6l9cs8SPZLRZR3ZkY9+kwIQTxm+fsSej5UMYGE8fdoaZVIBlqG0XTw==}
    dev: true

  /emoji-regex@8.0.0:
    resolution: {integrity: sha512-MSjYzcWNOA0ewAHpz0MxpYFvwg6yjy1NG3xteoqz644VCo/RPgnr1/GGt+ic3iJTzQ8Eu3TdM14SawnVUmGE6A==}
    dev: true

  /encodeurl@1.0.2:
    resolution: {integrity: sha512-TPJXq8JqFaVYm2CWmPvnP2Iyo4ZSM7/QKcSmuMLDObfpH5fi7RUGmd/rTDf+rut/saiDiQEeVTNgAmJEdAOx0w==}
    engines: {node: '>= 0.8'}
    dev: true

  /encoding@0.1.13:
    resolution: {integrity: sha512-ETBauow1T35Y/WZMkio9jiM0Z5xjHHmJ4XmjZOq1l/dXz3lr2sRn87nJy20RupqSh1F2m3HHPSp8ShIPQJrJ3A==}
    requiresBuild: true
    dependencies:
      iconv-lite: 0.6.3
    dev: true
    optional: true

  /enhanced-resolve@5.15.0:
    resolution: {integrity: sha512-LXYT42KJ7lpIKECr2mAXIaMldcNCh/7E0KBKOu4KSfkHmP+mZmSs+8V5gBAqisWBy0OO4W5Oyys0GO1Y8KtdKg==}
    engines: {node: '>=10.13.0'}
    dependencies:
      graceful-fs: 4.2.10
      tapable: 2.2.1
    dev: true

  /env-paths@2.2.1:
    resolution: {integrity: sha512-+h1lkLKhZMTYjog1VEpJNG7NZJWcuc2DDk/qsqSTRRCOXiLjeQ1d1/udrUGhqMxUgAlwKNZ0cf2uqan5GLuS2A==}
    engines: {node: '>=6'}
    dev: true

  /err-code@2.0.3:
    resolution: {integrity: sha512-2bmlRpNKBxT/CRmPOlyISQpNj+qSeYvcym/uT0Jx2bMOlKLtSy1ZmLuVxSEKKyor/N5yhvp/ZiG1oE3DEYMSFA==}
    requiresBuild: true
    dev: true
    optional: true

  /error-ex@1.3.2:
    resolution: {integrity: sha512-7dFHNmqeFSEt2ZBsCriorKnn3Z2pj+fd9kmI6QoWw4//DL+icEBfc0U7qJCisqrTsKTjw4fNFy2pW9OqStD84g==}
    dependencies:
      is-arrayish: 0.2.1
    dev: true

  /es-abstract@1.22.1:
    resolution: {integrity: sha512-ioRRcXMO6OFyRpyzV3kE1IIBd4WG5/kltnzdxSCqoP8CMGs/Li+M1uF5o7lOkZVFjDs+NLesthnF66Pg/0q0Lw==}
    engines: {node: '>= 0.4'}
    dependencies:
      array-buffer-byte-length: 1.0.0
      arraybuffer.prototype.slice: 1.0.1
      available-typed-arrays: 1.0.5
      call-bind: 1.0.2
      es-set-tostringtag: 2.0.1
      es-to-primitive: 1.2.1
      function.prototype.name: 1.1.5
      get-intrinsic: 1.2.1
      get-symbol-description: 1.0.0
      globalthis: 1.0.3
      gopd: 1.0.1
      has: 1.0.3
      has-property-descriptors: 1.0.0
      has-proto: 1.0.1
      has-symbols: 1.0.3
      internal-slot: 1.0.5
      is-array-buffer: 3.0.2
      is-callable: 1.2.7
      is-negative-zero: 2.0.2
      is-regex: 1.1.4
      is-shared-array-buffer: 1.0.2
      is-string: 1.0.7
      is-typed-array: 1.1.10
      is-weakref: 1.0.2
      object-inspect: 1.12.3
      object-keys: 1.1.1
      object.assign: 4.1.4
      regexp.prototype.flags: 1.5.0
      safe-array-concat: 1.0.0
      safe-regex-test: 1.0.0
      string.prototype.trim: 1.2.7
      string.prototype.trimend: 1.0.6
      string.prototype.trimstart: 1.0.6
      typed-array-buffer: 1.0.0
      typed-array-byte-length: 1.0.0
      typed-array-byte-offset: 1.0.0
      typed-array-length: 1.0.4
      unbox-primitive: 1.0.2
      which-typed-array: 1.1.11
    dev: true

  /es-aggregate-error@1.0.11:
    resolution: {integrity: sha512-DCiZiNlMlbvofET/cE55My387NiLvuGToBEZDdK9U2G3svDCjL8WOgO5Il6lO83nQ8qmag/R9nArdpaFQ/m3lA==}
    engines: {node: '>= 0.4'}
    dependencies:
      define-data-property: 1.1.0
      define-properties: 1.2.1
      es-abstract: 1.22.1
      function-bind: 1.1.2
      get-intrinsic: 1.2.1
      globalthis: 1.0.3
      has-property-descriptors: 1.0.0
      set-function-name: 2.0.1
    dev: true

  /es-module-lexer@1.2.1:
    resolution: {integrity: sha512-9978wrXM50Y4rTMmW5kXIC09ZdXQZqkE4mxhwkd8VbzsGkXGPgV4zWuqQJgCEzYngdo2dYDa0l8xhX4fkSwJSg==}
    dev: true

  /es-set-tostringtag@2.0.1:
    resolution: {integrity: sha512-g3OMbtlwY3QewlqAiMLI47KywjWZoEytKr8pf6iTC8uJq5bIAH52Z9pnQ8pVL6whrCto53JZDuUIsifGeLorTg==}
    engines: {node: '>= 0.4'}
    dependencies:
      get-intrinsic: 1.2.1
      has: 1.0.3
      has-tostringtag: 1.0.0
    dev: true

  /es-shim-unscopables@1.0.0:
    resolution: {integrity: sha512-Jm6GPcCdC30eMLbZ2x8z2WuRwAws3zTBBKuusffYVUrNj/GVSUAZ+xKMaUpfNDR5IbyNA5LJbaecoUVbmUcB1w==}
    dependencies:
      has: 1.0.3
    dev: true

  /es-to-primitive@1.2.1:
    resolution: {integrity: sha512-QCOllgZJtaUo9miYBcLChTUaHNjJF3PYs1VidD7AwiEj1kYxKeQTctLAezAOH5ZKRH0g2IgPn6KwB4IT8iRpvA==}
    engines: {node: '>= 0.4'}
    dependencies:
      is-callable: 1.2.7
      is-date-object: 1.0.5
      is-symbol: 1.0.4
    dev: true

  /esbuild-register@3.5.0(esbuild@0.19.10):
    resolution: {integrity: sha512-+4G/XmakeBAsvJuDugJvtyF1x+XJT4FMocynNpxrvEBViirpfUn2PgNpCHedfWhF4WokNsO/OvMKrmJOIJsI5A==}
    peerDependencies:
      esbuild: '>=0.12 <1'
    dependencies:
      debug: 4.3.4
      esbuild: 0.19.10
    transitivePeerDependencies:
      - supports-color
    dev: true

  /esbuild@0.17.19:
    resolution: {integrity: sha512-XQ0jAPFkK/u3LcVRcvVHQcTIqD6E2H1fvZMA5dQPSOWb3suUbWbfbRf94pjc0bNzRYLfIrDRQXr7X+LHIm5oHw==}
    engines: {node: '>=12'}
    hasBin: true
    requiresBuild: true
    optionalDependencies:
      '@esbuild/android-arm': 0.17.19
      '@esbuild/android-arm64': 0.17.19
      '@esbuild/android-x64': 0.17.19
      '@esbuild/darwin-arm64': 0.17.19
      '@esbuild/darwin-x64': 0.17.19
      '@esbuild/freebsd-arm64': 0.17.19
      '@esbuild/freebsd-x64': 0.17.19
      '@esbuild/linux-arm': 0.17.19
      '@esbuild/linux-arm64': 0.17.19
      '@esbuild/linux-ia32': 0.17.19
      '@esbuild/linux-loong64': 0.17.19
      '@esbuild/linux-mips64el': 0.17.19
      '@esbuild/linux-ppc64': 0.17.19
      '@esbuild/linux-riscv64': 0.17.19
      '@esbuild/linux-s390x': 0.17.19
      '@esbuild/linux-x64': 0.17.19
      '@esbuild/netbsd-x64': 0.17.19
      '@esbuild/openbsd-x64': 0.17.19
      '@esbuild/sunos-x64': 0.17.19
      '@esbuild/win32-arm64': 0.17.19
      '@esbuild/win32-ia32': 0.17.19
      '@esbuild/win32-x64': 0.17.19
    dev: true

  /esbuild@0.19.10:
    resolution: {integrity: sha512-S1Y27QGt/snkNYrRcswgRFqZjaTG5a5xM3EQo97uNBnH505pdzSNe/HLBq1v0RO7iK/ngdbhJB6mDAp0OK+iUA==}
    engines: {node: '>=12'}
    hasBin: true
    requiresBuild: true
    optionalDependencies:
      '@esbuild/aix-ppc64': 0.19.10
      '@esbuild/android-arm': 0.19.10
      '@esbuild/android-arm64': 0.19.10
      '@esbuild/android-x64': 0.19.10
      '@esbuild/darwin-arm64': 0.19.10
      '@esbuild/darwin-x64': 0.19.10
      '@esbuild/freebsd-arm64': 0.19.10
      '@esbuild/freebsd-x64': 0.19.10
      '@esbuild/linux-arm': 0.19.10
      '@esbuild/linux-arm64': 0.19.10
      '@esbuild/linux-ia32': 0.19.10
      '@esbuild/linux-loong64': 0.19.10
      '@esbuild/linux-mips64el': 0.19.10
      '@esbuild/linux-ppc64': 0.19.10
      '@esbuild/linux-riscv64': 0.19.10
      '@esbuild/linux-s390x': 0.19.10
      '@esbuild/linux-x64': 0.19.10
      '@esbuild/netbsd-x64': 0.19.10
      '@esbuild/openbsd-x64': 0.19.10
      '@esbuild/sunos-x64': 0.19.10
      '@esbuild/win32-arm64': 0.19.10
      '@esbuild/win32-ia32': 0.19.10
      '@esbuild/win32-x64': 0.19.10
    dev: true

  /escalade@3.1.1:
    resolution: {integrity: sha512-k0er2gUkLf8O0zKJiAhmkTnJlTvINGv7ygDNPbeIsX/TJjGJZHuh9B2UxbsaEkmlEo9MfhrSzmhIlhRlI2GXnw==}
    engines: {node: '>=6'}
    dev: true

  /escape-html@1.0.3:
    resolution: {integrity: sha512-NiSupZ4OeuGwr68lGIeym/ksIZMJodUGOSCZ/FSnTxcrekbvqrgdUxlJOMpijaKZVjAJrWrGs/6Jy8OMuyj9ow==}
    dev: true

  /escape-string-regexp@1.0.5:
    resolution: {integrity: sha512-vbRorB5FUQWvla16U8R/qgaFIya2qGzwDrNmCZuYKrbdSUMG6I1ZCGQRefkRVhuOkIGVne7BQ35DSfo1qvJqFg==}
    engines: {node: '>=0.8.0'}
    dev: true

  /escape-string-regexp@2.0.0:
    resolution: {integrity: sha512-UpzcLCXolUWcNu5HtVMHYdXJjArjsF9C0aNnquZYY4uW/Vu0miy5YoWvbV345HauVvcAUnpRuhMMcqTcGOY2+w==}
    engines: {node: '>=8'}
    dev: true

  /escape-string-regexp@4.0.0:
    resolution: {integrity: sha512-TtpcNJ3XAzx3Gq8sWRzJaVajRs0uVxA2YAkdb1jm2YkPz4G6egUFAyA3n5vtEIZefPk5Wa4UXbKuS5fKkJWdgA==}
    engines: {node: '>=10'}
    dev: true

  /eslint-config-prettier@9.1.0(eslint@8.56.0):
    resolution: {integrity: sha512-NSWl5BFQWEPi1j4TjVNItzYV7dZXZ+wP6I6ZhrBGpChQhZRUaElihE9uRRkcbRnNb76UMKDF3r+WTmNcGPKsqw==}
    hasBin: true
    peerDependencies:
      eslint: '>=7.0.0'
    dependencies:
      eslint: 8.56.0
    dev: true

  /eslint-formatter-pretty@4.1.0:
    resolution: {integrity: sha512-IsUTtGxF1hrH6lMWiSl1WbGaiP01eT6kzywdY1U+zLc0MP+nwEnUiS9UI8IaOTUhTeQJLlCEWIbXINBH4YJbBQ==}
    engines: {node: '>=10'}
    dependencies:
      '@types/eslint': 7.29.0
      ansi-escapes: 4.3.2
      chalk: 4.1.2
      eslint-rule-docs: 1.1.235
      log-symbols: 4.1.0
      plur: 4.0.0
      string-width: 4.2.3
      supports-hyperlinks: 2.3.0
    dev: true

  /eslint-import-resolver-node@0.3.9:
    resolution: {integrity: sha512-WFj2isz22JahUv+B788TlO3N6zL3nNJGU8CcZbPZvVEkBPaJdCV4vy5wyghty5ROFbCRnm132v8BScu5/1BQ8g==}
    dependencies:
      debug: 3.2.7
      is-core-module: 2.13.1
      resolve: 1.22.8
    transitivePeerDependencies:
      - supports-color
    dev: true

  /eslint-module-utils@2.8.0(@typescript-eslint/parser@6.10.0)(eslint-import-resolver-node@0.3.9)(eslint@8.56.0):
    resolution: {integrity: sha512-aWajIYfsqCKRDgUfjEXNN/JlrzauMuSEy5sbd7WXbtW3EH6A6MpwEh42c7qD+MqQo9QMJ6fWLAeIJynx0g6OAw==}
    engines: {node: '>=4'}
    peerDependencies:
      '@typescript-eslint/parser': '*'
      eslint: '*'
      eslint-import-resolver-node: '*'
      eslint-import-resolver-typescript: '*'
      eslint-import-resolver-webpack: '*'
    peerDependenciesMeta:
      '@typescript-eslint/parser':
        optional: true
      eslint:
        optional: true
      eslint-import-resolver-node:
        optional: true
      eslint-import-resolver-typescript:
        optional: true
      eslint-import-resolver-webpack:
        optional: true
    dependencies:
      '@typescript-eslint/parser': 6.10.0(eslint@8.56.0)(typescript@5.2.2)
      debug: 3.2.7
      eslint: 8.56.0
      eslint-import-resolver-node: 0.3.9
    transitivePeerDependencies:
      - supports-color
    dev: true

  /eslint-plugin-eslint-comments@3.2.0(eslint@8.56.0):
    resolution: {integrity: sha512-0jkOl0hfojIHHmEHgmNdqv4fmh7300NdpA9FFpF7zaoLvB/QeXOGNLIo86oAveJFrfB1p05kC8hpEMHM8DwWVQ==}
    engines: {node: '>=6.5.0'}
    peerDependencies:
      eslint: '>=4.19.1'
    dependencies:
      escape-string-regexp: 1.0.5
      eslint: 8.56.0
      ignore: 5.2.4
    dev: true

  /eslint-plugin-import@2.29.0(@typescript-eslint/parser@6.10.0)(eslint@8.56.0):
    resolution: {integrity: sha512-QPOO5NO6Odv5lpoTkddtutccQjysJuFxoPS7fAHO+9m9udNHvTCPSAMW9zGAYj8lAIdr40I8yPCdUYrncXtrwg==}
    engines: {node: '>=4'}
    peerDependencies:
      '@typescript-eslint/parser': '*'
      eslint: ^2 || ^3 || ^4 || ^5 || ^6 || ^7.2.0 || ^8
    peerDependenciesMeta:
      '@typescript-eslint/parser':
        optional: true
    dependencies:
      '@typescript-eslint/parser': 6.10.0(eslint@8.56.0)(typescript@5.2.2)
      array-includes: 3.1.7
      array.prototype.findlastindex: 1.2.3
      array.prototype.flat: 1.3.2
      array.prototype.flatmap: 1.3.2
      debug: 3.2.7
      doctrine: 2.1.0
      eslint: 8.56.0
      eslint-import-resolver-node: 0.3.9
      eslint-module-utils: 2.8.0(@typescript-eslint/parser@6.10.0)(eslint-import-resolver-node@0.3.9)(eslint@8.56.0)
      hasown: 2.0.0
      is-core-module: 2.13.1
      is-glob: 4.0.3
      minimatch: 3.1.2
      object.fromentries: 2.0.7
      object.groupby: 1.0.1
      object.values: 1.1.7
      semver: 6.3.1
      tsconfig-paths: 3.14.2
    transitivePeerDependencies:
      - eslint-import-resolver-typescript
      - eslint-import-resolver-webpack
      - supports-color
    dev: true

  /eslint-plugin-jest@27.6.3(@typescript-eslint/eslint-plugin@6.10.0)(eslint@8.56.0)(typescript@5.2.2):
    resolution: {integrity: sha512-+YsJFVH6R+tOiO3gCJon5oqn4KWc+mDq2leudk8mrp8RFubLOo9CVyi3cib4L7XMpxExmkmBZQTPDYVBzgpgOA==}
    engines: {node: ^14.15.0 || ^16.10.0 || >=18.0.0}
    peerDependencies:
      '@typescript-eslint/eslint-plugin': ^5.0.0 || ^6.0.0
      eslint: ^7.0.0 || ^8.0.0
      jest: '*'
    peerDependenciesMeta:
      '@typescript-eslint/eslint-plugin':
        optional: true
      jest:
        optional: true
    dependencies:
      '@typescript-eslint/eslint-plugin': 6.10.0(@typescript-eslint/parser@6.10.0)(eslint@8.56.0)(typescript@5.2.2)
      '@typescript-eslint/utils': 5.62.0(eslint@8.56.0)(typescript@5.2.2)
      eslint: 8.56.0
    transitivePeerDependencies:
      - supports-color
      - typescript
    dev: true

  /eslint-plugin-local-rules@2.0.0:
    resolution: {integrity: sha512-sWueme0kUcP0JC1+6OBDQ9edBDVFJR92WJHSRbhiRExlenMEuUisdaVBPR+ItFBFXo2Pdw6FD2UfGZWkz8e93g==}
    dev: true

  /eslint-plugin-prettier@4.2.1(eslint-config-prettier@9.1.0)(eslint@8.56.0)(prettier@2.8.8):
    resolution: {integrity: sha512-f/0rXLXUt0oFYs8ra4w49wYZBG5GKZpAYsJSm6rnYL5uVDjd+zowwMwVZHnAjf4edNrKpCDYfXDgmRE/Ak7QyQ==}
    engines: {node: '>=12.0.0'}
    peerDependencies:
      eslint: '>=7.28.0'
      eslint-config-prettier: '*'
      prettier: '>=2.0.0'
    peerDependenciesMeta:
      eslint-config-prettier:
        optional: true
    dependencies:
      eslint: 8.56.0
      eslint-config-prettier: 9.1.0(eslint@8.56.0)
      prettier: 2.8.8
      prettier-linter-helpers: 1.0.0
    dev: true

  /eslint-plugin-simple-import-sort@10.0.0(eslint@8.56.0):
    resolution: {integrity: sha512-AeTvO9UCMSNzIHRkg8S6c3RPy5YEwKWSQPx3DYghLedo2ZQxowPFLGDN1AZ2evfg6r6mjBSZSLxLFsWSu3acsw==}
    peerDependencies:
      eslint: '>=5.0.0'
    dependencies:
      eslint: 8.56.0
    dev: true

  /eslint-rule-docs@1.1.235:
    resolution: {integrity: sha512-+TQ+x4JdTnDoFEXXb3fDvfGOwnyNV7duH8fXWTPD1ieaBmB8omj7Gw/pMBBu4uI2uJCCU8APDaQJzWuXnTsH4A==}
    dev: true

  /eslint-scope@5.1.1:
    resolution: {integrity: sha512-2NxwbF/hZ0KpepYN0cNbo+FN6XoK7GaHlQhgx/hIZl6Va0bF45RQOOwhLIy8lQDbuCiadSLCBnH2CFYquit5bw==}
    engines: {node: '>=8.0.0'}
    dependencies:
      esrecurse: 4.3.0
      estraverse: 4.3.0
    dev: true

  /eslint-scope@7.2.2:
    resolution: {integrity: sha512-dOt21O7lTMhDM+X9mB4GX+DZrZtCUJPL/wlcTqxyrx5IvO0IYtILdtrQGQp+8n5S0gwSVmOf9NQrjMOgfQZlIg==}
    engines: {node: ^12.22.0 || ^14.17.0 || >=16.0.0}
    dependencies:
      esrecurse: 4.3.0
      estraverse: 5.3.0
    dev: true

  /eslint-visitor-keys@3.4.3:
    resolution: {integrity: sha512-wpc+LXeiyiisxPlEkUzU6svyS1frIO3Mgxj1fdy7Pm8Ygzguax2N3Fa/D/ag1WqbOprdI+uY6wMUl8/a2G+iag==}
    engines: {node: ^12.22.0 || ^14.17.0 || >=16.0.0}
    dev: true

  /eslint@8.56.0:
    resolution: {integrity: sha512-Go19xM6T9puCOWntie1/P997aXxFsOi37JIHRWI514Hc6ZnaHGKY9xFhrU65RT6CcBEzZoGG1e6Nq+DT04ZtZQ==}
    engines: {node: ^12.22.0 || ^14.17.0 || >=16.0.0}
    hasBin: true
    dependencies:
      '@eslint-community/eslint-utils': 4.4.0(eslint@8.56.0)
      '@eslint-community/regexpp': 4.6.2
      '@eslint/eslintrc': 2.1.4
      '@eslint/js': 8.56.0
      '@humanwhocodes/config-array': 0.11.13
      '@humanwhocodes/module-importer': 1.0.1
      '@nodelib/fs.walk': 1.2.8
      '@ungap/structured-clone': 1.2.0
      ajv: 6.12.6
      chalk: 4.1.2
      cross-spawn: 7.0.3
      debug: 4.3.4
      doctrine: 3.0.0
      escape-string-regexp: 4.0.0
      eslint-scope: 7.2.2
      eslint-visitor-keys: 3.4.3
      espree: 9.6.1
      esquery: 1.5.0
      esutils: 2.0.3
      fast-deep-equal: 3.1.3
      file-entry-cache: 6.0.1
      find-up: 5.0.0
      glob-parent: 6.0.2
      globals: 13.19.0
      graphemer: 1.4.0
      ignore: 5.2.4
      imurmurhash: 0.1.4
      is-glob: 4.0.3
      is-path-inside: 3.0.3
      js-yaml: 4.1.0
      json-stable-stringify-without-jsonify: 1.0.1
      levn: 0.4.1
      lodash.merge: 4.6.2
      minimatch: 3.1.2
      natural-compare: 1.4.0
      optionator: 0.9.3
      strip-ansi: 6.0.1
      text-table: 0.2.0
    transitivePeerDependencies:
      - supports-color
    dev: true

  /espree@9.6.1:
    resolution: {integrity: sha512-oruZaFkjorTpF32kDSI5/75ViwGeZginGGy2NoOSg3Q9bnwlnmDm4HLnkl0RE3n+njDXR037aY1+x58Z/zFdwQ==}
    engines: {node: ^12.22.0 || ^14.17.0 || >=16.0.0}
    dependencies:
      acorn: 8.9.0
      acorn-jsx: 5.3.2(acorn@8.9.0)
      eslint-visitor-keys: 3.4.3
    dev: true

  /esprima@4.0.1:
    resolution: {integrity: sha512-eGuFFw7Upda+g4p+QHvnW0RyTX/SVeJBDM/gCtMARO0cLuT2HcEKnTPvhjV6aGeqrCB/sbNop0Kszm0jsaWU4A==}
    engines: {node: '>=4'}
    hasBin: true
    dev: true

  /esquery@1.5.0:
    resolution: {integrity: sha512-YQLXUplAwJgCydQ78IMJywZCceoqk1oH01OERdSAJc/7U2AylwjhSCLDEtqwg811idIS/9fIU5GjG73IgjKMVg==}
    engines: {node: '>=0.10'}
    dependencies:
      estraverse: 5.3.0
    dev: true

  /esrecurse@4.3.0:
    resolution: {integrity: sha512-KmfKL3b6G+RXvP8N1vr3Tq1kL/oCFgn2NYXEtqP8/L3pKapUA4G8cFVaoF3SU323CD4XypR/ffioHmkti6/Tag==}
    engines: {node: '>=4.0'}
    dependencies:
      estraverse: 5.3.0
    dev: true

  /estraverse@4.3.0:
    resolution: {integrity: sha512-39nnKffWz8xN1BU/2c79n9nB9HDzo0niYUqx6xyqUnyoAnQyyWpOTdZEeiCch8BBu515t4wp9ZmgVfVhn9EBpw==}
    engines: {node: '>=4.0'}
    dev: true

  /estraverse@5.3.0:
    resolution: {integrity: sha512-MMdARuVEQziNTeJD8DgMqmhwR11BRQ/cBP+pLtYdSTnf3MIO8fFeiINEbX36ZdNlfU/7A9f3gUw49B3oQsvwBA==}
    engines: {node: '>=4.0'}
    dev: true

  /estree-walker@0.6.1:
    resolution: {integrity: sha512-SqmZANLWS0mnatqbSfRP5g8OXZC12Fgg1IwNtLsyHDzJizORW4khDfjPqJZsemPWBB2uqykUah5YpQ6epsqC/w==}
    dev: true

  /esutils@2.0.3:
    resolution: {integrity: sha512-kVscqXk4OCp68SZ0dkgEKVi6/8ij300KBWTJq32P/dYeWTSwK41WyTxalN1eRmA5Z9UU/LX9D7FWSmV9SAYx6g==}
    engines: {node: '>=0.10.0'}
    dev: true

  /etag@1.8.1:
    resolution: {integrity: sha512-aIL5Fx7mawVa300al2BnEE4iNvo1qETxLrPI/o05L7z6go7fCw1J6EQmbK4FmJ2AS7kgVF/KEZWufBfdClMcPg==}
    engines: {node: '>= 0.6'}
    dev: true

  /event-stream@3.3.4:
    resolution: {integrity: sha512-QHpkERcGsR0T7Qm3HNJSyXKEEj8AHNxkY3PK8TS2KJvQ7NiSHe3DDpwVKKtoYprL/AreyzFBeIkBIWChAqn60g==}
    dependencies:
      duplexer: 0.1.2
      from: 0.1.7
      map-stream: 0.1.0
      pause-stream: 0.0.11
      split: 0.3.3
      stream-combiner: 0.0.4
      through: 2.3.8
    dev: true

  /event-target-shim@5.0.1:
    resolution: {integrity: sha512-i/2XbnSz/uxRCU6+NdVJgKWDTM427+MqYbkQzD321DuCQJUqOuJKIA0IM2+W2xtYHdKOmZ4dR6fExsd4SXL+WQ==}
    engines: {node: '>=6'}
    dev: true

  /eventemitter3@5.0.1:
    resolution: {integrity: sha512-GWkBvjiSZK87ELrYOSESUYeVIc9mvLLf/nXalMOS5dYrgZq9o5OVkbZAVM06CVxYsCwH9BDZFPlQTlPA1j4ahA==}
    dev: true

  /events@3.3.0:
    resolution: {integrity: sha512-mQw+2fkQbALzQ7V0MY0IqdnXNOeTtP4r0lN9z7AAawCXgqea7bDii20AYrIBrFd/Hx0M2Ocz6S111CaFkUcb0Q==}
    engines: {node: '>=0.8.x'}
    dev: true

  /execa@5.1.1:
    resolution: {integrity: sha512-8uSpZZocAZRBAPIEINJj3Lo9HyGitllczc27Eh5YYojjMFMn8yHMDMaUHE2Jqfq05D/wucwI4JGURyXt1vchyg==}
    engines: {node: '>=10'}
    dependencies:
      cross-spawn: 7.0.3
      get-stream: 6.0.1
      human-signals: 2.1.0
      is-stream: 2.0.1
      merge-stream: 2.0.0
      npm-run-path: 4.0.1
      onetime: 5.1.2
      signal-exit: 3.0.7
      strip-final-newline: 2.0.0
    dev: true

  /execa@8.0.1:
    resolution: {integrity: sha512-VyhnebXciFV2DESc+p6B+y0LjSm0krU4OgJN44qFAhBY0TJ+1V61tYD2+wHusZ6F9n5K+vl8k0sTy7PEfV4qpg==}
    engines: {node: '>=16.17'}
    dependencies:
      cross-spawn: 7.0.3
      get-stream: 8.0.1
      human-signals: 5.0.0
      is-stream: 3.0.0
      merge-stream: 2.0.0
      npm-run-path: 5.1.0
      onetime: 6.0.0
      signal-exit: 4.1.0
      strip-final-newline: 3.0.0
    dev: true

  /exit-hook@2.2.1:
    resolution: {integrity: sha512-eNTPlAD67BmP31LDINZ3U7HSF8l57TxOY2PmBJ1shpCvpnxBF93mWCE8YHBnXs8qiUZJc9WDcWIeC3a2HIAMfw==}
    engines: {node: '>=6'}
    dev: true

  /exit@0.1.2:
    resolution: {integrity: sha512-Zk/eNKV2zbjpKzrsQ+n1G6poVbErQxJ0LBOJXaKZ1EViLzH+hrLu9cdXI4zw9dBQJslwBEpbQ2P1oS7nDxs6jQ==}
    engines: {node: '>= 0.8.0'}
    dev: true

  /expect-type@0.16.0:
    resolution: {integrity: sha512-wCpFeVBiAPGiYkQZzaqvGuuBnNCHbtnowMOBpBGY8a27XbG8VAit3lklWph1r8VmgsH61mOZqI3NuGm8bZnUlw==}
    engines: {node: '>=12.0.0'}
    dev: true

  /expect@29.7.0:
    resolution: {integrity: sha512-2Zks0hf1VLFYI1kbh0I5jP3KHHyCHpkfyHBzsSXRFgl/Bg9mWYfMW8oD+PdMPlEwy5HNsR9JutYy6pMeOh61nw==}
    engines: {node: ^14.15.0 || ^16.10.0 || >=18.0.0}
    dependencies:
      '@jest/expect-utils': 29.7.0
      jest-get-type: 29.6.3
      jest-matcher-utils: 29.7.0
      jest-message-util: 29.7.0
      jest-util: 29.7.0
    dev: true

  /express@4.17.2:
    resolution: {integrity: sha512-oxlxJxcQlYwqPWKVJJtvQiwHgosH/LrLSPA+H4UxpyvSS6jC5aH+5MoHFM+KABgTOt0APue4w66Ha8jCUo9QGg==}
    engines: {node: '>= 0.10.0'}
    dependencies:
      accepts: 1.3.8
      array-flatten: 1.1.1
      body-parser: 1.19.1
      content-disposition: 0.5.4
      content-type: 1.0.5
      cookie: 0.4.1
      cookie-signature: 1.0.6
      debug: 2.6.9
      depd: 1.1.2
      encodeurl: 1.0.2
      escape-html: 1.0.3
      etag: 1.8.1
      finalhandler: 1.1.2
      fresh: 0.5.2
      merge-descriptors: 1.0.1
      methods: 1.1.2
      on-finished: 2.3.0
      parseurl: 1.3.3
      path-to-regexp: 0.1.7
      proxy-addr: 2.0.7
      qs: 6.9.6
      range-parser: 1.2.1
      safe-buffer: 5.2.1
      send: 0.17.2
      serve-static: 1.14.2
      setprototypeof: 1.2.0
      statuses: 1.5.0
      type-is: 1.6.18
      utils-merge: 1.0.1
      vary: 1.1.2
    transitivePeerDependencies:
      - supports-color
    dev: true

  /external-editor@3.1.0:
    resolution: {integrity: sha512-hMQ4CX1p1izmuLYyZqLMO/qGNw10wSv9QDCPfzXfyFrOaCSSoRfqE1Kf1s5an66J5JZC62NewG+mK49jOCtQew==}
    engines: {node: '>=4'}
    dependencies:
      chardet: 0.7.0
      iconv-lite: 0.4.24
      tmp: 0.0.33
    dev: true

  /extsprintf@1.4.1:
    resolution: {integrity: sha512-Wrk35e8ydCKDj/ArClo1VrPVmN8zph5V4AtHwIuHhvMXsKf73UT3BOD+azBIW+3wOJ4FhEH7zyaJCFvChjYvMA==}
    engines: {'0': node >=0.6.0}
    dev: true

  /fast-check@3.3.0:
    resolution: {integrity: sha512-Zu6tZ4g0T4H9Tiz3tdNPEHrSbuICj7yhdOM9RCZKNMkpjZ9avDV3ORklXaEmh4zvkX24/bGZ9DxKKqWfXttUqw==}
    engines: {node: '>=8.0.0'}
    dependencies:
      pure-rand: 5.0.3
    dev: true

  /fast-deep-equal@3.1.3:
    resolution: {integrity: sha512-f3qQ9oQy9j2AhBe/H9VC91wLmKBCCU/gDOnKNAYG5hswO7BLKj09Hc5HYNz9cGI++xlpDCIgDaitVs03ATR84Q==}
    dev: true

  /fast-diff@1.2.0:
    resolution: {integrity: sha512-xJuoT5+L99XlZ8twedaRf6Ax2TgQVxvgZOYoPKqZufmJib0tL2tegPBOZb1pVNgIhlqDlA0eO0c3wBvQcmzx4w==}
    dev: true

  /fast-fifo@1.3.2:
    resolution: {integrity: sha512-/d9sfos4yxzpwkDkuN7k2SqFKtYNmCTzgfEpz82x34IM9/zc8KGxQoXg1liNC/izpRM/MBdt44Nmx41ZWqk+FQ==}
    dev: true

  /fast-glob@3.3.2:
    resolution: {integrity: sha512-oX2ruAFQwf/Orj8m737Y5adxDQO0LAB7/S5MnxCdTNDd4p6BsyIVsv9JQsATbTSq8KHRpLwIHbVlUNatxd+1Ow==}
    engines: {node: '>=8.6.0'}
    dependencies:
      '@nodelib/fs.stat': 2.0.5
      '@nodelib/fs.walk': 1.2.8
      glob-parent: 5.1.2
      merge2: 1.4.1
      micromatch: 4.0.5
    dev: true

  /fast-json-stable-stringify@2.1.0:
    resolution: {integrity: sha512-lhd/wF+Lk98HZoTCtlVraHtfh5XYijIjalXck7saUtuanSDyLMxnHhSXEDJqHxD7msR8D0uCmqlkwjCV8xvwHw==}
    dev: true

  /fast-levenshtein@2.0.6:
    resolution: {integrity: sha512-DCXu6Ifhqcks7TZKY3Hxp3y6qphY5SJZmrWMDrKcERSOXWQdMhU9Ig/PYrzyw/ul9jOIyh0N4M0tbC5hodg8dw==}
    dev: true

  /fastq@1.15.0:
    resolution: {integrity: sha512-wBrocU2LCXXa+lWBt8RoIRD89Fi8OdABODa/kEnyeyjS5aZO5/GNvI5sEINADqP/h8M29UHTHUb53sUu5Ihqdw==}
    dependencies:
      reusify: 1.0.4
    dev: true

  /fb-watchman@2.0.2:
    resolution: {integrity: sha512-p5161BqbuCaSnB8jIbzQHOlpgsPmK5rJVDfDKO91Axs5NC1uu3HRQm6wt9cd9/+GtQQIO53JdGXXoyDpTAsgYA==}
    dependencies:
      bser: 2.1.1
    dev: true

  /fetch-blob@3.2.0:
    resolution: {integrity: sha512-7yAQpD2UMJzLi1Dqv7qFYnPbaPx7ZfFK6PiIxQ4PfkGPyNyl2Ugx+a/umUonmKqjhM4DnfbMvdX6otXq83soQQ==}
    engines: {node: ^12.20 || >= 14.13}
    dependencies:
      node-domexception: 1.0.0
      web-streams-polyfill: 3.2.1
    dev: true

  /fictional@0.8.4:
    resolution: {integrity: sha512-wSYTdLJkQ/h4NOMI6FCp9xxjMzEcCxwSjIK4f5zZveOKFUPAxi4/sAb3pyjaiz3fCSA2PGEGLY6ZWQplRl7ygQ==}
    dependencies:
      decimal.js: 10.4.3
      fast-json-stable-stringify: 2.1.0
      fnv-plus: 1.3.1
      siphash: 1.1.0
    dev: true

  /figures@3.2.0:
    resolution: {integrity: sha512-yaduQFRKLXYOGgEn6AZau90j3ggSOyiqXU0F9JZfeXYhNa+Jk4X+s45A2zg5jns87GAFa34BBm2kXw4XpNcbdg==}
    engines: {node: '>=8'}
    dependencies:
      escape-string-regexp: 1.0.5
    dev: true

  /file-entry-cache@6.0.1:
    resolution: {integrity: sha512-7Gps/XWymbLk2QLYK4NzpMOrYjMhdIxXuIvy2QBsLE6ljuodKvdkWs/cpyJJ3CVIVpH0Oi1Hvg1ovbMzLdFBBg==}
    engines: {node: ^10.12.0 || >=12.0.0}
    dependencies:
      flat-cache: 3.0.4
    dev: true

  /fill-range@7.0.1:
    resolution: {integrity: sha512-qOo9F+dMUmC2Lcb4BbVvnKJxTPjCm+RRpe4gDuGrzkL7mEVl/djYSu2OdQ2Pa302N4oqkSg9ir6jaLWJ2USVpQ==}
    engines: {node: '>=8'}
    dependencies:
      to-regex-range: 5.0.1
    dev: true

  /finalhandler@1.1.2:
    resolution: {integrity: sha512-aAWcW57uxVNrQZqFXjITpW3sIUQmHGG3qSb9mUah9MgMC4NeWhNOlNjXEYq3HjRAvL6arUviZGGJsBg6z0zsWA==}
    engines: {node: '>= 0.8'}
    dependencies:
      debug: 2.6.9
      encodeurl: 1.0.2
      escape-html: 1.0.3
      on-finished: 2.3.0
      parseurl: 1.3.3
      statuses: 1.5.0
      unpipe: 1.0.0
    transitivePeerDependencies:
      - supports-color
    dev: true

  /find-cache-dir@3.3.2:
    resolution: {integrity: sha512-wXZV5emFEjrridIgED11OoUKLxiYjAcqot/NJdAkOhlJ+vGzwhOAfcG5OX1jP+S0PcjEn8bdMJv+g2jwQ3Onig==}
    engines: {node: '>=8'}
    dependencies:
      commondir: 1.0.1
      make-dir: 3.1.0
      pkg-dir: 4.2.0
    dev: true

  /find-up@3.0.0:
    resolution: {integrity: sha512-1yD6RmLI1XBfxugvORwlck6f75tYL+iR0jqwsOrOxMZyGYqUuDhJ0l4AXdO1iX/FTs9cBAMEk1gWSEx1kSbylg==}
    engines: {node: '>=6'}
    dependencies:
      locate-path: 3.0.0
    dev: true

  /find-up@4.1.0:
    resolution: {integrity: sha512-PpOwAdQ/YlXQ2vj8a3h8IipDuYRi3wceVQQGYWxNINccq40Anw7BlsEXCMbt1Zt+OLA6Fq9suIpIWD0OsnISlw==}
    engines: {node: '>=8'}
    dependencies:
      locate-path: 5.0.0
      path-exists: 4.0.0
    dev: true

  /find-up@5.0.0:
    resolution: {integrity: sha512-78/PXT1wlLLDgTzDs7sjq9hzz0vXD+zn+7wypEe4fXQxCmdmqfGsEPQxmiCSQI3ajFV91bVSsvNtrJRiW6nGng==}
    engines: {node: '>=10'}
    dependencies:
      locate-path: 6.0.0
      path-exists: 4.0.0
    dev: true

  /find-up@6.3.0:
    resolution: {integrity: sha512-v2ZsoEuVHYy8ZIlYqwPe/39Cy+cFDzp4dXPaxNvkEuouymu+2Jbz0PxpKarJHYJTmv2HWT3O382qY8l4jMWthw==}
    engines: {node: ^12.20.0 || ^14.13.1 || >=16.0.0}
    dependencies:
      locate-path: 7.2.0
      path-exists: 5.0.0
    dev: true

  /flat-cache@3.0.4:
    resolution: {integrity: sha512-dm9s5Pw7Jc0GvMYbshN6zchCA9RgQlzzEZX3vylR9IqFfS8XciblUXOKfW6SiuJ0e13eDYZoZV5wdrev7P3Nwg==}
    engines: {node: ^10.12.0 || >=12.0.0}
    dependencies:
      flatted: 3.2.7
      rimraf: 3.0.2
    dev: true

  /flat-map-polyfill@0.3.8:
    resolution: {integrity: sha512-ZfmD5MnU7GglUEhiky9C7yEPaNq1/wh36RDohe+Xr3nJVdccwHbdTkFIYvetcdsoAckUKT51fuf44g7Ni5Doyg==}
    dev: true

  /flatted@3.2.7:
    resolution: {integrity: sha512-5nqDSxl8nn5BSNxyR3n4I6eDmbolI6WT+QqR547RwxQapgjQBmtktdP+HTBb/a/zLsbzERTONyUB5pefh5TtjQ==}
    dev: true

  /fnv-plus@1.3.1:
    resolution: {integrity: sha512-Gz1EvfOneuFfk4yG458dJ3TLJ7gV19q3OM/vVvvHf7eT02Hm1DleB4edsia6ahbKgAYxO9gvyQ1ioWZR+a00Yw==}
    dev: true

  /follow-redirects@1.15.4:
    resolution: {integrity: sha512-Cr4D/5wlrb0z9dgERpUL3LrmPKVDsETIJhaCMeDfuFYcqa5bldGV6wBsAN6X/vxlXQtFBMrXdXxdL8CbDTGniw==}
    engines: {node: '>=4.0'}
    peerDependencies:
      debug: '*'
    peerDependenciesMeta:
      debug:
        optional: true
    dev: true

  /for-each@0.3.3:
    resolution: {integrity: sha512-jqYfLp7mo9vIyQf8ykW2v7A+2N4QjeCeI5+Dz9XraiO1ign81wjiH7Fb9vSOWvQfNtmSa4H2RoQTrrXivdUZmw==}
    dependencies:
      is-callable: 1.2.7
    dev: true

  /form-data@4.0.0:
    resolution: {integrity: sha512-ETEklSGi5t0QMZuiXoA/Q6vcnxcLQP5vdugSpuAyi6SVGi2clPPp+xgEhuMaHC+zGgn31Kd235W35f7Hykkaww==}
    engines: {node: '>= 6'}
    dependencies:
      asynckit: 0.4.0
      combined-stream: 1.0.8
      mime-types: 2.1.35
    dev: true

  /formdata-polyfill@4.0.10:
    resolution: {integrity: sha512-buewHzMvYL29jdeQTVILecSaZKnt/RJWjoZCF5OW60Z67/GmSLBkOFM7qh1PI3zFNtJbaZL5eQu1vLfazOwj4g==}
    engines: {node: '>=12.20.0'}
    dependencies:
      fetch-blob: 3.2.0
    dev: true

  /forwarded@0.2.0:
    resolution: {integrity: sha512-buRG0fpBtRHSTCOASe6hD258tEubFoRLb4ZNA6NxMVHNw2gOcwHo9wyablzMzOA5z9xA9L1KNjk/Nt6MT9aYow==}
    engines: {node: '>= 0.6'}
    dev: true

  /fp-ts@2.16.1:
    resolution: {integrity: sha512-by7U5W8dkIzcvDofUcO42yl9JbnHTEDBrzu3pt5fKT+Z4Oy85I21K80EYJYdjQGC2qum4Vo55Ag57iiIK4FYuA==}
    dev: true

  /fresh@0.5.2:
    resolution: {integrity: sha512-zJ2mQYM18rEFOudeV4GShTGIQ7RbzA7ozbU9I/XBpm7kqgMywgmylMwXHxZJmkVoYkna9d2pVXVXPdYTP9ej8Q==}
    engines: {node: '>= 0.6'}
    dev: true

  /from@0.1.7:
    resolution: {integrity: sha512-twe20eF1OxVxp/ML/kq2p1uc6KvFK/+vs8WjEbeKmV2He22MKm7YF2ANIt+EOqhJ5L3K/SuuPhk0hWQDjOM23g==}
    dev: true

  /fs-extra@11.1.1:
    resolution: {integrity: sha512-MGIE4HOvQCeUCzmlHs0vXpih4ysz4wg9qiSAu6cd42lVwPbTM1TjV7RusoyQqMmk/95gdQZX72u+YW+c3eEpFQ==}
    engines: {node: '>=14.14'}
    dependencies:
      graceful-fs: 4.2.10
      jsonfile: 6.1.0
      universalify: 2.0.0
    dev: true

  /fs-extra@7.0.1:
    resolution: {integrity: sha512-YJDaCJZEnBmcbw13fvdAM9AwNOJwOzrE4pqMqBq5nFiEqXUqHwlK4B+3pUw6JNvfSPtX05xFHtYy/1ni01eGCw==}
    engines: {node: '>=6 <7 || >=8'}
    dependencies:
      graceful-fs: 4.2.10
      jsonfile: 4.0.0
      universalify: 0.1.2
    dev: true

  /fs-jetpack@5.1.0:
    resolution: {integrity: sha512-Xn4fDhLydXkuzepZVsr02jakLlmoARPy+YWIclo4kh0GyNGUHnTqeH/w/qIsVn50dFxtp8otPL2t/HcPJBbxUA==}
    dependencies:
      minimatch: 5.1.0
    dev: true

  /fs-minipass@2.1.0:
    resolution: {integrity: sha512-V/JgOLFCS+R6Vcq0slCuaeWEdNC3ouDlJMNIsacH2VtALiu9mV4LPrHc5cDl8k5aw6J8jwgWWpiTo5RYhmIzvg==}
    engines: {node: '>= 8'}
    dependencies:
      minipass: 3.3.4
    dev: true

  /fs.realpath@1.0.0:
    resolution: {integrity: sha512-OO0pH2lK6a0hZnAdau5ItzHPI6pUlvI7jMVnxUQRtw4owF2wk8lOSabtGDCTP4Ggrg2MbGnWO9X8K1t4+fGMDw==}
    dev: true

  /fsevents@2.3.3:
    resolution: {integrity: sha512-5xoDfX+fL7faATnagmWPpbFtwh/R77WmMMqqHGS65C3vvB0YHrgF+B1YmZ3441tMj5n63k0212XNoJwzlhffQw==}
    engines: {node: ^8.16.0 || ^10.6.0 || >=11.0.0}
    os: [darwin]
    requiresBuild: true
    dev: true
    optional: true

  /function-bind@1.1.2:
    resolution: {integrity: sha512-7XHNxH7qX9xG5mIwxkhumTox/MIRNcOgDrxWsMt2pAr23WHp6MrRlN7FBSFpCpr+oVO0F744iUgR82nJMfG2SA==}

  /function.prototype.name@1.1.5:
    resolution: {integrity: sha512-uN7m/BzVKQnCUF/iW8jYea67v++2u7m5UgENbHRtdDVclOUP+FMPlCNdmk0h/ysGyo2tavMJEDqJAkJdRa1vMA==}
    engines: {node: '>= 0.4'}
    dependencies:
      call-bind: 1.0.2
      define-properties: 1.2.1
      es-abstract: 1.22.1
      functions-have-names: 1.2.3
    dev: true

  /functions-have-names@1.2.3:
    resolution: {integrity: sha512-xckBUXyTIqT97tq2x2AMb+g163b5JFysYk0x4qxNFwbfQkmNZoiRHb6sPzI9/QV33WeuvVYBUIiD4NzNIyqaRQ==}
    dev: true

  /fx@28.0.0:
    resolution: {integrity: sha512-vKQDA9g868cZiW8ulgs2uN1yx1i7/nsS33jTMOxekk0Z03BJLffVcdW6AVD32fWb3E6RtmWWuBXBZOk8cLXFNQ==}
    hasBin: true
    dev: true

  /gauge@3.0.2:
    resolution: {integrity: sha512-+5J6MS/5XksCuXq++uFRsnUd7Ovu1XenbeuIuNRJxYWjgQbPuFhT14lAvsWfqfAmnwluf1OwMjz39HjfLPci0Q==}
    engines: {node: '>=10'}
    dependencies:
      aproba: 2.0.0
      color-support: 1.1.3
      console-control-strings: 1.1.0
      has-unicode: 2.0.1
      object-assign: 4.1.1
      signal-exit: 3.0.7
      string-width: 4.2.3
      strip-ansi: 6.0.1
      wide-align: 1.1.5
    dev: true

  /gauge@4.0.4:
    resolution: {integrity: sha512-f9m+BEN5jkg6a0fZjleidjN51VE1X+mPFQ2DJ0uv1V39oCLCbsGe6yjbBnp7eK7z/+GAon99a3nHuqbuuthyPg==}
    engines: {node: ^12.13.0 || ^14.15.0 || >=16.0.0}
    requiresBuild: true
    dependencies:
      aproba: 2.0.0
      color-support: 1.1.3
      console-control-strings: 1.1.0
      has-unicode: 2.0.1
      signal-exit: 3.0.7
      string-width: 4.2.3
      strip-ansi: 6.0.1
      wide-align: 1.1.5
    dev: true
    optional: true

  /gensync@1.0.0-beta.2:
    resolution: {integrity: sha512-3hN7NaskYvMDLQY55gnW3NQ+mesEAepTqlg+VEbj7zzqEMBVNhzcGYYeqFo/TlYz6eQiFcp1HcsCZO+nGgS8zg==}
    engines: {node: '>=6.9.0'}
    dev: true

  /get-caller-file@2.0.5:
    resolution: {integrity: sha512-DyFP3BM/3YHTQOCUL/w0OZHR0lpKeGrxotcHWcqNEdnltqFwXVfhEBQ94eIo34AfQpo0rGki4cyIiftY06h2Fg==}
    engines: {node: 6.* || 8.* || >= 10.*}
    dev: true

  /get-east-asian-width@1.2.0:
    resolution: {integrity: sha512-2nk+7SIVb14QrgXFHcm84tD4bKQz0RxPuMT8Ag5KPOq7J5fEmAg0UbXdTOSHqNuHSU28k55qnceesxXRZGzKWA==}
    engines: {node: '>=18'}
    dev: true

  /get-intrinsic@1.2.1:
    resolution: {integrity: sha512-2DcsyfABl+gVHEfCOaTrWgyt+tb6MSEGmKq+kI5HwLbIYgjgmMcV8KQ41uaKz1xxUcn9tJtgFbQUEVcEbd0FYw==}
    dependencies:
      function-bind: 1.1.2
      has: 1.0.3
      has-proto: 1.0.1
      has-symbols: 1.0.3
    dev: true

  /get-package-type@0.1.0:
    resolution: {integrity: sha512-pjzuKtY64GYfWizNAJ0fr9VqttZkNiK2iS430LtIHzjBEr6bX8Am2zm4sW4Ro5wjWW5cAlRL1qAMTcXbjNAO2Q==}
    engines: {node: '>=8.0.0'}
    dev: true

  /get-port@5.1.1:
    resolution: {integrity: sha512-g/Q1aTSDOxFpchXC4i8ZWvxA1lnPqx/JHqcpIw0/LX9T8x/GBbi6YnlN5nhaKIFkT8oFsscUKgDJYxfwfS6QsQ==}
    engines: {node: '>=8'}
    dev: true

  /get-source@2.0.12:
    resolution: {integrity: sha512-X5+4+iD+HoSeEED+uwrQ07BOQr0kEDFMVqqpBuI+RaZBpBpHCuXxo70bjar6f0b0u/DQJsJ7ssurpP0V60Az+w==}
    dependencies:
      data-uri-to-buffer: 2.0.2
      source-map: 0.6.1
    dev: true

  /get-stdin@8.0.0:
    resolution: {integrity: sha512-sY22aA6xchAzprjyqmSEQv4UbAAzRN0L2dQB0NlN5acTTK9Don6nhoc3eAbUnpZiCANAMfd/+40kVdKfFygohg==}
    engines: {node: '>=10'}
    dev: true

  /get-stream@6.0.1:
    resolution: {integrity: sha512-ts6Wi+2j3jQjqi70w5AlN8DFnkSwC+MqmxEzdEALB2qXZYV3X/b1CTfgPLGJNMeAWxdPfU8FO1ms3NUfaHCPYg==}
    engines: {node: '>=10'}
    dev: true

  /get-stream@8.0.1:
    resolution: {integrity: sha512-VaUJspBffn/LMCJVoMvSAdmscJyS1auj5Zulnn5UoYcY531UWmdwhRWkcGKnGU93m5HSXP9LP2usOryrBtQowA==}
    engines: {node: '>=16'}
    dev: true

  /get-symbol-description@1.0.0:
    resolution: {integrity: sha512-2EmdH1YvIQiZpltCNgkuiUnyukzxM/R6NDJX31Ke3BG1Nq5b0S2PhX59UKi9vZpPDQVdqn+1IcaAwnzTT5vCjw==}
    engines: {node: '>= 0.4'}
    dependencies:
      call-bind: 1.0.2
      get-intrinsic: 1.2.1
    dev: true

  /glob-parent@5.1.2:
    resolution: {integrity: sha512-AOIgSQCepiJYwP3ARnGx+5VnTu2HBYdzbGP45eLw1vr3zB3vZLeyed1sC9hnbcOc9/SrMyM5RPQrkGz4aS9Zow==}
    engines: {node: '>= 6'}
    dependencies:
      is-glob: 4.0.3
    dev: true

  /glob-parent@6.0.2:
    resolution: {integrity: sha512-XxwI8EOhVQgWp6iDL+3b0r86f4d6AX6zSU55HfB4ydCEuXLXc5FcYeOu+nnGftS4TEju/11rt4KJPTMgbfmv4A==}
    engines: {node: '>=10.13.0'}
    dependencies:
      is-glob: 4.0.3
    dev: true

  /glob-to-regexp@0.4.1:
    resolution: {integrity: sha512-lkX1HJXwyMcprw/5YUZc2s7DrpAiHB21/V+E1rHUrVNokkvB6bqMzT0VfV6/86ZNabt1k14YOIaT7nDvOX3Iiw==}
    dev: true

  /glob@7.2.3:
    resolution: {integrity: sha512-nFR0zLpU2YCaRxwoCJvL6UvCH2JFyFVIvwTLsIf21AuHlMskA1hhTdk+LlYJtOlYt9v6dvszD2BGRqBL+iQK9Q==}
    dependencies:
      fs.realpath: 1.0.0
      inflight: 1.0.6
      inherits: 2.0.4
      minimatch: 3.1.2
      once: 1.4.0
      path-is-absolute: 1.0.1
    dev: true

  /glob@8.1.0:
    resolution: {integrity: sha512-r8hpEjiQEYlF2QU0df3dS+nxxSIreXQS1qRhMJM0Q5NDdR386C7jb7Hwwod8Fgiuex+k0GFjgft18yvxm5XoCQ==}
    engines: {node: '>=12'}
    dependencies:
      fs.realpath: 1.0.0
      inflight: 1.0.6
      inherits: 2.0.4
      minimatch: 5.1.6
      once: 1.4.0
    dev: true

  /global-dirs@3.0.1:
    resolution: {integrity: sha512-NBcGGFbBA9s1VzD41QXDG+3++t9Mn5t1FpLdhESY6oKY4gYTFpX4wO3sqGUa0Srjtbfj3szX0RnemmrVRUdULA==}
    engines: {node: '>=10'}
    dependencies:
      ini: 2.0.0
    dev: true

  /globals@11.12.0:
    resolution: {integrity: sha512-WOBp/EEGUiIsJSp7wcv/y6MO+lV9UoncWqxuFfm8eBwzWNgyfBd6Gz+IeKQ9jCmyhoH99g15M3T+QaVHFjizVA==}
    engines: {node: '>=4'}
    dev: true

  /globals@13.19.0:
    resolution: {integrity: sha512-dkQ957uSRWHw7CFXLUtUHQI3g3aWApYhfNR2O6jn/907riyTYKVBmxYVROkBcY614FSSeSJh7Xm7SrUWCxvJMQ==}
    engines: {node: '>=8'}
    dependencies:
      type-fest: 0.20.2
    dev: true

  /globalthis@1.0.3:
    resolution: {integrity: sha512-sFdI5LyBiNTHjRd7cGPWapiHWMOXKyuBNX/cWJ3NfzrZQVa8GI/8cofCl74AOVqq9W5kNmguTIzJ/1s2gyI9wA==}
    engines: {node: '>= 0.4'}
    dependencies:
      define-properties: 1.2.1
    dev: true

  /globby@11.1.0:
    resolution: {integrity: sha512-jhIXaOzy1sb8IyocaruWSn1TjmnBVs8Ayhcy83rmxNJ8q2uWKCAj3CnJY+KpGSXCueAPc0i05kVvVKtP1t9S3g==}
    engines: {node: '>=10'}
    dependencies:
      array-union: 2.1.0
      dir-glob: 3.0.1
      fast-glob: 3.3.2
      ignore: 5.2.4
      merge2: 1.4.1
      slash: 3.0.0
    dev: true

  /globby@13.1.4:
    resolution: {integrity: sha512-iui/IiiW+QrJ1X1hKH5qwlMQyv34wJAYwH1vrf8b9kBA4sNiif3gKsMHa+BrdnOpEudWjpotfa7LrTzB1ERS/g==}
    engines: {node: ^12.20.0 || ^14.13.1 || >=16.0.0}
    dependencies:
      dir-glob: 3.0.1
      fast-glob: 3.3.2
      ignore: 5.2.4
      merge2: 1.4.1
      slash: 4.0.0
    dev: true

  /gopd@1.0.1:
    resolution: {integrity: sha512-d65bNlIadxvpb/A2abVdlqKqV563juRnZ1Wtk6s1sIR8uNsXR70xqIzVqxVf1eTqDunwT2MkczEeaezCKTZhwA==}
    dependencies:
      get-intrinsic: 1.2.1
    dev: true

  /graceful-fs@4.2.10:
    resolution: {integrity: sha512-9ByhssR2fPVsNZj478qUUbKfmL0+t5BDVyjShtyZZLiK7ZDAArFFfopyOTj0M05wE2tJPisA4iTnnXl2YoPvOA==}
    dev: true

  /graphemer@1.4.0:
    resolution: {integrity: sha512-EtKwoO6kxCL9WO5xipiHTZlSzBm7WLT627TqC/uVRd0HKmq8NXyebnNYxDoBi7wt8eTWrUrKXCOVaFq9x1kgag==}
    dev: true

  /graphviz-mit@0.0.9:
    resolution: {integrity: sha512-om4IO5Rp5D/BnKluHsciWPi9tqB2MQN5yKbo9fXghFQL8QtWm3EpMnT/Llje0kE+DpG6qIQVLT6HqKpAnKyQGw==}
    engines: {node: '>=0.6.8'}
    dependencies:
      temp: 0.4.0
      which: 1.3.1
    dev: true

  /hard-rejection@2.1.0:
    resolution: {integrity: sha512-VIZB+ibDhx7ObhAe7OVtoEbuP4h/MuOTHJ+J8h/eBXotJYl0fBgR72xDFCKgIh22OJZIOVNxBMWuhAr10r8HdA==}
    engines: {node: '>=6'}
    dev: true

  /has-bigints@1.0.2:
    resolution: {integrity: sha512-tSvCKtBr9lkF0Ex0aQiP9N+OpV4zi2r/Nee5VkRDbaqv35RLYMzbwQfFSZZH0kR+Rd6302UJZ2p/bJCEoR3VoQ==}
    dev: true

  /has-flag@3.0.0:
    resolution: {integrity: sha512-sKJf1+ceQBr4SMkvQnBDNDtf4TXpVhVGateu0t918bl30FnbE2m4vNLX+VWe/dpjlb+HugGYzW7uQXH98HPEYw==}
    engines: {node: '>=4'}
    dev: true

  /has-flag@4.0.0:
    resolution: {integrity: sha512-EykJT/Q1KjTWctppgIAgfSO0tKVuZUjhgMr17kqTumMl6Afv3EISleU7qZUzoXDFTAHTDC4NOoG/ZxU3EvlMPQ==}
    engines: {node: '>=8'}
    dev: true

  /has-property-descriptors@1.0.0:
    resolution: {integrity: sha512-62DVLZGoiEBDHQyqG4w9xCuZ7eJEwNmJRWw2VY84Oedb7WFcA27fiEVe8oUQx9hAUJ4ekurquucTGwsyO1XGdQ==}
    dependencies:
      get-intrinsic: 1.2.1
    dev: true

  /has-proto@1.0.1:
    resolution: {integrity: sha512-7qE+iP+O+bgF9clE5+UoBFzE65mlBiVj3tKCrlNQ0Ogwm0BjpT/gK4SlLYDMybDh5I3TCTKnPPa0oMG7JDYrhg==}
    engines: {node: '>= 0.4'}
    dev: true

  /has-symbols@1.0.3:
    resolution: {integrity: sha512-l3LCuF6MgDNwTDKkdYGEihYjt5pRPbEg46rtlmnSPlUbgmB8LOIrKJbYYFBSbnPaJexMKtiPO8hmeRjRz2Td+A==}
    engines: {node: '>= 0.4'}
    dev: true

  /has-tostringtag@1.0.0:
    resolution: {integrity: sha512-kFjcSNhnlGV1kyoGk7OXKSawH5JOb/LzUc5w9B02hOTO0dfFRjbHQKvg1d6cf3HbeUmtU9VbbV3qzZ2Teh97WQ==}
    engines: {node: '>= 0.4'}
    dependencies:
      has-symbols: 1.0.3
    dev: true

  /has-unicode@2.0.1:
    resolution: {integrity: sha512-8Rf9Y83NBReMnx0gFzA8JImQACstCYWUplepDa9xprwwtmgEZUF0h/i5xSA625zB/I37EtrswSST6OXxwaaIJQ==}
    dev: true

  /has-yarn@2.1.0:
    resolution: {integrity: sha512-UqBRqi4ju7T+TqGNdqAO0PaSVGsDGJUBQvk9eUWNGRY1CFGDzYhLWoM7JQEemnlvVcv/YEmc2wNW8BC24EnUsw==}
    engines: {node: '>=8'}
    dev: true

  /has@1.0.3:
    resolution: {integrity: sha512-f2dvO0VU6Oej7RkWJGrehjbzMAjFp5/VKPp5tTpWIV4JHHZK1/BxbFRtf/siA2SWTe09caDmVtYYzWEIbBS4zw==}
    engines: {node: '>= 0.4.0'}
    dependencies:
      function-bind: 1.1.2
    dev: true

  /hasha@5.2.2:
    resolution: {integrity: sha512-Hrp5vIK/xr5SkeN2onO32H0MgNZ0f17HRNH39WfL0SYUNOTZ5Lz1TJ8Pajo/87dYGEFlLMm7mIc/k/s6Bvz9HQ==}
    engines: {node: '>=8'}
    dependencies:
      is-stream: 2.0.1
      type-fest: 0.8.1
    dev: true

  /hasown@2.0.0:
    resolution: {integrity: sha512-vUptKVTpIJhcczKBbgnS+RtcuYMB8+oNzPK2/Hp3hanz8JmpATdmmgLgSaadVREkDm+e2giHwY3ZRkyjSIDDFA==}
    engines: {node: '>= 0.4'}
    dependencies:
      function-bind: 1.1.2

  /hosted-git-info@2.8.9:
    resolution: {integrity: sha512-mxIDAb9Lsm6DoOJ7xH+5+X4y1LU/4Hi50L9C5sIswK3JzULS4bwk1FvjdBgvYR4bzT4tuUQiC15FE2f5HbLvYw==}
    dev: true

  /hosted-git-info@4.1.0:
    resolution: {integrity: sha512-kyCuEOWjJqZuDbRHzL8V93NzQhwIB71oFWSyzVo+KPZI+pnQPPxucdkrOZvkLRnrf5URsQM+IJ09Dw29cRALIA==}
    engines: {node: '>=10'}
    dependencies:
      lru-cache: 6.0.0
    dev: true

  /html-escaper@2.0.2:
    resolution: {integrity: sha512-H2iMtd0I4Mt5eYiapRdIDjp+XzelXQ0tFE4JS7YFwFevXXMmOp9myNrUvCg0D6ws8iqkRPBfKHgbwig1SmlLfg==}
    dev: true

  /http-cache-semantics@4.1.1:
    resolution: {integrity: sha512-er295DKPVsV82j5kw1Gjt+ADA/XYHsajl82cGNQG2eyoPkvgUhX+nDIyelzhIWbbsXP39EHcI6l5tYs2FYqYXQ==}
    requiresBuild: true
    dev: true
    optional: true

  /http-errors@1.8.1:
    resolution: {integrity: sha512-Kpk9Sm7NmI+RHhnj6OIWDI1d6fIoFAtFt9RLaTMRlg/8w49juAStsrBgp0Dp4OdxdVbRIeKhtCUvoi/RuAhO4g==}
    engines: {node: '>= 0.6'}
    dependencies:
      depd: 1.1.2
      inherits: 2.0.4
      setprototypeof: 1.2.0
      statuses: 1.5.0
      toidentifier: 1.0.1
    dev: true

  /http-proxy-agent@4.0.1:
    resolution: {integrity: sha512-k0zdNgqWTGA6aeIRVpvfVob4fL52dTfaehylg0Y4UvSySvOq/Y+BOyPrgpUrA7HylqvU8vIZGsRuXmspskV0Tg==}
    engines: {node: '>= 6'}
    requiresBuild: true
    dependencies:
      '@tootallnate/once': 1.1.2
      agent-base: 6.0.2
      debug: 4.3.4
    transitivePeerDependencies:
      - supports-color
    dev: true
    optional: true

  /http-proxy-agent@5.0.0:
    resolution: {integrity: sha512-n2hY8YdoRE1i7r6M0w9DIw5GgZN0G25P8zLCRQ8rjXtTU3vsNFBI/vWK/UIeE6g5MUUz6avwAPXmL6Fy9D/90w==}
    engines: {node: '>= 6'}
    dependencies:
      '@tootallnate/once': 2.0.0
      agent-base: 6.0.2
      debug: 4.3.4
    transitivePeerDependencies:
      - supports-color
    dev: true

  /http-proxy-agent@7.0.0:
    resolution: {integrity: sha512-+ZT+iBxVUQ1asugqnD6oWoRiS25AkjNfG085dKJGtGxkdwLQrMKU5wJr2bOOFAXzKcTuqq+7fZlTMgG3SRfIYQ==}
    engines: {node: '>= 14'}
    dependencies:
      agent-base: 7.1.0
      debug: 4.3.4
    transitivePeerDependencies:
      - supports-color
    dev: true

  /https-proxy-agent@5.0.1:
    resolution: {integrity: sha512-dFcAjpTQFgoLMzC2VwU+C/CbS7uRL0lWmxDITmqm7C+7F0Odmj6s9l6alZc6AELXhrnggM2CeWSXHGOdX2YtwA==}
    engines: {node: '>= 6'}
    dependencies:
      agent-base: 6.0.2
      debug: 4.3.4
    transitivePeerDependencies:
      - supports-color
    dev: true

  /https-proxy-agent@7.0.2:
    resolution: {integrity: sha512-NmLNjm6ucYwtcUmL7JQC1ZQ57LmHP4lT15FQ8D61nak1rO6DH+fz5qNK2Ap5UN4ZapYICE3/0KodcLYSPsPbaA==}
    engines: {node: '>= 14'}
    dependencies:
      agent-base: 7.1.0
      debug: 4.3.4
    transitivePeerDependencies:
      - supports-color
    dev: true

  /human-signals@2.1.0:
    resolution: {integrity: sha512-B4FFZ6q/T2jhhksgkbEW3HBvWIfDW85snkQgawt07S7J5QXTk6BkNV+0yAeZrM5QpMAdYlocGoljn0sJ/WQkFw==}
    engines: {node: '>=10.17.0'}
    dev: true

  /human-signals@5.0.0:
    resolution: {integrity: sha512-AXcZb6vzzrFAUE61HnN4mpLqd/cSIwNQjtNWR0euPm6y0iqx3G4gOXaIDdtdDwZmhwe82LA6+zinmW4UBWVePQ==}
    engines: {node: '>=16.17.0'}
    dev: true

  /humanize-ms@1.2.1:
    resolution: {integrity: sha512-Fl70vYtsAFb/C06PTS9dZBo7ihau+Tu/DNCk/OyHhea07S+aeMWpFFkUaXRa8fI+ScZbEI8dfSxwY7gxZ9SAVQ==}
    requiresBuild: true
    dependencies:
      ms: 2.1.3
    dev: true
    optional: true

  /husky@8.0.3:
    resolution: {integrity: sha512-+dQSyqPh4x1hlO1swXBiNb2HzTDN1I2IGLQx1GrBuiqFJfoMrnZWwVmatvSiO+Iz8fBUnf+lekwNo4c2LlXItg==}
    engines: {node: '>=14'}
    hasBin: true
    dev: true

  /hyperdyperid@1.2.0:
    resolution: {integrity: sha512-Y93lCzHYgGWdrJ66yIktxiaGULYc6oGiABxhcO5AufBeOyoIdZF7bIfLaOrbM0iGIOXQQgxxRrFEnb+Y6w1n4A==}
    engines: {node: '>=10.18'}
    dev: true

  /iconv-lite@0.4.24:
    resolution: {integrity: sha512-v3MXnZAcvnywkTUEZomIActle7RXXeedOR31wwl7VlyoXO4Qi9arvSenNQWne1TcRwhCL1HwLI21bEqdpj8/rA==}
    engines: {node: '>=0.10.0'}
    dependencies:
      safer-buffer: 2.1.2
    dev: true

  /iconv-lite@0.6.3:
    resolution: {integrity: sha512-4fCk79wshMdzMp2rH06qWrJE4iolqLhCUH+OiuIgU++RB0+94NlDL81atO7GX55uUKueo0txHNtvEyI6D7WdMw==}
    engines: {node: '>=0.10.0'}
    dependencies:
      safer-buffer: 2.1.2
    dev: true

  /ieee754@1.2.1:
    resolution: {integrity: sha512-dcyqhDvX1C46lXZcVqCpK+FtMRQVdIMN6/Df5js2zouUsqG7I6sFxitIC+7KYK29KdXOLHdu9zL4sFnoVQnqaA==}
    dev: true

  /ignore-walk@5.0.1:
    resolution: {integrity: sha512-yemi4pMf51WKT7khInJqAvsIGzoqYXblnsz0ql8tM+yi1EKYTY1evX4NAbJrLL/Aanr2HyZeluqU+Oi7MGHokw==}
    engines: {node: ^12.13.0 || ^14.15.0 || >=16.0.0}
    dependencies:
      minimatch: 5.1.6
    dev: true

  /ignore@5.2.4:
    resolution: {integrity: sha512-MAb38BcSbH0eHNBxn7ql2NH/kX33OkB3lZ1BNdh7ENeRChHTYsTvWrMubiIAMNS2llXEEgZ1MUOBtXChP3kaFQ==}
    engines: {node: '>= 4'}
    dev: true

  /import-fresh@3.3.0:
    resolution: {integrity: sha512-veYYhQa+D1QBKznvhUHxb8faxlrwUnxseDAbAp457E0wLNio2bOSKnjYDhMj+YiAq61xrMGhQk9iXVk5FzgQMw==}
    engines: {node: '>=6'}
    dependencies:
      parent-module: 1.0.1
      resolve-from: 4.0.0
    dev: true

  /import-in-the-middle@1.7.2:
    resolution: {integrity: sha512-coz7AjRnPyKW36J6JX5Bjz1mcX7MX1H2XsEGseVcnXMdzsAbbAu0HBZhiAem+3SAmuZdi+p8OwoB2qUpTRgjOQ==}
    dependencies:
      acorn: 8.9.0
      acorn-import-assertions: 1.9.0(acorn@8.9.0)
      cjs-module-lexer: 1.2.2
      module-details-from-path: 1.0.3

  /import-lazy@4.0.0:
    resolution: {integrity: sha512-rKtvo6a868b5Hu3heneU+L4yEQ4jYKLtjpnPeUdK7h0yzXGmyBTypknlkCvHFBqfX9YlorEiMM6Dnq/5atfHkw==}
    engines: {node: '>=8'}
    dev: true

  /import-local@3.1.0:
    resolution: {integrity: sha512-ASB07uLtnDs1o6EHjKpX34BKYDSqnFerfTOJL2HvMqF70LnxpjkzDB8J44oT9pu4AMPkQwf8jl6szgvNd2tRIg==}
    engines: {node: '>=8'}
    hasBin: true
    dependencies:
      pkg-dir: 4.2.0
      resolve-cwd: 3.0.0
    dev: true

  /imurmurhash@0.1.4:
    resolution: {integrity: sha512-JmXMZ6wuvDmLiHEml9ykzqO6lwFbof0GG4IkcGaENdCRDDmMVnny7s5HsIgHCbaq0w2MyPhDqkhTUgS2LU2PHA==}
    engines: {node: '>=0.8.19'}
    dev: true

  /indent-string@4.0.0:
    resolution: {integrity: sha512-EdDDZu4A2OyIK7Lr/2zG+w5jmbuk1DVBnEwREQvBzspBJkCEbRa8GxU1lghYcaGJCnRWibjDXlq779X1/y5xwg==}
    engines: {node: '>=8'}
    dev: true

  /infer-owner@1.0.4:
    resolution: {integrity: sha512-IClj+Xz94+d7irH5qRyfJonOdfTzuDaifE6ZPWfx0N0+/ATZCbuTPq2prFl526urkQd90WyUKIh1DfBQ2hMz9A==}
    requiresBuild: true
    dev: true
    optional: true

  /inflight@1.0.6:
    resolution: {integrity: sha512-k92I/b08q4wvFscXCLvqfsHCrjrF7yiXsQuIVvVE7N82W3+aqpzuUdBbfhWcy/FZR3/4IgflMgKLOsvPDrGCJA==}
    dependencies:
      once: 1.4.0
      wrappy: 1.0.2
    dev: true

  /inherits@2.0.4:
    resolution: {integrity: sha512-k/vGaX4/Yla3WzyMCvTQOXYeIHvqOKtnqBduzTHpzpQZzAskKMhZ2K+EnBiSM9zGSoIFeMpXKxa4dYeZIQqewQ==}
    dev: true

  /ini@2.0.0:
    resolution: {integrity: sha512-7PnF4oN3CvZF23ADhA5wRaYEQpJ8qygSkbtTXWBeXWXmEVRXK+1ITciHWwHhsjv1TmW0MgacIv6hEi5pX5NQdA==}
    engines: {node: '>=10'}
    dev: true

  /internal-slot@1.0.5:
    resolution: {integrity: sha512-Y+R5hJrzs52QCG2laLn4udYVnxsfny9CpOhNhUvk/SSSVyF6T27FzRbF0sroPidSu3X8oEAkOn2K804mjpt6UQ==}
    engines: {node: '>= 0.4'}
    dependencies:
      get-intrinsic: 1.2.1
      has: 1.0.3
      side-channel: 1.0.4
    dev: true

  /ip@2.0.0:
    resolution: {integrity: sha512-WKa+XuLG1A1R0UWhl2+1XQSi+fZWMsYKffMZTTYsiZaUD8k2yDAj5atimTUD2TZkyCkNEeYE5NhFZmupOGtjYQ==}
    requiresBuild: true
    dev: true
    optional: true

  /ipaddr.js@1.9.1:
    resolution: {integrity: sha512-0KI/607xoxSToH7GjN1FfSbLoU0+btTicjsQSWQlh/hZykN8KpmMf7uYwPW3R+akZ6R/w18ZlXSHBYXiYUPO3g==}
    engines: {node: '>= 0.10'}
    dev: true

  /irregular-plurals@3.3.0:
    resolution: {integrity: sha512-MVBLKUTangM3EfRPFROhmWQQKRDsrgI83J8GS3jXy+OwYqiR2/aoWndYQ5416jLE3uaGgLH7ncme3X9y09gZ3g==}
    engines: {node: '>=8'}
    dev: true

  /is-arguments@1.1.1:
    resolution: {integrity: sha512-8Q7EARjzEnKpt/PCD7e1cgUS0a6X8u5tdSiMqXhojOdoV9TsMsiO+9VLC5vAmO8N7/GmXn7yjR8qnA6bVAEzfA==}
    engines: {node: '>= 0.4'}
    dependencies:
      call-bind: 1.0.2
      has-tostringtag: 1.0.0
    dev: true

  /is-array-buffer@3.0.2:
    resolution: {integrity: sha512-y+FyyR/w8vfIRq4eQcM1EYgSTnmHXPqaF+IgzgraytCFq5Xh8lllDVmAZolPJiZttZLeFSINPYMaEJ7/vWUa1w==}
    dependencies:
      call-bind: 1.0.2
      get-intrinsic: 1.2.1
      is-typed-array: 1.1.10
    dev: true

  /is-arrayish@0.2.1:
    resolution: {integrity: sha512-zz06S8t0ozoDXMG+ube26zeCTNXcKIPJZJi8hBrF4idCLms4CG9QtK7qBl1boi5ODzFpjswb5JPmHCbMpjaYzg==}
    dev: true

  /is-bigint@1.0.4:
    resolution: {integrity: sha512-zB9CruMamjym81i2JZ3UMn54PKGsQzsJeo6xvN3HJJ4CAsQNB6iRutp2To77OfCNuoxspsIhzaPoO1zyCEhFOg==}
    dependencies:
      has-bigints: 1.0.2
    dev: true

  /is-binary-path@2.1.0:
    resolution: {integrity: sha512-ZMERYes6pDydyuGidse7OsHxtbI7WVeUEozgR/g7rd0xUimYNlvZRE/K2MgZTjWy725IfelLeVcEM97mmtRGXw==}
    engines: {node: '>=8'}
    dependencies:
      binary-extensions: 2.2.0
    dev: true

  /is-boolean-object@1.1.2:
    resolution: {integrity: sha512-gDYaKHJmnj4aWxyj6YHyXVpdQawtVLHU5cb+eztPGczf6cjuTdwve5ZIEfgXqH4e57An1D1AKf8CZ3kYrQRqYA==}
    engines: {node: '>= 0.4'}
    dependencies:
      call-bind: 1.0.2
      has-tostringtag: 1.0.0
    dev: true

  /is-callable@1.2.7:
    resolution: {integrity: sha512-1BC0BVFhS/p0qtw6enp8e+8OD0UrK0oFLztSjNzhcKA3WDuJxxAPXzPuPtKkjEY9UUoEWlX/8fgKeu2S8i9JTA==}
    engines: {node: '>= 0.4'}
    dev: true

  /is-ci@3.0.1:
    resolution: {integrity: sha512-ZYvCgrefwqoQ6yTyYUbQu64HsITZ3NfKX1lzaEYdkTDcfKzzCI/wthRRYKkdjHKFVgNiXKAKm65Zo1pk2as/QQ==}
    hasBin: true
    dependencies:
      ci-info: 3.9.0
    dev: true

  /is-core-module@2.13.1:
    resolution: {integrity: sha512-hHrIjvZsftOsvKSn2TRYl63zvxsgE0K+0mYMoH6gD4omR5IWB2KynivBQczo3+wF1cCkjzvptnI9Q0sPU66ilw==}
    dependencies:
      hasown: 2.0.0

  /is-date-object@1.0.5:
    resolution: {integrity: sha512-9YQaSxsAiSwcvS33MBk3wTCVnWK+HhF8VZR2jRxehM16QcVOdHqPn4VPHmRK4lSr38n9JriurInLcP90xsYNfQ==}
    engines: {node: '>= 0.4'}
    dependencies:
      has-tostringtag: 1.0.0
    dev: true

  /is-docker@2.2.1:
    resolution: {integrity: sha512-F+i2BKsFrH66iaUFc0woD8sLy8getkwTwtOBjvs56Cx4CgJDeKQeqfz8wAYiSb8JOprWhHH5p77PbmYCvvUuXQ==}
    engines: {node: '>=8'}
    hasBin: true
    dev: true

  /is-extglob@2.1.1:
    resolution: {integrity: sha512-SbKbANkN603Vi4jEZv49LeVJMn4yGwsbzZworEoyEiutsN3nJYdbO36zfhGJ6QEDpOZIFkDtnq5JRxmvl3jsoQ==}
    engines: {node: '>=0.10.0'}
    dev: true

  /is-fullwidth-code-point@3.0.0:
    resolution: {integrity: sha512-zymm5+u+sCsSWyD9qNaejV3DFvhCKclKdizYaJUuHA83RLjb7nSuGnddCHGv0hk+KY7BMAlsWeK4Ueg6EV6XQg==}
    engines: {node: '>=8'}
    dev: true

  /is-fullwidth-code-point@4.0.0:
    resolution: {integrity: sha512-O4L094N2/dZ7xqVdrXhh9r1KODPJpFms8B5sGdJLPy664AgvXsreZUyCQQNItZRDlYug4xStLjNp/sz3HvBowQ==}
    engines: {node: '>=12'}
    dev: true

  /is-fullwidth-code-point@5.0.0:
    resolution: {integrity: sha512-OVa3u9kkBbw7b8Xw5F9P+D/T9X+Z4+JruYVNapTjPYZYUznQ5YfWeFkOj606XYYW8yugTfC8Pj0hYqvi4ryAhA==}
    engines: {node: '>=18'}
    dependencies:
      get-east-asian-width: 1.2.0
    dev: true

  /is-generator-fn@2.1.0:
    resolution: {integrity: sha512-cTIB4yPYL/Grw0EaSzASzg6bBy9gqCofvWN8okThAYIxKJZC+udlRAmGbM0XLeniEJSs8uEgHPGuHSe1XsOLSQ==}
    engines: {node: '>=6'}
    dev: true

  /is-generator-function@1.0.10:
    resolution: {integrity: sha512-jsEjy9l3yiXEQ+PsXdmBwEPcOxaXWLspKdplFUVI9vq1iZgIekeC0L167qeu86czQaxed3q/Uzuw0swL0irL8A==}
    engines: {node: '>= 0.4'}
    dependencies:
      has-tostringtag: 1.0.0
    dev: true

  /is-glob@4.0.3:
    resolution: {integrity: sha512-xelSayHH36ZgE7ZWhli7pW34hNbNl8Ojv5KVmkJD4hBdD3th8Tfk9vYasLM+mXWOZhFkgZfxhLSnrwRr4elSSg==}
    engines: {node: '>=0.10.0'}
    dependencies:
      is-extglob: 2.1.1
    dev: true

  /is-interactive@1.0.0:
    resolution: {integrity: sha512-2HvIEKRoqS62guEC+qBjpvRubdX910WCMuJTZ+I9yvqKU2/12eSL549HMwtabb4oupdj2sMP50k+XJfB/8JE6w==}
    engines: {node: '>=8'}
    dev: true

  /is-lambda@1.0.1:
    resolution: {integrity: sha512-z7CMFGNrENq5iFB9Bqo64Xk6Y9sg+epq1myIcdHaGnbMTYOxvzsEtdYqQUylB7LxfkvgrrjP32T6Ywciio9UIQ==}
    requiresBuild: true
    dev: true
    optional: true

  /is-negative-zero@2.0.2:
    resolution: {integrity: sha512-dqJvarLawXsFbNDeJW7zAz8ItJ9cd28YufuuFzh0G8pNHjJMnY08Dv7sYX2uF5UpQOwieAeOExEYAWWfu7ZZUA==}
    engines: {node: '>= 0.4'}
    dev: true

  /is-number-object@1.0.7:
    resolution: {integrity: sha512-k1U0IRzLMo7ZlYIfzRu23Oh6MiIFasgpb9X76eqfFZAqwH44UI4KTBvBYIZ1dSL9ZzChTB9ShHfLkR4pdW5krQ==}
    engines: {node: '>= 0.4'}
    dependencies:
      has-tostringtag: 1.0.0
    dev: true

  /is-number@7.0.0:
    resolution: {integrity: sha512-41Cifkg6e8TylSpdtTpeLVMqvSBEVzTttHvERD741+pnZ8ANv0004MRL43QKPDlK9cGvNp6NZWZUBlbGXYxxng==}
    engines: {node: '>=0.12.0'}
    dev: true

  /is-path-cwd@2.2.0:
    resolution: {integrity: sha512-w942bTcih8fdJPJmQHFzkS76NEP8Kzzvmw92cXsazb8intwLqPibPPdXf4ANdKV3rYMuuQYGIWtvz9JilB3NFQ==}
    engines: {node: '>=6'}
    dev: true

  /is-path-inside@3.0.3:
    resolution: {integrity: sha512-Fd4gABb+ycGAmKou8eMftCupSir5lRxqf4aD/vd0cD2qc4HL07OjCeuHMr8Ro4CoMaeCKDB0/ECBOVWjTwUvPQ==}
    engines: {node: '>=8'}
    dev: true

  /is-plain-obj@1.1.0:
    resolution: {integrity: sha512-yvkRyxmFKEOQ4pNXCmJG5AEQNlXJS5LaONXo5/cLdTZdWvsZ1ioJEonLGAosKlMWE8lwUy/bJzMjcw8az73+Fg==}
    engines: {node: '>=0.10.0'}
    dev: true

  /is-plain-obj@2.1.0:
    resolution: {integrity: sha512-YWnfyRwxL/+SsrWYfOpUtz5b3YD+nyfkHvjbcanzk8zgyO4ASD67uVMRt8k5bM4lLMDnXfriRhOpemw+NfT1eA==}
    engines: {node: '>=8'}
    dev: true

  /is-regex@1.1.4:
    resolution: {integrity: sha512-kvRdxDsxZjhzUX07ZnLydzS1TU/TJlTUHHY4YLL87e37oUA49DfkLqgy+VjFocowy29cKvcSiu+kIv728jTTVg==}
    engines: {node: '>= 0.4'}
    dependencies:
      call-bind: 1.0.2
      has-tostringtag: 1.0.0
    dev: true

  /is-shared-array-buffer@1.0.2:
    resolution: {integrity: sha512-sqN2UDu1/0y6uvXyStCOzyhAjCSlHceFoMKJW8W9EU9cvic/QdsZ0kEU93HEy3IUEFZIiH/3w+AH/UQbPHNdhA==}
    dependencies:
      call-bind: 1.0.2
    dev: true

  /is-stream@2.0.1:
    resolution: {integrity: sha512-hFoiJiTl63nn+kstHGBtewWSKnQLpyb155KHheA1l39uvtO9nWIop1p3udqPcUd/xbF1VLMO4n7OI6p7RbngDg==}
    engines: {node: '>=8'}
    dev: true

  /is-stream@3.0.0:
    resolution: {integrity: sha512-LnQR4bZ9IADDRSkvpqMGvt/tEJWclzklNgSw48V5EAaAeDd6qGvN8ei6k5p0tvxSR171VmGyHuTiAOfxAbr8kA==}
    engines: {node: ^12.20.0 || ^14.13.1 || >=16.0.0}
    dev: true

  /is-string@1.0.7:
    resolution: {integrity: sha512-tE2UXzivje6ofPW7l23cjDOMa09gb7xlAqG6jG5ej6uPV32TlWP3NKPigtaGeHNu9fohccRYvIiZMfOOnOYUtg==}
    engines: {node: '>= 0.4'}
    dependencies:
      has-tostringtag: 1.0.0
    dev: true

  /is-symbol@1.0.4:
    resolution: {integrity: sha512-C/CPBqKWnvdcxqIARxyOh4v1UUEOCHpgDa0WYgpKDFMszcrPcffg5uhwSgPCLD2WWxmq6isisz87tzT01tuGhg==}
    engines: {node: '>= 0.4'}
    dependencies:
      has-symbols: 1.0.3
    dev: true

  /is-typed-array@1.1.10:
    resolution: {integrity: sha512-PJqgEHiWZvMpaFZ3uTc8kHPM4+4ADTlDniuQL7cU/UDA0Ql7F70yGfHph3cLNe+c9toaigv+DFzTJKhc2CtO6A==}
    engines: {node: '>= 0.4'}
    dependencies:
      available-typed-arrays: 1.0.5
      call-bind: 1.0.2
      for-each: 0.3.3
      gopd: 1.0.1
      has-tostringtag: 1.0.0
    dev: true

  /is-unicode-supported@0.1.0:
    resolution: {integrity: sha512-knxG2q4UC3u8stRGyAVJCOdxFmv5DZiRcdlIaAQXAbSfJya+OhopNotLQrstBhququ4ZpuKbDc/8S6mgXgPFPw==}
    engines: {node: '>=10'}
    dev: true

  /is-weakref@1.0.2:
    resolution: {integrity: sha512-qctsuLZmIQ0+vSSMfoVvyFe2+GSEvnmZ2ezTup1SBse9+twCCeial6EEi3Nc2KFcf6+qz2FBPnjXsk8xhKSaPQ==}
    dependencies:
      call-bind: 1.0.2
    dev: true

  /is-windows@1.0.2:
    resolution: {integrity: sha512-eXK1UInq2bPmjyX6e3VHIzMLobc4J94i4AWn+Hpq3OU5KkrRC96OAcR3PRJ/pGu6m8TRnBHP9dkXQVsT/COVIA==}
    engines: {node: '>=0.10.0'}
    dev: true

  /is-wsl@2.2.0:
    resolution: {integrity: sha512-fKzAra0rGJUUBwGBgNkHZuToZcn+TtXHpeCgmkMJMMYx1sQDYaCSyjJBSCa2nH1DGm7s3n1oBnohoVTBaN7Lww==}
    engines: {node: '>=8'}
    dependencies:
      is-docker: 2.2.1
    dev: true

  /isarray@1.0.0:
    resolution: {integrity: sha512-VLghIWNM6ELQzo7zwmcg0NmTVyWKYjvIeM83yjp0wRDTmUnrM678fQbcKBo6n2CJEF0szoG//ytg+TKla89ALQ==}
    dev: true

  /isarray@2.0.5:
    resolution: {integrity: sha512-xHjhDr3cNBK0BzdUJSPXZntQUx/mwMS5Rw4A7lPJ90XGAO6ISP/ePDNuo0vhqOZU+UD5JoodwCAAoZQd3FeAKw==}
    dev: true

  /isexe@2.0.0:
    resolution: {integrity: sha512-RHxMLp9lnKHGHRng9QFhRCMbYAcVpn69smSGcq3f36xjgVVWThj4qqLbTLlq7Ssj8B+fIQ1EuCEGI2lKsyQeIw==}
    dev: true

  /istanbul-lib-coverage@3.2.0:
    resolution: {integrity: sha512-eOeJ5BHCmHYvQK7xt9GkdHuzuCGS1Y6g9Gvnx3Ym33fz/HpLRYxiS0wHNr+m/MBC8B647Xt608vCDEvhl9c6Mw==}
    engines: {node: '>=8'}
    dev: true

  /istanbul-lib-instrument@5.2.1:
    resolution: {integrity: sha512-pzqtp31nLv/XFOzXGuvhCb8qhjmTVo5vjVk19XE4CRlSWz0KoeJ3bw9XsA7nOp9YBf4qHjwBxkDzKcME/J29Yg==}
    engines: {node: '>=8'}
    dependencies:
      '@babel/core': 7.21.8
      '@babel/parser': 7.21.8
      '@istanbuljs/schema': 0.1.3
      istanbul-lib-coverage: 3.2.0
      semver: 6.3.1
    transitivePeerDependencies:
      - supports-color
    dev: true

  /istanbul-lib-instrument@6.0.0:
    resolution: {integrity: sha512-x58orMzEVfzPUKqlbLd1hXCnySCxKdDKa6Rjg97CwuLLRI4g3FHTdnExu1OqffVFay6zeMW+T6/DowFLndWnIw==}
    engines: {node: '>=10'}
    dependencies:
      '@babel/core': 7.21.8
      '@babel/parser': 7.21.8
      '@istanbuljs/schema': 0.1.3
      istanbul-lib-coverage: 3.2.0
      semver: 7.5.4
    transitivePeerDependencies:
      - supports-color
    dev: true

  /istanbul-lib-report@3.0.0:
    resolution: {integrity: sha512-wcdi+uAKzfiGT2abPpKZ0hSU1rGQjUQnLvtY5MpQ7QCTahD3VODhcu4wcfY1YtkGaDD5yuydOLINXsfbus9ROw==}
    engines: {node: '>=8'}
    dependencies:
      istanbul-lib-coverage: 3.2.0
      make-dir: 3.1.0
      supports-color: 7.2.0
    dev: true

  /istanbul-lib-source-maps@4.0.1:
    resolution: {integrity: sha512-n3s8EwkdFIJCG3BPKBYvskgXGoy88ARzvegkitk60NxRdwltLOTaH7CUiMRXvwYorl0Q712iEjcWB+fK/MrWVw==}
    engines: {node: '>=10'}
    dependencies:
      debug: 4.3.4
      istanbul-lib-coverage: 3.2.0
      source-map: 0.6.1
    transitivePeerDependencies:
      - supports-color
    dev: true

  /istanbul-reports@3.1.5:
    resolution: {integrity: sha512-nUsEMa9pBt/NOHqbcbeJEgqIlY/K7rVWUX6Lql2orY5e9roQOthbR3vtY4zzf2orPELg80fnxxk9zUyPlgwD1w==}
    engines: {node: '>=8'}
    dependencies:
      html-escaper: 2.0.2
      istanbul-lib-report: 3.0.0
    dev: true

  /jest-changed-files@29.7.0:
    resolution: {integrity: sha512-fEArFiwf1BpQ+4bXSprcDc3/x4HSzL4al2tozwVpDFpsxALjLYdyiIK4e5Vz66GQJIbXJ82+35PtysofptNX2w==}
    engines: {node: ^14.15.0 || ^16.10.0 || >=18.0.0}
    dependencies:
      execa: 5.1.1
      jest-util: 29.7.0
      p-limit: 3.1.0
    dev: true

  /jest-circus@29.7.0:
    resolution: {integrity: sha512-3E1nCMgipcTkCocFwM90XXQab9bS+GMsjdpmPrlelaxwD93Ad8iVEjX/vvHPdLPnFf+L40u+5+iutRdA1N9myw==}
    engines: {node: ^14.15.0 || ^16.10.0 || >=18.0.0}
    dependencies:
      '@jest/environment': 29.7.0
      '@jest/expect': 29.7.0
      '@jest/test-result': 29.7.0
      '@jest/types': 29.6.3
      '@types/node': 20.10.0
      chalk: 4.1.2
      co: 4.6.0
      dedent: 1.5.1
      is-generator-fn: 2.1.0
      jest-each: 29.7.0
      jest-matcher-utils: 29.7.0
      jest-message-util: 29.7.0
      jest-runtime: 29.7.0
      jest-snapshot: 29.7.0
      jest-util: 29.7.0
      p-limit: 3.1.0
      pretty-format: 29.7.0
      pure-rand: 6.0.2
      slash: 3.0.0
      stack-utils: 2.0.5
    transitivePeerDependencies:
      - babel-plugin-macros
      - supports-color
    dev: true

  /jest-cli@29.7.0(@types/node@18.18.13)(ts-node@10.9.1):
    resolution: {integrity: sha512-OVVobw2IubN/GSYsxETi+gOe7Ka59EFMR/twOU3Jb2GnKKeMGJB5SGUUrEz3SFVmJASUdZUzy83sLNNQ2gZslg==}
    engines: {node: ^14.15.0 || ^16.10.0 || >=18.0.0}
    hasBin: true
    peerDependencies:
      node-notifier: ^8.0.1 || ^9.0.0 || ^10.0.0
    peerDependenciesMeta:
      node-notifier:
        optional: true
    dependencies:
      '@jest/core': 29.7.0(ts-node@10.9.1)
      '@jest/test-result': 29.7.0
      '@jest/types': 29.6.3
      chalk: 4.1.2
      create-jest: 29.7.0(@types/node@18.18.13)(ts-node@10.9.1)
      exit: 0.1.2
      import-local: 3.1.0
      jest-config: 29.7.0(@types/node@18.18.13)(ts-node@10.9.1)
      jest-util: 29.7.0
      jest-validate: 29.7.0
      yargs: 17.6.0
    transitivePeerDependencies:
      - '@types/node'
      - babel-plugin-macros
      - supports-color
      - ts-node
    dev: true

  /jest-cli@29.7.0(@types/node@20.10.0)(ts-node@10.9.1):
    resolution: {integrity: sha512-OVVobw2IubN/GSYsxETi+gOe7Ka59EFMR/twOU3Jb2GnKKeMGJB5SGUUrEz3SFVmJASUdZUzy83sLNNQ2gZslg==}
    engines: {node: ^14.15.0 || ^16.10.0 || >=18.0.0}
    hasBin: true
    peerDependencies:
      node-notifier: ^8.0.1 || ^9.0.0 || ^10.0.0
    peerDependenciesMeta:
      node-notifier:
        optional: true
    dependencies:
      '@jest/core': 29.7.0(ts-node@10.9.1)
      '@jest/test-result': 29.7.0
      '@jest/types': 29.6.3
      chalk: 4.1.2
      create-jest: 29.7.0(@types/node@20.10.0)(ts-node@10.9.1)
      exit: 0.1.2
      import-local: 3.1.0
      jest-config: 29.7.0(@types/node@20.10.0)(ts-node@10.9.1)
      jest-util: 29.7.0
      jest-validate: 29.7.0
      yargs: 17.6.0
    transitivePeerDependencies:
      - '@types/node'
      - babel-plugin-macros
      - supports-color
      - ts-node
    dev: true

  /jest-config@29.7.0(@types/node@18.18.13)(ts-node@10.9.1):
    resolution: {integrity: sha512-uXbpfeQ7R6TZBqI3/TxCU4q4ttk3u0PJeC+E0zbfSoSjq6bJ7buBPxzQPL0ifrkY4DNu4JUdk0ImlBUYi840eQ==}
    engines: {node: ^14.15.0 || ^16.10.0 || >=18.0.0}
    peerDependencies:
      '@types/node': '*'
      ts-node: '>=9.0.0'
    peerDependenciesMeta:
      '@types/node':
        optional: true
      ts-node:
        optional: true
    dependencies:
      '@babel/core': 7.21.8
      '@jest/test-sequencer': 29.7.0
      '@jest/types': 29.6.3
      '@types/node': 18.18.13
      babel-jest: 29.7.0(@babel/core@7.21.8)
      chalk: 4.1.2
      ci-info: 3.9.0
      deepmerge: 4.2.2
      glob: 7.2.3
      graceful-fs: 4.2.10
      jest-circus: 29.7.0
      jest-environment-node: 29.7.0
      jest-get-type: 29.6.3
      jest-regex-util: 29.6.3
      jest-resolve: 29.7.0
      jest-runner: 29.7.0
      jest-util: 29.7.0
      jest-validate: 29.7.0
      micromatch: 4.0.5
      parse-json: 5.2.0
      pretty-format: 29.7.0
      slash: 3.0.0
      strip-json-comments: 3.1.1
      ts-node: 10.9.1(@types/node@20.10.0)(typescript@5.2.2)
    transitivePeerDependencies:
      - babel-plugin-macros
      - supports-color
    dev: true

  /jest-config@29.7.0(@types/node@20.10.0)(ts-node@10.9.1):
    resolution: {integrity: sha512-uXbpfeQ7R6TZBqI3/TxCU4q4ttk3u0PJeC+E0zbfSoSjq6bJ7buBPxzQPL0ifrkY4DNu4JUdk0ImlBUYi840eQ==}
    engines: {node: ^14.15.0 || ^16.10.0 || >=18.0.0}
    peerDependencies:
      '@types/node': '*'
      ts-node: '>=9.0.0'
    peerDependenciesMeta:
      '@types/node':
        optional: true
      ts-node:
        optional: true
    dependencies:
      '@babel/core': 7.21.8
      '@jest/test-sequencer': 29.7.0
      '@jest/types': 29.6.3
      '@types/node': 20.10.0
      babel-jest: 29.7.0(@babel/core@7.21.8)
      chalk: 4.1.2
      ci-info: 3.9.0
      deepmerge: 4.2.2
      glob: 7.2.3
      graceful-fs: 4.2.10
      jest-circus: 29.7.0
      jest-environment-node: 29.7.0
      jest-get-type: 29.6.3
      jest-regex-util: 29.6.3
      jest-resolve: 29.7.0
      jest-runner: 29.7.0
      jest-util: 29.7.0
      jest-validate: 29.7.0
      micromatch: 4.0.5
      parse-json: 5.2.0
      pretty-format: 29.7.0
      slash: 3.0.0
      strip-json-comments: 3.1.1
      ts-node: 10.9.1(@types/node@20.10.0)(typescript@5.2.2)
    transitivePeerDependencies:
      - babel-plugin-macros
      - supports-color
    dev: true

  /jest-diff@29.6.4:
    resolution: {integrity: sha512-9F48UxR9e4XOEZvoUXEHSWY4qC4zERJaOfrbBg9JpbJOO43R1vN76REt/aMGZoY6GD5g84nnJiBIVlscegefpw==}
    engines: {node: ^14.15.0 || ^16.10.0 || >=18.0.0}
    dependencies:
      chalk: 4.1.2
      diff-sequences: 29.6.3
      jest-get-type: 29.6.3
      pretty-format: 29.7.0
    dev: true

  /jest-diff@29.7.0:
    resolution: {integrity: sha512-LMIgiIrhigmPrs03JHpxUh2yISK3vLFPkAodPeo0+BuF7wA2FoQbkEg1u8gBYBThncu7e1oEDUfIXVuTqLRUjw==}
    engines: {node: ^14.15.0 || ^16.10.0 || >=18.0.0}
    dependencies:
      chalk: 4.1.2
      diff-sequences: 29.6.3
      jest-get-type: 29.6.3
      pretty-format: 29.7.0
    dev: true

  /jest-docblock@29.7.0:
    resolution: {integrity: sha512-q617Auw3A612guyaFgsbFeYpNP5t2aoUNLwBUbc/0kD1R4t9ixDbyFTHd1nok4epoVFpr7PmeWHrhvuV3XaJ4g==}
    engines: {node: ^14.15.0 || ^16.10.0 || >=18.0.0}
    dependencies:
      detect-newline: 3.1.0
    dev: true

  /jest-each@29.7.0:
    resolution: {integrity: sha512-gns+Er14+ZrEoC5fhOfYCY1LOHHr0TI+rQUHZS8Ttw2l7gl+80eHc/gFf2Ktkw0+SIACDTeWvpFcv3B04VembQ==}
    engines: {node: ^14.15.0 || ^16.10.0 || >=18.0.0}
    dependencies:
      '@jest/types': 29.6.3
      chalk: 4.1.2
      jest-get-type: 29.6.3
      jest-util: 29.7.0
      pretty-format: 29.7.0
    dev: true

  /jest-environment-node@29.7.0:
    resolution: {integrity: sha512-DOSwCRqXirTOyheM+4d5YZOrWcdu0LNZ87ewUoywbcb2XR4wKgqiG8vNeYwhjFMbEkfju7wx2GYH0P2gevGvFw==}
    engines: {node: ^14.15.0 || ^16.10.0 || >=18.0.0}
    dependencies:
      '@jest/environment': 29.7.0
      '@jest/fake-timers': 29.7.0
      '@jest/types': 29.6.3
      '@types/node': 20.10.0
      jest-mock: 29.7.0
      jest-util: 29.7.0
    dev: true

  /jest-extended@4.0.2(jest@29.7.0):
    resolution: {integrity: sha512-FH7aaPgtGYHc9mRjriS0ZEHYM5/W69tLrFTIdzm+yJgeoCmmrSB/luSfMSqWP9O29QWHPEmJ4qmU6EwsZideog==}
    engines: {node: ^14.15.0 || ^16.10.0 || >=18.0.0}
    peerDependencies:
      jest: '>=27.2.5'
    peerDependenciesMeta:
      jest:
        optional: true
    dependencies:
      jest: 29.7.0(@types/node@18.18.13)(ts-node@10.9.1)
      jest-diff: 29.7.0
      jest-get-type: 29.6.3
    dev: true

  /jest-get-type@29.6.3:
    resolution: {integrity: sha512-zrteXnqYxfQh7l5FHyL38jL39di8H8rHoecLH3JNxH3BwOrBsNeabdap5e0I23lD4HHI8W5VFBZqG4Eaq5LNcw==}
    engines: {node: ^14.15.0 || ^16.10.0 || >=18.0.0}
    dev: true

  /jest-haste-map@29.7.0:
    resolution: {integrity: sha512-fP8u2pyfqx0K1rGn1R9pyE0/KTn+G7PxktWidOBTqFPLYX0b9ksaMFkhK5vrS3DVun09pckLdlx90QthlW7AmA==}
    engines: {node: ^14.15.0 || ^16.10.0 || >=18.0.0}
    dependencies:
      '@jest/types': 29.6.3
      '@types/graceful-fs': 4.1.5
      '@types/node': 20.10.0
      anymatch: 3.1.3
      fb-watchman: 2.0.2
      graceful-fs: 4.2.10
      jest-regex-util: 29.6.3
      jest-util: 29.7.0
      jest-worker: 29.7.0
      micromatch: 4.0.5
      walker: 1.0.8
    optionalDependencies:
      fsevents: 2.3.3
    dev: true

  /jest-junit@16.0.0:
    resolution: {integrity: sha512-A94mmw6NfJab4Fg/BlvVOUXzXgF0XIH6EmTgJ5NDPp4xoKq0Kr7sErb+4Xs9nZvu58pJojz5RFGpqnZYJTrRfQ==}
    engines: {node: '>=10.12.0'}
    dependencies:
      mkdirp: 1.0.4
      strip-ansi: 6.0.1
      uuid: 8.3.2
      xml: 1.0.1
    dev: true

  /jest-leak-detector@29.7.0:
    resolution: {integrity: sha512-kYA8IJcSYtST2BY9I+SMC32nDpBT3J2NvWJx8+JCuCdl/CR1I4EKUJROiP8XtCcxqgTTBGJNdbB1A8XRKbTetw==}
    engines: {node: ^14.15.0 || ^16.10.0 || >=18.0.0}
    dependencies:
      jest-get-type: 29.6.3
      pretty-format: 29.7.0
    dev: true

  /jest-matcher-utils@29.7.0:
    resolution: {integrity: sha512-sBkD+Xi9DtcChsI3L3u0+N0opgPYnCRPtGcQYrgXmR+hmt/fYfWAL0xRXYU8eWOdfuLgBe0YCW3AFtnRLagq/g==}
    engines: {node: ^14.15.0 || ^16.10.0 || >=18.0.0}
    dependencies:
      chalk: 4.1.2
      jest-diff: 29.7.0
      jest-get-type: 29.6.3
      pretty-format: 29.7.0
    dev: true

  /jest-message-util@29.7.0:
    resolution: {integrity: sha512-GBEV4GRADeP+qtB2+6u61stea8mGcOT4mCtrYISZwfu9/ISHFJ/5zOMXYbpBE9RsS5+Gb63DW4FgmnKJ79Kf6w==}
    engines: {node: ^14.15.0 || ^16.10.0 || >=18.0.0}
    dependencies:
      '@babel/code-frame': 7.21.4
      '@jest/types': 29.6.3
      '@types/stack-utils': 2.0.1
      chalk: 4.1.2
      graceful-fs: 4.2.10
      micromatch: 4.0.5
      pretty-format: 29.7.0
      slash: 3.0.0
      stack-utils: 2.0.5
    dev: true

  /jest-mock@29.7.0:
    resolution: {integrity: sha512-ITOMZn+UkYS4ZFh83xYAOzWStloNzJFO2s8DWrE4lhtGD+AorgnbkiKERe4wQVBydIGPx059g6riW5Btp6Llnw==}
    engines: {node: ^14.15.0 || ^16.10.0 || >=18.0.0}
    dependencies:
      '@jest/types': 29.6.3
      '@types/node': 20.10.0
      jest-util: 29.7.0
    dev: true

  /jest-pnp-resolver@1.2.2(jest-resolve@29.7.0):
    resolution: {integrity: sha512-olV41bKSMm8BdnuMsewT4jqlZ8+3TCARAXjZGT9jcoSnrfUnRCqnMoF9XEeoWjbzObpqF9dRhHQj0Xb9QdF6/w==}
    engines: {node: '>=6'}
    peerDependencies:
      jest-resolve: '*'
    peerDependenciesMeta:
      jest-resolve:
        optional: true
    dependencies:
      jest-resolve: 29.7.0
    dev: true

  /jest-regex-util@29.6.3:
    resolution: {integrity: sha512-KJJBsRCyyLNWCNBOvZyRDnAIfUiRJ8v+hOBQYGn8gDyF3UegwiP4gwRR3/SDa42g1YbVycTidUF3rKjyLFDWbg==}
    engines: {node: ^14.15.0 || ^16.10.0 || >=18.0.0}
    dev: true

  /jest-resolve-dependencies@29.7.0:
    resolution: {integrity: sha512-un0zD/6qxJ+S0et7WxeI3H5XSe9lTBBR7bOHCHXkKR6luG5mwDDlIzVQ0V5cZCuoTgEdcdwzTghYkTWfubi+nA==}
    engines: {node: ^14.15.0 || ^16.10.0 || >=18.0.0}
    dependencies:
      jest-regex-util: 29.6.3
      jest-snapshot: 29.7.0
    transitivePeerDependencies:
      - supports-color
    dev: true

  /jest-resolve@29.7.0:
    resolution: {integrity: sha512-IOVhZSrg+UvVAshDSDtHyFCCBUl/Q3AAJv8iZ6ZjnZ74xzvwuzLXid9IIIPgTnY62SJjfuupMKZsZQRsCvxEgA==}
    engines: {node: ^14.15.0 || ^16.10.0 || >=18.0.0}
    dependencies:
      chalk: 4.1.2
      graceful-fs: 4.2.10
      jest-haste-map: 29.7.0
      jest-pnp-resolver: 1.2.2(jest-resolve@29.7.0)
      jest-util: 29.7.0
      jest-validate: 29.7.0
      resolve: 1.22.8
      resolve.exports: 2.0.0
      slash: 3.0.0
    dev: true

  /jest-runner@29.7.0:
    resolution: {integrity: sha512-fsc4N6cPCAahybGBfTRcq5wFR6fpLznMg47sY5aDpsoejOcVYFb07AHuSnR0liMcPTgBsA3ZJL6kFOjPdoNipQ==}
    engines: {node: ^14.15.0 || ^16.10.0 || >=18.0.0}
    dependencies:
      '@jest/console': 29.7.0
      '@jest/environment': 29.7.0
      '@jest/test-result': 29.7.0
      '@jest/transform': 29.7.0
      '@jest/types': 29.6.3
      '@types/node': 20.10.0
      chalk: 4.1.2
      emittery: 0.13.1
      graceful-fs: 4.2.10
      jest-docblock: 29.7.0
      jest-environment-node: 29.7.0
      jest-haste-map: 29.7.0
      jest-leak-detector: 29.7.0
      jest-message-util: 29.7.0
      jest-resolve: 29.7.0
      jest-runtime: 29.7.0
      jest-util: 29.7.0
      jest-watcher: 29.7.0
      jest-worker: 29.7.0
      p-limit: 3.1.0
      source-map-support: 0.5.13
    transitivePeerDependencies:
      - supports-color
    dev: true

  /jest-runtime@29.7.0:
    resolution: {integrity: sha512-gUnLjgwdGqW7B4LvOIkbKs9WGbn+QLqRQQ9juC6HndeDiezIwhDP+mhMwHWCEcfQ5RUXa6OPnFF8BJh5xegwwQ==}
    engines: {node: ^14.15.0 || ^16.10.0 || >=18.0.0}
    dependencies:
      '@jest/environment': 29.7.0
      '@jest/fake-timers': 29.7.0
      '@jest/globals': 29.7.0
      '@jest/source-map': 29.6.3
      '@jest/test-result': 29.7.0
      '@jest/transform': 29.7.0
      '@jest/types': 29.6.3
      '@types/node': 20.10.0
      chalk: 4.1.2
      cjs-module-lexer: 1.2.2
      collect-v8-coverage: 1.0.1
      glob: 7.2.3
      graceful-fs: 4.2.10
      jest-haste-map: 29.7.0
      jest-message-util: 29.7.0
      jest-mock: 29.7.0
      jest-regex-util: 29.6.3
      jest-resolve: 29.7.0
      jest-snapshot: 29.7.0
      jest-util: 29.7.0
      slash: 3.0.0
      strip-bom: 4.0.0
    transitivePeerDependencies:
      - supports-color
    dev: true

  /jest-serializer-ansi-escapes@2.0.1:
    resolution: {integrity: sha512-+BuVKZQutcejSuODTleG/CV+8OVONZSOSrtrQRG8isTLu367JVKK+/yaG2jGs5O6MPBZ88WNy5jg8hqhd/p6pw==}
    engines: {node: '>=14'}
    dev: true

  /jest-snapshot@29.7.0:
    resolution: {integrity: sha512-Rm0BMWtxBcioHr1/OX5YCP8Uov4riHvKPknOGs804Zg9JGZgmIBkbtlxJC/7Z4msKYVbIJtfU+tKb8xlYNfdkw==}
    engines: {node: ^14.15.0 || ^16.10.0 || >=18.0.0}
    dependencies:
      '@babel/core': 7.21.8
      '@babel/generator': 7.21.5
      '@babel/plugin-syntax-jsx': 7.18.6(@babel/core@7.21.8)
      '@babel/plugin-syntax-typescript': 7.18.6(@babel/core@7.21.8)
      '@babel/types': 7.21.5
      '@jest/expect-utils': 29.7.0
      '@jest/transform': 29.7.0
      '@jest/types': 29.6.3
      babel-preset-current-node-syntax: 1.0.1(@babel/core@7.21.8)
      chalk: 4.1.2
      expect: 29.7.0
      graceful-fs: 4.2.10
      jest-diff: 29.7.0
      jest-get-type: 29.6.3
      jest-matcher-utils: 29.7.0
      jest-message-util: 29.7.0
      jest-util: 29.7.0
      natural-compare: 1.4.0
      pretty-format: 29.7.0
      semver: 7.5.4
    transitivePeerDependencies:
      - supports-color
    dev: true

  /jest-util@29.7.0:
    resolution: {integrity: sha512-z6EbKajIpqGKU56y5KBUgy1dt1ihhQJgWzUlZHArA/+X2ad7Cb5iF+AK1EWVL/Bo7Rz9uurpqw6SiBCefUbCGA==}
    engines: {node: ^14.15.0 || ^16.10.0 || >=18.0.0}
    dependencies:
      '@jest/types': 29.6.3
      '@types/node': 20.10.0
      chalk: 4.1.2
      ci-info: 3.9.0
      graceful-fs: 4.2.10
      picomatch: 2.3.1
    dev: true

  /jest-validate@29.7.0:
    resolution: {integrity: sha512-ZB7wHqaRGVw/9hST/OuFUReG7M8vKeq0/J2egIGLdvjHCmYqGARhzXmtgi+gVeZ5uXFF219aOc3Ls2yLg27tkw==}
    engines: {node: ^14.15.0 || ^16.10.0 || >=18.0.0}
    dependencies:
      '@jest/types': 29.6.3
      camelcase: 6.3.0
      chalk: 4.1.2
      jest-get-type: 29.6.3
      leven: 3.1.0
      pretty-format: 29.7.0
    dev: true

  /jest-watcher@29.7.0:
    resolution: {integrity: sha512-49Fg7WXkU3Vl2h6LbLtMQ/HyB6rXSIX7SqvBLQmssRBGN9I0PNvPmAmCWSOY6SOvrjhI/F7/bGAv9RtnsPA03g==}
    engines: {node: ^14.15.0 || ^16.10.0 || >=18.0.0}
    dependencies:
      '@jest/test-result': 29.7.0
      '@jest/types': 29.6.3
      '@types/node': 20.10.0
      ansi-escapes: 4.3.2
      chalk: 4.1.2
      emittery: 0.13.1
      jest-util: 29.7.0
      string-length: 4.0.2
    dev: true

  /jest-worker@27.5.1:
    resolution: {integrity: sha512-7vuh85V5cdDofPyxn58nrPjBktZo0u9x1g8WtjQol+jZDaE+fhN+cIvTj11GndBnMnyfrUOG1sZQxCdjKh+DKg==}
    engines: {node: '>= 10.13.0'}
    dependencies:
      '@types/node': 20.10.0
      merge-stream: 2.0.0
      supports-color: 8.1.1
    dev: true

  /jest-worker@29.7.0:
    resolution: {integrity: sha512-eIz2msL/EzL9UFTFFx7jBTkeZfku0yUAyZZZmJ93H2TYEiroIx2PQjEXcwYtYl8zXCxb+PAmA2hLIt/6ZEkPHw==}
    engines: {node: ^14.15.0 || ^16.10.0 || >=18.0.0}
    dependencies:
      '@types/node': 20.10.0
      jest-util: 29.7.0
      merge-stream: 2.0.0
      supports-color: 8.1.1
    dev: true

  /jest@29.7.0(@types/node@18.18.13)(ts-node@10.9.1):
    resolution: {integrity: sha512-NIy3oAFp9shda19hy4HK0HRTWKtPJmGdnvywu01nOqNC2vZg+Z+fvJDxpMQA88eb2I9EcafcdjYgsDthnYTvGw==}
    engines: {node: ^14.15.0 || ^16.10.0 || >=18.0.0}
    hasBin: true
    peerDependencies:
      node-notifier: ^8.0.1 || ^9.0.0 || ^10.0.0
    peerDependenciesMeta:
      node-notifier:
        optional: true
    dependencies:
      '@jest/core': 29.7.0(ts-node@10.9.1)
      '@jest/types': 29.6.3
      import-local: 3.1.0
      jest-cli: 29.7.0(@types/node@18.18.13)(ts-node@10.9.1)
    transitivePeerDependencies:
      - '@types/node'
      - babel-plugin-macros
      - supports-color
      - ts-node
    dev: true

  /jest@29.7.0(@types/node@20.10.0)(ts-node@10.9.1):
    resolution: {integrity: sha512-NIy3oAFp9shda19hy4HK0HRTWKtPJmGdnvywu01nOqNC2vZg+Z+fvJDxpMQA88eb2I9EcafcdjYgsDthnYTvGw==}
    engines: {node: ^14.15.0 || ^16.10.0 || >=18.0.0}
    hasBin: true
    peerDependencies:
      node-notifier: ^8.0.1 || ^9.0.0 || ^10.0.0
    peerDependenciesMeta:
      node-notifier:
        optional: true
    dependencies:
      '@jest/core': 29.7.0(ts-node@10.9.1)
      '@jest/types': 29.6.3
      import-local: 3.1.0
      jest-cli: 29.7.0(@types/node@20.10.0)(ts-node@10.9.1)
    transitivePeerDependencies:
      - '@types/node'
      - babel-plugin-macros
      - supports-color
      - ts-node
    dev: true

  /jju@1.4.0:
    resolution: {integrity: sha512-8wb9Yw966OSxApiCt0K3yNJL8pnNeIv+OEq2YMidz4FKP6nonSRoOXc80iXY4JaN2FC11B9qsNmDsm+ZOfMROA==}
    dev: true

  /js-base64@3.7.5:
    resolution: {integrity: sha512-3MEt5DTINKqfScXKfJFrRbxkrnk2AxPWGBL/ycjz4dK8iqiSJ06UxD8jh8xuh6p10TX4t2+7FsBYVxxQbMg+qA==}
    dev: true

  /js-levenshtein@1.1.6:
    resolution: {integrity: sha512-X2BB11YZtrRqY4EnQcLX5Rh373zbK4alC1FW7D7MBhL2gtcC17cTnr6DmfHZeS0s2rTHjUTMMHfG7gO8SSdw+g==}
    engines: {node: '>=0.10.0'}
    dev: true

  /js-md4@0.3.2:
    resolution: {integrity: sha512-/GDnfQYsltsjRswQhN9fhv3EMw2sCpUdrdxyWDOUK7eyD++r3gRhzgiQgc/x4MAv2i1iuQ4lxO5mvqM3vj4bwA==}
    dev: true

  /js-tokens@4.0.0:
    resolution: {integrity: sha512-RdJUflcE3cUzKiMqQgsCu06FPu9UdIJO0beYbPhHN4k6apgJtifcoCtT9bcxOpYBtpD2kCM6Sbzg4CausW/PKQ==}
    dev: true

  /js-yaml@3.14.1:
    resolution: {integrity: sha512-okMH7OXXJ7YrN9Ok3/SXrnu4iX9yOk+25nqX4imS2npuvTYDmo/QEZoqwZkYaIDk3jVvBOTOIEgEhaLOynBS9g==}
    hasBin: true
    dependencies:
      argparse: 1.0.10
      esprima: 4.0.1
    dev: true

  /js-yaml@4.1.0:
    resolution: {integrity: sha512-wpxZs9NoxZaJESJGIZTyDEaYpl0FKSA+FB9aJiyemKhMwkxQg63h4T1KJgUGHpTqPDNRcmmYLugrRjJlBtWvRA==}
    hasBin: true
    dependencies:
      argparse: 2.0.1
    dev: true

  /jsbi@4.3.0:
    resolution: {integrity: sha512-SnZNcinB4RIcnEyZqFPdGPVgrg2AcnykiBy0sHVJQKHYeaLUvi3Exj+iaPpLnFVkDPZIV4U0yvgC9/R4uEAZ9g==}
    dev: true

  /jsesc@2.5.2:
    resolution: {integrity: sha512-OYu7XEzjkCQ3C5Ps3QIZsQfNpqoJyZZA99wd9aWd05NCtC5pWOkShK2mkL6HXQR6/Cy2lbNdPlZBpuQHXE63gA==}
    engines: {node: '>=4'}
    hasBin: true
    dev: true

  /json-joy@9.4.0:
    resolution: {integrity: sha512-qSWB6VlyQGOdzhjP5eKABYTqAzNlzFaR+uYPYzYijfbhcOSuqWP9Q6bfU7AVvNMFPnaU79vqFqezHeqFtCPXDA==}
    engines: {node: '>=10.0'}
    hasBin: true
    peerDependencies:
      quill-delta: ^5
      rxjs: '7'
      tslib: '2'
    dependencies:
      arg: 5.0.2
      hyperdyperid: 1.2.0
    dev: true

  /json-parse-even-better-errors@2.3.1:
    resolution: {integrity: sha512-xyFwyhro/JEof6Ghe2iz2NcXoj2sloNsWr/XsERDK/oiPCfaNhl5ONfp+jQdAZRQQ0IJWNzH9zIZF7li91kh2w==}
    dev: true

  /json-schema-traverse@0.4.1:
    resolution: {integrity: sha512-xbbCH5dCYU5T8LcEhhuh7HJ88HXuW3qsI3Y0zOZFKfZEHcpWiHU/Jxzk629Brsab/mMiHQti9wMP+845RPe3Vg==}
    dev: true

  /json-stable-stringify-without-jsonify@1.0.1:
    resolution: {integrity: sha512-Bdboy+l7tA3OGW6FjyFHWkP5LuByj1Tk33Ljyq0axyzdk9//JSi2u3fP1QSmd1KNwq6VOKYGlAu87CisVir6Pw==}
    dev: true

  /json5@1.0.2:
    resolution: {integrity: sha512-g1MWMLBiz8FKi1e4w0UyVL3w+iJceWAFBAaBnnGKOpNa5f8TLktkbre1+s6oICydWAm+HRUGTmI+//xv2hvXYA==}
    hasBin: true
    dependencies:
      minimist: 1.2.8
    dev: true

  /json5@2.2.3:
    resolution: {integrity: sha512-XmOWe7eyHYH14cLdVPoyg+GOH3rYX++KpzrylJwSW98t3Nk+U8XOl8FWKOgwtzdb8lXGf6zYwDUzeHMWfxasyg==}
    engines: {node: '>=6'}
    hasBin: true
    dev: true

  /jsonc-parser@3.2.0:
    resolution: {integrity: sha512-gfFQZrcTc8CnKXp6Y4/CBT3fTc0OVuDofpre4aEeEpSBPV5X5v4+Vmx+8snU7RLPrNHPKSgLxGo9YuQzz20o+w==}
    dev: true

  /jsonfile@4.0.0:
    resolution: {integrity: sha512-m6F1R3z8jjlf2imQHS2Qez5sjKWQzbuuhuJ/FKYFRZvPE3PuHcSMVZzfsLhGVOkfd20obL5SWEBew5ShlquNxg==}
    optionalDependencies:
      graceful-fs: 4.2.10
    dev: true

  /jsonfile@6.1.0:
    resolution: {integrity: sha512-5dgndWOriYSm5cnYaJNhalLNDKOqFwyDB/rr1E9ZsGciGvKPs8R2xYGCacuf3z6K1YKDz182fd+fY3cn3pMqXQ==}
    dependencies:
      universalify: 2.0.0
    optionalDependencies:
      graceful-fs: 4.2.10
    dev: true

  /jsonwebtoken@8.5.1:
    resolution: {integrity: sha512-XjwVfRS6jTMsqYs0EsuJ4LGxXV14zQybNd4L2r0UvbVnSF9Af8x7p5MzbJ90Ioz/9TI41/hTCvznF/loiSzn8w==}
    engines: {node: '>=4', npm: '>=1.4.28'}
    dependencies:
      jws: 3.2.2
      lodash.includes: 4.3.0
      lodash.isboolean: 3.0.3
      lodash.isinteger: 4.0.4
      lodash.isnumber: 3.0.3
      lodash.isplainobject: 4.0.6
      lodash.isstring: 4.0.1
      lodash.once: 4.1.1
      ms: 2.1.3
      semver: 5.7.1
    dev: true

  /jwa@1.4.1:
    resolution: {integrity: sha512-qiLX/xhEEFKUAJ6FiBMbes3w9ATzyk5W7Hvzpa/SLYdxNtng+gcurvrI7TbACjIXlsJyr05/S1oUhZrc63evQA==}
    dependencies:
      buffer-equal-constant-time: 1.0.1
      ecdsa-sig-formatter: 1.0.11
      safe-buffer: 5.2.1
    dev: true

  /jwa@2.0.0:
    resolution: {integrity: sha512-jrZ2Qx916EA+fq9cEAeCROWPTfCwi1IVHqT2tapuqLEVVDKFDENFw1oL+MwrTvH6msKxsd1YTDVw6uKEcsrLEA==}
    dependencies:
      buffer-equal-constant-time: 1.0.1
      ecdsa-sig-formatter: 1.0.11
      safe-buffer: 5.2.1
    dev: true

  /jws@3.2.2:
    resolution: {integrity: sha512-YHlZCB6lMTllWDtSPHz/ZXTsi8S00usEV6v1tjq8tOUZzw7DpSDWVXjXDre6ed1w/pd495ODpHZYSdkRTsa0HA==}
    dependencies:
      jwa: 1.4.1
      safe-buffer: 5.2.1
    dev: true

  /jws@4.0.0:
    resolution: {integrity: sha512-KDncfTmOZoOMTFG4mBlG0qUIOlc03fmzH+ru6RgYVZhPkyiy/92Owlt/8UEN+a4TXR1FQetfIpJE8ApdvdVxTg==}
    dependencies:
      jwa: 2.0.0
      safe-buffer: 5.2.1
    dev: true

  /kareem@2.5.1:
    resolution: {integrity: sha512-7jFxRVm+jD+rkq3kY0iZDJfsO2/t4BBPeEb2qKn2lR/9KhuksYk5hxzfRYWMPV8P/x2d0kHD306YyWLzjjH+uA==}
    engines: {node: '>=12.0.0'}
    dev: true

  /kind-of@6.0.3:
    resolution: {integrity: sha512-dcS1ul+9tmeD95T+x28/ehLgd9mENa3LsvDTtzm3vyBEO7RPptvAD+t44WVXaUjTBRcrpFeFlC8WCruUR456hw==}
    engines: {node: '>=0.10.0'}
    dev: true

  /kleur@3.0.3:
    resolution: {integrity: sha512-eTIzlVOSUR+JxdDFepEYcBMtZ9Qqdef+rnzWdRZuMbOywu5tO2w2N7rqjoANZ5k9vywhL6Br1VRjUIgTQx4E8w==}
    engines: {node: '>=6'}

  /kleur@4.1.5:
    resolution: {integrity: sha512-o+NO+8WrRiQEE4/7nwRJhN1HWpVmJm511pBHUxPLtp0BUISzlBplORYSmTclCnJvQq2tKu/sgl3xVpkc7ZWuQQ==}
    engines: {node: '>=6'}
    dev: true

  /klona@2.0.6:
    resolution: {integrity: sha512-dhG34DXATL5hSxJbIexCft8FChFXtmskoZYnoPWjXQuebWYCNkVeV3KkGegCK9CP1oswI/vQibS2GY7Em/sJJA==}
    engines: {node: '>= 8'}
    dev: true

  /lazystream@1.0.1:
    resolution: {integrity: sha512-b94GiNHQNy6JNTrt5w6zNyffMrNkXZb3KTkCZJb2V1xaEGCk093vkZ2jk3tpaeP33/OiXC+WvK9AxUebnf5nbw==}
    engines: {node: '>= 0.6.3'}
    dependencies:
      readable-stream: 2.3.7
    dev: true

  /leven@3.1.0:
    resolution: {integrity: sha512-qsda+H8jTaUaN/x5vzW2rzc+8Rw4TAQ/4KjB46IwK5VH+IlVeeeje/EoZRpiXvIqjFgK84QffqPztGI3VBLG1A==}
    engines: {node: '>=6'}
    dev: true

  /levn@0.4.1:
    resolution: {integrity: sha512-+bT2uH4E5LGE7h/n3evcS/sQlJXCpIp6ym8OWJ5eV6+67Dsql/LaaT7qJBAt2rzfoa/5QBGBhxDix1dMt2kQKQ==}
    engines: {node: '>= 0.8.0'}
    dependencies:
      prelude-ls: 1.2.1
      type-check: 0.4.0
    dev: true

  /libsql@0.1.34:
    resolution: {integrity: sha512-LGofp7z7gi1Td6vu2GxaA4WyvSPEkuFn0f/ePSti1TsAlBU0LWxdk+bj9D8nqswzxiqe5wpAyTLhVzTIYSyXEA==}
    cpu: [x64, arm64]
    os: [darwin, linux, win32]
    dependencies:
      '@neon-rs/load': 0.0.4
      detect-libc: 2.0.2
    optionalDependencies:
      '@libsql/darwin-arm64': 0.1.34
      '@libsql/darwin-x64': 0.1.34
      '@libsql/linux-arm64-gnu': 0.1.34
      '@libsql/linux-arm64-musl': 0.1.34
      '@libsql/linux-x64-gnu': 0.1.34
      '@libsql/linux-x64-musl': 0.1.34
      '@libsql/win32-x64-msvc': 0.1.34
    dev: true

  /lilconfig@2.1.0:
    resolution: {integrity: sha512-utWOt/GHzuUxnLKxB6dk81RoOeoNeHgbrXiuGk4yyF5qlRz+iIVWu56E2fqGHFrXz0QNUhLB/8nKqvRH66JKGQ==}
    engines: {node: '>=10'}
    dev: true

  /lilconfig@3.0.0:
    resolution: {integrity: sha512-K2U4W2Ff5ibV7j7ydLr+zLAkIg5JJ4lPn1Ltsdt+Tz/IjQ8buJ55pZAxoP34lqIiwtF9iAvtLv3JGv7CAyAg+g==}
    engines: {node: '>=14'}
    dev: true

  /line-replace@2.0.1:
    resolution: {integrity: sha512-CSr3f6gynLCA9R+RBS0IDIfv7a8OAXcuyq+CHgq0WzbQ7KSJQfF5DgtpRVxpSp1KBNXogtzbNqAeUjrmHYTPYA==}
    hasBin: true
    dev: true

  /lines-and-columns@1.2.4:
    resolution: {integrity: sha512-7ylylesZQ/PV29jhEDl3Ufjo6ZX7gCqJr5F7PKrqc93v7fzSymt1BpwEU8nAUXs8qzzvqhbjhK5QZg6Mt/HkBg==}
    dev: true

  /lint-staged@15.2.0:
    resolution: {integrity: sha512-TFZzUEV00f+2YLaVPWBWGAMq7So6yQx+GG8YRMDeOEIf95Zn5RyiLMsEiX4KTNl9vq/w+NqRJkLA1kPIo15ufQ==}
    engines: {node: '>=18.12.0'}
    hasBin: true
    dependencies:
      chalk: 5.3.0
      commander: 11.1.0
      debug: 4.3.4
      execa: 8.0.1
      lilconfig: 3.0.0
      listr2: 8.0.0
      micromatch: 4.0.5
      pidtree: 0.6.0
      string-argv: 0.3.2
      yaml: 2.3.4
    transitivePeerDependencies:
      - supports-color
    dev: true

  /listr2@8.0.0:
    resolution: {integrity: sha512-u8cusxAcyqAiQ2RhYvV7kRKNLgUvtObIbhOX2NCXqvp1UU32xIg5CT22ykS2TPKJXZWJwtK3IKLiqAGlGNE+Zg==}
    engines: {node: '>=18.0.0'}
    dependencies:
      cli-truncate: 4.0.0
      colorette: 2.0.20
      eventemitter3: 5.0.1
      log-update: 6.0.0
      rfdc: 1.3.0
      wrap-ansi: 9.0.0
    dev: true

  /loader-runner@4.3.0:
    resolution: {integrity: sha512-3R/1M+yS3j5ou80Me59j7F9IMs4PXs3VqRrm0TU3AbKPxlmpoY1TNscJV/oGJXo8qCatFGTfDbY6W6ipGOYXfg==}
    engines: {node: '>=6.11.5'}
    dev: true

  /locate-path@3.0.0:
    resolution: {integrity: sha512-7AO748wWnIhNqAuaty2ZWHkQHRSNfPVIsPIfwEOWO22AmaoVrWavlOcMR5nzTLNYvp36X220/maaRsrec1G65A==}
    engines: {node: '>=6'}
    dependencies:
      p-locate: 3.0.0
      path-exists: 3.0.0
    dev: true

  /locate-path@5.0.0:
    resolution: {integrity: sha512-t7hw9pI+WvuwNJXwk5zVHpyhIqzg2qTlklJOf0mVxGSbe3Fp2VieZcduNYjaLDoy6p9uGpQEGWG87WpMKlNq8g==}
    engines: {node: '>=8'}
    dependencies:
      p-locate: 4.1.0
    dev: true

  /locate-path@6.0.0:
    resolution: {integrity: sha512-iPZK6eYjbxRu3uB4/WZ3EsEIMJFMqAoopl3R+zuq0UjcAm/MO6KCweDgPfP3elTztoKP3KtnVHxTn2NHBSDVUw==}
    engines: {node: '>=10'}
    dependencies:
      p-locate: 5.0.0
    dev: true

  /locate-path@7.2.0:
    resolution: {integrity: sha512-gvVijfZvn7R+2qyPX8mAuKcFGDf6Nc61GdvGafQsHL0sBIxfKzA+usWn4GFC/bk+QdwPUD4kWFJLhElipq+0VA==}
    engines: {node: ^12.20.0 || ^14.13.1 || >=16.0.0}
    dependencies:
      p-locate: 6.0.0
    dev: true

  /lodash.deburr@4.1.0:
    resolution: {integrity: sha512-m/M1U1f3ddMCs6Hq2tAsYThTBDaAKFDX3dwDo97GEYzamXi9SqUpjWi/Rrj/gf3X2n8ktwgZrlP1z6E3v/IExQ==}
    dev: true

  /lodash.get@4.4.2:
    resolution: {integrity: sha512-z+Uw/vLuy6gQe8cfaFWD7p0wVv8fJl3mbzXh33RS+0oW2wvUqiRXiQ69gLWSLpgB5/6sU+r6BlQR0MBILadqTQ==}
    dev: true

  /lodash.includes@4.3.0:
    resolution: {integrity: sha512-W3Bx6mdkRTGtlJISOvVD/lbqjTlPPUDTMnlXZFnVwi9NKJ6tiAk6LVdlhZMm17VZisqhKcgzpO5Wz91PCt5b0w==}
    dev: true

  /lodash.isboolean@3.0.3:
    resolution: {integrity: sha512-Bz5mupy2SVbPHURB98VAcw+aHh4vRV5IPNhILUCsOzRmsTmSQ17jIuqopAentWoehktxGd9e/hbIXq980/1QJg==}
    dev: true

  /lodash.isequal@4.5.0:
    resolution: {integrity: sha512-pDo3lu8Jhfjqls6GkMgpahsF9kCyayhgykjyLMNFTKWrpVdAQtYyB4muAMWozBB4ig/dtWAmsMxLEI8wuz+DYQ==}
    dev: true

  /lodash.isinteger@4.0.4:
    resolution: {integrity: sha512-DBwtEWN2caHQ9/imiNeEA5ys1JoRtRfY3d7V9wkqtbycnAmTvRRmbHKDV4a0EYc678/dia0jrte4tjYwVBaZUA==}
    dev: true

  /lodash.isnumber@3.0.3:
    resolution: {integrity: sha512-QYqzpfwO3/CWf3XP+Z+tkQsfaLL/EnUlXWVkIk5FUPc4sBdTehEqZONuyRt2P67PXAk+NXmTBcc97zw9t1FQrw==}
    dev: true

  /lodash.isplainobject@4.0.6:
    resolution: {integrity: sha512-oSXzaWypCMHkPC3NvBEaPHf0KsA5mvPrOPgQWDsbg8n7orZ290M0BmC/jgRZ4vcJ6DTAhjrsSYgdsW/F+MFOBA==}
    dev: true

  /lodash.isstring@4.0.1:
    resolution: {integrity: sha512-0wJxfxH1wgO3GrbuP+dTTk7op+6L41QCXbGINEmD+ny/G/eCqGzxyCsh7159S+mgDDcoarnBw6PC1PS5+wUGgw==}
    dev: true

  /lodash.merge@4.6.2:
    resolution: {integrity: sha512-0KpjqXRVvrYyCsX1swR/XTK0va6VQkQM6MNo7PqW77ByjAhoARA8EfrP1N4+KlKj8YS0ZUCtRT/YUuhyYDujIQ==}
    dev: true

  /lodash.once@4.1.1:
    resolution: {integrity: sha512-Sb487aTOCr9drQVL8pIxOzVhafOjZN9UU54hiN8PU3uAiSV7lx1yYNpbNmex2PK6dSJoNTSJUUswT651yww3Mg==}
    dev: true

  /lodash@4.17.21:
    resolution: {integrity: sha512-v2kDEe57lecTulaDIuNTPy3Ry4gLGJ6Z1O3vE1krgXZNrsQ+LFTGHVxVjcXPs17LhbZVGedAJv8XZ1tvj5FvSg==}
    dev: true

  /log-symbols@4.1.0:
    resolution: {integrity: sha512-8XPvpAA8uyhfteu8pIvQxpJZ7SYYdpUivZpGy6sFsBuKRY/7rQGavedeB8aK+Zkyq6upMFVL/9AW6vOYzfRyLg==}
    engines: {node: '>=10'}
    dependencies:
      chalk: 4.1.2
      is-unicode-supported: 0.1.0
    dev: true

  /log-update@4.0.0:
    resolution: {integrity: sha512-9fkkDevMefjg0mmzWFBW8YkFP91OrizzkW3diF7CpG+S2EYdy4+TVfGwz1zeF8x7hCx1ovSPTOE9Ngib74qqUg==}
    engines: {node: '>=10'}
    dependencies:
      ansi-escapes: 4.3.2
      cli-cursor: 3.1.0
      slice-ansi: 4.0.0
      wrap-ansi: 6.2.0
    dev: true

  /log-update@6.0.0:
    resolution: {integrity: sha512-niTvB4gqvtof056rRIrTZvjNYE4rCUzO6X/X+kYjd7WFxXeJ0NwEFnRxX6ehkvv3jTwrXnNdtAak5XYZuIyPFw==}
    engines: {node: '>=18'}
    dependencies:
      ansi-escapes: 6.2.0
      cli-cursor: 4.0.0
      slice-ansi: 7.1.0
      strip-ansi: 7.1.0
      wrap-ansi: 9.0.0
    dev: true

  /lru-cache@10.0.1:
    resolution: {integrity: sha512-IJ4uwUTi2qCccrioU6g9g/5rvvVl13bsdczUUcqbciD9iLr095yj8DQKdObriEvuNSx325N1rV1O0sJFszx75g==}
    engines: {node: 14 || >=16.14}
    dev: true

  /lru-cache@5.1.1:
    resolution: {integrity: sha512-KpNARQA3Iwv+jTA0utUVVbrh+Jlrr1Fv0e56GGzAFOXN7dk/FviaDW8LHmK52DlcH4WP2n6gI8vN1aesBFgo9w==}
    dependencies:
      yallist: 3.1.1
    dev: true

  /lru-cache@6.0.0:
    resolution: {integrity: sha512-Jo6dJ04CmSjuznwJSS3pUeWmd/H0ffTlkXXgwZi+eq1UCmqQwCh+eLsYOYCwY991i2Fah4h1BEMCx4qThGbsiA==}
    engines: {node: '>=10'}
    dependencies:
      yallist: 4.0.0

  /magic-string@0.25.9:
    resolution: {integrity: sha512-RmF0AsMzgt25qzqqLc1+MbHmhdx0ojF2Fvs4XnOqz2ZOBXzzkEwc/dJQZCYHAn7v1jbVOjAZfK8msRn4BxO4VQ==}
    dependencies:
      sourcemap-codec: 1.4.8
    dev: true

  /make-dir@3.1.0:
    resolution: {integrity: sha512-g3FeP20LNwhALb/6Cz6Dd4F2ngze0jz7tbzrD2wAV+o9FeNHe4rL+yK2md0J/fiSf1sa1ADhXqi5+oVwOM/eGw==}
    engines: {node: '>=8'}
    dependencies:
      semver: 6.3.1
    dev: true

  /make-dir@4.0.0:
    resolution: {integrity: sha512-hXdUTZYIVOt1Ex//jAQi+wTZZpUpwBj/0QsOzqegb3rGMMeJiSEu5xLHnYfBrRV4RH2+OCSOO95Is/7x1WJ4bw==}
    engines: {node: '>=10'}
    dependencies:
      semver: 7.5.4
    dev: true

  /make-error@1.3.6:
    resolution: {integrity: sha512-s8UhlNe7vPKomQhC1qFelMokr/Sc3AgNbso3n74mVPA5LTZwkB9NlXf4XPamLxJE8h0gh73rM94xvwRT2CVInw==}
    dev: true

  /make-fetch-happen@9.1.0:
    resolution: {integrity: sha512-+zopwDy7DNknmwPQplem5lAZX/eCOzSvSNNcSKm5eVwTkOBzoktEfXsa9L23J/GIRhxRsaxzkPEhrJEpE2F4Gg==}
    engines: {node: '>= 10'}
    requiresBuild: true
    dependencies:
      agentkeepalive: 4.2.1
      cacache: 15.3.0
      http-cache-semantics: 4.1.1
      http-proxy-agent: 4.0.1
      https-proxy-agent: 5.0.1
      is-lambda: 1.0.1
      lru-cache: 6.0.0
      minipass: 3.3.4
      minipass-collect: 1.0.2
      minipass-fetch: 1.4.1
      minipass-flush: 1.0.5
      minipass-pipeline: 1.2.4
      negotiator: 0.6.3
      promise-retry: 2.0.1
      socks-proxy-agent: 6.2.1
      ssri: 8.0.1
    transitivePeerDependencies:
      - bluebird
      - supports-color
    dev: true
    optional: true

  /makeerror@1.0.12:
    resolution: {integrity: sha512-JmqCvUhmt43madlpFzG4BQzG2Z3m6tvQDNKdClZnO3VbIudJYmxsT0FNJMeiB2+JTSlTQTSbU8QdesVmwJcmLg==}
    dependencies:
      tmpl: 1.0.5
    dev: true

  /map-obj@1.0.1:
    resolution: {integrity: sha512-7N/q3lyZ+LVCp7PzuxrJr4KMbBE2hW7BT7YNia330OFxIf4d3r5zVpicP2650l7CPN6RM9zOJRl3NGpqSiw3Eg==}
    engines: {node: '>=0.10.0'}
    dev: true

  /map-obj@4.3.0:
    resolution: {integrity: sha512-hdN1wVrZbb29eBGiGjJbeP8JbKjq1urkHJ/LIP/NY48MZ1QVXUsQBV1G1zvYFHn1XE06cwjBsOI2K3Ulnj1YXQ==}
    engines: {node: '>=8'}
    dev: true

  /map-stream@0.1.0:
    resolution: {integrity: sha512-CkYQrPYZfWnu/DAmVCpTSX/xHpKZ80eKh2lAkyA6AJTef6bW+6JpbQZN5rofum7da+SyN1bi5ctTm+lTfcCW3g==}
    dev: true

  /mariadb@3.2.2:
    resolution: {integrity: sha512-9ClJCFsLcK7WnPXVxuKGd7p0CBvNch3i5nwAf1HEqERj7RV60DG/0dJu4DfO33gpYQd9Cr4jq17O76/2VjSbkg==}
    engines: {node: '>= 12'}
    dependencies:
      '@types/geojson': 7946.0.10
      '@types/node': 17.0.45
      denque: 2.1.0
      iconv-lite: 0.6.3
      lru-cache: 10.0.1
    dev: true

  /media-typer@0.3.0:
    resolution: {integrity: sha512-dq+qelQ9akHpcOl/gUVRTxVIOkAJ1wR3QAvb4RsVjS8oVoFjDGTc679wJYmUmknUF5HwMLOgb5O+a3KxfWapPQ==}
    engines: {node: '>= 0.6'}
    dev: true

  /memfs@4.6.0:
    resolution: {integrity: sha512-I6mhA1//KEZfKRQT9LujyW6lRbX7RkC24xKododIDO3AGShcaFAMKElv1yFGWX8fD4UaSiwasr3NeQ5TdtHY1A==}
    engines: {node: '>= 4.0.0'}
    peerDependencies:
      tslib: '2'
    dependencies:
      json-joy: 9.4.0
      thingies: 1.12.0
    transitivePeerDependencies:
      - quill-delta
      - rxjs
    dev: true

  /memory-pager@1.5.0:
    resolution: {integrity: sha512-ZS4Bp4r/Zoeq6+NLJpP+0Zzm0pR8whtGPf1XExKLJBAczGMnSi3It14OiNCStjQjM6NU1okjQGSxgEZN8eBYKg==}
    requiresBuild: true
    dev: true

  /meow@9.0.0:
    resolution: {integrity: sha512-+obSblOQmRhcyBt62furQqRAQpNyWXo8BuQ5bN7dG8wmwQ+vwHKp/rCFD4CrTP8CsDQD1sjoZ94K417XEUk8IQ==}
    engines: {node: '>=10'}
    dependencies:
      '@types/minimist': 1.2.2
      camelcase-keys: 6.2.2
      decamelize: 1.2.0
      decamelize-keys: 1.1.0
      hard-rejection: 2.1.0
      minimist-options: 4.1.0
      normalize-package-data: 3.0.3
      read-pkg-up: 7.0.1
      redent: 3.0.0
      trim-newlines: 3.0.1
      type-fest: 0.18.1
      yargs-parser: 20.2.9
    dev: true

  /merge-descriptors@1.0.1:
    resolution: {integrity: sha512-cCi6g3/Zr1iqQi6ySbseM1Xvooa98N0w31jzUYrXPX2xqObmFGHJ0tQ5u74H3mVh7wLouTseZyYIq39g8cNp1w==}
    dev: true

  /merge-stream@2.0.0:
    resolution: {integrity: sha512-abv/qOcuPfk3URPfDzmZU1LKmuw8kT+0nIHvKrKgFrwifol/doWcdA4ZqsWQ8ENrFKkd67Mfpo/LovbIUsbt3w==}
    dev: true

  /merge2@1.4.1:
    resolution: {integrity: sha512-8q7VEgMJW4J8tcfVPy8g09NcQwZdbwFEqhe/WZkoIzjn/3TGDwtOCYtXGxA3O8tPzpczCCDgv+P2P5y00ZJOOg==}
    engines: {node: '>= 8'}
    dev: true

  /methods@1.1.2:
    resolution: {integrity: sha512-iclAHeNqNm68zFtnZ0e+1L2yUIdvzNoauKU4WBA3VvH/vPFieF7qfRlwUZU+DA9P9bPXIS90ulxoUoCH23sV2w==}
    engines: {node: '>= 0.6'}
    dev: true

  /micromatch@4.0.5:
    resolution: {integrity: sha512-DMy+ERcEW2q8Z2Po+WNXuw3c5YaUSFjAO5GsJqfEl7UjvtIuFKO6ZrKvcItdy98dwFI2N1tg3zNIdKaQT+aNdA==}
    engines: {node: '>=8.6'}
    dependencies:
      braces: 3.0.2
      picomatch: 2.3.1
    dev: true

  /mime-db@1.52.0:
    resolution: {integrity: sha512-sPU4uV7dYlvtWJxwwxHD0PuihVNiE7TyAbQ5SWxDCB9mUYvOgroQOwYQQOKPJ8CIbE+1ETVlOoK1UC2nU3gYvg==}
    engines: {node: '>= 0.6'}
    dev: true

  /mime-types@2.1.35:
    resolution: {integrity: sha512-ZDY+bPm5zTTF+YpCrAU9nK0UgICYPT0QtT1NZWFv4s++TNkcgVaT0g6+4R2uI4MjQjzysHB1zxuWL50hzaeXiw==}
    engines: {node: '>= 0.6'}
    dependencies:
      mime-db: 1.52.0
    dev: true

  /mime@1.6.0:
    resolution: {integrity: sha512-x0Vn8spI+wuJ1O6S7gnbaQg8Pxh4NNHb7KSINmEWKiPE4RKOplvijn+NkmYmmRgP68mc70j2EbeTFRsrswaQeg==}
    engines: {node: '>=4'}
    hasBin: true
    dev: true

  /mime@3.0.0:
    resolution: {integrity: sha512-jSCU7/VB1loIWBZe14aEYHU/+1UMEHoaO7qxCOVJOw9GgH72VAWppxNcjU+x9a2k3GSIBXNKxXQFqRvvZ7vr3A==}
    engines: {node: '>=10.0.0'}
    hasBin: true
    dev: true

  /mimic-fn@2.1.0:
    resolution: {integrity: sha512-OqbOk5oEQeAZ8WXWydlu9HJjz9WVdEIvamMCcXmuqUYjTknH/sqsWvhQ3vgwKFRR1HpjvNBKQ37nbJgYzGqGcg==}
    engines: {node: '>=6'}
    dev: true

  /mimic-fn@4.0.0:
    resolution: {integrity: sha512-vqiC06CuhBTUdZH+RYl8sFrL096vA45Ok5ISO6sE/Mr1jRbGH4Csnhi8f3wKVl7x8mO4Au7Ir9D3Oyv1VYMFJw==}
    engines: {node: '>=12'}
    dev: true

  /min-indent@1.0.1:
    resolution: {integrity: sha512-I9jwMn07Sy/IwOj3zVkVik2JTvgpaykDZEigL6Rx6N9LbMywwUSMtxET+7lVoDLLd3O3IXwJwvuuns8UB/HeAg==}
    engines: {node: '>=4'}
    dev: true

  /miniflare@3.20231218.2:
    resolution: {integrity: sha512-rCUI2OjqCf3fZVdmSX4DOZQRzSDvHp/oL2vjER/cvJEdWSYiqRxDp2oO7A7JcEo1/Y+kPa5VQ1pFfdZpjBcpFg==}
    engines: {node: '>=16.13'}
    hasBin: true
    dependencies:
      '@cspotcode/source-map-support': 0.8.1
      acorn: 8.9.0
      acorn-walk: 8.2.0
      capnp-ts: 0.7.0
      exit-hook: 2.2.1
      glob-to-regexp: 0.4.1
      stoppable: 1.1.0
      undici: 5.28.1
      workerd: 1.20231218.0
      ws: 8.14.2
      youch: 3.3.3
      zod: 3.22.4
    transitivePeerDependencies:
      - bufferutil
      - supports-color
      - utf-8-validate
    dev: true

  /minimatch@3.1.2:
    resolution: {integrity: sha512-J7p63hRiAjw1NDEww1W7i37+ByIrOWO5XQQAzZ3VOcL0PNybwpfmV/N05zFAzwQ9USyEcX6t3UO+K5aqBQOIHw==}
    dependencies:
      brace-expansion: 1.1.11
    dev: true

  /minimatch@5.1.0:
    resolution: {integrity: sha512-9TPBGGak4nHfGZsPBohm9AWg6NoT7QTCehS3BIJABslyZbzxfV78QM2Y6+i741OPZIafFAaiiEMh5OyIrJPgtg==}
    engines: {node: '>=10'}
    dependencies:
      brace-expansion: 2.0.1
    dev: true

  /minimatch@5.1.6:
    resolution: {integrity: sha512-lKwV/1brpG6mBUFHtb7NUmtABCb2WZZmm2wNiOA5hAb8VdCS4B3dtMWyvcoViccwAW/COERjXLt0zP1zXUN26g==}
    engines: {node: '>=10'}
    dependencies:
      brace-expansion: 2.0.1
    dev: true

  /minimist-options@4.1.0:
    resolution: {integrity: sha512-Q4r8ghd80yhO/0j1O3B2BjweX3fiHg9cdOwjJd2J76Q135c+NDxGCqdYKQ1SKBuFfgWbAUzBfvYjPUEeNgqN1A==}
    engines: {node: '>= 6'}
    dependencies:
      arrify: 1.0.1
      is-plain-obj: 1.1.0
      kind-of: 6.0.3
    dev: true

  /minimist@1.2.8:
    resolution: {integrity: sha512-2yyAR8qBkN3YuheJanUpWC5U3bb5osDywNB8RzDVlDwDHbocAJveqqj1u8+SVD7jkWT4yvsHCpWqqWqAxb0zCA==}
    dev: true

  /minipass-collect@1.0.2:
    resolution: {integrity: sha512-6T6lH0H8OG9kITm/Jm6tdooIbogG9e0tLgpY6mphXSm/A9u8Nq1ryBG+Qspiub9LjWlBPsPS3tWQ/Botq4FdxA==}
    engines: {node: '>= 8'}
    requiresBuild: true
    dependencies:
      minipass: 3.3.4
    dev: true
    optional: true

  /minipass-fetch@1.4.1:
    resolution: {integrity: sha512-CGH1eblLq26Y15+Azk7ey4xh0J/XfJfrCox5LDJiKqI2Q2iwOLOKrlmIaODiSQS8d18jalF6y2K2ePUm0CmShw==}
    engines: {node: '>=8'}
    requiresBuild: true
    dependencies:
      minipass: 3.3.4
      minipass-sized: 1.0.3
      minizlib: 2.1.2
    optionalDependencies:
      encoding: 0.1.13
    dev: true
    optional: true

  /minipass-flush@1.0.5:
    resolution: {integrity: sha512-JmQSYYpPUqX5Jyn1mXaRwOda1uQ8HP5KAT/oDSLCzt1BYRhQU0/hDtsB1ufZfEEzMZ9aAVmsBw8+FWsIXlClWw==}
    engines: {node: '>= 8'}
    requiresBuild: true
    dependencies:
      minipass: 3.3.4
    dev: true
    optional: true

  /minipass-pipeline@1.2.4:
    resolution: {integrity: sha512-xuIq7cIOt09RPRJ19gdi4b+RiNvDFYe5JH+ggNvBqGqpQXcru3PcRmOZuHBKWK1Txf9+cQ+HMVN4d6z46LZP7A==}
    engines: {node: '>=8'}
    requiresBuild: true
    dependencies:
      minipass: 3.3.4
    dev: true
    optional: true

  /minipass-sized@1.0.3:
    resolution: {integrity: sha512-MbkQQ2CTiBMlA2Dm/5cY+9SWFEN8pzzOXi6rlM5Xxq0Yqbda5ZQy9sU75a673FE9ZK0Zsbr6Y5iP6u9nktfg2g==}
    engines: {node: '>=8'}
    requiresBuild: true
    dependencies:
      minipass: 3.3.4
    dev: true
    optional: true

  /minipass@3.3.4:
    resolution: {integrity: sha512-I9WPbWHCGu8W+6k1ZiGpPu0GkoKBeorkfKNuAFBNS1HNFJvke82sxvI5bzcCNpWPorkOO5QQ+zomzzwRxejXiw==}
    engines: {node: '>=8'}
    dependencies:
      yallist: 4.0.0
    dev: true

  /minipass@5.0.0:
    resolution: {integrity: sha512-3FnjYuehv9k6ovOEbyOswadCDPX1piCfhV8ncmYtHOjuPwylVWsghTLo7rabjC3Rx5xD4HDx8Wm1xnMF7S5qFQ==}
    engines: {node: '>=8'}
    dev: true

  /minizlib@2.1.2:
    resolution: {integrity: sha512-bAxsR8BVfj60DWXHE3u30oHzfl4G7khkSuPW+qvpd7jFRHm7dLxOjUk1EHACJ/hxLY8phGJ0YhYHZo7jil7Qdg==}
    engines: {node: '>= 8'}
    dependencies:
      minipass: 3.3.4
      yallist: 4.0.0
    dev: true

  /mkdirp@1.0.4:
    resolution: {integrity: sha512-vVqVZQyf3WLx2Shd0qJ9xuvqgAyKPLAiqITEtqW0oIUjzo3PePDd6fW9iFz30ef7Ysp/oiWqbhszeGWW2T6Gzw==}
    engines: {node: '>=10'}
    hasBin: true
    dev: true

  /mock-stdin@1.0.0:
    resolution: {integrity: sha512-tukRdb9Beu27t6dN+XztSRHq9J0B/CoAOySGzHfn8UTfmqipA5yNT/sDUEyYdAV3Hpka6Wx6kOMxuObdOex60Q==}
    dev: true

  /module-details-from-path@1.0.3:
    resolution: {integrity: sha512-ySViT69/76t8VhE1xXHK6Ch4NcDd26gx0MzKXLO+F7NOtnqH68d9zF94nT8ZWSxXh8ELOERsnJO/sWt1xZYw5A==}

  /mongodb-connection-string-url@3.0.0:
    resolution: {integrity: sha512-t1Vf+m1I5hC2M5RJx/7AtxgABy1cZmIPQRMXw+gEIPn/cZNF3Oiy+l0UIypUwVB5trcWHq3crg2g3uAR9aAwsQ==}
    dependencies:
      '@types/whatwg-url': 11.0.4
      whatwg-url: 13.0.0
    dev: true

  /mongodb@6.3.0:
    resolution: {integrity: sha512-tt0KuGjGtLUhLoU263+xvQmPHEGTw5LbcNC73EoFRYgSHwZt5tsoJC110hDyO1kjQzpgNrpdcSza9PknWN4LrA==}
    engines: {node: '>=16.20.1'}
    peerDependencies:
      '@aws-sdk/credential-providers': ^3.188.0
      '@mongodb-js/zstd': ^1.1.0
      gcp-metadata: ^5.2.0
      kerberos: ^2.0.1
      mongodb-client-encryption: '>=6.0.0 <7'
      snappy: ^7.2.2
      socks: ^2.7.1
    peerDependenciesMeta:
      '@aws-sdk/credential-providers':
        optional: true
      '@mongodb-js/zstd':
        optional: true
      gcp-metadata:
        optional: true
      kerberos:
        optional: true
      mongodb-client-encryption:
        optional: true
      snappy:
        optional: true
      socks:
        optional: true
    dependencies:
      '@mongodb-js/saslprep': 1.1.0
      bson: 6.2.0
      mongodb-connection-string-url: 3.0.0
    dev: true

  /mongoose@8.1.0:
    resolution: {integrity: sha512-kOA4Xnq2goqNpN9EmYElGNWfxA9H80fxcr7UdJKWi3UMflza0R7wpTihCpM67dE/0MNFljoa0sjQtlXVkkySAQ==}
    engines: {node: '>=16.20.1'}
    dependencies:
      bson: 6.2.0
      kareem: 2.5.1
      mongodb: 6.3.0
      mpath: 0.9.0
      mquery: 5.0.0
      ms: 2.1.3
      sift: 16.0.1
    transitivePeerDependencies:
      - '@aws-sdk/credential-providers'
      - '@mongodb-js/zstd'
      - gcp-metadata
      - kerberos
      - mongodb-client-encryption
      - snappy
      - socks
      - supports-color
    dev: true

  /mpath@0.9.0:
    resolution: {integrity: sha512-ikJRQTk8hw5DEoFVxHG1Gn9T/xcjtdnOKIU1JTmGjZZlg9LST2mBLmcX3/ICIbgJydT2GOc15RnNy5mHmzfSew==}
    engines: {node: '>=4.0.0'}
    dev: true

  /mquery@5.0.0:
    resolution: {integrity: sha512-iQMncpmEK8R8ncT8HJGsGc9Dsp8xcgYMVSbs5jgnm1lFHTZqMJTUWTDx1LBO8+mK3tPNZWFLBghQEIOULSTHZg==}
    engines: {node: '>=14.0.0'}
    dependencies:
      debug: 4.3.4
    transitivePeerDependencies:
      - supports-color
    dev: true

  /ms@2.0.0:
    resolution: {integrity: sha512-Tpp60P6IUJDTuOq/5Z8cdskzJujfwqfOTkrwIwj7IRISpnkJnT6SyJ4PCPnGMoFjC9ddhal5KVIYtAt97ix05A==}
    dev: true

  /ms@2.1.2:
    resolution: {integrity: sha512-sGkPx+VjMtmA6MX27oA4FBFELFCZZ4S4XqeGOXCv68tT+jb3vk/RyaKWP0PTKyWtmLSM0b+adUTEvbs1PEaH2w==}

  /ms@2.1.3:
    resolution: {integrity: sha512-6FlzubTLZG3J2a/NVCAleEhjzq5oxgHyaCU9yYXvcLsvoVaHJq/s5xXI6/XXP6tz7R9xAOtHnSO/tXtF3WRTlA==}
    dev: true

  /mssql@10.0.1:
    resolution: {integrity: sha512-k0Xkav/3OppZs8Kj+FIo7k7ejbcsVNxp5/ePayxfXzuBZhxD/Y/RhIhrtfHyH6FmlJnBQPj7eDI2IN7B0BiSxQ==}
    engines: {node: '>=14'}
    hasBin: true
    dependencies:
      '@tediousjs/connection-string': 0.5.0
      commander: 11.0.0
      debug: 4.3.4
      rfdc: 1.3.0
      tarn: 3.0.2
      tedious: 16.4.1
    transitivePeerDependencies:
      - supports-color
    dev: true

  /mustache@4.2.0:
    resolution: {integrity: sha512-71ippSywq5Yb7/tVYyGbkBggbU8H3u5Rz56fH60jGFgr8uHwxs+aSKeqmluIVzM0m0kB7xQjKS6qPfd0b2ZoqQ==}
    hasBin: true
    dev: true

  /mute-stream@1.0.0:
    resolution: {integrity: sha512-avsJQhyd+680gKXyG/sQc0nXaC6rBkPOfyHYcFb9+hdkqQkR9bdnkJ0AMZhke0oesPqIO+mFFJ+IdBc7mst4IA==}
    engines: {node: ^14.17.0 || ^16.13.0 || >=18.0.0}
    dev: true

  /nanoid@3.3.7:
    resolution: {integrity: sha512-eSRppjcPIatRIMC1U6UngP8XFcz8MQWGQdt1MTBQ7NaAmvXDfvNxbvWV3x2y6CdEUciCSsDHDQZbhYaB8QEo2g==}
    engines: {node: ^10 || ^12 || ^13.7 || ^14 || >=15.0.1}
    hasBin: true
    dev: true

  /nanospinner@1.1.0:
    resolution: {integrity: sha512-yFvNYMig4AthKYfHFl1sLj7B2nkHL4lzdig4osvl9/LdGbXwrdFRoqBS98gsEsOakr0yH+r5NZ/1Y9gdVB8trA==}
    dependencies:
      picocolors: 1.0.0
    dev: true

  /native-duplexpair@1.0.0:
    resolution: {integrity: sha512-E7QQoM+3jvNtlmyfqRZ0/U75VFgCls+fSkbml2MpgWkWyz3ox8Y58gNhfuziuQYGNNQAbFZJQck55LHCnCK6CA==}
    dev: true

  /natural-compare@1.4.0:
    resolution: {integrity: sha512-OWND8ei3VtNC9h7V60qff3SVobHr996CTwgxubgyQYEpg290h9J0buyECNNJexkFm5sOajh5G116RYA1c8ZMSw==}
    dev: true

  /negotiator@0.6.3:
    resolution: {integrity: sha512-+EUsqGPLsM+j/zdChZjsnX51g4XrHFOIXwfnCVPGlQk/k5giakcKsuxCObBRu6DSm9opw/O6slWbJdghQM4bBg==}
    engines: {node: '>= 0.6'}
    dev: true

  /neo-async@2.6.2:
    resolution: {integrity: sha512-Yd3UES5mWCSqR+qNT93S3UoYUkqAZ9lLg8a7g9rimsWmYGK8cVToA4/sF3RrshdyV3sAGMXVUmpMYOw+dLpOuw==}
    dev: true

  /new-github-issue-url@0.2.1:
    resolution: {integrity: sha512-md4cGoxuT4T4d/HDOXbrUHkTKrp/vp+m3aOA7XXVYwNsUNMK49g3SQicTSeV5GIz/5QVGAeYRAOlyp9OvlgsYA==}
    engines: {node: '>=10'}
    dev: true

  /node-abort-controller@3.1.1:
    resolution: {integrity: sha512-AGK2yQKIjRuqnc6VkX2Xj5d+QW8xZ87pa1UK6yA6ouUyuxfHuMP6umE5QK7UmTeOAymo+Zx1Fxiuw9rVx8taHQ==}
    dev: true

  /node-addon-api@4.3.0:
    resolution: {integrity: sha512-73sE9+3UaLYYFmDsFZnqCInzPyh3MqIwZO9cw58yIqAZhONrrabrYyYe3TuIqtIiOuTXVhsGau8hcrhhwSsDIQ==}
    dev: true

  /node-domexception@1.0.0:
    resolution: {integrity: sha512-/jKZoMpw0F8GRwl4/eLROPA3cfcXtLApP0QzLmUT/HuPCZWyB7IY9ZrMeKw2O/nFIqPQB3PVM9aYm0F312AXDQ==}
    engines: {node: '>=10.5.0'}
    dev: true

  /node-fetch@2.7.0:
    resolution: {integrity: sha512-c4FRfUm/dbcWZ7U+1Wq0AwCyFL+3nt2bEw05wfxSz+DWpWsitgmSgYmy2dQdWyKC1694ELPqMs/YzUSNozLt8A==}
    engines: {node: 4.x || >=6.0.0}
    peerDependencies:
      encoding: ^0.1.0
    peerDependenciesMeta:
      encoding:
        optional: true
    dependencies:
      whatwg-url: 5.0.0
    dev: true

  /node-fetch@3.3.1:
    resolution: {integrity: sha512-cRVc/kyto/7E5shrWca1Wsea4y6tL9iYJE5FBCius3JQfb/4P4I295PfhgbJQBLTx6lATE4z+wK0rPM4VS2uow==}
    engines: {node: ^12.20.0 || ^14.13.1 || >=16.0.0}
    dependencies:
      data-uri-to-buffer: 4.0.1
      fetch-blob: 3.2.0
      formdata-polyfill: 4.0.10
    dev: true

  /node-fetch@3.3.2:
    resolution: {integrity: sha512-dRB78srN/l6gqWulah9SrxeYnxeddIG30+GOqK/9OlLVyLg3HPnr6SqOWTWOXKRwC2eGYCkZ59NNuSgvSrpgOA==}
    engines: {node: ^12.20.0 || ^14.13.1 || >=16.0.0}
    dependencies:
      data-uri-to-buffer: 4.0.1
      fetch-blob: 3.2.0
      formdata-polyfill: 4.0.10
    dev: true

  /node-forge@1.3.1:
    resolution: {integrity: sha512-dPEtOeMvF9VMcYV/1Wb8CPoVAXtp6MKMlcbAt4ddqmGqUJ6fQZFXkNZNkNlfevtNkGtaSoXf/vNNNSvgrdXwtA==}
    engines: {node: '>= 6.13.0'}
    dev: true

  /node-gyp-build@4.6.0:
    resolution: {integrity: sha512-NTZVKn9IylLwUzaKjkas1e4u2DLNcV4rdYagA4PWdPwW87Bi7z+BznyKSRwS/761tV/lzCGXplWsiaMjLqP2zQ==}
    hasBin: true
    dev: true

  /node-gyp@8.4.1:
    resolution: {integrity: sha512-olTJRgUtAb/hOXG0E93wZDs5YiJlgbXxTwQAFHyNlRsXQnYzUaF2aGgujZbw+hR8aF4ZG/rST57bWMWD16jr9w==}
    engines: {node: '>= 10.12.0'}
    hasBin: true
    requiresBuild: true
    dependencies:
      env-paths: 2.2.1
      glob: 7.2.3
      graceful-fs: 4.2.10
      make-fetch-happen: 9.1.0
      nopt: 5.0.0
      npmlog: 6.0.2
      rimraf: 3.0.2
      semver: 7.5.4
      tar: 6.1.14
      which: 2.0.2
    transitivePeerDependencies:
      - bluebird
      - supports-color
    dev: true
    optional: true

  /node-int64@0.4.0:
    resolution: {integrity: sha512-O5lz91xSOeoXP6DulyHfllpq+Eg00MWitZIbtPfoSEvqIHdl5gfcY6hYzDWnj0qD5tz52PI08u9qUvSVeUBeHw==}
    dev: true

  /node-releases@2.0.6:
    resolution: {integrity: sha512-PiVXnNuFm5+iYkLBNeq5211hvO38y63T0i2KKh2KnUs3RpzJ+JtODFjkD8yjLwnDkTYF1eKXheUwdssR+NRZdg==}
    dev: true

  /nopt@5.0.0:
    resolution: {integrity: sha512-Tbj67rffqceeLpcRXrT7vKAN8CwfPeIBgM7E6iBkmKLV7bEMwpGgYLGv0jACUsECaa/vuxP0IjEont6umdMgtQ==}
    engines: {node: '>=6'}
    hasBin: true
    dependencies:
      abbrev: 1.1.1
    dev: true

  /normalize-package-data@2.5.0:
    resolution: {integrity: sha512-/5CMN3T0R4XTj4DcGaexo+roZSdSFW/0AOOTROrjxzCG1wrWXEsGbRKevjlIL+ZDE4sZlJr5ED4YW0yqmkK+eA==}
    dependencies:
      hosted-git-info: 2.8.9
      resolve: 1.22.8
      semver: 5.7.1
      validate-npm-package-license: 3.0.4
    dev: true

  /normalize-package-data@3.0.3:
    resolution: {integrity: sha512-p2W1sgqij3zMMyRC067Dg16bfzVH+w7hyegmpIvZ4JNjqtGOVAIvLmjBx3yP7YTe9vKJgkoNOPjwQGogDoMXFA==}
    engines: {node: '>=10'}
    dependencies:
      hosted-git-info: 4.1.0
      is-core-module: 2.13.1
      semver: 7.5.4
      validate-npm-package-license: 3.0.4
    dev: true

  /normalize-path@3.0.0:
    resolution: {integrity: sha512-6eZs5Ls3WtCisHWp9S2GUy8dqkpGi4BVSz3GaqiE6ezub0512ESztXUwUB6C6IKbQkY2Pnb/mD4WYojCRwcwLA==}
    engines: {node: '>=0.10.0'}
    dev: true

  /npm-bundled@2.0.1:
    resolution: {integrity: sha512-gZLxXdjEzE/+mOstGDqR6b0EkhJ+kM6fxM6vUuckuctuVPh80Q6pw/rSZj9s4Gex9GxWtIicO1pc8DB9KZWudw==}
    engines: {node: ^12.13.0 || ^14.15.0 || >=16.0.0}
    dependencies:
      npm-normalize-package-bin: 2.0.0
    dev: true

  /npm-normalize-package-bin@2.0.0:
    resolution: {integrity: sha512-awzfKUO7v0FscrSpRoogyNm0sajikhBWpU0QMrW09AMi9n1PoKU6WaIqUzuJSQnpciZZmJ/jMZ2Egfmb/9LiWQ==}
    engines: {node: ^12.13.0 || ^14.15.0 || >=16.0.0}
    dev: true

  /npm-packlist@5.1.3:
    resolution: {integrity: sha512-263/0NGrn32YFYi4J533qzrQ/krmmrWwhKkzwTuM4f/07ug51odoaNjUexxO4vxlzURHcmYMH1QjvHjsNDKLVg==}
    engines: {node: ^12.13.0 || ^14.15.0 || >=16.0.0}
    hasBin: true
    dependencies:
      glob: 8.1.0
      ignore-walk: 5.0.1
      npm-bundled: 2.0.1
      npm-normalize-package-bin: 2.0.0
    dev: true

  /npm-run-path@4.0.1:
    resolution: {integrity: sha512-S48WzZW777zhNIrn7gxOlISNAqi9ZC/uQFnRdbeIHhZhCA6UqpkOT8T1G7BvfdgP4Er8gF4sUbaS0i7QvIfCWw==}
    engines: {node: '>=8'}
    dependencies:
      path-key: 3.1.1
    dev: true

  /npm-run-path@5.1.0:
    resolution: {integrity: sha512-sJOdmRGrY2sjNTRMbSvluQqg+8X7ZK61yvzBEIDhz4f8z1TZFYABsqjjCBd/0PUNE9M6QDgHJXQkGUEm7Q+l9Q==}
    engines: {node: ^12.20.0 || ^14.13.1 || >=16.0.0}
    dependencies:
      path-key: 4.0.0
    dev: true

  /npmlog@5.0.1:
    resolution: {integrity: sha512-AqZtDUWOMKs1G/8lwylVjrdYgqA4d9nu8hc+0gzRxlDb1I10+FHBGMXs6aiQHFdCUUlqH99MUMuLfzWDNDtfxw==}
    dependencies:
      are-we-there-yet: 2.0.0
      console-control-strings: 1.1.0
      gauge: 3.0.2
      set-blocking: 2.0.0
    dev: true

  /npmlog@6.0.2:
    resolution: {integrity: sha512-/vBvz5Jfr9dT/aFWd0FIRf+T/Q2WBsLENygUaFUqstqsycmZAP/t5BvFJTK0viFmSUxiUKTUplWy5vt+rvKIxg==}
    engines: {node: ^12.13.0 || ^14.15.0 || >=16.0.0}
    requiresBuild: true
    dependencies:
      are-we-there-yet: 3.0.1
      console-control-strings: 1.1.0
      gauge: 4.0.4
      set-blocking: 2.0.0
    dev: true
    optional: true

  /object-assign@4.1.1:
    resolution: {integrity: sha512-rJgTQnkUnH1sFw8yT6VSU3zD3sWmu6sZhIseY8VX+GRu3P6F7Fu+JNDoXfklElbLJSnc3FUQHVe4cU5hj+BcUg==}
    engines: {node: '>=0.10.0'}
    dev: true

  /object-inspect@1.12.3:
    resolution: {integrity: sha512-geUvdk7c+eizMNUDkRpW1wJwgfOiOeHbxBR/hLXK1aT6zmVSO0jsQcs7fj6MGw89jC/cjGfLcNOrtMYtGqm81g==}
    dev: true

  /object-keys@1.1.1:
    resolution: {integrity: sha512-NuAESUOUMrlIXOfHKzD6bpPu3tYt3xvjNdRIQ+FeT0lNb4K8WR70CaDxhuNguS2XG+GjkyMwOzsN5ZktImfhLA==}
    engines: {node: '>= 0.4'}
    dev: true

  /object.assign@4.1.4:
    resolution: {integrity: sha512-1mxKf0e58bvyjSCtKYY4sRe9itRk3PJpquJOjeIkz885CczcI4IvJJDLPS72oowuSh+pBxUFROpX+TU++hxhZQ==}
    engines: {node: '>= 0.4'}
    dependencies:
      call-bind: 1.0.2
      define-properties: 1.2.1
      has-symbols: 1.0.3
      object-keys: 1.1.1
    dev: true

  /object.fromentries@2.0.7:
    resolution: {integrity: sha512-UPbPHML6sL8PI/mOqPwsH4G6iyXcCGzLin8KvEPenOZN5lpCNBZZQ+V62vdjB1mQHrmqGQt5/OJzemUA+KJmEA==}
    engines: {node: '>= 0.4'}
    dependencies:
      call-bind: 1.0.2
      define-properties: 1.2.1
      es-abstract: 1.22.1
    dev: true

  /object.groupby@1.0.1:
    resolution: {integrity: sha512-HqaQtqLnp/8Bn4GL16cj+CUYbnpe1bh0TtEaWvybszDG4tgxCJuRpV8VGuvNaI1fAnI4lUJzDG55MXcOH4JZcQ==}
    dependencies:
      call-bind: 1.0.2
      define-properties: 1.2.1
      es-abstract: 1.22.1
      get-intrinsic: 1.2.1
    dev: true

  /object.values@1.1.7:
    resolution: {integrity: sha512-aU6xnDFYT3x17e/f0IiiwlGPTy2jzMySGfUB4fq6z7CV8l85CWHDk5ErhyhpfDHhrOMwGFhSQkhMGHaIotA6Ng==}
    engines: {node: '>= 0.4'}
    dependencies:
      call-bind: 1.0.2
      define-properties: 1.2.1
      es-abstract: 1.22.1
    dev: true

  /obuf@1.1.2:
    resolution: {integrity: sha512-PX1wu0AmAdPqOL1mWhqmlOd8kOIZQwGZw6rh7uby9fTc5lhaOWFLX3I6R1hrF9k3zUY40e6igsLGkDXK92LJNg==}
    dev: true

  /on-finished@2.3.0:
    resolution: {integrity: sha512-ikqdkGAAyf/X/gPhXGvfgAytDZtDbr+bkNUJ0N9h5MI/dmdgCs3l6hoHrcUv41sRKew3jIwrp4qQDXiK99Utww==}
    engines: {node: '>= 0.8'}
    dependencies:
      ee-first: 1.1.1
    dev: true

  /once@1.4.0:
    resolution: {integrity: sha512-lNaJgI+2Q5URQBkccEKHTQOPaXdUxnZZElQTZY0MFUAuaEqe1E+Nyvgdz/aIyNi6Z9MzO5dv1H8n58/GELp3+w==}
    dependencies:
      wrappy: 1.0.2
    dev: true

  /onetime@5.1.2:
    resolution: {integrity: sha512-kbpaSSGJTWdAY5KPVeMOKXSrPtr8C8C7wodJbcsd51jRnmD+GZu8Y0VoU6Dm5Z4vWr0Ig/1NKuWRKf7j5aaYSg==}
    engines: {node: '>=6'}
    dependencies:
      mimic-fn: 2.1.0
    dev: true

  /onetime@6.0.0:
    resolution: {integrity: sha512-1FlR+gjXK7X+AsAHso35MnyN5KqGwJRi/31ft6x0M194ht7S+rWAvd7PHss9xSKMzE0asv1pyIHaJYq+BbacAQ==}
    engines: {node: '>=12'}
    dependencies:
      mimic-fn: 4.0.0
    dev: true

  /open@7.4.2:
    resolution: {integrity: sha512-MVHddDVweXZF3awtlAS+6pgKLlm/JgxZ90+/NBurBoQctVOOB/zDdVjcyPzQ+0laDGbsWgrRkflI65sQeOgT9Q==}
    engines: {node: '>=8'}
    dependencies:
      is-docker: 2.2.1
      is-wsl: 2.2.0
    dev: true

  /open@8.4.0:
    resolution: {integrity: sha512-XgFPPM+B28FtCCgSb9I+s9szOC1vZRSwgWsRUA5ylIxRTgKozqjOCrVOqGsYABPYK5qnfqClxZTFBa8PKt2v6Q==}
    engines: {node: '>=12'}
    dependencies:
      define-lazy-prop: 2.0.0
      is-docker: 2.2.1
      is-wsl: 2.2.0
    dev: true

  /optionator@0.9.3:
    resolution: {integrity: sha512-JjCoypp+jKn1ttEFExxhetCKeJt9zhAgAve5FXHixTvFDW/5aEktX9bufBKLRRMdU7bNtpLfcGu94B3cdEJgjg==}
    engines: {node: '>= 0.8.0'}
    dependencies:
      '@aashutoshrathi/word-wrap': 1.2.6
      deep-is: 0.1.4
      fast-levenshtein: 2.0.6
      levn: 0.4.1
      prelude-ls: 1.2.1
      type-check: 0.4.0
    dev: true

  /ora@5.4.1:
    resolution: {integrity: sha512-5b6Y85tPxZZ7QytO+BQzysW31HJku27cRIlkbAXaNx+BdcVi+LlRFmVXzeF6a7JCwJpyw5c4b+YSVImQIrBpuQ==}
    engines: {node: '>=10'}
    dependencies:
      bl: 4.1.0
      chalk: 4.1.2
      cli-cursor: 3.1.0
      cli-spinners: 2.7.0
      is-interactive: 1.0.0
      is-unicode-supported: 0.1.0
      log-symbols: 4.1.0
      strip-ansi: 6.0.1
      wcwidth: 1.0.1
    dev: true

  /os-paths@7.4.0:
    resolution: {integrity: sha512-Ux1J4NUqC6tZayBqLN1kUlDAEvLiQlli/53sSddU4IN+h+3xxnv2HmRSMpVSvr1hvJzotfMs3ERvETGK+f4OwA==}
    engines: {node: '>= 4.0'}
    optionalDependencies:
      fsevents: 2.3.3
    dev: true

  /os-tmpdir@1.0.2:
    resolution: {integrity: sha512-D2FR03Vir7FIu45XBY20mTb+/ZSWB00sjU9jdQXt83gDrI4Ztz5Fs7/yy74g2N5SVQY4xY1qDr4rNddwYRVX0g==}
    engines: {node: '>=0.10.0'}
    dev: true

  /p-filter@2.1.0:
    resolution: {integrity: sha512-ZBxxZ5sL2HghephhpGAQdoskxplTwr7ICaehZwLIlfL6acuVgZPm8yBNuRAFBGEqtD/hmUeq9eqLg2ys9Xr/yw==}
    engines: {node: '>=8'}
    dependencies:
      p-map: 2.1.0
    dev: true

  /p-limit@2.3.0:
    resolution: {integrity: sha512-//88mFWSJx8lxCzwdAABTJL2MyWB12+eIY7MDL2SqLmAkeKU9qxRvWuSyTjm3FUmpBEMuFfckAIqEaVGUDxb6w==}
    engines: {node: '>=6'}
    dependencies:
      p-try: 2.2.0
    dev: true

  /p-limit@3.1.0:
    resolution: {integrity: sha512-TYOanM3wGwNGsZN2cVTYPArw454xnXj5qmWF1bEoAc4+cU/ol7GVh7odevjp1FNHduHc3KZMcFduxU5Xc6uJRQ==}
    engines: {node: '>=10'}
    dependencies:
      yocto-queue: 0.1.0
    dev: true

  /p-limit@4.0.0:
    resolution: {integrity: sha512-5b0R4txpzjPWVw/cXXUResoD4hb6U/x9BH08L7nw+GN1sezDzPdxeRvpc9c433fZhBan/wusjbCsqwqm4EIBIQ==}
    engines: {node: ^12.20.0 || ^14.13.1 || >=16.0.0}
    dependencies:
      yocto-queue: 1.0.0
    dev: true

  /p-locate@3.0.0:
    resolution: {integrity: sha512-x+12w/To+4GFfgJhBEpiDcLozRJGegY+Ei7/z0tSLkMmxGZNybVMSfWj9aJn8Z5Fc7dBUNJOOVgPv2H7IwulSQ==}
    engines: {node: '>=6'}
    dependencies:
      p-limit: 2.3.0
    dev: true

  /p-locate@4.1.0:
    resolution: {integrity: sha512-R79ZZ/0wAxKGu3oYMlz8jy/kbhsNrS7SKZ7PxEHBgJ5+F2mtFW2fK2cOtBh1cHYkQsbzFV7I+EoRKe6Yt0oK7A==}
    engines: {node: '>=8'}
    dependencies:
      p-limit: 2.3.0
    dev: true

  /p-locate@5.0.0:
    resolution: {integrity: sha512-LaNjtRWUBY++zB5nE/NwcaoMylSPk+S+ZHNB1TzdbMJMny6dynpAGt7X/tl/QYq3TIeE6nxHppbo2LGymrG5Pw==}
    engines: {node: '>=10'}
    dependencies:
      p-limit: 3.1.0
    dev: true

  /p-locate@6.0.0:
    resolution: {integrity: sha512-wPrq66Llhl7/4AGC6I+cqxT07LhXvWL08LNXz1fENOw0Ap4sRZZ/gZpTTJ5jpurzzzfS2W/Ge9BY3LgLjCShcw==}
    engines: {node: ^12.20.0 || ^14.13.1 || >=16.0.0}
    dependencies:
      p-limit: 4.0.0
    dev: true

  /p-map@2.1.0:
    resolution: {integrity: sha512-y3b8Kpd8OAN444hxfBbFfj1FY/RjtTd8tzYwhUqNYXx0fXx2iX4maP4Qr6qhIKbQXI02wTLAda4fYUbDagTUFw==}
    engines: {node: '>=6'}
    dev: true

  /p-map@4.0.0:
    resolution: {integrity: sha512-/bjOqmgETBYB5BoEeGVea8dmvHb2m9GLy1E9W43yeyfP6QQCZGFNa+XRceJEuDB6zqr+gKpIAmlLebMpykw/MQ==}
    engines: {node: '>=10'}
    dependencies:
      aggregate-error: 3.1.0
    dev: true

  /p-reduce@2.1.0:
    resolution: {integrity: sha512-2USApvnsutq8uoxZBGbbWM0JIYLiEMJ9RlaN7fAzVNb9OZN0SHjjTTfIcb667XynS5Y1VhwDJVDa72TnPzAYWw==}
    engines: {node: '>=8'}
    dev: true

  /p-retry@4.6.2:
    resolution: {integrity: sha512-312Id396EbJdvRONlngUx0NydfrIQ5lsYu0znKVUzVvArzEIt08V1qhtyESbGVd1FGX7UKtiFp5uwKZdM8wIuQ==}
    engines: {node: '>=8'}
    dependencies:
      '@types/retry': 0.12.0
      retry: 0.13.1
    dev: true

  /p-try@2.2.0:
    resolution: {integrity: sha512-R4nPAVTAU0B9D35/Gk3uJf/7XYbQcyohSKdvAxIRSNghFl4e71hVoGnBNQz9cWaXxO2I10KTC+3jMdvvoKw6dQ==}
    engines: {node: '>=6'}
    dev: true

  /packet-reader@1.0.0:
    resolution: {integrity: sha512-HAKu/fG3HpHFO0AA8WE8q2g+gBJaZ9MG7fcKk+IJPLTGAD6Psw4443l+9DGRbOIh3/aXr7Phy0TjilYivJo5XQ==}
    dev: true

  /parent-module@1.0.1:
    resolution: {integrity: sha512-GQ2EWRpQV8/o+Aw8YqtfZZPfNRWZYkbidE9k5rpl/hC3vtHHBfGm2Ifi6qWV+coDGkrUKZAxE3Lot5kcsRlh+g==}
    engines: {node: '>=6'}
    dependencies:
      callsites: 3.1.0
    dev: true

  /parse-json@5.2.0:
    resolution: {integrity: sha512-ayCKvm/phCGxOkYRSCM82iDwct8/EonSEgCSxWxD7ve6jHggsFl4fZVQBPRNgQoKiuV/odhFrGzQXZwbifC8Rg==}
    engines: {node: '>=8'}
    dependencies:
      '@babel/code-frame': 7.21.4
      error-ex: 1.3.2
      json-parse-even-better-errors: 2.3.1
      lines-and-columns: 1.2.4
    dev: true

  /parseurl@1.3.3:
    resolution: {integrity: sha512-CiyeOxFT/JZyN5m0z9PfXw4SCBJ6Sygz1Dpl0wqjlhDEGGBP1GnsUVEL0p63hoG1fcj3fHynXi9NYO4nWOL+qQ==}
    engines: {node: '>= 0.8'}
    dev: true

  /path-browserify@1.0.1:
    resolution: {integrity: sha512-b7uo2UCUOYZcnF/3ID0lulOJi/bafxa1xPe7ZPsammBSpjSWQkjNxlt635YGS2MiR9GjvuXCtz2emr3jbsz98g==}
    dev: true

  /path-exists@3.0.0:
    resolution: {integrity: sha512-bpC7GYwiDYQ4wYLe+FA8lhRjhQCMcQGuSgGGqDkg/QerRWw9CmGRT0iSOVRSZJ29NMLZgIzqaljJ63oaL4NIJQ==}
    engines: {node: '>=4'}
    dev: true

  /path-exists@4.0.0:
    resolution: {integrity: sha512-ak9Qy5Q7jYb2Wwcey5Fpvg2KoAc/ZIhLSLOSBmRmygPsGwkVVt0fZa0qrtMz+m6tJTAHfZQ8FnmB4MG4LWy7/w==}
    engines: {node: '>=8'}
    dev: true

  /path-exists@5.0.0:
    resolution: {integrity: sha512-RjhtfwJOxzcFmNOi6ltcbcu4Iu+FL3zEj83dk4kAS+fVpTxXLO1b38RvJgT/0QwvV/L3aY9TAnyv0EOqW4GoMQ==}
    engines: {node: ^12.20.0 || ^14.13.1 || >=16.0.0}
    dev: true

  /path-is-absolute@1.0.1:
    resolution: {integrity: sha512-AVbw3UJ2e9bq64vSaS9Am0fje1Pa8pbGqTTsmXfaIiMpnr5DlDhfJOuLj9Sf95ZPVDAUerDfEk88MPmPe7UCQg==}
    engines: {node: '>=0.10.0'}
    dev: true

  /path-key@3.1.1:
    resolution: {integrity: sha512-ojmeN0qd+y0jszEtoY48r0Peq5dwMEkIlCOu6Q5f41lfkswXuKtYrhgoTpLnyIcHm24Uhqx+5Tqm2InSwLhE6Q==}
    engines: {node: '>=8'}
    dev: true

  /path-key@4.0.0:
    resolution: {integrity: sha512-haREypq7xkM7ErfgIyA0z+Bj4AGKlMSdlQE2jvJo6huWD1EdkKYV+G/T4nq0YEF2vgTT8kqMFKo1uHn950r4SQ==}
    engines: {node: '>=12'}
    dev: true

  /path-parse@1.0.7:
    resolution: {integrity: sha512-LDJzPVEEEPR+y48z93A0Ed0yXb8pAByGWo/k5YYdYgpY2/2EsOsksJrq7lOHxryrVOn1ejG6oAp8ahvOIQD8sw==}

  /path-to-regexp@0.1.7:
    resolution: {integrity: sha512-5DFkuoqlv1uYQKxy8omFBeJPQcdoE07Kv2sferDCrAq1ohOU+MSDswDIbnx3YAM60qIOnYa53wBhXW0EbMonrQ==}
    dev: true

  /path-to-regexp@6.2.1:
    resolution: {integrity: sha512-JLyh7xT1kizaEvcaXOQwOc2/Yhw6KZOvPf1S8401UyLk86CU79LN3vl7ztXGm/pZ+YjoyAJ4rxmHwbkBXJX+yw==}
    dev: true

  /path-type@4.0.0:
    resolution: {integrity: sha512-gDKb8aZMDeD/tZWs9P6+q0J9Mwkdl6xMV8TjnGP3qJVJ06bdMgkbBlLU8IdfOsIsFz2BW1rNVT3XuNEl8zPAvw==}
    engines: {node: '>=8'}
    dev: true

  /pause-stream@0.0.11:
    resolution: {integrity: sha512-e3FBlXLmN/D1S+zHzanP4E/4Z60oFAa3O051qt1pxa7DEJWKAyil6upYVXCWadEnuoqa4Pkc9oUx9zsxYeRv8A==}
    dependencies:
      through: 2.3.8
    dev: true

  /pg-cloudflare@1.1.1:
    resolution: {integrity: sha512-xWPagP/4B6BgFO+EKz3JONXv3YDgvkbVrGw2mTo3D6tVDQRh1e7cqVGvyR3BE+eQgAvx1XhW/iEASj4/jCWl3Q==}
    requiresBuild: true
    dev: true
    optional: true

  /pg-connection-string@2.6.2:
    resolution: {integrity: sha512-ch6OwaeaPYcova4kKZ15sbJ2hKb/VP48ZD2gE7i1J+L4MspCtBMAx8nMgz7bksc7IojCIIWuEhHibSMFH8m8oA==}
    dev: true

  /pg-int8@1.0.1:
    resolution: {integrity: sha512-WCtabS6t3c8SkpDBUlb1kjOs7l66xsGdKpIPZsg4wR+B3+u9UAum2odSsF9tnvxg80h4ZxLWMy4pRjOsFIqQpw==}
    engines: {node: '>=4.0.0'}
    dev: true

  /pg-numeric@1.0.2:
    resolution: {integrity: sha512-BM/Thnrw5jm2kKLE5uJkXqqExRUY/toLHda65XgFTBTFYZyopbKjBe29Ii3RbkvlsMoFwD+tHeGaCjjv0gHlyw==}
    engines: {node: '>=4'}
    dev: true

  /pg-pool@3.6.1(pg@8.11.3):
    resolution: {integrity: sha512-jizsIzhkIitxCGfPRzJn1ZdcosIt3pz9Sh3V01fm1vZnbnCMgmGl5wvGGdNN2EL9Rmb0EcFoCkixH4Pu+sP9Og==}
    peerDependencies:
      pg: '>=8.0'
    dependencies:
      pg: 8.11.3
    dev: true

  /pg-protocol@1.6.0:
    resolution: {integrity: sha512-M+PDm637OY5WM307051+bsDia5Xej6d9IR4GwJse1qA1DIhiKlksvrneZOYQq42OM+spubpcNYEo2FcKQrDk+Q==}
    dev: true

  /pg-types@2.2.0:
    resolution: {integrity: sha512-qTAAlrEsl8s4OiEQY69wDvcMIdQN6wdz5ojQiOy6YRMuynxenON0O5oCpJI6lshc6scgAY8qvJ2On/p+CXY0GA==}
    engines: {node: '>=4'}
    dependencies:
      pg-int8: 1.0.1
      postgres-array: 2.0.0
      postgres-bytea: 1.0.0
      postgres-date: 1.0.7
      postgres-interval: 1.2.0
    dev: true

  /pg-types@4.0.1:
    resolution: {integrity: sha512-hRCSDuLII9/LE3smys1hRHcu5QGcLs9ggT7I/TCs0IE+2Eesxi9+9RWAAwZ0yaGjxoWICF/YHLOEjydGujoJ+g==}
    engines: {node: '>=10'}
    dependencies:
      pg-int8: 1.0.1
      pg-numeric: 1.0.2
      postgres-array: 3.0.2
      postgres-bytea: 3.0.0
      postgres-date: 2.0.1
      postgres-interval: 3.0.0
      postgres-range: 1.1.3
    dev: true

  /pg@8.11.3:
    resolution: {integrity: sha512-+9iuvG8QfaaUrrph+kpF24cXkH1YOOUeArRNYIxq1viYHZagBxrTno7cecY1Fa44tJeZvaoG+Djpkc3JwehN5g==}
    engines: {node: '>= 8.0.0'}
    peerDependencies:
      pg-native: '>=3.0.1'
    peerDependenciesMeta:
      pg-native:
        optional: true
    dependencies:
      buffer-writer: 2.0.0
      packet-reader: 1.0.0
      pg-connection-string: 2.6.2
      pg-pool: 3.6.1(pg@8.11.3)
      pg-protocol: 1.6.0
      pg-types: 2.2.0
      pgpass: 1.0.5
    optionalDependencies:
      pg-cloudflare: 1.1.1
    dev: true

  /pgpass@1.0.5:
    resolution: {integrity: sha512-FdW9r/jQZhSeohs1Z3sI1yxFQNFvMcnmfuj4WBMUTxOrAyLMaTcE1aAMBiTlbMNaXvBCQuVi0R7hd8udDSP7ug==}
    dependencies:
      split2: 4.1.0
    dev: true

  /picocolors@1.0.0:
    resolution: {integrity: sha512-1fygroTLlHu66zi26VoTDv8yRgm0Fccecssto+MhsZ0D/DGW2sm8E8AjW7NU5VVTRt5GxbeZ5qBuJr+HyLYkjQ==}
    dev: true

  /picomatch@2.3.1:
    resolution: {integrity: sha512-JU3teHTNjmE2VCGFzuY8EXzCDVwEqB2a8fsIvwaStHhAWJEeVd1o1QD80CU6+ZdEXXSLbSsuLwJjkCBWqRQUVA==}
    engines: {node: '>=8.6'}
    dev: true

  /pidtree@0.6.0:
    resolution: {integrity: sha512-eG2dWTVw5bzqGRztnHExczNxt5VGsE6OwTeCG3fdUf9KBsZzO3R5OIIIzWR+iZA0NtZ+RDVdaoE2dK1cn6jH4g==}
    engines: {node: '>=0.10'}
    hasBin: true
    dev: true

  /pirates@4.0.5:
    resolution: {integrity: sha512-8V9+HQPupnaXMA23c5hvl69zXvTwTzyAYasnkb0Tts4XvO4CliqONMOnvlq26rkhLC3nWDFBJf73LU1e1VZLaQ==}
    engines: {node: '>= 6'}
    dev: true

  /pkg-dir@4.2.0:
    resolution: {integrity: sha512-HRDzbaKjC+AOWVXxAU/x54COGeIv9eb+6CkDSQoNTt4XyWoIJvuPsXizxu/Fr23EiekbtZwmh1IcIG/l/a10GQ==}
    engines: {node: '>=8'}
    dependencies:
      find-up: 4.1.0
    dev: true

  /pkg-up@3.1.0:
    resolution: {integrity: sha512-nDywThFk1i4BQK4twPQ6TA4RT8bDY96yeuCVBWL3ePARCiEKDRSrNGbFIgUJpLp+XeIR65v8ra7WuJOFUBtkMA==}
    engines: {node: '>=8'}
    dependencies:
      find-up: 3.0.0
    dev: true

  /platform@1.3.6:
    resolution: {integrity: sha512-fnWVljUchTro6RiCFvCXBbNhJc2NijN7oIQxbwsyL0buWJPG85v81ehlHI9fXrJsMNgTofEoWIQeClKpgxFLrg==}
    dev: true

  /plur@4.0.0:
    resolution: {integrity: sha512-4UGewrYgqDFw9vV6zNV+ADmPAUAfJPKtGvb/VdpQAx25X5f3xXdGdyOEVFwkl8Hl/tl7+xbeHqSEM+D5/TirUg==}
    engines: {node: '>=10'}
    dependencies:
      irregular-plurals: 3.3.0
    dev: true

  /pluralize@8.0.0:
    resolution: {integrity: sha512-Nc3IT5yHzflTfbjgqWcCPpo7DaKy4FnpB0l/zCAW0Tc7jxAiuqSxHasntB3D7887LSrA93kDJ9IXovxJYxyLCA==}
    engines: {node: '>=4'}
    dev: true

  /postgres-array@2.0.0:
    resolution: {integrity: sha512-VpZrUqU5A69eQyW2c5CA1jtLecCsN2U/bD6VilrFDWq5+5UIEVO7nazS3TEcHf1zuPYO/sqGvUvW62g86RXZuA==}
    engines: {node: '>=4'}
    dev: true

  /postgres-array@3.0.2:
    resolution: {integrity: sha512-6faShkdFugNQCLwucjPcY5ARoW1SlbnrZjmGl0IrrqewpvxvhSLHimCVzqeuULCbG0fQv7Dtk1yDbG3xv7Veog==}
    engines: {node: '>=12'}

  /postgres-bytea@1.0.0:
    resolution: {integrity: sha512-xy3pmLuQqRBZBXDULy7KbaitYqLcmxigw14Q5sj8QBVLqEwXfeybIKVWiqAXTlcvdvb0+xkOtDbfQMOf4lST1w==}
    engines: {node: '>=0.10.0'}
    dev: true

  /postgres-bytea@3.0.0:
    resolution: {integrity: sha512-CNd4jim9RFPkObHSjVHlVrxoVQXz7quwNFpz7RY1okNNme49+sVyiTvTRobiLV548Hx/hb1BG+iE7h9493WzFw==}
    engines: {node: '>= 6'}
    dependencies:
      obuf: 1.1.2
    dev: true

  /postgres-date@1.0.7:
    resolution: {integrity: sha512-suDmjLVQg78nMK2UZ454hAG+OAW+HQPZ6n++TNDUX+L0+uUlLywnoxJKDou51Zm+zTCjrCl0Nq6J9C5hP9vK/Q==}
    engines: {node: '>=0.10.0'}
    dev: true

  /postgres-date@2.0.1:
    resolution: {integrity: sha512-YtMKdsDt5Ojv1wQRvUhnyDJNSr2dGIC96mQVKz7xufp07nfuFONzdaowrMHjlAzY6GDLd4f+LUHHAAM1h4MdUw==}
    engines: {node: '>=12'}
    dev: true

  /postgres-interval@1.2.0:
    resolution: {integrity: sha512-9ZhXKM/rw350N1ovuWHbGxnGh/SNJ4cnxHiM0rxE4VN41wsg8P8zWn9hv/buK00RP4WvlOyr/RBDiptyxVbkZQ==}
    engines: {node: '>=0.10.0'}
    dependencies:
      xtend: 4.0.2
    dev: true

  /postgres-interval@3.0.0:
    resolution: {integrity: sha512-BSNDnbyZCXSxgA+1f5UU2GmwhoI0aU5yMxRGO8CdFEcY2BQF9xm/7MqKnYoM1nJDk8nONNWDk9WeSmePFhQdlw==}
    engines: {node: '>=12'}
    dev: true

  /postgres-range@1.1.3:
    resolution: {integrity: sha512-VdlZoocy5lCP0c/t66xAfclglEapXPCIVhqqJRncYpvbCgImF0w67aPKfbqUMr72tO2k5q0TdTZwCLjPTI6C9g==}
    dev: true

  /prelude-ls@1.2.1:
    resolution: {integrity: sha512-vkcDPrRZo1QZLbn5RLGPpg/WmIQ65qoWWhcGKf/b5eplkkarX0m9z8ppCat4mlOqUsWpyNuYgO3VRyrYHSzX5g==}
    engines: {node: '>= 0.8.0'}
    dev: true

  /prettier-linter-helpers@1.0.0:
    resolution: {integrity: sha512-GbK2cP9nraSSUF9N2XwUwqfzlAFlMNYYl+ShE/V+H8a9uNl/oUqB1w2EL54Jh0OlyRSd8RfWYJ3coVS4TROP2w==}
    engines: {node: '>=6.0.0'}
    dependencies:
      fast-diff: 1.2.0
    dev: true

  /prettier@2.8.8:
    resolution: {integrity: sha512-tdN8qQGvNjw4CHbY+XXk0JgCXn9QiF21a55rBe5LJAU+kDyC4WQn4+awm2Xfk2lQMk5fKup9XgzTZtGkjBdP9Q==}
    engines: {node: '>=10.13.0'}
    hasBin: true
    dev: true

  /pretty-format@29.7.0:
    resolution: {integrity: sha512-Pdlw/oPxN+aXdmM9R00JVC9WVFoCLTKJvDVLgmJ+qAffBMxsV85l/Lu7sNx4zSzPyoL2euImuEwHhOXdEgNFZQ==}
    engines: {node: ^14.15.0 || ^16.10.0 || >=18.0.0}
    dependencies:
      '@jest/schemas': 29.6.3
      ansi-styles: 5.2.0
      react-is: 18.2.0
    dev: true

  /prettysize@2.0.0:
    resolution: {integrity: sha512-VVtxR7sOh0VsG8o06Ttq5TrI1aiZKmC+ClSn4eBPaNf4SHr5lzbYW+kYGX3HocBL/MfpVrRfFZ9V3vCbLaiplg==}
    dev: true

  /printable-characters@1.0.42:
    resolution: {integrity: sha512-dKp+C4iXWK4vVYZmYSd0KBH5F/h1HoZRsbJ82AVKRO3PEo8L4lBS/vLwhVtpwwuYcoIsVY+1JYKR268yn480uQ==}
    dev: true

  /process-nextick-args@2.0.1:
    resolution: {integrity: sha512-3ouUOpQhtgrbOa17J7+uxOTpITYWaGP7/AhoR3+A+/1e9skrzelGi/dXzEYyvbxubEF6Wn2ypscTKiKJFFn1ag==}
    dev: true

  /process@0.11.10:
    resolution: {integrity: sha512-cdGef/drWFoydD1JsMzuFf8100nZl+GT+yacc2bEced5f9Rjk4z+WtFUTBu9PhOi9j/jfmBPu0mMEY4wIdAF8A==}
    engines: {node: '>= 0.6.0'}
    dev: true

  /progress@2.0.3:
    resolution: {integrity: sha512-7PiHtLll5LdnKIMw100I+8xJXR5gW2QwWYkT6iJva0bXitZKa/XMrSbdmg3r2Xnaidz9Qumd0VPaMrZlF9V9sA==}
    engines: {node: '>=0.4.0'}
    dev: true

  /promise-inflight@1.0.1:
    resolution: {integrity: sha512-6zWPyEOFaQBJYcGMHBKTKJ3u6TBsnMFOIZSa6ce1e/ZrrsOlnHRHbabMjLiBYKp+n44X9eUI6VUPaukCXHuG4g==}
    requiresBuild: true
    peerDependencies:
      bluebird: '*'
    peerDependenciesMeta:
      bluebird:
        optional: true
    dev: true
    optional: true

  /promise-retry@2.0.1:
    resolution: {integrity: sha512-y+WKFlBR8BGXnsNlIHFGPZmyDf3DFMoLhaflAnyZgV6rG6xu+JwesTo2Q9R6XwYmtmwAFCkAk3e35jEdoeh/3g==}
    engines: {node: '>=10'}
    requiresBuild: true
    dependencies:
      err-code: 2.0.3
      retry: 0.12.0
    dev: true
    optional: true

  /prompts@2.4.2:
    resolution: {integrity: sha512-NxNv/kLguCA7p3jE8oL2aEBsrJWgAakBpgmgK6lpPWV+WuOmY6r2/zbAVnP+T8bQlA0nzHXSJSJW0Hq7ylaD2Q==}
    engines: {node: '>= 6'}
    dependencies:
      kleur: 3.0.3
      sisteransi: 1.0.5

  /proxy-addr@2.0.7:
    resolution: {integrity: sha512-llQsMLSUDUPT44jdrU/O37qlnifitDP+ZwrmmZcoSKyLKvtZxpyV0n2/bD/N4tBAAZ/gJEdZU7KMraoK1+XYAg==}
    engines: {node: '>= 0.10'}
    dependencies:
      forwarded: 0.2.0
      ipaddr.js: 1.9.1
    dev: true

  /proxy-from-env@1.1.0:
    resolution: {integrity: sha512-D+zkORCbA9f1tdWRK0RaCR3GPv50cMxcrz4X8k5LTSUD1Dkw47mKJEZQNunItRTkWwgtaUSo1RVFRIG9ZXiFYg==}
    dev: true

  /ps-tree@1.2.0:
    resolution: {integrity: sha512-0VnamPPYHl4uaU/nSFeZZpR21QAWRz+sRv4iW9+v/GS/J5U5iZB5BNN6J0RMoOvdx2gWM2+ZFMIm58q24e4UYA==}
    engines: {node: '>= 0.10'}
    hasBin: true
    dependencies:
      event-stream: 3.3.4
    dev: true

  /punycode@2.3.0:
    resolution: {integrity: sha512-rRV+zQD8tVFys26lAGR9WUuS4iUAngJScM+ZRSKtvl5tKeZ2t5bvdNFdNHBW9FWR4guGHlgmsZ1G7BSm2wTbuA==}
    engines: {node: '>=6'}
    dev: true

  /pure-rand@5.0.3:
    resolution: {integrity: sha512-9N8x1h8dptBQpHyC7aZMS+iNOAm97WMGY0AFrguU1cpfW3I5jINkWe5BIY5md0ofy+1TCIELsVcm/GJXZSaPbw==}
    dev: true

  /pure-rand@6.0.2:
    resolution: {integrity: sha512-6Yg0ekpKICSjPswYOuC5sku/TSWaRYlA0qsXqJgM/d/4pLPHPuTxK7Nbf7jFKzAeedUhR8C7K9Uv63FBsSo8xQ==}
    dev: true

  /qs@6.9.6:
    resolution: {integrity: sha512-TIRk4aqYLNoJUbd+g2lEdz5kLWIuTMRagAXxl78Q0RiVjAOugHmeKNGdd3cwo/ktpf9aL9epCfFqWDEKysUlLQ==}
    engines: {node: '>=0.6'}
    dev: true

  /queue-microtask@1.2.3:
    resolution: {integrity: sha512-NuaNSa6flKT5JaSYQzJok04JzTL1CA6aGhv5rfLW3PgqA+M2ChpZQnAC8h8i4ZFkBS8X5RqkDBHA7r4hej3K9A==}
    dev: true

  /queue-tick@1.0.1:
    resolution: {integrity: sha512-kJt5qhMxoszgU/62PLP1CJytzd2NKetjSRnyuj31fDd3Rlcz3fzlFdFLD1SItunPwyqEOkca6GbV612BWfaBag==}
    dev: true

  /quick-lru@4.0.1:
    resolution: {integrity: sha512-ARhCpm70fzdcvNQfPoy49IaanKkTlRWF2JMzqhcJbhSFRZv7nPTvZJdcY7301IPmvW+/p0RgIWnQDLJxifsQ7g==}
    engines: {node: '>=8'}
    dev: true

  /randombytes@2.1.0:
    resolution: {integrity: sha512-vYl3iOX+4CKUWuxGi9Ukhie6fsqXqS9FE2Zaic4tNFD2N2QQaXOMFbuKK4QmDHC0JO6B1Zp41J0LpT0oR68amQ==}
    dependencies:
      safe-buffer: 5.2.1
    dev: true

  /range-parser@1.2.1:
    resolution: {integrity: sha512-Hrgsx+orqoygnmhFbKaHE6c296J+HTAQXoxEF6gNupROmmGJRoyzfG3ccAveqCBrwr/2yxQ5BVd/GTl5agOwSg==}
    engines: {node: '>= 0.6'}
    dev: true

  /raw-body@2.4.2:
    resolution: {integrity: sha512-RPMAFUJP19WIet/99ngh6Iv8fzAbqum4Li7AD6DtGaW2RpMB/11xDoalPiJMTbu6I3hkbMVkATvZrqb9EEqeeQ==}
    engines: {node: '>= 0.8'}
    dependencies:
      bytes: 3.1.1
      http-errors: 1.8.1
      iconv-lite: 0.4.24
      unpipe: 1.0.0
    dev: true

  /react-is@18.2.0:
    resolution: {integrity: sha512-xWGDIW6x921xtzPkhiULtthJHoJvBbF3q26fzloPCK0hsvxtPVelvftw3zjbHWSkR2km9Z+4uxbDDK/6Zw9B8w==}
    dev: true

  /read-pkg-up@7.0.1:
    resolution: {integrity: sha512-zK0TB7Xd6JpCLmlLmufqykGE+/TlOePD6qKClNW7hHDKFh/J7/7gCWGR7joEQEW1bKq3a3yUZSObOoWLFQ4ohg==}
    engines: {node: '>=8'}
    dependencies:
      find-up: 4.1.0
      read-pkg: 5.2.0
      type-fest: 0.8.1
    dev: true

  /read-pkg@5.2.0:
    resolution: {integrity: sha512-Ug69mNOpfvKDAc2Q8DRpMjjzdtrnv9HcSMX+4VsZxD1aZ6ZzrIE7rlzXBtWTyhULSMKg076AW6WR5iZpD0JiOg==}
    engines: {node: '>=8'}
    dependencies:
      '@types/normalize-package-data': 2.4.1
      normalize-package-data: 2.5.0
      parse-json: 5.2.0
      type-fest: 0.6.0
    dev: true

  /readable-stream@2.3.7:
    resolution: {integrity: sha512-Ebho8K4jIbHAxnuxi7o42OrZgF/ZTNcsZj6nRKyUmkhLFq8CHItp/fy6hQZuZmP/n3yZ9VBUbp4zz/mX8hmYPw==}
    dependencies:
      core-util-is: 1.0.3
      inherits: 2.0.4
      isarray: 1.0.0
      process-nextick-args: 2.0.1
      safe-buffer: 5.1.2
      string_decoder: 1.1.1
      util-deprecate: 1.0.2
    dev: true

  /readable-stream@3.6.0:
    resolution: {integrity: sha512-BViHy7LKeTz4oNnkcLJ+lVSL6vpiFeX6/d3oSH8zCW7UxP2onchk+vTGB143xuFjHS3deTgkKoXXymXqymiIdA==}
    engines: {node: '>= 6'}
    dependencies:
      inherits: 2.0.4
      string_decoder: 1.3.0
      util-deprecate: 1.0.2
    dev: true

  /readable-stream@4.4.2:
    resolution: {integrity: sha512-Lk/fICSyIhodxy1IDK2HazkeGjSmezAWX2egdtJnYhtzKEsBPJowlI6F6LPb5tqIQILrMbx22S5o3GuJavPusA==}
    engines: {node: ^12.22.0 || ^14.17.0 || >=16.0.0}
    dependencies:
      abort-controller: 3.0.0
      buffer: 6.0.3
      events: 3.3.0
      process: 0.11.10
      string_decoder: 1.3.0
    dev: true

  /readdir-glob@1.1.2:
    resolution: {integrity: sha512-6RLVvwJtVwEDfPdn6X6Ille4/lxGl0ATOY4FN/B9nxQcgOazvvI0nodiD19ScKq0PvA/29VpaOQML36o5IzZWA==}
    dependencies:
      minimatch: 5.1.6
    dev: true

  /readdirp@3.6.0:
    resolution: {integrity: sha512-hOS089on8RduqdbhvQ5Z37A0ESjsqz6qnRcffsMU3495FuTdqSm+7bhJ29JvIOsBDEEnan5DPu9t3To9VRlMzA==}
    engines: {node: '>=8.10.0'}
    dependencies:
      picomatch: 2.3.1
    dev: true

  /redent@3.0.0:
    resolution: {integrity: sha512-6tDA8g98We0zd0GvVeMT9arEOnTw9qM03L9cJXaCjrip1OO764RDBLBfrB4cwzNGDj5OA5ioymC9GkizgWJDUg==}
    engines: {node: '>=8'}
    dependencies:
      indent-string: 4.0.0
      strip-indent: 3.0.0
    dev: true

  /redis-commands@1.7.0:
    resolution: {integrity: sha512-nJWqw3bTFy21hX/CPKHth6sfhZbdiHP6bTawSgQBlKOVRG7EZkfHbbHwQJnrE4vsQf0CMNE+3gJ4Fmm16vdVlQ==}
    dev: true

  /redis-errors@1.2.0:
    resolution: {integrity: sha512-1qny3OExCf0UvUV/5wpYKf2YwPcOqXzkwKKSmKHiE6ZMQs5heeE/c8eXK+PNllPvmjgAbfnsbpkGZWy8cBpn9w==}
    engines: {node: '>=4'}
    dev: true

  /redis-lock@0.1.4:
    resolution: {integrity: sha512-7/+zu86XVQfJVx1nHTzux5reglDiyUCDwmW7TSlvVezfhH2YLc/Rc8NE0ejQG+8/0lwKzm29/u/4+ogKeLosiA==}
    engines: {node: '>=0.6'}
    dev: true

  /redis-parser@3.0.0:
    resolution: {integrity: sha512-DJnGAeenTdpMEH6uAJRK/uiyEIH9WVsUmoLwzudwGJUwZPp80PDBWPHXSAGNPwNvIXAbe7MSUB1zQFugFml66A==}
    engines: {node: '>=4'}
    dependencies:
      redis-errors: 1.2.0
    dev: true

  /redis@3.1.2:
    resolution: {integrity: sha512-grn5KoZLr/qrRQVwoSkmzdbw6pwF+/rwODtrOr6vuBRiR/f3rjSTGupbF90Zpqm2oenix8Do6RV7pYEkGwlKkw==}
    engines: {node: '>=10'}
    dependencies:
      denque: 1.5.1
      redis-commands: 1.7.0
      redis-errors: 1.2.0
      redis-parser: 3.0.0
    dev: true

  /regenerator-runtime@0.14.0:
    resolution: {integrity: sha512-srw17NI0TUWHuGa5CFGGmhfNIeja30WMBfbslPNhf6JrqQlLN5gcrvig1oqPxiVaXb0oW0XRKtH6Nngs5lKCIA==}
    dev: true

  /regexp.prototype.flags@1.5.0:
    resolution: {integrity: sha512-0SutC3pNudRKgquxGoRGIz946MZVHqbNfPjBdxeOhBrdgDKlRoXmYLQN9xRbrR09ZXWeGAdPuif7egofn6v5LA==}
    engines: {node: '>= 0.4'}
    dependencies:
      call-bind: 1.0.2
      define-properties: 1.2.1
      functions-have-names: 1.2.3
    dev: true

  /replace-string@3.1.0:
    resolution: {integrity: sha512-yPpxc4ZR2makceA9hy/jHNqc7QVkd4Je/N0WRHm6bs3PtivPuPynxE5ejU/mp5EhnCv8+uZL7vhz8rkluSlx+Q==}
    engines: {node: '>=8'}
    dev: true

  /require-directory@2.1.1:
    resolution: {integrity: sha512-fGxEI7+wsG9xrvdjsrlmL22OMTTiHRwAMroiEeMgq8gzoLC/PQr7RsRDSTLUg/bZAZtF+TVIkHc6/4RIKrui+Q==}
    engines: {node: '>=0.10.0'}
    dev: true

  /require-in-the-middle@7.2.0:
    resolution: {integrity: sha512-3TLx5TGyAY6AOqLBoXmHkNql0HIf2RGbuMgCDT2WO/uGVAPJs6h7Kl+bN6TIZGd9bWhWPwnDnTHGtW8Iu77sdw==}
    engines: {node: '>=8.6.0'}
    dependencies:
      debug: 4.3.4
      module-details-from-path: 1.0.3
      resolve: 1.22.8
    transitivePeerDependencies:
      - supports-color

  /resolve-cwd@3.0.0:
    resolution: {integrity: sha512-OrZaX2Mb+rJCpH/6CpSqt9xFVpN++x01XnN2ie9g6P5/3xelLAkXWVADpdz1IHD/KFfEXyE6V0U01OQ3UO2rEg==}
    engines: {node: '>=8'}
    dependencies:
      resolve-from: 5.0.0
    dev: true

  /resolve-from@4.0.0:
    resolution: {integrity: sha512-pb/MYmXstAkysRFx8piNI1tGFNQIFA3vkE3Gq4EuA1dF6gHp/+vgZqsCGJapvy8N3Q+4o7FwvquPJcnZ7RYy4g==}
    engines: {node: '>=4'}
    dev: true

  /resolve-from@5.0.0:
    resolution: {integrity: sha512-qYg9KP24dD5qka9J47d0aVky0N+b4fTU89LN9iDnjB5waksiC49rvMB0PrUJQGoTmH50XPiqOvAjDfaijGxYZw==}
    engines: {node: '>=8'}
    dev: true

  /resolve-pkg@2.0.0:
    resolution: {integrity: sha512-+1lzwXehGCXSeryaISr6WujZzowloigEofRB+dj75y9RRa/obVcYgbHJd53tdYw8pvZj8GojXaaENws8Ktw/hQ==}
    engines: {node: '>=8'}
    dependencies:
      resolve-from: 5.0.0
    dev: true

  /resolve.exports@2.0.0:
    resolution: {integrity: sha512-6K/gDlqgQscOlg9fSRpWstA8sYe8rbELsSTNpx+3kTrsVCzvSl0zIvRErM7fdl9ERWDsKnrLnwB+Ne89918XOg==}
    engines: {node: '>=10'}
    dev: true

  /resolve.exports@2.0.2:
    resolution: {integrity: sha512-X2UW6Nw3n/aMgDVy+0rSqgHlv39WZAlZrXCdnbyEiKm17DSqHX4MmQMaST3FbeWR5FTuRcUwYAziZajji0Y7mg==}
    engines: {node: '>=10'}
    dev: true

  /resolve@1.19.0:
    resolution: {integrity: sha512-rArEXAgsBG4UgRGcynxWIWKFvh/XZCcS8UJdHhwy91zwAvCZIbcs+vAbflgBnNjYMs/i/i+/Ux6IZhML1yPvxg==}
    dependencies:
      is-core-module: 2.13.1
      path-parse: 1.0.7
    dev: true

  /resolve@1.22.8:
    resolution: {integrity: sha512-oKWePCxqpd6FlLvGV1VU0x7bkPmmCNolxzjMf4NczoDnQcIWrAF+cPtZn5i6n+RfD2d9i0tzpKnG6Yk168yIyw==}
    hasBin: true
    dependencies:
      is-core-module: 2.13.1
      path-parse: 1.0.7
      supports-preserve-symlinks-flag: 1.0.0

  /restore-cursor@3.1.0:
    resolution: {integrity: sha512-l+sSefzHpj5qimhFSE5a8nufZYAM3sBSVMAPtYkmC+4EH2anSGaEMXSD0izRQbu9nfyQ9y5JrVmp7E8oZrUjvA==}
    engines: {node: '>=8'}
    dependencies:
      onetime: 5.1.2
      signal-exit: 3.0.7
    dev: true

  /restore-cursor@4.0.0:
    resolution: {integrity: sha512-I9fPXU9geO9bHOt9pHHOhOkYerIMsmVaWB0rA2AI9ERh/+x/i7MV5HKBNrg+ljO5eoPVgCcnFuRjJ9uH6I/3eg==}
    engines: {node: ^12.20.0 || ^14.13.1 || >=16.0.0}
    dependencies:
      onetime: 5.1.2
      signal-exit: 3.0.7
    dev: true

  /retry@0.12.0:
    resolution: {integrity: sha512-9LkiTwjUh6rT555DtE9rTX+BKByPfrMzEAtnlEtdEwr3Nkffwiihqe2bWADg+OQRjt9gl6ICdmB/ZFDCGAtSow==}
    engines: {node: '>= 4'}
    requiresBuild: true
    dev: true
    optional: true

  /retry@0.13.1:
    resolution: {integrity: sha512-XQBQ3I8W1Cge0Seh+6gjj03LbmRFWuoszgK9ooCpwYIrhhoO80pfq4cUkU5DkknwfOfFteRwlZ56PYOGYyFWdg==}
    engines: {node: '>= 4'}
    dev: true

  /reusify@1.0.4:
    resolution: {integrity: sha512-U9nH88a3fc/ekCF1l0/UP1IosiuIjyTh7hBvXVMHYgVcfGvt897Xguj2UOLDeI5BG2m7/uwyaLVT6fbtCwTyzw==}
    engines: {iojs: '>=1.0.0', node: '>=0.10.0'}
    dev: true

  /rfdc@1.3.0:
    resolution: {integrity: sha512-V2hovdzFbOi77/WajaSMXk2OLm+xNIeQdMMuB7icj7bk6zi2F8GGAxigcnDFpJHbNyNcgyJDiP+8nOrY5cZGrA==}
    dev: true

  /rimraf@3.0.2:
    resolution: {integrity: sha512-JZkJMZkAGFFPP2YqXZXPbMlMBgsxzE8ILs4lMIX/2o0L9UBw9O/Y3o6wFw/i9YLapcUJWwqbi3kdxIPdC62TIA==}
    hasBin: true
    dependencies:
      glob: 7.2.3
    dev: true

  /rollup-plugin-inject@3.0.2:
    resolution: {integrity: sha512-ptg9PQwzs3orn4jkgXJ74bfs5vYz1NCZlSQMBUA0wKcGp5i5pA1AO3fOUEte8enhGUC+iapTCzEWw2jEFFUO/w==}
    deprecated: This package has been deprecated and is no longer maintained. Please use @rollup/plugin-inject.
    dependencies:
      estree-walker: 0.6.1
      magic-string: 0.25.9
      rollup-pluginutils: 2.8.2
    dev: true

  /rollup-plugin-node-polyfills@0.2.1:
    resolution: {integrity: sha512-4kCrKPTJ6sK4/gLL/U5QzVT8cxJcofO0OU74tnB19F40cmuAKSzH5/siithxlofFEjwvw1YAhPmbvGNA6jEroA==}
    dependencies:
      rollup-plugin-inject: 3.0.2
    dev: true

  /rollup-pluginutils@2.8.2:
    resolution: {integrity: sha512-EEp9NhnUkwY8aif6bxgovPHMoMoNr2FulJziTndpt5H9RdwC47GSGuII9XxpSdzVGM0GWrNPHV6ie1LTNJPaLQ==}
    dependencies:
      estree-walker: 0.6.1
    dev: true

  /run-async@3.0.0:
    resolution: {integrity: sha512-540WwVDOMxA6dN6We19EcT9sc3hkXPw5mzRNGM3FkdN/vtE9NFvj5lFAPNwUDmJjXidm3v7TC1cTE7t17Ulm1Q==}
    engines: {node: '>=0.12.0'}
    dev: true

  /run-parallel@1.2.0:
    resolution: {integrity: sha512-5l4VyZR86LZ/lDxZTR6jqL8AFE2S0IFLMP26AbjsLVADxHdhB/c0GUsH+y39UfCi3dzz8OlQuPmnaJOMoDHQBA==}
    dependencies:
      queue-microtask: 1.2.3
    dev: true

  /safe-array-concat@1.0.0:
    resolution: {integrity: sha512-9dVEFruWIsnie89yym+xWTAYASdpw3CJV7Li/6zBewGf9z2i1j31rP6jnY0pHEO4QZh6N0K11bFjWmdR8UGdPQ==}
    engines: {node: '>=0.4'}
    dependencies:
      call-bind: 1.0.2
      get-intrinsic: 1.2.1
      has-symbols: 1.0.3
      isarray: 2.0.5
    dev: true

  /safe-buffer@5.1.2:
    resolution: {integrity: sha512-Gd2UZBJDkXlY7GbJxfsE8/nvKkUEU1G38c1siN6QP6a9PT9MmHB8GnpscSmMJSoF8LOIrt8ud/wPtojys4G6+g==}
    dev: true

  /safe-buffer@5.2.1:
    resolution: {integrity: sha512-rp3So07KcdmmKbGvgaNxQSJr7bGVSVk5S9Eq1F+ppbRo70+YeaDxkw5Dd8NPN+GD6bjnYm2VuPuCXmpuYvmCXQ==}
    dev: true

  /safe-regex-test@1.0.0:
    resolution: {integrity: sha512-JBUUzyOgEwXQY1NuPtvcj/qcBDbDmEvWufhlnXZIm75DEHp+afM1r1ujJpJsV/gSM4t59tpDyPi1sd6ZaPFfsA==}
    dependencies:
      call-bind: 1.0.2
      get-intrinsic: 1.2.1
      is-regex: 1.1.4
    dev: true

  /safer-buffer@2.1.2:
    resolution: {integrity: sha512-YZo3K82SD7Riyi0E1EQPojLz7kpepnSQI9IyPbHHg1XXXevb5dJI7tpyN2ADxGcQbHG7vcyRHk0cbwqcQriUtg==}
    dev: true

  /schema-utils@3.3.0:
    resolution: {integrity: sha512-pN/yOAvcC+5rQ5nERGuwrjLlYvLTbCibnZ1I7B1LaiAz9BRBlE9GMgE/eqV30P7aJQUf7Ddimy/RsbYO/GrVGg==}
    engines: {node: '>= 10.13.0'}
    dependencies:
      '@types/json-schema': 7.0.13
      ajv: 6.12.6
      ajv-keywords: 3.5.2(ajv@6.12.6)
    dev: true

  /selfsigned@2.4.1:
    resolution: {integrity: sha512-th5B4L2U+eGLq1TVh7zNRGBapioSORUeymIydxgFpwww9d2qyKvtuPU2jJuHvYAwwqi2Y596QBL3eEqcPEYL8Q==}
    engines: {node: '>=10'}
    dependencies:
      '@types/node-forge': 1.3.11
      node-forge: 1.3.1
    dev: true

  /semver@5.7.1:
    resolution: {integrity: sha512-sauaDf/PZdVgrLTNYHRtpXa1iRiKcaebiKQ1BJdpQlWH2lCvexQdX55snPFyK7QzpudqbCI0qXFfOasHdyNDGQ==}
    hasBin: true
    dev: true

  /semver@6.3.1:
    resolution: {integrity: sha512-BR7VvDCVHO+q2xBEWskxS6DJE1qRnb7DxzUrogb71CWoSficBxYsiAGd+Kl0mmq/MprG9yArRkyrQxTO6XjMzA==}
    hasBin: true
    dev: true

  /semver@7.5.4:
    resolution: {integrity: sha512-1bCSESV6Pv+i21Hvpxp3Dx+pSD8lIPt8uVjRrxAUt/nbswYc+tK6Y2btiULjd4+fnq15PX+nqQDC7Oft7WkwcA==}
    engines: {node: '>=10'}
    hasBin: true
    dependencies:
      lru-cache: 6.0.0

  /send@0.17.2:
    resolution: {integrity: sha512-UJYB6wFSJE3G00nEivR5rgWp8c2xXvJ3OPWPhmuteU0IKj8nKbG3DrjiOmLwpnHGYWAVwA69zmTm++YG0Hmwww==}
    engines: {node: '>= 0.8.0'}
    dependencies:
      debug: 2.6.9
      depd: 1.1.2
      destroy: 1.0.4
      encodeurl: 1.0.2
      escape-html: 1.0.3
      etag: 1.8.1
      fresh: 0.5.2
      http-errors: 1.8.1
      mime: 1.6.0
      ms: 2.1.3
      on-finished: 2.3.0
      range-parser: 1.2.1
      statuses: 1.5.0
    transitivePeerDependencies:
      - supports-color
    dev: true

  /serialize-javascript@6.0.1:
    resolution: {integrity: sha512-owoXEFjWRllis8/M1Q+Cw5k8ZH40e3zhp/ovX+Xr/vi1qj6QesbyXXViFbpNvWvPNAD62SutwEXavefrLJWj7w==}
    dependencies:
      randombytes: 2.1.0
    dev: true

  /serve-static@1.14.2:
    resolution: {integrity: sha512-+TMNA9AFxUEGuC0z2mevogSnn9MXKb4fa7ngeRMJaaGv8vTwnIEkKi+QGvPt33HSnf8pRS+WGM0EbMtCJLKMBQ==}
    engines: {node: '>= 0.8.0'}
    dependencies:
      encodeurl: 1.0.2
      escape-html: 1.0.3
      parseurl: 1.3.3
      send: 0.17.2
    transitivePeerDependencies:
      - supports-color
    dev: true

  /set-blocking@2.0.0:
    resolution: {integrity: sha512-KiKBS8AnWGEyLzofFfmvKwpdPzqiy16LvQfK3yv/fVH7Bj13/wl3JSR1J+rfgRE9q7xUJK4qvgS8raSOeLUehw==}
    dev: true

  /set-function-name@2.0.1:
    resolution: {integrity: sha512-tMNCiqYVkXIZgc2Hnoy2IvC/f8ezc5koaRFkCjrpWzGpCd3qbZXPzVy9MAZzK1ch/X0jvSkojys3oqJN0qCmdA==}
    engines: {node: '>= 0.4'}
    dependencies:
      define-data-property: 1.1.0
      functions-have-names: 1.2.3
      has-property-descriptors: 1.0.0
    dev: true

  /setprototypeof@1.2.0:
    resolution: {integrity: sha512-E5LDX7Wrp85Kil5bhZv46j8jOeboKq5JMmYM3gVGdGH8xFpPWXUMsNrlODCrkoxMEeNi/XZIwuRvY4XNwYMJpw==}
    dev: true

  /shebang-command@2.0.0:
    resolution: {integrity: sha512-kHxr2zZpYtdmrN1qDjrrX/Z1rR1kG8Dx+gkpK1G4eXmvXswmcE1hTWBWYUzlraYw1/yZp6YuDY77YtvbN0dmDA==}
    engines: {node: '>=8'}
    dependencies:
      shebang-regex: 3.0.0
    dev: true

  /shebang-regex@3.0.0:
    resolution: {integrity: sha512-7++dFhtcx3353uBaq8DDR4NuxBetBzC7ZQOhmTQInHEd6bSrXdiEyzCvG07Z44UYdLShWUyXt5M/yhz8ekcb1A==}
    engines: {node: '>=8'}
    dev: true

  /shimmer@1.2.1:
    resolution: {integrity: sha512-sQTKC1Re/rM6XyFM6fIAGHRPVGvyXfgzIDvzoq608vM+jeyVD0Tu1E6Np0Kc2zAIFWIj963V2800iF/9LPieQw==}

  /side-channel@1.0.4:
    resolution: {integrity: sha512-q5XPytqFEIKHkGdiMIrY10mvLRvnQh42/+GoBlFW3b2LXLE2xxJpZFdm94we0BaoV3RwJyGqg5wS7epxTv0Zvw==}
    dependencies:
      call-bind: 1.0.2
      get-intrinsic: 1.2.1
      object-inspect: 1.12.3
    dev: true

  /sift@16.0.1:
    resolution: {integrity: sha512-Wv6BjQ5zbhW7VFefWusVP33T/EM0vYikCaQ2qR8yULbsilAT8/wQaXvuQ3ptGLpoKx+lihJE3y2UTgKDyyNHZQ==}
    dev: true

  /signal-exit@3.0.7:
    resolution: {integrity: sha512-wnD2ZE+l+SPC/uoS0vXeE9L1+0wuaMqKlfz9AMUo38JsyLSBWSFcHR1Rri62LZc12vLr1gb3jl7iwQhgwpAbGQ==}
    dev: true

  /signal-exit@4.1.0:
    resolution: {integrity: sha512-bzyZ1e88w9O1iNJbKnOlvYTrWPDl46O1bG0D3XInv+9tkPrxrN8jUUTiFlDkkmKWgn1M6CfIA13SuGqOa9Korw==}
    engines: {node: '>=14'}
    dev: true

  /simple-statistics@7.8.3:
    resolution: {integrity: sha512-JFvMY00t6SBGtwMuJ+nqgsx9ylkMiJ5JlK9bkj8AdvniIe5615wWQYkKHXe84XtSuc40G/tlrPu0A5/NlJvv8A==}
    dev: true

  /siphash@1.1.0:
    resolution: {integrity: sha512-QXQOIeN7Lq1uAVfppZukylZ2tAGedZ49Xpu39Zfyb6JJqVFrP7GfbVc7kxTAyoHGi3/c0y7yIG6lmSwxapEKqA==}
    dev: true

  /sisteransi@1.0.5:
    resolution: {integrity: sha512-bLGGlR1QxBcynn2d5YmDX4MGjlZvy2MRBDRNHLJ8VI6l6+9FUiyTFNJ0IveOSP0bcXgVDPRcfGqA0pjaqUpfVg==}

  /size-limit@9.0.0:
    resolution: {integrity: sha512-DrA7o2DeRN3s+vwCA9nn7Ck9Y4pn9t0GNUwQRpKqBtBmNkl6LA2s/NlNCdtKHrEkRTeYA1ZQ65mnYveo9rUqgA==}
    engines: {node: ^18.0.0 || >=20.0.0}
    hasBin: true
    dependencies:
      bytes-iec: 3.1.1
      chokidar: 3.5.3
      globby: 11.1.0
      lilconfig: 2.1.0
      nanospinner: 1.1.0
      picocolors: 1.0.0
    dev: true

  /slash@3.0.0:
    resolution: {integrity: sha512-g9Q1haeby36OSStwb4ntCGGGaKsaVSjQ68fBxoQcutl5fS1vuY18H3wSt3jFyFtrkx+Kz0V1G85A4MyAdDMi2Q==}
    engines: {node: '>=8'}
    dev: true

  /slash@4.0.0:
    resolution: {integrity: sha512-3dOsAHXXUkQTpOYcoAxLIorMTp4gIQr5IW3iVb7A7lFIp0VHhnynm9izx6TssdrIcVIESAlVjtnO2K8bg+Coew==}
    engines: {node: '>=12'}
    dev: true

  /slice-ansi@3.0.0:
    resolution: {integrity: sha512-pSyv7bSTC7ig9Dcgbw9AuRNUb5k5V6oDudjZoMBSr13qpLBG7tB+zgCkARjq7xIUgdz5P1Qe8u+rSGdouOOIyQ==}
    engines: {node: '>=8'}
    dependencies:
      ansi-styles: 4.3.0
      astral-regex: 2.0.0
      is-fullwidth-code-point: 3.0.0
    dev: true

  /slice-ansi@4.0.0:
    resolution: {integrity: sha512-qMCMfhY040cVHT43K9BFygqYbUPFZKHOg7K73mtTWJRb8pyP3fzf4Ixd5SzdEJQ6MRUg/WBnOLxghZtKKurENQ==}
    engines: {node: '>=10'}
    dependencies:
      ansi-styles: 4.3.0
      astral-regex: 2.0.0
      is-fullwidth-code-point: 3.0.0
    dev: true

  /slice-ansi@5.0.0:
    resolution: {integrity: sha512-FC+lgizVPfie0kkhqUScwRu1O/lF6NOgJmlCgK+/LYxDCTk8sGelYaHDhFcDN+Sn3Cv+3VSa4Byeo+IMCzpMgQ==}
    engines: {node: '>=12'}
    dependencies:
      ansi-styles: 6.2.1
      is-fullwidth-code-point: 4.0.0
    dev: true

  /slice-ansi@7.1.0:
    resolution: {integrity: sha512-bSiSngZ/jWeX93BqeIAbImyTbEihizcwNjFoRUIY/T1wWQsfsm2Vw1agPKylXvQTU7iASGdHhyqRlqQzfz+Htg==}
    engines: {node: '>=18'}
    dependencies:
      ansi-styles: 6.2.1
      is-fullwidth-code-point: 5.0.0
    dev: true

  /smart-buffer@4.2.0:
    resolution: {integrity: sha512-94hK0Hh8rPqQl2xXc3HsaBoOXKV20MToPkcXvwbISWLEs+64sBq5kFgn2kJDHb1Pry9yrP0dxrCI9RRci7RXKg==}
    engines: {node: '>= 6.0.0', npm: '>= 3.0.0'}
    requiresBuild: true
    dev: true
    optional: true

  /socks-proxy-agent@6.2.1:
    resolution: {integrity: sha512-a6KW9G+6B3nWZ1yB8G7pJwL3ggLy1uTzKAgCb7ttblwqdz9fMGJUuTy3uFzEP48FAs9FLILlmzDlE2JJhVQaXQ==}
    engines: {node: '>= 10'}
    requiresBuild: true
    dependencies:
      agent-base: 6.0.2
      debug: 4.3.4
      socks: 2.7.1
    transitivePeerDependencies:
      - supports-color
    dev: true
    optional: true

  /socks@2.7.1:
    resolution: {integrity: sha512-7maUZy1N7uo6+WVEX6psASxtNlKaNVMlGQKkG/63nEDdLOWNbiUMoLK7X4uYoLhQstau72mLgfEWcXcwsaHbYQ==}
    engines: {node: '>= 10.13.0', npm: '>= 3.0.0'}
    requiresBuild: true
    dependencies:
      ip: 2.0.0
      smart-buffer: 4.2.0
    dev: true
    optional: true

  /sort-keys@4.2.0:
    resolution: {integrity: sha512-aUYIEU/UviqPgc8mHR6IW1EGxkAXpeRETYcrzg8cLAvUPZcpAlleSXHV2mY7G12GphSH6Gzv+4MMVSSkbdteHg==}
    engines: {node: '>=8'}
    dependencies:
      is-plain-obj: 2.1.0
    dev: true

  /source-map-support@0.5.13:
    resolution: {integrity: sha512-SHSKFHadjVA5oR4PPqhtAVdcBWwRYVd6g6cAXnIbRiIwc2EhPrTuKUBdSLvlEKyIP3GCf89fltvcZiP9MMFA1w==}
    dependencies:
      buffer-from: 1.1.2
      source-map: 0.6.1
    dev: true

  /source-map-support@0.5.21:
    resolution: {integrity: sha512-uBHU3L3czsIyYXKX88fdrGovxdSCoTGDRZ6SYXtSRxLZUzHg5P/66Ht6uoUlHu9EZod+inXhKo3qQgwXUT/y1w==}
    dependencies:
      buffer-from: 1.1.2
      source-map: 0.6.1
    dev: true

  /source-map@0.6.1:
    resolution: {integrity: sha512-UjgapumWlbMhkBgzT7Ykc5YXUT46F0iKu8SGXq0bcwP5dz/h0Plj6enJqjz1Zbq2l5WaqYnrVbwWOWMyF3F47g==}
    engines: {node: '>=0.10.0'}
    dev: true

  /sourcemap-codec@1.4.8:
    resolution: {integrity: sha512-9NykojV5Uih4lgo5So5dtw+f0JgJX30KCNI8gwhz2J9A15wD0Ml6tjHKwf6fTSa6fAdVBdZeNOs9eJ71qCk8vA==}
    deprecated: Please use @jridgewell/sourcemap-codec instead
    dev: true

  /sparse-bitfield@3.0.3:
    resolution: {integrity: sha512-kvzhi7vqKTfkh0PZU+2D2PIllw2ymqJKujUcyPMd9Y75Nv4nPbGJZXNhxsgdQab2BmlDct1YnfQCguEvHr7VsQ==}
    requiresBuild: true
    dependencies:
      memory-pager: 1.5.0
    dev: true

  /spdx-correct@3.1.1:
    resolution: {integrity: sha512-cOYcUWwhCuHCXi49RhFRCyJEK3iPj1Ziz9DpViV3tbZOwXD49QzIN3MpOLJNxh2qwq2lJJZaKMVw9qNi4jTC0w==}
    dependencies:
      spdx-expression-parse: 3.0.1
      spdx-license-ids: 3.0.16
    dev: true

  /spdx-exceptions@2.3.0:
    resolution: {integrity: sha512-/tTrYOC7PPI1nUAgx34hUpqXuyJG+DTHJTnIULG4rDygi4xu/tfgmq1e1cIRwRzwZgo4NLySi+ricLkZkw4i5A==}
    dev: true

  /spdx-expression-parse@3.0.1:
    resolution: {integrity: sha512-cbqHunsQWnJNE6KhVSMsMeH5H/L9EpymbzqTQ3uLwNCLZ1Q481oWaofqH7nO6V07xlXwY6PhQdQ2IedWx/ZK4Q==}
    dependencies:
      spdx-exceptions: 2.3.0
      spdx-license-ids: 3.0.16
    dev: true

  /spdx-license-ids@3.0.16:
    resolution: {integrity: sha512-eWN+LnM3GR6gPu35WxNgbGl8rmY1AEmoMDvL/QD6zYmPWgywxWqJWNdLGT+ke8dKNWrcYgYjPpG5gbTfghP8rw==}
    dev: true

  /split2@4.1.0:
    resolution: {integrity: sha512-VBiJxFkxiXRlUIeyMQi8s4hgvKCSjtknJv/LVYbrgALPwf5zSKmEwV9Lst25AkvMDnvxODugjdl6KZgwKM1WYQ==}
    engines: {node: '>= 10.x'}
    dev: true

  /split@0.3.3:
    resolution: {integrity: sha512-wD2AeVmxXRBoX44wAycgjVpMhvbwdI2aZjCkvfNcH1YqHQvJVa1duWc73OyVGJUc05fhFaTZeQ/PYsrmyH0JVA==}
    dependencies:
      through: 2.3.8
    dev: true

  /sprintf-js@1.0.3:
    resolution: {integrity: sha512-D9cPgkvLlV3t3IzL0D0YLvGA9Ahk4PcvVwUbN0dSGr1aP0Nrt4AEnTUbuGvquEC0mA64Gqt1fzirlRs5ibXx8g==}
    dev: true

  /sprintf-js@1.1.2:
    resolution: {integrity: sha512-VE0SOVEHCk7Qc8ulkWw3ntAzXuqf7S2lvwQaDLRnUeIEaKNQJzV6BwmLKhOqT61aGhfUMrXeaBk+oDGCzvhcug==}
    dev: true

  /sql-template-tag@5.2.0:
    resolution: {integrity: sha512-VVrlwWfOvG5hhDkcaoxmwv7uHdpJfAYImfKq37GVGRCYHjvlVdHpNkG8ITOIJlwAlSQDesS4arPfKif/19zjoQ==}
    engines: {node: '>=14'}
    dev: true

  /sqlite-async@1.2.0:
    resolution: {integrity: sha512-gx9DUUA2UZzz/8Mh3qdA3RtTm8aJuF7dZgFdZ43WB29Iswdsp0KmPtem/2QDW8K4CrajR8yQ+gEniSFgolNscQ==}
    dependencies:
      sqlite3: 5.1.2
    transitivePeerDependencies:
      - bluebird
      - encoding
      - supports-color
    dev: true

  /sqlite3@5.1.2:
    resolution: {integrity: sha512-D0Reg6pRWAFXFUnZKsszCI67tthFD8fGPewRddDCX6w4cYwz3MbvuwRICbL+YQjBAh9zbw+lJ/V9oC8nG5j6eg==}
    requiresBuild: true
    peerDependenciesMeta:
      node-gyp:
        optional: true
    dependencies:
      '@mapbox/node-pre-gyp': 1.0.10
      node-addon-api: 4.3.0
      tar: 6.1.14
    optionalDependencies:
      node-gyp: 8.4.1
    transitivePeerDependencies:
      - bluebird
      - encoding
      - supports-color
    dev: true

  /ssri@8.0.1:
    resolution: {integrity: sha512-97qShzy1AiyxvPNIkLWoGua7xoQzzPjQ0HAH4B0rWKo7SZ6USuPcrUiAFrws0UH8RrbWmgq3LMTObhPIHbbBeQ==}
    engines: {node: '>= 8'}
    requiresBuild: true
    dependencies:
      minipass: 3.3.4
    dev: true
    optional: true

  /stack-trace@1.0.0-pre2:
    resolution: {integrity: sha512-2ztBJRek8IVofG9DBJqdy2N5kulaacX30Nz7xmkYF6ale9WBVmIy6mFBchvGX7Vx/MyjBhx+Rcxqrj+dbOnQ6A==}
    engines: {node: '>=16'}
    dev: true

  /stack-utils@2.0.5:
    resolution: {integrity: sha512-xrQcmYhOsn/1kX+Vraq+7j4oE2j/6BFscZ0etmYg81xuM8Gq0022Pxb8+IqgOFUIaxHs0KaSb7T1+OegiNrNFA==}
    engines: {node: '>=10'}
    dependencies:
      escape-string-regexp: 2.0.0
    dev: true

  /stacktrace-parser@0.1.10:
    resolution: {integrity: sha512-KJP1OCML99+8fhOHxwwzyWrlUuVX5GQ0ZpJTd1DFXhdkrvg1szxfHhawXUZ3g9TkXORQd4/WG68jMlQZ2p8wlg==}
    engines: {node: '>=6'}
    dependencies:
      type-fest: 0.7.1
    dev: true

  /stacktracey@2.1.8:
    resolution: {integrity: sha512-Kpij9riA+UNg7TnphqjH7/CzctQ/owJGNbFkfEeve4Z4uxT5+JapVLFXcsurIfN34gnTWZNJ/f7NMG0E8JDzTw==}
    dependencies:
      as-table: 1.0.55
      get-source: 2.0.12
    dev: true

  /staged-git-files@1.3.0:
    resolution: {integrity: sha512-38Kd8VBVMVqtuavWAzwV9uWvbIhTQh0hNWMWzj2FAOjdMHgLJOArE3eYBSbLgV28j4F3AXieOMekFqM9UX6wxw==}
    hasBin: true
    dev: true

  /statuses@1.5.0:
    resolution: {integrity: sha512-OpZ3zP+jT1PI7I8nemJX4AKmAX070ZkYPVWV/AaKTJl+tXCTGyVdC1a4SL8RUQYEwk/f34ZX8UTykN68FwrqAA==}
    engines: {node: '>= 0.6'}
    dev: true

  /stoppable@1.1.0:
    resolution: {integrity: sha512-KXDYZ9dszj6bzvnEMRYvxgeTHU74QBFL54XKtP3nyMuJ81CFYtABZ3bAzL2EdFUaEwJOBOgENyFj3R7oTzDyyw==}
    engines: {node: '>=4', npm: '>=6'}
    dev: true

  /stream-combiner@0.0.4:
    resolution: {integrity: sha512-rT00SPnTVyRsaSz5zgSPma/aHSOic5U1prhYdRy5HS2kTZviFpmDgzilbtsJsxiroqACmayynDN/9VzIbX5DOw==}
    dependencies:
      duplexer: 0.1.2
    dev: true

  /streamx@2.15.1:
    resolution: {integrity: sha512-fQMzy2O/Q47rgwErk/eGeLu/roaFWV0jVsogDmrszM9uIw8L5OA+t+V93MgYlufNptfjmYR1tOMWhei/Eh7TQA==}
    dependencies:
      fast-fifo: 1.3.2
      queue-tick: 1.0.1
    dev: true

  /string-argv@0.3.2:
    resolution: {integrity: sha512-aqD2Q0144Z+/RqG52NeHEkZauTAUWJO8c6yTftGJKO3Tja5tUgIfmIl6kExvhtxSDP7fXB6DvzkfMpCd/F3G+Q==}
    engines: {node: '>=0.6.19'}
    dev: true

  /string-hash@1.1.3:
    resolution: {integrity: sha1-6Kr8CsGFW0Zmkp7X3RJ1311sgRs=}
    dev: true

  /string-length@4.0.2:
    resolution: {integrity: sha512-+l6rNN5fYHNhZZy41RXsYptCjA2Igmq4EG7kZAYFQI1E1VTXarr6ZPXBg6eq7Y6eK4FEhY6AJlyuFIb/v/S0VQ==}
    engines: {node: '>=10'}
    dependencies:
      char-regex: 1.0.2
      strip-ansi: 6.0.1
    dev: true

  /string-width@4.2.3:
    resolution: {integrity: sha512-wKyQRQpjJ0sIp62ErSZdGsjMJWsap5oRNihHhu6G7JVO/9jIB6UyevL+tXuOqrng8j/cxKTWyWUwvSTriiZz/g==}
    engines: {node: '>=8'}
    dependencies:
      emoji-regex: 8.0.0
      is-fullwidth-code-point: 3.0.0
      strip-ansi: 6.0.1
    dev: true

  /string-width@7.0.0:
    resolution: {integrity: sha512-GPQHj7row82Hjo9hKZieKcHIhaAIKOJvFSIZXuCU9OASVZrMNUaZuz++SPVrBjnLsnk4k+z9f2EIypgxf2vNFw==}
    engines: {node: '>=18'}
    dependencies:
      emoji-regex: 10.3.0
      get-east-asian-width: 1.2.0
      strip-ansi: 7.1.0
    dev: true

  /string.prototype.trim@1.2.7:
    resolution: {integrity: sha512-p6TmeT1T3411M8Cgg9wBTMRtY2q9+PNy9EV1i2lIXUN/btt763oIfxwN3RR8VU6wHX8j/1CFy0L+YuThm6bgOg==}
    engines: {node: '>= 0.4'}
    dependencies:
      call-bind: 1.0.2
      define-properties: 1.2.1
      es-abstract: 1.22.1
    dev: true

  /string.prototype.trimend@1.0.6:
    resolution: {integrity: sha512-JySq+4mrPf9EsDBEDYMOb/lM7XQLulwg5R/m1r0PXEFqrV0qHvl58sdTilSXtKOflCsK2E8jxf+GKC0T07RWwQ==}
    dependencies:
      call-bind: 1.0.2
      define-properties: 1.2.1
      es-abstract: 1.22.1
    dev: true

  /string.prototype.trimstart@1.0.6:
    resolution: {integrity: sha512-omqjMDaY92pbn5HOX7f9IccLA+U1tA9GvtU4JrodiXFfYB7jPzzHpRzpglLAjtUV6bB557zwClJezTqnAiYnQA==}
    dependencies:
      call-bind: 1.0.2
      define-properties: 1.2.1
      es-abstract: 1.22.1
    dev: true

  /string_decoder@1.1.1:
    resolution: {integrity: sha512-n/ShnvDi6FHbbVfviro+WojiFzv+s8MPMHBczVePfUpDJLwoLT0ht1l4YwBCbi8pJAveEEdnkHyPyTP/mzRfwg==}
    dependencies:
      safe-buffer: 5.1.2
    dev: true

  /string_decoder@1.3.0:
    resolution: {integrity: sha512-hkRX8U1WjJFd8LsDJ2yQ/wWWxaopEsABU1XfkM8A+j0+85JAGppt16cr1Whg6KIbb4okU6Mql6BOj+uup/wKeA==}
    dependencies:
      safe-buffer: 5.2.1
    dev: true

  /strip-ansi@6.0.1:
    resolution: {integrity: sha512-Y38VPSHcqkFrCpFnQ9vuSXmquuv5oXOKpGeT6aGrr3o3Gc9AlVa6JBfUSOCnbxGGZF+/0ooI7KrPuUSztUdU5A==}
    engines: {node: '>=8'}
    dependencies:
      ansi-regex: 5.0.1
    dev: true

  /strip-ansi@7.1.0:
    resolution: {integrity: sha512-iq6eVVI64nQQTRYq2KtEg2d2uU7LElhTJwsH4YzIHZshxlgZms/wIc4VoDQTlG/IvVIrBKG06CrZnp0qv7hkcQ==}
    engines: {node: '>=12'}
    dependencies:
      ansi-regex: 6.0.1
    dev: true

  /strip-bom@3.0.0:
    resolution: {integrity: sha512-vavAMRXOgBVNF6nyEEmL3DBK19iRpDcoIwW+swQ+CbGiu7lju6t+JklA1MHweoWtadgt4ISVUsXLyDq34ddcwA==}
    engines: {node: '>=4'}
    dev: true

  /strip-bom@4.0.0:
    resolution: {integrity: sha512-3xurFv5tEgii33Zi8Jtp55wEIILR9eh34FAW00PZf+JnSsTmV/ioewSgQl97JHvgjoRGwPShsWm+IdrxB35d0w==}
    engines: {node: '>=8'}
    dev: true

  /strip-final-newline@2.0.0:
    resolution: {integrity: sha512-BrpvfNAE3dcvq7ll3xVumzjKjZQ5tI1sEUIKr3Uoks0XUl45St3FlatVqef9prk4jRDzhW6WZg+3bk93y6pLjA==}
    engines: {node: '>=6'}
    dev: true

  /strip-final-newline@3.0.0:
    resolution: {integrity: sha512-dOESqjYr96iWYylGObzd39EuNTa5VJxyvVAEm5Jnh7KGo75V43Hk1odPQkNDyXNmUR6k+gEiDVXnjB8HJ3crXw==}
    engines: {node: '>=12'}
    dev: true

  /strip-indent@3.0.0:
    resolution: {integrity: sha512-laJTa3Jb+VQpaC6DseHhF7dXVqHTfJPCRDaEbid/drOhgitgYku/letMUqOXFoWV0zIIUbjpdH2t+tYj4bQMRQ==}
    engines: {node: '>=8'}
    dependencies:
      min-indent: 1.0.1
    dev: true

  /strip-json-comments@3.1.1:
    resolution: {integrity: sha512-6fPc+R4ihwqP6N/aIv2f1gMH8lOVtWQHoqC4yK6oSDVVocumAsfCqjkXnqiYMhmMwS/mEHLp7Vehlt3ql6lEig==}
    engines: {node: '>=8'}
    dev: true

  /supports-color@5.5.0:
    resolution: {integrity: sha512-QjVjwdXIt408MIiAqCX4oUKsgU2EqAGzs2Ppkm4aQYbjm+ZEWEcW4SfFNTr4uMNZma0ey4f5lgLrkB0aX0QMow==}
    engines: {node: '>=4'}
    dependencies:
      has-flag: 3.0.0
    dev: true

  /supports-color@7.2.0:
    resolution: {integrity: sha512-qpCAvRl9stuOHveKsn7HncJRvv501qIacKzQlO/+Lwxc9+0q2wLyv4Dfvt80/DPn2pqOBsJdDiogXGR9+OvwRw==}
    engines: {node: '>=8'}
    dependencies:
      has-flag: 4.0.0
    dev: true

  /supports-color@8.1.1:
    resolution: {integrity: sha512-MpUEN2OodtUzxvKQl72cUF7RQ5EiHsGvSsVG0ia9c5RbWGL2CI4C7EpPS8UTBIplnlzZiNuV56w+FuNxy3ty2Q==}
    engines: {node: '>=10'}
    dependencies:
      has-flag: 4.0.0
    dev: true

  /supports-hyperlinks@2.3.0:
    resolution: {integrity: sha512-RpsAZlpWcDwOPQA22aCH4J0t7L8JmAvsCxfOSEwm7cQs3LshN36QaTkwd70DnBOXDWGssw2eUoc8CaRWT0XunA==}
    engines: {node: '>=8'}
    dependencies:
      has-flag: 4.0.0
      supports-color: 7.2.0
    dev: true

  /supports-preserve-symlinks-flag@1.0.0:
    resolution: {integrity: sha512-ot0WnXS9fgdkgIcePe6RHNk1WA8+muPa6cSjeR3V8K27q9BB1rTE3R1p7Hv0z1ZyAc8s6Vvv8DIyWf681MAt0w==}
    engines: {node: '>= 0.4'}

  /tapable@2.2.1:
    resolution: {integrity: sha512-GNzQvQTOIP6RyTfE2Qxb8ZVlNmw0n88vp1szwWRimP02mnTsx3Wtn5qRdqY9w2XduFNUgvOwhNnQsjwCp+kqaQ==}
    engines: {node: '>=6'}
    dev: true

  /tar-stream@3.1.6:
    resolution: {integrity: sha512-B/UyjYwPpMBv+PaFSWAmtYjwdrlEaZQEhMIBFNC5oEG8lpiW8XjcSdmEaClj28ArfKScKHs2nshz3k2le6crsg==}
    dependencies:
      b4a: 1.6.4
      fast-fifo: 1.3.2
      streamx: 2.15.1
    dev: true

  /tar@6.1.14:
    resolution: {integrity: sha512-piERznXu0U7/pW7cdSn7hjqySIVTYT6F76icmFk7ptU7dDYlXTm5r9A6K04R2vU3olYgoKeo1Cg3eeu5nhftAw==}
    engines: {node: '>=10'}
    dependencies:
      chownr: 2.0.0
      fs-minipass: 2.1.0
      minipass: 5.0.0
      minizlib: 2.1.2
      mkdirp: 1.0.4
      yallist: 4.0.0
    dev: true

  /tarn@3.0.2:
    resolution: {integrity: sha512-51LAVKUSZSVfI05vjPESNc5vwqqZpbXCsU+/+wxlOrUjk2SnFTt97v9ZgQrD4YmxYW1Px6w2KjaDitCfkvgxMQ==}
    engines: {node: '>=8.0.0'}
    dev: true

  /tedious@16.4.1:
    resolution: {integrity: sha512-WwRkGs7N5jFiHhD7uyLHnZ9rCmOfYytEHZhE/vyU56mxzFB3+xHd4WV+DssLwuc1piJqDI54vHDi6SRACOGu8g==}
    engines: {node: '>=16'}
    dependencies:
      '@azure/identity': 2.1.0
      '@azure/keyvault-keys': 4.6.0
      '@js-joda/core': 5.5.3
      bl: 6.0.7
      es-aggregate-error: 1.0.11
      iconv-lite: 0.6.3
      js-md4: 0.3.2
      jsbi: 4.3.0
      native-duplexpair: 1.0.0
      node-abort-controller: 3.1.1
      punycode: 2.3.0
      sprintf-js: 1.1.2
    transitivePeerDependencies:
      - supports-color
    dev: true

  /temp-dir@2.0.0:
    resolution: {integrity: sha512-aoBAniQmmwtcKp/7BzsH8Cxzv8OL736p7v1ihGb5e9DJ9kTwGWHrQrVB5+lfVDzfGrdRzXch+ig7LHaY1JTOrg==}
    engines: {node: '>=8'}
    dev: true

  /temp@0.4.0:
    resolution: {integrity: sha512-IsFisGgDKk7qzK9erMIkQe/XwiSUdac7z3wYOsjcLkhPBy3k1SlvLoIh2dAHIlEpgA971CgguMrx9z8fFg7tSA==}
    engines: {'0': node >=0.4.0}
    dev: true

  /tempy@1.0.1:
    resolution: {integrity: sha512-biM9brNqxSc04Ee71hzFbryD11nX7VPhQQY32AdDmjFvodsRFz/3ufeoTZ6uYkRFfGo188tENcASNs3vTdsM0w==}
    engines: {node: '>=10'}
    dependencies:
      del: 6.1.1
      is-stream: 2.0.1
      temp-dir: 2.0.0
      type-fest: 0.16.0
      unique-string: 2.0.0
    dev: true

  /terminal-link@2.1.1:
    resolution: {integrity: sha512-un0FmiRUQNr5PJqy9kP7c40F5BOfpGlYTrxonDChEZB7pzZxRNp/bt+ymiy9/npwXya9KH99nJ/GXFIiUkYGFQ==}
    engines: {node: '>=8'}
    dependencies:
      ansi-escapes: 4.3.2
      supports-hyperlinks: 2.3.0
    dev: true

  /terser-webpack-plugin@5.3.8(esbuild@0.19.10)(webpack@5.89.0):
    resolution: {integrity: sha512-WiHL3ElchZMsK27P8uIUh4604IgJyAW47LVXGbEoB21DbQcZ+OuMpGjVYnEUaqcWM6dO8uS2qUbA7LSCWqvsbg==}
    engines: {node: '>= 10.13.0'}
    peerDependencies:
      '@swc/core': '*'
      esbuild: '*'
      uglify-js: '*'
      webpack: ^5.1.0
    peerDependenciesMeta:
      '@swc/core':
        optional: true
      esbuild:
        optional: true
      uglify-js:
        optional: true
    dependencies:
      '@jridgewell/trace-mapping': 0.3.18
      esbuild: 0.19.10
      jest-worker: 27.5.1
      schema-utils: 3.3.0
      serialize-javascript: 6.0.1
      terser: 5.17.4
      webpack: 5.89.0(esbuild@0.19.10)
    dev: true

  /terser@5.17.4:
    resolution: {integrity: sha512-jcEKZw6UPrgugz/0Tuk/PVyLAPfMBJf5clnGueo45wTweoV8yh7Q7PEkhkJ5uuUbC7zAxEcG3tqNr1bstkQ8nw==}
    engines: {node: '>=10'}
    hasBin: true
    dependencies:
      '@jridgewell/source-map': 0.3.2
      acorn: 8.9.0
      commander: 2.20.3
      source-map-support: 0.5.21
    dev: true

  /test-exclude@6.0.0:
    resolution: {integrity: sha512-cAGWPIyOHU6zlmg88jwm7VRyXnMN7iV68OGAbYDk/Mh/xC/pzVPlQtY6ngoIH/5/tciuhGfvESU8GrHrcxD56w==}
    engines: {node: '>=8'}
    dependencies:
      '@istanbuljs/schema': 0.1.3
      glob: 7.2.3
      minimatch: 3.1.2
    dev: true

  /text-table@0.2.0:
    resolution: {integrity: sha512-N+8UisAXDGk8PFXP4HAzVR9nbfmVJ3zYLAWiTIoqC5v5isinhr+r5uaO8+7r3BMfuNIufIsA7RdpVgacC2cSpw==}
    dev: true

  /thingies@1.12.0:
    resolution: {integrity: sha512-AiGqfYC1jLmJagbzQGuoZRM48JPsr9yB734a7K6wzr34NMhjUPrWSQrkF7ZBybf3yCerCL2Gcr02kMv4NmaZfA==}
    engines: {node: '>=10.18'}
    peerDependencies:
      tslib: ^2
    dev: true

  /through@2.3.8:
    resolution: {integrity: sha512-w89qg7PI8wAdvX60bMDP+bFoD5Dvhm9oLheFp5O4a2QF0cSBGsBX4qZmadPMvVqlLJBBci+WqGGOAPvcDeNSVg==}
    dev: true

  /tmp@0.0.33:
    resolution: {integrity: sha512-jRCJlojKnZ3addtTOjdIqoRuPEKBvNXcGYqzO6zWZX8KfKEpnGY5jfggJQ3EjKuu8D4bJRr0y+cYJFmYbImXGw==}
    engines: {node: '>=0.6.0'}
    dependencies:
      os-tmpdir: 1.0.2
    dev: true

  /tmp@0.2.1:
    resolution: {integrity: sha512-76SUhtfqR2Ijn+xllcI5P1oyannHNHByD80W1q447gU3mp9G9PSpGdWmjUOHRDPiHYacIk66W7ubDTuPF3BEtQ==}
    engines: {node: '>=8.17.0'}
    dependencies:
      rimraf: 3.0.2
    dev: true

  /tmpl@1.0.5:
    resolution: {integrity: sha512-3f0uOEAQwIqGuWW2MVzYg8fV/QNnc/IpuJNG837rLuczAaLVHslWHZQj4IGiEl5Hs3kkbhwL9Ab7Hrsmuj+Smw==}
    dev: true

  /to-fast-properties@2.0.0:
    resolution: {integrity: sha512-/OaKK0xYrs3DmxRYqL/yDc+FxFUVYhDlXMhRmv3z915w2HF1tnN1omB354j8VUGO/hbRzyD6Y3sA7v7GS/ceog==}
    engines: {node: '>=4'}
    dev: true

  /to-regex-range@5.0.1:
    resolution: {integrity: sha512-65P7iz6X5yEr1cwcgvQxbbIw7Uk3gOy5dIdtZ4rDveLqhrdJP+Li/Hx6tyK0NEb+2GCyneCMJiGqrADCSNk8sQ==}
    engines: {node: '>=8.0'}
    dependencies:
      is-number: 7.0.0
    dev: true

  /toidentifier@1.0.1:
    resolution: {integrity: sha512-o5sSPKEkg/DIQNmH43V0/uerLrpzVedkUh8tGNvaeXpfpuwjKenlSox/2O/BTlZUtEe+JG7s5YhEz608PlAHRA==}
    engines: {node: '>=0.6'}
    dev: true

  /tr46@0.0.3:
    resolution: {integrity: sha512-N3WMsuqV66lT30CrXNbEjx4GEwlow3v6rr4mCcv6prnfwhS01rkgyFdjPNBYd9br7LpXV1+Emh01fHnq2Gdgrw==}
    dev: true

  /tr46@4.1.1:
    resolution: {integrity: sha512-2lv/66T7e5yNyhAAC4NaKe5nVavzuGJQVVtRYLyQ2OI8tsJ61PMLlelehb0wi2Hx6+hT/OJUWZcw8MjlSRnxvw==}
    engines: {node: '>=14'}
    dependencies:
      punycode: 2.3.0
    dev: true

  /trim-newlines@3.0.1:
    resolution: {integrity: sha512-c1PTsA3tYrIsLGkJkzHF+w9F2EyxfXGo4UyJc4pFL++FMjnq0HJS69T3M7d//gKrFKwy429bouPescbjecU+Zw==}
    engines: {node: '>=8'}
    dev: true

  /ts-api-utils@1.0.3(typescript@5.2.2):
    resolution: {integrity: sha512-wNMeqtMz5NtwpT/UZGY5alT+VoKdSsOOP/kqHFcUW1P/VRhH2wJ48+DN2WwUliNbQ976ETwDL0Ifd2VVvgonvg==}
    engines: {node: '>=16.13.0'}
    peerDependencies:
      typescript: '>=4.2.0'
    dependencies:
      typescript: 5.2.2
    dev: true

  /ts-node@10.9.1(@swc/core@1.2.204)(@types/node@18.18.13)(typescript@5.2.2):
    resolution: {integrity: sha512-NtVysVPkxxrwFGUUxGYhfux8k78pQB3JqYBXlLRZgdGUqTO5wU/UyHop5p70iEbGhB7q5KmiZiU0Y3KlJrScEw==}
    hasBin: true
    peerDependencies:
      '@swc/core': '>=1.2.50'
      '@swc/wasm': '>=1.2.50'
      '@types/node': '*'
      typescript: '>=2.7'
    peerDependenciesMeta:
      '@swc/core':
        optional: true
      '@swc/wasm':
        optional: true
    dependencies:
      '@cspotcode/source-map-support': 0.8.1
      '@swc/core': 1.2.204
      '@tsconfig/node10': 1.0.9
      '@tsconfig/node12': 1.0.11
      '@tsconfig/node14': 1.0.3
      '@tsconfig/node16': 1.0.3
      '@types/node': 18.18.13
      acorn: 8.8.2
      acorn-walk: 8.2.0
      arg: 4.1.3
      create-require: 1.1.1
      diff: 4.0.2
      make-error: 1.3.6
      typescript: 5.2.2
      v8-compile-cache-lib: 3.0.1
      yn: 3.1.1
    dev: true

  /ts-node@10.9.1(@swc/core@1.3.96)(@types/node@18.18.13)(typescript@5.2.2):
    resolution: {integrity: sha512-NtVysVPkxxrwFGUUxGYhfux8k78pQB3JqYBXlLRZgdGUqTO5wU/UyHop5p70iEbGhB7q5KmiZiU0Y3KlJrScEw==}
    hasBin: true
    peerDependencies:
      '@swc/core': '>=1.2.50'
      '@swc/wasm': '>=1.2.50'
      '@types/node': '*'
      typescript: '>=2.7'
    peerDependenciesMeta:
      '@swc/core':
        optional: true
      '@swc/wasm':
        optional: true
    dependencies:
      '@cspotcode/source-map-support': 0.8.1
      '@swc/core': 1.3.96
      '@tsconfig/node10': 1.0.9
      '@tsconfig/node12': 1.0.11
      '@tsconfig/node14': 1.0.3
      '@tsconfig/node16': 1.0.3
      '@types/node': 18.18.13
      acorn: 8.8.2
      acorn-walk: 8.2.0
      arg: 4.1.3
      create-require: 1.1.1
      diff: 4.0.2
      make-error: 1.3.6
      typescript: 5.2.2
      v8-compile-cache-lib: 3.0.1
      yn: 3.1.1
    dev: true

  /ts-node@10.9.1(@types/node@20.10.0)(typescript@5.2.2):
    resolution: {integrity: sha512-NtVysVPkxxrwFGUUxGYhfux8k78pQB3JqYBXlLRZgdGUqTO5wU/UyHop5p70iEbGhB7q5KmiZiU0Y3KlJrScEw==}
    hasBin: true
    peerDependencies:
      '@swc/core': '>=1.2.50'
      '@swc/wasm': '>=1.2.50'
      '@types/node': '*'
      typescript: '>=2.7'
    peerDependenciesMeta:
      '@swc/core':
        optional: true
      '@swc/wasm':
        optional: true
    dependencies:
      '@cspotcode/source-map-support': 0.8.1
      '@tsconfig/node10': 1.0.9
      '@tsconfig/node12': 1.0.11
      '@tsconfig/node14': 1.0.3
      '@tsconfig/node16': 1.0.3
      '@types/node': 20.10.0
      acorn: 8.8.2
      acorn-walk: 8.2.0
      arg: 4.1.3
      create-require: 1.1.1
      diff: 4.0.2
      make-error: 1.3.6
      typescript: 5.2.2
      v8-compile-cache-lib: 3.0.1
      yn: 3.1.1
    dev: true

  /ts-pattern@5.0.5:
    resolution: {integrity: sha512-tL0w8U/pgaacOmkb9fRlYzWEUDCfVjjv9dD4wHTgZ61MjhuMt46VNWTG747NqW6vRzoWIKABVhFSOJ82FvXrfA==}
    dev: true

  /ts-toolbelt@9.6.0:
    resolution: {integrity: sha512-nsZd8ZeNUzukXPlJmTBwUAuABDe/9qtVDelJeT/qW0ow3ZS3BsQJtNkan1802aM9Uf68/Y8ljw86Hu0h5IUW3w==}
    dev: true

  /tsconfig-paths@3.14.2:
    resolution: {integrity: sha512-o/9iXgCYc5L/JxCHPe3Hvh8Q/2xm5Z+p18PESBU6Ff33695QnCHBEjcytY2q19ua7Mbl/DavtBOLq+oG0RCL+g==}
    dependencies:
      '@types/json5': 0.0.29
      json5: 1.0.2
      minimist: 1.2.8
      strip-bom: 3.0.0
    dev: true

  /tsd@0.29.0:
    resolution: {integrity: sha512-5B7jbTj+XLMg6rb9sXRBGwzv7h8KJlGOkTHxY63eWpZJiQ5vJbXEjL0u7JkIxwi5EsrRE1kRVUWmy6buK/ii8A==}
    engines: {node: '>=14.16'}
    hasBin: true
    dependencies:
      '@tsd/typescript': 5.2.2
      eslint-formatter-pretty: 4.1.0
      globby: 11.1.0
      jest-diff: 29.6.4
      meow: 9.0.0
      path-exists: 4.0.0
      read-pkg-up: 7.0.1
    dev: true

  /tslib@1.14.1:
    resolution: {integrity: sha512-Xni35NKzjgMrwevysHTCArtLDpPvye8zV/0E4EyYn43P7/7qvQwPh9BGkHewbMulVntbigmcT7rdX3BNo9wRJg==}
    dev: true

  /tslib@2.5.0:
    resolution: {integrity: sha512-336iVw3rtn2BUK7ORdIAHTyxHGRIHVReokCR3XjbckJMK7ms8FysBfhLR8IXnAgy7T0PTPNBWKiH514FOW/WSg==}
    dev: true

  /tslib@2.6.2:
    resolution: {integrity: sha512-AEYxH93jGFPn/a2iVAwW87VuUIkR1FVUKB77NwMF7nBTDkDrrT/Hpt/IrCJ0QXhW27jTBDcf5ZY7w6RiqTMw2Q==}

  /tsutils@3.21.0(typescript@5.2.2):
    resolution: {integrity: sha512-mHKK3iUXL+3UF6xL5k0PEhKRUBKPBCv/+RkEOpjRWxxx27KKRBmmA60A9pgOUvMi8GKhRMPEmjBRPzs2W7O1OA==}
    engines: {node: '>= 6'}
    peerDependencies:
      typescript: '>=2.8.0 || >= 3.2.0-dev || >= 3.3.0-dev || >= 3.4.0-dev || >= 3.5.0-dev || >= 3.6.0-dev || >= 3.6.0-beta || >= 3.7.0-dev || >= 3.7.0-beta'
    dependencies:
      tslib: 1.14.1
      typescript: 5.2.2
    dev: true

  /tty-browserify@0.0.1:
    resolution: {integrity: sha512-C3TaO7K81YvjCgQH9Q1S3R3P3BtN3RIM8n+OvX4il1K1zgE8ZhI0op7kClgkxtutIE8hQrcrHBXvIheqKUUCxw==}
    dev: true

  /type-check@0.4.0:
    resolution: {integrity: sha512-XleUoc9uwGXqjWwXaUTZAmzMcFZ5858QA2vvx1Ur5xIcixXIP+8LnFDgRplU30us6teqdlskFfu+ae4K79Ooew==}
    engines: {node: '>= 0.8.0'}
    dependencies:
      prelude-ls: 1.2.1
    dev: true

  /type-detect@4.0.8:
    resolution: {integrity: sha512-0fr/mIH1dlO+x7TlcMy+bIDqKPsw/70tVyeHW787goQjhmqaZe10uwLujubK9q9Lg6Fiho1KUKDYz0Z7k7g5/g==}
    engines: {node: '>=4'}
    dev: true

  /type-fest@0.16.0:
    resolution: {integrity: sha512-eaBzG6MxNzEn9kiwvtre90cXaNLkmadMWa1zQMs3XORCXNbsH/OewwbxC5ia9dCxIxnTAsSxXJaa/p5y8DlvJg==}
    engines: {node: '>=10'}
    dev: true

  /type-fest@0.18.1:
    resolution: {integrity: sha512-OIAYXk8+ISY+qTOwkHtKqzAuxchoMiD9Udx+FSGQDuiRR+PJKJHc2NJAXlbhkGwTt/4/nKZxELY1w3ReWOL8mw==}
    engines: {node: '>=10'}
    dev: true

  /type-fest@0.20.2:
    resolution: {integrity: sha512-Ne+eE4r0/iWnpAxD852z3A+N0Bt5RN//NjJwRd2VFHEmrywxf5vsZlh4R6lixl6B+wz/8d+maTSAkN1FIkI3LQ==}
    engines: {node: '>=10'}
    dev: true

  /type-fest@0.21.3:
    resolution: {integrity: sha512-t0rzBq87m3fVcduHDUFhKmyyX+9eo6WQjZvf51Ea/M0Q7+T374Jp1aUiyUl0GKxp8M/OETVHSDvmkyPgvX+X2w==}
    engines: {node: '>=10'}
    dev: true

  /type-fest@0.6.0:
    resolution: {integrity: sha512-q+MB8nYR1KDLrgr4G5yemftpMC7/QLqVndBmEEdqzmNj5dcFOO4Oo8qlwZE3ULT3+Zim1F8Kq4cBnikNhlCMlg==}
    engines: {node: '>=8'}
    dev: true

  /type-fest@0.7.1:
    resolution: {integrity: sha512-Ne2YiiGN8bmrmJJEuTWTLJR32nh/JdL1+PSicowtNb0WFpn59GK8/lfD61bVtzguz7b3PBt74nxpv/Pw5po5Rg==}
    engines: {node: '>=8'}
    dev: true

  /type-fest@0.8.1:
    resolution: {integrity: sha512-4dbzIzqvjtgiM5rw1k5rEHtBANKmdudhGyBEajN01fEyhaAIhsoKNy6y7+IN93IfpFtwY9iqi7kD+xwKhQsNJA==}
    engines: {node: '>=8'}
    dev: true

  /type-fest@3.13.1:
    resolution: {integrity: sha512-tLq3bSNx+xSpwvAJnzrK0Ep5CLNWjvFTOp71URMaAEWBfRb9nnJiBoUe0tF8bI4ZFO3omgBR6NvnbzVUT3Ly4g==}
    engines: {node: '>=14.16'}
    dev: true

  /type-is@1.6.18:
    resolution: {integrity: sha512-TkRKr9sUTxEH8MdfuCSP7VizJyzRNMjj2J2do2Jr3Kym598JVdEksuzPQCnlFPW4ky9Q+iA+ma9BGm06XQBy8g==}
    engines: {node: '>= 0.6'}
    dependencies:
      media-typer: 0.3.0
      mime-types: 2.1.35
    dev: true

  /typed-array-buffer@1.0.0:
    resolution: {integrity: sha512-Y8KTSIglk9OZEr8zywiIHG/kmQ7KWyjseXs1CbSo8vC42w7hg2HgYTxSWwP0+is7bWDc1H+Fo026CpHFwm8tkw==}
    engines: {node: '>= 0.4'}
    dependencies:
      call-bind: 1.0.2
      get-intrinsic: 1.2.1
      is-typed-array: 1.1.10
    dev: true

  /typed-array-byte-length@1.0.0:
    resolution: {integrity: sha512-Or/+kvLxNpeQ9DtSydonMxCx+9ZXOswtwJn17SNLvhptaXYDJvkFFP5zbfU/uLmvnBJlI4yrnXRxpdWH/M5tNA==}
    engines: {node: '>= 0.4'}
    dependencies:
      call-bind: 1.0.2
      for-each: 0.3.3
      has-proto: 1.0.1
      is-typed-array: 1.1.10
    dev: true

  /typed-array-byte-offset@1.0.0:
    resolution: {integrity: sha512-RD97prjEt9EL8YgAgpOkf3O4IF9lhJFr9g0htQkm0rchFp/Vx7LW5Q8fSXXub7BXAODyUQohRMyOc3faCPd0hg==}
    engines: {node: '>= 0.4'}
    dependencies:
      available-typed-arrays: 1.0.5
      call-bind: 1.0.2
      for-each: 0.3.3
      has-proto: 1.0.1
      is-typed-array: 1.1.10
    dev: true

  /typed-array-length@1.0.4:
    resolution: {integrity: sha512-KjZypGq+I/H7HI5HlOoGHkWUUGq+Q0TPhQurLbyrVrvnKTBgzLhIJ7j6J/XTQOi0d1RjyZ0wdas8bKs2p0x3Ng==}
    dependencies:
      call-bind: 1.0.2
      for-each: 0.3.3
      is-typed-array: 1.1.10
    dev: true

  /typescript@5.2.2:
    resolution: {integrity: sha512-mI4WrpHsbCIcwT9cF4FZvr80QUeKvsUsUvKDoR+X/7XHQH98xYD8YHZg7ANtz2GtZt/CBq2QJ0thkGJMHfqc1w==}
    engines: {node: '>=14.17'}
    hasBin: true
    dev: true

  /typescript@5.3.3:
    resolution: {integrity: sha512-pXWcraxM0uxAS+tN0AG/BF2TyqmHO014Z070UsJ+pFvYuRSq8KH8DmWpnbXe0pEPDHXZV3FcAbJkijJ5oNEnWw==}
    engines: {node: '>=14.17'}
    hasBin: true
    dev: true

  /unbox-primitive@1.0.2:
    resolution: {integrity: sha512-61pPlCD9h51VoreyJ0BReideM3MDKMKnh6+V9L08331ipq6Q8OFXZYiqP6n/tbHx4s5I9uRhcye6BrbkizkBDw==}
    dependencies:
      call-bind: 1.0.2
      has-bigints: 1.0.2
      has-symbols: 1.0.3
      which-boxed-primitive: 1.0.2
    dev: true

  /undici-types@5.26.5:
    resolution: {integrity: sha512-JlCMO+ehdEIKqlFxk6IfVoAUVmgz7cU7zD/h9XZ0qzeosSHmUJVOzSQvvYSYWXkFXC+IfLKSIffhv0sVZup6pA==}
    dev: true

  /undici@5.28.1:
    resolution: {integrity: sha512-xcIIvj1LOQH9zAL54iWFkuDEaIVEjLrru7qRpa3GrEEHk6OBhb/LycuUY2m7VCcTuDeLziXCxobQVyKExyGeIA==}
    engines: {node: '>=14.0'}
    dependencies:
      '@fastify/busboy': 2.0.0
    dev: true

  /unique-filename@1.1.1:
    resolution: {integrity: sha512-Vmp0jIp2ln35UTXuryvjzkjGdRyf9b2lTXuSYUiPmzRcl3FDtYqAwOnTJkAngD9SWhnoJzDbTKwaOrZ+STtxNQ==}
    requiresBuild: true
    dependencies:
      unique-slug: 2.0.2
    dev: true
    optional: true

  /unique-slug@2.0.2:
    resolution: {integrity: sha512-zoWr9ObaxALD3DOPfjPSqxt4fnZiWblxHIgeWqW8x7UqDzEtHEQLzji2cuJYQFCU6KmoJikOYAZlrTHHebjx2w==}
    requiresBuild: true
    dependencies:
      imurmurhash: 0.1.4
    dev: true
    optional: true

  /unique-string@2.0.0:
    resolution: {integrity: sha512-uNaeirEPvpZWSgzwsPGtU2zVSTrn/8L5q/IexZmH0eH6SA73CmAA5U4GwORTxQAZs95TAXLNqeLoPPNO5gZfWg==}
    engines: {node: '>=8'}
    dependencies:
      crypto-random-string: 2.0.0
    dev: true

  /universalify@0.1.2:
    resolution: {integrity: sha512-rBJeI5CXAlmy1pV+617WB9J63U6XcazHHF2f2dbJix4XzpUF0RS3Zbj0FGIOCAva5P/d/GBOYaACQ1w+0azUkg==}
    engines: {node: '>= 4.0.0'}
    dev: true

  /universalify@2.0.0:
    resolution: {integrity: sha512-hAZsKq7Yy11Zu1DE0OzWjw7nnLZmJZYTDZZyEFHZdUhV8FkH5MCfoU1XMaxXovpyW5nq5scPqq0ZDP9Zyl04oQ==}
    engines: {node: '>= 10.0.0'}
    dev: true

  /unpipe@1.0.0:
    resolution: {integrity: sha512-pjy2bYhSsufwWlKwPc+l3cN7+wuJlK6uz0YdJEOlQDbl6jo/YlPi4mb8agUkVC8BF7V8NuzeyPNqRksA3hztKQ==}
    engines: {node: '>= 0.8'}
    dev: true

  /untildify@4.0.0:
    resolution: {integrity: sha512-KK8xQ1mkzZeg9inewmFVDNkg3l5LUhoq9kN6iWYB/CC9YMG8HA+c1Q8HwDe6dEX7kErrEVNVBO3fWsVq5iDgtw==}
    engines: {node: '>=8'}
    dev: true

  /update-browserslist-db@1.0.10(browserslist@4.21.4):
    resolution: {integrity: sha512-OztqDenkfFkbSG+tRxBeAnCVPckDBcvibKd35yDONx6OU8N7sqgwc7rCbkJ/WcYtVRZ4ba68d6byhC21GFh7sQ==}
    hasBin: true
    peerDependencies:
      browserslist: '>= 4.21.0'
    dependencies:
      browserslist: 4.21.4
      escalade: 3.1.1
      picocolors: 1.0.0
    dev: true

  /uri-js@4.4.1:
    resolution: {integrity: sha512-7rKUyy33Q1yc98pQ1DAmLtwX109F7TIfWlW1Ydo8Wl1ii1SeHieeh0HHfPeL2fMXK6z0s8ecKs9frCuLJvndBg==}
    dependencies:
      punycode: 2.3.0
    dev: true

  /util-deprecate@1.0.2:
    resolution: {integrity: sha512-EPD5q1uXyFxJpCrLnCc1nHnq3gOa6DZBocAIiI2TaSCA7VCJ1UJDMagCzIkXNsUYfD1daK//LTEQ8xiIbrHtcw==}
    dev: true

  /util@0.12.5:
    resolution: {integrity: sha512-kZf/K6hEIrWHI6XqOFUiiMa+79wE/D8Q+NCNAWclkyg3b4d2k7s0QGepNjiABc+aR3N1PAyHL7p6UcLY6LmrnA==}
    dependencies:
      inherits: 2.0.4
      is-arguments: 1.1.1
      is-generator-function: 1.0.10
      is-typed-array: 1.1.10
      which-typed-array: 1.1.9
    dev: true

  /utils-merge@1.0.1:
    resolution: {integrity: sha512-pMZTvIkT1d+TFGvDOqodOclx0QWkkgi6Tdoa8gC8ffGAAqz9pzPTZWAybbsHHoED/ztMtkv/VoYTYyShUn81hA==}
    engines: {node: '>= 0.4.0'}
    dev: true

  /uuid@8.3.2:
    resolution: {integrity: sha512-+NYs2QeMWy+GWFOEm9xnn6HCDp0l7QBD7ml8zLUmJ+93Q5NF0NocErnwkTkXVFNiX3/fpC6afS8Dhb/gz7R7eg==}
    hasBin: true
    dev: true

  /uuid@9.0.1:
    resolution: {integrity: sha512-b+1eJOlsR9K8HJpow9Ok3fiWOWSIcIzXodvv0rQjVoOVNpWMpxf1wZNpt4y9h10odCNrqnYp1OBzRktckBe3sA==}
    hasBin: true
    dev: true

  /v8-compile-cache-lib@3.0.1:
    resolution: {integrity: sha512-wa7YjyUGfNZngI/vtK0UHAN+lgDCxBPCylVXGp0zu59Fz5aiGtNXaq3DhIov063MorB+VfufLh3JlF2KdTK3xg==}
    dev: true

  /v8-to-istanbul@9.0.1:
    resolution: {integrity: sha512-74Y4LqY74kLE6IFyIjPtkSTWzUZmj8tdHT9Ii/26dvQ6K9Dl2NbEfj0XgU2sHCtKgt5VupqhlO/5aWuqS+IY1w==}
    engines: {node: '>=10.12.0'}
    dependencies:
      '@jridgewell/trace-mapping': 0.3.18
      '@types/istanbul-lib-coverage': 2.0.4
      convert-source-map: 1.9.0
    dev: true

  /validate-npm-package-license@3.0.4:
    resolution: {integrity: sha512-DpKm2Ui/xN7/HQKCtpZxoRWBhZ9Z0kqtygG8XCgNQ8ZlDnxuQmWhj566j8fN4Cu3/JmbhsDo7fcAJq4s9h27Ew==}
    dependencies:
      spdx-correct: 3.1.1
      spdx-expression-parse: 3.0.1
    dev: true

  /validator@13.7.0:
    resolution: {integrity: sha512-nYXQLCBkpJ8X6ltALua9dRrZDHVYxjJ1wgskNt1lH9fzGjs3tgojGSCBjmEPwkWS1y29+DrizMTW19Pr9uB2nw==}
    engines: {node: '>= 0.10'}
    dev: true

  /vary@1.1.2:
    resolution: {integrity: sha512-BNGbWLfd0eUPabhkXUVm0j8uuvREyTh5ovRa/dyow/BqAbZJyC+5fU+IzQOzmAKzYqYRAISoRhdQr3eIZ/PXqg==}
    engines: {node: '>= 0.8'}
    dev: true

  /verror@1.10.1:
    resolution: {integrity: sha512-veufcmxri4e3XSrT0xwfUR7kguIkaxBeosDg00yDWhk49wdwkSUrvvsm7nc75e1PUyvIeZj6nS8VQRYz2/S4Xg==}
    engines: {node: '>=0.6.0'}
    dependencies:
      assert-plus: 1.0.0
      core-util-is: 1.0.2
      extsprintf: 1.4.1
    dev: true

  /walker@1.0.8:
    resolution: {integrity: sha512-ts/8E8l5b7kY0vlWLewOkDXMmPdLcVV4GmOQLyxuSswIJsweeFZtAsMF7k1Nszz+TYBQrlYRmzOnr398y1JemQ==}
    dependencies:
      makeerror: 1.0.12
    dev: true

  /watchpack@2.4.0:
    resolution: {integrity: sha512-Lcvm7MGST/4fup+ifyKi2hjyIAwcdI4HRgtvTpIUxBRhB+RFtUh8XtDOxUfctVCnhVi+QQj49i91OyvzkJl6cg==}
    engines: {node: '>=10.13.0'}
    dependencies:
      glob-to-regexp: 0.4.1
      graceful-fs: 4.2.10
    dev: true

  /wcwidth@1.0.1:
    resolution: {integrity: sha512-XHPEwS0q6TaxcvG85+8EYkbiCux2XtWG2mkc47Ng2A77BQu9+DqIOJldST4HgPkuea7dvKSj5VgX3P1d4rW8Tg==}
    dependencies:
      defaults: 1.0.4
    dev: true

  /web-streams-polyfill@3.2.1:
    resolution: {integrity: sha512-e0MO3wdXWKrLbL0DgGnUV7WHVuw9OUvL4hjgnPkIeEvESk74gAITi5G606JtZPp39cd8HA9VQzCIvA49LpPN5Q==}
    engines: {node: '>= 8'}
    dev: true

  /webidl-conversions@3.0.1:
    resolution: {integrity: sha512-2JAn3z8AR6rjK8Sm8orRC0h/bcl/DqL7tRPdGZ4I1CjdF+EaMLmYxBHyXuKL849eucPFhvBoxMsflfOb8kxaeQ==}
    dev: true

  /webidl-conversions@7.0.0:
    resolution: {integrity: sha512-VwddBukDzu71offAQR975unBIGqfKZpM+8ZX6ySk8nYhVoo5CYaZyzt3YBvYtRtO+aoGlqxPg/B87NGVZ/fu6g==}
    engines: {node: '>=12'}
    dev: true

  /webpack-sources@3.2.3:
    resolution: {integrity: sha512-/DyMEOrDgLKKIG0fmvtz+4dUX/3Ghozwgm6iPp8KRhvn+eQf9+Q7GWxVNMk3+uCPWfdXYC4ExGBckIXdFEfH1w==}
    engines: {node: '>=10.13.0'}
    dev: true

  /webpack@5.89.0(esbuild@0.19.10):
    resolution: {integrity: sha512-qyfIC10pOr70V+jkmud8tMfajraGCZMBWJtrmuBymQKCrLTRejBI8STDp1MCyZu/QTdZSeacCQYpYNQVOzX5kw==}
    engines: {node: '>=10.13.0'}
    hasBin: true
    peerDependencies:
      webpack-cli: '*'
    peerDependenciesMeta:
      webpack-cli:
        optional: true
    dependencies:
      '@types/eslint-scope': 3.7.4
      '@types/estree': 1.0.0
      '@webassemblyjs/ast': 1.11.6
      '@webassemblyjs/wasm-edit': 1.11.6
      '@webassemblyjs/wasm-parser': 1.11.6
      acorn: 8.9.0
      acorn-import-assertions: 1.9.0(acorn@8.9.0)
      browserslist: 4.21.4
      chrome-trace-event: 1.0.3
      enhanced-resolve: 5.15.0
      es-module-lexer: 1.2.1
      eslint-scope: 5.1.1
      events: 3.3.0
      glob-to-regexp: 0.4.1
      graceful-fs: 4.2.10
      json-parse-even-better-errors: 2.3.1
      loader-runner: 4.3.0
      mime-types: 2.1.35
      neo-async: 2.6.2
      schema-utils: 3.3.0
      tapable: 2.2.1
      terser-webpack-plugin: 5.3.8(esbuild@0.19.10)(webpack@5.89.0)
      watchpack: 2.4.0
      webpack-sources: 3.2.3
    transitivePeerDependencies:
      - '@swc/core'
      - esbuild
      - uglify-js
    dev: true

  /webpod@0.0.2:
    resolution: {integrity: sha512-cSwwQIeg8v4i3p4ajHhwgR7N6VyxAf+KYSSsY6Pd3aETE+xEU4vbitz7qQkB0I321xnhDdgtxuiSfk5r/FVtjg==}
    hasBin: true
    dev: true

  /whatwg-url@13.0.0:
    resolution: {integrity: sha512-9WWbymnqj57+XEuqADHrCJ2eSXzn8WXIW/YSGaZtb2WKAInQ6CHfaUUcTyyver0p8BDg5StLQq8h1vtZuwmOig==}
    engines: {node: '>=16'}
    dependencies:
      tr46: 4.1.1
      webidl-conversions: 7.0.0
    dev: true

  /whatwg-url@5.0.0:
    resolution: {integrity: sha512-saE57nupxk6v3HY35+jzBwYa0rKSy0XR8JSxZPwgLr7ys0IBzhGviA1/TUGJLmSVqs8pb9AnvICXEuOHLprYTw==}
    dependencies:
      tr46: 0.0.3
      webidl-conversions: 3.0.1
    dev: true

  /which-boxed-primitive@1.0.2:
    resolution: {integrity: sha512-bwZdv0AKLpplFY2KZRX6TvyuN7ojjr7lwkg6ml0roIy9YeuSr7JS372qlNW18UQYzgYK9ziGcerWqZOmEn9VNg==}
    dependencies:
      is-bigint: 1.0.4
      is-boolean-object: 1.1.2
      is-number-object: 1.0.7
      is-string: 1.0.7
      is-symbol: 1.0.4
    dev: true

  /which-typed-array@1.1.11:
    resolution: {integrity: sha512-qe9UWWpkeG5yzZ0tNYxDmd7vo58HDBc39mZ0xWWpolAGADdFOzkfamWLDxkOWcvHQKVmdTyQdLD4NOfjLWTKew==}
    engines: {node: '>= 0.4'}
    dependencies:
      available-typed-arrays: 1.0.5
      call-bind: 1.0.2
      for-each: 0.3.3
      gopd: 1.0.1
      has-tostringtag: 1.0.0
    dev: true

  /which-typed-array@1.1.9:
    resolution: {integrity: sha512-w9c4xkx6mPidwp7180ckYWfMmvxpjlZuIudNtDf4N/tTAUB8VJbX25qZoAsrtGuYNnGw3pa0AXgbGKRB8/EceA==}
    engines: {node: '>= 0.4'}
    dependencies:
      available-typed-arrays: 1.0.5
      call-bind: 1.0.2
      for-each: 0.3.3
      gopd: 1.0.1
      has-tostringtag: 1.0.0
      is-typed-array: 1.1.10
    dev: true

  /which@1.3.1:
    resolution: {integrity: sha512-HxJdYWq1MTIQbJ3nw0cqssHoTNU267KlrDuGZ1WYlxDStUtKUhOaJmh112/TZmHxxUfuJqPXSOm7tDyas0OSIQ==}
    hasBin: true
    dependencies:
      isexe: 2.0.0
    dev: true

  /which@2.0.2:
    resolution: {integrity: sha512-BLI3Tl1TW3Pvl70l3yq3Y64i+awpwXqsGBYWkkqMtnbXgrMD+yj7rhW0kuEDxzJaYXGjEW5ogapKNMEKNMjibA==}
    engines: {node: '>= 8'}
    hasBin: true
    dependencies:
      isexe: 2.0.0
    dev: true

  /which@3.0.0:
    resolution: {integrity: sha512-nla//68K9NU6yRiwDY/Q8aU6siKlSs64aEC7+IV56QoAuyQT2ovsJcgGYGyqMOmI/CGN1BOR6mM5EN0FBO+zyQ==}
    engines: {node: ^14.17.0 || ^16.13.0 || >=18.0.0}
    hasBin: true
    dependencies:
      isexe: 2.0.0
    dev: true

  /wide-align@1.1.5:
    resolution: {integrity: sha512-eDMORYaPNZ4sQIuuYPDHdQvf4gyCF9rEEV/yPxGfwPkRodwEgiMUUXTx/dex+Me0wxx53S+NgUHaP7y3MGlDmg==}
    dependencies:
      string-width: 4.2.3
    dev: true

  /workerd@1.20231218.0:
    resolution: {integrity: sha512-AGIsDvqCrcwhoA9kb1hxOhVAe53/xJeaGZxL4FbYI9FvO17DZwrnqGq+6eqItJ6Cfw1ZLmf3BM+QdMWaL2bFWQ==}
    engines: {node: '>=16'}
    hasBin: true
    requiresBuild: true
    optionalDependencies:
      '@cloudflare/workerd-darwin-64': 1.20231218.0
      '@cloudflare/workerd-darwin-arm64': 1.20231218.0
      '@cloudflare/workerd-linux-64': 1.20231218.0
      '@cloudflare/workerd-linux-arm64': 1.20231218.0
      '@cloudflare/workerd-windows-64': 1.20231218.0
    dev: true

  /wrangler-proxy@2.2.4:
    resolution: {integrity: sha512-BplLbSH7n/4ojx2avkXb3jrHFaJOyjsMwGxsETc/Dy0acTee3HqX9ehjFsu5buJ3FI++V4tgz9dEyoo718P9bw==}
    dev: true

  /wrangler@3.23.0:
    resolution: {integrity: sha512-mOWPL02/popoF6jjb4TT8au4yvo8VFu6O6/IwcRN74rlgwaGS0XvlkFtbofBGAdDUHAh5DXkuoPNS871mXNuJg==}
    engines: {node: '>=16.17.0'}
    hasBin: true
    dependencies:
      '@cloudflare/kv-asset-handler': 0.2.0
      '@esbuild-plugins/node-globals-polyfill': 0.2.3(esbuild@0.17.19)
      '@esbuild-plugins/node-modules-polyfill': 0.2.2(esbuild@0.17.19)
      blake3-wasm: 2.1.5
      chokidar: 3.5.3
      esbuild: 0.17.19
      miniflare: 3.20231218.2
      nanoid: 3.3.7
      path-to-regexp: 6.2.1
      resolve: 1.22.8
      resolve.exports: 2.0.2
      selfsigned: 2.4.1
      source-map: 0.6.1
      xxhash-wasm: 1.0.2
    optionalDependencies:
      fsevents: 2.3.3
    transitivePeerDependencies:
      - bufferutil
      - supports-color
      - utf-8-validate
    dev: true

  /wrap-ansi@6.2.0:
    resolution: {integrity: sha512-r6lPcBGxZXlIcymEu7InxDMhdW0KDxpLgoFLcguasxCaJ/SOIZwINatK9KY/tf+ZrlywOKU0UDj3ATXUBfxJXA==}
    engines: {node: '>=8'}
    dependencies:
      ansi-styles: 4.3.0
      string-width: 4.2.3
      strip-ansi: 6.0.1
    dev: true

  /wrap-ansi@7.0.0:
    resolution: {integrity: sha512-YVGIj2kamLSTxw6NsZjoBxfSwsn0ycdesmc4p+Q21c5zPuZ1pl+NfxVdxPtdHvmNVOQ6XSYG4AUtyt/Fi7D16Q==}
    engines: {node: '>=10'}
    dependencies:
      ansi-styles: 4.3.0
      string-width: 4.2.3
      strip-ansi: 6.0.1
    dev: true

  /wrap-ansi@9.0.0:
    resolution: {integrity: sha512-G8ura3S+3Z2G+mkgNRq8dqaFZAuxfsxpBB8OCTGRTCtp+l/v9nbFNmCUP1BZMts3G1142MsZfn6eeUKrr4PD1Q==}
    engines: {node: '>=18'}
    dependencies:
      ansi-styles: 6.2.1
      string-width: 7.0.0
      strip-ansi: 7.1.0
    dev: true

  /wrappy@1.0.2:
    resolution: {integrity: sha512-l4Sp/DRseor9wL6EvV2+TuQn63dMkPjZ/sp9XkghTEbV9KlPS1xUsZ3u7/IQO4wxtcFB4bgpQPRcR3QCvezPcQ==}
    dev: true

  /write-file-atomic@4.0.2:
    resolution: {integrity: sha512-7KxauUdBmSdWnmpaGFg+ppNjKF8uNLry8LyzjauQDOVONfFLNKrKvQOxZ/VuTIcS/gge/YNahf5RIIQWTSarlg==}
    engines: {node: ^12.13.0 || ^14.15.0 || >=16.0.0}
    dependencies:
      imurmurhash: 0.1.4
      signal-exit: 3.0.7
    dev: true

  /ws@8.14.2:
    resolution: {integrity: sha512-wEBG1ftX4jcglPxgFCMJmZ2PLtSbJ2Peg6TmpJFTbe9GZYOQCDPdMYu/Tm0/bGZkw8paZnJY45J4K2PZrLYq8g==}
    engines: {node: '>=10.0.0'}
    peerDependencies:
      bufferutil: ^4.0.1
      utf-8-validate: '>=5.0.2'
    peerDependenciesMeta:
      bufferutil:
        optional: true
      utf-8-validate:
        optional: true
    dev: true

  /xdg-app-paths@8.3.0:
    resolution: {integrity: sha512-mgxlWVZw0TNWHoGmXq+NC3uhCIc55dDpAlDkMQUaIAcQzysb0kxctwv//fvuW61/nAAeUBJMQ8mnZjMmuYwOcQ==}
    engines: {node: '>= 4.0'}
    dependencies:
      xdg-portable: 10.6.0
    optionalDependencies:
      fsevents: 2.3.3
    dev: true

  /xdg-portable@10.6.0:
    resolution: {integrity: sha512-xrcqhWDvtZ7WLmt8G4f3hHy37iK7D2idtosRgkeiSPZEPmBShp0VfmRBLWAPC6zLF48APJ21yfea+RfQMF4/Aw==}
    engines: {node: '>= 4.0'}
    dependencies:
      os-paths: 7.4.0
    optionalDependencies:
      fsevents: 2.3.3
    dev: true

  /xml@1.0.1:
    resolution: {integrity: sha512-huCv9IH9Tcf95zuYCsQraZtWnJvBtLVE0QHMOs8bWyZAFZNDcYjsPq1nEx8jKA9y+Beo9v+7OBPRisQTjinQMw==}
    dev: true

  /xtend@4.0.2:
    resolution: {integrity: sha512-LKYU1iAXJXUgAXn9URjiu+MWhyUXHsvfp7mcuYm9dSUKK0/CjtrUwFAxD82/mCWbtLsGjFIad0wIsod4zrTAEQ==}
    engines: {node: '>=0.4'}
    dev: true

  /xxhash-wasm@1.0.2:
    resolution: {integrity: sha512-ibF0Or+FivM9lNrg+HGJfVX8WJqgo+kCLDc4vx6xMeTce7Aj+DLttKbxxRR/gNLSAelRc1omAPlJ77N/Jem07A==}
    dev: true

  /y18n@5.0.8:
    resolution: {integrity: sha512-0pfFzegeDWJHJIAmTLRP2DwHjdF5s7jo9tuztdQxAhINCdvS+3nGINqPd00AphqJR/0LhANUS6/+7SCb98YOfA==}
    engines: {node: '>=10'}
    dev: true

  /yallist@3.1.1:
    resolution: {integrity: sha512-a4UGQaWPH59mOXUYnAG2ewncQS4i4F43Tv3JoAM+s2VDAmS9NsK8GpDMLrCHPksFT7h3K6TOoUNn2pb7RoXx4g==}
    dev: true

  /yallist@4.0.0:
    resolution: {integrity: sha512-3wdGidZyq5PB084XLES5TpOSRA3wjXAlIWMhum2kRcv/41Sn2emQ0dycQW4uZXLejwKvg6EsvbdlVL+FYEct7A==}

  /yaml@2.2.2:
    resolution: {integrity: sha512-CBKFWExMn46Foo4cldiChEzn7S7SRV+wqiluAb6xmueD/fGyRHIhX8m14vVGgeFWjN540nKCNVj6P21eQjgTuA==}
    engines: {node: '>= 14'}
    dev: true

  /yaml@2.3.4:
    resolution: {integrity: sha512-8aAvwVUSHpfEqTQ4w/KMlf3HcRdt50E5ODIQJBw1fQ5RL34xabzxtUlzTXVqc4rkZsPbvrXKWnABCD7kWSmocA==}
    engines: {node: '>= 14'}
    dev: true

  /yargs-parser@20.2.9:
    resolution: {integrity: sha512-y11nGElTIV+CT3Zv9t7VKl+Q3hTQoT9a1Qzezhhl6Rp21gJ/IVTW7Z3y9EWXhuUBC2Shnf+DX0antecpAwSP8w==}
    engines: {node: '>=10'}
    dev: true

  /yargs-parser@21.1.1:
    resolution: {integrity: sha512-tVpsJW7DdjecAiFpbIB1e3qxIQsE6NoPc5/eTdrbbIC4h0LVsWhnoa3g+m2HclBIujHzsxZ4VJVA+GUuc2/LBw==}
    engines: {node: '>=12'}
    dev: true

  /yargs@17.6.0:
    resolution: {integrity: sha512-8H/wTDqlSwoSnScvV2N/JHfLWOKuh5MVla9hqLjK3nsfyy6Y4kDSYSvkU5YCUEPOSnRXfIyx3Sq+B/IWudTo4g==}
    engines: {node: '>=12'}
    dependencies:
      cliui: 8.0.1
      escalade: 3.1.1
      get-caller-file: 2.0.5
      require-directory: 2.1.1
      string-width: 4.2.3
      y18n: 5.0.8
      yargs-parser: 21.1.1
    dev: true

  /yarn@1.22.21:
    resolution: {integrity: sha512-ynXaJsADJ9JiZ84zU25XkPGOvVMmZ5b7tmTSpKURYwgELdjucAOydqIOrOfTxVYcNXe91xvLZwcRh68SR3liCg==}
    engines: {node: '>=4.0.0'}
    hasBin: true
    requiresBuild: true
    dev: true

  /yn@3.1.1:
    resolution: {integrity: sha512-Ux4ygGWsu2c7isFWe8Yu1YluJmqVhxqK2cLXNQA5AcC3QfbGNpM7fu0Y8b/z16pXLnFxZYvWhd3fhBY9DLmC6Q==}
    engines: {node: '>=6'}
    dev: true

  /yocto-queue@0.1.0:
    resolution: {integrity: sha512-rVksvsnNCdJ/ohGc6xgPwyN8eheCxsiLM8mxuE/t/mOVqJewPuO1miLpTHQiRgTKCLexL4MeAFVagts7HmNZ2Q==}
    engines: {node: '>=10'}
    dev: true

  /yocto-queue@1.0.0:
    resolution: {integrity: sha512-9bnSc/HEW2uRy67wc+T8UwauLuPJVn28jb+GtJY16iiKWyvmYJRXVT4UamsAEGQfPohgr2q4Tq0sQbQlxTfi1g==}
    engines: {node: '>=12.20'}
    dev: true

  /youch@3.3.3:
    resolution: {integrity: sha512-qSFXUk3UZBLfggAW3dJKg0BMblG5biqSF8M34E06o5CSsZtH92u9Hqmj2RzGiHDi64fhe83+4tENFP2DB6t6ZA==}
    dependencies:
      cookie: 0.5.0
      mustache: 4.2.0
      stacktracey: 2.1.8
    dev: true

  /z-schema@5.0.5:
    resolution: {integrity: sha512-D7eujBWkLa3p2sIpJA0d1pr7es+a7m0vFAnZLlCEKq/Ij2k0MLi9Br2UPxoxdYystm5K1yeBGzub0FlYUEWj2Q==}
    engines: {node: '>=8.0.0'}
    hasBin: true
    dependencies:
      lodash.get: 4.4.2
      lodash.isequal: 4.5.0
      validator: 13.7.0
    optionalDependencies:
      commander: 9.5.0
    dev: true

  /zip-stream@5.0.1:
    resolution: {integrity: sha512-UfZ0oa0C8LI58wJ+moL46BDIMgCQbnsb+2PoiJYtonhBsMh2bq1eRBVkvjfVsqbEHd9/EgKPUuL9saSSsec8OA==}
    engines: {node: '>= 12.0.0'}
    dependencies:
      archiver-utils: 4.0.1
      compress-commons: 5.0.1
      readable-stream: 3.6.0
    dev: true

  /zod@3.22.4:
    resolution: {integrity: sha512-iC+8Io04lddc+mVqQ9AZ7OQ2MrUKGN+oIQyq1vemgt46jwCwLfhq7/pwnBnNXXXZb8VTVLKwp9EDkx+ryxIWmg==}
    dev: true

  /zx@7.2.3:
    resolution: {integrity: sha512-QODu38nLlYXg/B/Gw7ZKiZrvPkEsjPN3LQ5JFXM7h0JvwhEdPNNl+4Ao1y4+o3CLNiDUNcwzQYZ4/Ko7kKzCMA==}
    engines: {node: '>= 16.0.0'}
    hasBin: true
    dependencies:
      '@types/fs-extra': 11.0.1
      '@types/minimist': 1.2.2
      '@types/node': 18.18.13
      '@types/ps-tree': 1.1.2
      '@types/which': 3.0.0
      chalk: 5.2.0
      fs-extra: 11.1.1
      fx: 28.0.0
      globby: 13.1.4
      minimist: 1.2.8
      node-fetch: 3.3.1
      ps-tree: 1.2.0
      webpod: 0.0.2
      which: 3.0.0
      yaml: 2.2.2
    dev: true<|MERGE_RESOLUTION|>--- conflicted
+++ resolved
@@ -1916,7 +1916,6 @@
     resolution: {integrity: sha512-0hYQ8SB4Db5zvZB4axdMHGwEaQjkZzFjQiN9LVYvIFB2nSUHW9tYpxWriPrWDASIxiaXax83REcLxuSdnGPZtw==}
     dev: true
 
-<<<<<<< HEAD
   /@cloudflare/kv-asset-handler@0.2.0:
     resolution: {integrity: sha512-MVbXLbTcAotOPUj0pAMhVtJ+3/kFkwJqc5qNOleOZTv6QkZZABDMS21dSrSlVswEHwrpWC03e4fWytjqKvuE2A==}
     dependencies:
@@ -1968,12 +1967,8 @@
     dev: true
     optional: true
 
-  /@cloudflare/workers-types@4.20231218.0:
-    resolution: {integrity: sha512-Vs1FKjfUjXYGbCsXzkl+ITp0Iyb6QiW6+vTERTNThC+v96T0IvPVAioH4tT20rXwoxAfxh380mAaxYtTrJUNVg==}
-=======
   /@cloudflare/workers-types@4.20240117.0:
     resolution: {integrity: sha512-HQU8lJhaJVh8gQXFtVA7lZwd0hK1ckIFjRuxOXkVN2Z9t7DtzNbA2YTwBry5thKNgF5EwjN4THjHg5NUZzj05A==}
->>>>>>> 525fba72
     dev: false
 
   /@codspeed/benchmark.js-plugin@3.0.0(benchmark@2.1.4):
@@ -7665,7 +7660,7 @@
       pretty-format: 29.7.0
       slash: 3.0.0
       strip-json-comments: 3.1.1
-      ts-node: 10.9.1(@types/node@20.10.0)(typescript@5.2.2)
+      ts-node: 10.9.1(@swc/core@1.3.96)(@types/node@18.18.13)(typescript@5.2.2)
     transitivePeerDependencies:
       - babel-plugin-macros
       - supports-color
