--- conflicted
+++ resolved
@@ -348,7 +348,6 @@
       '@jest/test-sequencer':
         specifier: 29.7.0
         version: 29.7.0
-<<<<<<< HEAD
       '@jkomyno/prisma-adapter-neon':
         specifier: 0.2.1
         version: 0.2.1(@neondatabase/serverless@0.6.0)
@@ -359,16 +358,11 @@
         specifier: 0.2.1
         version: 0.2.1(@planetscale/database@1.11.0)
       '@jkomyno/prisma-driver-adapter-utils':
-        specifier: 0.2.1
-        version: 0.2.1
+        specifier: 0.3.0
+        version: 0.3.0
       '@neondatabase/serverless':
         specifier: 0.6.0
         version: 0.6.0
-=======
-      '@jkomyno/prisma-driver-adapter-utils':
-        specifier: 0.3.0
-        version: 0.3.0
->>>>>>> 214d6fb4
       '@opentelemetry/api':
         specifier: 1.6.0
         version: 1.6.0
@@ -2359,7 +2353,6 @@
       chalk: 4.1.2
     dev: true
 
-<<<<<<< HEAD
   /@jkomyno/prisma-adapter-neon@0.2.1(@neondatabase/serverless@0.6.0):
     resolution: {integrity: sha512-YgIe5dv12sMzW8ToIfuyonDTUCwrM0mDiQ/f6hF/0vuZ7u10E189yP04oibn0fb1KpbV+Bj+a1iX0+vJ600fag==}
     peerDependencies:
@@ -2395,10 +2388,14 @@
 
   /@jkomyno/prisma-driver-adapter-utils@0.2.1:
     resolution: {integrity: sha512-wijRWfwLVIs/hJi4Plrc3JHBW3I4bVvgWM6uLvybQUWTtz4LwzdcPt3inZsPXr6qLkwqkjVe9q+XbeHCMPsLdg==}
-=======
+    dependencies:
+      debug: 4.3.4
+    transitivePeerDependencies:
+      - supports-color
+    dev: true
+
   /@jkomyno/prisma-driver-adapter-utils@0.3.0:
     resolution: {integrity: sha512-RPoAqYIzVqlIqiuCNG+YMCY1jdLWeMChZBaebJu75FhStMxkUwHNRyo0dXTZi/NaC6unvifO7w9w6eK5KId8ww==}
->>>>>>> 214d6fb4
     dependencies:
       debug: 4.3.4
     transitivePeerDependencies:
@@ -2858,7 +2855,6 @@
 
   /@octokit/rest@18.12.0:
     resolution: {integrity: sha512-gDPiOHlyGavxr72y0guQEhLsemgVjwRePayJ+FcKc2SJqKUbxbkvf5kAZEWA/MKvsfYlQAMVzNJE3ezQcxMJ2Q==}
-<<<<<<< HEAD
     dependencies:
       '@octokit/core': 3.6.0
       '@octokit/plugin-paginate-rest': 2.21.3(@octokit/core@3.6.0)
@@ -2923,35 +2919,11 @@
 
   /@opentelemetry/sdk-trace-base@1.17.0(@opentelemetry/api@1.6.0):
     resolution: {integrity: sha512-2T5HA1/1iE36Q9eg6D4zYlC4Y4GcycI1J6NsHPKZY9oWfAxWsoYnRlkPfUqyY5XVtocCo/xHpnJvGNHwzT70oQ==}
-=======
-    dependencies:
-      '@octokit/core': 3.6.0
-      '@octokit/plugin-paginate-rest': 2.21.3(@octokit/core@3.6.0)
-      '@octokit/plugin-request-log': 1.0.4(@octokit/core@3.6.0)
-      '@octokit/plugin-rest-endpoint-methods': 5.16.2(@octokit/core@3.6.0)
-    transitivePeerDependencies:
-      - encoding
-    dev: true
-
-  /@octokit/types@6.41.0:
-    resolution: {integrity: sha512-eJ2jbzjdijiL3B4PrSQaSjuF2sPEQPVCPzBvTHJD9Nz+9dw2SGH4K4xeQJ77YfTq5bRQ+bD8wT11JbeDPmxmGg==}
-    dependencies:
-      '@octokit/openapi-types': 12.11.0
-    dev: true
-
-  /@opentelemetry/api@1.6.0:
-    resolution: {integrity: sha512-OWlrQAnWn9577PhVgqjUvMr1pg57Bc4jv0iL4w0PRuOSRvq67rvHW9Ie/dZVMvCzhSCB+UxhcY/PmCmFj33Q+g==}
-    engines: {node: '>=8.0.0'}
-
-  /@opentelemetry/context-async-hooks@1.17.0(@opentelemetry/api@1.6.0):
-    resolution: {integrity: sha512-bDIRCgpKniSyhORU0fTL9ISW6ucU9nruKyXKwYrEBep/2f3uLz8LFyF51ZUK9QxIwBHw6WJudK/2UqttWzER4w==}
->>>>>>> 214d6fb4
     engines: {node: '>=14'}
     peerDependencies:
       '@opentelemetry/api': '>=1.0.0 <1.7.0'
     dependencies:
       '@opentelemetry/api': 1.6.0
-<<<<<<< HEAD
       '@opentelemetry/core': 1.17.0(@opentelemetry/api@1.6.0)
       '@opentelemetry/resources': 1.17.0(@opentelemetry/api@1.6.0)
       '@opentelemetry/semantic-conventions': 1.17.0
@@ -3032,126 +3004,6 @@
     resolution: {integrity: sha512-6e2tYWUnbgRTXS42BQWspsax3IP/tiscxAda6fPfMSB2ydNYtXtwsGuf9OlKjnVXTSONClKuUwOYDEMMgSDHtQ==}
     dev: true
 
-=======
-    dev: true
-
-  /@opentelemetry/core@1.17.0(@opentelemetry/api@1.6.0):
-    resolution: {integrity: sha512-tfnl3h+UefCgx1aeN2xtrmr6BmdWGKXypk0pflQR0urFS40aE88trnkOMc2HTJZbMrqEEl4HsaBeFhwLVXsrJg==}
-    engines: {node: '>=14'}
-    peerDependencies:
-      '@opentelemetry/api': '>=1.0.0 <1.7.0'
-    dependencies:
-      '@opentelemetry/api': 1.6.0
-      '@opentelemetry/semantic-conventions': 1.17.0
-
-  /@opentelemetry/instrumentation@0.43.0(@opentelemetry/api@1.6.0):
-    resolution: {integrity: sha512-S1uHE+sxaepgp+t8lvIDuRgyjJWisAb733198kwQTUc9ZtYQ2V2gmyCtR1x21ePGVLoMiX/NWY7WA290hwkjJQ==}
-    engines: {node: '>=14'}
-    peerDependencies:
-      '@opentelemetry/api': ^1.3.0
-    dependencies:
-      '@opentelemetry/api': 1.6.0
-      '@types/shimmer': 1.0.2
-      import-in-the-middle: 1.4.2
-      require-in-the-middle: 7.2.0
-      semver: 7.5.4
-      shimmer: 1.2.1
-    transitivePeerDependencies:
-      - supports-color
-
-  /@opentelemetry/resources@1.17.0(@opentelemetry/api@1.6.0):
-    resolution: {integrity: sha512-+u0ciVnj8lhuL/qGRBPeVYvk7fL+H/vOddfvmOeJaA1KC+5/3UED1c9KoZQlRsNT5Kw1FaK8LkY2NVLYfOVZQw==}
-    engines: {node: '>=14'}
-    peerDependencies:
-      '@opentelemetry/api': '>=1.0.0 <1.7.0'
-    dependencies:
-      '@opentelemetry/api': 1.6.0
-      '@opentelemetry/core': 1.17.0(@opentelemetry/api@1.6.0)
-      '@opentelemetry/semantic-conventions': 1.17.0
-
-  /@opentelemetry/sdk-trace-base@1.17.0(@opentelemetry/api@1.6.0):
-    resolution: {integrity: sha512-2T5HA1/1iE36Q9eg6D4zYlC4Y4GcycI1J6NsHPKZY9oWfAxWsoYnRlkPfUqyY5XVtocCo/xHpnJvGNHwzT70oQ==}
-    engines: {node: '>=14'}
-    peerDependencies:
-      '@opentelemetry/api': '>=1.0.0 <1.7.0'
-    dependencies:
-      '@opentelemetry/api': 1.6.0
-      '@opentelemetry/core': 1.17.0(@opentelemetry/api@1.6.0)
-      '@opentelemetry/resources': 1.17.0(@opentelemetry/api@1.6.0)
-      '@opentelemetry/semantic-conventions': 1.17.0
-
-  /@opentelemetry/semantic-conventions@1.17.0:
-    resolution: {integrity: sha512-+fguCd2d8d2qruk0H0DsCEy2CTK3t0Tugg7MhZ/UQMvmewbZLNnJ6heSYyzIZWG5IPfAXzoj4f4F/qpM7l4VBA==}
-    engines: {node: '>=14'}
-
-  /@pkgjs/parseargs@0.11.0:
-    resolution: {integrity: sha512-+1VkjdD0QBLPodGrJUeqarH8VAIvQODIbwh9XpP5Syisf7YoQgsJKPNFoqqLQlu+VQ/tVSshMR6loPMn8U+dPg==}
-    engines: {node: '>=14'}
-    requiresBuild: true
-    dev: true
-    optional: true
-
-  /@prisma/engines-version@5.4.0-5.79f2257e754a7450abd79d6e93b60f1b2f53203d:
-    resolution: {integrity: sha512-zg5L4jLE9xN+rXonWyCpOX+8z2c3/QKtdsiOBZig5vG4Bn9X3WV2iL552Sf83ixHAo3G1DWHusROrIFXapR9jw==}
-
-  /@prisma/mini-proxy@0.9.4:
-    resolution: {integrity: sha512-QydFgafroCKNaLJ/79Zr9auEb2/87+v8gI8s6RdHyLkBL/iSRtv9btPgCvcpcm9IhN3uYHt6hloX/W16FdcJag==}
-    engines: {node: '>=16'}
-    hasBin: true
-    dev: true
-
-  /@prisma/prisma-schema-wasm@5.4.0-5.79f2257e754a7450abd79d6e93b60f1b2f53203d:
-    resolution: {integrity: sha512-DNPiXMBjmqIYEj1aDiXq+F3K0S1EGXVunXgXrdoq9By55LtjMeTGdCIOS5UVw9iEwgY8MmJ/V46t80+FLJ6F9g==}
-    dev: false
-
-  /@prisma/studio-common@0.494.0:
-    resolution: {integrity: sha512-dDkkxLgXRacKw40pmz4NwBhNMoPyrg/PBZHgNKjnW7xkwyqJIxFeQa++o7vXqDDXc4WRDwY2dCJ8HImQR1v3LQ==}
-    engines: {node: '>= 16.13'}
-    dependencies:
-      buffer: 6.0.3
-    dev: true
-
-  /@prisma/studio-pcw@0.494.0(@prisma/client@packages+client)(@prisma/internals@packages+internals):
-    resolution: {integrity: sha512-rS6dV80D+fYtlXUyQJTyVzlmoHCIfqge5/+xnqZOqr7O4NptgEpszV06gAwA0xPcVSABVVDWZylqgi3+WUTkjw==}
-    engines: {node: '>= 16.13'}
-    peerDependencies:
-      '@prisma/client': '*'
-      '@prisma/internals': '*'
-    dependencies:
-      '@prisma/client': link:packages/client
-      '@prisma/internals': link:packages/internals
-      debug: 4.3.3
-      lodash: 4.17.21
-    transitivePeerDependencies:
-      - supports-color
-    dev: true
-
-  /@prisma/studio-server@0.494.0(@prisma/client@packages+client)(@prisma/internals@packages+internals):
-    resolution: {integrity: sha512-5iYfuu54erAg1TI70g6cVMYBE7QAckeyyts5fkdUmm7x0xV/nAyi7NjJggonhR42Tz+J7CdkoUu8xJH3uV+6yg==}
-    engines: {node: '>= 16.13'}
-    peerDependencies:
-      '@prisma/internals': '*'
-    dependencies:
-      '@prisma/internals': link:packages/internals
-      '@prisma/studio': 0.494.0
-      '@prisma/studio-common': 0.494.0
-      '@prisma/studio-pcw': 0.494.0(@prisma/client@packages+client)(@prisma/internals@packages+internals)
-      checkpoint-client: 1.1.25
-      cors: 2.8.5
-      debug: 4.3.3
-      express: 4.17.2
-      untildify: 4.0.0
-    transitivePeerDependencies:
-      - '@prisma/client'
-      - encoding
-      - supports-color
-    dev: true
-
-  /@prisma/studio@0.494.0:
-    resolution: {integrity: sha512-6e2tYWUnbgRTXS42BQWspsax3IP/tiscxAda6fPfMSB2ydNYtXtwsGuf9OlKjnVXTSONClKuUwOYDEMMgSDHtQ==}
-    dev: true
-
->>>>>>> 214d6fb4
   /@rushstack/node-core-library@3.60.0(@types/node@18.17.15):
     resolution: {integrity: sha512-PcyrqhILvzU+65wMFybQ2VeGNnU5JzhDq2OvUi3j6jPUxyllM7b2hrRUwCuVaYboewYzIbpzXFzgxe2K7ii1nw==}
     peerDependencies:
@@ -6532,10 +6384,7 @@
     engines: {node: ^14.15.0 || ^16.10.0 || >=18.0.0}
     dependencies:
       '@jest/expect-utils': 29.6.3
-<<<<<<< HEAD
-=======
       '@types/node': 18.17.15
->>>>>>> 214d6fb4
       jest-get-type: 29.6.3
       jest-matcher-utils: 29.6.3
       jest-message-util: 29.6.3
@@ -8237,19 +8086,6 @@
       - supports-color
     dev: true
 
-<<<<<<< HEAD
-  /jest-diff@29.6.3:
-    resolution: {integrity: sha512-3sw+AdWnwH9sSNohMRKA7JiYUJSRr/WS6+sEFfBuhxU5V5GlEVKfvUn8JuMHE0wqKowemR1C2aHy8VtXbaV8dQ==}
-    engines: {node: ^14.15.0 || ^16.10.0 || >=18.0.0}
-    dependencies:
-      chalk: 4.1.2
-      diff-sequences: 29.6.3
-      jest-get-type: 29.6.3
-      pretty-format: 29.6.3
-    dev: true
-
-=======
->>>>>>> 214d6fb4
   /jest-diff@29.6.4:
     resolution: {integrity: sha512-9F48UxR9e4XOEZvoUXEHSWY4qC4zERJaOfrbBg9JpbJOO43R1vN76REt/aMGZoY6GD5g84nnJiBIVlscegefpw==}
     engines: {node: ^14.15.0 || ^16.10.0 || >=18.0.0}
@@ -8347,11 +8183,7 @@
     engines: {node: ^14.15.0 || ^16.10.0 || >=18.0.0}
     dependencies:
       chalk: 4.1.2
-<<<<<<< HEAD
-      jest-diff: 29.6.3
-=======
       jest-diff: 29.6.4
->>>>>>> 214d6fb4
       jest-get-type: 29.6.3
       pretty-format: 29.6.3
     dev: true
