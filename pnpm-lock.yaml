lockfileVersion: 5.3

importers:

  .:
    specifiers:
      '@sindresorhus/slugify': 1.1.2
      '@slack/webhook': 6.0.0
      '@types/benchmark': 2.1.1
      '@types/debug': 4.1.7
      '@types/graphviz': 0.0.33
      '@types/node': 14.17.9
      '@types/redis': 2.8.31
      '@typescript-eslint/eslint-plugin': 4.29.2
      '@typescript-eslint/parser': 4.29.2
      arg: 5.0.1
      batching-toposort: 1.2.0
      benchmark: 2.1.4
      chalk: 4.1.2
      debug: 4.3.2
      esbuild: 0.12.17
      eslint: 7.32.0
      eslint-config-prettier: 8.3.0
      eslint-plugin-eslint-comments: 3.2.0
      eslint-plugin-jest: 24.4.0
      eslint-plugin-prettier: 3.4.0
      execa: 5.1.1
      globby: 11.0.4
      graphviz: 0.0.9
      husky: 7.0.1
      is-ci: 3.0.0
      node-fetch: 2.6.1
      p-map: 4.0.0
      p-reduce: 2.1.0
      p-retry: 4.6.1
      prettier: 2.3.2
      redis: 3.1.2
      redis-lock: 0.1.4
      semver: 7.3.5
      staged-git-files: 1.2.0
      ts-node: 10.2.0
      typescript: 4.3.5
    devDependencies:
      '@sindresorhus/slugify': 1.1.2
      '@slack/webhook': 6.0.0_debug@4.3.2
      '@types/benchmark': 2.1.1
      '@types/debug': 4.1.7
      '@types/graphviz': 0.0.33
      '@types/node': 14.17.9
      '@types/redis': 2.8.31
      '@typescript-eslint/eslint-plugin': 4.29.2_b01b7137116ac50f0745961d9cf72d34
      '@typescript-eslint/parser': 4.29.2_eslint@7.32.0+typescript@4.3.5
      arg: 5.0.1
      batching-toposort: 1.2.0
      benchmark: 2.1.4
      chalk: 4.1.2
      debug: 4.3.2
      esbuild: 0.12.17
      eslint: 7.32.0
      eslint-config-prettier: 8.3.0_eslint@7.32.0
      eslint-plugin-eslint-comments: 3.2.0_eslint@7.32.0
      eslint-plugin-jest: 24.4.0_79d1595ac137e2cc60da3c9a0e522fb9
      eslint-plugin-prettier: 3.4.0_5a48a349ffec60f5257b5f148f5199c3
      execa: 5.1.1
      globby: 11.0.4
      graphviz: 0.0.9
      husky: 7.0.1
      is-ci: 3.0.0
      node-fetch: 2.6.1
      p-map: 4.0.0
      p-reduce: 2.1.0
      p-retry: 4.6.1
      prettier: 2.3.2
      redis: 3.1.2
      redis-lock: 0.1.4
      semver: 7.3.5
      staged-git-files: 1.2.0
      ts-node: 10.2.0_3cddbd81c3a53971a7cbc3c93cba6165
      typescript: 4.3.5

  packages/cli:
    specifiers:
      '@prisma/client': workspace:*
      '@prisma/debug': workspace:*
      '@prisma/engines': 2.30.0-28.60b19f4a1de4fe95741da371b4c44a92f4d1adcb
      '@prisma/fetch-engine': 2.30.0-28.60b19f4a1de4fe95741da371b4c44a92f4d1adcb
      '@prisma/generator-helper': workspace:*
      '@prisma/get-platform': 2.30.0-28.60b19f4a1de4fe95741da371b4c44a92f4d1adcb
      '@prisma/migrate': workspace:*
      '@prisma/sdk': workspace:*
      '@prisma/studio-server': 0.422.0
      '@timsuchanek/copy': 1.4.5
      '@types/jest': 27.0.1
      '@types/rimraf': 3.0.1
      '@types/ws': 7.4.7
      '@typescript-eslint/eslint-plugin': 4.29.2
      '@typescript-eslint/parser': 4.29.2
      chalk: 4.1.2
      checkpoint-client: 1.1.20
      dotenv: 10.0.0
      esbuild: 0.8.53
      escape-string-regexp: 4.0.0
      eslint: 7.32.0
      eslint-config-prettier: 8.3.0
      eslint-plugin-eslint-comments: 3.2.0
      eslint-plugin-jest: 24.4.0
      eslint-plugin-prettier: 3.4.0
      execa: 5.1.1
      fast-deep-equal: 3.1.3
      fs-jetpack: 4.1.1
      get-port: 5.1.1
      global-dirs: 3.0.0
      indent-string: 4.0.0
      is-installed-globally: 0.4.0
      jest: 27.0.6
      line-replace: 2.0.1
      lint-staged: 11.1.2
      log-update: 4.0.0
      make-dir: 3.1.0
      node-fetch: 2.6.1
      open: 7.4.2
      pg: 8.7.1
      pkg-up: 3.1.0
      prettier: 2.3.2
      replace-string: 3.1.0
      resolve-pkg: 2.0.0
      rimraf: 3.0.2
      strip-ansi: 6.0.0
      tempy: 1.0.1
      ts-jest: 27.0.5
      typescript: 4.3.5
    dependencies:
      '@prisma/engines': 2.30.0-28.60b19f4a1de4fe95741da371b4c44a92f4d1adcb
    devDependencies:
      '@prisma/client': link:../client
      '@prisma/debug': link:../debug
      '@prisma/fetch-engine': 2.30.0-28.60b19f4a1de4fe95741da371b4c44a92f4d1adcb
      '@prisma/generator-helper': link:../generator-helper
      '@prisma/get-platform': 2.30.0-28.60b19f4a1de4fe95741da371b4c44a92f4d1adcb
      '@prisma/migrate': link:../migrate
      '@prisma/sdk': link:../sdk
      '@prisma/studio-server': 0.422.0
      '@timsuchanek/copy': 1.4.5
      '@types/jest': 27.0.1
      '@types/rimraf': 3.0.1
      '@types/ws': 7.4.7
      '@typescript-eslint/eslint-plugin': 4.29.2_b01b7137116ac50f0745961d9cf72d34
      '@typescript-eslint/parser': 4.29.2_eslint@7.32.0+typescript@4.3.5
      chalk: 4.1.2
      checkpoint-client: 1.1.20
      dotenv: 10.0.0
      esbuild: 0.8.53
      escape-string-regexp: 4.0.0
      eslint: 7.32.0
      eslint-config-prettier: 8.3.0_eslint@7.32.0
      eslint-plugin-eslint-comments: 3.2.0_eslint@7.32.0
      eslint-plugin-jest: 24.4.0_79d1595ac137e2cc60da3c9a0e522fb9
      eslint-plugin-prettier: 3.4.0_5a48a349ffec60f5257b5f148f5199c3
      execa: 5.1.1
      fast-deep-equal: 3.1.3
      fs-jetpack: 4.1.1
      get-port: 5.1.1
      global-dirs: 3.0.0
      indent-string: 4.0.0
      is-installed-globally: 0.4.0
      jest: 27.0.6_ts-node@10.2.0
      line-replace: 2.0.1
      lint-staged: 11.1.2
      log-update: 4.0.0
      make-dir: 3.1.0
      node-fetch: 2.6.1
      open: 7.4.2
      pg: 8.7.1
      pkg-up: 3.1.0
      prettier: 2.3.2
      replace-string: 3.1.0
      resolve-pkg: 2.0.0
      rimraf: 3.0.2
      strip-ansi: 6.0.0
      tempy: 1.0.1
      ts-jest: 27.0.5_92306e36c1a4cf876b1cd4839a977b9c
      typescript: 4.3.5

  packages/client:
    specifiers:
      '@prisma/debug': workspace:*
      '@prisma/engine-core': workspace:*
      '@prisma/engines': 2.30.0-28.60b19f4a1de4fe95741da371b4c44a92f4d1adcb
      '@prisma/engines-version': 2.30.0-28.60b19f4a1de4fe95741da371b4c44a92f4d1adcb
      '@prisma/fetch-engine': 2.30.0-28.60b19f4a1de4fe95741da371b4c44a92f4d1adcb
      '@prisma/generator-helper': workspace:*
      '@prisma/get-platform': 2.30.0-28.60b19f4a1de4fe95741da371b4c44a92f4d1adcb
      '@prisma/migrate': workspace:*
      '@prisma/sdk': workspace:*
      '@timsuchanek/copy': 1.4.5
      '@types/debug': 4.1.7
      '@types/jest': 27.0.1
      '@types/js-levenshtein': 1.1.0
      '@types/mssql': 6.0.8
      '@types/node': 12.20.19
      '@types/pg': 8.6.1
      '@typescript-eslint/eslint-plugin': 4.29.2
      '@typescript-eslint/parser': 4.29.2
      arg: 5.0.1
      chalk: 4.1.2
      decimal.js: 10.3.1
      esbuild: 0.8.53
      escape-string-regexp: 4.0.0
      eslint: 7.32.0
      eslint-config-prettier: 8.3.0
      eslint-plugin-eslint-comments: 3.2.0
      eslint-plugin-jest: 24.4.0
      eslint-plugin-prettier: 3.4.0
      execa: 5.1.1
      flat-map-polyfill: 0.3.8
      fs-extra: 10.0.0
      fs-monkey: 1.0.3
      get-own-enumerable-property-symbols: 3.0.2
      indent-string: 4.0.0
      is-obj: 2.0.0
      is-regexp: 2.1.0
      jest: 27.0.6
      js-levenshtein: 1.1.6
      klona: 2.0.4
      lint-staged: 11.1.2
      make-dir: 3.1.0
      mariadb: 2.5.4
      mssql: 7.2.0
      pg: 8.7.1
      pkg-up: 3.1.0
      pluralize: 8.0.0
      prettier: 2.3.2
      replace-string: 3.1.0
      rimraf: 3.0.2
      rollup: 2.56.2
      rollup-plugin-dts: 3.0.2
      sort-keys: 4.2.0
      source-map-support: 0.5.19
      sql-template-tag: 4.0.0
      stacktrace-parser: 0.1.10
      strip-ansi: 6.0.0
      strip-indent: 3.0.0
      ts-jest: 27.0.5
      ts-node: 10.2.0
      tsd: 0.17.0
      typescript: 4.3.5
    dependencies:
      '@prisma/engines-version': 2.30.0-28.60b19f4a1de4fe95741da371b4c44a92f4d1adcb
    devDependencies:
      '@prisma/debug': link:../debug
      '@prisma/engine-core': link:../engine-core
      '@prisma/engines': 2.30.0-28.60b19f4a1de4fe95741da371b4c44a92f4d1adcb
      '@prisma/fetch-engine': 2.30.0-28.60b19f4a1de4fe95741da371b4c44a92f4d1adcb
      '@prisma/generator-helper': link:../generator-helper
      '@prisma/get-platform': 2.30.0-28.60b19f4a1de4fe95741da371b4c44a92f4d1adcb
      '@prisma/migrate': link:../migrate
      '@prisma/sdk': link:../sdk
      '@timsuchanek/copy': 1.4.5
      '@types/debug': 4.1.7
      '@types/jest': 27.0.1
      '@types/js-levenshtein': 1.1.0
      '@types/mssql': 6.0.8
      '@types/node': 12.20.19
      '@types/pg': 8.6.1
      '@typescript-eslint/eslint-plugin': 4.29.2_b01b7137116ac50f0745961d9cf72d34
      '@typescript-eslint/parser': 4.29.2_eslint@7.32.0+typescript@4.3.5
      arg: 5.0.1
      chalk: 4.1.2
      decimal.js: 10.3.1
      esbuild: 0.8.53
      escape-string-regexp: 4.0.0
      eslint: 7.32.0
      eslint-config-prettier: 8.3.0_eslint@7.32.0
      eslint-plugin-eslint-comments: 3.2.0_eslint@7.32.0
      eslint-plugin-jest: 24.4.0_79d1595ac137e2cc60da3c9a0e522fb9
      eslint-plugin-prettier: 3.4.0_5a48a349ffec60f5257b5f148f5199c3
      execa: 5.1.1
      flat-map-polyfill: 0.3.8
      fs-extra: 10.0.0
      fs-monkey: 1.0.3
      get-own-enumerable-property-symbols: 3.0.2
      indent-string: 4.0.0
      is-obj: 2.0.0
      is-regexp: 2.1.0
      jest: 27.0.6_ts-node@10.2.0
      js-levenshtein: 1.1.6
      klona: 2.0.4
      lint-staged: 11.1.2
      make-dir: 3.1.0
      mariadb: 2.5.4
      mssql: 7.2.0
      pg: 8.7.1
      pkg-up: 3.1.0
      pluralize: 8.0.0
      prettier: 2.3.2
      replace-string: 3.1.0
      rimraf: 3.0.2
      rollup: 2.56.2
      rollup-plugin-dts: 3.0.2_rollup@2.56.2+typescript@4.3.5
      sort-keys: 4.2.0
      source-map-support: 0.5.19
      sql-template-tag: 4.0.0
      stacktrace-parser: 0.1.10
      strip-ansi: 6.0.0
      strip-indent: 3.0.0
      ts-jest: 27.0.5_92306e36c1a4cf876b1cd4839a977b9c
      ts-node: 10.2.0_1be1d6e448db6d942ef39e7e14f59568
      tsd: 0.17.0
      typescript: 4.3.5

  packages/debug:
    specifiers:
      '@types/debug': 4.1.7
      '@types/jest': 27.0.1
      '@types/node': 12.20.19
      '@typescript-eslint/eslint-plugin': 4.29.2
      '@typescript-eslint/parser': 4.29.2
      debug: 4.3.2
      esbuild: 0.12.16
      eslint: 7.32.0
      eslint-config-prettier: 8.3.0
      eslint-plugin-eslint-comments: 3.2.0
      eslint-plugin-jest: 24.4.0
      eslint-plugin-prettier: 3.4.0
      execa: 5.1.1
      glob: 7.1.7
      jest: 27.0.6
      lint-staged: 11.1.2
      ms: 2.1.3
      prettier: 2.3.2
      strip-ansi: 6.0.0
      ts-jest: 27.0.5
      typescript: 4.3.5
    dependencies:
      '@types/debug': 4.1.7
      debug: 4.3.2
      ms: 2.1.3
    devDependencies:
      '@types/jest': 27.0.1
      '@types/node': 12.20.19
      '@typescript-eslint/eslint-plugin': 4.29.2_b01b7137116ac50f0745961d9cf72d34
      '@typescript-eslint/parser': 4.29.2_eslint@7.32.0+typescript@4.3.5
      esbuild: 0.12.16
      eslint: 7.32.0
      eslint-config-prettier: 8.3.0_eslint@7.32.0
      eslint-plugin-eslint-comments: 3.2.0_eslint@7.32.0
      eslint-plugin-jest: 24.4.0_79d1595ac137e2cc60da3c9a0e522fb9
      eslint-plugin-prettier: 3.4.0_5a48a349ffec60f5257b5f148f5199c3
      execa: 5.1.1
      glob: 7.1.7
      jest: 27.0.6_ts-node@10.2.0
      lint-staged: 11.1.2
      prettier: 2.3.2
      strip-ansi: 6.0.0
      ts-jest: 27.0.5_92306e36c1a4cf876b1cd4839a977b9c
      typescript: 4.3.5

  packages/engine-core:
    specifiers:
      '@prisma/debug': workspace:*
      '@prisma/engines': 2.30.0-28.60b19f4a1de4fe95741da371b4c44a92f4d1adcb
      '@prisma/generator-helper': workspace:*
      '@prisma/get-platform': 2.30.0-28.60b19f4a1de4fe95741da371b4c44a92f4d1adcb
      '@types/jest': 27.0.1
      '@types/node': 16.6.2
      '@typescript-eslint/eslint-plugin': 4.29.2
      '@typescript-eslint/parser': 4.29.2
      chalk: 4.1.2
      esbuild: 0.12.16
      eslint: 7.32.0
      eslint-config-prettier: 8.3.0
      eslint-plugin-eslint-comments: 3.2.0
      eslint-plugin-jest: 24.4.0
      eslint-plugin-prettier: 3.4.0
      execa: 5.1.1
      get-stream: 6.0.1
      glob: 7.1.7
      indent-string: 4.0.0
      jest: 27.0.6
      lint-staged: 11.1.2
      new-github-issue-url: 0.2.1
      p-retry: 4.6.1
      prettier: 2.3.2
      strip-ansi: 6.0.0
      terminal-link: 2.1.1
      ts-jest: 27.0.5
      typescript: 4.3.5
      undici: ^4.4.6
    dependencies:
      '@prisma/debug': link:../debug
      '@prisma/engines': 2.30.0-28.60b19f4a1de4fe95741da371b4c44a92f4d1adcb
      '@prisma/generator-helper': link:../generator-helper
      '@prisma/get-platform': 2.30.0-28.60b19f4a1de4fe95741da371b4c44a92f4d1adcb
      chalk: 4.1.2
      execa: 5.1.1
      get-stream: 6.0.1
      indent-string: 4.0.0
      new-github-issue-url: 0.2.1
      p-retry: 4.6.1
      terminal-link: 2.1.1
      undici: 4.4.6
    devDependencies:
      '@types/jest': 27.0.1
      '@types/node': 16.6.2
      '@typescript-eslint/eslint-plugin': 4.29.2_b01b7137116ac50f0745961d9cf72d34
      '@typescript-eslint/parser': 4.29.2_eslint@7.32.0+typescript@4.3.5
      esbuild: 0.12.16
      eslint: 7.32.0
      eslint-config-prettier: 8.3.0_eslint@7.32.0
      eslint-plugin-eslint-comments: 3.2.0_eslint@7.32.0
      eslint-plugin-jest: 24.4.0_79d1595ac137e2cc60da3c9a0e522fb9
      eslint-plugin-prettier: 3.4.0_5a48a349ffec60f5257b5f148f5199c3
      glob: 7.1.7
      jest: 27.0.6_ts-node@10.2.0
      lint-staged: 11.1.2
      prettier: 2.3.2
      strip-ansi: 6.0.0
      ts-jest: 27.0.5_92306e36c1a4cf876b1cd4839a977b9c
      typescript: 4.3.5

  packages/generator-helper:
    specifiers:
      '@prisma/debug': workspace:*
      '@types/cross-spawn': 6.0.2
      '@types/jest': 27.0.1
      '@types/node': 12.20.19
      '@typescript-eslint/eslint-plugin': 4.29.2
      '@typescript-eslint/parser': 4.29.2
      chalk: 4.1.2
      cross-spawn: 7.0.3
      esbuild: 0.12.16
      eslint: 7.32.0
      eslint-config-prettier: 8.3.0
      eslint-plugin-eslint-comments: 3.2.0
      eslint-plugin-jest: 24.4.0
      eslint-plugin-prettier: 3.4.0
      glob: 7.1.7
      jest: 27.0.6
      lint-staged: 11.1.2
      prettier: 2.3.2
      ts-jest: 27.0.5
      ts-node: 10.2.0
      typescript: 4.3.5
    dependencies:
      '@prisma/debug': link:../debug
      '@types/cross-spawn': 6.0.2
      chalk: 4.1.2
      cross-spawn: 7.0.3
    devDependencies:
      '@types/jest': 27.0.1
      '@types/node': 12.20.19
      '@typescript-eslint/eslint-plugin': 4.29.2_b01b7137116ac50f0745961d9cf72d34
      '@typescript-eslint/parser': 4.29.2_eslint@7.32.0+typescript@4.3.5
      esbuild: 0.12.16
      eslint: 7.32.0
      eslint-config-prettier: 8.3.0_eslint@7.32.0
      eslint-plugin-eslint-comments: 3.2.0_eslint@7.32.0
      eslint-plugin-jest: 24.4.0_79d1595ac137e2cc60da3c9a0e522fb9
      eslint-plugin-prettier: 3.4.0_5a48a349ffec60f5257b5f148f5199c3
      glob: 7.1.7
      jest: 27.0.6_ts-node@10.2.0
      lint-staged: 11.1.2
      prettier: 2.3.2
      ts-jest: 27.0.5_92306e36c1a4cf876b1cd4839a977b9c
      ts-node: 10.2.0_1be1d6e448db6d942ef39e7e14f59568
      typescript: 4.3.5

  packages/integration-tests:
    specifiers:
      '@prisma/client': workspace:*
      '@prisma/get-platform': 2.30.0-28.60b19f4a1de4fe95741da371b4c44a92f4d1adcb
      '@prisma/migrate': workspace:*
      '@prisma/sdk': workspace:*
      '@sindresorhus/slugify': 1.1.2
      '@types/jest': 27.0.1
      '@types/mssql': 6.0.8
      '@types/node': 12.20.19
      '@types/pg': 8.6.1
      '@types/sqlite3': 3.1.7
      '@typescript-eslint/eslint-plugin': 4.29.2
      '@typescript-eslint/parser': 4.29.2
      decimal.js: 10.3.1
      esbuild: 0.12.16
      escape-string-regexp: 4.0.0
      eslint: 7.32.0
      eslint-config-prettier: 8.3.0
      eslint-plugin-eslint-comments: 3.2.0
      eslint-plugin-jest: 24.4.0
      eslint-plugin-prettier: 3.4.0
      execa: 5.1.1
      fs-jetpack: 4.1.1
      glob: 7.1.7
      jest: 27.0.6
      lint-staged: 11.1.2
      mariadb: 2.5.4
      mssql: 7.2.0
      pg: 8.7.1
      prettier: 2.3.2
      replace-string: 3.1.0
      segfault-handler: 1.3.0
      sqlite-async: 1.1.1
      sqlite3: 5.0.2
      string-hash: 1.1.3
      strip-ansi: 6.0.0
      tempy: 1.0.1
      ts-jest: 27.0.5
      ts-node: 10.2.0
      typescript: 4.3.5
      verror: 1.10.0
    devDependencies:
      '@prisma/client': link:../client
      '@prisma/get-platform': 2.30.0-28.60b19f4a1de4fe95741da371b4c44a92f4d1adcb
      '@prisma/migrate': link:../migrate
      '@prisma/sdk': link:../sdk
      '@sindresorhus/slugify': 1.1.2
      '@types/jest': 27.0.1
      '@types/mssql': 6.0.8
      '@types/node': 12.20.19
      '@types/pg': 8.6.1
      '@types/sqlite3': 3.1.7
      '@typescript-eslint/eslint-plugin': 4.29.2_b01b7137116ac50f0745961d9cf72d34
      '@typescript-eslint/parser': 4.29.2_eslint@7.32.0+typescript@4.3.5
      decimal.js: 10.3.1
      esbuild: 0.12.16
      escape-string-regexp: 4.0.0
      eslint: 7.32.0
      eslint-config-prettier: 8.3.0_eslint@7.32.0
      eslint-plugin-eslint-comments: 3.2.0_eslint@7.32.0
      eslint-plugin-jest: 24.4.0_79d1595ac137e2cc60da3c9a0e522fb9
      eslint-plugin-prettier: 3.4.0_5a48a349ffec60f5257b5f148f5199c3
      execa: 5.1.1
      fs-jetpack: 4.1.1
      glob: 7.1.7
      jest: 27.0.6_ts-node@10.2.0
      lint-staged: 11.1.2
      mariadb: 2.5.4
      mssql: 7.2.0
      pg: 8.7.1
      prettier: 2.3.2
      replace-string: 3.1.0
      segfault-handler: 1.3.0
      sqlite-async: 1.1.1
      sqlite3: 5.0.2
      string-hash: 1.1.3
      strip-ansi: 6.0.0
      tempy: 1.0.1
      ts-jest: 27.0.5_92306e36c1a4cf876b1cd4839a977b9c
      ts-node: 10.2.0_1be1d6e448db6d942ef39e7e14f59568
      typescript: 4.3.5
      verror: 1.10.0

  packages/migrate:
    specifiers:
      '@prisma/debug': workspace:*
      '@prisma/engines-version': 2.30.0-28.60b19f4a1de4fe95741da371b4c44a92f4d1adcb
      '@prisma/generator-helper': workspace:*
      '@prisma/get-platform': 2.30.0-28.60b19f4a1de4fe95741da371b4c44a92f4d1adcb
      '@prisma/sdk': workspace:*
      '@sindresorhus/slugify': 1.1.2
      '@types/jest': 27.0.1
      '@types/node': 12.20.19
      '@types/pg': 8.6.1
      '@types/prompts': 2.0.14
      '@types/sqlite3': 3.1.7
      '@typescript-eslint/eslint-plugin': 4.29.2
      '@typescript-eslint/parser': 4.29.2
      chalk: 4.1.2
      del: 6.0.0
      esbuild: 0.12.16
      eslint: 7.32.0
      eslint-config-prettier: 8.3.0
      eslint-plugin-eslint-comments: 3.2.0
      eslint-plugin-jest: 24.4.0
      eslint-plugin-prettier: 3.4.0
      execa: 5.1.1
      fs-jetpack: 4.1.1
      glob: 7.1.7
      global-dirs: 3.0.0
      has-yarn: 2.1.0
      indent-string: 4.0.0
      jest: 27.0.6
      lint-staged: 11.1.2
      log-update: 4.0.0
      make-dir: 3.1.0
      mariadb: 2.5.4
      mock-stdin: 1.0.0
      new-github-issue-url: 0.2.1
      open: 7.4.2
      pg: 8.7.1
      pkg-up: 3.1.0
      prettier: 2.3.2
      prompts: 2.4.1
      resolve-pkg: 2.0.0
      sqlite-async: 1.1.1
      sqlite3: 5.0.2
      strip-ansi: 6.0.0
      strip-indent: 3.0.0
      tempy: 1.0.1
      ts-jest: 27.0.5
      typescript: 4.3.5
    dependencies:
      '@prisma/debug': link:../debug
      '@prisma/get-platform': 2.30.0-28.60b19f4a1de4fe95741da371b4c44a92f4d1adcb
      '@sindresorhus/slugify': 1.1.2
      execa: 5.1.1
      global-dirs: 3.0.0
      has-yarn: 2.1.0
      indent-string: 4.0.0
      log-update: 4.0.0
      new-github-issue-url: 0.2.1
      open: 7.4.2
      pkg-up: 3.1.0
      prompts: 2.4.1
      resolve-pkg: 2.0.0
      strip-ansi: 6.0.0
      strip-indent: 3.0.0
    devDependencies:
      '@prisma/engines-version': 2.30.0-28.60b19f4a1de4fe95741da371b4c44a92f4d1adcb
      '@prisma/generator-helper': link:../generator-helper
      '@prisma/sdk': link:../sdk
      '@types/jest': 27.0.1
      '@types/node': 12.20.19
      '@types/pg': 8.6.1
      '@types/prompts': 2.0.14
      '@types/sqlite3': 3.1.7
      '@typescript-eslint/eslint-plugin': 4.29.2_b01b7137116ac50f0745961d9cf72d34
      '@typescript-eslint/parser': 4.29.2_eslint@7.32.0+typescript@4.3.5
      chalk: 4.1.2
      del: 6.0.0
      esbuild: 0.12.16
      eslint: 7.32.0
      eslint-config-prettier: 8.3.0_eslint@7.32.0
      eslint-plugin-eslint-comments: 3.2.0_eslint@7.32.0
      eslint-plugin-jest: 24.4.0_79d1595ac137e2cc60da3c9a0e522fb9
      eslint-plugin-prettier: 3.4.0_5a48a349ffec60f5257b5f148f5199c3
      fs-jetpack: 4.1.1
      glob: 7.1.7
      jest: 27.0.6_ts-node@10.2.0
      lint-staged: 11.1.2
      make-dir: 3.1.0
      mariadb: 2.5.4
      mock-stdin: 1.0.0
      pg: 8.7.1
      prettier: 2.3.2
      sqlite-async: 1.1.1
      sqlite3: 5.0.2
      tempy: 1.0.1
      ts-jest: 27.0.5_92306e36c1a4cf876b1cd4839a977b9c
      typescript: 4.3.5

  packages/react-prisma:
    specifiers:
      '@prisma/client': workspace:*
      '@types/jest': 27.0.1
      '@types/node': 14.17.9
      '@typescript-eslint/eslint-plugin': 4.29.2
      '@typescript-eslint/parser': 4.29.2
      esbuild: 0.12.16
      eslint: 7.32.0
      eslint-config-prettier: 8.3.0
      eslint-plugin-eslint-comments: 3.2.0
      eslint-plugin-jest: 24.4.0
      eslint-plugin-prettier: 3.4.0
      glob: 7.1.7
      jest: 27.0.6
      lint-staged: 11.1.2
      prettier: 2.3.2
      react: 17.0.2
      strip-ansi: 7.0.0
      ts-jest: 27.0.5
      typescript: 4.3.5
    devDependencies:
      '@prisma/client': link:../client
      '@types/jest': 27.0.1
      '@types/node': 14.17.9
      '@typescript-eslint/eslint-plugin': 4.29.2_b01b7137116ac50f0745961d9cf72d34
      '@typescript-eslint/parser': 4.29.2_eslint@7.32.0+typescript@4.3.5
      esbuild: 0.12.16
      eslint: 7.32.0
      eslint-config-prettier: 8.3.0_eslint@7.32.0
      eslint-plugin-eslint-comments: 3.2.0_eslint@7.32.0
      eslint-plugin-jest: 24.4.0_79d1595ac137e2cc60da3c9a0e522fb9
      eslint-plugin-prettier: 3.4.0_5a48a349ffec60f5257b5f148f5199c3
      glob: 7.1.7
      jest: 27.0.6_ts-node@10.2.0
      lint-staged: 11.1.2
      prettier: 2.3.2
      react: 17.0.2
      strip-ansi: 7.0.0
      ts-jest: 27.0.5_92306e36c1a4cf876b1cd4839a977b9c
      typescript: 4.3.5

  packages/sdk:
    specifiers:
      '@prisma/debug': workspace:*
      '@prisma/engine-core': workspace:*
      '@prisma/engines': 2.30.0-28.60b19f4a1de4fe95741da371b4c44a92f4d1adcb
      '@prisma/fetch-engine': 2.30.0-28.60b19f4a1de4fe95741da371b4c44a92f4d1adcb
      '@prisma/generator-helper': workspace:*
      '@prisma/get-platform': 2.30.0-28.60b19f4a1de4fe95741da371b4c44a92f4d1adcb
      '@timsuchanek/copy': 1.4.5
      '@types/jest': 27.0.1
      '@types/node': 12.20.19
      '@types/resolve': 1.20.1
      '@types/shell-quote': 1.7.1
      '@types/tar': 4.0.5
      '@typescript-eslint/eslint-plugin': 4.29.2
      '@typescript-eslint/parser': 4.29.2
      archiver: 4.0.2
      arg: 5.0.1
      chalk: 4.1.2
      checkpoint-client: 1.1.20
      cli-truncate: 2.1.0
      dotenv: 10.0.0
      esbuild: 0.12.16
      eslint: 7.32.0
      eslint-config-prettier: 8.3.0
      eslint-plugin-eslint-comments: 3.2.0
      eslint-plugin-jest: 24.4.0
      eslint-plugin-prettier: 3.4.0
      execa: 5.1.1
      find-up: 5.0.0
      glob: 7.1.7
      global-dirs: 3.0.0
      globby: 11.0.4
      has-yarn: 2.1.0
      is-ci: 3.0.0
      jest: 27.0.6
      lint-staged: 11.1.2
      make-dir: 3.1.0
      node-fetch: 2.6.1
      p-map: 4.0.0
      prettier: 2.3.2
      read-pkg-up: 7.0.1
      resolve: 1.20.0
      rimraf: 3.0.2
      shell-quote: 1.7.2
      string-width: 4.2.2
      strip-ansi: 6.0.0
      strip-indent: 3.0.0
      tar: 6.1.8
      temp-dir: 2.0.0
      temp-write: 4.0.0
      tempy: 1.0.1
      terminal-link: 2.1.1
      tmp: 0.2.1
      ts-jest: 27.0.5
      ts-node: 10.2.0
      typescript: 4.3.5
    dependencies:
      '@prisma/debug': link:../debug
      '@prisma/engine-core': link:../engine-core
      '@prisma/engines': 2.30.0-28.60b19f4a1de4fe95741da371b4c44a92f4d1adcb
      '@prisma/fetch-engine': 2.30.0-28.60b19f4a1de4fe95741da371b4c44a92f4d1adcb
      '@prisma/generator-helper': link:../generator-helper
      '@prisma/get-platform': 2.30.0-28.60b19f4a1de4fe95741da371b4c44a92f4d1adcb
      '@timsuchanek/copy': 1.4.5
      archiver: 4.0.2
      arg: 5.0.1
      chalk: 4.1.2
      checkpoint-client: 1.1.20
      cli-truncate: 2.1.0
      dotenv: 10.0.0
      execa: 5.1.1
      find-up: 5.0.0
      global-dirs: 3.0.0
      globby: 11.0.4
      has-yarn: 2.1.0
      is-ci: 3.0.0
      make-dir: 3.1.0
      node-fetch: 2.6.1
      p-map: 4.0.0
      read-pkg-up: 7.0.1
      resolve: 1.20.0
      rimraf: 3.0.2
      shell-quote: 1.7.2
      string-width: 4.2.2
      strip-ansi: 6.0.0
      strip-indent: 3.0.0
      tar: 6.1.8
      temp-dir: 2.0.0
      temp-write: 4.0.0
      tempy: 1.0.1
      terminal-link: 2.1.1
      tmp: 0.2.1
    devDependencies:
      '@types/jest': 27.0.1
      '@types/node': 12.20.19
      '@types/resolve': 1.20.1
      '@types/shell-quote': 1.7.1
      '@types/tar': 4.0.5
      '@typescript-eslint/eslint-plugin': 4.29.2_b01b7137116ac50f0745961d9cf72d34
      '@typescript-eslint/parser': 4.29.2_eslint@7.32.0+typescript@4.3.5
      esbuild: 0.12.16
      eslint: 7.32.0
      eslint-config-prettier: 8.3.0_eslint@7.32.0
      eslint-plugin-eslint-comments: 3.2.0_eslint@7.32.0
      eslint-plugin-jest: 24.4.0_79d1595ac137e2cc60da3c9a0e522fb9
      eslint-plugin-prettier: 3.4.0_5a48a349ffec60f5257b5f148f5199c3
      glob: 7.1.7
      jest: 27.0.6_ts-node@10.2.0
      lint-staged: 11.1.2
      prettier: 2.3.2
      ts-jest: 27.0.5_92306e36c1a4cf876b1cd4839a977b9c
      ts-node: 10.2.0_1be1d6e448db6d942ef39e7e14f59568
      typescript: 4.3.5

packages:

  /@azure/abort-controller/1.0.4:
    resolution: {integrity: sha512-lNUmDRVGpanCsiUN3NWxFTdwmdFI53xwhkTFfHDGTYk46ca7Ind3nanJc+U6Zj9Tv+9nTCWRBscWEW1DyKOpTw==}
    engines: {node: '>=8.0.0'}
    dependencies:
      tslib: 2.3.0
    dev: true

  /@azure/core-asynciterator-polyfill/1.0.0:
    resolution: {integrity: sha512-kmv8CGrPfN9SwMwrkiBK9VTQYxdFQEGe0BmQk+M8io56P9KNzpAxcWE/1fxJj7uouwN4kXF0BHW8DNlgx+wtCg==}
    dev: true

  /@azure/core-auth/1.3.2:
    resolution: {integrity: sha512-7CU6DmCHIZp5ZPiZ9r3J17lTKMmYsm/zGvNkjArQwPkrLlZ1TZ+EUYfGgh2X31OLMVAQCTJZW4cXHJi02EbJnA==}
    engines: {node: '>=12.0.0'}
    dependencies:
      '@azure/abort-controller': 1.0.4
      tslib: 2.3.0
    dev: true

  /@azure/core-client/1.2.2:
    resolution: {integrity: sha512-VYFR2qiczjBrSfpQSbo5s8FJhXaJFz2tP01MOrpNJaOqnSNEKcY35I79b1Ty7s8qHGvc5/YMJ745l3B7abncFQ==}
    engines: {node: '>=12.0.0'}
    dependencies:
      '@azure/abort-controller': 1.0.4
      '@azure/core-asynciterator-polyfill': 1.0.0
      '@azure/core-auth': 1.3.2
      '@azure/core-rest-pipeline': 1.1.1
      '@azure/core-tracing': 1.0.0-preview.12
      tslib: 2.3.0
    transitivePeerDependencies:
      - supports-color
    dev: true

  /@azure/core-http/1.2.6:
    resolution: {integrity: sha512-odtH7UMKtekc5YQ86xg9GlVHNXR6pq2JgJ5FBo7/jbOjNGdBqcrIVrZx2bevXVJz/uUTSx6vUf62gzTXTfqYSQ==}
    engines: {node: '>=8.0.0'}
    dependencies:
      '@azure/abort-controller': 1.0.4
      '@azure/core-asynciterator-polyfill': 1.0.0
      '@azure/core-auth': 1.3.2
      '@azure/core-tracing': 1.0.0-preview.11
      '@azure/logger': 1.0.2
      '@types/node-fetch': 2.5.12
      '@types/tunnel': 0.0.1
      form-data: 3.0.1
      node-fetch: 2.6.1
      process: 0.11.10
      tough-cookie: 4.0.0
      tslib: 2.3.0
      tunnel: 0.0.6
      uuid: 8.3.2
      xml2js: 0.4.23
    dev: true

  /@azure/core-lro/1.0.5:
    resolution: {integrity: sha512-0EFCFZxARrIoLWMIRt4vuqconRVIO2Iin7nFBfJiYCCbKp5eEmxutNk8uqudPmG0XFl5YqlVh68/al/vbE5OOg==}
    engines: {node: '>=8.0.0'}
    dependencies:
      '@azure/abort-controller': 1.0.4
      '@azure/core-http': 1.2.6
      '@azure/core-tracing': 1.0.0-preview.11
      events: 3.3.0
      tslib: 2.3.0
    dev: true

  /@azure/core-paging/1.1.3:
    resolution: {integrity: sha512-his7Ah40ThEYORSpIAwuh6B8wkGwO/zG7gqVtmSE4WAJ46e36zUDXTKReUCLBDc6HmjjApQQxxcRFy5FruG79A==}
    engines: {node: '>=8.0.0'}
    dependencies:
      '@azure/core-asynciterator-polyfill': 1.0.0
    dev: true

  /@azure/core-rest-pipeline/1.1.1:
    resolution: {integrity: sha512-ObF8iTEDXIG7/NlL28ni9bR3XLJwgm2S3GWO4aNW6CsTCFVoY9HMdbBtN7xOB+pUQwifehifXNnootbzzuwJnw==}
    engines: {node: '>=12.0.0'}
    dependencies:
      '@azure/abort-controller': 1.0.4
      '@azure/core-auth': 1.3.2
      '@azure/core-tracing': 1.0.0-preview.12
      '@azure/logger': 1.0.2
      form-data: 3.0.1
      http-proxy-agent: 4.0.1
      https-proxy-agent: 5.0.0
      tslib: 2.3.0
      uuid: 8.3.2
    transitivePeerDependencies:
      - supports-color
    dev: true

  /@azure/core-tracing/1.0.0-preview.11:
    resolution: {integrity: sha512-frF0pJc9HTmKncVokhBxCqipjbql02DThQ1ZJ9wLi7SDMLdPAFyDI5xZNzX5guLz+/DtPkY+SGK2li9FIXqshQ==}
    engines: {node: '>=8.0.0'}
    dependencies:
      '@opencensus/web-types': 0.0.7
      '@opentelemetry/api': 1.0.0-rc.0
      tslib: 2.3.0
    dev: true

  /@azure/core-tracing/1.0.0-preview.12:
    resolution: {integrity: sha512-nvo2Wc4EKZGN6eFu9n3U7OXmASmL8VxoPIH7xaD6OlQqi44bouF0YIi9ID5rEsKLiAU59IYx6M297nqWVMWPDg==}
    engines: {node: '>=12.0.0'}
    dependencies:
      '@opentelemetry/api': 1.0.2
      tslib: 2.3.0
    dev: true

  /@azure/identity/1.5.0_debug@4.3.2:
    resolution: {integrity: sha512-djgywuWtX6720seqNOPmGM1hY54oHnjRT0MLIOzacMARTZuEtAIaFFvMPBlUIMQdtSGhdjH+/MS1/9PE8j83eA==}
    engines: {node: '>=12.0.0'}
    dependencies:
      '@azure/core-auth': 1.3.2
      '@azure/core-client': 1.2.2
      '@azure/core-rest-pipeline': 1.1.1
      '@azure/core-tracing': 1.0.0-preview.12
      '@azure/logger': 1.0.2
      '@azure/msal-node': 1.0.0-beta.6_debug@4.3.2
      '@types/stoppable': 1.1.1
      axios: 0.21.1_debug@4.3.2
      events: 3.3.0
      jws: 4.0.0
      msal: 1.4.12
      open: 7.4.2
      qs: 6.10.1
      stoppable: 1.1.0
      tslib: 2.3.0
      uuid: 8.3.2
    optionalDependencies:
      keytar: 7.7.0
    transitivePeerDependencies:
      - debug
      - supports-color
    dev: true

  /@azure/keyvault-keys/4.2.2:
    resolution: {integrity: sha512-SWRx0Z8ShLYnuqCitIOi3DqLSLBTI6G1F+Wv5/hy1w6ZXRnOwc74deQ8kfO0Tbm3n09SpaN4ytp6dmg6C2cRmQ==}
    engines: {node: '>=8.0.0'}
    dependencies:
      '@azure/abort-controller': 1.0.4
      '@azure/core-http': 1.2.6
      '@azure/core-lro': 1.0.5
      '@azure/core-paging': 1.1.3
      '@azure/core-tracing': 1.0.0-preview.11
      '@azure/logger': 1.0.2
      tslib: 2.3.0
    dev: true

  /@azure/logger/1.0.2:
    resolution: {integrity: sha512-YZNjNV0vL3nN2nedmcjQBcpCTo3oqceXmgiQtEm6fLpucjRZyQKAQruhCmCpRlB1iykqKJJ/Y8CDmT5rIE6IJw==}
    engines: {node: '>=8.0.0'}
    dependencies:
      tslib: 2.3.0
    dev: true

  /@azure/ms-rest-azure-env/2.0.0:
    resolution: {integrity: sha512-dG76W7ElfLi+fbTjnZVGj+M9e0BIEJmRxU6fHaUQ12bZBe8EJKYb2GV50YWNaP2uJiVQ5+7nXEVj1VN1UQtaEw==}
    dev: true

  /@azure/ms-rest-js/2.5.3:
    resolution: {integrity: sha512-OZ7qJwazS2nSRtZOA6+0k7x+RJ9D2P0IyUl9iHycyjgtQlINALNRutGqQeBirhIEx2IRQs9TMnnxoh/yRkFEAw==}
    dependencies:
      '@azure/core-auth': 1.3.2
      abort-controller: 3.0.0
      form-data: 2.5.1
      node-fetch: 2.6.1
      tough-cookie: 3.0.1
      tslib: 1.14.1
      tunnel: 0.0.6
      uuid: 8.3.2
      xml2js: 0.4.23
    dev: true

  /@azure/ms-rest-nodeauth/3.0.10_debug@4.3.2:
    resolution: {integrity: sha512-oel7ibYlredh2wo7XwNYMx4jWlbMkIzCC8t8VpdhsAWDJVNSSce+DYj5jjZn1oED+QsCytVM2B7/QTuLN1/yDw==}
    dependencies:
      '@azure/ms-rest-azure-env': 2.0.0
      '@azure/ms-rest-js': 2.5.3
      adal-node: 0.2.2_debug@4.3.2
    transitivePeerDependencies:
      - debug
    dev: true

  /@azure/msal-common/4.5.0:
    resolution: {integrity: sha512-eXI3GamyjU29Mttn+5mWU47Su4DtgAZF6xmIrnIq271dz6VKJDBmU1dEbUUYqZeVSzxdcraX7BR85kKof11Tig==}
    engines: {node: '>=0.8.0'}
    dependencies:
      debug: 4.3.2
    transitivePeerDependencies:
      - supports-color
    dev: true

  /@azure/msal-node/1.0.0-beta.6_debug@4.3.2:
    resolution: {integrity: sha512-ZQI11Uz1j0HJohb9JZLRD8z0moVcPks1AFW4Q/Gcl67+QvH4aKEJti7fjCcipEEZYb/qzLSO8U6IZgPYytsiJQ==}
    dependencies:
      '@azure/msal-common': 4.5.0
      axios: 0.21.1_debug@4.3.2
      jsonwebtoken: 8.5.1
      uuid: 8.3.2
    transitivePeerDependencies:
      - debug
      - supports-color
    dev: true

  /@babel/code-frame/7.12.11:
    resolution: {integrity: sha512-Zt1yodBx1UcyiePMSkWnU4hPqhwq7hGi2nFL1LeA3EUl+q2LQx16MISgJ0+z7dnmgvP9QtIleuETGOiOH1RcIw==}
    dependencies:
      '@babel/highlight': 7.14.5
    dev: true

  /@babel/code-frame/7.14.5:
    resolution: {integrity: sha512-9pzDqyc6OLDaqe+zbACgFkb6fKMNG6CObKpnYXChRsvYGyEdc7CA2BaqeOM+vOtCS5ndmJicPJhKAwYRI6UfFw==}
    engines: {node: '>=6.9.0'}
    dependencies:
      '@babel/highlight': 7.14.5

  /@babel/compat-data/7.14.7:
    resolution: {integrity: sha512-nS6dZaISCXJ3+518CWiBfEr//gHyMO02uDxBkXTKZDN5POruCnOZ1N4YBRZDCabwF8nZMWBpRxIicmXtBs+fvw==}
    engines: {node: '>=6.9.0'}
    dev: true

  /@babel/core/7.14.8:
    resolution: {integrity: sha512-/AtaeEhT6ErpDhInbXmjHcUQXH0L0TEgscfcxk1qbOvLuKCa5aZT0SOOtDKFY96/CLROwbLSKyFor6idgNaU4Q==}
    engines: {node: '>=6.9.0'}
    dependencies:
      '@babel/code-frame': 7.14.5
      '@babel/generator': 7.14.8
      '@babel/helper-compilation-targets': 7.14.5_@babel+core@7.14.8
      '@babel/helper-module-transforms': 7.14.8
      '@babel/helpers': 7.14.8
      '@babel/parser': 7.14.8
      '@babel/template': 7.14.5
      '@babel/traverse': 7.14.8
      '@babel/types': 7.14.8
      convert-source-map: 1.8.0
      debug: 4.3.2
      gensync: 1.0.0-beta.2
      json5: 2.2.0
      semver: 6.3.0
      source-map: 0.5.7
    transitivePeerDependencies:
      - supports-color
    dev: true

  /@babel/generator/7.14.8:
    resolution: {integrity: sha512-cYDUpvIzhBVnMzRoY1fkSEhK/HmwEVwlyULYgn/tMQYd6Obag3ylCjONle3gdErfXBW61SVTlR9QR7uWlgeIkg==}
    engines: {node: '>=6.9.0'}
    dependencies:
      '@babel/types': 7.14.8
      jsesc: 2.5.2
      source-map: 0.5.7
    dev: true

  /@babel/helper-compilation-targets/7.14.5_@babel+core@7.14.8:
    resolution: {integrity: sha512-v+QtZqXEiOnpO6EYvlImB6zCD2Lel06RzOPzmkz/D/XgQiUu3C/Jb1LOqSt/AIA34TYi/Q+KlT8vTQrgdxkbLw==}
    engines: {node: '>=6.9.0'}
    peerDependencies:
      '@babel/core': ^7.0.0
    dependencies:
      '@babel/compat-data': 7.14.7
      '@babel/core': 7.14.8
      '@babel/helper-validator-option': 7.14.5
      browserslist: 4.16.6
      semver: 6.3.0
    dev: true

  /@babel/helper-function-name/7.14.5:
    resolution: {integrity: sha512-Gjna0AsXWfFvrAuX+VKcN/aNNWonizBj39yGwUzVDVTlMYJMK2Wp6xdpy72mfArFq5uK+NOuexfzZlzI1z9+AQ==}
    engines: {node: '>=6.9.0'}
    dependencies:
      '@babel/helper-get-function-arity': 7.14.5
      '@babel/template': 7.14.5
      '@babel/types': 7.14.8
    dev: true

  /@babel/helper-get-function-arity/7.14.5:
    resolution: {integrity: sha512-I1Db4Shst5lewOM4V+ZKJzQ0JGGaZ6VY1jYvMghRjqs6DWgxLCIyFt30GlnKkfUeFLpJt2vzbMVEXVSXlIFYUg==}
    engines: {node: '>=6.9.0'}
    dependencies:
      '@babel/types': 7.14.8
    dev: true

  /@babel/helper-hoist-variables/7.14.5:
    resolution: {integrity: sha512-R1PXiz31Uc0Vxy4OEOm07x0oSjKAdPPCh3tPivn/Eo8cvz6gveAeuyUUPB21Hoiif0uoPQSSdhIPS3352nvdyQ==}
    engines: {node: '>=6.9.0'}
    dependencies:
      '@babel/types': 7.14.8
    dev: true

  /@babel/helper-member-expression-to-functions/7.14.7:
    resolution: {integrity: sha512-TMUt4xKxJn6ccjcOW7c4hlwyJArizskAhoSTOCkA0uZ+KghIaci0Qg9R043kUMWI9mtQfgny+NQ5QATnZ+paaA==}
    engines: {node: '>=6.9.0'}
    dependencies:
      '@babel/types': 7.14.8
    dev: true

  /@babel/helper-module-imports/7.14.5:
    resolution: {integrity: sha512-SwrNHu5QWS84XlHwGYPDtCxcA0hrSlL2yhWYLgeOc0w7ccOl2qv4s/nARI0aYZW+bSwAL5CukeXA47B/1NKcnQ==}
    engines: {node: '>=6.9.0'}
    dependencies:
      '@babel/types': 7.14.8
    dev: true

  /@babel/helper-module-transforms/7.14.8:
    resolution: {integrity: sha512-RyE+NFOjXn5A9YU1dkpeBaduagTlZ0+fccnIcAGbv1KGUlReBj7utF7oEth8IdIBQPcux0DDgW5MFBH2xu9KcA==}
    engines: {node: '>=6.9.0'}
    dependencies:
      '@babel/helper-module-imports': 7.14.5
      '@babel/helper-replace-supers': 7.14.5
      '@babel/helper-simple-access': 7.14.8
      '@babel/helper-split-export-declaration': 7.14.5
      '@babel/helper-validator-identifier': 7.14.8
      '@babel/template': 7.14.5
      '@babel/traverse': 7.14.8
      '@babel/types': 7.14.8
    transitivePeerDependencies:
      - supports-color
    dev: true

  /@babel/helper-optimise-call-expression/7.14.5:
    resolution: {integrity: sha512-IqiLIrODUOdnPU9/F8ib1Fx2ohlgDhxnIDU7OEVi+kAbEZcyiF7BLU8W6PfvPi9LzztjS7kcbzbmL7oG8kD6VA==}
    engines: {node: '>=6.9.0'}
    dependencies:
      '@babel/types': 7.14.8
    dev: true

  /@babel/helper-plugin-utils/7.14.5:
    resolution: {integrity: sha512-/37qQCE3K0vvZKwoK4XU/irIJQdIfCJuhU5eKnNxpFDsOkgFaUAwbv+RYw6eYgsC0E4hS7r5KqGULUogqui0fQ==}
    engines: {node: '>=6.9.0'}
    dev: true

  /@babel/helper-replace-supers/7.14.5:
    resolution: {integrity: sha512-3i1Qe9/8x/hCHINujn+iuHy+mMRLoc77b2nI9TB0zjH1hvn9qGlXjWlggdwUcju36PkPCy/lpM7LLUdcTyH4Ow==}
    engines: {node: '>=6.9.0'}
    dependencies:
      '@babel/helper-member-expression-to-functions': 7.14.7
      '@babel/helper-optimise-call-expression': 7.14.5
      '@babel/traverse': 7.14.8
      '@babel/types': 7.14.8
    transitivePeerDependencies:
      - supports-color
    dev: true

  /@babel/helper-simple-access/7.14.8:
    resolution: {integrity: sha512-TrFN4RHh9gnWEU+s7JloIho2T76GPwRHhdzOWLqTrMnlas8T9O7ec+oEDNsRXndOmru9ymH9DFrEOxpzPoSbdg==}
    engines: {node: '>=6.9.0'}
    dependencies:
      '@babel/types': 7.14.8
    dev: true

  /@babel/helper-split-export-declaration/7.14.5:
    resolution: {integrity: sha512-hprxVPu6e5Kdp2puZUmvOGjaLv9TCe58E/Fl6hRq4YiVQxIcNvuq6uTM2r1mT/oPskuS9CgR+I94sqAYv0NGKA==}
    engines: {node: '>=6.9.0'}
    dependencies:
      '@babel/types': 7.14.8
    dev: true

  /@babel/helper-validator-identifier/7.14.8:
    resolution: {integrity: sha512-ZGy6/XQjllhYQrNw/3zfWRwZCTVSiBLZ9DHVZxn9n2gip/7ab8mv2TWlKPIBk26RwedCBoWdjLmn+t9na2Gcow==}
    engines: {node: '>=6.9.0'}

  /@babel/helper-validator-option/7.14.5:
    resolution: {integrity: sha512-OX8D5eeX4XwcroVW45NMvoYaIuFI+GQpA2a8Gi+X/U/cDUIRsV37qQfF905F0htTRCREQIB4KqPeaveRJUl3Ow==}
    engines: {node: '>=6.9.0'}
    dev: true

  /@babel/helpers/7.14.8:
    resolution: {integrity: sha512-ZRDmI56pnV+p1dH6d+UN6GINGz7Krps3+270qqI9UJ4wxYThfAIcI5i7j5vXC4FJ3Wap+S9qcebxeYiqn87DZw==}
    engines: {node: '>=6.9.0'}
    dependencies:
      '@babel/template': 7.14.5
      '@babel/traverse': 7.14.8
      '@babel/types': 7.14.8
    transitivePeerDependencies:
      - supports-color
    dev: true

  /@babel/highlight/7.14.5:
    resolution: {integrity: sha512-qf9u2WFWVV0MppaL877j2dBtQIDgmidgjGk5VIMw3OadXvYaXn66U1BFlH2t4+t3i+8PhedppRv+i40ABzd+gg==}
    engines: {node: '>=6.9.0'}
    dependencies:
      '@babel/helper-validator-identifier': 7.14.8
      chalk: 2.4.2
      js-tokens: 4.0.0

  /@babel/parser/7.14.8:
    resolution: {integrity: sha512-syoCQFOoo/fzkWDeM0dLEZi5xqurb5vuyzwIMNZRNun+N/9A4cUZeQaE7dTrB8jGaKuJRBtEOajtnmw0I5hvvA==}
    engines: {node: '>=6.0.0'}
    hasBin: true
    dev: true

  /@babel/plugin-syntax-async-generators/7.8.4_@babel+core@7.14.8:
    resolution: {integrity: sha512-tycmZxkGfZaxhMRbXlPXuVFpdWlXpir2W4AMhSJgRKzk/eDlIXOhb2LHWoLpDF7TEHylV5zNhykX6KAgHJmTNw==}
    peerDependencies:
      '@babel/core': ^7.0.0-0
    dependencies:
      '@babel/core': 7.14.8
      '@babel/helper-plugin-utils': 7.14.5
    dev: true

  /@babel/plugin-syntax-bigint/7.8.3_@babel+core@7.14.8:
    resolution: {integrity: sha512-wnTnFlG+YxQm3vDxpGE57Pj0srRU4sHE/mDkt1qv2YJJSeUAec2ma4WLUnUPeKjyrfntVwe/N6dCXpU+zL3Npg==}
    peerDependencies:
      '@babel/core': ^7.0.0-0
    dependencies:
      '@babel/core': 7.14.8
      '@babel/helper-plugin-utils': 7.14.5
    dev: true

  /@babel/plugin-syntax-class-properties/7.12.13_@babel+core@7.14.8:
    resolution: {integrity: sha512-fm4idjKla0YahUNgFNLCB0qySdsoPiZP3iQE3rky0mBUtMZ23yDJ9SJdg6dXTSDnulOVqiF3Hgr9nbXvXTQZYA==}
    peerDependencies:
      '@babel/core': ^7.0.0-0
    dependencies:
      '@babel/core': 7.14.8
      '@babel/helper-plugin-utils': 7.14.5
    dev: true

  /@babel/plugin-syntax-import-meta/7.10.4_@babel+core@7.14.8:
    resolution: {integrity: sha512-Yqfm+XDx0+Prh3VSeEQCPU81yC+JWZ2pDPFSS4ZdpfZhp4MkFMaDC1UqseovEKwSUpnIL7+vK+Clp7bfh0iD7g==}
    peerDependencies:
      '@babel/core': ^7.0.0-0
    dependencies:
      '@babel/core': 7.14.8
      '@babel/helper-plugin-utils': 7.14.5
    dev: true

  /@babel/plugin-syntax-json-strings/7.8.3_@babel+core@7.14.8:
    resolution: {integrity: sha512-lY6kdGpWHvjoe2vk4WrAapEuBR69EMxZl+RoGRhrFGNYVK8mOPAW8VfbT/ZgrFbXlDNiiaxQnAtgVCZ6jv30EA==}
    peerDependencies:
      '@babel/core': ^7.0.0-0
    dependencies:
      '@babel/core': 7.14.8
      '@babel/helper-plugin-utils': 7.14.5
    dev: true

  /@babel/plugin-syntax-logical-assignment-operators/7.10.4_@babel+core@7.14.8:
    resolution: {integrity: sha512-d8waShlpFDinQ5MtvGU9xDAOzKH47+FFoney2baFIoMr952hKOLp1HR7VszoZvOsV/4+RRszNY7D17ba0te0ig==}
    peerDependencies:
      '@babel/core': ^7.0.0-0
    dependencies:
      '@babel/core': 7.14.8
      '@babel/helper-plugin-utils': 7.14.5
    dev: true

  /@babel/plugin-syntax-nullish-coalescing-operator/7.8.3_@babel+core@7.14.8:
    resolution: {integrity: sha512-aSff4zPII1u2QD7y+F8oDsz19ew4IGEJg9SVW+bqwpwtfFleiQDMdzA/R+UlWDzfnHFCxxleFT0PMIrR36XLNQ==}
    peerDependencies:
      '@babel/core': ^7.0.0-0
    dependencies:
      '@babel/core': 7.14.8
      '@babel/helper-plugin-utils': 7.14.5
    dev: true

  /@babel/plugin-syntax-numeric-separator/7.10.4_@babel+core@7.14.8:
    resolution: {integrity: sha512-9H6YdfkcK/uOnY/K7/aA2xpzaAgkQn37yzWUMRK7OaPOqOpGS1+n0H5hxT9AUw9EsSjPW8SVyMJwYRtWs3X3ug==}
    peerDependencies:
      '@babel/core': ^7.0.0-0
    dependencies:
      '@babel/core': 7.14.8
      '@babel/helper-plugin-utils': 7.14.5
    dev: true

  /@babel/plugin-syntax-object-rest-spread/7.8.3_@babel+core@7.14.8:
    resolution: {integrity: sha512-XoqMijGZb9y3y2XskN+P1wUGiVwWZ5JmoDRwx5+3GmEplNyVM2s2Dg8ILFQm8rWM48orGy5YpI5Bl8U1y7ydlA==}
    peerDependencies:
      '@babel/core': ^7.0.0-0
    dependencies:
      '@babel/core': 7.14.8
      '@babel/helper-plugin-utils': 7.14.5
    dev: true

  /@babel/plugin-syntax-optional-catch-binding/7.8.3_@babel+core@7.14.8:
    resolution: {integrity: sha512-6VPD0Pc1lpTqw0aKoeRTMiB+kWhAoT24PA+ksWSBrFtl5SIRVpZlwN3NNPQjehA2E/91FV3RjLWoVTglWcSV3Q==}
    peerDependencies:
      '@babel/core': ^7.0.0-0
    dependencies:
      '@babel/core': 7.14.8
      '@babel/helper-plugin-utils': 7.14.5
    dev: true

  /@babel/plugin-syntax-optional-chaining/7.8.3_@babel+core@7.14.8:
    resolution: {integrity: sha512-KoK9ErH1MBlCPxV0VANkXW2/dw4vlbGDrFgz8bmUsBGYkFRcbRwMh6cIJubdPrkxRwuGdtCk0v/wPTKbQgBjkg==}
    peerDependencies:
      '@babel/core': ^7.0.0-0
    dependencies:
      '@babel/core': 7.14.8
      '@babel/helper-plugin-utils': 7.14.5
    dev: true

  /@babel/plugin-syntax-top-level-await/7.14.5_@babel+core@7.14.8:
    resolution: {integrity: sha512-hx++upLv5U1rgYfwe1xBQUhRmU41NEvpUvrp8jkrSCdvGSnM5/qdRMtylJ6PG5OFkBaHkbTAKTnd3/YyESRHFw==}
    engines: {node: '>=6.9.0'}
    peerDependencies:
      '@babel/core': ^7.0.0-0
    dependencies:
      '@babel/core': 7.14.8
      '@babel/helper-plugin-utils': 7.14.5
    dev: true

  /@babel/plugin-syntax-typescript/7.14.5_@babel+core@7.14.8:
    resolution: {integrity: sha512-u6OXzDaIXjEstBRRoBCQ/uKQKlbuaeE5in0RvWdA4pN6AhqxTIwUsnHPU1CFZA/amYObMsuWhYfRl3Ch90HD0Q==}
    engines: {node: '>=6.9.0'}
    peerDependencies:
      '@babel/core': ^7.0.0-0
    dependencies:
      '@babel/core': 7.14.8
      '@babel/helper-plugin-utils': 7.14.5
    dev: true

  /@babel/template/7.14.5:
    resolution: {integrity: sha512-6Z3Po85sfxRGachLULUhOmvAaOo7xCvqGQtxINai2mEGPFm6pQ4z5QInFnUrRpfoSV60BnjyF5F3c+15fxFV1g==}
    engines: {node: '>=6.9.0'}
    dependencies:
      '@babel/code-frame': 7.14.5
      '@babel/parser': 7.14.8
      '@babel/types': 7.14.8
    dev: true

  /@babel/traverse/7.14.8:
    resolution: {integrity: sha512-kexHhzCljJcFNn1KYAQ6A5wxMRzq9ebYpEDV4+WdNyr3i7O44tanbDOR/xjiG2F3sllan+LgwK+7OMk0EmydHg==}
    engines: {node: '>=6.9.0'}
    dependencies:
      '@babel/code-frame': 7.14.5
      '@babel/generator': 7.14.8
      '@babel/helper-function-name': 7.14.5
      '@babel/helper-hoist-variables': 7.14.5
      '@babel/helper-split-export-declaration': 7.14.5
      '@babel/parser': 7.14.8
      '@babel/types': 7.14.8
      debug: 4.3.2
      globals: 11.12.0
    transitivePeerDependencies:
      - supports-color
    dev: true

  /@babel/types/7.14.8:
    resolution: {integrity: sha512-iob4soQa7dZw8nodR/KlOQkPh9S4I8RwCxwRIFuiMRYjOzH/KJzdUfDgz6cGi5dDaclXF4P2PAhCdrBJNIg68Q==}
    engines: {node: '>=6.9.0'}
    dependencies:
      '@babel/helper-validator-identifier': 7.14.8
      to-fast-properties: 2.0.0
    dev: true

  /@bcoe/v8-coverage/0.2.3:
    resolution: {integrity: sha512-0hYQ8SB4Db5zvZB4axdMHGwEaQjkZzFjQiN9LVYvIFB2nSUHW9tYpxWriPrWDASIxiaXax83REcLxuSdnGPZtw==}
    dev: true

  /@cspotcode/source-map-consumer/0.8.0:
    resolution: {integrity: sha512-41qniHzTU8yAGbCp04ohlmSrZf8bkf/iJsl3V0dRGsQN/5GFfx+LbCSsCpp2gqrqjTVg/K6O8ycoV35JIwAzAg==}
    engines: {node: '>= 12'}
    dev: true

  /@cspotcode/source-map-support/0.6.1:
    resolution: {integrity: sha512-DX3Z+T5dt1ockmPdobJS/FAsQPW4V4SrWEhD2iYQT2Cb2tQsiMnYxrcUH9By/Z3B+v0S5LMBkQtV/XOBbpLEOg==}
    engines: {node: '>=12'}
    dependencies:
      '@cspotcode/source-map-consumer': 0.8.0
    dev: true

  /@eslint/eslintrc/0.4.3:
    resolution: {integrity: sha512-J6KFFz5QCYUJq3pf0mjEcCJVERbzv71PUIDczuh9JkwGEzced6CO5ADLHB1rbf/+oPBtoPfMYNOpGDzCANlbXw==}
    engines: {node: ^10.12.0 || >=12.0.0}
    dependencies:
      ajv: 6.12.6
      debug: 4.3.2
      espree: 7.3.1
      globals: 13.9.0
      ignore: 4.0.6
      import-fresh: 3.3.0
      js-yaml: 3.14.1
      minimatch: 3.0.4
      strip-json-comments: 3.1.1
    transitivePeerDependencies:
      - supports-color
    dev: true

  /@humanwhocodes/config-array/0.5.0:
    resolution: {integrity: sha512-FagtKFz74XrTl7y6HCzQpwDfXP0yhxe9lHLD1UZxjvZIcbyRz8zTFF/yYNfSfzU414eDwZ1SrO0Qvtyf+wFMQg==}
    engines: {node: '>=10.10.0'}
    dependencies:
      '@humanwhocodes/object-schema': 1.2.0
      debug: 4.3.2
      minimatch: 3.0.4
    transitivePeerDependencies:
      - supports-color
    dev: true

  /@humanwhocodes/object-schema/1.2.0:
    resolution: {integrity: sha512-wdppn25U8z/2yiaT6YGquE6X8sSv7hNMWSXYSSU1jGv/yd6XqjXgTDJ8KP4NgjTXfJ3GbRjeeb8RTV7a/VpM+w==}
    dev: true

  /@istanbuljs/load-nyc-config/1.1.0:
    resolution: {integrity: sha512-VjeHSlIzpv/NyD3N0YuHfXOPDIixcA1q2ZV98wsMqcYlPmv2n3Yb2lYP9XMElnaFVXg5A7YLTeLu6V84uQDjmQ==}
    engines: {node: '>=8'}
    dependencies:
      camelcase: 5.3.1
      find-up: 4.1.0
      get-package-type: 0.1.0
      js-yaml: 3.14.1
      resolve-from: 5.0.0
    dev: true

  /@istanbuljs/schema/0.1.3:
    resolution: {integrity: sha512-ZXRY4jNvVgSVQ8DL3LTcakaAtXwTVUxE81hslsyD2AtoXW/wVob10HkOJ1X/pAlcI7D+2YoZKg5do8G/w6RYgA==}
    engines: {node: '>=8'}
    dev: true

  /@jest/console/27.0.6:
    resolution: {integrity: sha512-fMlIBocSHPZ3JxgWiDNW/KPj6s+YRd0hicb33IrmelCcjXo/pXPwvuiKFmZz+XuqI/1u7nbUK10zSsWL/1aegg==}
    engines: {node: ^10.13.0 || ^12.13.0 || ^14.15.0 || >=15.0.0}
    dependencies:
      '@jest/types': 27.0.6
      '@types/node': 14.17.6
      chalk: 4.1.1
      jest-message-util: 27.0.6
      jest-util: 27.0.6
      slash: 3.0.0
    dev: true

  /@jest/core/27.0.6_ts-node@10.2.0:
    resolution: {integrity: sha512-SsYBm3yhqOn5ZLJCtccaBcvD/ccTLCeuDv8U41WJH/V1MW5eKUkeMHT9U+Pw/v1m1AIWlnIW/eM2XzQr0rEmow==}
    engines: {node: ^10.13.0 || ^12.13.0 || ^14.15.0 || >=15.0.0}
    peerDependencies:
      node-notifier: ^8.0.1 || ^9.0.0 || ^10.0.0
    peerDependenciesMeta:
      node-notifier:
        optional: true
    dependencies:
      '@jest/console': 27.0.6
      '@jest/reporters': 27.0.6
      '@jest/test-result': 27.0.6
      '@jest/transform': 27.0.6
      '@jest/types': 27.0.6
      '@types/node': 14.17.6
      ansi-escapes: 4.3.2
      chalk: 4.1.1
      emittery: 0.8.1
      exit: 0.1.2
      graceful-fs: 4.2.6
      jest-changed-files: 27.0.6
      jest-config: 27.0.6_ts-node@10.2.0
      jest-haste-map: 27.0.6
      jest-message-util: 27.0.6
      jest-regex-util: 27.0.6
      jest-resolve: 27.0.6
      jest-resolve-dependencies: 27.0.6
      jest-runner: 27.0.6
      jest-runtime: 27.0.6
      jest-snapshot: 27.0.6
      jest-util: 27.0.6
      jest-validate: 27.0.6
      jest-watcher: 27.0.6
      micromatch: 4.0.4
      p-each-series: 2.2.0
      rimraf: 3.0.2
      slash: 3.0.0
      strip-ansi: 6.0.0
    transitivePeerDependencies:
      - bufferutil
      - canvas
      - supports-color
      - ts-node
      - utf-8-validate
    dev: true

  /@jest/environment/27.0.6:
    resolution: {integrity: sha512-4XywtdhwZwCpPJ/qfAkqExRsERW+UaoSRStSHCCiQTUpoYdLukj+YJbQSFrZjhlUDRZeNiU9SFH0u7iNimdiIg==}
    engines: {node: ^10.13.0 || ^12.13.0 || ^14.15.0 || >=15.0.0}
    dependencies:
      '@jest/fake-timers': 27.0.6
      '@jest/types': 27.0.6
      '@types/node': 14.17.6
      jest-mock: 27.0.6
    dev: true

  /@jest/fake-timers/27.0.6:
    resolution: {integrity: sha512-sqd+xTWtZ94l3yWDKnRTdvTeZ+A/V7SSKrxsrOKSqdyddb9CeNRF8fbhAU0D7ZJBpTTW2nbp6MftmKJDZfW2LQ==}
    engines: {node: ^10.13.0 || ^12.13.0 || ^14.15.0 || >=15.0.0}
    dependencies:
      '@jest/types': 27.0.6
      '@sinonjs/fake-timers': 7.1.2
      '@types/node': 14.17.6
      jest-message-util: 27.0.6
      jest-mock: 27.0.6
      jest-util: 27.0.6
    dev: true

  /@jest/globals/27.0.6:
    resolution: {integrity: sha512-DdTGCP606rh9bjkdQ7VvChV18iS7q0IMJVP1piwTWyWskol4iqcVwthZmoJEf7obE1nc34OpIyoVGPeqLC+ryw==}
    engines: {node: ^10.13.0 || ^12.13.0 || ^14.15.0 || >=15.0.0}
    dependencies:
      '@jest/environment': 27.0.6
      '@jest/types': 27.0.6
      expect: 27.0.6
    dev: true

  /@jest/reporters/27.0.6:
    resolution: {integrity: sha512-TIkBt09Cb2gptji3yJXb3EE+eVltW6BjO7frO7NEfjI9vSIYoISi5R3aI3KpEDXlB1xwB+97NXIqz84qYeYsfA==}
    engines: {node: ^10.13.0 || ^12.13.0 || ^14.15.0 || >=15.0.0}
    peerDependencies:
      node-notifier: ^8.0.1 || ^9.0.0 || ^10.0.0
    peerDependenciesMeta:
      node-notifier:
        optional: true
    dependencies:
      '@bcoe/v8-coverage': 0.2.3
      '@jest/console': 27.0.6
      '@jest/test-result': 27.0.6
      '@jest/transform': 27.0.6
      '@jest/types': 27.0.6
      chalk: 4.1.1
      collect-v8-coverage: 1.0.1
      exit: 0.1.2
      glob: 7.1.7
      graceful-fs: 4.2.6
      istanbul-lib-coverage: 3.0.0
      istanbul-lib-instrument: 4.0.3
      istanbul-lib-report: 3.0.0
      istanbul-lib-source-maps: 4.0.0
      istanbul-reports: 3.0.2
      jest-haste-map: 27.0.6
      jest-resolve: 27.0.6
      jest-util: 27.0.6
      jest-worker: 27.0.6
      slash: 3.0.0
      source-map: 0.6.1
      string-length: 4.0.2
      terminal-link: 2.1.1
      v8-to-istanbul: 8.0.0
    transitivePeerDependencies:
      - supports-color
    dev: true

  /@jest/source-map/27.0.6:
    resolution: {integrity: sha512-Fek4mi5KQrqmlY07T23JRi0e7Z9bXTOOD86V/uS0EIW4PClvPDqZOyFlLpNJheS6QI0FNX1CgmPjtJ4EA/2M+g==}
    engines: {node: ^10.13.0 || ^12.13.0 || ^14.15.0 || >=15.0.0}
    dependencies:
      callsites: 3.1.0
      graceful-fs: 4.2.6
      source-map: 0.6.1
    dev: true

  /@jest/test-result/27.0.6:
    resolution: {integrity: sha512-ja/pBOMTufjX4JLEauLxE3LQBPaI2YjGFtXexRAjt1I/MbfNlMx0sytSX3tn5hSLzQsR3Qy2rd0hc1BWojtj9w==}
    engines: {node: ^10.13.0 || ^12.13.0 || ^14.15.0 || >=15.0.0}
    dependencies:
      '@jest/console': 27.0.6
      '@jest/types': 27.0.6
      '@types/istanbul-lib-coverage': 2.0.3
      collect-v8-coverage: 1.0.1
    dev: true

  /@jest/test-sequencer/27.0.6:
    resolution: {integrity: sha512-bISzNIApazYOlTHDum9PwW22NOyDa6VI31n6JucpjTVM0jD6JDgqEZ9+yn575nDdPF0+4csYDxNNW13NvFQGZA==}
    engines: {node: ^10.13.0 || ^12.13.0 || ^14.15.0 || >=15.0.0}
    dependencies:
      '@jest/test-result': 27.0.6
      graceful-fs: 4.2.6
      jest-haste-map: 27.0.6
      jest-runtime: 27.0.6
    transitivePeerDependencies:
      - supports-color
    dev: true

  /@jest/transform/27.0.6:
    resolution: {integrity: sha512-rj5Dw+mtIcntAUnMlW/Vju5mr73u8yg+irnHwzgtgoeI6cCPOvUwQ0D1uQtc/APmWgvRweEb1g05pkUpxH3iCA==}
    engines: {node: ^10.13.0 || ^12.13.0 || ^14.15.0 || >=15.0.0}
    dependencies:
      '@babel/core': 7.14.8
      '@jest/types': 27.0.6
      babel-plugin-istanbul: 6.0.0
      chalk: 4.1.1
      convert-source-map: 1.8.0
      fast-json-stable-stringify: 2.1.0
      graceful-fs: 4.2.6
      jest-haste-map: 27.0.6
      jest-regex-util: 27.0.6
      jest-util: 27.0.6
      micromatch: 4.0.4
      pirates: 4.0.1
      slash: 3.0.0
      source-map: 0.6.1
      write-file-atomic: 3.0.3
    transitivePeerDependencies:
      - supports-color
    dev: true

  /@jest/types/27.0.6:
    resolution: {integrity: sha512-aSquT1qa9Pik26JK5/3rvnYb4bGtm1VFNesHKmNTwmPIgOrixvhL2ghIvFRNEpzy3gU+rUgjIF/KodbkFAl++g==}
    engines: {node: ^10.13.0 || ^12.13.0 || ^14.15.0 || >=15.0.0}
    dependencies:
      '@types/istanbul-lib-coverage': 2.0.3
      '@types/istanbul-reports': 3.0.1
      '@types/node': 14.17.6
      '@types/yargs': 16.0.4
      chalk: 4.1.1
    dev: true

  /@js-joda/core/3.2.0:
    resolution: {integrity: sha512-PMqgJ0sw5B7FKb2d5bWYIoxjri+QlW/Pys7+Rw82jSH0QN3rB05jZ/VrrsUdh1w4+i2kw9JOejXGq/KhDOX7Kg==}
    dev: true

  /@nodelib/fs.scandir/2.1.4:
    resolution: {integrity: sha512-33g3pMJk3bg5nXbL/+CY6I2eJDzZAni49PfJnL5fghPTggPvBd/pFNSgJsdAgWptuFu7qq/ERvOYFlhvsLTCKA==}
    engines: {node: '>= 8'}
    dependencies:
      '@nodelib/fs.stat': 2.0.4
      run-parallel: 1.2.0

  /@nodelib/fs.stat/2.0.4:
    resolution: {integrity: sha512-IYlHJA0clt2+Vg7bccq+TzRdJvv19c2INqBSsoOLp1je7xjtr7J26+WXR72MCdvU9q1qTzIWDfhMf+DRvQJK4Q==}
    engines: {node: '>= 8'}

  /@nodelib/fs.walk/1.2.6:
    resolution: {integrity: sha512-8Broas6vTtW4GIXTAHDoE32hnN2M5ykgCpWGbuXHQ15vEMqr23pB76e/GZcYsZCHALv50ktd24qhEyKr6wBtow==}
    engines: {node: '>= 8'}
    dependencies:
      '@nodelib/fs.scandir': 2.1.4
      fastq: 1.11.0

  /@opencensus/web-types/0.0.7:
    resolution: {integrity: sha512-xB+w7ZDAu3YBzqH44rCmG9/RlrOmFuDPt/bpf17eJr8eZSrLt7nc7LnWdxM9Mmoj/YKMHpxRg28txu3TcpiL+g==}
    engines: {node: '>=6.0'}
    dev: true

  /@opentelemetry/api/1.0.0-rc.0:
    resolution: {integrity: sha512-iXKByCMfrlO5S6Oh97BuM56tM2cIBB0XsL/vWF/AtJrJEKx4MC/Xdu0xDsGXMGcNWpqF7ujMsjjnp0+UHBwnDQ==}
    engines: {node: '>=8.0.0'}
    dev: true

  /@opentelemetry/api/1.0.2:
    resolution: {integrity: sha512-DCF9oC89ao8/EJUqrp/beBlDR8Bp2R43jqtzayqCoomIvkwTuPfLcHdVhIGRR69GFlkykFjcDW+V92t0AS7Tww==}
    engines: {node: '>=8.0.0'}
    dev: true

  /@prisma/debug/2.29.1:
    resolution: {integrity: sha512-8OAh4ozVCvlcZU1HaP7QTWIA6Aqzs98nYgTYrxjDLqXJcytIvpIjHxfgqKhuPQ8MTkUm9cI5TJGswwcjJt0/0g==}
    dependencies:
      '@types/debug': 4.1.7
      debug: 4.3.2
      ms: 2.1.3
    transitivePeerDependencies:
      - supports-color

<<<<<<< HEAD
  /@prisma/debug/2.30.0-dev.35:
    resolution: {integrity: sha512-vMAL1/n49Xd8GwJTkjHVf/J92M2hHvdBXFy5a2jFoX3XKuNtCHO2hq8cF0KFmaq389SRFEYF2r+BrY7GFnHvyQ==}
=======
  /@prisma/debug/2.30.0-dev.36:
    resolution: {integrity: sha512-qqr8dOdER7pGWwGO7EL53PHwEJPjWj1OFKEflFBNLo17keskHOhAVc5js1Hd7NStqH2ApqZDUPDhPJd8VwitBA==}
>>>>>>> 120f04c6
    dependencies:
      '@types/debug': 4.1.7
      debug: 4.3.2
      ms: 2.1.3
    transitivePeerDependencies:
      - supports-color
    dev: true

<<<<<<< HEAD
  /@prisma/engine-core/2.30.0-dev.35:
    resolution: {integrity: sha512-bXS2dcXiEXd3e5EhUIA9fHf9bAiU68QQZk+T9cpp/6OlhHhPdnVNtOLxRsWVT19DeyZ4c6h0xY3JHz3P3in7Qg==}
    dependencies:
      '@prisma/debug': 2.30.0-dev.35
      '@prisma/engines': 2.30.0-22.6ee261c643b2c461a20371f48ffa5090ed578aaf
      '@prisma/generator-helper': 2.30.0-dev.35
=======
  /@prisma/engine-core/2.30.0-dev.36:
    resolution: {integrity: sha512-8TgPMrLoF9n7un/lJTNkAFQayGsNMQWpB9m2tPAZMurjYyvfDf5oRCY8U76jAhP84DoQggai02wBNpcmz5tFAQ==}
    dependencies:
      '@prisma/debug': 2.30.0-dev.36
      '@prisma/engines': 2.30.0-22.6ee261c643b2c461a20371f48ffa5090ed578aaf
      '@prisma/generator-helper': 2.30.0-dev.36
>>>>>>> 120f04c6
      '@prisma/get-platform': 2.30.0-22.6ee261c643b2c461a20371f48ffa5090ed578aaf
      chalk: 4.1.2
      execa: 5.1.1
      get-stream: 6.0.1
      indent-string: 4.0.0
      new-github-issue-url: 0.2.1
      p-retry: 4.6.1
      terminal-link: 2.1.1
      undici: 3.3.6
    transitivePeerDependencies:
      - supports-color
    dev: true

  /@prisma/engines-version/2.30.0-28.60b19f4a1de4fe95741da371b4c44a92f4d1adcb:
    resolution: {integrity: sha512-oThNpx7HtJ0eEmnvrWARYcNCs6dqFdAK3Smt2bJVDD6Go4HLuuhjx028osP+rHaFrGOTx7OslLZYtvvFlAXRDA==}

  /@prisma/engines/2.30.0-22.6ee261c643b2c461a20371f48ffa5090ed578aaf:
    resolution: {integrity: sha512-wIqGgmG7Cm3nSaN5UMOFlglrCRO14dpfSyBGK9b9zwWqmNSZDLrDJADd5lqT27TxtBEGSwc8fH7BJF4PqOiKxQ==}
<<<<<<< HEAD
=======
    requiresBuild: true
    dev: true

  /@prisma/engines/2.30.0-28.60b19f4a1de4fe95741da371b4c44a92f4d1adcb:
    resolution: {integrity: sha512-LPKq88lIbYezvX0OOc1PU42hHdTsSMPJWmK8lusaHK7DaLHyXjDp/551LbsVapypbjW6N3Jx/If6GoMDASSMSw==}
>>>>>>> 120f04c6
    requiresBuild: true

  /@prisma/fetch-engine/2.30.0-22.6ee261c643b2c461a20371f48ffa5090ed578aaf:
    resolution: {integrity: sha512-4YPMaTOZ41Hm4TjV6V1AgqBDQ3787yzTweBndmWt93TxljOOnrVCrQWvMp1z1NVwwf/LQ+OxZr4NwznhJJB4CA==}
<<<<<<< HEAD
=======
    dependencies:
      '@prisma/debug': 2.29.1
      '@prisma/get-platform': 2.30.0-22.6ee261c643b2c461a20371f48ffa5090ed578aaf
      chalk: 4.1.2
      execa: 5.1.1
      find-cache-dir: 3.3.1
      hasha: 5.2.2
      http-proxy-agent: 4.0.1
      https-proxy-agent: 5.0.0
      make-dir: 3.1.0
      node-fetch: 2.6.1
      p-filter: 2.1.0
      p-map: 4.0.0
      p-retry: 4.6.1
      progress: 2.0.3
      rimraf: 3.0.2
      temp-dir: 2.0.0
      tempy: 1.0.1
    transitivePeerDependencies:
      - supports-color
    dev: true

  /@prisma/fetch-engine/2.30.0-28.60b19f4a1de4fe95741da371b4c44a92f4d1adcb:
    resolution: {integrity: sha512-62/gM4Gm+e1BQlgj4OFmdQKa22nWg5FZ6hNsoRHopcm45RRhnSHqYiD+9djo/98i1/+MYfwxCwPqhhJm28lJuw==}
>>>>>>> 120f04c6
    dependencies:
      '@prisma/debug': 2.29.1
      '@prisma/get-platform': 2.30.0-28.60b19f4a1de4fe95741da371b4c44a92f4d1adcb
      chalk: 4.1.2
      execa: 5.1.1
      find-cache-dir: 3.3.1
      hasha: 5.2.2
      http-proxy-agent: 4.0.1
      https-proxy-agent: 5.0.0
      make-dir: 3.1.0
      node-fetch: 2.6.1
      p-filter: 2.1.0
      p-map: 4.0.0
      p-retry: 4.6.1
      progress: 2.0.3
      rimraf: 3.0.2
      temp-dir: 2.0.0
      tempy: 1.0.1
    transitivePeerDependencies:
      - supports-color

<<<<<<< HEAD
  /@prisma/generator-helper/2.30.0-dev.35:
    resolution: {integrity: sha512-2pvPWZwI0Fk3fBIFxzWUyO1/Jfaz/Kkf2ug6WCewvOQHXjwcJyiFXSCaWa4GWFHtPsevE000wXjHldCbcq1P8A==}
    dependencies:
      '@prisma/debug': 2.30.0-dev.35
=======
  /@prisma/generator-helper/2.30.0-dev.36:
    resolution: {integrity: sha512-vU8z22EgtaUTrGzf7SQaaAZA7MToeGW4uqOXMpGagQO4iW1yPzo155tj56wN/NgbX419czdkjHqX9bXKLuPTnQ==}
    dependencies:
      '@prisma/debug': 2.30.0-dev.36
>>>>>>> 120f04c6
      '@types/cross-spawn': 6.0.2
      chalk: 4.1.2
      cross-spawn: 7.0.3
    transitivePeerDependencies:
      - supports-color
    dev: true

  /@prisma/get-platform/2.30.0-22.6ee261c643b2c461a20371f48ffa5090ed578aaf:
    resolution: {integrity: sha512-7OQmEWe8LWd5MUQF0DIWs5sLacIE2cmlH4wCM2pxJgFo/pP3bbrl2YplMZjdNXntCBbH+Ul34eUvIdMRnoDfxA==}
<<<<<<< HEAD
=======
    dependencies:
      '@prisma/debug': 2.29.1
    transitivePeerDependencies:
      - supports-color
    dev: true

  /@prisma/get-platform/2.30.0-28.60b19f4a1de4fe95741da371b4c44a92f4d1adcb:
    resolution: {integrity: sha512-gqB9defmpCvxvQM9HFNpo1s0G652eE556ckO+k9X1Kfbt1vaX6FuxtQD5IPcu0nDm42u3NTkX9lDR1Y0j5VPng==}
>>>>>>> 120f04c6
    dependencies:
      '@prisma/debug': 2.29.1
    transitivePeerDependencies:
      - supports-color

<<<<<<< HEAD
  /@prisma/sdk/2.30.0-dev.35:
    resolution: {integrity: sha512-qxEUFV/IpFBR1XzpILgkG1vbHs2SKZcSUlL9XWCKR6GDYKTSg47xd3fH62nALZL2Vzz/JoshVXM+S8XFDGbVSg==}
    dependencies:
      '@prisma/debug': 2.30.0-dev.35
      '@prisma/engine-core': 2.30.0-dev.35
      '@prisma/engines': 2.30.0-22.6ee261c643b2c461a20371f48ffa5090ed578aaf
      '@prisma/fetch-engine': 2.30.0-22.6ee261c643b2c461a20371f48ffa5090ed578aaf
      '@prisma/generator-helper': 2.30.0-dev.35
=======
  /@prisma/sdk/2.30.0-dev.36:
    resolution: {integrity: sha512-S0VAORnxAB9/SfKKGKVR04I/qMLk4hAIMJ3CYOhs5aPH5i3iOk8Rvl4/Lsd9w5lVuTrvXcVuL+9F70sDqVK3OA==}
    dependencies:
      '@prisma/debug': 2.30.0-dev.36
      '@prisma/engine-core': 2.30.0-dev.36
      '@prisma/engines': 2.30.0-22.6ee261c643b2c461a20371f48ffa5090ed578aaf
      '@prisma/fetch-engine': 2.30.0-22.6ee261c643b2c461a20371f48ffa5090ed578aaf
      '@prisma/generator-helper': 2.30.0-dev.36
>>>>>>> 120f04c6
      '@prisma/get-platform': 2.30.0-22.6ee261c643b2c461a20371f48ffa5090ed578aaf
      '@timsuchanek/copy': 1.4.5
      archiver: 4.0.2
      arg: 5.0.1
      chalk: 4.1.2
      checkpoint-client: 1.1.20
      cli-truncate: 2.1.0
      dotenv: 10.0.0
      execa: 5.1.1
      find-up: 5.0.0
      global-dirs: 3.0.0
      globby: 11.0.4
      has-yarn: 2.1.0
      is-ci: 3.0.0
      make-dir: 3.1.0
      node-fetch: 2.6.1
      p-map: 4.0.0
      read-pkg-up: 7.0.1
      resolve: 1.20.0
      rimraf: 3.0.2
      shell-quote: 1.7.2
      string-width: 4.2.2
      strip-ansi: 6.0.0
      strip-indent: 3.0.0
      tar: 6.1.8
      temp-dir: 2.0.0
      temp-write: 4.0.0
      tempy: 1.0.1
      terminal-link: 2.1.1
      tmp: 0.2.1
    transitivePeerDependencies:
      - supports-color
    dev: true

<<<<<<< HEAD
  /@prisma/studio-pcw/0.422.0_@prisma+sdk@2.30.0-dev.35:
=======
  /@prisma/studio-pcw/0.422.0_@prisma+sdk@2.30.0-dev.36:
>>>>>>> 120f04c6
    resolution: {integrity: sha512-82VESX2oeh6DwggY6B9Cblaz2xeaJfj0a+LRvUJve8NDShkarhLHMFh9auO8AWa3cCN1gWxEF/DUfnLNL35BrA==}
    peerDependencies:
      '@prisma/client': '*'
      '@prisma/sdk': '*'
    dependencies:
<<<<<<< HEAD
      '@prisma/sdk': 2.30.0-dev.35
=======
      '@prisma/sdk': 2.30.0-dev.36
>>>>>>> 120f04c6
      debug: 4.3.1
      lodash: 4.17.21
    transitivePeerDependencies:
      - supports-color
    dev: true

  /@prisma/studio-server/0.422.0:
    resolution: {integrity: sha512-VLDIsIDzklsFJB4AUyluZq9QiKQkz/nI9Hrj7Pp7Mb1rm3S0x8fsf4W3jYqibqqqz8rgg+5ztc4EjkCgpCa4sA==}
    dependencies:
<<<<<<< HEAD
      '@prisma/sdk': 2.30.0-dev.35
      '@prisma/studio-pcw': 0.422.0_@prisma+sdk@2.30.0-dev.35
=======
      '@prisma/sdk': 2.30.0-dev.36
      '@prisma/studio-pcw': 0.422.0_@prisma+sdk@2.30.0-dev.36
>>>>>>> 120f04c6
      '@prisma/studio-transports': 0.422.0
      '@sentry/node': 6.2.5
      checkpoint-client: 1.1.20
      cors: 2.8.5
      debug: 4.3.1
      express: 4.17.1
      untildify: 4.0.0
    transitivePeerDependencies:
      - supports-color
    dev: true

  /@prisma/studio-transports/0.422.0:
    resolution: {integrity: sha512-w+I/iobFxjVoxy2dcb0/SPslgU/leyKyFWSR2oB+SYduYOC14GEsic2+SpfnJUWIpRTFtqDMyio5ExYpc/Q2DQ==}
    dev: true

  /@sentry/core/6.2.5:
    resolution: {integrity: sha512-I+AkgIFO6sDUoHQticP6I27TT3L+i6TUS03in3IEtpBcSeP2jyhlxI8l/wdA7gsBqUPdQ4GHOOaNgtFIcr8qag==}
    engines: {node: '>=6'}
    dependencies:
      '@sentry/hub': 6.2.5
      '@sentry/minimal': 6.2.5
      '@sentry/types': 6.2.5
      '@sentry/utils': 6.2.5
      tslib: 1.14.1
    dev: true

  /@sentry/hub/6.2.5:
    resolution: {integrity: sha512-YlEFdEhcfqpl2HC+/dWXBsBJEljyMzFS7LRRjCk8QANcOdp9PhwQjwebUB4/ulOBjHPP2WZk7fBBd/IKDasTUg==}
    engines: {node: '>=6'}
    dependencies:
      '@sentry/types': 6.2.5
      '@sentry/utils': 6.2.5
      tslib: 1.14.1
    dev: true

  /@sentry/minimal/6.2.5:
    resolution: {integrity: sha512-RKP4Qx3p7Cv0oX1cPKAkNVFYM7p2k1t32cNk1+rrVQS4hwlJ7Eg6m6fsqsO+85jd6Ne/FnyYsfo9cDD3ImTlWQ==}
    engines: {node: '>=6'}
    dependencies:
      '@sentry/hub': 6.2.5
      '@sentry/types': 6.2.5
      tslib: 1.14.1
    dev: true

  /@sentry/node/6.2.5:
    resolution: {integrity: sha512-/iM3khzGnUH713VFhZBAEYJhb/saEQSVz7Udogml+O7mFQ4rutnwJhgoGcB9YYrwMv2m7qOSszkdZbemDV6k2g==}
    engines: {node: '>=6'}
    dependencies:
      '@sentry/core': 6.2.5
      '@sentry/hub': 6.2.5
      '@sentry/tracing': 6.2.5
      '@sentry/types': 6.2.5
      '@sentry/utils': 6.2.5
      cookie: 0.4.1
      https-proxy-agent: 5.0.0
      lru_map: 0.3.3
      tslib: 1.14.1
    transitivePeerDependencies:
      - supports-color
    dev: true

  /@sentry/tracing/6.2.5:
    resolution: {integrity: sha512-j/hM0BoHxfrNLxPeEJ5Vq4R34hO/TOHMEpLR3FdnunBXbsmjoKMMygIkPxnpML5XWtvukAehbwpDXldwMYz83w==}
    engines: {node: '>=6'}
    dependencies:
      '@sentry/hub': 6.2.5
      '@sentry/minimal': 6.2.5
      '@sentry/types': 6.2.5
      '@sentry/utils': 6.2.5
      tslib: 1.14.1
    dev: true

  /@sentry/types/6.2.5:
    resolution: {integrity: sha512-1Sux6CLYrV9bETMsGP/HuLFLouwKoX93CWzG8BjMueW+Di0OGxZphYjXrGuDs8xO8bAKEVGCHgVQdcB2jevS0w==}
    engines: {node: '>=6'}
    dev: true

  /@sentry/utils/6.2.5:
    resolution: {integrity: sha512-fJoLUZHrd5MPylV1dT4qL74yNFDl1Ur/dab+pKNSyvnHPnbZ/LRM7aJ8VaRY/A7ZdpRowU+E14e/Yeem2c6gtQ==}
    engines: {node: '>=6'}
    dependencies:
      '@sentry/types': 6.2.5
      tslib: 1.14.1
    dev: true

  /@sindresorhus/slugify/1.1.2:
    resolution: {integrity: sha512-V9nR/W0Xd9TSGXpZ4iFUcFGhuOJtZX82Fzxj1YISlbSgKvIiNa7eLEZrT0vAraPOt++KHauIVNYgGRgjc13dXA==}
    engines: {node: '>=10'}
    dependencies:
      '@sindresorhus/transliterate': 0.1.2
      escape-string-regexp: 4.0.0

  /@sindresorhus/transliterate/0.1.2:
    resolution: {integrity: sha512-5/kmIOY9FF32nicXH+5yLNTX4NJ4atl7jRgqAJuIn/iyDFXBktOKDxCvyGE/EzmF4ngSUvjXxQUQlQiZ5lfw+w==}
    engines: {node: '>=10'}
    dependencies:
      escape-string-regexp: 2.0.0
      lodash.deburr: 4.1.0

  /@sinonjs/commons/1.8.3:
    resolution: {integrity: sha512-xkNcLAn/wZaX14RPlwizcKicDk9G3F8m2nU3L7Ukm5zBgTwiT0wsoFAHx9Jq56fJA1z/7uKGtCRu16sOUCLIHQ==}
    dependencies:
      type-detect: 4.0.8
    dev: true

  /@sinonjs/fake-timers/7.1.2:
    resolution: {integrity: sha512-iQADsW4LBMISqZ6Ci1dupJL9pprqwcVFTcOsEmQOEhW+KLCVn/Y4Jrvg2k19fIHCp+iFprriYPTdRcQR8NbUPg==}
    dependencies:
      '@sinonjs/commons': 1.8.3
    dev: true

  /@slack/types/1.10.0:
    resolution: {integrity: sha512-tA7GG7Tj479vojfV3AoxbckalA48aK6giGjNtgH6ihpLwTyHE3fIgRrvt8TWfLwW8X8dyu7vgmAsGLRG7hWWOg==}
    engines: {node: '>= 8.9.0', npm: '>= 5.5.1'}
    dev: true

  /@slack/webhook/6.0.0_debug@4.3.2:
    resolution: {integrity: sha512-2fohfhLI9lkAmOSWt1R457JBsB3iFNqahu4GqdFZRtcp/bT+xeG/kPn/hQa78JS74poRjWTt5G/qJjNaWMGOEQ==}
    engines: {node: '>= 12.13.0', npm: '>= 6.12.0'}
    dependencies:
      '@slack/types': 1.10.0
      '@types/node': 14.17.6
      axios: 0.21.1_debug@4.3.2
    transitivePeerDependencies:
      - debug
    dev: true

  /@tediousjs/connection-string/0.3.0:
    resolution: {integrity: sha512-d/keJiNKfpHo+GmSB8QcsAwBx8h+V1UbdozA5TD+eSLXprNY53JAYub47J9evsSKWDdNG5uVj0FiMozLKuzowQ==}
    dev: true

  /@timsuchanek/copy/1.4.5:
    resolution: {integrity: sha512-N4+2/DvfwzQqHYL/scq07fv8yXbZc6RyUxKJoE8Clm14JpLOf9yNI4VB4D6RsV3h9zgzZ4loJUydHKM7pp3blw==}
    hasBin: true
    dependencies:
      '@timsuchanek/sleep-promise': 8.0.1
      commander: 2.20.3
      mkdirp: 1.0.4
      prettysize: 2.0.0

  /@timsuchanek/sleep-promise/8.0.1:
    resolution: {integrity: sha512-cxHYbrXfnCWsklydIHSw5GCMHUPqpJ/enxWSyVHNOgNe61sit/+aOXTTI+VOdWkvVaJsI2vsB9N4+YDNITawOQ==}

  /@tootallnate/once/1.1.2:
    resolution: {integrity: sha512-RbzJvlNzmRq5c3O09UipeuXno4tA1FE6ikOjxZK0tuxVv3412l64l5t1W5pj4+rJq9vpkm/kwiR07aZXnsKPxw==}
    engines: {node: '>= 6'}

  /@tsconfig/node10/1.0.7:
    resolution: {integrity: sha512-aBvUmXLQbayM4w3A8TrjwrXs4DZ8iduJnuJLLRGdkWlyakCf1q6uHZJBzXoRA/huAEknG5tcUyQxN3A+In5euQ==}
    dev: true

  /@tsconfig/node12/1.0.7:
    resolution: {integrity: sha512-dgasobK/Y0wVMswcipr3k0HpevxFJLijN03A8mYfEPvWvOs14v0ZlYTR4kIgMx8g4+fTyTFv8/jLCIfRqLDJ4A==}
    dev: true

  /@tsconfig/node14/1.0.0:
    resolution: {integrity: sha512-RKkL8eTdPv6t5EHgFKIVQgsDapugbuOptNd9OOunN/HAkzmmTnZELx1kNCK0rSdUYGmiFMM3rRQMAWiyp023LQ==}
    dev: true

  /@tsconfig/node16/1.0.2:
    resolution: {integrity: sha512-eZxlbI8GZscaGS7kkc/trHTT5xgrjH3/1n2JDwusC9iahPKWMRvRjJSAN5mCXviuTGQ/lHnhvv8Q1YTpnfz9gA==}
    dev: true

  /@tsd/typescript/4.3.5:
    resolution: {integrity: sha512-Xwxv8bIwyI3ggPz9bwoWEoiaz79MJs+VGf27S1N2tapfDVo60Lz741j5diL9RwszZSXt6IkTAuw7Lai7jSXRJg==}
    hasBin: true
    dev: true

  /@types/babel__core/7.1.15:
    resolution: {integrity: sha512-bxlMKPDbY8x5h6HBwVzEOk2C8fb6SLfYQ5Jw3uBYuYF1lfWk/kbLd81la82vrIkBb0l+JdmrZaDikPrNxpS/Ew==}
    dependencies:
      '@babel/parser': 7.14.8
      '@babel/types': 7.14.8
      '@types/babel__generator': 7.6.3
      '@types/babel__template': 7.4.1
      '@types/babel__traverse': 7.14.2
    dev: true

  /@types/babel__generator/7.6.3:
    resolution: {integrity: sha512-/GWCmzJWqV7diQW54smJZzWbSFf4QYtF71WCKhcx6Ru/tFyQIY2eiiITcCAeuPbNSvT9YCGkVMqqvSk2Z0mXiA==}
    dependencies:
      '@babel/types': 7.14.8
    dev: true

  /@types/babel__template/7.4.1:
    resolution: {integrity: sha512-azBFKemX6kMg5Io+/rdGT0dkGreboUVR0Cdm3fz9QJWpaQGJRQXl7C+6hOTCZcMll7KFyEQpgbYI2lHdsS4U7g==}
    dependencies:
      '@babel/parser': 7.14.8
      '@babel/types': 7.14.8
    dev: true

  /@types/babel__traverse/7.14.2:
    resolution: {integrity: sha512-K2waXdXBi2302XUdcHcR1jCeU0LL4TD9HRs/gk0N2Xvrht+G/BfJa4QObBQZfhMdxiCpV3COl5Nfq4uKTeTnJA==}
    dependencies:
      '@babel/types': 7.14.8
    dev: true

  /@types/benchmark/2.1.1:
    resolution: {integrity: sha512-XmdNOarpSSxnb3DE2rRFOFsEyoqXLUL+7H8nSGS25vs+JS0018bd+cW5Ma9vdlkPmoTHSQ6e8EUFMFMxeE4l+g==}
    dev: true

  /@types/cross-spawn/6.0.2:
    resolution: {integrity: sha512-KuwNhp3eza+Rhu8IFI5HUXRP0LIhqH5cAjubUvGXXthh4YYBuP2ntwEX+Cz8GJoZUHlKo247wPWOfA9LYEq4cw==}
    dependencies:
      '@types/node': 14.17.6

  /@types/debug/4.1.7:
    resolution: {integrity: sha512-9AonUzyTjXXhEOa0DnqpzZi6VHlqKMswga9EXjpXnnqxwLtdvPPtlO8evrI5D9S6asFRCQ6v+wpiUKbw+vKqyg==}
    dependencies:
      '@types/ms': 0.7.31

  /@types/eslint/7.28.0:
    resolution: {integrity: sha512-07XlgzX0YJUn4iG1ocY4IX9DzKSmMGUs6ESKlxWhZRaa0fatIWaHWUVapcuGa8r5HFnTqzj+4OCjd5f7EZ/i/A==}
    dependencies:
      '@types/estree': 0.0.50
      '@types/json-schema': 7.0.7
    dev: true

  /@types/estree/0.0.50:
    resolution: {integrity: sha512-C6N5s2ZFtuZRj54k2/zyRhNDjJwwcViAM3Nbm8zjBpbqAdZ00mr0CFxvSKeO8Y/e03WVFLpQMdHYVfUd6SB+Hw==}
    dev: true

  /@types/geojson/7946.0.8:
    resolution: {integrity: sha512-1rkryxURpr6aWP7R786/UQOkJ3PcpQiWkAXBmdWc7ryFWqN6a4xfK7BtjXvFBKO9LjQ+MWQSWxYeZX1OApnArA==}
    dev: true

  /@types/glob/7.1.4:
    resolution: {integrity: sha512-w+LsMxKyYQm347Otw+IfBXOv9UWVjpHpCDdbBMt8Kz/xbvCYNjP+0qPh91Km3iKfSRLBB0P7fAMf0KHrPu+MyA==}
    dependencies:
      '@types/minimatch': 3.0.5
      '@types/node': 14.17.6
    dev: true

  /@types/graceful-fs/4.1.5:
    resolution: {integrity: sha512-anKkLmZZ+xm4p8JWBf4hElkM4XR+EZeA2M9BAkkTldmcyDY4mbdIJnRghDJH3Ov5ooY7/UAoENtmdMSkaAd7Cw==}
    dependencies:
      '@types/node': 14.17.6
    dev: true

  /@types/graphviz/0.0.33:
    resolution: {integrity: sha512-pta9Htjg5Ws0sHIaP7sHypbQ/fsaaCtpf/90QqVSuRNY0LBCXj0hWmt1oivluKwl5PFnDyfxFwmbHtZMlvcqeQ==}
    dev: true

  /@types/istanbul-lib-coverage/2.0.3:
    resolution: {integrity: sha512-sz7iLqvVUg1gIedBOvlkxPlc8/uVzyS5OwGz1cKjXzkl3FpL3al0crU8YGU1WoHkxn0Wxbw5tyi6hvzJKNzFsw==}
    dev: true

  /@types/istanbul-lib-report/3.0.0:
    resolution: {integrity: sha512-plGgXAPfVKFoYfa9NpYDAkseG+g6Jr294RqeqcqDixSbU34MZVJRi/P+7Y8GDpzkEwLaGZZOpKIEmeVZNtKsrg==}
    dependencies:
      '@types/istanbul-lib-coverage': 2.0.3
    dev: true

  /@types/istanbul-reports/3.0.1:
    resolution: {integrity: sha512-c3mAZEuK0lvBp8tmuL74XRKn1+y2dcwOUpH7x4WrF6gk1GIgiluDRgMYQtw2OFcBvAJWlt6ASU3tSqxp0Uu0Aw==}
    dependencies:
      '@types/istanbul-lib-report': 3.0.0
    dev: true

  /@types/jest/27.0.1:
    resolution: {integrity: sha512-HTLpVXHrY69556ozYkcq47TtQJXpcWAWfkoqz+ZGz2JnmZhzlRjprCIyFnetSy8gpDWwTTGBcRVv1J1I1vBrHw==}
    dependencies:
      jest-diff: 27.0.6
      pretty-format: 27.0.6
    dev: true

  /@types/js-levenshtein/1.1.0:
    resolution: {integrity: sha512-14t0v1ICYRtRVcHASzes0v/O+TIeASb8aD55cWF1PidtInhFWSXcmhzhHqGjUWf9SUq1w70cvd1cWKUULubAfQ==}
    dev: true

  /@types/json-schema/7.0.7:
    resolution: {integrity: sha512-cxWFQVseBm6O9Gbw1IWb8r6OS4OhSt3hPZLkFApLjM8TEXROBuQGLAH2i2gZpcXdLBIrpXuTDhH7Vbm1iXmNGA==}
    dev: true

  /@types/minimatch/3.0.5:
    resolution: {integrity: sha512-Klz949h02Gz2uZCMGwDUSDS1YBlTdDDgbWHi+81l29tQALUtvz4rAYi5uoVhE5Lagoq6DeqAUlbrHvW/mXDgdQ==}
    dev: true

  /@types/minimist/1.2.2:
    resolution: {integrity: sha512-jhuKLIRrhvCPLqwPcx6INqmKeiA5EWrsCOPhrlFSrbrmU4ZMPjj5Ul/oLCMDO98XRUIwVm78xICz4EPCektzeQ==}
    dev: true

  /@types/minipass/2.2.1:
    resolution: {integrity: sha512-0bI74UwEJ+JjGqzkyoiCxLVGK5C3Vy5MYdDB6VCtUAulcrulHvqhIrQP9lh/gvMgaNzvvJljMW97rRHVvbTe8Q==}
    dependencies:
      '@types/node': 14.17.6
    dev: true

  /@types/ms/0.7.31:
    resolution: {integrity: sha512-iiUgKzV9AuaEkZqkOLDIvlQiL6ltuZd9tGcW3gwpnX8JbuiuhFlEGmmFXEXkN50Cvq7Os88IY2v0dkDqXYWVgA==}

  /@types/mssql/6.0.8:
    resolution: {integrity: sha512-N3dr3o1c6EXhHhhNRaKpLTdAoXT/s6qDEJET5FID2gFCj58vIV9q/7RtkvYdE6ntpkJF5F9hpURhxT/oC62yLw==}
    dependencies:
      '@types/node': 14.17.6
      '@types/tedious': 4.0.5
    dev: true

  /@types/node-fetch/2.5.12:
    resolution: {integrity: sha512-MKgC4dlq4kKNa/mYrwpKfzQMB5X3ee5U6fSprkKpToBqBmX4nFZL9cW5jl6sWn+xpRJ7ypWh2yyqqr8UUCstSw==}
    dependencies:
      '@types/node': 14.17.7
      form-data: 3.0.1
    dev: true

  /@types/node/12.20.19:
    resolution: {integrity: sha512-niAuZrwrjKck4+XhoCw6AAVQBENHftpXw9F4ryk66fTgYaKQ53R4FI7c9vUGGw5vQis1HKBHDR1gcYI/Bq1xvw==}
    dev: true

  /@types/node/14.17.6:
    resolution: {integrity: sha512-iBxsxU7eswQDGhlr3AiamBxOssaYxbM+NKXVil8jg9yFXvrfEFbDumLD/2dMTB+zYyg7w+Xjt8yuxfdbUHAtcQ==}

  /@types/node/14.17.7:
    resolution: {integrity: sha512-SYTdMaW47se8499q8m0fYKZZRlmq0RaRv6oYmlVm6DUm31l0fhOl1D03X8hGxohCKTI2Bg6w7W0TiYB51aJzag==}
    dev: true

  /@types/node/14.17.9:
    resolution: {integrity: sha512-CMjgRNsks27IDwI785YMY0KLt3co/c0cQ5foxHYv/shC2w8oOnVwz5Ubq1QG5KzrcW+AXk6gzdnxIkDnTvzu3g==}
    dev: true

  /@types/node/16.6.2:
    resolution: {integrity: sha512-LSw8TZt12ZudbpHc6EkIyDM3nHVWKYrAvGy6EAJfNfjusbwnThqjqxUKKRwuV3iWYeW/LYMzNgaq3MaLffQ2xA==}
    dev: true

  /@types/node/8.10.66:
    resolution: {integrity: sha512-tktOkFUA4kXx2hhhrB8bIFb5TbwzS4uOhKEmwiD+NoiL0qtP2OQ9mFldbgD4dV1djrlBYP6eBuQZiWjuHUpqFw==}
    dev: true

  /@types/normalize-package-data/2.4.1:
    resolution: {integrity: sha512-Gj7cI7z+98M282Tqmp2K5EIsoouUEzbBJhQQzDE3jSIRk6r9gsz0oUokqIUR4u1R3dMHo0pDHM7sNOHyhulypw==}

  /@types/parse-json/4.0.0:
    resolution: {integrity: sha512-//oorEZjL6sbPcKUaCdIGlIUeH26mgzimjBB77G6XRgnDl/L5wOnpyBGRe/Mmf5CVW3PwEBE1NjiMZ/ssFh4wA==}
    dev: true

  /@types/pg/8.6.1:
    resolution: {integrity: sha512-1Kc4oAGzAl7uqUStZCDvaLFqZrW9qWSjXOmBfdgyBP5La7Us6Mg4GBvRlSoaZMhQF/zSj1C8CtKMBkoiT8eL8w==}
    dependencies:
      '@types/node': 14.17.6
      pg-protocol: 1.5.0
      pg-types: 2.2.0
    dev: true

  /@types/prettier/2.3.2:
    resolution: {integrity: sha512-eI5Yrz3Qv4KPUa/nSIAi0h+qX0XyewOliug5F2QAtuRg6Kjg6jfmxe1GIwoIRhZspD1A0RP8ANrPwvEXXtRFog==}
    dev: true

  /@types/prompts/2.0.14:
    resolution: {integrity: sha512-HZBd99fKxRWpYCErtm2/yxUZv6/PBI9J7N4TNFffl5JbrYMHBwF25DjQGTW3b3jmXq+9P6/8fCIb2ee57BFfYA==}
    dependencies:
      '@types/node': 14.17.6
    dev: true

  /@types/redis/2.8.31:
    resolution: {integrity: sha512-daWrrTDYaa5iSDFbgzZ9gOOzyp2AJmYK59OlG/2KGBgYWF3lfs8GDKm1c//tik5Uc93hDD36O+qLPvzDolChbA==}
    dependencies:
      '@types/node': 14.17.6
    dev: true

  /@types/resolve/1.20.1:
    resolution: {integrity: sha512-Ku5+GPFa12S3W26Uwtw+xyrtIpaZsGYHH6zxNbZlstmlvMYSZRzOwzwsXbxlVUbHyUucctSyuFtu6bNxwYomIw==}
    dev: true

  /@types/retry/0.12.1:
    resolution: {integrity: sha512-xoDlM2S4ortawSWORYqsdU+2rxdh4LRW9ytc3zmT37RIKQh6IHyKwwtKhKis9ah8ol07DCkZxPt8BBvPjC6v4g==}

  /@types/rimraf/3.0.1:
    resolution: {integrity: sha512-CAoSlbco40aKZ0CkelBF2g3JeN6aioRaTVnqSX5pWsn/WApm6IDxI4e4tD9D0dY/meCkyyleP1IQDVN13F4maA==}
    dependencies:
      '@types/glob': 7.1.4
      '@types/node': 14.17.6
    dev: true

  /@types/shell-quote/1.7.1:
    resolution: {integrity: sha512-SWZ2Nom1pkyXCDohRSrkSKvDh8QOG9RfAsrt5/NsPQC4UQJ55eG0qClA40I+Gkez4KTQ0uDUT8ELRXThf3J5jw==}
    dev: true

  /@types/sqlite3/3.1.7:
    resolution: {integrity: sha512-8FHV/8Uzd7IwdHm5mvmF2Aif4aC/gjrt4axWD9SmfaxITnOjtOhCbOSTuqv/VbH1uq0QrwlaTj9aTz3gmR6u4w==}
    dependencies:
      '@types/node': 14.17.6
    dev: true

  /@types/stack-utils/2.0.1:
    resolution: {integrity: sha512-Hl219/BT5fLAaz6NDkSuhzasy49dwQS/DSdu4MdggFB8zcXv7vflBI3xp7FEmkmdDkBUI2bPUNeMttp2knYdxw==}
    dev: true

  /@types/stoppable/1.1.1:
    resolution: {integrity: sha512-b8N+fCADRIYYrGZOcmOR8ZNBOqhktWTB/bMUl5LvGtT201QKJZOOH5UsFyI3qtteM6ZAJbJqZoBcLqqxKIwjhw==}
    dependencies:
      '@types/node': 14.17.7
    dev: true

  /@types/tar/4.0.5:
    resolution: {integrity: sha512-cgwPhNEabHaZcYIy5xeMtux2EmYBitfqEceBUi2t5+ETy4dW6kswt6WX4+HqLeiiKOo42EXbGiDmVJ2x+vi37Q==}
    dependencies:
      '@types/minipass': 2.2.1
      '@types/node': 14.17.6
    dev: true

  /@types/tedious/4.0.5:
    resolution: {integrity: sha512-zlnChTP63Bds6kMBuKOR+qJPB9wcYf1zVm78qiXTnT1gbcU6wdTmSp28cd2BPxePy4mrGM6TnQG1fmHxQW1pZw==}
    dependencies:
      '@types/node': 14.17.6
    dev: true

  /@types/tunnel/0.0.1:
    resolution: {integrity: sha512-AOqu6bQu5MSWwYvehMXLukFHnupHrpZ8nvgae5Ggie9UwzDR1CCwoXgSSWNZJuyOlCdfdsWMA5F2LlmvyoTv8A==}
    dependencies:
      '@types/node': 14.17.7
    dev: true

  /@types/ws/7.4.7:
    resolution: {integrity: sha512-JQbbmxZTZehdc2iszGKs5oC3NFnjeay7mtAWrdt7qNtAVK0g19muApzAy4bm9byz79xa2ZnO/BOBC2R8RC5Lww==}
    dependencies:
      '@types/node': 14.17.6
    dev: true

  /@types/yargs-parser/20.2.1:
    resolution: {integrity: sha512-7tFImggNeNBVMsn0vLrpn1H1uPrUBdnARPTpZoitY37ZrdJREzf7I16tMrlK3hen349gr1NYh8CmZQa7CTG6Aw==}
    dev: true

  /@types/yargs/16.0.4:
    resolution: {integrity: sha512-T8Yc9wt/5LbJyCaLiHPReJa0kApcIgJ7Bn735GjItUfh08Z1pJvu8QZqb9s+mMvKV6WUQRV7K2R46YbjMXTTJw==}
    dependencies:
      '@types/yargs-parser': 20.2.1
    dev: true

  /@typescript-eslint/eslint-plugin/4.29.2_b01b7137116ac50f0745961d9cf72d34:
    resolution: {integrity: sha512-x4EMgn4BTfVd9+Z+r+6rmWxoAzBaapt4QFqE+d8L8sUtYZYLDTK6VG/y/SMMWA5t1/BVU5Kf+20rX4PtWzUYZg==}
    engines: {node: ^10.12.0 || >=12.0.0}
    peerDependencies:
      '@typescript-eslint/parser': ^4.0.0
      eslint: ^5.0.0 || ^6.0.0 || ^7.0.0
      typescript: '*'
    peerDependenciesMeta:
      typescript:
        optional: true
    dependencies:
      '@typescript-eslint/experimental-utils': 4.29.2_eslint@7.32.0+typescript@4.3.5
      '@typescript-eslint/parser': 4.29.2_eslint@7.32.0+typescript@4.3.5
      '@typescript-eslint/scope-manager': 4.29.2
      debug: 4.3.2
      eslint: 7.32.0
      functional-red-black-tree: 1.0.1
      regexpp: 3.1.0
      semver: 7.3.5
      tsutils: 3.21.0_typescript@4.3.5
      typescript: 4.3.5
    transitivePeerDependencies:
      - supports-color
    dev: true

  /@typescript-eslint/experimental-utils/4.28.3_eslint@7.32.0+typescript@4.3.5:
    resolution: {integrity: sha512-zZYl9TnrxwEPi3FbyeX0ZnE8Hp7j3OCR+ELoUfbwGHGxWnHg9+OqSmkw2MoCVpZksPCZYpQzC559Ee9pJNHTQw==}
    engines: {node: ^10.12.0 || >=12.0.0}
    peerDependencies:
      eslint: '*'
    dependencies:
      '@types/json-schema': 7.0.7
      '@typescript-eslint/scope-manager': 4.28.3
      '@typescript-eslint/types': 4.28.3
      '@typescript-eslint/typescript-estree': 4.28.3_typescript@4.3.5
      eslint: 7.32.0
      eslint-scope: 5.1.1
      eslint-utils: 3.0.0_eslint@7.32.0
    transitivePeerDependencies:
      - supports-color
      - typescript
    dev: true

  /@typescript-eslint/experimental-utils/4.29.2_eslint@7.32.0+typescript@4.3.5:
    resolution: {integrity: sha512-P6mn4pqObhftBBPAv4GQtEK7Yos1fz/MlpT7+YjH9fTxZcALbiiPKuSIfYP/j13CeOjfq8/fr9Thr2glM9ub7A==}
    engines: {node: ^10.12.0 || >=12.0.0}
    peerDependencies:
      eslint: '*'
    dependencies:
      '@types/json-schema': 7.0.7
      '@typescript-eslint/scope-manager': 4.29.2
      '@typescript-eslint/types': 4.29.2
      '@typescript-eslint/typescript-estree': 4.29.2_typescript@4.3.5
      eslint: 7.32.0
      eslint-scope: 5.1.1
      eslint-utils: 3.0.0_eslint@7.32.0
    transitivePeerDependencies:
      - supports-color
      - typescript
    dev: true

  /@typescript-eslint/parser/4.29.2_eslint@7.32.0+typescript@4.3.5:
    resolution: {integrity: sha512-WQ6BPf+lNuwteUuyk1jD/aHKqMQ9jrdCn7Gxt9vvBnzbpj7aWEf+aZsJ1zvTjx5zFxGCt000lsbD9tQPEL8u6g==}
    engines: {node: ^10.12.0 || >=12.0.0}
    peerDependencies:
      eslint: ^5.0.0 || ^6.0.0 || ^7.0.0
      typescript: '*'
    peerDependenciesMeta:
      typescript:
        optional: true
    dependencies:
      '@typescript-eslint/scope-manager': 4.29.2
      '@typescript-eslint/types': 4.29.2
      '@typescript-eslint/typescript-estree': 4.29.2_typescript@4.3.5
      debug: 4.3.2
      eslint: 7.32.0
      typescript: 4.3.5
    transitivePeerDependencies:
      - supports-color
    dev: true

  /@typescript-eslint/scope-manager/4.28.3:
    resolution: {integrity: sha512-/8lMisZ5NGIzGtJB+QizQ5eX4Xd8uxedFfMBXOKuJGP0oaBBVEMbJVddQKDXyyB0bPlmt8i6bHV89KbwOelJiQ==}
    engines: {node: ^8.10.0 || ^10.13.0 || >=11.10.1}
    dependencies:
      '@typescript-eslint/types': 4.28.3
      '@typescript-eslint/visitor-keys': 4.28.3
    dev: true

  /@typescript-eslint/scope-manager/4.29.2:
    resolution: {integrity: sha512-mfHmvlQxmfkU8D55CkZO2sQOueTxLqGvzV+mG6S/6fIunDiD2ouwsAoiYCZYDDK73QCibYjIZmGhpvKwAB5BOA==}
    engines: {node: ^8.10.0 || ^10.13.0 || >=11.10.1}
    dependencies:
      '@typescript-eslint/types': 4.29.2
      '@typescript-eslint/visitor-keys': 4.29.2
    dev: true

  /@typescript-eslint/types/4.28.3:
    resolution: {integrity: sha512-kQFaEsQBQVtA9VGVyciyTbIg7S3WoKHNuOp/UF5RG40900KtGqfoiETWD/v0lzRXc+euVE9NXmfer9dLkUJrkA==}
    engines: {node: ^8.10.0 || ^10.13.0 || >=11.10.1}
    dev: true

  /@typescript-eslint/types/4.29.2:
    resolution: {integrity: sha512-K6ApnEXId+WTGxqnda8z4LhNMa/pZmbTFkDxEBLQAbhLZL50DjeY0VIDCml/0Y3FlcbqXZrABqrcKxq+n0LwzQ==}
    engines: {node: ^8.10.0 || ^10.13.0 || >=11.10.1}
    dev: true

  /@typescript-eslint/typescript-estree/4.28.3_typescript@4.3.5:
    resolution: {integrity: sha512-YAb1JED41kJsqCQt1NcnX5ZdTA93vKFCMP4lQYG6CFxd0VzDJcKttRlMrlG+1qiWAw8+zowmHU1H0OzjWJzR2w==}
    engines: {node: ^10.12.0 || >=12.0.0}
    peerDependencies:
      typescript: '*'
    peerDependenciesMeta:
      typescript:
        optional: true
    dependencies:
      '@typescript-eslint/types': 4.28.3
      '@typescript-eslint/visitor-keys': 4.28.3
      debug: 4.3.1
      globby: 11.0.4
      is-glob: 4.0.1
      semver: 7.3.5
      tsutils: 3.21.0_typescript@4.3.5
      typescript: 4.3.5
    transitivePeerDependencies:
      - supports-color
    dev: true

  /@typescript-eslint/typescript-estree/4.29.2_typescript@4.3.5:
    resolution: {integrity: sha512-TJ0/hEnYxapYn9SGn3dCnETO0r+MjaxtlWZ2xU+EvytF0g4CqTpZL48SqSNn2hXsPolnewF30pdzR9a5Lj3DNg==}
    engines: {node: ^10.12.0 || >=12.0.0}
    peerDependencies:
      typescript: '*'
    peerDependenciesMeta:
      typescript:
        optional: true
    dependencies:
      '@typescript-eslint/types': 4.29.2
      '@typescript-eslint/visitor-keys': 4.29.2
      debug: 4.3.2
      globby: 11.0.4
      is-glob: 4.0.1
      semver: 7.3.5
      tsutils: 3.21.0_typescript@4.3.5
      typescript: 4.3.5
    transitivePeerDependencies:
      - supports-color
    dev: true

  /@typescript-eslint/visitor-keys/4.28.3:
    resolution: {integrity: sha512-ri1OzcLnk1HH4gORmr1dllxDzzrN6goUIz/P4MHFV0YZJDCADPR3RvYNp0PW2SetKTThar6wlbFTL00hV2Q+fg==}
    engines: {node: ^8.10.0 || ^10.13.0 || >=11.10.1}
    dependencies:
      '@typescript-eslint/types': 4.28.3
      eslint-visitor-keys: 2.0.0
    dev: true

  /@typescript-eslint/visitor-keys/4.29.2:
    resolution: {integrity: sha512-bDgJLQ86oWHJoZ1ai4TZdgXzJxsea3Ee9u9wsTAvjChdj2WLcVsgWYAPeY7RQMn16tKrlQaBnpKv7KBfs4EQag==}
    engines: {node: ^8.10.0 || ^10.13.0 || >=11.10.1}
    dependencies:
      '@typescript-eslint/types': 4.29.2
      eslint-visitor-keys: 2.0.0
    dev: true

  /abab/2.0.5:
    resolution: {integrity: sha512-9IK9EadsbHo6jLWIpxpR6pL0sazTXV6+SQv25ZB+F7Bj9mJNaOc4nCRabwd5M/JwmUa8idz6Eci6eKfJryPs6Q==}
    dev: true

  /abbrev/1.1.1:
    resolution: {integrity: sha512-nne9/IiQ/hzIhY6pdDnbBtz7DjPTKrY00P/zvPSm5pOFkl6xuGrGnXn/VtTNNfNtAfZ9/1RtehkszU9qcTii0Q==}
    dev: true

  /abort-controller/3.0.0:
    resolution: {integrity: sha512-h8lQ8tacZYnR3vNQTgibj+tODHI5/+l06Au2Pcriv/Gmet0eaj4TwWH41sO9wnHDiQsEj19q0drzdWdeAHtweg==}
    engines: {node: '>=6.5'}
    dependencies:
      event-target-shim: 5.0.1
    dev: true

  /accepts/1.3.7:
    resolution: {integrity: sha512-Il80Qs2WjYlJIBNzNkK6KYqlVMTbZLXgHx2oT0pU/fjRHyEp+PEfEPY0R3WCwAGVOtauxh1hOxNgIf5bv7dQpA==}
    engines: {node: '>= 0.6'}
    dependencies:
      mime-types: 2.1.32
      negotiator: 0.6.2
    dev: true

  /acorn-globals/6.0.0:
    resolution: {integrity: sha512-ZQl7LOWaF5ePqqcX4hLuv/bLXYQNfNWw2c0/yX/TsPRKamzHcTGQnlCjHT3TsmkOUVEPS3crCxiPfdzE/Trlhg==}
    dependencies:
      acorn: 7.4.1
      acorn-walk: 7.2.0
    dev: true

  /acorn-jsx/5.3.1_acorn@7.4.1:
    resolution: {integrity: sha512-K0Ptm/47OKfQRpNQ2J/oIN/3QYiK6FwW+eJbILhsdxh2WTLdl+30o8aGdTbm5JbffpFFAg/g+zi1E+jvJha5ng==}
    peerDependencies:
      acorn: ^6.0.0 || ^7.0.0 || ^8.0.0
    dependencies:
      acorn: 7.4.1
    dev: true

  /acorn-walk/7.2.0:
    resolution: {integrity: sha512-OPdCF6GsMIP+Az+aWfAAOEt2/+iVDKE7oy6lJ098aoe59oAmK76qV6Gw60SbZ8jHuG2wH058GF4pLFbYamYrVA==}
    engines: {node: '>=0.4.0'}
    dev: true

  /acorn-walk/8.1.1:
    resolution: {integrity: sha512-FbJdceMlPHEAWJOILDk1fXD8lnTlEIWFkqtfk+MvmL5q/qlHfN7GEHcsFZWt/Tea9jRNPWUZG4G976nqAAmU9w==}
    engines: {node: '>=0.4.0'}
    dev: true

  /acorn/7.4.1:
    resolution: {integrity: sha512-nQyp0o1/mNdbTO1PO6kHkwSrmgZ0MT/jCCpNiwbUjGoRN4dlBhqJtoQuCnEOKzgTVwg0ZWiCoQy6SxMebQVh8A==}
    engines: {node: '>=0.4.0'}
    hasBin: true
    dev: true

  /acorn/8.4.1:
    resolution: {integrity: sha512-asabaBSkEKosYKMITunzX177CXxQ4Q8BSSzMTKD+FefUhipQC70gfW5SiUDhYQ3vk8G+81HqQk7Fv9OXwwn9KA==}
    engines: {node: '>=0.4.0'}
    hasBin: true
    dev: true

  /adal-node/0.2.2_debug@4.3.2:
    resolution: {integrity: sha512-luzQ9cXOjUlZoCiWeYbyR+nHwScSrPTDTbOInFphQs/PnwNz6wAIVkbsHEXtvYBnjLctByTTI8ccfpGX100oRQ==}
    engines: {node: '>= 0.6.15'}
    dependencies:
      '@types/node': 8.10.66
      async: 2.6.3
      axios: 0.21.1_debug@4.3.2
      date-utils: 1.2.21
      jws: 3.2.2
      underscore: 1.13.1
      uuid: 3.4.0
      xmldom: 0.6.0
      xpath.js: 1.1.0
    transitivePeerDependencies:
      - debug
    dev: true

  /agent-base/6.0.2:
    resolution: {integrity: sha512-RZNwNclF7+MS/8bDg70amg32dyeZGZxiDuQmZxKLAlQjr3jGyLx+4Kkk58UO7D2QdgFIQCovuSuZESne6RG6XQ==}
    engines: {node: '>= 6.0.0'}
    dependencies:
      debug: 4.3.2
    transitivePeerDependencies:
      - supports-color

  /aggregate-error/3.1.0:
    resolution: {integrity: sha512-4I7Td01quW/RpocfNayFdFVk1qSuoh0E7JrbRJ16nH01HhKFQ88INq9Sd+nd72zqRySlr9BmDA8xlEJ6vJMrYA==}
    engines: {node: '>=8'}
    dependencies:
      clean-stack: 2.2.0
      indent-string: 4.0.0

  /ajv/6.12.6:
    resolution: {integrity: sha512-j3fVLgvTo527anyYyJOGTYJbG+vnnQYvE0m5mmkc1TK+nxAppkCLMIL0aZ4dblVCNoGShhm+kzE4ZUykBoMg4g==}
    dependencies:
      fast-deep-equal: 3.1.3
      fast-json-stable-stringify: 2.1.0
      json-schema-traverse: 0.4.1
      uri-js: 4.4.1
    dev: true

  /ajv/8.5.0:
    resolution: {integrity: sha512-Y2l399Tt1AguU3BPRP9Fn4eN+Or+StUGWCUpbnFyXSo8NZ9S4uj+AG2pjs5apK+ZMOwYOz1+a+VKvKH7CudXgQ==}
    dependencies:
      fast-deep-equal: 3.1.3
      json-schema-traverse: 1.0.0
      require-from-string: 2.0.2
      uri-js: 4.4.1
    dev: true

  /ansi-colors/4.1.1:
    resolution: {integrity: sha512-JoX0apGbHaUJBNl6yF+p6JAFYZ666/hhCGKN5t9QFjbJQKUU/g8MNbFDbvfrgKXvI1QpZplPOnwIo99lX/AAmA==}
    engines: {node: '>=6'}
    dev: true

  /ansi-escapes/4.3.2:
    resolution: {integrity: sha512-gKXj5ALrKWQLsYG9jlTRmR/xKluxHV+Z9QEwNIgCfM1/uwPMCuzVVnh5mwTd+OuBZcwSIMbqssNWRm1lE51QaQ==}
    engines: {node: '>=8'}
    dependencies:
      type-fest: 0.21.3

  /ansi-regex/2.1.1:
    resolution: {integrity: sha1-w7M6te42DYbg5ijwRorn7yfWVN8=}
    engines: {node: '>=0.10.0'}
    dev: true

  /ansi-regex/5.0.0:
    resolution: {integrity: sha512-bY6fj56OUQ0hU1KjFNDQuJFezqKdrAyFdIevADiqrWHwSlbmBNMHp5ak2f40Pm8JTFyM2mqxkG6ngkHO11f/lg==}
    engines: {node: '>=8'}

  /ansi-regex/6.0.0:
    resolution: {integrity: sha512-tAaOSrWCHF+1Ear1Z4wnJCXA9GGox4K6Ic85a5qalES2aeEwQGr7UC93mwef49536PkCYjzkp0zIxfFvexJ6zQ==}
    engines: {node: '>=12'}
    dev: true

  /ansi-styles/3.2.1:
    resolution: {integrity: sha512-VT0ZI6kZRdTh8YyJw3SMbYm/u+NqfsAxEpWO0Pf9sq8/e94WxxOpPKx9FR1FlyCtOVDNOQ+8ntlqFxiRc+r5qA==}
    engines: {node: '>=4'}
    dependencies:
      color-convert: 1.9.3

  /ansi-styles/4.3.0:
    resolution: {integrity: sha512-zbB9rCJAT1rbjiVDb2hqKFHNYLxgtk8NURxZ3IZwD3F6NtxbXZQCnnSi1Lkx+IDohdPlFp222wVALIheZJQSEg==}
    engines: {node: '>=8'}
    dependencies:
      color-convert: 2.0.1

  /ansi-styles/5.2.0:
    resolution: {integrity: sha512-Cxwpt2SfTzTtXcfOlzGEee8O+c+MmUgGrNiBcXnuWxuFJHe6a5Hz7qwhwe5OgaSYI0IJvkLqWX1ASG+cJOkEiA==}
    engines: {node: '>=10'}
    dev: true

  /anymatch/3.1.2:
    resolution: {integrity: sha512-P43ePfOAIupkguHUycrc4qJ9kz8ZiuOUijaETwX7THt0Y/GNK7v0aa8rY816xWjZ7rJdA5XdMcpVFTKMq+RvWg==}
    engines: {node: '>= 8'}
    dependencies:
      normalize-path: 3.0.0
      picomatch: 2.3.0
    dev: true

  /aproba/1.2.0:
    resolution: {integrity: sha512-Y9J6ZjXtoYh8RnXVCMOU/ttDmk1aBjunq9vO0ta5x85WDQiQfUF9sIPBITdbiiIVcBo03Hi3jMxigBtsddlXRw==}
    dev: true

  /archiver-utils/2.1.0:
    resolution: {integrity: sha512-bEL/yUb/fNNiNTuUz979Z0Yg5L+LzLxGJz8x79lYmR54fmTIb6ob/hNQgkQnIUDWIFjZVQwl9Xs356I6BAMHfw==}
    engines: {node: '>= 6'}
    dependencies:
      glob: 7.1.7
      graceful-fs: 4.2.6
      lazystream: 1.0.0
      lodash.defaults: 4.2.0
      lodash.difference: 4.5.0
      lodash.flatten: 4.4.0
      lodash.isplainobject: 4.0.6
      lodash.union: 4.6.0
      normalize-path: 3.0.0
      readable-stream: 2.3.7

  /archiver/4.0.2:
    resolution: {integrity: sha512-B9IZjlGwaxF33UN4oPbfBkyA4V1SxNLeIhR1qY8sRXSsbdUkEHrrOvwlYFPx+8uQeCe9M+FG6KgO+imDmQ79CQ==}
    engines: {node: '>= 8'}
    dependencies:
      archiver-utils: 2.1.0
      async: 3.2.0
      buffer-crc32: 0.2.13
      glob: 7.1.7
      readable-stream: 3.6.0
      tar-stream: 2.2.0
      zip-stream: 3.0.1

  /are-we-there-yet/1.1.5:
    resolution: {integrity: sha512-5hYdAkZlcG8tOLujVDTgCT+uPX0VnpAH28gWsLfzpXYm7wP6mp5Q/gYyR7YQ0cKVJcXJnl3j2kpBan13PtQf6w==}
    dependencies:
      delegates: 1.0.0
      readable-stream: 2.3.7
    dev: true

  /arg/4.1.3:
    resolution: {integrity: sha512-58S9QDqG0Xx27YwPSt9fJxivjYl432YCwfDMfZ+71RAqUrZef7LrKQZ3LHLOwCS4FLNBplP533Zx895SeOCHvA==}
    dev: true

  /arg/5.0.1:
    resolution: {integrity: sha512-e0hDa9H2Z9AwFkk2qDlwhoMYE4eToKarchkQHovNdLTCYMHZHeRjI71crOh+dio4K6u1IcwubQqo79Ga4CyAQA==}

  /argparse/1.0.10:
    resolution: {integrity: sha512-o5Roy6tNG4SL/FOkCAN6RzjiakZS25RLYFrcMttJqbdd8BWrnA+fGz57iN5Pb06pvBGvl5gQ0B48dJlslXvoTg==}
    dependencies:
      sprintf-js: 1.0.3
    dev: true

  /array-flatten/1.1.1:
    resolution: {integrity: sha1-ml9pkFGx5wczKPKgCJaLZOopVdI=}
    dev: true

  /array-union/2.1.0:
    resolution: {integrity: sha512-HGyxoOTYUyCM6stUe6EJgnd4EoewAI7zMdfqO+kGjnlZmBDz/cR5pf8r/cR4Wq60sL/p0IkcjUEEPwS3GFrIyw==}
    engines: {node: '>=8'}

  /arrify/1.0.1:
    resolution: {integrity: sha1-iYUI2iIm84DfkEcoRWhJwVAaSw0=}
    engines: {node: '>=0.10.0'}
    dev: true

  /asn1/0.2.4:
    resolution: {integrity: sha512-jxwzQpLQjSmWXgwaCZE9Nz+glAG01yF1QnWgbhGwHI5A6FRIEY6IVqtHhIepHqI7/kyEyQEagBC5mBEFlIYvdg==}
    dependencies:
      safer-buffer: 2.1.2
    dev: true
    optional: true

  /assert-plus/1.0.0:
    resolution: {integrity: sha1-8S4PPF13sLHN2RRpQuTpbB5N1SU=}
    engines: {node: '>=0.8'}
    dev: true

  /astral-regex/2.0.0:
    resolution: {integrity: sha512-Z7tMw1ytTXt5jqMcOP+OQteU1VuNK9Y02uuJtKQ1Sv69jXQKKg5cibLwGJow8yzZP+eAc18EmLGPal0bp36rvQ==}
    engines: {node: '>=8'}

  /async/2.6.3:
    resolution: {integrity: sha512-zflvls11DCy+dQWzTW2dzuilv8Z5X/pjfmZOWba6TNIVDm+2UDaJmXSOXlasHKfNBs8oo3M0aT50fDEWfKZjXg==}
    dependencies:
      lodash: 4.17.21
    dev: true

  /async/3.2.0:
    resolution: {integrity: sha512-TR2mEZFVOj2pLStYxLht7TyfuRzaydfpxr3k9RpHIzMgw7A64dzsdqCxH1WJyQdoe8T10nDXd9wnEigmiuHIZw==}

  /asynckit/0.4.0:
    resolution: {integrity: sha1-x57Zf380y48robyXkLzDZkdLS3k=}
    dev: true

  /aws-sign2/0.7.0:
    resolution: {integrity: sha1-tG6JCTSpWR8tL2+G1+ap8bP+dqg=}
    dev: true
    optional: true

  /aws4/1.11.0:
    resolution: {integrity: sha512-xh1Rl34h6Fi1DC2WWKfxUTVqRsNnr6LsKz2+hfwDxQJWmrx8+c7ylaqBMcHfl1U1r2dsifOvKX3LQuLNZ+XSvA==}
    dev: true
    optional: true

  /axios/0.21.1_debug@4.3.2:
    resolution: {integrity: sha512-dKQiRHxGD9PPRIUNIWvZhPTPpl1rf/OxTYKsqKUDjBwYylTvV7SjSHJb9ratfyzM6wCdLCOYLzs73qpg5c4iGA==}
    dependencies:
      follow-redirects: 1.14.1_debug@4.3.2
    transitivePeerDependencies:
      - debug
    dev: true

  /babel-jest/27.0.6_@babel+core@7.14.8:
    resolution: {integrity: sha512-iTJyYLNc4wRofASmofpOc5NK9QunwMk+TLFgGXsTFS8uEqmd8wdI7sga0FPe2oVH3b5Agt/EAK1QjPEuKL8VfA==}
    engines: {node: ^10.13.0 || ^12.13.0 || ^14.15.0 || >=15.0.0}
    peerDependencies:
      '@babel/core': ^7.8.0
    dependencies:
      '@babel/core': 7.14.8
      '@jest/transform': 27.0.6
      '@jest/types': 27.0.6
      '@types/babel__core': 7.1.15
      babel-plugin-istanbul: 6.0.0
      babel-preset-jest: 27.0.6_@babel+core@7.14.8
      chalk: 4.1.1
      graceful-fs: 4.2.6
      slash: 3.0.0
    transitivePeerDependencies:
      - supports-color
    dev: true

  /babel-plugin-istanbul/6.0.0:
    resolution: {integrity: sha512-AF55rZXpe7trmEylbaE1Gv54wn6rwU03aptvRoVIGP8YykoSxqdVLV1TfwflBCE/QtHmqtP8SWlTENqbK8GCSQ==}
    engines: {node: '>=8'}
    dependencies:
      '@babel/helper-plugin-utils': 7.14.5
      '@istanbuljs/load-nyc-config': 1.1.0
      '@istanbuljs/schema': 0.1.3
      istanbul-lib-instrument: 4.0.3
      test-exclude: 6.0.0
    transitivePeerDependencies:
      - supports-color
    dev: true

  /babel-plugin-jest-hoist/27.0.6:
    resolution: {integrity: sha512-CewFeM9Vv2gM7Yr9n5eyyLVPRSiBnk6lKZRjgwYnGKSl9M14TMn2vkN02wTF04OGuSDLEzlWiMzvjXuW9mB6Gw==}
    engines: {node: ^10.13.0 || ^12.13.0 || ^14.15.0 || >=15.0.0}
    dependencies:
      '@babel/template': 7.14.5
      '@babel/types': 7.14.8
      '@types/babel__core': 7.1.15
      '@types/babel__traverse': 7.14.2
    dev: true

  /babel-preset-current-node-syntax/1.0.1_@babel+core@7.14.8:
    resolution: {integrity: sha512-M7LQ0bxarkxQoN+vz5aJPsLBn77n8QgTFmo8WK0/44auK2xlCXrYcUxHFxgU7qW5Yzw/CjmLRK2uJzaCd7LvqQ==}
    peerDependencies:
      '@babel/core': ^7.0.0
    dependencies:
      '@babel/core': 7.14.8
      '@babel/plugin-syntax-async-generators': 7.8.4_@babel+core@7.14.8
      '@babel/plugin-syntax-bigint': 7.8.3_@babel+core@7.14.8
      '@babel/plugin-syntax-class-properties': 7.12.13_@babel+core@7.14.8
      '@babel/plugin-syntax-import-meta': 7.10.4_@babel+core@7.14.8
      '@babel/plugin-syntax-json-strings': 7.8.3_@babel+core@7.14.8
      '@babel/plugin-syntax-logical-assignment-operators': 7.10.4_@babel+core@7.14.8
      '@babel/plugin-syntax-nullish-coalescing-operator': 7.8.3_@babel+core@7.14.8
      '@babel/plugin-syntax-numeric-separator': 7.10.4_@babel+core@7.14.8
      '@babel/plugin-syntax-object-rest-spread': 7.8.3_@babel+core@7.14.8
      '@babel/plugin-syntax-optional-catch-binding': 7.8.3_@babel+core@7.14.8
      '@babel/plugin-syntax-optional-chaining': 7.8.3_@babel+core@7.14.8
      '@babel/plugin-syntax-top-level-await': 7.14.5_@babel+core@7.14.8
    dev: true

  /babel-preset-jest/27.0.6_@babel+core@7.14.8:
    resolution: {integrity: sha512-WObA0/Biw2LrVVwZkF/2GqbOdzhKD6Fkdwhoy9ASIrOWr/zodcSpQh72JOkEn6NWyjmnPDjNSqaGN4KnpKzhXw==}
    engines: {node: ^10.13.0 || ^12.13.0 || ^14.15.0 || >=15.0.0}
    peerDependencies:
      '@babel/core': ^7.0.0
    dependencies:
      '@babel/core': 7.14.8
      babel-plugin-jest-hoist: 27.0.6
      babel-preset-current-node-syntax: 1.0.1_@babel+core@7.14.8
    dev: true

  /balanced-match/1.0.0:
    resolution: {integrity: sha1-ibTRmasr7kneFk6gK4nORi1xt2c=}

  /base64-js/1.5.1:
    resolution: {integrity: sha512-AKpaYlHn8t4SVbOHCy+b5+KKgvR4vrsD8vbvrbiQJps7fKDTkjkDry6ji0rUJjC0kzbNePLwzxq8iypo41qeWA==}

  /batching-toposort/1.2.0:
    resolution: {integrity: sha512-HDf0OOv00dqYGm+M5tJ121RTzX0sK9fxzBMKXYsuQrY0pKSOJjc5qa0DUtzvCGkgIVf1YON2G1e/MHEdHXVaRQ==}
    engines: {node: '>=8.0.0'}
    dev: true

  /bcrypt-pbkdf/1.0.2:
    resolution: {integrity: sha1-pDAdOJtqQ/m2f/PKEaP2Y342Dp4=}
    dependencies:
      tweetnacl: 0.14.5
    dev: true
    optional: true

  /benchmark/2.1.4:
    resolution: {integrity: sha1-CfPeMckWQl1JjMLuVloOvzwqVik=}
    dependencies:
      lodash: 4.17.21
      platform: 1.3.6
    dev: true

  /bindings/1.5.0:
    resolution: {integrity: sha512-p2q/t/mhvuOj/UeLlV6566GD/guowlr0hHxClI0W9m7MWYkL1F0hLo+0Aexs9HSPCtR1SXQ0TD3MMKrXZajbiQ==}
    dependencies:
      file-uri-to-path: 1.0.0
    dev: true

  /bl/4.1.0:
    resolution: {integrity: sha512-1W07cM9gS6DcLperZfFSj+bWLtaPGSOHWhPiGzXmvVJbRLdG82sH/Kn8EtW1VqWVA54AKf2h5k5BbnIbwF3h6w==}
    dependencies:
      buffer: 5.7.1
      inherits: 2.0.4
      readable-stream: 3.6.0

  /bl/5.0.0:
    resolution: {integrity: sha512-8vxFNZ0pflFfi0WXA3WQXlj6CaMEwsmh63I1CNp0q+wWv8sD0ARx1KovSQd0l2GkwrMIOyedq0EF1FxI+RCZLQ==}
    dependencies:
      buffer: 6.0.3
      inherits: 2.0.4
      readable-stream: 3.6.0
    dev: true

  /block-stream/0.0.9:
    resolution: {integrity: sha1-E+v+d4oDIFz+A3UUgeu0szAMEmo=}
    engines: {node: 0.4 || >=0.5.8}
    dependencies:
      inherits: 2.0.4
    dev: true
    optional: true

  /body-parser/1.19.0:
    resolution: {integrity: sha512-dhEPs72UPbDnAQJ9ZKMNTP6ptJaionhP5cBb541nXPlW60Jepo9RV/a4fX4XWW9CuFNK22krhrj1+rgzifNCsw==}
    engines: {node: '>= 0.8'}
    dependencies:
      bytes: 3.1.0
      content-type: 1.0.4
      debug: 2.6.9
      depd: 1.1.2
      http-errors: 1.7.2
      iconv-lite: 0.4.24
      on-finished: 2.3.0
      qs: 6.7.0
      raw-body: 2.4.0
      type-is: 1.6.18
    dev: true

  /brace-expansion/1.1.11:
    resolution: {integrity: sha512-iCuPHDFgrHX7H2vEI/5xpz07zSHB00TpugqhmYtVmMO6518mCuRMoOYFldEBl0g187ufozdaHgWKcYFb61qGiA==}
    dependencies:
      balanced-match: 1.0.0
      concat-map: 0.0.1

  /braces/3.0.2:
    resolution: {integrity: sha512-b8um+L1RzM3WDSzvhm6gIz1yfTbBt6YTlcEKAvsmqCZZFw46z626lVj9j1yEPW33H5H+lBQpZMP1k8l+78Ha0A==}
    engines: {node: '>=8'}
    dependencies:
      fill-range: 7.0.1

  /browser-process-hrtime/1.0.0:
    resolution: {integrity: sha512-9o5UecI3GhkpM6DrXr69PblIuWxPKk9Y0jHBRhdocZ2y7YECBFCsHm79Pr3OyR2AvjhDkabFJaDJMYRazHgsow==}
    dev: true

  /browserslist/4.16.6:
    resolution: {integrity: sha512-Wspk/PqO+4W9qp5iUTJsa1B/QrYn1keNCcEP5OvP7WBwT4KaDly0uONYmC6Xa3Z5IqnUgS0KcgLYu1l74x0ZXQ==}
    engines: {node: ^6 || ^7 || ^8 || ^9 || ^10 || ^11 || ^12 || >=13.7}
    hasBin: true
    dependencies:
      caniuse-lite: 1.0.30001248
      colorette: 1.2.2
      electron-to-chromium: 1.3.790
      escalade: 3.1.1
      node-releases: 1.1.73
    dev: true

  /bs-logger/0.2.6:
    resolution: {integrity: sha512-pd8DCoxmbgc7hyPKOvxtqNcjYoOsABPQdcCUjGp3d42VR2CX1ORhk2A87oqqu5R1kk+76nsxZupkmyd+MVtCog==}
    engines: {node: '>= 6'}
    dependencies:
      fast-json-stable-stringify: 2.1.0
    dev: true

  /bser/2.1.1:
    resolution: {integrity: sha512-gQxTNE/GAfIIrmHLUE3oJyp5FO6HRBfhjnw4/wMmA63ZGDJnWBmgY/lyQBpnDUkGmAhbSe39tx2d/iTOAfglwQ==}
    dependencies:
      node-int64: 0.4.0
    dev: true

  /buffer-crc32/0.2.13:
    resolution: {integrity: sha1-DTM+PwDqxQqhRUq9MO+MKl2ackI=}

  /buffer-equal-constant-time/1.0.1:
    resolution: {integrity: sha1-+OcRMvf/5uAaXJaXpMbz5I1cyBk=}
    dev: true

  /buffer-from/1.1.1:
    resolution: {integrity: sha512-MQcXEUbCKtEo7bhqEs6560Hyd4XaovZlO/k9V3hjVUF/zwW7KBVdSK4gIt/bzwS9MbR5qob+F5jusZsb0YQK2A==}
    dev: true

  /buffer-writer/2.0.0:
    resolution: {integrity: sha512-a7ZpuTZU1TRtnwyCNW3I5dc0wWNC3VR9S++Ewyk2HHZdrO3CQJqSpd+95Us590V6AL7JqUAH2IwZ/398PmNFgw==}
    engines: {node: '>=4'}
    dev: true

  /buffer/5.7.1:
    resolution: {integrity: sha512-EHcyIPBQ4BSGlvjB16k5KgAJ27CIsHY/2JBmCRReo48y9rQ3MaUzWX3KVlBa4U7MyX02HdVj0K7C3WaB3ju7FQ==}
    dependencies:
      base64-js: 1.5.1
      ieee754: 1.2.1

  /buffer/6.0.3:
    resolution: {integrity: sha512-FTiCpNxtwiZZHEZbcbTIcZjERVICn9yq/pDFkTl95/AxzD1naBctN7YO68riM/gLSDY7sdrMby8hofADYuuqOA==}
    dependencies:
      base64-js: 1.5.1
      ieee754: 1.2.1
    dev: true

  /bytes/3.1.0:
    resolution: {integrity: sha512-zauLjrfCG+xvoyaqLoV8bLVXXNGC4JqlxFCutSDWA6fJrTo2ZuvLYTqZ7aHBLZSMOopbzwv8f+wZcVzfVTI2Dg==}
    engines: {node: '>= 0.8'}
    dev: true

  /call-bind/1.0.2:
    resolution: {integrity: sha512-7O+FbCihrB5WGbFYesctwmTKae6rOiIzmz1icreWJ+0aA7LJfuqhEso2T9ncpcFtzMQtzXf2QGGueWJGTYsqrA==}
    dependencies:
      function-bind: 1.1.1
      get-intrinsic: 1.1.1
    dev: true

  /callsites/3.1.0:
    resolution: {integrity: sha512-P8BjAsXvZS+VIDUI11hHCQEv74YT67YUi5JJFNWIqL235sBmjX4+qx9Muvls5ivyNENctx46xQLQ3aTuE7ssaQ==}
    engines: {node: '>=6'}
    dev: true

  /camelcase-keys/6.2.2:
    resolution: {integrity: sha512-YrwaA0vEKazPBkn0ipTiMpSajYDSe+KjQfrjhcBMxJt/znbvlHd8Pw/Vamaz5EB4Wfhs3SUR3Z9mwRu/P3s3Yg==}
    engines: {node: '>=8'}
    dependencies:
      camelcase: 5.3.1
      map-obj: 4.2.1
      quick-lru: 4.0.1
    dev: true

  /camelcase/5.3.1:
    resolution: {integrity: sha512-L28STB170nwWS63UjtlEOE3dldQApaJXZkOI1uMFfzf3rRuPegHaHesyee+YxQ+W6SvRDQV6UrdOdRiR153wJg==}
    engines: {node: '>=6'}
    dev: true

  /camelcase/6.2.0:
    resolution: {integrity: sha512-c7wVvbw3f37nuobQNtgsgG9POC9qMbNuMQmTCqZv23b6MIz0fcYpBiOlv9gEN/hdLdnZTDQhg6e9Dq5M1vKvfg==}
    engines: {node: '>=10'}
    dev: true

  /caniuse-lite/1.0.30001248:
    resolution: {integrity: sha512-NwlQbJkxUFJ8nMErnGtT0QTM2TJ33xgz4KXJSMIrjXIbDVdaYueGyjOrLKRtJC+rTiWfi6j5cnZN1NBiSBJGNw==}
    dev: true

  /caseless/0.12.0:
    resolution: {integrity: sha1-G2gcIf+EAzyCZUMJBolCDRhxUdw=}
    dev: true
    optional: true

  /chalk/2.4.2:
    resolution: {integrity: sha512-Mti+f9lpJNcwF4tWV8/OrTTtF1gZi+f8FqlyAdouralcFWFQWF2+NgCHShjkCb+IFBLq9buZwE1xckQU4peSuQ==}
    engines: {node: '>=4'}
    dependencies:
      ansi-styles: 3.2.1
      escape-string-regexp: 1.0.5
      supports-color: 5.5.0

  /chalk/4.1.1:
    resolution: {integrity: sha512-diHzdDKxcU+bAsUboHLPEDQiw0qEe0qd7SYUn3HgcFlWgbDcfLGswOHYeGrHKzG9z6UYf01d9VFMfZxPM1xZSg==}
    engines: {node: '>=10'}
    dependencies:
      ansi-styles: 4.3.0
      supports-color: 7.2.0
    dev: true

  /chalk/4.1.2:
    resolution: {integrity: sha512-oKnbhFyRIXpUuez8iBMmyEa4nbj4IOQyuhc/wy9kY7/WVPcwIO9VA668Pu8RkO7+0G76SLROeyw9CpQ061i4mA==}
    engines: {node: '>=10'}
    dependencies:
      ansi-styles: 4.3.0
      supports-color: 7.2.0

  /char-regex/1.0.2:
    resolution: {integrity: sha512-kWWXztvZ5SBQV+eRgKFeh8q5sLuZY2+8WUIzlxWVTg+oGwY14qylx1KbKzHd8P6ZYkAg0xyIDU9JMHhyJMZ1jw==}
    engines: {node: '>=10'}
    dev: true

  /checkpoint-client/1.1.20:
    resolution: {integrity: sha512-AHDELBFMXBV9Rzp4JaN0JR03YQomZpaaVFDjgH7Ue4CcPuzNV2dZ94ZORJ9OoQsASYca/uR7UNGXmeNuWHc+IQ==}
    dependencies:
      ci-info: 3.1.1
      env-paths: 2.2.1
      fast-write-atomic: 0.2.1
      make-dir: 3.1.0
      ms: 2.1.3
      node-fetch: 2.6.1
      uuid: 8.3.2

  /chownr/1.1.4:
    resolution: {integrity: sha512-jJ0bqzaylmJtVnNgzTeSOs8DPavpbYgEr/b0YL8/2GO3xJEhInFmhKMUnEJQjZumK7KXGFhUy89PrsJWlakBVg==}
    dev: true

  /chownr/2.0.0:
    resolution: {integrity: sha512-bIomtDF5KGpdogkLd9VspvFzk9KfpyyGlS8YFVZl7TGPBHL5snIOnxeshwVgPteQ9b4Eydl+pVbIyE1DcvCWgQ==}
    engines: {node: '>=10'}

  /ci-info/3.1.1:
    resolution: {integrity: sha512-kdRWLBIJwdsYJWYJFtAFFYxybguqeF91qpZaggjG5Nf8QKdizFG2hjqvaTXbxFIcYbSaD74KpAXv6BSm17DHEQ==}

  /ci-info/3.2.0:
    resolution: {integrity: sha512-dVqRX7fLUm8J6FgHJ418XuIgDLZDkYcDFTeL6TA2gt5WlIZUQrrH6EZrNClwT/H0FateUsZkGIOPRrLbP+PR9A==}

  /cjs-module-lexer/1.2.2:
    resolution: {integrity: sha512-cOU9usZw8/dXIXKtwa8pM0OTJQuJkxMN6w30csNRUerHfeQ5R6U3kkU/FtJeIf3M202OHfY2U8ccInBG7/xogA==}
    dev: true

  /clean-stack/2.2.0:
    resolution: {integrity: sha512-4diC9HaTE+KRAMWhDhrGOECgWZxoevMc5TlkObMqNSsVU62PYzXZ/SMTjzyGAFF1YusgxGcSWTEXBhp0CPwQ1A==}
    engines: {node: '>=6'}

  /cli-cursor/3.1.0:
    resolution: {integrity: sha512-I/zHAwsKf9FqGoXM4WWRACob9+SNukZTd94DWF57E4toouRulbCxcUh6RKUEOQlYTHJnzkPMySvPNaaSLNfLZw==}
    engines: {node: '>=8'}
    dependencies:
      restore-cursor: 3.1.0

  /cli-truncate/2.1.0:
    resolution: {integrity: sha512-n8fOixwDD6b/ObinzTrp1ZKFzbgvKZvuz/TvejnLn1aQfC6r52XEx85FmuC+3HI+JM7coBRXUvNqEU2PHVrHpg==}
    engines: {node: '>=8'}
    dependencies:
      slice-ansi: 3.0.0
      string-width: 4.2.2

  /cliui/7.0.4:
    resolution: {integrity: sha512-OcRE68cOsVMXp1Yvonl/fzkQOyjLSu/8bhPDfQt0e0/Eb283TKP20Fs2MqoPsr9SwA595rRCA+QMzYc9nBP+JQ==}
    dependencies:
      string-width: 4.2.2
      strip-ansi: 6.0.0
      wrap-ansi: 7.0.0
    dev: true

  /co/4.6.0:
    resolution: {integrity: sha1-bqa989hTrlTMuOR7+gvz+QMfsYQ=}
    engines: {iojs: '>= 1.0.0', node: '>= 0.12.0'}
    dev: true

  /code-point-at/1.1.0:
    resolution: {integrity: sha1-DQcLTQQ6W+ozovGkDi7bPZpMz3c=}
    engines: {node: '>=0.10.0'}
    dev: true

  /collect-v8-coverage/1.0.1:
    resolution: {integrity: sha512-iBPtljfCNcTKNAto0KEtDfZ3qzjJvqE3aTGZsbhjSBlorqpXJlaWWtPO35D+ZImoC3KWejX64o+yPGxhWSTzfg==}
    dev: true

  /color-convert/1.9.3:
    resolution: {integrity: sha512-QfAUtd+vFdAtFQcC8CCyYt1fYWxSqAiK2cSD6zDB8N3cpsEBAvRxp9zOGg6G/SHHJYAT88/az/IuDGALsNVbGg==}
    dependencies:
      color-name: 1.1.3

  /color-convert/2.0.1:
    resolution: {integrity: sha512-RRECPsj7iu/xb5oKYcsFHSppFNnsj/52OVTRKb4zP5onXwVF3zVmmToNcOfGC+CRDpfK/U584fMg38ZHCaElKQ==}
    engines: {node: '>=7.0.0'}
    dependencies:
      color-name: 1.1.4

  /color-name/1.1.3:
    resolution: {integrity: sha1-p9BVi9icQveV3UIyj3QIMcpTvCU=}

  /color-name/1.1.4:
    resolution: {integrity: sha512-dOy+3AuW3a2wNbZHIuMZpTcgjGuLU/uBL/ubcZF9OXbDo8ff4O8yVp5Bf0efS8uEoYo5q4Fx7dY9OgQGXgAsQA==}

  /colorette/1.2.2:
    resolution: {integrity: sha512-MKGMzyfeuutC/ZJ1cba9NqcNpfeqMUcYmyF1ZFY6/Cn7CNSAKx6a+s48sqLqyAiZuaP2TcqMhoo+dlwFnVxT9w==}
    dev: true

  /combined-stream/1.0.8:
    resolution: {integrity: sha512-FQN4MRfuJeHf7cBbBMJFXhKSDq+2kAArBlmRBvcvFE5BB1HZKXtSFASDhdlz9zOYwxh8lDdnvmMOe/+5cdoEdg==}
    engines: {node: '>= 0.8'}
    dependencies:
      delayed-stream: 1.0.0
    dev: true

  /commander/2.20.3:
    resolution: {integrity: sha512-GpVkmM8vF2vQUkj2LvZmD35JxeJOLCwJ9cUkugyk2nuhbv3+mJvpLYYt+0+USMxE+oj+ey/lJEnhZw75x/OMcQ==}

  /commander/7.2.0:
    resolution: {integrity: sha512-QrWXB+ZQSVPmIWIhtEO9H+gwHaMGYiF5ChvoJ+K9ZGHG/sVsa6yiesAD1GC/x46sET00Xlwo1u49RVVVzvcSkw==}
    engines: {node: '>= 10'}
    dev: true

  /commondir/1.0.1:
    resolution: {integrity: sha1-3dgA2gxmEnOTzKWVDqloo6rxJTs=}

  /compress-commons/3.0.0:
    resolution: {integrity: sha512-FyDqr8TKX5/X0qo+aVfaZ+PVmNJHJeckFBlq8jZGSJOgnynhfifoyl24qaqdUdDIBe0EVTHByN6NAkqYvE/2Xg==}
    engines: {node: '>= 8'}
    dependencies:
      buffer-crc32: 0.2.13
      crc32-stream: 3.0.1
      normalize-path: 3.0.0
      readable-stream: 2.3.7

  /concat-map/0.0.1:
    resolution: {integrity: sha1-2Klr13/Wjfd5OnMDajug1UBdR3s=}

  /console-control-strings/1.1.0:
    resolution: {integrity: sha1-PXz0Rk22RG6mRL9LOVB/mFEAjo4=}
    dev: true

  /content-disposition/0.5.3:
    resolution: {integrity: sha512-ExO0774ikEObIAEV9kDo50o+79VCUdEB6n6lzKgGwupcVeRlhrj3qGAfwq8G6uBJjkqLrhT0qEYFcWng8z1z0g==}
    engines: {node: '>= 0.6'}
    dependencies:
      safe-buffer: 5.1.2
    dev: true

  /content-type/1.0.4:
    resolution: {integrity: sha512-hIP3EEPs8tB9AT1L+NUqtwOAps4mk2Zob89MWXMHjHWg9milF/j4osnnQLXBCBFBk/tvIG/tUc9mOUJiPBhPXA==}
    engines: {node: '>= 0.6'}
    dev: true

  /convert-source-map/1.8.0:
    resolution: {integrity: sha512-+OQdjP49zViI/6i7nIJpA8rAl4sV/JdPfU9nZs3VqOwGIgizICvuN2ru6fMd+4llL0tar18UYJXfZ/TWtmhUjA==}
    dependencies:
      safe-buffer: 5.1.2
    dev: true

  /cookie-signature/1.0.6:
    resolution: {integrity: sha1-4wOogrNCzD7oylE6eZmXNNqzriw=}
    dev: true

  /cookie/0.4.0:
    resolution: {integrity: sha512-+Hp8fLp57wnUSt0tY0tHEXh4voZRDnoIrZPqlo3DPiI4y9lwg/jqx+1Om94/W6ZaPDOUbnjOt/99w66zk+l1Xg==}
    engines: {node: '>= 0.6'}
    dev: true

  /cookie/0.4.1:
    resolution: {integrity: sha512-ZwrFkGJxUR3EIoXtO+yVE69Eb7KlixbaeAWfBQB9vVsNn/o+Yw69gBWSSDK825hQNdN+wF8zELf3dFNl/kxkUA==}
    engines: {node: '>= 0.6'}
    dev: true

  /core-util-is/1.0.2:
    resolution: {integrity: sha1-tf1UIgqivFq1eqtxQMlAdUUDwac=}

  /cors/2.8.5:
    resolution: {integrity: sha512-KIHbLJqu73RGr/hnbrO9uBeixNGuvSQjul/jdFvS/KFSIH1hWVd1ng7zOHx+YrEfInLG7q4n6GHQ9cDtxv/P6g==}
    engines: {node: '>= 0.10'}
    dependencies:
      object-assign: 4.1.1
      vary: 1.1.2
    dev: true

  /cosmiconfig/7.0.0:
    resolution: {integrity: sha512-pondGvTuVYDk++upghXJabWzL6Kxu6f26ljFw64Swq9v6sQPUL3EUlVDV56diOjpCayKihL6hVe8exIACU4XcA==}
    engines: {node: '>=10'}
    dependencies:
      '@types/parse-json': 4.0.0
      import-fresh: 3.3.0
      parse-json: 5.2.0
      path-type: 4.0.0
      yaml: 1.10.2
    dev: true

  /crc/3.8.0:
    resolution: {integrity: sha512-iX3mfgcTMIq3ZKLIsVFAbv7+Mc10kxabAGQb8HvjA1o3T1PIYprbakQ65d3I+2HGHt6nSKkM9PYjgoJO2KcFBQ==}
    dependencies:
      buffer: 5.7.1

  /crc32-stream/3.0.1:
    resolution: {integrity: sha512-mctvpXlbzsvK+6z8kJwSJ5crm7yBwrQMTybJzMw1O4lLGJqjlDCXY2Zw7KheiA6XBEcBmfLx1D88mjRGVJtY9w==}
    engines: {node: '>= 6.9.0'}
    dependencies:
      crc: 3.8.0
      readable-stream: 3.6.0

  /create-require/1.1.1:
    resolution: {integrity: sha512-dcKFX3jn0MpIaXjisoRvexIJVEKzaq7z2rZKxf+MSr9TkdmHmsU4m2lcLojrj/FHl8mk5VxMmYA+ftRkP/3oKQ==}
    dev: true

  /cross-spawn/7.0.3:
    resolution: {integrity: sha512-iRDPJKUPVEND7dHPO8rkbOnPpyDygcDFtWjpeWNCgy8WP2rXcxXL8TskReQl6OrB2G7+UJrags1q15Fudc7G6w==}
    engines: {node: '>= 8'}
    dependencies:
      path-key: 3.1.1
      shebang-command: 2.0.0
      which: 2.0.2

  /crypto-random-string/2.0.0:
    resolution: {integrity: sha512-v1plID3y9r/lPhviJ1wrXpLeyUIGAZ2SHNYTEapm7/8A9nLPoyvVp3RK/EPFqn5kEznyWgYZNsRtYYIWbuG8KA==}
    engines: {node: '>=8'}

  /cssom/0.3.8:
    resolution: {integrity: sha512-b0tGHbfegbhPJpxpiBPU2sCkigAqtM9O121le6bbOlgyV+NyGyCmVfJ6QW9eRjz8CpNfWEOYBIMIGRYkLwsIYg==}
    dev: true

  /cssom/0.4.4:
    resolution: {integrity: sha512-p3pvU7r1MyyqbTk+WbNJIgJjG2VmTIaB10rI93LzVPrmDJKkzKYMtxxyAvQXR/NS6otuzveI7+7BBq3SjBS2mw==}
    dev: true

  /cssstyle/2.3.0:
    resolution: {integrity: sha512-AZL67abkUzIuvcHqk7c09cezpGNcxUxU4Ioi/05xHk4DQeTkWmGYftIE6ctU6AEt+Gn4n1lDStOtj7FKycP71A==}
    engines: {node: '>=8'}
    dependencies:
      cssom: 0.3.8
    dev: true

  /dashdash/1.14.1:
    resolution: {integrity: sha1-hTz6D3y+L+1d4gMmuN1YEDX24vA=}
    engines: {node: '>=0.10'}
    dependencies:
      assert-plus: 1.0.0
    dev: true
    optional: true

  /data-urls/2.0.0:
    resolution: {integrity: sha512-X5eWTSXO/BJmpdIKCRuKUgSCgAN0OwliVK3yPKbwIWU1Tdw5BRajxlzMidvh+gwko9AfQ9zIj52pzF91Q3YAvQ==}
    engines: {node: '>=10'}
    dependencies:
      abab: 2.0.5
      whatwg-mimetype: 2.3.0
      whatwg-url: 8.7.0
    dev: true

  /date-utils/1.2.21:
    resolution: {integrity: sha1-YfsWzcEnSzyayq/+n8ad+HIKK2Q=}
    engines: {node: '>0.4.0'}
    dev: true

  /debug/2.6.9:
    resolution: {integrity: sha512-bC7ElrdJaJnPbAP+1EotYvqZsb3ecl5wi6Bfi6BJTUcNowp6cvspg0jXznRTKDjm/E7AdgFBVeAPVMNcKGsHMA==}
    dependencies:
      ms: 2.0.0
    dev: true

  /debug/3.2.7:
    resolution: {integrity: sha512-CFjzYYAi4ThfiQvizrFQevTTXHtnCqWfe7x1AhgEscTz6ZbLbfoLRLPugTQyBth6f8ZERVUSyWHFD/7Wu4t1XQ==}
    dependencies:
      ms: 2.1.3
    dev: true

  /debug/4.3.1:
    resolution: {integrity: sha512-doEwdvm4PCeK4K3RQN2ZC2BYUBaxwLARCqZmMjtF8a51J2Rb0xpVloFRnCODwqjpwnAoao4pelN8l3RJdv3gRQ==}
    engines: {node: '>=6.0'}
    peerDependencies:
      supports-color: '*'
    peerDependenciesMeta:
      supports-color:
        optional: true
    dependencies:
      ms: 2.1.2
    dev: true

  /debug/4.3.2:
    resolution: {integrity: sha512-mOp8wKcvj7XxC78zLgw/ZA+6TSgkoE2C/ienthhRD298T7UNwAg9diBpLRxC0mOezLl4B0xV7M0cCO6P/O0Xhw==}
    engines: {node: '>=6.0'}
    peerDependencies:
      supports-color: '*'
    peerDependenciesMeta:
      supports-color:
        optional: true
    dependencies:
      ms: 2.1.2

  /decamelize-keys/1.1.0:
    resolution: {integrity: sha1-0XGoeTMlKAfrPLYdwcFEXQeN8tk=}
    engines: {node: '>=0.10.0'}
    dependencies:
      decamelize: 1.2.0
      map-obj: 1.0.1
    dev: true

  /decamelize/1.2.0:
    resolution: {integrity: sha1-9lNNFRSCabIDUue+4m9QH5oZEpA=}
    engines: {node: '>=0.10.0'}
    dev: true

  /decimal.js/10.3.1:
    resolution: {integrity: sha512-V0pfhfr8suzyPGOx3nmq4aHqabehUZn6Ch9kyFpV79TGDTWFmHqUqXdabR7QHqxzrYolF4+tVmJhUG4OURg5dQ==}
    dev: true

  /decompress-response/4.2.1:
    resolution: {integrity: sha512-jOSne2qbyE+/r8G1VU+G/82LBs2Fs4LAsTiLSHOCOMZQl2OKZ6i8i4IyHemTe+/yIXOtTcRQMzPcgyhoFlqPkw==}
    engines: {node: '>=8'}
    dependencies:
      mimic-response: 2.1.0
    dev: true
    optional: true

  /dedent/0.7.0:
    resolution: {integrity: sha1-JJXduvbrh0q7Dhvp3yLS5aVEMmw=}
    dev: true

  /deep-extend/0.6.0:
    resolution: {integrity: sha512-LOHxIOaPYdHlJRtCQfDIVZtfw/ufM8+rVj649RIHzcm/vGwQRXFt6OPqIFWsm2XEMrNIEtWR64sY1LEKD2vAOA==}
    engines: {node: '>=4.0.0'}
    dev: true

  /deep-is/0.1.3:
    resolution: {integrity: sha1-s2nW+128E+7PUk+RsHD+7cNXzzQ=}
    dev: true

  /deepmerge/4.2.2:
    resolution: {integrity: sha512-FJ3UgI4gIl+PHZm53knsuSFpE+nESMr7M4v9QcgB7S63Kj/6WqMiFQJpBBYz1Pt+66bZpP3Q7Lye0Oo9MPKEdg==}
    engines: {node: '>=0.10.0'}
    dev: true

  /del/6.0.0:
    resolution: {integrity: sha512-1shh9DQ23L16oXSZKB2JxpL7iMy2E0S9d517ptA1P8iw0alkPtQcrKH7ru31rYtKwF499HkTu+DRzq3TCKDFRQ==}
    engines: {node: '>=10'}
    dependencies:
      globby: 11.0.4
      graceful-fs: 4.2.6
      is-glob: 4.0.1
      is-path-cwd: 2.2.0
      is-path-inside: 3.0.3
      p-map: 4.0.0
      rimraf: 3.0.2
      slash: 3.0.0

  /delayed-stream/1.0.0:
    resolution: {integrity: sha1-3zrhmayt+31ECqrgsp4icrJOxhk=}
    engines: {node: '>=0.4.0'}
    dev: true

  /delegates/1.0.0:
    resolution: {integrity: sha1-hMbhWbgZBP3KWaDvRM2HDTElD5o=}
    dev: true

  /denque/1.5.0:
    resolution: {integrity: sha512-CYiCSgIF1p6EUByQPlGkKnP1M9g0ZV3qMIrqMqZqdwazygIA/YP2vrbcyl1h/WppKJTdl1F85cXIle+394iDAQ==}
    engines: {node: '>=0.10'}
    dev: true

  /depd/1.1.2:
    resolution: {integrity: sha1-m81S4UwJd2PnSbJ0xDRu0uVgtak=}
    engines: {node: '>= 0.6'}
    dev: true

  /depd/2.0.0:
    resolution: {integrity: sha512-g7nH6P6dyDioJogAAGprGpCtVImJhpPk/roCzdb3fIh61/s/nPsfR6onyMwkCAR/OlC3yBC0lESvUoQEAssIrw==}
    engines: {node: '>= 0.8'}
    dev: true

  /destroy/1.0.4:
    resolution: {integrity: sha1-l4hXRCxEdJ5CBmE+N5RiBYJqvYA=}
    dev: true

  /detect-libc/1.0.3:
    resolution: {integrity: sha1-+hN8S9aY7fVc1c0CrFWfkaTEups=}
    engines: {node: '>=0.10'}
    hasBin: true
    dev: true

  /detect-newline/3.1.0:
    resolution: {integrity: sha512-TLz+x/vEXm/Y7P7wn1EJFNLxYpUD4TgMosxY6fAVJUnJMbupHBOncxyWUG9OpTaH9EBD7uFI5LfEgmMOc54DsA==}
    engines: {node: '>=8'}
    dev: true

  /diff-sequences/27.0.6:
    resolution: {integrity: sha512-ag6wfpBFyNXZ0p8pcuIDS//D8H062ZQJ3fzYxjpmeKjnz8W4pekL3AI8VohmyZmsWW2PWaHgjsmqR6L13101VQ==}
    engines: {node: ^10.13.0 || ^12.13.0 || ^14.15.0 || >=15.0.0}
    dev: true

  /diff/4.0.2:
    resolution: {integrity: sha512-58lmxKSA4BNyLz+HHMUzlOEpg09FV+ev6ZMe3vJihgdxzgcwZ8VoEEPmALCZG9LmqfVoNMMKpttIYTVG6uDY7A==}
    engines: {node: '>=0.3.1'}
    dev: true

  /dir-glob/3.0.1:
    resolution: {integrity: sha512-WkrWp9GR4KXfKGYzOLmTuGVi1UWFfws377n9cc55/tb6DuqyF6pcQ5AbiHEshaDpY9v6oaSr2XCDidGmMwdzIA==}
    engines: {node: '>=8'}
    dependencies:
      path-type: 4.0.0

  /doctrine/3.0.0:
    resolution: {integrity: sha512-yS+Q5i3hBf7GBkd4KG8a7eBNNWNGLTaEwwYWUijIYM7zrlYDM0BFXHjjPWlWZ1Rg7UaddZeIDmi9jF3HmqiQ2w==}
    engines: {node: '>=6.0.0'}
    dependencies:
      esutils: 2.0.3
    dev: true

  /domexception/2.0.1:
    resolution: {integrity: sha512-yxJ2mFy/sibVQlu5qHjOkf9J3K6zgmCxgJ94u2EdvDOV09H+32LtRswEcUsmUWN72pVLOEnTSRaIVVzVQgS0dg==}
    engines: {node: '>=8'}
    dependencies:
      webidl-conversions: 5.0.0
    dev: true

  /dotenv/10.0.0:
    resolution: {integrity: sha512-rlBi9d8jpv9Sf1klPjNfFAuWDjKLwTIJJ/VxtoTwIR6hnZxcEOQCZg2oIL3MWBYw5GpUDKOEnND7LXTbIpQ03Q==}
    engines: {node: '>=10'}

  /ecc-jsbn/0.1.2:
    resolution: {integrity: sha1-OoOpBOVDUyh4dMVkt1SThoSamMk=}
    dependencies:
      jsbn: 0.1.1
      safer-buffer: 2.1.2
    dev: true
    optional: true

  /ecdsa-sig-formatter/1.0.11:
    resolution: {integrity: sha512-nagl3RYrbNv6kQkeJIpt6NJZy8twLB/2vtz6yN9Z4vRKHN4/QZJIEbqohALSgwKdnksuY3k5Addp5lg8sVoVcQ==}
    dependencies:
      safe-buffer: 5.2.1
    dev: true

  /ee-first/1.1.1:
    resolution: {integrity: sha1-WQxhFWsK4vTwJVcyoViyZrxWsh0=}
    dev: true

  /electron-to-chromium/1.3.790:
    resolution: {integrity: sha512-epMH/S2MkhBv+Y0+nHK8dC7bzmOaPwcmiYqt+VwxSUJLgPzkqZnGUEQ8eVhy5zGmgWm9tDDdXkHDzOEsVU979A==}
    dev: true

  /emittery/0.8.1:
    resolution: {integrity: sha512-uDfvUjVrfGJJhymx/kz6prltenw1u7WrCg1oa94zYY8xxVpLLUu045LAT0dhDZdXG58/EpPL/5kA180fQ/qudg==}
    engines: {node: '>=10'}
    dev: true

  /emoji-regex/8.0.0:
    resolution: {integrity: sha512-MSjYzcWNOA0ewAHpz0MxpYFvwg6yjy1NG3xteoqz644VCo/RPgnr1/GGt+ic3iJTzQ8Eu3TdM14SawnVUmGE6A==}

  /encodeurl/1.0.2:
    resolution: {integrity: sha1-rT/0yG7C0CkyL1oCw6mmBslbP1k=}
    engines: {node: '>= 0.8'}
    dev: true

  /end-of-stream/1.4.4:
    resolution: {integrity: sha512-+uw1inIHVPQoaVuHzRyXd21icM+cnt4CzD5rW+NC1wjOUSTOs+Te7FOv7AhN7vS9x/oIyhLP5PR1H+phQAHu5Q==}
    dependencies:
      once: 1.4.0

  /enquirer/2.3.6:
    resolution: {integrity: sha512-yjNnPr315/FjS4zIsUxYguYUPP2e1NK4d7E7ZOLiyYCcbFBiTMyID+2wvm2w6+pZ/odMA7cRkjhsPbltwBOrLg==}
    engines: {node: '>=8.6'}
    dependencies:
      ansi-colors: 4.1.1
    dev: true

  /env-paths/2.2.1:
    resolution: {integrity: sha512-+h1lkLKhZMTYjog1VEpJNG7NZJWcuc2DDk/qsqSTRRCOXiLjeQ1d1/udrUGhqMxUgAlwKNZ0cf2uqan5GLuS2A==}
    engines: {node: '>=6'}

  /error-ex/1.3.2:
    resolution: {integrity: sha512-7dFHNmqeFSEt2ZBsCriorKnn3Z2pj+fd9kmI6QoWw4//DL+icEBfc0U7qJCisqrTsKTjw4fNFy2pW9OqStD84g==}
    dependencies:
      is-arrayish: 0.2.1

  /esbuild/0.12.16:
    resolution: {integrity: sha512-XqI9cXP2bmQ6MREIqrYBb13KfYFSERsV1+e5jSVWps8dNlLZK+hln7d0mznzDIpfISsg/AgQW0DW3kSInXWhrg==}
    hasBin: true
    requiresBuild: true
    dev: true

  /esbuild/0.12.17:
    resolution: {integrity: sha512-GshKJyVYUnlSXIZj/NheC2O0Kblh42CS7P1wJyTbbIHevTG4jYMS9NNw8EOd8dDWD0dzydYHS01MpZoUcQXB4g==}
    hasBin: true
    requiresBuild: true
    dev: true

  /esbuild/0.8.53:
    resolution: {integrity: sha512-GIaYGdMukH58hu+lf07XWAeESBYFAsz8fXnrylHDCbBXKOSNtFmoYA8PhSeSF+3/qzeJ0VjzV9AkLURo5yfu3g==}
    hasBin: true
    requiresBuild: true
    dev: true

  /escalade/3.1.1:
    resolution: {integrity: sha512-k0er2gUkLf8O0zKJiAhmkTnJlTvINGv7ygDNPbeIsX/TJjGJZHuh9B2UxbsaEkmlEo9MfhrSzmhIlhRlI2GXnw==}
    engines: {node: '>=6'}
    dev: true

  /escape-html/1.0.3:
    resolution: {integrity: sha1-Aljq5NPQwJdN4cFpGI7wBR0dGYg=}
    dev: true

  /escape-string-regexp/1.0.5:
    resolution: {integrity: sha1-G2HAViGQqN/2rjuyzwIAyhMLhtQ=}
    engines: {node: '>=0.8.0'}

  /escape-string-regexp/2.0.0:
    resolution: {integrity: sha512-UpzcLCXolUWcNu5HtVMHYdXJjArjsF9C0aNnquZYY4uW/Vu0miy5YoWvbV345HauVvcAUnpRuhMMcqTcGOY2+w==}
    engines: {node: '>=8'}

  /escape-string-regexp/4.0.0:
    resolution: {integrity: sha512-TtpcNJ3XAzx3Gq8sWRzJaVajRs0uVxA2YAkdb1jm2YkPz4G6egUFAyA3n5vtEIZefPk5Wa4UXbKuS5fKkJWdgA==}
    engines: {node: '>=10'}

  /escodegen/2.0.0:
    resolution: {integrity: sha512-mmHKys/C8BFUGI+MAWNcSYoORYLMdPzjrknd2Vc+bUsjN5bXcr8EhrNB+UTqfL1y3I9c4fw2ihgtMPQLBRiQxw==}
    engines: {node: '>=6.0'}
    hasBin: true
    dependencies:
      esprima: 4.0.1
      estraverse: 5.2.0
      esutils: 2.0.3
      optionator: 0.8.3
    optionalDependencies:
      source-map: 0.6.1
    dev: true

  /eslint-config-prettier/8.3.0_eslint@7.32.0:
    resolution: {integrity: sha512-BgZuLUSeKzvlL/VUjx/Yb787VQ26RU3gGjA3iiFvdsp/2bMfVIWUVP7tjxtjS0e+HP409cPlPvNkQloz8C91ew==}
    hasBin: true
    peerDependencies:
      eslint: '>=7.0.0'
    dependencies:
      eslint: 7.32.0
    dev: true

  /eslint-formatter-pretty/4.1.0:
    resolution: {integrity: sha512-IsUTtGxF1hrH6lMWiSl1WbGaiP01eT6kzywdY1U+zLc0MP+nwEnUiS9UI8IaOTUhTeQJLlCEWIbXINBH4YJbBQ==}
    engines: {node: '>=10'}
    dependencies:
      '@types/eslint': 7.28.0
      ansi-escapes: 4.3.2
      chalk: 4.1.1
      eslint-rule-docs: 1.1.231
      log-symbols: 4.1.0
      plur: 4.0.0
      string-width: 4.2.2
      supports-hyperlinks: 2.2.0
    dev: true

  /eslint-plugin-eslint-comments/3.2.0_eslint@7.32.0:
    resolution: {integrity: sha512-0jkOl0hfojIHHmEHgmNdqv4fmh7300NdpA9FFpF7zaoLvB/QeXOGNLIo86oAveJFrfB1p05kC8hpEMHM8DwWVQ==}
    engines: {node: '>=6.5.0'}
    peerDependencies:
      eslint: '>=4.19.1'
    dependencies:
      escape-string-regexp: 1.0.5
      eslint: 7.32.0
      ignore: 5.1.8
    dev: true

  /eslint-plugin-jest/24.4.0_79d1595ac137e2cc60da3c9a0e522fb9:
    resolution: {integrity: sha512-8qnt/hgtZ94E9dA6viqfViKBfkJwFHXgJmTWlMGDgunw1XJEGqm3eiPjDsTanM3/u/3Az82nyQM9GX7PM/QGmg==}
    engines: {node: '>=10'}
    peerDependencies:
      '@typescript-eslint/eslint-plugin': '>= 4'
      eslint: '>=5'
    peerDependenciesMeta:
      '@typescript-eslint/eslint-plugin':
        optional: true
    dependencies:
      '@typescript-eslint/eslint-plugin': 4.29.2_b01b7137116ac50f0745961d9cf72d34
      '@typescript-eslint/experimental-utils': 4.28.3_eslint@7.32.0+typescript@4.3.5
      eslint: 7.32.0
    transitivePeerDependencies:
      - supports-color
      - typescript
    dev: true

  /eslint-plugin-prettier/3.4.0_5a48a349ffec60f5257b5f148f5199c3:
    resolution: {integrity: sha512-UDK6rJT6INSfcOo545jiaOwB701uAIt2/dR7WnFQoGCVl1/EMqdANBmwUaqqQ45aXprsTGzSa39LI1PyuRBxxw==}
    engines: {node: '>=6.0.0'}
    peerDependencies:
      eslint: '>=5.0.0'
      eslint-config-prettier: '*'
      prettier: '>=1.13.0'
    peerDependenciesMeta:
      eslint-config-prettier:
        optional: true
    dependencies:
      eslint: 7.32.0
      eslint-config-prettier: 8.3.0_eslint@7.32.0
      prettier: 2.3.2
      prettier-linter-helpers: 1.0.0
    dev: true

  /eslint-rule-docs/1.1.231:
    resolution: {integrity: sha512-egHz9A1WG7b8CS0x1P6P/Rj5FqZOjray/VjpJa14tMZalfRKvpE2ONJ3plCM7+PcinmU4tcmbPLv0VtwzSdLVA==}
    dev: true

  /eslint-scope/5.1.1:
    resolution: {integrity: sha512-2NxwbF/hZ0KpepYN0cNbo+FN6XoK7GaHlQhgx/hIZl6Va0bF45RQOOwhLIy8lQDbuCiadSLCBnH2CFYquit5bw==}
    engines: {node: '>=8.0.0'}
    dependencies:
      esrecurse: 4.3.0
      estraverse: 4.3.0
    dev: true

  /eslint-utils/2.1.0:
    resolution: {integrity: sha512-w94dQYoauyvlDc43XnGB8lU3Zt713vNChgt4EWwhXAP2XkBvndfxF0AgIqKOOasjPIPzj9JqgwkwbCYD0/V3Zg==}
    engines: {node: '>=6'}
    dependencies:
      eslint-visitor-keys: 1.3.0
    dev: true

  /eslint-utils/3.0.0_eslint@7.32.0:
    resolution: {integrity: sha512-uuQC43IGctw68pJA1RgbQS8/NP7rch6Cwd4j3ZBtgo4/8Flj4eGE7ZYSZRN3iq5pVUv6GPdW5Z1RFleo84uLDA==}
    engines: {node: ^10.0.0 || ^12.0.0 || >= 14.0.0}
    peerDependencies:
      eslint: '>=5'
    dependencies:
      eslint: 7.32.0
      eslint-visitor-keys: 2.0.0
    dev: true

  /eslint-visitor-keys/1.3.0:
    resolution: {integrity: sha512-6J72N8UNa462wa/KFODt/PJ3IU60SDpC3QXC1Hjc1BXXpfL2C9R5+AU7jhe0F6GREqVMh4Juu+NY7xn+6dipUQ==}
    engines: {node: '>=4'}
    dev: true

  /eslint-visitor-keys/2.0.0:
    resolution: {integrity: sha512-QudtT6av5WXels9WjIM7qz1XD1cWGvX4gGXvp/zBn9nXG02D0utdU3Em2m/QjTnrsk6bBjmCygl3rmj118msQQ==}
    engines: {node: '>=10'}
    dev: true

  /eslint/7.32.0:
    resolution: {integrity: sha512-VHZ8gX+EDfz+97jGcgyGCyRia/dPOd6Xh9yPv8Bl1+SoaIwD+a/vlrOmGRUyOYu7MwUhc7CxqeaDZU13S4+EpA==}
    engines: {node: ^10.12.0 || >=12.0.0}
    hasBin: true
    dependencies:
      '@babel/code-frame': 7.12.11
      '@eslint/eslintrc': 0.4.3
      '@humanwhocodes/config-array': 0.5.0
      ajv: 6.12.6
      chalk: 4.1.2
      cross-spawn: 7.0.3
      debug: 4.3.2
      doctrine: 3.0.0
      enquirer: 2.3.6
      escape-string-regexp: 4.0.0
      eslint-scope: 5.1.1
      eslint-utils: 2.1.0
      eslint-visitor-keys: 2.0.0
      espree: 7.3.1
      esquery: 1.4.0
      esutils: 2.0.3
      fast-deep-equal: 3.1.3
      file-entry-cache: 6.0.1
      functional-red-black-tree: 1.0.1
      glob-parent: 5.1.2
      globals: 13.9.0
      ignore: 4.0.6
      import-fresh: 3.3.0
      imurmurhash: 0.1.4
      is-glob: 4.0.1
      js-yaml: 3.14.1
      json-stable-stringify-without-jsonify: 1.0.1
      levn: 0.4.1
      lodash.merge: 4.6.2
      minimatch: 3.0.4
      natural-compare: 1.4.0
      optionator: 0.9.1
      progress: 2.0.3
      regexpp: 3.1.0
      semver: 7.3.5
      strip-ansi: 6.0.0
      strip-json-comments: 3.1.1
      table: 6.7.1
      text-table: 0.2.0
      v8-compile-cache: 2.3.0
    transitivePeerDependencies:
      - supports-color
    dev: true

  /espree/7.3.1:
    resolution: {integrity: sha512-v3JCNCE64umkFpmkFGqzVKsOT0tN1Zr+ueqLZfpV1Ob8e+CEgPWa+OxCoGH3tnhimMKIaBm4m/vaRpJ/krRz2g==}
    engines: {node: ^10.12.0 || >=12.0.0}
    dependencies:
      acorn: 7.4.1
      acorn-jsx: 5.3.1_acorn@7.4.1
      eslint-visitor-keys: 1.3.0
    dev: true

  /esprima/4.0.1:
    resolution: {integrity: sha512-eGuFFw7Upda+g4p+QHvnW0RyTX/SVeJBDM/gCtMARO0cLuT2HcEKnTPvhjV6aGeqrCB/sbNop0Kszm0jsaWU4A==}
    engines: {node: '>=4'}
    hasBin: true
    dev: true

  /esquery/1.4.0:
    resolution: {integrity: sha512-cCDispWt5vHHtwMY2YrAQ4ibFkAL8RbH5YGBnZBc90MolvvfkkQcJro/aZiAQUlQ3qgrYS6D6v8Gc5G5CQsc9w==}
    engines: {node: '>=0.10'}
    dependencies:
      estraverse: 5.2.0
    dev: true

  /esrecurse/4.3.0:
    resolution: {integrity: sha512-KmfKL3b6G+RXvP8N1vr3Tq1kL/oCFgn2NYXEtqP8/L3pKapUA4G8cFVaoF3SU323CD4XypR/ffioHmkti6/Tag==}
    engines: {node: '>=4.0'}
    dependencies:
      estraverse: 5.2.0
    dev: true

  /estraverse/4.3.0:
    resolution: {integrity: sha512-39nnKffWz8xN1BU/2c79n9nB9HDzo0niYUqx6xyqUnyoAnQyyWpOTdZEeiCch8BBu515t4wp9ZmgVfVhn9EBpw==}
    engines: {node: '>=4.0'}
    dev: true

  /estraverse/5.2.0:
    resolution: {integrity: sha512-BxbNGGNm0RyRYvUdHpIwv9IWzeM9XClbOxwoATuFdOE7ZE6wHL+HQ5T8hoPM+zHvmKzzsEqhgy0GrQ5X13afiQ==}
    engines: {node: '>=4.0'}
    dev: true

  /esutils/2.0.3:
    resolution: {integrity: sha512-kVscqXk4OCp68SZ0dkgEKVi6/8ij300KBWTJq32P/dYeWTSwK41WyTxalN1eRmA5Z9UU/LX9D7FWSmV9SAYx6g==}
    engines: {node: '>=0.10.0'}
    dev: true

  /etag/1.8.1:
    resolution: {integrity: sha1-Qa4u62XvpiJorr/qg6x9eSmbCIc=}
    engines: {node: '>= 0.6'}
    dev: true

  /event-target-shim/5.0.1:
    resolution: {integrity: sha512-i/2XbnSz/uxRCU6+NdVJgKWDTM427+MqYbkQzD321DuCQJUqOuJKIA0IM2+W2xtYHdKOmZ4dR6fExsd4SXL+WQ==}
    engines: {node: '>=6'}
    dev: true

  /events/3.3.0:
    resolution: {integrity: sha512-mQw+2fkQbALzQ7V0MY0IqdnXNOeTtP4r0lN9z7AAawCXgqea7bDii20AYrIBrFd/Hx0M2Ocz6S111CaFkUcb0Q==}
    engines: {node: '>=0.8.x'}
    dev: true

  /execa/5.1.1:
    resolution: {integrity: sha512-8uSpZZocAZRBAPIEINJj3Lo9HyGitllczc27Eh5YYojjMFMn8yHMDMaUHE2Jqfq05D/wucwI4JGURyXt1vchyg==}
    engines: {node: '>=10'}
    dependencies:
      cross-spawn: 7.0.3
      get-stream: 6.0.1
      human-signals: 2.1.0
      is-stream: 2.0.1
      merge-stream: 2.0.0
      npm-run-path: 4.0.1
      onetime: 5.1.2
      signal-exit: 3.0.3
      strip-final-newline: 2.0.0

  /exit/0.1.2:
    resolution: {integrity: sha1-BjJjj42HfMghB9MKD/8aF8uhzQw=}
    engines: {node: '>= 0.8.0'}
    dev: true

  /expand-template/2.0.3:
    resolution: {integrity: sha512-XYfuKMvj4O35f/pOXLObndIRvyQ+/+6AhODh+OKWj9S9498pHHn/IMszH+gt0fBCRWMNfk1ZSp5x3AifmnI2vg==}
    engines: {node: '>=6'}
    dev: true
    optional: true

  /expect/27.0.6:
    resolution: {integrity: sha512-psNLt8j2kwg42jGBDSfAlU49CEZxejN1f1PlANWDZqIhBOVU/c2Pm888FcjWJzFewhIsNWfZJeLjUjtKGiPuSw==}
    engines: {node: ^10.13.0 || ^12.13.0 || ^14.15.0 || >=15.0.0}
    dependencies:
      '@jest/types': 27.0.6
      ansi-styles: 5.2.0
      jest-get-type: 27.0.6
      jest-matcher-utils: 27.0.6
      jest-message-util: 27.0.6
      jest-regex-util: 27.0.6
    dev: true

  /express/4.17.1:
    resolution: {integrity: sha512-mHJ9O79RqluphRrcw2X/GTh3k9tVv8YcoyY4Kkh4WDMUYKRZUq0h1o0w2rrrxBqM7VoeUVqgb27xlEMXTnYt4g==}
    engines: {node: '>= 0.10.0'}
    dependencies:
      accepts: 1.3.7
      array-flatten: 1.1.1
      body-parser: 1.19.0
      content-disposition: 0.5.3
      content-type: 1.0.4
      cookie: 0.4.0
      cookie-signature: 1.0.6
      debug: 2.6.9
      depd: 1.1.2
      encodeurl: 1.0.2
      escape-html: 1.0.3
      etag: 1.8.1
      finalhandler: 1.1.2
      fresh: 0.5.2
      merge-descriptors: 1.0.1
      methods: 1.1.2
      on-finished: 2.3.0
      parseurl: 1.3.3
      path-to-regexp: 0.1.7
      proxy-addr: 2.0.7
      qs: 6.7.0
      range-parser: 1.2.1
      safe-buffer: 5.1.2
      send: 0.17.1
      serve-static: 1.14.1
      setprototypeof: 1.1.1
      statuses: 1.5.0
      type-is: 1.6.18
      utils-merge: 1.0.1
      vary: 1.1.2
    dev: true

  /extend/3.0.2:
    resolution: {integrity: sha512-fjquC59cD7CyW6urNXK0FBufkZcoiGG80wTuPujX590cB5Ttln20E2UB4S/WARVqhXffZl2LNgS+gQdPIIim/g==}
    dev: true
    optional: true

  /extsprintf/1.3.0:
    resolution: {integrity: sha1-lpGEQOMEGnpBT4xS48V06zw+HgU=}
    engines: {'0': node >=0.6.0}
    dev: true
    optional: true

  /extsprintf/1.4.0:
    resolution: {integrity: sha1-4mifjzVvrWLMplo6kcXfX5VRaS8=}
    engines: {'0': node >=0.6.0}
    dev: true

  /fast-deep-equal/3.1.3:
    resolution: {integrity: sha512-f3qQ9oQy9j2AhBe/H9VC91wLmKBCCU/gDOnKNAYG5hswO7BLKj09Hc5HYNz9cGI++xlpDCIgDaitVs03ATR84Q==}
    dev: true

  /fast-diff/1.2.0:
    resolution: {integrity: sha512-xJuoT5+L99XlZ8twedaRf6Ax2TgQVxvgZOYoPKqZufmJib0tL2tegPBOZb1pVNgIhlqDlA0eO0c3wBvQcmzx4w==}
    dev: true

  /fast-glob/3.2.5:
    resolution: {integrity: sha512-2DtFcgT68wiTTiwZ2hNdJfcHNke9XOfnwmBRWXhmeKM8rF0TGwmC/Qto3S7RoZKp5cilZbxzO5iTNTQsJ+EeDg==}
    engines: {node: '>=8'}
    dependencies:
      '@nodelib/fs.stat': 2.0.4
      '@nodelib/fs.walk': 1.2.6
      glob-parent: 5.1.2
      merge2: 1.4.1
      micromatch: 4.0.4
      picomatch: 2.3.0

  /fast-json-stable-stringify/2.1.0:
    resolution: {integrity: sha512-lhd/wF+Lk98HZoTCtlVraHtfh5XYijIjalXck7saUtuanSDyLMxnHhSXEDJqHxD7msR8D0uCmqlkwjCV8xvwHw==}
    dev: true

  /fast-levenshtein/2.0.6:
    resolution: {integrity: sha1-PYpcZog6FqMMqGQ+hR8Zuqd5eRc=}
    dev: true

  /fast-write-atomic/0.2.1:
    resolution: {integrity: sha512-WvJe06IfNYlr+6cO3uQkdKdy3Cb1LlCJSF8zRs2eT8yuhdbSlR9nIt+TgQ92RUxiRrQm+/S7RARnMfCs5iuAjw==}

  /fastq/1.11.0:
    resolution: {integrity: sha512-7Eczs8gIPDrVzT+EksYBcupqMyxSHXXrHOLRRxU2/DicV8789MRBRR8+Hc2uWzUupOs4YS4JzBmBxjjCVBxD/g==}
    dependencies:
      reusify: 1.0.4

  /fb-watchman/2.0.1:
    resolution: {integrity: sha512-DkPJKQeY6kKwmuMretBhr7G6Vodr7bFwDYTXIkfG1gjvNpaxBTQV3PbXg6bR1c1UP4jPOX0jHUbbHANL9vRjVg==}
    dependencies:
      bser: 2.1.1
    dev: true

  /file-entry-cache/6.0.1:
    resolution: {integrity: sha512-7Gps/XWymbLk2QLYK4NzpMOrYjMhdIxXuIvy2QBsLE6ljuodKvdkWs/cpyJJ3CVIVpH0Oi1Hvg1ovbMzLdFBBg==}
    engines: {node: ^10.12.0 || >=12.0.0}
    dependencies:
      flat-cache: 3.0.4
    dev: true

  /file-uri-to-path/1.0.0:
    resolution: {integrity: sha512-0Zt+s3L7Vf1biwWZ29aARiVYLx7iMGnEUl9x33fbB/j3jR81u/O2LbqK+Bm1CDSNDKVtJ/YjwY7TUd5SkeLQLw==}
    dev: true

  /fill-range/7.0.1:
    resolution: {integrity: sha512-qOo9F+dMUmC2Lcb4BbVvnKJxTPjCm+RRpe4gDuGrzkL7mEVl/djYSu2OdQ2Pa302N4oqkSg9ir6jaLWJ2USVpQ==}
    engines: {node: '>=8'}
    dependencies:
      to-regex-range: 5.0.1

  /finalhandler/1.1.2:
    resolution: {integrity: sha512-aAWcW57uxVNrQZqFXjITpW3sIUQmHGG3qSb9mUah9MgMC4NeWhNOlNjXEYq3HjRAvL6arUviZGGJsBg6z0zsWA==}
    engines: {node: '>= 0.8'}
    dependencies:
      debug: 2.6.9
      encodeurl: 1.0.2
      escape-html: 1.0.3
      on-finished: 2.3.0
      parseurl: 1.3.3
      statuses: 1.5.0
      unpipe: 1.0.0
    dev: true

  /find-cache-dir/3.3.1:
    resolution: {integrity: sha512-t2GDMt3oGC/v+BMwzmllWDuJF/xcDtE5j/fCGbqDD7OLuJkj0cfh1YSA5VKPvwMeLFLNDBkwOKZ2X85jGLVftQ==}
    engines: {node: '>=8'}
    dependencies:
      commondir: 1.0.1
      make-dir: 3.1.0
      pkg-dir: 4.2.0

  /find-up/3.0.0:
    resolution: {integrity: sha512-1yD6RmLI1XBfxugvORwlck6f75tYL+iR0jqwsOrOxMZyGYqUuDhJ0l4AXdO1iX/FTs9cBAMEk1gWSEx1kSbylg==}
    engines: {node: '>=6'}
    dependencies:
      locate-path: 3.0.0

  /find-up/4.1.0:
    resolution: {integrity: sha512-PpOwAdQ/YlXQ2vj8a3h8IipDuYRi3wceVQQGYWxNINccq40Anw7BlsEXCMbt1Zt+OLA6Fq9suIpIWD0OsnISlw==}
    engines: {node: '>=8'}
    dependencies:
      locate-path: 5.0.0
      path-exists: 4.0.0

  /find-up/5.0.0:
    resolution: {integrity: sha512-78/PXT1wlLLDgTzDs7sjq9hzz0vXD+zn+7wypEe4fXQxCmdmqfGsEPQxmiCSQI3ajFV91bVSsvNtrJRiW6nGng==}
    engines: {node: '>=10'}
    dependencies:
      locate-path: 6.0.0
      path-exists: 4.0.0

  /flat-cache/3.0.4:
    resolution: {integrity: sha512-dm9s5Pw7Jc0GvMYbshN6zchCA9RgQlzzEZX3vylR9IqFfS8XciblUXOKfW6SiuJ0e13eDYZoZV5wdrev7P3Nwg==}
    engines: {node: ^10.12.0 || >=12.0.0}
    dependencies:
      flatted: 3.1.1
      rimraf: 3.0.2
    dev: true

  /flat-map-polyfill/0.3.8:
    resolution: {integrity: sha512-ZfmD5MnU7GglUEhiky9C7yEPaNq1/wh36RDohe+Xr3nJVdccwHbdTkFIYvetcdsoAckUKT51fuf44g7Ni5Doyg==}
    dev: true

  /flatted/3.1.1:
    resolution: {integrity: sha512-zAoAQiudy+r5SvnSw3KJy5os/oRJYHzrzja/tBDqrZtNhUw8bt6y8OBzMWcjWr+8liV8Eb6yOhw8WZ7VFZ5ZzA==}
    dev: true

  /follow-redirects/1.14.1_debug@4.3.2:
    resolution: {integrity: sha512-HWqDgT7ZEkqRzBvc2s64vSZ/hfOceEol3ac/7tKwzuvEyWx3/4UegXh5oBOIotkGsObyk3xznnSRVADBgWSQVg==}
    engines: {node: '>=4.0'}
    peerDependencies:
      debug: '*'
    peerDependenciesMeta:
      debug:
        optional: true
    dependencies:
      debug: 4.3.2
    dev: true

  /forever-agent/0.6.1:
    resolution: {integrity: sha1-+8cfDEGt6zf5bFd60e1C2P2sypE=}
    dev: true
    optional: true

  /form-data/2.3.3:
    resolution: {integrity: sha512-1lLKB2Mu3aGP1Q/2eCOx0fNbRMe7XdwktwOruhfqqd0rIJWwN4Dh+E3hrPSlDCXnSR7UtZ1N38rVXm+6+MEhJQ==}
    engines: {node: '>= 0.12'}
    dependencies:
      asynckit: 0.4.0
      combined-stream: 1.0.8
      mime-types: 2.1.32
    dev: true
    optional: true

  /form-data/2.5.1:
    resolution: {integrity: sha512-m21N3WOmEEURgk6B9GLOE4RuWOFf28Lhh9qGYeNlGq4VDXUlJy2th2slBNU8Gp8EzloYZOibZJ7t5ecIrFSjVA==}
    engines: {node: '>= 0.12'}
    dependencies:
      asynckit: 0.4.0
      combined-stream: 1.0.8
      mime-types: 2.1.32
    dev: true

  /form-data/3.0.1:
    resolution: {integrity: sha512-RHkBKtLWUVwd7SqRIvCZMEvAMoGUp0XU+seQiZejj0COz3RI3hWP4sCv3gZWWLjJTd7rGwcsF5eKZGii0r/hbg==}
    engines: {node: '>= 6'}
    dependencies:
      asynckit: 0.4.0
      combined-stream: 1.0.8
      mime-types: 2.1.32
    dev: true

  /forwarded/0.2.0:
    resolution: {integrity: sha512-buRG0fpBtRHSTCOASe6hD258tEubFoRLb4ZNA6NxMVHNw2gOcwHo9wyablzMzOA5z9xA9L1KNjk/Nt6MT9aYow==}
    engines: {node: '>= 0.6'}
    dev: true

  /fresh/0.5.2:
    resolution: {integrity: sha1-PYyt2Q2XZWn6g1qx+OSyOhBWBac=}
    engines: {node: '>= 0.6'}
    dev: true

  /fs-constants/1.0.0:
    resolution: {integrity: sha512-y6OAwoSIf7FyjMIv94u+b5rdheZEjzR63GTyZJm5qh4Bi+2YgwLCcI/fPFZkL5PSixOt6ZNKm+w+Hfp/Bciwow==}

  /fs-extra/10.0.0:
    resolution: {integrity: sha512-C5owb14u9eJwizKGdchcDUQeFtlSHHthBk8pbX9Vc1PFZrLombudjDnNns88aYslCyF6IY5SUw3Roz6xShcEIQ==}
    engines: {node: '>=12'}
    dependencies:
      graceful-fs: 4.2.8
      jsonfile: 6.1.0
      universalify: 2.0.0
    dev: true

  /fs-jetpack/4.1.1:
    resolution: {integrity: sha512-BSZ+f6VjrMInpA6neNnUhQNFPPdf3M+I8v8M9dBRrbmExd8GNRbTJIq1tjNh86FQ4a+EoMtPcp1oemwY5ghGBw==}
    dependencies:
      minimatch: 3.0.4
      rimraf: 2.7.1
    dev: true

  /fs-minipass/1.2.7:
    resolution: {integrity: sha512-GWSSJGFy4e9GUeCcbIkED+bgAoFyj7XF1mV8rma3QW4NIqX9Kyx79N/PF61H5udOV3aY1IaMLs6pGbH71nlCTA==}
    dependencies:
      minipass: 2.9.0
    dev: true

  /fs-minipass/2.1.0:
    resolution: {integrity: sha512-V/JgOLFCS+R6Vcq0slCuaeWEdNC3ouDlJMNIsacH2VtALiu9mV4LPrHc5cDl8k5aw6J8jwgWWpiTo5RYhmIzvg==}
    engines: {node: '>= 8'}
    dependencies:
      minipass: 3.1.3

  /fs-monkey/1.0.3:
    resolution: {integrity: sha512-cybjIfiiE+pTWicSCLFHSrXZ6EilF30oh91FDP9S2B051prEa7QWfrVTQm10/dDpswBDXZugPa1Ogu8Yh+HV0Q==}
    dev: true

  /fs.realpath/1.0.0:
    resolution: {integrity: sha1-FQStJSMVjKpA20onh8sBQRmU6k8=}

  /fsevents/2.3.2:
    resolution: {integrity: sha512-xiqMQR4xAeHTuB9uWm+fFRcIOgKBMiOBP+eXiyT7jsgVCq1bkVygt00oASowB7EdtpOHaaPgKt812P9ab+DDKA==}
    engines: {node: ^8.16.0 || ^10.6.0 || >=11.0.0}
    os: [darwin]
    dev: true
    optional: true

  /fstream/1.0.12:
    resolution: {integrity: sha512-WvJ193OHa0GHPEL+AycEJgxvBEwyfRkN1vhjca23OaPVMCaLCXTd5qAu82AjTcgP1UJmytkOKb63Ypde7raDIg==}
    engines: {node: '>=0.6'}
    dependencies:
      graceful-fs: 4.2.6
      inherits: 2.0.4
      mkdirp: 0.5.5
      rimraf: 2.7.1
    dev: true
    optional: true

  /function-bind/1.1.1:
    resolution: {integrity: sha512-yIovAzMX49sF8Yl58fSCWJ5svSLuaibPxXQJFLmBObTuCr0Mf1KiPopGM9NiFjiYBCbfaa2Fh6breQ6ANVTI0A==}

  /functional-red-black-tree/1.0.1:
    resolution: {integrity: sha1-GwqzvVU7Kg1jmdKcDj6gslIHgyc=}
    dev: true

  /gauge/2.7.4:
    resolution: {integrity: sha1-LANAXHU4w51+s3sxcCLjJfsBi/c=}
    dependencies:
      aproba: 1.2.0
      console-control-strings: 1.1.0
      has-unicode: 2.0.1
      object-assign: 4.1.1
      signal-exit: 3.0.3
      string-width: 1.0.2
      strip-ansi: 3.0.1
      wide-align: 1.1.3
    dev: true

  /gensync/1.0.0-beta.2:
    resolution: {integrity: sha512-3hN7NaskYvMDLQY55gnW3NQ+mesEAepTqlg+VEbj7zzqEMBVNhzcGYYeqFo/TlYz6eQiFcp1HcsCZO+nGgS8zg==}
    engines: {node: '>=6.9.0'}
    dev: true

  /get-caller-file/2.0.5:
    resolution: {integrity: sha512-DyFP3BM/3YHTQOCUL/w0OZHR0lpKeGrxotcHWcqNEdnltqFwXVfhEBQ94eIo34AfQpo0rGki4cyIiftY06h2Fg==}
    engines: {node: 6.* || 8.* || >= 10.*}
    dev: true

  /get-intrinsic/1.1.1:
    resolution: {integrity: sha512-kWZrnVM42QCiEA2Ig1bG8zjoIMOgxWwYCEeNdwY6Tv/cOSeGpcoX4pXHfKUxNKVoArnrEr2e9srnAxxGIraS9Q==}
    dependencies:
      function-bind: 1.1.1
      has: 1.0.3
      has-symbols: 1.0.2
    dev: true

  /get-own-enumerable-property-symbols/3.0.2:
    resolution: {integrity: sha512-I0UBV/XOz1XkIJHEUDMZAbzCThU/H8DxmSfmdGcKPnVhu2VfFqr34jr9777IyaTYvxjedWhqVIilEDsCdP5G6g==}
    dev: true

  /get-package-type/0.1.0:
    resolution: {integrity: sha512-pjzuKtY64GYfWizNAJ0fr9VqttZkNiK2iS430LtIHzjBEr6bX8Am2zm4sW4Ro5wjWW5cAlRL1qAMTcXbjNAO2Q==}
    engines: {node: '>=8.0.0'}
    dev: true

  /get-port/5.1.1:
    resolution: {integrity: sha512-g/Q1aTSDOxFpchXC4i8ZWvxA1lnPqx/JHqcpIw0/LX9T8x/GBbi6YnlN5nhaKIFkT8oFsscUKgDJYxfwfS6QsQ==}
    engines: {node: '>=8'}
    dev: true

  /get-stream/6.0.1:
    resolution: {integrity: sha512-ts6Wi+2j3jQjqi70w5AlN8DFnkSwC+MqmxEzdEALB2qXZYV3X/b1CTfgPLGJNMeAWxdPfU8FO1ms3NUfaHCPYg==}
    engines: {node: '>=10'}

  /getpass/0.1.7:
    resolution: {integrity: sha1-Xv+OPmhNVprkyysSgmBOi6YhSfo=}
    dependencies:
      assert-plus: 1.0.0
    dev: true
    optional: true

  /github-from-package/0.0.0:
    resolution: {integrity: sha1-l/tdlr/eiXMxPyDoKI75oWf6ZM4=}
    dev: true
    optional: true

  /glob-parent/5.1.2:
    resolution: {integrity: sha512-AOIgSQCepiJYwP3ARnGx+5VnTu2HBYdzbGP45eLw1vr3zB3vZLeyed1sC9hnbcOc9/SrMyM5RPQrkGz4aS9Zow==}
    engines: {node: '>= 6'}
    dependencies:
      is-glob: 4.0.1

  /glob/7.1.7:
    resolution: {integrity: sha512-OvD9ENzPLbegENnYP5UUfJIirTg4+XwMWGaQfQTY0JenxNvvIKP3U3/tAQSPIu/lHxXYSZmpXlUHeqAIdKzBLQ==}
    dependencies:
      fs.realpath: 1.0.0
      inflight: 1.0.6
      inherits: 2.0.4
      minimatch: 3.0.4
      once: 1.4.0
      path-is-absolute: 1.0.1

  /global-dirs/3.0.0:
    resolution: {integrity: sha512-v8ho2DS5RiCjftj1nD9NmnfaOzTdud7RRnVd9kFNOjqZbISlx5DQ+OrTkywgd0dIt7oFCvKetZSHoHcP3sDdiA==}
    engines: {node: '>=10'}
    dependencies:
      ini: 2.0.0

  /globals/11.12.0:
    resolution: {integrity: sha512-WOBp/EEGUiIsJSp7wcv/y6MO+lV9UoncWqxuFfm8eBwzWNgyfBd6Gz+IeKQ9jCmyhoH99g15M3T+QaVHFjizVA==}
    engines: {node: '>=4'}
    dev: true

  /globals/13.9.0:
    resolution: {integrity: sha512-74/FduwI/JaIrr1H8e71UbDE+5x7pIPs1C2rrwC52SszOo043CsWOZEMW7o2Y58xwm9b+0RBKDxY5n2sUpEFxA==}
    engines: {node: '>=8'}
    dependencies:
      type-fest: 0.20.2
    dev: true

  /globby/11.0.4:
    resolution: {integrity: sha512-9O4MVG9ioZJ08ffbcyVYyLOJLk5JQ688pJ4eMGLpdWLHq/Wr1D9BlriLQyL0E+jbkuePVZXYFj47QM/v093wHg==}
    engines: {node: '>=10'}
    dependencies:
      array-union: 2.1.0
      dir-glob: 3.0.1
      fast-glob: 3.2.5
      ignore: 5.1.8
      merge2: 1.4.1
      slash: 3.0.0

  /graceful-fs/4.2.6:
    resolution: {integrity: sha512-nTnJ528pbqxYanhpDYsi4Rd8MAeaBA67+RZ10CM1m3bTAVFEDcd5AuA4a6W5YkGZ1iNXHzZz8T6TBKLeBuNriQ==}

  /graceful-fs/4.2.8:
    resolution: {integrity: sha512-qkIilPUYcNhJpd33n0GBXTB1MMPp14TxEsEs0pTrsSVucApsYzW5V+Q8Qxhik6KU3evy+qkAAowTByymK0avdg==}
    dev: true

  /graphviz/0.0.9:
    resolution: {integrity: sha512-SmoY2pOtcikmMCqCSy2NO1YsRfu9OO0wpTlOYW++giGjfX1a6gax/m1Fo8IdUd0/3H15cTOfR1SMKwohj4LKsg==}
    engines: {node: '>=0.6.8'}
    dependencies:
      temp: 0.4.0
    dev: true

  /har-schema/2.0.0:
    resolution: {integrity: sha1-qUwiJOvKwEeCoNkDVSHyRzW37JI=}
    engines: {node: '>=4'}
    dev: true
    optional: true

  /har-validator/5.1.5:
    resolution: {integrity: sha512-nmT2T0lljbxdQZfspsno9hgrG3Uir6Ks5afism62poxqBM6sDnMEuPmzTq8XN0OEwqKLLdh1jQI3qyE66Nzb3w==}
    engines: {node: '>=6'}
    deprecated: this library is no longer supported
    dependencies:
      ajv: 6.12.6
      har-schema: 2.0.0
    dev: true
    optional: true

  /hard-rejection/2.1.0:
    resolution: {integrity: sha512-VIZB+ibDhx7ObhAe7OVtoEbuP4h/MuOTHJ+J8h/eBXotJYl0fBgR72xDFCKgIh22OJZIOVNxBMWuhAr10r8HdA==}
    engines: {node: '>=6'}
    dev: true

  /has-flag/3.0.0:
    resolution: {integrity: sha1-tdRU3CGZriJWmfNGfloH87lVuv0=}
    engines: {node: '>=4'}

  /has-flag/4.0.0:
    resolution: {integrity: sha512-EykJT/Q1KjTWctppgIAgfSO0tKVuZUjhgMr17kqTumMl6Afv3EISleU7qZUzoXDFTAHTDC4NOoG/ZxU3EvlMPQ==}
    engines: {node: '>=8'}

  /has-symbols/1.0.2:
    resolution: {integrity: sha512-chXa79rL/UC2KlX17jo3vRGz0azaWEx5tGqZg5pO3NUyEJVB17dMruQlzCCOfUvElghKcm5194+BCRvi2Rv/Gw==}
    engines: {node: '>= 0.4'}
    dev: true

  /has-unicode/2.0.1:
    resolution: {integrity: sha1-4Ob+aijPUROIVeCG0Wkedx3iqLk=}
    dev: true

  /has-yarn/2.1.0:
    resolution: {integrity: sha512-UqBRqi4ju7T+TqGNdqAO0PaSVGsDGJUBQvk9eUWNGRY1CFGDzYhLWoM7JQEemnlvVcv/YEmc2wNW8BC24EnUsw==}
    engines: {node: '>=8'}

  /has/1.0.3:
    resolution: {integrity: sha512-f2dvO0VU6Oej7RkWJGrehjbzMAjFp5/VKPp5tTpWIV4JHHZK1/BxbFRtf/siA2SWTe09caDmVtYYzWEIbBS4zw==}
    engines: {node: '>= 0.4.0'}
    dependencies:
      function-bind: 1.1.1

  /hasha/5.2.2:
    resolution: {integrity: sha512-Hrp5vIK/xr5SkeN2onO32H0MgNZ0f17HRNH39WfL0SYUNOTZ5Lz1TJ8Pajo/87dYGEFlLMm7mIc/k/s6Bvz9HQ==}
    engines: {node: '>=8'}
    dependencies:
      is-stream: 2.0.1
      type-fest: 0.8.1

  /hosted-git-info/2.8.9:
    resolution: {integrity: sha512-mxIDAb9Lsm6DoOJ7xH+5+X4y1LU/4Hi50L9C5sIswK3JzULS4bwk1FvjdBgvYR4bzT4tuUQiC15FE2f5HbLvYw==}

  /hosted-git-info/4.0.2:
    resolution: {integrity: sha512-c9OGXbZ3guC/xOlCg1Ci/VgWlwsqDv1yMQL1CWqXDL0hDjXuNcq0zuR4xqPSuasI3kqFDhqSyTjREz5gzq0fXg==}
    engines: {node: '>=10'}
    dependencies:
      lru-cache: 6.0.0
    dev: true

  /html-encoding-sniffer/2.0.1:
    resolution: {integrity: sha512-D5JbOMBIR/TVZkubHT+OyT2705QvogUW4IBn6nHd756OwieSF9aDYFj4dv6HHEVGYbHaLETa3WggZYWWMyy3ZQ==}
    engines: {node: '>=10'}
    dependencies:
      whatwg-encoding: 1.0.5
    dev: true

  /html-escaper/2.0.2:
    resolution: {integrity: sha512-H2iMtd0I4Mt5eYiapRdIDjp+XzelXQ0tFE4JS7YFwFevXXMmOp9myNrUvCg0D6ws8iqkRPBfKHgbwig1SmlLfg==}
    dev: true

  /http-errors/1.7.2:
    resolution: {integrity: sha512-uUQBt3H/cSIVfch6i1EuPNy/YsRSOUBXTVfZ+yR7Zjez3qjBz6i9+i4zjNaoqcoFVI4lQJ5plg63TvGfRSDCRg==}
    engines: {node: '>= 0.6'}
    dependencies:
      depd: 1.1.2
      inherits: 2.0.3
      setprototypeof: 1.1.1
      statuses: 1.5.0
      toidentifier: 1.0.0
    dev: true

  /http-errors/1.7.3:
    resolution: {integrity: sha512-ZTTX0MWrsQ2ZAhA1cejAwDLycFsd7I7nVtnkT3Ol0aqodaKW+0CTZDQ1uBv5whptCnc8e8HeRRJxRs0kmm/Qfw==}
    engines: {node: '>= 0.6'}
    dependencies:
      depd: 1.1.2
      inherits: 2.0.4
      setprototypeof: 1.1.1
      statuses: 1.5.0
      toidentifier: 1.0.0
    dev: true

  /http-proxy-agent/4.0.1:
    resolution: {integrity: sha512-k0zdNgqWTGA6aeIRVpvfVob4fL52dTfaehylg0Y4UvSySvOq/Y+BOyPrgpUrA7HylqvU8vIZGsRuXmspskV0Tg==}
    engines: {node: '>= 6'}
    dependencies:
      '@tootallnate/once': 1.1.2
      agent-base: 6.0.2
      debug: 4.3.2
    transitivePeerDependencies:
      - supports-color

  /http-signature/1.2.0:
    resolution: {integrity: sha1-muzZJRFHcvPZW2WmCruPfBj7rOE=}
    engines: {node: '>=0.8', npm: '>=1.3.7'}
    dependencies:
      assert-plus: 1.0.0
      jsprim: 1.4.1
      sshpk: 1.16.1
    dev: true
    optional: true

  /https-proxy-agent/5.0.0:
    resolution: {integrity: sha512-EkYm5BcKUGiduxzSt3Eppko+PiNWNEpa4ySk9vTC6wDsQJW9rHSa+UhGNJoRYp7bz6Ht1eaRIa6QaJqO5rCFbA==}
    engines: {node: '>= 6'}
    dependencies:
      agent-base: 6.0.2
      debug: 4.3.2
    transitivePeerDependencies:
      - supports-color

  /human-signals/2.1.0:
    resolution: {integrity: sha512-B4FFZ6q/T2jhhksgkbEW3HBvWIfDW85snkQgawt07S7J5QXTk6BkNV+0yAeZrM5QpMAdYlocGoljn0sJ/WQkFw==}
    engines: {node: '>=10.17.0'}

  /husky/7.0.1:
    resolution: {integrity: sha512-gceRaITVZ+cJH9sNHqx5tFwbzlLCVxtVZcusME8JYQ8Edy5mpGDOqD8QBCdMhpyo9a+JXddnujQ4rpY2Ff9SJA==}
    engines: {node: '>=12'}
    hasBin: true
    dev: true

  /iconv-lite/0.4.24:
    resolution: {integrity: sha512-v3MXnZAcvnywkTUEZomIActle7RXXeedOR31wwl7VlyoXO4Qi9arvSenNQWne1TcRwhCL1HwLI21bEqdpj8/rA==}
    engines: {node: '>=0.10.0'}
    dependencies:
      safer-buffer: 2.1.2
    dev: true

  /iconv-lite/0.6.3:
    resolution: {integrity: sha512-4fCk79wshMdzMp2rH06qWrJE4iolqLhCUH+OiuIgU++RB0+94NlDL81atO7GX55uUKueo0txHNtvEyI6D7WdMw==}
    engines: {node: '>=0.10.0'}
    dependencies:
      safer-buffer: 2.1.2
    dev: true

  /ieee754/1.2.1:
    resolution: {integrity: sha512-dcyqhDvX1C46lXZcVqCpK+FtMRQVdIMN6/Df5js2zouUsqG7I6sFxitIC+7KYK29KdXOLHdu9zL4sFnoVQnqaA==}

  /ignore-walk/3.0.4:
    resolution: {integrity: sha512-PY6Ii8o1jMRA1z4F2hRkH/xN59ox43DavKvD3oDpfurRlOJyAHpifIwpbdv1n4jt4ov0jSpw3kQ4GhJnpBL6WQ==}
    dependencies:
      minimatch: 3.0.4
    dev: true

  /ignore/4.0.6:
    resolution: {integrity: sha512-cyFDKrqc/YdcWFniJhzI42+AzS+gNwmUzOSFcRCQYwySuBBBy/KjuxWLZ/FHEH6Moq1NizMOBWyTcv8O4OZIMg==}
    engines: {node: '>= 4'}
    dev: true

  /ignore/5.1.8:
    resolution: {integrity: sha512-BMpfD7PpiETpBl/A6S498BaIJ6Y/ABT93ETbby2fP00v4EbvPBXWEoaR1UBPKs3iR53pJY7EtZk5KACI57i1Uw==}
    engines: {node: '>= 4'}

  /import-fresh/3.3.0:
    resolution: {integrity: sha512-veYYhQa+D1QBKznvhUHxb8faxlrwUnxseDAbAp457E0wLNio2bOSKnjYDhMj+YiAq61xrMGhQk9iXVk5FzgQMw==}
    engines: {node: '>=6'}
    dependencies:
      parent-module: 1.0.1
      resolve-from: 4.0.0
    dev: true

  /import-local/3.0.2:
    resolution: {integrity: sha512-vjL3+w0oulAVZ0hBHnxa/Nm5TAurf9YLQJDhqRZyqb+VKGOB6LU8t9H1Nr5CIo16vh9XfJTOoHwU0B71S557gA==}
    engines: {node: '>=8'}
    hasBin: true
    dependencies:
      pkg-dir: 4.2.0
      resolve-cwd: 3.0.0
    dev: true

  /imurmurhash/0.1.4:
    resolution: {integrity: sha1-khi5srkoojixPcT7a21XbyMUU+o=}
    engines: {node: '>=0.8.19'}
    dev: true

  /indent-string/4.0.0:
    resolution: {integrity: sha512-EdDDZu4A2OyIK7Lr/2zG+w5jmbuk1DVBnEwREQvBzspBJkCEbRa8GxU1lghYcaGJCnRWibjDXlq779X1/y5xwg==}
    engines: {node: '>=8'}

  /inflight/1.0.6:
    resolution: {integrity: sha1-Sb1jMdfQLQwJvJEKEHW6gWW1bfk=}
    dependencies:
      once: 1.4.0
      wrappy: 1.0.2

  /inherits/2.0.3:
    resolution: {integrity: sha1-Yzwsg+PaQqUC9SRmAiSA9CCCYd4=}
    dev: true

  /inherits/2.0.4:
    resolution: {integrity: sha512-k/vGaX4/Yla3WzyMCvTQOXYeIHvqOKtnqBduzTHpzpQZzAskKMhZ2K+EnBiSM9zGSoIFeMpXKxa4dYeZIQqewQ==}

  /ini/1.3.8:
    resolution: {integrity: sha512-JV/yugV2uzW5iMRSiZAyDtQd+nxtUnjeLt0acNdw98kKLrvuRVyB80tsREOE7yvGVgalhZ6RNXCmEHkUKBKxew==}
    dev: true

  /ini/2.0.0:
    resolution: {integrity: sha512-7PnF4oN3CvZF23ADhA5wRaYEQpJ8qygSkbtTXWBeXWXmEVRXK+1ITciHWwHhsjv1TmW0MgacIv6hEi5pX5NQdA==}
    engines: {node: '>=10'}

  /ip-regex/2.1.0:
    resolution: {integrity: sha1-+ni/XS5pE8kRzp+BnuUUa7bYROk=}
    engines: {node: '>=4'}
    dev: true

  /ipaddr.js/1.9.1:
    resolution: {integrity: sha512-0KI/607xoxSToH7GjN1FfSbLoU0+btTicjsQSWQlh/hZykN8KpmMf7uYwPW3R+akZ6R/w18ZlXSHBYXiYUPO3g==}
    engines: {node: '>= 0.10'}
    dev: true

  /irregular-plurals/3.3.0:
    resolution: {integrity: sha512-MVBLKUTangM3EfRPFROhmWQQKRDsrgI83J8GS3jXy+OwYqiR2/aoWndYQ5416jLE3uaGgLH7ncme3X9y09gZ3g==}
    engines: {node: '>=8'}
    dev: true

  /is-arrayish/0.2.1:
    resolution: {integrity: sha1-d8mYQFJ6qOyxqLppe4BkWnqSap0=}

  /is-ci/3.0.0:
    resolution: {integrity: sha512-kDXyttuLeslKAHYL/K28F2YkM3x5jvFPEw3yXbRptXydjD9rpLEz+C5K5iutY9ZiUu6AP41JdvRQwF4Iqs4ZCQ==}
    hasBin: true
    dependencies:
      ci-info: 3.2.0

  /is-core-module/2.5.0:
    resolution: {integrity: sha512-TXCMSDsEHMEEZ6eCA8rwRDbLu55MRGmrctljsBX/2v1d9/GzqHOxW5c5oPSgrUt2vBFXebu9rGqckXGPWOlYpg==}
    dependencies:
      has: 1.0.3

  /is-docker/2.2.1:
    resolution: {integrity: sha512-F+i2BKsFrH66iaUFc0woD8sLy8getkwTwtOBjvs56Cx4CgJDeKQeqfz8wAYiSb8JOprWhHH5p77PbmYCvvUuXQ==}
    engines: {node: '>=8'}
    hasBin: true

  /is-extglob/2.1.1:
    resolution: {integrity: sha1-qIwCU1eR8C7TfHahueqXc8gz+MI=}
    engines: {node: '>=0.10.0'}

  /is-fullwidth-code-point/1.0.0:
    resolution: {integrity: sha1-754xOG8DGn8NZDr4L95QxFfvAMs=}
    engines: {node: '>=0.10.0'}
    dependencies:
      number-is-nan: 1.0.1
    dev: true

  /is-fullwidth-code-point/3.0.0:
    resolution: {integrity: sha512-zymm5+u+sCsSWyD9qNaejV3DFvhCKclKdizYaJUuHA83RLjb7nSuGnddCHGv0hk+KY7BMAlsWeK4Ueg6EV6XQg==}
    engines: {node: '>=8'}

  /is-generator-fn/2.1.0:
    resolution: {integrity: sha512-cTIB4yPYL/Grw0EaSzASzg6bBy9gqCofvWN8okThAYIxKJZC+udlRAmGbM0XLeniEJSs8uEgHPGuHSe1XsOLSQ==}
    engines: {node: '>=6'}
    dev: true

  /is-glob/4.0.1:
    resolution: {integrity: sha512-5G0tKtBTFImOqDnLB2hG6Bp2qcKEFduo4tZu9MT/H6NQv/ghhy30o55ufafxJ/LdH79LLs2Kfrn85TLKyA7BUg==}
    engines: {node: '>=0.10.0'}
    dependencies:
      is-extglob: 2.1.1

  /is-installed-globally/0.4.0:
    resolution: {integrity: sha512-iwGqO3J21aaSkC7jWnHP/difazwS7SFeIqxv6wEtLU8Y5KlzFTjyqcSIT0d8s4+dDhKytsk9PJZ2BkS5eZwQRQ==}
    engines: {node: '>=10'}
    dependencies:
      global-dirs: 3.0.0
      is-path-inside: 3.0.3
    dev: true

  /is-number/7.0.0:
    resolution: {integrity: sha512-41Cifkg6e8TylSpdtTpeLVMqvSBEVzTttHvERD741+pnZ8ANv0004MRL43QKPDlK9cGvNp6NZWZUBlbGXYxxng==}
    engines: {node: '>=0.12.0'}

  /is-obj/1.0.1:
    resolution: {integrity: sha1-PkcprB9f3gJc19g6iW2rn09n2w8=}
    engines: {node: '>=0.10.0'}
    dev: true

  /is-obj/2.0.0:
    resolution: {integrity: sha512-drqDG3cbczxxEJRoOXcOjtdp1J/lyp1mNn0xaznRs8+muBhgQcrnbspox5X5fOw0HnMnbfDzvnEMEtqDEJEo8w==}
    engines: {node: '>=8'}
    dev: true

  /is-path-cwd/2.2.0:
    resolution: {integrity: sha512-w942bTcih8fdJPJmQHFzkS76NEP8Kzzvmw92cXsazb8intwLqPibPPdXf4ANdKV3rYMuuQYGIWtvz9JilB3NFQ==}
    engines: {node: '>=6'}

  /is-path-inside/3.0.3:
    resolution: {integrity: sha512-Fd4gABb+ycGAmKou8eMftCupSir5lRxqf4aD/vd0cD2qc4HL07OjCeuHMr8Ro4CoMaeCKDB0/ECBOVWjTwUvPQ==}
    engines: {node: '>=8'}

  /is-plain-obj/1.1.0:
    resolution: {integrity: sha1-caUMhCnfync8kqOQpKA7OfzVHT4=}
    engines: {node: '>=0.10.0'}
    dev: true

  /is-plain-obj/2.1.0:
    resolution: {integrity: sha512-YWnfyRwxL/+SsrWYfOpUtz5b3YD+nyfkHvjbcanzk8zgyO4ASD67uVMRt8k5bM4lLMDnXfriRhOpemw+NfT1eA==}
    engines: {node: '>=8'}
    dev: true

  /is-potential-custom-element-name/1.0.1:
    resolution: {integrity: sha512-bCYeRA2rVibKZd+s2625gGnGF/t7DSqDs4dP7CrLA1m7jKWz6pps0LpYLJN8Q64HtmPKJ1hrN3nzPNKFEKOUiQ==}
    dev: true

  /is-regexp/1.0.0:
    resolution: {integrity: sha1-/S2INUXEa6xaYz57mgnof6LLUGk=}
    engines: {node: '>=0.10.0'}
    dev: true

  /is-regexp/2.1.0:
    resolution: {integrity: sha512-OZ4IlER3zmRIoB9AqNhEggVxqIH4ofDns5nRrPS6yQxXE1TPCUpFznBfRQmQa8uC+pXqjMnukiJBxCisIxiLGA==}
    engines: {node: '>=6'}
    dev: true

  /is-stream/2.0.1:
    resolution: {integrity: sha512-hFoiJiTl63nn+kstHGBtewWSKnQLpyb155KHheA1l39uvtO9nWIop1p3udqPcUd/xbF1VLMO4n7OI6p7RbngDg==}
    engines: {node: '>=8'}

  /is-typedarray/1.0.0:
    resolution: {integrity: sha1-5HnICFjfDBsR3dppQPlgEfzaSpo=}
    dev: true

  /is-unicode-supported/0.1.0:
    resolution: {integrity: sha512-knxG2q4UC3u8stRGyAVJCOdxFmv5DZiRcdlIaAQXAbSfJya+OhopNotLQrstBhququ4ZpuKbDc/8S6mgXgPFPw==}
    engines: {node: '>=10'}
    dev: true

  /is-wsl/2.2.0:
    resolution: {integrity: sha512-fKzAra0rGJUUBwGBgNkHZuToZcn+TtXHpeCgmkMJMMYx1sQDYaCSyjJBSCa2nH1DGm7s3n1oBnohoVTBaN7Lww==}
    engines: {node: '>=8'}
    dependencies:
      is-docker: 2.2.1

  /isarray/1.0.0:
    resolution: {integrity: sha1-u5NdSFgsuhaMBoNJV6VKPgcSTxE=}

  /isexe/2.0.0:
    resolution: {integrity: sha1-6PvzdNxVb/iUehDcsFctYz8s+hA=}

  /isstream/0.1.2:
    resolution: {integrity: sha1-R+Y/evVa+m+S4VAOaQ64uFKcCZo=}
    dev: true
    optional: true

  /istanbul-lib-coverage/3.0.0:
    resolution: {integrity: sha512-UiUIqxMgRDET6eR+o5HbfRYP1l0hqkWOs7vNxC/mggutCMUIhWMm8gAHb8tHlyfD3/l6rlgNA5cKdDzEAf6hEg==}
    engines: {node: '>=8'}
    dev: true

  /istanbul-lib-instrument/4.0.3:
    resolution: {integrity: sha512-BXgQl9kf4WTCPCCpmFGoJkz/+uhvm7h7PFKUYxh7qarQd3ER33vHG//qaE8eN25l07YqZPpHXU9I09l/RD5aGQ==}
    engines: {node: '>=8'}
    dependencies:
      '@babel/core': 7.14.8
      '@istanbuljs/schema': 0.1.3
      istanbul-lib-coverage: 3.0.0
      semver: 6.3.0
    transitivePeerDependencies:
      - supports-color
    dev: true

  /istanbul-lib-report/3.0.0:
    resolution: {integrity: sha512-wcdi+uAKzfiGT2abPpKZ0hSU1rGQjUQnLvtY5MpQ7QCTahD3VODhcu4wcfY1YtkGaDD5yuydOLINXsfbus9ROw==}
    engines: {node: '>=8'}
    dependencies:
      istanbul-lib-coverage: 3.0.0
      make-dir: 3.1.0
      supports-color: 7.2.0
    dev: true

  /istanbul-lib-source-maps/4.0.0:
    resolution: {integrity: sha512-c16LpFRkR8vQXyHZ5nLpY35JZtzj1PQY1iZmesUbf1FZHbIupcWfjgOXBY9YHkLEQ6puz1u4Dgj6qmU/DisrZg==}
    engines: {node: '>=8'}
    dependencies:
      debug: 4.3.2
      istanbul-lib-coverage: 3.0.0
      source-map: 0.6.1
    transitivePeerDependencies:
      - supports-color
    dev: true

  /istanbul-reports/3.0.2:
    resolution: {integrity: sha512-9tZvz7AiR3PEDNGiV9vIouQ/EAcqMXFmkcA1CDFTwOB98OZVDL0PH9glHotf5Ugp6GCOTypfzGWI/OqjWNCRUw==}
    engines: {node: '>=8'}
    dependencies:
      html-escaper: 2.0.2
      istanbul-lib-report: 3.0.0
    dev: true

  /jest-changed-files/27.0.6:
    resolution: {integrity: sha512-BuL/ZDauaq5dumYh5y20sn4IISnf1P9A0TDswTxUi84ORGtVa86ApuBHqICL0vepqAnZiY6a7xeSPWv2/yy4eA==}
    engines: {node: ^10.13.0 || ^12.13.0 || ^14.15.0 || >=15.0.0}
    dependencies:
      '@jest/types': 27.0.6
      execa: 5.1.1
      throat: 6.0.1
    dev: true

  /jest-circus/27.0.6:
    resolution: {integrity: sha512-OJlsz6BBeX9qR+7O9lXefWoc2m9ZqcZ5Ohlzz0pTEAG4xMiZUJoacY8f4YDHxgk0oKYxj277AfOk9w6hZYvi1Q==}
    engines: {node: ^10.13.0 || ^12.13.0 || ^14.15.0 || >=15.0.0}
    dependencies:
      '@jest/environment': 27.0.6
      '@jest/test-result': 27.0.6
      '@jest/types': 27.0.6
      '@types/node': 14.17.6
      chalk: 4.1.1
      co: 4.6.0
      dedent: 0.7.0
      expect: 27.0.6
      is-generator-fn: 2.1.0
      jest-each: 27.0.6
      jest-matcher-utils: 27.0.6
      jest-message-util: 27.0.6
      jest-runtime: 27.0.6
      jest-snapshot: 27.0.6
      jest-util: 27.0.6
      pretty-format: 27.0.6
      slash: 3.0.0
      stack-utils: 2.0.3
      throat: 6.0.1
    transitivePeerDependencies:
      - supports-color
    dev: true

  /jest-cli/27.0.6_ts-node@10.2.0:
    resolution: {integrity: sha512-qUUVlGb9fdKir3RDE+B10ULI+LQrz+MCflEH2UJyoUjoHHCbxDrMxSzjQAPUMsic4SncI62ofYCcAvW6+6rhhg==}
    engines: {node: ^10.13.0 || ^12.13.0 || ^14.15.0 || >=15.0.0}
    hasBin: true
    peerDependencies:
      node-notifier: ^8.0.1 || ^9.0.0 || ^10.0.0
    peerDependenciesMeta:
      node-notifier:
        optional: true
    dependencies:
      '@jest/core': 27.0.6_ts-node@10.2.0
      '@jest/test-result': 27.0.6
      '@jest/types': 27.0.6
      chalk: 4.1.1
      exit: 0.1.2
      graceful-fs: 4.2.6
      import-local: 3.0.2
      jest-config: 27.0.6_ts-node@10.2.0
      jest-util: 27.0.6
      jest-validate: 27.0.6
      prompts: 2.4.1
      yargs: 16.2.0
    transitivePeerDependencies:
      - bufferutil
      - canvas
      - supports-color
      - ts-node
      - utf-8-validate
    dev: true

  /jest-config/27.0.6_ts-node@10.2.0:
    resolution: {integrity: sha512-JZRR3I1Plr2YxPBhgqRspDE2S5zprbga3swYNrvY3HfQGu7p/GjyLOqwrYad97tX3U3mzT53TPHVmozacfP/3w==}
    engines: {node: ^10.13.0 || ^12.13.0 || ^14.15.0 || >=15.0.0}
    peerDependencies:
      ts-node: '>=9.0.0'
    peerDependenciesMeta:
      ts-node:
        optional: true
    dependencies:
      '@babel/core': 7.14.8
      '@jest/test-sequencer': 27.0.6
      '@jest/types': 27.0.6
      babel-jest: 27.0.6_@babel+core@7.14.8
      chalk: 4.1.1
      deepmerge: 4.2.2
      glob: 7.1.7
      graceful-fs: 4.2.6
      is-ci: 3.0.0
      jest-circus: 27.0.6
      jest-environment-jsdom: 27.0.6
      jest-environment-node: 27.0.6
      jest-get-type: 27.0.6
      jest-jasmine2: 27.0.6
      jest-regex-util: 27.0.6
      jest-resolve: 27.0.6
      jest-runner: 27.0.6
      jest-util: 27.0.6
      jest-validate: 27.0.6
      micromatch: 4.0.4
      pretty-format: 27.0.6
      ts-node: 10.2.0_3cddbd81c3a53971a7cbc3c93cba6165
    transitivePeerDependencies:
      - bufferutil
      - canvas
      - supports-color
      - utf-8-validate
    dev: true

  /jest-diff/27.0.6:
    resolution: {integrity: sha512-Z1mqgkTCSYaFgwTlP/NUiRzdqgxmmhzHY1Tq17zL94morOHfHu3K4bgSgl+CR4GLhpV8VxkuOYuIWnQ9LnFqmg==}
    engines: {node: ^10.13.0 || ^12.13.0 || ^14.15.0 || >=15.0.0}
    dependencies:
      chalk: 4.1.2
      diff-sequences: 27.0.6
      jest-get-type: 27.0.6
      pretty-format: 27.0.6
    dev: true

  /jest-docblock/27.0.6:
    resolution: {integrity: sha512-Fid6dPcjwepTFraz0YxIMCi7dejjJ/KL9FBjPYhBp4Sv1Y9PdhImlKZqYU555BlN4TQKaTc+F2Av1z+anVyGkA==}
    engines: {node: ^10.13.0 || ^12.13.0 || ^14.15.0 || >=15.0.0}
    dependencies:
      detect-newline: 3.1.0
    dev: true

  /jest-each/27.0.6:
    resolution: {integrity: sha512-m6yKcV3bkSWrUIjxkE9OC0mhBZZdhovIW5ergBYirqnkLXkyEn3oUUF/QZgyecA1cF1QFyTE8bRRl8Tfg1pfLA==}
    engines: {node: ^10.13.0 || ^12.13.0 || ^14.15.0 || >=15.0.0}
    dependencies:
      '@jest/types': 27.0.6
      chalk: 4.1.1
      jest-get-type: 27.0.6
      jest-util: 27.0.6
      pretty-format: 27.0.6
    dev: true

  /jest-environment-jsdom/27.0.6:
    resolution: {integrity: sha512-FvetXg7lnXL9+78H+xUAsra3IeZRTiegA3An01cWeXBspKXUhAwMM9ycIJ4yBaR0L7HkoMPaZsozCLHh4T8fuw==}
    engines: {node: ^10.13.0 || ^12.13.0 || ^14.15.0 || >=15.0.0}
    dependencies:
      '@jest/environment': 27.0.6
      '@jest/fake-timers': 27.0.6
      '@jest/types': 27.0.6
      '@types/node': 14.17.6
      jest-mock: 27.0.6
      jest-util: 27.0.6
      jsdom: 16.6.0
    transitivePeerDependencies:
      - bufferutil
      - canvas
      - supports-color
      - utf-8-validate
    dev: true

  /jest-environment-node/27.0.6:
    resolution: {integrity: sha512-+Vi6yLrPg/qC81jfXx3IBlVnDTI6kmRr08iVa2hFCWmJt4zha0XW7ucQltCAPhSR0FEKEoJ3i+W4E6T0s9is0w==}
    engines: {node: ^10.13.0 || ^12.13.0 || ^14.15.0 || >=15.0.0}
    dependencies:
      '@jest/environment': 27.0.6
      '@jest/fake-timers': 27.0.6
      '@jest/types': 27.0.6
      '@types/node': 14.17.6
      jest-mock: 27.0.6
      jest-util: 27.0.6
    dev: true

  /jest-get-type/27.0.6:
    resolution: {integrity: sha512-XTkK5exIeUbbveehcSR8w0bhH+c0yloW/Wpl+9vZrjzztCPWrxhHwkIFpZzCt71oRBsgxmuUfxEqOYoZI2macg==}
    engines: {node: ^10.13.0 || ^12.13.0 || ^14.15.0 || >=15.0.0}
    dev: true

  /jest-haste-map/27.0.6:
    resolution: {integrity: sha512-4ldjPXX9h8doB2JlRzg9oAZ2p6/GpQUNAeiYXqcpmrKbP0Qev0wdZlxSMOmz8mPOEnt4h6qIzXFLDi8RScX/1w==}
    engines: {node: ^10.13.0 || ^12.13.0 || ^14.15.0 || >=15.0.0}
    dependencies:
      '@jest/types': 27.0.6
      '@types/graceful-fs': 4.1.5
      '@types/node': 14.17.6
      anymatch: 3.1.2
      fb-watchman: 2.0.1
      graceful-fs: 4.2.6
      jest-regex-util: 27.0.6
      jest-serializer: 27.0.6
      jest-util: 27.0.6
      jest-worker: 27.0.6
      micromatch: 4.0.4
      walker: 1.0.7
    optionalDependencies:
      fsevents: 2.3.2
    dev: true

  /jest-jasmine2/27.0.6:
    resolution: {integrity: sha512-cjpH2sBy+t6dvCeKBsHpW41mjHzXgsavaFMp+VWRf0eR4EW8xASk1acqmljFtK2DgyIECMv2yCdY41r2l1+4iA==}
    engines: {node: ^10.13.0 || ^12.13.0 || ^14.15.0 || >=15.0.0}
    dependencies:
      '@babel/traverse': 7.14.8
      '@jest/environment': 27.0.6
      '@jest/source-map': 27.0.6
      '@jest/test-result': 27.0.6
      '@jest/types': 27.0.6
      '@types/node': 14.17.6
      chalk: 4.1.1
      co: 4.6.0
      expect: 27.0.6
      is-generator-fn: 2.1.0
      jest-each: 27.0.6
      jest-matcher-utils: 27.0.6
      jest-message-util: 27.0.6
      jest-runtime: 27.0.6
      jest-snapshot: 27.0.6
      jest-util: 27.0.6
      pretty-format: 27.0.6
      throat: 6.0.1
    transitivePeerDependencies:
      - supports-color
    dev: true

  /jest-leak-detector/27.0.6:
    resolution: {integrity: sha512-2/d6n2wlH5zEcdctX4zdbgX8oM61tb67PQt4Xh8JFAIy6LRKUnX528HulkaG6nD5qDl5vRV1NXejCe1XRCH5gQ==}
    engines: {node: ^10.13.0 || ^12.13.0 || ^14.15.0 || >=15.0.0}
    dependencies:
      jest-get-type: 27.0.6
      pretty-format: 27.0.6
    dev: true

  /jest-matcher-utils/27.0.6:
    resolution: {integrity: sha512-OFgF2VCQx9vdPSYTHWJ9MzFCehs20TsyFi6bIHbk5V1u52zJOnvF0Y/65z3GLZHKRuTgVPY4Z6LVePNahaQ+tA==}
    engines: {node: ^10.13.0 || ^12.13.0 || ^14.15.0 || >=15.0.0}
    dependencies:
      chalk: 4.1.1
      jest-diff: 27.0.6
      jest-get-type: 27.0.6
      pretty-format: 27.0.6
    dev: true

  /jest-message-util/27.0.6:
    resolution: {integrity: sha512-rBxIs2XK7rGy+zGxgi+UJKP6WqQ+KrBbD1YMj517HYN3v2BG66t3Xan3FWqYHKZwjdB700KiAJ+iES9a0M+ixw==}
    engines: {node: ^10.13.0 || ^12.13.0 || ^14.15.0 || >=15.0.0}
    dependencies:
      '@babel/code-frame': 7.14.5
      '@jest/types': 27.0.6
      '@types/stack-utils': 2.0.1
      chalk: 4.1.1
      graceful-fs: 4.2.6
      micromatch: 4.0.4
      pretty-format: 27.0.6
      slash: 3.0.0
      stack-utils: 2.0.3
    dev: true

  /jest-mock/27.0.6:
    resolution: {integrity: sha512-lzBETUoK8cSxts2NYXSBWT+EJNzmUVtVVwS1sU9GwE1DLCfGsngg+ZVSIe0yd0ZSm+y791esiuo+WSwpXJQ5Bw==}
    engines: {node: ^10.13.0 || ^12.13.0 || ^14.15.0 || >=15.0.0}
    dependencies:
      '@jest/types': 27.0.6
      '@types/node': 14.17.6
    dev: true

  /jest-pnp-resolver/1.2.2_jest-resolve@27.0.6:
    resolution: {integrity: sha512-olV41bKSMm8BdnuMsewT4jqlZ8+3TCARAXjZGT9jcoSnrfUnRCqnMoF9XEeoWjbzObpqF9dRhHQj0Xb9QdF6/w==}
    engines: {node: '>=6'}
    peerDependencies:
      jest-resolve: '*'
    peerDependenciesMeta:
      jest-resolve:
        optional: true
    dependencies:
      jest-resolve: 27.0.6
    dev: true

  /jest-regex-util/27.0.6:
    resolution: {integrity: sha512-SUhPzBsGa1IKm8hx2F4NfTGGp+r7BXJ4CulsZ1k2kI+mGLG+lxGrs76veN2LF/aUdGosJBzKgXmNCw+BzFqBDQ==}
    engines: {node: ^10.13.0 || ^12.13.0 || ^14.15.0 || >=15.0.0}
    dev: true

  /jest-resolve-dependencies/27.0.6:
    resolution: {integrity: sha512-mg9x9DS3BPAREWKCAoyg3QucCr0n6S8HEEsqRCKSPjPcu9HzRILzhdzY3imsLoZWeosEbJZz6TKasveczzpJZA==}
    engines: {node: ^10.13.0 || ^12.13.0 || ^14.15.0 || >=15.0.0}
    dependencies:
      '@jest/types': 27.0.6
      jest-regex-util: 27.0.6
      jest-snapshot: 27.0.6
    transitivePeerDependencies:
      - supports-color
    dev: true

  /jest-resolve/27.0.6:
    resolution: {integrity: sha512-yKmIgw2LgTh7uAJtzv8UFHGF7Dm7XfvOe/LQ3Txv101fLM8cx2h1QVwtSJ51Q/SCxpIiKfVn6G2jYYMDNHZteA==}
    engines: {node: ^10.13.0 || ^12.13.0 || ^14.15.0 || >=15.0.0}
    dependencies:
      '@jest/types': 27.0.6
      chalk: 4.1.1
      escalade: 3.1.1
      graceful-fs: 4.2.6
      jest-pnp-resolver: 1.2.2_jest-resolve@27.0.6
      jest-util: 27.0.6
      jest-validate: 27.0.6
      resolve: 1.20.0
      slash: 3.0.0
    dev: true

  /jest-runner/27.0.6:
    resolution: {integrity: sha512-W3Bz5qAgaSChuivLn+nKOgjqNxM7O/9JOJoKDCqThPIg2sH/d4A/lzyiaFgnb9V1/w29Le11NpzTJSzga1vyYQ==}
    engines: {node: ^10.13.0 || ^12.13.0 || ^14.15.0 || >=15.0.0}
    dependencies:
      '@jest/console': 27.0.6
      '@jest/environment': 27.0.6
      '@jest/test-result': 27.0.6
      '@jest/transform': 27.0.6
      '@jest/types': 27.0.6
      '@types/node': 14.17.6
      chalk: 4.1.1
      emittery: 0.8.1
      exit: 0.1.2
      graceful-fs: 4.2.6
      jest-docblock: 27.0.6
      jest-environment-jsdom: 27.0.6
      jest-environment-node: 27.0.6
      jest-haste-map: 27.0.6
      jest-leak-detector: 27.0.6
      jest-message-util: 27.0.6
      jest-resolve: 27.0.6
      jest-runtime: 27.0.6
      jest-util: 27.0.6
      jest-worker: 27.0.6
      source-map-support: 0.5.19
      throat: 6.0.1
    transitivePeerDependencies:
      - bufferutil
      - canvas
      - supports-color
      - utf-8-validate
    dev: true

  /jest-runtime/27.0.6:
    resolution: {integrity: sha512-BhvHLRVfKibYyqqEFkybsznKwhrsu7AWx2F3y9G9L95VSIN3/ZZ9vBpm/XCS2bS+BWz3sSeNGLzI3TVQ0uL85Q==}
    engines: {node: ^10.13.0 || ^12.13.0 || ^14.15.0 || >=15.0.0}
    dependencies:
      '@jest/console': 27.0.6
      '@jest/environment': 27.0.6
      '@jest/fake-timers': 27.0.6
      '@jest/globals': 27.0.6
      '@jest/source-map': 27.0.6
      '@jest/test-result': 27.0.6
      '@jest/transform': 27.0.6
      '@jest/types': 27.0.6
      '@types/yargs': 16.0.4
      chalk: 4.1.1
      cjs-module-lexer: 1.2.2
      collect-v8-coverage: 1.0.1
      exit: 0.1.2
      glob: 7.1.7
      graceful-fs: 4.2.6
      jest-haste-map: 27.0.6
      jest-message-util: 27.0.6
      jest-mock: 27.0.6
      jest-regex-util: 27.0.6
      jest-resolve: 27.0.6
      jest-snapshot: 27.0.6
      jest-util: 27.0.6
      jest-validate: 27.0.6
      slash: 3.0.0
      strip-bom: 4.0.0
      yargs: 16.2.0
    transitivePeerDependencies:
      - supports-color
    dev: true

  /jest-serializer/27.0.6:
    resolution: {integrity: sha512-PtGdVK9EGC7dsaziskfqaAPib6wTViY3G8E5wz9tLVPhHyiDNTZn/xjZ4khAw+09QkoOVpn7vF5nPSN6dtBexA==}
    engines: {node: ^10.13.0 || ^12.13.0 || ^14.15.0 || >=15.0.0}
    dependencies:
      '@types/node': 14.17.6
      graceful-fs: 4.2.6
    dev: true

  /jest-snapshot/27.0.6:
    resolution: {integrity: sha512-NTHaz8He+ATUagUgE7C/UtFcRoHqR2Gc+KDfhQIyx+VFgwbeEMjeP+ILpUTLosZn/ZtbNdCF5LkVnN/l+V751A==}
    engines: {node: ^10.13.0 || ^12.13.0 || ^14.15.0 || >=15.0.0}
    dependencies:
      '@babel/core': 7.14.8
      '@babel/generator': 7.14.8
      '@babel/parser': 7.14.8
      '@babel/plugin-syntax-typescript': 7.14.5_@babel+core@7.14.8
      '@babel/traverse': 7.14.8
      '@babel/types': 7.14.8
      '@jest/transform': 27.0.6
      '@jest/types': 27.0.6
      '@types/babel__traverse': 7.14.2
      '@types/prettier': 2.3.2
      babel-preset-current-node-syntax: 1.0.1_@babel+core@7.14.8
      chalk: 4.1.1
      expect: 27.0.6
      graceful-fs: 4.2.6
      jest-diff: 27.0.6
      jest-get-type: 27.0.6
      jest-haste-map: 27.0.6
      jest-matcher-utils: 27.0.6
      jest-message-util: 27.0.6
      jest-resolve: 27.0.6
      jest-util: 27.0.6
      natural-compare: 1.4.0
      pretty-format: 27.0.6
      semver: 7.3.5
    transitivePeerDependencies:
      - supports-color
    dev: true

  /jest-util/27.0.6:
    resolution: {integrity: sha512-1JjlaIh+C65H/F7D11GNkGDDZtDfMEM8EBXsvd+l/cxtgQ6QhxuloOaiayt89DxUvDarbVhqI98HhgrM1yliFQ==}
    engines: {node: ^10.13.0 || ^12.13.0 || ^14.15.0 || >=15.0.0}
    dependencies:
      '@jest/types': 27.0.6
      '@types/node': 14.17.9
      chalk: 4.1.2
      graceful-fs: 4.2.6
      is-ci: 3.0.0
      picomatch: 2.3.0
    dev: true

  /jest-validate/27.0.6:
    resolution: {integrity: sha512-yhZZOaMH3Zg6DC83n60pLmdU1DQE46DW+KLozPiPbSbPhlXXaiUTDlhHQhHFpaqIFRrInko1FHXjTRpjWRuWfA==}
    engines: {node: ^10.13.0 || ^12.13.0 || ^14.15.0 || >=15.0.0}
    dependencies:
      '@jest/types': 27.0.6
      camelcase: 6.2.0
      chalk: 4.1.1
      jest-get-type: 27.0.6
      leven: 3.1.0
      pretty-format: 27.0.6
    dev: true

  /jest-watcher/27.0.6:
    resolution: {integrity: sha512-/jIoKBhAP00/iMGnTwUBLgvxkn7vsOweDrOTSPzc7X9uOyUtJIDthQBTI1EXz90bdkrxorUZVhJwiB69gcHtYQ==}
    engines: {node: ^10.13.0 || ^12.13.0 || ^14.15.0 || >=15.0.0}
    dependencies:
      '@jest/test-result': 27.0.6
      '@jest/types': 27.0.6
      '@types/node': 14.17.6
      ansi-escapes: 4.3.2
      chalk: 4.1.1
      jest-util: 27.0.6
      string-length: 4.0.2
    dev: true

  /jest-worker/27.0.6:
    resolution: {integrity: sha512-qupxcj/dRuA3xHPMUd40gr2EaAurFbkwzOh7wfPaeE9id7hyjURRQoqNfHifHK3XjJU6YJJUQKILGUnwGPEOCA==}
    engines: {node: '>= 10.13.0'}
    dependencies:
      '@types/node': 14.17.6
      merge-stream: 2.0.0
      supports-color: 8.1.1
    dev: true

  /jest/27.0.6_ts-node@10.2.0:
    resolution: {integrity: sha512-EjV8aETrsD0wHl7CKMibKwQNQc3gIRBXlTikBmmHUeVMKaPFxdcUIBfoDqTSXDoGJIivAYGqCWVlzCSaVjPQsA==}
    engines: {node: ^10.13.0 || ^12.13.0 || ^14.15.0 || >=15.0.0}
    hasBin: true
    peerDependencies:
      node-notifier: ^8.0.1 || ^9.0.0 || ^10.0.0
    peerDependenciesMeta:
      node-notifier:
        optional: true
    dependencies:
      '@jest/core': 27.0.6_ts-node@10.2.0
      import-local: 3.0.2
      jest-cli: 27.0.6_ts-node@10.2.0
    transitivePeerDependencies:
      - bufferutil
      - canvas
      - supports-color
      - ts-node
      - utf-8-validate
    dev: true

  /js-levenshtein/1.1.6:
    resolution: {integrity: sha512-X2BB11YZtrRqY4EnQcLX5Rh373zbK4alC1FW7D7MBhL2gtcC17cTnr6DmfHZeS0s2rTHjUTMMHfG7gO8SSdw+g==}
    engines: {node: '>=0.10.0'}
    dev: true

  /js-tokens/4.0.0:
    resolution: {integrity: sha512-RdJUflcE3cUzKiMqQgsCu06FPu9UdIJO0beYbPhHN4k6apgJtifcoCtT9bcxOpYBtpD2kCM6Sbzg4CausW/PKQ==}

  /js-yaml/3.14.1:
    resolution: {integrity: sha512-okMH7OXXJ7YrN9Ok3/SXrnu4iX9yOk+25nqX4imS2npuvTYDmo/QEZoqwZkYaIDk3jVvBOTOIEgEhaLOynBS9g==}
    hasBin: true
    dependencies:
      argparse: 1.0.10
      esprima: 4.0.1
    dev: true

  /jsbi/3.1.6:
    resolution: {integrity: sha512-CGjq13y28FrBA5mAU+rsfHaVKEF9jrw3PhzZpIzTeMiPsT0XRDAS6E7QS8/ZTmFQUtl2MDJsxKQoYJzAhF7B1w==}
    dev: true

  /jsbn/0.1.1:
    resolution: {integrity: sha1-peZUwuWi3rXyAdls77yoDA7y9RM=}
    dev: true
    optional: true

  /jsdom/16.6.0:
    resolution: {integrity: sha512-Ty1vmF4NHJkolaEmdjtxTfSfkdb8Ywarwf63f+F8/mDD1uLSSWDxDuMiZxiPhwunLrn9LOSVItWj4bLYsLN3Dg==}
    engines: {node: '>=10'}
    peerDependencies:
      canvas: ^2.5.0
    peerDependenciesMeta:
      canvas:
        optional: true
    dependencies:
      abab: 2.0.5
      acorn: 8.4.1
      acorn-globals: 6.0.0
      cssom: 0.4.4
      cssstyle: 2.3.0
      data-urls: 2.0.0
      decimal.js: 10.3.1
      domexception: 2.0.1
      escodegen: 2.0.0
      form-data: 3.0.1
      html-encoding-sniffer: 2.0.1
      http-proxy-agent: 4.0.1
      https-proxy-agent: 5.0.0
      is-potential-custom-element-name: 1.0.1
      nwsapi: 2.2.0
      parse5: 6.0.1
      saxes: 5.0.1
      symbol-tree: 3.2.4
      tough-cookie: 4.0.0
      w3c-hr-time: 1.0.2
      w3c-xmlserializer: 2.0.0
      webidl-conversions: 6.1.0
      whatwg-encoding: 1.0.5
      whatwg-mimetype: 2.3.0
      whatwg-url: 8.7.0
      ws: 7.5.3
      xml-name-validator: 3.0.0
    transitivePeerDependencies:
      - bufferutil
      - supports-color
      - utf-8-validate
    dev: true

  /jsesc/2.5.2:
    resolution: {integrity: sha512-OYu7XEzjkCQ3C5Ps3QIZsQfNpqoJyZZA99wd9aWd05NCtC5pWOkShK2mkL6HXQR6/Cy2lbNdPlZBpuQHXE63gA==}
    engines: {node: '>=4'}
    hasBin: true
    dev: true

  /json-parse-even-better-errors/2.3.1:
    resolution: {integrity: sha512-xyFwyhro/JEof6Ghe2iz2NcXoj2sloNsWr/XsERDK/oiPCfaNhl5ONfp+jQdAZRQQ0IJWNzH9zIZF7li91kh2w==}

  /json-schema-traverse/0.4.1:
    resolution: {integrity: sha512-xbbCH5dCYU5T8LcEhhuh7HJ88HXuW3qsI3Y0zOZFKfZEHcpWiHU/Jxzk629Brsab/mMiHQti9wMP+845RPe3Vg==}
    dev: true

  /json-schema-traverse/1.0.0:
    resolution: {integrity: sha512-NM8/P9n3XjXhIZn1lLhkFaACTOURQXjWhV4BA/RnOv8xvgqtqpAX9IO4mRQxSx1Rlo4tqzeqb0sOlruaOy3dug==}
    dev: true

  /json-schema/0.2.3:
    resolution: {integrity: sha1-tIDIkuWaLwWVTOcnvT8qTogvnhM=}
    dev: true
    optional: true

  /json-stable-stringify-without-jsonify/1.0.1:
    resolution: {integrity: sha1-nbe1lJatPzz+8wp1FC0tkwrXJlE=}
    dev: true

  /json-stringify-safe/5.0.1:
    resolution: {integrity: sha1-Epai1Y/UXxmg9s4B1lcB4sc1tus=}
    dev: true
    optional: true

  /json5/2.2.0:
    resolution: {integrity: sha512-f+8cldu7X/y7RAJurMEJmdoKXGB/X550w2Nr3tTbezL6RwEE/iMcm+tZnXeoZtKuOq6ft8+CqzEkrIgx1fPoQA==}
    engines: {node: '>=6'}
    hasBin: true
    dependencies:
      minimist: 1.2.5
    dev: true

  /jsonfile/6.1.0:
    resolution: {integrity: sha512-5dgndWOriYSm5cnYaJNhalLNDKOqFwyDB/rr1E9ZsGciGvKPs8R2xYGCacuf3z6K1YKDz182fd+fY3cn3pMqXQ==}
    dependencies:
      universalify: 2.0.0
    optionalDependencies:
      graceful-fs: 4.2.8
    dev: true

  /jsonwebtoken/8.5.1:
    resolution: {integrity: sha512-XjwVfRS6jTMsqYs0EsuJ4LGxXV14zQybNd4L2r0UvbVnSF9Af8x7p5MzbJ90Ioz/9TI41/hTCvznF/loiSzn8w==}
    engines: {node: '>=4', npm: '>=1.4.28'}
    dependencies:
      jws: 3.2.2
      lodash.includes: 4.3.0
      lodash.isboolean: 3.0.3
      lodash.isinteger: 4.0.4
      lodash.isnumber: 3.0.3
      lodash.isplainobject: 4.0.6
      lodash.isstring: 4.0.1
      lodash.once: 4.1.1
      ms: 2.1.3
      semver: 5.7.1
    dev: true

  /jsprim/1.4.1:
    resolution: {integrity: sha1-MT5mvB5cwG5Di8G3SZwuXFastqI=}
    engines: {'0': node >=0.6.0}
    dependencies:
      assert-plus: 1.0.0
      extsprintf: 1.3.0
      json-schema: 0.2.3
      verror: 1.10.0
    dev: true
    optional: true

  /jwa/1.4.1:
    resolution: {integrity: sha512-qiLX/xhEEFKUAJ6FiBMbes3w9ATzyk5W7Hvzpa/SLYdxNtng+gcurvrI7TbACjIXlsJyr05/S1oUhZrc63evQA==}
    dependencies:
      buffer-equal-constant-time: 1.0.1
      ecdsa-sig-formatter: 1.0.11
      safe-buffer: 5.2.1
    dev: true

  /jwa/2.0.0:
    resolution: {integrity: sha512-jrZ2Qx916EA+fq9cEAeCROWPTfCwi1IVHqT2tapuqLEVVDKFDENFw1oL+MwrTvH6msKxsd1YTDVw6uKEcsrLEA==}
    dependencies:
      buffer-equal-constant-time: 1.0.1
      ecdsa-sig-formatter: 1.0.11
      safe-buffer: 5.2.1
    dev: true

  /jws/3.2.2:
    resolution: {integrity: sha512-YHlZCB6lMTllWDtSPHz/ZXTsi8S00usEV6v1tjq8tOUZzw7DpSDWVXjXDre6ed1w/pd495ODpHZYSdkRTsa0HA==}
    dependencies:
      jwa: 1.4.1
      safe-buffer: 5.2.1
    dev: true

  /jws/4.0.0:
    resolution: {integrity: sha512-KDncfTmOZoOMTFG4mBlG0qUIOlc03fmzH+ru6RgYVZhPkyiy/92Owlt/8UEN+a4TXR1FQetfIpJE8ApdvdVxTg==}
    dependencies:
      jwa: 2.0.0
      safe-buffer: 5.2.1
    dev: true

  /keytar/7.7.0:
    resolution: {integrity: sha512-YEY9HWqThQc5q5xbXbRwsZTh2PJ36OSYRjSv3NN2xf5s5dpLTjEZnC2YikR29OaVybf9nQ0dJ/80i40RS97t/A==}
    requiresBuild: true
    dependencies:
      node-addon-api: 3.2.1
      prebuild-install: 6.1.3
    dev: true
    optional: true

  /kind-of/6.0.3:
    resolution: {integrity: sha512-dcS1ul+9tmeD95T+x28/ehLgd9mENa3LsvDTtzm3vyBEO7RPptvAD+t44WVXaUjTBRcrpFeFlC8WCruUR456hw==}
    engines: {node: '>=0.10.0'}
    dev: true

  /kleur/3.0.3:
    resolution: {integrity: sha512-eTIzlVOSUR+JxdDFepEYcBMtZ9Qqdef+rnzWdRZuMbOywu5tO2w2N7rqjoANZ5k9vywhL6Br1VRjUIgTQx4E8w==}
    engines: {node: '>=6'}

  /klona/2.0.4:
    resolution: {integrity: sha512-ZRbnvdg/NxqzC7L9Uyqzf4psi1OM4Cuc+sJAkQPjO6XkQIJTNbfK2Rsmbw8fx1p2mkZdp2FZYo2+LwXYY/uwIA==}
    engines: {node: '>= 8'}
    dev: true

  /lazystream/1.0.0:
    resolution: {integrity: sha1-9plf4PggOS9hOWvolGJAe7dxaOQ=}
    engines: {node: '>= 0.6.3'}
    dependencies:
      readable-stream: 2.3.7

  /leven/3.1.0:
    resolution: {integrity: sha512-qsda+H8jTaUaN/x5vzW2rzc+8Rw4TAQ/4KjB46IwK5VH+IlVeeeje/EoZRpiXvIqjFgK84QffqPztGI3VBLG1A==}
    engines: {node: '>=6'}
    dev: true

  /levn/0.3.0:
    resolution: {integrity: sha1-OwmSTt+fCDwEkP3UwLxEIeBHZO4=}
    engines: {node: '>= 0.8.0'}
    dependencies:
      prelude-ls: 1.1.2
      type-check: 0.3.2
    dev: true

  /levn/0.4.1:
    resolution: {integrity: sha512-+bT2uH4E5LGE7h/n3evcS/sQlJXCpIp6ym8OWJ5eV6+67Dsql/LaaT7qJBAt2rzfoa/5QBGBhxDix1dMt2kQKQ==}
    engines: {node: '>= 0.8.0'}
    dependencies:
      prelude-ls: 1.2.1
      type-check: 0.4.0
    dev: true

  /line-replace/2.0.1:
    resolution: {integrity: sha512-CSr3f6gynLCA9R+RBS0IDIfv7a8OAXcuyq+CHgq0WzbQ7KSJQfF5DgtpRVxpSp1KBNXogtzbNqAeUjrmHYTPYA==}
    hasBin: true
    dev: true

  /lines-and-columns/1.1.6:
    resolution: {integrity: sha1-HADHQ7QzzQpOgHWPe2SldEDZ/wA=}

  /lint-staged/11.1.2:
    resolution: {integrity: sha512-6lYpNoA9wGqkL6Hew/4n1H6lRqF3qCsujVT0Oq5Z4hiSAM7S6NksPJ3gnr7A7R52xCtiZMcEUNNQ6d6X5Bvh9w==}
    hasBin: true
    dependencies:
      chalk: 4.1.2
      cli-truncate: 2.1.0
      commander: 7.2.0
      cosmiconfig: 7.0.0
      debug: 4.3.2
      enquirer: 2.3.6
      execa: 5.1.1
      listr2: 3.11.0_enquirer@2.3.6
      log-symbols: 4.1.0
      micromatch: 4.0.4
      normalize-path: 3.0.0
      please-upgrade-node: 3.2.0
      string-argv: 0.3.1
      stringify-object: 3.3.0
    transitivePeerDependencies:
      - supports-color
    dev: true

  /listr2/3.11.0_enquirer@2.3.6:
    resolution: {integrity: sha512-XLJVe2JgXCyQTa3FbSv11lkKExYmEyA4jltVo8z4FX10Vt1Yj8IMekBfwim0BSOM9uj1QMTJvDQQpHyuPbB/dQ==}
    engines: {node: '>=10.0.0'}
    peerDependencies:
      enquirer: '>= 2.3.0 < 3'
    dependencies:
      cli-truncate: 2.1.0
      colorette: 1.2.2
      enquirer: 2.3.6
      log-update: 4.0.0
      p-map: 4.0.0
      rxjs: 6.6.7
      through: 2.3.8
      wrap-ansi: 7.0.0
    dev: true

  /locate-path/3.0.0:
    resolution: {integrity: sha512-7AO748wWnIhNqAuaty2ZWHkQHRSNfPVIsPIfwEOWO22AmaoVrWavlOcMR5nzTLNYvp36X220/maaRsrec1G65A==}
    engines: {node: '>=6'}
    dependencies:
      p-locate: 3.0.0
      path-exists: 3.0.0

  /locate-path/5.0.0:
    resolution: {integrity: sha512-t7hw9pI+WvuwNJXwk5zVHpyhIqzg2qTlklJOf0mVxGSbe3Fp2VieZcduNYjaLDoy6p9uGpQEGWG87WpMKlNq8g==}
    engines: {node: '>=8'}
    dependencies:
      p-locate: 4.1.0

  /locate-path/6.0.0:
    resolution: {integrity: sha512-iPZK6eYjbxRu3uB4/WZ3EsEIMJFMqAoopl3R+zuq0UjcAm/MO6KCweDgPfP3elTztoKP3KtnVHxTn2NHBSDVUw==}
    engines: {node: '>=10'}
    dependencies:
      p-locate: 5.0.0

  /lodash.clonedeep/4.5.0:
    resolution: {integrity: sha1-4j8/nE+Pvd6HJSnBBxhXoIblzO8=}
    dev: true

  /lodash.deburr/4.1.0:
    resolution: {integrity: sha1-3bG7s+8HRYwBd7oH3hRCLLAz/5s=}

  /lodash.defaults/4.2.0:
    resolution: {integrity: sha1-0JF4cW/+pN3p5ft7N/bwgCJ0WAw=}

  /lodash.difference/4.5.0:
    resolution: {integrity: sha1-nMtOUF1Ia5FlE0V3KIWi3yf9AXw=}

  /lodash.flatten/4.4.0:
    resolution: {integrity: sha1-8xwiIlqWMtK7+OSt2+8kCqdlph8=}

  /lodash.includes/4.3.0:
    resolution: {integrity: sha1-YLuYqHy5I8aMoeUTJUgzFISfVT8=}
    dev: true

  /lodash.isboolean/3.0.3:
    resolution: {integrity: sha1-bC4XHbKiV82WgC/UOwGyDV9YcPY=}
    dev: true

  /lodash.isinteger/4.0.4:
    resolution: {integrity: sha1-YZwK89A/iwTDH1iChAt3sRzWg0M=}
    dev: true

  /lodash.isnumber/3.0.3:
    resolution: {integrity: sha1-POdoEMWSjQM1IwGsKHMX8RwLH/w=}
    dev: true

  /lodash.isplainobject/4.0.6:
    resolution: {integrity: sha1-fFJqUtibRcRcxpC4gWO+BJf1UMs=}

  /lodash.isstring/4.0.1:
    resolution: {integrity: sha1-1SfftUVuynzJu5XV2ur4i6VKVFE=}
    dev: true

  /lodash.merge/4.6.2:
    resolution: {integrity: sha512-0KpjqXRVvrYyCsX1swR/XTK0va6VQkQM6MNo7PqW77ByjAhoARA8EfrP1N4+KlKj8YS0ZUCtRT/YUuhyYDujIQ==}
    dev: true

  /lodash.once/4.1.1:
    resolution: {integrity: sha1-DdOXEhPHxW34gJd9UEyI+0cal6w=}
    dev: true

  /lodash.truncate/4.4.2:
    resolution: {integrity: sha1-WjUNoLERO4N+z//VgSy+WNbq4ZM=}
    dev: true

  /lodash.union/4.6.0:
    resolution: {integrity: sha1-SLtQiECfFvGCFmZkHETdGqrjzYg=}

  /lodash/4.17.21:
    resolution: {integrity: sha512-v2kDEe57lecTulaDIuNTPy3Ry4gLGJ6Z1O3vE1krgXZNrsQ+LFTGHVxVjcXPs17LhbZVGedAJv8XZ1tvj5FvSg==}
    dev: true

  /log-symbols/4.1.0:
    resolution: {integrity: sha512-8XPvpAA8uyhfteu8pIvQxpJZ7SYYdpUivZpGy6sFsBuKRY/7rQGavedeB8aK+Zkyq6upMFVL/9AW6vOYzfRyLg==}
    engines: {node: '>=10'}
    dependencies:
      chalk: 4.1.2
      is-unicode-supported: 0.1.0
    dev: true

  /log-update/4.0.0:
    resolution: {integrity: sha512-9fkkDevMefjg0mmzWFBW8YkFP91OrizzkW3diF7CpG+S2EYdy4+TVfGwz1zeF8x7hCx1ovSPTOE9Ngib74qqUg==}
    engines: {node: '>=10'}
    dependencies:
      ansi-escapes: 4.3.2
      cli-cursor: 3.1.0
      slice-ansi: 4.0.0
      wrap-ansi: 6.2.0

  /long/4.0.0:
    resolution: {integrity: sha512-XsP+KhQif4bjX1kbuSiySJFNAehNxgLb6hPRGJ9QsUr8ajHkuXGdrHmFUTUUXhDwVX2R5bY4JNZEwbUiMhV+MA==}
    dev: true

  /loose-envify/1.4.0:
    resolution: {integrity: sha512-lyuxPGr/Wfhrlem2CL/UcnUc1zcqKAImBDzukY7Y5F/yQiNdko6+fRLevlw1HgMySw7f611UIY408EtxRSoK3Q==}
    hasBin: true
    dependencies:
      js-tokens: 4.0.0
    dev: true

  /lru-cache/6.0.0:
    resolution: {integrity: sha512-Jo6dJ04CmSjuznwJSS3pUeWmd/H0ffTlkXXgwZi+eq1UCmqQwCh+eLsYOYCwY991i2Fah4h1BEMCx4qThGbsiA==}
    engines: {node: '>=10'}
    dependencies:
      yallist: 4.0.0
    dev: true

  /lru_map/0.3.3:
    resolution: {integrity: sha1-tcg1G5Rky9dQM1p5ZQoOwOVhGN0=}
    dev: true

  /magic-string/0.25.7:
    resolution: {integrity: sha512-4CrMT5DOHTDk4HYDlzmwu4FVCcIYI8gauveasrdCu2IKIFOJ3f0v/8MDGJCDL9oD2ppz/Av1b0Nj345H9M+XIA==}
    dependencies:
      sourcemap-codec: 1.4.8
    dev: true

  /make-dir/3.1.0:
    resolution: {integrity: sha512-g3FeP20LNwhALb/6Cz6Dd4F2ngze0jz7tbzrD2wAV+o9FeNHe4rL+yK2md0J/fiSf1sa1ADhXqi5+oVwOM/eGw==}
    engines: {node: '>=8'}
    dependencies:
      semver: 6.3.0

  /make-error/1.3.6:
    resolution: {integrity: sha512-s8UhlNe7vPKomQhC1qFelMokr/Sc3AgNbso3n74mVPA5LTZwkB9NlXf4XPamLxJE8h0gh73rM94xvwRT2CVInw==}
    dev: true

  /makeerror/1.0.11:
    resolution: {integrity: sha1-4BpckQnyr3lmDk6LlYd5AYT1qWw=}
    dependencies:
      tmpl: 1.0.4
    dev: true

  /map-obj/1.0.1:
    resolution: {integrity: sha1-2TPOuSBdgr3PSIb2dCvcK03qFG0=}
    engines: {node: '>=0.10.0'}
    dev: true

  /map-obj/4.2.1:
    resolution: {integrity: sha512-+WA2/1sPmDj1dlvvJmB5G6JKfY9dpn7EVBUL06+y6PoljPkh+6V1QihwxNkbcGxCRjt2b0F9K0taiCuo7MbdFQ==}
    engines: {node: '>=8'}
    dev: true

  /mariadb/2.5.4:
    resolution: {integrity: sha512-4vQgMRyBIN9EwSQG0vzjR9D8bscPH0dGPJt67qVlOkHSiSm0xUatg1Pft4o1LzORgeOW4PheiY/HBE9bYYmNCA==}
    engines: {node: '>= 10.13'}
    dependencies:
      '@types/geojson': 7946.0.8
      '@types/node': 14.17.6
      denque: 1.5.0
      iconv-lite: 0.6.3
      long: 4.0.0
      moment-timezone: 0.5.33
      please-upgrade-node: 3.2.0
    dev: true

  /media-typer/0.3.0:
    resolution: {integrity: sha1-hxDXrwqmJvj/+hzgAWhUUmMlV0g=}
    engines: {node: '>= 0.6'}
    dev: true

  /meow/9.0.0:
    resolution: {integrity: sha512-+obSblOQmRhcyBt62furQqRAQpNyWXo8BuQ5bN7dG8wmwQ+vwHKp/rCFD4CrTP8CsDQD1sjoZ94K417XEUk8IQ==}
    engines: {node: '>=10'}
    dependencies:
      '@types/minimist': 1.2.2
      camelcase-keys: 6.2.2
      decamelize: 1.2.0
      decamelize-keys: 1.1.0
      hard-rejection: 2.1.0
      minimist-options: 4.1.0
      normalize-package-data: 3.0.2
      read-pkg-up: 7.0.1
      redent: 3.0.0
      trim-newlines: 3.0.1
      type-fest: 0.18.1
      yargs-parser: 20.2.9
    dev: true

  /merge-descriptors/1.0.1:
    resolution: {integrity: sha1-sAqqVW3YtEVoFQ7J0blT8/kMu2E=}
    dev: true

  /merge-stream/2.0.0:
    resolution: {integrity: sha512-abv/qOcuPfk3URPfDzmZU1LKmuw8kT+0nIHvKrKgFrwifol/doWcdA4ZqsWQ8ENrFKkd67Mfpo/LovbIUsbt3w==}

  /merge2/1.4.1:
    resolution: {integrity: sha512-8q7VEgMJW4J8tcfVPy8g09NcQwZdbwFEqhe/WZkoIzjn/3TGDwtOCYtXGxA3O8tPzpczCCDgv+P2P5y00ZJOOg==}
    engines: {node: '>= 8'}

  /methods/1.1.2:
    resolution: {integrity: sha1-VSmk1nZUE07cxSZmVoNbD4Ua/O4=}
    engines: {node: '>= 0.6'}
    dev: true

  /micromatch/4.0.4:
    resolution: {integrity: sha512-pRmzw/XUcwXGpD9aI9q/0XOwLNygjETJ8y0ao0wdqprrzDa4YnxLcz7fQRZr8voh8V10kGhABbNcHVk5wHgWwg==}
    engines: {node: '>=8.6'}
    dependencies:
      braces: 3.0.2
      picomatch: 2.3.0

  /mime-db/1.49.0:
    resolution: {integrity: sha512-CIc8j9URtOVApSFCQIF+VBkX1RwXp/oMMOrqdyXSBXq5RWNEsRfyj1kiRnQgmNXmHxPoFIxOroKA3zcU9P+nAA==}
    engines: {node: '>= 0.6'}
    dev: true

  /mime-types/2.1.32:
    resolution: {integrity: sha512-hJGaVS4G4c9TSMYh2n6SQAGrC4RnfU+daP8G7cSCmaqNjiOoUY0VHCMS42pxnQmVF1GWwFhbHWn3RIxCqTmZ9A==}
    engines: {node: '>= 0.6'}
    dependencies:
      mime-db: 1.49.0
    dev: true

  /mime/1.6.0:
    resolution: {integrity: sha512-x0Vn8spI+wuJ1O6S7gnbaQg8Pxh4NNHb7KSINmEWKiPE4RKOplvijn+NkmYmmRgP68mc70j2EbeTFRsrswaQeg==}
    engines: {node: '>=4'}
    hasBin: true
    dev: true

  /mimic-fn/2.1.0:
    resolution: {integrity: sha512-OqbOk5oEQeAZ8WXWydlu9HJjz9WVdEIvamMCcXmuqUYjTknH/sqsWvhQ3vgwKFRR1HpjvNBKQ37nbJgYzGqGcg==}
    engines: {node: '>=6'}

  /mimic-response/2.1.0:
    resolution: {integrity: sha512-wXqjST+SLt7R009ySCglWBCFpjUygmCIfD790/kVbiGmUgfYGuB14PiTd5DwVxSV4NcYHjzMkoj5LjQZwTQLEA==}
    engines: {node: '>=8'}
    dev: true
    optional: true

  /min-indent/1.0.1:
    resolution: {integrity: sha512-I9jwMn07Sy/IwOj3zVkVik2JTvgpaykDZEigL6Rx6N9LbMywwUSMtxET+7lVoDLLd3O3IXwJwvuuns8UB/HeAg==}
    engines: {node: '>=4'}

  /minimatch/3.0.4:
    resolution: {integrity: sha512-yJHVQEhyqPLUTgt9B83PXu6W3rx4MvvHvSUvToogpwoGDOUQ+yDrR0HRot+yOCdCO7u4hX3pWft6kWBBcqh0UA==}
    dependencies:
      brace-expansion: 1.1.11

  /minimist-options/4.1.0:
    resolution: {integrity: sha512-Q4r8ghd80yhO/0j1O3B2BjweX3fiHg9cdOwjJd2J76Q135c+NDxGCqdYKQ1SKBuFfgWbAUzBfvYjPUEeNgqN1A==}
    engines: {node: '>= 6'}
    dependencies:
      arrify: 1.0.1
      is-plain-obj: 1.1.0
      kind-of: 6.0.3
    dev: true

  /minimist/1.2.5:
    resolution: {integrity: sha512-FM9nNUYrRBAELZQT3xeZQ7fmMOBg6nWNmJKTcgsJeaLstP/UODVpGsr5OhXhhXg6f+qtJ8uiZ+PUxkDWcgIXLw==}
    dev: true

  /minipass/2.9.0:
    resolution: {integrity: sha512-wxfUjg9WebH+CUDX/CdbRlh5SmfZiy/hpkxaRI16Y9W56Pa75sWgd/rvFilSgrauD9NyFymP/+JFV3KwzIsJeg==}
    dependencies:
      safe-buffer: 5.2.1
      yallist: 3.1.1
    dev: true

  /minipass/3.1.3:
    resolution: {integrity: sha512-Mgd2GdMVzY+x3IJ+oHnVM+KG3lA5c8tnabyJKmHSaG2kAGpudxuOf8ToDkhumF7UzME7DecbQE9uOZhNm7PuJg==}
    engines: {node: '>=8'}
    dependencies:
      yallist: 4.0.0

  /minizlib/1.3.3:
    resolution: {integrity: sha512-6ZYMOEnmVsdCeTJVE0W9ZD+pVnE8h9Hma/iOwwRDsdQoePpoX56/8B6z3P9VNwppJuBKNRuFDRNRqRWexT9G9Q==}
    dependencies:
      minipass: 2.9.0
    dev: true

  /minizlib/2.1.2:
    resolution: {integrity: sha512-bAxsR8BVfj60DWXHE3u30oHzfl4G7khkSuPW+qvpd7jFRHm7dLxOjUk1EHACJ/hxLY8phGJ0YhYHZo7jil7Qdg==}
    engines: {node: '>= 8'}
    dependencies:
      minipass: 3.1.3
      yallist: 4.0.0

  /mkdirp-classic/0.5.3:
    resolution: {integrity: sha512-gKLcREMhtuZRwRAfqP3RFW+TK4JqApVBtOIftVgjuABpAtpxhPGaDcfvbhNvD0B8iD1oUr/txX35NjcaY6Ns/A==}
    dev: true
    optional: true

  /mkdirp/0.5.5:
    resolution: {integrity: sha512-NKmAlESf6jMGym1++R0Ra7wvhV+wFW63FaSOFPwRahvea0gMUcGUhVeAg/0BC0wiv9ih5NYPB1Wn1UEI1/L+xQ==}
    hasBin: true
    dependencies:
      minimist: 1.2.5
    dev: true

  /mkdirp/1.0.4:
    resolution: {integrity: sha512-vVqVZQyf3WLx2Shd0qJ9xuvqgAyKPLAiqITEtqW0oIUjzo3PePDd6fW9iFz30ef7Ysp/oiWqbhszeGWW2T6Gzw==}
    engines: {node: '>=10'}
    hasBin: true

  /mock-stdin/1.0.0:
    resolution: {integrity: sha512-tukRdb9Beu27t6dN+XztSRHq9J0B/CoAOySGzHfn8UTfmqipA5yNT/sDUEyYdAV3Hpka6Wx6kOMxuObdOex60Q==}
    dev: true

  /moment-timezone/0.5.33:
    resolution: {integrity: sha512-PTc2vcT8K9J5/9rDEPe5czSIKgLoGsH8UNpA4qZTVw0Vd/Uz19geE9abbIOQKaAQFcnQ3v5YEXrbSc5BpshH+w==}
    dependencies:
      moment: 2.29.1
    dev: true

  /moment/2.29.1:
    resolution: {integrity: sha512-kHmoybcPV8Sqy59DwNDY3Jefr64lK/by/da0ViFcuA4DH0vQg5Q6Ze5VimxkfQNSC+Mls/Kx53s7TjP1RhFEDQ==}
    dev: true

  /ms/2.0.0:
    resolution: {integrity: sha1-VgiurfwAvmwpAd9fmGF4jeDVl8g=}
    dev: true

  /ms/2.1.1:
    resolution: {integrity: sha512-tgp+dl5cGk28utYktBsrFqA7HKgrhgPsg6Z/EfhWI4gl1Hwq8B/GmY/0oXZ6nF8hDVesS/FpnYaD/kOWhYQvyg==}
    dev: true

  /ms/2.1.2:
    resolution: {integrity: sha512-sGkPx+VjMtmA6MX27oA4FBFELFCZZ4S4XqeGOXCv68tT+jb3vk/RyaKWP0PTKyWtmLSM0b+adUTEvbs1PEaH2w==}

  /ms/2.1.3:
    resolution: {integrity: sha512-6FlzubTLZG3J2a/NVCAleEhjzq5oxgHyaCU9yYXvcLsvoVaHJq/s5xXI6/XXP6tz7R9xAOtHnSO/tXtF3WRTlA==}

  /msal/1.4.12:
    resolution: {integrity: sha512-gjupwQ6nvNL6mZkl5NIXyUmZhTiEMRu5giNdgHMh8l5EPOnV2Xj6nukY1NIxFacSTkEYUSDB47Pej9GxDYf+1w==}
    engines: {node: '>=0.8.0'}
    dependencies:
      tslib: 1.14.1
    dev: true

  /mssql/7.2.0:
    resolution: {integrity: sha512-nlFq6UmYmJTT6pSo0x2NCigXuOi42WM6d6A8By3ZxMRznY9wVw7KQ9IfRhC72KaRj4G9oACHeCHVCucoSwcFFg==}
    engines: {node: '>=10'}
    hasBin: true
    dependencies:
      '@tediousjs/connection-string': 0.3.0
      debug: 4.3.2
      rfdc: 1.3.0
      tarn: 3.0.1
      tedious: 11.4.0_debug@4.3.2
    transitivePeerDependencies:
      - supports-color
    dev: true

  /nan/2.14.2:
    resolution: {integrity: sha512-M2ufzIiINKCuDfBSAUr1vWQ+vuVcA9kqx8JJUsbQi6yf1uGRyb7HfpdfUr5qLXf3B/t8dPvcjhKMmlfnP47EzQ==}
    dev: true

  /napi-build-utils/1.0.2:
    resolution: {integrity: sha512-ONmRUqK7zj7DWX0D9ADe03wbwOBZxNAfF20PlGfCWQcD3+/MakShIHrMqx9YwPTfxDdF1zLeL+RGZiR9kGMLdg==}
    dev: true
    optional: true

  /native-duplexpair/1.0.0:
    resolution: {integrity: sha1-eJkHjmS/PIo9cyYBs9QP8F21j6A=}
    dev: true

  /natural-compare/1.4.0:
    resolution: {integrity: sha1-Sr6/7tdUHywnrPspvbvRXI1bpPc=}
    dev: true

  /needle/2.8.0:
    resolution: {integrity: sha512-ZTq6WYkN/3782H1393me3utVYdq2XyqNUFBsprEE3VMAT0+hP/cItpnITpqsY6ep2yeFE4Tqtqwc74VqUlUYtw==}
    engines: {node: '>= 4.4.x'}
    hasBin: true
    dependencies:
      debug: 3.2.7
      iconv-lite: 0.4.24
      sax: 1.2.4
    dev: true

  /negotiator/0.6.2:
    resolution: {integrity: sha512-hZXc7K2e+PgeI1eDBe/10Ard4ekbfrrqG8Ep+8Jmf4JID2bNg7NvCPOZN+kfF574pFQI7mum2AUqDidoKqcTOw==}
    engines: {node: '>= 0.6'}
    dev: true

  /new-github-issue-url/0.2.1:
    resolution: {integrity: sha512-md4cGoxuT4T4d/HDOXbrUHkTKrp/vp+m3aOA7XXVYwNsUNMK49g3SQicTSeV5GIz/5QVGAeYRAOlyp9OvlgsYA==}
    engines: {node: '>=10'}

  /node-abi/2.30.0:
    resolution: {integrity: sha512-g6bZh3YCKQRdwuO/tSZZYJAw622SjsRfJ2X0Iy4sSOHZ34/sPPdVBn8fev2tj7njzLwuqPw9uMtGsGkO5kIQvg==}
    dependencies:
      semver: 5.7.1
    dev: true
    optional: true

  /node-abort-controller/2.0.0:
    resolution: {integrity: sha512-L8RfEgjBTHAISTuagw51PprVAqNZoG6KSB6LQ6H1bskMVkFs5E71IyjauLBv3XbuomJlguWF/VnRHdJ1gqiAqA==}
    dev: true

  /node-addon-api/3.2.1:
    resolution: {integrity: sha512-mmcei9JghVNDYydghQmeDX8KoAm0FAiYyIcUt/N4nhyAipB17pllZQDOJD2fotxABnt4Mdz+dKTO7eftLg4d0A==}
    dev: true

  /node-fetch/2.6.1:
    resolution: {integrity: sha512-V4aYg89jEoVRxRb2fJdAg8FHvI7cEyYdVAh94HH0UIK8oJxUfkjlDQN9RbMx+bEjP7+ggMiFRprSti032Oipxw==}
    engines: {node: 4.x || >=6.0.0}

  /node-gyp/3.8.0:
    resolution: {integrity: sha512-3g8lYefrRRzvGeSowdJKAKyks8oUpLEd/DyPV4eMhVlhJ0aNaZqIrNUIPuEWWTAoPqyFkfGrM67MC69baqn6vA==}
    engines: {node: '>= 0.8.0'}
    hasBin: true
    dependencies:
      fstream: 1.0.12
      glob: 7.1.7
      graceful-fs: 4.2.6
      mkdirp: 0.5.5
      nopt: 3.0.6
      npmlog: 4.1.2
      osenv: 0.1.5
      request: 2.88.2
      rimraf: 2.7.1
      semver: 5.3.0
      tar: 2.2.2
      which: 1.3.1
    dev: true
    optional: true

  /node-int64/0.4.0:
    resolution: {integrity: sha1-h6kGXNs1XTGC2PlM4RGIuCXGijs=}
    dev: true

  /node-modules-regexp/1.0.0:
    resolution: {integrity: sha1-jZ2+KJZKSsVxLpExZCEHxx6Q7EA=}
    engines: {node: '>=0.10.0'}
    dev: true

  /node-pre-gyp/0.11.0:
    resolution: {integrity: sha512-TwWAOZb0j7e9eGaf9esRx3ZcLaE5tQ2lvYy1pb5IAaG1a2e2Kv5Lms1Y4hpj+ciXJRofIxxlt5haeQ/2ANeE0Q==}
    deprecated: 'Please upgrade to @mapbox/node-pre-gyp: the non-scoped node-pre-gyp package is deprecated and only the @mapbox scoped package will recieve updates in the future'
    hasBin: true
    dependencies:
      detect-libc: 1.0.3
      mkdirp: 0.5.5
      needle: 2.8.0
      nopt: 4.0.3
      npm-packlist: 1.4.8
      npmlog: 4.1.2
      rc: 1.2.8
      rimraf: 2.7.1
      semver: 5.7.1
      tar: 4.4.15
    dev: true

  /node-releases/1.1.73:
    resolution: {integrity: sha512-uW7fodD6pyW2FZNZnp/Z3hvWKeEW1Y8R1+1CnErE8cXFXzl5blBOoVB41CvMer6P6Q0S5FXDwcHgFd1Wj0U9zg==}
    dev: true

  /nopt/3.0.6:
    resolution: {integrity: sha1-xkZdvwirzU2zWTF/eaxopkayj/k=}
    hasBin: true
    dependencies:
      abbrev: 1.1.1
    dev: true
    optional: true

  /nopt/4.0.3:
    resolution: {integrity: sha512-CvaGwVMztSMJLOeXPrez7fyfObdZqNUK1cPAEzLHrTybIua9pMdmmPR5YwtfNftIOMv3DPUhFaxsZMNTQO20Kg==}
    hasBin: true
    dependencies:
      abbrev: 1.1.1
      osenv: 0.1.5
    dev: true

  /normalize-package-data/2.5.0:
    resolution: {integrity: sha512-/5CMN3T0R4XTj4DcGaexo+roZSdSFW/0AOOTROrjxzCG1wrWXEsGbRKevjlIL+ZDE4sZlJr5ED4YW0yqmkK+eA==}
    dependencies:
      hosted-git-info: 2.8.9
      resolve: 1.20.0
      semver: 5.7.1
      validate-npm-package-license: 3.0.4

  /normalize-package-data/3.0.2:
    resolution: {integrity: sha512-6CdZocmfGaKnIHPVFhJJZ3GuR8SsLKvDANFp47Jmy51aKIr8akjAWTSxtpI+MBgBFdSMRyo4hMpDlT6dTffgZg==}
    engines: {node: '>=10'}
    dependencies:
      hosted-git-info: 4.0.2
      resolve: 1.20.0
      semver: 7.3.5
      validate-npm-package-license: 3.0.4
    dev: true

  /normalize-path/3.0.0:
    resolution: {integrity: sha512-6eZs5Ls3WtCisHWp9S2GUy8dqkpGi4BVSz3GaqiE6ezub0512ESztXUwUB6C6IKbQkY2Pnb/mD4WYojCRwcwLA==}
    engines: {node: '>=0.10.0'}

  /npm-bundled/1.1.2:
    resolution: {integrity: sha512-x5DHup0SuyQcmL3s7Rx/YQ8sbw/Hzg0rj48eN0dV7hf5cmQq5PXIeioroH3raV1QC1yh3uTYuMThvEQF3iKgGQ==}
    dependencies:
      npm-normalize-package-bin: 1.0.1
    dev: true

  /npm-normalize-package-bin/1.0.1:
    resolution: {integrity: sha512-EPfafl6JL5/rU+ot6P3gRSCpPDW5VmIzX959Ob1+ySFUuuYHWHekXpwdUZcKP5C+DS4GEtdJluwBjnsNDl+fSA==}
    dev: true

  /npm-packlist/1.4.8:
    resolution: {integrity: sha512-5+AZgwru5IevF5ZdnFglB5wNlHG1AOOuw28WhUq8/8emhBmLv6jX5by4WJCh7lW0uSYZYS6DXqIsyZVIXRZU9A==}
    dependencies:
      ignore-walk: 3.0.4
      npm-bundled: 1.1.2
      npm-normalize-package-bin: 1.0.1
    dev: true

  /npm-run-path/4.0.1:
    resolution: {integrity: sha512-S48WzZW777zhNIrn7gxOlISNAqi9ZC/uQFnRdbeIHhZhCA6UqpkOT8T1G7BvfdgP4Er8gF4sUbaS0i7QvIfCWw==}
    engines: {node: '>=8'}
    dependencies:
      path-key: 3.1.1

  /npmlog/4.1.2:
    resolution: {integrity: sha512-2uUqazuKlTaSI/dC8AzicUck7+IrEaOnN/e0jd3Xtt1KcGpwx30v50mL7oPyr/h9bL3E4aZccVwpwP+5W9Vjkg==}
    dependencies:
      are-we-there-yet: 1.1.5
      console-control-strings: 1.1.0
      gauge: 2.7.4
      set-blocking: 2.0.0
    dev: true

  /number-is-nan/1.0.1:
    resolution: {integrity: sha1-CXtgK1NCKlIsGvuHkDGDNpQaAR0=}
    engines: {node: '>=0.10.0'}
    dev: true

  /nwsapi/2.2.0:
    resolution: {integrity: sha512-h2AatdwYH+JHiZpv7pt/gSX1XoRGb7L/qSIeuqA6GwYoF9w1vP1cw42TO0aI2pNyshRK5893hNSl+1//vHK7hQ==}
    dev: true

  /oauth-sign/0.9.0:
    resolution: {integrity: sha512-fexhUFFPTGV8ybAtSIGbV6gOkSv8UtRbDBnAyLQw4QPKkgNlsH2ByPGtMUqdWkos6YCRmAqViwgZrJc/mRDzZQ==}
    dev: true
    optional: true

  /object-assign/4.1.1:
    resolution: {integrity: sha1-IQmtx5ZYh8/AXLvUQsrIv7s2CGM=}
    engines: {node: '>=0.10.0'}
    dev: true

  /object-inspect/1.11.0:
    resolution: {integrity: sha512-jp7ikS6Sd3GxQfZJPyH3cjcbJF6GZPClgdV+EFygjFLQ5FmW/dRUnTd9PQ9k0JhoNDabWFbpF1yCdSWCC6gexg==}
    dev: true

  /on-finished/2.3.0:
    resolution: {integrity: sha1-IPEzZIGwg811M3mSoWlxqi2QaUc=}
    engines: {node: '>= 0.8'}
    dependencies:
      ee-first: 1.1.1
    dev: true

  /once/1.4.0:
    resolution: {integrity: sha1-WDsap3WWHUsROsF9nFC6753Xa9E=}
    dependencies:
      wrappy: 1.0.2

  /onetime/5.1.2:
    resolution: {integrity: sha512-kbpaSSGJTWdAY5KPVeMOKXSrPtr8C8C7wodJbcsd51jRnmD+GZu8Y0VoU6Dm5Z4vWr0Ig/1NKuWRKf7j5aaYSg==}
    engines: {node: '>=6'}
    dependencies:
      mimic-fn: 2.1.0

  /open/7.4.2:
    resolution: {integrity: sha512-MVHddDVweXZF3awtlAS+6pgKLlm/JgxZ90+/NBurBoQctVOOB/zDdVjcyPzQ+0laDGbsWgrRkflI65sQeOgT9Q==}
    engines: {node: '>=8'}
    dependencies:
      is-docker: 2.2.1
      is-wsl: 2.2.0

  /optionator/0.8.3:
    resolution: {integrity: sha512-+IW9pACdk3XWmmTXG8m3upGUJst5XRGzxMRjXzAuJ1XnIFNvfhjjIuYkDvysnPQ7qzqVzLt78BCruntqRhWQbA==}
    engines: {node: '>= 0.8.0'}
    dependencies:
      deep-is: 0.1.3
      fast-levenshtein: 2.0.6
      levn: 0.3.0
      prelude-ls: 1.1.2
      type-check: 0.3.2
      word-wrap: 1.2.3
    dev: true

  /optionator/0.9.1:
    resolution: {integrity: sha512-74RlY5FCnhq4jRxVUPKDaRwrVNXMqsGsiW6AJw4XK8hmtm10wC0ypZBLw5IIp85NZMr91+qd1RvvENwg7jjRFw==}
    engines: {node: '>= 0.8.0'}
    dependencies:
      deep-is: 0.1.3
      fast-levenshtein: 2.0.6
      levn: 0.4.1
      prelude-ls: 1.2.1
      type-check: 0.4.0
      word-wrap: 1.2.3
    dev: true

  /os-homedir/1.0.2:
    resolution: {integrity: sha1-/7xJiDNuDoM94MFox+8VISGqf7M=}
    engines: {node: '>=0.10.0'}
    dev: true

  /os-tmpdir/1.0.2:
    resolution: {integrity: sha1-u+Z0BseaqFxc/sdm/lc0VV36EnQ=}
    engines: {node: '>=0.10.0'}
    dev: true

  /osenv/0.1.5:
    resolution: {integrity: sha512-0CWcCECdMVc2Rw3U5w9ZjqX6ga6ubk1xDVKxtBQPK7wis/0F2r9T6k4ydGYhecl7YUBxBVxhL5oisPsNxAPe2g==}
    dependencies:
      os-homedir: 1.0.2
      os-tmpdir: 1.0.2
    dev: true

  /p-each-series/2.2.0:
    resolution: {integrity: sha512-ycIL2+1V32th+8scbpTvyHNaHe02z0sjgh91XXjAk+ZeXoPN4Z46DVUnzdso0aX4KckKw0FNNFHdjZ2UsZvxiA==}
    engines: {node: '>=8'}
    dev: true

  /p-filter/2.1.0:
    resolution: {integrity: sha512-ZBxxZ5sL2HghephhpGAQdoskxplTwr7ICaehZwLIlfL6acuVgZPm8yBNuRAFBGEqtD/hmUeq9eqLg2ys9Xr/yw==}
    engines: {node: '>=8'}
    dependencies:
      p-map: 2.1.0

  /p-limit/2.3.0:
    resolution: {integrity: sha512-//88mFWSJx8lxCzwdAABTJL2MyWB12+eIY7MDL2SqLmAkeKU9qxRvWuSyTjm3FUmpBEMuFfckAIqEaVGUDxb6w==}
    engines: {node: '>=6'}
    dependencies:
      p-try: 2.2.0

  /p-limit/3.1.0:
    resolution: {integrity: sha512-TYOanM3wGwNGsZN2cVTYPArw454xnXj5qmWF1bEoAc4+cU/ol7GVh7odevjp1FNHduHc3KZMcFduxU5Xc6uJRQ==}
    engines: {node: '>=10'}
    dependencies:
      yocto-queue: 0.1.0

  /p-locate/3.0.0:
    resolution: {integrity: sha512-x+12w/To+4GFfgJhBEpiDcLozRJGegY+Ei7/z0tSLkMmxGZNybVMSfWj9aJn8Z5Fc7dBUNJOOVgPv2H7IwulSQ==}
    engines: {node: '>=6'}
    dependencies:
      p-limit: 2.3.0

  /p-locate/4.1.0:
    resolution: {integrity: sha512-R79ZZ/0wAxKGu3oYMlz8jy/kbhsNrS7SKZ7PxEHBgJ5+F2mtFW2fK2cOtBh1cHYkQsbzFV7I+EoRKe6Yt0oK7A==}
    engines: {node: '>=8'}
    dependencies:
      p-limit: 2.3.0

  /p-locate/5.0.0:
    resolution: {integrity: sha512-LaNjtRWUBY++zB5nE/NwcaoMylSPk+S+ZHNB1TzdbMJMny6dynpAGt7X/tl/QYq3TIeE6nxHppbo2LGymrG5Pw==}
    engines: {node: '>=10'}
    dependencies:
      p-limit: 3.1.0

  /p-map/2.1.0:
    resolution: {integrity: sha512-y3b8Kpd8OAN444hxfBbFfj1FY/RjtTd8tzYwhUqNYXx0fXx2iX4maP4Qr6qhIKbQXI02wTLAda4fYUbDagTUFw==}
    engines: {node: '>=6'}

  /p-map/4.0.0:
    resolution: {integrity: sha512-/bjOqmgETBYB5BoEeGVea8dmvHb2m9GLy1E9W43yeyfP6QQCZGFNa+XRceJEuDB6zqr+gKpIAmlLebMpykw/MQ==}
    engines: {node: '>=10'}
    dependencies:
      aggregate-error: 3.1.0

  /p-reduce/2.1.0:
    resolution: {integrity: sha512-2USApvnsutq8uoxZBGbbWM0JIYLiEMJ9RlaN7fAzVNb9OZN0SHjjTTfIcb667XynS5Y1VhwDJVDa72TnPzAYWw==}
    engines: {node: '>=8'}
    dev: true

  /p-retry/4.6.1:
    resolution: {integrity: sha512-e2xXGNhZOZ0lfgR9kL34iGlU8N/KO0xZnQxVEwdeOvpqNDQfdnxIYizvWtK8RglUa3bGqI8g0R/BdfzLMxRkiA==}
    engines: {node: '>=8'}
    dependencies:
      '@types/retry': 0.12.1
      retry: 0.13.1

  /p-try/2.2.0:
    resolution: {integrity: sha512-R4nPAVTAU0B9D35/Gk3uJf/7XYbQcyohSKdvAxIRSNghFl4e71hVoGnBNQz9cWaXxO2I10KTC+3jMdvvoKw6dQ==}
    engines: {node: '>=6'}

  /packet-reader/1.0.0:
    resolution: {integrity: sha512-HAKu/fG3HpHFO0AA8WE8q2g+gBJaZ9MG7fcKk+IJPLTGAD6Psw4443l+9DGRbOIh3/aXr7Phy0TjilYivJo5XQ==}
    dev: true

  /parent-module/1.0.1:
    resolution: {integrity: sha512-GQ2EWRpQV8/o+Aw8YqtfZZPfNRWZYkbidE9k5rpl/hC3vtHHBfGm2Ifi6qWV+coDGkrUKZAxE3Lot5kcsRlh+g==}
    engines: {node: '>=6'}
    dependencies:
      callsites: 3.1.0
    dev: true

  /parse-json/5.2.0:
    resolution: {integrity: sha512-ayCKvm/phCGxOkYRSCM82iDwct8/EonSEgCSxWxD7ve6jHggsFl4fZVQBPRNgQoKiuV/odhFrGzQXZwbifC8Rg==}
    engines: {node: '>=8'}
    dependencies:
      '@babel/code-frame': 7.14.5
      error-ex: 1.3.2
      json-parse-even-better-errors: 2.3.1
      lines-and-columns: 1.1.6

  /parse5/6.0.1:
    resolution: {integrity: sha512-Ofn/CTFzRGTTxwpNEs9PP93gXShHcTq255nzRYSKe8AkVpZY7e1fpmTfOyoIvjP5HG7Z2ZM7VS9PPhQGW2pOpw==}
    dev: true

  /parseurl/1.3.3:
    resolution: {integrity: sha512-CiyeOxFT/JZyN5m0z9PfXw4SCBJ6Sygz1Dpl0wqjlhDEGGBP1GnsUVEL0p63hoG1fcj3fHynXi9NYO4nWOL+qQ==}
    engines: {node: '>= 0.8'}
    dev: true

  /path-exists/3.0.0:
    resolution: {integrity: sha1-zg6+ql94yxiSXqfYENe1mwEP1RU=}
    engines: {node: '>=4'}

  /path-exists/4.0.0:
    resolution: {integrity: sha512-ak9Qy5Q7jYb2Wwcey5Fpvg2KoAc/ZIhLSLOSBmRmygPsGwkVVt0fZa0qrtMz+m6tJTAHfZQ8FnmB4MG4LWy7/w==}
    engines: {node: '>=8'}

  /path-is-absolute/1.0.1:
    resolution: {integrity: sha1-F0uSaHNVNP+8es5r9TpanhtcX18=}
    engines: {node: '>=0.10.0'}

  /path-key/3.1.1:
    resolution: {integrity: sha512-ojmeN0qd+y0jszEtoY48r0Peq5dwMEkIlCOu6Q5f41lfkswXuKtYrhgoTpLnyIcHm24Uhqx+5Tqm2InSwLhE6Q==}
    engines: {node: '>=8'}

  /path-parse/1.0.7:
    resolution: {integrity: sha512-LDJzPVEEEPR+y48z93A0Ed0yXb8pAByGWo/k5YYdYgpY2/2EsOsksJrq7lOHxryrVOn1ejG6oAp8ahvOIQD8sw==}

  /path-to-regexp/0.1.7:
    resolution: {integrity: sha1-32BBeABfUi8V60SQ5yR6G/qmf4w=}
    dev: true

  /path-type/4.0.0:
    resolution: {integrity: sha512-gDKb8aZMDeD/tZWs9P6+q0J9Mwkdl6xMV8TjnGP3qJVJ06bdMgkbBlLU8IdfOsIsFz2BW1rNVT3XuNEl8zPAvw==}
    engines: {node: '>=8'}

  /performance-now/2.1.0:
    resolution: {integrity: sha1-Ywn04OX6kT7BxpMHrjZLSzd8nns=}
    dev: true
    optional: true

  /pg-connection-string/2.5.0:
    resolution: {integrity: sha512-r5o/V/ORTA6TmUnyWZR9nCj1klXCO2CEKNRlVuJptZe85QuhFayC7WeMic7ndayT5IRIR0S0xFxFi2ousartlQ==}
    dev: true

  /pg-int8/1.0.1:
    resolution: {integrity: sha512-WCtabS6t3c8SkpDBUlb1kjOs7l66xsGdKpIPZsg4wR+B3+u9UAum2odSsF9tnvxg80h4ZxLWMy4pRjOsFIqQpw==}
    engines: {node: '>=4.0.0'}
    dev: true

  /pg-pool/3.4.1_pg@8.7.1:
    resolution: {integrity: sha512-TVHxR/gf3MeJRvchgNHxsYsTCHQ+4wm3VIHSS19z8NC0+gioEhq1okDY1sm/TYbfoP6JLFx01s0ShvZ3puP/iQ==}
    peerDependencies:
      pg: '>=8.0'
    dependencies:
      pg: 8.7.1
    dev: true

  /pg-protocol/1.5.0:
    resolution: {integrity: sha512-muRttij7H8TqRNu/DxrAJQITO4Ac7RmX3Klyr/9mJEOBeIpgnF8f9jAfRz5d3XwQZl5qBjF9gLsUtMPJE0vezQ==}
    dev: true

  /pg-types/2.2.0:
    resolution: {integrity: sha512-qTAAlrEsl8s4OiEQY69wDvcMIdQN6wdz5ojQiOy6YRMuynxenON0O5oCpJI6lshc6scgAY8qvJ2On/p+CXY0GA==}
    engines: {node: '>=4'}
    dependencies:
      pg-int8: 1.0.1
      postgres-array: 2.0.0
      postgres-bytea: 1.0.0
      postgres-date: 1.0.7
      postgres-interval: 1.2.0
    dev: true

  /pg/8.7.1:
    resolution: {integrity: sha512-7bdYcv7V6U3KAtWjpQJJBww0UEsWuh4yQ/EjNf2HeO/NnvKjpvhEIe/A/TleP6wtmSKnUnghs5A9jUoK6iDdkA==}
    engines: {node: '>= 8.0.0'}
    peerDependencies:
      pg-native: '>=2.0.0'
    peerDependenciesMeta:
      pg-native:
        optional: true
    dependencies:
      buffer-writer: 2.0.0
      packet-reader: 1.0.0
      pg-connection-string: 2.5.0
      pg-pool: 3.4.1_pg@8.7.1
      pg-protocol: 1.5.0
      pg-types: 2.2.0
      pgpass: 1.0.4
    dev: true

  /pgpass/1.0.4:
    resolution: {integrity: sha512-YmuA56alyBq7M59vxVBfPJrGSozru8QAdoNlWuW3cz8l+UX3cWge0vTvjKhsSHSJpo3Bom8/Mm6hf0TR5GY0+w==}
    dependencies:
      split2: 3.2.2
    dev: true

  /picomatch/2.3.0:
    resolution: {integrity: sha512-lY1Q/PiJGC2zOv/z391WOTD+Z02bCgsFfvxoXXf6h7kv9o+WmsmzYqrAwY63sNgOxE4xEdq0WyUnXfKeBrSvYw==}
    engines: {node: '>=8.6'}

  /pirates/4.0.1:
    resolution: {integrity: sha512-WuNqLTbMI3tmfef2TKxlQmAiLHKtFhlsCZnPIpuv2Ow0RDVO8lfy1Opf4NUzlMXLjPl+Men7AuVdX6TA+s+uGA==}
    engines: {node: '>= 6'}
    dependencies:
      node-modules-regexp: 1.0.0
    dev: true

  /pkg-dir/4.2.0:
    resolution: {integrity: sha512-HRDzbaKjC+AOWVXxAU/x54COGeIv9eb+6CkDSQoNTt4XyWoIJvuPsXizxu/Fr23EiekbtZwmh1IcIG/l/a10GQ==}
    engines: {node: '>=8'}
    dependencies:
      find-up: 4.1.0

  /pkg-up/3.1.0:
    resolution: {integrity: sha512-nDywThFk1i4BQK4twPQ6TA4RT8bDY96yeuCVBWL3ePARCiEKDRSrNGbFIgUJpLp+XeIR65v8ra7WuJOFUBtkMA==}
    engines: {node: '>=8'}
    dependencies:
      find-up: 3.0.0

  /platform/1.3.6:
    resolution: {integrity: sha512-fnWVljUchTro6RiCFvCXBbNhJc2NijN7oIQxbwsyL0buWJPG85v81ehlHI9fXrJsMNgTofEoWIQeClKpgxFLrg==}
    dev: true

  /please-upgrade-node/3.2.0:
    resolution: {integrity: sha512-gQR3WpIgNIKwBMVLkpMUeR3e1/E1y42bqDQZfql+kDeXd8COYfM8PQA4X6y7a8u9Ua9FHmsrrmirW2vHs45hWg==}
    dependencies:
      semver-compare: 1.0.0
    dev: true

  /plur/4.0.0:
    resolution: {integrity: sha512-4UGewrYgqDFw9vV6zNV+ADmPAUAfJPKtGvb/VdpQAx25X5f3xXdGdyOEVFwkl8Hl/tl7+xbeHqSEM+D5/TirUg==}
    engines: {node: '>=10'}
    dependencies:
      irregular-plurals: 3.3.0
    dev: true

  /pluralize/8.0.0:
    resolution: {integrity: sha512-Nc3IT5yHzflTfbjgqWcCPpo7DaKy4FnpB0l/zCAW0Tc7jxAiuqSxHasntB3D7887LSrA93kDJ9IXovxJYxyLCA==}
    engines: {node: '>=4'}
    dev: true

  /postgres-array/2.0.0:
    resolution: {integrity: sha512-VpZrUqU5A69eQyW2c5CA1jtLecCsN2U/bD6VilrFDWq5+5UIEVO7nazS3TEcHf1zuPYO/sqGvUvW62g86RXZuA==}
    engines: {node: '>=4'}
    dev: true

  /postgres-bytea/1.0.0:
    resolution: {integrity: sha1-AntTPAqokOJtFy1Hz5zOzFIazTU=}
    engines: {node: '>=0.10.0'}
    dev: true

  /postgres-date/1.0.7:
    resolution: {integrity: sha512-suDmjLVQg78nMK2UZ454hAG+OAW+HQPZ6n++TNDUX+L0+uUlLywnoxJKDou51Zm+zTCjrCl0Nq6J9C5hP9vK/Q==}
    engines: {node: '>=0.10.0'}
    dev: true

  /postgres-interval/1.2.0:
    resolution: {integrity: sha512-9ZhXKM/rw350N1ovuWHbGxnGh/SNJ4cnxHiM0rxE4VN41wsg8P8zWn9hv/buK00RP4WvlOyr/RBDiptyxVbkZQ==}
    engines: {node: '>=0.10.0'}
    dependencies:
      xtend: 4.0.2
    dev: true

  /prebuild-install/6.1.3:
    resolution: {integrity: sha512-iqqSR84tNYQUQHRXalSKdIaM8Ov1QxOVuBNWI7+BzZWv6Ih9k75wOnH1rGQ9WWTaaLkTpxWKIciOF0KyfM74+Q==}
    engines: {node: '>=6'}
    hasBin: true
    dependencies:
      detect-libc: 1.0.3
      expand-template: 2.0.3
      github-from-package: 0.0.0
      minimist: 1.2.5
      mkdirp-classic: 0.5.3
      napi-build-utils: 1.0.2
      node-abi: 2.30.0
      npmlog: 4.1.2
      pump: 3.0.0
      rc: 1.2.8
      simple-get: 3.1.0
      tar-fs: 2.1.1
      tunnel-agent: 0.6.0
    dev: true
    optional: true

  /prelude-ls/1.1.2:
    resolution: {integrity: sha1-IZMqVJ9eUv/ZqCf1cOBL5iqX2lQ=}
    engines: {node: '>= 0.8.0'}
    dev: true

  /prelude-ls/1.2.1:
    resolution: {integrity: sha512-vkcDPrRZo1QZLbn5RLGPpg/WmIQ65qoWWhcGKf/b5eplkkarX0m9z8ppCat4mlOqUsWpyNuYgO3VRyrYHSzX5g==}
    engines: {node: '>= 0.8.0'}
    dev: true

  /prettier-linter-helpers/1.0.0:
    resolution: {integrity: sha512-GbK2cP9nraSSUF9N2XwUwqfzlAFlMNYYl+ShE/V+H8a9uNl/oUqB1w2EL54Jh0OlyRSd8RfWYJ3coVS4TROP2w==}
    engines: {node: '>=6.0.0'}
    dependencies:
      fast-diff: 1.2.0
    dev: true

  /prettier/2.3.2:
    resolution: {integrity: sha512-lnJzDfJ66zkMy58OL5/NY5zp70S7Nz6KqcKkXYzn2tMVrNxvbqaBpg7H3qHaLxCJ5lNMsGuM8+ohS7cZrthdLQ==}
    engines: {node: '>=10.13.0'}
    hasBin: true
    dev: true

  /pretty-format/27.0.6:
    resolution: {integrity: sha512-8tGD7gBIENgzqA+UBzObyWqQ5B778VIFZA/S66cclyd5YkFLYs2Js7gxDKf0MXtTc9zcS7t1xhdfcElJ3YIvkQ==}
    engines: {node: ^10.13.0 || ^12.13.0 || ^14.15.0 || >=15.0.0}
    dependencies:
      '@jest/types': 27.0.6
      ansi-regex: 5.0.0
      ansi-styles: 5.2.0
      react-is: 17.0.2
    dev: true

  /prettysize/2.0.0:
    resolution: {integrity: sha512-VVtxR7sOh0VsG8o06Ttq5TrI1aiZKmC+ClSn4eBPaNf4SHr5lzbYW+kYGX3HocBL/MfpVrRfFZ9V3vCbLaiplg==}

  /process-nextick-args/2.0.1:
    resolution: {integrity: sha512-3ouUOpQhtgrbOa17J7+uxOTpITYWaGP7/AhoR3+A+/1e9skrzelGi/dXzEYyvbxubEF6Wn2ypscTKiKJFFn1ag==}

  /process/0.11.10:
    resolution: {integrity: sha1-czIwDoQBYb2j5podHZGn1LwW8YI=}
    engines: {node: '>= 0.6.0'}
    dev: true

  /progress/2.0.3:
    resolution: {integrity: sha512-7PiHtLll5LdnKIMw100I+8xJXR5gW2QwWYkT6iJva0bXitZKa/XMrSbdmg3r2Xnaidz9Qumd0VPaMrZlF9V9sA==}
    engines: {node: '>=0.4.0'}

  /prompts/2.4.1:
    resolution: {integrity: sha512-EQyfIuO2hPDsX1L/blblV+H7I0knhgAd82cVneCwcdND9B8AuCDuRcBH6yIcG4dFzlOUqbazQqwGjx5xmsNLuQ==}
    engines: {node: '>= 6'}
    dependencies:
      kleur: 3.0.3
      sisteransi: 1.0.5

  /proxy-addr/2.0.7:
    resolution: {integrity: sha512-llQsMLSUDUPT44jdrU/O37qlnifitDP+ZwrmmZcoSKyLKvtZxpyV0n2/bD/N4tBAAZ/gJEdZU7KMraoK1+XYAg==}
    engines: {node: '>= 0.10'}
    dependencies:
      forwarded: 0.2.0
      ipaddr.js: 1.9.1
    dev: true

  /psl/1.8.0:
    resolution: {integrity: sha512-RIdOzyoavK+hA18OGGWDqUTsCLhtA7IcZ/6NCs4fFJaHBDab+pDDmDIByWFRQJq2Cd7r1OoQxBGKOaztq+hjIQ==}
    dev: true

  /pump/3.0.0:
    resolution: {integrity: sha512-LwZy+p3SFs1Pytd/jYct4wpv49HiYCqd9Rlc5ZVdk0V+8Yzv6jR5Blk3TRmPL1ft69TxP0IMZGJ+WPFU2BFhww==}
    dependencies:
      end-of-stream: 1.4.4
      once: 1.4.0
    dev: true
    optional: true

  /punycode/2.1.1:
    resolution: {integrity: sha512-XRsRjdf+j5ml+y/6GKHPZbrF/8p2Yga0JPtdqTIY2Xe5ohJPD9saDJJLPvp9+NSBprVvevdXZybnj2cv8OEd0A==}
    engines: {node: '>=6'}
    dev: true

  /qs/6.10.1:
    resolution: {integrity: sha512-M528Hph6wsSVOBiYUnGf+K/7w0hNshs/duGsNXPUCLH5XAqjEtiPGwNONLV0tBH8NoGb0mvD5JubnUTrujKDTg==}
    engines: {node: '>=0.6'}
    dependencies:
      side-channel: 1.0.4
    dev: true

  /qs/6.5.2:
    resolution: {integrity: sha512-N5ZAX4/LxJmF+7wN74pUD6qAh9/wnvdQcjq9TZjevvXzSUo7bfmw91saqMjzGS2xq91/odN2dW/WOl7qQHNDGA==}
    engines: {node: '>=0.6'}
    dev: true
    optional: true

  /qs/6.7.0:
    resolution: {integrity: sha512-VCdBRNFTX1fyE7Nb6FYoURo/SPe62QCaAyzJvUjwRaIsc+NePBEniHlvxFmmX56+HZphIGtV0XeCirBtpDrTyQ==}
    engines: {node: '>=0.6'}
    dev: true

  /queue-microtask/1.2.2:
    resolution: {integrity: sha512-dB15eXv3p2jDlbOiNLyMabYg1/sXvppd8DP2J3EOCQ0AkuSXCW2tP7mnVouVLJKgUMY6yP0kcQDVpLCN13h4Xg==}

  /quick-lru/4.0.1:
    resolution: {integrity: sha512-ARhCpm70fzdcvNQfPoy49IaanKkTlRWF2JMzqhcJbhSFRZv7nPTvZJdcY7301IPmvW+/p0RgIWnQDLJxifsQ7g==}
    engines: {node: '>=8'}
    dev: true

  /range-parser/1.2.1:
    resolution: {integrity: sha512-Hrgsx+orqoygnmhFbKaHE6c296J+HTAQXoxEF6gNupROmmGJRoyzfG3ccAveqCBrwr/2yxQ5BVd/GTl5agOwSg==}
    engines: {node: '>= 0.6'}
    dev: true

  /raw-body/2.4.0:
    resolution: {integrity: sha512-4Oz8DUIwdvoa5qMJelxipzi/iJIi40O5cGV1wNYp5hvZP8ZN0T+jiNkL0QepXs+EsQ9XJ8ipEDoiH70ySUJP3Q==}
    engines: {node: '>= 0.8'}
    dependencies:
      bytes: 3.1.0
      http-errors: 1.7.2
      iconv-lite: 0.4.24
      unpipe: 1.0.0
    dev: true

  /rc/1.2.8:
    resolution: {integrity: sha512-y3bGgqKj3QBdxLbLkomlohkvsA8gdAiUQlSBJnBhfn+BPxg4bc62d8TcBW15wavDfgexCgccckhcZvywyQYPOw==}
    hasBin: true
    dependencies:
      deep-extend: 0.6.0
      ini: 1.3.8
      minimist: 1.2.5
      strip-json-comments: 2.0.1
    dev: true

  /react-is/17.0.2:
    resolution: {integrity: sha512-w2GsyukL62IJnlaff/nRegPQR94C/XXamvMWmSHRJ4y7Ts/4ocGRmTHvOs8PSE6pB3dWOrD/nueuU5sduBsQ4w==}
    dev: true

  /react/17.0.2:
    resolution: {integrity: sha512-gnhPt75i/dq/z3/6q/0asP78D0u592D5L1pd7M8P+dck6Fu/jJeL6iVVK23fptSUZj8Vjf++7wXA8UNclGQcbA==}
    engines: {node: '>=0.10.0'}
    dependencies:
      loose-envify: 1.4.0
      object-assign: 4.1.1
    dev: true

  /read-pkg-up/7.0.1:
    resolution: {integrity: sha512-zK0TB7Xd6JpCLmlLmufqykGE+/TlOePD6qKClNW7hHDKFh/J7/7gCWGR7joEQEW1bKq3a3yUZSObOoWLFQ4ohg==}
    engines: {node: '>=8'}
    dependencies:
      find-up: 4.1.0
      read-pkg: 5.2.0
      type-fest: 0.8.1

  /read-pkg/5.2.0:
    resolution: {integrity: sha512-Ug69mNOpfvKDAc2Q8DRpMjjzdtrnv9HcSMX+4VsZxD1aZ6ZzrIE7rlzXBtWTyhULSMKg076AW6WR5iZpD0JiOg==}
    engines: {node: '>=8'}
    dependencies:
      '@types/normalize-package-data': 2.4.1
      normalize-package-data: 2.5.0
      parse-json: 5.2.0
      type-fest: 0.6.0

  /readable-stream/2.3.7:
    resolution: {integrity: sha512-Ebho8K4jIbHAxnuxi7o42OrZgF/ZTNcsZj6nRKyUmkhLFq8CHItp/fy6hQZuZmP/n3yZ9VBUbp4zz/mX8hmYPw==}
    dependencies:
      core-util-is: 1.0.2
      inherits: 2.0.4
      isarray: 1.0.0
      process-nextick-args: 2.0.1
      safe-buffer: 5.1.2
      string_decoder: 1.1.1
      util-deprecate: 1.0.2

  /readable-stream/3.6.0:
    resolution: {integrity: sha512-BViHy7LKeTz4oNnkcLJ+lVSL6vpiFeX6/d3oSH8zCW7UxP2onchk+vTGB143xuFjHS3deTgkKoXXymXqymiIdA==}
    engines: {node: '>= 6'}
    dependencies:
      inherits: 2.0.4
      string_decoder: 1.3.0
      util-deprecate: 1.0.2

  /redent/3.0.0:
    resolution: {integrity: sha512-6tDA8g98We0zd0GvVeMT9arEOnTw9qM03L9cJXaCjrip1OO764RDBLBfrB4cwzNGDj5OA5ioymC9GkizgWJDUg==}
    engines: {node: '>=8'}
    dependencies:
      indent-string: 4.0.0
      strip-indent: 3.0.0
    dev: true

  /redis-commands/1.7.0:
    resolution: {integrity: sha512-nJWqw3bTFy21hX/CPKHth6sfhZbdiHP6bTawSgQBlKOVRG7EZkfHbbHwQJnrE4vsQf0CMNE+3gJ4Fmm16vdVlQ==}
    dev: true

  /redis-errors/1.2.0:
    resolution: {integrity: sha1-62LSrbFeTq9GEMBK/hUpOEJQq60=}
    engines: {node: '>=4'}
    dev: true

  /redis-lock/0.1.4:
    resolution: {integrity: sha512-7/+zu86XVQfJVx1nHTzux5reglDiyUCDwmW7TSlvVezfhH2YLc/Rc8NE0ejQG+8/0lwKzm29/u/4+ogKeLosiA==}
    engines: {node: '>=0.6'}
    dev: true

  /redis-parser/3.0.0:
    resolution: {integrity: sha1-tm2CjNyv5rS4pCin3vTGvKwxyLQ=}
    engines: {node: '>=4'}
    dependencies:
      redis-errors: 1.2.0
    dev: true

  /redis/3.1.2:
    resolution: {integrity: sha512-grn5KoZLr/qrRQVwoSkmzdbw6pwF+/rwODtrOr6vuBRiR/f3rjSTGupbF90Zpqm2oenix8Do6RV7pYEkGwlKkw==}
    engines: {node: '>=10'}
    dependencies:
      denque: 1.5.0
      redis-commands: 1.7.0
      redis-errors: 1.2.0
      redis-parser: 3.0.0
    dev: true

  /regexpp/3.1.0:
    resolution: {integrity: sha512-ZOIzd8yVsQQA7j8GCSlPGXwg5PfmA1mrq0JP4nGhh54LaKN3xdai/vHUDu74pKwV8OxseMS65u2NImosQcSD0Q==}
    engines: {node: '>=8'}
    dev: true

  /replace-string/3.1.0:
    resolution: {integrity: sha512-yPpxc4ZR2makceA9hy/jHNqc7QVkd4Je/N0WRHm6bs3PtivPuPynxE5ejU/mp5EhnCv8+uZL7vhz8rkluSlx+Q==}
    engines: {node: '>=8'}
    dev: true

  /request/2.88.2:
    resolution: {integrity: sha512-MsvtOrfG9ZcrOwAW+Qi+F6HbD0CWXEh9ou77uOb7FM2WPhwT7smM833PzanhJLsgXjN89Ir6V2PczXNnMpwKhw==}
    engines: {node: '>= 6'}
    deprecated: request has been deprecated, see https://github.com/request/request/issues/3142
    dependencies:
      aws-sign2: 0.7.0
      aws4: 1.11.0
      caseless: 0.12.0
      combined-stream: 1.0.8
      extend: 3.0.2
      forever-agent: 0.6.1
      form-data: 2.3.3
      har-validator: 5.1.5
      http-signature: 1.2.0
      is-typedarray: 1.0.0
      isstream: 0.1.2
      json-stringify-safe: 5.0.1
      mime-types: 2.1.32
      oauth-sign: 0.9.0
      performance-now: 2.1.0
      qs: 6.5.2
      safe-buffer: 5.2.1
      tough-cookie: 2.5.0
      tunnel-agent: 0.6.0
      uuid: 3.4.0
    dev: true
    optional: true

  /require-directory/2.1.1:
    resolution: {integrity: sha1-jGStX9MNqxyXbiNE/+f3kqam30I=}
    engines: {node: '>=0.10.0'}
    dev: true

  /require-from-string/2.0.2:
    resolution: {integrity: sha512-Xf0nWe6RseziFMu+Ap9biiUbmplq6S9/p+7w7YXP/JBHhrUDDUhwa+vANyubuqfZWTveU//DYVGsDG7RKL/vEw==}
    engines: {node: '>=0.10.0'}
    dev: true

  /resolve-cwd/3.0.0:
    resolution: {integrity: sha512-OrZaX2Mb+rJCpH/6CpSqt9xFVpN++x01XnN2ie9g6P5/3xelLAkXWVADpdz1IHD/KFfEXyE6V0U01OQ3UO2rEg==}
    engines: {node: '>=8'}
    dependencies:
      resolve-from: 5.0.0
    dev: true

  /resolve-from/4.0.0:
    resolution: {integrity: sha512-pb/MYmXstAkysRFx8piNI1tGFNQIFA3vkE3Gq4EuA1dF6gHp/+vgZqsCGJapvy8N3Q+4o7FwvquPJcnZ7RYy4g==}
    engines: {node: '>=4'}
    dev: true

  /resolve-from/5.0.0:
    resolution: {integrity: sha512-qYg9KP24dD5qka9J47d0aVky0N+b4fTU89LN9iDnjB5waksiC49rvMB0PrUJQGoTmH50XPiqOvAjDfaijGxYZw==}
    engines: {node: '>=8'}

  /resolve-pkg/2.0.0:
    resolution: {integrity: sha512-+1lzwXehGCXSeryaISr6WujZzowloigEofRB+dj75y9RRa/obVcYgbHJd53tdYw8pvZj8GojXaaENws8Ktw/hQ==}
    engines: {node: '>=8'}
    dependencies:
      resolve-from: 5.0.0

  /resolve/1.20.0:
    resolution: {integrity: sha512-wENBPt4ySzg4ybFQW2TT1zMQucPK95HSh/nq2CFTZVOGut2+pQvSsgtda4d26YrYcr067wjbmzOG8byDPBX63A==}
    dependencies:
      is-core-module: 2.5.0
      path-parse: 1.0.7

  /restore-cursor/3.1.0:
    resolution: {integrity: sha512-l+sSefzHpj5qimhFSE5a8nufZYAM3sBSVMAPtYkmC+4EH2anSGaEMXSD0izRQbu9nfyQ9y5JrVmp7E8oZrUjvA==}
    engines: {node: '>=8'}
    dependencies:
      onetime: 5.1.2
      signal-exit: 3.0.3

  /retry/0.13.1:
    resolution: {integrity: sha512-XQBQ3I8W1Cge0Seh+6gjj03LbmRFWuoszgK9ooCpwYIrhhoO80pfq4cUkU5DkknwfOfFteRwlZ56PYOGYyFWdg==}
    engines: {node: '>= 4'}

  /reusify/1.0.4:
    resolution: {integrity: sha512-U9nH88a3fc/ekCF1l0/UP1IosiuIjyTh7hBvXVMHYgVcfGvt897Xguj2UOLDeI5BG2m7/uwyaLVT6fbtCwTyzw==}
    engines: {iojs: '>=1.0.0', node: '>=0.10.0'}

  /rfdc/1.3.0:
    resolution: {integrity: sha512-V2hovdzFbOi77/WajaSMXk2OLm+xNIeQdMMuB7icj7bk6zi2F8GGAxigcnDFpJHbNyNcgyJDiP+8nOrY5cZGrA==}
    dev: true

  /rimraf/2.7.1:
    resolution: {integrity: sha512-uWjbaKIK3T1OSVptzX7Nl6PvQ3qAGtKEtVRjRuazjfL3Bx5eI409VZSqgND+4UNnmzLVdPj9FqFJNPqBZFve4w==}
    hasBin: true
    dependencies:
      glob: 7.1.7
    dev: true

  /rimraf/3.0.2:
    resolution: {integrity: sha512-JZkJMZkAGFFPP2YqXZXPbMlMBgsxzE8ILs4lMIX/2o0L9UBw9O/Y3o6wFw/i9YLapcUJWwqbi3kdxIPdC62TIA==}
    hasBin: true
    dependencies:
      glob: 7.1.7

  /rollup-plugin-dts/3.0.2_rollup@2.56.2+typescript@4.3.5:
    resolution: {integrity: sha512-hswlsdWu/x7k5pXzaLP6OvKRKcx8Bzprksz9i9mUe72zvt8LvqAb/AZpzs6FkLgmyRaN8B6rUQOVtzA3yEt9Yw==}
    engines: {node: '>=v12.22.1'}
    peerDependencies:
      rollup: ^2.48.0
      typescript: ^4.2.4
    dependencies:
      magic-string: 0.25.7
      rollup: 2.56.2
      typescript: 4.3.5
    optionalDependencies:
      '@babel/code-frame': 7.14.5
    dev: true

  /rollup/2.56.2:
    resolution: {integrity: sha512-s8H00ZsRi29M2/lGdm1u8DJpJ9ML8SUOpVVBd33XNeEeL3NVaTiUcSBHzBdF3eAyR0l7VSpsuoVUGrRHq7aPwQ==}
    engines: {node: '>=10.0.0'}
    hasBin: true
    optionalDependencies:
      fsevents: 2.3.2
    dev: true

  /run-parallel/1.2.0:
    resolution: {integrity: sha512-5l4VyZR86LZ/lDxZTR6jqL8AFE2S0IFLMP26AbjsLVADxHdhB/c0GUsH+y39UfCi3dzz8OlQuPmnaJOMoDHQBA==}
    dependencies:
      queue-microtask: 1.2.2

  /rxjs/6.6.7:
    resolution: {integrity: sha512-hTdwr+7yYNIT5n4AMYp85KA6yw2Va0FLa3Rguvbpa4W3I5xynaBZo41cM3XM+4Q6fRMj3sBYIR1VAmZMXYJvRQ==}
    engines: {npm: '>=2.0.0'}
    dependencies:
      tslib: 1.14.1
    dev: true

  /safe-buffer/5.1.2:
    resolution: {integrity: sha512-Gd2UZBJDkXlY7GbJxfsE8/nvKkUEU1G38c1siN6QP6a9PT9MmHB8GnpscSmMJSoF8LOIrt8ud/wPtojys4G6+g==}

  /safe-buffer/5.2.1:
    resolution: {integrity: sha512-rp3So07KcdmmKbGvgaNxQSJr7bGVSVk5S9Eq1F+ppbRo70+YeaDxkw5Dd8NPN+GD6bjnYm2VuPuCXmpuYvmCXQ==}

  /safer-buffer/2.1.2:
    resolution: {integrity: sha512-YZo3K82SD7Riyi0E1EQPojLz7kpepnSQI9IyPbHHg1XXXevb5dJI7tpyN2ADxGcQbHG7vcyRHk0cbwqcQriUtg==}
    dev: true

  /sax/1.2.4:
    resolution: {integrity: sha512-NqVDv9TpANUjFm0N8uM5GxL36UgKi9/atZw+x7YFnQ8ckwFGKrl4xX4yWtrey3UJm5nP1kUbnYgLopqWNSRhWw==}
    dev: true

  /saxes/5.0.1:
    resolution: {integrity: sha512-5LBh1Tls8c9xgGjw3QrMwETmTMVk0oFgvrFSvWx62llR2hcEInrKNZ2GZCCuuy2lvWrdl5jhbpeqc5hRYKFOcw==}
    engines: {node: '>=10'}
    dependencies:
      xmlchars: 2.2.0
    dev: true

  /segfault-handler/1.3.0:
    resolution: {integrity: sha512-p7kVHo+4uoYkr0jmIiTBthwV5L2qmWtben/KDunDZ834mbos+tY+iO0//HpAJpOFSQZZ+wxKWuRo4DxV02B7Lg==}
    requiresBuild: true
    dependencies:
      bindings: 1.5.0
      nan: 2.14.2
    dev: true

  /semver-compare/1.0.0:
    resolution: {integrity: sha1-De4hahyUGrN+nvsXiPavxf9VN/w=}
    dev: true

  /semver/5.3.0:
    resolution: {integrity: sha1-myzl094C0XxgEq0yaqa00M9U+U8=}
    hasBin: true
    dev: true
    optional: true

  /semver/5.7.1:
    resolution: {integrity: sha512-sauaDf/PZdVgrLTNYHRtpXa1iRiKcaebiKQ1BJdpQlWH2lCvexQdX55snPFyK7QzpudqbCI0qXFfOasHdyNDGQ==}
    hasBin: true

  /semver/6.3.0:
    resolution: {integrity: sha512-b39TBaTSfV6yBrapU89p5fKekE2m/NwnDocOVruQFS1/veMgdzuPcnOM34M6CwxW8jH/lxEa5rBoDeUwu5HHTw==}
    hasBin: true

  /semver/7.3.5:
    resolution: {integrity: sha512-PoeGJYh8HK4BTO/a9Tf6ZG3veo/A7ZVsYrSA6J8ny9nb3B1VrpkuN+z9OE5wfE5p6H4LchYZsegiQgbJD94ZFQ==}
    engines: {node: '>=10'}
    hasBin: true
    dependencies:
      lru-cache: 6.0.0
    dev: true

  /send/0.17.1:
    resolution: {integrity: sha512-BsVKsiGcQMFwT8UxypobUKyv7irCNRHk1T0G680vk88yf6LBByGcZJOTJCrTP2xVN6yI+XjPJcNuE3V4fT9sAg==}
    engines: {node: '>= 0.8.0'}
    dependencies:
      debug: 2.6.9
      depd: 1.1.2
      destroy: 1.0.4
      encodeurl: 1.0.2
      escape-html: 1.0.3
      etag: 1.8.1
      fresh: 0.5.2
      http-errors: 1.7.3
      mime: 1.6.0
      ms: 2.1.1
      on-finished: 2.3.0
      range-parser: 1.2.1
      statuses: 1.5.0
    dev: true

  /serve-static/1.14.1:
    resolution: {integrity: sha512-JMrvUwE54emCYWlTI+hGrGv5I8dEwmco/00EvkzIIsR7MqrHonbD9pO2MOfFnpFntl7ecpZs+3mW+XbQZu9QCg==}
    engines: {node: '>= 0.8.0'}
    dependencies:
      encodeurl: 1.0.2
      escape-html: 1.0.3
      parseurl: 1.3.3
      send: 0.17.1
    dev: true

  /set-blocking/2.0.0:
    resolution: {integrity: sha1-BF+XgtARrppoA93TgrJDkrPYkPc=}
    dev: true

  /setprototypeof/1.1.1:
    resolution: {integrity: sha512-JvdAWfbXeIGaZ9cILp38HntZSFSo3mWg6xGcJJsd+d4aRMOqauag1C63dJfDw7OaMYwEbHMOxEZ1lqVRYP2OAw==}
    dev: true

  /shebang-command/2.0.0:
    resolution: {integrity: sha512-kHxr2zZpYtdmrN1qDjrrX/Z1rR1kG8Dx+gkpK1G4eXmvXswmcE1hTWBWYUzlraYw1/yZp6YuDY77YtvbN0dmDA==}
    engines: {node: '>=8'}
    dependencies:
      shebang-regex: 3.0.0

  /shebang-regex/3.0.0:
    resolution: {integrity: sha512-7++dFhtcx3353uBaq8DDR4NuxBetBzC7ZQOhmTQInHEd6bSrXdiEyzCvG07Z44UYdLShWUyXt5M/yhz8ekcb1A==}
    engines: {node: '>=8'}

  /shell-quote/1.7.2:
    resolution: {integrity: sha512-mRz/m/JVscCrkMyPqHc/bczi3OQHkLTqXHEFu0zDhK/qfv3UcOA4SVmRCLmos4bhjr9ekVQubj/R7waKapmiQg==}

  /side-channel/1.0.4:
    resolution: {integrity: sha512-q5XPytqFEIKHkGdiMIrY10mvLRvnQh42/+GoBlFW3b2LXLE2xxJpZFdm94we0BaoV3RwJyGqg5wS7epxTv0Zvw==}
    dependencies:
      call-bind: 1.0.2
      get-intrinsic: 1.1.1
      object-inspect: 1.11.0
    dev: true

  /signal-exit/3.0.3:
    resolution: {integrity: sha512-VUJ49FC8U1OxwZLxIbTTrDvLnf/6TDgxZcK8wxR8zs13xpx7xbG60ndBlhNrFi2EMuFRoeDoJO7wthSLq42EjA==}

  /simple-concat/1.0.1:
    resolution: {integrity: sha512-cSFtAPtRhljv69IK0hTVZQ+OfE9nePi/rtJmw5UjHeVyVroEqJXP1sFztKUy1qU+xvz3u/sfYJLa947b7nAN2Q==}
    dev: true
    optional: true

  /simple-get/3.1.0:
    resolution: {integrity: sha512-bCR6cP+aTdScaQCnQKbPKtJOKDp/hj9EDLJo3Nw4y1QksqaovlW/bnptB6/c1e+qmNIDHRK+oXFDdEqBT8WzUA==}
    dependencies:
      decompress-response: 4.2.1
      once: 1.4.0
      simple-concat: 1.0.1
    dev: true
    optional: true

  /sisteransi/1.0.5:
    resolution: {integrity: sha512-bLGGlR1QxBcynn2d5YmDX4MGjlZvy2MRBDRNHLJ8VI6l6+9FUiyTFNJ0IveOSP0bcXgVDPRcfGqA0pjaqUpfVg==}

  /slash/3.0.0:
    resolution: {integrity: sha512-g9Q1haeby36OSStwb4ntCGGGaKsaVSjQ68fBxoQcutl5fS1vuY18H3wSt3jFyFtrkx+Kz0V1G85A4MyAdDMi2Q==}
    engines: {node: '>=8'}

  /slice-ansi/3.0.0:
    resolution: {integrity: sha512-pSyv7bSTC7ig9Dcgbw9AuRNUb5k5V6oDudjZoMBSr13qpLBG7tB+zgCkARjq7xIUgdz5P1Qe8u+rSGdouOOIyQ==}
    engines: {node: '>=8'}
    dependencies:
      ansi-styles: 4.3.0
      astral-regex: 2.0.0
      is-fullwidth-code-point: 3.0.0

  /slice-ansi/4.0.0:
    resolution: {integrity: sha512-qMCMfhY040cVHT43K9BFygqYbUPFZKHOg7K73mtTWJRb8pyP3fzf4Ixd5SzdEJQ6MRUg/WBnOLxghZtKKurENQ==}
    engines: {node: '>=10'}
    dependencies:
      ansi-styles: 4.3.0
      astral-regex: 2.0.0
      is-fullwidth-code-point: 3.0.0

  /sort-keys/4.2.0:
    resolution: {integrity: sha512-aUYIEU/UviqPgc8mHR6IW1EGxkAXpeRETYcrzg8cLAvUPZcpAlleSXHV2mY7G12GphSH6Gzv+4MMVSSkbdteHg==}
    engines: {node: '>=8'}
    dependencies:
      is-plain-obj: 2.1.0
    dev: true

  /source-map-support/0.5.19:
    resolution: {integrity: sha512-Wonm7zOCIJzBGQdB+thsPar0kYuCIzYvxZwlBa87yi/Mdjv7Tip2cyVbLj5o0cFPN4EVkuTwb3GDDyUx2DGnGw==}
    dependencies:
      buffer-from: 1.1.1
      source-map: 0.6.1
    dev: true

  /source-map/0.5.7:
    resolution: {integrity: sha1-igOdLRAh0i0eoUyA2OpGi6LvP8w=}
    engines: {node: '>=0.10.0'}
    dev: true

  /source-map/0.6.1:
    resolution: {integrity: sha512-UjgapumWlbMhkBgzT7Ykc5YXUT46F0iKu8SGXq0bcwP5dz/h0Plj6enJqjz1Zbq2l5WaqYnrVbwWOWMyF3F47g==}
    engines: {node: '>=0.10.0'}
    dev: true

  /source-map/0.7.3:
    resolution: {integrity: sha512-CkCj6giN3S+n9qrYiBTX5gystlENnRW5jZeNLHpe6aue+SrHcG5VYwujhW9s4dY31mEGsxBDrHR6oI69fTXsaQ==}
    engines: {node: '>= 8'}
    dev: true

  /sourcemap-codec/1.4.8:
    resolution: {integrity: sha512-9NykojV5Uih4lgo5So5dtw+f0JgJX30KCNI8gwhz2J9A15wD0Ml6tjHKwf6fTSa6fAdVBdZeNOs9eJ71qCk8vA==}
    dev: true

  /spdx-correct/3.1.1:
    resolution: {integrity: sha512-cOYcUWwhCuHCXi49RhFRCyJEK3iPj1Ziz9DpViV3tbZOwXD49QzIN3MpOLJNxh2qwq2lJJZaKMVw9qNi4jTC0w==}
    dependencies:
      spdx-expression-parse: 3.0.1
      spdx-license-ids: 3.0.9

  /spdx-exceptions/2.3.0:
    resolution: {integrity: sha512-/tTrYOC7PPI1nUAgx34hUpqXuyJG+DTHJTnIULG4rDygi4xu/tfgmq1e1cIRwRzwZgo4NLySi+ricLkZkw4i5A==}

  /spdx-expression-parse/3.0.1:
    resolution: {integrity: sha512-cbqHunsQWnJNE6KhVSMsMeH5H/L9EpymbzqTQ3uLwNCLZ1Q481oWaofqH7nO6V07xlXwY6PhQdQ2IedWx/ZK4Q==}
    dependencies:
      spdx-exceptions: 2.3.0
      spdx-license-ids: 3.0.9

  /spdx-license-ids/3.0.9:
    resolution: {integrity: sha512-Ki212dKK4ogX+xDo4CtOZBVIwhsKBEfsEEcwmJfLQzirgc2jIWdzg40Unxz/HzEUqM1WFzVlQSMF9kZZ2HboLQ==}

  /split2/3.2.2:
    resolution: {integrity: sha512-9NThjpgZnifTkJpzTZ7Eue85S49QwpNhZTq6GRJwObb6jnLFNGB7Qm73V5HewTROPyxD0C29xqmaI68bQtV+hg==}
    dependencies:
      readable-stream: 3.6.0
    dev: true

  /sprintf-js/1.0.3:
    resolution: {integrity: sha1-BOaSb2YolTVPPdAVIDYzuFcpfiw=}
    dev: true

  /sprintf-js/1.1.2:
    resolution: {integrity: sha512-VE0SOVEHCk7Qc8ulkWw3ntAzXuqf7S2lvwQaDLRnUeIEaKNQJzV6BwmLKhOqT61aGhfUMrXeaBk+oDGCzvhcug==}
    dev: true

  /sql-template-tag/4.0.0:
    resolution: {integrity: sha512-S82ZPaT3a8rw7dDfOQyrVR82fQPA0qqihq/qkKIZrm4IfkP8RpyT6SyF+syp2Pmf8pzPh63H3yTIMuBRsL95kQ==}
    engines: {node: '>=6'}
    dev: true

  /sqlite-async/1.1.1:
    resolution: {integrity: sha512-HTDsYzmUebV2sMvlMbyrLZcnqyfSCBALiTnK+XW6mzYY9LLUC29hJCt5RVc9j/Nl99frHD81dAAt3bEgXjCAlA==}
    dependencies:
      sqlite3: 5.0.2
    dev: true

  /sqlite3/5.0.2:
    resolution: {integrity: sha512-1SdTNo+BVU211Xj1csWa8lV6KM0CtucDwRyA0VHl91wEH1Mgh7RxUpI4rVvG7OhHrzCSGaVyW5g8vKvlrk9DJA==}
    requiresBuild: true
    peerDependenciesMeta:
      node-gyp:
        optional: true
    dependencies:
      node-addon-api: 3.2.1
      node-pre-gyp: 0.11.0
    optionalDependencies:
      node-gyp: 3.8.0
    dev: true

  /sshpk/1.16.1:
    resolution: {integrity: sha512-HXXqVUq7+pcKeLqqZj6mHFUMvXtOJt1uoUx09pFW6011inTMxqI8BA8PM95myrIyyKwdnzjdFjLiE6KBPVtJIg==}
    engines: {node: '>=0.10.0'}
    hasBin: true
    dependencies:
      asn1: 0.2.4
      assert-plus: 1.0.0
      bcrypt-pbkdf: 1.0.2
      dashdash: 1.14.1
      ecc-jsbn: 0.1.2
      getpass: 0.1.7
      jsbn: 0.1.1
      safer-buffer: 2.1.2
      tweetnacl: 0.14.5
    dev: true
    optional: true

  /stack-utils/2.0.3:
    resolution: {integrity: sha512-gL//fkxfWUsIlFL2Tl42Cl6+HFALEaB1FU76I/Fy+oZjRreP7OPMXFlGbxM7NQsI0ZpUfw76sHnv0WNYuTb7Iw==}
    engines: {node: '>=10'}
    dependencies:
      escape-string-regexp: 2.0.0
    dev: true

  /stacktrace-parser/0.1.10:
    resolution: {integrity: sha512-KJP1OCML99+8fhOHxwwzyWrlUuVX5GQ0ZpJTd1DFXhdkrvg1szxfHhawXUZ3g9TkXORQd4/WG68jMlQZ2p8wlg==}
    engines: {node: '>=6'}
    dependencies:
      type-fest: 0.7.1
    dev: true

  /staged-git-files/1.2.0:
    resolution: {integrity: sha512-MYK3aDsO8XAXkv2ASsrznObxVDlocYm7gc/cMk/hB4vbJZeEqOO7H1mZR7EY2C5q3YgKOBo3Tmu0D30h7RjdWg==}
    hasBin: true
    dev: true

  /statuses/1.5.0:
    resolution: {integrity: sha1-Fhx9rBd2Wf2YEfQ3cfqZOBR4Yow=}
    engines: {node: '>= 0.6'}
    dev: true

  /stoppable/1.1.0:
    resolution: {integrity: sha512-KXDYZ9dszj6bzvnEMRYvxgeTHU74QBFL54XKtP3nyMuJ81CFYtABZ3bAzL2EdFUaEwJOBOgENyFj3R7oTzDyyw==}
    engines: {node: '>=4', npm: '>=6'}
    dev: true

  /string-argv/0.3.1:
    resolution: {integrity: sha512-a1uQGz7IyVy9YwhqjZIZu1c8JO8dNIe20xBmSS6qu9kv++k3JGzCVmprbNN5Kn+BgzD5E7YYwg1CcjuJMRNsvg==}
    engines: {node: '>=0.6.19'}
    dev: true

  /string-hash/1.1.3:
    resolution: {integrity: sha1-6Kr8CsGFW0Zmkp7X3RJ1311sgRs=}
    dev: true

  /string-length/4.0.2:
    resolution: {integrity: sha512-+l6rNN5fYHNhZZy41RXsYptCjA2Igmq4EG7kZAYFQI1E1VTXarr6ZPXBg6eq7Y6eK4FEhY6AJlyuFIb/v/S0VQ==}
    engines: {node: '>=10'}
    dependencies:
      char-regex: 1.0.2
      strip-ansi: 6.0.0
    dev: true

  /string-width/1.0.2:
    resolution: {integrity: sha1-EYvfW4zcUaKn5w0hHgfisLmxB9M=}
    engines: {node: '>=0.10.0'}
    dependencies:
      code-point-at: 1.1.0
      is-fullwidth-code-point: 1.0.0
      strip-ansi: 3.0.1
    dev: true

  /string-width/4.2.2:
    resolution: {integrity: sha512-XBJbT3N4JhVumXE0eoLU9DCjcaF92KLNqTmFCnG1pf8duUxFGwtP6AD6nkjw9a3IdiRtL3E2w3JDiE/xi3vOeA==}
    engines: {node: '>=8'}
    dependencies:
      emoji-regex: 8.0.0
      is-fullwidth-code-point: 3.0.0
      strip-ansi: 6.0.0

  /string_decoder/1.1.1:
    resolution: {integrity: sha512-n/ShnvDi6FHbbVfviro+WojiFzv+s8MPMHBczVePfUpDJLwoLT0ht1l4YwBCbi8pJAveEEdnkHyPyTP/mzRfwg==}
    dependencies:
      safe-buffer: 5.1.2

  /string_decoder/1.3.0:
    resolution: {integrity: sha512-hkRX8U1WjJFd8LsDJ2yQ/wWWxaopEsABU1XfkM8A+j0+85JAGppt16cr1Whg6KIbb4okU6Mql6BOj+uup/wKeA==}
    dependencies:
      safe-buffer: 5.2.1

  /stringify-object/3.3.0:
    resolution: {integrity: sha512-rHqiFh1elqCQ9WPLIC8I0Q/g/wj5J1eMkyoiD6eoQApWHP0FtlK7rqnhmabL5VUY9JQCcqwwvlOaSuutekgyrw==}
    engines: {node: '>=4'}
    dependencies:
      get-own-enumerable-property-symbols: 3.0.2
      is-obj: 1.0.1
      is-regexp: 1.0.0
    dev: true

  /strip-ansi/3.0.1:
    resolution: {integrity: sha1-ajhfuIU9lS1f8F0Oiq+UJ43GPc8=}
    engines: {node: '>=0.10.0'}
    dependencies:
      ansi-regex: 2.1.1
    dev: true

  /strip-ansi/6.0.0:
    resolution: {integrity: sha512-AuvKTrTfQNYNIctbR1K/YGTR1756GycPsg7b9bdV9Duqur4gv6aKqHXah67Z8ImS7WEz5QVcOtlfW2rZEugt6w==}
    engines: {node: '>=8'}
    dependencies:
      ansi-regex: 5.0.0

  /strip-ansi/7.0.0:
    resolution: {integrity: sha512-UhDTSnGF1dc0DRbUqr1aXwNoY3RgVkSWG8BrpnuFIxhP57IqbS7IRta2Gfiavds4yCxc5+fEAVVOgBZWnYkvzg==}
    engines: {node: '>=12'}
    dependencies:
      ansi-regex: 6.0.0
    dev: true

  /strip-bom/4.0.0:
    resolution: {integrity: sha512-3xurFv5tEgii33Zi8Jtp55wEIILR9eh34FAW00PZf+JnSsTmV/ioewSgQl97JHvgjoRGwPShsWm+IdrxB35d0w==}
    engines: {node: '>=8'}
    dev: true

  /strip-final-newline/2.0.0:
    resolution: {integrity: sha512-BrpvfNAE3dcvq7ll3xVumzjKjZQ5tI1sEUIKr3Uoks0XUl45St3FlatVqef9prk4jRDzhW6WZg+3bk93y6pLjA==}
    engines: {node: '>=6'}

  /strip-indent/3.0.0:
    resolution: {integrity: sha512-laJTa3Jb+VQpaC6DseHhF7dXVqHTfJPCRDaEbid/drOhgitgYku/letMUqOXFoWV0zIIUbjpdH2t+tYj4bQMRQ==}
    engines: {node: '>=8'}
    dependencies:
      min-indent: 1.0.1

  /strip-json-comments/2.0.1:
    resolution: {integrity: sha1-PFMZQukIwml8DsNEhYwobHygpgo=}
    engines: {node: '>=0.10.0'}
    dev: true

  /strip-json-comments/3.1.1:
    resolution: {integrity: sha512-6fPc+R4ihwqP6N/aIv2f1gMH8lOVtWQHoqC4yK6oSDVVocumAsfCqjkXnqiYMhmMwS/mEHLp7Vehlt3ql6lEig==}
    engines: {node: '>=8'}
    dev: true

  /supports-color/5.5.0:
    resolution: {integrity: sha512-QjVjwdXIt408MIiAqCX4oUKsgU2EqAGzs2Ppkm4aQYbjm+ZEWEcW4SfFNTr4uMNZma0ey4f5lgLrkB0aX0QMow==}
    engines: {node: '>=4'}
    dependencies:
      has-flag: 3.0.0

  /supports-color/7.2.0:
    resolution: {integrity: sha512-qpCAvRl9stuOHveKsn7HncJRvv501qIacKzQlO/+Lwxc9+0q2wLyv4Dfvt80/DPn2pqOBsJdDiogXGR9+OvwRw==}
    engines: {node: '>=8'}
    dependencies:
      has-flag: 4.0.0

  /supports-color/8.1.1:
    resolution: {integrity: sha512-MpUEN2OodtUzxvKQl72cUF7RQ5EiHsGvSsVG0ia9c5RbWGL2CI4C7EpPS8UTBIplnlzZiNuV56w+FuNxy3ty2Q==}
    engines: {node: '>=10'}
    dependencies:
      has-flag: 4.0.0
    dev: true

  /supports-hyperlinks/2.2.0:
    resolution: {integrity: sha512-6sXEzV5+I5j8Bmq9/vUphGRM/RJNT9SCURJLjwfOg51heRtguGWDzcaBlgAzKhQa0EVNpPEKzQuBwZ8S8WaCeQ==}
    engines: {node: '>=8'}
    dependencies:
      has-flag: 4.0.0
      supports-color: 7.2.0

  /symbol-tree/3.2.4:
    resolution: {integrity: sha512-9QNk5KwDF+Bvz+PyObkmSYjI5ksVUYtjW7AU22r2NKcfLJcXp96hkDWU3+XndOsUb+AQ9QhfzfCT2O+CNWT5Tw==}
    dev: true

  /table/6.7.1:
    resolution: {integrity: sha512-ZGum47Yi6KOOFDE8m223td53ath2enHcYLgOCjGr5ngu8bdIARQk6mN/wRMv4yMRcHnCSnHbCEha4sobQx5yWg==}
    engines: {node: '>=10.0.0'}
    dependencies:
      ajv: 8.5.0
      lodash.clonedeep: 4.5.0
      lodash.truncate: 4.4.2
      slice-ansi: 4.0.0
      string-width: 4.2.2
      strip-ansi: 6.0.0
    dev: true

  /tar-fs/2.1.1:
    resolution: {integrity: sha512-V0r2Y9scmbDRLCNex/+hYzvp/zyYjvFbHPNgVTKfQvVrb6guiE/fxP+XblDNR011utopbkex2nM4dHNV6GDsng==}
    dependencies:
      chownr: 1.1.4
      mkdirp-classic: 0.5.3
      pump: 3.0.0
      tar-stream: 2.2.0
    dev: true
    optional: true

  /tar-stream/2.2.0:
    resolution: {integrity: sha512-ujeqbceABgwMZxEJnk2HDY2DlnUZ+9oEcb1KzTVfYHio0UE6dG71n60d8D2I4qNvleWrrXpmjpt7vZeF1LnMZQ==}
    engines: {node: '>=6'}
    dependencies:
      bl: 4.1.0
      end-of-stream: 1.4.4
      fs-constants: 1.0.0
      inherits: 2.0.4
      readable-stream: 3.6.0

  /tar/2.2.2:
    resolution: {integrity: sha512-FCEhQ/4rE1zYv9rYXJw/msRqsnmlje5jHP6huWeBZ704jUTy02c5AZyWujpMR1ax6mVw9NyJMfuK2CMDWVIfgA==}
    dependencies:
      block-stream: 0.0.9
      fstream: 1.0.12
      inherits: 2.0.4
    dev: true
    optional: true

  /tar/4.4.15:
    resolution: {integrity: sha512-ItbufpujXkry7bHH9NpQyTXPbJ72iTlXgkBAYsAjDXk3Ds8t/3NfO5P4xZGy7u+sYuQUbimgzswX4uQIEeNVOA==}
    engines: {node: '>=4.5'}
    dependencies:
      chownr: 1.1.4
      fs-minipass: 1.2.7
      minipass: 2.9.0
      minizlib: 1.3.3
      mkdirp: 0.5.5
      safe-buffer: 5.2.1
      yallist: 3.1.1
    dev: true

  /tar/6.1.8:
    resolution: {integrity: sha512-sb9b0cp855NbkMJcskdSYA7b11Q8JsX4qe4pyUAfHp+Y6jBjJeek2ZVlwEfWayshEIwlIzXx0Fain3QG9JPm2A==}
    engines: {node: '>= 10'}
    dependencies:
      chownr: 2.0.0
      fs-minipass: 2.1.0
      minipass: 3.1.3
      minizlib: 2.1.2
      mkdirp: 1.0.4
      yallist: 4.0.0

  /tarn/3.0.1:
    resolution: {integrity: sha512-6usSlV9KyHsspvwu2duKH+FMUhqJnAh6J5J/4MITl8s94iSUQTLkJggdiewKv4RyARQccnigV48Z+khiuVZDJw==}
    engines: {node: '>=8.0.0'}
    dev: true

  /tedious/11.4.0_debug@4.3.2:
    resolution: {integrity: sha512-A7DYRH0EJL5b4vj8X8KVRyWVk7OZCXkHltMlkmMgOJEfPPMv41X+iNIeOCZ7zJ4/fvaJHkvfsKYuOzL+Eda+TQ==}
    engines: {node: '>= 10'}
    dependencies:
      '@azure/identity': 1.5.0_debug@4.3.2
      '@azure/keyvault-keys': 4.2.2
      '@azure/ms-rest-nodeauth': 3.0.10_debug@4.3.2
      '@js-joda/core': 3.2.0
      adal-node: 0.2.2_debug@4.3.2
      bl: 5.0.0
      depd: 2.0.0
      iconv-lite: 0.6.3
      jsbi: 3.1.6
      native-duplexpair: 1.0.0
      node-abort-controller: 2.0.0
      punycode: 2.1.1
      readable-stream: 3.6.0
      sprintf-js: 1.1.2
    transitivePeerDependencies:
      - debug
      - supports-color
    dev: true

  /temp-dir/1.0.0:
    resolution: {integrity: sha1-CnwOom06Oa+n4OvqnB/AvE2qAR0=}
    engines: {node: '>=4'}

  /temp-dir/2.0.0:
    resolution: {integrity: sha512-aoBAniQmmwtcKp/7BzsH8Cxzv8OL736p7v1ihGb5e9DJ9kTwGWHrQrVB5+lfVDzfGrdRzXch+ig7LHaY1JTOrg==}
    engines: {node: '>=8'}

  /temp-write/4.0.0:
    resolution: {integrity: sha512-HIeWmj77uOOHb0QX7siN3OtwV3CTntquin6TNVg6SHOqCP3hYKmox90eeFOGaY1MqJ9WYDDjkyZrW6qS5AWpbw==}
    engines: {node: '>=8'}
    dependencies:
      graceful-fs: 4.2.6
      is-stream: 2.0.1
      make-dir: 3.1.0
      temp-dir: 1.0.0
      uuid: 3.4.0

  /temp/0.4.0:
    resolution: {integrity: sha1-ZxrWPVe+D+nXKUZks/xABjZnimA=}
    engines: {'0': node >=0.4.0}
    dev: true

  /tempy/1.0.1:
    resolution: {integrity: sha512-biM9brNqxSc04Ee71hzFbryD11nX7VPhQQY32AdDmjFvodsRFz/3ufeoTZ6uYkRFfGo188tENcASNs3vTdsM0w==}
    engines: {node: '>=10'}
    dependencies:
      del: 6.0.0
      is-stream: 2.0.1
      temp-dir: 2.0.0
      type-fest: 0.16.0
      unique-string: 2.0.0

  /terminal-link/2.1.1:
    resolution: {integrity: sha512-un0FmiRUQNr5PJqy9kP7c40F5BOfpGlYTrxonDChEZB7pzZxRNp/bt+ymiy9/npwXya9KH99nJ/GXFIiUkYGFQ==}
    engines: {node: '>=8'}
    dependencies:
      ansi-escapes: 4.3.2
      supports-hyperlinks: 2.2.0

  /test-exclude/6.0.0:
    resolution: {integrity: sha512-cAGWPIyOHU6zlmg88jwm7VRyXnMN7iV68OGAbYDk/Mh/xC/pzVPlQtY6ngoIH/5/tciuhGfvESU8GrHrcxD56w==}
    engines: {node: '>=8'}
    dependencies:
      '@istanbuljs/schema': 0.1.3
      glob: 7.1.7
      minimatch: 3.0.4
    dev: true

  /text-table/0.2.0:
    resolution: {integrity: sha1-f17oI66AUgfACvLfSoTsP8+lcLQ=}
    dev: true

  /throat/6.0.1:
    resolution: {integrity: sha512-8hmiGIJMDlwjg7dlJ4yKGLK8EsYqKgPWbG3b4wjJddKNwc7N7Dpn08Df4szr/sZdMVeOstrdYSsqzX6BYbcB+w==}
    dev: true

  /through/2.3.8:
    resolution: {integrity: sha1-DdTJ/6q8NXlgsbckEV1+Doai4fU=}
    dev: true

  /tmp/0.2.1:
    resolution: {integrity: sha512-76SUhtfqR2Ijn+xllcI5P1oyannHNHByD80W1q447gU3mp9G9PSpGdWmjUOHRDPiHYacIk66W7ubDTuPF3BEtQ==}
    engines: {node: '>=8.17.0'}
    dependencies:
      rimraf: 3.0.2

  /tmpl/1.0.4:
    resolution: {integrity: sha1-I2QN17QtAEM5ERQIIOXPRA5SHdE=}
    dev: true

  /to-fast-properties/2.0.0:
    resolution: {integrity: sha1-3F5pjL0HkmW8c+A3doGk5Og/YW4=}
    engines: {node: '>=4'}
    dev: true

  /to-regex-range/5.0.1:
    resolution: {integrity: sha512-65P7iz6X5yEr1cwcgvQxbbIw7Uk3gOy5dIdtZ4rDveLqhrdJP+Li/Hx6tyK0NEb+2GCyneCMJiGqrADCSNk8sQ==}
    engines: {node: '>=8.0'}
    dependencies:
      is-number: 7.0.0

  /toidentifier/1.0.0:
    resolution: {integrity: sha512-yaOH/Pk/VEhBWWTlhI+qXxDFXlejDGcQipMlyxda9nthulaxLZUNcUqFxokp0vcYnvteJln5FNQDRrxj3YcbVw==}
    engines: {node: '>=0.6'}
    dev: true

  /tough-cookie/2.5.0:
    resolution: {integrity: sha512-nlLsUzgm1kfLXSXfRZMc1KLAugd4hqJHDTvc2hDIwS3mZAfMEuMbc03SujMF+GEcpaX/qboeycw6iO8JwVv2+g==}
    engines: {node: '>=0.8'}
    dependencies:
      psl: 1.8.0
      punycode: 2.1.1
    dev: true
    optional: true

  /tough-cookie/3.0.1:
    resolution: {integrity: sha512-yQyJ0u4pZsv9D4clxO69OEjLWYw+jbgspjTue4lTQZLfV0c5l1VmK2y1JK8E9ahdpltPOaAThPcp5nKPUgSnsg==}
    engines: {node: '>=6'}
    dependencies:
      ip-regex: 2.1.0
      psl: 1.8.0
      punycode: 2.1.1
    dev: true

  /tough-cookie/4.0.0:
    resolution: {integrity: sha512-tHdtEpQCMrc1YLrMaqXXcj6AxhYi/xgit6mZu1+EDWUn+qhUf8wMQoFIy9NXuq23zAwtcB0t/MjACGR18pcRbg==}
    engines: {node: '>=6'}
    dependencies:
      psl: 1.8.0
      punycode: 2.1.1
      universalify: 0.1.2
    dev: true

  /tr46/2.1.0:
    resolution: {integrity: sha512-15Ih7phfcdP5YxqiB+iDtLoaTz4Nd35+IiAv0kQ5FNKHzXgdWqPoTIqEDDJmXceQt4JZk6lVPT8lnDlPpGDppw==}
    engines: {node: '>=8'}
    dependencies:
      punycode: 2.1.1
    dev: true

  /trim-newlines/3.0.1:
    resolution: {integrity: sha512-c1PTsA3tYrIsLGkJkzHF+w9F2EyxfXGo4UyJc4pFL++FMjnq0HJS69T3M7d//gKrFKwy429bouPescbjecU+Zw==}
    engines: {node: '>=8'}
    dev: true

  /ts-jest/27.0.5_92306e36c1a4cf876b1cd4839a977b9c:
    resolution: {integrity: sha512-lIJApzfTaSSbtlksfFNHkWOzLJuuSm4faFAfo5kvzOiRAuoN4/eKxVJ2zEAho8aecE04qX6K1pAzfH5QHL1/8w==}
    engines: {node: ^10.13.0 || ^12.13.0 || ^14.15.0 || >=15.0.0}
    hasBin: true
    peerDependencies:
      '@babel/core': '>=7.0.0-beta.0 <8'
      '@types/jest': ^27.0.0
      babel-jest: '>=27.0.0 <28'
      jest: ^27.0.0
      typescript: '>=3.8 <5.0'
    peerDependenciesMeta:
      '@babel/core':
        optional: true
      '@types/jest':
        optional: true
      babel-jest:
        optional: true
    dependencies:
      '@types/jest': 27.0.1
      bs-logger: 0.2.6
      fast-json-stable-stringify: 2.1.0
      jest: 27.0.6_ts-node@10.2.0
      jest-util: 27.0.6
      json5: 2.2.0
      lodash: 4.17.21
      make-error: 1.3.6
      semver: 7.3.5
      typescript: 4.3.5
      yargs-parser: 20.2.9
    dev: true

  /ts-node/10.2.0_1be1d6e448db6d942ef39e7e14f59568:
    resolution: {integrity: sha512-FstYHtQz6isj8rBtYMN4bZdnXN1vq4HCbqn9vdNQcInRqtB86PePJQIxE6es0PhxKWhj2PHuwbG40H+bxkZPmg==}
    engines: {node: '>=12.0.0'}
    hasBin: true
    peerDependencies:
      '@swc/core': '>=1.2.50'
      '@swc/wasm': '>=1.2.50'
      '@types/node': '*'
      typescript: '>=2.7'
    peerDependenciesMeta:
      '@swc/core':
        optional: true
      '@swc/wasm':
        optional: true
    dependencies:
      '@cspotcode/source-map-support': 0.6.1
      '@tsconfig/node10': 1.0.7
      '@tsconfig/node12': 1.0.7
      '@tsconfig/node14': 1.0.0
      '@tsconfig/node16': 1.0.2
      '@types/node': 12.20.19
      acorn: 8.4.1
      acorn-walk: 8.1.1
      arg: 4.1.3
      create-require: 1.1.1
      diff: 4.0.2
      make-error: 1.3.6
      typescript: 4.3.5
      yn: 3.1.1
    dev: true

  /ts-node/10.2.0_3cddbd81c3a53971a7cbc3c93cba6165:
    resolution: {integrity: sha512-FstYHtQz6isj8rBtYMN4bZdnXN1vq4HCbqn9vdNQcInRqtB86PePJQIxE6es0PhxKWhj2PHuwbG40H+bxkZPmg==}
    engines: {node: '>=12.0.0'}
    hasBin: true
    peerDependencies:
      '@swc/core': '>=1.2.50'
      '@swc/wasm': '>=1.2.50'
      '@types/node': '*'
      typescript: '>=2.7'
    peerDependenciesMeta:
      '@swc/core':
        optional: true
      '@swc/wasm':
        optional: true
    dependencies:
      '@cspotcode/source-map-support': 0.6.1
      '@tsconfig/node10': 1.0.7
      '@tsconfig/node12': 1.0.7
      '@tsconfig/node14': 1.0.0
      '@tsconfig/node16': 1.0.2
      '@types/node': 14.17.9
      acorn: 8.4.1
      acorn-walk: 8.1.1
      arg: 4.1.3
      create-require: 1.1.1
      diff: 4.0.2
      make-error: 1.3.6
      typescript: 4.3.5
      yn: 3.1.1
    dev: true

  /tsd/0.17.0:
    resolution: {integrity: sha512-+HUwya2NgoP/g9t2gRCC3I8VtGu65NgG9Lv75vNzMaxjMFo+0VXF9c4sj3remSzJYeBHLNKzWMbFOinPqrL20Q==}
    engines: {node: '>=12'}
    hasBin: true
    dependencies:
      '@tsd/typescript': 4.3.5
      eslint-formatter-pretty: 4.1.0
      globby: 11.0.4
      meow: 9.0.0
      path-exists: 4.0.0
      read-pkg-up: 7.0.1
    dev: true

  /tslib/1.14.1:
    resolution: {integrity: sha512-Xni35NKzjgMrwevysHTCArtLDpPvye8zV/0E4EyYn43P7/7qvQwPh9BGkHewbMulVntbigmcT7rdX3BNo9wRJg==}
    dev: true

  /tslib/2.3.0:
    resolution: {integrity: sha512-N82ooyxVNm6h1riLCoyS9e3fuJ3AMG2zIZs2Gd1ATcSFjSA23Q0fzjjZeh0jbJvWVDZ0cJT8yaNNaaXHzueNjg==}
    dev: true

  /tsutils/3.21.0_typescript@4.3.5:
    resolution: {integrity: sha512-mHKK3iUXL+3UF6xL5k0PEhKRUBKPBCv/+RkEOpjRWxxx27KKRBmmA60A9pgOUvMi8GKhRMPEmjBRPzs2W7O1OA==}
    engines: {node: '>= 6'}
    peerDependencies:
      typescript: '>=2.8.0 || >= 3.2.0-dev || >= 3.3.0-dev || >= 3.4.0-dev || >= 3.5.0-dev || >= 3.6.0-dev || >= 3.6.0-beta || >= 3.7.0-dev || >= 3.7.0-beta'
    dependencies:
      tslib: 1.14.1
      typescript: 4.3.5
    dev: true

  /tunnel-agent/0.6.0:
    resolution: {integrity: sha1-J6XeoGs2sEoKmWZ3SykIaPD8QP0=}
    dependencies:
      safe-buffer: 5.2.1
    dev: true
    optional: true

  /tunnel/0.0.6:
    resolution: {integrity: sha512-1h/Lnq9yajKY2PEbBadPXj3VxsDDu844OnaAo52UVmIzIvwwtBPIuNvkjuzBlTWpfJyUbG3ez0KSBibQkj4ojg==}
    engines: {node: '>=0.6.11 <=0.7.0 || >=0.7.3'}
    dev: true

  /tweetnacl/0.14.5:
    resolution: {integrity: sha1-WuaBd/GS1EViadEIr6k/+HQ/T2Q=}
    dev: true
    optional: true

  /type-check/0.3.2:
    resolution: {integrity: sha1-WITKtRLPHTVeP7eE8wgEsrUg23I=}
    engines: {node: '>= 0.8.0'}
    dependencies:
      prelude-ls: 1.1.2
    dev: true

  /type-check/0.4.0:
    resolution: {integrity: sha512-XleUoc9uwGXqjWwXaUTZAmzMcFZ5858QA2vvx1Ur5xIcixXIP+8LnFDgRplU30us6teqdlskFfu+ae4K79Ooew==}
    engines: {node: '>= 0.8.0'}
    dependencies:
      prelude-ls: 1.2.1
    dev: true

  /type-detect/4.0.8:
    resolution: {integrity: sha512-0fr/mIH1dlO+x7TlcMy+bIDqKPsw/70tVyeHW787goQjhmqaZe10uwLujubK9q9Lg6Fiho1KUKDYz0Z7k7g5/g==}
    engines: {node: '>=4'}
    dev: true

  /type-fest/0.16.0:
    resolution: {integrity: sha512-eaBzG6MxNzEn9kiwvtre90cXaNLkmadMWa1zQMs3XORCXNbsH/OewwbxC5ia9dCxIxnTAsSxXJaa/p5y8DlvJg==}
    engines: {node: '>=10'}

  /type-fest/0.18.1:
    resolution: {integrity: sha512-OIAYXk8+ISY+qTOwkHtKqzAuxchoMiD9Udx+FSGQDuiRR+PJKJHc2NJAXlbhkGwTt/4/nKZxELY1w3ReWOL8mw==}
    engines: {node: '>=10'}
    dev: true

  /type-fest/0.20.2:
    resolution: {integrity: sha512-Ne+eE4r0/iWnpAxD852z3A+N0Bt5RN//NjJwRd2VFHEmrywxf5vsZlh4R6lixl6B+wz/8d+maTSAkN1FIkI3LQ==}
    engines: {node: '>=10'}
    dev: true

  /type-fest/0.21.3:
    resolution: {integrity: sha512-t0rzBq87m3fVcduHDUFhKmyyX+9eo6WQjZvf51Ea/M0Q7+T374Jp1aUiyUl0GKxp8M/OETVHSDvmkyPgvX+X2w==}
    engines: {node: '>=10'}

  /type-fest/0.6.0:
    resolution: {integrity: sha512-q+MB8nYR1KDLrgr4G5yemftpMC7/QLqVndBmEEdqzmNj5dcFOO4Oo8qlwZE3ULT3+Zim1F8Kq4cBnikNhlCMlg==}
    engines: {node: '>=8'}

  /type-fest/0.7.1:
    resolution: {integrity: sha512-Ne2YiiGN8bmrmJJEuTWTLJR32nh/JdL1+PSicowtNb0WFpn59GK8/lfD61bVtzguz7b3PBt74nxpv/Pw5po5Rg==}
    engines: {node: '>=8'}
    dev: true

  /type-fest/0.8.1:
    resolution: {integrity: sha512-4dbzIzqvjtgiM5rw1k5rEHtBANKmdudhGyBEajN01fEyhaAIhsoKNy6y7+IN93IfpFtwY9iqi7kD+xwKhQsNJA==}
    engines: {node: '>=8'}

  /type-is/1.6.18:
    resolution: {integrity: sha512-TkRKr9sUTxEH8MdfuCSP7VizJyzRNMjj2J2do2Jr3Kym598JVdEksuzPQCnlFPW4ky9Q+iA+ma9BGm06XQBy8g==}
    engines: {node: '>= 0.6'}
    dependencies:
      media-typer: 0.3.0
      mime-types: 2.1.32
    dev: true

  /typedarray-to-buffer/3.1.5:
    resolution: {integrity: sha512-zdu8XMNEDepKKR+XYOXAVPtWui0ly0NtohUscw+UmaHiAWT8hrV1rr//H6V+0DvJ3OQ19S979M0laLfX8rm82Q==}
    dependencies:
      is-typedarray: 1.0.0
    dev: true

  /typescript/4.3.5:
    resolution: {integrity: sha512-DqQgihaQ9cUrskJo9kIyW/+g0Vxsk8cDtZ52a3NGh0YNTfpUSArXSohyUGnvbPazEPLu398C0UxmKSOrPumUzA==}
    engines: {node: '>=4.2.0'}
    hasBin: true
    dev: true

  /underscore/1.13.1:
    resolution: {integrity: sha512-hzSoAVtJF+3ZtiFX0VgfFPHEDRm7Y/QPjGyNo4TVdnDTdft3tr8hEkD25a1jC+TjTuE7tkHGKkhwCgs9dgBB2g==}
    dev: true

  /undici/3.3.6:
    resolution: {integrity: sha512-/j3YTZ5AobMB4ZrTY72mzM54uFUX32v0R/JRW9G2vOyF1uSKYAx+WT8dMsAcRS13TOFISv094TxIyWYk+WEPsA==}
    dev: true

  /undici/4.4.6:
    resolution: {integrity: sha512-NxnFqJouVi+R7wC7TtIeIP9AeBIy1ZHwnUHtmDFyXhtKNFQ2pjxFZdz3yYBKEWDTPQ5D2ipYxtovOi1tuU6s4w==}
    engines: {node: '>=12.18'}
    dev: false

  /unique-string/2.0.0:
    resolution: {integrity: sha512-uNaeirEPvpZWSgzwsPGtU2zVSTrn/8L5q/IexZmH0eH6SA73CmAA5U4GwORTxQAZs95TAXLNqeLoPPNO5gZfWg==}
    engines: {node: '>=8'}
    dependencies:
      crypto-random-string: 2.0.0

  /universalify/0.1.2:
    resolution: {integrity: sha512-rBJeI5CXAlmy1pV+617WB9J63U6XcazHHF2f2dbJix4XzpUF0RS3Zbj0FGIOCAva5P/d/GBOYaACQ1w+0azUkg==}
    engines: {node: '>= 4.0.0'}
    dev: true

  /universalify/2.0.0:
    resolution: {integrity: sha512-hAZsKq7Yy11Zu1DE0OzWjw7nnLZmJZYTDZZyEFHZdUhV8FkH5MCfoU1XMaxXovpyW5nq5scPqq0ZDP9Zyl04oQ==}
    engines: {node: '>= 10.0.0'}
    dev: true

  /unpipe/1.0.0:
    resolution: {integrity: sha1-sr9O6FFKrmFltIF4KdIbLvSZBOw=}
    engines: {node: '>= 0.8'}
    dev: true

  /untildify/4.0.0:
    resolution: {integrity: sha512-KK8xQ1mkzZeg9inewmFVDNkg3l5LUhoq9kN6iWYB/CC9YMG8HA+c1Q8HwDe6dEX7kErrEVNVBO3fWsVq5iDgtw==}
    engines: {node: '>=8'}
    dev: true

  /uri-js/4.4.1:
    resolution: {integrity: sha512-7rKUyy33Q1yc98pQ1DAmLtwX109F7TIfWlW1Ydo8Wl1ii1SeHieeh0HHfPeL2fMXK6z0s8ecKs9frCuLJvndBg==}
    dependencies:
      punycode: 2.1.1
    dev: true

  /util-deprecate/1.0.2:
    resolution: {integrity: sha1-RQ1Nyfpw3nMnYvvS1KKJgUGaDM8=}

  /utils-merge/1.0.1:
    resolution: {integrity: sha1-n5VxD1CiZ5R7LMwSR0HBAoQn5xM=}
    engines: {node: '>= 0.4.0'}
    dev: true

  /uuid/3.4.0:
    resolution: {integrity: sha512-HjSDRw6gZE5JMggctHBcjVak08+KEVhSIiDzFnT9S9aegmp85S/bReBVTb4QTFaRNptJ9kuYaNhnbNEOkbKb/A==}
    deprecated: Please upgrade  to version 7 or higher.  Older versions may use Math.random() in certain circumstances, which is known to be problematic.  See https://v8.dev/blog/math-random for details.
    hasBin: true

  /uuid/8.3.2:
    resolution: {integrity: sha512-+NYs2QeMWy+GWFOEm9xnn6HCDp0l7QBD7ml8zLUmJ+93Q5NF0NocErnwkTkXVFNiX3/fpC6afS8Dhb/gz7R7eg==}
    hasBin: true

  /v8-compile-cache/2.3.0:
    resolution: {integrity: sha512-l8lCEmLcLYZh4nbunNZvQCJc5pv7+RCwa8q/LdUx8u7lsWvPDKmpodJAJNwkAhJC//dFY48KuIEmjtd4RViDrA==}
    dev: true

  /v8-to-istanbul/8.0.0:
    resolution: {integrity: sha512-LkmXi8UUNxnCC+JlH7/fsfsKr5AU110l+SYGJimWNkWhxbN5EyeOtm1MJ0hhvqMMOhGwBj1Fp70Yv9i+hX0QAg==}
    engines: {node: '>=10.12.0'}
    dependencies:
      '@types/istanbul-lib-coverage': 2.0.3
      convert-source-map: 1.8.0
      source-map: 0.7.3
    dev: true

  /validate-npm-package-license/3.0.4:
    resolution: {integrity: sha512-DpKm2Ui/xN7/HQKCtpZxoRWBhZ9Z0kqtygG8XCgNQ8ZlDnxuQmWhj566j8fN4Cu3/JmbhsDo7fcAJq4s9h27Ew==}
    dependencies:
      spdx-correct: 3.1.1
      spdx-expression-parse: 3.0.1

  /vary/1.1.2:
    resolution: {integrity: sha1-IpnwLG3tMNSllhsLn3RSShj2NPw=}
    engines: {node: '>= 0.8'}
    dev: true

  /verror/1.10.0:
    resolution: {integrity: sha1-OhBcoXBTr1XW4nDB+CiGguGNpAA=}
    engines: {'0': node >=0.6.0}
    dependencies:
      assert-plus: 1.0.0
      core-util-is: 1.0.2
      extsprintf: 1.4.0
    dev: true

  /w3c-hr-time/1.0.2:
    resolution: {integrity: sha512-z8P5DvDNjKDoFIHK7q8r8lackT6l+jo/Ye3HOle7l9nICP9lf1Ci25fy9vHd0JOWewkIFzXIEig3TdKT7JQ5fQ==}
    dependencies:
      browser-process-hrtime: 1.0.0
    dev: true

  /w3c-xmlserializer/2.0.0:
    resolution: {integrity: sha512-4tzD0mF8iSiMiNs30BiLO3EpfGLZUT2MSX/G+o7ZywDzliWQ3OPtTZ0PTC3B3ca1UAf4cJMHB+2Bf56EriJuRA==}
    engines: {node: '>=10'}
    dependencies:
      xml-name-validator: 3.0.0
    dev: true

  /walker/1.0.7:
    resolution: {integrity: sha1-L3+bj9ENZ3JisYqITijRlhjgKPs=}
    dependencies:
      makeerror: 1.0.11
    dev: true

  /webidl-conversions/5.0.0:
    resolution: {integrity: sha512-VlZwKPCkYKxQgeSbH5EyngOmRp7Ww7I9rQLERETtf5ofd9pGeswWiOtogpEO850jziPRarreGxn5QIiTqpb2wA==}
    engines: {node: '>=8'}
    dev: true

  /webidl-conversions/6.1.0:
    resolution: {integrity: sha512-qBIvFLGiBpLjfwmYAaHPXsn+ho5xZnGvyGvsarywGNc8VyQJUMHJ8OBKGGrPER0okBeMDaan4mNBlgBROxuI8w==}
    engines: {node: '>=10.4'}
    dev: true

  /whatwg-encoding/1.0.5:
    resolution: {integrity: sha512-b5lim54JOPN9HtzvK9HFXvBma/rnfFeqsic0hSpjtDbVxR3dJKLc+KB4V6GgiGOvl7CY/KNh8rxSo9DKQrnUEw==}
    dependencies:
      iconv-lite: 0.4.24
    dev: true

  /whatwg-mimetype/2.3.0:
    resolution: {integrity: sha512-M4yMwr6mAnQz76TbJm914+gPpB/nCwvZbJU28cUD6dR004SAxDLOOSUaB1JDRqLtaOV/vi0IC5lEAGFgrjGv/g==}
    dev: true

  /whatwg-url/8.7.0:
    resolution: {integrity: sha512-gAojqb/m9Q8a5IV96E3fHJM70AzCkgt4uXYX2O7EmuyOnLrViCQlsEBmF9UQIu3/aeAIp2U17rtbpZWNntQqdg==}
    engines: {node: '>=10'}
    dependencies:
      lodash: 4.17.21
      tr46: 2.1.0
      webidl-conversions: 6.1.0
    dev: true

  /which/1.3.1:
    resolution: {integrity: sha512-HxJdYWq1MTIQbJ3nw0cqssHoTNU267KlrDuGZ1WYlxDStUtKUhOaJmh112/TZmHxxUfuJqPXSOm7tDyas0OSIQ==}
    hasBin: true
    dependencies:
      isexe: 2.0.0
    dev: true
    optional: true

  /which/2.0.2:
    resolution: {integrity: sha512-BLI3Tl1TW3Pvl70l3yq3Y64i+awpwXqsGBYWkkqMtnbXgrMD+yj7rhW0kuEDxzJaYXGjEW5ogapKNMEKNMjibA==}
    engines: {node: '>= 8'}
    hasBin: true
    dependencies:
      isexe: 2.0.0

  /wide-align/1.1.3:
    resolution: {integrity: sha512-QGkOQc8XL6Bt5PwnsExKBPuMKBxnGxWWW3fU55Xt4feHozMUhdUMaBCk290qpm/wG5u/RSKzwdAC4i51YigihA==}
    dependencies:
      string-width: 1.0.2
    dev: true

  /word-wrap/1.2.3:
    resolution: {integrity: sha512-Hz/mrNwitNRh/HUAtM/VT/5VH+ygD6DV7mYKZAtHOrbs8U7lvPS6xf7EJKMF0uW1KJCl0H701g3ZGus+muE5vQ==}
    engines: {node: '>=0.10.0'}
    dev: true

  /wrap-ansi/6.2.0:
    resolution: {integrity: sha512-r6lPcBGxZXlIcymEu7InxDMhdW0KDxpLgoFLcguasxCaJ/SOIZwINatK9KY/tf+ZrlywOKU0UDj3ATXUBfxJXA==}
    engines: {node: '>=8'}
    dependencies:
      ansi-styles: 4.3.0
      string-width: 4.2.2
      strip-ansi: 6.0.0

  /wrap-ansi/7.0.0:
    resolution: {integrity: sha512-YVGIj2kamLSTxw6NsZjoBxfSwsn0ycdesmc4p+Q21c5zPuZ1pl+NfxVdxPtdHvmNVOQ6XSYG4AUtyt/Fi7D16Q==}
    engines: {node: '>=10'}
    dependencies:
      ansi-styles: 4.3.0
      string-width: 4.2.2
      strip-ansi: 6.0.0
    dev: true

  /wrappy/1.0.2:
    resolution: {integrity: sha1-tSQ9jz7BqjXxNkYFvA0QNuMKtp8=}

  /write-file-atomic/3.0.3:
    resolution: {integrity: sha512-AvHcyZ5JnSfq3ioSyjrBkH9yW4m7Ayk8/9My/DD9onKeu/94fwrMocemO2QAJFAlnnDN+ZDS+ZjAR5ua1/PV/Q==}
    dependencies:
      imurmurhash: 0.1.4
      is-typedarray: 1.0.0
      signal-exit: 3.0.3
      typedarray-to-buffer: 3.1.5
    dev: true

  /ws/7.5.3:
    resolution: {integrity: sha512-kQ/dHIzuLrS6Je9+uv81ueZomEwH0qVYstcAQ4/Z93K8zeko9gtAbttJWzoC5ukqXY1PpoouV3+VSOqEAFt5wg==}
    engines: {node: '>=8.3.0'}
    peerDependencies:
      bufferutil: ^4.0.1
      utf-8-validate: ^5.0.2
    peerDependenciesMeta:
      bufferutil:
        optional: true
      utf-8-validate:
        optional: true
    dev: true

  /xml-name-validator/3.0.0:
    resolution: {integrity: sha512-A5CUptxDsvxKJEU3yO6DuWBSJz/qizqzJKOMIfUJHETbBw/sFaDxgd6fxm1ewUaM0jZ444Fc5vC5ROYurg/4Pw==}
    dev: true

  /xml2js/0.4.23:
    resolution: {integrity: sha512-ySPiMjM0+pLDftHgXY4By0uswI3SPKLDw/i3UXbnO8M/p28zqexCUoPmQFrYD+/1BzhGJSs2i1ERWKJAtiLrug==}
    engines: {node: '>=4.0.0'}
    dependencies:
      sax: 1.2.4
      xmlbuilder: 11.0.1
    dev: true

  /xmlbuilder/11.0.1:
    resolution: {integrity: sha512-fDlsI/kFEx7gLvbecc0/ohLG50fugQp8ryHzMTuW9vSa1GJ0XYWKnhsUx7oie3G98+r56aTQIUB4kht42R3JvA==}
    engines: {node: '>=4.0'}
    dev: true

  /xmlchars/2.2.0:
    resolution: {integrity: sha512-JZnDKK8B0RCDw84FNdDAIpZK+JuJw+s7Lz8nksI7SIuU3UXJJslUthsi+uWBUYOwPFwW7W7PRLRfUKpxjtjFCw==}
    dev: true

  /xmldom/0.6.0:
    resolution: {integrity: sha512-iAcin401y58LckRZ0TkI4k0VSM1Qg0KGSc3i8rU+xrxe19A/BN1zHyVSJY7uoutVlaTSzYyk/v5AmkewAP7jtg==}
    engines: {node: '>=10.0.0'}
    dev: true

  /xpath.js/1.1.0:
    resolution: {integrity: sha512-jg+qkfS4K8E7965sqaUl8mRngXiKb3WZGfONgE18pr03FUQiuSV6G+Ej4tS55B+rIQSFEIw3phdVAQ4pPqNWfQ==}
    engines: {node: '>=0.4.0'}
    dev: true

  /xtend/4.0.2:
    resolution: {integrity: sha512-LKYU1iAXJXUgAXn9URjiu+MWhyUXHsvfp7mcuYm9dSUKK0/CjtrUwFAxD82/mCWbtLsGjFIad0wIsod4zrTAEQ==}
    engines: {node: '>=0.4'}
    dev: true

  /y18n/5.0.8:
    resolution: {integrity: sha512-0pfFzegeDWJHJIAmTLRP2DwHjdF5s7jo9tuztdQxAhINCdvS+3nGINqPd00AphqJR/0LhANUS6/+7SCb98YOfA==}
    engines: {node: '>=10'}
    dev: true

  /yallist/3.1.1:
    resolution: {integrity: sha512-a4UGQaWPH59mOXUYnAG2ewncQS4i4F43Tv3JoAM+s2VDAmS9NsK8GpDMLrCHPksFT7h3K6TOoUNn2pb7RoXx4g==}
    dev: true

  /yallist/4.0.0:
    resolution: {integrity: sha512-3wdGidZyq5PB084XLES5TpOSRA3wjXAlIWMhum2kRcv/41Sn2emQ0dycQW4uZXLejwKvg6EsvbdlVL+FYEct7A==}

  /yaml/1.10.2:
    resolution: {integrity: sha512-r3vXyErRCYJ7wg28yvBY5VSoAF8ZvlcW9/BwUzEtUsjvX/DKs24dIkuwjtuprwJJHsbyUbLApepYTR1BN4uHrg==}
    engines: {node: '>= 6'}
    dev: true

  /yargs-parser/20.2.9:
    resolution: {integrity: sha512-y11nGElTIV+CT3Zv9t7VKl+Q3hTQoT9a1Qzezhhl6Rp21gJ/IVTW7Z3y9EWXhuUBC2Shnf+DX0antecpAwSP8w==}
    engines: {node: '>=10'}
    dev: true

  /yargs/16.2.0:
    resolution: {integrity: sha512-D1mvvtDG0L5ft/jGWkLpG1+m0eQxOfaBvTNELraWj22wSVUMWxZUvYgJYcKh6jGGIkJFhH4IZPQhR4TKpc8mBw==}
    engines: {node: '>=10'}
    dependencies:
      cliui: 7.0.4
      escalade: 3.1.1
      get-caller-file: 2.0.5
      require-directory: 2.1.1
      string-width: 4.2.2
      y18n: 5.0.8
      yargs-parser: 20.2.9
    dev: true

  /yn/3.1.1:
    resolution: {integrity: sha512-Ux4ygGWsu2c7isFWe8Yu1YluJmqVhxqK2cLXNQA5AcC3QfbGNpM7fu0Y8b/z16pXLnFxZYvWhd3fhBY9DLmC6Q==}
    engines: {node: '>=6'}
    dev: true

  /yocto-queue/0.1.0:
    resolution: {integrity: sha512-rVksvsnNCdJ/ohGc6xgPwyN8eheCxsiLM8mxuE/t/mOVqJewPuO1miLpTHQiRgTKCLexL4MeAFVagts7HmNZ2Q==}
    engines: {node: '>=10'}

  /zip-stream/3.0.1:
    resolution: {integrity: sha512-r+JdDipt93ttDjsOVPU5zaq5bAyY+3H19bDrThkvuVxC0xMQzU1PJcS6D+KrP3u96gH9XLomcHPb+2skoDjulQ==}
    engines: {node: '>= 8'}
    dependencies:
      archiver-utils: 2.1.0
      compress-commons: 3.0.0
      readable-stream: 3.6.0<|MERGE_RESOLUTION|>--- conflicted
+++ resolved
@@ -1650,13 +1650,8 @@
     transitivePeerDependencies:
       - supports-color
 
-<<<<<<< HEAD
-  /@prisma/debug/2.30.0-dev.35:
-    resolution: {integrity: sha512-vMAL1/n49Xd8GwJTkjHVf/J92M2hHvdBXFy5a2jFoX3XKuNtCHO2hq8cF0KFmaq389SRFEYF2r+BrY7GFnHvyQ==}
-=======
   /@prisma/debug/2.30.0-dev.36:
     resolution: {integrity: sha512-qqr8dOdER7pGWwGO7EL53PHwEJPjWj1OFKEflFBNLo17keskHOhAVc5js1Hd7NStqH2ApqZDUPDhPJd8VwitBA==}
->>>>>>> 120f04c6
     dependencies:
       '@types/debug': 4.1.7
       debug: 4.3.2
@@ -1665,21 +1660,12 @@
       - supports-color
     dev: true
 
-<<<<<<< HEAD
-  /@prisma/engine-core/2.30.0-dev.35:
-    resolution: {integrity: sha512-bXS2dcXiEXd3e5EhUIA9fHf9bAiU68QQZk+T9cpp/6OlhHhPdnVNtOLxRsWVT19DeyZ4c6h0xY3JHz3P3in7Qg==}
-    dependencies:
-      '@prisma/debug': 2.30.0-dev.35
-      '@prisma/engines': 2.30.0-22.6ee261c643b2c461a20371f48ffa5090ed578aaf
-      '@prisma/generator-helper': 2.30.0-dev.35
-=======
   /@prisma/engine-core/2.30.0-dev.36:
     resolution: {integrity: sha512-8TgPMrLoF9n7un/lJTNkAFQayGsNMQWpB9m2tPAZMurjYyvfDf5oRCY8U76jAhP84DoQggai02wBNpcmz5tFAQ==}
     dependencies:
       '@prisma/debug': 2.30.0-dev.36
       '@prisma/engines': 2.30.0-22.6ee261c643b2c461a20371f48ffa5090ed578aaf
       '@prisma/generator-helper': 2.30.0-dev.36
->>>>>>> 120f04c6
       '@prisma/get-platform': 2.30.0-22.6ee261c643b2c461a20371f48ffa5090ed578aaf
       chalk: 4.1.2
       execa: 5.1.1
@@ -1698,20 +1684,15 @@
 
   /@prisma/engines/2.30.0-22.6ee261c643b2c461a20371f48ffa5090ed578aaf:
     resolution: {integrity: sha512-wIqGgmG7Cm3nSaN5UMOFlglrCRO14dpfSyBGK9b9zwWqmNSZDLrDJADd5lqT27TxtBEGSwc8fH7BJF4PqOiKxQ==}
-<<<<<<< HEAD
-=======
     requiresBuild: true
     dev: true
 
   /@prisma/engines/2.30.0-28.60b19f4a1de4fe95741da371b4c44a92f4d1adcb:
     resolution: {integrity: sha512-LPKq88lIbYezvX0OOc1PU42hHdTsSMPJWmK8lusaHK7DaLHyXjDp/551LbsVapypbjW6N3Jx/If6GoMDASSMSw==}
->>>>>>> 120f04c6
     requiresBuild: true
 
   /@prisma/fetch-engine/2.30.0-22.6ee261c643b2c461a20371f48ffa5090ed578aaf:
     resolution: {integrity: sha512-4YPMaTOZ41Hm4TjV6V1AgqBDQ3787yzTweBndmWt93TxljOOnrVCrQWvMp1z1NVwwf/LQ+OxZr4NwznhJJB4CA==}
-<<<<<<< HEAD
-=======
     dependencies:
       '@prisma/debug': 2.29.1
       '@prisma/get-platform': 2.30.0-22.6ee261c643b2c461a20371f48ffa5090ed578aaf
@@ -1736,7 +1717,6 @@
 
   /@prisma/fetch-engine/2.30.0-28.60b19f4a1de4fe95741da371b4c44a92f4d1adcb:
     resolution: {integrity: sha512-62/gM4Gm+e1BQlgj4OFmdQKa22nWg5FZ6hNsoRHopcm45RRhnSHqYiD+9djo/98i1/+MYfwxCwPqhhJm28lJuw==}
->>>>>>> 120f04c6
     dependencies:
       '@prisma/debug': 2.29.1
       '@prisma/get-platform': 2.30.0-28.60b19f4a1de4fe95741da371b4c44a92f4d1adcb
@@ -1758,17 +1738,10 @@
     transitivePeerDependencies:
       - supports-color
 
-<<<<<<< HEAD
-  /@prisma/generator-helper/2.30.0-dev.35:
-    resolution: {integrity: sha512-2pvPWZwI0Fk3fBIFxzWUyO1/Jfaz/Kkf2ug6WCewvOQHXjwcJyiFXSCaWa4GWFHtPsevE000wXjHldCbcq1P8A==}
-    dependencies:
-      '@prisma/debug': 2.30.0-dev.35
-=======
   /@prisma/generator-helper/2.30.0-dev.36:
     resolution: {integrity: sha512-vU8z22EgtaUTrGzf7SQaaAZA7MToeGW4uqOXMpGagQO4iW1yPzo155tj56wN/NgbX419czdkjHqX9bXKLuPTnQ==}
     dependencies:
       '@prisma/debug': 2.30.0-dev.36
->>>>>>> 120f04c6
       '@types/cross-spawn': 6.0.2
       chalk: 4.1.2
       cross-spawn: 7.0.3
@@ -1778,8 +1751,6 @@
 
   /@prisma/get-platform/2.30.0-22.6ee261c643b2c461a20371f48ffa5090ed578aaf:
     resolution: {integrity: sha512-7OQmEWe8LWd5MUQF0DIWs5sLacIE2cmlH4wCM2pxJgFo/pP3bbrl2YplMZjdNXntCBbH+Ul34eUvIdMRnoDfxA==}
-<<<<<<< HEAD
-=======
     dependencies:
       '@prisma/debug': 2.29.1
     transitivePeerDependencies:
@@ -1788,22 +1759,11 @@
 
   /@prisma/get-platform/2.30.0-28.60b19f4a1de4fe95741da371b4c44a92f4d1adcb:
     resolution: {integrity: sha512-gqB9defmpCvxvQM9HFNpo1s0G652eE556ckO+k9X1Kfbt1vaX6FuxtQD5IPcu0nDm42u3NTkX9lDR1Y0j5VPng==}
->>>>>>> 120f04c6
     dependencies:
       '@prisma/debug': 2.29.1
     transitivePeerDependencies:
       - supports-color
 
-<<<<<<< HEAD
-  /@prisma/sdk/2.30.0-dev.35:
-    resolution: {integrity: sha512-qxEUFV/IpFBR1XzpILgkG1vbHs2SKZcSUlL9XWCKR6GDYKTSg47xd3fH62nALZL2Vzz/JoshVXM+S8XFDGbVSg==}
-    dependencies:
-      '@prisma/debug': 2.30.0-dev.35
-      '@prisma/engine-core': 2.30.0-dev.35
-      '@prisma/engines': 2.30.0-22.6ee261c643b2c461a20371f48ffa5090ed578aaf
-      '@prisma/fetch-engine': 2.30.0-22.6ee261c643b2c461a20371f48ffa5090ed578aaf
-      '@prisma/generator-helper': 2.30.0-dev.35
-=======
   /@prisma/sdk/2.30.0-dev.36:
     resolution: {integrity: sha512-S0VAORnxAB9/SfKKGKVR04I/qMLk4hAIMJ3CYOhs5aPH5i3iOk8Rvl4/Lsd9w5lVuTrvXcVuL+9F70sDqVK3OA==}
     dependencies:
@@ -1812,7 +1772,6 @@
       '@prisma/engines': 2.30.0-22.6ee261c643b2c461a20371f48ffa5090ed578aaf
       '@prisma/fetch-engine': 2.30.0-22.6ee261c643b2c461a20371f48ffa5090ed578aaf
       '@prisma/generator-helper': 2.30.0-dev.36
->>>>>>> 120f04c6
       '@prisma/get-platform': 2.30.0-22.6ee261c643b2c461a20371f48ffa5090ed578aaf
       '@timsuchanek/copy': 1.4.5
       archiver: 4.0.2
@@ -1847,21 +1806,13 @@
       - supports-color
     dev: true
 
-<<<<<<< HEAD
-  /@prisma/studio-pcw/0.422.0_@prisma+sdk@2.30.0-dev.35:
-=======
   /@prisma/studio-pcw/0.422.0_@prisma+sdk@2.30.0-dev.36:
->>>>>>> 120f04c6
     resolution: {integrity: sha512-82VESX2oeh6DwggY6B9Cblaz2xeaJfj0a+LRvUJve8NDShkarhLHMFh9auO8AWa3cCN1gWxEF/DUfnLNL35BrA==}
     peerDependencies:
       '@prisma/client': '*'
       '@prisma/sdk': '*'
     dependencies:
-<<<<<<< HEAD
-      '@prisma/sdk': 2.30.0-dev.35
-=======
       '@prisma/sdk': 2.30.0-dev.36
->>>>>>> 120f04c6
       debug: 4.3.1
       lodash: 4.17.21
     transitivePeerDependencies:
@@ -1871,13 +1822,8 @@
   /@prisma/studio-server/0.422.0:
     resolution: {integrity: sha512-VLDIsIDzklsFJB4AUyluZq9QiKQkz/nI9Hrj7Pp7Mb1rm3S0x8fsf4W3jYqibqqqz8rgg+5ztc4EjkCgpCa4sA==}
     dependencies:
-<<<<<<< HEAD
-      '@prisma/sdk': 2.30.0-dev.35
-      '@prisma/studio-pcw': 0.422.0_@prisma+sdk@2.30.0-dev.35
-=======
       '@prisma/sdk': 2.30.0-dev.36
       '@prisma/studio-pcw': 0.422.0_@prisma+sdk@2.30.0-dev.36
->>>>>>> 120f04c6
       '@prisma/studio-transports': 0.422.0
       '@sentry/node': 6.2.5
       checkpoint-client: 1.1.20
