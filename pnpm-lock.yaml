lockfileVersion: 5.3

importers:
  .:
    specifiers:
      '@sindresorhus/slugify': 1.1.2
      '@slack/webhook': 6.0.0
      '@types/benchmark': 2.1.1
      '@types/glob': 7.2.0
      '@types/graphviz': 0.0.34
      '@types/node': 14.18.12
      '@types/redis': 2.8.32
      '@types/resolve': 1.20.1
      '@typescript-eslint/eslint-plugin': 5.9.0
      '@typescript-eslint/parser': 5.9.0
      arg: 5.0.1
      batching-toposort: 1.2.0
      buffer: 6.0.3
      chalk: 4.1.2
      chokidar: 3.5.2
      esbuild: 0.13.14
      esbuild-register: 3.3.1
      eslint: 8.6.0
      eslint-config-prettier: 8.3.0
      eslint-plugin-eslint-comments: 3.2.0
      eslint-plugin-import: 2.25.4
      eslint-plugin-jest: 26.0.0
      eslint-plugin-prettier: 4.0.0
      eslint-plugin-simple-import-sort: 7.0.0
      eventemitter3: 4.0.7
      execa: 5.1.1
      glob: 7.2.0
      globby: 11.0.4
      graphviz-mit: 0.0.9
      husky: 7.0.4
      is-ci: 3.0.1
      jest-junit: 13.0.0
      lint-staged: 12.3.4
      node-fetch: 2.6.7
      p-map: 4.0.0
      p-reduce: 2.1.0
      p-retry: 4.6.1
      path-browserify: 1.0.1
      prettier: 2.5.1
      redis: 3.1.2
      redis-lock: 0.1.4
      regenerator-runtime: 0.13.9
      resolve: 1.21.0
      safe-buffer: 5.2.1
      semver: 7.3.5
      spdx-exceptions: 2.3.0
      spdx-license-ids: 3.0.11
      staged-git-files: 1.2.0
      ts-node: 10.4.0
      ts-toolbelt: 9.6.0
      tty-browserify: 0.0.1
      typescript: 4.5.4
      util: 0.12.4
    devDependencies:
      '@sindresorhus/slugify': 1.1.2
      '@slack/webhook': 6.0.0
      '@types/benchmark': 2.1.1
      '@types/glob': 7.2.0
      '@types/graphviz': 0.0.34
      '@types/node': 14.18.12
      '@types/redis': 2.8.32
      '@types/resolve': 1.20.1
      '@typescript-eslint/eslint-plugin': 5.9.0_bd2fd93dbcc607ad2f21b784bccfe0c8
      '@typescript-eslint/parser': 5.9.0_eslint@8.6.0+typescript@4.5.4
      arg: 5.0.1
      batching-toposort: 1.2.0
      buffer: 6.0.3
      chalk: 4.1.2
      chokidar: 3.5.2
      esbuild: 0.13.14
      esbuild-register: 3.3.1_esbuild@0.13.14
      eslint: 8.6.0
      eslint-config-prettier: 8.3.0_eslint@8.6.0
      eslint-plugin-eslint-comments: 3.2.0_eslint@8.6.0
      eslint-plugin-import: 2.25.4_eslint@8.6.0
      eslint-plugin-jest: 26.0.0_50718c277c711d46fdc0916b9b606e5d
      eslint-plugin-prettier: 4.0.0_1c588f61426b1faf18812943f1678311
      eslint-plugin-simple-import-sort: 7.0.0_eslint@8.6.0
      eventemitter3: 4.0.7
      execa: 5.1.1
      glob: 7.2.0
      globby: 11.0.4
      graphviz-mit: 0.0.9
      husky: 7.0.4
      is-ci: 3.0.1
      jest-junit: 13.0.0
      lint-staged: 12.3.4
      node-fetch: 2.6.7
      p-map: 4.0.0
      p-reduce: 2.1.0
      p-retry: 4.6.1
      path-browserify: 1.0.1
      prettier: 2.5.1
      redis: 3.1.2
      redis-lock: 0.1.4
      regenerator-runtime: 0.13.9
      resolve: 1.21.0
      safe-buffer: 5.2.1
      semver: 7.3.5
      spdx-exceptions: 2.3.0
      spdx-license-ids: 3.0.11
      staged-git-files: 1.2.0
      ts-node: 10.4.0_b575a4ed8d8a14db25cb9540c04f64f6
      ts-toolbelt: 9.6.0
      tty-browserify: 0.0.1
      typescript: 4.5.4
      util: 0.12.4

  packages/cli:
    specifiers:
      '@prisma/client': workspace:*
      '@prisma/debug': workspace:*
<<<<<<< HEAD
      '@prisma/engines': 3.11.0-12.9907684a5845cbb6a7aa712fa21fe75455b9b6f6
      '@prisma/fetch-engine': 3.11.0-12.9907684a5845cbb6a7aa712fa21fe75455b9b6f6
      '@prisma/generator-helper': workspace:*
      '@prisma/get-platform': 3.11.0-12.9907684a5845cbb6a7aa712fa21fe75455b9b6f6
=======
      '@prisma/engines': 3.11.0-11.5b3bbd566d0f91cb9f74187bfdb7c490a6a4e825
      '@prisma/fetch-engine': 3.11.0-11.5b3bbd566d0f91cb9f74187bfdb7c490a6a4e825
      '@prisma/generator-helper': workspace:*
      '@prisma/get-platform': 3.11.0-11.5b3bbd566d0f91cb9f74187bfdb7c490a6a4e825
>>>>>>> 0957d755
      '@prisma/migrate': workspace:*
      '@prisma/sdk': workspace:*
      '@prisma/studio': 0.458.0
      '@prisma/studio-server': 0.458.0
      '@swc/core': 1.2.141
      '@swc/jest': 0.2.17
      '@types/debug': 4.1.7
      '@types/fs-extra': 9.0.13
      '@types/jest': 27.4.0
      '@types/rimraf': 3.0.2
      '@types/ws': 8.2.3
      chalk: 4.1.2
      checkpoint-client: 1.1.21
      debug: 4.3.3
      dotenv: 16.0.0
      esbuild: 0.13.14
      execa: 5.1.1
      fast-deep-equal: 3.1.3
      fs-extra: 10.0.0
      fs-jetpack: 4.3.0
      get-port: 5.1.1
      global-dirs: 3.0.0
      is-installed-globally: 0.4.0
      jest: 27.5.1
      jest-junit: 13.0.0
      line-replace: 2.0.1
      log-update: 4.0.0
      make-dir: 3.1.0
      node-fetch: 2.6.7
      open: 7.4.2
      pkg-up: 3.1.0
      replace-string: 3.1.0
      resolve-pkg: 2.0.0
      rimraf: 3.0.2
      strip-ansi: 6.0.1
      tempy: 1.0.1
      typescript: 4.5.4
    dependencies:
<<<<<<< HEAD
      '@prisma/engines': 3.11.0-12.9907684a5845cbb6a7aa712fa21fe75455b9b6f6
    devDependencies:
      '@prisma/client': link:../client
      '@prisma/debug': link:../debug
      '@prisma/fetch-engine': 3.11.0-12.9907684a5845cbb6a7aa712fa21fe75455b9b6f6
      '@prisma/generator-helper': link:../generator-helper
      '@prisma/get-platform': 3.11.0-12.9907684a5845cbb6a7aa712fa21fe75455b9b6f6
=======
      '@prisma/engines': 3.11.0-11.5b3bbd566d0f91cb9f74187bfdb7c490a6a4e825
    devDependencies:
      '@prisma/client': link:../client
      '@prisma/debug': link:../debug
      '@prisma/fetch-engine': 3.11.0-11.5b3bbd566d0f91cb9f74187bfdb7c490a6a4e825
      '@prisma/generator-helper': link:../generator-helper
      '@prisma/get-platform': 3.11.0-11.5b3bbd566d0f91cb9f74187bfdb7c490a6a4e825
>>>>>>> 0957d755
      '@prisma/migrate': link:../migrate
      '@prisma/sdk': link:../sdk
      '@prisma/studio': 0.458.0
      '@prisma/studio-server': 0.458.0
      '@swc/core': 1.2.141
      '@swc/jest': 0.2.17_@swc+core@1.2.141
      '@types/debug': 4.1.7
      '@types/fs-extra': 9.0.13
      '@types/jest': 27.4.0
      '@types/rimraf': 3.0.2
      '@types/ws': 8.2.3
      chalk: 4.1.2
      checkpoint-client: 1.1.21
      debug: 4.3.3
      dotenv: 16.0.0
      esbuild: 0.13.14
      execa: 5.1.1
      fast-deep-equal: 3.1.3
      fs-extra: 10.0.0
      fs-jetpack: 4.3.0
      get-port: 5.1.1
      global-dirs: 3.0.0
      is-installed-globally: 0.4.0
      jest: 27.5.1_ts-node@10.4.0
      jest-junit: 13.0.0
      line-replace: 2.0.1
      log-update: 4.0.0
      make-dir: 3.1.0
      node-fetch: 2.6.7
      open: 7.4.2
      pkg-up: 3.1.0
      replace-string: 3.1.0
      resolve-pkg: 2.0.0
      rimraf: 3.0.2
      strip-ansi: 6.0.1
      tempy: 1.0.1
      typescript: 4.5.4

  packages/client:
    specifiers:
      '@microsoft/api-extractor': 7.19.3
      '@opentelemetry/api': 1.0.3
      '@prisma/debug': workspace:*
      '@prisma/engine-core': workspace:*
<<<<<<< HEAD
      '@prisma/engines': 3.11.0-12.9907684a5845cbb6a7aa712fa21fe75455b9b6f6
      '@prisma/engines-version': 3.11.0-12.9907684a5845cbb6a7aa712fa21fe75455b9b6f6
      '@prisma/fetch-engine': 3.11.0-12.9907684a5845cbb6a7aa712fa21fe75455b9b6f6
      '@prisma/generator-helper': workspace:*
      '@prisma/get-platform': 3.11.0-12.9907684a5845cbb6a7aa712fa21fe75455b9b6f6
=======
      '@prisma/engines': 3.11.0-11.5b3bbd566d0f91cb9f74187bfdb7c490a6a4e825
      '@prisma/engines-version': 3.11.0-11.5b3bbd566d0f91cb9f74187bfdb7c490a6a4e825
      '@prisma/fetch-engine': 3.11.0-11.5b3bbd566d0f91cb9f74187bfdb7c490a6a4e825
      '@prisma/generator-helper': workspace:*
      '@prisma/get-platform': 3.11.0-11.5b3bbd566d0f91cb9f74187bfdb7c490a6a4e825
>>>>>>> 0957d755
      '@prisma/migrate': workspace:*
      '@prisma/sdk': workspace:*
      '@timsuchanek/copy': 1.4.5
      '@types/debug': 4.1.7
      '@types/jest': 27.4.0
      '@types/js-levenshtein': 1.1.1
      '@types/mssql': 7.1.5
      '@types/node': 12.20.46
      '@types/pg': 8.6.4
      arg: 5.0.1
      benchmark: 2.1.4
      chalk: 4.1.2
      decimal.js: 10.3.1
      esbuild: 0.13.14
      execa: 5.1.1
      flat-map-polyfill: 0.3.8
      fs-monkey: 1.0.3
      get-own-enumerable-property-symbols: 3.0.2
      indent-string: 4.0.0
      is-obj: 2.0.0
      is-regexp: 2.1.0
      jest: 27.5.1
      jest-junit: 13.0.0
      js-levenshtein: 1.1.6
      klona: 2.0.5
      lz-string: 1.4.4
      make-dir: 3.1.0
      mariadb: 2.5.5
      mssql: 8.0.1
      pg: 8.7.1
      pkg-up: 3.1.0
      pluralize: 8.0.0
      replace-string: 3.1.0
      rimraf: 3.0.2
      sort-keys: 4.2.0
      source-map-support: 0.5.21
      sql-template-tag: 4.0.0
      stacktrace-parser: 0.1.10
      strip-ansi: 6.0.1
      strip-indent: 3.0.0
      ts-jest: 27.1.3
      ts-node: 10.4.0
      tsd: 0.19.1
      typescript: 4.5.4
    dependencies:
<<<<<<< HEAD
      '@prisma/engines-version': 3.11.0-12.9907684a5845cbb6a7aa712fa21fe75455b9b6f6
=======
      '@prisma/engines-version': 3.11.0-11.5b3bbd566d0f91cb9f74187bfdb7c490a6a4e825
>>>>>>> 0957d755
    devDependencies:
      '@microsoft/api-extractor': 7.19.3
      '@opentelemetry/api': 1.0.3
      '@prisma/debug': link:../debug
      '@prisma/engine-core': link:../engine-core
<<<<<<< HEAD
      '@prisma/engines': 3.11.0-12.9907684a5845cbb6a7aa712fa21fe75455b9b6f6
      '@prisma/fetch-engine': 3.11.0-12.9907684a5845cbb6a7aa712fa21fe75455b9b6f6
      '@prisma/generator-helper': link:../generator-helper
      '@prisma/get-platform': 3.11.0-12.9907684a5845cbb6a7aa712fa21fe75455b9b6f6
=======
      '@prisma/engines': 3.11.0-11.5b3bbd566d0f91cb9f74187bfdb7c490a6a4e825
      '@prisma/fetch-engine': 3.11.0-11.5b3bbd566d0f91cb9f74187bfdb7c490a6a4e825
      '@prisma/generator-helper': link:../generator-helper
      '@prisma/get-platform': 3.11.0-11.5b3bbd566d0f91cb9f74187bfdb7c490a6a4e825
>>>>>>> 0957d755
      '@prisma/migrate': link:../migrate
      '@prisma/sdk': link:../sdk
      '@timsuchanek/copy': 1.4.5
      '@types/debug': 4.1.7
      '@types/jest': 27.4.0
      '@types/js-levenshtein': 1.1.1
      '@types/mssql': 7.1.5
      '@types/node': 12.20.46
      '@types/pg': 8.6.4
      arg: 5.0.1
      benchmark: 2.1.4
      chalk: 4.1.2
      decimal.js: 10.3.1
      esbuild: 0.13.14
      execa: 5.1.1
      flat-map-polyfill: 0.3.8
      fs-monkey: 1.0.3
      get-own-enumerable-property-symbols: 3.0.2
      indent-string: 4.0.0
      is-obj: 2.0.0
      is-regexp: 2.1.0
      jest: 27.5.1_ts-node@10.4.0
      jest-junit: 13.0.0
      js-levenshtein: 1.1.6
      klona: 2.0.5
      lz-string: 1.4.4
      make-dir: 3.1.0
      mariadb: 2.5.5
      mssql: 8.0.1
      pg: 8.7.1
      pkg-up: 3.1.0
      pluralize: 8.0.0
      replace-string: 3.1.0
      rimraf: 3.0.2
      sort-keys: 4.2.0
      source-map-support: 0.5.21
      sql-template-tag: 4.0.0
      stacktrace-parser: 0.1.10
      strip-ansi: 6.0.1
      strip-indent: 3.0.0
      ts-jest: 27.1.3_077cd5ab94a1d592346e236574e4009d
      ts-node: 10.4.0_821f076c424ed09f3232bb5c565ae7fa
      tsd: 0.19.1
      typescript: 4.5.4

  packages/debug:
    specifiers:
      '@types/debug': 4.1.7
      '@types/jest': 27.4.0
      '@types/node': 12.20.46
      esbuild: 0.13.14
      jest: 27.5.1
      jest-junit: 13.0.0
      ms: 2.1.3
      strip-ansi: 6.0.1
      ts-jest: 27.1.3
      typescript: 4.5.4
    dependencies:
      '@types/debug': 4.1.7
      ms: 2.1.3
      strip-ansi: 6.0.1
    devDependencies:
      '@types/jest': 27.4.0
      '@types/node': 12.20.46
      esbuild: 0.13.14
      jest: 27.5.1_ts-node@10.4.0
      jest-junit: 13.0.0
      ts-jest: 27.1.3_077cd5ab94a1d592346e236574e4009d
      typescript: 4.5.4

  packages/engine-core:
    specifiers:
      '@prisma/debug': workspace:*
<<<<<<< HEAD
      '@prisma/engines': 3.11.0-12.9907684a5845cbb6a7aa712fa21fe75455b9b6f6
      '@prisma/generator-helper': workspace:*
      '@prisma/get-platform': 3.11.0-12.9907684a5845cbb6a7aa712fa21fe75455b9b6f6
=======
      '@prisma/engines': 3.11.0-11.5b3bbd566d0f91cb9f74187bfdb7c490a6a4e825
      '@prisma/generator-helper': workspace:*
      '@prisma/get-platform': 3.11.0-11.5b3bbd566d0f91cb9f74187bfdb7c490a6a4e825
      '@swc/core': 1.2.141
      '@swc/jest': 0.2.17
>>>>>>> 0957d755
      '@types/jest': 27.4.0
      '@types/node': 12.20.46
      chalk: 4.1.2
      esbuild: 0.13.14
      execa: 5.1.1
      get-stream: 6.0.1
      indent-string: 4.0.0
      jest: 27.5.1
      jest-junit: 13.0.0
      new-github-issue-url: 0.2.1
      p-retry: 4.6.1
      strip-ansi: 6.0.1
      terminal-link: 2.1.1
      typescript: 4.5.4
      undici: 3.3.6
    dependencies:
      '@prisma/debug': link:../debug
<<<<<<< HEAD
      '@prisma/engines': 3.11.0-12.9907684a5845cbb6a7aa712fa21fe75455b9b6f6
      '@prisma/generator-helper': link:../generator-helper
      '@prisma/get-platform': 3.11.0-12.9907684a5845cbb6a7aa712fa21fe75455b9b6f6
=======
      '@prisma/engines': 3.11.0-11.5b3bbd566d0f91cb9f74187bfdb7c490a6a4e825
      '@prisma/generator-helper': link:../generator-helper
      '@prisma/get-platform': 3.11.0-11.5b3bbd566d0f91cb9f74187bfdb7c490a6a4e825
>>>>>>> 0957d755
      chalk: 4.1.2
      execa: 5.1.1
      get-stream: 6.0.1
      indent-string: 4.0.0
      new-github-issue-url: 0.2.1
      p-retry: 4.6.1
      strip-ansi: 6.0.1
      terminal-link: 2.1.1
      undici: 3.3.6
    devDependencies:
      '@swc/core': 1.2.141
      '@swc/jest': 0.2.17_@swc+core@1.2.141
      '@types/jest': 27.4.0
      '@types/node': 12.20.46
      esbuild: 0.13.14
      jest: 27.5.1_ts-node@10.4.0
      jest-junit: 13.0.0
      typescript: 4.5.4

  packages/generator-helper:
    specifiers:
      '@prisma/debug': workspace:*
      '@swc/core': 1.2.141
      '@swc/jest': 0.2.17
      '@types/cross-spawn': 6.0.2
      '@types/jest': 27.4.0
      '@types/node': 12.20.46
      chalk: 4.1.2
      cross-spawn: 7.0.3
      esbuild: 0.13.14
      jest: 27.5.1
      jest-junit: 13.0.0
      ts-node: 10.4.0
      typescript: 4.5.4
    dependencies:
      '@prisma/debug': link:../debug
      '@types/cross-spawn': 6.0.2
      chalk: 4.1.2
      cross-spawn: 7.0.3
    devDependencies:
      '@swc/core': 1.2.141
      '@swc/jest': 0.2.17_@swc+core@1.2.141
      '@types/jest': 27.4.0
      '@types/node': 12.20.46
      esbuild: 0.13.14
      jest: 27.5.1_ts-node@10.4.0
      jest-junit: 13.0.0
      ts-node: 10.4.0_4c74cb9939824570a0a43d7cc18720b2
      typescript: 4.5.4

  packages/integration-tests:
    specifiers:
      '@prisma/sdk': workspace:*
      '@sindresorhus/slugify': 1.1.2
      '@swc/core': 1.2.141
      '@swc/jest': 0.2.17
      '@types/jest': 27.4.0
      '@types/mssql': 7.1.5
      '@types/node': 12.20.46
      '@types/pg': 8.6.4
      '@types/sqlite3': 3.1.8
      decimal.js: 10.3.1
      esbuild: 0.13.14
      execa: 5.1.1
      fs-jetpack: 4.3.0
      jest: 27.5.1
      jest-junit: 13.0.0
      mariadb: 2.5.5
      mssql: 8.0.1
      pg: 8.7.1
      replace-string: 3.1.0
      sqlite-async: 1.1.2
      string-hash: 1.1.3
      strip-ansi: 6.0.1
      tempy: 1.0.1
      ts-node: 10.4.0
      typescript: 4.5.4
      verror: 1.10.1
    devDependencies:
      '@prisma/sdk': link:../sdk
      '@sindresorhus/slugify': 1.1.2
      '@swc/core': 1.2.141
      '@swc/jest': 0.2.17_@swc+core@1.2.141
      '@types/jest': 27.4.0
      '@types/mssql': 7.1.5
      '@types/node': 12.20.46
      '@types/pg': 8.6.4
      '@types/sqlite3': 3.1.8
      decimal.js: 10.3.1
      esbuild: 0.13.14
      execa: 5.1.1
      fs-jetpack: 4.3.0
      jest: 27.5.1_ts-node@10.4.0
      jest-junit: 13.0.0
      mariadb: 2.5.5
      mssql: 8.0.1
      pg: 8.7.1
      replace-string: 3.1.0
      sqlite-async: 1.1.2
      string-hash: 1.1.3
      strip-ansi: 6.0.1
      tempy: 1.0.1
      ts-node: 10.4.0_4c74cb9939824570a0a43d7cc18720b2
      typescript: 4.5.4
      verror: 1.10.1

  packages/migrate:
    specifiers:
      '@prisma/debug': workspace:*
<<<<<<< HEAD
      '@prisma/engines-version': 3.11.0-12.9907684a5845cbb6a7aa712fa21fe75455b9b6f6
      '@prisma/generator-helper': workspace:*
      '@prisma/get-platform': 3.11.0-12.9907684a5845cbb6a7aa712fa21fe75455b9b6f6
=======
      '@prisma/engines-version': 3.11.0-11.5b3bbd566d0f91cb9f74187bfdb7c490a6a4e825
      '@prisma/generator-helper': workspace:*
      '@prisma/get-platform': 3.11.0-11.5b3bbd566d0f91cb9f74187bfdb7c490a6a4e825
>>>>>>> 0957d755
      '@prisma/sdk': workspace:*
      '@sindresorhus/slugify': 1.1.2
      '@swc/core': 1.2.141
      '@swc/jest': 0.2.17
      '@types/jest': 27.4.0
      '@types/node': 12.20.46
      '@types/pg': 8.6.4
      '@types/prompts': 2.0.14
      '@types/sqlite3': 3.1.8
      chalk: 4.1.2
      esbuild: 0.13.14
      execa: 5.1.1
      fs-jetpack: 4.3.0
      get-stdin: 8.0.0
      has-yarn: 2.1.0
      indent-string: 4.0.0
      jest: 27.5.1
      jest-junit: 13.0.0
      log-update: 4.0.0
      make-dir: 3.1.0
      mariadb: 2.5.6
      mock-stdin: 1.0.0
      mssql: 8.0.2
      new-github-issue-url: 0.2.1
      open: 7.4.2
      pg: 8.7.3
      pkg-up: 3.1.0
      prompts: 2.4.2
      strip-ansi: 6.0.1
      strip-indent: 3.0.0
      tempy: 1.0.1
      typescript: 4.5.4
    dependencies:
      '@prisma/debug': link:../debug
<<<<<<< HEAD
      '@prisma/get-platform': 3.11.0-12.9907684a5845cbb6a7aa712fa21fe75455b9b6f6
=======
      '@prisma/get-platform': 3.11.0-11.5b3bbd566d0f91cb9f74187bfdb7c490a6a4e825
>>>>>>> 0957d755
      '@sindresorhus/slugify': 1.1.2
      chalk: 4.1.2
      execa: 5.1.1
      get-stdin: 8.0.0
      has-yarn: 2.1.0
      indent-string: 4.0.0
      log-update: 4.0.0
      mariadb: 2.5.6
      mssql: 8.0.2
      new-github-issue-url: 0.2.1
      open: 7.4.2
      pg: 8.7.3
      pkg-up: 3.1.0
      prompts: 2.4.2
      strip-ansi: 6.0.1
      strip-indent: 3.0.0
    devDependencies:
<<<<<<< HEAD
      '@prisma/engines-version': 3.11.0-12.9907684a5845cbb6a7aa712fa21fe75455b9b6f6
=======
      '@prisma/engines-version': 3.11.0-11.5b3bbd566d0f91cb9f74187bfdb7c490a6a4e825
>>>>>>> 0957d755
      '@prisma/generator-helper': link:../generator-helper
      '@prisma/sdk': link:../sdk
      '@swc/core': 1.2.141
      '@swc/jest': 0.2.17_@swc+core@1.2.141
      '@types/jest': 27.4.0
      '@types/node': 12.20.46
      '@types/pg': 8.6.4
      '@types/prompts': 2.0.14
      '@types/sqlite3': 3.1.8
      esbuild: 0.13.14
      fs-jetpack: 4.3.0
      jest: 27.5.1_ts-node@10.4.0
      jest-junit: 13.0.0
      make-dir: 3.1.0
      mock-stdin: 1.0.0
      tempy: 1.0.1
      typescript: 4.5.4

  packages/react-prisma:
    specifiers:
      '@prisma/client': workspace:*
      '@types/jest': 27.4.0
      '@types/node': 16.11.25
      esbuild: 0.14.23
      jest: 27.5.1
      jest-junit: 13.0.0
      react: 17.0.2
      ts-jest: 27.1.3
      typescript: 4.5.5
    devDependencies:
      '@prisma/client': link:../client
      '@types/jest': 27.4.0
      '@types/node': 16.11.25
      esbuild: 0.14.23
      jest: 27.5.1_ts-node@10.4.0
      jest-junit: 13.0.0
      react: 17.0.2
      ts-jest: 27.1.3_5261287214ed0bb2fe3ddc2f190d0a9e
      typescript: 4.5.5

  packages/sdk:
    specifiers:
      '@prisma/debug': workspace:*
      '@prisma/engine-core': workspace:*
<<<<<<< HEAD
      '@prisma/engines': 3.11.0-12.9907684a5845cbb6a7aa712fa21fe75455b9b6f6
      '@prisma/fetch-engine': 3.11.0-12.9907684a5845cbb6a7aa712fa21fe75455b9b6f6
      '@prisma/generator-helper': workspace:*
      '@prisma/get-platform': 3.11.0-12.9907684a5845cbb6a7aa712fa21fe75455b9b6f6
=======
      '@prisma/engines': 3.11.0-11.5b3bbd566d0f91cb9f74187bfdb7c490a6a4e825
      '@prisma/fetch-engine': 3.11.0-11.5b3bbd566d0f91cb9f74187bfdb7c490a6a4e825
      '@prisma/generator-helper': workspace:*
      '@prisma/get-platform': 3.11.0-11.5b3bbd566d0f91cb9f74187bfdb7c490a6a4e825
      '@swc/core': 1.2.141
      '@swc/jest': 0.2.17
>>>>>>> 0957d755
      '@timsuchanek/copy': 1.4.5
      '@types/jest': 27.4.0
      '@types/node': 12.20.46
      '@types/resolve': 1.20.1
      '@types/shell-quote': 1.7.1
      '@types/tar': 6.1.1
      archiver: 5.3.0
      arg: 5.0.1
      chalk: 4.1.2
      checkpoint-client: 1.1.21
      cli-truncate: 2.1.0
      dotenv: 16.0.0
      esbuild: 0.13.14
      escape-string-regexp: 4.0.0
      execa: 5.1.1
      find-up: 5.0.0
      fs-jetpack: 4.3.1
      global-dirs: 3.0.0
      globby: 11.1.0
      has-yarn: 2.1.0
      is-ci: 3.0.1
      jest: 27.5.1
      jest-junit: 13.0.0
      make-dir: 3.1.0
      node-fetch: 2.6.7
      p-map: 4.0.0
      read-pkg-up: 7.0.1
      replace-string: 3.1.0
      resolve: 1.22.0
      rimraf: 3.0.2
      shell-quote: 1.7.3
      string-width: 4.2.3
      strip-ansi: 6.0.1
      strip-indent: 3.0.0
      tar: 6.1.11
      temp-dir: 2.0.0
      temp-write: 4.0.0
      tempy: 1.0.1
      terminal-link: 2.1.1
      tmp: 0.2.1
      ts-node: 10.4.0
      typescript: 4.5.4
    dependencies:
      '@prisma/debug': link:../debug
      '@prisma/engine-core': link:../engine-core
<<<<<<< HEAD
      '@prisma/engines': 3.11.0-12.9907684a5845cbb6a7aa712fa21fe75455b9b6f6
      '@prisma/fetch-engine': 3.11.0-12.9907684a5845cbb6a7aa712fa21fe75455b9b6f6
      '@prisma/generator-helper': link:../generator-helper
      '@prisma/get-platform': 3.11.0-12.9907684a5845cbb6a7aa712fa21fe75455b9b6f6
=======
      '@prisma/engines': 3.11.0-11.5b3bbd566d0f91cb9f74187bfdb7c490a6a4e825
      '@prisma/fetch-engine': 3.11.0-11.5b3bbd566d0f91cb9f74187bfdb7c490a6a4e825
      '@prisma/generator-helper': link:../generator-helper
      '@prisma/get-platform': 3.11.0-11.5b3bbd566d0f91cb9f74187bfdb7c490a6a4e825
>>>>>>> 0957d755
      '@timsuchanek/copy': 1.4.5
      archiver: 5.3.0
      arg: 5.0.1
      chalk: 4.1.2
      checkpoint-client: 1.1.21
      cli-truncate: 2.1.0
      dotenv: 16.0.0
      escape-string-regexp: 4.0.0
      execa: 5.1.1
      find-up: 5.0.0
      fs-jetpack: 4.3.1
      global-dirs: 3.0.0
      globby: 11.1.0
      has-yarn: 2.1.0
      is-ci: 3.0.1
      make-dir: 3.1.0
      node-fetch: 2.6.7
      p-map: 4.0.0
      read-pkg-up: 7.0.1
      replace-string: 3.1.0
      resolve: 1.22.0
      rimraf: 3.0.2
      shell-quote: 1.7.3
      string-width: 4.2.3
      strip-ansi: 6.0.1
      strip-indent: 3.0.0
      tar: 6.1.11
      temp-dir: 2.0.0
      temp-write: 4.0.0
      tempy: 1.0.1
      terminal-link: 2.1.1
      tmp: 0.2.1
    devDependencies:
      '@swc/core': 1.2.141
      '@swc/jest': 0.2.17_@swc+core@1.2.141
      '@types/jest': 27.4.0
      '@types/node': 12.20.46
      '@types/resolve': 1.20.1
      '@types/shell-quote': 1.7.1
      '@types/tar': 6.1.1
      esbuild: 0.13.14
      jest: 27.5.1_ts-node@10.4.0
      jest-junit: 13.0.0
      ts-node: 10.4.0_4c74cb9939824570a0a43d7cc18720b2
      typescript: 4.5.4

packages:
  /@azure/abort-controller/1.0.4:
    resolution:
      { integrity: sha512-lNUmDRVGpanCsiUN3NWxFTdwmdFI53xwhkTFfHDGTYk46ca7Ind3nanJc+U6Zj9Tv+9nTCWRBscWEW1DyKOpTw== }
    engines: { node: '>=8.0.0' }
    dependencies:
      tslib: 2.3.1

  /@azure/core-asynciterator-polyfill/1.0.0:
    resolution:
      { integrity: sha512-kmv8CGrPfN9SwMwrkiBK9VTQYxdFQEGe0BmQk+M8io56P9KNzpAxcWE/1fxJj7uouwN4kXF0BHW8DNlgx+wtCg== }

  /@azure/core-auth/1.3.2:
    resolution:
      { integrity: sha512-7CU6DmCHIZp5ZPiZ9r3J17lTKMmYsm/zGvNkjArQwPkrLlZ1TZ+EUYfGgh2X31OLMVAQCTJZW4cXHJi02EbJnA== }
    engines: { node: '>=12.0.0' }
    dependencies:
      '@azure/abort-controller': 1.0.4
      tslib: 2.3.1

  /@azure/core-client/1.4.0:
    resolution:
      { integrity: sha512-6v1pn4ubNSeI56PUgj2NLR/nfoMfkjYmrtNX0YdXrjxSajKcf/TZc/QJtTFj4wHIvYqU/Yn/g/Zb+MNhFZ5c+Q== }
    engines: { node: '>=12.0.0' }
    dependencies:
      '@azure/abort-controller': 1.0.4
      '@azure/core-asynciterator-polyfill': 1.0.0
      '@azure/core-auth': 1.3.2
      '@azure/core-rest-pipeline': 1.4.0
      '@azure/core-tracing': 1.0.0-preview.13
      '@azure/logger': 1.0.3
      tslib: 2.3.1
    transitivePeerDependencies:
      - supports-color

  /@azure/core-http/2.2.3:
    resolution:
      { integrity: sha512-xr8AeszxP418rI//W38NfJDDr0kbVAPZkURZnZ+Fle+lLWeURjDE5zNIuocA1wUPoKSP8iXc0ApW6nPtbLGswA== }
    engines: { node: '>=12.0.0' }
    dependencies:
      '@azure/abort-controller': 1.0.4
      '@azure/core-asynciterator-polyfill': 1.0.0
      '@azure/core-auth': 1.3.2
      '@azure/core-tracing': 1.0.0-preview.13
      '@azure/logger': 1.0.3
      '@types/node-fetch': 2.5.12
      '@types/tunnel': 0.0.3
      form-data: 4.0.0
      node-fetch: 2.6.7
      process: 0.11.10
      tough-cookie: 4.0.0
      tslib: 2.3.1
      tunnel: 0.0.6
      uuid: 8.3.2
      xml2js: 0.4.23
    transitivePeerDependencies:
      - encoding

  /@azure/core-lro/2.2.3:
    resolution:
      { integrity: sha512-UMdlR9NsqDCLTba3EUbRjfMF4gDmWvld196JmUjbz9WWhJ2XT00OR5MXeWiR+vmGT+ETiO4hHFCi2/eGO5YVtg== }
    engines: { node: '>=12.0.0' }
    dependencies:
      '@azure/abort-controller': 1.0.4
      '@azure/core-tracing': 1.0.0-preview.13
      '@azure/logger': 1.0.3
      tslib: 2.3.1

  /@azure/core-paging/1.2.1:
    resolution:
      { integrity: sha512-UtH5iMlYsvg+nQYIl4UHlvvSrsBjOlRF4fs0j7mxd3rWdAStrKYrh2durOpHs5C9yZbVhsVDaisoyaf/lL1EVA== }
    engines: { node: '>=12.0.0' }
    dependencies:
      '@azure/core-asynciterator-polyfill': 1.0.0
      tslib: 2.3.1

  /@azure/core-rest-pipeline/1.4.0:
    resolution:
      { integrity: sha512-M2uL9PbvhJIEMRoUad3EnXCHWLN/i0W7D7MQJ9rnIDW7iLVCteUiegdqNa2Cr1/7he/ysEXYiwaXiHmfack/6g== }
    engines: { node: '>=12.0.0' }
    dependencies:
      '@azure/abort-controller': 1.0.4
      '@azure/core-auth': 1.3.2
      '@azure/core-tracing': 1.0.0-preview.13
      '@azure/logger': 1.0.3
      form-data: 4.0.0
      http-proxy-agent: 4.0.1
      https-proxy-agent: 5.0.0
      tslib: 2.3.1
      uuid: 8.3.2
    transitivePeerDependencies:
      - supports-color

  /@azure/core-tracing/1.0.0-preview.12:
    resolution:
      { integrity: sha512-nvo2Wc4EKZGN6eFu9n3U7OXmASmL8VxoPIH7xaD6OlQqi44bouF0YIi9ID5rEsKLiAU59IYx6M297nqWVMWPDg== }
    engines: { node: '>=12.0.0' }
    dependencies:
      '@opentelemetry/api': 1.0.4
      tslib: 2.3.1

  /@azure/core-tracing/1.0.0-preview.13:
    resolution:
      { integrity: sha512-KxDlhXyMlh2Jhj2ykX6vNEU0Vou4nHr025KoSEiz7cS3BNiHNaZcdECk/DmLkEB0as5T7b/TpRcehJ5yV6NeXQ== }
    engines: { node: '>=12.0.0' }
    dependencies:
      '@opentelemetry/api': 1.0.4
      tslib: 2.3.1

  /@azure/identity/1.5.2_debug@4.3.3:
    resolution:
      { integrity: sha512-vqyeRbd2i0h9F4mqW5JbkP1xfabqKQ21l/81osKhpOQ2LtwaJW6nw4+0PsVYnxcbPHFCIZt6EWAk74a3OGYZJA== }
    engines: { node: '>=12.0.0' }
    dependencies:
      '@azure/core-auth': 1.3.2
      '@azure/core-client': 1.4.0
      '@azure/core-rest-pipeline': 1.4.0
      '@azure/core-tracing': 1.0.0-preview.12
      '@azure/logger': 1.0.3
      '@azure/msal-node': 1.0.0-beta.6_debug@4.3.3
      '@types/stoppable': 1.1.1
      axios: 0.21.4_debug@4.3.3
      events: 3.3.0
      jws: 4.0.0
      msal: 1.4.15
      open: 7.4.2
      qs: 6.10.3
      stoppable: 1.1.0
      tslib: 2.3.1
      uuid: 8.3.2
    optionalDependencies:
      keytar: 7.9.0
    transitivePeerDependencies:
      - debug
      - supports-color

  /@azure/keyvault-keys/4.3.0:
    resolution:
      { integrity: sha512-OEosl0/rE/mKD5Ji9KaQN7UH+yQnV5MS0MRhGqQIiJrG+qAvAla0MYudJzv3XvBlplpGk0+MVgyL9H3KX/UAwQ== }
    engines: { node: '>=8.0.0' }
    dependencies:
      '@azure/abort-controller': 1.0.4
      '@azure/core-http': 2.2.3
      '@azure/core-lro': 2.2.3
      '@azure/core-paging': 1.2.1
      '@azure/core-tracing': 1.0.0-preview.13
      '@azure/logger': 1.0.3
      tslib: 2.3.1
    transitivePeerDependencies:
      - encoding

  /@azure/logger/1.0.3:
    resolution:
      { integrity: sha512-aK4s3Xxjrx3daZr3VylxejK3vG5ExXck5WOHDJ8in/k9AqlfIyFMMT1uG7u8mNjX+QRILTIn0/Xgschfh/dQ9g== }
    engines: { node: '>=12.0.0' }
    dependencies:
      tslib: 2.3.1

  /@azure/msal-common/4.5.1:
    resolution:
      { integrity: sha512-/i5dXM+QAtO+6atYd5oHGBAx48EGSISkXNXViheliOQe+SIFMDo3gSq3lL54W0suOSAsVPws3XnTaIHlla0PIQ== }
    engines: { node: '>=0.8.0' }
    dependencies:
      debug: 4.3.3
    transitivePeerDependencies:
      - supports-color

  /@azure/msal-node/1.0.0-beta.6_debug@4.3.3:
    resolution:
      { integrity: sha512-ZQI11Uz1j0HJohb9JZLRD8z0moVcPks1AFW4Q/Gcl67+QvH4aKEJti7fjCcipEEZYb/qzLSO8U6IZgPYytsiJQ== }
    dependencies:
      '@azure/msal-common': 4.5.1
      axios: 0.21.4_debug@4.3.3
      jsonwebtoken: 8.5.1
      uuid: 8.3.2
    transitivePeerDependencies:
      - debug
      - supports-color

  /@babel/code-frame/7.16.7:
    resolution:
      { integrity: sha512-iAXqUn8IIeBTNd72xsFlgaXHkMBMt6y4HJp1tIaK465CWLT/fG1aqB7ykr95gHHmlBdGbFeWWfyB4NJJ0nmeIg== }
    engines: { node: '>=6.9.0' }
    dependencies:
      '@babel/highlight': 7.16.7

  /@babel/compat-data/7.16.8:
    resolution:
      { integrity: sha512-m7OkX0IdKLKPpBlJtF561YJal5y/jyI5fNfWbPxh2D/nbzzGI4qRyrD8xO2jB24u7l+5I2a43scCG2IrfjC50Q== }
    engines: { node: '>=6.9.0' }
    dev: true

  /@babel/core/7.16.7:
    resolution:
      { integrity: sha512-aeLaqcqThRNZYmbMqtulsetOQZ/5gbR/dWruUCJcpas4Qoyy+QeagfDsPdMrqwsPRDNxJvBlRiZxxX7THO7qtA== }
    engines: { node: '>=6.9.0' }
    dependencies:
      '@babel/code-frame': 7.16.7
      '@babel/generator': 7.16.8
      '@babel/helper-compilation-targets': 7.16.7_@babel+core@7.16.7
      '@babel/helper-module-transforms': 7.16.7
      '@babel/helpers': 7.16.7
      '@babel/parser': 7.16.8
      '@babel/template': 7.16.7
      '@babel/traverse': 7.16.8
      '@babel/types': 7.16.8
      convert-source-map: 1.8.0
      debug: 4.3.3
      gensync: 1.0.0-beta.2
      json5: 2.2.0
      semver: 6.3.0
      source-map: 0.5.7
    transitivePeerDependencies:
      - supports-color
    dev: true

  /@babel/generator/7.16.8:
    resolution:
      { integrity: sha512-1ojZwE9+lOXzcWdWmO6TbUzDfqLD39CmEhN8+2cX9XkDo5yW1OpgfejfliysR2AWLpMamTiOiAp/mtroaymhpw== }
    engines: { node: '>=6.9.0' }
    dependencies:
      '@babel/types': 7.16.8
      jsesc: 2.5.2
      source-map: 0.5.7
    dev: true

  /@babel/helper-compilation-targets/7.16.7_@babel+core@7.16.7:
    resolution:
      { integrity: sha512-mGojBwIWcwGD6rfqgRXVlVYmPAv7eOpIemUG3dGnDdCY4Pae70ROij3XmfrH6Fa1h1aiDylpglbZyktfzyo/hA== }
    engines: { node: '>=6.9.0' }
    peerDependencies:
      '@babel/core': ^7.0.0
    dependencies:
      '@babel/compat-data': 7.16.8
      '@babel/core': 7.16.7
      '@babel/helper-validator-option': 7.16.7
      browserslist: 4.19.1
      semver: 6.3.0
    dev: true

  /@babel/helper-environment-visitor/7.16.7:
    resolution:
      { integrity: sha512-SLLb0AAn6PkUeAfKJCCOl9e1R53pQlGAfc4y4XuMRZfqeMYLE0dM1LMhqbGAlGQY0lfw5/ohoYWAe9V1yibRag== }
    engines: { node: '>=6.9.0' }
    dependencies:
      '@babel/types': 7.16.8
    dev: true

  /@babel/helper-function-name/7.16.7:
    resolution:
      { integrity: sha512-QfDfEnIUyyBSR3HtrtGECuZ6DAyCkYFp7GHl75vFtTnn6pjKeK0T1DB5lLkFvBea8MdaiUABx3osbgLyInoejA== }
    engines: { node: '>=6.9.0' }
    dependencies:
      '@babel/helper-get-function-arity': 7.16.7
      '@babel/template': 7.16.7
      '@babel/types': 7.16.8
    dev: true

  /@babel/helper-get-function-arity/7.16.7:
    resolution:
      { integrity: sha512-flc+RLSOBXzNzVhcLu6ujeHUrD6tANAOU5ojrRx/as+tbzf8+stUCj7+IfRRoAbEZqj/ahXEMsjhOhgeZsrnTw== }
    engines: { node: '>=6.9.0' }
    dependencies:
      '@babel/types': 7.16.8
    dev: true

  /@babel/helper-hoist-variables/7.16.7:
    resolution:
      { integrity: sha512-m04d/0Op34H5v7pbZw6pSKP7weA6lsMvfiIAMeIvkY/R4xQtBSMFEigu9QTZ2qB/9l22vsxtM8a+Q8CzD255fg== }
    engines: { node: '>=6.9.0' }
    dependencies:
      '@babel/types': 7.16.8
    dev: true

  /@babel/helper-module-imports/7.16.7:
    resolution:
      { integrity: sha512-LVtS6TqjJHFc+nYeITRo6VLXve70xmq7wPhWTqDJusJEgGmkAACWwMiTNrvfoQo6hEhFwAIixNkvB0jPXDL8Wg== }
    engines: { node: '>=6.9.0' }
    dependencies:
      '@babel/types': 7.16.8
    dev: true

  /@babel/helper-module-transforms/7.16.7:
    resolution:
      { integrity: sha512-gaqtLDxJEFCeQbYp9aLAefjhkKdjKcdh6DB7jniIGU3Pz52WAmP268zK0VgPz9hUNkMSYeH976K2/Y6yPadpng== }
    engines: { node: '>=6.9.0' }
    dependencies:
      '@babel/helper-environment-visitor': 7.16.7
      '@babel/helper-module-imports': 7.16.7
      '@babel/helper-simple-access': 7.16.7
      '@babel/helper-split-export-declaration': 7.16.7
      '@babel/helper-validator-identifier': 7.16.7
      '@babel/template': 7.16.7
      '@babel/traverse': 7.16.8
      '@babel/types': 7.16.8
    transitivePeerDependencies:
      - supports-color
    dev: true

  /@babel/helper-plugin-utils/7.16.7:
    resolution:
      { integrity: sha512-Qg3Nk7ZxpgMrsox6HreY1ZNKdBq7K72tDSliA6dCl5f007jR4ne8iD5UzuNnCJH2xBf2BEEVGr+/OL6Gdp7RxA== }
    engines: { node: '>=6.9.0' }
    dev: true

  /@babel/helper-simple-access/7.16.7:
    resolution:
      { integrity: sha512-ZIzHVyoeLMvXMN/vok/a4LWRy8G2v205mNP0XOuf9XRLyX5/u9CnVulUtDgUTama3lT+bf/UqucuZjqiGuTS1g== }
    engines: { node: '>=6.9.0' }
    dependencies:
      '@babel/types': 7.16.8
    dev: true

  /@babel/helper-split-export-declaration/7.16.7:
    resolution:
      { integrity: sha512-xbWoy/PFoxSWazIToT9Sif+jJTlrMcndIsaOKvTA6u7QEo7ilkRZpjew18/W3c7nm8fXdUDXh02VXTbZ0pGDNw== }
    engines: { node: '>=6.9.0' }
    dependencies:
      '@babel/types': 7.16.8
    dev: true

  /@babel/helper-validator-identifier/7.16.7:
    resolution:
      { integrity: sha512-hsEnFemeiW4D08A5gUAZxLBTXpZ39P+a+DGDsHw1yxqyQ/jzFEnxf5uTEGp+3bzAbNOxU1paTgYS4ECU/IgfDw== }
    engines: { node: '>=6.9.0' }

  /@babel/helper-validator-option/7.16.7:
    resolution:
      { integrity: sha512-TRtenOuRUVo9oIQGPC5G9DgK4743cdxvtOw0weQNpZXaS16SCBi5MNjZF8vba3ETURjZpTbVn7Vvcf2eAwFozQ== }
    engines: { node: '>=6.9.0' }
    dev: true

  /@babel/helpers/7.16.7:
    resolution:
      { integrity: sha512-9ZDoqtfY7AuEOt3cxchfii6C7GDyyMBffktR5B2jvWv8u2+efwvpnVKXMWzNehqy68tKgAfSwfdw/lWpthS2bw== }
    engines: { node: '>=6.9.0' }
    dependencies:
      '@babel/template': 7.16.7
      '@babel/traverse': 7.16.8
      '@babel/types': 7.16.8
    transitivePeerDependencies:
      - supports-color
    dev: true

  /@babel/highlight/7.16.7:
    resolution:
      { integrity: sha512-aKpPMfLvGO3Q97V0qhw/V2SWNWlwfJknuwAunU7wZLSfrM4xTBvg7E5opUVi1kJTBKihE38CPg4nBiqX83PWYw== }
    engines: { node: '>=6.9.0' }
    dependencies:
      '@babel/helper-validator-identifier': 7.16.7
      chalk: 2.4.2
      js-tokens: 4.0.0

  /@babel/parser/7.16.8:
    resolution:
      { integrity: sha512-i7jDUfrVBWc+7OKcBzEe5n7fbv3i2fWtxKzzCvOjnzSxMfWMigAhtfJ7qzZNGFNMsCCd67+uz553dYKWXPvCKw== }
    engines: { node: '>=6.0.0' }
    hasBin: true
    dev: true

  /@babel/plugin-syntax-async-generators/7.8.4_@babel+core@7.16.7:
    resolution:
      { integrity: sha512-tycmZxkGfZaxhMRbXlPXuVFpdWlXpir2W4AMhSJgRKzk/eDlIXOhb2LHWoLpDF7TEHylV5zNhykX6KAgHJmTNw== }
    peerDependencies:
      '@babel/core': ^7.0.0-0
    dependencies:
      '@babel/core': 7.16.7
      '@babel/helper-plugin-utils': 7.16.7
    dev: true

  /@babel/plugin-syntax-bigint/7.8.3_@babel+core@7.16.7:
    resolution:
      { integrity: sha512-wnTnFlG+YxQm3vDxpGE57Pj0srRU4sHE/mDkt1qv2YJJSeUAec2ma4WLUnUPeKjyrfntVwe/N6dCXpU+zL3Npg== }
    peerDependencies:
      '@babel/core': ^7.0.0-0
    dependencies:
      '@babel/core': 7.16.7
      '@babel/helper-plugin-utils': 7.16.7
    dev: true

  /@babel/plugin-syntax-class-properties/7.12.13_@babel+core@7.16.7:
    resolution:
      { integrity: sha512-fm4idjKla0YahUNgFNLCB0qySdsoPiZP3iQE3rky0mBUtMZ23yDJ9SJdg6dXTSDnulOVqiF3Hgr9nbXvXTQZYA== }
    peerDependencies:
      '@babel/core': ^7.0.0-0
    dependencies:
      '@babel/core': 7.16.7
      '@babel/helper-plugin-utils': 7.16.7
    dev: true

  /@babel/plugin-syntax-import-meta/7.10.4_@babel+core@7.16.7:
    resolution:
      { integrity: sha512-Yqfm+XDx0+Prh3VSeEQCPU81yC+JWZ2pDPFSS4ZdpfZhp4MkFMaDC1UqseovEKwSUpnIL7+vK+Clp7bfh0iD7g== }
    peerDependencies:
      '@babel/core': ^7.0.0-0
    dependencies:
      '@babel/core': 7.16.7
      '@babel/helper-plugin-utils': 7.16.7
    dev: true

  /@babel/plugin-syntax-json-strings/7.8.3_@babel+core@7.16.7:
    resolution:
      { integrity: sha512-lY6kdGpWHvjoe2vk4WrAapEuBR69EMxZl+RoGRhrFGNYVK8mOPAW8VfbT/ZgrFbXlDNiiaxQnAtgVCZ6jv30EA== }
    peerDependencies:
      '@babel/core': ^7.0.0-0
    dependencies:
      '@babel/core': 7.16.7
      '@babel/helper-plugin-utils': 7.16.7
    dev: true

  /@babel/plugin-syntax-logical-assignment-operators/7.10.4_@babel+core@7.16.7:
    resolution:
      { integrity: sha512-d8waShlpFDinQ5MtvGU9xDAOzKH47+FFoney2baFIoMr952hKOLp1HR7VszoZvOsV/4+RRszNY7D17ba0te0ig== }
    peerDependencies:
      '@babel/core': ^7.0.0-0
    dependencies:
      '@babel/core': 7.16.7
      '@babel/helper-plugin-utils': 7.16.7
    dev: true

  /@babel/plugin-syntax-nullish-coalescing-operator/7.8.3_@babel+core@7.16.7:
    resolution:
      { integrity: sha512-aSff4zPII1u2QD7y+F8oDsz19ew4IGEJg9SVW+bqwpwtfFleiQDMdzA/R+UlWDzfnHFCxxleFT0PMIrR36XLNQ== }
    peerDependencies:
      '@babel/core': ^7.0.0-0
    dependencies:
      '@babel/core': 7.16.7
      '@babel/helper-plugin-utils': 7.16.7
    dev: true

  /@babel/plugin-syntax-numeric-separator/7.10.4_@babel+core@7.16.7:
    resolution:
      { integrity: sha512-9H6YdfkcK/uOnY/K7/aA2xpzaAgkQn37yzWUMRK7OaPOqOpGS1+n0H5hxT9AUw9EsSjPW8SVyMJwYRtWs3X3ug== }
    peerDependencies:
      '@babel/core': ^7.0.0-0
    dependencies:
      '@babel/core': 7.16.7
      '@babel/helper-plugin-utils': 7.16.7
    dev: true

  /@babel/plugin-syntax-object-rest-spread/7.8.3_@babel+core@7.16.7:
    resolution:
      { integrity: sha512-XoqMijGZb9y3y2XskN+P1wUGiVwWZ5JmoDRwx5+3GmEplNyVM2s2Dg8ILFQm8rWM48orGy5YpI5Bl8U1y7ydlA== }
    peerDependencies:
      '@babel/core': ^7.0.0-0
    dependencies:
      '@babel/core': 7.16.7
      '@babel/helper-plugin-utils': 7.16.7
    dev: true

  /@babel/plugin-syntax-optional-catch-binding/7.8.3_@babel+core@7.16.7:
    resolution:
      { integrity: sha512-6VPD0Pc1lpTqw0aKoeRTMiB+kWhAoT24PA+ksWSBrFtl5SIRVpZlwN3NNPQjehA2E/91FV3RjLWoVTglWcSV3Q== }
    peerDependencies:
      '@babel/core': ^7.0.0-0
    dependencies:
      '@babel/core': 7.16.7
      '@babel/helper-plugin-utils': 7.16.7
    dev: true

  /@babel/plugin-syntax-optional-chaining/7.8.3_@babel+core@7.16.7:
    resolution:
      { integrity: sha512-KoK9ErH1MBlCPxV0VANkXW2/dw4vlbGDrFgz8bmUsBGYkFRcbRwMh6cIJubdPrkxRwuGdtCk0v/wPTKbQgBjkg== }
    peerDependencies:
      '@babel/core': ^7.0.0-0
    dependencies:
      '@babel/core': 7.16.7
      '@babel/helper-plugin-utils': 7.16.7
    dev: true

  /@babel/plugin-syntax-top-level-await/7.14.5_@babel+core@7.16.7:
    resolution:
      { integrity: sha512-hx++upLv5U1rgYfwe1xBQUhRmU41NEvpUvrp8jkrSCdvGSnM5/qdRMtylJ6PG5OFkBaHkbTAKTnd3/YyESRHFw== }
    engines: { node: '>=6.9.0' }
    peerDependencies:
      '@babel/core': ^7.0.0-0
    dependencies:
      '@babel/core': 7.16.7
      '@babel/helper-plugin-utils': 7.16.7
    dev: true

  /@babel/plugin-syntax-typescript/7.16.7_@babel+core@7.16.7:
    resolution:
      { integrity: sha512-YhUIJHHGkqPgEcMYkPCKTyGUdoGKWtopIycQyjJH8OjvRgOYsXsaKehLVPScKJWAULPxMa4N1vCe6szREFlZ7A== }
    engines: { node: '>=6.9.0' }
    peerDependencies:
      '@babel/core': ^7.0.0-0
    dependencies:
      '@babel/core': 7.16.7
      '@babel/helper-plugin-utils': 7.16.7
    dev: true

  /@babel/template/7.16.7:
    resolution:
      { integrity: sha512-I8j/x8kHUrbYRTUxXrrMbfCa7jxkE7tZre39x3kjr9hvI82cK1FfqLygotcWN5kdPGWcLdWMHpSBavse5tWw3w== }
    engines: { node: '>=6.9.0' }
    dependencies:
      '@babel/code-frame': 7.16.7
      '@babel/parser': 7.16.8
      '@babel/types': 7.16.8
    dev: true

  /@babel/traverse/7.16.8:
    resolution:
      { integrity: sha512-xe+H7JlvKsDQwXRsBhSnq1/+9c+LlQcCK3Tn/l5sbx02HYns/cn7ibp9+RV1sIUqu7hKg91NWsgHurO9dowITQ== }
    engines: { node: '>=6.9.0' }
    dependencies:
      '@babel/code-frame': 7.16.7
      '@babel/generator': 7.16.8
      '@babel/helper-environment-visitor': 7.16.7
      '@babel/helper-function-name': 7.16.7
      '@babel/helper-hoist-variables': 7.16.7
      '@babel/helper-split-export-declaration': 7.16.7
      '@babel/parser': 7.16.8
      '@babel/types': 7.16.8
      debug: 4.3.3
      globals: 11.12.0
    transitivePeerDependencies:
      - supports-color
    dev: true

  /@babel/types/7.16.8:
    resolution:
      { integrity: sha512-smN2DQc5s4M7fntyjGtyIPbRJv6wW4rU/94fmYJ7PKQuZkC0qGMHXJbg6sNGt12JmVr4k5YaptI/XtiLJBnmIg== }
    engines: { node: '>=6.9.0' }
    dependencies:
      '@babel/helper-validator-identifier': 7.16.7
      to-fast-properties: 2.0.0
    dev: true

  /@bcoe/v8-coverage/0.2.3:
    resolution:
      { integrity: sha512-0hYQ8SB4Db5zvZB4axdMHGwEaQjkZzFjQiN9LVYvIFB2nSUHW9tYpxWriPrWDASIxiaXax83REcLxuSdnGPZtw== }
    dev: true

  /@cspotcode/source-map-consumer/0.8.0:
    resolution:
      { integrity: sha512-41qniHzTU8yAGbCp04ohlmSrZf8bkf/iJsl3V0dRGsQN/5GFfx+LbCSsCpp2gqrqjTVg/K6O8ycoV35JIwAzAg== }
    engines: { node: '>= 12' }
    dev: true

  /@cspotcode/source-map-support/0.7.0:
    resolution:
      { integrity: sha512-X4xqRHqN8ACt2aHVe51OxeA2HjbcL4MqFqXkrmQszJ1NOUuUu5u6Vqx/0lZSVNku7velL5FC/s5uEAj1lsBMhA== }
    engines: { node: '>=12' }
    dependencies:
      '@cspotcode/source-map-consumer': 0.8.0
    dev: true

  /@eslint/eslintrc/1.0.5:
    resolution:
      { integrity: sha512-BLxsnmK3KyPunz5wmCCpqy0YelEoxxGmH73Is+Z74oOTMtExcjkr3dDR6quwrjh1YspA8DH9gnX1o069KiS9AQ== }
    engines: { node: ^12.22.0 || ^14.17.0 || >=16.0.0 }
    dependencies:
      ajv: 6.12.6
      debug: 4.3.3
      espree: 9.3.0
      globals: 13.12.0
      ignore: 4.0.6
      import-fresh: 3.3.0
      js-yaml: 4.1.0
      minimatch: 3.0.4
      strip-json-comments: 3.1.1
    transitivePeerDependencies:
      - supports-color
    dev: true

  /@humanwhocodes/config-array/0.9.2:
    resolution:
      { integrity: sha512-UXOuFCGcwciWckOpmfKDq/GyhlTf9pN/BzG//x8p8zTOFEcGuA68ANXheFS0AGvy3qgZqLBUkMs7hqzqCKOVwA== }
    engines: { node: '>=10.10.0' }
    dependencies:
      '@humanwhocodes/object-schema': 1.2.1
      debug: 4.3.3
      minimatch: 3.0.4
    transitivePeerDependencies:
      - supports-color
    dev: true

  /@humanwhocodes/object-schema/1.2.1:
    resolution:
      { integrity: sha512-ZnQMnLV4e7hDlUvw8H+U8ASL02SS2Gn6+9Ac3wGGLIe7+je2AeAOxPY+izIPJDfFDb7eDjev0Us8MO1iFRN8hA== }
    dev: true

  /@istanbuljs/load-nyc-config/1.1.0:
    resolution:
      { integrity: sha512-VjeHSlIzpv/NyD3N0YuHfXOPDIixcA1q2ZV98wsMqcYlPmv2n3Yb2lYP9XMElnaFVXg5A7YLTeLu6V84uQDjmQ== }
    engines: { node: '>=8' }
    dependencies:
      camelcase: 5.3.1
      find-up: 4.1.0
      get-package-type: 0.1.0
      js-yaml: 3.14.1
      resolve-from: 5.0.0
    dev: true

  /@istanbuljs/schema/0.1.3:
    resolution:
      { integrity: sha512-ZXRY4jNvVgSVQ8DL3LTcakaAtXwTVUxE81hslsyD2AtoXW/wVob10HkOJ1X/pAlcI7D+2YoZKg5do8G/w6RYgA== }
    engines: { node: '>=8' }
    dev: true

  /@jest/console/27.5.1:
    resolution:
      { integrity: sha512-kZ/tNpS3NXn0mlXXXPNuDZnb4c0oZ20r4K5eemM2k30ZC3G0T02nXUvyhf5YdbXWHPEJLc9qGLxEZ216MdL+Zg== }
    engines: { node: ^10.13.0 || ^12.13.0 || ^14.15.0 || >=15.0.0 }
    dependencies:
      '@jest/types': 27.5.1
      '@types/node': 17.0.8
      chalk: 4.1.2
      jest-message-util: 27.5.1
      jest-util: 27.5.1
      slash: 3.0.0
    dev: true

  /@jest/core/27.5.1_ts-node@10.4.0:
    resolution:
      { integrity: sha512-AK6/UTrvQD0Cd24NSqmIA6rKsu0tKIxfiCducZvqxYdmMisOYAsdItspT+fQDQYARPf8XgjAFZi0ogW2agH5nQ== }
    engines: { node: ^10.13.0 || ^12.13.0 || ^14.15.0 || >=15.0.0 }
    peerDependencies:
      node-notifier: ^8.0.1 || ^9.0.0 || ^10.0.0
    peerDependenciesMeta:
      node-notifier:
        optional: true
    dependencies:
      '@jest/console': 27.5.1
      '@jest/reporters': 27.5.1
      '@jest/test-result': 27.5.1
      '@jest/transform': 27.5.1
      '@jest/types': 27.5.1
      '@types/node': 17.0.8
      ansi-escapes: 4.3.2
      chalk: 4.1.2
      emittery: 0.8.1
      exit: 0.1.2
      graceful-fs: 4.2.9
      jest-changed-files: 27.5.1
      jest-config: 27.5.1_ts-node@10.4.0
      jest-haste-map: 27.5.1
      jest-message-util: 27.5.1
      jest-regex-util: 27.5.1
      jest-resolve: 27.5.1
      jest-resolve-dependencies: 27.5.1
      jest-runner: 27.5.1
      jest-runtime: 27.5.1
      jest-snapshot: 27.5.1
      jest-util: 27.5.1
      jest-validate: 27.5.1
      jest-watcher: 27.5.1
      micromatch: 4.0.4
      rimraf: 3.0.2
      slash: 3.0.0
      strip-ansi: 6.0.1
    transitivePeerDependencies:
      - bufferutil
      - canvas
      - supports-color
      - ts-node
      - utf-8-validate
    dev: true

  /@jest/create-cache-key-function/27.5.1:
    resolution: {integrity: sha512-dmH1yW+makpTSURTy8VzdUwFnfQh1G8R+DxO2Ho2FFmBbKFEVm+3jWdvFhE2VqB/LATCTokkP0dotjyQyw5/AQ==}
    engines: {node: ^10.13.0 || ^12.13.0 || ^14.15.0 || >=15.0.0}
    dependencies:
      '@jest/types': 27.5.1
    dev: true

  /@jest/environment/27.5.1:
    resolution:
      { integrity: sha512-/WQjhPJe3/ghaol/4Bq480JKXV/Rfw8nQdN7f41fM8VDHLcxKXou6QyXAh3EFr9/bVG3x74z1NWDkP87EiY8gA== }
    engines: { node: ^10.13.0 || ^12.13.0 || ^14.15.0 || >=15.0.0 }
    dependencies:
      '@jest/fake-timers': 27.5.1
      '@jest/types': 27.5.1
      '@types/node': 17.0.8
      jest-mock: 27.5.1
    dev: true

  /@jest/fake-timers/27.5.1:
    resolution:
      { integrity: sha512-/aPowoolwa07k7/oM3aASneNeBGCmGQsc3ugN4u6s4C/+s5M64MFo/+djTdiwcbQlRfFElGuDXWzaWj6QgKObQ== }
    engines: { node: ^10.13.0 || ^12.13.0 || ^14.15.0 || >=15.0.0 }
    dependencies:
      '@jest/types': 27.5.1
      '@sinonjs/fake-timers': 8.1.0
      '@types/node': 17.0.8
      jest-message-util: 27.5.1
      jest-mock: 27.5.1
      jest-util: 27.5.1
    dev: true

  /@jest/globals/27.5.1:
    resolution:
      { integrity: sha512-ZEJNB41OBQQgGzgyInAv0UUfDDj3upmHydjieSxFvTRuZElrx7tXg/uVQ5hYVEwiXs3+aMsAeEc9X7xiSKCm4Q== }
    engines: { node: ^10.13.0 || ^12.13.0 || ^14.15.0 || >=15.0.0 }
    dependencies:
      '@jest/environment': 27.5.1
      '@jest/types': 27.5.1
      expect: 27.5.1
    dev: true

  /@jest/reporters/27.5.1:
    resolution:
      { integrity: sha512-cPXh9hWIlVJMQkVk84aIvXuBB4uQQmFqZiacloFuGiP3ah1sbCxCosidXFDfqG8+6fO1oR2dTJTlsOy4VFmUfw== }
    engines: { node: ^10.13.0 || ^12.13.0 || ^14.15.0 || >=15.0.0 }
    peerDependencies:
      node-notifier: ^8.0.1 || ^9.0.0 || ^10.0.0
    peerDependenciesMeta:
      node-notifier:
        optional: true
    dependencies:
      '@bcoe/v8-coverage': 0.2.3
      '@jest/console': 27.5.1
      '@jest/test-result': 27.5.1
      '@jest/transform': 27.5.1
      '@jest/types': 27.5.1
      '@types/node': 17.0.8
      chalk: 4.1.2
      collect-v8-coverage: 1.0.1
      exit: 0.1.2
      glob: 7.2.0
      graceful-fs: 4.2.9
      istanbul-lib-coverage: 3.2.0
      istanbul-lib-instrument: 5.1.0
      istanbul-lib-report: 3.0.0
      istanbul-lib-source-maps: 4.0.1
      istanbul-reports: 3.1.3
      jest-haste-map: 27.5.1
      jest-resolve: 27.5.1
      jest-util: 27.5.1
      jest-worker: 27.5.1
      slash: 3.0.0
      source-map: 0.6.1
      string-length: 4.0.2
      terminal-link: 2.1.1
      v8-to-istanbul: 8.1.1
    transitivePeerDependencies:
      - supports-color
    dev: true

  /@jest/source-map/27.5.1:
    resolution:
      { integrity: sha512-y9NIHUYF3PJRlHk98NdC/N1gl88BL08aQQgu4k4ZopQkCw9t9cV8mtl3TV8b/YCB8XaVTFrmUTAJvjsntDireg== }
    engines: { node: ^10.13.0 || ^12.13.0 || ^14.15.0 || >=15.0.0 }
    dependencies:
      callsites: 3.1.0
      graceful-fs: 4.2.9
      source-map: 0.6.1
    dev: true

  /@jest/test-result/27.5.1:
    resolution:
      { integrity: sha512-EW35l2RYFUcUQxFJz5Cv5MTOxlJIQs4I7gxzi2zVU7PJhOwfYq1MdC5nhSmYjX1gmMmLPvB3sIaC+BkcHRBfag== }
    engines: { node: ^10.13.0 || ^12.13.0 || ^14.15.0 || >=15.0.0 }
    dependencies:
      '@jest/console': 27.5.1
      '@jest/types': 27.5.1
      '@types/istanbul-lib-coverage': 2.0.4
      collect-v8-coverage: 1.0.1
    dev: true

  /@jest/test-sequencer/27.5.1:
    resolution:
      { integrity: sha512-LCheJF7WB2+9JuCS7VB/EmGIdQuhtqjRNI9A43idHv3E4KltCTsPsLxvdaubFHSYwY/fNjMWjl6vNRhDiN7vpQ== }
    engines: { node: ^10.13.0 || ^12.13.0 || ^14.15.0 || >=15.0.0 }
    dependencies:
      '@jest/test-result': 27.5.1
      graceful-fs: 4.2.9
      jest-haste-map: 27.5.1
      jest-runtime: 27.5.1
    transitivePeerDependencies:
      - supports-color
    dev: true

  /@jest/transform/27.5.1:
    resolution:
      { integrity: sha512-ipON6WtYgl/1329g5AIJVbUuEh0wZVbdpGwC99Jw4LwuoBNS95MVphU6zOeD9pDkon+LLbFL7lOQRapbB8SCHw== }
    engines: { node: ^10.13.0 || ^12.13.0 || ^14.15.0 || >=15.0.0 }
    dependencies:
      '@babel/core': 7.16.7
      '@jest/types': 27.5.1
      babel-plugin-istanbul: 6.1.1
      chalk: 4.1.2
      convert-source-map: 1.8.0
      fast-json-stable-stringify: 2.1.0
      graceful-fs: 4.2.9
      jest-haste-map: 27.5.1
      jest-regex-util: 27.5.1
      jest-util: 27.5.1
      micromatch: 4.0.4
      pirates: 4.0.4
      slash: 3.0.0
      source-map: 0.6.1
      write-file-atomic: 3.0.3
    transitivePeerDependencies:
      - supports-color
    dev: true

  /@jest/types/27.5.1:
    resolution:
      { integrity: sha512-Cx46iJ9QpwQTjIdq5VJu2QTMMs3QlEjI0x1QbBP5W1+nMzyc2XmimiRR/CbX9TO0cPTeUlxWMOu8mslYsJ8DEw== }
    engines: { node: ^10.13.0 || ^12.13.0 || ^14.15.0 || >=15.0.0 }
    dependencies:
      '@types/istanbul-lib-coverage': 2.0.4
      '@types/istanbul-reports': 3.0.1
      '@types/node': 17.0.8
      '@types/yargs': 16.0.4
      chalk: 4.1.2
    dev: true

  /@js-joda/core/4.3.1:
    resolution:
      { integrity: sha512-oeaetlodcqVsiZDxnEcqsbs+sXBkASxua0mXs5OXuPQXz3/wdPTMlxwfQ4z2HKcOik3S9voW3QJkp/KLWDhvRQ== }

  /@microsoft/api-extractor-model/7.15.2:
    resolution:
      { integrity: sha512-qgxKX/s6vo3nCVLhP0Ds7555QrErhcYHEok5/KyEZ7iR8J5M5oldD1eJJQmtEdVF5IzmnPPbxx1nRvfgA674LQ== }
    dependencies:
      '@microsoft/tsdoc': 0.13.2
      '@microsoft/tsdoc-config': 0.15.2
      '@rushstack/node-core-library': 3.44.3
    dev: true

  /@microsoft/api-extractor/7.19.3:
    resolution:
      { integrity: sha512-GZe+R3K4kh2X425iOHkPbByysB7FN0592mPPA6vNj5IhyhlPHgdZS6m6AmOZOIxMS4euM+SBKzEJEp3oC+WsOQ== }
    hasBin: true
    dependencies:
      '@microsoft/api-extractor-model': 7.15.2
      '@microsoft/tsdoc': 0.13.2
      '@microsoft/tsdoc-config': 0.15.2
      '@rushstack/node-core-library': 3.44.3
      '@rushstack/rig-package': 0.3.7
      '@rushstack/ts-command-line': 4.10.6
      colors: 1.2.5
      lodash: 4.17.21
      resolve: 1.17.0
      semver: 7.3.5
      source-map: 0.6.1
      typescript: 4.5.4
    dev: true

  /@microsoft/tsdoc-config/0.15.2:
    resolution:
      { integrity: sha512-mK19b2wJHSdNf8znXSMYVShAHktVr/ib0Ck2FA3lsVBSEhSI/TfXT7DJQkAYgcztTuwazGcg58ZjYdk0hTCVrA== }
    dependencies:
      '@microsoft/tsdoc': 0.13.2
      ajv: 6.12.6
      jju: 1.4.0
      resolve: 1.19.0
    dev: true

  /@microsoft/tsdoc/0.13.2:
    resolution:
      { integrity: sha512-WrHvO8PDL8wd8T2+zBGKrMwVL5IyzR3ryWUsl0PXgEV0QHup4mTLi0QcATefGI6Gx9Anu7vthPyyyLpY0EpiQg== }
    dev: true

  /@nodelib/fs.scandir/2.1.5:
    resolution:
      { integrity: sha512-vq24Bq3ym5HEQm2NKCr3yXDwjc7vTsEThRDnkp2DK9p1uqLR+DHurm/NOTo0KG7HYHU7eppKZj3MyqYuMBf62g== }
    engines: { node: '>= 8' }
    dependencies:
      '@nodelib/fs.stat': 2.0.5
      run-parallel: 1.2.0

  /@nodelib/fs.stat/2.0.5:
    resolution:
      { integrity: sha512-RkhPPp2zrqDAQA/2jNhnztcPAlv64XdhIp7a7454A5ovI7Bukxgt7MX7udwAu3zg1DcpPU0rz3VV1SeaqvY4+A== }
    engines: { node: '>= 8' }

  /@nodelib/fs.walk/1.2.8:
    resolution:
      { integrity: sha512-oGB+UxlgWcgQkgwo8GcEGwemoTFt3FIO9ababBmaGwXIoBKZ+GTy0pP185beGg7Llih/NSHSV2XAs1lnznocSg== }
    engines: { node: '>= 8' }
    dependencies:
      '@nodelib/fs.scandir': 2.1.5
      fastq: 1.13.0

  /@opentelemetry/api/1.0.3:
    resolution:
      { integrity: sha512-puWxACExDe9nxbBB3lOymQFrLYml2dVOrd7USiVRnSbgXE+KwBu+HxFvxrzfqsiSda9IWsXJG1ef7C1O2/GmKQ== }
    engines: { node: '>=8.0.0' }
    dev: true

  /@opentelemetry/api/1.0.4:
    resolution:
      { integrity: sha512-BuJuXRSJNQ3QoKA6GWWDyuLpOUck+9hAXNMCnrloc1aWVoy6Xq6t9PUV08aBZ4Lutqq2LEHM486bpZqoViScog== }
    engines: { node: '>=8.0.0' }

  /@prisma/debug/3.10.0:
<<<<<<< HEAD
    resolution:
      { integrity: sha512-rPf9EhhQ82bxuVz3lRkHSWyJTBluyDH1RSvzmiEZorpxxdqZSFxlk1gGxIEuu+T9dAhY1dtCq4E679SSycGHUQ== }
=======
    resolution: {integrity: sha512-rPf9EhhQ82bxuVz3lRkHSWyJTBluyDH1RSvzmiEZorpxxdqZSFxlk1gGxIEuu+T9dAhY1dtCq4E679SSycGHUQ==}
>>>>>>> 0957d755
    dependencies:
      '@types/debug': 4.1.7
      ms: 2.1.3
      strip-ansi: 6.0.1

<<<<<<< HEAD
  /@prisma/engines-version/3.11.0-12.9907684a5845cbb6a7aa712fa21fe75455b9b6f6:
    resolution:
      { integrity: sha512-YY/6Fy3JJzjLwkIY3UDpUiym62p+HGLJlUWidTsZmEcuxePHhhcvuL89B0JqBkGUd1poPa8RU/wHxTQGUoUK+A== }

  /@prisma/engines/3.11.0-12.9907684a5845cbb6a7aa712fa21fe75455b9b6f6:
    resolution:
      { integrity: sha512-oN65LZ0WIy88hiETJwg86BCyNnzZ+i3n3k4B/Paxn8aKgCeghP7TUEj0L2QeCojUSmDNtJuR1hv1A9d8YpPBag== }
    requiresBuild: true

  /@prisma/fetch-engine/3.11.0-12.9907684a5845cbb6a7aa712fa21fe75455b9b6f6:
    resolution:
      { integrity: sha512-Pqou5E78ZWELq27NVz1Ppc3+KKq4ECLGyabChJTXPAr00EA1/am1hGjdULeof3hiOkkvR4Bh/tMRjZxxswgmGA== }
    dependencies:
      '@prisma/debug': 3.10.0
      '@prisma/get-platform': 3.11.0-12.9907684a5845cbb6a7aa712fa21fe75455b9b6f6
=======
  /@prisma/engines-version/3.11.0-11.5b3bbd566d0f91cb9f74187bfdb7c490a6a4e825:
    resolution: {integrity: sha512-xheYCO00Hg9jgspp1dB1RB1vJ6zP+bNNsfx/m1gyrT2ytgLRdPFG3yhRdiz24lhvkwCzD2wW8EV9Bgh1mgOHCg==}

  /@prisma/engines/3.11.0-11.5b3bbd566d0f91cb9f74187bfdb7c490a6a4e825:
    resolution: {integrity: sha512-Y+VY/fW8le+wmkbwp2YDJbHGsPSJvzY9fCCniJvzh0ejE/i9IAKUEi80WJe08mJkjXeFCMNQQbKAfuOQzASxQQ==}
    requiresBuild: true

  /@prisma/fetch-engine/3.11.0-11.5b3bbd566d0f91cb9f74187bfdb7c490a6a4e825:
    resolution: {integrity: sha512-SHp59UMfQC3NDLBm75sJ0Z4rPpGSQPS+7zsVhKpKniXu30PPqgZvoz58rU9xiwdBshnLvnnTIvmq+ild1Auj4g==}
    dependencies:
      '@prisma/debug': 3.10.0
      '@prisma/get-platform': 3.11.0-11.5b3bbd566d0f91cb9f74187bfdb7c490a6a4e825
>>>>>>> 0957d755
      chalk: 4.1.2
      execa: 5.1.1
      find-cache-dir: 3.3.2
      hasha: 5.2.2
      http-proxy-agent: 5.0.0
      https-proxy-agent: 5.0.0
      make-dir: 3.1.0
      node-fetch: 2.6.7
      p-filter: 2.1.0
      p-map: 4.0.0
      p-retry: 4.6.1
      progress: 2.0.3
      rimraf: 3.0.2
      temp-dir: 2.0.0
      tempy: 1.0.1
    transitivePeerDependencies:
      - encoding
      - supports-color

<<<<<<< HEAD
  /@prisma/get-platform/3.11.0-12.9907684a5845cbb6a7aa712fa21fe75455b9b6f6:
    resolution:
      { integrity: sha512-UtKRo0WaRTSEmfYKG+p/j3edExxQ9ZzkqZva/1ehvmD7C9y/QiKgXvWHqwioALXx0nHJdvVSISxy+wmgvDZ/uQ== }
=======
  /@prisma/get-platform/3.11.0-11.5b3bbd566d0f91cb9f74187bfdb7c490a6a4e825:
    resolution: {integrity: sha512-6v+xA+jPFdu5r6n14lIRMFWymbbOR/BhxfO1u875tIZRMcl+fzy0BFyCjnNKyJk0kNtRtE9/4J40r6Yq+DuP1g==}
>>>>>>> 0957d755
    dependencies:
      '@prisma/debug': 3.10.0

  /@prisma/studio-common/0.458.0:
    resolution:
      { integrity: sha512-4j4dBsq3bw9hRb4XEYv4M/0Kq2asObUmQWsA2jaqvHYt43n1s5E9pra2Pt7PSKKk8/6pZSmi7Lsl1GIhCV/mUw== }
    engines: { node: '>= 12' }
    dependencies:
      buffer: 6.0.3
    dev: true

  /@prisma/studio-pcw/0.458.0:
    resolution:
      { integrity: sha512-8rgvhgbaQpc4BUaxDIAorTm2yOzGPRwwuIGdM3WoD9YQyuFBpHE3xGR2FBABP8v89qcB9YLsGQ9wgyfrRURl+g== }
    engines: { node: '>= 12' }
    peerDependencies:
      '@prisma/client': '*'
      '@prisma/sdk': '*'
    dependencies:
      debug: 4.3.3
      lodash: 4.17.21
    transitivePeerDependencies:
      - supports-color
    dev: true

  /@prisma/studio-server/0.458.0:
    resolution:
      { integrity: sha512-kTRXClg14wIYagy8zYQmB6vMfEu3mz4r8rJ+eia+GUWQ/W0aqXznOR6aA/v/FSR9GJAgZN5n5wnsexymETQ88w== }
    engines: { node: '>= 12' }
    peerDependencies:
      '@prisma/sdk': '*'
    dependencies:
      '@prisma/studio': 0.458.0
      '@prisma/studio-common': 0.458.0
      '@prisma/studio-pcw': 0.458.0
      checkpoint-client: 1.1.20
      cors: 2.8.5
      debug: 4.3.3
      express: 4.17.2
      untildify: 4.0.0
    transitivePeerDependencies:
      - supports-color
    dev: true

  /@prisma/studio/0.458.0:
    resolution:
      { integrity: sha512-59t1c5HPWVsUiwQqKsVB6XCWmdcM4C1zIEbpDX3rYDBsTtHx6IPilwPTE6yoGA7EUMdzQD+1ypeYX7JJ6Y802g== }
    dev: true

  /@rushstack/node-core-library/3.44.3:
    resolution:
      { integrity: sha512-Bt+R5LAnVr2BImTJqPpton5rvhJ2Wq8x4BaTqaCHQMmfxqtz5lb4nLYT9kneMJTCDuRMBvvLpSuz4MBj50PV3w== }
    dependencies:
      '@types/node': 12.20.24
      colors: 1.2.5
      fs-extra: 7.0.1
      import-lazy: 4.0.0
      jju: 1.4.0
      resolve: 1.17.0
      semver: 7.3.5
      timsort: 0.3.0
      z-schema: 5.0.2
    dev: true

  /@rushstack/rig-package/0.3.7:
    resolution:
      { integrity: sha512-pzMsTSeTC8IiZ6EJLr53gGMvhT4oLWH+hxD7907cHyWuIUlEXFtu/2pK25vUQT13nKp5DJCWxXyYoGRk/h6rtA== }
    dependencies:
      resolve: 1.17.0
      strip-json-comments: 3.1.1
    dev: true

  /@rushstack/ts-command-line/4.10.6:
    resolution:
      { integrity: sha512-Y3GkUag39sTIlukDg9mUp8MCHrrlJ27POrBNRQGc/uF+VVgX8M7zMzHch5zP6O1QVquWgD7Engdpn2piPYaS/g== }
    dependencies:
      '@types/argparse': 1.0.38
      argparse: 1.0.10
      colors: 1.2.5
      string-argv: 0.3.1
    dev: true

  /@sindresorhus/slugify/1.1.2:
    resolution:
      { integrity: sha512-V9nR/W0Xd9TSGXpZ4iFUcFGhuOJtZX82Fzxj1YISlbSgKvIiNa7eLEZrT0vAraPOt++KHauIVNYgGRgjc13dXA== }
    engines: { node: '>=10' }
    dependencies:
      '@sindresorhus/transliterate': 0.1.2
      escape-string-regexp: 4.0.0

  /@sindresorhus/transliterate/0.1.2:
    resolution:
      { integrity: sha512-5/kmIOY9FF32nicXH+5yLNTX4NJ4atl7jRgqAJuIn/iyDFXBktOKDxCvyGE/EzmF4ngSUvjXxQUQlQiZ5lfw+w== }
    engines: { node: '>=10' }
    dependencies:
      escape-string-regexp: 2.0.0
      lodash.deburr: 4.1.0

  /@sinonjs/commons/1.8.3:
    resolution:
      { integrity: sha512-xkNcLAn/wZaX14RPlwizcKicDk9G3F8m2nU3L7Ukm5zBgTwiT0wsoFAHx9Jq56fJA1z/7uKGtCRu16sOUCLIHQ== }
    dependencies:
      type-detect: 4.0.8
    dev: true

  /@sinonjs/fake-timers/8.1.0:
    resolution:
      { integrity: sha512-OAPJUAtgeINhh/TAlUID4QTs53Njm7xzddaVlEs/SXwgtiD1tW22zAB/W1wdqfrpmikgaWQ9Fw6Ws+hsiRm5Vg== }
    dependencies:
      '@sinonjs/commons': 1.8.3
    dev: true

  /@slack/types/1.10.0:
    resolution:
      { integrity: sha512-tA7GG7Tj479vojfV3AoxbckalA48aK6giGjNtgH6ihpLwTyHE3fIgRrvt8TWfLwW8X8dyu7vgmAsGLRG7hWWOg== }
    engines: { node: '>= 8.9.0', npm: '>= 5.5.1' }
    dev: true

  /@slack/webhook/6.0.0:
    resolution:
      { integrity: sha512-2fohfhLI9lkAmOSWt1R457JBsB3iFNqahu4GqdFZRtcp/bT+xeG/kPn/hQa78JS74poRjWTt5G/qJjNaWMGOEQ== }
    engines: { node: '>= 12.13.0', npm: '>= 6.12.0' }
    dependencies:
      '@slack/types': 1.10.0
      '@types/node': 17.0.8
      axios: 0.21.4
    transitivePeerDependencies:
      - debug
    dev: true

  /@swc/core-android-arm-eabi/1.2.141:
    resolution: {integrity: sha512-rkp8KPR93/H25KL+nGZqDZahTLrW6ub09GsjzfZWTijAeOn0NnLLWzSdY60UTbvBUz/GJP6ueNWmV8V8q8MkKw==}
    engines: {node: '>=10'}
    cpu: [arm]
    os: [android]
    requiresBuild: true
    dev: true
    optional: true

  /@swc/core-android-arm64/1.2.141:
    resolution: {integrity: sha512-S9wNosJZA463nu+MHHv9xBwwe4KehEiBpKyk9gytGgblCD0aXa6Seb6CtsoZbo3C/Q881sVi9JG8COXFRFby/g==}
    engines: {node: '>=10'}
    cpu: [arm64]
    os: [android]
    requiresBuild: true
    dev: true
    optional: true

  /@swc/core-darwin-arm64/1.2.141:
    resolution: {integrity: sha512-jlWgQw+S208aETBH2mBZUWknObJQOMk1iuhxdqMsKzFSnmSnitEtCNIP55LkBHdvG8/k5elR6HQ0JPsEnQSiwA==}
    engines: {node: '>=10'}
    cpu: [arm64]
    os: [darwin]
    requiresBuild: true
    dev: true
    optional: true

  /@swc/core-darwin-x64/1.2.141:
    resolution: {integrity: sha512-fr4BXQhZe7SrCepgYeBedEq5NLO5hpUNoC84NN9njygP0xe+HP0SJkCHZ0INKHdBoQV+0qdl/JWZnYTSoOD9Hg==}
    engines: {node: '>=10'}
    cpu: [x64]
    os: [darwin]
    requiresBuild: true
    dev: true
    optional: true

  /@swc/core-freebsd-x64/1.2.141:
    resolution: {integrity: sha512-BbYv36t2vnZ9A1PID5/tLv64/dPxFlp6JAtGDPhpc53I6WXORHDyL9oI8FYL0zLYByx1nHEBnu9ApBjmMEGfPw==}
    engines: {node: '>=10'}
    cpu: [x64]
    os: [freebsd]
    requiresBuild: true
    dev: true
    optional: true

  /@swc/core-linux-arm-gnueabihf/1.2.141:
    resolution: {integrity: sha512-GhXllm5F2aKs1uNn7Se2dPkszKPm0JJtPSMxalcn+axiNVaTreXs0AnTploj/9mwjNzYibVgeefbbQRJ/dPH4g==}
    engines: {node: '>=10'}
    cpu: [arm]
    os: [linux]
    requiresBuild: true
    dev: true
    optional: true

  /@swc/core-linux-arm64-gnu/1.2.141:
    resolution: {integrity: sha512-KkhDgTAT1zac4D3jAzLgDkjCjNg/YhVW4kqHNR6yZVO8E8SNd2mfyGKpzI8xpZzqH9VF8MUJ3tcfZEa+O3q57A==}
    engines: {node: '>=10'}
    cpu: [arm64]
    os: [linux]
    requiresBuild: true
    dev: true
    optional: true

  /@swc/core-linux-arm64-musl/1.2.141:
    resolution: {integrity: sha512-5q+OfJM+FGpvzTyET8vuLY4GNKdiEOTtS5Td4oWQHQvmy6swUE/+WFveaNrIpbv9W2fMvXINHILeYz0fsBjzcg==}
    engines: {node: '>=10'}
    cpu: [arm64]
    os: [linux]
    requiresBuild: true
    dev: true
    optional: true

  /@swc/core-linux-x64-gnu/1.2.141:
    resolution: {integrity: sha512-IR84Sp7Jftsot/ZSuLgkoIHNsAMMzsGtT28oBNWlEcIEGSjps9lAd4N1uRFo9nK35fYjQHxQ/0bujbHqeO7hhQ==}
    engines: {node: '>=10'}
    cpu: [x64]
    os: [linux]
    requiresBuild: true
    dev: true
    optional: true

  /@swc/core-linux-x64-musl/1.2.141:
    resolution: {integrity: sha512-sV7qc71++h19pp7FyU+1FWEVSHeghuGO67/VKNYdo6NpJhIuR4F0J76H6WP2hMlLgvWCd/lXudljKr0vDBFW5g==}
    engines: {node: '>=10'}
    cpu: [x64]
    os: [linux]
    requiresBuild: true
    dev: true
    optional: true

  /@swc/core-win32-arm64-msvc/1.2.141:
    resolution: {integrity: sha512-cqsuUOP+MmuKZ6KR5CaC3l6pUkULGpSDjmbFtoSTjuduu144GQ2HOpJslxOMPTkJbDm2fVYYSlPZTyIbBrCj1g==}
    engines: {node: '>=10'}
    cpu: [arm64]
    os: [win32]
    requiresBuild: true
    dev: true
    optional: true

  /@swc/core-win32-ia32-msvc/1.2.141:
    resolution: {integrity: sha512-jkHWFwgTjOl9HChJpl1gZPdPSUUhwOZ/3a/SBnlrbuePcfro3DIbJysIcizpJtCGtnX7U3XECAzZn8c03OiKfg==}
    engines: {node: '>=10'}
    cpu: [ia32]
    os: [win32]
    requiresBuild: true
    dev: true
    optional: true

  /@swc/core-win32-x64-msvc/1.2.141:
    resolution: {integrity: sha512-qCFMX/6HtBksLZeVB/jrbxZ1TxqEac03zvRGDe3N4ZVBtMZi7nfayJTsYRrvfw87XOegIz5mEWfShxEy44FtGw==}
    engines: {node: '>=10'}
    cpu: [x64]
    os: [win32]
    requiresBuild: true
    dev: true
    optional: true

  /@swc/core/1.2.141:
    resolution: {integrity: sha512-etjy0pWW2i3BDpTtg72CzFW6m91g3WC8incE82w37tll9easR9fJE4+njs1h4fP164xAiyAXOfsBECxsfH+t6A==}
    engines: {node: '>=10'}
    optionalDependencies:
      '@swc/core-android-arm-eabi': 1.2.141
      '@swc/core-android-arm64': 1.2.141
      '@swc/core-darwin-arm64': 1.2.141
      '@swc/core-darwin-x64': 1.2.141
      '@swc/core-freebsd-x64': 1.2.141
      '@swc/core-linux-arm-gnueabihf': 1.2.141
      '@swc/core-linux-arm64-gnu': 1.2.141
      '@swc/core-linux-arm64-musl': 1.2.141
      '@swc/core-linux-x64-gnu': 1.2.141
      '@swc/core-linux-x64-musl': 1.2.141
      '@swc/core-win32-arm64-msvc': 1.2.141
      '@swc/core-win32-ia32-msvc': 1.2.141
      '@swc/core-win32-x64-msvc': 1.2.141
    dev: true

  /@swc/jest/0.2.17_@swc+core@1.2.141:
    resolution: {integrity: sha512-n/g989+O8xxMcTZnP0phDrrgezGZBQBf7cX4QuzEsn07QkWbqmMsfaCxdF0kzajXublXWJ8yk5vRe3VNk1tczA==}
    engines: {npm: '>= 7.0.0'}
    peerDependencies:
      '@swc/core': '*'
    dependencies:
      '@jest/create-cache-key-function': 27.5.1
      '@swc/core': 1.2.141
    dev: true

  /@tediousjs/connection-string/0.3.0:
    resolution:
      { integrity: sha512-d/keJiNKfpHo+GmSB8QcsAwBx8h+V1UbdozA5TD+eSLXprNY53JAYub47J9evsSKWDdNG5uVj0FiMozLKuzowQ== }

  /@timsuchanek/copy/1.4.5:
    resolution:
      { integrity: sha512-N4+2/DvfwzQqHYL/scq07fv8yXbZc6RyUxKJoE8Clm14JpLOf9yNI4VB4D6RsV3h9zgzZ4loJUydHKM7pp3blw== }
    hasBin: true
    dependencies:
      '@timsuchanek/sleep-promise': 8.0.1
      commander: 2.20.3
      mkdirp: 1.0.4
      prettysize: 2.0.0

  /@timsuchanek/sleep-promise/8.0.1:
    resolution:
      { integrity: sha512-cxHYbrXfnCWsklydIHSw5GCMHUPqpJ/enxWSyVHNOgNe61sit/+aOXTTI+VOdWkvVaJsI2vsB9N4+YDNITawOQ== }

  /@tootallnate/once/1.1.2:
    resolution:
      { integrity: sha512-RbzJvlNzmRq5c3O09UipeuXno4tA1FE6ikOjxZK0tuxVv3412l64l5t1W5pj4+rJq9vpkm/kwiR07aZXnsKPxw== }
    engines: { node: '>= 6' }

  /@tootallnate/once/2.0.0:
    resolution:
      { integrity: sha512-XCuKFP5PS55gnMVu3dty8KPatLqUoy/ZYzDzAGCQ8JNFCkLXzmI7vNHCR+XpbZaMWQK/vQubr7PkYq8g470J/A== }
    engines: { node: '>= 10' }

  /@tsconfig/node10/1.0.8:
    resolution:
      { integrity: sha512-6XFfSQmMgq0CFLY1MslA/CPUfhIL919M1rMsa5lP2P097N2Wd1sSX0tx1u4olM16fLNhtHZpRhedZJphNJqmZg== }
    dev: true

  /@tsconfig/node12/1.0.9:
    resolution:
      { integrity: sha512-/yBMcem+fbvhSREH+s14YJi18sp7J9jpuhYByADT2rypfajMZZN4WQ6zBGgBKp53NKmqI36wFYDb3yaMPurITw== }
    dev: true

  /@tsconfig/node14/1.0.1:
    resolution:
      { integrity: sha512-509r2+yARFfHHE7T6Puu2jjkoycftovhXRqW328PDXTVGKihlb1P8Z9mMZH04ebyajfRY7dedfGynlrFHJUQCg== }
    dev: true

  /@tsconfig/node16/1.0.2:
    resolution:
      { integrity: sha512-eZxlbI8GZscaGS7kkc/trHTT5xgrjH3/1n2JDwusC9iahPKWMRvRjJSAN5mCXviuTGQ/lHnhvv8Q1YTpnfz9gA== }
    dev: true

  /@tsd/typescript/4.5.4:
    resolution:
      { integrity: sha512-iDlLkdg3sCjUSNdoUCsYM/SXheHrdxHsR6msIkbFDW4pV6gHTMwg/8te/paLtywDjGL4S4ByDdUKA3RbfdBX0g== }
    hasBin: true
    dev: true

  /@types/argparse/1.0.38:
    resolution:
      { integrity: sha512-ebDJ9b0e702Yr7pWgB0jzm+CX4Srzz8RcXtLJDJB+BSccqMa36uyH/zUsSYao5+BD1ytv3k3rPYCq4mAE1hsXA== }
    dev: true

  /@types/babel__core/7.1.18:
    resolution:
      { integrity: sha512-S7unDjm/C7z2A2R9NzfKCK1I+BAALDtxEmsJBwlB3EzNfb929ykjL++1CK9LO++EIp2fQrC8O+BwjKvz6UeDyQ== }
    dependencies:
      '@babel/parser': 7.16.8
      '@babel/types': 7.16.8
      '@types/babel__generator': 7.6.4
      '@types/babel__template': 7.4.1
      '@types/babel__traverse': 7.14.2
    dev: true

  /@types/babel__generator/7.6.4:
    resolution:
      { integrity: sha512-tFkciB9j2K755yrTALxD44McOrk+gfpIpvC3sxHjRawj6PfnQxrse4Clq5y/Rq+G3mrBurMax/lG8Qn2t9mSsg== }
    dependencies:
      '@babel/types': 7.16.8
    dev: true

  /@types/babel__template/7.4.1:
    resolution:
      { integrity: sha512-azBFKemX6kMg5Io+/rdGT0dkGreboUVR0Cdm3fz9QJWpaQGJRQXl7C+6hOTCZcMll7KFyEQpgbYI2lHdsS4U7g== }
    dependencies:
      '@babel/parser': 7.16.8
      '@babel/types': 7.16.8
    dev: true

  /@types/babel__traverse/7.14.2:
    resolution:
      { integrity: sha512-K2waXdXBi2302XUdcHcR1jCeU0LL4TD9HRs/gk0N2Xvrht+G/BfJa4QObBQZfhMdxiCpV3COl5Nfq4uKTeTnJA== }
    dependencies:
      '@babel/types': 7.16.8
    dev: true

  /@types/benchmark/2.1.1:
    resolution:
      { integrity: sha512-XmdNOarpSSxnb3DE2rRFOFsEyoqXLUL+7H8nSGS25vs+JS0018bd+cW5Ma9vdlkPmoTHSQ6e8EUFMFMxeE4l+g== }
    dev: true

  /@types/cross-spawn/6.0.2:
    resolution:
      { integrity: sha512-KuwNhp3eza+Rhu8IFI5HUXRP0LIhqH5cAjubUvGXXthh4YYBuP2ntwEX+Cz8GJoZUHlKo247wPWOfA9LYEq4cw== }
    dependencies:
      '@types/node': 17.0.8
    dev: false

  /@types/debug/4.1.7:
    resolution:
      { integrity: sha512-9AonUzyTjXXhEOa0DnqpzZi6VHlqKMswga9EXjpXnnqxwLtdvPPtlO8evrI5D9S6asFRCQ6v+wpiUKbw+vKqyg== }
    dependencies:
      '@types/ms': 0.7.31

  /@types/eslint/7.29.0:
    resolution:
      { integrity: sha512-VNcvioYDH8/FxaeTKkM4/TiTwt6pBV9E3OfGmvaw8tPl0rrHCJ4Ll15HRT+pMiFAf/MLQvAzC+6RzUMEL9Ceng== }
    dependencies:
      '@types/estree': 0.0.50
      '@types/json-schema': 7.0.9
    dev: true

  /@types/estree/0.0.50:
    resolution:
      { integrity: sha512-C6N5s2ZFtuZRj54k2/zyRhNDjJwwcViAM3Nbm8zjBpbqAdZ00mr0CFxvSKeO8Y/e03WVFLpQMdHYVfUd6SB+Hw== }
    dev: true

  /@types/fs-extra/9.0.13:
    resolution:
      { integrity: sha512-nEnwB++1u5lVDM2UI4c1+5R+FYaKfaAzS4OococimjVm3nQw3TuzH5UNsocrcTBbhnerblyHj4A49qXbIiZdpA== }
    dependencies:
      '@types/node': 17.0.8
    dev: true

  /@types/geojson/7946.0.8:
    resolution:
      { integrity: sha512-1rkryxURpr6aWP7R786/UQOkJ3PcpQiWkAXBmdWc7ryFWqN6a4xfK7BtjXvFBKO9LjQ+MWQSWxYeZX1OApnArA== }

  /@types/glob/7.2.0:
    resolution:
      { integrity: sha512-ZUxbzKl0IfJILTS6t7ip5fQQM/J3TJYubDm3nMbgubNNYS62eXeUpoLUC8/7fJNiFYHTrGPQn7hspDUzIHX3UA== }
    dependencies:
      '@types/minimatch': 3.0.5
      '@types/node': 17.0.8
    dev: true

  /@types/graceful-fs/4.1.5:
    resolution:
      { integrity: sha512-anKkLmZZ+xm4p8JWBf4hElkM4XR+EZeA2M9BAkkTldmcyDY4mbdIJnRghDJH3Ov5ooY7/UAoENtmdMSkaAd7Cw== }
    dependencies:
      '@types/node': 17.0.8
    dev: true

  /@types/graphviz/0.0.34:
    resolution:
      { integrity: sha512-5pyobgT+/NhwKy/LMLw14xFInvYXBPx4ITc2a5FvZbm6hcudcP73DpTKTlaZbjr8fdNAkaK9KdP8GAEF0iBwlQ== }
    dependencies:
      '@types/node': 17.0.8
    dev: true

  /@types/istanbul-lib-coverage/2.0.4:
    resolution:
      { integrity: sha512-z/QT1XN4K4KYuslS23k62yDIDLwLFkzxOuMplDtObz0+y7VqJCaO2o+SPwHCvLFZh7xazvvoor2tA/hPz9ee7g== }
    dev: true

  /@types/istanbul-lib-report/3.0.0:
    resolution:
      { integrity: sha512-plGgXAPfVKFoYfa9NpYDAkseG+g6Jr294RqeqcqDixSbU34MZVJRi/P+7Y8GDpzkEwLaGZZOpKIEmeVZNtKsrg== }
    dependencies:
      '@types/istanbul-lib-coverage': 2.0.4
    dev: true

  /@types/istanbul-reports/3.0.1:
    resolution:
      { integrity: sha512-c3mAZEuK0lvBp8tmuL74XRKn1+y2dcwOUpH7x4WrF6gk1GIgiluDRgMYQtw2OFcBvAJWlt6ASU3tSqxp0Uu0Aw== }
    dependencies:
      '@types/istanbul-lib-report': 3.0.0
    dev: true

  /@types/jest/27.4.0:
    resolution:
      { integrity: sha512-gHl8XuC1RZ8H2j5sHv/JqsaxXkDDM9iDOgu0Wp8sjs4u/snb2PVehyWXJPr+ORA0RPpgw231mnutWI1+0hgjIQ== }
    dependencies:
      jest-diff: 27.4.6
      pretty-format: 27.4.6
    dev: true

  /@types/js-levenshtein/1.1.1:
    resolution:
      { integrity: sha512-qC4bCqYGy1y/NP7dDVr7KJarn+PbX1nSpwA7JXdu0HxT3QYjO8MJ+cntENtHFVy2dRAyBV23OZ6MxsW1AM1L8g== }
    dev: true

  /@types/json-schema/7.0.9:
    resolution:
      { integrity: sha512-qcUXuemtEu+E5wZSJHNxUXeCZhAfXKQ41D+duX+VYPde7xyEVZci+/oXKJL13tnRs9lR2pr4fod59GT6/X1/yQ== }
    dev: true

  /@types/json5/0.0.29:
    resolution: { integrity: sha1-7ihweulOEdK4J7y+UnC86n8+ce4= }
    dev: true

  /@types/minimatch/3.0.5:
    resolution:
      { integrity: sha512-Klz949h02Gz2uZCMGwDUSDS1YBlTdDDgbWHi+81l29tQALUtvz4rAYi5uoVhE5Lagoq6DeqAUlbrHvW/mXDgdQ== }
    dev: true

  /@types/minimist/1.2.2:
    resolution:
      { integrity: sha512-jhuKLIRrhvCPLqwPcx6INqmKeiA5EWrsCOPhrlFSrbrmU4ZMPjj5Ul/oLCMDO98XRUIwVm78xICz4EPCektzeQ== }
    dev: true

  /@types/minipass/3.1.2:
    resolution:
      { integrity: sha512-foLGjgrJkUjLG/o2t2ymlZGEoBNBa/TfoUZ7oCTkOjP1T43UGBJspovJou/l3ZuHvye2ewR5cZNtp2zyWgILMA== }
    dependencies:
      '@types/node': 17.0.8
    dev: true

  /@types/ms/0.7.31:
    resolution:
      { integrity: sha512-iiUgKzV9AuaEkZqkOLDIvlQiL6ltuZd9tGcW3gwpnX8JbuiuhFlEGmmFXEXkN50Cvq7Os88IY2v0dkDqXYWVgA== }

  /@types/mssql/7.1.5:
    resolution:
      { integrity: sha512-+I/4wNTUlZVxWSDo8BBo3Hw7aAKvmH+0JiovF3aW7NqjOvZZNa1xeqyjp7BBiktZx1wiV/ZKAxi21viAR53vjQ== }
    dependencies:
      '@types/node': 17.0.8
      '@types/tedious': 4.0.6
      tarn: 3.0.2
    dev: true

  /@types/node-fetch/2.5.12:
    resolution:
      { integrity: sha512-MKgC4dlq4kKNa/mYrwpKfzQMB5X3ee5U6fSprkKpToBqBmX4nFZL9cW5jl6sWn+xpRJ7ypWh2yyqqr8UUCstSw== }
    dependencies:
      '@types/node': 17.0.8
      form-data: 3.0.1

  /@types/node/12.20.24:
    resolution:
      { integrity: sha512-yxDeaQIAJlMav7fH5AQqPH1u8YIuhYJXYBzxaQ4PifsU0GDO38MSdmEDeRlIxrKbC6NbEaaEHDanWb+y30U8SQ== }
    dev: true

  /@types/node/12.20.46:
    resolution:
      { integrity: sha512-cPjLXj8d6anFPzFvOPxS3fvly3Shm5nTfl6g8X5smexixbuGUf7hfr21J5tX9JW+UPStp/5P5R8qrKL5IyVJ+A== }
    dev: true

  /@types/node/14.18.12:
    resolution:
      { integrity: sha512-q4jlIR71hUpWTnGhXWcakgkZeHa3CCjcQcnuzU8M891BAWA2jHiziiWEPEkdS5pFsz7H9HJiy8BrK7tBRNrY7A== }
    dev: true

  /@types/node/16.11.25:
    resolution:
      { integrity: sha512-NrTwfD7L1RTc2qrHQD4RTTy4p0CO2LatKBEKEds3CaVuhoM/+DJzmWZl5f+ikR8cm8F5mfJxK+9rQq07gRiSjQ== }
    dev: true

  /@types/node/17.0.18:
    resolution:
      { integrity: sha512-eKj4f/BsN/qcculZiRSujogjvp5O/k4lOW5m35NopjZM/QwLOR075a8pJW5hD+Rtdm2DaCVPENS6KtSQnUD6BA== }

  /@types/node/17.0.8:
    resolution:
      { integrity: sha512-YofkM6fGv4gDJq78g4j0mMuGMkZVxZDgtU0JRdx6FgiJDG+0fY0GKVolOV8WqVmEhLCXkQRjwDdKyPxJp/uucg== }

  /@types/normalize-package-data/2.4.1:
    resolution:
      { integrity: sha512-Gj7cI7z+98M282Tqmp2K5EIsoouUEzbBJhQQzDE3jSIRk6r9gsz0oUokqIUR4u1R3dMHo0pDHM7sNOHyhulypw== }

  /@types/pg/8.6.4:
    resolution:
      { integrity: sha512-uYA7UMVzDFpJobCrqwW/iWkFmvizy6knIUgr0Quaw7K1Le3ZnF7hI3bKqFoxPZ+fju1Sc7zdTvOl9YfFZPcmeA== }
    dependencies:
      '@types/node': 17.0.8
      pg-protocol: 1.5.0
      pg-types: 2.2.0
    dev: true

  /@types/prettier/2.4.3:
    resolution:
      { integrity: sha512-QzSuZMBuG5u8HqYz01qtMdg/Jfctlnvj1z/lYnIDXs/golxw0fxtRAHd9KrzjR7Yxz1qVeI00o0kiO3PmVdJ9w== }
    dev: true

  /@types/prompts/2.0.14:
    resolution:
      { integrity: sha512-HZBd99fKxRWpYCErtm2/yxUZv6/PBI9J7N4TNFffl5JbrYMHBwF25DjQGTW3b3jmXq+9P6/8fCIb2ee57BFfYA== }
    dependencies:
      '@types/node': 17.0.8
    dev: true

  /@types/redis/2.8.32:
    resolution:
      { integrity: sha512-7jkMKxcGq9p242exlbsVzuJb57KqHRhNl4dHoQu2Y5v9bCAbtIXXH0R3HleSQW4CTOqpHIYUW3t6tpUj4BVQ+w== }
    dependencies:
      '@types/node': 17.0.8
    dev: true

  /@types/resolve/1.20.1:
    resolution:
      { integrity: sha512-Ku5+GPFa12S3W26Uwtw+xyrtIpaZsGYHH6zxNbZlstmlvMYSZRzOwzwsXbxlVUbHyUucctSyuFtu6bNxwYomIw== }
    dev: true

  /@types/retry/0.12.1:
    resolution:
      { integrity: sha512-xoDlM2S4ortawSWORYqsdU+2rxdh4LRW9ytc3zmT37RIKQh6IHyKwwtKhKis9ah8ol07DCkZxPt8BBvPjC6v4g== }

  /@types/rimraf/3.0.2:
    resolution:
      { integrity: sha512-F3OznnSLAUxFrCEu/L5PY8+ny8DtcFRjx7fZZ9bycvXRi3KPTRS9HOitGZwvPg0juRhXFWIeKX58cnX5YqLohQ== }
    dependencies:
      '@types/glob': 7.2.0
      '@types/node': 17.0.8
    dev: true

  /@types/shell-quote/1.7.1:
    resolution:
      { integrity: sha512-SWZ2Nom1pkyXCDohRSrkSKvDh8QOG9RfAsrt5/NsPQC4UQJ55eG0qClA40I+Gkez4KTQ0uDUT8ELRXThf3J5jw== }
    dev: true

  /@types/sqlite3/3.1.8:
    resolution:
      { integrity: sha512-sQMt/qnyUWnqiTcJXm5ZfNPIBeJ/DVvJDwxw+0tAxPJvadzfiP1QhryO1JOR6t1yfb8NpzQb/Rud06mob5laIA== }
    dependencies:
      '@types/node': 17.0.8
    dev: true

  /@types/stack-utils/2.0.1:
    resolution:
      { integrity: sha512-Hl219/BT5fLAaz6NDkSuhzasy49dwQS/DSdu4MdggFB8zcXv7vflBI3xp7FEmkmdDkBUI2bPUNeMttp2knYdxw== }
    dev: true

  /@types/stoppable/1.1.1:
    resolution:
      { integrity: sha512-b8N+fCADRIYYrGZOcmOR8ZNBOqhktWTB/bMUl5LvGtT201QKJZOOH5UsFyI3qtteM6ZAJbJqZoBcLqqxKIwjhw== }
    dependencies:
      '@types/node': 17.0.8

  /@types/tar/6.1.1:
    resolution:
      { integrity: sha512-8mto3YZfVpqB1CHMaYz1TUYIQfZFbh/QbEq5Hsn6D0ilCfqRVCdalmc89B7vi3jhl9UYIk+dWDABShNfOkv5HA== }
    dependencies:
      '@types/minipass': 3.1.2
      '@types/node': 17.0.8
    dev: true

  /@types/tedious/4.0.6:
    resolution:
      { integrity: sha512-IrcBDpVpaSGBDoUImdAwoJhMGEJZhur1IzfZRqnbjXvFnsWmny7X1CGDSj/B3yzRF9XVdbgLrQ4UA8cHyTCyjg== }
    dependencies:
      '@types/node': 17.0.8
    dev: true

  /@types/tunnel/0.0.3:
    resolution:
      { integrity: sha512-sOUTGn6h1SfQ+gbgqC364jLFBw2lnFqkgF3q0WovEHRLMrVD1sd5aufqi/aJObLekJO+Aq5z646U4Oxy6shXMA== }
    dependencies:
      '@types/node': 17.0.8

  /@types/ws/8.2.3:
    resolution:
      { integrity: sha512-ahRJZquUYCdOZf/rCsWg88S0/+cb9wazUBHv6HZEe3XdYaBe2zr/slM8J28X07Hn88Pnm4ezo7N8/ofnOgrPVQ== }
    dependencies:
      '@types/node': 17.0.18
    dev: true

  /@types/yargs-parser/20.2.1:
    resolution:
      { integrity: sha512-7tFImggNeNBVMsn0vLrpn1H1uPrUBdnARPTpZoitY37ZrdJREzf7I16tMrlK3hen349gr1NYh8CmZQa7CTG6Aw== }
    dev: true

  /@types/yargs/16.0.4:
    resolution:
      { integrity: sha512-T8Yc9wt/5LbJyCaLiHPReJa0kApcIgJ7Bn735GjItUfh08Z1pJvu8QZqb9s+mMvKV6WUQRV7K2R46YbjMXTTJw== }
    dependencies:
      '@types/yargs-parser': 20.2.1
    dev: true

  /@typescript-eslint/eslint-plugin/5.9.0_bd2fd93dbcc607ad2f21b784bccfe0c8:
    resolution:
      { integrity: sha512-qT4lr2jysDQBQOPsCCvpPUZHjbABoTJW8V9ZzIYKHMfppJtpdtzszDYsldwhFxlhvrp7aCHeXD1Lb9M1zhwWwQ== }
    engines: { node: ^12.22.0 || ^14.17.0 || >=16.0.0 }
    peerDependencies:
      '@typescript-eslint/parser': ^5.0.0
      eslint: ^6.0.0 || ^7.0.0 || ^8.0.0
      typescript: '*'
    peerDependenciesMeta:
      typescript:
        optional: true
    dependencies:
      '@typescript-eslint/experimental-utils': 5.9.0_eslint@8.6.0+typescript@4.5.4
      '@typescript-eslint/parser': 5.9.0_eslint@8.6.0+typescript@4.5.4
      '@typescript-eslint/scope-manager': 5.9.0
      '@typescript-eslint/type-utils': 5.9.0_eslint@8.6.0+typescript@4.5.4
      debug: 4.3.3
      eslint: 8.6.0
      functional-red-black-tree: 1.0.1
      ignore: 5.2.0
      regexpp: 3.2.0
      semver: 7.3.5
      tsutils: 3.21.0_typescript@4.5.4
      typescript: 4.5.4
    transitivePeerDependencies:
      - supports-color
    dev: true

  /@typescript-eslint/experimental-utils/5.9.0_eslint@8.6.0+typescript@4.5.4:
    resolution:
      { integrity: sha512-ZnLVjBrf26dn7ElyaSKa6uDhqwvAi4jBBmHK1VxuFGPRAxhdi18ubQYSGA7SRiFiES3q9JiBOBHEBStOFkwD2g== }
    engines: { node: ^12.22.0 || ^14.17.0 || >=16.0.0 }
    peerDependencies:
      eslint: ^6.0.0 || ^7.0.0 || ^8.0.0
    dependencies:
      '@types/json-schema': 7.0.9
      '@typescript-eslint/scope-manager': 5.9.0
      '@typescript-eslint/types': 5.9.0
      '@typescript-eslint/typescript-estree': 5.9.0_typescript@4.5.4
      eslint: 8.6.0
      eslint-scope: 5.1.1
      eslint-utils: 3.0.0_eslint@8.6.0
    transitivePeerDependencies:
      - supports-color
      - typescript
    dev: true

  /@typescript-eslint/parser/5.9.0_eslint@8.6.0+typescript@4.5.4:
    resolution:
      { integrity: sha512-/6pOPz8yAxEt4PLzgbFRDpZmHnXCeZgPDrh/1DaVKOjvn/UPMlWhbx/gA96xRi2JxY1kBl2AmwVbyROUqys5xQ== }
    engines: { node: ^12.22.0 || ^14.17.0 || >=16.0.0 }
    peerDependencies:
      eslint: ^6.0.0 || ^7.0.0 || ^8.0.0
      typescript: '*'
    peerDependenciesMeta:
      typescript:
        optional: true
    dependencies:
      '@typescript-eslint/scope-manager': 5.9.0
      '@typescript-eslint/types': 5.9.0
      '@typescript-eslint/typescript-estree': 5.9.0_typescript@4.5.4
      debug: 4.3.3
      eslint: 8.6.0
      typescript: 4.5.4
    transitivePeerDependencies:
      - supports-color
    dev: true

  /@typescript-eslint/scope-manager/5.10.1:
    resolution:
      { integrity: sha512-Lyvi559Gvpn94k7+ElXNMEnXu/iundV5uFmCUNnftbFrUbAJ1WBoaGgkbOBm07jVZa682oaBU37ao/NGGX4ZDg== }
    engines: { node: ^12.22.0 || ^14.17.0 || >=16.0.0 }
    dependencies:
      '@typescript-eslint/types': 5.10.1
      '@typescript-eslint/visitor-keys': 5.10.1
    dev: true

  /@typescript-eslint/scope-manager/5.9.0:
    resolution:
      { integrity: sha512-DKtdIL49Qxk2a8icF6whRk7uThuVz4A6TCXfjdJSwOsf+9ree7vgQWcx0KOyCdk0i9ETX666p4aMhrRhxhUkyg== }
    engines: { node: ^12.22.0 || ^14.17.0 || >=16.0.0 }
    dependencies:
      '@typescript-eslint/types': 5.9.0
      '@typescript-eslint/visitor-keys': 5.9.0
    dev: true

  /@typescript-eslint/type-utils/5.9.0_eslint@8.6.0+typescript@4.5.4:
    resolution:
      { integrity: sha512-uVCb9dJXpBrK1071ri5aEW7ZHdDHAiqEjYznF3HSSvAJXyrkxGOw2Ejibz/q6BXdT8lea8CMI0CzKNFTNI6TEQ== }
    engines: { node: ^12.22.0 || ^14.17.0 || >=16.0.0 }
    peerDependencies:
      eslint: '*'
      typescript: '*'
    peerDependenciesMeta:
      typescript:
        optional: true
    dependencies:
      '@typescript-eslint/experimental-utils': 5.9.0_eslint@8.6.0+typescript@4.5.4
      debug: 4.3.3
      eslint: 8.6.0
      tsutils: 3.21.0_typescript@4.5.4
      typescript: 4.5.4
    transitivePeerDependencies:
      - supports-color
    dev: true

  /@typescript-eslint/types/5.10.1:
    resolution:
      { integrity: sha512-ZvxQ2QMy49bIIBpTqFiOenucqUyjTQ0WNLhBM6X1fh1NNlYAC6Kxsx8bRTY3jdYsYg44a0Z/uEgQkohbR0H87Q== }
    engines: { node: ^12.22.0 || ^14.17.0 || >=16.0.0 }
    dev: true

  /@typescript-eslint/types/5.9.0:
    resolution:
      { integrity: sha512-mWp6/b56Umo1rwyGCk8fPIzb9Migo8YOniBGPAQDNC6C52SeyNGN4gsVwQTAR+RS2L5xyajON4hOLwAGwPtUwg== }
    engines: { node: ^12.22.0 || ^14.17.0 || >=16.0.0 }
    dev: true

  /@typescript-eslint/typescript-estree/5.10.1_typescript@4.5.4:
    resolution:
      { integrity: sha512-PwIGnH7jIueXv4opcwEbVGDATjGPO1dx9RkUl5LlHDSe+FXxPwFL5W/qYd5/NHr7f6lo/vvTrAzd0KlQtRusJQ== }
    engines: { node: ^12.22.0 || ^14.17.0 || >=16.0.0 }
    peerDependencies:
      typescript: '*'
    peerDependenciesMeta:
      typescript:
        optional: true
    dependencies:
      '@typescript-eslint/types': 5.10.1
      '@typescript-eslint/visitor-keys': 5.10.1
      debug: 4.3.3
      globby: 11.1.0
      is-glob: 4.0.3
      semver: 7.3.5
      tsutils: 3.21.0_typescript@4.5.4
      typescript: 4.5.4
    transitivePeerDependencies:
      - supports-color
    dev: true

  /@typescript-eslint/typescript-estree/5.9.0_typescript@4.5.4:
    resolution:
      { integrity: sha512-kxo3xL2mB7XmiVZcECbaDwYCt3qFXz99tBSuVJR4L/sR7CJ+UNAPrYILILktGj1ppfZ/jNt/cWYbziJUlHl1Pw== }
    engines: { node: ^12.22.0 || ^14.17.0 || >=16.0.0 }
    peerDependencies:
      typescript: '*'
    peerDependenciesMeta:
      typescript:
        optional: true
    dependencies:
      '@typescript-eslint/types': 5.9.0
      '@typescript-eslint/visitor-keys': 5.9.0
      debug: 4.3.3
      globby: 11.0.4
      is-glob: 4.0.3
      semver: 7.3.5
      tsutils: 3.21.0_typescript@4.5.4
      typescript: 4.5.4
    transitivePeerDependencies:
      - supports-color
    dev: true

  /@typescript-eslint/utils/5.10.1_eslint@8.6.0+typescript@4.5.4:
    resolution:
      { integrity: sha512-RRmlITiUbLuTRtn/gcPRi4202niF+q7ylFLCKu4c+O/PcpRvZ/nAUwQ2G00bZgpWkhrNLNnvhZLbDn8Ml0qsQw== }
    engines: { node: ^12.22.0 || ^14.17.0 || >=16.0.0 }
    peerDependencies:
      eslint: ^6.0.0 || ^7.0.0 || ^8.0.0
    dependencies:
      '@types/json-schema': 7.0.9
      '@typescript-eslint/scope-manager': 5.10.1
      '@typescript-eslint/types': 5.10.1
      '@typescript-eslint/typescript-estree': 5.10.1_typescript@4.5.4
      eslint: 8.6.0
      eslint-scope: 5.1.1
      eslint-utils: 3.0.0_eslint@8.6.0
    transitivePeerDependencies:
      - supports-color
      - typescript
    dev: true

  /@typescript-eslint/visitor-keys/5.10.1:
    resolution:
      { integrity: sha512-NjQ0Xinhy9IL979tpoTRuLKxMc0zJC7QVSdeerXs2/QvOy2yRkzX5dRb10X5woNUdJgU8G3nYRDlI33sq1K4YQ== }
    engines: { node: ^12.22.0 || ^14.17.0 || >=16.0.0 }
    dependencies:
      '@typescript-eslint/types': 5.10.1
      eslint-visitor-keys: 3.2.0
    dev: true

  /@typescript-eslint/visitor-keys/5.9.0:
    resolution:
      { integrity: sha512-6zq0mb7LV0ThExKlecvpfepiB+XEtFv/bzx7/jKSgyXTFD7qjmSu1FoiS0x3OZaiS+UIXpH2vd9O89f02RCtgw== }
    engines: { node: ^12.22.0 || ^14.17.0 || >=16.0.0 }
    dependencies:
      '@typescript-eslint/types': 5.9.0
      eslint-visitor-keys: 3.1.0
    dev: true

  /abab/2.0.5:
    resolution:
      { integrity: sha512-9IK9EadsbHo6jLWIpxpR6pL0sazTXV6+SQv25ZB+F7Bj9mJNaOc4nCRabwd5M/JwmUa8idz6Eci6eKfJryPs6Q== }
    dev: true

  /abbrev/1.1.1:
    resolution:
      { integrity: sha512-nne9/IiQ/hzIhY6pdDnbBtz7DjPTKrY00P/zvPSm5pOFkl6xuGrGnXn/VtTNNfNtAfZ9/1RtehkszU9qcTii0Q== }
    dev: true

  /accepts/1.3.7:
    resolution:
      { integrity: sha512-Il80Qs2WjYlJIBNzNkK6KYqlVMTbZLXgHx2oT0pU/fjRHyEp+PEfEPY0R3WCwAGVOtauxh1hOxNgIf5bv7dQpA== }
    engines: { node: '>= 0.6' }
    dependencies:
      mime-types: 2.1.34
      negotiator: 0.6.2
    dev: true

  /acorn-globals/6.0.0:
    resolution:
      { integrity: sha512-ZQl7LOWaF5ePqqcX4hLuv/bLXYQNfNWw2c0/yX/TsPRKamzHcTGQnlCjHT3TsmkOUVEPS3crCxiPfdzE/Trlhg== }
    dependencies:
      acorn: 7.4.1
      acorn-walk: 7.2.0
    dev: true

  /acorn-jsx/5.3.2_acorn@8.7.0:
    resolution:
      { integrity: sha512-rq9s+JNhf0IChjtDXxllJ7g41oZk5SlXtp0LHwyA5cejwn7vKmKp4pPri6YEePv2PU65sAsegbXtIinmDFDXgQ== }
    peerDependencies:
      acorn: ^6.0.0 || ^7.0.0 || ^8.0.0
    dependencies:
      acorn: 8.7.0
    dev: true

  /acorn-walk/7.2.0:
    resolution:
      { integrity: sha512-OPdCF6GsMIP+Az+aWfAAOEt2/+iVDKE7oy6lJ098aoe59oAmK76qV6Gw60SbZ8jHuG2wH058GF4pLFbYamYrVA== }
    engines: { node: '>=0.4.0' }
    dev: true

  /acorn-walk/8.2.0:
    resolution:
      { integrity: sha512-k+iyHEuPgSw6SbuDpGQM+06HQUa04DZ3o+F6CSzXMvvI5KMvnaEqXe+YVe555R9nn6GPt404fos4wcgpw12SDA== }
    engines: { node: '>=0.4.0' }
    dev: true

  /acorn/7.4.1:
    resolution:
      { integrity: sha512-nQyp0o1/mNdbTO1PO6kHkwSrmgZ0MT/jCCpNiwbUjGoRN4dlBhqJtoQuCnEOKzgTVwg0ZWiCoQy6SxMebQVh8A== }
    engines: { node: '>=0.4.0' }
    hasBin: true
    dev: true

  /acorn/8.7.0:
    resolution:
      { integrity: sha512-V/LGr1APy+PXIwKebEWrkZPwoeoF+w1jiOBUmuxuiUIaOHtob8Qc9BTrYo7VuI5fR8tqsy+buA2WFooR5olqvQ== }
    engines: { node: '>=0.4.0' }
    hasBin: true
    dev: true

  /agent-base/6.0.2:
    resolution:
      { integrity: sha512-RZNwNclF7+MS/8bDg70amg32dyeZGZxiDuQmZxKLAlQjr3jGyLx+4Kkk58UO7D2QdgFIQCovuSuZESne6RG6XQ== }
    engines: { node: '>= 6.0.0' }
    dependencies:
      debug: 4.3.3
    transitivePeerDependencies:
      - supports-color

  /aggregate-error/3.1.0:
    resolution:
      { integrity: sha512-4I7Td01quW/RpocfNayFdFVk1qSuoh0E7JrbRJ16nH01HhKFQ88INq9Sd+nd72zqRySlr9BmDA8xlEJ6vJMrYA== }
    engines: { node: '>=8' }
    dependencies:
      clean-stack: 2.2.0
      indent-string: 4.0.0

  /ajv/6.12.6:
    resolution:
      { integrity: sha512-j3fVLgvTo527anyYyJOGTYJbG+vnnQYvE0m5mmkc1TK+nxAppkCLMIL0aZ4dblVCNoGShhm+kzE4ZUykBoMg4g== }
    dependencies:
      fast-deep-equal: 3.1.3
      fast-json-stable-stringify: 2.1.0
      json-schema-traverse: 0.4.1
      uri-js: 4.4.1
    dev: true

  /ansi-colors/4.1.1:
    resolution:
      { integrity: sha512-JoX0apGbHaUJBNl6yF+p6JAFYZ666/hhCGKN5t9QFjbJQKUU/g8MNbFDbvfrgKXvI1QpZplPOnwIo99lX/AAmA== }
    engines: { node: '>=6' }
    dev: true

  /ansi-escapes/4.3.2:
    resolution:
      { integrity: sha512-gKXj5ALrKWQLsYG9jlTRmR/xKluxHV+Z9QEwNIgCfM1/uwPMCuzVVnh5mwTd+OuBZcwSIMbqssNWRm1lE51QaQ== }
    engines: { node: '>=8' }
    dependencies:
      type-fest: 0.21.3

  /ansi-regex/2.1.1:
    resolution: { integrity: sha1-w7M6te42DYbg5ijwRorn7yfWVN8= }
    engines: { node: '>=0.10.0' }

  /ansi-regex/5.0.1:
    resolution:
      { integrity: sha512-quJQXlTSUGL2LH9SUXo8VwsY4soanhgo6LNSm84E1LBcE8s3O0wpdiRzyR9z/ZZJMlMWv37qOOb9pdJlMUEKFQ== }
    engines: { node: '>=8' }

  /ansi-regex/6.0.1:
    resolution:
      { integrity: sha512-n5M855fKb2SsfMIiFFoVrABHJC8QtHwVx+mHWP3QcEqBHYienj5dHSgjbxtC0WEZXYt4wcD6zrQElDPhFuZgfA== }
    engines: { node: '>=12' }
    dev: true

  /ansi-styles/3.2.1:
    resolution:
      { integrity: sha512-VT0ZI6kZRdTh8YyJw3SMbYm/u+NqfsAxEpWO0Pf9sq8/e94WxxOpPKx9FR1FlyCtOVDNOQ+8ntlqFxiRc+r5qA== }
    engines: { node: '>=4' }
    dependencies:
      color-convert: 1.9.3

  /ansi-styles/4.3.0:
    resolution:
      { integrity: sha512-zbB9rCJAT1rbjiVDb2hqKFHNYLxgtk8NURxZ3IZwD3F6NtxbXZQCnnSi1Lkx+IDohdPlFp222wVALIheZJQSEg== }
    engines: { node: '>=8' }
    dependencies:
      color-convert: 2.0.1

  /ansi-styles/5.2.0:
    resolution:
      { integrity: sha512-Cxwpt2SfTzTtXcfOlzGEee8O+c+MmUgGrNiBcXnuWxuFJHe6a5Hz7qwhwe5OgaSYI0IJvkLqWX1ASG+cJOkEiA== }
    engines: { node: '>=10' }
    dev: true

  /ansi-styles/6.1.0:
    resolution:
      { integrity: sha512-VbqNsoz55SYGczauuup0MFUyXNQviSpFTj1RQtFzmQLk18qbVSpTFFGMT293rmDaQuKCT6InmbuEyUne4mTuxQ== }
    engines: { node: '>=12' }
    dev: true

  /anymatch/3.1.2:
    resolution:
      { integrity: sha512-P43ePfOAIupkguHUycrc4qJ9kz8ZiuOUijaETwX7THt0Y/GNK7v0aa8rY816xWjZ7rJdA5XdMcpVFTKMq+RvWg== }
    engines: { node: '>= 8' }
    dependencies:
      normalize-path: 3.0.0
      picomatch: 2.3.1
    dev: true

  /aproba/1.2.0:
    resolution:
      { integrity: sha512-Y9J6ZjXtoYh8RnXVCMOU/ttDmk1aBjunq9vO0ta5x85WDQiQfUF9sIPBITdbiiIVcBo03Hi3jMxigBtsddlXRw== }

  /archiver-utils/2.1.0:
    resolution:
      { integrity: sha512-bEL/yUb/fNNiNTuUz979Z0Yg5L+LzLxGJz8x79lYmR54fmTIb6ob/hNQgkQnIUDWIFjZVQwl9Xs356I6BAMHfw== }
    engines: { node: '>= 6' }
    dependencies:
      glob: 7.2.0
      graceful-fs: 4.2.9
      lazystream: 1.0.1
      lodash.defaults: 4.2.0
      lodash.difference: 4.5.0
      lodash.flatten: 4.4.0
      lodash.isplainobject: 4.0.6
      lodash.union: 4.6.0
      normalize-path: 3.0.0
      readable-stream: 2.3.7
    dev: false

  /archiver/5.3.0:
    resolution:
      { integrity: sha512-iUw+oDwK0fgNpvveEsdQ0Ase6IIKztBJU2U0E9MzszMfmVVUyv1QJhS2ITW9ZCqx8dktAxVAjWWkKehuZE8OPg== }
    engines: { node: '>= 10' }
    dependencies:
      archiver-utils: 2.1.0
      async: 3.2.3
      buffer-crc32: 0.2.13
      readable-stream: 3.6.0
      readdir-glob: 1.1.1
      tar-stream: 2.2.0
      zip-stream: 4.1.0
    dev: false

  /are-we-there-yet/1.1.7:
    resolution:
      { integrity: sha512-nxwy40TuMiUGqMyRHgCSWZ9FM4VAoRP4xUYSTv5ImRog+h9yISPbVH7H8fASCIzYn9wlEv4zvFL7uKDMCFQm3g== }
    dependencies:
      delegates: 1.0.0
      readable-stream: 2.3.7

  /arg/4.1.3:
    resolution:
      { integrity: sha512-58S9QDqG0Xx27YwPSt9fJxivjYl432YCwfDMfZ+71RAqUrZef7LrKQZ3LHLOwCS4FLNBplP533Zx895SeOCHvA== }
    dev: true

  /arg/5.0.1:
    resolution:
      { integrity: sha512-e0hDa9H2Z9AwFkk2qDlwhoMYE4eToKarchkQHovNdLTCYMHZHeRjI71crOh+dio4K6u1IcwubQqo79Ga4CyAQA== }

  /argparse/1.0.10:
    resolution:
      { integrity: sha512-o5Roy6tNG4SL/FOkCAN6RzjiakZS25RLYFrcMttJqbdd8BWrnA+fGz57iN5Pb06pvBGvl5gQ0B48dJlslXvoTg== }
    dependencies:
      sprintf-js: 1.0.3
    dev: true

  /argparse/2.0.1:
    resolution:
      { integrity: sha512-8+9WqebbFzpX9OR+Wa6O29asIogeRMzcGtAINdpMHHyAg10f05aSFVBbcEqGf/PXw1EjAZ+q2/bEBg3DvurK3Q== }
    dev: true

  /array-flatten/1.1.1:
    resolution: { integrity: sha1-ml9pkFGx5wczKPKgCJaLZOopVdI= }
    dev: true

  /array-includes/3.1.4:
    resolution:
      { integrity: sha512-ZTNSQkmWumEbiHO2GF4GmWxYVTiQyJy2XOTa15sdQSrvKn7l+180egQMqlrMOUMCyLMD7pmyQe4mMDUT6Behrw== }
    engines: { node: '>= 0.4' }
    dependencies:
      call-bind: 1.0.2
      define-properties: 1.1.3
      es-abstract: 1.19.1
      get-intrinsic: 1.1.1
      is-string: 1.0.7
    dev: true

  /array-union/2.1.0:
    resolution:
      { integrity: sha512-HGyxoOTYUyCM6stUe6EJgnd4EoewAI7zMdfqO+kGjnlZmBDz/cR5pf8r/cR4Wq60sL/p0IkcjUEEPwS3GFrIyw== }
    engines: { node: '>=8' }

  /array.prototype.flat/1.2.5:
    resolution:
      { integrity: sha512-KaYU+S+ndVqyUnignHftkwc58o3uVU1jzczILJ1tN2YaIZpFIKBiP/x/j97E5MVPsaCloPbqWLB/8qCTVvT2qg== }
    engines: { node: '>= 0.4' }
    dependencies:
      call-bind: 1.0.2
      define-properties: 1.1.3
      es-abstract: 1.19.1
    dev: true

  /arrify/1.0.1:
    resolution: { integrity: sha1-iYUI2iIm84DfkEcoRWhJwVAaSw0= }
    engines: { node: '>=0.10.0' }
    dev: true

  /asn1/0.2.6:
    resolution:
      { integrity: sha512-ix/FxPn0MDjeyJ7i/yoHGFt/EX6LyNbxSEhPPXODPL+KB0VPk86UYfL0lMdy+KCnv+fmvIzySwaK5COwqVbWTQ== }
    dependencies:
      safer-buffer: 2.1.2
    dev: true
    optional: true

  /assert-plus/1.0.0:
    resolution: { integrity: sha1-8S4PPF13sLHN2RRpQuTpbB5N1SU= }
    engines: { node: '>=0.8' }
    dev: true

  /astral-regex/2.0.0:
    resolution:
      { integrity: sha512-Z7tMw1ytTXt5jqMcOP+OQteU1VuNK9Y02uuJtKQ1Sv69jXQKKg5cibLwGJow8yzZP+eAc18EmLGPal0bp36rvQ== }
    engines: { node: '>=8' }

  /async/3.2.3:
    resolution:
      { integrity: sha512-spZRyzKL5l5BZQrr/6m/SqFdBN0q3OCI0f9rjfBzCMBIP4p75P620rR3gTmaksNOhmzgdxcaxdNfMy6anrbM0g== }
    dev: false

  /asynckit/0.4.0:
    resolution: { integrity: sha1-x57Zf380y48robyXkLzDZkdLS3k= }

  /available-typed-arrays/1.0.5:
    resolution:
      { integrity: sha512-DMD0KiN46eipeziST1LPP/STfDU0sufISXmjSgvVsoU2tqxctQeASejWcfNtxYKqETM1UxQ8sp2OrSBWpHY6sw== }
    engines: { node: '>= 0.4' }
    dev: true

  /aws-sign2/0.7.0:
    resolution: { integrity: sha1-tG6JCTSpWR8tL2+G1+ap8bP+dqg= }
    dev: true
    optional: true

  /aws4/1.11.0:
    resolution:
      { integrity: sha512-xh1Rl34h6Fi1DC2WWKfxUTVqRsNnr6LsKz2+hfwDxQJWmrx8+c7ylaqBMcHfl1U1r2dsifOvKX3LQuLNZ+XSvA== }
    dev: true
    optional: true

  /axios/0.21.4:
    resolution:
      { integrity: sha512-ut5vewkiu8jjGBdqpM44XxjuCjq9LAKeHVmoVfHVzy8eHgxxq8SbAVQNovDA8mVi05kP0Ea/n/UzcSHcTJQfNg== }
    dependencies:
      follow-redirects: 1.14.7
    transitivePeerDependencies:
      - debug
    dev: true

  /axios/0.21.4_debug@4.3.3:
    resolution:
      { integrity: sha512-ut5vewkiu8jjGBdqpM44XxjuCjq9LAKeHVmoVfHVzy8eHgxxq8SbAVQNovDA8mVi05kP0Ea/n/UzcSHcTJQfNg== }
    dependencies:
      follow-redirects: 1.14.7_debug@4.3.3
    transitivePeerDependencies:
      - debug

  /babel-jest/27.5.1_@babel+core@7.16.7:
    resolution:
      { integrity: sha512-cdQ5dXjGRd0IBRATiQ4mZGlGlRE8kJpjPOixdNRdT+m3UcNqmYWN6rK6nvtXYfY3D76cb8s/O1Ss8ea24PIwcg== }
    engines: { node: ^10.13.0 || ^12.13.0 || ^14.15.0 || >=15.0.0 }
    peerDependencies:
      '@babel/core': ^7.8.0
    dependencies:
      '@babel/core': 7.16.7
      '@jest/transform': 27.5.1
      '@jest/types': 27.5.1
      '@types/babel__core': 7.1.18
      babel-plugin-istanbul: 6.1.1
      babel-preset-jest: 27.5.1_@babel+core@7.16.7
      chalk: 4.1.2
      graceful-fs: 4.2.9
      slash: 3.0.0
    transitivePeerDependencies:
      - supports-color
    dev: true

  /babel-plugin-istanbul/6.1.1:
    resolution:
      { integrity: sha512-Y1IQok9821cC9onCx5otgFfRm7Lm+I+wwxOx738M/WLPZ9Q42m4IG5W0FNX8WLL2gYMZo3JkuXIH2DOpWM+qwA== }
    engines: { node: '>=8' }
    dependencies:
      '@babel/helper-plugin-utils': 7.16.7
      '@istanbuljs/load-nyc-config': 1.1.0
      '@istanbuljs/schema': 0.1.3
      istanbul-lib-instrument: 5.1.0
      test-exclude: 6.0.0
    transitivePeerDependencies:
      - supports-color
    dev: true

  /babel-plugin-jest-hoist/27.5.1:
    resolution:
      { integrity: sha512-50wCwD5EMNW4aRpOwtqzyZHIewTYNxLA4nhB+09d8BIssfNfzBRhkBIHiaPv1Si226TQSvp8gxAJm2iY2qs2hQ== }
    engines: { node: ^10.13.0 || ^12.13.0 || ^14.15.0 || >=15.0.0 }
    dependencies:
      '@babel/template': 7.16.7
      '@babel/types': 7.16.8
      '@types/babel__core': 7.1.18
      '@types/babel__traverse': 7.14.2
    dev: true

  /babel-preset-current-node-syntax/1.0.1_@babel+core@7.16.7:
    resolution:
      { integrity: sha512-M7LQ0bxarkxQoN+vz5aJPsLBn77n8QgTFmo8WK0/44auK2xlCXrYcUxHFxgU7qW5Yzw/CjmLRK2uJzaCd7LvqQ== }
    peerDependencies:
      '@babel/core': ^7.0.0
    dependencies:
      '@babel/core': 7.16.7
      '@babel/plugin-syntax-async-generators': 7.8.4_@babel+core@7.16.7
      '@babel/plugin-syntax-bigint': 7.8.3_@babel+core@7.16.7
      '@babel/plugin-syntax-class-properties': 7.12.13_@babel+core@7.16.7
      '@babel/plugin-syntax-import-meta': 7.10.4_@babel+core@7.16.7
      '@babel/plugin-syntax-json-strings': 7.8.3_@babel+core@7.16.7
      '@babel/plugin-syntax-logical-assignment-operators': 7.10.4_@babel+core@7.16.7
      '@babel/plugin-syntax-nullish-coalescing-operator': 7.8.3_@babel+core@7.16.7
      '@babel/plugin-syntax-numeric-separator': 7.10.4_@babel+core@7.16.7
      '@babel/plugin-syntax-object-rest-spread': 7.8.3_@babel+core@7.16.7
      '@babel/plugin-syntax-optional-catch-binding': 7.8.3_@babel+core@7.16.7
      '@babel/plugin-syntax-optional-chaining': 7.8.3_@babel+core@7.16.7
      '@babel/plugin-syntax-top-level-await': 7.14.5_@babel+core@7.16.7
    dev: true

  /babel-preset-jest/27.5.1_@babel+core@7.16.7:
    resolution:
      { integrity: sha512-Nptf2FzlPCWYuJg41HBqXVT8ym6bXOevuCTbhxlUpjwtysGaIWFvDEjp4y+G7fl13FgOdjs7P/DmErqH7da0Ag== }
    engines: { node: ^10.13.0 || ^12.13.0 || ^14.15.0 || >=15.0.0 }
    peerDependencies:
      '@babel/core': ^7.0.0
    dependencies:
      '@babel/core': 7.16.7
      babel-plugin-jest-hoist: 27.5.1
      babel-preset-current-node-syntax: 1.0.1_@babel+core@7.16.7
    dev: true

  /balanced-match/1.0.2:
    resolution:
      { integrity: sha512-3oSeUO0TMV67hN1AmbXsK4yaqU7tjiHlbxRDZOpH0KW9+CeX4bRAaX0Anxt0tx2MrpRpWwQaPwIlISEJhYU5Pw== }

  /base64-js/1.5.1:
    resolution:
      { integrity: sha512-AKpaYlHn8t4SVbOHCy+b5+KKgvR4vrsD8vbvrbiQJps7fKDTkjkDry6ji0rUJjC0kzbNePLwzxq8iypo41qeWA== }

  /batching-toposort/1.2.0:
    resolution:
      { integrity: sha512-HDf0OOv00dqYGm+M5tJ121RTzX0sK9fxzBMKXYsuQrY0pKSOJjc5qa0DUtzvCGkgIVf1YON2G1e/MHEdHXVaRQ== }
    engines: { node: '>=8.0.0' }
    dev: true

  /bcrypt-pbkdf/1.0.2:
    resolution: { integrity: sha1-pDAdOJtqQ/m2f/PKEaP2Y342Dp4= }
    dependencies:
      tweetnacl: 0.14.5
    dev: true
    optional: true

  /benchmark/2.1.4:
    resolution: { integrity: sha1-CfPeMckWQl1JjMLuVloOvzwqVik= }
    dependencies:
      lodash: 4.17.21
      platform: 1.3.6
    dev: true

  /binary-extensions/2.2.0:
    resolution:
      { integrity: sha512-jDctJ/IVQbZoJykoeHbhXpOlNBqGNcwXJKJog42E5HDPUwQTSdjCHdihjj0DlnheQ7blbT6dHOafNAiS8ooQKA== }
    engines: { node: '>=8' }
    dev: true

  /bl/4.1.0:
    resolution:
      { integrity: sha512-1W07cM9gS6DcLperZfFSj+bWLtaPGSOHWhPiGzXmvVJbRLdG82sH/Kn8EtW1VqWVA54AKf2h5k5BbnIbwF3h6w== }
    dependencies:
      buffer: 5.7.1
      inherits: 2.0.4
      readable-stream: 3.6.0

  /bl/5.0.0:
    resolution:
      { integrity: sha512-8vxFNZ0pflFfi0WXA3WQXlj6CaMEwsmh63I1CNp0q+wWv8sD0ARx1KovSQd0l2GkwrMIOyedq0EF1FxI+RCZLQ== }
    dependencies:
      buffer: 6.0.3
      inherits: 2.0.4
      readable-stream: 3.6.0

  /block-stream/0.0.9:
    resolution: { integrity: sha1-E+v+d4oDIFz+A3UUgeu0szAMEmo= }
    engines: { node: 0.4 || >=0.5.8 }
    dependencies:
      inherits: 2.0.4
    dev: true
    optional: true

  /body-parser/1.19.1:
    resolution:
      { integrity: sha512-8ljfQi5eBk8EJfECMrgqNGWPEY5jWP+1IzkzkGdFFEwFQZZyaZ21UqdaHktgiMlH0xLHqIFtE/u2OYE5dOtViA== }
    engines: { node: '>= 0.8' }
    dependencies:
      bytes: 3.1.1
      content-type: 1.0.4
      debug: 2.6.9
      depd: 1.1.2
      http-errors: 1.8.1
      iconv-lite: 0.4.24
      on-finished: 2.3.0
      qs: 6.9.6
      raw-body: 2.4.2
      type-is: 1.6.18
    dev: true

  /brace-expansion/1.1.11:
    resolution:
      { integrity: sha512-iCuPHDFgrHX7H2vEI/5xpz07zSHB00TpugqhmYtVmMO6518mCuRMoOYFldEBl0g187ufozdaHgWKcYFb61qGiA== }
    dependencies:
      balanced-match: 1.0.2
      concat-map: 0.0.1

  /braces/3.0.2:
    resolution:
      { integrity: sha512-b8um+L1RzM3WDSzvhm6gIz1yfTbBt6YTlcEKAvsmqCZZFw46z626lVj9j1yEPW33H5H+lBQpZMP1k8l+78Ha0A== }
    engines: { node: '>=8' }
    dependencies:
      fill-range: 7.0.1

  /browser-process-hrtime/1.0.0:
    resolution:
      { integrity: sha512-9o5UecI3GhkpM6DrXr69PblIuWxPKk9Y0jHBRhdocZ2y7YECBFCsHm79Pr3OyR2AvjhDkabFJaDJMYRazHgsow== }
    dev: true

  /browserslist/4.19.1:
    resolution:
      { integrity: sha512-u2tbbG5PdKRTUoctO3NBD8FQ5HdPh1ZXPHzp1rwaa5jTc+RV9/+RlWiAIKmjRPQF+xbGM9Kklj5bZQFa2s/38A== }
    engines: { node: ^6 || ^7 || ^8 || ^9 || ^10 || ^11 || ^12 || >=13.7 }
    hasBin: true
    dependencies:
      caniuse-lite: 1.0.30001299
      electron-to-chromium: 1.4.45
      escalade: 3.1.1
      node-releases: 2.0.1
      picocolors: 1.0.0
    dev: true

  /bs-logger/0.2.6:
    resolution:
      { integrity: sha512-pd8DCoxmbgc7hyPKOvxtqNcjYoOsABPQdcCUjGp3d42VR2CX1ORhk2A87oqqu5R1kk+76nsxZupkmyd+MVtCog== }
    engines: { node: '>= 6' }
    dependencies:
      fast-json-stable-stringify: 2.1.0
    dev: true

  /bser/2.1.1:
    resolution:
      { integrity: sha512-gQxTNE/GAfIIrmHLUE3oJyp5FO6HRBfhjnw4/wMmA63ZGDJnWBmgY/lyQBpnDUkGmAhbSe39tx2d/iTOAfglwQ== }
    dependencies:
      node-int64: 0.4.0
    dev: true

  /buffer-crc32/0.2.13:
    resolution: { integrity: sha1-DTM+PwDqxQqhRUq9MO+MKl2ackI= }
    dev: false

  /buffer-equal-constant-time/1.0.1:
    resolution: { integrity: sha1-+OcRMvf/5uAaXJaXpMbz5I1cyBk= }

  /buffer-from/1.1.2:
    resolution:
      { integrity: sha512-E+XQCRwSbaaiChtv6k6Dwgc+bx+Bs6vuKJHHl5kox/BaKbhiXzqQOwK4cO22yElGp2OCmjwVhT3HmxgyPGnJfQ== }
    dev: true

  /buffer-writer/2.0.0:
    resolution:
      { integrity: sha512-a7ZpuTZU1TRtnwyCNW3I5dc0wWNC3VR9S++Ewyk2HHZdrO3CQJqSpd+95Us590V6AL7JqUAH2IwZ/398PmNFgw== }
    engines: { node: '>=4' }

  /buffer/5.7.1:
    resolution:
      { integrity: sha512-EHcyIPBQ4BSGlvjB16k5KgAJ27CIsHY/2JBmCRReo48y9rQ3MaUzWX3KVlBa4U7MyX02HdVj0K7C3WaB3ju7FQ== }
    dependencies:
      base64-js: 1.5.1
      ieee754: 1.2.1

  /buffer/6.0.3:
    resolution:
      { integrity: sha512-FTiCpNxtwiZZHEZbcbTIcZjERVICn9yq/pDFkTl95/AxzD1naBctN7YO68riM/gLSDY7sdrMby8hofADYuuqOA== }
    dependencies:
      base64-js: 1.5.1
      ieee754: 1.2.1

  /bytes/3.1.1:
    resolution:
      { integrity: sha512-dWe4nWO/ruEOY7HkUJ5gFt1DCFV9zPRoJr8pV0/ASQermOZjtq8jMjOprC0Kd10GLN+l7xaUPvxzJFWtxGu8Fg== }
    engines: { node: '>= 0.8' }
    dev: true

  /call-bind/1.0.2:
    resolution:
      { integrity: sha512-7O+FbCihrB5WGbFYesctwmTKae6rOiIzmz1icreWJ+0aA7LJfuqhEso2T9ncpcFtzMQtzXf2QGGueWJGTYsqrA== }
    dependencies:
      function-bind: 1.1.1
      get-intrinsic: 1.1.1

  /callsites/3.1.0:
    resolution:
      { integrity: sha512-P8BjAsXvZS+VIDUI11hHCQEv74YT67YUi5JJFNWIqL235sBmjX4+qx9Muvls5ivyNENctx46xQLQ3aTuE7ssaQ== }
    engines: { node: '>=6' }
    dev: true

  /camelcase-keys/6.2.2:
    resolution:
      { integrity: sha512-YrwaA0vEKazPBkn0ipTiMpSajYDSe+KjQfrjhcBMxJt/znbvlHd8Pw/Vamaz5EB4Wfhs3SUR3Z9mwRu/P3s3Yg== }
    engines: { node: '>=8' }
    dependencies:
      camelcase: 5.3.1
      map-obj: 4.3.0
      quick-lru: 4.0.1
    dev: true

  /camelcase/5.3.1:
    resolution:
      { integrity: sha512-L28STB170nwWS63UjtlEOE3dldQApaJXZkOI1uMFfzf3rRuPegHaHesyee+YxQ+W6SvRDQV6UrdOdRiR153wJg== }
    engines: { node: '>=6' }
    dev: true

  /camelcase/6.3.0:
    resolution:
      { integrity: sha512-Gmy6FhYlCY7uOElZUSbxo2UCDH8owEk996gkbrpsgGtrJLM3J7jGxl9Ic7Qwwj4ivOE5AWZWRMecDdF7hqGjFA== }
    engines: { node: '>=10' }
    dev: true

  /caniuse-lite/1.0.30001299:
    resolution:
      { integrity: sha512-iujN4+x7QzqA2NCSrS5VUy+4gLmRd4xv6vbBBsmfVqTx8bLAD8097euLqQgKxSVLvxjSDcvF1T/i9ocgnUFexw== }
    dev: true

  /caseless/0.12.0:
    resolution: { integrity: sha1-G2gcIf+EAzyCZUMJBolCDRhxUdw= }
    dev: true
    optional: true

  /chalk/2.4.2:
    resolution:
      { integrity: sha512-Mti+f9lpJNcwF4tWV8/OrTTtF1gZi+f8FqlyAdouralcFWFQWF2+NgCHShjkCb+IFBLq9buZwE1xckQU4peSuQ== }
    engines: { node: '>=4' }
    dependencies:
      ansi-styles: 3.2.1
      escape-string-regexp: 1.0.5
      supports-color: 5.5.0

  /chalk/4.1.2:
    resolution:
      { integrity: sha512-oKnbhFyRIXpUuez8iBMmyEa4nbj4IOQyuhc/wy9kY7/WVPcwIO9VA668Pu8RkO7+0G76SLROeyw9CpQ061i4mA== }
    engines: { node: '>=10' }
    dependencies:
      ansi-styles: 4.3.0
      supports-color: 7.2.0

  /char-regex/1.0.2:
    resolution:
      { integrity: sha512-kWWXztvZ5SBQV+eRgKFeh8q5sLuZY2+8WUIzlxWVTg+oGwY14qylx1KbKzHd8P6ZYkAg0xyIDU9JMHhyJMZ1jw== }
    engines: { node: '>=10' }
    dev: true

  /checkpoint-client/1.1.20:
    resolution:
      { integrity: sha512-AHDELBFMXBV9Rzp4JaN0JR03YQomZpaaVFDjgH7Ue4CcPuzNV2dZ94ZORJ9OoQsASYca/uR7UNGXmeNuWHc+IQ== }
    dependencies:
      ci-info: 3.1.1
      env-paths: 2.2.1
      fast-write-atomic: 0.2.1
      make-dir: 3.1.0
      ms: 2.1.3
      node-fetch: 2.6.1
      uuid: 8.3.2
    dev: true

  /checkpoint-client/1.1.21:
    resolution:
      { integrity: sha512-bcrcnJncn6uGhj06IIsWvUBPyJWK1ZezDbLCJ//IQEYXkUobhGvOOBlHe9K5x0ZMkAZGinPB4T+lTUmFz/acWQ== }
    dependencies:
      ci-info: 3.3.0
      env-paths: 2.2.1
      fast-write-atomic: 0.2.1
      make-dir: 3.1.0
      ms: 2.1.3
      node-fetch: 2.6.7
      uuid: 8.3.2
    transitivePeerDependencies:
      - encoding

  /chokidar/3.5.2:
    resolution:
      { integrity: sha512-ekGhOnNVPgT77r4K/U3GDhu+FQ2S8TnK/s2KbIGXi0SZWuwkZ2QNyfWdZW+TVfn84DpEP7rLeCt2UI6bJ8GwbQ== }
    engines: { node: '>= 8.10.0' }
    dependencies:
      anymatch: 3.1.2
      braces: 3.0.2
      glob-parent: 5.1.2
      is-binary-path: 2.1.0
      is-glob: 4.0.3
      normalize-path: 3.0.0
      readdirp: 3.6.0
    optionalDependencies:
      fsevents: 2.3.2
    dev: true

  /chownr/1.1.4:
    resolution:
      { integrity: sha512-jJ0bqzaylmJtVnNgzTeSOs8DPavpbYgEr/b0YL8/2GO3xJEhInFmhKMUnEJQjZumK7KXGFhUy89PrsJWlakBVg== }

  /chownr/2.0.0:
    resolution:
      { integrity: sha512-bIomtDF5KGpdogkLd9VspvFzk9KfpyyGlS8YFVZl7TGPBHL5snIOnxeshwVgPteQ9b4Eydl+pVbIyE1DcvCWgQ== }
    engines: { node: '>=10' }
    dev: false

  /ci-info/3.1.1:
    resolution:
      { integrity: sha512-kdRWLBIJwdsYJWYJFtAFFYxybguqeF91qpZaggjG5Nf8QKdizFG2hjqvaTXbxFIcYbSaD74KpAXv6BSm17DHEQ== }
    dev: true

  /ci-info/3.3.0:
    resolution:
      { integrity: sha512-riT/3vI5YpVH6/qomlDnJow6TBee2PBKSEpx3O32EGPYbWGIRsIlGRms3Sm74wYE1JMo8RnO04Hb12+v1J5ICw== }

  /cjs-module-lexer/1.2.2:
    resolution:
      { integrity: sha512-cOU9usZw8/dXIXKtwa8pM0OTJQuJkxMN6w30csNRUerHfeQ5R6U3kkU/FtJeIf3M202OHfY2U8ccInBG7/xogA== }
    dev: true

  /clean-stack/2.2.0:
    resolution:
      { integrity: sha512-4diC9HaTE+KRAMWhDhrGOECgWZxoevMc5TlkObMqNSsVU62PYzXZ/SMTjzyGAFF1YusgxGcSWTEXBhp0CPwQ1A== }
    engines: { node: '>=6' }

  /cli-cursor/3.1.0:
    resolution:
      { integrity: sha512-I/zHAwsKf9FqGoXM4WWRACob9+SNukZTd94DWF57E4toouRulbCxcUh6RKUEOQlYTHJnzkPMySvPNaaSLNfLZw== }
    engines: { node: '>=8' }
    dependencies:
      restore-cursor: 3.1.0

  /cli-truncate/2.1.0:
    resolution:
      { integrity: sha512-n8fOixwDD6b/ObinzTrp1ZKFzbgvKZvuz/TvejnLn1aQfC6r52XEx85FmuC+3HI+JM7coBRXUvNqEU2PHVrHpg== }
    engines: { node: '>=8' }
    dependencies:
      slice-ansi: 3.0.0
      string-width: 4.2.3

  /cli-truncate/3.1.0:
    resolution:
      { integrity: sha512-wfOBkjXteqSnI59oPcJkcPl/ZmwvMMOj340qUIY1SKZCv0B9Cf4D4fAucRkIKQmsIuYK3x1rrgU7MeGRruiuiA== }
    engines: { node: ^12.20.0 || ^14.13.1 || >=16.0.0 }
    dependencies:
      slice-ansi: 5.0.0
      string-width: 5.1.0
    dev: true

  /cliui/7.0.4:
    resolution:
      { integrity: sha512-OcRE68cOsVMXp1Yvonl/fzkQOyjLSu/8bhPDfQt0e0/Eb283TKP20Fs2MqoPsr9SwA595rRCA+QMzYc9nBP+JQ== }
    dependencies:
      string-width: 4.2.3
      strip-ansi: 6.0.1
      wrap-ansi: 7.0.0
    dev: true

  /co/4.6.0:
    resolution: { integrity: sha1-bqa989hTrlTMuOR7+gvz+QMfsYQ= }
    engines: { iojs: '>= 1.0.0', node: '>= 0.12.0' }
    dev: true

  /code-point-at/1.1.0:
    resolution: { integrity: sha1-DQcLTQQ6W+ozovGkDi7bPZpMz3c= }
    engines: { node: '>=0.10.0' }

  /collect-v8-coverage/1.0.1:
    resolution:
      { integrity: sha512-iBPtljfCNcTKNAto0KEtDfZ3qzjJvqE3aTGZsbhjSBlorqpXJlaWWtPO35D+ZImoC3KWejX64o+yPGxhWSTzfg== }
    dev: true

  /color-convert/1.9.3:
    resolution:
      { integrity: sha512-QfAUtd+vFdAtFQcC8CCyYt1fYWxSqAiK2cSD6zDB8N3cpsEBAvRxp9zOGg6G/SHHJYAT88/az/IuDGALsNVbGg== }
    dependencies:
      color-name: 1.1.3

  /color-convert/2.0.1:
    resolution:
      { integrity: sha512-RRECPsj7iu/xb5oKYcsFHSppFNnsj/52OVTRKb4zP5onXwVF3zVmmToNcOfGC+CRDpfK/U584fMg38ZHCaElKQ== }
    engines: { node: '>=7.0.0' }
    dependencies:
      color-name: 1.1.4

  /color-name/1.1.3:
    resolution: { integrity: sha1-p9BVi9icQveV3UIyj3QIMcpTvCU= }

  /color-name/1.1.4:
    resolution:
      { integrity: sha512-dOy+3AuW3a2wNbZHIuMZpTcgjGuLU/uBL/ubcZF9OXbDo8ff4O8yVp5Bf0efS8uEoYo5q4Fx7dY9OgQGXgAsQA== }

  /colorette/2.0.16:
    resolution:
      { integrity: sha512-hUewv7oMjCp+wkBv5Rm0v87eJhq4woh5rSR+42YSQJKecCqgIqNkZ6lAlQms/BwHPJA5NKMRlpxPRv0n8HQW6g== }
    dev: true

  /colors/1.2.5:
    resolution:
      { integrity: sha512-erNRLao/Y3Fv54qUa0LBB+//Uf3YwMUmdJinN20yMXm9zdKKqH9wt7R9IIVZ+K7ShzfpLV/Zg8+VyrBJYB4lpg== }
    engines: { node: '>=0.1.90' }
    dev: true

  /combined-stream/1.0.8:
    resolution:
      { integrity: sha512-FQN4MRfuJeHf7cBbBMJFXhKSDq+2kAArBlmRBvcvFE5BB1HZKXtSFASDhdlz9zOYwxh8lDdnvmMOe/+5cdoEdg== }
    engines: { node: '>= 0.8' }
    dependencies:
      delayed-stream: 1.0.0

  /commander/2.20.3:
    resolution:
      { integrity: sha512-GpVkmM8vF2vQUkj2LvZmD35JxeJOLCwJ9cUkugyk2nuhbv3+mJvpLYYt+0+USMxE+oj+ey/lJEnhZw75x/OMcQ== }

  /commander/8.3.0:
    resolution:
      { integrity: sha512-OkTL9umf+He2DZkUq8f8J9of7yL6RJKI24dVITBmNfZBmri9zYZQrKkuXiKhyfPSu8tUhnVBB1iKXevvnlR4Ww== }
    engines: { node: '>= 12' }
    dev: true

  /commondir/1.0.1:
    resolution: { integrity: sha1-3dgA2gxmEnOTzKWVDqloo6rxJTs= }

  /compress-commons/4.1.1:
    resolution:
      { integrity: sha512-QLdDLCKNV2dtoTorqgxngQCMA+gWXkM/Nwu7FpeBhk/RdkzimqC3jueb/FDmaZeXh+uby1jkBqE3xArsLBE5wQ== }
    engines: { node: '>= 10' }
    dependencies:
      buffer-crc32: 0.2.13
      crc32-stream: 4.0.2
      normalize-path: 3.0.0
      readable-stream: 3.6.0
    dev: false

  /concat-map/0.0.1:
    resolution: { integrity: sha1-2Klr13/Wjfd5OnMDajug1UBdR3s= }

  /console-control-strings/1.1.0:
    resolution: { integrity: sha1-PXz0Rk22RG6mRL9LOVB/mFEAjo4= }

  /content-disposition/0.5.4:
    resolution:
      { integrity: sha512-FveZTNuGw04cxlAiWbzi6zTAL/lhehaWbTtgluJh4/E95DqMwTmha3KZN1aAWA8cFIhHzMZUvLevkw5Rqk+tSQ== }
    engines: { node: '>= 0.6' }
    dependencies:
      safe-buffer: 5.2.1
    dev: true

  /content-type/1.0.4:
    resolution:
      { integrity: sha512-hIP3EEPs8tB9AT1L+NUqtwOAps4mk2Zob89MWXMHjHWg9milF/j4osnnQLXBCBFBk/tvIG/tUc9mOUJiPBhPXA== }
    engines: { node: '>= 0.6' }
    dev: true

  /convert-source-map/1.8.0:
    resolution:
      { integrity: sha512-+OQdjP49zViI/6i7nIJpA8rAl4sV/JdPfU9nZs3VqOwGIgizICvuN2ru6fMd+4llL0tar18UYJXfZ/TWtmhUjA== }
    dependencies:
      safe-buffer: 5.1.2
    dev: true

  /cookie-signature/1.0.6:
    resolution: { integrity: sha1-4wOogrNCzD7oylE6eZmXNNqzriw= }
    dev: true

  /cookie/0.4.1:
    resolution:
      { integrity: sha512-ZwrFkGJxUR3EIoXtO+yVE69Eb7KlixbaeAWfBQB9vVsNn/o+Yw69gBWSSDK825hQNdN+wF8zELf3dFNl/kxkUA== }
    engines: { node: '>= 0.6' }
    dev: true

  /core-util-is/1.0.2:
    resolution: { integrity: sha1-tf1UIgqivFq1eqtxQMlAdUUDwac= }
    dev: true

  /core-util-is/1.0.3:
    resolution:
      { integrity: sha512-ZQBvi1DcpJ4GDqanjucZ2Hj3wEO5pZDS89BWbkcrvdxksJorwUDDZamX9ldFkp9aw2lmBDLgkObEA4DWNJ9FYQ== }

  /cors/2.8.5:
    resolution:
      { integrity: sha512-KIHbLJqu73RGr/hnbrO9uBeixNGuvSQjul/jdFvS/KFSIH1hWVd1ng7zOHx+YrEfInLG7q4n6GHQ9cDtxv/P6g== }
    engines: { node: '>= 0.10' }
    dependencies:
      object-assign: 4.1.1
      vary: 1.1.2
    dev: true

  /crc-32/1.2.0:
    resolution:
      { integrity: sha512-1uBwHxF+Y/4yF5G48fwnKq6QsIXheor3ZLPT80yGBV1oEUwpPojlEhQbWKVw1VwcTQyMGHK1/XMmTjmlsmTTGA== }
    engines: { node: '>=0.8' }
    hasBin: true
    dependencies:
      exit-on-epipe: 1.0.1
      printj: 1.1.2
    dev: false

  /crc32-stream/4.0.2:
    resolution:
      { integrity: sha512-DxFZ/Hk473b/muq1VJ///PMNLj0ZMnzye9thBpmjpJKCc5eMgB95aK8zCGrGfQ90cWo561Te6HK9D+j4KPdM6w== }
    engines: { node: '>= 10' }
    dependencies:
      crc-32: 1.2.0
      readable-stream: 3.6.0
    dev: false

  /create-require/1.1.1:
    resolution:
      { integrity: sha512-dcKFX3jn0MpIaXjisoRvexIJVEKzaq7z2rZKxf+MSr9TkdmHmsU4m2lcLojrj/FHl8mk5VxMmYA+ftRkP/3oKQ== }
    dev: true

  /cross-spawn/7.0.3:
    resolution:
      { integrity: sha512-iRDPJKUPVEND7dHPO8rkbOnPpyDygcDFtWjpeWNCgy8WP2rXcxXL8TskReQl6OrB2G7+UJrags1q15Fudc7G6w== }
    engines: { node: '>= 8' }
    dependencies:
      path-key: 3.1.1
      shebang-command: 2.0.0
      which: 2.0.2

  /crypto-random-string/2.0.0:
    resolution:
      { integrity: sha512-v1plID3y9r/lPhviJ1wrXpLeyUIGAZ2SHNYTEapm7/8A9nLPoyvVp3RK/EPFqn5kEznyWgYZNsRtYYIWbuG8KA== }
    engines: { node: '>=8' }

  /cssom/0.3.8:
    resolution:
      { integrity: sha512-b0tGHbfegbhPJpxpiBPU2sCkigAqtM9O121le6bbOlgyV+NyGyCmVfJ6QW9eRjz8CpNfWEOYBIMIGRYkLwsIYg== }
    dev: true

  /cssom/0.4.4:
    resolution:
      { integrity: sha512-p3pvU7r1MyyqbTk+WbNJIgJjG2VmTIaB10rI93LzVPrmDJKkzKYMtxxyAvQXR/NS6otuzveI7+7BBq3SjBS2mw== }
    dev: true

  /cssstyle/2.3.0:
    resolution:
      { integrity: sha512-AZL67abkUzIuvcHqk7c09cezpGNcxUxU4Ioi/05xHk4DQeTkWmGYftIE6ctU6AEt+Gn4n1lDStOtj7FKycP71A== }
    engines: { node: '>=8' }
    dependencies:
      cssom: 0.3.8
    dev: true

  /dashdash/1.14.1:
    resolution: { integrity: sha1-hTz6D3y+L+1d4gMmuN1YEDX24vA= }
    engines: { node: '>=0.10' }
    dependencies:
      assert-plus: 1.0.0
    dev: true
    optional: true

  /data-urls/2.0.0:
    resolution:
      { integrity: sha512-X5eWTSXO/BJmpdIKCRuKUgSCgAN0OwliVK3yPKbwIWU1Tdw5BRajxlzMidvh+gwko9AfQ9zIj52pzF91Q3YAvQ== }
    engines: { node: '>=10' }
    dependencies:
      abab: 2.0.5
      whatwg-mimetype: 2.3.0
      whatwg-url: 8.7.0
    dev: true

  /debug/2.6.9:
    resolution:
      { integrity: sha512-bC7ElrdJaJnPbAP+1EotYvqZsb3ecl5wi6Bfi6BJTUcNowp6cvspg0jXznRTKDjm/E7AdgFBVeAPVMNcKGsHMA== }
    dependencies:
      ms: 2.0.0
    dev: true

  /debug/3.2.7:
    resolution:
      { integrity: sha512-CFjzYYAi4ThfiQvizrFQevTTXHtnCqWfe7x1AhgEscTz6ZbLbfoLRLPugTQyBth6f8ZERVUSyWHFD/7Wu4t1XQ== }
    dependencies:
      ms: 2.1.3
    dev: true

  /debug/4.3.3:
    resolution:
      { integrity: sha512-/zxw5+vh1Tfv+4Qn7a5nsbcJKPaSvCDhojn6FEl9vupwK2VCSDtEiEtqr8DFtzYFOdz63LBkxec7DYuc2jon6Q== }
    engines: { node: '>=6.0' }
    peerDependencies:
      supports-color: '*'
    peerDependenciesMeta:
      supports-color:
        optional: true
    dependencies:
      ms: 2.1.2

  /debug/4.3.3_supports-color@9.2.1:
    resolution:
      { integrity: sha512-/zxw5+vh1Tfv+4Qn7a5nsbcJKPaSvCDhojn6FEl9vupwK2VCSDtEiEtqr8DFtzYFOdz63LBkxec7DYuc2jon6Q== }
    engines: { node: '>=6.0' }
    peerDependencies:
      supports-color: '*'
    peerDependenciesMeta:
      supports-color:
        optional: true
    dependencies:
      ms: 2.1.2
      supports-color: 9.2.1
    dev: true

  /decamelize-keys/1.1.0:
    resolution: { integrity: sha1-0XGoeTMlKAfrPLYdwcFEXQeN8tk= }
    engines: { node: '>=0.10.0' }
    dependencies:
      decamelize: 1.2.0
      map-obj: 1.0.1
    dev: true

  /decamelize/1.2.0:
    resolution: { integrity: sha1-9lNNFRSCabIDUue+4m9QH5oZEpA= }
    engines: { node: '>=0.10.0' }
    dev: true

  /decimal.js/10.3.1:
    resolution:
      { integrity: sha512-V0pfhfr8suzyPGOx3nmq4aHqabehUZn6Ch9kyFpV79TGDTWFmHqUqXdabR7QHqxzrYolF4+tVmJhUG4OURg5dQ== }
    dev: true

  /decompress-response/6.0.0:
    resolution:
      { integrity: sha512-aW35yZM6Bb/4oJlZncMH2LCoZtJXTRxES17vE3hoRiowU2kWHaJKFkSBDnDR+cm9J+9QhXmREyIfv0pji9ejCQ== }
    engines: { node: '>=10' }
    dependencies:
      mimic-response: 3.1.0
    optional: true

  /dedent/0.7.0:
    resolution: { integrity: sha1-JJXduvbrh0q7Dhvp3yLS5aVEMmw= }
    dev: true

  /deep-extend/0.6.0:
    resolution:
      { integrity: sha512-LOHxIOaPYdHlJRtCQfDIVZtfw/ufM8+rVj649RIHzcm/vGwQRXFt6OPqIFWsm2XEMrNIEtWR64sY1LEKD2vAOA== }
    engines: { node: '>=4.0.0' }

  /deep-is/0.1.4:
    resolution:
      { integrity: sha512-oIPzksmTg4/MriiaYGO+okXDT7ztn/w3Eptv/+gSIdMdKsJo0u4CfYNFJPy+4SKMuCqGw2wxnA+URMg3t8a/bQ== }
    dev: true

  /deepmerge/4.2.2:
    resolution:
      { integrity: sha512-FJ3UgI4gIl+PHZm53knsuSFpE+nESMr7M4v9QcgB7S63Kj/6WqMiFQJpBBYz1Pt+66bZpP3Q7Lye0Oo9MPKEdg== }
    engines: { node: '>=0.10.0' }
    dev: true

  /define-properties/1.1.3:
    resolution:
      { integrity: sha512-3MqfYKj2lLzdMSf8ZIZE/V+Zuy+BgD6f164e8K2w7dgnpKArBDerGYpM46IYYcjnkdPNMjPk9A6VFB8+3SKlXQ== }
    engines: { node: '>= 0.4' }
    dependencies:
      object-keys: 1.1.1
    dev: true

  /del/6.0.0:
    resolution:
      { integrity: sha512-1shh9DQ23L16oXSZKB2JxpL7iMy2E0S9d517ptA1P8iw0alkPtQcrKH7ru31rYtKwF499HkTu+DRzq3TCKDFRQ== }
    engines: { node: '>=10' }
    dependencies:
      globby: 11.1.0
      graceful-fs: 4.2.9
      is-glob: 4.0.3
      is-path-cwd: 2.2.0
      is-path-inside: 3.0.3
      p-map: 4.0.0
      rimraf: 3.0.2
      slash: 3.0.0

  /delayed-stream/1.0.0:
    resolution: { integrity: sha1-3zrhmayt+31ECqrgsp4icrJOxhk= }
    engines: { node: '>=0.4.0' }

  /delegates/1.0.0:
    resolution: { integrity: sha1-hMbhWbgZBP3KWaDvRM2HDTElD5o= }

  /denque/1.5.1:
    resolution:
      { integrity: sha512-XwE+iZ4D6ZUB7mfYRMb5wByE8L74HCn30FBN7sWnXksWc1LO1bPDl67pBR9o/kC4z/xSNAwkMYcGgqDV3BE3Hw== }
    engines: { node: '>=0.10' }
    dev: true

  /denque/2.0.1:
    resolution:
      { integrity: sha512-tfiWc6BQLXNLpNiR5iGd0Ocu3P3VpxfzFiqubLgMfhfOw9WyvgJBd46CClNn9k3qfbjvT//0cf7AlYRX/OslMQ== }
    engines: { node: '>=0.10' }
    dev: false

  /depd/1.1.2:
    resolution: { integrity: sha1-m81S4UwJd2PnSbJ0xDRu0uVgtak= }
    engines: { node: '>= 0.6' }
    dev: true

  /destroy/1.0.4:
    resolution: { integrity: sha1-l4hXRCxEdJ5CBmE+N5RiBYJqvYA= }
    dev: true

  /detect-libc/1.0.3:
    resolution: { integrity: sha1-+hN8S9aY7fVc1c0CrFWfkaTEups= }
    engines: { node: '>=0.10' }
    hasBin: true
    dev: true

  /detect-libc/2.0.0:
    resolution:
      { integrity: sha512-S55LzUl8HUav8l9E2PBTlC5PAJrHK7tkM+XXFGD+fbsbkTzhCpG6K05LxJcUOEWzMa4v6ptcMZ9s3fOdJDu0Zw== }
    engines: { node: '>=8' }
    optional: true

  /detect-newline/3.1.0:
    resolution:
      { integrity: sha512-TLz+x/vEXm/Y7P7wn1EJFNLxYpUD4TgMosxY6fAVJUnJMbupHBOncxyWUG9OpTaH9EBD7uFI5LfEgmMOc54DsA== }
    engines: { node: '>=8' }
    dev: true

  /diff-sequences/27.4.0:
    resolution:
      { integrity: sha512-YqiQzkrsmHMH5uuh8OdQFU9/ZpADnwzml8z0O5HvRNda+5UZsaX/xN+AAxfR2hWq1Y7HZnAzO9J5lJXOuDz2Ww== }
    engines: { node: ^10.13.0 || ^12.13.0 || ^14.15.0 || >=15.0.0 }
    dev: true

  /diff-sequences/27.5.1:
    resolution:
      { integrity: sha512-k1gCAXAsNgLwEL+Y8Wvl+M6oEFj5bgazfZULpS5CneoPPXRaCCW7dm+q21Ky2VEE5X+VeRDBVg1Pcvvsr4TtNQ== }
    engines: { node: ^10.13.0 || ^12.13.0 || ^14.15.0 || >=15.0.0 }
    dev: true

  /diff/4.0.2:
    resolution:
      { integrity: sha512-58lmxKSA4BNyLz+HHMUzlOEpg09FV+ev6ZMe3vJihgdxzgcwZ8VoEEPmALCZG9LmqfVoNMMKpttIYTVG6uDY7A== }
    engines: { node: '>=0.3.1' }
    dev: true

  /dir-glob/3.0.1:
    resolution:
      { integrity: sha512-WkrWp9GR4KXfKGYzOLmTuGVi1UWFfws377n9cc55/tb6DuqyF6pcQ5AbiHEshaDpY9v6oaSr2XCDidGmMwdzIA== }
    engines: { node: '>=8' }
    dependencies:
      path-type: 4.0.0

  /doctrine/2.1.0:
    resolution:
      { integrity: sha512-35mSku4ZXK0vfCuHEDAwt55dg2jNajHZ1odvF+8SSr82EsZY4QmXfuWso8oEd8zRhVObSN18aM0CjSdoBX7zIw== }
    engines: { node: '>=0.10.0' }
    dependencies:
      esutils: 2.0.3
    dev: true

  /doctrine/3.0.0:
    resolution:
      { integrity: sha512-yS+Q5i3hBf7GBkd4KG8a7eBNNWNGLTaEwwYWUijIYM7zrlYDM0BFXHjjPWlWZ1Rg7UaddZeIDmi9jF3HmqiQ2w== }
    engines: { node: '>=6.0.0' }
    dependencies:
      esutils: 2.0.3
    dev: true

  /domexception/2.0.1:
    resolution:
      { integrity: sha512-yxJ2mFy/sibVQlu5qHjOkf9J3K6zgmCxgJ94u2EdvDOV09H+32LtRswEcUsmUWN72pVLOEnTSRaIVVzVQgS0dg== }
    engines: { node: '>=8' }
    dependencies:
      webidl-conversions: 5.0.0
    dev: true

  /dotenv/16.0.0:
    resolution:
      { integrity: sha512-qD9WU0MPM4SWLPJy/r2Be+2WgQj8plChsyrCNQzW/0WjvcJQiKQJ9mH3ZgB3fxbUUxgc/11ZJ0Fi5KiimWGz2Q== }
    engines: { node: '>=12' }

  /eastasianwidth/0.2.0:
    resolution:
      { integrity: sha512-I88TYZWc9XiYHRQ4/3c5rjjfgkjhLyW2luGIheGERbNQ6OY7yTybanSpDXZa8y7VUP9YmDcYa+eyq4ca7iLqWA== }
    dev: true

  /ecc-jsbn/0.1.2:
    resolution: { integrity: sha1-OoOpBOVDUyh4dMVkt1SThoSamMk= }
    dependencies:
      jsbn: 0.1.1
      safer-buffer: 2.1.2
    dev: true
    optional: true

  /ecdsa-sig-formatter/1.0.11:
    resolution:
      { integrity: sha512-nagl3RYrbNv6kQkeJIpt6NJZy8twLB/2vtz6yN9Z4vRKHN4/QZJIEbqohALSgwKdnksuY3k5Addp5lg8sVoVcQ== }
    dependencies:
      safe-buffer: 5.2.1

  /ee-first/1.1.1:
    resolution: { integrity: sha1-WQxhFWsK4vTwJVcyoViyZrxWsh0= }
    dev: true

  /electron-to-chromium/1.4.45:
    resolution:
      { integrity: sha512-czF9eYVuOmlY/vxyMQz2rGlNSjZpxNQYBe1gmQv7al171qOIhgyO9k7D5AKlgeTCSPKk+LHhj5ZyIdmEub9oNg== }
    dev: true

  /emittery/0.8.1:
    resolution:
      { integrity: sha512-uDfvUjVrfGJJhymx/kz6prltenw1u7WrCg1oa94zYY8xxVpLLUu045LAT0dhDZdXG58/EpPL/5kA180fQ/qudg== }
    engines: { node: '>=10' }
    dev: true

  /emoji-regex/8.0.0:
    resolution:
      { integrity: sha512-MSjYzcWNOA0ewAHpz0MxpYFvwg6yjy1NG3xteoqz644VCo/RPgnr1/GGt+ic3iJTzQ8Eu3TdM14SawnVUmGE6A== }

  /emoji-regex/9.2.2:
    resolution:
      { integrity: sha512-L18DaJsXSUk2+42pv8mLs5jJT2hqFkFE4j21wOmgbUqsZ2hL72NsUU785g9RXgo3s0ZNgVl42TiHp3ZtOv/Vyg== }
    dev: true

  /encodeurl/1.0.2:
    resolution: { integrity: sha1-rT/0yG7C0CkyL1oCw6mmBslbP1k= }
    engines: { node: '>= 0.8' }
    dev: true

  /end-of-stream/1.4.4:
    resolution:
      { integrity: sha512-+uw1inIHVPQoaVuHzRyXd21icM+cnt4CzD5rW+NC1wjOUSTOs+Te7FOv7AhN7vS9x/oIyhLP5PR1H+phQAHu5Q== }
    dependencies:
      once: 1.4.0

  /enquirer/2.3.6:
    resolution:
      { integrity: sha512-yjNnPr315/FjS4zIsUxYguYUPP2e1NK4d7E7ZOLiyYCcbFBiTMyID+2wvm2w6+pZ/odMA7cRkjhsPbltwBOrLg== }
    engines: { node: '>=8.6' }
    dependencies:
      ansi-colors: 4.1.1
    dev: true

  /env-paths/2.2.1:
    resolution:
      { integrity: sha512-+h1lkLKhZMTYjog1VEpJNG7NZJWcuc2DDk/qsqSTRRCOXiLjeQ1d1/udrUGhqMxUgAlwKNZ0cf2uqan5GLuS2A== }
    engines: { node: '>=6' }

  /error-ex/1.3.2:
    resolution:
      { integrity: sha512-7dFHNmqeFSEt2ZBsCriorKnn3Z2pj+fd9kmI6QoWw4//DL+icEBfc0U7qJCisqrTsKTjw4fNFy2pW9OqStD84g== }
    dependencies:
      is-arrayish: 0.2.1

  /es-abstract/1.19.1:
    resolution:
      { integrity: sha512-2vJ6tjA/UfqLm2MPs7jxVybLoB8i1t1Jd9R3kISld20sIxPcTbLuggQOUxeWeAvIUkduv/CfMjuh4WmiXr2v9w== }
    engines: { node: '>= 0.4' }
    dependencies:
      call-bind: 1.0.2
      es-to-primitive: 1.2.1
      function-bind: 1.1.1
      get-intrinsic: 1.1.1
      get-symbol-description: 1.0.0
      has: 1.0.3
      has-symbols: 1.0.2
      internal-slot: 1.0.3
      is-callable: 1.2.4
      is-negative-zero: 2.0.2
      is-regex: 1.1.4
      is-shared-array-buffer: 1.0.1
      is-string: 1.0.7
      is-weakref: 1.0.2
      object-inspect: 1.12.0
      object-keys: 1.1.1
      object.assign: 4.1.2
      string.prototype.trimend: 1.0.4
      string.prototype.trimstart: 1.0.4
      unbox-primitive: 1.0.1
    dev: true

  /es-to-primitive/1.2.1:
    resolution:
      { integrity: sha512-QCOllgZJtaUo9miYBcLChTUaHNjJF3PYs1VidD7AwiEj1kYxKeQTctLAezAOH5ZKRH0g2IgPn6KwB4IT8iRpvA== }
    engines: { node: '>= 0.4' }
    dependencies:
      is-callable: 1.2.4
      is-date-object: 1.0.5
      is-symbol: 1.0.4
    dev: true

  /esbuild-android-arm64/0.13.14:
    resolution:
      { integrity: sha512-Q+Xhfp827r+ma8/DJgpMRUbDZfefsk13oePFEXEIJ4gxFbNv5+vyiYXYuKm43/+++EJXpnaYmEnu4hAKbAWYbA== }
    cpu: [arm64]
    os: [android]
    requiresBuild: true
    dev: true
    optional: true

  /esbuild-android-arm64/0.14.23:
    resolution:
      { integrity: sha512-k9sXem++mINrZty1v4FVt6nC5BQCFG4K2geCIUUqHNlTdFnuvcqsY7prcKZLFhqVC1rbcJAr9VSUGFL/vD4vsw== }
    engines: { node: '>=12' }
    cpu: [arm64]
    os: [android]
    requiresBuild: true
    dev: true
    optional: true

  /esbuild-darwin-64/0.13.14:
    resolution:
      { integrity: sha512-YmOhRns6QBNSjpVdTahi/yZ8dscx9ai7a6OY6z5ACgOuQuaQ2Qk2qgJ0/siZ6LgD0gJFMV8UINFV5oky5TFNQQ== }
    cpu: [x64]
    os: [darwin]
    requiresBuild: true
    dev: true
    optional: true

  /esbuild-darwin-64/0.14.23:
    resolution:
      { integrity: sha512-lB0XRbtOYYL1tLcYw8BoBaYsFYiR48RPrA0KfA/7RFTr4MV7Bwy/J4+7nLsVnv9FGuQummM3uJ93J3ptaTqFug== }
    engines: { node: '>=12' }
    cpu: [x64]
    os: [darwin]
    requiresBuild: true
    dev: true
    optional: true

  /esbuild-darwin-arm64/0.13.14:
    resolution:
      { integrity: sha512-Lp00VTli2jqZghSa68fx3fEFCPsO1hK59RMo1PRap5RUjhf55OmaZTZYnCDI0FVlCtt+gBwX5qwFt4lc6tI1xg== }
    cpu: [arm64]
    os: [darwin]
    requiresBuild: true
    dev: true
    optional: true

  /esbuild-darwin-arm64/0.14.23:
    resolution:
      { integrity: sha512-yat73Z/uJ5tRcfRiI4CCTv0FSnwErm3BJQeZAh+1tIP0TUNh6o+mXg338Zl5EKChD+YGp6PN+Dbhs7qa34RxSw== }
    engines: { node: '>=12' }
    cpu: [arm64]
    os: [darwin]
    requiresBuild: true
    dev: true
    optional: true

  /esbuild-freebsd-64/0.13.14:
    resolution:
      { integrity: sha512-BKosI3jtvTfnmsCW37B1TyxMUjkRWKqopR0CE9AF2ratdpkxdR24Vpe3gLKNyWiZ7BE96/SO5/YfhbPUzY8wKw== }
    cpu: [x64]
    os: [freebsd]
    requiresBuild: true
    dev: true
    optional: true

  /esbuild-freebsd-64/0.14.23:
    resolution:
      { integrity: sha512-/1xiTjoLuQ+LlbfjJdKkX45qK/M7ARrbLmyf7x3JhyQGMjcxRYVR6Dw81uH3qlMHwT4cfLW4aEVBhP1aNV7VsA== }
    engines: { node: '>=12' }
    cpu: [x64]
    os: [freebsd]
    requiresBuild: true
    dev: true
    optional: true

  /esbuild-freebsd-arm64/0.13.14:
    resolution:
      { integrity: sha512-yd2uh0yf+fWv5114+SYTl4/1oDWtr4nN5Op+PGxAkMqHfYfLjFKpcxwCo/QOS/0NWqPVE8O41IYZlFhbEN2B8Q== }
    cpu: [arm64]
    os: [freebsd]
    requiresBuild: true
    dev: true
    optional: true

  /esbuild-freebsd-arm64/0.14.23:
    resolution:
      { integrity: sha512-uyPqBU/Zcp6yEAZS4LKj5jEE0q2s4HmlMBIPzbW6cTunZ8cyvjG6YWpIZXb1KK3KTJDe62ltCrk3VzmWHp+iLg== }
    engines: { node: '>=12' }
    cpu: [arm64]
    os: [freebsd]
    requiresBuild: true
    dev: true
    optional: true

  /esbuild-linux-32/0.13.14:
    resolution:
      { integrity: sha512-a8rOnS1oWSfkkYWXoD2yXNV4BdbDKA7PNVQ1klqkY9SoSApL7io66w5H44mTLsfyw7G6Z2vLlaLI2nz9MMAowA== }
    cpu: [ia32]
    os: [linux]
    requiresBuild: true
    dev: true
    optional: true

  /esbuild-linux-32/0.14.23:
    resolution:
      { integrity: sha512-37R/WMkQyUfNhbH7aJrr1uCjDVdnPeTHGeDhZPUNhfoHV0lQuZNCKuNnDvlH/u/nwIYZNdVvz1Igv5rY/zfrzQ== }
    engines: { node: '>=12' }
    cpu: [ia32]
    os: [linux]
    requiresBuild: true
    dev: true
    optional: true

  /esbuild-linux-64/0.13.14:
    resolution:
      { integrity: sha512-yPZSoMs9W2MC3Dw+6kflKt5FfQm6Dicex9dGIr1OlHRsn3Hm7yGMUTctlkW53KknnZdOdcdd5upxvbxqymczVQ== }
    cpu: [x64]
    os: [linux]
    requiresBuild: true
    dev: true
    optional: true

  /esbuild-linux-64/0.14.23:
    resolution:
      { integrity: sha512-H0gztDP60qqr8zoFhAO64waoN5yBXkmYCElFklpd6LPoobtNGNnDe99xOQm28+fuD75YJ7GKHzp/MLCLhw2+vQ== }
    engines: { node: '>=12' }
    cpu: [x64]
    os: [linux]
    requiresBuild: true
    dev: true
    optional: true

  /esbuild-linux-arm/0.13.14:
    resolution:
      { integrity: sha512-8chZE4pkKRvJ/M/iwsNQ1KqsRg2RyU5eT/x2flNt/f8F2TVrDreR7I0HEeCR50wLla3B1C3wTIOzQBmjuc6uWg== }
    cpu: [arm]
    os: [linux]
    requiresBuild: true
    dev: true
    optional: true

  /esbuild-linux-arm/0.14.23:
    resolution:
      { integrity: sha512-x64CEUxi8+EzOAIpCUeuni0bZfzPw/65r8tC5cy5zOq9dY7ysOi5EVQHnzaxS+1NmV+/RVRpmrzGw1QgY2Xpmw== }
    engines: { node: '>=12' }
    cpu: [arm]
    os: [linux]
    requiresBuild: true
    dev: true
    optional: true

  /esbuild-linux-arm64/0.13.14:
    resolution:
      { integrity: sha512-Lvo391ln9PzC334e+jJ2S0Rt0cxP47eoH5gFyv/E8HhOnEJTvm7A+RRnMjjHnejELacTTfYgFGQYPjLsi/jObQ== }
    cpu: [arm64]
    os: [linux]
    requiresBuild: true
    dev: true
    optional: true

  /esbuild-linux-arm64/0.14.23:
    resolution:
      { integrity: sha512-c4MLOIByNHR55n3KoYf9hYDfBRghMjOiHLaoYLhkQkIabb452RWi+HsNgB41sUpSlOAqfpqKPFNg7VrxL3UX9g== }
    engines: { node: '>=12' }
    cpu: [arm64]
    os: [linux]
    requiresBuild: true
    dev: true
    optional: true

  /esbuild-linux-mips64le/0.13.14:
    resolution:
      { integrity: sha512-MZhgxbmrWbpY3TOE029O6l5tokG9+Yoj2hW7vdit/d/VnmneqeGrSHADuDL6qXM8L5jaCiaivb4VhsyVCpdAbQ== }
    cpu: [mips64el]
    os: [linux]
    requiresBuild: true
    dev: true
    optional: true

  /esbuild-linux-mips64le/0.14.23:
    resolution:
      { integrity: sha512-kHKyKRIAedYhKug2EJpyJxOUj3VYuamOVA1pY7EimoFPzaF3NeY7e4cFBAISC/Av0/tiV0xlFCt9q0HJ68IBIw== }
    engines: { node: '>=12' }
    cpu: [mips64el]
    os: [linux]
    requiresBuild: true
    dev: true
    optional: true

  /esbuild-linux-ppc64le/0.13.14:
    resolution:
      { integrity: sha512-un7KMwS7fX1Un6BjfSZxTT8L5cV/8Uf4SAhM7WYy2XF8o8TI+uRxxD03svZnRNIPsN2J5cl6qV4n7Iwz+yhhVw== }
    cpu: [ppc64]
    os: [linux]
    requiresBuild: true
    dev: true
    optional: true

  /esbuild-linux-ppc64le/0.14.23:
    resolution:
      { integrity: sha512-7ilAiJEPuJJnJp/LiDO0oJm5ygbBPzhchJJh9HsHZzeqO+3PUzItXi+8PuicY08r0AaaOe25LA7sGJ0MzbfBag== }
    engines: { node: '>=12' }
    cpu: [ppc64]
    os: [linux]
    requiresBuild: true
    dev: true
    optional: true

  /esbuild-linux-riscv64/0.14.23:
    resolution:
      { integrity: sha512-fbL3ggK2wY0D8I5raPIMPhpCvODFE+Bhb5QGtNP3r5aUsRR6TQV+ZBXIaw84iyvKC8vlXiA4fWLGhghAd/h/Zg== }
    engines: { node: '>=12' }
    cpu: [riscv64]
    os: [linux]
    requiresBuild: true
    dev: true
    optional: true

  /esbuild-linux-s390x/0.14.23:
    resolution:
      { integrity: sha512-GHMDCyfy7+FaNSO8RJ8KCFsnax8fLUsOrj9q5Gi2JmZMY0Zhp75keb5abTFCq2/Oy6KVcT0Dcbyo/bFb4rIFJA== }
    engines: { node: '>=12' }
    cpu: [s390x]
    os: [linux]
    requiresBuild: true
    dev: true
    optional: true

  /esbuild-netbsd-64/0.13.14:
    resolution:
      { integrity: sha512-5ekKx/YbOmmlTeNxBjh38Uh5TGn5C4uyqN17i67k18pS3J+U2hTVD7rCxcFcRS1AjNWumkVL3jWqYXadFwMS0Q== }
    cpu: [x64]
    os: [netbsd]
    requiresBuild: true
    dev: true
    optional: true

  /esbuild-netbsd-64/0.14.23:
    resolution:
      { integrity: sha512-ovk2EX+3rrO1M2lowJfgMb/JPN1VwVYrx0QPUyudxkxLYrWeBxDKQvc6ffO+kB4QlDyTfdtAURrVzu3JeNdA2g== }
    engines: { node: '>=12' }
    cpu: [x64]
    os: [netbsd]
    requiresBuild: true
    dev: true
    optional: true

  /esbuild-openbsd-64/0.13.14:
    resolution:
      { integrity: sha512-9bzvwewHjct2Cv5XcVoE1yW5YTW12Sk838EYfA46abgnhxGoFSD1mFcaztp5HHC43AsF+hQxbSFG/RilONARUA== }
    cpu: [x64]
    os: [openbsd]
    requiresBuild: true
    dev: true
    optional: true

  /esbuild-openbsd-64/0.14.23:
    resolution:
      { integrity: sha512-uYYNqbVR+i7k8ojP/oIROAHO9lATLN7H2QeXKt2H310Fc8FJj4y3Wce6hx0VgnJ4k1JDrgbbiXM8rbEgQyg8KA== }
    engines: { node: '>=12' }
    cpu: [x64]
    os: [openbsd]
    requiresBuild: true
    dev: true
    optional: true

  /esbuild-register/3.3.1_esbuild@0.13.14:
    resolution:
      { integrity: sha512-DjK9rOeo+Dhq8DXKy52DF2+O7zNPXkFRg9lZfqXDGLU6AzrULxBJZPOOFcH6WCNfkwqymKOZoNvd/ncCvEjwdw== }
    peerDependencies:
      esbuild: '>=0.12 <1'
    dependencies:
      esbuild: 0.13.14
    dev: true

  /esbuild-sunos-64/0.13.14:
    resolution:
      { integrity: sha512-mjMrZB76M6FmoiTvj/RGWilrioR7gVwtFBRVugr9qLarXMIU1W/pQx+ieEOtflrW61xo8w1fcxyHsVVGRvoQ0w== }
    cpu: [x64]
    os: [sunos]
    requiresBuild: true
    dev: true
    optional: true

  /esbuild-sunos-64/0.14.23:
    resolution:
      { integrity: sha512-hAzeBeET0+SbScknPzS2LBY6FVDpgE+CsHSpe6CEoR51PApdn2IB0SyJX7vGelXzlyrnorM4CAsRyb9Qev4h9g== }
    engines: { node: '>=12' }
    cpu: [x64]
    os: [sunos]
    requiresBuild: true
    dev: true
    optional: true

  /esbuild-windows-32/0.13.14:
    resolution:
      { integrity: sha512-GZa6mrx2rgfbH/5uHg0Rdw50TuOKbdoKCpEBitzmG5tsXBdce+cOL+iFO5joZc6fDVCLW3Y6tjxmSXRk/v20Hg== }
    cpu: [ia32]
    os: [win32]
    requiresBuild: true
    dev: true
    optional: true

  /esbuild-windows-32/0.14.23:
    resolution:
      { integrity: sha512-Kttmi3JnohdaREbk6o9e25kieJR379TsEWF0l39PQVHXq3FR6sFKtVPgY8wk055o6IB+rllrzLnbqOw/UV60EA== }
    engines: { node: '>=12' }
    cpu: [ia32]
    os: [win32]
    requiresBuild: true
    dev: true
    optional: true

  /esbuild-windows-64/0.13.14:
    resolution:
      { integrity: sha512-Lsgqah24bT7ClHjLp/Pj3A9wxjhIAJyWQcrOV4jqXAFikmrp2CspA8IkJgw7HFjx6QrJuhpcKVbCAe/xw0i2yw== }
    cpu: [x64]
    os: [win32]
    requiresBuild: true
    dev: true
    optional: true

  /esbuild-windows-64/0.14.23:
    resolution:
      { integrity: sha512-JtIT0t8ymkpl6YlmOl6zoSWL5cnCgyLaBdf/SiU/Eg3C13r0NbHZWNT/RDEMKK91Y6t79kTs3vyRcNZbfu5a8g== }
    engines: { node: '>=12' }
    cpu: [x64]
    os: [win32]
    requiresBuild: true
    dev: true
    optional: true

  /esbuild-windows-arm64/0.13.14:
    resolution:
      { integrity: sha512-KP8FHVlWGhM7nzYtURsGnskXb/cBCPTfj0gOKfjKq2tHtYnhDZywsUG57nk7TKhhK0fL11LcejHG3LRW9RF/9A== }
    cpu: [arm64]
    os: [win32]
    requiresBuild: true
    dev: true
    optional: true

  /esbuild-windows-arm64/0.14.23:
    resolution:
      { integrity: sha512-cTFaQqT2+ik9e4hePvYtRZQ3pqOvKDVNarzql0VFIzhc0tru/ZgdLoXd6epLiKT+SzoSce6V9YJ+nn6RCn6SHw== }
    engines: { node: '>=12' }
    cpu: [arm64]
    os: [win32]
    requiresBuild: true
    dev: true
    optional: true

  /esbuild/0.13.14:
    resolution:
      { integrity: sha512-xu4D+1ji9x53ocuomcY+KOrwAnWzhBu/wTEjpdgZ8I1c8i5vboYIeigMdzgY1UowYBKa2vZgVgUB32bu7gkxeg== }
    hasBin: true
    requiresBuild: true
    optionalDependencies:
      esbuild-android-arm64: 0.13.14
      esbuild-darwin-64: 0.13.14
      esbuild-darwin-arm64: 0.13.14
      esbuild-freebsd-64: 0.13.14
      esbuild-freebsd-arm64: 0.13.14
      esbuild-linux-32: 0.13.14
      esbuild-linux-64: 0.13.14
      esbuild-linux-arm: 0.13.14
      esbuild-linux-arm64: 0.13.14
      esbuild-linux-mips64le: 0.13.14
      esbuild-linux-ppc64le: 0.13.14
      esbuild-netbsd-64: 0.13.14
      esbuild-openbsd-64: 0.13.14
      esbuild-sunos-64: 0.13.14
      esbuild-windows-32: 0.13.14
      esbuild-windows-64: 0.13.14
      esbuild-windows-arm64: 0.13.14
    dev: true

  /esbuild/0.14.23:
    resolution:
      { integrity: sha512-XjnIcZ9KB6lfonCa+jRguXyRYcldmkyZ99ieDksqW/C8bnyEX299yA4QH2XcgijCgaddEZePPTgvx/2imsq7Ig== }
    engines: { node: '>=12' }
    hasBin: true
    requiresBuild: true
    optionalDependencies:
      esbuild-android-arm64: 0.14.23
      esbuild-darwin-64: 0.14.23
      esbuild-darwin-arm64: 0.14.23
      esbuild-freebsd-64: 0.14.23
      esbuild-freebsd-arm64: 0.14.23
      esbuild-linux-32: 0.14.23
      esbuild-linux-64: 0.14.23
      esbuild-linux-arm: 0.14.23
      esbuild-linux-arm64: 0.14.23
      esbuild-linux-mips64le: 0.14.23
      esbuild-linux-ppc64le: 0.14.23
      esbuild-linux-riscv64: 0.14.23
      esbuild-linux-s390x: 0.14.23
      esbuild-netbsd-64: 0.14.23
      esbuild-openbsd-64: 0.14.23
      esbuild-sunos-64: 0.14.23
      esbuild-windows-32: 0.14.23
      esbuild-windows-64: 0.14.23
      esbuild-windows-arm64: 0.14.23
    dev: true

  /escalade/3.1.1:
    resolution:
      { integrity: sha512-k0er2gUkLf8O0zKJiAhmkTnJlTvINGv7ygDNPbeIsX/TJjGJZHuh9B2UxbsaEkmlEo9MfhrSzmhIlhRlI2GXnw== }
    engines: { node: '>=6' }
    dev: true

  /escape-html/1.0.3:
    resolution: { integrity: sha1-Aljq5NPQwJdN4cFpGI7wBR0dGYg= }
    dev: true

  /escape-string-regexp/1.0.5:
    resolution: { integrity: sha1-G2HAViGQqN/2rjuyzwIAyhMLhtQ= }
    engines: { node: '>=0.8.0' }

  /escape-string-regexp/2.0.0:
    resolution:
      { integrity: sha512-UpzcLCXolUWcNu5HtVMHYdXJjArjsF9C0aNnquZYY4uW/Vu0miy5YoWvbV345HauVvcAUnpRuhMMcqTcGOY2+w== }
    engines: { node: '>=8' }

  /escape-string-regexp/4.0.0:
    resolution:
      { integrity: sha512-TtpcNJ3XAzx3Gq8sWRzJaVajRs0uVxA2YAkdb1jm2YkPz4G6egUFAyA3n5vtEIZefPk5Wa4UXbKuS5fKkJWdgA== }
    engines: { node: '>=10' }

  /escodegen/2.0.0:
    resolution:
      { integrity: sha512-mmHKys/C8BFUGI+MAWNcSYoORYLMdPzjrknd2Vc+bUsjN5bXcr8EhrNB+UTqfL1y3I9c4fw2ihgtMPQLBRiQxw== }
    engines: { node: '>=6.0' }
    hasBin: true
    dependencies:
      esprima: 4.0.1
      estraverse: 5.3.0
      esutils: 2.0.3
      optionator: 0.8.3
    optionalDependencies:
      source-map: 0.6.1
    dev: true

  /eslint-config-prettier/8.3.0_eslint@8.6.0:
    resolution:
      { integrity: sha512-BgZuLUSeKzvlL/VUjx/Yb787VQ26RU3gGjA3iiFvdsp/2bMfVIWUVP7tjxtjS0e+HP409cPlPvNkQloz8C91ew== }
    hasBin: true
    peerDependencies:
      eslint: '>=7.0.0'
    dependencies:
      eslint: 8.6.0
    dev: true

  /eslint-formatter-pretty/4.1.0:
    resolution:
      { integrity: sha512-IsUTtGxF1hrH6lMWiSl1WbGaiP01eT6kzywdY1U+zLc0MP+nwEnUiS9UI8IaOTUhTeQJLlCEWIbXINBH4YJbBQ== }
    engines: { node: '>=10' }
    dependencies:
      '@types/eslint': 7.29.0
      ansi-escapes: 4.3.2
      chalk: 4.1.2
      eslint-rule-docs: 1.1.231
      log-symbols: 4.1.0
      plur: 4.0.0
      string-width: 4.2.3
      supports-hyperlinks: 2.2.0
    dev: true

  /eslint-import-resolver-node/0.3.6:
    resolution:
      { integrity: sha512-0En0w03NRVMn9Uiyn8YRPDKvWjxCWkslUEhGNTdGx15RvPJYQ+lbOlqrlNI2vEAs4pDYK4f/HN2TbDmk5TP0iw== }
    dependencies:
      debug: 3.2.7
      resolve: 1.22.0
    dev: true

  /eslint-module-utils/2.7.3:
    resolution:
      { integrity: sha512-088JEC7O3lDZM9xGe0RerkOMd0EjFl+Yvd1jPWIkMT5u3H9+HC34mWWPnqPrN13gieT9pBOO+Qt07Nb/6TresQ== }
    engines: { node: '>=4' }
    dependencies:
      debug: 3.2.7
      find-up: 2.1.0
    dev: true

  /eslint-plugin-eslint-comments/3.2.0_eslint@8.6.0:
    resolution:
      { integrity: sha512-0jkOl0hfojIHHmEHgmNdqv4fmh7300NdpA9FFpF7zaoLvB/QeXOGNLIo86oAveJFrfB1p05kC8hpEMHM8DwWVQ== }
    engines: { node: '>=6.5.0' }
    peerDependencies:
      eslint: '>=4.19.1'
    dependencies:
      escape-string-regexp: 1.0.5
      eslint: 8.6.0
      ignore: 5.2.0
    dev: true

  /eslint-plugin-import/2.25.4_eslint@8.6.0:
    resolution:
      { integrity: sha512-/KJBASVFxpu0xg1kIBn9AUa8hQVnszpwgE7Ld0lKAlx7Ie87yzEzCgSkekt+le/YVhiaosO4Y14GDAOc41nfxA== }
    engines: { node: '>=4' }
    peerDependencies:
      eslint: ^2 || ^3 || ^4 || ^5 || ^6 || ^7.2.0 || ^8
    dependencies:
      array-includes: 3.1.4
      array.prototype.flat: 1.2.5
      debug: 2.6.9
      doctrine: 2.1.0
      eslint: 8.6.0
      eslint-import-resolver-node: 0.3.6
      eslint-module-utils: 2.7.3
      has: 1.0.3
      is-core-module: 2.8.1
      is-glob: 4.0.3
      minimatch: 3.0.4
      object.values: 1.1.5
      resolve: 1.22.0
      tsconfig-paths: 3.12.0
    dev: true

  /eslint-plugin-jest/26.0.0_50718c277c711d46fdc0916b9b606e5d:
    resolution:
      { integrity: sha512-Fvs0YgJ/nw9FTrnqTuMGVrkozkd07jkQzWm0ajqyHlfcsdkxGfAuv30fgfWHOnHiCr9+1YQ365CcDX7vrNhqQg== }
    engines: { node: ^12.13.0 || ^14.15.0 || >=16.0.0 }
    peerDependencies:
      '@typescript-eslint/eslint-plugin': ^5.0.0
      eslint: ^6.0.0 || ^7.0.0 || ^8.0.0
      jest: '*'
    peerDependenciesMeta:
      '@typescript-eslint/eslint-plugin':
        optional: true
      jest:
        optional: true
    dependencies:
      '@typescript-eslint/eslint-plugin': 5.9.0_bd2fd93dbcc607ad2f21b784bccfe0c8
      '@typescript-eslint/utils': 5.10.1_eslint@8.6.0+typescript@4.5.4
      eslint: 8.6.0
    transitivePeerDependencies:
      - supports-color
      - typescript
    dev: true

  /eslint-plugin-prettier/4.0.0_1c588f61426b1faf18812943f1678311:
    resolution:
      { integrity: sha512-98MqmCJ7vJodoQK359bqQWaxOE0CS8paAz/GgjaZLyex4TTk3g9HugoO89EqWCrFiOqn9EVvcoo7gZzONCWVwQ== }
    engines: { node: '>=6.0.0' }
    peerDependencies:
      eslint: '>=7.28.0'
      eslint-config-prettier: '*'
      prettier: '>=2.0.0'
    peerDependenciesMeta:
      eslint-config-prettier:
        optional: true
    dependencies:
      eslint: 8.6.0
      eslint-config-prettier: 8.3.0_eslint@8.6.0
      prettier: 2.5.1
      prettier-linter-helpers: 1.0.0
    dev: true

  /eslint-plugin-simple-import-sort/7.0.0_eslint@8.6.0:
    resolution:
      { integrity: sha512-U3vEDB5zhYPNfxT5TYR7u01dboFZp+HNpnGhkDB2g/2E4wZ/g1Q9Ton8UwCLfRV9yAKyYqDh62oHOamvkFxsvw== }
    peerDependencies:
      eslint: '>=5.0.0'
    dependencies:
      eslint: 8.6.0
    dev: true

  /eslint-rule-docs/1.1.231:
    resolution:
      { integrity: sha512-egHz9A1WG7b8CS0x1P6P/Rj5FqZOjray/VjpJa14tMZalfRKvpE2ONJ3plCM7+PcinmU4tcmbPLv0VtwzSdLVA== }
    dev: true

  /eslint-scope/5.1.1:
    resolution:
      { integrity: sha512-2NxwbF/hZ0KpepYN0cNbo+FN6XoK7GaHlQhgx/hIZl6Va0bF45RQOOwhLIy8lQDbuCiadSLCBnH2CFYquit5bw== }
    engines: { node: '>=8.0.0' }
    dependencies:
      esrecurse: 4.3.0
      estraverse: 4.3.0
    dev: true

  /eslint-scope/7.1.0:
    resolution:
      { integrity: sha512-aWwkhnS0qAXqNOgKOK0dJ2nvzEbhEvpy8OlJ9kZ0FeZnA6zpjv1/Vei+puGFFX7zkPCkHHXb7IDX3A+7yPrRWg== }
    engines: { node: ^12.22.0 || ^14.17.0 || >=16.0.0 }
    dependencies:
      esrecurse: 4.3.0
      estraverse: 5.3.0
    dev: true

  /eslint-utils/3.0.0_eslint@8.6.0:
    resolution:
      { integrity: sha512-uuQC43IGctw68pJA1RgbQS8/NP7rch6Cwd4j3ZBtgo4/8Flj4eGE7ZYSZRN3iq5pVUv6GPdW5Z1RFleo84uLDA== }
    engines: { node: ^10.0.0 || ^12.0.0 || >= 14.0.0 }
    peerDependencies:
      eslint: '>=5'
    dependencies:
      eslint: 8.6.0
      eslint-visitor-keys: 2.1.0
    dev: true

  /eslint-visitor-keys/2.1.0:
    resolution:
      { integrity: sha512-0rSmRBzXgDzIsD6mGdJgevzgezI534Cer5L/vyMX0kHzT/jiB43jRhd9YUlMGYLQy2zprNmoT8qasCGtY+QaKw== }
    engines: { node: '>=10' }
    dev: true

  /eslint-visitor-keys/3.1.0:
    resolution:
      { integrity: sha512-yWJFpu4DtjsWKkt5GeNBBuZMlNcYVs6vRCLoCVEJrTjaSB6LC98gFipNK/erM2Heg/E8mIK+hXG/pJMLK+eRZA== }
    engines: { node: ^12.22.0 || ^14.17.0 || >=16.0.0 }
    dev: true

  /eslint-visitor-keys/3.2.0:
    resolution:
      { integrity: sha512-IOzT0X126zn7ALX0dwFiUQEdsfzrm4+ISsQS8nukaJXwEyYKRSnEIIDULYg1mCtGp7UUXgfGl7BIolXREQK+XQ== }
    engines: { node: ^12.22.0 || ^14.17.0 || >=16.0.0 }
    dev: true

  /eslint/8.6.0:
    resolution:
      { integrity: sha512-UvxdOJ7mXFlw7iuHZA4jmzPaUqIw54mZrv+XPYKNbKdLR0et4rf60lIZUU9kiNtnzzMzGWxMV+tQ7uG7JG8DPw== }
    engines: { node: ^12.22.0 || ^14.17.0 || >=16.0.0 }
    hasBin: true
    dependencies:
      '@eslint/eslintrc': 1.0.5
      '@humanwhocodes/config-array': 0.9.2
      ajv: 6.12.6
      chalk: 4.1.2
      cross-spawn: 7.0.3
      debug: 4.3.3
      doctrine: 3.0.0
      enquirer: 2.3.6
      escape-string-regexp: 4.0.0
      eslint-scope: 7.1.0
      eslint-utils: 3.0.0_eslint@8.6.0
      eslint-visitor-keys: 3.1.0
      espree: 9.3.0
      esquery: 1.4.0
      esutils: 2.0.3
      fast-deep-equal: 3.1.3
      file-entry-cache: 6.0.1
      functional-red-black-tree: 1.0.1
      glob-parent: 6.0.2
      globals: 13.12.0
      ignore: 4.0.6
      import-fresh: 3.3.0
      imurmurhash: 0.1.4
      is-glob: 4.0.3
      js-yaml: 4.1.0
      json-stable-stringify-without-jsonify: 1.0.1
      levn: 0.4.1
      lodash.merge: 4.6.2
      minimatch: 3.0.4
      natural-compare: 1.4.0
      optionator: 0.9.1
      progress: 2.0.3
      regexpp: 3.2.0
      semver: 7.3.5
      strip-ansi: 6.0.1
      strip-json-comments: 3.1.1
      text-table: 0.2.0
      v8-compile-cache: 2.3.0
    transitivePeerDependencies:
      - supports-color
    dev: true

  /espree/9.3.0:
    resolution:
      { integrity: sha512-d/5nCsb0JcqsSEeQzFZ8DH1RmxPcglRWh24EFTlUEmCKoehXGdpsx0RkHDubqUI8LSAIKMQp4r9SzQ3n+sm4HQ== }
    engines: { node: ^12.22.0 || ^14.17.0 || >=16.0.0 }
    dependencies:
      acorn: 8.7.0
      acorn-jsx: 5.3.2_acorn@8.7.0
      eslint-visitor-keys: 3.2.0
    dev: true

  /esprima/4.0.1:
    resolution:
      { integrity: sha512-eGuFFw7Upda+g4p+QHvnW0RyTX/SVeJBDM/gCtMARO0cLuT2HcEKnTPvhjV6aGeqrCB/sbNop0Kszm0jsaWU4A== }
    engines: { node: '>=4' }
    hasBin: true
    dev: true

  /esquery/1.4.0:
    resolution:
      { integrity: sha512-cCDispWt5vHHtwMY2YrAQ4ibFkAL8RbH5YGBnZBc90MolvvfkkQcJro/aZiAQUlQ3qgrYS6D6v8Gc5G5CQsc9w== }
    engines: { node: '>=0.10' }
    dependencies:
      estraverse: 5.3.0
    dev: true

  /esrecurse/4.3.0:
    resolution:
      { integrity: sha512-KmfKL3b6G+RXvP8N1vr3Tq1kL/oCFgn2NYXEtqP8/L3pKapUA4G8cFVaoF3SU323CD4XypR/ffioHmkti6/Tag== }
    engines: { node: '>=4.0' }
    dependencies:
      estraverse: 5.3.0
    dev: true

  /estraverse/4.3.0:
    resolution:
      { integrity: sha512-39nnKffWz8xN1BU/2c79n9nB9HDzo0niYUqx6xyqUnyoAnQyyWpOTdZEeiCch8BBu515t4wp9ZmgVfVhn9EBpw== }
    engines: { node: '>=4.0' }
    dev: true

  /estraverse/5.3.0:
    resolution:
      { integrity: sha512-MMdARuVEQziNTeJD8DgMqmhwR11BRQ/cBP+pLtYdSTnf3MIO8fFeiINEbX36ZdNlfU/7A9f3gUw49B3oQsvwBA== }
    engines: { node: '>=4.0' }
    dev: true

  /esutils/2.0.3:
    resolution:
      { integrity: sha512-kVscqXk4OCp68SZ0dkgEKVi6/8ij300KBWTJq32P/dYeWTSwK41WyTxalN1eRmA5Z9UU/LX9D7FWSmV9SAYx6g== }
    engines: { node: '>=0.10.0' }
    dev: true

  /etag/1.8.1:
    resolution: { integrity: sha1-Qa4u62XvpiJorr/qg6x9eSmbCIc= }
    engines: { node: '>= 0.6' }
    dev: true

  /eventemitter3/4.0.7:
    resolution:
      { integrity: sha512-8guHBZCwKnFhYdHr2ysuRWErTwhoN2X8XELRlrRwpmfeY2jjuUN4taQMsULKUVo1K4DvZl+0pgfyoysHxvmvEw== }
    dev: true

  /events/3.3.0:
    resolution:
      { integrity: sha512-mQw+2fkQbALzQ7V0MY0IqdnXNOeTtP4r0lN9z7AAawCXgqea7bDii20AYrIBrFd/Hx0M2Ocz6S111CaFkUcb0Q== }
    engines: { node: '>=0.8.x' }

  /execa/5.1.1:
    resolution:
      { integrity: sha512-8uSpZZocAZRBAPIEINJj3Lo9HyGitllczc27Eh5YYojjMFMn8yHMDMaUHE2Jqfq05D/wucwI4JGURyXt1vchyg== }
    engines: { node: '>=10' }
    dependencies:
      cross-spawn: 7.0.3
      get-stream: 6.0.1
      human-signals: 2.1.0
      is-stream: 2.0.1
      merge-stream: 2.0.0
      npm-run-path: 4.0.1
      onetime: 5.1.2
      signal-exit: 3.0.6
      strip-final-newline: 2.0.0

  /exit-on-epipe/1.0.1:
    resolution:
      { integrity: sha512-h2z5mrROTxce56S+pnvAV890uu7ls7f1kEvVGJbw1OlFH3/mlJ5bkXu0KRyW94v37zzHPiUd55iLn3DA7TjWpw== }
    engines: { node: '>=0.8' }
    dev: false

  /exit/0.1.2:
    resolution: { integrity: sha1-BjJjj42HfMghB9MKD/8aF8uhzQw= }
    engines: { node: '>= 0.8.0' }
    dev: true

  /expand-template/2.0.3:
    resolution:
      { integrity: sha512-XYfuKMvj4O35f/pOXLObndIRvyQ+/+6AhODh+OKWj9S9498pHHn/IMszH+gt0fBCRWMNfk1ZSp5x3AifmnI2vg== }
    engines: { node: '>=6' }
    optional: true

  /expect/27.5.1:
    resolution:
      { integrity: sha512-E1q5hSUG2AmYQwQJ041nvgpkODHQvB+RKlB4IYdru6uJsyFTRyZAP463M+1lINorwbqAmUggi6+WwkD8lCS/Dw== }
    engines: { node: ^10.13.0 || ^12.13.0 || ^14.15.0 || >=15.0.0 }
    dependencies:
      '@jest/types': 27.5.1
      jest-get-type: 27.5.1
      jest-matcher-utils: 27.5.1
      jest-message-util: 27.5.1
    dev: true

  /express/4.17.2:
    resolution:
      { integrity: sha512-oxlxJxcQlYwqPWKVJJtvQiwHgosH/LrLSPA+H4UxpyvSS6jC5aH+5MoHFM+KABgTOt0APue4w66Ha8jCUo9QGg== }
    engines: { node: '>= 0.10.0' }
    dependencies:
      accepts: 1.3.7
      array-flatten: 1.1.1
      body-parser: 1.19.1
      content-disposition: 0.5.4
      content-type: 1.0.4
      cookie: 0.4.1
      cookie-signature: 1.0.6
      debug: 2.6.9
      depd: 1.1.2
      encodeurl: 1.0.2
      escape-html: 1.0.3
      etag: 1.8.1
      finalhandler: 1.1.2
      fresh: 0.5.2
      merge-descriptors: 1.0.1
      methods: 1.1.2
      on-finished: 2.3.0
      parseurl: 1.3.3
      path-to-regexp: 0.1.7
      proxy-addr: 2.0.7
      qs: 6.9.6
      range-parser: 1.2.1
      safe-buffer: 5.2.1
      send: 0.17.2
      serve-static: 1.14.2
      setprototypeof: 1.2.0
      statuses: 1.5.0
      type-is: 1.6.18
      utils-merge: 1.0.1
      vary: 1.1.2
    dev: true

  /extend/3.0.2:
    resolution:
      { integrity: sha512-fjquC59cD7CyW6urNXK0FBufkZcoiGG80wTuPujX590cB5Ttln20E2UB4S/WARVqhXffZl2LNgS+gQdPIIim/g== }
    dev: true
    optional: true

  /extsprintf/1.3.0:
    resolution: { integrity: sha1-lpGEQOMEGnpBT4xS48V06zw+HgU= }
    engines: { '0': node >=0.6.0 }
    dev: true
    optional: true

  /extsprintf/1.4.1:
    resolution:
      { integrity: sha512-Wrk35e8ydCKDj/ArClo1VrPVmN8zph5V4AtHwIuHhvMXsKf73UT3BOD+azBIW+3wOJ4FhEH7zyaJCFvChjYvMA== }
    engines: { '0': node >=0.6.0 }
    dev: true

  /fast-deep-equal/3.1.3:
    resolution:
      { integrity: sha512-f3qQ9oQy9j2AhBe/H9VC91wLmKBCCU/gDOnKNAYG5hswO7BLKj09Hc5HYNz9cGI++xlpDCIgDaitVs03ATR84Q== }
    dev: true

  /fast-diff/1.2.0:
    resolution:
      { integrity: sha512-xJuoT5+L99XlZ8twedaRf6Ax2TgQVxvgZOYoPKqZufmJib0tL2tegPBOZb1pVNgIhlqDlA0eO0c3wBvQcmzx4w== }
    dev: true

  /fast-glob/3.2.10:
    resolution:
      { integrity: sha512-s9nFhFnvR63wls6/kM88kQqDhMu0AfdjqouE2l5GVQPbqLgyFjjU5ry/r2yKsJxpb9Py1EYNqieFrmMaX4v++A== }
    engines: { node: '>=8.6.0' }
    dependencies:
      '@nodelib/fs.stat': 2.0.5
      '@nodelib/fs.walk': 1.2.8
      glob-parent: 5.1.2
      merge2: 1.4.1
      micromatch: 4.0.4

  /fast-json-stable-stringify/2.1.0:
    resolution:
      { integrity: sha512-lhd/wF+Lk98HZoTCtlVraHtfh5XYijIjalXck7saUtuanSDyLMxnHhSXEDJqHxD7msR8D0uCmqlkwjCV8xvwHw== }
    dev: true

  /fast-levenshtein/2.0.6:
    resolution: { integrity: sha1-PYpcZog6FqMMqGQ+hR8Zuqd5eRc= }
    dev: true

  /fast-write-atomic/0.2.1:
    resolution:
      { integrity: sha512-WvJe06IfNYlr+6cO3uQkdKdy3Cb1LlCJSF8zRs2eT8yuhdbSlR9nIt+TgQ92RUxiRrQm+/S7RARnMfCs5iuAjw== }

  /fastq/1.13.0:
    resolution:
      { integrity: sha512-YpkpUnK8od0o1hmeSc7UUs/eB/vIPWJYjKck2QKIzAf71Vm1AAQ3EbuZB3g2JIy+pg+ERD0vqI79KyZiB2e2Nw== }
    dependencies:
      reusify: 1.0.4

  /fb-watchman/2.0.1:
    resolution:
      { integrity: sha512-DkPJKQeY6kKwmuMretBhr7G6Vodr7bFwDYTXIkfG1gjvNpaxBTQV3PbXg6bR1c1UP4jPOX0jHUbbHANL9vRjVg== }
    dependencies:
      bser: 2.1.1
    dev: true

  /file-entry-cache/6.0.1:
    resolution:
      { integrity: sha512-7Gps/XWymbLk2QLYK4NzpMOrYjMhdIxXuIvy2QBsLE6ljuodKvdkWs/cpyJJ3CVIVpH0Oi1Hvg1ovbMzLdFBBg== }
    engines: { node: ^10.12.0 || >=12.0.0 }
    dependencies:
      flat-cache: 3.0.4
    dev: true

  /fill-range/7.0.1:
    resolution:
      { integrity: sha512-qOo9F+dMUmC2Lcb4BbVvnKJxTPjCm+RRpe4gDuGrzkL7mEVl/djYSu2OdQ2Pa302N4oqkSg9ir6jaLWJ2USVpQ== }
    engines: { node: '>=8' }
    dependencies:
      to-regex-range: 5.0.1

  /finalhandler/1.1.2:
    resolution:
      { integrity: sha512-aAWcW57uxVNrQZqFXjITpW3sIUQmHGG3qSb9mUah9MgMC4NeWhNOlNjXEYq3HjRAvL6arUviZGGJsBg6z0zsWA== }
    engines: { node: '>= 0.8' }
    dependencies:
      debug: 2.6.9
      encodeurl: 1.0.2
      escape-html: 1.0.3
      on-finished: 2.3.0
      parseurl: 1.3.3
      statuses: 1.5.0
      unpipe: 1.0.0
    dev: true

  /find-cache-dir/3.3.2:
    resolution:
      { integrity: sha512-wXZV5emFEjrridIgED11OoUKLxiYjAcqot/NJdAkOhlJ+vGzwhOAfcG5OX1jP+S0PcjEn8bdMJv+g2jwQ3Onig== }
    engines: { node: '>=8' }
    dependencies:
      commondir: 1.0.1
      make-dir: 3.1.0
      pkg-dir: 4.2.0

  /find-up/2.1.0:
    resolution: { integrity: sha1-RdG35QbHF93UgndaK3eSCjwMV6c= }
    engines: { node: '>=4' }
    dependencies:
      locate-path: 2.0.0
    dev: true

  /find-up/3.0.0:
    resolution:
      { integrity: sha512-1yD6RmLI1XBfxugvORwlck6f75tYL+iR0jqwsOrOxMZyGYqUuDhJ0l4AXdO1iX/FTs9cBAMEk1gWSEx1kSbylg== }
    engines: { node: '>=6' }
    dependencies:
      locate-path: 3.0.0

  /find-up/4.1.0:
    resolution:
      { integrity: sha512-PpOwAdQ/YlXQ2vj8a3h8IipDuYRi3wceVQQGYWxNINccq40Anw7BlsEXCMbt1Zt+OLA6Fq9suIpIWD0OsnISlw== }
    engines: { node: '>=8' }
    dependencies:
      locate-path: 5.0.0
      path-exists: 4.0.0

  /find-up/5.0.0:
    resolution:
      { integrity: sha512-78/PXT1wlLLDgTzDs7sjq9hzz0vXD+zn+7wypEe4fXQxCmdmqfGsEPQxmiCSQI3ajFV91bVSsvNtrJRiW6nGng== }
    engines: { node: '>=10' }
    dependencies:
      locate-path: 6.0.0
      path-exists: 4.0.0
    dev: false

  /flat-cache/3.0.4:
    resolution:
      { integrity: sha512-dm9s5Pw7Jc0GvMYbshN6zchCA9RgQlzzEZX3vylR9IqFfS8XciblUXOKfW6SiuJ0e13eDYZoZV5wdrev7P3Nwg== }
    engines: { node: ^10.12.0 || >=12.0.0 }
    dependencies:
      flatted: 3.2.4
      rimraf: 3.0.2
    dev: true

  /flat-map-polyfill/0.3.8:
    resolution:
      { integrity: sha512-ZfmD5MnU7GglUEhiky9C7yEPaNq1/wh36RDohe+Xr3nJVdccwHbdTkFIYvetcdsoAckUKT51fuf44g7Ni5Doyg== }
    dev: true

  /flatted/3.2.4:
    resolution:
      { integrity: sha512-8/sOawo8tJ4QOBX8YlQBMxL8+RLZfxMQOif9o0KUKTNTjMYElWPE0r/m5VNFxTRd0NSw8qSy8dajrwX4RYI1Hw== }
    dev: true

  /follow-redirects/1.14.7:
    resolution:
      { integrity: sha512-+hbxoLbFMbRKDwohX8GkTataGqO6Jb7jGwpAlwgy2bIz25XtRm7KEzJM76R1WiNT5SwZkX4Y75SwBolkpmE7iQ== }
    engines: { node: '>=4.0' }
    peerDependencies:
      debug: '*'
    peerDependenciesMeta:
      debug:
        optional: true
    dev: true

  /follow-redirects/1.14.7_debug@4.3.3:
    resolution:
      { integrity: sha512-+hbxoLbFMbRKDwohX8GkTataGqO6Jb7jGwpAlwgy2bIz25XtRm7KEzJM76R1WiNT5SwZkX4Y75SwBolkpmE7iQ== }
    engines: { node: '>=4.0' }
    peerDependencies:
      debug: '*'
    peerDependenciesMeta:
      debug:
        optional: true
    dependencies:
      debug: 4.3.3

  /foreach/2.0.5:
    resolution: { integrity: sha1-C+4AUBiusmDQo6865ljdATbsG5k= }
    dev: true

  /forever-agent/0.6.1:
    resolution: { integrity: sha1-+8cfDEGt6zf5bFd60e1C2P2sypE= }
    dev: true
    optional: true

  /form-data/2.3.3:
    resolution:
      { integrity: sha512-1lLKB2Mu3aGP1Q/2eCOx0fNbRMe7XdwktwOruhfqqd0rIJWwN4Dh+E3hrPSlDCXnSR7UtZ1N38rVXm+6+MEhJQ== }
    engines: { node: '>= 0.12' }
    dependencies:
      asynckit: 0.4.0
      combined-stream: 1.0.8
      mime-types: 2.1.34
    dev: true
    optional: true

  /form-data/3.0.1:
    resolution:
      { integrity: sha512-RHkBKtLWUVwd7SqRIvCZMEvAMoGUp0XU+seQiZejj0COz3RI3hWP4sCv3gZWWLjJTd7rGwcsF5eKZGii0r/hbg== }
    engines: { node: '>= 6' }
    dependencies:
      asynckit: 0.4.0
      combined-stream: 1.0.8
      mime-types: 2.1.34

  /form-data/4.0.0:
    resolution:
      { integrity: sha512-ETEklSGi5t0QMZuiXoA/Q6vcnxcLQP5vdugSpuAyi6SVGi2clPPp+xgEhuMaHC+zGgn31Kd235W35f7Hykkaww== }
    engines: { node: '>= 6' }
    dependencies:
      asynckit: 0.4.0
      combined-stream: 1.0.8
      mime-types: 2.1.34

  /forwarded/0.2.0:
    resolution:
      { integrity: sha512-buRG0fpBtRHSTCOASe6hD258tEubFoRLb4ZNA6NxMVHNw2gOcwHo9wyablzMzOA5z9xA9L1KNjk/Nt6MT9aYow== }
    engines: { node: '>= 0.6' }
    dev: true

  /fresh/0.5.2:
    resolution: { integrity: sha1-PYyt2Q2XZWn6g1qx+OSyOhBWBac= }
    engines: { node: '>= 0.6' }
    dev: true

  /fs-constants/1.0.0:
    resolution:
      { integrity: sha512-y6OAwoSIf7FyjMIv94u+b5rdheZEjzR63GTyZJm5qh4Bi+2YgwLCcI/fPFZkL5PSixOt6ZNKm+w+Hfp/Bciwow== }

  /fs-extra/10.0.0:
    resolution:
      { integrity: sha512-C5owb14u9eJwizKGdchcDUQeFtlSHHthBk8pbX9Vc1PFZrLombudjDnNns88aYslCyF6IY5SUw3Roz6xShcEIQ== }
    engines: { node: '>=12' }
    dependencies:
      graceful-fs: 4.2.9
      jsonfile: 6.1.0
      universalify: 2.0.0
    dev: true

  /fs-extra/7.0.1:
    resolution:
      { integrity: sha512-YJDaCJZEnBmcbw13fvdAM9AwNOJwOzrE4pqMqBq5nFiEqXUqHwlK4B+3pUw6JNvfSPtX05xFHtYy/1ni01eGCw== }
    engines: { node: '>=6 <7 || >=8' }
    dependencies:
      graceful-fs: 4.2.9
      jsonfile: 4.0.0
      universalify: 0.1.2
    dev: true

  /fs-jetpack/4.3.0:
    resolution:
      { integrity: sha512-Zx4OJ8HyKvZL9sgxegMGRCgAJSQET5Cqpj/SESwnzqHruHvhkilJBGLoZf6EiYr3UWJDqcPoWDX7aAfaj7D9Qw== }
    dependencies:
      minimatch: 3.0.4
      rimraf: 2.7.1
    dev: true

  /fs-jetpack/4.3.1:
    resolution:
      { integrity: sha512-dbeOK84F6BiQzk2yqqCVwCPWTxAvVGJ3fMQc6E2wuEohS28mR6yHngbrKuVCK1KHRx/ccByDylqu4H5PCP2urQ== }
    dependencies:
      minimatch: 3.0.4
      rimraf: 2.7.1
    dev: false

  /fs-minipass/1.2.7:
    resolution:
      { integrity: sha512-GWSSJGFy4e9GUeCcbIkED+bgAoFyj7XF1mV8rma3QW4NIqX9Kyx79N/PF61H5udOV3aY1IaMLs6pGbH71nlCTA== }
    dependencies:
      minipass: 2.9.0
    dev: true

  /fs-minipass/2.1.0:
    resolution:
      { integrity: sha512-V/JgOLFCS+R6Vcq0slCuaeWEdNC3ouDlJMNIsacH2VtALiu9mV4LPrHc5cDl8k5aw6J8jwgWWpiTo5RYhmIzvg== }
    engines: { node: '>= 8' }
    dependencies:
      minipass: 3.1.6
    dev: false

  /fs-monkey/1.0.3:
    resolution:
      { integrity: sha512-cybjIfiiE+pTWicSCLFHSrXZ6EilF30oh91FDP9S2B051prEa7QWfrVTQm10/dDpswBDXZugPa1Ogu8Yh+HV0Q== }
    dev: true

  /fs.realpath/1.0.0:
    resolution: { integrity: sha1-FQStJSMVjKpA20onh8sBQRmU6k8= }

  /fsevents/2.3.2:
    resolution:
      { integrity: sha512-xiqMQR4xAeHTuB9uWm+fFRcIOgKBMiOBP+eXiyT7jsgVCq1bkVygt00oASowB7EdtpOHaaPgKt812P9ab+DDKA== }
    engines: { node: ^8.16.0 || ^10.6.0 || >=11.0.0 }
    os: [darwin]
    requiresBuild: true
    dev: true
    optional: true

  /fstream/1.0.12:
    resolution:
      { integrity: sha512-WvJ193OHa0GHPEL+AycEJgxvBEwyfRkN1vhjca23OaPVMCaLCXTd5qAu82AjTcgP1UJmytkOKb63Ypde7raDIg== }
    engines: { node: '>=0.6' }
    dependencies:
      graceful-fs: 4.2.9
      inherits: 2.0.4
      mkdirp: 0.5.5
      rimraf: 2.7.1
    dev: true
    optional: true

  /function-bind/1.1.1:
    resolution:
      { integrity: sha512-yIovAzMX49sF8Yl58fSCWJ5svSLuaibPxXQJFLmBObTuCr0Mf1KiPopGM9NiFjiYBCbfaa2Fh6breQ6ANVTI0A== }

  /functional-red-black-tree/1.0.1:
    resolution: { integrity: sha1-GwqzvVU7Kg1jmdKcDj6gslIHgyc= }
    dev: true

  /gauge/2.7.4:
    resolution: { integrity: sha1-LANAXHU4w51+s3sxcCLjJfsBi/c= }
    dependencies:
      aproba: 1.2.0
      console-control-strings: 1.1.0
      has-unicode: 2.0.1
      object-assign: 4.1.1
      signal-exit: 3.0.6
      string-width: 1.0.2
      strip-ansi: 3.0.1
      wide-align: 1.1.5

  /gensync/1.0.0-beta.2:
    resolution:
      { integrity: sha512-3hN7NaskYvMDLQY55gnW3NQ+mesEAepTqlg+VEbj7zzqEMBVNhzcGYYeqFo/TlYz6eQiFcp1HcsCZO+nGgS8zg== }
    engines: { node: '>=6.9.0' }
    dev: true

  /get-caller-file/2.0.5:
    resolution:
      { integrity: sha512-DyFP3BM/3YHTQOCUL/w0OZHR0lpKeGrxotcHWcqNEdnltqFwXVfhEBQ94eIo34AfQpo0rGki4cyIiftY06h2Fg== }
    engines: { node: 6.* || 8.* || >= 10.* }
    dev: true

  /get-intrinsic/1.1.1:
    resolution:
      { integrity: sha512-kWZrnVM42QCiEA2Ig1bG8zjoIMOgxWwYCEeNdwY6Tv/cOSeGpcoX4pXHfKUxNKVoArnrEr2e9srnAxxGIraS9Q== }
    dependencies:
      function-bind: 1.1.1
      has: 1.0.3
      has-symbols: 1.0.2

  /get-own-enumerable-property-symbols/3.0.2:
    resolution:
      { integrity: sha512-I0UBV/XOz1XkIJHEUDMZAbzCThU/H8DxmSfmdGcKPnVhu2VfFqr34jr9777IyaTYvxjedWhqVIilEDsCdP5G6g== }
    dev: true

  /get-package-type/0.1.0:
    resolution:
      { integrity: sha512-pjzuKtY64GYfWizNAJ0fr9VqttZkNiK2iS430LtIHzjBEr6bX8Am2zm4sW4Ro5wjWW5cAlRL1qAMTcXbjNAO2Q== }
    engines: { node: '>=8.0.0' }
    dev: true

  /get-port/5.1.1:
    resolution:
      { integrity: sha512-g/Q1aTSDOxFpchXC4i8ZWvxA1lnPqx/JHqcpIw0/LX9T8x/GBbi6YnlN5nhaKIFkT8oFsscUKgDJYxfwfS6QsQ== }
    engines: { node: '>=8' }
    dev: true

  /get-stdin/8.0.0:
    resolution:
      { integrity: sha512-sY22aA6xchAzprjyqmSEQv4UbAAzRN0L2dQB0NlN5acTTK9Don6nhoc3eAbUnpZiCANAMfd/+40kVdKfFygohg== }
    engines: { node: '>=10' }
    dev: false

  /get-stream/6.0.1:
    resolution:
      { integrity: sha512-ts6Wi+2j3jQjqi70w5AlN8DFnkSwC+MqmxEzdEALB2qXZYV3X/b1CTfgPLGJNMeAWxdPfU8FO1ms3NUfaHCPYg== }
    engines: { node: '>=10' }

  /get-symbol-description/1.0.0:
    resolution:
      { integrity: sha512-2EmdH1YvIQiZpltCNgkuiUnyukzxM/R6NDJX31Ke3BG1Nq5b0S2PhX59UKi9vZpPDQVdqn+1IcaAwnzTT5vCjw== }
    engines: { node: '>= 0.4' }
    dependencies:
      call-bind: 1.0.2
      get-intrinsic: 1.1.1
    dev: true

  /getpass/0.1.7:
    resolution: { integrity: sha1-Xv+OPmhNVprkyysSgmBOi6YhSfo= }
    dependencies:
      assert-plus: 1.0.0
    dev: true
    optional: true

  /github-from-package/0.0.0:
    resolution: { integrity: sha1-l/tdlr/eiXMxPyDoKI75oWf6ZM4= }
    optional: true

  /glob-parent/5.1.2:
    resolution:
      { integrity: sha512-AOIgSQCepiJYwP3ARnGx+5VnTu2HBYdzbGP45eLw1vr3zB3vZLeyed1sC9hnbcOc9/SrMyM5RPQrkGz4aS9Zow== }
    engines: { node: '>= 6' }
    dependencies:
      is-glob: 4.0.3

  /glob-parent/6.0.2:
    resolution:
      { integrity: sha512-XxwI8EOhVQgWp6iDL+3b0r86f4d6AX6zSU55HfB4ydCEuXLXc5FcYeOu+nnGftS4TEju/11rt4KJPTMgbfmv4A== }
    engines: { node: '>=10.13.0' }
    dependencies:
      is-glob: 4.0.3
    dev: true

  /glob/7.2.0:
    resolution:
      { integrity: sha512-lmLf6gtyrPq8tTjSmrO94wBeQbFR3HbLHbuyD69wuyQkImp2hWqMGB47OX65FBkPffO641IP9jWa1z4ivqG26Q== }
    dependencies:
      fs.realpath: 1.0.0
      inflight: 1.0.6
      inherits: 2.0.4
      minimatch: 3.0.4
      once: 1.4.0
      path-is-absolute: 1.0.1

  /global-dirs/3.0.0:
    resolution:
      { integrity: sha512-v8ho2DS5RiCjftj1nD9NmnfaOzTdud7RRnVd9kFNOjqZbISlx5DQ+OrTkywgd0dIt7oFCvKetZSHoHcP3sDdiA== }
    engines: { node: '>=10' }
    dependencies:
      ini: 2.0.0

  /globals/11.12.0:
    resolution:
      { integrity: sha512-WOBp/EEGUiIsJSp7wcv/y6MO+lV9UoncWqxuFfm8eBwzWNgyfBd6Gz+IeKQ9jCmyhoH99g15M3T+QaVHFjizVA== }
    engines: { node: '>=4' }
    dev: true

  /globals/13.12.0:
    resolution:
      { integrity: sha512-uS8X6lSKN2JumVoXrbUz+uG4BYG+eiawqm3qFcT7ammfbUHeCBoJMlHcec/S3krSk73/AE/f0szYFmgAA3kYZg== }
    engines: { node: '>=8' }
    dependencies:
      type-fest: 0.20.2
    dev: true

  /globby/11.0.4:
    resolution:
      { integrity: sha512-9O4MVG9ioZJ08ffbcyVYyLOJLk5JQ688pJ4eMGLpdWLHq/Wr1D9BlriLQyL0E+jbkuePVZXYFj47QM/v093wHg== }
    engines: { node: '>=10' }
    dependencies:
      array-union: 2.1.0
      dir-glob: 3.0.1
      fast-glob: 3.2.10
      ignore: 5.2.0
      merge2: 1.4.1
      slash: 3.0.0
    dev: true

  /globby/11.1.0:
    resolution:
      { integrity: sha512-jhIXaOzy1sb8IyocaruWSn1TjmnBVs8Ayhcy83rmxNJ8q2uWKCAj3CnJY+KpGSXCueAPc0i05kVvVKtP1t9S3g== }
    engines: { node: '>=10' }
    dependencies:
      array-union: 2.1.0
      dir-glob: 3.0.1
      fast-glob: 3.2.10
      ignore: 5.2.0
      merge2: 1.4.1
      slash: 3.0.0

  /graceful-fs/4.2.9:
    resolution:
      { integrity: sha512-NtNxqUcXgpW2iMrfqSfR73Glt39K+BLwWsPs94yR63v45T0Wbej7eRmL5cWfwEgqXnmjQp3zaJTshdRW/qC2ZQ== }

  /graphviz-mit/0.0.9:
    resolution:
      { integrity: sha512-om4IO5Rp5D/BnKluHsciWPi9tqB2MQN5yKbo9fXghFQL8QtWm3EpMnT/Llje0kE+DpG6qIQVLT6HqKpAnKyQGw== }
    engines: { node: '>=0.6.8' }
    dependencies:
      temp: 0.4.0
      which: 1.3.1
    dev: true

  /har-schema/2.0.0:
    resolution: { integrity: sha1-qUwiJOvKwEeCoNkDVSHyRzW37JI= }
    engines: { node: '>=4' }
    dev: true
    optional: true

  /har-validator/5.1.5:
    resolution:
      { integrity: sha512-nmT2T0lljbxdQZfspsno9hgrG3Uir6Ks5afism62poxqBM6sDnMEuPmzTq8XN0OEwqKLLdh1jQI3qyE66Nzb3w== }
    engines: { node: '>=6' }
    deprecated: this library is no longer supported
    dependencies:
      ajv: 6.12.6
      har-schema: 2.0.0
    dev: true
    optional: true

  /hard-rejection/2.1.0:
    resolution:
      { integrity: sha512-VIZB+ibDhx7ObhAe7OVtoEbuP4h/MuOTHJ+J8h/eBXotJYl0fBgR72xDFCKgIh22OJZIOVNxBMWuhAr10r8HdA== }
    engines: { node: '>=6' }
    dev: true

  /has-bigints/1.0.1:
    resolution:
      { integrity: sha512-LSBS2LjbNBTf6287JEbEzvJgftkF5qFkmCo9hDRpAzKhUOlJ+hx8dd4USs00SgsUNwc4617J9ki5YtEClM2ffA== }
    dev: true

  /has-flag/3.0.0:
    resolution: { integrity: sha1-tdRU3CGZriJWmfNGfloH87lVuv0= }
    engines: { node: '>=4' }

  /has-flag/4.0.0:
    resolution:
      { integrity: sha512-EykJT/Q1KjTWctppgIAgfSO0tKVuZUjhgMr17kqTumMl6Afv3EISleU7qZUzoXDFTAHTDC4NOoG/ZxU3EvlMPQ== }
    engines: { node: '>=8' }

  /has-symbols/1.0.2:
    resolution:
      { integrity: sha512-chXa79rL/UC2KlX17jo3vRGz0azaWEx5tGqZg5pO3NUyEJVB17dMruQlzCCOfUvElghKcm5194+BCRvi2Rv/Gw== }
    engines: { node: '>= 0.4' }

  /has-tostringtag/1.0.0:
    resolution:
      { integrity: sha512-kFjcSNhnlGV1kyoGk7OXKSawH5JOb/LzUc5w9B02hOTO0dfFRjbHQKvg1d6cf3HbeUmtU9VbbV3qzZ2Teh97WQ== }
    engines: { node: '>= 0.4' }
    dependencies:
      has-symbols: 1.0.2
    dev: true

  /has-unicode/2.0.1:
    resolution: { integrity: sha1-4Ob+aijPUROIVeCG0Wkedx3iqLk= }

  /has-yarn/2.1.0:
    resolution:
      { integrity: sha512-UqBRqi4ju7T+TqGNdqAO0PaSVGsDGJUBQvk9eUWNGRY1CFGDzYhLWoM7JQEemnlvVcv/YEmc2wNW8BC24EnUsw== }
    engines: { node: '>=8' }
    dev: false

  /has/1.0.3:
    resolution:
      { integrity: sha512-f2dvO0VU6Oej7RkWJGrehjbzMAjFp5/VKPp5tTpWIV4JHHZK1/BxbFRtf/siA2SWTe09caDmVtYYzWEIbBS4zw== }
    engines: { node: '>= 0.4.0' }
    dependencies:
      function-bind: 1.1.1

  /hasha/5.2.2:
    resolution:
      { integrity: sha512-Hrp5vIK/xr5SkeN2onO32H0MgNZ0f17HRNH39WfL0SYUNOTZ5Lz1TJ8Pajo/87dYGEFlLMm7mIc/k/s6Bvz9HQ== }
    engines: { node: '>=8' }
    dependencies:
      is-stream: 2.0.1
      type-fest: 0.8.1

  /hosted-git-info/2.8.9:
    resolution:
      { integrity: sha512-mxIDAb9Lsm6DoOJ7xH+5+X4y1LU/4Hi50L9C5sIswK3JzULS4bwk1FvjdBgvYR4bzT4tuUQiC15FE2f5HbLvYw== }

  /hosted-git-info/4.1.0:
    resolution:
      { integrity: sha512-kyCuEOWjJqZuDbRHzL8V93NzQhwIB71oFWSyzVo+KPZI+pnQPPxucdkrOZvkLRnrf5URsQM+IJ09Dw29cRALIA== }
    engines: { node: '>=10' }
    dependencies:
      lru-cache: 6.0.0
    dev: true

  /html-encoding-sniffer/2.0.1:
    resolution:
      { integrity: sha512-D5JbOMBIR/TVZkubHT+OyT2705QvogUW4IBn6nHd756OwieSF9aDYFj4dv6HHEVGYbHaLETa3WggZYWWMyy3ZQ== }
    engines: { node: '>=10' }
    dependencies:
      whatwg-encoding: 1.0.5
    dev: true

  /html-escaper/2.0.2:
    resolution:
      { integrity: sha512-H2iMtd0I4Mt5eYiapRdIDjp+XzelXQ0tFE4JS7YFwFevXXMmOp9myNrUvCg0D6ws8iqkRPBfKHgbwig1SmlLfg== }
    dev: true

  /http-errors/1.8.1:
    resolution:
      { integrity: sha512-Kpk9Sm7NmI+RHhnj6OIWDI1d6fIoFAtFt9RLaTMRlg/8w49juAStsrBgp0Dp4OdxdVbRIeKhtCUvoi/RuAhO4g== }
    engines: { node: '>= 0.6' }
    dependencies:
      depd: 1.1.2
      inherits: 2.0.4
      setprototypeof: 1.2.0
      statuses: 1.5.0
      toidentifier: 1.0.1
    dev: true

  /http-proxy-agent/4.0.1:
    resolution:
      { integrity: sha512-k0zdNgqWTGA6aeIRVpvfVob4fL52dTfaehylg0Y4UvSySvOq/Y+BOyPrgpUrA7HylqvU8vIZGsRuXmspskV0Tg== }
    engines: { node: '>= 6' }
    dependencies:
      '@tootallnate/once': 1.1.2
      agent-base: 6.0.2
      debug: 4.3.3
    transitivePeerDependencies:
      - supports-color

  /http-proxy-agent/5.0.0:
    resolution:
      { integrity: sha512-n2hY8YdoRE1i7r6M0w9DIw5GgZN0G25P8zLCRQ8rjXtTU3vsNFBI/vWK/UIeE6g5MUUz6avwAPXmL6Fy9D/90w== }
    engines: { node: '>= 6' }
    dependencies:
      '@tootallnate/once': 2.0.0
      agent-base: 6.0.2
      debug: 4.3.3
    transitivePeerDependencies:
      - supports-color

  /http-signature/1.2.0:
    resolution: { integrity: sha1-muzZJRFHcvPZW2WmCruPfBj7rOE= }
    engines: { node: '>=0.8', npm: '>=1.3.7' }
    dependencies:
      assert-plus: 1.0.0
      jsprim: 1.4.2
      sshpk: 1.17.0
    dev: true
    optional: true

  /https-proxy-agent/5.0.0:
    resolution:
      { integrity: sha512-EkYm5BcKUGiduxzSt3Eppko+PiNWNEpa4ySk9vTC6wDsQJW9rHSa+UhGNJoRYp7bz6Ht1eaRIa6QaJqO5rCFbA== }
    engines: { node: '>= 6' }
    dependencies:
      agent-base: 6.0.2
      debug: 4.3.3
    transitivePeerDependencies:
      - supports-color

  /human-signals/2.1.0:
    resolution:
      { integrity: sha512-B4FFZ6q/T2jhhksgkbEW3HBvWIfDW85snkQgawt07S7J5QXTk6BkNV+0yAeZrM5QpMAdYlocGoljn0sJ/WQkFw== }
    engines: { node: '>=10.17.0' }

  /husky/7.0.4:
    resolution:
      { integrity: sha512-vbaCKN2QLtP/vD4yvs6iz6hBEo6wkSzs8HpRah1Z6aGmF2KW5PdYuAd7uX5a+OyBZHBhd+TFLqgjUgytQr4RvQ== }
    engines: { node: '>=12' }
    hasBin: true
    dev: true

  /iconv-lite/0.4.24:
    resolution:
      { integrity: sha512-v3MXnZAcvnywkTUEZomIActle7RXXeedOR31wwl7VlyoXO4Qi9arvSenNQWne1TcRwhCL1HwLI21bEqdpj8/rA== }
    engines: { node: '>=0.10.0' }
    dependencies:
      safer-buffer: 2.1.2
    dev: true

  /iconv-lite/0.6.3:
    resolution:
      { integrity: sha512-4fCk79wshMdzMp2rH06qWrJE4iolqLhCUH+OiuIgU++RB0+94NlDL81atO7GX55uUKueo0txHNtvEyI6D7WdMw== }
    engines: { node: '>=0.10.0' }
    dependencies:
      safer-buffer: 2.1.2

  /ieee754/1.2.1:
    resolution:
      { integrity: sha512-dcyqhDvX1C46lXZcVqCpK+FtMRQVdIMN6/Df5js2zouUsqG7I6sFxitIC+7KYK29KdXOLHdu9zL4sFnoVQnqaA== }

  /ignore-walk/3.0.4:
    resolution:
      { integrity: sha512-PY6Ii8o1jMRA1z4F2hRkH/xN59ox43DavKvD3oDpfurRlOJyAHpifIwpbdv1n4jt4ov0jSpw3kQ4GhJnpBL6WQ== }
    dependencies:
      minimatch: 3.0.4
    dev: true

  /ignore/4.0.6:
    resolution:
      { integrity: sha512-cyFDKrqc/YdcWFniJhzI42+AzS+gNwmUzOSFcRCQYwySuBBBy/KjuxWLZ/FHEH6Moq1NizMOBWyTcv8O4OZIMg== }
    engines: { node: '>= 4' }
    dev: true

  /ignore/5.2.0:
    resolution:
      { integrity: sha512-CmxgYGiEPCLhfLnpPp1MoRmifwEIOgjcHXxOBjv7mY96c+eWScsOP9c112ZyLdWHi0FxHjI+4uVhKYp/gcdRmQ== }
    engines: { node: '>= 4' }

  /import-fresh/3.3.0:
    resolution:
      { integrity: sha512-veYYhQa+D1QBKznvhUHxb8faxlrwUnxseDAbAp457E0wLNio2bOSKnjYDhMj+YiAq61xrMGhQk9iXVk5FzgQMw== }
    engines: { node: '>=6' }
    dependencies:
      parent-module: 1.0.1
      resolve-from: 4.0.0
    dev: true

  /import-lazy/4.0.0:
    resolution:
      { integrity: sha512-rKtvo6a868b5Hu3heneU+L4yEQ4jYKLtjpnPeUdK7h0yzXGmyBTypknlkCvHFBqfX9YlorEiMM6Dnq/5atfHkw== }
    engines: { node: '>=8' }
    dev: true

  /import-local/3.1.0:
    resolution:
      { integrity: sha512-ASB07uLtnDs1o6EHjKpX34BKYDSqnFerfTOJL2HvMqF70LnxpjkzDB8J44oT9pu4AMPkQwf8jl6szgvNd2tRIg== }
    engines: { node: '>=8' }
    hasBin: true
    dependencies:
      pkg-dir: 4.2.0
      resolve-cwd: 3.0.0
    dev: true

  /imurmurhash/0.1.4:
    resolution: { integrity: sha1-khi5srkoojixPcT7a21XbyMUU+o= }
    engines: { node: '>=0.8.19' }
    dev: true

  /indent-string/4.0.0:
    resolution:
      { integrity: sha512-EdDDZu4A2OyIK7Lr/2zG+w5jmbuk1DVBnEwREQvBzspBJkCEbRa8GxU1lghYcaGJCnRWibjDXlq779X1/y5xwg== }
    engines: { node: '>=8' }

  /inflight/1.0.6:
    resolution: { integrity: sha1-Sb1jMdfQLQwJvJEKEHW6gWW1bfk= }
    dependencies:
      once: 1.4.0
      wrappy: 1.0.2

  /inherits/2.0.4:
    resolution:
      { integrity: sha512-k/vGaX4/Yla3WzyMCvTQOXYeIHvqOKtnqBduzTHpzpQZzAskKMhZ2K+EnBiSM9zGSoIFeMpXKxa4dYeZIQqewQ== }

  /ini/1.3.8:
    resolution:
      { integrity: sha512-JV/yugV2uzW5iMRSiZAyDtQd+nxtUnjeLt0acNdw98kKLrvuRVyB80tsREOE7yvGVgalhZ6RNXCmEHkUKBKxew== }

  /ini/2.0.0:
    resolution:
      { integrity: sha512-7PnF4oN3CvZF23ADhA5wRaYEQpJ8qygSkbtTXWBeXWXmEVRXK+1ITciHWwHhsjv1TmW0MgacIv6hEi5pX5NQdA== }
    engines: { node: '>=10' }

  /internal-slot/1.0.3:
    resolution:
      { integrity: sha512-O0DB1JC/sPyZl7cIo78n5dR7eUSwwpYPiXRhTzNxZVAMUuB8vlnRFyLxdrVToks6XPLVnFfbzaVd5WLjhgg+vA== }
    engines: { node: '>= 0.4' }
    dependencies:
      get-intrinsic: 1.1.1
      has: 1.0.3
      side-channel: 1.0.4
    dev: true

  /ipaddr.js/1.9.1:
    resolution:
      { integrity: sha512-0KI/607xoxSToH7GjN1FfSbLoU0+btTicjsQSWQlh/hZykN8KpmMf7uYwPW3R+akZ6R/w18ZlXSHBYXiYUPO3g== }
    engines: { node: '>= 0.10' }
    dev: true

  /irregular-plurals/3.3.0:
    resolution:
      { integrity: sha512-MVBLKUTangM3EfRPFROhmWQQKRDsrgI83J8GS3jXy+OwYqiR2/aoWndYQ5416jLE3uaGgLH7ncme3X9y09gZ3g== }
    engines: { node: '>=8' }
    dev: true

  /is-arguments/1.1.1:
    resolution:
      { integrity: sha512-8Q7EARjzEnKpt/PCD7e1cgUS0a6X8u5tdSiMqXhojOdoV9TsMsiO+9VLC5vAmO8N7/GmXn7yjR8qnA6bVAEzfA== }
    engines: { node: '>= 0.4' }
    dependencies:
      call-bind: 1.0.2
      has-tostringtag: 1.0.0
    dev: true

  /is-arrayish/0.2.1:
    resolution: { integrity: sha1-d8mYQFJ6qOyxqLppe4BkWnqSap0= }

  /is-bigint/1.0.4:
    resolution:
      { integrity: sha512-zB9CruMamjym81i2JZ3UMn54PKGsQzsJeo6xvN3HJJ4CAsQNB6iRutp2To77OfCNuoxspsIhzaPoO1zyCEhFOg== }
    dependencies:
      has-bigints: 1.0.1
    dev: true

  /is-binary-path/2.1.0:
    resolution:
      { integrity: sha512-ZMERYes6pDydyuGidse7OsHxtbI7WVeUEozgR/g7rd0xUimYNlvZRE/K2MgZTjWy725IfelLeVcEM97mmtRGXw== }
    engines: { node: '>=8' }
    dependencies:
      binary-extensions: 2.2.0
    dev: true

  /is-boolean-object/1.1.2:
    resolution:
      { integrity: sha512-gDYaKHJmnj4aWxyj6YHyXVpdQawtVLHU5cb+eztPGczf6cjuTdwve5ZIEfgXqH4e57An1D1AKf8CZ3kYrQRqYA== }
    engines: { node: '>= 0.4' }
    dependencies:
      call-bind: 1.0.2
      has-tostringtag: 1.0.0
    dev: true

  /is-callable/1.2.4:
    resolution:
      { integrity: sha512-nsuwtxZfMX67Oryl9LCQ+upnC0Z0BgpwntpS89m1H/TLF0zNfzfLMV/9Wa/6MZsj0acpEjAO0KF1xT6ZdLl95w== }
    engines: { node: '>= 0.4' }
    dev: true

  /is-ci/3.0.1:
    resolution:
      { integrity: sha512-ZYvCgrefwqoQ6yTyYUbQu64HsITZ3NfKX1lzaEYdkTDcfKzzCI/wthRRYKkdjHKFVgNiXKAKm65Zo1pk2as/QQ== }
    hasBin: true
    dependencies:
      ci-info: 3.3.0

  /is-core-module/2.8.1:
    resolution:
      { integrity: sha512-SdNCUs284hr40hFTFP6l0IfZ/RSrMXF3qgoRHd3/79unUTvrFO/JoXwkGm+5J/Oe3E/b5GsnG330uUNgRpu1PA== }
    dependencies:
      has: 1.0.3

  /is-date-object/1.0.5:
    resolution:
      { integrity: sha512-9YQaSxsAiSwcvS33MBk3wTCVnWK+HhF8VZR2jRxehM16QcVOdHqPn4VPHmRK4lSr38n9JriurInLcP90xsYNfQ== }
    engines: { node: '>= 0.4' }
    dependencies:
      has-tostringtag: 1.0.0
    dev: true

  /is-docker/2.2.1:
    resolution:
      { integrity: sha512-F+i2BKsFrH66iaUFc0woD8sLy8getkwTwtOBjvs56Cx4CgJDeKQeqfz8wAYiSb8JOprWhHH5p77PbmYCvvUuXQ== }
    engines: { node: '>=8' }
    hasBin: true

  /is-extglob/2.1.1:
    resolution: { integrity: sha1-qIwCU1eR8C7TfHahueqXc8gz+MI= }
    engines: { node: '>=0.10.0' }

  /is-fullwidth-code-point/1.0.0:
    resolution: { integrity: sha1-754xOG8DGn8NZDr4L95QxFfvAMs= }
    engines: { node: '>=0.10.0' }
    dependencies:
      number-is-nan: 1.0.1

  /is-fullwidth-code-point/3.0.0:
    resolution:
      { integrity: sha512-zymm5+u+sCsSWyD9qNaejV3DFvhCKclKdizYaJUuHA83RLjb7nSuGnddCHGv0hk+KY7BMAlsWeK4Ueg6EV6XQg== }
    engines: { node: '>=8' }

  /is-fullwidth-code-point/4.0.0:
    resolution:
      { integrity: sha512-O4L094N2/dZ7xqVdrXhh9r1KODPJpFms8B5sGdJLPy664AgvXsreZUyCQQNItZRDlYug4xStLjNp/sz3HvBowQ== }
    engines: { node: '>=12' }
    dev: true

  /is-generator-fn/2.1.0:
    resolution:
      { integrity: sha512-cTIB4yPYL/Grw0EaSzASzg6bBy9gqCofvWN8okThAYIxKJZC+udlRAmGbM0XLeniEJSs8uEgHPGuHSe1XsOLSQ== }
    engines: { node: '>=6' }
    dev: true

  /is-generator-function/1.0.10:
    resolution:
      { integrity: sha512-jsEjy9l3yiXEQ+PsXdmBwEPcOxaXWLspKdplFUVI9vq1iZgIekeC0L167qeu86czQaxed3q/Uzuw0swL0irL8A== }
    engines: { node: '>= 0.4' }
    dependencies:
      has-tostringtag: 1.0.0
    dev: true

  /is-glob/4.0.3:
    resolution:
      { integrity: sha512-xelSayHH36ZgE7ZWhli7pW34hNbNl8Ojv5KVmkJD4hBdD3th8Tfk9vYasLM+mXWOZhFkgZfxhLSnrwRr4elSSg== }
    engines: { node: '>=0.10.0' }
    dependencies:
      is-extglob: 2.1.1

  /is-installed-globally/0.4.0:
    resolution:
      { integrity: sha512-iwGqO3J21aaSkC7jWnHP/difazwS7SFeIqxv6wEtLU8Y5KlzFTjyqcSIT0d8s4+dDhKytsk9PJZ2BkS5eZwQRQ== }
    engines: { node: '>=10' }
    dependencies:
      global-dirs: 3.0.0
      is-path-inside: 3.0.3
    dev: true

  /is-negative-zero/2.0.2:
    resolution:
      { integrity: sha512-dqJvarLawXsFbNDeJW7zAz8ItJ9cd28YufuuFzh0G8pNHjJMnY08Dv7sYX2uF5UpQOwieAeOExEYAWWfu7ZZUA== }
    engines: { node: '>= 0.4' }
    dev: true

  /is-number-object/1.0.6:
    resolution:
      { integrity: sha512-bEVOqiRcvo3zO1+G2lVMy+gkkEm9Yh7cDMRusKKu5ZJKPUYSJwICTKZrNKHA2EbSP0Tu0+6B/emsYNHZyn6K8g== }
    engines: { node: '>= 0.4' }
    dependencies:
      has-tostringtag: 1.0.0
    dev: true

  /is-number/7.0.0:
    resolution:
      { integrity: sha512-41Cifkg6e8TylSpdtTpeLVMqvSBEVzTttHvERD741+pnZ8ANv0004MRL43QKPDlK9cGvNp6NZWZUBlbGXYxxng== }
    engines: { node: '>=0.12.0' }

  /is-obj/2.0.0:
    resolution:
      { integrity: sha512-drqDG3cbczxxEJRoOXcOjtdp1J/lyp1mNn0xaznRs8+muBhgQcrnbspox5X5fOw0HnMnbfDzvnEMEtqDEJEo8w== }
    engines: { node: '>=8' }
    dev: true

  /is-path-cwd/2.2.0:
    resolution:
      { integrity: sha512-w942bTcih8fdJPJmQHFzkS76NEP8Kzzvmw92cXsazb8intwLqPibPPdXf4ANdKV3rYMuuQYGIWtvz9JilB3NFQ== }
    engines: { node: '>=6' }

  /is-path-inside/3.0.3:
    resolution:
      { integrity: sha512-Fd4gABb+ycGAmKou8eMftCupSir5lRxqf4aD/vd0cD2qc4HL07OjCeuHMr8Ro4CoMaeCKDB0/ECBOVWjTwUvPQ== }
    engines: { node: '>=8' }

  /is-plain-obj/1.1.0:
    resolution: { integrity: sha1-caUMhCnfync8kqOQpKA7OfzVHT4= }
    engines: { node: '>=0.10.0' }
    dev: true

  /is-plain-obj/2.1.0:
    resolution:
      { integrity: sha512-YWnfyRwxL/+SsrWYfOpUtz5b3YD+nyfkHvjbcanzk8zgyO4ASD67uVMRt8k5bM4lLMDnXfriRhOpemw+NfT1eA== }
    engines: { node: '>=8' }
    dev: true

  /is-potential-custom-element-name/1.0.1:
    resolution:
      { integrity: sha512-bCYeRA2rVibKZd+s2625gGnGF/t7DSqDs4dP7CrLA1m7jKWz6pps0LpYLJN8Q64HtmPKJ1hrN3nzPNKFEKOUiQ== }
    dev: true

  /is-regex/1.1.4:
    resolution:
      { integrity: sha512-kvRdxDsxZjhzUX07ZnLydzS1TU/TJlTUHHY4YLL87e37oUA49DfkLqgy+VjFocowy29cKvcSiu+kIv728jTTVg== }
    engines: { node: '>= 0.4' }
    dependencies:
      call-bind: 1.0.2
      has-tostringtag: 1.0.0
    dev: true

  /is-regexp/2.1.0:
    resolution:
      { integrity: sha512-OZ4IlER3zmRIoB9AqNhEggVxqIH4ofDns5nRrPS6yQxXE1TPCUpFznBfRQmQa8uC+pXqjMnukiJBxCisIxiLGA== }
    engines: { node: '>=6' }
    dev: true

  /is-shared-array-buffer/1.0.1:
    resolution:
      { integrity: sha512-IU0NmyknYZN0rChcKhRO1X8LYz5Isj/Fsqh8NJOSf+N/hCOTwy29F32Ik7a+QszE63IdvmwdTPDd6cZ5pg4cwA== }
    dev: true

  /is-stream/2.0.1:
    resolution:
      { integrity: sha512-hFoiJiTl63nn+kstHGBtewWSKnQLpyb155KHheA1l39uvtO9nWIop1p3udqPcUd/xbF1VLMO4n7OI6p7RbngDg== }
    engines: { node: '>=8' }

  /is-string/1.0.7:
    resolution:
      { integrity: sha512-tE2UXzivje6ofPW7l23cjDOMa09gb7xlAqG6jG5ej6uPV32TlWP3NKPigtaGeHNu9fohccRYvIiZMfOOnOYUtg== }
    engines: { node: '>= 0.4' }
    dependencies:
      has-tostringtag: 1.0.0
    dev: true

  /is-symbol/1.0.4:
    resolution:
      { integrity: sha512-C/CPBqKWnvdcxqIARxyOh4v1UUEOCHpgDa0WYgpKDFMszcrPcffg5uhwSgPCLD2WWxmq6isisz87tzT01tuGhg== }
    engines: { node: '>= 0.4' }
    dependencies:
      has-symbols: 1.0.2
    dev: true

  /is-typed-array/1.1.8:
    resolution:
      { integrity: sha512-HqH41TNZq2fgtGT8WHVFVJhBVGuY3AnP3Q36K8JKXUxSxRgk/d+7NjmwG2vo2mYmXK8UYZKu0qH8bVP5gEisjA== }
    engines: { node: '>= 0.4' }
    dependencies:
      available-typed-arrays: 1.0.5
      call-bind: 1.0.2
      es-abstract: 1.19.1
      foreach: 2.0.5
      has-tostringtag: 1.0.0
    dev: true

  /is-typedarray/1.0.0:
    resolution: { integrity: sha1-5HnICFjfDBsR3dppQPlgEfzaSpo= }
    dev: true

  /is-unicode-supported/0.1.0:
    resolution:
      { integrity: sha512-knxG2q4UC3u8stRGyAVJCOdxFmv5DZiRcdlIaAQXAbSfJya+OhopNotLQrstBhququ4ZpuKbDc/8S6mgXgPFPw== }
    engines: { node: '>=10' }
    dev: true

  /is-weakref/1.0.2:
    resolution:
      { integrity: sha512-qctsuLZmIQ0+vSSMfoVvyFe2+GSEvnmZ2ezTup1SBse9+twCCeial6EEi3Nc2KFcf6+qz2FBPnjXsk8xhKSaPQ== }
    dependencies:
      call-bind: 1.0.2
    dev: true

  /is-wsl/2.2.0:
    resolution:
      { integrity: sha512-fKzAra0rGJUUBwGBgNkHZuToZcn+TtXHpeCgmkMJMMYx1sQDYaCSyjJBSCa2nH1DGm7s3n1oBnohoVTBaN7Lww== }
    engines: { node: '>=8' }
    dependencies:
      is-docker: 2.2.1

  /isarray/1.0.0:
    resolution: { integrity: sha1-u5NdSFgsuhaMBoNJV6VKPgcSTxE= }

  /isexe/2.0.0:
    resolution: { integrity: sha1-6PvzdNxVb/iUehDcsFctYz8s+hA= }

  /isstream/0.1.2:
    resolution: { integrity: sha1-R+Y/evVa+m+S4VAOaQ64uFKcCZo= }
    dev: true
    optional: true

  /istanbul-lib-coverage/3.2.0:
    resolution:
      { integrity: sha512-eOeJ5BHCmHYvQK7xt9GkdHuzuCGS1Y6g9Gvnx3Ym33fz/HpLRYxiS0wHNr+m/MBC8B647Xt608vCDEvhl9c6Mw== }
    engines: { node: '>=8' }
    dev: true

  /istanbul-lib-instrument/5.1.0:
    resolution:
      { integrity: sha512-czwUz525rkOFDJxfKK6mYfIs9zBKILyrZQxjz3ABhjQXhbhFsSbo1HW/BFcsDnfJYJWA6thRR5/TUY2qs5W99Q== }
    engines: { node: '>=8' }
    dependencies:
      '@babel/core': 7.16.7
      '@babel/parser': 7.16.8
      '@istanbuljs/schema': 0.1.3
      istanbul-lib-coverage: 3.2.0
      semver: 6.3.0
    transitivePeerDependencies:
      - supports-color
    dev: true

  /istanbul-lib-report/3.0.0:
    resolution:
      { integrity: sha512-wcdi+uAKzfiGT2abPpKZ0hSU1rGQjUQnLvtY5MpQ7QCTahD3VODhcu4wcfY1YtkGaDD5yuydOLINXsfbus9ROw== }
    engines: { node: '>=8' }
    dependencies:
      istanbul-lib-coverage: 3.2.0
      make-dir: 3.1.0
      supports-color: 7.2.0
    dev: true

  /istanbul-lib-source-maps/4.0.1:
    resolution:
      { integrity: sha512-n3s8EwkdFIJCG3BPKBYvskgXGoy88ARzvegkitk60NxRdwltLOTaH7CUiMRXvwYorl0Q712iEjcWB+fK/MrWVw== }
    engines: { node: '>=10' }
    dependencies:
      debug: 4.3.3
      istanbul-lib-coverage: 3.2.0
      source-map: 0.6.1
    transitivePeerDependencies:
      - supports-color
    dev: true

  /istanbul-reports/3.1.3:
    resolution:
      { integrity: sha512-x9LtDVtfm/t1GFiLl3NffC7hz+I1ragvgX1P/Lg1NlIagifZDKUkuuaAxH/qpwj2IuEfD8G2Bs/UKp+sZ/pKkg== }
    engines: { node: '>=8' }
    dependencies:
      html-escaper: 2.0.2
      istanbul-lib-report: 3.0.0
    dev: true

  /jest-changed-files/27.5.1:
    resolution:
      { integrity: sha512-buBLMiByfWGCoMsLLzGUUSpAmIAGnbR2KJoMN10ziLhOLvP4e0SlypHnAel8iqQXTrcbmfEY9sSqae5sgUsTvw== }
    engines: { node: ^10.13.0 || ^12.13.0 || ^14.15.0 || >=15.0.0 }
    dependencies:
      '@jest/types': 27.5.1
      execa: 5.1.1
      throat: 6.0.1
    dev: true

  /jest-circus/27.5.1:
    resolution:
      { integrity: sha512-D95R7x5UtlMA5iBYsOHFFbMD/GVA4R/Kdq15f7xYWUfWHBto9NYRsOvnSauTgdF+ogCpJ4tyKOXhUifxS65gdw== }
    engines: { node: ^10.13.0 || ^12.13.0 || ^14.15.0 || >=15.0.0 }
    dependencies:
      '@jest/environment': 27.5.1
      '@jest/test-result': 27.5.1
      '@jest/types': 27.5.1
      '@types/node': 17.0.8
      chalk: 4.1.2
      co: 4.6.0
      dedent: 0.7.0
      expect: 27.5.1
      is-generator-fn: 2.1.0
      jest-each: 27.5.1
      jest-matcher-utils: 27.5.1
      jest-message-util: 27.5.1
      jest-runtime: 27.5.1
      jest-snapshot: 27.5.1
      jest-util: 27.5.1
      pretty-format: 27.5.1
      slash: 3.0.0
      stack-utils: 2.0.5
      throat: 6.0.1
    transitivePeerDependencies:
      - supports-color
    dev: true

  /jest-cli/27.5.1_ts-node@10.4.0:
    resolution:
      { integrity: sha512-Hc6HOOwYq4/74/c62dEE3r5elx8wjYqxY0r0G/nFrLDPMFRu6RA/u8qINOIkvhxG7mMQ5EJsOGfRpI8L6eFUVw== }
    engines: { node: ^10.13.0 || ^12.13.0 || ^14.15.0 || >=15.0.0 }
    hasBin: true
    peerDependencies:
      node-notifier: ^8.0.1 || ^9.0.0 || ^10.0.0
    peerDependenciesMeta:
      node-notifier:
        optional: true
    dependencies:
      '@jest/core': 27.5.1_ts-node@10.4.0
      '@jest/test-result': 27.5.1
      '@jest/types': 27.5.1
      chalk: 4.1.2
      exit: 0.1.2
      graceful-fs: 4.2.9
      import-local: 3.1.0
      jest-config: 27.5.1_ts-node@10.4.0
      jest-util: 27.5.1
      jest-validate: 27.5.1
      prompts: 2.4.2
      yargs: 16.2.0
    transitivePeerDependencies:
      - bufferutil
      - canvas
      - supports-color
      - ts-node
      - utf-8-validate
    dev: true

  /jest-config/27.5.1_ts-node@10.4.0:
    resolution:
      { integrity: sha512-5sAsjm6tGdsVbW9ahcChPAFCk4IlkQUknH5AvKjuLTSlcO/wCZKyFdn7Rg0EkC+OGgWODEy2hDpWB1PgzH0JNA== }
    engines: { node: ^10.13.0 || ^12.13.0 || ^14.15.0 || >=15.0.0 }
    peerDependencies:
      ts-node: '>=9.0.0'
    peerDependenciesMeta:
      ts-node:
        optional: true
    dependencies:
      '@babel/core': 7.16.7
      '@jest/test-sequencer': 27.5.1
      '@jest/types': 27.5.1
      babel-jest: 27.5.1_@babel+core@7.16.7
      chalk: 4.1.2
      ci-info: 3.3.0
      deepmerge: 4.2.2
      glob: 7.2.0
      graceful-fs: 4.2.9
      jest-circus: 27.5.1
      jest-environment-jsdom: 27.5.1
      jest-environment-node: 27.5.1
      jest-get-type: 27.5.1
      jest-jasmine2: 27.5.1
      jest-regex-util: 27.5.1
      jest-resolve: 27.5.1
      jest-runner: 27.5.1
      jest-util: 27.5.1
      jest-validate: 27.5.1
      micromatch: 4.0.4
      parse-json: 5.2.0
      pretty-format: 27.5.1
      slash: 3.0.0
      strip-json-comments: 3.1.1
      ts-node: 10.4.0_b575a4ed8d8a14db25cb9540c04f64f6
    transitivePeerDependencies:
      - bufferutil
      - canvas
      - supports-color
      - utf-8-validate
    dev: true

  /jest-diff/27.4.6:
    resolution:
      { integrity: sha512-zjaB0sh0Lb13VyPsd92V7HkqF6yKRH9vm33rwBt7rPYrpQvS1nCvlIy2pICbKta+ZjWngYLNn4cCK4nyZkjS/w== }
    engines: { node: ^10.13.0 || ^12.13.0 || ^14.15.0 || >=15.0.0 }
    dependencies:
      chalk: 4.1.2
      diff-sequences: 27.4.0
      jest-get-type: 27.4.0
      pretty-format: 27.4.6
    dev: true

  /jest-diff/27.5.1:
    resolution:
      { integrity: sha512-m0NvkX55LDt9T4mctTEgnZk3fmEg3NRYutvMPWM/0iPnkFj2wIeF45O1718cMSOFO1vINkqmxqD8vE37uTEbqw== }
    engines: { node: ^10.13.0 || ^12.13.0 || ^14.15.0 || >=15.0.0 }
    dependencies:
      chalk: 4.1.2
      diff-sequences: 27.5.1
      jest-get-type: 27.5.1
      pretty-format: 27.5.1
    dev: true

  /jest-docblock/27.5.1:
    resolution:
      { integrity: sha512-rl7hlABeTsRYxKiUfpHrQrG4e2obOiTQWfMEH3PxPjOtdsfLQO4ReWSZaQ7DETm4xu07rl4q/h4zcKXyU0/OzQ== }
    engines: { node: ^10.13.0 || ^12.13.0 || ^14.15.0 || >=15.0.0 }
    dependencies:
      detect-newline: 3.1.0
    dev: true

  /jest-each/27.5.1:
    resolution:
      { integrity: sha512-1Ff6p+FbhT/bXQnEouYy00bkNSY7OUpfIcmdl8vZ31A1UUaurOLPA8a8BbJOF2RDUElwJhmeaV7LnagI+5UwNQ== }
    engines: { node: ^10.13.0 || ^12.13.0 || ^14.15.0 || >=15.0.0 }
    dependencies:
      '@jest/types': 27.5.1
      chalk: 4.1.2
      jest-get-type: 27.5.1
      jest-util: 27.5.1
      pretty-format: 27.5.1
    dev: true

  /jest-environment-jsdom/27.5.1:
    resolution:
      { integrity: sha512-TFBvkTC1Hnnnrka/fUb56atfDtJ9VMZ94JkjTbggl1PEpwrYtUBKMezB3inLmWqQsXYLcMwNoDQwoBTAvFfsfw== }
    engines: { node: ^10.13.0 || ^12.13.0 || ^14.15.0 || >=15.0.0 }
    dependencies:
      '@jest/environment': 27.5.1
      '@jest/fake-timers': 27.5.1
      '@jest/types': 27.5.1
      '@types/node': 17.0.8
      jest-mock: 27.5.1
      jest-util: 27.5.1
      jsdom: 16.7.0
    transitivePeerDependencies:
      - bufferutil
      - canvas
      - supports-color
      - utf-8-validate
    dev: true

  /jest-environment-node/27.5.1:
    resolution:
      { integrity: sha512-Jt4ZUnxdOsTGwSRAfKEnE6BcwsSPNOijjwifq5sDFSA2kesnXTvNqKHYgM0hDq3549Uf/KzdXNYn4wMZJPlFLw== }
    engines: { node: ^10.13.0 || ^12.13.0 || ^14.15.0 || >=15.0.0 }
    dependencies:
      '@jest/environment': 27.5.1
      '@jest/fake-timers': 27.5.1
      '@jest/types': 27.5.1
      '@types/node': 17.0.8
      jest-mock: 27.5.1
      jest-util: 27.5.1
    dev: true

  /jest-get-type/27.4.0:
    resolution:
      { integrity: sha512-tk9o+ld5TWq41DkK14L4wox4s2D9MtTpKaAVzXfr5CUKm5ZK2ExcaFE0qls2W71zE/6R2TxxrK9w2r6svAFDBQ== }
    engines: { node: ^10.13.0 || ^12.13.0 || ^14.15.0 || >=15.0.0 }
    dev: true

  /jest-get-type/27.5.1:
    resolution:
      { integrity: sha512-2KY95ksYSaK7DMBWQn6dQz3kqAf3BB64y2udeG+hv4KfSOb9qwcYQstTJc1KCbsix+wLZWZYN8t7nwX3GOBLRw== }
    engines: { node: ^10.13.0 || ^12.13.0 || ^14.15.0 || >=15.0.0 }
    dev: true

  /jest-haste-map/27.5.1:
    resolution:
      { integrity: sha512-7GgkZ4Fw4NFbMSDSpZwXeBiIbx+t/46nJ2QitkOjvwPYyZmqttu2TDSimMHP1EkPOi4xUZAN1doE5Vd25H4Jng== }
    engines: { node: ^10.13.0 || ^12.13.0 || ^14.15.0 || >=15.0.0 }
    dependencies:
      '@jest/types': 27.5.1
      '@types/graceful-fs': 4.1.5
      '@types/node': 17.0.8
      anymatch: 3.1.2
      fb-watchman: 2.0.1
      graceful-fs: 4.2.9
      jest-regex-util: 27.5.1
      jest-serializer: 27.5.1
      jest-util: 27.5.1
      jest-worker: 27.5.1
      micromatch: 4.0.4
      walker: 1.0.8
    optionalDependencies:
      fsevents: 2.3.2
    dev: true

  /jest-jasmine2/27.5.1:
    resolution:
      { integrity: sha512-jtq7VVyG8SqAorDpApwiJJImd0V2wv1xzdheGHRGyuT7gZm6gG47QEskOlzsN1PG/6WNaCo5pmwMHDf3AkG2pQ== }
    engines: { node: ^10.13.0 || ^12.13.0 || ^14.15.0 || >=15.0.0 }
    dependencies:
      '@jest/environment': 27.5.1
      '@jest/source-map': 27.5.1
      '@jest/test-result': 27.5.1
      '@jest/types': 27.5.1
      '@types/node': 17.0.8
      chalk: 4.1.2
      co: 4.6.0
      expect: 27.5.1
      is-generator-fn: 2.1.0
      jest-each: 27.5.1
      jest-matcher-utils: 27.5.1
      jest-message-util: 27.5.1
      jest-runtime: 27.5.1
      jest-snapshot: 27.5.1
      jest-util: 27.5.1
      pretty-format: 27.5.1
      throat: 6.0.1
    transitivePeerDependencies:
      - supports-color
    dev: true

  /jest-junit/13.0.0:
    resolution: {integrity: sha512-JSHR+Dhb32FGJaiKkqsB7AR3OqWKtldLd6ZH2+FJ8D4tsweb8Id8zEVReU4+OlrRO1ZluqJLQEETm+Q6/KilBg==}
    engines: {node: '>=10.12.0'}
    dependencies:
      mkdirp: 1.0.4
      strip-ansi: 6.0.1
      uuid: 8.3.2
      xml: 1.0.1
    dev: true

  /jest-leak-detector/27.5.1:
    resolution:
      { integrity: sha512-POXfWAMvfU6WMUXftV4HolnJfnPOGEu10fscNCA76KBpRRhcMN2c8d3iT2pxQS3HLbA+5X4sOUPzYO2NUyIlHQ== }
    engines: { node: ^10.13.0 || ^12.13.0 || ^14.15.0 || >=15.0.0 }
    dependencies:
      jest-get-type: 27.5.1
      pretty-format: 27.5.1
    dev: true

  /jest-matcher-utils/27.5.1:
    resolution:
      { integrity: sha512-z2uTx/T6LBaCoNWNFWwChLBKYxTMcGBRjAt+2SbP929/Fflb9aa5LGma654Rz8z9HLxsrUaYzxE9T/EFIL/PAw== }
    engines: { node: ^10.13.0 || ^12.13.0 || ^14.15.0 || >=15.0.0 }
    dependencies:
      chalk: 4.1.2
      jest-diff: 27.5.1
      jest-get-type: 27.5.1
      pretty-format: 27.5.1
    dev: true

  /jest-message-util/27.5.1:
    resolution:
      { integrity: sha512-rMyFe1+jnyAAf+NHwTclDz0eAaLkVDdKVHHBFWsBWHnnh5YeJMNWWsv7AbFYXfK3oTqvL7VTWkhNLu1jX24D+g== }
    engines: { node: ^10.13.0 || ^12.13.0 || ^14.15.0 || >=15.0.0 }
    dependencies:
      '@babel/code-frame': 7.16.7
      '@jest/types': 27.5.1
      '@types/stack-utils': 2.0.1
      chalk: 4.1.2
      graceful-fs: 4.2.9
      micromatch: 4.0.4
      pretty-format: 27.5.1
      slash: 3.0.0
      stack-utils: 2.0.5
    dev: true

  /jest-mock/27.5.1:
    resolution:
      { integrity: sha512-K4jKbY1d4ENhbrG2zuPWaQBvDly+iZ2yAW+T1fATN78hc0sInwn7wZB8XtlNnvHug5RMwV897Xm4LqmPM4e2Og== }
    engines: { node: ^10.13.0 || ^12.13.0 || ^14.15.0 || >=15.0.0 }
    dependencies:
      '@jest/types': 27.5.1
      '@types/node': 17.0.8
    dev: true

  /jest-pnp-resolver/1.2.2_jest-resolve@27.5.1:
    resolution:
      { integrity: sha512-olV41bKSMm8BdnuMsewT4jqlZ8+3TCARAXjZGT9jcoSnrfUnRCqnMoF9XEeoWjbzObpqF9dRhHQj0Xb9QdF6/w== }
    engines: { node: '>=6' }
    peerDependencies:
      jest-resolve: '*'
    peerDependenciesMeta:
      jest-resolve:
        optional: true
    dependencies:
      jest-resolve: 27.5.1
    dev: true

  /jest-regex-util/27.5.1:
    resolution:
      { integrity: sha512-4bfKq2zie+x16okqDXjXn9ql2B0dScQu+vcwe4TvFVhkVyuWLqpZrZtXxLLWoXYgn0E87I6r6GRYHF7wFZBUvg== }
    engines: { node: ^10.13.0 || ^12.13.0 || ^14.15.0 || >=15.0.0 }
    dev: true

  /jest-resolve-dependencies/27.5.1:
    resolution:
      { integrity: sha512-QQOOdY4PE39iawDn5rzbIePNigfe5B9Z91GDD1ae/xNDlu9kaat8QQ5EKnNmVWPV54hUdxCVwwj6YMgR2O7IOg== }
    engines: { node: ^10.13.0 || ^12.13.0 || ^14.15.0 || >=15.0.0 }
    dependencies:
      '@jest/types': 27.5.1
      jest-regex-util: 27.5.1
      jest-snapshot: 27.5.1
    transitivePeerDependencies:
      - supports-color
    dev: true

  /jest-resolve/27.5.1:
    resolution:
      { integrity: sha512-FFDy8/9E6CV83IMbDpcjOhumAQPDyETnU2KZ1O98DwTnz8AOBsW/Xv3GySr1mOZdItLR+zDZ7I/UdTFbgSOVCw== }
    engines: { node: ^10.13.0 || ^12.13.0 || ^14.15.0 || >=15.0.0 }
    dependencies:
      '@jest/types': 27.5.1
      chalk: 4.1.2
      graceful-fs: 4.2.9
      jest-haste-map: 27.5.1
      jest-pnp-resolver: 1.2.2_jest-resolve@27.5.1
      jest-util: 27.5.1
      jest-validate: 27.5.1
      resolve: 1.22.0
      resolve.exports: 1.1.0
      slash: 3.0.0
    dev: true

  /jest-runner/27.5.1:
    resolution:
      { integrity: sha512-g4NPsM4mFCOwFKXO4p/H/kWGdJp9V8kURY2lX8Me2drgXqG7rrZAx5kv+5H7wtt/cdFIjhqYx1HrlqWHaOvDaQ== }
    engines: { node: ^10.13.0 || ^12.13.0 || ^14.15.0 || >=15.0.0 }
    dependencies:
      '@jest/console': 27.5.1
      '@jest/environment': 27.5.1
      '@jest/test-result': 27.5.1
      '@jest/transform': 27.5.1
      '@jest/types': 27.5.1
      '@types/node': 17.0.8
      chalk: 4.1.2
      emittery: 0.8.1
      graceful-fs: 4.2.9
      jest-docblock: 27.5.1
      jest-environment-jsdom: 27.5.1
      jest-environment-node: 27.5.1
      jest-haste-map: 27.5.1
      jest-leak-detector: 27.5.1
      jest-message-util: 27.5.1
      jest-resolve: 27.5.1
      jest-runtime: 27.5.1
      jest-util: 27.5.1
      jest-worker: 27.5.1
      source-map-support: 0.5.21
      throat: 6.0.1
    transitivePeerDependencies:
      - bufferutil
      - canvas
      - supports-color
      - utf-8-validate
    dev: true

  /jest-runtime/27.5.1:
    resolution:
      { integrity: sha512-o7gxw3Gf+H2IGt8fv0RiyE1+r83FJBRruoA+FXrlHw6xEyBsU8ugA6IPfTdVyA0w8HClpbK+DGJxH59UrNMx8A== }
    engines: { node: ^10.13.0 || ^12.13.0 || ^14.15.0 || >=15.0.0 }
    dependencies:
      '@jest/environment': 27.5.1
      '@jest/fake-timers': 27.5.1
      '@jest/globals': 27.5.1
      '@jest/source-map': 27.5.1
      '@jest/test-result': 27.5.1
      '@jest/transform': 27.5.1
      '@jest/types': 27.5.1
      chalk: 4.1.2
      cjs-module-lexer: 1.2.2
      collect-v8-coverage: 1.0.1
      execa: 5.1.1
      glob: 7.2.0
      graceful-fs: 4.2.9
      jest-haste-map: 27.5.1
      jest-message-util: 27.5.1
      jest-mock: 27.5.1
      jest-regex-util: 27.5.1
      jest-resolve: 27.5.1
      jest-snapshot: 27.5.1
      jest-util: 27.5.1
      slash: 3.0.0
      strip-bom: 4.0.0
    transitivePeerDependencies:
      - supports-color
    dev: true

  /jest-serializer/27.5.1:
    resolution:
      { integrity: sha512-jZCyo6iIxO1aqUxpuBlwTDMkzOAJS4a3eYz3YzgxxVQFwLeSA7Jfq5cbqCY+JLvTDrWirgusI/0KwxKMgrdf7w== }
    engines: { node: ^10.13.0 || ^12.13.0 || ^14.15.0 || >=15.0.0 }
    dependencies:
      '@types/node': 17.0.8
      graceful-fs: 4.2.9
    dev: true

  /jest-snapshot/27.5.1:
    resolution:
      { integrity: sha512-yYykXI5a0I31xX67mgeLw1DZ0bJB+gpq5IpSuCAoyDi0+BhgU/RIrL+RTzDmkNTchvDFWKP8lp+w/42Z3us5sA== }
    engines: { node: ^10.13.0 || ^12.13.0 || ^14.15.0 || >=15.0.0 }
    dependencies:
      '@babel/core': 7.16.7
      '@babel/generator': 7.16.8
      '@babel/plugin-syntax-typescript': 7.16.7_@babel+core@7.16.7
      '@babel/traverse': 7.16.8
      '@babel/types': 7.16.8
      '@jest/transform': 27.5.1
      '@jest/types': 27.5.1
      '@types/babel__traverse': 7.14.2
      '@types/prettier': 2.4.3
      babel-preset-current-node-syntax: 1.0.1_@babel+core@7.16.7
      chalk: 4.1.2
      expect: 27.5.1
      graceful-fs: 4.2.9
      jest-diff: 27.5.1
      jest-get-type: 27.5.1
      jest-haste-map: 27.5.1
      jest-matcher-utils: 27.5.1
      jest-message-util: 27.5.1
      jest-util: 27.5.1
      natural-compare: 1.4.0
      pretty-format: 27.5.1
      semver: 7.3.5
    transitivePeerDependencies:
      - supports-color
    dev: true

  /jest-util/27.4.2:
    resolution:
      { integrity: sha512-YuxxpXU6nlMan9qyLuxHaMMOzXAl5aGZWCSzben5DhLHemYQxCc4YK+4L3ZrCutT8GPQ+ui9k5D8rUJoDioMnA== }
    engines: { node: ^10.13.0 || ^12.13.0 || ^14.15.0 || >=15.0.0 }
    dependencies:
      '@jest/types': 27.5.1
      '@types/node': 17.0.8
      chalk: 4.1.2
      ci-info: 3.3.0
      graceful-fs: 4.2.9
      picomatch: 2.3.1
    dev: true

  /jest-util/27.5.1:
    resolution:
      { integrity: sha512-Kv2o/8jNvX1MQ0KGtw480E/w4fBCDOnH6+6DmeKi6LZUIlKA5kwY0YNdlzaWTiVgxqAqik11QyxDOKk543aKXw== }
    engines: { node: ^10.13.0 || ^12.13.0 || ^14.15.0 || >=15.0.0 }
    dependencies:
      '@jest/types': 27.5.1
      '@types/node': 17.0.8
      chalk: 4.1.2
      ci-info: 3.3.0
      graceful-fs: 4.2.9
      picomatch: 2.3.1
    dev: true

  /jest-validate/27.5.1:
    resolution:
      { integrity: sha512-thkNli0LYTmOI1tDB3FI1S1RTp/Bqyd9pTarJwL87OIBFuqEb5Apv5EaApEudYg4g86e3CT6kM0RowkhtEnCBQ== }
    engines: { node: ^10.13.0 || ^12.13.0 || ^14.15.0 || >=15.0.0 }
    dependencies:
      '@jest/types': 27.5.1
      camelcase: 6.3.0
      chalk: 4.1.2
      jest-get-type: 27.5.1
      leven: 3.1.0
      pretty-format: 27.5.1
    dev: true

  /jest-watcher/27.5.1:
    resolution:
      { integrity: sha512-z676SuD6Z8o8qbmEGhoEUFOM1+jfEiL3DXHK/xgEiG2EyNYfFG60jluWcupY6dATjfEsKQuibReS1djInQnoVw== }
    engines: { node: ^10.13.0 || ^12.13.0 || ^14.15.0 || >=15.0.0 }
    dependencies:
      '@jest/test-result': 27.5.1
      '@jest/types': 27.5.1
      '@types/node': 17.0.8
      ansi-escapes: 4.3.2
      chalk: 4.1.2
      jest-util: 27.5.1
      string-length: 4.0.2
    dev: true

  /jest-worker/27.5.1:
    resolution:
      { integrity: sha512-7vuh85V5cdDofPyxn58nrPjBktZo0u9x1g8WtjQol+jZDaE+fhN+cIvTj11GndBnMnyfrUOG1sZQxCdjKh+DKg== }
    engines: { node: '>= 10.13.0' }
    dependencies:
      '@types/node': 17.0.8
      merge-stream: 2.0.0
      supports-color: 8.1.1
    dev: true

  /jest/27.5.1_ts-node@10.4.0:
    resolution:
      { integrity: sha512-Yn0mADZB89zTtjkPJEXwrac3LHudkQMR+Paqa8uxJHCBr9agxztUifWCyiYrjhMPBoUVBjyny0I7XH6ozDr7QQ== }
    engines: { node: ^10.13.0 || ^12.13.0 || ^14.15.0 || >=15.0.0 }
    hasBin: true
    peerDependencies:
      node-notifier: ^8.0.1 || ^9.0.0 || ^10.0.0
    peerDependenciesMeta:
      node-notifier:
        optional: true
    dependencies:
      '@jest/core': 27.5.1_ts-node@10.4.0
      import-local: 3.1.0
      jest-cli: 27.5.1_ts-node@10.4.0
    transitivePeerDependencies:
      - bufferutil
      - canvas
      - supports-color
      - ts-node
      - utf-8-validate
    dev: true

  /jju/1.4.0:
    resolution: { integrity: sha1-o6vicYryQaKykE+EpiWXDzia4yo= }
    dev: true

  /js-levenshtein/1.1.6:
    resolution:
      { integrity: sha512-X2BB11YZtrRqY4EnQcLX5Rh373zbK4alC1FW7D7MBhL2gtcC17cTnr6DmfHZeS0s2rTHjUTMMHfG7gO8SSdw+g== }
    engines: { node: '>=0.10.0' }
    dev: true

  /js-tokens/4.0.0:
    resolution:
      { integrity: sha512-RdJUflcE3cUzKiMqQgsCu06FPu9UdIJO0beYbPhHN4k6apgJtifcoCtT9bcxOpYBtpD2kCM6Sbzg4CausW/PKQ== }

  /js-yaml/3.14.1:
    resolution:
      { integrity: sha512-okMH7OXXJ7YrN9Ok3/SXrnu4iX9yOk+25nqX4imS2npuvTYDmo/QEZoqwZkYaIDk3jVvBOTOIEgEhaLOynBS9g== }
    hasBin: true
    dependencies:
      argparse: 1.0.10
      esprima: 4.0.1
    dev: true

  /js-yaml/4.1.0:
    resolution:
      { integrity: sha512-wpxZs9NoxZaJESJGIZTyDEaYpl0FKSA+FB9aJiyemKhMwkxQg63h4T1KJgUGHpTqPDNRcmmYLugrRjJlBtWvRA== }
    hasBin: true
    dependencies:
      argparse: 2.0.1
    dev: true

  /jsbi/3.2.5:
    resolution:
      { integrity: sha512-aBE4n43IPvjaddScbvWRA2YlTzKEynHzu7MqOyTipdHucf/VxS63ViCjxYRg86M8Rxwbt/GfzHl1kKERkt45fQ== }

  /jsbn/0.1.1:
    resolution: { integrity: sha1-peZUwuWi3rXyAdls77yoDA7y9RM= }
    dev: true
    optional: true

  /jsdom/16.7.0:
    resolution:
      { integrity: sha512-u9Smc2G1USStM+s/x1ru5Sxrl6mPYCbByG1U/hUmqaVsm4tbNyS7CicOSRyuGQYZhTu0h84qkZZQ/I+dzizSVw== }
    engines: { node: '>=10' }
    peerDependencies:
      canvas: ^2.5.0
    peerDependenciesMeta:
      canvas:
        optional: true
    dependencies:
      abab: 2.0.5
      acorn: 8.7.0
      acorn-globals: 6.0.0
      cssom: 0.4.4
      cssstyle: 2.3.0
      data-urls: 2.0.0
      decimal.js: 10.3.1
      domexception: 2.0.1
      escodegen: 2.0.0
      form-data: 3.0.1
      html-encoding-sniffer: 2.0.1
      http-proxy-agent: 4.0.1
      https-proxy-agent: 5.0.0
      is-potential-custom-element-name: 1.0.1
      nwsapi: 2.2.0
      parse5: 6.0.1
      saxes: 5.0.1
      symbol-tree: 3.2.4
      tough-cookie: 4.0.0
      w3c-hr-time: 1.0.2
      w3c-xmlserializer: 2.0.0
      webidl-conversions: 6.1.0
      whatwg-encoding: 1.0.5
      whatwg-mimetype: 2.3.0
      whatwg-url: 8.7.0
      ws: 7.5.6
      xml-name-validator: 3.0.0
    transitivePeerDependencies:
      - bufferutil
      - supports-color
      - utf-8-validate
    dev: true

  /jsesc/2.5.2:
    resolution:
      { integrity: sha512-OYu7XEzjkCQ3C5Ps3QIZsQfNpqoJyZZA99wd9aWd05NCtC5pWOkShK2mkL6HXQR6/Cy2lbNdPlZBpuQHXE63gA== }
    engines: { node: '>=4' }
    hasBin: true
    dev: true

  /json-parse-even-better-errors/2.3.1:
    resolution:
      { integrity: sha512-xyFwyhro/JEof6Ghe2iz2NcXoj2sloNsWr/XsERDK/oiPCfaNhl5ONfp+jQdAZRQQ0IJWNzH9zIZF7li91kh2w== }

  /json-schema-traverse/0.4.1:
    resolution:
      { integrity: sha512-xbbCH5dCYU5T8LcEhhuh7HJ88HXuW3qsI3Y0zOZFKfZEHcpWiHU/Jxzk629Brsab/mMiHQti9wMP+845RPe3Vg== }
    dev: true

  /json-schema/0.4.0:
    resolution:
      { integrity: sha512-es94M3nTIfsEPisRafak+HDLfHXnKBhV3vU5eqPcS3flIWqcxJWgXHXiey3YrpaNsanY5ei1VoYEbOzijuq9BA== }
    dev: true
    optional: true

  /json-stable-stringify-without-jsonify/1.0.1:
    resolution: { integrity: sha1-nbe1lJatPzz+8wp1FC0tkwrXJlE= }
    dev: true

  /json-stringify-safe/5.0.1:
    resolution: { integrity: sha1-Epai1Y/UXxmg9s4B1lcB4sc1tus= }
    dev: true
    optional: true

  /json5/1.0.1:
    resolution:
      { integrity: sha512-aKS4WQjPenRxiQsC93MNfjx+nbF4PAdYzmd/1JIj8HYzqfbu86beTuNgXDzPknWk0n0uARlyewZo4s++ES36Ow== }
    hasBin: true
    dependencies:
      minimist: 1.2.5
    dev: true

  /json5/2.2.0:
    resolution:
      { integrity: sha512-f+8cldu7X/y7RAJurMEJmdoKXGB/X550w2Nr3tTbezL6RwEE/iMcm+tZnXeoZtKuOq6ft8+CqzEkrIgx1fPoQA== }
    engines: { node: '>=6' }
    hasBin: true
    dependencies:
      minimist: 1.2.5
    dev: true

  /jsonfile/4.0.0:
    resolution: { integrity: sha1-h3Gq4HmbZAdrdmQPygWPnBDjPss= }
    optionalDependencies:
      graceful-fs: 4.2.9
    dev: true

  /jsonfile/6.1.0:
    resolution:
      { integrity: sha512-5dgndWOriYSm5cnYaJNhalLNDKOqFwyDB/rr1E9ZsGciGvKPs8R2xYGCacuf3z6K1YKDz182fd+fY3cn3pMqXQ== }
    dependencies:
      universalify: 2.0.0
    optionalDependencies:
      graceful-fs: 4.2.9
    dev: true

  /jsonwebtoken/8.5.1:
    resolution:
      { integrity: sha512-XjwVfRS6jTMsqYs0EsuJ4LGxXV14zQybNd4L2r0UvbVnSF9Af8x7p5MzbJ90Ioz/9TI41/hTCvznF/loiSzn8w== }
    engines: { node: '>=4', npm: '>=1.4.28' }
    dependencies:
      jws: 3.2.2
      lodash.includes: 4.3.0
      lodash.isboolean: 3.0.3
      lodash.isinteger: 4.0.4
      lodash.isnumber: 3.0.3
      lodash.isplainobject: 4.0.6
      lodash.isstring: 4.0.1
      lodash.once: 4.1.1
      ms: 2.1.3
      semver: 5.7.1

  /jsprim/1.4.2:
    resolution:
      { integrity: sha512-P2bSOMAc/ciLz6DzgjVlGJP9+BrJWu5UDGK70C2iweC5QBIeFf0ZXRvGjEj2uYgrY2MkAAhsSWHDWlFtEroZWw== }
    engines: { node: '>=0.6.0' }
    dependencies:
      assert-plus: 1.0.0
      extsprintf: 1.3.0
      json-schema: 0.4.0
      verror: 1.10.0
    dev: true
    optional: true

  /jwa/1.4.1:
    resolution:
      { integrity: sha512-qiLX/xhEEFKUAJ6FiBMbes3w9ATzyk5W7Hvzpa/SLYdxNtng+gcurvrI7TbACjIXlsJyr05/S1oUhZrc63evQA== }
    dependencies:
      buffer-equal-constant-time: 1.0.1
      ecdsa-sig-formatter: 1.0.11
      safe-buffer: 5.2.1

  /jwa/2.0.0:
    resolution:
      { integrity: sha512-jrZ2Qx916EA+fq9cEAeCROWPTfCwi1IVHqT2tapuqLEVVDKFDENFw1oL+MwrTvH6msKxsd1YTDVw6uKEcsrLEA== }
    dependencies:
      buffer-equal-constant-time: 1.0.1
      ecdsa-sig-formatter: 1.0.11
      safe-buffer: 5.2.1

  /jws/3.2.2:
    resolution:
      { integrity: sha512-YHlZCB6lMTllWDtSPHz/ZXTsi8S00usEV6v1tjq8tOUZzw7DpSDWVXjXDre6ed1w/pd495ODpHZYSdkRTsa0HA== }
    dependencies:
      jwa: 1.4.1
      safe-buffer: 5.2.1

  /jws/4.0.0:
    resolution:
      { integrity: sha512-KDncfTmOZoOMTFG4mBlG0qUIOlc03fmzH+ru6RgYVZhPkyiy/92Owlt/8UEN+a4TXR1FQetfIpJE8ApdvdVxTg== }
    dependencies:
      jwa: 2.0.0
      safe-buffer: 5.2.1

  /keytar/7.9.0:
    resolution:
      { integrity: sha512-VPD8mtVtm5JNtA2AErl6Chp06JBfy7diFQ7TQQhdpWOl6MrCRB+eRbvAZUsbGQS9kiMq0coJsy0W0vHpDCkWsQ== }
    requiresBuild: true
    dependencies:
      node-addon-api: 4.3.0
      prebuild-install: 7.0.1
    optional: true

  /kind-of/6.0.3:
    resolution:
      { integrity: sha512-dcS1ul+9tmeD95T+x28/ehLgd9mENa3LsvDTtzm3vyBEO7RPptvAD+t44WVXaUjTBRcrpFeFlC8WCruUR456hw== }
    engines: { node: '>=0.10.0' }
    dev: true

  /kleur/3.0.3:
    resolution:
      { integrity: sha512-eTIzlVOSUR+JxdDFepEYcBMtZ9Qqdef+rnzWdRZuMbOywu5tO2w2N7rqjoANZ5k9vywhL6Br1VRjUIgTQx4E8w== }
    engines: { node: '>=6' }

  /klona/2.0.5:
    resolution:
      { integrity: sha512-pJiBpiXMbt7dkzXe8Ghj/u4FfXOOa98fPW+bihOJ4SjnoijweJrNThJfd3ifXpXhREjpoF2mZVH1GfS9LV3kHQ== }
    engines: { node: '>= 8' }
    dev: true

  /lazystream/1.0.1:
    resolution:
      { integrity: sha512-b94GiNHQNy6JNTrt5w6zNyffMrNkXZb3KTkCZJb2V1xaEGCk093vkZ2jk3tpaeP33/OiXC+WvK9AxUebnf5nbw== }
    engines: { node: '>= 0.6.3' }
    dependencies:
      readable-stream: 2.3.7
    dev: false

  /leven/3.1.0:
    resolution:
      { integrity: sha512-qsda+H8jTaUaN/x5vzW2rzc+8Rw4TAQ/4KjB46IwK5VH+IlVeeeje/EoZRpiXvIqjFgK84QffqPztGI3VBLG1A== }
    engines: { node: '>=6' }
    dev: true

  /levn/0.3.0:
    resolution: { integrity: sha1-OwmSTt+fCDwEkP3UwLxEIeBHZO4= }
    engines: { node: '>= 0.8.0' }
    dependencies:
      prelude-ls: 1.1.2
      type-check: 0.3.2
    dev: true

  /levn/0.4.1:
    resolution:
      { integrity: sha512-+bT2uH4E5LGE7h/n3evcS/sQlJXCpIp6ym8OWJ5eV6+67Dsql/LaaT7qJBAt2rzfoa/5QBGBhxDix1dMt2kQKQ== }
    engines: { node: '>= 0.8.0' }
    dependencies:
      prelude-ls: 1.2.1
      type-check: 0.4.0
    dev: true

  /lilconfig/2.0.4:
    resolution:
      { integrity: sha512-bfTIN7lEsiooCocSISTWXkiWJkRqtL9wYtYy+8EK3Y41qh3mpwPU0ycTOgjdY9ErwXCc8QyrQp82bdL0Xkm9yA== }
    engines: { node: '>=10' }
    dev: true

  /line-replace/2.0.1:
    resolution:
      { integrity: sha512-CSr3f6gynLCA9R+RBS0IDIfv7a8OAXcuyq+CHgq0WzbQ7KSJQfF5DgtpRVxpSp1KBNXogtzbNqAeUjrmHYTPYA== }
    hasBin: true
    dev: true

  /lines-and-columns/1.2.4:
    resolution:
      { integrity: sha512-7ylylesZQ/PV29jhEDl3Ufjo6ZX7gCqJr5F7PKrqc93v7fzSymt1BpwEU8nAUXs8qzzvqhbjhK5QZg6Mt/HkBg== }

  /lint-staged/12.3.4:
    resolution:
      { integrity: sha512-yv/iK4WwZ7/v0GtVkNb3R82pdL9M+ScpIbJLJNyCXkJ1FGaXvRCOg/SeL59SZtPpqZhE7BD6kPKFLIDUhDx2/w== }
    engines: { node: ^12.20.0 || ^14.13.1 || >=16.0.0 }
    hasBin: true
    dependencies:
      cli-truncate: 3.1.0
      colorette: 2.0.16
      commander: 8.3.0
      debug: 4.3.3_supports-color@9.2.1
      execa: 5.1.1
      lilconfig: 2.0.4
      listr2: 4.0.1
      micromatch: 4.0.4
      normalize-path: 3.0.0
      object-inspect: 1.12.0
      string-argv: 0.3.1
      supports-color: 9.2.1
      yaml: 1.10.2
    transitivePeerDependencies:
      - enquirer
    dev: true

  /listr2/4.0.1:
    resolution:
      { integrity: sha512-D65Nl+zyYHL2jQBGmxtH/pU8koPZo5C8iCNE8EoB04RwPgQG1wuaKwVbeZv9LJpiH4Nxs0FCp+nNcG8OqpniiA== }
    engines: { node: '>=12' }
    peerDependencies:
      enquirer: '>= 2.3.0 < 3'
    peerDependenciesMeta:
      enquirer:
        optional: true
    dependencies:
      cli-truncate: 2.1.0
      colorette: 2.0.16
      log-update: 4.0.0
      p-map: 4.0.0
      rfdc: 1.3.0
      rxjs: 7.5.2
      through: 2.3.8
      wrap-ansi: 7.0.0
    dev: true

  /locate-path/2.0.0:
    resolution: { integrity: sha1-K1aLJl7slExtnA3pw9u7ygNUzY4= }
    engines: { node: '>=4' }
    dependencies:
      p-locate: 2.0.0
      path-exists: 3.0.0
    dev: true

  /locate-path/3.0.0:
    resolution:
      { integrity: sha512-7AO748wWnIhNqAuaty2ZWHkQHRSNfPVIsPIfwEOWO22AmaoVrWavlOcMR5nzTLNYvp36X220/maaRsrec1G65A== }
    engines: { node: '>=6' }
    dependencies:
      p-locate: 3.0.0
      path-exists: 3.0.0

  /locate-path/5.0.0:
    resolution:
      { integrity: sha512-t7hw9pI+WvuwNJXwk5zVHpyhIqzg2qTlklJOf0mVxGSbe3Fp2VieZcduNYjaLDoy6p9uGpQEGWG87WpMKlNq8g== }
    engines: { node: '>=8' }
    dependencies:
      p-locate: 4.1.0

  /locate-path/6.0.0:
    resolution:
      { integrity: sha512-iPZK6eYjbxRu3uB4/WZ3EsEIMJFMqAoopl3R+zuq0UjcAm/MO6KCweDgPfP3elTztoKP3KtnVHxTn2NHBSDVUw== }
    engines: { node: '>=10' }
    dependencies:
      p-locate: 5.0.0
    dev: false

  /lodash.deburr/4.1.0:
    resolution: { integrity: sha1-3bG7s+8HRYwBd7oH3hRCLLAz/5s= }

  /lodash.defaults/4.2.0:
    resolution: { integrity: sha1-0JF4cW/+pN3p5ft7N/bwgCJ0WAw= }
    dev: false

  /lodash.difference/4.5.0:
    resolution: { integrity: sha1-nMtOUF1Ia5FlE0V3KIWi3yf9AXw= }
    dev: false

  /lodash.flatten/4.4.0:
    resolution: { integrity: sha1-8xwiIlqWMtK7+OSt2+8kCqdlph8= }
    dev: false

  /lodash.get/4.4.2:
    resolution: { integrity: sha1-LRd/ZS+jHpObRDjVNBSZ36OCXpk= }
    dev: true

  /lodash.includes/4.3.0:
    resolution: { integrity: sha1-YLuYqHy5I8aMoeUTJUgzFISfVT8= }

  /lodash.isboolean/3.0.3:
    resolution: { integrity: sha1-bC4XHbKiV82WgC/UOwGyDV9YcPY= }

  /lodash.isequal/4.5.0:
    resolution: { integrity: sha1-QVxEePK8wwEgwizhDtMib30+GOA= }
    dev: true

  /lodash.isinteger/4.0.4:
    resolution: { integrity: sha1-YZwK89A/iwTDH1iChAt3sRzWg0M= }

  /lodash.isnumber/3.0.3:
    resolution: { integrity: sha1-POdoEMWSjQM1IwGsKHMX8RwLH/w= }

  /lodash.isplainobject/4.0.6:
    resolution: { integrity: sha1-fFJqUtibRcRcxpC4gWO+BJf1UMs= }

  /lodash.isstring/4.0.1:
    resolution: { integrity: sha1-1SfftUVuynzJu5XV2ur4i6VKVFE= }

  /lodash.memoize/4.1.2:
    resolution: { integrity: sha1-vMbEmkKihA7Zl/Mj6tpezRguC/4= }
    dev: true

  /lodash.merge/4.6.2:
    resolution:
      { integrity: sha512-0KpjqXRVvrYyCsX1swR/XTK0va6VQkQM6MNo7PqW77ByjAhoARA8EfrP1N4+KlKj8YS0ZUCtRT/YUuhyYDujIQ== }
    dev: true

  /lodash.once/4.1.1:
    resolution: { integrity: sha1-DdOXEhPHxW34gJd9UEyI+0cal6w= }

  /lodash.union/4.6.0:
    resolution: { integrity: sha1-SLtQiECfFvGCFmZkHETdGqrjzYg= }
    dev: false

  /lodash/4.17.21:
    resolution:
      { integrity: sha512-v2kDEe57lecTulaDIuNTPy3Ry4gLGJ6Z1O3vE1krgXZNrsQ+LFTGHVxVjcXPs17LhbZVGedAJv8XZ1tvj5FvSg== }
    dev: true

  /log-symbols/4.1.0:
    resolution:
      { integrity: sha512-8XPvpAA8uyhfteu8pIvQxpJZ7SYYdpUivZpGy6sFsBuKRY/7rQGavedeB8aK+Zkyq6upMFVL/9AW6vOYzfRyLg== }
    engines: { node: '>=10' }
    dependencies:
      chalk: 4.1.2
      is-unicode-supported: 0.1.0
    dev: true

  /log-update/4.0.0:
    resolution:
      { integrity: sha512-9fkkDevMefjg0mmzWFBW8YkFP91OrizzkW3diF7CpG+S2EYdy4+TVfGwz1zeF8x7hCx1ovSPTOE9Ngib74qqUg== }
    engines: { node: '>=10' }
    dependencies:
      ansi-escapes: 4.3.2
      cli-cursor: 3.1.0
      slice-ansi: 4.0.0
      wrap-ansi: 6.2.0

  /long/4.0.0:
    resolution:
      { integrity: sha512-XsP+KhQif4bjX1kbuSiySJFNAehNxgLb6hPRGJ9QsUr8ajHkuXGdrHmFUTUUXhDwVX2R5bY4JNZEwbUiMhV+MA== }
    dev: true

  /long/5.2.0:
    resolution:
      { integrity: sha512-9RTUNjK60eJbx3uz+TEGF7fUr29ZDxR5QzXcyDpeSfeH28S9ycINflOgOlppit5U+4kNTe83KQnMEerw7GmE8w== }
    dev: false

  /loose-envify/1.4.0:
    resolution:
      { integrity: sha512-lyuxPGr/Wfhrlem2CL/UcnUc1zcqKAImBDzukY7Y5F/yQiNdko6+fRLevlw1HgMySw7f611UIY408EtxRSoK3Q== }
    hasBin: true
    dependencies:
      js-tokens: 4.0.0
    dev: true

  /lru-cache/6.0.0:
    resolution:
      { integrity: sha512-Jo6dJ04CmSjuznwJSS3pUeWmd/H0ffTlkXXgwZi+eq1UCmqQwCh+eLsYOYCwY991i2Fah4h1BEMCx4qThGbsiA== }
    engines: { node: '>=10' }
    dependencies:
      yallist: 4.0.0

  /lz-string/1.4.4:
    resolution: { integrity: sha1-wNjq82BZ9wV5bh40SBHPTEmNOiY= }
    hasBin: true
    dev: true

  /make-dir/3.1.0:
    resolution:
      { integrity: sha512-g3FeP20LNwhALb/6Cz6Dd4F2ngze0jz7tbzrD2wAV+o9FeNHe4rL+yK2md0J/fiSf1sa1ADhXqi5+oVwOM/eGw== }
    engines: { node: '>=8' }
    dependencies:
      semver: 6.3.0

  /make-error/1.3.6:
    resolution:
      { integrity: sha512-s8UhlNe7vPKomQhC1qFelMokr/Sc3AgNbso3n74mVPA5LTZwkB9NlXf4XPamLxJE8h0gh73rM94xvwRT2CVInw== }
    dev: true

  /makeerror/1.0.12:
    resolution:
      { integrity: sha512-JmqCvUhmt43madlpFzG4BQzG2Z3m6tvQDNKdClZnO3VbIudJYmxsT0FNJMeiB2+JTSlTQTSbU8QdesVmwJcmLg== }
    dependencies:
      tmpl: 1.0.5
    dev: true

  /map-obj/1.0.1:
    resolution: { integrity: sha1-2TPOuSBdgr3PSIb2dCvcK03qFG0= }
    engines: { node: '>=0.10.0' }
    dev: true

  /map-obj/4.3.0:
    resolution:
      { integrity: sha512-hdN1wVrZbb29eBGiGjJbeP8JbKjq1urkHJ/LIP/NY48MZ1QVXUsQBV1G1zvYFHn1XE06cwjBsOI2K3Ulnj1YXQ== }
    engines: { node: '>=8' }
    dev: true

  /mariadb/2.5.5:
    resolution:
      { integrity: sha512-6dklvcKWuuaV1JjAwnE2ezR+jTt7JrZHftgeHHBmjB0wgfaUpdxol1DPWclwMcCrsO9yoM0FuCOiCcCgXc//9Q== }
    engines: { node: '>= 10.13' }
    dependencies:
      '@types/geojson': 7946.0.8
      '@types/node': 14.18.12
      denque: 1.5.1
      iconv-lite: 0.6.3
      long: 4.0.0
      moment-timezone: 0.5.34
      please-upgrade-node: 3.2.0
    dev: true

  /mariadb/2.5.6:
    resolution:
      { integrity: sha512-zBx7loYY5GzLl8Y6AKxGXfY9DUYIIdGrmEORPOK9FEu0pg5ZLBKCGJuucHwKADxTBxKY7eM4rxndqxRcnMZKIw== }
    engines: { node: '>= 10.13' }
    dependencies:
      '@types/geojson': 7946.0.8
      '@types/node': 17.0.18
      denque: 2.0.1
      iconv-lite: 0.6.3
      long: 5.2.0
      moment-timezone: 0.5.34
      please-upgrade-node: 3.2.0
    dev: false

  /media-typer/0.3.0:
    resolution: { integrity: sha1-hxDXrwqmJvj/+hzgAWhUUmMlV0g= }
    engines: { node: '>= 0.6' }
    dev: true

  /meow/9.0.0:
    resolution:
      { integrity: sha512-+obSblOQmRhcyBt62furQqRAQpNyWXo8BuQ5bN7dG8wmwQ+vwHKp/rCFD4CrTP8CsDQD1sjoZ94K417XEUk8IQ== }
    engines: { node: '>=10' }
    dependencies:
      '@types/minimist': 1.2.2
      camelcase-keys: 6.2.2
      decamelize: 1.2.0
      decamelize-keys: 1.1.0
      hard-rejection: 2.1.0
      minimist-options: 4.1.0
      normalize-package-data: 3.0.3
      read-pkg-up: 7.0.1
      redent: 3.0.0
      trim-newlines: 3.0.1
      type-fest: 0.18.1
      yargs-parser: 20.2.9
    dev: true

  /merge-descriptors/1.0.1:
    resolution: { integrity: sha1-sAqqVW3YtEVoFQ7J0blT8/kMu2E= }
    dev: true

  /merge-stream/2.0.0:
    resolution:
      { integrity: sha512-abv/qOcuPfk3URPfDzmZU1LKmuw8kT+0nIHvKrKgFrwifol/doWcdA4ZqsWQ8ENrFKkd67Mfpo/LovbIUsbt3w== }

  /merge2/1.4.1:
    resolution:
      { integrity: sha512-8q7VEgMJW4J8tcfVPy8g09NcQwZdbwFEqhe/WZkoIzjn/3TGDwtOCYtXGxA3O8tPzpczCCDgv+P2P5y00ZJOOg== }
    engines: { node: '>= 8' }

  /methods/1.1.2:
    resolution: { integrity: sha1-VSmk1nZUE07cxSZmVoNbD4Ua/O4= }
    engines: { node: '>= 0.6' }
    dev: true

  /micromatch/4.0.4:
    resolution:
      { integrity: sha512-pRmzw/XUcwXGpD9aI9q/0XOwLNygjETJ8y0ao0wdqprrzDa4YnxLcz7fQRZr8voh8V10kGhABbNcHVk5wHgWwg== }
    engines: { node: '>=8.6' }
    dependencies:
      braces: 3.0.2
      picomatch: 2.3.1

  /mime-db/1.51.0:
    resolution:
      { integrity: sha512-5y8A56jg7XVQx2mbv1lu49NR4dokRnhZYTtL+KGfaa27uq4pSTXkwQkFJl4pkRMyNFz/EtYDSkiiEHx3F7UN6g== }
    engines: { node: '>= 0.6' }

  /mime-types/2.1.34:
    resolution:
      { integrity: sha512-6cP692WwGIs9XXdOO4++N+7qjqv0rqxxVvJ3VHPh/Sc9mVZcQP+ZGhkKiTvWMQRr2tbHkJP/Yn7Y0npb3ZBs4A== }
    engines: { node: '>= 0.6' }
    dependencies:
      mime-db: 1.51.0

  /mime/1.6.0:
    resolution:
      { integrity: sha512-x0Vn8spI+wuJ1O6S7gnbaQg8Pxh4NNHb7KSINmEWKiPE4RKOplvijn+NkmYmmRgP68mc70j2EbeTFRsrswaQeg== }
    engines: { node: '>=4' }
    hasBin: true
    dev: true

  /mimic-fn/2.1.0:
    resolution:
      { integrity: sha512-OqbOk5oEQeAZ8WXWydlu9HJjz9WVdEIvamMCcXmuqUYjTknH/sqsWvhQ3vgwKFRR1HpjvNBKQ37nbJgYzGqGcg== }
    engines: { node: '>=6' }

  /mimic-response/3.1.0:
    resolution:
      { integrity: sha512-z0yWI+4FDrrweS8Zmt4Ej5HdJmky15+L2e6Wgn3+iK5fWzb6T3fhNFq2+MeTRb064c6Wr4N/wv0DzQTjNzHNGQ== }
    engines: { node: '>=10' }
    optional: true

  /min-indent/1.0.1:
    resolution:
      { integrity: sha512-I9jwMn07Sy/IwOj3zVkVik2JTvgpaykDZEigL6Rx6N9LbMywwUSMtxET+7lVoDLLd3O3IXwJwvuuns8UB/HeAg== }
    engines: { node: '>=4' }

  /minimatch/3.0.4:
    resolution:
      { integrity: sha512-yJHVQEhyqPLUTgt9B83PXu6W3rx4MvvHvSUvToogpwoGDOUQ+yDrR0HRot+yOCdCO7u4hX3pWft6kWBBcqh0UA== }
    dependencies:
      brace-expansion: 1.1.11

  /minimist-options/4.1.0:
    resolution:
      { integrity: sha512-Q4r8ghd80yhO/0j1O3B2BjweX3fiHg9cdOwjJd2J76Q135c+NDxGCqdYKQ1SKBuFfgWbAUzBfvYjPUEeNgqN1A== }
    engines: { node: '>= 6' }
    dependencies:
      arrify: 1.0.1
      is-plain-obj: 1.1.0
      kind-of: 6.0.3
    dev: true

  /minimist/1.2.5:
    resolution:
      { integrity: sha512-FM9nNUYrRBAELZQT3xeZQ7fmMOBg6nWNmJKTcgsJeaLstP/UODVpGsr5OhXhhXg6f+qtJ8uiZ+PUxkDWcgIXLw== }

  /minipass/2.9.0:
    resolution:
      { integrity: sha512-wxfUjg9WebH+CUDX/CdbRlh5SmfZiy/hpkxaRI16Y9W56Pa75sWgd/rvFilSgrauD9NyFymP/+JFV3KwzIsJeg== }
    dependencies:
      safe-buffer: 5.2.1
      yallist: 3.1.1
    dev: true

  /minipass/3.1.6:
    resolution:
      { integrity: sha512-rty5kpw9/z8SX9dmxblFA6edItUmwJgMeYDZRrwlIVN27i8gysGbznJwUggw2V/FVqFSDdWy040ZPS811DYAqQ== }
    engines: { node: '>=8' }
    dependencies:
      yallist: 4.0.0
    dev: false

  /minizlib/1.3.3:
    resolution:
      { integrity: sha512-6ZYMOEnmVsdCeTJVE0W9ZD+pVnE8h9Hma/iOwwRDsdQoePpoX56/8B6z3P9VNwppJuBKNRuFDRNRqRWexT9G9Q== }
    dependencies:
      minipass: 2.9.0
    dev: true

  /minizlib/2.1.2:
    resolution:
      { integrity: sha512-bAxsR8BVfj60DWXHE3u30oHzfl4G7khkSuPW+qvpd7jFRHm7dLxOjUk1EHACJ/hxLY8phGJ0YhYHZo7jil7Qdg== }
    engines: { node: '>= 8' }
    dependencies:
      minipass: 3.1.6
      yallist: 4.0.0
    dev: false

  /mkdirp-classic/0.5.3:
    resolution:
      { integrity: sha512-gKLcREMhtuZRwRAfqP3RFW+TK4JqApVBtOIftVgjuABpAtpxhPGaDcfvbhNvD0B8iD1oUr/txX35NjcaY6Ns/A== }
    optional: true

  /mkdirp/0.5.5:
    resolution:
      { integrity: sha512-NKmAlESf6jMGym1++R0Ra7wvhV+wFW63FaSOFPwRahvea0gMUcGUhVeAg/0BC0wiv9ih5NYPB1Wn1UEI1/L+xQ== }
    hasBin: true
    dependencies:
      minimist: 1.2.5
    dev: true

  /mkdirp/1.0.4:
    resolution:
      { integrity: sha512-vVqVZQyf3WLx2Shd0qJ9xuvqgAyKPLAiqITEtqW0oIUjzo3PePDd6fW9iFz30ef7Ysp/oiWqbhszeGWW2T6Gzw== }
    engines: { node: '>=10' }
    hasBin: true

  /mock-stdin/1.0.0:
    resolution:
      { integrity: sha512-tukRdb9Beu27t6dN+XztSRHq9J0B/CoAOySGzHfn8UTfmqipA5yNT/sDUEyYdAV3Hpka6Wx6kOMxuObdOex60Q== }
    dev: true

  /moment-timezone/0.5.34:
    resolution:
      { integrity: sha512-3zAEHh2hKUs3EXLESx/wsgw6IQdusOT8Bxm3D9UrHPQR7zlMmzwybC8zHEM1tQ4LJwP7fcxrWr8tuBg05fFCbg== }
    dependencies:
      moment: 2.29.1

  /moment/2.29.1:
    resolution:
      { integrity: sha512-kHmoybcPV8Sqy59DwNDY3Jefr64lK/by/da0ViFcuA4DH0vQg5Q6Ze5VimxkfQNSC+Mls/Kx53s7TjP1RhFEDQ== }

  /ms/2.0.0:
    resolution: { integrity: sha1-VgiurfwAvmwpAd9fmGF4jeDVl8g= }
    dev: true

  /ms/2.1.2:
    resolution:
      { integrity: sha512-sGkPx+VjMtmA6MX27oA4FBFELFCZZ4S4XqeGOXCv68tT+jb3vk/RyaKWP0PTKyWtmLSM0b+adUTEvbs1PEaH2w== }

  /ms/2.1.3:
    resolution:
      { integrity: sha512-6FlzubTLZG3J2a/NVCAleEhjzq5oxgHyaCU9yYXvcLsvoVaHJq/s5xXI6/XXP6tz7R9xAOtHnSO/tXtF3WRTlA== }

  /msal/1.4.15:
    resolution:
      { integrity: sha512-H/CxkeZJ4laEK6GZ/cDKQoYjBTvDNFK3hDC8mfU8IkuZvKFfFdo9KM89r8spXY7xnBK9SQBAjIuQgwUogeUw7g== }
    engines: { node: '>=0.8.0' }
    dependencies:
      tslib: 1.14.1

  /mssql/8.0.1:
    resolution:
      { integrity: sha512-GZ1YnfMjfEdiXNRWZeYyTtqHWptUMA5jWrygbqfl72zsCxXsNuLPH9gPxz7m2F6+tWY48hR+ieZ92QY11ILNeg== }
    engines: { node: '>=10' }
    hasBin: true
    dependencies:
      '@tediousjs/connection-string': 0.3.0
      debug: 4.3.3
      rfdc: 1.3.0
      tarn: 3.0.2
      tedious: 14.1.0_debug@4.3.3
    transitivePeerDependencies:
      - encoding
      - supports-color
    dev: true

  /mssql/8.0.2:
    resolution:
      { integrity: sha512-2FKoSFjJ5Ax3QlS/m6peMOlTZ7ks4SQ6D+K7/c7X0a7rJ70EqnQrriZHSvUE6Ale6EaQTtqrjgRMFPDNM9VfXg== }
    engines: { node: '>=10' }
    hasBin: true
    dependencies:
      '@tediousjs/connection-string': 0.3.0
      debug: 4.3.3
      rfdc: 1.3.0
      tarn: 3.0.2
      tedious: 14.1.0_debug@4.3.3
    transitivePeerDependencies:
      - encoding
      - supports-color
    dev: false

  /napi-build-utils/1.0.2:
    resolution:
      { integrity: sha512-ONmRUqK7zj7DWX0D9ADe03wbwOBZxNAfF20PlGfCWQcD3+/MakShIHrMqx9YwPTfxDdF1zLeL+RGZiR9kGMLdg== }
    optional: true

  /native-duplexpair/1.0.0:
    resolution: { integrity: sha1-eJkHjmS/PIo9cyYBs9QP8F21j6A= }

  /natural-compare/1.4.0:
    resolution: { integrity: sha1-Sr6/7tdUHywnrPspvbvRXI1bpPc= }
    dev: true

  /needle/2.9.1:
    resolution:
      { integrity: sha512-6R9fqJ5Zcmf+uYaFgdIHmLwNldn5HbK8L5ybn7Uz+ylX/rnOsSp1AHcvQSrCaFN+qNM1wpymHqD7mVasEOlHGQ== }
    engines: { node: '>= 4.4.x' }
    hasBin: true
    dependencies:
      debug: 3.2.7
      iconv-lite: 0.4.24
      sax: 1.2.4
    dev: true

  /negotiator/0.6.2:
    resolution:
      { integrity: sha512-hZXc7K2e+PgeI1eDBe/10Ard4ekbfrrqG8Ep+8Jmf4JID2bNg7NvCPOZN+kfF574pFQI7mum2AUqDidoKqcTOw== }
    engines: { node: '>= 0.6' }
    dev: true

  /new-github-issue-url/0.2.1:
    resolution:
      { integrity: sha512-md4cGoxuT4T4d/HDOXbrUHkTKrp/vp+m3aOA7XXVYwNsUNMK49g3SQicTSeV5GIz/5QVGAeYRAOlyp9OvlgsYA== }
    engines: { node: '>=10' }
    dev: false

  /node-abi/3.7.0:
    resolution:
      { integrity: sha512-3J+U4CvxVNEk9+lGdJkmYbN8cIN0HMTDT9R0ezX7pmp7aD6BaKsfAHwVn3IvVg6pYIRUuQ+gHW1eawrvywnSQQ== }
    engines: { node: '>=10' }
    dependencies:
      semver: 7.3.5
    optional: true

  /node-abort-controller/3.0.1:
    resolution:
      { integrity: sha512-/ujIVxthRs+7q6hsdjHMaj8hRG9NuWmwrz+JdRwZ14jdFoKSkm+vDsCbF9PLpnSqjaWQJuTmVtcWHNLr+vrOFw== }

  /node-addon-api/3.2.1:
    resolution:
      { integrity: sha512-mmcei9JghVNDYydghQmeDX8KoAm0FAiYyIcUt/N4nhyAipB17pllZQDOJD2fotxABnt4Mdz+dKTO7eftLg4d0A== }
    dev: true

  /node-addon-api/4.3.0:
    resolution:
      { integrity: sha512-73sE9+3UaLYYFmDsFZnqCInzPyh3MqIwZO9cw58yIqAZhONrrabrYyYe3TuIqtIiOuTXVhsGau8hcrhhwSsDIQ== }
    optional: true

  /node-fetch/2.6.1:
    resolution:
      { integrity: sha512-V4aYg89jEoVRxRb2fJdAg8FHvI7cEyYdVAh94HH0UIK8oJxUfkjlDQN9RbMx+bEjP7+ggMiFRprSti032Oipxw== }
    engines: { node: 4.x || >=6.0.0 }
    dev: true

  /node-fetch/2.6.7:
    resolution:
      { integrity: sha512-ZjMPFEfVx5j+y2yF35Kzx5sF7kDzxuDj6ziH4FFbOp87zKDZNx8yExJIb05OGF4Nlt9IHFIMBkRl41VdvcNdbQ== }
    engines: { node: 4.x || >=6.0.0 }
    peerDependencies:
      encoding: ^0.1.0
    peerDependenciesMeta:
      encoding:
        optional: true
    dependencies:
      whatwg-url: 5.0.0

  /node-gyp/3.8.0:
    resolution:
      { integrity: sha512-3g8lYefrRRzvGeSowdJKAKyks8oUpLEd/DyPV4eMhVlhJ0aNaZqIrNUIPuEWWTAoPqyFkfGrM67MC69baqn6vA== }
    engines: { node: '>= 0.8.0' }
    hasBin: true
    requiresBuild: true
    dependencies:
      fstream: 1.0.12
      glob: 7.2.0
      graceful-fs: 4.2.9
      mkdirp: 0.5.5
      nopt: 3.0.6
      npmlog: 4.1.2
      osenv: 0.1.5
      request: 2.88.2
      rimraf: 2.7.1
      semver: 5.3.0
      tar: 2.2.2
      which: 1.3.1
    dev: true
    optional: true

  /node-int64/0.4.0:
    resolution: { integrity: sha1-h6kGXNs1XTGC2PlM4RGIuCXGijs= }
    dev: true

  /node-pre-gyp/0.11.0:
    resolution:
      { integrity: sha512-TwWAOZb0j7e9eGaf9esRx3ZcLaE5tQ2lvYy1pb5IAaG1a2e2Kv5Lms1Y4hpj+ciXJRofIxxlt5haeQ/2ANeE0Q== }
    deprecated: 'Please upgrade to @mapbox/node-pre-gyp: the non-scoped node-pre-gyp package is deprecated and only the @mapbox scoped package will recieve updates in the future'
    hasBin: true
    dependencies:
      detect-libc: 1.0.3
      mkdirp: 0.5.5
      needle: 2.9.1
      nopt: 4.0.3
      npm-packlist: 1.4.8
      npmlog: 4.1.2
      rc: 1.2.8
      rimraf: 2.7.1
      semver: 5.7.1
      tar: 4.4.19
    dev: true

  /node-releases/2.0.1:
    resolution:
      { integrity: sha512-CqyzN6z7Q6aMeF/ktcMVTzhAHCEpf8SOarwpzpf8pNBY2k5/oM34UHldUwp8VKI7uxct2HxSRdJjBaZeESzcxA== }
    dev: true

  /nopt/3.0.6:
    resolution: { integrity: sha1-xkZdvwirzU2zWTF/eaxopkayj/k= }
    hasBin: true
    dependencies:
      abbrev: 1.1.1
    dev: true
    optional: true

  /nopt/4.0.3:
    resolution:
      { integrity: sha512-CvaGwVMztSMJLOeXPrez7fyfObdZqNUK1cPAEzLHrTybIua9pMdmmPR5YwtfNftIOMv3DPUhFaxsZMNTQO20Kg== }
    hasBin: true
    dependencies:
      abbrev: 1.1.1
      osenv: 0.1.5
    dev: true

  /normalize-package-data/2.5.0:
    resolution:
      { integrity: sha512-/5CMN3T0R4XTj4DcGaexo+roZSdSFW/0AOOTROrjxzCG1wrWXEsGbRKevjlIL+ZDE4sZlJr5ED4YW0yqmkK+eA== }
    dependencies:
      hosted-git-info: 2.8.9
      resolve: 1.22.0
      semver: 5.7.1
      validate-npm-package-license: 3.0.4

  /normalize-package-data/3.0.3:
    resolution:
      { integrity: sha512-p2W1sgqij3zMMyRC067Dg16bfzVH+w7hyegmpIvZ4JNjqtGOVAIvLmjBx3yP7YTe9vKJgkoNOPjwQGogDoMXFA== }
    engines: { node: '>=10' }
    dependencies:
      hosted-git-info: 4.1.0
      is-core-module: 2.8.1
      semver: 7.3.5
      validate-npm-package-license: 3.0.4
    dev: true

  /normalize-path/3.0.0:
    resolution:
      { integrity: sha512-6eZs5Ls3WtCisHWp9S2GUy8dqkpGi4BVSz3GaqiE6ezub0512ESztXUwUB6C6IKbQkY2Pnb/mD4WYojCRwcwLA== }
    engines: { node: '>=0.10.0' }

  /npm-bundled/1.1.2:
    resolution:
      { integrity: sha512-x5DHup0SuyQcmL3s7Rx/YQ8sbw/Hzg0rj48eN0dV7hf5cmQq5PXIeioroH3raV1QC1yh3uTYuMThvEQF3iKgGQ== }
    dependencies:
      npm-normalize-package-bin: 1.0.1
    dev: true

  /npm-normalize-package-bin/1.0.1:
    resolution:
      { integrity: sha512-EPfafl6JL5/rU+ot6P3gRSCpPDW5VmIzX959Ob1+ySFUuuYHWHekXpwdUZcKP5C+DS4GEtdJluwBjnsNDl+fSA== }
    dev: true

  /npm-packlist/1.4.8:
    resolution:
      { integrity: sha512-5+AZgwru5IevF5ZdnFglB5wNlHG1AOOuw28WhUq8/8emhBmLv6jX5by4WJCh7lW0uSYZYS6DXqIsyZVIXRZU9A== }
    dependencies:
      ignore-walk: 3.0.4
      npm-bundled: 1.1.2
      npm-normalize-package-bin: 1.0.1
    dev: true

  /npm-run-path/4.0.1:
    resolution:
      { integrity: sha512-S48WzZW777zhNIrn7gxOlISNAqi9ZC/uQFnRdbeIHhZhCA6UqpkOT8T1G7BvfdgP4Er8gF4sUbaS0i7QvIfCWw== }
    engines: { node: '>=8' }
    dependencies:
      path-key: 3.1.1

  /npmlog/4.1.2:
    resolution:
      { integrity: sha512-2uUqazuKlTaSI/dC8AzicUck7+IrEaOnN/e0jd3Xtt1KcGpwx30v50mL7oPyr/h9bL3E4aZccVwpwP+5W9Vjkg== }
    dependencies:
      are-we-there-yet: 1.1.7
      console-control-strings: 1.1.0
      gauge: 2.7.4
      set-blocking: 2.0.0

  /number-is-nan/1.0.1:
    resolution: { integrity: sha1-CXtgK1NCKlIsGvuHkDGDNpQaAR0= }
    engines: { node: '>=0.10.0' }

  /nwsapi/2.2.0:
    resolution:
      { integrity: sha512-h2AatdwYH+JHiZpv7pt/gSX1XoRGb7L/qSIeuqA6GwYoF9w1vP1cw42TO0aI2pNyshRK5893hNSl+1//vHK7hQ== }
    dev: true

  /oauth-sign/0.9.0:
    resolution:
      { integrity: sha512-fexhUFFPTGV8ybAtSIGbV6gOkSv8UtRbDBnAyLQw4QPKkgNlsH2ByPGtMUqdWkos6YCRmAqViwgZrJc/mRDzZQ== }
    dev: true
    optional: true

  /object-assign/4.1.1:
    resolution: { integrity: sha1-IQmtx5ZYh8/AXLvUQsrIv7s2CGM= }
    engines: { node: '>=0.10.0' }

  /object-inspect/1.12.0:
    resolution:
      { integrity: sha512-Ho2z80bVIvJloH+YzRmpZVQe87+qASmBUKZDWgx9cu+KDrX2ZDH/3tMy+gXbZETVGs2M8YdxObOh7XAtim9Y0g== }

  /object-keys/1.1.1:
    resolution:
      { integrity: sha512-NuAESUOUMrlIXOfHKzD6bpPu3tYt3xvjNdRIQ+FeT0lNb4K8WR70CaDxhuNguS2XG+GjkyMwOzsN5ZktImfhLA== }
    engines: { node: '>= 0.4' }
    dev: true

  /object.assign/4.1.2:
    resolution:
      { integrity: sha512-ixT2L5THXsApyiUPYKmW+2EHpXXe5Ii3M+f4e+aJFAHao5amFRW6J0OO6c/LU8Be47utCx2GL89hxGB6XSmKuQ== }
    engines: { node: '>= 0.4' }
    dependencies:
      call-bind: 1.0.2
      define-properties: 1.1.3
      has-symbols: 1.0.2
      object-keys: 1.1.1
    dev: true

  /object.values/1.1.5:
    resolution:
      { integrity: sha512-QUZRW0ilQ3PnPpbNtgdNV1PDbEqLIiSFB3l+EnGtBQ/8SUTLj1PZwtQHABZtLgwpJZTSZhuGLOGk57Drx2IvYg== }
    engines: { node: '>= 0.4' }
    dependencies:
      call-bind: 1.0.2
      define-properties: 1.1.3
      es-abstract: 1.19.1
    dev: true

  /on-finished/2.3.0:
    resolution: { integrity: sha1-IPEzZIGwg811M3mSoWlxqi2QaUc= }
    engines: { node: '>= 0.8' }
    dependencies:
      ee-first: 1.1.1
    dev: true

  /once/1.4.0:
    resolution: { integrity: sha1-WDsap3WWHUsROsF9nFC6753Xa9E= }
    dependencies:
      wrappy: 1.0.2

  /onetime/5.1.2:
    resolution:
      { integrity: sha512-kbpaSSGJTWdAY5KPVeMOKXSrPtr8C8C7wodJbcsd51jRnmD+GZu8Y0VoU6Dm5Z4vWr0Ig/1NKuWRKf7j5aaYSg== }
    engines: { node: '>=6' }
    dependencies:
      mimic-fn: 2.1.0

  /open/7.4.2:
    resolution:
      { integrity: sha512-MVHddDVweXZF3awtlAS+6pgKLlm/JgxZ90+/NBurBoQctVOOB/zDdVjcyPzQ+0laDGbsWgrRkflI65sQeOgT9Q== }
    engines: { node: '>=8' }
    dependencies:
      is-docker: 2.2.1
      is-wsl: 2.2.0

  /optionator/0.8.3:
    resolution:
      { integrity: sha512-+IW9pACdk3XWmmTXG8m3upGUJst5XRGzxMRjXzAuJ1XnIFNvfhjjIuYkDvysnPQ7qzqVzLt78BCruntqRhWQbA== }
    engines: { node: '>= 0.8.0' }
    dependencies:
      deep-is: 0.1.4
      fast-levenshtein: 2.0.6
      levn: 0.3.0
      prelude-ls: 1.1.2
      type-check: 0.3.2
      word-wrap: 1.2.3
    dev: true

  /optionator/0.9.1:
    resolution:
      { integrity: sha512-74RlY5FCnhq4jRxVUPKDaRwrVNXMqsGsiW6AJw4XK8hmtm10wC0ypZBLw5IIp85NZMr91+qd1RvvENwg7jjRFw== }
    engines: { node: '>= 0.8.0' }
    dependencies:
      deep-is: 0.1.4
      fast-levenshtein: 2.0.6
      levn: 0.4.1
      prelude-ls: 1.2.1
      type-check: 0.4.0
      word-wrap: 1.2.3
    dev: true

  /os-homedir/1.0.2:
    resolution: { integrity: sha1-/7xJiDNuDoM94MFox+8VISGqf7M= }
    engines: { node: '>=0.10.0' }
    dev: true

  /os-tmpdir/1.0.2:
    resolution: { integrity: sha1-u+Z0BseaqFxc/sdm/lc0VV36EnQ= }
    engines: { node: '>=0.10.0' }
    dev: true

  /osenv/0.1.5:
    resolution:
      { integrity: sha512-0CWcCECdMVc2Rw3U5w9ZjqX6ga6ubk1xDVKxtBQPK7wis/0F2r9T6k4ydGYhecl7YUBxBVxhL5oisPsNxAPe2g== }
    dependencies:
      os-homedir: 1.0.2
      os-tmpdir: 1.0.2
    dev: true

  /p-filter/2.1.0:
    resolution:
      { integrity: sha512-ZBxxZ5sL2HghephhpGAQdoskxplTwr7ICaehZwLIlfL6acuVgZPm8yBNuRAFBGEqtD/hmUeq9eqLg2ys9Xr/yw== }
    engines: { node: '>=8' }
    dependencies:
      p-map: 2.1.0

  /p-limit/1.3.0:
    resolution:
      { integrity: sha512-vvcXsLAJ9Dr5rQOPk7toZQZJApBl2K4J6dANSsEuh6QI41JYcsS/qhTGa9ErIUUgK3WNQoJYvylxvjqmiqEA9Q== }
    engines: { node: '>=4' }
    dependencies:
      p-try: 1.0.0
    dev: true

  /p-limit/2.3.0:
    resolution:
      { integrity: sha512-//88mFWSJx8lxCzwdAABTJL2MyWB12+eIY7MDL2SqLmAkeKU9qxRvWuSyTjm3FUmpBEMuFfckAIqEaVGUDxb6w== }
    engines: { node: '>=6' }
    dependencies:
      p-try: 2.2.0

  /p-limit/3.1.0:
    resolution:
      { integrity: sha512-TYOanM3wGwNGsZN2cVTYPArw454xnXj5qmWF1bEoAc4+cU/ol7GVh7odevjp1FNHduHc3KZMcFduxU5Xc6uJRQ== }
    engines: { node: '>=10' }
    dependencies:
      yocto-queue: 0.1.0
    dev: false

  /p-locate/2.0.0:
    resolution: { integrity: sha1-IKAQOyIqcMj9OcwuWAaA893l7EM= }
    engines: { node: '>=4' }
    dependencies:
      p-limit: 1.3.0
    dev: true

  /p-locate/3.0.0:
    resolution:
      { integrity: sha512-x+12w/To+4GFfgJhBEpiDcLozRJGegY+Ei7/z0tSLkMmxGZNybVMSfWj9aJn8Z5Fc7dBUNJOOVgPv2H7IwulSQ== }
    engines: { node: '>=6' }
    dependencies:
      p-limit: 2.3.0

  /p-locate/4.1.0:
    resolution:
      { integrity: sha512-R79ZZ/0wAxKGu3oYMlz8jy/kbhsNrS7SKZ7PxEHBgJ5+F2mtFW2fK2cOtBh1cHYkQsbzFV7I+EoRKe6Yt0oK7A== }
    engines: { node: '>=8' }
    dependencies:
      p-limit: 2.3.0

  /p-locate/5.0.0:
    resolution:
      { integrity: sha512-LaNjtRWUBY++zB5nE/NwcaoMylSPk+S+ZHNB1TzdbMJMny6dynpAGt7X/tl/QYq3TIeE6nxHppbo2LGymrG5Pw== }
    engines: { node: '>=10' }
    dependencies:
      p-limit: 3.1.0
    dev: false

  /p-map/2.1.0:
    resolution:
      { integrity: sha512-y3b8Kpd8OAN444hxfBbFfj1FY/RjtTd8tzYwhUqNYXx0fXx2iX4maP4Qr6qhIKbQXI02wTLAda4fYUbDagTUFw== }
    engines: { node: '>=6' }

  /p-map/4.0.0:
    resolution:
      { integrity: sha512-/bjOqmgETBYB5BoEeGVea8dmvHb2m9GLy1E9W43yeyfP6QQCZGFNa+XRceJEuDB6zqr+gKpIAmlLebMpykw/MQ== }
    engines: { node: '>=10' }
    dependencies:
      aggregate-error: 3.1.0

  /p-reduce/2.1.0:
    resolution:
      { integrity: sha512-2USApvnsutq8uoxZBGbbWM0JIYLiEMJ9RlaN7fAzVNb9OZN0SHjjTTfIcb667XynS5Y1VhwDJVDa72TnPzAYWw== }
    engines: { node: '>=8' }
    dev: true

  /p-retry/4.6.1:
    resolution:
      { integrity: sha512-e2xXGNhZOZ0lfgR9kL34iGlU8N/KO0xZnQxVEwdeOvpqNDQfdnxIYizvWtK8RglUa3bGqI8g0R/BdfzLMxRkiA== }
    engines: { node: '>=8' }
    dependencies:
      '@types/retry': 0.12.1
      retry: 0.13.1

  /p-try/1.0.0:
    resolution: { integrity: sha1-y8ec26+P1CKOE/Yh8rGiN8GyB7M= }
    engines: { node: '>=4' }
    dev: true

  /p-try/2.2.0:
    resolution:
      { integrity: sha512-R4nPAVTAU0B9D35/Gk3uJf/7XYbQcyohSKdvAxIRSNghFl4e71hVoGnBNQz9cWaXxO2I10KTC+3jMdvvoKw6dQ== }
    engines: { node: '>=6' }

  /packet-reader/1.0.0:
    resolution:
      { integrity: sha512-HAKu/fG3HpHFO0AA8WE8q2g+gBJaZ9MG7fcKk+IJPLTGAD6Psw4443l+9DGRbOIh3/aXr7Phy0TjilYivJo5XQ== }

  /parent-module/1.0.1:
    resolution:
      { integrity: sha512-GQ2EWRpQV8/o+Aw8YqtfZZPfNRWZYkbidE9k5rpl/hC3vtHHBfGm2Ifi6qWV+coDGkrUKZAxE3Lot5kcsRlh+g== }
    engines: { node: '>=6' }
    dependencies:
      callsites: 3.1.0
    dev: true

  /parse-json/5.2.0:
    resolution:
      { integrity: sha512-ayCKvm/phCGxOkYRSCM82iDwct8/EonSEgCSxWxD7ve6jHggsFl4fZVQBPRNgQoKiuV/odhFrGzQXZwbifC8Rg== }
    engines: { node: '>=8' }
    dependencies:
      '@babel/code-frame': 7.16.7
      error-ex: 1.3.2
      json-parse-even-better-errors: 2.3.1
      lines-and-columns: 1.2.4

  /parse5/6.0.1:
    resolution:
      { integrity: sha512-Ofn/CTFzRGTTxwpNEs9PP93gXShHcTq255nzRYSKe8AkVpZY7e1fpmTfOyoIvjP5HG7Z2ZM7VS9PPhQGW2pOpw== }
    dev: true

  /parseurl/1.3.3:
    resolution:
      { integrity: sha512-CiyeOxFT/JZyN5m0z9PfXw4SCBJ6Sygz1Dpl0wqjlhDEGGBP1GnsUVEL0p63hoG1fcj3fHynXi9NYO4nWOL+qQ== }
    engines: { node: '>= 0.8' }
    dev: true

  /path-browserify/1.0.1:
    resolution:
      { integrity: sha512-b7uo2UCUOYZcnF/3ID0lulOJi/bafxa1xPe7ZPsammBSpjSWQkjNxlt635YGS2MiR9GjvuXCtz2emr3jbsz98g== }
    dev: true

  /path-exists/3.0.0:
    resolution: { integrity: sha1-zg6+ql94yxiSXqfYENe1mwEP1RU= }
    engines: { node: '>=4' }

  /path-exists/4.0.0:
    resolution:
      { integrity: sha512-ak9Qy5Q7jYb2Wwcey5Fpvg2KoAc/ZIhLSLOSBmRmygPsGwkVVt0fZa0qrtMz+m6tJTAHfZQ8FnmB4MG4LWy7/w== }
    engines: { node: '>=8' }

  /path-is-absolute/1.0.1:
    resolution: { integrity: sha1-F0uSaHNVNP+8es5r9TpanhtcX18= }
    engines: { node: '>=0.10.0' }

  /path-key/3.1.1:
    resolution:
      { integrity: sha512-ojmeN0qd+y0jszEtoY48r0Peq5dwMEkIlCOu6Q5f41lfkswXuKtYrhgoTpLnyIcHm24Uhqx+5Tqm2InSwLhE6Q== }
    engines: { node: '>=8' }

  /path-parse/1.0.7:
    resolution:
      { integrity: sha512-LDJzPVEEEPR+y48z93A0Ed0yXb8pAByGWo/k5YYdYgpY2/2EsOsksJrq7lOHxryrVOn1ejG6oAp8ahvOIQD8sw== }

  /path-to-regexp/0.1.7:
    resolution: { integrity: sha1-32BBeABfUi8V60SQ5yR6G/qmf4w= }
    dev: true

  /path-type/4.0.0:
    resolution:
      { integrity: sha512-gDKb8aZMDeD/tZWs9P6+q0J9Mwkdl6xMV8TjnGP3qJVJ06bdMgkbBlLU8IdfOsIsFz2BW1rNVT3XuNEl8zPAvw== }
    engines: { node: '>=8' }

  /performance-now/2.1.0:
    resolution: { integrity: sha1-Ywn04OX6kT7BxpMHrjZLSzd8nns= }
    dev: true
    optional: true

  /pg-connection-string/2.5.0:
    resolution:
      { integrity: sha512-r5o/V/ORTA6TmUnyWZR9nCj1klXCO2CEKNRlVuJptZe85QuhFayC7WeMic7ndayT5IRIR0S0xFxFi2ousartlQ== }

  /pg-int8/1.0.1:
    resolution:
      { integrity: sha512-WCtabS6t3c8SkpDBUlb1kjOs7l66xsGdKpIPZsg4wR+B3+u9UAum2odSsF9tnvxg80h4ZxLWMy4pRjOsFIqQpw== }
    engines: { node: '>=4.0.0' }

  /pg-pool/3.4.1_pg@8.7.1:
    resolution:
      { integrity: sha512-TVHxR/gf3MeJRvchgNHxsYsTCHQ+4wm3VIHSS19z8NC0+gioEhq1okDY1sm/TYbfoP6JLFx01s0ShvZ3puP/iQ== }
    peerDependencies:
      pg: '>=8.0'
    dependencies:
      pg: 8.7.1
    dev: true

  /pg-pool/3.5.1_pg@8.7.3:
    resolution:
      { integrity: sha512-6iCR0wVrro6OOHFsyavV+i6KYL4lVNyYAB9RD18w66xSzN+d8b66HiwuP30Gp1SH5O9T82fckkzsRjlrhD0ioQ== }
    peerDependencies:
      pg: '>=8.0'
    dependencies:
      pg: 8.7.3
    dev: false

  /pg-protocol/1.5.0:
    resolution:
      { integrity: sha512-muRttij7H8TqRNu/DxrAJQITO4Ac7RmX3Klyr/9mJEOBeIpgnF8f9jAfRz5d3XwQZl5qBjF9gLsUtMPJE0vezQ== }

  /pg-types/2.2.0:
    resolution:
      { integrity: sha512-qTAAlrEsl8s4OiEQY69wDvcMIdQN6wdz5ojQiOy6YRMuynxenON0O5oCpJI6lshc6scgAY8qvJ2On/p+CXY0GA== }
    engines: { node: '>=4' }
    dependencies:
      pg-int8: 1.0.1
      postgres-array: 2.0.0
      postgres-bytea: 1.0.0
      postgres-date: 1.0.7
      postgres-interval: 1.2.0

  /pg/8.7.1:
    resolution:
      { integrity: sha512-7bdYcv7V6U3KAtWjpQJJBww0UEsWuh4yQ/EjNf2HeO/NnvKjpvhEIe/A/TleP6wtmSKnUnghs5A9jUoK6iDdkA== }
    engines: { node: '>= 8.0.0' }
    peerDependencies:
      pg-native: '>=2.0.0'
    peerDependenciesMeta:
      pg-native:
        optional: true
    dependencies:
      buffer-writer: 2.0.0
      packet-reader: 1.0.0
      pg-connection-string: 2.5.0
      pg-pool: 3.4.1_pg@8.7.1
      pg-protocol: 1.5.0
      pg-types: 2.2.0
      pgpass: 1.0.5
    dev: true

  /pg/8.7.3:
    resolution:
      { integrity: sha512-HPmH4GH4H3AOprDJOazoIcpI49XFsHCe8xlrjHkWiapdbHK+HLtbm/GQzXYAZwmPju/kzKhjaSfMACG+8cgJcw== }
    engines: { node: '>= 8.0.0' }
    peerDependencies:
      pg-native: '>=2.0.0'
    peerDependenciesMeta:
      pg-native:
        optional: true
    dependencies:
      buffer-writer: 2.0.0
      packet-reader: 1.0.0
      pg-connection-string: 2.5.0
      pg-pool: 3.5.1_pg@8.7.3
      pg-protocol: 1.5.0
      pg-types: 2.2.0
      pgpass: 1.0.5
    dev: false

  /pgpass/1.0.5:
    resolution:
      { integrity: sha512-FdW9r/jQZhSeohs1Z3sI1yxFQNFvMcnmfuj4WBMUTxOrAyLMaTcE1aAMBiTlbMNaXvBCQuVi0R7hd8udDSP7ug== }
    dependencies:
      split2: 4.1.0

  /picocolors/1.0.0:
    resolution:
      { integrity: sha512-1fygroTLlHu66zi26VoTDv8yRgm0Fccecssto+MhsZ0D/DGW2sm8E8AjW7NU5VVTRt5GxbeZ5qBuJr+HyLYkjQ== }
    dev: true

  /picomatch/2.3.1:
    resolution:
      { integrity: sha512-JU3teHTNjmE2VCGFzuY8EXzCDVwEqB2a8fsIvwaStHhAWJEeVd1o1QD80CU6+ZdEXXSLbSsuLwJjkCBWqRQUVA== }
    engines: { node: '>=8.6' }

  /pirates/4.0.4:
    resolution:
      { integrity: sha512-ZIrVPH+A52Dw84R0L3/VS9Op04PuQ2SEoJL6bkshmiTic/HldyW9Tf7oH5mhJZBK7NmDx27vSMrYEXPXclpDKw== }
    engines: { node: '>= 6' }
    dev: true

  /pkg-dir/4.2.0:
    resolution:
      { integrity: sha512-HRDzbaKjC+AOWVXxAU/x54COGeIv9eb+6CkDSQoNTt4XyWoIJvuPsXizxu/Fr23EiekbtZwmh1IcIG/l/a10GQ== }
    engines: { node: '>=8' }
    dependencies:
      find-up: 4.1.0

  /pkg-up/3.1.0:
    resolution:
      { integrity: sha512-nDywThFk1i4BQK4twPQ6TA4RT8bDY96yeuCVBWL3ePARCiEKDRSrNGbFIgUJpLp+XeIR65v8ra7WuJOFUBtkMA== }
    engines: { node: '>=8' }
    dependencies:
      find-up: 3.0.0

  /platform/1.3.6:
    resolution:
      { integrity: sha512-fnWVljUchTro6RiCFvCXBbNhJc2NijN7oIQxbwsyL0buWJPG85v81ehlHI9fXrJsMNgTofEoWIQeClKpgxFLrg== }
    dev: true

  /please-upgrade-node/3.2.0:
    resolution:
      { integrity: sha512-gQR3WpIgNIKwBMVLkpMUeR3e1/E1y42bqDQZfql+kDeXd8COYfM8PQA4X6y7a8u9Ua9FHmsrrmirW2vHs45hWg== }
    dependencies:
      semver-compare: 1.0.0

  /plur/4.0.0:
    resolution:
      { integrity: sha512-4UGewrYgqDFw9vV6zNV+ADmPAUAfJPKtGvb/VdpQAx25X5f3xXdGdyOEVFwkl8Hl/tl7+xbeHqSEM+D5/TirUg== }
    engines: { node: '>=10' }
    dependencies:
      irregular-plurals: 3.3.0
    dev: true

  /pluralize/8.0.0:
    resolution:
      { integrity: sha512-Nc3IT5yHzflTfbjgqWcCPpo7DaKy4FnpB0l/zCAW0Tc7jxAiuqSxHasntB3D7887LSrA93kDJ9IXovxJYxyLCA== }
    engines: { node: '>=4' }
    dev: true

  /postgres-array/2.0.0:
    resolution:
      { integrity: sha512-VpZrUqU5A69eQyW2c5CA1jtLecCsN2U/bD6VilrFDWq5+5UIEVO7nazS3TEcHf1zuPYO/sqGvUvW62g86RXZuA== }
    engines: { node: '>=4' }

  /postgres-bytea/1.0.0:
    resolution: { integrity: sha1-AntTPAqokOJtFy1Hz5zOzFIazTU= }
    engines: { node: '>=0.10.0' }

  /postgres-date/1.0.7:
    resolution:
      { integrity: sha512-suDmjLVQg78nMK2UZ454hAG+OAW+HQPZ6n++TNDUX+L0+uUlLywnoxJKDou51Zm+zTCjrCl0Nq6J9C5hP9vK/Q== }
    engines: { node: '>=0.10.0' }

  /postgres-interval/1.2.0:
    resolution:
      { integrity: sha512-9ZhXKM/rw350N1ovuWHbGxnGh/SNJ4cnxHiM0rxE4VN41wsg8P8zWn9hv/buK00RP4WvlOyr/RBDiptyxVbkZQ== }
    engines: { node: '>=0.10.0' }
    dependencies:
      xtend: 4.0.2

  /prebuild-install/7.0.1:
    resolution:
      { integrity: sha512-QBSab31WqkyxpnMWQxubYAHR5S9B2+r81ucocew34Fkl98FhvKIF50jIJnNOBmAZfyNV7vE5T6gd3hTVWgY6tg== }
    engines: { node: '>=10' }
    hasBin: true
    dependencies:
      detect-libc: 2.0.0
      expand-template: 2.0.3
      github-from-package: 0.0.0
      minimist: 1.2.5
      mkdirp-classic: 0.5.3
      napi-build-utils: 1.0.2
      node-abi: 3.7.0
      npmlog: 4.1.2
      pump: 3.0.0
      rc: 1.2.8
      simple-get: 4.0.1
      tar-fs: 2.1.1
      tunnel-agent: 0.6.0
    optional: true

  /prelude-ls/1.1.2:
    resolution: { integrity: sha1-IZMqVJ9eUv/ZqCf1cOBL5iqX2lQ= }
    engines: { node: '>= 0.8.0' }
    dev: true

  /prelude-ls/1.2.1:
    resolution:
      { integrity: sha512-vkcDPrRZo1QZLbn5RLGPpg/WmIQ65qoWWhcGKf/b5eplkkarX0m9z8ppCat4mlOqUsWpyNuYgO3VRyrYHSzX5g== }
    engines: { node: '>= 0.8.0' }
    dev: true

  /prettier-linter-helpers/1.0.0:
    resolution:
      { integrity: sha512-GbK2cP9nraSSUF9N2XwUwqfzlAFlMNYYl+ShE/V+H8a9uNl/oUqB1w2EL54Jh0OlyRSd8RfWYJ3coVS4TROP2w== }
    engines: { node: '>=6.0.0' }
    dependencies:
      fast-diff: 1.2.0
    dev: true

  /prettier/2.5.1:
    resolution:
      { integrity: sha512-vBZcPRUR5MZJwoyi3ZoyQlc1rXeEck8KgeC9AwwOn+exuxLxq5toTRDTSaVrXHxelDMHy9zlicw8u66yxoSUFg== }
    engines: { node: '>=10.13.0' }
    hasBin: true
    dev: true

  /pretty-format/27.4.6:
    resolution:
      { integrity: sha512-NblstegA1y/RJW2VyML+3LlpFjzx62cUrtBIKIWDXEDkjNeleA7Od7nrzcs/VLQvAeV4CgSYhrN39DRN88Qi/g== }
    engines: { node: ^10.13.0 || ^12.13.0 || ^14.15.0 || >=15.0.0 }
    dependencies:
      ansi-regex: 5.0.1
      ansi-styles: 5.2.0
      react-is: 17.0.2
    dev: true

  /pretty-format/27.5.1:
    resolution:
      { integrity: sha512-Qb1gy5OrP5+zDf2Bvnzdl3jsTf1qXVMazbvCoKhtKqVs4/YK4ozX4gKQJJVyNe+cajNPn0KoC0MC3FUmaHWEmQ== }
    engines: { node: ^10.13.0 || ^12.13.0 || ^14.15.0 || >=15.0.0 }
    dependencies:
      ansi-regex: 5.0.1
      ansi-styles: 5.2.0
      react-is: 17.0.2
    dev: true

  /prettysize/2.0.0:
    resolution:
      { integrity: sha512-VVtxR7sOh0VsG8o06Ttq5TrI1aiZKmC+ClSn4eBPaNf4SHr5lzbYW+kYGX3HocBL/MfpVrRfFZ9V3vCbLaiplg== }

  /printj/1.1.2:
    resolution:
      { integrity: sha512-zA2SmoLaxZyArQTOPj5LXecR+RagfPSU5Kw1qP+jkWeNlrq+eJZyY2oS68SU1Z/7/myXM4lo9716laOFAVStCQ== }
    engines: { node: '>=0.8' }
    hasBin: true
    dev: false

  /process-nextick-args/2.0.1:
    resolution:
      { integrity: sha512-3ouUOpQhtgrbOa17J7+uxOTpITYWaGP7/AhoR3+A+/1e9skrzelGi/dXzEYyvbxubEF6Wn2ypscTKiKJFFn1ag== }

  /process/0.11.10:
    resolution: { integrity: sha1-czIwDoQBYb2j5podHZGn1LwW8YI= }
    engines: { node: '>= 0.6.0' }

  /progress/2.0.3:
    resolution:
      { integrity: sha512-7PiHtLll5LdnKIMw100I+8xJXR5gW2QwWYkT6iJva0bXitZKa/XMrSbdmg3r2Xnaidz9Qumd0VPaMrZlF9V9sA== }
    engines: { node: '>=0.4.0' }

  /prompts/2.4.2:
    resolution:
      { integrity: sha512-NxNv/kLguCA7p3jE8oL2aEBsrJWgAakBpgmgK6lpPWV+WuOmY6r2/zbAVnP+T8bQlA0nzHXSJSJW0Hq7ylaD2Q== }
    engines: { node: '>= 6' }
    dependencies:
      kleur: 3.0.3
      sisteransi: 1.0.5

  /proxy-addr/2.0.7:
    resolution:
      { integrity: sha512-llQsMLSUDUPT44jdrU/O37qlnifitDP+ZwrmmZcoSKyLKvtZxpyV0n2/bD/N4tBAAZ/gJEdZU7KMraoK1+XYAg== }
    engines: { node: '>= 0.10' }
    dependencies:
      forwarded: 0.2.0
      ipaddr.js: 1.9.1
    dev: true

  /psl/1.8.0:
    resolution:
      { integrity: sha512-RIdOzyoavK+hA18OGGWDqUTsCLhtA7IcZ/6NCs4fFJaHBDab+pDDmDIByWFRQJq2Cd7r1OoQxBGKOaztq+hjIQ== }

  /pump/3.0.0:
    resolution:
      { integrity: sha512-LwZy+p3SFs1Pytd/jYct4wpv49HiYCqd9Rlc5ZVdk0V+8Yzv6jR5Blk3TRmPL1ft69TxP0IMZGJ+WPFU2BFhww== }
    dependencies:
      end-of-stream: 1.4.4
      once: 1.4.0
    optional: true

  /punycode/2.1.1:
    resolution:
      { integrity: sha512-XRsRjdf+j5ml+y/6GKHPZbrF/8p2Yga0JPtdqTIY2Xe5ohJPD9saDJJLPvp9+NSBprVvevdXZybnj2cv8OEd0A== }
    engines: { node: '>=6' }

  /qs/6.10.3:
    resolution:
      { integrity: sha512-wr7M2E0OFRfIfJZjKGieI8lBKb7fRCH4Fv5KNPEs7gJ8jadvotdsS08PzOKR7opXhZ/Xkjtt3WF9g38drmyRqQ== }
    engines: { node: '>=0.6' }
    dependencies:
      side-channel: 1.0.4

  /qs/6.5.3:
    resolution:
      { integrity: sha512-qxXIEh4pCGfHICj1mAJQ2/2XVZkjCDTcEgfoSQxc/fYivUZxTkk7L3bDBJSoNrEzXI17oUO5Dp07ktqE5KzczA== }
    engines: { node: '>=0.6' }
    dev: true
    optional: true

  /qs/6.9.6:
    resolution:
      { integrity: sha512-TIRk4aqYLNoJUbd+g2lEdz5kLWIuTMRagAXxl78Q0RiVjAOugHmeKNGdd3cwo/ktpf9aL9epCfFqWDEKysUlLQ== }
    engines: { node: '>=0.6' }
    dev: true

  /queue-microtask/1.2.3:
    resolution:
      { integrity: sha512-NuaNSa6flKT5JaSYQzJok04JzTL1CA6aGhv5rfLW3PgqA+M2ChpZQnAC8h8i4ZFkBS8X5RqkDBHA7r4hej3K9A== }

  /quick-lru/4.0.1:
    resolution:
      { integrity: sha512-ARhCpm70fzdcvNQfPoy49IaanKkTlRWF2JMzqhcJbhSFRZv7nPTvZJdcY7301IPmvW+/p0RgIWnQDLJxifsQ7g== }
    engines: { node: '>=8' }
    dev: true

  /range-parser/1.2.1:
    resolution:
      { integrity: sha512-Hrgsx+orqoygnmhFbKaHE6c296J+HTAQXoxEF6gNupROmmGJRoyzfG3ccAveqCBrwr/2yxQ5BVd/GTl5agOwSg== }
    engines: { node: '>= 0.6' }
    dev: true

  /raw-body/2.4.2:
    resolution:
      { integrity: sha512-RPMAFUJP19WIet/99ngh6Iv8fzAbqum4Li7AD6DtGaW2RpMB/11xDoalPiJMTbu6I3hkbMVkATvZrqb9EEqeeQ== }
    engines: { node: '>= 0.8' }
    dependencies:
      bytes: 3.1.1
      http-errors: 1.8.1
      iconv-lite: 0.4.24
      unpipe: 1.0.0
    dev: true

  /rc/1.2.8:
    resolution:
      { integrity: sha512-y3bGgqKj3QBdxLbLkomlohkvsA8gdAiUQlSBJnBhfn+BPxg4bc62d8TcBW15wavDfgexCgccckhcZvywyQYPOw== }
    hasBin: true
    dependencies:
      deep-extend: 0.6.0
      ini: 1.3.8
      minimist: 1.2.5
      strip-json-comments: 2.0.1

  /react-is/17.0.2:
    resolution:
      { integrity: sha512-w2GsyukL62IJnlaff/nRegPQR94C/XXamvMWmSHRJ4y7Ts/4ocGRmTHvOs8PSE6pB3dWOrD/nueuU5sduBsQ4w== }
    dev: true

  /react/17.0.2:
    resolution:
      { integrity: sha512-gnhPt75i/dq/z3/6q/0asP78D0u592D5L1pd7M8P+dck6Fu/jJeL6iVVK23fptSUZj8Vjf++7wXA8UNclGQcbA== }
    engines: { node: '>=0.10.0' }
    dependencies:
      loose-envify: 1.4.0
      object-assign: 4.1.1
    dev: true

  /read-pkg-up/7.0.1:
    resolution:
      { integrity: sha512-zK0TB7Xd6JpCLmlLmufqykGE+/TlOePD6qKClNW7hHDKFh/J7/7gCWGR7joEQEW1bKq3a3yUZSObOoWLFQ4ohg== }
    engines: { node: '>=8' }
    dependencies:
      find-up: 4.1.0
      read-pkg: 5.2.0
      type-fest: 0.8.1

  /read-pkg/5.2.0:
    resolution:
      { integrity: sha512-Ug69mNOpfvKDAc2Q8DRpMjjzdtrnv9HcSMX+4VsZxD1aZ6ZzrIE7rlzXBtWTyhULSMKg076AW6WR5iZpD0JiOg== }
    engines: { node: '>=8' }
    dependencies:
      '@types/normalize-package-data': 2.4.1
      normalize-package-data: 2.5.0
      parse-json: 5.2.0
      type-fest: 0.6.0

  /readable-stream/2.3.7:
    resolution:
      { integrity: sha512-Ebho8K4jIbHAxnuxi7o42OrZgF/ZTNcsZj6nRKyUmkhLFq8CHItp/fy6hQZuZmP/n3yZ9VBUbp4zz/mX8hmYPw== }
    dependencies:
      core-util-is: 1.0.3
      inherits: 2.0.4
      isarray: 1.0.0
      process-nextick-args: 2.0.1
      safe-buffer: 5.1.2
      string_decoder: 1.1.1
      util-deprecate: 1.0.2

  /readable-stream/3.6.0:
    resolution:
      { integrity: sha512-BViHy7LKeTz4oNnkcLJ+lVSL6vpiFeX6/d3oSH8zCW7UxP2onchk+vTGB143xuFjHS3deTgkKoXXymXqymiIdA== }
    engines: { node: '>= 6' }
    dependencies:
      inherits: 2.0.4
      string_decoder: 1.3.0
      util-deprecate: 1.0.2

  /readdir-glob/1.1.1:
    resolution:
      { integrity: sha512-91/k1EzZwDx6HbERR+zucygRFfiPl2zkIYZtv3Jjr6Mn7SkKcVct8aVO+sSRiGMc6fLf72du3d92/uY63YPdEA== }
    dependencies:
      minimatch: 3.0.4
    dev: false

  /readdirp/3.6.0:
    resolution:
      { integrity: sha512-hOS089on8RduqdbhvQ5Z37A0ESjsqz6qnRcffsMU3495FuTdqSm+7bhJ29JvIOsBDEEnan5DPu9t3To9VRlMzA== }
    engines: { node: '>=8.10.0' }
    dependencies:
      picomatch: 2.3.1
    dev: true

  /redent/3.0.0:
    resolution:
      { integrity: sha512-6tDA8g98We0zd0GvVeMT9arEOnTw9qM03L9cJXaCjrip1OO764RDBLBfrB4cwzNGDj5OA5ioymC9GkizgWJDUg== }
    engines: { node: '>=8' }
    dependencies:
      indent-string: 4.0.0
      strip-indent: 3.0.0
    dev: true

  /redis-commands/1.7.0:
    resolution:
      { integrity: sha512-nJWqw3bTFy21hX/CPKHth6sfhZbdiHP6bTawSgQBlKOVRG7EZkfHbbHwQJnrE4vsQf0CMNE+3gJ4Fmm16vdVlQ== }
    dev: true

  /redis-errors/1.2.0:
    resolution: { integrity: sha1-62LSrbFeTq9GEMBK/hUpOEJQq60= }
    engines: { node: '>=4' }
    dev: true

  /redis-lock/0.1.4:
    resolution:
      { integrity: sha512-7/+zu86XVQfJVx1nHTzux5reglDiyUCDwmW7TSlvVezfhH2YLc/Rc8NE0ejQG+8/0lwKzm29/u/4+ogKeLosiA== }
    engines: { node: '>=0.6' }
    dev: true

  /redis-parser/3.0.0:
    resolution: { integrity: sha1-tm2CjNyv5rS4pCin3vTGvKwxyLQ= }
    engines: { node: '>=4' }
    dependencies:
      redis-errors: 1.2.0
    dev: true

  /redis/3.1.2:
    resolution:
      { integrity: sha512-grn5KoZLr/qrRQVwoSkmzdbw6pwF+/rwODtrOr6vuBRiR/f3rjSTGupbF90Zpqm2oenix8Do6RV7pYEkGwlKkw== }
    engines: { node: '>=10' }
    dependencies:
      denque: 1.5.1
      redis-commands: 1.7.0
      redis-errors: 1.2.0
      redis-parser: 3.0.0
    dev: true

  /regenerator-runtime/0.13.9:
    resolution: {integrity: sha512-p3VT+cOEgxFsRRA9X4lkI1E+k2/CtnKtU4gcxyaCUreilL/vqI6CdZ3wxVUx3UOUg+gnUOQQcRI7BmSI656MYA==}
    dev: true

  /regexpp/3.2.0:
    resolution:
      { integrity: sha512-pq2bWo9mVD43nbts2wGv17XLiNLya+GklZ8kaDLV2Z08gDCsGpnKn9BFMepvWuHCbyVvY7J5o5+BVvoQbmlJLg== }
    engines: { node: '>=8' }
    dev: true

  /replace-string/3.1.0:
    resolution:
      { integrity: sha512-yPpxc4ZR2makceA9hy/jHNqc7QVkd4Je/N0WRHm6bs3PtivPuPynxE5ejU/mp5EhnCv8+uZL7vhz8rkluSlx+Q== }
    engines: { node: '>=8' }

  /request/2.88.2:
    resolution:
      { integrity: sha512-MsvtOrfG9ZcrOwAW+Qi+F6HbD0CWXEh9ou77uOb7FM2WPhwT7smM833PzanhJLsgXjN89Ir6V2PczXNnMpwKhw== }
    engines: { node: '>= 6' }
    deprecated: request has been deprecated, see https://github.com/request/request/issues/3142
    dependencies:
      aws-sign2: 0.7.0
      aws4: 1.11.0
      caseless: 0.12.0
      combined-stream: 1.0.8
      extend: 3.0.2
      forever-agent: 0.6.1
      form-data: 2.3.3
      har-validator: 5.1.5
      http-signature: 1.2.0
      is-typedarray: 1.0.0
      isstream: 0.1.2
      json-stringify-safe: 5.0.1
      mime-types: 2.1.34
      oauth-sign: 0.9.0
      performance-now: 2.1.0
      qs: 6.5.3
      safe-buffer: 5.2.1
      tough-cookie: 2.5.0
      tunnel-agent: 0.6.0
      uuid: 3.4.0
    dev: true
    optional: true

  /require-directory/2.1.1:
    resolution: { integrity: sha1-jGStX9MNqxyXbiNE/+f3kqam30I= }
    engines: { node: '>=0.10.0' }
    dev: true

  /resolve-cwd/3.0.0:
    resolution:
      { integrity: sha512-OrZaX2Mb+rJCpH/6CpSqt9xFVpN++x01XnN2ie9g6P5/3xelLAkXWVADpdz1IHD/KFfEXyE6V0U01OQ3UO2rEg== }
    engines: { node: '>=8' }
    dependencies:
      resolve-from: 5.0.0
    dev: true

  /resolve-from/4.0.0:
    resolution:
      { integrity: sha512-pb/MYmXstAkysRFx8piNI1tGFNQIFA3vkE3Gq4EuA1dF6gHp/+vgZqsCGJapvy8N3Q+4o7FwvquPJcnZ7RYy4g== }
    engines: { node: '>=4' }
    dev: true

  /resolve-from/5.0.0:
    resolution:
      { integrity: sha512-qYg9KP24dD5qka9J47d0aVky0N+b4fTU89LN9iDnjB5waksiC49rvMB0PrUJQGoTmH50XPiqOvAjDfaijGxYZw== }
    engines: { node: '>=8' }
    dev: true

  /resolve-pkg/2.0.0:
    resolution:
      { integrity: sha512-+1lzwXehGCXSeryaISr6WujZzowloigEofRB+dj75y9RRa/obVcYgbHJd53tdYw8pvZj8GojXaaENws8Ktw/hQ== }
    engines: { node: '>=8' }
    dependencies:
      resolve-from: 5.0.0
    dev: true

  /resolve.exports/1.1.0:
    resolution:
      { integrity: sha512-J1l+Zxxp4XK3LUDZ9m60LRJF/mAe4z6a4xyabPHk7pvK5t35dACV32iIjJDFeWZFfZlO29w6SZ67knR0tHzJtQ== }
    engines: { node: '>=10' }
    dev: true

  /resolve/1.17.0:
    resolution:
      { integrity: sha512-ic+7JYiV8Vi2yzQGFWOkiZD5Z9z7O2Zhm9XMaTxdJExKasieFCr+yXZ/WmXsckHiKl12ar0y6XiXDx3m4RHn1w== }
    dependencies:
      path-parse: 1.0.7
    dev: true

  /resolve/1.19.0:
    resolution:
      { integrity: sha512-rArEXAgsBG4UgRGcynxWIWKFvh/XZCcS8UJdHhwy91zwAvCZIbcs+vAbflgBnNjYMs/i/i+/Ux6IZhML1yPvxg== }
    dependencies:
      is-core-module: 2.8.1
      path-parse: 1.0.7
    dev: true

  /resolve/1.21.0:
    resolution:
      { integrity: sha512-3wCbTpk5WJlyE4mSOtDLhqQmGFi0/TD9VPwmiolnk8U0wRgMEktqCXd3vy5buTO3tljvalNvKrjHEfrd2WpEKA== }
    hasBin: true
    dependencies:
      is-core-module: 2.8.1
      path-parse: 1.0.7
      supports-preserve-symlinks-flag: 1.0.0
    dev: true

  /resolve/1.22.0:
    resolution:
      { integrity: sha512-Hhtrw0nLeSrFQ7phPp4OOcVjLPIeMnRlr5mcnVuMe7M/7eBn98A3hmFRLoFo3DLZkivSYwhRUJTyPyWAk56WLw== }
    hasBin: true
    dependencies:
      is-core-module: 2.8.1
      path-parse: 1.0.7
      supports-preserve-symlinks-flag: 1.0.0

  /restore-cursor/3.1.0:
    resolution:
      { integrity: sha512-l+sSefzHpj5qimhFSE5a8nufZYAM3sBSVMAPtYkmC+4EH2anSGaEMXSD0izRQbu9nfyQ9y5JrVmp7E8oZrUjvA== }
    engines: { node: '>=8' }
    dependencies:
      onetime: 5.1.2
      signal-exit: 3.0.6

  /retry/0.13.1:
    resolution:
      { integrity: sha512-XQBQ3I8W1Cge0Seh+6gjj03LbmRFWuoszgK9ooCpwYIrhhoO80pfq4cUkU5DkknwfOfFteRwlZ56PYOGYyFWdg== }
    engines: { node: '>= 4' }

  /reusify/1.0.4:
    resolution:
      { integrity: sha512-U9nH88a3fc/ekCF1l0/UP1IosiuIjyTh7hBvXVMHYgVcfGvt897Xguj2UOLDeI5BG2m7/uwyaLVT6fbtCwTyzw== }
    engines: { iojs: '>=1.0.0', node: '>=0.10.0' }

  /rfdc/1.3.0:
    resolution:
      { integrity: sha512-V2hovdzFbOi77/WajaSMXk2OLm+xNIeQdMMuB7icj7bk6zi2F8GGAxigcnDFpJHbNyNcgyJDiP+8nOrY5cZGrA== }

  /rimraf/2.7.1:
    resolution:
      { integrity: sha512-uWjbaKIK3T1OSVptzX7Nl6PvQ3qAGtKEtVRjRuazjfL3Bx5eI409VZSqgND+4UNnmzLVdPj9FqFJNPqBZFve4w== }
    hasBin: true
    dependencies:
      glob: 7.2.0

  /rimraf/3.0.2:
    resolution:
      { integrity: sha512-JZkJMZkAGFFPP2YqXZXPbMlMBgsxzE8ILs4lMIX/2o0L9UBw9O/Y3o6wFw/i9YLapcUJWwqbi3kdxIPdC62TIA== }
    hasBin: true
    dependencies:
      glob: 7.2.0

  /run-parallel/1.2.0:
    resolution:
      { integrity: sha512-5l4VyZR86LZ/lDxZTR6jqL8AFE2S0IFLMP26AbjsLVADxHdhB/c0GUsH+y39UfCi3dzz8OlQuPmnaJOMoDHQBA== }
    dependencies:
      queue-microtask: 1.2.3

  /rxjs/7.5.2:
    resolution:
      { integrity: sha512-PwDt186XaL3QN5qXj/H9DGyHhP3/RYYgZZwqBv9Tv8rsAaiwFH1IsJJlcgD37J7UW5a6O67qX0KWKS3/pu0m4w== }
    dependencies:
      tslib: 2.3.1
    dev: true

  /safe-buffer/5.1.2:
    resolution:
      { integrity: sha512-Gd2UZBJDkXlY7GbJxfsE8/nvKkUEU1G38c1siN6QP6a9PT9MmHB8GnpscSmMJSoF8LOIrt8ud/wPtojys4G6+g== }

  /safe-buffer/5.2.1:
    resolution:
      { integrity: sha512-rp3So07KcdmmKbGvgaNxQSJr7bGVSVk5S9Eq1F+ppbRo70+YeaDxkw5Dd8NPN+GD6bjnYm2VuPuCXmpuYvmCXQ== }

  /safer-buffer/2.1.2:
    resolution:
      { integrity: sha512-YZo3K82SD7Riyi0E1EQPojLz7kpepnSQI9IyPbHHg1XXXevb5dJI7tpyN2ADxGcQbHG7vcyRHk0cbwqcQriUtg== }

  /sax/1.2.4:
    resolution:
      { integrity: sha512-NqVDv9TpANUjFm0N8uM5GxL36UgKi9/atZw+x7YFnQ8ckwFGKrl4xX4yWtrey3UJm5nP1kUbnYgLopqWNSRhWw== }

  /saxes/5.0.1:
    resolution:
      { integrity: sha512-5LBh1Tls8c9xgGjw3QrMwETmTMVk0oFgvrFSvWx62llR2hcEInrKNZ2GZCCuuy2lvWrdl5jhbpeqc5hRYKFOcw== }
    engines: { node: '>=10' }
    dependencies:
      xmlchars: 2.2.0
    dev: true

  /semver-compare/1.0.0:
    resolution: { integrity: sha1-De4hahyUGrN+nvsXiPavxf9VN/w= }

  /semver/5.3.0:
    resolution: { integrity: sha1-myzl094C0XxgEq0yaqa00M9U+U8= }
    hasBin: true
    dev: true
    optional: true

  /semver/5.7.1:
    resolution:
      { integrity: sha512-sauaDf/PZdVgrLTNYHRtpXa1iRiKcaebiKQ1BJdpQlWH2lCvexQdX55snPFyK7QzpudqbCI0qXFfOasHdyNDGQ== }
    hasBin: true

  /semver/6.3.0:
    resolution:
      { integrity: sha512-b39TBaTSfV6yBrapU89p5fKekE2m/NwnDocOVruQFS1/veMgdzuPcnOM34M6CwxW8jH/lxEa5rBoDeUwu5HHTw== }
    hasBin: true

  /semver/7.3.5:
    resolution:
      { integrity: sha512-PoeGJYh8HK4BTO/a9Tf6ZG3veo/A7ZVsYrSA6J8ny9nb3B1VrpkuN+z9OE5wfE5p6H4LchYZsegiQgbJD94ZFQ== }
    engines: { node: '>=10' }
    hasBin: true
    dependencies:
      lru-cache: 6.0.0

  /send/0.17.2:
    resolution:
      { integrity: sha512-UJYB6wFSJE3G00nEivR5rgWp8c2xXvJ3OPWPhmuteU0IKj8nKbG3DrjiOmLwpnHGYWAVwA69zmTm++YG0Hmwww== }
    engines: { node: '>= 0.8.0' }
    dependencies:
      debug: 2.6.9
      depd: 1.1.2
      destroy: 1.0.4
      encodeurl: 1.0.2
      escape-html: 1.0.3
      etag: 1.8.1
      fresh: 0.5.2
      http-errors: 1.8.1
      mime: 1.6.0
      ms: 2.1.3
      on-finished: 2.3.0
      range-parser: 1.2.1
      statuses: 1.5.0
    dev: true

  /serve-static/1.14.2:
    resolution:
      { integrity: sha512-+TMNA9AFxUEGuC0z2mevogSnn9MXKb4fa7ngeRMJaaGv8vTwnIEkKi+QGvPt33HSnf8pRS+WGM0EbMtCJLKMBQ== }
    engines: { node: '>= 0.8.0' }
    dependencies:
      encodeurl: 1.0.2
      escape-html: 1.0.3
      parseurl: 1.3.3
      send: 0.17.2
    dev: true

  /set-blocking/2.0.0:
    resolution: { integrity: sha1-BF+XgtARrppoA93TgrJDkrPYkPc= }

  /setprototypeof/1.2.0:
    resolution:
      { integrity: sha512-E5LDX7Wrp85Kil5bhZv46j8jOeboKq5JMmYM3gVGdGH8xFpPWXUMsNrlODCrkoxMEeNi/XZIwuRvY4XNwYMJpw== }
    dev: true

  /shebang-command/2.0.0:
    resolution:
      { integrity: sha512-kHxr2zZpYtdmrN1qDjrrX/Z1rR1kG8Dx+gkpK1G4eXmvXswmcE1hTWBWYUzlraYw1/yZp6YuDY77YtvbN0dmDA== }
    engines: { node: '>=8' }
    dependencies:
      shebang-regex: 3.0.0

  /shebang-regex/3.0.0:
    resolution:
      { integrity: sha512-7++dFhtcx3353uBaq8DDR4NuxBetBzC7ZQOhmTQInHEd6bSrXdiEyzCvG07Z44UYdLShWUyXt5M/yhz8ekcb1A== }
    engines: { node: '>=8' }

  /shell-quote/1.7.3:
    resolution:
      { integrity: sha512-Vpfqwm4EnqGdlsBFNmHhxhElJYrdfcxPThu+ryKS5J8L/fhAwLazFZtq+S+TWZ9ANj2piSQLGj6NQg+lKPmxrw== }
    dev: false

  /side-channel/1.0.4:
    resolution:
      { integrity: sha512-q5XPytqFEIKHkGdiMIrY10mvLRvnQh42/+GoBlFW3b2LXLE2xxJpZFdm94we0BaoV3RwJyGqg5wS7epxTv0Zvw== }
    dependencies:
      call-bind: 1.0.2
      get-intrinsic: 1.1.1
      object-inspect: 1.12.0

  /signal-exit/3.0.6:
    resolution:
      { integrity: sha512-sDl4qMFpijcGw22U5w63KmD3cZJfBuFlVNbVMKje2keoKML7X2UzWbc4XrmEbDwg0NXJc3yv4/ox7b+JWb57kQ== }

  /simple-concat/1.0.1:
    resolution:
      { integrity: sha512-cSFtAPtRhljv69IK0hTVZQ+OfE9nePi/rtJmw5UjHeVyVroEqJXP1sFztKUy1qU+xvz3u/sfYJLa947b7nAN2Q== }
    optional: true

  /simple-get/4.0.1:
    resolution:
      { integrity: sha512-brv7p5WgH0jmQJr1ZDDfKDOSeWWg+OVypG99A/5vYGPqJ6pxiaHLy8nxtFjBA7oMa01ebA9gfh1uMCFqOuXxvA== }
    dependencies:
      decompress-response: 6.0.0
      once: 1.4.0
      simple-concat: 1.0.1
    optional: true

  /sisteransi/1.0.5:
    resolution:
      { integrity: sha512-bLGGlR1QxBcynn2d5YmDX4MGjlZvy2MRBDRNHLJ8VI6l6+9FUiyTFNJ0IveOSP0bcXgVDPRcfGqA0pjaqUpfVg== }

  /slash/3.0.0:
    resolution:
      { integrity: sha512-g9Q1haeby36OSStwb4ntCGGGaKsaVSjQ68fBxoQcutl5fS1vuY18H3wSt3jFyFtrkx+Kz0V1G85A4MyAdDMi2Q== }
    engines: { node: '>=8' }

  /slice-ansi/3.0.0:
    resolution:
      { integrity: sha512-pSyv7bSTC7ig9Dcgbw9AuRNUb5k5V6oDudjZoMBSr13qpLBG7tB+zgCkARjq7xIUgdz5P1Qe8u+rSGdouOOIyQ== }
    engines: { node: '>=8' }
    dependencies:
      ansi-styles: 4.3.0
      astral-regex: 2.0.0
      is-fullwidth-code-point: 3.0.0

  /slice-ansi/4.0.0:
    resolution:
      { integrity: sha512-qMCMfhY040cVHT43K9BFygqYbUPFZKHOg7K73mtTWJRb8pyP3fzf4Ixd5SzdEJQ6MRUg/WBnOLxghZtKKurENQ== }
    engines: { node: '>=10' }
    dependencies:
      ansi-styles: 4.3.0
      astral-regex: 2.0.0
      is-fullwidth-code-point: 3.0.0

  /slice-ansi/5.0.0:
    resolution:
      { integrity: sha512-FC+lgizVPfie0kkhqUScwRu1O/lF6NOgJmlCgK+/LYxDCTk8sGelYaHDhFcDN+Sn3Cv+3VSa4Byeo+IMCzpMgQ== }
    engines: { node: '>=12' }
    dependencies:
      ansi-styles: 6.1.0
      is-fullwidth-code-point: 4.0.0
    dev: true

  /sort-keys/4.2.0:
    resolution:
      { integrity: sha512-aUYIEU/UviqPgc8mHR6IW1EGxkAXpeRETYcrzg8cLAvUPZcpAlleSXHV2mY7G12GphSH6Gzv+4MMVSSkbdteHg== }
    engines: { node: '>=8' }
    dependencies:
      is-plain-obj: 2.1.0
    dev: true

  /source-map-support/0.5.21:
    resolution:
      { integrity: sha512-uBHU3L3czsIyYXKX88fdrGovxdSCoTGDRZ6SYXtSRxLZUzHg5P/66Ht6uoUlHu9EZod+inXhKo3qQgwXUT/y1w== }
    dependencies:
      buffer-from: 1.1.2
      source-map: 0.6.1
    dev: true

  /source-map/0.5.7:
    resolution: { integrity: sha1-igOdLRAh0i0eoUyA2OpGi6LvP8w= }
    engines: { node: '>=0.10.0' }
    dev: true

  /source-map/0.6.1:
    resolution:
      { integrity: sha512-UjgapumWlbMhkBgzT7Ykc5YXUT46F0iKu8SGXq0bcwP5dz/h0Plj6enJqjz1Zbq2l5WaqYnrVbwWOWMyF3F47g== }
    engines: { node: '>=0.10.0' }
    dev: true

  /source-map/0.7.3:
    resolution:
      { integrity: sha512-CkCj6giN3S+n9qrYiBTX5gystlENnRW5jZeNLHpe6aue+SrHcG5VYwujhW9s4dY31mEGsxBDrHR6oI69fTXsaQ== }
    engines: { node: '>= 8' }
    dev: true

  /spdx-correct/3.1.1:
    resolution:
      { integrity: sha512-cOYcUWwhCuHCXi49RhFRCyJEK3iPj1Ziz9DpViV3tbZOwXD49QzIN3MpOLJNxh2qwq2lJJZaKMVw9qNi4jTC0w== }
    dependencies:
      spdx-expression-parse: 3.0.1
      spdx-license-ids: 3.0.11

  /spdx-exceptions/2.3.0:
    resolution:
      { integrity: sha512-/tTrYOC7PPI1nUAgx34hUpqXuyJG+DTHJTnIULG4rDygi4xu/tfgmq1e1cIRwRzwZgo4NLySi+ricLkZkw4i5A== }

  /spdx-expression-parse/3.0.1:
    resolution:
      { integrity: sha512-cbqHunsQWnJNE6KhVSMsMeH5H/L9EpymbzqTQ3uLwNCLZ1Q481oWaofqH7nO6V07xlXwY6PhQdQ2IedWx/ZK4Q== }
    dependencies:
      spdx-exceptions: 2.3.0
      spdx-license-ids: 3.0.11

  /spdx-license-ids/3.0.11:
    resolution:
      { integrity: sha512-Ctl2BrFiM0X3MANYgj3CkygxhRmr9mi6xhejbdO960nF6EDJApTYpn0BQnDKlnNBULKiCN1n3w9EBkHK8ZWg+g== }

  /split2/4.1.0:
    resolution:
      { integrity: sha512-VBiJxFkxiXRlUIeyMQi8s4hgvKCSjtknJv/LVYbrgALPwf5zSKmEwV9Lst25AkvMDnvxODugjdl6KZgwKM1WYQ== }
    engines: { node: '>= 10.x' }

  /sprintf-js/1.0.3:
    resolution: { integrity: sha1-BOaSb2YolTVPPdAVIDYzuFcpfiw= }
    dev: true

  /sprintf-js/1.1.2:
    resolution:
      { integrity: sha512-VE0SOVEHCk7Qc8ulkWw3ntAzXuqf7S2lvwQaDLRnUeIEaKNQJzV6BwmLKhOqT61aGhfUMrXeaBk+oDGCzvhcug== }

  /sql-template-tag/4.0.0:
    resolution:
      { integrity: sha512-S82ZPaT3a8rw7dDfOQyrVR82fQPA0qqihq/qkKIZrm4IfkP8RpyT6SyF+syp2Pmf8pzPh63H3yTIMuBRsL95kQ== }
    engines: { node: '>=6' }
    dev: true

  /sqlite-async/1.1.2:
    resolution:
      { integrity: sha512-ocSKDAGDC5LUbUhbgSrSJnsbBx6YxlkDQbgbmo494WG3a2Vw8Yc6j+JgK0UZPyZH7H3FnCiBFv3tq03YklZONg== }
    dependencies:
      sqlite3: 5.0.2
    dev: true

  /sqlite3/5.0.2:
    resolution:
      { integrity: sha512-1SdTNo+BVU211Xj1csWa8lV6KM0CtucDwRyA0VHl91wEH1Mgh7RxUpI4rVvG7OhHrzCSGaVyW5g8vKvlrk9DJA== }
    requiresBuild: true
    peerDependenciesMeta:
      node-gyp:
        optional: true
    dependencies:
      node-addon-api: 3.2.1
      node-pre-gyp: 0.11.0
    optionalDependencies:
      node-gyp: 3.8.0
    dev: true

  /sshpk/1.17.0:
    resolution:
      { integrity: sha512-/9HIEs1ZXGhSPE8X6Ccm7Nam1z8KcoCqPdI7ecm1N33EzAetWahvQWVqLZtaZQ+IDKX4IyA2o0gBzqIMkAagHQ== }
    engines: { node: '>=0.10.0' }
    hasBin: true
    dependencies:
      asn1: 0.2.6
      assert-plus: 1.0.0
      bcrypt-pbkdf: 1.0.2
      dashdash: 1.14.1
      ecc-jsbn: 0.1.2
      getpass: 0.1.7
      jsbn: 0.1.1
      safer-buffer: 2.1.2
      tweetnacl: 0.14.5
    dev: true
    optional: true

  /stack-utils/2.0.5:
    resolution:
      { integrity: sha512-xrQcmYhOsn/1kX+Vraq+7j4oE2j/6BFscZ0etmYg81xuM8Gq0022Pxb8+IqgOFUIaxHs0KaSb7T1+OegiNrNFA== }
    engines: { node: '>=10' }
    dependencies:
      escape-string-regexp: 2.0.0
    dev: true

  /stacktrace-parser/0.1.10:
    resolution:
      { integrity: sha512-KJP1OCML99+8fhOHxwwzyWrlUuVX5GQ0ZpJTd1DFXhdkrvg1szxfHhawXUZ3g9TkXORQd4/WG68jMlQZ2p8wlg== }
    engines: { node: '>=6' }
    dependencies:
      type-fest: 0.7.1
    dev: true

  /staged-git-files/1.2.0:
    resolution:
      { integrity: sha512-MYK3aDsO8XAXkv2ASsrznObxVDlocYm7gc/cMk/hB4vbJZeEqOO7H1mZR7EY2C5q3YgKOBo3Tmu0D30h7RjdWg== }
    hasBin: true
    dev: true

  /statuses/1.5.0:
    resolution: { integrity: sha1-Fhx9rBd2Wf2YEfQ3cfqZOBR4Yow= }
    engines: { node: '>= 0.6' }
    dev: true

  /stoppable/1.1.0:
    resolution:
      { integrity: sha512-KXDYZ9dszj6bzvnEMRYvxgeTHU74QBFL54XKtP3nyMuJ81CFYtABZ3bAzL2EdFUaEwJOBOgENyFj3R7oTzDyyw== }
    engines: { node: '>=4', npm: '>=6' }

  /string-argv/0.3.1:
    resolution:
      { integrity: sha512-a1uQGz7IyVy9YwhqjZIZu1c8JO8dNIe20xBmSS6qu9kv++k3JGzCVmprbNN5Kn+BgzD5E7YYwg1CcjuJMRNsvg== }
    engines: { node: '>=0.6.19' }
    dev: true

  /string-hash/1.1.3:
    resolution: { integrity: sha1-6Kr8CsGFW0Zmkp7X3RJ1311sgRs= }
    dev: true

  /string-length/4.0.2:
    resolution:
      { integrity: sha512-+l6rNN5fYHNhZZy41RXsYptCjA2Igmq4EG7kZAYFQI1E1VTXarr6ZPXBg6eq7Y6eK4FEhY6AJlyuFIb/v/S0VQ== }
    engines: { node: '>=10' }
    dependencies:
      char-regex: 1.0.2
      strip-ansi: 6.0.1
    dev: true

  /string-width/1.0.2:
    resolution: { integrity: sha1-EYvfW4zcUaKn5w0hHgfisLmxB9M= }
    engines: { node: '>=0.10.0' }
    dependencies:
      code-point-at: 1.1.0
      is-fullwidth-code-point: 1.0.0
      strip-ansi: 3.0.1

  /string-width/4.2.3:
    resolution:
      { integrity: sha512-wKyQRQpjJ0sIp62ErSZdGsjMJWsap5oRNihHhu6G7JVO/9jIB6UyevL+tXuOqrng8j/cxKTWyWUwvSTriiZz/g== }
    engines: { node: '>=8' }
    dependencies:
      emoji-regex: 8.0.0
      is-fullwidth-code-point: 3.0.0
      strip-ansi: 6.0.1

  /string-width/5.1.0:
    resolution:
      { integrity: sha512-7x54QnN21P+XL/v8SuNKvfgsUre6PXpN7mc77N3HlZv+f1SBRGmjxtOud2Z6FZ8DmdkD/IdjCaf9XXbnqmTZGQ== }
    engines: { node: '>=12' }
    dependencies:
      eastasianwidth: 0.2.0
      emoji-regex: 9.2.2
      strip-ansi: 7.0.1
    dev: true

  /string.prototype.trimend/1.0.4:
    resolution:
      { integrity: sha512-y9xCjw1P23Awk8EvTpcyL2NIr1j7wJ39f+k6lvRnSMz+mz9CGz9NYPelDk42kOz6+ql8xjfK8oYzy3jAP5QU5A== }
    dependencies:
      call-bind: 1.0.2
      define-properties: 1.1.3
    dev: true

  /string.prototype.trimstart/1.0.4:
    resolution:
      { integrity: sha512-jh6e984OBfvxS50tdY2nRZnoC5/mLFKOREQfw8t5yytkoUsJRNxvI/E39qu1sD0OtWI3OC0XgKSmcWwziwYuZw== }
    dependencies:
      call-bind: 1.0.2
      define-properties: 1.1.3
    dev: true

  /string_decoder/1.1.1:
    resolution:
      { integrity: sha512-n/ShnvDi6FHbbVfviro+WojiFzv+s8MPMHBczVePfUpDJLwoLT0ht1l4YwBCbi8pJAveEEdnkHyPyTP/mzRfwg== }
    dependencies:
      safe-buffer: 5.1.2

  /string_decoder/1.3.0:
    resolution:
      { integrity: sha512-hkRX8U1WjJFd8LsDJ2yQ/wWWxaopEsABU1XfkM8A+j0+85JAGppt16cr1Whg6KIbb4okU6Mql6BOj+uup/wKeA== }
    dependencies:
      safe-buffer: 5.2.1

  /strip-ansi/3.0.1:
    resolution: { integrity: sha1-ajhfuIU9lS1f8F0Oiq+UJ43GPc8= }
    engines: { node: '>=0.10.0' }
    dependencies:
      ansi-regex: 2.1.1

  /strip-ansi/6.0.1:
    resolution:
      { integrity: sha512-Y38VPSHcqkFrCpFnQ9vuSXmquuv5oXOKpGeT6aGrr3o3Gc9AlVa6JBfUSOCnbxGGZF+/0ooI7KrPuUSztUdU5A== }
    engines: { node: '>=8' }
    dependencies:
      ansi-regex: 5.0.1

  /strip-ansi/7.0.1:
    resolution:
      { integrity: sha512-cXNxvT8dFNRVfhVME3JAe98mkXDYN2O1l7jmcwMnOslDeESg1rF/OZMtK0nRAhiari1unG5cD4jG3rapUAkLbw== }
    engines: { node: '>=12' }
    dependencies:
      ansi-regex: 6.0.1
    dev: true

  /strip-bom/3.0.0:
    resolution: { integrity: sha1-IzTBjpx1n3vdVv3vfprj1YjmjtM= }
    engines: { node: '>=4' }
    dev: true

  /strip-bom/4.0.0:
    resolution:
      { integrity: sha512-3xurFv5tEgii33Zi8Jtp55wEIILR9eh34FAW00PZf+JnSsTmV/ioewSgQl97JHvgjoRGwPShsWm+IdrxB35d0w== }
    engines: { node: '>=8' }
    dev: true

  /strip-final-newline/2.0.0:
    resolution:
      { integrity: sha512-BrpvfNAE3dcvq7ll3xVumzjKjZQ5tI1sEUIKr3Uoks0XUl45St3FlatVqef9prk4jRDzhW6WZg+3bk93y6pLjA== }
    engines: { node: '>=6' }

  /strip-indent/3.0.0:
    resolution:
      { integrity: sha512-laJTa3Jb+VQpaC6DseHhF7dXVqHTfJPCRDaEbid/drOhgitgYku/letMUqOXFoWV0zIIUbjpdH2t+tYj4bQMRQ== }
    engines: { node: '>=8' }
    dependencies:
      min-indent: 1.0.1

  /strip-json-comments/2.0.1:
    resolution: { integrity: sha1-PFMZQukIwml8DsNEhYwobHygpgo= }
    engines: { node: '>=0.10.0' }

  /strip-json-comments/3.1.1:
    resolution:
      { integrity: sha512-6fPc+R4ihwqP6N/aIv2f1gMH8lOVtWQHoqC4yK6oSDVVocumAsfCqjkXnqiYMhmMwS/mEHLp7Vehlt3ql6lEig== }
    engines: { node: '>=8' }
    dev: true

  /supports-color/5.5.0:
    resolution:
      { integrity: sha512-QjVjwdXIt408MIiAqCX4oUKsgU2EqAGzs2Ppkm4aQYbjm+ZEWEcW4SfFNTr4uMNZma0ey4f5lgLrkB0aX0QMow== }
    engines: { node: '>=4' }
    dependencies:
      has-flag: 3.0.0

  /supports-color/7.2.0:
    resolution:
      { integrity: sha512-qpCAvRl9stuOHveKsn7HncJRvv501qIacKzQlO/+Lwxc9+0q2wLyv4Dfvt80/DPn2pqOBsJdDiogXGR9+OvwRw== }
    engines: { node: '>=8' }
    dependencies:
      has-flag: 4.0.0

  /supports-color/8.1.1:
    resolution:
      { integrity: sha512-MpUEN2OodtUzxvKQl72cUF7RQ5EiHsGvSsVG0ia9c5RbWGL2CI4C7EpPS8UTBIplnlzZiNuV56w+FuNxy3ty2Q== }
    engines: { node: '>=10' }
    dependencies:
      has-flag: 4.0.0
    dev: true

  /supports-color/9.2.1:
    resolution:
      { integrity: sha512-Obv7ycoCTG51N7y175StI9BlAXrmgZrFhZOb0/PyjHBher/NmsdBgbbQ1Inhq+gIhz6+7Gb+jWF2Vqi7Mf1xnQ== }
    engines: { node: '>=12' }
    dev: true

  /supports-hyperlinks/2.2.0:
    resolution:
      { integrity: sha512-6sXEzV5+I5j8Bmq9/vUphGRM/RJNT9SCURJLjwfOg51heRtguGWDzcaBlgAzKhQa0EVNpPEKzQuBwZ8S8WaCeQ== }
    engines: { node: '>=8' }
    dependencies:
      has-flag: 4.0.0
      supports-color: 7.2.0

  /supports-preserve-symlinks-flag/1.0.0:
    resolution:
      { integrity: sha512-ot0WnXS9fgdkgIcePe6RHNk1WA8+muPa6cSjeR3V8K27q9BB1rTE3R1p7Hv0z1ZyAc8s6Vvv8DIyWf681MAt0w== }
    engines: { node: '>= 0.4' }

  /symbol-tree/3.2.4:
    resolution:
      { integrity: sha512-9QNk5KwDF+Bvz+PyObkmSYjI5ksVUYtjW7AU22r2NKcfLJcXp96hkDWU3+XndOsUb+AQ9QhfzfCT2O+CNWT5Tw== }
    dev: true

  /tar-fs/2.1.1:
    resolution:
      { integrity: sha512-V0r2Y9scmbDRLCNex/+hYzvp/zyYjvFbHPNgVTKfQvVrb6guiE/fxP+XblDNR011utopbkex2nM4dHNV6GDsng== }
    dependencies:
      chownr: 1.1.4
      mkdirp-classic: 0.5.3
      pump: 3.0.0
      tar-stream: 2.2.0
    optional: true

  /tar-stream/2.2.0:
    resolution:
      { integrity: sha512-ujeqbceABgwMZxEJnk2HDY2DlnUZ+9oEcb1KzTVfYHio0UE6dG71n60d8D2I4qNvleWrrXpmjpt7vZeF1LnMZQ== }
    engines: { node: '>=6' }
    dependencies:
      bl: 4.1.0
      end-of-stream: 1.4.4
      fs-constants: 1.0.0
      inherits: 2.0.4
      readable-stream: 3.6.0

  /tar/2.2.2:
    resolution:
      { integrity: sha512-FCEhQ/4rE1zYv9rYXJw/msRqsnmlje5jHP6huWeBZ704jUTy02c5AZyWujpMR1ax6mVw9NyJMfuK2CMDWVIfgA== }
    deprecated: This version of tar is no longer supported, and will not receive security updates. Please upgrade asap.
    dependencies:
      block-stream: 0.0.9
      fstream: 1.0.12
      inherits: 2.0.4
    dev: true
    optional: true

  /tar/4.4.19:
    resolution:
      { integrity: sha512-a20gEsvHnWe0ygBY8JbxoM4w3SJdhc7ZAuxkLqh+nvNQN2IOt0B5lLgM490X5Hl8FF0dl0tOf2ewFYAlIFgzVA== }
    engines: { node: '>=4.5' }
    dependencies:
      chownr: 1.1.4
      fs-minipass: 1.2.7
      minipass: 2.9.0
      minizlib: 1.3.3
      mkdirp: 0.5.5
      safe-buffer: 5.2.1
      yallist: 3.1.1
    dev: true

  /tar/6.1.11:
    resolution:
      { integrity: sha512-an/KZQzQUkZCkuoAA64hM92X0Urb6VpRhAFllDzz44U2mcD5scmT3zBc4VgVpkugF580+DQn8eAFSyoQt0tznA== }
    engines: { node: '>= 10' }
    dependencies:
      chownr: 2.0.0
      fs-minipass: 2.1.0
      minipass: 3.1.6
      minizlib: 2.1.2
      mkdirp: 1.0.4
      yallist: 4.0.0
    dev: false

  /tarn/3.0.2:
    resolution:
      { integrity: sha512-51LAVKUSZSVfI05vjPESNc5vwqqZpbXCsU+/+wxlOrUjk2SnFTt97v9ZgQrD4YmxYW1Px6w2KjaDitCfkvgxMQ== }
    engines: { node: '>=8.0.0' }

  /tedious/14.1.0_debug@4.3.3:
    resolution:
      { integrity: sha512-9DU4696o8ToSAviVn0y4D7rbBS49NYOkJ0eiNW50A81qXZT+5YWTQxnGp4HctW4qFkwklzBsp5lcdnOdWIRHSA== }
    engines: { node: '>= 12' }
    dependencies:
      '@azure/identity': 1.5.2_debug@4.3.3
      '@azure/keyvault-keys': 4.3.0
      '@js-joda/core': 4.3.1
      bl: 5.0.0
      iconv-lite: 0.6.3
      jsbi: 3.2.5
      native-duplexpair: 1.0.0
      node-abort-controller: 3.0.1
      punycode: 2.1.1
      sprintf-js: 1.1.2
    transitivePeerDependencies:
      - debug
      - encoding
      - supports-color

  /temp-dir/1.0.0:
    resolution: { integrity: sha1-CnwOom06Oa+n4OvqnB/AvE2qAR0= }
    engines: { node: '>=4' }
    dev: false

  /temp-dir/2.0.0:
    resolution:
      { integrity: sha512-aoBAniQmmwtcKp/7BzsH8Cxzv8OL736p7v1ihGb5e9DJ9kTwGWHrQrVB5+lfVDzfGrdRzXch+ig7LHaY1JTOrg== }
    engines: { node: '>=8' }

  /temp-write/4.0.0:
    resolution:
      { integrity: sha512-HIeWmj77uOOHb0QX7siN3OtwV3CTntquin6TNVg6SHOqCP3hYKmox90eeFOGaY1MqJ9WYDDjkyZrW6qS5AWpbw== }
    engines: { node: '>=8' }
    dependencies:
      graceful-fs: 4.2.9
      is-stream: 2.0.1
      make-dir: 3.1.0
      temp-dir: 1.0.0
      uuid: 3.4.0
    dev: false

  /temp/0.4.0:
    resolution: { integrity: sha1-ZxrWPVe+D+nXKUZks/xABjZnimA= }
    engines: { '0': node >=0.4.0 }
    dev: true

  /tempy/1.0.1:
    resolution:
      { integrity: sha512-biM9brNqxSc04Ee71hzFbryD11nX7VPhQQY32AdDmjFvodsRFz/3ufeoTZ6uYkRFfGo188tENcASNs3vTdsM0w== }
    engines: { node: '>=10' }
    dependencies:
      del: 6.0.0
      is-stream: 2.0.1
      temp-dir: 2.0.0
      type-fest: 0.16.0
      unique-string: 2.0.0

  /terminal-link/2.1.1:
    resolution:
      { integrity: sha512-un0FmiRUQNr5PJqy9kP7c40F5BOfpGlYTrxonDChEZB7pzZxRNp/bt+ymiy9/npwXya9KH99nJ/GXFIiUkYGFQ== }
    engines: { node: '>=8' }
    dependencies:
      ansi-escapes: 4.3.2
      supports-hyperlinks: 2.2.0

  /test-exclude/6.0.0:
    resolution:
      { integrity: sha512-cAGWPIyOHU6zlmg88jwm7VRyXnMN7iV68OGAbYDk/Mh/xC/pzVPlQtY6ngoIH/5/tciuhGfvESU8GrHrcxD56w== }
    engines: { node: '>=8' }
    dependencies:
      '@istanbuljs/schema': 0.1.3
      glob: 7.2.0
      minimatch: 3.0.4
    dev: true

  /text-table/0.2.0:
    resolution: { integrity: sha1-f17oI66AUgfACvLfSoTsP8+lcLQ= }
    dev: true

  /throat/6.0.1:
    resolution:
      { integrity: sha512-8hmiGIJMDlwjg7dlJ4yKGLK8EsYqKgPWbG3b4wjJddKNwc7N7Dpn08Df4szr/sZdMVeOstrdYSsqzX6BYbcB+w== }
    dev: true

  /through/2.3.8:
    resolution: { integrity: sha1-DdTJ/6q8NXlgsbckEV1+Doai4fU= }
    dev: true

  /timsort/0.3.0:
    resolution: { integrity: sha1-QFQRqOfmM5/mTbmiNN4R3DHgK9Q= }
    dev: true

  /tmp/0.2.1:
    resolution:
      { integrity: sha512-76SUhtfqR2Ijn+xllcI5P1oyannHNHByD80W1q447gU3mp9G9PSpGdWmjUOHRDPiHYacIk66W7ubDTuPF3BEtQ== }
    engines: { node: '>=8.17.0' }
    dependencies:
      rimraf: 3.0.2
    dev: false

  /tmpl/1.0.5:
    resolution:
      { integrity: sha512-3f0uOEAQwIqGuWW2MVzYg8fV/QNnc/IpuJNG837rLuczAaLVHslWHZQj4IGiEl5Hs3kkbhwL9Ab7Hrsmuj+Smw== }
    dev: true

  /to-fast-properties/2.0.0:
    resolution: { integrity: sha1-3F5pjL0HkmW8c+A3doGk5Og/YW4= }
    engines: { node: '>=4' }
    dev: true

  /to-regex-range/5.0.1:
    resolution:
      { integrity: sha512-65P7iz6X5yEr1cwcgvQxbbIw7Uk3gOy5dIdtZ4rDveLqhrdJP+Li/Hx6tyK0NEb+2GCyneCMJiGqrADCSNk8sQ== }
    engines: { node: '>=8.0' }
    dependencies:
      is-number: 7.0.0

  /toidentifier/1.0.1:
    resolution:
      { integrity: sha512-o5sSPKEkg/DIQNmH43V0/uerLrpzVedkUh8tGNvaeXpfpuwjKenlSox/2O/BTlZUtEe+JG7s5YhEz608PlAHRA== }
    engines: { node: '>=0.6' }
    dev: true

  /tough-cookie/2.5.0:
    resolution:
      { integrity: sha512-nlLsUzgm1kfLXSXfRZMc1KLAugd4hqJHDTvc2hDIwS3mZAfMEuMbc03SujMF+GEcpaX/qboeycw6iO8JwVv2+g== }
    engines: { node: '>=0.8' }
    dependencies:
      psl: 1.8.0
      punycode: 2.1.1
    dev: true
    optional: true

  /tough-cookie/4.0.0:
    resolution:
      { integrity: sha512-tHdtEpQCMrc1YLrMaqXXcj6AxhYi/xgit6mZu1+EDWUn+qhUf8wMQoFIy9NXuq23zAwtcB0t/MjACGR18pcRbg== }
    engines: { node: '>=6' }
    dependencies:
      psl: 1.8.0
      punycode: 2.1.1
      universalify: 0.1.2

  /tr46/0.0.3:
    resolution: { integrity: sha1-gYT9NH2snNwYWZLzpmIuFLnZq2o= }

  /tr46/2.1.0:
    resolution:
      { integrity: sha512-15Ih7phfcdP5YxqiB+iDtLoaTz4Nd35+IiAv0kQ5FNKHzXgdWqPoTIqEDDJmXceQt4JZk6lVPT8lnDlPpGDppw== }
    engines: { node: '>=8' }
    dependencies:
      punycode: 2.1.1
    dev: true

  /trim-newlines/3.0.1:
    resolution:
      { integrity: sha512-c1PTsA3tYrIsLGkJkzHF+w9F2EyxfXGo4UyJc4pFL++FMjnq0HJS69T3M7d//gKrFKwy429bouPescbjecU+Zw== }
    engines: { node: '>=8' }
    dev: true

  /ts-jest/27.1.3_077cd5ab94a1d592346e236574e4009d:
    resolution:
      { integrity: sha512-6Nlura7s6uM9BVUAoqLH7JHyMXjz8gluryjpPXxr3IxZdAXnU6FhjvVLHFtfd1vsE1p8zD1OJfskkc0jhTSnkA== }
    engines: { node: ^10.13.0 || ^12.13.0 || ^14.15.0 || >=15.0.0 }
    hasBin: true
    peerDependencies:
      '@babel/core': '>=7.0.0-beta.0 <8'
      '@types/jest': ^27.0.0
      babel-jest: '>=27.0.0 <28'
      esbuild: ~0.14.0
      jest: ^27.0.0
      typescript: '>=3.8 <5.0'
    peerDependenciesMeta:
      '@babel/core':
        optional: true
      '@types/jest':
        optional: true
      babel-jest:
        optional: true
      esbuild:
        optional: true
    dependencies:
      '@types/jest': 27.4.0
      bs-logger: 0.2.6
      esbuild: 0.13.14
      fast-json-stable-stringify: 2.1.0
      jest: 27.5.1_ts-node@10.4.0
      jest-util: 27.4.2
      json5: 2.2.0
      lodash.memoize: 4.1.2
      make-error: 1.3.6
      semver: 7.3.5
      typescript: 4.5.4
      yargs-parser: 20.2.9
    dev: true

  /ts-jest/27.1.3_5261287214ed0bb2fe3ddc2f190d0a9e:
    resolution:
      { integrity: sha512-6Nlura7s6uM9BVUAoqLH7JHyMXjz8gluryjpPXxr3IxZdAXnU6FhjvVLHFtfd1vsE1p8zD1OJfskkc0jhTSnkA== }
    engines: { node: ^10.13.0 || ^12.13.0 || ^14.15.0 || >=15.0.0 }
    hasBin: true
    peerDependencies:
      '@babel/core': '>=7.0.0-beta.0 <8'
      '@types/jest': ^27.0.0
      babel-jest: '>=27.0.0 <28'
      esbuild: ~0.14.0
      jest: ^27.0.0
      typescript: '>=3.8 <5.0'
    peerDependenciesMeta:
      '@babel/core':
        optional: true
      '@types/jest':
        optional: true
      babel-jest:
        optional: true
      esbuild:
        optional: true
    dependencies:
      '@types/jest': 27.4.0
      bs-logger: 0.2.6
      esbuild: 0.14.23
      fast-json-stable-stringify: 2.1.0
      jest: 27.5.1_ts-node@10.4.0
      jest-util: 27.4.2
      json5: 2.2.0
      lodash.memoize: 4.1.2
      make-error: 1.3.6
      semver: 7.3.5
      typescript: 4.5.5
      yargs-parser: 20.2.9
    dev: true

  /ts-node/10.4.0_4c74cb9939824570a0a43d7cc18720b2:
    resolution: {integrity: sha512-g0FlPvvCXSIO1JDF6S232P5jPYqBkRL9qly81ZgAOSU7rwI0stphCgd2kLiCrU9DjQCrJMWEqcNSjQL02s6d8A==}
    hasBin: true
    peerDependencies:
      '@swc/core': '>=1.2.50'
      '@swc/wasm': '>=1.2.50'
      '@types/node': '*'
      typescript: '>=2.7'
    peerDependenciesMeta:
      '@swc/core':
        optional: true
      '@swc/wasm':
        optional: true
    dependencies:
      '@cspotcode/source-map-support': 0.7.0
      '@swc/core': 1.2.141
      '@tsconfig/node10': 1.0.8
      '@tsconfig/node12': 1.0.9
      '@tsconfig/node14': 1.0.1
      '@tsconfig/node16': 1.0.2
      '@types/node': 12.20.46
      acorn: 8.7.0
      acorn-walk: 8.2.0
      arg: 4.1.3
      create-require: 1.1.1
      diff: 4.0.2
      make-error: 1.3.6
      typescript: 4.5.4
      yn: 3.1.1
    dev: true

  /ts-node/10.4.0_821f076c424ed09f3232bb5c565ae7fa:
    resolution:
      { integrity: sha512-g0FlPvvCXSIO1JDF6S232P5jPYqBkRL9qly81ZgAOSU7rwI0stphCgd2kLiCrU9DjQCrJMWEqcNSjQL02s6d8A== }
    hasBin: true
    peerDependencies:
      '@swc/core': '>=1.2.50'
      '@swc/wasm': '>=1.2.50'
      '@types/node': '*'
      typescript: '>=2.7'
    peerDependenciesMeta:
      '@swc/core':
        optional: true
      '@swc/wasm':
        optional: true
    dependencies:
      '@cspotcode/source-map-support': 0.7.0
      '@tsconfig/node10': 1.0.8
      '@tsconfig/node12': 1.0.9
      '@tsconfig/node14': 1.0.1
      '@tsconfig/node16': 1.0.2
      '@types/node': 12.20.46
      acorn: 8.7.0
      acorn-walk: 8.2.0
      arg: 4.1.3
      create-require: 1.1.1
      diff: 4.0.2
      make-error: 1.3.6
      typescript: 4.5.4
      yn: 3.1.1
    dev: true

  /ts-node/10.4.0_b575a4ed8d8a14db25cb9540c04f64f6:
    resolution:
      { integrity: sha512-g0FlPvvCXSIO1JDF6S232P5jPYqBkRL9qly81ZgAOSU7rwI0stphCgd2kLiCrU9DjQCrJMWEqcNSjQL02s6d8A== }
    hasBin: true
    peerDependencies:
      '@swc/core': '>=1.2.50'
      '@swc/wasm': '>=1.2.50'
      '@types/node': '*'
      typescript: '>=2.7'
    peerDependenciesMeta:
      '@swc/core':
        optional: true
      '@swc/wasm':
        optional: true
    dependencies:
      '@cspotcode/source-map-support': 0.7.0
      '@tsconfig/node10': 1.0.8
      '@tsconfig/node12': 1.0.9
      '@tsconfig/node14': 1.0.1
      '@tsconfig/node16': 1.0.2
      '@types/node': 14.18.12
      acorn: 8.7.0
      acorn-walk: 8.2.0
      arg: 4.1.3
      create-require: 1.1.1
      diff: 4.0.2
      make-error: 1.3.6
      typescript: 4.5.4
      yn: 3.1.1
    dev: true

  /ts-toolbelt/9.6.0:
    resolution:
      { integrity: sha512-nsZd8ZeNUzukXPlJmTBwUAuABDe/9qtVDelJeT/qW0ow3ZS3BsQJtNkan1802aM9Uf68/Y8ljw86Hu0h5IUW3w== }
    dev: true

  /tsconfig-paths/3.12.0:
    resolution:
      { integrity: sha512-e5adrnOYT6zqVnWqZu7i/BQ3BnhzvGbjEjejFXO20lKIKpwTaupkCPgEfv4GZK1IBciJUEhYs3J3p75FdaTFVg== }
    dependencies:
      '@types/json5': 0.0.29
      json5: 1.0.1
      minimist: 1.2.5
      strip-bom: 3.0.0
    dev: true

  /tsd/0.19.1:
    resolution:
      { integrity: sha512-pSwchclr+ADdxlahRUQXUrdAIOjXx1T1PQV+fLfVLuo/S4z+T00YU84fH8iPlZxyA2pWgJjo42BG1p9SDb4NOw== }
    engines: { node: '>=12' }
    hasBin: true
    dependencies:
      '@tsd/typescript': 4.5.4
      eslint-formatter-pretty: 4.1.0
      globby: 11.1.0
      meow: 9.0.0
      path-exists: 4.0.0
      read-pkg-up: 7.0.1
    dev: true

  /tslib/1.14.1:
    resolution:
      { integrity: sha512-Xni35NKzjgMrwevysHTCArtLDpPvye8zV/0E4EyYn43P7/7qvQwPh9BGkHewbMulVntbigmcT7rdX3BNo9wRJg== }

  /tslib/2.3.1:
    resolution:
      { integrity: sha512-77EbyPPpMz+FRFRuAFlWMtmgUWGe9UOG2Z25NqCwiIjRhOf5iKGuzSe5P2w1laq+FkRy4p+PCuVkJSGkzTEKVw== }

  /tsutils/3.21.0_typescript@4.5.4:
    resolution:
      { integrity: sha512-mHKK3iUXL+3UF6xL5k0PEhKRUBKPBCv/+RkEOpjRWxxx27KKRBmmA60A9pgOUvMi8GKhRMPEmjBRPzs2W7O1OA== }
    engines: { node: '>= 6' }
    peerDependencies:
      typescript: '>=2.8.0 || >= 3.2.0-dev || >= 3.3.0-dev || >= 3.4.0-dev || >= 3.5.0-dev || >= 3.6.0-dev || >= 3.6.0-beta || >= 3.7.0-dev || >= 3.7.0-beta'
    dependencies:
      tslib: 1.14.1
      typescript: 4.5.4
    dev: true

  /tty-browserify/0.0.1:
    resolution:
      { integrity: sha512-C3TaO7K81YvjCgQH9Q1S3R3P3BtN3RIM8n+OvX4il1K1zgE8ZhI0op7kClgkxtutIE8hQrcrHBXvIheqKUUCxw== }
    dev: true

  /tunnel-agent/0.6.0:
    resolution: { integrity: sha1-J6XeoGs2sEoKmWZ3SykIaPD8QP0= }
    dependencies:
      safe-buffer: 5.2.1
    optional: true

  /tunnel/0.0.6:
    resolution:
      { integrity: sha512-1h/Lnq9yajKY2PEbBadPXj3VxsDDu844OnaAo52UVmIzIvwwtBPIuNvkjuzBlTWpfJyUbG3ez0KSBibQkj4ojg== }
    engines: { node: '>=0.6.11 <=0.7.0 || >=0.7.3' }

  /tweetnacl/0.14.5:
    resolution: { integrity: sha1-WuaBd/GS1EViadEIr6k/+HQ/T2Q= }
    dev: true
    optional: true

  /type-check/0.3.2:
    resolution: { integrity: sha1-WITKtRLPHTVeP7eE8wgEsrUg23I= }
    engines: { node: '>= 0.8.0' }
    dependencies:
      prelude-ls: 1.1.2
    dev: true

  /type-check/0.4.0:
    resolution:
      { integrity: sha512-XleUoc9uwGXqjWwXaUTZAmzMcFZ5858QA2vvx1Ur5xIcixXIP+8LnFDgRplU30us6teqdlskFfu+ae4K79Ooew== }
    engines: { node: '>= 0.8.0' }
    dependencies:
      prelude-ls: 1.2.1
    dev: true

  /type-detect/4.0.8:
    resolution:
      { integrity: sha512-0fr/mIH1dlO+x7TlcMy+bIDqKPsw/70tVyeHW787goQjhmqaZe10uwLujubK9q9Lg6Fiho1KUKDYz0Z7k7g5/g== }
    engines: { node: '>=4' }
    dev: true

  /type-fest/0.16.0:
    resolution:
      { integrity: sha512-eaBzG6MxNzEn9kiwvtre90cXaNLkmadMWa1zQMs3XORCXNbsH/OewwbxC5ia9dCxIxnTAsSxXJaa/p5y8DlvJg== }
    engines: { node: '>=10' }

  /type-fest/0.18.1:
    resolution:
      { integrity: sha512-OIAYXk8+ISY+qTOwkHtKqzAuxchoMiD9Udx+FSGQDuiRR+PJKJHc2NJAXlbhkGwTt/4/nKZxELY1w3ReWOL8mw== }
    engines: { node: '>=10' }
    dev: true

  /type-fest/0.20.2:
    resolution:
      { integrity: sha512-Ne+eE4r0/iWnpAxD852z3A+N0Bt5RN//NjJwRd2VFHEmrywxf5vsZlh4R6lixl6B+wz/8d+maTSAkN1FIkI3LQ== }
    engines: { node: '>=10' }
    dev: true

  /type-fest/0.21.3:
    resolution:
      { integrity: sha512-t0rzBq87m3fVcduHDUFhKmyyX+9eo6WQjZvf51Ea/M0Q7+T374Jp1aUiyUl0GKxp8M/OETVHSDvmkyPgvX+X2w== }
    engines: { node: '>=10' }

  /type-fest/0.6.0:
    resolution:
      { integrity: sha512-q+MB8nYR1KDLrgr4G5yemftpMC7/QLqVndBmEEdqzmNj5dcFOO4Oo8qlwZE3ULT3+Zim1F8Kq4cBnikNhlCMlg== }
    engines: { node: '>=8' }

  /type-fest/0.7.1:
    resolution:
      { integrity: sha512-Ne2YiiGN8bmrmJJEuTWTLJR32nh/JdL1+PSicowtNb0WFpn59GK8/lfD61bVtzguz7b3PBt74nxpv/Pw5po5Rg== }
    engines: { node: '>=8' }
    dev: true

  /type-fest/0.8.1:
    resolution:
      { integrity: sha512-4dbzIzqvjtgiM5rw1k5rEHtBANKmdudhGyBEajN01fEyhaAIhsoKNy6y7+IN93IfpFtwY9iqi7kD+xwKhQsNJA== }
    engines: { node: '>=8' }

  /type-is/1.6.18:
    resolution:
      { integrity: sha512-TkRKr9sUTxEH8MdfuCSP7VizJyzRNMjj2J2do2Jr3Kym598JVdEksuzPQCnlFPW4ky9Q+iA+ma9BGm06XQBy8g== }
    engines: { node: '>= 0.6' }
    dependencies:
      media-typer: 0.3.0
      mime-types: 2.1.34
    dev: true

  /typedarray-to-buffer/3.1.5:
    resolution:
      { integrity: sha512-zdu8XMNEDepKKR+XYOXAVPtWui0ly0NtohUscw+UmaHiAWT8hrV1rr//H6V+0DvJ3OQ19S979M0laLfX8rm82Q== }
    dependencies:
      is-typedarray: 1.0.0
    dev: true

  /typescript/4.5.4:
    resolution:
      { integrity: sha512-VgYs2A2QIRuGphtzFV7aQJduJ2gyfTljngLzjpfW9FoYZF6xuw1W0vW9ghCKLfcWrCFxK81CSGRAvS1pn4fIUg== }
    engines: { node: '>=4.2.0' }
    hasBin: true
    dev: true

  /typescript/4.5.5:
    resolution:
      { integrity: sha512-TCTIul70LyWe6IJWT8QSYeA54WQe8EjQFU4wY52Fasj5UKx88LNYKCgBEHcOMOrFF1rKGbD8v/xcNWVUq9SymA== }
    engines: { node: '>=4.2.0' }
    hasBin: true
    dev: true

  /unbox-primitive/1.0.1:
    resolution:
      { integrity: sha512-tZU/3NqK3dA5gpE1KtyiJUrEB0lxnGkMFHptJ7q6ewdZ8s12QrODwNbhIJStmJkd1QDXa1NRA8aF2A1zk/Ypyw== }
    dependencies:
      function-bind: 1.1.1
      has-bigints: 1.0.1
      has-symbols: 1.0.2
      which-boxed-primitive: 1.0.2
    dev: true

  /undici/3.3.6:
    resolution:
      { integrity: sha512-/j3YTZ5AobMB4ZrTY72mzM54uFUX32v0R/JRW9G2vOyF1uSKYAx+WT8dMsAcRS13TOFISv094TxIyWYk+WEPsA== }
    dev: false

  /unique-string/2.0.0:
    resolution:
      { integrity: sha512-uNaeirEPvpZWSgzwsPGtU2zVSTrn/8L5q/IexZmH0eH6SA73CmAA5U4GwORTxQAZs95TAXLNqeLoPPNO5gZfWg== }
    engines: { node: '>=8' }
    dependencies:
      crypto-random-string: 2.0.0

  /universalify/0.1.2:
    resolution:
      { integrity: sha512-rBJeI5CXAlmy1pV+617WB9J63U6XcazHHF2f2dbJix4XzpUF0RS3Zbj0FGIOCAva5P/d/GBOYaACQ1w+0azUkg== }
    engines: { node: '>= 4.0.0' }

  /universalify/2.0.0:
    resolution:
      { integrity: sha512-hAZsKq7Yy11Zu1DE0OzWjw7nnLZmJZYTDZZyEFHZdUhV8FkH5MCfoU1XMaxXovpyW5nq5scPqq0ZDP9Zyl04oQ== }
    engines: { node: '>= 10.0.0' }
    dev: true

  /unpipe/1.0.0:
    resolution: { integrity: sha1-sr9O6FFKrmFltIF4KdIbLvSZBOw= }
    engines: { node: '>= 0.8' }
    dev: true

  /untildify/4.0.0:
    resolution:
      { integrity: sha512-KK8xQ1mkzZeg9inewmFVDNkg3l5LUhoq9kN6iWYB/CC9YMG8HA+c1Q8HwDe6dEX7kErrEVNVBO3fWsVq5iDgtw== }
    engines: { node: '>=8' }
    dev: true

  /uri-js/4.4.1:
    resolution:
      { integrity: sha512-7rKUyy33Q1yc98pQ1DAmLtwX109F7TIfWlW1Ydo8Wl1ii1SeHieeh0HHfPeL2fMXK6z0s8ecKs9frCuLJvndBg== }
    dependencies:
      punycode: 2.1.1
    dev: true

  /util-deprecate/1.0.2:
    resolution: { integrity: sha1-RQ1Nyfpw3nMnYvvS1KKJgUGaDM8= }

  /util/0.12.4:
    resolution:
      { integrity: sha512-bxZ9qtSlGUWSOy9Qa9Xgk11kSslpuZwaxCg4sNIDj6FLucDab2JxnHwyNTCpHMtK1MjoQiWQ6DiUMZYbSrO+Sw== }
    dependencies:
      inherits: 2.0.4
      is-arguments: 1.1.1
      is-generator-function: 1.0.10
      is-typed-array: 1.1.8
      safe-buffer: 5.2.1
      which-typed-array: 1.1.7
    dev: true

  /utils-merge/1.0.1:
    resolution: { integrity: sha1-n5VxD1CiZ5R7LMwSR0HBAoQn5xM= }
    engines: { node: '>= 0.4.0' }
    dev: true

  /uuid/3.4.0:
    resolution:
      { integrity: sha512-HjSDRw6gZE5JMggctHBcjVak08+KEVhSIiDzFnT9S9aegmp85S/bReBVTb4QTFaRNptJ9kuYaNhnbNEOkbKb/A== }
    deprecated: Please upgrade  to version 7 or higher.  Older versions may use Math.random() in certain circumstances, which is known to be problematic.  See https://v8.dev/blog/math-random for details.
    hasBin: true

  /uuid/8.3.2:
    resolution:
      { integrity: sha512-+NYs2QeMWy+GWFOEm9xnn6HCDp0l7QBD7ml8zLUmJ+93Q5NF0NocErnwkTkXVFNiX3/fpC6afS8Dhb/gz7R7eg== }
    hasBin: true

  /v8-compile-cache/2.3.0:
    resolution:
      { integrity: sha512-l8lCEmLcLYZh4nbunNZvQCJc5pv7+RCwa8q/LdUx8u7lsWvPDKmpodJAJNwkAhJC//dFY48KuIEmjtd4RViDrA== }
    dev: true

  /v8-to-istanbul/8.1.1:
    resolution:
      { integrity: sha512-FGtKtv3xIpR6BYhvgH8MI/y78oT7d8Au3ww4QIxymrCtZEh5b8gCw2siywE+puhEmuWKDtmfrvF5UlB298ut3w== }
    engines: { node: '>=10.12.0' }
    dependencies:
      '@types/istanbul-lib-coverage': 2.0.4
      convert-source-map: 1.8.0
      source-map: 0.7.3
    dev: true

  /validate-npm-package-license/3.0.4:
    resolution:
      { integrity: sha512-DpKm2Ui/xN7/HQKCtpZxoRWBhZ9Z0kqtygG8XCgNQ8ZlDnxuQmWhj566j8fN4Cu3/JmbhsDo7fcAJq4s9h27Ew== }
    dependencies:
      spdx-correct: 3.1.1
      spdx-expression-parse: 3.0.1

  /validator/13.7.0:
    resolution:
      { integrity: sha512-nYXQLCBkpJ8X6ltALua9dRrZDHVYxjJ1wgskNt1lH9fzGjs3tgojGSCBjmEPwkWS1y29+DrizMTW19Pr9uB2nw== }
    engines: { node: '>= 0.10' }
    dev: true

  /vary/1.1.2:
    resolution: { integrity: sha1-IpnwLG3tMNSllhsLn3RSShj2NPw= }
    engines: { node: '>= 0.8' }
    dev: true

  /verror/1.10.0:
    resolution: { integrity: sha1-OhBcoXBTr1XW4nDB+CiGguGNpAA= }
    engines: { '0': node >=0.6.0 }
    dependencies:
      assert-plus: 1.0.0
      core-util-is: 1.0.2
      extsprintf: 1.3.0
    dev: true
    optional: true

  /verror/1.10.1:
    resolution:
      { integrity: sha512-veufcmxri4e3XSrT0xwfUR7kguIkaxBeosDg00yDWhk49wdwkSUrvvsm7nc75e1PUyvIeZj6nS8VQRYz2/S4Xg== }
    engines: { node: '>=0.6.0' }
    dependencies:
      assert-plus: 1.0.0
      core-util-is: 1.0.2
      extsprintf: 1.4.1
    dev: true

  /w3c-hr-time/1.0.2:
    resolution:
      { integrity: sha512-z8P5DvDNjKDoFIHK7q8r8lackT6l+jo/Ye3HOle7l9nICP9lf1Ci25fy9vHd0JOWewkIFzXIEig3TdKT7JQ5fQ== }
    dependencies:
      browser-process-hrtime: 1.0.0
    dev: true

  /w3c-xmlserializer/2.0.0:
    resolution:
      { integrity: sha512-4tzD0mF8iSiMiNs30BiLO3EpfGLZUT2MSX/G+o7ZywDzliWQ3OPtTZ0PTC3B3ca1UAf4cJMHB+2Bf56EriJuRA== }
    engines: { node: '>=10' }
    dependencies:
      xml-name-validator: 3.0.0
    dev: true

  /walker/1.0.8:
    resolution:
      { integrity: sha512-ts/8E8l5b7kY0vlWLewOkDXMmPdLcVV4GmOQLyxuSswIJsweeFZtAsMF7k1Nszz+TYBQrlYRmzOnr398y1JemQ== }
    dependencies:
      makeerror: 1.0.12
    dev: true

  /webidl-conversions/3.0.1:
    resolution: { integrity: sha1-JFNCdeKnvGvnvIZhHMFq4KVlSHE= }

  /webidl-conversions/5.0.0:
    resolution:
      { integrity: sha512-VlZwKPCkYKxQgeSbH5EyngOmRp7Ww7I9rQLERETtf5ofd9pGeswWiOtogpEO850jziPRarreGxn5QIiTqpb2wA== }
    engines: { node: '>=8' }
    dev: true

  /webidl-conversions/6.1.0:
    resolution:
      { integrity: sha512-qBIvFLGiBpLjfwmYAaHPXsn+ho5xZnGvyGvsarywGNc8VyQJUMHJ8OBKGGrPER0okBeMDaan4mNBlgBROxuI8w== }
    engines: { node: '>=10.4' }
    dev: true

  /whatwg-encoding/1.0.5:
    resolution:
      { integrity: sha512-b5lim54JOPN9HtzvK9HFXvBma/rnfFeqsic0hSpjtDbVxR3dJKLc+KB4V6GgiGOvl7CY/KNh8rxSo9DKQrnUEw== }
    dependencies:
      iconv-lite: 0.4.24
    dev: true

  /whatwg-mimetype/2.3.0:
    resolution:
      { integrity: sha512-M4yMwr6mAnQz76TbJm914+gPpB/nCwvZbJU28cUD6dR004SAxDLOOSUaB1JDRqLtaOV/vi0IC5lEAGFgrjGv/g== }
    dev: true

  /whatwg-url/5.0.0:
    resolution: { integrity: sha1-lmRU6HZUYuN2RNNib2dCzotwll0= }
    dependencies:
      tr46: 0.0.3
      webidl-conversions: 3.0.1

  /whatwg-url/8.7.0:
    resolution:
      { integrity: sha512-gAojqb/m9Q8a5IV96E3fHJM70AzCkgt4uXYX2O7EmuyOnLrViCQlsEBmF9UQIu3/aeAIp2U17rtbpZWNntQqdg== }
    engines: { node: '>=10' }
    dependencies:
      lodash: 4.17.21
      tr46: 2.1.0
      webidl-conversions: 6.1.0
    dev: true

  /which-boxed-primitive/1.0.2:
    resolution:
      { integrity: sha512-bwZdv0AKLpplFY2KZRX6TvyuN7ojjr7lwkg6ml0roIy9YeuSr7JS372qlNW18UQYzgYK9ziGcerWqZOmEn9VNg== }
    dependencies:
      is-bigint: 1.0.4
      is-boolean-object: 1.1.2
      is-number-object: 1.0.6
      is-string: 1.0.7
      is-symbol: 1.0.4
    dev: true

  /which-typed-array/1.1.7:
    resolution:
      { integrity: sha512-vjxaB4nfDqwKI0ws7wZpxIlde1XrLX5uB0ZjpfshgmapJMD7jJWhZI+yToJTqaFByF0eNBcYxbjmCzoRP7CfEw== }
    engines: { node: '>= 0.4' }
    dependencies:
      available-typed-arrays: 1.0.5
      call-bind: 1.0.2
      es-abstract: 1.19.1
      foreach: 2.0.5
      has-tostringtag: 1.0.0
      is-typed-array: 1.1.8
    dev: true

  /which/1.3.1:
    resolution:
      { integrity: sha512-HxJdYWq1MTIQbJ3nw0cqssHoTNU267KlrDuGZ1WYlxDStUtKUhOaJmh112/TZmHxxUfuJqPXSOm7tDyas0OSIQ== }
    hasBin: true
    dependencies:
      isexe: 2.0.0
    dev: true

  /which/2.0.2:
    resolution:
      { integrity: sha512-BLI3Tl1TW3Pvl70l3yq3Y64i+awpwXqsGBYWkkqMtnbXgrMD+yj7rhW0kuEDxzJaYXGjEW5ogapKNMEKNMjibA== }
    engines: { node: '>= 8' }
    hasBin: true
    dependencies:
      isexe: 2.0.0

  /wide-align/1.1.5:
    resolution:
      { integrity: sha512-eDMORYaPNZ4sQIuuYPDHdQvf4gyCF9rEEV/yPxGfwPkRodwEgiMUUXTx/dex+Me0wxx53S+NgUHaP7y3MGlDmg== }
    dependencies:
      string-width: 1.0.2

  /word-wrap/1.2.3:
    resolution:
      { integrity: sha512-Hz/mrNwitNRh/HUAtM/VT/5VH+ygD6DV7mYKZAtHOrbs8U7lvPS6xf7EJKMF0uW1KJCl0H701g3ZGus+muE5vQ== }
    engines: { node: '>=0.10.0' }
    dev: true

  /wrap-ansi/6.2.0:
    resolution:
      { integrity: sha512-r6lPcBGxZXlIcymEu7InxDMhdW0KDxpLgoFLcguasxCaJ/SOIZwINatK9KY/tf+ZrlywOKU0UDj3ATXUBfxJXA== }
    engines: { node: '>=8' }
    dependencies:
      ansi-styles: 4.3.0
      string-width: 4.2.3
      strip-ansi: 6.0.1

  /wrap-ansi/7.0.0:
    resolution:
      { integrity: sha512-YVGIj2kamLSTxw6NsZjoBxfSwsn0ycdesmc4p+Q21c5zPuZ1pl+NfxVdxPtdHvmNVOQ6XSYG4AUtyt/Fi7D16Q== }
    engines: { node: '>=10' }
    dependencies:
      ansi-styles: 4.3.0
      string-width: 4.2.3
      strip-ansi: 6.0.1
    dev: true

  /wrappy/1.0.2:
    resolution: { integrity: sha1-tSQ9jz7BqjXxNkYFvA0QNuMKtp8= }

  /write-file-atomic/3.0.3:
    resolution:
      { integrity: sha512-AvHcyZ5JnSfq3ioSyjrBkH9yW4m7Ayk8/9My/DD9onKeu/94fwrMocemO2QAJFAlnnDN+ZDS+ZjAR5ua1/PV/Q== }
    dependencies:
      imurmurhash: 0.1.4
      is-typedarray: 1.0.0
      signal-exit: 3.0.6
      typedarray-to-buffer: 3.1.5
    dev: true

  /ws/7.5.6:
    resolution:
      { integrity: sha512-6GLgCqo2cy2A2rjCNFlxQS6ZljG/coZfZXclldI8FB/1G3CCI36Zd8xy2HrFVACi8tfk5XrgLQEk+P0Tnz9UcA== }
    engines: { node: '>=8.3.0' }
    peerDependencies:
      bufferutil: ^4.0.1
      utf-8-validate: ^5.0.2
    peerDependenciesMeta:
      bufferutil:
        optional: true
      utf-8-validate:
        optional: true
    dev: true

  /xml-name-validator/3.0.0:
    resolution:
      { integrity: sha512-A5CUptxDsvxKJEU3yO6DuWBSJz/qizqzJKOMIfUJHETbBw/sFaDxgd6fxm1ewUaM0jZ444Fc5vC5ROYurg/4Pw== }
    dev: true

  /xml/1.0.1:
    resolution: {integrity: sha1-eLpyAgApxbyHuKgaPPzXS0ovweU=}
    dev: true

  /xml2js/0.4.23:
    resolution:
      { integrity: sha512-ySPiMjM0+pLDftHgXY4By0uswI3SPKLDw/i3UXbnO8M/p28zqexCUoPmQFrYD+/1BzhGJSs2i1ERWKJAtiLrug== }
    engines: { node: '>=4.0.0' }
    dependencies:
      sax: 1.2.4
      xmlbuilder: 11.0.1

  /xmlbuilder/11.0.1:
    resolution:
      { integrity: sha512-fDlsI/kFEx7gLvbecc0/ohLG50fugQp8ryHzMTuW9vSa1GJ0XYWKnhsUx7oie3G98+r56aTQIUB4kht42R3JvA== }
    engines: { node: '>=4.0' }

  /xmlchars/2.2.0:
    resolution:
      { integrity: sha512-JZnDKK8B0RCDw84FNdDAIpZK+JuJw+s7Lz8nksI7SIuU3UXJJslUthsi+uWBUYOwPFwW7W7PRLRfUKpxjtjFCw== }
    dev: true

  /xtend/4.0.2:
    resolution:
      { integrity: sha512-LKYU1iAXJXUgAXn9URjiu+MWhyUXHsvfp7mcuYm9dSUKK0/CjtrUwFAxD82/mCWbtLsGjFIad0wIsod4zrTAEQ== }
    engines: { node: '>=0.4' }

  /y18n/5.0.8:
    resolution:
      { integrity: sha512-0pfFzegeDWJHJIAmTLRP2DwHjdF5s7jo9tuztdQxAhINCdvS+3nGINqPd00AphqJR/0LhANUS6/+7SCb98YOfA== }
    engines: { node: '>=10' }
    dev: true

  /yallist/3.1.1:
    resolution:
      { integrity: sha512-a4UGQaWPH59mOXUYnAG2ewncQS4i4F43Tv3JoAM+s2VDAmS9NsK8GpDMLrCHPksFT7h3K6TOoUNn2pb7RoXx4g== }
    dev: true

  /yallist/4.0.0:
    resolution:
      { integrity: sha512-3wdGidZyq5PB084XLES5TpOSRA3wjXAlIWMhum2kRcv/41Sn2emQ0dycQW4uZXLejwKvg6EsvbdlVL+FYEct7A== }

  /yaml/1.10.2:
    resolution:
      { integrity: sha512-r3vXyErRCYJ7wg28yvBY5VSoAF8ZvlcW9/BwUzEtUsjvX/DKs24dIkuwjtuprwJJHsbyUbLApepYTR1BN4uHrg== }
    engines: { node: '>= 6' }
    dev: true

  /yargs-parser/20.2.9:
    resolution:
      { integrity: sha512-y11nGElTIV+CT3Zv9t7VKl+Q3hTQoT9a1Qzezhhl6Rp21gJ/IVTW7Z3y9EWXhuUBC2Shnf+DX0antecpAwSP8w== }
    engines: { node: '>=10' }
    dev: true

  /yargs/16.2.0:
    resolution:
      { integrity: sha512-D1mvvtDG0L5ft/jGWkLpG1+m0eQxOfaBvTNELraWj22wSVUMWxZUvYgJYcKh6jGGIkJFhH4IZPQhR4TKpc8mBw== }
    engines: { node: '>=10' }
    dependencies:
      cliui: 7.0.4
      escalade: 3.1.1
      get-caller-file: 2.0.5
      require-directory: 2.1.1
      string-width: 4.2.3
      y18n: 5.0.8
      yargs-parser: 20.2.9
    dev: true

  /yn/3.1.1:
    resolution:
      { integrity: sha512-Ux4ygGWsu2c7isFWe8Yu1YluJmqVhxqK2cLXNQA5AcC3QfbGNpM7fu0Y8b/z16pXLnFxZYvWhd3fhBY9DLmC6Q== }
    engines: { node: '>=6' }
    dev: true

  /yocto-queue/0.1.0:
    resolution:
      { integrity: sha512-rVksvsnNCdJ/ohGc6xgPwyN8eheCxsiLM8mxuE/t/mOVqJewPuO1miLpTHQiRgTKCLexL4MeAFVagts7HmNZ2Q== }
    engines: { node: '>=10' }
    dev: false

  /z-schema/5.0.2:
    resolution:
      { integrity: sha512-40TH47ukMHq5HrzkeVE40Ad7eIDKaRV2b+Qpi2prLc9X9eFJFzV7tMe5aH12e6avaSS/u5l653EQOv+J9PirPw== }
    engines: { node: '>=8.0.0' }
    hasBin: true
    dependencies:
      lodash.get: 4.4.2
      lodash.isequal: 4.5.0
      validator: 13.7.0
    optionalDependencies:
      commander: 2.20.3
    dev: true

  /zip-stream/4.1.0:
    resolution:
      { integrity: sha512-zshzwQW7gG7hjpBlgeQP9RuyPGNxvJdzR8SUM3QhxCnLjWN2E7j3dOvpeDcQoETfHx0urRS7EtmVToql7YpU4A== }
    engines: { node: '>= 10' }
    dependencies:
      archiver-utils: 2.1.0
      compress-commons: 4.1.1
      readable-stream: 3.6.0
    dev: false<|MERGE_RESOLUTION|>--- conflicted
+++ resolved
@@ -115,17 +115,10 @@
     specifiers:
       '@prisma/client': workspace:*
       '@prisma/debug': workspace:*
-<<<<<<< HEAD
       '@prisma/engines': 3.11.0-12.9907684a5845cbb6a7aa712fa21fe75455b9b6f6
       '@prisma/fetch-engine': 3.11.0-12.9907684a5845cbb6a7aa712fa21fe75455b9b6f6
       '@prisma/generator-helper': workspace:*
       '@prisma/get-platform': 3.11.0-12.9907684a5845cbb6a7aa712fa21fe75455b9b6f6
-=======
-      '@prisma/engines': 3.11.0-11.5b3bbd566d0f91cb9f74187bfdb7c490a6a4e825
-      '@prisma/fetch-engine': 3.11.0-11.5b3bbd566d0f91cb9f74187bfdb7c490a6a4e825
-      '@prisma/generator-helper': workspace:*
-      '@prisma/get-platform': 3.11.0-11.5b3bbd566d0f91cb9f74187bfdb7c490a6a4e825
->>>>>>> 0957d755
       '@prisma/migrate': workspace:*
       '@prisma/sdk': workspace:*
       '@prisma/studio': 0.458.0
@@ -164,7 +157,6 @@
       tempy: 1.0.1
       typescript: 4.5.4
     dependencies:
-<<<<<<< HEAD
       '@prisma/engines': 3.11.0-12.9907684a5845cbb6a7aa712fa21fe75455b9b6f6
     devDependencies:
       '@prisma/client': link:../client
@@ -172,15 +164,6 @@
       '@prisma/fetch-engine': 3.11.0-12.9907684a5845cbb6a7aa712fa21fe75455b9b6f6
       '@prisma/generator-helper': link:../generator-helper
       '@prisma/get-platform': 3.11.0-12.9907684a5845cbb6a7aa712fa21fe75455b9b6f6
-=======
-      '@prisma/engines': 3.11.0-11.5b3bbd566d0f91cb9f74187bfdb7c490a6a4e825
-    devDependencies:
-      '@prisma/client': link:../client
-      '@prisma/debug': link:../debug
-      '@prisma/fetch-engine': 3.11.0-11.5b3bbd566d0f91cb9f74187bfdb7c490a6a4e825
-      '@prisma/generator-helper': link:../generator-helper
-      '@prisma/get-platform': 3.11.0-11.5b3bbd566d0f91cb9f74187bfdb7c490a6a4e825
->>>>>>> 0957d755
       '@prisma/migrate': link:../migrate
       '@prisma/sdk': link:../sdk
       '@prisma/studio': 0.458.0
@@ -225,19 +208,11 @@
       '@opentelemetry/api': 1.0.3
       '@prisma/debug': workspace:*
       '@prisma/engine-core': workspace:*
-<<<<<<< HEAD
       '@prisma/engines': 3.11.0-12.9907684a5845cbb6a7aa712fa21fe75455b9b6f6
       '@prisma/engines-version': 3.11.0-12.9907684a5845cbb6a7aa712fa21fe75455b9b6f6
       '@prisma/fetch-engine': 3.11.0-12.9907684a5845cbb6a7aa712fa21fe75455b9b6f6
       '@prisma/generator-helper': workspace:*
       '@prisma/get-platform': 3.11.0-12.9907684a5845cbb6a7aa712fa21fe75455b9b6f6
-=======
-      '@prisma/engines': 3.11.0-11.5b3bbd566d0f91cb9f74187bfdb7c490a6a4e825
-      '@prisma/engines-version': 3.11.0-11.5b3bbd566d0f91cb9f74187bfdb7c490a6a4e825
-      '@prisma/fetch-engine': 3.11.0-11.5b3bbd566d0f91cb9f74187bfdb7c490a6a4e825
-      '@prisma/generator-helper': workspace:*
-      '@prisma/get-platform': 3.11.0-11.5b3bbd566d0f91cb9f74187bfdb7c490a6a4e825
->>>>>>> 0957d755
       '@prisma/migrate': workspace:*
       '@prisma/sdk': workspace:*
       '@timsuchanek/copy': 1.4.5
@@ -283,27 +258,16 @@
       tsd: 0.19.1
       typescript: 4.5.4
     dependencies:
-<<<<<<< HEAD
       '@prisma/engines-version': 3.11.0-12.9907684a5845cbb6a7aa712fa21fe75455b9b6f6
-=======
-      '@prisma/engines-version': 3.11.0-11.5b3bbd566d0f91cb9f74187bfdb7c490a6a4e825
->>>>>>> 0957d755
     devDependencies:
       '@microsoft/api-extractor': 7.19.3
       '@opentelemetry/api': 1.0.3
       '@prisma/debug': link:../debug
       '@prisma/engine-core': link:../engine-core
-<<<<<<< HEAD
       '@prisma/engines': 3.11.0-12.9907684a5845cbb6a7aa712fa21fe75455b9b6f6
       '@prisma/fetch-engine': 3.11.0-12.9907684a5845cbb6a7aa712fa21fe75455b9b6f6
       '@prisma/generator-helper': link:../generator-helper
       '@prisma/get-platform': 3.11.0-12.9907684a5845cbb6a7aa712fa21fe75455b9b6f6
-=======
-      '@prisma/engines': 3.11.0-11.5b3bbd566d0f91cb9f74187bfdb7c490a6a4e825
-      '@prisma/fetch-engine': 3.11.0-11.5b3bbd566d0f91cb9f74187bfdb7c490a6a4e825
-      '@prisma/generator-helper': link:../generator-helper
-      '@prisma/get-platform': 3.11.0-11.5b3bbd566d0f91cb9f74187bfdb7c490a6a4e825
->>>>>>> 0957d755
       '@prisma/migrate': link:../migrate
       '@prisma/sdk': link:../sdk
       '@timsuchanek/copy': 1.4.5
@@ -377,17 +341,9 @@
   packages/engine-core:
     specifiers:
       '@prisma/debug': workspace:*
-<<<<<<< HEAD
       '@prisma/engines': 3.11.0-12.9907684a5845cbb6a7aa712fa21fe75455b9b6f6
       '@prisma/generator-helper': workspace:*
       '@prisma/get-platform': 3.11.0-12.9907684a5845cbb6a7aa712fa21fe75455b9b6f6
-=======
-      '@prisma/engines': 3.11.0-11.5b3bbd566d0f91cb9f74187bfdb7c490a6a4e825
-      '@prisma/generator-helper': workspace:*
-      '@prisma/get-platform': 3.11.0-11.5b3bbd566d0f91cb9f74187bfdb7c490a6a4e825
-      '@swc/core': 1.2.141
-      '@swc/jest': 0.2.17
->>>>>>> 0957d755
       '@types/jest': 27.4.0
       '@types/node': 12.20.46
       chalk: 4.1.2
@@ -405,15 +361,9 @@
       undici: 3.3.6
     dependencies:
       '@prisma/debug': link:../debug
-<<<<<<< HEAD
       '@prisma/engines': 3.11.0-12.9907684a5845cbb6a7aa712fa21fe75455b9b6f6
       '@prisma/generator-helper': link:../generator-helper
       '@prisma/get-platform': 3.11.0-12.9907684a5845cbb6a7aa712fa21fe75455b9b6f6
-=======
-      '@prisma/engines': 3.11.0-11.5b3bbd566d0f91cb9f74187bfdb7c490a6a4e825
-      '@prisma/generator-helper': link:../generator-helper
-      '@prisma/get-platform': 3.11.0-11.5b3bbd566d0f91cb9f74187bfdb7c490a6a4e825
->>>>>>> 0957d755
       chalk: 4.1.2
       execa: 5.1.1
       get-stream: 6.0.1
@@ -523,15 +473,9 @@
   packages/migrate:
     specifiers:
       '@prisma/debug': workspace:*
-<<<<<<< HEAD
       '@prisma/engines-version': 3.11.0-12.9907684a5845cbb6a7aa712fa21fe75455b9b6f6
       '@prisma/generator-helper': workspace:*
       '@prisma/get-platform': 3.11.0-12.9907684a5845cbb6a7aa712fa21fe75455b9b6f6
-=======
-      '@prisma/engines-version': 3.11.0-11.5b3bbd566d0f91cb9f74187bfdb7c490a6a4e825
-      '@prisma/generator-helper': workspace:*
-      '@prisma/get-platform': 3.11.0-11.5b3bbd566d0f91cb9f74187bfdb7c490a6a4e825
->>>>>>> 0957d755
       '@prisma/sdk': workspace:*
       '@sindresorhus/slugify': 1.1.2
       '@swc/core': 1.2.141
@@ -566,11 +510,7 @@
       typescript: 4.5.4
     dependencies:
       '@prisma/debug': link:../debug
-<<<<<<< HEAD
       '@prisma/get-platform': 3.11.0-12.9907684a5845cbb6a7aa712fa21fe75455b9b6f6
-=======
-      '@prisma/get-platform': 3.11.0-11.5b3bbd566d0f91cb9f74187bfdb7c490a6a4e825
->>>>>>> 0957d755
       '@sindresorhus/slugify': 1.1.2
       chalk: 4.1.2
       execa: 5.1.1
@@ -588,11 +528,7 @@
       strip-ansi: 6.0.1
       strip-indent: 3.0.0
     devDependencies:
-<<<<<<< HEAD
       '@prisma/engines-version': 3.11.0-12.9907684a5845cbb6a7aa712fa21fe75455b9b6f6
-=======
-      '@prisma/engines-version': 3.11.0-11.5b3bbd566d0f91cb9f74187bfdb7c490a6a4e825
->>>>>>> 0957d755
       '@prisma/generator-helper': link:../generator-helper
       '@prisma/sdk': link:../sdk
       '@swc/core': 1.2.141
@@ -637,19 +573,10 @@
     specifiers:
       '@prisma/debug': workspace:*
       '@prisma/engine-core': workspace:*
-<<<<<<< HEAD
       '@prisma/engines': 3.11.0-12.9907684a5845cbb6a7aa712fa21fe75455b9b6f6
       '@prisma/fetch-engine': 3.11.0-12.9907684a5845cbb6a7aa712fa21fe75455b9b6f6
       '@prisma/generator-helper': workspace:*
       '@prisma/get-platform': 3.11.0-12.9907684a5845cbb6a7aa712fa21fe75455b9b6f6
-=======
-      '@prisma/engines': 3.11.0-11.5b3bbd566d0f91cb9f74187bfdb7c490a6a4e825
-      '@prisma/fetch-engine': 3.11.0-11.5b3bbd566d0f91cb9f74187bfdb7c490a6a4e825
-      '@prisma/generator-helper': workspace:*
-      '@prisma/get-platform': 3.11.0-11.5b3bbd566d0f91cb9f74187bfdb7c490a6a4e825
-      '@swc/core': 1.2.141
-      '@swc/jest': 0.2.17
->>>>>>> 0957d755
       '@timsuchanek/copy': 1.4.5
       '@types/jest': 27.4.0
       '@types/node': 12.20.46
@@ -695,17 +622,10 @@
     dependencies:
       '@prisma/debug': link:../debug
       '@prisma/engine-core': link:../engine-core
-<<<<<<< HEAD
       '@prisma/engines': 3.11.0-12.9907684a5845cbb6a7aa712fa21fe75455b9b6f6
       '@prisma/fetch-engine': 3.11.0-12.9907684a5845cbb6a7aa712fa21fe75455b9b6f6
       '@prisma/generator-helper': link:../generator-helper
       '@prisma/get-platform': 3.11.0-12.9907684a5845cbb6a7aa712fa21fe75455b9b6f6
-=======
-      '@prisma/engines': 3.11.0-11.5b3bbd566d0f91cb9f74187bfdb7c490a6a4e825
-      '@prisma/fetch-engine': 3.11.0-11.5b3bbd566d0f91cb9f74187bfdb7c490a6a4e825
-      '@prisma/generator-helper': link:../generator-helper
-      '@prisma/get-platform': 3.11.0-11.5b3bbd566d0f91cb9f74187bfdb7c490a6a4e825
->>>>>>> 0957d755
       '@timsuchanek/copy': 1.4.5
       archiver: 5.3.0
       arg: 5.0.1
@@ -1643,18 +1563,13 @@
     engines: { node: '>=8.0.0' }
 
   /@prisma/debug/3.10.0:
-<<<<<<< HEAD
     resolution:
       { integrity: sha512-rPf9EhhQ82bxuVz3lRkHSWyJTBluyDH1RSvzmiEZorpxxdqZSFxlk1gGxIEuu+T9dAhY1dtCq4E679SSycGHUQ== }
-=======
-    resolution: {integrity: sha512-rPf9EhhQ82bxuVz3lRkHSWyJTBluyDH1RSvzmiEZorpxxdqZSFxlk1gGxIEuu+T9dAhY1dtCq4E679SSycGHUQ==}
->>>>>>> 0957d755
     dependencies:
       '@types/debug': 4.1.7
       ms: 2.1.3
       strip-ansi: 6.0.1
 
-<<<<<<< HEAD
   /@prisma/engines-version/3.11.0-12.9907684a5845cbb6a7aa712fa21fe75455b9b6f6:
     resolution:
       { integrity: sha512-YY/6Fy3JJzjLwkIY3UDpUiym62p+HGLJlUWidTsZmEcuxePHhhcvuL89B0JqBkGUd1poPa8RU/wHxTQGUoUK+A== }
@@ -1670,20 +1585,6 @@
     dependencies:
       '@prisma/debug': 3.10.0
       '@prisma/get-platform': 3.11.0-12.9907684a5845cbb6a7aa712fa21fe75455b9b6f6
-=======
-  /@prisma/engines-version/3.11.0-11.5b3bbd566d0f91cb9f74187bfdb7c490a6a4e825:
-    resolution: {integrity: sha512-xheYCO00Hg9jgspp1dB1RB1vJ6zP+bNNsfx/m1gyrT2ytgLRdPFG3yhRdiz24lhvkwCzD2wW8EV9Bgh1mgOHCg==}
-
-  /@prisma/engines/3.11.0-11.5b3bbd566d0f91cb9f74187bfdb7c490a6a4e825:
-    resolution: {integrity: sha512-Y+VY/fW8le+wmkbwp2YDJbHGsPSJvzY9fCCniJvzh0ejE/i9IAKUEi80WJe08mJkjXeFCMNQQbKAfuOQzASxQQ==}
-    requiresBuild: true
-
-  /@prisma/fetch-engine/3.11.0-11.5b3bbd566d0f91cb9f74187bfdb7c490a6a4e825:
-    resolution: {integrity: sha512-SHp59UMfQC3NDLBm75sJ0Z4rPpGSQPS+7zsVhKpKniXu30PPqgZvoz58rU9xiwdBshnLvnnTIvmq+ild1Auj4g==}
-    dependencies:
-      '@prisma/debug': 3.10.0
-      '@prisma/get-platform': 3.11.0-11.5b3bbd566d0f91cb9f74187bfdb7c490a6a4e825
->>>>>>> 0957d755
       chalk: 4.1.2
       execa: 5.1.1
       find-cache-dir: 3.3.2
@@ -1703,14 +1604,9 @@
       - encoding
       - supports-color
 
-<<<<<<< HEAD
   /@prisma/get-platform/3.11.0-12.9907684a5845cbb6a7aa712fa21fe75455b9b6f6:
     resolution:
       { integrity: sha512-UtKRo0WaRTSEmfYKG+p/j3edExxQ9ZzkqZva/1ehvmD7C9y/QiKgXvWHqwioALXx0nHJdvVSISxy+wmgvDZ/uQ== }
-=======
-  /@prisma/get-platform/3.11.0-11.5b3bbd566d0f91cb9f74187bfdb7c490a6a4e825:
-    resolution: {integrity: sha512-6v+xA+jPFdu5r6n14lIRMFWymbbOR/BhxfO1u875tIZRMcl+fzy0BFyCjnNKyJk0kNtRtE9/4J40r6Yq+DuP1g==}
->>>>>>> 0957d755
     dependencies:
       '@prisma/debug': 3.10.0
 
