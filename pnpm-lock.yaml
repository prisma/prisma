--- conflicted
+++ resolved
@@ -228,11 +228,7 @@
       '@opentelemetry/semantic-conventions': 1.13.0
       '@prisma/debug': workspace:*
       '@prisma/engines': workspace:*
-<<<<<<< HEAD
       '@prisma/engines-version': 4.16.0-16.integration-rename-migration-engine-to-schema-engine-72a818438fbeb692961516daebf61ab86af03011
-=======
-      '@prisma/engines-version': 4.17.0-13.e6267db1c1bc827b8eb87f644288c3cb0800ec89
->>>>>>> 8e9845d9
       '@prisma/fetch-engine': workspace:*
       '@prisma/generator-helper': workspace:*
       '@prisma/get-platform': workspace:*
@@ -299,11 +295,7 @@
       yo: 4.3.1
       zx: 7.2.2
     dependencies:
-<<<<<<< HEAD
       '@prisma/engines-version': 4.16.0-16.integration-rename-migration-engine-to-schema-engine-72a818438fbeb692961516daebf61ab86af03011
-=======
-      '@prisma/engines-version': 4.17.0-13.e6267db1c1bc827b8eb87f644288c3cb0800ec89
->>>>>>> 8e9845d9
     devDependencies:
       '@codspeed/benchmark.js-plugin': 1.1.0_benchmark@2.1.4
       '@faker-js/faker': 8.0.2
@@ -411,11 +403,7 @@
   packages/engines:
     specifiers:
       '@prisma/debug': workspace:*
-<<<<<<< HEAD
       '@prisma/engines-version': 4.16.0-16.integration-rename-migration-engine-to-schema-engine-72a818438fbeb692961516daebf61ab86af03011
-=======
-      '@prisma/engines-version': 4.17.0-13.e6267db1c1bc827b8eb87f644288c3cb0800ec89
->>>>>>> 8e9845d9
       '@prisma/fetch-engine': workspace:*
       '@prisma/get-platform': workspace:*
       '@swc/core': 1.3.64
@@ -427,11 +415,7 @@
       typescript: 4.9.5
     devDependencies:
       '@prisma/debug': link:../debug
-<<<<<<< HEAD
       '@prisma/engines-version': 4.16.0-16.integration-rename-migration-engine-to-schema-engine-72a818438fbeb692961516daebf61ab86af03011
-=======
-      '@prisma/engines-version': 4.17.0-13.e6267db1c1bc827b8eb87f644288c3cb0800ec89
->>>>>>> 8e9845d9
       '@prisma/fetch-engine': link:../fetch-engine
       '@prisma/get-platform': link:../get-platform
       '@swc/core': 1.3.64
@@ -445,11 +429,7 @@
   packages/fetch-engine:
     specifiers:
       '@prisma/debug': workspace:*
-<<<<<<< HEAD
       '@prisma/engines-version': 4.16.0-16.integration-rename-migration-engine-to-schema-engine-72a818438fbeb692961516daebf61ab86af03011
-=======
-      '@prisma/engines-version': 4.17.0-13.e6267db1c1bc827b8eb87f644288c3cb0800ec89
->>>>>>> 8e9845d9
       '@prisma/get-platform': workspace:*
       '@swc/core': 1.3.64
       '@swc/jest': 0.2.26
@@ -495,17 +475,10 @@
       temp-dir: 2.0.0
       tempy: 1.0.1
     devDependencies:
-<<<<<<< HEAD
       '@prisma/engines-version': 4.16.0-16.integration-rename-migration-engine-to-schema-engine-72a818438fbeb692961516daebf61ab86af03011
-      '@swc/core': 1.3.32
-      '@swc/jest': 0.2.26_@swc+core@1.3.32
-      '@types/jest': 29.5.1
-=======
-      '@prisma/engines-version': 4.17.0-13.e6267db1c1bc827b8eb87f644288c3cb0800ec89
       '@swc/core': 1.3.64
       '@swc/jest': 0.2.26_@swc+core@1.3.64
       '@types/jest': 29.5.2
->>>>>>> 8e9845d9
       '@types/node': 18.16.16
       '@types/node-fetch': 2.6.4
       '@types/progress': 2.0.5
@@ -682,11 +655,7 @@
       '@prisma/fetch-engine': workspace:*
       '@prisma/generator-helper': workspace:*
       '@prisma/get-platform': workspace:*
-<<<<<<< HEAD
       '@prisma/prisma-fmt-wasm': 4.16.0-16.integration-rename-migration-engine-to-schema-engine-72a818438fbeb692961516daebf61ab86af03011
-=======
-      '@prisma/prisma-fmt-wasm': 4.17.0-13.e6267db1c1bc827b8eb87f644288c3cb0800ec89
->>>>>>> 8e9845d9
       '@swc/core': 1.2.204
       '@swc/jest': 0.2.26
       '@types/jest': 29.5.2
@@ -742,11 +711,7 @@
       '@prisma/fetch-engine': link:../fetch-engine
       '@prisma/generator-helper': link:../generator-helper
       '@prisma/get-platform': link:../get-platform
-<<<<<<< HEAD
       '@prisma/prisma-fmt-wasm': 4.16.0-16.integration-rename-migration-engine-to-schema-engine-72a818438fbeb692961516daebf61ab86af03011
-=======
-      '@prisma/prisma-fmt-wasm': 4.17.0-13.e6267db1c1bc827b8eb87f644288c3cb0800ec89
->>>>>>> 8e9845d9
       archiver: 5.3.1
       arg: 5.0.2
       checkpoint-client: 1.1.24
@@ -799,11 +764,7 @@
   packages/migrate:
     specifiers:
       '@prisma/debug': workspace:*
-<<<<<<< HEAD
       '@prisma/engines-version': 4.16.0-16.integration-rename-migration-engine-to-schema-engine-72a818438fbeb692961516daebf61ab86af03011
-=======
-      '@prisma/engines-version': 4.17.0-13.e6267db1c1bc827b8eb87f644288c3cb0800ec89
->>>>>>> 8e9845d9
       '@prisma/generator-helper': workspace:*
       '@prisma/get-platform': workspace:*
       '@prisma/internals': workspace:*
@@ -863,11 +824,7 @@
       strip-indent: 3.0.0
       ts-pattern: 4.3.0
     devDependencies:
-<<<<<<< HEAD
       '@prisma/engines-version': 4.16.0-16.integration-rename-migration-engine-to-schema-engine-72a818438fbeb692961516daebf61ab86af03011
-=======
-      '@prisma/engines-version': 4.17.0-13.e6267db1c1bc827b8eb87f644288c3cb0800ec89
->>>>>>> 8e9845d9
       '@prisma/generator-helper': link:../generator-helper
       '@prisma/internals': link:../internals
       '@swc/core': 1.3.64
@@ -3683,13 +3640,8 @@
     dev: true
     optional: true
 
-<<<<<<< HEAD
   /@prisma/engines-version/4.16.0-16.integration-rename-migration-engine-to-schema-engine-72a818438fbeb692961516daebf61ab86af03011:
     resolution: {integrity: sha512-UcWW1npLwbNNNR+cEFn2kXNmca6YS/+WXhB5xo0YzbCHzSl/0yMdKwoAcM17nyl5h68cpGt+xgbtqomtGi+f1Q==}
-=======
-  /@prisma/engines-version/4.17.0-13.e6267db1c1bc827b8eb87f644288c3cb0800ec89:
-    resolution: {integrity: sha512-19bi6CBhoHHXxAyA7nS1sUsv7Yo1uwL1YH/IEeK8XMGJKlGUBQ8kChAIxzrSZyxyJG7JP6ieSJo7lSl9WAbcWw==}
->>>>>>> 8e9845d9
 
   /@prisma/mini-proxy/0.7.0:
     resolution: {integrity: sha512-rax49DeUqAQJgzw2vMkT90zAKfhQq21RAjWYr3RyunkmQ78gKM29E+IpV6R0xs7zgjax283fp8I2oIl50jHn8Q==}
@@ -3697,13 +3649,8 @@
     hasBin: true
     dev: true
 
-<<<<<<< HEAD
   /@prisma/prisma-fmt-wasm/4.16.0-16.integration-rename-migration-engine-to-schema-engine-72a818438fbeb692961516daebf61ab86af03011:
     resolution: {integrity: sha512-GHE8IMntOUAj6ZnW7LuMHPPluODXjocLRULVJRVR5fdz8z78usAbNV2+iy1CyLH7dIWV55Ljb9zidQJZIB3SxQ==}
-=======
-  /@prisma/prisma-fmt-wasm/4.17.0-13.e6267db1c1bc827b8eb87f644288c3cb0800ec89:
-    resolution: {integrity: sha512-aPBZKuQy3ji8g5jQnqzZYWm1SRhFV54ZrpG5ZBHj/6v6B4C1ycNY90CC3kb3z3AsLkX7mVgD0nS6OfM1+IFsYw==}
->>>>>>> 8e9845d9
     dev: false
 
   /@prisma/studio-common/0.487.0:
