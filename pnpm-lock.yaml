--- conflicted
+++ resolved
@@ -1647,13 +1647,8 @@
     transitivePeerDependencies:
       - supports-color
 
-<<<<<<< HEAD
-  /@prisma/debug/2.31.0-dev.19:
-    resolution: {integrity: sha512-95EpzGqyEhD9Hpmp+bg3Fv7MBG3K6iUAv2nuJvBDOIKgI6H816u9S1qv+DZxz6noXrHXhBMMH/UkbqY6JPxUkQ==}
-=======
   /@prisma/debug/2.31.0-dev.24:
     resolution: {integrity: sha512-VOiTNJnXfyGT8jswS0lNdX6uArynV8/WH1XCpC/JFwxWt6eZLakdB7j3EL34y/l8b32GfaP8rM3lGoWEsKmmBw==}
->>>>>>> 6843a3de
     dependencies:
       '@types/debug': 4.1.7
       debug: 4.3.2
@@ -1662,21 +1657,12 @@
       - supports-color
     dev: true
 
-<<<<<<< HEAD
-  /@prisma/engine-core/2.31.0-dev.19:
-    resolution: {integrity: sha512-YZGEj1RnlxeLmLvLvSEcZu1kUwc4kzdwjDk7ujAP4vBNeTBIzyEmvHpsbKu66gR1vT2nO/pR8U9T5fpyX1FE9Q==}
-    dependencies:
-      '@prisma/debug': 2.31.0-dev.19
-      '@prisma/engines': 2.31.0-11.c6aa2685dff09984e6656f5d99a90b9e90eabbce
-      '@prisma/generator-helper': 2.31.0-dev.19
-=======
   /@prisma/engine-core/2.31.0-dev.24:
     resolution: {integrity: sha512-OCJWIhDPC9x3Vu2S063XedWAEmqKYO8p8VT8GFzR30cma4LvQenv5jAHxF6xD2/r7DDncYBzOIILsDg1D0JTWQ==}
     dependencies:
       '@prisma/debug': 2.31.0-dev.24
       '@prisma/engines': 2.31.0-11.c6aa2685dff09984e6656f5d99a90b9e90eabbce
       '@prisma/generator-helper': 2.31.0-dev.24
->>>>>>> 6843a3de
       '@prisma/get-platform': 2.31.0-11.c6aa2685dff09984e6656f5d99a90b9e90eabbce
       chalk: 4.1.2
       execa: 5.1.1
@@ -1695,19 +1681,15 @@
 
   /@prisma/engines/2.31.0-11.c6aa2685dff09984e6656f5d99a90b9e90eabbce:
     resolution: {integrity: sha512-zQXMLIJEApmbHZNhx+lwpfyadHJDO4tOEomprSaW2ORpV4yQTev62mvoygJIMEY4WhhxTzVvuS+OWBDl72hl5Q==}
-<<<<<<< HEAD
     requiresBuild: true
     dev: true
 
   /@prisma/engines/2.31.0-12.1f6a57b589346e24765493d208ef4a1b1a7bfa4d:
     resolution: {integrity: sha512-WBdA+t7Kcylu13cqKHWPqjzoCef78T/3S1T1xc2dnk7nMEzIpMFzcoFusIYsPm5z3sS28rZ58YeioaGIIPdrXQ==}
-=======
->>>>>>> 6843a3de
     requiresBuild: true
 
   /@prisma/fetch-engine/2.31.0-11.c6aa2685dff09984e6656f5d99a90b9e90eabbce:
     resolution: {integrity: sha512-yJfmcc7uRgkaxmCoVn5rcluMgmTIzUCNK32VLY971TGGVyxuLKAg3+9lYOWbf2j1EJXVFm57LDhiMob5jyCeaQ==}
-<<<<<<< HEAD
     dependencies:
       '@prisma/debug': 2.30.0
       '@prisma/get-platform': 2.31.0-11.c6aa2685dff09984e6656f5d99a90b9e90eabbce
@@ -1732,8 +1714,6 @@
 
   /@prisma/fetch-engine/2.31.0-12.1f6a57b589346e24765493d208ef4a1b1a7bfa4d:
     resolution: {integrity: sha512-t1O1rP6J3ZIOUPRWA4GNlv4yMUJbo+5K9/bXFqXztv9rtDY4TRJV4GHzvjs281jYufiUtXAWA+cHv9qc6e9rJg==}
-=======
->>>>>>> 6843a3de
     dependencies:
       '@prisma/debug': 2.30.0
       '@prisma/get-platform': 2.31.0-12.1f6a57b589346e24765493d208ef4a1b1a7bfa4d
@@ -1755,17 +1735,10 @@
     transitivePeerDependencies:
       - supports-color
 
-<<<<<<< HEAD
-  /@prisma/generator-helper/2.31.0-dev.19:
-    resolution: {integrity: sha512-Lf31D3VUH1laJcJ2z4eDDUZWy/A3BhUiIpY0kWbdBBgf8KeSIMJw9toY1+RjEDKD1kVBdq8L4pb4X/wYUM8Lyw==}
-    dependencies:
-      '@prisma/debug': 2.31.0-dev.19
-=======
   /@prisma/generator-helper/2.31.0-dev.24:
     resolution: {integrity: sha512-OzZ8NXSSBaB87MQha0n/cgAI+6JpSMG2VQq2usqxl//uoYaI/w5VOX9rtr+QAqZPa/N0tNBjUXkH4df51pAeJw==}
     dependencies:
       '@prisma/debug': 2.31.0-dev.24
->>>>>>> 6843a3de
       '@types/cross-spawn': 6.0.2
       chalk: 4.1.2
       cross-spawn: 7.0.3
@@ -1775,7 +1748,6 @@
 
   /@prisma/get-platform/2.31.0-11.c6aa2685dff09984e6656f5d99a90b9e90eabbce:
     resolution: {integrity: sha512-d626h9aamBMp7kCd8zRLu1OhjHZ6lQQy6cdVxNPoxsiqY7o96nye3NHgNv4U64ISXtNez6V0QLec7ponm1Sb/g==}
-<<<<<<< HEAD
     dependencies:
       '@prisma/debug': 2.30.0
     transitivePeerDependencies:
@@ -1784,23 +1756,11 @@
 
   /@prisma/get-platform/2.31.0-12.1f6a57b589346e24765493d208ef4a1b1a7bfa4d:
     resolution: {integrity: sha512-x25F4aPZ1gftPNZoPE9gahif6sHALa/HziVe3g1CAddHVRf/PT6/Gnr9cQob7Ed4X8pJfkzrQy9FphL20B2wjQ==}
-=======
->>>>>>> 6843a3de
     dependencies:
       '@prisma/debug': 2.30.0
     transitivePeerDependencies:
       - supports-color
 
-<<<<<<< HEAD
-  /@prisma/sdk/2.31.0-dev.19:
-    resolution: {integrity: sha512-6K3qiasHnTgoeHfPt8oP7k0u8FbEa9PNyl4L8usXJBHOU5fIz0eTiv/TWXpXrBxDuONMXvNx4djPq9QDPXW25w==}
-    dependencies:
-      '@prisma/debug': 2.31.0-dev.19
-      '@prisma/engine-core': 2.31.0-dev.19
-      '@prisma/engines': 2.31.0-11.c6aa2685dff09984e6656f5d99a90b9e90eabbce
-      '@prisma/fetch-engine': 2.31.0-11.c6aa2685dff09984e6656f5d99a90b9e90eabbce
-      '@prisma/generator-helper': 2.31.0-dev.19
-=======
   /@prisma/sdk/2.31.0-dev.24:
     resolution: {integrity: sha512-R/op2s8fehB/14BI+m5N6bIhE6L3KHBkVTLm86P+HagWHJ8wXZv62k7QaB1yPAwOZqB8W+fN6ZvrMI7vNwPh5A==}
     dependencies:
@@ -1809,7 +1769,6 @@
       '@prisma/engines': 2.31.0-11.c6aa2685dff09984e6656f5d99a90b9e90eabbce
       '@prisma/fetch-engine': 2.31.0-11.c6aa2685dff09984e6656f5d99a90b9e90eabbce
       '@prisma/generator-helper': 2.31.0-dev.24
->>>>>>> 6843a3de
       '@prisma/get-platform': 2.31.0-11.c6aa2685dff09984e6656f5d99a90b9e90eabbce
       '@timsuchanek/copy': 1.4.5
       archiver: 4.0.2
@@ -1844,21 +1803,13 @@
       - supports-color
     dev: true
 
-<<<<<<< HEAD
-  /@prisma/studio-pcw/0.422.0_@prisma+sdk@2.31.0-dev.19:
-=======
   /@prisma/studio-pcw/0.422.0_@prisma+sdk@2.31.0-dev.24:
->>>>>>> 6843a3de
     resolution: {integrity: sha512-82VESX2oeh6DwggY6B9Cblaz2xeaJfj0a+LRvUJve8NDShkarhLHMFh9auO8AWa3cCN1gWxEF/DUfnLNL35BrA==}
     peerDependencies:
       '@prisma/client': '*'
       '@prisma/sdk': '*'
     dependencies:
-<<<<<<< HEAD
-      '@prisma/sdk': 2.31.0-dev.19
-=======
       '@prisma/sdk': 2.31.0-dev.24
->>>>>>> 6843a3de
       debug: 4.3.1
       lodash: 4.17.21
     transitivePeerDependencies:
@@ -1868,13 +1819,8 @@
   /@prisma/studio-server/0.422.0:
     resolution: {integrity: sha512-VLDIsIDzklsFJB4AUyluZq9QiKQkz/nI9Hrj7Pp7Mb1rm3S0x8fsf4W3jYqibqqqz8rgg+5ztc4EjkCgpCa4sA==}
     dependencies:
-<<<<<<< HEAD
-      '@prisma/sdk': 2.31.0-dev.19
-      '@prisma/studio-pcw': 0.422.0_@prisma+sdk@2.31.0-dev.19
-=======
       '@prisma/sdk': 2.31.0-dev.24
       '@prisma/studio-pcw': 0.422.0_@prisma+sdk@2.31.0-dev.24
->>>>>>> 6843a3de
       '@prisma/studio-transports': 0.422.0
       '@sentry/node': 6.2.5
       checkpoint-client: 1.1.20
@@ -1883,7 +1829,6 @@
       express: 4.17.1
       untildify: 4.0.0
     transitivePeerDependencies:
-      - '@prisma/client'
       - supports-color
     dev: true
 
