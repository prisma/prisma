--- conflicted
+++ resolved
@@ -524,15 +524,9 @@
       temp-dir: 2.0.0
       tempy: 1.0.1
     devDependencies:
-<<<<<<< HEAD
       '@prisma/engines-version': 4.6.0-7.873cfc11d75e7a618d3bfc2ca4b4acebfcfbfcbe
-      '@swc/core': 1.3.8
-      '@swc/jest': 0.2.22_@swc+core@1.3.8
-=======
-      '@prisma/engines-version': 4.6.0-4.bc452eb701d4709e75729888e0ea0f53c19775d1
       '@swc/core': 1.3.10
       '@swc/jest': 0.2.22_@swc+core@1.3.10
->>>>>>> 8ef1cc1a
       '@types/jest': 28.1.8
       '@types/node': 16.11.68
       '@types/node-fetch': 2.6.2
