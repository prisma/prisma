--- conflicted
+++ resolved
@@ -491,13 +491,8 @@
         specifier: 0.9.4
         version: 0.9.4
       '@prisma/query-engine-wasm':
-<<<<<<< HEAD
         specifier: 0.0.14
         version: 0.0.14
-=======
-        specifier: 0.0.13
-        version: 0.0.13
->>>>>>> ea681aa3
       '@snaplet/copycat':
         specifier: 0.17.3
         version: 0.17.3
@@ -3184,13 +3179,8 @@
     resolution: {integrity: sha512-b8GL5jq8v/qZe5t2sGb9wpcjJDq/toznqdBMj6Qf6MpxJb1DnSq24XTcOFhOkLF4+M5oDhFoQo69qDaWbWQGmw==}
     dev: false
 
-<<<<<<< HEAD
   /@prisma/query-engine-wasm@0.0.14:
     resolution: {integrity: sha512-fHA2VMX2oORIh3NNVYQnVUcryC0J7nA00dTqUQ1C3JHh1vySv2SypY45ngzH06HrWzV7b0Tio+2z+L9tkvMlGw==}
-=======
-  /@prisma/query-engine-wasm@0.0.13:
-    resolution: {integrity: sha512-gbZVK4JJI2+RdcSq/ATbPUe3Qwe2tOCuHl5FXv9+dB/o7VRkVMjZHPUAyZSRdHdvAmPlVCMQaqla0A+zXDAFmQ==}
->>>>>>> ea681aa3
     dev: true
 
   /@prisma/studio-common@0.495.0:
