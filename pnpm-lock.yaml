--- conflicted
+++ resolved
@@ -229,11 +229,7 @@
       '@prisma/debug': workspace:*
       '@prisma/engine-core': workspace:*
       '@prisma/engines': workspace:*
-<<<<<<< HEAD
       '@prisma/engines-version': 4.11.0-51.14ee0d4b1f1692f65e4b16ac63bdbe71e858484d
-=======
-      '@prisma/engines-version': 4.11.0-50.1969629a0ff1d5f009b2b184a156658eab53228b
->>>>>>> 22f34647
       '@prisma/fetch-engine': workspace:*
       '@prisma/generator-helper': workspace:*
       '@prisma/get-platform': workspace:*
@@ -299,11 +295,7 @@
       yo: 4.3.1
       zx: 7.1.1
     dependencies:
-<<<<<<< HEAD
       '@prisma/engines-version': 4.11.0-51.14ee0d4b1f1692f65e4b16ac63bdbe71e858484d
-=======
-      '@prisma/engines-version': 4.11.0-50.1969629a0ff1d5f009b2b184a156658eab53228b
->>>>>>> 22f34647
     devDependencies:
       '@faker-js/faker': 7.6.0
       '@fast-check/jest': 1.6.0_@jest+globals@29.4.1
@@ -460,11 +452,7 @@
   packages/engines:
     specifiers:
       '@prisma/debug': workspace:*
-<<<<<<< HEAD
       '@prisma/engines-version': 4.11.0-51.14ee0d4b1f1692f65e4b16ac63bdbe71e858484d
-=======
-      '@prisma/engines-version': 4.11.0-50.1969629a0ff1d5f009b2b184a156658eab53228b
->>>>>>> 22f34647
       '@prisma/fetch-engine': workspace:*
       '@prisma/get-platform': workspace:*
       '@swc/core': 1.3.32
@@ -476,11 +464,7 @@
       typescript: 4.9.5
     devDependencies:
       '@prisma/debug': link:../debug
-<<<<<<< HEAD
       '@prisma/engines-version': 4.11.0-51.14ee0d4b1f1692f65e4b16ac63bdbe71e858484d
-=======
-      '@prisma/engines-version': 4.11.0-50.1969629a0ff1d5f009b2b184a156658eab53228b
->>>>>>> 22f34647
       '@prisma/fetch-engine': link:../fetch-engine
       '@prisma/get-platform': link:../get-platform
       '@swc/core': 1.3.32
@@ -494,11 +478,7 @@
   packages/fetch-engine:
     specifiers:
       '@prisma/debug': workspace:*
-<<<<<<< HEAD
       '@prisma/engines-version': 4.11.0-51.14ee0d4b1f1692f65e4b16ac63bdbe71e858484d
-=======
-      '@prisma/engines-version': 4.11.0-50.1969629a0ff1d5f009b2b184a156658eab53228b
->>>>>>> 22f34647
       '@prisma/get-platform': workspace:*
       '@swc/core': 1.3.32
       '@swc/jest': 0.2.24
@@ -544,11 +524,7 @@
       temp-dir: 2.0.0
       tempy: 1.0.1
     devDependencies:
-<<<<<<< HEAD
       '@prisma/engines-version': 4.11.0-51.14ee0d4b1f1692f65e4b16ac63bdbe71e858484d
-=======
-      '@prisma/engines-version': 4.11.0-50.1969629a0ff1d5f009b2b184a156658eab53228b
->>>>>>> 22f34647
       '@swc/core': 1.3.32
       '@swc/jest': 0.2.24_@swc+core@1.3.32
       '@types/jest': 29.4.0
@@ -719,11 +695,7 @@
       '@prisma/fetch-engine': workspace:*
       '@prisma/generator-helper': workspace:*
       '@prisma/get-platform': workspace:*
-<<<<<<< HEAD
       '@prisma/prisma-fmt-wasm': 4.11.0-51.14ee0d4b1f1692f65e4b16ac63bdbe71e858484d
-=======
-      '@prisma/prisma-fmt-wasm': 4.11.0-50.1969629a0ff1d5f009b2b184a156658eab53228b
->>>>>>> 22f34647
       '@swc/core': 1.2.204
       '@swc/jest': 0.2.24
       '@types/jest': 29.4.0
@@ -778,11 +750,7 @@
       '@prisma/fetch-engine': link:../fetch-engine
       '@prisma/generator-helper': link:../generator-helper
       '@prisma/get-platform': link:../get-platform
-<<<<<<< HEAD
       '@prisma/prisma-fmt-wasm': 4.11.0-51.14ee0d4b1f1692f65e4b16ac63bdbe71e858484d
-=======
-      '@prisma/prisma-fmt-wasm': 4.11.0-50.1969629a0ff1d5f009b2b184a156658eab53228b
->>>>>>> 22f34647
       archiver: 5.3.1
       arg: 5.0.2
       chalk: 4.1.2
@@ -835,11 +803,7 @@
   packages/migrate:
     specifiers:
       '@prisma/debug': workspace:*
-<<<<<<< HEAD
       '@prisma/engines-version': 4.11.0-51.14ee0d4b1f1692f65e4b16ac63bdbe71e858484d
-=======
-      '@prisma/engines-version': 4.11.0-50.1969629a0ff1d5f009b2b184a156658eab53228b
->>>>>>> 22f34647
       '@prisma/generator-helper': workspace:*
       '@prisma/get-platform': workspace:*
       '@prisma/internals': workspace:*
@@ -893,11 +857,7 @@
       strip-indent: 3.0.0
       ts-pattern: 4.0.5
     devDependencies:
-<<<<<<< HEAD
       '@prisma/engines-version': 4.11.0-51.14ee0d4b1f1692f65e4b16ac63bdbe71e858484d
-=======
-      '@prisma/engines-version': 4.11.0-50.1969629a0ff1d5f009b2b184a156658eab53228b
->>>>>>> 22f34647
       '@prisma/generator-helper': link:../generator-helper
       '@prisma/internals': link:../internals
       '@swc/core': 1.3.32
@@ -3347,13 +3307,8 @@
     engines: {node: '>=14'}
     dev: true
 
-<<<<<<< HEAD
   /@prisma/engines-version/4.11.0-51.14ee0d4b1f1692f65e4b16ac63bdbe71e858484d:
     resolution: {integrity: sha512-FR4568tZk0OC6b+HGfaZGhAy7jOt8J/0Jws2/GsqN92VCvVNeS2Aprmbh0Lpg89xSgSkaMLxbbeVpCPaCG9mhA==}
-=======
-  /@prisma/engines-version/4.11.0-50.1969629a0ff1d5f009b2b184a156658eab53228b:
-    resolution: {integrity: sha512-tnW791l7omowb9fG2apP+1So8TEgPyB7hFGplYA8Lu8M3OuyPBqAvZ5ejnklMmH3OQzGpSYjdS2I9I5WJQ1IWA==}
->>>>>>> 22f34647
 
   /@prisma/mini-proxy/0.6.4:
     resolution: {integrity: sha512-soUbebrPZfNg9zJCALHQAZd0E5tvcgi1zmyonHUe3Inqa6nMOGvdDWAcDUl1OHkZ22WDFpWkj5qOZTULfdNH2w==}
@@ -3361,13 +3316,8 @@
     hasBin: true
     dev: true
 
-<<<<<<< HEAD
   /@prisma/prisma-fmt-wasm/4.11.0-51.14ee0d4b1f1692f65e4b16ac63bdbe71e858484d:
     resolution: {integrity: sha512-RwfFIFecB9IW8bI1yIBdxt99v/UtX7F2D9f9Vg04ndaH62LOZ+LGetHryzNJ5Ztc458NxLmfS+oUMpyT4fbFAw==}
-=======
-  /@prisma/prisma-fmt-wasm/4.11.0-50.1969629a0ff1d5f009b2b184a156658eab53228b:
-    resolution: {integrity: sha512-Gti2UFCwKIvDH616uVIs5EOMgGwOiMHGV2YdoDhNdwGgXAIIU+Z1oFzLCpnfcwoOjnXlJfcokQoYXwxzhQtPdg==}
->>>>>>> 22f34647
     dev: false
 
   /@prisma/studio-common/0.483.0:
