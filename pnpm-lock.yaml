--- conflicted
+++ resolved
@@ -650,13 +650,8 @@
         specifier: workspace:*
         version: link:../engines
       '@prisma/engines-version':
-<<<<<<< HEAD
-        specifier: 6.19.0-3.next-b6daa0b16d0aedf495932cae9d00728357899ae0
-        version: 6.19.0-3.next-b6daa0b16d0aedf495932cae9d00728357899ae0
-=======
-        specifier: 6.19.0-23.00f1b688fa033fd4de96af399b529227291b959d
-        version: 6.19.0-23.00f1b688fa033fd4de96af399b529227291b959d
->>>>>>> f1633714
+        specifier: 6.19.0-18.next-5d7e37b62b9e0963f1a714ab97b814e0fe4835a0
+        version: 6.19.0-18.next-5d7e37b62b9e0963f1a714ab97b814e0fe4835a0
       '@prisma/fetch-engine':
         specifier: workspace:*
         version: link:../fetch-engine
@@ -679,19 +674,11 @@
         specifier: workspace:*
         version: link:../migrate
       '@prisma/query-compiler-wasm':
-<<<<<<< HEAD
-        specifier: 6.19.0-3.next-b6daa0b16d0aedf495932cae9d00728357899ae0
-        version: 6.19.0-3.next-b6daa0b16d0aedf495932cae9d00728357899ae0
+        specifier: 6.19.0-18.next-5d7e37b62b9e0963f1a714ab97b814e0fe4835a0
+        version: 6.19.0-18.next-5d7e37b62b9e0963f1a714ab97b814e0fe4835a0
       '@prisma/query-engine-wasm':
-        specifier: 6.19.0-3.next-b6daa0b16d0aedf495932cae9d00728357899ae0
-        version: 6.19.0-3.next-b6daa0b16d0aedf495932cae9d00728357899ae0
-=======
-        specifier: 6.19.0-23.00f1b688fa033fd4de96af399b529227291b959d
-        version: 6.19.0-23.00f1b688fa033fd4de96af399b529227291b959d
-      '@prisma/query-engine-wasm':
-        specifier: 6.19.0-23.00f1b688fa033fd4de96af399b529227291b959d
-        version: 6.19.0-23.00f1b688fa033fd4de96af399b529227291b959d
->>>>>>> f1633714
+        specifier: 6.19.0-18.next-5d7e37b62b9e0963f1a714ab97b814e0fe4835a0
+        version: 6.19.0-18.next-5d7e37b62b9e0963f1a714ab97b814e0fe4835a0
       '@prisma/query-plan-executor':
         specifier: workspace:*
         version: link:../query-plan-executor
@@ -899,7 +886,7 @@
         version: 20.19.0
       jest:
         specifier: 29.7.0
-        version: 29.7.0(@types/node@20.19.0)(ts-node@10.9.2(@swc/core@1.11.5)(@types/node@20.19.0)(typescript@5.4.5))
+        version: 29.7.0(@types/node@20.19.0)(ts-node@10.9.2(@swc/core@1.11.5)(@types/node@20.19.0)(typescript@5.8.2))
       jest-junit:
         specifier: 16.0.0
         version: 16.0.0
@@ -919,13 +906,8 @@
         specifier: workspace:*
         version: link:../dmmf
       '@prisma/engines-version':
-<<<<<<< HEAD
-        specifier: 6.19.0-3.next-b6daa0b16d0aedf495932cae9d00728357899ae0
-        version: 6.19.0-3.next-b6daa0b16d0aedf495932cae9d00728357899ae0
-=======
-        specifier: 6.19.0-23.00f1b688fa033fd4de96af399b529227291b959d
-        version: 6.19.0-23.00f1b688fa033fd4de96af399b529227291b959d
->>>>>>> f1633714
+        specifier: 6.19.0-18.next-5d7e37b62b9e0963f1a714ab97b814e0fe4835a0
+        version: 6.19.0-18.next-5d7e37b62b9e0963f1a714ab97b814e0fe4835a0
       '@prisma/fetch-engine':
         specifier: workspace:*
         version: link:../fetch-engine
@@ -1004,13 +986,8 @@
         specifier: workspace:*
         version: link:../dmmf
       '@prisma/engines-version':
-<<<<<<< HEAD
-        specifier: 6.19.0-3.next-b6daa0b16d0aedf495932cae9d00728357899ae0
-        version: 6.19.0-3.next-b6daa0b16d0aedf495932cae9d00728357899ae0
-=======
-        specifier: 6.19.0-23.00f1b688fa033fd4de96af399b529227291b959d
-        version: 6.19.0-23.00f1b688fa033fd4de96af399b529227291b959d
->>>>>>> f1633714
+        specifier: 6.19.0-18.next-5d7e37b62b9e0963f1a714ab97b814e0fe4835a0
+        version: 6.19.0-18.next-5d7e37b62b9e0963f1a714ab97b814e0fe4835a0
       '@prisma/fetch-engine':
         specifier: workspace:*
         version: link:../fetch-engine
@@ -1144,13 +1121,8 @@
         specifier: workspace:*
         version: link:../debug
       '@prisma/engines-version':
-<<<<<<< HEAD
-        specifier: 6.19.0-3.next-b6daa0b16d0aedf495932cae9d00728357899ae0
-        version: 6.19.0-3.next-b6daa0b16d0aedf495932cae9d00728357899ae0
-=======
-        specifier: 6.19.0-23.00f1b688fa033fd4de96af399b529227291b959d
-        version: 6.19.0-23.00f1b688fa033fd4de96af399b529227291b959d
->>>>>>> f1633714
+        specifier: 6.19.0-18.next-5d7e37b62b9e0963f1a714ab97b814e0fe4835a0
+        version: 6.19.0-18.next-5d7e37b62b9e0963f1a714ab97b814e0fe4835a0
       '@prisma/fetch-engine':
         specifier: workspace:*
         version: link:../fetch-engine
@@ -1186,13 +1158,8 @@
         specifier: workspace:*
         version: link:../debug
       '@prisma/engines-version':
-<<<<<<< HEAD
-        specifier: 6.19.0-3.next-b6daa0b16d0aedf495932cae9d00728357899ae0
-        version: 6.19.0-3.next-b6daa0b16d0aedf495932cae9d00728357899ae0
-=======
-        specifier: 6.19.0-23.00f1b688fa033fd4de96af399b529227291b959d
-        version: 6.19.0-23.00f1b688fa033fd4de96af399b529227291b959d
->>>>>>> f1633714
+        specifier: 6.19.0-18.next-5d7e37b62b9e0963f1a714ab97b814e0fe4835a0
+        version: 6.19.0-18.next-5d7e37b62b9e0963f1a714ab97b814e0fe4835a0
       '@prisma/get-platform':
         specifier: workspace:*
         version: link:../get-platform
@@ -1474,16 +1441,11 @@
         specifier: workspace:*
         version: link:../get-platform
       '@prisma/prisma-schema-wasm':
-<<<<<<< HEAD
-        specifier: 6.19.0-3.next-b6daa0b16d0aedf495932cae9d00728357899ae0
-        version: 6.19.0-3.next-b6daa0b16d0aedf495932cae9d00728357899ae0
-=======
-        specifier: 6.19.0-23.00f1b688fa033fd4de96af399b529227291b959d
-        version: 6.19.0-23.00f1b688fa033fd4de96af399b529227291b959d
->>>>>>> f1633714
+        specifier: 6.19.0-18.next-5d7e37b62b9e0963f1a714ab97b814e0fe4835a0
+        version: 6.19.0-18.next-5d7e37b62b9e0963f1a714ab97b814e0fe4835a0
       '@prisma/schema-engine-wasm':
-        specifier: 6.19.0-23.00f1b688fa033fd4de96af399b529227291b959d
-        version: 6.19.0-23.00f1b688fa033fd4de96af399b529227291b959d
+        specifier: 6.19.0-18.next-5d7e37b62b9e0963f1a714ab97b814e0fe4835a0
+        version: 6.19.0-18.next-5d7e37b62b9e0963f1a714ab97b814e0fe4835a0
       '@prisma/schema-files-loader':
         specifier: workspace:*
         version: link:../schema-files-loader
@@ -1645,13 +1607,8 @@
         specifier: workspace:*
         version: link:../driver-adapter-utils
       '@prisma/engines-version':
-<<<<<<< HEAD
-        specifier: 6.19.0-3.next-b6daa0b16d0aedf495932cae9d00728357899ae0
-        version: 6.19.0-3.next-b6daa0b16d0aedf495932cae9d00728357899ae0
-=======
-        specifier: 6.19.0-23.00f1b688fa033fd4de96af399b529227291b959d
-        version: 6.19.0-23.00f1b688fa033fd4de96af399b529227291b959d
->>>>>>> f1633714
+        specifier: 6.19.0-18.next-5d7e37b62b9e0963f1a714ab97b814e0fe4835a0
+        version: 6.19.0-18.next-5d7e37b62b9e0963f1a714ab97b814e0fe4835a0
       '@prisma/generator':
         specifier: workspace:*
         version: link:../generator
@@ -1804,13 +1761,8 @@
   packages/schema-files-loader:
     dependencies:
       '@prisma/prisma-schema-wasm':
-<<<<<<< HEAD
-        specifier: 6.19.0-3.next-b6daa0b16d0aedf495932cae9d00728357899ae0
-        version: 6.19.0-3.next-b6daa0b16d0aedf495932cae9d00728357899ae0
-=======
-        specifier: 6.19.0-23.00f1b688fa033fd4de96af399b529227291b959d
-        version: 6.19.0-23.00f1b688fa033fd4de96af399b529227291b959d
->>>>>>> f1633714
+        specifier: 6.19.0-18.next-5d7e37b62b9e0963f1a714ab97b814e0fe4835a0
+        version: 6.19.0-18.next-5d7e37b62b9e0963f1a714ab97b814e0fe4835a0
       fs-extra:
         specifier: 11.3.0
         version: 11.3.0
@@ -1825,7 +1777,7 @@
     dependencies:
       '@ark/attest':
         specifier: 0.48.2
-        version: 0.48.2(typescript@5.4.5)
+        version: 0.48.2(typescript@5.8.2)
       '@prisma/client':
         specifier: workspace:*
         version: link:../client
@@ -3462,39 +3414,20 @@
     peerDependencies:
       prettier: '*'
 
-<<<<<<< HEAD
-  '@prisma/engines-version@6.19.0-3.next-b6daa0b16d0aedf495932cae9d00728357899ae0':
-    resolution: {integrity: sha512-lZNGZeINKOePXUxlGghBo6RRntd200ga67I6eV74gH3E8bjWCqrCs7CKjuCnDulKppUg+fxyir8Eli/0KBB6/A==}
-
-  '@prisma/prisma-schema-wasm@6.19.0-3.next-b6daa0b16d0aedf495932cae9d00728357899ae0':
-    resolution: {integrity: sha512-6prLAh1MDghARAFRmYJ9draoeFsUaaF8cHs4607KoxYoezz9DuDxfHyAqJUIQuqwwYJ2wjp4HtJF8bU/6I9XIg==}
-
-  '@prisma/query-compiler-wasm@6.19.0-3.next-b6daa0b16d0aedf495932cae9d00728357899ae0':
-    resolution: {integrity: sha512-VQ+Si++mPewiHZuvfvFD1leDoCwg+sch8VK1A3poObCciKPq6rROZ6Rk1UAFd0fBDxAZk5rvUtWTdTW5pt298g==}
-
-  '@prisma/query-engine-wasm@6.19.0-3.next-b6daa0b16d0aedf495932cae9d00728357899ae0':
-    resolution: {integrity: sha512-bpwaqxhHMnuKwiShx/+jBDDtDlZPlTQzwd38/r3uMiBJyen/QU5yu9NUUW6qIZ/1nNFyhgBCJnBEmED8lsG2uw==}
-=======
-  '@prisma/engines-version@6.19.0-23.00f1b688fa033fd4de96af399b529227291b959d':
-    resolution: {integrity: sha512-CBr6V3SZYuLfBhtWV4xypezSvLx1YndUp3BbQdtx0ogESjztgzd5BrhZMSsvNh8pSDStDCjovSJm/qdyhUWz7g==}
-
-  '@prisma/mini-proxy@0.9.5':
-    resolution: {integrity: sha512-0MLaxUjGbZGJGx9fIy1kbAH65hcZHCP6yes8xCTVcWumo64uzAxuvZdf5l1EPCZrDnj+iZNAy0U364oOAN+gXQ==}
-    engines: {node: '>=16'}
-    hasBin: true
-
-  '@prisma/prisma-schema-wasm@6.19.0-23.00f1b688fa033fd4de96af399b529227291b959d':
-    resolution: {integrity: sha512-z8fpHcqWrtKYsjXs4w4svrsu6vQ5CqbedXpB+HF6qAPRxznb/T+5FonNmrYDd7pdemkvPwxaTooVMvNxd0RYVA==}
-
-  '@prisma/query-compiler-wasm@6.19.0-23.00f1b688fa033fd4de96af399b529227291b959d':
-    resolution: {integrity: sha512-Uvw+QjPY+IO5o7K5hpgKkziEWMmc9T5ggbvXRgCrUONJXyKQ3nj4qZyxOIi0uwCZOMbvd8xqktT5dU8qatk1OA==}
-
-  '@prisma/query-engine-wasm@6.19.0-23.00f1b688fa033fd4de96af399b529227291b959d':
-    resolution: {integrity: sha512-MRS1Ks2womza8rWV0TYlxENDDhZ5iGgCMyFm1ZOQyefu96a0BzD72EfCwNykbGO/svR8wBGyoer43lxCqHOGgw==}
->>>>>>> f1633714
-
-  '@prisma/schema-engine-wasm@6.19.0-23.00f1b688fa033fd4de96af399b529227291b959d':
-    resolution: {integrity: sha512-HqUmmGJvYFAkxgcCSK/XmgxQlPm2ZwrqVZWcNAWfGq1UZOgXe2aqsf7avMGhS/HzjQNq72daD2iOCCIFln1vGw==}
+  '@prisma/engines-version@6.19.0-18.next-5d7e37b62b9e0963f1a714ab97b814e0fe4835a0':
+    resolution: {integrity: sha512-gCg5R4NIBD5mYmKILTar3mvmKg8UaZGwX8S3wHf1mr2kadMJ0cvO9wIr6fdihSvWJcgyqp2+qlSEsHuxJBlb6A==}
+
+  '@prisma/prisma-schema-wasm@6.19.0-18.next-5d7e37b62b9e0963f1a714ab97b814e0fe4835a0':
+    resolution: {integrity: sha512-jDSQHeF6eA8JAWz9MXp2Tk5K6xMRtiX+N4kM0r26D6ccUaaQb6X9hIhTfG5FQ6pUdQnxVSWyYVjhbqiGRE+BDA==}
+
+  '@prisma/query-compiler-wasm@6.19.0-18.next-5d7e37b62b9e0963f1a714ab97b814e0fe4835a0':
+    resolution: {integrity: sha512-cI05/w5EbUS/KWUUmmCXOcVc7sEkv2QXwEriceOvQdTsx0TWQheNbYGfwObo/zFys5nWL5U5xMP2KNLOwK+mHg==}
+
+  '@prisma/query-engine-wasm@6.19.0-18.next-5d7e37b62b9e0963f1a714ab97b814e0fe4835a0':
+    resolution: {integrity: sha512-qQu1CHuPycrnrPv7fnE2Bk6a7PFZlxrtJ2QAa4rEOQSdA0Fn0M+BZKOESb5hSvTD2i/eymA4lENJHWPmfDkKcQ==}
+
+  '@prisma/schema-engine-wasm@6.19.0-18.next-5d7e37b62b9e0963f1a714ab97b814e0fe4835a0':
+    resolution: {integrity: sha512-5FD4iRUFboRHeu9pZqQPVjHpJt+Bg2jYM9y/cQJeS53pbpegC7W68+o7oyh3zkxHz0UTfBR786f+2aZJ25bLLQ==}
 
   '@prisma/studio-common@0.511.0':
     resolution: {integrity: sha512-oYpLFPvNVF66F5lgZL7allwCkHe8u0mFSV+yB34uTfJOXZXp+eDFN6Wo8FCX2ztcahCLXNMs0h4IdcMCeXFoxw==}
@@ -8362,16 +8295,16 @@
 
   '@antfu/ni@0.21.12': {}
 
-  '@ark/attest@0.48.2(typescript@5.4.5)':
+  '@ark/attest@0.48.2(typescript@5.8.2)':
     dependencies:
       '@ark/fs': 0.46.0
       '@ark/util': 0.46.0
       '@prettier/sync': 0.5.5(prettier@3.5.3)
       '@typescript/analyze-trace': 0.10.1
-      '@typescript/vfs': 1.6.1(typescript@5.4.5)
+      '@typescript/vfs': 1.6.1(typescript@5.8.2)
       arktype: 2.1.20
       prettier: 3.5.3
-      typescript: 5.4.5
+      typescript: 5.8.2
     transitivePeerDependencies:
       - supports-color
 
@@ -9412,6 +9345,41 @@
       - supports-color
       - ts-node
 
+  '@jest/core@29.7.0(ts-node@10.9.2(@swc/core@1.11.5)(@types/node@20.19.0)(typescript@5.8.2))':
+    dependencies:
+      '@jest/console': 29.7.0
+      '@jest/reporters': 29.7.0
+      '@jest/test-result': 29.7.0
+      '@jest/transform': 29.7.0
+      '@jest/types': 29.6.3
+      '@types/node': 20.19.0
+      ansi-escapes: 4.3.2
+      chalk: 4.1.2
+      ci-info: 3.9.0
+      exit: 0.1.2
+      graceful-fs: 4.2.11
+      jest-changed-files: 29.7.0
+      jest-config: 29.7.0(@types/node@20.19.0)(ts-node@10.9.2(@swc/core@1.11.5)(@types/node@20.19.0)(typescript@5.8.2))
+      jest-haste-map: 29.7.0
+      jest-message-util: 29.7.0
+      jest-regex-util: 29.6.3
+      jest-resolve: 29.7.0
+      jest-resolve-dependencies: 29.7.0
+      jest-runner: 29.7.0
+      jest-runtime: 29.7.0
+      jest-snapshot: 29.7.0
+      jest-util: 29.7.0
+      jest-validate: 29.7.0
+      jest-watcher: 29.7.0
+      micromatch: 4.0.8
+      pretty-format: 29.7.0
+      slash: 3.0.0
+      strip-ansi: 6.0.1
+    transitivePeerDependencies:
+      - babel-plugin-macros
+      - supports-color
+      - ts-node
+
   '@jest/create-cache-key-function@29.7.0':
     dependencies:
       '@jest/types': 29.6.3
@@ -9929,27 +9897,15 @@
       make-synchronized: 0.4.2
       prettier: 3.5.3
 
-<<<<<<< HEAD
-  '@prisma/engines-version@6.19.0-3.next-b6daa0b16d0aedf495932cae9d00728357899ae0': {}
-=======
-  '@prisma/engines-version@6.19.0-23.00f1b688fa033fd4de96af399b529227291b959d': {}
->>>>>>> f1633714
-
-  '@prisma/prisma-schema-wasm@6.19.0-3.next-b6daa0b16d0aedf495932cae9d00728357899ae0': {}
-
-<<<<<<< HEAD
-  '@prisma/query-compiler-wasm@6.19.0-3.next-b6daa0b16d0aedf495932cae9d00728357899ae0': {}
-
-  '@prisma/query-engine-wasm@6.19.0-3.next-b6daa0b16d0aedf495932cae9d00728357899ae0': {}
-=======
-  '@prisma/prisma-schema-wasm@6.19.0-23.00f1b688fa033fd4de96af399b529227291b959d': {}
-
-  '@prisma/query-compiler-wasm@6.19.0-23.00f1b688fa033fd4de96af399b529227291b959d': {}
-
-  '@prisma/query-engine-wasm@6.19.0-23.00f1b688fa033fd4de96af399b529227291b959d': {}
->>>>>>> f1633714
-
-  '@prisma/schema-engine-wasm@6.19.0-23.00f1b688fa033fd4de96af399b529227291b959d': {}
+  '@prisma/engines-version@6.19.0-18.next-5d7e37b62b9e0963f1a714ab97b814e0fe4835a0': {}
+
+  '@prisma/prisma-schema-wasm@6.19.0-18.next-5d7e37b62b9e0963f1a714ab97b814e0fe4835a0': {}
+
+  '@prisma/query-compiler-wasm@6.19.0-18.next-5d7e37b62b9e0963f1a714ab97b814e0fe4835a0': {}
+
+  '@prisma/query-engine-wasm@6.19.0-18.next-5d7e37b62b9e0963f1a714ab97b814e0fe4835a0': {}
+
+  '@prisma/schema-engine-wasm@6.19.0-18.next-5d7e37b62b9e0963f1a714ab97b814e0fe4835a0': {}
 
   '@prisma/studio-common@0.511.0':
     dependencies:
@@ -10544,10 +10500,10 @@
       treeify: 1.1.0
       yargs: 16.2.0
 
-  '@typescript/vfs@1.6.1(typescript@5.4.5)':
+  '@typescript/vfs@1.6.1(typescript@5.8.2)':
     dependencies:
       debug: 4.4.0
-      typescript: 5.4.5
+      typescript: 5.8.2
     transitivePeerDependencies:
       - supports-color
 
@@ -11350,6 +11306,21 @@
       exit: 0.1.2
       graceful-fs: 4.2.11
       jest-config: 29.7.0(@types/node@20.19.0)(ts-node@10.9.2(@swc/core@1.11.5)(@types/node@20.19.0)(typescript@5.4.5))
+      jest-util: 29.7.0
+      prompts: 2.4.2
+    transitivePeerDependencies:
+      - '@types/node'
+      - babel-plugin-macros
+      - supports-color
+      - ts-node
+
+  create-jest@29.7.0(@types/node@20.19.0)(ts-node@10.9.2(@swc/core@1.11.5)(@types/node@20.19.0)(typescript@5.8.2)):
+    dependencies:
+      '@jest/types': 29.6.3
+      chalk: 4.1.2
+      exit: 0.1.2
+      graceful-fs: 4.2.11
+      jest-config: 29.7.0(@types/node@20.19.0)(ts-node@10.9.2(@swc/core@1.11.5)(@types/node@20.19.0)(typescript@5.8.2))
       jest-util: 29.7.0
       prompts: 2.4.2
     transitivePeerDependencies:
@@ -12636,6 +12607,25 @@
       - supports-color
       - ts-node
 
+  jest-cli@29.7.0(@types/node@20.19.0)(ts-node@10.9.2(@swc/core@1.11.5)(@types/node@20.19.0)(typescript@5.8.2)):
+    dependencies:
+      '@jest/core': 29.7.0(ts-node@10.9.2(@swc/core@1.11.5)(@types/node@20.19.0)(typescript@5.8.2))
+      '@jest/test-result': 29.7.0
+      '@jest/types': 29.6.3
+      chalk: 4.1.2
+      create-jest: 29.7.0(@types/node@20.19.0)(ts-node@10.9.2(@swc/core@1.11.5)(@types/node@20.19.0)(typescript@5.8.2))
+      exit: 0.1.2
+      import-local: 3.1.0
+      jest-config: 29.7.0(@types/node@20.19.0)(ts-node@10.9.2(@swc/core@1.11.5)(@types/node@20.19.0)(typescript@5.8.2))
+      jest-util: 29.7.0
+      jest-validate: 29.7.0
+      yargs: 17.6.0
+    transitivePeerDependencies:
+      - '@types/node'
+      - babel-plugin-macros
+      - supports-color
+      - ts-node
+
   jest-config@29.7.0(@types/node@20.19.0)(ts-node@10.9.2(@swc/core@1.11.5)(@types/node@20.19.0)(typescript@5.4.5)):
     dependencies:
       '@babel/core': 7.21.8
@@ -12667,6 +12657,37 @@
       - babel-plugin-macros
       - supports-color
 
+  jest-config@29.7.0(@types/node@20.19.0)(ts-node@10.9.2(@swc/core@1.11.5)(@types/node@20.19.0)(typescript@5.8.2)):
+    dependencies:
+      '@babel/core': 7.21.8
+      '@jest/test-sequencer': 29.7.0
+      '@jest/types': 29.6.3
+      babel-jest: 29.7.0(@babel/core@7.21.8)
+      chalk: 4.1.2
+      ci-info: 3.9.0
+      deepmerge: 4.2.2
+      glob: 7.2.3
+      graceful-fs: 4.2.11
+      jest-circus: 29.7.0
+      jest-environment-node: 29.7.0
+      jest-get-type: 29.6.3
+      jest-regex-util: 29.6.3
+      jest-resolve: 29.7.0
+      jest-runner: 29.7.0
+      jest-util: 29.7.0
+      jest-validate: 29.7.0
+      micromatch: 4.0.8
+      parse-json: 5.2.0
+      pretty-format: 29.7.0
+      slash: 3.0.0
+      strip-json-comments: 3.1.1
+    optionalDependencies:
+      '@types/node': 20.19.0
+      ts-node: 10.9.2(@swc/core@1.11.5)(@types/node@20.19.0)(typescript@5.8.2)
+    transitivePeerDependencies:
+      - babel-plugin-macros
+      - supports-color
+
   jest-diff@29.7.0:
     dependencies:
       chalk: 4.1.2
@@ -12918,6 +12939,18 @@
       - supports-color
       - ts-node
 
+  jest@29.7.0(@types/node@20.19.0)(ts-node@10.9.2(@swc/core@1.11.5)(@types/node@20.19.0)(typescript@5.8.2)):
+    dependencies:
+      '@jest/core': 29.7.0(ts-node@10.9.2(@swc/core@1.11.5)(@types/node@20.19.0)(typescript@5.8.2))
+      '@jest/types': 29.6.3
+      import-local: 3.1.0
+      jest-cli: 29.7.0(@types/node@20.19.0)(ts-node@10.9.2(@swc/core@1.11.5)(@types/node@20.19.0)(typescript@5.8.2))
+    transitivePeerDependencies:
+      - '@types/node'
+      - babel-plugin-macros
+      - supports-color
+      - ts-node
+
   jiti@2.4.2: {}
 
   jju@1.4.0: {}
@@ -14778,6 +14811,27 @@
       yn: 3.1.1
     optionalDependencies:
       '@swc/core': 1.11.5
+
+  ts-node@10.9.2(@swc/core@1.11.5)(@types/node@20.19.0)(typescript@5.8.2):
+    dependencies:
+      '@cspotcode/source-map-support': 0.8.1
+      '@tsconfig/node10': 1.0.9
+      '@tsconfig/node12': 1.0.11
+      '@tsconfig/node14': 1.0.3
+      '@tsconfig/node16': 1.0.3
+      '@types/node': 20.19.0
+      acorn: 8.14.1
+      acorn-walk: 8.3.2
+      arg: 4.1.3
+      create-require: 1.1.1
+      diff: 4.0.2
+      make-error: 1.3.6
+      typescript: 5.8.2
+      v8-compile-cache-lib: 3.0.1
+      yn: 3.1.1
+    optionalDependencies:
+      '@swc/core': 1.11.5
+    optional: true
 
   ts-pattern@5.6.2: {}
 
