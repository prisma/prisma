--- conflicted
+++ resolved
@@ -3418,18 +3418,13 @@
     dev: true
     optional: true
 
-<<<<<<< HEAD
   /@planetscale/database@1.11.0:
     resolution: {integrity: sha512-aWbU+D/IRHoDE9975y+Q4c+EwwAWxCPwFId+N1AhQVFXzbeJMkj6KN2iQtoi03elcLMRdfT+V3i9Z4WRw+/oIA==}
     engines: {node: '>=16'}
     dev: true
 
-  /@prisma/engines-version@5.3.0-11.db539430ed1eacdcbf8f6dba8823526fc627e805:
-    resolution: {integrity: sha512-vbI1za5B6RUSDXI4yugSnskpRmqX++b5S1ggQeLOeMQXRYbYUMUCjYXkwFwP3qHzvbBbchNP5I1vSh+Qof79Mw==}
-=======
   /@prisma/engines-version@5.3.0-16.0a64c821ccc1eab2178ebe0857ccbcb019b869f6:
     resolution: {integrity: sha512-s7aEt3wyx9Ba6kgqTi4Z1loOLyBwcClSE1WntIO8ogsnBknNMcGBLgE8dGZ4QTp1+gZM8y6ICeiC2jGqWVsXRA==}
->>>>>>> 92f1b047
 
   /@prisma/mini-proxy@0.9.4:
     resolution: {integrity: sha512-QydFgafroCKNaLJ/79Zr9auEb2/87+v8gI8s6RdHyLkBL/iSRtv9btPgCvcpcm9IhN3uYHt6hloX/W16FdcJag==}
@@ -4653,7 +4648,7 @@
   /@types/pg@8.6.6:
     resolution: {integrity: sha512-O2xNmXebtwVekJDD+02udOncjVcMZQuTEQEMpKJ0ZRf5E7/9JJX3izhKUcUifBkyKpljyUM6BTgy2trmviKlpw==}
     dependencies:
-      '@types/node': 18.17.5
+      '@types/node': 18.17.12
       pg-protocol: 1.6.0
       pg-types: 2.2.0
     dev: true
@@ -8935,11 +8930,7 @@
       pretty-format: 29.6.3
       slash: 3.0.0
       strip-json-comments: 3.1.1
-<<<<<<< HEAD
-      ts-node: 10.9.1(@swc/core@1.3.75)(@types/node@18.17.5)(typescript@5.2.2)
-=======
-      ts-node: 10.9.1(@swc/core@1.3.75)(@types/node@18.17.12)(typescript@5.2.2)
->>>>>>> 92f1b047
+      ts-node: 10.9.1(@swc/core@1.2.204)(@types/node@18.17.12)(typescript@5.2.2)
     transitivePeerDependencies:
       - babel-plugin-macros
       - supports-color
