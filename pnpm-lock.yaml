--- conflicted
+++ resolved
@@ -758,16 +758,8 @@
         specifier: 29.5.12
         version: 29.5.12
       '@types/node':
-<<<<<<< HEAD
-        specifier: 18.18.13
-        version: 18.18.13
-=======
         specifier: 18.19.14
         version: 18.19.14
-      debug:
-        specifier: 4.3.4
-        version: 4.3.4
->>>>>>> 095cba1a
       esbuild:
         specifier: 0.20.0
         version: 0.20.0
@@ -1448,7 +1440,7 @@
     engines: {node: '>=6.0.0'}
     dependencies:
       '@jridgewell/gen-mapping': 0.1.1
-      '@jridgewell/trace-mapping': 0.3.22
+      '@jridgewell/trace-mapping': 0.3.18
     dev: true
 
   /@antfu/ni@0.21.12:
@@ -1660,7 +1652,7 @@
     dependencies:
       '@babel/types': 7.21.5
       '@jridgewell/gen-mapping': 0.3.2
-      '@jridgewell/trace-mapping': 0.3.22
+      '@jridgewell/trace-mapping': 0.3.18
       jsesc: 2.5.2
     dev: true
 
@@ -1673,7 +1665,7 @@
       '@babel/compat-data': 7.21.7
       '@babel/core': 7.21.8
       '@babel/helper-validator-option': 7.21.0
-      browserslist: 4.22.2
+      browserslist: 4.21.4
       lru-cache: 5.1.1
       semver: 6.3.1
     dev: true
@@ -2983,7 +2975,7 @@
       '@jest/test-result': 29.7.0
       '@jest/transform': 29.7.0
       '@jest/types': 29.6.3
-      '@jridgewell/trace-mapping': 0.3.22
+      '@jridgewell/trace-mapping': 0.3.18
       '@types/node': 20.11.16
       chalk: 4.1.2
       collect-v8-coverage: 1.0.1
@@ -3048,7 +3040,7 @@
     dependencies:
       '@babel/core': 7.21.8
       '@jest/types': 29.6.3
-      '@jridgewell/trace-mapping': 0.3.22
+      '@jridgewell/trace-mapping': 0.3.18
       babel-plugin-istanbul: 6.1.1
       chalk: 4.1.2
       convert-source-map: 2.0.0
@@ -3091,7 +3083,7 @@
     dependencies:
       '@jridgewell/set-array': 1.1.2
       '@jridgewell/sourcemap-codec': 1.4.14
-      '@jridgewell/trace-mapping': 0.3.22
+      '@jridgewell/trace-mapping': 0.3.18
     dev: true
 
   /@jridgewell/resolve-uri@3.1.0:
@@ -3112,6 +3104,13 @@
 
   /@jridgewell/sourcemap-codec@1.4.14:
     resolution: {integrity: sha512-XPSJHWmi394fuUuzDnGz1wiKqWfo1yXecHQMRf2l6hztTO+nPru658AyDngaBe7isIxEkRsPR3FZh+s7iVa4Uw==}
+
+  /@jridgewell/trace-mapping@0.3.18:
+    resolution: {integrity: sha512-w+niJYzMHdd7USdiH2U6869nqhD2nbfZXND5Yp93qIbEmnDNk7PD48o+YchRVpzMU7M6jVCbenTR7PA1FLQ9pA==}
+    dependencies:
+      '@jridgewell/resolve-uri': 3.1.0
+      '@jridgewell/sourcemap-codec': 1.4.14
+    dev: true
 
   /@jridgewell/trace-mapping@0.3.22:
     resolution: {integrity: sha512-Wf963MzWtA2sjrNt+g18IAln9lKnlRp+K2eH4jjIoF1wYeq3aMREpG09xhlhdzS0EjwU7qmUJYangWa+151vZw==}
@@ -5077,6 +5076,17 @@
     engines: {node: '>=8'}
     dependencies:
       fill-range: 7.0.1
+
+  /browserslist@4.21.4:
+    resolution: {integrity: sha512-CBHJJdDmgjl3daYjN5Cp5kbTf1mUhZoS+beLklHIvkOWscs83YAhLlF3Wsh/lciQYAcbBJgTOD44VtG31ZM4Hw==}
+    engines: {node: ^6 || ^7 || ^8 || ^9 || ^10 || ^11 || ^12 || >=13.7}
+    hasBin: true
+    dependencies:
+      caniuse-lite: 1.0.30001425
+      electron-to-chromium: 1.4.284
+      node-releases: 2.0.6
+      update-browserslist-db: 1.0.10(browserslist@4.21.4)
+    dev: true
 
   /browserslist@4.22.2:
     resolution: {integrity: sha512-0UgcrvQmBDvZHFGdYUehrCNIazki7/lUP3kkoi/r3YB2amZbFM9J43ZRkJTXBUZK4gmx56+Sqk9+Vs9mwZx9+A==}
@@ -5199,6 +5209,10 @@
     engines: {node: '>=10'}
     dev: true
 
+  /caniuse-lite@1.0.30001425:
+    resolution: {integrity: sha512-/pzFv0OmNG6W0ym80P3NtapU0QEiDS3VuYAZMGoLLqiC7f6FJFe1MjpQDREGApeenD9wloeytmVDj+JLXPC6qw==}
+    dev: true
+
   /caniuse-lite@1.0.30001579:
     resolution: {integrity: sha512-u5AUVkixruKHJjw/pj9wISlcMpgFWzSrczLZbrqBSxukQixmg0SJ5sZTpvaFvxU0HoQKd4yoyAogyrAz9pzJnA==}
     dev: true
@@ -5807,6 +5821,10 @@
 
   /ee-first@1.1.1:
     resolution: {integrity: sha512-WMwm9LhRUo+WUaRN+vRuETqG89IgZphVSNkdFgeb6sS/E4OrDIN7t48CAewSHXc6C8lefD8KKfr5vY61brQlow==}
+    dev: true
+
+  /electron-to-chromium@1.4.284:
+    resolution: {integrity: sha512-M8WEXFuKXMYMVr45fo8mq0wUrrJHheiKZf6BArTKk9ZBYCKJEOU5H8cdWgDT+qCVZf7Na4lVUaZsA+h6uA9+PA==}
     dev: true
 
   /electron-to-chromium@1.4.645:
@@ -7710,11 +7728,7 @@
       pretty-format: 29.7.0
       slash: 3.0.0
       strip-json-comments: 3.1.1
-<<<<<<< HEAD
-      ts-node: 10.9.1(@types/node@20.10.0)(typescript@5.2.2)
-=======
       ts-node: 10.9.2(@types/node@20.11.16)(typescript@5.3.3)
->>>>>>> 095cba1a
     transitivePeerDependencies:
       - babel-plugin-macros
       - supports-color
@@ -7929,7 +7943,7 @@
       jest-util: 29.7.0
       jest-validate: 29.7.0
       resolve: 1.22.8
-      resolve.exports: 2.0.0
+      resolve.exports: 2.0.2
       slash: 3.0.0
     dev: true
 
@@ -9054,6 +9068,10 @@
     resolution: {integrity: sha512-y10wOWt8yZpqXmOgRo77WaHEmhYQYGNA6y421PKsKYWEK8aW+cqAphborZDhqfyKrbZEN92CN1X2KbafY2s7Yw==}
     dev: true
 
+  /node-releases@2.0.6:
+    resolution: {integrity: sha512-PiVXnNuFm5+iYkLBNeq5211hvO38y63T0i2KKh2KnUs3RpzJ+JtODFjkD8yjLwnDkTYF1eKXheUwdssR+NRZdg==}
+    dev: true
+
   /nopt@5.0.0:
     resolution: {integrity: sha512-Tbj67rffqceeLpcRXrT7vKAN8CwfPeIBgM7E6iBkmKLV7bEMwpGgYLGv0jACUsECaa/vuxP0IjEont6umdMgtQ==}
     engines: {node: '>=6'}
@@ -9934,11 +9952,6 @@
     engines: {node: '>=8'}
     dependencies:
       resolve-from: 5.0.0
-    dev: true
-
-  /resolve.exports@2.0.0:
-    resolution: {integrity: sha512-6K/gDlqgQscOlg9fSRpWstA8sYe8rbELsSTNpx+3kTrsVCzvSl0zIvRErM7fdl9ERWDsKnrLnwB+Ne89918XOg==}
-    engines: {node: '>=10'}
     dev: true
 
   /resolve.exports@2.0.2:
@@ -11129,6 +11142,17 @@
   /untildify@4.0.0:
     resolution: {integrity: sha512-KK8xQ1mkzZeg9inewmFVDNkg3l5LUhoq9kN6iWYB/CC9YMG8HA+c1Q8HwDe6dEX7kErrEVNVBO3fWsVq5iDgtw==}
     engines: {node: '>=8'}
+    dev: true
+
+  /update-browserslist-db@1.0.10(browserslist@4.21.4):
+    resolution: {integrity: sha512-OztqDenkfFkbSG+tRxBeAnCVPckDBcvibKd35yDONx6OU8N7sqgwc7rCbkJ/WcYtVRZ4ba68d6byhC21GFh7sQ==}
+    hasBin: true
+    peerDependencies:
+      browserslist: '>= 4.21.0'
+    dependencies:
+      browserslist: 4.21.4
+      escalade: 3.1.1
+      picocolors: 1.0.0
     dev: true
 
   /update-browserslist-db@1.0.13(browserslist@4.22.2):
