lockfileVersion: 5.3

importers:

  .:
    specifiers:
      '@sindresorhus/slugify': 1.1.2
      '@slack/webhook': 6.0.0
      '@types/benchmark': 2.1.1
      '@types/debug': 4.1.7
      '@types/graphviz': 0.0.33
      '@types/node': 14.17.11
      '@types/redis': 2.8.31
      '@typescript-eslint/eslint-plugin': 4.29.3
      '@typescript-eslint/parser': 4.29.3
      arg: 5.0.1
      batching-toposort: 1.2.0
      benchmark: 2.1.4
      chalk: 4.1.2
      debug: 4.3.2
      esbuild: 0.12.17
      eslint: 7.32.0
      eslint-config-prettier: 8.3.0
      eslint-plugin-eslint-comments: 3.2.0
      eslint-plugin-jest: 24.4.0
      eslint-plugin-prettier: 3.4.1
      execa: 5.1.1
      globby: 11.0.4
      graphviz: 0.0.9
      husky: 7.0.2
      is-ci: 3.0.0
      node-fetch: 2.6.1
      p-map: 4.0.0
      p-reduce: 2.1.0
      p-retry: 4.6.1
      prettier: 2.3.2
      redis: 3.1.2
      redis-lock: 0.1.4
      semver: 7.3.5
      staged-git-files: 1.2.0
      ts-node: 10.2.1
      typescript: 4.3.5
    devDependencies:
      '@sindresorhus/slugify': 1.1.2
      '@slack/webhook': 6.0.0_debug@4.3.2
      '@types/benchmark': 2.1.1
      '@types/debug': 4.1.7
      '@types/graphviz': 0.0.33
      '@types/node': 14.17.11
      '@types/redis': 2.8.31
      '@typescript-eslint/eslint-plugin': 4.29.3_fd14c0002fbbfb85b8a0070d0dffb93d
      '@typescript-eslint/parser': 4.29.3_eslint@7.32.0+typescript@4.3.5
      arg: 5.0.1
      batching-toposort: 1.2.0
      benchmark: 2.1.4
      chalk: 4.1.2
      debug: 4.3.2
      esbuild: 0.12.17
      eslint: 7.32.0
      eslint-config-prettier: 8.3.0_eslint@7.32.0
      eslint-plugin-eslint-comments: 3.2.0_eslint@7.32.0
      eslint-plugin-jest: 24.4.0_2ad72e29dce3c7f9f5b63c34ce24dd0c
      eslint-plugin-prettier: 3.4.1_5a48a349ffec60f5257b5f148f5199c3
      execa: 5.1.1
      globby: 11.0.4
      graphviz: 0.0.9
      husky: 7.0.2
      is-ci: 3.0.0
      node-fetch: 2.6.1
      p-map: 4.0.0
      p-reduce: 2.1.0
      p-retry: 4.6.1
      prettier: 2.3.2
      redis: 3.1.2
      redis-lock: 0.1.4
      semver: 7.3.5
      staged-git-files: 1.2.0
      ts-node: 10.2.1_a3da7f9f56afe7b98c9382c63365a60d
      typescript: 4.3.5

  packages/cli:
    specifiers:
      '@prisma/client': workspace:*
      '@prisma/debug': workspace:*
<<<<<<< HEAD
      '@prisma/engines': 2.31.0-10.acbdf66015fec9f52252d305d99f972e32a20459
      '@prisma/fetch-engine': 2.31.0-10.acbdf66015fec9f52252d305d99f972e32a20459
      '@prisma/generator-helper': workspace:*
      '@prisma/get-platform': 2.31.0-10.acbdf66015fec9f52252d305d99f972e32a20459
=======
      '@prisma/engines': 2.31.0-8.856fdd44fb24583950216b8dbdd4a160333b41a2
      '@prisma/fetch-engine': 2.31.0-8.856fdd44fb24583950216b8dbdd4a160333b41a2
      '@prisma/generator-helper': workspace:*
      '@prisma/get-platform': 2.31.0-8.856fdd44fb24583950216b8dbdd4a160333b41a2
>>>>>>> 934e8662
      '@prisma/migrate': workspace:*
      '@prisma/sdk': workspace:*
      '@prisma/studio-server': 0.422.0
      '@timsuchanek/copy': 1.4.5
      '@types/jest': 27.0.1
      '@types/rimraf': 3.0.2
      '@types/ws': 7.4.7
      '@typescript-eslint/eslint-plugin': 4.29.3
      '@typescript-eslint/parser': 4.29.3
      chalk: 4.1.2
      checkpoint-client: 1.1.20
      dotenv: 10.0.0
      esbuild: 0.8.53
      escape-string-regexp: 4.0.0
      eslint: 7.32.0
      eslint-config-prettier: 8.3.0
      eslint-plugin-eslint-comments: 3.2.0
      eslint-plugin-jest: 24.4.0
      eslint-plugin-prettier: 3.4.1
      execa: 5.1.1
      fast-deep-equal: 3.1.3
      fs-jetpack: 4.1.1
      get-port: 5.1.1
      global-dirs: 3.0.0
      indent-string: 4.0.0
      is-installed-globally: 0.4.0
      jest: 27.0.6
      line-replace: 2.0.1
      lint-staged: 11.1.2
      log-update: 4.0.0
      make-dir: 3.1.0
      node-fetch: 2.6.1
      open: 7.4.2
      pg: 8.7.1
      pkg-up: 3.1.0
      prettier: 2.3.2
      replace-string: 3.1.0
      resolve-pkg: 2.0.0
      rimraf: 3.0.2
      strip-ansi: 6.0.0
      tempy: 1.0.1
      ts-jest: 27.0.5
      typescript: 4.3.5
    dependencies:
<<<<<<< HEAD
      '@prisma/engines': 2.31.0-10.acbdf66015fec9f52252d305d99f972e32a20459
    devDependencies:
      '@prisma/client': link:../client
      '@prisma/debug': link:../debug
      '@prisma/fetch-engine': 2.31.0-10.acbdf66015fec9f52252d305d99f972e32a20459
      '@prisma/generator-helper': link:../generator-helper
      '@prisma/get-platform': 2.31.0-10.acbdf66015fec9f52252d305d99f972e32a20459
=======
      '@prisma/engines': 2.31.0-8.856fdd44fb24583950216b8dbdd4a160333b41a2
    devDependencies:
      '@prisma/client': link:../client
      '@prisma/debug': link:../debug
      '@prisma/fetch-engine': 2.31.0-8.856fdd44fb24583950216b8dbdd4a160333b41a2
      '@prisma/generator-helper': link:../generator-helper
      '@prisma/get-platform': 2.31.0-8.856fdd44fb24583950216b8dbdd4a160333b41a2
>>>>>>> 934e8662
      '@prisma/migrate': link:../migrate
      '@prisma/sdk': link:../sdk
      '@prisma/studio-server': 0.422.0
      '@timsuchanek/copy': 1.4.5
      '@types/jest': 27.0.1
      '@types/rimraf': 3.0.2
      '@types/ws': 7.4.7
      '@typescript-eslint/eslint-plugin': 4.29.3_fd14c0002fbbfb85b8a0070d0dffb93d
      '@typescript-eslint/parser': 4.29.3_eslint@7.32.0+typescript@4.3.5
      chalk: 4.1.2
      checkpoint-client: 1.1.20
      dotenv: 10.0.0
      esbuild: 0.8.53
      escape-string-regexp: 4.0.0
      eslint: 7.32.0
      eslint-config-prettier: 8.3.0_eslint@7.32.0
      eslint-plugin-eslint-comments: 3.2.0_eslint@7.32.0
      eslint-plugin-jest: 24.4.0_2ad72e29dce3c7f9f5b63c34ce24dd0c
      eslint-plugin-prettier: 3.4.1_5a48a349ffec60f5257b5f148f5199c3
      execa: 5.1.1
      fast-deep-equal: 3.1.3
      fs-jetpack: 4.1.1
      get-port: 5.1.1
      global-dirs: 3.0.0
      indent-string: 4.0.0
      is-installed-globally: 0.4.0
      jest: 27.0.6_ts-node@10.2.1
      line-replace: 2.0.1
      lint-staged: 11.1.2
      log-update: 4.0.0
      make-dir: 3.1.0
      node-fetch: 2.6.1
      open: 7.4.2
      pg: 8.7.1
      pkg-up: 3.1.0
      prettier: 2.3.2
      replace-string: 3.1.0
      resolve-pkg: 2.0.0
      rimraf: 3.0.2
      strip-ansi: 6.0.0
      tempy: 1.0.1
      ts-jest: 27.0.5_92306e36c1a4cf876b1cd4839a977b9c
      typescript: 4.3.5

  packages/client:
    specifiers:
      '@prisma/debug': workspace:*
      '@prisma/engine-core': workspace:*
<<<<<<< HEAD
      '@prisma/engines': 2.31.0-10.acbdf66015fec9f52252d305d99f972e32a20459
      '@prisma/engines-version': 2.31.0-10.acbdf66015fec9f52252d305d99f972e32a20459
      '@prisma/fetch-engine': 2.31.0-10.acbdf66015fec9f52252d305d99f972e32a20459
      '@prisma/generator-helper': workspace:*
      '@prisma/get-platform': 2.31.0-10.acbdf66015fec9f52252d305d99f972e32a20459
=======
      '@prisma/engines': 2.31.0-8.856fdd44fb24583950216b8dbdd4a160333b41a2
      '@prisma/engines-version': 2.31.0-8.856fdd44fb24583950216b8dbdd4a160333b41a2
      '@prisma/fetch-engine': 2.31.0-8.856fdd44fb24583950216b8dbdd4a160333b41a2
      '@prisma/generator-helper': workspace:*
      '@prisma/get-platform': 2.31.0-8.856fdd44fb24583950216b8dbdd4a160333b41a2
>>>>>>> 934e8662
      '@prisma/migrate': workspace:*
      '@prisma/sdk': workspace:*
      '@timsuchanek/copy': 1.4.5
      '@types/debug': 4.1.7
      '@types/jest': 27.0.1
      '@types/js-levenshtein': 1.1.0
      '@types/mssql': 6.0.8
      '@types/node': 12.20.20
      '@types/pg': 8.6.1
      '@typescript-eslint/eslint-plugin': 4.29.3
      '@typescript-eslint/parser': 4.29.3
      arg: 5.0.1
      chalk: 4.1.2
      decimal.js: 10.3.1
      esbuild: 0.8.53
      escape-string-regexp: 4.0.0
      eslint: 7.32.0
      eslint-config-prettier: 8.3.0
      eslint-plugin-eslint-comments: 3.2.0
      eslint-plugin-jest: 24.4.0
      eslint-plugin-prettier: 3.4.1
      execa: 5.1.1
      flat-map-polyfill: 0.3.8
      fs-monkey: 1.0.3
      get-own-enumerable-property-symbols: 3.0.2
      indent-string: 4.0.0
      is-obj: 2.0.0
      is-regexp: 2.1.0
      jest: 27.0.6
      js-levenshtein: 1.1.6
      klona: 2.0.4
      lint-staged: 11.1.2
      make-dir: 3.1.0
      mariadb: 2.5.4
      mssql: 7.2.1
      pg: 8.7.1
      pkg-up: 3.1.0
      pluralize: 8.0.0
      prettier: 2.3.2
      replace-string: 3.1.0
      rimraf: 3.0.2
      rollup: 2.56.3
      rollup-plugin-dts: 3.0.2
      sort-keys: 4.2.0
      source-map-support: 0.5.19
      sql-template-tag: 4.0.0
      stacktrace-parser: 0.1.10
      strip-ansi: 6.0.0
      strip-indent: 3.0.0
      ts-jest: 27.0.5
      ts-node: 10.2.1
      tsd: 0.17.0
      typescript: 4.3.5
    dependencies:
<<<<<<< HEAD
      '@prisma/engines-version': 2.31.0-10.acbdf66015fec9f52252d305d99f972e32a20459
    devDependencies:
      '@prisma/debug': link:../debug
      '@prisma/engine-core': link:../engine-core
      '@prisma/engines': 2.31.0-10.acbdf66015fec9f52252d305d99f972e32a20459
      '@prisma/fetch-engine': 2.31.0-10.acbdf66015fec9f52252d305d99f972e32a20459
      '@prisma/generator-helper': link:../generator-helper
      '@prisma/get-platform': 2.31.0-10.acbdf66015fec9f52252d305d99f972e32a20459
=======
      '@prisma/engines-version': 2.31.0-8.856fdd44fb24583950216b8dbdd4a160333b41a2
    devDependencies:
      '@prisma/debug': link:../debug
      '@prisma/engine-core': link:../engine-core
      '@prisma/engines': 2.31.0-8.856fdd44fb24583950216b8dbdd4a160333b41a2
      '@prisma/fetch-engine': 2.31.0-8.856fdd44fb24583950216b8dbdd4a160333b41a2
      '@prisma/generator-helper': link:../generator-helper
      '@prisma/get-platform': 2.31.0-8.856fdd44fb24583950216b8dbdd4a160333b41a2
>>>>>>> 934e8662
      '@prisma/migrate': link:../migrate
      '@prisma/sdk': link:../sdk
      '@timsuchanek/copy': 1.4.5
      '@types/debug': 4.1.7
      '@types/jest': 27.0.1
      '@types/js-levenshtein': 1.1.0
      '@types/mssql': 6.0.8
      '@types/node': 12.20.20
      '@types/pg': 8.6.1
      '@typescript-eslint/eslint-plugin': 4.29.3_fd14c0002fbbfb85b8a0070d0dffb93d
      '@typescript-eslint/parser': 4.29.3_eslint@7.32.0+typescript@4.3.5
      arg: 5.0.1
      chalk: 4.1.2
      decimal.js: 10.3.1
      esbuild: 0.8.53
      escape-string-regexp: 4.0.0
      eslint: 7.32.0
      eslint-config-prettier: 8.3.0_eslint@7.32.0
      eslint-plugin-eslint-comments: 3.2.0_eslint@7.32.0
      eslint-plugin-jest: 24.4.0_2ad72e29dce3c7f9f5b63c34ce24dd0c
      eslint-plugin-prettier: 3.4.1_5a48a349ffec60f5257b5f148f5199c3
      execa: 5.1.1
      flat-map-polyfill: 0.3.8
      fs-monkey: 1.0.3
      get-own-enumerable-property-symbols: 3.0.2
      indent-string: 4.0.0
      is-obj: 2.0.0
      is-regexp: 2.1.0
      jest: 27.0.6_ts-node@10.2.1
      js-levenshtein: 1.1.6
      klona: 2.0.4
      lint-staged: 11.1.2
      make-dir: 3.1.0
      mariadb: 2.5.4
      mssql: 7.2.1
      pg: 8.7.1
      pkg-up: 3.1.0
      pluralize: 8.0.0
      prettier: 2.3.2
      replace-string: 3.1.0
      rimraf: 3.0.2
      rollup: 2.56.3
      rollup-plugin-dts: 3.0.2_rollup@2.56.3+typescript@4.3.5
      sort-keys: 4.2.0
      source-map-support: 0.5.19
      sql-template-tag: 4.0.0
      stacktrace-parser: 0.1.10
      strip-ansi: 6.0.0
      strip-indent: 3.0.0
      ts-jest: 27.0.5_92306e36c1a4cf876b1cd4839a977b9c
      ts-node: 10.2.1_e9826578d41fc6528049929fabcaf705
      tsd: 0.17.0
      typescript: 4.3.5

  packages/debug:
    specifiers:
      '@types/debug': 4.1.7
      '@types/jest': 27.0.1
      '@types/node': 12.20.20
      '@typescript-eslint/eslint-plugin': 4.29.3
      '@typescript-eslint/parser': 4.29.3
      debug: 4.3.2
      esbuild: 0.12.16
      eslint: 7.32.0
      eslint-config-prettier: 8.3.0
      eslint-plugin-eslint-comments: 3.2.0
      eslint-plugin-jest: 24.4.0
      eslint-plugin-prettier: 3.4.1
      execa: 5.1.1
      glob: 7.1.7
      jest: 27.0.6
      lint-staged: 11.1.2
      ms: 2.1.3
      prettier: 2.3.2
      strip-ansi: 6.0.0
      ts-jest: 27.0.5
      typescript: 4.3.5
    dependencies:
      '@types/debug': 4.1.7
      debug: 4.3.2
      ms: 2.1.3
    devDependencies:
      '@types/jest': 27.0.1
      '@types/node': 12.20.20
      '@typescript-eslint/eslint-plugin': 4.29.3_fd14c0002fbbfb85b8a0070d0dffb93d
      '@typescript-eslint/parser': 4.29.3_eslint@7.32.0+typescript@4.3.5
      esbuild: 0.12.16
      eslint: 7.32.0
      eslint-config-prettier: 8.3.0_eslint@7.32.0
      eslint-plugin-eslint-comments: 3.2.0_eslint@7.32.0
      eslint-plugin-jest: 24.4.0_2ad72e29dce3c7f9f5b63c34ce24dd0c
      eslint-plugin-prettier: 3.4.1_5a48a349ffec60f5257b5f148f5199c3
      execa: 5.1.1
      glob: 7.1.7
      jest: 27.0.6_ts-node@10.2.1
      lint-staged: 11.1.2
      prettier: 2.3.2
      strip-ansi: 6.0.0
      ts-jest: 27.0.5_92306e36c1a4cf876b1cd4839a977b9c
      typescript: 4.3.5

  packages/engine-core:
    specifiers:
      '@prisma/debug': workspace:*
<<<<<<< HEAD
      '@prisma/engines': 2.31.0-10.acbdf66015fec9f52252d305d99f972e32a20459
      '@prisma/generator-helper': workspace:*
      '@prisma/get-platform': 2.31.0-10.acbdf66015fec9f52252d305d99f972e32a20459
=======
      '@prisma/engines': 2.31.0-8.856fdd44fb24583950216b8dbdd4a160333b41a2
      '@prisma/generator-helper': workspace:*
      '@prisma/get-platform': 2.31.0-8.856fdd44fb24583950216b8dbdd4a160333b41a2
>>>>>>> 934e8662
      '@types/jest': 27.0.1
      '@types/node': 12.20.20
      '@typescript-eslint/eslint-plugin': 4.29.3
      '@typescript-eslint/parser': 4.29.3
      chalk: 4.1.2
      esbuild: 0.12.16
      eslint: 7.32.0
      eslint-config-prettier: 8.3.0
      eslint-plugin-eslint-comments: 3.2.0
      eslint-plugin-jest: 24.4.0
      eslint-plugin-prettier: 3.4.1
      execa: 5.1.1
      get-stream: 6.0.1
      glob: 7.1.7
      indent-string: 4.0.0
      jest: 27.0.6
      lint-staged: 11.1.2
      new-github-issue-url: 0.2.1
      p-retry: 4.6.1
      prettier: 2.3.2
      strip-ansi: 6.0.0
      terminal-link: 2.1.1
      ts-jest: 27.0.5
      typescript: 4.3.5
      undici: 3.3.6
    dependencies:
      '@prisma/debug': link:../debug
<<<<<<< HEAD
      '@prisma/engines': 2.31.0-10.acbdf66015fec9f52252d305d99f972e32a20459
      '@prisma/generator-helper': link:../generator-helper
      '@prisma/get-platform': 2.31.0-10.acbdf66015fec9f52252d305d99f972e32a20459
=======
      '@prisma/engines': 2.31.0-8.856fdd44fb24583950216b8dbdd4a160333b41a2
      '@prisma/generator-helper': link:../generator-helper
      '@prisma/get-platform': 2.31.0-8.856fdd44fb24583950216b8dbdd4a160333b41a2
>>>>>>> 934e8662
      chalk: 4.1.2
      execa: 5.1.1
      get-stream: 6.0.1
      indent-string: 4.0.0
      new-github-issue-url: 0.2.1
      p-retry: 4.6.1
      terminal-link: 2.1.1
      undici: 3.3.6
    devDependencies:
      '@types/jest': 27.0.1
      '@types/node': 12.20.20
      '@typescript-eslint/eslint-plugin': 4.29.3_fd14c0002fbbfb85b8a0070d0dffb93d
      '@typescript-eslint/parser': 4.29.3_eslint@7.32.0+typescript@4.3.5
      esbuild: 0.12.16
      eslint: 7.32.0
      eslint-config-prettier: 8.3.0_eslint@7.32.0
      eslint-plugin-eslint-comments: 3.2.0_eslint@7.32.0
      eslint-plugin-jest: 24.4.0_2ad72e29dce3c7f9f5b63c34ce24dd0c
      eslint-plugin-prettier: 3.4.1_5a48a349ffec60f5257b5f148f5199c3
      glob: 7.1.7
      jest: 27.0.6_ts-node@10.2.1
      lint-staged: 11.1.2
      prettier: 2.3.2
      strip-ansi: 6.0.0
      ts-jest: 27.0.5_92306e36c1a4cf876b1cd4839a977b9c
      typescript: 4.3.5

  packages/generator-helper:
    specifiers:
      '@prisma/debug': workspace:*
      '@types/cross-spawn': 6.0.2
      '@types/jest': 27.0.1
      '@types/node': 12.20.20
      '@typescript-eslint/eslint-plugin': 4.29.3
      '@typescript-eslint/parser': 4.29.3
      chalk: 4.1.2
      cross-spawn: 7.0.3
      esbuild: 0.12.16
      eslint: 7.32.0
      eslint-config-prettier: 8.3.0
      eslint-plugin-eslint-comments: 3.2.0
      eslint-plugin-jest: 24.4.0
      eslint-plugin-prettier: 3.4.1
      glob: 7.1.7
      jest: 27.0.6
      lint-staged: 11.1.2
      prettier: 2.3.2
      ts-jest: 27.0.5
      ts-node: 10.2.1
      typescript: 4.3.5
    dependencies:
      '@prisma/debug': link:../debug
      '@types/cross-spawn': 6.0.2
      chalk: 4.1.2
      cross-spawn: 7.0.3
    devDependencies:
      '@types/jest': 27.0.1
      '@types/node': 12.20.20
      '@typescript-eslint/eslint-plugin': 4.29.3_fd14c0002fbbfb85b8a0070d0dffb93d
      '@typescript-eslint/parser': 4.29.3_eslint@7.32.0+typescript@4.3.5
      esbuild: 0.12.16
      eslint: 7.32.0
      eslint-config-prettier: 8.3.0_eslint@7.32.0
      eslint-plugin-eslint-comments: 3.2.0_eslint@7.32.0
      eslint-plugin-jest: 24.4.0_2ad72e29dce3c7f9f5b63c34ce24dd0c
      eslint-plugin-prettier: 3.4.1_5a48a349ffec60f5257b5f148f5199c3
      glob: 7.1.7
      jest: 27.0.6_ts-node@10.2.1
      lint-staged: 11.1.2
      prettier: 2.3.2
      ts-jest: 27.0.5_92306e36c1a4cf876b1cd4839a977b9c
      ts-node: 10.2.1_e9826578d41fc6528049929fabcaf705
      typescript: 4.3.5

  packages/integration-tests:
    specifiers:
      '@prisma/client': workspace:*
<<<<<<< HEAD
      '@prisma/get-platform': 2.31.0-10.acbdf66015fec9f52252d305d99f972e32a20459
=======
      '@prisma/get-platform': 2.31.0-8.856fdd44fb24583950216b8dbdd4a160333b41a2
>>>>>>> 934e8662
      '@prisma/migrate': workspace:*
      '@prisma/sdk': workspace:*
      '@sindresorhus/slugify': 1.1.2
      '@types/jest': 27.0.1
      '@types/mssql': 6.0.8
      '@types/node': 12.20.20
      '@types/pg': 8.6.1
      '@types/sqlite3': 3.1.7
      '@typescript-eslint/eslint-plugin': 4.29.3
      '@typescript-eslint/parser': 4.29.3
      decimal.js: 10.3.1
      esbuild: 0.12.16
      escape-string-regexp: 4.0.0
      eslint: 7.32.0
      eslint-config-prettier: 8.3.0
      eslint-plugin-eslint-comments: 3.2.0
      eslint-plugin-jest: 24.4.0
      eslint-plugin-prettier: 3.4.1
      execa: 5.1.1
      fs-jetpack: 4.1.1
      glob: 7.1.7
      jest: 27.0.6
      lint-staged: 11.1.2
      mariadb: 2.5.4
      mssql: 7.2.1
      pg: 8.7.1
      prettier: 2.3.2
      replace-string: 3.1.0
      segfault-handler: 1.3.0
      sqlite-async: 1.1.1
      sqlite3: 5.0.2
      string-hash: 1.1.3
      strip-ansi: 6.0.0
      tempy: 1.0.1
      ts-jest: 27.0.5
      ts-node: 10.2.1
      typescript: 4.3.5
      verror: 1.10.0
    devDependencies:
      '@prisma/client': link:../client
<<<<<<< HEAD
      '@prisma/get-platform': 2.31.0-10.acbdf66015fec9f52252d305d99f972e32a20459
=======
      '@prisma/get-platform': 2.31.0-8.856fdd44fb24583950216b8dbdd4a160333b41a2
>>>>>>> 934e8662
      '@prisma/migrate': link:../migrate
      '@prisma/sdk': link:../sdk
      '@sindresorhus/slugify': 1.1.2
      '@types/jest': 27.0.1
      '@types/mssql': 6.0.8
      '@types/node': 12.20.20
      '@types/pg': 8.6.1
      '@types/sqlite3': 3.1.7
      '@typescript-eslint/eslint-plugin': 4.29.3_fd14c0002fbbfb85b8a0070d0dffb93d
      '@typescript-eslint/parser': 4.29.3_eslint@7.32.0+typescript@4.3.5
      decimal.js: 10.3.1
      esbuild: 0.12.16
      escape-string-regexp: 4.0.0
      eslint: 7.32.0
      eslint-config-prettier: 8.3.0_eslint@7.32.0
      eslint-plugin-eslint-comments: 3.2.0_eslint@7.32.0
      eslint-plugin-jest: 24.4.0_2ad72e29dce3c7f9f5b63c34ce24dd0c
      eslint-plugin-prettier: 3.4.1_5a48a349ffec60f5257b5f148f5199c3
      execa: 5.1.1
      fs-jetpack: 4.1.1
      glob: 7.1.7
      jest: 27.0.6_ts-node@10.2.1
      lint-staged: 11.1.2
      mariadb: 2.5.4
      mssql: 7.2.1
      pg: 8.7.1
      prettier: 2.3.2
      replace-string: 3.1.0
      segfault-handler: 1.3.0
      sqlite-async: 1.1.1
      sqlite3: 5.0.2
      string-hash: 1.1.3
      strip-ansi: 6.0.0
      tempy: 1.0.1
      ts-jest: 27.0.5_92306e36c1a4cf876b1cd4839a977b9c
      ts-node: 10.2.1_e9826578d41fc6528049929fabcaf705
      typescript: 4.3.5
      verror: 1.10.0

  packages/migrate:
    specifiers:
      '@prisma/debug': workspace:*
<<<<<<< HEAD
      '@prisma/engines-version': 2.31.0-10.acbdf66015fec9f52252d305d99f972e32a20459
      '@prisma/generator-helper': workspace:*
      '@prisma/get-platform': 2.31.0-10.acbdf66015fec9f52252d305d99f972e32a20459
=======
      '@prisma/engines-version': 2.31.0-8.856fdd44fb24583950216b8dbdd4a160333b41a2
      '@prisma/generator-helper': workspace:*
      '@prisma/get-platform': 2.31.0-8.856fdd44fb24583950216b8dbdd4a160333b41a2
>>>>>>> 934e8662
      '@prisma/sdk': workspace:*
      '@sindresorhus/slugify': 1.1.2
      '@types/jest': 27.0.1
      '@types/node': 12.20.20
      '@types/pg': 8.6.1
      '@types/prompts': 2.0.14
      '@types/sqlite3': 3.1.7
      '@typescript-eslint/eslint-plugin': 4.29.3
      '@typescript-eslint/parser': 4.29.3
      chalk: 4.1.2
      del: 6.0.0
      esbuild: 0.12.16
      eslint: 7.32.0
      eslint-config-prettier: 8.3.0
      eslint-plugin-eslint-comments: 3.2.0
      eslint-plugin-jest: 24.4.0
      eslint-plugin-prettier: 3.4.1
      execa: 5.1.1
      fs-jetpack: 4.1.1
      glob: 7.1.7
      global-dirs: 3.0.0
      has-yarn: 2.1.0
      indent-string: 4.0.0
      jest: 27.0.6
      lint-staged: 11.1.2
      log-update: 4.0.0
      make-dir: 3.1.0
      mariadb: 2.5.4
      mock-stdin: 1.0.0
      new-github-issue-url: 0.2.1
      open: 7.4.2
      pg: 8.7.1
      pkg-up: 3.1.0
      prettier: 2.3.2
      prompts: 2.4.1
      resolve-pkg: 2.0.0
      sqlite-async: 1.1.1
      sqlite3: 5.0.2
      strip-ansi: 6.0.0
      strip-indent: 3.0.0
      tempy: 1.0.1
      ts-jest: 27.0.5
      typescript: 4.3.5
    dependencies:
      '@prisma/debug': link:../debug
<<<<<<< HEAD
      '@prisma/get-platform': 2.31.0-10.acbdf66015fec9f52252d305d99f972e32a20459
=======
      '@prisma/get-platform': 2.31.0-8.856fdd44fb24583950216b8dbdd4a160333b41a2
>>>>>>> 934e8662
      '@sindresorhus/slugify': 1.1.2
      execa: 5.1.1
      global-dirs: 3.0.0
      has-yarn: 2.1.0
      indent-string: 4.0.0
      log-update: 4.0.0
      new-github-issue-url: 0.2.1
      open: 7.4.2
      pkg-up: 3.1.0
      prompts: 2.4.1
      resolve-pkg: 2.0.0
      strip-ansi: 6.0.0
      strip-indent: 3.0.0
    devDependencies:
<<<<<<< HEAD
      '@prisma/engines-version': 2.31.0-10.acbdf66015fec9f52252d305d99f972e32a20459
=======
      '@prisma/engines-version': 2.31.0-8.856fdd44fb24583950216b8dbdd4a160333b41a2
>>>>>>> 934e8662
      '@prisma/generator-helper': link:../generator-helper
      '@prisma/sdk': link:../sdk
      '@types/jest': 27.0.1
      '@types/node': 12.20.20
      '@types/pg': 8.6.1
      '@types/prompts': 2.0.14
      '@types/sqlite3': 3.1.7
      '@typescript-eslint/eslint-plugin': 4.29.3_fd14c0002fbbfb85b8a0070d0dffb93d
      '@typescript-eslint/parser': 4.29.3_eslint@7.32.0+typescript@4.3.5
      chalk: 4.1.2
      del: 6.0.0
      esbuild: 0.12.16
      eslint: 7.32.0
      eslint-config-prettier: 8.3.0_eslint@7.32.0
      eslint-plugin-eslint-comments: 3.2.0_eslint@7.32.0
      eslint-plugin-jest: 24.4.0_2ad72e29dce3c7f9f5b63c34ce24dd0c
      eslint-plugin-prettier: 3.4.1_5a48a349ffec60f5257b5f148f5199c3
      fs-jetpack: 4.1.1
      glob: 7.1.7
      jest: 27.0.6_ts-node@10.2.1
      lint-staged: 11.1.2
      make-dir: 3.1.0
      mariadb: 2.5.4
      mock-stdin: 1.0.0
      pg: 8.7.1
      prettier: 2.3.2
      sqlite-async: 1.1.1
      sqlite3: 5.0.2
      tempy: 1.0.1
      ts-jest: 27.0.5_92306e36c1a4cf876b1cd4839a977b9c
      typescript: 4.3.5

  packages/react-prisma:
    specifiers:
      '@prisma/client': workspace:*
      '@types/jest': 27.0.1
      '@types/node': 14.17.11
      '@typescript-eslint/eslint-plugin': 4.29.3
      '@typescript-eslint/parser': 4.29.3
      esbuild: 0.12.16
      eslint: 7.32.0
      eslint-config-prettier: 8.3.0
      eslint-plugin-eslint-comments: 3.2.0
      eslint-plugin-jest: 24.4.0
      eslint-plugin-prettier: 3.4.1
      glob: 7.1.7
      jest: 27.0.6
      lint-staged: 11.1.2
      prettier: 2.3.2
      react: 17.0.2
      strip-ansi: 7.0.0
      ts-jest: 27.0.5
      typescript: 4.3.5
    devDependencies:
      '@prisma/client': link:../client
      '@types/jest': 27.0.1
      '@types/node': 14.17.11
      '@typescript-eslint/eslint-plugin': 4.29.3_fd14c0002fbbfb85b8a0070d0dffb93d
      '@typescript-eslint/parser': 4.29.3_eslint@7.32.0+typescript@4.3.5
      esbuild: 0.12.16
      eslint: 7.32.0
      eslint-config-prettier: 8.3.0_eslint@7.32.0
      eslint-plugin-eslint-comments: 3.2.0_eslint@7.32.0
      eslint-plugin-jest: 24.4.0_2ad72e29dce3c7f9f5b63c34ce24dd0c
      eslint-plugin-prettier: 3.4.1_5a48a349ffec60f5257b5f148f5199c3
      glob: 7.1.7
      jest: 27.0.6_ts-node@10.2.1
      lint-staged: 11.1.2
      prettier: 2.3.2
      react: 17.0.2
      strip-ansi: 7.0.0
      ts-jest: 27.0.5_92306e36c1a4cf876b1cd4839a977b9c
      typescript: 4.3.5

  packages/sdk:
    specifiers:
      '@prisma/debug': workspace:*
      '@prisma/engine-core': workspace:*
<<<<<<< HEAD
      '@prisma/engines': 2.31.0-10.acbdf66015fec9f52252d305d99f972e32a20459
      '@prisma/fetch-engine': 2.31.0-10.acbdf66015fec9f52252d305d99f972e32a20459
      '@prisma/generator-helper': workspace:*
      '@prisma/get-platform': 2.31.0-10.acbdf66015fec9f52252d305d99f972e32a20459
=======
      '@prisma/engines': 2.31.0-8.856fdd44fb24583950216b8dbdd4a160333b41a2
      '@prisma/fetch-engine': 2.31.0-8.856fdd44fb24583950216b8dbdd4a160333b41a2
      '@prisma/generator-helper': workspace:*
      '@prisma/get-platform': 2.31.0-8.856fdd44fb24583950216b8dbdd4a160333b41a2
>>>>>>> 934e8662
      '@timsuchanek/copy': 1.4.5
      '@types/jest': 27.0.1
      '@types/node': 12.20.20
      '@types/resolve': 1.20.1
      '@types/shell-quote': 1.7.1
      '@types/tar': 4.0.5
      '@typescript-eslint/eslint-plugin': 4.29.3
      '@typescript-eslint/parser': 4.29.3
      archiver: 4.0.2
      arg: 5.0.1
      chalk: 4.1.2
      checkpoint-client: 1.1.20
      cli-truncate: 2.1.0
      dotenv: 10.0.0
      esbuild: 0.12.16
      eslint: 7.32.0
      eslint-config-prettier: 8.3.0
      eslint-plugin-eslint-comments: 3.2.0
      eslint-plugin-jest: 24.4.0
      eslint-plugin-prettier: 3.4.1
      execa: 5.1.1
      find-up: 5.0.0
      glob: 7.1.7
      global-dirs: 3.0.0
      globby: 11.0.4
      has-yarn: 2.1.0
      is-ci: 3.0.0
      jest: 27.0.6
      lint-staged: 11.1.2
      make-dir: 3.1.0
      node-fetch: 2.6.1
      p-map: 4.0.0
      prettier: 2.3.2
      read-pkg-up: 7.0.1
      resolve: 1.20.0
      rimraf: 3.0.2
      shell-quote: 1.7.2
      string-width: 4.2.2
      strip-ansi: 6.0.0
      strip-indent: 3.0.0
      tar: 6.1.10
      temp-dir: 2.0.0
      temp-write: 4.0.0
      tempy: 1.0.1
      terminal-link: 2.1.1
      tmp: 0.2.1
      ts-jest: 27.0.5
      ts-node: 10.2.1
      typescript: 4.3.5
    dependencies:
      '@prisma/debug': link:../debug
      '@prisma/engine-core': link:../engine-core
<<<<<<< HEAD
      '@prisma/engines': 2.31.0-10.acbdf66015fec9f52252d305d99f972e32a20459
      '@prisma/fetch-engine': 2.31.0-10.acbdf66015fec9f52252d305d99f972e32a20459
      '@prisma/generator-helper': link:../generator-helper
      '@prisma/get-platform': 2.31.0-10.acbdf66015fec9f52252d305d99f972e32a20459
=======
      '@prisma/engines': 2.31.0-8.856fdd44fb24583950216b8dbdd4a160333b41a2
      '@prisma/fetch-engine': 2.31.0-8.856fdd44fb24583950216b8dbdd4a160333b41a2
      '@prisma/generator-helper': link:../generator-helper
      '@prisma/get-platform': 2.31.0-8.856fdd44fb24583950216b8dbdd4a160333b41a2
>>>>>>> 934e8662
      '@timsuchanek/copy': 1.4.5
      archiver: 4.0.2
      arg: 5.0.1
      chalk: 4.1.2
      checkpoint-client: 1.1.20
      cli-truncate: 2.1.0
      dotenv: 10.0.0
      execa: 5.1.1
      find-up: 5.0.0
      global-dirs: 3.0.0
      globby: 11.0.4
      has-yarn: 2.1.0
      is-ci: 3.0.0
      make-dir: 3.1.0
      node-fetch: 2.6.1
      p-map: 4.0.0
      read-pkg-up: 7.0.1
      resolve: 1.20.0
      rimraf: 3.0.2
      shell-quote: 1.7.2
      string-width: 4.2.2
      strip-ansi: 6.0.0
      strip-indent: 3.0.0
      tar: 6.1.10
      temp-dir: 2.0.0
      temp-write: 4.0.0
      tempy: 1.0.1
      terminal-link: 2.1.1
      tmp: 0.2.1
    devDependencies:
      '@types/jest': 27.0.1
      '@types/node': 12.20.20
      '@types/resolve': 1.20.1
      '@types/shell-quote': 1.7.1
      '@types/tar': 4.0.5
      '@typescript-eslint/eslint-plugin': 4.29.3_fd14c0002fbbfb85b8a0070d0dffb93d
      '@typescript-eslint/parser': 4.29.3_eslint@7.32.0+typescript@4.3.5
      esbuild: 0.12.16
      eslint: 7.32.0
      eslint-config-prettier: 8.3.0_eslint@7.32.0
      eslint-plugin-eslint-comments: 3.2.0_eslint@7.32.0
      eslint-plugin-jest: 24.4.0_2ad72e29dce3c7f9f5b63c34ce24dd0c
      eslint-plugin-prettier: 3.4.1_5a48a349ffec60f5257b5f148f5199c3
      glob: 7.1.7
      jest: 27.0.6_ts-node@10.2.1
      lint-staged: 11.1.2
      prettier: 2.3.2
      ts-jest: 27.0.5_92306e36c1a4cf876b1cd4839a977b9c
      ts-node: 10.2.1_e9826578d41fc6528049929fabcaf705
      typescript: 4.3.5

packages:

  /@azure/abort-controller/1.0.4:
    resolution: {integrity: sha512-lNUmDRVGpanCsiUN3NWxFTdwmdFI53xwhkTFfHDGTYk46ca7Ind3nanJc+U6Zj9Tv+9nTCWRBscWEW1DyKOpTw==}
    engines: {node: '>=8.0.0'}
    dependencies:
      tslib: 2.3.1
    dev: true

  /@azure/core-asynciterator-polyfill/1.0.0:
    resolution: {integrity: sha512-kmv8CGrPfN9SwMwrkiBK9VTQYxdFQEGe0BmQk+M8io56P9KNzpAxcWE/1fxJj7uouwN4kXF0BHW8DNlgx+wtCg==}
    dev: true

  /@azure/core-auth/1.3.2:
    resolution: {integrity: sha512-7CU6DmCHIZp5ZPiZ9r3J17lTKMmYsm/zGvNkjArQwPkrLlZ1TZ+EUYfGgh2X31OLMVAQCTJZW4cXHJi02EbJnA==}
    engines: {node: '>=12.0.0'}
    dependencies:
      '@azure/abort-controller': 1.0.4
      tslib: 2.3.1
    dev: true

  /@azure/core-client/1.3.0:
    resolution: {integrity: sha512-4ricu3aM1TQP2vglBcvFX8KgbWVe+7hl1jVAw6BzIGG4CTAvO3ygDS6th3O+zFwGN9xkgXFHa7Tp3u9za8ciIA==}
    engines: {node: '>=12.0.0'}
    dependencies:
      '@azure/abort-controller': 1.0.4
      '@azure/core-asynciterator-polyfill': 1.0.0
      '@azure/core-auth': 1.3.2
      '@azure/core-rest-pipeline': 1.2.0
      '@azure/core-tracing': 1.0.0-preview.13
      tslib: 2.3.1
    transitivePeerDependencies:
      - supports-color
    dev: true

  /@azure/core-http/2.1.0:
    resolution: {integrity: sha512-Pzj87F4b1RH4PFDUpxkZqCdDZ35c5AjDCt3lsTn3i7yCtrXasEm6PVJYhjwsvYYmtgM7aDZIXexcu/qLLf7kyA==}
    engines: {node: '>=12.0.0'}
    dependencies:
      '@azure/abort-controller': 1.0.4
      '@azure/core-asynciterator-polyfill': 1.0.0
      '@azure/core-auth': 1.3.2
      '@azure/core-tracing': 1.0.0-preview.13
      '@azure/logger': 1.0.2
      '@types/node-fetch': 2.5.12
      '@types/tunnel': 0.0.1
      form-data: 3.0.1
      node-fetch: 2.6.1
      process: 0.11.10
      tough-cookie: 4.0.0
      tslib: 2.3.1
      tunnel: 0.0.6
      uuid: 8.3.2
      xml2js: 0.4.23
    dev: true

  /@azure/core-lro/2.2.0:
    resolution: {integrity: sha512-TJo95eNT1dwYOPCb0m1C2zyxVlHuRRkKGeg9TKu8XMF2qh4v6c1weD63r9RVIrLdHdnSqS0n6PTXBpWoB8NqMw==}
    engines: {node: '>=12.0.0'}
    dependencies:
      '@azure/abort-controller': 1.0.4
      '@azure/core-tracing': 1.0.0-preview.13
      '@azure/logger': 1.0.2
      tslib: 2.3.1
    dev: true

  /@azure/core-paging/1.1.3:
    resolution: {integrity: sha512-his7Ah40ThEYORSpIAwuh6B8wkGwO/zG7gqVtmSE4WAJ46e36zUDXTKReUCLBDc6HmjjApQQxxcRFy5FruG79A==}
    engines: {node: '>=8.0.0'}
    dependencies:
      '@azure/core-asynciterator-polyfill': 1.0.0
    dev: true

  /@azure/core-rest-pipeline/1.2.0:
    resolution: {integrity: sha512-oOd8feRcuoSUwflPNLPO8x6v+m4TcJ9DmazlouuG9d64zJJEwaU757ovpRss9zaL8cggUAdm84C4EbtZ/ltMAw==}
    engines: {node: '>=12.0.0'}
    dependencies:
      '@azure/abort-controller': 1.0.4
      '@azure/core-auth': 1.3.2
      '@azure/core-tracing': 1.0.0-preview.13
      '@azure/logger': 1.0.2
      form-data: 3.0.1
      http-proxy-agent: 4.0.1
      https-proxy-agent: 5.0.0
      tslib: 2.3.1
      uuid: 8.3.2
    transitivePeerDependencies:
      - supports-color
    dev: true

  /@azure/core-tracing/1.0.0-preview.12:
    resolution: {integrity: sha512-nvo2Wc4EKZGN6eFu9n3U7OXmASmL8VxoPIH7xaD6OlQqi44bouF0YIi9ID5rEsKLiAU59IYx6M297nqWVMWPDg==}
    engines: {node: '>=12.0.0'}
    dependencies:
      '@opentelemetry/api': 1.0.2
      tslib: 2.3.1
    dev: true

  /@azure/core-tracing/1.0.0-preview.13:
    resolution: {integrity: sha512-KxDlhXyMlh2Jhj2ykX6vNEU0Vou4nHr025KoSEiz7cS3BNiHNaZcdECk/DmLkEB0as5T7b/TpRcehJ5yV6NeXQ==}
    engines: {node: '>=12.0.0'}
    dependencies:
      '@opentelemetry/api': 1.0.2
      tslib: 2.3.1
    dev: true

  /@azure/identity/1.5.1_debug@4.3.2:
    resolution: {integrity: sha512-ENYdcHT72PwEb+aiL2G6WIXxdm8mO0LNLZVPXaSRZYNsIshre72MF1H/rnJvcVGX9uVDVClSbNPxXwY5MJPLjw==}
    engines: {node: '>=12.0.0'}
    dependencies:
      '@azure/core-auth': 1.3.2
      '@azure/core-client': 1.3.0
      '@azure/core-rest-pipeline': 1.2.0
      '@azure/core-tracing': 1.0.0-preview.12
      '@azure/logger': 1.0.2
      '@azure/msal-node': 1.0.0-beta.6_debug@4.3.2
      '@types/stoppable': 1.1.1
      axios: 0.21.1_debug@4.3.2
      events: 3.3.0
      jws: 4.0.0
      msal: 1.4.12
      open: 7.4.2
      qs: 6.10.1
      stoppable: 1.1.0
      tslib: 2.3.1
      uuid: 8.3.2
    optionalDependencies:
      keytar: 7.7.0
    transitivePeerDependencies:
      - debug
      - supports-color
    dev: true

  /@azure/keyvault-keys/4.3.0:
    resolution: {integrity: sha512-OEosl0/rE/mKD5Ji9KaQN7UH+yQnV5MS0MRhGqQIiJrG+qAvAla0MYudJzv3XvBlplpGk0+MVgyL9H3KX/UAwQ==}
    engines: {node: '>=8.0.0'}
    dependencies:
      '@azure/abort-controller': 1.0.4
      '@azure/core-http': 2.1.0
      '@azure/core-lro': 2.2.0
      '@azure/core-paging': 1.1.3
      '@azure/core-tracing': 1.0.0-preview.13
      '@azure/logger': 1.0.2
      tslib: 2.3.1
    dev: true

  /@azure/logger/1.0.2:
    resolution: {integrity: sha512-YZNjNV0vL3nN2nedmcjQBcpCTo3oqceXmgiQtEm6fLpucjRZyQKAQruhCmCpRlB1iykqKJJ/Y8CDmT5rIE6IJw==}
    engines: {node: '>=8.0.0'}
    dependencies:
      tslib: 2.3.1
    dev: true

  /@azure/ms-rest-azure-env/2.0.0:
    resolution: {integrity: sha512-dG76W7ElfLi+fbTjnZVGj+M9e0BIEJmRxU6fHaUQ12bZBe8EJKYb2GV50YWNaP2uJiVQ5+7nXEVj1VN1UQtaEw==}
    dev: true

  /@azure/ms-rest-js/2.6.0:
    resolution: {integrity: sha512-4C5FCtvEzWudblB+h92/TYYPiq7tuElX8icVYToxOdggnYqeec4Se14mjse5miInKtZahiFHdl8lZA/jziEc5g==}
    dependencies:
      '@azure/core-auth': 1.3.2
      abort-controller: 3.0.0
      form-data: 2.5.1
      node-fetch: 2.6.1
      tough-cookie: 3.0.1
      tslib: 1.14.1
      tunnel: 0.0.6
      uuid: 8.3.2
      xml2js: 0.4.23
    dev: true

  /@azure/ms-rest-nodeauth/3.0.10_debug@4.3.2:
    resolution: {integrity: sha512-oel7ibYlredh2wo7XwNYMx4jWlbMkIzCC8t8VpdhsAWDJVNSSce+DYj5jjZn1oED+QsCytVM2B7/QTuLN1/yDw==}
    dependencies:
      '@azure/ms-rest-azure-env': 2.0.0
      '@azure/ms-rest-js': 2.6.0
      adal-node: 0.2.2_debug@4.3.2
    transitivePeerDependencies:
      - debug
    dev: true

  /@azure/msal-common/4.5.1:
    resolution: {integrity: sha512-/i5dXM+QAtO+6atYd5oHGBAx48EGSISkXNXViheliOQe+SIFMDo3gSq3lL54W0suOSAsVPws3XnTaIHlla0PIQ==}
    engines: {node: '>=0.8.0'}
    dependencies:
      debug: 4.3.2
    transitivePeerDependencies:
      - supports-color
    dev: true

  /@azure/msal-node/1.0.0-beta.6_debug@4.3.2:
    resolution: {integrity: sha512-ZQI11Uz1j0HJohb9JZLRD8z0moVcPks1AFW4Q/Gcl67+QvH4aKEJti7fjCcipEEZYb/qzLSO8U6IZgPYytsiJQ==}
    dependencies:
      '@azure/msal-common': 4.5.1
      axios: 0.21.1_debug@4.3.2
      jsonwebtoken: 8.5.1
      uuid: 8.3.2
    transitivePeerDependencies:
      - debug
      - supports-color
    dev: true

  /@babel/code-frame/7.12.11:
    resolution: {integrity: sha512-Zt1yodBx1UcyiePMSkWnU4hPqhwq7hGi2nFL1LeA3EUl+q2LQx16MISgJ0+z7dnmgvP9QtIleuETGOiOH1RcIw==}
    dependencies:
      '@babel/highlight': 7.14.5
    dev: true

  /@babel/code-frame/7.14.5:
    resolution: {integrity: sha512-9pzDqyc6OLDaqe+zbACgFkb6fKMNG6CObKpnYXChRsvYGyEdc7CA2BaqeOM+vOtCS5ndmJicPJhKAwYRI6UfFw==}
    engines: {node: '>=6.9.0'}
    dependencies:
      '@babel/highlight': 7.14.5

  /@babel/compat-data/7.15.0:
    resolution: {integrity: sha512-0NqAC1IJE0S0+lL1SWFMxMkz1pKCNCjI4tr2Zx4LJSXxCLAdr6KyArnY+sno5m3yH9g737ygOyPABDsnXkpxiA==}
    engines: {node: '>=6.9.0'}
    dev: true

  /@babel/core/7.15.0:
    resolution: {integrity: sha512-tXtmTminrze5HEUPn/a0JtOzzfp0nk+UEXQ/tqIJo3WDGypl/2OFQEMll/zSFU8f/lfmfLXvTaORHF3cfXIQMw==}
    engines: {node: '>=6.9.0'}
    dependencies:
      '@babel/code-frame': 7.14.5
      '@babel/generator': 7.15.0
      '@babel/helper-compilation-targets': 7.15.0_@babel+core@7.15.0
      '@babel/helper-module-transforms': 7.15.0
      '@babel/helpers': 7.15.3
      '@babel/parser': 7.15.3
      '@babel/template': 7.14.5
      '@babel/traverse': 7.15.0
      '@babel/types': 7.15.0
      convert-source-map: 1.8.0
      debug: 4.3.2
      gensync: 1.0.0-beta.2
      json5: 2.2.0
      semver: 6.3.0
      source-map: 0.5.7
    transitivePeerDependencies:
      - supports-color
    dev: true

  /@babel/generator/7.15.0:
    resolution: {integrity: sha512-eKl4XdMrbpYvuB505KTta4AV9g+wWzmVBW69tX0H2NwKVKd2YJbKgyK6M8j/rgLbmHOYJn6rUklV677nOyJrEQ==}
    engines: {node: '>=6.9.0'}
    dependencies:
      '@babel/types': 7.15.0
      jsesc: 2.5.2
      source-map: 0.5.7
    dev: true

  /@babel/helper-compilation-targets/7.15.0_@babel+core@7.15.0:
    resolution: {integrity: sha512-h+/9t0ncd4jfZ8wsdAsoIxSa61qhBYlycXiHWqJaQBCXAhDCMbPRSMTGnZIkkmt1u4ag+UQmuqcILwqKzZ4N2A==}
    engines: {node: '>=6.9.0'}
    peerDependencies:
      '@babel/core': ^7.0.0
    dependencies:
      '@babel/compat-data': 7.15.0
      '@babel/core': 7.15.0
      '@babel/helper-validator-option': 7.14.5
      browserslist: 4.16.8
      semver: 6.3.0
    dev: true

  /@babel/helper-function-name/7.14.5:
    resolution: {integrity: sha512-Gjna0AsXWfFvrAuX+VKcN/aNNWonizBj39yGwUzVDVTlMYJMK2Wp6xdpy72mfArFq5uK+NOuexfzZlzI1z9+AQ==}
    engines: {node: '>=6.9.0'}
    dependencies:
      '@babel/helper-get-function-arity': 7.14.5
      '@babel/template': 7.14.5
      '@babel/types': 7.15.0
    dev: true

  /@babel/helper-get-function-arity/7.14.5:
    resolution: {integrity: sha512-I1Db4Shst5lewOM4V+ZKJzQ0JGGaZ6VY1jYvMghRjqs6DWgxLCIyFt30GlnKkfUeFLpJt2vzbMVEXVSXlIFYUg==}
    engines: {node: '>=6.9.0'}
    dependencies:
      '@babel/types': 7.15.0
    dev: true

  /@babel/helper-hoist-variables/7.14.5:
    resolution: {integrity: sha512-R1PXiz31Uc0Vxy4OEOm07x0oSjKAdPPCh3tPivn/Eo8cvz6gveAeuyUUPB21Hoiif0uoPQSSdhIPS3352nvdyQ==}
    engines: {node: '>=6.9.0'}
    dependencies:
      '@babel/types': 7.15.0
    dev: true

  /@babel/helper-member-expression-to-functions/7.15.0:
    resolution: {integrity: sha512-Jq8H8U2kYiafuj2xMTPQwkTBnEEdGKpT35lJEQsRRjnG0LW3neucsaMWLgKcwu3OHKNeYugfw+Z20BXBSEs2Lg==}
    engines: {node: '>=6.9.0'}
    dependencies:
      '@babel/types': 7.15.0
    dev: true

  /@babel/helper-module-imports/7.14.5:
    resolution: {integrity: sha512-SwrNHu5QWS84XlHwGYPDtCxcA0hrSlL2yhWYLgeOc0w7ccOl2qv4s/nARI0aYZW+bSwAL5CukeXA47B/1NKcnQ==}
    engines: {node: '>=6.9.0'}
    dependencies:
      '@babel/types': 7.15.0
    dev: true

  /@babel/helper-module-transforms/7.15.0:
    resolution: {integrity: sha512-RkGiW5Rer7fpXv9m1B3iHIFDZdItnO2/BLfWVW/9q7+KqQSDY5kUfQEbzdXM1MVhJGcugKV7kRrNVzNxmk7NBg==}
    engines: {node: '>=6.9.0'}
    dependencies:
      '@babel/helper-module-imports': 7.14.5
      '@babel/helper-replace-supers': 7.15.0
      '@babel/helper-simple-access': 7.14.8
      '@babel/helper-split-export-declaration': 7.14.5
      '@babel/helper-validator-identifier': 7.14.9
      '@babel/template': 7.14.5
      '@babel/traverse': 7.15.0
      '@babel/types': 7.15.0
    transitivePeerDependencies:
      - supports-color
    dev: true

  /@babel/helper-optimise-call-expression/7.14.5:
    resolution: {integrity: sha512-IqiLIrODUOdnPU9/F8ib1Fx2ohlgDhxnIDU7OEVi+kAbEZcyiF7BLU8W6PfvPi9LzztjS7kcbzbmL7oG8kD6VA==}
    engines: {node: '>=6.9.0'}
    dependencies:
      '@babel/types': 7.15.0
    dev: true

  /@babel/helper-plugin-utils/7.14.5:
    resolution: {integrity: sha512-/37qQCE3K0vvZKwoK4XU/irIJQdIfCJuhU5eKnNxpFDsOkgFaUAwbv+RYw6eYgsC0E4hS7r5KqGULUogqui0fQ==}
    engines: {node: '>=6.9.0'}
    dev: true

  /@babel/helper-replace-supers/7.15.0:
    resolution: {integrity: sha512-6O+eWrhx+HEra/uJnifCwhwMd6Bp5+ZfZeJwbqUTuqkhIT6YcRhiZCOOFChRypOIe0cV46kFrRBlm+t5vHCEaA==}
    engines: {node: '>=6.9.0'}
    dependencies:
      '@babel/helper-member-expression-to-functions': 7.15.0
      '@babel/helper-optimise-call-expression': 7.14.5
      '@babel/traverse': 7.15.0
      '@babel/types': 7.15.0
    transitivePeerDependencies:
      - supports-color
    dev: true

  /@babel/helper-simple-access/7.14.8:
    resolution: {integrity: sha512-TrFN4RHh9gnWEU+s7JloIho2T76GPwRHhdzOWLqTrMnlas8T9O7ec+oEDNsRXndOmru9ymH9DFrEOxpzPoSbdg==}
    engines: {node: '>=6.9.0'}
    dependencies:
      '@babel/types': 7.15.0
    dev: true

  /@babel/helper-split-export-declaration/7.14.5:
    resolution: {integrity: sha512-hprxVPu6e5Kdp2puZUmvOGjaLv9TCe58E/Fl6hRq4YiVQxIcNvuq6uTM2r1mT/oPskuS9CgR+I94sqAYv0NGKA==}
    engines: {node: '>=6.9.0'}
    dependencies:
      '@babel/types': 7.15.0
    dev: true

  /@babel/helper-validator-identifier/7.14.9:
    resolution: {integrity: sha512-pQYxPY0UP6IHISRitNe8bsijHex4TWZXi2HwKVsjPiltzlhse2znVcm9Ace510VT1kxIHjGJCZZQBX2gJDbo0g==}
    engines: {node: '>=6.9.0'}

  /@babel/helper-validator-option/7.14.5:
    resolution: {integrity: sha512-OX8D5eeX4XwcroVW45NMvoYaIuFI+GQpA2a8Gi+X/U/cDUIRsV37qQfF905F0htTRCREQIB4KqPeaveRJUl3Ow==}
    engines: {node: '>=6.9.0'}
    dev: true

  /@babel/helpers/7.15.3:
    resolution: {integrity: sha512-HwJiz52XaS96lX+28Tnbu31VeFSQJGOeKHJeaEPQlTl7PnlhFElWPj8tUXtqFIzeN86XxXoBr+WFAyK2PPVz6g==}
    engines: {node: '>=6.9.0'}
    dependencies:
      '@babel/template': 7.14.5
      '@babel/traverse': 7.15.0
      '@babel/types': 7.15.0
    transitivePeerDependencies:
      - supports-color
    dev: true

  /@babel/highlight/7.14.5:
    resolution: {integrity: sha512-qf9u2WFWVV0MppaL877j2dBtQIDgmidgjGk5VIMw3OadXvYaXn66U1BFlH2t4+t3i+8PhedppRv+i40ABzd+gg==}
    engines: {node: '>=6.9.0'}
    dependencies:
      '@babel/helper-validator-identifier': 7.14.9
      chalk: 2.4.2
      js-tokens: 4.0.0

  /@babel/parser/7.15.3:
    resolution: {integrity: sha512-O0L6v/HvqbdJawj0iBEfVQMc3/6WP+AeOsovsIgBFyJaG+W2w7eqvZB7puddATmWuARlm1SX7DwxJ/JJUnDpEA==}
    engines: {node: '>=6.0.0'}
    hasBin: true
    dev: true

  /@babel/plugin-syntax-async-generators/7.8.4_@babel+core@7.15.0:
    resolution: {integrity: sha512-tycmZxkGfZaxhMRbXlPXuVFpdWlXpir2W4AMhSJgRKzk/eDlIXOhb2LHWoLpDF7TEHylV5zNhykX6KAgHJmTNw==}
    peerDependencies:
      '@babel/core': ^7.0.0-0
    dependencies:
      '@babel/core': 7.15.0
      '@babel/helper-plugin-utils': 7.14.5
    dev: true

  /@babel/plugin-syntax-bigint/7.8.3_@babel+core@7.15.0:
    resolution: {integrity: sha512-wnTnFlG+YxQm3vDxpGE57Pj0srRU4sHE/mDkt1qv2YJJSeUAec2ma4WLUnUPeKjyrfntVwe/N6dCXpU+zL3Npg==}
    peerDependencies:
      '@babel/core': ^7.0.0-0
    dependencies:
      '@babel/core': 7.15.0
      '@babel/helper-plugin-utils': 7.14.5
    dev: true

  /@babel/plugin-syntax-class-properties/7.12.13_@babel+core@7.15.0:
    resolution: {integrity: sha512-fm4idjKla0YahUNgFNLCB0qySdsoPiZP3iQE3rky0mBUtMZ23yDJ9SJdg6dXTSDnulOVqiF3Hgr9nbXvXTQZYA==}
    peerDependencies:
      '@babel/core': ^7.0.0-0
    dependencies:
      '@babel/core': 7.15.0
      '@babel/helper-plugin-utils': 7.14.5
    dev: true

  /@babel/plugin-syntax-import-meta/7.10.4_@babel+core@7.15.0:
    resolution: {integrity: sha512-Yqfm+XDx0+Prh3VSeEQCPU81yC+JWZ2pDPFSS4ZdpfZhp4MkFMaDC1UqseovEKwSUpnIL7+vK+Clp7bfh0iD7g==}
    peerDependencies:
      '@babel/core': ^7.0.0-0
    dependencies:
      '@babel/core': 7.15.0
      '@babel/helper-plugin-utils': 7.14.5
    dev: true

  /@babel/plugin-syntax-json-strings/7.8.3_@babel+core@7.15.0:
    resolution: {integrity: sha512-lY6kdGpWHvjoe2vk4WrAapEuBR69EMxZl+RoGRhrFGNYVK8mOPAW8VfbT/ZgrFbXlDNiiaxQnAtgVCZ6jv30EA==}
    peerDependencies:
      '@babel/core': ^7.0.0-0
    dependencies:
      '@babel/core': 7.15.0
      '@babel/helper-plugin-utils': 7.14.5
    dev: true

  /@babel/plugin-syntax-logical-assignment-operators/7.10.4_@babel+core@7.15.0:
    resolution: {integrity: sha512-d8waShlpFDinQ5MtvGU9xDAOzKH47+FFoney2baFIoMr952hKOLp1HR7VszoZvOsV/4+RRszNY7D17ba0te0ig==}
    peerDependencies:
      '@babel/core': ^7.0.0-0
    dependencies:
      '@babel/core': 7.15.0
      '@babel/helper-plugin-utils': 7.14.5
    dev: true

  /@babel/plugin-syntax-nullish-coalescing-operator/7.8.3_@babel+core@7.15.0:
    resolution: {integrity: sha512-aSff4zPII1u2QD7y+F8oDsz19ew4IGEJg9SVW+bqwpwtfFleiQDMdzA/R+UlWDzfnHFCxxleFT0PMIrR36XLNQ==}
    peerDependencies:
      '@babel/core': ^7.0.0-0
    dependencies:
      '@babel/core': 7.15.0
      '@babel/helper-plugin-utils': 7.14.5
    dev: true

  /@babel/plugin-syntax-numeric-separator/7.10.4_@babel+core@7.15.0:
    resolution: {integrity: sha512-9H6YdfkcK/uOnY/K7/aA2xpzaAgkQn37yzWUMRK7OaPOqOpGS1+n0H5hxT9AUw9EsSjPW8SVyMJwYRtWs3X3ug==}
    peerDependencies:
      '@babel/core': ^7.0.0-0
    dependencies:
      '@babel/core': 7.15.0
      '@babel/helper-plugin-utils': 7.14.5
    dev: true

  /@babel/plugin-syntax-object-rest-spread/7.8.3_@babel+core@7.15.0:
    resolution: {integrity: sha512-XoqMijGZb9y3y2XskN+P1wUGiVwWZ5JmoDRwx5+3GmEplNyVM2s2Dg8ILFQm8rWM48orGy5YpI5Bl8U1y7ydlA==}
    peerDependencies:
      '@babel/core': ^7.0.0-0
    dependencies:
      '@babel/core': 7.15.0
      '@babel/helper-plugin-utils': 7.14.5
    dev: true

  /@babel/plugin-syntax-optional-catch-binding/7.8.3_@babel+core@7.15.0:
    resolution: {integrity: sha512-6VPD0Pc1lpTqw0aKoeRTMiB+kWhAoT24PA+ksWSBrFtl5SIRVpZlwN3NNPQjehA2E/91FV3RjLWoVTglWcSV3Q==}
    peerDependencies:
      '@babel/core': ^7.0.0-0
    dependencies:
      '@babel/core': 7.15.0
      '@babel/helper-plugin-utils': 7.14.5
    dev: true

  /@babel/plugin-syntax-optional-chaining/7.8.3_@babel+core@7.15.0:
    resolution: {integrity: sha512-KoK9ErH1MBlCPxV0VANkXW2/dw4vlbGDrFgz8bmUsBGYkFRcbRwMh6cIJubdPrkxRwuGdtCk0v/wPTKbQgBjkg==}
    peerDependencies:
      '@babel/core': ^7.0.0-0
    dependencies:
      '@babel/core': 7.15.0
      '@babel/helper-plugin-utils': 7.14.5
    dev: true

  /@babel/plugin-syntax-top-level-await/7.14.5_@babel+core@7.15.0:
    resolution: {integrity: sha512-hx++upLv5U1rgYfwe1xBQUhRmU41NEvpUvrp8jkrSCdvGSnM5/qdRMtylJ6PG5OFkBaHkbTAKTnd3/YyESRHFw==}
    engines: {node: '>=6.9.0'}
    peerDependencies:
      '@babel/core': ^7.0.0-0
    dependencies:
      '@babel/core': 7.15.0
      '@babel/helper-plugin-utils': 7.14.5
    dev: true

  /@babel/plugin-syntax-typescript/7.14.5_@babel+core@7.15.0:
    resolution: {integrity: sha512-u6OXzDaIXjEstBRRoBCQ/uKQKlbuaeE5in0RvWdA4pN6AhqxTIwUsnHPU1CFZA/amYObMsuWhYfRl3Ch90HD0Q==}
    engines: {node: '>=6.9.0'}
    peerDependencies:
      '@babel/core': ^7.0.0-0
    dependencies:
      '@babel/core': 7.15.0
      '@babel/helper-plugin-utils': 7.14.5
    dev: true

  /@babel/template/7.14.5:
    resolution: {integrity: sha512-6Z3Po85sfxRGachLULUhOmvAaOo7xCvqGQtxINai2mEGPFm6pQ4z5QInFnUrRpfoSV60BnjyF5F3c+15fxFV1g==}
    engines: {node: '>=6.9.0'}
    dependencies:
      '@babel/code-frame': 7.14.5
      '@babel/parser': 7.15.3
      '@babel/types': 7.15.0
    dev: true

  /@babel/traverse/7.15.0:
    resolution: {integrity: sha512-392d8BN0C9eVxVWd8H6x9WfipgVH5IaIoLp23334Sc1vbKKWINnvwRpb4us0xtPaCumlwbTtIYNA0Dv/32sVFw==}
    engines: {node: '>=6.9.0'}
    dependencies:
      '@babel/code-frame': 7.14.5
      '@babel/generator': 7.15.0
      '@babel/helper-function-name': 7.14.5
      '@babel/helper-hoist-variables': 7.14.5
      '@babel/helper-split-export-declaration': 7.14.5
      '@babel/parser': 7.15.3
      '@babel/types': 7.15.0
      debug: 4.3.2
      globals: 11.12.0
    transitivePeerDependencies:
      - supports-color
    dev: true

  /@babel/types/7.15.0:
    resolution: {integrity: sha512-OBvfqnllOIdX4ojTHpwZbpvz4j3EWyjkZEdmjH0/cgsd6QOdSgU8rLSk6ard/pcW7rlmjdVSX/AWOaORR1uNOQ==}
    engines: {node: '>=6.9.0'}
    dependencies:
      '@babel/helper-validator-identifier': 7.14.9
      to-fast-properties: 2.0.0
    dev: true

  /@bcoe/v8-coverage/0.2.3:
    resolution: {integrity: sha512-0hYQ8SB4Db5zvZB4axdMHGwEaQjkZzFjQiN9LVYvIFB2nSUHW9tYpxWriPrWDASIxiaXax83REcLxuSdnGPZtw==}
    dev: true

  /@cspotcode/source-map-consumer/0.8.0:
    resolution: {integrity: sha512-41qniHzTU8yAGbCp04ohlmSrZf8bkf/iJsl3V0dRGsQN/5GFfx+LbCSsCpp2gqrqjTVg/K6O8ycoV35JIwAzAg==}
    engines: {node: '>= 12'}
    dev: true

  /@cspotcode/source-map-support/0.6.1:
    resolution: {integrity: sha512-DX3Z+T5dt1ockmPdobJS/FAsQPW4V4SrWEhD2iYQT2Cb2tQsiMnYxrcUH9By/Z3B+v0S5LMBkQtV/XOBbpLEOg==}
    engines: {node: '>=12'}
    dependencies:
      '@cspotcode/source-map-consumer': 0.8.0
    dev: true

  /@eslint/eslintrc/0.4.3:
    resolution: {integrity: sha512-J6KFFz5QCYUJq3pf0mjEcCJVERbzv71PUIDczuh9JkwGEzced6CO5ADLHB1rbf/+oPBtoPfMYNOpGDzCANlbXw==}
    engines: {node: ^10.12.0 || >=12.0.0}
    dependencies:
      ajv: 6.12.6
      debug: 4.3.2
      espree: 7.3.1
      globals: 13.11.0
      ignore: 4.0.6
      import-fresh: 3.3.0
      js-yaml: 3.14.1
      minimatch: 3.0.4
      strip-json-comments: 3.1.1
    transitivePeerDependencies:
      - supports-color
    dev: true

  /@humanwhocodes/config-array/0.5.0:
    resolution: {integrity: sha512-FagtKFz74XrTl7y6HCzQpwDfXP0yhxe9lHLD1UZxjvZIcbyRz8zTFF/yYNfSfzU414eDwZ1SrO0Qvtyf+wFMQg==}
    engines: {node: '>=10.10.0'}
    dependencies:
      '@humanwhocodes/object-schema': 1.2.0
      debug: 4.3.2
      minimatch: 3.0.4
    transitivePeerDependencies:
      - supports-color
    dev: true

  /@humanwhocodes/object-schema/1.2.0:
    resolution: {integrity: sha512-wdppn25U8z/2yiaT6YGquE6X8sSv7hNMWSXYSSU1jGv/yd6XqjXgTDJ8KP4NgjTXfJ3GbRjeeb8RTV7a/VpM+w==}
    dev: true

  /@istanbuljs/load-nyc-config/1.1.0:
    resolution: {integrity: sha512-VjeHSlIzpv/NyD3N0YuHfXOPDIixcA1q2ZV98wsMqcYlPmv2n3Yb2lYP9XMElnaFVXg5A7YLTeLu6V84uQDjmQ==}
    engines: {node: '>=8'}
    dependencies:
      camelcase: 5.3.1
      find-up: 4.1.0
      get-package-type: 0.1.0
      js-yaml: 3.14.1
      resolve-from: 5.0.0
    dev: true

  /@istanbuljs/schema/0.1.3:
    resolution: {integrity: sha512-ZXRY4jNvVgSVQ8DL3LTcakaAtXwTVUxE81hslsyD2AtoXW/wVob10HkOJ1X/pAlcI7D+2YoZKg5do8G/w6RYgA==}
    engines: {node: '>=8'}
    dev: true

  /@jest/console/27.0.6:
    resolution: {integrity: sha512-fMlIBocSHPZ3JxgWiDNW/KPj6s+YRd0hicb33IrmelCcjXo/pXPwvuiKFmZz+XuqI/1u7nbUK10zSsWL/1aegg==}
    engines: {node: ^10.13.0 || ^12.13.0 || ^14.15.0 || >=15.0.0}
    dependencies:
      '@jest/types': 27.0.6
      '@types/node': 12.20.20
      chalk: 4.1.2
      jest-message-util: 27.0.6
      jest-util: 27.0.6
      slash: 3.0.0
    dev: true

  /@jest/core/27.0.6_ts-node@10.2.1:
    resolution: {integrity: sha512-SsYBm3yhqOn5ZLJCtccaBcvD/ccTLCeuDv8U41WJH/V1MW5eKUkeMHT9U+Pw/v1m1AIWlnIW/eM2XzQr0rEmow==}
    engines: {node: ^10.13.0 || ^12.13.0 || ^14.15.0 || >=15.0.0}
    peerDependencies:
      node-notifier: ^8.0.1 || ^9.0.0 || ^10.0.0
    peerDependenciesMeta:
      node-notifier:
        optional: true
    dependencies:
      '@jest/console': 27.0.6
      '@jest/reporters': 27.0.6
      '@jest/test-result': 27.0.6
      '@jest/transform': 27.0.6
      '@jest/types': 27.0.6
      '@types/node': 12.20.20
      ansi-escapes: 4.3.2
      chalk: 4.1.2
      emittery: 0.8.1
      exit: 0.1.2
      graceful-fs: 4.2.8
      jest-changed-files: 27.0.6
      jest-config: 27.0.6_ts-node@10.2.1
      jest-haste-map: 27.0.6
      jest-message-util: 27.0.6
      jest-regex-util: 27.0.6
      jest-resolve: 27.0.6
      jest-resolve-dependencies: 27.0.6
      jest-runner: 27.0.6
      jest-runtime: 27.0.6
      jest-snapshot: 27.0.6
      jest-util: 27.0.6
      jest-validate: 27.0.6
      jest-watcher: 27.0.6
      micromatch: 4.0.4
      p-each-series: 2.2.0
      rimraf: 3.0.2
      slash: 3.0.0
      strip-ansi: 6.0.0
    transitivePeerDependencies:
      - bufferutil
      - canvas
      - supports-color
      - ts-node
      - utf-8-validate
    dev: true

  /@jest/environment/27.0.6:
    resolution: {integrity: sha512-4XywtdhwZwCpPJ/qfAkqExRsERW+UaoSRStSHCCiQTUpoYdLukj+YJbQSFrZjhlUDRZeNiU9SFH0u7iNimdiIg==}
    engines: {node: ^10.13.0 || ^12.13.0 || ^14.15.0 || >=15.0.0}
    dependencies:
      '@jest/fake-timers': 27.0.6
      '@jest/types': 27.0.6
      '@types/node': 12.20.20
      jest-mock: 27.0.6
    dev: true

  /@jest/fake-timers/27.0.6:
    resolution: {integrity: sha512-sqd+xTWtZ94l3yWDKnRTdvTeZ+A/V7SSKrxsrOKSqdyddb9CeNRF8fbhAU0D7ZJBpTTW2nbp6MftmKJDZfW2LQ==}
    engines: {node: ^10.13.0 || ^12.13.0 || ^14.15.0 || >=15.0.0}
    dependencies:
      '@jest/types': 27.0.6
      '@sinonjs/fake-timers': 7.1.2
      '@types/node': 12.20.20
      jest-message-util: 27.0.6
      jest-mock: 27.0.6
      jest-util: 27.0.6
    dev: true

  /@jest/globals/27.0.6:
    resolution: {integrity: sha512-DdTGCP606rh9bjkdQ7VvChV18iS7q0IMJVP1piwTWyWskol4iqcVwthZmoJEf7obE1nc34OpIyoVGPeqLC+ryw==}
    engines: {node: ^10.13.0 || ^12.13.0 || ^14.15.0 || >=15.0.0}
    dependencies:
      '@jest/environment': 27.0.6
      '@jest/types': 27.0.6
      expect: 27.0.6
    dev: true

  /@jest/reporters/27.0.6:
    resolution: {integrity: sha512-TIkBt09Cb2gptji3yJXb3EE+eVltW6BjO7frO7NEfjI9vSIYoISi5R3aI3KpEDXlB1xwB+97NXIqz84qYeYsfA==}
    engines: {node: ^10.13.0 || ^12.13.0 || ^14.15.0 || >=15.0.0}
    peerDependencies:
      node-notifier: ^8.0.1 || ^9.0.0 || ^10.0.0
    peerDependenciesMeta:
      node-notifier:
        optional: true
    dependencies:
      '@bcoe/v8-coverage': 0.2.3
      '@jest/console': 27.0.6
      '@jest/test-result': 27.0.6
      '@jest/transform': 27.0.6
      '@jest/types': 27.0.6
      chalk: 4.1.2
      collect-v8-coverage: 1.0.1
      exit: 0.1.2
      glob: 7.1.7
      graceful-fs: 4.2.8
      istanbul-lib-coverage: 3.0.0
      istanbul-lib-instrument: 4.0.3
      istanbul-lib-report: 3.0.0
      istanbul-lib-source-maps: 4.0.0
      istanbul-reports: 3.0.2
      jest-haste-map: 27.0.6
      jest-resolve: 27.0.6
      jest-util: 27.0.6
      jest-worker: 27.0.6
      slash: 3.0.0
      source-map: 0.6.1
      string-length: 4.0.2
      terminal-link: 2.1.1
      v8-to-istanbul: 8.0.0
    transitivePeerDependencies:
      - supports-color
    dev: true

  /@jest/source-map/27.0.6:
    resolution: {integrity: sha512-Fek4mi5KQrqmlY07T23JRi0e7Z9bXTOOD86V/uS0EIW4PClvPDqZOyFlLpNJheS6QI0FNX1CgmPjtJ4EA/2M+g==}
    engines: {node: ^10.13.0 || ^12.13.0 || ^14.15.0 || >=15.0.0}
    dependencies:
      callsites: 3.1.0
      graceful-fs: 4.2.8
      source-map: 0.6.1
    dev: true

  /@jest/test-result/27.0.6:
    resolution: {integrity: sha512-ja/pBOMTufjX4JLEauLxE3LQBPaI2YjGFtXexRAjt1I/MbfNlMx0sytSX3tn5hSLzQsR3Qy2rd0hc1BWojtj9w==}
    engines: {node: ^10.13.0 || ^12.13.0 || ^14.15.0 || >=15.0.0}
    dependencies:
      '@jest/console': 27.0.6
      '@jest/types': 27.0.6
      '@types/istanbul-lib-coverage': 2.0.3
      collect-v8-coverage: 1.0.1
    dev: true

  /@jest/test-sequencer/27.0.6:
    resolution: {integrity: sha512-bISzNIApazYOlTHDum9PwW22NOyDa6VI31n6JucpjTVM0jD6JDgqEZ9+yn575nDdPF0+4csYDxNNW13NvFQGZA==}
    engines: {node: ^10.13.0 || ^12.13.0 || ^14.15.0 || >=15.0.0}
    dependencies:
      '@jest/test-result': 27.0.6
      graceful-fs: 4.2.8
      jest-haste-map: 27.0.6
      jest-runtime: 27.0.6
    transitivePeerDependencies:
      - supports-color
    dev: true

  /@jest/transform/27.0.6:
    resolution: {integrity: sha512-rj5Dw+mtIcntAUnMlW/Vju5mr73u8yg+irnHwzgtgoeI6cCPOvUwQ0D1uQtc/APmWgvRweEb1g05pkUpxH3iCA==}
    engines: {node: ^10.13.0 || ^12.13.0 || ^14.15.0 || >=15.0.0}
    dependencies:
      '@babel/core': 7.15.0
      '@jest/types': 27.0.6
      babel-plugin-istanbul: 6.0.0
      chalk: 4.1.2
      convert-source-map: 1.8.0
      fast-json-stable-stringify: 2.1.0
      graceful-fs: 4.2.8
      jest-haste-map: 27.0.6
      jest-regex-util: 27.0.6
      jest-util: 27.0.6
      micromatch: 4.0.4
      pirates: 4.0.1
      slash: 3.0.0
      source-map: 0.6.1
      write-file-atomic: 3.0.3
    transitivePeerDependencies:
      - supports-color
    dev: true

  /@jest/types/27.0.6:
    resolution: {integrity: sha512-aSquT1qa9Pik26JK5/3rvnYb4bGtm1VFNesHKmNTwmPIgOrixvhL2ghIvFRNEpzy3gU+rUgjIF/KodbkFAl++g==}
    engines: {node: ^10.13.0 || ^12.13.0 || ^14.15.0 || >=15.0.0}
    dependencies:
      '@types/istanbul-lib-coverage': 2.0.3
      '@types/istanbul-reports': 3.0.1
      '@types/node': 12.20.20
      '@types/yargs': 16.0.4
      chalk: 4.1.2
    dev: true

  /@js-joda/core/3.2.0:
    resolution: {integrity: sha512-PMqgJ0sw5B7FKb2d5bWYIoxjri+QlW/Pys7+Rw82jSH0QN3rB05jZ/VrrsUdh1w4+i2kw9JOejXGq/KhDOX7Kg==}
    dev: true

  /@nodelib/fs.scandir/2.1.5:
    resolution: {integrity: sha512-vq24Bq3ym5HEQm2NKCr3yXDwjc7vTsEThRDnkp2DK9p1uqLR+DHurm/NOTo0KG7HYHU7eppKZj3MyqYuMBf62g==}
    engines: {node: '>= 8'}
    dependencies:
      '@nodelib/fs.stat': 2.0.5
      run-parallel: 1.2.0

  /@nodelib/fs.stat/2.0.5:
    resolution: {integrity: sha512-RkhPPp2zrqDAQA/2jNhnztcPAlv64XdhIp7a7454A5ovI7Bukxgt7MX7udwAu3zg1DcpPU0rz3VV1SeaqvY4+A==}
    engines: {node: '>= 8'}

  /@nodelib/fs.walk/1.2.8:
    resolution: {integrity: sha512-oGB+UxlgWcgQkgwo8GcEGwemoTFt3FIO9ababBmaGwXIoBKZ+GTy0pP185beGg7Llih/NSHSV2XAs1lnznocSg==}
    engines: {node: '>= 8'}
    dependencies:
      '@nodelib/fs.scandir': 2.1.5
      fastq: 1.12.0

  /@opentelemetry/api/1.0.2:
    resolution: {integrity: sha512-DCF9oC89ao8/EJUqrp/beBlDR8Bp2R43jqtzayqCoomIvkwTuPfLcHdVhIGRR69GFlkykFjcDW+V92t0AS7Tww==}
    engines: {node: '>=8.0.0'}
    dev: true

  /@prisma/debug/2.30.0:
    resolution: {integrity: sha512-PCEBFJxOmtLhPcl7VdLeVabSHJnlqWMCR4J1y6H+WvqtCt8oMwhgWu4z2Wgh2baphHC3T87+iQVU5BtZX+b5mA==}
    dependencies:
      '@types/debug': 4.1.7
      debug: 4.3.2
      ms: 2.1.3
    transitivePeerDependencies:
      - supports-color

<<<<<<< HEAD
  /@prisma/debug/2.31.0-dev.12:
    resolution: {integrity: sha512-IN0Av4n1T00xYcXb6s9Y83k9xQukV4YynZM/CoOFSuskanhTE1P4iKEdTF8boD/iRKgcpV+2PgKfMdZuQQJijg==}
=======
  /@prisma/debug/2.31.0-dev.14:
    resolution: {integrity: sha512-vqktkSY54OiGgy8l9a/9VLPI/Xef4lqbKdxITjTWQFkXOpXgSrP3iL0muAGSslH47RWAB+uuRE5lhJGxRTwLnQ==}
>>>>>>> 934e8662
    dependencies:
      '@types/debug': 4.1.7
      debug: 4.3.2
      ms: 2.1.3
    transitivePeerDependencies:
      - supports-color
    dev: true

<<<<<<< HEAD
  /@prisma/engine-core/2.31.0-dev.12:
    resolution: {integrity: sha512-Bnqe+RECx5o24PPvBwNruDUChIzZI6gzLZT/5A9TuEn/Gua8rfJgGgJ1ZSjuzjFM3TFbyF4eaLXm2JsC4x0pAg==}
    dependencies:
      '@prisma/debug': 2.31.0-dev.12
      '@prisma/engines': 2.31.0-6.f8f3f1a36b5b0b9afb45bc27a2ec1a3fea9c2b8e
      '@prisma/generator-helper': 2.31.0-dev.12
=======
  /@prisma/engine-core/2.31.0-dev.14:
    resolution: {integrity: sha512-SfRekcS8MbdLNng5GJ80u5EPbOmvyjyLKnoPaivJQeIlh8rywOmTU0CVSuA3WakONN7ufImhQtzRdWiyJWmJvg==}
    dependencies:
      '@prisma/debug': 2.31.0-dev.14
      '@prisma/engines': 2.31.0-6.f8f3f1a36b5b0b9afb45bc27a2ec1a3fea9c2b8e
      '@prisma/generator-helper': 2.31.0-dev.14
>>>>>>> 934e8662
      '@prisma/get-platform': 2.31.0-6.f8f3f1a36b5b0b9afb45bc27a2ec1a3fea9c2b8e
      chalk: 4.1.2
      execa: 5.1.1
      get-stream: 6.0.1
      indent-string: 4.0.0
      new-github-issue-url: 0.2.1
      p-retry: 4.6.1
      terminal-link: 2.1.1
      undici: 3.3.6
    transitivePeerDependencies:
      - supports-color
    dev: true

<<<<<<< HEAD
  /@prisma/engines-version/2.31.0-10.acbdf66015fec9f52252d305d99f972e32a20459:
    resolution: {integrity: sha512-O+l4kIouTvKJPHeNmctFechwwRrHIQh/K5tOE6hS/SZneI+gBAaggrlCojv1XF1nNk50rxlZA3kgFRtaEimKdA==}

  /@prisma/engines/2.31.0-10.acbdf66015fec9f52252d305d99f972e32a20459:
    resolution: {integrity: sha512-ZSHXvb50cq3BHXaNiNKB6Nj7F2fXOvzBhrmbNXMt+W4f/VvGjhphz15X1sSf8sxtFMhND3zjO0/nnK7SdOJyGQ==}
=======
  /@prisma/engines-version/2.31.0-8.856fdd44fb24583950216b8dbdd4a160333b41a2:
    resolution: {integrity: sha512-6wlv0kdlq4Ki1g+DgHg0TafHlTe+z7Ptz+tsJR0iDtnWSP9A7sz5O+ddLPOv7BnrhgOp5CPRulVc7c/TlJvsYQ==}

  /@prisma/engines/2.31.0-6.f8f3f1a36b5b0b9afb45bc27a2ec1a3fea9c2b8e:
    resolution: {integrity: sha512-Cm2fADAFBw0ZheBIY2YNbWocT4xpgPy7NpsaGLiFOu3ZsAmDgoIt0OvRxw0sqIPpTXACZLkyiT4KvkL+Gui+kg==}
>>>>>>> 934e8662
    requiresBuild: true

  /@prisma/engines/2.31.0-8.856fdd44fb24583950216b8dbdd4a160333b41a2:
    resolution: {integrity: sha512-TytJydlLGBgsb2JoXnaTem4yKzUh/ZuawZWeQ6KQW/UCL3sU3xWEI3Xgm0TvE5DzQByeM4Lps9iBIIv51VFgiQ==}
    requiresBuild: true
    dev: true

<<<<<<< HEAD
  /@prisma/fetch-engine/2.31.0-10.acbdf66015fec9f52252d305d99f972e32a20459:
    resolution: {integrity: sha512-m48kgvhSKJVoi3ZR6nL+NvjhGi8xNrqOoaAnH4O3RnGYDJp96RM6UUsI6ZerlCH871BFu3obxvZ7ECwoRK+hxQ==}
    dependencies:
      '@prisma/debug': 2.30.0
      '@prisma/get-platform': 2.31.0-10.acbdf66015fec9f52252d305d99f972e32a20459
=======
  /@prisma/fetch-engine/2.31.0-6.f8f3f1a36b5b0b9afb45bc27a2ec1a3fea9c2b8e:
    resolution: {integrity: sha512-lH+PfongdVWlxOkA9trTj4ccnmh0bQIv/Q62UM2KQQZ424lT9VgWEkbDkFSQi7gEadGbofIPWWauLJhKGyvctA==}
    dependencies:
      '@prisma/debug': 2.30.0
      '@prisma/get-platform': 2.31.0-6.f8f3f1a36b5b0b9afb45bc27a2ec1a3fea9c2b8e
>>>>>>> 934e8662
      chalk: 4.1.2
      execa: 5.1.1
      find-cache-dir: 3.3.1
      hasha: 5.2.2
      http-proxy-agent: 4.0.1
      https-proxy-agent: 5.0.0
      make-dir: 3.1.0
      node-fetch: 2.6.1
      p-filter: 2.1.0
      p-map: 4.0.0
      p-retry: 4.6.1
      progress: 2.0.3
      rimraf: 3.0.2
      temp-dir: 2.0.0
      tempy: 1.0.1
    transitivePeerDependencies:
      - supports-color

  /@prisma/fetch-engine/2.31.0-8.856fdd44fb24583950216b8dbdd4a160333b41a2:
    resolution: {integrity: sha512-yqtdBSDb1lmIWnDAuLBm0H9TrHWX6VH59CNswCc7Z1AhP8AlKA6OO6fRRDeLVOdR9IU2ZON2PinTo4zXjZzsrA==}
    dependencies:
      '@prisma/debug': 2.30.0
      '@prisma/get-platform': 2.31.0-8.856fdd44fb24583950216b8dbdd4a160333b41a2
      chalk: 4.1.2
      execa: 5.1.1
      find-cache-dir: 3.3.1
      hasha: 5.2.2
      http-proxy-agent: 4.0.1
      https-proxy-agent: 5.0.0
      make-dir: 3.1.0
      node-fetch: 2.6.1
      p-filter: 2.1.0
      p-map: 4.0.0
      p-retry: 4.6.1
      progress: 2.0.3
      rimraf: 3.0.2
      temp-dir: 2.0.0
      tempy: 1.0.1
    transitivePeerDependencies:
      - supports-color
    dev: true

<<<<<<< HEAD
  /@prisma/generator-helper/2.31.0-dev.12:
    resolution: {integrity: sha512-x5HxofUmR3I7p7MCmxJrKPJi7dQ9vLgN9Ni2taBndPQ5JacC/M7PK8cZ/lLsBGUDMzuvD2XDJxFe1eD3AQ9wdg==}
    dependencies:
      '@prisma/debug': 2.31.0-dev.12
=======
  /@prisma/generator-helper/2.31.0-dev.14:
    resolution: {integrity: sha512-Q0UzSrhICD44ZwpTcGV9dgej2u92ySjCCkco+/aJ0h4N/T0KO24xSTNXRQKAv0+EXptDJAKQmmMyJmeaMf0hjg==}
    dependencies:
      '@prisma/debug': 2.31.0-dev.14
>>>>>>> 934e8662
      '@types/cross-spawn': 6.0.2
      chalk: 4.1.2
      cross-spawn: 7.0.3
    transitivePeerDependencies:
      - supports-color
    dev: true

<<<<<<< HEAD
  /@prisma/get-platform/2.31.0-10.acbdf66015fec9f52252d305d99f972e32a20459:
    resolution: {integrity: sha512-VoLTsWKc0lp3u57FFAr1YhfbCz15QZW+TjNgIHdLUFmEaExw/wAG4ZBsneJY8OqUxJnEwJYLWYy+jvSRVImVYg==}
=======
  /@prisma/get-platform/2.31.0-6.f8f3f1a36b5b0b9afb45bc27a2ec1a3fea9c2b8e:
    resolution: {integrity: sha512-EslTR8WFsz0b/41w/M7Iz4yl6mLWMmyWGyBI95wquwn0e7fKVM8DP7Vq+Tz/bXkNw//noIneDivd+tq6evo0FQ==}
>>>>>>> 934e8662
    dependencies:
      '@prisma/debug': 2.30.0
    transitivePeerDependencies:
      - supports-color

  /@prisma/get-platform/2.31.0-8.856fdd44fb24583950216b8dbdd4a160333b41a2:
    resolution: {integrity: sha512-YIEV9Wo5xkz8mDMCL+FycRaoP6IEG8w9ZNh208BTe6DCxTQBQE/gI65/p7Jj7sIVlBXSn5Kw+JzUbwpX27pIsw==}
    dependencies:
      '@prisma/debug': 2.30.0
    transitivePeerDependencies:
      - supports-color
    dev: true

<<<<<<< HEAD
  /@prisma/sdk/2.31.0-dev.12:
    resolution: {integrity: sha512-Lg3b6gtf8i5qiFLthrCzAbnxdT3S6KFhgtgFIU5lwVQS4VZK7778yes1/fAlJWBWxH3lwWDJ/FJafyAw36AOcA==}
    dependencies:
      '@prisma/debug': 2.31.0-dev.12
      '@prisma/engine-core': 2.31.0-dev.12
      '@prisma/engines': 2.31.0-6.f8f3f1a36b5b0b9afb45bc27a2ec1a3fea9c2b8e
      '@prisma/fetch-engine': 2.31.0-6.f8f3f1a36b5b0b9afb45bc27a2ec1a3fea9c2b8e
      '@prisma/generator-helper': 2.31.0-dev.12
=======
  /@prisma/sdk/2.31.0-dev.14:
    resolution: {integrity: sha512-oACkbPmqEmgJZiVTnZkumfpv0yEb6rFsUU3SCS/Ghx/ArxtnMSSE2MawcwNj3yqQMpIeu6vYSIt1XG7Ulb1j1g==}
    dependencies:
      '@prisma/debug': 2.31.0-dev.14
      '@prisma/engine-core': 2.31.0-dev.14
      '@prisma/engines': 2.31.0-6.f8f3f1a36b5b0b9afb45bc27a2ec1a3fea9c2b8e
      '@prisma/fetch-engine': 2.31.0-6.f8f3f1a36b5b0b9afb45bc27a2ec1a3fea9c2b8e
      '@prisma/generator-helper': 2.31.0-dev.14
>>>>>>> 934e8662
      '@prisma/get-platform': 2.31.0-6.f8f3f1a36b5b0b9afb45bc27a2ec1a3fea9c2b8e
      '@timsuchanek/copy': 1.4.5
      archiver: 4.0.2
      arg: 5.0.1
      chalk: 4.1.2
      checkpoint-client: 1.1.20
      cli-truncate: 2.1.0
      dotenv: 10.0.0
      execa: 5.1.1
      find-up: 5.0.0
      global-dirs: 3.0.0
      globby: 11.0.4
      has-yarn: 2.1.0
      is-ci: 3.0.0
      make-dir: 3.1.0
      node-fetch: 2.6.1
      p-map: 4.0.0
      read-pkg-up: 7.0.1
      resolve: 1.20.0
      rimraf: 3.0.2
      shell-quote: 1.7.2
      string-width: 4.2.2
      strip-ansi: 6.0.0
      strip-indent: 3.0.0
      tar: 6.1.10
      temp-dir: 2.0.0
      temp-write: 4.0.0
      tempy: 1.0.1
      terminal-link: 2.1.1
      tmp: 0.2.1
    transitivePeerDependencies:
      - supports-color
    dev: true

<<<<<<< HEAD
  /@prisma/studio-pcw/0.422.0_@prisma+sdk@2.31.0-dev.12:
=======
  /@prisma/studio-pcw/0.422.0_@prisma+sdk@2.31.0-dev.14:
>>>>>>> 934e8662
    resolution: {integrity: sha512-82VESX2oeh6DwggY6B9Cblaz2xeaJfj0a+LRvUJve8NDShkarhLHMFh9auO8AWa3cCN1gWxEF/DUfnLNL35BrA==}
    peerDependencies:
      '@prisma/client': '*'
      '@prisma/sdk': '*'
    dependencies:
<<<<<<< HEAD
      '@prisma/sdk': 2.31.0-dev.12
=======
      '@prisma/sdk': 2.31.0-dev.14
>>>>>>> 934e8662
      debug: 4.3.1
      lodash: 4.17.21
    transitivePeerDependencies:
      - supports-color
    dev: true

  /@prisma/studio-server/0.422.0:
    resolution: {integrity: sha512-VLDIsIDzklsFJB4AUyluZq9QiKQkz/nI9Hrj7Pp7Mb1rm3S0x8fsf4W3jYqibqqqz8rgg+5ztc4EjkCgpCa4sA==}
    dependencies:
<<<<<<< HEAD
      '@prisma/sdk': 2.31.0-dev.12
      '@prisma/studio-pcw': 0.422.0_@prisma+sdk@2.31.0-dev.12
=======
      '@prisma/sdk': 2.31.0-dev.14
      '@prisma/studio-pcw': 0.422.0_@prisma+sdk@2.31.0-dev.14
>>>>>>> 934e8662
      '@prisma/studio-transports': 0.422.0
      '@sentry/node': 6.2.5
      checkpoint-client: 1.1.20
      cors: 2.8.5
      debug: 4.3.1
      express: 4.17.1
      untildify: 4.0.0
    transitivePeerDependencies:
      - supports-color
    dev: true

  /@prisma/studio-transports/0.422.0:
    resolution: {integrity: sha512-w+I/iobFxjVoxy2dcb0/SPslgU/leyKyFWSR2oB+SYduYOC14GEsic2+SpfnJUWIpRTFtqDMyio5ExYpc/Q2DQ==}
    dev: true

  /@sentry/core/6.2.5:
    resolution: {integrity: sha512-I+AkgIFO6sDUoHQticP6I27TT3L+i6TUS03in3IEtpBcSeP2jyhlxI8l/wdA7gsBqUPdQ4GHOOaNgtFIcr8qag==}
    engines: {node: '>=6'}
    dependencies:
      '@sentry/hub': 6.2.5
      '@sentry/minimal': 6.2.5
      '@sentry/types': 6.2.5
      '@sentry/utils': 6.2.5
      tslib: 1.14.1
    dev: true

  /@sentry/hub/6.2.5:
    resolution: {integrity: sha512-YlEFdEhcfqpl2HC+/dWXBsBJEljyMzFS7LRRjCk8QANcOdp9PhwQjwebUB4/ulOBjHPP2WZk7fBBd/IKDasTUg==}
    engines: {node: '>=6'}
    dependencies:
      '@sentry/types': 6.2.5
      '@sentry/utils': 6.2.5
      tslib: 1.14.1
    dev: true

  /@sentry/minimal/6.2.5:
    resolution: {integrity: sha512-RKP4Qx3p7Cv0oX1cPKAkNVFYM7p2k1t32cNk1+rrVQS4hwlJ7Eg6m6fsqsO+85jd6Ne/FnyYsfo9cDD3ImTlWQ==}
    engines: {node: '>=6'}
    dependencies:
      '@sentry/hub': 6.2.5
      '@sentry/types': 6.2.5
      tslib: 1.14.1
    dev: true

  /@sentry/node/6.2.5:
    resolution: {integrity: sha512-/iM3khzGnUH713VFhZBAEYJhb/saEQSVz7Udogml+O7mFQ4rutnwJhgoGcB9YYrwMv2m7qOSszkdZbemDV6k2g==}
    engines: {node: '>=6'}
    dependencies:
      '@sentry/core': 6.2.5
      '@sentry/hub': 6.2.5
      '@sentry/tracing': 6.2.5
      '@sentry/types': 6.2.5
      '@sentry/utils': 6.2.5
      cookie: 0.4.1
      https-proxy-agent: 5.0.0
      lru_map: 0.3.3
      tslib: 1.14.1
    transitivePeerDependencies:
      - supports-color
    dev: true

  /@sentry/tracing/6.2.5:
    resolution: {integrity: sha512-j/hM0BoHxfrNLxPeEJ5Vq4R34hO/TOHMEpLR3FdnunBXbsmjoKMMygIkPxnpML5XWtvukAehbwpDXldwMYz83w==}
    engines: {node: '>=6'}
    dependencies:
      '@sentry/hub': 6.2.5
      '@sentry/minimal': 6.2.5
      '@sentry/types': 6.2.5
      '@sentry/utils': 6.2.5
      tslib: 1.14.1
    dev: true

  /@sentry/types/6.2.5:
    resolution: {integrity: sha512-1Sux6CLYrV9bETMsGP/HuLFLouwKoX93CWzG8BjMueW+Di0OGxZphYjXrGuDs8xO8bAKEVGCHgVQdcB2jevS0w==}
    engines: {node: '>=6'}
    dev: true

  /@sentry/utils/6.2.5:
    resolution: {integrity: sha512-fJoLUZHrd5MPylV1dT4qL74yNFDl1Ur/dab+pKNSyvnHPnbZ/LRM7aJ8VaRY/A7ZdpRowU+E14e/Yeem2c6gtQ==}
    engines: {node: '>=6'}
    dependencies:
      '@sentry/types': 6.2.5
      tslib: 1.14.1
    dev: true

  /@sindresorhus/slugify/1.1.2:
    resolution: {integrity: sha512-V9nR/W0Xd9TSGXpZ4iFUcFGhuOJtZX82Fzxj1YISlbSgKvIiNa7eLEZrT0vAraPOt++KHauIVNYgGRgjc13dXA==}
    engines: {node: '>=10'}
    dependencies:
      '@sindresorhus/transliterate': 0.1.2
      escape-string-regexp: 4.0.0

  /@sindresorhus/transliterate/0.1.2:
    resolution: {integrity: sha512-5/kmIOY9FF32nicXH+5yLNTX4NJ4atl7jRgqAJuIn/iyDFXBktOKDxCvyGE/EzmF4ngSUvjXxQUQlQiZ5lfw+w==}
    engines: {node: '>=10'}
    dependencies:
      escape-string-regexp: 2.0.0
      lodash.deburr: 4.1.0

  /@sinonjs/commons/1.8.3:
    resolution: {integrity: sha512-xkNcLAn/wZaX14RPlwizcKicDk9G3F8m2nU3L7Ukm5zBgTwiT0wsoFAHx9Jq56fJA1z/7uKGtCRu16sOUCLIHQ==}
    dependencies:
      type-detect: 4.0.8
    dev: true

  /@sinonjs/fake-timers/7.1.2:
    resolution: {integrity: sha512-iQADsW4LBMISqZ6Ci1dupJL9pprqwcVFTcOsEmQOEhW+KLCVn/Y4Jrvg2k19fIHCp+iFprriYPTdRcQR8NbUPg==}
    dependencies:
      '@sinonjs/commons': 1.8.3
    dev: true

  /@slack/types/1.10.0:
    resolution: {integrity: sha512-tA7GG7Tj479vojfV3AoxbckalA48aK6giGjNtgH6ihpLwTyHE3fIgRrvt8TWfLwW8X8dyu7vgmAsGLRG7hWWOg==}
    engines: {node: '>= 8.9.0', npm: '>= 5.5.1'}
    dev: true

  /@slack/webhook/6.0.0_debug@4.3.2:
    resolution: {integrity: sha512-2fohfhLI9lkAmOSWt1R457JBsB3iFNqahu4GqdFZRtcp/bT+xeG/kPn/hQa78JS74poRjWTt5G/qJjNaWMGOEQ==}
    engines: {node: '>= 12.13.0', npm: '>= 6.12.0'}
    dependencies:
      '@slack/types': 1.10.0
      '@types/node': 14.17.11
      axios: 0.21.1_debug@4.3.2
    transitivePeerDependencies:
      - debug
    dev: true

  /@tediousjs/connection-string/0.3.0:
    resolution: {integrity: sha512-d/keJiNKfpHo+GmSB8QcsAwBx8h+V1UbdozA5TD+eSLXprNY53JAYub47J9evsSKWDdNG5uVj0FiMozLKuzowQ==}
    dev: true

  /@timsuchanek/copy/1.4.5:
    resolution: {integrity: sha512-N4+2/DvfwzQqHYL/scq07fv8yXbZc6RyUxKJoE8Clm14JpLOf9yNI4VB4D6RsV3h9zgzZ4loJUydHKM7pp3blw==}
    hasBin: true
    dependencies:
      '@timsuchanek/sleep-promise': 8.0.1
      commander: 2.20.3
      mkdirp: 1.0.4
      prettysize: 2.0.0

  /@timsuchanek/sleep-promise/8.0.1:
    resolution: {integrity: sha512-cxHYbrXfnCWsklydIHSw5GCMHUPqpJ/enxWSyVHNOgNe61sit/+aOXTTI+VOdWkvVaJsI2vsB9N4+YDNITawOQ==}

  /@tootallnate/once/1.1.2:
    resolution: {integrity: sha512-RbzJvlNzmRq5c3O09UipeuXno4tA1FE6ikOjxZK0tuxVv3412l64l5t1W5pj4+rJq9vpkm/kwiR07aZXnsKPxw==}
    engines: {node: '>= 6'}

  /@tsconfig/node10/1.0.8:
    resolution: {integrity: sha512-6XFfSQmMgq0CFLY1MslA/CPUfhIL919M1rMsa5lP2P097N2Wd1sSX0tx1u4olM16fLNhtHZpRhedZJphNJqmZg==}
    dev: true

  /@tsconfig/node12/1.0.9:
    resolution: {integrity: sha512-/yBMcem+fbvhSREH+s14YJi18sp7J9jpuhYByADT2rypfajMZZN4WQ6zBGgBKp53NKmqI36wFYDb3yaMPurITw==}
    dev: true

  /@tsconfig/node14/1.0.1:
    resolution: {integrity: sha512-509r2+yARFfHHE7T6Puu2jjkoycftovhXRqW328PDXTVGKihlb1P8Z9mMZH04ebyajfRY7dedfGynlrFHJUQCg==}
    dev: true

  /@tsconfig/node16/1.0.2:
    resolution: {integrity: sha512-eZxlbI8GZscaGS7kkc/trHTT5xgrjH3/1n2JDwusC9iahPKWMRvRjJSAN5mCXviuTGQ/lHnhvv8Q1YTpnfz9gA==}
    dev: true

  /@tsd/typescript/4.3.5:
    resolution: {integrity: sha512-Xwxv8bIwyI3ggPz9bwoWEoiaz79MJs+VGf27S1N2tapfDVo60Lz741j5diL9RwszZSXt6IkTAuw7Lai7jSXRJg==}
    hasBin: true
    dev: true

  /@types/babel__core/7.1.15:
    resolution: {integrity: sha512-bxlMKPDbY8x5h6HBwVzEOk2C8fb6SLfYQ5Jw3uBYuYF1lfWk/kbLd81la82vrIkBb0l+JdmrZaDikPrNxpS/Ew==}
    dependencies:
      '@babel/parser': 7.15.3
      '@babel/types': 7.15.0
      '@types/babel__generator': 7.6.3
      '@types/babel__template': 7.4.1
      '@types/babel__traverse': 7.14.2
    dev: true

  /@types/babel__generator/7.6.3:
    resolution: {integrity: sha512-/GWCmzJWqV7diQW54smJZzWbSFf4QYtF71WCKhcx6Ru/tFyQIY2eiiITcCAeuPbNSvT9YCGkVMqqvSk2Z0mXiA==}
    dependencies:
      '@babel/types': 7.15.0
    dev: true

  /@types/babel__template/7.4.1:
    resolution: {integrity: sha512-azBFKemX6kMg5Io+/rdGT0dkGreboUVR0Cdm3fz9QJWpaQGJRQXl7C+6hOTCZcMll7KFyEQpgbYI2lHdsS4U7g==}
    dependencies:
      '@babel/parser': 7.15.3
      '@babel/types': 7.15.0
    dev: true

  /@types/babel__traverse/7.14.2:
    resolution: {integrity: sha512-K2waXdXBi2302XUdcHcR1jCeU0LL4TD9HRs/gk0N2Xvrht+G/BfJa4QObBQZfhMdxiCpV3COl5Nfq4uKTeTnJA==}
    dependencies:
      '@babel/types': 7.15.0
    dev: true

  /@types/benchmark/2.1.1:
    resolution: {integrity: sha512-XmdNOarpSSxnb3DE2rRFOFsEyoqXLUL+7H8nSGS25vs+JS0018bd+cW5Ma9vdlkPmoTHSQ6e8EUFMFMxeE4l+g==}
    dev: true

  /@types/cross-spawn/6.0.2:
    resolution: {integrity: sha512-KuwNhp3eza+Rhu8IFI5HUXRP0LIhqH5cAjubUvGXXthh4YYBuP2ntwEX+Cz8GJoZUHlKo247wPWOfA9LYEq4cw==}
    dependencies:
      '@types/node': 12.20.20

  /@types/debug/4.1.7:
    resolution: {integrity: sha512-9AonUzyTjXXhEOa0DnqpzZi6VHlqKMswga9EXjpXnnqxwLtdvPPtlO8evrI5D9S6asFRCQ6v+wpiUKbw+vKqyg==}
    dependencies:
      '@types/ms': 0.7.31

  /@types/eslint/7.28.0:
    resolution: {integrity: sha512-07XlgzX0YJUn4iG1ocY4IX9DzKSmMGUs6ESKlxWhZRaa0fatIWaHWUVapcuGa8r5HFnTqzj+4OCjd5f7EZ/i/A==}
    dependencies:
      '@types/estree': 0.0.50
      '@types/json-schema': 7.0.9
    dev: true

  /@types/estree/0.0.50:
    resolution: {integrity: sha512-C6N5s2ZFtuZRj54k2/zyRhNDjJwwcViAM3Nbm8zjBpbqAdZ00mr0CFxvSKeO8Y/e03WVFLpQMdHYVfUd6SB+Hw==}
    dev: true

  /@types/geojson/7946.0.8:
    resolution: {integrity: sha512-1rkryxURpr6aWP7R786/UQOkJ3PcpQiWkAXBmdWc7ryFWqN6a4xfK7BtjXvFBKO9LjQ+MWQSWxYeZX1OApnArA==}
    dev: true

  /@types/glob/7.1.4:
    resolution: {integrity: sha512-w+LsMxKyYQm347Otw+IfBXOv9UWVjpHpCDdbBMt8Kz/xbvCYNjP+0qPh91Km3iKfSRLBB0P7fAMf0KHrPu+MyA==}
    dependencies:
      '@types/minimatch': 3.0.5
      '@types/node': 16.7.1
    dev: true

  /@types/graceful-fs/4.1.5:
    resolution: {integrity: sha512-anKkLmZZ+xm4p8JWBf4hElkM4XR+EZeA2M9BAkkTldmcyDY4mbdIJnRghDJH3Ov5ooY7/UAoENtmdMSkaAd7Cw==}
    dependencies:
      '@types/node': 12.20.20
    dev: true

  /@types/graphviz/0.0.33:
    resolution: {integrity: sha512-pta9Htjg5Ws0sHIaP7sHypbQ/fsaaCtpf/90QqVSuRNY0LBCXj0hWmt1oivluKwl5PFnDyfxFwmbHtZMlvcqeQ==}
    dev: true

  /@types/istanbul-lib-coverage/2.0.3:
    resolution: {integrity: sha512-sz7iLqvVUg1gIedBOvlkxPlc8/uVzyS5OwGz1cKjXzkl3FpL3al0crU8YGU1WoHkxn0Wxbw5tyi6hvzJKNzFsw==}
    dev: true

  /@types/istanbul-lib-report/3.0.0:
    resolution: {integrity: sha512-plGgXAPfVKFoYfa9NpYDAkseG+g6Jr294RqeqcqDixSbU34MZVJRi/P+7Y8GDpzkEwLaGZZOpKIEmeVZNtKsrg==}
    dependencies:
      '@types/istanbul-lib-coverage': 2.0.3
    dev: true

  /@types/istanbul-reports/3.0.1:
    resolution: {integrity: sha512-c3mAZEuK0lvBp8tmuL74XRKn1+y2dcwOUpH7x4WrF6gk1GIgiluDRgMYQtw2OFcBvAJWlt6ASU3tSqxp0Uu0Aw==}
    dependencies:
      '@types/istanbul-lib-report': 3.0.0
    dev: true

  /@types/jest/27.0.1:
    resolution: {integrity: sha512-HTLpVXHrY69556ozYkcq47TtQJXpcWAWfkoqz+ZGz2JnmZhzlRjprCIyFnetSy8gpDWwTTGBcRVv1J1I1vBrHw==}
    dependencies:
      jest-diff: 27.0.6
      pretty-format: 27.0.6
    dev: true

  /@types/js-levenshtein/1.1.0:
    resolution: {integrity: sha512-14t0v1ICYRtRVcHASzes0v/O+TIeASb8aD55cWF1PidtInhFWSXcmhzhHqGjUWf9SUq1w70cvd1cWKUULubAfQ==}
    dev: true

  /@types/json-schema/7.0.9:
    resolution: {integrity: sha512-qcUXuemtEu+E5wZSJHNxUXeCZhAfXKQ41D+duX+VYPde7xyEVZci+/oXKJL13tnRs9lR2pr4fod59GT6/X1/yQ==}
    dev: true

  /@types/minimatch/3.0.5:
    resolution: {integrity: sha512-Klz949h02Gz2uZCMGwDUSDS1YBlTdDDgbWHi+81l29tQALUtvz4rAYi5uoVhE5Lagoq6DeqAUlbrHvW/mXDgdQ==}
    dev: true

  /@types/minimist/1.2.2:
    resolution: {integrity: sha512-jhuKLIRrhvCPLqwPcx6INqmKeiA5EWrsCOPhrlFSrbrmU4ZMPjj5Ul/oLCMDO98XRUIwVm78xICz4EPCektzeQ==}
    dev: true

  /@types/minipass/3.1.0:
    resolution: {integrity: sha512-b2yPKwCrB8x9SB65kcCistMoe3wrYnxxt5rJSZ1kprw0uOXvhuKi9kTQ746Y+Pbqoh+9C0N4zt0ztmTnG9yg7A==}
    dependencies:
      '@types/node': 12.20.20
    dev: true

  /@types/ms/0.7.31:
    resolution: {integrity: sha512-iiUgKzV9AuaEkZqkOLDIvlQiL6ltuZd9tGcW3gwpnX8JbuiuhFlEGmmFXEXkN50Cvq7Os88IY2v0dkDqXYWVgA==}

  /@types/mssql/6.0.8:
    resolution: {integrity: sha512-N3dr3o1c6EXhHhhNRaKpLTdAoXT/s6qDEJET5FID2gFCj58vIV9q/7RtkvYdE6ntpkJF5F9hpURhxT/oC62yLw==}
    dependencies:
      '@types/node': 12.20.20
      '@types/tedious': 4.0.5
    dev: true

  /@types/node-fetch/2.5.12:
    resolution: {integrity: sha512-MKgC4dlq4kKNa/mYrwpKfzQMB5X3ee5U6fSprkKpToBqBmX4nFZL9cW5jl6sWn+xpRJ7ypWh2yyqqr8UUCstSw==}
    dependencies:
      '@types/node': 12.20.20
      form-data: 3.0.1
    dev: true

  /@types/node/12.20.20:
    resolution: {integrity: sha512-kqmxiJg4AT7rsSPIhO6eoBIx9mNwwpeH42yjtgQh6X2ANSpLpvToMXv+LMFdfxpwG1FZXZ41OGZMiUAtbBLEvg==}

  /@types/node/14.17.11:
    resolution: {integrity: sha512-n2OQ+0Bz6WEsUjrvcHD1xZ8K+Kgo4cn9/w94s1bJS690QMUWfJPW/m7CCb7gPkA1fcYwL2UpjXP/rq/Eo41m6w==}
    dev: true

  /@types/node/16.7.1:
    resolution: {integrity: sha512-ncRdc45SoYJ2H4eWU9ReDfp3vtFqDYhjOsKlFFUDEn8V1Bgr2RjYal8YT5byfadWIRluhPFU6JiDOl0H6Sl87A==}
    dev: true

  /@types/node/8.10.66:
    resolution: {integrity: sha512-tktOkFUA4kXx2hhhrB8bIFb5TbwzS4uOhKEmwiD+NoiL0qtP2OQ9mFldbgD4dV1djrlBYP6eBuQZiWjuHUpqFw==}
    dev: true

  /@types/normalize-package-data/2.4.1:
    resolution: {integrity: sha512-Gj7cI7z+98M282Tqmp2K5EIsoouUEzbBJhQQzDE3jSIRk6r9gsz0oUokqIUR4u1R3dMHo0pDHM7sNOHyhulypw==}

  /@types/parse-json/4.0.0:
    resolution: {integrity: sha512-//oorEZjL6sbPcKUaCdIGlIUeH26mgzimjBB77G6XRgnDl/L5wOnpyBGRe/Mmf5CVW3PwEBE1NjiMZ/ssFh4wA==}
    dev: true

  /@types/pg/8.6.1:
    resolution: {integrity: sha512-1Kc4oAGzAl7uqUStZCDvaLFqZrW9qWSjXOmBfdgyBP5La7Us6Mg4GBvRlSoaZMhQF/zSj1C8CtKMBkoiT8eL8w==}
    dependencies:
      '@types/node': 12.20.20
      pg-protocol: 1.5.0
      pg-types: 2.2.0
    dev: true

  /@types/prettier/2.3.2:
    resolution: {integrity: sha512-eI5Yrz3Qv4KPUa/nSIAi0h+qX0XyewOliug5F2QAtuRg6Kjg6jfmxe1GIwoIRhZspD1A0RP8ANrPwvEXXtRFog==}
    dev: true

  /@types/prompts/2.0.14:
    resolution: {integrity: sha512-HZBd99fKxRWpYCErtm2/yxUZv6/PBI9J7N4TNFffl5JbrYMHBwF25DjQGTW3b3jmXq+9P6/8fCIb2ee57BFfYA==}
    dependencies:
      '@types/node': 12.20.20
    dev: true

  /@types/redis/2.8.31:
    resolution: {integrity: sha512-daWrrTDYaa5iSDFbgzZ9gOOzyp2AJmYK59OlG/2KGBgYWF3lfs8GDKm1c//tik5Uc93hDD36O+qLPvzDolChbA==}
    dependencies:
      '@types/node': 14.17.11
    dev: true

  /@types/resolve/1.20.1:
    resolution: {integrity: sha512-Ku5+GPFa12S3W26Uwtw+xyrtIpaZsGYHH6zxNbZlstmlvMYSZRzOwzwsXbxlVUbHyUucctSyuFtu6bNxwYomIw==}
    dev: true

  /@types/retry/0.12.1:
    resolution: {integrity: sha512-xoDlM2S4ortawSWORYqsdU+2rxdh4LRW9ytc3zmT37RIKQh6IHyKwwtKhKis9ah8ol07DCkZxPt8BBvPjC6v4g==}

  /@types/rimraf/3.0.2:
    resolution: {integrity: sha512-F3OznnSLAUxFrCEu/L5PY8+ny8DtcFRjx7fZZ9bycvXRi3KPTRS9HOitGZwvPg0juRhXFWIeKX58cnX5YqLohQ==}
    dependencies:
      '@types/glob': 7.1.4
      '@types/node': 16.7.1
    dev: true

  /@types/shell-quote/1.7.1:
    resolution: {integrity: sha512-SWZ2Nom1pkyXCDohRSrkSKvDh8QOG9RfAsrt5/NsPQC4UQJ55eG0qClA40I+Gkez4KTQ0uDUT8ELRXThf3J5jw==}
    dev: true

  /@types/sqlite3/3.1.7:
    resolution: {integrity: sha512-8FHV/8Uzd7IwdHm5mvmF2Aif4aC/gjrt4axWD9SmfaxITnOjtOhCbOSTuqv/VbH1uq0QrwlaTj9aTz3gmR6u4w==}
    dependencies:
      '@types/node': 12.20.20
    dev: true

  /@types/stack-utils/2.0.1:
    resolution: {integrity: sha512-Hl219/BT5fLAaz6NDkSuhzasy49dwQS/DSdu4MdggFB8zcXv7vflBI3xp7FEmkmdDkBUI2bPUNeMttp2knYdxw==}
    dev: true

  /@types/stoppable/1.1.1:
    resolution: {integrity: sha512-b8N+fCADRIYYrGZOcmOR8ZNBOqhktWTB/bMUl5LvGtT201QKJZOOH5UsFyI3qtteM6ZAJbJqZoBcLqqxKIwjhw==}
    dependencies:
      '@types/node': 12.20.20
    dev: true

  /@types/tar/4.0.5:
    resolution: {integrity: sha512-cgwPhNEabHaZcYIy5xeMtux2EmYBitfqEceBUi2t5+ETy4dW6kswt6WX4+HqLeiiKOo42EXbGiDmVJ2x+vi37Q==}
    dependencies:
      '@types/minipass': 3.1.0
      '@types/node': 12.20.20
    dev: true

  /@types/tedious/4.0.5:
    resolution: {integrity: sha512-zlnChTP63Bds6kMBuKOR+qJPB9wcYf1zVm78qiXTnT1gbcU6wdTmSp28cd2BPxePy4mrGM6TnQG1fmHxQW1pZw==}
    dependencies:
      '@types/node': 12.20.20
    dev: true

  /@types/tunnel/0.0.1:
    resolution: {integrity: sha512-AOqu6bQu5MSWwYvehMXLukFHnupHrpZ8nvgae5Ggie9UwzDR1CCwoXgSSWNZJuyOlCdfdsWMA5F2LlmvyoTv8A==}
    dependencies:
      '@types/node': 12.20.20
    dev: true

  /@types/ws/7.4.7:
    resolution: {integrity: sha512-JQbbmxZTZehdc2iszGKs5oC3NFnjeay7mtAWrdt7qNtAVK0g19muApzAy4bm9byz79xa2ZnO/BOBC2R8RC5Lww==}
    dependencies:
      '@types/node': 16.7.1
    dev: true

  /@types/yargs-parser/20.2.1:
    resolution: {integrity: sha512-7tFImggNeNBVMsn0vLrpn1H1uPrUBdnARPTpZoitY37ZrdJREzf7I16tMrlK3hen349gr1NYh8CmZQa7CTG6Aw==}
    dev: true

  /@types/yargs/16.0.4:
    resolution: {integrity: sha512-T8Yc9wt/5LbJyCaLiHPReJa0kApcIgJ7Bn735GjItUfh08Z1pJvu8QZqb9s+mMvKV6WUQRV7K2R46YbjMXTTJw==}
    dependencies:
      '@types/yargs-parser': 20.2.1
    dev: true

  /@typescript-eslint/eslint-plugin/4.29.3_fd14c0002fbbfb85b8a0070d0dffb93d:
    resolution: {integrity: sha512-tBgfA3K/3TsZY46ROGvoRxQr1wBkclbVqRQep97MjVHJzcRBURRY3sNFqLk0/Xr//BY5hM9H2p/kp+6qim85SA==}
    engines: {node: ^10.12.0 || >=12.0.0}
    peerDependencies:
      '@typescript-eslint/parser': ^4.0.0
      eslint: ^5.0.0 || ^6.0.0 || ^7.0.0
      typescript: '*'
    peerDependenciesMeta:
      typescript:
        optional: true
    dependencies:
      '@typescript-eslint/experimental-utils': 4.29.3_eslint@7.32.0+typescript@4.3.5
      '@typescript-eslint/parser': 4.29.3_eslint@7.32.0+typescript@4.3.5
      '@typescript-eslint/scope-manager': 4.29.3
      debug: 4.3.2
      eslint: 7.32.0
      functional-red-black-tree: 1.0.1
      regexpp: 3.2.0
      semver: 7.3.5
      tsutils: 3.21.0_typescript@4.3.5
      typescript: 4.3.5
    transitivePeerDependencies:
      - supports-color
    dev: true

  /@typescript-eslint/experimental-utils/4.29.3_eslint@7.32.0+typescript@4.3.5:
    resolution: {integrity: sha512-ffIvbytTVWz+3keg+Sy94FG1QeOvmV9dP2YSdLFHw/ieLXWCa3U1TYu8IRCOpMv2/SPS8XqhM1+ou1YHsdzKrg==}
    engines: {node: ^10.12.0 || >=12.0.0}
    peerDependencies:
      eslint: '*'
    dependencies:
      '@types/json-schema': 7.0.9
      '@typescript-eslint/scope-manager': 4.29.3
      '@typescript-eslint/types': 4.29.3
      '@typescript-eslint/typescript-estree': 4.29.3_typescript@4.3.5
      eslint: 7.32.0
      eslint-scope: 5.1.1
      eslint-utils: 3.0.0_eslint@7.32.0
    transitivePeerDependencies:
      - supports-color
      - typescript
    dev: true

  /@typescript-eslint/parser/4.29.3_eslint@7.32.0+typescript@4.3.5:
    resolution: {integrity: sha512-jrHOV5g2u8ROghmspKoW7pN8T/qUzk0+DITun0MELptvngtMrwUJ1tv5zMI04CYVEUsSrN4jV7AKSv+I0y0EfQ==}
    engines: {node: ^10.12.0 || >=12.0.0}
    peerDependencies:
      eslint: ^5.0.0 || ^6.0.0 || ^7.0.0
      typescript: '*'
    peerDependenciesMeta:
      typescript:
        optional: true
    dependencies:
      '@typescript-eslint/scope-manager': 4.29.3
      '@typescript-eslint/types': 4.29.3
      '@typescript-eslint/typescript-estree': 4.29.3_typescript@4.3.5
      debug: 4.3.2
      eslint: 7.32.0
      typescript: 4.3.5
    transitivePeerDependencies:
      - supports-color
    dev: true

  /@typescript-eslint/scope-manager/4.29.3:
    resolution: {integrity: sha512-x+w8BLXO7iWPkG5mEy9bA1iFRnk36p/goVlYobVWHyDw69YmaH9q6eA+Fgl7kYHmFvWlebUTUfhtIg4zbbl8PA==}
    engines: {node: ^8.10.0 || ^10.13.0 || >=11.10.1}
    dependencies:
      '@typescript-eslint/types': 4.29.3
      '@typescript-eslint/visitor-keys': 4.29.3
    dev: true

  /@typescript-eslint/types/4.29.3:
    resolution: {integrity: sha512-s1eV1lKNgoIYLAl1JUba8NhULmf+jOmmeFO1G5MN/RBCyyzg4TIOfIOICVNC06lor+Xmy4FypIIhFiJXOknhIg==}
    engines: {node: ^8.10.0 || ^10.13.0 || >=11.10.1}
    dev: true

  /@typescript-eslint/typescript-estree/4.29.3_typescript@4.3.5:
    resolution: {integrity: sha512-45oQJA0bxna4O5TMwz55/TpgjX1YrAPOI/rb6kPgmdnemRZx/dB0rsx+Ku8jpDvqTxcE1C/qEbVHbS3h0hflag==}
    engines: {node: ^10.12.0 || >=12.0.0}
    peerDependencies:
      typescript: '*'
    peerDependenciesMeta:
      typescript:
        optional: true
    dependencies:
      '@typescript-eslint/types': 4.29.3
      '@typescript-eslint/visitor-keys': 4.29.3
      debug: 4.3.2
      globby: 11.0.4
      is-glob: 4.0.1
      semver: 7.3.5
      tsutils: 3.21.0_typescript@4.3.5
      typescript: 4.3.5
    transitivePeerDependencies:
      - supports-color
    dev: true

  /@typescript-eslint/visitor-keys/4.29.3:
    resolution: {integrity: sha512-MGGfJvXT4asUTeVs0Q2m+sY63UsfnA+C/FDgBKV3itLBmM9H0u+URcneePtkd0at1YELmZK6HSolCqM4Fzs6yA==}
    engines: {node: ^8.10.0 || ^10.13.0 || >=11.10.1}
    dependencies:
      '@typescript-eslint/types': 4.29.3
      eslint-visitor-keys: 2.1.0
    dev: true

  /abab/2.0.5:
    resolution: {integrity: sha512-9IK9EadsbHo6jLWIpxpR6pL0sazTXV6+SQv25ZB+F7Bj9mJNaOc4nCRabwd5M/JwmUa8idz6Eci6eKfJryPs6Q==}
    dev: true

  /abbrev/1.1.1:
    resolution: {integrity: sha512-nne9/IiQ/hzIhY6pdDnbBtz7DjPTKrY00P/zvPSm5pOFkl6xuGrGnXn/VtTNNfNtAfZ9/1RtehkszU9qcTii0Q==}
    dev: true

  /abort-controller/3.0.0:
    resolution: {integrity: sha512-h8lQ8tacZYnR3vNQTgibj+tODHI5/+l06Au2Pcriv/Gmet0eaj4TwWH41sO9wnHDiQsEj19q0drzdWdeAHtweg==}
    engines: {node: '>=6.5'}
    dependencies:
      event-target-shim: 5.0.1
    dev: true

  /accepts/1.3.7:
    resolution: {integrity: sha512-Il80Qs2WjYlJIBNzNkK6KYqlVMTbZLXgHx2oT0pU/fjRHyEp+PEfEPY0R3WCwAGVOtauxh1hOxNgIf5bv7dQpA==}
    engines: {node: '>= 0.6'}
    dependencies:
      mime-types: 2.1.32
      negotiator: 0.6.2
    dev: true

  /acorn-globals/6.0.0:
    resolution: {integrity: sha512-ZQl7LOWaF5ePqqcX4hLuv/bLXYQNfNWw2c0/yX/TsPRKamzHcTGQnlCjHT3TsmkOUVEPS3crCxiPfdzE/Trlhg==}
    dependencies:
      acorn: 7.4.1
      acorn-walk: 7.2.0
    dev: true

  /acorn-jsx/5.3.2_acorn@7.4.1:
    resolution: {integrity: sha512-rq9s+JNhf0IChjtDXxllJ7g41oZk5SlXtp0LHwyA5cejwn7vKmKp4pPri6YEePv2PU65sAsegbXtIinmDFDXgQ==}
    peerDependencies:
      acorn: ^6.0.0 || ^7.0.0 || ^8.0.0
    dependencies:
      acorn: 7.4.1
    dev: true

  /acorn-walk/7.2.0:
    resolution: {integrity: sha512-OPdCF6GsMIP+Az+aWfAAOEt2/+iVDKE7oy6lJ098aoe59oAmK76qV6Gw60SbZ8jHuG2wH058GF4pLFbYamYrVA==}
    engines: {node: '>=0.4.0'}
    dev: true

  /acorn-walk/8.1.1:
    resolution: {integrity: sha512-FbJdceMlPHEAWJOILDk1fXD8lnTlEIWFkqtfk+MvmL5q/qlHfN7GEHcsFZWt/Tea9jRNPWUZG4G976nqAAmU9w==}
    engines: {node: '>=0.4.0'}
    dev: true

  /acorn/7.4.1:
    resolution: {integrity: sha512-nQyp0o1/mNdbTO1PO6kHkwSrmgZ0MT/jCCpNiwbUjGoRN4dlBhqJtoQuCnEOKzgTVwg0ZWiCoQy6SxMebQVh8A==}
    engines: {node: '>=0.4.0'}
    hasBin: true
    dev: true

  /acorn/8.4.1:
    resolution: {integrity: sha512-asabaBSkEKosYKMITunzX177CXxQ4Q8BSSzMTKD+FefUhipQC70gfW5SiUDhYQ3vk8G+81HqQk7Fv9OXwwn9KA==}
    engines: {node: '>=0.4.0'}
    hasBin: true
    dev: true

  /adal-node/0.2.2_debug@4.3.2:
    resolution: {integrity: sha512-luzQ9cXOjUlZoCiWeYbyR+nHwScSrPTDTbOInFphQs/PnwNz6wAIVkbsHEXtvYBnjLctByTTI8ccfpGX100oRQ==}
    engines: {node: '>= 0.6.15'}
    dependencies:
      '@types/node': 8.10.66
      async: 2.6.3
      axios: 0.21.1_debug@4.3.2
      date-utils: 1.2.21
      jws: 3.2.2
      underscore: 1.13.1
      uuid: 3.4.0
      xmldom: 0.6.0
      xpath.js: 1.1.0
    transitivePeerDependencies:
      - debug
    dev: true

  /agent-base/6.0.2:
    resolution: {integrity: sha512-RZNwNclF7+MS/8bDg70amg32dyeZGZxiDuQmZxKLAlQjr3jGyLx+4Kkk58UO7D2QdgFIQCovuSuZESne6RG6XQ==}
    engines: {node: '>= 6.0.0'}
    dependencies:
      debug: 4.3.2
    transitivePeerDependencies:
      - supports-color

  /aggregate-error/3.1.0:
    resolution: {integrity: sha512-4I7Td01quW/RpocfNayFdFVk1qSuoh0E7JrbRJ16nH01HhKFQ88INq9Sd+nd72zqRySlr9BmDA8xlEJ6vJMrYA==}
    engines: {node: '>=8'}
    dependencies:
      clean-stack: 2.2.0
      indent-string: 4.0.0

  /ajv/6.12.6:
    resolution: {integrity: sha512-j3fVLgvTo527anyYyJOGTYJbG+vnnQYvE0m5mmkc1TK+nxAppkCLMIL0aZ4dblVCNoGShhm+kzE4ZUykBoMg4g==}
    dependencies:
      fast-deep-equal: 3.1.3
      fast-json-stable-stringify: 2.1.0
      json-schema-traverse: 0.4.1
      uri-js: 4.4.1
    dev: true

  /ajv/8.6.2:
    resolution: {integrity: sha512-9807RlWAgT564wT+DjeyU5OFMPjmzxVobvDFmNAhY+5zD6A2ly3jDp6sgnfyDtlIQ+7H97oc/DGCzzfu9rjw9w==}
    dependencies:
      fast-deep-equal: 3.1.3
      json-schema-traverse: 1.0.0
      require-from-string: 2.0.2
      uri-js: 4.4.1
    dev: true

  /ansi-colors/4.1.1:
    resolution: {integrity: sha512-JoX0apGbHaUJBNl6yF+p6JAFYZ666/hhCGKN5t9QFjbJQKUU/g8MNbFDbvfrgKXvI1QpZplPOnwIo99lX/AAmA==}
    engines: {node: '>=6'}
    dev: true

  /ansi-escapes/4.3.2:
    resolution: {integrity: sha512-gKXj5ALrKWQLsYG9jlTRmR/xKluxHV+Z9QEwNIgCfM1/uwPMCuzVVnh5mwTd+OuBZcwSIMbqssNWRm1lE51QaQ==}
    engines: {node: '>=8'}
    dependencies:
      type-fest: 0.21.3

  /ansi-regex/2.1.1:
    resolution: {integrity: sha1-w7M6te42DYbg5ijwRorn7yfWVN8=}
    engines: {node: '>=0.10.0'}
    dev: true

  /ansi-regex/5.0.0:
    resolution: {integrity: sha512-bY6fj56OUQ0hU1KjFNDQuJFezqKdrAyFdIevADiqrWHwSlbmBNMHp5ak2f40Pm8JTFyM2mqxkG6ngkHO11f/lg==}
    engines: {node: '>=8'}

  /ansi-regex/6.0.0:
    resolution: {integrity: sha512-tAaOSrWCHF+1Ear1Z4wnJCXA9GGox4K6Ic85a5qalES2aeEwQGr7UC93mwef49536PkCYjzkp0zIxfFvexJ6zQ==}
    engines: {node: '>=12'}
    dev: true

  /ansi-styles/3.2.1:
    resolution: {integrity: sha512-VT0ZI6kZRdTh8YyJw3SMbYm/u+NqfsAxEpWO0Pf9sq8/e94WxxOpPKx9FR1FlyCtOVDNOQ+8ntlqFxiRc+r5qA==}
    engines: {node: '>=4'}
    dependencies:
      color-convert: 1.9.3

  /ansi-styles/4.3.0:
    resolution: {integrity: sha512-zbB9rCJAT1rbjiVDb2hqKFHNYLxgtk8NURxZ3IZwD3F6NtxbXZQCnnSi1Lkx+IDohdPlFp222wVALIheZJQSEg==}
    engines: {node: '>=8'}
    dependencies:
      color-convert: 2.0.1

  /ansi-styles/5.2.0:
    resolution: {integrity: sha512-Cxwpt2SfTzTtXcfOlzGEee8O+c+MmUgGrNiBcXnuWxuFJHe6a5Hz7qwhwe5OgaSYI0IJvkLqWX1ASG+cJOkEiA==}
    engines: {node: '>=10'}
    dev: true

  /anymatch/3.1.2:
    resolution: {integrity: sha512-P43ePfOAIupkguHUycrc4qJ9kz8ZiuOUijaETwX7THt0Y/GNK7v0aa8rY816xWjZ7rJdA5XdMcpVFTKMq+RvWg==}
    engines: {node: '>= 8'}
    dependencies:
      normalize-path: 3.0.0
      picomatch: 2.3.0
    dev: true

  /aproba/1.2.0:
    resolution: {integrity: sha512-Y9J6ZjXtoYh8RnXVCMOU/ttDmk1aBjunq9vO0ta5x85WDQiQfUF9sIPBITdbiiIVcBo03Hi3jMxigBtsddlXRw==}
    dev: true

  /archiver-utils/2.1.0:
    resolution: {integrity: sha512-bEL/yUb/fNNiNTuUz979Z0Yg5L+LzLxGJz8x79lYmR54fmTIb6ob/hNQgkQnIUDWIFjZVQwl9Xs356I6BAMHfw==}
    engines: {node: '>= 6'}
    dependencies:
      glob: 7.1.7
      graceful-fs: 4.2.8
      lazystream: 1.0.0
      lodash.defaults: 4.2.0
      lodash.difference: 4.5.0
      lodash.flatten: 4.4.0
      lodash.isplainobject: 4.0.6
      lodash.union: 4.6.0
      normalize-path: 3.0.0
      readable-stream: 2.3.7

  /archiver/4.0.2:
    resolution: {integrity: sha512-B9IZjlGwaxF33UN4oPbfBkyA4V1SxNLeIhR1qY8sRXSsbdUkEHrrOvwlYFPx+8uQeCe9M+FG6KgO+imDmQ79CQ==}
    engines: {node: '>= 8'}
    dependencies:
      archiver-utils: 2.1.0
      async: 3.2.1
      buffer-crc32: 0.2.13
      glob: 7.1.7
      readable-stream: 3.6.0
      tar-stream: 2.2.0
      zip-stream: 3.0.1

  /are-we-there-yet/1.1.5:
    resolution: {integrity: sha512-5hYdAkZlcG8tOLujVDTgCT+uPX0VnpAH28gWsLfzpXYm7wP6mp5Q/gYyR7YQ0cKVJcXJnl3j2kpBan13PtQf6w==}
    dependencies:
      delegates: 1.0.0
      readable-stream: 2.3.7
    dev: true

  /arg/4.1.3:
    resolution: {integrity: sha512-58S9QDqG0Xx27YwPSt9fJxivjYl432YCwfDMfZ+71RAqUrZef7LrKQZ3LHLOwCS4FLNBplP533Zx895SeOCHvA==}
    dev: true

  /arg/5.0.1:
    resolution: {integrity: sha512-e0hDa9H2Z9AwFkk2qDlwhoMYE4eToKarchkQHovNdLTCYMHZHeRjI71crOh+dio4K6u1IcwubQqo79Ga4CyAQA==}

  /argparse/1.0.10:
    resolution: {integrity: sha512-o5Roy6tNG4SL/FOkCAN6RzjiakZS25RLYFrcMttJqbdd8BWrnA+fGz57iN5Pb06pvBGvl5gQ0B48dJlslXvoTg==}
    dependencies:
      sprintf-js: 1.0.3
    dev: true

  /array-flatten/1.1.1:
    resolution: {integrity: sha1-ml9pkFGx5wczKPKgCJaLZOopVdI=}
    dev: true

  /array-union/2.1.0:
    resolution: {integrity: sha512-HGyxoOTYUyCM6stUe6EJgnd4EoewAI7zMdfqO+kGjnlZmBDz/cR5pf8r/cR4Wq60sL/p0IkcjUEEPwS3GFrIyw==}
    engines: {node: '>=8'}

  /arrify/1.0.1:
    resolution: {integrity: sha1-iYUI2iIm84DfkEcoRWhJwVAaSw0=}
    engines: {node: '>=0.10.0'}
    dev: true

  /asn1/0.2.4:
    resolution: {integrity: sha512-jxwzQpLQjSmWXgwaCZE9Nz+glAG01yF1QnWgbhGwHI5A6FRIEY6IVqtHhIepHqI7/kyEyQEagBC5mBEFlIYvdg==}
    dependencies:
      safer-buffer: 2.1.2
    dev: true
    optional: true

  /assert-plus/1.0.0:
    resolution: {integrity: sha1-8S4PPF13sLHN2RRpQuTpbB5N1SU=}
    engines: {node: '>=0.8'}
    dev: true

  /astral-regex/2.0.0:
    resolution: {integrity: sha512-Z7tMw1ytTXt5jqMcOP+OQteU1VuNK9Y02uuJtKQ1Sv69jXQKKg5cibLwGJow8yzZP+eAc18EmLGPal0bp36rvQ==}
    engines: {node: '>=8'}

  /async/2.6.3:
    resolution: {integrity: sha512-zflvls11DCy+dQWzTW2dzuilv8Z5X/pjfmZOWba6TNIVDm+2UDaJmXSOXlasHKfNBs8oo3M0aT50fDEWfKZjXg==}
    dependencies:
      lodash: 4.17.21
    dev: true

  /async/3.2.1:
    resolution: {integrity: sha512-XdD5lRO/87udXCMC9meWdYiR+Nq6ZjUfXidViUZGu2F1MO4T3XwZ1et0hb2++BgLfhyJwy44BGB/yx80ABx8hg==}

  /asynckit/0.4.0:
    resolution: {integrity: sha1-x57Zf380y48robyXkLzDZkdLS3k=}
    dev: true

  /aws-sign2/0.7.0:
    resolution: {integrity: sha1-tG6JCTSpWR8tL2+G1+ap8bP+dqg=}
    dev: true
    optional: true

  /aws4/1.11.0:
    resolution: {integrity: sha512-xh1Rl34h6Fi1DC2WWKfxUTVqRsNnr6LsKz2+hfwDxQJWmrx8+c7ylaqBMcHfl1U1r2dsifOvKX3LQuLNZ+XSvA==}
    dev: true
    optional: true

  /axios/0.21.1_debug@4.3.2:
    resolution: {integrity: sha512-dKQiRHxGD9PPRIUNIWvZhPTPpl1rf/OxTYKsqKUDjBwYylTvV7SjSHJb9ratfyzM6wCdLCOYLzs73qpg5c4iGA==}
    dependencies:
      follow-redirects: 1.14.2_debug@4.3.2
    transitivePeerDependencies:
      - debug
    dev: true

  /babel-jest/27.0.6_@babel+core@7.15.0:
    resolution: {integrity: sha512-iTJyYLNc4wRofASmofpOc5NK9QunwMk+TLFgGXsTFS8uEqmd8wdI7sga0FPe2oVH3b5Agt/EAK1QjPEuKL8VfA==}
    engines: {node: ^10.13.0 || ^12.13.0 || ^14.15.0 || >=15.0.0}
    peerDependencies:
      '@babel/core': ^7.8.0
    dependencies:
      '@babel/core': 7.15.0
      '@jest/transform': 27.0.6
      '@jest/types': 27.0.6
      '@types/babel__core': 7.1.15
      babel-plugin-istanbul: 6.0.0
      babel-preset-jest: 27.0.6_@babel+core@7.15.0
      chalk: 4.1.2
      graceful-fs: 4.2.8
      slash: 3.0.0
    transitivePeerDependencies:
      - supports-color
    dev: true

  /babel-plugin-istanbul/6.0.0:
    resolution: {integrity: sha512-AF55rZXpe7trmEylbaE1Gv54wn6rwU03aptvRoVIGP8YykoSxqdVLV1TfwflBCE/QtHmqtP8SWlTENqbK8GCSQ==}
    engines: {node: '>=8'}
    dependencies:
      '@babel/helper-plugin-utils': 7.14.5
      '@istanbuljs/load-nyc-config': 1.1.0
      '@istanbuljs/schema': 0.1.3
      istanbul-lib-instrument: 4.0.3
      test-exclude: 6.0.0
    transitivePeerDependencies:
      - supports-color
    dev: true

  /babel-plugin-jest-hoist/27.0.6:
    resolution: {integrity: sha512-CewFeM9Vv2gM7Yr9n5eyyLVPRSiBnk6lKZRjgwYnGKSl9M14TMn2vkN02wTF04OGuSDLEzlWiMzvjXuW9mB6Gw==}
    engines: {node: ^10.13.0 || ^12.13.0 || ^14.15.0 || >=15.0.0}
    dependencies:
      '@babel/template': 7.14.5
      '@babel/types': 7.15.0
      '@types/babel__core': 7.1.15
      '@types/babel__traverse': 7.14.2
    dev: true

  /babel-preset-current-node-syntax/1.0.1_@babel+core@7.15.0:
    resolution: {integrity: sha512-M7LQ0bxarkxQoN+vz5aJPsLBn77n8QgTFmo8WK0/44auK2xlCXrYcUxHFxgU7qW5Yzw/CjmLRK2uJzaCd7LvqQ==}
    peerDependencies:
      '@babel/core': ^7.0.0
    dependencies:
      '@babel/core': 7.15.0
      '@babel/plugin-syntax-async-generators': 7.8.4_@babel+core@7.15.0
      '@babel/plugin-syntax-bigint': 7.8.3_@babel+core@7.15.0
      '@babel/plugin-syntax-class-properties': 7.12.13_@babel+core@7.15.0
      '@babel/plugin-syntax-import-meta': 7.10.4_@babel+core@7.15.0
      '@babel/plugin-syntax-json-strings': 7.8.3_@babel+core@7.15.0
      '@babel/plugin-syntax-logical-assignment-operators': 7.10.4_@babel+core@7.15.0
      '@babel/plugin-syntax-nullish-coalescing-operator': 7.8.3_@babel+core@7.15.0
      '@babel/plugin-syntax-numeric-separator': 7.10.4_@babel+core@7.15.0
      '@babel/plugin-syntax-object-rest-spread': 7.8.3_@babel+core@7.15.0
      '@babel/plugin-syntax-optional-catch-binding': 7.8.3_@babel+core@7.15.0
      '@babel/plugin-syntax-optional-chaining': 7.8.3_@babel+core@7.15.0
      '@babel/plugin-syntax-top-level-await': 7.14.5_@babel+core@7.15.0
    dev: true

  /babel-preset-jest/27.0.6_@babel+core@7.15.0:
    resolution: {integrity: sha512-WObA0/Biw2LrVVwZkF/2GqbOdzhKD6Fkdwhoy9ASIrOWr/zodcSpQh72JOkEn6NWyjmnPDjNSqaGN4KnpKzhXw==}
    engines: {node: ^10.13.0 || ^12.13.0 || ^14.15.0 || >=15.0.0}
    peerDependencies:
      '@babel/core': ^7.0.0
    dependencies:
      '@babel/core': 7.15.0
      babel-plugin-jest-hoist: 27.0.6
      babel-preset-current-node-syntax: 1.0.1_@babel+core@7.15.0
    dev: true

  /balanced-match/1.0.2:
    resolution: {integrity: sha512-3oSeUO0TMV67hN1AmbXsK4yaqU7tjiHlbxRDZOpH0KW9+CeX4bRAaX0Anxt0tx2MrpRpWwQaPwIlISEJhYU5Pw==}

  /base64-js/1.5.1:
    resolution: {integrity: sha512-AKpaYlHn8t4SVbOHCy+b5+KKgvR4vrsD8vbvrbiQJps7fKDTkjkDry6ji0rUJjC0kzbNePLwzxq8iypo41qeWA==}

  /batching-toposort/1.2.0:
    resolution: {integrity: sha512-HDf0OOv00dqYGm+M5tJ121RTzX0sK9fxzBMKXYsuQrY0pKSOJjc5qa0DUtzvCGkgIVf1YON2G1e/MHEdHXVaRQ==}
    engines: {node: '>=8.0.0'}
    dev: true

  /bcrypt-pbkdf/1.0.2:
    resolution: {integrity: sha1-pDAdOJtqQ/m2f/PKEaP2Y342Dp4=}
    dependencies:
      tweetnacl: 0.14.5
    dev: true
    optional: true

  /benchmark/2.1.4:
    resolution: {integrity: sha1-CfPeMckWQl1JjMLuVloOvzwqVik=}
    dependencies:
      lodash: 4.17.21
      platform: 1.3.6
    dev: true

  /bindings/1.5.0:
    resolution: {integrity: sha512-p2q/t/mhvuOj/UeLlV6566GD/guowlr0hHxClI0W9m7MWYkL1F0hLo+0Aexs9HSPCtR1SXQ0TD3MMKrXZajbiQ==}
    dependencies:
      file-uri-to-path: 1.0.0
    dev: true

  /bl/4.1.0:
    resolution: {integrity: sha512-1W07cM9gS6DcLperZfFSj+bWLtaPGSOHWhPiGzXmvVJbRLdG82sH/Kn8EtW1VqWVA54AKf2h5k5BbnIbwF3h6w==}
    dependencies:
      buffer: 5.7.1
      inherits: 2.0.4
      readable-stream: 3.6.0

  /bl/5.0.0:
    resolution: {integrity: sha512-8vxFNZ0pflFfi0WXA3WQXlj6CaMEwsmh63I1CNp0q+wWv8sD0ARx1KovSQd0l2GkwrMIOyedq0EF1FxI+RCZLQ==}
    dependencies:
      buffer: 6.0.3
      inherits: 2.0.4
      readable-stream: 3.6.0
    dev: true

  /block-stream/0.0.9:
    resolution: {integrity: sha1-E+v+d4oDIFz+A3UUgeu0szAMEmo=}
    engines: {node: 0.4 || >=0.5.8}
    dependencies:
      inherits: 2.0.4
    dev: true
    optional: true

  /body-parser/1.19.0:
    resolution: {integrity: sha512-dhEPs72UPbDnAQJ9ZKMNTP6ptJaionhP5cBb541nXPlW60Jepo9RV/a4fX4XWW9CuFNK22krhrj1+rgzifNCsw==}
    engines: {node: '>= 0.8'}
    dependencies:
      bytes: 3.1.0
      content-type: 1.0.4
      debug: 2.6.9
      depd: 1.1.2
      http-errors: 1.7.2
      iconv-lite: 0.4.24
      on-finished: 2.3.0
      qs: 6.7.0
      raw-body: 2.4.0
      type-is: 1.6.18
    dev: true

  /brace-expansion/1.1.11:
    resolution: {integrity: sha512-iCuPHDFgrHX7H2vEI/5xpz07zSHB00TpugqhmYtVmMO6518mCuRMoOYFldEBl0g187ufozdaHgWKcYFb61qGiA==}
    dependencies:
      balanced-match: 1.0.2
      concat-map: 0.0.1

  /braces/3.0.2:
    resolution: {integrity: sha512-b8um+L1RzM3WDSzvhm6gIz1yfTbBt6YTlcEKAvsmqCZZFw46z626lVj9j1yEPW33H5H+lBQpZMP1k8l+78Ha0A==}
    engines: {node: '>=8'}
    dependencies:
      fill-range: 7.0.1

  /browser-process-hrtime/1.0.0:
    resolution: {integrity: sha512-9o5UecI3GhkpM6DrXr69PblIuWxPKk9Y0jHBRhdocZ2y7YECBFCsHm79Pr3OyR2AvjhDkabFJaDJMYRazHgsow==}
    dev: true

  /browserslist/4.16.8:
    resolution: {integrity: sha512-sc2m9ohR/49sWEbPj14ZSSZqp+kbi16aLao42Hmn3Z8FpjuMaq2xCA2l4zl9ITfyzvnvyE0hcg62YkIGKxgaNQ==}
    engines: {node: ^6 || ^7 || ^8 || ^9 || ^10 || ^11 || ^12 || >=13.7}
    hasBin: true
    dependencies:
      caniuse-lite: 1.0.30001251
      colorette: 1.3.0
      electron-to-chromium: 1.3.817
      escalade: 3.1.1
      node-releases: 1.1.75
    dev: true

  /bs-logger/0.2.6:
    resolution: {integrity: sha512-pd8DCoxmbgc7hyPKOvxtqNcjYoOsABPQdcCUjGp3d42VR2CX1ORhk2A87oqqu5R1kk+76nsxZupkmyd+MVtCog==}
    engines: {node: '>= 6'}
    dependencies:
      fast-json-stable-stringify: 2.1.0
    dev: true

  /bser/2.1.1:
    resolution: {integrity: sha512-gQxTNE/GAfIIrmHLUE3oJyp5FO6HRBfhjnw4/wMmA63ZGDJnWBmgY/lyQBpnDUkGmAhbSe39tx2d/iTOAfglwQ==}
    dependencies:
      node-int64: 0.4.0
    dev: true

  /buffer-crc32/0.2.13:
    resolution: {integrity: sha1-DTM+PwDqxQqhRUq9MO+MKl2ackI=}

  /buffer-equal-constant-time/1.0.1:
    resolution: {integrity: sha1-+OcRMvf/5uAaXJaXpMbz5I1cyBk=}
    dev: true

  /buffer-from/1.1.2:
    resolution: {integrity: sha512-E+XQCRwSbaaiChtv6k6Dwgc+bx+Bs6vuKJHHl5kox/BaKbhiXzqQOwK4cO22yElGp2OCmjwVhT3HmxgyPGnJfQ==}
    dev: true

  /buffer-writer/2.0.0:
    resolution: {integrity: sha512-a7ZpuTZU1TRtnwyCNW3I5dc0wWNC3VR9S++Ewyk2HHZdrO3CQJqSpd+95Us590V6AL7JqUAH2IwZ/398PmNFgw==}
    engines: {node: '>=4'}
    dev: true

  /buffer/5.7.1:
    resolution: {integrity: sha512-EHcyIPBQ4BSGlvjB16k5KgAJ27CIsHY/2JBmCRReo48y9rQ3MaUzWX3KVlBa4U7MyX02HdVj0K7C3WaB3ju7FQ==}
    dependencies:
      base64-js: 1.5.1
      ieee754: 1.2.1

  /buffer/6.0.3:
    resolution: {integrity: sha512-FTiCpNxtwiZZHEZbcbTIcZjERVICn9yq/pDFkTl95/AxzD1naBctN7YO68riM/gLSDY7sdrMby8hofADYuuqOA==}
    dependencies:
      base64-js: 1.5.1
      ieee754: 1.2.1
    dev: true

  /bytes/3.1.0:
    resolution: {integrity: sha512-zauLjrfCG+xvoyaqLoV8bLVXXNGC4JqlxFCutSDWA6fJrTo2ZuvLYTqZ7aHBLZSMOopbzwv8f+wZcVzfVTI2Dg==}
    engines: {node: '>= 0.8'}
    dev: true

  /call-bind/1.0.2:
    resolution: {integrity: sha512-7O+FbCihrB5WGbFYesctwmTKae6rOiIzmz1icreWJ+0aA7LJfuqhEso2T9ncpcFtzMQtzXf2QGGueWJGTYsqrA==}
    dependencies:
      function-bind: 1.1.1
      get-intrinsic: 1.1.1
    dev: true

  /callsites/3.1.0:
    resolution: {integrity: sha512-P8BjAsXvZS+VIDUI11hHCQEv74YT67YUi5JJFNWIqL235sBmjX4+qx9Muvls5ivyNENctx46xQLQ3aTuE7ssaQ==}
    engines: {node: '>=6'}
    dev: true

  /camelcase-keys/6.2.2:
    resolution: {integrity: sha512-YrwaA0vEKazPBkn0ipTiMpSajYDSe+KjQfrjhcBMxJt/znbvlHd8Pw/Vamaz5EB4Wfhs3SUR3Z9mwRu/P3s3Yg==}
    engines: {node: '>=8'}
    dependencies:
      camelcase: 5.3.1
      map-obj: 4.2.1
      quick-lru: 4.0.1
    dev: true

  /camelcase/5.3.1:
    resolution: {integrity: sha512-L28STB170nwWS63UjtlEOE3dldQApaJXZkOI1uMFfzf3rRuPegHaHesyee+YxQ+W6SvRDQV6UrdOdRiR153wJg==}
    engines: {node: '>=6'}
    dev: true

  /camelcase/6.2.0:
    resolution: {integrity: sha512-c7wVvbw3f37nuobQNtgsgG9POC9qMbNuMQmTCqZv23b6MIz0fcYpBiOlv9gEN/hdLdnZTDQhg6e9Dq5M1vKvfg==}
    engines: {node: '>=10'}
    dev: true

  /caniuse-lite/1.0.30001251:
    resolution: {integrity: sha512-HOe1r+9VkU4TFmnU70z+r7OLmtR+/chB1rdcJUeQlAinjEeb0cKL20tlAtOagNZhbrtLnCvV19B4FmF1rgzl6A==}
    dev: true

  /caseless/0.12.0:
    resolution: {integrity: sha1-G2gcIf+EAzyCZUMJBolCDRhxUdw=}
    dev: true
    optional: true

  /chalk/2.4.2:
    resolution: {integrity: sha512-Mti+f9lpJNcwF4tWV8/OrTTtF1gZi+f8FqlyAdouralcFWFQWF2+NgCHShjkCb+IFBLq9buZwE1xckQU4peSuQ==}
    engines: {node: '>=4'}
    dependencies:
      ansi-styles: 3.2.1
      escape-string-regexp: 1.0.5
      supports-color: 5.5.0

  /chalk/4.1.2:
    resolution: {integrity: sha512-oKnbhFyRIXpUuez8iBMmyEa4nbj4IOQyuhc/wy9kY7/WVPcwIO9VA668Pu8RkO7+0G76SLROeyw9CpQ061i4mA==}
    engines: {node: '>=10'}
    dependencies:
      ansi-styles: 4.3.0
      supports-color: 7.2.0

  /char-regex/1.0.2:
    resolution: {integrity: sha512-kWWXztvZ5SBQV+eRgKFeh8q5sLuZY2+8WUIzlxWVTg+oGwY14qylx1KbKzHd8P6ZYkAg0xyIDU9JMHhyJMZ1jw==}
    engines: {node: '>=10'}
    dev: true

  /checkpoint-client/1.1.20:
    resolution: {integrity: sha512-AHDELBFMXBV9Rzp4JaN0JR03YQomZpaaVFDjgH7Ue4CcPuzNV2dZ94ZORJ9OoQsASYca/uR7UNGXmeNuWHc+IQ==}
    dependencies:
      ci-info: 3.1.1
      env-paths: 2.2.1
      fast-write-atomic: 0.2.1
      make-dir: 3.1.0
      ms: 2.1.3
      node-fetch: 2.6.1
      uuid: 8.3.2

  /chownr/1.1.4:
    resolution: {integrity: sha512-jJ0bqzaylmJtVnNgzTeSOs8DPavpbYgEr/b0YL8/2GO3xJEhInFmhKMUnEJQjZumK7KXGFhUy89PrsJWlakBVg==}
    dev: true

  /chownr/2.0.0:
    resolution: {integrity: sha512-bIomtDF5KGpdogkLd9VspvFzk9KfpyyGlS8YFVZl7TGPBHL5snIOnxeshwVgPteQ9b4Eydl+pVbIyE1DcvCWgQ==}
    engines: {node: '>=10'}

  /ci-info/3.1.1:
    resolution: {integrity: sha512-kdRWLBIJwdsYJWYJFtAFFYxybguqeF91qpZaggjG5Nf8QKdizFG2hjqvaTXbxFIcYbSaD74KpAXv6BSm17DHEQ==}

  /ci-info/3.2.0:
    resolution: {integrity: sha512-dVqRX7fLUm8J6FgHJ418XuIgDLZDkYcDFTeL6TA2gt5WlIZUQrrH6EZrNClwT/H0FateUsZkGIOPRrLbP+PR9A==}

  /cjs-module-lexer/1.2.2:
    resolution: {integrity: sha512-cOU9usZw8/dXIXKtwa8pM0OTJQuJkxMN6w30csNRUerHfeQ5R6U3kkU/FtJeIf3M202OHfY2U8ccInBG7/xogA==}
    dev: true

  /clean-stack/2.2.0:
    resolution: {integrity: sha512-4diC9HaTE+KRAMWhDhrGOECgWZxoevMc5TlkObMqNSsVU62PYzXZ/SMTjzyGAFF1YusgxGcSWTEXBhp0CPwQ1A==}
    engines: {node: '>=6'}

  /cli-cursor/3.1.0:
    resolution: {integrity: sha512-I/zHAwsKf9FqGoXM4WWRACob9+SNukZTd94DWF57E4toouRulbCxcUh6RKUEOQlYTHJnzkPMySvPNaaSLNfLZw==}
    engines: {node: '>=8'}
    dependencies:
      restore-cursor: 3.1.0

  /cli-truncate/2.1.0:
    resolution: {integrity: sha512-n8fOixwDD6b/ObinzTrp1ZKFzbgvKZvuz/TvejnLn1aQfC6r52XEx85FmuC+3HI+JM7coBRXUvNqEU2PHVrHpg==}
    engines: {node: '>=8'}
    dependencies:
      slice-ansi: 3.0.0
      string-width: 4.2.2

  /cliui/7.0.4:
    resolution: {integrity: sha512-OcRE68cOsVMXp1Yvonl/fzkQOyjLSu/8bhPDfQt0e0/Eb283TKP20Fs2MqoPsr9SwA595rRCA+QMzYc9nBP+JQ==}
    dependencies:
      string-width: 4.2.2
      strip-ansi: 6.0.0
      wrap-ansi: 7.0.0
    dev: true

  /co/4.6.0:
    resolution: {integrity: sha1-bqa989hTrlTMuOR7+gvz+QMfsYQ=}
    engines: {iojs: '>= 1.0.0', node: '>= 0.12.0'}
    dev: true

  /code-point-at/1.1.0:
    resolution: {integrity: sha1-DQcLTQQ6W+ozovGkDi7bPZpMz3c=}
    engines: {node: '>=0.10.0'}
    dev: true

  /collect-v8-coverage/1.0.1:
    resolution: {integrity: sha512-iBPtljfCNcTKNAto0KEtDfZ3qzjJvqE3aTGZsbhjSBlorqpXJlaWWtPO35D+ZImoC3KWejX64o+yPGxhWSTzfg==}
    dev: true

  /color-convert/1.9.3:
    resolution: {integrity: sha512-QfAUtd+vFdAtFQcC8CCyYt1fYWxSqAiK2cSD6zDB8N3cpsEBAvRxp9zOGg6G/SHHJYAT88/az/IuDGALsNVbGg==}
    dependencies:
      color-name: 1.1.3

  /color-convert/2.0.1:
    resolution: {integrity: sha512-RRECPsj7iu/xb5oKYcsFHSppFNnsj/52OVTRKb4zP5onXwVF3zVmmToNcOfGC+CRDpfK/U584fMg38ZHCaElKQ==}
    engines: {node: '>=7.0.0'}
    dependencies:
      color-name: 1.1.4

  /color-name/1.1.3:
    resolution: {integrity: sha1-p9BVi9icQveV3UIyj3QIMcpTvCU=}

  /color-name/1.1.4:
    resolution: {integrity: sha512-dOy+3AuW3a2wNbZHIuMZpTcgjGuLU/uBL/ubcZF9OXbDo8ff4O8yVp5Bf0efS8uEoYo5q4Fx7dY9OgQGXgAsQA==}

  /colorette/1.3.0:
    resolution: {integrity: sha512-ecORCqbSFP7Wm8Y6lyqMJjexBQqXSF7SSeaTyGGphogUjBlFP9m9o08wy86HL2uB7fMTxtOUzLMk7ogKcxMg1w==}
    dev: true

  /combined-stream/1.0.8:
    resolution: {integrity: sha512-FQN4MRfuJeHf7cBbBMJFXhKSDq+2kAArBlmRBvcvFE5BB1HZKXtSFASDhdlz9zOYwxh8lDdnvmMOe/+5cdoEdg==}
    engines: {node: '>= 0.8'}
    dependencies:
      delayed-stream: 1.0.0
    dev: true

  /commander/2.20.3:
    resolution: {integrity: sha512-GpVkmM8vF2vQUkj2LvZmD35JxeJOLCwJ9cUkugyk2nuhbv3+mJvpLYYt+0+USMxE+oj+ey/lJEnhZw75x/OMcQ==}

  /commander/7.2.0:
    resolution: {integrity: sha512-QrWXB+ZQSVPmIWIhtEO9H+gwHaMGYiF5ChvoJ+K9ZGHG/sVsa6yiesAD1GC/x46sET00Xlwo1u49RVVVzvcSkw==}
    engines: {node: '>= 10'}
    dev: true

  /commondir/1.0.1:
    resolution: {integrity: sha1-3dgA2gxmEnOTzKWVDqloo6rxJTs=}

  /compress-commons/3.0.0:
    resolution: {integrity: sha512-FyDqr8TKX5/X0qo+aVfaZ+PVmNJHJeckFBlq8jZGSJOgnynhfifoyl24qaqdUdDIBe0EVTHByN6NAkqYvE/2Xg==}
    engines: {node: '>= 8'}
    dependencies:
      buffer-crc32: 0.2.13
      crc32-stream: 3.0.1
      normalize-path: 3.0.0
      readable-stream: 2.3.7

  /concat-map/0.0.1:
    resolution: {integrity: sha1-2Klr13/Wjfd5OnMDajug1UBdR3s=}

  /console-control-strings/1.1.0:
    resolution: {integrity: sha1-PXz0Rk22RG6mRL9LOVB/mFEAjo4=}
    dev: true

  /content-disposition/0.5.3:
    resolution: {integrity: sha512-ExO0774ikEObIAEV9kDo50o+79VCUdEB6n6lzKgGwupcVeRlhrj3qGAfwq8G6uBJjkqLrhT0qEYFcWng8z1z0g==}
    engines: {node: '>= 0.6'}
    dependencies:
      safe-buffer: 5.1.2
    dev: true

  /content-type/1.0.4:
    resolution: {integrity: sha512-hIP3EEPs8tB9AT1L+NUqtwOAps4mk2Zob89MWXMHjHWg9milF/j4osnnQLXBCBFBk/tvIG/tUc9mOUJiPBhPXA==}
    engines: {node: '>= 0.6'}
    dev: true

  /convert-source-map/1.8.0:
    resolution: {integrity: sha512-+OQdjP49zViI/6i7nIJpA8rAl4sV/JdPfU9nZs3VqOwGIgizICvuN2ru6fMd+4llL0tar18UYJXfZ/TWtmhUjA==}
    dependencies:
      safe-buffer: 5.1.2
    dev: true

  /cookie-signature/1.0.6:
    resolution: {integrity: sha1-4wOogrNCzD7oylE6eZmXNNqzriw=}
    dev: true

  /cookie/0.4.0:
    resolution: {integrity: sha512-+Hp8fLp57wnUSt0tY0tHEXh4voZRDnoIrZPqlo3DPiI4y9lwg/jqx+1Om94/W6ZaPDOUbnjOt/99w66zk+l1Xg==}
    engines: {node: '>= 0.6'}
    dev: true

  /cookie/0.4.1:
    resolution: {integrity: sha512-ZwrFkGJxUR3EIoXtO+yVE69Eb7KlixbaeAWfBQB9vVsNn/o+Yw69gBWSSDK825hQNdN+wF8zELf3dFNl/kxkUA==}
    engines: {node: '>= 0.6'}
    dev: true

  /core-util-is/1.0.2:
    resolution: {integrity: sha1-tf1UIgqivFq1eqtxQMlAdUUDwac=}

  /cors/2.8.5:
    resolution: {integrity: sha512-KIHbLJqu73RGr/hnbrO9uBeixNGuvSQjul/jdFvS/KFSIH1hWVd1ng7zOHx+YrEfInLG7q4n6GHQ9cDtxv/P6g==}
    engines: {node: '>= 0.10'}
    dependencies:
      object-assign: 4.1.1
      vary: 1.1.2
    dev: true

  /cosmiconfig/7.0.1:
    resolution: {integrity: sha512-a1YWNUV2HwGimB7dU2s1wUMurNKjpx60HxBB6xUM8Re+2s1g1IIfJvFR0/iCF+XHdE0GMTKTuLR32UQff4TEyQ==}
    engines: {node: '>=10'}
    dependencies:
      '@types/parse-json': 4.0.0
      import-fresh: 3.3.0
      parse-json: 5.2.0
      path-type: 4.0.0
      yaml: 1.10.2
    dev: true

  /crc/3.8.0:
    resolution: {integrity: sha512-iX3mfgcTMIq3ZKLIsVFAbv7+Mc10kxabAGQb8HvjA1o3T1PIYprbakQ65d3I+2HGHt6nSKkM9PYjgoJO2KcFBQ==}
    dependencies:
      buffer: 5.7.1

  /crc32-stream/3.0.1:
    resolution: {integrity: sha512-mctvpXlbzsvK+6z8kJwSJ5crm7yBwrQMTybJzMw1O4lLGJqjlDCXY2Zw7KheiA6XBEcBmfLx1D88mjRGVJtY9w==}
    engines: {node: '>= 6.9.0'}
    dependencies:
      crc: 3.8.0
      readable-stream: 3.6.0

  /create-require/1.1.1:
    resolution: {integrity: sha512-dcKFX3jn0MpIaXjisoRvexIJVEKzaq7z2rZKxf+MSr9TkdmHmsU4m2lcLojrj/FHl8mk5VxMmYA+ftRkP/3oKQ==}
    dev: true

  /cross-spawn/7.0.3:
    resolution: {integrity: sha512-iRDPJKUPVEND7dHPO8rkbOnPpyDygcDFtWjpeWNCgy8WP2rXcxXL8TskReQl6OrB2G7+UJrags1q15Fudc7G6w==}
    engines: {node: '>= 8'}
    dependencies:
      path-key: 3.1.1
      shebang-command: 2.0.0
      which: 2.0.2

  /crypto-random-string/2.0.0:
    resolution: {integrity: sha512-v1plID3y9r/lPhviJ1wrXpLeyUIGAZ2SHNYTEapm7/8A9nLPoyvVp3RK/EPFqn5kEznyWgYZNsRtYYIWbuG8KA==}
    engines: {node: '>=8'}

  /cssom/0.3.8:
    resolution: {integrity: sha512-b0tGHbfegbhPJpxpiBPU2sCkigAqtM9O121le6bbOlgyV+NyGyCmVfJ6QW9eRjz8CpNfWEOYBIMIGRYkLwsIYg==}
    dev: true

  /cssom/0.4.4:
    resolution: {integrity: sha512-p3pvU7r1MyyqbTk+WbNJIgJjG2VmTIaB10rI93LzVPrmDJKkzKYMtxxyAvQXR/NS6otuzveI7+7BBq3SjBS2mw==}
    dev: true

  /cssstyle/2.3.0:
    resolution: {integrity: sha512-AZL67abkUzIuvcHqk7c09cezpGNcxUxU4Ioi/05xHk4DQeTkWmGYftIE6ctU6AEt+Gn4n1lDStOtj7FKycP71A==}
    engines: {node: '>=8'}
    dependencies:
      cssom: 0.3.8
    dev: true

  /dashdash/1.14.1:
    resolution: {integrity: sha1-hTz6D3y+L+1d4gMmuN1YEDX24vA=}
    engines: {node: '>=0.10'}
    dependencies:
      assert-plus: 1.0.0
    dev: true
    optional: true

  /data-urls/2.0.0:
    resolution: {integrity: sha512-X5eWTSXO/BJmpdIKCRuKUgSCgAN0OwliVK3yPKbwIWU1Tdw5BRajxlzMidvh+gwko9AfQ9zIj52pzF91Q3YAvQ==}
    engines: {node: '>=10'}
    dependencies:
      abab: 2.0.5
      whatwg-mimetype: 2.3.0
      whatwg-url: 8.7.0
    dev: true

  /date-utils/1.2.21:
    resolution: {integrity: sha1-YfsWzcEnSzyayq/+n8ad+HIKK2Q=}
    engines: {node: '>0.4.0'}
    dev: true

  /debug/2.6.9:
    resolution: {integrity: sha512-bC7ElrdJaJnPbAP+1EotYvqZsb3ecl5wi6Bfi6BJTUcNowp6cvspg0jXznRTKDjm/E7AdgFBVeAPVMNcKGsHMA==}
    dependencies:
      ms: 2.0.0
    dev: true

  /debug/3.2.7:
    resolution: {integrity: sha512-CFjzYYAi4ThfiQvizrFQevTTXHtnCqWfe7x1AhgEscTz6ZbLbfoLRLPugTQyBth6f8ZERVUSyWHFD/7Wu4t1XQ==}
    dependencies:
      ms: 2.1.3
    dev: true

  /debug/4.3.1:
    resolution: {integrity: sha512-doEwdvm4PCeK4K3RQN2ZC2BYUBaxwLARCqZmMjtF8a51J2Rb0xpVloFRnCODwqjpwnAoao4pelN8l3RJdv3gRQ==}
    engines: {node: '>=6.0'}
    peerDependencies:
      supports-color: '*'
    peerDependenciesMeta:
      supports-color:
        optional: true
    dependencies:
      ms: 2.1.2
    dev: true

  /debug/4.3.2:
    resolution: {integrity: sha512-mOp8wKcvj7XxC78zLgw/ZA+6TSgkoE2C/ienthhRD298T7UNwAg9diBpLRxC0mOezLl4B0xV7M0cCO6P/O0Xhw==}
    engines: {node: '>=6.0'}
    peerDependencies:
      supports-color: '*'
    peerDependenciesMeta:
      supports-color:
        optional: true
    dependencies:
      ms: 2.1.2

  /decamelize-keys/1.1.0:
    resolution: {integrity: sha1-0XGoeTMlKAfrPLYdwcFEXQeN8tk=}
    engines: {node: '>=0.10.0'}
    dependencies:
      decamelize: 1.2.0
      map-obj: 1.0.1
    dev: true

  /decamelize/1.2.0:
    resolution: {integrity: sha1-9lNNFRSCabIDUue+4m9QH5oZEpA=}
    engines: {node: '>=0.10.0'}
    dev: true

  /decimal.js/10.3.1:
    resolution: {integrity: sha512-V0pfhfr8suzyPGOx3nmq4aHqabehUZn6Ch9kyFpV79TGDTWFmHqUqXdabR7QHqxzrYolF4+tVmJhUG4OURg5dQ==}
    dev: true

  /decompress-response/4.2.1:
    resolution: {integrity: sha512-jOSne2qbyE+/r8G1VU+G/82LBs2Fs4LAsTiLSHOCOMZQl2OKZ6i8i4IyHemTe+/yIXOtTcRQMzPcgyhoFlqPkw==}
    engines: {node: '>=8'}
    dependencies:
      mimic-response: 2.1.0
    dev: true
    optional: true

  /dedent/0.7.0:
    resolution: {integrity: sha1-JJXduvbrh0q7Dhvp3yLS5aVEMmw=}
    dev: true

  /deep-extend/0.6.0:
    resolution: {integrity: sha512-LOHxIOaPYdHlJRtCQfDIVZtfw/ufM8+rVj649RIHzcm/vGwQRXFt6OPqIFWsm2XEMrNIEtWR64sY1LEKD2vAOA==}
    engines: {node: '>=4.0.0'}
    dev: true

  /deep-is/0.1.3:
    resolution: {integrity: sha1-s2nW+128E+7PUk+RsHD+7cNXzzQ=}
    dev: true

  /deepmerge/4.2.2:
    resolution: {integrity: sha512-FJ3UgI4gIl+PHZm53knsuSFpE+nESMr7M4v9QcgB7S63Kj/6WqMiFQJpBBYz1Pt+66bZpP3Q7Lye0Oo9MPKEdg==}
    engines: {node: '>=0.10.0'}
    dev: true

  /del/6.0.0:
    resolution: {integrity: sha512-1shh9DQ23L16oXSZKB2JxpL7iMy2E0S9d517ptA1P8iw0alkPtQcrKH7ru31rYtKwF499HkTu+DRzq3TCKDFRQ==}
    engines: {node: '>=10'}
    dependencies:
      globby: 11.0.4
      graceful-fs: 4.2.8
      is-glob: 4.0.1
      is-path-cwd: 2.2.0
      is-path-inside: 3.0.3
      p-map: 4.0.0
      rimraf: 3.0.2
      slash: 3.0.0

  /delayed-stream/1.0.0:
    resolution: {integrity: sha1-3zrhmayt+31ECqrgsp4icrJOxhk=}
    engines: {node: '>=0.4.0'}
    dev: true

  /delegates/1.0.0:
    resolution: {integrity: sha1-hMbhWbgZBP3KWaDvRM2HDTElD5o=}
    dev: true

  /denque/1.5.1:
    resolution: {integrity: sha512-XwE+iZ4D6ZUB7mfYRMb5wByE8L74HCn30FBN7sWnXksWc1LO1bPDl67pBR9o/kC4z/xSNAwkMYcGgqDV3BE3Hw==}
    engines: {node: '>=0.10'}
    dev: true

  /depd/1.1.2:
    resolution: {integrity: sha1-m81S4UwJd2PnSbJ0xDRu0uVgtak=}
    engines: {node: '>= 0.6'}
    dev: true

  /depd/2.0.0:
    resolution: {integrity: sha512-g7nH6P6dyDioJogAAGprGpCtVImJhpPk/roCzdb3fIh61/s/nPsfR6onyMwkCAR/OlC3yBC0lESvUoQEAssIrw==}
    engines: {node: '>= 0.8'}
    dev: true

  /destroy/1.0.4:
    resolution: {integrity: sha1-l4hXRCxEdJ5CBmE+N5RiBYJqvYA=}
    dev: true

  /detect-libc/1.0.3:
    resolution: {integrity: sha1-+hN8S9aY7fVc1c0CrFWfkaTEups=}
    engines: {node: '>=0.10'}
    hasBin: true
    dev: true

  /detect-newline/3.1.0:
    resolution: {integrity: sha512-TLz+x/vEXm/Y7P7wn1EJFNLxYpUD4TgMosxY6fAVJUnJMbupHBOncxyWUG9OpTaH9EBD7uFI5LfEgmMOc54DsA==}
    engines: {node: '>=8'}
    dev: true

  /diff-sequences/27.0.6:
    resolution: {integrity: sha512-ag6wfpBFyNXZ0p8pcuIDS//D8H062ZQJ3fzYxjpmeKjnz8W4pekL3AI8VohmyZmsWW2PWaHgjsmqR6L13101VQ==}
    engines: {node: ^10.13.0 || ^12.13.0 || ^14.15.0 || >=15.0.0}
    dev: true

  /diff/4.0.2:
    resolution: {integrity: sha512-58lmxKSA4BNyLz+HHMUzlOEpg09FV+ev6ZMe3vJihgdxzgcwZ8VoEEPmALCZG9LmqfVoNMMKpttIYTVG6uDY7A==}
    engines: {node: '>=0.3.1'}
    dev: true

  /dir-glob/3.0.1:
    resolution: {integrity: sha512-WkrWp9GR4KXfKGYzOLmTuGVi1UWFfws377n9cc55/tb6DuqyF6pcQ5AbiHEshaDpY9v6oaSr2XCDidGmMwdzIA==}
    engines: {node: '>=8'}
    dependencies:
      path-type: 4.0.0

  /doctrine/3.0.0:
    resolution: {integrity: sha512-yS+Q5i3hBf7GBkd4KG8a7eBNNWNGLTaEwwYWUijIYM7zrlYDM0BFXHjjPWlWZ1Rg7UaddZeIDmi9jF3HmqiQ2w==}
    engines: {node: '>=6.0.0'}
    dependencies:
      esutils: 2.0.3
    dev: true

  /domexception/2.0.1:
    resolution: {integrity: sha512-yxJ2mFy/sibVQlu5qHjOkf9J3K6zgmCxgJ94u2EdvDOV09H+32LtRswEcUsmUWN72pVLOEnTSRaIVVzVQgS0dg==}
    engines: {node: '>=8'}
    dependencies:
      webidl-conversions: 5.0.0
    dev: true

  /dotenv/10.0.0:
    resolution: {integrity: sha512-rlBi9d8jpv9Sf1klPjNfFAuWDjKLwTIJJ/VxtoTwIR6hnZxcEOQCZg2oIL3MWBYw5GpUDKOEnND7LXTbIpQ03Q==}
    engines: {node: '>=10'}

  /ecc-jsbn/0.1.2:
    resolution: {integrity: sha1-OoOpBOVDUyh4dMVkt1SThoSamMk=}
    dependencies:
      jsbn: 0.1.1
      safer-buffer: 2.1.2
    dev: true
    optional: true

  /ecdsa-sig-formatter/1.0.11:
    resolution: {integrity: sha512-nagl3RYrbNv6kQkeJIpt6NJZy8twLB/2vtz6yN9Z4vRKHN4/QZJIEbqohALSgwKdnksuY3k5Addp5lg8sVoVcQ==}
    dependencies:
      safe-buffer: 5.2.1
    dev: true

  /ee-first/1.1.1:
    resolution: {integrity: sha1-WQxhFWsK4vTwJVcyoViyZrxWsh0=}
    dev: true

  /electron-to-chromium/1.3.817:
    resolution: {integrity: sha512-Vw0Faepf2Id9Kf2e97M/c99qf168xg86JLKDxivvlpBQ9KDtjSeX0v+TiuSE25PqeQfTz+NJs375b64ca3XOIQ==}
    dev: true

  /emittery/0.8.1:
    resolution: {integrity: sha512-uDfvUjVrfGJJhymx/kz6prltenw1u7WrCg1oa94zYY8xxVpLLUu045LAT0dhDZdXG58/EpPL/5kA180fQ/qudg==}
    engines: {node: '>=10'}
    dev: true

  /emoji-regex/8.0.0:
    resolution: {integrity: sha512-MSjYzcWNOA0ewAHpz0MxpYFvwg6yjy1NG3xteoqz644VCo/RPgnr1/GGt+ic3iJTzQ8Eu3TdM14SawnVUmGE6A==}

  /encodeurl/1.0.2:
    resolution: {integrity: sha1-rT/0yG7C0CkyL1oCw6mmBslbP1k=}
    engines: {node: '>= 0.8'}
    dev: true

  /end-of-stream/1.4.4:
    resolution: {integrity: sha512-+uw1inIHVPQoaVuHzRyXd21icM+cnt4CzD5rW+NC1wjOUSTOs+Te7FOv7AhN7vS9x/oIyhLP5PR1H+phQAHu5Q==}
    dependencies:
      once: 1.4.0

  /enquirer/2.3.6:
    resolution: {integrity: sha512-yjNnPr315/FjS4zIsUxYguYUPP2e1NK4d7E7ZOLiyYCcbFBiTMyID+2wvm2w6+pZ/odMA7cRkjhsPbltwBOrLg==}
    engines: {node: '>=8.6'}
    dependencies:
      ansi-colors: 4.1.1
    dev: true

  /env-paths/2.2.1:
    resolution: {integrity: sha512-+h1lkLKhZMTYjog1VEpJNG7NZJWcuc2DDk/qsqSTRRCOXiLjeQ1d1/udrUGhqMxUgAlwKNZ0cf2uqan5GLuS2A==}
    engines: {node: '>=6'}

  /error-ex/1.3.2:
    resolution: {integrity: sha512-7dFHNmqeFSEt2ZBsCriorKnn3Z2pj+fd9kmI6QoWw4//DL+icEBfc0U7qJCisqrTsKTjw4fNFy2pW9OqStD84g==}
    dependencies:
      is-arrayish: 0.2.1

  /esbuild/0.12.16:
    resolution: {integrity: sha512-XqI9cXP2bmQ6MREIqrYBb13KfYFSERsV1+e5jSVWps8dNlLZK+hln7d0mznzDIpfISsg/AgQW0DW3kSInXWhrg==}
    hasBin: true
    requiresBuild: true
    dev: true

  /esbuild/0.12.17:
    resolution: {integrity: sha512-GshKJyVYUnlSXIZj/NheC2O0Kblh42CS7P1wJyTbbIHevTG4jYMS9NNw8EOd8dDWD0dzydYHS01MpZoUcQXB4g==}
    hasBin: true
    requiresBuild: true
    dev: true

  /esbuild/0.8.53:
    resolution: {integrity: sha512-GIaYGdMukH58hu+lf07XWAeESBYFAsz8fXnrylHDCbBXKOSNtFmoYA8PhSeSF+3/qzeJ0VjzV9AkLURo5yfu3g==}
    hasBin: true
    requiresBuild: true
    dev: true

  /escalade/3.1.1:
    resolution: {integrity: sha512-k0er2gUkLf8O0zKJiAhmkTnJlTvINGv7ygDNPbeIsX/TJjGJZHuh9B2UxbsaEkmlEo9MfhrSzmhIlhRlI2GXnw==}
    engines: {node: '>=6'}
    dev: true

  /escape-html/1.0.3:
    resolution: {integrity: sha1-Aljq5NPQwJdN4cFpGI7wBR0dGYg=}
    dev: true

  /escape-string-regexp/1.0.5:
    resolution: {integrity: sha1-G2HAViGQqN/2rjuyzwIAyhMLhtQ=}
    engines: {node: '>=0.8.0'}

  /escape-string-regexp/2.0.0:
    resolution: {integrity: sha512-UpzcLCXolUWcNu5HtVMHYdXJjArjsF9C0aNnquZYY4uW/Vu0miy5YoWvbV345HauVvcAUnpRuhMMcqTcGOY2+w==}
    engines: {node: '>=8'}

  /escape-string-regexp/4.0.0:
    resolution: {integrity: sha512-TtpcNJ3XAzx3Gq8sWRzJaVajRs0uVxA2YAkdb1jm2YkPz4G6egUFAyA3n5vtEIZefPk5Wa4UXbKuS5fKkJWdgA==}
    engines: {node: '>=10'}

  /escodegen/2.0.0:
    resolution: {integrity: sha512-mmHKys/C8BFUGI+MAWNcSYoORYLMdPzjrknd2Vc+bUsjN5bXcr8EhrNB+UTqfL1y3I9c4fw2ihgtMPQLBRiQxw==}
    engines: {node: '>=6.0'}
    hasBin: true
    dependencies:
      esprima: 4.0.1
      estraverse: 5.2.0
      esutils: 2.0.3
      optionator: 0.8.3
    optionalDependencies:
      source-map: 0.6.1
    dev: true

  /eslint-config-prettier/8.3.0_eslint@7.32.0:
    resolution: {integrity: sha512-BgZuLUSeKzvlL/VUjx/Yb787VQ26RU3gGjA3iiFvdsp/2bMfVIWUVP7tjxtjS0e+HP409cPlPvNkQloz8C91ew==}
    hasBin: true
    peerDependencies:
      eslint: '>=7.0.0'
    dependencies:
      eslint: 7.32.0
    dev: true

  /eslint-formatter-pretty/4.1.0:
    resolution: {integrity: sha512-IsUTtGxF1hrH6lMWiSl1WbGaiP01eT6kzywdY1U+zLc0MP+nwEnUiS9UI8IaOTUhTeQJLlCEWIbXINBH4YJbBQ==}
    engines: {node: '>=10'}
    dependencies:
      '@types/eslint': 7.28.0
      ansi-escapes: 4.3.2
      chalk: 4.1.2
      eslint-rule-docs: 1.1.231
      log-symbols: 4.1.0
      plur: 4.0.0
      string-width: 4.2.2
      supports-hyperlinks: 2.2.0
    dev: true

  /eslint-plugin-eslint-comments/3.2.0_eslint@7.32.0:
    resolution: {integrity: sha512-0jkOl0hfojIHHmEHgmNdqv4fmh7300NdpA9FFpF7zaoLvB/QeXOGNLIo86oAveJFrfB1p05kC8hpEMHM8DwWVQ==}
    engines: {node: '>=6.5.0'}
    peerDependencies:
      eslint: '>=4.19.1'
    dependencies:
      escape-string-regexp: 1.0.5
      eslint: 7.32.0
      ignore: 5.1.8
    dev: true

  /eslint-plugin-jest/24.4.0_2ad72e29dce3c7f9f5b63c34ce24dd0c:
    resolution: {integrity: sha512-8qnt/hgtZ94E9dA6viqfViKBfkJwFHXgJmTWlMGDgunw1XJEGqm3eiPjDsTanM3/u/3Az82nyQM9GX7PM/QGmg==}
    engines: {node: '>=10'}
    peerDependencies:
      '@typescript-eslint/eslint-plugin': '>= 4'
      eslint: '>=5'
    peerDependenciesMeta:
      '@typescript-eslint/eslint-plugin':
        optional: true
    dependencies:
      '@typescript-eslint/eslint-plugin': 4.29.3_fd14c0002fbbfb85b8a0070d0dffb93d
      '@typescript-eslint/experimental-utils': 4.29.3_eslint@7.32.0+typescript@4.3.5
      eslint: 7.32.0
    transitivePeerDependencies:
      - supports-color
      - typescript
    dev: true

  /eslint-plugin-prettier/3.4.1_5a48a349ffec60f5257b5f148f5199c3:
    resolution: {integrity: sha512-htg25EUYUeIhKHXjOinK4BgCcDwtLHjqaxCDsMy5nbnUMkKFvIhMVCp+5GFUXQ4Nr8lBsPqtGAqBenbpFqAA2g==}
    engines: {node: '>=6.0.0'}
    peerDependencies:
      eslint: '>=5.0.0'
      eslint-config-prettier: '*'
      prettier: '>=1.13.0'
    peerDependenciesMeta:
      eslint-config-prettier:
        optional: true
    dependencies:
      eslint: 7.32.0
      eslint-config-prettier: 8.3.0_eslint@7.32.0
      prettier: 2.3.2
      prettier-linter-helpers: 1.0.0
    dev: true

  /eslint-rule-docs/1.1.231:
    resolution: {integrity: sha512-egHz9A1WG7b8CS0x1P6P/Rj5FqZOjray/VjpJa14tMZalfRKvpE2ONJ3plCM7+PcinmU4tcmbPLv0VtwzSdLVA==}
    dev: true

  /eslint-scope/5.1.1:
    resolution: {integrity: sha512-2NxwbF/hZ0KpepYN0cNbo+FN6XoK7GaHlQhgx/hIZl6Va0bF45RQOOwhLIy8lQDbuCiadSLCBnH2CFYquit5bw==}
    engines: {node: '>=8.0.0'}
    dependencies:
      esrecurse: 4.3.0
      estraverse: 4.3.0
    dev: true

  /eslint-utils/2.1.0:
    resolution: {integrity: sha512-w94dQYoauyvlDc43XnGB8lU3Zt713vNChgt4EWwhXAP2XkBvndfxF0AgIqKOOasjPIPzj9JqgwkwbCYD0/V3Zg==}
    engines: {node: '>=6'}
    dependencies:
      eslint-visitor-keys: 1.3.0
    dev: true

  /eslint-utils/3.0.0_eslint@7.32.0:
    resolution: {integrity: sha512-uuQC43IGctw68pJA1RgbQS8/NP7rch6Cwd4j3ZBtgo4/8Flj4eGE7ZYSZRN3iq5pVUv6GPdW5Z1RFleo84uLDA==}
    engines: {node: ^10.0.0 || ^12.0.0 || >= 14.0.0}
    peerDependencies:
      eslint: '>=5'
    dependencies:
      eslint: 7.32.0
      eslint-visitor-keys: 2.1.0
    dev: true

  /eslint-visitor-keys/1.3.0:
    resolution: {integrity: sha512-6J72N8UNa462wa/KFODt/PJ3IU60SDpC3QXC1Hjc1BXXpfL2C9R5+AU7jhe0F6GREqVMh4Juu+NY7xn+6dipUQ==}
    engines: {node: '>=4'}
    dev: true

  /eslint-visitor-keys/2.1.0:
    resolution: {integrity: sha512-0rSmRBzXgDzIsD6mGdJgevzgezI534Cer5L/vyMX0kHzT/jiB43jRhd9YUlMGYLQy2zprNmoT8qasCGtY+QaKw==}
    engines: {node: '>=10'}
    dev: true

  /eslint/7.32.0:
    resolution: {integrity: sha512-VHZ8gX+EDfz+97jGcgyGCyRia/dPOd6Xh9yPv8Bl1+SoaIwD+a/vlrOmGRUyOYu7MwUhc7CxqeaDZU13S4+EpA==}
    engines: {node: ^10.12.0 || >=12.0.0}
    hasBin: true
    dependencies:
      '@babel/code-frame': 7.12.11
      '@eslint/eslintrc': 0.4.3
      '@humanwhocodes/config-array': 0.5.0
      ajv: 6.12.6
      chalk: 4.1.2
      cross-spawn: 7.0.3
      debug: 4.3.2
      doctrine: 3.0.0
      enquirer: 2.3.6
      escape-string-regexp: 4.0.0
      eslint-scope: 5.1.1
      eslint-utils: 2.1.0
      eslint-visitor-keys: 2.1.0
      espree: 7.3.1
      esquery: 1.4.0
      esutils: 2.0.3
      fast-deep-equal: 3.1.3
      file-entry-cache: 6.0.1
      functional-red-black-tree: 1.0.1
      glob-parent: 5.1.2
      globals: 13.11.0
      ignore: 4.0.6
      import-fresh: 3.3.0
      imurmurhash: 0.1.4
      is-glob: 4.0.1
      js-yaml: 3.14.1
      json-stable-stringify-without-jsonify: 1.0.1
      levn: 0.4.1
      lodash.merge: 4.6.2
      minimatch: 3.0.4
      natural-compare: 1.4.0
      optionator: 0.9.1
      progress: 2.0.3
      regexpp: 3.2.0
      semver: 7.3.5
      strip-ansi: 6.0.0
      strip-json-comments: 3.1.1
      table: 6.7.1
      text-table: 0.2.0
      v8-compile-cache: 2.3.0
    transitivePeerDependencies:
      - supports-color
    dev: true

  /espree/7.3.1:
    resolution: {integrity: sha512-v3JCNCE64umkFpmkFGqzVKsOT0tN1Zr+ueqLZfpV1Ob8e+CEgPWa+OxCoGH3tnhimMKIaBm4m/vaRpJ/krRz2g==}
    engines: {node: ^10.12.0 || >=12.0.0}
    dependencies:
      acorn: 7.4.1
      acorn-jsx: 5.3.2_acorn@7.4.1
      eslint-visitor-keys: 1.3.0
    dev: true

  /esprima/4.0.1:
    resolution: {integrity: sha512-eGuFFw7Upda+g4p+QHvnW0RyTX/SVeJBDM/gCtMARO0cLuT2HcEKnTPvhjV6aGeqrCB/sbNop0Kszm0jsaWU4A==}
    engines: {node: '>=4'}
    hasBin: true
    dev: true

  /esquery/1.4.0:
    resolution: {integrity: sha512-cCDispWt5vHHtwMY2YrAQ4ibFkAL8RbH5YGBnZBc90MolvvfkkQcJro/aZiAQUlQ3qgrYS6D6v8Gc5G5CQsc9w==}
    engines: {node: '>=0.10'}
    dependencies:
      estraverse: 5.2.0
    dev: true

  /esrecurse/4.3.0:
    resolution: {integrity: sha512-KmfKL3b6G+RXvP8N1vr3Tq1kL/oCFgn2NYXEtqP8/L3pKapUA4G8cFVaoF3SU323CD4XypR/ffioHmkti6/Tag==}
    engines: {node: '>=4.0'}
    dependencies:
      estraverse: 5.2.0
    dev: true

  /estraverse/4.3.0:
    resolution: {integrity: sha512-39nnKffWz8xN1BU/2c79n9nB9HDzo0niYUqx6xyqUnyoAnQyyWpOTdZEeiCch8BBu515t4wp9ZmgVfVhn9EBpw==}
    engines: {node: '>=4.0'}
    dev: true

  /estraverse/5.2.0:
    resolution: {integrity: sha512-BxbNGGNm0RyRYvUdHpIwv9IWzeM9XClbOxwoATuFdOE7ZE6wHL+HQ5T8hoPM+zHvmKzzsEqhgy0GrQ5X13afiQ==}
    engines: {node: '>=4.0'}
    dev: true

  /esutils/2.0.3:
    resolution: {integrity: sha512-kVscqXk4OCp68SZ0dkgEKVi6/8ij300KBWTJq32P/dYeWTSwK41WyTxalN1eRmA5Z9UU/LX9D7FWSmV9SAYx6g==}
    engines: {node: '>=0.10.0'}
    dev: true

  /etag/1.8.1:
    resolution: {integrity: sha1-Qa4u62XvpiJorr/qg6x9eSmbCIc=}
    engines: {node: '>= 0.6'}
    dev: true

  /event-target-shim/5.0.1:
    resolution: {integrity: sha512-i/2XbnSz/uxRCU6+NdVJgKWDTM427+MqYbkQzD321DuCQJUqOuJKIA0IM2+W2xtYHdKOmZ4dR6fExsd4SXL+WQ==}
    engines: {node: '>=6'}
    dev: true

  /events/3.3.0:
    resolution: {integrity: sha512-mQw+2fkQbALzQ7V0MY0IqdnXNOeTtP4r0lN9z7AAawCXgqea7bDii20AYrIBrFd/Hx0M2Ocz6S111CaFkUcb0Q==}
    engines: {node: '>=0.8.x'}
    dev: true

  /execa/5.1.1:
    resolution: {integrity: sha512-8uSpZZocAZRBAPIEINJj3Lo9HyGitllczc27Eh5YYojjMFMn8yHMDMaUHE2Jqfq05D/wucwI4JGURyXt1vchyg==}
    engines: {node: '>=10'}
    dependencies:
      cross-spawn: 7.0.3
      get-stream: 6.0.1
      human-signals: 2.1.0
      is-stream: 2.0.1
      merge-stream: 2.0.0
      npm-run-path: 4.0.1
      onetime: 5.1.2
      signal-exit: 3.0.3
      strip-final-newline: 2.0.0

  /exit/0.1.2:
    resolution: {integrity: sha1-BjJjj42HfMghB9MKD/8aF8uhzQw=}
    engines: {node: '>= 0.8.0'}
    dev: true

  /expand-template/2.0.3:
    resolution: {integrity: sha512-XYfuKMvj4O35f/pOXLObndIRvyQ+/+6AhODh+OKWj9S9498pHHn/IMszH+gt0fBCRWMNfk1ZSp5x3AifmnI2vg==}
    engines: {node: '>=6'}
    dev: true
    optional: true

  /expect/27.0.6:
    resolution: {integrity: sha512-psNLt8j2kwg42jGBDSfAlU49CEZxejN1f1PlANWDZqIhBOVU/c2Pm888FcjWJzFewhIsNWfZJeLjUjtKGiPuSw==}
    engines: {node: ^10.13.0 || ^12.13.0 || ^14.15.0 || >=15.0.0}
    dependencies:
      '@jest/types': 27.0.6
      ansi-styles: 5.2.0
      jest-get-type: 27.0.6
      jest-matcher-utils: 27.0.6
      jest-message-util: 27.0.6
      jest-regex-util: 27.0.6
    dev: true

  /express/4.17.1:
    resolution: {integrity: sha512-mHJ9O79RqluphRrcw2X/GTh3k9tVv8YcoyY4Kkh4WDMUYKRZUq0h1o0w2rrrxBqM7VoeUVqgb27xlEMXTnYt4g==}
    engines: {node: '>= 0.10.0'}
    dependencies:
      accepts: 1.3.7
      array-flatten: 1.1.1
      body-parser: 1.19.0
      content-disposition: 0.5.3
      content-type: 1.0.4
      cookie: 0.4.0
      cookie-signature: 1.0.6
      debug: 2.6.9
      depd: 1.1.2
      encodeurl: 1.0.2
      escape-html: 1.0.3
      etag: 1.8.1
      finalhandler: 1.1.2
      fresh: 0.5.2
      merge-descriptors: 1.0.1
      methods: 1.1.2
      on-finished: 2.3.0
      parseurl: 1.3.3
      path-to-regexp: 0.1.7
      proxy-addr: 2.0.7
      qs: 6.7.0
      range-parser: 1.2.1
      safe-buffer: 5.1.2
      send: 0.17.1
      serve-static: 1.14.1
      setprototypeof: 1.1.1
      statuses: 1.5.0
      type-is: 1.6.18
      utils-merge: 1.0.1
      vary: 1.1.2
    dev: true

  /extend/3.0.2:
    resolution: {integrity: sha512-fjquC59cD7CyW6urNXK0FBufkZcoiGG80wTuPujX590cB5Ttln20E2UB4S/WARVqhXffZl2LNgS+gQdPIIim/g==}
    dev: true
    optional: true

  /extsprintf/1.3.0:
    resolution: {integrity: sha1-lpGEQOMEGnpBT4xS48V06zw+HgU=}
    engines: {'0': node >=0.6.0}
    dev: true
    optional: true

  /extsprintf/1.4.0:
    resolution: {integrity: sha1-4mifjzVvrWLMplo6kcXfX5VRaS8=}
    engines: {'0': node >=0.6.0}
    dev: true

  /fast-deep-equal/3.1.3:
    resolution: {integrity: sha512-f3qQ9oQy9j2AhBe/H9VC91wLmKBCCU/gDOnKNAYG5hswO7BLKj09Hc5HYNz9cGI++xlpDCIgDaitVs03ATR84Q==}
    dev: true

  /fast-diff/1.2.0:
    resolution: {integrity: sha512-xJuoT5+L99XlZ8twedaRf6Ax2TgQVxvgZOYoPKqZufmJib0tL2tegPBOZb1pVNgIhlqDlA0eO0c3wBvQcmzx4w==}
    dev: true

  /fast-glob/3.2.7:
    resolution: {integrity: sha512-rYGMRwip6lUMvYD3BTScMwT1HtAs2d71SMv66Vrxs0IekGZEjhM0pcMfjQPnknBt2zeCwQMEupiN02ZP4DiT1Q==}
    engines: {node: '>=8'}
    dependencies:
      '@nodelib/fs.stat': 2.0.5
      '@nodelib/fs.walk': 1.2.8
      glob-parent: 5.1.2
      merge2: 1.4.1
      micromatch: 4.0.4

  /fast-json-stable-stringify/2.1.0:
    resolution: {integrity: sha512-lhd/wF+Lk98HZoTCtlVraHtfh5XYijIjalXck7saUtuanSDyLMxnHhSXEDJqHxD7msR8D0uCmqlkwjCV8xvwHw==}
    dev: true

  /fast-levenshtein/2.0.6:
    resolution: {integrity: sha1-PYpcZog6FqMMqGQ+hR8Zuqd5eRc=}
    dev: true

  /fast-write-atomic/0.2.1:
    resolution: {integrity: sha512-WvJe06IfNYlr+6cO3uQkdKdy3Cb1LlCJSF8zRs2eT8yuhdbSlR9nIt+TgQ92RUxiRrQm+/S7RARnMfCs5iuAjw==}

  /fastq/1.12.0:
    resolution: {integrity: sha512-VNX0QkHK3RsXVKr9KrlUv/FoTa0NdbYoHHl7uXHv2rzyHSlxjdNAKug2twd9luJxpcyNeAgf5iPPMutJO67Dfg==}
    dependencies:
      reusify: 1.0.4

  /fb-watchman/2.0.1:
    resolution: {integrity: sha512-DkPJKQeY6kKwmuMretBhr7G6Vodr7bFwDYTXIkfG1gjvNpaxBTQV3PbXg6bR1c1UP4jPOX0jHUbbHANL9vRjVg==}
    dependencies:
      bser: 2.1.1
    dev: true

  /file-entry-cache/6.0.1:
    resolution: {integrity: sha512-7Gps/XWymbLk2QLYK4NzpMOrYjMhdIxXuIvy2QBsLE6ljuodKvdkWs/cpyJJ3CVIVpH0Oi1Hvg1ovbMzLdFBBg==}
    engines: {node: ^10.12.0 || >=12.0.0}
    dependencies:
      flat-cache: 3.0.4
    dev: true

  /file-uri-to-path/1.0.0:
    resolution: {integrity: sha512-0Zt+s3L7Vf1biwWZ29aARiVYLx7iMGnEUl9x33fbB/j3jR81u/O2LbqK+Bm1CDSNDKVtJ/YjwY7TUd5SkeLQLw==}
    dev: true

  /fill-range/7.0.1:
    resolution: {integrity: sha512-qOo9F+dMUmC2Lcb4BbVvnKJxTPjCm+RRpe4gDuGrzkL7mEVl/djYSu2OdQ2Pa302N4oqkSg9ir6jaLWJ2USVpQ==}
    engines: {node: '>=8'}
    dependencies:
      to-regex-range: 5.0.1

  /finalhandler/1.1.2:
    resolution: {integrity: sha512-aAWcW57uxVNrQZqFXjITpW3sIUQmHGG3qSb9mUah9MgMC4NeWhNOlNjXEYq3HjRAvL6arUviZGGJsBg6z0zsWA==}
    engines: {node: '>= 0.8'}
    dependencies:
      debug: 2.6.9
      encodeurl: 1.0.2
      escape-html: 1.0.3
      on-finished: 2.3.0
      parseurl: 1.3.3
      statuses: 1.5.0
      unpipe: 1.0.0
    dev: true

  /find-cache-dir/3.3.1:
    resolution: {integrity: sha512-t2GDMt3oGC/v+BMwzmllWDuJF/xcDtE5j/fCGbqDD7OLuJkj0cfh1YSA5VKPvwMeLFLNDBkwOKZ2X85jGLVftQ==}
    engines: {node: '>=8'}
    dependencies:
      commondir: 1.0.1
      make-dir: 3.1.0
      pkg-dir: 4.2.0

  /find-up/3.0.0:
    resolution: {integrity: sha512-1yD6RmLI1XBfxugvORwlck6f75tYL+iR0jqwsOrOxMZyGYqUuDhJ0l4AXdO1iX/FTs9cBAMEk1gWSEx1kSbylg==}
    engines: {node: '>=6'}
    dependencies:
      locate-path: 3.0.0

  /find-up/4.1.0:
    resolution: {integrity: sha512-PpOwAdQ/YlXQ2vj8a3h8IipDuYRi3wceVQQGYWxNINccq40Anw7BlsEXCMbt1Zt+OLA6Fq9suIpIWD0OsnISlw==}
    engines: {node: '>=8'}
    dependencies:
      locate-path: 5.0.0
      path-exists: 4.0.0

  /find-up/5.0.0:
    resolution: {integrity: sha512-78/PXT1wlLLDgTzDs7sjq9hzz0vXD+zn+7wypEe4fXQxCmdmqfGsEPQxmiCSQI3ajFV91bVSsvNtrJRiW6nGng==}
    engines: {node: '>=10'}
    dependencies:
      locate-path: 6.0.0
      path-exists: 4.0.0

  /flat-cache/3.0.4:
    resolution: {integrity: sha512-dm9s5Pw7Jc0GvMYbshN6zchCA9RgQlzzEZX3vylR9IqFfS8XciblUXOKfW6SiuJ0e13eDYZoZV5wdrev7P3Nwg==}
    engines: {node: ^10.12.0 || >=12.0.0}
    dependencies:
      flatted: 3.2.2
      rimraf: 3.0.2
    dev: true

  /flat-map-polyfill/0.3.8:
    resolution: {integrity: sha512-ZfmD5MnU7GglUEhiky9C7yEPaNq1/wh36RDohe+Xr3nJVdccwHbdTkFIYvetcdsoAckUKT51fuf44g7Ni5Doyg==}
    dev: true

  /flatted/3.2.2:
    resolution: {integrity: sha512-JaTY/wtrcSyvXJl4IMFHPKyFur1sE9AUqc0QnhOaJ0CxHtAoIV8pYDzeEfAaNEtGkOfq4gr3LBFmdXW5mOQFnA==}
    dev: true

  /follow-redirects/1.14.2_debug@4.3.2:
    resolution: {integrity: sha512-yLR6WaE2lbF0x4K2qE2p9PEXKLDjUjnR/xmjS3wHAYxtlsI9MLLBJUZirAHKzUZDGLxje7w/cXR49WOUo4rbsA==}
    engines: {node: '>=4.0'}
    peerDependencies:
      debug: '*'
    peerDependenciesMeta:
      debug:
        optional: true
    dependencies:
      debug: 4.3.2
    dev: true

  /forever-agent/0.6.1:
    resolution: {integrity: sha1-+8cfDEGt6zf5bFd60e1C2P2sypE=}
    dev: true
    optional: true

  /form-data/2.3.3:
    resolution: {integrity: sha512-1lLKB2Mu3aGP1Q/2eCOx0fNbRMe7XdwktwOruhfqqd0rIJWwN4Dh+E3hrPSlDCXnSR7UtZ1N38rVXm+6+MEhJQ==}
    engines: {node: '>= 0.12'}
    dependencies:
      asynckit: 0.4.0
      combined-stream: 1.0.8
      mime-types: 2.1.32
    dev: true
    optional: true

  /form-data/2.5.1:
    resolution: {integrity: sha512-m21N3WOmEEURgk6B9GLOE4RuWOFf28Lhh9qGYeNlGq4VDXUlJy2th2slBNU8Gp8EzloYZOibZJ7t5ecIrFSjVA==}
    engines: {node: '>= 0.12'}
    dependencies:
      asynckit: 0.4.0
      combined-stream: 1.0.8
      mime-types: 2.1.32
    dev: true

  /form-data/3.0.1:
    resolution: {integrity: sha512-RHkBKtLWUVwd7SqRIvCZMEvAMoGUp0XU+seQiZejj0COz3RI3hWP4sCv3gZWWLjJTd7rGwcsF5eKZGii0r/hbg==}
    engines: {node: '>= 6'}
    dependencies:
      asynckit: 0.4.0
      combined-stream: 1.0.8
      mime-types: 2.1.32
    dev: true

  /forwarded/0.2.0:
    resolution: {integrity: sha512-buRG0fpBtRHSTCOASe6hD258tEubFoRLb4ZNA6NxMVHNw2gOcwHo9wyablzMzOA5z9xA9L1KNjk/Nt6MT9aYow==}
    engines: {node: '>= 0.6'}
    dev: true

  /fresh/0.5.2:
    resolution: {integrity: sha1-PYyt2Q2XZWn6g1qx+OSyOhBWBac=}
    engines: {node: '>= 0.6'}
    dev: true

  /fs-constants/1.0.0:
    resolution: {integrity: sha512-y6OAwoSIf7FyjMIv94u+b5rdheZEjzR63GTyZJm5qh4Bi+2YgwLCcI/fPFZkL5PSixOt6ZNKm+w+Hfp/Bciwow==}

  /fs-jetpack/4.1.1:
    resolution: {integrity: sha512-BSZ+f6VjrMInpA6neNnUhQNFPPdf3M+I8v8M9dBRrbmExd8GNRbTJIq1tjNh86FQ4a+EoMtPcp1oemwY5ghGBw==}
    dependencies:
      minimatch: 3.0.4
      rimraf: 2.7.1
    dev: true

  /fs-minipass/1.2.7:
    resolution: {integrity: sha512-GWSSJGFy4e9GUeCcbIkED+bgAoFyj7XF1mV8rma3QW4NIqX9Kyx79N/PF61H5udOV3aY1IaMLs6pGbH71nlCTA==}
    dependencies:
      minipass: 2.9.0
    dev: true

  /fs-minipass/2.1.0:
    resolution: {integrity: sha512-V/JgOLFCS+R6Vcq0slCuaeWEdNC3ouDlJMNIsacH2VtALiu9mV4LPrHc5cDl8k5aw6J8jwgWWpiTo5RYhmIzvg==}
    engines: {node: '>= 8'}
    dependencies:
      minipass: 3.1.3

  /fs-monkey/1.0.3:
    resolution: {integrity: sha512-cybjIfiiE+pTWicSCLFHSrXZ6EilF30oh91FDP9S2B051prEa7QWfrVTQm10/dDpswBDXZugPa1Ogu8Yh+HV0Q==}
    dev: true

  /fs.realpath/1.0.0:
    resolution: {integrity: sha1-FQStJSMVjKpA20onh8sBQRmU6k8=}

  /fsevents/2.3.2:
    resolution: {integrity: sha512-xiqMQR4xAeHTuB9uWm+fFRcIOgKBMiOBP+eXiyT7jsgVCq1bkVygt00oASowB7EdtpOHaaPgKt812P9ab+DDKA==}
    engines: {node: ^8.16.0 || ^10.6.0 || >=11.0.0}
    os: [darwin]
    requiresBuild: true
    dev: true
    optional: true

  /fstream/1.0.12:
    resolution: {integrity: sha512-WvJ193OHa0GHPEL+AycEJgxvBEwyfRkN1vhjca23OaPVMCaLCXTd5qAu82AjTcgP1UJmytkOKb63Ypde7raDIg==}
    engines: {node: '>=0.6'}
    dependencies:
      graceful-fs: 4.2.8
      inherits: 2.0.4
      mkdirp: 0.5.5
      rimraf: 2.7.1
    dev: true
    optional: true

  /function-bind/1.1.1:
    resolution: {integrity: sha512-yIovAzMX49sF8Yl58fSCWJ5svSLuaibPxXQJFLmBObTuCr0Mf1KiPopGM9NiFjiYBCbfaa2Fh6breQ6ANVTI0A==}

  /functional-red-black-tree/1.0.1:
    resolution: {integrity: sha1-GwqzvVU7Kg1jmdKcDj6gslIHgyc=}
    dev: true

  /gauge/2.7.4:
    resolution: {integrity: sha1-LANAXHU4w51+s3sxcCLjJfsBi/c=}
    dependencies:
      aproba: 1.2.0
      console-control-strings: 1.1.0
      has-unicode: 2.0.1
      object-assign: 4.1.1
      signal-exit: 3.0.3
      string-width: 1.0.2
      strip-ansi: 3.0.1
      wide-align: 1.1.3
    dev: true

  /gensync/1.0.0-beta.2:
    resolution: {integrity: sha512-3hN7NaskYvMDLQY55gnW3NQ+mesEAepTqlg+VEbj7zzqEMBVNhzcGYYeqFo/TlYz6eQiFcp1HcsCZO+nGgS8zg==}
    engines: {node: '>=6.9.0'}
    dev: true

  /get-caller-file/2.0.5:
    resolution: {integrity: sha512-DyFP3BM/3YHTQOCUL/w0OZHR0lpKeGrxotcHWcqNEdnltqFwXVfhEBQ94eIo34AfQpo0rGki4cyIiftY06h2Fg==}
    engines: {node: 6.* || 8.* || >= 10.*}
    dev: true

  /get-intrinsic/1.1.1:
    resolution: {integrity: sha512-kWZrnVM42QCiEA2Ig1bG8zjoIMOgxWwYCEeNdwY6Tv/cOSeGpcoX4pXHfKUxNKVoArnrEr2e9srnAxxGIraS9Q==}
    dependencies:
      function-bind: 1.1.1
      has: 1.0.3
      has-symbols: 1.0.2
    dev: true

  /get-own-enumerable-property-symbols/3.0.2:
    resolution: {integrity: sha512-I0UBV/XOz1XkIJHEUDMZAbzCThU/H8DxmSfmdGcKPnVhu2VfFqr34jr9777IyaTYvxjedWhqVIilEDsCdP5G6g==}
    dev: true

  /get-package-type/0.1.0:
    resolution: {integrity: sha512-pjzuKtY64GYfWizNAJ0fr9VqttZkNiK2iS430LtIHzjBEr6bX8Am2zm4sW4Ro5wjWW5cAlRL1qAMTcXbjNAO2Q==}
    engines: {node: '>=8.0.0'}
    dev: true

  /get-port/5.1.1:
    resolution: {integrity: sha512-g/Q1aTSDOxFpchXC4i8ZWvxA1lnPqx/JHqcpIw0/LX9T8x/GBbi6YnlN5nhaKIFkT8oFsscUKgDJYxfwfS6QsQ==}
    engines: {node: '>=8'}
    dev: true

  /get-stream/6.0.1:
    resolution: {integrity: sha512-ts6Wi+2j3jQjqi70w5AlN8DFnkSwC+MqmxEzdEALB2qXZYV3X/b1CTfgPLGJNMeAWxdPfU8FO1ms3NUfaHCPYg==}
    engines: {node: '>=10'}

  /getpass/0.1.7:
    resolution: {integrity: sha1-Xv+OPmhNVprkyysSgmBOi6YhSfo=}
    dependencies:
      assert-plus: 1.0.0
    dev: true
    optional: true

  /github-from-package/0.0.0:
    resolution: {integrity: sha1-l/tdlr/eiXMxPyDoKI75oWf6ZM4=}
    dev: true
    optional: true

  /glob-parent/5.1.2:
    resolution: {integrity: sha512-AOIgSQCepiJYwP3ARnGx+5VnTu2HBYdzbGP45eLw1vr3zB3vZLeyed1sC9hnbcOc9/SrMyM5RPQrkGz4aS9Zow==}
    engines: {node: '>= 6'}
    dependencies:
      is-glob: 4.0.1

  /glob/7.1.7:
    resolution: {integrity: sha512-OvD9ENzPLbegENnYP5UUfJIirTg4+XwMWGaQfQTY0JenxNvvIKP3U3/tAQSPIu/lHxXYSZmpXlUHeqAIdKzBLQ==}
    dependencies:
      fs.realpath: 1.0.0
      inflight: 1.0.6
      inherits: 2.0.4
      minimatch: 3.0.4
      once: 1.4.0
      path-is-absolute: 1.0.1

  /global-dirs/3.0.0:
    resolution: {integrity: sha512-v8ho2DS5RiCjftj1nD9NmnfaOzTdud7RRnVd9kFNOjqZbISlx5DQ+OrTkywgd0dIt7oFCvKetZSHoHcP3sDdiA==}
    engines: {node: '>=10'}
    dependencies:
      ini: 2.0.0

  /globals/11.12.0:
    resolution: {integrity: sha512-WOBp/EEGUiIsJSp7wcv/y6MO+lV9UoncWqxuFfm8eBwzWNgyfBd6Gz+IeKQ9jCmyhoH99g15M3T+QaVHFjizVA==}
    engines: {node: '>=4'}
    dev: true

  /globals/13.11.0:
    resolution: {integrity: sha512-08/xrJ7wQjK9kkkRoI3OFUBbLx4f+6x3SGwcPvQ0QH6goFDrOU2oyAWrmh3dJezu65buo+HBMzAMQy6rovVC3g==}
    engines: {node: '>=8'}
    dependencies:
      type-fest: 0.20.2
    dev: true

  /globby/11.0.4:
    resolution: {integrity: sha512-9O4MVG9ioZJ08ffbcyVYyLOJLk5JQ688pJ4eMGLpdWLHq/Wr1D9BlriLQyL0E+jbkuePVZXYFj47QM/v093wHg==}
    engines: {node: '>=10'}
    dependencies:
      array-union: 2.1.0
      dir-glob: 3.0.1
      fast-glob: 3.2.7
      ignore: 5.1.8
      merge2: 1.4.1
      slash: 3.0.0

  /graceful-fs/4.2.8:
    resolution: {integrity: sha512-qkIilPUYcNhJpd33n0GBXTB1MMPp14TxEsEs0pTrsSVucApsYzW5V+Q8Qxhik6KU3evy+qkAAowTByymK0avdg==}

  /graphviz/0.0.9:
    resolution: {integrity: sha512-SmoY2pOtcikmMCqCSy2NO1YsRfu9OO0wpTlOYW++giGjfX1a6gax/m1Fo8IdUd0/3H15cTOfR1SMKwohj4LKsg==}
    engines: {node: '>=0.6.8'}
    dependencies:
      temp: 0.4.0
    dev: true

  /har-schema/2.0.0:
    resolution: {integrity: sha1-qUwiJOvKwEeCoNkDVSHyRzW37JI=}
    engines: {node: '>=4'}
    dev: true
    optional: true

  /har-validator/5.1.5:
    resolution: {integrity: sha512-nmT2T0lljbxdQZfspsno9hgrG3Uir6Ks5afism62poxqBM6sDnMEuPmzTq8XN0OEwqKLLdh1jQI3qyE66Nzb3w==}
    engines: {node: '>=6'}
    deprecated: this library is no longer supported
    dependencies:
      ajv: 6.12.6
      har-schema: 2.0.0
    dev: true
    optional: true

  /hard-rejection/2.1.0:
    resolution: {integrity: sha512-VIZB+ibDhx7ObhAe7OVtoEbuP4h/MuOTHJ+J8h/eBXotJYl0fBgR72xDFCKgIh22OJZIOVNxBMWuhAr10r8HdA==}
    engines: {node: '>=6'}
    dev: true

  /has-flag/3.0.0:
    resolution: {integrity: sha1-tdRU3CGZriJWmfNGfloH87lVuv0=}
    engines: {node: '>=4'}

  /has-flag/4.0.0:
    resolution: {integrity: sha512-EykJT/Q1KjTWctppgIAgfSO0tKVuZUjhgMr17kqTumMl6Afv3EISleU7qZUzoXDFTAHTDC4NOoG/ZxU3EvlMPQ==}
    engines: {node: '>=8'}

  /has-symbols/1.0.2:
    resolution: {integrity: sha512-chXa79rL/UC2KlX17jo3vRGz0azaWEx5tGqZg5pO3NUyEJVB17dMruQlzCCOfUvElghKcm5194+BCRvi2Rv/Gw==}
    engines: {node: '>= 0.4'}
    dev: true

  /has-unicode/2.0.1:
    resolution: {integrity: sha1-4Ob+aijPUROIVeCG0Wkedx3iqLk=}
    dev: true

  /has-yarn/2.1.0:
    resolution: {integrity: sha512-UqBRqi4ju7T+TqGNdqAO0PaSVGsDGJUBQvk9eUWNGRY1CFGDzYhLWoM7JQEemnlvVcv/YEmc2wNW8BC24EnUsw==}
    engines: {node: '>=8'}

  /has/1.0.3:
    resolution: {integrity: sha512-f2dvO0VU6Oej7RkWJGrehjbzMAjFp5/VKPp5tTpWIV4JHHZK1/BxbFRtf/siA2SWTe09caDmVtYYzWEIbBS4zw==}
    engines: {node: '>= 0.4.0'}
    dependencies:
      function-bind: 1.1.1

  /hasha/5.2.2:
    resolution: {integrity: sha512-Hrp5vIK/xr5SkeN2onO32H0MgNZ0f17HRNH39WfL0SYUNOTZ5Lz1TJ8Pajo/87dYGEFlLMm7mIc/k/s6Bvz9HQ==}
    engines: {node: '>=8'}
    dependencies:
      is-stream: 2.0.1
      type-fest: 0.8.1

  /hosted-git-info/2.8.9:
    resolution: {integrity: sha512-mxIDAb9Lsm6DoOJ7xH+5+X4y1LU/4Hi50L9C5sIswK3JzULS4bwk1FvjdBgvYR4bzT4tuUQiC15FE2f5HbLvYw==}

  /hosted-git-info/4.0.2:
    resolution: {integrity: sha512-c9OGXbZ3guC/xOlCg1Ci/VgWlwsqDv1yMQL1CWqXDL0hDjXuNcq0zuR4xqPSuasI3kqFDhqSyTjREz5gzq0fXg==}
    engines: {node: '>=10'}
    dependencies:
      lru-cache: 6.0.0
    dev: true

  /html-encoding-sniffer/2.0.1:
    resolution: {integrity: sha512-D5JbOMBIR/TVZkubHT+OyT2705QvogUW4IBn6nHd756OwieSF9aDYFj4dv6HHEVGYbHaLETa3WggZYWWMyy3ZQ==}
    engines: {node: '>=10'}
    dependencies:
      whatwg-encoding: 1.0.5
    dev: true

  /html-escaper/2.0.2:
    resolution: {integrity: sha512-H2iMtd0I4Mt5eYiapRdIDjp+XzelXQ0tFE4JS7YFwFevXXMmOp9myNrUvCg0D6ws8iqkRPBfKHgbwig1SmlLfg==}
    dev: true

  /http-errors/1.7.2:
    resolution: {integrity: sha512-uUQBt3H/cSIVfch6i1EuPNy/YsRSOUBXTVfZ+yR7Zjez3qjBz6i9+i4zjNaoqcoFVI4lQJ5plg63TvGfRSDCRg==}
    engines: {node: '>= 0.6'}
    dependencies:
      depd: 1.1.2
      inherits: 2.0.3
      setprototypeof: 1.1.1
      statuses: 1.5.0
      toidentifier: 1.0.0
    dev: true

  /http-errors/1.7.3:
    resolution: {integrity: sha512-ZTTX0MWrsQ2ZAhA1cejAwDLycFsd7I7nVtnkT3Ol0aqodaKW+0CTZDQ1uBv5whptCnc8e8HeRRJxRs0kmm/Qfw==}
    engines: {node: '>= 0.6'}
    dependencies:
      depd: 1.1.2
      inherits: 2.0.4
      setprototypeof: 1.1.1
      statuses: 1.5.0
      toidentifier: 1.0.0
    dev: true

  /http-proxy-agent/4.0.1:
    resolution: {integrity: sha512-k0zdNgqWTGA6aeIRVpvfVob4fL52dTfaehylg0Y4UvSySvOq/Y+BOyPrgpUrA7HylqvU8vIZGsRuXmspskV0Tg==}
    engines: {node: '>= 6'}
    dependencies:
      '@tootallnate/once': 1.1.2
      agent-base: 6.0.2
      debug: 4.3.2
    transitivePeerDependencies:
      - supports-color

  /http-signature/1.2.0:
    resolution: {integrity: sha1-muzZJRFHcvPZW2WmCruPfBj7rOE=}
    engines: {node: '>=0.8', npm: '>=1.3.7'}
    dependencies:
      assert-plus: 1.0.0
      jsprim: 1.4.1
      sshpk: 1.16.1
    dev: true
    optional: true

  /https-proxy-agent/5.0.0:
    resolution: {integrity: sha512-EkYm5BcKUGiduxzSt3Eppko+PiNWNEpa4ySk9vTC6wDsQJW9rHSa+UhGNJoRYp7bz6Ht1eaRIa6QaJqO5rCFbA==}
    engines: {node: '>= 6'}
    dependencies:
      agent-base: 6.0.2
      debug: 4.3.2
    transitivePeerDependencies:
      - supports-color

  /human-signals/2.1.0:
    resolution: {integrity: sha512-B4FFZ6q/T2jhhksgkbEW3HBvWIfDW85snkQgawt07S7J5QXTk6BkNV+0yAeZrM5QpMAdYlocGoljn0sJ/WQkFw==}
    engines: {node: '>=10.17.0'}

  /husky/7.0.2:
    resolution: {integrity: sha512-8yKEWNX4z2YsofXAMT7KvA1g8p+GxtB1ffV8XtpAEGuXNAbCV5wdNKH+qTpw8SM9fh4aMPDR+yQuKfgnreyZlg==}
    engines: {node: '>=12'}
    hasBin: true
    dev: true

  /iconv-lite/0.4.24:
    resolution: {integrity: sha512-v3MXnZAcvnywkTUEZomIActle7RXXeedOR31wwl7VlyoXO4Qi9arvSenNQWne1TcRwhCL1HwLI21bEqdpj8/rA==}
    engines: {node: '>=0.10.0'}
    dependencies:
      safer-buffer: 2.1.2
    dev: true

  /iconv-lite/0.6.3:
    resolution: {integrity: sha512-4fCk79wshMdzMp2rH06qWrJE4iolqLhCUH+OiuIgU++RB0+94NlDL81atO7GX55uUKueo0txHNtvEyI6D7WdMw==}
    engines: {node: '>=0.10.0'}
    dependencies:
      safer-buffer: 2.1.2
    dev: true

  /ieee754/1.2.1:
    resolution: {integrity: sha512-dcyqhDvX1C46lXZcVqCpK+FtMRQVdIMN6/Df5js2zouUsqG7I6sFxitIC+7KYK29KdXOLHdu9zL4sFnoVQnqaA==}

  /ignore-walk/3.0.4:
    resolution: {integrity: sha512-PY6Ii8o1jMRA1z4F2hRkH/xN59ox43DavKvD3oDpfurRlOJyAHpifIwpbdv1n4jt4ov0jSpw3kQ4GhJnpBL6WQ==}
    dependencies:
      minimatch: 3.0.4
    dev: true

  /ignore/4.0.6:
    resolution: {integrity: sha512-cyFDKrqc/YdcWFniJhzI42+AzS+gNwmUzOSFcRCQYwySuBBBy/KjuxWLZ/FHEH6Moq1NizMOBWyTcv8O4OZIMg==}
    engines: {node: '>= 4'}
    dev: true

  /ignore/5.1.8:
    resolution: {integrity: sha512-BMpfD7PpiETpBl/A6S498BaIJ6Y/ABT93ETbby2fP00v4EbvPBXWEoaR1UBPKs3iR53pJY7EtZk5KACI57i1Uw==}
    engines: {node: '>= 4'}

  /import-fresh/3.3.0:
    resolution: {integrity: sha512-veYYhQa+D1QBKznvhUHxb8faxlrwUnxseDAbAp457E0wLNio2bOSKnjYDhMj+YiAq61xrMGhQk9iXVk5FzgQMw==}
    engines: {node: '>=6'}
    dependencies:
      parent-module: 1.0.1
      resolve-from: 4.0.0
    dev: true

  /import-local/3.0.2:
    resolution: {integrity: sha512-vjL3+w0oulAVZ0hBHnxa/Nm5TAurf9YLQJDhqRZyqb+VKGOB6LU8t9H1Nr5CIo16vh9XfJTOoHwU0B71S557gA==}
    engines: {node: '>=8'}
    hasBin: true
    dependencies:
      pkg-dir: 4.2.0
      resolve-cwd: 3.0.0
    dev: true

  /imurmurhash/0.1.4:
    resolution: {integrity: sha1-khi5srkoojixPcT7a21XbyMUU+o=}
    engines: {node: '>=0.8.19'}
    dev: true

  /indent-string/4.0.0:
    resolution: {integrity: sha512-EdDDZu4A2OyIK7Lr/2zG+w5jmbuk1DVBnEwREQvBzspBJkCEbRa8GxU1lghYcaGJCnRWibjDXlq779X1/y5xwg==}
    engines: {node: '>=8'}

  /inflight/1.0.6:
    resolution: {integrity: sha1-Sb1jMdfQLQwJvJEKEHW6gWW1bfk=}
    dependencies:
      once: 1.4.0
      wrappy: 1.0.2

  /inherits/2.0.3:
    resolution: {integrity: sha1-Yzwsg+PaQqUC9SRmAiSA9CCCYd4=}
    dev: true

  /inherits/2.0.4:
    resolution: {integrity: sha512-k/vGaX4/Yla3WzyMCvTQOXYeIHvqOKtnqBduzTHpzpQZzAskKMhZ2K+EnBiSM9zGSoIFeMpXKxa4dYeZIQqewQ==}

  /ini/1.3.8:
    resolution: {integrity: sha512-JV/yugV2uzW5iMRSiZAyDtQd+nxtUnjeLt0acNdw98kKLrvuRVyB80tsREOE7yvGVgalhZ6RNXCmEHkUKBKxew==}
    dev: true

  /ini/2.0.0:
    resolution: {integrity: sha512-7PnF4oN3CvZF23ADhA5wRaYEQpJ8qygSkbtTXWBeXWXmEVRXK+1ITciHWwHhsjv1TmW0MgacIv6hEi5pX5NQdA==}
    engines: {node: '>=10'}

  /ip-regex/2.1.0:
    resolution: {integrity: sha1-+ni/XS5pE8kRzp+BnuUUa7bYROk=}
    engines: {node: '>=4'}
    dev: true

  /ipaddr.js/1.9.1:
    resolution: {integrity: sha512-0KI/607xoxSToH7GjN1FfSbLoU0+btTicjsQSWQlh/hZykN8KpmMf7uYwPW3R+akZ6R/w18ZlXSHBYXiYUPO3g==}
    engines: {node: '>= 0.10'}
    dev: true

  /irregular-plurals/3.3.0:
    resolution: {integrity: sha512-MVBLKUTangM3EfRPFROhmWQQKRDsrgI83J8GS3jXy+OwYqiR2/aoWndYQ5416jLE3uaGgLH7ncme3X9y09gZ3g==}
    engines: {node: '>=8'}
    dev: true

  /is-arrayish/0.2.1:
    resolution: {integrity: sha1-d8mYQFJ6qOyxqLppe4BkWnqSap0=}

  /is-ci/3.0.0:
    resolution: {integrity: sha512-kDXyttuLeslKAHYL/K28F2YkM3x5jvFPEw3yXbRptXydjD9rpLEz+C5K5iutY9ZiUu6AP41JdvRQwF4Iqs4ZCQ==}
    hasBin: true
    dependencies:
      ci-info: 3.2.0

  /is-core-module/2.6.0:
    resolution: {integrity: sha512-wShG8vs60jKfPWpF2KZRaAtvt3a20OAn7+IJ6hLPECpSABLcKtFKTTI4ZtH5QcBruBHlq+WsdHWyz0BCZW7svQ==}
    dependencies:
      has: 1.0.3

  /is-docker/2.2.1:
    resolution: {integrity: sha512-F+i2BKsFrH66iaUFc0woD8sLy8getkwTwtOBjvs56Cx4CgJDeKQeqfz8wAYiSb8JOprWhHH5p77PbmYCvvUuXQ==}
    engines: {node: '>=8'}
    hasBin: true

  /is-extglob/2.1.1:
    resolution: {integrity: sha1-qIwCU1eR8C7TfHahueqXc8gz+MI=}
    engines: {node: '>=0.10.0'}

  /is-fullwidth-code-point/1.0.0:
    resolution: {integrity: sha1-754xOG8DGn8NZDr4L95QxFfvAMs=}
    engines: {node: '>=0.10.0'}
    dependencies:
      number-is-nan: 1.0.1
    dev: true

  /is-fullwidth-code-point/3.0.0:
    resolution: {integrity: sha512-zymm5+u+sCsSWyD9qNaejV3DFvhCKclKdizYaJUuHA83RLjb7nSuGnddCHGv0hk+KY7BMAlsWeK4Ueg6EV6XQg==}
    engines: {node: '>=8'}

  /is-generator-fn/2.1.0:
    resolution: {integrity: sha512-cTIB4yPYL/Grw0EaSzASzg6bBy9gqCofvWN8okThAYIxKJZC+udlRAmGbM0XLeniEJSs8uEgHPGuHSe1XsOLSQ==}
    engines: {node: '>=6'}
    dev: true

  /is-glob/4.0.1:
    resolution: {integrity: sha512-5G0tKtBTFImOqDnLB2hG6Bp2qcKEFduo4tZu9MT/H6NQv/ghhy30o55ufafxJ/LdH79LLs2Kfrn85TLKyA7BUg==}
    engines: {node: '>=0.10.0'}
    dependencies:
      is-extglob: 2.1.1

  /is-installed-globally/0.4.0:
    resolution: {integrity: sha512-iwGqO3J21aaSkC7jWnHP/difazwS7SFeIqxv6wEtLU8Y5KlzFTjyqcSIT0d8s4+dDhKytsk9PJZ2BkS5eZwQRQ==}
    engines: {node: '>=10'}
    dependencies:
      global-dirs: 3.0.0
      is-path-inside: 3.0.3
    dev: true

  /is-number/7.0.0:
    resolution: {integrity: sha512-41Cifkg6e8TylSpdtTpeLVMqvSBEVzTttHvERD741+pnZ8ANv0004MRL43QKPDlK9cGvNp6NZWZUBlbGXYxxng==}
    engines: {node: '>=0.12.0'}

  /is-obj/1.0.1:
    resolution: {integrity: sha1-PkcprB9f3gJc19g6iW2rn09n2w8=}
    engines: {node: '>=0.10.0'}
    dev: true

  /is-obj/2.0.0:
    resolution: {integrity: sha512-drqDG3cbczxxEJRoOXcOjtdp1J/lyp1mNn0xaznRs8+muBhgQcrnbspox5X5fOw0HnMnbfDzvnEMEtqDEJEo8w==}
    engines: {node: '>=8'}
    dev: true

  /is-path-cwd/2.2.0:
    resolution: {integrity: sha512-w942bTcih8fdJPJmQHFzkS76NEP8Kzzvmw92cXsazb8intwLqPibPPdXf4ANdKV3rYMuuQYGIWtvz9JilB3NFQ==}
    engines: {node: '>=6'}

  /is-path-inside/3.0.3:
    resolution: {integrity: sha512-Fd4gABb+ycGAmKou8eMftCupSir5lRxqf4aD/vd0cD2qc4HL07OjCeuHMr8Ro4CoMaeCKDB0/ECBOVWjTwUvPQ==}
    engines: {node: '>=8'}

  /is-plain-obj/1.1.0:
    resolution: {integrity: sha1-caUMhCnfync8kqOQpKA7OfzVHT4=}
    engines: {node: '>=0.10.0'}
    dev: true

  /is-plain-obj/2.1.0:
    resolution: {integrity: sha512-YWnfyRwxL/+SsrWYfOpUtz5b3YD+nyfkHvjbcanzk8zgyO4ASD67uVMRt8k5bM4lLMDnXfriRhOpemw+NfT1eA==}
    engines: {node: '>=8'}
    dev: true

  /is-potential-custom-element-name/1.0.1:
    resolution: {integrity: sha512-bCYeRA2rVibKZd+s2625gGnGF/t7DSqDs4dP7CrLA1m7jKWz6pps0LpYLJN8Q64HtmPKJ1hrN3nzPNKFEKOUiQ==}
    dev: true

  /is-regexp/1.0.0:
    resolution: {integrity: sha1-/S2INUXEa6xaYz57mgnof6LLUGk=}
    engines: {node: '>=0.10.0'}
    dev: true

  /is-regexp/2.1.0:
    resolution: {integrity: sha512-OZ4IlER3zmRIoB9AqNhEggVxqIH4ofDns5nRrPS6yQxXE1TPCUpFznBfRQmQa8uC+pXqjMnukiJBxCisIxiLGA==}
    engines: {node: '>=6'}
    dev: true

  /is-stream/2.0.1:
    resolution: {integrity: sha512-hFoiJiTl63nn+kstHGBtewWSKnQLpyb155KHheA1l39uvtO9nWIop1p3udqPcUd/xbF1VLMO4n7OI6p7RbngDg==}
    engines: {node: '>=8'}

  /is-typedarray/1.0.0:
    resolution: {integrity: sha1-5HnICFjfDBsR3dppQPlgEfzaSpo=}
    dev: true

  /is-unicode-supported/0.1.0:
    resolution: {integrity: sha512-knxG2q4UC3u8stRGyAVJCOdxFmv5DZiRcdlIaAQXAbSfJya+OhopNotLQrstBhququ4ZpuKbDc/8S6mgXgPFPw==}
    engines: {node: '>=10'}
    dev: true

  /is-wsl/2.2.0:
    resolution: {integrity: sha512-fKzAra0rGJUUBwGBgNkHZuToZcn+TtXHpeCgmkMJMMYx1sQDYaCSyjJBSCa2nH1DGm7s3n1oBnohoVTBaN7Lww==}
    engines: {node: '>=8'}
    dependencies:
      is-docker: 2.2.1

  /isarray/1.0.0:
    resolution: {integrity: sha1-u5NdSFgsuhaMBoNJV6VKPgcSTxE=}

  /isexe/2.0.0:
    resolution: {integrity: sha1-6PvzdNxVb/iUehDcsFctYz8s+hA=}

  /isstream/0.1.2:
    resolution: {integrity: sha1-R+Y/evVa+m+S4VAOaQ64uFKcCZo=}
    dev: true
    optional: true

  /istanbul-lib-coverage/3.0.0:
    resolution: {integrity: sha512-UiUIqxMgRDET6eR+o5HbfRYP1l0hqkWOs7vNxC/mggutCMUIhWMm8gAHb8tHlyfD3/l6rlgNA5cKdDzEAf6hEg==}
    engines: {node: '>=8'}
    dev: true

  /istanbul-lib-instrument/4.0.3:
    resolution: {integrity: sha512-BXgQl9kf4WTCPCCpmFGoJkz/+uhvm7h7PFKUYxh7qarQd3ER33vHG//qaE8eN25l07YqZPpHXU9I09l/RD5aGQ==}
    engines: {node: '>=8'}
    dependencies:
      '@babel/core': 7.15.0
      '@istanbuljs/schema': 0.1.3
      istanbul-lib-coverage: 3.0.0
      semver: 6.3.0
    transitivePeerDependencies:
      - supports-color
    dev: true

  /istanbul-lib-report/3.0.0:
    resolution: {integrity: sha512-wcdi+uAKzfiGT2abPpKZ0hSU1rGQjUQnLvtY5MpQ7QCTahD3VODhcu4wcfY1YtkGaDD5yuydOLINXsfbus9ROw==}
    engines: {node: '>=8'}
    dependencies:
      istanbul-lib-coverage: 3.0.0
      make-dir: 3.1.0
      supports-color: 7.2.0
    dev: true

  /istanbul-lib-source-maps/4.0.0:
    resolution: {integrity: sha512-c16LpFRkR8vQXyHZ5nLpY35JZtzj1PQY1iZmesUbf1FZHbIupcWfjgOXBY9YHkLEQ6puz1u4Dgj6qmU/DisrZg==}
    engines: {node: '>=8'}
    dependencies:
      debug: 4.3.2
      istanbul-lib-coverage: 3.0.0
      source-map: 0.6.1
    transitivePeerDependencies:
      - supports-color
    dev: true

  /istanbul-reports/3.0.2:
    resolution: {integrity: sha512-9tZvz7AiR3PEDNGiV9vIouQ/EAcqMXFmkcA1CDFTwOB98OZVDL0PH9glHotf5Ugp6GCOTypfzGWI/OqjWNCRUw==}
    engines: {node: '>=8'}
    dependencies:
      html-escaper: 2.0.2
      istanbul-lib-report: 3.0.0
    dev: true

  /jest-changed-files/27.0.6:
    resolution: {integrity: sha512-BuL/ZDauaq5dumYh5y20sn4IISnf1P9A0TDswTxUi84ORGtVa86ApuBHqICL0vepqAnZiY6a7xeSPWv2/yy4eA==}
    engines: {node: ^10.13.0 || ^12.13.0 || ^14.15.0 || >=15.0.0}
    dependencies:
      '@jest/types': 27.0.6
      execa: 5.1.1
      throat: 6.0.1
    dev: true

  /jest-circus/27.0.6:
    resolution: {integrity: sha512-OJlsz6BBeX9qR+7O9lXefWoc2m9ZqcZ5Ohlzz0pTEAG4xMiZUJoacY8f4YDHxgk0oKYxj277AfOk9w6hZYvi1Q==}
    engines: {node: ^10.13.0 || ^12.13.0 || ^14.15.0 || >=15.0.0}
    dependencies:
      '@jest/environment': 27.0.6
      '@jest/test-result': 27.0.6
      '@jest/types': 27.0.6
      '@types/node': 12.20.20
      chalk: 4.1.2
      co: 4.6.0
      dedent: 0.7.0
      expect: 27.0.6
      is-generator-fn: 2.1.0
      jest-each: 27.0.6
      jest-matcher-utils: 27.0.6
      jest-message-util: 27.0.6
      jest-runtime: 27.0.6
      jest-snapshot: 27.0.6
      jest-util: 27.0.6
      pretty-format: 27.0.6
      slash: 3.0.0
      stack-utils: 2.0.3
      throat: 6.0.1
    transitivePeerDependencies:
      - supports-color
    dev: true

  /jest-cli/27.0.6_ts-node@10.2.1:
    resolution: {integrity: sha512-qUUVlGb9fdKir3RDE+B10ULI+LQrz+MCflEH2UJyoUjoHHCbxDrMxSzjQAPUMsic4SncI62ofYCcAvW6+6rhhg==}
    engines: {node: ^10.13.0 || ^12.13.0 || ^14.15.0 || >=15.0.0}
    hasBin: true
    peerDependencies:
      node-notifier: ^8.0.1 || ^9.0.0 || ^10.0.0
    peerDependenciesMeta:
      node-notifier:
        optional: true
    dependencies:
      '@jest/core': 27.0.6_ts-node@10.2.1
      '@jest/test-result': 27.0.6
      '@jest/types': 27.0.6
      chalk: 4.1.2
      exit: 0.1.2
      graceful-fs: 4.2.8
      import-local: 3.0.2
      jest-config: 27.0.6_ts-node@10.2.1
      jest-util: 27.0.6
      jest-validate: 27.0.6
      prompts: 2.4.1
      yargs: 16.2.0
    transitivePeerDependencies:
      - bufferutil
      - canvas
      - supports-color
      - ts-node
      - utf-8-validate
    dev: true

  /jest-config/27.0.6_ts-node@10.2.1:
    resolution: {integrity: sha512-JZRR3I1Plr2YxPBhgqRspDE2S5zprbga3swYNrvY3HfQGu7p/GjyLOqwrYad97tX3U3mzT53TPHVmozacfP/3w==}
    engines: {node: ^10.13.0 || ^12.13.0 || ^14.15.0 || >=15.0.0}
    peerDependencies:
      ts-node: '>=9.0.0'
    peerDependenciesMeta:
      ts-node:
        optional: true
    dependencies:
      '@babel/core': 7.15.0
      '@jest/test-sequencer': 27.0.6
      '@jest/types': 27.0.6
      babel-jest: 27.0.6_@babel+core@7.15.0
      chalk: 4.1.2
      deepmerge: 4.2.2
      glob: 7.1.7
      graceful-fs: 4.2.8
      is-ci: 3.0.0
      jest-circus: 27.0.6
      jest-environment-jsdom: 27.0.6
      jest-environment-node: 27.0.6
      jest-get-type: 27.0.6
      jest-jasmine2: 27.0.6
      jest-regex-util: 27.0.6
      jest-resolve: 27.0.6
      jest-runner: 27.0.6
      jest-util: 27.0.6
      jest-validate: 27.0.6
      micromatch: 4.0.4
      pretty-format: 27.0.6
      ts-node: 10.2.1_a3da7f9f56afe7b98c9382c63365a60d
    transitivePeerDependencies:
      - bufferutil
      - canvas
      - supports-color
      - utf-8-validate
    dev: true

  /jest-diff/27.0.6:
    resolution: {integrity: sha512-Z1mqgkTCSYaFgwTlP/NUiRzdqgxmmhzHY1Tq17zL94morOHfHu3K4bgSgl+CR4GLhpV8VxkuOYuIWnQ9LnFqmg==}
    engines: {node: ^10.13.0 || ^12.13.0 || ^14.15.0 || >=15.0.0}
    dependencies:
      chalk: 4.1.2
      diff-sequences: 27.0.6
      jest-get-type: 27.0.6
      pretty-format: 27.0.6
    dev: true

  /jest-docblock/27.0.6:
    resolution: {integrity: sha512-Fid6dPcjwepTFraz0YxIMCi7dejjJ/KL9FBjPYhBp4Sv1Y9PdhImlKZqYU555BlN4TQKaTc+F2Av1z+anVyGkA==}
    engines: {node: ^10.13.0 || ^12.13.0 || ^14.15.0 || >=15.0.0}
    dependencies:
      detect-newline: 3.1.0
    dev: true

  /jest-each/27.0.6:
    resolution: {integrity: sha512-m6yKcV3bkSWrUIjxkE9OC0mhBZZdhovIW5ergBYirqnkLXkyEn3oUUF/QZgyecA1cF1QFyTE8bRRl8Tfg1pfLA==}
    engines: {node: ^10.13.0 || ^12.13.0 || ^14.15.0 || >=15.0.0}
    dependencies:
      '@jest/types': 27.0.6
      chalk: 4.1.2
      jest-get-type: 27.0.6
      jest-util: 27.0.6
      pretty-format: 27.0.6
    dev: true

  /jest-environment-jsdom/27.0.6:
    resolution: {integrity: sha512-FvetXg7lnXL9+78H+xUAsra3IeZRTiegA3An01cWeXBspKXUhAwMM9ycIJ4yBaR0L7HkoMPaZsozCLHh4T8fuw==}
    engines: {node: ^10.13.0 || ^12.13.0 || ^14.15.0 || >=15.0.0}
    dependencies:
      '@jest/environment': 27.0.6
      '@jest/fake-timers': 27.0.6
      '@jest/types': 27.0.6
      '@types/node': 12.20.20
      jest-mock: 27.0.6
      jest-util: 27.0.6
      jsdom: 16.7.0
    transitivePeerDependencies:
      - bufferutil
      - canvas
      - supports-color
      - utf-8-validate
    dev: true

  /jest-environment-node/27.0.6:
    resolution: {integrity: sha512-+Vi6yLrPg/qC81jfXx3IBlVnDTI6kmRr08iVa2hFCWmJt4zha0XW7ucQltCAPhSR0FEKEoJ3i+W4E6T0s9is0w==}
    engines: {node: ^10.13.0 || ^12.13.0 || ^14.15.0 || >=15.0.0}
    dependencies:
      '@jest/environment': 27.0.6
      '@jest/fake-timers': 27.0.6
      '@jest/types': 27.0.6
      '@types/node': 12.20.20
      jest-mock: 27.0.6
      jest-util: 27.0.6
    dev: true

  /jest-get-type/27.0.6:
    resolution: {integrity: sha512-XTkK5exIeUbbveehcSR8w0bhH+c0yloW/Wpl+9vZrjzztCPWrxhHwkIFpZzCt71oRBsgxmuUfxEqOYoZI2macg==}
    engines: {node: ^10.13.0 || ^12.13.0 || ^14.15.0 || >=15.0.0}
    dev: true

  /jest-haste-map/27.0.6:
    resolution: {integrity: sha512-4ldjPXX9h8doB2JlRzg9oAZ2p6/GpQUNAeiYXqcpmrKbP0Qev0wdZlxSMOmz8mPOEnt4h6qIzXFLDi8RScX/1w==}
    engines: {node: ^10.13.0 || ^12.13.0 || ^14.15.0 || >=15.0.0}
    dependencies:
      '@jest/types': 27.0.6
      '@types/graceful-fs': 4.1.5
      '@types/node': 12.20.20
      anymatch: 3.1.2
      fb-watchman: 2.0.1
      graceful-fs: 4.2.8
      jest-regex-util: 27.0.6
      jest-serializer: 27.0.6
      jest-util: 27.0.6
      jest-worker: 27.0.6
      micromatch: 4.0.4
      walker: 1.0.7
    optionalDependencies:
      fsevents: 2.3.2
    dev: true

  /jest-jasmine2/27.0.6:
    resolution: {integrity: sha512-cjpH2sBy+t6dvCeKBsHpW41mjHzXgsavaFMp+VWRf0eR4EW8xASk1acqmljFtK2DgyIECMv2yCdY41r2l1+4iA==}
    engines: {node: ^10.13.0 || ^12.13.0 || ^14.15.0 || >=15.0.0}
    dependencies:
      '@babel/traverse': 7.15.0
      '@jest/environment': 27.0.6
      '@jest/source-map': 27.0.6
      '@jest/test-result': 27.0.6
      '@jest/types': 27.0.6
      '@types/node': 12.20.20
      chalk: 4.1.2
      co: 4.6.0
      expect: 27.0.6
      is-generator-fn: 2.1.0
      jest-each: 27.0.6
      jest-matcher-utils: 27.0.6
      jest-message-util: 27.0.6
      jest-runtime: 27.0.6
      jest-snapshot: 27.0.6
      jest-util: 27.0.6
      pretty-format: 27.0.6
      throat: 6.0.1
    transitivePeerDependencies:
      - supports-color
    dev: true

  /jest-leak-detector/27.0.6:
    resolution: {integrity: sha512-2/d6n2wlH5zEcdctX4zdbgX8oM61tb67PQt4Xh8JFAIy6LRKUnX528HulkaG6nD5qDl5vRV1NXejCe1XRCH5gQ==}
    engines: {node: ^10.13.0 || ^12.13.0 || ^14.15.0 || >=15.0.0}
    dependencies:
      jest-get-type: 27.0.6
      pretty-format: 27.0.6
    dev: true

  /jest-matcher-utils/27.0.6:
    resolution: {integrity: sha512-OFgF2VCQx9vdPSYTHWJ9MzFCehs20TsyFi6bIHbk5V1u52zJOnvF0Y/65z3GLZHKRuTgVPY4Z6LVePNahaQ+tA==}
    engines: {node: ^10.13.0 || ^12.13.0 || ^14.15.0 || >=15.0.0}
    dependencies:
      chalk: 4.1.2
      jest-diff: 27.0.6
      jest-get-type: 27.0.6
      pretty-format: 27.0.6
    dev: true

  /jest-message-util/27.0.6:
    resolution: {integrity: sha512-rBxIs2XK7rGy+zGxgi+UJKP6WqQ+KrBbD1YMj517HYN3v2BG66t3Xan3FWqYHKZwjdB700KiAJ+iES9a0M+ixw==}
    engines: {node: ^10.13.0 || ^12.13.0 || ^14.15.0 || >=15.0.0}
    dependencies:
      '@babel/code-frame': 7.14.5
      '@jest/types': 27.0.6
      '@types/stack-utils': 2.0.1
      chalk: 4.1.2
      graceful-fs: 4.2.8
      micromatch: 4.0.4
      pretty-format: 27.0.6
      slash: 3.0.0
      stack-utils: 2.0.3
    dev: true

  /jest-mock/27.0.6:
    resolution: {integrity: sha512-lzBETUoK8cSxts2NYXSBWT+EJNzmUVtVVwS1sU9GwE1DLCfGsngg+ZVSIe0yd0ZSm+y791esiuo+WSwpXJQ5Bw==}
    engines: {node: ^10.13.0 || ^12.13.0 || ^14.15.0 || >=15.0.0}
    dependencies:
      '@jest/types': 27.0.6
      '@types/node': 12.20.20
    dev: true

  /jest-pnp-resolver/1.2.2_jest-resolve@27.0.6:
    resolution: {integrity: sha512-olV41bKSMm8BdnuMsewT4jqlZ8+3TCARAXjZGT9jcoSnrfUnRCqnMoF9XEeoWjbzObpqF9dRhHQj0Xb9QdF6/w==}
    engines: {node: '>=6'}
    peerDependencies:
      jest-resolve: '*'
    peerDependenciesMeta:
      jest-resolve:
        optional: true
    dependencies:
      jest-resolve: 27.0.6
    dev: true

  /jest-regex-util/27.0.6:
    resolution: {integrity: sha512-SUhPzBsGa1IKm8hx2F4NfTGGp+r7BXJ4CulsZ1k2kI+mGLG+lxGrs76veN2LF/aUdGosJBzKgXmNCw+BzFqBDQ==}
    engines: {node: ^10.13.0 || ^12.13.0 || ^14.15.0 || >=15.0.0}
    dev: true

  /jest-resolve-dependencies/27.0.6:
    resolution: {integrity: sha512-mg9x9DS3BPAREWKCAoyg3QucCr0n6S8HEEsqRCKSPjPcu9HzRILzhdzY3imsLoZWeosEbJZz6TKasveczzpJZA==}
    engines: {node: ^10.13.0 || ^12.13.0 || ^14.15.0 || >=15.0.0}
    dependencies:
      '@jest/types': 27.0.6
      jest-regex-util: 27.0.6
      jest-snapshot: 27.0.6
    transitivePeerDependencies:
      - supports-color
    dev: true

  /jest-resolve/27.0.6:
    resolution: {integrity: sha512-yKmIgw2LgTh7uAJtzv8UFHGF7Dm7XfvOe/LQ3Txv101fLM8cx2h1QVwtSJ51Q/SCxpIiKfVn6G2jYYMDNHZteA==}
    engines: {node: ^10.13.0 || ^12.13.0 || ^14.15.0 || >=15.0.0}
    dependencies:
      '@jest/types': 27.0.6
      chalk: 4.1.2
      escalade: 3.1.1
      graceful-fs: 4.2.8
      jest-pnp-resolver: 1.2.2_jest-resolve@27.0.6
      jest-util: 27.0.6
      jest-validate: 27.0.6
      resolve: 1.20.0
      slash: 3.0.0
    dev: true

  /jest-runner/27.0.6:
    resolution: {integrity: sha512-W3Bz5qAgaSChuivLn+nKOgjqNxM7O/9JOJoKDCqThPIg2sH/d4A/lzyiaFgnb9V1/w29Le11NpzTJSzga1vyYQ==}
    engines: {node: ^10.13.0 || ^12.13.0 || ^14.15.0 || >=15.0.0}
    dependencies:
      '@jest/console': 27.0.6
      '@jest/environment': 27.0.6
      '@jest/test-result': 27.0.6
      '@jest/transform': 27.0.6
      '@jest/types': 27.0.6
      '@types/node': 12.20.20
      chalk: 4.1.2
      emittery: 0.8.1
      exit: 0.1.2
      graceful-fs: 4.2.8
      jest-docblock: 27.0.6
      jest-environment-jsdom: 27.0.6
      jest-environment-node: 27.0.6
      jest-haste-map: 27.0.6
      jest-leak-detector: 27.0.6
      jest-message-util: 27.0.6
      jest-resolve: 27.0.6
      jest-runtime: 27.0.6
      jest-util: 27.0.6
      jest-worker: 27.0.6
      source-map-support: 0.5.19
      throat: 6.0.1
    transitivePeerDependencies:
      - bufferutil
      - canvas
      - supports-color
      - utf-8-validate
    dev: true

  /jest-runtime/27.0.6:
    resolution: {integrity: sha512-BhvHLRVfKibYyqqEFkybsznKwhrsu7AWx2F3y9G9L95VSIN3/ZZ9vBpm/XCS2bS+BWz3sSeNGLzI3TVQ0uL85Q==}
    engines: {node: ^10.13.0 || ^12.13.0 || ^14.15.0 || >=15.0.0}
    dependencies:
      '@jest/console': 27.0.6
      '@jest/environment': 27.0.6
      '@jest/fake-timers': 27.0.6
      '@jest/globals': 27.0.6
      '@jest/source-map': 27.0.6
      '@jest/test-result': 27.0.6
      '@jest/transform': 27.0.6
      '@jest/types': 27.0.6
      '@types/yargs': 16.0.4
      chalk: 4.1.2
      cjs-module-lexer: 1.2.2
      collect-v8-coverage: 1.0.1
      exit: 0.1.2
      glob: 7.1.7
      graceful-fs: 4.2.8
      jest-haste-map: 27.0.6
      jest-message-util: 27.0.6
      jest-mock: 27.0.6
      jest-regex-util: 27.0.6
      jest-resolve: 27.0.6
      jest-snapshot: 27.0.6
      jest-util: 27.0.6
      jest-validate: 27.0.6
      slash: 3.0.0
      strip-bom: 4.0.0
      yargs: 16.2.0
    transitivePeerDependencies:
      - supports-color
    dev: true

  /jest-serializer/27.0.6:
    resolution: {integrity: sha512-PtGdVK9EGC7dsaziskfqaAPib6wTViY3G8E5wz9tLVPhHyiDNTZn/xjZ4khAw+09QkoOVpn7vF5nPSN6dtBexA==}
    engines: {node: ^10.13.0 || ^12.13.0 || ^14.15.0 || >=15.0.0}
    dependencies:
      '@types/node': 12.20.20
      graceful-fs: 4.2.8
    dev: true

  /jest-snapshot/27.0.6:
    resolution: {integrity: sha512-NTHaz8He+ATUagUgE7C/UtFcRoHqR2Gc+KDfhQIyx+VFgwbeEMjeP+ILpUTLosZn/ZtbNdCF5LkVnN/l+V751A==}
    engines: {node: ^10.13.0 || ^12.13.0 || ^14.15.0 || >=15.0.0}
    dependencies:
      '@babel/core': 7.15.0
      '@babel/generator': 7.15.0
      '@babel/parser': 7.15.3
      '@babel/plugin-syntax-typescript': 7.14.5_@babel+core@7.15.0
      '@babel/traverse': 7.15.0
      '@babel/types': 7.15.0
      '@jest/transform': 27.0.6
      '@jest/types': 27.0.6
      '@types/babel__traverse': 7.14.2
      '@types/prettier': 2.3.2
      babel-preset-current-node-syntax: 1.0.1_@babel+core@7.15.0
      chalk: 4.1.2
      expect: 27.0.6
      graceful-fs: 4.2.8
      jest-diff: 27.0.6
      jest-get-type: 27.0.6
      jest-haste-map: 27.0.6
      jest-matcher-utils: 27.0.6
      jest-message-util: 27.0.6
      jest-resolve: 27.0.6
      jest-util: 27.0.6
      natural-compare: 1.4.0
      pretty-format: 27.0.6
      semver: 7.3.5
    transitivePeerDependencies:
      - supports-color
    dev: true

  /jest-util/27.0.6:
    resolution: {integrity: sha512-1JjlaIh+C65H/F7D11GNkGDDZtDfMEM8EBXsvd+l/cxtgQ6QhxuloOaiayt89DxUvDarbVhqI98HhgrM1yliFQ==}
    engines: {node: ^10.13.0 || ^12.13.0 || ^14.15.0 || >=15.0.0}
    dependencies:
      '@jest/types': 27.0.6
      '@types/node': 12.20.20
      chalk: 4.1.2
      graceful-fs: 4.2.8
      is-ci: 3.0.0
      picomatch: 2.3.0
    dev: true

  /jest-validate/27.0.6:
    resolution: {integrity: sha512-yhZZOaMH3Zg6DC83n60pLmdU1DQE46DW+KLozPiPbSbPhlXXaiUTDlhHQhHFpaqIFRrInko1FHXjTRpjWRuWfA==}
    engines: {node: ^10.13.0 || ^12.13.0 || ^14.15.0 || >=15.0.0}
    dependencies:
      '@jest/types': 27.0.6
      camelcase: 6.2.0
      chalk: 4.1.2
      jest-get-type: 27.0.6
      leven: 3.1.0
      pretty-format: 27.0.6
    dev: true

  /jest-watcher/27.0.6:
    resolution: {integrity: sha512-/jIoKBhAP00/iMGnTwUBLgvxkn7vsOweDrOTSPzc7X9uOyUtJIDthQBTI1EXz90bdkrxorUZVhJwiB69gcHtYQ==}
    engines: {node: ^10.13.0 || ^12.13.0 || ^14.15.0 || >=15.0.0}
    dependencies:
      '@jest/test-result': 27.0.6
      '@jest/types': 27.0.6
      '@types/node': 12.20.20
      ansi-escapes: 4.3.2
      chalk: 4.1.2
      jest-util: 27.0.6
      string-length: 4.0.2
    dev: true

  /jest-worker/27.0.6:
    resolution: {integrity: sha512-qupxcj/dRuA3xHPMUd40gr2EaAurFbkwzOh7wfPaeE9id7hyjURRQoqNfHifHK3XjJU6YJJUQKILGUnwGPEOCA==}
    engines: {node: '>= 10.13.0'}
    dependencies:
      '@types/node': 12.20.20
      merge-stream: 2.0.0
      supports-color: 8.1.1
    dev: true

  /jest/27.0.6_ts-node@10.2.1:
    resolution: {integrity: sha512-EjV8aETrsD0wHl7CKMibKwQNQc3gIRBXlTikBmmHUeVMKaPFxdcUIBfoDqTSXDoGJIivAYGqCWVlzCSaVjPQsA==}
    engines: {node: ^10.13.0 || ^12.13.0 || ^14.15.0 || >=15.0.0}
    hasBin: true
    peerDependencies:
      node-notifier: ^8.0.1 || ^9.0.0 || ^10.0.0
    peerDependenciesMeta:
      node-notifier:
        optional: true
    dependencies:
      '@jest/core': 27.0.6_ts-node@10.2.1
      import-local: 3.0.2
      jest-cli: 27.0.6_ts-node@10.2.1
    transitivePeerDependencies:
      - bufferutil
      - canvas
      - supports-color
      - ts-node
      - utf-8-validate
    dev: true

  /js-levenshtein/1.1.6:
    resolution: {integrity: sha512-X2BB11YZtrRqY4EnQcLX5Rh373zbK4alC1FW7D7MBhL2gtcC17cTnr6DmfHZeS0s2rTHjUTMMHfG7gO8SSdw+g==}
    engines: {node: '>=0.10.0'}
    dev: true

  /js-tokens/4.0.0:
    resolution: {integrity: sha512-RdJUflcE3cUzKiMqQgsCu06FPu9UdIJO0beYbPhHN4k6apgJtifcoCtT9bcxOpYBtpD2kCM6Sbzg4CausW/PKQ==}

  /js-yaml/3.14.1:
    resolution: {integrity: sha512-okMH7OXXJ7YrN9Ok3/SXrnu4iX9yOk+25nqX4imS2npuvTYDmo/QEZoqwZkYaIDk3jVvBOTOIEgEhaLOynBS9g==}
    hasBin: true
    dependencies:
      argparse: 1.0.10
      esprima: 4.0.1
    dev: true

  /jsbi/3.2.1:
    resolution: {integrity: sha512-NzcT09wuJReIO829enrY3yRdHFz+ciVIq01PCGPkHlwIv5Dj9v2F4daQ4akwuPHf6xO/oii4Jrd3BsPepOxXrg==}
    dev: true

  /jsbn/0.1.1:
    resolution: {integrity: sha1-peZUwuWi3rXyAdls77yoDA7y9RM=}
    dev: true
    optional: true

  /jsdom/16.7.0:
    resolution: {integrity: sha512-u9Smc2G1USStM+s/x1ru5Sxrl6mPYCbByG1U/hUmqaVsm4tbNyS7CicOSRyuGQYZhTu0h84qkZZQ/I+dzizSVw==}
    engines: {node: '>=10'}
    peerDependencies:
      canvas: ^2.5.0
    peerDependenciesMeta:
      canvas:
        optional: true
    dependencies:
      abab: 2.0.5
      acorn: 8.4.1
      acorn-globals: 6.0.0
      cssom: 0.4.4
      cssstyle: 2.3.0
      data-urls: 2.0.0
      decimal.js: 10.3.1
      domexception: 2.0.1
      escodegen: 2.0.0
      form-data: 3.0.1
      html-encoding-sniffer: 2.0.1
      http-proxy-agent: 4.0.1
      https-proxy-agent: 5.0.0
      is-potential-custom-element-name: 1.0.1
      nwsapi: 2.2.0
      parse5: 6.0.1
      saxes: 5.0.1
      symbol-tree: 3.2.4
      tough-cookie: 4.0.0
      w3c-hr-time: 1.0.2
      w3c-xmlserializer: 2.0.0
      webidl-conversions: 6.1.0
      whatwg-encoding: 1.0.5
      whatwg-mimetype: 2.3.0
      whatwg-url: 8.7.0
      ws: 7.5.3
      xml-name-validator: 3.0.0
    transitivePeerDependencies:
      - bufferutil
      - supports-color
      - utf-8-validate
    dev: true

  /jsesc/2.5.2:
    resolution: {integrity: sha512-OYu7XEzjkCQ3C5Ps3QIZsQfNpqoJyZZA99wd9aWd05NCtC5pWOkShK2mkL6HXQR6/Cy2lbNdPlZBpuQHXE63gA==}
    engines: {node: '>=4'}
    hasBin: true
    dev: true

  /json-parse-even-better-errors/2.3.1:
    resolution: {integrity: sha512-xyFwyhro/JEof6Ghe2iz2NcXoj2sloNsWr/XsERDK/oiPCfaNhl5ONfp+jQdAZRQQ0IJWNzH9zIZF7li91kh2w==}

  /json-schema-traverse/0.4.1:
    resolution: {integrity: sha512-xbbCH5dCYU5T8LcEhhuh7HJ88HXuW3qsI3Y0zOZFKfZEHcpWiHU/Jxzk629Brsab/mMiHQti9wMP+845RPe3Vg==}
    dev: true

  /json-schema-traverse/1.0.0:
    resolution: {integrity: sha512-NM8/P9n3XjXhIZn1lLhkFaACTOURQXjWhV4BA/RnOv8xvgqtqpAX9IO4mRQxSx1Rlo4tqzeqb0sOlruaOy3dug==}
    dev: true

  /json-schema/0.2.3:
    resolution: {integrity: sha1-tIDIkuWaLwWVTOcnvT8qTogvnhM=}
    dev: true
    optional: true

  /json-stable-stringify-without-jsonify/1.0.1:
    resolution: {integrity: sha1-nbe1lJatPzz+8wp1FC0tkwrXJlE=}
    dev: true

  /json-stringify-safe/5.0.1:
    resolution: {integrity: sha1-Epai1Y/UXxmg9s4B1lcB4sc1tus=}
    dev: true
    optional: true

  /json5/2.2.0:
    resolution: {integrity: sha512-f+8cldu7X/y7RAJurMEJmdoKXGB/X550w2Nr3tTbezL6RwEE/iMcm+tZnXeoZtKuOq6ft8+CqzEkrIgx1fPoQA==}
    engines: {node: '>=6'}
    hasBin: true
    dependencies:
      minimist: 1.2.5
    dev: true

  /jsonwebtoken/8.5.1:
    resolution: {integrity: sha512-XjwVfRS6jTMsqYs0EsuJ4LGxXV14zQybNd4L2r0UvbVnSF9Af8x7p5MzbJ90Ioz/9TI41/hTCvznF/loiSzn8w==}
    engines: {node: '>=4', npm: '>=1.4.28'}
    dependencies:
      jws: 3.2.2
      lodash.includes: 4.3.0
      lodash.isboolean: 3.0.3
      lodash.isinteger: 4.0.4
      lodash.isnumber: 3.0.3
      lodash.isplainobject: 4.0.6
      lodash.isstring: 4.0.1
      lodash.once: 4.1.1
      ms: 2.1.3
      semver: 5.7.1
    dev: true

  /jsprim/1.4.1:
    resolution: {integrity: sha1-MT5mvB5cwG5Di8G3SZwuXFastqI=}
    engines: {'0': node >=0.6.0}
    dependencies:
      assert-plus: 1.0.0
      extsprintf: 1.3.0
      json-schema: 0.2.3
      verror: 1.10.0
    dev: true
    optional: true

  /jwa/1.4.1:
    resolution: {integrity: sha512-qiLX/xhEEFKUAJ6FiBMbes3w9ATzyk5W7Hvzpa/SLYdxNtng+gcurvrI7TbACjIXlsJyr05/S1oUhZrc63evQA==}
    dependencies:
      buffer-equal-constant-time: 1.0.1
      ecdsa-sig-formatter: 1.0.11
      safe-buffer: 5.2.1
    dev: true

  /jwa/2.0.0:
    resolution: {integrity: sha512-jrZ2Qx916EA+fq9cEAeCROWPTfCwi1IVHqT2tapuqLEVVDKFDENFw1oL+MwrTvH6msKxsd1YTDVw6uKEcsrLEA==}
    dependencies:
      buffer-equal-constant-time: 1.0.1
      ecdsa-sig-formatter: 1.0.11
      safe-buffer: 5.2.1
    dev: true

  /jws/3.2.2:
    resolution: {integrity: sha512-YHlZCB6lMTllWDtSPHz/ZXTsi8S00usEV6v1tjq8tOUZzw7DpSDWVXjXDre6ed1w/pd495ODpHZYSdkRTsa0HA==}
    dependencies:
      jwa: 1.4.1
      safe-buffer: 5.2.1
    dev: true

  /jws/4.0.0:
    resolution: {integrity: sha512-KDncfTmOZoOMTFG4mBlG0qUIOlc03fmzH+ru6RgYVZhPkyiy/92Owlt/8UEN+a4TXR1FQetfIpJE8ApdvdVxTg==}
    dependencies:
      jwa: 2.0.0
      safe-buffer: 5.2.1
    dev: true

  /keytar/7.7.0:
    resolution: {integrity: sha512-YEY9HWqThQc5q5xbXbRwsZTh2PJ36OSYRjSv3NN2xf5s5dpLTjEZnC2YikR29OaVybf9nQ0dJ/80i40RS97t/A==}
    requiresBuild: true
    dependencies:
      node-addon-api: 3.2.1
      prebuild-install: 6.1.4
    dev: true
    optional: true

  /kind-of/6.0.3:
    resolution: {integrity: sha512-dcS1ul+9tmeD95T+x28/ehLgd9mENa3LsvDTtzm3vyBEO7RPptvAD+t44WVXaUjTBRcrpFeFlC8WCruUR456hw==}
    engines: {node: '>=0.10.0'}
    dev: true

  /kleur/3.0.3:
    resolution: {integrity: sha512-eTIzlVOSUR+JxdDFepEYcBMtZ9Qqdef+rnzWdRZuMbOywu5tO2w2N7rqjoANZ5k9vywhL6Br1VRjUIgTQx4E8w==}
    engines: {node: '>=6'}

  /klona/2.0.4:
    resolution: {integrity: sha512-ZRbnvdg/NxqzC7L9Uyqzf4psi1OM4Cuc+sJAkQPjO6XkQIJTNbfK2Rsmbw8fx1p2mkZdp2FZYo2+LwXYY/uwIA==}
    engines: {node: '>= 8'}
    dev: true

  /lazystream/1.0.0:
    resolution: {integrity: sha1-9plf4PggOS9hOWvolGJAe7dxaOQ=}
    engines: {node: '>= 0.6.3'}
    dependencies:
      readable-stream: 2.3.7

  /leven/3.1.0:
    resolution: {integrity: sha512-qsda+H8jTaUaN/x5vzW2rzc+8Rw4TAQ/4KjB46IwK5VH+IlVeeeje/EoZRpiXvIqjFgK84QffqPztGI3VBLG1A==}
    engines: {node: '>=6'}
    dev: true

  /levn/0.3.0:
    resolution: {integrity: sha1-OwmSTt+fCDwEkP3UwLxEIeBHZO4=}
    engines: {node: '>= 0.8.0'}
    dependencies:
      prelude-ls: 1.1.2
      type-check: 0.3.2
    dev: true

  /levn/0.4.1:
    resolution: {integrity: sha512-+bT2uH4E5LGE7h/n3evcS/sQlJXCpIp6ym8OWJ5eV6+67Dsql/LaaT7qJBAt2rzfoa/5QBGBhxDix1dMt2kQKQ==}
    engines: {node: '>= 0.8.0'}
    dependencies:
      prelude-ls: 1.2.1
      type-check: 0.4.0
    dev: true

  /line-replace/2.0.1:
    resolution: {integrity: sha512-CSr3f6gynLCA9R+RBS0IDIfv7a8OAXcuyq+CHgq0WzbQ7KSJQfF5DgtpRVxpSp1KBNXogtzbNqAeUjrmHYTPYA==}
    hasBin: true
    dev: true

  /lines-and-columns/1.1.6:
    resolution: {integrity: sha1-HADHQ7QzzQpOgHWPe2SldEDZ/wA=}

  /lint-staged/11.1.2:
    resolution: {integrity: sha512-6lYpNoA9wGqkL6Hew/4n1H6lRqF3qCsujVT0Oq5Z4hiSAM7S6NksPJ3gnr7A7R52xCtiZMcEUNNQ6d6X5Bvh9w==}
    hasBin: true
    dependencies:
      chalk: 4.1.2
      cli-truncate: 2.1.0
      commander: 7.2.0
      cosmiconfig: 7.0.1
      debug: 4.3.2
      enquirer: 2.3.6
      execa: 5.1.1
      listr2: 3.11.0_enquirer@2.3.6
      log-symbols: 4.1.0
      micromatch: 4.0.4
      normalize-path: 3.0.0
      please-upgrade-node: 3.2.0
      string-argv: 0.3.1
      stringify-object: 3.3.0
    transitivePeerDependencies:
      - supports-color
    dev: true

  /listr2/3.11.0_enquirer@2.3.6:
    resolution: {integrity: sha512-XLJVe2JgXCyQTa3FbSv11lkKExYmEyA4jltVo8z4FX10Vt1Yj8IMekBfwim0BSOM9uj1QMTJvDQQpHyuPbB/dQ==}
    engines: {node: '>=10.0.0'}
    peerDependencies:
      enquirer: '>= 2.3.0 < 3'
    dependencies:
      cli-truncate: 2.1.0
      colorette: 1.3.0
      enquirer: 2.3.6
      log-update: 4.0.0
      p-map: 4.0.0
      rxjs: 6.6.7
      through: 2.3.8
      wrap-ansi: 7.0.0
    dev: true

  /locate-path/3.0.0:
    resolution: {integrity: sha512-7AO748wWnIhNqAuaty2ZWHkQHRSNfPVIsPIfwEOWO22AmaoVrWavlOcMR5nzTLNYvp36X220/maaRsrec1G65A==}
    engines: {node: '>=6'}
    dependencies:
      p-locate: 3.0.0
      path-exists: 3.0.0

  /locate-path/5.0.0:
    resolution: {integrity: sha512-t7hw9pI+WvuwNJXwk5zVHpyhIqzg2qTlklJOf0mVxGSbe3Fp2VieZcduNYjaLDoy6p9uGpQEGWG87WpMKlNq8g==}
    engines: {node: '>=8'}
    dependencies:
      p-locate: 4.1.0

  /locate-path/6.0.0:
    resolution: {integrity: sha512-iPZK6eYjbxRu3uB4/WZ3EsEIMJFMqAoopl3R+zuq0UjcAm/MO6KCweDgPfP3elTztoKP3KtnVHxTn2NHBSDVUw==}
    engines: {node: '>=10'}
    dependencies:
      p-locate: 5.0.0

  /lodash.clonedeep/4.5.0:
    resolution: {integrity: sha1-4j8/nE+Pvd6HJSnBBxhXoIblzO8=}
    dev: true

  /lodash.deburr/4.1.0:
    resolution: {integrity: sha1-3bG7s+8HRYwBd7oH3hRCLLAz/5s=}

  /lodash.defaults/4.2.0:
    resolution: {integrity: sha1-0JF4cW/+pN3p5ft7N/bwgCJ0WAw=}

  /lodash.difference/4.5.0:
    resolution: {integrity: sha1-nMtOUF1Ia5FlE0V3KIWi3yf9AXw=}

  /lodash.flatten/4.4.0:
    resolution: {integrity: sha1-8xwiIlqWMtK7+OSt2+8kCqdlph8=}

  /lodash.includes/4.3.0:
    resolution: {integrity: sha1-YLuYqHy5I8aMoeUTJUgzFISfVT8=}
    dev: true

  /lodash.isboolean/3.0.3:
    resolution: {integrity: sha1-bC4XHbKiV82WgC/UOwGyDV9YcPY=}
    dev: true

  /lodash.isinteger/4.0.4:
    resolution: {integrity: sha1-YZwK89A/iwTDH1iChAt3sRzWg0M=}
    dev: true

  /lodash.isnumber/3.0.3:
    resolution: {integrity: sha1-POdoEMWSjQM1IwGsKHMX8RwLH/w=}
    dev: true

  /lodash.isplainobject/4.0.6:
    resolution: {integrity: sha1-fFJqUtibRcRcxpC4gWO+BJf1UMs=}

  /lodash.isstring/4.0.1:
    resolution: {integrity: sha1-1SfftUVuynzJu5XV2ur4i6VKVFE=}
    dev: true

  /lodash.merge/4.6.2:
    resolution: {integrity: sha512-0KpjqXRVvrYyCsX1swR/XTK0va6VQkQM6MNo7PqW77ByjAhoARA8EfrP1N4+KlKj8YS0ZUCtRT/YUuhyYDujIQ==}
    dev: true

  /lodash.once/4.1.1:
    resolution: {integrity: sha1-DdOXEhPHxW34gJd9UEyI+0cal6w=}
    dev: true

  /lodash.truncate/4.4.2:
    resolution: {integrity: sha1-WjUNoLERO4N+z//VgSy+WNbq4ZM=}
    dev: true

  /lodash.union/4.6.0:
    resolution: {integrity: sha1-SLtQiECfFvGCFmZkHETdGqrjzYg=}

  /lodash/4.17.21:
    resolution: {integrity: sha512-v2kDEe57lecTulaDIuNTPy3Ry4gLGJ6Z1O3vE1krgXZNrsQ+LFTGHVxVjcXPs17LhbZVGedAJv8XZ1tvj5FvSg==}
    dev: true

  /log-symbols/4.1.0:
    resolution: {integrity: sha512-8XPvpAA8uyhfteu8pIvQxpJZ7SYYdpUivZpGy6sFsBuKRY/7rQGavedeB8aK+Zkyq6upMFVL/9AW6vOYzfRyLg==}
    engines: {node: '>=10'}
    dependencies:
      chalk: 4.1.2
      is-unicode-supported: 0.1.0
    dev: true

  /log-update/4.0.0:
    resolution: {integrity: sha512-9fkkDevMefjg0mmzWFBW8YkFP91OrizzkW3diF7CpG+S2EYdy4+TVfGwz1zeF8x7hCx1ovSPTOE9Ngib74qqUg==}
    engines: {node: '>=10'}
    dependencies:
      ansi-escapes: 4.3.2
      cli-cursor: 3.1.0
      slice-ansi: 4.0.0
      wrap-ansi: 6.2.0

  /long/4.0.0:
    resolution: {integrity: sha512-XsP+KhQif4bjX1kbuSiySJFNAehNxgLb6hPRGJ9QsUr8ajHkuXGdrHmFUTUUXhDwVX2R5bY4JNZEwbUiMhV+MA==}
    dev: true

  /loose-envify/1.4.0:
    resolution: {integrity: sha512-lyuxPGr/Wfhrlem2CL/UcnUc1zcqKAImBDzukY7Y5F/yQiNdko6+fRLevlw1HgMySw7f611UIY408EtxRSoK3Q==}
    hasBin: true
    dependencies:
      js-tokens: 4.0.0
    dev: true

  /lru-cache/6.0.0:
    resolution: {integrity: sha512-Jo6dJ04CmSjuznwJSS3pUeWmd/H0ffTlkXXgwZi+eq1UCmqQwCh+eLsYOYCwY991i2Fah4h1BEMCx4qThGbsiA==}
    engines: {node: '>=10'}
    dependencies:
      yallist: 4.0.0
    dev: true

  /lru_map/0.3.3:
    resolution: {integrity: sha1-tcg1G5Rky9dQM1p5ZQoOwOVhGN0=}
    dev: true

  /magic-string/0.25.7:
    resolution: {integrity: sha512-4CrMT5DOHTDk4HYDlzmwu4FVCcIYI8gauveasrdCu2IKIFOJ3f0v/8MDGJCDL9oD2ppz/Av1b0Nj345H9M+XIA==}
    dependencies:
      sourcemap-codec: 1.4.8
    dev: true

  /make-dir/3.1.0:
    resolution: {integrity: sha512-g3FeP20LNwhALb/6Cz6Dd4F2ngze0jz7tbzrD2wAV+o9FeNHe4rL+yK2md0J/fiSf1sa1ADhXqi5+oVwOM/eGw==}
    engines: {node: '>=8'}
    dependencies:
      semver: 6.3.0

  /make-error/1.3.6:
    resolution: {integrity: sha512-s8UhlNe7vPKomQhC1qFelMokr/Sc3AgNbso3n74mVPA5LTZwkB9NlXf4XPamLxJE8h0gh73rM94xvwRT2CVInw==}
    dev: true

  /makeerror/1.0.11:
    resolution: {integrity: sha1-4BpckQnyr3lmDk6LlYd5AYT1qWw=}
    dependencies:
      tmpl: 1.0.4
    dev: true

  /map-obj/1.0.1:
    resolution: {integrity: sha1-2TPOuSBdgr3PSIb2dCvcK03qFG0=}
    engines: {node: '>=0.10.0'}
    dev: true

  /map-obj/4.2.1:
    resolution: {integrity: sha512-+WA2/1sPmDj1dlvvJmB5G6JKfY9dpn7EVBUL06+y6PoljPkh+6V1QihwxNkbcGxCRjt2b0F9K0taiCuo7MbdFQ==}
    engines: {node: '>=8'}
    dev: true

  /mariadb/2.5.4:
    resolution: {integrity: sha512-4vQgMRyBIN9EwSQG0vzjR9D8bscPH0dGPJt67qVlOkHSiSm0xUatg1Pft4o1LzORgeOW4PheiY/HBE9bYYmNCA==}
    engines: {node: '>= 10.13'}
    dependencies:
      '@types/geojson': 7946.0.8
      '@types/node': 14.17.11
      denque: 1.5.1
      iconv-lite: 0.6.3
      long: 4.0.0
      moment-timezone: 0.5.33
      please-upgrade-node: 3.2.0
    dev: true

  /media-typer/0.3.0:
    resolution: {integrity: sha1-hxDXrwqmJvj/+hzgAWhUUmMlV0g=}
    engines: {node: '>= 0.6'}
    dev: true

  /meow/9.0.0:
    resolution: {integrity: sha512-+obSblOQmRhcyBt62furQqRAQpNyWXo8BuQ5bN7dG8wmwQ+vwHKp/rCFD4CrTP8CsDQD1sjoZ94K417XEUk8IQ==}
    engines: {node: '>=10'}
    dependencies:
      '@types/minimist': 1.2.2
      camelcase-keys: 6.2.2
      decamelize: 1.2.0
      decamelize-keys: 1.1.0
      hard-rejection: 2.1.0
      minimist-options: 4.1.0
      normalize-package-data: 3.0.3
      read-pkg-up: 7.0.1
      redent: 3.0.0
      trim-newlines: 3.0.1
      type-fest: 0.18.1
      yargs-parser: 20.2.9
    dev: true

  /merge-descriptors/1.0.1:
    resolution: {integrity: sha1-sAqqVW3YtEVoFQ7J0blT8/kMu2E=}
    dev: true

  /merge-stream/2.0.0:
    resolution: {integrity: sha512-abv/qOcuPfk3URPfDzmZU1LKmuw8kT+0nIHvKrKgFrwifol/doWcdA4ZqsWQ8ENrFKkd67Mfpo/LovbIUsbt3w==}

  /merge2/1.4.1:
    resolution: {integrity: sha512-8q7VEgMJW4J8tcfVPy8g09NcQwZdbwFEqhe/WZkoIzjn/3TGDwtOCYtXGxA3O8tPzpczCCDgv+P2P5y00ZJOOg==}
    engines: {node: '>= 8'}

  /methods/1.1.2:
    resolution: {integrity: sha1-VSmk1nZUE07cxSZmVoNbD4Ua/O4=}
    engines: {node: '>= 0.6'}
    dev: true

  /micromatch/4.0.4:
    resolution: {integrity: sha512-pRmzw/XUcwXGpD9aI9q/0XOwLNygjETJ8y0ao0wdqprrzDa4YnxLcz7fQRZr8voh8V10kGhABbNcHVk5wHgWwg==}
    engines: {node: '>=8.6'}
    dependencies:
      braces: 3.0.2
      picomatch: 2.3.0

  /mime-db/1.49.0:
    resolution: {integrity: sha512-CIc8j9URtOVApSFCQIF+VBkX1RwXp/oMMOrqdyXSBXq5RWNEsRfyj1kiRnQgmNXmHxPoFIxOroKA3zcU9P+nAA==}
    engines: {node: '>= 0.6'}
    dev: true

  /mime-types/2.1.32:
    resolution: {integrity: sha512-hJGaVS4G4c9TSMYh2n6SQAGrC4RnfU+daP8G7cSCmaqNjiOoUY0VHCMS42pxnQmVF1GWwFhbHWn3RIxCqTmZ9A==}
    engines: {node: '>= 0.6'}
    dependencies:
      mime-db: 1.49.0
    dev: true

  /mime/1.6.0:
    resolution: {integrity: sha512-x0Vn8spI+wuJ1O6S7gnbaQg8Pxh4NNHb7KSINmEWKiPE4RKOplvijn+NkmYmmRgP68mc70j2EbeTFRsrswaQeg==}
    engines: {node: '>=4'}
    hasBin: true
    dev: true

  /mimic-fn/2.1.0:
    resolution: {integrity: sha512-OqbOk5oEQeAZ8WXWydlu9HJjz9WVdEIvamMCcXmuqUYjTknH/sqsWvhQ3vgwKFRR1HpjvNBKQ37nbJgYzGqGcg==}
    engines: {node: '>=6'}

  /mimic-response/2.1.0:
    resolution: {integrity: sha512-wXqjST+SLt7R009ySCglWBCFpjUygmCIfD790/kVbiGmUgfYGuB14PiTd5DwVxSV4NcYHjzMkoj5LjQZwTQLEA==}
    engines: {node: '>=8'}
    dev: true
    optional: true

  /min-indent/1.0.1:
    resolution: {integrity: sha512-I9jwMn07Sy/IwOj3zVkVik2JTvgpaykDZEigL6Rx6N9LbMywwUSMtxET+7lVoDLLd3O3IXwJwvuuns8UB/HeAg==}
    engines: {node: '>=4'}

  /minimatch/3.0.4:
    resolution: {integrity: sha512-yJHVQEhyqPLUTgt9B83PXu6W3rx4MvvHvSUvToogpwoGDOUQ+yDrR0HRot+yOCdCO7u4hX3pWft6kWBBcqh0UA==}
    dependencies:
      brace-expansion: 1.1.11

  /minimist-options/4.1.0:
    resolution: {integrity: sha512-Q4r8ghd80yhO/0j1O3B2BjweX3fiHg9cdOwjJd2J76Q135c+NDxGCqdYKQ1SKBuFfgWbAUzBfvYjPUEeNgqN1A==}
    engines: {node: '>= 6'}
    dependencies:
      arrify: 1.0.1
      is-plain-obj: 1.1.0
      kind-of: 6.0.3
    dev: true

  /minimist/1.2.5:
    resolution: {integrity: sha512-FM9nNUYrRBAELZQT3xeZQ7fmMOBg6nWNmJKTcgsJeaLstP/UODVpGsr5OhXhhXg6f+qtJ8uiZ+PUxkDWcgIXLw==}
    dev: true

  /minipass/2.9.0:
    resolution: {integrity: sha512-wxfUjg9WebH+CUDX/CdbRlh5SmfZiy/hpkxaRI16Y9W56Pa75sWgd/rvFilSgrauD9NyFymP/+JFV3KwzIsJeg==}
    dependencies:
      safe-buffer: 5.2.1
      yallist: 3.1.1
    dev: true

  /minipass/3.1.3:
    resolution: {integrity: sha512-Mgd2GdMVzY+x3IJ+oHnVM+KG3lA5c8tnabyJKmHSaG2kAGpudxuOf8ToDkhumF7UzME7DecbQE9uOZhNm7PuJg==}
    engines: {node: '>=8'}
    dependencies:
      yallist: 4.0.0

  /minizlib/1.3.3:
    resolution: {integrity: sha512-6ZYMOEnmVsdCeTJVE0W9ZD+pVnE8h9Hma/iOwwRDsdQoePpoX56/8B6z3P9VNwppJuBKNRuFDRNRqRWexT9G9Q==}
    dependencies:
      minipass: 2.9.0
    dev: true

  /minizlib/2.1.2:
    resolution: {integrity: sha512-bAxsR8BVfj60DWXHE3u30oHzfl4G7khkSuPW+qvpd7jFRHm7dLxOjUk1EHACJ/hxLY8phGJ0YhYHZo7jil7Qdg==}
    engines: {node: '>= 8'}
    dependencies:
      minipass: 3.1.3
      yallist: 4.0.0

  /mkdirp-classic/0.5.3:
    resolution: {integrity: sha512-gKLcREMhtuZRwRAfqP3RFW+TK4JqApVBtOIftVgjuABpAtpxhPGaDcfvbhNvD0B8iD1oUr/txX35NjcaY6Ns/A==}
    dev: true
    optional: true

  /mkdirp/0.5.5:
    resolution: {integrity: sha512-NKmAlESf6jMGym1++R0Ra7wvhV+wFW63FaSOFPwRahvea0gMUcGUhVeAg/0BC0wiv9ih5NYPB1Wn1UEI1/L+xQ==}
    hasBin: true
    dependencies:
      minimist: 1.2.5
    dev: true

  /mkdirp/1.0.4:
    resolution: {integrity: sha512-vVqVZQyf3WLx2Shd0qJ9xuvqgAyKPLAiqITEtqW0oIUjzo3PePDd6fW9iFz30ef7Ysp/oiWqbhszeGWW2T6Gzw==}
    engines: {node: '>=10'}
    hasBin: true

  /mock-stdin/1.0.0:
    resolution: {integrity: sha512-tukRdb9Beu27t6dN+XztSRHq9J0B/CoAOySGzHfn8UTfmqipA5yNT/sDUEyYdAV3Hpka6Wx6kOMxuObdOex60Q==}
    dev: true

  /moment-timezone/0.5.33:
    resolution: {integrity: sha512-PTc2vcT8K9J5/9rDEPe5czSIKgLoGsH8UNpA4qZTVw0Vd/Uz19geE9abbIOQKaAQFcnQ3v5YEXrbSc5BpshH+w==}
    dependencies:
      moment: 2.29.1
    dev: true

  /moment/2.29.1:
    resolution: {integrity: sha512-kHmoybcPV8Sqy59DwNDY3Jefr64lK/by/da0ViFcuA4DH0vQg5Q6Ze5VimxkfQNSC+Mls/Kx53s7TjP1RhFEDQ==}
    dev: true

  /ms/2.0.0:
    resolution: {integrity: sha1-VgiurfwAvmwpAd9fmGF4jeDVl8g=}
    dev: true

  /ms/2.1.1:
    resolution: {integrity: sha512-tgp+dl5cGk28utYktBsrFqA7HKgrhgPsg6Z/EfhWI4gl1Hwq8B/GmY/0oXZ6nF8hDVesS/FpnYaD/kOWhYQvyg==}
    dev: true

  /ms/2.1.2:
    resolution: {integrity: sha512-sGkPx+VjMtmA6MX27oA4FBFELFCZZ4S4XqeGOXCv68tT+jb3vk/RyaKWP0PTKyWtmLSM0b+adUTEvbs1PEaH2w==}

  /ms/2.1.3:
    resolution: {integrity: sha512-6FlzubTLZG3J2a/NVCAleEhjzq5oxgHyaCU9yYXvcLsvoVaHJq/s5xXI6/XXP6tz7R9xAOtHnSO/tXtF3WRTlA==}

  /msal/1.4.12:
    resolution: {integrity: sha512-gjupwQ6nvNL6mZkl5NIXyUmZhTiEMRu5giNdgHMh8l5EPOnV2Xj6nukY1NIxFacSTkEYUSDB47Pej9GxDYf+1w==}
    engines: {node: '>=0.8.0'}
    dependencies:
      tslib: 1.14.1
    dev: true

  /mssql/7.2.1:
    resolution: {integrity: sha512-kq0hVeD1tR+ikZqmLwgQqLGSavOhrrwaiYsYxdUQASifc3oIOFRx2IHpuWk+8oLI6Ab/s3o3JfpFX1v1Nf2sxA==}
    engines: {node: '>=10'}
    hasBin: true
    dependencies:
      '@tediousjs/connection-string': 0.3.0
      debug: 4.3.2
      rfdc: 1.3.0
      tarn: 3.0.1
      tedious: 11.8.0_debug@4.3.2
    transitivePeerDependencies:
      - supports-color
    dev: true

  /nan/2.15.0:
    resolution: {integrity: sha512-8ZtvEnA2c5aYCZYd1cvgdnU6cqwixRoYg70xPLWUws5ORTa/lnw+u4amixRS/Ac5U5mQVgp9pnlSUnbNWFaWZQ==}
    dev: true

  /napi-build-utils/1.0.2:
    resolution: {integrity: sha512-ONmRUqK7zj7DWX0D9ADe03wbwOBZxNAfF20PlGfCWQcD3+/MakShIHrMqx9YwPTfxDdF1zLeL+RGZiR9kGMLdg==}
    dev: true
    optional: true

  /native-duplexpair/1.0.0:
    resolution: {integrity: sha1-eJkHjmS/PIo9cyYBs9QP8F21j6A=}
    dev: true

  /natural-compare/1.4.0:
    resolution: {integrity: sha1-Sr6/7tdUHywnrPspvbvRXI1bpPc=}
    dev: true

  /needle/2.9.0:
    resolution: {integrity: sha512-UBLC4P8w9to3rAhWOQYXIXzTUio9yVnDzIeKxfGbF+Hngy+2bXTqqFK+6nF42EAQKfJdezXK6vzMsefUa1Y3ag==}
    engines: {node: '>= 4.4.x'}
    hasBin: true
    dependencies:
      debug: 3.2.7
      iconv-lite: 0.4.24
      sax: 1.2.4
    dev: true

  /negotiator/0.6.2:
    resolution: {integrity: sha512-hZXc7K2e+PgeI1eDBe/10Ard4ekbfrrqG8Ep+8Jmf4JID2bNg7NvCPOZN+kfF574pFQI7mum2AUqDidoKqcTOw==}
    engines: {node: '>= 0.6'}
    dev: true

  /new-github-issue-url/0.2.1:
    resolution: {integrity: sha512-md4cGoxuT4T4d/HDOXbrUHkTKrp/vp+m3aOA7XXVYwNsUNMK49g3SQicTSeV5GIz/5QVGAeYRAOlyp9OvlgsYA==}
    engines: {node: '>=10'}

  /node-abi/2.30.0:
    resolution: {integrity: sha512-g6bZh3YCKQRdwuO/tSZZYJAw622SjsRfJ2X0Iy4sSOHZ34/sPPdVBn8fev2tj7njzLwuqPw9uMtGsGkO5kIQvg==}
    dependencies:
      semver: 5.7.1
    dev: true
    optional: true

  /node-abort-controller/2.0.0:
    resolution: {integrity: sha512-L8RfEgjBTHAISTuagw51PprVAqNZoG6KSB6LQ6H1bskMVkFs5E71IyjauLBv3XbuomJlguWF/VnRHdJ1gqiAqA==}
    dev: true

  /node-addon-api/3.2.1:
    resolution: {integrity: sha512-mmcei9JghVNDYydghQmeDX8KoAm0FAiYyIcUt/N4nhyAipB17pllZQDOJD2fotxABnt4Mdz+dKTO7eftLg4d0A==}
    dev: true

  /node-fetch/2.6.1:
    resolution: {integrity: sha512-V4aYg89jEoVRxRb2fJdAg8FHvI7cEyYdVAh94HH0UIK8oJxUfkjlDQN9RbMx+bEjP7+ggMiFRprSti032Oipxw==}
    engines: {node: 4.x || >=6.0.0}

  /node-gyp/3.8.0:
    resolution: {integrity: sha512-3g8lYefrRRzvGeSowdJKAKyks8oUpLEd/DyPV4eMhVlhJ0aNaZqIrNUIPuEWWTAoPqyFkfGrM67MC69baqn6vA==}
    engines: {node: '>= 0.8.0'}
    hasBin: true
    requiresBuild: true
    dependencies:
      fstream: 1.0.12
      glob: 7.1.7
      graceful-fs: 4.2.8
      mkdirp: 0.5.5
      nopt: 3.0.6
      npmlog: 4.1.2
      osenv: 0.1.5
      request: 2.88.2
      rimraf: 2.7.1
      semver: 5.3.0
      tar: 2.2.2
      which: 1.3.1
    dev: true
    optional: true

  /node-int64/0.4.0:
    resolution: {integrity: sha1-h6kGXNs1XTGC2PlM4RGIuCXGijs=}
    dev: true

  /node-modules-regexp/1.0.0:
    resolution: {integrity: sha1-jZ2+KJZKSsVxLpExZCEHxx6Q7EA=}
    engines: {node: '>=0.10.0'}
    dev: true

  /node-pre-gyp/0.11.0:
    resolution: {integrity: sha512-TwWAOZb0j7e9eGaf9esRx3ZcLaE5tQ2lvYy1pb5IAaG1a2e2Kv5Lms1Y4hpj+ciXJRofIxxlt5haeQ/2ANeE0Q==}
    deprecated: 'Please upgrade to @mapbox/node-pre-gyp: the non-scoped node-pre-gyp package is deprecated and only the @mapbox scoped package will recieve updates in the future'
    hasBin: true
    dependencies:
      detect-libc: 1.0.3
      mkdirp: 0.5.5
      needle: 2.9.0
      nopt: 4.0.3
      npm-packlist: 1.4.8
      npmlog: 4.1.2
      rc: 1.2.8
      rimraf: 2.7.1
      semver: 5.7.1
      tar: 4.4.19
    dev: true

  /node-releases/1.1.75:
    resolution: {integrity: sha512-Qe5OUajvqrqDSy6wrWFmMwfJ0jVgwiw4T3KqmbTcZ62qW0gQkheXYhcFM1+lOVcGUoRxcEcfyvFMAnDgaF1VWw==}
    dev: true

  /nopt/3.0.6:
    resolution: {integrity: sha1-xkZdvwirzU2zWTF/eaxopkayj/k=}
    hasBin: true
    dependencies:
      abbrev: 1.1.1
    dev: true
    optional: true

  /nopt/4.0.3:
    resolution: {integrity: sha512-CvaGwVMztSMJLOeXPrez7fyfObdZqNUK1cPAEzLHrTybIua9pMdmmPR5YwtfNftIOMv3DPUhFaxsZMNTQO20Kg==}
    hasBin: true
    dependencies:
      abbrev: 1.1.1
      osenv: 0.1.5
    dev: true

  /normalize-package-data/2.5.0:
    resolution: {integrity: sha512-/5CMN3T0R4XTj4DcGaexo+roZSdSFW/0AOOTROrjxzCG1wrWXEsGbRKevjlIL+ZDE4sZlJr5ED4YW0yqmkK+eA==}
    dependencies:
      hosted-git-info: 2.8.9
      resolve: 1.20.0
      semver: 5.7.1
      validate-npm-package-license: 3.0.4

  /normalize-package-data/3.0.3:
    resolution: {integrity: sha512-p2W1sgqij3zMMyRC067Dg16bfzVH+w7hyegmpIvZ4JNjqtGOVAIvLmjBx3yP7YTe9vKJgkoNOPjwQGogDoMXFA==}
    engines: {node: '>=10'}
    dependencies:
      hosted-git-info: 4.0.2
      is-core-module: 2.6.0
      semver: 7.3.5
      validate-npm-package-license: 3.0.4
    dev: true

  /normalize-path/3.0.0:
    resolution: {integrity: sha512-6eZs5Ls3WtCisHWp9S2GUy8dqkpGi4BVSz3GaqiE6ezub0512ESztXUwUB6C6IKbQkY2Pnb/mD4WYojCRwcwLA==}
    engines: {node: '>=0.10.0'}

  /npm-bundled/1.1.2:
    resolution: {integrity: sha512-x5DHup0SuyQcmL3s7Rx/YQ8sbw/Hzg0rj48eN0dV7hf5cmQq5PXIeioroH3raV1QC1yh3uTYuMThvEQF3iKgGQ==}
    dependencies:
      npm-normalize-package-bin: 1.0.1
    dev: true

  /npm-normalize-package-bin/1.0.1:
    resolution: {integrity: sha512-EPfafl6JL5/rU+ot6P3gRSCpPDW5VmIzX959Ob1+ySFUuuYHWHekXpwdUZcKP5C+DS4GEtdJluwBjnsNDl+fSA==}
    dev: true

  /npm-packlist/1.4.8:
    resolution: {integrity: sha512-5+AZgwru5IevF5ZdnFglB5wNlHG1AOOuw28WhUq8/8emhBmLv6jX5by4WJCh7lW0uSYZYS6DXqIsyZVIXRZU9A==}
    dependencies:
      ignore-walk: 3.0.4
      npm-bundled: 1.1.2
      npm-normalize-package-bin: 1.0.1
    dev: true

  /npm-run-path/4.0.1:
    resolution: {integrity: sha512-S48WzZW777zhNIrn7gxOlISNAqi9ZC/uQFnRdbeIHhZhCA6UqpkOT8T1G7BvfdgP4Er8gF4sUbaS0i7QvIfCWw==}
    engines: {node: '>=8'}
    dependencies:
      path-key: 3.1.1

  /npmlog/4.1.2:
    resolution: {integrity: sha512-2uUqazuKlTaSI/dC8AzicUck7+IrEaOnN/e0jd3Xtt1KcGpwx30v50mL7oPyr/h9bL3E4aZccVwpwP+5W9Vjkg==}
    dependencies:
      are-we-there-yet: 1.1.5
      console-control-strings: 1.1.0
      gauge: 2.7.4
      set-blocking: 2.0.0
    dev: true

  /number-is-nan/1.0.1:
    resolution: {integrity: sha1-CXtgK1NCKlIsGvuHkDGDNpQaAR0=}
    engines: {node: '>=0.10.0'}
    dev: true

  /nwsapi/2.2.0:
    resolution: {integrity: sha512-h2AatdwYH+JHiZpv7pt/gSX1XoRGb7L/qSIeuqA6GwYoF9w1vP1cw42TO0aI2pNyshRK5893hNSl+1//vHK7hQ==}
    dev: true

  /oauth-sign/0.9.0:
    resolution: {integrity: sha512-fexhUFFPTGV8ybAtSIGbV6gOkSv8UtRbDBnAyLQw4QPKkgNlsH2ByPGtMUqdWkos6YCRmAqViwgZrJc/mRDzZQ==}
    dev: true
    optional: true

  /object-assign/4.1.1:
    resolution: {integrity: sha1-IQmtx5ZYh8/AXLvUQsrIv7s2CGM=}
    engines: {node: '>=0.10.0'}
    dev: true

  /object-inspect/1.11.0:
    resolution: {integrity: sha512-jp7ikS6Sd3GxQfZJPyH3cjcbJF6GZPClgdV+EFygjFLQ5FmW/dRUnTd9PQ9k0JhoNDabWFbpF1yCdSWCC6gexg==}
    dev: true

  /on-finished/2.3.0:
    resolution: {integrity: sha1-IPEzZIGwg811M3mSoWlxqi2QaUc=}
    engines: {node: '>= 0.8'}
    dependencies:
      ee-first: 1.1.1
    dev: true

  /once/1.4.0:
    resolution: {integrity: sha1-WDsap3WWHUsROsF9nFC6753Xa9E=}
    dependencies:
      wrappy: 1.0.2

  /onetime/5.1.2:
    resolution: {integrity: sha512-kbpaSSGJTWdAY5KPVeMOKXSrPtr8C8C7wodJbcsd51jRnmD+GZu8Y0VoU6Dm5Z4vWr0Ig/1NKuWRKf7j5aaYSg==}
    engines: {node: '>=6'}
    dependencies:
      mimic-fn: 2.1.0

  /open/7.4.2:
    resolution: {integrity: sha512-MVHddDVweXZF3awtlAS+6pgKLlm/JgxZ90+/NBurBoQctVOOB/zDdVjcyPzQ+0laDGbsWgrRkflI65sQeOgT9Q==}
    engines: {node: '>=8'}
    dependencies:
      is-docker: 2.2.1
      is-wsl: 2.2.0

  /optionator/0.8.3:
    resolution: {integrity: sha512-+IW9pACdk3XWmmTXG8m3upGUJst5XRGzxMRjXzAuJ1XnIFNvfhjjIuYkDvysnPQ7qzqVzLt78BCruntqRhWQbA==}
    engines: {node: '>= 0.8.0'}
    dependencies:
      deep-is: 0.1.3
      fast-levenshtein: 2.0.6
      levn: 0.3.0
      prelude-ls: 1.1.2
      type-check: 0.3.2
      word-wrap: 1.2.3
    dev: true

  /optionator/0.9.1:
    resolution: {integrity: sha512-74RlY5FCnhq4jRxVUPKDaRwrVNXMqsGsiW6AJw4XK8hmtm10wC0ypZBLw5IIp85NZMr91+qd1RvvENwg7jjRFw==}
    engines: {node: '>= 0.8.0'}
    dependencies:
      deep-is: 0.1.3
      fast-levenshtein: 2.0.6
      levn: 0.4.1
      prelude-ls: 1.2.1
      type-check: 0.4.0
      word-wrap: 1.2.3
    dev: true

  /os-homedir/1.0.2:
    resolution: {integrity: sha1-/7xJiDNuDoM94MFox+8VISGqf7M=}
    engines: {node: '>=0.10.0'}
    dev: true

  /os-tmpdir/1.0.2:
    resolution: {integrity: sha1-u+Z0BseaqFxc/sdm/lc0VV36EnQ=}
    engines: {node: '>=0.10.0'}
    dev: true

  /osenv/0.1.5:
    resolution: {integrity: sha512-0CWcCECdMVc2Rw3U5w9ZjqX6ga6ubk1xDVKxtBQPK7wis/0F2r9T6k4ydGYhecl7YUBxBVxhL5oisPsNxAPe2g==}
    dependencies:
      os-homedir: 1.0.2
      os-tmpdir: 1.0.2
    dev: true

  /p-each-series/2.2.0:
    resolution: {integrity: sha512-ycIL2+1V32th+8scbpTvyHNaHe02z0sjgh91XXjAk+ZeXoPN4Z46DVUnzdso0aX4KckKw0FNNFHdjZ2UsZvxiA==}
    engines: {node: '>=8'}
    dev: true

  /p-filter/2.1.0:
    resolution: {integrity: sha512-ZBxxZ5sL2HghephhpGAQdoskxplTwr7ICaehZwLIlfL6acuVgZPm8yBNuRAFBGEqtD/hmUeq9eqLg2ys9Xr/yw==}
    engines: {node: '>=8'}
    dependencies:
      p-map: 2.1.0

  /p-limit/2.3.0:
    resolution: {integrity: sha512-//88mFWSJx8lxCzwdAABTJL2MyWB12+eIY7MDL2SqLmAkeKU9qxRvWuSyTjm3FUmpBEMuFfckAIqEaVGUDxb6w==}
    engines: {node: '>=6'}
    dependencies:
      p-try: 2.2.0

  /p-limit/3.1.0:
    resolution: {integrity: sha512-TYOanM3wGwNGsZN2cVTYPArw454xnXj5qmWF1bEoAc4+cU/ol7GVh7odevjp1FNHduHc3KZMcFduxU5Xc6uJRQ==}
    engines: {node: '>=10'}
    dependencies:
      yocto-queue: 0.1.0

  /p-locate/3.0.0:
    resolution: {integrity: sha512-x+12w/To+4GFfgJhBEpiDcLozRJGegY+Ei7/z0tSLkMmxGZNybVMSfWj9aJn8Z5Fc7dBUNJOOVgPv2H7IwulSQ==}
    engines: {node: '>=6'}
    dependencies:
      p-limit: 2.3.0

  /p-locate/4.1.0:
    resolution: {integrity: sha512-R79ZZ/0wAxKGu3oYMlz8jy/kbhsNrS7SKZ7PxEHBgJ5+F2mtFW2fK2cOtBh1cHYkQsbzFV7I+EoRKe6Yt0oK7A==}
    engines: {node: '>=8'}
    dependencies:
      p-limit: 2.3.0

  /p-locate/5.0.0:
    resolution: {integrity: sha512-LaNjtRWUBY++zB5nE/NwcaoMylSPk+S+ZHNB1TzdbMJMny6dynpAGt7X/tl/QYq3TIeE6nxHppbo2LGymrG5Pw==}
    engines: {node: '>=10'}
    dependencies:
      p-limit: 3.1.0

  /p-map/2.1.0:
    resolution: {integrity: sha512-y3b8Kpd8OAN444hxfBbFfj1FY/RjtTd8tzYwhUqNYXx0fXx2iX4maP4Qr6qhIKbQXI02wTLAda4fYUbDagTUFw==}
    engines: {node: '>=6'}

  /p-map/4.0.0:
    resolution: {integrity: sha512-/bjOqmgETBYB5BoEeGVea8dmvHb2m9GLy1E9W43yeyfP6QQCZGFNa+XRceJEuDB6zqr+gKpIAmlLebMpykw/MQ==}
    engines: {node: '>=10'}
    dependencies:
      aggregate-error: 3.1.0

  /p-reduce/2.1.0:
    resolution: {integrity: sha512-2USApvnsutq8uoxZBGbbWM0JIYLiEMJ9RlaN7fAzVNb9OZN0SHjjTTfIcb667XynS5Y1VhwDJVDa72TnPzAYWw==}
    engines: {node: '>=8'}
    dev: true

  /p-retry/4.6.1:
    resolution: {integrity: sha512-e2xXGNhZOZ0lfgR9kL34iGlU8N/KO0xZnQxVEwdeOvpqNDQfdnxIYizvWtK8RglUa3bGqI8g0R/BdfzLMxRkiA==}
    engines: {node: '>=8'}
    dependencies:
      '@types/retry': 0.12.1
      retry: 0.13.1

  /p-try/2.2.0:
    resolution: {integrity: sha512-R4nPAVTAU0B9D35/Gk3uJf/7XYbQcyohSKdvAxIRSNghFl4e71hVoGnBNQz9cWaXxO2I10KTC+3jMdvvoKw6dQ==}
    engines: {node: '>=6'}

  /packet-reader/1.0.0:
    resolution: {integrity: sha512-HAKu/fG3HpHFO0AA8WE8q2g+gBJaZ9MG7fcKk+IJPLTGAD6Psw4443l+9DGRbOIh3/aXr7Phy0TjilYivJo5XQ==}
    dev: true

  /parent-module/1.0.1:
    resolution: {integrity: sha512-GQ2EWRpQV8/o+Aw8YqtfZZPfNRWZYkbidE9k5rpl/hC3vtHHBfGm2Ifi6qWV+coDGkrUKZAxE3Lot5kcsRlh+g==}
    engines: {node: '>=6'}
    dependencies:
      callsites: 3.1.0
    dev: true

  /parse-json/5.2.0:
    resolution: {integrity: sha512-ayCKvm/phCGxOkYRSCM82iDwct8/EonSEgCSxWxD7ve6jHggsFl4fZVQBPRNgQoKiuV/odhFrGzQXZwbifC8Rg==}
    engines: {node: '>=8'}
    dependencies:
      '@babel/code-frame': 7.14.5
      error-ex: 1.3.2
      json-parse-even-better-errors: 2.3.1
      lines-and-columns: 1.1.6

  /parse5/6.0.1:
    resolution: {integrity: sha512-Ofn/CTFzRGTTxwpNEs9PP93gXShHcTq255nzRYSKe8AkVpZY7e1fpmTfOyoIvjP5HG7Z2ZM7VS9PPhQGW2pOpw==}
    dev: true

  /parseurl/1.3.3:
    resolution: {integrity: sha512-CiyeOxFT/JZyN5m0z9PfXw4SCBJ6Sygz1Dpl0wqjlhDEGGBP1GnsUVEL0p63hoG1fcj3fHynXi9NYO4nWOL+qQ==}
    engines: {node: '>= 0.8'}
    dev: true

  /path-exists/3.0.0:
    resolution: {integrity: sha1-zg6+ql94yxiSXqfYENe1mwEP1RU=}
    engines: {node: '>=4'}

  /path-exists/4.0.0:
    resolution: {integrity: sha512-ak9Qy5Q7jYb2Wwcey5Fpvg2KoAc/ZIhLSLOSBmRmygPsGwkVVt0fZa0qrtMz+m6tJTAHfZQ8FnmB4MG4LWy7/w==}
    engines: {node: '>=8'}

  /path-is-absolute/1.0.1:
    resolution: {integrity: sha1-F0uSaHNVNP+8es5r9TpanhtcX18=}
    engines: {node: '>=0.10.0'}

  /path-key/3.1.1:
    resolution: {integrity: sha512-ojmeN0qd+y0jszEtoY48r0Peq5dwMEkIlCOu6Q5f41lfkswXuKtYrhgoTpLnyIcHm24Uhqx+5Tqm2InSwLhE6Q==}
    engines: {node: '>=8'}

  /path-parse/1.0.7:
    resolution: {integrity: sha512-LDJzPVEEEPR+y48z93A0Ed0yXb8pAByGWo/k5YYdYgpY2/2EsOsksJrq7lOHxryrVOn1ejG6oAp8ahvOIQD8sw==}

  /path-to-regexp/0.1.7:
    resolution: {integrity: sha1-32BBeABfUi8V60SQ5yR6G/qmf4w=}
    dev: true

  /path-type/4.0.0:
    resolution: {integrity: sha512-gDKb8aZMDeD/tZWs9P6+q0J9Mwkdl6xMV8TjnGP3qJVJ06bdMgkbBlLU8IdfOsIsFz2BW1rNVT3XuNEl8zPAvw==}
    engines: {node: '>=8'}

  /performance-now/2.1.0:
    resolution: {integrity: sha1-Ywn04OX6kT7BxpMHrjZLSzd8nns=}
    dev: true
    optional: true

  /pg-connection-string/2.5.0:
    resolution: {integrity: sha512-r5o/V/ORTA6TmUnyWZR9nCj1klXCO2CEKNRlVuJptZe85QuhFayC7WeMic7ndayT5IRIR0S0xFxFi2ousartlQ==}
    dev: true

  /pg-int8/1.0.1:
    resolution: {integrity: sha512-WCtabS6t3c8SkpDBUlb1kjOs7l66xsGdKpIPZsg4wR+B3+u9UAum2odSsF9tnvxg80h4ZxLWMy4pRjOsFIqQpw==}
    engines: {node: '>=4.0.0'}
    dev: true

  /pg-pool/3.4.1_pg@8.7.1:
    resolution: {integrity: sha512-TVHxR/gf3MeJRvchgNHxsYsTCHQ+4wm3VIHSS19z8NC0+gioEhq1okDY1sm/TYbfoP6JLFx01s0ShvZ3puP/iQ==}
    peerDependencies:
      pg: '>=8.0'
    dependencies:
      pg: 8.7.1
    dev: true

  /pg-protocol/1.5.0:
    resolution: {integrity: sha512-muRttij7H8TqRNu/DxrAJQITO4Ac7RmX3Klyr/9mJEOBeIpgnF8f9jAfRz5d3XwQZl5qBjF9gLsUtMPJE0vezQ==}
    dev: true

  /pg-types/2.2.0:
    resolution: {integrity: sha512-qTAAlrEsl8s4OiEQY69wDvcMIdQN6wdz5ojQiOy6YRMuynxenON0O5oCpJI6lshc6scgAY8qvJ2On/p+CXY0GA==}
    engines: {node: '>=4'}
    dependencies:
      pg-int8: 1.0.1
      postgres-array: 2.0.0
      postgres-bytea: 1.0.0
      postgres-date: 1.0.7
      postgres-interval: 1.2.0
    dev: true

  /pg/8.7.1:
    resolution: {integrity: sha512-7bdYcv7V6U3KAtWjpQJJBww0UEsWuh4yQ/EjNf2HeO/NnvKjpvhEIe/A/TleP6wtmSKnUnghs5A9jUoK6iDdkA==}
    engines: {node: '>= 8.0.0'}
    peerDependencies:
      pg-native: '>=2.0.0'
    peerDependenciesMeta:
      pg-native:
        optional: true
    dependencies:
      buffer-writer: 2.0.0
      packet-reader: 1.0.0
      pg-connection-string: 2.5.0
      pg-pool: 3.4.1_pg@8.7.1
      pg-protocol: 1.5.0
      pg-types: 2.2.0
      pgpass: 1.0.4
    dev: true

  /pgpass/1.0.4:
    resolution: {integrity: sha512-YmuA56alyBq7M59vxVBfPJrGSozru8QAdoNlWuW3cz8l+UX3cWge0vTvjKhsSHSJpo3Bom8/Mm6hf0TR5GY0+w==}
    dependencies:
      split2: 3.2.2
    dev: true

  /picomatch/2.3.0:
    resolution: {integrity: sha512-lY1Q/PiJGC2zOv/z391WOTD+Z02bCgsFfvxoXXf6h7kv9o+WmsmzYqrAwY63sNgOxE4xEdq0WyUnXfKeBrSvYw==}
    engines: {node: '>=8.6'}

  /pirates/4.0.1:
    resolution: {integrity: sha512-WuNqLTbMI3tmfef2TKxlQmAiLHKtFhlsCZnPIpuv2Ow0RDVO8lfy1Opf4NUzlMXLjPl+Men7AuVdX6TA+s+uGA==}
    engines: {node: '>= 6'}
    dependencies:
      node-modules-regexp: 1.0.0
    dev: true

  /pkg-dir/4.2.0:
    resolution: {integrity: sha512-HRDzbaKjC+AOWVXxAU/x54COGeIv9eb+6CkDSQoNTt4XyWoIJvuPsXizxu/Fr23EiekbtZwmh1IcIG/l/a10GQ==}
    engines: {node: '>=8'}
    dependencies:
      find-up: 4.1.0

  /pkg-up/3.1.0:
    resolution: {integrity: sha512-nDywThFk1i4BQK4twPQ6TA4RT8bDY96yeuCVBWL3ePARCiEKDRSrNGbFIgUJpLp+XeIR65v8ra7WuJOFUBtkMA==}
    engines: {node: '>=8'}
    dependencies:
      find-up: 3.0.0

  /platform/1.3.6:
    resolution: {integrity: sha512-fnWVljUchTro6RiCFvCXBbNhJc2NijN7oIQxbwsyL0buWJPG85v81ehlHI9fXrJsMNgTofEoWIQeClKpgxFLrg==}
    dev: true

  /please-upgrade-node/3.2.0:
    resolution: {integrity: sha512-gQR3WpIgNIKwBMVLkpMUeR3e1/E1y42bqDQZfql+kDeXd8COYfM8PQA4X6y7a8u9Ua9FHmsrrmirW2vHs45hWg==}
    dependencies:
      semver-compare: 1.0.0
    dev: true

  /plur/4.0.0:
    resolution: {integrity: sha512-4UGewrYgqDFw9vV6zNV+ADmPAUAfJPKtGvb/VdpQAx25X5f3xXdGdyOEVFwkl8Hl/tl7+xbeHqSEM+D5/TirUg==}
    engines: {node: '>=10'}
    dependencies:
      irregular-plurals: 3.3.0
    dev: true

  /pluralize/8.0.0:
    resolution: {integrity: sha512-Nc3IT5yHzflTfbjgqWcCPpo7DaKy4FnpB0l/zCAW0Tc7jxAiuqSxHasntB3D7887LSrA93kDJ9IXovxJYxyLCA==}
    engines: {node: '>=4'}
    dev: true

  /postgres-array/2.0.0:
    resolution: {integrity: sha512-VpZrUqU5A69eQyW2c5CA1jtLecCsN2U/bD6VilrFDWq5+5UIEVO7nazS3TEcHf1zuPYO/sqGvUvW62g86RXZuA==}
    engines: {node: '>=4'}
    dev: true

  /postgres-bytea/1.0.0:
    resolution: {integrity: sha1-AntTPAqokOJtFy1Hz5zOzFIazTU=}
    engines: {node: '>=0.10.0'}
    dev: true

  /postgres-date/1.0.7:
    resolution: {integrity: sha512-suDmjLVQg78nMK2UZ454hAG+OAW+HQPZ6n++TNDUX+L0+uUlLywnoxJKDou51Zm+zTCjrCl0Nq6J9C5hP9vK/Q==}
    engines: {node: '>=0.10.0'}
    dev: true

  /postgres-interval/1.2.0:
    resolution: {integrity: sha512-9ZhXKM/rw350N1ovuWHbGxnGh/SNJ4cnxHiM0rxE4VN41wsg8P8zWn9hv/buK00RP4WvlOyr/RBDiptyxVbkZQ==}
    engines: {node: '>=0.10.0'}
    dependencies:
      xtend: 4.0.2
    dev: true

  /prebuild-install/6.1.4:
    resolution: {integrity: sha512-Z4vpywnK1lBg+zdPCVCsKq0xO66eEV9rWo2zrROGGiRS4JtueBOdlB1FnY8lcy7JsUud/Q3ijUxyWN26Ika0vQ==}
    engines: {node: '>=6'}
    hasBin: true
    dependencies:
      detect-libc: 1.0.3
      expand-template: 2.0.3
      github-from-package: 0.0.0
      minimist: 1.2.5
      mkdirp-classic: 0.5.3
      napi-build-utils: 1.0.2
      node-abi: 2.30.0
      npmlog: 4.1.2
      pump: 3.0.0
      rc: 1.2.8
      simple-get: 3.1.0
      tar-fs: 2.1.1
      tunnel-agent: 0.6.0
    dev: true
    optional: true

  /prelude-ls/1.1.2:
    resolution: {integrity: sha1-IZMqVJ9eUv/ZqCf1cOBL5iqX2lQ=}
    engines: {node: '>= 0.8.0'}
    dev: true

  /prelude-ls/1.2.1:
    resolution: {integrity: sha512-vkcDPrRZo1QZLbn5RLGPpg/WmIQ65qoWWhcGKf/b5eplkkarX0m9z8ppCat4mlOqUsWpyNuYgO3VRyrYHSzX5g==}
    engines: {node: '>= 0.8.0'}
    dev: true

  /prettier-linter-helpers/1.0.0:
    resolution: {integrity: sha512-GbK2cP9nraSSUF9N2XwUwqfzlAFlMNYYl+ShE/V+H8a9uNl/oUqB1w2EL54Jh0OlyRSd8RfWYJ3coVS4TROP2w==}
    engines: {node: '>=6.0.0'}
    dependencies:
      fast-diff: 1.2.0
    dev: true

  /prettier/2.3.2:
    resolution: {integrity: sha512-lnJzDfJ66zkMy58OL5/NY5zp70S7Nz6KqcKkXYzn2tMVrNxvbqaBpg7H3qHaLxCJ5lNMsGuM8+ohS7cZrthdLQ==}
    engines: {node: '>=10.13.0'}
    hasBin: true
    dev: true

  /pretty-format/27.0.6:
    resolution: {integrity: sha512-8tGD7gBIENgzqA+UBzObyWqQ5B778VIFZA/S66cclyd5YkFLYs2Js7gxDKf0MXtTc9zcS7t1xhdfcElJ3YIvkQ==}
    engines: {node: ^10.13.0 || ^12.13.0 || ^14.15.0 || >=15.0.0}
    dependencies:
      '@jest/types': 27.0.6
      ansi-regex: 5.0.0
      ansi-styles: 5.2.0
      react-is: 17.0.2
    dev: true

  /prettysize/2.0.0:
    resolution: {integrity: sha512-VVtxR7sOh0VsG8o06Ttq5TrI1aiZKmC+ClSn4eBPaNf4SHr5lzbYW+kYGX3HocBL/MfpVrRfFZ9V3vCbLaiplg==}

  /process-nextick-args/2.0.1:
    resolution: {integrity: sha512-3ouUOpQhtgrbOa17J7+uxOTpITYWaGP7/AhoR3+A+/1e9skrzelGi/dXzEYyvbxubEF6Wn2ypscTKiKJFFn1ag==}

  /process/0.11.10:
    resolution: {integrity: sha1-czIwDoQBYb2j5podHZGn1LwW8YI=}
    engines: {node: '>= 0.6.0'}
    dev: true

  /progress/2.0.3:
    resolution: {integrity: sha512-7PiHtLll5LdnKIMw100I+8xJXR5gW2QwWYkT6iJva0bXitZKa/XMrSbdmg3r2Xnaidz9Qumd0VPaMrZlF9V9sA==}
    engines: {node: '>=0.4.0'}

  /prompts/2.4.1:
    resolution: {integrity: sha512-EQyfIuO2hPDsX1L/blblV+H7I0knhgAd82cVneCwcdND9B8AuCDuRcBH6yIcG4dFzlOUqbazQqwGjx5xmsNLuQ==}
    engines: {node: '>= 6'}
    dependencies:
      kleur: 3.0.3
      sisteransi: 1.0.5

  /proxy-addr/2.0.7:
    resolution: {integrity: sha512-llQsMLSUDUPT44jdrU/O37qlnifitDP+ZwrmmZcoSKyLKvtZxpyV0n2/bD/N4tBAAZ/gJEdZU7KMraoK1+XYAg==}
    engines: {node: '>= 0.10'}
    dependencies:
      forwarded: 0.2.0
      ipaddr.js: 1.9.1
    dev: true

  /psl/1.8.0:
    resolution: {integrity: sha512-RIdOzyoavK+hA18OGGWDqUTsCLhtA7IcZ/6NCs4fFJaHBDab+pDDmDIByWFRQJq2Cd7r1OoQxBGKOaztq+hjIQ==}
    dev: true

  /pump/3.0.0:
    resolution: {integrity: sha512-LwZy+p3SFs1Pytd/jYct4wpv49HiYCqd9Rlc5ZVdk0V+8Yzv6jR5Blk3TRmPL1ft69TxP0IMZGJ+WPFU2BFhww==}
    dependencies:
      end-of-stream: 1.4.4
      once: 1.4.0
    dev: true
    optional: true

  /punycode/2.1.1:
    resolution: {integrity: sha512-XRsRjdf+j5ml+y/6GKHPZbrF/8p2Yga0JPtdqTIY2Xe5ohJPD9saDJJLPvp9+NSBprVvevdXZybnj2cv8OEd0A==}
    engines: {node: '>=6'}
    dev: true

  /qs/6.10.1:
    resolution: {integrity: sha512-M528Hph6wsSVOBiYUnGf+K/7w0hNshs/duGsNXPUCLH5XAqjEtiPGwNONLV0tBH8NoGb0mvD5JubnUTrujKDTg==}
    engines: {node: '>=0.6'}
    dependencies:
      side-channel: 1.0.4
    dev: true

  /qs/6.5.2:
    resolution: {integrity: sha512-N5ZAX4/LxJmF+7wN74pUD6qAh9/wnvdQcjq9TZjevvXzSUo7bfmw91saqMjzGS2xq91/odN2dW/WOl7qQHNDGA==}
    engines: {node: '>=0.6'}
    dev: true
    optional: true

  /qs/6.7.0:
    resolution: {integrity: sha512-VCdBRNFTX1fyE7Nb6FYoURo/SPe62QCaAyzJvUjwRaIsc+NePBEniHlvxFmmX56+HZphIGtV0XeCirBtpDrTyQ==}
    engines: {node: '>=0.6'}
    dev: true

  /queue-microtask/1.2.3:
    resolution: {integrity: sha512-NuaNSa6flKT5JaSYQzJok04JzTL1CA6aGhv5rfLW3PgqA+M2ChpZQnAC8h8i4ZFkBS8X5RqkDBHA7r4hej3K9A==}

  /quick-lru/4.0.1:
    resolution: {integrity: sha512-ARhCpm70fzdcvNQfPoy49IaanKkTlRWF2JMzqhcJbhSFRZv7nPTvZJdcY7301IPmvW+/p0RgIWnQDLJxifsQ7g==}
    engines: {node: '>=8'}
    dev: true

  /range-parser/1.2.1:
    resolution: {integrity: sha512-Hrgsx+orqoygnmhFbKaHE6c296J+HTAQXoxEF6gNupROmmGJRoyzfG3ccAveqCBrwr/2yxQ5BVd/GTl5agOwSg==}
    engines: {node: '>= 0.6'}
    dev: true

  /raw-body/2.4.0:
    resolution: {integrity: sha512-4Oz8DUIwdvoa5qMJelxipzi/iJIi40O5cGV1wNYp5hvZP8ZN0T+jiNkL0QepXs+EsQ9XJ8ipEDoiH70ySUJP3Q==}
    engines: {node: '>= 0.8'}
    dependencies:
      bytes: 3.1.0
      http-errors: 1.7.2
      iconv-lite: 0.4.24
      unpipe: 1.0.0
    dev: true

  /rc/1.2.8:
    resolution: {integrity: sha512-y3bGgqKj3QBdxLbLkomlohkvsA8gdAiUQlSBJnBhfn+BPxg4bc62d8TcBW15wavDfgexCgccckhcZvywyQYPOw==}
    hasBin: true
    dependencies:
      deep-extend: 0.6.0
      ini: 1.3.8
      minimist: 1.2.5
      strip-json-comments: 2.0.1
    dev: true

  /react-is/17.0.2:
    resolution: {integrity: sha512-w2GsyukL62IJnlaff/nRegPQR94C/XXamvMWmSHRJ4y7Ts/4ocGRmTHvOs8PSE6pB3dWOrD/nueuU5sduBsQ4w==}
    dev: true

  /react/17.0.2:
    resolution: {integrity: sha512-gnhPt75i/dq/z3/6q/0asP78D0u592D5L1pd7M8P+dck6Fu/jJeL6iVVK23fptSUZj8Vjf++7wXA8UNclGQcbA==}
    engines: {node: '>=0.10.0'}
    dependencies:
      loose-envify: 1.4.0
      object-assign: 4.1.1
    dev: true

  /read-pkg-up/7.0.1:
    resolution: {integrity: sha512-zK0TB7Xd6JpCLmlLmufqykGE+/TlOePD6qKClNW7hHDKFh/J7/7gCWGR7joEQEW1bKq3a3yUZSObOoWLFQ4ohg==}
    engines: {node: '>=8'}
    dependencies:
      find-up: 4.1.0
      read-pkg: 5.2.0
      type-fest: 0.8.1

  /read-pkg/5.2.0:
    resolution: {integrity: sha512-Ug69mNOpfvKDAc2Q8DRpMjjzdtrnv9HcSMX+4VsZxD1aZ6ZzrIE7rlzXBtWTyhULSMKg076AW6WR5iZpD0JiOg==}
    engines: {node: '>=8'}
    dependencies:
      '@types/normalize-package-data': 2.4.1
      normalize-package-data: 2.5.0
      parse-json: 5.2.0
      type-fest: 0.6.0

  /readable-stream/2.3.7:
    resolution: {integrity: sha512-Ebho8K4jIbHAxnuxi7o42OrZgF/ZTNcsZj6nRKyUmkhLFq8CHItp/fy6hQZuZmP/n3yZ9VBUbp4zz/mX8hmYPw==}
    dependencies:
      core-util-is: 1.0.2
      inherits: 2.0.4
      isarray: 1.0.0
      process-nextick-args: 2.0.1
      safe-buffer: 5.1.2
      string_decoder: 1.1.1
      util-deprecate: 1.0.2

  /readable-stream/3.6.0:
    resolution: {integrity: sha512-BViHy7LKeTz4oNnkcLJ+lVSL6vpiFeX6/d3oSH8zCW7UxP2onchk+vTGB143xuFjHS3deTgkKoXXymXqymiIdA==}
    engines: {node: '>= 6'}
    dependencies:
      inherits: 2.0.4
      string_decoder: 1.3.0
      util-deprecate: 1.0.2

  /redent/3.0.0:
    resolution: {integrity: sha512-6tDA8g98We0zd0GvVeMT9arEOnTw9qM03L9cJXaCjrip1OO764RDBLBfrB4cwzNGDj5OA5ioymC9GkizgWJDUg==}
    engines: {node: '>=8'}
    dependencies:
      indent-string: 4.0.0
      strip-indent: 3.0.0
    dev: true

  /redis-commands/1.7.0:
    resolution: {integrity: sha512-nJWqw3bTFy21hX/CPKHth6sfhZbdiHP6bTawSgQBlKOVRG7EZkfHbbHwQJnrE4vsQf0CMNE+3gJ4Fmm16vdVlQ==}
    dev: true

  /redis-errors/1.2.0:
    resolution: {integrity: sha1-62LSrbFeTq9GEMBK/hUpOEJQq60=}
    engines: {node: '>=4'}
    dev: true

  /redis-lock/0.1.4:
    resolution: {integrity: sha512-7/+zu86XVQfJVx1nHTzux5reglDiyUCDwmW7TSlvVezfhH2YLc/Rc8NE0ejQG+8/0lwKzm29/u/4+ogKeLosiA==}
    engines: {node: '>=0.6'}
    dev: true

  /redis-parser/3.0.0:
    resolution: {integrity: sha1-tm2CjNyv5rS4pCin3vTGvKwxyLQ=}
    engines: {node: '>=4'}
    dependencies:
      redis-errors: 1.2.0
    dev: true

  /redis/3.1.2:
    resolution: {integrity: sha512-grn5KoZLr/qrRQVwoSkmzdbw6pwF+/rwODtrOr6vuBRiR/f3rjSTGupbF90Zpqm2oenix8Do6RV7pYEkGwlKkw==}
    engines: {node: '>=10'}
    dependencies:
      denque: 1.5.1
      redis-commands: 1.7.0
      redis-errors: 1.2.0
      redis-parser: 3.0.0
    dev: true

  /regexpp/3.2.0:
    resolution: {integrity: sha512-pq2bWo9mVD43nbts2wGv17XLiNLya+GklZ8kaDLV2Z08gDCsGpnKn9BFMepvWuHCbyVvY7J5o5+BVvoQbmlJLg==}
    engines: {node: '>=8'}
    dev: true

  /replace-string/3.1.0:
    resolution: {integrity: sha512-yPpxc4ZR2makceA9hy/jHNqc7QVkd4Je/N0WRHm6bs3PtivPuPynxE5ejU/mp5EhnCv8+uZL7vhz8rkluSlx+Q==}
    engines: {node: '>=8'}
    dev: true

  /request/2.88.2:
    resolution: {integrity: sha512-MsvtOrfG9ZcrOwAW+Qi+F6HbD0CWXEh9ou77uOb7FM2WPhwT7smM833PzanhJLsgXjN89Ir6V2PczXNnMpwKhw==}
    engines: {node: '>= 6'}
    deprecated: request has been deprecated, see https://github.com/request/request/issues/3142
    dependencies:
      aws-sign2: 0.7.0
      aws4: 1.11.0
      caseless: 0.12.0
      combined-stream: 1.0.8
      extend: 3.0.2
      forever-agent: 0.6.1
      form-data: 2.3.3
      har-validator: 5.1.5
      http-signature: 1.2.0
      is-typedarray: 1.0.0
      isstream: 0.1.2
      json-stringify-safe: 5.0.1
      mime-types: 2.1.32
      oauth-sign: 0.9.0
      performance-now: 2.1.0
      qs: 6.5.2
      safe-buffer: 5.2.1
      tough-cookie: 2.5.0
      tunnel-agent: 0.6.0
      uuid: 3.4.0
    dev: true
    optional: true

  /require-directory/2.1.1:
    resolution: {integrity: sha1-jGStX9MNqxyXbiNE/+f3kqam30I=}
    engines: {node: '>=0.10.0'}
    dev: true

  /require-from-string/2.0.2:
    resolution: {integrity: sha512-Xf0nWe6RseziFMu+Ap9biiUbmplq6S9/p+7w7YXP/JBHhrUDDUhwa+vANyubuqfZWTveU//DYVGsDG7RKL/vEw==}
    engines: {node: '>=0.10.0'}
    dev: true

  /resolve-cwd/3.0.0:
    resolution: {integrity: sha512-OrZaX2Mb+rJCpH/6CpSqt9xFVpN++x01XnN2ie9g6P5/3xelLAkXWVADpdz1IHD/KFfEXyE6V0U01OQ3UO2rEg==}
    engines: {node: '>=8'}
    dependencies:
      resolve-from: 5.0.0
    dev: true

  /resolve-from/4.0.0:
    resolution: {integrity: sha512-pb/MYmXstAkysRFx8piNI1tGFNQIFA3vkE3Gq4EuA1dF6gHp/+vgZqsCGJapvy8N3Q+4o7FwvquPJcnZ7RYy4g==}
    engines: {node: '>=4'}
    dev: true

  /resolve-from/5.0.0:
    resolution: {integrity: sha512-qYg9KP24dD5qka9J47d0aVky0N+b4fTU89LN9iDnjB5waksiC49rvMB0PrUJQGoTmH50XPiqOvAjDfaijGxYZw==}
    engines: {node: '>=8'}

  /resolve-pkg/2.0.0:
    resolution: {integrity: sha512-+1lzwXehGCXSeryaISr6WujZzowloigEofRB+dj75y9RRa/obVcYgbHJd53tdYw8pvZj8GojXaaENws8Ktw/hQ==}
    engines: {node: '>=8'}
    dependencies:
      resolve-from: 5.0.0

  /resolve/1.20.0:
    resolution: {integrity: sha512-wENBPt4ySzg4ybFQW2TT1zMQucPK95HSh/nq2CFTZVOGut2+pQvSsgtda4d26YrYcr067wjbmzOG8byDPBX63A==}
    dependencies:
      is-core-module: 2.6.0
      path-parse: 1.0.7

  /restore-cursor/3.1.0:
    resolution: {integrity: sha512-l+sSefzHpj5qimhFSE5a8nufZYAM3sBSVMAPtYkmC+4EH2anSGaEMXSD0izRQbu9nfyQ9y5JrVmp7E8oZrUjvA==}
    engines: {node: '>=8'}
    dependencies:
      onetime: 5.1.2
      signal-exit: 3.0.3

  /retry/0.13.1:
    resolution: {integrity: sha512-XQBQ3I8W1Cge0Seh+6gjj03LbmRFWuoszgK9ooCpwYIrhhoO80pfq4cUkU5DkknwfOfFteRwlZ56PYOGYyFWdg==}
    engines: {node: '>= 4'}

  /reusify/1.0.4:
    resolution: {integrity: sha512-U9nH88a3fc/ekCF1l0/UP1IosiuIjyTh7hBvXVMHYgVcfGvt897Xguj2UOLDeI5BG2m7/uwyaLVT6fbtCwTyzw==}
    engines: {iojs: '>=1.0.0', node: '>=0.10.0'}

  /rfdc/1.3.0:
    resolution: {integrity: sha512-V2hovdzFbOi77/WajaSMXk2OLm+xNIeQdMMuB7icj7bk6zi2F8GGAxigcnDFpJHbNyNcgyJDiP+8nOrY5cZGrA==}
    dev: true

  /rimraf/2.7.1:
    resolution: {integrity: sha512-uWjbaKIK3T1OSVptzX7Nl6PvQ3qAGtKEtVRjRuazjfL3Bx5eI409VZSqgND+4UNnmzLVdPj9FqFJNPqBZFve4w==}
    hasBin: true
    dependencies:
      glob: 7.1.7
    dev: true

  /rimraf/3.0.2:
    resolution: {integrity: sha512-JZkJMZkAGFFPP2YqXZXPbMlMBgsxzE8ILs4lMIX/2o0L9UBw9O/Y3o6wFw/i9YLapcUJWwqbi3kdxIPdC62TIA==}
    hasBin: true
    dependencies:
      glob: 7.1.7

  /rollup-plugin-dts/3.0.2_rollup@2.56.3+typescript@4.3.5:
    resolution: {integrity: sha512-hswlsdWu/x7k5pXzaLP6OvKRKcx8Bzprksz9i9mUe72zvt8LvqAb/AZpzs6FkLgmyRaN8B6rUQOVtzA3yEt9Yw==}
    engines: {node: '>=v12.22.1'}
    peerDependencies:
      rollup: ^2.48.0
      typescript: ^4.2.4
    dependencies:
      magic-string: 0.25.7
      rollup: 2.56.3
      typescript: 4.3.5
    optionalDependencies:
      '@babel/code-frame': 7.14.5
    dev: true

  /rollup/2.56.3:
    resolution: {integrity: sha512-Au92NuznFklgQCUcV96iXlxUbHuB1vQMaH76DHl5M11TotjOHwqk9CwcrT78+Tnv4FN9uTBxq6p4EJoYkpyekg==}
    engines: {node: '>=10.0.0'}
    hasBin: true
    optionalDependencies:
      fsevents: 2.3.2
    dev: true

  /run-parallel/1.2.0:
    resolution: {integrity: sha512-5l4VyZR86LZ/lDxZTR6jqL8AFE2S0IFLMP26AbjsLVADxHdhB/c0GUsH+y39UfCi3dzz8OlQuPmnaJOMoDHQBA==}
    dependencies:
      queue-microtask: 1.2.3

  /rxjs/6.6.7:
    resolution: {integrity: sha512-hTdwr+7yYNIT5n4AMYp85KA6yw2Va0FLa3Rguvbpa4W3I5xynaBZo41cM3XM+4Q6fRMj3sBYIR1VAmZMXYJvRQ==}
    engines: {npm: '>=2.0.0'}
    dependencies:
      tslib: 1.14.1
    dev: true

  /safe-buffer/5.1.2:
    resolution: {integrity: sha512-Gd2UZBJDkXlY7GbJxfsE8/nvKkUEU1G38c1siN6QP6a9PT9MmHB8GnpscSmMJSoF8LOIrt8ud/wPtojys4G6+g==}

  /safe-buffer/5.2.1:
    resolution: {integrity: sha512-rp3So07KcdmmKbGvgaNxQSJr7bGVSVk5S9Eq1F+ppbRo70+YeaDxkw5Dd8NPN+GD6bjnYm2VuPuCXmpuYvmCXQ==}

  /safer-buffer/2.1.2:
    resolution: {integrity: sha512-YZo3K82SD7Riyi0E1EQPojLz7kpepnSQI9IyPbHHg1XXXevb5dJI7tpyN2ADxGcQbHG7vcyRHk0cbwqcQriUtg==}
    dev: true

  /sax/1.2.4:
    resolution: {integrity: sha512-NqVDv9TpANUjFm0N8uM5GxL36UgKi9/atZw+x7YFnQ8ckwFGKrl4xX4yWtrey3UJm5nP1kUbnYgLopqWNSRhWw==}
    dev: true

  /saxes/5.0.1:
    resolution: {integrity: sha512-5LBh1Tls8c9xgGjw3QrMwETmTMVk0oFgvrFSvWx62llR2hcEInrKNZ2GZCCuuy2lvWrdl5jhbpeqc5hRYKFOcw==}
    engines: {node: '>=10'}
    dependencies:
      xmlchars: 2.2.0
    dev: true

  /segfault-handler/1.3.0:
    resolution: {integrity: sha512-p7kVHo+4uoYkr0jmIiTBthwV5L2qmWtben/KDunDZ834mbos+tY+iO0//HpAJpOFSQZZ+wxKWuRo4DxV02B7Lg==}
    requiresBuild: true
    dependencies:
      bindings: 1.5.0
      nan: 2.15.0
    dev: true

  /semver-compare/1.0.0:
    resolution: {integrity: sha1-De4hahyUGrN+nvsXiPavxf9VN/w=}
    dev: true

  /semver/5.3.0:
    resolution: {integrity: sha1-myzl094C0XxgEq0yaqa00M9U+U8=}
    hasBin: true
    dev: true
    optional: true

  /semver/5.7.1:
    resolution: {integrity: sha512-sauaDf/PZdVgrLTNYHRtpXa1iRiKcaebiKQ1BJdpQlWH2lCvexQdX55snPFyK7QzpudqbCI0qXFfOasHdyNDGQ==}
    hasBin: true

  /semver/6.3.0:
    resolution: {integrity: sha512-b39TBaTSfV6yBrapU89p5fKekE2m/NwnDocOVruQFS1/veMgdzuPcnOM34M6CwxW8jH/lxEa5rBoDeUwu5HHTw==}
    hasBin: true

  /semver/7.3.5:
    resolution: {integrity: sha512-PoeGJYh8HK4BTO/a9Tf6ZG3veo/A7ZVsYrSA6J8ny9nb3B1VrpkuN+z9OE5wfE5p6H4LchYZsegiQgbJD94ZFQ==}
    engines: {node: '>=10'}
    hasBin: true
    dependencies:
      lru-cache: 6.0.0
    dev: true

  /send/0.17.1:
    resolution: {integrity: sha512-BsVKsiGcQMFwT8UxypobUKyv7irCNRHk1T0G680vk88yf6LBByGcZJOTJCrTP2xVN6yI+XjPJcNuE3V4fT9sAg==}
    engines: {node: '>= 0.8.0'}
    dependencies:
      debug: 2.6.9
      depd: 1.1.2
      destroy: 1.0.4
      encodeurl: 1.0.2
      escape-html: 1.0.3
      etag: 1.8.1
      fresh: 0.5.2
      http-errors: 1.7.3
      mime: 1.6.0
      ms: 2.1.1
      on-finished: 2.3.0
      range-parser: 1.2.1
      statuses: 1.5.0
    dev: true

  /serve-static/1.14.1:
    resolution: {integrity: sha512-JMrvUwE54emCYWlTI+hGrGv5I8dEwmco/00EvkzIIsR7MqrHonbD9pO2MOfFnpFntl7ecpZs+3mW+XbQZu9QCg==}
    engines: {node: '>= 0.8.0'}
    dependencies:
      encodeurl: 1.0.2
      escape-html: 1.0.3
      parseurl: 1.3.3
      send: 0.17.1
    dev: true

  /set-blocking/2.0.0:
    resolution: {integrity: sha1-BF+XgtARrppoA93TgrJDkrPYkPc=}
    dev: true

  /setprototypeof/1.1.1:
    resolution: {integrity: sha512-JvdAWfbXeIGaZ9cILp38HntZSFSo3mWg6xGcJJsd+d4aRMOqauag1C63dJfDw7OaMYwEbHMOxEZ1lqVRYP2OAw==}
    dev: true

  /shebang-command/2.0.0:
    resolution: {integrity: sha512-kHxr2zZpYtdmrN1qDjrrX/Z1rR1kG8Dx+gkpK1G4eXmvXswmcE1hTWBWYUzlraYw1/yZp6YuDY77YtvbN0dmDA==}
    engines: {node: '>=8'}
    dependencies:
      shebang-regex: 3.0.0

  /shebang-regex/3.0.0:
    resolution: {integrity: sha512-7++dFhtcx3353uBaq8DDR4NuxBetBzC7ZQOhmTQInHEd6bSrXdiEyzCvG07Z44UYdLShWUyXt5M/yhz8ekcb1A==}
    engines: {node: '>=8'}

  /shell-quote/1.7.2:
    resolution: {integrity: sha512-mRz/m/JVscCrkMyPqHc/bczi3OQHkLTqXHEFu0zDhK/qfv3UcOA4SVmRCLmos4bhjr9ekVQubj/R7waKapmiQg==}

  /side-channel/1.0.4:
    resolution: {integrity: sha512-q5XPytqFEIKHkGdiMIrY10mvLRvnQh42/+GoBlFW3b2LXLE2xxJpZFdm94we0BaoV3RwJyGqg5wS7epxTv0Zvw==}
    dependencies:
      call-bind: 1.0.2
      get-intrinsic: 1.1.1
      object-inspect: 1.11.0
    dev: true

  /signal-exit/3.0.3:
    resolution: {integrity: sha512-VUJ49FC8U1OxwZLxIbTTrDvLnf/6TDgxZcK8wxR8zs13xpx7xbG60ndBlhNrFi2EMuFRoeDoJO7wthSLq42EjA==}

  /simple-concat/1.0.1:
    resolution: {integrity: sha512-cSFtAPtRhljv69IK0hTVZQ+OfE9nePi/rtJmw5UjHeVyVroEqJXP1sFztKUy1qU+xvz3u/sfYJLa947b7nAN2Q==}
    dev: true
    optional: true

  /simple-get/3.1.0:
    resolution: {integrity: sha512-bCR6cP+aTdScaQCnQKbPKtJOKDp/hj9EDLJo3Nw4y1QksqaovlW/bnptB6/c1e+qmNIDHRK+oXFDdEqBT8WzUA==}
    dependencies:
      decompress-response: 4.2.1
      once: 1.4.0
      simple-concat: 1.0.1
    dev: true
    optional: true

  /sisteransi/1.0.5:
    resolution: {integrity: sha512-bLGGlR1QxBcynn2d5YmDX4MGjlZvy2MRBDRNHLJ8VI6l6+9FUiyTFNJ0IveOSP0bcXgVDPRcfGqA0pjaqUpfVg==}

  /slash/3.0.0:
    resolution: {integrity: sha512-g9Q1haeby36OSStwb4ntCGGGaKsaVSjQ68fBxoQcutl5fS1vuY18H3wSt3jFyFtrkx+Kz0V1G85A4MyAdDMi2Q==}
    engines: {node: '>=8'}

  /slice-ansi/3.0.0:
    resolution: {integrity: sha512-pSyv7bSTC7ig9Dcgbw9AuRNUb5k5V6oDudjZoMBSr13qpLBG7tB+zgCkARjq7xIUgdz5P1Qe8u+rSGdouOOIyQ==}
    engines: {node: '>=8'}
    dependencies:
      ansi-styles: 4.3.0
      astral-regex: 2.0.0
      is-fullwidth-code-point: 3.0.0

  /slice-ansi/4.0.0:
    resolution: {integrity: sha512-qMCMfhY040cVHT43K9BFygqYbUPFZKHOg7K73mtTWJRb8pyP3fzf4Ixd5SzdEJQ6MRUg/WBnOLxghZtKKurENQ==}
    engines: {node: '>=10'}
    dependencies:
      ansi-styles: 4.3.0
      astral-regex: 2.0.0
      is-fullwidth-code-point: 3.0.0

  /sort-keys/4.2.0:
    resolution: {integrity: sha512-aUYIEU/UviqPgc8mHR6IW1EGxkAXpeRETYcrzg8cLAvUPZcpAlleSXHV2mY7G12GphSH6Gzv+4MMVSSkbdteHg==}
    engines: {node: '>=8'}
    dependencies:
      is-plain-obj: 2.1.0
    dev: true

  /source-map-support/0.5.19:
    resolution: {integrity: sha512-Wonm7zOCIJzBGQdB+thsPar0kYuCIzYvxZwlBa87yi/Mdjv7Tip2cyVbLj5o0cFPN4EVkuTwb3GDDyUx2DGnGw==}
    dependencies:
      buffer-from: 1.1.2
      source-map: 0.6.1
    dev: true

  /source-map/0.5.7:
    resolution: {integrity: sha1-igOdLRAh0i0eoUyA2OpGi6LvP8w=}
    engines: {node: '>=0.10.0'}
    dev: true

  /source-map/0.6.1:
    resolution: {integrity: sha512-UjgapumWlbMhkBgzT7Ykc5YXUT46F0iKu8SGXq0bcwP5dz/h0Plj6enJqjz1Zbq2l5WaqYnrVbwWOWMyF3F47g==}
    engines: {node: '>=0.10.0'}
    dev: true

  /source-map/0.7.3:
    resolution: {integrity: sha512-CkCj6giN3S+n9qrYiBTX5gystlENnRW5jZeNLHpe6aue+SrHcG5VYwujhW9s4dY31mEGsxBDrHR6oI69fTXsaQ==}
    engines: {node: '>= 8'}
    dev: true

  /sourcemap-codec/1.4.8:
    resolution: {integrity: sha512-9NykojV5Uih4lgo5So5dtw+f0JgJX30KCNI8gwhz2J9A15wD0Ml6tjHKwf6fTSa6fAdVBdZeNOs9eJ71qCk8vA==}
    dev: true

  /spdx-correct/3.1.1:
    resolution: {integrity: sha512-cOYcUWwhCuHCXi49RhFRCyJEK3iPj1Ziz9DpViV3tbZOwXD49QzIN3MpOLJNxh2qwq2lJJZaKMVw9qNi4jTC0w==}
    dependencies:
      spdx-expression-parse: 3.0.1
      spdx-license-ids: 3.0.10

  /spdx-exceptions/2.3.0:
    resolution: {integrity: sha512-/tTrYOC7PPI1nUAgx34hUpqXuyJG+DTHJTnIULG4rDygi4xu/tfgmq1e1cIRwRzwZgo4NLySi+ricLkZkw4i5A==}

  /spdx-expression-parse/3.0.1:
    resolution: {integrity: sha512-cbqHunsQWnJNE6KhVSMsMeH5H/L9EpymbzqTQ3uLwNCLZ1Q481oWaofqH7nO6V07xlXwY6PhQdQ2IedWx/ZK4Q==}
    dependencies:
      spdx-exceptions: 2.3.0
      spdx-license-ids: 3.0.10

  /spdx-license-ids/3.0.10:
    resolution: {integrity: sha512-oie3/+gKf7QtpitB0LYLETe+k8SifzsX4KixvpOsbI6S0kRiRQ5MKOio8eMSAKQ17N06+wdEOXRiId+zOxo0hA==}

  /split2/3.2.2:
    resolution: {integrity: sha512-9NThjpgZnifTkJpzTZ7Eue85S49QwpNhZTq6GRJwObb6jnLFNGB7Qm73V5HewTROPyxD0C29xqmaI68bQtV+hg==}
    dependencies:
      readable-stream: 3.6.0
    dev: true

  /sprintf-js/1.0.3:
    resolution: {integrity: sha1-BOaSb2YolTVPPdAVIDYzuFcpfiw=}
    dev: true

  /sprintf-js/1.1.2:
    resolution: {integrity: sha512-VE0SOVEHCk7Qc8ulkWw3ntAzXuqf7S2lvwQaDLRnUeIEaKNQJzV6BwmLKhOqT61aGhfUMrXeaBk+oDGCzvhcug==}
    dev: true

  /sql-template-tag/4.0.0:
    resolution: {integrity: sha512-S82ZPaT3a8rw7dDfOQyrVR82fQPA0qqihq/qkKIZrm4IfkP8RpyT6SyF+syp2Pmf8pzPh63H3yTIMuBRsL95kQ==}
    engines: {node: '>=6'}
    dev: true

  /sqlite-async/1.1.1:
    resolution: {integrity: sha512-HTDsYzmUebV2sMvlMbyrLZcnqyfSCBALiTnK+XW6mzYY9LLUC29hJCt5RVc9j/Nl99frHD81dAAt3bEgXjCAlA==}
    dependencies:
      sqlite3: 5.0.2
    dev: true

  /sqlite3/5.0.2:
    resolution: {integrity: sha512-1SdTNo+BVU211Xj1csWa8lV6KM0CtucDwRyA0VHl91wEH1Mgh7RxUpI4rVvG7OhHrzCSGaVyW5g8vKvlrk9DJA==}
    requiresBuild: true
    peerDependenciesMeta:
      node-gyp:
        optional: true
    dependencies:
      node-addon-api: 3.2.1
      node-pre-gyp: 0.11.0
    optionalDependencies:
      node-gyp: 3.8.0
    dev: true

  /sshpk/1.16.1:
    resolution: {integrity: sha512-HXXqVUq7+pcKeLqqZj6mHFUMvXtOJt1uoUx09pFW6011inTMxqI8BA8PM95myrIyyKwdnzjdFjLiE6KBPVtJIg==}
    engines: {node: '>=0.10.0'}
    hasBin: true
    dependencies:
      asn1: 0.2.4
      assert-plus: 1.0.0
      bcrypt-pbkdf: 1.0.2
      dashdash: 1.14.1
      ecc-jsbn: 0.1.2
      getpass: 0.1.7
      jsbn: 0.1.1
      safer-buffer: 2.1.2
      tweetnacl: 0.14.5
    dev: true
    optional: true

  /stack-utils/2.0.3:
    resolution: {integrity: sha512-gL//fkxfWUsIlFL2Tl42Cl6+HFALEaB1FU76I/Fy+oZjRreP7OPMXFlGbxM7NQsI0ZpUfw76sHnv0WNYuTb7Iw==}
    engines: {node: '>=10'}
    dependencies:
      escape-string-regexp: 2.0.0
    dev: true

  /stacktrace-parser/0.1.10:
    resolution: {integrity: sha512-KJP1OCML99+8fhOHxwwzyWrlUuVX5GQ0ZpJTd1DFXhdkrvg1szxfHhawXUZ3g9TkXORQd4/WG68jMlQZ2p8wlg==}
    engines: {node: '>=6'}
    dependencies:
      type-fest: 0.7.1
    dev: true

  /staged-git-files/1.2.0:
    resolution: {integrity: sha512-MYK3aDsO8XAXkv2ASsrznObxVDlocYm7gc/cMk/hB4vbJZeEqOO7H1mZR7EY2C5q3YgKOBo3Tmu0D30h7RjdWg==}
    hasBin: true
    dev: true

  /statuses/1.5.0:
    resolution: {integrity: sha1-Fhx9rBd2Wf2YEfQ3cfqZOBR4Yow=}
    engines: {node: '>= 0.6'}
    dev: true

  /stoppable/1.1.0:
    resolution: {integrity: sha512-KXDYZ9dszj6bzvnEMRYvxgeTHU74QBFL54XKtP3nyMuJ81CFYtABZ3bAzL2EdFUaEwJOBOgENyFj3R7oTzDyyw==}
    engines: {node: '>=4', npm: '>=6'}
    dev: true

  /string-argv/0.3.1:
    resolution: {integrity: sha512-a1uQGz7IyVy9YwhqjZIZu1c8JO8dNIe20xBmSS6qu9kv++k3JGzCVmprbNN5Kn+BgzD5E7YYwg1CcjuJMRNsvg==}
    engines: {node: '>=0.6.19'}
    dev: true

  /string-hash/1.1.3:
    resolution: {integrity: sha1-6Kr8CsGFW0Zmkp7X3RJ1311sgRs=}
    dev: true

  /string-length/4.0.2:
    resolution: {integrity: sha512-+l6rNN5fYHNhZZy41RXsYptCjA2Igmq4EG7kZAYFQI1E1VTXarr6ZPXBg6eq7Y6eK4FEhY6AJlyuFIb/v/S0VQ==}
    engines: {node: '>=10'}
    dependencies:
      char-regex: 1.0.2
      strip-ansi: 6.0.0
    dev: true

  /string-width/1.0.2:
    resolution: {integrity: sha1-EYvfW4zcUaKn5w0hHgfisLmxB9M=}
    engines: {node: '>=0.10.0'}
    dependencies:
      code-point-at: 1.1.0
      is-fullwidth-code-point: 1.0.0
      strip-ansi: 3.0.1
    dev: true

  /string-width/4.2.2:
    resolution: {integrity: sha512-XBJbT3N4JhVumXE0eoLU9DCjcaF92KLNqTmFCnG1pf8duUxFGwtP6AD6nkjw9a3IdiRtL3E2w3JDiE/xi3vOeA==}
    engines: {node: '>=8'}
    dependencies:
      emoji-regex: 8.0.0
      is-fullwidth-code-point: 3.0.0
      strip-ansi: 6.0.0

  /string_decoder/1.1.1:
    resolution: {integrity: sha512-n/ShnvDi6FHbbVfviro+WojiFzv+s8MPMHBczVePfUpDJLwoLT0ht1l4YwBCbi8pJAveEEdnkHyPyTP/mzRfwg==}
    dependencies:
      safe-buffer: 5.1.2

  /string_decoder/1.3.0:
    resolution: {integrity: sha512-hkRX8U1WjJFd8LsDJ2yQ/wWWxaopEsABU1XfkM8A+j0+85JAGppt16cr1Whg6KIbb4okU6Mql6BOj+uup/wKeA==}
    dependencies:
      safe-buffer: 5.2.1

  /stringify-object/3.3.0:
    resolution: {integrity: sha512-rHqiFh1elqCQ9WPLIC8I0Q/g/wj5J1eMkyoiD6eoQApWHP0FtlK7rqnhmabL5VUY9JQCcqwwvlOaSuutekgyrw==}
    engines: {node: '>=4'}
    dependencies:
      get-own-enumerable-property-symbols: 3.0.2
      is-obj: 1.0.1
      is-regexp: 1.0.0
    dev: true

  /strip-ansi/3.0.1:
    resolution: {integrity: sha1-ajhfuIU9lS1f8F0Oiq+UJ43GPc8=}
    engines: {node: '>=0.10.0'}
    dependencies:
      ansi-regex: 2.1.1
    dev: true

  /strip-ansi/6.0.0:
    resolution: {integrity: sha512-AuvKTrTfQNYNIctbR1K/YGTR1756GycPsg7b9bdV9Duqur4gv6aKqHXah67Z8ImS7WEz5QVcOtlfW2rZEugt6w==}
    engines: {node: '>=8'}
    dependencies:
      ansi-regex: 5.0.0

  /strip-ansi/7.0.0:
    resolution: {integrity: sha512-UhDTSnGF1dc0DRbUqr1aXwNoY3RgVkSWG8BrpnuFIxhP57IqbS7IRta2Gfiavds4yCxc5+fEAVVOgBZWnYkvzg==}
    engines: {node: '>=12'}
    dependencies:
      ansi-regex: 6.0.0
    dev: true

  /strip-bom/4.0.0:
    resolution: {integrity: sha512-3xurFv5tEgii33Zi8Jtp55wEIILR9eh34FAW00PZf+JnSsTmV/ioewSgQl97JHvgjoRGwPShsWm+IdrxB35d0w==}
    engines: {node: '>=8'}
    dev: true

  /strip-final-newline/2.0.0:
    resolution: {integrity: sha512-BrpvfNAE3dcvq7ll3xVumzjKjZQ5tI1sEUIKr3Uoks0XUl45St3FlatVqef9prk4jRDzhW6WZg+3bk93y6pLjA==}
    engines: {node: '>=6'}

  /strip-indent/3.0.0:
    resolution: {integrity: sha512-laJTa3Jb+VQpaC6DseHhF7dXVqHTfJPCRDaEbid/drOhgitgYku/letMUqOXFoWV0zIIUbjpdH2t+tYj4bQMRQ==}
    engines: {node: '>=8'}
    dependencies:
      min-indent: 1.0.1

  /strip-json-comments/2.0.1:
    resolution: {integrity: sha1-PFMZQukIwml8DsNEhYwobHygpgo=}
    engines: {node: '>=0.10.0'}
    dev: true

  /strip-json-comments/3.1.1:
    resolution: {integrity: sha512-6fPc+R4ihwqP6N/aIv2f1gMH8lOVtWQHoqC4yK6oSDVVocumAsfCqjkXnqiYMhmMwS/mEHLp7Vehlt3ql6lEig==}
    engines: {node: '>=8'}
    dev: true

  /supports-color/5.5.0:
    resolution: {integrity: sha512-QjVjwdXIt408MIiAqCX4oUKsgU2EqAGzs2Ppkm4aQYbjm+ZEWEcW4SfFNTr4uMNZma0ey4f5lgLrkB0aX0QMow==}
    engines: {node: '>=4'}
    dependencies:
      has-flag: 3.0.0

  /supports-color/7.2.0:
    resolution: {integrity: sha512-qpCAvRl9stuOHveKsn7HncJRvv501qIacKzQlO/+Lwxc9+0q2wLyv4Dfvt80/DPn2pqOBsJdDiogXGR9+OvwRw==}
    engines: {node: '>=8'}
    dependencies:
      has-flag: 4.0.0

  /supports-color/8.1.1:
    resolution: {integrity: sha512-MpUEN2OodtUzxvKQl72cUF7RQ5EiHsGvSsVG0ia9c5RbWGL2CI4C7EpPS8UTBIplnlzZiNuV56w+FuNxy3ty2Q==}
    engines: {node: '>=10'}
    dependencies:
      has-flag: 4.0.0
    dev: true

  /supports-hyperlinks/2.2.0:
    resolution: {integrity: sha512-6sXEzV5+I5j8Bmq9/vUphGRM/RJNT9SCURJLjwfOg51heRtguGWDzcaBlgAzKhQa0EVNpPEKzQuBwZ8S8WaCeQ==}
    engines: {node: '>=8'}
    dependencies:
      has-flag: 4.0.0
      supports-color: 7.2.0

  /symbol-tree/3.2.4:
    resolution: {integrity: sha512-9QNk5KwDF+Bvz+PyObkmSYjI5ksVUYtjW7AU22r2NKcfLJcXp96hkDWU3+XndOsUb+AQ9QhfzfCT2O+CNWT5Tw==}
    dev: true

  /table/6.7.1:
    resolution: {integrity: sha512-ZGum47Yi6KOOFDE8m223td53ath2enHcYLgOCjGr5ngu8bdIARQk6mN/wRMv4yMRcHnCSnHbCEha4sobQx5yWg==}
    engines: {node: '>=10.0.0'}
    dependencies:
      ajv: 8.6.2
      lodash.clonedeep: 4.5.0
      lodash.truncate: 4.4.2
      slice-ansi: 4.0.0
      string-width: 4.2.2
      strip-ansi: 6.0.0
    dev: true

  /tar-fs/2.1.1:
    resolution: {integrity: sha512-V0r2Y9scmbDRLCNex/+hYzvp/zyYjvFbHPNgVTKfQvVrb6guiE/fxP+XblDNR011utopbkex2nM4dHNV6GDsng==}
    dependencies:
      chownr: 1.1.4
      mkdirp-classic: 0.5.3
      pump: 3.0.0
      tar-stream: 2.2.0
    dev: true
    optional: true

  /tar-stream/2.2.0:
    resolution: {integrity: sha512-ujeqbceABgwMZxEJnk2HDY2DlnUZ+9oEcb1KzTVfYHio0UE6dG71n60d8D2I4qNvleWrrXpmjpt7vZeF1LnMZQ==}
    engines: {node: '>=6'}
    dependencies:
      bl: 4.1.0
      end-of-stream: 1.4.4
      fs-constants: 1.0.0
      inherits: 2.0.4
      readable-stream: 3.6.0

  /tar/2.2.2:
    resolution: {integrity: sha512-FCEhQ/4rE1zYv9rYXJw/msRqsnmlje5jHP6huWeBZ704jUTy02c5AZyWujpMR1ax6mVw9NyJMfuK2CMDWVIfgA==}
    deprecated: This version of tar is no longer supported, and will not receive security updates. Please upgrade asap.
    dependencies:
      block-stream: 0.0.9
      fstream: 1.0.12
      inherits: 2.0.4
    dev: true
    optional: true

  /tar/4.4.19:
    resolution: {integrity: sha512-a20gEsvHnWe0ygBY8JbxoM4w3SJdhc7ZAuxkLqh+nvNQN2IOt0B5lLgM490X5Hl8FF0dl0tOf2ewFYAlIFgzVA==}
    engines: {node: '>=4.5'}
    dependencies:
      chownr: 1.1.4
      fs-minipass: 1.2.7
      minipass: 2.9.0
      minizlib: 1.3.3
      mkdirp: 0.5.5
      safe-buffer: 5.2.1
      yallist: 3.1.1
    dev: true

  /tar/6.1.10:
    resolution: {integrity: sha512-kvvfiVvjGMxeUNB6MyYv5z7vhfFRwbwCXJAeL0/lnbrttBVqcMOnpHUf0X42LrPMR8mMpgapkJMchFH4FSHzNA==}
    engines: {node: '>= 10'}
    dependencies:
      chownr: 2.0.0
      fs-minipass: 2.1.0
      minipass: 3.1.3
      minizlib: 2.1.2
      mkdirp: 1.0.4
      yallist: 4.0.0

  /tarn/3.0.1:
    resolution: {integrity: sha512-6usSlV9KyHsspvwu2duKH+FMUhqJnAh6J5J/4MITl8s94iSUQTLkJggdiewKv4RyARQccnigV48Z+khiuVZDJw==}
    engines: {node: '>=8.0.0'}
    dev: true

  /tedious/11.8.0_debug@4.3.2:
    resolution: {integrity: sha512-GtFrO694x/7CRiUBt0AI4jrMtrkXV+ywifiOrDy4K0ufJLeKB4rgmPjy5Ws366fCaBaKlqQ9RnJ+sCJ1Jbd1lw==}
    engines: {node: '>= 10'}
    dependencies:
      '@azure/identity': 1.5.1_debug@4.3.2
      '@azure/keyvault-keys': 4.3.0
      '@azure/ms-rest-nodeauth': 3.0.10_debug@4.3.2
      '@js-joda/core': 3.2.0
      adal-node: 0.2.2_debug@4.3.2
      bl: 5.0.0
      depd: 2.0.0
      iconv-lite: 0.6.3
      jsbi: 3.2.1
      native-duplexpair: 1.0.0
      node-abort-controller: 2.0.0
      punycode: 2.1.1
      sprintf-js: 1.1.2
    transitivePeerDependencies:
      - debug
      - supports-color
    dev: true

  /temp-dir/1.0.0:
    resolution: {integrity: sha1-CnwOom06Oa+n4OvqnB/AvE2qAR0=}
    engines: {node: '>=4'}

  /temp-dir/2.0.0:
    resolution: {integrity: sha512-aoBAniQmmwtcKp/7BzsH8Cxzv8OL736p7v1ihGb5e9DJ9kTwGWHrQrVB5+lfVDzfGrdRzXch+ig7LHaY1JTOrg==}
    engines: {node: '>=8'}

  /temp-write/4.0.0:
    resolution: {integrity: sha512-HIeWmj77uOOHb0QX7siN3OtwV3CTntquin6TNVg6SHOqCP3hYKmox90eeFOGaY1MqJ9WYDDjkyZrW6qS5AWpbw==}
    engines: {node: '>=8'}
    dependencies:
      graceful-fs: 4.2.8
      is-stream: 2.0.1
      make-dir: 3.1.0
      temp-dir: 1.0.0
      uuid: 3.4.0

  /temp/0.4.0:
    resolution: {integrity: sha1-ZxrWPVe+D+nXKUZks/xABjZnimA=}
    engines: {'0': node >=0.4.0}
    dev: true

  /tempy/1.0.1:
    resolution: {integrity: sha512-biM9brNqxSc04Ee71hzFbryD11nX7VPhQQY32AdDmjFvodsRFz/3ufeoTZ6uYkRFfGo188tENcASNs3vTdsM0w==}
    engines: {node: '>=10'}
    dependencies:
      del: 6.0.0
      is-stream: 2.0.1
      temp-dir: 2.0.0
      type-fest: 0.16.0
      unique-string: 2.0.0

  /terminal-link/2.1.1:
    resolution: {integrity: sha512-un0FmiRUQNr5PJqy9kP7c40F5BOfpGlYTrxonDChEZB7pzZxRNp/bt+ymiy9/npwXya9KH99nJ/GXFIiUkYGFQ==}
    engines: {node: '>=8'}
    dependencies:
      ansi-escapes: 4.3.2
      supports-hyperlinks: 2.2.0

  /test-exclude/6.0.0:
    resolution: {integrity: sha512-cAGWPIyOHU6zlmg88jwm7VRyXnMN7iV68OGAbYDk/Mh/xC/pzVPlQtY6ngoIH/5/tciuhGfvESU8GrHrcxD56w==}
    engines: {node: '>=8'}
    dependencies:
      '@istanbuljs/schema': 0.1.3
      glob: 7.1.7
      minimatch: 3.0.4
    dev: true

  /text-table/0.2.0:
    resolution: {integrity: sha1-f17oI66AUgfACvLfSoTsP8+lcLQ=}
    dev: true

  /throat/6.0.1:
    resolution: {integrity: sha512-8hmiGIJMDlwjg7dlJ4yKGLK8EsYqKgPWbG3b4wjJddKNwc7N7Dpn08Df4szr/sZdMVeOstrdYSsqzX6BYbcB+w==}
    dev: true

  /through/2.3.8:
    resolution: {integrity: sha1-DdTJ/6q8NXlgsbckEV1+Doai4fU=}
    dev: true

  /tmp/0.2.1:
    resolution: {integrity: sha512-76SUhtfqR2Ijn+xllcI5P1oyannHNHByD80W1q447gU3mp9G9PSpGdWmjUOHRDPiHYacIk66W7ubDTuPF3BEtQ==}
    engines: {node: '>=8.17.0'}
    dependencies:
      rimraf: 3.0.2

  /tmpl/1.0.4:
    resolution: {integrity: sha1-I2QN17QtAEM5ERQIIOXPRA5SHdE=}
    dev: true

  /to-fast-properties/2.0.0:
    resolution: {integrity: sha1-3F5pjL0HkmW8c+A3doGk5Og/YW4=}
    engines: {node: '>=4'}
    dev: true

  /to-regex-range/5.0.1:
    resolution: {integrity: sha512-65P7iz6X5yEr1cwcgvQxbbIw7Uk3gOy5dIdtZ4rDveLqhrdJP+Li/Hx6tyK0NEb+2GCyneCMJiGqrADCSNk8sQ==}
    engines: {node: '>=8.0'}
    dependencies:
      is-number: 7.0.0

  /toidentifier/1.0.0:
    resolution: {integrity: sha512-yaOH/Pk/VEhBWWTlhI+qXxDFXlejDGcQipMlyxda9nthulaxLZUNcUqFxokp0vcYnvteJln5FNQDRrxj3YcbVw==}
    engines: {node: '>=0.6'}
    dev: true

  /tough-cookie/2.5.0:
    resolution: {integrity: sha512-nlLsUzgm1kfLXSXfRZMc1KLAugd4hqJHDTvc2hDIwS3mZAfMEuMbc03SujMF+GEcpaX/qboeycw6iO8JwVv2+g==}
    engines: {node: '>=0.8'}
    dependencies:
      psl: 1.8.0
      punycode: 2.1.1
    dev: true
    optional: true

  /tough-cookie/3.0.1:
    resolution: {integrity: sha512-yQyJ0u4pZsv9D4clxO69OEjLWYw+jbgspjTue4lTQZLfV0c5l1VmK2y1JK8E9ahdpltPOaAThPcp5nKPUgSnsg==}
    engines: {node: '>=6'}
    dependencies:
      ip-regex: 2.1.0
      psl: 1.8.0
      punycode: 2.1.1
    dev: true

  /tough-cookie/4.0.0:
    resolution: {integrity: sha512-tHdtEpQCMrc1YLrMaqXXcj6AxhYi/xgit6mZu1+EDWUn+qhUf8wMQoFIy9NXuq23zAwtcB0t/MjACGR18pcRbg==}
    engines: {node: '>=6'}
    dependencies:
      psl: 1.8.0
      punycode: 2.1.1
      universalify: 0.1.2
    dev: true

  /tr46/2.1.0:
    resolution: {integrity: sha512-15Ih7phfcdP5YxqiB+iDtLoaTz4Nd35+IiAv0kQ5FNKHzXgdWqPoTIqEDDJmXceQt4JZk6lVPT8lnDlPpGDppw==}
    engines: {node: '>=8'}
    dependencies:
      punycode: 2.1.1
    dev: true

  /trim-newlines/3.0.1:
    resolution: {integrity: sha512-c1PTsA3tYrIsLGkJkzHF+w9F2EyxfXGo4UyJc4pFL++FMjnq0HJS69T3M7d//gKrFKwy429bouPescbjecU+Zw==}
    engines: {node: '>=8'}
    dev: true

  /ts-jest/27.0.5_92306e36c1a4cf876b1cd4839a977b9c:
    resolution: {integrity: sha512-lIJApzfTaSSbtlksfFNHkWOzLJuuSm4faFAfo5kvzOiRAuoN4/eKxVJ2zEAho8aecE04qX6K1pAzfH5QHL1/8w==}
    engines: {node: ^10.13.0 || ^12.13.0 || ^14.15.0 || >=15.0.0}
    hasBin: true
    peerDependencies:
      '@babel/core': '>=7.0.0-beta.0 <8'
      '@types/jest': ^27.0.0
      babel-jest: '>=27.0.0 <28'
      jest: ^27.0.0
      typescript: '>=3.8 <5.0'
    peerDependenciesMeta:
      '@babel/core':
        optional: true
      '@types/jest':
        optional: true
      babel-jest:
        optional: true
    dependencies:
      '@types/jest': 27.0.1
      bs-logger: 0.2.6
      fast-json-stable-stringify: 2.1.0
      jest: 27.0.6_ts-node@10.2.1
      jest-util: 27.0.6
      json5: 2.2.0
      lodash: 4.17.21
      make-error: 1.3.6
      semver: 7.3.5
      typescript: 4.3.5
      yargs-parser: 20.2.9
    dev: true

  /ts-node/10.2.1_a3da7f9f56afe7b98c9382c63365a60d:
    resolution: {integrity: sha512-hCnyOyuGmD5wHleOQX6NIjJtYVIO8bPP8F2acWkB4W06wdlkgyvJtubO/I9NkI88hCFECbsEgoLc0VNkYmcSfw==}
    engines: {node: '>=12.0.0'}
    hasBin: true
    peerDependencies:
      '@swc/core': '>=1.2.50'
      '@swc/wasm': '>=1.2.50'
      '@types/node': '*'
      typescript: '>=2.7'
    peerDependenciesMeta:
      '@swc/core':
        optional: true
      '@swc/wasm':
        optional: true
    dependencies:
      '@cspotcode/source-map-support': 0.6.1
      '@tsconfig/node10': 1.0.8
      '@tsconfig/node12': 1.0.9
      '@tsconfig/node14': 1.0.1
      '@tsconfig/node16': 1.0.2
      '@types/node': 14.17.11
      acorn: 8.4.1
      acorn-walk: 8.1.1
      arg: 4.1.3
      create-require: 1.1.1
      diff: 4.0.2
      make-error: 1.3.6
      typescript: 4.3.5
      yn: 3.1.1
    dev: true

  /ts-node/10.2.1_e9826578d41fc6528049929fabcaf705:
    resolution: {integrity: sha512-hCnyOyuGmD5wHleOQX6NIjJtYVIO8bPP8F2acWkB4W06wdlkgyvJtubO/I9NkI88hCFECbsEgoLc0VNkYmcSfw==}
    engines: {node: '>=12.0.0'}
    hasBin: true
    peerDependencies:
      '@swc/core': '>=1.2.50'
      '@swc/wasm': '>=1.2.50'
      '@types/node': '*'
      typescript: '>=2.7'
    peerDependenciesMeta:
      '@swc/core':
        optional: true
      '@swc/wasm':
        optional: true
    dependencies:
      '@cspotcode/source-map-support': 0.6.1
      '@tsconfig/node10': 1.0.8
      '@tsconfig/node12': 1.0.9
      '@tsconfig/node14': 1.0.1
      '@tsconfig/node16': 1.0.2
      '@types/node': 12.20.20
      acorn: 8.4.1
      acorn-walk: 8.1.1
      arg: 4.1.3
      create-require: 1.1.1
      diff: 4.0.2
      make-error: 1.3.6
      typescript: 4.3.5
      yn: 3.1.1
    dev: true

  /tsd/0.17.0:
    resolution: {integrity: sha512-+HUwya2NgoP/g9t2gRCC3I8VtGu65NgG9Lv75vNzMaxjMFo+0VXF9c4sj3remSzJYeBHLNKzWMbFOinPqrL20Q==}
    engines: {node: '>=12'}
    hasBin: true
    dependencies:
      '@tsd/typescript': 4.3.5
      eslint-formatter-pretty: 4.1.0
      globby: 11.0.4
      meow: 9.0.0
      path-exists: 4.0.0
      read-pkg-up: 7.0.1
    dev: true

  /tslib/1.14.1:
    resolution: {integrity: sha512-Xni35NKzjgMrwevysHTCArtLDpPvye8zV/0E4EyYn43P7/7qvQwPh9BGkHewbMulVntbigmcT7rdX3BNo9wRJg==}
    dev: true

  /tslib/2.3.1:
    resolution: {integrity: sha512-77EbyPPpMz+FRFRuAFlWMtmgUWGe9UOG2Z25NqCwiIjRhOf5iKGuzSe5P2w1laq+FkRy4p+PCuVkJSGkzTEKVw==}
    dev: true

  /tsutils/3.21.0_typescript@4.3.5:
    resolution: {integrity: sha512-mHKK3iUXL+3UF6xL5k0PEhKRUBKPBCv/+RkEOpjRWxxx27KKRBmmA60A9pgOUvMi8GKhRMPEmjBRPzs2W7O1OA==}
    engines: {node: '>= 6'}
    peerDependencies:
      typescript: '>=2.8.0 || >= 3.2.0-dev || >= 3.3.0-dev || >= 3.4.0-dev || >= 3.5.0-dev || >= 3.6.0-dev || >= 3.6.0-beta || >= 3.7.0-dev || >= 3.7.0-beta'
    dependencies:
      tslib: 1.14.1
      typescript: 4.3.5
    dev: true

  /tunnel-agent/0.6.0:
    resolution: {integrity: sha1-J6XeoGs2sEoKmWZ3SykIaPD8QP0=}
    dependencies:
      safe-buffer: 5.2.1
    dev: true
    optional: true

  /tunnel/0.0.6:
    resolution: {integrity: sha512-1h/Lnq9yajKY2PEbBadPXj3VxsDDu844OnaAo52UVmIzIvwwtBPIuNvkjuzBlTWpfJyUbG3ez0KSBibQkj4ojg==}
    engines: {node: '>=0.6.11 <=0.7.0 || >=0.7.3'}
    dev: true

  /tweetnacl/0.14.5:
    resolution: {integrity: sha1-WuaBd/GS1EViadEIr6k/+HQ/T2Q=}
    dev: true
    optional: true

  /type-check/0.3.2:
    resolution: {integrity: sha1-WITKtRLPHTVeP7eE8wgEsrUg23I=}
    engines: {node: '>= 0.8.0'}
    dependencies:
      prelude-ls: 1.1.2
    dev: true

  /type-check/0.4.0:
    resolution: {integrity: sha512-XleUoc9uwGXqjWwXaUTZAmzMcFZ5858QA2vvx1Ur5xIcixXIP+8LnFDgRplU30us6teqdlskFfu+ae4K79Ooew==}
    engines: {node: '>= 0.8.0'}
    dependencies:
      prelude-ls: 1.2.1
    dev: true

  /type-detect/4.0.8:
    resolution: {integrity: sha512-0fr/mIH1dlO+x7TlcMy+bIDqKPsw/70tVyeHW787goQjhmqaZe10uwLujubK9q9Lg6Fiho1KUKDYz0Z7k7g5/g==}
    engines: {node: '>=4'}
    dev: true

  /type-fest/0.16.0:
    resolution: {integrity: sha512-eaBzG6MxNzEn9kiwvtre90cXaNLkmadMWa1zQMs3XORCXNbsH/OewwbxC5ia9dCxIxnTAsSxXJaa/p5y8DlvJg==}
    engines: {node: '>=10'}

  /type-fest/0.18.1:
    resolution: {integrity: sha512-OIAYXk8+ISY+qTOwkHtKqzAuxchoMiD9Udx+FSGQDuiRR+PJKJHc2NJAXlbhkGwTt/4/nKZxELY1w3ReWOL8mw==}
    engines: {node: '>=10'}
    dev: true

  /type-fest/0.20.2:
    resolution: {integrity: sha512-Ne+eE4r0/iWnpAxD852z3A+N0Bt5RN//NjJwRd2VFHEmrywxf5vsZlh4R6lixl6B+wz/8d+maTSAkN1FIkI3LQ==}
    engines: {node: '>=10'}
    dev: true

  /type-fest/0.21.3:
    resolution: {integrity: sha512-t0rzBq87m3fVcduHDUFhKmyyX+9eo6WQjZvf51Ea/M0Q7+T374Jp1aUiyUl0GKxp8M/OETVHSDvmkyPgvX+X2w==}
    engines: {node: '>=10'}

  /type-fest/0.6.0:
    resolution: {integrity: sha512-q+MB8nYR1KDLrgr4G5yemftpMC7/QLqVndBmEEdqzmNj5dcFOO4Oo8qlwZE3ULT3+Zim1F8Kq4cBnikNhlCMlg==}
    engines: {node: '>=8'}

  /type-fest/0.7.1:
    resolution: {integrity: sha512-Ne2YiiGN8bmrmJJEuTWTLJR32nh/JdL1+PSicowtNb0WFpn59GK8/lfD61bVtzguz7b3PBt74nxpv/Pw5po5Rg==}
    engines: {node: '>=8'}
    dev: true

  /type-fest/0.8.1:
    resolution: {integrity: sha512-4dbzIzqvjtgiM5rw1k5rEHtBANKmdudhGyBEajN01fEyhaAIhsoKNy6y7+IN93IfpFtwY9iqi7kD+xwKhQsNJA==}
    engines: {node: '>=8'}

  /type-is/1.6.18:
    resolution: {integrity: sha512-TkRKr9sUTxEH8MdfuCSP7VizJyzRNMjj2J2do2Jr3Kym598JVdEksuzPQCnlFPW4ky9Q+iA+ma9BGm06XQBy8g==}
    engines: {node: '>= 0.6'}
    dependencies:
      media-typer: 0.3.0
      mime-types: 2.1.32
    dev: true

  /typedarray-to-buffer/3.1.5:
    resolution: {integrity: sha512-zdu8XMNEDepKKR+XYOXAVPtWui0ly0NtohUscw+UmaHiAWT8hrV1rr//H6V+0DvJ3OQ19S979M0laLfX8rm82Q==}
    dependencies:
      is-typedarray: 1.0.0
    dev: true

  /typescript/4.3.5:
    resolution: {integrity: sha512-DqQgihaQ9cUrskJo9kIyW/+g0Vxsk8cDtZ52a3NGh0YNTfpUSArXSohyUGnvbPazEPLu398C0UxmKSOrPumUzA==}
    engines: {node: '>=4.2.0'}
    hasBin: true
    dev: true

  /underscore/1.13.1:
    resolution: {integrity: sha512-hzSoAVtJF+3ZtiFX0VgfFPHEDRm7Y/QPjGyNo4TVdnDTdft3tr8hEkD25a1jC+TjTuE7tkHGKkhwCgs9dgBB2g==}
    dev: true

  /undici/3.3.6:
    resolution: {integrity: sha512-/j3YTZ5AobMB4ZrTY72mzM54uFUX32v0R/JRW9G2vOyF1uSKYAx+WT8dMsAcRS13TOFISv094TxIyWYk+WEPsA==}

  /unique-string/2.0.0:
    resolution: {integrity: sha512-uNaeirEPvpZWSgzwsPGtU2zVSTrn/8L5q/IexZmH0eH6SA73CmAA5U4GwORTxQAZs95TAXLNqeLoPPNO5gZfWg==}
    engines: {node: '>=8'}
    dependencies:
      crypto-random-string: 2.0.0

  /universalify/0.1.2:
    resolution: {integrity: sha512-rBJeI5CXAlmy1pV+617WB9J63U6XcazHHF2f2dbJix4XzpUF0RS3Zbj0FGIOCAva5P/d/GBOYaACQ1w+0azUkg==}
    engines: {node: '>= 4.0.0'}
    dev: true

  /unpipe/1.0.0:
    resolution: {integrity: sha1-sr9O6FFKrmFltIF4KdIbLvSZBOw=}
    engines: {node: '>= 0.8'}
    dev: true

  /untildify/4.0.0:
    resolution: {integrity: sha512-KK8xQ1mkzZeg9inewmFVDNkg3l5LUhoq9kN6iWYB/CC9YMG8HA+c1Q8HwDe6dEX7kErrEVNVBO3fWsVq5iDgtw==}
    engines: {node: '>=8'}
    dev: true

  /uri-js/4.4.1:
    resolution: {integrity: sha512-7rKUyy33Q1yc98pQ1DAmLtwX109F7TIfWlW1Ydo8Wl1ii1SeHieeh0HHfPeL2fMXK6z0s8ecKs9frCuLJvndBg==}
    dependencies:
      punycode: 2.1.1
    dev: true

  /util-deprecate/1.0.2:
    resolution: {integrity: sha1-RQ1Nyfpw3nMnYvvS1KKJgUGaDM8=}

  /utils-merge/1.0.1:
    resolution: {integrity: sha1-n5VxD1CiZ5R7LMwSR0HBAoQn5xM=}
    engines: {node: '>= 0.4.0'}
    dev: true

  /uuid/3.4.0:
    resolution: {integrity: sha512-HjSDRw6gZE5JMggctHBcjVak08+KEVhSIiDzFnT9S9aegmp85S/bReBVTb4QTFaRNptJ9kuYaNhnbNEOkbKb/A==}
    deprecated: Please upgrade  to version 7 or higher.  Older versions may use Math.random() in certain circumstances, which is known to be problematic.  See https://v8.dev/blog/math-random for details.
    hasBin: true

  /uuid/8.3.2:
    resolution: {integrity: sha512-+NYs2QeMWy+GWFOEm9xnn6HCDp0l7QBD7ml8zLUmJ+93Q5NF0NocErnwkTkXVFNiX3/fpC6afS8Dhb/gz7R7eg==}
    hasBin: true

  /v8-compile-cache/2.3.0:
    resolution: {integrity: sha512-l8lCEmLcLYZh4nbunNZvQCJc5pv7+RCwa8q/LdUx8u7lsWvPDKmpodJAJNwkAhJC//dFY48KuIEmjtd4RViDrA==}
    dev: true

  /v8-to-istanbul/8.0.0:
    resolution: {integrity: sha512-LkmXi8UUNxnCC+JlH7/fsfsKr5AU110l+SYGJimWNkWhxbN5EyeOtm1MJ0hhvqMMOhGwBj1Fp70Yv9i+hX0QAg==}
    engines: {node: '>=10.12.0'}
    dependencies:
      '@types/istanbul-lib-coverage': 2.0.3
      convert-source-map: 1.8.0
      source-map: 0.7.3
    dev: true

  /validate-npm-package-license/3.0.4:
    resolution: {integrity: sha512-DpKm2Ui/xN7/HQKCtpZxoRWBhZ9Z0kqtygG8XCgNQ8ZlDnxuQmWhj566j8fN4Cu3/JmbhsDo7fcAJq4s9h27Ew==}
    dependencies:
      spdx-correct: 3.1.1
      spdx-expression-parse: 3.0.1

  /vary/1.1.2:
    resolution: {integrity: sha1-IpnwLG3tMNSllhsLn3RSShj2NPw=}
    engines: {node: '>= 0.8'}
    dev: true

  /verror/1.10.0:
    resolution: {integrity: sha1-OhBcoXBTr1XW4nDB+CiGguGNpAA=}
    engines: {'0': node >=0.6.0}
    dependencies:
      assert-plus: 1.0.0
      core-util-is: 1.0.2
      extsprintf: 1.4.0
    dev: true

  /w3c-hr-time/1.0.2:
    resolution: {integrity: sha512-z8P5DvDNjKDoFIHK7q8r8lackT6l+jo/Ye3HOle7l9nICP9lf1Ci25fy9vHd0JOWewkIFzXIEig3TdKT7JQ5fQ==}
    dependencies:
      browser-process-hrtime: 1.0.0
    dev: true

  /w3c-xmlserializer/2.0.0:
    resolution: {integrity: sha512-4tzD0mF8iSiMiNs30BiLO3EpfGLZUT2MSX/G+o7ZywDzliWQ3OPtTZ0PTC3B3ca1UAf4cJMHB+2Bf56EriJuRA==}
    engines: {node: '>=10'}
    dependencies:
      xml-name-validator: 3.0.0
    dev: true

  /walker/1.0.7:
    resolution: {integrity: sha1-L3+bj9ENZ3JisYqITijRlhjgKPs=}
    dependencies:
      makeerror: 1.0.11
    dev: true

  /webidl-conversions/5.0.0:
    resolution: {integrity: sha512-VlZwKPCkYKxQgeSbH5EyngOmRp7Ww7I9rQLERETtf5ofd9pGeswWiOtogpEO850jziPRarreGxn5QIiTqpb2wA==}
    engines: {node: '>=8'}
    dev: true

  /webidl-conversions/6.1.0:
    resolution: {integrity: sha512-qBIvFLGiBpLjfwmYAaHPXsn+ho5xZnGvyGvsarywGNc8VyQJUMHJ8OBKGGrPER0okBeMDaan4mNBlgBROxuI8w==}
    engines: {node: '>=10.4'}
    dev: true

  /whatwg-encoding/1.0.5:
    resolution: {integrity: sha512-b5lim54JOPN9HtzvK9HFXvBma/rnfFeqsic0hSpjtDbVxR3dJKLc+KB4V6GgiGOvl7CY/KNh8rxSo9DKQrnUEw==}
    dependencies:
      iconv-lite: 0.4.24
    dev: true

  /whatwg-mimetype/2.3.0:
    resolution: {integrity: sha512-M4yMwr6mAnQz76TbJm914+gPpB/nCwvZbJU28cUD6dR004SAxDLOOSUaB1JDRqLtaOV/vi0IC5lEAGFgrjGv/g==}
    dev: true

  /whatwg-url/8.7.0:
    resolution: {integrity: sha512-gAojqb/m9Q8a5IV96E3fHJM70AzCkgt4uXYX2O7EmuyOnLrViCQlsEBmF9UQIu3/aeAIp2U17rtbpZWNntQqdg==}
    engines: {node: '>=10'}
    dependencies:
      lodash: 4.17.21
      tr46: 2.1.0
      webidl-conversions: 6.1.0
    dev: true

  /which/1.3.1:
    resolution: {integrity: sha512-HxJdYWq1MTIQbJ3nw0cqssHoTNU267KlrDuGZ1WYlxDStUtKUhOaJmh112/TZmHxxUfuJqPXSOm7tDyas0OSIQ==}
    hasBin: true
    dependencies:
      isexe: 2.0.0
    dev: true
    optional: true

  /which/2.0.2:
    resolution: {integrity: sha512-BLI3Tl1TW3Pvl70l3yq3Y64i+awpwXqsGBYWkkqMtnbXgrMD+yj7rhW0kuEDxzJaYXGjEW5ogapKNMEKNMjibA==}
    engines: {node: '>= 8'}
    hasBin: true
    dependencies:
      isexe: 2.0.0

  /wide-align/1.1.3:
    resolution: {integrity: sha512-QGkOQc8XL6Bt5PwnsExKBPuMKBxnGxWWW3fU55Xt4feHozMUhdUMaBCk290qpm/wG5u/RSKzwdAC4i51YigihA==}
    dependencies:
      string-width: 1.0.2
    dev: true

  /word-wrap/1.2.3:
    resolution: {integrity: sha512-Hz/mrNwitNRh/HUAtM/VT/5VH+ygD6DV7mYKZAtHOrbs8U7lvPS6xf7EJKMF0uW1KJCl0H701g3ZGus+muE5vQ==}
    engines: {node: '>=0.10.0'}
    dev: true

  /wrap-ansi/6.2.0:
    resolution: {integrity: sha512-r6lPcBGxZXlIcymEu7InxDMhdW0KDxpLgoFLcguasxCaJ/SOIZwINatK9KY/tf+ZrlywOKU0UDj3ATXUBfxJXA==}
    engines: {node: '>=8'}
    dependencies:
      ansi-styles: 4.3.0
      string-width: 4.2.2
      strip-ansi: 6.0.0

  /wrap-ansi/7.0.0:
    resolution: {integrity: sha512-YVGIj2kamLSTxw6NsZjoBxfSwsn0ycdesmc4p+Q21c5zPuZ1pl+NfxVdxPtdHvmNVOQ6XSYG4AUtyt/Fi7D16Q==}
    engines: {node: '>=10'}
    dependencies:
      ansi-styles: 4.3.0
      string-width: 4.2.2
      strip-ansi: 6.0.0
    dev: true

  /wrappy/1.0.2:
    resolution: {integrity: sha1-tSQ9jz7BqjXxNkYFvA0QNuMKtp8=}

  /write-file-atomic/3.0.3:
    resolution: {integrity: sha512-AvHcyZ5JnSfq3ioSyjrBkH9yW4m7Ayk8/9My/DD9onKeu/94fwrMocemO2QAJFAlnnDN+ZDS+ZjAR5ua1/PV/Q==}
    dependencies:
      imurmurhash: 0.1.4
      is-typedarray: 1.0.0
      signal-exit: 3.0.3
      typedarray-to-buffer: 3.1.5
    dev: true

  /ws/7.5.3:
    resolution: {integrity: sha512-kQ/dHIzuLrS6Je9+uv81ueZomEwH0qVYstcAQ4/Z93K8zeko9gtAbttJWzoC5ukqXY1PpoouV3+VSOqEAFt5wg==}
    engines: {node: '>=8.3.0'}
    peerDependencies:
      bufferutil: ^4.0.1
      utf-8-validate: ^5.0.2
    peerDependenciesMeta:
      bufferutil:
        optional: true
      utf-8-validate:
        optional: true
    dev: true

  /xml-name-validator/3.0.0:
    resolution: {integrity: sha512-A5CUptxDsvxKJEU3yO6DuWBSJz/qizqzJKOMIfUJHETbBw/sFaDxgd6fxm1ewUaM0jZ444Fc5vC5ROYurg/4Pw==}
    dev: true

  /xml2js/0.4.23:
    resolution: {integrity: sha512-ySPiMjM0+pLDftHgXY4By0uswI3SPKLDw/i3UXbnO8M/p28zqexCUoPmQFrYD+/1BzhGJSs2i1ERWKJAtiLrug==}
    engines: {node: '>=4.0.0'}
    dependencies:
      sax: 1.2.4
      xmlbuilder: 11.0.1
    dev: true

  /xmlbuilder/11.0.1:
    resolution: {integrity: sha512-fDlsI/kFEx7gLvbecc0/ohLG50fugQp8ryHzMTuW9vSa1GJ0XYWKnhsUx7oie3G98+r56aTQIUB4kht42R3JvA==}
    engines: {node: '>=4.0'}
    dev: true

  /xmlchars/2.2.0:
    resolution: {integrity: sha512-JZnDKK8B0RCDw84FNdDAIpZK+JuJw+s7Lz8nksI7SIuU3UXJJslUthsi+uWBUYOwPFwW7W7PRLRfUKpxjtjFCw==}
    dev: true

  /xmldom/0.6.0:
    resolution: {integrity: sha512-iAcin401y58LckRZ0TkI4k0VSM1Qg0KGSc3i8rU+xrxe19A/BN1zHyVSJY7uoutVlaTSzYyk/v5AmkewAP7jtg==}
    engines: {node: '>=10.0.0'}
    dev: true

  /xpath.js/1.1.0:
    resolution: {integrity: sha512-jg+qkfS4K8E7965sqaUl8mRngXiKb3WZGfONgE18pr03FUQiuSV6G+Ej4tS55B+rIQSFEIw3phdVAQ4pPqNWfQ==}
    engines: {node: '>=0.4.0'}
    dev: true

  /xtend/4.0.2:
    resolution: {integrity: sha512-LKYU1iAXJXUgAXn9URjiu+MWhyUXHsvfp7mcuYm9dSUKK0/CjtrUwFAxD82/mCWbtLsGjFIad0wIsod4zrTAEQ==}
    engines: {node: '>=0.4'}
    dev: true

  /y18n/5.0.8:
    resolution: {integrity: sha512-0pfFzegeDWJHJIAmTLRP2DwHjdF5s7jo9tuztdQxAhINCdvS+3nGINqPd00AphqJR/0LhANUS6/+7SCb98YOfA==}
    engines: {node: '>=10'}
    dev: true

  /yallist/3.1.1:
    resolution: {integrity: sha512-a4UGQaWPH59mOXUYnAG2ewncQS4i4F43Tv3JoAM+s2VDAmS9NsK8GpDMLrCHPksFT7h3K6TOoUNn2pb7RoXx4g==}
    dev: true

  /yallist/4.0.0:
    resolution: {integrity: sha512-3wdGidZyq5PB084XLES5TpOSRA3wjXAlIWMhum2kRcv/41Sn2emQ0dycQW4uZXLejwKvg6EsvbdlVL+FYEct7A==}

  /yaml/1.10.2:
    resolution: {integrity: sha512-r3vXyErRCYJ7wg28yvBY5VSoAF8ZvlcW9/BwUzEtUsjvX/DKs24dIkuwjtuprwJJHsbyUbLApepYTR1BN4uHrg==}
    engines: {node: '>= 6'}
    dev: true

  /yargs-parser/20.2.9:
    resolution: {integrity: sha512-y11nGElTIV+CT3Zv9t7VKl+Q3hTQoT9a1Qzezhhl6Rp21gJ/IVTW7Z3y9EWXhuUBC2Shnf+DX0antecpAwSP8w==}
    engines: {node: '>=10'}
    dev: true

  /yargs/16.2.0:
    resolution: {integrity: sha512-D1mvvtDG0L5ft/jGWkLpG1+m0eQxOfaBvTNELraWj22wSVUMWxZUvYgJYcKh6jGGIkJFhH4IZPQhR4TKpc8mBw==}
    engines: {node: '>=10'}
    dependencies:
      cliui: 7.0.4
      escalade: 3.1.1
      get-caller-file: 2.0.5
      require-directory: 2.1.1
      string-width: 4.2.2
      y18n: 5.0.8
      yargs-parser: 20.2.9
    dev: true

  /yn/3.1.1:
    resolution: {integrity: sha512-Ux4ygGWsu2c7isFWe8Yu1YluJmqVhxqK2cLXNQA5AcC3QfbGNpM7fu0Y8b/z16pXLnFxZYvWhd3fhBY9DLmC6Q==}
    engines: {node: '>=6'}
    dev: true

  /yocto-queue/0.1.0:
    resolution: {integrity: sha512-rVksvsnNCdJ/ohGc6xgPwyN8eheCxsiLM8mxuE/t/mOVqJewPuO1miLpTHQiRgTKCLexL4MeAFVagts7HmNZ2Q==}
    engines: {node: '>=10'}

  /zip-stream/3.0.1:
    resolution: {integrity: sha512-r+JdDipt93ttDjsOVPU5zaq5bAyY+3H19bDrThkvuVxC0xMQzU1PJcS6D+KrP3u96gH9XLomcHPb+2skoDjulQ==}
    engines: {node: '>= 8'}
    dependencies:
      archiver-utils: 2.1.0
      compress-commons: 3.0.0
      readable-stream: 3.6.0<|MERGE_RESOLUTION|>--- conflicted
+++ resolved
@@ -82,17 +82,10 @@
     specifiers:
       '@prisma/client': workspace:*
       '@prisma/debug': workspace:*
-<<<<<<< HEAD
       '@prisma/engines': 2.31.0-10.acbdf66015fec9f52252d305d99f972e32a20459
       '@prisma/fetch-engine': 2.31.0-10.acbdf66015fec9f52252d305d99f972e32a20459
       '@prisma/generator-helper': workspace:*
       '@prisma/get-platform': 2.31.0-10.acbdf66015fec9f52252d305d99f972e32a20459
-=======
-      '@prisma/engines': 2.31.0-8.856fdd44fb24583950216b8dbdd4a160333b41a2
-      '@prisma/fetch-engine': 2.31.0-8.856fdd44fb24583950216b8dbdd4a160333b41a2
-      '@prisma/generator-helper': workspace:*
-      '@prisma/get-platform': 2.31.0-8.856fdd44fb24583950216b8dbdd4a160333b41a2
->>>>>>> 934e8662
       '@prisma/migrate': workspace:*
       '@prisma/sdk': workspace:*
       '@prisma/studio-server': 0.422.0
@@ -137,7 +130,6 @@
       ts-jest: 27.0.5
       typescript: 4.3.5
     dependencies:
-<<<<<<< HEAD
       '@prisma/engines': 2.31.0-10.acbdf66015fec9f52252d305d99f972e32a20459
     devDependencies:
       '@prisma/client': link:../client
@@ -145,15 +137,6 @@
       '@prisma/fetch-engine': 2.31.0-10.acbdf66015fec9f52252d305d99f972e32a20459
       '@prisma/generator-helper': link:../generator-helper
       '@prisma/get-platform': 2.31.0-10.acbdf66015fec9f52252d305d99f972e32a20459
-=======
-      '@prisma/engines': 2.31.0-8.856fdd44fb24583950216b8dbdd4a160333b41a2
-    devDependencies:
-      '@prisma/client': link:../client
-      '@prisma/debug': link:../debug
-      '@prisma/fetch-engine': 2.31.0-8.856fdd44fb24583950216b8dbdd4a160333b41a2
-      '@prisma/generator-helper': link:../generator-helper
-      '@prisma/get-platform': 2.31.0-8.856fdd44fb24583950216b8dbdd4a160333b41a2
->>>>>>> 934e8662
       '@prisma/migrate': link:../migrate
       '@prisma/sdk': link:../sdk
       '@prisma/studio-server': 0.422.0
@@ -202,19 +185,11 @@
     specifiers:
       '@prisma/debug': workspace:*
       '@prisma/engine-core': workspace:*
-<<<<<<< HEAD
       '@prisma/engines': 2.31.0-10.acbdf66015fec9f52252d305d99f972e32a20459
       '@prisma/engines-version': 2.31.0-10.acbdf66015fec9f52252d305d99f972e32a20459
       '@prisma/fetch-engine': 2.31.0-10.acbdf66015fec9f52252d305d99f972e32a20459
       '@prisma/generator-helper': workspace:*
       '@prisma/get-platform': 2.31.0-10.acbdf66015fec9f52252d305d99f972e32a20459
-=======
-      '@prisma/engines': 2.31.0-8.856fdd44fb24583950216b8dbdd4a160333b41a2
-      '@prisma/engines-version': 2.31.0-8.856fdd44fb24583950216b8dbdd4a160333b41a2
-      '@prisma/fetch-engine': 2.31.0-8.856fdd44fb24583950216b8dbdd4a160333b41a2
-      '@prisma/generator-helper': workspace:*
-      '@prisma/get-platform': 2.31.0-8.856fdd44fb24583950216b8dbdd4a160333b41a2
->>>>>>> 934e8662
       '@prisma/migrate': workspace:*
       '@prisma/sdk': workspace:*
       '@timsuchanek/copy': 1.4.5
@@ -269,7 +244,6 @@
       tsd: 0.17.0
       typescript: 4.3.5
     dependencies:
-<<<<<<< HEAD
       '@prisma/engines-version': 2.31.0-10.acbdf66015fec9f52252d305d99f972e32a20459
     devDependencies:
       '@prisma/debug': link:../debug
@@ -278,16 +252,6 @@
       '@prisma/fetch-engine': 2.31.0-10.acbdf66015fec9f52252d305d99f972e32a20459
       '@prisma/generator-helper': link:../generator-helper
       '@prisma/get-platform': 2.31.0-10.acbdf66015fec9f52252d305d99f972e32a20459
-=======
-      '@prisma/engines-version': 2.31.0-8.856fdd44fb24583950216b8dbdd4a160333b41a2
-    devDependencies:
-      '@prisma/debug': link:../debug
-      '@prisma/engine-core': link:../engine-core
-      '@prisma/engines': 2.31.0-8.856fdd44fb24583950216b8dbdd4a160333b41a2
-      '@prisma/fetch-engine': 2.31.0-8.856fdd44fb24583950216b8dbdd4a160333b41a2
-      '@prisma/generator-helper': link:../generator-helper
-      '@prisma/get-platform': 2.31.0-8.856fdd44fb24583950216b8dbdd4a160333b41a2
->>>>>>> 934e8662
       '@prisma/migrate': link:../migrate
       '@prisma/sdk': link:../sdk
       '@timsuchanek/copy': 1.4.5
@@ -392,15 +356,9 @@
   packages/engine-core:
     specifiers:
       '@prisma/debug': workspace:*
-<<<<<<< HEAD
       '@prisma/engines': 2.31.0-10.acbdf66015fec9f52252d305d99f972e32a20459
       '@prisma/generator-helper': workspace:*
       '@prisma/get-platform': 2.31.0-10.acbdf66015fec9f52252d305d99f972e32a20459
-=======
-      '@prisma/engines': 2.31.0-8.856fdd44fb24583950216b8dbdd4a160333b41a2
-      '@prisma/generator-helper': workspace:*
-      '@prisma/get-platform': 2.31.0-8.856fdd44fb24583950216b8dbdd4a160333b41a2
->>>>>>> 934e8662
       '@types/jest': 27.0.1
       '@types/node': 12.20.20
       '@typescript-eslint/eslint-plugin': 4.29.3
@@ -428,15 +386,9 @@
       undici: 3.3.6
     dependencies:
       '@prisma/debug': link:../debug
-<<<<<<< HEAD
       '@prisma/engines': 2.31.0-10.acbdf66015fec9f52252d305d99f972e32a20459
       '@prisma/generator-helper': link:../generator-helper
       '@prisma/get-platform': 2.31.0-10.acbdf66015fec9f52252d305d99f972e32a20459
-=======
-      '@prisma/engines': 2.31.0-8.856fdd44fb24583950216b8dbdd4a160333b41a2
-      '@prisma/generator-helper': link:../generator-helper
-      '@prisma/get-platform': 2.31.0-8.856fdd44fb24583950216b8dbdd4a160333b41a2
->>>>>>> 934e8662
       chalk: 4.1.2
       execa: 5.1.1
       get-stream: 6.0.1
@@ -514,11 +466,7 @@
   packages/integration-tests:
     specifiers:
       '@prisma/client': workspace:*
-<<<<<<< HEAD
       '@prisma/get-platform': 2.31.0-10.acbdf66015fec9f52252d305d99f972e32a20459
-=======
-      '@prisma/get-platform': 2.31.0-8.856fdd44fb24583950216b8dbdd4a160333b41a2
->>>>>>> 934e8662
       '@prisma/migrate': workspace:*
       '@prisma/sdk': workspace:*
       '@sindresorhus/slugify': 1.1.2
@@ -559,11 +507,7 @@
       verror: 1.10.0
     devDependencies:
       '@prisma/client': link:../client
-<<<<<<< HEAD
       '@prisma/get-platform': 2.31.0-10.acbdf66015fec9f52252d305d99f972e32a20459
-=======
-      '@prisma/get-platform': 2.31.0-8.856fdd44fb24583950216b8dbdd4a160333b41a2
->>>>>>> 934e8662
       '@prisma/migrate': link:../migrate
       '@prisma/sdk': link:../sdk
       '@sindresorhus/slugify': 1.1.2
@@ -606,15 +550,9 @@
   packages/migrate:
     specifiers:
       '@prisma/debug': workspace:*
-<<<<<<< HEAD
       '@prisma/engines-version': 2.31.0-10.acbdf66015fec9f52252d305d99f972e32a20459
       '@prisma/generator-helper': workspace:*
       '@prisma/get-platform': 2.31.0-10.acbdf66015fec9f52252d305d99f972e32a20459
-=======
-      '@prisma/engines-version': 2.31.0-8.856fdd44fb24583950216b8dbdd4a160333b41a2
-      '@prisma/generator-helper': workspace:*
-      '@prisma/get-platform': 2.31.0-8.856fdd44fb24583950216b8dbdd4a160333b41a2
->>>>>>> 934e8662
       '@prisma/sdk': workspace:*
       '@sindresorhus/slugify': 1.1.2
       '@types/jest': 27.0.1
@@ -660,11 +598,7 @@
       typescript: 4.3.5
     dependencies:
       '@prisma/debug': link:../debug
-<<<<<<< HEAD
       '@prisma/get-platform': 2.31.0-10.acbdf66015fec9f52252d305d99f972e32a20459
-=======
-      '@prisma/get-platform': 2.31.0-8.856fdd44fb24583950216b8dbdd4a160333b41a2
->>>>>>> 934e8662
       '@sindresorhus/slugify': 1.1.2
       execa: 5.1.1
       global-dirs: 3.0.0
@@ -679,11 +613,7 @@
       strip-ansi: 6.0.0
       strip-indent: 3.0.0
     devDependencies:
-<<<<<<< HEAD
       '@prisma/engines-version': 2.31.0-10.acbdf66015fec9f52252d305d99f972e32a20459
-=======
-      '@prisma/engines-version': 2.31.0-8.856fdd44fb24583950216b8dbdd4a160333b41a2
->>>>>>> 934e8662
       '@prisma/generator-helper': link:../generator-helper
       '@prisma/sdk': link:../sdk
       '@types/jest': 27.0.1
@@ -762,17 +692,10 @@
     specifiers:
       '@prisma/debug': workspace:*
       '@prisma/engine-core': workspace:*
-<<<<<<< HEAD
       '@prisma/engines': 2.31.0-10.acbdf66015fec9f52252d305d99f972e32a20459
       '@prisma/fetch-engine': 2.31.0-10.acbdf66015fec9f52252d305d99f972e32a20459
       '@prisma/generator-helper': workspace:*
       '@prisma/get-platform': 2.31.0-10.acbdf66015fec9f52252d305d99f972e32a20459
-=======
-      '@prisma/engines': 2.31.0-8.856fdd44fb24583950216b8dbdd4a160333b41a2
-      '@prisma/fetch-engine': 2.31.0-8.856fdd44fb24583950216b8dbdd4a160333b41a2
-      '@prisma/generator-helper': workspace:*
-      '@prisma/get-platform': 2.31.0-8.856fdd44fb24583950216b8dbdd4a160333b41a2
->>>>>>> 934e8662
       '@timsuchanek/copy': 1.4.5
       '@types/jest': 27.0.1
       '@types/node': 12.20.20
@@ -825,17 +748,10 @@
     dependencies:
       '@prisma/debug': link:../debug
       '@prisma/engine-core': link:../engine-core
-<<<<<<< HEAD
       '@prisma/engines': 2.31.0-10.acbdf66015fec9f52252d305d99f972e32a20459
       '@prisma/fetch-engine': 2.31.0-10.acbdf66015fec9f52252d305d99f972e32a20459
       '@prisma/generator-helper': link:../generator-helper
       '@prisma/get-platform': 2.31.0-10.acbdf66015fec9f52252d305d99f972e32a20459
-=======
-      '@prisma/engines': 2.31.0-8.856fdd44fb24583950216b8dbdd4a160333b41a2
-      '@prisma/fetch-engine': 2.31.0-8.856fdd44fb24583950216b8dbdd4a160333b41a2
-      '@prisma/generator-helper': link:../generator-helper
-      '@prisma/get-platform': 2.31.0-8.856fdd44fb24583950216b8dbdd4a160333b41a2
->>>>>>> 934e8662
       '@timsuchanek/copy': 1.4.5
       archiver: 4.0.2
       arg: 5.0.1
@@ -1720,13 +1636,8 @@
     transitivePeerDependencies:
       - supports-color
 
-<<<<<<< HEAD
-  /@prisma/debug/2.31.0-dev.12:
-    resolution: {integrity: sha512-IN0Av4n1T00xYcXb6s9Y83k9xQukV4YynZM/CoOFSuskanhTE1P4iKEdTF8boD/iRKgcpV+2PgKfMdZuQQJijg==}
-=======
-  /@prisma/debug/2.31.0-dev.14:
-    resolution: {integrity: sha512-vqktkSY54OiGgy8l9a/9VLPI/Xef4lqbKdxITjTWQFkXOpXgSrP3iL0muAGSslH47RWAB+uuRE5lhJGxRTwLnQ==}
->>>>>>> 934e8662
+  /@prisma/debug/2.31.0-dev.16:
+    resolution: {integrity: sha512-BIGNw/s7d8K7iVZgU6XGLuI0gwRjxZ21GlPlm9mlTIugLVByHOxmnN7w8mHOPv00yd5H8WN2O7MAxqabCnkbuA==}
     dependencies:
       '@types/debug': 4.1.7
       debug: 4.3.2
@@ -1735,22 +1646,13 @@
       - supports-color
     dev: true
 
-<<<<<<< HEAD
-  /@prisma/engine-core/2.31.0-dev.12:
-    resolution: {integrity: sha512-Bnqe+RECx5o24PPvBwNruDUChIzZI6gzLZT/5A9TuEn/Gua8rfJgGgJ1ZSjuzjFM3TFbyF4eaLXm2JsC4x0pAg==}
-    dependencies:
-      '@prisma/debug': 2.31.0-dev.12
-      '@prisma/engines': 2.31.0-6.f8f3f1a36b5b0b9afb45bc27a2ec1a3fea9c2b8e
-      '@prisma/generator-helper': 2.31.0-dev.12
-=======
-  /@prisma/engine-core/2.31.0-dev.14:
-    resolution: {integrity: sha512-SfRekcS8MbdLNng5GJ80u5EPbOmvyjyLKnoPaivJQeIlh8rywOmTU0CVSuA3WakONN7ufImhQtzRdWiyJWmJvg==}
-    dependencies:
-      '@prisma/debug': 2.31.0-dev.14
-      '@prisma/engines': 2.31.0-6.f8f3f1a36b5b0b9afb45bc27a2ec1a3fea9c2b8e
-      '@prisma/generator-helper': 2.31.0-dev.14
->>>>>>> 934e8662
-      '@prisma/get-platform': 2.31.0-6.f8f3f1a36b5b0b9afb45bc27a2ec1a3fea9c2b8e
+  /@prisma/engine-core/2.31.0-dev.16:
+    resolution: {integrity: sha512-b/B1PUj3F54eWlzWXOrDPjTqwotk3epYt8DAr9AACp2KOxk5AB4I+5gSdNybMOwnhAKZ7o9Df888xo+yHVSa6Q==}
+    dependencies:
+      '@prisma/debug': 2.31.0-dev.16
+      '@prisma/engines': 2.31.0-8.856fdd44fb24583950216b8dbdd4a160333b41a2
+      '@prisma/generator-helper': 2.31.0-dev.16
+      '@prisma/get-platform': 2.31.0-8.856fdd44fb24583950216b8dbdd4a160333b41a2
       chalk: 4.1.2
       execa: 5.1.1
       get-stream: 6.0.1
@@ -1763,19 +1665,11 @@
       - supports-color
     dev: true
 
-<<<<<<< HEAD
   /@prisma/engines-version/2.31.0-10.acbdf66015fec9f52252d305d99f972e32a20459:
     resolution: {integrity: sha512-O+l4kIouTvKJPHeNmctFechwwRrHIQh/K5tOE6hS/SZneI+gBAaggrlCojv1XF1nNk50rxlZA3kgFRtaEimKdA==}
 
   /@prisma/engines/2.31.0-10.acbdf66015fec9f52252d305d99f972e32a20459:
     resolution: {integrity: sha512-ZSHXvb50cq3BHXaNiNKB6Nj7F2fXOvzBhrmbNXMt+W4f/VvGjhphz15X1sSf8sxtFMhND3zjO0/nnK7SdOJyGQ==}
-=======
-  /@prisma/engines-version/2.31.0-8.856fdd44fb24583950216b8dbdd4a160333b41a2:
-    resolution: {integrity: sha512-6wlv0kdlq4Ki1g+DgHg0TafHlTe+z7Ptz+tsJR0iDtnWSP9A7sz5O+ddLPOv7BnrhgOp5CPRulVc7c/TlJvsYQ==}
-
-  /@prisma/engines/2.31.0-6.f8f3f1a36b5b0b9afb45bc27a2ec1a3fea9c2b8e:
-    resolution: {integrity: sha512-Cm2fADAFBw0ZheBIY2YNbWocT4xpgPy7NpsaGLiFOu3ZsAmDgoIt0OvRxw0sqIPpTXACZLkyiT4KvkL+Gui+kg==}
->>>>>>> 934e8662
     requiresBuild: true
 
   /@prisma/engines/2.31.0-8.856fdd44fb24583950216b8dbdd4a160333b41a2:
@@ -1783,19 +1677,11 @@
     requiresBuild: true
     dev: true
 
-<<<<<<< HEAD
   /@prisma/fetch-engine/2.31.0-10.acbdf66015fec9f52252d305d99f972e32a20459:
     resolution: {integrity: sha512-m48kgvhSKJVoi3ZR6nL+NvjhGi8xNrqOoaAnH4O3RnGYDJp96RM6UUsI6ZerlCH871BFu3obxvZ7ECwoRK+hxQ==}
     dependencies:
       '@prisma/debug': 2.30.0
       '@prisma/get-platform': 2.31.0-10.acbdf66015fec9f52252d305d99f972e32a20459
-=======
-  /@prisma/fetch-engine/2.31.0-6.f8f3f1a36b5b0b9afb45bc27a2ec1a3fea9c2b8e:
-    resolution: {integrity: sha512-lH+PfongdVWlxOkA9trTj4ccnmh0bQIv/Q62UM2KQQZ424lT9VgWEkbDkFSQi7gEadGbofIPWWauLJhKGyvctA==}
-    dependencies:
-      '@prisma/debug': 2.30.0
-      '@prisma/get-platform': 2.31.0-6.f8f3f1a36b5b0b9afb45bc27a2ec1a3fea9c2b8e
->>>>>>> 934e8662
       chalk: 4.1.2
       execa: 5.1.1
       find-cache-dir: 3.3.1
@@ -1838,17 +1724,10 @@
       - supports-color
     dev: true
 
-<<<<<<< HEAD
-  /@prisma/generator-helper/2.31.0-dev.12:
-    resolution: {integrity: sha512-x5HxofUmR3I7p7MCmxJrKPJi7dQ9vLgN9Ni2taBndPQ5JacC/M7PK8cZ/lLsBGUDMzuvD2XDJxFe1eD3AQ9wdg==}
-    dependencies:
-      '@prisma/debug': 2.31.0-dev.12
-=======
-  /@prisma/generator-helper/2.31.0-dev.14:
-    resolution: {integrity: sha512-Q0UzSrhICD44ZwpTcGV9dgej2u92ySjCCkco+/aJ0h4N/T0KO24xSTNXRQKAv0+EXptDJAKQmmMyJmeaMf0hjg==}
-    dependencies:
-      '@prisma/debug': 2.31.0-dev.14
->>>>>>> 934e8662
+  /@prisma/generator-helper/2.31.0-dev.16:
+    resolution: {integrity: sha512-N9iBcyZfPZ+UWioicmkEqdDnVxyzIzfZjqCKimjOPwKObwwn2NYgd2gb3lreldgv4UrOd88wr5CT/LIEhRKq+A==}
+    dependencies:
+      '@prisma/debug': 2.31.0-dev.16
       '@types/cross-spawn': 6.0.2
       chalk: 4.1.2
       cross-spawn: 7.0.3
@@ -1856,13 +1735,8 @@
       - supports-color
     dev: true
 
-<<<<<<< HEAD
   /@prisma/get-platform/2.31.0-10.acbdf66015fec9f52252d305d99f972e32a20459:
     resolution: {integrity: sha512-VoLTsWKc0lp3u57FFAr1YhfbCz15QZW+TjNgIHdLUFmEaExw/wAG4ZBsneJY8OqUxJnEwJYLWYy+jvSRVImVYg==}
-=======
-  /@prisma/get-platform/2.31.0-6.f8f3f1a36b5b0b9afb45bc27a2ec1a3fea9c2b8e:
-    resolution: {integrity: sha512-EslTR8WFsz0b/41w/M7Iz4yl6mLWMmyWGyBI95wquwn0e7fKVM8DP7Vq+Tz/bXkNw//noIneDivd+tq6evo0FQ==}
->>>>>>> 934e8662
     dependencies:
       '@prisma/debug': 2.30.0
     transitivePeerDependencies:
@@ -1876,26 +1750,15 @@
       - supports-color
     dev: true
 
-<<<<<<< HEAD
-  /@prisma/sdk/2.31.0-dev.12:
-    resolution: {integrity: sha512-Lg3b6gtf8i5qiFLthrCzAbnxdT3S6KFhgtgFIU5lwVQS4VZK7778yes1/fAlJWBWxH3lwWDJ/FJafyAw36AOcA==}
-    dependencies:
-      '@prisma/debug': 2.31.0-dev.12
-      '@prisma/engine-core': 2.31.0-dev.12
-      '@prisma/engines': 2.31.0-6.f8f3f1a36b5b0b9afb45bc27a2ec1a3fea9c2b8e
-      '@prisma/fetch-engine': 2.31.0-6.f8f3f1a36b5b0b9afb45bc27a2ec1a3fea9c2b8e
-      '@prisma/generator-helper': 2.31.0-dev.12
-=======
-  /@prisma/sdk/2.31.0-dev.14:
-    resolution: {integrity: sha512-oACkbPmqEmgJZiVTnZkumfpv0yEb6rFsUU3SCS/Ghx/ArxtnMSSE2MawcwNj3yqQMpIeu6vYSIt1XG7Ulb1j1g==}
-    dependencies:
-      '@prisma/debug': 2.31.0-dev.14
-      '@prisma/engine-core': 2.31.0-dev.14
-      '@prisma/engines': 2.31.0-6.f8f3f1a36b5b0b9afb45bc27a2ec1a3fea9c2b8e
-      '@prisma/fetch-engine': 2.31.0-6.f8f3f1a36b5b0b9afb45bc27a2ec1a3fea9c2b8e
-      '@prisma/generator-helper': 2.31.0-dev.14
->>>>>>> 934e8662
-      '@prisma/get-platform': 2.31.0-6.f8f3f1a36b5b0b9afb45bc27a2ec1a3fea9c2b8e
+  /@prisma/sdk/2.31.0-dev.16:
+    resolution: {integrity: sha512-bSy4w9s/Zvmf2RQGZffhc4wRPoK6S8umiXClRil6poE7jxez42+kPxYbqknVxY1IuFQxMChLEcLmbez9BSX+MQ==}
+    dependencies:
+      '@prisma/debug': 2.31.0-dev.16
+      '@prisma/engine-core': 2.31.0-dev.16
+      '@prisma/engines': 2.31.0-8.856fdd44fb24583950216b8dbdd4a160333b41a2
+      '@prisma/fetch-engine': 2.31.0-8.856fdd44fb24583950216b8dbdd4a160333b41a2
+      '@prisma/generator-helper': 2.31.0-dev.16
+      '@prisma/get-platform': 2.31.0-8.856fdd44fb24583950216b8dbdd4a160333b41a2
       '@timsuchanek/copy': 1.4.5
       archiver: 4.0.2
       arg: 5.0.1
@@ -1929,21 +1792,13 @@
       - supports-color
     dev: true
 
-<<<<<<< HEAD
-  /@prisma/studio-pcw/0.422.0_@prisma+sdk@2.31.0-dev.12:
-=======
-  /@prisma/studio-pcw/0.422.0_@prisma+sdk@2.31.0-dev.14:
->>>>>>> 934e8662
+  /@prisma/studio-pcw/0.422.0_@prisma+sdk@2.31.0-dev.16:
     resolution: {integrity: sha512-82VESX2oeh6DwggY6B9Cblaz2xeaJfj0a+LRvUJve8NDShkarhLHMFh9auO8AWa3cCN1gWxEF/DUfnLNL35BrA==}
     peerDependencies:
       '@prisma/client': '*'
       '@prisma/sdk': '*'
     dependencies:
-<<<<<<< HEAD
-      '@prisma/sdk': 2.31.0-dev.12
-=======
-      '@prisma/sdk': 2.31.0-dev.14
->>>>>>> 934e8662
+      '@prisma/sdk': 2.31.0-dev.16
       debug: 4.3.1
       lodash: 4.17.21
     transitivePeerDependencies:
@@ -1953,13 +1808,8 @@
   /@prisma/studio-server/0.422.0:
     resolution: {integrity: sha512-VLDIsIDzklsFJB4AUyluZq9QiKQkz/nI9Hrj7Pp7Mb1rm3S0x8fsf4W3jYqibqqqz8rgg+5ztc4EjkCgpCa4sA==}
     dependencies:
-<<<<<<< HEAD
-      '@prisma/sdk': 2.31.0-dev.12
-      '@prisma/studio-pcw': 0.422.0_@prisma+sdk@2.31.0-dev.12
-=======
-      '@prisma/sdk': 2.31.0-dev.14
-      '@prisma/studio-pcw': 0.422.0_@prisma+sdk@2.31.0-dev.14
->>>>>>> 934e8662
+      '@prisma/sdk': 2.31.0-dev.16
+      '@prisma/studio-pcw': 0.422.0_@prisma+sdk@2.31.0-dev.16
       '@prisma/studio-transports': 0.422.0
       '@sentry/node': 6.2.5
       checkpoint-client: 1.1.20
