--- conflicted
+++ resolved
@@ -234,15 +234,9 @@
       '@prisma/instrumentation': workspace:*
       '@prisma/internals': workspace:*
       '@prisma/migrate': workspace:*
-<<<<<<< HEAD
-      '@prisma/mini-proxy': 0.2.0
-      '@swc-node/register': 1.5.1
-      '@swc/core': 1.3.2
-=======
       '@prisma/mini-proxy': 0.1.2
       '@swc-node/register': 1.5.4
       '@swc/core': 1.3.4
->>>>>>> 1e93ac54
       '@swc/jest': 0.2.22
       '@timsuchanek/copy': 1.4.5
       '@types/debug': 4.1.7
@@ -321,17 +315,10 @@
       '@prisma/instrumentation': link:../instrumentation
       '@prisma/internals': link:../internals
       '@prisma/migrate': link:../migrate
-<<<<<<< HEAD
-      '@prisma/mini-proxy': 0.2.0
-      '@swc-node/register': 1.5.1_typescript@4.8.3
-      '@swc/core': 1.3.2
-      '@swc/jest': 0.2.22_@swc+core@1.3.2
-=======
       '@prisma/mini-proxy': 0.1.2
       '@swc-node/register': 1.5.4_pbt6lvextt5tnkobcpxx5uz4nm
       '@swc/core': 1.3.4
       '@swc/jest': 0.2.22_@swc+core@1.3.4
->>>>>>> 1e93ac54
       '@timsuchanek/copy': 1.4.5
       '@types/debug': 4.1.7
       '@types/fs-extra': 9.0.13
@@ -2445,7 +2432,6 @@
       shimmer: 1.2.1
     transitivePeerDependencies:
       - supports-color
-    dev: false
 
   /@opentelemetry/instrumentation/0.33.0_@opentelemetry+api@1.2.0:
     resolution: {integrity: sha512-8joPjKJ6TznNt04JbnzZG+m1j/4wm1OIrX7DEw/V5lyZ9/2fahIqG72jeZ26VKOZnLOpVzUUnU/dweURqBzT3Q==}
@@ -2521,8 +2507,8 @@
   /@prisma/engines-version/4.5.0-17.c0187fe8f0cdae61e8eecbad039e9c09ad62184d:
     resolution: {integrity: sha512-jPcMoZXAtLyW8hER4cTOs5cEnaMIYqt7nhjEnH/iqFYejSaz/tPUSCkYUjvITGVe2La0nopJQYq6YXhBq/R1vA==}
 
-  /@prisma/mini-proxy/0.2.0:
-    resolution: {integrity: sha512-jwaPkbGftRKg6EZBkDNTkeIdYH//v7ra3MpFoKndnuNaUgkbdCLl39m0rHi9IiyMZqWdw9112SgUsiBmcbrWeg==}
+  /@prisma/mini-proxy/0.1.2:
+    resolution: {integrity: sha512-HtTKq8I9AQLZhHcmPLYWLwDyw8v97D11TF3G0zX9NoDf4IrygL+9mUgRQFZhFiO4BXo5w1hsl2EeB8O2EVM+1A==}
     engines: {node: '>=14.17'}
     hasBin: true
     dev: true
