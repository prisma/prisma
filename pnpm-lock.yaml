--- conflicted
+++ resolved
@@ -233,11 +233,7 @@
       '@prisma/debug': workspace:*
       '@prisma/engine-core': workspace:*
       '@prisma/engines': workspace:*
-<<<<<<< HEAD
       '@prisma/engines-version': 4.8.0-9.5be62d4c40defb9d2faf09dc30edaa449580d417
-=======
-      '@prisma/engines-version': 4.8.0-8.a35ef5965111d18ac24354bffacb5d805ec2c9b9
->>>>>>> 5cb09a0f
       '@prisma/fetch-engine': workspace:*
       '@prisma/generator-helper': workspace:*
       '@prisma/get-platform': workspace:*
@@ -305,11 +301,7 @@
       yeoman-generator: 5.7.0
       yo: 4.3.1
     dependencies:
-<<<<<<< HEAD
       '@prisma/engines-version': 4.8.0-9.5be62d4c40defb9d2faf09dc30edaa449580d417
-=======
-      '@prisma/engines-version': 4.8.0-8.a35ef5965111d18ac24354bffacb5d805ec2c9b9
->>>>>>> 5cb09a0f
     devDependencies:
       '@faker-js/faker': 7.6.0
       '@fast-check/jest': 1.4.0_@jest+globals@29.3.1
@@ -466,11 +458,7 @@
   packages/engines:
     specifiers:
       '@prisma/debug': workspace:*
-<<<<<<< HEAD
       '@prisma/engines-version': 4.8.0-9.5be62d4c40defb9d2faf09dc30edaa449580d417
-=======
-      '@prisma/engines-version': 4.8.0-8.a35ef5965111d18ac24354bffacb5d805ec2c9b9
->>>>>>> 5cb09a0f
       '@prisma/fetch-engine': workspace:*
       '@prisma/get-platform': workspace:*
       '@swc/core': 1.3.14
@@ -482,11 +470,7 @@
       typescript: 4.8.4
     devDependencies:
       '@prisma/debug': link:../debug
-<<<<<<< HEAD
       '@prisma/engines-version': 4.8.0-9.5be62d4c40defb9d2faf09dc30edaa449580d417
-=======
-      '@prisma/engines-version': 4.8.0-8.a35ef5965111d18ac24354bffacb5d805ec2c9b9
->>>>>>> 5cb09a0f
       '@prisma/fetch-engine': link:../fetch-engine
       '@prisma/get-platform': link:../get-platform
       '@swc/core': 1.3.14
@@ -500,11 +484,7 @@
   packages/fetch-engine:
     specifiers:
       '@prisma/debug': workspace:*
-<<<<<<< HEAD
       '@prisma/engines-version': 4.8.0-9.5be62d4c40defb9d2faf09dc30edaa449580d417
-=======
-      '@prisma/engines-version': 4.8.0-8.a35ef5965111d18ac24354bffacb5d805ec2c9b9
->>>>>>> 5cb09a0f
       '@prisma/get-platform': workspace:*
       '@swc/core': 1.3.14
       '@swc/jest': 0.2.23
@@ -550,11 +530,7 @@
       temp-dir: 2.0.0
       tempy: 1.0.1
     devDependencies:
-<<<<<<< HEAD
       '@prisma/engines-version': 4.8.0-9.5be62d4c40defb9d2faf09dc30edaa449580d417
-=======
-      '@prisma/engines-version': 4.8.0-8.a35ef5965111d18ac24354bffacb5d805ec2c9b9
->>>>>>> 5cb09a0f
       '@swc/core': 1.3.14
       '@swc/jest': 0.2.23_@swc+core@1.3.14
       '@types/jest': 29.2.3
@@ -703,11 +679,7 @@
       '@prisma/fetch-engine': workspace:*
       '@prisma/generator-helper': workspace:*
       '@prisma/get-platform': workspace:*
-<<<<<<< HEAD
       '@prisma/prisma-fmt-wasm': 4.8.0-9.5be62d4c40defb9d2faf09dc30edaa449580d417
-=======
-      '@prisma/prisma-fmt-wasm': 4.8.0-8.a35ef5965111d18ac24354bffacb5d805ec2c9b9
->>>>>>> 5cb09a0f
       '@swc/core': 1.2.204
       '@swc/jest': 0.2.23
       '@types/jest': 29.2.3
@@ -764,11 +736,7 @@
       '@prisma/fetch-engine': link:../fetch-engine
       '@prisma/generator-helper': link:../generator-helper
       '@prisma/get-platform': link:../get-platform
-<<<<<<< HEAD
       '@prisma/prisma-fmt-wasm': 4.8.0-9.5be62d4c40defb9d2faf09dc30edaa449580d417
-=======
-      '@prisma/prisma-fmt-wasm': 4.8.0-8.a35ef5965111d18ac24354bffacb5d805ec2c9b9
->>>>>>> 5cb09a0f
       archiver: 5.3.1
       arg: 5.0.2
       chalk: 4.1.2
@@ -823,11 +791,7 @@
   packages/migrate:
     specifiers:
       '@prisma/debug': workspace:*
-<<<<<<< HEAD
       '@prisma/engines-version': 4.8.0-9.5be62d4c40defb9d2faf09dc30edaa449580d417
-=======
-      '@prisma/engines-version': 4.8.0-8.a35ef5965111d18ac24354bffacb5d805ec2c9b9
->>>>>>> 5cb09a0f
       '@prisma/generator-helper': workspace:*
       '@prisma/get-platform': workspace:*
       '@prisma/internals': workspace:*
@@ -882,11 +846,7 @@
       strip-indent: 3.0.0
       ts-pattern: 4.0.5
     devDependencies:
-<<<<<<< HEAD
       '@prisma/engines-version': 4.8.0-9.5be62d4c40defb9d2faf09dc30edaa449580d417
-=======
-      '@prisma/engines-version': 4.8.0-8.a35ef5965111d18ac24354bffacb5d805ec2c9b9
->>>>>>> 5cb09a0f
       '@prisma/generator-helper': link:../generator-helper
       '@prisma/internals': link:../internals
       '@swc/core': 1.3.14
@@ -3080,13 +3040,8 @@
     resolution: {integrity: sha512-FGBx/Qd09lMaqQcogCHyYrFEpTx4cAjeS+48lMIR12z7LdH+zofGDVQSubN59nL6IpubfKqTeIDu9rNO28iHVA==}
     engines: {node: '>=14'}
 
-<<<<<<< HEAD
   /@prisma/engines-version/4.8.0-9.5be62d4c40defb9d2faf09dc30edaa449580d417:
     resolution: {integrity: sha512-FxjPzcghkYTBqTYRbe5/6zyet3OAm4HiYjoUCmYfsyifbRRPdawtQ9/1+R9QZhaSU0a4iO9ZbMnKGWT6kZLYlg==}
-=======
-  /@prisma/engines-version/4.8.0-8.a35ef5965111d18ac24354bffacb5d805ec2c9b9:
-    resolution: {integrity: sha512-DdKG6ppup2y77GQ5CGlR+JivnPDhWDO+BGF4tVU7Pn8kDa7QUfr2fRT8HxQroIcHVmqlM9Hu2/ouGSQpKjpQ/g==}
->>>>>>> 5cb09a0f
 
   /@prisma/mini-proxy/0.3.0:
     resolution: {integrity: sha512-Vcp8L5S66qM9aUdolqzwF7FBZUSWSb+PzzOE8ikgCB58Sw8DVS1TZG2KbWNbmMre1e/naxwOIFdovJpO/Jg+Ww==}
@@ -3094,13 +3049,8 @@
     hasBin: true
     dev: true
 
-<<<<<<< HEAD
   /@prisma/prisma-fmt-wasm/4.8.0-9.5be62d4c40defb9d2faf09dc30edaa449580d417:
     resolution: {integrity: sha512-eZExLfHW45uJjvaSVttFoY1LvrbyOHpzxuJ9Dt7E18AHvHJhtkUFapSe7SwIHgYS+HgK2ZDhCpnprU2XIg9GGw==}
-=======
-  /@prisma/prisma-fmt-wasm/4.8.0-8.a35ef5965111d18ac24354bffacb5d805ec2c9b9:
-    resolution: {integrity: sha512-LHQr8WYQcpUDc/1T89UFf4QypQHERnx+/nVm7eVnj2KYPxq97yV2S0/9mb2aiGd+xNSWIO9692RW+O6RNr1uFA==}
->>>>>>> 5cb09a0f
     dev: false
 
   /@prisma/studio-common/0.479.0:
@@ -8445,7 +8395,7 @@
       pretty-format: 29.3.1
       slash: 3.0.0
       strip-json-comments: 3.1.1
-      ts-node: 10.9.1_u7mwdqittodluulpk32x6g3pja
+      ts-node: 10.9.1_6z7deyrvrezsjmwhyn5dtwaboq
     transitivePeerDependencies:
       - supports-color
     dev: true
