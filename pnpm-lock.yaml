lockfileVersion: '9.0'

settings:
  autoInstallPeers: false
  excludeLinksFromLockfile: false

importers:

  .:
    devDependencies:
      '@eslint-community/eslint-plugin-eslint-comments':
        specifier: 4.4.1
        version: 4.4.1(eslint@9.22.0(jiti@2.6.1))
      '@eslint/eslintrc':
        specifier: 3.3.0
        version: 3.3.0
      '@eslint/js':
        specifier: 9.30.0
        version: 9.30.0
      '@microsoft/api-extractor':
        specifier: 7.52.11
        version: 7.52.11(@types/node@20.19.24)
      '@octokit/graphql':
        specifier: 8.2.1
        version: 8.2.1
      '@octokit/rest':
        specifier: 21.1.1
        version: 21.1.1
      '@prisma/engines':
        specifier: workspace:*
        version: link:packages/engines
      '@sindresorhus/slugify':
        specifier: 2.2.1
        version: 2.2.1
      '@size-limit/file':
        specifier: 11.2.0
        version: 11.2.0(size-limit@11.2.0)
      '@slack/webhook':
        specifier: 7.0.5
        version: 7.0.5
      '@types/benchmark':
        specifier: 2.1.5
        version: 2.1.5
      '@types/fs-extra':
        specifier: 11.0.4
        version: 11.0.4
      '@types/graphviz':
        specifier: 0.0.39
        version: 0.0.39
      '@types/jest':
        specifier: 29.5.14
        version: 29.5.14
      '@types/node':
        specifier: ~20.19.24
        version: 20.19.24
      '@types/resolve':
        specifier: 1.20.6
        version: 1.20.6
      '@typescript-eslint/eslint-plugin':
        specifier: 7.15.0
        version: 7.15.0(@typescript-eslint/parser@7.15.0(eslint@9.22.0(jiti@2.6.1))(typescript@5.4.5))(eslint@9.22.0(jiti@2.6.1))(typescript@5.4.5)
      '@typescript-eslint/parser':
        specifier: 7.15.0
        version: 7.15.0(eslint@9.22.0(jiti@2.6.1))(typescript@5.4.5)
      '@typescript-eslint/utils':
        specifier: 7.15.0
        version: 7.15.0(eslint@9.22.0(jiti@2.6.1))(typescript@5.4.5)
      '@vitest/coverage-v8':
        specifier: 3.2.4
        version: 3.2.4(vitest@3.2.4(@types/debug@4.1.12)(@types/node@20.19.24)(jiti@2.6.1)(terser@5.44.0)(tsx@4.19.3)(yaml@2.8.1))
      arg:
        specifier: 5.0.2
        version: 5.0.2
      batching-toposort:
        specifier: 1.2.0
        version: 1.2.0
      buffer:
        specifier: 6.0.3
        version: 6.0.3
      chokidar:
        specifier: 4.0.3
        version: 4.0.3
      decimal.js-light:
        specifier: 2.5.1
        version: 2.5.1
      dotenv-cli:
        specifier: 8.0.0
        version: 8.0.0
      esbuild:
        specifier: 0.25.5
        version: 0.25.5
      esbuild-register:
        specifier: 3.6.0
        version: 3.6.0(esbuild@0.25.5)
      eslint:
        specifier: 9.22.0
        version: 9.22.0(jiti@2.6.1)
      eslint-config-prettier:
        specifier: 10.1.8
        version: 10.1.8(eslint@9.22.0(jiti@2.6.1))
      eslint-plugin-import-x:
        specifier: 4.6.1
        version: 4.6.1(eslint@9.22.0(jiti@2.6.1))(typescript@5.4.5)
      eslint-plugin-jest:
        specifier: 28.11.0
        version: 28.11.0(@typescript-eslint/eslint-plugin@7.15.0(@typescript-eslint/parser@7.15.0(eslint@9.22.0(jiti@2.6.1))(typescript@5.4.5))(eslint@9.22.0(jiti@2.6.1))(typescript@5.4.5))(eslint@9.22.0(jiti@2.6.1))(jest@29.7.0(@types/node@20.19.24)(ts-node@10.9.2(@swc/core@1.11.5)(@types/node@20.19.24)(typescript@5.4.5)))(typescript@5.4.5)
      eslint-plugin-local-rules:
        specifier: 3.0.2
        version: 3.0.2
      eslint-plugin-prettier:
        specifier: 5.5.4
        version: 5.5.4(@types/eslint@9.6.1)(eslint-config-prettier@10.1.8(eslint@9.22.0(jiti@2.6.1)))(eslint@9.22.0(jiti@2.6.1))(prettier@3.6.2)
      eslint-plugin-simple-import-sort:
        specifier: 12.1.1
        version: 12.1.1(eslint@9.22.0(jiti@2.6.1))
      execa:
        specifier: 8.0.1
        version: 8.0.1
      format-util:
        specifier: 1.0.5
        version: 1.0.5
      fs-extra:
        specifier: 11.3.0
        version: 11.3.0
      globals:
        specifier: 16.0.0
        version: 16.0.0
      globby:
        specifier: 11.1.0
        version: 11.1.0
      graphviz-mit:
        specifier: 0.0.9
        version: 0.0.9
      husky:
        specifier: 9.1.7
        version: 9.1.7
      is-ci:
        specifier: 4.1.0
        version: 4.1.0
      jest-junit:
        specifier: 16.0.0
        version: 16.0.0
      kleur:
        specifier: 4.1.5
        version: 4.1.5
      lint-staged:
        specifier: 15.4.3
        version: 15.4.3
      p-map:
        specifier: 4.0.0
        version: 4.0.0
      p-reduce:
        specifier: 3.0.0
        version: 3.0.0
      p-retry:
        specifier: 4.6.2
        version: 4.6.2
      prettier:
        specifier: 3.6.2
        version: 3.6.2
      prettier2:
        specifier: npm:prettier@2.8.8
        version: prettier@2.8.8
      regenerator-runtime:
        specifier: 0.14.1
        version: 0.14.1
      resolve:
        specifier: 1.22.10
        version: 1.22.10
      safe-buffer:
        specifier: 5.2.1
        version: 5.2.1
      semver:
        specifier: 7.7.0
        version: 7.7.0
      size-limit:
        specifier: 11.2.0
        version: 11.2.0
      spdx-exceptions:
        specifier: 2.5.0
        version: 2.5.0
      spdx-license-ids:
        specifier: 3.0.21
        version: 3.0.21
      staged-git-files:
        specifier: 1.3.0
        version: 1.3.0
      ts-node:
        specifier: 10.9.2
        version: 10.9.2(@swc/core@1.11.5)(@types/node@20.19.24)(typescript@5.4.5)
      ts-toolbelt:
        specifier: 9.6.0
        version: 9.6.0
      tsx:
        specifier: 4.19.3
        version: 4.19.3
      turbo:
        specifier: 2.5.6
        version: 2.5.6
      typescript:
        specifier: 5.4.5
        version: 5.4.5
      vitest:
        specifier: 3.2.4
        version: 3.2.4(@types/debug@4.1.12)(@types/node@20.19.24)(jiti@2.6.1)(terser@5.44.0)(tsx@4.19.3)(yaml@2.8.1)
      wrangler:
        specifier: 3.114.15
        version: 3.114.15(@cloudflare/workers-types@4.20251014.0)
      zx:
        specifier: 8.4.1
        version: 8.4.1

  packages/adapter-better-sqlite3:
    dependencies:
      '@prisma/driver-adapter-utils':
        specifier: workspace:*
        version: link:../driver-adapter-utils
      better-sqlite3:
        specifier: ^11.10.0
        version: 11.10.0
    devDependencies:
      '@types/better-sqlite3':
        specifier: 7.6.12
        version: 7.6.12
      async-mutex:
        specifier: 0.5.0
        version: 0.5.0

  packages/adapter-d1:
    dependencies:
      '@cloudflare/workers-types':
        specifier: ^4.20251014.0
        version: 4.20251014.0
      '@prisma/driver-adapter-utils':
        specifier: workspace:*
        version: link:../driver-adapter-utils
      ky:
        specifier: 1.7.5
        version: 1.7.5

  packages/adapter-libsql:
    dependencies:
      '@libsql/client':
        specifier: ^0.8.1
        version: 0.8.1
      '@prisma/driver-adapter-utils':
        specifier: workspace:*
        version: link:../driver-adapter-utils
      async-mutex:
        specifier: 0.5.0
        version: 0.5.0

  packages/adapter-mariadb:
    dependencies:
      '@prisma/driver-adapter-utils':
        specifier: workspace:*
        version: link:../driver-adapter-utils
      mariadb:
        specifier: 3.4.5
        version: 3.4.5

  packages/adapter-mssql:
    dependencies:
      '@prisma/driver-adapter-utils':
        specifier: workspace:*
        version: link:../driver-adapter-utils
      async-mutex:
        specifier: 0.5.0
        version: 0.5.0
      mssql:
        specifier: ^11.0.1
        version: 11.0.1
    devDependencies:
      '@types/mssql':
        specifier: 9.1.8
        version: 9.1.8

  packages/adapter-neon:
    dependencies:
      '@neondatabase/serverless':
        specifier: '>0.6.0 <2'
        version: 0.10.2
      '@prisma/driver-adapter-utils':
        specifier: workspace:*
        version: link:../driver-adapter-utils
      postgres-array:
        specifier: 3.0.4
        version: 3.0.4
    devDependencies:
      '@prisma/debug':
        specifier: workspace:*
        version: link:../debug

  packages/adapter-pg:
    dependencies:
      '@prisma/driver-adapter-utils':
        specifier: workspace:*
        version: link:../driver-adapter-utils
      pg:
        specifier: ^8.16.3
        version: 8.16.3
      postgres-array:
        specifier: 3.0.4
        version: 3.0.4
    devDependencies:
      '@prisma/debug':
        specifier: workspace:*
        version: link:../debug
      '@types/pg':
        specifier: 8.11.11
        version: 8.11.11

  packages/adapter-planetscale:
    dependencies:
      '@planetscale/database':
        specifier: ^1.19.0
        version: 1.19.0
      '@prisma/driver-adapter-utils':
        specifier: workspace:*
        version: link:../driver-adapter-utils
      async-mutex:
        specifier: 0.5.0
        version: 0.5.0
    devDependencies:
      undici:
        specifier: 7.4.0
        version: 7.4.0

  packages/adapter-ppg:
    dependencies:
      '@prisma/driver-adapter-utils':
        specifier: workspace:*
        version: link:../driver-adapter-utils
      '@prisma/ppg':
        specifier: ^1.0.1
        version: 1.0.1
      pg-types:
        specifier: 4.0.2
        version: 4.0.2
      postgres-array:
        specifier: 3.0.4
        version: 3.0.4
    devDependencies:
      '@prisma/debug':
        specifier: workspace:*
        version: link:../debug

  packages/bundle-size:
    dependencies:
      '@libsql/client':
        specifier: 0.8.1
        version: 0.8.1
      '@neondatabase/serverless':
        specifier: 0.10.2
        version: 0.10.2
      '@planetscale/database':
        specifier: 1.19.0
        version: 1.19.0
      '@prisma/adapter-d1':
        specifier: workspace:*
        version: link:../adapter-d1
      '@prisma/adapter-libsql':
        specifier: workspace:*
        version: link:../adapter-libsql
      '@prisma/adapter-mariadb':
        specifier: workspace:*
        version: link:../adapter-mariadb
      '@prisma/adapter-mssql':
        specifier: workspace:*
        version: link:../adapter-mssql
      '@prisma/adapter-neon':
        specifier: workspace:*
        version: link:../adapter-neon
      '@prisma/adapter-pg':
        specifier: workspace:*
        version: link:../adapter-pg
      '@prisma/adapter-planetscale':
        specifier: workspace:*
        version: link:../adapter-planetscale
      '@prisma/client':
        specifier: workspace:*
        version: link:../client
      '@prisma/client-runtime-utils':
        specifier: workspace:*
        version: link:../client-runtime-utils
      pg:
        specifier: 8.14.1
        version: 8.14.1
      prisma:
        specifier: workspace:*
        version: link:../cli
    devDependencies:
      wrangler:
        specifier: 4.45.0
        version: 4.45.0(@cloudflare/workers-types@4.20251014.0)

  packages/bundled-js-drivers:
    dependencies:
      '@libsql/client':
        specifier: 0.8.1
        version: 0.8.1
      '@neondatabase/serverless':
        specifier: 0.10.2
        version: 0.10.2
      '@planetscale/database':
        specifier: 1.19.0
        version: 1.19.0
      '@types/pg':
        specifier: 8.11.11
        version: 8.11.11
      pg:
        specifier: 8.14.1
        version: 8.14.1

  packages/cli:
    dependencies:
      '@prisma/config':
        specifier: workspace:*
        version: link:../config
      '@prisma/engines':
        specifier: workspace:*
        version: link:../engines
      '@prisma/studio-core-licensed':
        specifier: 0.7.0
        version: 0.7.0
      postgres:
        specifier: 3.4.7
        version: 3.4.7
    devDependencies:
      '@hono/node-server':
        specifier: 1.19.0
        version: 1.19.0(hono@4.9.4)
      '@inquirer/prompts':
        specifier: 7.3.3
        version: 7.3.3(@types/node@20.19.24)
      '@libsql/client':
        specifier: 0.8.1
        version: 0.8.1
      '@modelcontextprotocol/sdk':
        specifier: 1.13.2
        version: 1.13.2
      '@opentelemetry/api':
        specifier: 1.9.0
        version: 1.9.0
      '@opentelemetry/context-async-hooks':
        specifier: 2.1.0
        version: 2.1.0(@opentelemetry/api@1.9.0)
      '@opentelemetry/sdk-trace-base':
        specifier: 2.1.0
        version: 2.1.0(@opentelemetry/api@1.9.0)
      '@prisma/adapter-libsql':
        specifier: workspace:*
        version: link:../adapter-libsql
      '@prisma/client':
        specifier: workspace:*
        version: link:../client
      '@prisma/client-generator-registry':
        specifier: workspace:*
        version: link:../client-generator-registry
      '@prisma/debug':
        specifier: workspace:*
        version: link:../debug
      '@prisma/dmmf':
        specifier: workspace:*
        version: link:../dmmf
      '@prisma/driver-adapter-utils':
        specifier: workspace:*
        version: link:../driver-adapter-utils
      '@prisma/fetch-engine':
        specifier: workspace:*
        version: link:../fetch-engine
      '@prisma/generator':
        specifier: workspace:*
        version: link:../generator
      '@prisma/get-platform':
        specifier: workspace:*
        version: link:../get-platform
      '@prisma/internals':
        specifier: workspace:*
        version: link:../internals
      '@prisma/migrate':
        specifier: workspace:*
        version: link:../migrate
      '@swc/core':
        specifier: 1.11.5
        version: 1.11.5
      '@swc/jest':
        specifier: 0.2.37
        version: 0.2.37(@swc/core@1.11.5)
      '@types/better-sqlite3':
        specifier: 7.6.12
        version: 7.6.12
      '@types/fs-extra':
        specifier: 11.0.4
        version: 11.0.4
      '@types/jest':
        specifier: 29.5.14
        version: 29.5.14
      '@types/node':
        specifier: ~20.19.24
        version: 20.19.24
      async-listen:
        specifier: 3.1.0
        version: 3.1.0
      better-sqlite3:
        specifier: ^11.10.0
        version: 11.10.0
      checkpoint-client:
        specifier: 1.1.33
        version: 1.1.33(encoding@0.1.13)
      chokidar:
        specifier: 4.0.3
        version: 4.0.3
      env-paths:
        specifier: 2.2.1
        version: 2.2.1
      execa:
        specifier: 5.1.1
        version: 5.1.1
      fs-extra:
        specifier: 11.3.0
        version: 11.3.0
      get-port-please:
        specifier: 3.2.0
        version: 3.2.0
      hono:
        specifier: 4.9.4
        version: 4.9.4
      jest:
        specifier: 29.7.0
        version: 29.7.0(@types/node@20.19.24)(ts-node@10.9.2(@swc/core@1.11.5)(@types/node@20.19.24)(typescript@5.4.5))
      jest-junit:
        specifier: 16.0.0
        version: 16.0.0
      kleur:
        specifier: 4.1.5
        version: 4.1.5
      line-replace:
        specifier: 2.0.1
        version: 2.0.1
      log-update:
        specifier: 6.1.0
        version: 6.1.0
      node-fetch:
        specifier: 3.3.2
        version: 3.3.2
      npm-packlist:
        specifier: 5.1.3
        version: 5.1.3
      open:
        specifier: 8.4.2
        version: 8.4.2
      package-up:
        specifier: 5.0.0
        version: 5.0.0
      pathe:
        specifier: 2.0.3
        version: 2.0.3
      resolve-pkg:
        specifier: 2.0.0
        version: 2.0.0
      ts-pattern:
        specifier: 5.6.2
        version: 5.6.2
      typescript:
        specifier: 5.4.5
        version: 5.4.5
      xdg-app-paths:
        specifier: 8.3.0
        version: 8.3.0
      zod:
        specifier: 3.24.2
        version: 3.24.2

  packages/client:
    dependencies:
      '@prisma/client-runtime-utils':
        specifier: workspace:*
        version: link:../client-runtime-utils
    devDependencies:
      '@cloudflare/workers-types':
        specifier: ^4.20251014.0
        version: 4.20251014.0
      '@codspeed/benchmark.js-plugin':
        specifier: 4.0.0
        version: 4.0.0(benchmark@2.1.4)
      '@faker-js/faker':
        specifier: 9.6.0
        version: 9.6.0
      '@fast-check/jest':
        specifier: 2.0.3
        version: 2.0.3(@jest/expect@29.7.0)(@jest/globals@29.7.0)
      '@hono/node-server':
        specifier: 1.19.0
        version: 1.19.0(hono@4.9.4)
      '@inquirer/prompts':
        specifier: 7.3.3
        version: 7.3.3(@types/node@20.19.24)
      '@jest/create-cache-key-function':
        specifier: 29.7.0
        version: 29.7.0
      '@jest/globals':
        specifier: 29.7.0
        version: 29.7.0
      '@jest/test-sequencer':
        specifier: 29.7.0
        version: 29.7.0
      '@libsql/client':
        specifier: 0.8.1
        version: 0.8.1
      '@neondatabase/serverless':
        specifier: 0.10.2
        version: 0.10.2
      '@opentelemetry/api':
        specifier: 1.9.0
        version: 1.9.0
      '@opentelemetry/context-async-hooks':
        specifier: 2.1.0
        version: 2.1.0(@opentelemetry/api@1.9.0)
      '@opentelemetry/instrumentation':
        specifier: 0.206.0
        version: 0.206.0(@opentelemetry/api@1.9.0)
      '@opentelemetry/resources':
        specifier: 2.1.0
        version: 2.1.0(@opentelemetry/api@1.9.0)
      '@opentelemetry/sdk-trace-base':
        specifier: 2.1.0
        version: 2.1.0(@opentelemetry/api@1.9.0)
      '@opentelemetry/semantic-conventions':
        specifier: 1.37.0
        version: 1.37.0
      '@planetscale/database':
        specifier: 1.19.0
        version: 1.19.0
      '@prisma/adapter-better-sqlite3':
        specifier: workspace:*
        version: link:../adapter-better-sqlite3
      '@prisma/adapter-d1':
        specifier: workspace:*
        version: link:../adapter-d1
      '@prisma/adapter-libsql':
        specifier: workspace:*
        version: link:../adapter-libsql
      '@prisma/adapter-mariadb':
        specifier: workspace:*
        version: link:../adapter-mariadb
      '@prisma/adapter-mssql':
        specifier: workspace:*
        version: link:../adapter-mssql
      '@prisma/adapter-neon':
        specifier: workspace:*
        version: link:../adapter-neon
      '@prisma/adapter-pg':
        specifier: workspace:*
        version: link:../adapter-pg
      '@prisma/adapter-planetscale':
        specifier: workspace:*
        version: link:../adapter-planetscale
      '@prisma/client-common':
        specifier: workspace:*
        version: link:../client-common
      '@prisma/client-engine-runtime':
        specifier: workspace:*
        version: link:../client-engine-runtime
      '@prisma/client-generator-js':
        specifier: workspace:*
        version: link:../client-generator-js
      '@prisma/client-generator-ts':
        specifier: workspace:*
        version: link:../client-generator-ts
      '@prisma/config':
        specifier: workspace:*
        version: link:../config
      '@prisma/debug':
        specifier: workspace:*
        version: link:../debug
      '@prisma/dmmf':
        specifier: workspace:*
        version: link:../dmmf
      '@prisma/driver-adapter-utils':
        specifier: workspace:*
        version: link:../driver-adapter-utils
      '@prisma/engines':
        specifier: workspace:*
        version: link:../engines
      '@prisma/engines-version':
        specifier: 6.20.0-11.next-80ee0a44bf5668992b0c909c946a755b86b56c95
        version: 6.20.0-11.next-80ee0a44bf5668992b0c909c946a755b86b56c95
      '@prisma/fetch-engine':
        specifier: workspace:*
        version: link:../fetch-engine
      '@prisma/generator':
        specifier: workspace:*
        version: link:../generator
      '@prisma/generator-helper':
        specifier: workspace:*
        version: link:../generator-helper
      '@prisma/get-platform':
        specifier: workspace:*
        version: link:../get-platform
      '@prisma/instrumentation':
        specifier: workspace:*
        version: link:../instrumentation
      '@prisma/internals':
        specifier: workspace:*
        version: link:../internals
      '@prisma/migrate':
        specifier: workspace:*
        version: link:../migrate
      '@prisma/query-compiler-wasm':
        specifier: 6.20.0-11.next-80ee0a44bf5668992b0c909c946a755b86b56c95
        version: 6.20.0-11.next-80ee0a44bf5668992b0c909c946a755b86b56c95
      '@prisma/query-plan-executor':
        specifier: workspace:*
        version: link:../query-plan-executor
      '@prisma/ts-builders':
        specifier: workspace:*
        version: link:../ts-builders
      '@snaplet/copycat':
        specifier: 6.0.0
        version: 6.0.0
      '@swc-node/register':
        specifier: 1.10.9
        version: 1.10.9(@swc/core@1.11.5)(@swc/types@0.1.25)(typescript@5.4.5)
      '@swc/core':
        specifier: 1.11.5
        version: 1.11.5
      '@swc/jest':
        specifier: 0.2.37
        version: 0.2.37(@swc/core@1.11.5)
      '@timsuchanek/copy':
        specifier: 1.4.5
        version: 1.4.5
      '@types/debug':
        specifier: 4.1.12
        version: 4.1.12
      '@types/fs-extra':
        specifier: 11.0.4
        version: 11.0.4
      '@types/jest':
        specifier: 29.5.14
        version: 29.5.14
      '@types/js-levenshtein':
        specifier: 1.1.3
        version: 1.1.3
      '@types/mssql':
        specifier: 9.1.8
        version: 9.1.8
      '@types/node':
        specifier: ~20.19.24
        version: 20.19.24
      '@types/pg':
        specifier: 8.11.11
        version: 8.11.11
      arg:
        specifier: 5.0.2
        version: 5.0.2
      benchmark:
        specifier: 2.1.4
        version: 2.1.4
      cookie-es:
        specifier: 2.0.0
        version: 2.0.0
      execa:
        specifier: 8.0.1
        version: 8.0.1
      expect-type:
        specifier: 1.2.2
        version: 1.2.2
      fs-extra:
        specifier: 11.3.0
        version: 11.3.0
      get-stream:
        specifier: 6.0.1
        version: 6.0.1
      globby:
        specifier: 11.1.0
        version: 11.1.0
      indent-string:
        specifier: 4.0.0
        version: 4.0.0
      jest:
        specifier: 29.7.0
        version: 29.7.0(@types/node@20.19.24)(ts-node@10.9.2(@swc/core@1.11.5)(@types/node@20.19.24)(typescript@5.4.5))
      jest-extended:
        specifier: 4.0.2
        version: 4.0.2(jest@29.7.0(@types/node@20.19.24)(ts-node@10.9.2(@swc/core@1.11.5)(@types/node@20.19.24)(typescript@5.4.5)))
      jest-junit:
        specifier: 16.0.0
        version: 16.0.0
      jest-serializer-ansi-escapes:
        specifier: 4.0.0
        version: 4.0.0
      jest-snapshot:
        specifier: 29.7.0
        version: 29.7.0
      js-levenshtein:
        specifier: 1.1.6
        version: 1.1.6
      kleur:
        specifier: 4.1.5
        version: 4.1.5
      klona:
        specifier: 2.0.6
        version: 2.0.6
      mariadb:
        specifier: 3.4.5
        version: 3.4.5
      memfs:
        specifier: 4.17.2
        version: 4.17.2
      mssql:
        specifier: 11.0.1
        version: 11.0.1
      new-github-issue-url:
        specifier: 0.2.1
        version: 0.2.1
      p-retry:
        specifier: 4.6.2
        version: 4.6.2
      pg:
        specifier: 8.14.1
        version: 8.14.1
      resolve:
        specifier: 1.22.10
        version: 1.22.10
      simple-statistics:
        specifier: 7.8.8
        version: 7.8.8
      sort-keys:
        specifier: 5.1.0
        version: 5.1.0
      source-map-support:
        specifier: 0.5.21
        version: 0.5.21
      stacktrace-parser:
        specifier: 0.1.11
        version: 0.1.11
      strip-ansi:
        specifier: 7.1.0
        version: 7.1.0
      strip-indent:
        specifier: 4.0.0
        version: 4.0.0
      tempy:
        specifier: 3.0.0
        version: 3.0.0
      ts-pattern:
        specifier: 5.6.2
        version: 5.6.2
      tsd:
        specifier: 0.31.2
        version: 0.31.2
      typescript:
        specifier: 5.4.5
        version: 5.4.5
      undici:
        specifier: 7.4.0
        version: 7.4.0
      zx:
        specifier: 8.4.1
        version: 8.4.1

  packages/client-common:
    dependencies:
      '@prisma/client-engine-runtime':
        specifier: workspace:*
        version: link:../client-engine-runtime
      '@prisma/dmmf':
        specifier: workspace:*
        version: link:../dmmf
      '@prisma/driver-adapter-utils':
        specifier: workspace:*
        version: link:../driver-adapter-utils
      '@prisma/generator':
        specifier: workspace:*
        version: link:../generator
      '@prisma/internals':
        specifier: workspace:*
        version: link:../internals

  packages/client-engine-runtime:
    dependencies:
      '@bugsnag/cuid':
        specifier: 3.2.1
        version: 3.2.1
      '@opentelemetry/api':
        specifier: 1.9.0
        version: 1.9.0
      '@paralleldrive/cuid2':
        specifier: 2.2.2
        version: 2.2.2
      '@prisma/client-runtime-utils':
        specifier: workspace:*
        version: link:../client-runtime-utils
      '@prisma/debug':
        specifier: workspace:*
        version: link:../debug
      '@prisma/driver-adapter-utils':
        specifier: workspace:*
        version: link:../driver-adapter-utils
      nanoid:
        specifier: 5.1.5
        version: 5.1.5
      ulid:
        specifier: 3.0.0
        version: 3.0.0
      uuid:
        specifier: 11.1.0
        version: 11.1.0
    devDependencies:
      '@types/jest':
        specifier: 29.5.14
        version: 29.5.14
      '@types/node':
        specifier: ~20.19.24
        version: 20.19.24
      jest:
        specifier: 29.7.0
        version: 29.7.0(@types/node@20.19.24)(ts-node@10.9.2(@swc/core@1.11.5)(@types/node@20.19.24)(typescript@5.4.5))
      jest-junit:
        specifier: 16.0.0
        version: 16.0.0

  packages/client-generator-js:
    dependencies:
      '@antfu/ni':
        specifier: 0.21.12
        version: 0.21.12
      '@prisma/client-common':
        specifier: workspace:*
        version: link:../client-common
      '@prisma/debug':
        specifier: workspace:*
        version: link:../debug
      '@prisma/dmmf':
        specifier: workspace:*
        version: link:../dmmf
      '@prisma/engines-version':
        specifier: 6.20.0-11.next-80ee0a44bf5668992b0c909c946a755b86b56c95
        version: 6.20.0-11.next-80ee0a44bf5668992b0c909c946a755b86b56c95
      '@prisma/fetch-engine':
        specifier: workspace:*
        version: link:../fetch-engine
      '@prisma/generator':
        specifier: workspace:*
        version: link:../generator
      '@prisma/get-platform':
        specifier: workspace:*
        version: link:../get-platform
      '@prisma/internals':
        specifier: workspace:*
        version: link:../internals
      '@prisma/ts-builders':
        specifier: workspace:*
        version: link:../ts-builders
      env-paths:
        specifier: 2.2.1
        version: 2.2.1
      indent-string:
        specifier: 4.0.0
        version: 4.0.0
      klona:
        specifier: 2.0.6
        version: 2.0.6
      package-up:
        specifier: 5.0.0
        version: 5.0.0
      pluralize:
        specifier: 8.0.0
        version: 8.0.0
      ts-pattern:
        specifier: 5.6.2
        version: 5.6.2
    devDependencies:
      '@types/pluralize':
        specifier: 0.0.33
        version: 0.0.33
      vitest:
        specifier: 3.2.4
        version: 3.2.4(@types/debug@4.1.12)(@types/node@24.9.2)(jiti@2.6.1)(terser@5.44.0)(tsx@4.19.3)(yaml@2.8.1)

  packages/client-generator-registry:
    dependencies:
      '@prisma/client-generator-js':
        specifier: workspace:*
        version: link:../client-generator-js
      '@prisma/client-generator-ts':
        specifier: workspace:*
        version: link:../client-generator-ts
      '@prisma/generator':
        specifier: workspace:*
        version: link:../generator
      '@prisma/internals':
        specifier: workspace:*
        version: link:../internals
    devDependencies:
      vitest:
        specifier: 3.2.4
        version: 3.2.4(@types/debug@4.1.12)(@types/node@24.9.2)(jiti@2.6.1)(terser@5.44.0)(tsx@4.19.3)(yaml@2.8.1)

  packages/client-generator-ts:
    dependencies:
      '@antfu/ni':
        specifier: 0.21.12
        version: 0.21.12
      '@prisma/client-common':
        specifier: workspace:*
        version: link:../client-common
      '@prisma/debug':
        specifier: workspace:*
        version: link:../debug
      '@prisma/dmmf':
        specifier: workspace:*
        version: link:../dmmf
      '@prisma/engines-version':
        specifier: 6.20.0-11.next-80ee0a44bf5668992b0c909c946a755b86b56c95
        version: 6.20.0-11.next-80ee0a44bf5668992b0c909c946a755b86b56c95
      '@prisma/fetch-engine':
        specifier: workspace:*
        version: link:../fetch-engine
      '@prisma/generator':
        specifier: workspace:*
        version: link:../generator
      '@prisma/get-platform':
        specifier: workspace:*
        version: link:../get-platform
      '@prisma/internals':
        specifier: workspace:*
        version: link:../internals
      '@prisma/ts-builders':
        specifier: workspace:*
        version: link:../ts-builders
      fast-glob:
        specifier: 3.3.3
        version: 3.3.3
      get-tsconfig:
        specifier: 4.10.0
        version: 4.10.0
      indent-string:
        specifier: 4.0.0
        version: 4.0.0
      klona:
        specifier: 2.0.6
        version: 2.0.6
      package-up:
        specifier: 5.0.0
        version: 5.0.0
      pluralize:
        specifier: 8.0.0
        version: 8.0.0
      ts-pattern:
        specifier: 5.6.2
        version: 5.6.2
    devDependencies:
      '@types/pluralize':
        specifier: 0.0.33
        version: 0.0.33
      vitest:
        specifier: 3.2.4
        version: 3.2.4(@types/debug@4.1.12)(@types/node@24.9.2)(jiti@2.6.1)(terser@5.44.0)(tsx@4.19.3)(yaml@2.8.1)

  packages/client-runtime-utils:
    devDependencies:
      decimal.js:
        specifier: 10.5.0
        version: 10.5.0
      sql-template-tag:
        specifier: 5.2.1
        version: 5.2.1

  packages/config:
    dependencies:
      c12:
        specifier: 3.1.0
        version: 3.1.0(magicast@0.3.5)
      deepmerge-ts:
        specifier: 7.1.5
        version: 7.1.5
      effect:
        specifier: 3.18.4
        version: 3.18.4
      empathic:
        specifier: 2.0.0
        version: 2.0.0
    devDependencies:
      '@prisma/debug':
        specifier: workspace:*
        version: link:../debug
      '@prisma/get-platform':
        specifier: workspace:*
        version: link:../get-platform
      dotenv:
        specifier: 17.2.3
        version: 17.2.3
      vitest:
        specifier: 3.2.4
        version: 3.2.4(@types/debug@4.1.12)(@types/node@24.9.2)(jiti@2.6.1)(terser@5.44.0)(tsx@4.19.3)(yaml@2.8.1)

  packages/credentials-store:
    dependencies:
      xdg-app-paths:
        specifier: 8.3.0
        version: 8.3.0
    devDependencies:
      tempy:
        specifier: 1.0.1
        version: 1.0.1
      vitest:
        specifier: 3.2.4
        version: 3.2.4(@types/debug@4.1.12)(@types/node@24.9.2)(jiti@2.6.1)(terser@5.44.0)(tsx@4.19.3)(yaml@2.8.1)

  packages/debug:
    devDependencies:
      '@types/jest':
        specifier: 29.5.14
        version: 29.5.14
      '@types/node':
        specifier: ~20.19.24
        version: 20.19.24
      jest:
        specifier: 29.7.0
        version: 29.7.0(@types/node@20.19.24)(ts-node@10.9.2(@swc/core@1.11.5)(@types/node@20.19.24)(typescript@5.4.5))
      jest-junit:
        specifier: 16.0.0
        version: 16.0.0
      kleur:
        specifier: 4.1.5
        version: 4.1.5
      typescript:
        specifier: 5.4.5
        version: 5.4.5

  packages/dmmf:
    devDependencies:
      vitest:
        specifier: 3.2.4
        version: 3.2.4(@types/debug@4.1.12)(@types/node@24.9.2)(jiti@2.6.1)(terser@5.44.0)(tsx@4.19.3)(yaml@2.8.1)

  packages/driver-adapter-utils:
    dependencies:
      '@prisma/debug':
        specifier: workspace:*
        version: link:../debug

  packages/engines:
    dependencies:
      '@prisma/debug':
        specifier: workspace:*
        version: link:../debug
      '@prisma/engines-version':
        specifier: 6.20.0-11.next-80ee0a44bf5668992b0c909c946a755b86b56c95
        version: 6.20.0-11.next-80ee0a44bf5668992b0c909c946a755b86b56c95
      '@prisma/fetch-engine':
        specifier: workspace:*
        version: link:../fetch-engine
      '@prisma/get-platform':
        specifier: workspace:*
        version: link:../get-platform
    devDependencies:
      '@swc/core':
        specifier: 1.11.5
        version: 1.11.5
      '@swc/jest':
        specifier: 0.2.37
        version: 0.2.37(@swc/core@1.11.5)
      '@types/jest':
        specifier: 29.5.14
        version: 29.5.14
      '@types/node':
        specifier: ~20.19.24
        version: 20.19.24
      execa:
        specifier: 5.1.1
        version: 5.1.1
      typescript:
        specifier: 5.4.5
        version: 5.4.5
      vitest:
        specifier: 3.2.4
        version: 3.2.4(@types/debug@4.1.12)(@types/node@20.19.24)(jiti@2.6.1)(terser@5.44.0)(tsx@4.19.3)(yaml@2.8.1)

  packages/fetch-engine:
    dependencies:
      '@prisma/debug':
        specifier: workspace:*
        version: link:../debug
      '@prisma/engines-version':
        specifier: 6.20.0-11.next-80ee0a44bf5668992b0c909c946a755b86b56c95
        version: 6.20.0-11.next-80ee0a44bf5668992b0c909c946a755b86b56c95
      '@prisma/get-platform':
        specifier: workspace:*
        version: link:../get-platform
    devDependencies:
      '@types/node':
        specifier: ~20.19.24
        version: 20.19.24
      '@types/progress':
        specifier: 2.0.7
        version: 2.0.7
      del:
        specifier: 6.1.1
        version: 6.1.1
      execa:
        specifier: 8.0.1
        version: 8.0.1
      find-cache-dir:
        specifier: 5.0.0
        version: 5.0.0
      fs-extra:
        specifier: 11.3.0
        version: 11.3.0
      hasha:
        specifier: 5.2.2
        version: 5.2.2
      http-proxy-agent:
        specifier: 7.0.2
        version: 7.0.2
      https-proxy-agent:
        specifier: 7.0.6
        version: 7.0.6
      kleur:
        specifier: 4.1.5
        version: 4.1.5
      node-fetch:
        specifier: 3.3.2
        version: 3.3.2
      p-filter:
        specifier: 4.1.0
        version: 4.1.0
      p-map:
        specifier: 4.0.0
        version: 4.0.0
      p-retry:
        specifier: 4.6.2
        version: 4.6.2
      progress:
        specifier: 2.0.3
        version: 2.0.3
      temp-dir:
        specifier: 2.0.0
        version: 2.0.0
      tempy:
        specifier: 1.0.1
        version: 1.0.1
      timeout-signal:
        specifier: 2.0.0
        version: 2.0.0
      typescript:
        specifier: 5.4.5
        version: 5.4.5

  packages/generator:
    devDependencies:
      '@prisma/dmmf':
        specifier: workspace:*
        version: link:../dmmf
      vitest:
        specifier: 3.2.4
        version: 3.2.4(@types/debug@4.1.12)(@types/node@24.9.2)(jiti@2.6.1)(terser@5.44.0)(tsx@4.19.3)(yaml@2.8.1)

  packages/generator-helper:
    dependencies:
      '@prisma/debug':
        specifier: workspace:*
        version: link:../debug
      '@prisma/dmmf':
        specifier: workspace:*
        version: link:../dmmf
      '@prisma/generator':
        specifier: workspace:*
        version: link:../generator
    devDependencies:
      '@swc-node/register':
        specifier: 1.10.9
        version: 1.10.9(@swc/core@1.11.5)(@swc/types@0.1.25)(typescript@5.4.5)
      '@types/cross-spawn':
        specifier: 6.0.6
        version: 6.0.6
      '@types/node':
        specifier: ~20.19.24
        version: 20.19.24
      cross-spawn:
        specifier: 7.0.6
        version: 7.0.6
      kleur:
        specifier: 4.1.5
        version: 4.1.5
      typescript:
        specifier: 5.4.5
        version: 5.4.5

  packages/get-platform:
    dependencies:
      '@prisma/debug':
        specifier: workspace:*
        version: link:../debug
    devDependencies:
      '@codspeed/benchmark.js-plugin':
        specifier: 4.0.0
        version: 4.0.0(benchmark@2.1.4)
      '@swc/core':
        specifier: 1.11.5
        version: 1.11.5
      '@swc/jest':
        specifier: 0.2.37
        version: 0.2.37(@swc/core@1.11.5)
      '@types/jest':
        specifier: 29.5.14
        version: 29.5.14
      '@types/node':
        specifier: ~20.19.24
        version: 20.19.24
      benchmark:
        specifier: 2.1.4
        version: 2.1.4
      escape-string-regexp:
        specifier: 5.0.0
        version: 5.0.0
      execa:
        specifier: 8.0.1
        version: 8.0.1
      fs-jetpack:
        specifier: 5.1.0
        version: 5.1.0
      jest:
        specifier: 29.7.0
        version: 29.7.0(@types/node@20.19.24)(ts-node@10.9.2(@swc/core@1.11.5)(@types/node@20.19.24)(typescript@5.4.5))
      jest-junit:
        specifier: 16.0.0
        version: 16.0.0
      kleur:
        specifier: 4.1.5
        version: 4.1.5
      tempy:
        specifier: 1.0.1
        version: 1.0.1
      terminal-link:
        specifier: 4.0.0
        version: 4.0.0
      ts-pattern:
        specifier: 5.6.2
        version: 5.6.2
      typescript:
        specifier: 5.4.5
        version: 5.4.5
      vitest:
        specifier: 3.2.4
        version: 3.2.4(@types/debug@4.1.12)(@types/node@20.19.24)(jiti@2.6.1)(terser@5.44.0)(tsx@4.19.3)(yaml@2.8.1)

  packages/instrumentation:
    dependencies:
      '@opentelemetry/instrumentation':
        specifier: ^0.207.0
        version: 0.207.0(@opentelemetry/api@1.9.0)
    devDependencies:
      '@opentelemetry/api':
        specifier: 1.9.0
        version: 1.9.0
      '@prisma/internals':
        specifier: workspace:*
        version: link:../internals
      '@types/node':
        specifier: ~20.19.24
        version: 20.19.24
      typescript:
        specifier: 5.4.5
        version: 5.4.5

  packages/integration-tests:
    devDependencies:
      '@prisma/client-runtime-utils':
        specifier: workspace:*
        version: link:../client-runtime-utils
      '@prisma/get-platform':
        specifier: workspace:*
        version: link:../get-platform
      '@prisma/internals':
        specifier: workspace:*
        version: link:../internals
      '@prisma/migrate':
        specifier: workspace:*
        version: link:../migrate
      '@sindresorhus/slugify':
        specifier: 2.2.1
        version: 2.2.1
      '@swc/core':
        specifier: 1.11.5
        version: 1.11.5
      '@swc/jest':
        specifier: 0.2.37
        version: 0.2.37(@swc/core@1.11.5)
      '@types/jest':
        specifier: 29.5.14
        version: 29.5.14
      '@types/mssql':
        specifier: 9.1.8
        version: 9.1.8
      '@types/node':
        specifier: ~20.19.24
        version: 20.19.24
      '@types/pg':
        specifier: 8.11.11
        version: 8.11.11
      '@types/sqlite3':
        specifier: 3.1.11
        version: 3.1.11
      fs-jetpack:
        specifier: 5.1.0
        version: 5.1.0
      jest:
        specifier: 29.7.0
        version: 29.7.0(@types/node@20.19.24)(ts-node@10.9.2(@swc/core@1.11.5)(@types/node@20.19.24)(typescript@5.4.5))
      jest-junit:
        specifier: 16.0.0
        version: 16.0.0
      mariadb:
        specifier: 3.4.5
        version: 3.4.5
      mssql:
        specifier: 11.0.1
        version: 11.0.1
      pg:
        specifier: 8.14.1
        version: 8.14.1
      sqlite-async:
        specifier: 1.2.2
        version: 1.2.2
      string-hash:
        specifier: 1.1.3
        version: 1.1.3
      tempy:
        specifier: 1.0.1
        version: 1.0.1
      typescript:
        specifier: 5.4.5
        version: 5.4.5
      verror:
        specifier: 1.10.1
        version: 1.10.1

  packages/internals:
    dependencies:
      '@prisma/config':
        specifier: workspace:*
        version: link:../config
      '@prisma/debug':
        specifier: workspace:*
        version: link:../debug
      '@prisma/dmmf':
        specifier: workspace:*
        version: link:../dmmf
      '@prisma/driver-adapter-utils':
        specifier: workspace:*
        version: link:../driver-adapter-utils
      '@prisma/engines':
        specifier: workspace:*
        version: link:../engines
      '@prisma/fetch-engine':
        specifier: workspace:*
        version: link:../fetch-engine
      '@prisma/generator':
        specifier: workspace:*
        version: link:../generator
      '@prisma/generator-helper':
        specifier: workspace:*
        version: link:../generator-helper
      '@prisma/get-platform':
        specifier: workspace:*
        version: link:../get-platform
      '@prisma/prisma-schema-wasm':
        specifier: 6.20.0-11.next-80ee0a44bf5668992b0c909c946a755b86b56c95
        version: 6.20.0-11.next-80ee0a44bf5668992b0c909c946a755b86b56c95
      '@prisma/schema-engine-wasm':
        specifier: 6.20.0-11.next-80ee0a44bf5668992b0c909c946a755b86b56c95
        version: 6.20.0-11.next-80ee0a44bf5668992b0c909c946a755b86b56c95
      '@prisma/schema-files-loader':
        specifier: workspace:*
        version: link:../schema-files-loader
      arg:
        specifier: 5.0.2
        version: 5.0.2
      prompts:
        specifier: 2.4.2
        version: 2.4.2
    devDependencies:
      '@babel/helper-validator-identifier':
        specifier: 7.25.9
        version: 7.25.9
      '@opentelemetry/api':
        specifier: 1.9.0
        version: 1.9.0
      '@swc/core':
        specifier: 1.11.5
        version: 1.11.5
      '@swc/jest':
        specifier: 0.2.37
        version: 0.2.37(@swc/core@1.11.5)
      '@types/babel__helper-validator-identifier':
        specifier: 7.15.2
        version: 7.15.2
      '@types/jest':
        specifier: 29.5.14
        version: 29.5.14
      '@types/node':
        specifier: ~20.19.24
        version: 20.19.24
      '@types/resolve':
        specifier: 1.20.6
        version: 1.20.6
      archiver:
        specifier: 6.0.2
        version: 6.0.2
      checkpoint-client:
        specifier: 1.1.33
        version: 1.1.33(encoding@0.1.13)
      cli-truncate:
        specifier: 4.0.0
        version: 4.0.0
      empathic:
        specifier: 2.0.0
        version: 2.0.0
      escape-string-regexp:
        specifier: 5.0.0
        version: 5.0.0
      execa:
        specifier: 8.0.1
        version: 8.0.1
      fast-glob:
        specifier: 3.3.3
        version: 3.3.3
      find-up:
        specifier: 7.0.0
        version: 7.0.0
      fp-ts:
        specifier: 2.16.9
        version: 2.16.9
      fs-extra:
        specifier: 11.3.0
        version: 11.3.0
      global-directory:
        specifier: 4.0.0
        version: 4.0.0
      globby:
        specifier: 11.1.0
        version: 11.1.0
      identifier-regex:
        specifier: 1.0.0
        version: 1.0.0
      indent-string:
        specifier: 4.0.0
        version: 4.0.0
      is-windows:
        specifier: 1.0.2
        version: 1.0.2
      is-wsl:
        specifier: 3.1.0
        version: 3.1.0
      jest:
        specifier: 29.7.0
        version: 29.7.0(@types/node@20.19.24)(ts-node@10.9.2(@swc/core@1.11.5)(@types/node@20.19.24)(typescript@5.4.5))
      jest-junit:
        specifier: 16.0.0
        version: 16.0.0
      kleur:
        specifier: 4.1.5
        version: 4.1.5
      mock-stdin:
        specifier: 1.0.0
        version: 1.0.0
      new-github-issue-url:
        specifier: 0.2.1
        version: 0.2.1
      node-fetch:
        specifier: 3.3.2
        version: 3.3.2
      npm-packlist:
        specifier: 5.1.3
        version: 5.1.3
      open:
        specifier: 7.4.2
        version: 7.4.2
      p-map:
        specifier: 4.0.0
        version: 4.0.0
      resolve:
        specifier: 1.22.10
        version: 1.22.10
      string-width:
        specifier: 7.2.0
        version: 7.2.0
      strip-indent:
        specifier: 4.0.0
        version: 4.0.0
      temp-dir:
        specifier: 2.0.0
        version: 2.0.0
      tempy:
        specifier: 1.0.1
        version: 1.0.1
      terminal-link:
        specifier: 4.0.0
        version: 4.0.0
      tmp:
        specifier: 0.2.3
        version: 0.2.3
      ts-pattern:
        specifier: 5.6.2
        version: 5.6.2
      ts-toolbelt:
        specifier: 9.6.0
        version: 9.6.0
      typescript:
        specifier: 5.4.5
        version: 5.4.5
      yarn:
        specifier: 1.22.22
        version: 1.22.22

  packages/migrate:
    dependencies:
      '@prisma/client-generator-registry':
        specifier: workspace:*
        version: link:../client-generator-registry
      '@prisma/config':
        specifier: workspace:*
        version: link:../config
      '@prisma/debug':
        specifier: workspace:*
        version: link:../debug
      '@prisma/driver-adapter-utils':
        specifier: workspace:*
        version: link:../driver-adapter-utils
      '@prisma/engines-version':
        specifier: 6.20.0-11.next-80ee0a44bf5668992b0c909c946a755b86b56c95
        version: 6.20.0-11.next-80ee0a44bf5668992b0c909c946a755b86b56c95
      '@prisma/generator':
        specifier: workspace:*
        version: link:../generator
      '@prisma/get-platform':
        specifier: workspace:*
        version: link:../get-platform
      '@prisma/internals':
        specifier: workspace:*
        version: link:../internals
      prompts:
        specifier: 2.4.2
        version: 2.4.2
    devDependencies:
      '@prisma/adapter-libsql':
        specifier: workspace:*
        version: link:../adapter-libsql
      '@sindresorhus/slugify':
        specifier: 2.2.1
        version: 2.2.1
      '@swc/core':
        specifier: 1.11.5
        version: 1.11.5
      '@swc/jest':
        specifier: 0.2.37
        version: 0.2.37(@swc/core@1.11.5)
      '@types/jest':
        specifier: 29.5.14
        version: 29.5.14
      '@types/node':
        specifier: ~20.19.24
        version: 20.19.24
      '@types/pg':
        specifier: 8.11.11
        version: 8.11.11
      '@types/prompts':
        specifier: 2.4.9
        version: 2.4.9
      '@types/sqlite3':
        specifier: 3.1.11
        version: 3.1.11
      arg:
        specifier: 5.0.2
        version: 5.0.2
      execa:
        specifier: 8.0.1
        version: 8.0.1
      fp-ts:
        specifier: 2.16.9
        version: 2.16.9
      fs-jetpack:
        specifier: 5.1.0
        version: 5.1.0
      indent-string:
        specifier: 4.0.0
        version: 4.0.0
      jest:
        specifier: 29.7.0
        version: 29.7.0(@types/node@20.19.24)(ts-node@10.9.2(@swc/core@1.11.5)(@types/node@20.19.24)(typescript@5.4.5))
      jest-junit:
        specifier: 16.0.0
        version: 16.0.0
      kleur:
        specifier: 4.1.5
        version: 4.1.5
      log-update:
        specifier: 6.1.0
        version: 6.1.0
      mariadb:
        specifier: 3.4.5
        version: 3.4.5
      mock-stdin:
        specifier: 1.0.0
        version: 1.0.0
      mongoose:
        specifier: 8.15.0
        version: 8.15.0(socks@2.8.7)
      mssql:
        specifier: 11.0.1
        version: 11.0.1
      ora:
        specifier: 8.2.0
        version: 8.2.0
      pg:
        specifier: 8.14.1
        version: 8.14.1
      strip-indent:
        specifier: 4.0.0
        version: 4.0.0
      tempy:
        specifier: 1.0.1
        version: 1.0.1
      ts-pattern:
        specifier: 5.6.2
        version: 5.6.2
      typescript:
        specifier: 5.4.5
        version: 5.4.5

  packages/nextjs-monorepo-workaround-plugin:
    devDependencies:
      webpack:
        specifier: 5.92.1
        version: 5.92.1(@swc/core@1.11.5)(esbuild@0.25.5)

  packages/query-plan-executor:
    devDependencies:
      '@hono/node-server':
        specifier: 1.19.0
        version: 1.19.0(hono@4.9.4)
      '@hono/zod-validator':
        specifier: 0.7.2
        version: 0.7.2(hono@4.9.4)(zod@4.1.3)
      '@opentelemetry/api':
        specifier: 1.9.0
        version: 1.9.0
      '@opentelemetry/context-async-hooks':
        specifier: 2.1.0
        version: 2.1.0(@opentelemetry/api@1.9.0)
      '@opentelemetry/sdk-trace-base':
        specifier: 2.1.0
        version: 2.1.0(@opentelemetry/api@1.9.0)
      '@prisma/adapter-mariadb':
        specifier: workspace:*
        version: link:../adapter-mariadb
      '@prisma/adapter-mssql':
        specifier: workspace:*
        version: link:../adapter-mssql
      '@prisma/adapter-pg':
        specifier: workspace:*
        version: link:../adapter-pg
      '@prisma/client-engine-runtime':
        specifier: workspace:*
        version: link:../client-engine-runtime
      '@prisma/driver-adapter-utils':
        specifier: workspace:*
        version: link:../driver-adapter-utils
      hono:
        specifier: 4.9.4
        version: 4.9.4
      temporal-polyfill:
        specifier: 0.3.0
        version: 0.3.0
      vitest:
        specifier: 3.2.4
        version: 3.2.4(@types/debug@4.1.12)(@types/node@24.9.2)(jiti@2.6.1)(terser@5.44.0)(tsx@4.19.3)(yaml@2.8.1)
      zod:
        specifier: 4.1.3
        version: 4.1.3

  packages/schema-files-loader:
    dependencies:
      '@prisma/prisma-schema-wasm':
        specifier: 6.20.0-11.next-80ee0a44bf5668992b0c909c946a755b86b56c95
        version: 6.20.0-11.next-80ee0a44bf5668992b0c909c946a755b86b56c95
      fs-extra:
        specifier: 11.3.0
        version: 11.3.0

  packages/ts-builders:
    dependencies:
      '@prisma/internals':
        specifier: workspace:*
        version: link:../internals

  packages/type-benchmark-tests:
    dependencies:
      '@ark/attest':
        specifier: 0.48.2
        version: 0.48.2(typescript@5.4.5)
      '@prisma/client':
        specifier: workspace:*
        version: link:../client

packages:

  '@ampproject/remapping@2.3.0':
    resolution: {integrity: sha512-30iZtAPgz+LTIYoeivqYo853f02jBYSd5uGnGpkFV0M3xOt9aN73erkgYAmZU43x4VfqcnLxW9Kpg3R5LC4YYw==}
    engines: {node: '>=6.0.0'}

  '@antfu/ni@0.21.12':
    resolution: {integrity: sha512-2aDL3WUv8hMJb2L3r/PIQWsTLyq7RQr3v9xD16fiz6O8ys1xEyLhhTOv8gxtZvJiTzjTF5pHoArvRdesGL1DMQ==}
    hasBin: true

  '@ark/attest@0.48.2':
    resolution: {integrity: sha512-3k+PRxQSXk55Dqhghg+B+Ftpk+le+s2TBJpFoFRBseTOL0FNjZmXFuy9ZNBXCTGVT7nAUDBZrcmz+AAMQNr+Bw==}
    hasBin: true
    peerDependencies:
      typescript: '*'

  '@ark/fs@0.46.0':
    resolution: {integrity: sha512-lBW6Vv6dZ74Gcc+zvJP8gjZACMo5o6hEuOvAtX6EJ5xNYBmX7nrXQaDdRfQNGDzgaX5UHGqi/vxk5moK94K7Yw==}

  '@ark/schema@0.46.0':
    resolution: {integrity: sha512-c2UQdKgP2eqqDArfBqQIJppxJHvNNXuQPeuSPlDML4rjw+f1cu0qAlzOG4b8ujgm9ctIDWwhpyw6gjG5ledIVQ==}

  '@ark/util@0.46.0':
    resolution: {integrity: sha512-JPy/NGWn/lvf1WmGCPw2VGpBg5utZraE84I7wli18EDF3p3zc/e9WolT35tINeZO3l7C77SjqRJeAUoT0CvMRg==}

  '@azure-rest/core-client@2.5.1':
    resolution: {integrity: sha512-EHaOXW0RYDKS5CFffnixdyRPak5ytiCtU7uXDcP/uiY+A6jFRwNGzzJBiznkCzvi5EYpY+YWinieqHb0oY916A==}
    engines: {node: '>=20.0.0'}

  '@azure/abort-controller@2.1.2':
    resolution: {integrity: sha512-nBrLsEWm4J2u5LpAPjxADTlq3trDgVZZXHNKabeXZtpq3d3AbN/KGO82R87rdDz5/lYB024rtEf10/q0urNgsA==}
    engines: {node: '>=18.0.0'}

  '@azure/core-auth@1.10.1':
    resolution: {integrity: sha512-ykRMW8PjVAn+RS6ww5cmK9U2CyH9p4Q88YJwvUslfuMmN98w/2rdGRLPqJYObapBCdzBVeDgYWdJnFPFb7qzpg==}
    engines: {node: '>=20.0.0'}

  '@azure/core-client@1.10.1':
    resolution: {integrity: sha512-Nh5PhEOeY6PrnxNPsEHRr9eimxLwgLlpmguQaHKBinFYA/RU9+kOYVOQqOrTsCL+KSxrLLl1gD8Dk5BFW/7l/w==}
    engines: {node: '>=20.0.0'}

  '@azure/core-http-compat@2.3.1':
    resolution: {integrity: sha512-az9BkXND3/d5VgdRRQVkiJb2gOmDU8Qcq4GvjtBmDICNiQ9udFmDk4ZpSB5Qq1OmtDJGlQAfBaS4palFsazQ5g==}
    engines: {node: '>=20.0.0'}

  '@azure/core-lro@2.7.2':
    resolution: {integrity: sha512-0YIpccoX8m/k00O7mDDMdJpbr6mf1yWo2dfmxt5A8XVZVVMz2SSKaEbMCeJRvgQ0IaSlqhjT47p4hVIRRy90xw==}
    engines: {node: '>=18.0.0'}

  '@azure/core-paging@1.6.2':
    resolution: {integrity: sha512-YKWi9YuCU04B55h25cnOYZHxXYtEvQEbKST5vqRga7hWY9ydd3FZHdeQF8pyh+acWZvppw13M/LMGx0LABUVMA==}
    engines: {node: '>=18.0.0'}

  '@azure/core-rest-pipeline@1.22.1':
    resolution: {integrity: sha512-UVZlVLfLyz6g3Hy7GNDpooMQonUygH7ghdiSASOOHy97fKj/mPLqgDX7aidOijn+sCMU+WU8NjlPlNTgnvbcGA==}
    engines: {node: '>=20.0.0'}

  '@azure/core-tracing@1.3.1':
    resolution: {integrity: sha512-9MWKevR7Hz8kNzzPLfX4EAtGM2b8mr50HPDBvio96bURP/9C+HjdH3sBlLSNNrvRAr5/k/svoH457gB5IKpmwQ==}
    engines: {node: '>=20.0.0'}

  '@azure/core-util@1.13.1':
    resolution: {integrity: sha512-XPArKLzsvl0Hf0CaGyKHUyVgF7oDnhKoP85Xv6M4StF/1AhfORhZudHtOyf2s+FcbuQ9dPRAjB8J2KvRRMUK2A==}
    engines: {node: '>=20.0.0'}

  '@azure/identity@4.13.0':
    resolution: {integrity: sha512-uWC0fssc+hs1TGGVkkghiaFkkS7NkTxfnCH+Hdg+yTehTpMcehpok4PgUKKdyCH+9ldu6FhiHRv84Ntqj1vVcw==}
    engines: {node: '>=20.0.0'}

  '@azure/keyvault-common@2.0.0':
    resolution: {integrity: sha512-wRLVaroQtOqfg60cxkzUkGKrKMsCP6uYXAOomOIysSMyt1/YM0eUn9LqieAWM8DLcU4+07Fio2YGpPeqUbpP9w==}
    engines: {node: '>=18.0.0'}

  '@azure/keyvault-keys@4.10.0':
    resolution: {integrity: sha512-eDT7iXoBTRZ2n3fLiftuGJFD+yjkiB1GNqzU2KbY1TLYeXeSPVTVgn2eJ5vmRTZ11978jy2Kg2wI7xa9Tyr8ag==}
    engines: {node: '>=18.0.0'}

  '@azure/logger@1.3.0':
    resolution: {integrity: sha512-fCqPIfOcLE+CGqGPd66c8bZpwAji98tZ4JI9i/mlTNTlsIWslCfpg48s/ypyLxZTump5sypjrKn2/kY7q8oAbA==}
    engines: {node: '>=20.0.0'}

  '@azure/msal-browser@4.26.0':
    resolution: {integrity: sha512-Ie3SZ4IMrf9lSwWVzzJrhTPE+g9+QDUfeor1LKMBQzcblp+3J/U1G8hMpNSfLL7eA5F/DjjPXkATJ5JRUdDJLA==}
    engines: {node: '>=0.8.0'}

  '@azure/msal-common@15.13.1':
    resolution: {integrity: sha512-vQYQcG4J43UWgo1lj7LcmdsGUKWYo28RfEvDQAEMmQIMjSFufvb+pS0FJ3KXmrPmnWlt1vHDl3oip6mIDUQ4uA==}
    engines: {node: '>=0.8.0'}

  '@azure/msal-node@3.8.1':
    resolution: {integrity: sha512-HszfqoC+i2C9+BRDQfuNUGp15Re7menIhCEbFCQ49D3KaqEDrgZIgQ8zSct4T59jWeUIL9N/Dwiv4o2VueTdqQ==}
    engines: {node: '>=16'}

  '@babel/code-frame@7.27.1':
    resolution: {integrity: sha512-cjQ7ZlQ0Mv3b47hABuTevyTuYN4i+loJKGeV9flcCgIK37cCXRh+L1bd3iBHlynerhQ7BhCkn2BPbQUL+rGqFg==}
    engines: {node: '>=6.9.0'}

  '@babel/compat-data@7.28.5':
    resolution: {integrity: sha512-6uFXyCayocRbqhZOB+6XcuZbkMNimwfVGFji8CTZnCzOHVGvDqzvitu1re2AU5LROliz7eQPhB8CpAMvnx9EjA==}
    engines: {node: '>=6.9.0'}

  '@babel/core@7.28.5':
    resolution: {integrity: sha512-e7jT4DxYvIDLk1ZHmU/m/mB19rex9sv0c2ftBtjSBv+kVM/902eh0fINUzD7UwLLNR+jU585GxUJ8/EBfAM5fw==}
    engines: {node: '>=6.9.0'}

  '@babel/generator@7.28.5':
    resolution: {integrity: sha512-3EwLFhZ38J4VyIP6WNtt2kUdW9dokXA9Cr4IVIFHuCpZ3H8/YFOl5JjZHisrn1fATPBmKKqXzDFvh9fUwHz6CQ==}
    engines: {node: '>=6.9.0'}

  '@babel/helper-compilation-targets@7.27.2':
    resolution: {integrity: sha512-2+1thGUUWWjLTYTHZWK1n8Yga0ijBz1XAhUXcKy81rd5g6yh7hGqMp45v7cadSbEHc9G3OTv45SyneRN3ps4DQ==}
    engines: {node: '>=6.9.0'}

  '@babel/helper-globals@7.28.0':
    resolution: {integrity: sha512-+W6cISkXFa1jXsDEdYA8HeevQT/FULhxzR99pxphltZcVaugps53THCeiWA8SguxxpSp3gKPiuYfSWopkLQ4hw==}
    engines: {node: '>=6.9.0'}

  '@babel/helper-module-imports@7.27.1':
    resolution: {integrity: sha512-0gSFWUPNXNopqtIPQvlD5WgXYI5GY2kP2cCvoT8kczjbfcfuIljTbcWrulD1CIPIX2gt1wghbDy08yE1p+/r3w==}
    engines: {node: '>=6.9.0'}

  '@babel/helper-module-transforms@7.28.3':
    resolution: {integrity: sha512-gytXUbs8k2sXS9PnQptz5o0QnpLL51SwASIORY6XaBKF88nsOT0Zw9szLqlSGQDP/4TljBAD5y98p2U1fqkdsw==}
    engines: {node: '>=6.9.0'}
    peerDependencies:
      '@babel/core': ^7.0.0

  '@babel/helper-plugin-utils@7.27.1':
    resolution: {integrity: sha512-1gn1Up5YXka3YYAHGKpbideQ5Yjf1tDa9qYcgysz+cNCXukyLl6DjPXhD3VRwSb8c0J9tA4b2+rHEZtc6R0tlw==}
    engines: {node: '>=6.9.0'}

  '@babel/helper-string-parser@7.27.1':
    resolution: {integrity: sha512-qMlSxKbpRlAridDExk92nSobyDdpPijUq2DW6oDnUqd0iOGxmQjyqhMIihI9+zv4LPyZdRje2cavWPbCbWm3eA==}
    engines: {node: '>=6.9.0'}

  '@babel/helper-validator-identifier@7.25.9':
    resolution: {integrity: sha512-Ed61U6XJc3CVRfkERJWDz4dJwKe7iLmmJsbOGu9wSloNSFttHV0I8g6UAgb7qnK5ly5bGLPd4oXZlxCdANBOWQ==}
    engines: {node: '>=6.9.0'}

  '@babel/helper-validator-identifier@7.28.5':
    resolution: {integrity: sha512-qSs4ifwzKJSV39ucNjsvc6WVHs6b7S03sOh2OcHF9UHfVPqWWALUsNUVzhSBiItjRZoLHx7nIarVjqKVusUZ1Q==}
    engines: {node: '>=6.9.0'}

  '@babel/helper-validator-option@7.27.1':
    resolution: {integrity: sha512-YvjJow9FxbhFFKDSuFnVCe2WxXk1zWc22fFePVNEaWJEu8IrZVlda6N0uHwzZrUM1il7NC9Mlp4MaJYbYd9JSg==}
    engines: {node: '>=6.9.0'}

  '@babel/helpers@7.28.4':
    resolution: {integrity: sha512-HFN59MmQXGHVyYadKLVumYsA9dBFun/ldYxipEjzA4196jpLZd8UjEEBLkbEkvfYreDqJhZxYAWFPtrfhNpj4w==}
    engines: {node: '>=6.9.0'}

  '@babel/parser@7.28.5':
    resolution: {integrity: sha512-KKBU1VGYR7ORr3At5HAtUQ+TV3SzRCXmA/8OdDZiLDBIZxVyzXuztPjfLd3BV1PRAQGCMWWSHYhL0F8d5uHBDQ==}
    engines: {node: '>=6.0.0'}
    hasBin: true

  '@babel/plugin-syntax-async-generators@7.8.4':
    resolution: {integrity: sha512-tycmZxkGfZaxhMRbXlPXuVFpdWlXpir2W4AMhSJgRKzk/eDlIXOhb2LHWoLpDF7TEHylV5zNhykX6KAgHJmTNw==}
    peerDependencies:
      '@babel/core': ^7.0.0-0

  '@babel/plugin-syntax-bigint@7.8.3':
    resolution: {integrity: sha512-wnTnFlG+YxQm3vDxpGE57Pj0srRU4sHE/mDkt1qv2YJJSeUAec2ma4WLUnUPeKjyrfntVwe/N6dCXpU+zL3Npg==}
    peerDependencies:
      '@babel/core': ^7.0.0-0

  '@babel/plugin-syntax-class-properties@7.12.13':
    resolution: {integrity: sha512-fm4idjKla0YahUNgFNLCB0qySdsoPiZP3iQE3rky0mBUtMZ23yDJ9SJdg6dXTSDnulOVqiF3Hgr9nbXvXTQZYA==}
    peerDependencies:
      '@babel/core': ^7.0.0-0

  '@babel/plugin-syntax-class-static-block@7.14.5':
    resolution: {integrity: sha512-b+YyPmr6ldyNnM6sqYeMWE+bgJcJpO6yS4QD7ymxgH34GBPNDM/THBh8iunyvKIZztiwLH4CJZ0RxTk9emgpjw==}
    engines: {node: '>=6.9.0'}
    peerDependencies:
      '@babel/core': ^7.0.0-0

  '@babel/plugin-syntax-import-attributes@7.27.1':
    resolution: {integrity: sha512-oFT0FrKHgF53f4vOsZGi2Hh3I35PfSmVs4IBFLFj4dnafP+hIWDLg3VyKmUHfLoLHlyxY4C7DGtmHuJgn+IGww==}
    engines: {node: '>=6.9.0'}
    peerDependencies:
      '@babel/core': ^7.0.0-0

  '@babel/plugin-syntax-import-meta@7.10.4':
    resolution: {integrity: sha512-Yqfm+XDx0+Prh3VSeEQCPU81yC+JWZ2pDPFSS4ZdpfZhp4MkFMaDC1UqseovEKwSUpnIL7+vK+Clp7bfh0iD7g==}
    peerDependencies:
      '@babel/core': ^7.0.0-0

  '@babel/plugin-syntax-json-strings@7.8.3':
    resolution: {integrity: sha512-lY6kdGpWHvjoe2vk4WrAapEuBR69EMxZl+RoGRhrFGNYVK8mOPAW8VfbT/ZgrFbXlDNiiaxQnAtgVCZ6jv30EA==}
    peerDependencies:
      '@babel/core': ^7.0.0-0

  '@babel/plugin-syntax-jsx@7.27.1':
    resolution: {integrity: sha512-y8YTNIeKoyhGd9O0Jiyzyyqk8gdjnumGTQPsz0xOZOQ2RmkVJeZ1vmmfIvFEKqucBG6axJGBZDE/7iI5suUI/w==}
    engines: {node: '>=6.9.0'}
    peerDependencies:
      '@babel/core': ^7.0.0-0

  '@babel/plugin-syntax-logical-assignment-operators@7.10.4':
    resolution: {integrity: sha512-d8waShlpFDinQ5MtvGU9xDAOzKH47+FFoney2baFIoMr952hKOLp1HR7VszoZvOsV/4+RRszNY7D17ba0te0ig==}
    peerDependencies:
      '@babel/core': ^7.0.0-0

  '@babel/plugin-syntax-nullish-coalescing-operator@7.8.3':
    resolution: {integrity: sha512-aSff4zPII1u2QD7y+F8oDsz19ew4IGEJg9SVW+bqwpwtfFleiQDMdzA/R+UlWDzfnHFCxxleFT0PMIrR36XLNQ==}
    peerDependencies:
      '@babel/core': ^7.0.0-0

  '@babel/plugin-syntax-numeric-separator@7.10.4':
    resolution: {integrity: sha512-9H6YdfkcK/uOnY/K7/aA2xpzaAgkQn37yzWUMRK7OaPOqOpGS1+n0H5hxT9AUw9EsSjPW8SVyMJwYRtWs3X3ug==}
    peerDependencies:
      '@babel/core': ^7.0.0-0

  '@babel/plugin-syntax-object-rest-spread@7.8.3':
    resolution: {integrity: sha512-XoqMijGZb9y3y2XskN+P1wUGiVwWZ5JmoDRwx5+3GmEplNyVM2s2Dg8ILFQm8rWM48orGy5YpI5Bl8U1y7ydlA==}
    peerDependencies:
      '@babel/core': ^7.0.0-0

  '@babel/plugin-syntax-optional-catch-binding@7.8.3':
    resolution: {integrity: sha512-6VPD0Pc1lpTqw0aKoeRTMiB+kWhAoT24PA+ksWSBrFtl5SIRVpZlwN3NNPQjehA2E/91FV3RjLWoVTglWcSV3Q==}
    peerDependencies:
      '@babel/core': ^7.0.0-0

  '@babel/plugin-syntax-optional-chaining@7.8.3':
    resolution: {integrity: sha512-KoK9ErH1MBlCPxV0VANkXW2/dw4vlbGDrFgz8bmUsBGYkFRcbRwMh6cIJubdPrkxRwuGdtCk0v/wPTKbQgBjkg==}
    peerDependencies:
      '@babel/core': ^7.0.0-0

  '@babel/plugin-syntax-private-property-in-object@7.14.5':
    resolution: {integrity: sha512-0wVnp9dxJ72ZUJDV27ZfbSj6iHLoytYZmh3rFcxNnvsJF3ktkzLDZPy/mA17HGsaQT3/DQsWYX1f1QGWkCoVUg==}
    engines: {node: '>=6.9.0'}
    peerDependencies:
      '@babel/core': ^7.0.0-0

  '@babel/plugin-syntax-top-level-await@7.14.5':
    resolution: {integrity: sha512-hx++upLv5U1rgYfwe1xBQUhRmU41NEvpUvrp8jkrSCdvGSnM5/qdRMtylJ6PG5OFkBaHkbTAKTnd3/YyESRHFw==}
    engines: {node: '>=6.9.0'}
    peerDependencies:
      '@babel/core': ^7.0.0-0

  '@babel/plugin-syntax-typescript@7.27.1':
    resolution: {integrity: sha512-xfYCBMxveHrRMnAWl1ZlPXOZjzkN82THFvLhQhFXFt81Z5HnN+EtUkZhv/zcKpmT3fzmWZB0ywiBrbC3vogbwQ==}
    engines: {node: '>=6.9.0'}
    peerDependencies:
      '@babel/core': ^7.0.0-0

  '@babel/template@7.27.2':
    resolution: {integrity: sha512-LPDZ85aEJyYSd18/DkjNh4/y1ntkE5KwUHWTiqgRxruuZL2F1yuHligVHLvcHY2vMHXttKFpJn6LwfI7cw7ODw==}
    engines: {node: '>=6.9.0'}

  '@babel/traverse@7.28.5':
    resolution: {integrity: sha512-TCCj4t55U90khlYkVV/0TfkJkAkUg3jZFA3Neb7unZT8CPok7iiRfaX0F+WnqWqt7OxhOn0uBKXCw4lbL8W0aQ==}
    engines: {node: '>=6.9.0'}

  '@babel/types@7.28.5':
    resolution: {integrity: sha512-qQ5m48eI/MFLQ5PxQj4PFaprjyCTLI37ElWMmNs0K8Lk3dVeOdNpB3ks8jc7yM5CDmVC73eMVk/trk3fgmrUpA==}
    engines: {node: '>=6.9.0'}

  '@bcoe/v8-coverage@0.2.3':
    resolution: {integrity: sha512-0hYQ8SB4Db5zvZB4axdMHGwEaQjkZzFjQiN9LVYvIFB2nSUHW9tYpxWriPrWDASIxiaXax83REcLxuSdnGPZtw==}

  '@bcoe/v8-coverage@1.0.2':
    resolution: {integrity: sha512-6zABk/ECA/QYSCQ1NGiVwwbQerUCZ+TQbp64Q3AgmfNvurHH0j8TtXa1qbShXA6qqkpAj4V5W8pP6mLe1mcMqA==}
    engines: {node: '>=18'}

  '@bugsnag/cuid@3.2.1':
    resolution: {integrity: sha512-zpvN8xQ5rdRWakMd/BcVkdn2F8HKlDSbM3l7duueK590WmI1T0ObTLc1V/1e55r14WNjPd5AJTYX4yPEAFVi+Q==}

  '@cloudflare/kv-asset-handler@0.3.4':
    resolution: {integrity: sha512-YLPHc8yASwjNkmcDMQMY35yiWjoKAKnhUbPRszBRS0YgH+IXtsMp61j+yTcnCE3oO2DgP0U3iejLC8FTtKDC8Q==}
    engines: {node: '>=16.13'}

  '@cloudflare/kv-asset-handler@0.4.0':
    resolution: {integrity: sha512-+tv3z+SPp+gqTIcImN9o0hqE9xyfQjI1XD9pL6NuKjua9B1y7mNYv0S9cP+QEbA4ppVgGZEmKOvHX5G5Ei1CVA==}
    engines: {node: '>=18.0.0'}

  '@cloudflare/unenv-preset@2.0.2':
    resolution: {integrity: sha512-nyzYnlZjjV5xT3LizahG1Iu6mnrCaxglJ04rZLpDwlDVDZ7v46lNsfxhV3A/xtfgQuSHmLnc6SVI+KwBpc3Lwg==}
    peerDependencies:
      unenv: 2.0.0-rc.14
      workerd: ^1.20250124.0
    peerDependenciesMeta:
      workerd:
        optional: true

  '@cloudflare/unenv-preset@2.7.8':
    resolution: {integrity: sha512-Ky929MfHh+qPhwCapYrRPwPVHtA2Ioex/DbGZyskGyNRDe9Ru3WThYZivyNVaPy5ergQSgMs9OKrM9Ajtz9F6w==}
    peerDependencies:
      unenv: 2.0.0-rc.21
      workerd: ^1.20250927.0
    peerDependenciesMeta:
      workerd:
        optional: true

  '@cloudflare/workerd-darwin-64@1.20250718.0':
    resolution: {integrity: sha512-FHf4t7zbVN8yyXgQ/r/GqLPaYZSGUVzeR7RnL28Mwj2djyw2ZergvytVc7fdGcczl6PQh+VKGfZCfUqpJlbi9g==}
    engines: {node: '>=16'}
    cpu: [x64]
    os: [darwin]

  '@cloudflare/workerd-darwin-64@1.20251011.0':
    resolution: {integrity: sha512-0DirVP+Z82RtZLlK2B+VhLOkk+ShBqDYO/jhcRw4oVlp0TOvk3cOVZChrt3+y3NV8Y/PYgTEywzLKFSziK4wCg==}
    engines: {node: '>=16'}
    cpu: [x64]
    os: [darwin]

  '@cloudflare/workerd-darwin-arm64@1.20250718.0':
    resolution: {integrity: sha512-fUiyUJYyqqp4NqJ0YgGtp4WJh/II/YZsUnEb6vVy5Oeas8lUOxnN+ZOJ8N/6/5LQCVAtYCChRiIrBbfhTn5Z8Q==}
    engines: {node: '>=16'}
    cpu: [arm64]
    os: [darwin]

  '@cloudflare/workerd-darwin-arm64@1.20251011.0':
    resolution: {integrity: sha512-1WuFBGwZd15p4xssGN/48OE2oqokIuc51YvHvyNivyV8IYnAs3G9bJNGWth1X7iMDPe4g44pZrKhRnISS2+5dA==}
    engines: {node: '>=16'}
    cpu: [arm64]
    os: [darwin]

  '@cloudflare/workerd-linux-64@1.20250718.0':
    resolution: {integrity: sha512-5+eb3rtJMiEwp08Kryqzzu8d1rUcK+gdE442auo5eniMpT170Dz0QxBrqkg2Z48SFUPYbj+6uknuA5tzdRSUSg==}
    engines: {node: '>=16'}
    cpu: [x64]
    os: [linux]

  '@cloudflare/workerd-linux-64@1.20251011.0':
    resolution: {integrity: sha512-BccMiBzFlWZyFghIw2szanmYJrJGBGHomw2y/GV6pYXChFzMGZkeCEMfmCyJj29xczZXxcZmUVJxNy4eJxO8QA==}
    engines: {node: '>=16'}
    cpu: [x64]
    os: [linux]

  '@cloudflare/workerd-linux-arm64@1.20250718.0':
    resolution: {integrity: sha512-Aa2M/DVBEBQDdATMbn217zCSFKE+ud/teS+fFS+OQqKABLn0azO2qq6ANAHYOIE6Q3Sq4CxDIQr8lGdaJHwUog==}
    engines: {node: '>=16'}
    cpu: [arm64]
    os: [linux]

  '@cloudflare/workerd-linux-arm64@1.20251011.0':
    resolution: {integrity: sha512-79o/216lsbAbKEVDZYXR24ivEIE2ysDL9jvo0rDTkViLWju9dAp3CpyetglpJatbSi3uWBPKZBEOqN68zIjVsQ==}
    engines: {node: '>=16'}
    cpu: [arm64]
    os: [linux]

  '@cloudflare/workerd-windows-64@1.20250718.0':
    resolution: {integrity: sha512-dY16RXKffmugnc67LTbyjdDHZn5NoTF1yHEf2fN4+OaOnoGSp3N1x77QubTDwqZ9zECWxgQfDLjddcH8dWeFhg==}
    engines: {node: '>=16'}
    cpu: [x64]
    os: [win32]

  '@cloudflare/workerd-windows-64@1.20251011.0':
    resolution: {integrity: sha512-RIXUQRchFdqEvaUqn1cXZXSKjpqMaSaVAkI5jNZ8XzAw/bw2bcdOVUtakrflgxDprltjFb0PTNtuss1FKtH9Jg==}
    engines: {node: '>=16'}
    cpu: [x64]
    os: [win32]

  '@cloudflare/workers-types@4.20251014.0':
    resolution: {integrity: sha512-tEW98J/kOa0TdylIUOrLKRdwkUw0rvvYVlo+Ce0mqRH3c8kSoxLzUH9gfCvwLe0M89z1RkzFovSKAW2Nwtyn3w==}

  '@codspeed/benchmark.js-plugin@4.0.0':
    resolution: {integrity: sha512-1nzkRfvsA2rI1NsqYmkXEnQ/P3NL2JlAqRs/RLWLyeGtmE+4JN8w4ndgUpeb3g9Q+Kki/njmPUf7YsHUAQpUXA==}
    peerDependencies:
      benchmark: ^2.1.0

  '@codspeed/core@4.0.1':
    resolution: {integrity: sha512-fJ53arfgtzCDZa8DuGJhpTZ3Ll9A1uW5nQ2jSJnfO4Hl5MRD2cP8P4vPvIUAGbdbjwCxR1jat6cW8OloMJkJXw==}

  '@cspotcode/source-map-support@0.8.1':
    resolution: {integrity: sha512-IchNf6dN4tHoMFIn/7OE8LWZ19Y6q/67Bmf6vnGREv8RSbBVb9LPJxEcnwrcwX6ixSvaiGoomAUvu4YSxXrVgw==}
    engines: {node: '>=12'}

  '@emnapi/core@1.6.0':
    resolution: {integrity: sha512-zq/ay+9fNIJJtJiZxdTnXS20PllcYMX3OE23ESc4HK/bdYu3cOWYVhsOhVnXALfU/uqJIxn5NBPd9z4v+SfoSg==}

  '@emnapi/runtime@1.6.0':
    resolution: {integrity: sha512-obtUmAHTMjll499P+D9A3axeJFlhdjOWdKUNs/U6QIGT7V5RjcUW1xToAzjvmgTSQhDbYn/NwfTRoJcQ2rNBxA==}

  '@emnapi/wasi-threads@1.1.0':
    resolution: {integrity: sha512-WI0DdZ8xFSbgMjR1sFsKABJ/C5OnRrjT06JXbZKexJGrDuPTzZdDYfFlsgcCXCyf+suG5QU2e/y1Wo2V/OapLQ==}

  '@esbuild-plugins/node-globals-polyfill@0.2.3':
    resolution: {integrity: sha512-r3MIryXDeXDOZh7ih1l/yE9ZLORCd5e8vWg02azWRGj5SPTuoh69A2AIyn0Z31V/kHBfZ4HgWJ+OK3GTTwLmnw==}
    peerDependencies:
      esbuild: '*'

  '@esbuild-plugins/node-modules-polyfill@0.2.2':
    resolution: {integrity: sha512-LXV7QsWJxRuMYvKbiznh+U1ilIop3g2TeKRzUxOG5X3YITc8JyyTa90BmLwqqv0YnX4v32CSlG+vsziZp9dMvA==}
    peerDependencies:
      esbuild: '*'

  '@esbuild/aix-ppc64@0.25.4':
    resolution: {integrity: sha512-1VCICWypeQKhVbE9oW/sJaAmjLxhVqacdkvPLEjwlttjfwENRSClS8EjBz0KzRyFSCPDIkuXW34Je/vk7zdB7Q==}
    engines: {node: '>=18'}
    cpu: [ppc64]
    os: [aix]

  '@esbuild/aix-ppc64@0.25.5':
    resolution: {integrity: sha512-9o3TMmpmftaCMepOdA5k/yDw8SfInyzWWTjYTFCX3kPSDJMROQTb8jg+h9Cnwnmm1vOzvxN7gIfB5V2ewpjtGA==}
    engines: {node: '>=18'}
    cpu: [ppc64]
    os: [aix]

  '@esbuild/android-arm64@0.17.19':
    resolution: {integrity: sha512-KBMWvEZooR7+kzY0BtbTQn0OAYY7CsiydT63pVEaPtVYF0hXbUaOyZog37DKxK7NF3XacBJOpYT4adIJh+avxA==}
    engines: {node: '>=12'}
    cpu: [arm64]
    os: [android]

  '@esbuild/android-arm64@0.25.4':
    resolution: {integrity: sha512-bBy69pgfhMGtCnwpC/x5QhfxAz/cBgQ9enbtwjf6V9lnPI/hMyT9iWpR1arm0l3kttTr4L0KSLpKmLp/ilKS9A==}
    engines: {node: '>=18'}
    cpu: [arm64]
    os: [android]

  '@esbuild/android-arm64@0.25.5':
    resolution: {integrity: sha512-VGzGhj4lJO+TVGV1v8ntCZWJktV7SGCs3Pn1GRWI1SBFtRALoomm8k5E9Pmwg3HOAal2VDc2F9+PM/rEY6oIDg==}
    engines: {node: '>=18'}
    cpu: [arm64]
    os: [android]

  '@esbuild/android-arm@0.17.19':
    resolution: {integrity: sha512-rIKddzqhmav7MSmoFCmDIb6e2W57geRsM94gV2l38fzhXMwq7hZoClug9USI2pFRGL06f4IOPHHpFNOkWieR8A==}
    engines: {node: '>=12'}
    cpu: [arm]
    os: [android]

  '@esbuild/android-arm@0.25.4':
    resolution: {integrity: sha512-QNdQEps7DfFwE3hXiU4BZeOV68HHzYwGd0Nthhd3uCkkEKK7/R6MTgM0P7H7FAs5pU/DIWsviMmEGxEoxIZ+ZQ==}
    engines: {node: '>=18'}
    cpu: [arm]
    os: [android]

  '@esbuild/android-arm@0.25.5':
    resolution: {integrity: sha512-AdJKSPeEHgi7/ZhuIPtcQKr5RQdo6OO2IL87JkianiMYMPbCtot9fxPbrMiBADOWWm3T2si9stAiVsGbTQFkbA==}
    engines: {node: '>=18'}
    cpu: [arm]
    os: [android]

  '@esbuild/android-x64@0.17.19':
    resolution: {integrity: sha512-uUTTc4xGNDT7YSArp/zbtmbhO0uEEK9/ETW29Wk1thYUJBz3IVnvgEiEwEa9IeLyvnpKrWK64Utw2bgUmDveww==}
    engines: {node: '>=12'}
    cpu: [x64]
    os: [android]

  '@esbuild/android-x64@0.25.4':
    resolution: {integrity: sha512-TVhdVtQIFuVpIIR282btcGC2oGQoSfZfmBdTip2anCaVYcqWlZXGcdcKIUklfX2wj0JklNYgz39OBqh2cqXvcQ==}
    engines: {node: '>=18'}
    cpu: [x64]
    os: [android]

  '@esbuild/android-x64@0.25.5':
    resolution: {integrity: sha512-D2GyJT1kjvO//drbRT3Hib9XPwQeWd9vZoBJn+bu/lVsOZ13cqNdDeqIF/xQ5/VmWvMduP6AmXvylO/PIc2isw==}
    engines: {node: '>=18'}
    cpu: [x64]
    os: [android]

  '@esbuild/darwin-arm64@0.17.19':
    resolution: {integrity: sha512-80wEoCfF/hFKM6WE1FyBHc9SfUblloAWx6FJkFWTWiCoht9Mc0ARGEM47e67W9rI09YoUxJL68WHfDRYEAvOhg==}
    engines: {node: '>=12'}
    cpu: [arm64]
    os: [darwin]

  '@esbuild/darwin-arm64@0.25.4':
    resolution: {integrity: sha512-Y1giCfM4nlHDWEfSckMzeWNdQS31BQGs9/rouw6Ub91tkK79aIMTH3q9xHvzH8d0wDru5Ci0kWB8b3up/nl16g==}
    engines: {node: '>=18'}
    cpu: [arm64]
    os: [darwin]

  '@esbuild/darwin-arm64@0.25.5':
    resolution: {integrity: sha512-GtaBgammVvdF7aPIgH2jxMDdivezgFu6iKpmT+48+F8Hhg5J/sfnDieg0aeG/jfSvkYQU2/pceFPDKlqZzwnfQ==}
    engines: {node: '>=18'}
    cpu: [arm64]
    os: [darwin]

  '@esbuild/darwin-x64@0.17.19':
    resolution: {integrity: sha512-IJM4JJsLhRYr9xdtLytPLSH9k/oxR3boaUIYiHkAawtwNOXKE8KoU8tMvryogdcT8AU+Bflmh81Xn6Q0vTZbQw==}
    engines: {node: '>=12'}
    cpu: [x64]
    os: [darwin]

  '@esbuild/darwin-x64@0.25.4':
    resolution: {integrity: sha512-CJsry8ZGM5VFVeyUYB3cdKpd/H69PYez4eJh1W/t38vzutdjEjtP7hB6eLKBoOdxcAlCtEYHzQ/PJ/oU9I4u0A==}
    engines: {node: '>=18'}
    cpu: [x64]
    os: [darwin]

  '@esbuild/darwin-x64@0.25.5':
    resolution: {integrity: sha512-1iT4FVL0dJ76/q1wd7XDsXrSW+oLoquptvh4CLR4kITDtqi2e/xwXwdCVH8hVHU43wgJdsq7Gxuzcs6Iq/7bxQ==}
    engines: {node: '>=18'}
    cpu: [x64]
    os: [darwin]

  '@esbuild/freebsd-arm64@0.17.19':
    resolution: {integrity: sha512-pBwbc7DufluUeGdjSU5Si+P3SoMF5DQ/F/UmTSb8HXO80ZEAJmrykPyzo1IfNbAoaqw48YRpv8shwd1NoI0jcQ==}
    engines: {node: '>=12'}
    cpu: [arm64]
    os: [freebsd]

  '@esbuild/freebsd-arm64@0.25.4':
    resolution: {integrity: sha512-yYq+39NlTRzU2XmoPW4l5Ifpl9fqSk0nAJYM/V/WUGPEFfek1epLHJIkTQM6bBs1swApjO5nWgvr843g6TjxuQ==}
    engines: {node: '>=18'}
    cpu: [arm64]
    os: [freebsd]

  '@esbuild/freebsd-arm64@0.25.5':
    resolution: {integrity: sha512-nk4tGP3JThz4La38Uy/gzyXtpkPW8zSAmoUhK9xKKXdBCzKODMc2adkB2+8om9BDYugz+uGV7sLmpTYzvmz6Sw==}
    engines: {node: '>=18'}
    cpu: [arm64]
    os: [freebsd]

  '@esbuild/freebsd-x64@0.17.19':
    resolution: {integrity: sha512-4lu+n8Wk0XlajEhbEffdy2xy53dpR06SlzvhGByyg36qJw6Kpfk7cp45DR/62aPH9mtJRmIyrXAS5UWBrJT6TQ==}
    engines: {node: '>=12'}
    cpu: [x64]
    os: [freebsd]

  '@esbuild/freebsd-x64@0.25.4':
    resolution: {integrity: sha512-0FgvOJ6UUMflsHSPLzdfDnnBBVoCDtBTVyn/MrWloUNvq/5SFmh13l3dvgRPkDihRxb77Y17MbqbCAa2strMQQ==}
    engines: {node: '>=18'}
    cpu: [x64]
    os: [freebsd]

  '@esbuild/freebsd-x64@0.25.5':
    resolution: {integrity: sha512-PrikaNjiXdR2laW6OIjlbeuCPrPaAl0IwPIaRv+SMV8CiM8i2LqVUHFC1+8eORgWyY7yhQY+2U2fA55mBzReaw==}
    engines: {node: '>=18'}
    cpu: [x64]
    os: [freebsd]

  '@esbuild/linux-arm64@0.17.19':
    resolution: {integrity: sha512-ct1Tg3WGwd3P+oZYqic+YZF4snNl2bsnMKRkb3ozHmnM0dGWuxcPTTntAF6bOP0Sp4x0PjSF+4uHQ1xvxfRKqg==}
    engines: {node: '>=12'}
    cpu: [arm64]
    os: [linux]

  '@esbuild/linux-arm64@0.25.4':
    resolution: {integrity: sha512-+89UsQTfXdmjIvZS6nUnOOLoXnkUTB9hR5QAeLrQdzOSWZvNSAXAtcRDHWtqAUtAmv7ZM1WPOOeSxDzzzMogiQ==}
    engines: {node: '>=18'}
    cpu: [arm64]
    os: [linux]

  '@esbuild/linux-arm64@0.25.5':
    resolution: {integrity: sha512-Z9kfb1v6ZlGbWj8EJk9T6czVEjjq2ntSYLY2cw6pAZl4oKtfgQuS4HOq41M/BcoLPzrUbNd+R4BXFyH//nHxVg==}
    engines: {node: '>=18'}
    cpu: [arm64]
    os: [linux]

  '@esbuild/linux-arm@0.17.19':
    resolution: {integrity: sha512-cdmT3KxjlOQ/gZ2cjfrQOtmhG4HJs6hhvm3mWSRDPtZ/lP5oe8FWceS10JaSJC13GBd4eH/haHnqf7hhGNLerA==}
    engines: {node: '>=12'}
    cpu: [arm]
    os: [linux]

  '@esbuild/linux-arm@0.25.4':
    resolution: {integrity: sha512-kro4c0P85GMfFYqW4TWOpvmF8rFShbWGnrLqlzp4X1TNWjRY3JMYUfDCtOxPKOIY8B0WC8HN51hGP4I4hz4AaQ==}
    engines: {node: '>=18'}
    cpu: [arm]
    os: [linux]

  '@esbuild/linux-arm@0.25.5':
    resolution: {integrity: sha512-cPzojwW2okgh7ZlRpcBEtsX7WBuqbLrNXqLU89GxWbNt6uIg78ET82qifUy3W6OVww6ZWobWub5oqZOVtwolfw==}
    engines: {node: '>=18'}
    cpu: [arm]
    os: [linux]

  '@esbuild/linux-ia32@0.17.19':
    resolution: {integrity: sha512-w4IRhSy1VbsNxHRQpeGCHEmibqdTUx61Vc38APcsRbuVgK0OPEnQ0YD39Brymn96mOx48Y2laBQGqgZ0j9w6SQ==}
    engines: {node: '>=12'}
    cpu: [ia32]
    os: [linux]

  '@esbuild/linux-ia32@0.25.4':
    resolution: {integrity: sha512-yTEjoapy8UP3rv8dB0ip3AfMpRbyhSN3+hY8mo/i4QXFeDxmiYbEKp3ZRjBKcOP862Ua4b1PDfwlvbuwY7hIGQ==}
    engines: {node: '>=18'}
    cpu: [ia32]
    os: [linux]

  '@esbuild/linux-ia32@0.25.5':
    resolution: {integrity: sha512-sQ7l00M8bSv36GLV95BVAdhJ2QsIbCuCjh/uYrWiMQSUuV+LpXwIqhgJDcvMTj+VsQmqAHL2yYaasENvJ7CDKA==}
    engines: {node: '>=18'}
    cpu: [ia32]
    os: [linux]

  '@esbuild/linux-loong64@0.17.19':
    resolution: {integrity: sha512-2iAngUbBPMq439a+z//gE+9WBldoMp1s5GWsUSgqHLzLJ9WoZLZhpwWuym0u0u/4XmZ3gpHmzV84PonE+9IIdQ==}
    engines: {node: '>=12'}
    cpu: [loong64]
    os: [linux]

  '@esbuild/linux-loong64@0.25.4':
    resolution: {integrity: sha512-NeqqYkrcGzFwi6CGRGNMOjWGGSYOpqwCjS9fvaUlX5s3zwOtn1qwg1s2iE2svBe4Q/YOG1q6875lcAoQK/F4VA==}
    engines: {node: '>=18'}
    cpu: [loong64]
    os: [linux]

  '@esbuild/linux-loong64@0.25.5':
    resolution: {integrity: sha512-0ur7ae16hDUC4OL5iEnDb0tZHDxYmuQyhKhsPBV8f99f6Z9KQM02g33f93rNH5A30agMS46u2HP6qTdEt6Q1kg==}
    engines: {node: '>=18'}
    cpu: [loong64]
    os: [linux]

  '@esbuild/linux-mips64el@0.17.19':
    resolution: {integrity: sha512-LKJltc4LVdMKHsrFe4MGNPp0hqDFA1Wpt3jE1gEyM3nKUvOiO//9PheZZHfYRfYl6AwdTH4aTcXSqBerX0ml4A==}
    engines: {node: '>=12'}
    cpu: [mips64el]
    os: [linux]

  '@esbuild/linux-mips64el@0.25.4':
    resolution: {integrity: sha512-IcvTlF9dtLrfL/M8WgNI/qJYBENP3ekgsHbYUIzEzq5XJzzVEV/fXY9WFPfEEXmu3ck2qJP8LG/p3Q8f7Zc2Xg==}
    engines: {node: '>=18'}
    cpu: [mips64el]
    os: [linux]

  '@esbuild/linux-mips64el@0.25.5':
    resolution: {integrity: sha512-kB/66P1OsHO5zLz0i6X0RxlQ+3cu0mkxS3TKFvkb5lin6uwZ/ttOkP3Z8lfR9mJOBk14ZwZ9182SIIWFGNmqmg==}
    engines: {node: '>=18'}
    cpu: [mips64el]
    os: [linux]

  '@esbuild/linux-ppc64@0.17.19':
    resolution: {integrity: sha512-/c/DGybs95WXNS8y3Ti/ytqETiW7EU44MEKuCAcpPto3YjQbyK3IQVKfF6nbghD7EcLUGl0NbiL5Rt5DMhn5tg==}
    engines: {node: '>=12'}
    cpu: [ppc64]
    os: [linux]

  '@esbuild/linux-ppc64@0.25.4':
    resolution: {integrity: sha512-HOy0aLTJTVtoTeGZh4HSXaO6M95qu4k5lJcH4gxv56iaycfz1S8GO/5Jh6X4Y1YiI0h7cRyLi+HixMR+88swag==}
    engines: {node: '>=18'}
    cpu: [ppc64]
    os: [linux]

  '@esbuild/linux-ppc64@0.25.5':
    resolution: {integrity: sha512-UZCmJ7r9X2fe2D6jBmkLBMQetXPXIsZjQJCjgwpVDz+YMcS6oFR27alkgGv3Oqkv07bxdvw7fyB71/olceJhkQ==}
    engines: {node: '>=18'}
    cpu: [ppc64]
    os: [linux]

  '@esbuild/linux-riscv64@0.17.19':
    resolution: {integrity: sha512-FC3nUAWhvFoutlhAkgHf8f5HwFWUL6bYdvLc/TTuxKlvLi3+pPzdZiFKSWz/PF30TB1K19SuCxDTI5KcqASJqA==}
    engines: {node: '>=12'}
    cpu: [riscv64]
    os: [linux]

  '@esbuild/linux-riscv64@0.25.4':
    resolution: {integrity: sha512-i8JUDAufpz9jOzo4yIShCTcXzS07vEgWzyX3NH2G7LEFVgrLEhjwL3ajFE4fZI3I4ZgiM7JH3GQ7ReObROvSUA==}
    engines: {node: '>=18'}
    cpu: [riscv64]
    os: [linux]

  '@esbuild/linux-riscv64@0.25.5':
    resolution: {integrity: sha512-kTxwu4mLyeOlsVIFPfQo+fQJAV9mh24xL+y+Bm6ej067sYANjyEw1dNHmvoqxJUCMnkBdKpvOn0Ahql6+4VyeA==}
    engines: {node: '>=18'}
    cpu: [riscv64]
    os: [linux]

  '@esbuild/linux-s390x@0.17.19':
    resolution: {integrity: sha512-IbFsFbxMWLuKEbH+7sTkKzL6NJmG2vRyy6K7JJo55w+8xDk7RElYn6xvXtDW8HCfoKBFK69f3pgBJSUSQPr+4Q==}
    engines: {node: '>=12'}
    cpu: [s390x]
    os: [linux]

  '@esbuild/linux-s390x@0.25.4':
    resolution: {integrity: sha512-jFnu+6UbLlzIjPQpWCNh5QtrcNfMLjgIavnwPQAfoGx4q17ocOU9MsQ2QVvFxwQoWpZT8DvTLooTvmOQXkO51g==}
    engines: {node: '>=18'}
    cpu: [s390x]
    os: [linux]

  '@esbuild/linux-s390x@0.25.5':
    resolution: {integrity: sha512-K2dSKTKfmdh78uJ3NcWFiqyRrimfdinS5ErLSn3vluHNeHVnBAFWC8a4X5N+7FgVE1EjXS1QDZbpqZBjfrqMTQ==}
    engines: {node: '>=18'}
    cpu: [s390x]
    os: [linux]

  '@esbuild/linux-x64@0.17.19':
    resolution: {integrity: sha512-68ngA9lg2H6zkZcyp22tsVt38mlhWde8l3eJLWkyLrp4HwMUr3c1s/M2t7+kHIhvMjglIBrFpncX1SzMckomGw==}
    engines: {node: '>=12'}
    cpu: [x64]
    os: [linux]

  '@esbuild/linux-x64@0.25.4':
    resolution: {integrity: sha512-6e0cvXwzOnVWJHq+mskP8DNSrKBr1bULBvnFLpc1KY+d+irZSgZ02TGse5FsafKS5jg2e4pbvK6TPXaF/A6+CA==}
    engines: {node: '>=18'}
    cpu: [x64]
    os: [linux]

  '@esbuild/linux-x64@0.25.5':
    resolution: {integrity: sha512-uhj8N2obKTE6pSZ+aMUbqq+1nXxNjZIIjCjGLfsWvVpy7gKCOL6rsY1MhRh9zLtUtAI7vpgLMK6DxjO8Qm9lJw==}
    engines: {node: '>=18'}
    cpu: [x64]
    os: [linux]

  '@esbuild/netbsd-arm64@0.25.4':
    resolution: {integrity: sha512-vUnkBYxZW4hL/ie91hSqaSNjulOnYXE1VSLusnvHg2u3jewJBz3YzB9+oCw8DABeVqZGg94t9tyZFoHma8gWZQ==}
    engines: {node: '>=18'}
    cpu: [arm64]
    os: [netbsd]

  '@esbuild/netbsd-arm64@0.25.5':
    resolution: {integrity: sha512-pwHtMP9viAy1oHPvgxtOv+OkduK5ugofNTVDilIzBLpoWAM16r7b/mxBvfpuQDpRQFMfuVr5aLcn4yveGvBZvw==}
    engines: {node: '>=18'}
    cpu: [arm64]
    os: [netbsd]

  '@esbuild/netbsd-x64@0.17.19':
    resolution: {integrity: sha512-CwFq42rXCR8TYIjIfpXCbRX0rp1jo6cPIUPSaWwzbVI4aOfX96OXY8M6KNmtPcg7QjYeDmN+DD0Wp3LaBOLf4Q==}
    engines: {node: '>=12'}
    cpu: [x64]
    os: [netbsd]

  '@esbuild/netbsd-x64@0.25.4':
    resolution: {integrity: sha512-XAg8pIQn5CzhOB8odIcAm42QsOfa98SBeKUdo4xa8OvX8LbMZqEtgeWE9P/Wxt7MlG2QqvjGths+nq48TrUiKw==}
    engines: {node: '>=18'}
    cpu: [x64]
    os: [netbsd]

  '@esbuild/netbsd-x64@0.25.5':
    resolution: {integrity: sha512-WOb5fKrvVTRMfWFNCroYWWklbnXH0Q5rZppjq0vQIdlsQKuw6mdSihwSo4RV/YdQ5UCKKvBy7/0ZZYLBZKIbwQ==}
    engines: {node: '>=18'}
    cpu: [x64]
    os: [netbsd]

  '@esbuild/openbsd-arm64@0.25.4':
    resolution: {integrity: sha512-Ct2WcFEANlFDtp1nVAXSNBPDxyU+j7+tId//iHXU2f/lN5AmO4zLyhDcpR5Cz1r08mVxzt3Jpyt4PmXQ1O6+7A==}
    engines: {node: '>=18'}
    cpu: [arm64]
    os: [openbsd]

  '@esbuild/openbsd-arm64@0.25.5':
    resolution: {integrity: sha512-7A208+uQKgTxHd0G0uqZO8UjK2R0DDb4fDmERtARjSHWxqMTye4Erz4zZafx7Di9Cv+lNHYuncAkiGFySoD+Mw==}
    engines: {node: '>=18'}
    cpu: [arm64]
    os: [openbsd]

  '@esbuild/openbsd-x64@0.17.19':
    resolution: {integrity: sha512-cnq5brJYrSZ2CF6c35eCmviIN3k3RczmHz8eYaVlNasVqsNY+JKohZU5MKmaOI+KkllCdzOKKdPs762VCPC20g==}
    engines: {node: '>=12'}
    cpu: [x64]
    os: [openbsd]

  '@esbuild/openbsd-x64@0.25.4':
    resolution: {integrity: sha512-xAGGhyOQ9Otm1Xu8NT1ifGLnA6M3sJxZ6ixylb+vIUVzvvd6GOALpwQrYrtlPouMqd/vSbgehz6HaVk4+7Afhw==}
    engines: {node: '>=18'}
    cpu: [x64]
    os: [openbsd]

  '@esbuild/openbsd-x64@0.25.5':
    resolution: {integrity: sha512-G4hE405ErTWraiZ8UiSoesH8DaCsMm0Cay4fsFWOOUcz8b8rC6uCvnagr+gnioEjWn0wC+o1/TAHt+It+MpIMg==}
    engines: {node: '>=18'}
    cpu: [x64]
    os: [openbsd]

  '@esbuild/sunos-x64@0.17.19':
    resolution: {integrity: sha512-vCRT7yP3zX+bKWFeP/zdS6SqdWB8OIpaRq/mbXQxTGHnIxspRtigpkUcDMlSCOejlHowLqII7K2JKevwyRP2rg==}
    engines: {node: '>=12'}
    cpu: [x64]
    os: [sunos]

  '@esbuild/sunos-x64@0.25.4':
    resolution: {integrity: sha512-Mw+tzy4pp6wZEK0+Lwr76pWLjrtjmJyUB23tHKqEDP74R3q95luY/bXqXZeYl4NYlvwOqoRKlInQialgCKy67Q==}
    engines: {node: '>=18'}
    cpu: [x64]
    os: [sunos]

  '@esbuild/sunos-x64@0.25.5':
    resolution: {integrity: sha512-l+azKShMy7FxzY0Rj4RCt5VD/q8mG/e+mDivgspo+yL8zW7qEwctQ6YqKX34DTEleFAvCIUviCFX1SDZRSyMQA==}
    engines: {node: '>=18'}
    cpu: [x64]
    os: [sunos]

  '@esbuild/win32-arm64@0.17.19':
    resolution: {integrity: sha512-yYx+8jwowUstVdorcMdNlzklLYhPxjniHWFKgRqH7IFlUEa0Umu3KuYplf1HUZZ422e3NU9F4LGb+4O0Kdcaag==}
    engines: {node: '>=12'}
    cpu: [arm64]
    os: [win32]

  '@esbuild/win32-arm64@0.25.4':
    resolution: {integrity: sha512-AVUP428VQTSddguz9dO9ngb+E5aScyg7nOeJDrF1HPYu555gmza3bDGMPhmVXL8svDSoqPCsCPjb265yG/kLKQ==}
    engines: {node: '>=18'}
    cpu: [arm64]
    os: [win32]

  '@esbuild/win32-arm64@0.25.5':
    resolution: {integrity: sha512-O2S7SNZzdcFG7eFKgvwUEZ2VG9D/sn/eIiz8XRZ1Q/DO5a3s76Xv0mdBzVM5j5R639lXQmPmSo0iRpHqUUrsxw==}
    engines: {node: '>=18'}
    cpu: [arm64]
    os: [win32]

  '@esbuild/win32-ia32@0.17.19':
    resolution: {integrity: sha512-eggDKanJszUtCdlVs0RB+h35wNlb5v4TWEkq4vZcmVt5u/HiDZrTXe2bWFQUez3RgNHwx/x4sk5++4NSSicKkw==}
    engines: {node: '>=12'}
    cpu: [ia32]
    os: [win32]

  '@esbuild/win32-ia32@0.25.4':
    resolution: {integrity: sha512-i1sW+1i+oWvQzSgfRcxxG2k4I9n3O9NRqy8U+uugaT2Dy7kLO9Y7wI72haOahxceMX8hZAzgGou1FhndRldxRg==}
    engines: {node: '>=18'}
    cpu: [ia32]
    os: [win32]

  '@esbuild/win32-ia32@0.25.5':
    resolution: {integrity: sha512-onOJ02pqs9h1iMJ1PQphR+VZv8qBMQ77Klcsqv9CNW2w6yLqoURLcgERAIurY6QE63bbLuqgP9ATqajFLK5AMQ==}
    engines: {node: '>=18'}
    cpu: [ia32]
    os: [win32]

  '@esbuild/win32-x64@0.17.19':
    resolution: {integrity: sha512-lAhycmKnVOuRYNtRtatQR1LPQf2oYCkRGkSFnseDAKPl8lu5SOsK/e1sXe5a0Pc5kHIHe6P2I/ilntNv2xf3cA==}
    engines: {node: '>=12'}
    cpu: [x64]
    os: [win32]

  '@esbuild/win32-x64@0.25.4':
    resolution: {integrity: sha512-nOT2vZNw6hJ+z43oP1SPea/G/6AbN6X+bGNhNuq8NtRHy4wsMhw765IKLNmnjek7GvjWBYQ8Q5VBoYTFg9y1UQ==}
    engines: {node: '>=18'}
    cpu: [x64]
    os: [win32]

  '@esbuild/win32-x64@0.25.5':
    resolution: {integrity: sha512-TXv6YnJ8ZMVdX+SXWVBo/0p8LTcrUYngpWjvm91TMjjBQii7Oz11Lw5lbDV5Y0TzuhSJHwiH4hEtC1I42mMS0g==}
    engines: {node: '>=18'}
    cpu: [x64]
    os: [win32]

  '@eslint-community/eslint-plugin-eslint-comments@4.4.1':
    resolution: {integrity: sha512-lb/Z/MzbTf7CaVYM9WCFNQZ4L1yi3ev2fsFPF99h31ljhSEyUoyEsKsNWiU+qD1glbYTDJdqgyaLKtyTkkqtuQ==}
    engines: {node: ^12.22.0 || ^14.17.0 || >=16.0.0}
    peerDependencies:
      eslint: ^6.0.0 || ^7.0.0 || ^8.0.0 || ^9.0.0

  '@eslint-community/eslint-utils@4.9.0':
    resolution: {integrity: sha512-ayVFHdtZ+hsq1t2Dy24wCmGXGe4q9Gu3smhLYALJrr473ZH27MsnSL+LKUlimp4BWJqMDMLmPpx/Q9R3OAlL4g==}
    engines: {node: ^12.22.0 || ^14.17.0 || >=16.0.0}
    peerDependencies:
      eslint: ^6.0.0 || ^7.0.0 || >=8.0.0

  '@eslint-community/regexpp@4.12.2':
    resolution: {integrity: sha512-EriSTlt5OC9/7SXkRSCAhfSxxoSUgBm33OH+IkwbdpgoqsSsUg7y3uh+IICI/Qg4BBWr3U2i39RpmycbxMq4ew==}
    engines: {node: ^12.0.0 || ^14.0.0 || >=16.0.0}

  '@eslint/config-array@0.19.2':
    resolution: {integrity: sha512-GNKqxfHG2ySmJOBSHg7LxeUx4xpuCoFjacmlCoYWEbaPXLwvfIjixRI12xCQZeULksQb23uiA8F40w5TojpV7w==}
    engines: {node: ^18.18.0 || ^20.9.0 || >=21.1.0}

  '@eslint/config-helpers@0.1.0':
    resolution: {integrity: sha512-kLrdPDJE1ckPo94kmPPf9Hfd0DU0Jw6oKYrhe+pwSC0iTUInmTa+w6fw8sGgcfkFJGNdWOUeOaDM4quW4a7OkA==}
    engines: {node: ^18.18.0 || ^20.9.0 || >=21.1.0}

  '@eslint/core@0.12.0':
    resolution: {integrity: sha512-cmrR6pytBuSMTaBweKoGMwu3EiHiEC+DoyupPmlZ0HxBJBtIxwe+j/E4XPIKNx+Q74c8lXKPwYawBf5glsTkHg==}
    engines: {node: ^18.18.0 || ^20.9.0 || >=21.1.0}

  '@eslint/core@0.13.0':
    resolution: {integrity: sha512-yfkgDw1KR66rkT5A8ci4irzDysN7FRpq3ttJolR88OqQikAWqwA8j5VZyas+vjyBNFIJ7MfybJ9plMILI2UrCw==}
    engines: {node: ^18.18.0 || ^20.9.0 || >=21.1.0}

  '@eslint/eslintrc@3.3.0':
    resolution: {integrity: sha512-yaVPAiNAalnCZedKLdR21GOGILMLKPyqSLWaAjQFvYA2i/ciDi8ArYVr69Anohb6cH2Ukhqti4aFnYyPm8wdwQ==}
    engines: {node: ^18.18.0 || ^20.9.0 || >=21.1.0}

  '@eslint/js@9.22.0':
    resolution: {integrity: sha512-vLFajx9o8d1/oL2ZkpMYbkLv8nDB6yaIwFNt7nI4+I80U/z03SxmfOMsLbvWr3p7C+Wnoh//aOu2pQW8cS0HCQ==}
    engines: {node: ^18.18.0 || ^20.9.0 || >=21.1.0}

  '@eslint/js@9.30.0':
    resolution: {integrity: sha512-Wzw3wQwPvc9sHM+NjakWTcPx11mbZyiYHuwWa/QfZ7cIRX7WK54PSk7bdyXDaoaopUcMatv1zaQvOAAO8hCdww==}
    engines: {node: ^18.18.0 || ^20.9.0 || >=21.1.0}

  '@eslint/object-schema@2.1.7':
    resolution: {integrity: sha512-VtAOaymWVfZcmZbp6E2mympDIHvyjXs/12LqWYjVw6qjrfF+VK+fyG33kChz3nnK+SU5/NeHOqrTEHS8sXO3OA==}
    engines: {node: ^18.18.0 || ^20.9.0 || >=21.1.0}

  '@eslint/plugin-kit@0.2.8':
    resolution: {integrity: sha512-ZAoA40rNMPwSm+AeHpCq8STiNAwzWLJuP8Xv4CHIc9wv/PSuExjMrmjfYNj682vW0OOiZ1HKxzvjQr9XZIisQA==}
    engines: {node: ^18.18.0 || ^20.9.0 || >=21.1.0}

  '@faker-js/faker@8.4.1':
    resolution: {integrity: sha512-XQ3cU+Q8Uqmrbf2e0cIC/QN43sTBSC8KF12u29Mb47tWrt2hAgBXSgpZMj4Ao8Uk0iJcU99QsOCaIL8934obCg==}
    engines: {node: ^14.17.0 || ^16.13.0 || >=18.0.0, npm: '>=6.14.13'}

  '@faker-js/faker@9.6.0':
    resolution: {integrity: sha512-3vm4by+B5lvsFPSyep3ELWmZfE3kicDtmemVpuwl1yH7tqtnHdsA6hG8fbXedMVdkzgtvzWoRgjSB4Q+FHnZiw==}
    engines: {node: '>=18.0.0', npm: '>=9.0.0'}

  '@fast-check/jest@2.0.3':
    resolution: {integrity: sha512-3bRtz5kmM2GyLSm9qkDEepeulPaMWZMjjXhOl1G6TCuIghDCPN75pKi2FjXVhkRjTZc6TlMjrcX4f0rTGwM2bQ==}
    peerDependencies:
      '@fast-check/worker': '>=0.0.7 <0.5.0'
      '@jest/expect': '>=28.0.0'
      '@jest/globals': '>=25.5.2'
    peerDependenciesMeta:
      '@fast-check/worker':
        optional: true
      '@jest/expect':
        optional: true

  '@fastify/busboy@2.1.1':
    resolution: {integrity: sha512-vBZP4NlzfOlerQTnba4aqZoMhE/a9HY7HRqoOPaETQcSQuWEIyZMHGfVu6w9wGtGK5fED5qRs2DteVCjOH60sA==}
    engines: {node: '>=14'}

  '@gar/promisify@1.1.3':
    resolution: {integrity: sha512-k2Ty1JcVojjJFwrg/ThKi2ujJ7XNLYaFGNB/bWT9wGR+oSMJHMa5w+CUq6p/pVrKeNNgA7pCqEcjSnHVoqJQFw==}

  '@hono/node-server@1.19.0':
    resolution: {integrity: sha512-1k8/8OHf5VIymJEcJyVksFpT+AQ5euY0VA5hUkCnlKpD4mr8FSbvXaHblxeTTEr90OaqWzAkQaqD80qHZQKxBA==}
    engines: {node: '>=18.14.1'}
    peerDependencies:
      hono: ^4

  '@hono/zod-validator@0.7.2':
    resolution: {integrity: sha512-ub5eL/NeZ4eLZawu78JpW/J+dugDAYhwqUIdp9KYScI6PZECij4Hx4UsrthlEUutqDDhPwRI0MscUfNkvn/mqQ==}
    peerDependencies:
      hono: '>=3.9.0'
      zod: ^3.25.0 || ^4.0.0

  '@humanfs/core@0.19.1':
    resolution: {integrity: sha512-5DyQ4+1JEUzejeK1JGICcideyfUbGixgS9jNgex5nqkW+cY7WZhxBigmieN5Qnw9ZosSNVC9KQKyb+GUaGyKUA==}
    engines: {node: '>=18.18.0'}

  '@humanfs/node@0.16.7':
    resolution: {integrity: sha512-/zUx+yOsIrG4Y43Eh2peDeKCxlRt/gET6aHfaKpuq267qXdYDFViVHfMaLyygZOnl0kGWxFIgsBy8QFuTLUXEQ==}
    engines: {node: '>=18.18.0'}

  '@humanwhocodes/module-importer@1.0.1':
    resolution: {integrity: sha512-bxveV4V8v5Yb4ncFTT3rPSgZBOpCkjfK0y4oVVVJwIuDVBRMDXrPyXRL988i5ap9m9bnyEEjWfm5WkBmtffLfA==}
    engines: {node: '>=12.22'}

  '@humanwhocodes/retry@0.4.3':
    resolution: {integrity: sha512-bV0Tgo9K4hfPCek+aMAn81RppFKv2ySDQeMoSZuvTASywNTnVJCArCZE2FWqpvIatKu7VMRLWlR1EazvVhDyhQ==}
    engines: {node: '>=18.18'}

  '@img/sharp-darwin-arm64@0.33.5':
    resolution: {integrity: sha512-UT4p+iz/2H4twwAoLCqfA9UH5pI6DggwKEGuaPy7nCVQ8ZsiY5PIcrRvD1DzuY3qYL07NtIQcWnBSY/heikIFQ==}
    engines: {node: ^18.17.0 || ^20.3.0 || >=21.0.0}
    cpu: [arm64]
    os: [darwin]

  '@img/sharp-darwin-x64@0.33.5':
    resolution: {integrity: sha512-fyHac4jIc1ANYGRDxtiqelIbdWkIuQaI84Mv45KvGRRxSAa7o7d1ZKAOBaYbnepLC1WqxfpimdeWfvqqSGwR2Q==}
    engines: {node: ^18.17.0 || ^20.3.0 || >=21.0.0}
    cpu: [x64]
    os: [darwin]

  '@img/sharp-libvips-darwin-arm64@1.0.4':
    resolution: {integrity: sha512-XblONe153h0O2zuFfTAbQYAX2JhYmDHeWikp1LM9Hul9gVPjFY427k6dFEcOL72O01QxQsWi761svJ/ev9xEDg==}
    cpu: [arm64]
    os: [darwin]

  '@img/sharp-libvips-darwin-x64@1.0.4':
    resolution: {integrity: sha512-xnGR8YuZYfJGmWPvmlunFaWJsb9T/AO2ykoP3Fz/0X5XV2aoYBPkX6xqCQvUTKKiLddarLaxpzNe+b1hjeWHAQ==}
    cpu: [x64]
    os: [darwin]

  '@img/sharp-libvips-linux-arm64@1.0.4':
    resolution: {integrity: sha512-9B+taZ8DlyyqzZQnoeIvDVR/2F4EbMepXMc/NdVbkzsJbzkUjhXv/70GQJ7tdLA4YJgNP25zukcxpX2/SueNrA==}
    cpu: [arm64]
    os: [linux]

  '@img/sharp-libvips-linux-arm@1.0.5':
    resolution: {integrity: sha512-gvcC4ACAOPRNATg/ov8/MnbxFDJqf/pDePbBnuBDcjsI8PssmjoKMAz4LtLaVi+OnSb5FK/yIOamqDwGmXW32g==}
    cpu: [arm]
    os: [linux]

  '@img/sharp-libvips-linux-s390x@1.0.4':
    resolution: {integrity: sha512-u7Wz6ntiSSgGSGcjZ55im6uvTrOxSIS8/dgoVMoiGE9I6JAfU50yH5BoDlYA1tcuGS7g/QNtetJnxA6QEsCVTA==}
    cpu: [s390x]
    os: [linux]

  '@img/sharp-libvips-linux-x64@1.0.4':
    resolution: {integrity: sha512-MmWmQ3iPFZr0Iev+BAgVMb3ZyC4KeFc3jFxnNbEPas60e1cIfevbtuyf9nDGIzOaW9PdnDciJm+wFFaTlj5xYw==}
    cpu: [x64]
    os: [linux]

  '@img/sharp-libvips-linuxmusl-arm64@1.0.4':
    resolution: {integrity: sha512-9Ti+BbTYDcsbp4wfYib8Ctm1ilkugkA/uscUn6UXK1ldpC1JjiXbLfFZtRlBhjPZ5o1NCLiDbg8fhUPKStHoTA==}
    cpu: [arm64]
    os: [linux]

  '@img/sharp-libvips-linuxmusl-x64@1.0.4':
    resolution: {integrity: sha512-viYN1KX9m+/hGkJtvYYp+CCLgnJXwiQB39damAO7WMdKWlIhmYTfHjwSbQeUK/20vY154mwezd9HflVFM1wVSw==}
    cpu: [x64]
    os: [linux]

  '@img/sharp-linux-arm64@0.33.5':
    resolution: {integrity: sha512-JMVv+AMRyGOHtO1RFBiJy/MBsgz0x4AWrT6QoEVVTyh1E39TrCUpTRI7mx9VksGX4awWASxqCYLCV4wBZHAYxA==}
    engines: {node: ^18.17.0 || ^20.3.0 || >=21.0.0}
    cpu: [arm64]
    os: [linux]

  '@img/sharp-linux-arm@0.33.5':
    resolution: {integrity: sha512-JTS1eldqZbJxjvKaAkxhZmBqPRGmxgu+qFKSInv8moZ2AmT5Yib3EQ1c6gp493HvrvV8QgdOXdyaIBrhvFhBMQ==}
    engines: {node: ^18.17.0 || ^20.3.0 || >=21.0.0}
    cpu: [arm]
    os: [linux]

  '@img/sharp-linux-s390x@0.33.5':
    resolution: {integrity: sha512-y/5PCd+mP4CA/sPDKl2961b+C9d+vPAveS33s6Z3zfASk2j5upL6fXVPZi7ztePZ5CuH+1kW8JtvxgbuXHRa4Q==}
    engines: {node: ^18.17.0 || ^20.3.0 || >=21.0.0}
    cpu: [s390x]
    os: [linux]

  '@img/sharp-linux-x64@0.33.5':
    resolution: {integrity: sha512-opC+Ok5pRNAzuvq1AG0ar+1owsu842/Ab+4qvU879ippJBHvyY5n2mxF1izXqkPYlGuP/M556uh53jRLJmzTWA==}
    engines: {node: ^18.17.0 || ^20.3.0 || >=21.0.0}
    cpu: [x64]
    os: [linux]

  '@img/sharp-linuxmusl-arm64@0.33.5':
    resolution: {integrity: sha512-XrHMZwGQGvJg2V/oRSUfSAfjfPxO+4DkiRh6p2AFjLQztWUuY/o8Mq0eMQVIY7HJ1CDQUJlxGGZRw1a5bqmd1g==}
    engines: {node: ^18.17.0 || ^20.3.0 || >=21.0.0}
    cpu: [arm64]
    os: [linux]

  '@img/sharp-linuxmusl-x64@0.33.5':
    resolution: {integrity: sha512-WT+d/cgqKkkKySYmqoZ8y3pxx7lx9vVejxW/W4DOFMYVSkErR+w7mf2u8m/y4+xHe7yY9DAXQMWQhpnMuFfScw==}
    engines: {node: ^18.17.0 || ^20.3.0 || >=21.0.0}
    cpu: [x64]
    os: [linux]

  '@img/sharp-wasm32@0.33.5':
    resolution: {integrity: sha512-ykUW4LVGaMcU9lu9thv85CbRMAwfeadCJHRsg2GmeRa/cJxsVY9Rbd57JcMxBkKHag5U/x7TSBpScF4U8ElVzg==}
    engines: {node: ^18.17.0 || ^20.3.0 || >=21.0.0}
    cpu: [wasm32]

  '@img/sharp-win32-ia32@0.33.5':
    resolution: {integrity: sha512-T36PblLaTwuVJ/zw/LaH0PdZkRz5rd3SmMHX8GSmR7vtNSP5Z6bQkExdSK7xGWyxLw4sUknBuugTelgw2faBbQ==}
    engines: {node: ^18.17.0 || ^20.3.0 || >=21.0.0}
    cpu: [ia32]
    os: [win32]

  '@img/sharp-win32-x64@0.33.5':
    resolution: {integrity: sha512-MpY/o8/8kj+EcnxwvrP4aTJSWw/aZ7JIGR4aBeZkZw5B7/Jn+tY9/VNwtcoGmdT7GfggGIU4kygOMSbYnOrAbg==}
    engines: {node: ^18.17.0 || ^20.3.0 || >=21.0.0}
    cpu: [x64]
    os: [win32]

  '@inquirer/ansi@1.0.1':
    resolution: {integrity: sha512-yqq0aJW/5XPhi5xOAL1xRCpe1eh8UFVgYFpFsjEqmIR8rKLyP+HINvFXwUaxYICflJrVlxnp7lLN6As735kVpw==}
    engines: {node: '>=18'}

  '@inquirer/checkbox@4.3.0':
    resolution: {integrity: sha512-5+Q3PKH35YsnoPTh75LucALdAxom6xh5D1oeY561x4cqBuH24ZFVyFREPe14xgnrtmGu3EEt1dIi60wRVSnGCw==}
    engines: {node: '>=18'}
    peerDependencies:
      '@types/node': '>=18'
    peerDependenciesMeta:
      '@types/node':
        optional: true

  '@inquirer/confirm@5.1.19':
    resolution: {integrity: sha512-wQNz9cfcxrtEnUyG5PndC8g3gZ7lGDBzmWiXZkX8ot3vfZ+/BLjR8EvyGX4YzQLeVqtAlY/YScZpW7CW8qMoDQ==}
    engines: {node: '>=18'}
    peerDependencies:
      '@types/node': '>=18'
    peerDependenciesMeta:
      '@types/node':
        optional: true

  '@inquirer/core@10.3.0':
    resolution: {integrity: sha512-Uv2aPPPSK5jeCplQmQ9xadnFx2Zhj9b5Dj7bU6ZeCdDNNY11nhYy4btcSdtDguHqCT2h5oNeQTcUNSGGLA7NTA==}
    engines: {node: '>=18'}
    peerDependencies:
      '@types/node': '>=18'
    peerDependenciesMeta:
      '@types/node':
        optional: true

  '@inquirer/editor@4.2.21':
    resolution: {integrity: sha512-MjtjOGjr0Kh4BciaFShYpZ1s9400idOdvQ5D7u7lE6VztPFoyLcVNE5dXBmEEIQq5zi4B9h2kU+q7AVBxJMAkQ==}
    engines: {node: '>=18'}
    peerDependencies:
      '@types/node': '>=18'
    peerDependenciesMeta:
      '@types/node':
        optional: true

  '@inquirer/expand@4.0.21':
    resolution: {integrity: sha512-+mScLhIcbPFmuvU3tAGBed78XvYHSvCl6dBiYMlzCLhpr0bzGzd8tfivMMeqND6XZiaZ1tgusbUHJEfc6YzOdA==}
    engines: {node: '>=18'}
    peerDependencies:
      '@types/node': '>=18'
    peerDependenciesMeta:
      '@types/node':
        optional: true

  '@inquirer/external-editor@1.0.2':
    resolution: {integrity: sha512-yy9cOoBnx58TlsPrIxauKIFQTiyH+0MK4e97y4sV9ERbI+zDxw7i2hxHLCIEGIE/8PPvDxGhgzIOTSOWcs6/MQ==}
    engines: {node: '>=18'}
    peerDependencies:
      '@types/node': '>=18'
    peerDependenciesMeta:
      '@types/node':
        optional: true

  '@inquirer/figures@1.0.14':
    resolution: {integrity: sha512-DbFgdt+9/OZYFM+19dbpXOSeAstPy884FPy1KjDu4anWwymZeOYhMY1mdFri172htv6mvc/uvIAAi7b7tvjJBQ==}
    engines: {node: '>=18'}

  '@inquirer/input@4.2.5':
    resolution: {integrity: sha512-7GoWev7P6s7t0oJbenH0eQ0ThNdDJbEAEtVt9vsrYZ9FulIokvd823yLyhQlWHJPGce1wzP53ttfdCZmonMHyA==}
    engines: {node: '>=18'}
    peerDependencies:
      '@types/node': '>=18'
    peerDependenciesMeta:
      '@types/node':
        optional: true

  '@inquirer/number@3.0.21':
    resolution: {integrity: sha512-5QWs0KGaNMlhbdhOSCFfKsW+/dcAVC2g4wT/z2MCiZM47uLgatC5N20kpkDQf7dHx+XFct/MJvvNGy6aYJn4Pw==}
    engines: {node: '>=18'}
    peerDependencies:
      '@types/node': '>=18'
    peerDependenciesMeta:
      '@types/node':
        optional: true

  '@inquirer/password@4.0.21':
    resolution: {integrity: sha512-xxeW1V5SbNFNig2pLfetsDb0svWlKuhmr7MPJZMYuDnCTkpVBI+X/doudg4pznc1/U+yYmWFFOi4hNvGgUo7EA==}
    engines: {node: '>=18'}
    peerDependencies:
      '@types/node': '>=18'
    peerDependenciesMeta:
      '@types/node':
        optional: true

  '@inquirer/prompts@7.3.3':
    resolution: {integrity: sha512-QS1AQgJ113iE/nmym03yKZKHvGjVWwkGZT3B1yKrrMG0bJKQg1jUkntFP8aPd2FUQzu/nga7QU2eDpzIP5it0Q==}
    engines: {node: '>=18'}
    peerDependencies:
      '@types/node': '>=18'
    peerDependenciesMeta:
      '@types/node':
        optional: true

  '@inquirer/rawlist@4.1.9':
    resolution: {integrity: sha512-AWpxB7MuJrRiSfTKGJ7Y68imYt8P9N3Gaa7ySdkFj1iWjr6WfbGAhdZvw/UnhFXTHITJzxGUI9k8IX7akAEBCg==}
    engines: {node: '>=18'}
    peerDependencies:
      '@types/node': '>=18'
    peerDependenciesMeta:
      '@types/node':
        optional: true

  '@inquirer/search@3.2.0':
    resolution: {integrity: sha512-a5SzB/qrXafDX1Z4AZW3CsVoiNxcIYCzYP7r9RzrfMpaLpB+yWi5U8BWagZyLmwR0pKbbL5umnGRd0RzGVI8bQ==}
    engines: {node: '>=18'}
    peerDependencies:
      '@types/node': '>=18'
    peerDependenciesMeta:
      '@types/node':
        optional: true

  '@inquirer/select@4.4.0':
    resolution: {integrity: sha512-kaC3FHsJZvVyIjYBs5Ih8y8Bj4P/QItQWrZW22WJax7zTN+ZPXVGuOM55vzbdCP9zKUiBd9iEJVdesujfF+cAA==}
    engines: {node: '>=18'}
    peerDependencies:
      '@types/node': '>=18'
    peerDependenciesMeta:
      '@types/node':
        optional: true

  '@inquirer/type@3.0.9':
    resolution: {integrity: sha512-QPaNt/nmE2bLGQa9b7wwyRJoLZ7pN6rcyXvzU0YCmivmJyq1BVo94G98tStRWkoD1RgDX5C+dPlhhHzNdu/W/w==}
    engines: {node: '>=18'}
    peerDependencies:
      '@types/node': '>=18'
    peerDependenciesMeta:
      '@types/node':
        optional: true

  '@isaacs/balanced-match@4.0.1':
    resolution: {integrity: sha512-yzMTt9lEb8Gv7zRioUilSglI0c0smZ9k5D65677DLWLtWJaXIS3CqcGyUFByYKlnUj6TkjLVs54fBl6+TiGQDQ==}
    engines: {node: 20 || >=22}

  '@isaacs/brace-expansion@5.0.0':
    resolution: {integrity: sha512-ZT55BDLV0yv0RBm2czMiZ+SqCGO7AvmOM3G/w2xhVPH+te0aKgFjmBvGlL1dH+ql2tgGO3MVrbb3jCKyvpgnxA==}
    engines: {node: 20 || >=22}

  '@isaacs/cliui@8.0.2':
    resolution: {integrity: sha512-O8jcjabXaleOG9DQ0+ARXWZBTfnP4WNAqzuiJK7ll44AmxGKv/J2M4TPjxjY3znBCfvBXFzucm1twdyFybFqEA==}
    engines: {node: '>=12'}

  '@istanbuljs/load-nyc-config@1.1.0':
    resolution: {integrity: sha512-VjeHSlIzpv/NyD3N0YuHfXOPDIixcA1q2ZV98wsMqcYlPmv2n3Yb2lYP9XMElnaFVXg5A7YLTeLu6V84uQDjmQ==}
    engines: {node: '>=8'}

  '@istanbuljs/schema@0.1.3':
    resolution: {integrity: sha512-ZXRY4jNvVgSVQ8DL3LTcakaAtXwTVUxE81hslsyD2AtoXW/wVob10HkOJ1X/pAlcI7D+2YoZKg5do8G/w6RYgA==}
    engines: {node: '>=8'}

  '@jest/console@29.7.0':
    resolution: {integrity: sha512-5Ni4CU7XHQi32IJ398EEP4RrB8eV09sXP2ROqD4bksHrnTree52PsxvX8tpL8LvTZ3pFzXyPbNQReSN41CAhOg==}
    engines: {node: ^14.15.0 || ^16.10.0 || >=18.0.0}

  '@jest/core@29.7.0':
    resolution: {integrity: sha512-n7aeXWKMnGtDA48y8TLWJPJmLmmZ642Ceo78cYWEpiD7FzDgmNDV/GCVRorPABdXLJZ/9wzzgZAlHjXjxDHGsg==}
    engines: {node: ^14.15.0 || ^16.10.0 || >=18.0.0}
    peerDependencies:
      node-notifier: ^8.0.1 || ^9.0.0 || ^10.0.0
    peerDependenciesMeta:
      node-notifier:
        optional: true

  '@jest/create-cache-key-function@29.7.0':
    resolution: {integrity: sha512-4QqS3LY5PBmTRHj9sAg1HLoPzqAI0uOX6wI/TRqHIcOxlFidy6YEmCQJk6FSZjNLGCeubDMfmkWL+qaLKhSGQA==}
    engines: {node: ^14.15.0 || ^16.10.0 || >=18.0.0}

  '@jest/environment@29.7.0':
    resolution: {integrity: sha512-aQIfHDq33ExsN4jP1NWGXhxgQ/wixs60gDiKO+XVMd8Mn0NWPWgc34ZQDTb2jKaUWQ7MuwoitXAsN2XVXNMpAw==}
    engines: {node: ^14.15.0 || ^16.10.0 || >=18.0.0}

  '@jest/expect-utils@29.7.0':
    resolution: {integrity: sha512-GlsNBWiFQFCVi9QVSx7f5AgMeLxe9YCCs5PuP2O2LdjDAA8Jh9eX7lA1Jq/xdXw3Wb3hyvlFNfZIfcRetSzYcA==}
    engines: {node: ^14.15.0 || ^16.10.0 || >=18.0.0}

  '@jest/expect@29.7.0':
    resolution: {integrity: sha512-8uMeAMycttpva3P1lBHB8VciS9V0XAr3GymPpipdyQXbBcuhkLQOSe8E/p92RyAdToS6ZD1tFkX+CkhoECE0dQ==}
    engines: {node: ^14.15.0 || ^16.10.0 || >=18.0.0}

  '@jest/fake-timers@29.7.0':
    resolution: {integrity: sha512-q4DH1Ha4TTFPdxLsqDXK1d3+ioSL7yL5oCMJZgDYm6i+6CygW5E5xVr/D1HdsGxjt1ZWSfUAs9OxSB/BNelWrQ==}
    engines: {node: ^14.15.0 || ^16.10.0 || >=18.0.0}

  '@jest/globals@29.7.0':
    resolution: {integrity: sha512-mpiz3dutLbkW2MNFubUGUEVLkTGiqW6yLVTA+JbP6fI6J5iL9Y0Nlg8k95pcF8ctKwCS7WVxteBs29hhfAotzQ==}
    engines: {node: ^14.15.0 || ^16.10.0 || >=18.0.0}

  '@jest/reporters@29.7.0':
    resolution: {integrity: sha512-DApq0KJbJOEzAFYjHADNNxAE3KbhxQB1y5Kplb5Waqw6zVbuWatSnMjE5gs8FUgEPmNsnZA3NCWl9NG0ia04Pg==}
    engines: {node: ^14.15.0 || ^16.10.0 || >=18.0.0}
    peerDependencies:
      node-notifier: ^8.0.1 || ^9.0.0 || ^10.0.0
    peerDependenciesMeta:
      node-notifier:
        optional: true

  '@jest/schemas@29.6.3':
    resolution: {integrity: sha512-mo5j5X+jIZmJQveBKeS/clAueipV7KgiX1vMgCxam1RNYiqE1w62n0/tJJnHtjW8ZHcQco5gY85jA3mi0L+nSA==}
    engines: {node: ^14.15.0 || ^16.10.0 || >=18.0.0}

  '@jest/source-map@29.6.3':
    resolution: {integrity: sha512-MHjT95QuipcPrpLM+8JMSzFx6eHp5Bm+4XeFDJlwsvVBjmKNiIAvasGK2fxz2WbGRlnvqehFbh07MMa7n3YJnw==}
    engines: {node: ^14.15.0 || ^16.10.0 || >=18.0.0}

  '@jest/test-result@29.7.0':
    resolution: {integrity: sha512-Fdx+tv6x1zlkJPcWXmMDAG2HBnaR9XPSd5aDWQVsfrZmLVT3lU1cwyxLgRmXR9yrq4NBoEm9BMsfgFzTQAbJYA==}
    engines: {node: ^14.15.0 || ^16.10.0 || >=18.0.0}

  '@jest/test-sequencer@29.7.0':
    resolution: {integrity: sha512-GQwJ5WZVrKnOJuiYiAF52UNUJXgTZx1NHjFSEB0qEMmSZKAkdMoIzw/Cj6x6NF4AvV23AUqDpFzQkN/eYCYTxw==}
    engines: {node: ^14.15.0 || ^16.10.0 || >=18.0.0}

  '@jest/transform@29.7.0':
    resolution: {integrity: sha512-ok/BTPFzFKVMwO5eOHRrvnBVHdRy9IrsrW1GpMaQ9MCnilNLXQKmAX8s1YXDFaai9xJpac2ySzV0YeRRECr2Vw==}
    engines: {node: ^14.15.0 || ^16.10.0 || >=18.0.0}

  '@jest/types@29.6.3':
    resolution: {integrity: sha512-u3UPsIilWKOM3F9CXtrG8LEJmNxwoCQC/XVj4IKYXvvpx7QIi/Kg1LI5uDmDpKlac62NUtX7eLjRh+jVZcLOzw==}
    engines: {node: ^14.15.0 || ^16.10.0 || >=18.0.0}

  '@jridgewell/gen-mapping@0.3.13':
    resolution: {integrity: sha512-2kkt/7niJ6MgEPxF0bYdQ6etZaA+fQvDcLKckhy1yIQOzaoKjBBjSj63/aLVjYE3qhRt5dvM+uUyfCg6UKCBbA==}

  '@jridgewell/remapping@2.3.5':
    resolution: {integrity: sha512-LI9u/+laYG4Ds1TDKSJW2YPrIlcVYOwi2fUC6xB43lueCjgxV4lffOCZCtYFiH6TNOX+tQKXx97T4IKHbhyHEQ==}

  '@jridgewell/resolve-uri@3.1.2':
    resolution: {integrity: sha512-bRISgCIjP20/tbWSPWMEi54QVPRZExkuD9lJL+UIxUKtwVJA8wW1Trb1jMs1RFXo1CBTNZ/5hpC9QvmKWdopKw==}
    engines: {node: '>=6.0.0'}

  '@jridgewell/source-map@0.3.11':
    resolution: {integrity: sha512-ZMp1V8ZFcPG5dIWnQLr3NSI1MiCU7UETdS/A0G8V/XWHvJv3ZsFqutJn1Y5RPmAPX6F3BiE397OqveU/9NCuIA==}

  '@jridgewell/sourcemap-codec@1.5.5':
    resolution: {integrity: sha512-cYQ9310grqxueWbl+WuIUIaiUaDcj7WOq5fVhEljNVgRfOUhY9fy2zTvfoqWsnebh8Sl70VScFbICvJnLKB0Og==}

  '@jridgewell/trace-mapping@0.3.31':
    resolution: {integrity: sha512-zzNR+SdQSDJzc8joaeP8QQoCQr8NuYx2dIIytl1QeBEZHJ9uW6hebsrYgbz8hJwUQao3TWCMtmfV8Nu1twOLAw==}

  '@jridgewell/trace-mapping@0.3.9':
    resolution: {integrity: sha512-3Belt6tdc8bPgAtbcmdtNJlirVoTmEb5e2gC94PnkwEW9jI6CAHUeoG85tjWP5WquqfavoMtMwiG4P926ZKKuQ==}

  '@js-joda/core@5.6.5':
    resolution: {integrity: sha512-3zwefSMwHpu8iVUW8YYz227sIv6UFqO31p1Bf1ZH/Vom7CmNyUsXjDBlnNzcuhmOL1XfxZ3nvND42kR23XlbcQ==}

  '@jsonjoy.com/base64@1.1.2':
    resolution: {integrity: sha512-q6XAnWQDIMA3+FTiOYajoYqySkO+JSat0ytXGSuRdq9uXE7o92gzuQwQM14xaCRlBLGq3v5miDGC4vkVTn54xA==}
    engines: {node: '>=10.0'}
    peerDependencies:
      tslib: '2'

  '@jsonjoy.com/buffers@1.2.1':
    resolution: {integrity: sha512-12cdlDwX4RUM3QxmUbVJWqZ/mrK6dFQH4Zxq6+r1YXKXYBNgZXndx2qbCJwh3+WWkCSn67IjnlG3XYTvmvYtgA==}
    engines: {node: '>=10.0'}
    peerDependencies:
      tslib: '2'

  '@jsonjoy.com/codegen@1.0.0':
    resolution: {integrity: sha512-E8Oy+08cmCf0EK/NMxpaJZmOxPqM+6iSe2S4nlSBrPZOORoDJILxtbSUEDKQyTamm/BVAhIGllOBNU79/dwf0g==}
    engines: {node: '>=10.0'}
    peerDependencies:
      tslib: '2'

  '@jsonjoy.com/json-pack@1.21.0':
    resolution: {integrity: sha512-+AKG+R2cfZMShzrF2uQw34v3zbeDYUqnQ+jg7ORic3BGtfw9p/+N6RJbq/kkV8JmYZaINknaEQ2m0/f693ZPpg==}
    engines: {node: '>=10.0'}
    peerDependencies:
      tslib: '2'

  '@jsonjoy.com/json-pointer@1.0.2':
    resolution: {integrity: sha512-Fsn6wM2zlDzY1U+v4Nc8bo3bVqgfNTGcn6dMgs6FjrEnt4ZCe60o6ByKRjOGlI2gow0aE/Q41QOigdTqkyK5fg==}
    engines: {node: '>=10.0'}
    peerDependencies:
      tslib: '2'

  '@jsonjoy.com/util@1.9.0':
    resolution: {integrity: sha512-pLuQo+VPRnN8hfPqUTLTHk126wuYdXVxE6aDmjSeV4NCAgyxWbiOIeNJVtID3h1Vzpoi9m4jXezf73I6LgabgQ==}
    engines: {node: '>=10.0'}
    peerDependencies:
      tslib: '2'

  '@libsql/client@0.8.1':
    resolution: {integrity: sha512-xGg0F4iTDFpeBZ0r4pA6icGsYa5rG6RAG+i/iLDnpCAnSuTqEWMDdPlVseiq4Z/91lWI9jvvKKiKpovqJ1kZWA==}

  '@libsql/core@0.8.1':
    resolution: {integrity: sha512-u6nrj6HZMTPsgJ9EBhLzO2uhqhlHQJQmVHV+0yFLvfGf3oSP8w7TjZCNUgu1G8jHISx6KFi7bmcrdXW9lRt++A==}

  '@libsql/darwin-arm64@0.3.19':
    resolution: {integrity: sha512-rmOqsLcDI65zzxlUOoEiPJLhqmbFsZF6p4UJQ2kMqB+Kc0Rt5/A1OAdOZ/Wo8fQfJWjR1IbkbpEINFioyKf+nQ==}
    cpu: [arm64]
    os: [darwin]

  '@libsql/darwin-x64@0.3.19':
    resolution: {integrity: sha512-q9O55B646zU+644SMmOQL3FIfpmEvdWpRpzubwFc2trsa+zoBlSkHuzU9v/C+UNoPHQVRMP7KQctJ455I/h/xw==}
    cpu: [x64]
    os: [darwin]

  '@libsql/hrana-client@0.6.2':
    resolution: {integrity: sha512-MWxgD7mXLNf9FXXiM0bc90wCjZSpErWKr5mGza7ERy2FJNNMXd7JIOv+DepBA1FQTIfI8TFO4/QDYgaQC0goNw==}

  '@libsql/isomorphic-fetch@0.2.5':
    resolution: {integrity: sha512-8s/B2TClEHms2yb+JGpsVRTPBfy1ih/Pq6h6gvyaNcYnMVJvgQRY7wAa8U2nD0dppbCuDU5evTNMEhrQ17ZKKg==}
    engines: {node: '>=18.0.0'}

  '@libsql/isomorphic-ws@0.1.5':
    resolution: {integrity: sha512-DtLWIH29onUYR00i0GlQ3UdcTRC6EP4u9w/h9LxpUZJWRMARk6dQwZ6Jkd+QdwVpuAOrdxt18v0K2uIYR3fwFg==}

  '@libsql/linux-arm64-gnu@0.3.19':
    resolution: {integrity: sha512-mgeAUU1oqqh57k7I3cQyU6Trpdsdt607eFyEmH5QO7dv303ti+LjUvh1pp21QWV6WX7wZyjeJV1/VzEImB+jRg==}
    cpu: [arm64]
    os: [linux]

  '@libsql/linux-arm64-musl@0.3.19':
    resolution: {integrity: sha512-VEZtxghyK6zwGzU9PHohvNxthruSxBEnRrX7BSL5jQ62tN4n2JNepJ6SdzXp70pdzTfwroOj/eMwiPt94gkVRg==}
    cpu: [arm64]
    os: [linux]

  '@libsql/linux-x64-gnu@0.3.19':
    resolution: {integrity: sha512-2t/J7LD5w2f63wGihEO+0GxfTyYIyLGEvTFEsMO16XI5o7IS9vcSHrxsvAJs4w2Pf907uDjmc7fUfMg6L82BrQ==}
    cpu: [x64]
    os: [linux]

  '@libsql/linux-x64-musl@0.3.19':
    resolution: {integrity: sha512-BLsXyJaL8gZD8+3W2LU08lDEd9MIgGds0yPy5iNPp8tfhXx3pV/Fge2GErN0FC+nzt4DYQtjL+A9GUMglQefXQ==}
    cpu: [x64]
    os: [linux]

  '@libsql/win32-x64-msvc@0.3.19':
    resolution: {integrity: sha512-ay1X9AobE4BpzG0XPw1gplyLZPGHIgJOovvW23gUrukRegiUP62uzhpRbKNogLlUOynyXeq//prHgPXiebUfWg==}
    cpu: [x64]
    os: [win32]

  '@microsoft/api-extractor-model@7.30.7':
    resolution: {integrity: sha512-TBbmSI2/BHpfR9YhQA7nH0nqVmGgJ0xH0Ex4D99/qBDAUpnhA2oikGmdXanbw9AWWY/ExBYIpkmY8dBHdla3YQ==}

  '@microsoft/api-extractor@7.52.11':
    resolution: {integrity: sha512-IKQ7bHg6f/Io3dQds6r9QPYk4q0OlR9A4nFDtNhUt3UUIhyitbxAqRN1CLjUVtk6IBk3xzyCMOdwwtIXQ7AlGg==}
    hasBin: true

  '@microsoft/tsdoc-config@0.17.1':
    resolution: {integrity: sha512-UtjIFe0C6oYgTnad4q1QP4qXwLhe6tIpNTRStJ2RZEPIkqQPREAwE5spzVxsdn9UaEMUqhh0AqSx3X4nWAKXWw==}

  '@microsoft/tsdoc@0.15.1':
    resolution: {integrity: sha512-4aErSrCR/On/e5G2hDP0wjooqDdauzEbIq8hIkIe5pXV0rtWJZvdCEKL0ykZxex+IxIwBp0eGeV48hQN07dXtw==}

  '@modelcontextprotocol/sdk@1.13.2':
    resolution: {integrity: sha512-Vx7qOcmoKkR3qhaQ9qf3GxiVKCEu+zfJddHv6x3dY/9P6+uIwJnmuAur5aB+4FDXf41rRrDnOEGkviX5oYZ67w==}
    engines: {node: '>=18'}

  '@mongodb-js/saslprep@1.3.2':
    resolution: {integrity: sha512-QgA5AySqB27cGTXBFmnpifAi7HxoGUeezwo6p9dI03MuDB6Pp33zgclqVb6oVK3j6I9Vesg0+oojW2XxB59SGg==}

  '@napi-rs/wasm-runtime@0.2.12':
    resolution: {integrity: sha512-ZVWUcfwY4E/yPitQJl481FjFo3K22D6qF0DuFH6Y/nbnE11GY5uguDxZMGXPQ8WQ0128MXQD7TnfHyK4oWoIJQ==}

  '@neon-rs/load@0.0.4':
    resolution: {integrity: sha512-kTPhdZyTQxB+2wpiRcFWrDcejc4JI6tkPuS7UZCG4l6Zvc5kU/gGQ/ozvHTh1XR5tS+UlfAfGuPajjzQjCiHCw==}

  '@neondatabase/serverless@0.10.2':
    resolution: {integrity: sha512-XaIMQ9fXDPWLiShfsg+YJQvmMMIyVQB7J3jnirckyoDxN7YIATyzXBThpUeFJqBUkbFJQ0e5PCxXTpK2rG4WbQ==}

  '@noble/hashes@1.8.0':
    resolution: {integrity: sha512-jCs9ldd7NwzpgXDIf6P3+NrHh9/sD6CQdxHyjQI+h/6rDNo88ypBxxz45UDuZHz9r3tNz7N/VInSVoVdtXEI4A==}
    engines: {node: ^14.21.3 || >=16}

  '@nodelib/fs.scandir@2.1.5':
    resolution: {integrity: sha512-vq24Bq3ym5HEQm2NKCr3yXDwjc7vTsEThRDnkp2DK9p1uqLR+DHurm/NOTo0KG7HYHU7eppKZj3MyqYuMBf62g==}
    engines: {node: '>= 8'}

  '@nodelib/fs.stat@2.0.5':
    resolution: {integrity: sha512-RkhPPp2zrqDAQA/2jNhnztcPAlv64XdhIp7a7454A5ovI7Bukxgt7MX7udwAu3zg1DcpPU0rz3VV1SeaqvY4+A==}
    engines: {node: '>= 8'}

  '@nodelib/fs.walk@1.2.8':
    resolution: {integrity: sha512-oGB+UxlgWcgQkgwo8GcEGwemoTFt3FIO9ababBmaGwXIoBKZ+GTy0pP185beGg7Llih/NSHSV2XAs1lnznocSg==}
    engines: {node: '>= 8'}

  '@npmcli/fs@1.1.1':
    resolution: {integrity: sha512-8KG5RD0GVP4ydEzRn/I4BNDuxDtqVbOdm8675T49OIG/NGhaK0pjPX7ZcDlvKYbA+ulvVK3ztfcF4uBdOxuJbQ==}

  '@npmcli/move-file@1.1.2':
    resolution: {integrity: sha512-1SUf/Cg2GzGDyaf15aR9St9TWlb+XvbZXWpDx8YKs7MLzMH/BCeopv+y9vzrzgkfykCGuWOlSu3mZhj2+FQcrg==}
    engines: {node: '>=10'}
    deprecated: This functionality has been moved to @npmcli/fs

  '@octokit/auth-token@5.1.2':
    resolution: {integrity: sha512-JcQDsBdg49Yky2w2ld20IHAlwr8d/d8N6NiOXbtuoPCqzbsiJgF633mVUw3x4mo0H5ypataQIX7SFu3yy44Mpw==}
    engines: {node: '>= 18'}

  '@octokit/core@6.1.6':
    resolution: {integrity: sha512-kIU8SLQkYWGp3pVKiYzA5OSaNF5EE03P/R8zEmmrG6XwOg5oBjXyQVVIauQ0dgau4zYhpZEhJrvIYt6oM+zZZA==}
    engines: {node: '>= 18'}

  '@octokit/endpoint@10.1.4':
    resolution: {integrity: sha512-OlYOlZIsfEVZm5HCSR8aSg02T2lbUWOsCQoPKfTXJwDzcHQBrVBGdGXb89dv2Kw2ToZaRtudp8O3ZIYoaOjKlA==}
    engines: {node: '>= 18'}

  '@octokit/graphql@8.2.1':
    resolution: {integrity: sha512-n57hXtOoHrhwTWdvhVkdJHdhTv0JstjDbDRhJfwIRNfFqmSo1DaK/mD2syoNUoLCyqSjBpGAKOG0BuwF392slw==}
    engines: {node: '>= 18'}

  '@octokit/graphql@8.2.2':
    resolution: {integrity: sha512-Yi8hcoqsrXGdt0yObxbebHXFOiUA+2v3n53epuOg1QUgOB6c4XzvisBNVXJSl8RYA5KrDuSL2yq9Qmqe5N0ryA==}
    engines: {node: '>= 18'}

  '@octokit/openapi-types@24.2.0':
    resolution: {integrity: sha512-9sIH3nSUttelJSXUrmGzl7QUBFul0/mB8HRYl3fOlgHbIWG+WnYDXU3v/2zMtAvuzZ/ed00Ei6on975FhBfzrg==}

  '@octokit/openapi-types@25.1.0':
    resolution: {integrity: sha512-idsIggNXUKkk0+BExUn1dQ92sfysJrje03Q0bv0e+KPLrvyqZF8MnBpFz8UNfYDwB3Ie7Z0TByjWfzxt7vseaA==}

  '@octokit/plugin-paginate-rest@11.6.0':
    resolution: {integrity: sha512-n5KPteiF7pWKgBIBJSk8qzoZWcUkza2O6A0za97pMGVrGfPdltxrfmfF5GucHYvHGZD8BdaZmmHGz5cX/3gdpw==}
    engines: {node: '>= 18'}
    peerDependencies:
      '@octokit/core': '>=6'

  '@octokit/plugin-request-log@5.3.1':
    resolution: {integrity: sha512-n/lNeCtq+9ofhC15xzmJCNKP2BWTv8Ih2TTy+jatNCCq/gQP/V7rK3fjIfuz0pDWDALO/o/4QY4hyOF6TQQFUw==}
    engines: {node: '>= 18'}
    peerDependencies:
      '@octokit/core': '>=6'

  '@octokit/plugin-rest-endpoint-methods@13.5.0':
    resolution: {integrity: sha512-9Pas60Iv9ejO3WlAX3maE1+38c5nqbJXV5GrncEfkndIpZrJ/WPMRd2xYDcPPEt5yzpxcjw9fWNoPhsSGzqKqw==}
    engines: {node: '>= 18'}
    peerDependencies:
      '@octokit/core': '>=6'

  '@octokit/request-error@6.1.8':
    resolution: {integrity: sha512-WEi/R0Jmq+IJKydWlKDmryPcmdYSVjL3ekaiEL1L9eo1sUnqMJ+grqmC9cjk7CA7+b2/T397tO5d8YLOH3qYpQ==}
    engines: {node: '>= 18'}

  '@octokit/request@9.2.4':
    resolution: {integrity: sha512-q8ybdytBmxa6KogWlNa818r0k1wlqzNC+yNkcQDECHvQo8Vmstrg18JwqJHdJdUiHD2sjlwBgSm9kHkOKe2iyA==}
    engines: {node: '>= 18'}

  '@octokit/rest@21.1.1':
    resolution: {integrity: sha512-sTQV7va0IUVZcntzy1q3QqPm/r8rWtDCqpRAmb8eXXnKkjoQEtFe3Nt5GTVsHft+R6jJoHeSiVLcgcvhtue/rg==}
    engines: {node: '>= 18'}

  '@octokit/types@13.10.0':
    resolution: {integrity: sha512-ifLaO34EbbPj0Xgro4G5lP5asESjwHracYJvVaPIyXMuiuXLlhic3S47cBdTb+jfODkTE5YtGCLt3Ay3+J97sA==}

  '@octokit/types@14.1.0':
    resolution: {integrity: sha512-1y6DgTy8Jomcpu33N+p5w58l6xyt55Ar2I91RPiIA0xCJBXyUAhXCcmZaDWSANiha7R9a6qJJ2CRomGPZ6f46g==}

  '@opentelemetry/api-logs@0.206.0':
    resolution: {integrity: sha512-yIVDu9jX//nV5wSMLZLdHdb1SKHIMj9k+wQVFtln5Flcgdldz9BkHtavvExQiJqBZg2OpEEJEZmzQazYztdz2A==}
    engines: {node: '>=8.0.0'}

  '@opentelemetry/api-logs@0.207.0':
    resolution: {integrity: sha512-lAb0jQRVyleQQGiuuvCOTDVspc14nx6XJjP4FspJ1sNARo3Regq4ZZbrc3rN4b1TYSuUCvgH+UXUPug4SLOqEQ==}
    engines: {node: '>=8.0.0'}

  '@opentelemetry/api@1.9.0':
    resolution: {integrity: sha512-3giAOQvZiH5F9bMlMiv8+GSPMeqg0dbaeo58/0SlA9sxSqZhnUtxzX9/2FzyhS9sWQf5S0GJE0AKBrFqjpeYcg==}
    engines: {node: '>=8.0.0'}

  '@opentelemetry/context-async-hooks@2.1.0':
    resolution: {integrity: sha512-zOyetmZppnwTyPrt4S7jMfXiSX9yyfF0hxlA8B5oo2TtKl+/RGCy7fi4DrBfIf3lCPrkKsRBWZZD7RFojK7FDg==}
    engines: {node: ^18.19.0 || >=20.6.0}
    peerDependencies:
      '@opentelemetry/api': '>=1.0.0 <1.10.0'

  '@opentelemetry/core@2.1.0':
    resolution: {integrity: sha512-RMEtHsxJs/GiHHxYT58IY57UXAQTuUnZVco6ymDEqTNlJKTimM4qPUPVe8InNFyBjhHBEAx4k3Q8LtNayBsbUQ==}
    engines: {node: ^18.19.0 || >=20.6.0}
    peerDependencies:
      '@opentelemetry/api': '>=1.0.0 <1.10.0'

  '@opentelemetry/instrumentation@0.206.0':
    resolution: {integrity: sha512-anPU9GAn3vSH/0JFQZ4e626xRw8p8R21kxM7xammFk9BRhfDw1IpgqvFMllbb+1MSHHEX9EiUqYHJyWo/B6KGA==}
    engines: {node: ^18.19.0 || >=20.6.0}
    peerDependencies:
      '@opentelemetry/api': ^1.3.0

  '@opentelemetry/instrumentation@0.207.0':
    resolution: {integrity: sha512-y6eeli9+TLKnznrR8AZlQMSJT7wILpXH+6EYq5Vf/4Ao+huI7EedxQHwRgVUOMLFbe7VFDvHJrX9/f4lcwnJsA==}
    engines: {node: ^18.19.0 || >=20.6.0}
    peerDependencies:
      '@opentelemetry/api': ^1.3.0

  '@opentelemetry/resources@2.1.0':
    resolution: {integrity: sha512-1CJjf3LCvoefUOgegxi8h6r4B/wLSzInyhGP2UmIBYNlo4Qk5CZ73e1eEyWmfXvFtm1ybkmfb2DqWvspsYLrWw==}
    engines: {node: ^18.19.0 || >=20.6.0}
    peerDependencies:
      '@opentelemetry/api': '>=1.3.0 <1.10.0'

  '@opentelemetry/sdk-trace-base@2.1.0':
    resolution: {integrity: sha512-uTX9FBlVQm4S2gVQO1sb5qyBLq/FPjbp+tmGoxu4tIgtYGmBYB44+KX/725RFDe30yBSaA9Ml9fqphe1hbUyLQ==}
    engines: {node: ^18.19.0 || >=20.6.0}
    peerDependencies:
      '@opentelemetry/api': '>=1.3.0 <1.10.0'

  '@opentelemetry/semantic-conventions@1.37.0':
    resolution: {integrity: sha512-JD6DerIKdJGmRp4jQyX5FlrQjA4tjOw1cvfsPAZXfOOEErMUHjPcPSICS+6WnM0nB0efSFARh0KAZss+bvExOA==}
    engines: {node: '>=14'}

  '@oxc-resolver/binding-darwin-arm64@1.12.0':
    resolution: {integrity: sha512-wYe+dlF8npM7cwopOOxbdNjtmJp17e/xF5c0K2WooQXy5VOh74icydM33+Uh/SZDgwyum09/U1FVCX5GdeQk+A==}
    cpu: [arm64]
    os: [darwin]

  '@oxc-resolver/binding-darwin-x64@1.12.0':
    resolution: {integrity: sha512-FZxxp99om+SlvBr1cjzF8A3TjYcS0BInCqjUlM+2f9m9bPTR2Bng9Zq5Q09ZQyrKJjfGKqlOEHs3akuVOnrx3Q==}
    cpu: [x64]
    os: [darwin]

  '@oxc-resolver/binding-freebsd-x64@1.12.0':
    resolution: {integrity: sha512-BZi0iU6IEOnXGSkqt1OjTTkN9wfyaK6kTpQwL/axl8eCcNDc7wbv1vloHgILf7ozAY1TP75nsLYlASYI4B5kGA==}
    cpu: [x64]
    os: [freebsd]

  '@oxc-resolver/binding-linux-arm-gnueabihf@1.12.0':
    resolution: {integrity: sha512-L2qnMEnZAqxbG9b1J3di/w/THIm+1fMVfbbTMWIQNMMXdMeqqDN6ojnOLDtuP564rAh4TBFPdLyEfGhMz6ipNA==}
    cpu: [arm]
    os: [linux]

  '@oxc-resolver/binding-linux-arm64-gnu@1.12.0':
    resolution: {integrity: sha512-otVbS4zeo3n71zgGLBYRTriDzc0zpruC0WI3ICwjpIk454cLwGV0yzh4jlGYWQJYJk0BRAmXFd3ooKIF+bKBHw==}
    cpu: [arm64]
    os: [linux]

  '@oxc-resolver/binding-linux-arm64-musl@1.12.0':
    resolution: {integrity: sha512-IStQDjIT7Lzmqg1i9wXvPL/NsYsxF24WqaQFS8b8rxra+z0VG7saBOsEnOaa4jcEY8MVpLYabFhTV+fSsA2vnA==}
    cpu: [arm64]
    os: [linux]

  '@oxc-resolver/binding-linux-x64-gnu@1.12.0':
    resolution: {integrity: sha512-SipT7EVORz8pOQSFwemOm91TpSiBAGmOjG830/o+aLEsvQ4pEy223+SAnCfITh7+AahldYsJnVoIs519jmIlKQ==}
    cpu: [x64]
    os: [linux]

  '@oxc-resolver/binding-linux-x64-musl@1.12.0':
    resolution: {integrity: sha512-mGh0XfUzKdn+WFaqPacziNraCWL5znkHRfQVxG9avGS9zb2KC/N1EBbPzFqutDwixGDP54r2gx4q54YCJEZ4iQ==}
    cpu: [x64]
    os: [linux]

  '@oxc-resolver/binding-wasm32-wasi@1.12.0':
    resolution: {integrity: sha512-SZN6v7apKmQf/Vwiqb6e/s3Y2Oacw8uW8V2i1AlxtyaEFvnFE0UBn89zq6swEwE3OCajNWs0yPvgAXUMddYc7Q==}
    engines: {node: '>=14.0.0'}
    cpu: [wasm32]

  '@oxc-resolver/binding-win32-arm64-msvc@1.12.0':
    resolution: {integrity: sha512-GRe4bqCfFsyghruEn5bv47s9w3EWBdO2q72xCz5kpQ0LWbw+enPHtTjw3qX5PUcFYpKykM55FaO0hFDs1yzatw==}
    cpu: [arm64]
    os: [win32]

  '@oxc-resolver/binding-win32-x64-msvc@1.12.0':
    resolution: {integrity: sha512-Z3llHH0jfJP4mlWq3DT7bK6qV+/vYe0+xzCgfc67+Tc/U3eYndujl880bexeGdGNPh87JeYznpZAOJ44N7QVVQ==}
    cpu: [x64]
    os: [win32]

  '@paralleldrive/cuid2@2.2.2':
    resolution: {integrity: sha512-ZOBkgDwEdoYVlSeRbYYXs0S9MejQofiVYoTbKzy/6GQa39/q5tQU2IX46+shYnUkpEl3wc+J6wRlar7r2EK2xA==}

  '@pkgjs/parseargs@0.11.0':
    resolution: {integrity: sha512-+1VkjdD0QBLPodGrJUeqarH8VAIvQODIbwh9XpP5Syisf7YoQgsJKPNFoqqLQlu+VQ/tVSshMR6loPMn8U+dPg==}
    engines: {node: '>=14'}

  '@pkgr/core@0.2.9':
    resolution: {integrity: sha512-QNqXyfVS2wm9hweSYD2O7F0G06uurj9kZ96TRQE5Y9hU7+tgdZwIkbAKc5Ocy1HxEY2kuDQa6cQ1WRs/O5LFKA==}
    engines: {node: ^12.20.0 || ^14.18.0 || >=16.0.0}

  '@planetscale/database@1.19.0':
    resolution: {integrity: sha512-Tv4jcFUFAFjOWrGSio49H6R2ijALv0ZzVBfJKIdm+kl9X046Fh4LLawrF9OMsglVbK6ukqMJsUCeucGAFTBcMA==}
    engines: {node: '>=16'}

  '@poppinss/colors@4.1.5':
    resolution: {integrity: sha512-FvdDqtcRCtz6hThExcFOgW0cWX+xwSMWcRuQe5ZEb2m7cVQOAVZOIMt+/v9RxGiD9/OY16qJBXK4CVKWAPalBw==}

  '@poppinss/dumper@0.6.4':
    resolution: {integrity: sha512-iG0TIdqv8xJ3Lt9O8DrPRxw1MRLjNpoqiSGU03P/wNLP/s0ra0udPJ1J2Tx5M0J3H/cVyEgpbn8xUKRY9j59kQ==}

  '@poppinss/exception@1.2.2':
    resolution: {integrity: sha512-m7bpKCD4QMlFCjA/nKTs23fuvoVFoA83brRKmObCUNmi/9tVu8Ve3w4YQAnJu4q3Tjf5fr685HYIC/IA2zHRSg==}

  '@prettier/sync@0.5.5':
    resolution: {integrity: sha512-6BMtNr7aQhyNcGzmumkL0tgr1YQGfm9d7ZdmRpWqWuqpc9vZBind4xMe5NMiRECOhjuSiWHfBWLBnXkpeE90bw==}
    peerDependencies:
      prettier: '*'

<<<<<<< HEAD
  '@prisma/engines-version@6.20.0-11.next-80ee0a44bf5668992b0c909c946a755b86b56c95':
    resolution: {integrity: sha512-DqrQqRIgeocvWpgN7t9PymiJdV8ISSSrZCuilAtpKEaKIt4JUGIxsAdWNMRSHk188hYA2W1YFG5KvWUYBaCO1A==}
=======
  '@prisma/engines-version@6.20.0-5.46b83975fec203f6665832b932ab3dc58be23eab':
    resolution: {integrity: sha512-kfws8Fd1MMKukJGHPCOcHZVGLOpPEcGSNCTr/0VQPLxCbZU48Ue4N0aA1ghUj1N5K4Tr1y9fDF2mMPJEuXRxWQ==}

  '@prisma/mini-proxy@0.9.5':
    resolution: {integrity: sha512-0MLaxUjGbZGJGx9fIy1kbAH65hcZHCP6yes8xCTVcWumo64uzAxuvZdf5l1EPCZrDnj+iZNAy0U364oOAN+gXQ==}
    engines: {node: '>=16'}
    hasBin: true

  '@prisma/ppg@1.0.1':
    resolution: {integrity: sha512-rRRXuPPerXwNWjSA3OE0e/bqXSTfsE82EsMvoiluc0fN0DizQSe3937/Tnl5+DPbxY5rdAOlYjWXG0A2wwTbKA==}

  '@prisma/prisma-schema-wasm@6.20.0-5.46b83975fec203f6665832b932ab3dc58be23eab':
    resolution: {integrity: sha512-TfVGG5U4GHCAW+lnNXvYfjgAaoeTVu+JTRHvMwGa60P9y2nkLtJMVXWBoB7ZhxqAoIkUWdDbX758Zl8ZJ+47jQ==}

  '@prisma/query-compiler-wasm@6.20.0-5.46b83975fec203f6665832b932ab3dc58be23eab':
    resolution: {integrity: sha512-mJfqshqqOAwpAwGgu4zRUdH62LH3gXUyV/lYnPrqU9um6UNo9pTdpp2FJHEI2TykoCzEGmRbu0XY92Ur647BUg==}
>>>>>>> f76f8b5c

  '@prisma/prisma-schema-wasm@6.20.0-11.next-80ee0a44bf5668992b0c909c946a755b86b56c95':
    resolution: {integrity: sha512-a5oGoO93x7+lBQN2Nor2JLLv1C20loZSY12lVki/3sk+QMfv1+IYJR2RZItI1pWBHunaMRwvEL7iU2B0u0ZXWQ==}

  '@prisma/query-compiler-wasm@6.20.0-11.next-80ee0a44bf5668992b0c909c946a755b86b56c95':
    resolution: {integrity: sha512-bbN7Q+QR8Ma05KgDQijCDYl71hpQ6xqM1W+j29IlQ6Zig97xxVZtFVN2iBkx/Yd1UZL68QqL2HvTaWltMXr1KA==}

  '@prisma/schema-engine-wasm@6.20.0-11.next-80ee0a44bf5668992b0c909c946a755b86b56c95':
    resolution: {integrity: sha512-FC7XGmH3RV5Vumg1a7OAMSM+1KFWp4LkNJ0Kb6S2Mir+RLWFkE1s3tL2ROJZXvumM8Voy5d/kpzOBwkh2AIRvA==}

  '@prisma/studio-core-licensed@0.7.0':
    resolution: {integrity: sha512-z3kGS2qGryM6KR4w5birkzGUCHQigJCgb9iyMF41XYsTUSiBuUwER7Q/G3C1yktE7dDmeD4WuwdhUTYQCGSsIw==}
    peerDependencies:
      '@types/react': ^18.0.0 || ^19.0.0
      react: ^18.0.0 || ^19.0.0
      react-dom: ^18.0.0 || ^19.0.0

  '@rollup/rollup-android-arm-eabi@4.52.5':
    resolution: {integrity: sha512-8c1vW4ocv3UOMp9K+gToY5zL2XiiVw3k7f1ksf4yO1FlDFQ1C2u72iACFnSOceJFsWskc2WZNqeRhFRPzv+wtQ==}
    cpu: [arm]
    os: [android]

  '@rollup/rollup-android-arm64@4.52.5':
    resolution: {integrity: sha512-mQGfsIEFcu21mvqkEKKu2dYmtuSZOBMmAl5CFlPGLY94Vlcm+zWApK7F/eocsNzp8tKmbeBP8yXyAbx0XHsFNA==}
    cpu: [arm64]
    os: [android]

  '@rollup/rollup-darwin-arm64@4.52.5':
    resolution: {integrity: sha512-takF3CR71mCAGA+v794QUZ0b6ZSrgJkArC+gUiG6LB6TQty9T0Mqh3m2ImRBOxS2IeYBo4lKWIieSvnEk2OQWA==}
    cpu: [arm64]
    os: [darwin]

  '@rollup/rollup-darwin-x64@4.52.5':
    resolution: {integrity: sha512-W901Pla8Ya95WpxDn//VF9K9u2JbocwV/v75TE0YIHNTbhqUTv9w4VuQ9MaWlNOkkEfFwkdNhXgcLqPSmHy0fA==}
    cpu: [x64]
    os: [darwin]

  '@rollup/rollup-freebsd-arm64@4.52.5':
    resolution: {integrity: sha512-QofO7i7JycsYOWxe0GFqhLmF6l1TqBswJMvICnRUjqCx8b47MTo46W8AoeQwiokAx3zVryVnxtBMcGcnX12LvA==}
    cpu: [arm64]
    os: [freebsd]

  '@rollup/rollup-freebsd-x64@4.52.5':
    resolution: {integrity: sha512-jr21b/99ew8ujZubPo9skbrItHEIE50WdV86cdSoRkKtmWa+DDr6fu2c/xyRT0F/WazZpam6kk7IHBerSL7LDQ==}
    cpu: [x64]
    os: [freebsd]

  '@rollup/rollup-linux-arm-gnueabihf@4.52.5':
    resolution: {integrity: sha512-PsNAbcyv9CcecAUagQefwX8fQn9LQ4nZkpDboBOttmyffnInRy8R8dSg6hxxl2Re5QhHBf6FYIDhIj5v982ATQ==}
    cpu: [arm]
    os: [linux]

  '@rollup/rollup-linux-arm-musleabihf@4.52.5':
    resolution: {integrity: sha512-Fw4tysRutyQc/wwkmcyoqFtJhh0u31K+Q6jYjeicsGJJ7bbEq8LwPWV/w0cnzOqR2m694/Af6hpFayLJZkG2VQ==}
    cpu: [arm]
    os: [linux]

  '@rollup/rollup-linux-arm64-gnu@4.52.5':
    resolution: {integrity: sha512-a+3wVnAYdQClOTlyapKmyI6BLPAFYs0JM8HRpgYZQO02rMR09ZcV9LbQB+NL6sljzG38869YqThrRnfPMCDtZg==}
    cpu: [arm64]
    os: [linux]

  '@rollup/rollup-linux-arm64-musl@4.52.5':
    resolution: {integrity: sha512-AvttBOMwO9Pcuuf7m9PkC1PUIKsfaAJ4AYhy944qeTJgQOqJYJ9oVl2nYgY7Rk0mkbsuOpCAYSs6wLYB2Xiw0Q==}
    cpu: [arm64]
    os: [linux]

  '@rollup/rollup-linux-loong64-gnu@4.52.5':
    resolution: {integrity: sha512-DkDk8pmXQV2wVrF6oq5tONK6UHLz/XcEVow4JTTerdeV1uqPeHxwcg7aFsfnSm9L+OO8WJsWotKM2JJPMWrQtA==}
    cpu: [loong64]
    os: [linux]

  '@rollup/rollup-linux-ppc64-gnu@4.52.5':
    resolution: {integrity: sha512-W/b9ZN/U9+hPQVvlGwjzi+Wy4xdoH2I8EjaCkMvzpI7wJUs8sWJ03Rq96jRnHkSrcHTpQe8h5Tg3ZzUPGauvAw==}
    cpu: [ppc64]
    os: [linux]

  '@rollup/rollup-linux-riscv64-gnu@4.52.5':
    resolution: {integrity: sha512-sjQLr9BW7R/ZiXnQiWPkErNfLMkkWIoCz7YMn27HldKsADEKa5WYdobaa1hmN6slu9oWQbB6/jFpJ+P2IkVrmw==}
    cpu: [riscv64]
    os: [linux]

  '@rollup/rollup-linux-riscv64-musl@4.52.5':
    resolution: {integrity: sha512-hq3jU/kGyjXWTvAh2awn8oHroCbrPm8JqM7RUpKjalIRWWXE01CQOf/tUNWNHjmbMHg/hmNCwc/Pz3k1T/j/Lg==}
    cpu: [riscv64]
    os: [linux]

  '@rollup/rollup-linux-s390x-gnu@4.52.5':
    resolution: {integrity: sha512-gn8kHOrku8D4NGHMK1Y7NA7INQTRdVOntt1OCYypZPRt6skGbddska44K8iocdpxHTMMNui5oH4elPH4QOLrFQ==}
    cpu: [s390x]
    os: [linux]

  '@rollup/rollup-linux-x64-gnu@4.52.5':
    resolution: {integrity: sha512-hXGLYpdhiNElzN770+H2nlx+jRog8TyynpTVzdlc6bndktjKWyZyiCsuDAlpd+j+W+WNqfcyAWz9HxxIGfZm1Q==}
    cpu: [x64]
    os: [linux]

  '@rollup/rollup-linux-x64-musl@4.52.5':
    resolution: {integrity: sha512-arCGIcuNKjBoKAXD+y7XomR9gY6Mw7HnFBv5Rw7wQRvwYLR7gBAgV7Mb2QTyjXfTveBNFAtPt46/36vV9STLNg==}
    cpu: [x64]
    os: [linux]

  '@rollup/rollup-openharmony-arm64@4.52.5':
    resolution: {integrity: sha512-QoFqB6+/9Rly/RiPjaomPLmR/13cgkIGfA40LHly9zcH1S0bN2HVFYk3a1eAyHQyjs3ZJYlXvIGtcCs5tko9Cw==}
    cpu: [arm64]
    os: [openharmony]

  '@rollup/rollup-win32-arm64-msvc@4.52.5':
    resolution: {integrity: sha512-w0cDWVR6MlTstla1cIfOGyl8+qb93FlAVutcor14Gf5Md5ap5ySfQ7R9S/NjNaMLSFdUnKGEasmVnu3lCMqB7w==}
    cpu: [arm64]
    os: [win32]

  '@rollup/rollup-win32-ia32-msvc@4.52.5':
    resolution: {integrity: sha512-Aufdpzp7DpOTULJCuvzqcItSGDH73pF3ko/f+ckJhxQyHtp67rHw3HMNxoIdDMUITJESNE6a8uh4Lo4SLouOUg==}
    cpu: [ia32]
    os: [win32]

  '@rollup/rollup-win32-x64-gnu@4.52.5':
    resolution: {integrity: sha512-UGBUGPFp1vkj6p8wCRraqNhqwX/4kNQPS57BCFc8wYh0g94iVIW33wJtQAx3G7vrjjNtRaxiMUylM0ktp/TRSQ==}
    cpu: [x64]
    os: [win32]

  '@rollup/rollup-win32-x64-msvc@4.52.5':
    resolution: {integrity: sha512-TAcgQh2sSkykPRWLrdyy2AiceMckNf5loITqXxFI5VuQjS5tSuw3WlwdN8qv8vzjLAUTvYaH/mVjSFpbkFbpTg==}
    cpu: [x64]
    os: [win32]

  '@rushstack/node-core-library@5.14.0':
    resolution: {integrity: sha512-eRong84/rwQUlATGFW3TMTYVyqL1vfW9Lf10PH+mVGfIb9HzU3h5AASNIw+axnBLjnD0n3rT5uQBwu9fvzATrg==}
    peerDependencies:
      '@types/node': '*'
    peerDependenciesMeta:
      '@types/node':
        optional: true

  '@rushstack/rig-package@0.5.3':
    resolution: {integrity: sha512-olzSSjYrvCNxUFZowevC3uz8gvKr3WTpHQ7BkpjtRpA3wK+T0ybep/SRUMfr195gBzJm5gaXw0ZMgjIyHqJUow==}

  '@rushstack/terminal@0.15.4':
    resolution: {integrity: sha512-OQSThV0itlwVNHV6thoXiAYZlQh4Fgvie2CzxFABsbO2MWQsI4zOh3LRNigYSTrmS+ba2j0B3EObakPzf/x6Zg==}
    peerDependencies:
      '@types/node': '*'
    peerDependenciesMeta:
      '@types/node':
        optional: true

  '@rushstack/ts-command-line@5.0.2':
    resolution: {integrity: sha512-+AkJDbu1GFMPIU8Sb7TLVXDv/Q7Mkvx+wAjEl8XiXVVq+p1FmWW6M3LYpJMmoHNckSofeMecgWg5lfMwNAAsEQ==}

  '@sinclair/typebox@0.27.8':
    resolution: {integrity: sha512-+Fj43pSMwJs4KRrH/938Uf+uAELIgVBmQzg/q1YG10djyfA3TnrU8N8XzqCh/okZdszqBQTZf96idMfE5lnwTA==}

  '@sindresorhus/is@7.1.0':
    resolution: {integrity: sha512-7F/yz2IphV39hiS2zB4QYVkivrptHHh0K8qJJd9HhuWSdvf8AN7NpebW3CcDZDBQsUPMoDKWsY2WWgW7bqOcfA==}
    engines: {node: '>=18'}

  '@sindresorhus/slugify@2.2.1':
    resolution: {integrity: sha512-MkngSCRZ8JdSOCHRaYd+D01XhvU3Hjy6MGl06zhOk614hp9EOAp5gIkBeQg7wtmxpitU6eAL4kdiRMcJa2dlrw==}
    engines: {node: '>=12'}

  '@sindresorhus/transliterate@1.6.0':
    resolution: {integrity: sha512-doH1gimEu3A46VX6aVxpHTeHrytJAG6HgdxntYnCFiIFHEM/ZGpG8KiZGBChchjQmG0XFIBL552kBTjVcMZXwQ==}
    engines: {node: '>=12'}

  '@sinonjs/commons@3.0.1':
    resolution: {integrity: sha512-K3mCHKQ9sVh8o1C9cxkwxaOmXoAMlDxC1mYyHrjqOWEcBjYr76t96zL2zlj5dUGZ3HSw240X1qgH3Mjf1yJWpQ==}

  '@sinonjs/fake-timers@10.3.0':
    resolution: {integrity: sha512-V4BG07kuYSUkTCSBHG8G8TNhM+F19jXFWnQtzj+we8DrkpSBCee9Z3Ms8yiGer/dlmhe35/Xdgyo3/0rQKg7YA==}

  '@size-limit/file@11.2.0':
    resolution: {integrity: sha512-OZHE3putEkQ/fgzz3Tp/0hSmfVo3wyTpOJSRNm6AmcwX4Nm9YtTfbQQ/hZRwbBFR23S7x2Sd9EbqYzngKwbRoA==}
    engines: {node: ^18.0.0 || >=20.0.0}
    peerDependencies:
      size-limit: 11.2.0

  '@slack/types@2.18.0':
    resolution: {integrity: sha512-ZKrdeoppbM+3l2KKOi4/3oFYKCEwiW3dQfdHZDcecJ9rAmEqWPnARYmac9taZNitb0xnSgu6GOpHgwaKI8se2g==}
    engines: {node: '>= 12.13.0', npm: '>= 6.12.0'}

  '@slack/webhook@7.0.5':
    resolution: {integrity: sha512-PmbZx89+SmH4zt78FUwe4If8hWX2MAIRmGXjmlF0A8PwyJb/H7CWaQYV6DDlZn1+7Zs6CEytKH0ejEE/idVSDw==}
    engines: {node: '>= 18', npm: '>= 8.6.0'}

  '@snaplet/copycat@6.0.0':
    resolution: {integrity: sha512-ZBxlsWfhd+fxubKHrZglUQmSxHe70sGxHqTPiIBqoqX/41jABG8VCbgB8KrMm8to6V6Y/tBMqQUGzuWFFNHimg==}

  '@speed-highlight/core@1.2.8':
    resolution: {integrity: sha512-IGytNtnUnPIobIbOq5Y6LIlqiHNX+vnToQIS7lj6L5819C+rA8TXRDkkG8vePsiBOGcoW9R6i+dp2YBUKdB09Q==}

  '@standard-schema/spec@1.0.0':
    resolution: {integrity: sha512-m2bOd0f2RT9k8QJx1JN85cZYyH1RqFBdlwtkSlf4tBDYLCiiZnv1fIIwacK6cqwXavOydf0NPToMQgpKq+dVlA==}

  '@swc-node/core@1.14.1':
    resolution: {integrity: sha512-jrt5GUaZUU6cmMS+WTJEvGvaB6j1YNKPHPzC2PUi2BjaFbtxURHj6641Az6xN7b665hNniAIdvjxWcRml5yCnw==}
    engines: {node: '>= 10'}
    peerDependencies:
      '@swc/core': '>= 1.13.3'
      '@swc/types': '>= 0.1'

  '@swc-node/register@1.10.9':
    resolution: {integrity: sha512-iXy2sjP0phPEpK2yivjRC3PAgoLaT4sjSk0LDWCTdcTBJmR4waEog0E6eJbvoOkLkOtWw37SB8vCkl/bbh4+8A==}
    peerDependencies:
      '@swc/core': '>= 1.4.13'
      typescript: '>= 4.3'

  '@swc-node/sourcemap-support@0.5.1':
    resolution: {integrity: sha512-JxIvIo/Hrpv0JCHSyRpetAdQ6lB27oFYhv0PKCNf1g2gUXOjpeR1exrXccRxLMuAV5WAmGFBwRnNOJqN38+qtg==}

  '@swc/core-darwin-arm64@1.11.5':
    resolution: {integrity: sha512-GEd1hzEx0mSGkJYMFMGLnrGgjL2rOsOsuYWyjyiA3WLmhD7o+n/EWBDo6mzD/9aeF8dzSPC0TnW216gJbvrNzA==}
    engines: {node: '>=10'}
    cpu: [arm64]
    os: [darwin]

  '@swc/core-darwin-x64@1.11.5':
    resolution: {integrity: sha512-toz04z9wAClVvQSEY3xzrgyyeWBAfMWcKG4K0ugNvO56h/wczi2ZHRlnAXZW1tghKBk3z6MXqa/srfXgNhffKw==}
    engines: {node: '>=10'}
    cpu: [x64]
    os: [darwin]

  '@swc/core-linux-arm-gnueabihf@1.11.5':
    resolution: {integrity: sha512-5SjmKxXdwbBpsYGTpgeXOXMIjS563/ntRGn8Zc12H/c4VfPrRLGhgbJ/48z2XVFyBLcw7BCHZyFuVX1+ZI3W0Q==}
    engines: {node: '>=10'}
    cpu: [arm]
    os: [linux]

  '@swc/core-linux-arm64-gnu@1.11.5':
    resolution: {integrity: sha512-pydIlInHRzRIwB0NHblz3Dx58H/bsi0I5F2deLf9iOmwPNuOGcEEZF1Qatc7YIjP5DFbXK+Dcz+pMUZb2cc2MQ==}
    engines: {node: '>=10'}
    cpu: [arm64]
    os: [linux]

  '@swc/core-linux-arm64-musl@1.11.5':
    resolution: {integrity: sha512-LhBHKjkZq5tJF1Lh0NJFpx7ROnCWLckrlIAIdSt9XfOV+zuEXJQOj+NFcM1eNk17GFfFyUMOZyGZxzYq5dveEQ==}
    engines: {node: '>=10'}
    cpu: [arm64]
    os: [linux]

  '@swc/core-linux-x64-gnu@1.11.5':
    resolution: {integrity: sha512-dCi4xkxXlsk5sQYb3i413Cfh7+wMJeBYTvBZTD5xh+/DgRtIcIJLYJ2tNjWC4/C2i5fj+Ze9bKNSdd8weRWZ3A==}
    engines: {node: '>=10'}
    cpu: [x64]
    os: [linux]

  '@swc/core-linux-x64-musl@1.11.5':
    resolution: {integrity: sha512-K0AC4TreM5Oo/tXNXnE/Gf5+5y/HwUdd7xvUjOpZddcX/RlsbYOKWLgOtA3fdFIuta7XC+vrGKmIhm5l70DSVQ==}
    engines: {node: '>=10'}
    cpu: [x64]
    os: [linux]

  '@swc/core-win32-arm64-msvc@1.11.5':
    resolution: {integrity: sha512-wzum8sYUsvPY7kgUfuqVYTgIPYmBC8KPksoNM1fz5UfhudU0ciQuYvUBD47GIGOevaoxhLkjPH4CB95vh1mJ9w==}
    engines: {node: '>=10'}
    cpu: [arm64]
    os: [win32]

  '@swc/core-win32-ia32-msvc@1.11.5':
    resolution: {integrity: sha512-lco7mw0TPRTpVPR6NwggJpjdUkAboGRkLrDHjIsUaR+Y5+0m5FMMkHOMxWXAbrBS5c4ph7QErp4Lma4r9Mn5og==}
    engines: {node: '>=10'}
    cpu: [ia32]
    os: [win32]

  '@swc/core-win32-x64-msvc@1.11.5':
    resolution: {integrity: sha512-E+DApLSC6JRK8VkDa4bNsBdD7Qoomx1HvKVZpOXl9v94hUZI5GMExl4vU5isvb+hPWL7rZ0NeI7ITnVLgLJRbA==}
    engines: {node: '>=10'}
    cpu: [x64]
    os: [win32]

  '@swc/core@1.11.5':
    resolution: {integrity: sha512-EVY7zfpehxhTZXOfy508gb3D78ihoGGmvyiTWtlBPjgIaidP1Xw0naHMD78CWiFlZmeDjKXJufGtsEGOnZdmNA==}
    engines: {node: '>=10'}
    peerDependencies:
      '@swc/helpers': '*'
    peerDependenciesMeta:
      '@swc/helpers':
        optional: true

  '@swc/counter@0.1.3':
    resolution: {integrity: sha512-e2BR4lsJkkRlKZ/qCHPw9ZaSxc0MVUd7gtbtaB7aMvHeJVYe8sOB8DBZkP2DtISHGSku9sCK6T6cnY0CtXrOCQ==}

  '@swc/jest@0.2.37':
    resolution: {integrity: sha512-CR2BHhmXKGxTiFr21DYPRHQunLkX3mNIFGFkxBGji6r9uyIR5zftTOVYj1e0sFNMV2H7mf/+vpaglqaryBtqfQ==}
    engines: {npm: '>= 7.0.0'}
    peerDependencies:
      '@swc/core': '*'

  '@swc/types@0.1.25':
    resolution: {integrity: sha512-iAoY/qRhNH8a/hBvm3zKj9qQ4oc2+3w1unPJa2XvTK3XjeLXtzcCingVPw/9e5mn1+0yPqxcBGp9Jf0pkfMb1g==}

  '@tediousjs/connection-string@0.5.0':
    resolution: {integrity: sha512-7qSgZbincDDDFyRweCIEvZULFAw5iz/DeunhvuxpL31nfntX3P4Yd4HkHBRg9H8CdqY1e5WFN1PZIz/REL9MVQ==}

  '@timsuchanek/copy@1.4.5':
    resolution: {integrity: sha512-N4+2/DvfwzQqHYL/scq07fv8yXbZc6RyUxKJoE8Clm14JpLOf9yNI4VB4D6RsV3h9zgzZ4loJUydHKM7pp3blw==}
    hasBin: true

  '@timsuchanek/sleep-promise@8.0.1':
    resolution: {integrity: sha512-cxHYbrXfnCWsklydIHSw5GCMHUPqpJ/enxWSyVHNOgNe61sit/+aOXTTI+VOdWkvVaJsI2vsB9N4+YDNITawOQ==}

  '@tootallnate/once@1.1.2':
    resolution: {integrity: sha512-RbzJvlNzmRq5c3O09UipeuXno4tA1FE6ikOjxZK0tuxVv3412l64l5t1W5pj4+rJq9vpkm/kwiR07aZXnsKPxw==}
    engines: {node: '>= 6'}

  '@tsconfig/node10@1.0.11':
    resolution: {integrity: sha512-DcRjDCujK/kCk/cUe8Xz8ZSpm8mS3mNNpta+jGCA6USEDfktlNvm1+IuZ9eTcDbNk41BHwpHHeW+N1lKCz4zOw==}

  '@tsconfig/node12@1.0.11':
    resolution: {integrity: sha512-cqefuRsh12pWyGsIoBKJA9luFu3mRxCA+ORZvA4ktLSzIuCUtWVxGIuXigEwO5/ywWFMZ2QEGKWvkZG1zDMTag==}

  '@tsconfig/node14@1.0.3':
    resolution: {integrity: sha512-ysT8mhdixWK6Hw3i1V2AeRqZ5WfXg1G43mqoYlM2nc6388Fq5jcXyr5mRsqViLx/GJYdoL0bfXD8nmF+Zn/Iow==}

  '@tsconfig/node16@1.0.4':
    resolution: {integrity: sha512-vxhUy4J8lyeyinH7Azl1pdd43GJhZH/tP2weN8TntQblOY+A0XbT8DJk1/oCPuOOyg/Ja757rG0CgHcWC8OfMA==}

  '@tsd/typescript@5.4.5':
    resolution: {integrity: sha512-saiCxzHRhUrRxQV2JhH580aQUZiKQUXI38FcAcikcfOomAil4G4lxT0RfrrKywoAYP/rqAdYXYmNRLppcd+hQQ==}
    engines: {node: '>=14.17'}

  '@tybys/wasm-util@0.10.1':
    resolution: {integrity: sha512-9tTaPJLSiejZKx+Bmog4uSubteqTvFrVrURwkmHixBo0G4seD0zUxp98E1DzUBJxLQ3NPwXrGKDiVjwx/DpPsg==}

  '@types/argparse@1.0.38':
    resolution: {integrity: sha512-ebDJ9b0e702Yr7pWgB0jzm+CX4Srzz8RcXtLJDJB+BSccqMa36uyH/zUsSYao5+BD1ytv3k3rPYCq4mAE1hsXA==}

  '@types/babel__core@7.20.5':
    resolution: {integrity: sha512-qoQprZvz5wQFJwMDqeseRXWv3rqMvhgpbXFfVyWhbx9X47POIA6i/+dXefEmZKoAgOaTdaIgNSMqMIU61yRyzA==}

  '@types/babel__generator@7.27.0':
    resolution: {integrity: sha512-ufFd2Xi92OAVPYsy+P4n7/U7e68fex0+Ee8gSG9KX7eo084CWiQ4sdxktvdl0bOPupXtVJPY19zk6EwWqUQ8lg==}

  '@types/babel__helper-validator-identifier@7.15.2':
    resolution: {integrity: sha512-l3dkwCt890NFhMwPKXbxsWXC0Por0/+KaFIiQP1j38/vWSH2P3Tn6m+IuJHkx2SBI3VLFqincFe9JtBk2NFHOw==}

  '@types/babel__template@7.4.4':
    resolution: {integrity: sha512-h/NUaSyG5EyxBIp8YRxo4RMe2/qQgvyowRwVMzhYhBCONbW8PUsg4lkFMrhgZhUe5z3L3MiLDuvyJ/CaPa2A8A==}

  '@types/babel__traverse@7.28.0':
    resolution: {integrity: sha512-8PvcXf70gTDZBgt9ptxJ8elBeBjcLOAcOtoO/mPJjtji1+CdGbHgm77om1GrsPxsiE+uXIpNSK64UYaIwQXd4Q==}

  '@types/benchmark@2.1.5':
    resolution: {integrity: sha512-cKio2eFB3v7qmKcvIHLUMw/dIx/8bhWPuzpzRT4unCPRTD8VdA9Zb0afxpcxOqR4PixRS7yT42FqGS8BYL8g1w==}

  '@types/better-sqlite3@7.6.12':
    resolution: {integrity: sha512-fnQmj8lELIj7BSrZQAdBMHEHX8OZLYIHXqAKT1O7tDfLxaINzf00PMjw22r3N/xXh0w/sGHlO6SVaCQ2mj78lg==}

  '@types/chai@5.2.3':
    resolution: {integrity: sha512-Mw558oeA9fFbv65/y4mHtXDs9bPnFMZAL/jxdPFUpOHHIXX91mcgEHbS5Lahr+pwZFR8A7GQleRWeI6cGFC2UA==}

  '@types/cross-spawn@6.0.6':
    resolution: {integrity: sha512-fXRhhUkG4H3TQk5dBhQ7m/JDdSNHKwR2BBia62lhwEIq9xGiQKLxd6LymNhn47SjXhsUEPmxi+PKw2OkW4LLjA==}

  '@types/debug@4.1.12':
    resolution: {integrity: sha512-vIChWdVG3LG1SMxEvI/AK+FWJthlrqlTu7fbrlywTkkaONwk/UAGaULXRlf8vkzFBLVm0zkMdCquhL5aOjhXPQ==}

  '@types/deep-eql@4.0.2':
    resolution: {integrity: sha512-c9h9dVVMigMPc4bwTvC5dxqtqJZwQPePsWjPlpSOnojbor6pGqdk541lfA7AqFQr5pB1BRdq0juY9db81BwyFw==}

  '@types/doctrine@0.0.9':
    resolution: {integrity: sha512-eOIHzCUSH7SMfonMG1LsC2f8vxBFtho6NGBznK41R84YzPuvSBzrhEps33IsQiOW9+VL6NQ9DbjQJznk/S4uRA==}

  '@types/eslint-scope@3.7.7':
    resolution: {integrity: sha512-MzMFlSLBqNF2gcHWO0G1vP/YQyfvrxZ0bF+u7mzUdZ1/xK4A4sru+nraZz5i3iEIk1l1uyicaDVTB4QbbEkAYg==}

  '@types/eslint@7.29.0':
    resolution: {integrity: sha512-VNcvioYDH8/FxaeTKkM4/TiTwt6pBV9E3OfGmvaw8tPl0rrHCJ4Ll15HRT+pMiFAf/MLQvAzC+6RzUMEL9Ceng==}

  '@types/eslint@9.6.1':
    resolution: {integrity: sha512-FXx2pKgId/WyYo2jXw63kk7/+TY7u7AziEJxJAnSFzHlqTAS3Ync6SvgYAN/k4/PQpnnVuzoMuVnByKK2qp0ag==}

  '@types/estree@1.0.8':
    resolution: {integrity: sha512-dWHzHa2WqEXI/O1E9OjrocMTKJl2mSrEolh1Iomrv6U+JuNwaHXsXx9bLu5gG7BUWFIN0skIQJQ/L1rIex4X6w==}

  '@types/fs-extra@11.0.4':
    resolution: {integrity: sha512-yTbItCNreRooED33qjunPthRcSjERP1r4MqCZc7wv0u2sUkzTFp45tgUfS5+r7FrZPdmCCNflLhVSP/o+SemsQ==}

  '@types/geojson@7946.0.16':
    resolution: {integrity: sha512-6C8nqWur3j98U6+lXDfTUWIfgvZU+EumvpHKcYjujKH7woYyLj2sUmff0tRhrqM7BohUw7Pz3ZB1jj2gW9Fvmg==}

  '@types/graceful-fs@4.1.9':
    resolution: {integrity: sha512-olP3sd1qOEe5dXTSaFvQG+02VdRXcdytWLAZsAq1PecU8uqQAhkrnbli7DagjtXKW/Bl7YJbUsa8MPcuc8LHEQ==}

  '@types/graphviz@0.0.39':
    resolution: {integrity: sha512-3sBvki6GxLB4yvxArDQ0jjfuMKWEGVLUttNo3KULoidIstLIaCa2gG8+YkPQdoSUO74Y/ww3cZ7oAnw61dYIbw==}

  '@types/istanbul-lib-coverage@2.0.6':
    resolution: {integrity: sha512-2QF/t/auWm0lsy8XtKVPG19v3sSOQlJe/YHZgfjb/KBBHOGSV+J2q/S671rcq9uTBrLAXmZpqJiaQbMT+zNU1w==}

  '@types/istanbul-lib-report@3.0.3':
    resolution: {integrity: sha512-NQn7AHQnk/RSLOxrBbGyJM/aVQ+pjj5HCgasFxc0K/KhoATfQ/47AyUl15I2yBUpihjmas+a+VJBOqecrFH+uA==}

  '@types/istanbul-reports@3.0.4':
    resolution: {integrity: sha512-pk2B1NWalF9toCRu6gjBzR69syFjP4Od8WRAX+0mmf9lAjCRicLOWc+ZrxZHx/0XRjotgkF9t6iaMJ+aXcOdZQ==}

  '@types/jest@29.5.14':
    resolution: {integrity: sha512-ZN+4sdnLUbo8EVvVc2ao0GFW6oVrQRPn4K2lglySj7APvSrgzxHiNNK99us4WDMi57xxA2yggblIAMNhXOotLQ==}

  '@types/js-levenshtein@1.1.3':
    resolution: {integrity: sha512-jd+Q+sD20Qfu9e2aEXogiO3vpOC1PYJOUdyN9gvs4Qrvkg4wF43L5OhqrPeokdv8TL0/mXoYfpkcoGZMNN2pkQ==}

  '@types/json-schema@7.0.15':
    resolution: {integrity: sha512-5+fP8P8MFNC+AyZCDxrB2pkZFPGzqQWUzpSeuuVLvm8VMcorNYavBqoFcxK8bQz4Qsbn4oUEEem4wDLfcysGHA==}

  '@types/jsonfile@6.1.4':
    resolution: {integrity: sha512-D5qGUYwjvnNNextdU59/+fI+spnwtTFmyQP0h+PfIOSkNfpU6AOICUOkm4i0OnSk+NyjdPJrxCDro0sJsWlRpQ==}

  '@types/minimist@1.2.5':
    resolution: {integrity: sha512-hov8bUuiLiyFPGyFPE1lwWhmzYbirOXQNNo40+y3zow8aFVTeyn3VWL0VFFfdNddA8S4Vf0Tc062rzyNr7Paag==}

  '@types/ms@2.1.0':
    resolution: {integrity: sha512-GsCCIZDE/p3i96vtEqx+7dBUGXrc7zeSK3wwPHIaRThS+9OhWIXRqzs4d6k1SVU8g91DrNRWxWUGhp5KXQb2VA==}

  '@types/mssql@9.1.8':
    resolution: {integrity: sha512-mt9h5jWj+DYE5jxnKaWSV/GqDf9FV52XYVk6T3XZF69noEe+JJV6MKirii48l81+cjmAkSq+qeKX+k61fHkYrQ==}

  '@types/node@20.19.24':
    resolution: {integrity: sha512-FE5u0ezmi6y9OZEzlJfg37mqqf6ZDSF2V/NLjUyGrR9uTZ7Sb9F7bLNZ03S4XVUNRWGA7Ck4c1kK+YnuWjl+DA==}

  '@types/node@24.9.2':
    resolution: {integrity: sha512-uWN8YqxXxqFMX2RqGOrumsKeti4LlmIMIyV0lgut4jx7KQBcBiW6vkDtIBvHnHIquwNfJhk8v2OtmO8zXWHfPA==}

  '@types/normalize-package-data@2.4.4':
    resolution: {integrity: sha512-37i+OaWTh9qeK4LSHPsyRC7NahnGotNuZvjLSgcPzblpHB3rrCJxAOgI5gCdKm7coonsaX1Of0ILiTcnZjbfxA==}

  '@types/pg@8.11.11':
    resolution: {integrity: sha512-kGT1qKM8wJQ5qlawUrEkXgvMSXoV213KfMGXcwfDwUIfUHXqXYXOfS1nE1LINRJVVVx5wCm70XnFlMHaIcQAfw==}

  '@types/pg@8.11.6':
    resolution: {integrity: sha512-/2WmmBXHLsfRqzfHW7BNZ8SbYzE8OSk7i3WjFYvfgRHj7S1xj+16Je5fUKv3lVdVzk/zn9TXOqf+avFCFIE0yQ==}

  '@types/pluralize@0.0.33':
    resolution: {integrity: sha512-JOqsl+ZoCpP4e8TDke9W79FDcSgPAR0l6pixx2JHkhnRjvShyYiAYw2LVsnA7K08Y6DeOnaU6ujmENO4os/cYg==}

  '@types/progress@2.0.7':
    resolution: {integrity: sha512-iadjw02vte8qWx7U0YM++EybBha2CQLPGu9iJ97whVgJUT5Zq9MjAPYUnbfRI2Kpehimf1QjFJYxD0t8nqzu5w==}

  '@types/prompts@2.4.9':
    resolution: {integrity: sha512-qTxFi6Buiu8+50/+3DGIWLHM6QuWsEKugJnnP6iv2Mc4ncxE4A/OJkjuVOA+5X0X1S/nq5VJRa8Lu+nwcvbrKA==}

  '@types/readable-stream@4.0.22':
    resolution: {integrity: sha512-/FFhJpfCLAPwAcN3mFycNUa77ddnr8jTgF5VmSNetaemWB2cIlfCA9t0YTM3JAT0wOcv8D4tjPo7pkDhK3EJIg==}

  '@types/resolve@1.20.6':
    resolution: {integrity: sha512-A4STmOXPhMUtHH+S6ymgE2GiBSMqf4oTvcQZMcHzokuTLVYzXTB8ttjcgxOVaAp2lGwEdzZ0J+cRbbeevQj1UQ==}

  '@types/retry@0.12.0':
    resolution: {integrity: sha512-wWKOClTTiizcZhXnPY4wikVAwmdYHp8q6DmC+EJUzAMsycb7HB32Kh9RN4+0gExjmPmZSAQjgURXIGATPegAvA==}

  '@types/sqlite3@3.1.11':
    resolution: {integrity: sha512-KYF+QgxAnnAh7DWPdNDroxkDI3/MspH1NMx6m/N/6fT1G6+jvsw4/ZePt8R8cr7ta58aboeTfYFBDxTJ5yv15w==}

  '@types/stack-utils@2.0.3':
    resolution: {integrity: sha512-9aEbYZ3TbYMznPdcdr3SmIrLXwC/AKZXQeCf9Pgao5CKb8CyHuEX5jzWPTkvregvhRJHcpRO6BFoGW9ycaOkYw==}

  '@types/webidl-conversions@7.0.3':
    resolution: {integrity: sha512-CiJJvcRtIgzadHCYXw7dqEnMNRjhGZlYK05Mj9OyktqV8uVT8fD2BFOB7S1uwBE3Kj2Z+4UyPmFw/Ixgw/LAlA==}

  '@types/whatwg-url@11.0.5':
    resolution: {integrity: sha512-coYR071JRaHa+xoEvvYqvnIHaVqaYrLPbsufM9BF63HkwI5Lgmy2QR8Q5K/lYDYo5AK82wOvSOS0UsLTpTG7uQ==}

  '@types/ws@8.18.1':
    resolution: {integrity: sha512-ThVF6DCVhA8kUGy+aazFQ4kXQ7E1Ty7A3ypFOe0IcJV8O/M511G99AW24irKrW56Wt44yG9+ij8FaqoBGkuBXg==}

  '@types/yargs-parser@21.0.3':
    resolution: {integrity: sha512-I4q9QU9MQv4oEOz4tAHJtNz1cwuLxn2F3xcc2iV5WdqLPpUnj30aUuxt1mAxYTG+oe8CZMV/+6rU4S4gRDzqtQ==}

  '@types/yargs@17.0.34':
    resolution: {integrity: sha512-KExbHVa92aJpw9WDQvzBaGVE2/Pz+pLZQloT2hjL8IqsZnV62rlPOYvNnLmf/L2dyllfVUOVBj64M0z/46eR2A==}

  '@typescript-eslint/eslint-plugin@7.15.0':
    resolution: {integrity: sha512-uiNHpyjZtFrLwLDpHnzaDlP3Tt6sGMqTCiqmxaN4n4RP0EfYZDODJyddiFDF44Hjwxr5xAcaYxVKm9QKQFJFLA==}
    engines: {node: ^18.18.0 || >=20.0.0}
    peerDependencies:
      '@typescript-eslint/parser': ^7.0.0
      eslint: ^8.56.0
      typescript: '*'
    peerDependenciesMeta:
      typescript:
        optional: true

  '@typescript-eslint/parser@7.15.0':
    resolution: {integrity: sha512-k9fYuQNnypLFcqORNClRykkGOMOj+pV6V91R4GO/l1FDGwpqmSwoOQrOHo3cGaH63e+D3ZiCAOsuS/D2c99j/A==}
    engines: {node: ^18.18.0 || >=20.0.0}
    peerDependencies:
      eslint: ^8.56.0
      typescript: '*'
    peerDependenciesMeta:
      typescript:
        optional: true

  '@typescript-eslint/project-service@8.46.2':
    resolution: {integrity: sha512-PULOLZ9iqwI7hXcmL4fVfIsBi6AN9YxRc0frbvmg8f+4hQAjQ5GYNKK0DIArNo+rOKmR/iBYwkpBmnIwin4wBg==}
    engines: {node: ^18.18.0 || ^20.9.0 || >=21.1.0}
    peerDependencies:
      typescript: '>=4.8.4 <6.0.0'

  '@typescript-eslint/scope-manager@7.15.0':
    resolution: {integrity: sha512-Q/1yrF/XbxOTvttNVPihxh1b9fxamjEoz2Os/Pe38OHwxC24CyCqXxGTOdpb4lt6HYtqw9HetA/Rf6gDGaMPlw==}
    engines: {node: ^18.18.0 || >=20.0.0}

  '@typescript-eslint/scope-manager@8.46.2':
    resolution: {integrity: sha512-LF4b/NmGvdWEHD2H4MsHD8ny6JpiVNDzrSZr3CsckEgCbAGZbYM4Cqxvi9L+WqDMT+51Ozy7lt2M+d0JLEuBqA==}
    engines: {node: ^18.18.0 || ^20.9.0 || >=21.1.0}

  '@typescript-eslint/tsconfig-utils@8.46.2':
    resolution: {integrity: sha512-a7QH6fw4S57+F5y2FIxxSDyi5M4UfGF+Jl1bCGd7+L4KsaUY80GsiF/t0UoRFDHAguKlBaACWJRmdrc6Xfkkag==}
    engines: {node: ^18.18.0 || ^20.9.0 || >=21.1.0}
    peerDependencies:
      typescript: '>=4.8.4 <6.0.0'

  '@typescript-eslint/type-utils@7.15.0':
    resolution: {integrity: sha512-SkgriaeV6PDvpA6253PDVep0qCqgbO1IOBiycjnXsszNTVQe5flN5wR5jiczoEoDEnAqYFSFFc9al9BSGVltkg==}
    engines: {node: ^18.18.0 || >=20.0.0}
    peerDependencies:
      eslint: ^8.56.0
      typescript: '*'
    peerDependenciesMeta:
      typescript:
        optional: true

  '@typescript-eslint/types@7.15.0':
    resolution: {integrity: sha512-aV1+B1+ySXbQH0pLK0rx66I3IkiZNidYobyfn0WFsdGhSXw+P3YOqeTq5GED458SfB24tg+ux3S+9g118hjlTw==}
    engines: {node: ^18.18.0 || >=20.0.0}

  '@typescript-eslint/types@8.46.2':
    resolution: {integrity: sha512-lNCWCbq7rpg7qDsQrd3D6NyWYu+gkTENkG5IKYhUIcxSb59SQC/hEQ+MrG4sTgBVghTonNWq42bA/d4yYumldQ==}
    engines: {node: ^18.18.0 || ^20.9.0 || >=21.1.0}

  '@typescript-eslint/typescript-estree@7.15.0':
    resolution: {integrity: sha512-gjyB/rHAopL/XxfmYThQbXbzRMGhZzGw6KpcMbfe8Q3nNQKStpxnUKeXb0KiN/fFDR42Z43szs6rY7eHk0zdGQ==}
    engines: {node: ^18.18.0 || >=20.0.0}
    peerDependencies:
      typescript: '*'
    peerDependenciesMeta:
      typescript:
        optional: true

  '@typescript-eslint/typescript-estree@8.46.2':
    resolution: {integrity: sha512-f7rW7LJ2b7Uh2EiQ+7sza6RDZnajbNbemn54Ob6fRwQbgcIn+GWfyuHDHRYgRoZu1P4AayVScrRW+YfbTvPQoQ==}
    engines: {node: ^18.18.0 || ^20.9.0 || >=21.1.0}
    peerDependencies:
      typescript: '>=4.8.4 <6.0.0'

  '@typescript-eslint/utils@7.15.0':
    resolution: {integrity: sha512-hfDMDqaqOqsUVGiEPSMLR/AjTSCsmJwjpKkYQRo1FNbmW4tBwBspYDwO9eh7sKSTwMQgBw9/T4DHudPaqshRWA==}
    engines: {node: ^18.18.0 || >=20.0.0}
    peerDependencies:
      eslint: ^8.56.0

  '@typescript-eslint/utils@8.46.2':
    resolution: {integrity: sha512-sExxzucx0Tud5tE0XqR0lT0psBQvEpnpiul9XbGUB1QwpWJJAps1O/Z7hJxLGiZLBKMCutjTzDgmd1muEhBnVg==}
    engines: {node: ^18.18.0 || ^20.9.0 || >=21.1.0}
    peerDependencies:
      eslint: ^8.57.0 || ^9.0.0
      typescript: '>=4.8.4 <6.0.0'

  '@typescript-eslint/visitor-keys@7.15.0':
    resolution: {integrity: sha512-Hqgy/ETgpt2L5xueA/zHHIl4fJI2O4XUE9l4+OIfbJIRSnTJb/QscncdqqZzofQegIJugRIF57OJea1khw2SDw==}
    engines: {node: ^18.18.0 || >=20.0.0}

  '@typescript-eslint/visitor-keys@8.46.2':
    resolution: {integrity: sha512-tUFMXI4gxzzMXt4xpGJEsBsTox0XbNQ1y94EwlD/CuZwFcQP79xfQqMhau9HsRc/J0cAPA/HZt1dZPtGn9V/7w==}
    engines: {node: ^18.18.0 || ^20.9.0 || >=21.1.0}

  '@typescript/analyze-trace@0.10.1':
    resolution: {integrity: sha512-RnlSOPh14QbopGCApgkSx5UBgGda5MX1cHqp2fsqfiDyCwGL/m1jaeB9fzu7didVS81LQqGZZuxFBcg8YU8EVw==}
    hasBin: true

  '@typescript/vfs@1.6.1':
    resolution: {integrity: sha512-JwoxboBh7Oz1v38tPbkrZ62ZXNHAk9bJ7c9x0eI5zBfBnBYGhURdbnh7Z4smN/MV48Y5OCcZb58n972UtbazsA==}
    peerDependencies:
      typescript: '*'

  '@typespec/ts-http-runtime@0.3.1':
    resolution: {integrity: sha512-SnbaqayTVFEA6/tYumdF0UmybY0KHyKwGPBXnyckFlrrKdhWFrL3a2HIPXHjht5ZOElKGcXfD2D63P36btb+ww==}
    engines: {node: '>=20.0.0'}

  '@vitest/coverage-v8@3.2.4':
    resolution: {integrity: sha512-EyF9SXU6kS5Ku/U82E259WSnvg6c8KTjppUncuNdm5QHpe17mwREHnjDzozC8x9MZ0xfBUFSaLkRv4TMA75ALQ==}
    peerDependencies:
      '@vitest/browser': 3.2.4
      vitest: 3.2.4
    peerDependenciesMeta:
      '@vitest/browser':
        optional: true

  '@vitest/expect@3.2.4':
    resolution: {integrity: sha512-Io0yyORnB6sikFlt8QW5K7slY4OjqNX9jmJQ02QDda8lyM6B5oNgVWoSoKPac8/kgnCUzuHQKrSLtu/uOqqrig==}

  '@vitest/mocker@3.2.4':
    resolution: {integrity: sha512-46ryTE9RZO/rfDd7pEqFl7etuyzekzEhUbTW3BvmeO/BcCMEgq59BKhek3dXDWgAj4oMK6OZi+vRr1wPW6qjEQ==}
    peerDependencies:
      msw: ^2.4.9
      vite: ^5.0.0 || ^6.0.0 || ^7.0.0-0
    peerDependenciesMeta:
      msw:
        optional: true
      vite:
        optional: true

  '@vitest/pretty-format@3.2.4':
    resolution: {integrity: sha512-IVNZik8IVRJRTr9fxlitMKeJeXFFFN0JaB9PHPGQ8NKQbGpfjlTx9zO4RefN8gp7eqjNy8nyK3NZmBzOPeIxtA==}

  '@vitest/runner@3.2.4':
    resolution: {integrity: sha512-oukfKT9Mk41LreEW09vt45f8wx7DordoWUZMYdY/cyAk7w5TWkTRCNZYF7sX7n2wB7jyGAl74OxgwhPgKaqDMQ==}

  '@vitest/snapshot@3.2.4':
    resolution: {integrity: sha512-dEYtS7qQP2CjU27QBC5oUOxLE/v5eLkGqPE0ZKEIDGMs4vKWe7IjgLOeauHsR0D5YuuycGRO5oSRXnwnmA78fQ==}

  '@vitest/spy@3.2.4':
    resolution: {integrity: sha512-vAfasCOe6AIK70iP5UD11Ac4siNUNJ9i/9PZ3NKx07sG6sUxeag1LWdNrMWeKKYBLlzuK+Gn65Yd5nyL6ds+nw==}

  '@vitest/utils@3.2.4':
    resolution: {integrity: sha512-fB2V0JFrQSMsCo9HiSq3Ezpdv4iYaXRG1Sx8edX3MwxfyNn83mKiGzOcH+Fkxt4MHxr3y42fQi1oeAInqgX2QA==}

  '@webassemblyjs/ast@1.14.1':
    resolution: {integrity: sha512-nuBEDgQfm1ccRp/8bCQrx1frohyufl4JlbMMZ4P1wpeOfDhF6FQkxZJ1b/e+PLwr6X1Nhw6OLme5usuBWYBvuQ==}

  '@webassemblyjs/floating-point-hex-parser@1.13.2':
    resolution: {integrity: sha512-6oXyTOzbKxGH4steLbLNOu71Oj+C8Lg34n6CqRvqfS2O71BxY6ByfMDRhBytzknj9yGUPVJ1qIKhRlAwO1AovA==}

  '@webassemblyjs/helper-api-error@1.13.2':
    resolution: {integrity: sha512-U56GMYxy4ZQCbDZd6JuvvNV/WFildOjsaWD3Tzzvmw/mas3cXzRJPMjP83JqEsgSbyrmaGjBfDtV7KDXV9UzFQ==}

  '@webassemblyjs/helper-buffer@1.14.1':
    resolution: {integrity: sha512-jyH7wtcHiKssDtFPRB+iQdxlDf96m0E39yb0k5uJVhFGleZFoNw1c4aeIcVUPPbXUVJ94wwnMOAqUHyzoEPVMA==}

  '@webassemblyjs/helper-numbers@1.13.2':
    resolution: {integrity: sha512-FE8aCmS5Q6eQYcV3gI35O4J789wlQA+7JrqTTpJqn5emA4U2hvwJmvFRC0HODS+3Ye6WioDklgd6scJ3+PLnEA==}

  '@webassemblyjs/helper-wasm-bytecode@1.13.2':
    resolution: {integrity: sha512-3QbLKy93F0EAIXLh0ogEVR6rOubA9AoZ+WRYhNbFyuB70j3dRdwH9g+qXhLAO0kiYGlg3TxDV+I4rQTr/YNXkA==}

  '@webassemblyjs/helper-wasm-section@1.14.1':
    resolution: {integrity: sha512-ds5mXEqTJ6oxRoqjhWDU83OgzAYjwsCV8Lo/N+oRsNDmx/ZDpqalmrtgOMkHwxsG0iI//3BwWAErYRHtgn0dZw==}

  '@webassemblyjs/ieee754@1.13.2':
    resolution: {integrity: sha512-4LtOzh58S/5lX4ITKxnAK2USuNEvpdVV9AlgGQb8rJDHaLeHciwG4zlGr0j/SNWlr7x3vO1lDEsuePvtcDNCkw==}

  '@webassemblyjs/leb128@1.13.2':
    resolution: {integrity: sha512-Lde1oNoIdzVzdkNEAWZ1dZ5orIbff80YPdHx20mrHwHrVNNTjNr8E3xz9BdpcGqRQbAEa+fkrCb+fRFTl/6sQw==}

  '@webassemblyjs/utf8@1.13.2':
    resolution: {integrity: sha512-3NQWGjKTASY1xV5m7Hr0iPeXD9+RDobLll3T9d2AO+g3my8xy5peVyjSag4I50mR1bBSN/Ct12lo+R9tJk0NZQ==}

  '@webassemblyjs/wasm-edit@1.14.1':
    resolution: {integrity: sha512-RNJUIQH/J8iA/1NzlE4N7KtyZNHi3w7at7hDjvRNm5rcUXa00z1vRz3glZoULfJ5mpvYhLybmVcwcjGrC1pRrQ==}

  '@webassemblyjs/wasm-gen@1.14.1':
    resolution: {integrity: sha512-AmomSIjP8ZbfGQhumkNvgC33AY7qtMCXnN6bL2u2Js4gVCg8fp735aEiMSBbDR7UQIj90n4wKAFUSEd0QN2Ukg==}

  '@webassemblyjs/wasm-opt@1.14.1':
    resolution: {integrity: sha512-PTcKLUNvBqnY2U6E5bdOQcSM+oVP/PmrDY9NzowJjislEjwP/C4an2303MCVS2Mg9d3AJpIGdUFIQQWbPds0Sw==}

  '@webassemblyjs/wasm-parser@1.14.1':
    resolution: {integrity: sha512-JLBl+KZ0R5qB7mCnud/yyX08jWFw5MsoalJ1pQ4EdFlgj9VdXKGuENGsiCIjegI1W7p91rUlcB/LB5yRJKNTcQ==}

  '@webassemblyjs/wast-printer@1.14.1':
    resolution: {integrity: sha512-kPSSXE6De1XOR820C90RIo2ogvZG+c3KiHzqUoO/F34Y2shGzesfqv7o57xrxovZJH/MetF5UjroJ/R/3isoiw==}

  '@xtuc/ieee754@1.2.0':
    resolution: {integrity: sha512-DX8nKgqcGwsc0eJSqYt5lwP4DH5FlHnmuWWBRy7X0NcaGR0ZtuyeESgMwTYVEtxmsNGY+qit4QYT/MIYTOTPeA==}

  '@xtuc/long@4.2.2':
    resolution: {integrity: sha512-NuHqBY1PB/D8xU6s/thBgOAiAP7HOYDQ32+BFZILJ8ivkUkAHQnWfn6WhL79Owj1qmUnoN/YPhktdIoucipkAQ==}

  abbrev@1.1.1:
    resolution: {integrity: sha512-nne9/IiQ/hzIhY6pdDnbBtz7DjPTKrY00P/zvPSm5pOFkl6xuGrGnXn/VtTNNfNtAfZ9/1RtehkszU9qcTii0Q==}

  abort-controller@3.0.0:
    resolution: {integrity: sha512-h8lQ8tacZYnR3vNQTgibj+tODHI5/+l06Au2Pcriv/Gmet0eaj4TwWH41sO9wnHDiQsEj19q0drzdWdeAHtweg==}
    engines: {node: '>=6.5'}

  accepts@2.0.0:
    resolution: {integrity: sha512-5cvg6CtKwfgdmVqY1WIiXKc3Q1bkRqGLi+2W/6ao+6Y7gu/RCwRuAhGEzh5B4KlszSuTLgZYuqFqo5bImjNKng==}
    engines: {node: '>= 0.6'}

  acorn-import-attributes@1.9.5:
    resolution: {integrity: sha512-n02Vykv5uA3eHGM/Z2dQrcD56kL8TyDb2p1+0P83PClMnC/nc+anbQRhIOWnSq4Ke/KvDPrY3C9hDtC/A3eHnQ==}
    peerDependencies:
      acorn: ^8

  acorn-jsx@5.3.2:
    resolution: {integrity: sha512-rq9s+JNhf0IChjtDXxllJ7g41oZk5SlXtp0LHwyA5cejwn7vKmKp4pPri6YEePv2PU65sAsegbXtIinmDFDXgQ==}
    peerDependencies:
      acorn: ^6.0.0 || ^7.0.0 || ^8.0.0

  acorn-walk@8.3.2:
    resolution: {integrity: sha512-cjkyv4OtNCIeqhHrfS81QWXoCBPExR/J62oyEqepVw8WaQeSqpW2uhuLPh1m9eWhDuOo/jUXVTlifvesOWp/4A==}
    engines: {node: '>=0.4.0'}

  acorn-walk@8.3.4:
    resolution: {integrity: sha512-ueEepnujpqee2o5aIYnvHU6C0A42MNdsIDeqy5BydrkuC5R1ZuUFnm27EeFJGoEHJQgn3uleRvmTXaJgfXbt4g==}
    engines: {node: '>=0.4.0'}

  acorn@8.14.0:
    resolution: {integrity: sha512-cl669nCJTZBsL97OF4kUQm5g5hC2uihk0NxY3WENAC0TYdILVkAyHymAntgxGkl7K+t0cXIrH5siy5S4XkFycA==}
    engines: {node: '>=0.4.0'}
    hasBin: true

  acorn@8.15.0:
    resolution: {integrity: sha512-NZyJarBfL7nWwIq+FDL6Zp/yHEhePMNnnJ0y3qfieCrmNvYct8uvtiV41UvlSe6apAfk0fY1FbWx+NwfmpvtTg==}
    engines: {node: '>=0.4.0'}
    hasBin: true

  agent-base@6.0.2:
    resolution: {integrity: sha512-RZNwNclF7+MS/8bDg70amg32dyeZGZxiDuQmZxKLAlQjr3jGyLx+4Kkk58UO7D2QdgFIQCovuSuZESne6RG6XQ==}
    engines: {node: '>= 6.0.0'}

  agent-base@7.1.4:
    resolution: {integrity: sha512-MnA+YT8fwfJPgBx3m60MNqakm30XOkyIoH1y6huTQvC0PwZG7ki8NacLBcrPbNoo8vEZy7Jpuk7+jMO+CUovTQ==}
    engines: {node: '>= 14'}

  agentkeepalive@4.6.0:
    resolution: {integrity: sha512-kja8j7PjmncONqaTsB8fQ+wE2mSU2DJ9D4XKoJ5PFWIdRMa6SLSN1ff4mOr4jCbfRSsxR4keIiySJU0N9T5hIQ==}
    engines: {node: '>= 8.0.0'}

  aggregate-error@3.1.0:
    resolution: {integrity: sha512-4I7Td01quW/RpocfNayFdFVk1qSuoh0E7JrbRJ16nH01HhKFQ88INq9Sd+nd72zqRySlr9BmDA8xlEJ6vJMrYA==}
    engines: {node: '>=8'}

  ajv-draft-04@1.0.0:
    resolution: {integrity: sha512-mv00Te6nmYbRp5DCwclxtt7yV/joXJPGS7nM+97GdxvuttCOfgI3K4U25zboyeX0O+myI8ERluxQe5wljMmVIw==}
    peerDependencies:
      ajv: ^8.5.0
    peerDependenciesMeta:
      ajv:
        optional: true

  ajv-formats@2.1.1:
    resolution: {integrity: sha512-Wx0Kx52hxE7C18hkMEggYlEifqWZtYaRgouJor+WMdPnQyEK13vgEWyVNup7SoeeoLMsr4kf5h6dOW11I15MUA==}

  ajv-formats@3.0.1:
    resolution: {integrity: sha512-8iUql50EUR+uUcdRQ3HDqa6EVyo3docL8g5WJ3FNcWmu62IbkGUue/pEyLBW8VGKKucTPgqeks4fIU1DA4yowQ==}

  ajv-keywords@3.5.2:
    resolution: {integrity: sha512-5p6WTN0DdTGVQk6VjcEju19IgaHudalcfabD7yhDGeA6bcQnmL+CpveLJq/3hvfwd1aof6L386Ougkx6RfyMIQ==}
    peerDependencies:
      ajv: ^6.9.1

  ajv-keywords@5.1.0:
    resolution: {integrity: sha512-YCS/JNFAUyr5vAuhk1DWm1CBxRHW9LbJ2ozWeemrIqpbsqKjHVxYPyi5GC0rjZIT5JxJ3virVTS8wk4i/Z+krw==}
    peerDependencies:
      ajv: ^8.8.2

  ajv@6.12.6:
    resolution: {integrity: sha512-j3fVLgvTo527anyYyJOGTYJbG+vnnQYvE0m5mmkc1TK+nxAppkCLMIL0aZ4dblVCNoGShhm+kzE4ZUykBoMg4g==}

  ajv@8.12.0:
    resolution: {integrity: sha512-sRu1kpcO9yLtYxBKvqfTeh9KzZEwO3STyX1HT+4CaDzC6HpTGYhIhPIzj9XuKU7KYDwnaeh5hcOwjy1QuJzBPA==}

  ajv@8.13.0:
    resolution: {integrity: sha512-PRA911Blj99jR5RMeTunVbNXMF6Lp4vZXnk5GQjcnUWUTsrXtekg/pnmFFI2u/I36Y/2bITGS30GZCXei6uNkA==}

  ajv@8.17.1:
    resolution: {integrity: sha512-B/gBuNg5SiMTrPkC+A2+cW0RszwxYmn6VYxB/inlBStS5nx6xHIt/ehKRhIMhqusl7a8LjQoZnjCs5vhwxOQ1g==}

  ansi-escapes@4.3.2:
    resolution: {integrity: sha512-gKXj5ALrKWQLsYG9jlTRmR/xKluxHV+Z9QEwNIgCfM1/uwPMCuzVVnh5mwTd+OuBZcwSIMbqssNWRm1lE51QaQ==}
    engines: {node: '>=8'}

  ansi-escapes@7.1.1:
    resolution: {integrity: sha512-Zhl0ErHcSRUaVfGUeUdDuLgpkEo8KIFjB4Y9uAc46ScOpdDiU1Dbyplh7qWJeJ/ZHpbyMSM26+X3BySgnIz40Q==}
    engines: {node: '>=18'}

  ansi-regex@5.0.1:
    resolution: {integrity: sha512-quJQXlTSUGL2LH9SUXo8VwsY4soanhgo6LNSm84E1LBcE8s3O0wpdiRzyR9z/ZZJMlMWv37qOOb9pdJlMUEKFQ==}
    engines: {node: '>=8'}

  ansi-regex@6.2.2:
    resolution: {integrity: sha512-Bq3SmSpyFHaWjPk8If9yc6svM8c56dB5BAtW4Qbw5jHTwwXXcTLoRMkpDJp6VL0XzlWaCHTXrkFURMYmD0sLqg==}
    engines: {node: '>=12'}

  ansi-styles@4.3.0:
    resolution: {integrity: sha512-zbB9rCJAT1rbjiVDb2hqKFHNYLxgtk8NURxZ3IZwD3F6NtxbXZQCnnSi1Lkx+IDohdPlFp222wVALIheZJQSEg==}
    engines: {node: '>=8'}

  ansi-styles@5.2.0:
    resolution: {integrity: sha512-Cxwpt2SfTzTtXcfOlzGEee8O+c+MmUgGrNiBcXnuWxuFJHe6a5Hz7qwhwe5OgaSYI0IJvkLqWX1ASG+cJOkEiA==}
    engines: {node: '>=10'}

  ansi-styles@6.2.3:
    resolution: {integrity: sha512-4Dj6M28JB+oAH8kFkTLUo+a2jwOFkuqb3yucU0CANcRRUbxS0cP0nZYCGjcc3BNXwRIsUVmDGgzawme7zvJHvg==}
    engines: {node: '>=12'}

  anymatch@3.1.3:
    resolution: {integrity: sha512-KMReFUr0B4t+D+OBkjR3KYqvocp2XaSzO55UcB6mgQMd3KbcE+mWTyvVV7D/zsdEbNnV6acZUutkiHQXvTr1Rw==}
    engines: {node: '>= 8'}

  aproba@2.1.0:
    resolution: {integrity: sha512-tLIEcj5GuR2RSTnxNKdkK0dJ/GrC7P38sUkiDmDuHfsHmbagTFAxDVIBltoklXEVIQ/f14IL8IMJ5pn9Hez1Ew==}

  archiver-utils@4.0.1:
    resolution: {integrity: sha512-Q4Q99idbvzmgCTEAAhi32BkOyq8iVI5EwdO0PmBDSGIzzjYNdcFn7Q7k3OzbLy4kLUPXfJtG6fO2RjftXbobBg==}
    engines: {node: '>= 12.0.0'}

  archiver@6.0.2:
    resolution: {integrity: sha512-UQ/2nW7NMl1G+1UnrLypQw1VdT9XZg/ECcKPq7l+STzStrSivFIXIp34D8M5zeNGW5NoOupdYCHv6VySCPNNlw==}
    engines: {node: '>= 12.0.0'}

  are-we-there-yet@3.0.1:
    resolution: {integrity: sha512-QZW4EDmGwlYur0Yyf/b2uGucHQMa8aFUP7eu9ddR73vvhFyt4V0Vl3QHPcTNJ8l6qYOBdxgXdnBXQrHilfRQBg==}
    engines: {node: ^12.13.0 || ^14.15.0 || >=16.0.0}
    deprecated: This package is no longer supported.

  arg@4.1.3:
    resolution: {integrity: sha512-58S9QDqG0Xx27YwPSt9fJxivjYl432YCwfDMfZ+71RAqUrZef7LrKQZ3LHLOwCS4FLNBplP533Zx895SeOCHvA==}

  arg@5.0.2:
    resolution: {integrity: sha512-PYjyFOLKQ9y57JvQ6QLo8dAgNqswh8M1RMJYdQduT6xbWSgK36P/Z/v+p888pM69jMMfS8Xd8F6I1kQ/I9HUGg==}

  argparse@1.0.10:
    resolution: {integrity: sha512-o5Roy6tNG4SL/FOkCAN6RzjiakZS25RLYFrcMttJqbdd8BWrnA+fGz57iN5Pb06pvBGvl5gQ0B48dJlslXvoTg==}

  argparse@2.0.1:
    resolution: {integrity: sha512-8+9WqebbFzpX9OR+Wa6O29asIogeRMzcGtAINdpMHHyAg10f05aSFVBbcEqGf/PXw1EjAZ+q2/bEBg3DvurK3Q==}

  arktype@2.1.20:
    resolution: {integrity: sha512-IZCEEXaJ8g+Ijd59WtSYwtjnqXiwM8sWQ5EjGamcto7+HVN9eK0C4p0zDlCuAwWhpqr6fIBkxPuYDl4/Mcj/+Q==}

  array-union@2.1.0:
    resolution: {integrity: sha512-HGyxoOTYUyCM6stUe6EJgnd4EoewAI7zMdfqO+kGjnlZmBDz/cR5pf8r/cR4Wq60sL/p0IkcjUEEPwS3GFrIyw==}
    engines: {node: '>=8'}

  arrify@1.0.1:
    resolution: {integrity: sha512-3CYzex9M9FGQjCGMGyi6/31c8GJbgb0qGyrx5HWxPd0aCwh4cB2YjMb2Xf9UuoogrMrlO9cTqnB5rI5GHZTcUA==}
    engines: {node: '>=0.10.0'}

  as-table@1.0.55:
    resolution: {integrity: sha512-xvsWESUJn0JN421Xb9MQw6AsMHRCUknCe0Wjlxvjud80mU4E6hQf1A6NzQKcYNmYw62MfzEtXc+badstZP3JpQ==}

  assert-plus@1.0.0:
    resolution: {integrity: sha512-NfJ4UzBCcQGLDlQq7nHxH+tv3kyZ0hHQqF5BO6J7tNJeP5do1llPr8dZ8zHonfhAu0PHAdMkSo+8o0wxg9lZWw==}
    engines: {node: '>=0.8'}

  assertion-error@2.0.1:
    resolution: {integrity: sha512-Izi8RQcffqCeNVgFigKli1ssklIbpHnCYc6AknXGYoB6grJqyeby7jv12JUQgmTAnIDnbck1uxksT4dzN3PWBA==}
    engines: {node: '>=12'}

  ast-v8-to-istanbul@0.3.8:
    resolution: {integrity: sha512-szgSZqUxI5T8mLKvS7WTjF9is+MVbOeLADU73IseOcrqhxr/VAvy6wfoVE39KnKzA7JRhjF5eUagNlHwvZPlKQ==}

  async-listen@3.1.0:
    resolution: {integrity: sha512-TkOhqze98lP+6e7SPbrBpyhTpfvqqX8VYKGn4uckrgPan4WQIHnTaUD2zZzZS18eVVDj4rHPcIZa1PGgvo1DfA==}
    engines: {node: '>= 14'}

  async-mutex@0.5.0:
    resolution: {integrity: sha512-1A94B18jkJ3DYq284ohPxoXbfTA5HsQ7/Mf4DEhcyLx3Bz27Rh59iScbB6EPiP+B+joue6YCxcMXSbFC1tZKwA==}

  async@3.2.6:
    resolution: {integrity: sha512-htCUDlxyyCLMgaM3xXg0C0LW2xqfuQ6p05pCEIsXuyQ+a1koYKTuBMzRNwmybfLgvJDMd0r1LTn4+E0Ti6C2AA==}

  asynckit@0.4.0:
    resolution: {integrity: sha512-Oei9OH4tRh0YqU3GxhX79dM/mwVgvbZJaSNaRk+bshkj0S5cfHcgYakreBjrHwatXKbz+IoIdYLxrKim2MjW0Q==}

  axios@1.13.1:
    resolution: {integrity: sha512-hU4EGxxt+j7TQijx1oYdAjw4xuIp1wRQSsbMFwSthCWeBQur1eF+qJ5iQ5sN3Tw8YRzQNKb8jszgBdMDVqwJcw==}

  b4a@1.7.3:
    resolution: {integrity: sha512-5Q2mfq2WfGuFp3uS//0s6baOJLMoVduPYVeNmDYxu5OUA1/cBfvr2RIS7vi62LdNj/urk1hfmj867I3qt6uZ7Q==}
    peerDependencies:
      react-native-b4a: '*'
    peerDependenciesMeta:
      react-native-b4a:
        optional: true

  babel-jest@29.7.0:
    resolution: {integrity: sha512-BrvGY3xZSwEcCzKvKsCi2GgHqDqsYkOP4/by5xCgIwGXQxIEh+8ew3gmrE1y7XRR6LHZIj6yLYnUi/mm2KXKBg==}
    engines: {node: ^14.15.0 || ^16.10.0 || >=18.0.0}
    peerDependencies:
      '@babel/core': ^7.8.0

  babel-plugin-istanbul@6.1.1:
    resolution: {integrity: sha512-Y1IQok9821cC9onCx5otgFfRm7Lm+I+wwxOx738M/WLPZ9Q42m4IG5W0FNX8WLL2gYMZo3JkuXIH2DOpWM+qwA==}
    engines: {node: '>=8'}

  babel-plugin-jest-hoist@29.6.3:
    resolution: {integrity: sha512-ESAc/RJvGTFEzRwOTT4+lNDk/GNHMkKbNzsvT0qKRfDyyYTskxB5rnU2njIDYVxXCBHHEI1c0YwHob3WaYujOg==}
    engines: {node: ^14.15.0 || ^16.10.0 || >=18.0.0}

  babel-preset-current-node-syntax@1.2.0:
    resolution: {integrity: sha512-E/VlAEzRrsLEb2+dv8yp3bo4scof3l9nR4lrld+Iy5NyVqgVYUJnDAmunkhPMisRI32Qc4iRiz425d8vM++2fg==}
    peerDependencies:
      '@babel/core': ^7.0.0 || ^8.0.0-0

  babel-preset-jest@29.6.3:
    resolution: {integrity: sha512-0B3bhxR6snWXJZtR/RliHTDPRgn1sNHOR0yVtq/IiQFyuOVjFS+wuio/R4gSNkyYmKmJB4wGZv2NZanmKmTnNA==}
    engines: {node: ^14.15.0 || ^16.10.0 || >=18.0.0}
    peerDependencies:
      '@babel/core': ^7.0.0

  balanced-match@1.0.2:
    resolution: {integrity: sha512-3oSeUO0TMV67hN1AmbXsK4yaqU7tjiHlbxRDZOpH0KW9+CeX4bRAaX0Anxt0tx2MrpRpWwQaPwIlISEJhYU5Pw==}

  bare-events@2.8.1:
    resolution: {integrity: sha512-oxSAxTS1hRfnyit2CL5QpAOS5ixfBjj6ex3yTNvXyY/kE719jQ/IjuESJBK2w5v4wwQRAHGseVJXx9QBYOtFGQ==}
    peerDependencies:
      bare-abort-controller: '*'
    peerDependenciesMeta:
      bare-abort-controller:
        optional: true

  base64-js@1.5.1:
    resolution: {integrity: sha512-AKpaYlHn8t4SVbOHCy+b5+KKgvR4vrsD8vbvrbiQJps7fKDTkjkDry6ji0rUJjC0kzbNePLwzxq8iypo41qeWA==}

  baseline-browser-mapping@2.8.21:
    resolution: {integrity: sha512-JU0h5APyQNsHOlAM7HnQnPToSDQoEBZqzu/YBlqDnEeymPnZDREeXJA3KBMQee+dKteAxZ2AtvQEvVYdZf241Q==}
    hasBin: true

  batching-toposort@1.2.0:
    resolution: {integrity: sha512-HDf0OOv00dqYGm+M5tJ121RTzX0sK9fxzBMKXYsuQrY0pKSOJjc5qa0DUtzvCGkgIVf1YON2G1e/MHEdHXVaRQ==}
    engines: {node: '>=8.0.0'}

  before-after-hook@3.0.2:
    resolution: {integrity: sha512-Nik3Sc0ncrMK4UUdXQmAnRtzmNQTAAXmXIopizwZ1W1t8QmfJj+zL4OA2I7XPTPW5z5TDqv4hRo/JzouDJnX3A==}

  benchmark@2.1.4:
    resolution: {integrity: sha512-l9MlfN4M1K/H2fbhfMy3B7vJd6AGKJVQn2h6Sg/Yx+KckoUA7ewS5Vv6TjSq18ooE1kS9hhAlQRH3AkXIh/aOQ==}

  better-sqlite3@11.10.0:
    resolution: {integrity: sha512-EwhOpyXiOEL/lKzHz9AW1msWFNzGc/z+LzeB3/jnFJpxu+th2yqvzsSWas1v9jgs9+xiXJcD5A8CJxAG2TaghQ==}

  bindings@1.5.0:
    resolution: {integrity: sha512-p2q/t/mhvuOj/UeLlV6566GD/guowlr0hHxClI0W9m7MWYkL1F0hLo+0Aexs9HSPCtR1SXQ0TD3MMKrXZajbiQ==}

  bl@4.1.0:
    resolution: {integrity: sha512-1W07cM9gS6DcLperZfFSj+bWLtaPGSOHWhPiGzXmvVJbRLdG82sH/Kn8EtW1VqWVA54AKf2h5k5BbnIbwF3h6w==}

  bl@6.1.4:
    resolution: {integrity: sha512-ZV/9asSuknOExbM/zPPA8z00lc1ihPKWaStHkkQrxHNeYx+yY+TmF+v80dpv2G0mv3HVXBu7ryoAsxbFFhf4eg==}

  blake3-wasm@2.1.5:
    resolution: {integrity: sha512-F1+K8EbfOZE49dtoPtmxUQrpXaBIl3ICvasLh+nJta0xkz+9kF/7uet9fLnwKqhDrmj6g+6K3Tw9yQPUg2ka5g==}

  body-parser@2.2.0:
    resolution: {integrity: sha512-02qvAaxv8tp7fBa/mw1ga98OGm+eCbqzJOKoRt70sLmfEEi+jyBYVTDGfCL/k06/4EMk/z01gCe7HoCH/f2LTg==}
    engines: {node: '>=18'}

  brace-expansion@1.1.12:
    resolution: {integrity: sha512-9T9UjW3r0UW5c1Q7GTwllptXwhvYmEzFhzMfZ9H7FQWt+uZePjZPjBP/W1ZEyZ1twGWom5/56TF4lPcqjnDHcg==}

  brace-expansion@2.0.2:
    resolution: {integrity: sha512-Jt0vHyM+jmUBqojB7E1NIYadt0vI0Qxjxd2TErW94wDz+E2LAm5vKMXXwg6ZZBTHPuUlDgQHKXvjGBdfcF1ZDQ==}

  braces@3.0.3:
    resolution: {integrity: sha512-yQbXgO/OSZVD2IsiLlro+7Hf6Q18EJrKSEsdoMzKePKXct3gvD8oLcOQdIzGupr5Fj+EDe8gO/lxc1BzfMpxvA==}
    engines: {node: '>=8'}

  browserslist@4.27.0:
    resolution: {integrity: sha512-AXVQwdhot1eqLihwasPElhX2tAZiBjWdJ9i/Zcj2S6QYIjkx62OKSfnobkriB81C3l4w0rVy3Nt4jaTBltYEpw==}
    engines: {node: ^6 || ^7 || ^8 || ^9 || ^10 || ^11 || ^12 || >=13.7}
    hasBin: true

  bser@2.1.1:
    resolution: {integrity: sha512-gQxTNE/GAfIIrmHLUE3oJyp5FO6HRBfhjnw4/wMmA63ZGDJnWBmgY/lyQBpnDUkGmAhbSe39tx2d/iTOAfglwQ==}

  bson@6.10.4:
    resolution: {integrity: sha512-WIsKqkSC0ABoBJuT1LEX+2HEvNmNKKgnTAyd0fL8qzK4SH2i9NXg+t08YtdZp/V9IZ33cxe3iV4yM0qg8lMQng==}
    engines: {node: '>=16.20.1'}

  buffer-crc32@0.2.13:
    resolution: {integrity: sha512-VO9Ht/+p3SN7SKWqcrgEzjGbRSJYTx+Q1pTQC0wrWqHx0vpJraQ6GtHx8tvcg1rlK1byhU5gccxgOgj7B0TDkQ==}

  buffer-equal-constant-time@1.0.1:
    resolution: {integrity: sha512-zRpUiDwd/xk6ADqPMATG8vc9VPrkck7T07OIx0gnjmJAnHnTVXNQG3vfvWNuiZIkwu9KrKdA1iJKfsfTVxE6NA==}

  buffer-from@1.1.2:
    resolution: {integrity: sha512-E+XQCRwSbaaiChtv6k6Dwgc+bx+Bs6vuKJHHl5kox/BaKbhiXzqQOwK4cO22yElGp2OCmjwVhT3HmxgyPGnJfQ==}

  buffer@5.7.1:
    resolution: {integrity: sha512-EHcyIPBQ4BSGlvjB16k5KgAJ27CIsHY/2JBmCRReo48y9rQ3MaUzWX3KVlBa4U7MyX02HdVj0K7C3WaB3ju7FQ==}

  buffer@6.0.3:
    resolution: {integrity: sha512-FTiCpNxtwiZZHEZbcbTIcZjERVICn9yq/pDFkTl95/AxzD1naBctN7YO68riM/gLSDY7sdrMby8hofADYuuqOA==}

  bundle-name@4.1.0:
    resolution: {integrity: sha512-tjwM5exMg6BGRI+kNmTntNsvdZS1X8BFYS6tnJ2hdH0kVxM6/eVZ2xy+FqStSWvYmtfFMDLIxurorHwDKfDz5Q==}
    engines: {node: '>=18'}

  bytes-iec@3.1.1:
    resolution: {integrity: sha512-fey6+4jDK7TFtFg/klGSvNKJctyU7n2aQdnM+CO0ruLPbqqMOM8Tio0Pc+deqUeVKX1tL5DQep1zQ7+37aTAsA==}
    engines: {node: '>= 0.8'}

  bytes@3.1.2:
    resolution: {integrity: sha512-/Nf7TyzTx6S3yRJObOAV7956r8cr2+Oj8AC5dt8wSP3BQAoeX58NoHyCU8P8zGkNXStjTSi6fzO6F0pBdcYbEg==}
    engines: {node: '>= 0.8'}

  c12@3.1.0:
    resolution: {integrity: sha512-uWoS8OU1MEIsOv8p/5a82c3H31LsWVR5qiyXVfBNOzfffjUWtPnhAb4BYI2uG2HfGmZmFjCtui5XNWaps+iFuw==}
    peerDependencies:
      magicast: ^0.3.5
    peerDependenciesMeta:
      magicast:
        optional: true

  cac@6.7.14:
    resolution: {integrity: sha512-b6Ilus+c3RrdDk+JhLKUAQfzzgLEPy6wcXqS7f/xe1EETvsDP6GORG7SFuOs6cID5YkqchW/LXZbX5bc8j7ZcQ==}
    engines: {node: '>=8'}

  cacache@15.3.0:
    resolution: {integrity: sha512-VVdYzXEn+cnbXpFgWs5hTT7OScegHVmLhJIR8Ufqk3iFD6A6j5iSX1KuBTfNEv4tdJWE2PzA6IVFtcLC7fN9wQ==}
    engines: {node: '>= 10'}

  call-bind-apply-helpers@1.0.2:
    resolution: {integrity: sha512-Sp1ablJ0ivDkSzjcaJdxEunN5/XvksFJ2sMBFfq6x0ryhQV/2b/KwFe21cMpmHtPOSij8K99/wSfoEuTObmuMQ==}
    engines: {node: '>= 0.4'}

  call-bound@1.0.4:
    resolution: {integrity: sha512-+ys997U96po4Kx/ABpBCqhA9EuxJaQWDQg7295H4hBphv3IZg0boBKuwYpt4YXp6MZ5AmZQnU/tyMTlRpaSejg==}
    engines: {node: '>= 0.4'}

  callsites@3.1.0:
    resolution: {integrity: sha512-P8BjAsXvZS+VIDUI11hHCQEv74YT67YUi5JJFNWIqL235sBmjX4+qx9Muvls5ivyNENctx46xQLQ3aTuE7ssaQ==}
    engines: {node: '>=6'}

  camelcase-keys@6.2.2:
    resolution: {integrity: sha512-YrwaA0vEKazPBkn0ipTiMpSajYDSe+KjQfrjhcBMxJt/znbvlHd8Pw/Vamaz5EB4Wfhs3SUR3Z9mwRu/P3s3Yg==}
    engines: {node: '>=8'}

  camelcase@5.3.1:
    resolution: {integrity: sha512-L28STB170nwWS63UjtlEOE3dldQApaJXZkOI1uMFfzf3rRuPegHaHesyee+YxQ+W6SvRDQV6UrdOdRiR153wJg==}
    engines: {node: '>=6'}

  camelcase@6.3.0:
    resolution: {integrity: sha512-Gmy6FhYlCY7uOElZUSbxo2UCDH8owEk996gkbrpsgGtrJLM3J7jGxl9Ic7Qwwj4ivOE5AWZWRMecDdF7hqGjFA==}
    engines: {node: '>=10'}

  caniuse-lite@1.0.30001751:
    resolution: {integrity: sha512-A0QJhug0Ly64Ii3eIqHu5X51ebln3k4yTUkY1j8drqpWHVreg/VLijN48cZ1bYPiqOQuqpkIKnzr/Ul8V+p6Cw==}

  chai@5.3.3:
    resolution: {integrity: sha512-4zNhdJD/iOjSH0A05ea+Ke6MU5mmpQcbQsSOkgdaUMJ9zTlDTD/GYlwohmIE2u0gaxHYiVHEn1Fw9mZ/ktJWgw==}
    engines: {node: '>=18'}

  chalk@4.1.2:
    resolution: {integrity: sha512-oKnbhFyRIXpUuez8iBMmyEa4nbj4IOQyuhc/wy9kY7/WVPcwIO9VA668Pu8RkO7+0G76SLROeyw9CpQ061i4mA==}
    engines: {node: '>=10'}

  chalk@5.6.2:
    resolution: {integrity: sha512-7NzBL0rN6fMUW+f7A6Io4h40qQlG+xGmtMxfbnH/K7TAtt8JQWVQK+6g0UXKMeVJoyV5EkkNsErQ8pVD3bLHbA==}
    engines: {node: ^12.17.0 || ^14.13 || >=16.0.0}

  char-regex@1.0.2:
    resolution: {integrity: sha512-kWWXztvZ5SBQV+eRgKFeh8q5sLuZY2+8WUIzlxWVTg+oGwY14qylx1KbKzHd8P6ZYkAg0xyIDU9JMHhyJMZ1jw==}
    engines: {node: '>=10'}

  chardet@2.1.1:
    resolution: {integrity: sha512-PsezH1rqdV9VvyNhxxOW32/d75r01NY7TQCmOqomRo15ZSOKbpTFVsfjghxo6JloQUCGnH4k1LGu0R4yCLlWQQ==}

  check-error@2.1.1:
    resolution: {integrity: sha512-OAlb+T7V4Op9OwdkjmguYRqncdlx5JiofwOAUkmTF+jNdHwzTaTs4sRAGpzLF3oOz5xAyDGrPgeIDFQmDOTiJw==}
    engines: {node: '>= 16'}

  checkpoint-client@1.1.33:
    resolution: {integrity: sha512-kiG9G/2K2lDkwd5q7TrzxN4IVqBSdwItLWXw6H+7+2N5jopjHRjD434OWvg/anuRvAnRlr5tflOuwbetsHQoZQ==}

  chokidar@4.0.3:
    resolution: {integrity: sha512-Qgzu8kfBvo+cA4962jnP1KkS6Dop5NS6g7R5LFYJr4b8Ub94PPQXUksCw9PvXoeXPRRddRNC5C1JQUR2SMGtnA==}
    engines: {node: '>= 14.16.0'}

  chownr@1.1.4:
    resolution: {integrity: sha512-jJ0bqzaylmJtVnNgzTeSOs8DPavpbYgEr/b0YL8/2GO3xJEhInFmhKMUnEJQjZumK7KXGFhUy89PrsJWlakBVg==}

  chownr@2.0.0:
    resolution: {integrity: sha512-bIomtDF5KGpdogkLd9VspvFzk9KfpyyGlS8YFVZl7TGPBHL5snIOnxeshwVgPteQ9b4Eydl+pVbIyE1DcvCWgQ==}
    engines: {node: '>=10'}

  chrome-trace-event@1.0.4:
    resolution: {integrity: sha512-rNjApaLzuwaOTjCiT8lSDdGN1APCiqkChLMJxJPWLunPAt5fy8xgU9/jNOchV84wfIxrA0lRQB7oCT8jrn/wrQ==}
    engines: {node: '>=6.0'}

  ci-info@3.9.0:
    resolution: {integrity: sha512-NIxF55hv4nSqQswkAeiOi1r83xy8JldOFDTWiug55KBu9Jnblncd2U6ViHmYgHf01TPZS77NJBhBMKdWj9HQMQ==}
    engines: {node: '>=8'}

  ci-info@4.0.0:
    resolution: {integrity: sha512-TdHqgGf9odd8SXNuxtUBVx8Nv+qZOejE6qyqiy5NtbYYQOeFa6zmHkxlPzmaLxWWHsU6nJmB7AETdVPi+2NBUg==}
    engines: {node: '>=8'}

  ci-info@4.3.1:
    resolution: {integrity: sha512-Wdy2Igu8OcBpI2pZePZ5oWjPC38tmDVx5WKUXKwlLYkA0ozo85sLsLvkBbBn/sZaSCMFOGZJ14fvW9t5/d7kdA==}
    engines: {node: '>=8'}

  citty@0.1.6:
    resolution: {integrity: sha512-tskPPKEs8D2KPafUypv2gxwJP8h/OaJmC82QQGGDQcHvXX43xF2VDACcJVmZ0EuSxkpO9Kc4MlrA3q0+FG58AQ==}

  cjs-module-lexer@1.4.3:
    resolution: {integrity: sha512-9z8TZaGM1pfswYeXrUpzPrkx8UnWYdhJclsiYMm6x/w5+nN+8Tf/LnAgfLGQCm59qAOxU8WwHEq2vNwF6i4j+Q==}

  clean-stack@2.2.0:
    resolution: {integrity: sha512-4diC9HaTE+KRAMWhDhrGOECgWZxoevMc5TlkObMqNSsVU62PYzXZ/SMTjzyGAFF1YusgxGcSWTEXBhp0CPwQ1A==}
    engines: {node: '>=6'}

  cli-cursor@5.0.0:
    resolution: {integrity: sha512-aCj4O5wKyszjMmDT4tZj93kxyydN/K5zPWSCe6/0AV/AA1pqe5ZBIw0a2ZfPQV7lL5/yb5HsUreJ6UFAF1tEQw==}
    engines: {node: '>=18'}

  cli-spinners@2.9.2:
    resolution: {integrity: sha512-ywqV+5MmyL4E7ybXgKys4DugZbX0FC6LnwrhjuykIjnK9k8OQacQ7axGKnjDXWNhns0xot3bZI5h55H8yo9cJg==}
    engines: {node: '>=6'}

  cli-truncate@4.0.0:
    resolution: {integrity: sha512-nPdaFdQ0h/GEigbPClz11D0v/ZJEwxmeVZGeMo3Z5StPtUTkA9o1lD6QwoirYiSDzbcwn2XcjwmCp68W1IS4TA==}
    engines: {node: '>=18'}

  cli-width@4.1.0:
    resolution: {integrity: sha512-ouuZd4/dm2Sw5Gmqy6bGyNNNe1qt9RpmxveLSO7KcgsTnU7RXfsw+/bukWGo1abgBiMAic068rclZsO4IWmmxQ==}
    engines: {node: '>= 12'}

  cliui@7.0.4:
    resolution: {integrity: sha512-OcRE68cOsVMXp1Yvonl/fzkQOyjLSu/8bhPDfQt0e0/Eb283TKP20Fs2MqoPsr9SwA595rRCA+QMzYc9nBP+JQ==}

  cliui@8.0.1:
    resolution: {integrity: sha512-BSeNnyus75C4//NQ9gQt1/csTXyo/8Sb+afLAkzAptFuMsod9HFokGNudZpi/oQV73hnVK+sR+5PVRMd+Dr7YQ==}
    engines: {node: '>=12'}

  co@4.6.0:
    resolution: {integrity: sha512-QVb0dM5HvG+uaxitm8wONl7jltx8dqhfU33DcqtOZcLSVIKSDDLDi7+0LbAKiyI8hD9u42m2YxXSkMGWThaecQ==}
    engines: {iojs: '>= 1.0.0', node: '>= 0.12.0'}

  collect-v8-coverage@1.0.3:
    resolution: {integrity: sha512-1L5aqIkwPfiodaMgQunkF1zRhNqifHBmtbbbxcr6yVxxBnliw4TDOW6NxpO8DJLgJ16OT+Y4ztZqP6p/FtXnAw==}

  color-convert@2.0.1:
    resolution: {integrity: sha512-RRECPsj7iu/xb5oKYcsFHSppFNnsj/52OVTRKb4zP5onXwVF3zVmmToNcOfGC+CRDpfK/U584fMg38ZHCaElKQ==}
    engines: {node: '>=7.0.0'}

  color-name@1.1.4:
    resolution: {integrity: sha512-dOy+3AuW3a2wNbZHIuMZpTcgjGuLU/uBL/ubcZF9OXbDo8ff4O8yVp5Bf0efS8uEoYo5q4Fx7dY9OgQGXgAsQA==}

  color-string@1.9.1:
    resolution: {integrity: sha512-shrVawQFojnZv6xM40anx4CkoDP+fZsw/ZerEMsW/pyzsRbElpsL/DBVW7q3ExxwusdNXI3lXpuhEZkzs8p5Eg==}

  color-support@1.1.3:
    resolution: {integrity: sha512-qiBjkpbMLO/HL68y+lh4q0/O1MZFj2RX6X/KmMa3+gJD3z+WwI1ZzDHysvqHGS3mP6mznPckpXmw1nI9cJjyRg==}
    hasBin: true

  color@4.2.3:
    resolution: {integrity: sha512-1rXeuUUiGGrykh+CeBdu5Ie7OJwinCgQY0bc7GCRxy5xVHy+moaqkpL/jqQq0MtQOeYcrqEz4abc5f0KtU7W4A==}
    engines: {node: '>=12.5.0'}

  colorette@2.0.20:
    resolution: {integrity: sha512-IfEDxwoWIjkeXL1eXcDiow4UbKjhLdq6/EuSVR9GMN7KVH3r9gQ83e73hsz1Nd1T3ijd5xv1wcWRYO+D6kCI2w==}

  combined-stream@1.0.8:
    resolution: {integrity: sha512-FQN4MRfuJeHf7cBbBMJFXhKSDq+2kAArBlmRBvcvFE5BB1HZKXtSFASDhdlz9zOYwxh8lDdnvmMOe/+5cdoEdg==}
    engines: {node: '>= 0.8'}

  commander@11.1.0:
    resolution: {integrity: sha512-yPVavfyCcRhmorC7rWlkHn15b4wDVgVmBA7kV4QVBsF7kv/9TKJAbAXVTxvTnwP8HHKjRCJDClKbciiYS7p0DQ==}
    engines: {node: '>=16'}

  commander@13.1.0:
    resolution: {integrity: sha512-/rFeCpNJQbhSZjGVwO9RFV3xPqbnERS8MmIQzCtD/zl6gpJuV/bMLuN92oG3F7d8oDEHHRrujSXNUr8fpjntKw==}
    engines: {node: '>=18'}

  commander@2.20.3:
    resolution: {integrity: sha512-GpVkmM8vF2vQUkj2LvZmD35JxeJOLCwJ9cUkugyk2nuhbv3+mJvpLYYt+0+USMxE+oj+ey/lJEnhZw75x/OMcQ==}

  common-path-prefix@3.0.0:
    resolution: {integrity: sha512-QE33hToZseCH3jS0qN96O/bSh3kaw/h+Tq7ngyY9eWDUnTlTNUyqfqvCXioLe5Na5jFsL78ra/wuBU4iuEgd4w==}

  compress-commons@5.0.3:
    resolution: {integrity: sha512-/UIcLWvwAQyVibgpQDPtfNM3SvqN7G9elAPAV7GM0L53EbNWwWiCsWtK8Fwed/APEbptPHXs5PuW+y8Bq8lFTA==}
    engines: {node: '>= 12.0.0'}

  concat-map@0.0.1:
    resolution: {integrity: sha512-/Srv4dswyQNBfohGpz9o6Yb3Gz3SrUDqBH5rTuhGR7ahtlbYKnVxw2bCFMRljaA7EXHaXZ8wsHdodFvbkhKmqg==}

  confbox@0.2.2:
    resolution: {integrity: sha512-1NB+BKqhtNipMsov4xI/NnhCKp9XG9NamYp5PVm9klAT0fsrNPjaFICsCFhNhwZJKNh7zB/3q8qXz0E9oaMNtQ==}

  consola@3.4.2:
    resolution: {integrity: sha512-5IKcdX0nnYavi6G7TtOhwkYzyjfJlatbjMjuLSfE2kYT5pMDOilZ4OvMhi637CcDICTmz3wARPoyhqyX1Y+XvA==}
    engines: {node: ^14.18.0 || >=16.10.0}

  console-control-strings@1.1.0:
    resolution: {integrity: sha512-ty/fTekppD2fIwRvnZAVdeOiGd1c7YXEixbgJTNzqcxJWKQnjJ/V1bNEEE6hygpM3WjwHFUVK6HTjWSzV4a8sQ==}

  content-disposition@1.0.0:
    resolution: {integrity: sha512-Au9nRL8VNUut/XSzbQA38+M78dzP4D+eqg3gfJHMIHHYa3bg067xj1KxMUWj+VULbiZMowKngFFbKczUrNJ1mg==}
    engines: {node: '>= 0.6'}

  content-type@1.0.5:
    resolution: {integrity: sha512-nTjqfcBFEipKdXCv4YDQWCfmcLZKm81ldF0pAopTvyrFGVbcR6P/VAAd5G7N+0tTr8QqiU0tFadD6FK4NtJwOA==}
    engines: {node: '>= 0.6'}

  convert-source-map@2.0.0:
    resolution: {integrity: sha512-Kvp459HrV2FEJ1CAsi1Ku+MY3kasH19TFykTz2xWmMeq6bk2NU3XXvfJ+Q61m0xktWwt+1HSYf3JZsTms3aRJg==}

  cookie-es@2.0.0:
    resolution: {integrity: sha512-RAj4E421UYRgqokKUmotqAwuplYw15qtdXfY+hGzgCJ/MBjCVZcSoHK/kH9kocfjRjcDME7IiDWR/1WX1TM2Pg==}

  cookie-signature@1.2.2:
    resolution: {integrity: sha512-D76uU73ulSXrD1UXF4KE2TMxVVwhsnCgfAyTg9k8P6KGZjlXKrOLe4dJQKI3Bxi5wjesZoFXJWElNWBjPZMbhg==}
    engines: {node: '>=6.6.0'}

  cookie@0.7.2:
    resolution: {integrity: sha512-yki5XnKuf750l50uGTllt6kKILY4nQ1eNIQatoXEByZ5dWgnKqbnqmTrBE5B4N7lrMJKQ2ytWMiTO2o0v6Ew/w==}
    engines: {node: '>= 0.6'}

  cookie@1.0.2:
    resolution: {integrity: sha512-9Kr/j4O16ISv8zBBhJoi4bXOYNTkFLOqSL3UDB0njXxCXNezjeyVrJyGOWtgfs/q2km1gwBcfH8q1yEGoMYunA==}
    engines: {node: '>=18'}

  core-util-is@1.0.2:
    resolution: {integrity: sha512-3lqz5YjWTYnW6dlDa5TLaTCcShfar1e40rmcJVwCBJC6mWlFuj0eCHIElmG1g5kyuJ/GD+8Wn4FFCcz4gJPfaQ==}

  core-util-is@1.0.3:
    resolution: {integrity: sha512-ZQBvi1DcpJ4GDqanjucZ2Hj3wEO5pZDS89BWbkcrvdxksJorwUDDZamX9ldFkp9aw2lmBDLgkObEA4DWNJ9FYQ==}

  cors@2.8.5:
    resolution: {integrity: sha512-KIHbLJqu73RGr/hnbrO9uBeixNGuvSQjul/jdFvS/KFSIH1hWVd1ng7zOHx+YrEfInLG7q4n6GHQ9cDtxv/P6g==}
    engines: {node: '>= 0.10'}

  crc-32@1.2.2:
    resolution: {integrity: sha512-ROmzCKrTnOwybPcJApAA6WBWij23HVfGVNKqqrZpuyZOHqK2CwHSvpGuyt/UNNvaIjEd8X5IFGp4Mh+Ie1IHJQ==}
    engines: {node: '>=0.8'}
    hasBin: true

  crc32-stream@5.0.1:
    resolution: {integrity: sha512-lO1dFui+CEUh/ztYIpgpKItKW9Bb4NWakCRJrnqAbFIYD+OZAwb2VfD5T5eXMw2FNcsDHkQcNl/Wh3iVXYwU6g==}
    engines: {node: '>= 12.0.0'}

  create-jest@29.7.0:
    resolution: {integrity: sha512-Adz2bdH0Vq3F53KEMJOoftQFutWCukm6J24wbPWRO4k1kMY7gS7ds/uoJkNuV8wDCtWWnuwGcJwpWcih+zEW1Q==}
    engines: {node: ^14.15.0 || ^16.10.0 || >=18.0.0}
    hasBin: true

  create-require@1.1.1:
    resolution: {integrity: sha512-dcKFX3jn0MpIaXjisoRvexIJVEKzaq7z2rZKxf+MSr9TkdmHmsU4m2lcLojrj/FHl8mk5VxMmYA+ftRkP/3oKQ==}

  cross-spawn@7.0.6:
    resolution: {integrity: sha512-uV2QOWP2nWzsy2aMp8aRibhi9dlzF5Hgh5SHaB9OiTGEyDTiJJyx0uy51QXdyWbtAHNua4XJzUKca3OzKUd3vA==}
    engines: {node: '>= 8'}

  crypto-random-string@2.0.0:
    resolution: {integrity: sha512-v1plID3y9r/lPhviJ1wrXpLeyUIGAZ2SHNYTEapm7/8A9nLPoyvVp3RK/EPFqn5kEznyWgYZNsRtYYIWbuG8KA==}
    engines: {node: '>=8'}

  crypto-random-string@4.0.0:
    resolution: {integrity: sha512-x8dy3RnvYdlUcPOjkEHqozhiwzKNSq7GcPuXFbnyMOCHxX8V3OgIg/pYuabl2sbUPfIJaeAQB7PMOK8DFIdoRA==}
    engines: {node: '>=12'}

  data-uri-to-buffer@2.0.2:
    resolution: {integrity: sha512-ND9qDTLc6diwj+Xe5cdAgVTbLVdXbtxTJRXRhli8Mowuaan+0EJOtdqJ0QCHNSSPyoXGx9HX2/VMnKeC34AChA==}

  data-uri-to-buffer@4.0.1:
    resolution: {integrity: sha512-0R9ikRb668HB7QDxT1vkpuUBtqc53YyAwMwGeUFKRojY/NWKvdZ+9UYtRfGmhqNbRkTSVpMbmyhXipFFv2cb/A==}
    engines: {node: '>= 12'}

  debug@3.2.7:
    resolution: {integrity: sha512-CFjzYYAi4ThfiQvizrFQevTTXHtnCqWfe7x1AhgEscTz6ZbLbfoLRLPugTQyBth6f8ZERVUSyWHFD/7Wu4t1XQ==}
    peerDependencies:
      supports-color: '*'
    peerDependenciesMeta:
      supports-color:
        optional: true

  debug@4.4.3:
    resolution: {integrity: sha512-RGwwWnwQvkVfavKVt22FGLw+xYSdzARwm0ru6DhTVA3umU5hZc28V3kO4stgYryrTlLpuvgI9GiijltAjNbcqA==}
    engines: {node: '>=6.0'}
    peerDependencies:
      supports-color: '*'
    peerDependenciesMeta:
      supports-color:
        optional: true

  decamelize-keys@1.1.1:
    resolution: {integrity: sha512-WiPxgEirIV0/eIOMcnFBA3/IJZAZqKnwAwWyvvdi4lsr1WCN22nhdf/3db3DoZcUjTV2SqfzIwNyp6y2xs3nmg==}
    engines: {node: '>=0.10.0'}

  decamelize@1.2.0:
    resolution: {integrity: sha512-z2S+W9X73hAUUki+N+9Za2lBlun89zigOyGrsax+KUQ6wKW4ZoWpEYBkGhQjwAjjDCkWxhY0VKEhk8wzY7F5cA==}
    engines: {node: '>=0.10.0'}

  decimal.js-light@2.5.1:
    resolution: {integrity: sha512-qIMFpTMZmny+MMIitAB6D7iVPEorVw6YQRWkvarTkT4tBeSLLiHzcwj6q0MmYSFCiVpiqPJTJEYIrpcPzVEIvg==}

  decimal.js@10.5.0:
    resolution: {integrity: sha512-8vDa8Qxvr/+d94hSh5P3IJwI5t8/c0KsMp+g8bNw9cY2icONa5aPfvKeieW1WlG0WQYwwhJ7mjui2xtiePQSXw==}

  decimal.js@10.6.0:
    resolution: {integrity: sha512-YpgQiITW3JXGntzdUmyUR1V812Hn8T1YVXhCu+wO3OpS4eU9l4YdD3qjyiKdV6mvV29zapkMeD390UVEf2lkUg==}

  decompress-response@6.0.0:
    resolution: {integrity: sha512-aW35yZM6Bb/4oJlZncMH2LCoZtJXTRxES17vE3hoRiowU2kWHaJKFkSBDnDR+cm9J+9QhXmREyIfv0pji9ejCQ==}
    engines: {node: '>=10'}

  dedent@1.7.0:
    resolution: {integrity: sha512-HGFtf8yhuhGhqO07SV79tRp+br4MnbdjeVxotpn1QBl30pcLLCQjX5b2295ll0fv8RKDKsmWYrl05usHM9CewQ==}
    peerDependencies:
      babel-plugin-macros: ^3.1.0
    peerDependenciesMeta:
      babel-plugin-macros:
        optional: true

  deep-eql@5.0.2:
    resolution: {integrity: sha512-h5k/5U50IJJFpzfL6nO9jaaumfjO/f2NjK/oYB2Djzm4p9L+3T9qWpZqZ2hAbLPuuYq9wrU08WQyBTL5GbPk5Q==}
    engines: {node: '>=6'}

  deep-extend@0.6.0:
    resolution: {integrity: sha512-LOHxIOaPYdHlJRtCQfDIVZtfw/ufM8+rVj649RIHzcm/vGwQRXFt6OPqIFWsm2XEMrNIEtWR64sY1LEKD2vAOA==}
    engines: {node: '>=4.0.0'}

  deep-is@0.1.4:
    resolution: {integrity: sha512-oIPzksmTg4/MriiaYGO+okXDT7ztn/w3Eptv/+gSIdMdKsJo0u4CfYNFJPy+4SKMuCqGw2wxnA+URMg3t8a/bQ==}

  deepmerge-ts@7.1.5:
    resolution: {integrity: sha512-HOJkrhaYsweh+W+e74Yn7YStZOilkoPb6fycpwNLKzSPtruFs48nYis0zy5yJz1+ktUhHxoRDJ27RQAWLIJVJw==}
    engines: {node: '>=16.0.0'}

  deepmerge@4.3.1:
    resolution: {integrity: sha512-3sUqbMEc77XqpdNO7FRyRog+eW3ph+GYCbj+rK+uYyRMuwsVy0rMiVtPn+QJlKFvWP/1PYpapqYn0Me2knFn+A==}
    engines: {node: '>=0.10.0'}

  default-browser-id@5.0.0:
    resolution: {integrity: sha512-A6p/pu/6fyBcA1TRz/GqWYPViplrftcW2gZC9q79ngNCKAeR/X3gcEdXQHl4KNXV+3wgIJ1CPkJQ3IHM6lcsyA==}
    engines: {node: '>=18'}

  default-browser@5.2.1:
    resolution: {integrity: sha512-WY/3TUME0x3KPYdRRxEJJvXRHV4PyPoUsxtZa78lwItwRQRHhd2U9xOscaT/YTf8uCXIAjeJOFBVEh/7FtD8Xg==}
    engines: {node: '>=18'}

  define-lazy-prop@2.0.0:
    resolution: {integrity: sha512-Ds09qNh8yw3khSjiJjiUInaGX9xlqZDY7JVryGxdxV7NPeuqQfplOpQ66yJFZut3jLa5zOwkXw1g9EI2uKh4Og==}
    engines: {node: '>=8'}

  define-lazy-prop@3.0.0:
    resolution: {integrity: sha512-N+MeXYoqr3pOgn8xfyRPREN7gHakLYjhsHhWGT3fWAiL4IkAt0iDw14QiiEm2bE30c5XX5q0FtAA3CK5f9/BUg==}
    engines: {node: '>=12'}

  defu@6.1.4:
    resolution: {integrity: sha512-mEQCMmwJu317oSz8CwdIOdwf3xMif1ttiM8LTufzc3g6kR+9Pe236twL8j3IYT1F7GfRgGcW6MWxzZjLIkuHIg==}

  del@6.1.1:
    resolution: {integrity: sha512-ua8BhapfP0JUJKC/zV9yHHDW/rDoDxP4Zhn3AkA6/xT6gY7jYXJiaeyBZznYVujhZZET+UgcbZiQ7sN3WqcImg==}
    engines: {node: '>=10'}

  delayed-stream@1.0.0:
    resolution: {integrity: sha512-ZySD7Nf91aLB0RxL4KGrKHBXl7Eds1DAmEdcoVawXnLD7SDhpNgtuII2aAkg7a7QS41jxPSZ17p4VdGnMHk3MQ==}
    engines: {node: '>=0.4.0'}

  delegates@1.0.0:
    resolution: {integrity: sha512-bd2L678uiWATM6m5Z1VzNCErI3jiGzt6HGY8OVICs40JQq/HALfbyNJmp0UDakEY4pMMaN0Ly5om/B1VI/+xfQ==}

  denque@2.1.0:
    resolution: {integrity: sha512-HVQE3AAb/pxF8fQAoiqpvg9i3evqug3hoiwakOyZAwJm+6vZehbkYXZ0l4JxS+I3QxM97v5aaRNhj8v5oBhekw==}
    engines: {node: '>=0.10'}

  depd@2.0.0:
    resolution: {integrity: sha512-g7nH6P6dyDioJogAAGprGpCtVImJhpPk/roCzdb3fIh61/s/nPsfR6onyMwkCAR/OlC3yBC0lESvUoQEAssIrw==}
    engines: {node: '>= 0.8'}

  destr@2.0.5:
    resolution: {integrity: sha512-ugFTXCtDZunbzasqBxrK93Ik/DRYsO6S/fedkWEMKqt04xZ4csmnmwGDBAb07QWNaGMAmnTIemsYZCksjATwsA==}

  detect-libc@2.0.2:
    resolution: {integrity: sha512-UX6sGumvvqSaXgdKGUsgZWqcUyIXZ/vZTrlRT/iobiKhGL0zL4d3osHj3uqllWJK+i+sixDS/3COVEOFbupFyw==}
    engines: {node: '>=8'}

  detect-libc@2.1.2:
    resolution: {integrity: sha512-Btj2BOOO83o3WyH59e8MgXsxEQVcarkUOpEYrubB0urwnN10yQ364rsiByU11nZlqWYZm05i/of7io4mzihBtQ==}
    engines: {node: '>=8'}

  detect-newline@3.1.0:
    resolution: {integrity: sha512-TLz+x/vEXm/Y7P7wn1EJFNLxYpUD4TgMosxY6fAVJUnJMbupHBOncxyWUG9OpTaH9EBD7uFI5LfEgmMOc54DsA==}
    engines: {node: '>=8'}

  diff-sequences@29.6.3:
    resolution: {integrity: sha512-EjePK1srD3P08o2j4f0ExnylqRs5B9tJjcp9t1krH2qRi8CCdsYfwe9JgSLurFBWwq4uOlipzfk5fHNvwFKr8Q==}
    engines: {node: ^14.15.0 || ^16.10.0 || >=18.0.0}

  diff@4.0.2:
    resolution: {integrity: sha512-58lmxKSA4BNyLz+HHMUzlOEpg09FV+ev6ZMe3vJihgdxzgcwZ8VoEEPmALCZG9LmqfVoNMMKpttIYTVG6uDY7A==}
    engines: {node: '>=0.3.1'}

  dir-glob@3.0.1:
    resolution: {integrity: sha512-WkrWp9GR4KXfKGYzOLmTuGVi1UWFfws377n9cc55/tb6DuqyF6pcQ5AbiHEshaDpY9v6oaSr2XCDidGmMwdzIA==}
    engines: {node: '>=8'}

  doctrine@3.0.0:
    resolution: {integrity: sha512-yS+Q5i3hBf7GBkd4KG8a7eBNNWNGLTaEwwYWUijIYM7zrlYDM0BFXHjjPWlWZ1Rg7UaddZeIDmi9jF3HmqiQ2w==}
    engines: {node: '>=6.0.0'}

  dotenv-cli@8.0.0:
    resolution: {integrity: sha512-aLqYbK7xKOiTMIRf1lDPbI+Y+Ip/wo5k3eyp6ePysVaSqbyxjyK3dK35BTxG+rmd7djf5q2UPs4noPNH+cj0Qw==}
    hasBin: true

  dotenv-expand@10.0.0:
    resolution: {integrity: sha512-GopVGCpVS1UKH75VKHGuQFqS1Gusej0z4FyQkPdwjil2gNIv+LNsqBlboOzpJFZKVT95GkCyWJbBSdFEFUWI2A==}
    engines: {node: '>=12'}

  dotenv@16.6.1:
    resolution: {integrity: sha512-uBq4egWHTcTt33a72vpSG0z3HnPuIl6NqYcTrKEg2azoEyl2hpW0zqlxysq2pK9HlDIHyHyakeYaYnSAwd8bow==}
    engines: {node: '>=12'}

  dotenv@17.2.3:
    resolution: {integrity: sha512-JVUnt+DUIzu87TABbhPmNfVdBDt18BLOWjMUFJMSi/Qqg7NTYtabbvSNJGOJ7afbRuv9D/lngizHtP7QyLQ+9w==}
    engines: {node: '>=12'}

  dunder-proto@1.0.1:
    resolution: {integrity: sha512-KIN/nDJBQRcXw0MLVhZE9iQHmG68qAVIBg9CqmUYjmQIhgij9U5MFvrqkUL5FbtyyzZuOeOt0zdeRe4UY7ct+A==}
    engines: {node: '>= 0.4'}

  eastasianwidth@0.2.0:
    resolution: {integrity: sha512-I88TYZWc9XiYHRQ4/3c5rjjfgkjhLyW2luGIheGERbNQ6OY7yTybanSpDXZa8y7VUP9YmDcYa+eyq4ca7iLqWA==}

  ecdsa-sig-formatter@1.0.11:
    resolution: {integrity: sha512-nagl3RYrbNv6kQkeJIpt6NJZy8twLB/2vtz6yN9Z4vRKHN4/QZJIEbqohALSgwKdnksuY3k5Addp5lg8sVoVcQ==}

  ee-first@1.1.1:
    resolution: {integrity: sha512-WMwm9LhRUo+WUaRN+vRuETqG89IgZphVSNkdFgeb6sS/E4OrDIN7t48CAewSHXc6C8lefD8KKfr5vY61brQlow==}

  effect@3.18.4:
    resolution: {integrity: sha512-b1LXQJLe9D11wfnOKAk3PKxuqYshQ0Heez+y5pnkd3jLj1yx9QhM72zZ9uUrOQyNvrs2GZZd/3maL0ZV18YuDA==}

  electron-to-chromium@1.5.243:
    resolution: {integrity: sha512-ZCphxFW3Q1TVhcgS9blfut1PX8lusVi2SvXQgmEEnK4TCmE1JhH2JkjJN+DNt0pJJwfBri5AROBnz2b/C+YU9g==}

  emittery@0.13.1:
    resolution: {integrity: sha512-DeWwawk6r5yR9jFgnDKYt4sLS0LmHJJi3ZOnb5/JdbYwj3nW+FxQnHIjhBKz8YLC7oRNPVM9NQ47I3CVx34eqQ==}
    engines: {node: '>=12'}

  emoji-regex@10.6.0:
    resolution: {integrity: sha512-toUI84YS5YmxW219erniWD0CIVOo46xGKColeNQRgOzDorgBi1v4D71/OFzgD9GO2UGKIv1C3Sp8DAn0+j5w7A==}

  emoji-regex@8.0.0:
    resolution: {integrity: sha512-MSjYzcWNOA0ewAHpz0MxpYFvwg6yjy1NG3xteoqz644VCo/RPgnr1/GGt+ic3iJTzQ8Eu3TdM14SawnVUmGE6A==}

  emoji-regex@9.2.2:
    resolution: {integrity: sha512-L18DaJsXSUk2+42pv8mLs5jJT2hqFkFE4j21wOmgbUqsZ2hL72NsUU785g9RXgo3s0ZNgVl42TiHp3ZtOv/Vyg==}

  empathic@2.0.0:
    resolution: {integrity: sha512-i6UzDscO/XfAcNYD75CfICkmfLedpyPDdozrLMmQc5ORaQcdMoc21OnlEylMIqI7U8eniKrPMxxtj8k0vhmJhA==}
    engines: {node: '>=14'}

  encodeurl@2.0.0:
    resolution: {integrity: sha512-Q0n9HRi4m6JuGIV1eFlmvJB7ZEVxu93IrMyiMsGC0lrMJMWzRgx6WGquyfQgZVb31vhGgXnfmPNNXmxnOkRBrg==}
    engines: {node: '>= 0.8'}

  encoding@0.1.13:
    resolution: {integrity: sha512-ETBauow1T35Y/WZMkio9jiM0Z5xjHHmJ4XmjZOq1l/dXz3lr2sRn87nJy20RupqSh1F2m3HHPSp8ShIPQJrJ3A==}

  end-of-stream@1.4.5:
    resolution: {integrity: sha512-ooEGc6HP26xXq/N+GCGOT0JKCLDGrq2bQUZrQ7gyrJiZANJ/8YDTxTpQBXGMn+WbIQXNVpyWymm7KYVICQnyOg==}

  enhanced-resolve@5.18.3:
    resolution: {integrity: sha512-d4lC8xfavMeBjzGr2vECC3fsGXziXZQyJxD868h2M/mBI3PwAuODxAkLkq5HYuvrPYcUtiLzsTo8U3PgX3Ocww==}
    engines: {node: '>=10.13.0'}

  env-paths@2.2.1:
    resolution: {integrity: sha512-+h1lkLKhZMTYjog1VEpJNG7NZJWcuc2DDk/qsqSTRRCOXiLjeQ1d1/udrUGhqMxUgAlwKNZ0cf2uqan5GLuS2A==}
    engines: {node: '>=6'}

  environment@1.1.0:
    resolution: {integrity: sha512-xUtoPkMggbz0MPyPiIWr1Kp4aeWJjDZ6SMvURhimjdZgsRuDplF5/s9hcgGhyXMhs+6vpnuoiZ2kFiu3FMnS8Q==}
    engines: {node: '>=18'}

  err-code@2.0.3:
    resolution: {integrity: sha512-2bmlRpNKBxT/CRmPOlyISQpNj+qSeYvcym/uT0Jx2bMOlKLtSy1ZmLuVxSEKKyor/N5yhvp/ZiG1oE3DEYMSFA==}

  error-ex@1.3.4:
    resolution: {integrity: sha512-sqQamAnR14VgCr1A618A3sGrygcpK+HEbenA/HiEAkkUwcZIIB/tgWqHFxWgOyDh4nB4JCRimh79dR5Ywc9MDQ==}

  error-stack-parser-es@1.0.5:
    resolution: {integrity: sha512-5qucVt2XcuGMcEGgWI7i+yZpmpByQ8J1lHhcL7PwqCwu9FPP3VUXzT4ltHe5i2z9dePwEHcDVOAfSnHsOlCXRA==}

  es-define-property@1.0.1:
    resolution: {integrity: sha512-e3nRfgfUZ4rNGL232gUgX06QNyyez04KdjFrF+LTRoOXmrOgFKDg4BCdsjW8EnT69eqdYGmRpJwiPVYNrCaW3g==}
    engines: {node: '>= 0.4'}

  es-errors@1.3.0:
    resolution: {integrity: sha512-Zf5H2Kxt2xjTvbJvP2ZWLEICxA6j+hAmMzIlypy4xcBg1vKVnx89Wy0GbS+kf5cwCVFFzdCFh2XSCFNULS6csw==}
    engines: {node: '>= 0.4'}

  es-module-lexer@1.7.0:
    resolution: {integrity: sha512-jEQoCwk8hyb2AZziIOLhDqpm5+2ww5uIE6lkO/6jcOCusfk6LhMHpXXfBLXTZ7Ydyt0j4VoUQv6uGNYbdW+kBA==}

  es-object-atoms@1.1.1:
    resolution: {integrity: sha512-FGgH2h8zKNim9ljj7dankFPcICIK9Cp5bm+c2gQSYePhpaG5+esrLODihIorn+Pe6FGJzWhXQotPv73jTaldXA==}
    engines: {node: '>= 0.4'}

  es-set-tostringtag@2.1.0:
    resolution: {integrity: sha512-j6vWzfrGVfyXxge+O0x5sh6cvxAog0a/4Rdd2K36zCMV5eJ+/+tOAngRO8cODMNWbVRdVlmGZQL2YS3yR8bIUA==}
    engines: {node: '>= 0.4'}

  esbuild-register@3.6.0:
    resolution: {integrity: sha512-H2/S7Pm8a9CL1uhp9OvjwrBh5Pvx0H8qVOxNu8Wed9Y7qv56MPtq+GGM8RJpq6glYJn9Wspr8uw7l55uyinNeg==}
    peerDependencies:
      esbuild: '>=0.12 <1'

  esbuild@0.17.19:
    resolution: {integrity: sha512-XQ0jAPFkK/u3LcVRcvVHQcTIqD6E2H1fvZMA5dQPSOWb3suUbWbfbRf94pjc0bNzRYLfIrDRQXr7X+LHIm5oHw==}
    engines: {node: '>=12'}
    hasBin: true

  esbuild@0.25.4:
    resolution: {integrity: sha512-8pgjLUcUjcgDg+2Q4NYXnPbo/vncAY4UmyaCm0jZevERqCHZIaWwdJHkf8XQtu4AxSKCdvrUbT0XUr1IdZzI8Q==}
    engines: {node: '>=18'}
    hasBin: true

  esbuild@0.25.5:
    resolution: {integrity: sha512-P8OtKZRv/5J5hhz0cUAdu/cLuPIKXpQl1R9pZtvmHWQvrAUVd0UNIPT4IB4W3rNOqVO0rlqHmCIbSwxh/c9yUQ==}
    engines: {node: '>=18'}
    hasBin: true

  escalade@3.2.0:
    resolution: {integrity: sha512-WUj2qlxaQtO4g6Pq5c29GTcWGDyd8itL8zTlipgECz3JesAiiOKotd8JU6otB3PACgG6xkJUyVhboMS+bje/jA==}
    engines: {node: '>=6'}

  escape-html@1.0.3:
    resolution: {integrity: sha512-NiSupZ4OeuGwr68lGIeym/ksIZMJodUGOSCZ/FSnTxcrekbvqrgdUxlJOMpijaKZVjAJrWrGs/6Jy8OMuyj9ow==}

  escape-string-regexp@2.0.0:
    resolution: {integrity: sha512-UpzcLCXolUWcNu5HtVMHYdXJjArjsF9C0aNnquZYY4uW/Vu0miy5YoWvbV345HauVvcAUnpRuhMMcqTcGOY2+w==}
    engines: {node: '>=8'}

  escape-string-regexp@4.0.0:
    resolution: {integrity: sha512-TtpcNJ3XAzx3Gq8sWRzJaVajRs0uVxA2YAkdb1jm2YkPz4G6egUFAyA3n5vtEIZefPk5Wa4UXbKuS5fKkJWdgA==}
    engines: {node: '>=10'}

  escape-string-regexp@5.0.0:
    resolution: {integrity: sha512-/veY75JbMK4j1yjvuUxuVsiS/hr/4iHs9FTT6cgTexxdE0Ly/glccBAkloH/DofkjRbZU3bnoj38mOmhkZ0lHw==}
    engines: {node: '>=12'}

  eslint-config-prettier@10.1.8:
    resolution: {integrity: sha512-82GZUjRS0p/jganf6q1rEO25VSoHH0hKPCTrgillPjdI/3bgBhAE1QzHrHTizjpRvy6pGAvKjDJtk2pF9NDq8w==}
    hasBin: true
    peerDependencies:
      eslint: '>=7.0.0'

  eslint-formatter-pretty@4.1.0:
    resolution: {integrity: sha512-IsUTtGxF1hrH6lMWiSl1WbGaiP01eT6kzywdY1U+zLc0MP+nwEnUiS9UI8IaOTUhTeQJLlCEWIbXINBH4YJbBQ==}
    engines: {node: '>=10'}

  eslint-import-resolver-node@0.3.9:
    resolution: {integrity: sha512-WFj2isz22JahUv+B788TlO3N6zL3nNJGU8CcZbPZvVEkBPaJdCV4vy5wyghty5ROFbCRnm132v8BScu5/1BQ8g==}

  eslint-plugin-import-x@4.6.1:
    resolution: {integrity: sha512-wluSUifMIb7UfwWXqx7Yx0lE/SGCcGXECLx/9bCmbY2nneLwvAZ4vkd1IXDjPKFvdcdUgr1BaRnaRpx3k2+Pfw==}
    engines: {node: ^18.18.0 || ^20.9.0 || >=21.1.0}
    peerDependencies:
      eslint: ^8.57.0 || ^9.0.0

  eslint-plugin-jest@28.11.0:
    resolution: {integrity: sha512-QAfipLcNCWLVocVbZW8GimKn5p5iiMcgGbRzz8z/P5q7xw+cNEpYqyzFMtIF/ZgF2HLOyy+dYBut+DoYolvqig==}
    engines: {node: ^16.10.0 || ^18.12.0 || >=20.0.0}
    peerDependencies:
      '@typescript-eslint/eslint-plugin': ^6.0.0 || ^7.0.0 || ^8.0.0
      eslint: ^7.0.0 || ^8.0.0 || ^9.0.0
      jest: '*'
    peerDependenciesMeta:
      '@typescript-eslint/eslint-plugin':
        optional: true
      jest:
        optional: true

  eslint-plugin-local-rules@3.0.2:
    resolution: {integrity: sha512-IWME7GIYHXogTkFsToLdBCQVJ0U4kbSuVyDT+nKoR4UgtnVrrVeNWuAZkdEu1nxkvi9nsPccGehEEF6dgA28IQ==}

  eslint-plugin-prettier@5.5.4:
    resolution: {integrity: sha512-swNtI95SToIz05YINMA6Ox5R057IMAmWZ26GqPxusAp1TZzj+IdY9tXNWWD3vkF/wEqydCONcwjTFpxybBqZsg==}
    engines: {node: ^14.18.0 || >=16.0.0}
    peerDependencies:
      '@types/eslint': '>=8.0.0'
      eslint: '>=8.0.0'
      eslint-config-prettier: '>= 7.0.0 <10.0.0 || >=10.1.0'
      prettier: '>=3.0.0'
    peerDependenciesMeta:
      '@types/eslint':
        optional: true
      eslint-config-prettier:
        optional: true

  eslint-plugin-simple-import-sort@12.1.1:
    resolution: {integrity: sha512-6nuzu4xwQtE3332Uz0to+TxDQYRLTKRESSc2hefVT48Zc8JthmN23Gx9lnYhu0FtkRSL1oxny3kJ2aveVhmOVA==}
    peerDependencies:
      eslint: '>=5.0.0'

  eslint-rule-docs@1.1.235:
    resolution: {integrity: sha512-+TQ+x4JdTnDoFEXXb3fDvfGOwnyNV7duH8fXWTPD1ieaBmB8omj7Gw/pMBBu4uI2uJCCU8APDaQJzWuXnTsH4A==}

  eslint-scope@5.1.1:
    resolution: {integrity: sha512-2NxwbF/hZ0KpepYN0cNbo+FN6XoK7GaHlQhgx/hIZl6Va0bF45RQOOwhLIy8lQDbuCiadSLCBnH2CFYquit5bw==}
    engines: {node: '>=8.0.0'}

  eslint-scope@8.4.0:
    resolution: {integrity: sha512-sNXOfKCn74rt8RICKMvJS7XKV/Xk9kA7DyJr8mJik3S7Cwgy3qlkkmyS2uQB3jiJg6VNdZd/pDBJu0nvG2NlTg==}
    engines: {node: ^18.18.0 || ^20.9.0 || >=21.1.0}

  eslint-visitor-keys@3.4.3:
    resolution: {integrity: sha512-wpc+LXeiyiisxPlEkUzU6svyS1frIO3Mgxj1fdy7Pm8Ygzguax2N3Fa/D/ag1WqbOprdI+uY6wMUl8/a2G+iag==}
    engines: {node: ^12.22.0 || ^14.17.0 || >=16.0.0}

  eslint-visitor-keys@4.2.1:
    resolution: {integrity: sha512-Uhdk5sfqcee/9H/rCOJikYz67o0a2Tw2hGRPOG2Y1R2dg7brRe1uG0yaNQDHu+TO/uQPF/5eCapvYSmHUjt7JQ==}
    engines: {node: ^18.18.0 || ^20.9.0 || >=21.1.0}

  eslint@9.22.0:
    resolution: {integrity: sha512-9V/QURhsRN40xuHXWjV64yvrzMjcz7ZyNoF2jJFmy9j/SLk0u1OLSZgXi28MrXjymnjEGSR80WCdab3RGMDveQ==}
    engines: {node: ^18.18.0 || ^20.9.0 || >=21.1.0}
    hasBin: true
    peerDependencies:
      jiti: '*'
    peerDependenciesMeta:
      jiti:
        optional: true

  espree@10.4.0:
    resolution: {integrity: sha512-j6PAQ2uUr79PZhBjP5C5fhl8e39FmRnOjsD5lGnWrFU8i2G776tBK7+nP8KuQUTTyAZUwfQqXAgrVH5MbH9CYQ==}
    engines: {node: ^18.18.0 || ^20.9.0 || >=21.1.0}

  esprima@4.0.1:
    resolution: {integrity: sha512-eGuFFw7Upda+g4p+QHvnW0RyTX/SVeJBDM/gCtMARO0cLuT2HcEKnTPvhjV6aGeqrCB/sbNop0Kszm0jsaWU4A==}
    engines: {node: '>=4'}
    hasBin: true

  esquery@1.6.0:
    resolution: {integrity: sha512-ca9pw9fomFcKPvFLXhBKUK90ZvGibiGOvRJNbjljY7s7uq/5YO4BOzcYtJqExdx99rF6aAcnRxHmcUHcz6sQsg==}
    engines: {node: '>=0.10'}

  esrecurse@4.3.0:
    resolution: {integrity: sha512-KmfKL3b6G+RXvP8N1vr3Tq1kL/oCFgn2NYXEtqP8/L3pKapUA4G8cFVaoF3SU323CD4XypR/ffioHmkti6/Tag==}
    engines: {node: '>=4.0'}

  estraverse@4.3.0:
    resolution: {integrity: sha512-39nnKffWz8xN1BU/2c79n9nB9HDzo0niYUqx6xyqUnyoAnQyyWpOTdZEeiCch8BBu515t4wp9ZmgVfVhn9EBpw==}
    engines: {node: '>=4.0'}

  estraverse@5.3.0:
    resolution: {integrity: sha512-MMdARuVEQziNTeJD8DgMqmhwR11BRQ/cBP+pLtYdSTnf3MIO8fFeiINEbX36ZdNlfU/7A9f3gUw49B3oQsvwBA==}
    engines: {node: '>=4.0'}

  estree-walker@0.6.1:
    resolution: {integrity: sha512-SqmZANLWS0mnatqbSfRP5g8OXZC12Fgg1IwNtLsyHDzJizORW4khDfjPqJZsemPWBB2uqykUah5YpQ6epsqC/w==}

  estree-walker@3.0.3:
    resolution: {integrity: sha512-7RUKfXgSMMkzt6ZuXmqapOurLGPPfgj6l9uRZ7lRGolvk0y2yocc35LdcxKC5PQZdn2DMqioAQ2NoWcrTKmm6g==}

  esutils@2.0.3:
    resolution: {integrity: sha512-kVscqXk4OCp68SZ0dkgEKVi6/8ij300KBWTJq32P/dYeWTSwK41WyTxalN1eRmA5Z9UU/LX9D7FWSmV9SAYx6g==}
    engines: {node: '>=0.10.0'}

  etag@1.8.1:
    resolution: {integrity: sha512-aIL5Fx7mawVa300al2BnEE4iNvo1qETxLrPI/o05L7z6go7fCw1J6EQmbK4FmJ2AS7kgVF/KEZWufBfdClMcPg==}
    engines: {node: '>= 0.6'}

  event-target-shim@5.0.1:
    resolution: {integrity: sha512-i/2XbnSz/uxRCU6+NdVJgKWDTM427+MqYbkQzD321DuCQJUqOuJKIA0IM2+W2xtYHdKOmZ4dR6fExsd4SXL+WQ==}
    engines: {node: '>=6'}

  eventemitter3@5.0.1:
    resolution: {integrity: sha512-GWkBvjiSZK87ELrYOSESUYeVIc9mvLLf/nXalMOS5dYrgZq9o5OVkbZAVM06CVxYsCwH9BDZFPlQTlPA1j4ahA==}

  events-universal@1.0.1:
    resolution: {integrity: sha512-LUd5euvbMLpwOF8m6ivPCbhQeSiYVNb8Vs0fQ8QjXo0JTkEHpz8pxdQf0gStltaPpw0Cca8b39KxvK9cfKRiAw==}

  events@3.3.0:
    resolution: {integrity: sha512-mQw+2fkQbALzQ7V0MY0IqdnXNOeTtP4r0lN9z7AAawCXgqea7bDii20AYrIBrFd/Hx0M2Ocz6S111CaFkUcb0Q==}
    engines: {node: '>=0.8.x'}

  eventsource-parser@3.0.6:
    resolution: {integrity: sha512-Vo1ab+QXPzZ4tCa8SwIHJFaSzy4R6SHf7BY79rFBDf0idraZWAkYrDjDj8uWaSm3S2TK+hJ7/t1CEmZ7jXw+pg==}
    engines: {node: '>=18.0.0'}

  eventsource@3.0.7:
    resolution: {integrity: sha512-CRT1WTyuQoD771GW56XEZFQ/ZoSfWid1alKGDYMmkt2yl8UXrVR4pspqWNEcqKvVIzg6PAltWjxcSSPrboA4iA==}
    engines: {node: '>=18.0.0'}

  execa@5.1.1:
    resolution: {integrity: sha512-8uSpZZocAZRBAPIEINJj3Lo9HyGitllczc27Eh5YYojjMFMn8yHMDMaUHE2Jqfq05D/wucwI4JGURyXt1vchyg==}
    engines: {node: '>=10'}

  execa@8.0.1:
    resolution: {integrity: sha512-VyhnebXciFV2DESc+p6B+y0LjSm0krU4OgJN44qFAhBY0TJ+1V61tYD2+wHusZ6F9n5K+vl8k0sTy7PEfV4qpg==}
    engines: {node: '>=16.17'}

  exit-hook@2.2.1:
    resolution: {integrity: sha512-eNTPlAD67BmP31LDINZ3U7HSF8l57TxOY2PmBJ1shpCvpnxBF93mWCE8YHBnXs8qiUZJc9WDcWIeC3a2HIAMfw==}
    engines: {node: '>=6'}

  exit@0.1.2:
    resolution: {integrity: sha512-Zk/eNKV2zbjpKzrsQ+n1G6poVbErQxJ0LBOJXaKZ1EViLzH+hrLu9cdXI4zw9dBQJslwBEpbQ2P1oS7nDxs6jQ==}
    engines: {node: '>= 0.8.0'}

  expand-template@2.0.3:
    resolution: {integrity: sha512-XYfuKMvj4O35f/pOXLObndIRvyQ+/+6AhODh+OKWj9S9498pHHn/IMszH+gt0fBCRWMNfk1ZSp5x3AifmnI2vg==}
    engines: {node: '>=6'}

  expect-type@1.2.2:
    resolution: {integrity: sha512-JhFGDVJ7tmDJItKhYgJCGLOWjuK9vPxiXoUFLwLDc99NlmklilbiQJwoctZtt13+xMw91MCk/REan6MWHqDjyA==}
    engines: {node: '>=12.0.0'}

  expect@29.7.0:
    resolution: {integrity: sha512-2Zks0hf1VLFYI1kbh0I5jP3KHHyCHpkfyHBzsSXRFgl/Bg9mWYfMW8oD+PdMPlEwy5HNsR9JutYy6pMeOh61nw==}
    engines: {node: ^14.15.0 || ^16.10.0 || >=18.0.0}

  express-rate-limit@7.5.1:
    resolution: {integrity: sha512-7iN8iPMDzOMHPUYllBEsQdWVB6fPDMPqwjBaFrgr4Jgr/+okjvzAy+UHlYYL/Vs0OsOrMkwS6PJDkFlJwoxUnw==}
    engines: {node: '>= 16'}
    peerDependencies:
      express: '>= 4.11'

  express@5.1.0:
    resolution: {integrity: sha512-DT9ck5YIRU+8GYzzU5kT3eHGA5iL+1Zd0EutOmTE9Dtk+Tvuzd23VBU+ec7HPNSTxXYO55gPV/hq4pSBJDjFpA==}
    engines: {node: '>= 18'}

  exsolve@1.0.7:
    resolution: {integrity: sha512-VO5fQUzZtI6C+vx4w/4BWJpg3s/5l+6pRQEHzFRM8WFi4XffSP1Z+4qi7GbjWbvRQEbdIco5mIMq+zX4rPuLrw==}

  extsprintf@1.4.1:
    resolution: {integrity: sha512-Wrk35e8ydCKDj/ArClo1VrPVmN8zph5V4AtHwIuHhvMXsKf73UT3BOD+azBIW+3wOJ4FhEH7zyaJCFvChjYvMA==}
    engines: {'0': node >=0.6.0}

  fast-check@3.23.2:
    resolution: {integrity: sha512-h5+1OzzfCC3Ef7VbtKdcv7zsstUQwUDlYpUTvjeUsJAssPgLn7QzbboPtL5ro04Mq0rPOsMzl7q5hIbRs2wD1A==}
    engines: {node: '>=8.0.0'}

  fast-content-type-parse@2.0.1:
    resolution: {integrity: sha512-nGqtvLrj5w0naR6tDPfB4cUmYCqouzyQiz6C5y/LtcDllJdrcc6WaWW6iXyIIOErTa/XRybj28aasdn4LkVk6Q==}

  fast-deep-equal@3.1.3:
    resolution: {integrity: sha512-f3qQ9oQy9j2AhBe/H9VC91wLmKBCCU/gDOnKNAYG5hswO7BLKj09Hc5HYNz9cGI++xlpDCIgDaitVs03ATR84Q==}

  fast-diff@1.3.0:
    resolution: {integrity: sha512-VxPP4NqbUjj6MaAOafWeUn2cXWLcCtljklUtZf0Ind4XQ+QPtmA0b18zZy0jIQx+ExRVCR/ZQpBmik5lXshNsw==}

  fast-fifo@1.3.2:
    resolution: {integrity: sha512-/d9sfos4yxzpwkDkuN7k2SqFKtYNmCTzgfEpz82x34IM9/zc8KGxQoXg1liNC/izpRM/MBdt44Nmx41ZWqk+FQ==}

  fast-glob@3.3.3:
    resolution: {integrity: sha512-7MptL8U0cqcFdzIzwOTHoilX9x5BrNqye7Z/LuC7kCMRio1EMSyqRK3BEAUD7sXRq4iT4AzTVuZdhgQ2TCvYLg==}
    engines: {node: '>=8.6.0'}

  fast-json-stable-stringify@2.1.0:
    resolution: {integrity: sha512-lhd/wF+Lk98HZoTCtlVraHtfh5XYijIjalXck7saUtuanSDyLMxnHhSXEDJqHxD7msR8D0uCmqlkwjCV8xvwHw==}

  fast-levenshtein@2.0.6:
    resolution: {integrity: sha512-DCXu6Ifhqcks7TZKY3Hxp3y6qphY5SJZmrWMDrKcERSOXWQdMhU9Ig/PYrzyw/ul9jOIyh0N4M0tbC5hodg8dw==}

  fast-uri@3.1.0:
    resolution: {integrity: sha512-iPeeDKJSWf4IEOasVVrknXpaBV0IApz/gp7S2bb7Z4Lljbl2MGJRqInZiUrQwV16cpzw/D3S5j5Julj/gT52AA==}

  fastq@1.19.1:
    resolution: {integrity: sha512-GwLTyxkCXjXbxqIhTsMI2Nui8huMPtnxg7krajPJAjnEG/iiOS7i+zCtWGZR9G0NBKbXKh6X9m9UIsYX/N6vvQ==}

  fb-watchman@2.0.2:
    resolution: {integrity: sha512-p5161BqbuCaSnB8jIbzQHOlpgsPmK5rJVDfDKO91Axs5NC1uu3HRQm6wt9cd9/+GtQQIO53JdGXXoyDpTAsgYA==}

  fdir@6.5.0:
    resolution: {integrity: sha512-tIbYtZbucOs0BRGqPJkshJUYdL+SDH7dVM8gjy+ERp3WAUjLEFJE+02kanyHtwjWOnwrKYBiwAmM0p4kLJAnXg==}
    engines: {node: '>=12.0.0'}
    peerDependencies:
      picomatch: ^3 || ^4
    peerDependenciesMeta:
      picomatch:
        optional: true

  fetch-blob@3.2.0:
    resolution: {integrity: sha512-7yAQpD2UMJzLi1Dqv7qFYnPbaPx7ZfFK6PiIxQ4PfkGPyNyl2Ugx+a/umUonmKqjhM4DnfbMvdX6otXq83soQQ==}
    engines: {node: ^12.20 || >= 14.13}

  fictional@3.0.1:
    resolution: {integrity: sha512-0JUaxdMWoyj/Udv4ourUzXgfu7fVdanGGYLFz5aWecPhhKpxoBBBxsfNowOKH4cuYgEFia65OY3spsYKkHe2ew==}

  file-entry-cache@8.0.0:
    resolution: {integrity: sha512-XXTUwCvisa5oacNGRP9SfNtYBNAMi+RPwBFmblZEF7N7swHYQS6/Zfk7SRwx4D5j3CH211YNRco1DEMNVfZCnQ==}
    engines: {node: '>=16.0.0'}

  file-uri-to-path@1.0.0:
    resolution: {integrity: sha512-0Zt+s3L7Vf1biwWZ29aARiVYLx7iMGnEUl9x33fbB/j3jR81u/O2LbqK+Bm1CDSNDKVtJ/YjwY7TUd5SkeLQLw==}

  fill-range@7.1.1:
    resolution: {integrity: sha512-YsGpe3WHLK8ZYi4tWDg2Jy3ebRz2rXowDxnld4bkQB00cc/1Zw9AWnC0i9ztDJitivtQvaI9KaLyKrc+hBW0yg==}
    engines: {node: '>=8'}

  finalhandler@2.1.0:
    resolution: {integrity: sha512-/t88Ty3d5JWQbWYgaOGCCYfXRwV1+be02WqYYlL6h0lEiUAMPM8o8qKGO01YIkOHzka2up08wvgYD0mDiI+q3Q==}
    engines: {node: '>= 0.8'}

  find-cache-dir@5.0.0:
    resolution: {integrity: sha512-OuWNfjfP05JcpAP3JPgAKUhWefjMRfI5iAoSsvE24ANYWJaepAtlSgWECSVEuRgSXpyNEc9DJwG/TZpgcOqyig==}
    engines: {node: '>=16'}

  find-up-simple@1.0.1:
    resolution: {integrity: sha512-afd4O7zpqHeRyg4PfDQsXmlDe2PfdHtJt6Akt8jOWaApLOZk5JXs6VMR29lz03pRe9mpykrRCYIYxaJYcfpncQ==}
    engines: {node: '>=18'}

  find-up@4.1.0:
    resolution: {integrity: sha512-PpOwAdQ/YlXQ2vj8a3h8IipDuYRi3wceVQQGYWxNINccq40Anw7BlsEXCMbt1Zt+OLA6Fq9suIpIWD0OsnISlw==}
    engines: {node: '>=8'}

  find-up@5.0.0:
    resolution: {integrity: sha512-78/PXT1wlLLDgTzDs7sjq9hzz0vXD+zn+7wypEe4fXQxCmdmqfGsEPQxmiCSQI3ajFV91bVSsvNtrJRiW6nGng==}
    engines: {node: '>=10'}

  find-up@6.3.0:
    resolution: {integrity: sha512-v2ZsoEuVHYy8ZIlYqwPe/39Cy+cFDzp4dXPaxNvkEuouymu+2Jbz0PxpKarJHYJTmv2HWT3O382qY8l4jMWthw==}
    engines: {node: ^12.20.0 || ^14.13.1 || >=16.0.0}

  find-up@7.0.0:
    resolution: {integrity: sha512-YyZM99iHrqLKjmt4LJDj58KI+fYyufRLBSYcqycxf//KpBk9FoewoGX0450m9nB44qrZnovzC2oeP5hUibxc/g==}
    engines: {node: '>=18'}

  flat-cache@4.0.1:
    resolution: {integrity: sha512-f7ccFPK3SXFHpx15UIGyRJ/FJQctuKZ0zVuN3frBo4HnK3cay9VEW0R6yPYFHC0AgqhukPzKjq22t5DmAyqGyw==}
    engines: {node: '>=16'}

  flatted@3.3.3:
    resolution: {integrity: sha512-GX+ysw4PBCz0PzosHDepZGANEuFCMLrnRTiEy9McGjmkCQYwRq4A/X786G/fjM/+OjsWSU1ZrY5qyARZmO/uwg==}

  fnv-plus@1.3.1:
    resolution: {integrity: sha512-Gz1EvfOneuFfk4yG458dJ3TLJ7gV19q3OM/vVvvHf7eT02Hm1DleB4edsia6ahbKgAYxO9gvyQ1ioWZR+a00Yw==}

  follow-redirects@1.15.11:
    resolution: {integrity: sha512-deG2P0JfjrTxl50XGCDyfI97ZGVCxIpfKYmfyrQ54n5FO/0gfIES8C/Psl6kWVDolizcaaxZJnTS0QSMxvnsBQ==}
    engines: {node: '>=4.0'}
    peerDependencies:
      debug: '*'
    peerDependenciesMeta:
      debug:
        optional: true

  foreground-child@3.3.1:
    resolution: {integrity: sha512-gIXjKqtFuWEgzFRJA9WCQeSJLZDjgJUOMCMzxtvFq/37KojM1BFGufqsCy0r4qSQmYLsZYMeyRqzIWOMup03sw==}
    engines: {node: '>=14'}

  form-data@4.0.4:
    resolution: {integrity: sha512-KrGhL9Q4zjj0kiUt5OO4Mr/A/jlI2jDYs5eHBpYHPcBEVSiipAvn2Ko2HnPe20rmcuuvMHNdZFp+4IlGTMF0Ow==}
    engines: {node: '>= 6'}

  format-util@1.0.5:
    resolution: {integrity: sha512-varLbTj0e0yVyRpqQhuWV+8hlePAgaoFRhNFj50BNjEIrw1/DphHSObtqwskVCPWNgzwPoQrZAbfa/SBiicNeg==}

  formdata-polyfill@4.0.10:
    resolution: {integrity: sha512-buewHzMvYL29jdeQTVILecSaZKnt/RJWjoZCF5OW60Z67/GmSLBkOFM7qh1PI3zFNtJbaZL5eQu1vLfazOwj4g==}
    engines: {node: '>=12.20.0'}

  forwarded@0.2.0:
    resolution: {integrity: sha512-buRG0fpBtRHSTCOASe6hD258tEubFoRLb4ZNA6NxMVHNw2gOcwHo9wyablzMzOA5z9xA9L1KNjk/Nt6MT9aYow==}
    engines: {node: '>= 0.6'}

  fp-ts@2.16.9:
    resolution: {integrity: sha512-+I2+FnVB+tVaxcYyQkHUq7ZdKScaBlX53A41mxQtpIccsfyv8PzdzP7fzp2AY832T4aoK6UZ5WRX/ebGd8uZuQ==}

  fresh@2.0.0:
    resolution: {integrity: sha512-Rx/WycZ60HOaqLKAi6cHRKKI7zxWbJ31MhntmtwMoaTeF7XFH9hhBp8vITaMidfljRQ6eYWCKkaTK+ykVJHP2A==}
    engines: {node: '>= 0.8'}

  fs-constants@1.0.0:
    resolution: {integrity: sha512-y6OAwoSIf7FyjMIv94u+b5rdheZEjzR63GTyZJm5qh4Bi+2YgwLCcI/fPFZkL5PSixOt6ZNKm+w+Hfp/Bciwow==}

  fs-extra@11.3.0:
    resolution: {integrity: sha512-Z4XaCL6dUDHfP/jT25jJKMmtxvuwbkrD1vNSMFlo9lNLY2c5FHYSQgHPRZUjAB26TpDEoW9HCOgplrdbaPV/ew==}
    engines: {node: '>=14.14'}

  fs-jetpack@5.1.0:
    resolution: {integrity: sha512-Xn4fDhLydXkuzepZVsr02jakLlmoARPy+YWIclo4kh0GyNGUHnTqeH/w/qIsVn50dFxtp8otPL2t/HcPJBbxUA==}

  fs-minipass@2.1.0:
    resolution: {integrity: sha512-V/JgOLFCS+R6Vcq0slCuaeWEdNC3ouDlJMNIsacH2VtALiu9mV4LPrHc5cDl8k5aw6J8jwgWWpiTo5RYhmIzvg==}
    engines: {node: '>= 8'}

  fs.realpath@1.0.0:
    resolution: {integrity: sha512-OO0pH2lK6a0hZnAdau5ItzHPI6pUlvI7jMVnxUQRtw4owF2wk8lOSabtGDCTP4Ggrg2MbGnWO9X8K1t4+fGMDw==}

  fsevents@2.3.3:
    resolution: {integrity: sha512-5xoDfX+fL7faATnagmWPpbFtwh/R77WmMMqqHGS65C3vvB0YHrgF+B1YmZ3441tMj5n63k0212XNoJwzlhffQw==}
    engines: {node: ^8.16.0 || ^10.6.0 || >=11.0.0}
    os: [darwin]

  function-bind@1.1.2:
    resolution: {integrity: sha512-7XHNxH7qX9xG5mIwxkhumTox/MIRNcOgDrxWsMt2pAr23WHp6MrRlN7FBSFpCpr+oVO0F744iUgR82nJMfG2SA==}

  gauge@4.0.4:
    resolution: {integrity: sha512-f9m+BEN5jkg6a0fZjleidjN51VE1X+mPFQ2DJ0uv1V39oCLCbsGe6yjbBnp7eK7z/+GAon99a3nHuqbuuthyPg==}
    engines: {node: ^12.13.0 || ^14.15.0 || >=16.0.0}
    deprecated: This package is no longer supported.

  gensync@1.0.0-beta.2:
    resolution: {integrity: sha512-3hN7NaskYvMDLQY55gnW3NQ+mesEAepTqlg+VEbj7zzqEMBVNhzcGYYeqFo/TlYz6eQiFcp1HcsCZO+nGgS8zg==}
    engines: {node: '>=6.9.0'}

  get-caller-file@2.0.5:
    resolution: {integrity: sha512-DyFP3BM/3YHTQOCUL/w0OZHR0lpKeGrxotcHWcqNEdnltqFwXVfhEBQ94eIo34AfQpo0rGki4cyIiftY06h2Fg==}
    engines: {node: 6.* || 8.* || >= 10.*}

  get-east-asian-width@1.4.0:
    resolution: {integrity: sha512-QZjmEOC+IT1uk6Rx0sX22V6uHWVwbdbxf1faPqJ1QhLdGgsRGCZoyaQBm/piRdJy/D2um6hM1UP7ZEeQ4EkP+Q==}
    engines: {node: '>=18'}

  get-intrinsic@1.3.0:
    resolution: {integrity: sha512-9fSjSaos/fRIVIp+xSJlE6lfwhES7LNtKaCBIamHsjr2na1BiABJPo0mOjjz8GJDURarmCPGqaiVg5mfjb98CQ==}
    engines: {node: '>= 0.4'}

  get-package-type@0.1.0:
    resolution: {integrity: sha512-pjzuKtY64GYfWizNAJ0fr9VqttZkNiK2iS430LtIHzjBEr6bX8Am2zm4sW4Ro5wjWW5cAlRL1qAMTcXbjNAO2Q==}
    engines: {node: '>=8.0.0'}

  get-port-please@3.2.0:
    resolution: {integrity: sha512-I9QVvBw5U/hw3RmWpYKRumUeaDgxTPd401x364rLmWBJcOQ753eov1eTgzDqRG9bqFIfDc7gfzcQEWrUri3o1A==}

  get-proto@1.0.1:
    resolution: {integrity: sha512-sTSfBjoXBp89JvIKIefqw7U2CCebsc74kiY6awiGogKtoSGbgjYE/G/+l9sF3MWFPNc9IcoOC4ODfKHfxFmp0g==}
    engines: {node: '>= 0.4'}

  get-source@2.0.12:
    resolution: {integrity: sha512-X5+4+iD+HoSeEED+uwrQ07BOQr0kEDFMVqqpBuI+RaZBpBpHCuXxo70bjar6f0b0u/DQJsJ7ssurpP0V60Az+w==}

  get-stream@6.0.1:
    resolution: {integrity: sha512-ts6Wi+2j3jQjqi70w5AlN8DFnkSwC+MqmxEzdEALB2qXZYV3X/b1CTfgPLGJNMeAWxdPfU8FO1ms3NUfaHCPYg==}
    engines: {node: '>=10'}

  get-stream@8.0.1:
    resolution: {integrity: sha512-VaUJspBffn/LMCJVoMvSAdmscJyS1auj5Zulnn5UoYcY531UWmdwhRWkcGKnGU93m5HSXP9LP2usOryrBtQowA==}
    engines: {node: '>=16'}

  get-tsconfig@4.10.0:
    resolution: {integrity: sha512-kGzZ3LWWQcGIAmg6iWvXn0ei6WDtV26wzHRMwDSzmAbcXrTEXxHy6IehI6/4eT6VRKyMP1eF1VqwrVUmE/LR7A==}

  get-tsconfig@4.13.0:
    resolution: {integrity: sha512-1VKTZJCwBrvbd+Wn3AOgQP/2Av+TfTCOlE4AcRJE72W1ksZXbAx8PPBR9RzgTeSPzlPMHrbANMH3LbltH73wxQ==}

  giget@2.0.0:
    resolution: {integrity: sha512-L5bGsVkxJbJgdnwyuheIunkGatUF/zssUoxxjACCseZYAVbaqdh9Tsmmlkl8vYan09H7sbvKt4pS8GqKLBrEzA==}
    hasBin: true

  github-from-package@0.0.0:
    resolution: {integrity: sha512-SyHy3T1v2NUXn29OsWdxmK6RwHD+vkj3v8en8AOBZ1wBQ/hCAQ5bAQTD02kW4W9tUp/3Qh6J8r9EvntiyCmOOw==}

  glob-parent@5.1.2:
    resolution: {integrity: sha512-AOIgSQCepiJYwP3ARnGx+5VnTu2HBYdzbGP45eLw1vr3zB3vZLeyed1sC9hnbcOc9/SrMyM5RPQrkGz4aS9Zow==}
    engines: {node: '>= 6'}

  glob-parent@6.0.2:
    resolution: {integrity: sha512-XxwI8EOhVQgWp6iDL+3b0r86f4d6AX6zSU55HfB4ydCEuXLXc5FcYeOu+nnGftS4TEju/11rt4KJPTMgbfmv4A==}
    engines: {node: '>=10.13.0'}

  glob-to-regexp@0.4.1:
    resolution: {integrity: sha512-lkX1HJXwyMcprw/5YUZc2s7DrpAiHB21/V+E1rHUrVNokkvB6bqMzT0VfV6/86ZNabt1k14YOIaT7nDvOX3Iiw==}

  glob@10.4.5:
    resolution: {integrity: sha512-7Bv8RF0k6xjo7d4A/PxYLbUCfb6c+Vpd2/mB2yRDlew7Jb5hEXiCD9ibfO7wpk8i4sevK6DFny9h7EYbM3/sHg==}
    hasBin: true

  glob@7.2.3:
    resolution: {integrity: sha512-nFR0zLpU2YCaRxwoCJvL6UvCH2JFyFVIvwTLsIf21AuHlMskA1hhTdk+LlYJtOlYt9v6dvszD2BGRqBL+iQK9Q==}
    deprecated: Glob versions prior to v9 are no longer supported

  glob@8.1.0:
    resolution: {integrity: sha512-r8hpEjiQEYlF2QU0df3dS+nxxSIreXQS1qRhMJM0Q5NDdR386C7jb7Hwwod8Fgiuex+k0GFjgft18yvxm5XoCQ==}
    engines: {node: '>=12'}
    deprecated: Glob versions prior to v9 are no longer supported

  global-directory@4.0.0:
    resolution: {integrity: sha512-3vKugswCmRx+wqK8azY+6yFXfi3DzPLyMtzUmVbBp6CqV+7v6vcOwUJGt50fmc9orIyCh29g2ypcXWfbCMZVWw==}
    engines: {node: '>=18'}

  globals@14.0.0:
    resolution: {integrity: sha512-oahGvuMGQlPw/ivIYBjVSrWAfWLBeku5tpPE2fOPLi+WHffIWbuh2tCjhyQhTBPMf5E9jDEH4FOmTYgYwbKwtQ==}
    engines: {node: '>=18'}

  globals@16.0.0:
    resolution: {integrity: sha512-iInW14XItCXET01CQFqudPOWP2jYMl7T+QRQT+UNcR/iQncN/F0UNpgd76iFkBPgNQb4+X3LV9tLJYzwh+Gl3A==}
    engines: {node: '>=18'}

  globby@11.1.0:
    resolution: {integrity: sha512-jhIXaOzy1sb8IyocaruWSn1TjmnBVs8Ayhcy83rmxNJ8q2uWKCAj3CnJY+KpGSXCueAPc0i05kVvVKtP1t9S3g==}
    engines: {node: '>=10'}

  gopd@1.2.0:
    resolution: {integrity: sha512-ZUKRh6/kUFoAiTAtTYPZJ3hw9wNxx+BIBOijnlG9PnrJsCcSjs1wyyD6vJpaYtgnzDrKYRSqf3OO6Rfa93xsRg==}
    engines: {node: '>= 0.4'}

  graceful-fs@4.2.11:
    resolution: {integrity: sha512-RbJ5/jmFcNNCcDV5o9eTnBLJ/HszWV0P73bc+Ff4nS/rJj+YaS6IGyiOL0VoBYX+l1Wrl3k63h/KrH+nhJ0XvQ==}

  graphemer@1.4.0:
    resolution: {integrity: sha512-EtKwoO6kxCL9WO5xipiHTZlSzBm7WLT627TqC/uVRd0HKmq8NXyebnNYxDoBi7wt8eTWrUrKXCOVaFq9x1kgag==}

  graphviz-mit@0.0.9:
    resolution: {integrity: sha512-om4IO5Rp5D/BnKluHsciWPi9tqB2MQN5yKbo9fXghFQL8QtWm3EpMnT/Llje0kE+DpG6qIQVLT6HqKpAnKyQGw==}
    engines: {node: '>=0.6.8'}

  hard-rejection@2.1.0:
    resolution: {integrity: sha512-VIZB+ibDhx7ObhAe7OVtoEbuP4h/MuOTHJ+J8h/eBXotJYl0fBgR72xDFCKgIh22OJZIOVNxBMWuhAr10r8HdA==}
    engines: {node: '>=6'}

  has-flag@4.0.0:
    resolution: {integrity: sha512-EykJT/Q1KjTWctppgIAgfSO0tKVuZUjhgMr17kqTumMl6Afv3EISleU7qZUzoXDFTAHTDC4NOoG/ZxU3EvlMPQ==}
    engines: {node: '>=8'}

  has-symbols@1.1.0:
    resolution: {integrity: sha512-1cDNdwJ2Jaohmb3sg4OmKaMBwuC48sYni5HUw2DvsC8LjGTLK9h+eb1X6RyuOHe4hT0ULCW68iomhjUoKUqlPQ==}
    engines: {node: '>= 0.4'}

  has-tostringtag@1.0.2:
    resolution: {integrity: sha512-NqADB8VjPFLM2V0VvHUewwwsw0ZWBaIdgo+ieHtK3hasLz4qeCRjYcqfB6AQrBggRKppKF8L52/VqdVsO47Dlw==}
    engines: {node: '>= 0.4'}

  has-unicode@2.0.1:
    resolution: {integrity: sha512-8Rf9Y83NBReMnx0gFzA8JImQACstCYWUplepDa9xprwwtmgEZUF0h/i5xSA625zB/I37EtrswSST6OXxwaaIJQ==}

  hasha@5.2.2:
    resolution: {integrity: sha512-Hrp5vIK/xr5SkeN2onO32H0MgNZ0f17HRNH39WfL0SYUNOTZ5Lz1TJ8Pajo/87dYGEFlLMm7mIc/k/s6Bvz9HQ==}
    engines: {node: '>=8'}

  hasown@2.0.2:
    resolution: {integrity: sha512-0hJU9SCPvmMzIBdZFqNPXWa6dqh7WdH0cII9y+CyS8rG3nL48Bclra9HmKhVVUHyPWNH5Y7xDwAB7bfgSjkUMQ==}
    engines: {node: '>= 0.4'}

  hono@4.9.4:
    resolution: {integrity: sha512-61hl6MF6ojTl/8QSRu5ran6GXt+6zsngIUN95KzF5v5UjiX/xnrLR358BNRawwIRO49JwUqJqQe3Rb2v559R8Q==}
    engines: {node: '>=16.9.0'}

  hosted-git-info@2.8.9:
    resolution: {integrity: sha512-mxIDAb9Lsm6DoOJ7xH+5+X4y1LU/4Hi50L9C5sIswK3JzULS4bwk1FvjdBgvYR4bzT4tuUQiC15FE2f5HbLvYw==}

  hosted-git-info@4.1.0:
    resolution: {integrity: sha512-kyCuEOWjJqZuDbRHzL8V93NzQhwIB71oFWSyzVo+KPZI+pnQPPxucdkrOZvkLRnrf5URsQM+IJ09Dw29cRALIA==}
    engines: {node: '>=10'}

  html-escaper@2.0.2:
    resolution: {integrity: sha512-H2iMtd0I4Mt5eYiapRdIDjp+XzelXQ0tFE4JS7YFwFevXXMmOp9myNrUvCg0D6ws8iqkRPBfKHgbwig1SmlLfg==}

  http-cache-semantics@4.2.0:
    resolution: {integrity: sha512-dTxcvPXqPvXBQpq5dUr6mEMJX4oIEFv6bwom3FDwKRDsuIjjJGANqhBuoAn9c1RQJIdAKav33ED65E2ys+87QQ==}

  http-errors@2.0.0:
    resolution: {integrity: sha512-FtwrG/euBzaEjYeRqOgly7G0qviiXoJWnvEH2Z1plBdXgbyjv34pHTSb9zoeHMyDy33+DWy5Wt9Wo+TURtOYSQ==}
    engines: {node: '>= 0.8'}

  http-proxy-agent@4.0.1:
    resolution: {integrity: sha512-k0zdNgqWTGA6aeIRVpvfVob4fL52dTfaehylg0Y4UvSySvOq/Y+BOyPrgpUrA7HylqvU8vIZGsRuXmspskV0Tg==}
    engines: {node: '>= 6'}

  http-proxy-agent@7.0.2:
    resolution: {integrity: sha512-T1gkAiYYDWYx3V5Bmyu7HcfcvL7mUrTWiM6yOfa3PIphViJ/gFPbvidQ+veqSOHci/PxBcDabeUNCzpOODJZig==}
    engines: {node: '>= 14'}

  https-proxy-agent@5.0.1:
    resolution: {integrity: sha512-dFcAjpTQFgoLMzC2VwU+C/CbS7uRL0lWmxDITmqm7C+7F0Odmj6s9l6alZc6AELXhrnggM2CeWSXHGOdX2YtwA==}
    engines: {node: '>= 6'}

  https-proxy-agent@7.0.6:
    resolution: {integrity: sha512-vK9P5/iUfdl95AI+JVyUuIcVtd4ofvtrOr3HNtM2yxC9bnMbEdp3x01OhQNnjb8IJYi38VlTE3mBXwcfvywuSw==}
    engines: {node: '>= 14'}

  human-signals@2.1.0:
    resolution: {integrity: sha512-B4FFZ6q/T2jhhksgkbEW3HBvWIfDW85snkQgawt07S7J5QXTk6BkNV+0yAeZrM5QpMAdYlocGoljn0sJ/WQkFw==}
    engines: {node: '>=10.17.0'}

  human-signals@5.0.0:
    resolution: {integrity: sha512-AXcZb6vzzrFAUE61HnN4mpLqd/cSIwNQjtNWR0euPm6y0iqx3G4gOXaIDdtdDwZmhwe82LA6+zinmW4UBWVePQ==}
    engines: {node: '>=16.17.0'}

  humanize-ms@1.2.1:
    resolution: {integrity: sha512-Fl70vYtsAFb/C06PTS9dZBo7ihau+Tu/DNCk/OyHhea07S+aeMWpFFkUaXRa8fI+ScZbEI8dfSxwY7gxZ9SAVQ==}

  husky@9.1.7:
    resolution: {integrity: sha512-5gs5ytaNjBrh5Ow3zrvdUUY+0VxIuWVL4i9irt6friV+BqdCfmV11CQTWMiBYWHbXhco+J1kHfTOUkePhCDvMA==}
    engines: {node: '>=18'}
    hasBin: true

  hyperdyperid@1.2.0:
    resolution: {integrity: sha512-Y93lCzHYgGWdrJ66yIktxiaGULYc6oGiABxhcO5AufBeOyoIdZF7bIfLaOrbM0iGIOXQQgxxRrFEnb+Y6w1n4A==}
    engines: {node: '>=10.18'}

  iconv-lite@0.6.3:
    resolution: {integrity: sha512-4fCk79wshMdzMp2rH06qWrJE4iolqLhCUH+OiuIgU++RB0+94NlDL81atO7GX55uUKueo0txHNtvEyI6D7WdMw==}
    engines: {node: '>=0.10.0'}

  iconv-lite@0.7.0:
    resolution: {integrity: sha512-cf6L2Ds3h57VVmkZe+Pn+5APsT7FpqJtEhhieDCvrE2MK5Qk9MyffgQyuxQTm6BChfeZNtcOLHp9IcWRVcIcBQ==}
    engines: {node: '>=0.10.0'}

  identifier-regex@1.0.0:
    resolution: {integrity: sha512-Rcy5cjBOM9iTR+Vwy0Llyip9u0cA99T1yiWOhDW/+PDaTQhyski0tMovsipQ/FRNDkudjLWusJ/IMVIlG5WZnQ==}
    engines: {node: '>=18'}

  ieee754@1.2.1:
    resolution: {integrity: sha512-dcyqhDvX1C46lXZcVqCpK+FtMRQVdIMN6/Df5js2zouUsqG7I6sFxitIC+7KYK29KdXOLHdu9zL4sFnoVQnqaA==}

  ignore-walk@5.0.1:
    resolution: {integrity: sha512-yemi4pMf51WKT7khInJqAvsIGzoqYXblnsz0ql8tM+yi1EKYTY1evX4NAbJrLL/Aanr2HyZeluqU+Oi7MGHokw==}
    engines: {node: ^12.13.0 || ^14.15.0 || >=16.0.0}

  ignore@5.3.2:
    resolution: {integrity: sha512-hsBTNUqQTDwkWtcdYI2i06Y/nUBEsNEDJKjWdigLvegy8kDuJAS8uRlpkkcQpyEXL0Z/pjDy5HBmMjRCJ2gq+g==}
    engines: {node: '>= 4'}

  import-fresh@3.3.1:
    resolution: {integrity: sha512-TR3KfrTZTYLPB6jUjfx6MF9WcWrHL9su5TObK4ZkYgBdWKPOFoSoQIdEuTuR82pmtxH2spWG9h6etwfr1pLBqQ==}
    engines: {node: '>=6'}

  import-in-the-middle@1.15.0:
    resolution: {integrity: sha512-bpQy+CrsRmYmoPMAE/0G33iwRqwW4ouqdRg8jgbH3aKuCtOc8lxgmYXg2dMM92CRiGP660EtBcymH/eVUpCSaA==}

  import-in-the-middle@2.0.0:
    resolution: {integrity: sha512-yNZhyQYqXpkT0AKq3F3KLasUSK4fHvebNH5hOsKQw2dhGSALvQ4U0BqUc5suziKvydO5u5hgN2hy1RJaho8U5A==}

  import-lazy@4.0.0:
    resolution: {integrity: sha512-rKtvo6a868b5Hu3heneU+L4yEQ4jYKLtjpnPeUdK7h0yzXGmyBTypknlkCvHFBqfX9YlorEiMM6Dnq/5atfHkw==}
    engines: {node: '>=8'}

  import-local@3.2.0:
    resolution: {integrity: sha512-2SPlun1JUPWoM6t3F0dw0FkCF/jWY8kttcY4f599GLTSjh2OCuuhdTkJQsEcZzBqbXZGKMK2OqW1oZsjtf/gQA==}
    engines: {node: '>=8'}
    hasBin: true

  imurmurhash@0.1.4:
    resolution: {integrity: sha512-JmXMZ6wuvDmLiHEml9ykzqO6lwFbof0GG4IkcGaENdCRDDmMVnny7s5HsIgHCbaq0w2MyPhDqkhTUgS2LU2PHA==}
    engines: {node: '>=0.8.19'}

  indent-string@4.0.0:
    resolution: {integrity: sha512-EdDDZu4A2OyIK7Lr/2zG+w5jmbuk1DVBnEwREQvBzspBJkCEbRa8GxU1lghYcaGJCnRWibjDXlq779X1/y5xwg==}
    engines: {node: '>=8'}

  infer-owner@1.0.4:
    resolution: {integrity: sha512-IClj+Xz94+d7irH5qRyfJonOdfTzuDaifE6ZPWfx0N0+/ATZCbuTPq2prFl526urkQd90WyUKIh1DfBQ2hMz9A==}

  inflight@1.0.6:
    resolution: {integrity: sha512-k92I/b08q4wvFscXCLvqfsHCrjrF7yiXsQuIVvVE7N82W3+aqpzuUdBbfhWcy/FZR3/4IgflMgKLOsvPDrGCJA==}
    deprecated: This module is not supported, and leaks memory. Do not use it. Check out lru-cache if you want a good and tested way to coalesce async requests by a key value, which is much more comprehensive and powerful.

  inherits@2.0.4:
    resolution: {integrity: sha512-k/vGaX4/Yla3WzyMCvTQOXYeIHvqOKtnqBduzTHpzpQZzAskKMhZ2K+EnBiSM9zGSoIFeMpXKxa4dYeZIQqewQ==}

  ini@1.3.8:
    resolution: {integrity: sha512-JV/yugV2uzW5iMRSiZAyDtQd+nxtUnjeLt0acNdw98kKLrvuRVyB80tsREOE7yvGVgalhZ6RNXCmEHkUKBKxew==}

  ini@4.1.1:
    resolution: {integrity: sha512-QQnnxNyfvmHFIsj7gkPcYymR8Jdw/o7mp5ZFihxn6h8Ci6fh3Dx4E1gPjpQEpIuPo9XVNY/ZUwh4BPMjGyL01g==}
    engines: {node: ^14.17.0 || ^16.13.0 || >=18.0.0}

  ip-address@10.0.1:
    resolution: {integrity: sha512-NWv9YLW4PoW2B7xtzaS3NCot75m6nK7Icdv0o3lfMceJVRfSoQwqD4wEH5rLwoKJwUiZ/rfpiVBhnaF0FK4HoA==}
    engines: {node: '>= 12'}

  ipaddr.js@1.9.1:
    resolution: {integrity: sha512-0KI/607xoxSToH7GjN1FfSbLoU0+btTicjsQSWQlh/hZykN8KpmMf7uYwPW3R+akZ6R/w18ZlXSHBYXiYUPO3g==}
    engines: {node: '>= 0.10'}

  irregular-plurals@3.5.0:
    resolution: {integrity: sha512-1ANGLZ+Nkv1ptFb2pa8oG8Lem4krflKuX/gINiHJHjJUKaJHk/SXk5x6K3J+39/p0h1RQ2saROclJJ+QLvETCQ==}
    engines: {node: '>=8'}

  is-arrayish@0.2.1:
    resolution: {integrity: sha512-zz06S8t0ozoDXMG+ube26zeCTNXcKIPJZJi8hBrF4idCLms4CG9QtK7qBl1boi5ODzFpjswb5JPmHCbMpjaYzg==}

  is-arrayish@0.3.4:
    resolution: {integrity: sha512-m6UrgzFVUYawGBh1dUsWR5M2Clqic9RVXC/9f8ceNlv2IcO9j9J/z8UoCLPqtsPBFNzEpfR3xftohbfqDx8EQA==}

  is-ci@4.1.0:
    resolution: {integrity: sha512-Ab9bQDQ11lWootZUI5qxgN2ZXwxNI5hTwnsvOc1wyxQ7zQ8OkEDw79mI0+9jI3x432NfwbVRru+3noJfXF6lSQ==}
    hasBin: true

  is-core-module@2.16.1:
    resolution: {integrity: sha512-UfoeMA6fIJ8wTYFEUjelnaGI67v6+N7qXJEvQuIGa99l4xsCruSYOVSQ0uPANn4dAzm8lkYPaKLrrijLq7x23w==}
    engines: {node: '>= 0.4'}

  is-docker@2.2.1:
    resolution: {integrity: sha512-F+i2BKsFrH66iaUFc0woD8sLy8getkwTwtOBjvs56Cx4CgJDeKQeqfz8wAYiSb8JOprWhHH5p77PbmYCvvUuXQ==}
    engines: {node: '>=8'}
    hasBin: true

  is-docker@3.0.0:
    resolution: {integrity: sha512-eljcgEDlEns/7AXFosB5K/2nCM4P7FQPkGc/DWLy5rmFEWvZayGrik1d9/QIY5nJ4f9YsVvBkA6kJpHn9rISdQ==}
    engines: {node: ^12.20.0 || ^14.13.1 || >=16.0.0}
    hasBin: true

  is-extglob@2.1.1:
    resolution: {integrity: sha512-SbKbANkN603Vi4jEZv49LeVJMn4yGwsbzZworEoyEiutsN3nJYdbO36zfhGJ6QEDpOZIFkDtnq5JRxmvl3jsoQ==}
    engines: {node: '>=0.10.0'}

  is-fullwidth-code-point@3.0.0:
    resolution: {integrity: sha512-zymm5+u+sCsSWyD9qNaejV3DFvhCKclKdizYaJUuHA83RLjb7nSuGnddCHGv0hk+KY7BMAlsWeK4Ueg6EV6XQg==}
    engines: {node: '>=8'}

  is-fullwidth-code-point@4.0.0:
    resolution: {integrity: sha512-O4L094N2/dZ7xqVdrXhh9r1KODPJpFms8B5sGdJLPy664AgvXsreZUyCQQNItZRDlYug4xStLjNp/sz3HvBowQ==}
    engines: {node: '>=12'}

  is-fullwidth-code-point@5.1.0:
    resolution: {integrity: sha512-5XHYaSyiqADb4RnZ1Bdad6cPp8Toise4TzEjcOYDHZkTCbKgiUl7WTUCpNWHuxmDt91wnsZBc9xinNzopv3JMQ==}
    engines: {node: '>=18'}

  is-generator-fn@2.1.0:
    resolution: {integrity: sha512-cTIB4yPYL/Grw0EaSzASzg6bBy9gqCofvWN8okThAYIxKJZC+udlRAmGbM0XLeniEJSs8uEgHPGuHSe1XsOLSQ==}
    engines: {node: '>=6'}

  is-glob@4.0.3:
    resolution: {integrity: sha512-xelSayHH36ZgE7ZWhli7pW34hNbNl8Ojv5KVmkJD4hBdD3th8Tfk9vYasLM+mXWOZhFkgZfxhLSnrwRr4elSSg==}
    engines: {node: '>=0.10.0'}

  is-inside-container@1.0.0:
    resolution: {integrity: sha512-KIYLCCJghfHZxqjYBE7rEy0OBuTd5xCHS7tHVgvCLkx7StIoaxwNW3hCALgEUjFfeRk+MG/Qxmp/vtETEF3tRA==}
    engines: {node: '>=14.16'}
    hasBin: true

  is-interactive@2.0.0:
    resolution: {integrity: sha512-qP1vozQRI+BMOPcjFzrjXuQvdak2pHNUMZoeG2eRbiSqyvbEf/wQtEOTOX1guk6E3t36RkaqiSt8A/6YElNxLQ==}
    engines: {node: '>=12'}

  is-lambda@1.0.1:
    resolution: {integrity: sha512-z7CMFGNrENq5iFB9Bqo64Xk6Y9sg+epq1myIcdHaGnbMTYOxvzsEtdYqQUylB7LxfkvgrrjP32T6Ywciio9UIQ==}

  is-number@7.0.0:
    resolution: {integrity: sha512-41Cifkg6e8TylSpdtTpeLVMqvSBEVzTttHvERD741+pnZ8ANv0004MRL43QKPDlK9cGvNp6NZWZUBlbGXYxxng==}
    engines: {node: '>=0.12.0'}

  is-path-cwd@2.2.0:
    resolution: {integrity: sha512-w942bTcih8fdJPJmQHFzkS76NEP8Kzzvmw92cXsazb8intwLqPibPPdXf4ANdKV3rYMuuQYGIWtvz9JilB3NFQ==}
    engines: {node: '>=6'}

  is-path-inside@3.0.3:
    resolution: {integrity: sha512-Fd4gABb+ycGAmKou8eMftCupSir5lRxqf4aD/vd0cD2qc4HL07OjCeuHMr8Ro4CoMaeCKDB0/ECBOVWjTwUvPQ==}
    engines: {node: '>=8'}

  is-plain-obj@1.1.0:
    resolution: {integrity: sha512-yvkRyxmFKEOQ4pNXCmJG5AEQNlXJS5LaONXo5/cLdTZdWvsZ1ioJEonLGAosKlMWE8lwUy/bJzMjcw8az73+Fg==}
    engines: {node: '>=0.10.0'}

  is-plain-obj@4.1.0:
    resolution: {integrity: sha512-+Pgi+vMuUNkJyExiMBt5IlFoMyKnr5zhJ4Uspz58WOhBF5QoIZkFyNHIbBAtHwzVAgk5RtndVNsDRN61/mmDqg==}
    engines: {node: '>=12'}

  is-promise@4.0.0:
    resolution: {integrity: sha512-hvpoI6korhJMnej285dSg6nu1+e6uxs7zG3BYAm5byqDsgJNWwxzM6z6iZiAgQR4TJ30JmBTOwqZUw3WlyH3AQ==}

  is-stream@2.0.1:
    resolution: {integrity: sha512-hFoiJiTl63nn+kstHGBtewWSKnQLpyb155KHheA1l39uvtO9nWIop1p3udqPcUd/xbF1VLMO4n7OI6p7RbngDg==}
    engines: {node: '>=8'}

  is-stream@3.0.0:
    resolution: {integrity: sha512-LnQR4bZ9IADDRSkvpqMGvt/tEJWclzklNgSw48V5EAaAeDd6qGvN8ei6k5p0tvxSR171VmGyHuTiAOfxAbr8kA==}
    engines: {node: ^12.20.0 || ^14.13.1 || >=16.0.0}

  is-unicode-supported@0.1.0:
    resolution: {integrity: sha512-knxG2q4UC3u8stRGyAVJCOdxFmv5DZiRcdlIaAQXAbSfJya+OhopNotLQrstBhququ4ZpuKbDc/8S6mgXgPFPw==}
    engines: {node: '>=10'}

  is-unicode-supported@1.3.0:
    resolution: {integrity: sha512-43r2mRvz+8JRIKnWJ+3j8JtjRKZ6GmjzfaE/qiBJnikNnYv/6bagRJ1kUhNk8R5EX/GkobD+r+sfxCPJsiKBLQ==}
    engines: {node: '>=12'}

  is-unicode-supported@2.1.0:
    resolution: {integrity: sha512-mE00Gnza5EEB3Ds0HfMyllZzbBrmLOX3vfWoj9A9PEnTfratQ/BcaJOuMhnkhjXvb2+FkY3VuHqtAGpTPmglFQ==}
    engines: {node: '>=18'}

  is-windows@1.0.2:
    resolution: {integrity: sha512-eXK1UInq2bPmjyX6e3VHIzMLobc4J94i4AWn+Hpq3OU5KkrRC96OAcR3PRJ/pGu6m8TRnBHP9dkXQVsT/COVIA==}
    engines: {node: '>=0.10.0'}

  is-wsl@2.2.0:
    resolution: {integrity: sha512-fKzAra0rGJUUBwGBgNkHZuToZcn+TtXHpeCgmkMJMMYx1sQDYaCSyjJBSCa2nH1DGm7s3n1oBnohoVTBaN7Lww==}
    engines: {node: '>=8'}

  is-wsl@3.1.0:
    resolution: {integrity: sha512-UcVfVfaK4Sc4m7X3dUSoHoozQGBEFeDC+zVo06t98xe8CzHSZZBekNXH+tu0NalHolcJ/QAGqS46Hef7QXBIMw==}
    engines: {node: '>=16'}

  isarray@1.0.0:
    resolution: {integrity: sha512-VLghIWNM6ELQzo7zwmcg0NmTVyWKYjvIeM83yjp0wRDTmUnrM678fQbcKBo6n2CJEF0szoG//ytg+TKla89ALQ==}

  isexe@2.0.0:
    resolution: {integrity: sha512-RHxMLp9lnKHGHRng9QFhRCMbYAcVpn69smSGcq3f36xjgVVWThj4qqLbTLlq7Ssj8B+fIQ1EuCEGI2lKsyQeIw==}

  istanbul-lib-coverage@3.2.2:
    resolution: {integrity: sha512-O8dpsF+r0WV/8MNRKfnmrtCWhuKjxrq2w+jpzBL5UZKTi2LeVWnWOmWRxFlesJONmc+wLAGvKQZEOanko0LFTg==}
    engines: {node: '>=8'}

  istanbul-lib-instrument@5.2.1:
    resolution: {integrity: sha512-pzqtp31nLv/XFOzXGuvhCb8qhjmTVo5vjVk19XE4CRlSWz0KoeJ3bw9XsA7nOp9YBf4qHjwBxkDzKcME/J29Yg==}
    engines: {node: '>=8'}

  istanbul-lib-instrument@6.0.3:
    resolution: {integrity: sha512-Vtgk7L/R2JHyyGW07spoFlB8/lpjiOLTjMdms6AFMraYt3BaJauod/NGrfnVG/y4Ix1JEuMRPDPEj2ua+zz1/Q==}
    engines: {node: '>=10'}

  istanbul-lib-report@3.0.1:
    resolution: {integrity: sha512-GCfE1mtsHGOELCU8e/Z7YWzpmybrx/+dSTfLrvY8qRmaY6zXTKWn6WQIjaAFw069icm6GVMNkgu0NzI4iPZUNw==}
    engines: {node: '>=10'}

  istanbul-lib-source-maps@4.0.1:
    resolution: {integrity: sha512-n3s8EwkdFIJCG3BPKBYvskgXGoy88ARzvegkitk60NxRdwltLOTaH7CUiMRXvwYorl0Q712iEjcWB+fK/MrWVw==}
    engines: {node: '>=10'}

  istanbul-lib-source-maps@5.0.6:
    resolution: {integrity: sha512-yg2d+Em4KizZC5niWhQaIomgf5WlL4vOOjZ5xGCmF8SnPE/mDWWXgvRExdcpCgh9lLRRa1/fSYp2ymmbJ1pI+A==}
    engines: {node: '>=10'}

  istanbul-reports@3.2.0:
    resolution: {integrity: sha512-HGYWWS/ehqTV3xN10i23tkPkpH46MLCIMFNCaaKNavAXTF1RkqxawEPtnjnGZ6XKSInBKkiOA5BKS+aZiY3AvA==}
    engines: {node: '>=8'}

  jackspeak@3.4.3:
    resolution: {integrity: sha512-OGlZQpz2yfahA/Rd1Y8Cd9SIEsqvXkLVoSw/cgwhnhFMDbsQFeZYoJJ7bIZBS9BcamUW96asq/npPWugM+RQBw==}

  jest-changed-files@29.7.0:
    resolution: {integrity: sha512-fEArFiwf1BpQ+4bXSprcDc3/x4HSzL4al2tozwVpDFpsxALjLYdyiIK4e5Vz66GQJIbXJ82+35PtysofptNX2w==}
    engines: {node: ^14.15.0 || ^16.10.0 || >=18.0.0}

  jest-circus@29.7.0:
    resolution: {integrity: sha512-3E1nCMgipcTkCocFwM90XXQab9bS+GMsjdpmPrlelaxwD93Ad8iVEjX/vvHPdLPnFf+L40u+5+iutRdA1N9myw==}
    engines: {node: ^14.15.0 || ^16.10.0 || >=18.0.0}

  jest-cli@29.7.0:
    resolution: {integrity: sha512-OVVobw2IubN/GSYsxETi+gOe7Ka59EFMR/twOU3Jb2GnKKeMGJB5SGUUrEz3SFVmJASUdZUzy83sLNNQ2gZslg==}
    engines: {node: ^14.15.0 || ^16.10.0 || >=18.0.0}
    hasBin: true
    peerDependencies:
      node-notifier: ^8.0.1 || ^9.0.0 || ^10.0.0
    peerDependenciesMeta:
      node-notifier:
        optional: true

  jest-config@29.7.0:
    resolution: {integrity: sha512-uXbpfeQ7R6TZBqI3/TxCU4q4ttk3u0PJeC+E0zbfSoSjq6bJ7buBPxzQPL0ifrkY4DNu4JUdk0ImlBUYi840eQ==}
    engines: {node: ^14.15.0 || ^16.10.0 || >=18.0.0}
    peerDependencies:
      '@types/node': '*'
      ts-node: '>=9.0.0'
    peerDependenciesMeta:
      '@types/node':
        optional: true
      ts-node:
        optional: true

  jest-diff@29.7.0:
    resolution: {integrity: sha512-LMIgiIrhigmPrs03JHpxUh2yISK3vLFPkAodPeo0+BuF7wA2FoQbkEg1u8gBYBThncu7e1oEDUfIXVuTqLRUjw==}
    engines: {node: ^14.15.0 || ^16.10.0 || >=18.0.0}

  jest-docblock@29.7.0:
    resolution: {integrity: sha512-q617Auw3A612guyaFgsbFeYpNP5t2aoUNLwBUbc/0kD1R4t9ixDbyFTHd1nok4epoVFpr7PmeWHrhvuV3XaJ4g==}
    engines: {node: ^14.15.0 || ^16.10.0 || >=18.0.0}

  jest-each@29.7.0:
    resolution: {integrity: sha512-gns+Er14+ZrEoC5fhOfYCY1LOHHr0TI+rQUHZS8Ttw2l7gl+80eHc/gFf2Ktkw0+SIACDTeWvpFcv3B04VembQ==}
    engines: {node: ^14.15.0 || ^16.10.0 || >=18.0.0}

  jest-environment-node@29.7.0:
    resolution: {integrity: sha512-DOSwCRqXirTOyheM+4d5YZOrWcdu0LNZ87ewUoywbcb2XR4wKgqiG8vNeYwhjFMbEkfju7wx2GYH0P2gevGvFw==}
    engines: {node: ^14.15.0 || ^16.10.0 || >=18.0.0}

  jest-extended@4.0.2:
    resolution: {integrity: sha512-FH7aaPgtGYHc9mRjriS0ZEHYM5/W69tLrFTIdzm+yJgeoCmmrSB/luSfMSqWP9O29QWHPEmJ4qmU6EwsZideog==}
    engines: {node: ^14.15.0 || ^16.10.0 || >=18.0.0}
    peerDependencies:
      jest: '>=27.2.5'
    peerDependenciesMeta:
      jest:
        optional: true

  jest-get-type@29.6.3:
    resolution: {integrity: sha512-zrteXnqYxfQh7l5FHyL38jL39di8H8rHoecLH3JNxH3BwOrBsNeabdap5e0I23lD4HHI8W5VFBZqG4Eaq5LNcw==}
    engines: {node: ^14.15.0 || ^16.10.0 || >=18.0.0}

  jest-haste-map@29.7.0:
    resolution: {integrity: sha512-fP8u2pyfqx0K1rGn1R9pyE0/KTn+G7PxktWidOBTqFPLYX0b9ksaMFkhK5vrS3DVun09pckLdlx90QthlW7AmA==}
    engines: {node: ^14.15.0 || ^16.10.0 || >=18.0.0}

  jest-junit@16.0.0:
    resolution: {integrity: sha512-A94mmw6NfJab4Fg/BlvVOUXzXgF0XIH6EmTgJ5NDPp4xoKq0Kr7sErb+4Xs9nZvu58pJojz5RFGpqnZYJTrRfQ==}
    engines: {node: '>=10.12.0'}

  jest-leak-detector@29.7.0:
    resolution: {integrity: sha512-kYA8IJcSYtST2BY9I+SMC32nDpBT3J2NvWJx8+JCuCdl/CR1I4EKUJROiP8XtCcxqgTTBGJNdbB1A8XRKbTetw==}
    engines: {node: ^14.15.0 || ^16.10.0 || >=18.0.0}

  jest-matcher-utils@29.7.0:
    resolution: {integrity: sha512-sBkD+Xi9DtcChsI3L3u0+N0opgPYnCRPtGcQYrgXmR+hmt/fYfWAL0xRXYU8eWOdfuLgBe0YCW3AFtnRLagq/g==}
    engines: {node: ^14.15.0 || ^16.10.0 || >=18.0.0}

  jest-message-util@29.7.0:
    resolution: {integrity: sha512-GBEV4GRADeP+qtB2+6u61stea8mGcOT4mCtrYISZwfu9/ISHFJ/5zOMXYbpBE9RsS5+Gb63DW4FgmnKJ79Kf6w==}
    engines: {node: ^14.15.0 || ^16.10.0 || >=18.0.0}

  jest-mock@29.7.0:
    resolution: {integrity: sha512-ITOMZn+UkYS4ZFh83xYAOzWStloNzJFO2s8DWrE4lhtGD+AorgnbkiKERe4wQVBydIGPx059g6riW5Btp6Llnw==}
    engines: {node: ^14.15.0 || ^16.10.0 || >=18.0.0}

  jest-pnp-resolver@1.2.3:
    resolution: {integrity: sha512-+3NpwQEnRoIBtx4fyhblQDPgJI0H1IEIkX7ShLUjPGA7TtUTvI1oiKi3SR4oBR0hQhQR80l4WAe5RrXBwWMA8w==}
    engines: {node: '>=6'}
    peerDependencies:
      jest-resolve: '*'
    peerDependenciesMeta:
      jest-resolve:
        optional: true

  jest-regex-util@29.6.3:
    resolution: {integrity: sha512-KJJBsRCyyLNWCNBOvZyRDnAIfUiRJ8v+hOBQYGn8gDyF3UegwiP4gwRR3/SDa42g1YbVycTidUF3rKjyLFDWbg==}
    engines: {node: ^14.15.0 || ^16.10.0 || >=18.0.0}

  jest-resolve-dependencies@29.7.0:
    resolution: {integrity: sha512-un0zD/6qxJ+S0et7WxeI3H5XSe9lTBBR7bOHCHXkKR6luG5mwDDlIzVQ0V5cZCuoTgEdcdwzTghYkTWfubi+nA==}
    engines: {node: ^14.15.0 || ^16.10.0 || >=18.0.0}

  jest-resolve@29.7.0:
    resolution: {integrity: sha512-IOVhZSrg+UvVAshDSDtHyFCCBUl/Q3AAJv8iZ6ZjnZ74xzvwuzLXid9IIIPgTnY62SJjfuupMKZsZQRsCvxEgA==}
    engines: {node: ^14.15.0 || ^16.10.0 || >=18.0.0}

  jest-runner@29.7.0:
    resolution: {integrity: sha512-fsc4N6cPCAahybGBfTRcq5wFR6fpLznMg47sY5aDpsoejOcVYFb07AHuSnR0liMcPTgBsA3ZJL6kFOjPdoNipQ==}
    engines: {node: ^14.15.0 || ^16.10.0 || >=18.0.0}

  jest-runtime@29.7.0:
    resolution: {integrity: sha512-gUnLjgwdGqW7B4LvOIkbKs9WGbn+QLqRQQ9juC6HndeDiezIwhDP+mhMwHWCEcfQ5RUXa6OPnFF8BJh5xegwwQ==}
    engines: {node: ^14.15.0 || ^16.10.0 || >=18.0.0}

  jest-serializer-ansi-escapes@4.0.0:
    resolution: {integrity: sha512-WrxiW6Fz9yK02vmVyqtpUWTG6b2Sqz2X0+wJUe4SOgqBcTAFha4GRBuKxqg8P1OAMstBfZ+dnEu/WYHFztTatQ==}
    engines: {node: '>=18'}

  jest-snapshot@29.7.0:
    resolution: {integrity: sha512-Rm0BMWtxBcioHr1/OX5YCP8Uov4riHvKPknOGs804Zg9JGZgmIBkbtlxJC/7Z4msKYVbIJtfU+tKb8xlYNfdkw==}
    engines: {node: ^14.15.0 || ^16.10.0 || >=18.0.0}

  jest-util@29.7.0:
    resolution: {integrity: sha512-z6EbKajIpqGKU56y5KBUgy1dt1ihhQJgWzUlZHArA/+X2ad7Cb5iF+AK1EWVL/Bo7Rz9uurpqw6SiBCefUbCGA==}
    engines: {node: ^14.15.0 || ^16.10.0 || >=18.0.0}

  jest-validate@29.7.0:
    resolution: {integrity: sha512-ZB7wHqaRGVw/9hST/OuFUReG7M8vKeq0/J2egIGLdvjHCmYqGARhzXmtgi+gVeZ5uXFF219aOc3Ls2yLg27tkw==}
    engines: {node: ^14.15.0 || ^16.10.0 || >=18.0.0}

  jest-watcher@29.7.0:
    resolution: {integrity: sha512-49Fg7WXkU3Vl2h6LbLtMQ/HyB6rXSIX7SqvBLQmssRBGN9I0PNvPmAmCWSOY6SOvrjhI/F7/bGAv9RtnsPA03g==}
    engines: {node: ^14.15.0 || ^16.10.0 || >=18.0.0}

  jest-worker@27.5.1:
    resolution: {integrity: sha512-7vuh85V5cdDofPyxn58nrPjBktZo0u9x1g8WtjQol+jZDaE+fhN+cIvTj11GndBnMnyfrUOG1sZQxCdjKh+DKg==}
    engines: {node: '>= 10.13.0'}

  jest-worker@29.7.0:
    resolution: {integrity: sha512-eIz2msL/EzL9UFTFFx7jBTkeZfku0yUAyZZZmJ93H2TYEiroIx2PQjEXcwYtYl8zXCxb+PAmA2hLIt/6ZEkPHw==}
    engines: {node: ^14.15.0 || ^16.10.0 || >=18.0.0}

  jest@29.7.0:
    resolution: {integrity: sha512-NIy3oAFp9shda19hy4HK0HRTWKtPJmGdnvywu01nOqNC2vZg+Z+fvJDxpMQA88eb2I9EcafcdjYgsDthnYTvGw==}
    engines: {node: ^14.15.0 || ^16.10.0 || >=18.0.0}
    hasBin: true
    peerDependencies:
      node-notifier: ^8.0.1 || ^9.0.0 || ^10.0.0
    peerDependenciesMeta:
      node-notifier:
        optional: true

  jiti@2.6.1:
    resolution: {integrity: sha512-ekilCSN1jwRvIbgeg/57YFh8qQDNbwDb9xT/qu2DAHbFFZUicIl4ygVaAvzveMhMVr3LnpSKTNnwt8PoOfmKhQ==}
    hasBin: true

  jju@1.4.0:
    resolution: {integrity: sha512-8wb9Yw966OSxApiCt0K3yNJL8pnNeIv+OEq2YMidz4FKP6nonSRoOXc80iXY4JaN2FC11B9qsNmDsm+ZOfMROA==}

  js-base64@3.7.8:
    resolution: {integrity: sha512-hNngCeKxIUQiEUN3GPJOkz4wF/YvdUdbNL9hsBcMQTkKzboD7T/q3OYOuuPZLUE6dBxSGpwhk5mwuDud7JVAow==}

  js-levenshtein@1.1.6:
    resolution: {integrity: sha512-X2BB11YZtrRqY4EnQcLX5Rh373zbK4alC1FW7D7MBhL2gtcC17cTnr6DmfHZeS0s2rTHjUTMMHfG7gO8SSdw+g==}
    engines: {node: '>=0.10.0'}

  js-md4@0.3.2:
    resolution: {integrity: sha512-/GDnfQYsltsjRswQhN9fhv3EMw2sCpUdrdxyWDOUK7eyD++r3gRhzgiQgc/x4MAv2i1iuQ4lxO5mvqM3vj4bwA==}

  js-tokens@4.0.0:
    resolution: {integrity: sha512-RdJUflcE3cUzKiMqQgsCu06FPu9UdIJO0beYbPhHN4k6apgJtifcoCtT9bcxOpYBtpD2kCM6Sbzg4CausW/PKQ==}

  js-tokens@9.0.1:
    resolution: {integrity: sha512-mxa9E9ITFOt0ban3j6L5MpjwegGz6lBQmM1IJkWeBZGcMxto50+eWdjC/52xDbS2vy0k7vIMK0Fe2wfL9OQSpQ==}

  js-yaml@3.14.1:
    resolution: {integrity: sha512-okMH7OXXJ7YrN9Ok3/SXrnu4iX9yOk+25nqX4imS2npuvTYDmo/QEZoqwZkYaIDk3jVvBOTOIEgEhaLOynBS9g==}
    hasBin: true

  js-yaml@4.1.0:
    resolution: {integrity: sha512-wpxZs9NoxZaJESJGIZTyDEaYpl0FKSA+FB9aJiyemKhMwkxQg63h4T1KJgUGHpTqPDNRcmmYLugrRjJlBtWvRA==}
    hasBin: true

  jsesc@3.1.0:
    resolution: {integrity: sha512-/sM3dO2FOzXjKQhJuo0Q173wf2KOo8t4I8vHy6lF9poUp7bKT0/NHE8fPX23PwfhnykfqnC2xRxOnVw5XuGIaA==}
    engines: {node: '>=6'}
    hasBin: true

  json-buffer@3.0.1:
    resolution: {integrity: sha512-4bV5BfR2mqfQTJm+V5tPPdf+ZpuhiIvTuAB5g8kcrXOZpTT/QwwVRWBywX1ozr6lEuPdbHxwaJlm9G6mI2sfSQ==}

  json-parse-even-better-errors@2.3.1:
    resolution: {integrity: sha512-xyFwyhro/JEof6Ghe2iz2NcXoj2sloNsWr/XsERDK/oiPCfaNhl5ONfp+jQdAZRQQ0IJWNzH9zIZF7li91kh2w==}

  json-schema-traverse@0.4.1:
    resolution: {integrity: sha512-xbbCH5dCYU5T8LcEhhuh7HJ88HXuW3qsI3Y0zOZFKfZEHcpWiHU/Jxzk629Brsab/mMiHQti9wMP+845RPe3Vg==}

  json-schema-traverse@1.0.0:
    resolution: {integrity: sha512-NM8/P9n3XjXhIZn1lLhkFaACTOURQXjWhV4BA/RnOv8xvgqtqpAX9IO4mRQxSx1Rlo4tqzeqb0sOlruaOy3dug==}

  json-stable-stringify-without-jsonify@1.0.1:
    resolution: {integrity: sha512-Bdboy+l7tA3OGW6FjyFHWkP5LuByj1Tk33Ljyq0axyzdk9//JSi2u3fP1QSmd1KNwq6VOKYGlAu87CisVir6Pw==}

  json5@2.2.3:
    resolution: {integrity: sha512-XmOWe7eyHYH14cLdVPoyg+GOH3rYX++KpzrylJwSW98t3Nk+U8XOl8FWKOgwtzdb8lXGf6zYwDUzeHMWfxasyg==}
    engines: {node: '>=6'}
    hasBin: true

  jsonc-parser@3.3.1:
    resolution: {integrity: sha512-HUgH65KyejrUFPvHFPbqOY0rsFip3Bo5wb4ngvdi1EpCYWUQDC5V+Y7mZws+DLkr4M//zQJoanu1SP+87Dv1oQ==}

  jsonfile@6.2.0:
    resolution: {integrity: sha512-FGuPw30AdOIUTRMC2OMRtQV+jkVj2cfPqSeWXv1NEAJ1qZ5zb1X6z1mFhbfOB/iy3ssJCD+3KuZ8r8C3uVFlAg==}

  jsonparse@1.3.1:
    resolution: {integrity: sha512-POQXvpdL69+CluYsillJ7SUhKvytYjW9vG/GKpnf+xP8UWgYEM/RaMzHHofbALDiKbbP1W8UEYmgGl39WkPZsg==}
    engines: {'0': node >= 0.2.0}

  jsonstream-next@3.0.0:
    resolution: {integrity: sha512-aAi6oPhdt7BKyQn1SrIIGZBt0ukKuOUE1qV6kJ3GgioSOYzsRc8z9Hfr1BVmacA/jLe9nARfmgMGgn68BqIAgg==}
    engines: {node: '>=10'}
    hasBin: true

  jsonwebtoken@9.0.2:
    resolution: {integrity: sha512-PRp66vJ865SSqOlgqS8hujT5U4AOgMfhrwYIuIhfKaoSCZcirrmASQr8CX7cUg+RMih+hgznrjp99o+W4pJLHQ==}
    engines: {node: '>=12', npm: '>=6'}

  jwa@1.4.2:
    resolution: {integrity: sha512-eeH5JO+21J78qMvTIDdBXidBd6nG2kZjg5Ohz/1fpa28Z4CcsWUzJ1ZZyFq/3z3N17aZy+ZuBoHljASbL1WfOw==}

  jws@3.2.2:
    resolution: {integrity: sha512-YHlZCB6lMTllWDtSPHz/ZXTsi8S00usEV6v1tjq8tOUZzw7DpSDWVXjXDre6ed1w/pd495ODpHZYSdkRTsa0HA==}

  kareem@2.6.3:
    resolution: {integrity: sha512-C3iHfuGUXK2u8/ipq9LfjFfXFxAZMQJJq7vLS45r3D9Y2xQ/m4S8zaR4zMLFWh9AsNPXmcFfUDhTEO8UIC/V6Q==}
    engines: {node: '>=12.0.0'}

  keyv@4.5.4:
    resolution: {integrity: sha512-oxVHkHR/EJf2CNXnWxRLW6mg7JyCCUcG0DtEGmL2ctUo1PNTin1PUil+r/+4r5MpVgC/fn1kjsx7mjSujKqIpw==}

  kind-of@6.0.3:
    resolution: {integrity: sha512-dcS1ul+9tmeD95T+x28/ehLgd9mENa3LsvDTtzm3vyBEO7RPptvAD+t44WVXaUjTBRcrpFeFlC8WCruUR456hw==}
    engines: {node: '>=0.10.0'}

  kleur@3.0.3:
    resolution: {integrity: sha512-eTIzlVOSUR+JxdDFepEYcBMtZ9Qqdef+rnzWdRZuMbOywu5tO2w2N7rqjoANZ5k9vywhL6Br1VRjUIgTQx4E8w==}
    engines: {node: '>=6'}

  kleur@4.1.5:
    resolution: {integrity: sha512-o+NO+8WrRiQEE4/7nwRJhN1HWpVmJm511pBHUxPLtp0BUISzlBplORYSmTclCnJvQq2tKu/sgl3xVpkc7ZWuQQ==}
    engines: {node: '>=6'}

  klona@2.0.6:
    resolution: {integrity: sha512-dhG34DXATL5hSxJbIexCft8FChFXtmskoZYnoPWjXQuebWYCNkVeV3KkGegCK9CP1oswI/vQibS2GY7Em/sJJA==}
    engines: {node: '>= 8'}

  ky@1.7.5:
    resolution: {integrity: sha512-HzhziW6sc5m0pwi5M196+7cEBtbt0lCYi67wNsiwMUmz833wloE0gbzJPWKs1gliFKQb34huItDQX97LyOdPdA==}
    engines: {node: '>=18'}

  lazystream@1.0.1:
    resolution: {integrity: sha512-b94GiNHQNy6JNTrt5w6zNyffMrNkXZb3KTkCZJb2V1xaEGCk093vkZ2jk3tpaeP33/OiXC+WvK9AxUebnf5nbw==}
    engines: {node: '>= 0.6.3'}

  leven@3.1.0:
    resolution: {integrity: sha512-qsda+H8jTaUaN/x5vzW2rzc+8Rw4TAQ/4KjB46IwK5VH+IlVeeeje/EoZRpiXvIqjFgK84QffqPztGI3VBLG1A==}
    engines: {node: '>=6'}

  levn@0.4.1:
    resolution: {integrity: sha512-+bT2uH4E5LGE7h/n3evcS/sQlJXCpIp6ym8OWJ5eV6+67Dsql/LaaT7qJBAt2rzfoa/5QBGBhxDix1dMt2kQKQ==}
    engines: {node: '>= 0.8.0'}

  libsql@0.3.19:
    resolution: {integrity: sha512-Aj5cQ5uk/6fHdmeW0TiXK42FqUlwx7ytmMLPSaUQPin5HKKKuUPD62MAbN4OEweGBBI7q1BekoEN4gPUEL6MZA==}
    cpu: [x64, arm64, wasm32]
    os: [darwin, linux, win32]

  lilconfig@3.1.3:
    resolution: {integrity: sha512-/vlFKAoH5Cgt3Ie+JLhRbwOsCQePABiU3tJ1egGvyQ+33R/vcwM2Zl2QR/LzjsBeItPt3oSVXapn+m4nQDvpzw==}
    engines: {node: '>=14'}

  line-replace@2.0.1:
    resolution: {integrity: sha512-CSr3f6gynLCA9R+RBS0IDIfv7a8OAXcuyq+CHgq0WzbQ7KSJQfF5DgtpRVxpSp1KBNXogtzbNqAeUjrmHYTPYA==}
    hasBin: true

  lines-and-columns@1.2.4:
    resolution: {integrity: sha512-7ylylesZQ/PV29jhEDl3Ufjo6ZX7gCqJr5F7PKrqc93v7fzSymt1BpwEU8nAUXs8qzzvqhbjhK5QZg6Mt/HkBg==}

  lint-staged@15.4.3:
    resolution: {integrity: sha512-FoH1vOeouNh1pw+90S+cnuoFwRfUD9ijY2GKy5h7HS3OR7JVir2N2xrsa0+Twc1B7cW72L+88geG5cW4wIhn7g==}
    engines: {node: '>=18.12.0'}
    hasBin: true

  listr2@8.3.3:
    resolution: {integrity: sha512-LWzX2KsqcB1wqQ4AHgYb4RsDXauQiqhjLk+6hjbaeHG4zpjjVAB6wC/gz6X0l+Du1cN3pUB5ZlrvTbhGSNnUQQ==}
    engines: {node: '>=18.0.0'}

  loader-runner@4.3.1:
    resolution: {integrity: sha512-IWqP2SCPhyVFTBtRcgMHdzlf9ul25NwaFx4wCEH/KjAXuuHY4yNjvPXsBokp8jCB936PyWRaPKUNh8NvylLp2Q==}
    engines: {node: '>=6.11.5'}

  locate-path@5.0.0:
    resolution: {integrity: sha512-t7hw9pI+WvuwNJXwk5zVHpyhIqzg2qTlklJOf0mVxGSbe3Fp2VieZcduNYjaLDoy6p9uGpQEGWG87WpMKlNq8g==}
    engines: {node: '>=8'}

  locate-path@6.0.0:
    resolution: {integrity: sha512-iPZK6eYjbxRu3uB4/WZ3EsEIMJFMqAoopl3R+zuq0UjcAm/MO6KCweDgPfP3elTztoKP3KtnVHxTn2NHBSDVUw==}
    engines: {node: '>=10'}

  locate-path@7.2.0:
    resolution: {integrity: sha512-gvVijfZvn7R+2qyPX8mAuKcFGDf6Nc61GdvGafQsHL0sBIxfKzA+usWn4GFC/bk+QdwPUD4kWFJLhElipq+0VA==}
    engines: {node: ^12.20.0 || ^14.13.1 || >=16.0.0}

  lodash.includes@4.3.0:
    resolution: {integrity: sha512-W3Bx6mdkRTGtlJISOvVD/lbqjTlPPUDTMnlXZFnVwi9NKJ6tiAk6LVdlhZMm17VZisqhKcgzpO5Wz91PCt5b0w==}

  lodash.isboolean@3.0.3:
    resolution: {integrity: sha512-Bz5mupy2SVbPHURB98VAcw+aHh4vRV5IPNhILUCsOzRmsTmSQ17jIuqopAentWoehktxGd9e/hbIXq980/1QJg==}

  lodash.isinteger@4.0.4:
    resolution: {integrity: sha512-DBwtEWN2caHQ9/imiNeEA5ys1JoRtRfY3d7V9wkqtbycnAmTvRRmbHKDV4a0EYc678/dia0jrte4tjYwVBaZUA==}

  lodash.isnumber@3.0.3:
    resolution: {integrity: sha512-QYqzpfwO3/CWf3XP+Z+tkQsfaLL/EnUlXWVkIk5FUPc4sBdTehEqZONuyRt2P67PXAk+NXmTBcc97zw9t1FQrw==}

  lodash.isplainobject@4.0.6:
    resolution: {integrity: sha512-oSXzaWypCMHkPC3NvBEaPHf0KsA5mvPrOPgQWDsbg8n7orZ290M0BmC/jgRZ4vcJ6DTAhjrsSYgdsW/F+MFOBA==}

  lodash.isstring@4.0.1:
    resolution: {integrity: sha512-0wJxfxH1wgO3GrbuP+dTTk7op+6L41QCXbGINEmD+ny/G/eCqGzxyCsh7159S+mgDDcoarnBw6PC1PS5+wUGgw==}

  lodash.merge@4.6.2:
    resolution: {integrity: sha512-0KpjqXRVvrYyCsX1swR/XTK0va6VQkQM6MNo7PqW77ByjAhoARA8EfrP1N4+KlKj8YS0ZUCtRT/YUuhyYDujIQ==}

  lodash.once@4.1.1:
    resolution: {integrity: sha512-Sb487aTOCr9drQVL8pIxOzVhafOjZN9UU54hiN8PU3uAiSV7lx1yYNpbNmex2PK6dSJoNTSJUUswT651yww3Mg==}

  lodash@4.17.21:
    resolution: {integrity: sha512-v2kDEe57lecTulaDIuNTPy3Ry4gLGJ6Z1O3vE1krgXZNrsQ+LFTGHVxVjcXPs17LhbZVGedAJv8XZ1tvj5FvSg==}

  log-symbols@4.1.0:
    resolution: {integrity: sha512-8XPvpAA8uyhfteu8pIvQxpJZ7SYYdpUivZpGy6sFsBuKRY/7rQGavedeB8aK+Zkyq6upMFVL/9AW6vOYzfRyLg==}
    engines: {node: '>=10'}

  log-symbols@6.0.0:
    resolution: {integrity: sha512-i24m8rpwhmPIS4zscNzK6MSEhk0DUWa/8iYQWxhffV8jkI4Phvs3F+quL5xvS0gdQR0FyTCMMH33Y78dDTzzIw==}
    engines: {node: '>=18'}

  log-update@6.1.0:
    resolution: {integrity: sha512-9ie8ItPR6tjY5uYJh8K/Zrv/RMZ5VOlOWvtZdEHYSTFKZfIBPQa9tOAEeAWhd+AnIneLJ22w5fjOYtoutpWq5w==}
    engines: {node: '>=18'}

  loupe@3.2.1:
    resolution: {integrity: sha512-CdzqowRJCeLU72bHvWqwRBBlLcMEtIvGrlvef74kMnV2AolS9Y8xUv1I0U/MNAWMhBlKIoyuEgoJ0t/bbwHbLQ==}

  lru-cache@10.4.3:
    resolution: {integrity: sha512-JNAzZcXrCt42VGLuYz0zfAzDfAvJWW6AfYlDBQyDV5DClI2m5sAmK+OIO7s59XfsRsWHp02jAJrRadPRGTt6SQ==}

  lru-cache@5.1.1:
    resolution: {integrity: sha512-KpNARQA3Iwv+jTA0utUVVbrh+Jlrr1Fv0e56GGzAFOXN7dk/FviaDW8LHmK52DlcH4WP2n6gI8vN1aesBFgo9w==}

  lru-cache@6.0.0:
    resolution: {integrity: sha512-Jo6dJ04CmSjuznwJSS3pUeWmd/H0ffTlkXXgwZi+eq1UCmqQwCh+eLsYOYCwY991i2Fah4h1BEMCx4qThGbsiA==}
    engines: {node: '>=10'}

  magic-string@0.25.9:
    resolution: {integrity: sha512-RmF0AsMzgt25qzqqLc1+MbHmhdx0ojF2Fvs4XnOqz2ZOBXzzkEwc/dJQZCYHAn7v1jbVOjAZfK8msRn4BxO4VQ==}

  magic-string@0.30.21:
    resolution: {integrity: sha512-vd2F4YUyEXKGcLHoq+TEyCjxueSeHnFxyyjNp80yg0XV4vUhnDer/lvvlqM/arB5bXQN5K2/3oinyCRyx8T2CQ==}

  magicast@0.3.5:
    resolution: {integrity: sha512-L0WhttDl+2BOsybvEOLK7fW3UA0OQ0IQ2d6Zl2x/a6vVRs3bAY0ECOSHHeL5jD+SbOpOCUEi0y1DgHEn9Qn1AQ==}

  make-dir@4.0.0:
    resolution: {integrity: sha512-hXdUTZYIVOt1Ex//jAQi+wTZZpUpwBj/0QsOzqegb3rGMMeJiSEu5xLHnYfBrRV4RH2+OCSOO95Is/7x1WJ4bw==}
    engines: {node: '>=10'}

  make-error@1.3.6:
    resolution: {integrity: sha512-s8UhlNe7vPKomQhC1qFelMokr/Sc3AgNbso3n74mVPA5LTZwkB9NlXf4XPamLxJE8h0gh73rM94xvwRT2CVInw==}

  make-fetch-happen@9.1.0:
    resolution: {integrity: sha512-+zopwDy7DNknmwPQplem5lAZX/eCOzSvSNNcSKm5eVwTkOBzoktEfXsa9L23J/GIRhxRsaxzkPEhrJEpE2F4Gg==}
    engines: {node: '>= 10'}

  make-synchronized@0.4.2:
    resolution: {integrity: sha512-EwEJSg8gSGLicKXp/VzNi1tvzhdmNBxOzslkkJSoNUCQFZKH/NIUIp7xlfN+noaHrz4BJDN73gne8IHnjl/F/A==}

  makeerror@1.0.12:
    resolution: {integrity: sha512-JmqCvUhmt43madlpFzG4BQzG2Z3m6tvQDNKdClZnO3VbIudJYmxsT0FNJMeiB2+JTSlTQTSbU8QdesVmwJcmLg==}

  map-obj@1.0.1:
    resolution: {integrity: sha512-7N/q3lyZ+LVCp7PzuxrJr4KMbBE2hW7BT7YNia330OFxIf4d3r5zVpicP2650l7CPN6RM9zOJRl3NGpqSiw3Eg==}
    engines: {node: '>=0.10.0'}

  map-obj@4.3.0:
    resolution: {integrity: sha512-hdN1wVrZbb29eBGiGjJbeP8JbKjq1urkHJ/LIP/NY48MZ1QVXUsQBV1G1zvYFHn1XE06cwjBsOI2K3Ulnj1YXQ==}
    engines: {node: '>=8'}

  mariadb@3.4.5:
    resolution: {integrity: sha512-gThTYkhIS5rRqkVr+Y0cIdzr+GRqJ9sA2Q34e0yzmyhMCwyApf3OKAC1jnF23aSlIOqJuyaUFUcj7O1qZslmmQ==}
    engines: {node: '>= 14'}

  math-intrinsics@1.1.0:
    resolution: {integrity: sha512-/IXtbwEk5HTPyEwyKX6hGkYXxM9nbj64B+ilVJnC/R6B0pH5G4V3b0pVbL7DBj4tkhBAppbQUlf6F6Xl9LHu1g==}
    engines: {node: '>= 0.4'}

  media-typer@1.1.0:
    resolution: {integrity: sha512-aisnrDP4GNe06UcKFnV5bfMNPBUw4jsLGaWwWfnH3v02GnBuXX2MCVn5RbrWo0j3pczUilYblq7fQ7Nw2t5XKw==}
    engines: {node: '>= 0.8'}

  memfs@4.17.2:
    resolution: {integrity: sha512-NgYhCOWgovOXSzvYgUW0LQ7Qy72rWQMGGFJDoWg4G30RHd3z77VbYdtJ4fembJXBy8pMIUA31XNAupobOQlwdg==}
    engines: {node: '>= 4.0.0'}

  memory-pager@1.5.0:
    resolution: {integrity: sha512-ZS4Bp4r/Zoeq6+NLJpP+0Zzm0pR8whtGPf1XExKLJBAczGMnSi3It14OiNCStjQjM6NU1okjQGSxgEZN8eBYKg==}

  meow@9.0.0:
    resolution: {integrity: sha512-+obSblOQmRhcyBt62furQqRAQpNyWXo8BuQ5bN7dG8wmwQ+vwHKp/rCFD4CrTP8CsDQD1sjoZ94K417XEUk8IQ==}
    engines: {node: '>=10'}

  merge-descriptors@2.0.0:
    resolution: {integrity: sha512-Snk314V5ayFLhp3fkUREub6WtjBfPdCPY1Ln8/8munuLuiYhsABgBVWsozAG+MWMbVEvcdcpbi9R7ww22l9Q3g==}
    engines: {node: '>=18'}

  merge-stream@2.0.0:
    resolution: {integrity: sha512-abv/qOcuPfk3URPfDzmZU1LKmuw8kT+0nIHvKrKgFrwifol/doWcdA4ZqsWQ8ENrFKkd67Mfpo/LovbIUsbt3w==}

  merge2@1.4.1:
    resolution: {integrity: sha512-8q7VEgMJW4J8tcfVPy8g09NcQwZdbwFEqhe/WZkoIzjn/3TGDwtOCYtXGxA3O8tPzpczCCDgv+P2P5y00ZJOOg==}
    engines: {node: '>= 8'}

  micromatch@4.0.8:
    resolution: {integrity: sha512-PXwfBhYu0hBCPw8Dn0E+WDYb7af3dSLVWKi3HGv84IdF4TyFoC0ysxFd0Goxw7nSv4T/PzEJQxsYsEiFCKo2BA==}
    engines: {node: '>=8.6'}

  mime-db@1.52.0:
    resolution: {integrity: sha512-sPU4uV7dYlvtWJxwwxHD0PuihVNiE7TyAbQ5SWxDCB9mUYvOgroQOwYQQOKPJ8CIbE+1ETVlOoK1UC2nU3gYvg==}
    engines: {node: '>= 0.6'}

  mime-db@1.54.0:
    resolution: {integrity: sha512-aU5EJuIN2WDemCcAp2vFBfp/m4EAhWJnUNSSw0ixs7/kXbd6Pg64EmwJkNdFhB8aWt1sH2CTXrLxo/iAGV3oPQ==}
    engines: {node: '>= 0.6'}

  mime-types@2.1.35:
    resolution: {integrity: sha512-ZDY+bPm5zTTF+YpCrAU9nK0UgICYPT0QtT1NZWFv4s++TNkcgVaT0g6+4R2uI4MjQjzysHB1zxuWL50hzaeXiw==}
    engines: {node: '>= 0.6'}

  mime-types@3.0.1:
    resolution: {integrity: sha512-xRc4oEhT6eaBpU1XF7AjpOFD+xQmXNB5OVKwp4tqCuBpHLS/ZbBDrc07mYTDqVMg6PfxUjjNp85O6Cd2Z/5HWA==}
    engines: {node: '>= 0.6'}

  mime@3.0.0:
    resolution: {integrity: sha512-jSCU7/VB1loIWBZe14aEYHU/+1UMEHoaO7qxCOVJOw9GgH72VAWppxNcjU+x9a2k3GSIBXNKxXQFqRvvZ7vr3A==}
    engines: {node: '>=10.0.0'}
    hasBin: true

  mimic-fn@2.1.0:
    resolution: {integrity: sha512-OqbOk5oEQeAZ8WXWydlu9HJjz9WVdEIvamMCcXmuqUYjTknH/sqsWvhQ3vgwKFRR1HpjvNBKQ37nbJgYzGqGcg==}
    engines: {node: '>=6'}

  mimic-fn@4.0.0:
    resolution: {integrity: sha512-vqiC06CuhBTUdZH+RYl8sFrL096vA45Ok5ISO6sE/Mr1jRbGH4Csnhi8f3wKVl7x8mO4Au7Ir9D3Oyv1VYMFJw==}
    engines: {node: '>=12'}

  mimic-function@5.0.1:
    resolution: {integrity: sha512-VP79XUPxV2CigYP3jWwAUFSku2aKqBH7uTAapFWCBqutsbmDo96KY5o8uh6U+/YSIn5OxJnXp73beVkpqMIGhA==}
    engines: {node: '>=18'}

  mimic-response@3.1.0:
    resolution: {integrity: sha512-z0yWI+4FDrrweS8Zmt4Ej5HdJmky15+L2e6Wgn3+iK5fWzb6T3fhNFq2+MeTRb064c6Wr4N/wv0DzQTjNzHNGQ==}
    engines: {node: '>=10'}

  min-indent@1.0.1:
    resolution: {integrity: sha512-I9jwMn07Sy/IwOj3zVkVik2JTvgpaykDZEigL6Rx6N9LbMywwUSMtxET+7lVoDLLd3O3IXwJwvuuns8UB/HeAg==}
    engines: {node: '>=4'}

  miniflare@3.20250718.2:
    resolution: {integrity: sha512-cW/NQPBKc+fb0FwcEu+z/v93DZd+/6q/AF0iR0VFELtNPOsCvLalq6ndO743A7wfZtFxMxvuDQUXNx3aKQhOwA==}
    engines: {node: '>=16.13'}
    hasBin: true

  miniflare@4.20251011.1:
    resolution: {integrity: sha512-Qbw1Z8HTYM1adWl6FAtzhrj34/6dPRDPwdYOx21dkae8a/EaxbMzRIPbb4HKVGMVvtqbK1FaRCgDLVLolNzGHg==}
    engines: {node: '>=18.0.0'}
    hasBin: true

  minimatch@10.0.3:
    resolution: {integrity: sha512-IPZ167aShDZZUMdRk66cyQAW3qr0WzbHkPdMYa8bzZhlHhO3jALbKdxcaak7W9FfT2rZNpQuUu4Od7ILEpXSaw==}
    engines: {node: 20 || >=22}

  minimatch@3.1.2:
    resolution: {integrity: sha512-J7p63hRiAjw1NDEww1W7i37+ByIrOWO5XQQAzZ3VOcL0PNybwpfmV/N05zFAzwQ9USyEcX6t3UO+K5aqBQOIHw==}

  minimatch@5.1.6:
    resolution: {integrity: sha512-lKwV/1brpG6mBUFHtb7NUmtABCb2WZZmm2wNiOA5hAb8VdCS4B3dtMWyvcoViccwAW/COERjXLt0zP1zXUN26g==}
    engines: {node: '>=10'}

  minimatch@9.0.5:
    resolution: {integrity: sha512-G6T0ZX48xgozx7587koeX9Ys2NYy6Gmv//P89sEte9V9whIapMNF4idKxnW2QtCcLiTWlb/wfCabAtAFWhhBow==}
    engines: {node: '>=16 || 14 >=14.17'}

  minimist-options@4.1.0:
    resolution: {integrity: sha512-Q4r8ghd80yhO/0j1O3B2BjweX3fiHg9cdOwjJd2J76Q135c+NDxGCqdYKQ1SKBuFfgWbAUzBfvYjPUEeNgqN1A==}
    engines: {node: '>= 6'}

  minimist@1.2.8:
    resolution: {integrity: sha512-2yyAR8qBkN3YuheJanUpWC5U3bb5osDywNB8RzDVlDwDHbocAJveqqj1u8+SVD7jkWT4yvsHCpWqqWqAxb0zCA==}

  minipass-collect@1.0.2:
    resolution: {integrity: sha512-6T6lH0H8OG9kITm/Jm6tdooIbogG9e0tLgpY6mphXSm/A9u8Nq1ryBG+Qspiub9LjWlBPsPS3tWQ/Botq4FdxA==}
    engines: {node: '>= 8'}

  minipass-fetch@1.4.1:
    resolution: {integrity: sha512-CGH1eblLq26Y15+Azk7ey4xh0J/XfJfrCox5LDJiKqI2Q2iwOLOKrlmIaODiSQS8d18jalF6y2K2ePUm0CmShw==}
    engines: {node: '>=8'}

  minipass-flush@1.0.5:
    resolution: {integrity: sha512-JmQSYYpPUqX5Jyn1mXaRwOda1uQ8HP5KAT/oDSLCzt1BYRhQU0/hDtsB1ufZfEEzMZ9aAVmsBw8+FWsIXlClWw==}
    engines: {node: '>= 8'}

  minipass-pipeline@1.2.4:
    resolution: {integrity: sha512-xuIq7cIOt09RPRJ19gdi4b+RiNvDFYe5JH+ggNvBqGqpQXcru3PcRmOZuHBKWK1Txf9+cQ+HMVN4d6z46LZP7A==}
    engines: {node: '>=8'}

  minipass-sized@1.0.3:
    resolution: {integrity: sha512-MbkQQ2CTiBMlA2Dm/5cY+9SWFEN8pzzOXi6rlM5Xxq0Yqbda5ZQy9sU75a673FE9ZK0Zsbr6Y5iP6u9nktfg2g==}
    engines: {node: '>=8'}

  minipass@3.3.6:
    resolution: {integrity: sha512-DxiNidxSEK+tHG6zOIklvNOwm3hvCrbUrdtzY74U6HKTJxvIDfOUL5W5P2Ghd3DTkhhKPYGqeNUIh5qcM4YBfw==}
    engines: {node: '>=8'}

  minipass@5.0.0:
    resolution: {integrity: sha512-3FnjYuehv9k6ovOEbyOswadCDPX1piCfhV8ncmYtHOjuPwylVWsghTLo7rabjC3Rx5xD4HDx8Wm1xnMF7S5qFQ==}
    engines: {node: '>=8'}

  minipass@7.1.2:
    resolution: {integrity: sha512-qOOzS1cBTWYF4BH8fVePDBOO9iptMnGUEZwNc/cMWnTV2nVLZ7VoNWEPHkYczZA0pdoA7dl6e7FL659nX9S2aw==}
    engines: {node: '>=16 || 14 >=14.17'}

  minizlib@2.1.2:
    resolution: {integrity: sha512-bAxsR8BVfj60DWXHE3u30oHzfl4G7khkSuPW+qvpd7jFRHm7dLxOjUk1EHACJ/hxLY8phGJ0YhYHZo7jil7Qdg==}
    engines: {node: '>= 8'}

  mkdirp-classic@0.5.3:
    resolution: {integrity: sha512-gKLcREMhtuZRwRAfqP3RFW+TK4JqApVBtOIftVgjuABpAtpxhPGaDcfvbhNvD0B8iD1oUr/txX35NjcaY6Ns/A==}

  mkdirp@1.0.4:
    resolution: {integrity: sha512-vVqVZQyf3WLx2Shd0qJ9xuvqgAyKPLAiqITEtqW0oIUjzo3PePDd6fW9iFz30ef7Ysp/oiWqbhszeGWW2T6Gzw==}
    engines: {node: '>=10'}
    hasBin: true

  mock-stdin@1.0.0:
    resolution: {integrity: sha512-tukRdb9Beu27t6dN+XztSRHq9J0B/CoAOySGzHfn8UTfmqipA5yNT/sDUEyYdAV3Hpka6Wx6kOMxuObdOex60Q==}

  module-details-from-path@1.0.4:
    resolution: {integrity: sha512-EGWKgxALGMgzvxYF1UyGTy0HXX/2vHLkw6+NvDKW2jypWbHpjQuj4UMcqQWXHERJhVGKikolT06G3bcKe4fi7w==}

  mongodb-connection-string-url@3.0.2:
    resolution: {integrity: sha512-rMO7CGo/9BFwyZABcKAWL8UJwH/Kc2x0g72uhDWzG48URRax5TCIcJ7Rc3RZqffZzO/Gwff/jyKwCU9TN8gehA==}

  mongodb@6.16.0:
    resolution: {integrity: sha512-D1PNcdT0y4Grhou5Zi/qgipZOYeWrhLEpk33n3nm6LGtz61jvO88WlrWCK/bigMjpnOdAUKKQwsGIl0NtWMyYw==}
    engines: {node: '>=16.20.1'}
    peerDependencies:
      '@aws-sdk/credential-providers': ^3.188.0
      '@mongodb-js/zstd': ^1.1.0 || ^2.0.0
      gcp-metadata: ^5.2.0
      kerberos: ^2.0.1
      mongodb-client-encryption: '>=6.0.0 <7'
      snappy: ^7.2.2
      socks: ^2.7.1
    peerDependenciesMeta:
      '@aws-sdk/credential-providers':
        optional: true
      '@mongodb-js/zstd':
        optional: true
      gcp-metadata:
        optional: true
      kerberos:
        optional: true
      mongodb-client-encryption:
        optional: true
      snappy:
        optional: true
      socks:
        optional: true

  mongoose@8.15.0:
    resolution: {integrity: sha512-WFKsY1q12ScGabnZWUB9c/QzZmz/ESorrV27OembB7Gz6rrh9m3GA4Srsv1uvW1s9AHO5DeZ6DdUTyF9zyNERQ==}
    engines: {node: '>=16.20.1'}

  mpath@0.9.0:
    resolution: {integrity: sha512-ikJRQTk8hw5DEoFVxHG1Gn9T/xcjtdnOKIU1JTmGjZZlg9LST2mBLmcX3/ICIbgJydT2GOc15RnNy5mHmzfSew==}
    engines: {node: '>=4.0.0'}

  mquery@5.0.0:
    resolution: {integrity: sha512-iQMncpmEK8R8ncT8HJGsGc9Dsp8xcgYMVSbs5jgnm1lFHTZqMJTUWTDx1LBO8+mK3tPNZWFLBghQEIOULSTHZg==}
    engines: {node: '>=14.0.0'}

  ms@2.1.3:
    resolution: {integrity: sha512-6FlzubTLZG3J2a/NVCAleEhjzq5oxgHyaCU9yYXvcLsvoVaHJq/s5xXI6/XXP6tz7R9xAOtHnSO/tXtF3WRTlA==}

  mssql@11.0.1:
    resolution: {integrity: sha512-KlGNsugoT90enKlR8/G36H0kTxPthDhmtNUCwEHvgRza5Cjpjoj+P2X6eMpFUDN7pFrJZsKadL4x990G8RBE1w==}
    engines: {node: '>=18'}
    hasBin: true

  mustache@4.2.0:
    resolution: {integrity: sha512-71ippSywq5Yb7/tVYyGbkBggbU8H3u5Rz56fH60jGFgr8uHwxs+aSKeqmluIVzM0m0kB7xQjKS6qPfd0b2ZoqQ==}
    hasBin: true

  mute-stream@2.0.0:
    resolution: {integrity: sha512-WWdIxpyjEn+FhQJQQv9aQAYlHoNVdzIzUySNV1gHUPDSdZJ3yZn7pAAbQcV7B56Mvu881q9FZV+0Vx2xC44VWA==}
    engines: {node: ^18.17.0 || >=20.5.0}

  nanoid@3.3.11:
    resolution: {integrity: sha512-N8SpfPUnUp1bK+PMYW8qSWdl9U+wwNWI4QKxOYDy9JAro3WMX7p2OeVRF9v+347pnakNevPmiHhNmZ2HbFA76w==}
    engines: {node: ^10 || ^12 || ^13.7 || ^14 || >=15.0.1}
    hasBin: true

  nanoid@5.1.5:
    resolution: {integrity: sha512-Ir/+ZpE9fDsNH0hQ3C68uyThDXzYcim2EqcZ8zn8Chtt1iylPT9xXJB0kPCnqzgcEGikO9RxSrh63MsmVCU7Fw==}
    engines: {node: ^18 || >=20}
    hasBin: true

  nanospinner@1.2.2:
    resolution: {integrity: sha512-Zt/AmG6qRU3e+WnzGGLuMCEAO/dAu45stNbHY223tUxldaDAeE+FxSPsd9Q+j+paejmm0ZbrNVs5Sraqy3dRxA==}

  napi-build-utils@2.0.0:
    resolution: {integrity: sha512-GEbrYkbfF7MoNaoh2iGG84Mnf/WZfB0GdGEsM8wz7Expx/LlWf5U8t9nvJKXSp3qr5IsEbK04cBGhol/KwOsWA==}

  native-duplexpair@1.0.0:
    resolution: {integrity: sha512-E7QQoM+3jvNtlmyfqRZ0/U75VFgCls+fSkbml2MpgWkWyz3ox8Y58gNhfuziuQYGNNQAbFZJQck55LHCnCK6CA==}

  natural-compare@1.4.0:
    resolution: {integrity: sha512-OWND8ei3VtNC9h7V60qff3SVobHr996CTwgxubgyQYEpg290h9J0buyECNNJexkFm5sOajh5G116RYA1c8ZMSw==}

  negotiator@0.6.4:
    resolution: {integrity: sha512-myRT3DiWPHqho5PrJaIRyaMv2kgYf0mUVgBNOYMuCH5Ki1yEiQaf/ZJuQ62nvpc44wL5WDbTX7yGJi1Neevw8w==}
    engines: {node: '>= 0.6'}

  negotiator@1.0.0:
    resolution: {integrity: sha512-8Ofs/AUQh8MaEcrlq5xOX0CQ9ypTF5dl78mjlMNfOK08fzpgTHQRQPBxcPlEtIw0yRpws+Zo/3r+5WRby7u3Gg==}
    engines: {node: '>= 0.6'}

  neo-async@2.6.2:
    resolution: {integrity: sha512-Yd3UES5mWCSqR+qNT93S3UoYUkqAZ9lLg8a7g9rimsWmYGK8cVToA4/sF3RrshdyV3sAGMXVUmpMYOw+dLpOuw==}

  new-github-issue-url@0.2.1:
    resolution: {integrity: sha512-md4cGoxuT4T4d/HDOXbrUHkTKrp/vp+m3aOA7XXVYwNsUNMK49g3SQicTSeV5GIz/5QVGAeYRAOlyp9OvlgsYA==}
    engines: {node: '>=10'}

  node-abi@3.79.0:
    resolution: {integrity: sha512-Pr/5KdBQGG8TirdkS0qN3B+f3eo8zTOfZQWAxHoJqopMz2/uvRnG+S4fWu/6AZxKei2CP2p/psdQ5HFC2Ap5BA==}
    engines: {node: '>=10'}

  node-addon-api@7.1.1:
    resolution: {integrity: sha512-5m3bsyrjFWE1xf7nz7YXdN4udnVtXK6/Yfgn5qnahL6bCkf2yKt4k3nuTKAtT4r3IG8JNR2ncsIMdZuAzJjHQQ==}

  node-domexception@1.0.0:
    resolution: {integrity: sha512-/jKZoMpw0F8GRwl4/eLROPA3cfcXtLApP0QzLmUT/HuPCZWyB7IY9ZrMeKw2O/nFIqPQB3PVM9aYm0F312AXDQ==}
    engines: {node: '>=10.5.0'}
    deprecated: Use your platform's native DOMException instead

  node-fetch-native@1.6.7:
    resolution: {integrity: sha512-g9yhqoedzIUm0nTnTqAQvueMPVOuIY16bqgAJJC8XOOubYFNwz6IER9qs0Gq2Xd0+CecCKFjtdDTMA4u4xG06Q==}

  node-fetch@2.7.0:
    resolution: {integrity: sha512-c4FRfUm/dbcWZ7U+1Wq0AwCyFL+3nt2bEw05wfxSz+DWpWsitgmSgYmy2dQdWyKC1694ELPqMs/YzUSNozLt8A==}
    engines: {node: 4.x || >=6.0.0}
    peerDependencies:
      encoding: ^0.1.0
    peerDependenciesMeta:
      encoding:
        optional: true

  node-fetch@3.3.2:
    resolution: {integrity: sha512-dRB78srN/l6gqWulah9SrxeYnxeddIG30+GOqK/9OlLVyLg3HPnr6SqOWTWOXKRwC2eGYCkZ59NNuSgvSrpgOA==}
    engines: {node: ^12.20.0 || ^14.13.1 || >=16.0.0}

  node-gyp-build@4.8.4:
    resolution: {integrity: sha512-LA4ZjwlnUblHVgq0oBF3Jl/6h/Nvs5fzBLwdEF4nuxnFdsfajde4WfxtJr3CaiH+F6ewcIB/q4jQ4UzPyid+CQ==}
    hasBin: true

  node-gyp@8.4.1:
    resolution: {integrity: sha512-olTJRgUtAb/hOXG0E93wZDs5YiJlgbXxTwQAFHyNlRsXQnYzUaF2aGgujZbw+hR8aF4ZG/rST57bWMWD16jr9w==}
    engines: {node: '>= 10.12.0'}
    hasBin: true

  node-int64@0.4.0:
    resolution: {integrity: sha512-O5lz91xSOeoXP6DulyHfllpq+Eg00MWitZIbtPfoSEvqIHdl5gfcY6hYzDWnj0qD5tz52PI08u9qUvSVeUBeHw==}

  node-releases@2.0.27:
    resolution: {integrity: sha512-nmh3lCkYZ3grZvqcCH+fjmQ7X+H0OeZgP40OierEaAptX4XofMh5kwNbWh7lBduUzCcV/8kZ+NDLCwm2iorIlA==}

  nopt@5.0.0:
    resolution: {integrity: sha512-Tbj67rffqceeLpcRXrT7vKAN8CwfPeIBgM7E6iBkmKLV7bEMwpGgYLGv0jACUsECaa/vuxP0IjEont6umdMgtQ==}
    engines: {node: '>=6'}
    hasBin: true

  normalize-package-data@2.5.0:
    resolution: {integrity: sha512-/5CMN3T0R4XTj4DcGaexo+roZSdSFW/0AOOTROrjxzCG1wrWXEsGbRKevjlIL+ZDE4sZlJr5ED4YW0yqmkK+eA==}

  normalize-package-data@3.0.3:
    resolution: {integrity: sha512-p2W1sgqij3zMMyRC067Dg16bfzVH+w7hyegmpIvZ4JNjqtGOVAIvLmjBx3yP7YTe9vKJgkoNOPjwQGogDoMXFA==}
    engines: {node: '>=10'}

  normalize-path@3.0.0:
    resolution: {integrity: sha512-6eZs5Ls3WtCisHWp9S2GUy8dqkpGi4BVSz3GaqiE6ezub0512ESztXUwUB6C6IKbQkY2Pnb/mD4WYojCRwcwLA==}
    engines: {node: '>=0.10.0'}

  npm-bundled@2.0.1:
    resolution: {integrity: sha512-gZLxXdjEzE/+mOstGDqR6b0EkhJ+kM6fxM6vUuckuctuVPh80Q6pw/rSZj9s4Gex9GxWtIicO1pc8DB9KZWudw==}
    engines: {node: ^12.13.0 || ^14.15.0 || >=16.0.0}

  npm-normalize-package-bin@2.0.0:
    resolution: {integrity: sha512-awzfKUO7v0FscrSpRoogyNm0sajikhBWpU0QMrW09AMi9n1PoKU6WaIqUzuJSQnpciZZmJ/jMZ2Egfmb/9LiWQ==}
    engines: {node: ^12.13.0 || ^14.15.0 || >=16.0.0}

  npm-packlist@5.1.3:
    resolution: {integrity: sha512-263/0NGrn32YFYi4J533qzrQ/krmmrWwhKkzwTuM4f/07ug51odoaNjUexxO4vxlzURHcmYMH1QjvHjsNDKLVg==}
    engines: {node: ^12.13.0 || ^14.15.0 || >=16.0.0}
    hasBin: true

  npm-run-path@4.0.1:
    resolution: {integrity: sha512-S48WzZW777zhNIrn7gxOlISNAqi9ZC/uQFnRdbeIHhZhCA6UqpkOT8T1G7BvfdgP4Er8gF4sUbaS0i7QvIfCWw==}
    engines: {node: '>=8'}

  npm-run-path@5.3.0:
    resolution: {integrity: sha512-ppwTtiJZq0O/ai0z7yfudtBpWIoxM8yE6nHi1X47eFR2EWORqfbu6CnPlNsjeN683eT0qG6H/Pyf9fCcvjnnnQ==}
    engines: {node: ^12.20.0 || ^14.13.1 || >=16.0.0}

  npmlog@6.0.2:
    resolution: {integrity: sha512-/vBvz5Jfr9dT/aFWd0FIRf+T/Q2WBsLENygUaFUqstqsycmZAP/t5BvFJTK0viFmSUxiUKTUplWy5vt+rvKIxg==}
    engines: {node: ^12.13.0 || ^14.15.0 || >=16.0.0}
    deprecated: This package is no longer supported.

  nypm@0.6.2:
    resolution: {integrity: sha512-7eM+hpOtrKrBDCh7Ypu2lJ9Z7PNZBdi/8AT3AX8xoCj43BBVHD0hPSTEvMtkMpfs8FCqBGhxB+uToIQimA111g==}
    engines: {node: ^14.16.0 || >=16.10.0}
    hasBin: true

  object-assign@4.1.1:
    resolution: {integrity: sha512-rJgTQnkUnH1sFw8yT6VSU3zD3sWmu6sZhIseY8VX+GRu3P6F7Fu+JNDoXfklElbLJSnc3FUQHVe4cU5hj+BcUg==}
    engines: {node: '>=0.10.0'}

  object-inspect@1.13.4:
    resolution: {integrity: sha512-W67iLl4J2EXEGTbfeHCffrjDfitvLANg0UlX3wFUUSTx92KXRFegMHUVgSqE+wvhAbi4WqjGg9czysTV2Epbew==}
    engines: {node: '>= 0.4'}

  obuf@1.1.2:
    resolution: {integrity: sha512-PX1wu0AmAdPqOL1mWhqmlOd8kOIZQwGZw6rh7uby9fTc5lhaOWFLX3I6R1hrF9k3zUY40e6igsLGkDXK92LJNg==}

  ohash@2.0.11:
    resolution: {integrity: sha512-RdR9FQrFwNBNXAr4GixM8YaRZRJ5PUWbKYbE5eOsrwAjJW0q2REGcf79oYPsLyskQCZG1PLN+S/K1V00joZAoQ==}

  on-finished@2.4.1:
    resolution: {integrity: sha512-oVlzkg3ENAhCk2zdv7IJwd/QUD4z2RxRwpkcGY8psCVcCYZNq4wYnVWALHM+brtuJjePWiYF/ClmuDr8Ch5+kg==}
    engines: {node: '>= 0.8'}

  once@1.4.0:
    resolution: {integrity: sha512-lNaJgI+2Q5URQBkccEKHTQOPaXdUxnZZElQTZY0MFUAuaEqe1E+Nyvgdz/aIyNi6Z9MzO5dv1H8n58/GELp3+w==}

  onetime@5.1.2:
    resolution: {integrity: sha512-kbpaSSGJTWdAY5KPVeMOKXSrPtr8C8C7wodJbcsd51jRnmD+GZu8Y0VoU6Dm5Z4vWr0Ig/1NKuWRKf7j5aaYSg==}
    engines: {node: '>=6'}

  onetime@6.0.0:
    resolution: {integrity: sha512-1FlR+gjXK7X+AsAHso35MnyN5KqGwJRi/31ft6x0M194ht7S+rWAvd7PHss9xSKMzE0asv1pyIHaJYq+BbacAQ==}
    engines: {node: '>=12'}

  onetime@7.0.0:
    resolution: {integrity: sha512-VXJjc87FScF88uafS3JllDgvAm+c/Slfz06lorj2uAY34rlUu0Nt+v8wreiImcrgAjjIHp1rXpTDlLOGw29WwQ==}
    engines: {node: '>=18'}

  open@10.2.0:
    resolution: {integrity: sha512-YgBpdJHPyQ2UE5x+hlSXcnejzAvD0b22U2OuAP+8OnlJT+PjWPxtgmGqKKc+RgTM63U9gN0YzrYc71R2WT/hTA==}
    engines: {node: '>=18'}

  open@7.4.2:
    resolution: {integrity: sha512-MVHddDVweXZF3awtlAS+6pgKLlm/JgxZ90+/NBurBoQctVOOB/zDdVjcyPzQ+0laDGbsWgrRkflI65sQeOgT9Q==}
    engines: {node: '>=8'}

  open@8.4.2:
    resolution: {integrity: sha512-7x81NCL719oNbsq/3mh+hVrAWmFuEYUqrq/Iw3kUzH8ReypT9QQ0BLoJS7/G9k6N81XjW4qHWtjWwe/9eLy1EQ==}
    engines: {node: '>=12'}

  optionator@0.9.4:
    resolution: {integrity: sha512-6IpQ7mKUxRcZNLIObR0hz7lxsapSSIYNZJwXPGeF0mTVqGKFIXj1DQcMoT22S3ROcLyY/rz0PWaWZ9ayWmad9g==}
    engines: {node: '>= 0.8.0'}

  ora@8.2.0:
    resolution: {integrity: sha512-weP+BZ8MVNnlCm8c0Qdc1WSWq4Qn7I+9CJGm7Qali6g44e/PUzbjNqJX5NJ9ljlNMosfJvg1fKEGILklK9cwnw==}
    engines: {node: '>=18'}

  os-paths@7.4.0:
    resolution: {integrity: sha512-Ux1J4NUqC6tZayBqLN1kUlDAEvLiQlli/53sSddU4IN+h+3xxnv2HmRSMpVSvr1hvJzotfMs3ERvETGK+f4OwA==}
    engines: {node: '>= 4.0'}

  oxc-resolver@1.12.0:
    resolution: {integrity: sha512-YlaCIArvWNKCWZFRrMjhh2l5jK80eXnpYP+bhRc1J/7cW3TiyEY0ngJo73o/5n8hA3+4yLdTmXLNTQ3Ncz50LQ==}

  p-filter@4.1.0:
    resolution: {integrity: sha512-37/tPdZ3oJwHaS3gNJdenCDB3Tz26i9sjhnguBtvN0vYlRIiDNnvTWkuh+0hETV9rLPdJ3rlL3yVOYPIAnM8rw==}
    engines: {node: '>=18'}

  p-limit@2.3.0:
    resolution: {integrity: sha512-//88mFWSJx8lxCzwdAABTJL2MyWB12+eIY7MDL2SqLmAkeKU9qxRvWuSyTjm3FUmpBEMuFfckAIqEaVGUDxb6w==}
    engines: {node: '>=6'}

  p-limit@3.1.0:
    resolution: {integrity: sha512-TYOanM3wGwNGsZN2cVTYPArw454xnXj5qmWF1bEoAc4+cU/ol7GVh7odevjp1FNHduHc3KZMcFduxU5Xc6uJRQ==}
    engines: {node: '>=10'}

  p-limit@4.0.0:
    resolution: {integrity: sha512-5b0R4txpzjPWVw/cXXUResoD4hb6U/x9BH08L7nw+GN1sezDzPdxeRvpc9c433fZhBan/wusjbCsqwqm4EIBIQ==}
    engines: {node: ^12.20.0 || ^14.13.1 || >=16.0.0}

  p-locate@4.1.0:
    resolution: {integrity: sha512-R79ZZ/0wAxKGu3oYMlz8jy/kbhsNrS7SKZ7PxEHBgJ5+F2mtFW2fK2cOtBh1cHYkQsbzFV7I+EoRKe6Yt0oK7A==}
    engines: {node: '>=8'}

  p-locate@5.0.0:
    resolution: {integrity: sha512-LaNjtRWUBY++zB5nE/NwcaoMylSPk+S+ZHNB1TzdbMJMny6dynpAGt7X/tl/QYq3TIeE6nxHppbo2LGymrG5Pw==}
    engines: {node: '>=10'}

  p-locate@6.0.0:
    resolution: {integrity: sha512-wPrq66Llhl7/4AGC6I+cqxT07LhXvWL08LNXz1fENOw0Ap4sRZZ/gZpTTJ5jpurzzzfS2W/Ge9BY3LgLjCShcw==}
    engines: {node: ^12.20.0 || ^14.13.1 || >=16.0.0}

  p-map@4.0.0:
    resolution: {integrity: sha512-/bjOqmgETBYB5BoEeGVea8dmvHb2m9GLy1E9W43yeyfP6QQCZGFNa+XRceJEuDB6zqr+gKpIAmlLebMpykw/MQ==}
    engines: {node: '>=10'}

  p-map@7.0.3:
    resolution: {integrity: sha512-VkndIv2fIB99swvQoA65bm+fsmt6UNdGeIB0oxBs+WhAhdh08QA04JXpI7rbB9r08/nkbysKoya9rtDERYOYMA==}
    engines: {node: '>=18'}

  p-reduce@3.0.0:
    resolution: {integrity: sha512-xsrIUgI0Kn6iyDYm9StOpOeK29XM1aboGji26+QEortiFST1hGZaUQOLhtEbqHErPpGW/aSz6allwK2qcptp0Q==}
    engines: {node: '>=12'}

  p-retry@4.6.2:
    resolution: {integrity: sha512-312Id396EbJdvRONlngUx0NydfrIQ5lsYu0znKVUzVvArzEIt08V1qhtyESbGVd1FGX7UKtiFp5uwKZdM8wIuQ==}
    engines: {node: '>=8'}

  p-try@2.2.0:
    resolution: {integrity: sha512-R4nPAVTAU0B9D35/Gk3uJf/7XYbQcyohSKdvAxIRSNghFl4e71hVoGnBNQz9cWaXxO2I10KTC+3jMdvvoKw6dQ==}
    engines: {node: '>=6'}

  package-json-from-dist@1.0.1:
    resolution: {integrity: sha512-UEZIS3/by4OC8vL3P2dTXRETpebLI2NiI5vIrjaD/5UtrkFX/tNbwjTSRAGC/+7CAo2pIcBaRgWmcBBHcsaCIw==}

  package-up@5.0.0:
    resolution: {integrity: sha512-MQEgDUvXCa3sGvqHg3pzHO8e9gqTCMPVrWUko3vPQGntwegmFo52mZb2abIVTjFnUcW0BcPz0D93jV5Cas1DWA==}
    engines: {node: '>=18'}

  parent-module@1.0.1:
    resolution: {integrity: sha512-GQ2EWRpQV8/o+Aw8YqtfZZPfNRWZYkbidE9k5rpl/hC3vtHHBfGm2Ifi6qWV+coDGkrUKZAxE3Lot5kcsRlh+g==}
    engines: {node: '>=6'}

  parse-json@5.2.0:
    resolution: {integrity: sha512-ayCKvm/phCGxOkYRSCM82iDwct8/EonSEgCSxWxD7ve6jHggsFl4fZVQBPRNgQoKiuV/odhFrGzQXZwbifC8Rg==}
    engines: {node: '>=8'}

  parseurl@1.3.3:
    resolution: {integrity: sha512-CiyeOxFT/JZyN5m0z9PfXw4SCBJ6Sygz1Dpl0wqjlhDEGGBP1GnsUVEL0p63hoG1fcj3fHynXi9NYO4nWOL+qQ==}
    engines: {node: '>= 0.8'}

  path-exists@4.0.0:
    resolution: {integrity: sha512-ak9Qy5Q7jYb2Wwcey5Fpvg2KoAc/ZIhLSLOSBmRmygPsGwkVVt0fZa0qrtMz+m6tJTAHfZQ8FnmB4MG4LWy7/w==}
    engines: {node: '>=8'}

  path-exists@5.0.0:
    resolution: {integrity: sha512-RjhtfwJOxzcFmNOi6ltcbcu4Iu+FL3zEj83dk4kAS+fVpTxXLO1b38RvJgT/0QwvV/L3aY9TAnyv0EOqW4GoMQ==}
    engines: {node: ^12.20.0 || ^14.13.1 || >=16.0.0}

  path-is-absolute@1.0.1:
    resolution: {integrity: sha512-AVbw3UJ2e9bq64vSaS9Am0fje1Pa8pbGqTTsmXfaIiMpnr5DlDhfJOuLj9Sf95ZPVDAUerDfEk88MPmPe7UCQg==}
    engines: {node: '>=0.10.0'}

  path-key@3.1.1:
    resolution: {integrity: sha512-ojmeN0qd+y0jszEtoY48r0Peq5dwMEkIlCOu6Q5f41lfkswXuKtYrhgoTpLnyIcHm24Uhqx+5Tqm2InSwLhE6Q==}
    engines: {node: '>=8'}

  path-key@4.0.0:
    resolution: {integrity: sha512-haREypq7xkM7ErfgIyA0z+Bj4AGKlMSdlQE2jvJo6huWD1EdkKYV+G/T4nq0YEF2vgTT8kqMFKo1uHn950r4SQ==}
    engines: {node: '>=12'}

  path-parse@1.0.7:
    resolution: {integrity: sha512-LDJzPVEEEPR+y48z93A0Ed0yXb8pAByGWo/k5YYdYgpY2/2EsOsksJrq7lOHxryrVOn1ejG6oAp8ahvOIQD8sw==}

  path-scurry@1.11.1:
    resolution: {integrity: sha512-Xa4Nw17FS9ApQFJ9umLiJS4orGjm7ZzwUrwamcGQuHSzDyth9boKDaycYdDcZDuqYATXw4HFXgaqWTctW/v1HA==}
    engines: {node: '>=16 || 14 >=14.18'}

  path-to-regexp@6.3.0:
    resolution: {integrity: sha512-Yhpw4T9C6hPpgPeA28us07OJeqZ5EzQTkbfwuhsUg0c237RomFoETJgmp2sa3F/41gfLE6G5cqcYwznmeEeOlQ==}

  path-to-regexp@8.3.0:
    resolution: {integrity: sha512-7jdwVIRtsP8MYpdXSwOS0YdD0Du+qOoF/AEPIt88PcCFrZCzx41oxku1jD88hZBwbNUIEfpqvuhjFaMAqMTWnA==}

  path-type@4.0.0:
    resolution: {integrity: sha512-gDKb8aZMDeD/tZWs9P6+q0J9Mwkdl6xMV8TjnGP3qJVJ06bdMgkbBlLU8IdfOsIsFz2BW1rNVT3XuNEl8zPAvw==}
    engines: {node: '>=8'}

  pathe@2.0.3:
    resolution: {integrity: sha512-WUjGcAqP1gQacoQe+OBJsFA7Ld4DyXuUIjZ5cc75cLHvJ7dtNsTugphxIADwspS+AraAUePCKrSVtPLFj/F88w==}

  pathval@2.0.1:
    resolution: {integrity: sha512-//nshmD55c46FuFw26xV/xFAaB5HF9Xdap7HJBBnrKdAd6/GxDBaNA1870O79+9ueg61cZLSVc+OaFlfmObYVQ==}
    engines: {node: '>= 14.16'}

  perfect-debounce@1.0.0:
    resolution: {integrity: sha512-xCy9V055GLEqoFaHoC1SoLIaLmWctgCUaBaWxDZ7/Zx4CTyX7cJQLJOok/orfjZAh9kEYpjJa4d0KcJmCbctZA==}

  pg-cloudflare@1.2.7:
    resolution: {integrity: sha512-YgCtzMH0ptvZJslLM1ffsY4EuGaU0cx4XSdXLRFae8bPP4dS5xL1tNB3k2o/N64cHJpwU7dxKli/nZ2lUa5fLg==}

  pg-connection-string@2.9.1:
    resolution: {integrity: sha512-nkc6NpDcvPVpZXxrreI/FOtX3XemeLl8E0qFr6F2Lrm/I8WOnaWNhIPK2Z7OHpw7gh5XJThi6j6ppgNoaT1w4w==}

  pg-int8@1.0.1:
    resolution: {integrity: sha512-WCtabS6t3c8SkpDBUlb1kjOs7l66xsGdKpIPZsg4wR+B3+u9UAum2odSsF9tnvxg80h4ZxLWMy4pRjOsFIqQpw==}
    engines: {node: '>=4.0.0'}

  pg-numeric@1.0.2:
    resolution: {integrity: sha512-BM/Thnrw5jm2kKLE5uJkXqqExRUY/toLHda65XgFTBTFYZyopbKjBe29Ii3RbkvlsMoFwD+tHeGaCjjv0gHlyw==}
    engines: {node: '>=4'}

  pg-pool@3.10.1:
    resolution: {integrity: sha512-Tu8jMlcX+9d8+QVzKIvM/uJtp07PKr82IUOYEphaWcoBhIYkoHpLXN3qO59nAI11ripznDsEzEv8nUxBVWajGg==}
    peerDependencies:
      pg: '>=8.0'

  pg-protocol@1.10.3:
    resolution: {integrity: sha512-6DIBgBQaTKDJyxnXaLiLR8wBpQQcGWuAESkRBX/t6OwA8YsqP+iVSiond2EDy6Y/dsGk8rh/jtax3js5NeV7JQ==}

  pg-types@2.2.0:
    resolution: {integrity: sha512-qTAAlrEsl8s4OiEQY69wDvcMIdQN6wdz5ojQiOy6YRMuynxenON0O5oCpJI6lshc6scgAY8qvJ2On/p+CXY0GA==}
    engines: {node: '>=4'}

  pg-types@4.1.0:
    resolution: {integrity: sha512-o2XFanIMy/3+mThw69O8d4n1E5zsLhdO+OPqswezu7Z5ekP4hYDqlDjlmOpYMbzY2Br0ufCwJLdDIXeNVwcWFg==}
    engines: {node: '>=10'}

  pg@8.14.1:
    resolution: {integrity: sha512-0TdbqfjwIun9Fm/r89oB7RFQ0bLgduAhiIqIXOsyKoiC/L54DbuAAzIEN/9Op0f1Po9X7iCPXGoa/Ah+2aI8Xw==}
    engines: {node: '>= 8.0.0'}
    peerDependencies:
      pg-native: '>=3.0.1'
    peerDependenciesMeta:
      pg-native:
        optional: true

  pg@8.16.3:
    resolution: {integrity: sha512-enxc1h0jA/aq5oSDMvqyW3q89ra6XIIDZgCX9vkMrnz5DFTw/Ny3Li2lFQ+pt3L6MCgm/5o2o8HW9hiJji+xvw==}
    engines: {node: '>= 16.0.0'}
    peerDependencies:
      pg-native: '>=3.0.1'
    peerDependenciesMeta:
      pg-native:
        optional: true

  pgpass@1.0.5:
    resolution: {integrity: sha512-FdW9r/jQZhSeohs1Z3sI1yxFQNFvMcnmfuj4WBMUTxOrAyLMaTcE1aAMBiTlbMNaXvBCQuVi0R7hd8udDSP7ug==}

  picocolors@1.1.1:
    resolution: {integrity: sha512-xceH2snhtb5M9liqDsmEw56le376mTZkEX/jEb/RxNFyegNul7eNslCXP9FDj/Lcu0X8KEyMceP2ntpaHrDEVA==}

  picomatch@2.3.1:
    resolution: {integrity: sha512-JU3teHTNjmE2VCGFzuY8EXzCDVwEqB2a8fsIvwaStHhAWJEeVd1o1QD80CU6+ZdEXXSLbSsuLwJjkCBWqRQUVA==}
    engines: {node: '>=8.6'}

  picomatch@4.0.3:
    resolution: {integrity: sha512-5gTmgEY/sqK6gFXLIsQNH19lWb4ebPDLA4SdLP7dsWkIXHWlG66oPuVvXSGFPppYZz8ZDZq0dYYrbHfBCVUb1Q==}
    engines: {node: '>=12'}

  pidtree@0.6.0:
    resolution: {integrity: sha512-eG2dWTVw5bzqGRztnHExczNxt5VGsE6OwTeCG3fdUf9KBsZzO3R5OIIIzWR+iZA0NtZ+RDVdaoE2dK1cn6jH4g==}
    engines: {node: '>=0.10'}
    hasBin: true

  pirates@4.0.7:
    resolution: {integrity: sha512-TfySrs/5nm8fQJDcBDuUng3VOUKsd7S+zqvbOTiGXHfxX4wK31ard+hoNuvkicM/2YFzlpDgABOevKSsB4G/FA==}
    engines: {node: '>= 6'}

  pkce-challenge@5.0.0:
    resolution: {integrity: sha512-ueGLflrrnvwB3xuo/uGob5pd5FN7l0MsLf0Z87o/UQmRtwjvfylfc9MurIxRAWywCYTgrvpXBcqjV4OfCYGCIQ==}
    engines: {node: '>=16.20.0'}

  pkg-dir@4.2.0:
    resolution: {integrity: sha512-HRDzbaKjC+AOWVXxAU/x54COGeIv9eb+6CkDSQoNTt4XyWoIJvuPsXizxu/Fr23EiekbtZwmh1IcIG/l/a10GQ==}
    engines: {node: '>=8'}

  pkg-dir@7.0.0:
    resolution: {integrity: sha512-Ie9z/WINcxxLp27BKOCHGde4ITq9UklYKDzVo1nhk5sqGEXU3FpkwP5GM2voTGJkGd9B3Otl+Q4uwSOeSUtOBA==}
    engines: {node: '>=14.16'}

  pkg-types@2.3.0:
    resolution: {integrity: sha512-SIqCzDRg0s9npO5XQ3tNZioRY1uK06lA41ynBC1YmFTmnY6FjUjVt6s4LoADmwoig1qqD0oK8h1p/8mlMx8Oig==}

  platform@1.3.6:
    resolution: {integrity: sha512-fnWVljUchTro6RiCFvCXBbNhJc2NijN7oIQxbwsyL0buWJPG85v81ehlHI9fXrJsMNgTofEoWIQeClKpgxFLrg==}

  plur@4.0.0:
    resolution: {integrity: sha512-4UGewrYgqDFw9vV6zNV+ADmPAUAfJPKtGvb/VdpQAx25X5f3xXdGdyOEVFwkl8Hl/tl7+xbeHqSEM+D5/TirUg==}
    engines: {node: '>=10'}

  pluralize@8.0.0:
    resolution: {integrity: sha512-Nc3IT5yHzflTfbjgqWcCPpo7DaKy4FnpB0l/zCAW0Tc7jxAiuqSxHasntB3D7887LSrA93kDJ9IXovxJYxyLCA==}
    engines: {node: '>=4'}

  postcss@8.5.6:
    resolution: {integrity: sha512-3Ybi1tAuwAP9s0r1UQ2J4n5Y0G05bJkpUIO0/bI9MhwmD70S5aTWbXGBwxHrelT+XM1k6dM0pk+SwNkpTRN7Pg==}
    engines: {node: ^10 || ^12 || >=14}

  postgres-array@2.0.0:
    resolution: {integrity: sha512-VpZrUqU5A69eQyW2c5CA1jtLecCsN2U/bD6VilrFDWq5+5UIEVO7nazS3TEcHf1zuPYO/sqGvUvW62g86RXZuA==}
    engines: {node: '>=4'}

  postgres-array@3.0.4:
    resolution: {integrity: sha512-nAUSGfSDGOaOAEGwqsRY27GPOea7CNipJPOA7lPbdEpx5Kg3qzdP0AaWC5MlhTWV9s4hFX39nomVZ+C4tnGOJQ==}
    engines: {node: '>=12'}

  postgres-bytea@1.0.0:
    resolution: {integrity: sha512-xy3pmLuQqRBZBXDULy7KbaitYqLcmxigw14Q5sj8QBVLqEwXfeybIKVWiqAXTlcvdvb0+xkOtDbfQMOf4lST1w==}
    engines: {node: '>=0.10.0'}

  postgres-bytea@3.0.0:
    resolution: {integrity: sha512-CNd4jim9RFPkObHSjVHlVrxoVQXz7quwNFpz7RY1okNNme49+sVyiTvTRobiLV548Hx/hb1BG+iE7h9493WzFw==}
    engines: {node: '>= 6'}

  postgres-date@1.0.7:
    resolution: {integrity: sha512-suDmjLVQg78nMK2UZ454hAG+OAW+HQPZ6n++TNDUX+L0+uUlLywnoxJKDou51Zm+zTCjrCl0Nq6J9C5hP9vK/Q==}
    engines: {node: '>=0.10.0'}

  postgres-date@2.1.0:
    resolution: {integrity: sha512-K7Juri8gtgXVcDfZttFKVmhglp7epKb1K4pgrkLxehjqkrgPhfG6OO8LHLkfaqkbpjNRnra018XwAr1yQFWGcA==}
    engines: {node: '>=12'}

  postgres-interval@1.2.0:
    resolution: {integrity: sha512-9ZhXKM/rw350N1ovuWHbGxnGh/SNJ4cnxHiM0rxE4VN41wsg8P8zWn9hv/buK00RP4WvlOyr/RBDiptyxVbkZQ==}
    engines: {node: '>=0.10.0'}

  postgres-interval@3.0.0:
    resolution: {integrity: sha512-BSNDnbyZCXSxgA+1f5UU2GmwhoI0aU5yMxRGO8CdFEcY2BQF9xm/7MqKnYoM1nJDk8nONNWDk9WeSmePFhQdlw==}
    engines: {node: '>=12'}

  postgres-range@1.1.4:
    resolution: {integrity: sha512-i/hbxIE9803Alj/6ytL7UHQxRvZkI9O4Sy+J3HGc4F4oo/2eQAjTSNJ0bfxyse3bH0nuVesCk+3IRLaMtG3H6w==}

  postgres@3.4.7:
    resolution: {integrity: sha512-Jtc2612XINuBjIl/QTWsV5UvE8UHuNblcO3vVADSrKsrc6RqGX6lOW1cEo3CM2v0XG4Nat8nI+YM7/f26VxXLw==}
    engines: {node: '>=12'}

  prebuild-install@7.1.3:
    resolution: {integrity: sha512-8Mf2cbV7x1cXPUILADGI3wuhfqWvtiLA1iclTDbFRZkgRQS0NqsPZphna9V+HyTEadheuPmjaJMsbzKQFOzLug==}
    engines: {node: '>=10'}
    hasBin: true

  prelude-ls@1.2.1:
    resolution: {integrity: sha512-vkcDPrRZo1QZLbn5RLGPpg/WmIQ65qoWWhcGKf/b5eplkkarX0m9z8ppCat4mlOqUsWpyNuYgO3VRyrYHSzX5g==}
    engines: {node: '>= 0.8.0'}

  prettier-linter-helpers@1.0.0:
    resolution: {integrity: sha512-GbK2cP9nraSSUF9N2XwUwqfzlAFlMNYYl+ShE/V+H8a9uNl/oUqB1w2EL54Jh0OlyRSd8RfWYJ3coVS4TROP2w==}
    engines: {node: '>=6.0.0'}

  prettier@2.8.8:
    resolution: {integrity: sha512-tdN8qQGvNjw4CHbY+XXk0JgCXn9QiF21a55rBe5LJAU+kDyC4WQn4+awm2Xfk2lQMk5fKup9XgzTZtGkjBdP9Q==}
    engines: {node: '>=10.13.0'}
    hasBin: true

  prettier@3.5.3:
    resolution: {integrity: sha512-QQtaxnoDJeAkDvDKWCLiwIXkTgRhwYDEQCghU9Z6q03iyek/rxRh/2lC3HB7P8sWT2xC/y5JDctPLBIGzHKbhw==}
    engines: {node: '>=14'}
    hasBin: true

  prettier@3.6.2:
    resolution: {integrity: sha512-I7AIg5boAr5R0FFtJ6rCfD+LFsWHp81dolrFD8S79U9tb8Az2nGrJncnMSnys+bpQJfRUzqs9hnA81OAA3hCuQ==}
    engines: {node: '>=14'}
    hasBin: true

  pretty-ansi@3.0.0:
    resolution: {integrity: sha512-8FdI7yD+nCdMCbjkapyOwKTBVBtX1S6eLFjZA+gNcnRJQFCqZJgAVKjvwdBsyClOa9DWlr5sin9isAWDvVMpew==}
    engines: {node: '>=18'}

  pretty-format@29.7.0:
    resolution: {integrity: sha512-Pdlw/oPxN+aXdmM9R00JVC9WVFoCLTKJvDVLgmJ+qAffBMxsV85l/Lu7sNx4zSzPyoL2euImuEwHhOXdEgNFZQ==}
    engines: {node: ^14.15.0 || ^16.10.0 || >=18.0.0}

  prettysize@2.0.0:
    resolution: {integrity: sha512-VVtxR7sOh0VsG8o06Ttq5TrI1aiZKmC+ClSn4eBPaNf4SHr5lzbYW+kYGX3HocBL/MfpVrRfFZ9V3vCbLaiplg==}

  printable-characters@1.0.42:
    resolution: {integrity: sha512-dKp+C4iXWK4vVYZmYSd0KBH5F/h1HoZRsbJ82AVKRO3PEo8L4lBS/vLwhVtpwwuYcoIsVY+1JYKR268yn480uQ==}

  process-nextick-args@2.0.1:
    resolution: {integrity: sha512-3ouUOpQhtgrbOa17J7+uxOTpITYWaGP7/AhoR3+A+/1e9skrzelGi/dXzEYyvbxubEF6Wn2ypscTKiKJFFn1ag==}

  process@0.11.10:
    resolution: {integrity: sha512-cdGef/drWFoydD1JsMzuFf8100nZl+GT+yacc2bEced5f9Rjk4z+WtFUTBu9PhOi9j/jfmBPu0mMEY4wIdAF8A==}
    engines: {node: '>= 0.6.0'}

  progress@2.0.3:
    resolution: {integrity: sha512-7PiHtLll5LdnKIMw100I+8xJXR5gW2QwWYkT6iJva0bXitZKa/XMrSbdmg3r2Xnaidz9Qumd0VPaMrZlF9V9sA==}
    engines: {node: '>=0.4.0'}

  promise-inflight@1.0.1:
    resolution: {integrity: sha512-6zWPyEOFaQBJYcGMHBKTKJ3u6TBsnMFOIZSa6ce1e/ZrrsOlnHRHbabMjLiBYKp+n44X9eUI6VUPaukCXHuG4g==}
    peerDependencies:
      bluebird: '*'
    peerDependenciesMeta:
      bluebird:
        optional: true

  promise-limit@2.7.0:
    resolution: {integrity: sha512-7nJ6v5lnJsXwGprnGXga4wx6d1POjvi5Qmf1ivTRxTjH4Z/9Czja/UCMLVmB9N93GeWOU93XaFaEt6jbuoagNw==}

  promise-retry@2.0.1:
    resolution: {integrity: sha512-y+WKFlBR8BGXnsNlIHFGPZmyDf3DFMoLhaflAnyZgV6rG6xu+JwesTo2Q9R6XwYmtmwAFCkAk3e35jEdoeh/3g==}
    engines: {node: '>=10'}

  prompts@2.4.2:
    resolution: {integrity: sha512-NxNv/kLguCA7p3jE8oL2aEBsrJWgAakBpgmgK6lpPWV+WuOmY6r2/zbAVnP+T8bQlA0nzHXSJSJW0Hq7ylaD2Q==}
    engines: {node: '>= 6'}

  proxy-addr@2.0.7:
    resolution: {integrity: sha512-llQsMLSUDUPT44jdrU/O37qlnifitDP+ZwrmmZcoSKyLKvtZxpyV0n2/bD/N4tBAAZ/gJEdZU7KMraoK1+XYAg==}
    engines: {node: '>= 0.10'}

  proxy-from-env@1.1.0:
    resolution: {integrity: sha512-D+zkORCbA9f1tdWRK0RaCR3GPv50cMxcrz4X8k5LTSUD1Dkw47mKJEZQNunItRTkWwgtaUSo1RVFRIG9ZXiFYg==}

  pump@3.0.3:
    resolution: {integrity: sha512-todwxLMY7/heScKmntwQG8CXVkWUOdYxIvY2s0VWAAMh/nd8SoYiRaKjlr7+iCs984f2P8zvrfWcDDYVb73NfA==}

  punycode@2.3.1:
    resolution: {integrity: sha512-vYt7UD1U9Wg6138shLtLOvdAu+8DsC/ilFtEVHcH+wydcSpNE20AfSOduf6MkRFahL5FY7X1oU7nKVZFtfq8Fg==}
    engines: {node: '>=6'}

  pure-rand@6.1.0:
    resolution: {integrity: sha512-bVWawvoZoBYpp6yIoQtQXHZjmz35RSVHnUOTefl8Vcjr8snTPY1wnpSPMWekcFwbxI6gtmT7rSYPFvz71ldiOA==}

  qs@6.14.0:
    resolution: {integrity: sha512-YWWTjgABSKcvs/nWBi9PycY/JiPJqOD4JA6o9Sej2AtvSGarXxKC3OQSk4pAarbdQlKAh5D4FCQkJNkW+GAn3w==}
    engines: {node: '>=0.6'}

  queue-microtask@1.2.3:
    resolution: {integrity: sha512-NuaNSa6flKT5JaSYQzJok04JzTL1CA6aGhv5rfLW3PgqA+M2ChpZQnAC8h8i4ZFkBS8X5RqkDBHA7r4hej3K9A==}

  quick-lru@4.0.1:
    resolution: {integrity: sha512-ARhCpm70fzdcvNQfPoy49IaanKkTlRWF2JMzqhcJbhSFRZv7nPTvZJdcY7301IPmvW+/p0RgIWnQDLJxifsQ7g==}
    engines: {node: '>=8'}

  randombytes@2.1.0:
    resolution: {integrity: sha512-vYl3iOX+4CKUWuxGi9Ukhie6fsqXqS9FE2Zaic4tNFD2N2QQaXOMFbuKK4QmDHC0JO6B1Zp41J0LpT0oR68amQ==}

  range-parser@1.2.1:
    resolution: {integrity: sha512-Hrgsx+orqoygnmhFbKaHE6c296J+HTAQXoxEF6gNupROmmGJRoyzfG3ccAveqCBrwr/2yxQ5BVd/GTl5agOwSg==}
    engines: {node: '>= 0.6'}

  raw-body@3.0.1:
    resolution: {integrity: sha512-9G8cA+tuMS75+6G/TzW8OtLzmBDMo8p1JRxN5AZ+LAp8uxGA8V8GZm4GQ4/N5QNQEnLmg6SS7wyuSmbKepiKqA==}
    engines: {node: '>= 0.10'}

  rc9@2.1.2:
    resolution: {integrity: sha512-btXCnMmRIBINM2LDZoEmOogIZU7Qe7zn4BpomSKZ/ykbLObuBdvG+mFq11DL6fjH1DRwHhrlgtYWG96bJiC7Cg==}

  rc@1.2.8:
    resolution: {integrity: sha512-y3bGgqKj3QBdxLbLkomlohkvsA8gdAiUQlSBJnBhfn+BPxg4bc62d8TcBW15wavDfgexCgccckhcZvywyQYPOw==}
    hasBin: true

  react-is@18.3.1:
    resolution: {integrity: sha512-/LLMVyas0ljjAtoYiPqYiL8VWXzUUdThrmU5+n20DZv+a+ClRoevUzw5JxU+Ieh5/c87ytoTBV9G1FiKfNJdmg==}

  read-pkg-up@7.0.1:
    resolution: {integrity: sha512-zK0TB7Xd6JpCLmlLmufqykGE+/TlOePD6qKClNW7hHDKFh/J7/7gCWGR7joEQEW1bKq3a3yUZSObOoWLFQ4ohg==}
    engines: {node: '>=8'}

  read-pkg@5.2.0:
    resolution: {integrity: sha512-Ug69mNOpfvKDAc2Q8DRpMjjzdtrnv9HcSMX+4VsZxD1aZ6ZzrIE7rlzXBtWTyhULSMKg076AW6WR5iZpD0JiOg==}
    engines: {node: '>=8'}

  readable-stream@2.3.8:
    resolution: {integrity: sha512-8p0AUk4XODgIewSi0l8Epjs+EVnWiK7NoDIEGU0HhE7+ZyY8D1IMY7odu5lRrFXGg71L15KG8QrPmum45RTtdA==}

  readable-stream@3.6.2:
    resolution: {integrity: sha512-9u/sniCrY3D5WdsERHzHE4G2YCXqoG5FTHUiCC4SIbr6XcLZBY05ya9EKjYek9O5xOAwjGq+1JdGBAS7Q9ScoA==}
    engines: {node: '>= 6'}

  readable-stream@4.7.0:
    resolution: {integrity: sha512-oIGGmcpTLwPga8Bn6/Z75SVaH1z5dUut2ibSyAMVhmUggWpmDn2dapB0n7f8nwaSiRtepAsfJyfXIO5DCVAODg==}
    engines: {node: ^12.22.0 || ^14.17.0 || >=16.0.0}

  readdir-glob@1.1.3:
    resolution: {integrity: sha512-v05I2k7xN8zXvPD9N+z/uhXPaj0sUFCe2rcWZIpBsqxfP7xXFQ0tipAd/wjj1YxWyWtUS5IDJpOG82JKt2EAVA==}

  readdirp@4.1.2:
    resolution: {integrity: sha512-GDhwkLfywWL2s6vEjyhri+eXmfH6j1L7JE27WhqLeYzoh/A3DBaYGEj2H/HFZCn/kMfim73FXxEJTw06WtxQwg==}
    engines: {node: '>= 14.18.0'}

  redent@3.0.0:
    resolution: {integrity: sha512-6tDA8g98We0zd0GvVeMT9arEOnTw9qM03L9cJXaCjrip1OO764RDBLBfrB4cwzNGDj5OA5ioymC9GkizgWJDUg==}
    engines: {node: '>=8'}

  regenerator-runtime@0.14.1:
    resolution: {integrity: sha512-dYnhHh0nJoMfnkZs6GmmhFknAGRrLznOu5nc9ML+EJxGvrx6H7teuevqVqCuPcPK//3eDrrjQhehXVx9cnkGdw==}

  require-directory@2.1.1:
    resolution: {integrity: sha512-fGxEI7+wsG9xrvdjsrlmL22OMTTiHRwAMroiEeMgq8gzoLC/PQr7RsRDSTLUg/bZAZtF+TVIkHc6/4RIKrui+Q==}
    engines: {node: '>=0.10.0'}

  require-from-string@2.0.2:
    resolution: {integrity: sha512-Xf0nWe6RseziFMu+Ap9biiUbmplq6S9/p+7w7YXP/JBHhrUDDUhwa+vANyubuqfZWTveU//DYVGsDG7RKL/vEw==}
    engines: {node: '>=0.10.0'}

  require-in-the-middle@8.0.1:
    resolution: {integrity: sha512-QT7FVMXfWOYFbeRBF6nu+I6tr2Tf3u0q8RIEjNob/heKY/nh7drD/k7eeMFmSQgnTtCzLDcCu/XEnpW2wk4xCQ==}
    engines: {node: '>=9.3.0 || >=8.10.0 <9.0.0'}

  reserved-identifiers@1.2.0:
    resolution: {integrity: sha512-yE7KUfFvaBFzGPs5H3Ops1RevfUEsDc5Iz65rOwWg4lE8HJSYtle77uul3+573457oHvBKuHYDl/xqUkKpEEdw==}
    engines: {node: '>=18'}

  resolve-cwd@3.0.0:
    resolution: {integrity: sha512-OrZaX2Mb+rJCpH/6CpSqt9xFVpN++x01XnN2ie9g6P5/3xelLAkXWVADpdz1IHD/KFfEXyE6V0U01OQ3UO2rEg==}
    engines: {node: '>=8'}

  resolve-from@4.0.0:
    resolution: {integrity: sha512-pb/MYmXstAkysRFx8piNI1tGFNQIFA3vkE3Gq4EuA1dF6gHp/+vgZqsCGJapvy8N3Q+4o7FwvquPJcnZ7RYy4g==}
    engines: {node: '>=4'}

  resolve-from@5.0.0:
    resolution: {integrity: sha512-qYg9KP24dD5qka9J47d0aVky0N+b4fTU89LN9iDnjB5waksiC49rvMB0PrUJQGoTmH50XPiqOvAjDfaijGxYZw==}
    engines: {node: '>=8'}

  resolve-pkg-maps@1.0.0:
    resolution: {integrity: sha512-seS2Tj26TBVOC2NIc2rOe2y2ZO7efxITtLZcGSOnHHNOQ7CkiUBfw0Iw2ck6xkIhPwLhKNLS8BO+hEpngQlqzw==}

  resolve-pkg@2.0.0:
    resolution: {integrity: sha512-+1lzwXehGCXSeryaISr6WujZzowloigEofRB+dj75y9RRa/obVcYgbHJd53tdYw8pvZj8GojXaaENws8Ktw/hQ==}
    engines: {node: '>=8'}

  resolve.exports@2.0.3:
    resolution: {integrity: sha512-OcXjMsGdhL4XnbShKpAcSqPMzQoYkYyhbEaeSko47MjRP9NfEQMhZkXL1DoFlt9LWQn4YttrdnV6X2OiyzBi+A==}
    engines: {node: '>=10'}

  resolve@1.22.10:
    resolution: {integrity: sha512-NPRy+/ncIMeDlTAsuqwKIiferiawhefFJtkNSW0qZJEqMEb+qBt/77B/jGeeek+F0uOeN05CDa6HXbbIgtVX4w==}
    engines: {node: '>= 0.4'}
    hasBin: true

  resolve@1.22.11:
    resolution: {integrity: sha512-RfqAvLnMl313r7c9oclB1HhUEAezcpLjz95wFH4LVuhk9JF/r22qmVP9AMmOU4vMX7Q8pN8jwNg/CSpdFnMjTQ==}
    engines: {node: '>= 0.4'}
    hasBin: true

  restore-cursor@5.1.0:
    resolution: {integrity: sha512-oMA2dcrw6u0YfxJQXm342bFKX/E4sG9rbTzO9ptUcR/e8A33cHuvStiYOwH7fszkZlZ1z/ta9AAoPk2F4qIOHA==}
    engines: {node: '>=18'}

  retry@0.12.0:
    resolution: {integrity: sha512-9LkiTwjUh6rT555DtE9rTX+BKByPfrMzEAtnlEtdEwr3Nkffwiihqe2bWADg+OQRjt9gl6ICdmB/ZFDCGAtSow==}
    engines: {node: '>= 4'}

  retry@0.13.1:
    resolution: {integrity: sha512-XQBQ3I8W1Cge0Seh+6gjj03LbmRFWuoszgK9ooCpwYIrhhoO80pfq4cUkU5DkknwfOfFteRwlZ56PYOGYyFWdg==}
    engines: {node: '>= 4'}

  reusify@1.1.0:
    resolution: {integrity: sha512-g6QUff04oZpHs0eG5p83rFLhHeV00ug/Yf9nZM6fLeUrPguBTkTQOdpAWWspMh55TZfVQDPaN3NQJfbVRAxdIw==}
    engines: {iojs: '>=1.0.0', node: '>=0.10.0'}

  rfdc@1.4.1:
    resolution: {integrity: sha512-q1b3N5QkRUWUl7iyylaaj3kOpIT0N2i9MqIEQXP73GVsN9cw3fdx8X63cEmWhJGi2PPCF23Ijp7ktmd39rawIA==}

  rimraf@3.0.2:
    resolution: {integrity: sha512-JZkJMZkAGFFPP2YqXZXPbMlMBgsxzE8ILs4lMIX/2o0L9UBw9O/Y3o6wFw/i9YLapcUJWwqbi3kdxIPdC62TIA==}
    deprecated: Rimraf versions prior to v4 are no longer supported
    hasBin: true

  rollup-plugin-inject@3.0.2:
    resolution: {integrity: sha512-ptg9PQwzs3orn4jkgXJ74bfs5vYz1NCZlSQMBUA0wKcGp5i5pA1AO3fOUEte8enhGUC+iapTCzEWw2jEFFUO/w==}
    deprecated: This package has been deprecated and is no longer maintained. Please use @rollup/plugin-inject.

  rollup-plugin-node-polyfills@0.2.1:
    resolution: {integrity: sha512-4kCrKPTJ6sK4/gLL/U5QzVT8cxJcofO0OU74tnB19F40cmuAKSzH5/siithxlofFEjwvw1YAhPmbvGNA6jEroA==}

  rollup-pluginutils@2.8.2:
    resolution: {integrity: sha512-EEp9NhnUkwY8aif6bxgovPHMoMoNr2FulJziTndpt5H9RdwC47GSGuII9XxpSdzVGM0GWrNPHV6ie1LTNJPaLQ==}

  rollup@4.52.5:
    resolution: {integrity: sha512-3GuObel8h7Kqdjt0gxkEzaifHTqLVW56Y/bjN7PSQtkKr0w3V/QYSdt6QWYtd7A1xUtYQigtdUfgj1RvWVtorw==}
    engines: {node: '>=18.0.0', npm: '>=8.0.0'}
    hasBin: true

  router@2.2.0:
    resolution: {integrity: sha512-nLTrUKm2UyiL7rlhapu/Zl45FwNgkZGaCpZbIHajDYgwlJCOzLSk+cIPAnsEqV955GjILJnKbdQC1nVPz+gAYQ==}
    engines: {node: '>= 18'}

  run-applescript@7.1.0:
    resolution: {integrity: sha512-DPe5pVFaAsinSaV6QjQ6gdiedWDcRCbUuiQfQa2wmWV7+xC9bGulGI8+TdRmoFkAPaBXk8CrAbnlY2ISniJ47Q==}
    engines: {node: '>=18'}

  run-parallel@1.2.0:
    resolution: {integrity: sha512-5l4VyZR86LZ/lDxZTR6jqL8AFE2S0IFLMP26AbjsLVADxHdhB/c0GUsH+y39UfCi3dzz8OlQuPmnaJOMoDHQBA==}

  safe-buffer@5.1.2:
    resolution: {integrity: sha512-Gd2UZBJDkXlY7GbJxfsE8/nvKkUEU1G38c1siN6QP6a9PT9MmHB8GnpscSmMJSoF8LOIrt8ud/wPtojys4G6+g==}

  safe-buffer@5.2.1:
    resolution: {integrity: sha512-rp3So07KcdmmKbGvgaNxQSJr7bGVSVk5S9Eq1F+ppbRo70+YeaDxkw5Dd8NPN+GD6bjnYm2VuPuCXmpuYvmCXQ==}

  safer-buffer@2.1.2:
    resolution: {integrity: sha512-YZo3K82SD7Riyi0E1EQPojLz7kpepnSQI9IyPbHHg1XXXevb5dJI7tpyN2ADxGcQbHG7vcyRHk0cbwqcQriUtg==}

  schema-utils@3.3.0:
    resolution: {integrity: sha512-pN/yOAvcC+5rQ5nERGuwrjLlYvLTbCibnZ1I7B1LaiAz9BRBlE9GMgE/eqV30P7aJQUf7Ddimy/RsbYO/GrVGg==}
    engines: {node: '>= 10.13.0'}

  schema-utils@4.3.3:
    resolution: {integrity: sha512-eflK8wEtyOE6+hsaRVPxvUKYCpRgzLqDTb8krvAsRIwOGlHoSgYLgBXoubGgLd2fT41/OUYdb48v4k4WWHQurA==}
    engines: {node: '>= 10.13.0'}

  semver@5.7.2:
    resolution: {integrity: sha512-cBznnQ9KjJqU67B52RMC65CMarK2600WFnbkcaiwWq3xy/5haFJlshgnpjovMVJ+Hff49d8GEn0b87C5pDQ10g==}
    hasBin: true

  semver@6.3.1:
    resolution: {integrity: sha512-BR7VvDCVHO+q2xBEWskxS6DJE1qRnb7DxzUrogb71CWoSficBxYsiAGd+Kl0mmq/MprG9yArRkyrQxTO6XjMzA==}
    hasBin: true

  semver@7.5.4:
    resolution: {integrity: sha512-1bCSESV6Pv+i21Hvpxp3Dx+pSD8lIPt8uVjRrxAUt/nbswYc+tK6Y2btiULjd4+fnq15PX+nqQDC7Oft7WkwcA==}
    engines: {node: '>=10'}
    hasBin: true

  semver@7.7.0:
    resolution: {integrity: sha512-DrfFnPzblFmNrIZzg5RzHegbiRWg7KMR7btwi2yjHwx06zsUbO5g613sVwEV7FTwmzJu+Io0lJe2GJ3LxqpvBQ==}
    engines: {node: '>=10'}
    hasBin: true

  semver@7.7.3:
    resolution: {integrity: sha512-SdsKMrI9TdgjdweUSR9MweHA4EJ8YxHn8DFaDisvhVlUOe4BF1tLD7GAj0lIqWVl+dPb/rExr0Btby5loQm20Q==}
    engines: {node: '>=10'}
    hasBin: true

  send@1.2.0:
    resolution: {integrity: sha512-uaW0WwXKpL9blXE2o0bRhoL2EGXIrZxQ2ZQ4mgcfoBxdFmQold+qWsD2jLrfZ0trjKL6vOw0j//eAwcALFjKSw==}
    engines: {node: '>= 18'}

  serialize-javascript@6.0.2:
    resolution: {integrity: sha512-Saa1xPByTTq2gdeFZYLLo+RFE35NHZkAbqZeWNd3BpzppeVisAqpDjcp8dyf6uIvEqJRd46jemmyA4iFIeVk8g==}

  serve-static@2.2.0:
    resolution: {integrity: sha512-61g9pCh0Vnh7IutZjtLGGpTA355+OPn2TyDv/6ivP2h/AdAVX9azsoxmg2/M6nZeQZNYBEwIcsne1mJd9oQItQ==}
    engines: {node: '>= 18'}

  set-blocking@2.0.0:
    resolution: {integrity: sha512-KiKBS8AnWGEyLzofFfmvKwpdPzqiy16LvQfK3yv/fVH7Bj13/wl3JSR1J+rfgRE9q7xUJK4qvgS8raSOeLUehw==}

  setprototypeof@1.2.0:
    resolution: {integrity: sha512-E5LDX7Wrp85Kil5bhZv46j8jOeboKq5JMmYM3gVGdGH8xFpPWXUMsNrlODCrkoxMEeNi/XZIwuRvY4XNwYMJpw==}

  sharp@0.33.5:
    resolution: {integrity: sha512-haPVm1EkS9pgvHrQ/F3Xy+hgcuMV0Wm9vfIBSiwZ05k+xgb0PkBQpGsAA/oWdDobNaZTH5ppvHtzCFbnSEwHVw==}
    engines: {node: ^18.17.0 || ^20.3.0 || >=21.0.0}

  shebang-command@2.0.0:
    resolution: {integrity: sha512-kHxr2zZpYtdmrN1qDjrrX/Z1rR1kG8Dx+gkpK1G4eXmvXswmcE1hTWBWYUzlraYw1/yZp6YuDY77YtvbN0dmDA==}
    engines: {node: '>=8'}

  shebang-regex@3.0.0:
    resolution: {integrity: sha512-7++dFhtcx3353uBaq8DDR4NuxBetBzC7ZQOhmTQInHEd6bSrXdiEyzCvG07Z44UYdLShWUyXt5M/yhz8ekcb1A==}
    engines: {node: '>=8'}

  side-channel-list@1.0.0:
    resolution: {integrity: sha512-FCLHtRD/gnpCiCHEiJLOwdmFP+wzCmDEkc9y7NsYxeF4u7Btsn1ZuwgwJGxImImHicJArLP4R0yX4c2KCrMrTA==}
    engines: {node: '>= 0.4'}

  side-channel-map@1.0.1:
    resolution: {integrity: sha512-VCjCNfgMsby3tTdo02nbjtM/ewra6jPHmpThenkTYh8pG9ucZ/1P8So4u4FGBek/BjpOVsDCMoLA/iuBKIFXRA==}
    engines: {node: '>= 0.4'}

  side-channel-weakmap@1.0.2:
    resolution: {integrity: sha512-WPS/HvHQTYnHisLo9McqBHOJk2FkHO/tlpvldyrnem4aeQp4hai3gythswg6p01oSoTl58rcpiFAjF2br2Ak2A==}
    engines: {node: '>= 0.4'}

  side-channel@1.1.0:
    resolution: {integrity: sha512-ZX99e6tRweoUXqR+VBrslhda51Nh5MTQwou5tnUDgbtyM0dBgmhEDtWGP/xbKn6hqfPRHujUNwz5fy/wbbhnpw==}
    engines: {node: '>= 0.4'}

  sift@17.1.3:
    resolution: {integrity: sha512-Rtlj66/b0ICeFzYTuNvX/EF1igRbbnGSvEyT79McoZa/DeGhMyC5pWKOEsZKnpkqtSeovd5FL/bjHWC3CIIvCQ==}

  siginfo@2.0.0:
    resolution: {integrity: sha512-ybx0WO1/8bSBLEWXZvEd7gMW3Sn3JFlW3TvX1nREbDLRNQNaeNN8WK0meBwPdAaOI7TtRRRJn/Es1zhrrCHu7g==}

  signal-exit@3.0.7:
    resolution: {integrity: sha512-wnD2ZE+l+SPC/uoS0vXeE9L1+0wuaMqKlfz9AMUo38JsyLSBWSFcHR1Rri62LZc12vLr1gb3jl7iwQhgwpAbGQ==}

  signal-exit@4.1.0:
    resolution: {integrity: sha512-bzyZ1e88w9O1iNJbKnOlvYTrWPDl46O1bG0D3XInv+9tkPrxrN8jUUTiFlDkkmKWgn1M6CfIA13SuGqOa9Korw==}
    engines: {node: '>=14'}

  simple-concat@1.0.1:
    resolution: {integrity: sha512-cSFtAPtRhljv69IK0hTVZQ+OfE9nePi/rtJmw5UjHeVyVroEqJXP1sFztKUy1qU+xvz3u/sfYJLa947b7nAN2Q==}

  simple-get@4.0.1:
    resolution: {integrity: sha512-brv7p5WgH0jmQJr1ZDDfKDOSeWWg+OVypG99A/5vYGPqJ6pxiaHLy8nxtFjBA7oMa01ebA9gfh1uMCFqOuXxvA==}

  simple-statistics@7.8.8:
    resolution: {integrity: sha512-CUtP0+uZbcbsFpqEyvNDYjJCl+612fNgjT8GaVuvMG7tBuJg8gXGpsP5M7X658zy0IcepWOZ6nPBu1Qb9ezA1w==}

  simple-swizzle@0.2.4:
    resolution: {integrity: sha512-nAu1WFPQSMNr2Zn9PGSZK9AGn4t/y97lEm+MXTtUDwfP0ksAIX4nO+6ruD9Jwut4C49SB1Ws+fbXsm/yScWOHw==}

  siphash@1.2.0:
    resolution: {integrity: sha512-zGo/O5A0Nr4oSteEAMlhemqQpCBbVTRaTjUQdO+QFUqe1iofq/NNPe2W1RxJreh89fIk6NhQcNi41UeTGCvr+g==}

  sisteransi@1.0.5:
    resolution: {integrity: sha512-bLGGlR1QxBcynn2d5YmDX4MGjlZvy2MRBDRNHLJ8VI6l6+9FUiyTFNJ0IveOSP0bcXgVDPRcfGqA0pjaqUpfVg==}

  size-limit@11.2.0:
    resolution: {integrity: sha512-2kpQq2DD/pRpx3Tal/qRW1SYwcIeQ0iq8li5CJHQgOC+FtPn2BVmuDtzUCgNnpCrbgtfEHqh+iWzxK+Tq6C+RQ==}
    engines: {node: ^18.0.0 || >=20.0.0}
    hasBin: true

  slash@3.0.0:
    resolution: {integrity: sha512-g9Q1haeby36OSStwb4ntCGGGaKsaVSjQ68fBxoQcutl5fS1vuY18H3wSt3jFyFtrkx+Kz0V1G85A4MyAdDMi2Q==}
    engines: {node: '>=8'}

  slice-ansi@5.0.0:
    resolution: {integrity: sha512-FC+lgizVPfie0kkhqUScwRu1O/lF6NOgJmlCgK+/LYxDCTk8sGelYaHDhFcDN+Sn3Cv+3VSa4Byeo+IMCzpMgQ==}
    engines: {node: '>=12'}

  slice-ansi@7.1.2:
    resolution: {integrity: sha512-iOBWFgUX7caIZiuutICxVgX1SdxwAVFFKwt1EvMYYec/NWO5meOJ6K5uQxhrYBdQJne4KxiqZc+KptFOWFSI9w==}
    engines: {node: '>=18'}

  smart-buffer@4.2.0:
    resolution: {integrity: sha512-94hK0Hh8rPqQl2xXc3HsaBoOXKV20MToPkcXvwbISWLEs+64sBq5kFgn2kJDHb1Pry9yrP0dxrCI9RRci7RXKg==}
    engines: {node: '>= 6.0.0', npm: '>= 3.0.0'}

  socks-proxy-agent@6.2.1:
    resolution: {integrity: sha512-a6KW9G+6B3nWZ1yB8G7pJwL3ggLy1uTzKAgCb7ttblwqdz9fMGJUuTy3uFzEP48FAs9FLILlmzDlE2JJhVQaXQ==}
    engines: {node: '>= 10'}

  socks@2.8.7:
    resolution: {integrity: sha512-HLpt+uLy/pxB+bum/9DzAgiKS8CX1EvbWxI4zlmgGCExImLdiad2iCwXT5Z4c9c3Eq8rP2318mPW2c+QbtjK8A==}
    engines: {node: '>= 10.0.0', npm: '>= 3.0.0'}

  sort-keys@5.1.0:
    resolution: {integrity: sha512-aSbHV0DaBcr7u0PVHXzM6NbZNAtrr9sF6+Qfs9UUVG7Ll3jQ6hHi8F/xqIIcn2rvIVbr0v/2zyjSdwSV47AgLQ==}
    engines: {node: '>=12'}

  source-map-js@1.2.1:
    resolution: {integrity: sha512-UXWMKhLOwVKb728IUtQPXxfYU+usdybtUrK/8uGE8CQMvrhOpwvzDBwj0QhSL7MQc7vIsISBG8VQ8+IDQxpfQA==}
    engines: {node: '>=0.10.0'}

  source-map-support@0.5.13:
    resolution: {integrity: sha512-SHSKFHadjVA5oR4PPqhtAVdcBWwRYVd6g6cAXnIbRiIwc2EhPrTuKUBdSLvlEKyIP3GCf89fltvcZiP9MMFA1w==}

  source-map-support@0.5.21:
    resolution: {integrity: sha512-uBHU3L3czsIyYXKX88fdrGovxdSCoTGDRZ6SYXtSRxLZUzHg5P/66Ht6uoUlHu9EZod+inXhKo3qQgwXUT/y1w==}

  source-map@0.6.1:
    resolution: {integrity: sha512-UjgapumWlbMhkBgzT7Ykc5YXUT46F0iKu8SGXq0bcwP5dz/h0Plj6enJqjz1Zbq2l5WaqYnrVbwWOWMyF3F47g==}
    engines: {node: '>=0.10.0'}

  sourcemap-codec@1.4.8:
    resolution: {integrity: sha512-9NykojV5Uih4lgo5So5dtw+f0JgJX30KCNI8gwhz2J9A15wD0Ml6tjHKwf6fTSa6fAdVBdZeNOs9eJ71qCk8vA==}
    deprecated: Please use @jridgewell/sourcemap-codec instead

  sparse-bitfield@3.0.3:
    resolution: {integrity: sha512-kvzhi7vqKTfkh0PZU+2D2PIllw2ymqJKujUcyPMd9Y75Nv4nPbGJZXNhxsgdQab2BmlDct1YnfQCguEvHr7VsQ==}

  spdx-correct@3.2.0:
    resolution: {integrity: sha512-kN9dJbvnySHULIluDHy32WHRUu3Og7B9sbY7tsFLctQkIqnMh3hErYgdMjTYuqmcXX+lK5T1lnUt3G7zNswmZA==}

  spdx-exceptions@2.5.0:
    resolution: {integrity: sha512-PiU42r+xO4UbUS1buo3LPJkjlO7430Xn5SVAhdpzzsPHsjbYVflnnFdATgabnLude+Cqu25p6N+g2lw/PFsa4w==}

  spdx-expression-parse@3.0.1:
    resolution: {integrity: sha512-cbqHunsQWnJNE6KhVSMsMeH5H/L9EpymbzqTQ3uLwNCLZ1Q481oWaofqH7nO6V07xlXwY6PhQdQ2IedWx/ZK4Q==}

  spdx-license-ids@3.0.21:
    resolution: {integrity: sha512-Bvg/8F5XephndSK3JffaRqdT+gyhfqIPwDHpX80tJrF8QQRYMo8sNMeaZ2Dp5+jhwKnUmIOyFFQfHRkjJm5nXg==}

  spdx-license-ids@3.0.22:
    resolution: {integrity: sha512-4PRT4nh1EImPbt2jASOKHX7PB7I+e4IWNLvkKFDxNhJlfjbYlleYQh285Z/3mPTHSAK/AvdMmw5BNNuYH8ShgQ==}

  split2@3.2.2:
    resolution: {integrity: sha512-9NThjpgZnifTkJpzTZ7Eue85S49QwpNhZTq6GRJwObb6jnLFNGB7Qm73V5HewTROPyxD0C29xqmaI68bQtV+hg==}

  split2@4.2.0:
    resolution: {integrity: sha512-UcjcJOWknrNkF6PLX83qcHM6KHgVKNkV62Y8a5uYDVv9ydGQVwAHMKqHdJje1VTWpljG0WYpCDhrCdAOYH4TWg==}
    engines: {node: '>= 10.x'}

  sprintf-js@1.0.3:
    resolution: {integrity: sha512-D9cPgkvLlV3t3IzL0D0YLvGA9Ahk4PcvVwUbN0dSGr1aP0Nrt4AEnTUbuGvquEC0mA64Gqt1fzirlRs5ibXx8g==}

  sprintf-js@1.1.3:
    resolution: {integrity: sha512-Oo+0REFV59/rz3gfJNKQiBlwfHaSESl1pcGyABQsnnIfWOFt6JNj5gCog2U6MLZ//IGYD+nA8nI+mTShREReaA==}

  sql-template-tag@5.2.1:
    resolution: {integrity: sha512-lFdvXCOqWhV40A7w4oQVDyuaNFb5yO+dhsHStZzOdtDJWCBWYv4+hhATK5nPpY5v/T1OMVcLMPeN4519qIyb9Q==}
    engines: {node: '>=14'}

  sqlite-async@1.2.2:
    resolution: {integrity: sha512-JpNQwhVDu9urdcejba3SdrgDwLlf4YudVTEZKWgn70EwuINwXnSIcxLUQlEol+rQTPnTZ354NBvD2EHUI3MeQw==}

  sqlite3@5.1.7:
    resolution: {integrity: sha512-GGIyOiFaG+TUra3JIfkI/zGP8yZYLPQ0pl1bH+ODjiX57sPhrLU5sQJn1y9bDKZUFYkX1crlrPfSYt0BKKdkog==}

  ssri@8.0.1:
    resolution: {integrity: sha512-97qShzy1AiyxvPNIkLWoGua7xoQzzPjQ0HAH4B0rWKo7SZ6USuPcrUiAFrws0UH8RrbWmgq3LMTObhPIHbbBeQ==}
    engines: {node: '>= 8'}

  stable-hash@0.0.4:
    resolution: {integrity: sha512-LjdcbuBeLcdETCrPn9i8AYAZ1eCtu4ECAWtP7UleOiZ9LzVxRzzUZEoZ8zB24nhkQnDWyET0I+3sWokSDS3E7g==}

  stack-trace@1.0.0-pre2:
    resolution: {integrity: sha512-2ztBJRek8IVofG9DBJqdy2N5kulaacX30Nz7xmkYF6ale9WBVmIy6mFBchvGX7Vx/MyjBhx+Rcxqrj+dbOnQ6A==}
    engines: {node: '>=16'}

  stack-utils@2.0.6:
    resolution: {integrity: sha512-XlkWvfIm6RmsWtNJx+uqtKLS8eqFbxUg0ZzLXqY0caEy9l7hruX8IpiDnjsLavoBgqCCR71TqWO8MaXYheJ3RQ==}
    engines: {node: '>=10'}

  stackback@0.0.2:
    resolution: {integrity: sha512-1XMJE5fQo1jGH6Y/7ebnwPOBEkIEnT4QF32d5R1+VXdXveM0IBMJt8zfaxX1P3QhVwrYe+576+jkANtSS2mBbw==}

  stacktrace-parser@0.1.11:
    resolution: {integrity: sha512-WjlahMgHmCJpqzU8bIBy4qtsZdU9lRlcZE3Lvyej6t4tuOuv1vk57OW3MBrj6hXBFx/nNoC9MPMTcr5YA7NQbg==}
    engines: {node: '>=6'}

  stacktracey@2.1.8:
    resolution: {integrity: sha512-Kpij9riA+UNg7TnphqjH7/CzctQ/owJGNbFkfEeve4Z4uxT5+JapVLFXcsurIfN34gnTWZNJ/f7NMG0E8JDzTw==}

  staged-git-files@1.3.0:
    resolution: {integrity: sha512-38Kd8VBVMVqtuavWAzwV9uWvbIhTQh0hNWMWzj2FAOjdMHgLJOArE3eYBSbLgV28j4F3AXieOMekFqM9UX6wxw==}
    hasBin: true

  statuses@2.0.1:
    resolution: {integrity: sha512-RwNA9Z/7PrK06rYLIzFMlaF+l73iwpzsqRIFgbMLbTcLD6cOao82TaWefPXQvB2fOC4AjuYSEndS7N/mTCbkdQ==}
    engines: {node: '>= 0.8'}

  statuses@2.0.2:
    resolution: {integrity: sha512-DvEy55V3DB7uknRo+4iOGT5fP1slR8wQohVdknigZPMpMstaKJQWhwiYBACJE3Ul2pTnATihhBYnRhZQHGBiRw==}
    engines: {node: '>= 0.8'}

  std-env@3.10.0:
    resolution: {integrity: sha512-5GS12FdOZNliM5mAOxFRg7Ir0pWz8MdpYm6AY6VPkGpbA7ZzmbzNcBJQ0GPvvyWgcY7QAhCgf9Uy89I03faLkg==}

  stdin-discarder@0.2.2:
    resolution: {integrity: sha512-UhDfHmA92YAlNnCfhmq0VeNL5bDbiZGg7sZ2IvPsXubGkiNa9EC+tUTsjBRsYUAz87btI6/1wf4XoVvQ3uRnmQ==}
    engines: {node: '>=18'}

  stoppable@1.1.0:
    resolution: {integrity: sha512-KXDYZ9dszj6bzvnEMRYvxgeTHU74QBFL54XKtP3nyMuJ81CFYtABZ3bAzL2EdFUaEwJOBOgENyFj3R7oTzDyyw==}
    engines: {node: '>=4', npm: '>=6'}

  streamx@2.23.0:
    resolution: {integrity: sha512-kn+e44esVfn2Fa/O0CPFcex27fjIL6MkVae0Mm6q+E6f0hWv578YCERbv+4m02cjxvDsPKLnmxral/rR6lBMAg==}

  string-argv@0.3.2:
    resolution: {integrity: sha512-aqD2Q0144Z+/RqG52NeHEkZauTAUWJO8c6yTftGJKO3Tja5tUgIfmIl6kExvhtxSDP7fXB6DvzkfMpCd/F3G+Q==}
    engines: {node: '>=0.6.19'}

  string-hash@1.1.3:
    resolution: {integrity: sha512-kJUvRUFK49aub+a7T1nNE66EJbZBMnBgoC1UbCZ5n6bsZKBRga4KgBRTMn/pFkeCZSYtNeSyMxPDM0AXWELk2A==}

  string-length@4.0.2:
    resolution: {integrity: sha512-+l6rNN5fYHNhZZy41RXsYptCjA2Igmq4EG7kZAYFQI1E1VTXarr6ZPXBg6eq7Y6eK4FEhY6AJlyuFIb/v/S0VQ==}
    engines: {node: '>=10'}

  string-width@4.2.3:
    resolution: {integrity: sha512-wKyQRQpjJ0sIp62ErSZdGsjMJWsap5oRNihHhu6G7JVO/9jIB6UyevL+tXuOqrng8j/cxKTWyWUwvSTriiZz/g==}
    engines: {node: '>=8'}

  string-width@5.1.2:
    resolution: {integrity: sha512-HnLOCR3vjcY8beoNLtcjZ5/nxn2afmME6lhrDrebokqMap+XbeW8n9TXpPDOqdGK5qcI3oT0GKTW6wC7EMiVqA==}
    engines: {node: '>=12'}

  string-width@7.2.0:
    resolution: {integrity: sha512-tsaTIkKW9b4N+AEj+SVA+WhJzV7/zMhcSu78mLKWSk7cXMOSHsBKFWUs0fWwq8QyK3MgJBQRX6Gbi4kYbdvGkQ==}
    engines: {node: '>=18'}

  string_decoder@1.1.1:
    resolution: {integrity: sha512-n/ShnvDi6FHbbVfviro+WojiFzv+s8MPMHBczVePfUpDJLwoLT0ht1l4YwBCbi8pJAveEEdnkHyPyTP/mzRfwg==}

  string_decoder@1.3.0:
    resolution: {integrity: sha512-hkRX8U1WjJFd8LsDJ2yQ/wWWxaopEsABU1XfkM8A+j0+85JAGppt16cr1Whg6KIbb4okU6Mql6BOj+uup/wKeA==}

  strip-ansi@6.0.1:
    resolution: {integrity: sha512-Y38VPSHcqkFrCpFnQ9vuSXmquuv5oXOKpGeT6aGrr3o3Gc9AlVa6JBfUSOCnbxGGZF+/0ooI7KrPuUSztUdU5A==}
    engines: {node: '>=8'}

  strip-ansi@7.1.0:
    resolution: {integrity: sha512-iq6eVVI64nQQTRYq2KtEg2d2uU7LElhTJwsH4YzIHZshxlgZms/wIc4VoDQTlG/IvVIrBKG06CrZnp0qv7hkcQ==}
    engines: {node: '>=12'}

  strip-ansi@7.1.2:
    resolution: {integrity: sha512-gmBGslpoQJtgnMAvOVqGZpEz9dyoKTCzy2nfz/n8aIFhN/jCE/rCmcxabB6jOOHV+0WNnylOxaxBQPSvcWklhA==}
    engines: {node: '>=12'}

  strip-bom@4.0.0:
    resolution: {integrity: sha512-3xurFv5tEgii33Zi8Jtp55wEIILR9eh34FAW00PZf+JnSsTmV/ioewSgQl97JHvgjoRGwPShsWm+IdrxB35d0w==}
    engines: {node: '>=8'}

  strip-final-newline@2.0.0:
    resolution: {integrity: sha512-BrpvfNAE3dcvq7ll3xVumzjKjZQ5tI1sEUIKr3Uoks0XUl45St3FlatVqef9prk4jRDzhW6WZg+3bk93y6pLjA==}
    engines: {node: '>=6'}

  strip-final-newline@3.0.0:
    resolution: {integrity: sha512-dOESqjYr96iWYylGObzd39EuNTa5VJxyvVAEm5Jnh7KGo75V43Hk1odPQkNDyXNmUR6k+gEiDVXnjB8HJ3crXw==}
    engines: {node: '>=12'}

  strip-indent@3.0.0:
    resolution: {integrity: sha512-laJTa3Jb+VQpaC6DseHhF7dXVqHTfJPCRDaEbid/drOhgitgYku/letMUqOXFoWV0zIIUbjpdH2t+tYj4bQMRQ==}
    engines: {node: '>=8'}

  strip-indent@4.0.0:
    resolution: {integrity: sha512-mnVSV2l+Zv6BLpSD/8V87CW/y9EmmbYzGCIavsnsI6/nwn26DwffM/yztm30Z/I2DY9wdS3vXVCMnHDgZaVNoA==}
    engines: {node: '>=12'}

  strip-json-comments@2.0.1:
    resolution: {integrity: sha512-4gB8na07fecVVkOI6Rs4e7T6NOTki5EmL7TUduTs6bu3EdnSycntVJ4re8kgZA+wx9IueI2Y11bfbgwtzuE0KQ==}
    engines: {node: '>=0.10.0'}

  strip-json-comments@3.1.1:
    resolution: {integrity: sha512-6fPc+R4ihwqP6N/aIv2f1gMH8lOVtWQHoqC4yK6oSDVVocumAsfCqjkXnqiYMhmMwS/mEHLp7Vehlt3ql6lEig==}
    engines: {node: '>=8'}

  strip-literal@3.1.0:
    resolution: {integrity: sha512-8r3mkIM/2+PpjHoOtiAW8Rg3jJLHaV7xPwG+YRGrv6FP0wwk/toTpATxWYOW0BKdWwl82VT2tFYi5DlROa0Mxg==}

  supports-color@10.2.2:
    resolution: {integrity: sha512-SS+jx45GF1QjgEXQx4NJZV9ImqmO2NPz5FNsIHrsDjh2YsHnawpan7SNQ1o8NuhrbHZy9AZhIoCUiCeaW/C80g==}
    engines: {node: '>=18'}

  supports-color@7.2.0:
    resolution: {integrity: sha512-qpCAvRl9stuOHveKsn7HncJRvv501qIacKzQlO/+Lwxc9+0q2wLyv4Dfvt80/DPn2pqOBsJdDiogXGR9+OvwRw==}
    engines: {node: '>=8'}

  supports-color@8.1.1:
    resolution: {integrity: sha512-MpUEN2OodtUzxvKQl72cUF7RQ5EiHsGvSsVG0ia9c5RbWGL2CI4C7EpPS8UTBIplnlzZiNuV56w+FuNxy3ty2Q==}
    engines: {node: '>=10'}

  supports-hyperlinks@2.3.0:
    resolution: {integrity: sha512-RpsAZlpWcDwOPQA22aCH4J0t7L8JmAvsCxfOSEwm7cQs3LshN36QaTkwd70DnBOXDWGssw2eUoc8CaRWT0XunA==}
    engines: {node: '>=8'}

  supports-hyperlinks@3.2.0:
    resolution: {integrity: sha512-zFObLMyZeEwzAoKCyu1B91U79K2t7ApXuQfo8OuxwXLDgcKxuwM+YvcbIhm6QWqz7mHUH1TVytR1PwVVjEuMig==}
    engines: {node: '>=14.18'}

  supports-preserve-symlinks-flag@1.0.0:
    resolution: {integrity: sha512-ot0WnXS9fgdkgIcePe6RHNk1WA8+muPa6cSjeR3V8K27q9BB1rTE3R1p7Hv0z1ZyAc8s6Vvv8DIyWf681MAt0w==}
    engines: {node: '>= 0.4'}

  synckit@0.11.11:
    resolution: {integrity: sha512-MeQTA1r0litLUf0Rp/iisCaL8761lKAZHaimlbGK4j0HysC4PLfqygQj9srcs0m2RdtDYnF8UuYyKpbjHYp7Jw==}
    engines: {node: ^14.18.0 || >=16.0.0}

  tapable@2.3.0:
    resolution: {integrity: sha512-g9ljZiwki/LfxmQADO3dEY1CbpmXT5Hm2fJ+QaGKwSXUylMybePR7/67YW7jOrrvjEgL1Fmz5kzyAjWVWLlucg==}
    engines: {node: '>=6'}

  tar-fs@2.1.4:
    resolution: {integrity: sha512-mDAjwmZdh7LTT6pNleZ05Yt65HC3E+NiQzl672vQG38jIrehtJk/J3mNwIg+vShQPcLF/LV7CMnDW6vjj6sfYQ==}

  tar-stream@2.2.0:
    resolution: {integrity: sha512-ujeqbceABgwMZxEJnk2HDY2DlnUZ+9oEcb1KzTVfYHio0UE6dG71n60d8D2I4qNvleWrrXpmjpt7vZeF1LnMZQ==}
    engines: {node: '>=6'}

  tar-stream@3.1.7:
    resolution: {integrity: sha512-qJj60CXt7IU1Ffyc3NJMjh6EkuCFej46zUqJ4J7pqYlThyd9bO0XBTmcOIhSzZJVWfsLks0+nle/j538YAW9RQ==}

  tar@6.2.1:
    resolution: {integrity: sha512-DZ4yORTwrbTj/7MZYq2w+/ZFdI6OZ/f9SFHR+71gIVUZhOQPHzVCLpvRnPgyaMpfWxxk/4ONva3GQSyNIKRv6A==}
    engines: {node: '>=10'}

  tarn@3.0.2:
    resolution: {integrity: sha512-51LAVKUSZSVfI05vjPESNc5vwqqZpbXCsU+/+wxlOrUjk2SnFTt97v9ZgQrD4YmxYW1Px6w2KjaDitCfkvgxMQ==}
    engines: {node: '>=8.0.0'}

  tedious@18.6.1:
    resolution: {integrity: sha512-9AvErXXQTd6l7TDd5EmM+nxbOGyhnmdbp/8c3pw+tjaiSXW9usME90ET/CRG1LN1Y9tPMtz/p83z4Q97B4DDpw==}
    engines: {node: '>=18'}

  temp-dir@2.0.0:
    resolution: {integrity: sha512-aoBAniQmmwtcKp/7BzsH8Cxzv8OL736p7v1ihGb5e9DJ9kTwGWHrQrVB5+lfVDzfGrdRzXch+ig7LHaY1JTOrg==}
    engines: {node: '>=8'}

  temp@0.4.0:
    resolution: {integrity: sha512-IsFisGgDKk7qzK9erMIkQe/XwiSUdac7z3wYOsjcLkhPBy3k1SlvLoIh2dAHIlEpgA971CgguMrx9z8fFg7tSA==}
    engines: {'0': node >=0.4.0}

  temporal-polyfill@0.3.0:
    resolution: {integrity: sha512-qNsTkX9K8hi+FHDfHmf22e/OGuXmfBm9RqNismxBrnSmZVJKegQ+HYYXT+R7Ha8F/YSm2Y34vmzD4cxMu2u95g==}

  temporal-spec@0.3.0:
    resolution: {integrity: sha512-n+noVpIqz4hYgFSMOSiINNOUOMFtV5cZQNCmmszA6GiVFVRt3G7AqVyhXjhCSmowvQn+NsGn+jMDMKJYHd3bSQ==}

  tempy@1.0.1:
    resolution: {integrity: sha512-biM9brNqxSc04Ee71hzFbryD11nX7VPhQQY32AdDmjFvodsRFz/3ufeoTZ6uYkRFfGo188tENcASNs3vTdsM0w==}
    engines: {node: '>=10'}

  tempy@3.0.0:
    resolution: {integrity: sha512-B2I9X7+o2wOaW4r/CWMkpOO9mdiTRCxXNgob6iGvPmfPWgH/KyUD6Uy5crtWBxIBe3YrNZKR2lSzv1JJKWD4vA==}
    engines: {node: '>=14.16'}

  terminal-link@4.0.0:
    resolution: {integrity: sha512-lk+vH+MccxNqgVqSnkMVKx4VLJfnLjDBGzH16JVZjKE2DoxP57s6/vt6JmXV5I3jBcfGrxNrYtC+mPtU7WJztA==}
    engines: {node: '>=18'}

  terser-webpack-plugin@5.3.14:
    resolution: {integrity: sha512-vkZjpUjb6OMS7dhV+tILUW6BhpDR7P2L/aQSAv+Uwk+m8KATX9EccViHTJR2qDtACKPIYndLGCyl3FMo+r2LMw==}
    engines: {node: '>= 10.13.0'}
    peerDependencies:
      '@swc/core': '*'
      esbuild: '*'
      uglify-js: '*'
      webpack: ^5.1.0
    peerDependenciesMeta:
      '@swc/core':
        optional: true
      esbuild:
        optional: true
      uglify-js:
        optional: true

  terser@5.44.0:
    resolution: {integrity: sha512-nIVck8DK+GM/0Frwd+nIhZ84pR/BX7rmXMfYwyg+Sri5oGVE99/E3KvXqpC2xHFxyqXyGHTKBSioxxplrO4I4w==}
    engines: {node: '>=10'}
    hasBin: true

  test-exclude@6.0.0:
    resolution: {integrity: sha512-cAGWPIyOHU6zlmg88jwm7VRyXnMN7iV68OGAbYDk/Mh/xC/pzVPlQtY6ngoIH/5/tciuhGfvESU8GrHrcxD56w==}
    engines: {node: '>=8'}

  test-exclude@7.0.1:
    resolution: {integrity: sha512-pFYqmTw68LXVjeWJMST4+borgQP2AyMNbg1BpZh9LbyhUeNkeaPF9gzfPGUAnSMV3qPYdWUwDIjjCLiSDOl7vg==}
    engines: {node: '>=18'}

  text-decoder@1.2.3:
    resolution: {integrity: sha512-3/o9z3X0X0fTupwsYvR03pJ/DjWuqqrfwBgTQzdWDiQSm9KitAyz/9WqsT2JQW7KV2m+bC2ol/zqpW37NHxLaA==}

  thingies@2.5.0:
    resolution: {integrity: sha512-s+2Bwztg6PhWUD7XMfeYm5qliDdSiZm7M7n8KjTkIsm3l/2lgVRc2/Gx/v+ZX8lT4FMA+i8aQvhcWylldc+ZNw==}
    engines: {node: '>=10.18'}
    peerDependencies:
      tslib: ^2

  through2@4.0.2:
    resolution: {integrity: sha512-iOqSav00cVxEEICeD7TjLB1sueEL+81Wpzp2bY17uZjZN0pWZPuo4suZ/61VujxmqSGFfgOcNuTZ85QJwNZQpw==}

  timeout-signal@2.0.0:
    resolution: {integrity: sha512-YBGpG4bWsHoPvofT6y/5iqulfXIiIErl5B0LdtHT1mGXDFTAhhRrbUpTvBgYbovr+3cKblya2WAOcpoy90XguA==}
    engines: {node: '>=16'}

  tinybench@2.9.0:
    resolution: {integrity: sha512-0+DUvqWMValLmha6lr4kD8iAMK1HzV0/aKnCtWb9v9641TnP/MFb7Pc2bxoxQjTXAErryXVgUOfv2YqNllqGeg==}

  tinyexec@0.3.2:
    resolution: {integrity: sha512-KQQR9yN7R5+OSwaK0XQoj22pwHoTlgYqmUscPYoknOoWCWfj/5/ABTMRi69FrKU5ffPVh5QcFikpWJI/P1ocHA==}

  tinyexec@1.0.1:
    resolution: {integrity: sha512-5uC6DDlmeqiOwCPmK9jMSdOuZTh8bU39Ys6yidB+UTt5hfZUPGAypSgFRiEp+jbi9qH40BLDvy85jIU88wKSqw==}

  tinyglobby@0.2.15:
    resolution: {integrity: sha512-j2Zq4NyQYG5XMST4cbs02Ak8iJUdxRM0XI5QyxXuZOzKOINmWurp3smXu3y5wDcJrptwpSjgXHzIQxR0omXljQ==}
    engines: {node: '>=12.0.0'}

  tinypool@1.1.1:
    resolution: {integrity: sha512-Zba82s87IFq9A9XmjiX5uZA/ARWDrB03OHlq+Vw1fSdt0I+4/Kutwy8BP4Y/y/aORMo61FQ0vIb5j44vSo5Pkg==}
    engines: {node: ^18.0.0 || >=20.0.0}

  tinyrainbow@2.0.0:
    resolution: {integrity: sha512-op4nsTR47R6p0vMUUoYl/a+ljLFVtlfaXkLQmqfLR1qHma1h/ysYk4hEXZ880bf2CYgTskvTa/e196Vd5dDQXw==}
    engines: {node: '>=14.0.0'}

  tinyspy@4.0.4:
    resolution: {integrity: sha512-azl+t0z7pw/z958Gy9svOTuzqIk6xq+NSheJzn5MMWtWTFywIacg2wUlzKFGtt3cthx0r2SxMK0yzJOR0IES7Q==}
    engines: {node: '>=14.0.0'}

  tmp@0.2.3:
    resolution: {integrity: sha512-nZD7m9iCPC5g0pYmcaxogYKggSfLsdxl8of3Q/oIbqCqLLIO9IAF0GWjX1z9NZRHPiXv8Wex4yDCaZsgEw0Y8w==}
    engines: {node: '>=14.14'}

  tmpl@1.0.5:
    resolution: {integrity: sha512-3f0uOEAQwIqGuWW2MVzYg8fV/QNnc/IpuJNG837rLuczAaLVHslWHZQj4IGiEl5Hs3kkbhwL9Ab7Hrsmuj+Smw==}

  to-regex-range@5.0.1:
    resolution: {integrity: sha512-65P7iz6X5yEr1cwcgvQxbbIw7Uk3gOy5dIdtZ4rDveLqhrdJP+Li/Hx6tyK0NEb+2GCyneCMJiGqrADCSNk8sQ==}
    engines: {node: '>=8.0'}

  toidentifier@1.0.1:
    resolution: {integrity: sha512-o5sSPKEkg/DIQNmH43V0/uerLrpzVedkUh8tGNvaeXpfpuwjKenlSox/2O/BTlZUtEe+JG7s5YhEz608PlAHRA==}
    engines: {node: '>=0.6'}

  tr46@0.0.3:
    resolution: {integrity: sha512-N3WMsuqV66lT30CrXNbEjx4GEwlow3v6rr4mCcv6prnfwhS01rkgyFdjPNBYd9br7LpXV1+Emh01fHnq2Gdgrw==}

  tr46@5.1.1:
    resolution: {integrity: sha512-hdF5ZgjTqgAntKkklYw0R03MG2x/bSzTtkxmIRw/sTNV8YXsCJ1tfLAX23lhxhHJlEf3CRCOCGGWw3vI3GaSPw==}
    engines: {node: '>=18'}

  tree-dump@1.1.0:
    resolution: {integrity: sha512-rMuvhU4MCDbcbnleZTFezWsaZXRFemSqAM+7jPnzUl1fo9w3YEKOxAeui0fz3OI4EU4hf23iyA7uQRVko+UaBA==}
    engines: {node: '>=10.0'}
    peerDependencies:
      tslib: '2'

  treeify@1.1.0:
    resolution: {integrity: sha512-1m4RA7xVAJrSGrrXGs0L3YTwyvBs2S8PbRHaLZAkFw7JR8oIFwYtysxlBZhYIa7xSyiYJKZ3iGrrk55cGA3i9A==}
    engines: {node: '>=0.6'}

  trim-newlines@3.0.1:
    resolution: {integrity: sha512-c1PTsA3tYrIsLGkJkzHF+w9F2EyxfXGo4UyJc4pFL++FMjnq0HJS69T3M7d//gKrFKwy429bouPescbjecU+Zw==}
    engines: {node: '>=8'}

  ts-api-utils@1.4.3:
    resolution: {integrity: sha512-i3eMG77UTMD0hZhgRS562pv83RC6ukSAC2GMNWc+9dieh/+jDM5u5YG+NHX6VNDRHQcHwmsTHctP9LhbC3WxVw==}
    engines: {node: '>=16'}
    peerDependencies:
      typescript: '>=4.2.0'

  ts-api-utils@2.1.0:
    resolution: {integrity: sha512-CUgTZL1irw8u29bzrOD/nH85jqyc74D6SshFgujOIA7osm2Rz7dYH77agkx7H4FBNxDq7Cjf+IjaX/8zwFW+ZQ==}
    engines: {node: '>=18.12'}
    peerDependencies:
      typescript: '>=4.8.4'

  ts-node@10.9.2:
    resolution: {integrity: sha512-f0FFpIdcHgn8zcPSbf1dRevwt047YMnaiJM3u2w2RewrB+fob/zePZcrOyQoLMMO7aBIddLcQIEK5dYjkLnGrQ==}
    hasBin: true
    peerDependencies:
      '@swc/core': '>=1.2.50'
      '@swc/wasm': '>=1.2.50'
      '@types/node': '*'
      typescript: '>=2.7'
    peerDependenciesMeta:
      '@swc/core':
        optional: true
      '@swc/wasm':
        optional: true

  ts-pattern@5.6.2:
    resolution: {integrity: sha512-d4IxJUXROL5NCa3amvMg6VQW2HVtZYmUTPfvVtO7zJWGYLJ+mry9v2OmYm+z67aniQoQ8/yFNadiEwtNS9qQiw==}

  ts-toolbelt@9.6.0:
    resolution: {integrity: sha512-nsZd8ZeNUzukXPlJmTBwUAuABDe/9qtVDelJeT/qW0ow3ZS3BsQJtNkan1802aM9Uf68/Y8ljw86Hu0h5IUW3w==}

  tsd@0.31.2:
    resolution: {integrity: sha512-VplBAQwvYrHzVihtzXiUVXu5bGcr7uH1juQZ1lmKgkuGNGT+FechUCqmx9/zk7wibcqR2xaNEwCkDyKh+VVZnQ==}
    engines: {node: '>=14.16'}
    hasBin: true

  tslib@2.8.1:
    resolution: {integrity: sha512-oJFu94HQb+KVduSUQL7wnpmqnfmLsOA/nAh6b6EH0wCEoK0/mPeXU6c3wKDV83MkOuHPRHtSXKKU99IBazS/2w==}

  tsx@4.19.3:
    resolution: {integrity: sha512-4H8vUNGNjQ4V2EOoGw005+c+dGuPSnhpPBPHBtsZdGZBk/iJb4kguGlPWaZTZ3q5nMtFOEsY0nRDlh9PJyd6SQ==}
    engines: {node: '>=18.0.0'}
    hasBin: true

  tunnel-agent@0.6.0:
    resolution: {integrity: sha512-McnNiV1l8RYeY8tBgEpuodCC1mLUdbSN+CYBL7kJsJNInOP8UjDDEwdk6Mw60vdLLrr5NHKZhMAOSrR2NZuQ+w==}

  turbo-darwin-64@2.5.6:
    resolution: {integrity: sha512-3C1xEdo4aFwMJAPvtlPqz1Sw/+cddWIOmsalHFMrsqqydcptwBfu26WW2cDm3u93bUzMbBJ8k3zNKFqxJ9ei2A==}
    cpu: [x64]
    os: [darwin]

  turbo-darwin-arm64@2.5.6:
    resolution: {integrity: sha512-LyiG+rD7JhMfYwLqB6k3LZQtYn8CQQUePbpA8mF/hMLPAekXdJo1g0bUPw8RZLwQXUIU/3BU7tXENvhSGz5DPA==}
    cpu: [arm64]
    os: [darwin]

  turbo-linux-64@2.5.6:
    resolution: {integrity: sha512-GOcUTT0xiT/pSnHL4YD6Yr3HreUhU8pUcGqcI2ksIF9b2/r/kRHwGFcsHgpG3+vtZF/kwsP0MV8FTlTObxsYIA==}
    cpu: [x64]
    os: [linux]

  turbo-linux-arm64@2.5.6:
    resolution: {integrity: sha512-10Tm15bruJEA3m0V7iZcnQBpObGBcOgUcO+sY7/2vk1bweW34LMhkWi8svjV9iDF68+KJDThnYDlYE/bc7/zzQ==}
    cpu: [arm64]
    os: [linux]

  turbo-windows-64@2.5.6:
    resolution: {integrity: sha512-FyRsVpgaj76It0ludwZsNN40ytHN+17E4PFJyeliBEbxrGTc5BexlXVpufB7XlAaoaZVxbS6KT8RofLfDRyEPg==}
    cpu: [x64]
    os: [win32]

  turbo-windows-arm64@2.5.6:
    resolution: {integrity: sha512-j/tWu8cMeQ7HPpKri6jvKtyXg9K1gRyhdK4tKrrchH8GNHscPX/F71zax58yYtLRWTiK04zNzPcUJuoS0+v/+Q==}
    cpu: [arm64]
    os: [win32]

  turbo@2.5.6:
    resolution: {integrity: sha512-gxToHmi9oTBNB05UjUsrWf0OyN5ZXtD0apOarC1KIx232Vp3WimRNy3810QzeNSgyD5rsaIDXlxlbnOzlouo+w==}
    hasBin: true

  type-check@0.4.0:
    resolution: {integrity: sha512-XleUoc9uwGXqjWwXaUTZAmzMcFZ5858QA2vvx1Ur5xIcixXIP+8LnFDgRplU30us6teqdlskFfu+ae4K79Ooew==}
    engines: {node: '>= 0.8.0'}

  type-detect@4.0.8:
    resolution: {integrity: sha512-0fr/mIH1dlO+x7TlcMy+bIDqKPsw/70tVyeHW787goQjhmqaZe10uwLujubK9q9Lg6Fiho1KUKDYz0Z7k7g5/g==}
    engines: {node: '>=4'}

  type-fest@0.16.0:
    resolution: {integrity: sha512-eaBzG6MxNzEn9kiwvtre90cXaNLkmadMWa1zQMs3XORCXNbsH/OewwbxC5ia9dCxIxnTAsSxXJaa/p5y8DlvJg==}
    engines: {node: '>=10'}

  type-fest@0.18.1:
    resolution: {integrity: sha512-OIAYXk8+ISY+qTOwkHtKqzAuxchoMiD9Udx+FSGQDuiRR+PJKJHc2NJAXlbhkGwTt/4/nKZxELY1w3ReWOL8mw==}
    engines: {node: '>=10'}

  type-fest@0.21.3:
    resolution: {integrity: sha512-t0rzBq87m3fVcduHDUFhKmyyX+9eo6WQjZvf51Ea/M0Q7+T374Jp1aUiyUl0GKxp8M/OETVHSDvmkyPgvX+X2w==}
    engines: {node: '>=10'}

  type-fest@0.6.0:
    resolution: {integrity: sha512-q+MB8nYR1KDLrgr4G5yemftpMC7/QLqVndBmEEdqzmNj5dcFOO4Oo8qlwZE3ULT3+Zim1F8Kq4cBnikNhlCMlg==}
    engines: {node: '>=8'}

  type-fest@0.7.1:
    resolution: {integrity: sha512-Ne2YiiGN8bmrmJJEuTWTLJR32nh/JdL1+PSicowtNb0WFpn59GK8/lfD61bVtzguz7b3PBt74nxpv/Pw5po5Rg==}
    engines: {node: '>=8'}

  type-fest@0.8.1:
    resolution: {integrity: sha512-4dbzIzqvjtgiM5rw1k5rEHtBANKmdudhGyBEajN01fEyhaAIhsoKNy6y7+IN93IfpFtwY9iqi7kD+xwKhQsNJA==}
    engines: {node: '>=8'}

  type-fest@1.4.0:
    resolution: {integrity: sha512-yGSza74xk0UG8k+pLh5oeoYirvIiWo5t0/o3zHHAO2tRDiZcxWP7fywNlXhqb6/r6sWvwi+RsyQMWhVLe4BVuA==}
    engines: {node: '>=10'}

  type-fest@2.19.0:
    resolution: {integrity: sha512-RAH822pAdBgcNMAfWnCBU3CFZcfZ/i1eZjwFU/dsLKumyuuP3niueg2UAukXYF0E2AAoc82ZSSf9J0WQBinzHA==}
    engines: {node: '>=12.20'}

  type-is@2.0.1:
    resolution: {integrity: sha512-OZs6gsjF4vMp32qrCbiVSkrFmXtG/AZhY3t0iAMrMBiAZyV9oALtXO8hsrHbMXF9x6L3grlFuwW2oAz7cav+Gw==}
    engines: {node: '>= 0.6'}

  typescript@5.4.5:
    resolution: {integrity: sha512-vcI4UpRgg81oIRUFwR0WSIHKt11nJ7SAVlYNIu+QpqeyXP+gpQJy/Z4+F0aGxSE4MqwjyXvW/TzgkLAx2AGHwQ==}
    engines: {node: '>=14.17'}
    hasBin: true

  typescript@5.8.2:
    resolution: {integrity: sha512-aJn6wq13/afZp/jT9QZmwEjDqqvSGp1VT5GVg+f/t6/oVyrgXM6BY1h9BRh/O5p3PlUPAe+WuiEZOmb/49RqoQ==}
    engines: {node: '>=14.17'}
    hasBin: true

  ufo@1.6.1:
    resolution: {integrity: sha512-9a4/uxlTWJ4+a5i0ooc1rU7C7YOw3wT+UGqdeNNHWnOF9qcMBgLRS+4IYUqbczewFx4mLEig6gawh7X6mFlEkA==}

  ulid@3.0.0:
    resolution: {integrity: sha512-yvZYdXInnJve6LdlPIuYmURdS2NP41ZoF4QW7SXwbUKYt53+0eDAySO+rGSvM2O/ciuB/G+8N7GQrZ1mCJpuqw==}
    hasBin: true

  undici-types@6.21.0:
    resolution: {integrity: sha512-iwDZqg0QAGrg9Rav5H4n0M64c3mkR59cJ6wQp+7C4nI0gsmExaedaYLNO44eT4AtBBwjbTiGPMlt2Md0T9H9JQ==}

  undici-types@7.16.0:
    resolution: {integrity: sha512-Zz+aZWSj8LE6zoxD+xrjh4VfkIG8Ya6LvYkZqtUQGJPZjYl53ypCaUwWqo7eI0x66KBGeRo+mlBEkMSeSZ38Nw==}

  undici@5.29.0:
    resolution: {integrity: sha512-raqeBD6NQK4SkWhQzeYKd1KmIG6dllBOTt55Rmkt4HtI9mwdWtJljnrXjAFUBLTSN67HWrOIZ3EPF4kjUw80Bg==}
    engines: {node: '>=14.0'}

  undici@7.14.0:
    resolution: {integrity: sha512-Vqs8HTzjpQXZeXdpsfChQTlafcMQaaIwnGwLam1wudSSjlJeQ3bw1j+TLPePgrCnCpUXx7Ba5Pdpf5OBih62NQ==}
    engines: {node: '>=20.18.1'}

  undici@7.4.0:
    resolution: {integrity: sha512-PUQM3/es3noM24oUn10u3kNNap0AbxESOmnssmW+dOi9yGwlUSi5nTNYl3bNbTkWOF8YZDkx2tCmj9OtQ3iGGw==}
    engines: {node: '>=20.18.1'}

  unenv@2.0.0-rc.14:
    resolution: {integrity: sha512-od496pShMen7nOy5VmVJCnq8rptd45vh6Nx/r2iPbrba6pa6p+tS2ywuIHRZ/OBvSbQZB0kWvpO9XBNVFXHD3Q==}

  unenv@2.0.0-rc.21:
    resolution: {integrity: sha512-Wj7/AMtE9MRnAXa6Su3Lk0LNCfqDYgfwVjwRFVum9U7wsto1imuHqk4kTm7Jni+5A0Hn7dttL6O/zjvUvoo+8A==}

  unicorn-magic@0.1.0:
    resolution: {integrity: sha512-lRfVq8fE8gz6QMBuDM6a+LO3IAzTi05H6gCVaUpir2E1Rwpo4ZUog45KpNXKC/Mn3Yb9UDuHumeFTo9iV/D9FQ==}
    engines: {node: '>=18'}

  unique-filename@1.1.1:
    resolution: {integrity: sha512-Vmp0jIp2ln35UTXuryvjzkjGdRyf9b2lTXuSYUiPmzRcl3FDtYqAwOnTJkAngD9SWhnoJzDbTKwaOrZ+STtxNQ==}

  unique-slug@2.0.2:
    resolution: {integrity: sha512-zoWr9ObaxALD3DOPfjPSqxt4fnZiWblxHIgeWqW8x7UqDzEtHEQLzji2cuJYQFCU6KmoJikOYAZlrTHHebjx2w==}

  unique-string@2.0.0:
    resolution: {integrity: sha512-uNaeirEPvpZWSgzwsPGtU2zVSTrn/8L5q/IexZmH0eH6SA73CmAA5U4GwORTxQAZs95TAXLNqeLoPPNO5gZfWg==}
    engines: {node: '>=8'}

  unique-string@3.0.0:
    resolution: {integrity: sha512-VGXBUVwxKMBUznyffQweQABPRRW1vHZAbadFZud4pLFAqRGvv/96vafgjWFqzourzr8YonlQiPgH0YCJfawoGQ==}
    engines: {node: '>=12'}

  universal-user-agent@7.0.3:
    resolution: {integrity: sha512-TmnEAEAsBJVZM/AADELsK76llnwcf9vMKuPz8JflO1frO8Lchitr0fNaN9d+Ap0BjKtqWqd/J17qeDnXh8CL2A==}

  universalify@2.0.1:
    resolution: {integrity: sha512-gptHNQghINnc/vTGIk0SOFGFNXw7JVrlRUtConJRlvaw6DuX0wO5Jeko9sWrMBhh+PsYAZ7oXAiOnf/UKogyiw==}
    engines: {node: '>= 10.0.0'}

  unpipe@1.0.0:
    resolution: {integrity: sha512-pjy2bYhSsufwWlKwPc+l3cN7+wuJlK6uz0YdJEOlQDbl6jo/YlPi4mb8agUkVC8BF7V8NuzeyPNqRksA3hztKQ==}
    engines: {node: '>= 0.8'}

  update-browserslist-db@1.1.4:
    resolution: {integrity: sha512-q0SPT4xyU84saUX+tomz1WLkxUbuaJnR1xWt17M7fJtEJigJeWUNGUqrauFXsHnqev9y9JTRGwk13tFBuKby4A==}
    hasBin: true
    peerDependencies:
      browserslist: '>= 4.21.0'

  uri-js@4.4.1:
    resolution: {integrity: sha512-7rKUyy33Q1yc98pQ1DAmLtwX109F7TIfWlW1Ydo8Wl1ii1SeHieeh0HHfPeL2fMXK6z0s8ecKs9frCuLJvndBg==}

  util-deprecate@1.0.2:
    resolution: {integrity: sha512-EPD5q1uXyFxJpCrLnCc1nHnq3gOa6DZBocAIiI2TaSCA7VCJ1UJDMagCzIkXNsUYfD1daK//LTEQ8xiIbrHtcw==}

  uuid@11.1.0:
    resolution: {integrity: sha512-0/A9rDy9P7cJ+8w1c9WD9V//9Wj15Ce2MPz8Ri6032usz+NfePxx5AcN3bN+r6ZL6jEo066/yNYB3tn4pQEx+A==}
    hasBin: true

  uuid@8.3.2:
    resolution: {integrity: sha512-+NYs2QeMWy+GWFOEm9xnn6HCDp0l7QBD7ml8zLUmJ+93Q5NF0NocErnwkTkXVFNiX3/fpC6afS8Dhb/gz7R7eg==}
    hasBin: true

  uuid@9.0.1:
    resolution: {integrity: sha512-b+1eJOlsR9K8HJpow9Ok3fiWOWSIcIzXodvv0rQjVoOVNpWMpxf1wZNpt4y9h10odCNrqnYp1OBzRktckBe3sA==}
    hasBin: true

  v8-compile-cache-lib@3.0.1:
    resolution: {integrity: sha512-wa7YjyUGfNZngI/vtK0UHAN+lgDCxBPCylVXGp0zu59Fz5aiGtNXaq3DhIov063MorB+VfufLh3JlF2KdTK3xg==}

  v8-to-istanbul@9.3.0:
    resolution: {integrity: sha512-kiGUalWN+rgBJ/1OHZsBtU4rXZOfj/7rKQxULKlIzwzQSvMJUUNgPwJEEh7gU6xEVxC0ahoOBvN2YI8GH6FNgA==}
    engines: {node: '>=10.12.0'}

  validate-npm-package-license@3.0.4:
    resolution: {integrity: sha512-DpKm2Ui/xN7/HQKCtpZxoRWBhZ9Z0kqtygG8XCgNQ8ZlDnxuQmWhj566j8fN4Cu3/JmbhsDo7fcAJq4s9h27Ew==}

  vary@1.1.2:
    resolution: {integrity: sha512-BNGbWLfd0eUPabhkXUVm0j8uuvREyTh5ovRa/dyow/BqAbZJyC+5fU+IzQOzmAKzYqYRAISoRhdQr3eIZ/PXqg==}
    engines: {node: '>= 0.8'}

  verror@1.10.1:
    resolution: {integrity: sha512-veufcmxri4e3XSrT0xwfUR7kguIkaxBeosDg00yDWhk49wdwkSUrvvsm7nc75e1PUyvIeZj6nS8VQRYz2/S4Xg==}
    engines: {node: '>=0.6.0'}

  vite-node@3.2.4:
    resolution: {integrity: sha512-EbKSKh+bh1E1IFxeO0pg1n4dvoOTt0UDiXMd/qn++r98+jPO1xtJilvXldeuQ8giIB5IkpjCgMleHMNEsGH6pg==}
    engines: {node: ^18.0.0 || ^20.0.0 || >=22.0.0}
    hasBin: true

  vite@7.1.12:
    resolution: {integrity: sha512-ZWyE8YXEXqJrrSLvYgrRP7p62OziLW7xI5HYGWFzOvupfAlrLvURSzv/FyGyy0eidogEM3ujU+kUG1zuHgb6Ug==}
    engines: {node: ^20.19.0 || >=22.12.0}
    hasBin: true
    peerDependencies:
      '@types/node': ^20.19.0 || >=22.12.0
      jiti: '>=1.21.0'
      less: ^4.0.0
      lightningcss: ^1.21.0
      sass: ^1.70.0
      sass-embedded: ^1.70.0
      stylus: '>=0.54.8'
      sugarss: ^5.0.0
      terser: ^5.16.0
      tsx: ^4.8.1
      yaml: ^2.4.2
    peerDependenciesMeta:
      '@types/node':
        optional: true
      jiti:
        optional: true
      less:
        optional: true
      lightningcss:
        optional: true
      sass:
        optional: true
      sass-embedded:
        optional: true
      stylus:
        optional: true
      sugarss:
        optional: true
      terser:
        optional: true
      tsx:
        optional: true
      yaml:
        optional: true

  vitest@3.2.4:
    resolution: {integrity: sha512-LUCP5ev3GURDysTWiP47wRRUpLKMOfPh+yKTx3kVIEiu5KOMeqzpnYNsKyOoVrULivR8tLcks4+lga33Whn90A==}
    engines: {node: ^18.0.0 || ^20.0.0 || >=22.0.0}
    hasBin: true
    peerDependencies:
      '@edge-runtime/vm': '*'
      '@types/debug': ^4.1.12
      '@types/node': ^18.0.0 || ^20.0.0 || >=22.0.0
      '@vitest/browser': 3.2.4
      '@vitest/ui': 3.2.4
      happy-dom: '*'
      jsdom: '*'
    peerDependenciesMeta:
      '@edge-runtime/vm':
        optional: true
      '@types/debug':
        optional: true
      '@types/node':
        optional: true
      '@vitest/browser':
        optional: true
      '@vitest/ui':
        optional: true
      happy-dom:
        optional: true
      jsdom:
        optional: true

  walker@1.0.8:
    resolution: {integrity: sha512-ts/8E8l5b7kY0vlWLewOkDXMmPdLcVV4GmOQLyxuSswIJsweeFZtAsMF7k1Nszz+TYBQrlYRmzOnr398y1JemQ==}

  watchpack@2.4.4:
    resolution: {integrity: sha512-c5EGNOiyxxV5qmTtAB7rbiXxi1ooX1pQKMLX/MIabJjRA0SJBQOjKF+KSVfHkr9U1cADPon0mRiVe/riyaiDUA==}
    engines: {node: '>=10.13.0'}

  web-streams-polyfill@3.3.3:
    resolution: {integrity: sha512-d2JWLCivmZYTSIoge9MsgFCZrt571BikcWGYkjC1khllbTeDlGqZ2D8vD8E/lJa8WGWbb7Plm8/XJYV7IJHZZw==}
    engines: {node: '>= 8'}

  webidl-conversions@3.0.1:
    resolution: {integrity: sha512-2JAn3z8AR6rjK8Sm8orRC0h/bcl/DqL7tRPdGZ4I1CjdF+EaMLmYxBHyXuKL849eucPFhvBoxMsflfOb8kxaeQ==}

  webidl-conversions@7.0.0:
    resolution: {integrity: sha512-VwddBukDzu71offAQR975unBIGqfKZpM+8ZX6ySk8nYhVoo5CYaZyzt3YBvYtRtO+aoGlqxPg/B87NGVZ/fu6g==}
    engines: {node: '>=12'}

  webpack-sources@3.3.3:
    resolution: {integrity: sha512-yd1RBzSGanHkitROoPFd6qsrxt+oFhg/129YzheDGqeustzX0vTZJZsSsQjVQC4yzBQ56K55XU8gaNCtIzOnTg==}
    engines: {node: '>=10.13.0'}

  webpack@5.92.1:
    resolution: {integrity: sha512-JECQ7IwJb+7fgUFBlrJzbyu3GEuNBcdqr1LD7IbSzwkSmIevTm8PF+wej3Oxuz/JFBUZ6O1o43zsPkwm1C4TmA==}
    engines: {node: '>=10.13.0'}
    hasBin: true
    peerDependencies:
      webpack-cli: '*'
    peerDependenciesMeta:
      webpack-cli:
        optional: true

  whatwg-url@14.2.0:
    resolution: {integrity: sha512-De72GdQZzNTUBBChsXueQUnPKDkg/5A5zp7pFDuQAj5UFoENpiACU0wlCvzpAGnTkj++ihpKwKyYewn/XNUbKw==}
    engines: {node: '>=18'}

  whatwg-url@5.0.0:
    resolution: {integrity: sha512-saE57nupxk6v3HY35+jzBwYa0rKSy0XR8JSxZPwgLr7ys0IBzhGviA1/TUGJLmSVqs8pb9AnvICXEuOHLprYTw==}

  which@1.3.1:
    resolution: {integrity: sha512-HxJdYWq1MTIQbJ3nw0cqssHoTNU267KlrDuGZ1WYlxDStUtKUhOaJmh112/TZmHxxUfuJqPXSOm7tDyas0OSIQ==}
    hasBin: true

  which@2.0.2:
    resolution: {integrity: sha512-BLI3Tl1TW3Pvl70l3yq3Y64i+awpwXqsGBYWkkqMtnbXgrMD+yj7rhW0kuEDxzJaYXGjEW5ogapKNMEKNMjibA==}
    engines: {node: '>= 8'}
    hasBin: true

  why-is-node-running@2.3.0:
    resolution: {integrity: sha512-hUrmaWBdVDcxvYqnyh09zunKzROWjbZTiNy8dBEjkS7ehEDQibXJ7XvlmtbwuTclUiIyN+CyXQD4Vmko8fNm8w==}
    engines: {node: '>=8'}
    hasBin: true

  wide-align@1.1.5:
    resolution: {integrity: sha512-eDMORYaPNZ4sQIuuYPDHdQvf4gyCF9rEEV/yPxGfwPkRodwEgiMUUXTx/dex+Me0wxx53S+NgUHaP7y3MGlDmg==}

  word-wrap@1.2.5:
    resolution: {integrity: sha512-BN22B5eaMMI9UMtjrGd5g5eCYPpCPDUy0FJXbYsaT5zYxjFOckS53SQDE3pWkVoWpHXVb3BrYcEN4Twa55B5cA==}
    engines: {node: '>=0.10.0'}

  workerd@1.20250718.0:
    resolution: {integrity: sha512-kqkIJP/eOfDlUyBzU7joBg+tl8aB25gEAGqDap+nFWb+WHhnooxjGHgxPBy3ipw2hnShPFNOQt5lFRxbwALirg==}
    engines: {node: '>=16'}
    hasBin: true

  workerd@1.20251011.0:
    resolution: {integrity: sha512-Dq35TLPEJAw7BuYQMkN3p9rge34zWMU2Gnd4DSJFeVqld4+DAO2aPG7+We2dNIAyM97S8Y9BmHulbQ00E0HC7Q==}
    engines: {node: '>=16'}
    hasBin: true

  wrangler@3.114.15:
    resolution: {integrity: sha512-OpGikaV6t7AGXZImtGnVXI8WUnqBMFBCQcZzqKmQi0T/pZ5h8iSKhEZf7ItVB8bAG56yswHnWWYyANWF/Jj/JA==}
    engines: {node: '>=16.17.0'}
    hasBin: true
    peerDependencies:
      '@cloudflare/workers-types': ^4.20250408.0
    peerDependenciesMeta:
      '@cloudflare/workers-types':
        optional: true

  wrangler@4.45.0:
    resolution: {integrity: sha512-2qM6bHw8l7r89Z9Y5A7Wn4L9U+dFoLjYgEUVpqy7CcmXpppL3QIYqU6rU5lre7/SRzBuPu/H93Vwfh538gZ3iw==}
    engines: {node: '>=18.0.0'}
    hasBin: true
    peerDependencies:
      '@cloudflare/workers-types': ^4.20251011.0
    peerDependenciesMeta:
      '@cloudflare/workers-types':
        optional: true

  wrap-ansi@6.2.0:
    resolution: {integrity: sha512-r6lPcBGxZXlIcymEu7InxDMhdW0KDxpLgoFLcguasxCaJ/SOIZwINatK9KY/tf+ZrlywOKU0UDj3ATXUBfxJXA==}
    engines: {node: '>=8'}

  wrap-ansi@7.0.0:
    resolution: {integrity: sha512-YVGIj2kamLSTxw6NsZjoBxfSwsn0ycdesmc4p+Q21c5zPuZ1pl+NfxVdxPtdHvmNVOQ6XSYG4AUtyt/Fi7D16Q==}
    engines: {node: '>=10'}

  wrap-ansi@8.1.0:
    resolution: {integrity: sha512-si7QWI6zUMq56bESFvagtmzMdGOtoxfR+Sez11Mobfc7tm+VkUckk9bW2UeffTGVUbOksxmSw0AA2gs8g71NCQ==}
    engines: {node: '>=12'}

  wrap-ansi@9.0.2:
    resolution: {integrity: sha512-42AtmgqjV+X1VpdOfyTGOYRi0/zsoLqtXQckTmqTeybT+BDIbM/Guxo7x3pE2vtpr1ok6xRqM9OpBe+Jyoqyww==}
    engines: {node: '>=18'}

  wrappy@1.0.2:
    resolution: {integrity: sha512-l4Sp/DRseor9wL6EvV2+TuQn63dMkPjZ/sp9XkghTEbV9KlPS1xUsZ3u7/IQO4wxtcFB4bgpQPRcR3QCvezPcQ==}

  write-file-atomic@4.0.2:
    resolution: {integrity: sha512-7KxauUdBmSdWnmpaGFg+ppNjKF8uNLry8LyzjauQDOVONfFLNKrKvQOxZ/VuTIcS/gge/YNahf5RIIQWTSarlg==}
    engines: {node: ^12.13.0 || ^14.15.0 || >=16.0.0}

  ws@8.18.0:
    resolution: {integrity: sha512-8VbfWfHLbbwu3+N6OKsOMpBdT4kXPDDB9cJk2bJ6mh9ucxdlnNvH1e+roYkKmN9Nxw2yjz7VzeO9oOz2zJ04Pw==}
    engines: {node: '>=10.0.0'}
    peerDependencies:
      bufferutil: ^4.0.1
      utf-8-validate: '>=5.0.2'
    peerDependenciesMeta:
      bufferutil:
        optional: true
      utf-8-validate:
        optional: true

  ws@8.18.3:
    resolution: {integrity: sha512-PEIGCY5tSlUt50cqyMXfCzX+oOPqN0vuGqWzbcJ2xvnkzkq46oOpz7dQaTDBdfICb4N14+GARUDw2XV2N4tvzg==}
    engines: {node: '>=10.0.0'}
    peerDependencies:
      bufferutil: ^4.0.1
      utf-8-validate: '>=5.0.2'
    peerDependenciesMeta:
      bufferutil:
        optional: true
      utf-8-validate:
        optional: true

<<<<<<< HEAD
  wsl-utils@0.1.0:
    resolution: {integrity: sha512-h3Fbisa2nKGPxCpm89Hk33lBLsnaGBvctQopaBSOW/uIs6FTe1ATyAnKFJrzVs9vpGdsTe73WF3V4lIsk4Gacw==}
    engines: {node: '>=18'}

=======
>>>>>>> f76f8b5c
  xdg-app-paths@8.3.0:
    resolution: {integrity: sha512-mgxlWVZw0TNWHoGmXq+NC3uhCIc55dDpAlDkMQUaIAcQzysb0kxctwv//fvuW61/nAAeUBJMQ8mnZjMmuYwOcQ==}
    engines: {node: '>= 4.0'}

  xdg-portable@10.6.0:
    resolution: {integrity: sha512-xrcqhWDvtZ7WLmt8G4f3hHy37iK7D2idtosRgkeiSPZEPmBShp0VfmRBLWAPC6zLF48APJ21yfea+RfQMF4/Aw==}
    engines: {node: '>= 4.0'}

  xml@1.0.1:
    resolution: {integrity: sha512-huCv9IH9Tcf95zuYCsQraZtWnJvBtLVE0QHMOs8bWyZAFZNDcYjsPq1nEx8jKA9y+Beo9v+7OBPRisQTjinQMw==}

  xtend@4.0.2:
    resolution: {integrity: sha512-LKYU1iAXJXUgAXn9URjiu+MWhyUXHsvfp7mcuYm9dSUKK0/CjtrUwFAxD82/mCWbtLsGjFIad0wIsod4zrTAEQ==}
    engines: {node: '>=0.4'}

  y18n@5.0.8:
    resolution: {integrity: sha512-0pfFzegeDWJHJIAmTLRP2DwHjdF5s7jo9tuztdQxAhINCdvS+3nGINqPd00AphqJR/0LhANUS6/+7SCb98YOfA==}
    engines: {node: '>=10'}

  yallist@3.1.1:
    resolution: {integrity: sha512-a4UGQaWPH59mOXUYnAG2ewncQS4i4F43Tv3JoAM+s2VDAmS9NsK8GpDMLrCHPksFT7h3K6TOoUNn2pb7RoXx4g==}

  yallist@4.0.0:
    resolution: {integrity: sha512-3wdGidZyq5PB084XLES5TpOSRA3wjXAlIWMhum2kRcv/41Sn2emQ0dycQW4uZXLejwKvg6EsvbdlVL+FYEct7A==}

  yaml@2.8.1:
    resolution: {integrity: sha512-lcYcMxX2PO9XMGvAJkJ3OsNMw+/7FKes7/hgerGUYWIoWu5j/+YQqcZr5JnPZWzOsEBgMbSbiSTn/dv/69Mkpw==}
    engines: {node: '>= 14.6'}
    hasBin: true

  yargs-parser@20.2.9:
    resolution: {integrity: sha512-y11nGElTIV+CT3Zv9t7VKl+Q3hTQoT9a1Qzezhhl6Rp21gJ/IVTW7Z3y9EWXhuUBC2Shnf+DX0antecpAwSP8w==}
    engines: {node: '>=10'}

  yargs-parser@21.1.1:
    resolution: {integrity: sha512-tVpsJW7DdjecAiFpbIB1e3qxIQsE6NoPc5/eTdrbbIC4h0LVsWhnoa3g+m2HclBIujHzsxZ4VJVA+GUuc2/LBw==}
    engines: {node: '>=12'}

  yargs@16.2.0:
    resolution: {integrity: sha512-D1mvvtDG0L5ft/jGWkLpG1+m0eQxOfaBvTNELraWj22wSVUMWxZUvYgJYcKh6jGGIkJFhH4IZPQhR4TKpc8mBw==}
    engines: {node: '>=10'}

  yargs@17.7.2:
    resolution: {integrity: sha512-7dSzzRQ++CKnNI/krKnYRV7JKKPUXMEh61soaHKg9mrWEhzFWhFnxPxGl+69cD1Ou63C13NUPCnmIcrvqCuM6w==}
    engines: {node: '>=12'}

  yarn@1.22.22:
    resolution: {integrity: sha512-prL3kGtyG7o9Z9Sv8IPfBNrWTDmXB4Qbes8A9rEzt6wkJV8mUvoirjU0Mp3GGAU06Y0XQyA3/2/RQFVuK7MTfg==}
    engines: {node: '>=4.0.0'}
    hasBin: true

  yn@3.1.1:
    resolution: {integrity: sha512-Ux4ygGWsu2c7isFWe8Yu1YluJmqVhxqK2cLXNQA5AcC3QfbGNpM7fu0Y8b/z16pXLnFxZYvWhd3fhBY9DLmC6Q==}
    engines: {node: '>=6'}

  yocto-queue@0.1.0:
    resolution: {integrity: sha512-rVksvsnNCdJ/ohGc6xgPwyN8eheCxsiLM8mxuE/t/mOVqJewPuO1miLpTHQiRgTKCLexL4MeAFVagts7HmNZ2Q==}
    engines: {node: '>=10'}

  yocto-queue@1.2.1:
    resolution: {integrity: sha512-AyeEbWOu/TAXdxlV9wmGcR0+yh2j3vYPGOECcIj2S7MkrLyC7ne+oye2BKTItt0ii2PHk4cDy+95+LshzbXnGg==}
    engines: {node: '>=12.20'}

  yoctocolors-cjs@2.1.3:
    resolution: {integrity: sha512-U/PBtDf35ff0D8X8D0jfdzHYEPFxAI7jJlxZXwCSez5M3190m+QobIfh+sWDWSHMCWWJN2AWamkegn6vr6YBTw==}
    engines: {node: '>=18'}

  youch-core@0.3.3:
    resolution: {integrity: sha512-ho7XuGjLaJ2hWHoK8yFnsUGy2Y5uDpqSTq1FkHLK4/oqKtyUU1AFbOOxY4IpC9f0fTLjwYbslUz0Po5BpD1wrA==}

  youch@3.3.4:
    resolution: {integrity: sha512-UeVBXie8cA35DS6+nBkls68xaBBXCye0CNznrhszZjTbRVnJKQuNsyLKBTTL4ln1o1rh2PKtv35twV7irj5SEg==}

  youch@4.1.0-beta.10:
    resolution: {integrity: sha512-rLfVLB4FgQneDr0dv1oddCVZmKjcJ6yX6mS4pU82Mq/Dt9a3cLZQ62pDBL4AUO+uVrCvtWz3ZFUL2HFAFJ/BXQ==}

  zip-stream@5.0.2:
    resolution: {integrity: sha512-LfOdrUvPB8ZoXtvOBz6DlNClfvi//b5d56mSWyJi7XbH/HfhOHfUhOqxhT/rUiR7yiktlunqRo+jY6y/cWC/5g==}
    engines: {node: '>= 12.0.0'}

  zod-to-json-schema@3.24.6:
    resolution: {integrity: sha512-h/z3PKvcTcTetyjl1fkj79MHNEjm+HpD6NXheWjzOekY7kV+lwDYnHw+ivHkijnCSMz1yJaWBD9vu/Fcmk+vEg==}
    peerDependencies:
      zod: ^3.24.1

  zod@3.22.3:
    resolution: {integrity: sha512-EjIevzuJRiRPbVH4mGc8nApb/lVLKVpmUhAaR5R5doKGfAnGJ6Gr3CViAVjP+4FWSxCsybeWQdcgCtbX+7oZug==}

  zod@3.24.2:
    resolution: {integrity: sha512-lY7CDW43ECgW9u1TcT3IoXHflywfVqDYze4waEz812jR/bZ8FHDsl7pFQoSZTz5N+2NqRXs8GBwnAwo3ZNxqhQ==}

  zod@4.1.3:
    resolution: {integrity: sha512-1neef4bMce1hNTrxvHVKxWjKfGDn0oAli3Wy1Uwb7TRO1+wEwoZUZNP1NXIEESybOBiFnBOhI6a4m6tCLE8dog==}

  zx@8.4.1:
    resolution: {integrity: sha512-1Cb+Tfwt/daKV6wckBeDbB6h3IMauqj9KWp+EcbYzi9doeJeIHCktxp/yWspXOXRdoUzBCQSKoUgm3g8r9fz5A==}
    engines: {node: '>= 12.17.0'}
    hasBin: true

snapshots:

  '@ampproject/remapping@2.3.0':
    dependencies:
      '@jridgewell/gen-mapping': 0.3.13
      '@jridgewell/trace-mapping': 0.3.31

  '@antfu/ni@0.21.12': {}

  '@ark/attest@0.48.2(typescript@5.4.5)':
    dependencies:
      '@ark/fs': 0.46.0
      '@ark/util': 0.46.0
      '@prettier/sync': 0.5.5(prettier@3.5.3)
      '@typescript/analyze-trace': 0.10.1
      '@typescript/vfs': 1.6.1(typescript@5.4.5)
      arktype: 2.1.20
      prettier: 3.5.3
      typescript: 5.4.5
    transitivePeerDependencies:
      - supports-color

  '@ark/fs@0.46.0': {}

  '@ark/schema@0.46.0':
    dependencies:
      '@ark/util': 0.46.0

  '@ark/util@0.46.0': {}

  '@azure-rest/core-client@2.5.1':
    dependencies:
      '@azure/abort-controller': 2.1.2
      '@azure/core-auth': 1.10.1
      '@azure/core-rest-pipeline': 1.22.1
      '@azure/core-tracing': 1.3.1
      '@typespec/ts-http-runtime': 0.3.1
      tslib: 2.8.1
    transitivePeerDependencies:
      - supports-color

  '@azure/abort-controller@2.1.2':
    dependencies:
      tslib: 2.8.1

  '@azure/core-auth@1.10.1':
    dependencies:
      '@azure/abort-controller': 2.1.2
      '@azure/core-util': 1.13.1
      tslib: 2.8.1
    transitivePeerDependencies:
      - supports-color

  '@azure/core-client@1.10.1':
    dependencies:
      '@azure/abort-controller': 2.1.2
      '@azure/core-auth': 1.10.1
      '@azure/core-rest-pipeline': 1.22.1
      '@azure/core-tracing': 1.3.1
      '@azure/core-util': 1.13.1
      '@azure/logger': 1.3.0
      tslib: 2.8.1
    transitivePeerDependencies:
      - supports-color

  '@azure/core-http-compat@2.3.1':
    dependencies:
      '@azure/abort-controller': 2.1.2
      '@azure/core-client': 1.10.1
      '@azure/core-rest-pipeline': 1.22.1
    transitivePeerDependencies:
      - supports-color

  '@azure/core-lro@2.7.2':
    dependencies:
      '@azure/abort-controller': 2.1.2
      '@azure/core-util': 1.13.1
      '@azure/logger': 1.3.0
      tslib: 2.8.1
    transitivePeerDependencies:
      - supports-color

  '@azure/core-paging@1.6.2':
    dependencies:
      tslib: 2.8.1

  '@azure/core-rest-pipeline@1.22.1':
    dependencies:
      '@azure/abort-controller': 2.1.2
      '@azure/core-auth': 1.10.1
      '@azure/core-tracing': 1.3.1
      '@azure/core-util': 1.13.1
      '@azure/logger': 1.3.0
      '@typespec/ts-http-runtime': 0.3.1
      tslib: 2.8.1
    transitivePeerDependencies:
      - supports-color

  '@azure/core-tracing@1.3.1':
    dependencies:
      tslib: 2.8.1

  '@azure/core-util@1.13.1':
    dependencies:
      '@azure/abort-controller': 2.1.2
      '@typespec/ts-http-runtime': 0.3.1
      tslib: 2.8.1
    transitivePeerDependencies:
      - supports-color

  '@azure/identity@4.13.0':
    dependencies:
      '@azure/abort-controller': 2.1.2
      '@azure/core-auth': 1.10.1
      '@azure/core-client': 1.10.1
      '@azure/core-rest-pipeline': 1.22.1
      '@azure/core-tracing': 1.3.1
      '@azure/core-util': 1.13.1
      '@azure/logger': 1.3.0
      '@azure/msal-browser': 4.26.0
      '@azure/msal-node': 3.8.1
      open: 10.2.0
      tslib: 2.8.1
    transitivePeerDependencies:
      - supports-color

  '@azure/keyvault-common@2.0.0':
    dependencies:
      '@azure/abort-controller': 2.1.2
      '@azure/core-auth': 1.10.1
      '@azure/core-client': 1.10.1
      '@azure/core-rest-pipeline': 1.22.1
      '@azure/core-tracing': 1.3.1
      '@azure/core-util': 1.13.1
      '@azure/logger': 1.3.0
      tslib: 2.8.1
    transitivePeerDependencies:
      - supports-color

  '@azure/keyvault-keys@4.10.0':
    dependencies:
      '@azure-rest/core-client': 2.5.1
      '@azure/abort-controller': 2.1.2
      '@azure/core-auth': 1.10.1
      '@azure/core-http-compat': 2.3.1
      '@azure/core-lro': 2.7.2
      '@azure/core-paging': 1.6.2
      '@azure/core-rest-pipeline': 1.22.1
      '@azure/core-tracing': 1.3.1
      '@azure/core-util': 1.13.1
      '@azure/keyvault-common': 2.0.0
      '@azure/logger': 1.3.0
      tslib: 2.8.1
    transitivePeerDependencies:
      - supports-color

  '@azure/logger@1.3.0':
    dependencies:
      '@typespec/ts-http-runtime': 0.3.1
      tslib: 2.8.1
    transitivePeerDependencies:
      - supports-color

  '@azure/msal-browser@4.26.0':
    dependencies:
      '@azure/msal-common': 15.13.1

  '@azure/msal-common@15.13.1': {}

  '@azure/msal-node@3.8.1':
    dependencies:
      '@azure/msal-common': 15.13.1
      jsonwebtoken: 9.0.2
      uuid: 8.3.2

  '@babel/code-frame@7.27.1':
    dependencies:
      '@babel/helper-validator-identifier': 7.28.5
      js-tokens: 4.0.0
      picocolors: 1.1.1

  '@babel/compat-data@7.28.5': {}

  '@babel/core@7.28.5':
    dependencies:
      '@babel/code-frame': 7.27.1
      '@babel/generator': 7.28.5
      '@babel/helper-compilation-targets': 7.27.2
      '@babel/helper-module-transforms': 7.28.3(@babel/core@7.28.5)
      '@babel/helpers': 7.28.4
      '@babel/parser': 7.28.5
      '@babel/template': 7.27.2
      '@babel/traverse': 7.28.5
      '@babel/types': 7.28.5
      '@jridgewell/remapping': 2.3.5
      convert-source-map: 2.0.0
      debug: 4.4.3
      gensync: 1.0.0-beta.2
      json5: 2.2.3
      semver: 6.3.1
    transitivePeerDependencies:
      - supports-color

  '@babel/generator@7.28.5':
    dependencies:
      '@babel/parser': 7.28.5
      '@babel/types': 7.28.5
      '@jridgewell/gen-mapping': 0.3.13
      '@jridgewell/trace-mapping': 0.3.31
      jsesc: 3.1.0

  '@babel/helper-compilation-targets@7.27.2':
    dependencies:
      '@babel/compat-data': 7.28.5
      '@babel/helper-validator-option': 7.27.1
      browserslist: 4.27.0
      lru-cache: 5.1.1
      semver: 6.3.1

  '@babel/helper-globals@7.28.0': {}

  '@babel/helper-module-imports@7.27.1':
    dependencies:
      '@babel/traverse': 7.28.5
      '@babel/types': 7.28.5
    transitivePeerDependencies:
      - supports-color

  '@babel/helper-module-transforms@7.28.3(@babel/core@7.28.5)':
    dependencies:
      '@babel/core': 7.28.5
      '@babel/helper-module-imports': 7.27.1
      '@babel/helper-validator-identifier': 7.28.5
      '@babel/traverse': 7.28.5
    transitivePeerDependencies:
      - supports-color

  '@babel/helper-plugin-utils@7.27.1': {}

  '@babel/helper-string-parser@7.27.1': {}

  '@babel/helper-validator-identifier@7.25.9': {}

  '@babel/helper-validator-identifier@7.28.5': {}

  '@babel/helper-validator-option@7.27.1': {}

  '@babel/helpers@7.28.4':
    dependencies:
      '@babel/template': 7.27.2
      '@babel/types': 7.28.5

  '@babel/parser@7.28.5':
    dependencies:
      '@babel/types': 7.28.5

  '@babel/plugin-syntax-async-generators@7.8.4(@babel/core@7.28.5)':
    dependencies:
      '@babel/core': 7.28.5
      '@babel/helper-plugin-utils': 7.27.1

  '@babel/plugin-syntax-bigint@7.8.3(@babel/core@7.28.5)':
    dependencies:
      '@babel/core': 7.28.5
      '@babel/helper-plugin-utils': 7.27.1

  '@babel/plugin-syntax-class-properties@7.12.13(@babel/core@7.28.5)':
    dependencies:
      '@babel/core': 7.28.5
      '@babel/helper-plugin-utils': 7.27.1

  '@babel/plugin-syntax-class-static-block@7.14.5(@babel/core@7.28.5)':
    dependencies:
      '@babel/core': 7.28.5
      '@babel/helper-plugin-utils': 7.27.1

  '@babel/plugin-syntax-import-attributes@7.27.1(@babel/core@7.28.5)':
    dependencies:
      '@babel/core': 7.28.5
      '@babel/helper-plugin-utils': 7.27.1

  '@babel/plugin-syntax-import-meta@7.10.4(@babel/core@7.28.5)':
    dependencies:
      '@babel/core': 7.28.5
      '@babel/helper-plugin-utils': 7.27.1

  '@babel/plugin-syntax-json-strings@7.8.3(@babel/core@7.28.5)':
    dependencies:
      '@babel/core': 7.28.5
      '@babel/helper-plugin-utils': 7.27.1

  '@babel/plugin-syntax-jsx@7.27.1(@babel/core@7.28.5)':
    dependencies:
      '@babel/core': 7.28.5
      '@babel/helper-plugin-utils': 7.27.1

  '@babel/plugin-syntax-logical-assignment-operators@7.10.4(@babel/core@7.28.5)':
    dependencies:
      '@babel/core': 7.28.5
      '@babel/helper-plugin-utils': 7.27.1

  '@babel/plugin-syntax-nullish-coalescing-operator@7.8.3(@babel/core@7.28.5)':
    dependencies:
      '@babel/core': 7.28.5
      '@babel/helper-plugin-utils': 7.27.1

  '@babel/plugin-syntax-numeric-separator@7.10.4(@babel/core@7.28.5)':
    dependencies:
      '@babel/core': 7.28.5
      '@babel/helper-plugin-utils': 7.27.1

  '@babel/plugin-syntax-object-rest-spread@7.8.3(@babel/core@7.28.5)':
    dependencies:
      '@babel/core': 7.28.5
      '@babel/helper-plugin-utils': 7.27.1

  '@babel/plugin-syntax-optional-catch-binding@7.8.3(@babel/core@7.28.5)':
    dependencies:
      '@babel/core': 7.28.5
      '@babel/helper-plugin-utils': 7.27.1

  '@babel/plugin-syntax-optional-chaining@7.8.3(@babel/core@7.28.5)':
    dependencies:
      '@babel/core': 7.28.5
      '@babel/helper-plugin-utils': 7.27.1

  '@babel/plugin-syntax-private-property-in-object@7.14.5(@babel/core@7.28.5)':
    dependencies:
      '@babel/core': 7.28.5
      '@babel/helper-plugin-utils': 7.27.1

  '@babel/plugin-syntax-top-level-await@7.14.5(@babel/core@7.28.5)':
    dependencies:
      '@babel/core': 7.28.5
      '@babel/helper-plugin-utils': 7.27.1

  '@babel/plugin-syntax-typescript@7.27.1(@babel/core@7.28.5)':
    dependencies:
      '@babel/core': 7.28.5
      '@babel/helper-plugin-utils': 7.27.1

  '@babel/template@7.27.2':
    dependencies:
      '@babel/code-frame': 7.27.1
      '@babel/parser': 7.28.5
      '@babel/types': 7.28.5

  '@babel/traverse@7.28.5':
    dependencies:
      '@babel/code-frame': 7.27.1
      '@babel/generator': 7.28.5
      '@babel/helper-globals': 7.28.0
      '@babel/parser': 7.28.5
      '@babel/template': 7.27.2
      '@babel/types': 7.28.5
      debug: 4.4.3
    transitivePeerDependencies:
      - supports-color

  '@babel/types@7.28.5':
    dependencies:
      '@babel/helper-string-parser': 7.27.1
      '@babel/helper-validator-identifier': 7.28.5

  '@bcoe/v8-coverage@0.2.3': {}

  '@bcoe/v8-coverage@1.0.2': {}

  '@bugsnag/cuid@3.2.1': {}

  '@cloudflare/kv-asset-handler@0.3.4':
    dependencies:
      mime: 3.0.0

  '@cloudflare/kv-asset-handler@0.4.0':
    dependencies:
      mime: 3.0.0

  '@cloudflare/unenv-preset@2.0.2(unenv@2.0.0-rc.14)(workerd@1.20250718.0)':
    dependencies:
      unenv: 2.0.0-rc.14
    optionalDependencies:
      workerd: 1.20250718.0

  '@cloudflare/unenv-preset@2.7.8(unenv@2.0.0-rc.21)(workerd@1.20251011.0)':
    dependencies:
      unenv: 2.0.0-rc.21
    optionalDependencies:
      workerd: 1.20251011.0

  '@cloudflare/workerd-darwin-64@1.20250718.0':
    optional: true

  '@cloudflare/workerd-darwin-64@1.20251011.0':
    optional: true

  '@cloudflare/workerd-darwin-arm64@1.20250718.0':
    optional: true

  '@cloudflare/workerd-darwin-arm64@1.20251011.0':
    optional: true

  '@cloudflare/workerd-linux-64@1.20250718.0':
    optional: true

  '@cloudflare/workerd-linux-64@1.20251011.0':
    optional: true

  '@cloudflare/workerd-linux-arm64@1.20250718.0':
    optional: true

  '@cloudflare/workerd-linux-arm64@1.20251011.0':
    optional: true

  '@cloudflare/workerd-windows-64@1.20250718.0':
    optional: true

  '@cloudflare/workerd-windows-64@1.20251011.0':
    optional: true

  '@cloudflare/workers-types@4.20251014.0': {}

  '@codspeed/benchmark.js-plugin@4.0.0(benchmark@2.1.4)':
    dependencies:
      '@codspeed/core': 4.0.1
      benchmark: 2.1.4
      lodash: 4.17.21
      stack-trace: 1.0.0-pre2
    transitivePeerDependencies:
      - debug

  '@codspeed/core@4.0.1':
    dependencies:
      axios: 1.13.1
      find-up: 6.3.0
      form-data: 4.0.4
      node-gyp-build: 4.8.4
    transitivePeerDependencies:
      - debug

  '@cspotcode/source-map-support@0.8.1':
    dependencies:
      '@jridgewell/trace-mapping': 0.3.9

  '@emnapi/core@1.6.0':
    dependencies:
      '@emnapi/wasi-threads': 1.1.0
      tslib: 2.8.1
    optional: true

  '@emnapi/runtime@1.6.0':
    dependencies:
      tslib: 2.8.1
    optional: true

  '@emnapi/wasi-threads@1.1.0':
    dependencies:
      tslib: 2.8.1
    optional: true

  '@esbuild-plugins/node-globals-polyfill@0.2.3(esbuild@0.17.19)':
    dependencies:
      esbuild: 0.17.19

  '@esbuild-plugins/node-modules-polyfill@0.2.2(esbuild@0.17.19)':
    dependencies:
      esbuild: 0.17.19
      escape-string-regexp: 4.0.0
      rollup-plugin-node-polyfills: 0.2.1

  '@esbuild/aix-ppc64@0.25.4':
    optional: true

  '@esbuild/aix-ppc64@0.25.5':
    optional: true

  '@esbuild/android-arm64@0.17.19':
    optional: true

  '@esbuild/android-arm64@0.25.4':
    optional: true

  '@esbuild/android-arm64@0.25.5':
    optional: true

  '@esbuild/android-arm@0.17.19':
    optional: true

  '@esbuild/android-arm@0.25.4':
    optional: true

  '@esbuild/android-arm@0.25.5':
    optional: true

  '@esbuild/android-x64@0.17.19':
    optional: true

  '@esbuild/android-x64@0.25.4':
    optional: true

  '@esbuild/android-x64@0.25.5':
    optional: true

  '@esbuild/darwin-arm64@0.17.19':
    optional: true

  '@esbuild/darwin-arm64@0.25.4':
    optional: true

  '@esbuild/darwin-arm64@0.25.5':
    optional: true

  '@esbuild/darwin-x64@0.17.19':
    optional: true

  '@esbuild/darwin-x64@0.25.4':
    optional: true

  '@esbuild/darwin-x64@0.25.5':
    optional: true

  '@esbuild/freebsd-arm64@0.17.19':
    optional: true

  '@esbuild/freebsd-arm64@0.25.4':
    optional: true

  '@esbuild/freebsd-arm64@0.25.5':
    optional: true

  '@esbuild/freebsd-x64@0.17.19':
    optional: true

  '@esbuild/freebsd-x64@0.25.4':
    optional: true

  '@esbuild/freebsd-x64@0.25.5':
    optional: true

  '@esbuild/linux-arm64@0.17.19':
    optional: true

  '@esbuild/linux-arm64@0.25.4':
    optional: true

  '@esbuild/linux-arm64@0.25.5':
    optional: true

  '@esbuild/linux-arm@0.17.19':
    optional: true

  '@esbuild/linux-arm@0.25.4':
    optional: true

  '@esbuild/linux-arm@0.25.5':
    optional: true

  '@esbuild/linux-ia32@0.17.19':
    optional: true

  '@esbuild/linux-ia32@0.25.4':
    optional: true

  '@esbuild/linux-ia32@0.25.5':
    optional: true

  '@esbuild/linux-loong64@0.17.19':
    optional: true

  '@esbuild/linux-loong64@0.25.4':
    optional: true

  '@esbuild/linux-loong64@0.25.5':
    optional: true

  '@esbuild/linux-mips64el@0.17.19':
    optional: true

  '@esbuild/linux-mips64el@0.25.4':
    optional: true

  '@esbuild/linux-mips64el@0.25.5':
    optional: true

  '@esbuild/linux-ppc64@0.17.19':
    optional: true

  '@esbuild/linux-ppc64@0.25.4':
    optional: true

  '@esbuild/linux-ppc64@0.25.5':
    optional: true

  '@esbuild/linux-riscv64@0.17.19':
    optional: true

  '@esbuild/linux-riscv64@0.25.4':
    optional: true

  '@esbuild/linux-riscv64@0.25.5':
    optional: true

  '@esbuild/linux-s390x@0.17.19':
    optional: true

  '@esbuild/linux-s390x@0.25.4':
    optional: true

  '@esbuild/linux-s390x@0.25.5':
    optional: true

  '@esbuild/linux-x64@0.17.19':
    optional: true

  '@esbuild/linux-x64@0.25.4':
    optional: true

  '@esbuild/linux-x64@0.25.5':
    optional: true

  '@esbuild/netbsd-arm64@0.25.4':
    optional: true

  '@esbuild/netbsd-arm64@0.25.5':
    optional: true

  '@esbuild/netbsd-x64@0.17.19':
    optional: true

  '@esbuild/netbsd-x64@0.25.4':
    optional: true

  '@esbuild/netbsd-x64@0.25.5':
    optional: true

  '@esbuild/openbsd-arm64@0.25.4':
    optional: true

  '@esbuild/openbsd-arm64@0.25.5':
    optional: true

  '@esbuild/openbsd-x64@0.17.19':
    optional: true

  '@esbuild/openbsd-x64@0.25.4':
    optional: true

  '@esbuild/openbsd-x64@0.25.5':
    optional: true

  '@esbuild/sunos-x64@0.17.19':
    optional: true

  '@esbuild/sunos-x64@0.25.4':
    optional: true

  '@esbuild/sunos-x64@0.25.5':
    optional: true

  '@esbuild/win32-arm64@0.17.19':
    optional: true

  '@esbuild/win32-arm64@0.25.4':
    optional: true

  '@esbuild/win32-arm64@0.25.5':
    optional: true

  '@esbuild/win32-ia32@0.17.19':
    optional: true

  '@esbuild/win32-ia32@0.25.4':
    optional: true

  '@esbuild/win32-ia32@0.25.5':
    optional: true

  '@esbuild/win32-x64@0.17.19':
    optional: true

  '@esbuild/win32-x64@0.25.4':
    optional: true

  '@esbuild/win32-x64@0.25.5':
    optional: true

  '@eslint-community/eslint-plugin-eslint-comments@4.4.1(eslint@9.22.0(jiti@2.6.1))':
    dependencies:
      escape-string-regexp: 4.0.0
      eslint: 9.22.0(jiti@2.6.1)
      ignore: 5.3.2

  '@eslint-community/eslint-utils@4.9.0(eslint@9.22.0(jiti@2.6.1))':
    dependencies:
      eslint: 9.22.0(jiti@2.6.1)
      eslint-visitor-keys: 3.4.3

  '@eslint-community/regexpp@4.12.2': {}

  '@eslint/config-array@0.19.2':
    dependencies:
      '@eslint/object-schema': 2.1.7
      debug: 4.4.3
      minimatch: 3.1.2
    transitivePeerDependencies:
      - supports-color

  '@eslint/config-helpers@0.1.0': {}

  '@eslint/core@0.12.0':
    dependencies:
      '@types/json-schema': 7.0.15

  '@eslint/core@0.13.0':
    dependencies:
      '@types/json-schema': 7.0.15

  '@eslint/eslintrc@3.3.0':
    dependencies:
      ajv: 6.12.6
      debug: 4.4.3
      espree: 10.4.0
      globals: 14.0.0
      ignore: 5.3.2
      import-fresh: 3.3.1
      js-yaml: 4.1.0
      minimatch: 3.1.2
      strip-json-comments: 3.1.1
    transitivePeerDependencies:
      - supports-color

  '@eslint/js@9.22.0': {}

  '@eslint/js@9.30.0': {}

  '@eslint/object-schema@2.1.7': {}

  '@eslint/plugin-kit@0.2.8':
    dependencies:
      '@eslint/core': 0.13.0
      levn: 0.4.1

  '@faker-js/faker@8.4.1': {}

  '@faker-js/faker@9.6.0': {}

  '@fast-check/jest@2.0.3(@jest/expect@29.7.0)(@jest/globals@29.7.0)':
    dependencies:
      '@jest/globals': 29.7.0
      fast-check: 3.23.2
    optionalDependencies:
      '@jest/expect': 29.7.0

  '@fastify/busboy@2.1.1': {}

  '@gar/promisify@1.1.3':
    optional: true

  '@hono/node-server@1.19.0(hono@4.9.4)':
    dependencies:
      hono: 4.9.4

  '@hono/zod-validator@0.7.2(hono@4.9.4)(zod@4.1.3)':
    dependencies:
      hono: 4.9.4
      zod: 4.1.3

  '@humanfs/core@0.19.1': {}

  '@humanfs/node@0.16.7':
    dependencies:
      '@humanfs/core': 0.19.1
      '@humanwhocodes/retry': 0.4.3

  '@humanwhocodes/module-importer@1.0.1': {}

  '@humanwhocodes/retry@0.4.3': {}

  '@img/sharp-darwin-arm64@0.33.5':
    optionalDependencies:
      '@img/sharp-libvips-darwin-arm64': 1.0.4
    optional: true

  '@img/sharp-darwin-x64@0.33.5':
    optionalDependencies:
      '@img/sharp-libvips-darwin-x64': 1.0.4
    optional: true

  '@img/sharp-libvips-darwin-arm64@1.0.4':
    optional: true

  '@img/sharp-libvips-darwin-x64@1.0.4':
    optional: true

  '@img/sharp-libvips-linux-arm64@1.0.4':
    optional: true

  '@img/sharp-libvips-linux-arm@1.0.5':
    optional: true

  '@img/sharp-libvips-linux-s390x@1.0.4':
    optional: true

  '@img/sharp-libvips-linux-x64@1.0.4':
    optional: true

  '@img/sharp-libvips-linuxmusl-arm64@1.0.4':
    optional: true

  '@img/sharp-libvips-linuxmusl-x64@1.0.4':
    optional: true

  '@img/sharp-linux-arm64@0.33.5':
    optionalDependencies:
      '@img/sharp-libvips-linux-arm64': 1.0.4
    optional: true

  '@img/sharp-linux-arm@0.33.5':
    optionalDependencies:
      '@img/sharp-libvips-linux-arm': 1.0.5
    optional: true

  '@img/sharp-linux-s390x@0.33.5':
    optionalDependencies:
      '@img/sharp-libvips-linux-s390x': 1.0.4
    optional: true

  '@img/sharp-linux-x64@0.33.5':
    optionalDependencies:
      '@img/sharp-libvips-linux-x64': 1.0.4
    optional: true

  '@img/sharp-linuxmusl-arm64@0.33.5':
    optionalDependencies:
      '@img/sharp-libvips-linuxmusl-arm64': 1.0.4
    optional: true

  '@img/sharp-linuxmusl-x64@0.33.5':
    optionalDependencies:
      '@img/sharp-libvips-linuxmusl-x64': 1.0.4
    optional: true

  '@img/sharp-wasm32@0.33.5':
    dependencies:
      '@emnapi/runtime': 1.6.0
    optional: true

  '@img/sharp-win32-ia32@0.33.5':
    optional: true

  '@img/sharp-win32-x64@0.33.5':
    optional: true

  '@inquirer/ansi@1.0.1': {}

  '@inquirer/checkbox@4.3.0(@types/node@20.19.24)':
    dependencies:
      '@inquirer/ansi': 1.0.1
      '@inquirer/core': 10.3.0(@types/node@20.19.24)
      '@inquirer/figures': 1.0.14
      '@inquirer/type': 3.0.9(@types/node@20.19.24)
      yoctocolors-cjs: 2.1.3
    optionalDependencies:
      '@types/node': 20.19.24

  '@inquirer/confirm@5.1.19(@types/node@20.19.24)':
    dependencies:
      '@inquirer/core': 10.3.0(@types/node@20.19.24)
      '@inquirer/type': 3.0.9(@types/node@20.19.24)
    optionalDependencies:
      '@types/node': 20.19.24

  '@inquirer/core@10.3.0(@types/node@20.19.24)':
    dependencies:
      '@inquirer/ansi': 1.0.1
      '@inquirer/figures': 1.0.14
      '@inquirer/type': 3.0.9(@types/node@20.19.24)
      cli-width: 4.1.0
      mute-stream: 2.0.0
      signal-exit: 4.1.0
      wrap-ansi: 6.2.0
      yoctocolors-cjs: 2.1.3
    optionalDependencies:
      '@types/node': 20.19.24

  '@inquirer/editor@4.2.21(@types/node@20.19.24)':
    dependencies:
      '@inquirer/core': 10.3.0(@types/node@20.19.24)
      '@inquirer/external-editor': 1.0.2(@types/node@20.19.24)
      '@inquirer/type': 3.0.9(@types/node@20.19.24)
    optionalDependencies:
      '@types/node': 20.19.24

  '@inquirer/expand@4.0.21(@types/node@20.19.24)':
    dependencies:
      '@inquirer/core': 10.3.0(@types/node@20.19.24)
      '@inquirer/type': 3.0.9(@types/node@20.19.24)
      yoctocolors-cjs: 2.1.3
    optionalDependencies:
      '@types/node': 20.19.24

  '@inquirer/external-editor@1.0.2(@types/node@20.19.24)':
    dependencies:
      chardet: 2.1.1
      iconv-lite: 0.7.0
    optionalDependencies:
      '@types/node': 20.19.24

  '@inquirer/figures@1.0.14': {}

  '@inquirer/input@4.2.5(@types/node@20.19.24)':
    dependencies:
      '@inquirer/core': 10.3.0(@types/node@20.19.24)
      '@inquirer/type': 3.0.9(@types/node@20.19.24)
    optionalDependencies:
      '@types/node': 20.19.24

  '@inquirer/number@3.0.21(@types/node@20.19.24)':
    dependencies:
      '@inquirer/core': 10.3.0(@types/node@20.19.24)
      '@inquirer/type': 3.0.9(@types/node@20.19.24)
    optionalDependencies:
      '@types/node': 20.19.24

  '@inquirer/password@4.0.21(@types/node@20.19.24)':
    dependencies:
      '@inquirer/ansi': 1.0.1
      '@inquirer/core': 10.3.0(@types/node@20.19.24)
      '@inquirer/type': 3.0.9(@types/node@20.19.24)
    optionalDependencies:
      '@types/node': 20.19.24

  '@inquirer/prompts@7.3.3(@types/node@20.19.24)':
    dependencies:
      '@inquirer/checkbox': 4.3.0(@types/node@20.19.24)
      '@inquirer/confirm': 5.1.19(@types/node@20.19.24)
      '@inquirer/editor': 4.2.21(@types/node@20.19.24)
      '@inquirer/expand': 4.0.21(@types/node@20.19.24)
      '@inquirer/input': 4.2.5(@types/node@20.19.24)
      '@inquirer/number': 3.0.21(@types/node@20.19.24)
      '@inquirer/password': 4.0.21(@types/node@20.19.24)
      '@inquirer/rawlist': 4.1.9(@types/node@20.19.24)
      '@inquirer/search': 3.2.0(@types/node@20.19.24)
      '@inquirer/select': 4.4.0(@types/node@20.19.24)
    optionalDependencies:
      '@types/node': 20.19.24

  '@inquirer/rawlist@4.1.9(@types/node@20.19.24)':
    dependencies:
      '@inquirer/core': 10.3.0(@types/node@20.19.24)
      '@inquirer/type': 3.0.9(@types/node@20.19.24)
      yoctocolors-cjs: 2.1.3
    optionalDependencies:
      '@types/node': 20.19.24

  '@inquirer/search@3.2.0(@types/node@20.19.24)':
    dependencies:
      '@inquirer/core': 10.3.0(@types/node@20.19.24)
      '@inquirer/figures': 1.0.14
      '@inquirer/type': 3.0.9(@types/node@20.19.24)
      yoctocolors-cjs: 2.1.3
    optionalDependencies:
      '@types/node': 20.19.24

  '@inquirer/select@4.4.0(@types/node@20.19.24)':
    dependencies:
      '@inquirer/ansi': 1.0.1
      '@inquirer/core': 10.3.0(@types/node@20.19.24)
      '@inquirer/figures': 1.0.14
      '@inquirer/type': 3.0.9(@types/node@20.19.24)
      yoctocolors-cjs: 2.1.3
    optionalDependencies:
      '@types/node': 20.19.24

  '@inquirer/type@3.0.9(@types/node@20.19.24)':
    optionalDependencies:
      '@types/node': 20.19.24

  '@isaacs/balanced-match@4.0.1': {}

  '@isaacs/brace-expansion@5.0.0':
    dependencies:
      '@isaacs/balanced-match': 4.0.1

  '@isaacs/cliui@8.0.2':
    dependencies:
      string-width: 5.1.2
      string-width-cjs: string-width@4.2.3
      strip-ansi: 7.1.2
      strip-ansi-cjs: strip-ansi@6.0.1
      wrap-ansi: 8.1.0
      wrap-ansi-cjs: wrap-ansi@7.0.0

  '@istanbuljs/load-nyc-config@1.1.0':
    dependencies:
      camelcase: 5.3.1
      find-up: 4.1.0
      get-package-type: 0.1.0
      js-yaml: 3.14.1
      resolve-from: 5.0.0

  '@istanbuljs/schema@0.1.3': {}

  '@jest/console@29.7.0':
    dependencies:
      '@jest/types': 29.6.3
      '@types/node': 20.19.24
      chalk: 4.1.2
      jest-message-util: 29.7.0
      jest-util: 29.7.0
      slash: 3.0.0

  '@jest/core@29.7.0(ts-node@10.9.2(@swc/core@1.11.5)(@types/node@20.19.24)(typescript@5.4.5))':
    dependencies:
      '@jest/console': 29.7.0
      '@jest/reporters': 29.7.0
      '@jest/test-result': 29.7.0
      '@jest/transform': 29.7.0
      '@jest/types': 29.6.3
      '@types/node': 20.19.24
      ansi-escapes: 4.3.2
      chalk: 4.1.2
      ci-info: 3.9.0
      exit: 0.1.2
      graceful-fs: 4.2.11
      jest-changed-files: 29.7.0
      jest-config: 29.7.0(@types/node@20.19.24)(ts-node@10.9.2(@swc/core@1.11.5)(@types/node@20.19.24)(typescript@5.4.5))
      jest-haste-map: 29.7.0
      jest-message-util: 29.7.0
      jest-regex-util: 29.6.3
      jest-resolve: 29.7.0
      jest-resolve-dependencies: 29.7.0
      jest-runner: 29.7.0
      jest-runtime: 29.7.0
      jest-snapshot: 29.7.0
      jest-util: 29.7.0
      jest-validate: 29.7.0
      jest-watcher: 29.7.0
      micromatch: 4.0.8
      pretty-format: 29.7.0
      slash: 3.0.0
      strip-ansi: 6.0.1
    transitivePeerDependencies:
      - babel-plugin-macros
      - supports-color
      - ts-node

  '@jest/create-cache-key-function@29.7.0':
    dependencies:
      '@jest/types': 29.6.3

  '@jest/environment@29.7.0':
    dependencies:
      '@jest/fake-timers': 29.7.0
      '@jest/types': 29.6.3
      '@types/node': 20.19.24
      jest-mock: 29.7.0

  '@jest/expect-utils@29.7.0':
    dependencies:
      jest-get-type: 29.6.3

  '@jest/expect@29.7.0':
    dependencies:
      expect: 29.7.0
      jest-snapshot: 29.7.0
    transitivePeerDependencies:
      - supports-color

  '@jest/fake-timers@29.7.0':
    dependencies:
      '@jest/types': 29.6.3
      '@sinonjs/fake-timers': 10.3.0
      '@types/node': 20.19.24
      jest-message-util: 29.7.0
      jest-mock: 29.7.0
      jest-util: 29.7.0

  '@jest/globals@29.7.0':
    dependencies:
      '@jest/environment': 29.7.0
      '@jest/expect': 29.7.0
      '@jest/types': 29.6.3
      jest-mock: 29.7.0
    transitivePeerDependencies:
      - supports-color

  '@jest/reporters@29.7.0':
    dependencies:
      '@bcoe/v8-coverage': 0.2.3
      '@jest/console': 29.7.0
      '@jest/test-result': 29.7.0
      '@jest/transform': 29.7.0
      '@jest/types': 29.6.3
      '@jridgewell/trace-mapping': 0.3.31
      '@types/node': 20.19.24
      chalk: 4.1.2
      collect-v8-coverage: 1.0.3
      exit: 0.1.2
      glob: 7.2.3
      graceful-fs: 4.2.11
      istanbul-lib-coverage: 3.2.2
      istanbul-lib-instrument: 6.0.3
      istanbul-lib-report: 3.0.1
      istanbul-lib-source-maps: 4.0.1
      istanbul-reports: 3.2.0
      jest-message-util: 29.7.0
      jest-util: 29.7.0
      jest-worker: 29.7.0
      slash: 3.0.0
      string-length: 4.0.2
      strip-ansi: 6.0.1
      v8-to-istanbul: 9.3.0
    transitivePeerDependencies:
      - supports-color

  '@jest/schemas@29.6.3':
    dependencies:
      '@sinclair/typebox': 0.27.8

  '@jest/source-map@29.6.3':
    dependencies:
      '@jridgewell/trace-mapping': 0.3.31
      callsites: 3.1.0
      graceful-fs: 4.2.11

  '@jest/test-result@29.7.0':
    dependencies:
      '@jest/console': 29.7.0
      '@jest/types': 29.6.3
      '@types/istanbul-lib-coverage': 2.0.6
      collect-v8-coverage: 1.0.3

  '@jest/test-sequencer@29.7.0':
    dependencies:
      '@jest/test-result': 29.7.0
      graceful-fs: 4.2.11
      jest-haste-map: 29.7.0
      slash: 3.0.0

  '@jest/transform@29.7.0':
    dependencies:
      '@babel/core': 7.28.5
      '@jest/types': 29.6.3
      '@jridgewell/trace-mapping': 0.3.31
      babel-plugin-istanbul: 6.1.1
      chalk: 4.1.2
      convert-source-map: 2.0.0
      fast-json-stable-stringify: 2.1.0
      graceful-fs: 4.2.11
      jest-haste-map: 29.7.0
      jest-regex-util: 29.6.3
      jest-util: 29.7.0
      micromatch: 4.0.8
      pirates: 4.0.7
      slash: 3.0.0
      write-file-atomic: 4.0.2
    transitivePeerDependencies:
      - supports-color

  '@jest/types@29.6.3':
    dependencies:
      '@jest/schemas': 29.6.3
      '@types/istanbul-lib-coverage': 2.0.6
      '@types/istanbul-reports': 3.0.4
      '@types/node': 20.19.24
      '@types/yargs': 17.0.34
      chalk: 4.1.2

  '@jridgewell/gen-mapping@0.3.13':
    dependencies:
      '@jridgewell/sourcemap-codec': 1.5.5
      '@jridgewell/trace-mapping': 0.3.31

  '@jridgewell/remapping@2.3.5':
    dependencies:
      '@jridgewell/gen-mapping': 0.3.13
      '@jridgewell/trace-mapping': 0.3.31

  '@jridgewell/resolve-uri@3.1.2': {}

  '@jridgewell/source-map@0.3.11':
    dependencies:
      '@jridgewell/gen-mapping': 0.3.13
      '@jridgewell/trace-mapping': 0.3.31

  '@jridgewell/sourcemap-codec@1.5.5': {}

  '@jridgewell/trace-mapping@0.3.31':
    dependencies:
      '@jridgewell/resolve-uri': 3.1.2
      '@jridgewell/sourcemap-codec': 1.5.5

  '@jridgewell/trace-mapping@0.3.9':
    dependencies:
      '@jridgewell/resolve-uri': 3.1.2
      '@jridgewell/sourcemap-codec': 1.5.5

  '@js-joda/core@5.6.5': {}

  '@jsonjoy.com/base64@1.1.2(tslib@2.8.1)':
    dependencies:
      tslib: 2.8.1

  '@jsonjoy.com/buffers@1.2.1(tslib@2.8.1)':
    dependencies:
      tslib: 2.8.1

  '@jsonjoy.com/codegen@1.0.0(tslib@2.8.1)':
    dependencies:
      tslib: 2.8.1

  '@jsonjoy.com/json-pack@1.21.0(tslib@2.8.1)':
    dependencies:
      '@jsonjoy.com/base64': 1.1.2(tslib@2.8.1)
      '@jsonjoy.com/buffers': 1.2.1(tslib@2.8.1)
      '@jsonjoy.com/codegen': 1.0.0(tslib@2.8.1)
      '@jsonjoy.com/json-pointer': 1.0.2(tslib@2.8.1)
      '@jsonjoy.com/util': 1.9.0(tslib@2.8.1)
      hyperdyperid: 1.2.0
      thingies: 2.5.0(tslib@2.8.1)
      tree-dump: 1.1.0(tslib@2.8.1)
      tslib: 2.8.1

  '@jsonjoy.com/json-pointer@1.0.2(tslib@2.8.1)':
    dependencies:
      '@jsonjoy.com/codegen': 1.0.0(tslib@2.8.1)
      '@jsonjoy.com/util': 1.9.0(tslib@2.8.1)
      tslib: 2.8.1

  '@jsonjoy.com/util@1.9.0(tslib@2.8.1)':
    dependencies:
      '@jsonjoy.com/buffers': 1.2.1(tslib@2.8.1)
      '@jsonjoy.com/codegen': 1.0.0(tslib@2.8.1)
      tslib: 2.8.1

  '@libsql/client@0.8.1':
    dependencies:
      '@libsql/core': 0.8.1
      '@libsql/hrana-client': 0.6.2
      js-base64: 3.7.8
      libsql: 0.3.19
      promise-limit: 2.7.0
    transitivePeerDependencies:
      - bufferutil
      - utf-8-validate

  '@libsql/core@0.8.1':
    dependencies:
      js-base64: 3.7.8

  '@libsql/darwin-arm64@0.3.19':
    optional: true

  '@libsql/darwin-x64@0.3.19':
    optional: true

  '@libsql/hrana-client@0.6.2':
    dependencies:
      '@libsql/isomorphic-fetch': 0.2.5
      '@libsql/isomorphic-ws': 0.1.5
      js-base64: 3.7.8
      node-fetch: 3.3.2
    transitivePeerDependencies:
      - bufferutil
      - utf-8-validate

  '@libsql/isomorphic-fetch@0.2.5': {}

  '@libsql/isomorphic-ws@0.1.5':
    dependencies:
<<<<<<< HEAD
      '@types/ws': 8.18.1
=======
      '@types/ws': 8.5.6
>>>>>>> f76f8b5c
      ws: 8.18.3
    transitivePeerDependencies:
      - bufferutil
      - utf-8-validate

  '@libsql/linux-arm64-gnu@0.3.19':
    optional: true

  '@libsql/linux-arm64-musl@0.3.19':
    optional: true

  '@libsql/linux-x64-gnu@0.3.19':
    optional: true

  '@libsql/linux-x64-musl@0.3.19':
    optional: true

  '@libsql/win32-x64-msvc@0.3.19':
    optional: true

  '@microsoft/api-extractor-model@7.30.7(@types/node@20.19.24)':
    dependencies:
      '@microsoft/tsdoc': 0.15.1
      '@microsoft/tsdoc-config': 0.17.1
      '@rushstack/node-core-library': 5.14.0(@types/node@20.19.24)
    transitivePeerDependencies:
      - '@types/node'

  '@microsoft/api-extractor@7.52.11(@types/node@20.19.24)':
    dependencies:
      '@microsoft/api-extractor-model': 7.30.7(@types/node@20.19.24)
      '@microsoft/tsdoc': 0.15.1
      '@microsoft/tsdoc-config': 0.17.1
      '@rushstack/node-core-library': 5.14.0(@types/node@20.19.24)
      '@rushstack/rig-package': 0.5.3
      '@rushstack/terminal': 0.15.4(@types/node@20.19.24)
      '@rushstack/ts-command-line': 5.0.2(@types/node@20.19.24)
      lodash: 4.17.21
      minimatch: 10.0.3
      resolve: 1.22.10
      semver: 7.5.4
      source-map: 0.6.1
      typescript: 5.8.2
    transitivePeerDependencies:
      - '@types/node'

  '@microsoft/tsdoc-config@0.17.1':
    dependencies:
      '@microsoft/tsdoc': 0.15.1
      ajv: 8.12.0
      jju: 1.4.0
      resolve: 1.22.10

  '@microsoft/tsdoc@0.15.1': {}

  '@modelcontextprotocol/sdk@1.13.2':
    dependencies:
      ajv: 6.12.6
      content-type: 1.0.5
      cors: 2.8.5
      cross-spawn: 7.0.6
      eventsource: 3.0.7
      express: 5.1.0
      express-rate-limit: 7.5.1(express@5.1.0)
      pkce-challenge: 5.0.0
      raw-body: 3.0.1
      zod: 3.24.2
      zod-to-json-schema: 3.24.6(zod@3.24.2)
    transitivePeerDependencies:
      - supports-color

  '@mongodb-js/saslprep@1.3.2':
    dependencies:
      sparse-bitfield: 3.0.3

  '@napi-rs/wasm-runtime@0.2.12':
    dependencies:
      '@emnapi/core': 1.6.0
      '@emnapi/runtime': 1.6.0
      '@tybys/wasm-util': 0.10.1
    optional: true

  '@neon-rs/load@0.0.4': {}

  '@neondatabase/serverless@0.10.2':
    dependencies:
      '@types/pg': 8.11.6

  '@noble/hashes@1.8.0': {}

  '@nodelib/fs.scandir@2.1.5':
    dependencies:
      '@nodelib/fs.stat': 2.0.5
      run-parallel: 1.2.0

  '@nodelib/fs.stat@2.0.5': {}

  '@nodelib/fs.walk@1.2.8':
    dependencies:
      '@nodelib/fs.scandir': 2.1.5
      fastq: 1.19.1

  '@npmcli/fs@1.1.1':
    dependencies:
      '@gar/promisify': 1.1.3
      semver: 7.7.0
    optional: true

  '@npmcli/move-file@1.1.2':
    dependencies:
      mkdirp: 1.0.4
      rimraf: 3.0.2
    optional: true

  '@octokit/auth-token@5.1.2': {}

  '@octokit/core@6.1.6':
    dependencies:
      '@octokit/auth-token': 5.1.2
      '@octokit/graphql': 8.2.2
      '@octokit/request': 9.2.4
      '@octokit/request-error': 6.1.8
      '@octokit/types': 14.1.0
      before-after-hook: 3.0.2
      universal-user-agent: 7.0.3

  '@octokit/endpoint@10.1.4':
    dependencies:
      '@octokit/types': 14.1.0
      universal-user-agent: 7.0.3

  '@octokit/graphql@8.2.1':
    dependencies:
      '@octokit/request': 9.2.4
      '@octokit/types': 13.10.0
      universal-user-agent: 7.0.3

  '@octokit/graphql@8.2.2':
    dependencies:
      '@octokit/request': 9.2.4
      '@octokit/types': 14.1.0
      universal-user-agent: 7.0.3

  '@octokit/openapi-types@24.2.0': {}

  '@octokit/openapi-types@25.1.0': {}

  '@octokit/plugin-paginate-rest@11.6.0(@octokit/core@6.1.6)':
    dependencies:
      '@octokit/core': 6.1.6
      '@octokit/types': 13.10.0

  '@octokit/plugin-request-log@5.3.1(@octokit/core@6.1.6)':
    dependencies:
      '@octokit/core': 6.1.6

  '@octokit/plugin-rest-endpoint-methods@13.5.0(@octokit/core@6.1.6)':
    dependencies:
      '@octokit/core': 6.1.6
      '@octokit/types': 13.10.0

  '@octokit/request-error@6.1.8':
    dependencies:
      '@octokit/types': 14.1.0

  '@octokit/request@9.2.4':
    dependencies:
      '@octokit/endpoint': 10.1.4
      '@octokit/request-error': 6.1.8
      '@octokit/types': 14.1.0
      fast-content-type-parse: 2.0.1
      universal-user-agent: 7.0.3

  '@octokit/rest@21.1.1':
    dependencies:
      '@octokit/core': 6.1.6
      '@octokit/plugin-paginate-rest': 11.6.0(@octokit/core@6.1.6)
      '@octokit/plugin-request-log': 5.3.1(@octokit/core@6.1.6)
      '@octokit/plugin-rest-endpoint-methods': 13.5.0(@octokit/core@6.1.6)

  '@octokit/types@13.10.0':
    dependencies:
      '@octokit/openapi-types': 24.2.0

  '@octokit/types@14.1.0':
    dependencies:
      '@octokit/openapi-types': 25.1.0

  '@opentelemetry/api-logs@0.206.0':
    dependencies:
      '@opentelemetry/api': 1.9.0

  '@opentelemetry/api-logs@0.207.0':
    dependencies:
      '@opentelemetry/api': 1.9.0

  '@opentelemetry/api@1.9.0': {}

  '@opentelemetry/context-async-hooks@2.1.0(@opentelemetry/api@1.9.0)':
    dependencies:
      '@opentelemetry/api': 1.9.0

  '@opentelemetry/core@2.1.0(@opentelemetry/api@1.9.0)':
    dependencies:
      '@opentelemetry/api': 1.9.0
      '@opentelemetry/semantic-conventions': 1.37.0

  '@opentelemetry/instrumentation@0.206.0(@opentelemetry/api@1.9.0)':
    dependencies:
      '@opentelemetry/api': 1.9.0
      '@opentelemetry/api-logs': 0.206.0
      import-in-the-middle: 1.15.0
      require-in-the-middle: 8.0.1
    transitivePeerDependencies:
      - supports-color

  '@opentelemetry/instrumentation@0.207.0(@opentelemetry/api@1.9.0)':
    dependencies:
      '@opentelemetry/api': 1.9.0
      '@opentelemetry/api-logs': 0.207.0
      import-in-the-middle: 2.0.0
      require-in-the-middle: 8.0.1
    transitivePeerDependencies:
      - supports-color

  '@opentelemetry/resources@2.1.0(@opentelemetry/api@1.9.0)':
    dependencies:
      '@opentelemetry/api': 1.9.0
      '@opentelemetry/core': 2.1.0(@opentelemetry/api@1.9.0)
      '@opentelemetry/semantic-conventions': 1.37.0

  '@opentelemetry/sdk-trace-base@2.1.0(@opentelemetry/api@1.9.0)':
    dependencies:
      '@opentelemetry/api': 1.9.0
      '@opentelemetry/core': 2.1.0(@opentelemetry/api@1.9.0)
      '@opentelemetry/resources': 2.1.0(@opentelemetry/api@1.9.0)
      '@opentelemetry/semantic-conventions': 1.37.0

  '@opentelemetry/semantic-conventions@1.37.0': {}

  '@oxc-resolver/binding-darwin-arm64@1.12.0':
    optional: true

  '@oxc-resolver/binding-darwin-x64@1.12.0':
    optional: true

  '@oxc-resolver/binding-freebsd-x64@1.12.0':
    optional: true

  '@oxc-resolver/binding-linux-arm-gnueabihf@1.12.0':
    optional: true

  '@oxc-resolver/binding-linux-arm64-gnu@1.12.0':
    optional: true

  '@oxc-resolver/binding-linux-arm64-musl@1.12.0':
    optional: true

  '@oxc-resolver/binding-linux-x64-gnu@1.12.0':
    optional: true

  '@oxc-resolver/binding-linux-x64-musl@1.12.0':
    optional: true

  '@oxc-resolver/binding-wasm32-wasi@1.12.0':
    dependencies:
      '@napi-rs/wasm-runtime': 0.2.12
    optional: true

  '@oxc-resolver/binding-win32-arm64-msvc@1.12.0':
    optional: true

  '@oxc-resolver/binding-win32-x64-msvc@1.12.0':
    optional: true

  '@paralleldrive/cuid2@2.2.2':
    dependencies:
      '@noble/hashes': 1.8.0

  '@pkgjs/parseargs@0.11.0':
    optional: true

  '@pkgr/core@0.2.9': {}

  '@planetscale/database@1.19.0': {}

  '@poppinss/colors@4.1.5':
    dependencies:
      kleur: 4.1.5

  '@poppinss/dumper@0.6.4':
    dependencies:
      '@poppinss/colors': 4.1.5
      '@sindresorhus/is': 7.1.0
      supports-color: 10.2.2

  '@poppinss/exception@1.2.2': {}

  '@prettier/sync@0.5.5(prettier@3.5.3)':
    dependencies:
      make-synchronized: 0.4.2
      prettier: 3.5.3

<<<<<<< HEAD
  '@prisma/engines-version@6.20.0-11.next-80ee0a44bf5668992b0c909c946a755b86b56c95': {}
=======
  '@prisma/engines-version@6.20.0-5.46b83975fec203f6665832b932ab3dc58be23eab': {}

  '@prisma/mini-proxy@0.9.5': {}

  '@prisma/ppg@1.0.1':
    dependencies:
      ws: 8.18.3
    transitivePeerDependencies:
      - bufferutil
      - utf-8-validate

  '@prisma/prisma-schema-wasm@6.20.0-5.46b83975fec203f6665832b932ab3dc58be23eab': {}
>>>>>>> f76f8b5c

  '@prisma/prisma-schema-wasm@6.20.0-11.next-80ee0a44bf5668992b0c909c946a755b86b56c95': {}

  '@prisma/query-compiler-wasm@6.20.0-11.next-80ee0a44bf5668992b0c909c946a755b86b56c95': {}

  '@prisma/schema-engine-wasm@6.20.0-11.next-80ee0a44bf5668992b0c909c946a755b86b56c95': {}

  '@prisma/studio-core-licensed@0.7.0': {}

  '@rollup/rollup-android-arm-eabi@4.52.5':
    optional: true

  '@rollup/rollup-android-arm64@4.52.5':
    optional: true

  '@rollup/rollup-darwin-arm64@4.52.5':
    optional: true

  '@rollup/rollup-darwin-x64@4.52.5':
    optional: true

  '@rollup/rollup-freebsd-arm64@4.52.5':
    optional: true

  '@rollup/rollup-freebsd-x64@4.52.5':
    optional: true

  '@rollup/rollup-linux-arm-gnueabihf@4.52.5':
    optional: true

  '@rollup/rollup-linux-arm-musleabihf@4.52.5':
    optional: true

  '@rollup/rollup-linux-arm64-gnu@4.52.5':
    optional: true

  '@rollup/rollup-linux-arm64-musl@4.52.5':
    optional: true

  '@rollup/rollup-linux-loong64-gnu@4.52.5':
    optional: true

  '@rollup/rollup-linux-ppc64-gnu@4.52.5':
    optional: true

  '@rollup/rollup-linux-riscv64-gnu@4.52.5':
    optional: true

  '@rollup/rollup-linux-riscv64-musl@4.52.5':
    optional: true

  '@rollup/rollup-linux-s390x-gnu@4.52.5':
    optional: true

  '@rollup/rollup-linux-x64-gnu@4.52.5':
    optional: true

  '@rollup/rollup-linux-x64-musl@4.52.5':
    optional: true

  '@rollup/rollup-openharmony-arm64@4.52.5':
    optional: true

  '@rollup/rollup-win32-arm64-msvc@4.52.5':
    optional: true

  '@rollup/rollup-win32-ia32-msvc@4.52.5':
    optional: true

  '@rollup/rollup-win32-x64-gnu@4.52.5':
    optional: true

  '@rollup/rollup-win32-x64-msvc@4.52.5':
    optional: true

  '@rushstack/node-core-library@5.14.0(@types/node@20.19.24)':
    dependencies:
      ajv: 8.13.0
      ajv-draft-04: 1.0.0(ajv@8.13.0)
      ajv-formats: 3.0.1
      fs-extra: 11.3.0
      import-lazy: 4.0.0
      jju: 1.4.0
      resolve: 1.22.10
      semver: 7.5.4
    optionalDependencies:
      '@types/node': 20.19.24

  '@rushstack/rig-package@0.5.3':
    dependencies:
      resolve: 1.22.10
      strip-json-comments: 3.1.1

  '@rushstack/terminal@0.15.4(@types/node@20.19.24)':
    dependencies:
      '@rushstack/node-core-library': 5.14.0(@types/node@20.19.24)
      supports-color: 8.1.1
    optionalDependencies:
      '@types/node': 20.19.24

  '@rushstack/ts-command-line@5.0.2(@types/node@20.19.24)':
    dependencies:
      '@rushstack/terminal': 0.15.4(@types/node@20.19.24)
      '@types/argparse': 1.0.38
      argparse: 1.0.10
      string-argv: 0.3.2
    transitivePeerDependencies:
      - '@types/node'

  '@sinclair/typebox@0.27.8': {}

  '@sindresorhus/is@7.1.0': {}

  '@sindresorhus/slugify@2.2.1':
    dependencies:
      '@sindresorhus/transliterate': 1.6.0
      escape-string-regexp: 5.0.0

  '@sindresorhus/transliterate@1.6.0':
    dependencies:
      escape-string-regexp: 5.0.0

  '@sinonjs/commons@3.0.1':
    dependencies:
      type-detect: 4.0.8

  '@sinonjs/fake-timers@10.3.0':
    dependencies:
      '@sinonjs/commons': 3.0.1

  '@size-limit/file@11.2.0(size-limit@11.2.0)':
    dependencies:
      size-limit: 11.2.0

  '@slack/types@2.18.0': {}

  '@slack/webhook@7.0.5':
    dependencies:
      '@slack/types': 2.18.0
      '@types/node': 20.19.24
      axios: 1.13.1
    transitivePeerDependencies:
      - debug

  '@snaplet/copycat@6.0.0':
    dependencies:
      '@faker-js/faker': 8.4.1
      fictional: 3.0.1
      string-argv: 0.3.2
      uuid: 9.0.1

  '@speed-highlight/core@1.2.8': {}

  '@standard-schema/spec@1.0.0': {}

  '@swc-node/core@1.14.1(@swc/core@1.11.5)(@swc/types@0.1.25)':
    dependencies:
      '@swc/core': 1.11.5
      '@swc/types': 0.1.25

  '@swc-node/register@1.10.9(@swc/core@1.11.5)(@swc/types@0.1.25)(typescript@5.4.5)':
    dependencies:
      '@swc-node/core': 1.14.1(@swc/core@1.11.5)(@swc/types@0.1.25)
      '@swc-node/sourcemap-support': 0.5.1
      '@swc/core': 1.11.5
      colorette: 2.0.20
      debug: 4.4.3
      oxc-resolver: 1.12.0
      pirates: 4.0.7
      tslib: 2.8.1
      typescript: 5.4.5
    transitivePeerDependencies:
      - '@swc/types'
      - supports-color

  '@swc-node/sourcemap-support@0.5.1':
    dependencies:
      source-map-support: 0.5.21
      tslib: 2.8.1

  '@swc/core-darwin-arm64@1.11.5':
    optional: true

  '@swc/core-darwin-x64@1.11.5':
    optional: true

  '@swc/core-linux-arm-gnueabihf@1.11.5':
    optional: true

  '@swc/core-linux-arm64-gnu@1.11.5':
    optional: true

  '@swc/core-linux-arm64-musl@1.11.5':
    optional: true

  '@swc/core-linux-x64-gnu@1.11.5':
    optional: true

  '@swc/core-linux-x64-musl@1.11.5':
    optional: true

  '@swc/core-win32-arm64-msvc@1.11.5':
    optional: true

  '@swc/core-win32-ia32-msvc@1.11.5':
    optional: true

  '@swc/core-win32-x64-msvc@1.11.5':
    optional: true

  '@swc/core@1.11.5':
    dependencies:
      '@swc/counter': 0.1.3
      '@swc/types': 0.1.25
    optionalDependencies:
      '@swc/core-darwin-arm64': 1.11.5
      '@swc/core-darwin-x64': 1.11.5
      '@swc/core-linux-arm-gnueabihf': 1.11.5
      '@swc/core-linux-arm64-gnu': 1.11.5
      '@swc/core-linux-arm64-musl': 1.11.5
      '@swc/core-linux-x64-gnu': 1.11.5
      '@swc/core-linux-x64-musl': 1.11.5
      '@swc/core-win32-arm64-msvc': 1.11.5
      '@swc/core-win32-ia32-msvc': 1.11.5
      '@swc/core-win32-x64-msvc': 1.11.5

  '@swc/counter@0.1.3': {}

  '@swc/jest@0.2.37(@swc/core@1.11.5)':
    dependencies:
      '@jest/create-cache-key-function': 29.7.0
      '@swc/core': 1.11.5
      '@swc/counter': 0.1.3
      jsonc-parser: 3.3.1

  '@swc/types@0.1.25':
    dependencies:
      '@swc/counter': 0.1.3

  '@tediousjs/connection-string@0.5.0': {}

  '@timsuchanek/copy@1.4.5':
    dependencies:
      '@timsuchanek/sleep-promise': 8.0.1
      commander: 2.20.3
      mkdirp: 1.0.4
      prettysize: 2.0.0

  '@timsuchanek/sleep-promise@8.0.1': {}

  '@tootallnate/once@1.1.2':
    optional: true

  '@tsconfig/node10@1.0.11': {}

  '@tsconfig/node12@1.0.11': {}

  '@tsconfig/node14@1.0.3': {}

  '@tsconfig/node16@1.0.4': {}

  '@tsd/typescript@5.4.5': {}

  '@tybys/wasm-util@0.10.1':
    dependencies:
      tslib: 2.8.1
    optional: true

  '@types/argparse@1.0.38': {}

  '@types/babel__core@7.20.5':
    dependencies:
      '@babel/parser': 7.28.5
      '@babel/types': 7.28.5
      '@types/babel__generator': 7.27.0
      '@types/babel__template': 7.4.4
      '@types/babel__traverse': 7.28.0

  '@types/babel__generator@7.27.0':
    dependencies:
      '@babel/types': 7.28.5

  '@types/babel__helper-validator-identifier@7.15.2': {}

  '@types/babel__template@7.4.4':
    dependencies:
      '@babel/parser': 7.28.5
      '@babel/types': 7.28.5

  '@types/babel__traverse@7.28.0':
    dependencies:
      '@babel/types': 7.28.5

  '@types/benchmark@2.1.5': {}

  '@types/better-sqlite3@7.6.12':
    dependencies:
      '@types/node': 20.19.24

  '@types/chai@5.2.3':
    dependencies:
      '@types/deep-eql': 4.0.2
      assertion-error: 2.0.1

  '@types/cross-spawn@6.0.6':
    dependencies:
      '@types/node': 20.19.24

  '@types/debug@4.1.12':
    dependencies:
      '@types/ms': 2.1.0

  '@types/deep-eql@4.0.2': {}

  '@types/doctrine@0.0.9': {}

  '@types/eslint-scope@3.7.7':
    dependencies:
      '@types/eslint': 9.6.1
      '@types/estree': 1.0.8

  '@types/eslint@7.29.0':
    dependencies:
      '@types/estree': 1.0.8
      '@types/json-schema': 7.0.15

  '@types/eslint@9.6.1':
    dependencies:
      '@types/estree': 1.0.8
      '@types/json-schema': 7.0.15

  '@types/estree@1.0.8': {}

  '@types/fs-extra@11.0.4':
    dependencies:
      '@types/jsonfile': 6.1.4
      '@types/node': 20.19.24

  '@types/geojson@7946.0.16': {}

  '@types/graceful-fs@4.1.9':
    dependencies:
      '@types/node': 20.19.24

  '@types/graphviz@0.0.39':
    dependencies:
      '@types/node': 20.19.24

  '@types/istanbul-lib-coverage@2.0.6': {}

  '@types/istanbul-lib-report@3.0.3':
    dependencies:
      '@types/istanbul-lib-coverage': 2.0.6

  '@types/istanbul-reports@3.0.4':
    dependencies:
      '@types/istanbul-lib-report': 3.0.3

  '@types/jest@29.5.14':
    dependencies:
      expect: 29.7.0
      pretty-format: 29.7.0

  '@types/js-levenshtein@1.1.3': {}

  '@types/json-schema@7.0.15': {}

  '@types/jsonfile@6.1.4':
    dependencies:
      '@types/node': 20.19.24

  '@types/minimist@1.2.5': {}

  '@types/ms@2.1.0': {}

  '@types/mssql@9.1.8':
    dependencies:
      '@types/node': 24.9.2
      tarn: 3.0.2
      tedious: 18.6.1
    transitivePeerDependencies:
      - supports-color

  '@types/node@20.19.24':
    dependencies:
      undici-types: 6.21.0

  '@types/node@24.9.2':
    dependencies:
      undici-types: 7.16.0

  '@types/normalize-package-data@2.4.4': {}

  '@types/pg@8.11.11':
    dependencies:
      '@types/node': 20.19.24
      pg-protocol: 1.10.3
      pg-types: 4.1.0

  '@types/pg@8.11.6':
    dependencies:
      '@types/node': 20.19.24
      pg-protocol: 1.10.3
      pg-types: 4.1.0

  '@types/pluralize@0.0.33': {}

  '@types/progress@2.0.7':
    dependencies:
      '@types/node': 20.19.24

  '@types/prompts@2.4.9':
    dependencies:
      '@types/node': 20.19.24
      kleur: 3.0.3

  '@types/readable-stream@4.0.22':
    dependencies:
      '@types/node': 20.19.24

  '@types/resolve@1.20.6': {}

  '@types/retry@0.12.0': {}

  '@types/sqlite3@3.1.11':
    dependencies:
      '@types/node': 20.19.24

  '@types/stack-utils@2.0.3': {}

  '@types/webidl-conversions@7.0.3': {}

  '@types/whatwg-url@11.0.5':
    dependencies:
      '@types/webidl-conversions': 7.0.3

  '@types/ws@8.18.1':
    dependencies:
      '@types/node': 20.19.24

  '@types/yargs-parser@21.0.3': {}

  '@types/yargs@17.0.34':
    dependencies:
      '@types/yargs-parser': 21.0.3

  '@typescript-eslint/eslint-plugin@7.15.0(@typescript-eslint/parser@7.15.0(eslint@9.22.0(jiti@2.6.1))(typescript@5.4.5))(eslint@9.22.0(jiti@2.6.1))(typescript@5.4.5)':
    dependencies:
      '@eslint-community/regexpp': 4.12.2
      '@typescript-eslint/parser': 7.15.0(eslint@9.22.0(jiti@2.6.1))(typescript@5.4.5)
      '@typescript-eslint/scope-manager': 7.15.0
      '@typescript-eslint/type-utils': 7.15.0(eslint@9.22.0(jiti@2.6.1))(typescript@5.4.5)
      '@typescript-eslint/utils': 7.15.0(eslint@9.22.0(jiti@2.6.1))(typescript@5.4.5)
      '@typescript-eslint/visitor-keys': 7.15.0
      eslint: 9.22.0(jiti@2.6.1)
      graphemer: 1.4.0
      ignore: 5.3.2
      natural-compare: 1.4.0
      ts-api-utils: 1.4.3(typescript@5.4.5)
    optionalDependencies:
      typescript: 5.4.5
    transitivePeerDependencies:
      - supports-color

  '@typescript-eslint/parser@7.15.0(eslint@9.22.0(jiti@2.6.1))(typescript@5.4.5)':
    dependencies:
      '@typescript-eslint/scope-manager': 7.15.0
      '@typescript-eslint/types': 7.15.0
      '@typescript-eslint/typescript-estree': 7.15.0(typescript@5.4.5)
      '@typescript-eslint/visitor-keys': 7.15.0
      debug: 4.4.3
      eslint: 9.22.0(jiti@2.6.1)
    optionalDependencies:
      typescript: 5.4.5
    transitivePeerDependencies:
      - supports-color

  '@typescript-eslint/project-service@8.46.2(typescript@5.4.5)':
    dependencies:
      '@typescript-eslint/tsconfig-utils': 8.46.2(typescript@5.4.5)
      '@typescript-eslint/types': 8.46.2
      debug: 4.4.3
      typescript: 5.4.5
    transitivePeerDependencies:
      - supports-color

  '@typescript-eslint/scope-manager@7.15.0':
    dependencies:
      '@typescript-eslint/types': 7.15.0
      '@typescript-eslint/visitor-keys': 7.15.0

  '@typescript-eslint/scope-manager@8.46.2':
    dependencies:
      '@typescript-eslint/types': 8.46.2
      '@typescript-eslint/visitor-keys': 8.46.2

  '@typescript-eslint/tsconfig-utils@8.46.2(typescript@5.4.5)':
    dependencies:
      typescript: 5.4.5

  '@typescript-eslint/type-utils@7.15.0(eslint@9.22.0(jiti@2.6.1))(typescript@5.4.5)':
    dependencies:
      '@typescript-eslint/typescript-estree': 7.15.0(typescript@5.4.5)
      '@typescript-eslint/utils': 7.15.0(eslint@9.22.0(jiti@2.6.1))(typescript@5.4.5)
      debug: 4.4.3
      eslint: 9.22.0(jiti@2.6.1)
      ts-api-utils: 1.4.3(typescript@5.4.5)
    optionalDependencies:
      typescript: 5.4.5
    transitivePeerDependencies:
      - supports-color

  '@typescript-eslint/types@7.15.0': {}

  '@typescript-eslint/types@8.46.2': {}

  '@typescript-eslint/typescript-estree@7.15.0(typescript@5.4.5)':
    dependencies:
      '@typescript-eslint/types': 7.15.0
      '@typescript-eslint/visitor-keys': 7.15.0
      debug: 4.4.3
      globby: 11.1.0
      is-glob: 4.0.3
      minimatch: 9.0.5
      semver: 7.7.0
      ts-api-utils: 1.4.3(typescript@5.4.5)
    optionalDependencies:
      typescript: 5.4.5
    transitivePeerDependencies:
      - supports-color

  '@typescript-eslint/typescript-estree@8.46.2(typescript@5.4.5)':
    dependencies:
      '@typescript-eslint/project-service': 8.46.2(typescript@5.4.5)
      '@typescript-eslint/tsconfig-utils': 8.46.2(typescript@5.4.5)
      '@typescript-eslint/types': 8.46.2
      '@typescript-eslint/visitor-keys': 8.46.2
      debug: 4.4.3
      fast-glob: 3.3.3
      is-glob: 4.0.3
      minimatch: 9.0.5
      semver: 7.7.0
      ts-api-utils: 2.1.0(typescript@5.4.5)
      typescript: 5.4.5
    transitivePeerDependencies:
      - supports-color

  '@typescript-eslint/utils@7.15.0(eslint@9.22.0(jiti@2.6.1))(typescript@5.4.5)':
    dependencies:
      '@eslint-community/eslint-utils': 4.9.0(eslint@9.22.0(jiti@2.6.1))
      '@typescript-eslint/scope-manager': 7.15.0
      '@typescript-eslint/types': 7.15.0
      '@typescript-eslint/typescript-estree': 7.15.0(typescript@5.4.5)
      eslint: 9.22.0(jiti@2.6.1)
    transitivePeerDependencies:
      - supports-color
      - typescript

  '@typescript-eslint/utils@8.46.2(eslint@9.22.0(jiti@2.6.1))(typescript@5.4.5)':
    dependencies:
      '@eslint-community/eslint-utils': 4.9.0(eslint@9.22.0(jiti@2.6.1))
      '@typescript-eslint/scope-manager': 8.46.2
      '@typescript-eslint/types': 8.46.2
      '@typescript-eslint/typescript-estree': 8.46.2(typescript@5.4.5)
      eslint: 9.22.0(jiti@2.6.1)
      typescript: 5.4.5
    transitivePeerDependencies:
      - supports-color

  '@typescript-eslint/visitor-keys@7.15.0':
    dependencies:
      '@typescript-eslint/types': 7.15.0
      eslint-visitor-keys: 3.4.3

  '@typescript-eslint/visitor-keys@8.46.2':
    dependencies:
      '@typescript-eslint/types': 8.46.2
      eslint-visitor-keys: 4.2.1

  '@typescript/analyze-trace@0.10.1':
    dependencies:
      chalk: 4.1.2
      exit: 0.1.2
      jsonparse: 1.3.1
      jsonstream-next: 3.0.0
      p-limit: 3.1.0
      split2: 3.2.2
      treeify: 1.1.0
      yargs: 16.2.0

  '@typescript/vfs@1.6.1(typescript@5.4.5)':
    dependencies:
      debug: 4.4.3
      typescript: 5.4.5
    transitivePeerDependencies:
      - supports-color

  '@typespec/ts-http-runtime@0.3.1':
    dependencies:
      http-proxy-agent: 7.0.2
      https-proxy-agent: 7.0.6
      tslib: 2.8.1
    transitivePeerDependencies:
      - supports-color

  '@vitest/coverage-v8@3.2.4(vitest@3.2.4(@types/debug@4.1.12)(@types/node@20.19.24)(jiti@2.6.1)(terser@5.44.0)(tsx@4.19.3)(yaml@2.8.1))':
    dependencies:
      '@ampproject/remapping': 2.3.0
      '@bcoe/v8-coverage': 1.0.2
      ast-v8-to-istanbul: 0.3.8
      debug: 4.4.3
      istanbul-lib-coverage: 3.2.2
      istanbul-lib-report: 3.0.1
      istanbul-lib-source-maps: 5.0.6
      istanbul-reports: 3.2.0
      magic-string: 0.30.21
      magicast: 0.3.5
      std-env: 3.10.0
      test-exclude: 7.0.1
      tinyrainbow: 2.0.0
      vitest: 3.2.4(@types/debug@4.1.12)(@types/node@20.19.24)(jiti@2.6.1)(terser@5.44.0)(tsx@4.19.3)(yaml@2.8.1)
    transitivePeerDependencies:
      - supports-color

  '@vitest/expect@3.2.4':
    dependencies:
      '@types/chai': 5.2.3
      '@vitest/spy': 3.2.4
      '@vitest/utils': 3.2.4
      chai: 5.3.3
      tinyrainbow: 2.0.0

  '@vitest/mocker@3.2.4(vite@7.1.12(@types/node@20.19.24)(jiti@2.6.1)(terser@5.44.0)(tsx@4.19.3)(yaml@2.8.1))':
    dependencies:
      '@vitest/spy': 3.2.4
      estree-walker: 3.0.3
      magic-string: 0.30.21
    optionalDependencies:
      vite: 7.1.12(@types/node@20.19.24)(jiti@2.6.1)(terser@5.44.0)(tsx@4.19.3)(yaml@2.8.1)

  '@vitest/mocker@3.2.4(vite@7.1.12(@types/node@24.9.2)(jiti@2.6.1)(terser@5.44.0)(tsx@4.19.3)(yaml@2.8.1))':
    dependencies:
      '@vitest/spy': 3.2.4
      estree-walker: 3.0.3
      magic-string: 0.30.21
    optionalDependencies:
      vite: 7.1.12(@types/node@24.9.2)(jiti@2.6.1)(terser@5.44.0)(tsx@4.19.3)(yaml@2.8.1)

  '@vitest/pretty-format@3.2.4':
    dependencies:
      tinyrainbow: 2.0.0

  '@vitest/runner@3.2.4':
    dependencies:
      '@vitest/utils': 3.2.4
      pathe: 2.0.3
      strip-literal: 3.1.0

  '@vitest/snapshot@3.2.4':
    dependencies:
      '@vitest/pretty-format': 3.2.4
      magic-string: 0.30.21
      pathe: 2.0.3

  '@vitest/spy@3.2.4':
    dependencies:
      tinyspy: 4.0.4

  '@vitest/utils@3.2.4':
    dependencies:
      '@vitest/pretty-format': 3.2.4
      loupe: 3.2.1
      tinyrainbow: 2.0.0

  '@webassemblyjs/ast@1.14.1':
    dependencies:
      '@webassemblyjs/helper-numbers': 1.13.2
      '@webassemblyjs/helper-wasm-bytecode': 1.13.2

  '@webassemblyjs/floating-point-hex-parser@1.13.2': {}

  '@webassemblyjs/helper-api-error@1.13.2': {}

  '@webassemblyjs/helper-buffer@1.14.1': {}

  '@webassemblyjs/helper-numbers@1.13.2':
    dependencies:
      '@webassemblyjs/floating-point-hex-parser': 1.13.2
      '@webassemblyjs/helper-api-error': 1.13.2
      '@xtuc/long': 4.2.2

  '@webassemblyjs/helper-wasm-bytecode@1.13.2': {}

  '@webassemblyjs/helper-wasm-section@1.14.1':
    dependencies:
      '@webassemblyjs/ast': 1.14.1
      '@webassemblyjs/helper-buffer': 1.14.1
      '@webassemblyjs/helper-wasm-bytecode': 1.13.2
      '@webassemblyjs/wasm-gen': 1.14.1

  '@webassemblyjs/ieee754@1.13.2':
    dependencies:
      '@xtuc/ieee754': 1.2.0

  '@webassemblyjs/leb128@1.13.2':
    dependencies:
      '@xtuc/long': 4.2.2

  '@webassemblyjs/utf8@1.13.2': {}

  '@webassemblyjs/wasm-edit@1.14.1':
    dependencies:
      '@webassemblyjs/ast': 1.14.1
      '@webassemblyjs/helper-buffer': 1.14.1
      '@webassemblyjs/helper-wasm-bytecode': 1.13.2
      '@webassemblyjs/helper-wasm-section': 1.14.1
      '@webassemblyjs/wasm-gen': 1.14.1
      '@webassemblyjs/wasm-opt': 1.14.1
      '@webassemblyjs/wasm-parser': 1.14.1
      '@webassemblyjs/wast-printer': 1.14.1

  '@webassemblyjs/wasm-gen@1.14.1':
    dependencies:
      '@webassemblyjs/ast': 1.14.1
      '@webassemblyjs/helper-wasm-bytecode': 1.13.2
      '@webassemblyjs/ieee754': 1.13.2
      '@webassemblyjs/leb128': 1.13.2
      '@webassemblyjs/utf8': 1.13.2

  '@webassemblyjs/wasm-opt@1.14.1':
    dependencies:
      '@webassemblyjs/ast': 1.14.1
      '@webassemblyjs/helper-buffer': 1.14.1
      '@webassemblyjs/wasm-gen': 1.14.1
      '@webassemblyjs/wasm-parser': 1.14.1

  '@webassemblyjs/wasm-parser@1.14.1':
    dependencies:
      '@webassemblyjs/ast': 1.14.1
      '@webassemblyjs/helper-api-error': 1.13.2
      '@webassemblyjs/helper-wasm-bytecode': 1.13.2
      '@webassemblyjs/ieee754': 1.13.2
      '@webassemblyjs/leb128': 1.13.2
      '@webassemblyjs/utf8': 1.13.2

  '@webassemblyjs/wast-printer@1.14.1':
    dependencies:
      '@webassemblyjs/ast': 1.14.1
      '@xtuc/long': 4.2.2

  '@xtuc/ieee754@1.2.0': {}

  '@xtuc/long@4.2.2': {}

  abbrev@1.1.1:
    optional: true

  abort-controller@3.0.0:
    dependencies:
      event-target-shim: 5.0.1

  accepts@2.0.0:
    dependencies:
      mime-types: 3.0.1
      negotiator: 1.0.0

  acorn-import-attributes@1.9.5(acorn@8.15.0):
    dependencies:
      acorn: 8.15.0

  acorn-jsx@5.3.2(acorn@8.15.0):
    dependencies:
      acorn: 8.15.0

  acorn-walk@8.3.2: {}

  acorn-walk@8.3.4:
    dependencies:
      acorn: 8.15.0

  acorn@8.14.0: {}

  acorn@8.15.0: {}

  agent-base@6.0.2:
    dependencies:
      debug: 4.4.3
    transitivePeerDependencies:
      - supports-color
    optional: true

  agent-base@7.1.4: {}

  agentkeepalive@4.6.0:
    dependencies:
      humanize-ms: 1.2.1
    optional: true

  aggregate-error@3.1.0:
    dependencies:
      clean-stack: 2.2.0
      indent-string: 4.0.0

  ajv-draft-04@1.0.0(ajv@8.13.0):
    optionalDependencies:
      ajv: 8.13.0

  ajv-formats@2.1.1:
    dependencies:
      ajv: 8.17.1

  ajv-formats@3.0.1:
    dependencies:
      ajv: 8.13.0

  ajv-keywords@3.5.2(ajv@6.12.6):
    dependencies:
      ajv: 6.12.6

  ajv-keywords@5.1.0(ajv@8.17.1):
    dependencies:
      ajv: 8.17.1
      fast-deep-equal: 3.1.3

  ajv@6.12.6:
    dependencies:
      fast-deep-equal: 3.1.3
      fast-json-stable-stringify: 2.1.0
      json-schema-traverse: 0.4.1
      uri-js: 4.4.1

  ajv@8.12.0:
    dependencies:
      fast-deep-equal: 3.1.3
      json-schema-traverse: 1.0.0
      require-from-string: 2.0.2
      uri-js: 4.4.1

  ajv@8.13.0:
    dependencies:
      fast-deep-equal: 3.1.3
      json-schema-traverse: 1.0.0
      require-from-string: 2.0.2
      uri-js: 4.4.1

  ajv@8.17.1:
    dependencies:
      fast-deep-equal: 3.1.3
      fast-uri: 3.1.0
      json-schema-traverse: 1.0.0
      require-from-string: 2.0.2

  ansi-escapes@4.3.2:
    dependencies:
      type-fest: 0.21.3

  ansi-escapes@7.1.1:
    dependencies:
      environment: 1.1.0

  ansi-regex@5.0.1: {}

  ansi-regex@6.2.2: {}

  ansi-styles@4.3.0:
    dependencies:
      color-convert: 2.0.1

  ansi-styles@5.2.0: {}

  ansi-styles@6.2.3: {}

  anymatch@3.1.3:
    dependencies:
      normalize-path: 3.0.0
      picomatch: 2.3.1

  aproba@2.1.0:
    optional: true

  archiver-utils@4.0.1:
    dependencies:
      glob: 8.1.0
      graceful-fs: 4.2.11
      lazystream: 1.0.1
      lodash: 4.17.21
      normalize-path: 3.0.0
      readable-stream: 3.6.2

  archiver@6.0.2:
    dependencies:
      archiver-utils: 4.0.1
      async: 3.2.6
      buffer-crc32: 0.2.13
      readable-stream: 3.6.2
      readdir-glob: 1.1.3
      tar-stream: 3.1.7
      zip-stream: 5.0.2
    transitivePeerDependencies:
      - bare-abort-controller
      - react-native-b4a

  are-we-there-yet@3.0.1:
    dependencies:
      delegates: 1.0.0
      readable-stream: 3.6.2
    optional: true

  arg@4.1.3: {}

  arg@5.0.2: {}

  argparse@1.0.10:
    dependencies:
      sprintf-js: 1.0.3

  argparse@2.0.1: {}

  arktype@2.1.20:
    dependencies:
      '@ark/schema': 0.46.0
      '@ark/util': 0.46.0

  array-union@2.1.0: {}

  arrify@1.0.1: {}

  as-table@1.0.55:
    dependencies:
      printable-characters: 1.0.42

  assert-plus@1.0.0: {}

  assertion-error@2.0.1: {}

  ast-v8-to-istanbul@0.3.8:
    dependencies:
      '@jridgewell/trace-mapping': 0.3.31
      estree-walker: 3.0.3
      js-tokens: 9.0.1

  async-listen@3.1.0: {}

  async-mutex@0.5.0:
    dependencies:
      tslib: 2.8.1

  async@3.2.6: {}

  asynckit@0.4.0: {}

  axios@1.13.1:
    dependencies:
      follow-redirects: 1.15.11
      form-data: 4.0.4
      proxy-from-env: 1.1.0
    transitivePeerDependencies:
      - debug

  b4a@1.7.3: {}

  babel-jest@29.7.0(@babel/core@7.28.5):
    dependencies:
      '@babel/core': 7.28.5
      '@jest/transform': 29.7.0
      '@types/babel__core': 7.20.5
      babel-plugin-istanbul: 6.1.1
      babel-preset-jest: 29.6.3(@babel/core@7.28.5)
      chalk: 4.1.2
      graceful-fs: 4.2.11
      slash: 3.0.0
    transitivePeerDependencies:
      - supports-color

  babel-plugin-istanbul@6.1.1:
    dependencies:
      '@babel/helper-plugin-utils': 7.27.1
      '@istanbuljs/load-nyc-config': 1.1.0
      '@istanbuljs/schema': 0.1.3
      istanbul-lib-instrument: 5.2.1
      test-exclude: 6.0.0
    transitivePeerDependencies:
      - supports-color

  babel-plugin-jest-hoist@29.6.3:
    dependencies:
      '@babel/template': 7.27.2
      '@babel/types': 7.28.5
      '@types/babel__core': 7.20.5
      '@types/babel__traverse': 7.28.0

  babel-preset-current-node-syntax@1.2.0(@babel/core@7.28.5):
    dependencies:
      '@babel/core': 7.28.5
      '@babel/plugin-syntax-async-generators': 7.8.4(@babel/core@7.28.5)
      '@babel/plugin-syntax-bigint': 7.8.3(@babel/core@7.28.5)
      '@babel/plugin-syntax-class-properties': 7.12.13(@babel/core@7.28.5)
      '@babel/plugin-syntax-class-static-block': 7.14.5(@babel/core@7.28.5)
      '@babel/plugin-syntax-import-attributes': 7.27.1(@babel/core@7.28.5)
      '@babel/plugin-syntax-import-meta': 7.10.4(@babel/core@7.28.5)
      '@babel/plugin-syntax-json-strings': 7.8.3(@babel/core@7.28.5)
      '@babel/plugin-syntax-logical-assignment-operators': 7.10.4(@babel/core@7.28.5)
      '@babel/plugin-syntax-nullish-coalescing-operator': 7.8.3(@babel/core@7.28.5)
      '@babel/plugin-syntax-numeric-separator': 7.10.4(@babel/core@7.28.5)
      '@babel/plugin-syntax-object-rest-spread': 7.8.3(@babel/core@7.28.5)
      '@babel/plugin-syntax-optional-catch-binding': 7.8.3(@babel/core@7.28.5)
      '@babel/plugin-syntax-optional-chaining': 7.8.3(@babel/core@7.28.5)
      '@babel/plugin-syntax-private-property-in-object': 7.14.5(@babel/core@7.28.5)
      '@babel/plugin-syntax-top-level-await': 7.14.5(@babel/core@7.28.5)

  babel-preset-jest@29.6.3(@babel/core@7.28.5):
    dependencies:
      '@babel/core': 7.28.5
      babel-plugin-jest-hoist: 29.6.3
      babel-preset-current-node-syntax: 1.2.0(@babel/core@7.28.5)

  balanced-match@1.0.2: {}

  bare-events@2.8.1: {}

  base64-js@1.5.1: {}

  baseline-browser-mapping@2.8.21: {}

  batching-toposort@1.2.0: {}

  before-after-hook@3.0.2: {}

  benchmark@2.1.4:
    dependencies:
      lodash: 4.17.21
      platform: 1.3.6

  better-sqlite3@11.10.0:
    dependencies:
      bindings: 1.5.0
      prebuild-install: 7.1.3

  bindings@1.5.0:
    dependencies:
      file-uri-to-path: 1.0.0

  bl@4.1.0:
    dependencies:
      buffer: 5.7.1
      inherits: 2.0.4
      readable-stream: 3.6.2

  bl@6.1.4:
    dependencies:
      '@types/readable-stream': 4.0.22
      buffer: 6.0.3
      inherits: 2.0.4
      readable-stream: 4.7.0

  blake3-wasm@2.1.5: {}

  body-parser@2.2.0:
    dependencies:
      bytes: 3.1.2
      content-type: 1.0.5
      debug: 4.4.3
      http-errors: 2.0.0
      iconv-lite: 0.6.3
      on-finished: 2.4.1
      qs: 6.14.0
      raw-body: 3.0.1
      type-is: 2.0.1
    transitivePeerDependencies:
      - supports-color

  brace-expansion@1.1.12:
    dependencies:
      balanced-match: 1.0.2
      concat-map: 0.0.1

  brace-expansion@2.0.2:
    dependencies:
      balanced-match: 1.0.2

  braces@3.0.3:
    dependencies:
      fill-range: 7.1.1

  browserslist@4.27.0:
    dependencies:
      baseline-browser-mapping: 2.8.21
      caniuse-lite: 1.0.30001751
      electron-to-chromium: 1.5.243
      node-releases: 2.0.27
      update-browserslist-db: 1.1.4(browserslist@4.27.0)

  bser@2.1.1:
    dependencies:
      node-int64: 0.4.0

  bson@6.10.4: {}

  buffer-crc32@0.2.13: {}

  buffer-equal-constant-time@1.0.1: {}

  buffer-from@1.1.2: {}

  buffer@5.7.1:
    dependencies:
      base64-js: 1.5.1
      ieee754: 1.2.1

  buffer@6.0.3:
    dependencies:
      base64-js: 1.5.1
      ieee754: 1.2.1

  bundle-name@4.1.0:
    dependencies:
      run-applescript: 7.1.0

  bytes-iec@3.1.1: {}

  bytes@3.1.2: {}

  c12@3.1.0(magicast@0.3.5):
    dependencies:
      chokidar: 4.0.3
      confbox: 0.2.2
      defu: 6.1.4
      dotenv: 16.6.1
      exsolve: 1.0.7
      giget: 2.0.0
      jiti: 2.6.1
      ohash: 2.0.11
      pathe: 2.0.3
      perfect-debounce: 1.0.0
      pkg-types: 2.3.0
      rc9: 2.1.2
    optionalDependencies:
      magicast: 0.3.5

  cac@6.7.14: {}

  cacache@15.3.0:
    dependencies:
      '@npmcli/fs': 1.1.1
      '@npmcli/move-file': 1.1.2
      chownr: 2.0.0
      fs-minipass: 2.1.0
      glob: 7.2.3
      infer-owner: 1.0.4
      lru-cache: 6.0.0
      minipass: 3.3.6
      minipass-collect: 1.0.2
      minipass-flush: 1.0.5
      minipass-pipeline: 1.2.4
      mkdirp: 1.0.4
      p-map: 4.0.0
      promise-inflight: 1.0.1
      rimraf: 3.0.2
      ssri: 8.0.1
      tar: 6.2.1
      unique-filename: 1.1.1
    transitivePeerDependencies:
      - bluebird
    optional: true

  call-bind-apply-helpers@1.0.2:
    dependencies:
      es-errors: 1.3.0
      function-bind: 1.1.2

  call-bound@1.0.4:
    dependencies:
      call-bind-apply-helpers: 1.0.2
      get-intrinsic: 1.3.0

  callsites@3.1.0: {}

  camelcase-keys@6.2.2:
    dependencies:
      camelcase: 5.3.1
      map-obj: 4.3.0
      quick-lru: 4.0.1

  camelcase@5.3.1: {}

  camelcase@6.3.0: {}

  caniuse-lite@1.0.30001751: {}

  chai@5.3.3:
    dependencies:
      assertion-error: 2.0.1
      check-error: 2.1.1
      deep-eql: 5.0.2
      loupe: 3.2.1
      pathval: 2.0.1

  chalk@4.1.2:
    dependencies:
      ansi-styles: 4.3.0
      supports-color: 7.2.0

  chalk@5.6.2: {}

  char-regex@1.0.2: {}

  chardet@2.1.1: {}

  check-error@2.1.1: {}

  checkpoint-client@1.1.33(encoding@0.1.13):
    dependencies:
      ci-info: 4.0.0
      env-paths: 2.2.1
      make-dir: 4.0.0
      ms: 2.1.3
      node-fetch: 2.7.0(encoding@0.1.13)
      uuid: 9.0.1
    transitivePeerDependencies:
      - encoding

  chokidar@4.0.3:
    dependencies:
      readdirp: 4.1.2

  chownr@1.1.4: {}

  chownr@2.0.0: {}

  chrome-trace-event@1.0.4: {}

  ci-info@3.9.0: {}

  ci-info@4.0.0: {}

  ci-info@4.3.1: {}

  citty@0.1.6:
    dependencies:
      consola: 3.4.2

  cjs-module-lexer@1.4.3: {}

  clean-stack@2.2.0: {}

  cli-cursor@5.0.0:
    dependencies:
      restore-cursor: 5.1.0

  cli-spinners@2.9.2: {}

  cli-truncate@4.0.0:
    dependencies:
      slice-ansi: 5.0.0
      string-width: 7.2.0

  cli-width@4.1.0: {}

  cliui@7.0.4:
    dependencies:
      string-width: 4.2.3
      strip-ansi: 6.0.1
      wrap-ansi: 7.0.0

  cliui@8.0.1:
    dependencies:
      string-width: 4.2.3
      strip-ansi: 6.0.1
      wrap-ansi: 7.0.0

  co@4.6.0: {}

  collect-v8-coverage@1.0.3: {}

  color-convert@2.0.1:
    dependencies:
      color-name: 1.1.4

  color-name@1.1.4: {}

  color-string@1.9.1:
    dependencies:
      color-name: 1.1.4
      simple-swizzle: 0.2.4

  color-support@1.1.3:
    optional: true

  color@4.2.3:
    dependencies:
      color-convert: 2.0.1
      color-string: 1.9.1

  colorette@2.0.20: {}

  combined-stream@1.0.8:
    dependencies:
      delayed-stream: 1.0.0

  commander@11.1.0: {}

  commander@13.1.0: {}

  commander@2.20.3: {}

  common-path-prefix@3.0.0: {}

  compress-commons@5.0.3:
    dependencies:
      crc-32: 1.2.2
      crc32-stream: 5.0.1
      normalize-path: 3.0.0
      readable-stream: 3.6.2

  concat-map@0.0.1: {}

  confbox@0.2.2: {}

  consola@3.4.2: {}

  console-control-strings@1.1.0:
    optional: true

  content-disposition@1.0.0:
    dependencies:
      safe-buffer: 5.2.1

  content-type@1.0.5: {}

  convert-source-map@2.0.0: {}

  cookie-es@2.0.0: {}

  cookie-signature@1.2.2: {}

  cookie@0.7.2: {}

  cookie@1.0.2: {}

  core-util-is@1.0.2: {}

  core-util-is@1.0.3: {}

  cors@2.8.5:
    dependencies:
      object-assign: 4.1.1
      vary: 1.1.2

  crc-32@1.2.2: {}

  crc32-stream@5.0.1:
    dependencies:
      crc-32: 1.2.2
      readable-stream: 3.6.2

  create-jest@29.7.0(@types/node@20.19.24)(ts-node@10.9.2(@swc/core@1.11.5)(@types/node@20.19.24)(typescript@5.4.5)):
    dependencies:
      '@jest/types': 29.6.3
      chalk: 4.1.2
      exit: 0.1.2
      graceful-fs: 4.2.11
      jest-config: 29.7.0(@types/node@20.19.24)(ts-node@10.9.2(@swc/core@1.11.5)(@types/node@20.19.24)(typescript@5.4.5))
      jest-util: 29.7.0
      prompts: 2.4.2
    transitivePeerDependencies:
      - '@types/node'
      - babel-plugin-macros
      - supports-color
      - ts-node

  create-require@1.1.1: {}

  cross-spawn@7.0.6:
    dependencies:
      path-key: 3.1.1
      shebang-command: 2.0.0
      which: 2.0.2

  crypto-random-string@2.0.0: {}

  crypto-random-string@4.0.0:
    dependencies:
      type-fest: 1.4.0

  data-uri-to-buffer@2.0.2: {}

  data-uri-to-buffer@4.0.1: {}

  debug@3.2.7:
    dependencies:
      ms: 2.1.3

  debug@4.4.3:
    dependencies:
      ms: 2.1.3

  decamelize-keys@1.1.1:
    dependencies:
      decamelize: 1.2.0
      map-obj: 1.0.1

  decamelize@1.2.0: {}

  decimal.js-light@2.5.1: {}

  decimal.js@10.5.0: {}

  decimal.js@10.6.0: {}

  decompress-response@6.0.0:
    dependencies:
      mimic-response: 3.1.0

  dedent@1.7.0: {}

  deep-eql@5.0.2: {}

  deep-extend@0.6.0: {}

  deep-is@0.1.4: {}

  deepmerge-ts@7.1.5: {}

  deepmerge@4.3.1: {}

  default-browser-id@5.0.0: {}

  default-browser@5.2.1:
    dependencies:
      bundle-name: 4.1.0
      default-browser-id: 5.0.0

  define-lazy-prop@2.0.0: {}

  define-lazy-prop@3.0.0: {}

  defu@6.1.4: {}

  del@6.1.1:
    dependencies:
      globby: 11.1.0
      graceful-fs: 4.2.11
      is-glob: 4.0.3
      is-path-cwd: 2.2.0
      is-path-inside: 3.0.3
      p-map: 4.0.0
      rimraf: 3.0.2
      slash: 3.0.0

  delayed-stream@1.0.0: {}

  delegates@1.0.0:
    optional: true

  denque@2.1.0: {}

  depd@2.0.0: {}

  destr@2.0.5: {}

  detect-libc@2.0.2: {}

  detect-libc@2.1.2: {}

  detect-newline@3.1.0: {}

  diff-sequences@29.6.3: {}

  diff@4.0.2: {}

  dir-glob@3.0.1:
    dependencies:
      path-type: 4.0.0

  doctrine@3.0.0:
    dependencies:
      esutils: 2.0.3

  dotenv-cli@8.0.0:
    dependencies:
      cross-spawn: 7.0.6
      dotenv: 16.6.1
      dotenv-expand: 10.0.0
      minimist: 1.2.8

  dotenv-expand@10.0.0: {}

  dotenv@16.6.1: {}

  dotenv@17.2.3: {}

  dunder-proto@1.0.1:
    dependencies:
      call-bind-apply-helpers: 1.0.2
      es-errors: 1.3.0
      gopd: 1.2.0

  eastasianwidth@0.2.0: {}

  ecdsa-sig-formatter@1.0.11:
    dependencies:
      safe-buffer: 5.2.1

  ee-first@1.1.1: {}

  effect@3.18.4:
    dependencies:
      '@standard-schema/spec': 1.0.0
      fast-check: 3.23.2

  electron-to-chromium@1.5.243: {}

  emittery@0.13.1: {}

  emoji-regex@10.6.0: {}

  emoji-regex@8.0.0: {}

  emoji-regex@9.2.2: {}

  empathic@2.0.0: {}

  encodeurl@2.0.0: {}

  encoding@0.1.13:
    dependencies:
      iconv-lite: 0.6.3
    optional: true

  end-of-stream@1.4.5:
    dependencies:
      once: 1.4.0

  enhanced-resolve@5.18.3:
    dependencies:
      graceful-fs: 4.2.11
      tapable: 2.3.0

  env-paths@2.2.1: {}

  environment@1.1.0: {}

  err-code@2.0.3:
    optional: true

  error-ex@1.3.4:
    dependencies:
      is-arrayish: 0.2.1

  error-stack-parser-es@1.0.5: {}

  es-define-property@1.0.1: {}

  es-errors@1.3.0: {}

  es-module-lexer@1.7.0: {}

  es-object-atoms@1.1.1:
    dependencies:
      es-errors: 1.3.0

  es-set-tostringtag@2.1.0:
    dependencies:
      es-errors: 1.3.0
      get-intrinsic: 1.3.0
      has-tostringtag: 1.0.2
      hasown: 2.0.2

  esbuild-register@3.6.0(esbuild@0.25.5):
    dependencies:
      debug: 4.4.3
      esbuild: 0.25.5
    transitivePeerDependencies:
      - supports-color

  esbuild@0.17.19:
    optionalDependencies:
      '@esbuild/android-arm': 0.17.19
      '@esbuild/android-arm64': 0.17.19
      '@esbuild/android-x64': 0.17.19
      '@esbuild/darwin-arm64': 0.17.19
      '@esbuild/darwin-x64': 0.17.19
      '@esbuild/freebsd-arm64': 0.17.19
      '@esbuild/freebsd-x64': 0.17.19
      '@esbuild/linux-arm': 0.17.19
      '@esbuild/linux-arm64': 0.17.19
      '@esbuild/linux-ia32': 0.17.19
      '@esbuild/linux-loong64': 0.17.19
      '@esbuild/linux-mips64el': 0.17.19
      '@esbuild/linux-ppc64': 0.17.19
      '@esbuild/linux-riscv64': 0.17.19
      '@esbuild/linux-s390x': 0.17.19
      '@esbuild/linux-x64': 0.17.19
      '@esbuild/netbsd-x64': 0.17.19
      '@esbuild/openbsd-x64': 0.17.19
      '@esbuild/sunos-x64': 0.17.19
      '@esbuild/win32-arm64': 0.17.19
      '@esbuild/win32-ia32': 0.17.19
      '@esbuild/win32-x64': 0.17.19

  esbuild@0.25.4:
    optionalDependencies:
      '@esbuild/aix-ppc64': 0.25.4
      '@esbuild/android-arm': 0.25.4
      '@esbuild/android-arm64': 0.25.4
      '@esbuild/android-x64': 0.25.4
      '@esbuild/darwin-arm64': 0.25.4
      '@esbuild/darwin-x64': 0.25.4
      '@esbuild/freebsd-arm64': 0.25.4
      '@esbuild/freebsd-x64': 0.25.4
      '@esbuild/linux-arm': 0.25.4
      '@esbuild/linux-arm64': 0.25.4
      '@esbuild/linux-ia32': 0.25.4
      '@esbuild/linux-loong64': 0.25.4
      '@esbuild/linux-mips64el': 0.25.4
      '@esbuild/linux-ppc64': 0.25.4
      '@esbuild/linux-riscv64': 0.25.4
      '@esbuild/linux-s390x': 0.25.4
      '@esbuild/linux-x64': 0.25.4
      '@esbuild/netbsd-arm64': 0.25.4
      '@esbuild/netbsd-x64': 0.25.4
      '@esbuild/openbsd-arm64': 0.25.4
      '@esbuild/openbsd-x64': 0.25.4
      '@esbuild/sunos-x64': 0.25.4
      '@esbuild/win32-arm64': 0.25.4
      '@esbuild/win32-ia32': 0.25.4
      '@esbuild/win32-x64': 0.25.4

  esbuild@0.25.5:
    optionalDependencies:
      '@esbuild/aix-ppc64': 0.25.5
      '@esbuild/android-arm': 0.25.5
      '@esbuild/android-arm64': 0.25.5
      '@esbuild/android-x64': 0.25.5
      '@esbuild/darwin-arm64': 0.25.5
      '@esbuild/darwin-x64': 0.25.5
      '@esbuild/freebsd-arm64': 0.25.5
      '@esbuild/freebsd-x64': 0.25.5
      '@esbuild/linux-arm': 0.25.5
      '@esbuild/linux-arm64': 0.25.5
      '@esbuild/linux-ia32': 0.25.5
      '@esbuild/linux-loong64': 0.25.5
      '@esbuild/linux-mips64el': 0.25.5
      '@esbuild/linux-ppc64': 0.25.5
      '@esbuild/linux-riscv64': 0.25.5
      '@esbuild/linux-s390x': 0.25.5
      '@esbuild/linux-x64': 0.25.5
      '@esbuild/netbsd-arm64': 0.25.5
      '@esbuild/netbsd-x64': 0.25.5
      '@esbuild/openbsd-arm64': 0.25.5
      '@esbuild/openbsd-x64': 0.25.5
      '@esbuild/sunos-x64': 0.25.5
      '@esbuild/win32-arm64': 0.25.5
      '@esbuild/win32-ia32': 0.25.5
      '@esbuild/win32-x64': 0.25.5

  escalade@3.2.0: {}

  escape-html@1.0.3: {}

  escape-string-regexp@2.0.0: {}

  escape-string-regexp@4.0.0: {}

  escape-string-regexp@5.0.0: {}

  eslint-config-prettier@10.1.8(eslint@9.22.0(jiti@2.6.1)):
    dependencies:
      eslint: 9.22.0(jiti@2.6.1)

  eslint-formatter-pretty@4.1.0:
    dependencies:
      '@types/eslint': 7.29.0
      ansi-escapes: 4.3.2
      chalk: 4.1.2
      eslint-rule-docs: 1.1.235
      log-symbols: 4.1.0
      plur: 4.0.0
      string-width: 4.2.3
      supports-hyperlinks: 2.3.0

  eslint-import-resolver-node@0.3.9:
    dependencies:
      debug: 3.2.7
      is-core-module: 2.16.1
      resolve: 1.22.10
    transitivePeerDependencies:
      - supports-color

  eslint-plugin-import-x@4.6.1(eslint@9.22.0(jiti@2.6.1))(typescript@5.4.5):
    dependencies:
      '@types/doctrine': 0.0.9
      '@typescript-eslint/scope-manager': 8.46.2
      '@typescript-eslint/utils': 8.46.2(eslint@9.22.0(jiti@2.6.1))(typescript@5.4.5)
      debug: 4.4.3
      doctrine: 3.0.0
      enhanced-resolve: 5.18.3
      eslint: 9.22.0(jiti@2.6.1)
      eslint-import-resolver-node: 0.3.9
      get-tsconfig: 4.13.0
      is-glob: 4.0.3
      minimatch: 9.0.5
      semver: 7.7.0
      stable-hash: 0.0.4
      tslib: 2.8.1
    transitivePeerDependencies:
      - supports-color
      - typescript

  eslint-plugin-jest@28.11.0(@typescript-eslint/eslint-plugin@7.15.0(@typescript-eslint/parser@7.15.0(eslint@9.22.0(jiti@2.6.1))(typescript@5.4.5))(eslint@9.22.0(jiti@2.6.1))(typescript@5.4.5))(eslint@9.22.0(jiti@2.6.1))(jest@29.7.0(@types/node@20.19.24)(ts-node@10.9.2(@swc/core@1.11.5)(@types/node@20.19.24)(typescript@5.4.5)))(typescript@5.4.5):
    dependencies:
      '@typescript-eslint/utils': 7.15.0(eslint@9.22.0(jiti@2.6.1))(typescript@5.4.5)
      eslint: 9.22.0(jiti@2.6.1)
    optionalDependencies:
      '@typescript-eslint/eslint-plugin': 7.15.0(@typescript-eslint/parser@7.15.0(eslint@9.22.0(jiti@2.6.1))(typescript@5.4.5))(eslint@9.22.0(jiti@2.6.1))(typescript@5.4.5)
      jest: 29.7.0(@types/node@20.19.24)(ts-node@10.9.2(@swc/core@1.11.5)(@types/node@20.19.24)(typescript@5.4.5))
    transitivePeerDependencies:
      - supports-color
      - typescript

  eslint-plugin-local-rules@3.0.2: {}

  eslint-plugin-prettier@5.5.4(@types/eslint@9.6.1)(eslint-config-prettier@10.1.8(eslint@9.22.0(jiti@2.6.1)))(eslint@9.22.0(jiti@2.6.1))(prettier@3.6.2):
    dependencies:
      eslint: 9.22.0(jiti@2.6.1)
      prettier: 3.6.2
      prettier-linter-helpers: 1.0.0
      synckit: 0.11.11
    optionalDependencies:
      '@types/eslint': 9.6.1
      eslint-config-prettier: 10.1.8(eslint@9.22.0(jiti@2.6.1))

  eslint-plugin-simple-import-sort@12.1.1(eslint@9.22.0(jiti@2.6.1)):
    dependencies:
      eslint: 9.22.0(jiti@2.6.1)

  eslint-rule-docs@1.1.235: {}

  eslint-scope@5.1.1:
    dependencies:
      esrecurse: 4.3.0
      estraverse: 4.3.0

  eslint-scope@8.4.0:
    dependencies:
      esrecurse: 4.3.0
      estraverse: 5.3.0

  eslint-visitor-keys@3.4.3: {}

  eslint-visitor-keys@4.2.1: {}

  eslint@9.22.0(jiti@2.6.1):
    dependencies:
      '@eslint-community/eslint-utils': 4.9.0(eslint@9.22.0(jiti@2.6.1))
      '@eslint-community/regexpp': 4.12.2
      '@eslint/config-array': 0.19.2
      '@eslint/config-helpers': 0.1.0
      '@eslint/core': 0.12.0
      '@eslint/eslintrc': 3.3.0
      '@eslint/js': 9.22.0
      '@eslint/plugin-kit': 0.2.8
      '@humanfs/node': 0.16.7
      '@humanwhocodes/module-importer': 1.0.1
      '@humanwhocodes/retry': 0.4.3
      '@types/estree': 1.0.8
      '@types/json-schema': 7.0.15
      ajv: 6.12.6
      chalk: 4.1.2
      cross-spawn: 7.0.6
      debug: 4.4.3
      escape-string-regexp: 4.0.0
      eslint-scope: 8.4.0
      eslint-visitor-keys: 4.2.1
      espree: 10.4.0
      esquery: 1.6.0
      esutils: 2.0.3
      fast-deep-equal: 3.1.3
      file-entry-cache: 8.0.0
      find-up: 5.0.0
      glob-parent: 6.0.2
      ignore: 5.3.2
      imurmurhash: 0.1.4
      is-glob: 4.0.3
      json-stable-stringify-without-jsonify: 1.0.1
      lodash.merge: 4.6.2
      minimatch: 3.1.2
      natural-compare: 1.4.0
      optionator: 0.9.4
    optionalDependencies:
      jiti: 2.6.1
    transitivePeerDependencies:
      - supports-color

  espree@10.4.0:
    dependencies:
      acorn: 8.15.0
      acorn-jsx: 5.3.2(acorn@8.15.0)
      eslint-visitor-keys: 4.2.1

  esprima@4.0.1: {}

  esquery@1.6.0:
    dependencies:
      estraverse: 5.3.0

  esrecurse@4.3.0:
    dependencies:
      estraverse: 5.3.0

  estraverse@4.3.0: {}

  estraverse@5.3.0: {}

  estree-walker@0.6.1: {}

  estree-walker@3.0.3:
    dependencies:
      '@types/estree': 1.0.8

  esutils@2.0.3: {}

  etag@1.8.1: {}

  event-target-shim@5.0.1: {}

  eventemitter3@5.0.1: {}

  events-universal@1.0.1:
    dependencies:
      bare-events: 2.8.1
    transitivePeerDependencies:
      - bare-abort-controller

  events@3.3.0: {}

  eventsource-parser@3.0.6: {}

  eventsource@3.0.7:
    dependencies:
      eventsource-parser: 3.0.6

  execa@5.1.1:
    dependencies:
      cross-spawn: 7.0.6
      get-stream: 6.0.1
      human-signals: 2.1.0
      is-stream: 2.0.1
      merge-stream: 2.0.0
      npm-run-path: 4.0.1
      onetime: 5.1.2
      signal-exit: 3.0.7
      strip-final-newline: 2.0.0

  execa@8.0.1:
    dependencies:
      cross-spawn: 7.0.6
      get-stream: 8.0.1
      human-signals: 5.0.0
      is-stream: 3.0.0
      merge-stream: 2.0.0
      npm-run-path: 5.3.0
      onetime: 6.0.0
      signal-exit: 4.1.0
      strip-final-newline: 3.0.0

  exit-hook@2.2.1: {}

  exit@0.1.2: {}

  expand-template@2.0.3: {}

  expect-type@1.2.2: {}

  expect@29.7.0:
    dependencies:
      '@jest/expect-utils': 29.7.0
      jest-get-type: 29.6.3
      jest-matcher-utils: 29.7.0
      jest-message-util: 29.7.0
      jest-util: 29.7.0

  express-rate-limit@7.5.1(express@5.1.0):
    dependencies:
      express: 5.1.0

  express@5.1.0:
    dependencies:
      accepts: 2.0.0
      body-parser: 2.2.0
      content-disposition: 1.0.0
      content-type: 1.0.5
      cookie: 0.7.2
      cookie-signature: 1.2.2
      debug: 4.4.3
      encodeurl: 2.0.0
      escape-html: 1.0.3
      etag: 1.8.1
      finalhandler: 2.1.0
      fresh: 2.0.0
      http-errors: 2.0.0
      merge-descriptors: 2.0.0
      mime-types: 3.0.1
      on-finished: 2.4.1
      once: 1.4.0
      parseurl: 1.3.3
      proxy-addr: 2.0.7
      qs: 6.14.0
      range-parser: 1.2.1
      router: 2.2.0
      send: 1.2.0
      serve-static: 2.2.0
      statuses: 2.0.2
      type-is: 2.0.1
      vary: 1.1.2
    transitivePeerDependencies:
      - supports-color

  exsolve@1.0.7: {}

  extsprintf@1.4.1: {}

  fast-check@3.23.2:
    dependencies:
      pure-rand: 6.1.0

  fast-content-type-parse@2.0.1: {}

  fast-deep-equal@3.1.3: {}

  fast-diff@1.3.0: {}

  fast-fifo@1.3.2: {}

  fast-glob@3.3.3:
    dependencies:
      '@nodelib/fs.stat': 2.0.5
      '@nodelib/fs.walk': 1.2.8
      glob-parent: 5.1.2
      merge2: 1.4.1
      micromatch: 4.0.8

  fast-json-stable-stringify@2.1.0: {}

  fast-levenshtein@2.0.6: {}

  fast-uri@3.1.0: {}

  fastq@1.19.1:
    dependencies:
      reusify: 1.1.0

  fb-watchman@2.0.2:
    dependencies:
      bser: 2.1.1

  fdir@6.5.0(picomatch@4.0.3):
    optionalDependencies:
      picomatch: 4.0.3

  fetch-blob@3.2.0:
    dependencies:
      node-domexception: 1.0.0
      web-streams-polyfill: 3.3.3

  fictional@3.0.1:
    dependencies:
      decimal.js: 10.6.0
      fast-json-stable-stringify: 2.1.0
      fnv-plus: 1.3.1
      siphash: 1.2.0

  file-entry-cache@8.0.0:
    dependencies:
      flat-cache: 4.0.1

  file-uri-to-path@1.0.0: {}

  fill-range@7.1.1:
    dependencies:
      to-regex-range: 5.0.1

  finalhandler@2.1.0:
    dependencies:
      debug: 4.4.3
      encodeurl: 2.0.0
      escape-html: 1.0.3
      on-finished: 2.4.1
      parseurl: 1.3.3
      statuses: 2.0.2
    transitivePeerDependencies:
      - supports-color

  find-cache-dir@5.0.0:
    dependencies:
      common-path-prefix: 3.0.0
      pkg-dir: 7.0.0

  find-up-simple@1.0.1: {}

  find-up@4.1.0:
    dependencies:
      locate-path: 5.0.0
      path-exists: 4.0.0

  find-up@5.0.0:
    dependencies:
      locate-path: 6.0.0
      path-exists: 4.0.0

  find-up@6.3.0:
    dependencies:
      locate-path: 7.2.0
      path-exists: 5.0.0

  find-up@7.0.0:
    dependencies:
      locate-path: 7.2.0
      path-exists: 5.0.0
      unicorn-magic: 0.1.0

  flat-cache@4.0.1:
    dependencies:
      flatted: 3.3.3
      keyv: 4.5.4

  flatted@3.3.3: {}

  fnv-plus@1.3.1: {}

  follow-redirects@1.15.11: {}

  foreground-child@3.3.1:
    dependencies:
      cross-spawn: 7.0.6
      signal-exit: 4.1.0

  form-data@4.0.4:
    dependencies:
      asynckit: 0.4.0
      combined-stream: 1.0.8
      es-set-tostringtag: 2.1.0
      hasown: 2.0.2
      mime-types: 2.1.35

  format-util@1.0.5: {}

  formdata-polyfill@4.0.10:
    dependencies:
      fetch-blob: 3.2.0

  forwarded@0.2.0: {}

  fp-ts@2.16.9: {}

  fresh@2.0.0: {}

  fs-constants@1.0.0: {}

  fs-extra@11.3.0:
    dependencies:
      graceful-fs: 4.2.11
      jsonfile: 6.2.0
      universalify: 2.0.1

  fs-jetpack@5.1.0:
    dependencies:
      minimatch: 5.1.6

  fs-minipass@2.1.0:
    dependencies:
      minipass: 3.3.6

  fs.realpath@1.0.0: {}

  fsevents@2.3.3:
    optional: true

  function-bind@1.1.2: {}

  gauge@4.0.4:
    dependencies:
      aproba: 2.1.0
      color-support: 1.1.3
      console-control-strings: 1.1.0
      has-unicode: 2.0.1
      signal-exit: 3.0.7
      string-width: 4.2.3
      strip-ansi: 6.0.1
      wide-align: 1.1.5
    optional: true

  gensync@1.0.0-beta.2: {}

  get-caller-file@2.0.5: {}

  get-east-asian-width@1.4.0: {}

  get-intrinsic@1.3.0:
    dependencies:
      call-bind-apply-helpers: 1.0.2
      es-define-property: 1.0.1
      es-errors: 1.3.0
      es-object-atoms: 1.1.1
      function-bind: 1.1.2
      get-proto: 1.0.1
      gopd: 1.2.0
      has-symbols: 1.1.0
      hasown: 2.0.2
      math-intrinsics: 1.1.0

  get-package-type@0.1.0: {}

  get-port-please@3.2.0: {}

  get-proto@1.0.1:
    dependencies:
      dunder-proto: 1.0.1
      es-object-atoms: 1.1.1

  get-source@2.0.12:
    dependencies:
      data-uri-to-buffer: 2.0.2
      source-map: 0.6.1

  get-stream@6.0.1: {}

  get-stream@8.0.1: {}

  get-tsconfig@4.10.0:
    dependencies:
      resolve-pkg-maps: 1.0.0

  get-tsconfig@4.13.0:
    dependencies:
      resolve-pkg-maps: 1.0.0

  giget@2.0.0:
    dependencies:
      citty: 0.1.6
      consola: 3.4.2
      defu: 6.1.4
      node-fetch-native: 1.6.7
      nypm: 0.6.2
      pathe: 2.0.3

  github-from-package@0.0.0: {}

  glob-parent@5.1.2:
    dependencies:
      is-glob: 4.0.3

  glob-parent@6.0.2:
    dependencies:
      is-glob: 4.0.3

  glob-to-regexp@0.4.1: {}

  glob@10.4.5:
    dependencies:
      foreground-child: 3.3.1
      jackspeak: 3.4.3
      minimatch: 9.0.5
      minipass: 7.1.2
      package-json-from-dist: 1.0.1
      path-scurry: 1.11.1

  glob@7.2.3:
    dependencies:
      fs.realpath: 1.0.0
      inflight: 1.0.6
      inherits: 2.0.4
      minimatch: 3.1.2
      once: 1.4.0
      path-is-absolute: 1.0.1

  glob@8.1.0:
    dependencies:
      fs.realpath: 1.0.0
      inflight: 1.0.6
      inherits: 2.0.4
      minimatch: 5.1.6
      once: 1.4.0

  global-directory@4.0.0:
    dependencies:
      ini: 4.1.1

  globals@14.0.0: {}

  globals@16.0.0: {}

  globby@11.1.0:
    dependencies:
      array-union: 2.1.0
      dir-glob: 3.0.1
      fast-glob: 3.3.3
      ignore: 5.3.2
      merge2: 1.4.1
      slash: 3.0.0

  gopd@1.2.0: {}

  graceful-fs@4.2.11: {}

  graphemer@1.4.0: {}

  graphviz-mit@0.0.9:
    dependencies:
      temp: 0.4.0
      which: 1.3.1

  hard-rejection@2.1.0: {}

  has-flag@4.0.0: {}

  has-symbols@1.1.0: {}

  has-tostringtag@1.0.2:
    dependencies:
      has-symbols: 1.1.0

  has-unicode@2.0.1:
    optional: true

  hasha@5.2.2:
    dependencies:
      is-stream: 2.0.1
      type-fest: 0.8.1

  hasown@2.0.2:
    dependencies:
      function-bind: 1.1.2

  hono@4.9.4: {}

  hosted-git-info@2.8.9: {}

  hosted-git-info@4.1.0:
    dependencies:
      lru-cache: 6.0.0

  html-escaper@2.0.2: {}

  http-cache-semantics@4.2.0:
    optional: true

  http-errors@2.0.0:
    dependencies:
      depd: 2.0.0
      inherits: 2.0.4
      setprototypeof: 1.2.0
      statuses: 2.0.1
      toidentifier: 1.0.1

  http-proxy-agent@4.0.1:
    dependencies:
      '@tootallnate/once': 1.1.2
      agent-base: 6.0.2
      debug: 4.4.3
    transitivePeerDependencies:
      - supports-color
    optional: true

  http-proxy-agent@7.0.2:
    dependencies:
      agent-base: 7.1.4
      debug: 4.4.3
    transitivePeerDependencies:
      - supports-color

  https-proxy-agent@5.0.1:
    dependencies:
      agent-base: 6.0.2
      debug: 4.4.3
    transitivePeerDependencies:
      - supports-color
    optional: true

  https-proxy-agent@7.0.6:
    dependencies:
      agent-base: 7.1.4
      debug: 4.4.3
    transitivePeerDependencies:
      - supports-color

  human-signals@2.1.0: {}

  human-signals@5.0.0: {}

  humanize-ms@1.2.1:
    dependencies:
      ms: 2.1.3
    optional: true

  husky@9.1.7: {}

  hyperdyperid@1.2.0: {}

  iconv-lite@0.6.3:
    dependencies:
      safer-buffer: 2.1.2

  iconv-lite@0.7.0:
    dependencies:
      safer-buffer: 2.1.2

  identifier-regex@1.0.0:
    dependencies:
      reserved-identifiers: 1.2.0

  ieee754@1.2.1: {}

  ignore-walk@5.0.1:
    dependencies:
      minimatch: 5.1.6

  ignore@5.3.2: {}

  import-fresh@3.3.1:
    dependencies:
      parent-module: 1.0.1
      resolve-from: 4.0.0

  import-in-the-middle@1.15.0:
    dependencies:
      acorn: 8.15.0
      acorn-import-attributes: 1.9.5(acorn@8.15.0)
      cjs-module-lexer: 1.4.3
      module-details-from-path: 1.0.4

  import-in-the-middle@2.0.0:
    dependencies:
      acorn: 8.15.0
      acorn-import-attributes: 1.9.5(acorn@8.15.0)
      cjs-module-lexer: 1.4.3
      module-details-from-path: 1.0.4

  import-lazy@4.0.0: {}

  import-local@3.2.0:
    dependencies:
      pkg-dir: 4.2.0
      resolve-cwd: 3.0.0

  imurmurhash@0.1.4: {}

  indent-string@4.0.0: {}

  infer-owner@1.0.4:
    optional: true

  inflight@1.0.6:
    dependencies:
      once: 1.4.0
      wrappy: 1.0.2

  inherits@2.0.4: {}

  ini@1.3.8: {}

  ini@4.1.1: {}

  ip-address@10.0.1:
    optional: true

  ipaddr.js@1.9.1: {}

  irregular-plurals@3.5.0: {}

  is-arrayish@0.2.1: {}

  is-arrayish@0.3.4: {}

  is-ci@4.1.0:
    dependencies:
      ci-info: 4.3.1

  is-core-module@2.16.1:
    dependencies:
      hasown: 2.0.2

  is-docker@2.2.1: {}

  is-docker@3.0.0: {}

  is-extglob@2.1.1: {}

  is-fullwidth-code-point@3.0.0: {}

  is-fullwidth-code-point@4.0.0: {}

  is-fullwidth-code-point@5.1.0:
    dependencies:
      get-east-asian-width: 1.4.0

  is-generator-fn@2.1.0: {}

  is-glob@4.0.3:
    dependencies:
      is-extglob: 2.1.1

  is-inside-container@1.0.0:
    dependencies:
      is-docker: 3.0.0

  is-interactive@2.0.0: {}

  is-lambda@1.0.1:
    optional: true

  is-number@7.0.0: {}

  is-path-cwd@2.2.0: {}

  is-path-inside@3.0.3: {}

  is-plain-obj@1.1.0: {}

  is-plain-obj@4.1.0: {}

  is-promise@4.0.0: {}

  is-stream@2.0.1: {}

  is-stream@3.0.0: {}

  is-unicode-supported@0.1.0: {}

  is-unicode-supported@1.3.0: {}

  is-unicode-supported@2.1.0: {}

  is-windows@1.0.2: {}

  is-wsl@2.2.0:
    dependencies:
      is-docker: 2.2.1

  is-wsl@3.1.0:
    dependencies:
      is-inside-container: 1.0.0

  isarray@1.0.0: {}

  isexe@2.0.0: {}

  istanbul-lib-coverage@3.2.2: {}

  istanbul-lib-instrument@5.2.1:
    dependencies:
      '@babel/core': 7.28.5
      '@babel/parser': 7.28.5
      '@istanbuljs/schema': 0.1.3
      istanbul-lib-coverage: 3.2.2
      semver: 6.3.1
    transitivePeerDependencies:
      - supports-color

  istanbul-lib-instrument@6.0.3:
    dependencies:
      '@babel/core': 7.28.5
      '@babel/parser': 7.28.5
      '@istanbuljs/schema': 0.1.3
      istanbul-lib-coverage: 3.2.2
      semver: 7.7.0
    transitivePeerDependencies:
      - supports-color

  istanbul-lib-report@3.0.1:
    dependencies:
      istanbul-lib-coverage: 3.2.2
      make-dir: 4.0.0
      supports-color: 7.2.0

  istanbul-lib-source-maps@4.0.1:
    dependencies:
      debug: 4.4.3
      istanbul-lib-coverage: 3.2.2
      source-map: 0.6.1
    transitivePeerDependencies:
      - supports-color

  istanbul-lib-source-maps@5.0.6:
    dependencies:
      '@jridgewell/trace-mapping': 0.3.31
      debug: 4.4.3
      istanbul-lib-coverage: 3.2.2
    transitivePeerDependencies:
      - supports-color

  istanbul-reports@3.2.0:
    dependencies:
      html-escaper: 2.0.2
      istanbul-lib-report: 3.0.1

  jackspeak@3.4.3:
    dependencies:
      '@isaacs/cliui': 8.0.2
    optionalDependencies:
      '@pkgjs/parseargs': 0.11.0

  jest-changed-files@29.7.0:
    dependencies:
      execa: 5.1.1
      jest-util: 29.7.0
      p-limit: 3.1.0

  jest-circus@29.7.0:
    dependencies:
      '@jest/environment': 29.7.0
      '@jest/expect': 29.7.0
      '@jest/test-result': 29.7.0
      '@jest/types': 29.6.3
      '@types/node': 20.19.24
      chalk: 4.1.2
      co: 4.6.0
      dedent: 1.7.0
      is-generator-fn: 2.1.0
      jest-each: 29.7.0
      jest-matcher-utils: 29.7.0
      jest-message-util: 29.7.0
      jest-runtime: 29.7.0
      jest-snapshot: 29.7.0
      jest-util: 29.7.0
      p-limit: 3.1.0
      pretty-format: 29.7.0
      pure-rand: 6.1.0
      slash: 3.0.0
      stack-utils: 2.0.6
    transitivePeerDependencies:
      - babel-plugin-macros
      - supports-color

  jest-cli@29.7.0(@types/node@20.19.24)(ts-node@10.9.2(@swc/core@1.11.5)(@types/node@20.19.24)(typescript@5.4.5)):
    dependencies:
      '@jest/core': 29.7.0(ts-node@10.9.2(@swc/core@1.11.5)(@types/node@20.19.24)(typescript@5.4.5))
      '@jest/test-result': 29.7.0
      '@jest/types': 29.6.3
      chalk: 4.1.2
      create-jest: 29.7.0(@types/node@20.19.24)(ts-node@10.9.2(@swc/core@1.11.5)(@types/node@20.19.24)(typescript@5.4.5))
      exit: 0.1.2
      import-local: 3.2.0
      jest-config: 29.7.0(@types/node@20.19.24)(ts-node@10.9.2(@swc/core@1.11.5)(@types/node@20.19.24)(typescript@5.4.5))
      jest-util: 29.7.0
      jest-validate: 29.7.0
      yargs: 17.7.2
    transitivePeerDependencies:
      - '@types/node'
      - babel-plugin-macros
      - supports-color
      - ts-node

  jest-config@29.7.0(@types/node@20.19.24)(ts-node@10.9.2(@swc/core@1.11.5)(@types/node@20.19.24)(typescript@5.4.5)):
    dependencies:
      '@babel/core': 7.28.5
      '@jest/test-sequencer': 29.7.0
      '@jest/types': 29.6.3
      babel-jest: 29.7.0(@babel/core@7.28.5)
      chalk: 4.1.2
      ci-info: 3.9.0
      deepmerge: 4.3.1
      glob: 7.2.3
      graceful-fs: 4.2.11
      jest-circus: 29.7.0
      jest-environment-node: 29.7.0
      jest-get-type: 29.6.3
      jest-regex-util: 29.6.3
      jest-resolve: 29.7.0
      jest-runner: 29.7.0
      jest-util: 29.7.0
      jest-validate: 29.7.0
      micromatch: 4.0.8
      parse-json: 5.2.0
      pretty-format: 29.7.0
      slash: 3.0.0
      strip-json-comments: 3.1.1
    optionalDependencies:
      '@types/node': 20.19.24
      ts-node: 10.9.2(@swc/core@1.11.5)(@types/node@20.19.24)(typescript@5.4.5)
    transitivePeerDependencies:
      - babel-plugin-macros
      - supports-color

  jest-diff@29.7.0:
    dependencies:
      chalk: 4.1.2
      diff-sequences: 29.6.3
      jest-get-type: 29.6.3
      pretty-format: 29.7.0

  jest-docblock@29.7.0:
    dependencies:
      detect-newline: 3.1.0

  jest-each@29.7.0:
    dependencies:
      '@jest/types': 29.6.3
      chalk: 4.1.2
      jest-get-type: 29.6.3
      jest-util: 29.7.0
      pretty-format: 29.7.0

  jest-environment-node@29.7.0:
    dependencies:
      '@jest/environment': 29.7.0
      '@jest/fake-timers': 29.7.0
      '@jest/types': 29.6.3
      '@types/node': 20.19.24
      jest-mock: 29.7.0
      jest-util: 29.7.0

  jest-extended@4.0.2(jest@29.7.0(@types/node@20.19.24)(ts-node@10.9.2(@swc/core@1.11.5)(@types/node@20.19.24)(typescript@5.4.5))):
    dependencies:
      jest-diff: 29.7.0
      jest-get-type: 29.6.3
    optionalDependencies:
      jest: 29.7.0(@types/node@20.19.24)(ts-node@10.9.2(@swc/core@1.11.5)(@types/node@20.19.24)(typescript@5.4.5))

  jest-get-type@29.6.3: {}

  jest-haste-map@29.7.0:
    dependencies:
      '@jest/types': 29.6.3
      '@types/graceful-fs': 4.1.9
      '@types/node': 20.19.24
      anymatch: 3.1.3
      fb-watchman: 2.0.2
      graceful-fs: 4.2.11
      jest-regex-util: 29.6.3
      jest-util: 29.7.0
      jest-worker: 29.7.0
      micromatch: 4.0.8
      walker: 1.0.8
    optionalDependencies:
      fsevents: 2.3.3

  jest-junit@16.0.0:
    dependencies:
      mkdirp: 1.0.4
      strip-ansi: 6.0.1
      uuid: 8.3.2
      xml: 1.0.1

  jest-leak-detector@29.7.0:
    dependencies:
      jest-get-type: 29.6.3
      pretty-format: 29.7.0

  jest-matcher-utils@29.7.0:
    dependencies:
      chalk: 4.1.2
      jest-diff: 29.7.0
      jest-get-type: 29.6.3
      pretty-format: 29.7.0

  jest-message-util@29.7.0:
    dependencies:
      '@babel/code-frame': 7.27.1
      '@jest/types': 29.6.3
      '@types/stack-utils': 2.0.3
      chalk: 4.1.2
      graceful-fs: 4.2.11
      micromatch: 4.0.8
      pretty-format: 29.7.0
      slash: 3.0.0
      stack-utils: 2.0.6

  jest-mock@29.7.0:
    dependencies:
      '@jest/types': 29.6.3
      '@types/node': 20.19.24
      jest-util: 29.7.0

  jest-pnp-resolver@1.2.3(jest-resolve@29.7.0):
    optionalDependencies:
      jest-resolve: 29.7.0

  jest-regex-util@29.6.3: {}

  jest-resolve-dependencies@29.7.0:
    dependencies:
      jest-regex-util: 29.6.3
      jest-snapshot: 29.7.0
    transitivePeerDependencies:
      - supports-color

  jest-resolve@29.7.0:
    dependencies:
      chalk: 4.1.2
      graceful-fs: 4.2.11
      jest-haste-map: 29.7.0
      jest-pnp-resolver: 1.2.3(jest-resolve@29.7.0)
      jest-util: 29.7.0
      jest-validate: 29.7.0
      resolve: 1.22.11
      resolve.exports: 2.0.3
      slash: 3.0.0

  jest-runner@29.7.0:
    dependencies:
      '@jest/console': 29.7.0
      '@jest/environment': 29.7.0
      '@jest/test-result': 29.7.0
      '@jest/transform': 29.7.0
      '@jest/types': 29.6.3
      '@types/node': 20.19.24
      chalk: 4.1.2
      emittery: 0.13.1
      graceful-fs: 4.2.11
      jest-docblock: 29.7.0
      jest-environment-node: 29.7.0
      jest-haste-map: 29.7.0
      jest-leak-detector: 29.7.0
      jest-message-util: 29.7.0
      jest-resolve: 29.7.0
      jest-runtime: 29.7.0
      jest-util: 29.7.0
      jest-watcher: 29.7.0
      jest-worker: 29.7.0
      p-limit: 3.1.0
      source-map-support: 0.5.13
    transitivePeerDependencies:
      - supports-color

  jest-runtime@29.7.0:
    dependencies:
      '@jest/environment': 29.7.0
      '@jest/fake-timers': 29.7.0
      '@jest/globals': 29.7.0
      '@jest/source-map': 29.6.3
      '@jest/test-result': 29.7.0
      '@jest/transform': 29.7.0
      '@jest/types': 29.6.3
      '@types/node': 20.19.24
      chalk: 4.1.2
      cjs-module-lexer: 1.4.3
      collect-v8-coverage: 1.0.3
      glob: 7.2.3
      graceful-fs: 4.2.11
      jest-haste-map: 29.7.0
      jest-message-util: 29.7.0
      jest-mock: 29.7.0
      jest-regex-util: 29.6.3
      jest-resolve: 29.7.0
      jest-snapshot: 29.7.0
      jest-util: 29.7.0
      slash: 3.0.0
      strip-bom: 4.0.0
    transitivePeerDependencies:
      - supports-color

  jest-serializer-ansi-escapes@4.0.0:
    dependencies:
      pretty-ansi: 3.0.0

  jest-snapshot@29.7.0:
    dependencies:
      '@babel/core': 7.28.5
      '@babel/generator': 7.28.5
      '@babel/plugin-syntax-jsx': 7.27.1(@babel/core@7.28.5)
      '@babel/plugin-syntax-typescript': 7.27.1(@babel/core@7.28.5)
      '@babel/types': 7.28.5
      '@jest/expect-utils': 29.7.0
      '@jest/transform': 29.7.0
      '@jest/types': 29.6.3
      babel-preset-current-node-syntax: 1.2.0(@babel/core@7.28.5)
      chalk: 4.1.2
      expect: 29.7.0
      graceful-fs: 4.2.11
      jest-diff: 29.7.0
      jest-get-type: 29.6.3
      jest-matcher-utils: 29.7.0
      jest-message-util: 29.7.0
      jest-util: 29.7.0
      natural-compare: 1.4.0
      pretty-format: 29.7.0
      semver: 7.7.3
    transitivePeerDependencies:
      - supports-color

  jest-util@29.7.0:
    dependencies:
      '@jest/types': 29.6.3
      '@types/node': 20.19.24
      chalk: 4.1.2
      ci-info: 3.9.0
      graceful-fs: 4.2.11
      picomatch: 2.3.1

  jest-validate@29.7.0:
    dependencies:
      '@jest/types': 29.6.3
      camelcase: 6.3.0
      chalk: 4.1.2
      jest-get-type: 29.6.3
      leven: 3.1.0
      pretty-format: 29.7.0

  jest-watcher@29.7.0:
    dependencies:
      '@jest/test-result': 29.7.0
      '@jest/types': 29.6.3
      '@types/node': 20.19.24
      ansi-escapes: 4.3.2
      chalk: 4.1.2
      emittery: 0.13.1
      jest-util: 29.7.0
      string-length: 4.0.2

  jest-worker@27.5.1:
    dependencies:
      '@types/node': 20.19.24
      merge-stream: 2.0.0
      supports-color: 8.1.1

  jest-worker@29.7.0:
    dependencies:
      '@types/node': 20.19.24
      jest-util: 29.7.0
      merge-stream: 2.0.0
      supports-color: 8.1.1

  jest@29.7.0(@types/node@20.19.24)(ts-node@10.9.2(@swc/core@1.11.5)(@types/node@20.19.24)(typescript@5.4.5)):
    dependencies:
      '@jest/core': 29.7.0(ts-node@10.9.2(@swc/core@1.11.5)(@types/node@20.19.24)(typescript@5.4.5))
      '@jest/types': 29.6.3
      import-local: 3.2.0
      jest-cli: 29.7.0(@types/node@20.19.24)(ts-node@10.9.2(@swc/core@1.11.5)(@types/node@20.19.24)(typescript@5.4.5))
    transitivePeerDependencies:
      - '@types/node'
      - babel-plugin-macros
      - supports-color
      - ts-node

  jiti@2.6.1: {}

  jju@1.4.0: {}

  js-base64@3.7.8: {}

  js-levenshtein@1.1.6: {}

  js-md4@0.3.2: {}

  js-tokens@4.0.0: {}

  js-tokens@9.0.1: {}

  js-yaml@3.14.1:
    dependencies:
      argparse: 1.0.10
      esprima: 4.0.1

  js-yaml@4.1.0:
    dependencies:
      argparse: 2.0.1

  jsesc@3.1.0: {}

  json-buffer@3.0.1: {}

  json-parse-even-better-errors@2.3.1: {}

  json-schema-traverse@0.4.1: {}

  json-schema-traverse@1.0.0: {}

  json-stable-stringify-without-jsonify@1.0.1: {}

  json5@2.2.3: {}

  jsonc-parser@3.3.1: {}

  jsonfile@6.2.0:
    dependencies:
      universalify: 2.0.1
    optionalDependencies:
      graceful-fs: 4.2.11

  jsonparse@1.3.1: {}

  jsonstream-next@3.0.0:
    dependencies:
      jsonparse: 1.3.1
      through2: 4.0.2

  jsonwebtoken@9.0.2:
    dependencies:
      jws: 3.2.2
      lodash.includes: 4.3.0
      lodash.isboolean: 3.0.3
      lodash.isinteger: 4.0.4
      lodash.isnumber: 3.0.3
      lodash.isplainobject: 4.0.6
      lodash.isstring: 4.0.1
      lodash.once: 4.1.1
      ms: 2.1.3
      semver: 7.7.0

  jwa@1.4.2:
    dependencies:
      buffer-equal-constant-time: 1.0.1
      ecdsa-sig-formatter: 1.0.11
      safe-buffer: 5.2.1

  jws@3.2.2:
    dependencies:
      jwa: 1.4.2
      safe-buffer: 5.2.1

  kareem@2.6.3: {}

  keyv@4.5.4:
    dependencies:
      json-buffer: 3.0.1

  kind-of@6.0.3: {}

  kleur@3.0.3: {}

  kleur@4.1.5: {}

  klona@2.0.6: {}

  ky@1.7.5: {}

  lazystream@1.0.1:
    dependencies:
      readable-stream: 2.3.8

  leven@3.1.0: {}

  levn@0.4.1:
    dependencies:
      prelude-ls: 1.2.1
      type-check: 0.4.0

  libsql@0.3.19:
    dependencies:
      '@neon-rs/load': 0.0.4
      detect-libc: 2.0.2
    optionalDependencies:
      '@libsql/darwin-arm64': 0.3.19
      '@libsql/darwin-x64': 0.3.19
      '@libsql/linux-arm64-gnu': 0.3.19
      '@libsql/linux-arm64-musl': 0.3.19
      '@libsql/linux-x64-gnu': 0.3.19
      '@libsql/linux-x64-musl': 0.3.19
      '@libsql/win32-x64-msvc': 0.3.19

  lilconfig@3.1.3: {}

  line-replace@2.0.1: {}

  lines-and-columns@1.2.4: {}

  lint-staged@15.4.3:
    dependencies:
      chalk: 5.6.2
      commander: 13.1.0
      debug: 4.4.3
      execa: 8.0.1
      lilconfig: 3.1.3
      listr2: 8.3.3
      micromatch: 4.0.8
      pidtree: 0.6.0
      string-argv: 0.3.2
      yaml: 2.8.1
    transitivePeerDependencies:
      - supports-color

  listr2@8.3.3:
    dependencies:
      cli-truncate: 4.0.0
      colorette: 2.0.20
      eventemitter3: 5.0.1
      log-update: 6.1.0
      rfdc: 1.4.1
      wrap-ansi: 9.0.2

  loader-runner@4.3.1: {}

  locate-path@5.0.0:
    dependencies:
      p-locate: 4.1.0

  locate-path@6.0.0:
    dependencies:
      p-locate: 5.0.0

  locate-path@7.2.0:
    dependencies:
      p-locate: 6.0.0

  lodash.includes@4.3.0: {}

  lodash.isboolean@3.0.3: {}

  lodash.isinteger@4.0.4: {}

  lodash.isnumber@3.0.3: {}

  lodash.isplainobject@4.0.6: {}

  lodash.isstring@4.0.1: {}

  lodash.merge@4.6.2: {}

  lodash.once@4.1.1: {}

  lodash@4.17.21: {}

  log-symbols@4.1.0:
    dependencies:
      chalk: 4.1.2
      is-unicode-supported: 0.1.0

  log-symbols@6.0.0:
    dependencies:
      chalk: 5.6.2
      is-unicode-supported: 1.3.0

  log-update@6.1.0:
    dependencies:
      ansi-escapes: 7.1.1
      cli-cursor: 5.0.0
      slice-ansi: 7.1.2
      strip-ansi: 7.1.2
      wrap-ansi: 9.0.2

  loupe@3.2.1: {}

  lru-cache@10.4.3: {}

  lru-cache@5.1.1:
    dependencies:
      yallist: 3.1.1

  lru-cache@6.0.0:
    dependencies:
      yallist: 4.0.0

  magic-string@0.25.9:
    dependencies:
      sourcemap-codec: 1.4.8

  magic-string@0.30.21:
    dependencies:
      '@jridgewell/sourcemap-codec': 1.5.5

  magicast@0.3.5:
    dependencies:
      '@babel/parser': 7.28.5
      '@babel/types': 7.28.5
      source-map-js: 1.2.1

  make-dir@4.0.0:
    dependencies:
      semver: 7.7.3

  make-error@1.3.6: {}

  make-fetch-happen@9.1.0:
    dependencies:
      agentkeepalive: 4.6.0
      cacache: 15.3.0
      http-cache-semantics: 4.2.0
      http-proxy-agent: 4.0.1
      https-proxy-agent: 5.0.1
      is-lambda: 1.0.1
      lru-cache: 6.0.0
      minipass: 3.3.6
      minipass-collect: 1.0.2
      minipass-fetch: 1.4.1
      minipass-flush: 1.0.5
      minipass-pipeline: 1.2.4
      negotiator: 0.6.4
      promise-retry: 2.0.1
      socks-proxy-agent: 6.2.1
      ssri: 8.0.1
    transitivePeerDependencies:
      - bluebird
      - supports-color
    optional: true

  make-synchronized@0.4.2: {}

  makeerror@1.0.12:
    dependencies:
      tmpl: 1.0.5

  map-obj@1.0.1: {}

  map-obj@4.3.0: {}

  mariadb@3.4.5:
    dependencies:
      '@types/geojson': 7946.0.16
      '@types/node': 24.9.2
      denque: 2.1.0
      iconv-lite: 0.6.3
      lru-cache: 10.4.3

  math-intrinsics@1.1.0: {}

  media-typer@1.1.0: {}

  memfs@4.17.2:
    dependencies:
      '@jsonjoy.com/json-pack': 1.21.0(tslib@2.8.1)
      '@jsonjoy.com/util': 1.9.0(tslib@2.8.1)
      tree-dump: 1.1.0(tslib@2.8.1)
      tslib: 2.8.1

  memory-pager@1.5.0: {}

  meow@9.0.0:
    dependencies:
      '@types/minimist': 1.2.5
      camelcase-keys: 6.2.2
      decamelize: 1.2.0
      decamelize-keys: 1.1.1
      hard-rejection: 2.1.0
      minimist-options: 4.1.0
      normalize-package-data: 3.0.3
      read-pkg-up: 7.0.1
      redent: 3.0.0
      trim-newlines: 3.0.1
      type-fest: 0.18.1
      yargs-parser: 20.2.9

  merge-descriptors@2.0.0: {}

  merge-stream@2.0.0: {}

  merge2@1.4.1: {}

  micromatch@4.0.8:
    dependencies:
      braces: 3.0.3
      picomatch: 2.3.1

  mime-db@1.52.0: {}

  mime-db@1.54.0: {}

  mime-types@2.1.35:
    dependencies:
      mime-db: 1.52.0

  mime-types@3.0.1:
    dependencies:
      mime-db: 1.54.0

  mime@3.0.0: {}

  mimic-fn@2.1.0: {}

  mimic-fn@4.0.0: {}

  mimic-function@5.0.1: {}

  mimic-response@3.1.0: {}

  min-indent@1.0.1: {}

  miniflare@3.20250718.2:
    dependencies:
      '@cspotcode/source-map-support': 0.8.1
      acorn: 8.14.0
      acorn-walk: 8.3.2
      exit-hook: 2.2.1
      glob-to-regexp: 0.4.1
      stoppable: 1.1.0
      undici: 5.29.0
      workerd: 1.20250718.0
      ws: 8.18.0
      youch: 3.3.4
      zod: 3.22.3
    transitivePeerDependencies:
      - bufferutil
      - utf-8-validate

  miniflare@4.20251011.1:
    dependencies:
      '@cspotcode/source-map-support': 0.8.1
      acorn: 8.14.0
      acorn-walk: 8.3.2
      exit-hook: 2.2.1
      glob-to-regexp: 0.4.1
      sharp: 0.33.5
      stoppable: 1.1.0
      undici: 7.14.0
      workerd: 1.20251011.0
      ws: 8.18.0
      youch: 4.1.0-beta.10
      zod: 3.22.3
    transitivePeerDependencies:
      - bufferutil
      - utf-8-validate

  minimatch@10.0.3:
    dependencies:
      '@isaacs/brace-expansion': 5.0.0

  minimatch@3.1.2:
    dependencies:
      brace-expansion: 1.1.12

  minimatch@5.1.6:
    dependencies:
      brace-expansion: 2.0.2

  minimatch@9.0.5:
    dependencies:
      brace-expansion: 2.0.2

  minimist-options@4.1.0:
    dependencies:
      arrify: 1.0.1
      is-plain-obj: 1.1.0
      kind-of: 6.0.3

  minimist@1.2.8: {}

  minipass-collect@1.0.2:
    dependencies:
      minipass: 3.3.6
    optional: true

  minipass-fetch@1.4.1:
    dependencies:
      minipass: 3.3.6
      minipass-sized: 1.0.3
      minizlib: 2.1.2
    optionalDependencies:
      encoding: 0.1.13
    optional: true

  minipass-flush@1.0.5:
    dependencies:
      minipass: 3.3.6
    optional: true

  minipass-pipeline@1.2.4:
    dependencies:
      minipass: 3.3.6
    optional: true

  minipass-sized@1.0.3:
    dependencies:
      minipass: 3.3.6
    optional: true

  minipass@3.3.6:
    dependencies:
      yallist: 4.0.0

  minipass@5.0.0: {}

  minipass@7.1.2: {}

  minizlib@2.1.2:
    dependencies:
      minipass: 3.3.6
      yallist: 4.0.0

  mkdirp-classic@0.5.3: {}

  mkdirp@1.0.4: {}

  mock-stdin@1.0.0: {}

  module-details-from-path@1.0.4: {}

  mongodb-connection-string-url@3.0.2:
    dependencies:
      '@types/whatwg-url': 11.0.5
      whatwg-url: 14.2.0

  mongodb@6.16.0(socks@2.8.7):
    dependencies:
      '@mongodb-js/saslprep': 1.3.2
      bson: 6.10.4
      mongodb-connection-string-url: 3.0.2
    optionalDependencies:
      socks: 2.8.7

  mongoose@8.15.0(socks@2.8.7):
    dependencies:
      bson: 6.10.4
      kareem: 2.6.3
      mongodb: 6.16.0(socks@2.8.7)
      mpath: 0.9.0
      mquery: 5.0.0
      ms: 2.1.3
      sift: 17.1.3
    transitivePeerDependencies:
      - '@aws-sdk/credential-providers'
      - '@mongodb-js/zstd'
      - gcp-metadata
      - kerberos
      - mongodb-client-encryption
      - snappy
      - socks
      - supports-color

  mpath@0.9.0: {}

  mquery@5.0.0:
    dependencies:
      debug: 4.4.3
    transitivePeerDependencies:
      - supports-color

  ms@2.1.3: {}

  mssql@11.0.1:
    dependencies:
      '@tediousjs/connection-string': 0.5.0
      commander: 11.1.0
      debug: 4.4.3
      rfdc: 1.4.1
      tarn: 3.0.2
      tedious: 18.6.1
    transitivePeerDependencies:
      - supports-color

  mustache@4.2.0: {}

  mute-stream@2.0.0: {}

  nanoid@3.3.11: {}

  nanoid@5.1.5: {}

  nanospinner@1.2.2:
    dependencies:
      picocolors: 1.1.1

  napi-build-utils@2.0.0: {}

  native-duplexpair@1.0.0: {}

  natural-compare@1.4.0: {}

  negotiator@0.6.4:
    optional: true

  negotiator@1.0.0: {}

  neo-async@2.6.2: {}

  new-github-issue-url@0.2.1: {}

  node-abi@3.79.0:
    dependencies:
      semver: 7.7.0

  node-addon-api@7.1.1: {}

  node-domexception@1.0.0: {}

  node-fetch-native@1.6.7: {}

  node-fetch@2.7.0(encoding@0.1.13):
    dependencies:
      whatwg-url: 5.0.0
    optionalDependencies:
      encoding: 0.1.13

  node-fetch@3.3.2:
    dependencies:
      data-uri-to-buffer: 4.0.1
      fetch-blob: 3.2.0
      formdata-polyfill: 4.0.10

  node-gyp-build@4.8.4: {}

  node-gyp@8.4.1:
    dependencies:
      env-paths: 2.2.1
      glob: 7.2.3
      graceful-fs: 4.2.11
      make-fetch-happen: 9.1.0
      nopt: 5.0.0
      npmlog: 6.0.2
      rimraf: 3.0.2
      semver: 7.7.0
      tar: 6.2.1
      which: 2.0.2
    transitivePeerDependencies:
      - bluebird
      - supports-color
    optional: true

  node-int64@0.4.0: {}

  node-releases@2.0.27: {}

  nopt@5.0.0:
    dependencies:
      abbrev: 1.1.1
    optional: true

  normalize-package-data@2.5.0:
    dependencies:
      hosted-git-info: 2.8.9
      resolve: 1.22.10
      semver: 5.7.2
      validate-npm-package-license: 3.0.4

  normalize-package-data@3.0.3:
    dependencies:
      hosted-git-info: 4.1.0
      is-core-module: 2.16.1
      semver: 7.7.0
      validate-npm-package-license: 3.0.4

  normalize-path@3.0.0: {}

  npm-bundled@2.0.1:
    dependencies:
      npm-normalize-package-bin: 2.0.0

  npm-normalize-package-bin@2.0.0: {}

  npm-packlist@5.1.3:
    dependencies:
      glob: 8.1.0
      ignore-walk: 5.0.1
      npm-bundled: 2.0.1
      npm-normalize-package-bin: 2.0.0

  npm-run-path@4.0.1:
    dependencies:
      path-key: 3.1.1

  npm-run-path@5.3.0:
    dependencies:
      path-key: 4.0.0

  npmlog@6.0.2:
    dependencies:
      are-we-there-yet: 3.0.1
      console-control-strings: 1.1.0
      gauge: 4.0.4
      set-blocking: 2.0.0
    optional: true

  nypm@0.6.2:
    dependencies:
      citty: 0.1.6
      consola: 3.4.2
      pathe: 2.0.3
      pkg-types: 2.3.0
      tinyexec: 1.0.1

  object-assign@4.1.1: {}

  object-inspect@1.13.4: {}

  obuf@1.1.2: {}

  ohash@2.0.11: {}

  on-finished@2.4.1:
    dependencies:
      ee-first: 1.1.1

  once@1.4.0:
    dependencies:
      wrappy: 1.0.2

  onetime@5.1.2:
    dependencies:
      mimic-fn: 2.1.0

  onetime@6.0.0:
    dependencies:
      mimic-fn: 4.0.0

  onetime@7.0.0:
    dependencies:
      mimic-function: 5.0.1

  open@10.2.0:
    dependencies:
      default-browser: 5.2.1
      define-lazy-prop: 3.0.0
      is-inside-container: 1.0.0
      wsl-utils: 0.1.0

  open@7.4.2:
    dependencies:
      is-docker: 2.2.1
      is-wsl: 2.2.0

  open@8.4.2:
    dependencies:
      define-lazy-prop: 2.0.0
      is-docker: 2.2.1
      is-wsl: 2.2.0

  optionator@0.9.4:
    dependencies:
      deep-is: 0.1.4
      fast-levenshtein: 2.0.6
      levn: 0.4.1
      prelude-ls: 1.2.1
      type-check: 0.4.0
      word-wrap: 1.2.5

  ora@8.2.0:
    dependencies:
      chalk: 5.6.2
      cli-cursor: 5.0.0
      cli-spinners: 2.9.2
      is-interactive: 2.0.0
      is-unicode-supported: 2.1.0
      log-symbols: 6.0.0
      stdin-discarder: 0.2.2
      string-width: 7.2.0
      strip-ansi: 7.1.2

  os-paths@7.4.0:
    optionalDependencies:
      fsevents: 2.3.3

  oxc-resolver@1.12.0:
    optionalDependencies:
      '@oxc-resolver/binding-darwin-arm64': 1.12.0
      '@oxc-resolver/binding-darwin-x64': 1.12.0
      '@oxc-resolver/binding-freebsd-x64': 1.12.0
      '@oxc-resolver/binding-linux-arm-gnueabihf': 1.12.0
      '@oxc-resolver/binding-linux-arm64-gnu': 1.12.0
      '@oxc-resolver/binding-linux-arm64-musl': 1.12.0
      '@oxc-resolver/binding-linux-x64-gnu': 1.12.0
      '@oxc-resolver/binding-linux-x64-musl': 1.12.0
      '@oxc-resolver/binding-wasm32-wasi': 1.12.0
      '@oxc-resolver/binding-win32-arm64-msvc': 1.12.0
      '@oxc-resolver/binding-win32-x64-msvc': 1.12.0

  p-filter@4.1.0:
    dependencies:
      p-map: 7.0.3

  p-limit@2.3.0:
    dependencies:
      p-try: 2.2.0

  p-limit@3.1.0:
    dependencies:
      yocto-queue: 0.1.0

  p-limit@4.0.0:
    dependencies:
      yocto-queue: 1.2.1

  p-locate@4.1.0:
    dependencies:
      p-limit: 2.3.0

  p-locate@5.0.0:
    dependencies:
      p-limit: 3.1.0

  p-locate@6.0.0:
    dependencies:
      p-limit: 4.0.0

  p-map@4.0.0:
    dependencies:
      aggregate-error: 3.1.0

  p-map@7.0.3: {}

  p-reduce@3.0.0: {}

  p-retry@4.6.2:
    dependencies:
      '@types/retry': 0.12.0
      retry: 0.13.1

  p-try@2.2.0: {}

  package-json-from-dist@1.0.1: {}

  package-up@5.0.0:
    dependencies:
      find-up-simple: 1.0.1

  parent-module@1.0.1:
    dependencies:
      callsites: 3.1.0

  parse-json@5.2.0:
    dependencies:
      '@babel/code-frame': 7.27.1
      error-ex: 1.3.4
      json-parse-even-better-errors: 2.3.1
      lines-and-columns: 1.2.4

  parseurl@1.3.3: {}

  path-exists@4.0.0: {}

  path-exists@5.0.0: {}

  path-is-absolute@1.0.1: {}

  path-key@3.1.1: {}

  path-key@4.0.0: {}

  path-parse@1.0.7: {}

  path-scurry@1.11.1:
    dependencies:
      lru-cache: 10.4.3
      minipass: 7.1.2

  path-to-regexp@6.3.0: {}

  path-to-regexp@8.3.0: {}

  path-type@4.0.0: {}

  pathe@2.0.3: {}

  pathval@2.0.1: {}

  perfect-debounce@1.0.0: {}

  pg-cloudflare@1.2.7:
    optional: true

  pg-connection-string@2.9.1: {}

  pg-int8@1.0.1: {}

  pg-numeric@1.0.2: {}

  pg-pool@3.10.1(pg@8.14.1):
    dependencies:
      pg: 8.14.1

  pg-pool@3.10.1(pg@8.16.3):
    dependencies:
      pg: 8.16.3

  pg-protocol@1.10.3: {}

  pg-types@2.2.0:
    dependencies:
      pg-int8: 1.0.1
      postgres-array: 2.0.0
      postgres-bytea: 1.0.0
      postgres-date: 1.0.7
      postgres-interval: 1.2.0

  pg-types@4.1.0:
    dependencies:
      pg-int8: 1.0.1
      pg-numeric: 1.0.2
      postgres-array: 3.0.4
      postgres-bytea: 3.0.0
      postgres-date: 2.1.0
      postgres-interval: 3.0.0
      postgres-range: 1.1.4

  pg@8.14.1:
    dependencies:
      pg-connection-string: 2.9.1
      pg-pool: 3.10.1(pg@8.14.1)
      pg-protocol: 1.10.3
      pg-types: 2.2.0
      pgpass: 1.0.5
    optionalDependencies:
      pg-cloudflare: 1.2.7

  pg@8.16.3:
    dependencies:
      pg-connection-string: 2.9.1
      pg-pool: 3.10.1(pg@8.16.3)
      pg-protocol: 1.10.3
      pg-types: 2.2.0
      pgpass: 1.0.5
    optionalDependencies:
      pg-cloudflare: 1.2.7

  pgpass@1.0.5:
    dependencies:
      split2: 4.2.0

  picocolors@1.1.1: {}

  picomatch@2.3.1: {}

  picomatch@4.0.3: {}

  pidtree@0.6.0: {}

  pirates@4.0.7: {}

  pkce-challenge@5.0.0: {}

  pkg-dir@4.2.0:
    dependencies:
      find-up: 4.1.0

  pkg-dir@7.0.0:
    dependencies:
      find-up: 6.3.0

  pkg-types@2.3.0:
    dependencies:
      confbox: 0.2.2
      exsolve: 1.0.7
      pathe: 2.0.3

  platform@1.3.6: {}

  plur@4.0.0:
    dependencies:
      irregular-plurals: 3.5.0

  pluralize@8.0.0: {}

  postcss@8.5.6:
    dependencies:
      nanoid: 3.3.11
      picocolors: 1.1.1
      source-map-js: 1.2.1

  postgres-array@2.0.0: {}

  postgres-array@3.0.4: {}

  postgres-bytea@1.0.0: {}

  postgres-bytea@3.0.0:
    dependencies:
      obuf: 1.1.2

  postgres-date@1.0.7: {}

  postgres-date@2.1.0: {}

  postgres-interval@1.2.0:
    dependencies:
      xtend: 4.0.2

  postgres-interval@3.0.0: {}

  postgres-range@1.1.4: {}

  postgres@3.4.7: {}

  prebuild-install@7.1.3:
    dependencies:
      detect-libc: 2.1.2
      expand-template: 2.0.3
      github-from-package: 0.0.0
      minimist: 1.2.8
      mkdirp-classic: 0.5.3
      napi-build-utils: 2.0.0
      node-abi: 3.79.0
      pump: 3.0.3
      rc: 1.2.8
      simple-get: 4.0.1
      tar-fs: 2.1.4
      tunnel-agent: 0.6.0

  prelude-ls@1.2.1: {}

  prettier-linter-helpers@1.0.0:
    dependencies:
      fast-diff: 1.3.0

  prettier@2.8.8: {}

  prettier@3.5.3: {}

  prettier@3.6.2: {}

  pretty-ansi@3.0.0: {}

  pretty-format@29.7.0:
    dependencies:
      '@jest/schemas': 29.6.3
      ansi-styles: 5.2.0
      react-is: 18.3.1

  prettysize@2.0.0: {}

  printable-characters@1.0.42: {}

  process-nextick-args@2.0.1: {}

  process@0.11.10: {}

  progress@2.0.3: {}

  promise-inflight@1.0.1:
    optional: true

  promise-limit@2.7.0: {}

  promise-retry@2.0.1:
    dependencies:
      err-code: 2.0.3
      retry: 0.12.0
    optional: true

  prompts@2.4.2:
    dependencies:
      kleur: 3.0.3
      sisteransi: 1.0.5

  proxy-addr@2.0.7:
    dependencies:
      forwarded: 0.2.0
      ipaddr.js: 1.9.1

  proxy-from-env@1.1.0: {}

  pump@3.0.3:
    dependencies:
      end-of-stream: 1.4.5
      once: 1.4.0

  punycode@2.3.1: {}

  pure-rand@6.1.0: {}

  qs@6.14.0:
    dependencies:
      side-channel: 1.1.0

  queue-microtask@1.2.3: {}

  quick-lru@4.0.1: {}

  randombytes@2.1.0:
    dependencies:
      safe-buffer: 5.2.1

  range-parser@1.2.1: {}

  raw-body@3.0.1:
    dependencies:
      bytes: 3.1.2
      http-errors: 2.0.0
      iconv-lite: 0.7.0
      unpipe: 1.0.0

  rc9@2.1.2:
    dependencies:
      defu: 6.1.4
      destr: 2.0.5

  rc@1.2.8:
    dependencies:
      deep-extend: 0.6.0
      ini: 1.3.8
      minimist: 1.2.8
      strip-json-comments: 2.0.1

  react-is@18.3.1: {}

  read-pkg-up@7.0.1:
    dependencies:
      find-up: 4.1.0
      read-pkg: 5.2.0
      type-fest: 0.8.1

  read-pkg@5.2.0:
    dependencies:
      '@types/normalize-package-data': 2.4.4
      normalize-package-data: 2.5.0
      parse-json: 5.2.0
      type-fest: 0.6.0

  readable-stream@2.3.8:
    dependencies:
      core-util-is: 1.0.3
      inherits: 2.0.4
      isarray: 1.0.0
      process-nextick-args: 2.0.1
      safe-buffer: 5.1.2
      string_decoder: 1.1.1
      util-deprecate: 1.0.2

  readable-stream@3.6.2:
    dependencies:
      inherits: 2.0.4
      string_decoder: 1.3.0
      util-deprecate: 1.0.2

  readable-stream@4.7.0:
    dependencies:
      abort-controller: 3.0.0
      buffer: 6.0.3
      events: 3.3.0
      process: 0.11.10
      string_decoder: 1.3.0

  readdir-glob@1.1.3:
    dependencies:
      minimatch: 5.1.6

  readdirp@4.1.2: {}

  redent@3.0.0:
    dependencies:
      indent-string: 4.0.0
      strip-indent: 3.0.0

  regenerator-runtime@0.14.1: {}

  require-directory@2.1.1: {}

  require-from-string@2.0.2: {}

  require-in-the-middle@8.0.1:
    dependencies:
      debug: 4.4.3
      module-details-from-path: 1.0.4
    transitivePeerDependencies:
      - supports-color

  reserved-identifiers@1.2.0: {}

  resolve-cwd@3.0.0:
    dependencies:
      resolve-from: 5.0.0

  resolve-from@4.0.0: {}

  resolve-from@5.0.0: {}

  resolve-pkg-maps@1.0.0: {}

  resolve-pkg@2.0.0:
    dependencies:
      resolve-from: 5.0.0

  resolve.exports@2.0.3: {}

  resolve@1.22.10:
    dependencies:
      is-core-module: 2.16.1
      path-parse: 1.0.7
      supports-preserve-symlinks-flag: 1.0.0

  resolve@1.22.11:
    dependencies:
      is-core-module: 2.16.1
      path-parse: 1.0.7
      supports-preserve-symlinks-flag: 1.0.0

  restore-cursor@5.1.0:
    dependencies:
      onetime: 7.0.0
      signal-exit: 4.1.0

  retry@0.12.0:
    optional: true

  retry@0.13.1: {}

  reusify@1.1.0: {}

  rfdc@1.4.1: {}

  rimraf@3.0.2:
    dependencies:
      glob: 7.2.3

  rollup-plugin-inject@3.0.2:
    dependencies:
      estree-walker: 0.6.1
      magic-string: 0.25.9
      rollup-pluginutils: 2.8.2

  rollup-plugin-node-polyfills@0.2.1:
    dependencies:
      rollup-plugin-inject: 3.0.2

  rollup-pluginutils@2.8.2:
    dependencies:
      estree-walker: 0.6.1

  rollup@4.52.5:
    dependencies:
      '@types/estree': 1.0.8
    optionalDependencies:
      '@rollup/rollup-android-arm-eabi': 4.52.5
      '@rollup/rollup-android-arm64': 4.52.5
      '@rollup/rollup-darwin-arm64': 4.52.5
      '@rollup/rollup-darwin-x64': 4.52.5
      '@rollup/rollup-freebsd-arm64': 4.52.5
      '@rollup/rollup-freebsd-x64': 4.52.5
      '@rollup/rollup-linux-arm-gnueabihf': 4.52.5
      '@rollup/rollup-linux-arm-musleabihf': 4.52.5
      '@rollup/rollup-linux-arm64-gnu': 4.52.5
      '@rollup/rollup-linux-arm64-musl': 4.52.5
      '@rollup/rollup-linux-loong64-gnu': 4.52.5
      '@rollup/rollup-linux-ppc64-gnu': 4.52.5
      '@rollup/rollup-linux-riscv64-gnu': 4.52.5
      '@rollup/rollup-linux-riscv64-musl': 4.52.5
      '@rollup/rollup-linux-s390x-gnu': 4.52.5
      '@rollup/rollup-linux-x64-gnu': 4.52.5
      '@rollup/rollup-linux-x64-musl': 4.52.5
      '@rollup/rollup-openharmony-arm64': 4.52.5
      '@rollup/rollup-win32-arm64-msvc': 4.52.5
      '@rollup/rollup-win32-ia32-msvc': 4.52.5
      '@rollup/rollup-win32-x64-gnu': 4.52.5
      '@rollup/rollup-win32-x64-msvc': 4.52.5
      fsevents: 2.3.3

  router@2.2.0:
    dependencies:
      debug: 4.4.3
      depd: 2.0.0
      is-promise: 4.0.0
      parseurl: 1.3.3
      path-to-regexp: 8.3.0
    transitivePeerDependencies:
      - supports-color

  run-applescript@7.1.0: {}

  run-parallel@1.2.0:
    dependencies:
      queue-microtask: 1.2.3

  safe-buffer@5.1.2: {}

  safe-buffer@5.2.1: {}

  safer-buffer@2.1.2: {}

  schema-utils@3.3.0:
    dependencies:
      '@types/json-schema': 7.0.15
      ajv: 6.12.6
      ajv-keywords: 3.5.2(ajv@6.12.6)

  schema-utils@4.3.3:
    dependencies:
      '@types/json-schema': 7.0.15
      ajv: 8.17.1
      ajv-formats: 2.1.1
      ajv-keywords: 5.1.0(ajv@8.17.1)

  semver@5.7.2: {}

  semver@6.3.1: {}

  semver@7.5.4:
    dependencies:
      lru-cache: 6.0.0

  semver@7.7.0: {}

  semver@7.7.3: {}

  send@1.2.0:
    dependencies:
      debug: 4.4.3
      encodeurl: 2.0.0
      escape-html: 1.0.3
      etag: 1.8.1
      fresh: 2.0.0
      http-errors: 2.0.0
      mime-types: 3.0.1
      ms: 2.1.3
      on-finished: 2.4.1
      range-parser: 1.2.1
      statuses: 2.0.2
    transitivePeerDependencies:
      - supports-color

  serialize-javascript@6.0.2:
    dependencies:
      randombytes: 2.1.0

  serve-static@2.2.0:
    dependencies:
      encodeurl: 2.0.0
      escape-html: 1.0.3
      parseurl: 1.3.3
      send: 1.2.0
    transitivePeerDependencies:
      - supports-color

  set-blocking@2.0.0:
    optional: true

  setprototypeof@1.2.0: {}

  sharp@0.33.5:
    dependencies:
      color: 4.2.3
      detect-libc: 2.1.2
      semver: 7.7.0
    optionalDependencies:
      '@img/sharp-darwin-arm64': 0.33.5
      '@img/sharp-darwin-x64': 0.33.5
      '@img/sharp-libvips-darwin-arm64': 1.0.4
      '@img/sharp-libvips-darwin-x64': 1.0.4
      '@img/sharp-libvips-linux-arm': 1.0.5
      '@img/sharp-libvips-linux-arm64': 1.0.4
      '@img/sharp-libvips-linux-s390x': 1.0.4
      '@img/sharp-libvips-linux-x64': 1.0.4
      '@img/sharp-libvips-linuxmusl-arm64': 1.0.4
      '@img/sharp-libvips-linuxmusl-x64': 1.0.4
      '@img/sharp-linux-arm': 0.33.5
      '@img/sharp-linux-arm64': 0.33.5
      '@img/sharp-linux-s390x': 0.33.5
      '@img/sharp-linux-x64': 0.33.5
      '@img/sharp-linuxmusl-arm64': 0.33.5
      '@img/sharp-linuxmusl-x64': 0.33.5
      '@img/sharp-wasm32': 0.33.5
      '@img/sharp-win32-ia32': 0.33.5
      '@img/sharp-win32-x64': 0.33.5

  shebang-command@2.0.0:
    dependencies:
      shebang-regex: 3.0.0

  shebang-regex@3.0.0: {}

  side-channel-list@1.0.0:
    dependencies:
      es-errors: 1.3.0
      object-inspect: 1.13.4

  side-channel-map@1.0.1:
    dependencies:
      call-bound: 1.0.4
      es-errors: 1.3.0
      get-intrinsic: 1.3.0
      object-inspect: 1.13.4

  side-channel-weakmap@1.0.2:
    dependencies:
      call-bound: 1.0.4
      es-errors: 1.3.0
      get-intrinsic: 1.3.0
      object-inspect: 1.13.4
      side-channel-map: 1.0.1

  side-channel@1.1.0:
    dependencies:
      es-errors: 1.3.0
      object-inspect: 1.13.4
      side-channel-list: 1.0.0
      side-channel-map: 1.0.1
      side-channel-weakmap: 1.0.2

  sift@17.1.3: {}

  siginfo@2.0.0: {}

  signal-exit@3.0.7: {}

  signal-exit@4.1.0: {}

  simple-concat@1.0.1: {}

  simple-get@4.0.1:
    dependencies:
      decompress-response: 6.0.0
      once: 1.4.0
      simple-concat: 1.0.1

  simple-statistics@7.8.8: {}

  simple-swizzle@0.2.4:
    dependencies:
      is-arrayish: 0.3.4

  siphash@1.2.0: {}

  sisteransi@1.0.5: {}

  size-limit@11.2.0:
    dependencies:
      bytes-iec: 3.1.1
      chokidar: 4.0.3
      jiti: 2.6.1
      lilconfig: 3.1.3
      nanospinner: 1.2.2
      picocolors: 1.1.1
      tinyglobby: 0.2.15

  slash@3.0.0: {}

  slice-ansi@5.0.0:
    dependencies:
      ansi-styles: 6.2.3
      is-fullwidth-code-point: 4.0.0

  slice-ansi@7.1.2:
    dependencies:
      ansi-styles: 6.2.3
      is-fullwidth-code-point: 5.1.0

  smart-buffer@4.2.0:
    optional: true

  socks-proxy-agent@6.2.1:
    dependencies:
      agent-base: 6.0.2
      debug: 4.4.3
      socks: 2.8.7
    transitivePeerDependencies:
      - supports-color
    optional: true

  socks@2.8.7:
    dependencies:
      ip-address: 10.0.1
      smart-buffer: 4.2.0
    optional: true

  sort-keys@5.1.0:
    dependencies:
      is-plain-obj: 4.1.0

  source-map-js@1.2.1: {}

  source-map-support@0.5.13:
    dependencies:
      buffer-from: 1.1.2
      source-map: 0.6.1

  source-map-support@0.5.21:
    dependencies:
      buffer-from: 1.1.2
      source-map: 0.6.1

  source-map@0.6.1: {}

  sourcemap-codec@1.4.8: {}

  sparse-bitfield@3.0.3:
    dependencies:
      memory-pager: 1.5.0

  spdx-correct@3.2.0:
    dependencies:
      spdx-expression-parse: 3.0.1
      spdx-license-ids: 3.0.22

  spdx-exceptions@2.5.0: {}

  spdx-expression-parse@3.0.1:
    dependencies:
      spdx-exceptions: 2.5.0
      spdx-license-ids: 3.0.22

  spdx-license-ids@3.0.21: {}

  spdx-license-ids@3.0.22: {}

  split2@3.2.2:
    dependencies:
      readable-stream: 3.6.2

  split2@4.2.0: {}

  sprintf-js@1.0.3: {}

  sprintf-js@1.1.3: {}

  sql-template-tag@5.2.1: {}

  sqlite-async@1.2.2:
    dependencies:
      sqlite3: 5.1.7
    transitivePeerDependencies:
      - bluebird
      - supports-color

  sqlite3@5.1.7:
    dependencies:
      bindings: 1.5.0
      node-addon-api: 7.1.1
      prebuild-install: 7.1.3
      tar: 6.2.1
    optionalDependencies:
      node-gyp: 8.4.1
    transitivePeerDependencies:
      - bluebird
      - supports-color

  ssri@8.0.1:
    dependencies:
      minipass: 3.3.6
    optional: true

  stable-hash@0.0.4: {}

  stack-trace@1.0.0-pre2: {}

  stack-utils@2.0.6:
    dependencies:
      escape-string-regexp: 2.0.0

  stackback@0.0.2: {}

  stacktrace-parser@0.1.11:
    dependencies:
      type-fest: 0.7.1

  stacktracey@2.1.8:
    dependencies:
      as-table: 1.0.55
      get-source: 2.0.12

  staged-git-files@1.3.0: {}

  statuses@2.0.1: {}

  statuses@2.0.2: {}

  std-env@3.10.0: {}

  stdin-discarder@0.2.2: {}

  stoppable@1.1.0: {}

  streamx@2.23.0:
    dependencies:
      events-universal: 1.0.1
      fast-fifo: 1.3.2
      text-decoder: 1.2.3
    transitivePeerDependencies:
      - bare-abort-controller
      - react-native-b4a

  string-argv@0.3.2: {}

  string-hash@1.1.3: {}

  string-length@4.0.2:
    dependencies:
      char-regex: 1.0.2
      strip-ansi: 6.0.1

  string-width@4.2.3:
    dependencies:
      emoji-regex: 8.0.0
      is-fullwidth-code-point: 3.0.0
      strip-ansi: 6.0.1

  string-width@5.1.2:
    dependencies:
      eastasianwidth: 0.2.0
      emoji-regex: 9.2.2
      strip-ansi: 7.1.2

  string-width@7.2.0:
    dependencies:
      emoji-regex: 10.6.0
      get-east-asian-width: 1.4.0
      strip-ansi: 7.1.2

  string_decoder@1.1.1:
    dependencies:
      safe-buffer: 5.1.2

  string_decoder@1.3.0:
    dependencies:
      safe-buffer: 5.2.1

  strip-ansi@6.0.1:
    dependencies:
      ansi-regex: 5.0.1

  strip-ansi@7.1.0:
    dependencies:
      ansi-regex: 6.2.2

  strip-ansi@7.1.2:
    dependencies:
      ansi-regex: 6.2.2

  strip-bom@4.0.0: {}

  strip-final-newline@2.0.0: {}

  strip-final-newline@3.0.0: {}

  strip-indent@3.0.0:
    dependencies:
      min-indent: 1.0.1

  strip-indent@4.0.0:
    dependencies:
      min-indent: 1.0.1

  strip-json-comments@2.0.1: {}

  strip-json-comments@3.1.1: {}

  strip-literal@3.1.0:
    dependencies:
      js-tokens: 9.0.1

  supports-color@10.2.2: {}

  supports-color@7.2.0:
    dependencies:
      has-flag: 4.0.0

  supports-color@8.1.1:
    dependencies:
      has-flag: 4.0.0

  supports-hyperlinks@2.3.0:
    dependencies:
      has-flag: 4.0.0
      supports-color: 7.2.0

  supports-hyperlinks@3.2.0:
    dependencies:
      has-flag: 4.0.0
      supports-color: 7.2.0

  supports-preserve-symlinks-flag@1.0.0: {}

  synckit@0.11.11:
    dependencies:
      '@pkgr/core': 0.2.9

  tapable@2.3.0: {}

  tar-fs@2.1.4:
    dependencies:
      chownr: 1.1.4
      mkdirp-classic: 0.5.3
      pump: 3.0.3
      tar-stream: 2.2.0

  tar-stream@2.2.0:
    dependencies:
      bl: 4.1.0
      end-of-stream: 1.4.5
      fs-constants: 1.0.0
      inherits: 2.0.4
      readable-stream: 3.6.2

  tar-stream@3.1.7:
    dependencies:
      b4a: 1.7.3
      fast-fifo: 1.3.2
      streamx: 2.23.0
    transitivePeerDependencies:
      - bare-abort-controller
      - react-native-b4a

  tar@6.2.1:
    dependencies:
      chownr: 2.0.0
      fs-minipass: 2.1.0
      minipass: 5.0.0
      minizlib: 2.1.2
      mkdirp: 1.0.4
      yallist: 4.0.0

  tarn@3.0.2: {}

  tedious@18.6.1:
    dependencies:
      '@azure/core-auth': 1.10.1
      '@azure/identity': 4.13.0
      '@azure/keyvault-keys': 4.10.0
      '@js-joda/core': 5.6.5
      '@types/node': 20.19.24
      bl: 6.1.4
      iconv-lite: 0.6.3
      js-md4: 0.3.2
      native-duplexpair: 1.0.0
      sprintf-js: 1.1.3
    transitivePeerDependencies:
      - supports-color

  temp-dir@2.0.0: {}

  temp@0.4.0: {}

  temporal-polyfill@0.3.0:
    dependencies:
      temporal-spec: 0.3.0

  temporal-spec@0.3.0: {}

  tempy@1.0.1:
    dependencies:
      del: 6.1.1
      is-stream: 2.0.1
      temp-dir: 2.0.0
      type-fest: 0.16.0
      unique-string: 2.0.0

  tempy@3.0.0:
    dependencies:
      is-stream: 3.0.0
      temp-dir: 2.0.0
      type-fest: 2.19.0
      unique-string: 3.0.0

  terminal-link@4.0.0:
    dependencies:
      ansi-escapes: 7.1.1
      supports-hyperlinks: 3.2.0

  terser-webpack-plugin@5.3.14(@swc/core@1.11.5)(esbuild@0.25.5)(webpack@5.92.1(@swc/core@1.11.5)(esbuild@0.25.5)):
    dependencies:
      '@jridgewell/trace-mapping': 0.3.31
      jest-worker: 27.5.1
      schema-utils: 4.3.3
      serialize-javascript: 6.0.2
      terser: 5.44.0
      webpack: 5.92.1(@swc/core@1.11.5)(esbuild@0.25.5)
    optionalDependencies:
      '@swc/core': 1.11.5
      esbuild: 0.25.5

  terser@5.44.0:
    dependencies:
      '@jridgewell/source-map': 0.3.11
      acorn: 8.15.0
      commander: 2.20.3
      source-map-support: 0.5.21

  test-exclude@6.0.0:
    dependencies:
      '@istanbuljs/schema': 0.1.3
      glob: 7.2.3
      minimatch: 3.1.2

  test-exclude@7.0.1:
    dependencies:
      '@istanbuljs/schema': 0.1.3
      glob: 10.4.5
      minimatch: 9.0.5

  text-decoder@1.2.3:
    dependencies:
      b4a: 1.7.3
    transitivePeerDependencies:
      - react-native-b4a

  thingies@2.5.0(tslib@2.8.1):
    dependencies:
      tslib: 2.8.1

  through2@4.0.2:
    dependencies:
      readable-stream: 3.6.2

  timeout-signal@2.0.0: {}

  tinybench@2.9.0: {}

  tinyexec@0.3.2: {}

  tinyexec@1.0.1: {}

  tinyglobby@0.2.15:
    dependencies:
      fdir: 6.5.0(picomatch@4.0.3)
      picomatch: 4.0.3

  tinypool@1.1.1: {}

  tinyrainbow@2.0.0: {}

  tinyspy@4.0.4: {}

  tmp@0.2.3: {}

  tmpl@1.0.5: {}

  to-regex-range@5.0.1:
    dependencies:
      is-number: 7.0.0

  toidentifier@1.0.1: {}

  tr46@0.0.3: {}

  tr46@5.1.1:
    dependencies:
      punycode: 2.3.1

  tree-dump@1.1.0(tslib@2.8.1):
    dependencies:
      tslib: 2.8.1

  treeify@1.1.0: {}

  trim-newlines@3.0.1: {}

  ts-api-utils@1.4.3(typescript@5.4.5):
    dependencies:
      typescript: 5.4.5

  ts-api-utils@2.1.0(typescript@5.4.5):
    dependencies:
      typescript: 5.4.5

  ts-node@10.9.2(@swc/core@1.11.5)(@types/node@20.19.24)(typescript@5.4.5):
    dependencies:
      '@cspotcode/source-map-support': 0.8.1
      '@tsconfig/node10': 1.0.11
      '@tsconfig/node12': 1.0.11
      '@tsconfig/node14': 1.0.3
      '@tsconfig/node16': 1.0.4
      '@types/node': 20.19.24
      acorn: 8.15.0
      acorn-walk: 8.3.4
      arg: 4.1.3
      create-require: 1.1.1
      diff: 4.0.2
      make-error: 1.3.6
      typescript: 5.4.5
      v8-compile-cache-lib: 3.0.1
      yn: 3.1.1
    optionalDependencies:
      '@swc/core': 1.11.5

  ts-pattern@5.6.2: {}

  ts-toolbelt@9.6.0: {}

  tsd@0.31.2:
    dependencies:
      '@tsd/typescript': 5.4.5
      eslint-formatter-pretty: 4.1.0
      globby: 11.1.0
      jest-diff: 29.7.0
      meow: 9.0.0
      path-exists: 4.0.0
      read-pkg-up: 7.0.1

  tslib@2.8.1: {}

  tsx@4.19.3:
    dependencies:
      esbuild: 0.25.5
      get-tsconfig: 4.13.0
    optionalDependencies:
      fsevents: 2.3.3

  tunnel-agent@0.6.0:
    dependencies:
      safe-buffer: 5.2.1

  turbo-darwin-64@2.5.6:
    optional: true

  turbo-darwin-arm64@2.5.6:
    optional: true

  turbo-linux-64@2.5.6:
    optional: true

  turbo-linux-arm64@2.5.6:
    optional: true

  turbo-windows-64@2.5.6:
    optional: true

  turbo-windows-arm64@2.5.6:
    optional: true

  turbo@2.5.6:
    optionalDependencies:
      turbo-darwin-64: 2.5.6
      turbo-darwin-arm64: 2.5.6
      turbo-linux-64: 2.5.6
      turbo-linux-arm64: 2.5.6
      turbo-windows-64: 2.5.6
      turbo-windows-arm64: 2.5.6

  type-check@0.4.0:
    dependencies:
      prelude-ls: 1.2.1

  type-detect@4.0.8: {}

  type-fest@0.16.0: {}

  type-fest@0.18.1: {}

  type-fest@0.21.3: {}

  type-fest@0.6.0: {}

  type-fest@0.7.1: {}

  type-fest@0.8.1: {}

  type-fest@1.4.0: {}

  type-fest@2.19.0: {}

  type-is@2.0.1:
    dependencies:
      content-type: 1.0.5
      media-typer: 1.1.0
      mime-types: 3.0.1

  typescript@5.4.5: {}

  typescript@5.8.2: {}

  ufo@1.6.1: {}

  ulid@3.0.0: {}

  undici-types@6.21.0: {}

  undici-types@7.16.0: {}

  undici@5.29.0:
    dependencies:
      '@fastify/busboy': 2.1.1

  undici@7.14.0: {}

  undici@7.4.0: {}

  unenv@2.0.0-rc.14:
    dependencies:
      defu: 6.1.4
      exsolve: 1.0.7
      ohash: 2.0.11
      pathe: 2.0.3
      ufo: 1.6.1

  unenv@2.0.0-rc.21:
    dependencies:
      defu: 6.1.4
      exsolve: 1.0.7
      ohash: 2.0.11
      pathe: 2.0.3
      ufo: 1.6.1

  unicorn-magic@0.1.0: {}

  unique-filename@1.1.1:
    dependencies:
      unique-slug: 2.0.2
    optional: true

  unique-slug@2.0.2:
    dependencies:
      imurmurhash: 0.1.4
    optional: true

  unique-string@2.0.0:
    dependencies:
      crypto-random-string: 2.0.0

  unique-string@3.0.0:
    dependencies:
      crypto-random-string: 4.0.0

  universal-user-agent@7.0.3: {}

  universalify@2.0.1: {}

  unpipe@1.0.0: {}

  update-browserslist-db@1.1.4(browserslist@4.27.0):
    dependencies:
      browserslist: 4.27.0
      escalade: 3.2.0
      picocolors: 1.1.1

  uri-js@4.4.1:
    dependencies:
      punycode: 2.3.1

  util-deprecate@1.0.2: {}

  uuid@11.1.0: {}

  uuid@8.3.2: {}

  uuid@9.0.1: {}

  v8-compile-cache-lib@3.0.1: {}

  v8-to-istanbul@9.3.0:
    dependencies:
      '@jridgewell/trace-mapping': 0.3.31
      '@types/istanbul-lib-coverage': 2.0.6
      convert-source-map: 2.0.0

  validate-npm-package-license@3.0.4:
    dependencies:
      spdx-correct: 3.2.0
      spdx-expression-parse: 3.0.1

  vary@1.1.2: {}

  verror@1.10.1:
    dependencies:
      assert-plus: 1.0.0
      core-util-is: 1.0.2
      extsprintf: 1.4.1

  vite-node@3.2.4(@types/node@20.19.24)(jiti@2.6.1)(terser@5.44.0)(tsx@4.19.3)(yaml@2.8.1):
    dependencies:
      cac: 6.7.14
      debug: 4.4.3
      es-module-lexer: 1.7.0
      pathe: 2.0.3
      vite: 7.1.12(@types/node@20.19.24)(jiti@2.6.1)(terser@5.44.0)(tsx@4.19.3)(yaml@2.8.1)
    transitivePeerDependencies:
      - '@types/node'
      - jiti
      - less
      - lightningcss
      - sass
      - sass-embedded
      - stylus
      - sugarss
      - supports-color
      - terser
      - tsx
      - yaml

  vite-node@3.2.4(@types/node@24.9.2)(jiti@2.6.1)(terser@5.44.0)(tsx@4.19.3)(yaml@2.8.1):
    dependencies:
      cac: 6.7.14
      debug: 4.4.3
      es-module-lexer: 1.7.0
      pathe: 2.0.3
      vite: 7.1.12(@types/node@24.9.2)(jiti@2.6.1)(terser@5.44.0)(tsx@4.19.3)(yaml@2.8.1)
    transitivePeerDependencies:
      - '@types/node'
      - jiti
      - less
      - lightningcss
      - sass
      - sass-embedded
      - stylus
      - sugarss
      - supports-color
      - terser
      - tsx
      - yaml

  vite@7.1.12(@types/node@20.19.24)(jiti@2.6.1)(terser@5.44.0)(tsx@4.19.3)(yaml@2.8.1):
    dependencies:
      esbuild: 0.25.5
      fdir: 6.5.0(picomatch@4.0.3)
      picomatch: 4.0.3
      postcss: 8.5.6
      rollup: 4.52.5
      tinyglobby: 0.2.15
    optionalDependencies:
      '@types/node': 20.19.24
      fsevents: 2.3.3
      jiti: 2.6.1
      terser: 5.44.0
      tsx: 4.19.3
      yaml: 2.8.1

  vite@7.1.12(@types/node@24.9.2)(jiti@2.6.1)(terser@5.44.0)(tsx@4.19.3)(yaml@2.8.1):
    dependencies:
      esbuild: 0.25.5
      fdir: 6.5.0(picomatch@4.0.3)
      picomatch: 4.0.3
      postcss: 8.5.6
      rollup: 4.52.5
      tinyglobby: 0.2.15
    optionalDependencies:
      '@types/node': 24.9.2
      fsevents: 2.3.3
      jiti: 2.6.1
      terser: 5.44.0
      tsx: 4.19.3
      yaml: 2.8.1

  vitest@3.2.4(@types/debug@4.1.12)(@types/node@20.19.24)(jiti@2.6.1)(terser@5.44.0)(tsx@4.19.3)(yaml@2.8.1):
    dependencies:
      '@types/chai': 5.2.3
      '@vitest/expect': 3.2.4
      '@vitest/mocker': 3.2.4(vite@7.1.12(@types/node@20.19.24)(jiti@2.6.1)(terser@5.44.0)(tsx@4.19.3)(yaml@2.8.1))
      '@vitest/pretty-format': 3.2.4
      '@vitest/runner': 3.2.4
      '@vitest/snapshot': 3.2.4
      '@vitest/spy': 3.2.4
      '@vitest/utils': 3.2.4
      chai: 5.3.3
      debug: 4.4.3
      expect-type: 1.2.2
      magic-string: 0.30.21
      pathe: 2.0.3
      picomatch: 4.0.3
      std-env: 3.10.0
      tinybench: 2.9.0
      tinyexec: 0.3.2
      tinyglobby: 0.2.15
      tinypool: 1.1.1
      tinyrainbow: 2.0.0
      vite: 7.1.12(@types/node@20.19.24)(jiti@2.6.1)(terser@5.44.0)(tsx@4.19.3)(yaml@2.8.1)
      vite-node: 3.2.4(@types/node@20.19.24)(jiti@2.6.1)(terser@5.44.0)(tsx@4.19.3)(yaml@2.8.1)
      why-is-node-running: 2.3.0
    optionalDependencies:
      '@types/debug': 4.1.12
      '@types/node': 20.19.24
    transitivePeerDependencies:
      - jiti
      - less
      - lightningcss
      - msw
      - sass
      - sass-embedded
      - stylus
      - sugarss
      - supports-color
      - terser
      - tsx
      - yaml

  vitest@3.2.4(@types/debug@4.1.12)(@types/node@24.9.2)(jiti@2.6.1)(terser@5.44.0)(tsx@4.19.3)(yaml@2.8.1):
    dependencies:
      '@types/chai': 5.2.3
      '@vitest/expect': 3.2.4
      '@vitest/mocker': 3.2.4(vite@7.1.12(@types/node@24.9.2)(jiti@2.6.1)(terser@5.44.0)(tsx@4.19.3)(yaml@2.8.1))
      '@vitest/pretty-format': 3.2.4
      '@vitest/runner': 3.2.4
      '@vitest/snapshot': 3.2.4
      '@vitest/spy': 3.2.4
      '@vitest/utils': 3.2.4
      chai: 5.3.3
      debug: 4.4.3
      expect-type: 1.2.2
      magic-string: 0.30.21
      pathe: 2.0.3
      picomatch: 4.0.3
      std-env: 3.10.0
      tinybench: 2.9.0
      tinyexec: 0.3.2
      tinyglobby: 0.2.15
      tinypool: 1.1.1
      tinyrainbow: 2.0.0
      vite: 7.1.12(@types/node@24.9.2)(jiti@2.6.1)(terser@5.44.0)(tsx@4.19.3)(yaml@2.8.1)
      vite-node: 3.2.4(@types/node@24.9.2)(jiti@2.6.1)(terser@5.44.0)(tsx@4.19.3)(yaml@2.8.1)
      why-is-node-running: 2.3.0
    optionalDependencies:
      '@types/debug': 4.1.12
      '@types/node': 24.9.2
    transitivePeerDependencies:
      - jiti
      - less
      - lightningcss
      - msw
      - sass
      - sass-embedded
      - stylus
      - sugarss
      - supports-color
      - terser
      - tsx
      - yaml

  walker@1.0.8:
    dependencies:
      makeerror: 1.0.12

  watchpack@2.4.4:
    dependencies:
      glob-to-regexp: 0.4.1
      graceful-fs: 4.2.11

  web-streams-polyfill@3.3.3: {}

  webidl-conversions@3.0.1: {}

  webidl-conversions@7.0.0: {}

  webpack-sources@3.3.3: {}

  webpack@5.92.1(@swc/core@1.11.5)(esbuild@0.25.5):
    dependencies:
      '@types/eslint-scope': 3.7.7
      '@types/estree': 1.0.8
      '@webassemblyjs/ast': 1.14.1
      '@webassemblyjs/wasm-edit': 1.14.1
      '@webassemblyjs/wasm-parser': 1.14.1
      acorn: 8.15.0
      acorn-import-attributes: 1.9.5(acorn@8.15.0)
      browserslist: 4.27.0
      chrome-trace-event: 1.0.4
      enhanced-resolve: 5.18.3
      es-module-lexer: 1.7.0
      eslint-scope: 5.1.1
      events: 3.3.0
      glob-to-regexp: 0.4.1
      graceful-fs: 4.2.11
      json-parse-even-better-errors: 2.3.1
      loader-runner: 4.3.1
      mime-types: 2.1.35
      neo-async: 2.6.2
      schema-utils: 3.3.0
      tapable: 2.3.0
      terser-webpack-plugin: 5.3.14(@swc/core@1.11.5)(esbuild@0.25.5)(webpack@5.92.1(@swc/core@1.11.5)(esbuild@0.25.5))
      watchpack: 2.4.4
      webpack-sources: 3.3.3
    transitivePeerDependencies:
      - '@swc/core'
      - esbuild
      - uglify-js

  whatwg-url@14.2.0:
    dependencies:
      tr46: 5.1.1
      webidl-conversions: 7.0.0

  whatwg-url@5.0.0:
    dependencies:
      tr46: 0.0.3
      webidl-conversions: 3.0.1

  which@1.3.1:
    dependencies:
      isexe: 2.0.0

  which@2.0.2:
    dependencies:
      isexe: 2.0.0

  why-is-node-running@2.3.0:
    dependencies:
      siginfo: 2.0.0
      stackback: 0.0.2

  wide-align@1.1.5:
    dependencies:
      string-width: 4.2.3
    optional: true

  word-wrap@1.2.5: {}

  workerd@1.20250718.0:
    optionalDependencies:
      '@cloudflare/workerd-darwin-64': 1.20250718.0
      '@cloudflare/workerd-darwin-arm64': 1.20250718.0
      '@cloudflare/workerd-linux-64': 1.20250718.0
      '@cloudflare/workerd-linux-arm64': 1.20250718.0
      '@cloudflare/workerd-windows-64': 1.20250718.0

  workerd@1.20251011.0:
    optionalDependencies:
      '@cloudflare/workerd-darwin-64': 1.20251011.0
      '@cloudflare/workerd-darwin-arm64': 1.20251011.0
      '@cloudflare/workerd-linux-64': 1.20251011.0
      '@cloudflare/workerd-linux-arm64': 1.20251011.0
      '@cloudflare/workerd-windows-64': 1.20251011.0

  wrangler@3.114.15(@cloudflare/workers-types@4.20251014.0):
    dependencies:
      '@cloudflare/kv-asset-handler': 0.3.4
      '@cloudflare/unenv-preset': 2.0.2(unenv@2.0.0-rc.14)(workerd@1.20250718.0)
      '@esbuild-plugins/node-globals-polyfill': 0.2.3(esbuild@0.17.19)
      '@esbuild-plugins/node-modules-polyfill': 0.2.2(esbuild@0.17.19)
      blake3-wasm: 2.1.5
      esbuild: 0.17.19
      miniflare: 3.20250718.2
      path-to-regexp: 6.3.0
      unenv: 2.0.0-rc.14
      workerd: 1.20250718.0
    optionalDependencies:
      '@cloudflare/workers-types': 4.20251014.0
      fsevents: 2.3.3
      sharp: 0.33.5
    transitivePeerDependencies:
      - bufferutil
      - utf-8-validate

  wrangler@4.45.0(@cloudflare/workers-types@4.20251014.0):
    dependencies:
      '@cloudflare/kv-asset-handler': 0.4.0
      '@cloudflare/unenv-preset': 2.7.8(unenv@2.0.0-rc.21)(workerd@1.20251011.0)
      blake3-wasm: 2.1.5
      esbuild: 0.25.4
      miniflare: 4.20251011.1
      path-to-regexp: 6.3.0
      unenv: 2.0.0-rc.21
      workerd: 1.20251011.0
    optionalDependencies:
      '@cloudflare/workers-types': 4.20251014.0
      fsevents: 2.3.3
    transitivePeerDependencies:
      - bufferutil
      - utf-8-validate

  wrap-ansi@6.2.0:
    dependencies:
      ansi-styles: 4.3.0
      string-width: 4.2.3
      strip-ansi: 6.0.1

  wrap-ansi@7.0.0:
    dependencies:
      ansi-styles: 4.3.0
      string-width: 4.2.3
      strip-ansi: 6.0.1

  wrap-ansi@8.1.0:
    dependencies:
      ansi-styles: 6.2.3
      string-width: 5.1.2
      strip-ansi: 7.1.2

  wrap-ansi@9.0.2:
    dependencies:
      ansi-styles: 6.2.3
      string-width: 7.2.0
      strip-ansi: 7.1.2

  wrappy@1.0.2: {}

  write-file-atomic@4.0.2:
    dependencies:
      imurmurhash: 0.1.4
      signal-exit: 3.0.7

  ws@8.18.0: {}

  ws@8.18.3: {}

<<<<<<< HEAD
  wsl-utils@0.1.0:
    dependencies:
      is-wsl: 3.1.0

=======
>>>>>>> f76f8b5c
  xdg-app-paths@8.3.0:
    dependencies:
      xdg-portable: 10.6.0
    optionalDependencies:
      fsevents: 2.3.3

  xdg-portable@10.6.0:
    dependencies:
      os-paths: 7.4.0
    optionalDependencies:
      fsevents: 2.3.3

  xml@1.0.1: {}

  xtend@4.0.2: {}

  y18n@5.0.8: {}

  yallist@3.1.1: {}

  yallist@4.0.0: {}

  yaml@2.8.1: {}

  yargs-parser@20.2.9: {}

  yargs-parser@21.1.1: {}

  yargs@16.2.0:
    dependencies:
      cliui: 7.0.4
      escalade: 3.2.0
      get-caller-file: 2.0.5
      require-directory: 2.1.1
      string-width: 4.2.3
      y18n: 5.0.8
      yargs-parser: 20.2.9

  yargs@17.7.2:
    dependencies:
      cliui: 8.0.1
      escalade: 3.2.0
      get-caller-file: 2.0.5
      require-directory: 2.1.1
      string-width: 4.2.3
      y18n: 5.0.8
      yargs-parser: 21.1.1

  yarn@1.22.22: {}

  yn@3.1.1: {}

  yocto-queue@0.1.0: {}

  yocto-queue@1.2.1: {}

  yoctocolors-cjs@2.1.3: {}

  youch-core@0.3.3:
    dependencies:
      '@poppinss/exception': 1.2.2
      error-stack-parser-es: 1.0.5

  youch@3.3.4:
    dependencies:
      cookie: 0.7.2
      mustache: 4.2.0
      stacktracey: 2.1.8

  youch@4.1.0-beta.10:
    dependencies:
      '@poppinss/colors': 4.1.5
      '@poppinss/dumper': 0.6.4
      '@speed-highlight/core': 1.2.8
      cookie: 1.0.2
      youch-core: 0.3.3

  zip-stream@5.0.2:
    dependencies:
      archiver-utils: 4.0.1
      compress-commons: 5.0.3
      readable-stream: 3.6.2

  zod-to-json-schema@3.24.6(zod@3.24.2):
    dependencies:
      zod: 3.24.2

  zod@3.22.3: {}

  zod@3.24.2: {}

  zod@4.1.3: {}

  zx@8.4.1: {}<|MERGE_RESOLUTION|>--- conflicted
+++ resolved
@@ -917,7 +917,7 @@
         version: 20.19.24
       jest:
         specifier: 29.7.0
-        version: 29.7.0(@types/node@20.19.24)(ts-node@10.9.2(@swc/core@1.11.5)(@types/node@20.19.24)(typescript@5.4.5))
+        version: 29.7.0(@types/node@20.19.24)(ts-node@10.9.2(@swc/core@1.11.5)(@types/node@20.19.24)(typescript@5.8.2))
       jest-junit:
         specifier: 16.0.0
         version: 16.0.0
@@ -1802,7 +1802,7 @@
     dependencies:
       '@ark/attest':
         specifier: 0.48.2
-        version: 0.48.2(typescript@5.4.5)
+        version: 0.48.2(typescript@5.8.2)
       '@prisma/client':
         specifier: workspace:*
         version: link:../client
@@ -3427,27 +3427,11 @@
     peerDependencies:
       prettier: '*'
 
-<<<<<<< HEAD
   '@prisma/engines-version@6.20.0-11.next-80ee0a44bf5668992b0c909c946a755b86b56c95':
     resolution: {integrity: sha512-DqrQqRIgeocvWpgN7t9PymiJdV8ISSSrZCuilAtpKEaKIt4JUGIxsAdWNMRSHk188hYA2W1YFG5KvWUYBaCO1A==}
-=======
-  '@prisma/engines-version@6.20.0-5.46b83975fec203f6665832b932ab3dc58be23eab':
-    resolution: {integrity: sha512-kfws8Fd1MMKukJGHPCOcHZVGLOpPEcGSNCTr/0VQPLxCbZU48Ue4N0aA1ghUj1N5K4Tr1y9fDF2mMPJEuXRxWQ==}
-
-  '@prisma/mini-proxy@0.9.5':
-    resolution: {integrity: sha512-0MLaxUjGbZGJGx9fIy1kbAH65hcZHCP6yes8xCTVcWumo64uzAxuvZdf5l1EPCZrDnj+iZNAy0U364oOAN+gXQ==}
-    engines: {node: '>=16'}
-    hasBin: true
 
   '@prisma/ppg@1.0.1':
     resolution: {integrity: sha512-rRRXuPPerXwNWjSA3OE0e/bqXSTfsE82EsMvoiluc0fN0DizQSe3937/Tnl5+DPbxY5rdAOlYjWXG0A2wwTbKA==}
-
-  '@prisma/prisma-schema-wasm@6.20.0-5.46b83975fec203f6665832b932ab3dc58be23eab':
-    resolution: {integrity: sha512-TfVGG5U4GHCAW+lnNXvYfjgAaoeTVu+JTRHvMwGa60P9y2nkLtJMVXWBoB7ZhxqAoIkUWdDbX758Zl8ZJ+47jQ==}
-
-  '@prisma/query-compiler-wasm@6.20.0-5.46b83975fec203f6665832b932ab3dc58be23eab':
-    resolution: {integrity: sha512-mJfqshqqOAwpAwGgu4zRUdH62LH3gXUyV/lYnPrqU9um6UNo9pTdpp2FJHEI2TykoCzEGmRbu0XY92Ur647BUg==}
->>>>>>> f76f8b5c
 
   '@prisma/prisma-schema-wasm@6.20.0-11.next-80ee0a44bf5668992b0c909c946a755b86b56c95':
     resolution: {integrity: sha512-a5oGoO93x7+lBQN2Nor2JLLv1C20loZSY12lVki/3sk+QMfv1+IYJR2RZItI1pWBHunaMRwvEL7iU2B0u0ZXWQ==}
@@ -6691,6 +6675,10 @@
   pg-types@2.2.0:
     resolution: {integrity: sha512-qTAAlrEsl8s4OiEQY69wDvcMIdQN6wdz5ojQiOy6YRMuynxenON0O5oCpJI6lshc6scgAY8qvJ2On/p+CXY0GA==}
     engines: {node: '>=4'}
+
+  pg-types@4.0.2:
+    resolution: {integrity: sha512-cRL3JpS3lKMGsKaWndugWQoLOCoP+Cic8oseVcbr0qhPzYD5DWXK+RZ9LY9wxRf7RQia4SCwQlXk0q6FCPrVng==}
+    engines: {node: '>=10'}
 
   pg-types@4.1.0:
     resolution: {integrity: sha512-o2XFanIMy/3+mThw69O8d4n1E5zsLhdO+OPqswezu7Z5ekP4hYDqlDjlmOpYMbzY2Br0ufCwJLdDIXeNVwcWFg==}
@@ -8024,13 +8012,10 @@
       utf-8-validate:
         optional: true
 
-<<<<<<< HEAD
   wsl-utils@0.1.0:
     resolution: {integrity: sha512-h3Fbisa2nKGPxCpm89Hk33lBLsnaGBvctQopaBSOW/uIs6FTe1ATyAnKFJrzVs9vpGdsTe73WF3V4lIsk4Gacw==}
     engines: {node: '>=18'}
 
-=======
->>>>>>> f76f8b5c
   xdg-app-paths@8.3.0:
     resolution: {integrity: sha512-mgxlWVZw0TNWHoGmXq+NC3uhCIc55dDpAlDkMQUaIAcQzysb0kxctwv//fvuW61/nAAeUBJMQ8mnZjMmuYwOcQ==}
     engines: {node: '>= 4.0'}
@@ -8139,16 +8124,16 @@
 
   '@antfu/ni@0.21.12': {}
 
-  '@ark/attest@0.48.2(typescript@5.4.5)':
+  '@ark/attest@0.48.2(typescript@5.8.2)':
     dependencies:
       '@ark/fs': 0.46.0
       '@ark/util': 0.46.0
       '@prettier/sync': 0.5.5(prettier@3.5.3)
       '@typescript/analyze-trace': 0.10.1
-      '@typescript/vfs': 1.6.1(typescript@5.4.5)
+      '@typescript/vfs': 1.6.1(typescript@5.8.2)
       arktype: 2.1.20
       prettier: 3.5.3
-      typescript: 5.4.5
+      typescript: 5.8.2
     transitivePeerDependencies:
       - supports-color
 
@@ -9177,6 +9162,41 @@
       - supports-color
       - ts-node
 
+  '@jest/core@29.7.0(ts-node@10.9.2(@swc/core@1.11.5)(@types/node@20.19.24)(typescript@5.8.2))':
+    dependencies:
+      '@jest/console': 29.7.0
+      '@jest/reporters': 29.7.0
+      '@jest/test-result': 29.7.0
+      '@jest/transform': 29.7.0
+      '@jest/types': 29.6.3
+      '@types/node': 20.19.24
+      ansi-escapes: 4.3.2
+      chalk: 4.1.2
+      ci-info: 3.9.0
+      exit: 0.1.2
+      graceful-fs: 4.2.11
+      jest-changed-files: 29.7.0
+      jest-config: 29.7.0(@types/node@20.19.24)(ts-node@10.9.2(@swc/core@1.11.5)(@types/node@20.19.24)(typescript@5.8.2))
+      jest-haste-map: 29.7.0
+      jest-message-util: 29.7.0
+      jest-regex-util: 29.6.3
+      jest-resolve: 29.7.0
+      jest-resolve-dependencies: 29.7.0
+      jest-runner: 29.7.0
+      jest-runtime: 29.7.0
+      jest-snapshot: 29.7.0
+      jest-util: 29.7.0
+      jest-validate: 29.7.0
+      jest-watcher: 29.7.0
+      micromatch: 4.0.8
+      pretty-format: 29.7.0
+      slash: 3.0.0
+      strip-ansi: 6.0.1
+    transitivePeerDependencies:
+      - babel-plugin-macros
+      - supports-color
+      - ts-node
+
   '@jest/create-cache-key-function@29.7.0':
     dependencies:
       '@jest/types': 29.6.3
@@ -9401,11 +9421,7 @@
 
   '@libsql/isomorphic-ws@0.1.5':
     dependencies:
-<<<<<<< HEAD
       '@types/ws': 8.18.1
-=======
-      '@types/ws': 8.5.6
->>>>>>> f76f8b5c
       ws: 8.18.3
     transitivePeerDependencies:
       - bufferutil
@@ -9709,12 +9725,7 @@
       make-synchronized: 0.4.2
       prettier: 3.5.3
 
-<<<<<<< HEAD
   '@prisma/engines-version@6.20.0-11.next-80ee0a44bf5668992b0c909c946a755b86b56c95': {}
-=======
-  '@prisma/engines-version@6.20.0-5.46b83975fec203f6665832b932ab3dc58be23eab': {}
-
-  '@prisma/mini-proxy@0.9.5': {}
 
   '@prisma/ppg@1.0.1':
     dependencies:
@@ -9722,9 +9733,6 @@
     transitivePeerDependencies:
       - bufferutil
       - utf-8-validate
-
-  '@prisma/prisma-schema-wasm@6.20.0-5.46b83975fec203f6665832b932ab3dc58be23eab': {}
->>>>>>> f76f8b5c
 
   '@prisma/prisma-schema-wasm@6.20.0-11.next-80ee0a44bf5668992b0c909c946a755b86b56c95': {}
 
@@ -10128,7 +10136,7 @@
     dependencies:
       '@types/node': 20.19.24
       pg-protocol: 1.10.3
-      pg-types: 4.1.0
+      pg-types: 4.0.2
 
   '@types/pluralize@0.0.33': {}
 
@@ -10315,10 +10323,10 @@
       treeify: 1.1.0
       yargs: 16.2.0
 
-  '@typescript/vfs@1.6.1(typescript@5.4.5)':
+  '@typescript/vfs@1.6.1(typescript@5.8.2)':
     dependencies:
       debug: 4.4.3
-      typescript: 5.4.5
+      typescript: 5.8.2
     transitivePeerDependencies:
       - supports-color
 
@@ -11087,6 +11095,21 @@
       exit: 0.1.2
       graceful-fs: 4.2.11
       jest-config: 29.7.0(@types/node@20.19.24)(ts-node@10.9.2(@swc/core@1.11.5)(@types/node@20.19.24)(typescript@5.4.5))
+      jest-util: 29.7.0
+      prompts: 2.4.2
+    transitivePeerDependencies:
+      - '@types/node'
+      - babel-plugin-macros
+      - supports-color
+      - ts-node
+
+  create-jest@29.7.0(@types/node@20.19.24)(ts-node@10.9.2(@swc/core@1.11.5)(@types/node@20.19.24)(typescript@5.8.2)):
+    dependencies:
+      '@jest/types': 29.6.3
+      chalk: 4.1.2
+      exit: 0.1.2
+      graceful-fs: 4.2.11
+      jest-config: 29.7.0(@types/node@20.19.24)(ts-node@10.9.2(@swc/core@1.11.5)(@types/node@20.19.24)(typescript@5.8.2))
       jest-util: 29.7.0
       prompts: 2.4.2
     transitivePeerDependencies:
@@ -12278,6 +12301,25 @@
       - supports-color
       - ts-node
 
+  jest-cli@29.7.0(@types/node@20.19.24)(ts-node@10.9.2(@swc/core@1.11.5)(@types/node@20.19.24)(typescript@5.8.2)):
+    dependencies:
+      '@jest/core': 29.7.0(ts-node@10.9.2(@swc/core@1.11.5)(@types/node@20.19.24)(typescript@5.8.2))
+      '@jest/test-result': 29.7.0
+      '@jest/types': 29.6.3
+      chalk: 4.1.2
+      create-jest: 29.7.0(@types/node@20.19.24)(ts-node@10.9.2(@swc/core@1.11.5)(@types/node@20.19.24)(typescript@5.8.2))
+      exit: 0.1.2
+      import-local: 3.2.0
+      jest-config: 29.7.0(@types/node@20.19.24)(ts-node@10.9.2(@swc/core@1.11.5)(@types/node@20.19.24)(typescript@5.8.2))
+      jest-util: 29.7.0
+      jest-validate: 29.7.0
+      yargs: 17.7.2
+    transitivePeerDependencies:
+      - '@types/node'
+      - babel-plugin-macros
+      - supports-color
+      - ts-node
+
   jest-config@29.7.0(@types/node@20.19.24)(ts-node@10.9.2(@swc/core@1.11.5)(@types/node@20.19.24)(typescript@5.4.5)):
     dependencies:
       '@babel/core': 7.28.5
@@ -12309,6 +12351,37 @@
       - babel-plugin-macros
       - supports-color
 
+  jest-config@29.7.0(@types/node@20.19.24)(ts-node@10.9.2(@swc/core@1.11.5)(@types/node@20.19.24)(typescript@5.8.2)):
+    dependencies:
+      '@babel/core': 7.28.5
+      '@jest/test-sequencer': 29.7.0
+      '@jest/types': 29.6.3
+      babel-jest: 29.7.0(@babel/core@7.28.5)
+      chalk: 4.1.2
+      ci-info: 3.9.0
+      deepmerge: 4.3.1
+      glob: 7.2.3
+      graceful-fs: 4.2.11
+      jest-circus: 29.7.0
+      jest-environment-node: 29.7.0
+      jest-get-type: 29.6.3
+      jest-regex-util: 29.6.3
+      jest-resolve: 29.7.0
+      jest-runner: 29.7.0
+      jest-util: 29.7.0
+      jest-validate: 29.7.0
+      micromatch: 4.0.8
+      parse-json: 5.2.0
+      pretty-format: 29.7.0
+      slash: 3.0.0
+      strip-json-comments: 3.1.1
+    optionalDependencies:
+      '@types/node': 20.19.24
+      ts-node: 10.9.2(@swc/core@1.11.5)(@types/node@20.19.24)(typescript@5.8.2)
+    transitivePeerDependencies:
+      - babel-plugin-macros
+      - supports-color
+
   jest-diff@29.7.0:
     dependencies:
       chalk: 4.1.2
@@ -12560,6 +12633,18 @@
       - supports-color
       - ts-node
 
+  jest@29.7.0(@types/node@20.19.24)(ts-node@10.9.2(@swc/core@1.11.5)(@types/node@20.19.24)(typescript@5.8.2)):
+    dependencies:
+      '@jest/core': 29.7.0(ts-node@10.9.2(@swc/core@1.11.5)(@types/node@20.19.24)(typescript@5.8.2))
+      '@jest/types': 29.6.3
+      import-local: 3.2.0
+      jest-cli: 29.7.0(@types/node@20.19.24)(ts-node@10.9.2(@swc/core@1.11.5)(@types/node@20.19.24)(typescript@5.8.2))
+    transitivePeerDependencies:
+      - '@types/node'
+      - babel-plugin-macros
+      - supports-color
+      - ts-node
+
   jiti@2.6.1: {}
 
   jju@1.4.0: {}
@@ -13386,6 +13471,16 @@
       postgres-bytea: 1.0.0
       postgres-date: 1.0.7
       postgres-interval: 1.2.0
+
+  pg-types@4.0.2:
+    dependencies:
+      pg-int8: 1.0.1
+      pg-numeric: 1.0.2
+      postgres-array: 3.0.4
+      postgres-bytea: 3.0.0
+      postgres-date: 2.1.0
+      postgres-interval: 3.0.0
+      postgres-range: 1.1.4
 
   pg-types@4.1.0:
     dependencies:
@@ -14363,6 +14458,27 @@
       yn: 3.1.1
     optionalDependencies:
       '@swc/core': 1.11.5
+
+  ts-node@10.9.2(@swc/core@1.11.5)(@types/node@20.19.24)(typescript@5.8.2):
+    dependencies:
+      '@cspotcode/source-map-support': 0.8.1
+      '@tsconfig/node10': 1.0.11
+      '@tsconfig/node12': 1.0.11
+      '@tsconfig/node14': 1.0.3
+      '@tsconfig/node16': 1.0.4
+      '@types/node': 20.19.24
+      acorn: 8.15.0
+      acorn-walk: 8.3.4
+      arg: 4.1.3
+      create-require: 1.1.1
+      diff: 4.0.2
+      make-error: 1.3.6
+      typescript: 5.8.2
+      v8-compile-cache-lib: 3.0.1
+      yn: 3.1.1
+    optionalDependencies:
+      '@swc/core': 1.11.5
+    optional: true
 
   ts-pattern@5.6.2: {}
 
@@ -14871,13 +14987,10 @@
 
   ws@8.18.3: {}
 
-<<<<<<< HEAD
   wsl-utils@0.1.0:
     dependencies:
       is-wsl: 3.1.0
 
-=======
->>>>>>> f76f8b5c
   xdg-app-paths@8.3.0:
     dependencies:
       xdg-portable: 10.6.0
