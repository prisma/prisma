--- conflicted
+++ resolved
@@ -606,13 +606,8 @@
         specifier: workspace:*
         version: link:../engines
       '@prisma/engines-version':
-<<<<<<< HEAD
         specifier: 5.15.0-10.009080f2d007e11c7faf5558cf7bb641d2eb1c23
         version: 5.15.0-10.009080f2d007e11c7faf5558cf7bb641d2eb1c23
-=======
-        specifier: 5.15.0-4.integration-fix-sqlite-d1-migrations-93d288241fddb3768c310aeceb6b0120145c6f6d
-        version: 5.15.0-4.integration-fix-sqlite-d1-migrations-93d288241fddb3768c310aeceb6b0120145c6f6d
->>>>>>> 8185d81a
       '@prisma/fetch-engine':
         specifier: workspace:*
         version: link:../fetch-engine
@@ -638,18 +633,9 @@
         specifier: workspace:*
         version: link:../pg-worker
       '@prisma/query-engine-wasm':
-<<<<<<< HEAD
         specifier: 5.15.0-10.009080f2d007e11c7faf5558cf7bb641d2eb1c23
         version: 5.15.0-10.009080f2d007e11c7faf5558cf7bb641d2eb1c23
-=======
-        specifier: 5.15.0-4.integration-fix-sqlite-d1-migrations-93d288241fddb3768c310aeceb6b0120145c6f6d
-        version: 5.15.0-4.integration-fix-sqlite-d1-migrations-93d288241fddb3768c310aeceb6b0120145c6f6d
->>>>>>> 8185d81a
       '@snaplet/copycat':
-        specifier: 0.17.3
-        version: 0.17.3
-      '@swc-node/register':
-        specifier: 1.9.1
         version: 1.9.1(@swc/core@1.5.7)(typescript@5.4.5)
       '@swc/core':
         specifier: 1.5.7
@@ -862,13 +848,8 @@
         specifier: workspace:*
         version: link:../debug
       '@prisma/engines-version':
-<<<<<<< HEAD
         specifier: 5.15.0-10.009080f2d007e11c7faf5558cf7bb641d2eb1c23
         version: 5.15.0-10.009080f2d007e11c7faf5558cf7bb641d2eb1c23
-=======
-        specifier: 5.15.0-4.integration-fix-sqlite-d1-migrations-93d288241fddb3768c310aeceb6b0120145c6f6d
-        version: 5.15.0-4.integration-fix-sqlite-d1-migrations-93d288241fddb3768c310aeceb6b0120145c6f6d
->>>>>>> 8185d81a
       '@prisma/fetch-engine':
         specifier: workspace:*
         version: link:../fetch-engine
@@ -904,13 +885,8 @@
         specifier: workspace:*
         version: link:../debug
       '@prisma/engines-version':
-<<<<<<< HEAD
         specifier: 5.15.0-10.009080f2d007e11c7faf5558cf7bb641d2eb1c23
         version: 5.15.0-10.009080f2d007e11c7faf5558cf7bb641d2eb1c23
-=======
-        specifier: 5.15.0-4.integration-fix-sqlite-d1-migrations-93d288241fddb3768c310aeceb6b0120145c6f6d
-        version: 5.15.0-4.integration-fix-sqlite-d1-migrations-93d288241fddb3768c310aeceb6b0120145c6f6d
->>>>>>> 8185d81a
       '@prisma/get-platform':
         specifier: workspace:*
         version: link:../get-platform
@@ -1234,13 +1210,8 @@
         specifier: workspace:*
         version: link:../get-platform
       '@prisma/prisma-schema-wasm':
-<<<<<<< HEAD
         specifier: 5.15.0-10.009080f2d007e11c7faf5558cf7bb641d2eb1c23
         version: 5.15.0-10.009080f2d007e11c7faf5558cf7bb641d2eb1c23
-=======
-        specifier: 5.15.0-4.integration-fix-sqlite-d1-migrations-93d288241fddb3768c310aeceb6b0120145c6f6d
-        version: 5.15.0-4.integration-fix-sqlite-d1-migrations-93d288241fddb3768c310aeceb6b0120145c6f6d
->>>>>>> 8185d81a
       '@prisma/schema-files-loader':
         specifier: workspace:*
         version: link:../schema-files-loader
@@ -1399,13 +1370,8 @@
         specifier: workspace:*
         version: link:../debug
       '@prisma/engines-version':
-<<<<<<< HEAD
         specifier: 5.15.0-10.009080f2d007e11c7faf5558cf7bb641d2eb1c23
         version: 5.15.0-10.009080f2d007e11c7faf5558cf7bb641d2eb1c23
-=======
-        specifier: 5.15.0-4.integration-fix-sqlite-d1-migrations-93d288241fddb3768c310aeceb6b0120145c6f6d
-        version: 5.15.0-4.integration-fix-sqlite-d1-migrations-93d288241fddb3768c310aeceb6b0120145c6f6d
->>>>>>> 8185d81a
       '@prisma/generator-helper':
         specifier: workspace:*
         version: link:../generator-helper
@@ -1556,13 +1522,8 @@
   packages/schema-files-loader:
     dependencies:
       '@prisma/prisma-schema-wasm':
-<<<<<<< HEAD
         specifier: 5.15.0-10.009080f2d007e11c7faf5558cf7bb641d2eb1c23
         version: 5.15.0-10.009080f2d007e11c7faf5558cf7bb641d2eb1c23
-=======
-        specifier: 5.15.0-4.integration-fix-sqlite-d1-migrations-93d288241fddb3768c310aeceb6b0120145c6f6d
-        version: 5.15.0-4.integration-fix-sqlite-d1-migrations-93d288241fddb3768c310aeceb6b0120145c6f6d
->>>>>>> 8185d81a
       fs-extra:
         specifier: 11.1.1
         version: 11.1.1
@@ -3630,13 +3591,8 @@
     resolution: {integrity: sha512-t2XdOfrVgcF7AW791FtdPS27NyNqcE1SpoXgk3HpziousvUMsJi4Q6NL3JyOBpsMOrvk94749o8yyonvX5quPw==}
     engines: {node: '>=16'}
 
-<<<<<<< HEAD
   /@prisma/engines-version@5.15.0-10.009080f2d007e11c7faf5558cf7bb641d2eb1c23:
     resolution: {integrity: sha512-qhaOUiLqds3CWoMh8jx6GJoOmLwPK3jlnsNsEAwPqVGnLO4bE5DT+ko9eLLb4wqM9RzMt2Pb7oLjF/8kW6rX4A==}
-=======
-  /@prisma/engines-version@5.15.0-4.integration-fix-sqlite-d1-migrations-93d288241fddb3768c310aeceb6b0120145c6f6d:
-    resolution: {integrity: sha512-+M1lOtivlNsCp9wBZPg1vFD66NiTyQ5ank0p++nNKC0Vjio63tw4aOeKtzci3veJnupuL6C2Wqih0GwbtX2c1w==}
->>>>>>> 8185d81a
 
   /@prisma/mini-proxy@0.9.5:
     resolution: {integrity: sha512-0MLaxUjGbZGJGx9fIy1kbAH65hcZHCP6yes8xCTVcWumo64uzAxuvZdf5l1EPCZrDnj+iZNAy0U364oOAN+gXQ==}
@@ -3644,21 +3600,12 @@
     hasBin: true
     dev: true
 
-<<<<<<< HEAD
   /@prisma/prisma-schema-wasm@5.15.0-10.009080f2d007e11c7faf5558cf7bb641d2eb1c23:
     resolution: {integrity: sha512-8B7A21UFHiihfdFuhLwXJPLAX2QrqjMvgE1AZIZC83DD4DSqrz4ypmnRF/XRva8pF/lOBt72xoiI8X7cz2QYcw==}
     dev: false
 
   /@prisma/query-engine-wasm@5.15.0-10.009080f2d007e11c7faf5558cf7bb641d2eb1c23:
     resolution: {integrity: sha512-sudCjlMzZVPzK4LntvT3bolGUc/No3GcASLm3qO3IS2CwqG8FJNKVhjOu4dCyAQbmLZgl/0FcNbSnhQ0pYlLWw==}
-=======
-  /@prisma/prisma-schema-wasm@5.15.0-4.integration-fix-sqlite-d1-migrations-93d288241fddb3768c310aeceb6b0120145c6f6d:
-    resolution: {integrity: sha512-PekaBeJMyLRvJKs4q3IGDciEo1fHi++S6c0i4EcHx9lW1wDoxYKcIjPLWTIATElVHwzkUr+SG+tMEOKFevtwng==}
-    dev: false
-
-  /@prisma/query-engine-wasm@5.15.0-4.integration-fix-sqlite-d1-migrations-93d288241fddb3768c310aeceb6b0120145c6f6d:
-    resolution: {integrity: sha512-lWxJT77m4wj1EznqODQCppVzRocrG3ts+wViOcrhftJgl5Rmep4jLHTcPm4+KSCcT3sEv1DfNhegY2zsLzbq3Q==}
->>>>>>> 8185d81a
     dev: true
 
   /@prisma/studio-common@0.500.0:
