--- conflicted
+++ resolved
@@ -106,17 +106,10 @@
     specifiers:
       '@prisma/client': workspace:*
       '@prisma/debug': workspace:*
-<<<<<<< HEAD
       '@prisma/engines': 3.9.0-46.feat-mongo-query-raw-0e82f4d739182f5d6734e6a74b41625ce32cf1c0
       '@prisma/fetch-engine': 3.9.0-46.feat-mongo-query-raw-0e82f4d739182f5d6734e6a74b41625ce32cf1c0
       '@prisma/generator-helper': workspace:*
       '@prisma/get-platform': 3.9.0-46.feat-mongo-query-raw-0e82f4d739182f5d6734e6a74b41625ce32cf1c0
-=======
-      '@prisma/engines': 3.9.0-26.dc0a52eb727200247416de740694bde98a7b0603
-      '@prisma/fetch-engine': 3.9.0-26.dc0a52eb727200247416de740694bde98a7b0603
-      '@prisma/generator-helper': workspace:*
-      '@prisma/get-platform': 3.9.0-26.dc0a52eb727200247416de740694bde98a7b0603
->>>>>>> bb3001ac
       '@prisma/migrate': workspace:*
       '@prisma/sdk': workspace:*
       '@prisma/studio': 0.456.0
@@ -162,7 +155,6 @@
       ts-jest: 27.1.3
       typescript: 4.5.4
     dependencies:
-<<<<<<< HEAD
       '@prisma/engines': 3.9.0-46.feat-mongo-query-raw-0e82f4d739182f5d6734e6a74b41625ce32cf1c0
     devDependencies:
       '@prisma/client': link:../client
@@ -170,15 +162,6 @@
       '@prisma/fetch-engine': 3.9.0-46.feat-mongo-query-raw-0e82f4d739182f5d6734e6a74b41625ce32cf1c0
       '@prisma/generator-helper': link:../generator-helper
       '@prisma/get-platform': 3.9.0-46.feat-mongo-query-raw-0e82f4d739182f5d6734e6a74b41625ce32cf1c0
-=======
-      '@prisma/engines': 3.9.0-26.dc0a52eb727200247416de740694bde98a7b0603
-    devDependencies:
-      '@prisma/client': link:../client
-      '@prisma/debug': link:../debug
-      '@prisma/fetch-engine': 3.9.0-26.dc0a52eb727200247416de740694bde98a7b0603
-      '@prisma/generator-helper': link:../generator-helper
-      '@prisma/get-platform': 3.9.0-26.dc0a52eb727200247416de740694bde98a7b0603
->>>>>>> bb3001ac
       '@prisma/migrate': link:../migrate
       '@prisma/sdk': link:../sdk
       '@prisma/studio': 0.456.0
@@ -229,19 +212,11 @@
       '@microsoft/api-extractor': 7.19.3
       '@prisma/debug': workspace:*
       '@prisma/engine-core': workspace:*
-<<<<<<< HEAD
       '@prisma/engines': 3.9.0-46.feat-mongo-query-raw-0e82f4d739182f5d6734e6a74b41625ce32cf1c0
       '@prisma/engines-version': 3.9.0-46.feat-mongo-query-raw-0e82f4d739182f5d6734e6a74b41625ce32cf1c0
       '@prisma/fetch-engine': 3.9.0-46.feat-mongo-query-raw-0e82f4d739182f5d6734e6a74b41625ce32cf1c0
       '@prisma/generator-helper': workspace:*
       '@prisma/get-platform': 3.9.0-46.feat-mongo-query-raw-0e82f4d739182f5d6734e6a74b41625ce32cf1c0
-=======
-      '@prisma/engines': 3.9.0-26.dc0a52eb727200247416de740694bde98a7b0603
-      '@prisma/engines-version': 3.9.0-26.dc0a52eb727200247416de740694bde98a7b0603
-      '@prisma/fetch-engine': 3.9.0-26.dc0a52eb727200247416de740694bde98a7b0603
-      '@prisma/generator-helper': workspace:*
-      '@prisma/get-platform': 3.9.0-26.dc0a52eb727200247416de740694bde98a7b0603
->>>>>>> bb3001ac
       '@prisma/migrate': workspace:*
       '@prisma/sdk': workspace:*
       '@timsuchanek/copy': 1.4.5
@@ -295,26 +270,15 @@
       tsd: 0.19.1
       typescript: 4.5.4
     dependencies:
-<<<<<<< HEAD
       '@prisma/engines-version': 3.9.0-46.feat-mongo-query-raw-0e82f4d739182f5d6734e6a74b41625ce32cf1c0
-=======
-      '@prisma/engines-version': 3.9.0-26.dc0a52eb727200247416de740694bde98a7b0603
->>>>>>> bb3001ac
     devDependencies:
       '@microsoft/api-extractor': 7.19.3
       '@prisma/debug': link:../debug
       '@prisma/engine-core': link:../engine-core
-<<<<<<< HEAD
       '@prisma/engines': 3.9.0-46.feat-mongo-query-raw-0e82f4d739182f5d6734e6a74b41625ce32cf1c0
       '@prisma/fetch-engine': 3.9.0-46.feat-mongo-query-raw-0e82f4d739182f5d6734e6a74b41625ce32cf1c0
       '@prisma/generator-helper': link:../generator-helper
       '@prisma/get-platform': 3.9.0-46.feat-mongo-query-raw-0e82f4d739182f5d6734e6a74b41625ce32cf1c0
-=======
-      '@prisma/engines': 3.9.0-26.dc0a52eb727200247416de740694bde98a7b0603
-      '@prisma/fetch-engine': 3.9.0-26.dc0a52eb727200247416de740694bde98a7b0603
-      '@prisma/generator-helper': link:../generator-helper
-      '@prisma/get-platform': 3.9.0-26.dc0a52eb727200247416de740694bde98a7b0603
->>>>>>> bb3001ac
       '@prisma/migrate': link:../migrate
       '@prisma/sdk': link:../sdk
       '@timsuchanek/copy': 1.4.5
@@ -412,15 +376,9 @@
   packages/engine-core:
     specifiers:
       '@prisma/debug': workspace:*
-<<<<<<< HEAD
       '@prisma/engines': 3.9.0-46.feat-mongo-query-raw-0e82f4d739182f5d6734e6a74b41625ce32cf1c0
       '@prisma/generator-helper': workspace:*
       '@prisma/get-platform': 3.9.0-46.feat-mongo-query-raw-0e82f4d739182f5d6734e6a74b41625ce32cf1c0
-=======
-      '@prisma/engines': 3.9.0-26.dc0a52eb727200247416de740694bde98a7b0603
-      '@prisma/generator-helper': workspace:*
-      '@prisma/get-platform': 3.9.0-26.dc0a52eb727200247416de740694bde98a7b0603
->>>>>>> bb3001ac
       '@types/jest': 27.4.0
       '@types/node': 12.20.42
       '@typescript-eslint/eslint-plugin': 5.9.0
@@ -447,15 +405,9 @@
       undici: 3.3.6
     dependencies:
       '@prisma/debug': link:../debug
-<<<<<<< HEAD
       '@prisma/engines': 3.9.0-46.feat-mongo-query-raw-0e82f4d739182f5d6734e6a74b41625ce32cf1c0
       '@prisma/generator-helper': link:../generator-helper
       '@prisma/get-platform': 3.9.0-46.feat-mongo-query-raw-0e82f4d739182f5d6734e6a74b41625ce32cf1c0
-=======
-      '@prisma/engines': 3.9.0-26.dc0a52eb727200247416de740694bde98a7b0603
-      '@prisma/generator-helper': link:../generator-helper
-      '@prisma/get-platform': 3.9.0-26.dc0a52eb727200247416de740694bde98a7b0603
->>>>>>> bb3001ac
       chalk: 4.1.2
       execa: 5.1.1
       get-stream: 6.0.1
@@ -600,15 +552,9 @@
   packages/migrate:
     specifiers:
       '@prisma/debug': workspace:*
-<<<<<<< HEAD
       '@prisma/engines-version': 3.9.0-46.feat-mongo-query-raw-0e82f4d739182f5d6734e6a74b41625ce32cf1c0
       '@prisma/generator-helper': workspace:*
       '@prisma/get-platform': 3.9.0-46.feat-mongo-query-raw-0e82f4d739182f5d6734e6a74b41625ce32cf1c0
-=======
-      '@prisma/engines-version': 3.9.0-26.dc0a52eb727200247416de740694bde98a7b0603
-      '@prisma/generator-helper': workspace:*
-      '@prisma/get-platform': 3.9.0-26.dc0a52eb727200247416de740694bde98a7b0603
->>>>>>> bb3001ac
       '@prisma/sdk': workspace:*
       '@sindresorhus/slugify': 1.1.2
       '@types/jest': 27.4.0
@@ -649,11 +595,7 @@
       typescript: 4.5.4
     dependencies:
       '@prisma/debug': link:../debug
-<<<<<<< HEAD
       '@prisma/get-platform': 3.9.0-46.feat-mongo-query-raw-0e82f4d739182f5d6734e6a74b41625ce32cf1c0
-=======
-      '@prisma/get-platform': 3.9.0-26.dc0a52eb727200247416de740694bde98a7b0603
->>>>>>> bb3001ac
       '@sindresorhus/slugify': 1.1.2
       chalk: 4.1.2
       execa: 5.1.1
@@ -670,11 +612,7 @@
       strip-ansi: 6.0.1
       strip-indent: 3.0.0
     devDependencies:
-<<<<<<< HEAD
       '@prisma/engines-version': 3.9.0-46.feat-mongo-query-raw-0e82f4d739182f5d6734e6a74b41625ce32cf1c0
-=======
-      '@prisma/engines-version': 3.9.0-26.dc0a52eb727200247416de740694bde98a7b0603
->>>>>>> bb3001ac
       '@prisma/generator-helper': link:../generator-helper
       '@prisma/sdk': link:../sdk
       '@types/jest': 27.4.0
@@ -742,17 +680,10 @@
     specifiers:
       '@prisma/debug': workspace:*
       '@prisma/engine-core': workspace:*
-<<<<<<< HEAD
       '@prisma/engines': 3.9.0-46.feat-mongo-query-raw-0e82f4d739182f5d6734e6a74b41625ce32cf1c0
       '@prisma/fetch-engine': 3.9.0-46.feat-mongo-query-raw-0e82f4d739182f5d6734e6a74b41625ce32cf1c0
       '@prisma/generator-helper': workspace:*
       '@prisma/get-platform': 3.9.0-46.feat-mongo-query-raw-0e82f4d739182f5d6734e6a74b41625ce32cf1c0
-=======
-      '@prisma/engines': 3.9.0-26.dc0a52eb727200247416de740694bde98a7b0603
-      '@prisma/fetch-engine': 3.9.0-26.dc0a52eb727200247416de740694bde98a7b0603
-      '@prisma/generator-helper': workspace:*
-      '@prisma/get-platform': 3.9.0-26.dc0a52eb727200247416de740694bde98a7b0603
->>>>>>> bb3001ac
       '@timsuchanek/copy': 1.4.5
       '@types/jest': 27.4.0
       '@types/node': 12.20.42
@@ -807,17 +738,10 @@
     dependencies:
       '@prisma/debug': link:../debug
       '@prisma/engine-core': link:../engine-core
-<<<<<<< HEAD
       '@prisma/engines': 3.9.0-46.feat-mongo-query-raw-0e82f4d739182f5d6734e6a74b41625ce32cf1c0
       '@prisma/fetch-engine': 3.9.0-46.feat-mongo-query-raw-0e82f4d739182f5d6734e6a74b41625ce32cf1c0
       '@prisma/generator-helper': link:../generator-helper
       '@prisma/get-platform': 3.9.0-46.feat-mongo-query-raw-0e82f4d739182f5d6734e6a74b41625ce32cf1c0
-=======
-      '@prisma/engines': 3.9.0-26.dc0a52eb727200247416de740694bde98a7b0603
-      '@prisma/fetch-engine': 3.9.0-26.dc0a52eb727200247416de740694bde98a7b0603
-      '@prisma/generator-helper': link:../generator-helper
-      '@prisma/get-platform': 3.9.0-26.dc0a52eb727200247416de740694bde98a7b0603
->>>>>>> bb3001ac
       '@timsuchanek/copy': 1.4.5
       archiver: 5.3.0
       arg: 5.0.1
@@ -1699,7 +1623,6 @@
       ms: 2.1.3
       strip-ansi: 6.0.1
 
-<<<<<<< HEAD
   /@prisma/engines-version/3.9.0-46.feat-mongo-query-raw-0e82f4d739182f5d6734e6a74b41625ce32cf1c0:
     resolution: {integrity: sha512-Ghr8oCRilwuUIaCU86Gqo0im24hz1+oywYJ8fS3JfLhr8BQg+BwuKXgQgly5hvqDgZC46HbsggKbKLnxfhfJ+g==}
 
@@ -1712,20 +1635,6 @@
     dependencies:
       '@prisma/debug': 3.8.1
       '@prisma/get-platform': 3.9.0-46.feat-mongo-query-raw-0e82f4d739182f5d6734e6a74b41625ce32cf1c0
-=======
-  /@prisma/engines-version/3.9.0-26.dc0a52eb727200247416de740694bde98a7b0603:
-    resolution: {integrity: sha512-K5CMOKZ0CMtyw/eBnbRVJFdsRbwH4nMV2JXgim831rzwcGlD7LluyW3LwQsZ1yb76MFmkEAv99d5sGG5cokoUw==}
-
-  /@prisma/engines/3.9.0-26.dc0a52eb727200247416de740694bde98a7b0603:
-    resolution: {integrity: sha512-VfqQJO6FiYCc7IwIg2T39iAoGkStba3Vly7YOWJvVNOJBeqwzJ6+WAocRR4HuTHUtN9vjKtBYyrYtThbj5XUxA==}
-    requiresBuild: true
-
-  /@prisma/fetch-engine/3.9.0-26.dc0a52eb727200247416de740694bde98a7b0603:
-    resolution: {integrity: sha512-8n01mP5SOwXHvkQhCv4lcjcyRxZvEGf/CVw34UGmcd7yDmQTTmdfOwSKh/75kj2ai4lTrLX5KI0BESMo89QKdA==}
-    dependencies:
-      '@prisma/debug': 3.8.1
-      '@prisma/get-platform': 3.9.0-26.dc0a52eb727200247416de740694bde98a7b0603
->>>>>>> bb3001ac
       chalk: 4.1.2
       execa: 5.1.1
       find-cache-dir: 3.3.2
@@ -1745,13 +1654,8 @@
       - encoding
       - supports-color
 
-<<<<<<< HEAD
   /@prisma/get-platform/3.9.0-46.feat-mongo-query-raw-0e82f4d739182f5d6734e6a74b41625ce32cf1c0:
     resolution: {integrity: sha512-hCgM2FhvLyb9pFq+SB2x3JA3fXePv17B7Cy3pCO4PAp9xw4WiwM7duRrismK/T+rPCPGgocj9Pp3YtxiyoZy6w==}
-=======
-  /@prisma/get-platform/3.9.0-26.dc0a52eb727200247416de740694bde98a7b0603:
-    resolution: {integrity: sha512-ZKSYSiffeV3T1SDnxr6boXjMNecUgFe21MuB9rqqlfuDTnAji4fPuTueChiQ3FcQ6li06RgAIqmQs5mN4UzOPA==}
->>>>>>> bb3001ac
     dependencies:
       '@prisma/debug': 3.8.1
 
