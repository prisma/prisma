--- conflicted
+++ resolved
@@ -393,13 +393,6 @@
         version: 7.2.3
 
   packages/client:
-<<<<<<< HEAD
-=======
-    dependencies:
-      '@prisma/engines-version':
-        specifier: 5.7.0-10.7025c28a99be33ac6e150c344958fbcd0b7ffa9c
-        version: 5.7.0-10.7025c28a99be33ac6e150c344958fbcd0b7ffa9c
->>>>>>> 113603d8
     devDependencies:
       '@codspeed/benchmark.js-plugin':
         specifier: 2.3.1
@@ -468,8 +461,8 @@
         specifier: workspace:*
         version: link:../engines
       '@prisma/engines-version':
-        specifier: 5.7.0-9.8736624d641a76de5d527dc7c266573b8d01c7a1
-        version: 5.7.0-9.8736624d641a76de5d527dc7c266573b8d01c7a1
+        specifier: 5.7.0-10.7025c28a99be33ac6e150c344958fbcd0b7ffa9c
+        version: 5.7.0-10.7025c28a99be33ac6e150c344958fbcd0b7ffa9c
       '@prisma/fetch-engine':
         specifier: workspace:*
         version: link:../fetch-engine
@@ -764,8 +757,8 @@
         specifier: workspace:*
         version: link:../debug
       '@prisma/engines-version':
-        specifier: 5.7.0-9.8736624d641a76de5d527dc7c266573b8d01c7a1
-        version: 5.7.0-9.8736624d641a76de5d527dc7c266573b8d01c7a1
+        specifier: 5.7.0-10.7025c28a99be33ac6e150c344958fbcd0b7ffa9c
+        version: 5.7.0-10.7025c28a99be33ac6e150c344958fbcd0b7ffa9c
       '@prisma/get-platform':
         specifier: workspace:*
         version: link:../get-platform
@@ -842,40 +835,6 @@
       tempy:
         specifier: 1.0.1
         version: 1.0.1
-<<<<<<< HEAD
-=======
-    devDependencies:
-      '@prisma/engines-version':
-        specifier: 5.7.0-10.7025c28a99be33ac6e150c344958fbcd0b7ffa9c
-        version: 5.7.0-10.7025c28a99be33ac6e150c344958fbcd0b7ffa9c
-      '@swc/core':
-        specifier: 1.3.96
-        version: 1.3.96
-      '@swc/jest':
-        specifier: 0.2.29
-        version: 0.2.29(@swc/core@1.3.96)
-      '@types/jest':
-        specifier: 29.5.8
-        version: 29.5.8
-      '@types/node':
-        specifier: 18.18.9
-        version: 18.18.9
-      '@types/node-fetch':
-        specifier: 2.6.9
-        version: 2.6.9
-      '@types/progress':
-        specifier: 2.0.7
-        version: 2.0.7
-      del:
-        specifier: 6.1.1
-        version: 6.1.1
-      jest:
-        specifier: 29.7.0
-        version: 29.7.0(@types/node@18.18.9)(ts-node@10.9.1)
-      strip-ansi:
-        specifier: 6.0.1
-        version: 6.0.1
->>>>>>> 113603d8
       typescript:
         specifier: 5.2.2
         version: 5.2.2
@@ -1123,16 +1082,8 @@
         specifier: workspace:*
         version: link:../get-platform
       '@prisma/prisma-schema-wasm':
-<<<<<<< HEAD
-        specifier: 5.7.0-9.8736624d641a76de5d527dc7c266573b8d01c7a1
-        version: 5.7.0-9.8736624d641a76de5d527dc7c266573b8d01c7a1
-=======
         specifier: 5.7.0-10.7025c28a99be33ac6e150c344958fbcd0b7ffa9c
         version: 5.7.0-10.7025c28a99be33ac6e150c344958fbcd0b7ffa9c
-      archiver:
-        specifier: 6.0.1
-        version: 6.0.1
->>>>>>> 113603d8
       arg:
         specifier: 5.0.2
         version: 5.0.2
