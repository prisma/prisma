--- conflicted
+++ resolved
@@ -510,15 +510,9 @@
       temp-dir: 2.0.0
       tempy: 1.0.1
     devDependencies:
-<<<<<<< HEAD
-      '@prisma/engines-version': 4.3.0-18.a39215673171b87177b86233206a5d65f2558857
+      '@prisma/engines-version': 4.3.0-19.6247f408d7e3d2824521d8af1266c1eb34ccb2e2
       '@swc/core': 1.2.237
       '@swc/jest': 0.2.22_@swc+core@1.2.237
-=======
-      '@prisma/engines-version': 4.3.0-19.6247f408d7e3d2824521d8af1266c1eb34ccb2e2
-      '@swc/core': 1.2.197
-      '@swc/jest': 0.2.22_@swc+core@1.2.197
->>>>>>> c3a4d118
       '@types/jest': 28.1.7
       '@types/node': 16.11.49
       '@types/node-fetch': 2.6.2
@@ -1560,7 +1554,7 @@
     dependencies:
       '@jest/fake-timers': 28.1.3
       '@jest/types': 28.1.3
-      '@types/node': 17.0.45
+      '@types/node': 18.6.3
       jest-mock: 28.1.3
     dev: true
 
@@ -1587,7 +1581,7 @@
     dependencies:
       '@jest/types': 28.1.3
       '@sinonjs/fake-timers': 9.1.2
-      '@types/node': 17.0.45
+      '@types/node': 18.6.3
       jest-message-util: 28.1.3
       jest-mock: 28.1.3
       jest-util: 28.1.3
@@ -1619,7 +1613,7 @@
       '@jest/transform': 28.1.3
       '@jest/types': 28.1.3
       '@jridgewell/trace-mapping': 0.3.14
-      '@types/node': 17.0.45
+      '@types/node': 18.6.3
       chalk: 4.1.2
       collect-v8-coverage: 1.0.1
       exit: 0.1.2
@@ -3190,7 +3184,7 @@
   /@types/tedious/4.0.8:
     resolution: {integrity: sha512-CWCNlKiX2/fqFb1uiEXTRQ33yqqa0wKP/SDQbHKrPaIfKji4lWAx1Y2jNNjcBFLMh/8MWpQCGseM25M8GTyHvg==}
     dependencies:
-      '@types/node': 17.0.45
+      '@types/node': 18.6.3
     dev: true
 
   /@types/text-table/0.2.2:
@@ -4019,8 +4013,8 @@
       node-int64: 0.4.0
     dev: true
 
-  /bson/4.6.5:
-    resolution: {integrity: sha512-uqrgcjyOaZsHfz7ea8zLRCLe1u+QGUSzMZmvXqO24CDW7DWoW1qiN9folSwa7hSneTSgM2ykDIzF5kcQQ8cwNw==}
+  /bson/4.7.0:
+    resolution: {integrity: sha512-VrlEE4vuiO1WTpfof4VmaVolCVYkYTgB9iWgYNOrVlnifpME/06fhFRmONgBhClD5pFC1t9ZWqFUQEQAzY43bA==}
     engines: {node: '>=6.9.0'}
     dependencies:
       buffer: 5.7.1
@@ -7183,7 +7177,7 @@
       '@jest/expect': 28.1.3
       '@jest/test-result': 28.1.3
       '@jest/types': 28.1.3
-      '@types/node': 17.0.45
+      '@types/node': 18.6.3
       chalk: 4.1.2
       co: 4.6.0
       dedent: 0.7.0
@@ -7652,7 +7646,7 @@
       '@jest/environment': 28.1.3
       '@jest/fake-timers': 28.1.3
       '@jest/types': 28.1.3
-      '@types/node': 17.0.45
+      '@types/node': 18.6.3
       jest-mock: 28.1.3
       jest-util: 28.1.3
     dev: true
@@ -7894,7 +7888,7 @@
     dependencies:
       '@jest/test-result': 28.1.3
       '@jest/types': 28.1.3
-      '@types/node': 17.0.45
+      '@types/node': 18.6.3
       ansi-escapes: 4.3.2
       chalk: 4.1.2
       emittery: 0.10.2
@@ -8923,7 +8917,7 @@
     resolution: {integrity: sha512-/NyiM3Ox9AwP5zrfT9TXjRKDJbXlLaUDQ9Rg//2lbg8D2A8GXV0VidYYnA/gfdK6uwbnL4FnAflH7FbGw3TS7w==}
     engines: {node: '>=12.9.0'}
     dependencies:
-      bson: 4.6.5
+      bson: 4.7.0
       denque: 2.0.1
       mongodb-connection-string-url: 2.5.3
       socks: 2.6.2
@@ -8935,7 +8929,7 @@
     resolution: {integrity: sha512-3CFDrSLtK2qjM1pZeZpLTUyqPRkc11Iuh74ZrwS4IwEJ3K2PqGnmyPLw7ex4Kzu37ujIMp3MAuiBlUjfrcb6hw==}
     engines: {node: '>=12.0.0'}
     dependencies:
-      bson: 4.6.5
+      bson: 4.7.0
       kareem: 2.4.1
       mongodb: 4.8.1
       mpath: 0.9.0
