--- conflicted
+++ resolved
@@ -520,15 +520,9 @@
       temp-dir: 2.0.0
       tempy: 1.0.1
     devDependencies:
-<<<<<<< HEAD
       '@prisma/engines-version': 4.4.0-17.a652eea41b2f4121560a5651466afa49845a57b9
-      '@swc/core': 1.2.248
-      '@swc/jest': 0.2.22_@swc+core@1.2.248
-=======
-      '@prisma/engines-version': 4.4.0-12.ef027724572e12df6f7ce8c487bd5579b008cd71
       '@swc/core': 1.3.1
       '@swc/jest': 0.2.22_@swc+core@1.3.1
->>>>>>> 054f5144
       '@types/jest': 28.1.8
       '@types/node': 16.11.59
       '@types/node-fetch': 2.6.2
@@ -2429,7 +2423,6 @@
       shimmer: 1.2.1
     transitivePeerDependencies:
       - supports-color
-    dev: false
 
   /@opentelemetry/instrumentation/0.32.0_@opentelemetry+api@1.2.0:
     resolution: {integrity: sha512-y6ADjHpkUz/v1nkyyYjsQa/zorhX+0qVGpFvXMcbjU4sHnBnC02c6wcc93sIgZfiQClIWo45TGku1KQxJ5UUbQ==}
@@ -2478,7 +2471,6 @@
       '@opentelemetry/core': 1.6.0_@opentelemetry+api@1.1.0
       '@opentelemetry/resources': 1.6.0_@opentelemetry+api@1.1.0
       '@opentelemetry/semantic-conventions': 1.6.0
-    dev: false
 
   /@opentelemetry/sdk-trace-base/1.6.0_@opentelemetry+api@1.2.0:
     resolution: {integrity: sha512-yx/uuzHdT0QNRSEbCgXHc0GONk90uvaFcPGaNowIFSl85rTp4or4uIIMkG7R8ckj8xWjDSjsaztH6yQxoZrl5g==}
