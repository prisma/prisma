--- conflicted
+++ resolved
@@ -1304,19 +1304,13 @@
     dev: false
     optional: true
 
-<<<<<<< HEAD
   /@aws-sdk/client-cognito-identity@3.386.0:
     resolution: {integrity: sha512-greo255LzFJI2rMwOuAywb+CkO8iKNp058Ve4E4F1Xp/ipOoc9UnzQuO+99N/1PbRnph55qYbM8D2WE2cokx0Q==}
-=======
-  /@aws-sdk/client-cognito-identity@3.388.0:
-    resolution: {integrity: sha512-5sCogMJ1utRlwLQiameyOrrcyhueknbsC2YK1G9Y7pgmgUl2zzUo7htQS2luW71SeBHiwkTQa3OZjbmGsotJvg==}
->>>>>>> 4708dde1
     engines: {node: '>=14.0.0'}
     requiresBuild: true
     dependencies:
       '@aws-crypto/sha256-browser': 3.0.0
       '@aws-crypto/sha256-js': 3.0.0
-<<<<<<< HEAD
       '@aws-sdk/client-sts': 3.386.0
       '@aws-sdk/credential-provider-node': 3.386.0
       '@aws-sdk/middleware-host-header': 3.379.1
@@ -1328,19 +1322,6 @@
       '@aws-sdk/util-endpoints': 3.386.0
       '@aws-sdk/util-user-agent-browser': 3.378.0
       '@aws-sdk/util-user-agent-node': 3.378.0
-=======
-      '@aws-sdk/client-sts': 3.388.0
-      '@aws-sdk/credential-provider-node': 3.388.0
-      '@aws-sdk/middleware-host-header': 3.387.0
-      '@aws-sdk/middleware-logger': 3.387.0
-      '@aws-sdk/middleware-recursion-detection': 3.387.0
-      '@aws-sdk/middleware-signing': 3.387.0
-      '@aws-sdk/middleware-user-agent': 3.387.0
-      '@aws-sdk/types': 3.387.0
-      '@aws-sdk/util-endpoints': 3.387.0
-      '@aws-sdk/util-user-agent-browser': 3.387.0
-      '@aws-sdk/util-user-agent-node': 3.387.0
->>>>>>> 4708dde1
       '@smithy/config-resolver': 2.0.2
       '@smithy/fetch-http-handler': 2.0.2
       '@smithy/hash-node': 2.0.2
@@ -1412,19 +1393,13 @@
     dev: false
     optional: true
 
-<<<<<<< HEAD
   /@aws-sdk/client-sts@3.386.0:
     resolution: {integrity: sha512-VK+tdZaI971IDP/1WqpYNorf+Q5uoJTqcp3y/bQY4Hr5bf8N3aztDrX7a2GaA07zgSdUa82VkScMKzW31jhsxw==}
-=======
-  /@aws-sdk/client-sts@3.388.0:
-    resolution: {integrity: sha512-y9FAcAYHT8O6T/jqhgsIQUb4gLiSTKD3xtzudDvjmFi8gl0oRIY1npbeckSiK6k07VQugm2s64I0nDnDxtWsBg==}
->>>>>>> 4708dde1
     engines: {node: '>=14.0.0'}
     requiresBuild: true
     dependencies:
       '@aws-crypto/sha256-browser': 3.0.0
       '@aws-crypto/sha256-js': 3.0.0
-<<<<<<< HEAD
       '@aws-sdk/credential-provider-node': 3.386.0
       '@aws-sdk/middleware-host-header': 3.379.1
       '@aws-sdk/middleware-logger': 3.378.0
@@ -1436,19 +1411,6 @@
       '@aws-sdk/util-endpoints': 3.386.0
       '@aws-sdk/util-user-agent-browser': 3.378.0
       '@aws-sdk/util-user-agent-node': 3.378.0
-=======
-      '@aws-sdk/credential-provider-node': 3.388.0
-      '@aws-sdk/middleware-host-header': 3.387.0
-      '@aws-sdk/middleware-logger': 3.387.0
-      '@aws-sdk/middleware-recursion-detection': 3.387.0
-      '@aws-sdk/middleware-sdk-sts': 3.387.0
-      '@aws-sdk/middleware-signing': 3.387.0
-      '@aws-sdk/middleware-user-agent': 3.387.0
-      '@aws-sdk/types': 3.387.0
-      '@aws-sdk/util-endpoints': 3.387.0
-      '@aws-sdk/util-user-agent-browser': 3.387.0
-      '@aws-sdk/util-user-agent-node': 3.387.0
->>>>>>> 4708dde1
       '@smithy/config-resolver': 2.0.2
       '@smithy/fetch-http-handler': 2.0.2
       '@smithy/hash-node': 2.0.2
@@ -1478,7 +1440,6 @@
     dev: false
     optional: true
 
-<<<<<<< HEAD
   /@aws-sdk/credential-provider-cognito-identity@3.386.0:
     resolution: {integrity: sha512-bH160dPWs5Sz1duZL5OW6IEeJK36lxiGuYpmhAu7yndnyXszoBPtFXjWR3c4smE4VawEBdPY8mFxwrW1Ah794g==}
     engines: {node: '>=14.0.0'}
@@ -1486,15 +1447,6 @@
     dependencies:
       '@aws-sdk/client-cognito-identity': 3.386.0
       '@aws-sdk/types': 3.378.0
-=======
-  /@aws-sdk/credential-provider-cognito-identity@3.388.0:
-    resolution: {integrity: sha512-j1oyBc0/O76YouOC2wMZuQUfHOjfrKWgBibIwrwqEqacYWMx/IBxZkk9j2fFerIVaKhhMNkZHAGb+qBx0urR/Q==}
-    engines: {node: '>=14.0.0'}
-    requiresBuild: true
-    dependencies:
-      '@aws-sdk/client-cognito-identity': 3.388.0
-      '@aws-sdk/types': 3.387.0
->>>>>>> 4708dde1
       '@smithy/property-provider': 2.0.1
       '@smithy/types': 2.0.2
       tslib: 2.5.0
@@ -1515,7 +1467,6 @@
     dev: false
     optional: true
 
-<<<<<<< HEAD
   /@aws-sdk/credential-provider-ini@3.386.0:
     resolution: {integrity: sha512-TDeOFwCq6Ri58OP4CvVIAbc+iJPld7TpOFB+YYQ+q0ut+92zaVTNrNoWZkygPCXKmeHUGZcwC9Mjt/4L+fBAkg==}
     engines: {node: '>=14.0.0'}
@@ -1526,18 +1477,6 @@
       '@aws-sdk/credential-provider-sso': 3.386.0
       '@aws-sdk/credential-provider-web-identity': 3.378.0
       '@aws-sdk/types': 3.378.0
-=======
-  /@aws-sdk/credential-provider-ini@3.388.0:
-    resolution: {integrity: sha512-3dg3A8AiZ5vXkSAYyyI3V/AW3Eo6KQJyE/glA+Nr2M0oAjT4z3vHhS3pf2B+hfKGZBTuKKgxusrrhrQABd/Diw==}
-    engines: {node: '>=14.0.0'}
-    requiresBuild: true
-    dependencies:
-      '@aws-sdk/credential-provider-env': 3.387.0
-      '@aws-sdk/credential-provider-process': 3.387.0
-      '@aws-sdk/credential-provider-sso': 3.388.0
-      '@aws-sdk/credential-provider-web-identity': 3.387.0
-      '@aws-sdk/types': 3.387.0
->>>>>>> 4708dde1
       '@smithy/credential-provider-imds': 2.0.1
       '@smithy/property-provider': 2.0.1
       '@smithy/shared-ini-file-loader': 2.0.2
@@ -1548,7 +1487,6 @@
     dev: false
     optional: true
 
-<<<<<<< HEAD
   /@aws-sdk/credential-provider-node@3.386.0:
     resolution: {integrity: sha512-dvYSN+T1B96TqiZE5tBV8bHCNU6TKq5meeI06AdClHz3VPvPKDN/EL0undXpl/GnlvuhKUftmVwdUBefG3otZA==}
     engines: {node: '>=14.0.0'}
@@ -1560,19 +1498,6 @@
       '@aws-sdk/credential-provider-sso': 3.386.0
       '@aws-sdk/credential-provider-web-identity': 3.378.0
       '@aws-sdk/types': 3.378.0
-=======
-  /@aws-sdk/credential-provider-node@3.388.0:
-    resolution: {integrity: sha512-BqWAkIG08gj/wevpesaZhAjALjfUNVjseHQRk+DNUoHIfyibW7Ahf3q/GIPs11dA2o8ECwR9/fo68Sq+sK799A==}
-    engines: {node: '>=14.0.0'}
-    requiresBuild: true
-    dependencies:
-      '@aws-sdk/credential-provider-env': 3.387.0
-      '@aws-sdk/credential-provider-ini': 3.388.0
-      '@aws-sdk/credential-provider-process': 3.387.0
-      '@aws-sdk/credential-provider-sso': 3.388.0
-      '@aws-sdk/credential-provider-web-identity': 3.387.0
-      '@aws-sdk/types': 3.387.0
->>>>>>> 4708dde1
       '@smithy/credential-provider-imds': 2.0.1
       '@smithy/property-provider': 2.0.1
       '@smithy/shared-ini-file-loader': 2.0.2
@@ -1596,7 +1521,6 @@
     dev: false
     optional: true
 
-<<<<<<< HEAD
   /@aws-sdk/credential-provider-sso@3.386.0:
     resolution: {integrity: sha512-7PvtrxMFpphQP8D5Zu5WpqZ/p7FBWiOQ2UQhzGKEry/9JIyTKiIZWsCu7OIWcfEx8RqSnLu3pDydc6HSTNs+lw==}
     engines: {node: '>=14.0.0'}
@@ -1605,16 +1529,6 @@
       '@aws-sdk/client-sso': 3.386.0
       '@aws-sdk/token-providers': 3.386.0
       '@aws-sdk/types': 3.378.0
-=======
-  /@aws-sdk/credential-provider-sso@3.388.0:
-    resolution: {integrity: sha512-RH02+rntaO0UhnSBr42n+7q8HOztc+Dets/hh6cWovf3Yi9s9ghLgYLN9FXpSosfot3XkmT/HOCa+CphAmGN9A==}
-    engines: {node: '>=14.0.0'}
-    requiresBuild: true
-    dependencies:
-      '@aws-sdk/client-sso': 3.387.0
-      '@aws-sdk/token-providers': 3.388.0
-      '@aws-sdk/types': 3.387.0
->>>>>>> 4708dde1
       '@smithy/property-provider': 2.0.1
       '@smithy/shared-ini-file-loader': 2.0.2
       '@smithy/types': 2.0.2
@@ -1636,7 +1550,6 @@
     dev: false
     optional: true
 
-<<<<<<< HEAD
   /@aws-sdk/credential-providers@3.386.0:
     resolution: {integrity: sha512-e5v6uP4bz34rWjiBL5GeaC1Rqw5Oqs3vTLbtuhAXyLYy2MfM39DVqK6ccwyqu053WPIfLzsK6boaOBohRdlg3Q==}
     engines: {node: '>=14.0.0'}
@@ -1653,24 +1566,6 @@
       '@aws-sdk/credential-provider-sso': 3.386.0
       '@aws-sdk/credential-provider-web-identity': 3.378.0
       '@aws-sdk/types': 3.378.0
-=======
-  /@aws-sdk/credential-providers@3.388.0:
-    resolution: {integrity: sha512-5opHLYjj6rHrw2OaxE+IcLhC9JfiopPH7hRknzKjFnSrJ+HjzcHCML5xghwHLJOLGcoWU40CCSlwJVPLlJluMw==}
-    engines: {node: '>=14.0.0'}
-    requiresBuild: true
-    dependencies:
-      '@aws-sdk/client-cognito-identity': 3.388.0
-      '@aws-sdk/client-sso': 3.387.0
-      '@aws-sdk/client-sts': 3.388.0
-      '@aws-sdk/credential-provider-cognito-identity': 3.388.0
-      '@aws-sdk/credential-provider-env': 3.387.0
-      '@aws-sdk/credential-provider-ini': 3.388.0
-      '@aws-sdk/credential-provider-node': 3.388.0
-      '@aws-sdk/credential-provider-process': 3.387.0
-      '@aws-sdk/credential-provider-sso': 3.388.0
-      '@aws-sdk/credential-provider-web-identity': 3.387.0
-      '@aws-sdk/types': 3.387.0
->>>>>>> 4708dde1
       '@smithy/credential-provider-imds': 2.0.1
       '@smithy/property-provider': 2.0.1
       '@smithy/types': 2.0.2
@@ -1755,61 +1650,16 @@
     dev: false
     optional: true
 
-<<<<<<< HEAD
   /@aws-sdk/token-providers@3.386.0:
     resolution: {integrity: sha512-DStdqBtpO0FRC4mDCIPtrpLCFMnYJFo4cYlUyr9CKvKvh2IzPMU4rsKQjUhtmzdjLEvPTAcdfRx2Q9/sJkfe9Q==}
     engines: {node: '>=14.0.0'}
     requiresBuild: true
     dependencies:
       '@aws-sdk/types': 3.378.0
-=======
-  /@aws-sdk/token-providers@3.388.0:
-    resolution: {integrity: sha512-2lo1gFJl624kfjo/YdU6zW+k6dEwhoqjNkDNbOZEFgS1KDofHe9GX8W4/ReKb0Ggho5/EcjzZ53/1CjkzUq4tA==}
-    engines: {node: '>=14.0.0'}
-    requiresBuild: true
-    dependencies:
-      '@aws-crypto/sha256-browser': 3.0.0
-      '@aws-crypto/sha256-js': 3.0.0
-      '@aws-sdk/middleware-host-header': 3.387.0
-      '@aws-sdk/middleware-logger': 3.387.0
-      '@aws-sdk/middleware-recursion-detection': 3.387.0
-      '@aws-sdk/middleware-user-agent': 3.387.0
-      '@aws-sdk/types': 3.387.0
-      '@aws-sdk/util-endpoints': 3.387.0
-      '@aws-sdk/util-user-agent-browser': 3.387.0
-      '@aws-sdk/util-user-agent-node': 3.387.0
-      '@smithy/config-resolver': 2.0.2
-      '@smithy/fetch-http-handler': 2.0.2
-      '@smithy/hash-node': 2.0.2
-      '@smithy/invalid-dependency': 2.0.2
-      '@smithy/middleware-content-length': 2.0.2
-      '@smithy/middleware-endpoint': 2.0.2
-      '@smithy/middleware-retry': 2.0.2
-      '@smithy/middleware-serde': 2.0.2
-      '@smithy/middleware-stack': 2.0.0
-      '@smithy/node-config-provider': 2.0.2
-      '@smithy/node-http-handler': 2.0.2
->>>>>>> 4708dde1
       '@smithy/property-provider': 2.0.1
-      '@smithy/protocol-http': 2.0.2
       '@smithy/shared-ini-file-loader': 2.0.2
-<<<<<<< HEAD
       '@smithy/types': 2.0.2
-=======
-      '@smithy/smithy-client': 2.0.2
-      '@smithy/types': 2.1.0
-      '@smithy/url-parser': 2.0.2
-      '@smithy/util-base64': 2.0.0
-      '@smithy/util-body-length-browser': 2.0.0
-      '@smithy/util-body-length-node': 2.0.0
-      '@smithy/util-defaults-mode-browser': 2.0.2
-      '@smithy/util-defaults-mode-node': 2.0.2
-      '@smithy/util-retry': 2.0.0
-      '@smithy/util-utf8': 2.0.0
->>>>>>> 4708dde1
       tslib: 2.5.0
-    transitivePeerDependencies:
-      - aws-crt
     dev: false
     optional: true
 
@@ -10428,11 +10278,7 @@
       mongodb-connection-string-url: 2.5.4
       socks: 2.7.1
     optionalDependencies:
-<<<<<<< HEAD
       '@aws-sdk/credential-providers': 3.386.0
-=======
-      '@aws-sdk/credential-providers': 3.388.0
->>>>>>> 4708dde1
       saslprep: 1.0.3
     transitivePeerDependencies:
       - aws-crt
