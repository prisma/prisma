--- conflicted
+++ resolved
@@ -226,11 +226,7 @@
       '@prisma/debug': workspace:*
       '@prisma/engine-core': workspace:*
       '@prisma/engines': workspace:*
-<<<<<<< HEAD
       '@prisma/engines-version': 4.4.0-4.integration-deno-preview-flag-3c1168fbf77b17ded4f89a480e467eddb5302d77
-=======
-      '@prisma/engines-version': 4.4.0-5.b92d74444c1c0298714e9b140a85dd714b8dc7c4
->>>>>>> df76a778
       '@prisma/fetch-engine': workspace:*
       '@prisma/generator-helper': workspace:*
       '@prisma/get-platform': workspace:*
@@ -294,11 +290,7 @@
       yeoman-generator: 5.7.0
       yo: 4.3.0
     dependencies:
-<<<<<<< HEAD
       '@prisma/engines-version': 4.4.0-4.integration-deno-preview-flag-3c1168fbf77b17ded4f89a480e467eddb5302d77
-=======
-      '@prisma/engines-version': 4.4.0-5.b92d74444c1c0298714e9b140a85dd714b8dc7c4
->>>>>>> df76a778
     devDependencies:
       '@faker-js/faker': 7.4.0
       '@jest/test-sequencer': 28.1.3
@@ -450,11 +442,7 @@
   packages/engines:
     specifiers:
       '@prisma/debug': workspace:*
-<<<<<<< HEAD
       '@prisma/engines-version': 4.4.0-4.integration-deno-preview-flag-3c1168fbf77b17ded4f89a480e467eddb5302d77
-=======
-      '@prisma/engines-version': 4.4.0-5.b92d74444c1c0298714e9b140a85dd714b8dc7c4
->>>>>>> df76a778
       '@prisma/fetch-engine': workspace:*
       '@prisma/get-platform': workspace:*
       '@swc/core': 1.2.242
@@ -466,11 +454,7 @@
       typescript: 4.8.2
     devDependencies:
       '@prisma/debug': link:../debug
-<<<<<<< HEAD
       '@prisma/engines-version': 4.4.0-4.integration-deno-preview-flag-3c1168fbf77b17ded4f89a480e467eddb5302d77
-=======
-      '@prisma/engines-version': 4.4.0-5.b92d74444c1c0298714e9b140a85dd714b8dc7c4
->>>>>>> df76a778
       '@prisma/fetch-engine': link:../fetch-engine
       '@prisma/get-platform': link:../get-platform
       '@swc/core': 1.2.242
@@ -484,11 +468,7 @@
   packages/fetch-engine:
     specifiers:
       '@prisma/debug': workspace:*
-<<<<<<< HEAD
       '@prisma/engines-version': 4.4.0-4.integration-deno-preview-flag-3c1168fbf77b17ded4f89a480e467eddb5302d77
-=======
-      '@prisma/engines-version': 4.4.0-5.b92d74444c1c0298714e9b140a85dd714b8dc7c4
->>>>>>> df76a778
       '@prisma/get-platform': workspace:*
       '@swc/core': 1.2.242
       '@swc/jest': 0.2.22
@@ -534,11 +514,7 @@
       temp-dir: 2.0.0
       tempy: 1.0.1
     devDependencies:
-<<<<<<< HEAD
       '@prisma/engines-version': 4.4.0-4.integration-deno-preview-flag-3c1168fbf77b17ded4f89a480e467eddb5302d77
-=======
-      '@prisma/engines-version': 4.4.0-5.b92d74444c1c0298714e9b140a85dd714b8dc7c4
->>>>>>> df76a778
       '@swc/core': 1.2.242
       '@swc/jest': 0.2.22_@swc+core@1.2.242
       '@types/jest': 28.1.8
@@ -799,11 +775,7 @@
   packages/migrate:
     specifiers:
       '@prisma/debug': workspace:*
-<<<<<<< HEAD
       '@prisma/engines-version': 4.4.0-4.integration-deno-preview-flag-3c1168fbf77b17ded4f89a480e467eddb5302d77
-=======
-      '@prisma/engines-version': 4.4.0-5.b92d74444c1c0298714e9b140a85dd714b8dc7c4
->>>>>>> df76a778
       '@prisma/generator-helper': workspace:*
       '@prisma/get-platform': workspace:*
       '@prisma/internals': workspace:*
@@ -858,11 +830,7 @@
       strip-indent: 3.0.0
       ts-pattern: 4.0.5
     devDependencies:
-<<<<<<< HEAD
       '@prisma/engines-version': 4.4.0-4.integration-deno-preview-flag-3c1168fbf77b17ded4f89a480e467eddb5302d77
-=======
-      '@prisma/engines-version': 4.4.0-5.b92d74444c1c0298714e9b140a85dd714b8dc7c4
->>>>>>> df76a778
       '@prisma/generator-helper': link:../generator-helper
       '@prisma/internals': link:../internals
       '@swc/core': 1.2.242
@@ -2493,13 +2461,8 @@
     engines: {node: '>=14'}
     dev: false
 
-<<<<<<< HEAD
   /@prisma/engines-version/4.4.0-4.integration-deno-preview-flag-3c1168fbf77b17ded4f89a480e467eddb5302d77:
     resolution: {integrity: sha512-Ghoztzu/5BQTxrrWKnBJJ2U2K8rVPpFLE6+bmHyzEKbcfcHX9zIlYvcU/GZlr/1OooYfbxjDwoGS8QqlHOEQpg==}
-=======
-  /@prisma/engines-version/4.4.0-5.b92d74444c1c0298714e9b140a85dd714b8dc7c4:
-    resolution: {integrity: sha512-ocKXeNaFNuCudQQLcVNzCY42BuRGI/EXsJzExVDwemJkADQfdr/SMt+sGYAncSfRHcYqBY0a4wArGbe0djrHww==}
->>>>>>> df76a778
 
   /@prisma/prisma-fmt-wasm/4.4.0-5.b92d74444c1c0298714e9b140a85dd714b8dc7c4:
     resolution: {integrity: sha512-dunoRDpYY1vT8uOzUKLqiVksX+txCX/gr+z6mXTe2PgEcCV3gT4MudcsjyErwu9lDf3HBUaFsdnKuYMzOoML8A==}
