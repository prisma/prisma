--- conflicted
+++ resolved
@@ -168,13 +168,8 @@
       '@prisma/get-platform': 3.14.0-20.da5675bdd71708d45094cf108b148b0a2728def2
       '@prisma/migrate': link:../migrate
       '@prisma/sdk': link:../sdk
-<<<<<<< HEAD
-      '@prisma/studio': 0.459.0
-      '@prisma/studio-server': 0.459.0
-=======
       '@prisma/studio': 0.460.0
       '@prisma/studio-server': 0.460.0_839d6f5e1e290969a8d17594ebaffe12
->>>>>>> b378aad7
       '@swc/core': 1.2.141
       '@swc/jest': 0.2.20_@swc+core@1.2.141
       '@types/debug': 4.1.7
@@ -1821,13 +1816,8 @@
       buffer: 6.0.3
     dev: true
 
-<<<<<<< HEAD
-  /@prisma/studio-pcw/0.459.0:
-    resolution: {integrity: sha512-V3bvY8XXtRq4dRxtAci3+MAHee0joQU1kVmtjT2RIbFXonnOSo3jkqRMLV2OpNx96oysS5h1u3K86a/EavG2bw==}
-=======
   /@prisma/studio-pcw/0.460.0_839d6f5e1e290969a8d17594ebaffe12:
     resolution: {integrity: sha512-i6jOgdkiy5hmWEJm6LMfKp5PX5IIbatN5km0UqXKQP1ZY2m67KmFyqtlkTcTJZjbeuDN3ekJJoY0SmOacNexkQ==}
->>>>>>> b378aad7
     engines: {node: '>= 12'}
     peerDependencies:
       '@prisma/client': '*'
@@ -1839,27 +1829,16 @@
       - supports-color
     dev: true
 
-<<<<<<< HEAD
-  /@prisma/studio-server/0.459.0:
-    resolution: {integrity: sha512-oKGELhEKUdezw1tCHiVzL0dH1WBNpfCvtfghV9SENHterM7Ugb2U8AlNSoKvIiyrOiLgkTG4VYl442o1QjDBnw==}
-=======
   /@prisma/studio-server/0.460.0_839d6f5e1e290969a8d17594ebaffe12:
     resolution: {integrity: sha512-2tXT9Xz6XMEwwb0b43lK2OPBg4mdP1SHNH5xaGl5ucF6Lt6CAHiCq8lyC/2BrwPWGEaCmQ2+QCuOAW/YNUcPGg==}
->>>>>>> b378aad7
     engines: {node: '>= 12'}
     peerDependencies:
       '@prisma/sdk': '*'
     dependencies:
-<<<<<<< HEAD
-      '@prisma/studio': 0.459.0
-      '@prisma/studio-common': 0.459.0
-      '@prisma/studio-pcw': 0.459.0
-=======
       '@prisma/sdk': link:packages/sdk
       '@prisma/studio': 0.460.0
       '@prisma/studio-common': 0.460.0
       '@prisma/studio-pcw': 0.460.0_839d6f5e1e290969a8d17594ebaffe12
->>>>>>> b378aad7
       checkpoint-client: 1.1.20
       cors: 2.8.5
       debug: 4.3.3
