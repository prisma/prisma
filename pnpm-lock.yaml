lockfileVersion: 5.3

importers:

  .:
    specifiers:
      '@sindresorhus/slugify': 1.1.2
      '@slack/webhook': 6.0.0
      '@types/benchmark': 2.1.1
      '@types/glob': 7.2.0
      '@types/graphviz': 0.0.34
      '@types/node': 14.18.8
      '@types/redis': 2.8.32
      '@types/resolve': 1.20.1
      '@typescript-eslint/eslint-plugin': 5.9.0
      '@typescript-eslint/parser': 5.9.0
      arg: 5.0.1
      batching-toposort: 1.2.0
      buffer: 6.0.3
      chalk: 4.1.2
      chokidar: 3.5.2
      esbuild: 0.13.14
      esbuild-register: 3.3.1
      eslint: 8.6.0
      eslint-config-prettier: 8.3.0
      eslint-plugin-eslint-comments: 3.2.0
      eslint-plugin-jest: 25.3.4
      eslint-plugin-prettier: 4.0.0
      eventemitter3: 4.0.7
      execa: 5.1.1
      glob: 7.2.0
      globby: 11.0.4
      graphviz: 0.0.9
      husky: 7.0.4
      is-ci: 3.0.1
      node-fetch: 2.6.7
      p-map: 4.0.0
      p-reduce: 2.1.0
      p-retry: 4.6.1
      path-browserify: 1.0.1
      prettier: 2.5.1
      redis: 3.1.2
      redis-lock: 0.1.4
      resolve: 1.21.0
      safe-buffer: 5.2.1
      semver: 7.3.5
      spdx-exceptions: 2.3.0
      spdx-license-ids: 3.0.11
      staged-git-files: 1.2.0
      ts-node: 10.4.0
      ts-toolbelt: 9.6.0
      tty-browserify: 0.0.1
      typescript: 4.5.4
      util: 0.12.4
    devDependencies:
      '@sindresorhus/slugify': 1.1.2
      '@slack/webhook': 6.0.0
      '@types/benchmark': 2.1.1
      '@types/glob': 7.2.0
      '@types/graphviz': 0.0.34
      '@types/node': 14.18.8
      '@types/redis': 2.8.32
      '@types/resolve': 1.20.1
      '@typescript-eslint/eslint-plugin': 5.9.0_bd2fd93dbcc607ad2f21b784bccfe0c8
      '@typescript-eslint/parser': 5.9.0_eslint@8.6.0+typescript@4.5.4
      arg: 5.0.1
      batching-toposort: 1.2.0
      buffer: 6.0.3
      chalk: 4.1.2
      chokidar: 3.5.2
      esbuild: 0.13.14
      esbuild-register: 3.3.1_esbuild@0.13.14
      eslint: 8.6.0
      eslint-config-prettier: 8.3.0_eslint@8.6.0
      eslint-plugin-eslint-comments: 3.2.0_eslint@8.6.0
      eslint-plugin-jest: 25.3.4_50718c277c711d46fdc0916b9b606e5d
      eslint-plugin-prettier: 4.0.0_1c588f61426b1faf18812943f1678311
      eventemitter3: 4.0.7
      execa: 5.1.1
      glob: 7.2.0
      globby: 11.0.4
      graphviz: 0.0.9
      husky: 7.0.4
      is-ci: 3.0.1
      node-fetch: 2.6.7
      p-map: 4.0.0
      p-reduce: 2.1.0
      p-retry: 4.6.1
      path-browserify: 1.0.1
      prettier: 2.5.1
      redis: 3.1.2
      redis-lock: 0.1.4
      resolve: 1.21.0
      safe-buffer: 5.2.1
      semver: 7.3.5
      spdx-exceptions: 2.3.0
      spdx-license-ids: 3.0.11
      staged-git-files: 1.2.0
      ts-node: 10.4.0_151eaadc196037a6b568a3b75de23bf2
      ts-toolbelt: 9.6.0
      tty-browserify: 0.0.1
      typescript: 4.5.4
      util: 0.12.4

  packages/cli:
    specifiers:
      '@prisma/client': workspace:*
      '@prisma/debug': workspace:*
<<<<<<< HEAD
      '@prisma/engines': 3.9.0-21.revert-node-api-v2-8b00e2de5fb74a24fc7ec6050cdf9928124a637a
      '@prisma/fetch-engine': 3.9.0-21.revert-node-api-v2-8b00e2de5fb74a24fc7ec6050cdf9928124a637a
      '@prisma/generator-helper': workspace:*
      '@prisma/get-platform': 3.9.0-21.revert-node-api-v2-8b00e2de5fb74a24fc7ec6050cdf9928124a637a
=======
      '@prisma/engines': 3.9.0-22.bdaab3cd8d7127813ec3c7a12a0b5cc0f53cc81d
      '@prisma/fetch-engine': 3.9.0-22.bdaab3cd8d7127813ec3c7a12a0b5cc0f53cc81d
      '@prisma/generator-helper': workspace:*
      '@prisma/get-platform': 3.9.0-22.bdaab3cd8d7127813ec3c7a12a0b5cc0f53cc81d
>>>>>>> 720301cf
      '@prisma/migrate': workspace:*
      '@prisma/sdk': workspace:*
      '@prisma/studio': 0.456.0
      '@prisma/studio-server': 0.456.0
      '@types/debug': 4.1.7
      '@types/fs-extra': 9.0.13
      '@types/jest': 27.4.0
      '@types/rimraf': 3.0.2
      '@types/ws': 8.2.2
      '@typescript-eslint/eslint-plugin': 5.9.0
      '@typescript-eslint/parser': 5.9.0
      chalk: 4.1.2
      checkpoint-client: 1.1.20
      debug: 4.3.3
      dotenv: 14.2.0
      esbuild: 0.13.14
      eslint: 8.6.0
      eslint-config-prettier: 8.3.0
      eslint-plugin-eslint-comments: 3.2.0
      eslint-plugin-jest: 25.3.4
      eslint-plugin-prettier: 4.0.0
      execa: 5.1.1
      fast-deep-equal: 3.1.3
      fs-extra: 10.0.0
      fs-jetpack: 4.3.0
      get-port: 5.1.1
      global-dirs: 3.0.0
      is-installed-globally: 0.4.0
      jest: 27.4.7
      line-replace: 2.0.1
      lint-staged: 12.1.5
      log-update: 4.0.0
      make-dir: 3.1.0
      node-fetch: 2.6.7
      open: 7.4.2
      pkg-up: 3.1.0
      prettier: 2.5.1
      replace-string: 3.1.0
      resolve-pkg: 2.0.0
      rimraf: 3.0.2
      strip-ansi: 6.0.1
      tempy: 1.0.1
      ts-jest: 27.1.3
      typescript: 4.5.4
    dependencies:
<<<<<<< HEAD
      '@prisma/engines': 3.9.0-21.revert-node-api-v2-8b00e2de5fb74a24fc7ec6050cdf9928124a637a
    devDependencies:
      '@prisma/client': link:../client
      '@prisma/debug': link:../debug
      '@prisma/fetch-engine': 3.9.0-21.revert-node-api-v2-8b00e2de5fb74a24fc7ec6050cdf9928124a637a
      '@prisma/generator-helper': link:../generator-helper
      '@prisma/get-platform': 3.9.0-21.revert-node-api-v2-8b00e2de5fb74a24fc7ec6050cdf9928124a637a
=======
      '@prisma/engines': 3.9.0-22.bdaab3cd8d7127813ec3c7a12a0b5cc0f53cc81d
    devDependencies:
      '@prisma/client': link:../client
      '@prisma/debug': link:../debug
      '@prisma/fetch-engine': 3.9.0-22.bdaab3cd8d7127813ec3c7a12a0b5cc0f53cc81d
      '@prisma/generator-helper': link:../generator-helper
      '@prisma/get-platform': 3.9.0-22.bdaab3cd8d7127813ec3c7a12a0b5cc0f53cc81d
>>>>>>> 720301cf
      '@prisma/migrate': link:../migrate
      '@prisma/sdk': link:../sdk
      '@prisma/studio': 0.456.0
      '@prisma/studio-server': 0.456.0
      '@types/debug': 4.1.7
      '@types/fs-extra': 9.0.13
      '@types/jest': 27.4.0
      '@types/rimraf': 3.0.2
      '@types/ws': 8.2.2
      '@typescript-eslint/eslint-plugin': 5.9.0_bd2fd93dbcc607ad2f21b784bccfe0c8
      '@typescript-eslint/parser': 5.9.0_eslint@8.6.0+typescript@4.5.4
      chalk: 4.1.2
      checkpoint-client: 1.1.20
      debug: 4.3.3
      dotenv: 14.2.0
      esbuild: 0.13.14
      eslint: 8.6.0
      eslint-config-prettier: 8.3.0_eslint@8.6.0
      eslint-plugin-eslint-comments: 3.2.0_eslint@8.6.0
      eslint-plugin-jest: 25.3.4_5b4401880e755218c3657ff0f7148c75
      eslint-plugin-prettier: 4.0.0_1c588f61426b1faf18812943f1678311
      execa: 5.1.1
      fast-deep-equal: 3.1.3
      fs-extra: 10.0.0
      fs-jetpack: 4.3.0
      get-port: 5.1.1
      global-dirs: 3.0.0
      is-installed-globally: 0.4.0
      jest: 27.4.7_ts-node@10.4.0
      line-replace: 2.0.1
      lint-staged: 12.1.5
      log-update: 4.0.0
      make-dir: 3.1.0
      node-fetch: 2.6.7
      open: 7.4.2
      pkg-up: 3.1.0
      prettier: 2.5.1
      replace-string: 3.1.0
      resolve-pkg: 2.0.0
      rimraf: 3.0.2
      strip-ansi: 6.0.1
      tempy: 1.0.1
      ts-jest: 27.1.3_1072804fb7e5fd3a91d8c07d0f36b472
      typescript: 4.5.4

  packages/client:
    specifiers:
      '@microsoft/api-extractor': 7.19.3
      '@prisma/debug': workspace:*
      '@prisma/engine-core': workspace:*
<<<<<<< HEAD
      '@prisma/engines': 3.9.0-21.revert-node-api-v2-8b00e2de5fb74a24fc7ec6050cdf9928124a637a
      '@prisma/engines-version': 3.9.0-21.revert-node-api-v2-8b00e2de5fb74a24fc7ec6050cdf9928124a637a
      '@prisma/fetch-engine': 3.9.0-21.revert-node-api-v2-8b00e2de5fb74a24fc7ec6050cdf9928124a637a
      '@prisma/generator-helper': workspace:*
      '@prisma/get-platform': 3.9.0-21.revert-node-api-v2-8b00e2de5fb74a24fc7ec6050cdf9928124a637a
=======
      '@prisma/engines': 3.9.0-22.bdaab3cd8d7127813ec3c7a12a0b5cc0f53cc81d
      '@prisma/engines-version': 3.9.0-22.bdaab3cd8d7127813ec3c7a12a0b5cc0f53cc81d
      '@prisma/fetch-engine': 3.9.0-22.bdaab3cd8d7127813ec3c7a12a0b5cc0f53cc81d
      '@prisma/generator-helper': workspace:*
      '@prisma/get-platform': 3.9.0-22.bdaab3cd8d7127813ec3c7a12a0b5cc0f53cc81d
>>>>>>> 720301cf
      '@prisma/migrate': workspace:*
      '@prisma/sdk': workspace:*
      '@timsuchanek/copy': 1.4.5
      '@types/debug': 4.1.7
      '@types/jest': 27.4.0
      '@types/js-levenshtein': 1.1.1
      '@types/mssql': 7.1.4
      '@types/node': 12.20.42
      '@types/pg': 8.6.4
      '@typescript-eslint/eslint-plugin': 5.9.0
      '@typescript-eslint/parser': 5.9.0
      arg: 5.0.1
      benchmark: 2.1.4
      chalk: 4.1.2
      decimal.js: 10.3.1
      esbuild: 0.13.14
      eslint: 8.6.0
      eslint-config-prettier: 8.3.0
      eslint-plugin-eslint-comments: 3.2.0
      eslint-plugin-jest: 25.3.4
      eslint-plugin-prettier: 4.0.0
      execa: 5.1.1
      flat-map-polyfill: 0.3.8
      fs-monkey: 1.0.3
      get-own-enumerable-property-symbols: 3.0.2
      indent-string: 4.0.0
      is-obj: 2.0.0
      is-regexp: 2.1.0
      jest: 27.4.7
      js-levenshtein: 1.1.6
      klona: 2.0.5
      lint-staged: 12.1.5
      lz-string: 1.4.4
      make-dir: 3.1.0
      mariadb: 2.5.5
      mssql: 7.3.0
      pg: 8.7.1
      pkg-up: 3.1.0
      pluralize: 8.0.0
      prettier: 2.5.1
      replace-string: 3.1.0
      rimraf: 3.0.2
      sort-keys: 4.2.0
      source-map-support: 0.5.21
      sql-template-tag: 4.0.0
      stacktrace-parser: 0.1.10
      strip-ansi: 6.0.1
      strip-indent: 3.0.0
      ts-jest: 27.1.3
      ts-node: 10.4.0
      tsd: 0.19.1
      typescript: 4.5.4
    dependencies:
<<<<<<< HEAD
      '@prisma/engines-version': 3.9.0-21.revert-node-api-v2-8b00e2de5fb74a24fc7ec6050cdf9928124a637a
=======
      '@prisma/engines-version': 3.9.0-22.bdaab3cd8d7127813ec3c7a12a0b5cc0f53cc81d
>>>>>>> 720301cf
    devDependencies:
      '@microsoft/api-extractor': 7.19.3
      '@prisma/debug': link:../debug
      '@prisma/engine-core': link:../engine-core
<<<<<<< HEAD
      '@prisma/engines': 3.9.0-21.revert-node-api-v2-8b00e2de5fb74a24fc7ec6050cdf9928124a637a
      '@prisma/fetch-engine': 3.9.0-21.revert-node-api-v2-8b00e2de5fb74a24fc7ec6050cdf9928124a637a
      '@prisma/generator-helper': link:../generator-helper
      '@prisma/get-platform': 3.9.0-21.revert-node-api-v2-8b00e2de5fb74a24fc7ec6050cdf9928124a637a
=======
      '@prisma/engines': 3.9.0-22.bdaab3cd8d7127813ec3c7a12a0b5cc0f53cc81d
      '@prisma/fetch-engine': 3.9.0-22.bdaab3cd8d7127813ec3c7a12a0b5cc0f53cc81d
      '@prisma/generator-helper': link:../generator-helper
      '@prisma/get-platform': 3.9.0-22.bdaab3cd8d7127813ec3c7a12a0b5cc0f53cc81d
>>>>>>> 720301cf
      '@prisma/migrate': link:../migrate
      '@prisma/sdk': link:../sdk
      '@timsuchanek/copy': 1.4.5
      '@types/debug': 4.1.7
      '@types/jest': 27.4.0
      '@types/js-levenshtein': 1.1.1
      '@types/mssql': 7.1.4
      '@types/node': 12.20.42
      '@types/pg': 8.6.4
      '@typescript-eslint/eslint-plugin': 5.9.0_bd2fd93dbcc607ad2f21b784bccfe0c8
      '@typescript-eslint/parser': 5.9.0_eslint@8.6.0+typescript@4.5.4
      arg: 5.0.1
      benchmark: 2.1.4
      chalk: 4.1.2
      decimal.js: 10.3.1
      esbuild: 0.13.14
      eslint: 8.6.0
      eslint-config-prettier: 8.3.0_eslint@8.6.0
      eslint-plugin-eslint-comments: 3.2.0_eslint@8.6.0
      eslint-plugin-jest: 25.3.4_5b4401880e755218c3657ff0f7148c75
      eslint-plugin-prettier: 4.0.0_1c588f61426b1faf18812943f1678311
      execa: 5.1.1
      flat-map-polyfill: 0.3.8
      fs-monkey: 1.0.3
      get-own-enumerable-property-symbols: 3.0.2
      indent-string: 4.0.0
      is-obj: 2.0.0
      is-regexp: 2.1.0
      jest: 27.4.7_ts-node@10.4.0
      js-levenshtein: 1.1.6
      klona: 2.0.5
      lint-staged: 12.1.5
      lz-string: 1.4.4
      make-dir: 3.1.0
      mariadb: 2.5.5
      mssql: 7.3.0
      pg: 8.7.1
      pkg-up: 3.1.0
      pluralize: 8.0.0
      prettier: 2.5.1
      replace-string: 3.1.0
      rimraf: 3.0.2
      sort-keys: 4.2.0
      source-map-support: 0.5.21
      sql-template-tag: 4.0.0
      stacktrace-parser: 0.1.10
      strip-ansi: 6.0.1
      strip-indent: 3.0.0
      ts-jest: 27.1.3_1072804fb7e5fd3a91d8c07d0f36b472
      ts-node: 10.4.0_6119b188113f5da5576f5d8bf1955281
      tsd: 0.19.1
      typescript: 4.5.4

  packages/debug:
    specifiers:
      '@types/debug': 4.1.7
      '@types/jest': 27.4.0
      '@types/node': 12.20.42
      '@typescript-eslint/eslint-plugin': 5.9.0
      '@typescript-eslint/parser': 5.9.0
      esbuild: 0.13.14
      eslint: 8.6.0
      eslint-config-prettier: 8.3.0
      eslint-plugin-eslint-comments: 3.2.0
      eslint-plugin-jest: 25.3.4
      eslint-plugin-prettier: 4.0.0
      jest: 27.4.7
      lint-staged: 12.1.5
      ms: 2.1.3
      prettier: 2.5.1
      strip-ansi: 6.0.1
      ts-jest: 27.1.3
      typescript: 4.5.4
    dependencies:
      '@types/debug': 4.1.7
      ms: 2.1.3
      strip-ansi: 6.0.1
    devDependencies:
      '@types/jest': 27.4.0
      '@types/node': 12.20.42
      '@typescript-eslint/eslint-plugin': 5.9.0_bd2fd93dbcc607ad2f21b784bccfe0c8
      '@typescript-eslint/parser': 5.9.0_eslint@8.6.0+typescript@4.5.4
      esbuild: 0.13.14
      eslint: 8.6.0
      eslint-config-prettier: 8.3.0_eslint@8.6.0
      eslint-plugin-eslint-comments: 3.2.0_eslint@8.6.0
      eslint-plugin-jest: 25.3.4_5b4401880e755218c3657ff0f7148c75
      eslint-plugin-prettier: 4.0.0_1c588f61426b1faf18812943f1678311
      jest: 27.4.7_ts-node@10.4.0
      lint-staged: 12.1.5
      prettier: 2.5.1
      ts-jest: 27.1.3_1072804fb7e5fd3a91d8c07d0f36b472
      typescript: 4.5.4

  packages/engine-core:
    specifiers:
      '@prisma/debug': workspace:*
<<<<<<< HEAD
      '@prisma/engines': 3.9.0-21.revert-node-api-v2-8b00e2de5fb74a24fc7ec6050cdf9928124a637a
      '@prisma/generator-helper': workspace:*
      '@prisma/get-platform': 3.9.0-21.revert-node-api-v2-8b00e2de5fb74a24fc7ec6050cdf9928124a637a
=======
      '@prisma/engines': 3.9.0-22.bdaab3cd8d7127813ec3c7a12a0b5cc0f53cc81d
      '@prisma/generator-helper': workspace:*
      '@prisma/get-platform': 3.9.0-22.bdaab3cd8d7127813ec3c7a12a0b5cc0f53cc81d
>>>>>>> 720301cf
      '@types/jest': 27.4.0
      '@types/node': 12.20.42
      '@typescript-eslint/eslint-plugin': 5.9.0
      '@typescript-eslint/parser': 5.9.0
      chalk: 4.1.2
      esbuild: 0.13.14
      eslint: 8.6.0
      eslint-config-prettier: 8.3.0
      eslint-plugin-eslint-comments: 3.2.0
      eslint-plugin-jest: 25.3.4
      eslint-plugin-prettier: 4.0.0
      execa: 5.1.1
      get-stream: 6.0.1
      indent-string: 4.0.0
      jest: 27.4.7
      lint-staged: 12.1.5
      new-github-issue-url: 0.2.1
      p-retry: 4.6.1
      prettier: 2.5.1
      strip-ansi: 6.0.1
      terminal-link: 2.1.1
      ts-jest: 27.1.3
      typescript: 4.5.4
      undici: 3.3.6
    dependencies:
      '@prisma/debug': link:../debug
<<<<<<< HEAD
      '@prisma/engines': 3.9.0-21.revert-node-api-v2-8b00e2de5fb74a24fc7ec6050cdf9928124a637a
      '@prisma/generator-helper': link:../generator-helper
      '@prisma/get-platform': 3.9.0-21.revert-node-api-v2-8b00e2de5fb74a24fc7ec6050cdf9928124a637a
=======
      '@prisma/engines': 3.9.0-22.bdaab3cd8d7127813ec3c7a12a0b5cc0f53cc81d
      '@prisma/generator-helper': link:../generator-helper
      '@prisma/get-platform': 3.9.0-22.bdaab3cd8d7127813ec3c7a12a0b5cc0f53cc81d
>>>>>>> 720301cf
      chalk: 4.1.2
      execa: 5.1.1
      get-stream: 6.0.1
      indent-string: 4.0.0
      new-github-issue-url: 0.2.1
      p-retry: 4.6.1
      strip-ansi: 6.0.1
      terminal-link: 2.1.1
      undici: 3.3.6
    devDependencies:
      '@types/jest': 27.4.0
      '@types/node': 12.20.42
      '@typescript-eslint/eslint-plugin': 5.9.0_bd2fd93dbcc607ad2f21b784bccfe0c8
      '@typescript-eslint/parser': 5.9.0_eslint@8.6.0+typescript@4.5.4
      esbuild: 0.13.14
      eslint: 8.6.0
      eslint-config-prettier: 8.3.0_eslint@8.6.0
      eslint-plugin-eslint-comments: 3.2.0_eslint@8.6.0
      eslint-plugin-jest: 25.3.4_5b4401880e755218c3657ff0f7148c75
      eslint-plugin-prettier: 4.0.0_1c588f61426b1faf18812943f1678311
      jest: 27.4.7_ts-node@10.4.0
      lint-staged: 12.1.5
      prettier: 2.5.1
      ts-jest: 27.1.3_1072804fb7e5fd3a91d8c07d0f36b472
      typescript: 4.5.4

  packages/generator-helper:
    specifiers:
      '@prisma/debug': workspace:*
      '@types/cross-spawn': 6.0.2
      '@types/jest': 27.4.0
      '@types/node': 12.20.42
      '@typescript-eslint/eslint-plugin': 5.9.0
      '@typescript-eslint/parser': 5.9.0
      chalk: 4.1.2
      cross-spawn: 7.0.3
      esbuild: 0.13.14
      eslint: 8.6.0
      eslint-config-prettier: 8.3.0
      eslint-plugin-eslint-comments: 3.2.0
      eslint-plugin-jest: 25.3.4
      eslint-plugin-prettier: 4.0.0
      jest: 27.4.7
      lint-staged: 12.1.5
      prettier: 2.5.1
      ts-jest: 27.1.3
      ts-node: 10.4.0
      typescript: 4.5.4
    dependencies:
      '@prisma/debug': link:../debug
      '@types/cross-spawn': 6.0.2
      chalk: 4.1.2
      cross-spawn: 7.0.3
    devDependencies:
      '@types/jest': 27.4.0
      '@types/node': 12.20.42
      '@typescript-eslint/eslint-plugin': 5.9.0_bd2fd93dbcc607ad2f21b784bccfe0c8
      '@typescript-eslint/parser': 5.9.0_eslint@8.6.0+typescript@4.5.4
      esbuild: 0.13.14
      eslint: 8.6.0
      eslint-config-prettier: 8.3.0_eslint@8.6.0
      eslint-plugin-eslint-comments: 3.2.0_eslint@8.6.0
      eslint-plugin-jest: 25.3.4_5b4401880e755218c3657ff0f7148c75
      eslint-plugin-prettier: 4.0.0_1c588f61426b1faf18812943f1678311
      jest: 27.4.7_ts-node@10.4.0
      lint-staged: 12.1.5
      prettier: 2.5.1
      ts-jest: 27.1.3_1072804fb7e5fd3a91d8c07d0f36b472
      ts-node: 10.4.0_6119b188113f5da5576f5d8bf1955281
      typescript: 4.5.4

  packages/integration-tests:
    specifiers:
      '@prisma/sdk': workspace:*
      '@sindresorhus/slugify': 1.1.2
      '@types/jest': 27.4.0
      '@types/mssql': 7.1.4
      '@types/node': 12.20.42
      '@types/pg': 8.6.4
      '@types/sqlite3': 3.1.8
      '@typescript-eslint/eslint-plugin': 5.9.0
      '@typescript-eslint/parser': 5.9.0
      decimal.js: 10.3.1
      esbuild: 0.13.14
      eslint: 8.6.0
      eslint-config-prettier: 8.3.0
      eslint-plugin-eslint-comments: 3.2.0
      eslint-plugin-jest: 25.3.4
      eslint-plugin-prettier: 4.0.0
      execa: 5.1.1
      fs-jetpack: 4.3.0
      jest: 27.4.7
      lint-staged: 12.1.5
      mariadb: 2.5.5
      mssql: 7.3.0
      pg: 8.7.1
      prettier: 2.5.1
      replace-string: 3.1.0
      sqlite-async: 1.1.2
      string-hash: 1.1.3
      strip-ansi: 6.0.1
      tempy: 1.0.1
      ts-jest: 27.1.3
      ts-node: 10.4.0
      typescript: 4.5.4
      verror: 1.10.1
    devDependencies:
      '@prisma/sdk': link:../sdk
      '@sindresorhus/slugify': 1.1.2
      '@types/jest': 27.4.0
      '@types/mssql': 7.1.4
      '@types/node': 12.20.42
      '@types/pg': 8.6.4
      '@types/sqlite3': 3.1.8
      '@typescript-eslint/eslint-plugin': 5.9.0_bd2fd93dbcc607ad2f21b784bccfe0c8
      '@typescript-eslint/parser': 5.9.0_eslint@8.6.0+typescript@4.5.4
      decimal.js: 10.3.1
      esbuild: 0.13.14
      eslint: 8.6.0
      eslint-config-prettier: 8.3.0_eslint@8.6.0
      eslint-plugin-eslint-comments: 3.2.0_eslint@8.6.0
      eslint-plugin-jest: 25.3.4_5b4401880e755218c3657ff0f7148c75
      eslint-plugin-prettier: 4.0.0_1c588f61426b1faf18812943f1678311
      execa: 5.1.1
      fs-jetpack: 4.3.0
      jest: 27.4.7_ts-node@10.4.0
      lint-staged: 12.1.5
      mariadb: 2.5.5
      mssql: 7.3.0
      pg: 8.7.1
      prettier: 2.5.1
      replace-string: 3.1.0
      sqlite-async: 1.1.2
      string-hash: 1.1.3
      strip-ansi: 6.0.1
      tempy: 1.0.1
      ts-jest: 27.1.3_1072804fb7e5fd3a91d8c07d0f36b472
      ts-node: 10.4.0_6119b188113f5da5576f5d8bf1955281
      typescript: 4.5.4
      verror: 1.10.1

  packages/migrate:
    specifiers:
      '@prisma/debug': workspace:*
<<<<<<< HEAD
      '@prisma/engines-version': 3.9.0-21.revert-node-api-v2-8b00e2de5fb74a24fc7ec6050cdf9928124a637a
      '@prisma/generator-helper': workspace:*
      '@prisma/get-platform': 3.9.0-21.revert-node-api-v2-8b00e2de5fb74a24fc7ec6050cdf9928124a637a
=======
      '@prisma/engines-version': 3.9.0-22.bdaab3cd8d7127813ec3c7a12a0b5cc0f53cc81d
      '@prisma/generator-helper': workspace:*
      '@prisma/get-platform': 3.9.0-22.bdaab3cd8d7127813ec3c7a12a0b5cc0f53cc81d
>>>>>>> 720301cf
      '@prisma/sdk': workspace:*
      '@sindresorhus/slugify': 1.1.2
      '@types/jest': 27.4.0
      '@types/node': 12.20.42
      '@types/pg': 8.6.4
      '@types/prompts': 2.0.14
      '@types/sqlite3': 3.1.8
      '@typescript-eslint/eslint-plugin': 5.9.0
      '@typescript-eslint/parser': 5.9.0
      chalk: 4.1.2
      esbuild: 0.13.14
      eslint: 8.6.0
      eslint-config-prettier: 8.3.0
      eslint-plugin-eslint-comments: 3.2.0
      eslint-plugin-jest: 25.3.4
      eslint-plugin-prettier: 4.0.0
      execa: 5.1.1
      fs-jetpack: 4.3.0
      has-yarn: 2.1.0
      indent-string: 4.0.0
      jest: 27.4.7
      lint-staged: 12.1.5
      log-update: 4.0.0
      make-dir: 3.1.0
      mariadb: 2.5.5
      mock-stdin: 1.0.0
      mssql: 7.3.0
      new-github-issue-url: 0.2.1
      open: 7.4.2
      pg: 8.7.1
      pkg-up: 3.1.0
      prettier: 2.5.1
      prompts: 2.4.2
      strip-ansi: 6.0.1
      strip-indent: 3.0.0
      tempy: 1.0.1
      ts-jest: 27.1.3
      typescript: 4.5.4
    dependencies:
      '@prisma/debug': link:../debug
<<<<<<< HEAD
      '@prisma/get-platform': 3.9.0-21.revert-node-api-v2-8b00e2de5fb74a24fc7ec6050cdf9928124a637a
=======
      '@prisma/get-platform': 3.9.0-22.bdaab3cd8d7127813ec3c7a12a0b5cc0f53cc81d
>>>>>>> 720301cf
      '@sindresorhus/slugify': 1.1.2
      chalk: 4.1.2
      execa: 5.1.1
      has-yarn: 2.1.0
      indent-string: 4.0.0
      log-update: 4.0.0
      mariadb: 2.5.5
      mssql: 7.3.0
      new-github-issue-url: 0.2.1
      open: 7.4.2
      pg: 8.7.1
      pkg-up: 3.1.0
      prompts: 2.4.2
      strip-ansi: 6.0.1
      strip-indent: 3.0.0
    devDependencies:
<<<<<<< HEAD
      '@prisma/engines-version': 3.9.0-21.revert-node-api-v2-8b00e2de5fb74a24fc7ec6050cdf9928124a637a
=======
      '@prisma/engines-version': 3.9.0-22.bdaab3cd8d7127813ec3c7a12a0b5cc0f53cc81d
>>>>>>> 720301cf
      '@prisma/generator-helper': link:../generator-helper
      '@prisma/sdk': link:../sdk
      '@types/jest': 27.4.0
      '@types/node': 12.20.42
      '@types/pg': 8.6.4
      '@types/prompts': 2.0.14
      '@types/sqlite3': 3.1.8
      '@typescript-eslint/eslint-plugin': 5.9.0_bd2fd93dbcc607ad2f21b784bccfe0c8
      '@typescript-eslint/parser': 5.9.0_eslint@8.6.0+typescript@4.5.4
      esbuild: 0.13.14
      eslint: 8.6.0
      eslint-config-prettier: 8.3.0_eslint@8.6.0
      eslint-plugin-eslint-comments: 3.2.0_eslint@8.6.0
      eslint-plugin-jest: 25.3.4_5b4401880e755218c3657ff0f7148c75
      eslint-plugin-prettier: 4.0.0_1c588f61426b1faf18812943f1678311
      fs-jetpack: 4.3.0
      jest: 27.4.7_ts-node@10.4.0
      lint-staged: 12.1.5
      make-dir: 3.1.0
      mock-stdin: 1.0.0
      prettier: 2.5.1
      tempy: 1.0.1
      ts-jest: 27.1.3_1072804fb7e5fd3a91d8c07d0f36b472
      typescript: 4.5.4

  packages/react-prisma:
    specifiers:
      '@prisma/client': workspace:*
      '@types/jest': 27.4.0
      '@types/node': 16.11.21
      '@typescript-eslint/eslint-plugin': 5.10.0
      '@typescript-eslint/parser': 5.10.0
      esbuild: 0.14.11
      eslint: 8.7.0
      eslint-config-prettier: 8.3.0
      eslint-plugin-eslint-comments: 3.2.0
      eslint-plugin-jest: 25.7.0
      eslint-plugin-prettier: 4.0.0
      jest: 27.4.7
      lint-staged: 12.2.0
      prettier: 2.5.1
      react: 17.0.2
      ts-jest: 27.1.3
      typescript: 4.5.4
    devDependencies:
      '@prisma/client': link:../client
      '@types/jest': 27.4.0
      '@types/node': 16.11.21
      '@typescript-eslint/eslint-plugin': 5.10.0_3b6b276e93ead7cf6063f183a5e18d1f
      '@typescript-eslint/parser': 5.10.0_eslint@8.7.0+typescript@4.5.4
      esbuild: 0.14.11
      eslint: 8.7.0
      eslint-config-prettier: 8.3.0_eslint@8.7.0
      eslint-plugin-eslint-comments: 3.2.0_eslint@8.7.0
      eslint-plugin-jest: 25.7.0_044a69ce56423e5a462f0eb0c643b7d7
      eslint-plugin-prettier: 4.0.0_4660519532e4c3b0a9e5bb6623cfedf6
      jest: 27.4.7_ts-node@10.4.0
      lint-staged: 12.2.0
      prettier: 2.5.1
      react: 17.0.2
      ts-jest: 27.1.3_7609bee14171c797989ff7e78c897b81
      typescript: 4.5.4

  packages/sdk:
    specifiers:
      '@prisma/debug': workspace:*
      '@prisma/engine-core': workspace:*
<<<<<<< HEAD
      '@prisma/engines': 3.9.0-21.revert-node-api-v2-8b00e2de5fb74a24fc7ec6050cdf9928124a637a
      '@prisma/fetch-engine': 3.9.0-21.revert-node-api-v2-8b00e2de5fb74a24fc7ec6050cdf9928124a637a
      '@prisma/generator-helper': workspace:*
      '@prisma/get-platform': 3.9.0-21.revert-node-api-v2-8b00e2de5fb74a24fc7ec6050cdf9928124a637a
=======
      '@prisma/engines': 3.9.0-22.bdaab3cd8d7127813ec3c7a12a0b5cc0f53cc81d
      '@prisma/fetch-engine': 3.9.0-22.bdaab3cd8d7127813ec3c7a12a0b5cc0f53cc81d
      '@prisma/generator-helper': workspace:*
      '@prisma/get-platform': 3.9.0-22.bdaab3cd8d7127813ec3c7a12a0b5cc0f53cc81d
>>>>>>> 720301cf
      '@timsuchanek/copy': 1.4.5
      '@types/jest': 27.4.0
      '@types/node': 12.20.42
      '@types/resolve': 1.20.1
      '@types/shell-quote': 1.7.1
      '@types/tar': 6.1.1
      '@typescript-eslint/eslint-plugin': 5.9.0
      '@typescript-eslint/parser': 5.9.0
      archiver: 5.3.0
      arg: 5.0.1
      chalk: 4.1.2
      checkpoint-client: 1.1.20
      cli-truncate: 2.1.0
      dotenv: 14.2.0
      esbuild: 0.13.14
      escape-string-regexp: 4.0.0
      eslint: 8.6.0
      eslint-config-prettier: 8.3.0
      eslint-plugin-eslint-comments: 3.2.0
      eslint-plugin-jest: 25.3.4
      eslint-plugin-prettier: 4.0.0
      execa: 5.1.1
      find-up: 5.0.0
      fs-jetpack: 4.3.1
      global-dirs: 3.0.0
      globby: 11.1.0
      has-yarn: 2.1.0
      is-ci: 3.0.1
      jest: 27.4.7
      lint-staged: 12.1.5
      make-dir: 3.1.0
      node-fetch: 2.6.7
      p-map: 4.0.0
      prettier: 2.5.1
      read-pkg-up: 7.0.1
      replace-string: 3.1.0
      resolve: 1.21.0
      rimraf: 3.0.2
      shell-quote: 1.7.3
      string-width: 4.2.3
      strip-ansi: 6.0.1
      strip-indent: 3.0.0
      tar: 6.1.11
      temp-dir: 2.0.0
      temp-write: 4.0.0
      tempy: 1.0.1
      terminal-link: 2.1.1
      tmp: 0.2.1
      ts-jest: 27.1.3
      ts-node: 10.4.0
      typescript: 4.5.4
    dependencies:
      '@prisma/debug': link:../debug
      '@prisma/engine-core': link:../engine-core
<<<<<<< HEAD
      '@prisma/engines': 3.9.0-21.revert-node-api-v2-8b00e2de5fb74a24fc7ec6050cdf9928124a637a
      '@prisma/fetch-engine': 3.9.0-21.revert-node-api-v2-8b00e2de5fb74a24fc7ec6050cdf9928124a637a
      '@prisma/generator-helper': link:../generator-helper
      '@prisma/get-platform': 3.9.0-21.revert-node-api-v2-8b00e2de5fb74a24fc7ec6050cdf9928124a637a
=======
      '@prisma/engines': 3.9.0-22.bdaab3cd8d7127813ec3c7a12a0b5cc0f53cc81d
      '@prisma/fetch-engine': 3.9.0-22.bdaab3cd8d7127813ec3c7a12a0b5cc0f53cc81d
      '@prisma/generator-helper': link:../generator-helper
      '@prisma/get-platform': 3.9.0-22.bdaab3cd8d7127813ec3c7a12a0b5cc0f53cc81d
>>>>>>> 720301cf
      '@timsuchanek/copy': 1.4.5
      archiver: 5.3.0
      arg: 5.0.1
      chalk: 4.1.2
      checkpoint-client: 1.1.20
      cli-truncate: 2.1.0
      dotenv: 14.2.0
      escape-string-regexp: 4.0.0
      execa: 5.1.1
      find-up: 5.0.0
      fs-jetpack: 4.3.1
      global-dirs: 3.0.0
      globby: 11.1.0
      has-yarn: 2.1.0
      is-ci: 3.0.1
      make-dir: 3.1.0
      node-fetch: 2.6.7
      p-map: 4.0.0
      read-pkg-up: 7.0.1
      replace-string: 3.1.0
      resolve: 1.21.0
      rimraf: 3.0.2
      shell-quote: 1.7.3
      string-width: 4.2.3
      strip-ansi: 6.0.1
      strip-indent: 3.0.0
      tar: 6.1.11
      temp-dir: 2.0.0
      temp-write: 4.0.0
      tempy: 1.0.1
      terminal-link: 2.1.1
      tmp: 0.2.1
    devDependencies:
      '@types/jest': 27.4.0
      '@types/node': 12.20.42
      '@types/resolve': 1.20.1
      '@types/shell-quote': 1.7.1
      '@types/tar': 6.1.1
      '@typescript-eslint/eslint-plugin': 5.9.0_bd2fd93dbcc607ad2f21b784bccfe0c8
      '@typescript-eslint/parser': 5.9.0_eslint@8.6.0+typescript@4.5.4
      esbuild: 0.13.14
      eslint: 8.6.0
      eslint-config-prettier: 8.3.0_eslint@8.6.0
      eslint-plugin-eslint-comments: 3.2.0_eslint@8.6.0
      eslint-plugin-jest: 25.3.4_5b4401880e755218c3657ff0f7148c75
      eslint-plugin-prettier: 4.0.0_1c588f61426b1faf18812943f1678311
      jest: 27.4.7_ts-node@10.4.0
      lint-staged: 12.1.5
      prettier: 2.5.1
      ts-jest: 27.1.3_1072804fb7e5fd3a91d8c07d0f36b472
      ts-node: 10.4.0_6119b188113f5da5576f5d8bf1955281
      typescript: 4.5.4

packages:

  /@azure/abort-controller/1.0.4:
    resolution: {integrity: sha512-lNUmDRVGpanCsiUN3NWxFTdwmdFI53xwhkTFfHDGTYk46ca7Ind3nanJc+U6Zj9Tv+9nTCWRBscWEW1DyKOpTw==}
    engines: {node: '>=8.0.0'}
    dependencies:
      tslib: 2.3.1

  /@azure/core-asynciterator-polyfill/1.0.0:
    resolution: {integrity: sha512-kmv8CGrPfN9SwMwrkiBK9VTQYxdFQEGe0BmQk+M8io56P9KNzpAxcWE/1fxJj7uouwN4kXF0BHW8DNlgx+wtCg==}

  /@azure/core-auth/1.3.2:
    resolution: {integrity: sha512-7CU6DmCHIZp5ZPiZ9r3J17lTKMmYsm/zGvNkjArQwPkrLlZ1TZ+EUYfGgh2X31OLMVAQCTJZW4cXHJi02EbJnA==}
    engines: {node: '>=12.0.0'}
    dependencies:
      '@azure/abort-controller': 1.0.4
      tslib: 2.3.1

  /@azure/core-client/1.4.0:
    resolution: {integrity: sha512-6v1pn4ubNSeI56PUgj2NLR/nfoMfkjYmrtNX0YdXrjxSajKcf/TZc/QJtTFj4wHIvYqU/Yn/g/Zb+MNhFZ5c+Q==}
    engines: {node: '>=12.0.0'}
    dependencies:
      '@azure/abort-controller': 1.0.4
      '@azure/core-asynciterator-polyfill': 1.0.0
      '@azure/core-auth': 1.3.2
      '@azure/core-rest-pipeline': 1.4.0
      '@azure/core-tracing': 1.0.0-preview.13
      '@azure/logger': 1.0.3
      tslib: 2.3.1
    transitivePeerDependencies:
      - supports-color

  /@azure/core-http/2.2.3:
    resolution: {integrity: sha512-xr8AeszxP418rI//W38NfJDDr0kbVAPZkURZnZ+Fle+lLWeURjDE5zNIuocA1wUPoKSP8iXc0ApW6nPtbLGswA==}
    engines: {node: '>=12.0.0'}
    dependencies:
      '@azure/abort-controller': 1.0.4
      '@azure/core-asynciterator-polyfill': 1.0.0
      '@azure/core-auth': 1.3.2
      '@azure/core-tracing': 1.0.0-preview.13
      '@azure/logger': 1.0.3
      '@types/node-fetch': 2.5.12
      '@types/tunnel': 0.0.3
      form-data: 4.0.0
      node-fetch: 2.6.6
      process: 0.11.10
      tough-cookie: 4.0.0
      tslib: 2.3.1
      tunnel: 0.0.6
      uuid: 8.3.2
      xml2js: 0.4.23

  /@azure/core-lro/2.2.3:
    resolution: {integrity: sha512-UMdlR9NsqDCLTba3EUbRjfMF4gDmWvld196JmUjbz9WWhJ2XT00OR5MXeWiR+vmGT+ETiO4hHFCi2/eGO5YVtg==}
    engines: {node: '>=12.0.0'}
    dependencies:
      '@azure/abort-controller': 1.0.4
      '@azure/core-tracing': 1.0.0-preview.13
      '@azure/logger': 1.0.3
      tslib: 2.3.1

  /@azure/core-paging/1.2.1:
    resolution: {integrity: sha512-UtH5iMlYsvg+nQYIl4UHlvvSrsBjOlRF4fs0j7mxd3rWdAStrKYrh2durOpHs5C9yZbVhsVDaisoyaf/lL1EVA==}
    engines: {node: '>=12.0.0'}
    dependencies:
      '@azure/core-asynciterator-polyfill': 1.0.0
      tslib: 2.3.1

  /@azure/core-rest-pipeline/1.4.0:
    resolution: {integrity: sha512-M2uL9PbvhJIEMRoUad3EnXCHWLN/i0W7D7MQJ9rnIDW7iLVCteUiegdqNa2Cr1/7he/ysEXYiwaXiHmfack/6g==}
    engines: {node: '>=12.0.0'}
    dependencies:
      '@azure/abort-controller': 1.0.4
      '@azure/core-auth': 1.3.2
      '@azure/core-tracing': 1.0.0-preview.13
      '@azure/logger': 1.0.3
      form-data: 4.0.0
      http-proxy-agent: 4.0.1
      https-proxy-agent: 5.0.0
      tslib: 2.3.1
      uuid: 8.3.2
    transitivePeerDependencies:
      - supports-color

  /@azure/core-tracing/1.0.0-preview.12:
    resolution: {integrity: sha512-nvo2Wc4EKZGN6eFu9n3U7OXmASmL8VxoPIH7xaD6OlQqi44bouF0YIi9ID5rEsKLiAU59IYx6M297nqWVMWPDg==}
    engines: {node: '>=12.0.0'}
    dependencies:
      '@opentelemetry/api': 1.0.4
      tslib: 2.3.1

  /@azure/core-tracing/1.0.0-preview.13:
    resolution: {integrity: sha512-KxDlhXyMlh2Jhj2ykX6vNEU0Vou4nHr025KoSEiz7cS3BNiHNaZcdECk/DmLkEB0as5T7b/TpRcehJ5yV6NeXQ==}
    engines: {node: '>=12.0.0'}
    dependencies:
      '@opentelemetry/api': 1.0.4
      tslib: 2.3.1

  /@azure/identity/1.5.2_debug@4.3.3:
    resolution: {integrity: sha512-vqyeRbd2i0h9F4mqW5JbkP1xfabqKQ21l/81osKhpOQ2LtwaJW6nw4+0PsVYnxcbPHFCIZt6EWAk74a3OGYZJA==}
    engines: {node: '>=12.0.0'}
    dependencies:
      '@azure/core-auth': 1.3.2
      '@azure/core-client': 1.4.0
      '@azure/core-rest-pipeline': 1.4.0
      '@azure/core-tracing': 1.0.0-preview.12
      '@azure/logger': 1.0.3
      '@azure/msal-node': 1.0.0-beta.6_debug@4.3.3
      '@types/stoppable': 1.1.1
      axios: 0.21.4_debug@4.3.3
      events: 3.3.0
      jws: 4.0.0
      msal: 1.4.15
      open: 7.4.2
      qs: 6.10.3
      stoppable: 1.1.0
      tslib: 2.3.1
      uuid: 8.3.2
    optionalDependencies:
      keytar: 7.7.0
    transitivePeerDependencies:
      - debug
      - supports-color

  /@azure/keyvault-keys/4.3.0:
    resolution: {integrity: sha512-OEosl0/rE/mKD5Ji9KaQN7UH+yQnV5MS0MRhGqQIiJrG+qAvAla0MYudJzv3XvBlplpGk0+MVgyL9H3KX/UAwQ==}
    engines: {node: '>=8.0.0'}
    dependencies:
      '@azure/abort-controller': 1.0.4
      '@azure/core-http': 2.2.3
      '@azure/core-lro': 2.2.3
      '@azure/core-paging': 1.2.1
      '@azure/core-tracing': 1.0.0-preview.13
      '@azure/logger': 1.0.3
      tslib: 2.3.1

  /@azure/logger/1.0.3:
    resolution: {integrity: sha512-aK4s3Xxjrx3daZr3VylxejK3vG5ExXck5WOHDJ8in/k9AqlfIyFMMT1uG7u8mNjX+QRILTIn0/Xgschfh/dQ9g==}
    engines: {node: '>=12.0.0'}
    dependencies:
      tslib: 2.3.1

  /@azure/ms-rest-azure-env/2.0.0:
    resolution: {integrity: sha512-dG76W7ElfLi+fbTjnZVGj+M9e0BIEJmRxU6fHaUQ12bZBe8EJKYb2GV50YWNaP2uJiVQ5+7nXEVj1VN1UQtaEw==}

  /@azure/ms-rest-js/2.6.0:
    resolution: {integrity: sha512-4C5FCtvEzWudblB+h92/TYYPiq7tuElX8icVYToxOdggnYqeec4Se14mjse5miInKtZahiFHdl8lZA/jziEc5g==}
    dependencies:
      '@azure/core-auth': 1.3.2
      abort-controller: 3.0.0
      form-data: 2.5.1
      node-fetch: 2.6.6
      tough-cookie: 3.0.1
      tslib: 1.14.1
      tunnel: 0.0.6
      uuid: 8.3.2
      xml2js: 0.4.23

  /@azure/ms-rest-nodeauth/3.1.1_debug@4.3.3:
    resolution: {integrity: sha512-UA/8dgLy3+ZiwJjAZHxL4MUB14fFQPkaAOZ94jsTW/Z6WmoOeny2+cLk0+dyIX/iH6qSrEWKwbStEeB970B9pA==}
    dependencies:
      '@azure/ms-rest-azure-env': 2.0.0
      '@azure/ms-rest-js': 2.6.0
      adal-node: 0.2.3_debug@4.3.3
    transitivePeerDependencies:
      - debug

  /@azure/msal-common/4.5.1:
    resolution: {integrity: sha512-/i5dXM+QAtO+6atYd5oHGBAx48EGSISkXNXViheliOQe+SIFMDo3gSq3lL54W0suOSAsVPws3XnTaIHlla0PIQ==}
    engines: {node: '>=0.8.0'}
    dependencies:
      debug: 4.3.3
    transitivePeerDependencies:
      - supports-color

  /@azure/msal-node/1.0.0-beta.6_debug@4.3.3:
    resolution: {integrity: sha512-ZQI11Uz1j0HJohb9JZLRD8z0moVcPks1AFW4Q/Gcl67+QvH4aKEJti7fjCcipEEZYb/qzLSO8U6IZgPYytsiJQ==}
    dependencies:
      '@azure/msal-common': 4.5.1
      axios: 0.21.4_debug@4.3.3
      jsonwebtoken: 8.5.1
      uuid: 8.3.2
    transitivePeerDependencies:
      - debug
      - supports-color

  /@babel/code-frame/7.16.7:
    resolution: {integrity: sha512-iAXqUn8IIeBTNd72xsFlgaXHkMBMt6y4HJp1tIaK465CWLT/fG1aqB7ykr95gHHmlBdGbFeWWfyB4NJJ0nmeIg==}
    engines: {node: '>=6.9.0'}
    dependencies:
      '@babel/highlight': 7.16.7

  /@babel/compat-data/7.16.8:
    resolution: {integrity: sha512-m7OkX0IdKLKPpBlJtF561YJal5y/jyI5fNfWbPxh2D/nbzzGI4qRyrD8xO2jB24u7l+5I2a43scCG2IrfjC50Q==}
    engines: {node: '>=6.9.0'}
    dev: true

  /@babel/core/7.16.7:
    resolution: {integrity: sha512-aeLaqcqThRNZYmbMqtulsetOQZ/5gbR/dWruUCJcpas4Qoyy+QeagfDsPdMrqwsPRDNxJvBlRiZxxX7THO7qtA==}
    engines: {node: '>=6.9.0'}
    dependencies:
      '@babel/code-frame': 7.16.7
      '@babel/generator': 7.16.8
      '@babel/helper-compilation-targets': 7.16.7_@babel+core@7.16.7
      '@babel/helper-module-transforms': 7.16.7
      '@babel/helpers': 7.16.7
      '@babel/parser': 7.16.8
      '@babel/template': 7.16.7
      '@babel/traverse': 7.16.8
      '@babel/types': 7.16.8
      convert-source-map: 1.8.0
      debug: 4.3.3
      gensync: 1.0.0-beta.2
      json5: 2.2.0
      semver: 6.3.0
      source-map: 0.5.7
    transitivePeerDependencies:
      - supports-color
    dev: true

  /@babel/generator/7.16.8:
    resolution: {integrity: sha512-1ojZwE9+lOXzcWdWmO6TbUzDfqLD39CmEhN8+2cX9XkDo5yW1OpgfejfliysR2AWLpMamTiOiAp/mtroaymhpw==}
    engines: {node: '>=6.9.0'}
    dependencies:
      '@babel/types': 7.16.8
      jsesc: 2.5.2
      source-map: 0.5.7
    dev: true

  /@babel/helper-compilation-targets/7.16.7_@babel+core@7.16.7:
    resolution: {integrity: sha512-mGojBwIWcwGD6rfqgRXVlVYmPAv7eOpIemUG3dGnDdCY4Pae70ROij3XmfrH6Fa1h1aiDylpglbZyktfzyo/hA==}
    engines: {node: '>=6.9.0'}
    peerDependencies:
      '@babel/core': ^7.0.0
    dependencies:
      '@babel/compat-data': 7.16.8
      '@babel/core': 7.16.7
      '@babel/helper-validator-option': 7.16.7
      browserslist: 4.19.1
      semver: 6.3.0
    dev: true

  /@babel/helper-environment-visitor/7.16.7:
    resolution: {integrity: sha512-SLLb0AAn6PkUeAfKJCCOl9e1R53pQlGAfc4y4XuMRZfqeMYLE0dM1LMhqbGAlGQY0lfw5/ohoYWAe9V1yibRag==}
    engines: {node: '>=6.9.0'}
    dependencies:
      '@babel/types': 7.16.8
    dev: true

  /@babel/helper-function-name/7.16.7:
    resolution: {integrity: sha512-QfDfEnIUyyBSR3HtrtGECuZ6DAyCkYFp7GHl75vFtTnn6pjKeK0T1DB5lLkFvBea8MdaiUABx3osbgLyInoejA==}
    engines: {node: '>=6.9.0'}
    dependencies:
      '@babel/helper-get-function-arity': 7.16.7
      '@babel/template': 7.16.7
      '@babel/types': 7.16.8
    dev: true

  /@babel/helper-get-function-arity/7.16.7:
    resolution: {integrity: sha512-flc+RLSOBXzNzVhcLu6ujeHUrD6tANAOU5ojrRx/as+tbzf8+stUCj7+IfRRoAbEZqj/ahXEMsjhOhgeZsrnTw==}
    engines: {node: '>=6.9.0'}
    dependencies:
      '@babel/types': 7.16.8
    dev: true

  /@babel/helper-hoist-variables/7.16.7:
    resolution: {integrity: sha512-m04d/0Op34H5v7pbZw6pSKP7weA6lsMvfiIAMeIvkY/R4xQtBSMFEigu9QTZ2qB/9l22vsxtM8a+Q8CzD255fg==}
    engines: {node: '>=6.9.0'}
    dependencies:
      '@babel/types': 7.16.8
    dev: true

  /@babel/helper-module-imports/7.16.7:
    resolution: {integrity: sha512-LVtS6TqjJHFc+nYeITRo6VLXve70xmq7wPhWTqDJusJEgGmkAACWwMiTNrvfoQo6hEhFwAIixNkvB0jPXDL8Wg==}
    engines: {node: '>=6.9.0'}
    dependencies:
      '@babel/types': 7.16.8
    dev: true

  /@babel/helper-module-transforms/7.16.7:
    resolution: {integrity: sha512-gaqtLDxJEFCeQbYp9aLAefjhkKdjKcdh6DB7jniIGU3Pz52WAmP268zK0VgPz9hUNkMSYeH976K2/Y6yPadpng==}
    engines: {node: '>=6.9.0'}
    dependencies:
      '@babel/helper-environment-visitor': 7.16.7
      '@babel/helper-module-imports': 7.16.7
      '@babel/helper-simple-access': 7.16.7
      '@babel/helper-split-export-declaration': 7.16.7
      '@babel/helper-validator-identifier': 7.16.7
      '@babel/template': 7.16.7
      '@babel/traverse': 7.16.8
      '@babel/types': 7.16.8
    transitivePeerDependencies:
      - supports-color
    dev: true

  /@babel/helper-plugin-utils/7.16.7:
    resolution: {integrity: sha512-Qg3Nk7ZxpgMrsox6HreY1ZNKdBq7K72tDSliA6dCl5f007jR4ne8iD5UzuNnCJH2xBf2BEEVGr+/OL6Gdp7RxA==}
    engines: {node: '>=6.9.0'}
    dev: true

  /@babel/helper-simple-access/7.16.7:
    resolution: {integrity: sha512-ZIzHVyoeLMvXMN/vok/a4LWRy8G2v205mNP0XOuf9XRLyX5/u9CnVulUtDgUTama3lT+bf/UqucuZjqiGuTS1g==}
    engines: {node: '>=6.9.0'}
    dependencies:
      '@babel/types': 7.16.8
    dev: true

  /@babel/helper-split-export-declaration/7.16.7:
    resolution: {integrity: sha512-xbWoy/PFoxSWazIToT9Sif+jJTlrMcndIsaOKvTA6u7QEo7ilkRZpjew18/W3c7nm8fXdUDXh02VXTbZ0pGDNw==}
    engines: {node: '>=6.9.0'}
    dependencies:
      '@babel/types': 7.16.8
    dev: true

  /@babel/helper-validator-identifier/7.16.7:
    resolution: {integrity: sha512-hsEnFemeiW4D08A5gUAZxLBTXpZ39P+a+DGDsHw1yxqyQ/jzFEnxf5uTEGp+3bzAbNOxU1paTgYS4ECU/IgfDw==}
    engines: {node: '>=6.9.0'}

  /@babel/helper-validator-option/7.16.7:
    resolution: {integrity: sha512-TRtenOuRUVo9oIQGPC5G9DgK4743cdxvtOw0weQNpZXaS16SCBi5MNjZF8vba3ETURjZpTbVn7Vvcf2eAwFozQ==}
    engines: {node: '>=6.9.0'}
    dev: true

  /@babel/helpers/7.16.7:
    resolution: {integrity: sha512-9ZDoqtfY7AuEOt3cxchfii6C7GDyyMBffktR5B2jvWv8u2+efwvpnVKXMWzNehqy68tKgAfSwfdw/lWpthS2bw==}
    engines: {node: '>=6.9.0'}
    dependencies:
      '@babel/template': 7.16.7
      '@babel/traverse': 7.16.8
      '@babel/types': 7.16.8
    transitivePeerDependencies:
      - supports-color
    dev: true

  /@babel/highlight/7.16.7:
    resolution: {integrity: sha512-aKpPMfLvGO3Q97V0qhw/V2SWNWlwfJknuwAunU7wZLSfrM4xTBvg7E5opUVi1kJTBKihE38CPg4nBiqX83PWYw==}
    engines: {node: '>=6.9.0'}
    dependencies:
      '@babel/helper-validator-identifier': 7.16.7
      chalk: 2.4.2
      js-tokens: 4.0.0

  /@babel/parser/7.16.8:
    resolution: {integrity: sha512-i7jDUfrVBWc+7OKcBzEe5n7fbv3i2fWtxKzzCvOjnzSxMfWMigAhtfJ7qzZNGFNMsCCd67+uz553dYKWXPvCKw==}
    engines: {node: '>=6.0.0'}
    hasBin: true
    dev: true

  /@babel/plugin-syntax-async-generators/7.8.4_@babel+core@7.16.7:
    resolution: {integrity: sha512-tycmZxkGfZaxhMRbXlPXuVFpdWlXpir2W4AMhSJgRKzk/eDlIXOhb2LHWoLpDF7TEHylV5zNhykX6KAgHJmTNw==}
    peerDependencies:
      '@babel/core': ^7.0.0-0
    dependencies:
      '@babel/core': 7.16.7
      '@babel/helper-plugin-utils': 7.16.7
    dev: true

  /@babel/plugin-syntax-bigint/7.8.3_@babel+core@7.16.7:
    resolution: {integrity: sha512-wnTnFlG+YxQm3vDxpGE57Pj0srRU4sHE/mDkt1qv2YJJSeUAec2ma4WLUnUPeKjyrfntVwe/N6dCXpU+zL3Npg==}
    peerDependencies:
      '@babel/core': ^7.0.0-0
    dependencies:
      '@babel/core': 7.16.7
      '@babel/helper-plugin-utils': 7.16.7
    dev: true

  /@babel/plugin-syntax-class-properties/7.12.13_@babel+core@7.16.7:
    resolution: {integrity: sha512-fm4idjKla0YahUNgFNLCB0qySdsoPiZP3iQE3rky0mBUtMZ23yDJ9SJdg6dXTSDnulOVqiF3Hgr9nbXvXTQZYA==}
    peerDependencies:
      '@babel/core': ^7.0.0-0
    dependencies:
      '@babel/core': 7.16.7
      '@babel/helper-plugin-utils': 7.16.7
    dev: true

  /@babel/plugin-syntax-import-meta/7.10.4_@babel+core@7.16.7:
    resolution: {integrity: sha512-Yqfm+XDx0+Prh3VSeEQCPU81yC+JWZ2pDPFSS4ZdpfZhp4MkFMaDC1UqseovEKwSUpnIL7+vK+Clp7bfh0iD7g==}
    peerDependencies:
      '@babel/core': ^7.0.0-0
    dependencies:
      '@babel/core': 7.16.7
      '@babel/helper-plugin-utils': 7.16.7
    dev: true

  /@babel/plugin-syntax-json-strings/7.8.3_@babel+core@7.16.7:
    resolution: {integrity: sha512-lY6kdGpWHvjoe2vk4WrAapEuBR69EMxZl+RoGRhrFGNYVK8mOPAW8VfbT/ZgrFbXlDNiiaxQnAtgVCZ6jv30EA==}
    peerDependencies:
      '@babel/core': ^7.0.0-0
    dependencies:
      '@babel/core': 7.16.7
      '@babel/helper-plugin-utils': 7.16.7
    dev: true

  /@babel/plugin-syntax-logical-assignment-operators/7.10.4_@babel+core@7.16.7:
    resolution: {integrity: sha512-d8waShlpFDinQ5MtvGU9xDAOzKH47+FFoney2baFIoMr952hKOLp1HR7VszoZvOsV/4+RRszNY7D17ba0te0ig==}
    peerDependencies:
      '@babel/core': ^7.0.0-0
    dependencies:
      '@babel/core': 7.16.7
      '@babel/helper-plugin-utils': 7.16.7
    dev: true

  /@babel/plugin-syntax-nullish-coalescing-operator/7.8.3_@babel+core@7.16.7:
    resolution: {integrity: sha512-aSff4zPII1u2QD7y+F8oDsz19ew4IGEJg9SVW+bqwpwtfFleiQDMdzA/R+UlWDzfnHFCxxleFT0PMIrR36XLNQ==}
    peerDependencies:
      '@babel/core': ^7.0.0-0
    dependencies:
      '@babel/core': 7.16.7
      '@babel/helper-plugin-utils': 7.16.7
    dev: true

  /@babel/plugin-syntax-numeric-separator/7.10.4_@babel+core@7.16.7:
    resolution: {integrity: sha512-9H6YdfkcK/uOnY/K7/aA2xpzaAgkQn37yzWUMRK7OaPOqOpGS1+n0H5hxT9AUw9EsSjPW8SVyMJwYRtWs3X3ug==}
    peerDependencies:
      '@babel/core': ^7.0.0-0
    dependencies:
      '@babel/core': 7.16.7
      '@babel/helper-plugin-utils': 7.16.7
    dev: true

  /@babel/plugin-syntax-object-rest-spread/7.8.3_@babel+core@7.16.7:
    resolution: {integrity: sha512-XoqMijGZb9y3y2XskN+P1wUGiVwWZ5JmoDRwx5+3GmEplNyVM2s2Dg8ILFQm8rWM48orGy5YpI5Bl8U1y7ydlA==}
    peerDependencies:
      '@babel/core': ^7.0.0-0
    dependencies:
      '@babel/core': 7.16.7
      '@babel/helper-plugin-utils': 7.16.7
    dev: true

  /@babel/plugin-syntax-optional-catch-binding/7.8.3_@babel+core@7.16.7:
    resolution: {integrity: sha512-6VPD0Pc1lpTqw0aKoeRTMiB+kWhAoT24PA+ksWSBrFtl5SIRVpZlwN3NNPQjehA2E/91FV3RjLWoVTglWcSV3Q==}
    peerDependencies:
      '@babel/core': ^7.0.0-0
    dependencies:
      '@babel/core': 7.16.7
      '@babel/helper-plugin-utils': 7.16.7
    dev: true

  /@babel/plugin-syntax-optional-chaining/7.8.3_@babel+core@7.16.7:
    resolution: {integrity: sha512-KoK9ErH1MBlCPxV0VANkXW2/dw4vlbGDrFgz8bmUsBGYkFRcbRwMh6cIJubdPrkxRwuGdtCk0v/wPTKbQgBjkg==}
    peerDependencies:
      '@babel/core': ^7.0.0-0
    dependencies:
      '@babel/core': 7.16.7
      '@babel/helper-plugin-utils': 7.16.7
    dev: true

  /@babel/plugin-syntax-top-level-await/7.14.5_@babel+core@7.16.7:
    resolution: {integrity: sha512-hx++upLv5U1rgYfwe1xBQUhRmU41NEvpUvrp8jkrSCdvGSnM5/qdRMtylJ6PG5OFkBaHkbTAKTnd3/YyESRHFw==}
    engines: {node: '>=6.9.0'}
    peerDependencies:
      '@babel/core': ^7.0.0-0
    dependencies:
      '@babel/core': 7.16.7
      '@babel/helper-plugin-utils': 7.16.7
    dev: true

  /@babel/plugin-syntax-typescript/7.16.7_@babel+core@7.16.7:
    resolution: {integrity: sha512-YhUIJHHGkqPgEcMYkPCKTyGUdoGKWtopIycQyjJH8OjvRgOYsXsaKehLVPScKJWAULPxMa4N1vCe6szREFlZ7A==}
    engines: {node: '>=6.9.0'}
    peerDependencies:
      '@babel/core': ^7.0.0-0
    dependencies:
      '@babel/core': 7.16.7
      '@babel/helper-plugin-utils': 7.16.7
    dev: true

  /@babel/template/7.16.7:
    resolution: {integrity: sha512-I8j/x8kHUrbYRTUxXrrMbfCa7jxkE7tZre39x3kjr9hvI82cK1FfqLygotcWN5kdPGWcLdWMHpSBavse5tWw3w==}
    engines: {node: '>=6.9.0'}
    dependencies:
      '@babel/code-frame': 7.16.7
      '@babel/parser': 7.16.8
      '@babel/types': 7.16.8
    dev: true

  /@babel/traverse/7.16.8:
    resolution: {integrity: sha512-xe+H7JlvKsDQwXRsBhSnq1/+9c+LlQcCK3Tn/l5sbx02HYns/cn7ibp9+RV1sIUqu7hKg91NWsgHurO9dowITQ==}
    engines: {node: '>=6.9.0'}
    dependencies:
      '@babel/code-frame': 7.16.7
      '@babel/generator': 7.16.8
      '@babel/helper-environment-visitor': 7.16.7
      '@babel/helper-function-name': 7.16.7
      '@babel/helper-hoist-variables': 7.16.7
      '@babel/helper-split-export-declaration': 7.16.7
      '@babel/parser': 7.16.8
      '@babel/types': 7.16.8
      debug: 4.3.3
      globals: 11.12.0
    transitivePeerDependencies:
      - supports-color
    dev: true

  /@babel/types/7.16.8:
    resolution: {integrity: sha512-smN2DQc5s4M7fntyjGtyIPbRJv6wW4rU/94fmYJ7PKQuZkC0qGMHXJbg6sNGt12JmVr4k5YaptI/XtiLJBnmIg==}
    engines: {node: '>=6.9.0'}
    dependencies:
      '@babel/helper-validator-identifier': 7.16.7
      to-fast-properties: 2.0.0
    dev: true

  /@bcoe/v8-coverage/0.2.3:
    resolution: {integrity: sha512-0hYQ8SB4Db5zvZB4axdMHGwEaQjkZzFjQiN9LVYvIFB2nSUHW9tYpxWriPrWDASIxiaXax83REcLxuSdnGPZtw==}
    dev: true

  /@cspotcode/source-map-consumer/0.8.0:
    resolution: {integrity: sha512-41qniHzTU8yAGbCp04ohlmSrZf8bkf/iJsl3V0dRGsQN/5GFfx+LbCSsCpp2gqrqjTVg/K6O8ycoV35JIwAzAg==}
    engines: {node: '>= 12'}
    dev: true

  /@cspotcode/source-map-support/0.7.0:
    resolution: {integrity: sha512-X4xqRHqN8ACt2aHVe51OxeA2HjbcL4MqFqXkrmQszJ1NOUuUu5u6Vqx/0lZSVNku7velL5FC/s5uEAj1lsBMhA==}
    engines: {node: '>=12'}
    dependencies:
      '@cspotcode/source-map-consumer': 0.8.0
    dev: true

  /@eslint/eslintrc/1.0.5:
    resolution: {integrity: sha512-BLxsnmK3KyPunz5wmCCpqy0YelEoxxGmH73Is+Z74oOTMtExcjkr3dDR6quwrjh1YspA8DH9gnX1o069KiS9AQ==}
    engines: {node: ^12.22.0 || ^14.17.0 || >=16.0.0}
    dependencies:
      ajv: 6.12.6
      debug: 4.3.3
      espree: 9.3.0
      globals: 13.12.0
      ignore: 4.0.6
      import-fresh: 3.3.0
      js-yaml: 4.1.0
      minimatch: 3.0.4
      strip-json-comments: 3.1.1
    transitivePeerDependencies:
      - supports-color
    dev: true

  /@humanwhocodes/config-array/0.9.2:
    resolution: {integrity: sha512-UXOuFCGcwciWckOpmfKDq/GyhlTf9pN/BzG//x8p8zTOFEcGuA68ANXheFS0AGvy3qgZqLBUkMs7hqzqCKOVwA==}
    engines: {node: '>=10.10.0'}
    dependencies:
      '@humanwhocodes/object-schema': 1.2.1
      debug: 4.3.3
      minimatch: 3.0.4
    transitivePeerDependencies:
      - supports-color
    dev: true

  /@humanwhocodes/object-schema/1.2.1:
    resolution: {integrity: sha512-ZnQMnLV4e7hDlUvw8H+U8ASL02SS2Gn6+9Ac3wGGLIe7+je2AeAOxPY+izIPJDfFDb7eDjev0Us8MO1iFRN8hA==}
    dev: true

  /@istanbuljs/load-nyc-config/1.1.0:
    resolution: {integrity: sha512-VjeHSlIzpv/NyD3N0YuHfXOPDIixcA1q2ZV98wsMqcYlPmv2n3Yb2lYP9XMElnaFVXg5A7YLTeLu6V84uQDjmQ==}
    engines: {node: '>=8'}
    dependencies:
      camelcase: 5.3.1
      find-up: 4.1.0
      get-package-type: 0.1.0
      js-yaml: 3.14.1
      resolve-from: 5.0.0
    dev: true

  /@istanbuljs/schema/0.1.3:
    resolution: {integrity: sha512-ZXRY4jNvVgSVQ8DL3LTcakaAtXwTVUxE81hslsyD2AtoXW/wVob10HkOJ1X/pAlcI7D+2YoZKg5do8G/w6RYgA==}
    engines: {node: '>=8'}
    dev: true

  /@jest/console/27.4.6:
    resolution: {integrity: sha512-jauXyacQD33n47A44KrlOVeiXHEXDqapSdfb9kTekOchH/Pd18kBIO1+xxJQRLuG+LUuljFCwTG92ra4NW7SpA==}
    engines: {node: ^10.13.0 || ^12.13.0 || ^14.15.0 || >=15.0.0}
    dependencies:
      '@jest/types': 27.4.2
      '@types/node': 17.0.8
      chalk: 4.1.2
      jest-message-util: 27.4.6
      jest-util: 27.4.2
      slash: 3.0.0
    dev: true

  /@jest/core/27.4.7_ts-node@10.4.0:
    resolution: {integrity: sha512-n181PurSJkVMS+kClIFSX/LLvw9ExSb+4IMtD6YnfxZVerw9ANYtW0bPrm0MJu2pfe9SY9FJ9FtQ+MdZkrZwjg==}
    engines: {node: ^10.13.0 || ^12.13.0 || ^14.15.0 || >=15.0.0}
    peerDependencies:
      node-notifier: ^8.0.1 || ^9.0.0 || ^10.0.0
    peerDependenciesMeta:
      node-notifier:
        optional: true
    dependencies:
      '@jest/console': 27.4.6
      '@jest/reporters': 27.4.6
      '@jest/test-result': 27.4.6
      '@jest/transform': 27.4.6
      '@jest/types': 27.4.2
      '@types/node': 17.0.8
      ansi-escapes: 4.3.2
      chalk: 4.1.2
      emittery: 0.8.1
      exit: 0.1.2
      graceful-fs: 4.2.9
      jest-changed-files: 27.4.2
      jest-config: 27.4.7_ts-node@10.4.0
      jest-haste-map: 27.4.6
      jest-message-util: 27.4.6
      jest-regex-util: 27.4.0
      jest-resolve: 27.4.6
      jest-resolve-dependencies: 27.4.6
      jest-runner: 27.4.6
      jest-runtime: 27.4.6
      jest-snapshot: 27.4.6
      jest-util: 27.4.2
      jest-validate: 27.4.6
      jest-watcher: 27.4.6
      micromatch: 4.0.4
      rimraf: 3.0.2
      slash: 3.0.0
      strip-ansi: 6.0.1
    transitivePeerDependencies:
      - bufferutil
      - canvas
      - supports-color
      - ts-node
      - utf-8-validate
    dev: true

  /@jest/environment/27.4.6:
    resolution: {integrity: sha512-E6t+RXPfATEEGVidr84WngLNWZ8ffCPky8RqqRK6u1Bn0LK92INe0MDttyPl/JOzaq92BmDzOeuqk09TvM22Sg==}
    engines: {node: ^10.13.0 || ^12.13.0 || ^14.15.0 || >=15.0.0}
    dependencies:
      '@jest/fake-timers': 27.4.6
      '@jest/types': 27.4.2
      '@types/node': 17.0.8
      jest-mock: 27.4.6
    dev: true

  /@jest/fake-timers/27.4.6:
    resolution: {integrity: sha512-mfaethuYF8scV8ntPpiVGIHQgS0XIALbpY2jt2l7wb/bvq4Q5pDLk4EP4D7SAvYT1QrPOPVZAtbdGAOOyIgs7A==}
    engines: {node: ^10.13.0 || ^12.13.0 || ^14.15.0 || >=15.0.0}
    dependencies:
      '@jest/types': 27.4.2
      '@sinonjs/fake-timers': 8.1.0
      '@types/node': 17.0.8
      jest-message-util: 27.4.6
      jest-mock: 27.4.6
      jest-util: 27.4.2
    dev: true

  /@jest/globals/27.4.6:
    resolution: {integrity: sha512-kAiwMGZ7UxrgPzu8Yv9uvWmXXxsy0GciNejlHvfPIfWkSxChzv6bgTS3YqBkGuHcis+ouMFI2696n2t+XYIeFw==}
    engines: {node: ^10.13.0 || ^12.13.0 || ^14.15.0 || >=15.0.0}
    dependencies:
      '@jest/environment': 27.4.6
      '@jest/types': 27.4.2
      expect: 27.4.6
    dev: true

  /@jest/reporters/27.4.6:
    resolution: {integrity: sha512-+Zo9gV81R14+PSq4wzee4GC2mhAN9i9a7qgJWL90Gpx7fHYkWpTBvwWNZUXvJByYR9tAVBdc8VxDWqfJyIUrIQ==}
    engines: {node: ^10.13.0 || ^12.13.0 || ^14.15.0 || >=15.0.0}
    peerDependencies:
      node-notifier: ^8.0.1 || ^9.0.0 || ^10.0.0
    peerDependenciesMeta:
      node-notifier:
        optional: true
    dependencies:
      '@bcoe/v8-coverage': 0.2.3
      '@jest/console': 27.4.6
      '@jest/test-result': 27.4.6
      '@jest/transform': 27.4.6
      '@jest/types': 27.4.2
      '@types/node': 17.0.8
      chalk: 4.1.2
      collect-v8-coverage: 1.0.1
      exit: 0.1.2
      glob: 7.2.0
      graceful-fs: 4.2.9
      istanbul-lib-coverage: 3.2.0
      istanbul-lib-instrument: 5.1.0
      istanbul-lib-report: 3.0.0
      istanbul-lib-source-maps: 4.0.1
      istanbul-reports: 3.1.3
      jest-haste-map: 27.4.6
      jest-resolve: 27.4.6
      jest-util: 27.4.2
      jest-worker: 27.4.6
      slash: 3.0.0
      source-map: 0.6.1
      string-length: 4.0.2
      terminal-link: 2.1.1
      v8-to-istanbul: 8.1.1
    transitivePeerDependencies:
      - supports-color
    dev: true

  /@jest/source-map/27.4.0:
    resolution: {integrity: sha512-Ntjx9jzP26Bvhbm93z/AKcPRj/9wrkI88/gK60glXDx1q+IeI0rf7Lw2c89Ch6ofonB0On/iRDreQuQ6te9pgQ==}
    engines: {node: ^10.13.0 || ^12.13.0 || ^14.15.0 || >=15.0.0}
    dependencies:
      callsites: 3.1.0
      graceful-fs: 4.2.9
      source-map: 0.6.1
    dev: true

  /@jest/test-result/27.4.6:
    resolution: {integrity: sha512-fi9IGj3fkOrlMmhQqa/t9xum8jaJOOAi/lZlm6JXSc55rJMXKHxNDN1oCP39B0/DhNOa2OMupF9BcKZnNtXMOQ==}
    engines: {node: ^10.13.0 || ^12.13.0 || ^14.15.0 || >=15.0.0}
    dependencies:
      '@jest/console': 27.4.6
      '@jest/types': 27.4.2
      '@types/istanbul-lib-coverage': 2.0.4
      collect-v8-coverage: 1.0.1
    dev: true

  /@jest/test-sequencer/27.4.6:
    resolution: {integrity: sha512-3GL+nsf6E1PsyNsJuvPyIz+DwFuCtBdtvPpm/LMXVkBJbdFvQYCDpccYT56qq5BGniXWlE81n2qk1sdXfZebnw==}
    engines: {node: ^10.13.0 || ^12.13.0 || ^14.15.0 || >=15.0.0}
    dependencies:
      '@jest/test-result': 27.4.6
      graceful-fs: 4.2.9
      jest-haste-map: 27.4.6
      jest-runtime: 27.4.6
    transitivePeerDependencies:
      - supports-color
    dev: true

  /@jest/transform/27.4.6:
    resolution: {integrity: sha512-9MsufmJC8t5JTpWEQJ0OcOOAXaH5ioaIX6uHVBLBMoCZPfKKQF+EqP8kACAvCZ0Y1h2Zr3uOccg8re+Dr5jxyw==}
    engines: {node: ^10.13.0 || ^12.13.0 || ^14.15.0 || >=15.0.0}
    dependencies:
      '@babel/core': 7.16.7
      '@jest/types': 27.4.2
      babel-plugin-istanbul: 6.1.1
      chalk: 4.1.2
      convert-source-map: 1.8.0
      fast-json-stable-stringify: 2.1.0
      graceful-fs: 4.2.9
      jest-haste-map: 27.4.6
      jest-regex-util: 27.4.0
      jest-util: 27.4.2
      micromatch: 4.0.4
      pirates: 4.0.4
      slash: 3.0.0
      source-map: 0.6.1
      write-file-atomic: 3.0.3
    transitivePeerDependencies:
      - supports-color
    dev: true

  /@jest/types/27.4.2:
    resolution: {integrity: sha512-j35yw0PMTPpZsUoOBiuHzr1zTYoad1cVIE0ajEjcrJONxxrko/IRGKkXx3os0Nsi4Hu3+5VmDbVfq5WhG/pWAg==}
    engines: {node: ^10.13.0 || ^12.13.0 || ^14.15.0 || >=15.0.0}
    dependencies:
      '@types/istanbul-lib-coverage': 2.0.4
      '@types/istanbul-reports': 3.0.1
      '@types/node': 17.0.8
      '@types/yargs': 16.0.4
      chalk: 4.1.2
    dev: true

  /@js-joda/core/3.2.0:
    resolution: {integrity: sha512-PMqgJ0sw5B7FKb2d5bWYIoxjri+QlW/Pys7+Rw82jSH0QN3rB05jZ/VrrsUdh1w4+i2kw9JOejXGq/KhDOX7Kg==}

  /@microsoft/api-extractor-model/7.15.2:
    resolution: {integrity: sha512-qgxKX/s6vo3nCVLhP0Ds7555QrErhcYHEok5/KyEZ7iR8J5M5oldD1eJJQmtEdVF5IzmnPPbxx1nRvfgA674LQ==}
    dependencies:
      '@microsoft/tsdoc': 0.13.2
      '@microsoft/tsdoc-config': 0.15.2
      '@rushstack/node-core-library': 3.44.3
    dev: true

  /@microsoft/api-extractor/7.19.3:
    resolution: {integrity: sha512-GZe+R3K4kh2X425iOHkPbByysB7FN0592mPPA6vNj5IhyhlPHgdZS6m6AmOZOIxMS4euM+SBKzEJEp3oC+WsOQ==}
    hasBin: true
    dependencies:
      '@microsoft/api-extractor-model': 7.15.2
      '@microsoft/tsdoc': 0.13.2
      '@microsoft/tsdoc-config': 0.15.2
      '@rushstack/node-core-library': 3.44.3
      '@rushstack/rig-package': 0.3.7
      '@rushstack/ts-command-line': 4.10.6
      colors: 1.2.5
      lodash: 4.17.21
      resolve: 1.17.0
      semver: 7.3.5
      source-map: 0.6.1
      typescript: 4.5.4
    dev: true

  /@microsoft/tsdoc-config/0.15.2:
    resolution: {integrity: sha512-mK19b2wJHSdNf8znXSMYVShAHktVr/ib0Ck2FA3lsVBSEhSI/TfXT7DJQkAYgcztTuwazGcg58ZjYdk0hTCVrA==}
    dependencies:
      '@microsoft/tsdoc': 0.13.2
      ajv: 6.12.6
      jju: 1.4.0
      resolve: 1.19.0
    dev: true

  /@microsoft/tsdoc/0.13.2:
    resolution: {integrity: sha512-WrHvO8PDL8wd8T2+zBGKrMwVL5IyzR3ryWUsl0PXgEV0QHup4mTLi0QcATefGI6Gx9Anu7vthPyyyLpY0EpiQg==}
    dev: true

  /@nodelib/fs.scandir/2.1.5:
    resolution: {integrity: sha512-vq24Bq3ym5HEQm2NKCr3yXDwjc7vTsEThRDnkp2DK9p1uqLR+DHurm/NOTo0KG7HYHU7eppKZj3MyqYuMBf62g==}
    engines: {node: '>= 8'}
    dependencies:
      '@nodelib/fs.stat': 2.0.5
      run-parallel: 1.2.0

  /@nodelib/fs.stat/2.0.5:
    resolution: {integrity: sha512-RkhPPp2zrqDAQA/2jNhnztcPAlv64XdhIp7a7454A5ovI7Bukxgt7MX7udwAu3zg1DcpPU0rz3VV1SeaqvY4+A==}
    engines: {node: '>= 8'}

  /@nodelib/fs.walk/1.2.8:
    resolution: {integrity: sha512-oGB+UxlgWcgQkgwo8GcEGwemoTFt3FIO9ababBmaGwXIoBKZ+GTy0pP185beGg7Llih/NSHSV2XAs1lnznocSg==}
    engines: {node: '>= 8'}
    dependencies:
      '@nodelib/fs.scandir': 2.1.5
      fastq: 1.13.0

  /@opentelemetry/api/1.0.4:
    resolution: {integrity: sha512-BuJuXRSJNQ3QoKA6GWWDyuLpOUck+9hAXNMCnrloc1aWVoy6Xq6t9PUV08aBZ4Lutqq2LEHM486bpZqoViScog==}
    engines: {node: '>=8.0.0'}

  /@prisma/debug/3.8.1:
    resolution: {integrity: sha512-ft4VPTYME1UBJ7trfrBuF2w9jX1ipDy786T9fAEskNGb+y26gPDqz5fiEWc2kgHNeVdz/qTI/V3wXILRyEcgxQ==}
    dependencies:
      '@types/debug': 4.1.7
      ms: 2.1.3
      strip-ansi: 6.0.1

<<<<<<< HEAD
  /@prisma/engines-version/3.9.0-21.revert-node-api-v2-8b00e2de5fb74a24fc7ec6050cdf9928124a637a:
    resolution: {integrity: sha512-e05qLH80vVsuQXVwzt5RNflkpLc/4PJFIDRlUMKkg/BJlwmjpfrwWlHShAMf7Lr95CVYVF3HO9xpGWjfSj16TA==}

  /@prisma/engines/3.9.0-21.revert-node-api-v2-8b00e2de5fb74a24fc7ec6050cdf9928124a637a:
    resolution: {integrity: sha512-me0dQWEMP9htV8GgfLx6StSxlDREg2+xnrsWaAg9fSzje4F74yghD1CupU2wUZqnNgO7g17RW7avVltDcE8xNg==}
    requiresBuild: true

  /@prisma/fetch-engine/3.9.0-21.revert-node-api-v2-8b00e2de5fb74a24fc7ec6050cdf9928124a637a:
    resolution: {integrity: sha512-5A9ZN4l4sxCjN9FKatMKw9YFSGeMNbiMF00OS6xe/otk7edC14Ru3MLxQWAeZq2Co1t4QsaEAUGA5Pcx9ofFwg==}
    dependencies:
      '@prisma/debug': 3.8.1
      '@prisma/get-platform': 3.9.0-21.revert-node-api-v2-8b00e2de5fb74a24fc7ec6050cdf9928124a637a
=======
  /@prisma/engines-version/3.9.0-22.bdaab3cd8d7127813ec3c7a12a0b5cc0f53cc81d:
    resolution: {integrity: sha512-o5dYs+CSQmhzo4dfM9GtVQ5jotXmh5AP1Oj4YkGAfL1DvhW9J07gRRo0RdJAun6WV3KVjWl1Y0v0z90hYAgFjA==}

  /@prisma/engines/3.9.0-22.bdaab3cd8d7127813ec3c7a12a0b5cc0f53cc81d:
    resolution: {integrity: sha512-94w56Ph6kZOoNC7F/tZFqoNrZdWgxpZcK/FE38QGtoxl9fULQwLoOGJeWCUPHL1Ik3WpP5RV77Kzex6BOguTaw==}
    requiresBuild: true

  /@prisma/fetch-engine/3.9.0-22.bdaab3cd8d7127813ec3c7a12a0b5cc0f53cc81d:
    resolution: {integrity: sha512-vhHd3TutBJBf88XHh66a1oSmZJC/5a8UV96txNPmsnzRMZPoAs9Erf0zN3JZYduF/OPvpgXbQywgWSQyZS7i6g==}
    dependencies:
      '@prisma/debug': 3.8.1
      '@prisma/get-platform': 3.9.0-22.bdaab3cd8d7127813ec3c7a12a0b5cc0f53cc81d
>>>>>>> 720301cf
      chalk: 4.1.2
      execa: 5.1.1
      find-cache-dir: 3.3.2
      hasha: 5.2.2
      http-proxy-agent: 5.0.0
      https-proxy-agent: 5.0.0
      make-dir: 3.1.0
      node-fetch: 2.6.7
      p-filter: 2.1.0
      p-map: 4.0.0
      p-retry: 4.6.1
      progress: 2.0.3
      rimraf: 3.0.2
      temp-dir: 2.0.0
      tempy: 1.0.1
    transitivePeerDependencies:
      - encoding
      - supports-color

<<<<<<< HEAD
  /@prisma/get-platform/3.9.0-21.revert-node-api-v2-8b00e2de5fb74a24fc7ec6050cdf9928124a637a:
    resolution: {integrity: sha512-k0f3k4HQwkGbS0FEZ2nr67aYOIqBNvwsvErNZURTwQ4kymOYMIcVUDMM1L2T8wfYCaAaa/8m3tCyQoT9h/NaLA==}
=======
  /@prisma/get-platform/3.9.0-22.bdaab3cd8d7127813ec3c7a12a0b5cc0f53cc81d:
    resolution: {integrity: sha512-ro9ZKo85YJfL1U32Ow49wlGN8dLjyiA9Gir/k75eAtND5J3BspMaglMpFURmRuWw4+a3Xi5tA5FZkaFo8QLJKA==}
>>>>>>> 720301cf
    dependencies:
      '@prisma/debug': 3.8.1

  /@prisma/studio-common/0.456.0:
    resolution: {integrity: sha512-0/M0xpvr2cGOwzyFnDfA9Uf611kNPo/Sveiw1funRZbvrSV+8PFPfLp6/ZRhdMTNGKGRP21lQxUFsvA3uzTk5w==}
    engines: {node: '>= 12'}
    dependencies:
      buffer: 6.0.3
    dev: true

  /@prisma/studio-pcw/0.456.0:
    resolution: {integrity: sha512-IboZrSIFBFrsOL3AoVrXFT8lm2JjM+oJeXrl7SVXmauWtWAu7bSpj72aWE9H3zcrnKBE6rIrnovAG81kvmsi9Q==}
    engines: {node: '>= 12'}
    peerDependencies:
      '@prisma/client': '*'
      '@prisma/sdk': '*'
    dependencies:
      debug: 4.3.3
      lodash: 4.17.21
    transitivePeerDependencies:
      - supports-color
    dev: true

  /@prisma/studio-server/0.456.0:
    resolution: {integrity: sha512-GE/QAsWlu+Tr/j+4Hmp8EkiPyMi9uCqpzcwRO8hBUHvKmayPwnz7Yij/LkaAn0AKDLT1aiV7hbyzluB86IJ4bA==}
    engines: {node: '>= 12'}
    peerDependencies:
      '@prisma/sdk': '*'
    dependencies:
      '@prisma/studio': 0.456.0
      '@prisma/studio-common': 0.456.0
      '@prisma/studio-pcw': 0.456.0
      checkpoint-client: 1.1.20
      cors: 2.8.5
      debug: 4.3.3
      express: 4.17.2
      untildify: 4.0.0
    transitivePeerDependencies:
      - supports-color
    dev: true

  /@prisma/studio/0.456.0:
    resolution: {integrity: sha512-lTLEoKuqjhyapKEb78Do/hDoXQYu9SYYZ9Qku9+V/6S3rqUOem9E/tbo9wshZ/OTGZq2udDuqC9pwpa2MJ+y2w==}
    dev: true

  /@rushstack/node-core-library/3.44.3:
    resolution: {integrity: sha512-Bt+R5LAnVr2BImTJqPpton5rvhJ2Wq8x4BaTqaCHQMmfxqtz5lb4nLYT9kneMJTCDuRMBvvLpSuz4MBj50PV3w==}
    dependencies:
      '@types/node': 12.20.24
      colors: 1.2.5
      fs-extra: 7.0.1
      import-lazy: 4.0.0
      jju: 1.4.0
      resolve: 1.17.0
      semver: 7.3.5
      timsort: 0.3.0
      z-schema: 5.0.2
    dev: true

  /@rushstack/rig-package/0.3.7:
    resolution: {integrity: sha512-pzMsTSeTC8IiZ6EJLr53gGMvhT4oLWH+hxD7907cHyWuIUlEXFtu/2pK25vUQT13nKp5DJCWxXyYoGRk/h6rtA==}
    dependencies:
      resolve: 1.17.0
      strip-json-comments: 3.1.1
    dev: true

  /@rushstack/ts-command-line/4.10.6:
    resolution: {integrity: sha512-Y3GkUag39sTIlukDg9mUp8MCHrrlJ27POrBNRQGc/uF+VVgX8M7zMzHch5zP6O1QVquWgD7Engdpn2piPYaS/g==}
    dependencies:
      '@types/argparse': 1.0.38
      argparse: 1.0.10
      colors: 1.2.5
      string-argv: 0.3.1
    dev: true

  /@sindresorhus/slugify/1.1.2:
    resolution: {integrity: sha512-V9nR/W0Xd9TSGXpZ4iFUcFGhuOJtZX82Fzxj1YISlbSgKvIiNa7eLEZrT0vAraPOt++KHauIVNYgGRgjc13dXA==}
    engines: {node: '>=10'}
    dependencies:
      '@sindresorhus/transliterate': 0.1.2
      escape-string-regexp: 4.0.0

  /@sindresorhus/transliterate/0.1.2:
    resolution: {integrity: sha512-5/kmIOY9FF32nicXH+5yLNTX4NJ4atl7jRgqAJuIn/iyDFXBktOKDxCvyGE/EzmF4ngSUvjXxQUQlQiZ5lfw+w==}
    engines: {node: '>=10'}
    dependencies:
      escape-string-regexp: 2.0.0
      lodash.deburr: 4.1.0

  /@sinonjs/commons/1.8.3:
    resolution: {integrity: sha512-xkNcLAn/wZaX14RPlwizcKicDk9G3F8m2nU3L7Ukm5zBgTwiT0wsoFAHx9Jq56fJA1z/7uKGtCRu16sOUCLIHQ==}
    dependencies:
      type-detect: 4.0.8
    dev: true

  /@sinonjs/fake-timers/8.1.0:
    resolution: {integrity: sha512-OAPJUAtgeINhh/TAlUID4QTs53Njm7xzddaVlEs/SXwgtiD1tW22zAB/W1wdqfrpmikgaWQ9Fw6Ws+hsiRm5Vg==}
    dependencies:
      '@sinonjs/commons': 1.8.3
    dev: true

  /@slack/types/1.10.0:
    resolution: {integrity: sha512-tA7GG7Tj479vojfV3AoxbckalA48aK6giGjNtgH6ihpLwTyHE3fIgRrvt8TWfLwW8X8dyu7vgmAsGLRG7hWWOg==}
    engines: {node: '>= 8.9.0', npm: '>= 5.5.1'}
    dev: true

  /@slack/webhook/6.0.0:
    resolution: {integrity: sha512-2fohfhLI9lkAmOSWt1R457JBsB3iFNqahu4GqdFZRtcp/bT+xeG/kPn/hQa78JS74poRjWTt5G/qJjNaWMGOEQ==}
    engines: {node: '>= 12.13.0', npm: '>= 6.12.0'}
    dependencies:
      '@slack/types': 1.10.0
      '@types/node': 17.0.8
      axios: 0.21.4
    transitivePeerDependencies:
      - debug
    dev: true

  /@tediousjs/connection-string/0.3.0:
    resolution: {integrity: sha512-d/keJiNKfpHo+GmSB8QcsAwBx8h+V1UbdozA5TD+eSLXprNY53JAYub47J9evsSKWDdNG5uVj0FiMozLKuzowQ==}

  /@timsuchanek/copy/1.4.5:
    resolution: {integrity: sha512-N4+2/DvfwzQqHYL/scq07fv8yXbZc6RyUxKJoE8Clm14JpLOf9yNI4VB4D6RsV3h9zgzZ4loJUydHKM7pp3blw==}
    hasBin: true
    dependencies:
      '@timsuchanek/sleep-promise': 8.0.1
      commander: 2.20.3
      mkdirp: 1.0.4
      prettysize: 2.0.0

  /@timsuchanek/sleep-promise/8.0.1:
    resolution: {integrity: sha512-cxHYbrXfnCWsklydIHSw5GCMHUPqpJ/enxWSyVHNOgNe61sit/+aOXTTI+VOdWkvVaJsI2vsB9N4+YDNITawOQ==}

  /@tootallnate/once/1.1.2:
    resolution: {integrity: sha512-RbzJvlNzmRq5c3O09UipeuXno4tA1FE6ikOjxZK0tuxVv3412l64l5t1W5pj4+rJq9vpkm/kwiR07aZXnsKPxw==}
    engines: {node: '>= 6'}

  /@tootallnate/once/2.0.0:
    resolution: {integrity: sha512-XCuKFP5PS55gnMVu3dty8KPatLqUoy/ZYzDzAGCQ8JNFCkLXzmI7vNHCR+XpbZaMWQK/vQubr7PkYq8g470J/A==}
    engines: {node: '>= 10'}

  /@tsconfig/node10/1.0.8:
    resolution: {integrity: sha512-6XFfSQmMgq0CFLY1MslA/CPUfhIL919M1rMsa5lP2P097N2Wd1sSX0tx1u4olM16fLNhtHZpRhedZJphNJqmZg==}
    dev: true

  /@tsconfig/node12/1.0.9:
    resolution: {integrity: sha512-/yBMcem+fbvhSREH+s14YJi18sp7J9jpuhYByADT2rypfajMZZN4WQ6zBGgBKp53NKmqI36wFYDb3yaMPurITw==}
    dev: true

  /@tsconfig/node14/1.0.1:
    resolution: {integrity: sha512-509r2+yARFfHHE7T6Puu2jjkoycftovhXRqW328PDXTVGKihlb1P8Z9mMZH04ebyajfRY7dedfGynlrFHJUQCg==}
    dev: true

  /@tsconfig/node16/1.0.2:
    resolution: {integrity: sha512-eZxlbI8GZscaGS7kkc/trHTT5xgrjH3/1n2JDwusC9iahPKWMRvRjJSAN5mCXviuTGQ/lHnhvv8Q1YTpnfz9gA==}
    dev: true

  /@tsd/typescript/4.5.4:
    resolution: {integrity: sha512-iDlLkdg3sCjUSNdoUCsYM/SXheHrdxHsR6msIkbFDW4pV6gHTMwg/8te/paLtywDjGL4S4ByDdUKA3RbfdBX0g==}
    hasBin: true
    dev: true

  /@types/argparse/1.0.38:
    resolution: {integrity: sha512-ebDJ9b0e702Yr7pWgB0jzm+CX4Srzz8RcXtLJDJB+BSccqMa36uyH/zUsSYao5+BD1ytv3k3rPYCq4mAE1hsXA==}
    dev: true

  /@types/babel__core/7.1.18:
    resolution: {integrity: sha512-S7unDjm/C7z2A2R9NzfKCK1I+BAALDtxEmsJBwlB3EzNfb929ykjL++1CK9LO++EIp2fQrC8O+BwjKvz6UeDyQ==}
    dependencies:
      '@babel/parser': 7.16.8
      '@babel/types': 7.16.8
      '@types/babel__generator': 7.6.4
      '@types/babel__template': 7.4.1
      '@types/babel__traverse': 7.14.2
    dev: true

  /@types/babel__generator/7.6.4:
    resolution: {integrity: sha512-tFkciB9j2K755yrTALxD44McOrk+gfpIpvC3sxHjRawj6PfnQxrse4Clq5y/Rq+G3mrBurMax/lG8Qn2t9mSsg==}
    dependencies:
      '@babel/types': 7.16.8
    dev: true

  /@types/babel__template/7.4.1:
    resolution: {integrity: sha512-azBFKemX6kMg5Io+/rdGT0dkGreboUVR0Cdm3fz9QJWpaQGJRQXl7C+6hOTCZcMll7KFyEQpgbYI2lHdsS4U7g==}
    dependencies:
      '@babel/parser': 7.16.8
      '@babel/types': 7.16.8
    dev: true

  /@types/babel__traverse/7.14.2:
    resolution: {integrity: sha512-K2waXdXBi2302XUdcHcR1jCeU0LL4TD9HRs/gk0N2Xvrht+G/BfJa4QObBQZfhMdxiCpV3COl5Nfq4uKTeTnJA==}
    dependencies:
      '@babel/types': 7.16.8
    dev: true

  /@types/benchmark/2.1.1:
    resolution: {integrity: sha512-XmdNOarpSSxnb3DE2rRFOFsEyoqXLUL+7H8nSGS25vs+JS0018bd+cW5Ma9vdlkPmoTHSQ6e8EUFMFMxeE4l+g==}
    dev: true

  /@types/cross-spawn/6.0.2:
    resolution: {integrity: sha512-KuwNhp3eza+Rhu8IFI5HUXRP0LIhqH5cAjubUvGXXthh4YYBuP2ntwEX+Cz8GJoZUHlKo247wPWOfA9LYEq4cw==}
    dependencies:
      '@types/node': 17.0.8
    dev: false

  /@types/debug/4.1.7:
    resolution: {integrity: sha512-9AonUzyTjXXhEOa0DnqpzZi6VHlqKMswga9EXjpXnnqxwLtdvPPtlO8evrI5D9S6asFRCQ6v+wpiUKbw+vKqyg==}
    dependencies:
      '@types/ms': 0.7.31

  /@types/eslint/7.29.0:
    resolution: {integrity: sha512-VNcvioYDH8/FxaeTKkM4/TiTwt6pBV9E3OfGmvaw8tPl0rrHCJ4Ll15HRT+pMiFAf/MLQvAzC+6RzUMEL9Ceng==}
    dependencies:
      '@types/estree': 0.0.50
      '@types/json-schema': 7.0.9
    dev: true

  /@types/estree/0.0.50:
    resolution: {integrity: sha512-C6N5s2ZFtuZRj54k2/zyRhNDjJwwcViAM3Nbm8zjBpbqAdZ00mr0CFxvSKeO8Y/e03WVFLpQMdHYVfUd6SB+Hw==}
    dev: true

  /@types/fs-extra/9.0.13:
    resolution: {integrity: sha512-nEnwB++1u5lVDM2UI4c1+5R+FYaKfaAzS4OococimjVm3nQw3TuzH5UNsocrcTBbhnerblyHj4A49qXbIiZdpA==}
    dependencies:
      '@types/node': 17.0.8
    dev: true

  /@types/geojson/7946.0.8:
    resolution: {integrity: sha512-1rkryxURpr6aWP7R786/UQOkJ3PcpQiWkAXBmdWc7ryFWqN6a4xfK7BtjXvFBKO9LjQ+MWQSWxYeZX1OApnArA==}

  /@types/glob/7.2.0:
    resolution: {integrity: sha512-ZUxbzKl0IfJILTS6t7ip5fQQM/J3TJYubDm3nMbgubNNYS62eXeUpoLUC8/7fJNiFYHTrGPQn7hspDUzIHX3UA==}
    dependencies:
      '@types/minimatch': 3.0.5
      '@types/node': 17.0.8
    dev: true

  /@types/graceful-fs/4.1.5:
    resolution: {integrity: sha512-anKkLmZZ+xm4p8JWBf4hElkM4XR+EZeA2M9BAkkTldmcyDY4mbdIJnRghDJH3Ov5ooY7/UAoENtmdMSkaAd7Cw==}
    dependencies:
      '@types/node': 17.0.8
    dev: true

  /@types/graphviz/0.0.34:
    resolution: {integrity: sha512-5pyobgT+/NhwKy/LMLw14xFInvYXBPx4ITc2a5FvZbm6hcudcP73DpTKTlaZbjr8fdNAkaK9KdP8GAEF0iBwlQ==}
    dependencies:
      '@types/node': 17.0.8
    dev: true

  /@types/istanbul-lib-coverage/2.0.4:
    resolution: {integrity: sha512-z/QT1XN4K4KYuslS23k62yDIDLwLFkzxOuMplDtObz0+y7VqJCaO2o+SPwHCvLFZh7xazvvoor2tA/hPz9ee7g==}
    dev: true

  /@types/istanbul-lib-report/3.0.0:
    resolution: {integrity: sha512-plGgXAPfVKFoYfa9NpYDAkseG+g6Jr294RqeqcqDixSbU34MZVJRi/P+7Y8GDpzkEwLaGZZOpKIEmeVZNtKsrg==}
    dependencies:
      '@types/istanbul-lib-coverage': 2.0.4
    dev: true

  /@types/istanbul-reports/3.0.1:
    resolution: {integrity: sha512-c3mAZEuK0lvBp8tmuL74XRKn1+y2dcwOUpH7x4WrF6gk1GIgiluDRgMYQtw2OFcBvAJWlt6ASU3tSqxp0Uu0Aw==}
    dependencies:
      '@types/istanbul-lib-report': 3.0.0
    dev: true

  /@types/jest/27.4.0:
    resolution: {integrity: sha512-gHl8XuC1RZ8H2j5sHv/JqsaxXkDDM9iDOgu0Wp8sjs4u/snb2PVehyWXJPr+ORA0RPpgw231mnutWI1+0hgjIQ==}
    dependencies:
      jest-diff: 27.4.6
      pretty-format: 27.4.6
    dev: true

  /@types/js-levenshtein/1.1.1:
    resolution: {integrity: sha512-qC4bCqYGy1y/NP7dDVr7KJarn+PbX1nSpwA7JXdu0HxT3QYjO8MJ+cntENtHFVy2dRAyBV23OZ6MxsW1AM1L8g==}
    dev: true

  /@types/json-schema/7.0.9:
    resolution: {integrity: sha512-qcUXuemtEu+E5wZSJHNxUXeCZhAfXKQ41D+duX+VYPde7xyEVZci+/oXKJL13tnRs9lR2pr4fod59GT6/X1/yQ==}
    dev: true

  /@types/minimatch/3.0.5:
    resolution: {integrity: sha512-Klz949h02Gz2uZCMGwDUSDS1YBlTdDDgbWHi+81l29tQALUtvz4rAYi5uoVhE5Lagoq6DeqAUlbrHvW/mXDgdQ==}
    dev: true

  /@types/minimist/1.2.2:
    resolution: {integrity: sha512-jhuKLIRrhvCPLqwPcx6INqmKeiA5EWrsCOPhrlFSrbrmU4ZMPjj5Ul/oLCMDO98XRUIwVm78xICz4EPCektzeQ==}
    dev: true

  /@types/minipass/3.1.2:
    resolution: {integrity: sha512-foLGjgrJkUjLG/o2t2ymlZGEoBNBa/TfoUZ7oCTkOjP1T43UGBJspovJou/l3ZuHvye2ewR5cZNtp2zyWgILMA==}
    dependencies:
      '@types/node': 17.0.8
    dev: true

  /@types/ms/0.7.31:
    resolution: {integrity: sha512-iiUgKzV9AuaEkZqkOLDIvlQiL6ltuZd9tGcW3gwpnX8JbuiuhFlEGmmFXEXkN50Cvq7Os88IY2v0dkDqXYWVgA==}

  /@types/mssql/7.1.4:
    resolution: {integrity: sha512-WqK7aICej9PXMIhdHlVtJ7kj/SezW8AjJ3zEn837StU8B/m1CGXOFUKlESdTlxbWDh6EzATbnnRKaRZgqjIWDA==}
    dependencies:
      '@types/node': 17.0.8
      '@types/tedious': 4.0.6
      tarn: 3.0.2
    dev: true

  /@types/node-fetch/2.5.12:
    resolution: {integrity: sha512-MKgC4dlq4kKNa/mYrwpKfzQMB5X3ee5U6fSprkKpToBqBmX4nFZL9cW5jl6sWn+xpRJ7ypWh2yyqqr8UUCstSw==}
    dependencies:
      '@types/node': 17.0.8
      form-data: 3.0.1

  /@types/node/12.20.24:
    resolution: {integrity: sha512-yxDeaQIAJlMav7fH5AQqPH1u8YIuhYJXYBzxaQ4PifsU0GDO38MSdmEDeRlIxrKbC6NbEaaEHDanWb+y30U8SQ==}
    dev: true

  /@types/node/12.20.42:
    resolution: {integrity: sha512-aI3/oo5DzyiI5R/xAhxxRzfZlWlsbbqdgxfTPkqu/Zt+23GXiJvMCyPJT4+xKSXOnLqoL8jJYMLTwvK2M3a5hw==}
    dev: true

  /@types/node/14.18.8:
    resolution: {integrity: sha512-TCYQllM94EyDe/EsfSPrddbTGzkwM46mGuQVyi+YiYSaAFsz9sYbtx4nXRc08sj856SWh2Nx3PmhutigSblkuw==}

  /@types/node/16.11.21:
    resolution: {integrity: sha512-Pf8M1XD9i1ksZEcCP8vuSNwooJ/bZapNmIzpmsMaL+jMI+8mEYU3PKvs+xDNuQcJWF/x24WzY4qxLtB0zNow9A==}
    dev: true

  /@types/node/17.0.8:
    resolution: {integrity: sha512-YofkM6fGv4gDJq78g4j0mMuGMkZVxZDgtU0JRdx6FgiJDG+0fY0GKVolOV8WqVmEhLCXkQRjwDdKyPxJp/uucg==}

  /@types/normalize-package-data/2.4.1:
    resolution: {integrity: sha512-Gj7cI7z+98M282Tqmp2K5EIsoouUEzbBJhQQzDE3jSIRk6r9gsz0oUokqIUR4u1R3dMHo0pDHM7sNOHyhulypw==}

  /@types/pg/8.6.4:
    resolution: {integrity: sha512-uYA7UMVzDFpJobCrqwW/iWkFmvizy6knIUgr0Quaw7K1Le3ZnF7hI3bKqFoxPZ+fju1Sc7zdTvOl9YfFZPcmeA==}
    dependencies:
      '@types/node': 17.0.8
      pg-protocol: 1.5.0
      pg-types: 2.2.0
    dev: true

  /@types/prettier/2.4.3:
    resolution: {integrity: sha512-QzSuZMBuG5u8HqYz01qtMdg/Jfctlnvj1z/lYnIDXs/golxw0fxtRAHd9KrzjR7Yxz1qVeI00o0kiO3PmVdJ9w==}
    dev: true

  /@types/prompts/2.0.14:
    resolution: {integrity: sha512-HZBd99fKxRWpYCErtm2/yxUZv6/PBI9J7N4TNFffl5JbrYMHBwF25DjQGTW3b3jmXq+9P6/8fCIb2ee57BFfYA==}
    dependencies:
      '@types/node': 17.0.8
    dev: true

  /@types/redis/2.8.32:
    resolution: {integrity: sha512-7jkMKxcGq9p242exlbsVzuJb57KqHRhNl4dHoQu2Y5v9bCAbtIXXH0R3HleSQW4CTOqpHIYUW3t6tpUj4BVQ+w==}
    dependencies:
      '@types/node': 17.0.8
    dev: true

  /@types/resolve/1.20.1:
    resolution: {integrity: sha512-Ku5+GPFa12S3W26Uwtw+xyrtIpaZsGYHH6zxNbZlstmlvMYSZRzOwzwsXbxlVUbHyUucctSyuFtu6bNxwYomIw==}
    dev: true

  /@types/retry/0.12.1:
    resolution: {integrity: sha512-xoDlM2S4ortawSWORYqsdU+2rxdh4LRW9ytc3zmT37RIKQh6IHyKwwtKhKis9ah8ol07DCkZxPt8BBvPjC6v4g==}

  /@types/rimraf/3.0.2:
    resolution: {integrity: sha512-F3OznnSLAUxFrCEu/L5PY8+ny8DtcFRjx7fZZ9bycvXRi3KPTRS9HOitGZwvPg0juRhXFWIeKX58cnX5YqLohQ==}
    dependencies:
      '@types/glob': 7.2.0
      '@types/node': 17.0.8
    dev: true

  /@types/shell-quote/1.7.1:
    resolution: {integrity: sha512-SWZ2Nom1pkyXCDohRSrkSKvDh8QOG9RfAsrt5/NsPQC4UQJ55eG0qClA40I+Gkez4KTQ0uDUT8ELRXThf3J5jw==}
    dev: true

  /@types/sqlite3/3.1.8:
    resolution: {integrity: sha512-sQMt/qnyUWnqiTcJXm5ZfNPIBeJ/DVvJDwxw+0tAxPJvadzfiP1QhryO1JOR6t1yfb8NpzQb/Rud06mob5laIA==}
    dependencies:
      '@types/node': 17.0.8
    dev: true

  /@types/stack-utils/2.0.1:
    resolution: {integrity: sha512-Hl219/BT5fLAaz6NDkSuhzasy49dwQS/DSdu4MdggFB8zcXv7vflBI3xp7FEmkmdDkBUI2bPUNeMttp2knYdxw==}
    dev: true

  /@types/stoppable/1.1.1:
    resolution: {integrity: sha512-b8N+fCADRIYYrGZOcmOR8ZNBOqhktWTB/bMUl5LvGtT201QKJZOOH5UsFyI3qtteM6ZAJbJqZoBcLqqxKIwjhw==}
    dependencies:
      '@types/node': 17.0.8

  /@types/tar/6.1.1:
    resolution: {integrity: sha512-8mto3YZfVpqB1CHMaYz1TUYIQfZFbh/QbEq5Hsn6D0ilCfqRVCdalmc89B7vi3jhl9UYIk+dWDABShNfOkv5HA==}
    dependencies:
      '@types/minipass': 3.1.2
      '@types/node': 17.0.8
    dev: true

  /@types/tedious/4.0.6:
    resolution: {integrity: sha512-IrcBDpVpaSGBDoUImdAwoJhMGEJZhur1IzfZRqnbjXvFnsWmny7X1CGDSj/B3yzRF9XVdbgLrQ4UA8cHyTCyjg==}
    dependencies:
      '@types/node': 17.0.8
    dev: true

  /@types/tunnel/0.0.3:
    resolution: {integrity: sha512-sOUTGn6h1SfQ+gbgqC364jLFBw2lnFqkgF3q0WovEHRLMrVD1sd5aufqi/aJObLekJO+Aq5z646U4Oxy6shXMA==}
    dependencies:
      '@types/node': 17.0.8

  /@types/ws/8.2.2:
    resolution: {integrity: sha512-NOn5eIcgWLOo6qW8AcuLZ7G8PycXu0xTxxkS6Q18VWFxgPUSOwV0pBj2a/4viNZVu25i7RIB7GttdkAIUUXOOg==}
    dependencies:
      '@types/node': 17.0.8
    dev: true

  /@types/yargs-parser/20.2.1:
    resolution: {integrity: sha512-7tFImggNeNBVMsn0vLrpn1H1uPrUBdnARPTpZoitY37ZrdJREzf7I16tMrlK3hen349gr1NYh8CmZQa7CTG6Aw==}
    dev: true

  /@types/yargs/16.0.4:
    resolution: {integrity: sha512-T8Yc9wt/5LbJyCaLiHPReJa0kApcIgJ7Bn735GjItUfh08Z1pJvu8QZqb9s+mMvKV6WUQRV7K2R46YbjMXTTJw==}
    dependencies:
      '@types/yargs-parser': 20.2.1
    dev: true

  /@typescript-eslint/eslint-plugin/5.10.0_3b6b276e93ead7cf6063f183a5e18d1f:
    resolution: {integrity: sha512-XXVKnMsq2fuu9K2KsIxPUGqb6xAImz8MEChClbXmE3VbveFtBUU5bzM6IPVWqzyADIgdkS2Ws/6Xo7W2TeZWjQ==}
    engines: {node: ^12.22.0 || ^14.17.0 || >=16.0.0}
    peerDependencies:
      '@typescript-eslint/parser': ^5.0.0
      eslint: ^6.0.0 || ^7.0.0 || ^8.0.0
      typescript: '*'
    peerDependenciesMeta:
      typescript:
        optional: true
    dependencies:
      '@typescript-eslint/parser': 5.10.0_eslint@8.7.0+typescript@4.5.4
      '@typescript-eslint/scope-manager': 5.10.0
      '@typescript-eslint/type-utils': 5.10.0_eslint@8.7.0+typescript@4.5.4
      '@typescript-eslint/utils': 5.10.0_eslint@8.7.0+typescript@4.5.4
      debug: 4.3.3
      eslint: 8.7.0
      functional-red-black-tree: 1.0.1
      ignore: 5.2.0
      regexpp: 3.2.0
      semver: 7.3.5
      tsutils: 3.21.0_typescript@4.5.4
      typescript: 4.5.4
    transitivePeerDependencies:
      - supports-color
    dev: true

  /@typescript-eslint/eslint-plugin/5.9.0_bd2fd93dbcc607ad2f21b784bccfe0c8:
    resolution: {integrity: sha512-qT4lr2jysDQBQOPsCCvpPUZHjbABoTJW8V9ZzIYKHMfppJtpdtzszDYsldwhFxlhvrp7aCHeXD1Lb9M1zhwWwQ==}
    engines: {node: ^12.22.0 || ^14.17.0 || >=16.0.0}
    peerDependencies:
      '@typescript-eslint/parser': ^5.0.0
      eslint: ^6.0.0 || ^7.0.0 || ^8.0.0
      typescript: '*'
    peerDependenciesMeta:
      typescript:
        optional: true
    dependencies:
      '@typescript-eslint/experimental-utils': 5.9.0_eslint@8.6.0+typescript@4.5.4
      '@typescript-eslint/parser': 5.9.0_eslint@8.6.0+typescript@4.5.4
      '@typescript-eslint/scope-manager': 5.9.0
      '@typescript-eslint/type-utils': 5.9.0_eslint@8.6.0+typescript@4.5.4
      debug: 4.3.3
      eslint: 8.6.0
      functional-red-black-tree: 1.0.1
      ignore: 5.2.0
      regexpp: 3.2.0
      semver: 7.3.5
      tsutils: 3.21.0_typescript@4.5.4
      typescript: 4.5.4
    transitivePeerDependencies:
      - supports-color
    dev: true

  /@typescript-eslint/experimental-utils/5.9.0_eslint@8.6.0+typescript@4.5.4:
    resolution: {integrity: sha512-ZnLVjBrf26dn7ElyaSKa6uDhqwvAi4jBBmHK1VxuFGPRAxhdi18ubQYSGA7SRiFiES3q9JiBOBHEBStOFkwD2g==}
    engines: {node: ^12.22.0 || ^14.17.0 || >=16.0.0}
    peerDependencies:
      eslint: ^6.0.0 || ^7.0.0 || ^8.0.0
    dependencies:
      '@types/json-schema': 7.0.9
      '@typescript-eslint/scope-manager': 5.9.0
      '@typescript-eslint/types': 5.9.0
      '@typescript-eslint/typescript-estree': 5.9.0_typescript@4.5.4
      eslint: 8.6.0
      eslint-scope: 5.1.1
      eslint-utils: 3.0.0_eslint@8.6.0
    transitivePeerDependencies:
      - supports-color
      - typescript
    dev: true

  /@typescript-eslint/experimental-utils/5.9.1_eslint@8.6.0+typescript@4.5.4:
    resolution: {integrity: sha512-cb1Njyss0mLL9kLXgS/eEY53SZQ9sT519wpX3i+U457l2UXRDuo87hgKfgRazmu9/tQb0x2sr3Y0yrU+Zz0y+w==}
    engines: {node: ^12.22.0 || ^14.17.0 || >=16.0.0}
    peerDependencies:
      eslint: ^6.0.0 || ^7.0.0 || ^8.0.0
    dependencies:
      '@types/json-schema': 7.0.9
      '@typescript-eslint/scope-manager': 5.9.1
      '@typescript-eslint/types': 5.9.1
      '@typescript-eslint/typescript-estree': 5.9.1_typescript@4.5.4
      eslint: 8.6.0
      eslint-scope: 5.1.1
      eslint-utils: 3.0.0_eslint@8.6.0
    transitivePeerDependencies:
      - supports-color
      - typescript
    dev: true

  /@typescript-eslint/experimental-utils/5.9.1_eslint@8.7.0+typescript@4.5.4:
    resolution: {integrity: sha512-cb1Njyss0mLL9kLXgS/eEY53SZQ9sT519wpX3i+U457l2UXRDuo87hgKfgRazmu9/tQb0x2sr3Y0yrU+Zz0y+w==}
    engines: {node: ^12.22.0 || ^14.17.0 || >=16.0.0}
    peerDependencies:
      eslint: ^6.0.0 || ^7.0.0 || ^8.0.0
    dependencies:
      '@types/json-schema': 7.0.9
      '@typescript-eslint/scope-manager': 5.9.1
      '@typescript-eslint/types': 5.9.1
      '@typescript-eslint/typescript-estree': 5.9.1_typescript@4.5.4
      eslint: 8.7.0
      eslint-scope: 5.1.1
      eslint-utils: 3.0.0_eslint@8.7.0
    transitivePeerDependencies:
      - supports-color
      - typescript
    dev: true

  /@typescript-eslint/parser/5.10.0_eslint@8.7.0+typescript@4.5.4:
    resolution: {integrity: sha512-pJB2CCeHWtwOAeIxv8CHVGJhI5FNyJAIpx5Pt72YkK3QfEzt6qAlXZuyaBmyfOdM62qU0rbxJzNToPTVeJGrQw==}
    engines: {node: ^12.22.0 || ^14.17.0 || >=16.0.0}
    peerDependencies:
      eslint: ^6.0.0 || ^7.0.0 || ^8.0.0
      typescript: '*'
    peerDependenciesMeta:
      typescript:
        optional: true
    dependencies:
      '@typescript-eslint/scope-manager': 5.10.0
      '@typescript-eslint/types': 5.10.0
      '@typescript-eslint/typescript-estree': 5.10.0_typescript@4.5.4
      debug: 4.3.3
      eslint: 8.7.0
      typescript: 4.5.4
    transitivePeerDependencies:
      - supports-color
    dev: true

  /@typescript-eslint/parser/5.9.0_eslint@8.6.0+typescript@4.5.4:
    resolution: {integrity: sha512-/6pOPz8yAxEt4PLzgbFRDpZmHnXCeZgPDrh/1DaVKOjvn/UPMlWhbx/gA96xRi2JxY1kBl2AmwVbyROUqys5xQ==}
    engines: {node: ^12.22.0 || ^14.17.0 || >=16.0.0}
    peerDependencies:
      eslint: ^6.0.0 || ^7.0.0 || ^8.0.0
      typescript: '*'
    peerDependenciesMeta:
      typescript:
        optional: true
    dependencies:
      '@typescript-eslint/scope-manager': 5.9.0
      '@typescript-eslint/types': 5.9.0
      '@typescript-eslint/typescript-estree': 5.9.0_typescript@4.5.4
      debug: 4.3.3
      eslint: 8.6.0
      typescript: 4.5.4
    transitivePeerDependencies:
      - supports-color
    dev: true

  /@typescript-eslint/scope-manager/5.10.0:
    resolution: {integrity: sha512-tgNgUgb4MhqK6DoKn3RBhyZ9aJga7EQrw+2/OiDk5hKf3pTVZWyqBi7ukP+Z0iEEDMF5FDa64LqODzlfE4O/Dg==}
    engines: {node: ^12.22.0 || ^14.17.0 || >=16.0.0}
    dependencies:
      '@typescript-eslint/types': 5.10.0
      '@typescript-eslint/visitor-keys': 5.10.0
    dev: true

  /@typescript-eslint/scope-manager/5.9.0:
    resolution: {integrity: sha512-DKtdIL49Qxk2a8icF6whRk7uThuVz4A6TCXfjdJSwOsf+9ree7vgQWcx0KOyCdk0i9ETX666p4aMhrRhxhUkyg==}
    engines: {node: ^12.22.0 || ^14.17.0 || >=16.0.0}
    dependencies:
      '@typescript-eslint/types': 5.9.0
      '@typescript-eslint/visitor-keys': 5.9.0
    dev: true

  /@typescript-eslint/scope-manager/5.9.1:
    resolution: {integrity: sha512-8BwvWkho3B/UOtzRyW07ffJXPaLSUKFBjpq8aqsRvu6HdEuzCY57+ffT7QoV4QXJXWSU1+7g3wE4AlgImmQ9pQ==}
    engines: {node: ^12.22.0 || ^14.17.0 || >=16.0.0}
    dependencies:
      '@typescript-eslint/types': 5.9.1
      '@typescript-eslint/visitor-keys': 5.9.1
    dev: true

  /@typescript-eslint/type-utils/5.10.0_eslint@8.7.0+typescript@4.5.4:
    resolution: {integrity: sha512-TzlyTmufJO5V886N+hTJBGIfnjQDQ32rJYxPaeiyWKdjsv2Ld5l8cbS7pxim4DeNs62fKzRSt8Q14Evs4JnZyQ==}
    engines: {node: ^12.22.0 || ^14.17.0 || >=16.0.0}
    peerDependencies:
      eslint: '*'
      typescript: '*'
    peerDependenciesMeta:
      typescript:
        optional: true
    dependencies:
      '@typescript-eslint/utils': 5.10.0_eslint@8.7.0+typescript@4.5.4
      debug: 4.3.3
      eslint: 8.7.0
      tsutils: 3.21.0_typescript@4.5.4
      typescript: 4.5.4
    transitivePeerDependencies:
      - supports-color
    dev: true

  /@typescript-eslint/type-utils/5.9.0_eslint@8.6.0+typescript@4.5.4:
    resolution: {integrity: sha512-uVCb9dJXpBrK1071ri5aEW7ZHdDHAiqEjYznF3HSSvAJXyrkxGOw2Ejibz/q6BXdT8lea8CMI0CzKNFTNI6TEQ==}
    engines: {node: ^12.22.0 || ^14.17.0 || >=16.0.0}
    peerDependencies:
      eslint: '*'
      typescript: '*'
    peerDependenciesMeta:
      typescript:
        optional: true
    dependencies:
      '@typescript-eslint/experimental-utils': 5.9.0_eslint@8.6.0+typescript@4.5.4
      debug: 4.3.3
      eslint: 8.6.0
      tsutils: 3.21.0_typescript@4.5.4
      typescript: 4.5.4
    transitivePeerDependencies:
      - supports-color
    dev: true

  /@typescript-eslint/types/5.10.0:
    resolution: {integrity: sha512-wUljCgkqHsMZbw60IbOqT/puLfyqqD5PquGiBo1u1IS3PLxdi3RDGlyf032IJyh+eQoGhz9kzhtZa+VC4eWTlQ==}
    engines: {node: ^12.22.0 || ^14.17.0 || >=16.0.0}
    dev: true

  /@typescript-eslint/types/5.9.0:
    resolution: {integrity: sha512-mWp6/b56Umo1rwyGCk8fPIzb9Migo8YOniBGPAQDNC6C52SeyNGN4gsVwQTAR+RS2L5xyajON4hOLwAGwPtUwg==}
    engines: {node: ^12.22.0 || ^14.17.0 || >=16.0.0}
    dev: true

  /@typescript-eslint/types/5.9.1:
    resolution: {integrity: sha512-SsWegWudWpkZCwwYcKoDwuAjoZXnM1y2EbEerTHho19Hmm+bQ56QG4L4jrtCu0bI5STaRTvRTZmjprWlTw/5NQ==}
    engines: {node: ^12.22.0 || ^14.17.0 || >=16.0.0}
    dev: true

  /@typescript-eslint/typescript-estree/5.10.0_typescript@4.5.4:
    resolution: {integrity: sha512-x+7e5IqfwLwsxTdliHRtlIYkgdtYXzE0CkFeV6ytAqq431ZyxCFzNMNR5sr3WOlIG/ihVZr9K/y71VHTF/DUQA==}
    engines: {node: ^12.22.0 || ^14.17.0 || >=16.0.0}
    peerDependencies:
      typescript: '*'
    peerDependenciesMeta:
      typescript:
        optional: true
    dependencies:
      '@typescript-eslint/types': 5.10.0
      '@typescript-eslint/visitor-keys': 5.10.0
      debug: 4.3.3
      globby: 11.1.0
      is-glob: 4.0.3
      semver: 7.3.5
      tsutils: 3.21.0_typescript@4.5.4
      typescript: 4.5.4
    transitivePeerDependencies:
      - supports-color
    dev: true

  /@typescript-eslint/typescript-estree/5.9.0_typescript@4.5.4:
    resolution: {integrity: sha512-kxo3xL2mB7XmiVZcECbaDwYCt3qFXz99tBSuVJR4L/sR7CJ+UNAPrYILILktGj1ppfZ/jNt/cWYbziJUlHl1Pw==}
    engines: {node: ^12.22.0 || ^14.17.0 || >=16.0.0}
    peerDependencies:
      typescript: '*'
    peerDependenciesMeta:
      typescript:
        optional: true
    dependencies:
      '@typescript-eslint/types': 5.9.0
      '@typescript-eslint/visitor-keys': 5.9.0
      debug: 4.3.3
      globby: 11.0.4
      is-glob: 4.0.3
      semver: 7.3.5
      tsutils: 3.21.0_typescript@4.5.4
      typescript: 4.5.4
    transitivePeerDependencies:
      - supports-color
    dev: true

  /@typescript-eslint/typescript-estree/5.9.1_typescript@4.5.4:
    resolution: {integrity: sha512-gL1sP6A/KG0HwrahVXI9fZyeVTxEYV//6PmcOn1tD0rw8VhUWYeZeuWHwwhnewnvEMcHjhnJLOBhA9rK4vmb8A==}
    engines: {node: ^12.22.0 || ^14.17.0 || >=16.0.0}
    peerDependencies:
      typescript: '*'
    peerDependenciesMeta:
      typescript:
        optional: true
    dependencies:
      '@typescript-eslint/types': 5.9.1
      '@typescript-eslint/visitor-keys': 5.9.1
      debug: 4.3.3
      globby: 11.1.0
      is-glob: 4.0.3
      semver: 7.3.5
      tsutils: 3.21.0_typescript@4.5.4
      typescript: 4.5.4
    transitivePeerDependencies:
      - supports-color
    dev: true

  /@typescript-eslint/utils/5.10.0_eslint@8.7.0+typescript@4.5.4:
    resolution: {integrity: sha512-IGYwlt1CVcFoE2ueW4/ioEwybR60RAdGeiJX/iDAw0t5w0wK3S7QncDwpmsM70nKgGTuVchEWB8lwZwHqPAWRg==}
    engines: {node: ^12.22.0 || ^14.17.0 || >=16.0.0}
    peerDependencies:
      eslint: ^6.0.0 || ^7.0.0 || ^8.0.0
    dependencies:
      '@types/json-schema': 7.0.9
      '@typescript-eslint/scope-manager': 5.10.0
      '@typescript-eslint/types': 5.10.0
      '@typescript-eslint/typescript-estree': 5.10.0_typescript@4.5.4
      eslint: 8.7.0
      eslint-scope: 5.1.1
      eslint-utils: 3.0.0_eslint@8.7.0
    transitivePeerDependencies:
      - supports-color
      - typescript
    dev: true

  /@typescript-eslint/visitor-keys/5.10.0:
    resolution: {integrity: sha512-GMxj0K1uyrFLPKASLmZzCuSddmjZVbVj3Ouy5QVuIGKZopxvOr24JsS7gruz6C3GExE01mublZ3mIBOaon9zuQ==}
    engines: {node: ^12.22.0 || ^14.17.0 || >=16.0.0}
    dependencies:
      '@typescript-eslint/types': 5.10.0
      eslint-visitor-keys: 3.2.0
    dev: true

  /@typescript-eslint/visitor-keys/5.9.0:
    resolution: {integrity: sha512-6zq0mb7LV0ThExKlecvpfepiB+XEtFv/bzx7/jKSgyXTFD7qjmSu1FoiS0x3OZaiS+UIXpH2vd9O89f02RCtgw==}
    engines: {node: ^12.22.0 || ^14.17.0 || >=16.0.0}
    dependencies:
      '@typescript-eslint/types': 5.9.0
      eslint-visitor-keys: 3.1.0
    dev: true

  /@typescript-eslint/visitor-keys/5.9.1:
    resolution: {integrity: sha512-Xh37pNz9e9ryW4TVdwiFzmr4hloty8cFj8GTWMXh3Z8swGwyQWeCcNgF0hm6t09iZd6eiZmIf4zHedQVP6TVtg==}
    engines: {node: ^12.22.0 || ^14.17.0 || >=16.0.0}
    dependencies:
      '@typescript-eslint/types': 5.9.1
      eslint-visitor-keys: 3.2.0
    dev: true

  /@xmldom/xmldom/0.7.5:
    resolution: {integrity: sha512-V3BIhmY36fXZ1OtVcI9W+FxQqxVLsPKcNjWigIaa81dLC9IolJl5Mt4Cvhmr0flUnjSpTdrbMTSbXqYqV5dT6A==}
    engines: {node: '>=10.0.0'}

  /abab/2.0.5:
    resolution: {integrity: sha512-9IK9EadsbHo6jLWIpxpR6pL0sazTXV6+SQv25ZB+F7Bj9mJNaOc4nCRabwd5M/JwmUa8idz6Eci6eKfJryPs6Q==}
    dev: true

  /abbrev/1.1.1:
    resolution: {integrity: sha512-nne9/IiQ/hzIhY6pdDnbBtz7DjPTKrY00P/zvPSm5pOFkl6xuGrGnXn/VtTNNfNtAfZ9/1RtehkszU9qcTii0Q==}
    dev: true

  /abort-controller/3.0.0:
    resolution: {integrity: sha512-h8lQ8tacZYnR3vNQTgibj+tODHI5/+l06Au2Pcriv/Gmet0eaj4TwWH41sO9wnHDiQsEj19q0drzdWdeAHtweg==}
    engines: {node: '>=6.5'}
    dependencies:
      event-target-shim: 5.0.1

  /accepts/1.3.7:
    resolution: {integrity: sha512-Il80Qs2WjYlJIBNzNkK6KYqlVMTbZLXgHx2oT0pU/fjRHyEp+PEfEPY0R3WCwAGVOtauxh1hOxNgIf5bv7dQpA==}
    engines: {node: '>= 0.6'}
    dependencies:
      mime-types: 2.1.34
      negotiator: 0.6.2
    dev: true

  /acorn-globals/6.0.0:
    resolution: {integrity: sha512-ZQl7LOWaF5ePqqcX4hLuv/bLXYQNfNWw2c0/yX/TsPRKamzHcTGQnlCjHT3TsmkOUVEPS3crCxiPfdzE/Trlhg==}
    dependencies:
      acorn: 7.4.1
      acorn-walk: 7.2.0
    dev: true

  /acorn-jsx/5.3.2_acorn@8.7.0:
    resolution: {integrity: sha512-rq9s+JNhf0IChjtDXxllJ7g41oZk5SlXtp0LHwyA5cejwn7vKmKp4pPri6YEePv2PU65sAsegbXtIinmDFDXgQ==}
    peerDependencies:
      acorn: ^6.0.0 || ^7.0.0 || ^8.0.0
    dependencies:
      acorn: 8.7.0
    dev: true

  /acorn-walk/7.2.0:
    resolution: {integrity: sha512-OPdCF6GsMIP+Az+aWfAAOEt2/+iVDKE7oy6lJ098aoe59oAmK76qV6Gw60SbZ8jHuG2wH058GF4pLFbYamYrVA==}
    engines: {node: '>=0.4.0'}
    dev: true

  /acorn-walk/8.2.0:
    resolution: {integrity: sha512-k+iyHEuPgSw6SbuDpGQM+06HQUa04DZ3o+F6CSzXMvvI5KMvnaEqXe+YVe555R9nn6GPt404fos4wcgpw12SDA==}
    engines: {node: '>=0.4.0'}
    dev: true

  /acorn/7.4.1:
    resolution: {integrity: sha512-nQyp0o1/mNdbTO1PO6kHkwSrmgZ0MT/jCCpNiwbUjGoRN4dlBhqJtoQuCnEOKzgTVwg0ZWiCoQy6SxMebQVh8A==}
    engines: {node: '>=0.4.0'}
    hasBin: true
    dev: true

  /acorn/8.7.0:
    resolution: {integrity: sha512-V/LGr1APy+PXIwKebEWrkZPwoeoF+w1jiOBUmuxuiUIaOHtob8Qc9BTrYo7VuI5fR8tqsy+buA2WFooR5olqvQ==}
    engines: {node: '>=0.4.0'}
    hasBin: true
    dev: true

  /adal-node/0.2.3_debug@4.3.3:
    resolution: {integrity: sha512-gMKr8RuYEYvsj7jyfCv/4BfKToQThz20SP71N3AtFn3ia3yAR8Qt2T3aVQhuJzunWs2b38ZsQV0qsZPdwZr7VQ==}
    engines: {node: '>= 0.6.15'}
    dependencies:
      '@xmldom/xmldom': 0.7.5
      async: 2.6.3
      axios: 0.21.4_debug@4.3.3
      date-utils: 1.2.21
      jws: 3.2.2
      underscore: 1.13.2
      uuid: 3.4.0
      xpath.js: 1.1.0
    transitivePeerDependencies:
      - debug

  /agent-base/6.0.2:
    resolution: {integrity: sha512-RZNwNclF7+MS/8bDg70amg32dyeZGZxiDuQmZxKLAlQjr3jGyLx+4Kkk58UO7D2QdgFIQCovuSuZESne6RG6XQ==}
    engines: {node: '>= 6.0.0'}
    dependencies:
      debug: 4.3.3
    transitivePeerDependencies:
      - supports-color

  /aggregate-error/3.1.0:
    resolution: {integrity: sha512-4I7Td01quW/RpocfNayFdFVk1qSuoh0E7JrbRJ16nH01HhKFQ88INq9Sd+nd72zqRySlr9BmDA8xlEJ6vJMrYA==}
    engines: {node: '>=8'}
    dependencies:
      clean-stack: 2.2.0
      indent-string: 4.0.0

  /ajv/6.12.6:
    resolution: {integrity: sha512-j3fVLgvTo527anyYyJOGTYJbG+vnnQYvE0m5mmkc1TK+nxAppkCLMIL0aZ4dblVCNoGShhm+kzE4ZUykBoMg4g==}
    dependencies:
      fast-deep-equal: 3.1.3
      fast-json-stable-stringify: 2.1.0
      json-schema-traverse: 0.4.1
      uri-js: 4.4.1
    dev: true

  /ansi-colors/4.1.1:
    resolution: {integrity: sha512-JoX0apGbHaUJBNl6yF+p6JAFYZ666/hhCGKN5t9QFjbJQKUU/g8MNbFDbvfrgKXvI1QpZplPOnwIo99lX/AAmA==}
    engines: {node: '>=6'}
    dev: true

  /ansi-escapes/4.3.2:
    resolution: {integrity: sha512-gKXj5ALrKWQLsYG9jlTRmR/xKluxHV+Z9QEwNIgCfM1/uwPMCuzVVnh5mwTd+OuBZcwSIMbqssNWRm1lE51QaQ==}
    engines: {node: '>=8'}
    dependencies:
      type-fest: 0.21.3

  /ansi-regex/2.1.1:
    resolution: {integrity: sha1-w7M6te42DYbg5ijwRorn7yfWVN8=}
    engines: {node: '>=0.10.0'}

  /ansi-regex/5.0.1:
    resolution: {integrity: sha512-quJQXlTSUGL2LH9SUXo8VwsY4soanhgo6LNSm84E1LBcE8s3O0wpdiRzyR9z/ZZJMlMWv37qOOb9pdJlMUEKFQ==}
    engines: {node: '>=8'}

  /ansi-regex/6.0.1:
    resolution: {integrity: sha512-n5M855fKb2SsfMIiFFoVrABHJC8QtHwVx+mHWP3QcEqBHYienj5dHSgjbxtC0WEZXYt4wcD6zrQElDPhFuZgfA==}
    engines: {node: '>=12'}
    dev: true

  /ansi-styles/3.2.1:
    resolution: {integrity: sha512-VT0ZI6kZRdTh8YyJw3SMbYm/u+NqfsAxEpWO0Pf9sq8/e94WxxOpPKx9FR1FlyCtOVDNOQ+8ntlqFxiRc+r5qA==}
    engines: {node: '>=4'}
    dependencies:
      color-convert: 1.9.3

  /ansi-styles/4.3.0:
    resolution: {integrity: sha512-zbB9rCJAT1rbjiVDb2hqKFHNYLxgtk8NURxZ3IZwD3F6NtxbXZQCnnSi1Lkx+IDohdPlFp222wVALIheZJQSEg==}
    engines: {node: '>=8'}
    dependencies:
      color-convert: 2.0.1

  /ansi-styles/5.2.0:
    resolution: {integrity: sha512-Cxwpt2SfTzTtXcfOlzGEee8O+c+MmUgGrNiBcXnuWxuFJHe6a5Hz7qwhwe5OgaSYI0IJvkLqWX1ASG+cJOkEiA==}
    engines: {node: '>=10'}
    dev: true

  /ansi-styles/6.1.0:
    resolution: {integrity: sha512-VbqNsoz55SYGczauuup0MFUyXNQviSpFTj1RQtFzmQLk18qbVSpTFFGMT293rmDaQuKCT6InmbuEyUne4mTuxQ==}
    engines: {node: '>=12'}
    dev: true

  /anymatch/3.1.2:
    resolution: {integrity: sha512-P43ePfOAIupkguHUycrc4qJ9kz8ZiuOUijaETwX7THt0Y/GNK7v0aa8rY816xWjZ7rJdA5XdMcpVFTKMq+RvWg==}
    engines: {node: '>= 8'}
    dependencies:
      normalize-path: 3.0.0
      picomatch: 2.3.1
    dev: true

  /aproba/1.2.0:
    resolution: {integrity: sha512-Y9J6ZjXtoYh8RnXVCMOU/ttDmk1aBjunq9vO0ta5x85WDQiQfUF9sIPBITdbiiIVcBo03Hi3jMxigBtsddlXRw==}

  /archiver-utils/2.1.0:
    resolution: {integrity: sha512-bEL/yUb/fNNiNTuUz979Z0Yg5L+LzLxGJz8x79lYmR54fmTIb6ob/hNQgkQnIUDWIFjZVQwl9Xs356I6BAMHfw==}
    engines: {node: '>= 6'}
    dependencies:
      glob: 7.2.0
      graceful-fs: 4.2.9
      lazystream: 1.0.1
      lodash.defaults: 4.2.0
      lodash.difference: 4.5.0
      lodash.flatten: 4.4.0
      lodash.isplainobject: 4.0.6
      lodash.union: 4.6.0
      normalize-path: 3.0.0
      readable-stream: 2.3.7
    dev: false

  /archiver/5.3.0:
    resolution: {integrity: sha512-iUw+oDwK0fgNpvveEsdQ0Ase6IIKztBJU2U0E9MzszMfmVVUyv1QJhS2ITW9ZCqx8dktAxVAjWWkKehuZE8OPg==}
    engines: {node: '>= 10'}
    dependencies:
      archiver-utils: 2.1.0
      async: 3.2.3
      buffer-crc32: 0.2.13
      readable-stream: 3.6.0
      readdir-glob: 1.1.1
      tar-stream: 2.2.0
      zip-stream: 4.1.0
    dev: false

  /are-we-there-yet/1.1.7:
    resolution: {integrity: sha512-nxwy40TuMiUGqMyRHgCSWZ9FM4VAoRP4xUYSTv5ImRog+h9yISPbVH7H8fASCIzYn9wlEv4zvFL7uKDMCFQm3g==}
    dependencies:
      delegates: 1.0.0
      readable-stream: 2.3.7

  /arg/4.1.3:
    resolution: {integrity: sha512-58S9QDqG0Xx27YwPSt9fJxivjYl432YCwfDMfZ+71RAqUrZef7LrKQZ3LHLOwCS4FLNBplP533Zx895SeOCHvA==}
    dev: true

  /arg/5.0.1:
    resolution: {integrity: sha512-e0hDa9H2Z9AwFkk2qDlwhoMYE4eToKarchkQHovNdLTCYMHZHeRjI71crOh+dio4K6u1IcwubQqo79Ga4CyAQA==}

  /argparse/1.0.10:
    resolution: {integrity: sha512-o5Roy6tNG4SL/FOkCAN6RzjiakZS25RLYFrcMttJqbdd8BWrnA+fGz57iN5Pb06pvBGvl5gQ0B48dJlslXvoTg==}
    dependencies:
      sprintf-js: 1.0.3
    dev: true

  /argparse/2.0.1:
    resolution: {integrity: sha512-8+9WqebbFzpX9OR+Wa6O29asIogeRMzcGtAINdpMHHyAg10f05aSFVBbcEqGf/PXw1EjAZ+q2/bEBg3DvurK3Q==}
    dev: true

  /array-flatten/1.1.1:
    resolution: {integrity: sha1-ml9pkFGx5wczKPKgCJaLZOopVdI=}
    dev: true

  /array-union/2.1.0:
    resolution: {integrity: sha512-HGyxoOTYUyCM6stUe6EJgnd4EoewAI7zMdfqO+kGjnlZmBDz/cR5pf8r/cR4Wq60sL/p0IkcjUEEPwS3GFrIyw==}
    engines: {node: '>=8'}

  /arrify/1.0.1:
    resolution: {integrity: sha1-iYUI2iIm84DfkEcoRWhJwVAaSw0=}
    engines: {node: '>=0.10.0'}
    dev: true

  /asn1/0.2.6:
    resolution: {integrity: sha512-ix/FxPn0MDjeyJ7i/yoHGFt/EX6LyNbxSEhPPXODPL+KB0VPk86UYfL0lMdy+KCnv+fmvIzySwaK5COwqVbWTQ==}
    dependencies:
      safer-buffer: 2.1.2
    dev: true
    optional: true

  /assert-plus/1.0.0:
    resolution: {integrity: sha1-8S4PPF13sLHN2RRpQuTpbB5N1SU=}
    engines: {node: '>=0.8'}
    dev: true

  /astral-regex/2.0.0:
    resolution: {integrity: sha512-Z7tMw1ytTXt5jqMcOP+OQteU1VuNK9Y02uuJtKQ1Sv69jXQKKg5cibLwGJow8yzZP+eAc18EmLGPal0bp36rvQ==}
    engines: {node: '>=8'}

  /async/2.6.3:
    resolution: {integrity: sha512-zflvls11DCy+dQWzTW2dzuilv8Z5X/pjfmZOWba6TNIVDm+2UDaJmXSOXlasHKfNBs8oo3M0aT50fDEWfKZjXg==}
    dependencies:
      lodash: 4.17.21

  /async/3.2.3:
    resolution: {integrity: sha512-spZRyzKL5l5BZQrr/6m/SqFdBN0q3OCI0f9rjfBzCMBIP4p75P620rR3gTmaksNOhmzgdxcaxdNfMy6anrbM0g==}
    dev: false

  /asynckit/0.4.0:
    resolution: {integrity: sha1-x57Zf380y48robyXkLzDZkdLS3k=}

  /available-typed-arrays/1.0.5:
    resolution: {integrity: sha512-DMD0KiN46eipeziST1LPP/STfDU0sufISXmjSgvVsoU2tqxctQeASejWcfNtxYKqETM1UxQ8sp2OrSBWpHY6sw==}
    engines: {node: '>= 0.4'}
    dev: true

  /aws-sign2/0.7.0:
    resolution: {integrity: sha1-tG6JCTSpWR8tL2+G1+ap8bP+dqg=}
    dev: true
    optional: true

  /aws4/1.11.0:
    resolution: {integrity: sha512-xh1Rl34h6Fi1DC2WWKfxUTVqRsNnr6LsKz2+hfwDxQJWmrx8+c7ylaqBMcHfl1U1r2dsifOvKX3LQuLNZ+XSvA==}
    dev: true
    optional: true

  /axios/0.21.4:
    resolution: {integrity: sha512-ut5vewkiu8jjGBdqpM44XxjuCjq9LAKeHVmoVfHVzy8eHgxxq8SbAVQNovDA8mVi05kP0Ea/n/UzcSHcTJQfNg==}
    dependencies:
      follow-redirects: 1.14.7
    transitivePeerDependencies:
      - debug
    dev: true

  /axios/0.21.4_debug@4.3.3:
    resolution: {integrity: sha512-ut5vewkiu8jjGBdqpM44XxjuCjq9LAKeHVmoVfHVzy8eHgxxq8SbAVQNovDA8mVi05kP0Ea/n/UzcSHcTJQfNg==}
    dependencies:
      follow-redirects: 1.14.7_debug@4.3.3
    transitivePeerDependencies:
      - debug

  /babel-jest/27.4.6_@babel+core@7.16.7:
    resolution: {integrity: sha512-qZL0JT0HS1L+lOuH+xC2DVASR3nunZi/ozGhpgauJHgmI7f8rudxf6hUjEHympdQ/J64CdKmPkgfJ+A3U6QCrg==}
    engines: {node: ^10.13.0 || ^12.13.0 || ^14.15.0 || >=15.0.0}
    peerDependencies:
      '@babel/core': ^7.8.0
    dependencies:
      '@babel/core': 7.16.7
      '@jest/transform': 27.4.6
      '@jest/types': 27.4.2
      '@types/babel__core': 7.1.18
      babel-plugin-istanbul: 6.1.1
      babel-preset-jest: 27.4.0_@babel+core@7.16.7
      chalk: 4.1.2
      graceful-fs: 4.2.9
      slash: 3.0.0
    transitivePeerDependencies:
      - supports-color
    dev: true

  /babel-plugin-istanbul/6.1.1:
    resolution: {integrity: sha512-Y1IQok9821cC9onCx5otgFfRm7Lm+I+wwxOx738M/WLPZ9Q42m4IG5W0FNX8WLL2gYMZo3JkuXIH2DOpWM+qwA==}
    engines: {node: '>=8'}
    dependencies:
      '@babel/helper-plugin-utils': 7.16.7
      '@istanbuljs/load-nyc-config': 1.1.0
      '@istanbuljs/schema': 0.1.3
      istanbul-lib-instrument: 5.1.0
      test-exclude: 6.0.0
    transitivePeerDependencies:
      - supports-color
    dev: true

  /babel-plugin-jest-hoist/27.4.0:
    resolution: {integrity: sha512-Jcu7qS4OX5kTWBc45Hz7BMmgXuJqRnhatqpUhnzGC3OBYpOmf2tv6jFNwZpwM7wU7MUuv2r9IPS/ZlYOuburVw==}
    engines: {node: ^10.13.0 || ^12.13.0 || ^14.15.0 || >=15.0.0}
    dependencies:
      '@babel/template': 7.16.7
      '@babel/types': 7.16.8
      '@types/babel__core': 7.1.18
      '@types/babel__traverse': 7.14.2
    dev: true

  /babel-preset-current-node-syntax/1.0.1_@babel+core@7.16.7:
    resolution: {integrity: sha512-M7LQ0bxarkxQoN+vz5aJPsLBn77n8QgTFmo8WK0/44auK2xlCXrYcUxHFxgU7qW5Yzw/CjmLRK2uJzaCd7LvqQ==}
    peerDependencies:
      '@babel/core': ^7.0.0
    dependencies:
      '@babel/core': 7.16.7
      '@babel/plugin-syntax-async-generators': 7.8.4_@babel+core@7.16.7
      '@babel/plugin-syntax-bigint': 7.8.3_@babel+core@7.16.7
      '@babel/plugin-syntax-class-properties': 7.12.13_@babel+core@7.16.7
      '@babel/plugin-syntax-import-meta': 7.10.4_@babel+core@7.16.7
      '@babel/plugin-syntax-json-strings': 7.8.3_@babel+core@7.16.7
      '@babel/plugin-syntax-logical-assignment-operators': 7.10.4_@babel+core@7.16.7
      '@babel/plugin-syntax-nullish-coalescing-operator': 7.8.3_@babel+core@7.16.7
      '@babel/plugin-syntax-numeric-separator': 7.10.4_@babel+core@7.16.7
      '@babel/plugin-syntax-object-rest-spread': 7.8.3_@babel+core@7.16.7
      '@babel/plugin-syntax-optional-catch-binding': 7.8.3_@babel+core@7.16.7
      '@babel/plugin-syntax-optional-chaining': 7.8.3_@babel+core@7.16.7
      '@babel/plugin-syntax-top-level-await': 7.14.5_@babel+core@7.16.7
    dev: true

  /babel-preset-jest/27.4.0_@babel+core@7.16.7:
    resolution: {integrity: sha512-NK4jGYpnBvNxcGo7/ZpZJr51jCGT+3bwwpVIDY2oNfTxJJldRtB4VAcYdgp1loDE50ODuTu+yBjpMAswv5tlpg==}
    engines: {node: ^10.13.0 || ^12.13.0 || ^14.15.0 || >=15.0.0}
    peerDependencies:
      '@babel/core': ^7.0.0
    dependencies:
      '@babel/core': 7.16.7
      babel-plugin-jest-hoist: 27.4.0
      babel-preset-current-node-syntax: 1.0.1_@babel+core@7.16.7
    dev: true

  /balanced-match/1.0.2:
    resolution: {integrity: sha512-3oSeUO0TMV67hN1AmbXsK4yaqU7tjiHlbxRDZOpH0KW9+CeX4bRAaX0Anxt0tx2MrpRpWwQaPwIlISEJhYU5Pw==}

  /base64-js/1.5.1:
    resolution: {integrity: sha512-AKpaYlHn8t4SVbOHCy+b5+KKgvR4vrsD8vbvrbiQJps7fKDTkjkDry6ji0rUJjC0kzbNePLwzxq8iypo41qeWA==}

  /batching-toposort/1.2.0:
    resolution: {integrity: sha512-HDf0OOv00dqYGm+M5tJ121RTzX0sK9fxzBMKXYsuQrY0pKSOJjc5qa0DUtzvCGkgIVf1YON2G1e/MHEdHXVaRQ==}
    engines: {node: '>=8.0.0'}
    dev: true

  /bcrypt-pbkdf/1.0.2:
    resolution: {integrity: sha1-pDAdOJtqQ/m2f/PKEaP2Y342Dp4=}
    dependencies:
      tweetnacl: 0.14.5
    dev: true
    optional: true

  /benchmark/2.1.4:
    resolution: {integrity: sha1-CfPeMckWQl1JjMLuVloOvzwqVik=}
    dependencies:
      lodash: 4.17.21
      platform: 1.3.6
    dev: true

  /binary-extensions/2.2.0:
    resolution: {integrity: sha512-jDctJ/IVQbZoJykoeHbhXpOlNBqGNcwXJKJog42E5HDPUwQTSdjCHdihjj0DlnheQ7blbT6dHOafNAiS8ooQKA==}
    engines: {node: '>=8'}
    dev: true

  /bl/4.1.0:
    resolution: {integrity: sha512-1W07cM9gS6DcLperZfFSj+bWLtaPGSOHWhPiGzXmvVJbRLdG82sH/Kn8EtW1VqWVA54AKf2h5k5BbnIbwF3h6w==}
    dependencies:
      buffer: 5.7.1
      inherits: 2.0.4
      readable-stream: 3.6.0

  /bl/5.0.0:
    resolution: {integrity: sha512-8vxFNZ0pflFfi0WXA3WQXlj6CaMEwsmh63I1CNp0q+wWv8sD0ARx1KovSQd0l2GkwrMIOyedq0EF1FxI+RCZLQ==}
    dependencies:
      buffer: 6.0.3
      inherits: 2.0.4
      readable-stream: 3.6.0

  /block-stream/0.0.9:
    resolution: {integrity: sha1-E+v+d4oDIFz+A3UUgeu0szAMEmo=}
    engines: {node: 0.4 || >=0.5.8}
    dependencies:
      inherits: 2.0.4
    dev: true
    optional: true

  /body-parser/1.19.1:
    resolution: {integrity: sha512-8ljfQi5eBk8EJfECMrgqNGWPEY5jWP+1IzkzkGdFFEwFQZZyaZ21UqdaHktgiMlH0xLHqIFtE/u2OYE5dOtViA==}
    engines: {node: '>= 0.8'}
    dependencies:
      bytes: 3.1.1
      content-type: 1.0.4
      debug: 2.6.9
      depd: 1.1.2
      http-errors: 1.8.1
      iconv-lite: 0.4.24
      on-finished: 2.3.0
      qs: 6.9.6
      raw-body: 2.4.2
      type-is: 1.6.18
    dev: true

  /brace-expansion/1.1.11:
    resolution: {integrity: sha512-iCuPHDFgrHX7H2vEI/5xpz07zSHB00TpugqhmYtVmMO6518mCuRMoOYFldEBl0g187ufozdaHgWKcYFb61qGiA==}
    dependencies:
      balanced-match: 1.0.2
      concat-map: 0.0.1

  /braces/3.0.2:
    resolution: {integrity: sha512-b8um+L1RzM3WDSzvhm6gIz1yfTbBt6YTlcEKAvsmqCZZFw46z626lVj9j1yEPW33H5H+lBQpZMP1k8l+78Ha0A==}
    engines: {node: '>=8'}
    dependencies:
      fill-range: 7.0.1

  /browser-process-hrtime/1.0.0:
    resolution: {integrity: sha512-9o5UecI3GhkpM6DrXr69PblIuWxPKk9Y0jHBRhdocZ2y7YECBFCsHm79Pr3OyR2AvjhDkabFJaDJMYRazHgsow==}
    dev: true

  /browserslist/4.19.1:
    resolution: {integrity: sha512-u2tbbG5PdKRTUoctO3NBD8FQ5HdPh1ZXPHzp1rwaa5jTc+RV9/+RlWiAIKmjRPQF+xbGM9Kklj5bZQFa2s/38A==}
    engines: {node: ^6 || ^7 || ^8 || ^9 || ^10 || ^11 || ^12 || >=13.7}
    hasBin: true
    dependencies:
      caniuse-lite: 1.0.30001299
      electron-to-chromium: 1.4.45
      escalade: 3.1.1
      node-releases: 2.0.1
      picocolors: 1.0.0
    dev: true

  /bs-logger/0.2.6:
    resolution: {integrity: sha512-pd8DCoxmbgc7hyPKOvxtqNcjYoOsABPQdcCUjGp3d42VR2CX1ORhk2A87oqqu5R1kk+76nsxZupkmyd+MVtCog==}
    engines: {node: '>= 6'}
    dependencies:
      fast-json-stable-stringify: 2.1.0
    dev: true

  /bser/2.1.1:
    resolution: {integrity: sha512-gQxTNE/GAfIIrmHLUE3oJyp5FO6HRBfhjnw4/wMmA63ZGDJnWBmgY/lyQBpnDUkGmAhbSe39tx2d/iTOAfglwQ==}
    dependencies:
      node-int64: 0.4.0
    dev: true

  /buffer-crc32/0.2.13:
    resolution: {integrity: sha1-DTM+PwDqxQqhRUq9MO+MKl2ackI=}
    dev: false

  /buffer-equal-constant-time/1.0.1:
    resolution: {integrity: sha1-+OcRMvf/5uAaXJaXpMbz5I1cyBk=}

  /buffer-from/1.1.2:
    resolution: {integrity: sha512-E+XQCRwSbaaiChtv6k6Dwgc+bx+Bs6vuKJHHl5kox/BaKbhiXzqQOwK4cO22yElGp2OCmjwVhT3HmxgyPGnJfQ==}
    dev: true

  /buffer-writer/2.0.0:
    resolution: {integrity: sha512-a7ZpuTZU1TRtnwyCNW3I5dc0wWNC3VR9S++Ewyk2HHZdrO3CQJqSpd+95Us590V6AL7JqUAH2IwZ/398PmNFgw==}
    engines: {node: '>=4'}

  /buffer/5.7.1:
    resolution: {integrity: sha512-EHcyIPBQ4BSGlvjB16k5KgAJ27CIsHY/2JBmCRReo48y9rQ3MaUzWX3KVlBa4U7MyX02HdVj0K7C3WaB3ju7FQ==}
    dependencies:
      base64-js: 1.5.1
      ieee754: 1.2.1

  /buffer/6.0.3:
    resolution: {integrity: sha512-FTiCpNxtwiZZHEZbcbTIcZjERVICn9yq/pDFkTl95/AxzD1naBctN7YO68riM/gLSDY7sdrMby8hofADYuuqOA==}
    dependencies:
      base64-js: 1.5.1
      ieee754: 1.2.1

  /bytes/3.1.1:
    resolution: {integrity: sha512-dWe4nWO/ruEOY7HkUJ5gFt1DCFV9zPRoJr8pV0/ASQermOZjtq8jMjOprC0Kd10GLN+l7xaUPvxzJFWtxGu8Fg==}
    engines: {node: '>= 0.8'}
    dev: true

  /call-bind/1.0.2:
    resolution: {integrity: sha512-7O+FbCihrB5WGbFYesctwmTKae6rOiIzmz1icreWJ+0aA7LJfuqhEso2T9ncpcFtzMQtzXf2QGGueWJGTYsqrA==}
    dependencies:
      function-bind: 1.1.1
      get-intrinsic: 1.1.1

  /callsites/3.1.0:
    resolution: {integrity: sha512-P8BjAsXvZS+VIDUI11hHCQEv74YT67YUi5JJFNWIqL235sBmjX4+qx9Muvls5ivyNENctx46xQLQ3aTuE7ssaQ==}
    engines: {node: '>=6'}
    dev: true

  /camelcase-keys/6.2.2:
    resolution: {integrity: sha512-YrwaA0vEKazPBkn0ipTiMpSajYDSe+KjQfrjhcBMxJt/znbvlHd8Pw/Vamaz5EB4Wfhs3SUR3Z9mwRu/P3s3Yg==}
    engines: {node: '>=8'}
    dependencies:
      camelcase: 5.3.1
      map-obj: 4.3.0
      quick-lru: 4.0.1
    dev: true

  /camelcase/5.3.1:
    resolution: {integrity: sha512-L28STB170nwWS63UjtlEOE3dldQApaJXZkOI1uMFfzf3rRuPegHaHesyee+YxQ+W6SvRDQV6UrdOdRiR153wJg==}
    engines: {node: '>=6'}
    dev: true

  /camelcase/6.3.0:
    resolution: {integrity: sha512-Gmy6FhYlCY7uOElZUSbxo2UCDH8owEk996gkbrpsgGtrJLM3J7jGxl9Ic7Qwwj4ivOE5AWZWRMecDdF7hqGjFA==}
    engines: {node: '>=10'}
    dev: true

  /caniuse-lite/1.0.30001299:
    resolution: {integrity: sha512-iujN4+x7QzqA2NCSrS5VUy+4gLmRd4xv6vbBBsmfVqTx8bLAD8097euLqQgKxSVLvxjSDcvF1T/i9ocgnUFexw==}
    dev: true

  /caseless/0.12.0:
    resolution: {integrity: sha1-G2gcIf+EAzyCZUMJBolCDRhxUdw=}
    dev: true
    optional: true

  /chalk/2.4.2:
    resolution: {integrity: sha512-Mti+f9lpJNcwF4tWV8/OrTTtF1gZi+f8FqlyAdouralcFWFQWF2+NgCHShjkCb+IFBLq9buZwE1xckQU4peSuQ==}
    engines: {node: '>=4'}
    dependencies:
      ansi-styles: 3.2.1
      escape-string-regexp: 1.0.5
      supports-color: 5.5.0

  /chalk/4.1.2:
    resolution: {integrity: sha512-oKnbhFyRIXpUuez8iBMmyEa4nbj4IOQyuhc/wy9kY7/WVPcwIO9VA668Pu8RkO7+0G76SLROeyw9CpQ061i4mA==}
    engines: {node: '>=10'}
    dependencies:
      ansi-styles: 4.3.0
      supports-color: 7.2.0

  /char-regex/1.0.2:
    resolution: {integrity: sha512-kWWXztvZ5SBQV+eRgKFeh8q5sLuZY2+8WUIzlxWVTg+oGwY14qylx1KbKzHd8P6ZYkAg0xyIDU9JMHhyJMZ1jw==}
    engines: {node: '>=10'}
    dev: true

  /checkpoint-client/1.1.20:
    resolution: {integrity: sha512-AHDELBFMXBV9Rzp4JaN0JR03YQomZpaaVFDjgH7Ue4CcPuzNV2dZ94ZORJ9OoQsASYca/uR7UNGXmeNuWHc+IQ==}
    dependencies:
      ci-info: 3.1.1
      env-paths: 2.2.1
      fast-write-atomic: 0.2.1
      make-dir: 3.1.0
      ms: 2.1.3
      node-fetch: 2.6.1
      uuid: 8.3.2

  /chokidar/3.5.2:
    resolution: {integrity: sha512-ekGhOnNVPgT77r4K/U3GDhu+FQ2S8TnK/s2KbIGXi0SZWuwkZ2QNyfWdZW+TVfn84DpEP7rLeCt2UI6bJ8GwbQ==}
    engines: {node: '>= 8.10.0'}
    dependencies:
      anymatch: 3.1.2
      braces: 3.0.2
      glob-parent: 5.1.2
      is-binary-path: 2.1.0
      is-glob: 4.0.3
      normalize-path: 3.0.0
      readdirp: 3.6.0
    optionalDependencies:
      fsevents: 2.3.2
    dev: true

  /chownr/1.1.4:
    resolution: {integrity: sha512-jJ0bqzaylmJtVnNgzTeSOs8DPavpbYgEr/b0YL8/2GO3xJEhInFmhKMUnEJQjZumK7KXGFhUy89PrsJWlakBVg==}

  /chownr/2.0.0:
    resolution: {integrity: sha512-bIomtDF5KGpdogkLd9VspvFzk9KfpyyGlS8YFVZl7TGPBHL5snIOnxeshwVgPteQ9b4Eydl+pVbIyE1DcvCWgQ==}
    engines: {node: '>=10'}
    dev: false

  /ci-info/3.1.1:
    resolution: {integrity: sha512-kdRWLBIJwdsYJWYJFtAFFYxybguqeF91qpZaggjG5Nf8QKdizFG2hjqvaTXbxFIcYbSaD74KpAXv6BSm17DHEQ==}

  /ci-info/3.3.0:
    resolution: {integrity: sha512-riT/3vI5YpVH6/qomlDnJow6TBee2PBKSEpx3O32EGPYbWGIRsIlGRms3Sm74wYE1JMo8RnO04Hb12+v1J5ICw==}

  /cjs-module-lexer/1.2.2:
    resolution: {integrity: sha512-cOU9usZw8/dXIXKtwa8pM0OTJQuJkxMN6w30csNRUerHfeQ5R6U3kkU/FtJeIf3M202OHfY2U8ccInBG7/xogA==}
    dev: true

  /clean-stack/2.2.0:
    resolution: {integrity: sha512-4diC9HaTE+KRAMWhDhrGOECgWZxoevMc5TlkObMqNSsVU62PYzXZ/SMTjzyGAFF1YusgxGcSWTEXBhp0CPwQ1A==}
    engines: {node: '>=6'}

  /cli-cursor/3.1.0:
    resolution: {integrity: sha512-I/zHAwsKf9FqGoXM4WWRACob9+SNukZTd94DWF57E4toouRulbCxcUh6RKUEOQlYTHJnzkPMySvPNaaSLNfLZw==}
    engines: {node: '>=8'}
    dependencies:
      restore-cursor: 3.1.0

  /cli-truncate/2.1.0:
    resolution: {integrity: sha512-n8fOixwDD6b/ObinzTrp1ZKFzbgvKZvuz/TvejnLn1aQfC6r52XEx85FmuC+3HI+JM7coBRXUvNqEU2PHVrHpg==}
    engines: {node: '>=8'}
    dependencies:
      slice-ansi: 3.0.0
      string-width: 4.2.3

  /cli-truncate/3.1.0:
    resolution: {integrity: sha512-wfOBkjXteqSnI59oPcJkcPl/ZmwvMMOj340qUIY1SKZCv0B9Cf4D4fAucRkIKQmsIuYK3x1rrgU7MeGRruiuiA==}
    engines: {node: ^12.20.0 || ^14.13.1 || >=16.0.0}
    dependencies:
      slice-ansi: 5.0.0
      string-width: 5.1.0
    dev: true

  /cliui/7.0.4:
    resolution: {integrity: sha512-OcRE68cOsVMXp1Yvonl/fzkQOyjLSu/8bhPDfQt0e0/Eb283TKP20Fs2MqoPsr9SwA595rRCA+QMzYc9nBP+JQ==}
    dependencies:
      string-width: 4.2.3
      strip-ansi: 6.0.1
      wrap-ansi: 7.0.0
    dev: true

  /co/4.6.0:
    resolution: {integrity: sha1-bqa989hTrlTMuOR7+gvz+QMfsYQ=}
    engines: {iojs: '>= 1.0.0', node: '>= 0.12.0'}
    dev: true

  /code-point-at/1.1.0:
    resolution: {integrity: sha1-DQcLTQQ6W+ozovGkDi7bPZpMz3c=}
    engines: {node: '>=0.10.0'}

  /collect-v8-coverage/1.0.1:
    resolution: {integrity: sha512-iBPtljfCNcTKNAto0KEtDfZ3qzjJvqE3aTGZsbhjSBlorqpXJlaWWtPO35D+ZImoC3KWejX64o+yPGxhWSTzfg==}
    dev: true

  /color-convert/1.9.3:
    resolution: {integrity: sha512-QfAUtd+vFdAtFQcC8CCyYt1fYWxSqAiK2cSD6zDB8N3cpsEBAvRxp9zOGg6G/SHHJYAT88/az/IuDGALsNVbGg==}
    dependencies:
      color-name: 1.1.3

  /color-convert/2.0.1:
    resolution: {integrity: sha512-RRECPsj7iu/xb5oKYcsFHSppFNnsj/52OVTRKb4zP5onXwVF3zVmmToNcOfGC+CRDpfK/U584fMg38ZHCaElKQ==}
    engines: {node: '>=7.0.0'}
    dependencies:
      color-name: 1.1.4

  /color-name/1.1.3:
    resolution: {integrity: sha1-p9BVi9icQveV3UIyj3QIMcpTvCU=}

  /color-name/1.1.4:
    resolution: {integrity: sha512-dOy+3AuW3a2wNbZHIuMZpTcgjGuLU/uBL/ubcZF9OXbDo8ff4O8yVp5Bf0efS8uEoYo5q4Fx7dY9OgQGXgAsQA==}

  /colorette/2.0.16:
    resolution: {integrity: sha512-hUewv7oMjCp+wkBv5Rm0v87eJhq4woh5rSR+42YSQJKecCqgIqNkZ6lAlQms/BwHPJA5NKMRlpxPRv0n8HQW6g==}
    dev: true

  /colors/1.2.5:
    resolution: {integrity: sha512-erNRLao/Y3Fv54qUa0LBB+//Uf3YwMUmdJinN20yMXm9zdKKqH9wt7R9IIVZ+K7ShzfpLV/Zg8+VyrBJYB4lpg==}
    engines: {node: '>=0.1.90'}
    dev: true

  /combined-stream/1.0.8:
    resolution: {integrity: sha512-FQN4MRfuJeHf7cBbBMJFXhKSDq+2kAArBlmRBvcvFE5BB1HZKXtSFASDhdlz9zOYwxh8lDdnvmMOe/+5cdoEdg==}
    engines: {node: '>= 0.8'}
    dependencies:
      delayed-stream: 1.0.0

  /commander/2.20.3:
    resolution: {integrity: sha512-GpVkmM8vF2vQUkj2LvZmD35JxeJOLCwJ9cUkugyk2nuhbv3+mJvpLYYt+0+USMxE+oj+ey/lJEnhZw75x/OMcQ==}

  /commander/8.3.0:
    resolution: {integrity: sha512-OkTL9umf+He2DZkUq8f8J9of7yL6RJKI24dVITBmNfZBmri9zYZQrKkuXiKhyfPSu8tUhnVBB1iKXevvnlR4Ww==}
    engines: {node: '>= 12'}
    dev: true

  /commondir/1.0.1:
    resolution: {integrity: sha1-3dgA2gxmEnOTzKWVDqloo6rxJTs=}

  /compress-commons/4.1.1:
    resolution: {integrity: sha512-QLdDLCKNV2dtoTorqgxngQCMA+gWXkM/Nwu7FpeBhk/RdkzimqC3jueb/FDmaZeXh+uby1jkBqE3xArsLBE5wQ==}
    engines: {node: '>= 10'}
    dependencies:
      buffer-crc32: 0.2.13
      crc32-stream: 4.0.2
      normalize-path: 3.0.0
      readable-stream: 3.6.0
    dev: false

  /concat-map/0.0.1:
    resolution: {integrity: sha1-2Klr13/Wjfd5OnMDajug1UBdR3s=}

  /console-control-strings/1.1.0:
    resolution: {integrity: sha1-PXz0Rk22RG6mRL9LOVB/mFEAjo4=}

  /content-disposition/0.5.4:
    resolution: {integrity: sha512-FveZTNuGw04cxlAiWbzi6zTAL/lhehaWbTtgluJh4/E95DqMwTmha3KZN1aAWA8cFIhHzMZUvLevkw5Rqk+tSQ==}
    engines: {node: '>= 0.6'}
    dependencies:
      safe-buffer: 5.2.1
    dev: true

  /content-type/1.0.4:
    resolution: {integrity: sha512-hIP3EEPs8tB9AT1L+NUqtwOAps4mk2Zob89MWXMHjHWg9milF/j4osnnQLXBCBFBk/tvIG/tUc9mOUJiPBhPXA==}
    engines: {node: '>= 0.6'}
    dev: true

  /convert-source-map/1.8.0:
    resolution: {integrity: sha512-+OQdjP49zViI/6i7nIJpA8rAl4sV/JdPfU9nZs3VqOwGIgizICvuN2ru6fMd+4llL0tar18UYJXfZ/TWtmhUjA==}
    dependencies:
      safe-buffer: 5.1.2
    dev: true

  /cookie-signature/1.0.6:
    resolution: {integrity: sha1-4wOogrNCzD7oylE6eZmXNNqzriw=}
    dev: true

  /cookie/0.4.1:
    resolution: {integrity: sha512-ZwrFkGJxUR3EIoXtO+yVE69Eb7KlixbaeAWfBQB9vVsNn/o+Yw69gBWSSDK825hQNdN+wF8zELf3dFNl/kxkUA==}
    engines: {node: '>= 0.6'}
    dev: true

  /core-util-is/1.0.2:
    resolution: {integrity: sha1-tf1UIgqivFq1eqtxQMlAdUUDwac=}
    dev: true

  /core-util-is/1.0.3:
    resolution: {integrity: sha512-ZQBvi1DcpJ4GDqanjucZ2Hj3wEO5pZDS89BWbkcrvdxksJorwUDDZamX9ldFkp9aw2lmBDLgkObEA4DWNJ9FYQ==}

  /cors/2.8.5:
    resolution: {integrity: sha512-KIHbLJqu73RGr/hnbrO9uBeixNGuvSQjul/jdFvS/KFSIH1hWVd1ng7zOHx+YrEfInLG7q4n6GHQ9cDtxv/P6g==}
    engines: {node: '>= 0.10'}
    dependencies:
      object-assign: 4.1.1
      vary: 1.1.2
    dev: true

  /crc-32/1.2.0:
    resolution: {integrity: sha512-1uBwHxF+Y/4yF5G48fwnKq6QsIXheor3ZLPT80yGBV1oEUwpPojlEhQbWKVw1VwcTQyMGHK1/XMmTjmlsmTTGA==}
    engines: {node: '>=0.8'}
    hasBin: true
    dependencies:
      exit-on-epipe: 1.0.1
      printj: 1.1.2
    dev: false

  /crc32-stream/4.0.2:
    resolution: {integrity: sha512-DxFZ/Hk473b/muq1VJ///PMNLj0ZMnzye9thBpmjpJKCc5eMgB95aK8zCGrGfQ90cWo561Te6HK9D+j4KPdM6w==}
    engines: {node: '>= 10'}
    dependencies:
      crc-32: 1.2.0
      readable-stream: 3.6.0
    dev: false

  /create-require/1.1.1:
    resolution: {integrity: sha512-dcKFX3jn0MpIaXjisoRvexIJVEKzaq7z2rZKxf+MSr9TkdmHmsU4m2lcLojrj/FHl8mk5VxMmYA+ftRkP/3oKQ==}
    dev: true

  /cross-spawn/7.0.3:
    resolution: {integrity: sha512-iRDPJKUPVEND7dHPO8rkbOnPpyDygcDFtWjpeWNCgy8WP2rXcxXL8TskReQl6OrB2G7+UJrags1q15Fudc7G6w==}
    engines: {node: '>= 8'}
    dependencies:
      path-key: 3.1.1
      shebang-command: 2.0.0
      which: 2.0.2

  /crypto-random-string/2.0.0:
    resolution: {integrity: sha512-v1plID3y9r/lPhviJ1wrXpLeyUIGAZ2SHNYTEapm7/8A9nLPoyvVp3RK/EPFqn5kEznyWgYZNsRtYYIWbuG8KA==}
    engines: {node: '>=8'}

  /cssom/0.3.8:
    resolution: {integrity: sha512-b0tGHbfegbhPJpxpiBPU2sCkigAqtM9O121le6bbOlgyV+NyGyCmVfJ6QW9eRjz8CpNfWEOYBIMIGRYkLwsIYg==}
    dev: true

  /cssom/0.4.4:
    resolution: {integrity: sha512-p3pvU7r1MyyqbTk+WbNJIgJjG2VmTIaB10rI93LzVPrmDJKkzKYMtxxyAvQXR/NS6otuzveI7+7BBq3SjBS2mw==}
    dev: true

  /cssstyle/2.3.0:
    resolution: {integrity: sha512-AZL67abkUzIuvcHqk7c09cezpGNcxUxU4Ioi/05xHk4DQeTkWmGYftIE6ctU6AEt+Gn4n1lDStOtj7FKycP71A==}
    engines: {node: '>=8'}
    dependencies:
      cssom: 0.3.8
    dev: true

  /dashdash/1.14.1:
    resolution: {integrity: sha1-hTz6D3y+L+1d4gMmuN1YEDX24vA=}
    engines: {node: '>=0.10'}
    dependencies:
      assert-plus: 1.0.0
    dev: true
    optional: true

  /data-urls/2.0.0:
    resolution: {integrity: sha512-X5eWTSXO/BJmpdIKCRuKUgSCgAN0OwliVK3yPKbwIWU1Tdw5BRajxlzMidvh+gwko9AfQ9zIj52pzF91Q3YAvQ==}
    engines: {node: '>=10'}
    dependencies:
      abab: 2.0.5
      whatwg-mimetype: 2.3.0
      whatwg-url: 8.7.0
    dev: true

  /date-utils/1.2.21:
    resolution: {integrity: sha1-YfsWzcEnSzyayq/+n8ad+HIKK2Q=}
    engines: {node: '>0.4.0'}

  /debug/2.6.9:
    resolution: {integrity: sha512-bC7ElrdJaJnPbAP+1EotYvqZsb3ecl5wi6Bfi6BJTUcNowp6cvspg0jXznRTKDjm/E7AdgFBVeAPVMNcKGsHMA==}
    dependencies:
      ms: 2.0.0
    dev: true

  /debug/3.2.7:
    resolution: {integrity: sha512-CFjzYYAi4ThfiQvizrFQevTTXHtnCqWfe7x1AhgEscTz6ZbLbfoLRLPugTQyBth6f8ZERVUSyWHFD/7Wu4t1XQ==}
    dependencies:
      ms: 2.1.3
    dev: true

  /debug/4.3.3:
    resolution: {integrity: sha512-/zxw5+vh1Tfv+4Qn7a5nsbcJKPaSvCDhojn6FEl9vupwK2VCSDtEiEtqr8DFtzYFOdz63LBkxec7DYuc2jon6Q==}
    engines: {node: '>=6.0'}
    peerDependencies:
      supports-color: '*'
    peerDependenciesMeta:
      supports-color:
        optional: true
    dependencies:
      ms: 2.1.2

  /debug/4.3.3_supports-color@9.2.1:
    resolution: {integrity: sha512-/zxw5+vh1Tfv+4Qn7a5nsbcJKPaSvCDhojn6FEl9vupwK2VCSDtEiEtqr8DFtzYFOdz63LBkxec7DYuc2jon6Q==}
    engines: {node: '>=6.0'}
    peerDependencies:
      supports-color: '*'
    peerDependenciesMeta:
      supports-color:
        optional: true
    dependencies:
      ms: 2.1.2
      supports-color: 9.2.1
    dev: true

  /decamelize-keys/1.1.0:
    resolution: {integrity: sha1-0XGoeTMlKAfrPLYdwcFEXQeN8tk=}
    engines: {node: '>=0.10.0'}
    dependencies:
      decamelize: 1.2.0
      map-obj: 1.0.1
    dev: true

  /decamelize/1.2.0:
    resolution: {integrity: sha1-9lNNFRSCabIDUue+4m9QH5oZEpA=}
    engines: {node: '>=0.10.0'}
    dev: true

  /decimal.js/10.3.1:
    resolution: {integrity: sha512-V0pfhfr8suzyPGOx3nmq4aHqabehUZn6Ch9kyFpV79TGDTWFmHqUqXdabR7QHqxzrYolF4+tVmJhUG4OURg5dQ==}
    dev: true

  /decompress-response/4.2.1:
    resolution: {integrity: sha512-jOSne2qbyE+/r8G1VU+G/82LBs2Fs4LAsTiLSHOCOMZQl2OKZ6i8i4IyHemTe+/yIXOtTcRQMzPcgyhoFlqPkw==}
    engines: {node: '>=8'}
    dependencies:
      mimic-response: 2.1.0
    optional: true

  /dedent/0.7.0:
    resolution: {integrity: sha1-JJXduvbrh0q7Dhvp3yLS5aVEMmw=}
    dev: true

  /deep-extend/0.6.0:
    resolution: {integrity: sha512-LOHxIOaPYdHlJRtCQfDIVZtfw/ufM8+rVj649RIHzcm/vGwQRXFt6OPqIFWsm2XEMrNIEtWR64sY1LEKD2vAOA==}
    engines: {node: '>=4.0.0'}

  /deep-is/0.1.4:
    resolution: {integrity: sha512-oIPzksmTg4/MriiaYGO+okXDT7ztn/w3Eptv/+gSIdMdKsJo0u4CfYNFJPy+4SKMuCqGw2wxnA+URMg3t8a/bQ==}
    dev: true

  /deepmerge/4.2.2:
    resolution: {integrity: sha512-FJ3UgI4gIl+PHZm53knsuSFpE+nESMr7M4v9QcgB7S63Kj/6WqMiFQJpBBYz1Pt+66bZpP3Q7Lye0Oo9MPKEdg==}
    engines: {node: '>=0.10.0'}
    dev: true

  /define-properties/1.1.3:
    resolution: {integrity: sha512-3MqfYKj2lLzdMSf8ZIZE/V+Zuy+BgD6f164e8K2w7dgnpKArBDerGYpM46IYYcjnkdPNMjPk9A6VFB8+3SKlXQ==}
    engines: {node: '>= 0.4'}
    dependencies:
      object-keys: 1.1.1
    dev: true

  /del/6.0.0:
    resolution: {integrity: sha512-1shh9DQ23L16oXSZKB2JxpL7iMy2E0S9d517ptA1P8iw0alkPtQcrKH7ru31rYtKwF499HkTu+DRzq3TCKDFRQ==}
    engines: {node: '>=10'}
    dependencies:
      globby: 11.1.0
      graceful-fs: 4.2.9
      is-glob: 4.0.3
      is-path-cwd: 2.2.0
      is-path-inside: 3.0.3
      p-map: 4.0.0
      rimraf: 3.0.2
      slash: 3.0.0

  /delayed-stream/1.0.0:
    resolution: {integrity: sha1-3zrhmayt+31ECqrgsp4icrJOxhk=}
    engines: {node: '>=0.4.0'}

  /delegates/1.0.0:
    resolution: {integrity: sha1-hMbhWbgZBP3KWaDvRM2HDTElD5o=}

  /denque/1.5.1:
    resolution: {integrity: sha512-XwE+iZ4D6ZUB7mfYRMb5wByE8L74HCn30FBN7sWnXksWc1LO1bPDl67pBR9o/kC4z/xSNAwkMYcGgqDV3BE3Hw==}
    engines: {node: '>=0.10'}

  /depd/1.1.2:
    resolution: {integrity: sha1-m81S4UwJd2PnSbJ0xDRu0uVgtak=}
    engines: {node: '>= 0.6'}
    dev: true

  /depd/2.0.0:
    resolution: {integrity: sha512-g7nH6P6dyDioJogAAGprGpCtVImJhpPk/roCzdb3fIh61/s/nPsfR6onyMwkCAR/OlC3yBC0lESvUoQEAssIrw==}
    engines: {node: '>= 0.8'}

  /destroy/1.0.4:
    resolution: {integrity: sha1-l4hXRCxEdJ5CBmE+N5RiBYJqvYA=}
    dev: true

  /detect-libc/1.0.3:
    resolution: {integrity: sha1-+hN8S9aY7fVc1c0CrFWfkaTEups=}
    engines: {node: '>=0.10'}
    hasBin: true

  /detect-newline/3.1.0:
    resolution: {integrity: sha512-TLz+x/vEXm/Y7P7wn1EJFNLxYpUD4TgMosxY6fAVJUnJMbupHBOncxyWUG9OpTaH9EBD7uFI5LfEgmMOc54DsA==}
    engines: {node: '>=8'}
    dev: true

  /diff-sequences/27.4.0:
    resolution: {integrity: sha512-YqiQzkrsmHMH5uuh8OdQFU9/ZpADnwzml8z0O5HvRNda+5UZsaX/xN+AAxfR2hWq1Y7HZnAzO9J5lJXOuDz2Ww==}
    engines: {node: ^10.13.0 || ^12.13.0 || ^14.15.0 || >=15.0.0}
    dev: true

  /diff/4.0.2:
    resolution: {integrity: sha512-58lmxKSA4BNyLz+HHMUzlOEpg09FV+ev6ZMe3vJihgdxzgcwZ8VoEEPmALCZG9LmqfVoNMMKpttIYTVG6uDY7A==}
    engines: {node: '>=0.3.1'}
    dev: true

  /dir-glob/3.0.1:
    resolution: {integrity: sha512-WkrWp9GR4KXfKGYzOLmTuGVi1UWFfws377n9cc55/tb6DuqyF6pcQ5AbiHEshaDpY9v6oaSr2XCDidGmMwdzIA==}
    engines: {node: '>=8'}
    dependencies:
      path-type: 4.0.0

  /doctrine/3.0.0:
    resolution: {integrity: sha512-yS+Q5i3hBf7GBkd4KG8a7eBNNWNGLTaEwwYWUijIYM7zrlYDM0BFXHjjPWlWZ1Rg7UaddZeIDmi9jF3HmqiQ2w==}
    engines: {node: '>=6.0.0'}
    dependencies:
      esutils: 2.0.3
    dev: true

  /domexception/2.0.1:
    resolution: {integrity: sha512-yxJ2mFy/sibVQlu5qHjOkf9J3K6zgmCxgJ94u2EdvDOV09H+32LtRswEcUsmUWN72pVLOEnTSRaIVVzVQgS0dg==}
    engines: {node: '>=8'}
    dependencies:
      webidl-conversions: 5.0.0
    dev: true

  /dotenv/14.2.0:
    resolution: {integrity: sha512-05POuPJyPpO6jqzTNweQFfAyMSD4qa4lvsMOWyTRTdpHKy6nnnN+IYWaXF+lHivhBH/ufDKlR4IWCAN3oPnHuw==}
    engines: {node: '>=12'}

  /eastasianwidth/0.2.0:
    resolution: {integrity: sha512-I88TYZWc9XiYHRQ4/3c5rjjfgkjhLyW2luGIheGERbNQ6OY7yTybanSpDXZa8y7VUP9YmDcYa+eyq4ca7iLqWA==}
    dev: true

  /ecc-jsbn/0.1.2:
    resolution: {integrity: sha1-OoOpBOVDUyh4dMVkt1SThoSamMk=}
    dependencies:
      jsbn: 0.1.1
      safer-buffer: 2.1.2
    dev: true
    optional: true

  /ecdsa-sig-formatter/1.0.11:
    resolution: {integrity: sha512-nagl3RYrbNv6kQkeJIpt6NJZy8twLB/2vtz6yN9Z4vRKHN4/QZJIEbqohALSgwKdnksuY3k5Addp5lg8sVoVcQ==}
    dependencies:
      safe-buffer: 5.2.1

  /ee-first/1.1.1:
    resolution: {integrity: sha1-WQxhFWsK4vTwJVcyoViyZrxWsh0=}
    dev: true

  /electron-to-chromium/1.4.45:
    resolution: {integrity: sha512-czF9eYVuOmlY/vxyMQz2rGlNSjZpxNQYBe1gmQv7al171qOIhgyO9k7D5AKlgeTCSPKk+LHhj5ZyIdmEub9oNg==}
    dev: true

  /emittery/0.8.1:
    resolution: {integrity: sha512-uDfvUjVrfGJJhymx/kz6prltenw1u7WrCg1oa94zYY8xxVpLLUu045LAT0dhDZdXG58/EpPL/5kA180fQ/qudg==}
    engines: {node: '>=10'}
    dev: true

  /emoji-regex/8.0.0:
    resolution: {integrity: sha512-MSjYzcWNOA0ewAHpz0MxpYFvwg6yjy1NG3xteoqz644VCo/RPgnr1/GGt+ic3iJTzQ8Eu3TdM14SawnVUmGE6A==}

  /emoji-regex/9.2.2:
    resolution: {integrity: sha512-L18DaJsXSUk2+42pv8mLs5jJT2hqFkFE4j21wOmgbUqsZ2hL72NsUU785g9RXgo3s0ZNgVl42TiHp3ZtOv/Vyg==}
    dev: true

  /encodeurl/1.0.2:
    resolution: {integrity: sha1-rT/0yG7C0CkyL1oCw6mmBslbP1k=}
    engines: {node: '>= 0.8'}
    dev: true

  /end-of-stream/1.4.4:
    resolution: {integrity: sha512-+uw1inIHVPQoaVuHzRyXd21icM+cnt4CzD5rW+NC1wjOUSTOs+Te7FOv7AhN7vS9x/oIyhLP5PR1H+phQAHu5Q==}
    dependencies:
      once: 1.4.0

  /enquirer/2.3.6:
    resolution: {integrity: sha512-yjNnPr315/FjS4zIsUxYguYUPP2e1NK4d7E7ZOLiyYCcbFBiTMyID+2wvm2w6+pZ/odMA7cRkjhsPbltwBOrLg==}
    engines: {node: '>=8.6'}
    dependencies:
      ansi-colors: 4.1.1
    dev: true

  /env-paths/2.2.1:
    resolution: {integrity: sha512-+h1lkLKhZMTYjog1VEpJNG7NZJWcuc2DDk/qsqSTRRCOXiLjeQ1d1/udrUGhqMxUgAlwKNZ0cf2uqan5GLuS2A==}
    engines: {node: '>=6'}

  /error-ex/1.3.2:
    resolution: {integrity: sha512-7dFHNmqeFSEt2ZBsCriorKnn3Z2pj+fd9kmI6QoWw4//DL+icEBfc0U7qJCisqrTsKTjw4fNFy2pW9OqStD84g==}
    dependencies:
      is-arrayish: 0.2.1

  /es-abstract/1.19.1:
    resolution: {integrity: sha512-2vJ6tjA/UfqLm2MPs7jxVybLoB8i1t1Jd9R3kISld20sIxPcTbLuggQOUxeWeAvIUkduv/CfMjuh4WmiXr2v9w==}
    engines: {node: '>= 0.4'}
    dependencies:
      call-bind: 1.0.2
      es-to-primitive: 1.2.1
      function-bind: 1.1.1
      get-intrinsic: 1.1.1
      get-symbol-description: 1.0.0
      has: 1.0.3
      has-symbols: 1.0.2
      internal-slot: 1.0.3
      is-callable: 1.2.4
      is-negative-zero: 2.0.2
      is-regex: 1.1.4
      is-shared-array-buffer: 1.0.1
      is-string: 1.0.7
      is-weakref: 1.0.2
      object-inspect: 1.12.0
      object-keys: 1.1.1
      object.assign: 4.1.2
      string.prototype.trimend: 1.0.4
      string.prototype.trimstart: 1.0.4
      unbox-primitive: 1.0.1
    dev: true

  /es-to-primitive/1.2.1:
    resolution: {integrity: sha512-QCOllgZJtaUo9miYBcLChTUaHNjJF3PYs1VidD7AwiEj1kYxKeQTctLAezAOH5ZKRH0g2IgPn6KwB4IT8iRpvA==}
    engines: {node: '>= 0.4'}
    dependencies:
      is-callable: 1.2.4
      is-date-object: 1.0.5
      is-symbol: 1.0.4
    dev: true

  /esbuild-android-arm64/0.13.14:
    resolution: {integrity: sha512-Q+Xhfp827r+ma8/DJgpMRUbDZfefsk13oePFEXEIJ4gxFbNv5+vyiYXYuKm43/+++EJXpnaYmEnu4hAKbAWYbA==}
    cpu: [arm64]
    os: [android]
    requiresBuild: true
    dev: true
    optional: true

  /esbuild-android-arm64/0.14.11:
    resolution: {integrity: sha512-6iHjgvMnC/SzDH8TefL+/3lgCjYWwAd1LixYfmz/TBPbDQlxcuSkX0yiQgcJB9k+ibZ54yjVXziIwGdlc+6WNw==}
    cpu: [arm64]
    os: [android]
    requiresBuild: true
    dev: true
    optional: true

  /esbuild-darwin-64/0.13.14:
    resolution: {integrity: sha512-YmOhRns6QBNSjpVdTahi/yZ8dscx9ai7a6OY6z5ACgOuQuaQ2Qk2qgJ0/siZ6LgD0gJFMV8UINFV5oky5TFNQQ==}
    cpu: [x64]
    os: [darwin]
    requiresBuild: true
    dev: true
    optional: true

  /esbuild-darwin-64/0.14.11:
    resolution: {integrity: sha512-olq84ikh6TiBcrs3FnM4eR5VPPlcJcdW8BnUz/lNoEWYifYQ+Po5DuYV1oz1CTFMw4k6bQIZl8T3yxL+ZT2uvQ==}
    cpu: [x64]
    os: [darwin]
    requiresBuild: true
    dev: true
    optional: true

  /esbuild-darwin-arm64/0.13.14:
    resolution: {integrity: sha512-Lp00VTli2jqZghSa68fx3fEFCPsO1hK59RMo1PRap5RUjhf55OmaZTZYnCDI0FVlCtt+gBwX5qwFt4lc6tI1xg==}
    cpu: [arm64]
    os: [darwin]
    requiresBuild: true
    dev: true
    optional: true

  /esbuild-darwin-arm64/0.14.11:
    resolution: {integrity: sha512-Jj0ieWLREPBYr/TZJrb2GFH8PVzDqiQWavo1pOFFShrcmHWDBDrlDxPzEZ67NF/Un3t6sNNmeI1TUS/fe1xARg==}
    cpu: [arm64]
    os: [darwin]
    requiresBuild: true
    dev: true
    optional: true

  /esbuild-freebsd-64/0.13.14:
    resolution: {integrity: sha512-BKosI3jtvTfnmsCW37B1TyxMUjkRWKqopR0CE9AF2ratdpkxdR24Vpe3gLKNyWiZ7BE96/SO5/YfhbPUzY8wKw==}
    cpu: [x64]
    os: [freebsd]
    requiresBuild: true
    dev: true
    optional: true

  /esbuild-freebsd-64/0.14.11:
    resolution: {integrity: sha512-C5sT3/XIztxxz/zwDjPRHyzj/NJFOnakAanXuyfLDwhwupKPd76/PPHHyJx6Po6NI6PomgVp/zi6GRB8PfrOTA==}
    cpu: [x64]
    os: [freebsd]
    requiresBuild: true
    dev: true
    optional: true

  /esbuild-freebsd-arm64/0.13.14:
    resolution: {integrity: sha512-yd2uh0yf+fWv5114+SYTl4/1oDWtr4nN5Op+PGxAkMqHfYfLjFKpcxwCo/QOS/0NWqPVE8O41IYZlFhbEN2B8Q==}
    cpu: [arm64]
    os: [freebsd]
    requiresBuild: true
    dev: true
    optional: true

  /esbuild-freebsd-arm64/0.14.11:
    resolution: {integrity: sha512-y3Llu4wbs0bk4cwjsdAtVOesXb6JkdfZDLKMt+v1U3tOEPBdSu6w8796VTksJgPfqvpX22JmPLClls0h5p+L9w==}
    cpu: [arm64]
    os: [freebsd]
    requiresBuild: true
    dev: true
    optional: true

  /esbuild-linux-32/0.13.14:
    resolution: {integrity: sha512-a8rOnS1oWSfkkYWXoD2yXNV4BdbDKA7PNVQ1klqkY9SoSApL7io66w5H44mTLsfyw7G6Z2vLlaLI2nz9MMAowA==}
    cpu: [ia32]
    os: [linux]
    requiresBuild: true
    dev: true
    optional: true

  /esbuild-linux-32/0.14.11:
    resolution: {integrity: sha512-Cg3nVsxArjyLke9EuwictFF3Sva+UlDTwHIuIyx8qpxRYAOUTmxr2LzYrhHyTcGOleLGXUXYsnUVwKqnKAgkcg==}
    cpu: [ia32]
    os: [linux]
    requiresBuild: true
    dev: true
    optional: true

  /esbuild-linux-64/0.13.14:
    resolution: {integrity: sha512-yPZSoMs9W2MC3Dw+6kflKt5FfQm6Dicex9dGIr1OlHRsn3Hm7yGMUTctlkW53KknnZdOdcdd5upxvbxqymczVQ==}
    cpu: [x64]
    os: [linux]
    requiresBuild: true
    dev: true
    optional: true

  /esbuild-linux-64/0.14.11:
    resolution: {integrity: sha512-oeR6dIrrojr8DKVrxtH3xl4eencmjsgI6kPkDCRIIFwv4p+K7ySviM85K66BN01oLjzthpUMvBVfWSJkBLeRbg==}
    cpu: [x64]
    os: [linux]
    requiresBuild: true
    dev: true
    optional: true

  /esbuild-linux-arm/0.13.14:
    resolution: {integrity: sha512-8chZE4pkKRvJ/M/iwsNQ1KqsRg2RyU5eT/x2flNt/f8F2TVrDreR7I0HEeCR50wLla3B1C3wTIOzQBmjuc6uWg==}
    cpu: [arm]
    os: [linux]
    requiresBuild: true
    dev: true
    optional: true

  /esbuild-linux-arm/0.14.11:
    resolution: {integrity: sha512-vcwskfD9g0tojux/ZaTJptJQU3a7YgTYsptK1y6LQ/rJmw7U5QJvboNawqM98Ca3ToYEucfCRGbl66OTNtp6KQ==}
    cpu: [arm]
    os: [linux]
    requiresBuild: true
    dev: true
    optional: true

  /esbuild-linux-arm64/0.13.14:
    resolution: {integrity: sha512-Lvo391ln9PzC334e+jJ2S0Rt0cxP47eoH5gFyv/E8HhOnEJTvm7A+RRnMjjHnejELacTTfYgFGQYPjLsi/jObQ==}
    cpu: [arm64]
    os: [linux]
    requiresBuild: true
    dev: true
    optional: true

  /esbuild-linux-arm64/0.14.11:
    resolution: {integrity: sha512-+e6ZCgTFQYZlmg2OqLkg1jHLYtkNDksxWDBWNtI4XG4WxuOCUErLqfEt9qWjvzK3XBcCzHImrajkUjO+rRkbMg==}
    cpu: [arm64]
    os: [linux]
    requiresBuild: true
    dev: true
    optional: true

  /esbuild-linux-mips64le/0.13.14:
    resolution: {integrity: sha512-MZhgxbmrWbpY3TOE029O6l5tokG9+Yoj2hW7vdit/d/VnmneqeGrSHADuDL6qXM8L5jaCiaivb4VhsyVCpdAbQ==}
    cpu: [mips64el]
    os: [linux]
    requiresBuild: true
    dev: true
    optional: true

  /esbuild-linux-mips64le/0.14.11:
    resolution: {integrity: sha512-Rrs99L+p54vepmXIb87xTG6ukrQv+CzrM8eoeR+r/OFL2Rg8RlyEtCeshXJ2+Q66MXZOgPJaokXJZb9snq28bw==}
    cpu: [mips64el]
    os: [linux]
    requiresBuild: true
    dev: true
    optional: true

  /esbuild-linux-ppc64le/0.13.14:
    resolution: {integrity: sha512-un7KMwS7fX1Un6BjfSZxTT8L5cV/8Uf4SAhM7WYy2XF8o8TI+uRxxD03svZnRNIPsN2J5cl6qV4n7Iwz+yhhVw==}
    cpu: [ppc64]
    os: [linux]
    requiresBuild: true
    dev: true
    optional: true

  /esbuild-linux-ppc64le/0.14.11:
    resolution: {integrity: sha512-JyzziGAI0D30Vyzt0HDihp4s1IUtJ3ssV2zx9O/c+U/dhUHVP2TmlYjzCfCr2Q6mwXTeloDcLS4qkyvJtYptdQ==}
    cpu: [ppc64]
    os: [linux]
    requiresBuild: true
    dev: true
    optional: true

  /esbuild-linux-s390x/0.14.11:
    resolution: {integrity: sha512-DoThrkzunZ1nfRGoDN6REwmo8ZZWHd2ztniPVIR5RMw/Il9wiWEYBahb8jnMzQaSOxBsGp0PbyJeVLTUatnlcw==}
    cpu: [s390x]
    os: [linux]
    requiresBuild: true
    dev: true
    optional: true

  /esbuild-netbsd-64/0.13.14:
    resolution: {integrity: sha512-5ekKx/YbOmmlTeNxBjh38Uh5TGn5C4uyqN17i67k18pS3J+U2hTVD7rCxcFcRS1AjNWumkVL3jWqYXadFwMS0Q==}
    cpu: [x64]
    os: [netbsd]
    requiresBuild: true
    dev: true
    optional: true

  /esbuild-netbsd-64/0.14.11:
    resolution: {integrity: sha512-12luoRQz+6eihKYh1zjrw0CBa2aw3twIiHV/FAfjh2NEBDgJQOY4WCEUEN+Rgon7xmLh4XUxCQjnwrvf8zhACw==}
    cpu: [x64]
    os: [netbsd]
    requiresBuild: true
    dev: true
    optional: true

  /esbuild-openbsd-64/0.13.14:
    resolution: {integrity: sha512-9bzvwewHjct2Cv5XcVoE1yW5YTW12Sk838EYfA46abgnhxGoFSD1mFcaztp5HHC43AsF+hQxbSFG/RilONARUA==}
    cpu: [x64]
    os: [openbsd]
    requiresBuild: true
    dev: true
    optional: true

  /esbuild-openbsd-64/0.14.11:
    resolution: {integrity: sha512-l18TZDjmvwW6cDeR4fmizNoxndyDHamGOOAenwI4SOJbzlJmwfr0jUgjbaXCUuYVOA964siw+Ix+A+bhALWg8Q==}
    cpu: [x64]
    os: [openbsd]
    requiresBuild: true
    dev: true
    optional: true

  /esbuild-register/3.3.1_esbuild@0.13.14:
    resolution: {integrity: sha512-DjK9rOeo+Dhq8DXKy52DF2+O7zNPXkFRg9lZfqXDGLU6AzrULxBJZPOOFcH6WCNfkwqymKOZoNvd/ncCvEjwdw==}
    peerDependencies:
      esbuild: '>=0.12 <1'
    dependencies:
      esbuild: 0.13.14
    dev: true

  /esbuild-sunos-64/0.13.14:
    resolution: {integrity: sha512-mjMrZB76M6FmoiTvj/RGWilrioR7gVwtFBRVugr9qLarXMIU1W/pQx+ieEOtflrW61xo8w1fcxyHsVVGRvoQ0w==}
    cpu: [x64]
    os: [sunos]
    requiresBuild: true
    dev: true
    optional: true

  /esbuild-sunos-64/0.14.11:
    resolution: {integrity: sha512-bmYzDtwASBB8c+0/HVOAiE9diR7+8zLm/i3kEojUH2z0aIs6x/S4KiTuT5/0VKJ4zk69kXel1cNWlHBMkmavQg==}
    cpu: [x64]
    os: [sunos]
    requiresBuild: true
    dev: true
    optional: true

  /esbuild-windows-32/0.13.14:
    resolution: {integrity: sha512-GZa6mrx2rgfbH/5uHg0Rdw50TuOKbdoKCpEBitzmG5tsXBdce+cOL+iFO5joZc6fDVCLW3Y6tjxmSXRk/v20Hg==}
    cpu: [ia32]
    os: [win32]
    requiresBuild: true
    dev: true
    optional: true

  /esbuild-windows-32/0.14.11:
    resolution: {integrity: sha512-J1Ys5hMid8QgdY00OBvIolXgCQn1ARhYtxPnG6ESWNTty3ashtc4+As5nTrsErnv8ZGUcWZe4WzTP/DmEVX1UQ==}
    cpu: [ia32]
    os: [win32]
    requiresBuild: true
    dev: true
    optional: true

  /esbuild-windows-64/0.13.14:
    resolution: {integrity: sha512-Lsgqah24bT7ClHjLp/Pj3A9wxjhIAJyWQcrOV4jqXAFikmrp2CspA8IkJgw7HFjx6QrJuhpcKVbCAe/xw0i2yw==}
    cpu: [x64]
    os: [win32]
    requiresBuild: true
    dev: true
    optional: true

  /esbuild-windows-64/0.14.11:
    resolution: {integrity: sha512-h9FmMskMuGeN/9G9+LlHPAoiQk9jlKDUn9yA0MpiGzwLa82E7r1b1u+h2a+InprbSnSLxDq/7p5YGtYVO85Mlg==}
    cpu: [x64]
    os: [win32]
    requiresBuild: true
    dev: true
    optional: true

  /esbuild-windows-arm64/0.13.14:
    resolution: {integrity: sha512-KP8FHVlWGhM7nzYtURsGnskXb/cBCPTfj0gOKfjKq2tHtYnhDZywsUG57nk7TKhhK0fL11LcejHG3LRW9RF/9A==}
    cpu: [arm64]
    os: [win32]
    requiresBuild: true
    dev: true
    optional: true

  /esbuild-windows-arm64/0.14.11:
    resolution: {integrity: sha512-dZp7Krv13KpwKklt9/1vBFBMqxEQIO6ri7Azf8C+ob4zOegpJmha2XY9VVWP/OyQ0OWk6cEeIzMJwInRZrzBUQ==}
    cpu: [arm64]
    os: [win32]
    requiresBuild: true
    dev: true
    optional: true

  /esbuild/0.13.14:
    resolution: {integrity: sha512-xu4D+1ji9x53ocuomcY+KOrwAnWzhBu/wTEjpdgZ8I1c8i5vboYIeigMdzgY1UowYBKa2vZgVgUB32bu7gkxeg==}
    hasBin: true
    requiresBuild: true
    optionalDependencies:
      esbuild-android-arm64: 0.13.14
      esbuild-darwin-64: 0.13.14
      esbuild-darwin-arm64: 0.13.14
      esbuild-freebsd-64: 0.13.14
      esbuild-freebsd-arm64: 0.13.14
      esbuild-linux-32: 0.13.14
      esbuild-linux-64: 0.13.14
      esbuild-linux-arm: 0.13.14
      esbuild-linux-arm64: 0.13.14
      esbuild-linux-mips64le: 0.13.14
      esbuild-linux-ppc64le: 0.13.14
      esbuild-netbsd-64: 0.13.14
      esbuild-openbsd-64: 0.13.14
      esbuild-sunos-64: 0.13.14
      esbuild-windows-32: 0.13.14
      esbuild-windows-64: 0.13.14
      esbuild-windows-arm64: 0.13.14
    dev: true

  /esbuild/0.14.11:
    resolution: {integrity: sha512-xZvPtVj6yecnDeFb3KjjCM6i7B5TCAQZT77kkW/CpXTMnd6VLnRPKrUB1XHI1pSq6a4Zcy3BGueQ8VljqjDGCg==}
    hasBin: true
    requiresBuild: true
    optionalDependencies:
      esbuild-android-arm64: 0.14.11
      esbuild-darwin-64: 0.14.11
      esbuild-darwin-arm64: 0.14.11
      esbuild-freebsd-64: 0.14.11
      esbuild-freebsd-arm64: 0.14.11
      esbuild-linux-32: 0.14.11
      esbuild-linux-64: 0.14.11
      esbuild-linux-arm: 0.14.11
      esbuild-linux-arm64: 0.14.11
      esbuild-linux-mips64le: 0.14.11
      esbuild-linux-ppc64le: 0.14.11
      esbuild-linux-s390x: 0.14.11
      esbuild-netbsd-64: 0.14.11
      esbuild-openbsd-64: 0.14.11
      esbuild-sunos-64: 0.14.11
      esbuild-windows-32: 0.14.11
      esbuild-windows-64: 0.14.11
      esbuild-windows-arm64: 0.14.11
    dev: true

  /escalade/3.1.1:
    resolution: {integrity: sha512-k0er2gUkLf8O0zKJiAhmkTnJlTvINGv7ygDNPbeIsX/TJjGJZHuh9B2UxbsaEkmlEo9MfhrSzmhIlhRlI2GXnw==}
    engines: {node: '>=6'}
    dev: true

  /escape-html/1.0.3:
    resolution: {integrity: sha1-Aljq5NPQwJdN4cFpGI7wBR0dGYg=}
    dev: true

  /escape-string-regexp/1.0.5:
    resolution: {integrity: sha1-G2HAViGQqN/2rjuyzwIAyhMLhtQ=}
    engines: {node: '>=0.8.0'}

  /escape-string-regexp/2.0.0:
    resolution: {integrity: sha512-UpzcLCXolUWcNu5HtVMHYdXJjArjsF9C0aNnquZYY4uW/Vu0miy5YoWvbV345HauVvcAUnpRuhMMcqTcGOY2+w==}
    engines: {node: '>=8'}

  /escape-string-regexp/4.0.0:
    resolution: {integrity: sha512-TtpcNJ3XAzx3Gq8sWRzJaVajRs0uVxA2YAkdb1jm2YkPz4G6egUFAyA3n5vtEIZefPk5Wa4UXbKuS5fKkJWdgA==}
    engines: {node: '>=10'}

  /escodegen/2.0.0:
    resolution: {integrity: sha512-mmHKys/C8BFUGI+MAWNcSYoORYLMdPzjrknd2Vc+bUsjN5bXcr8EhrNB+UTqfL1y3I9c4fw2ihgtMPQLBRiQxw==}
    engines: {node: '>=6.0'}
    hasBin: true
    dependencies:
      esprima: 4.0.1
      estraverse: 5.3.0
      esutils: 2.0.3
      optionator: 0.8.3
    optionalDependencies:
      source-map: 0.6.1
    dev: true

  /eslint-config-prettier/8.3.0_eslint@8.6.0:
    resolution: {integrity: sha512-BgZuLUSeKzvlL/VUjx/Yb787VQ26RU3gGjA3iiFvdsp/2bMfVIWUVP7tjxtjS0e+HP409cPlPvNkQloz8C91ew==}
    hasBin: true
    peerDependencies:
      eslint: '>=7.0.0'
    dependencies:
      eslint: 8.6.0
    dev: true

  /eslint-config-prettier/8.3.0_eslint@8.7.0:
    resolution: {integrity: sha512-BgZuLUSeKzvlL/VUjx/Yb787VQ26RU3gGjA3iiFvdsp/2bMfVIWUVP7tjxtjS0e+HP409cPlPvNkQloz8C91ew==}
    hasBin: true
    peerDependencies:
      eslint: '>=7.0.0'
    dependencies:
      eslint: 8.7.0
    dev: true

  /eslint-formatter-pretty/4.1.0:
    resolution: {integrity: sha512-IsUTtGxF1hrH6lMWiSl1WbGaiP01eT6kzywdY1U+zLc0MP+nwEnUiS9UI8IaOTUhTeQJLlCEWIbXINBH4YJbBQ==}
    engines: {node: '>=10'}
    dependencies:
      '@types/eslint': 7.29.0
      ansi-escapes: 4.3.2
      chalk: 4.1.2
      eslint-rule-docs: 1.1.231
      log-symbols: 4.1.0
      plur: 4.0.0
      string-width: 4.2.3
      supports-hyperlinks: 2.2.0
    dev: true

  /eslint-plugin-eslint-comments/3.2.0_eslint@8.6.0:
    resolution: {integrity: sha512-0jkOl0hfojIHHmEHgmNdqv4fmh7300NdpA9FFpF7zaoLvB/QeXOGNLIo86oAveJFrfB1p05kC8hpEMHM8DwWVQ==}
    engines: {node: '>=6.5.0'}
    peerDependencies:
      eslint: '>=4.19.1'
    dependencies:
      escape-string-regexp: 1.0.5
      eslint: 8.6.0
      ignore: 5.2.0
    dev: true

  /eslint-plugin-eslint-comments/3.2.0_eslint@8.7.0:
    resolution: {integrity: sha512-0jkOl0hfojIHHmEHgmNdqv4fmh7300NdpA9FFpF7zaoLvB/QeXOGNLIo86oAveJFrfB1p05kC8hpEMHM8DwWVQ==}
    engines: {node: '>=6.5.0'}
    peerDependencies:
      eslint: '>=4.19.1'
    dependencies:
      escape-string-regexp: 1.0.5
      eslint: 8.7.0
      ignore: 5.2.0
    dev: true

  /eslint-plugin-jest/25.3.4_50718c277c711d46fdc0916b9b606e5d:
    resolution: {integrity: sha512-CCnwG71wvabmwq/qkz0HWIqBHQxw6pXB1uqt24dxqJ9WB34pVg49bL1sjXphlJHgTMWGhBjN1PicdyxDxrfP5A==}
    engines: {node: ^12.13.0 || ^14.15.0 || >=16.0.0}
    peerDependencies:
      '@typescript-eslint/eslint-plugin': ^4.0.0 || ^5.0.0
      eslint: ^6.0.0 || ^7.0.0 || ^8.0.0
      jest: '*'
    peerDependenciesMeta:
      '@typescript-eslint/eslint-plugin':
        optional: true
      jest:
        optional: true
    dependencies:
      '@typescript-eslint/eslint-plugin': 5.9.0_bd2fd93dbcc607ad2f21b784bccfe0c8
      '@typescript-eslint/experimental-utils': 5.9.1_eslint@8.6.0+typescript@4.5.4
      eslint: 8.6.0
    transitivePeerDependencies:
      - supports-color
      - typescript
    dev: true

  /eslint-plugin-jest/25.3.4_5b4401880e755218c3657ff0f7148c75:
    resolution: {integrity: sha512-CCnwG71wvabmwq/qkz0HWIqBHQxw6pXB1uqt24dxqJ9WB34pVg49bL1sjXphlJHgTMWGhBjN1PicdyxDxrfP5A==}
    engines: {node: ^12.13.0 || ^14.15.0 || >=16.0.0}
    peerDependencies:
      '@typescript-eslint/eslint-plugin': ^4.0.0 || ^5.0.0
      eslint: ^6.0.0 || ^7.0.0 || ^8.0.0
      jest: '*'
    peerDependenciesMeta:
      '@typescript-eslint/eslint-plugin':
        optional: true
      jest:
        optional: true
    dependencies:
      '@typescript-eslint/eslint-plugin': 5.9.0_bd2fd93dbcc607ad2f21b784bccfe0c8
      '@typescript-eslint/experimental-utils': 5.9.1_eslint@8.6.0+typescript@4.5.4
      eslint: 8.6.0
      jest: 27.4.7_ts-node@10.4.0
    transitivePeerDependencies:
      - supports-color
      - typescript
    dev: true

  /eslint-plugin-jest/25.7.0_044a69ce56423e5a462f0eb0c643b7d7:
    resolution: {integrity: sha512-PWLUEXeeF7C9QGKqvdSbzLOiLTx+bno7/HC9eefePfEb257QFHg7ye3dh80AZVkaa/RQsBB1Q/ORQvg2X7F0NQ==}
    engines: {node: ^12.13.0 || ^14.15.0 || >=16.0.0}
    peerDependencies:
      '@typescript-eslint/eslint-plugin': ^4.0.0 || ^5.0.0
      eslint: ^6.0.0 || ^7.0.0 || ^8.0.0
      jest: '*'
    peerDependenciesMeta:
      '@typescript-eslint/eslint-plugin':
        optional: true
      jest:
        optional: true
    dependencies:
      '@typescript-eslint/eslint-plugin': 5.10.0_3b6b276e93ead7cf6063f183a5e18d1f
      '@typescript-eslint/experimental-utils': 5.9.1_eslint@8.7.0+typescript@4.5.4
      eslint: 8.7.0
      jest: 27.4.7_ts-node@10.4.0
    transitivePeerDependencies:
      - supports-color
      - typescript
    dev: true

  /eslint-plugin-prettier/4.0.0_1c588f61426b1faf18812943f1678311:
    resolution: {integrity: sha512-98MqmCJ7vJodoQK359bqQWaxOE0CS8paAz/GgjaZLyex4TTk3g9HugoO89EqWCrFiOqn9EVvcoo7gZzONCWVwQ==}
    engines: {node: '>=6.0.0'}
    peerDependencies:
      eslint: '>=7.28.0'
      eslint-config-prettier: '*'
      prettier: '>=2.0.0'
    peerDependenciesMeta:
      eslint-config-prettier:
        optional: true
    dependencies:
      eslint: 8.6.0
      eslint-config-prettier: 8.3.0_eslint@8.6.0
      prettier: 2.5.1
      prettier-linter-helpers: 1.0.0
    dev: true

  /eslint-plugin-prettier/4.0.0_4660519532e4c3b0a9e5bb6623cfedf6:
    resolution: {integrity: sha512-98MqmCJ7vJodoQK359bqQWaxOE0CS8paAz/GgjaZLyex4TTk3g9HugoO89EqWCrFiOqn9EVvcoo7gZzONCWVwQ==}
    engines: {node: '>=6.0.0'}
    peerDependencies:
      eslint: '>=7.28.0'
      eslint-config-prettier: '*'
      prettier: '>=2.0.0'
    peerDependenciesMeta:
      eslint-config-prettier:
        optional: true
    dependencies:
      eslint: 8.7.0
      eslint-config-prettier: 8.3.0_eslint@8.7.0
      prettier: 2.5.1
      prettier-linter-helpers: 1.0.0
    dev: true

  /eslint-rule-docs/1.1.231:
    resolution: {integrity: sha512-egHz9A1WG7b8CS0x1P6P/Rj5FqZOjray/VjpJa14tMZalfRKvpE2ONJ3plCM7+PcinmU4tcmbPLv0VtwzSdLVA==}
    dev: true

  /eslint-scope/5.1.1:
    resolution: {integrity: sha512-2NxwbF/hZ0KpepYN0cNbo+FN6XoK7GaHlQhgx/hIZl6Va0bF45RQOOwhLIy8lQDbuCiadSLCBnH2CFYquit5bw==}
    engines: {node: '>=8.0.0'}
    dependencies:
      esrecurse: 4.3.0
      estraverse: 4.3.0
    dev: true

  /eslint-scope/7.1.0:
    resolution: {integrity: sha512-aWwkhnS0qAXqNOgKOK0dJ2nvzEbhEvpy8OlJ9kZ0FeZnA6zpjv1/Vei+puGFFX7zkPCkHHXb7IDX3A+7yPrRWg==}
    engines: {node: ^12.22.0 || ^14.17.0 || >=16.0.0}
    dependencies:
      esrecurse: 4.3.0
      estraverse: 5.3.0
    dev: true

  /eslint-utils/3.0.0_eslint@8.6.0:
    resolution: {integrity: sha512-uuQC43IGctw68pJA1RgbQS8/NP7rch6Cwd4j3ZBtgo4/8Flj4eGE7ZYSZRN3iq5pVUv6GPdW5Z1RFleo84uLDA==}
    engines: {node: ^10.0.0 || ^12.0.0 || >= 14.0.0}
    peerDependencies:
      eslint: '>=5'
    dependencies:
      eslint: 8.6.0
      eslint-visitor-keys: 2.1.0
    dev: true

  /eslint-utils/3.0.0_eslint@8.7.0:
    resolution: {integrity: sha512-uuQC43IGctw68pJA1RgbQS8/NP7rch6Cwd4j3ZBtgo4/8Flj4eGE7ZYSZRN3iq5pVUv6GPdW5Z1RFleo84uLDA==}
    engines: {node: ^10.0.0 || ^12.0.0 || >= 14.0.0}
    peerDependencies:
      eslint: '>=5'
    dependencies:
      eslint: 8.7.0
      eslint-visitor-keys: 2.1.0
    dev: true

  /eslint-visitor-keys/2.1.0:
    resolution: {integrity: sha512-0rSmRBzXgDzIsD6mGdJgevzgezI534Cer5L/vyMX0kHzT/jiB43jRhd9YUlMGYLQy2zprNmoT8qasCGtY+QaKw==}
    engines: {node: '>=10'}
    dev: true

  /eslint-visitor-keys/3.1.0:
    resolution: {integrity: sha512-yWJFpu4DtjsWKkt5GeNBBuZMlNcYVs6vRCLoCVEJrTjaSB6LC98gFipNK/erM2Heg/E8mIK+hXG/pJMLK+eRZA==}
    engines: {node: ^12.22.0 || ^14.17.0 || >=16.0.0}
    dev: true

  /eslint-visitor-keys/3.2.0:
    resolution: {integrity: sha512-IOzT0X126zn7ALX0dwFiUQEdsfzrm4+ISsQS8nukaJXwEyYKRSnEIIDULYg1mCtGp7UUXgfGl7BIolXREQK+XQ==}
    engines: {node: ^12.22.0 || ^14.17.0 || >=16.0.0}
    dev: true

  /eslint/8.6.0:
    resolution: {integrity: sha512-UvxdOJ7mXFlw7iuHZA4jmzPaUqIw54mZrv+XPYKNbKdLR0et4rf60lIZUU9kiNtnzzMzGWxMV+tQ7uG7JG8DPw==}
    engines: {node: ^12.22.0 || ^14.17.0 || >=16.0.0}
    hasBin: true
    dependencies:
      '@eslint/eslintrc': 1.0.5
      '@humanwhocodes/config-array': 0.9.2
      ajv: 6.12.6
      chalk: 4.1.2
      cross-spawn: 7.0.3
      debug: 4.3.3
      doctrine: 3.0.0
      enquirer: 2.3.6
      escape-string-regexp: 4.0.0
      eslint-scope: 7.1.0
      eslint-utils: 3.0.0_eslint@8.6.0
      eslint-visitor-keys: 3.1.0
      espree: 9.3.0
      esquery: 1.4.0
      esutils: 2.0.3
      fast-deep-equal: 3.1.3
      file-entry-cache: 6.0.1
      functional-red-black-tree: 1.0.1
      glob-parent: 6.0.2
      globals: 13.12.0
      ignore: 4.0.6
      import-fresh: 3.3.0
      imurmurhash: 0.1.4
      is-glob: 4.0.3
      js-yaml: 4.1.0
      json-stable-stringify-without-jsonify: 1.0.1
      levn: 0.4.1
      lodash.merge: 4.6.2
      minimatch: 3.0.4
      natural-compare: 1.4.0
      optionator: 0.9.1
      progress: 2.0.3
      regexpp: 3.2.0
      semver: 7.3.5
      strip-ansi: 6.0.1
      strip-json-comments: 3.1.1
      text-table: 0.2.0
      v8-compile-cache: 2.3.0
    transitivePeerDependencies:
      - supports-color
    dev: true

  /eslint/8.7.0:
    resolution: {integrity: sha512-ifHYzkBGrzS2iDU7KjhCAVMGCvF6M3Xfs8X8b37cgrUlDt6bWRTpRh6T/gtSXv1HJ/BUGgmjvNvOEGu85Iif7w==}
    engines: {node: ^12.22.0 || ^14.17.0 || >=16.0.0}
    hasBin: true
    dependencies:
      '@eslint/eslintrc': 1.0.5
      '@humanwhocodes/config-array': 0.9.2
      ajv: 6.12.6
      chalk: 4.1.2
      cross-spawn: 7.0.3
      debug: 4.3.3
      doctrine: 3.0.0
      escape-string-regexp: 4.0.0
      eslint-scope: 7.1.0
      eslint-utils: 3.0.0_eslint@8.7.0
      eslint-visitor-keys: 3.2.0
      espree: 9.3.0
      esquery: 1.4.0
      esutils: 2.0.3
      fast-deep-equal: 3.1.3
      file-entry-cache: 6.0.1
      functional-red-black-tree: 1.0.1
      glob-parent: 6.0.2
      globals: 13.12.0
      ignore: 5.2.0
      import-fresh: 3.3.0
      imurmurhash: 0.1.4
      is-glob: 4.0.3
      js-yaml: 4.1.0
      json-stable-stringify-without-jsonify: 1.0.1
      levn: 0.4.1
      lodash.merge: 4.6.2
      minimatch: 3.0.4
      natural-compare: 1.4.0
      optionator: 0.9.1
      regexpp: 3.2.0
      strip-ansi: 6.0.1
      strip-json-comments: 3.1.1
      text-table: 0.2.0
      v8-compile-cache: 2.3.0
    transitivePeerDependencies:
      - supports-color
    dev: true

  /espree/9.3.0:
    resolution: {integrity: sha512-d/5nCsb0JcqsSEeQzFZ8DH1RmxPcglRWh24EFTlUEmCKoehXGdpsx0RkHDubqUI8LSAIKMQp4r9SzQ3n+sm4HQ==}
    engines: {node: ^12.22.0 || ^14.17.0 || >=16.0.0}
    dependencies:
      acorn: 8.7.0
      acorn-jsx: 5.3.2_acorn@8.7.0
      eslint-visitor-keys: 3.2.0
    dev: true

  /esprima/4.0.1:
    resolution: {integrity: sha512-eGuFFw7Upda+g4p+QHvnW0RyTX/SVeJBDM/gCtMARO0cLuT2HcEKnTPvhjV6aGeqrCB/sbNop0Kszm0jsaWU4A==}
    engines: {node: '>=4'}
    hasBin: true
    dev: true

  /esquery/1.4.0:
    resolution: {integrity: sha512-cCDispWt5vHHtwMY2YrAQ4ibFkAL8RbH5YGBnZBc90MolvvfkkQcJro/aZiAQUlQ3qgrYS6D6v8Gc5G5CQsc9w==}
    engines: {node: '>=0.10'}
    dependencies:
      estraverse: 5.3.0
    dev: true

  /esrecurse/4.3.0:
    resolution: {integrity: sha512-KmfKL3b6G+RXvP8N1vr3Tq1kL/oCFgn2NYXEtqP8/L3pKapUA4G8cFVaoF3SU323CD4XypR/ffioHmkti6/Tag==}
    engines: {node: '>=4.0'}
    dependencies:
      estraverse: 5.3.0
    dev: true

  /estraverse/4.3.0:
    resolution: {integrity: sha512-39nnKffWz8xN1BU/2c79n9nB9HDzo0niYUqx6xyqUnyoAnQyyWpOTdZEeiCch8BBu515t4wp9ZmgVfVhn9EBpw==}
    engines: {node: '>=4.0'}
    dev: true

  /estraverse/5.3.0:
    resolution: {integrity: sha512-MMdARuVEQziNTeJD8DgMqmhwR11BRQ/cBP+pLtYdSTnf3MIO8fFeiINEbX36ZdNlfU/7A9f3gUw49B3oQsvwBA==}
    engines: {node: '>=4.0'}
    dev: true

  /esutils/2.0.3:
    resolution: {integrity: sha512-kVscqXk4OCp68SZ0dkgEKVi6/8ij300KBWTJq32P/dYeWTSwK41WyTxalN1eRmA5Z9UU/LX9D7FWSmV9SAYx6g==}
    engines: {node: '>=0.10.0'}
    dev: true

  /etag/1.8.1:
    resolution: {integrity: sha1-Qa4u62XvpiJorr/qg6x9eSmbCIc=}
    engines: {node: '>= 0.6'}
    dev: true

  /event-target-shim/5.0.1:
    resolution: {integrity: sha512-i/2XbnSz/uxRCU6+NdVJgKWDTM427+MqYbkQzD321DuCQJUqOuJKIA0IM2+W2xtYHdKOmZ4dR6fExsd4SXL+WQ==}
    engines: {node: '>=6'}

  /eventemitter3/4.0.7:
    resolution: {integrity: sha512-8guHBZCwKnFhYdHr2ysuRWErTwhoN2X8XELRlrRwpmfeY2jjuUN4taQMsULKUVo1K4DvZl+0pgfyoysHxvmvEw==}
    dev: true

  /events/3.3.0:
    resolution: {integrity: sha512-mQw+2fkQbALzQ7V0MY0IqdnXNOeTtP4r0lN9z7AAawCXgqea7bDii20AYrIBrFd/Hx0M2Ocz6S111CaFkUcb0Q==}
    engines: {node: '>=0.8.x'}

  /execa/5.1.1:
    resolution: {integrity: sha512-8uSpZZocAZRBAPIEINJj3Lo9HyGitllczc27Eh5YYojjMFMn8yHMDMaUHE2Jqfq05D/wucwI4JGURyXt1vchyg==}
    engines: {node: '>=10'}
    dependencies:
      cross-spawn: 7.0.3
      get-stream: 6.0.1
      human-signals: 2.1.0
      is-stream: 2.0.1
      merge-stream: 2.0.0
      npm-run-path: 4.0.1
      onetime: 5.1.2
      signal-exit: 3.0.6
      strip-final-newline: 2.0.0

  /exit-on-epipe/1.0.1:
    resolution: {integrity: sha512-h2z5mrROTxce56S+pnvAV890uu7ls7f1kEvVGJbw1OlFH3/mlJ5bkXu0KRyW94v37zzHPiUd55iLn3DA7TjWpw==}
    engines: {node: '>=0.8'}
    dev: false

  /exit/0.1.2:
    resolution: {integrity: sha1-BjJjj42HfMghB9MKD/8aF8uhzQw=}
    engines: {node: '>= 0.8.0'}
    dev: true

  /expand-template/2.0.3:
    resolution: {integrity: sha512-XYfuKMvj4O35f/pOXLObndIRvyQ+/+6AhODh+OKWj9S9498pHHn/IMszH+gt0fBCRWMNfk1ZSp5x3AifmnI2vg==}
    engines: {node: '>=6'}
    optional: true

  /expect/27.4.6:
    resolution: {integrity: sha512-1M/0kAALIaj5LaG66sFJTbRsWTADnylly82cu4bspI0nl+pgP4E6Bh/aqdHlTUjul06K7xQnnrAoqfxVU0+/ag==}
    engines: {node: ^10.13.0 || ^12.13.0 || ^14.15.0 || >=15.0.0}
    dependencies:
      '@jest/types': 27.4.2
      jest-get-type: 27.4.0
      jest-matcher-utils: 27.4.6
      jest-message-util: 27.4.6
    dev: true

  /express/4.17.2:
    resolution: {integrity: sha512-oxlxJxcQlYwqPWKVJJtvQiwHgosH/LrLSPA+H4UxpyvSS6jC5aH+5MoHFM+KABgTOt0APue4w66Ha8jCUo9QGg==}
    engines: {node: '>= 0.10.0'}
    dependencies:
      accepts: 1.3.7
      array-flatten: 1.1.1
      body-parser: 1.19.1
      content-disposition: 0.5.4
      content-type: 1.0.4
      cookie: 0.4.1
      cookie-signature: 1.0.6
      debug: 2.6.9
      depd: 1.1.2
      encodeurl: 1.0.2
      escape-html: 1.0.3
      etag: 1.8.1
      finalhandler: 1.1.2
      fresh: 0.5.2
      merge-descriptors: 1.0.1
      methods: 1.1.2
      on-finished: 2.3.0
      parseurl: 1.3.3
      path-to-regexp: 0.1.7
      proxy-addr: 2.0.7
      qs: 6.9.6
      range-parser: 1.2.1
      safe-buffer: 5.2.1
      send: 0.17.2
      serve-static: 1.14.2
      setprototypeof: 1.2.0
      statuses: 1.5.0
      type-is: 1.6.18
      utils-merge: 1.0.1
      vary: 1.1.2
    dev: true

  /extend/3.0.2:
    resolution: {integrity: sha512-fjquC59cD7CyW6urNXK0FBufkZcoiGG80wTuPujX590cB5Ttln20E2UB4S/WARVqhXffZl2LNgS+gQdPIIim/g==}
    dev: true
    optional: true

  /extsprintf/1.3.0:
    resolution: {integrity: sha1-lpGEQOMEGnpBT4xS48V06zw+HgU=}
    engines: {'0': node >=0.6.0}
    dev: true
    optional: true

  /extsprintf/1.4.1:
    resolution: {integrity: sha512-Wrk35e8ydCKDj/ArClo1VrPVmN8zph5V4AtHwIuHhvMXsKf73UT3BOD+azBIW+3wOJ4FhEH7zyaJCFvChjYvMA==}
    engines: {'0': node >=0.6.0}
    dev: true

  /fast-deep-equal/3.1.3:
    resolution: {integrity: sha512-f3qQ9oQy9j2AhBe/H9VC91wLmKBCCU/gDOnKNAYG5hswO7BLKj09Hc5HYNz9cGI++xlpDCIgDaitVs03ATR84Q==}
    dev: true

  /fast-diff/1.2.0:
    resolution: {integrity: sha512-xJuoT5+L99XlZ8twedaRf6Ax2TgQVxvgZOYoPKqZufmJib0tL2tegPBOZb1pVNgIhlqDlA0eO0c3wBvQcmzx4w==}
    dev: true

  /fast-glob/3.2.10:
    resolution: {integrity: sha512-s9nFhFnvR63wls6/kM88kQqDhMu0AfdjqouE2l5GVQPbqLgyFjjU5ry/r2yKsJxpb9Py1EYNqieFrmMaX4v++A==}
    engines: {node: '>=8.6.0'}
    dependencies:
      '@nodelib/fs.stat': 2.0.5
      '@nodelib/fs.walk': 1.2.8
      glob-parent: 5.1.2
      merge2: 1.4.1
      micromatch: 4.0.4

  /fast-json-stable-stringify/2.1.0:
    resolution: {integrity: sha512-lhd/wF+Lk98HZoTCtlVraHtfh5XYijIjalXck7saUtuanSDyLMxnHhSXEDJqHxD7msR8D0uCmqlkwjCV8xvwHw==}
    dev: true

  /fast-levenshtein/2.0.6:
    resolution: {integrity: sha1-PYpcZog6FqMMqGQ+hR8Zuqd5eRc=}
    dev: true

  /fast-write-atomic/0.2.1:
    resolution: {integrity: sha512-WvJe06IfNYlr+6cO3uQkdKdy3Cb1LlCJSF8zRs2eT8yuhdbSlR9nIt+TgQ92RUxiRrQm+/S7RARnMfCs5iuAjw==}

  /fastq/1.13.0:
    resolution: {integrity: sha512-YpkpUnK8od0o1hmeSc7UUs/eB/vIPWJYjKck2QKIzAf71Vm1AAQ3EbuZB3g2JIy+pg+ERD0vqI79KyZiB2e2Nw==}
    dependencies:
      reusify: 1.0.4

  /fb-watchman/2.0.1:
    resolution: {integrity: sha512-DkPJKQeY6kKwmuMretBhr7G6Vodr7bFwDYTXIkfG1gjvNpaxBTQV3PbXg6bR1c1UP4jPOX0jHUbbHANL9vRjVg==}
    dependencies:
      bser: 2.1.1
    dev: true

  /file-entry-cache/6.0.1:
    resolution: {integrity: sha512-7Gps/XWymbLk2QLYK4NzpMOrYjMhdIxXuIvy2QBsLE6ljuodKvdkWs/cpyJJ3CVIVpH0Oi1Hvg1ovbMzLdFBBg==}
    engines: {node: ^10.12.0 || >=12.0.0}
    dependencies:
      flat-cache: 3.0.4
    dev: true

  /fill-range/7.0.1:
    resolution: {integrity: sha512-qOo9F+dMUmC2Lcb4BbVvnKJxTPjCm+RRpe4gDuGrzkL7mEVl/djYSu2OdQ2Pa302N4oqkSg9ir6jaLWJ2USVpQ==}
    engines: {node: '>=8'}
    dependencies:
      to-regex-range: 5.0.1

  /finalhandler/1.1.2:
    resolution: {integrity: sha512-aAWcW57uxVNrQZqFXjITpW3sIUQmHGG3qSb9mUah9MgMC4NeWhNOlNjXEYq3HjRAvL6arUviZGGJsBg6z0zsWA==}
    engines: {node: '>= 0.8'}
    dependencies:
      debug: 2.6.9
      encodeurl: 1.0.2
      escape-html: 1.0.3
      on-finished: 2.3.0
      parseurl: 1.3.3
      statuses: 1.5.0
      unpipe: 1.0.0
    dev: true

  /find-cache-dir/3.3.2:
    resolution: {integrity: sha512-wXZV5emFEjrridIgED11OoUKLxiYjAcqot/NJdAkOhlJ+vGzwhOAfcG5OX1jP+S0PcjEn8bdMJv+g2jwQ3Onig==}
    engines: {node: '>=8'}
    dependencies:
      commondir: 1.0.1
      make-dir: 3.1.0
      pkg-dir: 4.2.0

  /find-up/3.0.0:
    resolution: {integrity: sha512-1yD6RmLI1XBfxugvORwlck6f75tYL+iR0jqwsOrOxMZyGYqUuDhJ0l4AXdO1iX/FTs9cBAMEk1gWSEx1kSbylg==}
    engines: {node: '>=6'}
    dependencies:
      locate-path: 3.0.0

  /find-up/4.1.0:
    resolution: {integrity: sha512-PpOwAdQ/YlXQ2vj8a3h8IipDuYRi3wceVQQGYWxNINccq40Anw7BlsEXCMbt1Zt+OLA6Fq9suIpIWD0OsnISlw==}
    engines: {node: '>=8'}
    dependencies:
      locate-path: 5.0.0
      path-exists: 4.0.0

  /find-up/5.0.0:
    resolution: {integrity: sha512-78/PXT1wlLLDgTzDs7sjq9hzz0vXD+zn+7wypEe4fXQxCmdmqfGsEPQxmiCSQI3ajFV91bVSsvNtrJRiW6nGng==}
    engines: {node: '>=10'}
    dependencies:
      locate-path: 6.0.0
      path-exists: 4.0.0
    dev: false

  /flat-cache/3.0.4:
    resolution: {integrity: sha512-dm9s5Pw7Jc0GvMYbshN6zchCA9RgQlzzEZX3vylR9IqFfS8XciblUXOKfW6SiuJ0e13eDYZoZV5wdrev7P3Nwg==}
    engines: {node: ^10.12.0 || >=12.0.0}
    dependencies:
      flatted: 3.2.4
      rimraf: 3.0.2
    dev: true

  /flat-map-polyfill/0.3.8:
    resolution: {integrity: sha512-ZfmD5MnU7GglUEhiky9C7yEPaNq1/wh36RDohe+Xr3nJVdccwHbdTkFIYvetcdsoAckUKT51fuf44g7Ni5Doyg==}
    dev: true

  /flatted/3.2.4:
    resolution: {integrity: sha512-8/sOawo8tJ4QOBX8YlQBMxL8+RLZfxMQOif9o0KUKTNTjMYElWPE0r/m5VNFxTRd0NSw8qSy8dajrwX4RYI1Hw==}
    dev: true

  /follow-redirects/1.14.7:
    resolution: {integrity: sha512-+hbxoLbFMbRKDwohX8GkTataGqO6Jb7jGwpAlwgy2bIz25XtRm7KEzJM76R1WiNT5SwZkX4Y75SwBolkpmE7iQ==}
    engines: {node: '>=4.0'}
    peerDependencies:
      debug: '*'
    peerDependenciesMeta:
      debug:
        optional: true
    dev: true

  /follow-redirects/1.14.7_debug@4.3.3:
    resolution: {integrity: sha512-+hbxoLbFMbRKDwohX8GkTataGqO6Jb7jGwpAlwgy2bIz25XtRm7KEzJM76R1WiNT5SwZkX4Y75SwBolkpmE7iQ==}
    engines: {node: '>=4.0'}
    peerDependencies:
      debug: '*'
    peerDependenciesMeta:
      debug:
        optional: true
    dependencies:
      debug: 4.3.3

  /foreach/2.0.5:
    resolution: {integrity: sha1-C+4AUBiusmDQo6865ljdATbsG5k=}
    dev: true

  /forever-agent/0.6.1:
    resolution: {integrity: sha1-+8cfDEGt6zf5bFd60e1C2P2sypE=}
    dev: true
    optional: true

  /form-data/2.3.3:
    resolution: {integrity: sha512-1lLKB2Mu3aGP1Q/2eCOx0fNbRMe7XdwktwOruhfqqd0rIJWwN4Dh+E3hrPSlDCXnSR7UtZ1N38rVXm+6+MEhJQ==}
    engines: {node: '>= 0.12'}
    dependencies:
      asynckit: 0.4.0
      combined-stream: 1.0.8
      mime-types: 2.1.34
    dev: true
    optional: true

  /form-data/2.5.1:
    resolution: {integrity: sha512-m21N3WOmEEURgk6B9GLOE4RuWOFf28Lhh9qGYeNlGq4VDXUlJy2th2slBNU8Gp8EzloYZOibZJ7t5ecIrFSjVA==}
    engines: {node: '>= 0.12'}
    dependencies:
      asynckit: 0.4.0
      combined-stream: 1.0.8
      mime-types: 2.1.34

  /form-data/3.0.1:
    resolution: {integrity: sha512-RHkBKtLWUVwd7SqRIvCZMEvAMoGUp0XU+seQiZejj0COz3RI3hWP4sCv3gZWWLjJTd7rGwcsF5eKZGii0r/hbg==}
    engines: {node: '>= 6'}
    dependencies:
      asynckit: 0.4.0
      combined-stream: 1.0.8
      mime-types: 2.1.34

  /form-data/4.0.0:
    resolution: {integrity: sha512-ETEklSGi5t0QMZuiXoA/Q6vcnxcLQP5vdugSpuAyi6SVGi2clPPp+xgEhuMaHC+zGgn31Kd235W35f7Hykkaww==}
    engines: {node: '>= 6'}
    dependencies:
      asynckit: 0.4.0
      combined-stream: 1.0.8
      mime-types: 2.1.34

  /forwarded/0.2.0:
    resolution: {integrity: sha512-buRG0fpBtRHSTCOASe6hD258tEubFoRLb4ZNA6NxMVHNw2gOcwHo9wyablzMzOA5z9xA9L1KNjk/Nt6MT9aYow==}
    engines: {node: '>= 0.6'}
    dev: true

  /fresh/0.5.2:
    resolution: {integrity: sha1-PYyt2Q2XZWn6g1qx+OSyOhBWBac=}
    engines: {node: '>= 0.6'}
    dev: true

  /fs-constants/1.0.0:
    resolution: {integrity: sha512-y6OAwoSIf7FyjMIv94u+b5rdheZEjzR63GTyZJm5qh4Bi+2YgwLCcI/fPFZkL5PSixOt6ZNKm+w+Hfp/Bciwow==}

  /fs-extra/10.0.0:
    resolution: {integrity: sha512-C5owb14u9eJwizKGdchcDUQeFtlSHHthBk8pbX9Vc1PFZrLombudjDnNns88aYslCyF6IY5SUw3Roz6xShcEIQ==}
    engines: {node: '>=12'}
    dependencies:
      graceful-fs: 4.2.9
      jsonfile: 6.1.0
      universalify: 2.0.0
    dev: true

  /fs-extra/7.0.1:
    resolution: {integrity: sha512-YJDaCJZEnBmcbw13fvdAM9AwNOJwOzrE4pqMqBq5nFiEqXUqHwlK4B+3pUw6JNvfSPtX05xFHtYy/1ni01eGCw==}
    engines: {node: '>=6 <7 || >=8'}
    dependencies:
      graceful-fs: 4.2.9
      jsonfile: 4.0.0
      universalify: 0.1.2
    dev: true

  /fs-jetpack/4.3.0:
    resolution: {integrity: sha512-Zx4OJ8HyKvZL9sgxegMGRCgAJSQET5Cqpj/SESwnzqHruHvhkilJBGLoZf6EiYr3UWJDqcPoWDX7aAfaj7D9Qw==}
    dependencies:
      minimatch: 3.0.4
      rimraf: 2.7.1
    dev: true

  /fs-jetpack/4.3.1:
    resolution: {integrity: sha512-dbeOK84F6BiQzk2yqqCVwCPWTxAvVGJ3fMQc6E2wuEohS28mR6yHngbrKuVCK1KHRx/ccByDylqu4H5PCP2urQ==}
    dependencies:
      minimatch: 3.0.4
      rimraf: 2.7.1
    dev: false

  /fs-minipass/1.2.7:
    resolution: {integrity: sha512-GWSSJGFy4e9GUeCcbIkED+bgAoFyj7XF1mV8rma3QW4NIqX9Kyx79N/PF61H5udOV3aY1IaMLs6pGbH71nlCTA==}
    dependencies:
      minipass: 2.9.0
    dev: true

  /fs-minipass/2.1.0:
    resolution: {integrity: sha512-V/JgOLFCS+R6Vcq0slCuaeWEdNC3ouDlJMNIsacH2VtALiu9mV4LPrHc5cDl8k5aw6J8jwgWWpiTo5RYhmIzvg==}
    engines: {node: '>= 8'}
    dependencies:
      minipass: 3.1.6
    dev: false

  /fs-monkey/1.0.3:
    resolution: {integrity: sha512-cybjIfiiE+pTWicSCLFHSrXZ6EilF30oh91FDP9S2B051prEa7QWfrVTQm10/dDpswBDXZugPa1Ogu8Yh+HV0Q==}
    dev: true

  /fs.realpath/1.0.0:
    resolution: {integrity: sha1-FQStJSMVjKpA20onh8sBQRmU6k8=}

  /fsevents/2.3.2:
    resolution: {integrity: sha512-xiqMQR4xAeHTuB9uWm+fFRcIOgKBMiOBP+eXiyT7jsgVCq1bkVygt00oASowB7EdtpOHaaPgKt812P9ab+DDKA==}
    engines: {node: ^8.16.0 || ^10.6.0 || >=11.0.0}
    os: [darwin]
    requiresBuild: true
    dev: true
    optional: true

  /fstream/1.0.12:
    resolution: {integrity: sha512-WvJ193OHa0GHPEL+AycEJgxvBEwyfRkN1vhjca23OaPVMCaLCXTd5qAu82AjTcgP1UJmytkOKb63Ypde7raDIg==}
    engines: {node: '>=0.6'}
    dependencies:
      graceful-fs: 4.2.9
      inherits: 2.0.4
      mkdirp: 0.5.5
      rimraf: 2.7.1
    dev: true
    optional: true

  /function-bind/1.1.1:
    resolution: {integrity: sha512-yIovAzMX49sF8Yl58fSCWJ5svSLuaibPxXQJFLmBObTuCr0Mf1KiPopGM9NiFjiYBCbfaa2Fh6breQ6ANVTI0A==}

  /functional-red-black-tree/1.0.1:
    resolution: {integrity: sha1-GwqzvVU7Kg1jmdKcDj6gslIHgyc=}
    dev: true

  /gauge/2.7.4:
    resolution: {integrity: sha1-LANAXHU4w51+s3sxcCLjJfsBi/c=}
    dependencies:
      aproba: 1.2.0
      console-control-strings: 1.1.0
      has-unicode: 2.0.1
      object-assign: 4.1.1
      signal-exit: 3.0.6
      string-width: 1.0.2
      strip-ansi: 3.0.1
      wide-align: 1.1.5

  /gensync/1.0.0-beta.2:
    resolution: {integrity: sha512-3hN7NaskYvMDLQY55gnW3NQ+mesEAepTqlg+VEbj7zzqEMBVNhzcGYYeqFo/TlYz6eQiFcp1HcsCZO+nGgS8zg==}
    engines: {node: '>=6.9.0'}
    dev: true

  /get-caller-file/2.0.5:
    resolution: {integrity: sha512-DyFP3BM/3YHTQOCUL/w0OZHR0lpKeGrxotcHWcqNEdnltqFwXVfhEBQ94eIo34AfQpo0rGki4cyIiftY06h2Fg==}
    engines: {node: 6.* || 8.* || >= 10.*}
    dev: true

  /get-intrinsic/1.1.1:
    resolution: {integrity: sha512-kWZrnVM42QCiEA2Ig1bG8zjoIMOgxWwYCEeNdwY6Tv/cOSeGpcoX4pXHfKUxNKVoArnrEr2e9srnAxxGIraS9Q==}
    dependencies:
      function-bind: 1.1.1
      has: 1.0.3
      has-symbols: 1.0.2

  /get-own-enumerable-property-symbols/3.0.2:
    resolution: {integrity: sha512-I0UBV/XOz1XkIJHEUDMZAbzCThU/H8DxmSfmdGcKPnVhu2VfFqr34jr9777IyaTYvxjedWhqVIilEDsCdP5G6g==}
    dev: true

  /get-package-type/0.1.0:
    resolution: {integrity: sha512-pjzuKtY64GYfWizNAJ0fr9VqttZkNiK2iS430LtIHzjBEr6bX8Am2zm4sW4Ro5wjWW5cAlRL1qAMTcXbjNAO2Q==}
    engines: {node: '>=8.0.0'}
    dev: true

  /get-port/5.1.1:
    resolution: {integrity: sha512-g/Q1aTSDOxFpchXC4i8ZWvxA1lnPqx/JHqcpIw0/LX9T8x/GBbi6YnlN5nhaKIFkT8oFsscUKgDJYxfwfS6QsQ==}
    engines: {node: '>=8'}
    dev: true

  /get-stream/6.0.1:
    resolution: {integrity: sha512-ts6Wi+2j3jQjqi70w5AlN8DFnkSwC+MqmxEzdEALB2qXZYV3X/b1CTfgPLGJNMeAWxdPfU8FO1ms3NUfaHCPYg==}
    engines: {node: '>=10'}

  /get-symbol-description/1.0.0:
    resolution: {integrity: sha512-2EmdH1YvIQiZpltCNgkuiUnyukzxM/R6NDJX31Ke3BG1Nq5b0S2PhX59UKi9vZpPDQVdqn+1IcaAwnzTT5vCjw==}
    engines: {node: '>= 0.4'}
    dependencies:
      call-bind: 1.0.2
      get-intrinsic: 1.1.1
    dev: true

  /getpass/0.1.7:
    resolution: {integrity: sha1-Xv+OPmhNVprkyysSgmBOi6YhSfo=}
    dependencies:
      assert-plus: 1.0.0
    dev: true
    optional: true

  /github-from-package/0.0.0:
    resolution: {integrity: sha1-l/tdlr/eiXMxPyDoKI75oWf6ZM4=}
    optional: true

  /glob-parent/5.1.2:
    resolution: {integrity: sha512-AOIgSQCepiJYwP3ARnGx+5VnTu2HBYdzbGP45eLw1vr3zB3vZLeyed1sC9hnbcOc9/SrMyM5RPQrkGz4aS9Zow==}
    engines: {node: '>= 6'}
    dependencies:
      is-glob: 4.0.3

  /glob-parent/6.0.2:
    resolution: {integrity: sha512-XxwI8EOhVQgWp6iDL+3b0r86f4d6AX6zSU55HfB4ydCEuXLXc5FcYeOu+nnGftS4TEju/11rt4KJPTMgbfmv4A==}
    engines: {node: '>=10.13.0'}
    dependencies:
      is-glob: 4.0.3
    dev: true

  /glob/7.2.0:
    resolution: {integrity: sha512-lmLf6gtyrPq8tTjSmrO94wBeQbFR3HbLHbuyD69wuyQkImp2hWqMGB47OX65FBkPffO641IP9jWa1z4ivqG26Q==}
    dependencies:
      fs.realpath: 1.0.0
      inflight: 1.0.6
      inherits: 2.0.4
      minimatch: 3.0.4
      once: 1.4.0
      path-is-absolute: 1.0.1

  /global-dirs/3.0.0:
    resolution: {integrity: sha512-v8ho2DS5RiCjftj1nD9NmnfaOzTdud7RRnVd9kFNOjqZbISlx5DQ+OrTkywgd0dIt7oFCvKetZSHoHcP3sDdiA==}
    engines: {node: '>=10'}
    dependencies:
      ini: 2.0.0

  /globals/11.12.0:
    resolution: {integrity: sha512-WOBp/EEGUiIsJSp7wcv/y6MO+lV9UoncWqxuFfm8eBwzWNgyfBd6Gz+IeKQ9jCmyhoH99g15M3T+QaVHFjizVA==}
    engines: {node: '>=4'}
    dev: true

  /globals/13.12.0:
    resolution: {integrity: sha512-uS8X6lSKN2JumVoXrbUz+uG4BYG+eiawqm3qFcT7ammfbUHeCBoJMlHcec/S3krSk73/AE/f0szYFmgAA3kYZg==}
    engines: {node: '>=8'}
    dependencies:
      type-fest: 0.20.2
    dev: true

  /globby/11.0.4:
    resolution: {integrity: sha512-9O4MVG9ioZJ08ffbcyVYyLOJLk5JQ688pJ4eMGLpdWLHq/Wr1D9BlriLQyL0E+jbkuePVZXYFj47QM/v093wHg==}
    engines: {node: '>=10'}
    dependencies:
      array-union: 2.1.0
      dir-glob: 3.0.1
      fast-glob: 3.2.10
      ignore: 5.2.0
      merge2: 1.4.1
      slash: 3.0.0
    dev: true

  /globby/11.1.0:
    resolution: {integrity: sha512-jhIXaOzy1sb8IyocaruWSn1TjmnBVs8Ayhcy83rmxNJ8q2uWKCAj3CnJY+KpGSXCueAPc0i05kVvVKtP1t9S3g==}
    engines: {node: '>=10'}
    dependencies:
      array-union: 2.1.0
      dir-glob: 3.0.1
      fast-glob: 3.2.10
      ignore: 5.2.0
      merge2: 1.4.1
      slash: 3.0.0

  /graceful-fs/4.2.9:
    resolution: {integrity: sha512-NtNxqUcXgpW2iMrfqSfR73Glt39K+BLwWsPs94yR63v45T0Wbej7eRmL5cWfwEgqXnmjQp3zaJTshdRW/qC2ZQ==}

  /graphviz/0.0.9:
    resolution: {integrity: sha512-SmoY2pOtcikmMCqCSy2NO1YsRfu9OO0wpTlOYW++giGjfX1a6gax/m1Fo8IdUd0/3H15cTOfR1SMKwohj4LKsg==}
    engines: {node: '>=0.6.8'}
    dependencies:
      temp: 0.4.0
    dev: true

  /har-schema/2.0.0:
    resolution: {integrity: sha1-qUwiJOvKwEeCoNkDVSHyRzW37JI=}
    engines: {node: '>=4'}
    dev: true
    optional: true

  /har-validator/5.1.5:
    resolution: {integrity: sha512-nmT2T0lljbxdQZfspsno9hgrG3Uir6Ks5afism62poxqBM6sDnMEuPmzTq8XN0OEwqKLLdh1jQI3qyE66Nzb3w==}
    engines: {node: '>=6'}
    deprecated: this library is no longer supported
    dependencies:
      ajv: 6.12.6
      har-schema: 2.0.0
    dev: true
    optional: true

  /hard-rejection/2.1.0:
    resolution: {integrity: sha512-VIZB+ibDhx7ObhAe7OVtoEbuP4h/MuOTHJ+J8h/eBXotJYl0fBgR72xDFCKgIh22OJZIOVNxBMWuhAr10r8HdA==}
    engines: {node: '>=6'}
    dev: true

  /has-bigints/1.0.1:
    resolution: {integrity: sha512-LSBS2LjbNBTf6287JEbEzvJgftkF5qFkmCo9hDRpAzKhUOlJ+hx8dd4USs00SgsUNwc4617J9ki5YtEClM2ffA==}
    dev: true

  /has-flag/3.0.0:
    resolution: {integrity: sha1-tdRU3CGZriJWmfNGfloH87lVuv0=}
    engines: {node: '>=4'}

  /has-flag/4.0.0:
    resolution: {integrity: sha512-EykJT/Q1KjTWctppgIAgfSO0tKVuZUjhgMr17kqTumMl6Afv3EISleU7qZUzoXDFTAHTDC4NOoG/ZxU3EvlMPQ==}
    engines: {node: '>=8'}

  /has-symbols/1.0.2:
    resolution: {integrity: sha512-chXa79rL/UC2KlX17jo3vRGz0azaWEx5tGqZg5pO3NUyEJVB17dMruQlzCCOfUvElghKcm5194+BCRvi2Rv/Gw==}
    engines: {node: '>= 0.4'}

  /has-tostringtag/1.0.0:
    resolution: {integrity: sha512-kFjcSNhnlGV1kyoGk7OXKSawH5JOb/LzUc5w9B02hOTO0dfFRjbHQKvg1d6cf3HbeUmtU9VbbV3qzZ2Teh97WQ==}
    engines: {node: '>= 0.4'}
    dependencies:
      has-symbols: 1.0.2
    dev: true

  /has-unicode/2.0.1:
    resolution: {integrity: sha1-4Ob+aijPUROIVeCG0Wkedx3iqLk=}

  /has-yarn/2.1.0:
    resolution: {integrity: sha512-UqBRqi4ju7T+TqGNdqAO0PaSVGsDGJUBQvk9eUWNGRY1CFGDzYhLWoM7JQEemnlvVcv/YEmc2wNW8BC24EnUsw==}
    engines: {node: '>=8'}
    dev: false

  /has/1.0.3:
    resolution: {integrity: sha512-f2dvO0VU6Oej7RkWJGrehjbzMAjFp5/VKPp5tTpWIV4JHHZK1/BxbFRtf/siA2SWTe09caDmVtYYzWEIbBS4zw==}
    engines: {node: '>= 0.4.0'}
    dependencies:
      function-bind: 1.1.1

  /hasha/5.2.2:
    resolution: {integrity: sha512-Hrp5vIK/xr5SkeN2onO32H0MgNZ0f17HRNH39WfL0SYUNOTZ5Lz1TJ8Pajo/87dYGEFlLMm7mIc/k/s6Bvz9HQ==}
    engines: {node: '>=8'}
    dependencies:
      is-stream: 2.0.1
      type-fest: 0.8.1

  /hosted-git-info/2.8.9:
    resolution: {integrity: sha512-mxIDAb9Lsm6DoOJ7xH+5+X4y1LU/4Hi50L9C5sIswK3JzULS4bwk1FvjdBgvYR4bzT4tuUQiC15FE2f5HbLvYw==}

  /hosted-git-info/4.1.0:
    resolution: {integrity: sha512-kyCuEOWjJqZuDbRHzL8V93NzQhwIB71oFWSyzVo+KPZI+pnQPPxucdkrOZvkLRnrf5URsQM+IJ09Dw29cRALIA==}
    engines: {node: '>=10'}
    dependencies:
      lru-cache: 6.0.0
    dev: true

  /html-encoding-sniffer/2.0.1:
    resolution: {integrity: sha512-D5JbOMBIR/TVZkubHT+OyT2705QvogUW4IBn6nHd756OwieSF9aDYFj4dv6HHEVGYbHaLETa3WggZYWWMyy3ZQ==}
    engines: {node: '>=10'}
    dependencies:
      whatwg-encoding: 1.0.5
    dev: true

  /html-escaper/2.0.2:
    resolution: {integrity: sha512-H2iMtd0I4Mt5eYiapRdIDjp+XzelXQ0tFE4JS7YFwFevXXMmOp9myNrUvCg0D6ws8iqkRPBfKHgbwig1SmlLfg==}
    dev: true

  /http-errors/1.8.1:
    resolution: {integrity: sha512-Kpk9Sm7NmI+RHhnj6OIWDI1d6fIoFAtFt9RLaTMRlg/8w49juAStsrBgp0Dp4OdxdVbRIeKhtCUvoi/RuAhO4g==}
    engines: {node: '>= 0.6'}
    dependencies:
      depd: 1.1.2
      inherits: 2.0.4
      setprototypeof: 1.2.0
      statuses: 1.5.0
      toidentifier: 1.0.1
    dev: true

  /http-proxy-agent/4.0.1:
    resolution: {integrity: sha512-k0zdNgqWTGA6aeIRVpvfVob4fL52dTfaehylg0Y4UvSySvOq/Y+BOyPrgpUrA7HylqvU8vIZGsRuXmspskV0Tg==}
    engines: {node: '>= 6'}
    dependencies:
      '@tootallnate/once': 1.1.2
      agent-base: 6.0.2
      debug: 4.3.3
    transitivePeerDependencies:
      - supports-color

  /http-proxy-agent/5.0.0:
    resolution: {integrity: sha512-n2hY8YdoRE1i7r6M0w9DIw5GgZN0G25P8zLCRQ8rjXtTU3vsNFBI/vWK/UIeE6g5MUUz6avwAPXmL6Fy9D/90w==}
    engines: {node: '>= 6'}
    dependencies:
      '@tootallnate/once': 2.0.0
      agent-base: 6.0.2
      debug: 4.3.3
    transitivePeerDependencies:
      - supports-color

  /http-signature/1.2.0:
    resolution: {integrity: sha1-muzZJRFHcvPZW2WmCruPfBj7rOE=}
    engines: {node: '>=0.8', npm: '>=1.3.7'}
    dependencies:
      assert-plus: 1.0.0
      jsprim: 1.4.2
      sshpk: 1.17.0
    dev: true
    optional: true

  /https-proxy-agent/5.0.0:
    resolution: {integrity: sha512-EkYm5BcKUGiduxzSt3Eppko+PiNWNEpa4ySk9vTC6wDsQJW9rHSa+UhGNJoRYp7bz6Ht1eaRIa6QaJqO5rCFbA==}
    engines: {node: '>= 6'}
    dependencies:
      agent-base: 6.0.2
      debug: 4.3.3
    transitivePeerDependencies:
      - supports-color

  /human-signals/2.1.0:
    resolution: {integrity: sha512-B4FFZ6q/T2jhhksgkbEW3HBvWIfDW85snkQgawt07S7J5QXTk6BkNV+0yAeZrM5QpMAdYlocGoljn0sJ/WQkFw==}
    engines: {node: '>=10.17.0'}

  /husky/7.0.4:
    resolution: {integrity: sha512-vbaCKN2QLtP/vD4yvs6iz6hBEo6wkSzs8HpRah1Z6aGmF2KW5PdYuAd7uX5a+OyBZHBhd+TFLqgjUgytQr4RvQ==}
    engines: {node: '>=12'}
    hasBin: true
    dev: true

  /iconv-lite/0.4.24:
    resolution: {integrity: sha512-v3MXnZAcvnywkTUEZomIActle7RXXeedOR31wwl7VlyoXO4Qi9arvSenNQWne1TcRwhCL1HwLI21bEqdpj8/rA==}
    engines: {node: '>=0.10.0'}
    dependencies:
      safer-buffer: 2.1.2
    dev: true

  /iconv-lite/0.6.3:
    resolution: {integrity: sha512-4fCk79wshMdzMp2rH06qWrJE4iolqLhCUH+OiuIgU++RB0+94NlDL81atO7GX55uUKueo0txHNtvEyI6D7WdMw==}
    engines: {node: '>=0.10.0'}
    dependencies:
      safer-buffer: 2.1.2

  /ieee754/1.2.1:
    resolution: {integrity: sha512-dcyqhDvX1C46lXZcVqCpK+FtMRQVdIMN6/Df5js2zouUsqG7I6sFxitIC+7KYK29KdXOLHdu9zL4sFnoVQnqaA==}

  /ignore-walk/3.0.4:
    resolution: {integrity: sha512-PY6Ii8o1jMRA1z4F2hRkH/xN59ox43DavKvD3oDpfurRlOJyAHpifIwpbdv1n4jt4ov0jSpw3kQ4GhJnpBL6WQ==}
    dependencies:
      minimatch: 3.0.4
    dev: true

  /ignore/4.0.6:
    resolution: {integrity: sha512-cyFDKrqc/YdcWFniJhzI42+AzS+gNwmUzOSFcRCQYwySuBBBy/KjuxWLZ/FHEH6Moq1NizMOBWyTcv8O4OZIMg==}
    engines: {node: '>= 4'}
    dev: true

  /ignore/5.2.0:
    resolution: {integrity: sha512-CmxgYGiEPCLhfLnpPp1MoRmifwEIOgjcHXxOBjv7mY96c+eWScsOP9c112ZyLdWHi0FxHjI+4uVhKYp/gcdRmQ==}
    engines: {node: '>= 4'}

  /import-fresh/3.3.0:
    resolution: {integrity: sha512-veYYhQa+D1QBKznvhUHxb8faxlrwUnxseDAbAp457E0wLNio2bOSKnjYDhMj+YiAq61xrMGhQk9iXVk5FzgQMw==}
    engines: {node: '>=6'}
    dependencies:
      parent-module: 1.0.1
      resolve-from: 4.0.0
    dev: true

  /import-lazy/4.0.0:
    resolution: {integrity: sha512-rKtvo6a868b5Hu3heneU+L4yEQ4jYKLtjpnPeUdK7h0yzXGmyBTypknlkCvHFBqfX9YlorEiMM6Dnq/5atfHkw==}
    engines: {node: '>=8'}
    dev: true

  /import-local/3.1.0:
    resolution: {integrity: sha512-ASB07uLtnDs1o6EHjKpX34BKYDSqnFerfTOJL2HvMqF70LnxpjkzDB8J44oT9pu4AMPkQwf8jl6szgvNd2tRIg==}
    engines: {node: '>=8'}
    hasBin: true
    dependencies:
      pkg-dir: 4.2.0
      resolve-cwd: 3.0.0
    dev: true

  /imurmurhash/0.1.4:
    resolution: {integrity: sha1-khi5srkoojixPcT7a21XbyMUU+o=}
    engines: {node: '>=0.8.19'}
    dev: true

  /indent-string/4.0.0:
    resolution: {integrity: sha512-EdDDZu4A2OyIK7Lr/2zG+w5jmbuk1DVBnEwREQvBzspBJkCEbRa8GxU1lghYcaGJCnRWibjDXlq779X1/y5xwg==}
    engines: {node: '>=8'}

  /inflight/1.0.6:
    resolution: {integrity: sha1-Sb1jMdfQLQwJvJEKEHW6gWW1bfk=}
    dependencies:
      once: 1.4.0
      wrappy: 1.0.2

  /inherits/2.0.4:
    resolution: {integrity: sha512-k/vGaX4/Yla3WzyMCvTQOXYeIHvqOKtnqBduzTHpzpQZzAskKMhZ2K+EnBiSM9zGSoIFeMpXKxa4dYeZIQqewQ==}

  /ini/1.3.8:
    resolution: {integrity: sha512-JV/yugV2uzW5iMRSiZAyDtQd+nxtUnjeLt0acNdw98kKLrvuRVyB80tsREOE7yvGVgalhZ6RNXCmEHkUKBKxew==}

  /ini/2.0.0:
    resolution: {integrity: sha512-7PnF4oN3CvZF23ADhA5wRaYEQpJ8qygSkbtTXWBeXWXmEVRXK+1ITciHWwHhsjv1TmW0MgacIv6hEi5pX5NQdA==}
    engines: {node: '>=10'}

  /internal-slot/1.0.3:
    resolution: {integrity: sha512-O0DB1JC/sPyZl7cIo78n5dR7eUSwwpYPiXRhTzNxZVAMUuB8vlnRFyLxdrVToks6XPLVnFfbzaVd5WLjhgg+vA==}
    engines: {node: '>= 0.4'}
    dependencies:
      get-intrinsic: 1.1.1
      has: 1.0.3
      side-channel: 1.0.4
    dev: true

  /ip-regex/2.1.0:
    resolution: {integrity: sha1-+ni/XS5pE8kRzp+BnuUUa7bYROk=}
    engines: {node: '>=4'}

  /ipaddr.js/1.9.1:
    resolution: {integrity: sha512-0KI/607xoxSToH7GjN1FfSbLoU0+btTicjsQSWQlh/hZykN8KpmMf7uYwPW3R+akZ6R/w18ZlXSHBYXiYUPO3g==}
    engines: {node: '>= 0.10'}
    dev: true

  /irregular-plurals/3.3.0:
    resolution: {integrity: sha512-MVBLKUTangM3EfRPFROhmWQQKRDsrgI83J8GS3jXy+OwYqiR2/aoWndYQ5416jLE3uaGgLH7ncme3X9y09gZ3g==}
    engines: {node: '>=8'}
    dev: true

  /is-arguments/1.1.1:
    resolution: {integrity: sha512-8Q7EARjzEnKpt/PCD7e1cgUS0a6X8u5tdSiMqXhojOdoV9TsMsiO+9VLC5vAmO8N7/GmXn7yjR8qnA6bVAEzfA==}
    engines: {node: '>= 0.4'}
    dependencies:
      call-bind: 1.0.2
      has-tostringtag: 1.0.0
    dev: true

  /is-arrayish/0.2.1:
    resolution: {integrity: sha1-d8mYQFJ6qOyxqLppe4BkWnqSap0=}

  /is-bigint/1.0.4:
    resolution: {integrity: sha512-zB9CruMamjym81i2JZ3UMn54PKGsQzsJeo6xvN3HJJ4CAsQNB6iRutp2To77OfCNuoxspsIhzaPoO1zyCEhFOg==}
    dependencies:
      has-bigints: 1.0.1
    dev: true

  /is-binary-path/2.1.0:
    resolution: {integrity: sha512-ZMERYes6pDydyuGidse7OsHxtbI7WVeUEozgR/g7rd0xUimYNlvZRE/K2MgZTjWy725IfelLeVcEM97mmtRGXw==}
    engines: {node: '>=8'}
    dependencies:
      binary-extensions: 2.2.0
    dev: true

  /is-boolean-object/1.1.2:
    resolution: {integrity: sha512-gDYaKHJmnj4aWxyj6YHyXVpdQawtVLHU5cb+eztPGczf6cjuTdwve5ZIEfgXqH4e57An1D1AKf8CZ3kYrQRqYA==}
    engines: {node: '>= 0.4'}
    dependencies:
      call-bind: 1.0.2
      has-tostringtag: 1.0.0
    dev: true

  /is-callable/1.2.4:
    resolution: {integrity: sha512-nsuwtxZfMX67Oryl9LCQ+upnC0Z0BgpwntpS89m1H/TLF0zNfzfLMV/9Wa/6MZsj0acpEjAO0KF1xT6ZdLl95w==}
    engines: {node: '>= 0.4'}
    dev: true

  /is-ci/3.0.1:
    resolution: {integrity: sha512-ZYvCgrefwqoQ6yTyYUbQu64HsITZ3NfKX1lzaEYdkTDcfKzzCI/wthRRYKkdjHKFVgNiXKAKm65Zo1pk2as/QQ==}
    hasBin: true
    dependencies:
      ci-info: 3.3.0

  /is-core-module/2.8.1:
    resolution: {integrity: sha512-SdNCUs284hr40hFTFP6l0IfZ/RSrMXF3qgoRHd3/79unUTvrFO/JoXwkGm+5J/Oe3E/b5GsnG330uUNgRpu1PA==}
    dependencies:
      has: 1.0.3

  /is-date-object/1.0.5:
    resolution: {integrity: sha512-9YQaSxsAiSwcvS33MBk3wTCVnWK+HhF8VZR2jRxehM16QcVOdHqPn4VPHmRK4lSr38n9JriurInLcP90xsYNfQ==}
    engines: {node: '>= 0.4'}
    dependencies:
      has-tostringtag: 1.0.0
    dev: true

  /is-docker/2.2.1:
    resolution: {integrity: sha512-F+i2BKsFrH66iaUFc0woD8sLy8getkwTwtOBjvs56Cx4CgJDeKQeqfz8wAYiSb8JOprWhHH5p77PbmYCvvUuXQ==}
    engines: {node: '>=8'}
    hasBin: true

  /is-extglob/2.1.1:
    resolution: {integrity: sha1-qIwCU1eR8C7TfHahueqXc8gz+MI=}
    engines: {node: '>=0.10.0'}

  /is-fullwidth-code-point/1.0.0:
    resolution: {integrity: sha1-754xOG8DGn8NZDr4L95QxFfvAMs=}
    engines: {node: '>=0.10.0'}
    dependencies:
      number-is-nan: 1.0.1

  /is-fullwidth-code-point/3.0.0:
    resolution: {integrity: sha512-zymm5+u+sCsSWyD9qNaejV3DFvhCKclKdizYaJUuHA83RLjb7nSuGnddCHGv0hk+KY7BMAlsWeK4Ueg6EV6XQg==}
    engines: {node: '>=8'}

  /is-fullwidth-code-point/4.0.0:
    resolution: {integrity: sha512-O4L094N2/dZ7xqVdrXhh9r1KODPJpFms8B5sGdJLPy664AgvXsreZUyCQQNItZRDlYug4xStLjNp/sz3HvBowQ==}
    engines: {node: '>=12'}
    dev: true

  /is-generator-fn/2.1.0:
    resolution: {integrity: sha512-cTIB4yPYL/Grw0EaSzASzg6bBy9gqCofvWN8okThAYIxKJZC+udlRAmGbM0XLeniEJSs8uEgHPGuHSe1XsOLSQ==}
    engines: {node: '>=6'}
    dev: true

  /is-generator-function/1.0.10:
    resolution: {integrity: sha512-jsEjy9l3yiXEQ+PsXdmBwEPcOxaXWLspKdplFUVI9vq1iZgIekeC0L167qeu86czQaxed3q/Uzuw0swL0irL8A==}
    engines: {node: '>= 0.4'}
    dependencies:
      has-tostringtag: 1.0.0
    dev: true

  /is-glob/4.0.3:
    resolution: {integrity: sha512-xelSayHH36ZgE7ZWhli7pW34hNbNl8Ojv5KVmkJD4hBdD3th8Tfk9vYasLM+mXWOZhFkgZfxhLSnrwRr4elSSg==}
    engines: {node: '>=0.10.0'}
    dependencies:
      is-extglob: 2.1.1

  /is-installed-globally/0.4.0:
    resolution: {integrity: sha512-iwGqO3J21aaSkC7jWnHP/difazwS7SFeIqxv6wEtLU8Y5KlzFTjyqcSIT0d8s4+dDhKytsk9PJZ2BkS5eZwQRQ==}
    engines: {node: '>=10'}
    dependencies:
      global-dirs: 3.0.0
      is-path-inside: 3.0.3
    dev: true

  /is-negative-zero/2.0.2:
    resolution: {integrity: sha512-dqJvarLawXsFbNDeJW7zAz8ItJ9cd28YufuuFzh0G8pNHjJMnY08Dv7sYX2uF5UpQOwieAeOExEYAWWfu7ZZUA==}
    engines: {node: '>= 0.4'}
    dev: true

  /is-number-object/1.0.6:
    resolution: {integrity: sha512-bEVOqiRcvo3zO1+G2lVMy+gkkEm9Yh7cDMRusKKu5ZJKPUYSJwICTKZrNKHA2EbSP0Tu0+6B/emsYNHZyn6K8g==}
    engines: {node: '>= 0.4'}
    dependencies:
      has-tostringtag: 1.0.0
    dev: true

  /is-number/7.0.0:
    resolution: {integrity: sha512-41Cifkg6e8TylSpdtTpeLVMqvSBEVzTttHvERD741+pnZ8ANv0004MRL43QKPDlK9cGvNp6NZWZUBlbGXYxxng==}
    engines: {node: '>=0.12.0'}

  /is-obj/2.0.0:
    resolution: {integrity: sha512-drqDG3cbczxxEJRoOXcOjtdp1J/lyp1mNn0xaznRs8+muBhgQcrnbspox5X5fOw0HnMnbfDzvnEMEtqDEJEo8w==}
    engines: {node: '>=8'}
    dev: true

  /is-path-cwd/2.2.0:
    resolution: {integrity: sha512-w942bTcih8fdJPJmQHFzkS76NEP8Kzzvmw92cXsazb8intwLqPibPPdXf4ANdKV3rYMuuQYGIWtvz9JilB3NFQ==}
    engines: {node: '>=6'}

  /is-path-inside/3.0.3:
    resolution: {integrity: sha512-Fd4gABb+ycGAmKou8eMftCupSir5lRxqf4aD/vd0cD2qc4HL07OjCeuHMr8Ro4CoMaeCKDB0/ECBOVWjTwUvPQ==}
    engines: {node: '>=8'}

  /is-plain-obj/1.1.0:
    resolution: {integrity: sha1-caUMhCnfync8kqOQpKA7OfzVHT4=}
    engines: {node: '>=0.10.0'}
    dev: true

  /is-plain-obj/2.1.0:
    resolution: {integrity: sha512-YWnfyRwxL/+SsrWYfOpUtz5b3YD+nyfkHvjbcanzk8zgyO4ASD67uVMRt8k5bM4lLMDnXfriRhOpemw+NfT1eA==}
    engines: {node: '>=8'}
    dev: true

  /is-potential-custom-element-name/1.0.1:
    resolution: {integrity: sha512-bCYeRA2rVibKZd+s2625gGnGF/t7DSqDs4dP7CrLA1m7jKWz6pps0LpYLJN8Q64HtmPKJ1hrN3nzPNKFEKOUiQ==}
    dev: true

  /is-regex/1.1.4:
    resolution: {integrity: sha512-kvRdxDsxZjhzUX07ZnLydzS1TU/TJlTUHHY4YLL87e37oUA49DfkLqgy+VjFocowy29cKvcSiu+kIv728jTTVg==}
    engines: {node: '>= 0.4'}
    dependencies:
      call-bind: 1.0.2
      has-tostringtag: 1.0.0
    dev: true

  /is-regexp/2.1.0:
    resolution: {integrity: sha512-OZ4IlER3zmRIoB9AqNhEggVxqIH4ofDns5nRrPS6yQxXE1TPCUpFznBfRQmQa8uC+pXqjMnukiJBxCisIxiLGA==}
    engines: {node: '>=6'}
    dev: true

  /is-shared-array-buffer/1.0.1:
    resolution: {integrity: sha512-IU0NmyknYZN0rChcKhRO1X8LYz5Isj/Fsqh8NJOSf+N/hCOTwy29F32Ik7a+QszE63IdvmwdTPDd6cZ5pg4cwA==}
    dev: true

  /is-stream/2.0.1:
    resolution: {integrity: sha512-hFoiJiTl63nn+kstHGBtewWSKnQLpyb155KHheA1l39uvtO9nWIop1p3udqPcUd/xbF1VLMO4n7OI6p7RbngDg==}
    engines: {node: '>=8'}

  /is-string/1.0.7:
    resolution: {integrity: sha512-tE2UXzivje6ofPW7l23cjDOMa09gb7xlAqG6jG5ej6uPV32TlWP3NKPigtaGeHNu9fohccRYvIiZMfOOnOYUtg==}
    engines: {node: '>= 0.4'}
    dependencies:
      has-tostringtag: 1.0.0
    dev: true

  /is-symbol/1.0.4:
    resolution: {integrity: sha512-C/CPBqKWnvdcxqIARxyOh4v1UUEOCHpgDa0WYgpKDFMszcrPcffg5uhwSgPCLD2WWxmq6isisz87tzT01tuGhg==}
    engines: {node: '>= 0.4'}
    dependencies:
      has-symbols: 1.0.2
    dev: true

  /is-typed-array/1.1.8:
    resolution: {integrity: sha512-HqH41TNZq2fgtGT8WHVFVJhBVGuY3AnP3Q36K8JKXUxSxRgk/d+7NjmwG2vo2mYmXK8UYZKu0qH8bVP5gEisjA==}
    engines: {node: '>= 0.4'}
    dependencies:
      available-typed-arrays: 1.0.5
      call-bind: 1.0.2
      es-abstract: 1.19.1
      foreach: 2.0.5
      has-tostringtag: 1.0.0
    dev: true

  /is-typedarray/1.0.0:
    resolution: {integrity: sha1-5HnICFjfDBsR3dppQPlgEfzaSpo=}
    dev: true

  /is-unicode-supported/0.1.0:
    resolution: {integrity: sha512-knxG2q4UC3u8stRGyAVJCOdxFmv5DZiRcdlIaAQXAbSfJya+OhopNotLQrstBhququ4ZpuKbDc/8S6mgXgPFPw==}
    engines: {node: '>=10'}
    dev: true

  /is-weakref/1.0.2:
    resolution: {integrity: sha512-qctsuLZmIQ0+vSSMfoVvyFe2+GSEvnmZ2ezTup1SBse9+twCCeial6EEi3Nc2KFcf6+qz2FBPnjXsk8xhKSaPQ==}
    dependencies:
      call-bind: 1.0.2
    dev: true

  /is-wsl/2.2.0:
    resolution: {integrity: sha512-fKzAra0rGJUUBwGBgNkHZuToZcn+TtXHpeCgmkMJMMYx1sQDYaCSyjJBSCa2nH1DGm7s3n1oBnohoVTBaN7Lww==}
    engines: {node: '>=8'}
    dependencies:
      is-docker: 2.2.1

  /isarray/1.0.0:
    resolution: {integrity: sha1-u5NdSFgsuhaMBoNJV6VKPgcSTxE=}

  /isexe/2.0.0:
    resolution: {integrity: sha1-6PvzdNxVb/iUehDcsFctYz8s+hA=}

  /isstream/0.1.2:
    resolution: {integrity: sha1-R+Y/evVa+m+S4VAOaQ64uFKcCZo=}
    dev: true
    optional: true

  /istanbul-lib-coverage/3.2.0:
    resolution: {integrity: sha512-eOeJ5BHCmHYvQK7xt9GkdHuzuCGS1Y6g9Gvnx3Ym33fz/HpLRYxiS0wHNr+m/MBC8B647Xt608vCDEvhl9c6Mw==}
    engines: {node: '>=8'}
    dev: true

  /istanbul-lib-instrument/5.1.0:
    resolution: {integrity: sha512-czwUz525rkOFDJxfKK6mYfIs9zBKILyrZQxjz3ABhjQXhbhFsSbo1HW/BFcsDnfJYJWA6thRR5/TUY2qs5W99Q==}
    engines: {node: '>=8'}
    dependencies:
      '@babel/core': 7.16.7
      '@babel/parser': 7.16.8
      '@istanbuljs/schema': 0.1.3
      istanbul-lib-coverage: 3.2.0
      semver: 6.3.0
    transitivePeerDependencies:
      - supports-color
    dev: true

  /istanbul-lib-report/3.0.0:
    resolution: {integrity: sha512-wcdi+uAKzfiGT2abPpKZ0hSU1rGQjUQnLvtY5MpQ7QCTahD3VODhcu4wcfY1YtkGaDD5yuydOLINXsfbus9ROw==}
    engines: {node: '>=8'}
    dependencies:
      istanbul-lib-coverage: 3.2.0
      make-dir: 3.1.0
      supports-color: 7.2.0
    dev: true

  /istanbul-lib-source-maps/4.0.1:
    resolution: {integrity: sha512-n3s8EwkdFIJCG3BPKBYvskgXGoy88ARzvegkitk60NxRdwltLOTaH7CUiMRXvwYorl0Q712iEjcWB+fK/MrWVw==}
    engines: {node: '>=10'}
    dependencies:
      debug: 4.3.3
      istanbul-lib-coverage: 3.2.0
      source-map: 0.6.1
    transitivePeerDependencies:
      - supports-color
    dev: true

  /istanbul-reports/3.1.3:
    resolution: {integrity: sha512-x9LtDVtfm/t1GFiLl3NffC7hz+I1ragvgX1P/Lg1NlIagifZDKUkuuaAxH/qpwj2IuEfD8G2Bs/UKp+sZ/pKkg==}
    engines: {node: '>=8'}
    dependencies:
      html-escaper: 2.0.2
      istanbul-lib-report: 3.0.0
    dev: true

  /jest-changed-files/27.4.2:
    resolution: {integrity: sha512-/9x8MjekuzUQoPjDHbBiXbNEBauhrPU2ct7m8TfCg69ywt1y/N+yYwGh3gCpnqUS3klYWDU/lSNgv+JhoD2k1A==}
    engines: {node: ^10.13.0 || ^12.13.0 || ^14.15.0 || >=15.0.0}
    dependencies:
      '@jest/types': 27.4.2
      execa: 5.1.1
      throat: 6.0.1
    dev: true

  /jest-circus/27.4.6:
    resolution: {integrity: sha512-UA7AI5HZrW4wRM72Ro80uRR2Fg+7nR0GESbSI/2M+ambbzVuA63mn5T1p3Z/wlhntzGpIG1xx78GP2YIkf6PhQ==}
    engines: {node: ^10.13.0 || ^12.13.0 || ^14.15.0 || >=15.0.0}
    dependencies:
      '@jest/environment': 27.4.6
      '@jest/test-result': 27.4.6
      '@jest/types': 27.4.2
      '@types/node': 17.0.8
      chalk: 4.1.2
      co: 4.6.0
      dedent: 0.7.0
      expect: 27.4.6
      is-generator-fn: 2.1.0
      jest-each: 27.4.6
      jest-matcher-utils: 27.4.6
      jest-message-util: 27.4.6
      jest-runtime: 27.4.6
      jest-snapshot: 27.4.6
      jest-util: 27.4.2
      pretty-format: 27.4.6
      slash: 3.0.0
      stack-utils: 2.0.5
      throat: 6.0.1
    transitivePeerDependencies:
      - supports-color
    dev: true

  /jest-cli/27.4.7_ts-node@10.4.0:
    resolution: {integrity: sha512-zREYhvjjqe1KsGV15mdnxjThKNDgza1fhDT+iUsXWLCq3sxe9w5xnvyctcYVT5PcdLSjv7Y5dCwTS3FCF1tiuw==}
    engines: {node: ^10.13.0 || ^12.13.0 || ^14.15.0 || >=15.0.0}
    hasBin: true
    peerDependencies:
      node-notifier: ^8.0.1 || ^9.0.0 || ^10.0.0
    peerDependenciesMeta:
      node-notifier:
        optional: true
    dependencies:
      '@jest/core': 27.4.7_ts-node@10.4.0
      '@jest/test-result': 27.4.6
      '@jest/types': 27.4.2
      chalk: 4.1.2
      exit: 0.1.2
      graceful-fs: 4.2.9
      import-local: 3.1.0
      jest-config: 27.4.7_ts-node@10.4.0
      jest-util: 27.4.2
      jest-validate: 27.4.6
      prompts: 2.4.2
      yargs: 16.2.0
    transitivePeerDependencies:
      - bufferutil
      - canvas
      - supports-color
      - ts-node
      - utf-8-validate
    dev: true

  /jest-config/27.4.7_ts-node@10.4.0:
    resolution: {integrity: sha512-xz/o/KJJEedHMrIY9v2ParIoYSrSVY6IVeE4z5Z3i101GoA5XgfbJz+1C8EYPsv7u7f39dS8F9v46BHDhn0vlw==}
    engines: {node: ^10.13.0 || ^12.13.0 || ^14.15.0 || >=15.0.0}
    peerDependencies:
      ts-node: '>=9.0.0'
    peerDependenciesMeta:
      ts-node:
        optional: true
    dependencies:
      '@babel/core': 7.16.7
      '@jest/test-sequencer': 27.4.6
      '@jest/types': 27.4.2
      babel-jest: 27.4.6_@babel+core@7.16.7
      chalk: 4.1.2
      ci-info: 3.3.0
      deepmerge: 4.2.2
      glob: 7.2.0
      graceful-fs: 4.2.9
      jest-circus: 27.4.6
      jest-environment-jsdom: 27.4.6
      jest-environment-node: 27.4.6
      jest-get-type: 27.4.0
      jest-jasmine2: 27.4.6
      jest-regex-util: 27.4.0
      jest-resolve: 27.4.6
      jest-runner: 27.4.6
      jest-util: 27.4.2
      jest-validate: 27.4.6
      micromatch: 4.0.4
      pretty-format: 27.4.6
      slash: 3.0.0
      ts-node: 10.4.0_151eaadc196037a6b568a3b75de23bf2
    transitivePeerDependencies:
      - bufferutil
      - canvas
      - supports-color
      - utf-8-validate
    dev: true

  /jest-diff/27.4.6:
    resolution: {integrity: sha512-zjaB0sh0Lb13VyPsd92V7HkqF6yKRH9vm33rwBt7rPYrpQvS1nCvlIy2pICbKta+ZjWngYLNn4cCK4nyZkjS/w==}
    engines: {node: ^10.13.0 || ^12.13.0 || ^14.15.0 || >=15.0.0}
    dependencies:
      chalk: 4.1.2
      diff-sequences: 27.4.0
      jest-get-type: 27.4.0
      pretty-format: 27.4.6
    dev: true

  /jest-docblock/27.4.0:
    resolution: {integrity: sha512-7TBazUdCKGV7svZ+gh7C8esAnweJoG+SvcF6Cjqj4l17zA2q1cMwx2JObSioubk317H+cjcHgP+7fTs60paulg==}
    engines: {node: ^10.13.0 || ^12.13.0 || ^14.15.0 || >=15.0.0}
    dependencies:
      detect-newline: 3.1.0
    dev: true

  /jest-each/27.4.6:
    resolution: {integrity: sha512-n6QDq8y2Hsmn22tRkgAk+z6MCX7MeVlAzxmZDshfS2jLcaBlyhpF3tZSJLR+kXmh23GEvS0ojMR8i6ZeRvpQcA==}
    engines: {node: ^10.13.0 || ^12.13.0 || ^14.15.0 || >=15.0.0}
    dependencies:
      '@jest/types': 27.4.2
      chalk: 4.1.2
      jest-get-type: 27.4.0
      jest-util: 27.4.2
      pretty-format: 27.4.6
    dev: true

  /jest-environment-jsdom/27.4.6:
    resolution: {integrity: sha512-o3dx5p/kHPbUlRvSNjypEcEtgs6LmvESMzgRFQE6c+Prwl2JLA4RZ7qAnxc5VM8kutsGRTB15jXeeSbJsKN9iA==}
    engines: {node: ^10.13.0 || ^12.13.0 || ^14.15.0 || >=15.0.0}
    dependencies:
      '@jest/environment': 27.4.6
      '@jest/fake-timers': 27.4.6
      '@jest/types': 27.4.2
      '@types/node': 17.0.8
      jest-mock: 27.4.6
      jest-util: 27.4.2
      jsdom: 16.7.0
    transitivePeerDependencies:
      - bufferutil
      - canvas
      - supports-color
      - utf-8-validate
    dev: true

  /jest-environment-node/27.4.6:
    resolution: {integrity: sha512-yfHlZ9m+kzTKZV0hVfhVu6GuDxKAYeFHrfulmy7Jxwsq4V7+ZK7f+c0XP/tbVDMQW7E4neG2u147hFkuVz0MlQ==}
    engines: {node: ^10.13.0 || ^12.13.0 || ^14.15.0 || >=15.0.0}
    dependencies:
      '@jest/environment': 27.4.6
      '@jest/fake-timers': 27.4.6
      '@jest/types': 27.4.2
      '@types/node': 17.0.8
      jest-mock: 27.4.6
      jest-util: 27.4.2
    dev: true

  /jest-get-type/27.4.0:
    resolution: {integrity: sha512-tk9o+ld5TWq41DkK14L4wox4s2D9MtTpKaAVzXfr5CUKm5ZK2ExcaFE0qls2W71zE/6R2TxxrK9w2r6svAFDBQ==}
    engines: {node: ^10.13.0 || ^12.13.0 || ^14.15.0 || >=15.0.0}
    dev: true

  /jest-haste-map/27.4.6:
    resolution: {integrity: sha512-0tNpgxg7BKurZeFkIOvGCkbmOHbLFf4LUQOxrQSMjvrQaQe3l6E8x6jYC1NuWkGo5WDdbr8FEzUxV2+LWNawKQ==}
    engines: {node: ^10.13.0 || ^12.13.0 || ^14.15.0 || >=15.0.0}
    dependencies:
      '@jest/types': 27.4.2
      '@types/graceful-fs': 4.1.5
      '@types/node': 17.0.8
      anymatch: 3.1.2
      fb-watchman: 2.0.1
      graceful-fs: 4.2.9
      jest-regex-util: 27.4.0
      jest-serializer: 27.4.0
      jest-util: 27.4.2
      jest-worker: 27.4.6
      micromatch: 4.0.4
      walker: 1.0.8
    optionalDependencies:
      fsevents: 2.3.2
    dev: true

  /jest-jasmine2/27.4.6:
    resolution: {integrity: sha512-uAGNXF644I/whzhsf7/qf74gqy9OuhvJ0XYp8SDecX2ooGeaPnmJMjXjKt0mqh1Rl5dtRGxJgNrHlBQIBfS5Nw==}
    engines: {node: ^10.13.0 || ^12.13.0 || ^14.15.0 || >=15.0.0}
    dependencies:
      '@jest/environment': 27.4.6
      '@jest/source-map': 27.4.0
      '@jest/test-result': 27.4.6
      '@jest/types': 27.4.2
      '@types/node': 17.0.8
      chalk: 4.1.2
      co: 4.6.0
      expect: 27.4.6
      is-generator-fn: 2.1.0
      jest-each: 27.4.6
      jest-matcher-utils: 27.4.6
      jest-message-util: 27.4.6
      jest-runtime: 27.4.6
      jest-snapshot: 27.4.6
      jest-util: 27.4.2
      pretty-format: 27.4.6
      throat: 6.0.1
    transitivePeerDependencies:
      - supports-color
    dev: true

  /jest-leak-detector/27.4.6:
    resolution: {integrity: sha512-kkaGixDf9R7CjHm2pOzfTxZTQQQ2gHTIWKY/JZSiYTc90bZp8kSZnUMS3uLAfwTZwc0tcMRoEX74e14LG1WapA==}
    engines: {node: ^10.13.0 || ^12.13.0 || ^14.15.0 || >=15.0.0}
    dependencies:
      jest-get-type: 27.4.0
      pretty-format: 27.4.6
    dev: true

  /jest-matcher-utils/27.4.6:
    resolution: {integrity: sha512-XD4PKT3Wn1LQnRAq7ZsTI0VRuEc9OrCPFiO1XL7bftTGmfNF0DcEwMHRgqiu7NGf8ZoZDREpGrCniDkjt79WbA==}
    engines: {node: ^10.13.0 || ^12.13.0 || ^14.15.0 || >=15.0.0}
    dependencies:
      chalk: 4.1.2
      jest-diff: 27.4.6
      jest-get-type: 27.4.0
      pretty-format: 27.4.6
    dev: true

  /jest-message-util/27.4.6:
    resolution: {integrity: sha512-0p5szriFU0U74czRSFjH6RyS7UYIAkn/ntwMuOwTGWrQIOh5NzXXrq72LOqIkJKKvFbPq+byZKuBz78fjBERBA==}
    engines: {node: ^10.13.0 || ^12.13.0 || ^14.15.0 || >=15.0.0}
    dependencies:
      '@babel/code-frame': 7.16.7
      '@jest/types': 27.4.2
      '@types/stack-utils': 2.0.1
      chalk: 4.1.2
      graceful-fs: 4.2.9
      micromatch: 4.0.4
      pretty-format: 27.4.6
      slash: 3.0.0
      stack-utils: 2.0.5
    dev: true

  /jest-mock/27.4.6:
    resolution: {integrity: sha512-kvojdYRkst8iVSZ1EJ+vc1RRD9llueBjKzXzeCytH3dMM7zvPV/ULcfI2nr0v0VUgm3Bjt3hBCQvOeaBz+ZTHw==}
    engines: {node: ^10.13.0 || ^12.13.0 || ^14.15.0 || >=15.0.0}
    dependencies:
      '@jest/types': 27.4.2
      '@types/node': 17.0.8
    dev: true

  /jest-pnp-resolver/1.2.2_jest-resolve@27.4.6:
    resolution: {integrity: sha512-olV41bKSMm8BdnuMsewT4jqlZ8+3TCARAXjZGT9jcoSnrfUnRCqnMoF9XEeoWjbzObpqF9dRhHQj0Xb9QdF6/w==}
    engines: {node: '>=6'}
    peerDependencies:
      jest-resolve: '*'
    peerDependenciesMeta:
      jest-resolve:
        optional: true
    dependencies:
      jest-resolve: 27.4.6
    dev: true

  /jest-regex-util/27.4.0:
    resolution: {integrity: sha512-WeCpMpNnqJYMQoOjm1nTtsgbR4XHAk1u00qDoNBQoykM280+/TmgA5Qh5giC1ecy6a5d4hbSsHzpBtu5yvlbEg==}
    engines: {node: ^10.13.0 || ^12.13.0 || ^14.15.0 || >=15.0.0}
    dev: true

  /jest-resolve-dependencies/27.4.6:
    resolution: {integrity: sha512-W85uJZcFXEVZ7+MZqIPCscdjuctruNGXUZ3OHSXOfXR9ITgbUKeHj+uGcies+0SsvI5GtUfTw4dY7u9qjTvQOw==}
    engines: {node: ^10.13.0 || ^12.13.0 || ^14.15.0 || >=15.0.0}
    dependencies:
      '@jest/types': 27.4.2
      jest-regex-util: 27.4.0
      jest-snapshot: 27.4.6
    transitivePeerDependencies:
      - supports-color
    dev: true

  /jest-resolve/27.4.6:
    resolution: {integrity: sha512-SFfITVApqtirbITKFAO7jOVN45UgFzcRdQanOFzjnbd+CACDoyeX7206JyU92l4cRr73+Qy/TlW51+4vHGt+zw==}
    engines: {node: ^10.13.0 || ^12.13.0 || ^14.15.0 || >=15.0.0}
    dependencies:
      '@jest/types': 27.4.2
      chalk: 4.1.2
      graceful-fs: 4.2.9
      jest-haste-map: 27.4.6
      jest-pnp-resolver: 1.2.2_jest-resolve@27.4.6
      jest-util: 27.4.2
      jest-validate: 27.4.6
      resolve: 1.21.0
      resolve.exports: 1.1.0
      slash: 3.0.0
    dev: true

  /jest-runner/27.4.6:
    resolution: {integrity: sha512-IDeFt2SG4DzqalYBZRgbbPmpwV3X0DcntjezPBERvnhwKGWTW7C5pbbA5lVkmvgteeNfdd/23gwqv3aiilpYPg==}
    engines: {node: ^10.13.0 || ^12.13.0 || ^14.15.0 || >=15.0.0}
    dependencies:
      '@jest/console': 27.4.6
      '@jest/environment': 27.4.6
      '@jest/test-result': 27.4.6
      '@jest/transform': 27.4.6
      '@jest/types': 27.4.2
      '@types/node': 17.0.8
      chalk: 4.1.2
      emittery: 0.8.1
      exit: 0.1.2
      graceful-fs: 4.2.9
      jest-docblock: 27.4.0
      jest-environment-jsdom: 27.4.6
      jest-environment-node: 27.4.6
      jest-haste-map: 27.4.6
      jest-leak-detector: 27.4.6
      jest-message-util: 27.4.6
      jest-resolve: 27.4.6
      jest-runtime: 27.4.6
      jest-util: 27.4.2
      jest-worker: 27.4.6
      source-map-support: 0.5.21
      throat: 6.0.1
    transitivePeerDependencies:
      - bufferutil
      - canvas
      - supports-color
      - utf-8-validate
    dev: true

  /jest-runtime/27.4.6:
    resolution: {integrity: sha512-eXYeoR/MbIpVDrjqy5d6cGCFOYBFFDeKaNWqTp0h6E74dK0zLHzASQXJpl5a2/40euBmKnprNLJ0Kh0LCndnWQ==}
    engines: {node: ^10.13.0 || ^12.13.0 || ^14.15.0 || >=15.0.0}
    dependencies:
      '@jest/environment': 27.4.6
      '@jest/fake-timers': 27.4.6
      '@jest/globals': 27.4.6
      '@jest/source-map': 27.4.0
      '@jest/test-result': 27.4.6
      '@jest/transform': 27.4.6
      '@jest/types': 27.4.2
      chalk: 4.1.2
      cjs-module-lexer: 1.2.2
      collect-v8-coverage: 1.0.1
      execa: 5.1.1
      glob: 7.2.0
      graceful-fs: 4.2.9
      jest-haste-map: 27.4.6
      jest-message-util: 27.4.6
      jest-mock: 27.4.6
      jest-regex-util: 27.4.0
      jest-resolve: 27.4.6
      jest-snapshot: 27.4.6
      jest-util: 27.4.2
      slash: 3.0.0
      strip-bom: 4.0.0
    transitivePeerDependencies:
      - supports-color
    dev: true

  /jest-serializer/27.4.0:
    resolution: {integrity: sha512-RDhpcn5f1JYTX2pvJAGDcnsNTnsV9bjYPU8xcV+xPwOXnUPOQwf4ZEuiU6G9H1UztH+OapMgu/ckEVwO87PwnQ==}
    engines: {node: ^10.13.0 || ^12.13.0 || ^14.15.0 || >=15.0.0}
    dependencies:
      '@types/node': 17.0.8
      graceful-fs: 4.2.9
    dev: true

  /jest-snapshot/27.4.6:
    resolution: {integrity: sha512-fafUCDLQfzuNP9IRcEqaFAMzEe7u5BF7mude51wyWv7VRex60WznZIC7DfKTgSIlJa8aFzYmXclmN328aqSDmQ==}
    engines: {node: ^10.13.0 || ^12.13.0 || ^14.15.0 || >=15.0.0}
    dependencies:
      '@babel/core': 7.16.7
      '@babel/generator': 7.16.8
      '@babel/plugin-syntax-typescript': 7.16.7_@babel+core@7.16.7
      '@babel/traverse': 7.16.8
      '@babel/types': 7.16.8
      '@jest/transform': 27.4.6
      '@jest/types': 27.4.2
      '@types/babel__traverse': 7.14.2
      '@types/prettier': 2.4.3
      babel-preset-current-node-syntax: 1.0.1_@babel+core@7.16.7
      chalk: 4.1.2
      expect: 27.4.6
      graceful-fs: 4.2.9
      jest-diff: 27.4.6
      jest-get-type: 27.4.0
      jest-haste-map: 27.4.6
      jest-matcher-utils: 27.4.6
      jest-message-util: 27.4.6
      jest-util: 27.4.2
      natural-compare: 1.4.0
      pretty-format: 27.4.6
      semver: 7.3.5
    transitivePeerDependencies:
      - supports-color
    dev: true

  /jest-util/27.4.2:
    resolution: {integrity: sha512-YuxxpXU6nlMan9qyLuxHaMMOzXAl5aGZWCSzben5DhLHemYQxCc4YK+4L3ZrCutT8GPQ+ui9k5D8rUJoDioMnA==}
    engines: {node: ^10.13.0 || ^12.13.0 || ^14.15.0 || >=15.0.0}
    dependencies:
      '@jest/types': 27.4.2
      '@types/node': 17.0.8
      chalk: 4.1.2
      ci-info: 3.3.0
      graceful-fs: 4.2.9
      picomatch: 2.3.1
    dev: true

  /jest-validate/27.4.6:
    resolution: {integrity: sha512-872mEmCPVlBqbA5dToC57vA3yJaMRfIdpCoD3cyHWJOMx+SJwLNw0I71EkWs41oza/Er9Zno9XuTkRYCPDUJXQ==}
    engines: {node: ^10.13.0 || ^12.13.0 || ^14.15.0 || >=15.0.0}
    dependencies:
      '@jest/types': 27.4.2
      camelcase: 6.3.0
      chalk: 4.1.2
      jest-get-type: 27.4.0
      leven: 3.1.0
      pretty-format: 27.4.6
    dev: true

  /jest-watcher/27.4.6:
    resolution: {integrity: sha512-yKQ20OMBiCDigbD0quhQKLkBO+ObGN79MO4nT7YaCuQ5SM+dkBNWE8cZX0FjU6czwMvWw6StWbe+Wv4jJPJ+fw==}
    engines: {node: ^10.13.0 || ^12.13.0 || ^14.15.0 || >=15.0.0}
    dependencies:
      '@jest/test-result': 27.4.6
      '@jest/types': 27.4.2
      '@types/node': 17.0.8
      ansi-escapes: 4.3.2
      chalk: 4.1.2
      jest-util: 27.4.2
      string-length: 4.0.2
    dev: true

  /jest-worker/27.4.6:
    resolution: {integrity: sha512-gHWJF/6Xi5CTG5QCvROr6GcmpIqNYpDJyc8A1h/DyXqH1tD6SnRCM0d3U5msV31D2LB/U+E0M+W4oyvKV44oNw==}
    engines: {node: '>= 10.13.0'}
    dependencies:
      '@types/node': 17.0.8
      merge-stream: 2.0.0
      supports-color: 8.1.1
    dev: true

  /jest/27.4.7_ts-node@10.4.0:
    resolution: {integrity: sha512-8heYvsx7nV/m8m24Vk26Y87g73Ba6ueUd0MWed/NXMhSZIm62U/llVbS0PJe1SHunbyXjJ/BqG1z9bFjGUIvTg==}
    engines: {node: ^10.13.0 || ^12.13.0 || ^14.15.0 || >=15.0.0}
    hasBin: true
    peerDependencies:
      node-notifier: ^8.0.1 || ^9.0.0 || ^10.0.0
    peerDependenciesMeta:
      node-notifier:
        optional: true
    dependencies:
      '@jest/core': 27.4.7_ts-node@10.4.0
      import-local: 3.1.0
      jest-cli: 27.4.7_ts-node@10.4.0
    transitivePeerDependencies:
      - bufferutil
      - canvas
      - supports-color
      - ts-node
      - utf-8-validate
    dev: true

  /jju/1.4.0:
    resolution: {integrity: sha1-o6vicYryQaKykE+EpiWXDzia4yo=}
    dev: true

  /js-levenshtein/1.1.6:
    resolution: {integrity: sha512-X2BB11YZtrRqY4EnQcLX5Rh373zbK4alC1FW7D7MBhL2gtcC17cTnr6DmfHZeS0s2rTHjUTMMHfG7gO8SSdw+g==}
    engines: {node: '>=0.10.0'}
    dev: true

  /js-tokens/4.0.0:
    resolution: {integrity: sha512-RdJUflcE3cUzKiMqQgsCu06FPu9UdIJO0beYbPhHN4k6apgJtifcoCtT9bcxOpYBtpD2kCM6Sbzg4CausW/PKQ==}

  /js-yaml/3.14.1:
    resolution: {integrity: sha512-okMH7OXXJ7YrN9Ok3/SXrnu4iX9yOk+25nqX4imS2npuvTYDmo/QEZoqwZkYaIDk3jVvBOTOIEgEhaLOynBS9g==}
    hasBin: true
    dependencies:
      argparse: 1.0.10
      esprima: 4.0.1
    dev: true

  /js-yaml/4.1.0:
    resolution: {integrity: sha512-wpxZs9NoxZaJESJGIZTyDEaYpl0FKSA+FB9aJiyemKhMwkxQg63h4T1KJgUGHpTqPDNRcmmYLugrRjJlBtWvRA==}
    hasBin: true
    dependencies:
      argparse: 2.0.1
    dev: true

  /jsbi/3.2.5:
    resolution: {integrity: sha512-aBE4n43IPvjaddScbvWRA2YlTzKEynHzu7MqOyTipdHucf/VxS63ViCjxYRg86M8Rxwbt/GfzHl1kKERkt45fQ==}

  /jsbn/0.1.1:
    resolution: {integrity: sha1-peZUwuWi3rXyAdls77yoDA7y9RM=}
    dev: true
    optional: true

  /jsdom/16.7.0:
    resolution: {integrity: sha512-u9Smc2G1USStM+s/x1ru5Sxrl6mPYCbByG1U/hUmqaVsm4tbNyS7CicOSRyuGQYZhTu0h84qkZZQ/I+dzizSVw==}
    engines: {node: '>=10'}
    peerDependencies:
      canvas: ^2.5.0
    peerDependenciesMeta:
      canvas:
        optional: true
    dependencies:
      abab: 2.0.5
      acorn: 8.7.0
      acorn-globals: 6.0.0
      cssom: 0.4.4
      cssstyle: 2.3.0
      data-urls: 2.0.0
      decimal.js: 10.3.1
      domexception: 2.0.1
      escodegen: 2.0.0
      form-data: 3.0.1
      html-encoding-sniffer: 2.0.1
      http-proxy-agent: 4.0.1
      https-proxy-agent: 5.0.0
      is-potential-custom-element-name: 1.0.1
      nwsapi: 2.2.0
      parse5: 6.0.1
      saxes: 5.0.1
      symbol-tree: 3.2.4
      tough-cookie: 4.0.0
      w3c-hr-time: 1.0.2
      w3c-xmlserializer: 2.0.0
      webidl-conversions: 6.1.0
      whatwg-encoding: 1.0.5
      whatwg-mimetype: 2.3.0
      whatwg-url: 8.7.0
      ws: 7.5.6
      xml-name-validator: 3.0.0
    transitivePeerDependencies:
      - bufferutil
      - supports-color
      - utf-8-validate
    dev: true

  /jsesc/2.5.2:
    resolution: {integrity: sha512-OYu7XEzjkCQ3C5Ps3QIZsQfNpqoJyZZA99wd9aWd05NCtC5pWOkShK2mkL6HXQR6/Cy2lbNdPlZBpuQHXE63gA==}
    engines: {node: '>=4'}
    hasBin: true
    dev: true

  /json-parse-even-better-errors/2.3.1:
    resolution: {integrity: sha512-xyFwyhro/JEof6Ghe2iz2NcXoj2sloNsWr/XsERDK/oiPCfaNhl5ONfp+jQdAZRQQ0IJWNzH9zIZF7li91kh2w==}

  /json-schema-traverse/0.4.1:
    resolution: {integrity: sha512-xbbCH5dCYU5T8LcEhhuh7HJ88HXuW3qsI3Y0zOZFKfZEHcpWiHU/Jxzk629Brsab/mMiHQti9wMP+845RPe3Vg==}
    dev: true

  /json-schema/0.4.0:
    resolution: {integrity: sha512-es94M3nTIfsEPisRafak+HDLfHXnKBhV3vU5eqPcS3flIWqcxJWgXHXiey3YrpaNsanY5ei1VoYEbOzijuq9BA==}
    dev: true
    optional: true

  /json-stable-stringify-without-jsonify/1.0.1:
    resolution: {integrity: sha1-nbe1lJatPzz+8wp1FC0tkwrXJlE=}
    dev: true

  /json-stringify-safe/5.0.1:
    resolution: {integrity: sha1-Epai1Y/UXxmg9s4B1lcB4sc1tus=}
    dev: true
    optional: true

  /json5/2.2.0:
    resolution: {integrity: sha512-f+8cldu7X/y7RAJurMEJmdoKXGB/X550w2Nr3tTbezL6RwEE/iMcm+tZnXeoZtKuOq6ft8+CqzEkrIgx1fPoQA==}
    engines: {node: '>=6'}
    hasBin: true
    dependencies:
      minimist: 1.2.5
    dev: true

  /jsonfile/4.0.0:
    resolution: {integrity: sha1-h3Gq4HmbZAdrdmQPygWPnBDjPss=}
    optionalDependencies:
      graceful-fs: 4.2.9
    dev: true

  /jsonfile/6.1.0:
    resolution: {integrity: sha512-5dgndWOriYSm5cnYaJNhalLNDKOqFwyDB/rr1E9ZsGciGvKPs8R2xYGCacuf3z6K1YKDz182fd+fY3cn3pMqXQ==}
    dependencies:
      universalify: 2.0.0
    optionalDependencies:
      graceful-fs: 4.2.9
    dev: true

  /jsonwebtoken/8.5.1:
    resolution: {integrity: sha512-XjwVfRS6jTMsqYs0EsuJ4LGxXV14zQybNd4L2r0UvbVnSF9Af8x7p5MzbJ90Ioz/9TI41/hTCvznF/loiSzn8w==}
    engines: {node: '>=4', npm: '>=1.4.28'}
    dependencies:
      jws: 3.2.2
      lodash.includes: 4.3.0
      lodash.isboolean: 3.0.3
      lodash.isinteger: 4.0.4
      lodash.isnumber: 3.0.3
      lodash.isplainobject: 4.0.6
      lodash.isstring: 4.0.1
      lodash.once: 4.1.1
      ms: 2.1.3
      semver: 5.7.1

  /jsprim/1.4.2:
    resolution: {integrity: sha512-P2bSOMAc/ciLz6DzgjVlGJP9+BrJWu5UDGK70C2iweC5QBIeFf0ZXRvGjEj2uYgrY2MkAAhsSWHDWlFtEroZWw==}
    engines: {node: '>=0.6.0'}
    dependencies:
      assert-plus: 1.0.0
      extsprintf: 1.3.0
      json-schema: 0.4.0
      verror: 1.10.0
    dev: true
    optional: true

  /jwa/1.4.1:
    resolution: {integrity: sha512-qiLX/xhEEFKUAJ6FiBMbes3w9ATzyk5W7Hvzpa/SLYdxNtng+gcurvrI7TbACjIXlsJyr05/S1oUhZrc63evQA==}
    dependencies:
      buffer-equal-constant-time: 1.0.1
      ecdsa-sig-formatter: 1.0.11
      safe-buffer: 5.2.1

  /jwa/2.0.0:
    resolution: {integrity: sha512-jrZ2Qx916EA+fq9cEAeCROWPTfCwi1IVHqT2tapuqLEVVDKFDENFw1oL+MwrTvH6msKxsd1YTDVw6uKEcsrLEA==}
    dependencies:
      buffer-equal-constant-time: 1.0.1
      ecdsa-sig-formatter: 1.0.11
      safe-buffer: 5.2.1

  /jws/3.2.2:
    resolution: {integrity: sha512-YHlZCB6lMTllWDtSPHz/ZXTsi8S00usEV6v1tjq8tOUZzw7DpSDWVXjXDre6ed1w/pd495ODpHZYSdkRTsa0HA==}
    dependencies:
      jwa: 1.4.1
      safe-buffer: 5.2.1

  /jws/4.0.0:
    resolution: {integrity: sha512-KDncfTmOZoOMTFG4mBlG0qUIOlc03fmzH+ru6RgYVZhPkyiy/92Owlt/8UEN+a4TXR1FQetfIpJE8ApdvdVxTg==}
    dependencies:
      jwa: 2.0.0
      safe-buffer: 5.2.1

  /keytar/7.7.0:
    resolution: {integrity: sha512-YEY9HWqThQc5q5xbXbRwsZTh2PJ36OSYRjSv3NN2xf5s5dpLTjEZnC2YikR29OaVybf9nQ0dJ/80i40RS97t/A==}
    requiresBuild: true
    dependencies:
      node-addon-api: 3.2.1
      prebuild-install: 6.1.4
    optional: true

  /kind-of/6.0.3:
    resolution: {integrity: sha512-dcS1ul+9tmeD95T+x28/ehLgd9mENa3LsvDTtzm3vyBEO7RPptvAD+t44WVXaUjTBRcrpFeFlC8WCruUR456hw==}
    engines: {node: '>=0.10.0'}
    dev: true

  /kleur/3.0.3:
    resolution: {integrity: sha512-eTIzlVOSUR+JxdDFepEYcBMtZ9Qqdef+rnzWdRZuMbOywu5tO2w2N7rqjoANZ5k9vywhL6Br1VRjUIgTQx4E8w==}
    engines: {node: '>=6'}

  /klona/2.0.5:
    resolution: {integrity: sha512-pJiBpiXMbt7dkzXe8Ghj/u4FfXOOa98fPW+bihOJ4SjnoijweJrNThJfd3ifXpXhREjpoF2mZVH1GfS9LV3kHQ==}
    engines: {node: '>= 8'}
    dev: true

  /lazystream/1.0.1:
    resolution: {integrity: sha512-b94GiNHQNy6JNTrt5w6zNyffMrNkXZb3KTkCZJb2V1xaEGCk093vkZ2jk3tpaeP33/OiXC+WvK9AxUebnf5nbw==}
    engines: {node: '>= 0.6.3'}
    dependencies:
      readable-stream: 2.3.7
    dev: false

  /leven/3.1.0:
    resolution: {integrity: sha512-qsda+H8jTaUaN/x5vzW2rzc+8Rw4TAQ/4KjB46IwK5VH+IlVeeeje/EoZRpiXvIqjFgK84QffqPztGI3VBLG1A==}
    engines: {node: '>=6'}
    dev: true

  /levn/0.3.0:
    resolution: {integrity: sha1-OwmSTt+fCDwEkP3UwLxEIeBHZO4=}
    engines: {node: '>= 0.8.0'}
    dependencies:
      prelude-ls: 1.1.2
      type-check: 0.3.2
    dev: true

  /levn/0.4.1:
    resolution: {integrity: sha512-+bT2uH4E5LGE7h/n3evcS/sQlJXCpIp6ym8OWJ5eV6+67Dsql/LaaT7qJBAt2rzfoa/5QBGBhxDix1dMt2kQKQ==}
    engines: {node: '>= 0.8.0'}
    dependencies:
      prelude-ls: 1.2.1
      type-check: 0.4.0
    dev: true

  /lilconfig/2.0.4:
    resolution: {integrity: sha512-bfTIN7lEsiooCocSISTWXkiWJkRqtL9wYtYy+8EK3Y41qh3mpwPU0ycTOgjdY9ErwXCc8QyrQp82bdL0Xkm9yA==}
    engines: {node: '>=10'}
    dev: true

  /line-replace/2.0.1:
    resolution: {integrity: sha512-CSr3f6gynLCA9R+RBS0IDIfv7a8OAXcuyq+CHgq0WzbQ7KSJQfF5DgtpRVxpSp1KBNXogtzbNqAeUjrmHYTPYA==}
    hasBin: true
    dev: true

  /lines-and-columns/1.2.4:
    resolution: {integrity: sha512-7ylylesZQ/PV29jhEDl3Ufjo6ZX7gCqJr5F7PKrqc93v7fzSymt1BpwEU8nAUXs8qzzvqhbjhK5QZg6Mt/HkBg==}

  /lint-staged/12.1.5:
    resolution: {integrity: sha512-WyKb+0sNKDTd1LwwAfTBPp0XmdaKkAOEbg4oHE4Kq2+oQVchg/VAcjVQtSqZih1izNsTURjc2EkhG/syRQUXdA==}
    engines: {node: ^12.20.0 || ^14.13.1 || >=16.0.0}
    hasBin: true
    dependencies:
      cli-truncate: 3.1.0
      colorette: 2.0.16
      commander: 8.3.0
      debug: 4.3.3_supports-color@9.2.1
      execa: 5.1.1
      lilconfig: 2.0.4
      listr2: 3.14.0
      micromatch: 4.0.4
      normalize-path: 3.0.0
      object-inspect: 1.12.0
      string-argv: 0.3.1
      supports-color: 9.2.1
      yaml: 1.10.2
    transitivePeerDependencies:
      - enquirer
    dev: true

  /lint-staged/12.2.0:
    resolution: {integrity: sha512-TnNciMBhmEqzqM+RvzqqdvrG4TsI8wCDMX1Vg9+rj2Y9uY70Nq84Mb1WOIiwxW9l5tUlCOqtY5La71RM2fSgfA==}
    engines: {node: ^12.20.0 || ^14.13.1 || >=16.0.0}
    hasBin: true
    dependencies:
      cli-truncate: 3.1.0
      colorette: 2.0.16
      commander: 8.3.0
      debug: 4.3.3_supports-color@9.2.1
      execa: 5.1.1
      lilconfig: 2.0.4
      listr2: 3.14.0
      micromatch: 4.0.4
      normalize-path: 3.0.0
      object-inspect: 1.12.0
      string-argv: 0.3.1
      supports-color: 9.2.1
      yaml: 1.10.2
    transitivePeerDependencies:
      - enquirer
    dev: true

  /listr2/3.14.0:
    resolution: {integrity: sha512-TyWI8G99GX9GjE54cJ+RrNMcIFBfwMPxc3XTFiAYGN4s10hWROGtOg7+O6u6LE3mNkyld7RSLE6nrKBvTfcs3g==}
    engines: {node: '>=10.0.0'}
    peerDependencies:
      enquirer: '>= 2.3.0 < 3'
    peerDependenciesMeta:
      enquirer:
        optional: true
    dependencies:
      cli-truncate: 2.1.0
      colorette: 2.0.16
      log-update: 4.0.0
      p-map: 4.0.0
      rfdc: 1.3.0
      rxjs: 7.5.2
      through: 2.3.8
      wrap-ansi: 7.0.0
    dev: true

  /locate-path/3.0.0:
    resolution: {integrity: sha512-7AO748wWnIhNqAuaty2ZWHkQHRSNfPVIsPIfwEOWO22AmaoVrWavlOcMR5nzTLNYvp36X220/maaRsrec1G65A==}
    engines: {node: '>=6'}
    dependencies:
      p-locate: 3.0.0
      path-exists: 3.0.0

  /locate-path/5.0.0:
    resolution: {integrity: sha512-t7hw9pI+WvuwNJXwk5zVHpyhIqzg2qTlklJOf0mVxGSbe3Fp2VieZcduNYjaLDoy6p9uGpQEGWG87WpMKlNq8g==}
    engines: {node: '>=8'}
    dependencies:
      p-locate: 4.1.0

  /locate-path/6.0.0:
    resolution: {integrity: sha512-iPZK6eYjbxRu3uB4/WZ3EsEIMJFMqAoopl3R+zuq0UjcAm/MO6KCweDgPfP3elTztoKP3KtnVHxTn2NHBSDVUw==}
    engines: {node: '>=10'}
    dependencies:
      p-locate: 5.0.0
    dev: false

  /lodash.deburr/4.1.0:
    resolution: {integrity: sha1-3bG7s+8HRYwBd7oH3hRCLLAz/5s=}

  /lodash.defaults/4.2.0:
    resolution: {integrity: sha1-0JF4cW/+pN3p5ft7N/bwgCJ0WAw=}
    dev: false

  /lodash.difference/4.5.0:
    resolution: {integrity: sha1-nMtOUF1Ia5FlE0V3KIWi3yf9AXw=}
    dev: false

  /lodash.flatten/4.4.0:
    resolution: {integrity: sha1-8xwiIlqWMtK7+OSt2+8kCqdlph8=}
    dev: false

  /lodash.get/4.4.2:
    resolution: {integrity: sha1-LRd/ZS+jHpObRDjVNBSZ36OCXpk=}
    dev: true

  /lodash.includes/4.3.0:
    resolution: {integrity: sha1-YLuYqHy5I8aMoeUTJUgzFISfVT8=}

  /lodash.isboolean/3.0.3:
    resolution: {integrity: sha1-bC4XHbKiV82WgC/UOwGyDV9YcPY=}

  /lodash.isequal/4.5.0:
    resolution: {integrity: sha1-QVxEePK8wwEgwizhDtMib30+GOA=}
    dev: true

  /lodash.isinteger/4.0.4:
    resolution: {integrity: sha1-YZwK89A/iwTDH1iChAt3sRzWg0M=}

  /lodash.isnumber/3.0.3:
    resolution: {integrity: sha1-POdoEMWSjQM1IwGsKHMX8RwLH/w=}

  /lodash.isplainobject/4.0.6:
    resolution: {integrity: sha1-fFJqUtibRcRcxpC4gWO+BJf1UMs=}

  /lodash.isstring/4.0.1:
    resolution: {integrity: sha1-1SfftUVuynzJu5XV2ur4i6VKVFE=}

  /lodash.memoize/4.1.2:
    resolution: {integrity: sha1-vMbEmkKihA7Zl/Mj6tpezRguC/4=}
    dev: true

  /lodash.merge/4.6.2:
    resolution: {integrity: sha512-0KpjqXRVvrYyCsX1swR/XTK0va6VQkQM6MNo7PqW77ByjAhoARA8EfrP1N4+KlKj8YS0ZUCtRT/YUuhyYDujIQ==}
    dev: true

  /lodash.once/4.1.1:
    resolution: {integrity: sha1-DdOXEhPHxW34gJd9UEyI+0cal6w=}

  /lodash.union/4.6.0:
    resolution: {integrity: sha1-SLtQiECfFvGCFmZkHETdGqrjzYg=}
    dev: false

  /lodash/4.17.21:
    resolution: {integrity: sha512-v2kDEe57lecTulaDIuNTPy3Ry4gLGJ6Z1O3vE1krgXZNrsQ+LFTGHVxVjcXPs17LhbZVGedAJv8XZ1tvj5FvSg==}

  /log-symbols/4.1.0:
    resolution: {integrity: sha512-8XPvpAA8uyhfteu8pIvQxpJZ7SYYdpUivZpGy6sFsBuKRY/7rQGavedeB8aK+Zkyq6upMFVL/9AW6vOYzfRyLg==}
    engines: {node: '>=10'}
    dependencies:
      chalk: 4.1.2
      is-unicode-supported: 0.1.0
    dev: true

  /log-update/4.0.0:
    resolution: {integrity: sha512-9fkkDevMefjg0mmzWFBW8YkFP91OrizzkW3diF7CpG+S2EYdy4+TVfGwz1zeF8x7hCx1ovSPTOE9Ngib74qqUg==}
    engines: {node: '>=10'}
    dependencies:
      ansi-escapes: 4.3.2
      cli-cursor: 3.1.0
      slice-ansi: 4.0.0
      wrap-ansi: 6.2.0

  /long/4.0.0:
    resolution: {integrity: sha512-XsP+KhQif4bjX1kbuSiySJFNAehNxgLb6hPRGJ9QsUr8ajHkuXGdrHmFUTUUXhDwVX2R5bY4JNZEwbUiMhV+MA==}

  /loose-envify/1.4.0:
    resolution: {integrity: sha512-lyuxPGr/Wfhrlem2CL/UcnUc1zcqKAImBDzukY7Y5F/yQiNdko6+fRLevlw1HgMySw7f611UIY408EtxRSoK3Q==}
    hasBin: true
    dependencies:
      js-tokens: 4.0.0
    dev: true

  /lru-cache/6.0.0:
    resolution: {integrity: sha512-Jo6dJ04CmSjuznwJSS3pUeWmd/H0ffTlkXXgwZi+eq1UCmqQwCh+eLsYOYCwY991i2Fah4h1BEMCx4qThGbsiA==}
    engines: {node: '>=10'}
    dependencies:
      yallist: 4.0.0
    dev: true

  /lz-string/1.4.4:
    resolution: {integrity: sha1-wNjq82BZ9wV5bh40SBHPTEmNOiY=}
    hasBin: true
    dev: true

  /make-dir/3.1.0:
    resolution: {integrity: sha512-g3FeP20LNwhALb/6Cz6Dd4F2ngze0jz7tbzrD2wAV+o9FeNHe4rL+yK2md0J/fiSf1sa1ADhXqi5+oVwOM/eGw==}
    engines: {node: '>=8'}
    dependencies:
      semver: 6.3.0

  /make-error/1.3.6:
    resolution: {integrity: sha512-s8UhlNe7vPKomQhC1qFelMokr/Sc3AgNbso3n74mVPA5LTZwkB9NlXf4XPamLxJE8h0gh73rM94xvwRT2CVInw==}
    dev: true

  /makeerror/1.0.12:
    resolution: {integrity: sha512-JmqCvUhmt43madlpFzG4BQzG2Z3m6tvQDNKdClZnO3VbIudJYmxsT0FNJMeiB2+JTSlTQTSbU8QdesVmwJcmLg==}
    dependencies:
      tmpl: 1.0.5
    dev: true

  /map-obj/1.0.1:
    resolution: {integrity: sha1-2TPOuSBdgr3PSIb2dCvcK03qFG0=}
    engines: {node: '>=0.10.0'}
    dev: true

  /map-obj/4.3.0:
    resolution: {integrity: sha512-hdN1wVrZbb29eBGiGjJbeP8JbKjq1urkHJ/LIP/NY48MZ1QVXUsQBV1G1zvYFHn1XE06cwjBsOI2K3Ulnj1YXQ==}
    engines: {node: '>=8'}
    dev: true

  /mariadb/2.5.5:
    resolution: {integrity: sha512-6dklvcKWuuaV1JjAwnE2ezR+jTt7JrZHftgeHHBmjB0wgfaUpdxol1DPWclwMcCrsO9yoM0FuCOiCcCgXc//9Q==}
    engines: {node: '>= 10.13'}
    dependencies:
      '@types/geojson': 7946.0.8
      '@types/node': 14.18.8
      denque: 1.5.1
      iconv-lite: 0.6.3
      long: 4.0.0
      moment-timezone: 0.5.34
      please-upgrade-node: 3.2.0

  /media-typer/0.3.0:
    resolution: {integrity: sha1-hxDXrwqmJvj/+hzgAWhUUmMlV0g=}
    engines: {node: '>= 0.6'}
    dev: true

  /meow/9.0.0:
    resolution: {integrity: sha512-+obSblOQmRhcyBt62furQqRAQpNyWXo8BuQ5bN7dG8wmwQ+vwHKp/rCFD4CrTP8CsDQD1sjoZ94K417XEUk8IQ==}
    engines: {node: '>=10'}
    dependencies:
      '@types/minimist': 1.2.2
      camelcase-keys: 6.2.2
      decamelize: 1.2.0
      decamelize-keys: 1.1.0
      hard-rejection: 2.1.0
      minimist-options: 4.1.0
      normalize-package-data: 3.0.3
      read-pkg-up: 7.0.1
      redent: 3.0.0
      trim-newlines: 3.0.1
      type-fest: 0.18.1
      yargs-parser: 20.2.9
    dev: true

  /merge-descriptors/1.0.1:
    resolution: {integrity: sha1-sAqqVW3YtEVoFQ7J0blT8/kMu2E=}
    dev: true

  /merge-stream/2.0.0:
    resolution: {integrity: sha512-abv/qOcuPfk3URPfDzmZU1LKmuw8kT+0nIHvKrKgFrwifol/doWcdA4ZqsWQ8ENrFKkd67Mfpo/LovbIUsbt3w==}

  /merge2/1.4.1:
    resolution: {integrity: sha512-8q7VEgMJW4J8tcfVPy8g09NcQwZdbwFEqhe/WZkoIzjn/3TGDwtOCYtXGxA3O8tPzpczCCDgv+P2P5y00ZJOOg==}
    engines: {node: '>= 8'}

  /methods/1.1.2:
    resolution: {integrity: sha1-VSmk1nZUE07cxSZmVoNbD4Ua/O4=}
    engines: {node: '>= 0.6'}
    dev: true

  /micromatch/4.0.4:
    resolution: {integrity: sha512-pRmzw/XUcwXGpD9aI9q/0XOwLNygjETJ8y0ao0wdqprrzDa4YnxLcz7fQRZr8voh8V10kGhABbNcHVk5wHgWwg==}
    engines: {node: '>=8.6'}
    dependencies:
      braces: 3.0.2
      picomatch: 2.3.1

  /mime-db/1.51.0:
    resolution: {integrity: sha512-5y8A56jg7XVQx2mbv1lu49NR4dokRnhZYTtL+KGfaa27uq4pSTXkwQkFJl4pkRMyNFz/EtYDSkiiEHx3F7UN6g==}
    engines: {node: '>= 0.6'}

  /mime-types/2.1.34:
    resolution: {integrity: sha512-6cP692WwGIs9XXdOO4++N+7qjqv0rqxxVvJ3VHPh/Sc9mVZcQP+ZGhkKiTvWMQRr2tbHkJP/Yn7Y0npb3ZBs4A==}
    engines: {node: '>= 0.6'}
    dependencies:
      mime-db: 1.51.0

  /mime/1.6.0:
    resolution: {integrity: sha512-x0Vn8spI+wuJ1O6S7gnbaQg8Pxh4NNHb7KSINmEWKiPE4RKOplvijn+NkmYmmRgP68mc70j2EbeTFRsrswaQeg==}
    engines: {node: '>=4'}
    hasBin: true
    dev: true

  /mimic-fn/2.1.0:
    resolution: {integrity: sha512-OqbOk5oEQeAZ8WXWydlu9HJjz9WVdEIvamMCcXmuqUYjTknH/sqsWvhQ3vgwKFRR1HpjvNBKQ37nbJgYzGqGcg==}
    engines: {node: '>=6'}

  /mimic-response/2.1.0:
    resolution: {integrity: sha512-wXqjST+SLt7R009ySCglWBCFpjUygmCIfD790/kVbiGmUgfYGuB14PiTd5DwVxSV4NcYHjzMkoj5LjQZwTQLEA==}
    engines: {node: '>=8'}
    optional: true

  /min-indent/1.0.1:
    resolution: {integrity: sha512-I9jwMn07Sy/IwOj3zVkVik2JTvgpaykDZEigL6Rx6N9LbMywwUSMtxET+7lVoDLLd3O3IXwJwvuuns8UB/HeAg==}
    engines: {node: '>=4'}

  /minimatch/3.0.4:
    resolution: {integrity: sha512-yJHVQEhyqPLUTgt9B83PXu6W3rx4MvvHvSUvToogpwoGDOUQ+yDrR0HRot+yOCdCO7u4hX3pWft6kWBBcqh0UA==}
    dependencies:
      brace-expansion: 1.1.11

  /minimist-options/4.1.0:
    resolution: {integrity: sha512-Q4r8ghd80yhO/0j1O3B2BjweX3fiHg9cdOwjJd2J76Q135c+NDxGCqdYKQ1SKBuFfgWbAUzBfvYjPUEeNgqN1A==}
    engines: {node: '>= 6'}
    dependencies:
      arrify: 1.0.1
      is-plain-obj: 1.1.0
      kind-of: 6.0.3
    dev: true

  /minimist/1.2.5:
    resolution: {integrity: sha512-FM9nNUYrRBAELZQT3xeZQ7fmMOBg6nWNmJKTcgsJeaLstP/UODVpGsr5OhXhhXg6f+qtJ8uiZ+PUxkDWcgIXLw==}

  /minipass/2.9.0:
    resolution: {integrity: sha512-wxfUjg9WebH+CUDX/CdbRlh5SmfZiy/hpkxaRI16Y9W56Pa75sWgd/rvFilSgrauD9NyFymP/+JFV3KwzIsJeg==}
    dependencies:
      safe-buffer: 5.2.1
      yallist: 3.1.1
    dev: true

  /minipass/3.1.6:
    resolution: {integrity: sha512-rty5kpw9/z8SX9dmxblFA6edItUmwJgMeYDZRrwlIVN27i8gysGbznJwUggw2V/FVqFSDdWy040ZPS811DYAqQ==}
    engines: {node: '>=8'}
    dependencies:
      yallist: 4.0.0
    dev: false

  /minizlib/1.3.3:
    resolution: {integrity: sha512-6ZYMOEnmVsdCeTJVE0W9ZD+pVnE8h9Hma/iOwwRDsdQoePpoX56/8B6z3P9VNwppJuBKNRuFDRNRqRWexT9G9Q==}
    dependencies:
      minipass: 2.9.0
    dev: true

  /minizlib/2.1.2:
    resolution: {integrity: sha512-bAxsR8BVfj60DWXHE3u30oHzfl4G7khkSuPW+qvpd7jFRHm7dLxOjUk1EHACJ/hxLY8phGJ0YhYHZo7jil7Qdg==}
    engines: {node: '>= 8'}
    dependencies:
      minipass: 3.1.6
      yallist: 4.0.0
    dev: false

  /mkdirp-classic/0.5.3:
    resolution: {integrity: sha512-gKLcREMhtuZRwRAfqP3RFW+TK4JqApVBtOIftVgjuABpAtpxhPGaDcfvbhNvD0B8iD1oUr/txX35NjcaY6Ns/A==}
    optional: true

  /mkdirp/0.5.5:
    resolution: {integrity: sha512-NKmAlESf6jMGym1++R0Ra7wvhV+wFW63FaSOFPwRahvea0gMUcGUhVeAg/0BC0wiv9ih5NYPB1Wn1UEI1/L+xQ==}
    hasBin: true
    dependencies:
      minimist: 1.2.5
    dev: true

  /mkdirp/1.0.4:
    resolution: {integrity: sha512-vVqVZQyf3WLx2Shd0qJ9xuvqgAyKPLAiqITEtqW0oIUjzo3PePDd6fW9iFz30ef7Ysp/oiWqbhszeGWW2T6Gzw==}
    engines: {node: '>=10'}
    hasBin: true

  /mock-stdin/1.0.0:
    resolution: {integrity: sha512-tukRdb9Beu27t6dN+XztSRHq9J0B/CoAOySGzHfn8UTfmqipA5yNT/sDUEyYdAV3Hpka6Wx6kOMxuObdOex60Q==}
    dev: true

  /moment-timezone/0.5.34:
    resolution: {integrity: sha512-3zAEHh2hKUs3EXLESx/wsgw6IQdusOT8Bxm3D9UrHPQR7zlMmzwybC8zHEM1tQ4LJwP7fcxrWr8tuBg05fFCbg==}
    dependencies:
      moment: 2.29.1

  /moment/2.29.1:
    resolution: {integrity: sha512-kHmoybcPV8Sqy59DwNDY3Jefr64lK/by/da0ViFcuA4DH0vQg5Q6Ze5VimxkfQNSC+Mls/Kx53s7TjP1RhFEDQ==}

  /ms/2.0.0:
    resolution: {integrity: sha1-VgiurfwAvmwpAd9fmGF4jeDVl8g=}
    dev: true

  /ms/2.1.2:
    resolution: {integrity: sha512-sGkPx+VjMtmA6MX27oA4FBFELFCZZ4S4XqeGOXCv68tT+jb3vk/RyaKWP0PTKyWtmLSM0b+adUTEvbs1PEaH2w==}

  /ms/2.1.3:
    resolution: {integrity: sha512-6FlzubTLZG3J2a/NVCAleEhjzq5oxgHyaCU9yYXvcLsvoVaHJq/s5xXI6/XXP6tz7R9xAOtHnSO/tXtF3WRTlA==}

  /msal/1.4.15:
    resolution: {integrity: sha512-H/CxkeZJ4laEK6GZ/cDKQoYjBTvDNFK3hDC8mfU8IkuZvKFfFdo9KM89r8spXY7xnBK9SQBAjIuQgwUogeUw7g==}
    engines: {node: '>=0.8.0'}
    dependencies:
      tslib: 1.14.1

  /mssql/7.3.0:
    resolution: {integrity: sha512-3NGxDomH5Lci2g0EUrsejHIsvtFwlIE6A9SNFWQ2/JD4Dh0+5XVFHeyB4RXKb+nRMDosSUBAQDIVSuLXo5XFZA==}
    engines: {node: '>=10'}
    hasBin: true
    dependencies:
      '@tediousjs/connection-string': 0.3.0
      debug: 4.3.3
      rfdc: 1.3.0
      tarn: 3.0.2
      tedious: 11.8.0_debug@4.3.3
    transitivePeerDependencies:
      - supports-color

  /napi-build-utils/1.0.2:
    resolution: {integrity: sha512-ONmRUqK7zj7DWX0D9ADe03wbwOBZxNAfF20PlGfCWQcD3+/MakShIHrMqx9YwPTfxDdF1zLeL+RGZiR9kGMLdg==}
    optional: true

  /native-duplexpair/1.0.0:
    resolution: {integrity: sha1-eJkHjmS/PIo9cyYBs9QP8F21j6A=}

  /natural-compare/1.4.0:
    resolution: {integrity: sha1-Sr6/7tdUHywnrPspvbvRXI1bpPc=}
    dev: true

  /needle/2.9.1:
    resolution: {integrity: sha512-6R9fqJ5Zcmf+uYaFgdIHmLwNldn5HbK8L5ybn7Uz+ylX/rnOsSp1AHcvQSrCaFN+qNM1wpymHqD7mVasEOlHGQ==}
    engines: {node: '>= 4.4.x'}
    hasBin: true
    dependencies:
      debug: 3.2.7
      iconv-lite: 0.4.24
      sax: 1.2.4
    dev: true

  /negotiator/0.6.2:
    resolution: {integrity: sha512-hZXc7K2e+PgeI1eDBe/10Ard4ekbfrrqG8Ep+8Jmf4JID2bNg7NvCPOZN+kfF574pFQI7mum2AUqDidoKqcTOw==}
    engines: {node: '>= 0.6'}
    dev: true

  /new-github-issue-url/0.2.1:
    resolution: {integrity: sha512-md4cGoxuT4T4d/HDOXbrUHkTKrp/vp+m3aOA7XXVYwNsUNMK49g3SQicTSeV5GIz/5QVGAeYRAOlyp9OvlgsYA==}
    engines: {node: '>=10'}
    dev: false

  /node-abi/2.30.1:
    resolution: {integrity: sha512-/2D0wOQPgaUWzVSVgRMx+trKJRC2UG4SUc4oCJoXx9Uxjtp0Vy3/kt7zcbxHF8+Z/pK3UloLWzBISg72brfy1w==}
    dependencies:
      semver: 5.7.1
    optional: true

  /node-abort-controller/2.0.0:
    resolution: {integrity: sha512-L8RfEgjBTHAISTuagw51PprVAqNZoG6KSB6LQ6H1bskMVkFs5E71IyjauLBv3XbuomJlguWF/VnRHdJ1gqiAqA==}

  /node-addon-api/3.2.1:
    resolution: {integrity: sha512-mmcei9JghVNDYydghQmeDX8KoAm0FAiYyIcUt/N4nhyAipB17pllZQDOJD2fotxABnt4Mdz+dKTO7eftLg4d0A==}

  /node-fetch/2.6.1:
    resolution: {integrity: sha512-V4aYg89jEoVRxRb2fJdAg8FHvI7cEyYdVAh94HH0UIK8oJxUfkjlDQN9RbMx+bEjP7+ggMiFRprSti032Oipxw==}
    engines: {node: 4.x || >=6.0.0}

  /node-fetch/2.6.6:
    resolution: {integrity: sha512-Z8/6vRlTUChSdIgMa51jxQ4lrw/Jy5SOW10ObaA47/RElsAN2c5Pn8bTgFGWn/ibwzXTE8qwr1Yzx28vsecXEA==}
    engines: {node: 4.x || >=6.0.0}
    dependencies:
      whatwg-url: 5.0.0

  /node-fetch/2.6.7:
    resolution: {integrity: sha512-ZjMPFEfVx5j+y2yF35Kzx5sF7kDzxuDj6ziH4FFbOp87zKDZNx8yExJIb05OGF4Nlt9IHFIMBkRl41VdvcNdbQ==}
    engines: {node: 4.x || >=6.0.0}
    peerDependencies:
      encoding: ^0.1.0
    peerDependenciesMeta:
      encoding:
        optional: true
    dependencies:
      whatwg-url: 5.0.0

  /node-gyp/3.8.0:
    resolution: {integrity: sha512-3g8lYefrRRzvGeSowdJKAKyks8oUpLEd/DyPV4eMhVlhJ0aNaZqIrNUIPuEWWTAoPqyFkfGrM67MC69baqn6vA==}
    engines: {node: '>= 0.8.0'}
    hasBin: true
    requiresBuild: true
    dependencies:
      fstream: 1.0.12
      glob: 7.2.0
      graceful-fs: 4.2.9
      mkdirp: 0.5.5
      nopt: 3.0.6
      npmlog: 4.1.2
      osenv: 0.1.5
      request: 2.88.2
      rimraf: 2.7.1
      semver: 5.3.0
      tar: 2.2.2
      which: 1.3.1
    dev: true
    optional: true

  /node-int64/0.4.0:
    resolution: {integrity: sha1-h6kGXNs1XTGC2PlM4RGIuCXGijs=}
    dev: true

  /node-pre-gyp/0.11.0:
    resolution: {integrity: sha512-TwWAOZb0j7e9eGaf9esRx3ZcLaE5tQ2lvYy1pb5IAaG1a2e2Kv5Lms1Y4hpj+ciXJRofIxxlt5haeQ/2ANeE0Q==}
    deprecated: 'Please upgrade to @mapbox/node-pre-gyp: the non-scoped node-pre-gyp package is deprecated and only the @mapbox scoped package will recieve updates in the future'
    hasBin: true
    dependencies:
      detect-libc: 1.0.3
      mkdirp: 0.5.5
      needle: 2.9.1
      nopt: 4.0.3
      npm-packlist: 1.4.8
      npmlog: 4.1.2
      rc: 1.2.8
      rimraf: 2.7.1
      semver: 5.7.1
      tar: 4.4.19
    dev: true

  /node-releases/2.0.1:
    resolution: {integrity: sha512-CqyzN6z7Q6aMeF/ktcMVTzhAHCEpf8SOarwpzpf8pNBY2k5/oM34UHldUwp8VKI7uxct2HxSRdJjBaZeESzcxA==}
    dev: true

  /nopt/3.0.6:
    resolution: {integrity: sha1-xkZdvwirzU2zWTF/eaxopkayj/k=}
    hasBin: true
    dependencies:
      abbrev: 1.1.1
    dev: true
    optional: true

  /nopt/4.0.3:
    resolution: {integrity: sha512-CvaGwVMztSMJLOeXPrez7fyfObdZqNUK1cPAEzLHrTybIua9pMdmmPR5YwtfNftIOMv3DPUhFaxsZMNTQO20Kg==}
    hasBin: true
    dependencies:
      abbrev: 1.1.1
      osenv: 0.1.5
    dev: true

  /normalize-package-data/2.5.0:
    resolution: {integrity: sha512-/5CMN3T0R4XTj4DcGaexo+roZSdSFW/0AOOTROrjxzCG1wrWXEsGbRKevjlIL+ZDE4sZlJr5ED4YW0yqmkK+eA==}
    dependencies:
      hosted-git-info: 2.8.9
      resolve: 1.21.0
      semver: 5.7.1
      validate-npm-package-license: 3.0.4

  /normalize-package-data/3.0.3:
    resolution: {integrity: sha512-p2W1sgqij3zMMyRC067Dg16bfzVH+w7hyegmpIvZ4JNjqtGOVAIvLmjBx3yP7YTe9vKJgkoNOPjwQGogDoMXFA==}
    engines: {node: '>=10'}
    dependencies:
      hosted-git-info: 4.1.0
      is-core-module: 2.8.1
      semver: 7.3.5
      validate-npm-package-license: 3.0.4
    dev: true

  /normalize-path/3.0.0:
    resolution: {integrity: sha512-6eZs5Ls3WtCisHWp9S2GUy8dqkpGi4BVSz3GaqiE6ezub0512ESztXUwUB6C6IKbQkY2Pnb/mD4WYojCRwcwLA==}
    engines: {node: '>=0.10.0'}

  /npm-bundled/1.1.2:
    resolution: {integrity: sha512-x5DHup0SuyQcmL3s7Rx/YQ8sbw/Hzg0rj48eN0dV7hf5cmQq5PXIeioroH3raV1QC1yh3uTYuMThvEQF3iKgGQ==}
    dependencies:
      npm-normalize-package-bin: 1.0.1
    dev: true

  /npm-normalize-package-bin/1.0.1:
    resolution: {integrity: sha512-EPfafl6JL5/rU+ot6P3gRSCpPDW5VmIzX959Ob1+ySFUuuYHWHekXpwdUZcKP5C+DS4GEtdJluwBjnsNDl+fSA==}
    dev: true

  /npm-packlist/1.4.8:
    resolution: {integrity: sha512-5+AZgwru5IevF5ZdnFglB5wNlHG1AOOuw28WhUq8/8emhBmLv6jX5by4WJCh7lW0uSYZYS6DXqIsyZVIXRZU9A==}
    dependencies:
      ignore-walk: 3.0.4
      npm-bundled: 1.1.2
      npm-normalize-package-bin: 1.0.1
    dev: true

  /npm-run-path/4.0.1:
    resolution: {integrity: sha512-S48WzZW777zhNIrn7gxOlISNAqi9ZC/uQFnRdbeIHhZhCA6UqpkOT8T1G7BvfdgP4Er8gF4sUbaS0i7QvIfCWw==}
    engines: {node: '>=8'}
    dependencies:
      path-key: 3.1.1

  /npmlog/4.1.2:
    resolution: {integrity: sha512-2uUqazuKlTaSI/dC8AzicUck7+IrEaOnN/e0jd3Xtt1KcGpwx30v50mL7oPyr/h9bL3E4aZccVwpwP+5W9Vjkg==}
    dependencies:
      are-we-there-yet: 1.1.7
      console-control-strings: 1.1.0
      gauge: 2.7.4
      set-blocking: 2.0.0

  /number-is-nan/1.0.1:
    resolution: {integrity: sha1-CXtgK1NCKlIsGvuHkDGDNpQaAR0=}
    engines: {node: '>=0.10.0'}

  /nwsapi/2.2.0:
    resolution: {integrity: sha512-h2AatdwYH+JHiZpv7pt/gSX1XoRGb7L/qSIeuqA6GwYoF9w1vP1cw42TO0aI2pNyshRK5893hNSl+1//vHK7hQ==}
    dev: true

  /oauth-sign/0.9.0:
    resolution: {integrity: sha512-fexhUFFPTGV8ybAtSIGbV6gOkSv8UtRbDBnAyLQw4QPKkgNlsH2ByPGtMUqdWkos6YCRmAqViwgZrJc/mRDzZQ==}
    dev: true
    optional: true

  /object-assign/4.1.1:
    resolution: {integrity: sha1-IQmtx5ZYh8/AXLvUQsrIv7s2CGM=}
    engines: {node: '>=0.10.0'}

  /object-inspect/1.12.0:
    resolution: {integrity: sha512-Ho2z80bVIvJloH+YzRmpZVQe87+qASmBUKZDWgx9cu+KDrX2ZDH/3tMy+gXbZETVGs2M8YdxObOh7XAtim9Y0g==}

  /object-keys/1.1.1:
    resolution: {integrity: sha512-NuAESUOUMrlIXOfHKzD6bpPu3tYt3xvjNdRIQ+FeT0lNb4K8WR70CaDxhuNguS2XG+GjkyMwOzsN5ZktImfhLA==}
    engines: {node: '>= 0.4'}
    dev: true

  /object.assign/4.1.2:
    resolution: {integrity: sha512-ixT2L5THXsApyiUPYKmW+2EHpXXe5Ii3M+f4e+aJFAHao5amFRW6J0OO6c/LU8Be47utCx2GL89hxGB6XSmKuQ==}
    engines: {node: '>= 0.4'}
    dependencies:
      call-bind: 1.0.2
      define-properties: 1.1.3
      has-symbols: 1.0.2
      object-keys: 1.1.1
    dev: true

  /on-finished/2.3.0:
    resolution: {integrity: sha1-IPEzZIGwg811M3mSoWlxqi2QaUc=}
    engines: {node: '>= 0.8'}
    dependencies:
      ee-first: 1.1.1
    dev: true

  /once/1.4.0:
    resolution: {integrity: sha1-WDsap3WWHUsROsF9nFC6753Xa9E=}
    dependencies:
      wrappy: 1.0.2

  /onetime/5.1.2:
    resolution: {integrity: sha512-kbpaSSGJTWdAY5KPVeMOKXSrPtr8C8C7wodJbcsd51jRnmD+GZu8Y0VoU6Dm5Z4vWr0Ig/1NKuWRKf7j5aaYSg==}
    engines: {node: '>=6'}
    dependencies:
      mimic-fn: 2.1.0

  /open/7.4.2:
    resolution: {integrity: sha512-MVHddDVweXZF3awtlAS+6pgKLlm/JgxZ90+/NBurBoQctVOOB/zDdVjcyPzQ+0laDGbsWgrRkflI65sQeOgT9Q==}
    engines: {node: '>=8'}
    dependencies:
      is-docker: 2.2.1
      is-wsl: 2.2.0

  /optionator/0.8.3:
    resolution: {integrity: sha512-+IW9pACdk3XWmmTXG8m3upGUJst5XRGzxMRjXzAuJ1XnIFNvfhjjIuYkDvysnPQ7qzqVzLt78BCruntqRhWQbA==}
    engines: {node: '>= 0.8.0'}
    dependencies:
      deep-is: 0.1.4
      fast-levenshtein: 2.0.6
      levn: 0.3.0
      prelude-ls: 1.1.2
      type-check: 0.3.2
      word-wrap: 1.2.3
    dev: true

  /optionator/0.9.1:
    resolution: {integrity: sha512-74RlY5FCnhq4jRxVUPKDaRwrVNXMqsGsiW6AJw4XK8hmtm10wC0ypZBLw5IIp85NZMr91+qd1RvvENwg7jjRFw==}
    engines: {node: '>= 0.8.0'}
    dependencies:
      deep-is: 0.1.4
      fast-levenshtein: 2.0.6
      levn: 0.4.1
      prelude-ls: 1.2.1
      type-check: 0.4.0
      word-wrap: 1.2.3
    dev: true

  /os-homedir/1.0.2:
    resolution: {integrity: sha1-/7xJiDNuDoM94MFox+8VISGqf7M=}
    engines: {node: '>=0.10.0'}
    dev: true

  /os-tmpdir/1.0.2:
    resolution: {integrity: sha1-u+Z0BseaqFxc/sdm/lc0VV36EnQ=}
    engines: {node: '>=0.10.0'}
    dev: true

  /osenv/0.1.5:
    resolution: {integrity: sha512-0CWcCECdMVc2Rw3U5w9ZjqX6ga6ubk1xDVKxtBQPK7wis/0F2r9T6k4ydGYhecl7YUBxBVxhL5oisPsNxAPe2g==}
    dependencies:
      os-homedir: 1.0.2
      os-tmpdir: 1.0.2
    dev: true

  /p-filter/2.1.0:
    resolution: {integrity: sha512-ZBxxZ5sL2HghephhpGAQdoskxplTwr7ICaehZwLIlfL6acuVgZPm8yBNuRAFBGEqtD/hmUeq9eqLg2ys9Xr/yw==}
    engines: {node: '>=8'}
    dependencies:
      p-map: 2.1.0

  /p-limit/2.3.0:
    resolution: {integrity: sha512-//88mFWSJx8lxCzwdAABTJL2MyWB12+eIY7MDL2SqLmAkeKU9qxRvWuSyTjm3FUmpBEMuFfckAIqEaVGUDxb6w==}
    engines: {node: '>=6'}
    dependencies:
      p-try: 2.2.0

  /p-limit/3.1.0:
    resolution: {integrity: sha512-TYOanM3wGwNGsZN2cVTYPArw454xnXj5qmWF1bEoAc4+cU/ol7GVh7odevjp1FNHduHc3KZMcFduxU5Xc6uJRQ==}
    engines: {node: '>=10'}
    dependencies:
      yocto-queue: 0.1.0
    dev: false

  /p-locate/3.0.0:
    resolution: {integrity: sha512-x+12w/To+4GFfgJhBEpiDcLozRJGegY+Ei7/z0tSLkMmxGZNybVMSfWj9aJn8Z5Fc7dBUNJOOVgPv2H7IwulSQ==}
    engines: {node: '>=6'}
    dependencies:
      p-limit: 2.3.0

  /p-locate/4.1.0:
    resolution: {integrity: sha512-R79ZZ/0wAxKGu3oYMlz8jy/kbhsNrS7SKZ7PxEHBgJ5+F2mtFW2fK2cOtBh1cHYkQsbzFV7I+EoRKe6Yt0oK7A==}
    engines: {node: '>=8'}
    dependencies:
      p-limit: 2.3.0

  /p-locate/5.0.0:
    resolution: {integrity: sha512-LaNjtRWUBY++zB5nE/NwcaoMylSPk+S+ZHNB1TzdbMJMny6dynpAGt7X/tl/QYq3TIeE6nxHppbo2LGymrG5Pw==}
    engines: {node: '>=10'}
    dependencies:
      p-limit: 3.1.0
    dev: false

  /p-map/2.1.0:
    resolution: {integrity: sha512-y3b8Kpd8OAN444hxfBbFfj1FY/RjtTd8tzYwhUqNYXx0fXx2iX4maP4Qr6qhIKbQXI02wTLAda4fYUbDagTUFw==}
    engines: {node: '>=6'}

  /p-map/4.0.0:
    resolution: {integrity: sha512-/bjOqmgETBYB5BoEeGVea8dmvHb2m9GLy1E9W43yeyfP6QQCZGFNa+XRceJEuDB6zqr+gKpIAmlLebMpykw/MQ==}
    engines: {node: '>=10'}
    dependencies:
      aggregate-error: 3.1.0

  /p-reduce/2.1.0:
    resolution: {integrity: sha512-2USApvnsutq8uoxZBGbbWM0JIYLiEMJ9RlaN7fAzVNb9OZN0SHjjTTfIcb667XynS5Y1VhwDJVDa72TnPzAYWw==}
    engines: {node: '>=8'}
    dev: true

  /p-retry/4.6.1:
    resolution: {integrity: sha512-e2xXGNhZOZ0lfgR9kL34iGlU8N/KO0xZnQxVEwdeOvpqNDQfdnxIYizvWtK8RglUa3bGqI8g0R/BdfzLMxRkiA==}
    engines: {node: '>=8'}
    dependencies:
      '@types/retry': 0.12.1
      retry: 0.13.1

  /p-try/2.2.0:
    resolution: {integrity: sha512-R4nPAVTAU0B9D35/Gk3uJf/7XYbQcyohSKdvAxIRSNghFl4e71hVoGnBNQz9cWaXxO2I10KTC+3jMdvvoKw6dQ==}
    engines: {node: '>=6'}

  /packet-reader/1.0.0:
    resolution: {integrity: sha512-HAKu/fG3HpHFO0AA8WE8q2g+gBJaZ9MG7fcKk+IJPLTGAD6Psw4443l+9DGRbOIh3/aXr7Phy0TjilYivJo5XQ==}

  /parent-module/1.0.1:
    resolution: {integrity: sha512-GQ2EWRpQV8/o+Aw8YqtfZZPfNRWZYkbidE9k5rpl/hC3vtHHBfGm2Ifi6qWV+coDGkrUKZAxE3Lot5kcsRlh+g==}
    engines: {node: '>=6'}
    dependencies:
      callsites: 3.1.0
    dev: true

  /parse-json/5.2.0:
    resolution: {integrity: sha512-ayCKvm/phCGxOkYRSCM82iDwct8/EonSEgCSxWxD7ve6jHggsFl4fZVQBPRNgQoKiuV/odhFrGzQXZwbifC8Rg==}
    engines: {node: '>=8'}
    dependencies:
      '@babel/code-frame': 7.16.7
      error-ex: 1.3.2
      json-parse-even-better-errors: 2.3.1
      lines-and-columns: 1.2.4

  /parse5/6.0.1:
    resolution: {integrity: sha512-Ofn/CTFzRGTTxwpNEs9PP93gXShHcTq255nzRYSKe8AkVpZY7e1fpmTfOyoIvjP5HG7Z2ZM7VS9PPhQGW2pOpw==}
    dev: true

  /parseurl/1.3.3:
    resolution: {integrity: sha512-CiyeOxFT/JZyN5m0z9PfXw4SCBJ6Sygz1Dpl0wqjlhDEGGBP1GnsUVEL0p63hoG1fcj3fHynXi9NYO4nWOL+qQ==}
    engines: {node: '>= 0.8'}
    dev: true

  /path-browserify/1.0.1:
    resolution: {integrity: sha512-b7uo2UCUOYZcnF/3ID0lulOJi/bafxa1xPe7ZPsammBSpjSWQkjNxlt635YGS2MiR9GjvuXCtz2emr3jbsz98g==}
    dev: true

  /path-exists/3.0.0:
    resolution: {integrity: sha1-zg6+ql94yxiSXqfYENe1mwEP1RU=}
    engines: {node: '>=4'}

  /path-exists/4.0.0:
    resolution: {integrity: sha512-ak9Qy5Q7jYb2Wwcey5Fpvg2KoAc/ZIhLSLOSBmRmygPsGwkVVt0fZa0qrtMz+m6tJTAHfZQ8FnmB4MG4LWy7/w==}
    engines: {node: '>=8'}

  /path-is-absolute/1.0.1:
    resolution: {integrity: sha1-F0uSaHNVNP+8es5r9TpanhtcX18=}
    engines: {node: '>=0.10.0'}

  /path-key/3.1.1:
    resolution: {integrity: sha512-ojmeN0qd+y0jszEtoY48r0Peq5dwMEkIlCOu6Q5f41lfkswXuKtYrhgoTpLnyIcHm24Uhqx+5Tqm2InSwLhE6Q==}
    engines: {node: '>=8'}

  /path-parse/1.0.7:
    resolution: {integrity: sha512-LDJzPVEEEPR+y48z93A0Ed0yXb8pAByGWo/k5YYdYgpY2/2EsOsksJrq7lOHxryrVOn1ejG6oAp8ahvOIQD8sw==}

  /path-to-regexp/0.1.7:
    resolution: {integrity: sha1-32BBeABfUi8V60SQ5yR6G/qmf4w=}
    dev: true

  /path-type/4.0.0:
    resolution: {integrity: sha512-gDKb8aZMDeD/tZWs9P6+q0J9Mwkdl6xMV8TjnGP3qJVJ06bdMgkbBlLU8IdfOsIsFz2BW1rNVT3XuNEl8zPAvw==}
    engines: {node: '>=8'}

  /performance-now/2.1.0:
    resolution: {integrity: sha1-Ywn04OX6kT7BxpMHrjZLSzd8nns=}
    dev: true
    optional: true

  /pg-connection-string/2.5.0:
    resolution: {integrity: sha512-r5o/V/ORTA6TmUnyWZR9nCj1klXCO2CEKNRlVuJptZe85QuhFayC7WeMic7ndayT5IRIR0S0xFxFi2ousartlQ==}

  /pg-int8/1.0.1:
    resolution: {integrity: sha512-WCtabS6t3c8SkpDBUlb1kjOs7l66xsGdKpIPZsg4wR+B3+u9UAum2odSsF9tnvxg80h4ZxLWMy4pRjOsFIqQpw==}
    engines: {node: '>=4.0.0'}

  /pg-pool/3.4.1_pg@8.7.1:
    resolution: {integrity: sha512-TVHxR/gf3MeJRvchgNHxsYsTCHQ+4wm3VIHSS19z8NC0+gioEhq1okDY1sm/TYbfoP6JLFx01s0ShvZ3puP/iQ==}
    peerDependencies:
      pg: '>=8.0'
    dependencies:
      pg: 8.7.1

  /pg-protocol/1.5.0:
    resolution: {integrity: sha512-muRttij7H8TqRNu/DxrAJQITO4Ac7RmX3Klyr/9mJEOBeIpgnF8f9jAfRz5d3XwQZl5qBjF9gLsUtMPJE0vezQ==}

  /pg-types/2.2.0:
    resolution: {integrity: sha512-qTAAlrEsl8s4OiEQY69wDvcMIdQN6wdz5ojQiOy6YRMuynxenON0O5oCpJI6lshc6scgAY8qvJ2On/p+CXY0GA==}
    engines: {node: '>=4'}
    dependencies:
      pg-int8: 1.0.1
      postgres-array: 2.0.0
      postgres-bytea: 1.0.0
      postgres-date: 1.0.7
      postgres-interval: 1.2.0

  /pg/8.7.1:
    resolution: {integrity: sha512-7bdYcv7V6U3KAtWjpQJJBww0UEsWuh4yQ/EjNf2HeO/NnvKjpvhEIe/A/TleP6wtmSKnUnghs5A9jUoK6iDdkA==}
    engines: {node: '>= 8.0.0'}
    peerDependencies:
      pg-native: '>=2.0.0'
    peerDependenciesMeta:
      pg-native:
        optional: true
    dependencies:
      buffer-writer: 2.0.0
      packet-reader: 1.0.0
      pg-connection-string: 2.5.0
      pg-pool: 3.4.1_pg@8.7.1
      pg-protocol: 1.5.0
      pg-types: 2.2.0
      pgpass: 1.0.5

  /pgpass/1.0.5:
    resolution: {integrity: sha512-FdW9r/jQZhSeohs1Z3sI1yxFQNFvMcnmfuj4WBMUTxOrAyLMaTcE1aAMBiTlbMNaXvBCQuVi0R7hd8udDSP7ug==}
    dependencies:
      split2: 4.1.0

  /picocolors/1.0.0:
    resolution: {integrity: sha512-1fygroTLlHu66zi26VoTDv8yRgm0Fccecssto+MhsZ0D/DGW2sm8E8AjW7NU5VVTRt5GxbeZ5qBuJr+HyLYkjQ==}
    dev: true

  /picomatch/2.3.1:
    resolution: {integrity: sha512-JU3teHTNjmE2VCGFzuY8EXzCDVwEqB2a8fsIvwaStHhAWJEeVd1o1QD80CU6+ZdEXXSLbSsuLwJjkCBWqRQUVA==}
    engines: {node: '>=8.6'}

  /pirates/4.0.4:
    resolution: {integrity: sha512-ZIrVPH+A52Dw84R0L3/VS9Op04PuQ2SEoJL6bkshmiTic/HldyW9Tf7oH5mhJZBK7NmDx27vSMrYEXPXclpDKw==}
    engines: {node: '>= 6'}
    dev: true

  /pkg-dir/4.2.0:
    resolution: {integrity: sha512-HRDzbaKjC+AOWVXxAU/x54COGeIv9eb+6CkDSQoNTt4XyWoIJvuPsXizxu/Fr23EiekbtZwmh1IcIG/l/a10GQ==}
    engines: {node: '>=8'}
    dependencies:
      find-up: 4.1.0

  /pkg-up/3.1.0:
    resolution: {integrity: sha512-nDywThFk1i4BQK4twPQ6TA4RT8bDY96yeuCVBWL3ePARCiEKDRSrNGbFIgUJpLp+XeIR65v8ra7WuJOFUBtkMA==}
    engines: {node: '>=8'}
    dependencies:
      find-up: 3.0.0

  /platform/1.3.6:
    resolution: {integrity: sha512-fnWVljUchTro6RiCFvCXBbNhJc2NijN7oIQxbwsyL0buWJPG85v81ehlHI9fXrJsMNgTofEoWIQeClKpgxFLrg==}
    dev: true

  /please-upgrade-node/3.2.0:
    resolution: {integrity: sha512-gQR3WpIgNIKwBMVLkpMUeR3e1/E1y42bqDQZfql+kDeXd8COYfM8PQA4X6y7a8u9Ua9FHmsrrmirW2vHs45hWg==}
    dependencies:
      semver-compare: 1.0.0

  /plur/4.0.0:
    resolution: {integrity: sha512-4UGewrYgqDFw9vV6zNV+ADmPAUAfJPKtGvb/VdpQAx25X5f3xXdGdyOEVFwkl8Hl/tl7+xbeHqSEM+D5/TirUg==}
    engines: {node: '>=10'}
    dependencies:
      irregular-plurals: 3.3.0
    dev: true

  /pluralize/8.0.0:
    resolution: {integrity: sha512-Nc3IT5yHzflTfbjgqWcCPpo7DaKy4FnpB0l/zCAW0Tc7jxAiuqSxHasntB3D7887LSrA93kDJ9IXovxJYxyLCA==}
    engines: {node: '>=4'}
    dev: true

  /postgres-array/2.0.0:
    resolution: {integrity: sha512-VpZrUqU5A69eQyW2c5CA1jtLecCsN2U/bD6VilrFDWq5+5UIEVO7nazS3TEcHf1zuPYO/sqGvUvW62g86RXZuA==}
    engines: {node: '>=4'}

  /postgres-bytea/1.0.0:
    resolution: {integrity: sha1-AntTPAqokOJtFy1Hz5zOzFIazTU=}
    engines: {node: '>=0.10.0'}

  /postgres-date/1.0.7:
    resolution: {integrity: sha512-suDmjLVQg78nMK2UZ454hAG+OAW+HQPZ6n++TNDUX+L0+uUlLywnoxJKDou51Zm+zTCjrCl0Nq6J9C5hP9vK/Q==}
    engines: {node: '>=0.10.0'}

  /postgres-interval/1.2.0:
    resolution: {integrity: sha512-9ZhXKM/rw350N1ovuWHbGxnGh/SNJ4cnxHiM0rxE4VN41wsg8P8zWn9hv/buK00RP4WvlOyr/RBDiptyxVbkZQ==}
    engines: {node: '>=0.10.0'}
    dependencies:
      xtend: 4.0.2

  /prebuild-install/6.1.4:
    resolution: {integrity: sha512-Z4vpywnK1lBg+zdPCVCsKq0xO66eEV9rWo2zrROGGiRS4JtueBOdlB1FnY8lcy7JsUud/Q3ijUxyWN26Ika0vQ==}
    engines: {node: '>=6'}
    hasBin: true
    dependencies:
      detect-libc: 1.0.3
      expand-template: 2.0.3
      github-from-package: 0.0.0
      minimist: 1.2.5
      mkdirp-classic: 0.5.3
      napi-build-utils: 1.0.2
      node-abi: 2.30.1
      npmlog: 4.1.2
      pump: 3.0.0
      rc: 1.2.8
      simple-get: 3.1.0
      tar-fs: 2.1.1
      tunnel-agent: 0.6.0
    optional: true

  /prelude-ls/1.1.2:
    resolution: {integrity: sha1-IZMqVJ9eUv/ZqCf1cOBL5iqX2lQ=}
    engines: {node: '>= 0.8.0'}
    dev: true

  /prelude-ls/1.2.1:
    resolution: {integrity: sha512-vkcDPrRZo1QZLbn5RLGPpg/WmIQ65qoWWhcGKf/b5eplkkarX0m9z8ppCat4mlOqUsWpyNuYgO3VRyrYHSzX5g==}
    engines: {node: '>= 0.8.0'}
    dev: true

  /prettier-linter-helpers/1.0.0:
    resolution: {integrity: sha512-GbK2cP9nraSSUF9N2XwUwqfzlAFlMNYYl+ShE/V+H8a9uNl/oUqB1w2EL54Jh0OlyRSd8RfWYJ3coVS4TROP2w==}
    engines: {node: '>=6.0.0'}
    dependencies:
      fast-diff: 1.2.0
    dev: true

  /prettier/2.5.1:
    resolution: {integrity: sha512-vBZcPRUR5MZJwoyi3ZoyQlc1rXeEck8KgeC9AwwOn+exuxLxq5toTRDTSaVrXHxelDMHy9zlicw8u66yxoSUFg==}
    engines: {node: '>=10.13.0'}
    hasBin: true
    dev: true

  /pretty-format/27.4.6:
    resolution: {integrity: sha512-NblstegA1y/RJW2VyML+3LlpFjzx62cUrtBIKIWDXEDkjNeleA7Od7nrzcs/VLQvAeV4CgSYhrN39DRN88Qi/g==}
    engines: {node: ^10.13.0 || ^12.13.0 || ^14.15.0 || >=15.0.0}
    dependencies:
      ansi-regex: 5.0.1
      ansi-styles: 5.2.0
      react-is: 17.0.2
    dev: true

  /prettysize/2.0.0:
    resolution: {integrity: sha512-VVtxR7sOh0VsG8o06Ttq5TrI1aiZKmC+ClSn4eBPaNf4SHr5lzbYW+kYGX3HocBL/MfpVrRfFZ9V3vCbLaiplg==}

  /printj/1.1.2:
    resolution: {integrity: sha512-zA2SmoLaxZyArQTOPj5LXecR+RagfPSU5Kw1qP+jkWeNlrq+eJZyY2oS68SU1Z/7/myXM4lo9716laOFAVStCQ==}
    engines: {node: '>=0.8'}
    hasBin: true
    dev: false

  /process-nextick-args/2.0.1:
    resolution: {integrity: sha512-3ouUOpQhtgrbOa17J7+uxOTpITYWaGP7/AhoR3+A+/1e9skrzelGi/dXzEYyvbxubEF6Wn2ypscTKiKJFFn1ag==}

  /process/0.11.10:
    resolution: {integrity: sha1-czIwDoQBYb2j5podHZGn1LwW8YI=}
    engines: {node: '>= 0.6.0'}

  /progress/2.0.3:
    resolution: {integrity: sha512-7PiHtLll5LdnKIMw100I+8xJXR5gW2QwWYkT6iJva0bXitZKa/XMrSbdmg3r2Xnaidz9Qumd0VPaMrZlF9V9sA==}
    engines: {node: '>=0.4.0'}

  /prompts/2.4.2:
    resolution: {integrity: sha512-NxNv/kLguCA7p3jE8oL2aEBsrJWgAakBpgmgK6lpPWV+WuOmY6r2/zbAVnP+T8bQlA0nzHXSJSJW0Hq7ylaD2Q==}
    engines: {node: '>= 6'}
    dependencies:
      kleur: 3.0.3
      sisteransi: 1.0.5

  /proxy-addr/2.0.7:
    resolution: {integrity: sha512-llQsMLSUDUPT44jdrU/O37qlnifitDP+ZwrmmZcoSKyLKvtZxpyV0n2/bD/N4tBAAZ/gJEdZU7KMraoK1+XYAg==}
    engines: {node: '>= 0.10'}
    dependencies:
      forwarded: 0.2.0
      ipaddr.js: 1.9.1
    dev: true

  /psl/1.8.0:
    resolution: {integrity: sha512-RIdOzyoavK+hA18OGGWDqUTsCLhtA7IcZ/6NCs4fFJaHBDab+pDDmDIByWFRQJq2Cd7r1OoQxBGKOaztq+hjIQ==}

  /pump/3.0.0:
    resolution: {integrity: sha512-LwZy+p3SFs1Pytd/jYct4wpv49HiYCqd9Rlc5ZVdk0V+8Yzv6jR5Blk3TRmPL1ft69TxP0IMZGJ+WPFU2BFhww==}
    dependencies:
      end-of-stream: 1.4.4
      once: 1.4.0
    optional: true

  /punycode/2.1.1:
    resolution: {integrity: sha512-XRsRjdf+j5ml+y/6GKHPZbrF/8p2Yga0JPtdqTIY2Xe5ohJPD9saDJJLPvp9+NSBprVvevdXZybnj2cv8OEd0A==}
    engines: {node: '>=6'}

  /qs/6.10.3:
    resolution: {integrity: sha512-wr7M2E0OFRfIfJZjKGieI8lBKb7fRCH4Fv5KNPEs7gJ8jadvotdsS08PzOKR7opXhZ/Xkjtt3WF9g38drmyRqQ==}
    engines: {node: '>=0.6'}
    dependencies:
      side-channel: 1.0.4

  /qs/6.5.3:
    resolution: {integrity: sha512-qxXIEh4pCGfHICj1mAJQ2/2XVZkjCDTcEgfoSQxc/fYivUZxTkk7L3bDBJSoNrEzXI17oUO5Dp07ktqE5KzczA==}
    engines: {node: '>=0.6'}
    dev: true
    optional: true

  /qs/6.9.6:
    resolution: {integrity: sha512-TIRk4aqYLNoJUbd+g2lEdz5kLWIuTMRagAXxl78Q0RiVjAOugHmeKNGdd3cwo/ktpf9aL9epCfFqWDEKysUlLQ==}
    engines: {node: '>=0.6'}
    dev: true

  /queue-microtask/1.2.3:
    resolution: {integrity: sha512-NuaNSa6flKT5JaSYQzJok04JzTL1CA6aGhv5rfLW3PgqA+M2ChpZQnAC8h8i4ZFkBS8X5RqkDBHA7r4hej3K9A==}

  /quick-lru/4.0.1:
    resolution: {integrity: sha512-ARhCpm70fzdcvNQfPoy49IaanKkTlRWF2JMzqhcJbhSFRZv7nPTvZJdcY7301IPmvW+/p0RgIWnQDLJxifsQ7g==}
    engines: {node: '>=8'}
    dev: true

  /range-parser/1.2.1:
    resolution: {integrity: sha512-Hrgsx+orqoygnmhFbKaHE6c296J+HTAQXoxEF6gNupROmmGJRoyzfG3ccAveqCBrwr/2yxQ5BVd/GTl5agOwSg==}
    engines: {node: '>= 0.6'}
    dev: true

  /raw-body/2.4.2:
    resolution: {integrity: sha512-RPMAFUJP19WIet/99ngh6Iv8fzAbqum4Li7AD6DtGaW2RpMB/11xDoalPiJMTbu6I3hkbMVkATvZrqb9EEqeeQ==}
    engines: {node: '>= 0.8'}
    dependencies:
      bytes: 3.1.1
      http-errors: 1.8.1
      iconv-lite: 0.4.24
      unpipe: 1.0.0
    dev: true

  /rc/1.2.8:
    resolution: {integrity: sha512-y3bGgqKj3QBdxLbLkomlohkvsA8gdAiUQlSBJnBhfn+BPxg4bc62d8TcBW15wavDfgexCgccckhcZvywyQYPOw==}
    hasBin: true
    dependencies:
      deep-extend: 0.6.0
      ini: 1.3.8
      minimist: 1.2.5
      strip-json-comments: 2.0.1

  /react-is/17.0.2:
    resolution: {integrity: sha512-w2GsyukL62IJnlaff/nRegPQR94C/XXamvMWmSHRJ4y7Ts/4ocGRmTHvOs8PSE6pB3dWOrD/nueuU5sduBsQ4w==}
    dev: true

  /react/17.0.2:
    resolution: {integrity: sha512-gnhPt75i/dq/z3/6q/0asP78D0u592D5L1pd7M8P+dck6Fu/jJeL6iVVK23fptSUZj8Vjf++7wXA8UNclGQcbA==}
    engines: {node: '>=0.10.0'}
    dependencies:
      loose-envify: 1.4.0
      object-assign: 4.1.1
    dev: true

  /read-pkg-up/7.0.1:
    resolution: {integrity: sha512-zK0TB7Xd6JpCLmlLmufqykGE+/TlOePD6qKClNW7hHDKFh/J7/7gCWGR7joEQEW1bKq3a3yUZSObOoWLFQ4ohg==}
    engines: {node: '>=8'}
    dependencies:
      find-up: 4.1.0
      read-pkg: 5.2.0
      type-fest: 0.8.1

  /read-pkg/5.2.0:
    resolution: {integrity: sha512-Ug69mNOpfvKDAc2Q8DRpMjjzdtrnv9HcSMX+4VsZxD1aZ6ZzrIE7rlzXBtWTyhULSMKg076AW6WR5iZpD0JiOg==}
    engines: {node: '>=8'}
    dependencies:
      '@types/normalize-package-data': 2.4.1
      normalize-package-data: 2.5.0
      parse-json: 5.2.0
      type-fest: 0.6.0

  /readable-stream/2.3.7:
    resolution: {integrity: sha512-Ebho8K4jIbHAxnuxi7o42OrZgF/ZTNcsZj6nRKyUmkhLFq8CHItp/fy6hQZuZmP/n3yZ9VBUbp4zz/mX8hmYPw==}
    dependencies:
      core-util-is: 1.0.3
      inherits: 2.0.4
      isarray: 1.0.0
      process-nextick-args: 2.0.1
      safe-buffer: 5.1.2
      string_decoder: 1.1.1
      util-deprecate: 1.0.2

  /readable-stream/3.6.0:
    resolution: {integrity: sha512-BViHy7LKeTz4oNnkcLJ+lVSL6vpiFeX6/d3oSH8zCW7UxP2onchk+vTGB143xuFjHS3deTgkKoXXymXqymiIdA==}
    engines: {node: '>= 6'}
    dependencies:
      inherits: 2.0.4
      string_decoder: 1.3.0
      util-deprecate: 1.0.2

  /readdir-glob/1.1.1:
    resolution: {integrity: sha512-91/k1EzZwDx6HbERR+zucygRFfiPl2zkIYZtv3Jjr6Mn7SkKcVct8aVO+sSRiGMc6fLf72du3d92/uY63YPdEA==}
    dependencies:
      minimatch: 3.0.4
    dev: false

  /readdirp/3.6.0:
    resolution: {integrity: sha512-hOS089on8RduqdbhvQ5Z37A0ESjsqz6qnRcffsMU3495FuTdqSm+7bhJ29JvIOsBDEEnan5DPu9t3To9VRlMzA==}
    engines: {node: '>=8.10.0'}
    dependencies:
      picomatch: 2.3.1
    dev: true

  /redent/3.0.0:
    resolution: {integrity: sha512-6tDA8g98We0zd0GvVeMT9arEOnTw9qM03L9cJXaCjrip1OO764RDBLBfrB4cwzNGDj5OA5ioymC9GkizgWJDUg==}
    engines: {node: '>=8'}
    dependencies:
      indent-string: 4.0.0
      strip-indent: 3.0.0
    dev: true

  /redis-commands/1.7.0:
    resolution: {integrity: sha512-nJWqw3bTFy21hX/CPKHth6sfhZbdiHP6bTawSgQBlKOVRG7EZkfHbbHwQJnrE4vsQf0CMNE+3gJ4Fmm16vdVlQ==}
    dev: true

  /redis-errors/1.2.0:
    resolution: {integrity: sha1-62LSrbFeTq9GEMBK/hUpOEJQq60=}
    engines: {node: '>=4'}
    dev: true

  /redis-lock/0.1.4:
    resolution: {integrity: sha512-7/+zu86XVQfJVx1nHTzux5reglDiyUCDwmW7TSlvVezfhH2YLc/Rc8NE0ejQG+8/0lwKzm29/u/4+ogKeLosiA==}
    engines: {node: '>=0.6'}
    dev: true

  /redis-parser/3.0.0:
    resolution: {integrity: sha1-tm2CjNyv5rS4pCin3vTGvKwxyLQ=}
    engines: {node: '>=4'}
    dependencies:
      redis-errors: 1.2.0
    dev: true

  /redis/3.1.2:
    resolution: {integrity: sha512-grn5KoZLr/qrRQVwoSkmzdbw6pwF+/rwODtrOr6vuBRiR/f3rjSTGupbF90Zpqm2oenix8Do6RV7pYEkGwlKkw==}
    engines: {node: '>=10'}
    dependencies:
      denque: 1.5.1
      redis-commands: 1.7.0
      redis-errors: 1.2.0
      redis-parser: 3.0.0
    dev: true

  /regexpp/3.2.0:
    resolution: {integrity: sha512-pq2bWo9mVD43nbts2wGv17XLiNLya+GklZ8kaDLV2Z08gDCsGpnKn9BFMepvWuHCbyVvY7J5o5+BVvoQbmlJLg==}
    engines: {node: '>=8'}
    dev: true

  /replace-string/3.1.0:
    resolution: {integrity: sha512-yPpxc4ZR2makceA9hy/jHNqc7QVkd4Je/N0WRHm6bs3PtivPuPynxE5ejU/mp5EhnCv8+uZL7vhz8rkluSlx+Q==}
    engines: {node: '>=8'}

  /request/2.88.2:
    resolution: {integrity: sha512-MsvtOrfG9ZcrOwAW+Qi+F6HbD0CWXEh9ou77uOb7FM2WPhwT7smM833PzanhJLsgXjN89Ir6V2PczXNnMpwKhw==}
    engines: {node: '>= 6'}
    deprecated: request has been deprecated, see https://github.com/request/request/issues/3142
    dependencies:
      aws-sign2: 0.7.0
      aws4: 1.11.0
      caseless: 0.12.0
      combined-stream: 1.0.8
      extend: 3.0.2
      forever-agent: 0.6.1
      form-data: 2.3.3
      har-validator: 5.1.5
      http-signature: 1.2.0
      is-typedarray: 1.0.0
      isstream: 0.1.2
      json-stringify-safe: 5.0.1
      mime-types: 2.1.34
      oauth-sign: 0.9.0
      performance-now: 2.1.0
      qs: 6.5.3
      safe-buffer: 5.2.1
      tough-cookie: 2.5.0
      tunnel-agent: 0.6.0
      uuid: 3.4.0
    dev: true
    optional: true

  /require-directory/2.1.1:
    resolution: {integrity: sha1-jGStX9MNqxyXbiNE/+f3kqam30I=}
    engines: {node: '>=0.10.0'}
    dev: true

  /resolve-cwd/3.0.0:
    resolution: {integrity: sha512-OrZaX2Mb+rJCpH/6CpSqt9xFVpN++x01XnN2ie9g6P5/3xelLAkXWVADpdz1IHD/KFfEXyE6V0U01OQ3UO2rEg==}
    engines: {node: '>=8'}
    dependencies:
      resolve-from: 5.0.0
    dev: true

  /resolve-from/4.0.0:
    resolution: {integrity: sha512-pb/MYmXstAkysRFx8piNI1tGFNQIFA3vkE3Gq4EuA1dF6gHp/+vgZqsCGJapvy8N3Q+4o7FwvquPJcnZ7RYy4g==}
    engines: {node: '>=4'}
    dev: true

  /resolve-from/5.0.0:
    resolution: {integrity: sha512-qYg9KP24dD5qka9J47d0aVky0N+b4fTU89LN9iDnjB5waksiC49rvMB0PrUJQGoTmH50XPiqOvAjDfaijGxYZw==}
    engines: {node: '>=8'}
    dev: true

  /resolve-pkg/2.0.0:
    resolution: {integrity: sha512-+1lzwXehGCXSeryaISr6WujZzowloigEofRB+dj75y9RRa/obVcYgbHJd53tdYw8pvZj8GojXaaENws8Ktw/hQ==}
    engines: {node: '>=8'}
    dependencies:
      resolve-from: 5.0.0
    dev: true

  /resolve.exports/1.1.0:
    resolution: {integrity: sha512-J1l+Zxxp4XK3LUDZ9m60LRJF/mAe4z6a4xyabPHk7pvK5t35dACV32iIjJDFeWZFfZlO29w6SZ67knR0tHzJtQ==}
    engines: {node: '>=10'}
    dev: true

  /resolve/1.17.0:
    resolution: {integrity: sha512-ic+7JYiV8Vi2yzQGFWOkiZD5Z9z7O2Zhm9XMaTxdJExKasieFCr+yXZ/WmXsckHiKl12ar0y6XiXDx3m4RHn1w==}
    dependencies:
      path-parse: 1.0.7
    dev: true

  /resolve/1.19.0:
    resolution: {integrity: sha512-rArEXAgsBG4UgRGcynxWIWKFvh/XZCcS8UJdHhwy91zwAvCZIbcs+vAbflgBnNjYMs/i/i+/Ux6IZhML1yPvxg==}
    dependencies:
      is-core-module: 2.8.1
      path-parse: 1.0.7
    dev: true

  /resolve/1.21.0:
    resolution: {integrity: sha512-3wCbTpk5WJlyE4mSOtDLhqQmGFi0/TD9VPwmiolnk8U0wRgMEktqCXd3vy5buTO3tljvalNvKrjHEfrd2WpEKA==}
    hasBin: true
    dependencies:
      is-core-module: 2.8.1
      path-parse: 1.0.7
      supports-preserve-symlinks-flag: 1.0.0

  /restore-cursor/3.1.0:
    resolution: {integrity: sha512-l+sSefzHpj5qimhFSE5a8nufZYAM3sBSVMAPtYkmC+4EH2anSGaEMXSD0izRQbu9nfyQ9y5JrVmp7E8oZrUjvA==}
    engines: {node: '>=8'}
    dependencies:
      onetime: 5.1.2
      signal-exit: 3.0.6

  /retry/0.13.1:
    resolution: {integrity: sha512-XQBQ3I8W1Cge0Seh+6gjj03LbmRFWuoszgK9ooCpwYIrhhoO80pfq4cUkU5DkknwfOfFteRwlZ56PYOGYyFWdg==}
    engines: {node: '>= 4'}

  /reusify/1.0.4:
    resolution: {integrity: sha512-U9nH88a3fc/ekCF1l0/UP1IosiuIjyTh7hBvXVMHYgVcfGvt897Xguj2UOLDeI5BG2m7/uwyaLVT6fbtCwTyzw==}
    engines: {iojs: '>=1.0.0', node: '>=0.10.0'}

  /rfdc/1.3.0:
    resolution: {integrity: sha512-V2hovdzFbOi77/WajaSMXk2OLm+xNIeQdMMuB7icj7bk6zi2F8GGAxigcnDFpJHbNyNcgyJDiP+8nOrY5cZGrA==}

  /rimraf/2.7.1:
    resolution: {integrity: sha512-uWjbaKIK3T1OSVptzX7Nl6PvQ3qAGtKEtVRjRuazjfL3Bx5eI409VZSqgND+4UNnmzLVdPj9FqFJNPqBZFve4w==}
    hasBin: true
    dependencies:
      glob: 7.2.0

  /rimraf/3.0.2:
    resolution: {integrity: sha512-JZkJMZkAGFFPP2YqXZXPbMlMBgsxzE8ILs4lMIX/2o0L9UBw9O/Y3o6wFw/i9YLapcUJWwqbi3kdxIPdC62TIA==}
    hasBin: true
    dependencies:
      glob: 7.2.0

  /run-parallel/1.2.0:
    resolution: {integrity: sha512-5l4VyZR86LZ/lDxZTR6jqL8AFE2S0IFLMP26AbjsLVADxHdhB/c0GUsH+y39UfCi3dzz8OlQuPmnaJOMoDHQBA==}
    dependencies:
      queue-microtask: 1.2.3

  /rxjs/7.5.2:
    resolution: {integrity: sha512-PwDt186XaL3QN5qXj/H9DGyHhP3/RYYgZZwqBv9Tv8rsAaiwFH1IsJJlcgD37J7UW5a6O67qX0KWKS3/pu0m4w==}
    dependencies:
      tslib: 2.3.1
    dev: true

  /safe-buffer/5.1.2:
    resolution: {integrity: sha512-Gd2UZBJDkXlY7GbJxfsE8/nvKkUEU1G38c1siN6QP6a9PT9MmHB8GnpscSmMJSoF8LOIrt8ud/wPtojys4G6+g==}

  /safe-buffer/5.2.1:
    resolution: {integrity: sha512-rp3So07KcdmmKbGvgaNxQSJr7bGVSVk5S9Eq1F+ppbRo70+YeaDxkw5Dd8NPN+GD6bjnYm2VuPuCXmpuYvmCXQ==}

  /safer-buffer/2.1.2:
    resolution: {integrity: sha512-YZo3K82SD7Riyi0E1EQPojLz7kpepnSQI9IyPbHHg1XXXevb5dJI7tpyN2ADxGcQbHG7vcyRHk0cbwqcQriUtg==}

  /sax/1.2.4:
    resolution: {integrity: sha512-NqVDv9TpANUjFm0N8uM5GxL36UgKi9/atZw+x7YFnQ8ckwFGKrl4xX4yWtrey3UJm5nP1kUbnYgLopqWNSRhWw==}

  /saxes/5.0.1:
    resolution: {integrity: sha512-5LBh1Tls8c9xgGjw3QrMwETmTMVk0oFgvrFSvWx62llR2hcEInrKNZ2GZCCuuy2lvWrdl5jhbpeqc5hRYKFOcw==}
    engines: {node: '>=10'}
    dependencies:
      xmlchars: 2.2.0
    dev: true

  /semver-compare/1.0.0:
    resolution: {integrity: sha1-De4hahyUGrN+nvsXiPavxf9VN/w=}

  /semver/5.3.0:
    resolution: {integrity: sha1-myzl094C0XxgEq0yaqa00M9U+U8=}
    hasBin: true
    dev: true
    optional: true

  /semver/5.7.1:
    resolution: {integrity: sha512-sauaDf/PZdVgrLTNYHRtpXa1iRiKcaebiKQ1BJdpQlWH2lCvexQdX55snPFyK7QzpudqbCI0qXFfOasHdyNDGQ==}
    hasBin: true

  /semver/6.3.0:
    resolution: {integrity: sha512-b39TBaTSfV6yBrapU89p5fKekE2m/NwnDocOVruQFS1/veMgdzuPcnOM34M6CwxW8jH/lxEa5rBoDeUwu5HHTw==}
    hasBin: true

  /semver/7.3.5:
    resolution: {integrity: sha512-PoeGJYh8HK4BTO/a9Tf6ZG3veo/A7ZVsYrSA6J8ny9nb3B1VrpkuN+z9OE5wfE5p6H4LchYZsegiQgbJD94ZFQ==}
    engines: {node: '>=10'}
    hasBin: true
    dependencies:
      lru-cache: 6.0.0
    dev: true

  /send/0.17.2:
    resolution: {integrity: sha512-UJYB6wFSJE3G00nEivR5rgWp8c2xXvJ3OPWPhmuteU0IKj8nKbG3DrjiOmLwpnHGYWAVwA69zmTm++YG0Hmwww==}
    engines: {node: '>= 0.8.0'}
    dependencies:
      debug: 2.6.9
      depd: 1.1.2
      destroy: 1.0.4
      encodeurl: 1.0.2
      escape-html: 1.0.3
      etag: 1.8.1
      fresh: 0.5.2
      http-errors: 1.8.1
      mime: 1.6.0
      ms: 2.1.3
      on-finished: 2.3.0
      range-parser: 1.2.1
      statuses: 1.5.0
    dev: true

  /serve-static/1.14.2:
    resolution: {integrity: sha512-+TMNA9AFxUEGuC0z2mevogSnn9MXKb4fa7ngeRMJaaGv8vTwnIEkKi+QGvPt33HSnf8pRS+WGM0EbMtCJLKMBQ==}
    engines: {node: '>= 0.8.0'}
    dependencies:
      encodeurl: 1.0.2
      escape-html: 1.0.3
      parseurl: 1.3.3
      send: 0.17.2
    dev: true

  /set-blocking/2.0.0:
    resolution: {integrity: sha1-BF+XgtARrppoA93TgrJDkrPYkPc=}

  /setprototypeof/1.2.0:
    resolution: {integrity: sha512-E5LDX7Wrp85Kil5bhZv46j8jOeboKq5JMmYM3gVGdGH8xFpPWXUMsNrlODCrkoxMEeNi/XZIwuRvY4XNwYMJpw==}
    dev: true

  /shebang-command/2.0.0:
    resolution: {integrity: sha512-kHxr2zZpYtdmrN1qDjrrX/Z1rR1kG8Dx+gkpK1G4eXmvXswmcE1hTWBWYUzlraYw1/yZp6YuDY77YtvbN0dmDA==}
    engines: {node: '>=8'}
    dependencies:
      shebang-regex: 3.0.0

  /shebang-regex/3.0.0:
    resolution: {integrity: sha512-7++dFhtcx3353uBaq8DDR4NuxBetBzC7ZQOhmTQInHEd6bSrXdiEyzCvG07Z44UYdLShWUyXt5M/yhz8ekcb1A==}
    engines: {node: '>=8'}

  /shell-quote/1.7.3:
    resolution: {integrity: sha512-Vpfqwm4EnqGdlsBFNmHhxhElJYrdfcxPThu+ryKS5J8L/fhAwLazFZtq+S+TWZ9ANj2piSQLGj6NQg+lKPmxrw==}
    dev: false

  /side-channel/1.0.4:
    resolution: {integrity: sha512-q5XPytqFEIKHkGdiMIrY10mvLRvnQh42/+GoBlFW3b2LXLE2xxJpZFdm94we0BaoV3RwJyGqg5wS7epxTv0Zvw==}
    dependencies:
      call-bind: 1.0.2
      get-intrinsic: 1.1.1
      object-inspect: 1.12.0

  /signal-exit/3.0.6:
    resolution: {integrity: sha512-sDl4qMFpijcGw22U5w63KmD3cZJfBuFlVNbVMKje2keoKML7X2UzWbc4XrmEbDwg0NXJc3yv4/ox7b+JWb57kQ==}

  /simple-concat/1.0.1:
    resolution: {integrity: sha512-cSFtAPtRhljv69IK0hTVZQ+OfE9nePi/rtJmw5UjHeVyVroEqJXP1sFztKUy1qU+xvz3u/sfYJLa947b7nAN2Q==}
    optional: true

  /simple-get/3.1.0:
    resolution: {integrity: sha512-bCR6cP+aTdScaQCnQKbPKtJOKDp/hj9EDLJo3Nw4y1QksqaovlW/bnptB6/c1e+qmNIDHRK+oXFDdEqBT8WzUA==}
    dependencies:
      decompress-response: 4.2.1
      once: 1.4.0
      simple-concat: 1.0.1
    optional: true

  /sisteransi/1.0.5:
    resolution: {integrity: sha512-bLGGlR1QxBcynn2d5YmDX4MGjlZvy2MRBDRNHLJ8VI6l6+9FUiyTFNJ0IveOSP0bcXgVDPRcfGqA0pjaqUpfVg==}

  /slash/3.0.0:
    resolution: {integrity: sha512-g9Q1haeby36OSStwb4ntCGGGaKsaVSjQ68fBxoQcutl5fS1vuY18H3wSt3jFyFtrkx+Kz0V1G85A4MyAdDMi2Q==}
    engines: {node: '>=8'}

  /slice-ansi/3.0.0:
    resolution: {integrity: sha512-pSyv7bSTC7ig9Dcgbw9AuRNUb5k5V6oDudjZoMBSr13qpLBG7tB+zgCkARjq7xIUgdz5P1Qe8u+rSGdouOOIyQ==}
    engines: {node: '>=8'}
    dependencies:
      ansi-styles: 4.3.0
      astral-regex: 2.0.0
      is-fullwidth-code-point: 3.0.0

  /slice-ansi/4.0.0:
    resolution: {integrity: sha512-qMCMfhY040cVHT43K9BFygqYbUPFZKHOg7K73mtTWJRb8pyP3fzf4Ixd5SzdEJQ6MRUg/WBnOLxghZtKKurENQ==}
    engines: {node: '>=10'}
    dependencies:
      ansi-styles: 4.3.0
      astral-regex: 2.0.0
      is-fullwidth-code-point: 3.0.0

  /slice-ansi/5.0.0:
    resolution: {integrity: sha512-FC+lgizVPfie0kkhqUScwRu1O/lF6NOgJmlCgK+/LYxDCTk8sGelYaHDhFcDN+Sn3Cv+3VSa4Byeo+IMCzpMgQ==}
    engines: {node: '>=12'}
    dependencies:
      ansi-styles: 6.1.0
      is-fullwidth-code-point: 4.0.0
    dev: true

  /sort-keys/4.2.0:
    resolution: {integrity: sha512-aUYIEU/UviqPgc8mHR6IW1EGxkAXpeRETYcrzg8cLAvUPZcpAlleSXHV2mY7G12GphSH6Gzv+4MMVSSkbdteHg==}
    engines: {node: '>=8'}
    dependencies:
      is-plain-obj: 2.1.0
    dev: true

  /source-map-support/0.5.21:
    resolution: {integrity: sha512-uBHU3L3czsIyYXKX88fdrGovxdSCoTGDRZ6SYXtSRxLZUzHg5P/66Ht6uoUlHu9EZod+inXhKo3qQgwXUT/y1w==}
    dependencies:
      buffer-from: 1.1.2
      source-map: 0.6.1
    dev: true

  /source-map/0.5.7:
    resolution: {integrity: sha1-igOdLRAh0i0eoUyA2OpGi6LvP8w=}
    engines: {node: '>=0.10.0'}
    dev: true

  /source-map/0.6.1:
    resolution: {integrity: sha512-UjgapumWlbMhkBgzT7Ykc5YXUT46F0iKu8SGXq0bcwP5dz/h0Plj6enJqjz1Zbq2l5WaqYnrVbwWOWMyF3F47g==}
    engines: {node: '>=0.10.0'}
    dev: true

  /source-map/0.7.3:
    resolution: {integrity: sha512-CkCj6giN3S+n9qrYiBTX5gystlENnRW5jZeNLHpe6aue+SrHcG5VYwujhW9s4dY31mEGsxBDrHR6oI69fTXsaQ==}
    engines: {node: '>= 8'}
    dev: true

  /spdx-correct/3.1.1:
    resolution: {integrity: sha512-cOYcUWwhCuHCXi49RhFRCyJEK3iPj1Ziz9DpViV3tbZOwXD49QzIN3MpOLJNxh2qwq2lJJZaKMVw9qNi4jTC0w==}
    dependencies:
      spdx-expression-parse: 3.0.1
      spdx-license-ids: 3.0.11

  /spdx-exceptions/2.3.0:
    resolution: {integrity: sha512-/tTrYOC7PPI1nUAgx34hUpqXuyJG+DTHJTnIULG4rDygi4xu/tfgmq1e1cIRwRzwZgo4NLySi+ricLkZkw4i5A==}

  /spdx-expression-parse/3.0.1:
    resolution: {integrity: sha512-cbqHunsQWnJNE6KhVSMsMeH5H/L9EpymbzqTQ3uLwNCLZ1Q481oWaofqH7nO6V07xlXwY6PhQdQ2IedWx/ZK4Q==}
    dependencies:
      spdx-exceptions: 2.3.0
      spdx-license-ids: 3.0.11

  /spdx-license-ids/3.0.11:
    resolution: {integrity: sha512-Ctl2BrFiM0X3MANYgj3CkygxhRmr9mi6xhejbdO960nF6EDJApTYpn0BQnDKlnNBULKiCN1n3w9EBkHK8ZWg+g==}

  /split2/4.1.0:
    resolution: {integrity: sha512-VBiJxFkxiXRlUIeyMQi8s4hgvKCSjtknJv/LVYbrgALPwf5zSKmEwV9Lst25AkvMDnvxODugjdl6KZgwKM1WYQ==}
    engines: {node: '>= 10.x'}

  /sprintf-js/1.0.3:
    resolution: {integrity: sha1-BOaSb2YolTVPPdAVIDYzuFcpfiw=}
    dev: true

  /sprintf-js/1.1.2:
    resolution: {integrity: sha512-VE0SOVEHCk7Qc8ulkWw3ntAzXuqf7S2lvwQaDLRnUeIEaKNQJzV6BwmLKhOqT61aGhfUMrXeaBk+oDGCzvhcug==}

  /sql-template-tag/4.0.0:
    resolution: {integrity: sha512-S82ZPaT3a8rw7dDfOQyrVR82fQPA0qqihq/qkKIZrm4IfkP8RpyT6SyF+syp2Pmf8pzPh63H3yTIMuBRsL95kQ==}
    engines: {node: '>=6'}
    dev: true

  /sqlite-async/1.1.2:
    resolution: {integrity: sha512-ocSKDAGDC5LUbUhbgSrSJnsbBx6YxlkDQbgbmo494WG3a2Vw8Yc6j+JgK0UZPyZH7H3FnCiBFv3tq03YklZONg==}
    dependencies:
      sqlite3: 5.0.2
    dev: true

  /sqlite3/5.0.2:
    resolution: {integrity: sha512-1SdTNo+BVU211Xj1csWa8lV6KM0CtucDwRyA0VHl91wEH1Mgh7RxUpI4rVvG7OhHrzCSGaVyW5g8vKvlrk9DJA==}
    requiresBuild: true
    peerDependenciesMeta:
      node-gyp:
        optional: true
    dependencies:
      node-addon-api: 3.2.1
      node-pre-gyp: 0.11.0
    optionalDependencies:
      node-gyp: 3.8.0
    dev: true

  /sshpk/1.17.0:
    resolution: {integrity: sha512-/9HIEs1ZXGhSPE8X6Ccm7Nam1z8KcoCqPdI7ecm1N33EzAetWahvQWVqLZtaZQ+IDKX4IyA2o0gBzqIMkAagHQ==}
    engines: {node: '>=0.10.0'}
    hasBin: true
    dependencies:
      asn1: 0.2.6
      assert-plus: 1.0.0
      bcrypt-pbkdf: 1.0.2
      dashdash: 1.14.1
      ecc-jsbn: 0.1.2
      getpass: 0.1.7
      jsbn: 0.1.1
      safer-buffer: 2.1.2
      tweetnacl: 0.14.5
    dev: true
    optional: true

  /stack-utils/2.0.5:
    resolution: {integrity: sha512-xrQcmYhOsn/1kX+Vraq+7j4oE2j/6BFscZ0etmYg81xuM8Gq0022Pxb8+IqgOFUIaxHs0KaSb7T1+OegiNrNFA==}
    engines: {node: '>=10'}
    dependencies:
      escape-string-regexp: 2.0.0
    dev: true

  /stacktrace-parser/0.1.10:
    resolution: {integrity: sha512-KJP1OCML99+8fhOHxwwzyWrlUuVX5GQ0ZpJTd1DFXhdkrvg1szxfHhawXUZ3g9TkXORQd4/WG68jMlQZ2p8wlg==}
    engines: {node: '>=6'}
    dependencies:
      type-fest: 0.7.1
    dev: true

  /staged-git-files/1.2.0:
    resolution: {integrity: sha512-MYK3aDsO8XAXkv2ASsrznObxVDlocYm7gc/cMk/hB4vbJZeEqOO7H1mZR7EY2C5q3YgKOBo3Tmu0D30h7RjdWg==}
    hasBin: true
    dev: true

  /statuses/1.5.0:
    resolution: {integrity: sha1-Fhx9rBd2Wf2YEfQ3cfqZOBR4Yow=}
    engines: {node: '>= 0.6'}
    dev: true

  /stoppable/1.1.0:
    resolution: {integrity: sha512-KXDYZ9dszj6bzvnEMRYvxgeTHU74QBFL54XKtP3nyMuJ81CFYtABZ3bAzL2EdFUaEwJOBOgENyFj3R7oTzDyyw==}
    engines: {node: '>=4', npm: '>=6'}

  /string-argv/0.3.1:
    resolution: {integrity: sha512-a1uQGz7IyVy9YwhqjZIZu1c8JO8dNIe20xBmSS6qu9kv++k3JGzCVmprbNN5Kn+BgzD5E7YYwg1CcjuJMRNsvg==}
    engines: {node: '>=0.6.19'}
    dev: true

  /string-hash/1.1.3:
    resolution: {integrity: sha1-6Kr8CsGFW0Zmkp7X3RJ1311sgRs=}
    dev: true

  /string-length/4.0.2:
    resolution: {integrity: sha512-+l6rNN5fYHNhZZy41RXsYptCjA2Igmq4EG7kZAYFQI1E1VTXarr6ZPXBg6eq7Y6eK4FEhY6AJlyuFIb/v/S0VQ==}
    engines: {node: '>=10'}
    dependencies:
      char-regex: 1.0.2
      strip-ansi: 6.0.1
    dev: true

  /string-width/1.0.2:
    resolution: {integrity: sha1-EYvfW4zcUaKn5w0hHgfisLmxB9M=}
    engines: {node: '>=0.10.0'}
    dependencies:
      code-point-at: 1.1.0
      is-fullwidth-code-point: 1.0.0
      strip-ansi: 3.0.1

  /string-width/4.2.3:
    resolution: {integrity: sha512-wKyQRQpjJ0sIp62ErSZdGsjMJWsap5oRNihHhu6G7JVO/9jIB6UyevL+tXuOqrng8j/cxKTWyWUwvSTriiZz/g==}
    engines: {node: '>=8'}
    dependencies:
      emoji-regex: 8.0.0
      is-fullwidth-code-point: 3.0.0
      strip-ansi: 6.0.1

  /string-width/5.1.0:
    resolution: {integrity: sha512-7x54QnN21P+XL/v8SuNKvfgsUre6PXpN7mc77N3HlZv+f1SBRGmjxtOud2Z6FZ8DmdkD/IdjCaf9XXbnqmTZGQ==}
    engines: {node: '>=12'}
    dependencies:
      eastasianwidth: 0.2.0
      emoji-regex: 9.2.2
      strip-ansi: 7.0.1
    dev: true

  /string.prototype.trimend/1.0.4:
    resolution: {integrity: sha512-y9xCjw1P23Awk8EvTpcyL2NIr1j7wJ39f+k6lvRnSMz+mz9CGz9NYPelDk42kOz6+ql8xjfK8oYzy3jAP5QU5A==}
    dependencies:
      call-bind: 1.0.2
      define-properties: 1.1.3
    dev: true

  /string.prototype.trimstart/1.0.4:
    resolution: {integrity: sha512-jh6e984OBfvxS50tdY2nRZnoC5/mLFKOREQfw8t5yytkoUsJRNxvI/E39qu1sD0OtWI3OC0XgKSmcWwziwYuZw==}
    dependencies:
      call-bind: 1.0.2
      define-properties: 1.1.3
    dev: true

  /string_decoder/1.1.1:
    resolution: {integrity: sha512-n/ShnvDi6FHbbVfviro+WojiFzv+s8MPMHBczVePfUpDJLwoLT0ht1l4YwBCbi8pJAveEEdnkHyPyTP/mzRfwg==}
    dependencies:
      safe-buffer: 5.1.2

  /string_decoder/1.3.0:
    resolution: {integrity: sha512-hkRX8U1WjJFd8LsDJ2yQ/wWWxaopEsABU1XfkM8A+j0+85JAGppt16cr1Whg6KIbb4okU6Mql6BOj+uup/wKeA==}
    dependencies:
      safe-buffer: 5.2.1

  /strip-ansi/3.0.1:
    resolution: {integrity: sha1-ajhfuIU9lS1f8F0Oiq+UJ43GPc8=}
    engines: {node: '>=0.10.0'}
    dependencies:
      ansi-regex: 2.1.1

  /strip-ansi/6.0.1:
    resolution: {integrity: sha512-Y38VPSHcqkFrCpFnQ9vuSXmquuv5oXOKpGeT6aGrr3o3Gc9AlVa6JBfUSOCnbxGGZF+/0ooI7KrPuUSztUdU5A==}
    engines: {node: '>=8'}
    dependencies:
      ansi-regex: 5.0.1

  /strip-ansi/7.0.1:
    resolution: {integrity: sha512-cXNxvT8dFNRVfhVME3JAe98mkXDYN2O1l7jmcwMnOslDeESg1rF/OZMtK0nRAhiari1unG5cD4jG3rapUAkLbw==}
    engines: {node: '>=12'}
    dependencies:
      ansi-regex: 6.0.1
    dev: true

  /strip-bom/4.0.0:
    resolution: {integrity: sha512-3xurFv5tEgii33Zi8Jtp55wEIILR9eh34FAW00PZf+JnSsTmV/ioewSgQl97JHvgjoRGwPShsWm+IdrxB35d0w==}
    engines: {node: '>=8'}
    dev: true

  /strip-final-newline/2.0.0:
    resolution: {integrity: sha512-BrpvfNAE3dcvq7ll3xVumzjKjZQ5tI1sEUIKr3Uoks0XUl45St3FlatVqef9prk4jRDzhW6WZg+3bk93y6pLjA==}
    engines: {node: '>=6'}

  /strip-indent/3.0.0:
    resolution: {integrity: sha512-laJTa3Jb+VQpaC6DseHhF7dXVqHTfJPCRDaEbid/drOhgitgYku/letMUqOXFoWV0zIIUbjpdH2t+tYj4bQMRQ==}
    engines: {node: '>=8'}
    dependencies:
      min-indent: 1.0.1

  /strip-json-comments/2.0.1:
    resolution: {integrity: sha1-PFMZQukIwml8DsNEhYwobHygpgo=}
    engines: {node: '>=0.10.0'}

  /strip-json-comments/3.1.1:
    resolution: {integrity: sha512-6fPc+R4ihwqP6N/aIv2f1gMH8lOVtWQHoqC4yK6oSDVVocumAsfCqjkXnqiYMhmMwS/mEHLp7Vehlt3ql6lEig==}
    engines: {node: '>=8'}
    dev: true

  /supports-color/5.5.0:
    resolution: {integrity: sha512-QjVjwdXIt408MIiAqCX4oUKsgU2EqAGzs2Ppkm4aQYbjm+ZEWEcW4SfFNTr4uMNZma0ey4f5lgLrkB0aX0QMow==}
    engines: {node: '>=4'}
    dependencies:
      has-flag: 3.0.0

  /supports-color/7.2.0:
    resolution: {integrity: sha512-qpCAvRl9stuOHveKsn7HncJRvv501qIacKzQlO/+Lwxc9+0q2wLyv4Dfvt80/DPn2pqOBsJdDiogXGR9+OvwRw==}
    engines: {node: '>=8'}
    dependencies:
      has-flag: 4.0.0

  /supports-color/8.1.1:
    resolution: {integrity: sha512-MpUEN2OodtUzxvKQl72cUF7RQ5EiHsGvSsVG0ia9c5RbWGL2CI4C7EpPS8UTBIplnlzZiNuV56w+FuNxy3ty2Q==}
    engines: {node: '>=10'}
    dependencies:
      has-flag: 4.0.0
    dev: true

  /supports-color/9.2.1:
    resolution: {integrity: sha512-Obv7ycoCTG51N7y175StI9BlAXrmgZrFhZOb0/PyjHBher/NmsdBgbbQ1Inhq+gIhz6+7Gb+jWF2Vqi7Mf1xnQ==}
    engines: {node: '>=12'}
    dev: true

  /supports-hyperlinks/2.2.0:
    resolution: {integrity: sha512-6sXEzV5+I5j8Bmq9/vUphGRM/RJNT9SCURJLjwfOg51heRtguGWDzcaBlgAzKhQa0EVNpPEKzQuBwZ8S8WaCeQ==}
    engines: {node: '>=8'}
    dependencies:
      has-flag: 4.0.0
      supports-color: 7.2.0

  /supports-preserve-symlinks-flag/1.0.0:
    resolution: {integrity: sha512-ot0WnXS9fgdkgIcePe6RHNk1WA8+muPa6cSjeR3V8K27q9BB1rTE3R1p7Hv0z1ZyAc8s6Vvv8DIyWf681MAt0w==}
    engines: {node: '>= 0.4'}

  /symbol-tree/3.2.4:
    resolution: {integrity: sha512-9QNk5KwDF+Bvz+PyObkmSYjI5ksVUYtjW7AU22r2NKcfLJcXp96hkDWU3+XndOsUb+AQ9QhfzfCT2O+CNWT5Tw==}
    dev: true

  /tar-fs/2.1.1:
    resolution: {integrity: sha512-V0r2Y9scmbDRLCNex/+hYzvp/zyYjvFbHPNgVTKfQvVrb6guiE/fxP+XblDNR011utopbkex2nM4dHNV6GDsng==}
    dependencies:
      chownr: 1.1.4
      mkdirp-classic: 0.5.3
      pump: 3.0.0
      tar-stream: 2.2.0
    optional: true

  /tar-stream/2.2.0:
    resolution: {integrity: sha512-ujeqbceABgwMZxEJnk2HDY2DlnUZ+9oEcb1KzTVfYHio0UE6dG71n60d8D2I4qNvleWrrXpmjpt7vZeF1LnMZQ==}
    engines: {node: '>=6'}
    dependencies:
      bl: 4.1.0
      end-of-stream: 1.4.4
      fs-constants: 1.0.0
      inherits: 2.0.4
      readable-stream: 3.6.0

  /tar/2.2.2:
    resolution: {integrity: sha512-FCEhQ/4rE1zYv9rYXJw/msRqsnmlje5jHP6huWeBZ704jUTy02c5AZyWujpMR1ax6mVw9NyJMfuK2CMDWVIfgA==}
    deprecated: This version of tar is no longer supported, and will not receive security updates. Please upgrade asap.
    dependencies:
      block-stream: 0.0.9
      fstream: 1.0.12
      inherits: 2.0.4
    dev: true
    optional: true

  /tar/4.4.19:
    resolution: {integrity: sha512-a20gEsvHnWe0ygBY8JbxoM4w3SJdhc7ZAuxkLqh+nvNQN2IOt0B5lLgM490X5Hl8FF0dl0tOf2ewFYAlIFgzVA==}
    engines: {node: '>=4.5'}
    dependencies:
      chownr: 1.1.4
      fs-minipass: 1.2.7
      minipass: 2.9.0
      minizlib: 1.3.3
      mkdirp: 0.5.5
      safe-buffer: 5.2.1
      yallist: 3.1.1
    dev: true

  /tar/6.1.11:
    resolution: {integrity: sha512-an/KZQzQUkZCkuoAA64hM92X0Urb6VpRhAFllDzz44U2mcD5scmT3zBc4VgVpkugF580+DQn8eAFSyoQt0tznA==}
    engines: {node: '>= 10'}
    dependencies:
      chownr: 2.0.0
      fs-minipass: 2.1.0
      minipass: 3.1.6
      minizlib: 2.1.2
      mkdirp: 1.0.4
      yallist: 4.0.0
    dev: false

  /tarn/3.0.2:
    resolution: {integrity: sha512-51LAVKUSZSVfI05vjPESNc5vwqqZpbXCsU+/+wxlOrUjk2SnFTt97v9ZgQrD4YmxYW1Px6w2KjaDitCfkvgxMQ==}
    engines: {node: '>=8.0.0'}

  /tedious/11.8.0_debug@4.3.3:
    resolution: {integrity: sha512-GtFrO694x/7CRiUBt0AI4jrMtrkXV+ywifiOrDy4K0ufJLeKB4rgmPjy5Ws366fCaBaKlqQ9RnJ+sCJ1Jbd1lw==}
    engines: {node: '>= 10'}
    dependencies:
      '@azure/identity': 1.5.2_debug@4.3.3
      '@azure/keyvault-keys': 4.3.0
      '@azure/ms-rest-nodeauth': 3.1.1_debug@4.3.3
      '@js-joda/core': 3.2.0
      adal-node: 0.2.3_debug@4.3.3
      bl: 5.0.0
      depd: 2.0.0
      iconv-lite: 0.6.3
      jsbi: 3.2.5
      native-duplexpair: 1.0.0
      node-abort-controller: 2.0.0
      punycode: 2.1.1
      sprintf-js: 1.1.2
    transitivePeerDependencies:
      - debug
      - supports-color

  /temp-dir/1.0.0:
    resolution: {integrity: sha1-CnwOom06Oa+n4OvqnB/AvE2qAR0=}
    engines: {node: '>=4'}
    dev: false

  /temp-dir/2.0.0:
    resolution: {integrity: sha512-aoBAniQmmwtcKp/7BzsH8Cxzv8OL736p7v1ihGb5e9DJ9kTwGWHrQrVB5+lfVDzfGrdRzXch+ig7LHaY1JTOrg==}
    engines: {node: '>=8'}

  /temp-write/4.0.0:
    resolution: {integrity: sha512-HIeWmj77uOOHb0QX7siN3OtwV3CTntquin6TNVg6SHOqCP3hYKmox90eeFOGaY1MqJ9WYDDjkyZrW6qS5AWpbw==}
    engines: {node: '>=8'}
    dependencies:
      graceful-fs: 4.2.9
      is-stream: 2.0.1
      make-dir: 3.1.0
      temp-dir: 1.0.0
      uuid: 3.4.0
    dev: false

  /temp/0.4.0:
    resolution: {integrity: sha1-ZxrWPVe+D+nXKUZks/xABjZnimA=}
    engines: {'0': node >=0.4.0}
    dev: true

  /tempy/1.0.1:
    resolution: {integrity: sha512-biM9brNqxSc04Ee71hzFbryD11nX7VPhQQY32AdDmjFvodsRFz/3ufeoTZ6uYkRFfGo188tENcASNs3vTdsM0w==}
    engines: {node: '>=10'}
    dependencies:
      del: 6.0.0
      is-stream: 2.0.1
      temp-dir: 2.0.0
      type-fest: 0.16.0
      unique-string: 2.0.0

  /terminal-link/2.1.1:
    resolution: {integrity: sha512-un0FmiRUQNr5PJqy9kP7c40F5BOfpGlYTrxonDChEZB7pzZxRNp/bt+ymiy9/npwXya9KH99nJ/GXFIiUkYGFQ==}
    engines: {node: '>=8'}
    dependencies:
      ansi-escapes: 4.3.2
      supports-hyperlinks: 2.2.0

  /test-exclude/6.0.0:
    resolution: {integrity: sha512-cAGWPIyOHU6zlmg88jwm7VRyXnMN7iV68OGAbYDk/Mh/xC/pzVPlQtY6ngoIH/5/tciuhGfvESU8GrHrcxD56w==}
    engines: {node: '>=8'}
    dependencies:
      '@istanbuljs/schema': 0.1.3
      glob: 7.2.0
      minimatch: 3.0.4
    dev: true

  /text-table/0.2.0:
    resolution: {integrity: sha1-f17oI66AUgfACvLfSoTsP8+lcLQ=}
    dev: true

  /throat/6.0.1:
    resolution: {integrity: sha512-8hmiGIJMDlwjg7dlJ4yKGLK8EsYqKgPWbG3b4wjJddKNwc7N7Dpn08Df4szr/sZdMVeOstrdYSsqzX6BYbcB+w==}
    dev: true

  /through/2.3.8:
    resolution: {integrity: sha1-DdTJ/6q8NXlgsbckEV1+Doai4fU=}
    dev: true

  /timsort/0.3.0:
    resolution: {integrity: sha1-QFQRqOfmM5/mTbmiNN4R3DHgK9Q=}
    dev: true

  /tmp/0.2.1:
    resolution: {integrity: sha512-76SUhtfqR2Ijn+xllcI5P1oyannHNHByD80W1q447gU3mp9G9PSpGdWmjUOHRDPiHYacIk66W7ubDTuPF3BEtQ==}
    engines: {node: '>=8.17.0'}
    dependencies:
      rimraf: 3.0.2
    dev: false

  /tmpl/1.0.5:
    resolution: {integrity: sha512-3f0uOEAQwIqGuWW2MVzYg8fV/QNnc/IpuJNG837rLuczAaLVHslWHZQj4IGiEl5Hs3kkbhwL9Ab7Hrsmuj+Smw==}
    dev: true

  /to-fast-properties/2.0.0:
    resolution: {integrity: sha1-3F5pjL0HkmW8c+A3doGk5Og/YW4=}
    engines: {node: '>=4'}
    dev: true

  /to-regex-range/5.0.1:
    resolution: {integrity: sha512-65P7iz6X5yEr1cwcgvQxbbIw7Uk3gOy5dIdtZ4rDveLqhrdJP+Li/Hx6tyK0NEb+2GCyneCMJiGqrADCSNk8sQ==}
    engines: {node: '>=8.0'}
    dependencies:
      is-number: 7.0.0

  /toidentifier/1.0.1:
    resolution: {integrity: sha512-o5sSPKEkg/DIQNmH43V0/uerLrpzVedkUh8tGNvaeXpfpuwjKenlSox/2O/BTlZUtEe+JG7s5YhEz608PlAHRA==}
    engines: {node: '>=0.6'}
    dev: true

  /tough-cookie/2.5.0:
    resolution: {integrity: sha512-nlLsUzgm1kfLXSXfRZMc1KLAugd4hqJHDTvc2hDIwS3mZAfMEuMbc03SujMF+GEcpaX/qboeycw6iO8JwVv2+g==}
    engines: {node: '>=0.8'}
    dependencies:
      psl: 1.8.0
      punycode: 2.1.1
    dev: true
    optional: true

  /tough-cookie/3.0.1:
    resolution: {integrity: sha512-yQyJ0u4pZsv9D4clxO69OEjLWYw+jbgspjTue4lTQZLfV0c5l1VmK2y1JK8E9ahdpltPOaAThPcp5nKPUgSnsg==}
    engines: {node: '>=6'}
    dependencies:
      ip-regex: 2.1.0
      psl: 1.8.0
      punycode: 2.1.1

  /tough-cookie/4.0.0:
    resolution: {integrity: sha512-tHdtEpQCMrc1YLrMaqXXcj6AxhYi/xgit6mZu1+EDWUn+qhUf8wMQoFIy9NXuq23zAwtcB0t/MjACGR18pcRbg==}
    engines: {node: '>=6'}
    dependencies:
      psl: 1.8.0
      punycode: 2.1.1
      universalify: 0.1.2

  /tr46/0.0.3:
    resolution: {integrity: sha1-gYT9NH2snNwYWZLzpmIuFLnZq2o=}

  /tr46/2.1.0:
    resolution: {integrity: sha512-15Ih7phfcdP5YxqiB+iDtLoaTz4Nd35+IiAv0kQ5FNKHzXgdWqPoTIqEDDJmXceQt4JZk6lVPT8lnDlPpGDppw==}
    engines: {node: '>=8'}
    dependencies:
      punycode: 2.1.1
    dev: true

  /trim-newlines/3.0.1:
    resolution: {integrity: sha512-c1PTsA3tYrIsLGkJkzHF+w9F2EyxfXGo4UyJc4pFL++FMjnq0HJS69T3M7d//gKrFKwy429bouPescbjecU+Zw==}
    engines: {node: '>=8'}
    dev: true

  /ts-jest/27.1.3_1072804fb7e5fd3a91d8c07d0f36b472:
    resolution: {integrity: sha512-6Nlura7s6uM9BVUAoqLH7JHyMXjz8gluryjpPXxr3IxZdAXnU6FhjvVLHFtfd1vsE1p8zD1OJfskkc0jhTSnkA==}
    engines: {node: ^10.13.0 || ^12.13.0 || ^14.15.0 || >=15.0.0}
    hasBin: true
    peerDependencies:
      '@babel/core': '>=7.0.0-beta.0 <8'
      '@types/jest': ^27.0.0
      babel-jest: '>=27.0.0 <28'
      esbuild: ~0.14.0
      jest: ^27.0.0
      typescript: '>=3.8 <5.0'
    peerDependenciesMeta:
      '@babel/core':
        optional: true
      '@types/jest':
        optional: true
      babel-jest:
        optional: true
      esbuild:
        optional: true
    dependencies:
      '@types/jest': 27.4.0
      bs-logger: 0.2.6
      esbuild: 0.13.14
      fast-json-stable-stringify: 2.1.0
      jest: 27.4.7_ts-node@10.4.0
      jest-util: 27.4.2
      json5: 2.2.0
      lodash.memoize: 4.1.2
      make-error: 1.3.6
      semver: 7.3.5
      typescript: 4.5.4
      yargs-parser: 20.2.9
    dev: true

  /ts-jest/27.1.3_7609bee14171c797989ff7e78c897b81:
    resolution: {integrity: sha512-6Nlura7s6uM9BVUAoqLH7JHyMXjz8gluryjpPXxr3IxZdAXnU6FhjvVLHFtfd1vsE1p8zD1OJfskkc0jhTSnkA==}
    engines: {node: ^10.13.0 || ^12.13.0 || ^14.15.0 || >=15.0.0}
    hasBin: true
    peerDependencies:
      '@babel/core': '>=7.0.0-beta.0 <8'
      '@types/jest': ^27.0.0
      babel-jest: '>=27.0.0 <28'
      esbuild: ~0.14.0
      jest: ^27.0.0
      typescript: '>=3.8 <5.0'
    peerDependenciesMeta:
      '@babel/core':
        optional: true
      '@types/jest':
        optional: true
      babel-jest:
        optional: true
      esbuild:
        optional: true
    dependencies:
      '@types/jest': 27.4.0
      bs-logger: 0.2.6
      esbuild: 0.14.11
      fast-json-stable-stringify: 2.1.0
      jest: 27.4.7_ts-node@10.4.0
      jest-util: 27.4.2
      json5: 2.2.0
      lodash.memoize: 4.1.2
      make-error: 1.3.6
      semver: 7.3.5
      typescript: 4.5.4
      yargs-parser: 20.2.9
    dev: true

  /ts-node/10.4.0_151eaadc196037a6b568a3b75de23bf2:
    resolution: {integrity: sha512-g0FlPvvCXSIO1JDF6S232P5jPYqBkRL9qly81ZgAOSU7rwI0stphCgd2kLiCrU9DjQCrJMWEqcNSjQL02s6d8A==}
    hasBin: true
    peerDependencies:
      '@swc/core': '>=1.2.50'
      '@swc/wasm': '>=1.2.50'
      '@types/node': '*'
      typescript: '>=2.7'
    peerDependenciesMeta:
      '@swc/core':
        optional: true
      '@swc/wasm':
        optional: true
    dependencies:
      '@cspotcode/source-map-support': 0.7.0
      '@tsconfig/node10': 1.0.8
      '@tsconfig/node12': 1.0.9
      '@tsconfig/node14': 1.0.1
      '@tsconfig/node16': 1.0.2
      '@types/node': 14.18.8
      acorn: 8.7.0
      acorn-walk: 8.2.0
      arg: 4.1.3
      create-require: 1.1.1
      diff: 4.0.2
      make-error: 1.3.6
      typescript: 4.5.4
      yn: 3.1.1
    dev: true

  /ts-node/10.4.0_6119b188113f5da5576f5d8bf1955281:
    resolution: {integrity: sha512-g0FlPvvCXSIO1JDF6S232P5jPYqBkRL9qly81ZgAOSU7rwI0stphCgd2kLiCrU9DjQCrJMWEqcNSjQL02s6d8A==}
    hasBin: true
    peerDependencies:
      '@swc/core': '>=1.2.50'
      '@swc/wasm': '>=1.2.50'
      '@types/node': '*'
      typescript: '>=2.7'
    peerDependenciesMeta:
      '@swc/core':
        optional: true
      '@swc/wasm':
        optional: true
    dependencies:
      '@cspotcode/source-map-support': 0.7.0
      '@tsconfig/node10': 1.0.8
      '@tsconfig/node12': 1.0.9
      '@tsconfig/node14': 1.0.1
      '@tsconfig/node16': 1.0.2
      '@types/node': 12.20.42
      acorn: 8.7.0
      acorn-walk: 8.2.0
      arg: 4.1.3
      create-require: 1.1.1
      diff: 4.0.2
      make-error: 1.3.6
      typescript: 4.5.4
      yn: 3.1.1
    dev: true

  /ts-toolbelt/9.6.0:
    resolution: {integrity: sha512-nsZd8ZeNUzukXPlJmTBwUAuABDe/9qtVDelJeT/qW0ow3ZS3BsQJtNkan1802aM9Uf68/Y8ljw86Hu0h5IUW3w==}
    dev: true

  /tsd/0.19.1:
    resolution: {integrity: sha512-pSwchclr+ADdxlahRUQXUrdAIOjXx1T1PQV+fLfVLuo/S4z+T00YU84fH8iPlZxyA2pWgJjo42BG1p9SDb4NOw==}
    engines: {node: '>=12'}
    hasBin: true
    dependencies:
      '@tsd/typescript': 4.5.4
      eslint-formatter-pretty: 4.1.0
      globby: 11.1.0
      meow: 9.0.0
      path-exists: 4.0.0
      read-pkg-up: 7.0.1
    dev: true

  /tslib/1.14.1:
    resolution: {integrity: sha512-Xni35NKzjgMrwevysHTCArtLDpPvye8zV/0E4EyYn43P7/7qvQwPh9BGkHewbMulVntbigmcT7rdX3BNo9wRJg==}

  /tslib/2.3.1:
    resolution: {integrity: sha512-77EbyPPpMz+FRFRuAFlWMtmgUWGe9UOG2Z25NqCwiIjRhOf5iKGuzSe5P2w1laq+FkRy4p+PCuVkJSGkzTEKVw==}

  /tsutils/3.21.0_typescript@4.5.4:
    resolution: {integrity: sha512-mHKK3iUXL+3UF6xL5k0PEhKRUBKPBCv/+RkEOpjRWxxx27KKRBmmA60A9pgOUvMi8GKhRMPEmjBRPzs2W7O1OA==}
    engines: {node: '>= 6'}
    peerDependencies:
      typescript: '>=2.8.0 || >= 3.2.0-dev || >= 3.3.0-dev || >= 3.4.0-dev || >= 3.5.0-dev || >= 3.6.0-dev || >= 3.6.0-beta || >= 3.7.0-dev || >= 3.7.0-beta'
    dependencies:
      tslib: 1.14.1
      typescript: 4.5.4
    dev: true

  /tty-browserify/0.0.1:
    resolution: {integrity: sha512-C3TaO7K81YvjCgQH9Q1S3R3P3BtN3RIM8n+OvX4il1K1zgE8ZhI0op7kClgkxtutIE8hQrcrHBXvIheqKUUCxw==}
    dev: true

  /tunnel-agent/0.6.0:
    resolution: {integrity: sha1-J6XeoGs2sEoKmWZ3SykIaPD8QP0=}
    dependencies:
      safe-buffer: 5.2.1
    optional: true

  /tunnel/0.0.6:
    resolution: {integrity: sha512-1h/Lnq9yajKY2PEbBadPXj3VxsDDu844OnaAo52UVmIzIvwwtBPIuNvkjuzBlTWpfJyUbG3ez0KSBibQkj4ojg==}
    engines: {node: '>=0.6.11 <=0.7.0 || >=0.7.3'}

  /tweetnacl/0.14.5:
    resolution: {integrity: sha1-WuaBd/GS1EViadEIr6k/+HQ/T2Q=}
    dev: true
    optional: true

  /type-check/0.3.2:
    resolution: {integrity: sha1-WITKtRLPHTVeP7eE8wgEsrUg23I=}
    engines: {node: '>= 0.8.0'}
    dependencies:
      prelude-ls: 1.1.2
    dev: true

  /type-check/0.4.0:
    resolution: {integrity: sha512-XleUoc9uwGXqjWwXaUTZAmzMcFZ5858QA2vvx1Ur5xIcixXIP+8LnFDgRplU30us6teqdlskFfu+ae4K79Ooew==}
    engines: {node: '>= 0.8.0'}
    dependencies:
      prelude-ls: 1.2.1
    dev: true

  /type-detect/4.0.8:
    resolution: {integrity: sha512-0fr/mIH1dlO+x7TlcMy+bIDqKPsw/70tVyeHW787goQjhmqaZe10uwLujubK9q9Lg6Fiho1KUKDYz0Z7k7g5/g==}
    engines: {node: '>=4'}
    dev: true

  /type-fest/0.16.0:
    resolution: {integrity: sha512-eaBzG6MxNzEn9kiwvtre90cXaNLkmadMWa1zQMs3XORCXNbsH/OewwbxC5ia9dCxIxnTAsSxXJaa/p5y8DlvJg==}
    engines: {node: '>=10'}

  /type-fest/0.18.1:
    resolution: {integrity: sha512-OIAYXk8+ISY+qTOwkHtKqzAuxchoMiD9Udx+FSGQDuiRR+PJKJHc2NJAXlbhkGwTt/4/nKZxELY1w3ReWOL8mw==}
    engines: {node: '>=10'}
    dev: true

  /type-fest/0.20.2:
    resolution: {integrity: sha512-Ne+eE4r0/iWnpAxD852z3A+N0Bt5RN//NjJwRd2VFHEmrywxf5vsZlh4R6lixl6B+wz/8d+maTSAkN1FIkI3LQ==}
    engines: {node: '>=10'}
    dev: true

  /type-fest/0.21.3:
    resolution: {integrity: sha512-t0rzBq87m3fVcduHDUFhKmyyX+9eo6WQjZvf51Ea/M0Q7+T374Jp1aUiyUl0GKxp8M/OETVHSDvmkyPgvX+X2w==}
    engines: {node: '>=10'}

  /type-fest/0.6.0:
    resolution: {integrity: sha512-q+MB8nYR1KDLrgr4G5yemftpMC7/QLqVndBmEEdqzmNj5dcFOO4Oo8qlwZE3ULT3+Zim1F8Kq4cBnikNhlCMlg==}
    engines: {node: '>=8'}

  /type-fest/0.7.1:
    resolution: {integrity: sha512-Ne2YiiGN8bmrmJJEuTWTLJR32nh/JdL1+PSicowtNb0WFpn59GK8/lfD61bVtzguz7b3PBt74nxpv/Pw5po5Rg==}
    engines: {node: '>=8'}
    dev: true

  /type-fest/0.8.1:
    resolution: {integrity: sha512-4dbzIzqvjtgiM5rw1k5rEHtBANKmdudhGyBEajN01fEyhaAIhsoKNy6y7+IN93IfpFtwY9iqi7kD+xwKhQsNJA==}
    engines: {node: '>=8'}

  /type-is/1.6.18:
    resolution: {integrity: sha512-TkRKr9sUTxEH8MdfuCSP7VizJyzRNMjj2J2do2Jr3Kym598JVdEksuzPQCnlFPW4ky9Q+iA+ma9BGm06XQBy8g==}
    engines: {node: '>= 0.6'}
    dependencies:
      media-typer: 0.3.0
      mime-types: 2.1.34
    dev: true

  /typedarray-to-buffer/3.1.5:
    resolution: {integrity: sha512-zdu8XMNEDepKKR+XYOXAVPtWui0ly0NtohUscw+UmaHiAWT8hrV1rr//H6V+0DvJ3OQ19S979M0laLfX8rm82Q==}
    dependencies:
      is-typedarray: 1.0.0
    dev: true

  /typescript/4.5.4:
    resolution: {integrity: sha512-VgYs2A2QIRuGphtzFV7aQJduJ2gyfTljngLzjpfW9FoYZF6xuw1W0vW9ghCKLfcWrCFxK81CSGRAvS1pn4fIUg==}
    engines: {node: '>=4.2.0'}
    hasBin: true
    dev: true

  /unbox-primitive/1.0.1:
    resolution: {integrity: sha512-tZU/3NqK3dA5gpE1KtyiJUrEB0lxnGkMFHptJ7q6ewdZ8s12QrODwNbhIJStmJkd1QDXa1NRA8aF2A1zk/Ypyw==}
    dependencies:
      function-bind: 1.1.1
      has-bigints: 1.0.1
      has-symbols: 1.0.2
      which-boxed-primitive: 1.0.2
    dev: true

  /underscore/1.13.2:
    resolution: {integrity: sha512-ekY1NhRzq0B08g4bGuX4wd2jZx5GnKz6mKSqFL4nqBlfyMGiG10gDFhDTMEfYmDL6Jy0FUIZp7wiRB+0BP7J2g==}

  /undici/3.3.6:
    resolution: {integrity: sha512-/j3YTZ5AobMB4ZrTY72mzM54uFUX32v0R/JRW9G2vOyF1uSKYAx+WT8dMsAcRS13TOFISv094TxIyWYk+WEPsA==}
    dev: false

  /unique-string/2.0.0:
    resolution: {integrity: sha512-uNaeirEPvpZWSgzwsPGtU2zVSTrn/8L5q/IexZmH0eH6SA73CmAA5U4GwORTxQAZs95TAXLNqeLoPPNO5gZfWg==}
    engines: {node: '>=8'}
    dependencies:
      crypto-random-string: 2.0.0

  /universalify/0.1.2:
    resolution: {integrity: sha512-rBJeI5CXAlmy1pV+617WB9J63U6XcazHHF2f2dbJix4XzpUF0RS3Zbj0FGIOCAva5P/d/GBOYaACQ1w+0azUkg==}
    engines: {node: '>= 4.0.0'}

  /universalify/2.0.0:
    resolution: {integrity: sha512-hAZsKq7Yy11Zu1DE0OzWjw7nnLZmJZYTDZZyEFHZdUhV8FkH5MCfoU1XMaxXovpyW5nq5scPqq0ZDP9Zyl04oQ==}
    engines: {node: '>= 10.0.0'}
    dev: true

  /unpipe/1.0.0:
    resolution: {integrity: sha1-sr9O6FFKrmFltIF4KdIbLvSZBOw=}
    engines: {node: '>= 0.8'}
    dev: true

  /untildify/4.0.0:
    resolution: {integrity: sha512-KK8xQ1mkzZeg9inewmFVDNkg3l5LUhoq9kN6iWYB/CC9YMG8HA+c1Q8HwDe6dEX7kErrEVNVBO3fWsVq5iDgtw==}
    engines: {node: '>=8'}
    dev: true

  /uri-js/4.4.1:
    resolution: {integrity: sha512-7rKUyy33Q1yc98pQ1DAmLtwX109F7TIfWlW1Ydo8Wl1ii1SeHieeh0HHfPeL2fMXK6z0s8ecKs9frCuLJvndBg==}
    dependencies:
      punycode: 2.1.1
    dev: true

  /util-deprecate/1.0.2:
    resolution: {integrity: sha1-RQ1Nyfpw3nMnYvvS1KKJgUGaDM8=}

  /util/0.12.4:
    resolution: {integrity: sha512-bxZ9qtSlGUWSOy9Qa9Xgk11kSslpuZwaxCg4sNIDj6FLucDab2JxnHwyNTCpHMtK1MjoQiWQ6DiUMZYbSrO+Sw==}
    dependencies:
      inherits: 2.0.4
      is-arguments: 1.1.1
      is-generator-function: 1.0.10
      is-typed-array: 1.1.8
      safe-buffer: 5.2.1
      which-typed-array: 1.1.7
    dev: true

  /utils-merge/1.0.1:
    resolution: {integrity: sha1-n5VxD1CiZ5R7LMwSR0HBAoQn5xM=}
    engines: {node: '>= 0.4.0'}
    dev: true

  /uuid/3.4.0:
    resolution: {integrity: sha512-HjSDRw6gZE5JMggctHBcjVak08+KEVhSIiDzFnT9S9aegmp85S/bReBVTb4QTFaRNptJ9kuYaNhnbNEOkbKb/A==}
    deprecated: Please upgrade  to version 7 or higher.  Older versions may use Math.random() in certain circumstances, which is known to be problematic.  See https://v8.dev/blog/math-random for details.
    hasBin: true

  /uuid/8.3.2:
    resolution: {integrity: sha512-+NYs2QeMWy+GWFOEm9xnn6HCDp0l7QBD7ml8zLUmJ+93Q5NF0NocErnwkTkXVFNiX3/fpC6afS8Dhb/gz7R7eg==}
    hasBin: true

  /v8-compile-cache/2.3.0:
    resolution: {integrity: sha512-l8lCEmLcLYZh4nbunNZvQCJc5pv7+RCwa8q/LdUx8u7lsWvPDKmpodJAJNwkAhJC//dFY48KuIEmjtd4RViDrA==}
    dev: true

  /v8-to-istanbul/8.1.1:
    resolution: {integrity: sha512-FGtKtv3xIpR6BYhvgH8MI/y78oT7d8Au3ww4QIxymrCtZEh5b8gCw2siywE+puhEmuWKDtmfrvF5UlB298ut3w==}
    engines: {node: '>=10.12.0'}
    dependencies:
      '@types/istanbul-lib-coverage': 2.0.4
      convert-source-map: 1.8.0
      source-map: 0.7.3
    dev: true

  /validate-npm-package-license/3.0.4:
    resolution: {integrity: sha512-DpKm2Ui/xN7/HQKCtpZxoRWBhZ9Z0kqtygG8XCgNQ8ZlDnxuQmWhj566j8fN4Cu3/JmbhsDo7fcAJq4s9h27Ew==}
    dependencies:
      spdx-correct: 3.1.1
      spdx-expression-parse: 3.0.1

  /validator/13.7.0:
    resolution: {integrity: sha512-nYXQLCBkpJ8X6ltALua9dRrZDHVYxjJ1wgskNt1lH9fzGjs3tgojGSCBjmEPwkWS1y29+DrizMTW19Pr9uB2nw==}
    engines: {node: '>= 0.10'}
    dev: true

  /vary/1.1.2:
    resolution: {integrity: sha1-IpnwLG3tMNSllhsLn3RSShj2NPw=}
    engines: {node: '>= 0.8'}
    dev: true

  /verror/1.10.0:
    resolution: {integrity: sha1-OhBcoXBTr1XW4nDB+CiGguGNpAA=}
    engines: {'0': node >=0.6.0}
    dependencies:
      assert-plus: 1.0.0
      core-util-is: 1.0.2
      extsprintf: 1.3.0
    dev: true
    optional: true

  /verror/1.10.1:
    resolution: {integrity: sha512-veufcmxri4e3XSrT0xwfUR7kguIkaxBeosDg00yDWhk49wdwkSUrvvsm7nc75e1PUyvIeZj6nS8VQRYz2/S4Xg==}
    engines: {node: '>=0.6.0'}
    dependencies:
      assert-plus: 1.0.0
      core-util-is: 1.0.2
      extsprintf: 1.4.1
    dev: true

  /w3c-hr-time/1.0.2:
    resolution: {integrity: sha512-z8P5DvDNjKDoFIHK7q8r8lackT6l+jo/Ye3HOle7l9nICP9lf1Ci25fy9vHd0JOWewkIFzXIEig3TdKT7JQ5fQ==}
    dependencies:
      browser-process-hrtime: 1.0.0
    dev: true

  /w3c-xmlserializer/2.0.0:
    resolution: {integrity: sha512-4tzD0mF8iSiMiNs30BiLO3EpfGLZUT2MSX/G+o7ZywDzliWQ3OPtTZ0PTC3B3ca1UAf4cJMHB+2Bf56EriJuRA==}
    engines: {node: '>=10'}
    dependencies:
      xml-name-validator: 3.0.0
    dev: true

  /walker/1.0.8:
    resolution: {integrity: sha512-ts/8E8l5b7kY0vlWLewOkDXMmPdLcVV4GmOQLyxuSswIJsweeFZtAsMF7k1Nszz+TYBQrlYRmzOnr398y1JemQ==}
    dependencies:
      makeerror: 1.0.12
    dev: true

  /webidl-conversions/3.0.1:
    resolution: {integrity: sha1-JFNCdeKnvGvnvIZhHMFq4KVlSHE=}

  /webidl-conversions/5.0.0:
    resolution: {integrity: sha512-VlZwKPCkYKxQgeSbH5EyngOmRp7Ww7I9rQLERETtf5ofd9pGeswWiOtogpEO850jziPRarreGxn5QIiTqpb2wA==}
    engines: {node: '>=8'}
    dev: true

  /webidl-conversions/6.1.0:
    resolution: {integrity: sha512-qBIvFLGiBpLjfwmYAaHPXsn+ho5xZnGvyGvsarywGNc8VyQJUMHJ8OBKGGrPER0okBeMDaan4mNBlgBROxuI8w==}
    engines: {node: '>=10.4'}
    dev: true

  /whatwg-encoding/1.0.5:
    resolution: {integrity: sha512-b5lim54JOPN9HtzvK9HFXvBma/rnfFeqsic0hSpjtDbVxR3dJKLc+KB4V6GgiGOvl7CY/KNh8rxSo9DKQrnUEw==}
    dependencies:
      iconv-lite: 0.4.24
    dev: true

  /whatwg-mimetype/2.3.0:
    resolution: {integrity: sha512-M4yMwr6mAnQz76TbJm914+gPpB/nCwvZbJU28cUD6dR004SAxDLOOSUaB1JDRqLtaOV/vi0IC5lEAGFgrjGv/g==}
    dev: true

  /whatwg-url/5.0.0:
    resolution: {integrity: sha1-lmRU6HZUYuN2RNNib2dCzotwll0=}
    dependencies:
      tr46: 0.0.3
      webidl-conversions: 3.0.1

  /whatwg-url/8.7.0:
    resolution: {integrity: sha512-gAojqb/m9Q8a5IV96E3fHJM70AzCkgt4uXYX2O7EmuyOnLrViCQlsEBmF9UQIu3/aeAIp2U17rtbpZWNntQqdg==}
    engines: {node: '>=10'}
    dependencies:
      lodash: 4.17.21
      tr46: 2.1.0
      webidl-conversions: 6.1.0
    dev: true

  /which-boxed-primitive/1.0.2:
    resolution: {integrity: sha512-bwZdv0AKLpplFY2KZRX6TvyuN7ojjr7lwkg6ml0roIy9YeuSr7JS372qlNW18UQYzgYK9ziGcerWqZOmEn9VNg==}
    dependencies:
      is-bigint: 1.0.4
      is-boolean-object: 1.1.2
      is-number-object: 1.0.6
      is-string: 1.0.7
      is-symbol: 1.0.4
    dev: true

  /which-typed-array/1.1.7:
    resolution: {integrity: sha512-vjxaB4nfDqwKI0ws7wZpxIlde1XrLX5uB0ZjpfshgmapJMD7jJWhZI+yToJTqaFByF0eNBcYxbjmCzoRP7CfEw==}
    engines: {node: '>= 0.4'}
    dependencies:
      available-typed-arrays: 1.0.5
      call-bind: 1.0.2
      es-abstract: 1.19.1
      foreach: 2.0.5
      has-tostringtag: 1.0.0
      is-typed-array: 1.1.8
    dev: true

  /which/1.3.1:
    resolution: {integrity: sha512-HxJdYWq1MTIQbJ3nw0cqssHoTNU267KlrDuGZ1WYlxDStUtKUhOaJmh112/TZmHxxUfuJqPXSOm7tDyas0OSIQ==}
    hasBin: true
    dependencies:
      isexe: 2.0.0
    dev: true
    optional: true

  /which/2.0.2:
    resolution: {integrity: sha512-BLI3Tl1TW3Pvl70l3yq3Y64i+awpwXqsGBYWkkqMtnbXgrMD+yj7rhW0kuEDxzJaYXGjEW5ogapKNMEKNMjibA==}
    engines: {node: '>= 8'}
    hasBin: true
    dependencies:
      isexe: 2.0.0

  /wide-align/1.1.5:
    resolution: {integrity: sha512-eDMORYaPNZ4sQIuuYPDHdQvf4gyCF9rEEV/yPxGfwPkRodwEgiMUUXTx/dex+Me0wxx53S+NgUHaP7y3MGlDmg==}
    dependencies:
      string-width: 1.0.2

  /word-wrap/1.2.3:
    resolution: {integrity: sha512-Hz/mrNwitNRh/HUAtM/VT/5VH+ygD6DV7mYKZAtHOrbs8U7lvPS6xf7EJKMF0uW1KJCl0H701g3ZGus+muE5vQ==}
    engines: {node: '>=0.10.0'}
    dev: true

  /wrap-ansi/6.2.0:
    resolution: {integrity: sha512-r6lPcBGxZXlIcymEu7InxDMhdW0KDxpLgoFLcguasxCaJ/SOIZwINatK9KY/tf+ZrlywOKU0UDj3ATXUBfxJXA==}
    engines: {node: '>=8'}
    dependencies:
      ansi-styles: 4.3.0
      string-width: 4.2.3
      strip-ansi: 6.0.1

  /wrap-ansi/7.0.0:
    resolution: {integrity: sha512-YVGIj2kamLSTxw6NsZjoBxfSwsn0ycdesmc4p+Q21c5zPuZ1pl+NfxVdxPtdHvmNVOQ6XSYG4AUtyt/Fi7D16Q==}
    engines: {node: '>=10'}
    dependencies:
      ansi-styles: 4.3.0
      string-width: 4.2.3
      strip-ansi: 6.0.1
    dev: true

  /wrappy/1.0.2:
    resolution: {integrity: sha1-tSQ9jz7BqjXxNkYFvA0QNuMKtp8=}

  /write-file-atomic/3.0.3:
    resolution: {integrity: sha512-AvHcyZ5JnSfq3ioSyjrBkH9yW4m7Ayk8/9My/DD9onKeu/94fwrMocemO2QAJFAlnnDN+ZDS+ZjAR5ua1/PV/Q==}
    dependencies:
      imurmurhash: 0.1.4
      is-typedarray: 1.0.0
      signal-exit: 3.0.6
      typedarray-to-buffer: 3.1.5
    dev: true

  /ws/7.5.6:
    resolution: {integrity: sha512-6GLgCqo2cy2A2rjCNFlxQS6ZljG/coZfZXclldI8FB/1G3CCI36Zd8xy2HrFVACi8tfk5XrgLQEk+P0Tnz9UcA==}
    engines: {node: '>=8.3.0'}
    peerDependencies:
      bufferutil: ^4.0.1
      utf-8-validate: ^5.0.2
    peerDependenciesMeta:
      bufferutil:
        optional: true
      utf-8-validate:
        optional: true
    dev: true

  /xml-name-validator/3.0.0:
    resolution: {integrity: sha512-A5CUptxDsvxKJEU3yO6DuWBSJz/qizqzJKOMIfUJHETbBw/sFaDxgd6fxm1ewUaM0jZ444Fc5vC5ROYurg/4Pw==}
    dev: true

  /xml2js/0.4.23:
    resolution: {integrity: sha512-ySPiMjM0+pLDftHgXY4By0uswI3SPKLDw/i3UXbnO8M/p28zqexCUoPmQFrYD+/1BzhGJSs2i1ERWKJAtiLrug==}
    engines: {node: '>=4.0.0'}
    dependencies:
      sax: 1.2.4
      xmlbuilder: 11.0.1

  /xmlbuilder/11.0.1:
    resolution: {integrity: sha512-fDlsI/kFEx7gLvbecc0/ohLG50fugQp8ryHzMTuW9vSa1GJ0XYWKnhsUx7oie3G98+r56aTQIUB4kht42R3JvA==}
    engines: {node: '>=4.0'}

  /xmlchars/2.2.0:
    resolution: {integrity: sha512-JZnDKK8B0RCDw84FNdDAIpZK+JuJw+s7Lz8nksI7SIuU3UXJJslUthsi+uWBUYOwPFwW7W7PRLRfUKpxjtjFCw==}
    dev: true

  /xpath.js/1.1.0:
    resolution: {integrity: sha512-jg+qkfS4K8E7965sqaUl8mRngXiKb3WZGfONgE18pr03FUQiuSV6G+Ej4tS55B+rIQSFEIw3phdVAQ4pPqNWfQ==}
    engines: {node: '>=0.4.0'}

  /xtend/4.0.2:
    resolution: {integrity: sha512-LKYU1iAXJXUgAXn9URjiu+MWhyUXHsvfp7mcuYm9dSUKK0/CjtrUwFAxD82/mCWbtLsGjFIad0wIsod4zrTAEQ==}
    engines: {node: '>=0.4'}

  /y18n/5.0.8:
    resolution: {integrity: sha512-0pfFzegeDWJHJIAmTLRP2DwHjdF5s7jo9tuztdQxAhINCdvS+3nGINqPd00AphqJR/0LhANUS6/+7SCb98YOfA==}
    engines: {node: '>=10'}
    dev: true

  /yallist/3.1.1:
    resolution: {integrity: sha512-a4UGQaWPH59mOXUYnAG2ewncQS4i4F43Tv3JoAM+s2VDAmS9NsK8GpDMLrCHPksFT7h3K6TOoUNn2pb7RoXx4g==}
    dev: true

  /yallist/4.0.0:
    resolution: {integrity: sha512-3wdGidZyq5PB084XLES5TpOSRA3wjXAlIWMhum2kRcv/41Sn2emQ0dycQW4uZXLejwKvg6EsvbdlVL+FYEct7A==}

  /yaml/1.10.2:
    resolution: {integrity: sha512-r3vXyErRCYJ7wg28yvBY5VSoAF8ZvlcW9/BwUzEtUsjvX/DKs24dIkuwjtuprwJJHsbyUbLApepYTR1BN4uHrg==}
    engines: {node: '>= 6'}
    dev: true

  /yargs-parser/20.2.9:
    resolution: {integrity: sha512-y11nGElTIV+CT3Zv9t7VKl+Q3hTQoT9a1Qzezhhl6Rp21gJ/IVTW7Z3y9EWXhuUBC2Shnf+DX0antecpAwSP8w==}
    engines: {node: '>=10'}
    dev: true

  /yargs/16.2.0:
    resolution: {integrity: sha512-D1mvvtDG0L5ft/jGWkLpG1+m0eQxOfaBvTNELraWj22wSVUMWxZUvYgJYcKh6jGGIkJFhH4IZPQhR4TKpc8mBw==}
    engines: {node: '>=10'}
    dependencies:
      cliui: 7.0.4
      escalade: 3.1.1
      get-caller-file: 2.0.5
      require-directory: 2.1.1
      string-width: 4.2.3
      y18n: 5.0.8
      yargs-parser: 20.2.9
    dev: true

  /yn/3.1.1:
    resolution: {integrity: sha512-Ux4ygGWsu2c7isFWe8Yu1YluJmqVhxqK2cLXNQA5AcC3QfbGNpM7fu0Y8b/z16pXLnFxZYvWhd3fhBY9DLmC6Q==}
    engines: {node: '>=6'}
    dev: true

  /yocto-queue/0.1.0:
    resolution: {integrity: sha512-rVksvsnNCdJ/ohGc6xgPwyN8eheCxsiLM8mxuE/t/mOVqJewPuO1miLpTHQiRgTKCLexL4MeAFVagts7HmNZ2Q==}
    engines: {node: '>=10'}
    dev: false

  /z-schema/5.0.2:
    resolution: {integrity: sha512-40TH47ukMHq5HrzkeVE40Ad7eIDKaRV2b+Qpi2prLc9X9eFJFzV7tMe5aH12e6avaSS/u5l653EQOv+J9PirPw==}
    engines: {node: '>=8.0.0'}
    hasBin: true
    dependencies:
      lodash.get: 4.4.2
      lodash.isequal: 4.5.0
      validator: 13.7.0
    optionalDependencies:
      commander: 2.20.3
    dev: true

  /zip-stream/4.1.0:
    resolution: {integrity: sha512-zshzwQW7gG7hjpBlgeQP9RuyPGNxvJdzR8SUM3QhxCnLjWN2E7j3dOvpeDcQoETfHx0urRS7EtmVToql7YpU4A==}
    engines: {node: '>= 10'}
    dependencies:
      archiver-utils: 2.1.0
      compress-commons: 4.1.1
      readable-stream: 3.6.0
    dev: false<|MERGE_RESOLUTION|>--- conflicted
+++ resolved
@@ -106,17 +106,10 @@
     specifiers:
       '@prisma/client': workspace:*
       '@prisma/debug': workspace:*
-<<<<<<< HEAD
-      '@prisma/engines': 3.9.0-21.revert-node-api-v2-8b00e2de5fb74a24fc7ec6050cdf9928124a637a
-      '@prisma/fetch-engine': 3.9.0-21.revert-node-api-v2-8b00e2de5fb74a24fc7ec6050cdf9928124a637a
-      '@prisma/generator-helper': workspace:*
-      '@prisma/get-platform': 3.9.0-21.revert-node-api-v2-8b00e2de5fb74a24fc7ec6050cdf9928124a637a
-=======
       '@prisma/engines': 3.9.0-22.bdaab3cd8d7127813ec3c7a12a0b5cc0f53cc81d
       '@prisma/fetch-engine': 3.9.0-22.bdaab3cd8d7127813ec3c7a12a0b5cc0f53cc81d
       '@prisma/generator-helper': workspace:*
       '@prisma/get-platform': 3.9.0-22.bdaab3cd8d7127813ec3c7a12a0b5cc0f53cc81d
->>>>>>> 720301cf
       '@prisma/migrate': workspace:*
       '@prisma/sdk': workspace:*
       '@prisma/studio': 0.456.0
@@ -162,15 +155,6 @@
       ts-jest: 27.1.3
       typescript: 4.5.4
     dependencies:
-<<<<<<< HEAD
-      '@prisma/engines': 3.9.0-21.revert-node-api-v2-8b00e2de5fb74a24fc7ec6050cdf9928124a637a
-    devDependencies:
-      '@prisma/client': link:../client
-      '@prisma/debug': link:../debug
-      '@prisma/fetch-engine': 3.9.0-21.revert-node-api-v2-8b00e2de5fb74a24fc7ec6050cdf9928124a637a
-      '@prisma/generator-helper': link:../generator-helper
-      '@prisma/get-platform': 3.9.0-21.revert-node-api-v2-8b00e2de5fb74a24fc7ec6050cdf9928124a637a
-=======
       '@prisma/engines': 3.9.0-22.bdaab3cd8d7127813ec3c7a12a0b5cc0f53cc81d
     devDependencies:
       '@prisma/client': link:../client
@@ -178,7 +162,6 @@
       '@prisma/fetch-engine': 3.9.0-22.bdaab3cd8d7127813ec3c7a12a0b5cc0f53cc81d
       '@prisma/generator-helper': link:../generator-helper
       '@prisma/get-platform': 3.9.0-22.bdaab3cd8d7127813ec3c7a12a0b5cc0f53cc81d
->>>>>>> 720301cf
       '@prisma/migrate': link:../migrate
       '@prisma/sdk': link:../sdk
       '@prisma/studio': 0.456.0
@@ -229,19 +212,11 @@
       '@microsoft/api-extractor': 7.19.3
       '@prisma/debug': workspace:*
       '@prisma/engine-core': workspace:*
-<<<<<<< HEAD
-      '@prisma/engines': 3.9.0-21.revert-node-api-v2-8b00e2de5fb74a24fc7ec6050cdf9928124a637a
-      '@prisma/engines-version': 3.9.0-21.revert-node-api-v2-8b00e2de5fb74a24fc7ec6050cdf9928124a637a
-      '@prisma/fetch-engine': 3.9.0-21.revert-node-api-v2-8b00e2de5fb74a24fc7ec6050cdf9928124a637a
-      '@prisma/generator-helper': workspace:*
-      '@prisma/get-platform': 3.9.0-21.revert-node-api-v2-8b00e2de5fb74a24fc7ec6050cdf9928124a637a
-=======
       '@prisma/engines': 3.9.0-22.bdaab3cd8d7127813ec3c7a12a0b5cc0f53cc81d
       '@prisma/engines-version': 3.9.0-22.bdaab3cd8d7127813ec3c7a12a0b5cc0f53cc81d
       '@prisma/fetch-engine': 3.9.0-22.bdaab3cd8d7127813ec3c7a12a0b5cc0f53cc81d
       '@prisma/generator-helper': workspace:*
       '@prisma/get-platform': 3.9.0-22.bdaab3cd8d7127813ec3c7a12a0b5cc0f53cc81d
->>>>>>> 720301cf
       '@prisma/migrate': workspace:*
       '@prisma/sdk': workspace:*
       '@timsuchanek/copy': 1.4.5
@@ -295,26 +270,15 @@
       tsd: 0.19.1
       typescript: 4.5.4
     dependencies:
-<<<<<<< HEAD
-      '@prisma/engines-version': 3.9.0-21.revert-node-api-v2-8b00e2de5fb74a24fc7ec6050cdf9928124a637a
-=======
       '@prisma/engines-version': 3.9.0-22.bdaab3cd8d7127813ec3c7a12a0b5cc0f53cc81d
->>>>>>> 720301cf
     devDependencies:
       '@microsoft/api-extractor': 7.19.3
       '@prisma/debug': link:../debug
       '@prisma/engine-core': link:../engine-core
-<<<<<<< HEAD
-      '@prisma/engines': 3.9.0-21.revert-node-api-v2-8b00e2de5fb74a24fc7ec6050cdf9928124a637a
-      '@prisma/fetch-engine': 3.9.0-21.revert-node-api-v2-8b00e2de5fb74a24fc7ec6050cdf9928124a637a
-      '@prisma/generator-helper': link:../generator-helper
-      '@prisma/get-platform': 3.9.0-21.revert-node-api-v2-8b00e2de5fb74a24fc7ec6050cdf9928124a637a
-=======
       '@prisma/engines': 3.9.0-22.bdaab3cd8d7127813ec3c7a12a0b5cc0f53cc81d
       '@prisma/fetch-engine': 3.9.0-22.bdaab3cd8d7127813ec3c7a12a0b5cc0f53cc81d
       '@prisma/generator-helper': link:../generator-helper
       '@prisma/get-platform': 3.9.0-22.bdaab3cd8d7127813ec3c7a12a0b5cc0f53cc81d
->>>>>>> 720301cf
       '@prisma/migrate': link:../migrate
       '@prisma/sdk': link:../sdk
       '@timsuchanek/copy': 1.4.5
@@ -412,15 +376,9 @@
   packages/engine-core:
     specifiers:
       '@prisma/debug': workspace:*
-<<<<<<< HEAD
-      '@prisma/engines': 3.9.0-21.revert-node-api-v2-8b00e2de5fb74a24fc7ec6050cdf9928124a637a
-      '@prisma/generator-helper': workspace:*
-      '@prisma/get-platform': 3.9.0-21.revert-node-api-v2-8b00e2de5fb74a24fc7ec6050cdf9928124a637a
-=======
       '@prisma/engines': 3.9.0-22.bdaab3cd8d7127813ec3c7a12a0b5cc0f53cc81d
       '@prisma/generator-helper': workspace:*
       '@prisma/get-platform': 3.9.0-22.bdaab3cd8d7127813ec3c7a12a0b5cc0f53cc81d
->>>>>>> 720301cf
       '@types/jest': 27.4.0
       '@types/node': 12.20.42
       '@typescript-eslint/eslint-plugin': 5.9.0
@@ -447,15 +405,9 @@
       undici: 3.3.6
     dependencies:
       '@prisma/debug': link:../debug
-<<<<<<< HEAD
-      '@prisma/engines': 3.9.0-21.revert-node-api-v2-8b00e2de5fb74a24fc7ec6050cdf9928124a637a
-      '@prisma/generator-helper': link:../generator-helper
-      '@prisma/get-platform': 3.9.0-21.revert-node-api-v2-8b00e2de5fb74a24fc7ec6050cdf9928124a637a
-=======
       '@prisma/engines': 3.9.0-22.bdaab3cd8d7127813ec3c7a12a0b5cc0f53cc81d
       '@prisma/generator-helper': link:../generator-helper
       '@prisma/get-platform': 3.9.0-22.bdaab3cd8d7127813ec3c7a12a0b5cc0f53cc81d
->>>>>>> 720301cf
       chalk: 4.1.2
       execa: 5.1.1
       get-stream: 6.0.1
@@ -600,15 +552,9 @@
   packages/migrate:
     specifiers:
       '@prisma/debug': workspace:*
-<<<<<<< HEAD
-      '@prisma/engines-version': 3.9.0-21.revert-node-api-v2-8b00e2de5fb74a24fc7ec6050cdf9928124a637a
-      '@prisma/generator-helper': workspace:*
-      '@prisma/get-platform': 3.9.0-21.revert-node-api-v2-8b00e2de5fb74a24fc7ec6050cdf9928124a637a
-=======
       '@prisma/engines-version': 3.9.0-22.bdaab3cd8d7127813ec3c7a12a0b5cc0f53cc81d
       '@prisma/generator-helper': workspace:*
       '@prisma/get-platform': 3.9.0-22.bdaab3cd8d7127813ec3c7a12a0b5cc0f53cc81d
->>>>>>> 720301cf
       '@prisma/sdk': workspace:*
       '@sindresorhus/slugify': 1.1.2
       '@types/jest': 27.4.0
@@ -649,11 +595,7 @@
       typescript: 4.5.4
     dependencies:
       '@prisma/debug': link:../debug
-<<<<<<< HEAD
-      '@prisma/get-platform': 3.9.0-21.revert-node-api-v2-8b00e2de5fb74a24fc7ec6050cdf9928124a637a
-=======
       '@prisma/get-platform': 3.9.0-22.bdaab3cd8d7127813ec3c7a12a0b5cc0f53cc81d
->>>>>>> 720301cf
       '@sindresorhus/slugify': 1.1.2
       chalk: 4.1.2
       execa: 5.1.1
@@ -670,11 +612,7 @@
       strip-ansi: 6.0.1
       strip-indent: 3.0.0
     devDependencies:
-<<<<<<< HEAD
-      '@prisma/engines-version': 3.9.0-21.revert-node-api-v2-8b00e2de5fb74a24fc7ec6050cdf9928124a637a
-=======
       '@prisma/engines-version': 3.9.0-22.bdaab3cd8d7127813ec3c7a12a0b5cc0f53cc81d
->>>>>>> 720301cf
       '@prisma/generator-helper': link:../generator-helper
       '@prisma/sdk': link:../sdk
       '@types/jest': 27.4.0
@@ -742,17 +680,10 @@
     specifiers:
       '@prisma/debug': workspace:*
       '@prisma/engine-core': workspace:*
-<<<<<<< HEAD
-      '@prisma/engines': 3.9.0-21.revert-node-api-v2-8b00e2de5fb74a24fc7ec6050cdf9928124a637a
-      '@prisma/fetch-engine': 3.9.0-21.revert-node-api-v2-8b00e2de5fb74a24fc7ec6050cdf9928124a637a
-      '@prisma/generator-helper': workspace:*
-      '@prisma/get-platform': 3.9.0-21.revert-node-api-v2-8b00e2de5fb74a24fc7ec6050cdf9928124a637a
-=======
       '@prisma/engines': 3.9.0-22.bdaab3cd8d7127813ec3c7a12a0b5cc0f53cc81d
       '@prisma/fetch-engine': 3.9.0-22.bdaab3cd8d7127813ec3c7a12a0b5cc0f53cc81d
       '@prisma/generator-helper': workspace:*
       '@prisma/get-platform': 3.9.0-22.bdaab3cd8d7127813ec3c7a12a0b5cc0f53cc81d
->>>>>>> 720301cf
       '@timsuchanek/copy': 1.4.5
       '@types/jest': 27.4.0
       '@types/node': 12.20.42
@@ -807,17 +738,10 @@
     dependencies:
       '@prisma/debug': link:../debug
       '@prisma/engine-core': link:../engine-core
-<<<<<<< HEAD
-      '@prisma/engines': 3.9.0-21.revert-node-api-v2-8b00e2de5fb74a24fc7ec6050cdf9928124a637a
-      '@prisma/fetch-engine': 3.9.0-21.revert-node-api-v2-8b00e2de5fb74a24fc7ec6050cdf9928124a637a
-      '@prisma/generator-helper': link:../generator-helper
-      '@prisma/get-platform': 3.9.0-21.revert-node-api-v2-8b00e2de5fb74a24fc7ec6050cdf9928124a637a
-=======
       '@prisma/engines': 3.9.0-22.bdaab3cd8d7127813ec3c7a12a0b5cc0f53cc81d
       '@prisma/fetch-engine': 3.9.0-22.bdaab3cd8d7127813ec3c7a12a0b5cc0f53cc81d
       '@prisma/generator-helper': link:../generator-helper
       '@prisma/get-platform': 3.9.0-22.bdaab3cd8d7127813ec3c7a12a0b5cc0f53cc81d
->>>>>>> 720301cf
       '@timsuchanek/copy': 1.4.5
       archiver: 5.3.0
       arg: 5.0.1
@@ -1699,20 +1623,6 @@
       ms: 2.1.3
       strip-ansi: 6.0.1
 
-<<<<<<< HEAD
-  /@prisma/engines-version/3.9.0-21.revert-node-api-v2-8b00e2de5fb74a24fc7ec6050cdf9928124a637a:
-    resolution: {integrity: sha512-e05qLH80vVsuQXVwzt5RNflkpLc/4PJFIDRlUMKkg/BJlwmjpfrwWlHShAMf7Lr95CVYVF3HO9xpGWjfSj16TA==}
-
-  /@prisma/engines/3.9.0-21.revert-node-api-v2-8b00e2de5fb74a24fc7ec6050cdf9928124a637a:
-    resolution: {integrity: sha512-me0dQWEMP9htV8GgfLx6StSxlDREg2+xnrsWaAg9fSzje4F74yghD1CupU2wUZqnNgO7g17RW7avVltDcE8xNg==}
-    requiresBuild: true
-
-  /@prisma/fetch-engine/3.9.0-21.revert-node-api-v2-8b00e2de5fb74a24fc7ec6050cdf9928124a637a:
-    resolution: {integrity: sha512-5A9ZN4l4sxCjN9FKatMKw9YFSGeMNbiMF00OS6xe/otk7edC14Ru3MLxQWAeZq2Co1t4QsaEAUGA5Pcx9ofFwg==}
-    dependencies:
-      '@prisma/debug': 3.8.1
-      '@prisma/get-platform': 3.9.0-21.revert-node-api-v2-8b00e2de5fb74a24fc7ec6050cdf9928124a637a
-=======
   /@prisma/engines-version/3.9.0-22.bdaab3cd8d7127813ec3c7a12a0b5cc0f53cc81d:
     resolution: {integrity: sha512-o5dYs+CSQmhzo4dfM9GtVQ5jotXmh5AP1Oj4YkGAfL1DvhW9J07gRRo0RdJAun6WV3KVjWl1Y0v0z90hYAgFjA==}
 
@@ -1725,7 +1635,6 @@
     dependencies:
       '@prisma/debug': 3.8.1
       '@prisma/get-platform': 3.9.0-22.bdaab3cd8d7127813ec3c7a12a0b5cc0f53cc81d
->>>>>>> 720301cf
       chalk: 4.1.2
       execa: 5.1.1
       find-cache-dir: 3.3.2
@@ -1745,13 +1654,8 @@
       - encoding
       - supports-color
 
-<<<<<<< HEAD
-  /@prisma/get-platform/3.9.0-21.revert-node-api-v2-8b00e2de5fb74a24fc7ec6050cdf9928124a637a:
-    resolution: {integrity: sha512-k0f3k4HQwkGbS0FEZ2nr67aYOIqBNvwsvErNZURTwQ4kymOYMIcVUDMM1L2T8wfYCaAaa/8m3tCyQoT9h/NaLA==}
-=======
   /@prisma/get-platform/3.9.0-22.bdaab3cd8d7127813ec3c7a12a0b5cc0f53cc81d:
     resolution: {integrity: sha512-ro9ZKo85YJfL1U32Ow49wlGN8dLjyiA9Gir/k75eAtND5J3BspMaglMpFURmRuWw4+a3Xi5tA5FZkaFo8QLJKA==}
->>>>>>> 720301cf
     dependencies:
       '@prisma/debug': 3.8.1
 
