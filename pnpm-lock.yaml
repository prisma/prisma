--- conflicted
+++ resolved
@@ -1306,8 +1306,9 @@
     dev: true
 
   /@faker-js/faker/7.2.0:
-    resolution: {integrity: sha512-dzjQ0LFT+bPLWg0yyV3MpxaLJp/+VW4a0SnjNSWJ4YpJ928LXDOZAN+kB2/JPPisI3Ra0w2BxbD4M9J7o0jcpw==}
-    engines: {node: '>=14.0.0', npm: '>=6.0.0'}
+    resolution:
+      { integrity: sha512-dzjQ0LFT+bPLWg0yyV3MpxaLJp/+VW4a0SnjNSWJ4YpJ928LXDOZAN+kB2/JPPisI3Ra0w2BxbD4M9J7o0jcpw== }
+    engines: { node: '>=14.0.0', npm: '>=6.0.0' }
     dev: true
 
   /@gar/promisify/1.1.3:
@@ -5835,13 +5836,9 @@
     dev: true
 
   /find-up/2.1.0:
-<<<<<<< HEAD
-    resolution: { integrity: sha1-RdG35QbHF93UgndaK3eSCjwMV6c= }
+    resolution:
+      { integrity: sha512-NWzkk0jSJtTt08+FBFMvXoeZnOJD+jTtsRmBYbAIzJdX6l7dLgR7CTubCM5/eDdPUBvLCeVasP1brfVR/9/EZQ== }
     engines: { node: '>=4' }
-=======
-    resolution: {integrity: sha512-NWzkk0jSJtTt08+FBFMvXoeZnOJD+jTtsRmBYbAIzJdX6l7dLgR7CTubCM5/eDdPUBvLCeVasP1brfVR/9/EZQ==}
-    engines: {node: '>=4'}
->>>>>>> e308f027
     dependencies:
       locate-path: 2.0.0
     dev: true
@@ -6980,13 +6977,9 @@
     hasBin: true
 
   /is-extglob/2.1.1:
-<<<<<<< HEAD
-    resolution: { integrity: sha1-qIwCU1eR8C7TfHahueqXc8gz+MI= }
+    resolution:
+      { integrity: sha512-SbKbANkN603Vi4jEZv49LeVJMn4yGwsbzZworEoyEiutsN3nJYdbO36zfhGJ6QEDpOZIFkDtnq5JRxmvl3jsoQ== }
     engines: { node: '>=0.10.0' }
-=======
-    resolution: {integrity: sha512-SbKbANkN603Vi4jEZv49LeVJMn4yGwsbzZworEoyEiutsN3nJYdbO36zfhGJ6QEDpOZIFkDtnq5JRxmvl3jsoQ==}
-    engines: {node: '>=0.10.0'}
->>>>>>> e308f027
 
   /is-finite/1.1.0:
     resolution:
@@ -8410,13 +8403,9 @@
     dev: true
 
   /locate-path/2.0.0:
-<<<<<<< HEAD
-    resolution: { integrity: sha1-K1aLJl7slExtnA3pw9u7ygNUzY4= }
+    resolution:
+      { integrity: sha512-NCI2kiDkyR7VeEKm27Kda/iQHyKJe1Bu0FlTbYp3CqJu+9IFe9bLyAjMxf5ZDDbEg+iMPzB5zYyUTSm8wVTKmA== }
     engines: { node: '>=4' }
-=======
-    resolution: {integrity: sha512-NCI2kiDkyR7VeEKm27Kda/iQHyKJe1Bu0FlTbYp3CqJu+9IFe9bLyAjMxf5ZDDbEg+iMPzB5zYyUTSm8wVTKmA==}
-    engines: {node: '>=4'}
->>>>>>> e308f027
     dependencies:
       p-locate: 2.0.0
       path-exists: 3.0.0
@@ -10105,13 +10094,9 @@
       find-up: 4.1.0
 
   /pkg-up/2.0.0:
-<<<<<<< HEAD
-    resolution: { integrity: sha1-yBmscoBZpGHKscOImivjxJoATX8= }
+    resolution:
+      { integrity: sha512-fjAPuiws93rm7mPUu21RdBnkeZNrbfCFCwfAhPWY+rR3zG0ubpe5cEReHOw5fIbfmsxEV/g2kSxGTATY3Bpnwg== }
     engines: { node: '>=4' }
-=======
-    resolution: {integrity: sha512-fjAPuiws93rm7mPUu21RdBnkeZNrbfCFCwfAhPWY+rR3zG0ubpe5cEReHOw5fIbfmsxEV/g2kSxGTATY3Bpnwg==}
-    engines: {node: '>=4'}
->>>>>>> e308f027
     dependencies:
       find-up: 2.1.0
     dev: true
@@ -10298,11 +10283,8 @@
       sisteransi: 1.0.5
 
   /proto-list/1.2.4:
-<<<<<<< HEAD
-    resolution: { integrity: sha1-IS1b/hMYMGpCD2QCuOJv85ZHqEk= }
-=======
-    resolution: {integrity: sha512-vtK/94akxsTMhe0/cbfpR+syPuszcuwhqVjJq26CuNDgFGj682oRBXOP5MJpv2r7JtE8MsiepGIqvvOTBwn2vA==}
->>>>>>> e308f027
+    resolution:
+      { integrity: sha512-vtK/94akxsTMhe0/cbfpR+syPuszcuwhqVjJq26CuNDgFGj682oRBXOP5MJpv2r7JtE8MsiepGIqvvOTBwn2vA== }
     dev: true
 
   /proxy-addr/2.0.7:
