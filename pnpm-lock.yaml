--- conflicted
+++ resolved
@@ -784,12 +784,7 @@
       eslint-plugin-eslint-comments: 3.2.0_eslint@8.6.0
       eslint-plugin-jest: 25.3.4_5b4401880e755218c3657ff0f7148c75
       eslint-plugin-prettier: 4.0.0_1c588f61426b1faf18812943f1678311
-<<<<<<< HEAD
-      jest: 27.4.6_ts-node@10.4.0
-=======
-      fs-jetpack: 4.3.0
       jest: 27.4.7_ts-node@10.4.0
->>>>>>> e63e2860
       lint-staged: 12.1.5
       prettier: 2.5.1
       ts-jest: 27.1.2_1072804fb7e5fd3a91d8c07d0f36b472
