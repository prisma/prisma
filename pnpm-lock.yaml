--- conflicted
+++ resolved
@@ -112,17 +112,10 @@
     specifiers:
       '@prisma/client': workspace:*
       '@prisma/debug': workspace:*
-<<<<<<< HEAD
       '@prisma/engines': 3.10.0-35.df3e66c7ef4a7f610fe93a8b5ad84656754f02c1
       '@prisma/fetch-engine': 3.10.0-35.df3e66c7ef4a7f610fe93a8b5ad84656754f02c1
       '@prisma/generator-helper': workspace:*
       '@prisma/get-platform': 3.10.0-35.df3e66c7ef4a7f610fe93a8b5ad84656754f02c1
-=======
-      '@prisma/engines': 3.10.0-34.1e2a986858a8bc0ad185ac8baf19fb72b382b7ec
-      '@prisma/fetch-engine': 3.10.0-34.1e2a986858a8bc0ad185ac8baf19fb72b382b7ec
-      '@prisma/generator-helper': workspace:*
-      '@prisma/get-platform': 3.10.0-34.1e2a986858a8bc0ad185ac8baf19fb72b382b7ec
->>>>>>> c6d04155
       '@prisma/migrate': workspace:*
       '@prisma/sdk': workspace:*
       '@prisma/studio': 0.458.0
@@ -159,7 +152,6 @@
       ts-jest: 27.1.3
       typescript: 4.5.4
     dependencies:
-<<<<<<< HEAD
       '@prisma/engines': 3.10.0-35.df3e66c7ef4a7f610fe93a8b5ad84656754f02c1
     devDependencies:
       '@prisma/client': link:../client
@@ -167,15 +159,6 @@
       '@prisma/fetch-engine': 3.10.0-35.df3e66c7ef4a7f610fe93a8b5ad84656754f02c1
       '@prisma/generator-helper': link:../generator-helper
       '@prisma/get-platform': 3.10.0-35.df3e66c7ef4a7f610fe93a8b5ad84656754f02c1
-=======
-      '@prisma/engines': 3.10.0-34.1e2a986858a8bc0ad185ac8baf19fb72b382b7ec
-    devDependencies:
-      '@prisma/client': link:../client
-      '@prisma/debug': link:../debug
-      '@prisma/fetch-engine': 3.10.0-34.1e2a986858a8bc0ad185ac8baf19fb72b382b7ec
-      '@prisma/generator-helper': link:../generator-helper
-      '@prisma/get-platform': 3.10.0-34.1e2a986858a8bc0ad185ac8baf19fb72b382b7ec
->>>>>>> c6d04155
       '@prisma/migrate': link:../migrate
       '@prisma/sdk': link:../sdk
       '@prisma/studio': 0.458.0
@@ -218,19 +201,11 @@
       '@opentelemetry/api': 1.0.3
       '@prisma/debug': workspace:*
       '@prisma/engine-core': workspace:*
-<<<<<<< HEAD
       '@prisma/engines': 3.10.0-35.df3e66c7ef4a7f610fe93a8b5ad84656754f02c1
       '@prisma/engines-version': 3.10.0-35.df3e66c7ef4a7f610fe93a8b5ad84656754f02c1
       '@prisma/fetch-engine': 3.10.0-35.df3e66c7ef4a7f610fe93a8b5ad84656754f02c1
       '@prisma/generator-helper': workspace:*
       '@prisma/get-platform': 3.10.0-35.df3e66c7ef4a7f610fe93a8b5ad84656754f02c1
-=======
-      '@prisma/engines': 3.10.0-34.1e2a986858a8bc0ad185ac8baf19fb72b382b7ec
-      '@prisma/engines-version': 3.10.0-34.1e2a986858a8bc0ad185ac8baf19fb72b382b7ec
-      '@prisma/fetch-engine': 3.10.0-34.1e2a986858a8bc0ad185ac8baf19fb72b382b7ec
-      '@prisma/generator-helper': workspace:*
-      '@prisma/get-platform': 3.10.0-34.1e2a986858a8bc0ad185ac8baf19fb72b382b7ec
->>>>>>> c6d04155
       '@prisma/migrate': workspace:*
       '@prisma/sdk': workspace:*
       '@timsuchanek/copy': 1.4.5
@@ -275,27 +250,16 @@
       tsd: 0.19.1
       typescript: 4.5.4
     dependencies:
-<<<<<<< HEAD
       '@prisma/engines-version': 3.10.0-35.df3e66c7ef4a7f610fe93a8b5ad84656754f02c1
-=======
-      '@prisma/engines-version': 3.10.0-34.1e2a986858a8bc0ad185ac8baf19fb72b382b7ec
->>>>>>> c6d04155
     devDependencies:
       '@microsoft/api-extractor': 7.19.3
       '@opentelemetry/api': 1.0.3
       '@prisma/debug': link:../debug
       '@prisma/engine-core': link:../engine-core
-<<<<<<< HEAD
       '@prisma/engines': 3.10.0-35.df3e66c7ef4a7f610fe93a8b5ad84656754f02c1
       '@prisma/fetch-engine': 3.10.0-35.df3e66c7ef4a7f610fe93a8b5ad84656754f02c1
       '@prisma/generator-helper': link:../generator-helper
       '@prisma/get-platform': 3.10.0-35.df3e66c7ef4a7f610fe93a8b5ad84656754f02c1
-=======
-      '@prisma/engines': 3.10.0-34.1e2a986858a8bc0ad185ac8baf19fb72b382b7ec
-      '@prisma/fetch-engine': 3.10.0-34.1e2a986858a8bc0ad185ac8baf19fb72b382b7ec
-      '@prisma/generator-helper': link:../generator-helper
-      '@prisma/get-platform': 3.10.0-34.1e2a986858a8bc0ad185ac8baf19fb72b382b7ec
->>>>>>> c6d04155
       '@prisma/migrate': link:../migrate
       '@prisma/sdk': link:../sdk
       '@timsuchanek/copy': 1.4.5
@@ -366,15 +330,9 @@
   packages/engine-core:
     specifiers:
       '@prisma/debug': workspace:*
-<<<<<<< HEAD
       '@prisma/engines': 3.10.0-35.df3e66c7ef4a7f610fe93a8b5ad84656754f02c1
       '@prisma/generator-helper': workspace:*
       '@prisma/get-platform': 3.10.0-35.df3e66c7ef4a7f610fe93a8b5ad84656754f02c1
-=======
-      '@prisma/engines': 3.10.0-34.1e2a986858a8bc0ad185ac8baf19fb72b382b7ec
-      '@prisma/generator-helper': workspace:*
-      '@prisma/get-platform': 3.10.0-34.1e2a986858a8bc0ad185ac8baf19fb72b382b7ec
->>>>>>> c6d04155
       '@types/jest': 27.4.0
       '@types/node': 12.20.46
       chalk: 4.1.2
@@ -392,15 +350,9 @@
       undici: 3.3.6
     dependencies:
       '@prisma/debug': link:../debug
-<<<<<<< HEAD
       '@prisma/engines': 3.10.0-35.df3e66c7ef4a7f610fe93a8b5ad84656754f02c1
       '@prisma/generator-helper': link:../generator-helper
       '@prisma/get-platform': 3.10.0-35.df3e66c7ef4a7f610fe93a8b5ad84656754f02c1
-=======
-      '@prisma/engines': 3.10.0-34.1e2a986858a8bc0ad185ac8baf19fb72b382b7ec
-      '@prisma/generator-helper': link:../generator-helper
-      '@prisma/get-platform': 3.10.0-34.1e2a986858a8bc0ad185ac8baf19fb72b382b7ec
->>>>>>> c6d04155
       chalk: 4.1.2
       execa: 5.1.1
       get-stream: 6.0.1
@@ -500,15 +452,9 @@
   packages/migrate:
     specifiers:
       '@prisma/debug': workspace:*
-<<<<<<< HEAD
       '@prisma/engines-version': 3.10.0-35.df3e66c7ef4a7f610fe93a8b5ad84656754f02c1
       '@prisma/generator-helper': workspace:*
       '@prisma/get-platform': 3.10.0-35.df3e66c7ef4a7f610fe93a8b5ad84656754f02c1
-=======
-      '@prisma/engines-version': 3.10.0-34.1e2a986858a8bc0ad185ac8baf19fb72b382b7ec
-      '@prisma/generator-helper': workspace:*
-      '@prisma/get-platform': 3.10.0-34.1e2a986858a8bc0ad185ac8baf19fb72b382b7ec
->>>>>>> c6d04155
       '@prisma/sdk': workspace:*
       '@sindresorhus/slugify': 1.1.2
       '@types/jest': 27.4.0
@@ -541,11 +487,7 @@
       typescript: 4.5.4
     dependencies:
       '@prisma/debug': link:../debug
-<<<<<<< HEAD
       '@prisma/get-platform': 3.10.0-35.df3e66c7ef4a7f610fe93a8b5ad84656754f02c1
-=======
-      '@prisma/get-platform': 3.10.0-34.1e2a986858a8bc0ad185ac8baf19fb72b382b7ec
->>>>>>> c6d04155
       '@sindresorhus/slugify': 1.1.2
       chalk: 4.1.2
       execa: 5.1.1
@@ -563,11 +505,7 @@
       strip-ansi: 6.0.1
       strip-indent: 3.0.0
     devDependencies:
-<<<<<<< HEAD
       '@prisma/engines-version': 3.10.0-35.df3e66c7ef4a7f610fe93a8b5ad84656754f02c1
-=======
-      '@prisma/engines-version': 3.10.0-34.1e2a986858a8bc0ad185ac8baf19fb72b382b7ec
->>>>>>> c6d04155
       '@prisma/generator-helper': link:../generator-helper
       '@prisma/sdk': link:../sdk
       '@types/jest': 27.4.0
@@ -608,17 +546,10 @@
     specifiers:
       '@prisma/debug': workspace:*
       '@prisma/engine-core': workspace:*
-<<<<<<< HEAD
       '@prisma/engines': 3.10.0-35.df3e66c7ef4a7f610fe93a8b5ad84656754f02c1
       '@prisma/fetch-engine': 3.10.0-35.df3e66c7ef4a7f610fe93a8b5ad84656754f02c1
       '@prisma/generator-helper': workspace:*
       '@prisma/get-platform': 3.10.0-35.df3e66c7ef4a7f610fe93a8b5ad84656754f02c1
-=======
-      '@prisma/engines': 3.10.0-34.1e2a986858a8bc0ad185ac8baf19fb72b382b7ec
-      '@prisma/fetch-engine': 3.10.0-34.1e2a986858a8bc0ad185ac8baf19fb72b382b7ec
-      '@prisma/generator-helper': workspace:*
-      '@prisma/get-platform': 3.10.0-34.1e2a986858a8bc0ad185ac8baf19fb72b382b7ec
->>>>>>> c6d04155
       '@timsuchanek/copy': 1.4.5
       '@types/jest': 27.4.0
       '@types/node': 12.20.46
@@ -664,17 +595,10 @@
     dependencies:
       '@prisma/debug': link:../debug
       '@prisma/engine-core': link:../engine-core
-<<<<<<< HEAD
       '@prisma/engines': 3.10.0-35.df3e66c7ef4a7f610fe93a8b5ad84656754f02c1
       '@prisma/fetch-engine': 3.10.0-35.df3e66c7ef4a7f610fe93a8b5ad84656754f02c1
       '@prisma/generator-helper': link:../generator-helper
       '@prisma/get-platform': 3.10.0-35.df3e66c7ef4a7f610fe93a8b5ad84656754f02c1
-=======
-      '@prisma/engines': 3.10.0-34.1e2a986858a8bc0ad185ac8baf19fb72b382b7ec
-      '@prisma/fetch-engine': 3.10.0-34.1e2a986858a8bc0ad185ac8baf19fb72b382b7ec
-      '@prisma/generator-helper': link:../generator-helper
-      '@prisma/get-platform': 3.10.0-34.1e2a986858a8bc0ad185ac8baf19fb72b382b7ec
->>>>>>> c6d04155
       '@timsuchanek/copy': 1.4.5
       archiver: 5.3.0
       arg: 5.0.1
@@ -1531,7 +1455,6 @@
       ms: 2.1.3
       strip-ansi: 6.0.1
 
-<<<<<<< HEAD
   /@prisma/engines-version/3.10.0-35.df3e66c7ef4a7f610fe93a8b5ad84656754f02c1:
     resolution: {integrity: sha512-jPQSRnaAVvA4ikjW9uPW8e9ph0liXVuspCJui6WYIWIwW3XNZAKd5cajOvS4BXuhu1bDDh09xJ5AoQIhYOINow==}
 
@@ -1544,20 +1467,6 @@
     dependencies:
       '@prisma/debug': 3.9.2
       '@prisma/get-platform': 3.10.0-35.df3e66c7ef4a7f610fe93a8b5ad84656754f02c1
-=======
-  /@prisma/engines-version/3.10.0-34.1e2a986858a8bc0ad185ac8baf19fb72b382b7ec:
-    resolution: {integrity: sha512-Y/dzZ/SaJSvSWBmg6Oh2KP+gZ1Z4KObp2xgQSov8xybncgZ1SekdTrcqdYIy0KHd1EqxCpaipf99k8zsKXAlew==}
-
-  /@prisma/engines/3.10.0-34.1e2a986858a8bc0ad185ac8baf19fb72b382b7ec:
-    resolution: {integrity: sha512-jxU3fLq5WYx5kNuWG1BwJ2LAy7uHBDLYCEBIsl4FoQ5SaP+UqVbfN5GCM0SPA2cipwhbdymqtOLfKaAcaEFvhA==}
-    requiresBuild: true
-
-  /@prisma/fetch-engine/3.10.0-34.1e2a986858a8bc0ad185ac8baf19fb72b382b7ec:
-    resolution: {integrity: sha512-QGqxx1JREa1WCEz7XV+SwU4mIoIF/gM9TCKvm1uRArBQgvIlklqx4zXJN2I3yvuBnSMQi6Y/TAR9CM/YtBukaA==}
-    dependencies:
-      '@prisma/debug': 3.9.2
-      '@prisma/get-platform': 3.10.0-34.1e2a986858a8bc0ad185ac8baf19fb72b382b7ec
->>>>>>> c6d04155
       chalk: 4.1.2
       execa: 5.1.1
       find-cache-dir: 3.3.2
@@ -1577,13 +1486,8 @@
       - encoding
       - supports-color
 
-<<<<<<< HEAD
   /@prisma/get-platform/3.10.0-35.df3e66c7ef4a7f610fe93a8b5ad84656754f02c1:
     resolution: {integrity: sha512-gIPYU2hQf4nkhgifkz7Egy1JJQotWFi+i2uD+Ll+Lgacj0XBjrz/XbsoDmzT1bG0xTbEDw/Ca91WMwzsSJ5sFQ==}
-=======
-  /@prisma/get-platform/3.10.0-34.1e2a986858a8bc0ad185ac8baf19fb72b382b7ec:
-    resolution: {integrity: sha512-R2VQKzypbtoEoYE9yvLTdEaS3lX6Az/fznWkIuhmdb0S4X3I78IvL/ZprsoWUtqYLmlZw6jFJasYa8EyYrDbcA==}
->>>>>>> c6d04155
     dependencies:
       '@prisma/debug': 3.9.2
 
@@ -1622,7 +1526,6 @@
       express: 4.17.2
       untildify: 4.0.0
     transitivePeerDependencies:
-      - '@prisma/client'
       - supports-color
     dev: true
 
