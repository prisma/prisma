--- conflicted
+++ resolved
@@ -168,7 +168,7 @@
       '@prisma/migrate': link:../migrate
       '@prisma/sdk': link:../sdk
       '@prisma/studio': 0.459.0
-      '@prisma/studio-server': 0.459.0_839d6f5e1e290969a8d17594ebaffe12
+      '@prisma/studio-server': 0.459.0
       '@swc/core': 1.2.141
       '@swc/jest': 0.2.17_@swc+core@1.2.141
       '@types/debug': 4.1.7
@@ -321,13 +321,8 @@
       stacktrace-parser: 0.1.10
       strip-ansi: 6.0.1
       strip-indent: 3.0.0
-<<<<<<< HEAD
-      ts-jest: 27.1.3_78f71c585925c0b28fff5bb303a854b3
+      ts-jest: 27.1.4_78f71c585925c0b28fff5bb303a854b3
       ts-node: 10.4.0_82274b92ec7bae91027ffd577a5efb53
-=======
-      ts-jest: 27.1.4_78f71c585925c0b28fff5bb303a854b3
-      ts-node: 10.4.0_7b0dfbb3f059e21b66ca1381a90df8cf
->>>>>>> 5eb8f98c
       tsd: 0.19.1
       typescript: 4.5.4
 
@@ -1599,31 +1594,28 @@
       buffer: 6.0.3
     dev: true
 
-  /@prisma/studio-pcw/0.459.0_839d6f5e1e290969a8d17594ebaffe12:
+  /@prisma/studio-pcw/0.459.0:
     resolution: {integrity: sha512-V3bvY8XXtRq4dRxtAci3+MAHee0joQU1kVmtjT2RIbFXonnOSo3jkqRMLV2OpNx96oysS5h1u3K86a/EavG2bw==}
     engines: {node: '>= 12'}
     peerDependencies:
       '@prisma/client': '*'
       '@prisma/sdk': '*'
     dependencies:
-      '@prisma/client': link:packages/client
-      '@prisma/sdk': link:packages/sdk
       debug: 4.3.3
       lodash: 4.17.21
     transitivePeerDependencies:
       - supports-color
     dev: true
 
-  /@prisma/studio-server/0.459.0_839d6f5e1e290969a8d17594ebaffe12:
+  /@prisma/studio-server/0.459.0:
     resolution: {integrity: sha512-oKGELhEKUdezw1tCHiVzL0dH1WBNpfCvtfghV9SENHterM7Ugb2U8AlNSoKvIiyrOiLgkTG4VYl442o1QjDBnw==}
     engines: {node: '>= 12'}
     peerDependencies:
       '@prisma/sdk': '*'
     dependencies:
-      '@prisma/sdk': link:packages/sdk
       '@prisma/studio': 0.459.0
       '@prisma/studio-common': 0.459.0
-      '@prisma/studio-pcw': 0.459.0_839d6f5e1e290969a8d17594ebaffe12
+      '@prisma/studio-pcw': 0.459.0
       checkpoint-client: 1.1.20
       cors: 2.8.5
       debug: 4.3.3
@@ -4238,22 +4230,7 @@
       '@nodelib/fs.walk': 1.2.8
       glob-parent: 5.1.2
       merge2: 1.4.1
-<<<<<<< HEAD
-      micromatch: 4.0.4
-    dev: true
-
-  /fast-glob/3.2.11:
-    resolution: {integrity: sha512-xrO3+1bxSo3ZVHAnqzyuewYT6aMFHRAd4Kcs92MAonjwQZLsK9d0SF1IyQ3k5PoirxTW0Oe/RqFgMQ6TcNE5Ew==}
-    engines: {node: '>=8.6.0'}
-    dependencies:
-      '@nodelib/fs.stat': 2.0.5
-      '@nodelib/fs.walk': 1.2.8
-      glob-parent: 5.1.2
-      merge2: 1.4.1
-      micromatch: 4.0.4
-=======
       micromatch: 4.0.5
->>>>>>> 5eb8f98c
 
   /fast-json-stable-stringify/2.1.0:
     resolution: {integrity: sha512-lhd/wF+Lk98HZoTCtlVraHtfh5XYijIjalXck7saUtuanSDyLMxnHhSXEDJqHxD7msR8D0uCmqlkwjCV8xvwHw==}
@@ -5279,7 +5256,7 @@
       pretty-format: 27.5.1
       slash: 3.0.0
       strip-json-comments: 3.1.1
-      ts-node: 10.4.0_82274b92ec7bae91027ffd577a5efb53
+      ts-node: 10.4.0_b575a4ed8d8a14db25cb9540c04f64f6
     transitivePeerDependencies:
       - bufferutil
       - canvas
