--- conflicted
+++ resolved
@@ -15,11 +15,8 @@
   "license": "ISC",
   "dependencies": {
     "@prisma/client": "../../packages/client",
-<<<<<<< HEAD
+    "@prisma/config": "../../packages/config",
     "cross-env": "^7.0.3"
-=======
-    "@prisma/config": "../../packages/config"
->>>>>>> 9b8a0214
   },
   "devDependencies": {
     "@types/node": "18.18.9",
