--- conflicted
+++ resolved
@@ -32,7 +32,6 @@
   blob    Bytes?
 }
 
-<<<<<<< HEAD
 /// Testing with non-default D1 types
 /// Unchecked:
 /// - DECIMAL
@@ -48,12 +47,4 @@
   author   User   @relation(fields: [authorId], references: [id])
   authorId Int
   title    String
-=======
-query findCustomerById(id: String) {
-where: { id: id }
-selection  {
-    id 
-    name
-  }
->>>>>>> 10da4bf4
 }