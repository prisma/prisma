{
  "name": "d1",
  "version": "0.0.0",
  "private": true,
  "scripts": {
    "deploy": "wrangler deploy",
    "dev": "wrangler dev",
    "start": "wrangler dev",
<<<<<<< HEAD
    "start-proxy": "wrangler dev node_modules/wrangler-proxy/dist/worker.js",
    "test": "tsx src/proxy.ts",
    "execute": "npx wrangler d1 execute MY_DATABASE --local --file=./sql/schema.sql"
=======
    "test": "tsx src/proxy.ts"
>>>>>>> 354aaf0a
  },
  "dependencies": {
    "@prisma/adapter-d1": "../../packages/adapter-d1",
    "@prisma/client": "../../packages/client",
    "@prisma/driver-adapter-utils": "dev",
    "db": "link:./node_modules/.prisma/client"
  },
  "devDependencies": {
    "@cloudflare/workers-types": "4.20240208.0",
    "prisma": "../../packages/cli",
    "tsx": "4.7.0",
    "typescript": "5.3.3",
    "wrangler": "3.28.2"
  }
}<|MERGE_RESOLUTION|>--- conflicted
+++ resolved
@@ -6,13 +6,8 @@
     "deploy": "wrangler deploy",
     "dev": "wrangler dev",
     "start": "wrangler dev",
-<<<<<<< HEAD
-    "start-proxy": "wrangler dev node_modules/wrangler-proxy/dist/worker.js",
     "test": "tsx src/proxy.ts",
     "execute": "npx wrangler d1 execute MY_DATABASE --local --file=./sql/schema.sql"
-=======
-    "test": "tsx src/proxy.ts"
->>>>>>> 354aaf0a
   },
   "dependencies": {
     "@prisma/adapter-d1": "../../packages/adapter-d1",
