--- conflicted
+++ resolved
@@ -48,26 +48,6 @@
   PRISMA_TELEMETRY_INFORMATION: 'prisma test.yml'
   # To hide "Update available 0.0.0 -> x.x.x"
   PRISMA_HIDE_UPDATE_MESSAGE: true
-  CI: true
-  SKIP_GIT: true
-  GITHUB_CONTEXT: ${{ toJson(github) }}
-  TEST_POSTGRES_URI: postgres://prisma:prisma@localhost:5432/tests
-  TEST_POSTGRES_ISOLATED_URI: postgres://prisma:prisma@localhost:5435/tests
-  TEST_MYSQL_URI: mysql://root:root@localhost:3306/tests
-  TEST_MYSQL_ISOLATED_URI: mysql://root:root@localhost:3307/tests
-  TEST_MSSQL_URI: mssql://SA:Pr1sm4_Pr1sm4@localhost:1433/master
-  TEST_MSSQL_JDBC_URI: sqlserver://localhost:1433;database=master;user=SA;password=Pr1sm4_Pr1sm4;trustServerCertificate=true;
-  TEST_MSSQL_JDBC_URI_MIGRATE: 'sqlserver://localhost:1433;database=tests-migrate;user=SA;password=Pr1sm4_Pr1sm4;trustServerCertificate=true;'
-  TEST_MONGO_URI: 'mongodb://root:prisma@localhost:27018/tests?authSource=admin'
-  TEST_COCKROACH_URI: 'postgresql://prisma@localhost:26257/tests'
-  TEST_COCKROACH_URI_MIGRATE: 'postgresql://prisma@localhost:26257/tests-migrate'
-  TEST_COCKROACH_SHADOWDB_URI_MIGRATE: 'postgres://prisma:prisma@localhost:26257/tests-migrate-shadowdb'
-  TEST_FUNCTIONAL_POSTGRES_URI: 'postgres://prisma:prisma@localhost:5432/PRISMA_DB_NAME'
-  TEST_FUNCTIONAL_MYSQL_URI: 'mysql://root:root@localhost:3306/PRISMA_DB_NAME'
-  TEST_FUNCTIONAL_MSSQL_URI: 'sqlserver://localhost:1433;database=PRISMA_DB_NAME;user=SA;password=Pr1sm4_Pr1sm4;trustServerCertificate=true;'
-  TEST_FUNCTIONAL_MONGO_URI: 'mongodb://root:prisma@localhost:27018/PRISMA_DB_NAME?authSource=admin'
-  TEST_FUNCTIONAL_COCKROACH_URI: 'postgresql://prisma@localhost:26257/PRISMA_DB_NAME'
-  NODE_OPTIONS: '--max-old-space-size=8096'
 
 jobs:
   detect_jobs_to_run:
@@ -137,18 +117,102 @@
   #
   # CLIENT test:functional referential-integrity
   #
-  client:
+  client-ri:
     timeout-minutes: 35
     runs-on: ${{ matrix.os }}
+
+    needs: detect_jobs_to_run
+    if: ${{ contains(needs.detect_jobs_to_run.outputs.jobs, '-all-') || contains(needs.detect_jobs_to_run.outputs.jobs, '-client-') }}
 
     strategy:
       fail-fast: false
       matrix:
         referentialIntegrity: ['', 'foreignKeys', 'prisma']
-        # queryEngine: ['library', 'binary']
         # os: [buildjet-4vcpu-ubuntu-2004]
         os: [ubuntu-latest]
         node: [16]
+
+    env:
+      CI: true
+      SKIP_GIT: true
+      GITHUB_CONTEXT: ${{ toJson(github) }}
+      TEST_POSTGRES_URI: postgres://prisma:prisma@localhost:5432/tests
+      TEST_MYSQL_URI: mysql://root:root@localhost:3306/tests
+      TEST_MSSQL_URI: mssql://SA:Pr1sm4_Pr1sm4@localhost:1433/master
+      TEST_MSSQL_JDBC_URI: sqlserver://localhost:1433;database=master;user=SA;password=Pr1sm4_Pr1sm4;trustServerCertificate=true;
+      TEST_MSSQL_JDBC_URI_MIGRATE: 'sqlserver://localhost:1433;database=tests-migrate;user=SA;password=Pr1sm4_Pr1sm4;trustServerCertificate=true;'
+      TEST_MONGO_URI: 'mongodb://root:prisma@localhost:27018/tests?authSource=admin'
+      TEST_COCKROACH_URI: 'postgresql://prisma@localhost:26257/tests'
+      TEST_COCKROACH_URI_MIGRATE: 'postgresql://prisma@localhost:26257/tests-migrate'
+      TEST_COCKROACH_SHADOWDB_URI_MIGRATE: 'postgres://prisma:prisma@localhost:26257/tests-migrate-shadowdb'
+      TEST_FUNCTIONAL_POSTGRES_URI: 'postgres://prisma:prisma@localhost:5432/PRISMA_DB_NAME'
+      TEST_FUNCTIONAL_MYSQL_URI: 'mysql://root:root@localhost:3306/PRISMA_DB_NAME'
+      TEST_FUNCTIONAL_MSSQL_URI: 'sqlserver://localhost:1433;database=PRISMA_DB_NAME;user=SA;password=Pr1sm4_Pr1sm4;trustServerCertificate=true;'
+      TEST_FUNCTIONAL_MONGO_URI: 'mongodb://root:prisma@localhost:27018/PRISMA_DB_NAME?authSource=admin'
+      TEST_FUNCTIONAL_COCKROACH_URI: 'postgresql://prisma@localhost:26257/PRISMA_DB_NAME'
+      NODE_OPTIONS: '--max-old-space-size=8096'
+
+    steps:
+      - uses: actions/checkout@v3
+
+      - name: Set referentialIntegrity custom test env var
+        run: |
+          echo "RI=${{ matrix.referentialIntegrity }}"
+          if [ ! -z "${{ matrix.referentialIntegrity }}" ]; then echo "RI=${{ matrix.referentialIntegrity }}" >> $GITHUB_ENV; fi
+
+      - run: docker-compose -f docker/docker-compose.yml up --detach postgres mysql mssql mongo cockroachdb
+
+      - uses: pnpm/action-setup@v2.2.2
+        with:
+          version: 7
+
+      - uses: actions/setup-node@v3
+        with:
+          cache: 'pnpm'
+          node-version: ${{ matrix.node }}
+
+      - run: bash .github/workflows/scripts/setup.sh
+        env:
+          CI: true
+          SKIP_GIT: true
+          GITHUB_CONTEXT: ${{ toJson(github) }}
+
+      - name: 1 to 1
+        continue-on-error: true
+        run: pnpm run test:functional:code referential-integrity/tests_1-to-1.ts
+        working-directory: packages/client
+
+      - name: 1 to n
+        continue-on-error: true
+        run: pnpm run test:functional:code referential-integrity/tests_1-to-n.ts
+        working-directory: packages/client
+
+      - name: m to n (SQL databases)
+        continue-on-error: true
+        run: pnpm run test:functional:code referential-integrity/tests_m-to-n.ts
+        working-directory: packages/client
+
+      - name: m to n (MongoDB)
+        continue-on-error: true
+        run: pnpm run test:functional:code referential-integrity/tests_m-to-n-MongoDB.ts
+        working-directory: packages/client
+
+  #
+  # CLIENT (without types test)
+  #
+  client:
+    timeout-minutes: 35
+    runs-on: ${{ matrix.os }}
+
+    needs: detect_jobs_to_run
+    if: ${{ contains(needs.detect_jobs_to_run.outputs.jobs, '-all-') || contains(needs.detect_jobs_to_run.outputs.jobs, '-client-') }}
+
+    strategy:
+      fail-fast: false
+      matrix:
+        queryEngine: ['library', 'binary']
+        os: [buildjet-4vcpu-ubuntu-2004]
+        node: [16, 18]
 
     env:
       CI: true
@@ -175,18 +239,23 @@
     steps:
       - uses: actions/checkout@v3
 
-      - name: Set referentialIntegrity custom test env var
-        run: |
-          echo "RI=${{ matrix.referentialIntegrity }}"
-          if [ ! -z "${{ matrix.referentialIntegrity }}" ]; then echo "RI=${{ matrix.referentialIntegrity }}" >> $GITHUB_ENV; fi
-
-      # - name: Set CLI Engine Type
-      #   run: |
-      #     echo "PRISMA_CLI_QUERY_ENGINE_TYPE=${{ matrix.queryEngine }}" >> $GITHUB_ENV
-
-      # - name: Set Client Engine Type
-      #   run: |
-      #     echo "PRISMA_CLIENT_ENGINE_TYPE=${{ matrix.queryEngine }}" >> $GITHUB_ENV
+      - name: Login to Docker Hub
+        uses: docker/login-action@v2
+        env:
+          DOCKERHUB_USERNAME: ${{ secrets.DOCKERHUB_USERNAME }}
+          DOCKERHUB_TOKEN: ${{ secrets.DOCKERHUB_TOKEN }}
+        if: "${{ env.DOCKERHUB_USERNAME != '' && env.DOCKERHUB_TOKEN != '' }}"
+        with:
+          username: ${{ secrets.DOCKERHUB_USERNAME }}
+          password: ${{ secrets.DOCKERHUB_TOKEN }}
+
+      - name: Set CLI Engine Type
+        run: |
+          echo "PRISMA_CLI_QUERY_ENGINE_TYPE=${{ matrix.queryEngine }}" >> $GITHUB_ENV
+
+      - name: Set Client Engine Type
+        run: |
+          echo "PRISMA_CLIENT_ENGINE_TYPE=${{ matrix.queryEngine }}" >> $GITHUB_ENV
 
       - run: docker-compose -f docker/docker-compose.yml up --detach postgres postgres_isolated mysql mysql_isolated mssql mongo cockroachdb
 
@@ -262,11 +331,6 @@
           SKIP_GIT: true
           GITHUB_CONTEXT: ${{ toJson(github) }}
 
-      - name: 1 to 1
-        continue-on-error: true
-        run: pnpm run test:functional:code referential-integrity/tests_1-to-1.ts
-        working-directory: packages/client
-
       - run: pnpm run test:functional --data-proxy
         working-directory: packages/client
         env:
@@ -332,9 +396,18 @@
         with:
           version: 7
 
-      - name: 1 to n
-        continue-on-error: true
-        run: pnpm run test:functional:code referential-integrity/tests_1-to-n.ts
+      - uses: actions/setup-node@v3
+        with:
+          cache: 'pnpm'
+          node-version: ${{ matrix.node }}
+
+      - run: bash .github/workflows/scripts/setup.sh
+        env:
+          CI: true
+          SKIP_GIT: true
+          GITHUB_CONTEXT: ${{ toJson(github) }}
+
+      - run: pnpm run test:memory
         working-directory: packages/client
         env:
           CI: true
@@ -437,17 +510,622 @@
           SKIP_GIT: true
           GITHUB_CONTEXT: ${{ toJson(github) }}
 
-      - name: m to n (SQL databases)
-        continue-on-error: true
-        run: pnpm run test:functional:code referential-integrity/tests_m-to-n.ts
+      - run: pnpm run test src/__tests__/types/types.test.ts
         working-directory: packages/client
-
-<<<<<<< HEAD
-      - name: m to n (MongoDB)
-        continue-on-error: true
-        run: pnpm run test:functional:code referential-integrity/tests_m-to-n-MongoDB.ts
+        env:
+          CI: true
+          SKIP_GIT: true
+          GITHUB_CONTEXT: ${{ toJson(github) }}
+
+      - uses: codecov/codecov-action@v3
+        with:
+          files: ./packages/client/src/__tests__/coverage/clover.xml
+          flags: client-types,${{ matrix.os }},library,binary
+          name: client-types-${{ matrix.os }}
+
+  #
+  # INTEGRATION-TESTS
+  #
+  integration-tests:
+    timeout-minutes: 20
+    runs-on: ubuntu-latest
+
+    needs: detect_jobs_to_run
+    if: ${{ contains(needs.detect_jobs_to_run.outputs.jobs, '-all-') || contains(needs.detect_jobs_to_run.outputs.jobs, '-integration-tests-') }}
+
+    strategy:
+      fail-fast: false
+      matrix:
+        queryEngine: ['library', 'binary']
+        node: [16]
+
+    steps:
+      - uses: actions/checkout@v3
+
+      - name: Login to Docker Hub
+        uses: docker/login-action@v2
+        env:
+          DOCKERHUB_USERNAME: ${{ secrets.DOCKERHUB_USERNAME }}
+          DOCKERHUB_TOKEN: ${{ secrets.DOCKERHUB_TOKEN }}
+        if: "${{ env.DOCKERHUB_USERNAME != '' && env.DOCKERHUB_TOKEN != '' }}"
+        with:
+          username: ${{ secrets.DOCKERHUB_USERNAME }}
+          password: ${{ secrets.DOCKERHUB_TOKEN }}
+
+      - name: Set CLI Engine Type
+        run: |
+          echo "PRISMA_CLI_QUERY_ENGINE_TYPE=${{ matrix.queryEngine }}" >> $GITHUB_ENV
+
+      - name: Set Client Engine Type
+        run: |
+          echo "PRISMA_CLIENT_ENGINE_TYPE=${{ matrix.queryEngine }}" >> $GITHUB_ENV
+
+      - run: docker-compose -f docker/docker-compose.yml up --detach postgres mysql mariadb mssql
+
+      - uses: pnpm/action-setup@v2.2.2
+        with:
+          version: 7
+
+      - uses: actions/setup-node@v3
+        with:
+          cache: 'pnpm'
+          node-version: ${{ matrix.node }}
+
+      - run: bash .github/workflows/scripts/setup.sh
+        env:
+          CI: true
+          SKIP_GIT: true
+          GITHUB_CONTEXT: ${{ toJson(github) }}
+
+      - run: pnpm run test
+        working-directory: packages/integration-tests
+        env:
+          CI: true
+          SKIP_GIT: true
+          GITHUB_CONTEXT: ${{ toJson(github) }}
+          TEST_POSTGRES_BASE_URI: postgres://prisma:prisma@localhost:5432
+          TEST_MYSQL_BASE_URI: mysql://root:root@localhost:3306
+          TEST_MARIADB_BASE_URI: mysql://root:root@localhost:4306
+          TEST_POSTGRES_URI: postgres://prisma:prisma@localhost:5432/tests
+          TEST_MYSQL_URI: mysql://root:root@localhost:3306/tests
+          TEST_MARIADB_URI: mysql://root:root@localhost:4306/tests
+          TEST_MSSQL_URI: mssql://SA:Pr1sm4_Pr1sm4@localhost:1433/master
+
+      - uses: codecov/codecov-action@v3
+        with:
+          files: ./packages/integration-tests/src/__tests__/coverage/clover.xml
+          flags: integration-tests,${{ matrix.node }},${{ matrix.queryEngine }}
+          name: integration-tests-${{ matrix.node }}-${{ matrix.queryEngine }}
+
+  #
+  # `@prisma/internals`
+  #
+  internals:
+    timeout-minutes: 15
+    runs-on: ${{ matrix.os }}
+
+    needs: detect_jobs_to_run
+    if: ${{ contains(needs.detect_jobs_to_run.outputs.jobs, '-all-') || contains(needs.detect_jobs_to_run.outputs.jobs, '-internals-') }}
+
+    strategy:
+      fail-fast: false
+      matrix:
+        queryEngine: ['library', 'binary']
+        os: [ubuntu-latest]
+        node: [16, 18]
+
+    steps:
+      - uses: actions/checkout@v3
+
+      - name: Login to Docker Hub
+        uses: docker/login-action@v2
+        env:
+          DOCKERHUB_USERNAME: ${{ secrets.DOCKERHUB_USERNAME }}
+          DOCKERHUB_TOKEN: ${{ secrets.DOCKERHUB_TOKEN }}
+        if: "${{ env.DOCKERHUB_USERNAME != '' && env.DOCKERHUB_TOKEN != '' }}"
+        with:
+          username: ${{ secrets.DOCKERHUB_USERNAME }}
+          password: ${{ secrets.DOCKERHUB_TOKEN }}
+
+      - run: docker-compose -f docker/docker-compose.yml up --detach postgres mysql mssql
+
+      - name: Set CLI Engine Type
+        run: |
+          echo "PRISMA_CLI_QUERY_ENGINE_TYPE=${{ matrix.queryEngine }}" >> $GITHUB_ENV
+
+      - name: Set Client Engine Type
+        run: |
+          echo "PRISMA_CLIENT_ENGINE_TYPE=${{ matrix.queryEngine }}" >> $GITHUB_ENV
+
+      - uses: pnpm/action-setup@v2.2.2
+        with:
+          version: 7
+
+      - uses: actions/setup-node@v3
+        with:
+          cache: 'pnpm'
+          node-version: ${{ matrix.node }}
+
+      - run: bash .github/workflows/scripts/setup.sh
+        env:
+          CI: true
+          SKIP_GIT: true
+          GITHUB_CONTEXT: ${{ toJson(github) }}
+
+      - run: pnpm run test
+        working-directory: packages/internals
+        env:
+          CI: true
+          SKIP_GIT: true
+          GITHUB_CONTEXT: ${{ toJson(github) }}
+          TEST_POSTGRES_URI: postgres://prisma:prisma@localhost:5432/tests
+          TEST_MYSQL_URI: mysql://root:root@localhost:3306/tests
+          TEST_MARIADB_URI: mysql://root:root@localhost:4306/tests
+          TEST_MSSQL_JDBC_URI: sqlserver://localhost:1433;database=master;user=SA;password=Pr1sm4_Pr1sm4;trustServerCertificate=true;
+
+      - uses: codecov/codecov-action@v3
+        with:
+          files: ./packages/internals/src/__tests__/coverage/clover.xml
+          flags: internals,${{ matrix.os }},${{ matrix.queryEngine }}
+          name: internals-${{ matrix.os }}-${{ matrix.queryEngine }}
+
+  #
+  # MIGRATE
+  #
+  migrate:
+    timeout-minutes: 15
+    runs-on: ${{ matrix.os }}
+
+    needs: detect_jobs_to_run
+    if: ${{ contains(needs.detect_jobs_to_run.outputs.jobs, '-all-') || contains(needs.detect_jobs_to_run.outputs.jobs, '-migrate-') }}
+
+    strategy:
+      fail-fast: false
+      matrix:
+        queryEngine: ['library', 'binary']
+        os: [ubuntu-latest]
+        node: [16, 18]
+
+    steps:
+      - uses: actions/checkout@v3
+
+      - name: Login to Docker Hub
+        uses: docker/login-action@v2
+        env:
+          DOCKERHUB_USERNAME: ${{ secrets.DOCKERHUB_USERNAME }}
+          DOCKERHUB_TOKEN: ${{ secrets.DOCKERHUB_TOKEN }}
+        if: "${{ env.DOCKERHUB_USERNAME != '' && env.DOCKERHUB_TOKEN != '' }}"
+        with:
+          username: ${{ secrets.DOCKERHUB_USERNAME }}
+          password: ${{ secrets.DOCKERHUB_TOKEN }}
+
+      - run: docker-compose -f docker/docker-compose.yml up --detach postgres mysql mssql mongodb_migrate mongodb_migrate_seed cockroachdb
+
+      - name: Set CLI Engine Type
+        run: |
+          echo "PRISMA_CLI_QUERY_ENGINE_TYPE=${{ matrix.queryEngine }}" >> $GITHUB_ENV
+
+      - name: Set Client Engine Type
+        run: |
+          echo "PRISMA_CLIENT_ENGINE_TYPE=${{ matrix.queryEngine }}" >> $GITHUB_ENV
+
+      - uses: pnpm/action-setup@v2.2.2
+        with:
+          version: 7
+
+      - uses: actions/setup-node@v3
+        with:
+          cache: 'pnpm'
+          node-version: ${{ matrix.node }}
+
+      - run: bash .github/workflows/scripts/setup.sh
+        env:
+          CI: true
+          SKIP_GIT: true
+          GITHUB_CONTEXT: ${{ toJson(github) }}
+
+      - run: pnpm run test
+        working-directory: packages/migrate
+        env:
+          CI: true
+          SKIP_GIT: true
+          GITHUB_CONTEXT: ${{ toJson(github) }}
+          TEST_POSTGRES_URI: postgres://prisma:prisma@localhost:5432/tests
+          TEST_POSTGRES_URI_MIGRATE: postgres://prisma:prisma@localhost:5432/tests-migrate
+          TEST_POSTGRES_SHADOWDB_URI_MIGRATE: postgres://prisma:prisma@localhost:5432/tests-migrate-shadowdb
+          TEST_MYSQL_URI: mysql://root:root@localhost:3306/tests
+          TEST_MYSQL_URI_MIGRATE: mysql://root:root@localhost:3306/tests-migrate
+          TEST_MYSQL_SHADOWDB_URI_MIGRATE: mysql://root:root@localhost:3306/tests-migrate-shadowdb
+          TEST_MSSQL_URI: mssql://SA:Pr1sm4_Pr1sm4@localhost:1433/master
+          TEST_MSSQL_JDBC_URI_MIGRATE: 'sqlserver://localhost:1433;database=tests-migrate;user=SA;password=Pr1sm4_Pr1sm4;trustServerCertificate=true;'
+          TEST_MSSQL_SHADOWDB_JDBC_URI_MIGRATE: 'sqlserver://localhost:1433;database=tests-migrate-shadowdb;user=SA;password=Pr1sm4_Pr1sm4;trustServerCertificate=true;'
+          TEST_MONGO_URI_MIGRATE: 'mongodb://root:prisma@localhost:27017/tests-migrate?authSource=admin'
+          TEST_COCKROACH_URI: 'postgresql://prisma@localhost:26257/tests'
+          TEST_COCKROACH_URI_MIGRATE: 'postgresql://prisma@localhost:26257/tests-migrate'
+          TEST_COCKROACH_SHADOWDB_URI_MIGRATE: 'postgres://prisma:prisma@localhost:26257/tests-migrate-shadowdb'
+          TEST_MONGO_URI_MIGRATE_EXISTING_DB: 'mongodb://root:prisma@localhost:27017/tests-migrate-existing-db?authSource=admin'
+
+      - uses: codecov/codecov-action@v3
+        with:
+          files: ./packages/migrate/src/__tests__/coverage/clover.xml
+          flags: migrate,${{ matrix.os }},${{ matrix.queryEngine }}
+          name: migrate-${{ matrix.os }}-${{ matrix.queryEngine }}
+
+  #
+  # CLI-COMMANDS
+  #
+  cli-commands:
+    timeout-minutes: 10
+    runs-on: ${{ matrix.os }}
+
+    needs: detect_jobs_to_run
+    if: ${{ contains(needs.detect_jobs_to_run.outputs.jobs, '-all-') || contains(needs.detect_jobs_to_run.outputs.jobs, '-cli-') }}
+
+    strategy:
+      fail-fast: false
+      matrix:
+        queryEngine: ['library', 'binary']
+        os: [ubuntu-latest]
+        node: [16, 18]
+
+    steps:
+      - uses: actions/checkout@v3
+
+      - name: Set CLI Engine Type
+        run: |
+          echo "PRISMA_CLI_QUERY_ENGINE_TYPE=${{ matrix.queryEngine }}" >> $GITHUB_ENV
+
+      - name: Set Client Engine Type
+        run: |
+          echo "PRISMA_CLIENT_ENGINE_TYPE=${{ matrix.queryEngine }}" >> $GITHUB_ENV
+
+      - uses: pnpm/action-setup@v2.2.2
+        with:
+          version: 7
+
+      - uses: actions/setup-node@v3
+        with:
+          cache: 'pnpm'
+          node-version: ${{ matrix.node }}
+
+      - run: bash .github/workflows/scripts/setup.sh
+        env:
+          CI: true
+          SKIP_GIT: true
+          GITHUB_CONTEXT: ${{ toJson(github) }}
+
+      - run: pnpm run test
+        working-directory: packages/cli
+        env:
+          CI: true
+          SKIP_GIT: true
+          GITHUB_CONTEXT: ${{ toJson(github) }}
+
+      - uses: codecov/codecov-action@v3
+        with:
+          files: ./packages/cli/src/__tests__/coverage/clover.xml
+          flags: cli,${{ matrix.os }},${{ matrix.queryEngine }}
+          name: cli-${{ matrix.os }}-${{ matrix.queryEngine }}
+
+  #
+  # All the other packages!
+  #
+  others:
+    timeout-minutes: 10
+    runs-on: ${{ matrix.os }}
+
+    needs: detect_jobs_to_run
+    if: ${{ contains(needs.detect_jobs_to_run.outputs.jobs, '-all-') }}
+
+    strategy:
+      fail-fast: false
+      matrix:
+        os: [ubuntu-latest]
+        node: [16, 18]
+
+    steps:
+      - uses: actions/checkout@v3
+
+      - uses: pnpm/action-setup@v2.2.2
+        with:
+          version: 7
+
+      - uses: actions/setup-node@v3
+        with:
+          cache: 'pnpm'
+          node-version: ${{ matrix.node }}
+
+      - run: bash .github/workflows/scripts/setup.sh
+        env:
+          CI: true
+          SKIP_GIT: true
+          GITHUB_CONTEXT: ${{ toJson(github) }}
+
+      - run: pnpm run test
+        name: 'debug'
+        working-directory: packages/debug
+        env:
+          CI: true
+          SKIP_GIT: true
+          GITHUB_CONTEXT: ${{ toJson(github) }}
+
+      - uses: codecov/codecov-action@v3
+        with:
+          files: ./packages/debug/src/__tests__/coverage/clover.xml
+          flags: debug,${{ matrix.os }},library,binary
+          name: debug-${{ matrix.os }}
+
+      - run: pnpm run test
+        name: 'engine-core'
+        working-directory: packages/engine-core
+        env:
+          CI: true
+          SKIP_GIT: true
+          GITHUB_CONTEXT: ${{ toJson(github) }}
+
+      - uses: codecov/codecov-action@v3
+        with:
+          files: ./packages/engine-core/src/__tests__/coverage/clover.xml
+          flags: engine-core,${{ matrix.os }},library,binary
+          name: engine-core-${{ matrix.os }}
+
+      - run: pnpm run test
+        name: 'generator-helper'
+        working-directory: packages/generator-helper
+        env:
+          CI: true
+          SKIP_GIT: true
+          GITHUB_CONTEXT: ${{ toJson(github) }}
+
+      - uses: codecov/codecov-action@v3
+        with:
+          files: ./packages/generator-helper/src/__tests__/coverage/clover.xml
+          flags: generator-helper,${{ matrix.os }},library,binary
+          name: generator-helper-${{ matrix.os }}
+
+      - run: pnpm run test
+        name: 'get-platform'
+        working-directory: packages/get-platform
+        env:
+          CI: true
+          SKIP_GIT: true
+          GITHUB_CONTEXT: ${{ toJson(github) }}
+
+      - uses: codecov/codecov-action@v3
+        with:
+          files: ./packages/get-platform/src/__tests__/coverage/clover.xml
+          flags: get-platform,${{ matrix.os }},library,binary
+          name: get-platform-${{ matrix.os }}
+
+      - run: pnpm run test
+        name: 'fetch-engine'
+        working-directory: packages/fetch-engine
+        env:
+          CI: true
+          SKIP_GIT: true
+          GITHUB_CONTEXT: ${{ toJson(github) }}
+
+      - uses: codecov/codecov-action@v3
+        with:
+          files: ./packages/fetch-engine/src/__tests__/coverage/clover.xml
+          flags: fetch-engine,${{ matrix.os }},library,binary
+          name: fetch-engine-${{ matrix.os }}
+
+      - run: pnpm run test
+        name: 'engines'
+        working-directory: packages/engines
+        env:
+          CI: true
+          SKIP_GIT: true
+          GITHUB_CONTEXT: ${{ toJson(github) }}
+
+      - uses: codecov/codecov-action@v3
+        with:
+          files: ./packages/engines/src/__tests__/coverage/clover.xml
+          flags: engines,${{ matrix.os }},library,binary
+          name: engines-${{ matrix.os }}
+
+      - run: pnpm run test
+        name: 'instrumentation'
+        working-directory: packages/instrumentation
+        env:
+          CI: true
+          SKIP_GIT: true
+          GITHUB_CONTEXT: ${{ toJson(github) }}
+
+      - uses: codecov/codecov-action@v3
+        with:
+          files: ./packages/instrumentation/src/__tests__/coverage/clover.xml
+          flags: instrumentation,${{ matrix.os }},library,binary
+          name: instrumentation-${{ matrix.os }}
+
+  #
+  # Run all tests on macOS and Windows.
+  #
+  # Unlike the other jobs, this job doesn't use Docker (and thus skips some
+  # tests that require dependencies not easily installable without Docker).
+  #
+  # It also runs most tests for different packages sequentially
+  # to prevent the combinatorial explosion of the number of parallel jobs,
+  # to minimize the number of times we need to install MySQL using the package manager
+  # (PostgreSQL and MongoDB are provided by GitHub Actions out of the box), and
+  # minimize the time spent waiting for a free runner.
+  #
+  no-docker:
+    timeout-minutes: 40
+    runs-on: ${{ matrix.os }}
+
+    needs: detect_jobs_to_run
+    if: |
+      ${{
+        contains(needs.detect_jobs_to_run.outputs.jobs, '-all-') ||
+        contains(needs.detect_jobs_to_run.outputs.jobs, '-internals-') ||
+        contains(needs.detect_jobs_to_run.outputs.jobs, '-migrate-') ||
+        contains(needs.detect_jobs_to_run.outputs.jobs, '-cli-') ||
+        contains(needs.detect_jobs_to_run.outputs.jobs, '-client-')
+      }}
+
+    strategy:
+      fail-fast: false
+      matrix:
+        os: [macos-latest, windows-latest]
+        node: [14]
+        queryEngine: ['library', 'binary']
+
+    steps:
+      - uses: actions/checkout@v3
+
+      - name: Prerequisites
+        shell: bash
+        run: |
+          echo "TEST_SKIP_MSSQL=true" >> $GITHUB_ENV
+          echo "TEST_SKIP_MONGODB=true" >> $GITHUB_ENV
+          echo "TEST_SKIP_COCKROACHDB=true" >> $GITHUB_ENV
+          echo "TEST_MONGO_URI_MIGRATE=mongodb://localhost:27017/tests-migrate" >> $GITHUB_ENV
+          echo "PRISMA_CLI_QUERY_ENGINE_TYPE=${{ matrix.queryEngine }}" >> $GITHUB_ENV
+          echo "PRISMA_CLIENT_ENGINE_TYPE=${{ matrix.queryEngine }}" >> $GITHUB_ENV
+
+      - name: Set up PostgreSQL
+        run: bash .github/workflows/scripts/setup-postgres.sh
+
+      - name: Set up MySQL
+        run: bash .github/workflows/scripts/setup-mysql.sh
+
+      - uses: pnpm/action-setup@v2.2.2
+        with:
+          version: 7
+
+      - uses: actions/setup-node@v3
+        with:
+          cache: 'pnpm'
+          node-version: ${{ matrix.node }}
+
+      - run: bash .github/workflows/scripts/setup.sh
+        env:
+          CI: true
+          SKIP_GIT: true
+          GITHUB_CONTEXT: ${{ toJson(github) }}
+
+      - name: Test packages/internals
+        if: ${{ contains(needs.detect_jobs_to_run.outputs.jobs, '-all-') }} || contains(needs.detect_jobs_to_run.outputs.jobs, '-internals-') }}
+        run: pnpm run test --testTimeout=40000
+        working-directory: packages/internals
+        env:
+          CI: true
+          SKIP_GIT: true
+          GITHUB_CONTEXT: ${{ toJson(github) }}
+          JEST_JUNIT_SUITE_NAME: '${{ github.job }}/internals/${{ matrix.os }}/node-${{ matrix.node }}/${{ matrix.queryEngine }}'
+
+      - uses: codecov/codecov-action@v3
+        if: ${{ contains(needs.detect_jobs_to_run.outputs.jobs, '-all-') }} || contains(needs.detect_jobs_to_run.outputs.jobs, '-internals-') }}
+        with:
+          files: ./packages/internals/src/__tests__/coverage/clover.xml
+          flags: internals,${{ matrix.os }},${{ matrix.queryEngine }}
+          name: internals-${{ matrix.os }}-${{ matrix.queryEngine }}
+
+      - name: Test packages/client
+        if: ${{ contains(needs.detect_jobs_to_run.outputs.jobs, '-all-') || contains(needs.detect_jobs_to_run.outputs.jobs, '-client-') }}
+        run: pnpm run test:functional:code && pnpm run test-notypes --testTimeout=40000
         working-directory: packages/client
-=======
+        env:
+          CI: true
+          SKIP_GIT: true
+          GITHUB_CONTEXT: ${{ toJson(github) }}
+          NODE_OPTIONS: '--max-old-space-size=8096'
+          JEST_JUNIT_SUITE_NAME: '${{ github.job }}/client/${{ matrix.os }}/node-${{ matrix.node }}/${{ matrix.queryEngine }}'
+
+      - uses: codecov/codecov-action@v3
+        if: ${{ contains(needs.detect_jobs_to_run.outputs.jobs, '-all-') || contains(needs.detect_jobs_to_run.outputs.jobs, '-client-') }}
+        with:
+          files: ./packages/client/src/__tests__/coverage/clover.xml
+          flags: client,${{ matrix.os }},${{ matrix.queryEngine }}
+          name: client-${{ matrix.os }}-${{ matrix.queryEngine }}
+
+      - name: Test packages/migrate
+        if: ${{ contains(needs.detect_jobs_to_run.outputs.jobs, '-all-') || contains(needs.detect_jobs_to_run.outputs.jobs, '-migrate-') }}
+        run: pnpm run test --testTimeout=40000
+        working-directory: packages/migrate
+        env:
+          CI: true
+          SKIP_GIT: true
+          GITHUB_CONTEXT: ${{ toJson(github) }}
+          JEST_JUNIT_SUITE_NAME: '${{ github.job }}/migrate/${{ matrix.os }}/node-${{ matrix.node }}/${{ matrix.queryEngine }}'
+
+      - uses: codecov/codecov-action@v3
+        if: ${{ contains(needs.detect_jobs_to_run.outputs.jobs, '-all-') || contains(needs.detect_jobs_to_run.outputs.jobs, '-migrate-') }}
+        with:
+          files: ./packages/migrate/src/__tests__/coverage/clover.xml
+          flags: migrate,${{ matrix.os }},${{ matrix.queryEngine }}
+          name: migrate-${{ matrix.os }}-${{ matrix.queryEngine }}
+
+      - name: Test packages/cli
+        if: ${{ contains(needs.detect_jobs_to_run.outputs.jobs, '-all-') || contains(needs.detect_jobs_to_run.outputs.jobs, '-cli-') }}
+        run: pnpm run test --testTimeout=40000
+        working-directory: packages/cli
+        env:
+          CI: true
+          SKIP_GIT: true
+          GITHUB_CONTEXT: ${{ toJson(github) }}
+          JEST_JUNIT_SUITE_NAME: '${{ github.job }}/cli/${{ matrix.os }}/node-${{ matrix.node }}/${{ matrix.queryEngine }}'
+
+      - uses: codecov/codecov-action@v3
+        if: ${{ contains(needs.detect_jobs_to_run.outputs.jobs, '-all-') || contains(needs.detect_jobs_to_run.outputs.jobs, '-cli-') }}
+        with:
+          files: ./packages/cli/src/__tests__/coverage/clover.xml
+          flags: cli,${{ matrix.os }},${{ matrix.queryEngine }}
+          name: cli-${{ matrix.os }}-${{ matrix.queryEngine }}
+
+      - name: Test packages/debug
+        if: ${{ contains(needs.detect_jobs_to_run.outputs.jobs, '-all-') }}
+        run: pnpm run test
+        working-directory: packages/debug
+        env:
+          CI: true
+          SKIP_GIT: true
+          GITHUB_CONTEXT: ${{ toJson(github) }}
+          JEST_JUNIT_SUITE_NAME: '${{ github.job }}/debug/${{ matrix.os }}/node-${{ matrix.node }}/${{ matrix.queryEngine }}'
+
+      - uses: codecov/codecov-action@v3
+        if: ${{ contains(needs.detect_jobs_to_run.outputs.jobs, '-all-') }}
+        with:
+          files: ./packages/debug/src/__tests__/coverage/clover.xml
+          flags: debug,${{ matrix.os }},library,binary
+          name: debug-${{ matrix.os }}
+
+      - name: Test packages/engine-core
+        if: ${{ contains(needs.detect_jobs_to_run.outputs.jobs, '-all-') }}
+        run: pnpm run test
+        working-directory: packages/engine-core
+        env:
+          CI: true
+          SKIP_GIT: true
+          GITHUB_CONTEXT: ${{ toJson(github) }}
+          JEST_JUNIT_SUITE_NAME: '${{ github.job }}/engine-core/${{ matrix.os }}/node-${{ matrix.node }}/${{ matrix.queryEngine }}'
+
+      - uses: codecov/codecov-action@v3
+        if: ${{ contains(needs.detect_jobs_to_run.outputs.jobs, '-all-') }}
+        with:
+          files: ./packages/engine-core/src/__tests__/coverage/clover.xml
+          flags: engine-core,${{ matrix.os }},library,binary
+          name: engine-core-${{ matrix.os }}
+
+      - name: Test packages/generator-helper
+        if: ${{ contains(needs.detect_jobs_to_run.outputs.jobs, '-all-') }}
+        run: pnpm run test
+        working-directory: packages/generator-helper
+        env:
+          CI: true
+          SKIP_GIT: true
+          GITHUB_CONTEXT: ${{ toJson(github) }}
+          JEST_JUNIT_SUITE_NAME: '${{ github.job }}/generator-helper/${{ matrix.os }}/node-${{ matrix.node }}/${{ matrix.queryEngine }}'
+
+      - uses: codecov/codecov-action@v3
+        if: ${{ contains(needs.detect_jobs_to_run.outputs.jobs, '-all-') }}
+        with:
+          files: ./packages/generator-helper/src/__tests__/coverage/clover.xml
+          flags: generator-helper,${{ matrix.os }},library,binary
+          name: generator-helper-${{ matrix.os }}
+
       - name: Test packages/get-platform
         if: ${{ contains(needs.detect_jobs_to_run.outputs.jobs, '-all-') }}
         run: pnpm run test
@@ -515,5 +1193,4 @@
         if: always()
         with:
           name: ${{ github.job }}_${{ matrix.os }}_node-${{ matrix.node }}_${{ matrix.queryEngine }}_junit.xml
-          path: packages/*/junit.xml
->>>>>>> 52f95cba
+          path: packages/*/junit.xml