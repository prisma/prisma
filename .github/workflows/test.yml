name: CI

# Run on push only for main, if not it will trigger push & pull_request on PRs at the same time
on:
  push:
    branches:
      - main
    paths-ignore:
      # Any update here needs to be done for
      # - `pull_request` see below
      # - https://github.com/prisma/prisma/blob/main/.buildkite/test/buildkite-entry.sh
      # - https://github.com/prisma/prisma/blob/main/.buildkite/publish/buildkite-entry.sh
      - '*.md'
      - '.devcontainer/**'
      - '.vscode/**'
      - '.github/ISSUE_TEMPLATE/**'
      - 'docs/**'
      - 'examples/**'
      - 'LICENSE'
      - '.github/CODEOWNERS'
      - 'src/.buildkite/**'
      - '.dockerignore'
      - '*.bench.ts'
      - 'scripts/ci/publish.ts'
      - 'graphs/**'
  pull_request:
    paths-ignore:
      # Any update here needs to be done for
      # - `push`see before
      # - https://github.com/prisma/prisma/blob/main/.buildkite/test/buildkite-entry.sh
      # - https://github.com/prisma/prisma/blob/main/.buildkite/publish/buildkite-entry.sh
      - '*.md'
      - '.devcontainer/**'
      - '.vscode/**'
      - '.github/ISSUE_TEMPLATE/**'
      - 'docs/**'
      - 'examples/**'
      - 'LICENSE'
      - '.github/CODEOWNERS'
      - 'src/.buildkite/**'
      - '.dockerignore'
      - '*.bench.ts'
      - 'scripts/ci/publish.ts'
      - 'graphs/**'

env:
  PRISMA_TELEMETRY_INFORMATION: 'prisma test.yml'

jobs:
  detect_jobs_to_run:
    name: Detect jobs to run
    runs-on: ubuntu-latest
    outputs:
      jobs: ${{ steps.detect.outputs.jobs }}
    steps:
      - id: checkout
        uses: actions/checkout@v2
      - id: files
        uses: Ana06/get-changed-files@v1.2 # it's a fork of jitterbit/get-changed-files@v1 which works better with pull requests
        with:
          format: 'json'
      - id: detect
        run: ./.github/workflows/detect-jobs-to-run.js <<<'${{ steps.files.outputs.all }}'

  # From https://github.com/marketplace/actions/skip-duplicate-actions
  # This action cleans up previously running instances of a workflow on the same branch.
  # This accomplishes the task of automatically cancelling CI runs on pushes to the same branch,
  # which is a common feature in most CI systems but currently not possible with GitHub actions.
  cleanup-runs:
    continue-on-error: true
    runs-on: ubuntu-latest
    if: "!startsWith(github.ref, 'refs/tags/') && github.ref != 'refs/heads/main' && !contains(github.actor, 'renovate')"
    steps:
      - uses: fkirc/skip-duplicate-actions@v3.4.1

  #
  # Linting
  #
  lint:
    timeout-minutes: 7
    runs-on: ubuntu-latest

    steps:
      - uses: actions/checkout@v2

<<<<<<< HEAD
=======
      - name: Cache .pnpm-store # From https://pnpm.io/continuous-integration
        uses: actions/cache@v2
        with:
          path: ~/.pnpm-store
          key: ${{ runner.os }}-node-${{ hashFiles('**/pnpm-lock.yaml') }}

>>>>>>> b70dd64c
      - uses: actions/setup-node@v2
        with:
          cache: 'pnpm'
          node-version: '12'

      - run: bash .github/workflows/setup.sh
        env:
          CI: true
          SKIP_GIT: true
          GITHUB_CONTEXT: ${{ toJson(github) }}

      - run: pnpm run lint
        working-directory: ./

  #
  # CLIENT (without types test)
  #
  client:
    timeout-minutes: 25
    runs-on: ${{ matrix.os }}

    needs: detect_jobs_to_run
    if: ${{ contains(needs.detect_jobs_to_run.outputs.jobs, '-all-') || contains(needs.detect_jobs_to_run.outputs.jobs, '-client-') }}

    strategy:
      fail-fast: false
      matrix:
        queryEngine: ['library', 'binary']
        os: [ubuntu-latest]
        node: [12, 16]

    steps:
      - uses: actions/checkout@v2

      - name: Set CLI Engine Type
        run: |
          echo "PRISMA_CLI_QUERY_ENGINE_TYPE=${{ matrix.queryEngine }}" >> $GITHUB_ENV

      - name: Set Client Engine Type
        run: |
          echo "PRISMA_CLIENT_ENGINE_TYPE=${{ matrix.queryEngine }}" >> $GITHUB_ENV

      - run: docker-compose -f docker/docker-compose.yml up --detach postgres postgres_isolated mysql mysql_isolated mssql mongo cockroachdb

<<<<<<< HEAD
=======
      - name: Cache .pnpm-store # From https://pnpm.io/continuous-integration
        uses: actions/cache@v2
        with:
          path: ~/.pnpm-store
          key: ${{ runner.os }}-node${{ matrix.node }}-${{ hashFiles('**/pnpm-lock.yaml') }}

>>>>>>> b70dd64c
      - uses: actions/setup-node@v2
        with:
          cache: 'pnpm'
          node-version: ${{ matrix.node }}

      - run: bash .github/workflows/setup.sh
        env:
          CI: true
          SKIP_GIT: true
          GITHUB_CONTEXT: ${{ toJson(github) }}

      - run: pnpm run test-notypes
        working-directory: packages/client
        env:
          CI: true
          SKIP_GIT: true
          GITHUB_CONTEXT: ${{ toJson(github) }}
          TEST_POSTGRES_URI: postgres://prisma:prisma@localhost:5432/tests
          TEST_POSTGRES_ISOLATED_URI: postgres://prisma:prisma@localhost:5435/tests
          TEST_MYSQL_URI: mysql://root:root@localhost:3306/tests
          TEST_MYSQL_ISOLATED_URI: mysql://root:root@localhost:3307/tests
          TEST_MSSQL_URI: mssql://SA:Pr1sm4_Pr1sm4@localhost:1433/master
          TEST_MSSQL_JDBC_URI: sqlserver://localhost:1433;database=master;user=SA;password=Pr1sm4_Pr1sm4;trustServerCertificate=true;
          TEST_MONGO_URI: 'mongodb://root:prisma@localhost:27018/tests?authSource=admin'
          NODE_OPTIONS: '--max-old-space-size=8096'

      - uses: codecov/codecov-action@v2
        with:
          files: ./packages/client/src/__tests__/coverage/clover.xml
          flags: client,${{ matrix.os }},${{ matrix.queryEngine }}
          name: client-${{ matrix.os }}-${{ matrix.queryEngine }}

  #
  # CLIENT (types tests only)
  #
  client-types:
    timeout-minutes: 15
    runs-on: ubuntu-latest

    needs: detect_jobs_to_run
    if: ${{ contains(needs.detect_jobs_to_run.outputs.jobs, '-all-') || contains(needs.detect_jobs_to_run.outputs.jobs, '-client-') }}

    strategy:
      fail-fast: false
      matrix:
        node: [12]

    steps:
      - uses: actions/checkout@v2

<<<<<<< HEAD
=======
      - name: Cache .pnpm-store # From https://pnpm.io/continuous-integration
        uses: actions/cache@v2
        with:
          path: ~/.pnpm-store
          key: ${{ runner.os }}-node${{ matrix.node }}-${{ hashFiles('**/pnpm-lock.yaml') }}

>>>>>>> b70dd64c
      - uses: actions/setup-node@v2
        with:
          cache: 'pnpm'
          node-version: ${{ matrix.node }}

      - run: bash .github/workflows/setup.sh
        env:
          CI: true
          SKIP_GIT: true
          GITHUB_CONTEXT: ${{ toJson(github) }}

      - run: pnpm run test src/__tests__/types/types.test.ts
        working-directory: packages/client
        env:
          CI: true
          SKIP_GIT: true
          GITHUB_CONTEXT: ${{ toJson(github) }}

      - uses: codecov/codecov-action@v2
        with:
          files: ./packages/client/src/__tests__/coverage/clover.xml
          flags: client-types,${{ matrix.os }},library,binary
          name: client-types-${{ matrix.os }}

  #
  # INTEGRATION-TESTS
  #
  integration-tests:
    timeout-minutes: 20
    runs-on: ubuntu-latest

    needs: detect_jobs_to_run
    if: ${{ contains(needs.detect_jobs_to_run.outputs.jobs, '-all-') || contains(needs.detect_jobs_to_run.outputs.jobs, '-integration-tests-') }}

    strategy:
      fail-fast: false
      matrix:
        queryEngine: ['library', 'binary']
        database:
          - sqlite
          - postgres
          - mysql
          - mariadb
          - mssql
          # - mongo
        node: [12]

    steps:
      - uses: actions/checkout@v2

      - name: Set CLI Engine Type
        run: |
          echo "PRISMA_CLI_QUERY_ENGINE_TYPE=${{ matrix.queryEngine }}" >> $GITHUB_ENV

      - name: Set Client Engine Type
        run: |
          echo "PRISMA_CLIENT_ENGINE_TYPE=${{ matrix.queryEngine }}" >> $GITHUB_ENV

      - run: docker-compose -f docker/docker-compose.yml up --detach ${{matrix.database}}
        if: matrix.database != 'sqlite'

<<<<<<< HEAD
=======
      - name: Cache .pnpm-store # From https://pnpm.io/continuous-integration
        uses: actions/cache@v2
        with:
          path: ~/.pnpm-store
          key: ${{ runner.os }}-node${{ matrix.node }}-${{ hashFiles('**/pnpm-lock.yaml') }}

>>>>>>> b70dd64c
      - uses: actions/setup-node@v2
        with:
          cache: 'pnpm'
          node-version: ${{ matrix.node }}

      - run: bash .github/workflows/setup.sh
        env:
          CI: true
          SKIP_GIT: true
          GITHUB_CONTEXT: ${{ toJson(github) }}

      # TODO: is this still necessary?
      - run: pnpm i sqlite3@5.0.2 --unsafe-perm --reporter=silent
        if: ${{ matrix.database == 'sqlite' }}
        working-directory: packages/integration-tests

      - run: pnpm run jest integration/${{ matrix.database }} -- --maxConcurrency=8
        working-directory: packages/integration-tests
        env:
          CI: true
          SKIP_GIT: true
          GITHUB_CONTEXT: ${{ toJson(github) }}
          TEST_POSTGRES_BASE_URI: postgres://prisma:prisma@localhost:5432
          TEST_MYSQL_BASE_URI: mysql://root:root@localhost:3306
          TEST_MARIADB_BASE_URI: mysql://root:root@localhost:4306
          TEST_POSTGRES_URI: postgres://prisma:prisma@localhost:5432/tests
          TEST_MYSQL_URI: mysql://root:root@localhost:3306/tests
          TEST_MARIADB_URI: mysql://root:root@localhost:4306/tests
          TEST_MSSQL_URI: mssql://SA:Pr1sm4_Pr1sm4@localhost:1433/master

      - uses: codecov/codecov-action@v2
        with:
          files: ./packages/integration-tests/src/__tests__/coverage/clover.xml
          flags: integration-tests,${{ matrix.database }},${{ matrix.queryEngine }}
          name: integration-tests-${{ matrix.database }}-${{ matrix.queryEngine }}

  #
  # SDK
  #
  sdk:
    timeout-minutes: 15
    runs-on: ${{ matrix.os }}

    needs: detect_jobs_to_run
    if: ${{ contains(needs.detect_jobs_to_run.outputs.jobs, '-all-') || contains(needs.detect_jobs_to_run.outputs.jobs, '-sdk-') }}

    strategy:
      fail-fast: false
      matrix:
        queryEngine: ['library', 'binary']
        os: [ubuntu-latest]
        node: [12, 16]

    steps:
      - uses: actions/checkout@v2

      - run: docker-compose -f docker/docker-compose.yml up --detach postgres mysql mssql

      - name: Set CLI Engine Type
        run: |
          echo "PRISMA_CLI_QUERY_ENGINE_TYPE=${{ matrix.queryEngine }}" >> $GITHUB_ENV

      - name: Set Client Engine Type
        run: |
          echo "PRISMA_CLIENT_ENGINE_TYPE=${{ matrix.queryEngine }}" >> $GITHUB_ENV

<<<<<<< HEAD
=======
      - name: Cache .pnpm-store # From https://pnpm.io/continuous-integration
        uses: actions/cache@v2
        with:
          path: ~/.pnpm-store
          key: ${{ runner.os }}-node${{ matrix.node }}-${{ hashFiles('**/pnpm-lock.yaml') }}

>>>>>>> b70dd64c
      - uses: actions/setup-node@v2
        with:
          cache: 'pnpm'
          node-version: ${{ matrix.node }}

      - run: bash .github/workflows/setup.sh
        env:
          CI: true
          SKIP_GIT: true
          GITHUB_CONTEXT: ${{ toJson(github) }}

      - run: pnpm run test
        working-directory: packages/sdk
        env:
          CI: true
          SKIP_GIT: true
          GITHUB_CONTEXT: ${{ toJson(github) }}
          TEST_POSTGRES_URI: postgres://prisma:prisma@localhost:5432/tests
          TEST_MYSQL_URI: mysql://root:root@localhost:3306/tests
          TEST_MARIADB_URI: mysql://root:root@localhost:4306/tests
          TEST_MSSQL_JDBC_URI: sqlserver://localhost:1433;database=master;user=SA;password=Pr1sm4_Pr1sm4;trustServerCertificate=true;

      - uses: codecov/codecov-action@v2
        with:
          files: ./packages/sdk/src/__tests__/coverage/clover.xml
          flags: sdk,${{ matrix.os }},${{ matrix.queryEngine }}
          name: sdk-${{ matrix.os }}-${{ matrix.queryEngine }}

  #
  # MIGRATE
  #
  migrate:
    timeout-minutes: 10
    runs-on: ${{ matrix.os }}

    needs: detect_jobs_to_run
    if: ${{ contains(needs.detect_jobs_to_run.outputs.jobs, '-all-') || contains(needs.detect_jobs_to_run.outputs.jobs, '-migrate-') }}

    strategy:
      fail-fast: false
      matrix:
        queryEngine: ['library', 'binary']
        os: [ubuntu-latest]
        node: [12, 16]

    steps:
      - uses: actions/checkout@v2

      - run: docker-compose -f docker/docker-compose.yml up --detach postgres mysql mssql mongo_migrate mongo_migrate_seed

      - name: Set CLI Engine Type
        run: |
          echo "PRISMA_CLI_QUERY_ENGINE_TYPE=${{ matrix.queryEngine }}" >> $GITHUB_ENV

      - name: Set Client Engine Type
        run: |
          echo "PRISMA_CLIENT_ENGINE_TYPE=${{ matrix.queryEngine }}" >> $GITHUB_ENV

<<<<<<< HEAD
=======
      - name: Cache .pnpm-store # From https://pnpm.io/continuous-integration
        uses: actions/cache@v2
        with:
          path: ~/.pnpm-store
          key: ${{ runner.os }}-node${{ matrix.node }}-${{ hashFiles('**/pnpm-lock.yaml') }}

>>>>>>> b70dd64c
      - uses: actions/setup-node@v2
        with:
          cache: 'pnpm'
          node-version: ${{ matrix.node }}

      - run: bash .github/workflows/setup.sh
        env:
          CI: true
          SKIP_GIT: true
          GITHUB_CONTEXT: ${{ toJson(github) }}

      # TODO: is this still necessary?
      - run: pnpm i sqlite3@5.0.2 --unsafe-perm --reporter=silent
        working-directory: packages/cli

      - run: pnpm run test
        working-directory: packages/migrate
        env:
          CI: true
          SKIP_GIT: true
          GITHUB_CONTEXT: ${{ toJson(github) }}
          TEST_POSTGRES_URI: postgres://prisma:prisma@localhost:5432/tests
          TEST_POSTGRES_URI_MIGRATE: postgres://prisma:prisma@localhost:5432/tests-migrate
          TEST_POSTGRES_SHADOWDB_URI_MIGRATE: postgres://prisma:prisma@localhost:5432/tests-migrate-shadowdb
          TEST_MYSQL_URI: mysql://root:root@localhost:3306/tests
          TEST_MYSQL_URI_MIGRATE: mysql://root:root@localhost:3306/tests-migrate
          TEST_MYSQL_SHADOWDB_URI_MIGRATE: mysql://root:root@localhost:3306/tests-migrate-shadowdb
          TEST_MSSQL_URI: mssql://SA:Pr1sm4_Pr1sm4@localhost:1433/master
          TEST_MSSQL_JDBC_URI_MIGRATE: 'sqlserver://localhost:1433;database=tests-migrate;user=SA;password=Pr1sm4_Pr1sm4;trustServerCertificate=true;'
          TEST_MSSQL_SHADOWDB_JDBC_URI_MIGRATE: 'sqlserver://localhost:1433;database=tests-migrate-shadowdb;user=SA;password=Pr1sm4_Pr1sm4;trustServerCertificate=true;'
          TEST_MONGO_URI_MIGRATE: 'mongodb://root:prisma@localhost:27017/tests-migrate?authSource=admin'

      - uses: codecov/codecov-action@v2
        with:
          files: ./packages/migrate/src/__tests__/coverage/clover.xml
          flags: migrate,${{ matrix.os }},${{ matrix.queryEngine }}
          name: migrate-${{ matrix.os }}-${{ matrix.queryEngine }}

  #
  # CLI-COMMANDS
  #
  cli-commands:
    timeout-minutes: 10
    runs-on: ${{ matrix.os }}

    needs: detect_jobs_to_run
    if: ${{ contains(needs.detect_jobs_to_run.outputs.jobs, '-all-') || contains(needs.detect_jobs_to_run.outputs.jobs, '-cli-') }}

    strategy:
      fail-fast: false
      matrix:
        queryEngine: ['library', 'binary']
        os: [ubuntu-latest]
        node: [12, 16]

    steps:
      - uses: actions/checkout@v2

      - name: Set CLI Engine Type
        run: |
          echo "PRISMA_CLI_QUERY_ENGINE_TYPE=${{ matrix.queryEngine }}" >> $GITHUB_ENV

      - name: Set Client Engine Type
        run: |
          echo "PRISMA_CLIENT_ENGINE_TYPE=${{ matrix.queryEngine }}" >> $GITHUB_ENV

<<<<<<< HEAD
=======
      - name: Cache .pnpm-store # From https://pnpm.io/continuous-integration
        uses: actions/cache@v2
        with:
          path: ~/.pnpm-store
          key: ${{ runner.os }}-node${{ matrix.node }}-${{ hashFiles('**/pnpm-lock.yaml') }}

>>>>>>> b70dd64c
      - uses: actions/setup-node@v2
        with:
          cache: 'pnpm'
          node-version: ${{ matrix.node }}

      - run: bash .github/workflows/setup.sh
        env:
          CI: true
          SKIP_GIT: true
          GITHUB_CONTEXT: ${{ toJson(github) }}

      - run: pnpm run test
        working-directory: packages/cli
        env:
          CI: true
          SKIP_GIT: true
          GITHUB_CONTEXT: ${{ toJson(github) }}

      - uses: codecov/codecov-action@v2
        with:
          files: ./packages/cli/src/__tests__/coverage/clover.xml
          flags: cli,${{ matrix.os }},${{ matrix.queryEngine }}
          name: cli-${{ matrix.os }}-${{ matrix.queryEngine }}

  #
  # All the other packages!
  #
  others:
    timeout-minutes: 10
    runs-on: ${{ matrix.os }}

    needs: detect_jobs_to_run
    if: ${{ contains(needs.detect_jobs_to_run.outputs.jobs, '-all-') }}

    strategy:
      fail-fast: false
      matrix:
        os: [ubuntu-latest]
        node: [12, 16]

    steps:
      - uses: actions/checkout@v2

<<<<<<< HEAD
=======
      - name: Cache .pnpm-store # From https://pnpm.io/continuous-integration
        uses: actions/cache@v2
        with:
          path: ~/.pnpm-store
          key: ${{ runner.os }}-node${{ matrix.node }}-${{ hashFiles('**/pnpm-lock.yaml') }}

>>>>>>> b70dd64c
      - uses: actions/setup-node@v2
        with:
          cache: 'pnpm'
          node-version: ${{ matrix.node }}

      - run: bash .github/workflows/setup.sh
        env:
          CI: true
          SKIP_GIT: true
          GITHUB_CONTEXT: ${{ toJson(github) }}

      - run: pnpm run test
        name: 'debug'
        working-directory: packages/debug
        env:
          CI: true
          SKIP_GIT: true
          GITHUB_CONTEXT: ${{ toJson(github) }}

      - uses: codecov/codecov-action@v2
        with:
          files: ./packages/debug/src/__tests__/coverage/clover.xml
          flags: debug,${{ matrix.os }},library,binary
          name: debug-${{ matrix.os }}

      - run: pnpm run test
        name: 'engine-core'
        working-directory: packages/engine-core
        env:
          CI: true
          SKIP_GIT: true
          GITHUB_CONTEXT: ${{ toJson(github) }}

      - uses: codecov/codecov-action@v2
        with:
          files: ./packages/engine-core/src/__tests__/coverage/clover.xml
          flags: engine-core,${{ matrix.os }},library,binary
          name: engine-core-${{ matrix.os }}

      - run: pnpm run test
        name: 'generator-helper'
        working-directory: packages/generator-helper
        env:
          CI: true
          SKIP_GIT: true
          GITHUB_CONTEXT: ${{ toJson(github) }}

      - uses: codecov/codecov-action@v2
        with:
          files: ./packages/generator-helper/src/__tests__/coverage/clover.xml
          flags: generator-helper,${{ matrix.os }},library,binary
          name: generator-helper-${{ matrix.os }}

  #
  # Run all tests on macOS and Windows.
  #
  # Unlike the other jobs, this job doesn't use Docker (and thus skips some
  # tests that require dependencies not easily installable without Docker).
  #
  # It also runs the tests for different packages sequentially to prevent the
  # combinatorial explosion of the number of parallel jobs, to minimize the
  # number of times we need to install MySQL using the package manager
  # (PostgreSQL and MongoDB are provided by GitHub Actions out of the box), and
  # minimize the time spent waiting for a free runner.
  #
  no-docker:
    timeout-minutes: 40
    runs-on: ${{ matrix.os }}
    needs: detect_jobs_to_run

    if: |
      ${{
        contains(needs.detect_jobs_to_run.outputs.jobs, '-all-') ||
        contains(needs.detect_jobs_to_run.outputs.jobs, '-sdk-') ||
        contains(needs.detect_jobs_to_run.outputs.jobs, '-client-') ||
        contains(needs.detect_jobs_to_run.outputs.jobs, '-migrate-') ||
        contains(needs.detect_jobs_to_run.outputs.jobs, '-cli-')
      }}

    strategy:
      fail-fast: false
      matrix:
        os: [macos-11, windows-latest]
        node: [16]
        queryEngine: ['library', 'binary']

    steps:
      - uses: actions/checkout@v2

      - name: Prerequisites
        shell: bash
        run: |
          echo "TEST_SKIP_MSSQL=true" >> $GITHUB_ENV
          echo "TEST_SKIP_MONGODB=true" >> $GITHUB_ENV
          echo "TEST_SKIP_COCKROACHDB=true" >> $GITHUB_ENV
          echo "TEST_MONGO_URI_MIGRATE=mongodb://localhost:27017/tests-migrate" >> $GITHUB_ENV
          echo "PRISMA_CLI_QUERY_ENGINE_TYPE=${{ matrix.queryEngine }}" >> $GITHUB_ENV
          echo "PRISMA_CLIENT_ENGINE_TYPE=${{ matrix.queryEngine }}" >> $GITHUB_ENV

      - name: Setup PostgreSQL
        run: bash .github/workflows/setup-postgres.sh

      - name: Setup MySQL
        run: bash .github/workflows/setup-mysql.sh

      - name: Cache .pnpm-store
        uses: actions/cache@v2
        with:
          path: ~/.pnpm-store
          key: ${{ runner.os }}-node${{ matrix.node }}-${{ hashFiles('**/pnpm-lock.yaml') }}

      - uses: actions/setup-node@v2
        with:
          node-version: ${{ matrix.node }}

      - run: bash .github/workflows/setup.sh
        env:
          CI: true
          SKIP_GIT: true
          GITHUB_CONTEXT: ${{ toJson(github) }}

      - name: Test packages/sdk
        if: ${{ contains(needs.detect_jobs_to_run.outputs.jobs, '-all-') }} || contains(needs.detect_jobs_to_run.outputs.jobs, '-sdk-') }}
        run: pnpm run test
        working-directory: packages/sdk
        env:
          CI: true
          SKIP_GIT: true
          GITHUB_CONTEXT: ${{ toJson(github) }}

      - uses: codecov/codecov-action@v2
        if: ${{ contains(needs.detect_jobs_to_run.outputs.jobs, '-all-') }} || contains(needs.detect_jobs_to_run.outputs.jobs, '-sdk-') }}
        with:
          files: ./packages/sdk/src/__tests__/coverage/clover.xml
          flags: sdk,${{ matrix.os }},${{ matrix.queryEngine }}
          name: sdk-${{ matrix.os }}-${{ matrix.queryEngine }}

      - name: Test packages/client
        if: ${{ contains(needs.detect_jobs_to_run.outputs.jobs, '-all-') || contains(needs.detect_jobs_to_run.outputs.jobs, '-client-') }}
        run: pnpm run test-notypes
        working-directory: packages/client
        env:
          CI: true
          SKIP_GIT: true
          GITHUB_CONTEXT: ${{ toJson(github) }}
          NODE_OPTIONS: '--max-old-space-size=8096'

      - uses: codecov/codecov-action@v2
        if: ${{ contains(needs.detect_jobs_to_run.outputs.jobs, '-all-') || contains(needs.detect_jobs_to_run.outputs.jobs, '-client-') }}
        with:
          files: ./packages/client/src/__tests__/coverage/clover.xml
          flags: client,${{ matrix.os }},${{ matrix.queryEngine }}
          name: client-${{ matrix.os }}-${{ matrix.queryEngine }}

      - name: Test packages/migrate
        if: ${{ contains(needs.detect_jobs_to_run.outputs.jobs, '-all-') || contains(needs.detect_jobs_to_run.outputs.jobs, '-migrate-') }}
        run: pnpm run test
        working-directory: packages/migrate
        env:
          CI: true
          SKIP_GIT: true
          GITHUB_CONTEXT: ${{ toJson(github) }}

      - uses: codecov/codecov-action@v2
        if: ${{ contains(needs.detect_jobs_to_run.outputs.jobs, '-all-') || contains(needs.detect_jobs_to_run.outputs.jobs, '-migrate-') }}
        with:
          files: ./packages/migrate/src/__tests__/coverage/clover.xml
          flags: migrate,${{ matrix.os }},${{ matrix.queryEngine }}
          name: migrate-${{ matrix.os }}-${{ matrix.queryEngine }}

      - name: Test packages/cli
        if: ${{ contains(needs.detect_jobs_to_run.outputs.jobs, '-all-') || contains(needs.detect_jobs_to_run.outputs.jobs, '-cli-') }}
        run: pnpm run test
        working-directory: packages/cli
        env:
          CI: true
          SKIP_GIT: true
          GITHUB_CONTEXT: ${{ toJson(github) }}

      - uses: codecov/codecov-action@v2
        if: ${{ contains(needs.detect_jobs_to_run.outputs.jobs, '-all-') || contains(needs.detect_jobs_to_run.outputs.jobs, '-cli-') }}
        with:
          files: ./packages/cli/src/__tests__/coverage/clover.xml
          flags: cli,${{ matrix.os }},${{ matrix.queryEngine }}
          name: cli-${{ matrix.os }}-${{ matrix.queryEngine }}

      - name: Test packages/debug
        if: ${{ contains(needs.detect_jobs_to_run.outputs.jobs, '-all-') }}
        run: pnpm run test
        working-directory: packages/debug
        env:
          CI: true
          SKIP_GIT: true
          GITHUB_CONTEXT: ${{ toJson(github) }}

      - uses: codecov/codecov-action@v2
        if: ${{ contains(needs.detect_jobs_to_run.outputs.jobs, '-all-') }}
        with:
          files: ./packages/debug/src/__tests__/coverage/clover.xml
          flags: debug,${{ matrix.os }},library,binary
          name: debug-${{ matrix.os }}

      - name: Test packages/engine-core
        if: ${{ contains(needs.detect_jobs_to_run.outputs.jobs, '-all-') }}
        run: pnpm run test
        working-directory: packages/engine-core
        env:
          CI: true
          SKIP_GIT: true
          GITHUB_CONTEXT: ${{ toJson(github) }}

      - uses: codecov/codecov-action@v2
        if: ${{ contains(needs.detect_jobs_to_run.outputs.jobs, '-all-') }}
        with:
          files: ./packages/engine-core/src/__tests__/coverage/clover.xml
          flags: engine-core,${{ matrix.os }},library,binary
          name: engine-core-${{ matrix.os }}

      - name: Test packages/generator-helper
        if: ${{ contains(needs.detect_jobs_to_run.outputs.jobs, '-all-') }}
        run: pnpm run test
        working-directory: packages/generator-helper
        env:
          CI: true
          SKIP_GIT: true
          GITHUB_CONTEXT: ${{ toJson(github) }}

      - uses: codecov/codecov-action@v2
        if: ${{ contains(needs.detect_jobs_to_run.outputs.jobs, '-all-') }}
        with:
          files: ./packages/generator-helper/src/__tests__/coverage/clover.xml
          flags: generator-helper,${{ matrix.os }},library,binary
          name: generator-helper-${{ matrix.os }}<|MERGE_RESOLUTION|>--- conflicted
+++ resolved
@@ -83,15 +83,6 @@
     steps:
       - uses: actions/checkout@v2
 
-<<<<<<< HEAD
-=======
-      - name: Cache .pnpm-store # From https://pnpm.io/continuous-integration
-        uses: actions/cache@v2
-        with:
-          path: ~/.pnpm-store
-          key: ${{ runner.os }}-node-${{ hashFiles('**/pnpm-lock.yaml') }}
-
->>>>>>> b70dd64c
       - uses: actions/setup-node@v2
         with:
           cache: 'pnpm'
@@ -136,15 +127,6 @@
 
       - run: docker-compose -f docker/docker-compose.yml up --detach postgres postgres_isolated mysql mysql_isolated mssql mongo cockroachdb
 
-<<<<<<< HEAD
-=======
-      - name: Cache .pnpm-store # From https://pnpm.io/continuous-integration
-        uses: actions/cache@v2
-        with:
-          path: ~/.pnpm-store
-          key: ${{ runner.os }}-node${{ matrix.node }}-${{ hashFiles('**/pnpm-lock.yaml') }}
-
->>>>>>> b70dd64c
       - uses: actions/setup-node@v2
         with:
           cache: 'pnpm'
@@ -195,15 +177,6 @@
     steps:
       - uses: actions/checkout@v2
 
-<<<<<<< HEAD
-=======
-      - name: Cache .pnpm-store # From https://pnpm.io/continuous-integration
-        uses: actions/cache@v2
-        with:
-          path: ~/.pnpm-store
-          key: ${{ runner.os }}-node${{ matrix.node }}-${{ hashFiles('**/pnpm-lock.yaml') }}
-
->>>>>>> b70dd64c
       - uses: actions/setup-node@v2
         with:
           cache: 'pnpm'
@@ -265,15 +238,6 @@
       - run: docker-compose -f docker/docker-compose.yml up --detach ${{matrix.database}}
         if: matrix.database != 'sqlite'
 
-<<<<<<< HEAD
-=======
-      - name: Cache .pnpm-store # From https://pnpm.io/continuous-integration
-        uses: actions/cache@v2
-        with:
-          path: ~/.pnpm-store
-          key: ${{ runner.os }}-node${{ matrix.node }}-${{ hashFiles('**/pnpm-lock.yaml') }}
-
->>>>>>> b70dd64c
       - uses: actions/setup-node@v2
         with:
           cache: 'pnpm'
@@ -340,15 +304,6 @@
         run: |
           echo "PRISMA_CLIENT_ENGINE_TYPE=${{ matrix.queryEngine }}" >> $GITHUB_ENV
 
-<<<<<<< HEAD
-=======
-      - name: Cache .pnpm-store # From https://pnpm.io/continuous-integration
-        uses: actions/cache@v2
-        with:
-          path: ~/.pnpm-store
-          key: ${{ runner.os }}-node${{ matrix.node }}-${{ hashFiles('**/pnpm-lock.yaml') }}
-
->>>>>>> b70dd64c
       - uses: actions/setup-node@v2
         with:
           cache: 'pnpm'
@@ -407,15 +362,6 @@
         run: |
           echo "PRISMA_CLIENT_ENGINE_TYPE=${{ matrix.queryEngine }}" >> $GITHUB_ENV
 
-<<<<<<< HEAD
-=======
-      - name: Cache .pnpm-store # From https://pnpm.io/continuous-integration
-        uses: actions/cache@v2
-        with:
-          path: ~/.pnpm-store
-          key: ${{ runner.os }}-node${{ matrix.node }}-${{ hashFiles('**/pnpm-lock.yaml') }}
-
->>>>>>> b70dd64c
       - uses: actions/setup-node@v2
         with:
           cache: 'pnpm'
@@ -482,15 +428,6 @@
         run: |
           echo "PRISMA_CLIENT_ENGINE_TYPE=${{ matrix.queryEngine }}" >> $GITHUB_ENV
 
-<<<<<<< HEAD
-=======
-      - name: Cache .pnpm-store # From https://pnpm.io/continuous-integration
-        uses: actions/cache@v2
-        with:
-          path: ~/.pnpm-store
-          key: ${{ runner.os }}-node${{ matrix.node }}-${{ hashFiles('**/pnpm-lock.yaml') }}
-
->>>>>>> b70dd64c
       - uses: actions/setup-node@v2
         with:
           cache: 'pnpm'
@@ -534,15 +471,6 @@
     steps:
       - uses: actions/checkout@v2
 
-<<<<<<< HEAD
-=======
-      - name: Cache .pnpm-store # From https://pnpm.io/continuous-integration
-        uses: actions/cache@v2
-        with:
-          path: ~/.pnpm-store
-          key: ${{ runner.os }}-node${{ matrix.node }}-${{ hashFiles('**/pnpm-lock.yaml') }}
-
->>>>>>> b70dd64c
       - uses: actions/setup-node@v2
         with:
           cache: 'pnpm'
@@ -648,14 +576,9 @@
       - name: Setup MySQL
         run: bash .github/workflows/setup-mysql.sh
 
-      - name: Cache .pnpm-store
-        uses: actions/cache@v2
-        with:
-          path: ~/.pnpm-store
-          key: ${{ runner.os }}-node${{ matrix.node }}-${{ hashFiles('**/pnpm-lock.yaml') }}
-
-      - uses: actions/setup-node@v2
-        with:
+      - uses: actions/setup-node@v2
+        with:
+          cache: 'pnpm'
           node-version: ${{ matrix.node }}
 
       - run: bash .github/workflows/setup.sh
