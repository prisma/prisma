--- conflicted
+++ resolved
@@ -43,14 +43,6 @@
       # fail-fast: true
       matrix:
         # os: [macos-latest, windows-latest, ubuntu-latest]
-<<<<<<< HEAD
-        test-file:
-          - integration.postgresql.test.ts
-          - integration.sqlite.test.ts
-          - integration.mysql.test.ts
-          - integration.mariadb.test.ts
-=======
->>>>>>> fc7de633
         node: [12]
 
     services:
@@ -63,8 +55,6 @@
           - 5432/tcp
         options: --health-cmd pg_isready --health-interval 10s --health-timeout 5s --health-retries 5
 
-<<<<<<< HEAD
-=======
     steps:
       - uses: actions/checkout@v2
 
@@ -113,7 +103,6 @@
         node: [12]
 
     services:
->>>>>>> fc7de633
       # mysql:8.0 would not work as we use `mariadb` node lib and it doesn't support the latest default password algorithm
       # https://stackoverflow.com/questions/60902904/how-to-pass-mysql-native-password-to-mysql-service-in-github-actions
       mysql:
@@ -128,8 +117,6 @@
           - 3306
         options: --health-cmd="mysqladmin ping" --health-interval 10s --health-timeout 5s --health-retries 3
 
-<<<<<<< HEAD
-=======
     steps:
       - uses: actions/checkout@v2
 
@@ -178,7 +165,6 @@
         node: [12]
 
     services:
->>>>>>> fc7de633
       mariadb:
         image: mariadb:10
         env:
@@ -215,8 +201,6 @@
           SKIP_GIT: true
           GITHUB_CONTEXT: ${{ toJson(github) }}
 
-<<<<<<< HEAD
-=======
       - run: pnpm run test:mariadb
         working-directory: src/packages/cli
         env:
@@ -264,7 +248,6 @@
           SKIP_GIT: true
           GITHUB_CONTEXT: ${{ toJson(github) }}
 
->>>>>>> fc7de633
       - run: pnpm i sqlite3@4 --unsafe-perm --reporter=silent
         working-directory: src/packages/cli
 
