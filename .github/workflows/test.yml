name: CI

# Run on push only for main, if not it will trigger push & pull_request on PRs at the same time
on:
  push:
    branches:
      - main
    paths-ignore:
      # Any update here needs to be done for
      # - `pull_request` see below
      # - https://github.com/prisma/prisma/blob/main/.buildkite/test/buildkite-entry.sh
      # - https://github.com/prisma/prisma/blob/main/.buildkite/publish/buildkite-entry.sh
      - '*.md'
      - '.devcontainer/**'
      - '.vscode/**'
      - '.github/ISSUE_TEMPLATE/**'
      - 'docs/**'
      - 'examples/**'
      - 'LICENSE'
      - '.github/CODEOWNERS'
      - 'src/.buildkite/**'
      - '.dockerignore'
      - '*.bench.ts'
      - 'scripts/ci/publish.ts'
      - 'graphs/**'
  pull_request:
    paths-ignore:
      # Any update here needs to be done for
      # - `push`see before
      # - https://github.com/prisma/prisma/blob/main/.buildkite/test/buildkite-entry.sh
      # - https://github.com/prisma/prisma/blob/main/.buildkite/publish/buildkite-entry.sh
      - '*.md'
      - '.devcontainer/**'
      - '.vscode/**'
      - '.github/ISSUE_TEMPLATE/**'
      - 'docs/**'
      - 'examples/**'
      - 'LICENSE'
      - '.github/CODEOWNERS'
      - 'src/.buildkite/**'
      - '.dockerignore'
      - '*.bench.ts'
      - 'scripts/ci/publish.ts'
      - 'graphs/**'

env:
  HAS_BUILDPULSE_SECRETS: ${{ secrets.BUILDPULSE_ACCESS_KEY_ID != '' && secrets.BUILDPULSE_SECRET_ACCESS_KEY != '' }}
  PRISMA_TELEMETRY_INFORMATION: 'prisma test.yml'

jobs:
  detect_jobs_to_run:
    name: Detect jobs to run
    runs-on: ubuntu-latest
    outputs:
      jobs: ${{ steps.detect.outputs.jobs }}
    steps:
      - id: checkout
        uses: actions/checkout@v2
      - id: files
        uses: Ana06/get-changed-files@v1.2 # it's a fork of jitterbit/get-changed-files@v1 which works better with pull requests
        with:
          format: 'json'
      - id: detect
        run: ./.github/workflows/detect-jobs-to-run.js <<<'${{ steps.files.outputs.all }}'

  # From https://github.com/marketplace/actions/skip-duplicate-actions
  # This action cleans up previously running instances of a workflow on the same branch.
  # This accomplishes the task of automatically cancelling CI runs on pushes to the same branch,
  # which is a common feature in most CI systems but currently not possible with GitHub actions.
  cleanup-runs:
    continue-on-error: true
    runs-on: ubuntu-latest
    if: "!startsWith(github.ref, 'refs/tags/') && github.ref != 'refs/heads/main' && !contains(github.actor, 'renovate')"
    steps:
      - uses: fkirc/skip-duplicate-actions@v3.4.1

  #
  # Linting
  #
  lint:
    timeout-minutes: 7
    runs-on: ubuntu-latest

    steps:
      - uses: actions/checkout@v2

      - uses: pnpm/action-setup@v2.2.1
        with:
          version: latest

      - uses: actions/setup-node@v3
        with:
          cache: 'pnpm'
          node-version: '12'

      - run: bash .github/workflows/setup.sh
        env:
          CI: true
          SKIP_GIT: true
          GITHUB_CONTEXT: ${{ toJson(github) }}

      - run: pnpm run lint
        working-directory: ./

  #
  # CLIENT (without types test)
  #
  client:
    timeout-minutes: 25
    runs-on: ${{ matrix.os }}

    needs: detect_jobs_to_run
    if: ${{ contains(needs.detect_jobs_to_run.outputs.jobs, '-all-') || contains(needs.detect_jobs_to_run.outputs.jobs, '-client-') }}

    strategy:
      fail-fast: false
      matrix:
        queryEngine: ['library', 'binary']
        os: [ubuntu-latest]
        node: [12, 16]

    steps:
      - uses: actions/checkout@v2

      - name: Set CLI Engine Type
        run: |
          echo "PRISMA_CLI_QUERY_ENGINE_TYPE=${{ matrix.queryEngine }}" >> $GITHUB_ENV

      - name: Set Client Engine Type
        run: |
          echo "PRISMA_CLIENT_ENGINE_TYPE=${{ matrix.queryEngine }}" >> $GITHUB_ENV

      - run: docker-compose -f docker/docker-compose.yml up --detach postgres postgres_isolated mysql mysql_isolated mssql mongo cockroachdb

      - uses: pnpm/action-setup@v2.2.1
        with:
          version: latest

      - uses: actions/setup-node@v3
        with:
          cache: 'pnpm'
          node-version: ${{ matrix.node }}

      - run: bash .github/workflows/setup.sh
        env:
          CI: true
          SKIP_GIT: true
          GITHUB_CONTEXT: ${{ toJson(github) }}

      - run: pnpm run test-notypes
        working-directory: packages/client
        env:
          CI: true
          SKIP_GIT: true
          GITHUB_CONTEXT: ${{ toJson(github) }}
          TEST_POSTGRES_URI: postgres://prisma:prisma@localhost:5432/tests
          TEST_POSTGRES_ISOLATED_URI: postgres://prisma:prisma@localhost:5435/tests
          TEST_MYSQL_URI: mysql://root:root@localhost:3306/tests
          TEST_MYSQL_ISOLATED_URI: mysql://root:root@localhost:3307/tests
          TEST_MSSQL_URI: mssql://SA:Pr1sm4_Pr1sm4@localhost:1433/master
          TEST_MSSQL_JDBC_URI: sqlserver://localhost:1433;database=master;user=SA;password=Pr1sm4_Pr1sm4;trustServerCertificate=true;
          TEST_MONGO_URI: 'mongodb://root:prisma@localhost:27018/tests?authSource=admin'
          NODE_OPTIONS: '--max-old-space-size=8096'

      - uses: codecov/codecov-action@v2
        with:
          files: ./packages/client/src/__tests__/coverage/clover.xml
          flags: client,${{ matrix.os }},${{ matrix.queryEngine }}
          name: client-${{ matrix.os }}-${{ matrix.queryEngine }}

  #
  # CLIENT (types tests only)
  #
  client-types:
    timeout-minutes: 15
    runs-on: ubuntu-latest

    needs: detect_jobs_to_run
    if: ${{ contains(needs.detect_jobs_to_run.outputs.jobs, '-all-') || contains(needs.detect_jobs_to_run.outputs.jobs, '-client-') }}

    strategy:
      fail-fast: false
      matrix:
        node: [12]

    steps:
      - uses: actions/checkout@v2

      - uses: pnpm/action-setup@v2.2.1
        with:
          version: latest

      - uses: actions/setup-node@v3
        with:
          cache: 'pnpm'
          node-version: ${{ matrix.node }}

      - run: bash .github/workflows/setup.sh
        env:
          CI: true
          SKIP_GIT: true
          GITHUB_CONTEXT: ${{ toJson(github) }}

      - run: pnpm run test src/__tests__/types/types.test.ts
        working-directory: packages/client
        env:
          CI: true
          SKIP_GIT: true
          GITHUB_CONTEXT: ${{ toJson(github) }}

      - uses: codecov/codecov-action@v2
        with:
          files: ./packages/client/src/__tests__/coverage/clover.xml
          flags: client-types,${{ matrix.os }},library,binary
          name: client-types-${{ matrix.os }}

  #
  # INTEGRATION-TESTS
  #
  integration-tests:
    timeout-minutes: 20
    runs-on: ubuntu-latest

    needs: detect_jobs_to_run
    if: ${{ contains(needs.detect_jobs_to_run.outputs.jobs, '-all-') || contains(needs.detect_jobs_to_run.outputs.jobs, '-integration-tests-') }}

    strategy:
      fail-fast: false
      matrix:
        queryEngine: ['library', 'binary']
        database:
          - sqlite
          - postgres
          - mysql
          - mariadb
          - mssql
          # - mongo
        node: [12]

    steps:
      - uses: actions/checkout@v2

      - name: Set CLI Engine Type
        run: |
          echo "PRISMA_CLI_QUERY_ENGINE_TYPE=${{ matrix.queryEngine }}" >> $GITHUB_ENV

      - name: Set Client Engine Type
        run: |
          echo "PRISMA_CLIENT_ENGINE_TYPE=${{ matrix.queryEngine }}" >> $GITHUB_ENV

      - run: docker-compose -f docker/docker-compose.yml up --detach ${{matrix.database}}
        if: matrix.database != 'sqlite'

      - uses: pnpm/action-setup@v2.2.1
        with:
          version: latest

      - uses: actions/setup-node@v3
        with:
          cache: 'pnpm'
          node-version: ${{ matrix.node }}

      - run: bash .github/workflows/setup.sh
        env:
          CI: true
          SKIP_GIT: true
          GITHUB_CONTEXT: ${{ toJson(github) }}

      # TODO: is this still necessary?
      - run: pnpm i sqlite3@5.0.2 --unsafe-perm --reporter=silent
        if: ${{ matrix.database == 'sqlite' }}
        working-directory: packages/integration-tests

      - run: pnpm run jest integration/${{ matrix.database }} -- --maxConcurrency=8
        working-directory: packages/integration-tests
        env:
          CI: true
          SKIP_GIT: true
          GITHUB_CONTEXT: ${{ toJson(github) }}
          TEST_POSTGRES_BASE_URI: postgres://prisma:prisma@localhost:5432
          TEST_MYSQL_BASE_URI: mysql://root:root@localhost:3306
          TEST_MARIADB_BASE_URI: mysql://root:root@localhost:4306
          TEST_POSTGRES_URI: postgres://prisma:prisma@localhost:5432/tests
          TEST_MYSQL_URI: mysql://root:root@localhost:3306/tests
          TEST_MARIADB_URI: mysql://root:root@localhost:4306/tests
          TEST_MSSQL_URI: mssql://SA:Pr1sm4_Pr1sm4@localhost:1433/master

      - uses: codecov/codecov-action@v2
        with:
          files: ./packages/integration-tests/src/__tests__/coverage/clover.xml
          flags: integration-tests,${{ matrix.database }},${{ matrix.queryEngine }}
          name: integration-tests-${{ matrix.database }}-${{ matrix.queryEngine }}

  #
  # SDK
  #
  sdk:
    timeout-minutes: 15
    runs-on: ${{ matrix.os }}

    needs: detect_jobs_to_run
    if: ${{ contains(needs.detect_jobs_to_run.outputs.jobs, '-all-') || contains(needs.detect_jobs_to_run.outputs.jobs, '-sdk-') }}

    strategy:
      fail-fast: false
      matrix:
        queryEngine: ['library', 'binary']
        os: [ubuntu-latest]
        node: [12, 16]

    steps:
      - uses: actions/checkout@v2

      - run: docker-compose -f docker/docker-compose.yml up --detach postgres mysql mssql

      - name: Set CLI Engine Type
        run: |
          echo "PRISMA_CLI_QUERY_ENGINE_TYPE=${{ matrix.queryEngine }}" >> $GITHUB_ENV

      - name: Set Client Engine Type
        run: |
          echo "PRISMA_CLIENT_ENGINE_TYPE=${{ matrix.queryEngine }}" >> $GITHUB_ENV

      - uses: pnpm/action-setup@v2.2.1
        with:
          version: latest

      - uses: actions/setup-node@v3
        with:
          cache: 'pnpm'
          node-version: ${{ matrix.node }}

      - run: bash .github/workflows/setup.sh
        env:
          CI: true
          SKIP_GIT: true
          GITHUB_CONTEXT: ${{ toJson(github) }}

      - run: pnpm run test
        working-directory: packages/sdk
        env:
          CI: true
          SKIP_GIT: true
          GITHUB_CONTEXT: ${{ toJson(github) }}
          TEST_POSTGRES_URI: postgres://prisma:prisma@localhost:5432/tests
          TEST_MYSQL_URI: mysql://root:root@localhost:3306/tests
          TEST_MARIADB_URI: mysql://root:root@localhost:4306/tests
          TEST_MSSQL_JDBC_URI: sqlserver://localhost:1433;database=master;user=SA;password=Pr1sm4_Pr1sm4;trustServerCertificate=true;

      - uses: codecov/codecov-action@v2
        with:
          files: ./packages/sdk/src/__tests__/coverage/clover.xml
          flags: sdk,${{ matrix.os }},${{ matrix.queryEngine }}
          name: sdk-${{ matrix.os }}-${{ matrix.queryEngine }}

  #
  # MIGRATE
  #
  migrate:
    timeout-minutes: 10
    runs-on: ${{ matrix.os }}

    needs: detect_jobs_to_run
    if: ${{ contains(needs.detect_jobs_to_run.outputs.jobs, '-all-') || contains(needs.detect_jobs_to_run.outputs.jobs, '-migrate-') }}

    strategy:
      fail-fast: false
      matrix:
        queryEngine: ['library', 'binary']
        os: [ubuntu-latest]
        node: [12, 16]

    steps:
      - uses: actions/checkout@v2

      - run: docker-compose -f docker/docker-compose.yml up --detach postgres mysql mssql mongodb_migrate mongodb_migrate_seed

      - name: Set CLI Engine Type
        run: |
          echo "PRISMA_CLI_QUERY_ENGINE_TYPE=${{ matrix.queryEngine }}" >> $GITHUB_ENV

      - name: Set Client Engine Type
        run: |
          echo "PRISMA_CLIENT_ENGINE_TYPE=${{ matrix.queryEngine }}" >> $GITHUB_ENV

      - uses: pnpm/action-setup@v2.2.1
        with:
          version: latest

      - uses: actions/setup-node@v3
        with:
          cache: 'pnpm'
          node-version: ${{ matrix.node }}

      - run: bash .github/workflows/setup.sh
        env:
          CI: true
          SKIP_GIT: true
          GITHUB_CONTEXT: ${{ toJson(github) }}

      # TODO: is this still necessary?
      - run: pnpm i sqlite3@5.0.2 --unsafe-perm --reporter=silent
        working-directory: packages/cli

      - run: pnpm run test
        working-directory: packages/migrate
        env:
          CI: true
          SKIP_GIT: true
          GITHUB_CONTEXT: ${{ toJson(github) }}
          TEST_POSTGRES_URI: postgres://prisma:prisma@localhost:5432/tests
          TEST_POSTGRES_URI_MIGRATE: postgres://prisma:prisma@localhost:5432/tests-migrate
          TEST_POSTGRES_SHADOWDB_URI_MIGRATE: postgres://prisma:prisma@localhost:5432/tests-migrate-shadowdb
          TEST_MYSQL_URI: mysql://root:root@localhost:3306/tests
          TEST_MYSQL_URI_MIGRATE: mysql://root:root@localhost:3306/tests-migrate
          TEST_MYSQL_SHADOWDB_URI_MIGRATE: mysql://root:root@localhost:3306/tests-migrate-shadowdb
          TEST_MSSQL_URI: mssql://SA:Pr1sm4_Pr1sm4@localhost:1433/master
          TEST_MSSQL_JDBC_URI_MIGRATE: 'sqlserver://localhost:1433;database=tests-migrate;user=SA;password=Pr1sm4_Pr1sm4;trustServerCertificate=true;'
          TEST_MSSQL_SHADOWDB_JDBC_URI_MIGRATE: 'sqlserver://localhost:1433;database=tests-migrate-shadowdb;user=SA;password=Pr1sm4_Pr1sm4;trustServerCertificate=true;'
          TEST_MONGO_URI_MIGRATE: 'mongodb://root:prisma@localhost:27017/tests-migrate?authSource=admin'

      - uses: codecov/codecov-action@v2
        with:
          files: ./packages/migrate/src/__tests__/coverage/clover.xml
          flags: migrate,${{ matrix.os }},${{ matrix.queryEngine }}
          name: migrate-${{ matrix.os }}-${{ matrix.queryEngine }}

  #
  # CLI-COMMANDS
  #
  cli-commands:
    timeout-minutes: 10
    runs-on: ${{ matrix.os }}

    needs: detect_jobs_to_run
    if: ${{ contains(needs.detect_jobs_to_run.outputs.jobs, '-all-') || contains(needs.detect_jobs_to_run.outputs.jobs, '-cli-') }}

    strategy:
      fail-fast: false
      matrix:
        queryEngine: ['library', 'binary']
        os: [ubuntu-latest]
        node: [12, 16]

    steps:
      - uses: actions/checkout@v2

      - name: Set CLI Engine Type
        run: |
          echo "PRISMA_CLI_QUERY_ENGINE_TYPE=${{ matrix.queryEngine }}" >> $GITHUB_ENV

      - name: Set Client Engine Type
        run: |
          echo "PRISMA_CLIENT_ENGINE_TYPE=${{ matrix.queryEngine }}" >> $GITHUB_ENV

      - uses: pnpm/action-setup@v2.2.1
        with:
          version: latest

      - uses: actions/setup-node@v3
        with:
          cache: 'pnpm'
          node-version: ${{ matrix.node }}

      - run: bash .github/workflows/setup.sh
        env:
          CI: true
          SKIP_GIT: true
          GITHUB_CONTEXT: ${{ toJson(github) }}

      - run: pnpm run test
        working-directory: packages/cli
        env:
          CI: true
          SKIP_GIT: true
          GITHUB_CONTEXT: ${{ toJson(github) }}

      - uses: codecov/codecov-action@v2
        with:
          files: ./packages/cli/src/__tests__/coverage/clover.xml
          flags: cli,${{ matrix.os }},${{ matrix.queryEngine }}
          name: cli-${{ matrix.os }}-${{ matrix.queryEngine }}

  #
  # All the other packages!
  #
  others:
    timeout-minutes: 10
    runs-on: ${{ matrix.os }}

    needs: detect_jobs_to_run
    if: ${{ contains(needs.detect_jobs_to_run.outputs.jobs, '-all-') }}

    strategy:
      fail-fast: false
      matrix:
        os: [ubuntu-latest]
        node: [12, 16]

    steps:
      - uses: actions/checkout@v2

      - uses: pnpm/action-setup@v2.2.1
        with:
          version: latest

      - uses: actions/setup-node@v3
        with:
          cache: 'pnpm'
          node-version: ${{ matrix.node }}

      - run: bash .github/workflows/setup.sh
        env:
          CI: true
          SKIP_GIT: true
          GITHUB_CONTEXT: ${{ toJson(github) }}

      - run: pnpm run test
        name: 'debug'
        working-directory: packages/debug
        env:
          CI: true
          SKIP_GIT: true
          GITHUB_CONTEXT: ${{ toJson(github) }}

      - uses: codecov/codecov-action@v2
        with:
          files: ./packages/debug/src/__tests__/coverage/clover.xml
          flags: debug,${{ matrix.os }},library,binary
          name: debug-${{ matrix.os }}

      - run: pnpm run test
        name: 'engine-core'
        working-directory: packages/engine-core
        env:
          CI: true
          SKIP_GIT: true
          GITHUB_CONTEXT: ${{ toJson(github) }}

      - uses: codecov/codecov-action@v2
        with:
          files: ./packages/engine-core/src/__tests__/coverage/clover.xml
          flags: engine-core,${{ matrix.os }},library,binary
          name: engine-core-${{ matrix.os }}

      - run: pnpm run test
        name: 'generator-helper'
        working-directory: packages/generator-helper
        env:
          CI: true
          SKIP_GIT: true
          GITHUB_CONTEXT: ${{ toJson(github) }}

      - uses: codecov/codecov-action@v2
        with:
          files: ./packages/generator-helper/src/__tests__/coverage/clover.xml
          flags: generator-helper,${{ matrix.os }},library,binary
          name: generator-helper-${{ matrix.os }}

  #
  # Run (almost) all tests on macOS and Windows.
  #
  # Unlike the other jobs, this job doesn't use Docker (and thus skips some
  # tests that require dependencies not easily installable without Docker).
  #
  # It also runs most tests for different packages sequentially (except client,
  # see below) to prevent the combinatorial explosion of the number of parallel jobs,
  # to minimize the number of times we need to install MySQL using the package manager
  # (PostgreSQL and MongoDB are provided by GitHub Actions out of the box), and
  # minimize the time spent waiting for a free runner.
  #
  no-docker:
    timeout-minutes: 40
    runs-on: ${{ matrix.os }}
    needs: detect_jobs_to_run

    if: |
      ${{
        contains(needs.detect_jobs_to_run.outputs.jobs, '-all-') ||
        contains(needs.detect_jobs_to_run.outputs.jobs, '-sdk-') ||
        contains(needs.detect_jobs_to_run.outputs.jobs, '-migrate-') ||
        contains(needs.detect_jobs_to_run.outputs.jobs, '-cli-')
      }}

    strategy:
      fail-fast: false
      matrix:
        os: [macos-11, windows-latest]
        node: [16]
        queryEngine: ['library', 'binary']

    steps:
      - uses: actions/checkout@v2

      - name: Prerequisites
        shell: bash
        run: |
          echo "TEST_SKIP_MSSQL=true" >> $GITHUB_ENV
          echo "TEST_SKIP_MONGODB=true" >> $GITHUB_ENV
          echo "TEST_SKIP_COCKROACHDB=true" >> $GITHUB_ENV
          echo "TEST_MONGO_URI_MIGRATE=mongodb://localhost:27017/tests-migrate" >> $GITHUB_ENV
          echo "PRISMA_CLI_QUERY_ENGINE_TYPE=${{ matrix.queryEngine }}" >> $GITHUB_ENV
          echo "PRISMA_CLIENT_ENGINE_TYPE=${{ matrix.queryEngine }}" >> $GITHUB_ENV

      - name: Setup PostgreSQL
        run: bash .github/workflows/setup-postgres.sh

      - name: Setup MySQL
        run: bash .github/workflows/setup-mysql.sh

      - uses: pnpm/action-setup@v2.2.1
        with:
          version: latest

      - uses: actions/setup-node@v3
        with:
          cache: 'pnpm'
          node-version: ${{ matrix.node }}

      - run: bash .github/workflows/setup.sh
        env:
          CI: true
          SKIP_GIT: true
          GITHUB_CONTEXT: ${{ toJson(github) }}

      - name: Test packages/sdk
        if: ${{ contains(needs.detect_jobs_to_run.outputs.jobs, '-all-') }} || contains(needs.detect_jobs_to_run.outputs.jobs, '-sdk-') }}
        run: pnpm run test
        working-directory: packages/sdk
        env:
          CI: true
          SKIP_GIT: true
          GITHUB_CONTEXT: ${{ toJson(github) }}
          JEST_JUNIT_SUITE_NAME: '${{ matrix.os }}/node-${{ matrix.node }}/${{ matrix.queryEngine }}/${{ github.job }}/sdk'

      - uses: codecov/codecov-action@v2
        if: ${{ contains(needs.detect_jobs_to_run.outputs.jobs, '-all-') }} || contains(needs.detect_jobs_to_run.outputs.jobs, '-sdk-') }}
        with:
          files: ./packages/sdk/src/__tests__/coverage/clover.xml
          flags: sdk,${{ matrix.os }},${{ matrix.queryEngine }}
          name: sdk-${{ matrix.os }}-${{ matrix.queryEngine }}

      - name: Test packages/migrate
        if: ${{ contains(needs.detect_jobs_to_run.outputs.jobs, '-all-') || contains(needs.detect_jobs_to_run.outputs.jobs, '-migrate-') }}
        run: pnpm run test
        working-directory: packages/migrate
        env:
          CI: true
          SKIP_GIT: true
          GITHUB_CONTEXT: ${{ toJson(github) }}
          JEST_JUNIT_SUITE_NAME: '${{ matrix.os }}/node-${{ matrix.node }}/${{ matrix.queryEngine }}/${{ github.job }}/migrate'

      - uses: codecov/codecov-action@v2
        if: ${{ contains(needs.detect_jobs_to_run.outputs.jobs, '-all-') || contains(needs.detect_jobs_to_run.outputs.jobs, '-migrate-') }}
        with:
          files: ./packages/migrate/src/__tests__/coverage/clover.xml
          flags: migrate,${{ matrix.os }},${{ matrix.queryEngine }}
          name: migrate-${{ matrix.os }}-${{ matrix.queryEngine }}

      - name: Test packages/cli
        if: ${{ contains(needs.detect_jobs_to_run.outputs.jobs, '-all-') || contains(needs.detect_jobs_to_run.outputs.jobs, '-cli-') }}
        run: pnpm run test
        working-directory: packages/cli
        env:
          CI: true
          SKIP_GIT: true
          GITHUB_CONTEXT: ${{ toJson(github) }}
          JEST_JUNIT_SUITE_NAME: '${{ matrix.os }}/node-${{ matrix.node }}/${{ matrix.queryEngine }}/${{ github.job }}/cli'

      - uses: codecov/codecov-action@v2
        if: ${{ contains(needs.detect_jobs_to_run.outputs.jobs, '-all-') || contains(needs.detect_jobs_to_run.outputs.jobs, '-cli-') }}
        with:
          files: ./packages/cli/src/__tests__/coverage/clover.xml
          flags: cli,${{ matrix.os }},${{ matrix.queryEngine }}
          name: cli-${{ matrix.os }}-${{ matrix.queryEngine }}

      - name: Test packages/debug
        if: ${{ contains(needs.detect_jobs_to_run.outputs.jobs, '-all-') }}
        run: pnpm run test
        working-directory: packages/debug
        env:
          CI: true
          SKIP_GIT: true
          GITHUB_CONTEXT: ${{ toJson(github) }}
          JEST_JUNIT_SUITE_NAME: '${{ matrix.os }}/node-${{ matrix.node }}/${{ matrix.queryEngine }}/${{ github.job }}/debug'

      - uses: codecov/codecov-action@v2
        if: ${{ contains(needs.detect_jobs_to_run.outputs.jobs, '-all-') }}
        with:
          files: ./packages/debug/src/__tests__/coverage/clover.xml
          flags: debug,${{ matrix.os }},library,binary
          name: debug-${{ matrix.os }}

      - name: Test packages/engine-core
        if: ${{ contains(needs.detect_jobs_to_run.outputs.jobs, '-all-') }}
        run: pnpm run test
        working-directory: packages/engine-core
        env:
          CI: true
          SKIP_GIT: true
          GITHUB_CONTEXT: ${{ toJson(github) }}
          JEST_JUNIT_SUITE_NAME: '${{ matrix.os }}/node-${{ matrix.node }}/${{ matrix.queryEngine }}/${{ github.job }}/engine-core'

      - uses: codecov/codecov-action@v2
        if: ${{ contains(needs.detect_jobs_to_run.outputs.jobs, '-all-') }}
        with:
          files: ./packages/engine-core/src/__tests__/coverage/clover.xml
          flags: engine-core,${{ matrix.os }},library,binary
          name: engine-core-${{ matrix.os }}

      - name: Test packages/generator-helper
        if: ${{ contains(needs.detect_jobs_to_run.outputs.jobs, '-all-') }}
        run: pnpm run test
        working-directory: packages/generator-helper
        env:
          CI: true
          SKIP_GIT: true
          GITHUB_CONTEXT: ${{ toJson(github) }}
          JEST_JUNIT_SUITE_NAME: '${{ matrix.os }}/node-${{ matrix.node }}/${{ matrix.queryEngine }}/${{ github.job }}/generator-helper'

      - uses: codecov/codecov-action@v2
        if: ${{ contains(needs.detect_jobs_to_run.outputs.jobs, '-all-') }}
        with:
          files: ./packages/generator-helper/src/__tests__/coverage/clover.xml
          flags: generator-helper,${{ matrix.os }},library,binary
          name: generator-helper-${{ matrix.os }}

      - name: Upload test results to BuildPulse for flaky test detection
        # Only run this step for branches where where we have access to secrets.
        # Run this step even when the tests fail. Skip if the workflow is cancelled.
        if: env.HAS_BUILDPULSE_SECRETS == 'true' && !cancelled()
        uses: Workshop64/buildpulse-action@main
        with:
          account: 17219288
          repository: 192925833
          path: packages
          key: ${{ secrets.BUILDPULSE_ACCESS_KEY_ID }}
          secret: ${{ secrets.BUILDPULSE_SECRET_ACCESS_KEY }}

      - uses: actions/upload-artifact@v2
        if: always()
        with:
          name: ${{ matrix.os }}_node-${{ matrix.node }}_${{ matrix.queryEngine }}_${{ github.job }}_junit.xml
          path: packages/*/junit.xml

  #
  # Run Client tests on macOS and Windows. (Rasoning see above)
  #
  no-docker-client:
    timeout-minutes: 40
    runs-on: ${{ matrix.os }}
    needs: detect_jobs_to_run

    if: |
      ${{
        contains(needs.detect_jobs_to_run.outputs.jobs, '-client-')
      }}

    strategy:
      fail-fast: false
      matrix:
        os: [macos-11, windows-latest]
        node: [16]
        queryEngine: ['library', 'binary']

    steps:
      - uses: actions/checkout@v2

      - name: Prerequisites
        shell: bash
        run: |
          echo "TEST_SKIP_MSSQL=true" >> $GITHUB_ENV
          echo "TEST_SKIP_MONGODB=true" >> $GITHUB_ENV
          echo "TEST_SKIP_COCKROACHDB=true" >> $GITHUB_ENV
          echo "TEST_MONGO_URI_MIGRATE=mongodb://localhost:27017/tests-migrate" >> $GITHUB_ENV
          echo "PRISMA_CLI_QUERY_ENGINE_TYPE=${{ matrix.queryEngine }}" >> $GITHUB_ENV
          echo "PRISMA_CLIENT_ENGINE_TYPE=${{ matrix.queryEngine }}" >> $GITHUB_ENV

      - name: Setup PostgreSQL
        run: bash .github/workflows/setup-postgres.sh

      - name: Setup MySQL
        run: bash .github/workflows/setup-mysql.sh

      - uses: pnpm/action-setup@v2.2.1
        with:
          version: latest

      - uses: actions/setup-node@v3
        with:
          cache: 'pnpm'
          node-version: ${{ matrix.node }}

      - run: bash .github/workflows/setup.sh
        env:
          CI: true
          SKIP_GIT: true
          GITHUB_CONTEXT: ${{ toJson(github) }}

      - name: Test packages/client
        if: ${{ contains(needs.detect_jobs_to_run.outputs.jobs, '-all-') || contains(needs.detect_jobs_to_run.outputs.jobs, '-client-') }}
        run: pnpm run test-notypes
        working-directory: packages/client
        env:
          CI: true
          SKIP_GIT: true
          GITHUB_CONTEXT: ${{ toJson(github) }}
          NODE_OPTIONS: '--max-old-space-size=8096'
          JEST_JUNIT_SUITE_NAME: '${{ matrix.os }}/node-${{ matrix.node }}/${{ matrix.queryEngine }}/${{ github.job }}/client'

      - uses: codecov/codecov-action@v2
        if: ${{ contains(needs.detect_jobs_to_run.outputs.jobs, '-all-') || contains(needs.detect_jobs_to_run.outputs.jobs, '-client-') }}
        with:
          files: ./packages/client/src/__tests__/coverage/clover.xml
          flags: client,${{ matrix.os }},${{ matrix.queryEngine }}
          name: client-${{ matrix.os }}-${{ matrix.queryEngine }}

      - name: Upload test results to BuildPulse for flaky test detection
        # Only run this step for branches where where we have access to secrets.
        # Run this step even when the tests fail. Skip if the workflow is cancelled.
<<<<<<< HEAD
        if: env.HAS_BUILDPULSE_SECRETS == 'true' && !cancelled()
        uses: Workshop64/buildpulse-action@main
        with:
          account: 17219288
          repository: 192925833
          path: packages/client
          key: ${{ secrets.BUILDPULSE_ACCESS_KEY_ID }}
          secret: ${{ secrets.BUILDPULSE_SECRET_ACCESS_KEY }}
=======
        if: startsWith(github.repository, 'prisma/') && runner.os == 'macOS' && !cancelled()
        env:
          BUILDPULSE_ACCESS_KEY_ID: ${{ secrets.BUILDPULSE_ACCESS_KEY_ID }}
          BUILDPULSE_SECRET_ACCESS_KEY: ${{ secrets.BUILDPULSE_SECRET_ACCESS_KEY }}
        run: |
          curl -fsSL https://get.buildpulse.io/test-reporter-darwin-amd64 > ./buildpulse-test-reporter
          chmod +x ./buildpulse-test-reporter
          ./buildpulse-test-reporter submit packages/client --account-id 17219288 --repository-id 192925833

      - uses: actions/upload-artifact@v2
        if: always()
        with:
          name: ${{ matrix.os }}_node-${{ matrix.node }}_${{ matrix.queryEngine }}_${{ github.job }}_junit.xml
          path: packages/*/junit.xml
>>>>>>> b2390904
<|MERGE_RESOLUTION|>--- conflicted
+++ resolved
@@ -818,7 +818,6 @@
       - name: Upload test results to BuildPulse for flaky test detection
         # Only run this step for branches where where we have access to secrets.
         # Run this step even when the tests fail. Skip if the workflow is cancelled.
-<<<<<<< HEAD
         if: env.HAS_BUILDPULSE_SECRETS == 'true' && !cancelled()
         uses: Workshop64/buildpulse-action@main
         with:
@@ -827,19 +826,9 @@
           path: packages/client
           key: ${{ secrets.BUILDPULSE_ACCESS_KEY_ID }}
           secret: ${{ secrets.BUILDPULSE_SECRET_ACCESS_KEY }}
-=======
-        if: startsWith(github.repository, 'prisma/') && runner.os == 'macOS' && !cancelled()
-        env:
-          BUILDPULSE_ACCESS_KEY_ID: ${{ secrets.BUILDPULSE_ACCESS_KEY_ID }}
-          BUILDPULSE_SECRET_ACCESS_KEY: ${{ secrets.BUILDPULSE_SECRET_ACCESS_KEY }}
-        run: |
-          curl -fsSL https://get.buildpulse.io/test-reporter-darwin-amd64 > ./buildpulse-test-reporter
-          chmod +x ./buildpulse-test-reporter
-          ./buildpulse-test-reporter submit packages/client --account-id 17219288 --repository-id 192925833
 
       - uses: actions/upload-artifact@v2
         if: always()
         with:
           name: ${{ matrix.os }}_node-${{ matrix.node }}_${{ matrix.queryEngine }}_${{ github.job }}_junit.xml
           path: packages/*/junit.xml
->>>>>>> b2390904
