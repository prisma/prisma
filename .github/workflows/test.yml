name: CI

# Run on push only for main, if not it will trigger push & pull_request on PRs at the same time
on:
  push:
    branches:
      - main
    paths-ignore:
      # Any update here needs to be done for
      # - `pull_request` see below
      # - https://github.com/prisma/prisma/blob/main/.buildkite/test/buildkite-entry.sh
      # - https://github.com/prisma/prisma/blob/main/.buildkite/publish/buildkite-entry.sh
      - '*.md'
      - '.devcontainer/**'
      - '.vscode/**'
      - '.github/ISSUE_TEMPLATE/**'
      - 'docs/**'
      - 'examples/**'
      - 'LICENSE'
      - '.github/CODEOWNERS'
      - '.buildkite/**'
      - '.dockerignore'
      - '*.bench.ts'
      - 'scripts/ci/publish.ts'
      - 'graphs/**'
  pull_request:
    paths-ignore:
      # Any update here needs to be done for
      # - `push`see before
      # - https://github.com/prisma/prisma/blob/main/.buildkite/test/buildkite-entry.sh
      # - https://github.com/prisma/prisma/blob/main/.buildkite/publish/buildkite-entry.sh
      - '*.md'
      - '.devcontainer/**'
      - '.vscode/**'
      - '.github/ISSUE_TEMPLATE/**'
      - 'docs/**'
      - 'examples/**'
      - 'LICENSE'
      - '.github/CODEOWNERS'
      - '.buildkite/**'
      - '.dockerignore'
      - '*.bench.ts'
      - 'scripts/ci/publish.ts'
      - 'graphs/**'
  schedule:
    # https://crontab.guru - “At every 30th minute past every hour from 3 through 6.”
    - cron: '*/30 3-6 * * *'
  workflow_dispatch:

env:
  HAS_BUILDPULSE_SECRETS: ${{ secrets.BUILDPULSE_ACCESS_KEY_ID != '' && secrets.BUILDPULSE_SECRET_ACCESS_KEY != '' }}
  PRISMA_TELEMETRY_INFORMATION: 'prisma test.yml'
  # To hide "Update available 0.0.0 -> x.x.x"
  PRISMA_HIDE_UPDATE_MESSAGE: true

concurrency:
  group: ${{ github.workflow }}-${{ github.ref }}
  cancel-in-progress: ${{ github.event_name != 'schedule' }}

jobs:
  detect_jobs_to_run:
    name: Detect jobs to run
    runs-on: ubuntu-latest
    outputs:
      jobs: ${{ steps.detect.outputs.jobs }}
    steps:
      - id: checkout
        uses: actions/checkout@v3
      - id: files
        uses: Ana06/get-changed-files@v2.2.0 # it's a fork of jitterbit/get-changed-files@v1 which works better with pull requests
        with:
          format: 'json'
        continue-on-error: true # This allow this job to fail (e.g. for scheduled runs), and then the `detect` step below will default to `all`
      - id: detect
        run: ./.github/workflows/scripts/detect-jobs-to-run.js <<< '${{ steps.files.outputs.all }}'

<<<<<<< HEAD
=======
  # From https://github.com/marketplace/actions/skip-duplicate-actions
  # This action cleans up previously running instances of a workflow on the same branch.
  # This accomplishes the task of automatically cancelling CI runs on pushes to the same branch,
  # which is a common feature in most CI systems but currently not possible with GitHub actions.
  cleanup-runs:
    continue-on-error: true
    runs-on: ubuntu-latest
    if: "!startsWith(github.ref, 'refs/tags/') && !contains(github.actor, 'renovate') && github.event_name != 'schedule'"
    steps:
      - uses: fkirc/skip-duplicate-actions@v5
        with:
          cancel_others: 'true'

>>>>>>> 42087bfb
  #
  # Linting
  #
  lint:
    timeout-minutes: 7
    runs-on: ubuntu-latest

    steps:
      - uses: actions/checkout@v3

      - uses: pnpm/action-setup@v2.2.4
        with:
          version: 7

      - uses: actions/setup-node@v3
        with:
          cache: 'pnpm'
          node-version: '16'

      # https://github.com/actions/toolkit/blob/master/docs/commands.md#problem-matchers
      # Matchers are added in setup-node
      # https://github.com/actions/setup-node/blob/bacd6b4b3ac3127b28a1e1920c23bf1c2cadbb85/src/main.ts#L54-L60
      - name: Disable GitHub annotations from linting
        run: |
          echo "::remove-matcher owner=eslint-compact::"
          echo "::remove-matcher owner=eslint-stylish::"

      - run: bash .github/workflows/scripts/setup.sh
        env:
          CI: true
          SKIP_GIT: true
          GITHUB_CONTEXT: ${{ toJson(github) }}

      - run: pnpm run lint && pnpm run check-engines-override
        working-directory: ./

  #
  # CLIENT (without types test)
  #
  client:
    timeout-minutes: ${{ github.event_name == 'schedule' && 70 || 35 }}
    runs-on: ${{ github.event_name == 'schedule' && contains(matrix.os, 'buildjet') && 'ubuntu-latest' || matrix.os }}

    needs: detect_jobs_to_run
    if: ${{ contains(needs.detect_jobs_to_run.outputs.jobs, '-all-') || contains(needs.detect_jobs_to_run.outputs.jobs, '-client-') }}

    strategy:
      fail-fast: false
      matrix:
        queryEngine: ['library', 'binary']
        engineProtocol: ['graphql', 'json']
        os: [buildjet-4vcpu-ubuntu-2004]
        node: [16, 18]

    env:
      CI: true
      SKIP_GIT: true
      GITHUB_CONTEXT: ${{ toJson(github) }}
      TEST_POSTGRES_URI: postgres://prisma:prisma@localhost:5432/tests
      TEST_POSTGRES_ISOLATED_URI: postgres://prisma:prisma@localhost:5435/tests
      TEST_MYSQL_URI: mysql://root:root@localhost:3306/tests
      TEST_MYSQL_ISOLATED_URI: mysql://root:root@localhost:3307/tests
      TEST_MSSQL_URI: mssql://SA:Pr1sm4_Pr1sm4@localhost:1433/master
      TEST_MSSQL_JDBC_URI: sqlserver://localhost:1433;database=master;user=SA;password=Pr1sm4_Pr1sm4;trustServerCertificate=true;
      TEST_MSSQL_JDBC_URI_MIGRATE: 'sqlserver://localhost:1433;database=tests-migrate;user=SA;password=Pr1sm4_Pr1sm4;trustServerCertificate=true;'
      TEST_MONGO_URI: 'mongodb://root:prisma@localhost:27018/tests?authSource=admin'
      TEST_COCKROACH_URI: 'postgresql://prisma@localhost:26257/tests'
      TEST_COCKROACH_URI_MIGRATE: 'postgresql://prisma@localhost:26257/tests-migrate'
      TEST_COCKROACH_SHADOWDB_URI_MIGRATE: 'postgres://prisma:prisma@localhost:26257/tests-migrate-shadowdb'
      TEST_FUNCTIONAL_POSTGRES_URI: 'postgres://prisma:prisma@localhost:5432/PRISMA_DB_NAME'
      TEST_FUNCTIONAL_MYSQL_URI: 'mysql://root:root@localhost:3306/PRISMA_DB_NAME'
      TEST_FUNCTIONAL_VITESS_8_URI: 'mysql://root:root@localhost:33807/PRISMA_DB_NAME'
      TEST_FUNCTIONAL_MSSQL_URI: 'sqlserver://localhost:1433;database=PRISMA_DB_NAME;user=SA;password=Pr1sm4_Pr1sm4;trustServerCertificate=true;'
      TEST_FUNCTIONAL_MONGO_URI: 'mongodb://root:prisma@localhost:27018/PRISMA_DB_NAME?authSource=admin'
      TEST_FUNCTIONAL_COCKROACH_URI: 'postgresql://prisma@localhost:26257/PRISMA_DB_NAME'
      NODE_OPTIONS: '--max-old-space-size=8096'
      JEST_JUNIT_SUITE_NAME: '${{ github.job }}/client/functional/${{ matrix.os }}/node-${{ matrix.node }}/${{ matrix.queryEngine }}/${{ matrix.engineProtocol }}'
      JEST_JUNIT_UNIQUE_OUTPUT_NAME: true

    steps:
      - uses: actions/checkout@v3

      - name: Login to Docker Hub
        uses: docker/login-action@v2
        env:
          DOCKERHUB_USERNAME: ${{ secrets.DOCKERHUB_USERNAME }}
          DOCKERHUB_TOKEN: ${{ secrets.DOCKERHUB_TOKEN }}
        if: "${{ env.DOCKERHUB_USERNAME != '' && env.DOCKERHUB_TOKEN != '' }}"
        with:
          username: ${{ secrets.DOCKERHUB_USERNAME }}
          password: ${{ secrets.DOCKERHUB_TOKEN }}

      - name: Set CLI Engine Type
        run: |
          echo "PRISMA_CLI_QUERY_ENGINE_TYPE=${{ matrix.queryEngine }}" >> $GITHUB_ENV

      - name: Set Client Engine Type
        run: |
          echo "PRISMA_CLIENT_ENGINE_TYPE=${{ matrix.queryEngine }}" >> $GITHUB_ENV

      - name: Set Engine Protocol
        run: |
          echo "PRISMA_ENGINE_PROTOCOL=${{ matrix.engineProtocol }}" >> $GITHUB_ENV

      - run: docker-compose -f docker/docker-compose.yml up --detach postgres postgres_isolated mysql mysql_isolated mssql mongo cockroachdb vitess-8

      - uses: pnpm/action-setup@v2.2.4
        with:
          version: 7

      - uses: actions/setup-node@v3
        with:
          cache: 'pnpm'
          node-version: ${{ matrix.node }}

      - run: bash .github/workflows/scripts/setup.sh

      # Run the functional test suite
      - run: pnpm run test:functional
        if: ${{ contains(needs.detect_jobs_to_run.outputs.jobs, '-all-') || contains(needs.detect_jobs_to_run.outputs.jobs, '-client-') }}
        working-directory: packages/client
      # And run  all the other tests (except the types tests)
      - run: pnpm run test-notypes
        if: ${{ contains(needs.detect_jobs_to_run.outputs.jobs, '-all-') || contains(needs.detect_jobs_to_run.outputs.jobs, '-client-') }}
        working-directory: packages/client

      - uses: codecov/codecov-action@v3
        with:
          files: ./packages/client/src/__tests__/coverage/clover.xml
          flags: client,${{ matrix.os }},${{ matrix.queryEngine }}
          name: client-${{ matrix.os }}-${{ matrix.queryEngine }}

      - name: Upload test results to BuildPulse for flaky test detection
        # Only run this step for branches where we have access to secrets.
        # Run this step even when the tests fail. Skip if the workflow is cancelled.
        if: env.HAS_BUILDPULSE_SECRETS == 'true' && !cancelled() && github.event_name == 'schedule'
        uses: Workshop64/buildpulse-action@main
        with:
          account: 17219288
          repository: 192925833
          path: packages
          key: ${{ secrets.BUILDPULSE_ACCESS_KEY_ID }}
          secret: ${{ secrets.BUILDPULSE_SECRET_ACCESS_KEY }}

      - uses: actions/upload-artifact@v3
        if: github.event_name == 'schedule'
        with:
          name: ${{ github.job }}_${{ matrix.os }}_node-${{ matrix.node }}_dataproxy_junit.xml
          path: packages/*/junit*.xml

  #
  # CLIENT (functional tests with mini-proxy)
  #
  client-dataproxy:
    timeout-minutes: ${{ github.event_name == 'schedule' && 70 || 35 }}
    runs-on: ${{ github.event_name == 'schedule' && contains(matrix.os, 'buildjet') && 'ubuntu-latest' || matrix.os }}

    needs: detect_jobs_to_run
    if: ${{ contains(needs.detect_jobs_to_run.outputs.jobs, '-all-') || contains(needs.detect_jobs_to_run.outputs.jobs, '-client-') }}

    strategy:
      fail-fast: false
      matrix:
        os: [buildjet-4vcpu-ubuntu-2004]
        node: [14, 16, 18]
        engineProtocol: ['graphql', 'json']

    steps:
      - uses: actions/checkout@v3

      - name: Login to Docker Hub
        uses: docker/login-action@v2
        env:
          DOCKERHUB_USERNAME: ${{ secrets.DOCKERHUB_USERNAME }}
          DOCKERHUB_TOKEN: ${{ secrets.DOCKERHUB_TOKEN }}
        if: "${{ env.DOCKERHUB_USERNAME != '' && env.DOCKERHUB_TOKEN != '' }}"
        with:
          username: ${{ secrets.DOCKERHUB_USERNAME }}
          password: ${{ secrets.DOCKERHUB_TOKEN }}

      - run: docker-compose -f docker/docker-compose.yml up --detach postgres mysql mssql mongo cockroachdb vitess-8

      - uses: pnpm/action-setup@v2.2.4
        with:
          version: 7

      - uses: actions/setup-node@v3
        with:
          cache: 'pnpm'
          node-version: ${{ matrix.node }}

      - run: bash .github/workflows/scripts/setup.sh
        env:
          CI: true
          SKIP_GIT: true
          GITHUB_CONTEXT: ${{ toJson(github) }}

      - run: pnpm run test:functional --data-proxy
        working-directory: packages/client
        env:
          CI: true
          SKIP_GIT: true
          GITHUB_CONTEXT: ${{ toJson(github) }}
          TEST_FUNCTIONAL_POSTGRES_URI: 'postgres://prisma:prisma@localhost:5432/PRISMA_DB_NAME'
          TEST_FUNCTIONAL_MYSQL_URI: 'mysql://root:root@localhost:3306/PRISMA_DB_NAME'
          TEST_FUNCTIONAL_VITESS_8_URI: 'mysql://root:root@localhost:33807/PRISMA_DB_NAME'
          TEST_FUNCTIONAL_MSSQL_URI: 'sqlserver://localhost:1433;database=PRISMA_DB_NAME;user=SA;password=Pr1sm4_Pr1sm4;trustServerCertificate=true;'
          TEST_FUNCTIONAL_MONGO_URI: 'mongodb://root:prisma@localhost:27018/PRISMA_DB_NAME?authSource=admin'
          TEST_FUNCTIONAL_COCKROACH_URI: 'postgresql://prisma@localhost:26257/PRISMA_DB_NAME'
          NODE_OPTIONS: '--max-old-space-size=8096'
          JEST_JUNIT_SUITE_NAME: '${{ github.job }}/client/functional/${{ matrix.os }}/node-${{ matrix.node }}/dataproxy'
          JEST_JUNIT_UNIQUE_OUTPUT_NAME: true
          PRISMA_ENGINE_PROTOCOL: '${{ matrix.engineProtocol }}'

      - run: pnpm run test:functional --data-proxy --edge-client
        working-directory: packages/client
        env:
          CI: true
          SKIP_GIT: true
          GITHUB_CONTEXT: ${{ toJson(github) }}
          TEST_FUNCTIONAL_POSTGRES_URI: 'postgres://prisma:prisma@localhost:5432/PRISMA_DB_NAME'
          TEST_FUNCTIONAL_MYSQL_URI: 'mysql://root:root@localhost:3306/PRISMA_DB_NAME'
          TEST_FUNCTIONAL_VITESS_8_URI: 'mysql://root:root@localhost:33807/PRISMA_DB_NAME'
          TEST_FUNCTIONAL_MSSQL_URI: 'sqlserver://localhost:1433;database=PRISMA_DB_NAME;user=SA;password=Pr1sm4_Pr1sm4;trustServerCertificate=true;'
          TEST_FUNCTIONAL_MONGO_URI: 'mongodb://root:prisma@localhost:27018/PRISMA_DB_NAME?authSource=admin'
          TEST_FUNCTIONAL_COCKROACH_URI: 'postgresql://prisma@localhost:26257/PRISMA_DB_NAME'
          NODE_OPTIONS: '--max-old-space-size=8096'
          JEST_JUNIT_SUITE_NAME: '${{ github.job }}/client/functional/${{ matrix.os }}/node-${{ matrix.node }}/dataproxy'
          JEST_JUNIT_UNIQUE_OUTPUT_NAME: true
          PRISMA_ENGINE_PROTOCOL: '${{ matrix.engineProtocol }}'

      - uses: codecov/codecov-action@v3
        with:
          files: ./packages/client/src/__tests__/coverage/clover.xml
          flags: client,${{ matrix.os }},dataproxy
          name: client-${{ matrix.os }}-dataproxy

      - name: Upload test results to BuildPulse for flaky test detection
        # Only run this step for branches where we have access to secrets.
        # Run this step even when the tests fail. Skip if the workflow is cancelled.
        if: env.HAS_BUILDPULSE_SECRETS == 'true' && !cancelled() && github.event_name == 'schedule'
        uses: Workshop64/buildpulse-action@main
        with:
          account: 17219288
          repository: 192925833
          path: packages
          key: ${{ secrets.BUILDPULSE_ACCESS_KEY_ID }}
          secret: ${{ secrets.BUILDPULSE_SECRET_ACCESS_KEY }}

      - uses: actions/upload-artifact@v3
        if: github.event_name == 'schedule'
        with:
          name: ${{ github.job }}_${{ matrix.os }}_node-${{ matrix.node }}_dataproxy_junit.xml
          path: packages/*/junit*.xml

  #
  # CLIENT (memory tests)
  #
  client-memory:
    timeout-minutes: ${{ github.event_name == 'schedule' && 30 || 15 }}
    runs-on: ${{ github.event_name == 'schedule' && contains(matrix.os, 'buildjet') && 'ubuntu-latest' || matrix.os }}

    needs: detect_jobs_to_run
    if: ${{ contains(needs.detect_jobs_to_run.outputs.jobs, '-all-') || contains(needs.detect_jobs_to_run.outputs.jobs, '-client-') }}

    strategy:
      fail-fast: false
      matrix:
        queryEngine: ['library'] # TODO: binary engine is leaking at the moment
        os: [ubuntu-latest]
        node: [14, 16, 18]
    steps:
      - uses: actions/checkout@v3

      - name: Login to Docker Hub
        uses: docker/login-action@v2
        env:
          DOCKERHUB_USERNAME: ${{ secrets.DOCKERHUB_USERNAME }}
          DOCKERHUB_TOKEN: ${{ secrets.DOCKERHUB_TOKEN }}
        if: "${{ env.DOCKERHUB_USERNAME != '' && env.DOCKERHUB_TOKEN != '' }}"
        with:
          username: ${{ secrets.DOCKERHUB_USERNAME }}
          password: ${{ secrets.DOCKERHUB_TOKEN }}

      - run: docker-compose -f docker/docker-compose.yml up --detach postgres # mysql mysql_isolated mssql mongo cockroachdb

      - uses: pnpm/action-setup@v2.2.4
        with:
          version: 7

      - uses: actions/setup-node@v3
        with:
          cache: 'pnpm'
          node-version: ${{ matrix.node }}

      - run: bash .github/workflows/scripts/setup.sh
        env:
          CI: true
          SKIP_GIT: true
          GITHUB_CONTEXT: ${{ toJson(github) }}

      - run: pnpm run test:memory
        working-directory: packages/client
        env:
          CI: true
          SKIP_GIT: true
          GITHUB_CONTEXT: ${{ toJson(github) }}
          TEST_POSTGRES_URI: postgres://prisma:prisma@localhost:5432/tests
          TEST_MYSQL_URI: mysql://root:root@localhost:3306/tests
          TEST_MSSQL_URI: mssql://SA:Pr1sm4_Pr1sm4@localhost:1433/master
          TEST_MONGO_URI: 'mongodb://root:prisma@localhost:27018/tests?authSource=admin'
          TEST_COCKROACH_URI: 'postgresql://prisma@localhost:26257/tests'

      - uses: actions/github-script@v6
        if: ${{ failure() && github.event_name == 'pull_request' }}
        id: upload-report
        env:
          NODE_VERSION: ${{ matrix.node }}
        with:
          github-token: ${{ secrets.BOT_TOKEN }}
          script: |
            const fs = require('fs')
            const nodeVersion = process.env.NODE_VERSION
            const reportPath = `client-memory-test/${context.issue.number}/${context.sha}.${nodeVersion}.html`
            const url = `https://prisma.github.io/ci-reports/${reportPath}`
            const localReport = './packages/client/tests/memory/memory-report.html'
            if (fs.existsSync(localReport)) {
              await github.rest.repos.createOrUpdateFileContents({
                owner: 'prisma',
                repo: 'ci-reports',
                branch: 'gh-pages',
                path: reportPath,
                message: `Add memory results for PR ${context.issue.number}`,
                content: fs.readFileSync(localReport, 'base64'),
              });
              core.setOutput('url', url);
            }

      - name: Find report comment
        uses: peter-evans/find-comment@v2
        id: fc
        if: ${{ always() && github.event_name == 'pull_request' }}
        with:
          issue-number: ${{ github.event.pull_request.number }}
          comment-author: 'github-actions[bot]'
          body-includes: 'Client memory tests, node ${{ matrix.node}}, ${{ matrix.queryEngine }}:'

      - name: Create or update remote comment (failure)
        uses: peter-evans/create-or-update-comment@v3
        if: ${{ failure() && steps.upload-report.outputs.url }}
        with:
          comment-id: ${{ steps.fc.outputs.comment-id }}
          issue-number: ${{ github.event.pull_request.number }}
          body: |
            Client memory tests, node ${{ matrix.node}}, ${{ matrix.queryEngine }}:

            ❌ Failure, [see report](${{ steps.upload-report.outputs.url }}).
          edit-mode: replace

      - name: Create or update remote comment (success)
        uses: peter-evans/create-or-update-comment@v3
        if: ${{ success() && steps.fc.outputs.comment-id != '' }}
        with:
          comment-id: ${{ steps.fc.outputs.comment-id }}
          issue-number: ${{ github.event.pull_request.number }}
          body: |
            Client memory tests, node ${{ matrix.node}}, ${{ matrix.queryEngine }}:

            ✅ Success
          edit-mode: replace

  #
  # CLIENT test:e2e
  #
  client-e2e:
    timeout-minutes: 25
    runs-on: ${{ matrix.os }}

    needs: detect_jobs_to_run
    if: ${{ contains(needs.detect_jobs_to_run.outputs.jobs, '-all-') || contains(needs.detect_jobs_to_run.outputs.jobs, '-client-') }}

    strategy:
      fail-fast: false
      matrix:
        os: [ubuntu-latest]
        node: [16]

    steps:
      - uses: actions/checkout@v3

      # Not currently needed, but we might need it in the future
      - run: docker-compose -f docker/docker-compose.yml up --detach postgres mysql mssql mongo cockroachdb vitess-8

      - uses: pnpm/action-setup@v2.2.4
        with:
          version: 7

      - uses: actions/setup-node@v3
        with:
          cache: 'pnpm'
          node-version: ${{ matrix.node }}

      - run: bash .github/workflows/scripts/setup.sh
        env:
          CI: true
          SKIP_GIT: true
          GITHUB_CONTEXT: ${{ toJson(github) }}

      - run: pnpm run test:e2e --skipBuild --verbose --runInBand
        working-directory: packages/client
        env:
          CI: true
          SKIP_GIT: true
          GITHUB_CONTEXT: ${{ toJson(github) }}
          NODE_OPTIONS: '--max-old-space-size=8096'

  #
  # CLIENT test:functional:code --relation-mode-tests-only for `relationMode-in-separate-gh-action` tests
  #
  client-relationMode:
    timeout-minutes: 60
    runs-on: ${{ matrix.os }}

    needs: detect_jobs_to_run
    if: ${{ contains(needs.detect_jobs_to_run.outputs.jobs, '-all-') || contains(needs.detect_jobs_to_run.outputs.jobs, '-client-') }}

    strategy:
      fail-fast: false
      matrix:
        relationMode: ['', 'foreignKeys', 'prisma']
        os: [ubuntu-latest]
        node: [16]

    env:
      CI: true
      SKIP_GIT: true
      GITHUB_CONTEXT: ${{ toJson(github) }}
      TEST_POSTGRES_URI: postgres://prisma:prisma@localhost:5432/tests
      TEST_MYSQL_URI: mysql://root:root@localhost:3306/tests
      TEST_MSSQL_URI: mssql://SA:Pr1sm4_Pr1sm4@localhost:1433/master
      TEST_MSSQL_JDBC_URI: sqlserver://localhost:1433;database=master;user=SA;password=Pr1sm4_Pr1sm4;trustServerCertificate=true;
      TEST_MSSQL_JDBC_URI_MIGRATE: 'sqlserver://localhost:1433;database=tests-migrate;user=SA;password=Pr1sm4_Pr1sm4;trustServerCertificate=true;'
      TEST_MONGO_URI: 'mongodb://root:prisma@localhost:27018/tests?authSource=admin'
      TEST_COCKROACH_URI: 'postgresql://prisma@localhost:26257/tests'
      TEST_COCKROACH_URI_MIGRATE: 'postgresql://prisma@localhost:26257/tests-migrate'
      TEST_COCKROACH_SHADOWDB_URI_MIGRATE: 'postgres://prisma:prisma@localhost:26257/tests-migrate-shadowdb'
      TEST_FUNCTIONAL_POSTGRES_URI: 'postgres://prisma:prisma@localhost:5432/PRISMA_DB_NAME'
      TEST_FUNCTIONAL_MYSQL_URI: 'mysql://root:root@localhost:3306/PRISMA_DB_NAME'
      TEST_FUNCTIONAL_VITESS_8_URI: 'mysql://root:root@localhost:33807/PRISMA_DB_NAME'
      TEST_FUNCTIONAL_MSSQL_URI: 'sqlserver://localhost:1433;database=PRISMA_DB_NAME;user=SA;password=Pr1sm4_Pr1sm4;trustServerCertificate=true;'
      TEST_FUNCTIONAL_MONGO_URI: 'mongodb://root:prisma@localhost:27018/PRISMA_DB_NAME?authSource=admin'
      TEST_FUNCTIONAL_COCKROACH_URI: 'postgresql://prisma@localhost:26257/PRISMA_DB_NAME'
      NODE_OPTIONS: '--max-old-space-size=8096'
      JEST_JUNIT_SUITE_NAME: '${{ github.job }}/client/functional/${{ matrix.os }}/node-${{ matrix.node }}/${{ matrix.queryEngine }}'
      JEST_JUNIT_UNIQUE_OUTPUT_NAME: true

    steps:
      - uses: actions/checkout@v3

      - name: Set RELATION_MODE custom test env var
        run: |
          echo "RELATION_MODE=${{ matrix.relationMode }}"
          if [ ! -z "${{ matrix.relationMode }}" ]; then echo "RELATION_MODE=${{ matrix.relationMode }}" >> $GITHUB_ENV; fi

      - run: docker-compose -f docker/docker-compose.yml up --detach postgres mysql mssql mongo cockroachdb vitess-8

      - uses: pnpm/action-setup@v2.2.4
        with:
          version: 7

      - uses: actions/setup-node@v3
        with:
          cache: 'pnpm'
          node-version: ${{ matrix.node }}

      - run: bash .github/workflows/scripts/setup.sh
        env:
          CI: true
          SKIP_GIT: true
          GITHUB_CONTEXT: ${{ toJson(github) }}

      # shouldn't take more than 15 minutes
      - name: 1 to 1
        run: pnpm run test:functional:code --relation-mode-tests-only relationMode-in-separate-gh-action/tests_1-to-1.ts
        working-directory: packages/client

      # shouldn't take more than 15 minutes
      - name: 1 to n
        run: pnpm run test:functional:code --relation-mode-tests-only relationMode-in-separate-gh-action/tests_1-to-n.ts
        working-directory: packages/client

      # shouldn't take more than 15 minutes
      - name: m to n (SQL databases)
        run: pnpm run test:functional:code --relation-mode-tests-only relationMode-in-separate-gh-action/tests_m-to-n.ts
        working-directory: packages/client

      - name: m to n (MongoDB)
        run: pnpm run test:functional:code --relation-mode-tests-only relationMode-in-separate-gh-action/tests_m-to-n-MongoDB.ts
        working-directory: packages/client

      - name: Upload test results to BuildPulse for flaky test detection
        # Only run this step for branches where we have access to secrets.
        # Run this step even when the tests fail. Skip if the workflow is cancelled.
        if: env.HAS_BUILDPULSE_SECRETS == 'true' && !cancelled() && github.event_name == 'schedule'
        uses: Workshop64/buildpulse-action@main
        with:
          account: 17219288
          repository: 192925833
          path: packages
          key: ${{ secrets.BUILDPULSE_ACCESS_KEY_ID }}
          secret: ${{ secrets.BUILDPULSE_SECRET_ACCESS_KEY }}

      - uses: actions/upload-artifact@v3
        if: github.event_name == 'schedule'
        with:
          name: ${{ github.job }}_${{ matrix.os }}_node-${{ matrix.node }}_${{ matrix.queryEngine }}_junit.xml
          path: packages/*/junit*.xml

  #
  # CLIENT (types tests only)
  #
  client-types:
    timeout-minutes: ${{ github.event_name == 'schedule' && 30 || 15 }}
    runs-on: ${{ github.event_name == 'schedule' && 'ubuntu-latest' || 'buildjet-4vcpu-ubuntu-2004' }}

    needs: detect_jobs_to_run
    if: ${{ contains(needs.detect_jobs_to_run.outputs.jobs, '-all-') || contains(needs.detect_jobs_to_run.outputs.jobs, '-client-') }}

    strategy:
      fail-fast: false
      matrix:
        node: [16]

    steps:
      - uses: actions/checkout@v3

      - uses: pnpm/action-setup@v2.2.4
        with:
          version: 7

      - uses: actions/setup-node@v3
        with:
          cache: 'pnpm'
          node-version: ${{ matrix.node }}

      - run: bash .github/workflows/scripts/setup.sh
        env:
          CI: true
          SKIP_GIT: true
          GITHUB_CONTEXT: ${{ toJson(github) }}

      - run: pnpm run test src/__tests__/types/types.test.ts
        working-directory: packages/client
        env:
          CI: true
          SKIP_GIT: true
          GITHUB_CONTEXT: ${{ toJson(github) }}

      - uses: codecov/codecov-action@v3
        with:
          files: ./packages/client/src/__tests__/coverage/clover.xml
          flags: client-types,${{ matrix.os }},library,binary
          name: client-types-${{ matrix.os }}

  #
  # INTEGRATION-TESTS
  #
  integration-tests:
    timeout-minutes: 20
    runs-on: ubuntu-latest

    needs: detect_jobs_to_run
    if: ${{ contains(needs.detect_jobs_to_run.outputs.jobs, '-all-') || contains(needs.detect_jobs_to_run.outputs.jobs, '-integration-tests-') }}

    strategy:
      fail-fast: false
      matrix:
        queryEngine: ['library', 'binary']
        node: [16]

    steps:
      - uses: actions/checkout@v3

      - name: Login to Docker Hub
        uses: docker/login-action@v2
        env:
          DOCKERHUB_USERNAME: ${{ secrets.DOCKERHUB_USERNAME }}
          DOCKERHUB_TOKEN: ${{ secrets.DOCKERHUB_TOKEN }}
        if: "${{ env.DOCKERHUB_USERNAME != '' && env.DOCKERHUB_TOKEN != '' }}"
        with:
          username: ${{ secrets.DOCKERHUB_USERNAME }}
          password: ${{ secrets.DOCKERHUB_TOKEN }}

      - name: Set CLI Engine Type
        run: |
          echo "PRISMA_CLI_QUERY_ENGINE_TYPE=${{ matrix.queryEngine }}" >> $GITHUB_ENV

      - name: Set Client Engine Type
        run: |
          echo "PRISMA_CLIENT_ENGINE_TYPE=${{ matrix.queryEngine }}" >> $GITHUB_ENV

      - run: docker-compose -f docker/docker-compose.yml up --detach postgres mysql mariadb mssql

      - uses: pnpm/action-setup@v2.2.4
        with:
          version: 7

      - uses: actions/setup-node@v3
        with:
          cache: 'pnpm'
          node-version: ${{ matrix.node }}

      - run: bash .github/workflows/scripts/setup.sh
        env:
          CI: true
          SKIP_GIT: true
          GITHUB_CONTEXT: ${{ toJson(github) }}

      - run: pnpm run test
        working-directory: packages/integration-tests
        env:
          CI: true
          SKIP_GIT: true
          GITHUB_CONTEXT: ${{ toJson(github) }}
          TEST_POSTGRES_BASE_URI: postgres://prisma:prisma@localhost:5432
          TEST_MYSQL_BASE_URI: mysql://root:root@localhost:3306
          TEST_MARIADB_BASE_URI: mysql://root:root@localhost:4306
          TEST_POSTGRES_URI: postgres://prisma:prisma@localhost:5432/tests
          TEST_MYSQL_URI: mysql://root:root@localhost:3306/tests
          TEST_MARIADB_URI: mysql://root:root@localhost:4306/tests
          TEST_MSSQL_URI: mssql://SA:Pr1sm4_Pr1sm4@localhost:1433/master

      - uses: codecov/codecov-action@v3
        with:
          files: ./packages/integration-tests/src/__tests__/coverage/clover.xml
          flags: integration-tests,${{ matrix.node }},${{ matrix.queryEngine }}
          name: integration-tests-${{ matrix.node }}-${{ matrix.queryEngine }}

  #
  # `@prisma/internals`
  #
  internals:
    timeout-minutes: 15
    runs-on: ${{ matrix.os }}

    needs: detect_jobs_to_run
    if: ${{ contains(needs.detect_jobs_to_run.outputs.jobs, '-all-') || contains(needs.detect_jobs_to_run.outputs.jobs, '-internals-') }}

    strategy:
      fail-fast: false
      matrix:
        queryEngine: ['library', 'binary']
        os: [ubuntu-latest]
        node: [16, 18]

    steps:
      - uses: actions/checkout@v3

      - name: Login to Docker Hub
        uses: docker/login-action@v2
        env:
          DOCKERHUB_USERNAME: ${{ secrets.DOCKERHUB_USERNAME }}
          DOCKERHUB_TOKEN: ${{ secrets.DOCKERHUB_TOKEN }}
        if: "${{ env.DOCKERHUB_USERNAME != '' && env.DOCKERHUB_TOKEN != '' }}"
        with:
          username: ${{ secrets.DOCKERHUB_USERNAME }}
          password: ${{ secrets.DOCKERHUB_TOKEN }}

      - run: docker-compose -f docker/docker-compose.yml up --detach postgres mysql mssql

      - name: Set CLI Engine Type
        run: |
          echo "PRISMA_CLI_QUERY_ENGINE_TYPE=${{ matrix.queryEngine }}" >> $GITHUB_ENV

      - name: Set Client Engine Type
        run: |
          echo "PRISMA_CLIENT_ENGINE_TYPE=${{ matrix.queryEngine }}" >> $GITHUB_ENV

      - uses: pnpm/action-setup@v2.2.4
        with:
          version: 7

      - uses: actions/setup-node@v3
        with:
          cache: 'pnpm'
          node-version: ${{ matrix.node }}

      - run: bash .github/workflows/scripts/setup.sh
        env:
          CI: true
          SKIP_GIT: true
          GITHUB_CONTEXT: ${{ toJson(github) }}

      - run: pnpm run test
        working-directory: packages/internals
        env:
          CI: true
          SKIP_GIT: true
          GITHUB_CONTEXT: ${{ toJson(github) }}
          TEST_POSTGRES_URI: postgres://prisma:prisma@localhost:5432/tests
          TEST_MYSQL_URI: mysql://root:root@localhost:3306/tests
          TEST_MARIADB_URI: mysql://root:root@localhost:4306/tests
          TEST_MSSQL_JDBC_URI: sqlserver://localhost:1433;database=master;user=SA;password=Pr1sm4_Pr1sm4;trustServerCertificate=true;

      - uses: codecov/codecov-action@v3
        with:
          files: ./packages/internals/src/__tests__/coverage/clover.xml
          flags: internals,${{ matrix.os }},${{ matrix.queryEngine }}
          name: internals-${{ matrix.os }}-${{ matrix.queryEngine }}

  #
  # MIGRATE
  #
  migrate:
    timeout-minutes: 15
    runs-on: ${{ matrix.os }}

    needs: detect_jobs_to_run
    if: ${{ contains(needs.detect_jobs_to_run.outputs.jobs, '-all-') || contains(needs.detect_jobs_to_run.outputs.jobs, '-migrate-') }}

    strategy:
      fail-fast: false
      matrix:
        queryEngine: ['library', 'binary']
        os: [ubuntu-latest]
        node: [16, 18]

    steps:
      - uses: actions/checkout@v3

      - name: Login to Docker Hub
        uses: docker/login-action@v2
        env:
          DOCKERHUB_USERNAME: ${{ secrets.DOCKERHUB_USERNAME }}
          DOCKERHUB_TOKEN: ${{ secrets.DOCKERHUB_TOKEN }}
        if: "${{ env.DOCKERHUB_USERNAME != '' && env.DOCKERHUB_TOKEN != '' }}"
        with:
          username: ${{ secrets.DOCKERHUB_USERNAME }}
          password: ${{ secrets.DOCKERHUB_TOKEN }}

      - run: docker-compose -f docker/docker-compose.yml up --detach postgres mysql mssql mongodb_migrate mongodb_migrate_seed cockroachdb

      - name: Set CLI Engine Type
        run: |
          echo "PRISMA_CLI_QUERY_ENGINE_TYPE=${{ matrix.queryEngine }}" >> $GITHUB_ENV

      - name: Set Client Engine Type
        run: |
          echo "PRISMA_CLIENT_ENGINE_TYPE=${{ matrix.queryEngine }}" >> $GITHUB_ENV

      - uses: pnpm/action-setup@v2.2.4
        with:
          version: 7

      - uses: actions/setup-node@v3
        with:
          cache: 'pnpm'
          node-version: ${{ matrix.node }}

      - run: bash .github/workflows/scripts/setup.sh
        env:
          CI: true
          SKIP_GIT: true
          GITHUB_CONTEXT: ${{ toJson(github) }}

      - run: pnpm run test
        working-directory: packages/migrate
        env:
          CI: true
          SKIP_GIT: true
          GITHUB_CONTEXT: ${{ toJson(github) }}
          TEST_POSTGRES_URI: postgres://prisma:prisma@localhost:5432/tests
          TEST_POSTGRES_URI_MIGRATE: postgres://prisma:prisma@localhost:5432/tests-migrate
          TEST_POSTGRES_SHADOWDB_URI_MIGRATE: postgres://prisma:prisma@localhost:5432/tests-migrate-shadowdb
          TEST_MYSQL_URI: mysql://root:root@localhost:3306/tests
          TEST_MYSQL_URI_MIGRATE: mysql://root:root@localhost:3306/tests-migrate
          TEST_MYSQL_SHADOWDB_URI_MIGRATE: mysql://root:root@localhost:3306/tests-migrate-shadowdb
          TEST_MSSQL_URI: mssql://SA:Pr1sm4_Pr1sm4@localhost:1433/master
          TEST_MSSQL_JDBC_URI_MIGRATE: 'sqlserver://localhost:1433;database=tests-migrate;user=SA;password=Pr1sm4_Pr1sm4;trustServerCertificate=true;'
          TEST_MSSQL_SHADOWDB_JDBC_URI_MIGRATE: 'sqlserver://localhost:1433;database=tests-migrate-shadowdb;user=SA;password=Pr1sm4_Pr1sm4;trustServerCertificate=true;'
          TEST_MONGO_URI_MIGRATE: 'mongodb://root:prisma@localhost:27017/tests-migrate?authSource=admin'
          TEST_COCKROACH_URI: 'postgresql://prisma@localhost:26257/tests'
          TEST_COCKROACH_URI_MIGRATE: 'postgresql://prisma@localhost:26257/tests-migrate'
          TEST_COCKROACH_SHADOWDB_URI_MIGRATE: 'postgres://prisma:prisma@localhost:26257/tests-migrate-shadowdb'
          TEST_MONGO_URI_MIGRATE_EXISTING_DB: 'mongodb://root:prisma@localhost:27017/tests-migrate-existing-db?authSource=admin'

      - uses: codecov/codecov-action@v3
        with:
          files: ./packages/migrate/src/__tests__/coverage/clover.xml
          flags: migrate,${{ matrix.os }},${{ matrix.queryEngine }}
          name: migrate-${{ matrix.os }}-${{ matrix.queryEngine }}

  #
  # CLI-COMMANDS
  #
  cli-commands:
    timeout-minutes: 10
    runs-on: ${{ matrix.os }}

    needs: detect_jobs_to_run
    if: ${{ contains(needs.detect_jobs_to_run.outputs.jobs, '-all-') || contains(needs.detect_jobs_to_run.outputs.jobs, '-cli-') }}

    strategy:
      fail-fast: false
      matrix:
        queryEngine: ['library', 'binary']
        os: [ubuntu-latest]
        node: [16, 18]

    env:
      TEST_POSTGRES_URI: postgres://prisma:prisma@localhost:5432/tests
      TEST_MYSQL_URI: mysql://root:root@localhost:3306/tests

    steps:
      - uses: actions/checkout@v3

      - name: Set CLI Engine Type
        run: |
          echo "PRISMA_CLI_QUERY_ENGINE_TYPE=${{ matrix.queryEngine }}" >> $GITHUB_ENV

      - name: Set Client Engine Type
        run: |
          echo "PRISMA_CLIENT_ENGINE_TYPE=${{ matrix.queryEngine }}" >> $GITHUB_ENV

      - uses: pnpm/action-setup@v2.2.4
        with:
          version: 7

      - uses: actions/setup-node@v3
        with:
          cache: 'pnpm'
          node-version: ${{ matrix.node }}

      - run: bash .github/workflows/scripts/setup.sh
        env:
          CI: true
          SKIP_GIT: true
          GITHUB_CONTEXT: ${{ toJson(github) }}

      - run: pnpm run test
        working-directory: packages/cli
        env:
          CI: true
          SKIP_GIT: true
          GITHUB_CONTEXT: ${{ toJson(github) }}

      - uses: codecov/codecov-action@v3
        with:
          files: ./packages/cli/src/__tests__/coverage/clover.xml
          flags: cli,${{ matrix.os }},${{ matrix.queryEngine }}
          name: cli-${{ matrix.os }}-${{ matrix.queryEngine }}

  #
  # All the other packages!
  #
  others:
    timeout-minutes: 10
    runs-on: ${{ matrix.os }}

    needs: detect_jobs_to_run
    if: ${{ contains(needs.detect_jobs_to_run.outputs.jobs, '-all-') }}

    strategy:
      fail-fast: false
      matrix:
        os: [ubuntu-latest]
        node: [16, 18]

    steps:
      - uses: actions/checkout@v3

      - uses: pnpm/action-setup@v2.2.4
        with:
          version: 7

      - uses: actions/setup-node@v3
        with:
          cache: 'pnpm'
          node-version: ${{ matrix.node }}

      - run: bash .github/workflows/scripts/setup.sh
        env:
          CI: true
          SKIP_GIT: true
          GITHUB_CONTEXT: ${{ toJson(github) }}

      - run: pnpm run test
        name: 'debug'
        working-directory: packages/debug
        env:
          CI: true
          SKIP_GIT: true
          GITHUB_CONTEXT: ${{ toJson(github) }}

      - uses: codecov/codecov-action@v3
        with:
          files: ./packages/debug/src/__tests__/coverage/clover.xml
          flags: debug,${{ matrix.os }},library,binary
          name: debug-${{ matrix.os }}

      - run: pnpm run test
        name: 'generator-helper'
        working-directory: packages/generator-helper
        env:
          CI: true
          SKIP_GIT: true
          GITHUB_CONTEXT: ${{ toJson(github) }}

      - uses: codecov/codecov-action@v3
        with:
          files: ./packages/generator-helper/src/__tests__/coverage/clover.xml
          flags: generator-helper,${{ matrix.os }},library,binary
          name: generator-helper-${{ matrix.os }}

      - run: pnpm run test
        name: 'get-platform'
        working-directory: packages/get-platform
        env:
          CI: true
          SKIP_GIT: true
          GITHUB_CONTEXT: ${{ toJson(github) }}

      - uses: codecov/codecov-action@v3
        with:
          files: ./packages/get-platform/src/__tests__/coverage/clover.xml
          flags: get-platform,${{ matrix.os }},library,binary
          name: get-platform-${{ matrix.os }}

      - run: pnpm run test
        name: 'fetch-engine'
        working-directory: packages/fetch-engine
        env:
          CI: true
          SKIP_GIT: true
          GITHUB_CONTEXT: ${{ toJson(github) }}

      - uses: codecov/codecov-action@v3
        with:
          files: ./packages/fetch-engine/src/__tests__/coverage/clover.xml
          flags: fetch-engine,${{ matrix.os }},library,binary
          name: fetch-engine-${{ matrix.os }}

      - run: pnpm run test
        name: 'engines'
        working-directory: packages/engines
        env:
          CI: true
          SKIP_GIT: true
          GITHUB_CONTEXT: ${{ toJson(github) }}

      - uses: codecov/codecov-action@v3
        with:
          files: ./packages/engines/src/__tests__/coverage/clover.xml
          flags: engines,${{ matrix.os }},library,binary
          name: engines-${{ matrix.os }}

      - run: pnpm run test
        name: 'instrumentation'
        working-directory: packages/instrumentation
        env:
          CI: true
          SKIP_GIT: true
          GITHUB_CONTEXT: ${{ toJson(github) }}

      - uses: codecov/codecov-action@v3
        with:
          files: ./packages/instrumentation/src/__tests__/coverage/clover.xml
          flags: instrumentation,${{ matrix.os }},library,binary
          name: instrumentation-${{ matrix.os }}

  #
  # Run all tests on macOS and Windows.
  #
  # Unlike the other jobs, this job doesn't use Docker (and thus skips some
  # tests that require dependencies not easily installable without Docker).
  #
  # It also runs most tests for different packages sequentially
  # to prevent the combinatorial explosion of the number of parallel jobs,
  # to minimize the number of times we need to install MySQL using the package manager
  # (PostgreSQL and MongoDB are provided by GitHub Actions out of the box), and
  # minimize the time spent waiting for a free runner.
  #
  no-docker-client-functional:
    timeout-minutes: 40
    runs-on: ${{ matrix.os }}
    strategy:
      fail-fast: false
      matrix:
        os: [macos-latest, windows-latest]
        node: [14]
        queryEngine: ['library', 'binary']
        # Commented out as we still have limited capacity for macOS runners
        # When we have more capacity we can shard again
        # shard: ['1', '2']

    needs: detect_jobs_to_run
    if: |
      ${{
        contains(needs.detect_jobs_to_run.outputs.jobs, '-all-') ||
        contains(needs.detect_jobs_to_run.outputs.jobs, '-client-')
      }}
    steps:
      - uses: actions/checkout@v3

      - name: Prerequisites
        shell: bash
        run: |
          echo "TEST_SKIP_MSSQL=true" >> $GITHUB_ENV
          echo "TEST_SKIP_MONGODB=true" >> $GITHUB_ENV
          echo "TEST_SKIP_COCKROACHDB=true" >> $GITHUB_ENV
          echo "TEST_SKIP_VITESS=true" >> $GITHUB_ENV
          echo "TEST_MONGO_URI_MIGRATE=mongodb://localhost:27017/tests-migrate" >> $GITHUB_ENV
          echo "PRISMA_CLI_QUERY_ENGINE_TYPE=${{ matrix.queryEngine }}" >> $GITHUB_ENV
          echo "PRISMA_CLIENT_ENGINE_TYPE=${{ matrix.queryEngine }}" >> $GITHUB_ENV

      - name: Set up PostgreSQL
        run: bash .github/workflows/scripts/setup-postgres.sh

      - name: Set up MySQL
        run: bash .github/workflows/scripts/setup-mysql.sh

      - uses: pnpm/action-setup@v2.2.4
        with:
          version: 7

      - uses: actions/setup-node@v3
        with:
          cache: 'pnpm'
          node-version: ${{ matrix.node }}

      - run: bash .github/workflows/scripts/setup.sh
        env:
          CI: true
          SKIP_GIT: true
          GITHUB_CONTEXT: ${{ toJson(github) }}

      - name: Test packages/client
        # Commented out as we still have limited capacity for macOS runners
        # When we have more capacity we can shard again
        # run: pnpm run test:functional:code --shard=${{matrix.shard}}/2
        # No shard:
        run: pnpm run test:functional:code
        working-directory: packages/client
        env:
          CI: true
          SKIP_GIT: true
          GITHUB_CONTEXT: ${{ toJson(github) }}
          # allow Node.js to allocate at most 14GB of heap on macOS and 7GB on Windows
          # https://docs.github.com/en/actions/using-github-hosted-runners/about-github-hosted-runners#supported-runners-and-hardware-resources
          NODE_OPTIONS: "${{ matrix.os == 'macos-latest' && '--max-old-space-size=14336' || '--max-old-space-size=7168' }}"
          JEST_JUNIT_SUITE_NAME: '${{ github.job }}/client/functional/${{ matrix.os }}/node-${{ matrix.node }}/${{ matrix.queryEngine }}'
          JEST_JUNIT_UNIQUE_OUTPUT_NAME: true

      - uses: codecov/codecov-action@v3
        with:
          files: ./packages/client/src/__tests__/coverage/clover.xml
          flags: client,${{ matrix.os }},${{ matrix.queryEngine }}
          name: client-functional-${{ matrix.os }}-${{ matrix.queryEngine }}

      - name: Upload test results to BuildPulse for flaky test detection
        # Only run this step for branches where we have access to secrets.
        # Run this step even when the tests fail. Skip if the workflow is cancelled.
        if: env.HAS_BUILDPULSE_SECRETS == 'true' && !cancelled() && github.event_name == 'schedule'
        uses: Workshop64/buildpulse-action@main
        with:
          account: 17219288
          repository: 192925833
          path: packages
          key: ${{ secrets.BUILDPULSE_ACCESS_KEY_ID }}
          secret: ${{ secrets.BUILDPULSE_SECRET_ACCESS_KEY }}

      - uses: actions/upload-artifact@v3
        if: github.event_name == 'schedule'
        with:
          name: ${{ github.job }}_${{ matrix.os }}_node-${{ matrix.node }}_${{ matrix.queryEngine }}_junit.xml
          path: packages/*/junit*.xml

  no-docker:
    timeout-minutes: 40
    runs-on: ${{ matrix.os }}

    needs: detect_jobs_to_run
    if: |
      ${{
        contains(needs.detect_jobs_to_run.outputs.jobs, '-all-') ||
        contains(needs.detect_jobs_to_run.outputs.jobs, '-internals-') ||
        contains(needs.detect_jobs_to_run.outputs.jobs, '-migrate-') ||
        contains(needs.detect_jobs_to_run.outputs.jobs, '-cli-') ||
        contains(needs.detect_jobs_to_run.outputs.jobs, '-client-')
      }}

    strategy:
      fail-fast: false
      matrix:
        os: [macos-latest, windows-latest]
        node: [14]
        queryEngine: ['library', 'binary']

    steps:
      - uses: actions/checkout@v3

      - name: Prerequisites
        shell: bash
        run: |
          echo "TEST_SKIP_MSSQL=true" >> $GITHUB_ENV
          echo "TEST_SKIP_MONGODB=true" >> $GITHUB_ENV
          echo "TEST_SKIP_COCKROACHDB=true" >> $GITHUB_ENV
          echo "TEST_MONGO_URI_MIGRATE=mongodb://localhost:27017/tests-migrate" >> $GITHUB_ENV
          echo "PRISMA_CLI_QUERY_ENGINE_TYPE=${{ matrix.queryEngine }}" >> $GITHUB_ENV
          echo "PRISMA_CLIENT_ENGINE_TYPE=${{ matrix.queryEngine }}" >> $GITHUB_ENV

      - name: Set up PostgreSQL
        run: bash .github/workflows/scripts/setup-postgres.sh

      - name: Set up MySQL
        run: bash .github/workflows/scripts/setup-mysql.sh

      - uses: pnpm/action-setup@v2.2.4
        with:
          version: 7

      - uses: actions/setup-node@v3
        with:
          cache: 'pnpm'
          node-version: ${{ matrix.node }}

      - run: bash .github/workflows/scripts/setup.sh
        env:
          CI: true
          SKIP_GIT: true
          GITHUB_CONTEXT: ${{ toJson(github) }}

      - name: Test packages/internals
        if: ${{ contains(needs.detect_jobs_to_run.outputs.jobs, '-all-') }} || contains(needs.detect_jobs_to_run.outputs.jobs, '-internals-') }}
        run: pnpm run test --testTimeout=40000
        working-directory: packages/internals
        env:
          CI: true
          SKIP_GIT: true
          GITHUB_CONTEXT: ${{ toJson(github) }}
          JEST_JUNIT_SUITE_NAME: '${{ github.job }}/internals/${{ matrix.os }}/node-${{ matrix.node }}/${{ matrix.queryEngine }}'
          JEST_JUNIT_UNIQUE_OUTPUT_NAME: true

      - uses: codecov/codecov-action@v3
        if: ${{ contains(needs.detect_jobs_to_run.outputs.jobs, '-all-') }} || contains(needs.detect_jobs_to_run.outputs.jobs, '-internals-') }}
        with:
          files: ./packages/internals/src/__tests__/coverage/clover.xml
          flags: internals,${{ matrix.os }},${{ matrix.queryEngine }}
          name: internals-${{ matrix.os }}-${{ matrix.queryEngine }}

      - name: Test packages/client (old suite)
        if: ${{ contains(needs.detect_jobs_to_run.outputs.jobs, '-all-') || contains(needs.detect_jobs_to_run.outputs.jobs, '-client-') }}
        run: pnpm run test-notypes --testTimeout=40000
        working-directory: packages/client
        env:
          CI: true
          SKIP_GIT: true
          GITHUB_CONTEXT: ${{ toJson(github) }}
          # Allow Node.js to allocate at most a certain amount heap on macOS and a different amount on Windows
          # Note that this value should be lower than the total amount of RAM available
          # https://docs.github.com/en/actions/using-github-hosted-runners/about-github-hosted-runners#supported-runners-and-hardware-resources
          NODE_OPTIONS: "${{ matrix.os == 'macos-latest' && '--max-old-space-size=14336' || '--max-old-space-size=3072' }}"
          JEST_JUNIT_SUITE_NAME: '${{ github.job }}/client/${{ matrix.os }}/node-${{ matrix.node }}/${{ matrix.queryEngine }}'
          JEST_JUNIT_UNIQUE_OUTPUT_NAME: true

      - uses: codecov/codecov-action@v3
        if: ${{ contains(needs.detect_jobs_to_run.outputs.jobs, '-all-') || contains(needs.detect_jobs_to_run.outputs.jobs, '-client-') }}
        with:
          files: ./packages/client/src/__tests__/coverage/clover.xml
          flags: client,${{ matrix.os }},${{ matrix.queryEngine }}
          name: client-${{ matrix.os }}-${{ matrix.queryEngine }}

      - name: Test packages/migrate
        if: ${{ contains(needs.detect_jobs_to_run.outputs.jobs, '-all-') || contains(needs.detect_jobs_to_run.outputs.jobs, '-migrate-') }}
        run: pnpm run test --testTimeout=40000
        working-directory: packages/migrate
        env:
          CI: true
          SKIP_GIT: true
          GITHUB_CONTEXT: ${{ toJson(github) }}
          JEST_JUNIT_SUITE_NAME: '${{ github.job }}/migrate/${{ matrix.os }}/node-${{ matrix.node }}/${{ matrix.queryEngine }}'
          JEST_JUNIT_UNIQUE_OUTPUT_NAME: true

      - uses: codecov/codecov-action@v3
        if: ${{ contains(needs.detect_jobs_to_run.outputs.jobs, '-all-') || contains(needs.detect_jobs_to_run.outputs.jobs, '-migrate-') }}
        with:
          files: ./packages/migrate/src/__tests__/coverage/clover.xml
          flags: migrate,${{ matrix.os }},${{ matrix.queryEngine }}
          name: migrate-${{ matrix.os }}-${{ matrix.queryEngine }}

      - name: Test packages/cli
        if: ${{ contains(needs.detect_jobs_to_run.outputs.jobs, '-all-') || contains(needs.detect_jobs_to_run.outputs.jobs, '-cli-') }}
        run: pnpm run test --testTimeout=40000
        working-directory: packages/cli
        env:
          CI: true
          SKIP_GIT: true
          GITHUB_CONTEXT: ${{ toJson(github) }}
          JEST_JUNIT_SUITE_NAME: '${{ github.job }}/cli/${{ matrix.os }}/node-${{ matrix.node }}/${{ matrix.queryEngine }}'
          JEST_JUNIT_UNIQUE_OUTPUT_NAME: true

      - uses: codecov/codecov-action@v3
        if: ${{ contains(needs.detect_jobs_to_run.outputs.jobs, '-all-') || contains(needs.detect_jobs_to_run.outputs.jobs, '-cli-') }}
        with:
          files: ./packages/cli/src/__tests__/coverage/clover.xml
          flags: cli,${{ matrix.os }},${{ matrix.queryEngine }}
          name: cli-${{ matrix.os }}-${{ matrix.queryEngine }}

      - name: Test packages/debug
        if: ${{ contains(needs.detect_jobs_to_run.outputs.jobs, '-all-') }}
        run: pnpm run test
        working-directory: packages/debug
        env:
          CI: true
          SKIP_GIT: true
          GITHUB_CONTEXT: ${{ toJson(github) }}
          JEST_JUNIT_SUITE_NAME: '${{ github.job }}/debug/${{ matrix.os }}/node-${{ matrix.node }}/${{ matrix.queryEngine }}'
          JEST_JUNIT_UNIQUE_OUTPUT_NAME: true

      - uses: codecov/codecov-action@v3
        if: ${{ contains(needs.detect_jobs_to_run.outputs.jobs, '-all-') }}
        with:
          files: ./packages/debug/src/__tests__/coverage/clover.xml
          flags: debug,${{ matrix.os }},library,binary
          name: debug-${{ matrix.os }}

      - name: Test packages/generator-helper
        if: ${{ contains(needs.detect_jobs_to_run.outputs.jobs, '-all-') }}
        run: pnpm run test
        working-directory: packages/generator-helper
        env:
          CI: true
          SKIP_GIT: true
          GITHUB_CONTEXT: ${{ toJson(github) }}
          JEST_JUNIT_SUITE_NAME: '${{ github.job }}/generator-helper/${{ matrix.os }}/node-${{ matrix.node }}/${{ matrix.queryEngine }}'
          JEST_JUNIT_UNIQUE_OUTPUT_NAME: true

      - uses: codecov/codecov-action@v3
        if: ${{ contains(needs.detect_jobs_to_run.outputs.jobs, '-all-') }}
        with:
          files: ./packages/generator-helper/src/__tests__/coverage/clover.xml
          flags: generator-helper,${{ matrix.os }},library,binary
          name: generator-helper-${{ matrix.os }}

      - name: Test packages/get-platform
        if: ${{ contains(needs.detect_jobs_to_run.outputs.jobs, '-all-') }}
        run: pnpm run test
        working-directory: packages/get-platform
        env:
          CI: true
          SKIP_GIT: true
          GITHUB_CONTEXT: ${{ toJson(github) }}
          JEST_JUNIT_SUITE_NAME: '${{ github.job }}/get-platform/${{ matrix.os }}/node-${{ matrix.node }}/${{ matrix.queryEngine }}'
          JEST_JUNIT_UNIQUE_OUTPUT_NAME: true

      - uses: codecov/codecov-action@v3
        if: ${{ contains(needs.detect_jobs_to_run.outputs.jobs, '-all-') }}
        with:
          files: ./packages/get-platform/src/__tests__/coverage/clover.xml
          flags: get-platform,${{ matrix.os }},library,binary
          name: get-platform-${{ matrix.os }}

      - name: Test packages/fetch-engine
        if: ${{ contains(needs.detect_jobs_to_run.outputs.jobs, '-all-') }}
        run: pnpm run test
        working-directory: packages/fetch-engine
        env:
          CI: true
          SKIP_GIT: true
          GITHUB_CONTEXT: ${{ toJson(github) }}
          JEST_JUNIT_SUITE_NAME: '${{ github.job }}/fetch-engine/${{ matrix.os }}/node-${{ matrix.node }}/${{ matrix.queryEngine }}'
          JEST_JUNIT_UNIQUE_OUTPUT_NAME: true

      - uses: codecov/codecov-action@v3
        if: ${{ contains(needs.detect_jobs_to_run.outputs.jobs, '-all-') }}
        with:
          files: ./packages/fetch-engine/src/__tests__/coverage/clover.xml
          flags: fetch-engine,${{ matrix.os }},library,binary
          name: fetch-engine-${{ matrix.os }}

      - name: Test packages/engines
        if: ${{ contains(needs.detect_jobs_to_run.outputs.jobs, '-all-') }}
        run: pnpm run test
        working-directory: packages/engines
        env:
          CI: true
          SKIP_GIT: true
          GITHUB_CONTEXT: ${{ toJson(github) }}
          JEST_JUNIT_SUITE_NAME: '${{ github.job }}/engines/${{ matrix.os }}/node-${{ matrix.node }}/${{ matrix.queryEngine }}'
          JEST_JUNIT_UNIQUE_OUTPUT_NAME: true

      - uses: codecov/codecov-action@v3
        if: ${{ contains(needs.detect_jobs_to_run.outputs.jobs, '-all-') }}
        with:
          files: ./packages/engines/src/__tests__/coverage/clover.xml
          flags: engines,${{ matrix.os }},library,binary
          name: engines-${{ matrix.os }}

      - name: Upload test results to BuildPulse for flaky test detection
        # Only run this step for branches where we have access to secrets.
        # Run this step even when the tests fail. Skip if the workflow is cancelled.
        if: env.HAS_BUILDPULSE_SECRETS == 'true' && !cancelled() && github.event_name == 'schedule'
        uses: Workshop64/buildpulse-action@main
        with:
          account: 17219288
          repository: 192925833
          path: packages
          key: ${{ secrets.BUILDPULSE_ACCESS_KEY_ID }}
          secret: ${{ secrets.BUILDPULSE_SECRET_ACCESS_KEY }}

      - uses: actions/upload-artifact@v3
        if: github.event_name == 'schedule'
        with:
          name: ${{ github.job }}_${{ matrix.os }}_node-${{ matrix.node }}_${{ matrix.queryEngine }}_junit.xml
          path: packages/*/junit*.xml<|MERGE_RESOLUTION|>--- conflicted
+++ resolved
@@ -55,6 +55,7 @@
 
 concurrency:
   group: ${{ github.workflow }}-${{ github.ref }}
+  # Don't cancel if it's on schedule (used for BuildPulse for flaky tests detection)
   cancel-in-progress: ${{ github.event_name != 'schedule' }}
 
 jobs:
@@ -74,22 +75,6 @@
       - id: detect
         run: ./.github/workflows/scripts/detect-jobs-to-run.js <<< '${{ steps.files.outputs.all }}'
 
-<<<<<<< HEAD
-=======
-  # From https://github.com/marketplace/actions/skip-duplicate-actions
-  # This action cleans up previously running instances of a workflow on the same branch.
-  # This accomplishes the task of automatically cancelling CI runs on pushes to the same branch,
-  # which is a common feature in most CI systems but currently not possible with GitHub actions.
-  cleanup-runs:
-    continue-on-error: true
-    runs-on: ubuntu-latest
-    if: "!startsWith(github.ref, 'refs/tags/') && !contains(github.actor, 'renovate') && github.event_name != 'schedule'"
-    steps:
-      - uses: fkirc/skip-duplicate-actions@v5
-        with:
-          cancel_others: 'true'
-
->>>>>>> 42087bfb
   #
   # Linting
   #
