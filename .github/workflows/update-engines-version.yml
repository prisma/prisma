--- conflicted
+++ resolved
@@ -41,21 +41,12 @@
           echo 'Checking that @prisma/engines-version have the published version @${{ github.event.inputs.version }}'
           pnpm --package=@prisma/ensure-npm-release dlx enr update -p @prisma/engines-version -u ${{ github.event.inputs.version }}
 
-<<<<<<< HEAD
-      #       - name: Check if version of @prisma/prisma-fmt-wasm is available on npm
-      #         # Only run for `latest` npm tag, as @prisma/prisma-fmt-wasm doesn't currently release on the `integration` tag
-      #         if: github.event.inputs.npmDistTag == 'latest'
-      #         run: |
-      #           echo 'Checking that @prisma/prisma-fmt-wasm have the published version @${{ github.event.inputs.version }}'
-      #           pnpm --package=@prisma/ensure-npm-release dlx enr update -p @prisma/prisma-fmt-wasm -u ${{ github.event.inputs.version }}
-=======
       - name: Check if version of @prisma/prisma-fmt-wasm is available on npm
         # Only run for `latest` npm tag, as @prisma/prisma-fmt-wasm doesn't currently release on the `integration` tag
         if: github.event.inputs.npmDistTag == 'latest'
         run: |
           echo 'Checking that @prisma/prisma-fmt-wasm have the published version @${{ github.event.inputs.version }}'
           pnpm --package=@prisma/ensure-npm-release dlx enr update -p @prisma/prisma-fmt-wasm -u ${{ github.event.inputs.version }}
->>>>>>> 1c05ee9b
 
       - name: Update the dependencies (@prisma/engines-version)
         uses: nick-fields/retry@v2
@@ -66,18 +57,6 @@
             echo 'Updating @prisma/engines-version to ${{ github.event.inputs.version }} using pnpm'
             pnpm update -r @prisma/engines-version@${{ github.event.inputs.version }}
 
-<<<<<<< HEAD
-      #       - name: Update the dependencies (@prisma/prisma-fmt-wasm)
-      #         # Only run for `latest` npm tag, as @prisma/prisma-fmt-wasm doesn't currently release on the `integration` tag
-      #         if: github.event.inputs.npmDistTag == 'latest'
-      #         uses: nick-fields/retry@v2
-      #         with:
-      #           timeout_minutes: 7
-      #           max_attempts: 3
-      #           command: |
-      #             echo 'Updating @prisma/prisma-fmt-wasm to ${{ github.event.inputs.version }} using pnpm'
-      #             pnpm update -r @prisma/prisma-fmt-wasm@${{ github.event.inputs.version }}
-=======
       - name: Update the dependencies (@prisma/prisma-fmt-wasm)
         # Only run for `latest` npm tag, as @prisma/prisma-fmt-wasm doesn't currently release on the `integration` tag
         if: github.event.inputs.npmDistTag == 'latest'
@@ -88,7 +67,6 @@
           command: |
             echo 'Updating @prisma/prisma-fmt-wasm to ${{ github.event.inputs.version }} using pnpm'
             pnpm update -r @prisma/prisma-fmt-wasm@${{ github.event.inputs.version }}
->>>>>>> 1c05ee9b
 
       - name: Extract Engine Commit hash from version
         id: extract-engine-commit-hash
