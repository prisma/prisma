name: Update Engines Version
on:
  workflow_dispatch:
    inputs:
      version:
        description: 'Version to check and update the engines version'
        required: true
      npmDistTag:
        description: 'npm tag used for `@prisma/engines-version` in prisma/engines-wrapper repo (`latest` or `integration`)'
        required: true
        type: choice
        options:
          - latest
          - integration

jobs:
  update_engines:
    name: 'Check and update @prisma/engines-version@${{ github.event.inputs.version }}'
    runs-on: ubuntu-latest
    steps:
      - name: Print workflow_dispatch input
        env:
          THE_INPUT: '${{ toJson(github.event.inputs) }}'
        run: |
          echo $THE_INPUT

      - uses: actions/checkout@v3

      - uses: pnpm/action-setup@v2.2.2
        with:
          version: 7

      - uses: actions/setup-node@v3
        with:
          cache: 'pnpm'
          node-version: '16'

      # This step uses `@prisma/ensure-npm-release` (abbv. `enr`) https://github.com/prisma/ensure-npm-release
      - name: Check if version of @prisma/engines-version is available on npm
        run: |
          echo 'Checking that @prisma/engines-version have the published version @${{ github.event.inputs.version }}'
          pnpm --package=@prisma/ensure-npm-release dlx enr update -p @prisma/engines-version -u ${{ github.event.inputs.version }}

<<<<<<< HEAD
      - name: Check if version is available on npm
=======
      - name: Check if version of @prisma/prisma-fmt-wasm is available on npm
>>>>>>> 942658c4
        # Only run for `latest` npm tag, as @prisma/prisma-fmt-wasm doesn't currently release on the `integration` tag
        if: github.event.inputs.npmDistTag == 'latest'
        run: |
          echo 'Checking that @prisma/prisma-fmt-wasm have the published version @${{ github.event.inputs.version }}'
          pnpm --package=@prisma/ensure-npm-release dlx enr update -p @prisma/prisma-fmt-wasm -u ${{ github.event.inputs.version }}

      - name: Update the dependencies (@prisma/engines-version)
        uses: nick-fields/retry@v2
        with:
          timeout_minutes: 7
          max_attempts: 3
          command: |
            echo 'Updating @prisma/engines-version to ${{ github.event.inputs.version }} using pnpm'
            pnpm update -r @prisma/engines-version@${{ github.event.inputs.version }}

      - name: Update the dependencies (@prisma/prisma-fmt-wasm)
        # Only run for `latest` npm tag, as @prisma/prisma-fmt-wasm doesn't currently release on the `integration` tag
        if: github.event.inputs.npmDistTag == 'latest'
        uses: nick-fields/retry@v2
        with:
          timeout_minutes: 7
          max_attempts: 3
          command: |
            echo 'Updating @prisma/prisma-fmt-wasm to ${{ github.event.inputs.version }} using pnpm'
            pnpm update -r @prisma/prisma-fmt-wasm@${{ github.event.inputs.version }}

      - name: Extract Engine Commit hash from version
        id: extract-engine-commit-hash
        uses: actions/github-script@v6
        with:
          script: |
            const hash = context.payload.inputs.version.split('.').pop()
            core.setOutput('hash', hash)

      # "Normal" Engine PR
      # Will be automerged if tests are passing
      - name: Create Pull Request
        id: cpr
        if: github.event.inputs.npmDistTag == 'latest'
        uses: peter-evans/create-pull-request@v4
        with:
          token: ${{ secrets.BOT_TOKEN }}
          commit-message: 'chore(deps): update engines to ${{ github.event.inputs.version }}'
          committer: 'Prismo <prismabots@gmail.com>'
          author: 'Prismo <prismabots@gmail.com>'
          branch: deps/engines-${{ github.event.inputs.version }}
          delete-branch: true
          labels: automerge
          title: 'chore(deps): update engines to ${{ github.event.inputs.version }}'
          body: |
            This automatic PR updates the engines to version `${{ github.event.inputs.version }}`. This will get automatically merged if all the tests pass.
            ## Packages
            | Package | NPM URL |
            |---------|---------|
            |`@prisma/engines-version`| https://npmjs.com/package/@prisma/engines-version/v/${{ github.event.inputs.version }}|
            |`@prisma/prisma-fmt-wasm`| https://npmjs.com/package/@prisma/prisma-fmt-wasm/v/${{ github.event.inputs.version }}|
            ## Engines commit
            [`prisma/prisma-engines@${{ steps.extract-engine-commit-hash.outputs.hash }}`](https://github.com/prisma/prisma-engines/commit/${{ steps.extract-engine-commit-hash.outputs.hash }})
      
      - name: PR url
        if: github.event.inputs.npmDistTag == 'latest'
        run: |
          echo "Pull Request URL - ${{ steps.cpr.outputs.pull-request-url }}"
      
      - name: Sleep for 5 seconds
        if: github.event.inputs.npmDistTag == 'latest'
        run: sleep 5s
        shell: bash
      
      - name: Auto approve Pull Request (to trigger automerge if tests passing)
        if: github.event.inputs.npmDistTag == 'latest' && steps.cpr.outputs.pull-request-operation == 'created'
        uses: juliangruber/approve-pull-request-action@v1
        with:
          github-token: ${{ secrets.GITHUB_TOKEN }}
          number: ${{ steps.cpr.outputs.pull-request-number }}

      # Integration Engine PR for end to end testing (From prisma/prisma-engines to prisma/prisma and finally npm)
      # This will create a draft PR as we don't want to merge it
      # But we want to publish it to npm
      # For that we can create an `integration/` branch
      - name: Create Pull Request for Integration Engine
        id: cpr-integration
        if: github.event.inputs.npmDistTag == 'integration'
        uses: peter-evans/create-pull-request@v4
        with:
          token: ${{ secrets.BOT_TOKEN }}
          commit-message: 'chore(deps): update engines to ${{ github.event.inputs.version }}'
          committer: 'Prismo <prismabots@gmail.com>'
          author: 'Prismo <prismabots@gmail.com>'
          branch: integration/engines-${{ github.event.inputs.version }}
          delete-branch: true
          draft: true
          title: 'chore(Automated Integration PR): update engines to ${{ github.event.inputs.version }}'
          body: |
            This automatic integration PR updates the engines to version `${{ github.event.inputs.version }}`. This PR should normally not be merged.
            ## Packages
            | Package | NPM URL |
            |---------|---------|
            |`@prisma/engines-version`| https://npmjs.com/package/@prisma/engines-version/v/${{ github.event.inputs.version }}|
            |`@prisma/prisma-fmt-wasm`| https://npmjs.com/package/@prisma/prisma-fmt-wasm/v/${{ github.event.inputs.version }}|
            ## Engines commit
            [`prisma/prisma-engines@${{ steps.extract-engine-commit-hash.outputs.hash }}`](https://github.com/prisma/prisma-engines/commit/${{ steps.extract-engine-commit-hash.outputs.hash }})

      - name: 'Set current job url in SLACK_FOOTER env var'
        if: ${{ failure() }}
        run: echo "SLACK_FOOTER=<$GITHUB_SERVER_URL/$GITHUB_REPOSITORY/actions/runs/$GITHUB_RUN_ID|Click here to go to the job logs>" >> $GITHUB_ENV

      - name: Slack Notification on Failure
        if: ${{ failure() }}
        uses: rtCamp/action-slack-notify@v2.2.0
        env:
          SLACK_TITLE: 'Update Engines Version failed :x:'
          SLACK_COLOR: '#FF0000'
          SLACK_WEBHOOK: ${{ secrets.SLACK_WEBHOOK }}
          SLACK_CHANNEL: feed-prisma-failures
          SLACK_USERNAME: Prismo
          SLACK_ICON_EMOJI: ':boom:'
          SLACK_MSG_AUTHOR: prisma-bot<|MERGE_RESOLUTION|>--- conflicted
+++ resolved
@@ -41,11 +41,7 @@
           echo 'Checking that @prisma/engines-version have the published version @${{ github.event.inputs.version }}'
           pnpm --package=@prisma/ensure-npm-release dlx enr update -p @prisma/engines-version -u ${{ github.event.inputs.version }}
 
-<<<<<<< HEAD
-      - name: Check if version is available on npm
-=======
       - name: Check if version of @prisma/prisma-fmt-wasm is available on npm
->>>>>>> 942658c4
         # Only run for `latest` npm tag, as @prisma/prisma-fmt-wasm doesn't currently release on the `integration` tag
         if: github.event.inputs.npmDistTag == 'latest'
         run: |
@@ -104,17 +100,17 @@
             |`@prisma/prisma-fmt-wasm`| https://npmjs.com/package/@prisma/prisma-fmt-wasm/v/${{ github.event.inputs.version }}|
             ## Engines commit
             [`prisma/prisma-engines@${{ steps.extract-engine-commit-hash.outputs.hash }}`](https://github.com/prisma/prisma-engines/commit/${{ steps.extract-engine-commit-hash.outputs.hash }})
-      
+
       - name: PR url
         if: github.event.inputs.npmDistTag == 'latest'
         run: |
           echo "Pull Request URL - ${{ steps.cpr.outputs.pull-request-url }}"
-      
+
       - name: Sleep for 5 seconds
         if: github.event.inputs.npmDistTag == 'latest'
         run: sleep 5s
         shell: bash
-      
+
       - name: Auto approve Pull Request (to trigger automerge if tests passing)
         if: github.event.inputs.npmDistTag == 'latest' && steps.cpr.outputs.pull-request-operation == 'created'
         uses: juliangruber/approve-pull-request-action@v1
