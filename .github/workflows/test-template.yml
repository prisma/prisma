--- conflicted
+++ resolved
@@ -672,11 +672,7 @@
         run: |
           echo "PRISMA_CLIENT_ENGINE_TYPE=${{ matrix.queryEngine }}" >> $GITHUB_ENV
 
-<<<<<<< HEAD
-      - run: docker-compose -f docker/docker-compose.yml up --detach postgres mysql mariadb mssql tidb
-=======
-      - run: docker compose -f docker/docker-compose.yml up --detach postgres mysql mariadb mssql
->>>>>>> 19b84321
+      - run: docker compose -f docker/docker-compose.yml up --detach postgres mysql mariadb mssql tidb
 
       - uses: pnpm/action-setup@v2.2.4
         with:
