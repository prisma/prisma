name: CI Template job

on:
  workflow_call:
    inputs:
      reason:
        description: |
          Reason why this workflow was called. Could be "buildpulse" for
          flaky tests detection or "daily-test" for scheduled full builds,
          "CI" for normal pushes/PRs
        type: string
        required: false
        default: CI
      jobTimeout:
        description: Timeout for the jobs. Default is 35 minutes
        type: number
        default: 35
        required: false
      jobsToRun:
        description: Jobs to run. See .github/workflows/scripts/detect-jobs-to-run.js script
        type: string
        default: '-all-'
        required: false
      queryEngine:
        description: List of query engines to run tests on as JSON array
        type: string
        default: '["library", "binary"]'
      pnpmVersion:
        description: pnpm package manager version
        type: string
        default: '8'
      engineHash:
        description: Customly-built engine hash to use
        type: string
        required: false
    secrets:
      BUILDPULSE_ACCESS_KEY_ID:
        required: false
      BUILDPULSE_SECRET_ACCESS_KEY:
        required: false
      BOT_TOKEN:
        required: false

env:
  HAS_BUILDPULSE_SECRETS: ${{ secrets.BUILDPULSE_ACCESS_KEY_ID != '' && secrets.BUILDPULSE_SECRET_ACCESS_KEY != '' }}
  PRISMA_TELEMETRY_INFORMATION: 'prisma test.yml'
  # To hide "Update available 0.0.0 -> x.x.x"
  PRISMA_HIDE_UPDATE_MESSAGE: true

concurrency:
  group: ${{ github.workflow }}-${{ github.ref }}
  # Don't cancel if called from buildpulse workflow
  cancel-in-progress: ${{ inputs.reason != 'buildpulse' }}

jobs:
  #
  # Linting
  #
  lint:
    name: Lint
    timeout-minutes: 7
    runs-on: ubuntu-latest

    steps:
      - uses: actions/checkout@v4

      - name: Install & build
        uses: ./.github/actions/setup
        with:
          node-version: 20
          pnpm-version: ${{ inputs.pnpmVersion }}
          engine-hash: ${{ inputs.engineHash }}
          skip-tsc: false

      # https://github.com/actions/toolkit/blob/master/docs/commands.md#problem-matchers
      # Matchers are added in setup-node
      # https://github.com/actions/setup-node/blob/bacd6b4b3ac3127b28a1e1920c23bf1c2cadbb85/src/main.ts#L54-L60
      - name: Disable GitHub annotations from linting
        run: |
          echo "::remove-matcher owner=eslint-compact::"
          echo "::remove-matcher owner=eslint-stylish::"

      - name: Run eslint
        run: pnpm run lint
        working-directory: ./

      - name: Run prettier-check
        run: pnpm run prettier-check
        working-directory: ./

      - name: Run check-engines-override
        run: pnpm run check-engines-override
        working-directory: ./

  #
  # CLIENT (functional and legacy tests without types test)
  #
  client:
    name: Client func&legacy-notypes
    timeout-minutes: ${{ inputs.jobTimeout }}
    runs-on: ubuntu-latest
    if: |
      contains(inputs.jobsToRun, '-all-') || 
      contains(inputs.jobsToRun, '-client-')
    strategy:
      fail-fast: false
      matrix:
        shard: ['1/5', '2/5', '3/5', '4/5', '5/5']
        queryEngine: ${{ fromJson(inputs.queryEngine) }}
        node: [16, 18, 20]
        previewFeatures: ['', 'relationJoins']
    env:
      NODE_OPTIONS: '--max-old-space-size=8096'
      JEST_JUNIT_SUITE_NAME: 'client/functional'
      JEST_JUNIT_UNIQUE_OUTPUT_NAME: true
    steps:
      - uses: actions/checkout@v4

      - name: Set CLI Engine Type
        run: |
          echo "PRISMA_CLI_QUERY_ENGINE_TYPE=${{ matrix.queryEngine }}" >> "$GITHUB_ENV"

      - name: Set Client Engine Type
        run: |
          echo "PRISMA_CLIENT_ENGINE_TYPE=${{ matrix.queryEngine }}" >> "$GITHUB_ENV"

      - name: Start Docker Compose Services
        uses: nick-fields/retry@v2
        with:
          timeout_minutes: 10
          max_attempts: 5
          retry_wait_seconds: 120
          command: docker compose -f docker/docker-compose.yml up --wait --detach postgres postgres_isolated mysql mysql_isolated mssql mongo cockroachdb vitess-8

      - name: Install & build
        uses: ./.github/actions/setup
        with:
          node-version: ${{ matrix.node }}
          pnpm-version: ${{ inputs.pnpmVersion }}
          engine-hash: ${{ inputs.engineHash }}
          # Fails if set to true
          skip-tsc: false

      # Run the functional test suite
      - run: pnpm run test:functional --silent --shard ${{ matrix.shard }} --engine-type ${{ matrix.queryEngine }} --preview-features "${{ matrix.previewFeatures }}"
        if: |
          contains(inputs.jobsToRun, '-all-') || 
          contains(inputs.jobsToRun, '-client-')
        working-directory: packages/client
      # And run  all the other tests (except the types tests)
      - run: pnpm run test-notypes --silent --shard ${{ matrix.shard }}
        if: |
          contains(inputs.jobsToRun, '-all-') || 
          contains(inputs.jobsToRun, '-client-')
        working-directory: packages/client

      - uses: codecov/codecov-action@v3
        with:
          files: ./packages/client/src/__tests__/coverage/clover.xml
          flags: client,ubuntu,${{ matrix.queryEngine }}
          name: client-ubuntu-${{ matrix.queryEngine }}

      - name: Upload test results to BuildPulse for flaky test detection
        # Only run this step for branches where we have access to secrets.
        # Run this step even when the tests fail. Skip if the workflow is cancelled.
        if: env.HAS_BUILDPULSE_SECRETS == 'true' && !cancelled() && inputs.reason == 'buildpulse'
        uses: buildpulse/buildpulse-action@v0.11.0
        with:
          account: 17219288
          repository: 192925833
          path: packages/*/junit*.xml
          key: ${{ secrets.BUILDPULSE_ACCESS_KEY_ID }}
          secret: ${{ secrets.BUILDPULSE_SECRET_ACCESS_KEY }}

  #
  # CLIENT (functional tests with mini-proxy)
  #
  client-miniproxy:
    name: Client (func/mini-proxy)
    timeout-minutes: ${{ inputs.jobTimeout }}
    runs-on: ubuntu-latest
    if: |
      contains(inputs.jobsToRun, '-all-') ||
      contains(inputs.jobsToRun, '-client-')
    strategy:
      fail-fast: false
      matrix:
        shard: ['1/6', '2/6', '3/6', '4/6', '5/6', '6/6']
        node: [16, 18, 20]
    steps:
      - uses: actions/checkout@v4

      - name: Start Docker Compose Services
        uses: nick-fields/retry@v2
        with:
          timeout_minutes: 10
          max_attempts: 5
          retry_wait_seconds: 120
          command: docker compose -f docker/docker-compose.yml up --wait --detach postgres mysql mssql mongo cockroachdb vitess-8

      - name: Install & build
        uses: ./.github/actions/setup
        with:
          node-version: ${{ matrix.node }}
          pnpm-version: ${{ inputs.pnpmVersion }}
          engine-hash: ${{ inputs.engineHash }}
          # Fails if set to true
          skip-tsc: false

      - run: pnpm run test:functional --data-proxy --shard ${{ matrix.shard }}
        working-directory: packages/client
        env:
          NODE_OPTIONS: '--max-old-space-size=8096'
          JEST_JUNIT_SUITE_NAME: 'client/functional'
          JEST_JUNIT_UNIQUE_OUTPUT_NAME: true

      - run: pnpm run test:functional --data-proxy --client-runtime edge --shard ${{ matrix.shard }}
        working-directory: packages/client
        env:
          NODE_OPTIONS: '--max-old-space-size=8096'
          JEST_JUNIT_SUITE_NAME: 'client/functional'
          JEST_JUNIT_UNIQUE_OUTPUT_NAME: true

      - uses: codecov/codecov-action@v3
        with:
          files: ./packages/client/src/__tests__/coverage/clover.xml
          flags: client,ubuntu,dataproxy
          name: client-ubuntu-dataproxy

      - name: Upload test results to BuildPulse for flaky test detection
        # Only run this step for branches where we have access to secrets.
        # Run this step even when the tests fail. Skip if the workflow is cancelled.
        if: env.HAS_BUILDPULSE_SECRETS == 'true' && !cancelled() && inputs.reason == 'buildpulse'
        uses: buildpulse/buildpulse-action@v0.11.0
        with:
          account: 17219288
          repository: 192925833
          path: packages/*/junit*.xml
          key: ${{ secrets.BUILDPULSE_ACCESS_KEY_ID }}
          secret: ${{ secrets.BUILDPULSE_SECRET_ACCESS_KEY }}

  #
  # CLIENT (functional tests with driver adapters)
  #
  client-driveradapters:
    name: Client (func/adapters)
    timeout-minutes: ${{ inputs.jobTimeout }}
    runs-on: ubuntu-latest
    if: |
      contains(inputs.jobsToRun, '-all-') ||
      contains(inputs.jobsToRun, '-client-')
    strategy:
      fail-fast: false
      matrix:
<<<<<<< HEAD
        clientRuntime: ['node', 'wasm']
        flavor: ['js_pg', 'js_neon', 'js_libsql', 'js_planetscale']
=======
        engine-type: ['library', 'wasm']
        adapter: ['js_pg', 'js_neon', 'js_libsql', 'js_planetscale']
>>>>>>> b4d0efaa
        shard: ['1/6', '2/6', '3/6', '4/6', '5/6', '6/6']
        node: [20] #[16, 18, 20]
        previewFeatures: ['driverAdapters', 'driverAdapters,relationJoins']
        exclude:
          # Exclude relationJoins tests with WASM because the WASM engine does not include the necessary changes yet.
          - clientRuntime: 'wasm'
            previewFeatures: 'driverAdapters,relationJoins'
    steps:
      - uses: actions/checkout@v4

      - name: Start Docker Compose Services
        uses: nick-fields/retry@v2
        with:
          timeout_minutes: 10
          max_attempts: 5
          retry_wait_seconds: 120
          command: docker compose -f docker/docker-compose.yml up --wait --detach postgres neon_wsproxy planetscale_proxy

      - name: Install & build
        uses: ./.github/actions/setup
        with:
          node-version: ${{ matrix.node }}
          pnpm-version: ${{ inputs.pnpmVersion }}
          engine-hash: ${{ inputs.engineHash }}
          skip-tsc: false

<<<<<<< HEAD
      - run: pnpm run test:functional --flavor ${{ matrix.flavor }} --shard ${{ matrix.shard }} --client-runtime ${{ matrix.clientRuntime }} --preview-features ${{ matrix.previewFeatures }} --runInBand
=======
      - run: pnpm run test:functional --adapter ${{ matrix.adapter }} --shard ${{ matrix.shard }} --engine-type ${{ matrix.engine-type }} --preview-features ${{ matrix.previewFeatures }} --runInBand
>>>>>>> b4d0efaa
        working-directory: packages/client
        env:
          PRISMA_DISABLE_QUAINT_EXECUTORS: true, # ensures quaint runs no queries
          NODE_NO_WARNINGS: 1 # hides undici websocket warnings
          NODE_OPTIONS: '--max-old-space-size=8096'
          JEST_JUNIT_SUITE_NAME: 'client/functional'
          JEST_JUNIT_UNIQUE_OUTPUT_NAME: true

      - uses: codecov/codecov-action@v3
        with:
          files: ./packages/client/src/__tests__/coverage/clover.xml
          flags: client,ubuntu,driveradapters
          name: client-ubuntu-driveradapters

      - name: Upload test results to BuildPulse for flaky test detection
        # Only run this step for branches where we have access to secrets.
        # Run this step even when the tests fail. Skip if the workflow is cancelled.
        if: env.HAS_BUILDPULSE_SECRETS == 'true' && !cancelled() && inputs.reason == 'buildpulse'
        uses: buildpulse/buildpulse-action@v0.11.0
        with:
          account: 17219288
          repository: 192925833
          path: packages/*/junit*.xml
          key: ${{ secrets.BUILDPULSE_ACCESS_KEY_ID }}
          secret: ${{ secrets.BUILDPULSE_SECRET_ACCESS_KEY }}

  #
  # CLIENT (memory tests)
  #
  client-memory:
    name: Client (memory tests)
    timeout-minutes: ${{ inputs.jobTimeout }}
    runs-on: ubuntu-latest
    if: |
      contains(inputs.jobsToRun, '-all-') ||
      contains(inputs.jobsToRun, '-client-')
    strategy:
      fail-fast: false
      matrix:
        queryEngine: ['library'] # TODO: binary engine is leaking at the moment
        node: [16, 18, 20]
    steps:
      - uses: actions/checkout@v4

      - name: Start Docker Compose Services
        uses: nick-fields/retry@v2
        with:
          timeout_minutes: 10
          max_attempts: 5
          retry_wait_seconds: 120
          command: docker compose -f docker/docker-compose.yml up --wait --detach postgres # mysql mysql_isolated mssql mongo cockroachdb

      - name: Install & build
        uses: ./.github/actions/setup
        with:
          node-version: ${{ matrix.node }}
          pnpm-version: ${{ inputs.pnpmVersion }}
          engine-hash: ${{ inputs.engineHash }}
          skip-tsc: true

      - run: pnpm run test:memory
        working-directory: packages/client

      - uses: actions/github-script@v7
        if: ${{ failure() && github.event_name == 'pull_request' }}
        id: upload-report
        env:
          NODE_VERSION: ${{ matrix.node }}
        with:
          github-token: ${{ secrets.BOT_TOKEN }}
          script: |
            const fs = require('fs')
            const nodeVersion = process.env.NODE_VERSION
            const reportPath = `client-memory-test/${context.issue.number}/${context.sha}.${nodeVersion}.html`
            const url = `https://prisma.github.io/ci-reports/${reportPath}`
            const localReport = './packages/client/tests/memory/memory-report.html'
            if (fs.existsSync(localReport)) {
              await github.rest.repos.createOrUpdateFileContents({
                owner: 'prisma',
                repo: 'ci-reports',
                branch: 'gh-pages',
                path: reportPath,
                message: `Add memory results for PR ${context.issue.number}`,
                content: fs.readFileSync(localReport, 'base64'),
              });
              core.setOutput('url', url);
            }

      - name: Find report comment
        uses: peter-evans/find-comment@v2
        id: fc
        if: ${{ always() && github.event_name == 'pull_request' }}
        with:
          issue-number: ${{ github.event.pull_request.number }}
          comment-author: 'github-actions[bot]'
          body-includes: 'Client memory tests, node ${{ matrix.node}}, ${{ matrix.queryEngine }}:'

      - name: Create or update remote comment (failure)
        uses: peter-evans/create-or-update-comment@v3
        if: ${{ failure() && steps.upload-report.outputs.url }}
        with:
          comment-id: ${{ steps.fc.outputs.comment-id }}
          issue-number: ${{ github.event.pull_request.number }}
          body: |
            Client memory tests, node ${{ matrix.node}}, ${{ matrix.queryEngine }}:

            ❌ Failure, [see report](${{ steps.upload-report.outputs.url }}).
          edit-mode: replace

      - name: Create or update remote comment (success)
        uses: peter-evans/create-or-update-comment@v3
        if: ${{ success() && steps.fc.outputs.comment-id != '' }}
        with:
          comment-id: ${{ steps.fc.outputs.comment-id }}
          issue-number: ${{ github.event.pull_request.number }}
          body: |
            Client memory tests, node ${{ matrix.node}}, ${{ matrix.queryEngine }}:

            ✅ Success
          edit-mode: replace

  #
  # CLIENT test:e2e
  #
  client-e2e:
    name: Client (test:e2e)
    timeout-minutes: 35
    runs-on: ${{ matrix.os }}
    if: |
      contains(inputs.jobsToRun, '-all-') ||
      contains(inputs.jobsToRun, '-client-e2e-')
    strategy:
      fail-fast: false
      matrix:
        os: [ubuntu-latest]
        # The Node.js version here is only used for the GitHub Actions job
        # The version used by the tests is actually defined in
        # ./packages/client/tests/e2e/_utils/standard.dockerfile
        node: [20]
    steps:
      - uses: actions/checkout@v4

      # Not currently needed, but we might need it in the future
      - name: Start Docker Compose Services
        uses: nick-fields/retry@v2
        with:
          timeout_minutes: 10
          max_attempts: 5
          retry_wait_seconds: 120
          command: docker compose -f docker/docker-compose.yml up --wait --detach postgres mysql mssql mongo cockroachdb vitess-8

      - name: Install & build
        uses: ./.github/actions/setup
        with:
          node-version: ${{ matrix.node }}
          pnpm-version: ${{ inputs.pnpmVersion }}
          engine-hash: ${{ inputs.engineHash }}
          # Fails if set to true
          skip-tsc: false

      - run: pnpm run test:e2e --skipBuild --verbose --runInBand
        working-directory: packages/client
        env:
          NODE_OPTIONS: '--max-old-space-size=8096'

  #
  # CLIENT test:functional:code --relation-mode-tests-only for `relationMode-in-separate-gh-action` tests
  #
  client-relationMode:
    name: Client (func/relationMode)
    timeout-minutes: 60
    runs-on: ${{ matrix.os }}
    if: |
      contains(inputs.jobsToRun, '-all-') ||
      contains(inputs.jobsToRun, '-client-')
    strategy:
      fail-fast: false
      matrix:
        relationMode: ['', 'foreignKeys', 'prisma']
        os: [ubuntu-latest]
        node: [16]
    env:
      NODE_OPTIONS: '--max-old-space-size=8096'
      JEST_JUNIT_SUITE_NAME: 'client/functional'
      JEST_JUNIT_UNIQUE_OUTPUT_NAME: true
    steps:
      - uses: actions/checkout@v4

      - name: Set RELATION_MODE custom test env var
        run: |
          echo "RELATION_MODE=${{ matrix.relationMode }}"
          if [ -n "${{ matrix.relationMode }}" ]; 
            then echo "RELATION_MODE=${{ matrix.relationMode }}" >> "$GITHUB_ENV";
          fi

      - name: Start Docker Compose Services
        uses: nick-fields/retry@v2
        with:
          timeout_minutes: 10
          max_attempts: 5
          retry_wait_seconds: 120
          command: docker compose -f docker/docker-compose.yml up --wait --detach postgres mysql mssql mongo cockroachdb vitess-8

      - name: Install & build
        uses: ./.github/actions/setup
        with:
          node-version: ${{ matrix.node }}
          pnpm-version: ${{ inputs.pnpmVersion }}
          engine-hash: ${{ inputs.engineHash }}
          skip-tsc: true

      # shouldn't take more than 15 minutes
      - name: 1 to 1
        run: pnpm run test:functional:code --silent --relation-mode-tests-only relationMode-in-separate-gh-action/tests_1-to-1.ts
        working-directory: packages/client

      # shouldn't take more than 15 minutes
      - name: 1 to n
        run: pnpm run test:functional:code --silent --relation-mode-tests-only relationMode-in-separate-gh-action/tests_1-to-n.ts
        working-directory: packages/client

      # shouldn't take more than 15 minutes
      - name: m to n (SQL databases)
        run: pnpm run test:functional:code --silent --relation-mode-tests-only relationMode-in-separate-gh-action/tests_m-to-n.ts
        working-directory: packages/client

      - name: m to n (MongoDB)
        run: pnpm run test:functional:code --silent --relation-mode-tests-only relationMode-in-separate-gh-action/tests_m-to-n-MongoDB.ts
        working-directory: packages/client

      - name: Upload test results to BuildPulse for flaky test detection
        # Only run this step for branches where we have access to secrets.
        # Run this step even when the tests fail. Skip if the workflow is cancelled.
        if: env.HAS_BUILDPULSE_SECRETS == 'true' && !cancelled() && inputs.reason == 'buildpulse'
        uses: buildpulse/buildpulse-action@v0.11.0
        with:
          account: 17219288
          repository: 192925833
          path: packages/*/junit*.xml
          key: ${{ secrets.BUILDPULSE_ACCESS_KEY_ID }}
          secret: ${{ secrets.BUILDPULSE_SECRET_ACCESS_KEY }}

  #
  # CLIENT (legacy types tests only)
  #
  client-legacy-types:
    name: Client (legacy types)
    timeout-minutes: 15
    runs-on: ubuntu-latest
    if: |
      contains(inputs.jobsToRun, '-all-') ||
      contains(inputs.jobsToRun, '-client-')
    strategy:
      fail-fast: false
      matrix:
        node: [16]
    steps:
      - uses: actions/checkout@v4

      - name: Install & build
        uses: ./.github/actions/setup
        with:
          node-version: ${{ matrix.node }}
          pnpm-version: ${{ inputs.pnpmVersion }}
          engine-hash: ${{ inputs.engineHash }}
          # Fails if set to true
          skip-tsc: false

      - run: pnpm run test src/__tests__/types/types.test.ts
        working-directory: packages/client

      - uses: codecov/codecov-action@v3
        with:
          files: ./packages/client/src/__tests__/coverage/clover.xml
          flags: client-legacy-types,ubuntu,library,binary
          name: client-legacy-types-ubuntu

  #
  # WORKSPACE-TYPES
  #
  workspace-types:
    name: Workspace types
    timeout-minutes: 15
    runs-on: ubuntu-latest
    strategy:
      fail-fast: false
      matrix:
        node: [16]
    steps:
      - uses: actions/checkout@v4

      - name: Install & build
        uses: ./.github/actions/setup
        with:
          node-version: ${{ matrix.node }}
          pnpm-version: ${{ inputs.pnpmVersion }}
          skip-tsc: true
          engine-hash: ${{ inputs.engineHash }}

      - run: pnpm tsc -p tsconfig.utils.typecheck.json

  #
  # INTEGRATION-TESTS
  #
  integration-tests:
    name: Integration tests
    timeout-minutes: 20
    runs-on: ubuntu-latest
    if: |
      contains(inputs.jobsToRun, '-all-') ||
      contains(inputs.jobsToRun, '-integration-tests-')
    strategy:
      fail-fast: false
      matrix:
        queryEngine: ${{ fromJson(inputs.queryEngine) }}
        node: [16]
    steps:
      - uses: actions/checkout@v4

      - name: Set CLI Engine Type
        run: |
          echo "PRISMA_CLI_QUERY_ENGINE_TYPE=${{ matrix.queryEngine }}" >> "$GITHUB_ENV"

      - name: Set Client Engine Type
        run: |
          echo "PRISMA_CLIENT_ENGINE_TYPE=${{ matrix.queryEngine }}" >> "$GITHUB_ENV"

      - name: Start Docker Compose Services
        uses: nick-fields/retry@v2
        with:
          timeout_minutes: 10
          max_attempts: 5
          retry_wait_seconds: 120
          command: docker compose -f docker/docker-compose.yml up --wait --detach postgres mysql mariadb mssql

      - name: Install & build
        uses: ./.github/actions/setup
        with:
          node-version: ${{ matrix.node }}
          pnpm-version: ${{ inputs.pnpmVersion }}
          engine-hash: ${{ inputs.engineHash }}
          skip-tsc: true

      - run: pnpm run test
        working-directory: packages/integration-tests

      - uses: codecov/codecov-action@v3
        with:
          files: ./packages/integration-tests/src/__tests__/coverage/clover.xml
          flags: integration-tests,${{ matrix.node }},${{ matrix.queryEngine }}
          name: integration-tests-${{ matrix.node }}-${{ matrix.queryEngine }}

  #
  # `@prisma/internals`
  #
  internals:
    name: '@prisma/internals'
    timeout-minutes: 15
    runs-on: ${{ matrix.os }}
    if: |
      contains(inputs.jobsToRun, '-all-') ||
      contains(inputs.jobsToRun, '-internals-')
    strategy:
      fail-fast: false
      matrix:
        queryEngine: ${{ fromJson(inputs.queryEngine) }}
        os: [ubuntu-latest]
        node: [16, 18, 20]
    steps:
      - uses: actions/checkout@v4

      - name: Start Docker Compose Services
        uses: nick-fields/retry@v2
        with:
          timeout_minutes: 10
          max_attempts: 5
          retry_wait_seconds: 120
          command: docker compose -f docker/docker-compose.yml up --wait --detach postgres mysql mssql

      - name: Set CLI Engine Type
        run: |
          echo "PRISMA_CLI_QUERY_ENGINE_TYPE=${{ matrix.queryEngine }}" >> "$GITHUB_ENV"

      - name: Set Client Engine Type
        run: |
          echo "PRISMA_CLIENT_ENGINE_TYPE=${{ matrix.queryEngine }}" >> "$GITHUB_ENV"

      - name: Install & build
        uses: ./.github/actions/setup
        with:
          node-version: ${{ matrix.node }}
          pnpm-version: ${{ inputs.pnpmVersion }}
          engine-hash: ${{ inputs.engineHash }}
          skip-tsc: true

      - run: pnpm run test
        working-directory: packages/internals

      - uses: codecov/codecov-action@v3
        with:
          files: ./packages/internals/src/__tests__/coverage/clover.xml
          flags: internals,${{ matrix.os }},${{ matrix.queryEngine }}
          name: internals-${{ matrix.os }}-${{ matrix.queryEngine }}

  #
  # MIGRATE
  #
  migrate:
    name: Migrate
    timeout-minutes: 15
    runs-on: ${{ matrix.os }}
    if: |
      contains(inputs.jobsToRun, '-all-') ||
      contains(inputs.jobsToRun, '-migrate-')
    strategy:
      fail-fast: false
      matrix:
        queryEngine: ${{ fromJson(inputs.queryEngine) }}
        os: [ubuntu-latest]
        node: [16, 18, 20]
    steps:
      - uses: actions/checkout@v4

      - name: Start Docker Compose Services
        uses: nick-fields/retry@v2
        with:
          timeout_minutes: 10
          max_attempts: 5
          retry_wait_seconds: 120
          command: docker compose -f docker/docker-compose.yml up --wait --detach postgres mysql mssql mongodb_migrate mongodb_migrate_seed cockroachdb

      - name: Set CLI Engine Type
        run: |
          echo "PRISMA_CLI_QUERY_ENGINE_TYPE=${{ matrix.queryEngine }}" >> "$GITHUB_ENV"

      - name: Set Client Engine Type
        run: |
          echo "PRISMA_CLIENT_ENGINE_TYPE=${{ matrix.queryEngine }}" >> "$GITHUB_ENV"

      - name: Install & build
        uses: ./.github/actions/setup
        with:
          node-version: ${{ matrix.node }}
          pnpm-version: ${{ inputs.pnpmVersion }}
          engine-hash: ${{ inputs.engineHash }}
          skip-tsc: true

      - run: pnpm run test
        working-directory: packages/migrate

      - uses: codecov/codecov-action@v3
        with:
          files: ./packages/migrate/src/__tests__/coverage/clover.xml
          flags: migrate,${{ matrix.os }},${{ matrix.queryEngine }}
          name: migrate-${{ matrix.os }}-${{ matrix.queryEngine }}

  #
  # CLI-COMMANDS
  #
  cli-commands:
    name: CLI commands
    timeout-minutes: 10
    runs-on: ${{ matrix.os }}
    if: |
      contains(inputs.jobsToRun, '-all-') ||
      contains(inputs.jobsToRun, '-cli-')
    strategy:
      fail-fast: false
      matrix:
        queryEngine: ${{ fromJson(inputs.queryEngine) }}
        os: [ubuntu-latest]
        node: [16, 18, 20]
    steps:
      - uses: actions/checkout@v4

      - name: Start Docker Compose Services
        uses: nick-fields/retry@v2
        with:
          timeout_minutes: 10
          max_attempts: 5
          retry_wait_seconds: 120
          command: docker compose -f docker/docker-compose.yml up --wait --detach postgres

      - name: Set CLI Engine Type
        run: |
          echo "PRISMA_CLI_QUERY_ENGINE_TYPE=${{ matrix.queryEngine }}" >> "$GITHUB_ENV"

      - name: Set Client Engine Type
        run: |
          echo "PRISMA_CLIENT_ENGINE_TYPE=${{ matrix.queryEngine }}" >> "$GITHUB_ENV"

      - name: Install & build
        uses: ./.github/actions/setup
        with:
          node-version: ${{ matrix.node }}
          pnpm-version: ${{ inputs.pnpmVersion }}
          engine-hash: ${{ inputs.engineHash }}
          skip-tsc: true

      - run: pnpm run test
        working-directory: packages/cli

      - uses: codecov/codecov-action@v3
        with:
          files: ./packages/cli/src/__tests__/coverage/clover.xml
          flags: cli,${{ matrix.os }},${{ matrix.queryEngine }}
          name: cli-${{ matrix.os }}-${{ matrix.queryEngine }}

  #
  # All the other packages!
  #
  others:
    name: Others
    timeout-minutes: 10
    runs-on: ${{ matrix.os }}
    if: contains(inputs.jobsToRun, '-all-')
    strategy:
      fail-fast: false
      matrix:
        os: [ubuntu-latest]
        node: [16, 18, 20]
    steps:
      - uses: actions/checkout@v4

      - name: Install & build
        uses: ./.github/actions/setup
        with:
          node-version: ${{ matrix.node }}
          pnpm-version: ${{ inputs.pnpmVersion }}
          engine-hash: ${{ inputs.engineHash }}
          skip-tsc: true

      - run: pnpm run test
        name: 'debug'
        working-directory: packages/debug

      - uses: codecov/codecov-action@v3
        with:
          files: ./packages/debug/src/__tests__/coverage/clover.xml
          flags: debug,${{ matrix.os }},library,binary
          name: debug-${{ matrix.os }}

      - run: pnpm run test
        name: 'generator-helper'
        working-directory: packages/generator-helper

      - uses: codecov/codecov-action@v3
        with:
          files: ./packages/generator-helper/src/__tests__/coverage/clover.xml
          flags: generator-helper,${{ matrix.os }},library,binary
          name: generator-helper-${{ matrix.os }}

      - run: pnpm run test
        name: 'get-platform'
        working-directory: packages/get-platform

      - uses: codecov/codecov-action@v3
        with:
          files: ./packages/get-platform/src/__tests__/coverage/clover.xml
          flags: get-platform,${{ matrix.os }},library,binary
          name: get-platform-${{ matrix.os }}

      - run: pnpm run test
        name: 'fetch-engine'
        working-directory: packages/fetch-engine

      - uses: codecov/codecov-action@v3
        with:
          files: ./packages/fetch-engine/src/__tests__/coverage/clover.xml
          flags: fetch-engine,${{ matrix.os }},library,binary
          name: fetch-engine-${{ matrix.os }}

      - run: pnpm run test
        name: 'engines'
        working-directory: packages/engines

      - uses: codecov/codecov-action@v3
        with:
          files: ./packages/engines/src/__tests__/coverage/clover.xml
          flags: engines,${{ matrix.os }},library,binary
          name: engines-${{ matrix.os }}

      - run: pnpm run test
        name: 'adapter-planetscale'
        working-directory: packages/adapter-planetscale

      - uses: codecov/codecov-action@v3
        with:
          files: ./packages/adapter-planetscale/src/__tests__/coverage/clover.xml
          flags: adapter-planetscale,${{ matrix.os }},library,binary
          name: adapter-planetscale-${{ matrix.os }}

      - run: pnpm run test
        name: 'instrumentation'
        working-directory: packages/instrumentation

      - uses: codecov/codecov-action@v3
        with:
          files: ./packages/instrumentation/src/__tests__/coverage/clover.xml
          flags: instrumentation,${{ matrix.os }},library,binary
          name: instrumentation-${{ matrix.os }}

  #
  # Run all tests on macOS and Windows.
  #
  # Unlike the other jobs, this job doesn't use Docker (and thus skips some
  # tests that require dependencies not easily installable without Docker).
  #
  # It also runs most tests for different packages sequentially
  # to prevent the combinatorial explosion of the number of parallel jobs,
  # to minimize the number of times we need to install MySQL using the package manager
  # (PostgreSQL and MongoDB are provided by GitHub Actions out of the box), and
  # minimize the time spent waiting for a free runner.
  #
  no-docker-client-functional:
    name: Client (func/win+mac)
    timeout-minutes: 40
    runs-on: ${{ matrix.os }}
    strategy:
      fail-fast: false
      matrix:
        os: [macos-13, windows-latest]
        node: [16]
        queryEngine: ${{ fromJson(inputs.queryEngine) }}
        shard: ['1/2', '2/2']
    if: |
      contains(inputs.jobsToRun, '-all-') ||
      contains(inputs.jobsToRun, '-client-')
    steps:
      - uses: actions/checkout@v4

      - name: Prerequisites
        shell: bash
        run: |
          {
            echo "TEST_SKIP_MSSQL=true" 
            echo "TEST_SKIP_MONGODB=true" 
            echo "TEST_SKIP_COCKROACHDB=true"
            echo "TEST_SKIP_VITESS=true"
            echo "PRISMA_CLI_QUERY_ENGINE_TYPE=${{ matrix.queryEngine }}" 
            echo "PRISMA_CLIENT_ENGINE_TYPE=${{ matrix.queryEngine }}" 
          } >> "$GITHUB_ENV"

      - name: Set up PostgreSQL
        run: bash .github/workflows/scripts/setup-postgres.sh

      - name: Set up MySQL
        run: bash .github/workflows/scripts/setup-mysql.sh

      - name: Install & build
        uses: ./.github/actions/setup
        with:
          node-version: ${{ matrix.node }}
          engine-hash: ${{ inputs.engineHash }}
          pnpm-version: ${{ inputs.pnpmVersion }}
          skip-tsc: true

      - name: Test packages/client
        run: pnpm run test:functional:code --silent --shard ${{ matrix.shard }} --engine-type ${{ matrix.queryEngine }}
        working-directory: packages/client
        env:
          # allow Node.js to allocate at most 14GB of heap on macOS and 7GB on Windows
          # https://docs.github.com/en/actions/using-github-hosted-runners/about-github-hosted-runners#supported-runners-and-hardware-resources
          NODE_OPTIONS: "${{ matrix.os == 'macos-13' && '--max-old-space-size=14336' || '--max-old-space-size=7168' }}"
          JEST_JUNIT_SUITE_NAME: 'client/functional'
          JEST_JUNIT_UNIQUE_OUTPUT_NAME: true

      - uses: codecov/codecov-action@v3
        with:
          files: ./packages/client/src/__tests__/coverage/clover.xml
          flags: client,${{ matrix.os }},${{ matrix.queryEngine }}
          name: client-functional-${{ matrix.os }}-${{ matrix.queryEngine }}

      - name: Upload test results to BuildPulse for flaky test detection
        # Only run this step for branches where we have access to secrets.
        # Run this step even when the tests fail. Skip if the workflow is cancelled.
        if: env.HAS_BUILDPULSE_SECRETS == 'true' && !cancelled() && inputs.reason =='buildpulse'
        uses: buildpulse/buildpulse-action@v0.11.0
        with:
          account: 17219288
          repository: 192925833
          path: packages/*/junit*.xml
          key: ${{ secrets.BUILDPULSE_ACCESS_KEY_ID }}
          secret: ${{ secrets.BUILDPULSE_SECRET_ACCESS_KEY }}

  no-docker:
    name: All pkgs (win+mac)
    timeout-minutes: 40
    runs-on: ${{ matrix.os }}
    if: |
      contains(inputs.jobsToRun, '-all-') ||
      contains(inputs.jobsToRun, '-internals-') ||
      contains(inputs.jobsToRun, '-migrate-') ||
      contains(inputs.jobsToRun, '-cli-') ||
      contains(inputs.jobsToRun, '-client-')
    strategy:
      fail-fast: false
      matrix:
        os: [macos-13, windows-latest]
        node: [16]
        queryEngine: ${{ fromJson(inputs.queryEngine) }}
    steps:
      - uses: actions/checkout@v4

      - name: Prerequisites
        shell: bash
        run: |
          {
            echo "TEST_SKIP_MSSQL=true" 
            echo "TEST_SKIP_MONGODB=true" 
            echo "TEST_SKIP_COCKROACHDB=true"
            echo "PRISMA_CLI_QUERY_ENGINE_TYPE=${{ matrix.queryEngine }}" 
            echo "PRISMA_CLIENT_ENGINE_TYPE=${{ matrix.queryEngine }}" 
          } >> "$GITHUB_ENV"

      - name: Set up PostgreSQL
        run: bash .github/workflows/scripts/setup-postgres.sh

      - name: Set up MySQL
        run: bash .github/workflows/scripts/setup-mysql.sh

      - name: Install & build
        uses: ./.github/actions/setup
        with:
          node-version: ${{ matrix.node }}
          pnpm-version: ${{ inputs.pnpmVersion }}
          engine-hash: ${{ inputs.engineHash }}
          # Fails if set to true
          skip-tsc: false

      - name: Test packages/internals
        if: contains(inputs.jobsToRun, '-all-') || contains(inputs.jobsToRun, '-internals-')
        run: pnpm run test --testTimeout=40000
        working-directory: packages/internals
        env:
          JEST_JUNIT_SUITE_NAME: 'internals'
          JEST_JUNIT_UNIQUE_OUTPUT_NAME: true
      - uses: codecov/codecov-action@v3
        if: contains(inputs.jobsToRun, '-all-') || contains(inputs.jobsToRun, '-internals-')
        with:
          files: ./packages/internals/src/__tests__/coverage/clover.xml
          flags: internals,${{ matrix.os }},${{ matrix.queryEngine }}
          name: internals-${{ matrix.os }}-${{ matrix.queryEngine }}

      - name: Test packages/client (old suite)
        if: contains(inputs.jobsToRun, '-all-') || contains(inputs.jobsToRun, '-client-')
        run: pnpm run test-notypes --silent --testTimeout=40000
        working-directory: packages/client
        env:
          # Allow Node.js to allocate at most a certain amount heap on macOS and a different amount on Windows
          # Note that this value should be lower than the total amount of RAM available
          # https://docs.github.com/en/actions/using-github-hosted-runners/about-github-hosted-runners#supported-runners-and-hardware-resources
          NODE_OPTIONS: "${{ matrix.os == 'macos-13' && '--max-old-space-size=14336' || '--max-old-space-size=3072' }}"
          JEST_JUNIT_SUITE_NAME: 'client/old'
          JEST_JUNIT_UNIQUE_OUTPUT_NAME: true
      - uses: codecov/codecov-action@v3
        if: contains(inputs.jobsToRun, '-all-') || contains(inputs.jobsToRun, '-client-')
        with:
          files: ./packages/client/src/__tests__/coverage/clover.xml
          flags: client,${{ matrix.os }},${{ matrix.queryEngine }}
          name: client-${{ matrix.os }}-${{ matrix.queryEngine }}

      - name: Test packages/migrate
        if: contains(inputs.jobsToRun, '-all-') || contains(inputs.jobsToRun, '-migrate-')
        run: pnpm run test --testTimeout=40000
        working-directory: packages/migrate
        env:
          JEST_JUNIT_SUITE_NAME: 'migrate'
          JEST_JUNIT_UNIQUE_OUTPUT_NAME: true
      - uses: codecov/codecov-action@v3
        if: contains(inputs.jobsToRun, '-all-') || contains(inputs.jobsToRun, '-migrate-')
        with:
          files: ./packages/migrate/src/__tests__/coverage/clover.xml
          flags: migrate,${{ matrix.os }},${{ matrix.queryEngine }}
          name: migrate-${{ matrix.os }}-${{ matrix.queryEngine }}

      - name: Test packages/cli
        if: contains(inputs.jobsToRun, '-all-') || contains(inputs.jobsToRun, '-cli-')
        run: pnpm run test --testTimeout=40000
        working-directory: packages/cli
        env:
          JEST_JUNIT_SUITE_NAME: 'cli'
          JEST_JUNIT_UNIQUE_OUTPUT_NAME: true
      - uses: codecov/codecov-action@v3
        if: contains(inputs.jobsToRun, '-all-') || contains(inputs.jobsToRun, '-cli-')
        with:
          files: ./packages/cli/src/__tests__/coverage/clover.xml
          flags: cli,${{ matrix.os }},${{ matrix.queryEngine }}
          name: cli-${{ matrix.os }}-${{ matrix.queryEngine }}

      - name: Test packages/debug
        if: contains(inputs.jobsToRun, '-all-')
        run: pnpm run test
        working-directory: packages/debug
        env:
          JEST_JUNIT_SUITE_NAME: 'debug'
          JEST_JUNIT_UNIQUE_OUTPUT_NAME: true
      - uses: codecov/codecov-action@v3
        if: contains(inputs.jobsToRun, '-all-')
        with:
          files: ./packages/debug/src/__tests__/coverage/clover.xml
          flags: debug,${{ matrix.os }},library,binary
          name: debug-${{ matrix.os }}

      - name: Test packages/generator-helper
        if: contains(inputs.jobsToRun, '-all-')
        run: pnpm run test
        working-directory: packages/generator-helper
        env:
          JEST_JUNIT_SUITE_NAME: 'generator-helper'
          JEST_JUNIT_UNIQUE_OUTPUT_NAME: true
      - uses: codecov/codecov-action@v3
        if: contains(inputs.jobsToRun, '-all-')
        with:
          files: ./packages/generator-helper/src/__tests__/coverage/clover.xml
          flags: generator-helper,${{ matrix.os }},library,binary
          name: generator-helper-${{ matrix.os }}

      - name: Test packages/get-platform
        if: contains(inputs.jobsToRun, '-all-')
        run: pnpm run test
        working-directory: packages/get-platform
        env:
          JEST_JUNIT_SUITE_NAME: 'get-platform'
          JEST_JUNIT_UNIQUE_OUTPUT_NAME: true
      - uses: codecov/codecov-action@v3
        if: contains(inputs.jobsToRun, '-all-')
        with:
          files: ./packages/get-platform/src/__tests__/coverage/clover.xml
          flags: get-platform,${{ matrix.os }},library,binary
          name: get-platform-${{ matrix.os }}

      - name: Test packages/fetch-engine
        if: contains(inputs.jobsToRun, '-all-')
        run: pnpm run test
        working-directory: packages/fetch-engine
        env:
          JEST_JUNIT_SUITE_NAME: 'fetch-engine'
          JEST_JUNIT_UNIQUE_OUTPUT_NAME: true
      - uses: codecov/codecov-action@v3
        if: contains(inputs.jobsToRun, '-all-')
        with:
          files: ./packages/fetch-engine/src/__tests__/coverage/clover.xml
          flags: fetch-engine,${{ matrix.os }},library,binary
          name: fetch-engine-${{ matrix.os }}

      - name: Test packages/engines
        if: contains(inputs.jobsToRun, '-all-')
        run: pnpm run test
        working-directory: packages/engines
        env:
          JEST_JUNIT_SUITE_NAME: 'engines'
          JEST_JUNIT_UNIQUE_OUTPUT_NAME: true
      - uses: codecov/codecov-action@v3
        if: contains(inputs.jobsToRun, '-all-')
        with:
          files: ./packages/engines/src/__tests__/coverage/clover.xml
          flags: engines,${{ matrix.os }},library,binary
          name: engines-${{ matrix.os }}

      - name: Upload test results to BuildPulse for flaky test detection
        # Only run this step for branches where we have access to secrets.
        # Run this step even when the tests fail. Skip if the workflow is cancelled.
        if: env.HAS_BUILDPULSE_SECRETS == 'true' && !cancelled() && inputs.reason == 'buildpulse'
        uses: buildpulse/buildpulse-action@v0.11.0
        with:
          account: 17219288
          repository: 192925833
          path: packages/*/junit*.xml
          key: ${{ secrets.BUILDPULSE_ACCESS_KEY_ID }}
          secret: ${{ secrets.BUILDPULSE_SECRET_ACCESS_KEY }}<|MERGE_RESOLUTION|>--- conflicted
+++ resolved
@@ -252,13 +252,8 @@
     strategy:
       fail-fast: false
       matrix:
-<<<<<<< HEAD
         clientRuntime: ['node', 'wasm']
         flavor: ['js_pg', 'js_neon', 'js_libsql', 'js_planetscale']
-=======
-        engine-type: ['library', 'wasm']
-        adapter: ['js_pg', 'js_neon', 'js_libsql', 'js_planetscale']
->>>>>>> b4d0efaa
         shard: ['1/6', '2/6', '3/6', '4/6', '5/6', '6/6']
         node: [20] #[16, 18, 20]
         previewFeatures: ['driverAdapters', 'driverAdapters,relationJoins']
@@ -285,11 +280,7 @@
           engine-hash: ${{ inputs.engineHash }}
           skip-tsc: false
 
-<<<<<<< HEAD
-      - run: pnpm run test:functional --flavor ${{ matrix.flavor }} --shard ${{ matrix.shard }} --client-runtime ${{ matrix.clientRuntime }} --preview-features ${{ matrix.previewFeatures }} --runInBand
-=======
-      - run: pnpm run test:functional --adapter ${{ matrix.adapter }} --shard ${{ matrix.shard }} --engine-type ${{ matrix.engine-type }} --preview-features ${{ matrix.previewFeatures }} --runInBand
->>>>>>> b4d0efaa
+      - run: pnpm run test:functional --adapter ${{ matrix.flavor }} --shard ${{ matrix.shard }} --client-runtime ${{ matrix.clientRuntime }} --preview-features ${{ matrix.previewFeatures }} --runInBand
         working-directory: packages/client
         env:
           PRISMA_DISABLE_QUAINT_EXECUTORS: true, # ensures quaint runs no queries
