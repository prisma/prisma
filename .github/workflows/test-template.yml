--- conflicted
+++ resolved
@@ -70,18 +70,6 @@
     steps:
       - uses: actions/checkout@v3
 
-<<<<<<< HEAD
-=======
-      - uses: pnpm/action-setup@v2.2.4
-        with:
-          version: ${{ inputs.pnpmVersion }}
-
-      - uses: actions/setup-node@v3
-        with:
-          cache: 'pnpm'
-          node-version: '16'
-
->>>>>>> 70831c39
       # https://github.com/actions/toolkit/blob/master/docs/commands.md#problem-matchers
       # Matchers are added in setup-node
       # https://github.com/actions/setup-node/blob/bacd6b4b3ac3127b28a1e1920c23bf1c2cadbb85/src/main.ts#L54-L60
@@ -94,6 +82,7 @@
         uses: ./.github/actions/setup
         with:
           node-version: ${{ matrix.node }}
+          pnpm-version: ${{ inputs.pnpmVersion }}
 
       - run: pnpm run lint && pnpm run check-engines-override
         working-directory: ./
@@ -160,18 +149,11 @@
 
       - run: docker compose -f docker/docker-compose.yml up --detach postgres postgres_isolated mysql mysql_isolated mssql mongo cockroachdb vitess-8
 
-<<<<<<< HEAD
-      - name: Install & build
-        uses: ./.github/actions/setup
-=======
-      - uses: pnpm/action-setup@v2.2.4
-        with:
-          version: ${{ inputs.pnpmVersion }}
-
-      - uses: actions/setup-node@v3
->>>>>>> 70831c39
-        with:
-          node-version: ${{ matrix.node }}
+      - name: Install & build
+        uses: ./.github/actions/setup
+        with:
+          node-version: ${{ matrix.node }}
+          pnpm-version: ${{ inputs.pnpmVersion }}
 
       # Run the functional test suite
       - run: pnpm run test:functional --silent --shard ${{ matrix.shard }}
@@ -239,15 +221,8 @@
       - name: Install & build
         uses: ./.github/actions/setup
         with:
-<<<<<<< HEAD
-=======
-          version: ${{ inputs.pnpmVersion }}
-
-      - uses: actions/setup-node@v3
-        with:
-          cache: 'pnpm'
->>>>>>> 70831c39
-          node-version: ${{ matrix.node }}
+          node-version: ${{ matrix.node }}
+          pnpm-version: ${{ inputs.pnpmVersion }}
 
       - run: pnpm run test:functional --data-proxy --shard ${{ matrix.shard }}
         working-directory: packages/client
@@ -328,18 +303,11 @@
 
       - run: docker compose -f docker/docker-compose.yml up --detach postgres # mysql mysql_isolated mssql mongo cockroachdb
 
-<<<<<<< HEAD
-      - name: Install & build
-        uses: ./.github/actions/setup
-=======
-      - uses: pnpm/action-setup@v2.2.4
-        with:
-          version: ${{ inputs.pnpmVersion }}
-
-      - uses: actions/setup-node@v3
->>>>>>> 70831c39
-        with:
-          node-version: ${{ matrix.node }}
+      - name: Install & build
+        uses: ./.github/actions/setup
+        with:
+          node-version: ${{ matrix.node }}
+          pnpm-version: ${{ inputs.pnpmVersion }}
 
       - run: pnpm run test:memory
         working-directory: packages/client
@@ -429,18 +397,11 @@
       # Not currently needed, but we might need it in the future
       - run: docker compose -f docker/docker-compose.yml up --detach postgres mysql mssql mongo cockroachdb vitess-8
 
-<<<<<<< HEAD
-      - name: Install & build
-        uses: ./.github/actions/setup
-=======
-      - uses: pnpm/action-setup@v2.2.4
-        with:
-          version: ${{ inputs.pnpmVersion }}
-
-      - uses: actions/setup-node@v3
->>>>>>> 70831c39
-        with:
-          node-version: ${{ matrix.node }}
+      - name: Install & build
+        uses: ./.github/actions/setup
+        with:
+          node-version: ${{ matrix.node }}
+          pnpm-version: ${{ inputs.pnpmVersion }}
 
       - run: pnpm run test:e2e --skipBuild --verbose --runInBand
         working-directory: packages/client
@@ -496,15 +457,8 @@
       - name: Install & build
         uses: ./.github/actions/setup
         with:
-<<<<<<< HEAD
-=======
-          version: ${{ inputs.pnpmVersion }}
-
-      - uses: actions/setup-node@v3
-        with:
-          cache: 'pnpm'
->>>>>>> 70831c39
-          node-version: ${{ matrix.node }}
+          node-version: ${{ matrix.node }}
+          pnpm-version: ${{ inputs.pnpmVersion }}
 
       # shouldn't take more than 15 minutes
       - name: 1 to 1
@@ -563,15 +517,8 @@
       - name: Install & build
         uses: ./.github/actions/setup
         with:
-<<<<<<< HEAD
-=======
-          version: ${{ inputs.pnpmVersion }}
-
-      - uses: actions/setup-node@v3
-        with:
-          cache: 'pnpm'
->>>>>>> 70831c39
-          node-version: ${{ matrix.node }}
+          node-version: ${{ matrix.node }}
+          pnpm-version: ${{ inputs.pnpmVersion }}
 
       - run: pnpm run test src/__tests__/types/types.test.ts
         working-directory: packages/client
@@ -623,15 +570,8 @@
       - name: Install & build
         uses: ./.github/actions/setup
         with:
-<<<<<<< HEAD
-=======
-          version: ${{ inputs.pnpmVersion }}
-
-      - uses: actions/setup-node@v3
-        with:
-          cache: 'pnpm'
->>>>>>> 70831c39
-          node-version: ${{ matrix.node }}
+          node-version: ${{ matrix.node }}
+          pnpm-version: ${{ inputs.pnpmVersion }}
 
       - run: pnpm run test
         working-directory: packages/integration-tests
@@ -689,18 +629,11 @@
         run: |
           echo "PRISMA_CLIENT_ENGINE_TYPE=${{ matrix.queryEngine }}" >> $GITHUB_ENV
 
-<<<<<<< HEAD
-      - name: Install & build
-        uses: ./.github/actions/setup
-=======
-      - uses: pnpm/action-setup@v2.2.4
-        with:
-          version: ${{ inputs.pnpmVersion }}
-
-      - uses: actions/setup-node@v3
->>>>>>> 70831c39
-        with:
-          node-version: ${{ matrix.node }}
+      - name: Install & build
+        uses: ./.github/actions/setup
+        with:
+          node-version: ${{ matrix.node }}
+          pnpm-version: ${{ inputs.pnpmVersion }}
 
       - run: pnpm run test
         working-directory: packages/internals
@@ -755,18 +688,11 @@
         run: |
           echo "PRISMA_CLIENT_ENGINE_TYPE=${{ matrix.queryEngine }}" >> $GITHUB_ENV
 
-<<<<<<< HEAD
-      - name: Install & build
-        uses: ./.github/actions/setup
-=======
-      - uses: pnpm/action-setup@v2.2.4
-        with:
-          version: ${{ inputs.pnpmVersion }}
-
-      - uses: actions/setup-node@v3
->>>>>>> 70831c39
-        with:
-          node-version: ${{ matrix.node }}
+      - name: Install & build
+        uses: ./.github/actions/setup
+        with:
+          node-version: ${{ matrix.node }}
+          pnpm-version: ${{ inputs.pnpmVersion }}
 
       - run: pnpm run test
         working-directory: packages/migrate
@@ -826,15 +752,8 @@
       - name: Install & build
         uses: ./.github/actions/setup
         with:
-<<<<<<< HEAD
-=======
-          version: ${{ inputs.pnpmVersion }}
-
-      - uses: actions/setup-node@v3
-        with:
-          cache: 'pnpm'
->>>>>>> 70831c39
-          node-version: ${{ matrix.node }}
+          node-version: ${{ matrix.node }}
+          pnpm-version: ${{ inputs.pnpmVersion }}
 
       - run: pnpm run test
         working-directory: packages/cli
@@ -866,15 +785,8 @@
       - name: Install & build
         uses: ./.github/actions/setup
         with:
-<<<<<<< HEAD
-=======
-          version: ${{ inputs.pnpmVersion }}
-
-      - uses: actions/setup-node@v3
-        with:
-          cache: 'pnpm'
->>>>>>> 70831c39
-          node-version: ${{ matrix.node }}
+          node-version: ${{ matrix.node }}
+          pnpm-version: ${{ inputs.pnpmVersion }}
 
       - run: pnpm run test
         name: 'debug'
@@ -987,15 +899,8 @@
       - name: Install & build
         uses: ./.github/actions/setup
         with:
-<<<<<<< HEAD
-=======
-          version: ${{ inputs.pnpmVersion }}
-
-      - uses: actions/setup-node@v3
-        with:
-          cache: 'pnpm'
->>>>>>> 70831c39
-          node-version: ${{ matrix.node }}
+          node-version: ${{ matrix.node }}
+          pnpm-version: ${{ inputs.pnpmVersion }}
 
       - name: Test packages/client
         run: pnpm run test:functional:code --silent --shard ${{matrix.shard}}
@@ -1073,15 +978,8 @@
       - name: Install & build
         uses: ./.github/actions/setup
         with:
-<<<<<<< HEAD
-=======
-          version: ${{ inputs.pnpmVersion }}
-
-      - uses: actions/setup-node@v3
-        with:
-          cache: 'pnpm'
->>>>>>> 70831c39
-          node-version: ${{ matrix.node }}
+          node-version: ${{ matrix.node }}
+          pnpm-version: ${{ inputs.pnpmVersion }}
 
       - name: Test packages/internals
         if: ${{ contains(inputs.jobsToRun, '-all-') }} || contains(inputs.jobsToRun, '-internals-') }}
