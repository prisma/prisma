name: CI Template job

on:
  workflow_call:
    inputs:
      reason:
        description: |
          Reason why this workflow was called. Could be "buildpulse" for
          flaky tests detection or "daily-test" for scheduled full builds,
          "CI" for normal pushes/PRs
        type: string
        required: false
        default: CI
      ubuntuRunner:
        description: Override default runner used for linux tests. Can be used to opt-out of buildjet
        type: string
        default: buildjet-4vcpu-ubuntu-2004
        required: false
      jobTimeout:
        description: Timeout for the jobs. Default is 35 minutes
        type: number
        default: 35
        required: false
      jobsToRun:
        description: Jobs to run. See .github/workflows/scripts/detect-jobs-to-run.js script
        type: string
        default: '-all-'
        required: false
      queryEngine:
        description: List of query engines to run tests on as JSON array
        type: string
        default: '["library", "binary"]'
      pnpmVersion:
        description: pnpm package manager version
        type: string
        default: '8'
    secrets:
      # TODO Remove once testing against the proxy
      TEST_FUNCTIONAL_JS_NEON_URI:
        required: false
      # TODO Remove once testing against the proxy
      TEST_FUNCTIONAL_JS_PLANETSCALE_URI:
        required: false
      BUILDPULSE_ACCESS_KEY_ID:
        required: false
      BUILDPULSE_SECRET_ACCESS_KEY:
        required: false
      # Docker Hub credentials must be passed to avoid rate limiting when using Buildjet runners
      # But they are not required, so forks can run the workflow without defining them
      DOCKERHUB_USERNAME:
        required: false
      DOCKERHUB_TOKEN:
        required: false
      BOT_TOKEN:
        required: false

env:
  HAS_BUILDPULSE_SECRETS: ${{ secrets.BUILDPULSE_ACCESS_KEY_ID != '' && secrets.BUILDPULSE_SECRET_ACCESS_KEY != '' }}
  PRISMA_TELEMETRY_INFORMATION: 'prisma test.yml'
  # To hide "Update available 0.0.0 -> x.x.x"
  PRISMA_HIDE_UPDATE_MESSAGE: true

concurrency:
  group: ${{ github.workflow }}-${{ github.ref }}
  # Don't cancel if called from buildpulse workflow
  cancel-in-progress: ${{ inputs.reason != 'buildpulse' }}

jobs:
  #
  # Linting
  #
  lint:
    timeout-minutes: 7
    runs-on: ubuntu-latest

    steps:
      - uses: actions/checkout@v3

      - name: Install & build
        uses: ./.github/actions/setup
        with:
          node-version: ${{ matrix.node }}
          pnpm-version: ${{ inputs.pnpmVersion }}
          skip-tsc: false

      # https://github.com/actions/toolkit/blob/master/docs/commands.md#problem-matchers
      # Matchers are added in setup-node
      # https://github.com/actions/setup-node/blob/bacd6b4b3ac3127b28a1e1920c23bf1c2cadbb85/src/main.ts#L54-L60
      - name: Disable GitHub annotations from linting
        run: |
          echo "::remove-matcher owner=eslint-compact::"
          echo "::remove-matcher owner=eslint-stylish::"

      - run: pnpm run lint && pnpm run check-engines-override
        working-directory: ./

  #
  # CLIENT (without types test)
  #
  client:
    timeout-minutes: ${{ inputs.jobTimeout }}
    runs-on: ubuntu-latest

    if: ${{ contains(inputs.jobsToRun, '-all-') || contains(inputs.jobsToRun, '-client-') }}

    strategy:
      fail-fast: false
      matrix:
        shard: ['1/5', '2/5', '3/5', '4/5', '5/5']
        queryEngine: ${{ fromJson(inputs.queryEngine) }}
        node: [16, 18, 20]

    env:
<<<<<<< HEAD
      TEST_POSTGRES_URI: postgres://prisma:prisma@localhost:5432/tests
      TEST_POSTGRES_ISOLATED_URI: postgres://prisma:prisma@localhost:5435/tests
      TEST_MYSQL_URI: mysql://root:root@localhost:3306/tests
      TEST_MYSQL_ISOLATED_URI: mysql://root:root@localhost:3307/tests
      TEST_MSSQL_URI: mssql://SA:Pr1sm4_Pr1sm4@localhost:1433/master
      TEST_MSSQL_JDBC_URI: sqlserver://localhost:1433;database=master;user=SA;password=Pr1sm4_Pr1sm4;trustServerCertificate=true;
      TEST_MSSQL_JDBC_URI_MIGRATE: 'sqlserver://localhost:1433;database=tests-migrate;user=SA;password=Pr1sm4_Pr1sm4;trustServerCertificate=true;'
      TEST_MONGO_URI: 'mongodb://root:prisma@localhost:27018/tests?authSource=admin'
      TEST_COCKROACH_URI: 'postgresql://prisma@localhost:26257/tests'
      TEST_COCKROACH_URI_MIGRATE: 'postgresql://prisma@localhost:26257/tests-migrate'
      TEST_COCKROACH_SHADOWDB_URI_MIGRATE: 'postgres://prisma:prisma@localhost:26257/tests-migrate-shadowdb'
      TEST_FUNCTIONAL_POSTGRES_URI: 'postgres://prisma:prisma@localhost:5432/PRISMA_DB_NAME'
      TEST_FUNCTIONAL_MYSQL_URI: 'mysql://root:root@localhost:3306/PRISMA_DB_NAME'
      TEST_FUNCTIONAL_VITESS_8_URI: 'mysql://root:root@localhost:33807/PRISMA_DB_NAME'
      DEBUG: 'prisma:js-connector*'
      TEST_FUNCTIONAL_JS_NEON_URI: ${{ secrets.TEST_FUNCTIONAL_JS_NEON_URI }}
      # Remote
      # TEST_FUNCTIONAL_JS_PLANETSCALE_URI: ${{ secrets.TEST_FUNCTIONAL_JS_PLANETSCALE_URI }}
      # Local - using Vitess (MySQL 8)
      TEST_FUNCTIONAL_JS_PLANETSCALE_URI: 'mysql://root:root@localhost:33807/PRISMA_DB_NAME'
      TEST_FUNCTIONAL_MSSQL_URI: 'sqlserver://localhost:1433;database=PRISMA_DB_NAME;user=SA;password=Pr1sm4_Pr1sm4;trustServerCertificate=true;'
      TEST_FUNCTIONAL_MONGO_URI: 'mongodb://root:prisma@localhost:27018/PRISMA_DB_NAME?authSource=admin'
      TEST_FUNCTIONAL_COCKROACH_URI: 'postgresql://prisma@localhost:26257/PRISMA_DB_NAME'
=======
>>>>>>> 92f1b047
      NODE_OPTIONS: '--max-old-space-size=8096'
      JEST_JUNIT_SUITE_NAME: 'client/functional'
      JEST_JUNIT_UNIQUE_OUTPUT_NAME: true

    steps:
      - uses: actions/checkout@v3

      - name: Login to Docker Hub
        uses: docker/login-action@v2
        env:
          DOCKERHUB_USERNAME: ${{ secrets.DOCKERHUB_USERNAME }}
          DOCKERHUB_TOKEN: ${{ secrets.DOCKERHUB_TOKEN }}
        # Login to Docker Hub is only needed for buildjet runners
        if: "${{ startsWith(inputs.ubuntuRunner, 'buildjet') && env.DOCKERHUB_USERNAME != '' && env.DOCKERHUB_TOKEN != '' }}"
        with:
          username: ${{ secrets.DOCKERHUB_USERNAME }}
          password: ${{ secrets.DOCKERHUB_TOKEN }}

      - name: Set CLI Engine Type
        run: |
          echo "PRISMA_CLI_QUERY_ENGINE_TYPE=${{ matrix.queryEngine }}" >> $GITHUB_ENV

      - name: Set Client Engine Type
        run: |
          echo "PRISMA_CLIENT_ENGINE_TYPE=${{ matrix.queryEngine }}" >> $GITHUB_ENV

      - run: docker compose -f docker/docker-compose.yml up --detach postgres postgres_isolated mysql mysql_isolated mssql mongo cockroachdb vitess-8

      - name: Install & build
        uses: ./.github/actions/setup
        with:
          node-version: ${{ matrix.node }}
          pnpm-version: ${{ inputs.pnpmVersion }}
          # Fails if set to true
          skip-tsc: false

      - name: Start PlanetScale Proxy in background
        working-directory: packages/client/tests/functional/_utils/proxy-planetscale
        run: |
          sh start.sh &

      # Run the functional test suite
      - run: pnpm run test:functional --silent --shard ${{ matrix.shard }}
        if: ${{ contains(inputs.jobsToRun, '-all-') || contains(inputs.jobsToRun, '-client-') }}
        working-directory: packages/client
      # And run  all the other tests (except the types tests)
      - run: pnpm run test-notypes --silent --shard ${{ matrix.shard }}
        if: ${{ contains(inputs.jobsToRun, '-all-') || contains(inputs.jobsToRun, '-client-') }}
        working-directory: packages/client

      - uses: codecov/codecov-action@v3
        with:
          files: ./packages/client/src/__tests__/coverage/clover.xml
          flags: client,${{ matrix.os }},${{ matrix.queryEngine }}
          name: client-${{ matrix.os }}-${{ matrix.queryEngine }}

      - name: Upload test results to BuildPulse for flaky test detection
        # Only run this step for branches where we have access to secrets.
        # Run this step even when the tests fail. Skip if the workflow is cancelled.
        if: env.HAS_BUILDPULSE_SECRETS == 'true' && !cancelled() && inputs.reason == 'buildpulse'
        uses: buildpulse/buildpulse-action@v0.11.0
        with:
          account: 17219288
          repository: 192925833
          path: packages/*/junit*.xml
          key: ${{ secrets.BUILDPULSE_ACCESS_KEY_ID }}
          secret: ${{ secrets.BUILDPULSE_SECRET_ACCESS_KEY }}

  #
  # CLIENT (functional tests with mini-proxy)
  #
  client-dataproxy:
    timeout-minutes: ${{ inputs.jobTimeout }}
    runs-on: ubuntu-latest

    if: ${{ contains(inputs.jobsToRun, '-all-') || contains(inputs.jobsToRun, '-client-') }}

    strategy:
      fail-fast: false
      matrix:
        shard: ['1/6', '2/6', '3/6', '4/6', '5/6', '6/6']
        node: [16, 18, 20]

    steps:
      - uses: actions/checkout@v3

      - name: Login to Docker Hub
        uses: docker/login-action@v2
        env:
          DOCKERHUB_USERNAME: ${{ secrets.DOCKERHUB_USERNAME }}
          DOCKERHUB_TOKEN: ${{ secrets.DOCKERHUB_TOKEN }}
        if: "${{ env.DOCKERHUB_USERNAME != '' && env.DOCKERHUB_TOKEN != '' }}"
        with:
          username: ${{ secrets.DOCKERHUB_USERNAME }}
          password: ${{ secrets.DOCKERHUB_TOKEN }}

      - run: docker compose -f docker/docker-compose.yml up --detach postgres mysql mssql mongo cockroachdb vitess-8

      - name: Install & build
        uses: ./.github/actions/setup
        with:
          node-version: ${{ matrix.node }}
          pnpm-version: ${{ inputs.pnpmVersion }}
          # Fails if set to true
          skip-tsc: false

      - run: pnpm run test:functional --data-proxy --shard ${{ matrix.shard }}
        working-directory: packages/client
        env:
<<<<<<< HEAD
          TEST_FUNCTIONAL_POSTGRES_URI: 'postgres://prisma:prisma@localhost:5432/PRISMA_DB_NAME'
          TEST_FUNCTIONAL_MYSQL_URI: 'mysql://root:root@localhost:3306/PRISMA_DB_NAME'
          TEST_FUNCTIONAL_VITESS_8_URI: 'mysql://root:root@localhost:33807/PRISMA_DB_NAME'
          DEBUG: 'prisma:js-connector*'
          TEST_FUNCTIONAL_JS_NEON_URI: ${{ secrets.TEST_FUNCTIONAL_JS_NEON_URI }}
          # Remote
          # TEST_FUNCTIONAL_JS_PLANETSCALE_URI: ${{ secrets.TEST_FUNCTIONAL_JS_PLANETSCALE_URI }}
          # Local - using Vitess (MySQL 8)
          TEST_FUNCTIONAL_JS_PLANETSCALE_URI: 'mysql://root:root@localhost:33807/PRISMA_DB_NAME'
          TEST_FUNCTIONAL_MSSQL_URI: 'sqlserver://localhost:1433;database=PRISMA_DB_NAME;user=SA;password=Pr1sm4_Pr1sm4;trustServerCertificate=true;'
          TEST_FUNCTIONAL_MONGO_URI: 'mongodb://root:prisma@localhost:27018/PRISMA_DB_NAME?authSource=admin'
          TEST_FUNCTIONAL_COCKROACH_URI: 'postgresql://prisma@localhost:26257/PRISMA_DB_NAME'
=======
>>>>>>> 92f1b047
          NODE_OPTIONS: '--max-old-space-size=8096'
          JEST_JUNIT_SUITE_NAME: 'client/functional'
          JEST_JUNIT_UNIQUE_OUTPUT_NAME: true

      - run: pnpm run test:functional --data-proxy --edge-client --shard ${{ matrix.shard }}
        working-directory: packages/client
        env:
<<<<<<< HEAD
          TEST_FUNCTIONAL_POSTGRES_URI: 'postgres://prisma:prisma@localhost:5432/PRISMA_DB_NAME'
          TEST_FUNCTIONAL_MYSQL_URI: 'mysql://root:root@localhost:3306/PRISMA_DB_NAME'
          TEST_FUNCTIONAL_VITESS_8_URI: 'mysql://root:root@localhost:33807/PRISMA_DB_NAME'
          DEBUG: 'prisma:js-connector*'
          TEST_FUNCTIONAL_JS_NEON_URI: ${{ secrets.TEST_FUNCTIONAL_JS_NEON_URI }}
          # Remote
          # TEST_FUNCTIONAL_JS_PLANETSCALE_URI: ${{ secrets.TEST_FUNCTIONAL_JS_PLANETSCALE_URI }}
          # Local - using Vitess (MySQL 8)
          TEST_FUNCTIONAL_JS_PLANETSCALE_URI: 'mysql://root:root@localhost:33807/PRISMA_DB_NAME'
          TEST_FUNCTIONAL_MSSQL_URI: 'sqlserver://localhost:1433;database=PRISMA_DB_NAME;user=SA;password=Pr1sm4_Pr1sm4;trustServerCertificate=true;'
          TEST_FUNCTIONAL_MONGO_URI: 'mongodb://root:prisma@localhost:27018/PRISMA_DB_NAME?authSource=admin'
          TEST_FUNCTIONAL_COCKROACH_URI: 'postgresql://prisma@localhost:26257/PRISMA_DB_NAME'
=======
>>>>>>> 92f1b047
          NODE_OPTIONS: '--max-old-space-size=8096'
          JEST_JUNIT_SUITE_NAME: 'client/functional'
          JEST_JUNIT_UNIQUE_OUTPUT_NAME: true

      - uses: codecov/codecov-action@v3
        with:
          files: ./packages/client/src/__tests__/coverage/clover.xml
          flags: client,${{ matrix.os }},dataproxy
          name: client-${{ matrix.os }}-dataproxy

      - name: Upload test results to BuildPulse for flaky test detection
        # Only run this step for branches where we have access to secrets.
        # Run this step even when the tests fail. Skip if the workflow is cancelled.
        if: env.HAS_BUILDPULSE_SECRETS == 'true' && !cancelled() && inputs.reason == 'buildpulse'
        uses: buildpulse/buildpulse-action@v0.11.0
        with:
          account: 17219288
          repository: 192925833
          path: packages/*/junit*.xml
          key: ${{ secrets.BUILDPULSE_ACCESS_KEY_ID }}
          secret: ${{ secrets.BUILDPULSE_SECRET_ACCESS_KEY }}

  #
  # CLIENT (memory tests)
  #
  client-memory:
    timeout-minutes: ${{ inputs.jobTimeout }}
    runs-on: ubuntu-latest

    if: ${{ contains(inputs.jobsToRun, '-all-') || contains(inputs.jobsToRun, '-client-') }}

    strategy:
      fail-fast: false
      matrix:
        queryEngine: ['library'] # TODO: binary engine is leaking at the moment
        node: [16, 18, 20]
    steps:
      - uses: actions/checkout@v3

      - name: Login to Docker Hub
        uses: docker/login-action@v2
        env:
          DOCKERHUB_USERNAME: ${{ secrets.DOCKERHUB_USERNAME }}
          DOCKERHUB_TOKEN: ${{ secrets.DOCKERHUB_TOKEN }}
        if: "${{ env.DOCKERHUB_USERNAME != '' && env.DOCKERHUB_TOKEN != '' }}"
        with:
          username: ${{ secrets.DOCKERHUB_USERNAME }}
          password: ${{ secrets.DOCKERHUB_TOKEN }}

      - run: docker compose -f docker/docker-compose.yml up --detach postgres # mysql mysql_isolated mssql mongo cockroachdb

      - name: Install & build
        uses: ./.github/actions/setup
        with:
          node-version: ${{ matrix.node }}
          pnpm-version: ${{ inputs.pnpmVersion }}
          skip-tsc: true

      - run: pnpm run test:memory
        working-directory: packages/client

      - uses: actions/github-script@v6
        if: ${{ failure() && github.event_name == 'pull_request' }}
        id: upload-report
        env:
          NODE_VERSION: ${{ matrix.node }}
        with:
          github-token: ${{ secrets.BOT_TOKEN }}
          script: |
            const fs = require('fs')
            const nodeVersion = process.env.NODE_VERSION
            const reportPath = `client-memory-test/${context.issue.number}/${context.sha}.${nodeVersion}.html`
            const url = `https://prisma.github.io/ci-reports/${reportPath}`
            const localReport = './packages/client/tests/memory/memory-report.html'
            if (fs.existsSync(localReport)) {
              await github.rest.repos.createOrUpdateFileContents({
                owner: 'prisma',
                repo: 'ci-reports',
                branch: 'gh-pages',
                path: reportPath,
                message: `Add memory results for PR ${context.issue.number}`,
                content: fs.readFileSync(localReport, 'base64'),
              });
              core.setOutput('url', url);
            }

      - name: Find report comment
        uses: peter-evans/find-comment@v2
        id: fc
        if: ${{ always() && github.event_name == 'pull_request' }}
        with:
          issue-number: ${{ github.event.pull_request.number }}
          comment-author: 'github-actions[bot]'
          body-includes: 'Client memory tests, node ${{ matrix.node}}, ${{ matrix.queryEngine }}:'

      - name: Create or update remote comment (failure)
        uses: peter-evans/create-or-update-comment@v3
        if: ${{ failure() && steps.upload-report.outputs.url }}
        with:
          comment-id: ${{ steps.fc.outputs.comment-id }}
          issue-number: ${{ github.event.pull_request.number }}
          body: |
            Client memory tests, node ${{ matrix.node}}, ${{ matrix.queryEngine }}:

            ❌ Failure, [see report](${{ steps.upload-report.outputs.url }}).
          edit-mode: replace

      - name: Create or update remote comment (success)
        uses: peter-evans/create-or-update-comment@v3
        if: ${{ success() && steps.fc.outputs.comment-id != '' }}
        with:
          comment-id: ${{ steps.fc.outputs.comment-id }}
          issue-number: ${{ github.event.pull_request.number }}
          body: |
            Client memory tests, node ${{ matrix.node}}, ${{ matrix.queryEngine }}:

            ✅ Success
          edit-mode: replace

  #
  # CLIENT test:e2e
  #
  client-e2e:
    timeout-minutes: 35
    runs-on: ${{ matrix.os }}

    if: ${{ contains(inputs.jobsToRun, '-all-') || contains(inputs.jobsToRun, '-client-') }}

    strategy:
      fail-fast: false
      matrix:
        os: [ubuntu-latest]
        node: [16]

    steps:
      - uses: actions/checkout@v3

      # Not currently needed, but we might need it in the future
      - run: docker compose -f docker/docker-compose.yml up --detach postgres mysql mssql mongo cockroachdb vitess-8

      - name: Install & build
        uses: ./.github/actions/setup
        with:
          node-version: ${{ matrix.node }}
          pnpm-version: ${{ inputs.pnpmVersion }}
          # Fails if set to true
          skip-tsc: false

      - run: pnpm run test:e2e --skipBuild --verbose --runInBand
        working-directory: packages/client
        env:
          NODE_OPTIONS: '--max-old-space-size=8096'

  #
  # CLIENT test:functional:code --relation-mode-tests-only for `relationMode-in-separate-gh-action` tests
  #
  client-relationMode:
    timeout-minutes: 60
    runs-on: ${{ matrix.os }}

    if: ${{ contains(inputs.jobsToRun, '-all-') || contains(inputs.jobsToRun, '-client-') }}

    strategy:
      fail-fast: false
      matrix:
        relationMode: ['', 'foreignKeys', 'prisma']
        os: [ubuntu-latest]
        node: [16]

    env:
<<<<<<< HEAD
      TEST_POSTGRES_URI: postgres://prisma:prisma@localhost:5432/tests
      TEST_MYSQL_URI: mysql://root:root@localhost:3306/tests
      TEST_MSSQL_URI: mssql://SA:Pr1sm4_Pr1sm4@localhost:1433/master
      TEST_MSSQL_JDBC_URI: sqlserver://localhost:1433;database=master;user=SA;password=Pr1sm4_Pr1sm4;trustServerCertificate=true;
      TEST_MSSQL_JDBC_URI_MIGRATE: 'sqlserver://localhost:1433;database=tests-migrate;user=SA;password=Pr1sm4_Pr1sm4;trustServerCertificate=true;'
      TEST_MONGO_URI: 'mongodb://root:prisma@localhost:27018/tests?authSource=admin'
      TEST_COCKROACH_URI: 'postgresql://prisma@localhost:26257/tests'
      TEST_COCKROACH_URI_MIGRATE: 'postgresql://prisma@localhost:26257/tests-migrate'
      TEST_COCKROACH_SHADOWDB_URI_MIGRATE: 'postgres://prisma:prisma@localhost:26257/tests-migrate-shadowdb'
      TEST_FUNCTIONAL_POSTGRES_URI: 'postgres://prisma:prisma@localhost:5432/PRISMA_DB_NAME'
      TEST_FUNCTIONAL_MYSQL_URI: 'mysql://root:root@localhost:3306/PRISMA_DB_NAME'
      TEST_FUNCTIONAL_VITESS_8_URI: 'mysql://root:root@localhost:33807/PRISMA_DB_NAME'
      DEBUG: 'prisma:js-connector*'
      TEST_FUNCTIONAL_JS_NEON_URI: ${{ secrets.TEST_FUNCTIONAL_JS_NEON_URI }}
      # Remote
      # TEST_FUNCTIONAL_JS_PLANETSCALE_URI: ${{ secrets.TEST_FUNCTIONAL_JS_PLANETSCALE_URI }}
      # Local - using Vitess (MySQL 8)
      TEST_FUNCTIONAL_JS_PLANETSCALE_URI: 'mysql://root:root@localhost:33807/PRISMA_DB_NAME'
      TEST_FUNCTIONAL_MSSQL_URI: 'sqlserver://localhost:1433;database=PRISMA_DB_NAME;user=SA;password=Pr1sm4_Pr1sm4;trustServerCertificate=true;'
      TEST_FUNCTIONAL_MONGO_URI: 'mongodb://root:prisma@localhost:27018/PRISMA_DB_NAME?authSource=admin'
      TEST_FUNCTIONAL_COCKROACH_URI: 'postgresql://prisma@localhost:26257/PRISMA_DB_NAME'
=======
>>>>>>> 92f1b047
      NODE_OPTIONS: '--max-old-space-size=8096'
      JEST_JUNIT_SUITE_NAME: 'client/functional'
      JEST_JUNIT_UNIQUE_OUTPUT_NAME: true

    steps:
      - uses: actions/checkout@v3

      - name: Set RELATION_MODE custom test env var
        run: |
          echo "RELATION_MODE=${{ matrix.relationMode }}"
          if [ ! -z "${{ matrix.relationMode }}" ]; then echo "RELATION_MODE=${{ matrix.relationMode }}" >> $GITHUB_ENV; fi

      - run: docker compose -f docker/docker-compose.yml up --detach postgres mysql mssql mongo cockroachdb vitess-8

      - name: Install & build
        uses: ./.github/actions/setup
        with:
          node-version: ${{ matrix.node }}
          pnpm-version: ${{ inputs.pnpmVersion }}
          skip-tsc: true

      - name: Start PlanetScale Proxy in background
        working-directory: packages/client/tests/functional/_utils/proxy-planetscale
        run: |
          sh start.sh &

      # shouldn't take more than 15 minutes
      - name: 1 to 1
        run: pnpm run test:functional:code --silent --relation-mode-tests-only relationMode-in-separate-gh-action/tests_1-to-1.ts
        working-directory: packages/client

      # shouldn't take more than 15 minutes
      - name: 1 to n
        run: pnpm run test:functional:code --silent --relation-mode-tests-only relationMode-in-separate-gh-action/tests_1-to-n.ts
        working-directory: packages/client

      # shouldn't take more than 15 minutes
      - name: m to n (SQL databases)
        run: pnpm run test:functional:code --silent --relation-mode-tests-only relationMode-in-separate-gh-action/tests_m-to-n.ts
        working-directory: packages/client

      - name: m to n (MongoDB)
        run: pnpm run test:functional:code --silent --relation-mode-tests-only relationMode-in-separate-gh-action/tests_m-to-n-MongoDB.ts
        working-directory: packages/client

      - name: Upload test results to BuildPulse for flaky test detection
        # Only run this step for branches where we have access to secrets.
        # Run this step even when the tests fail. Skip if the workflow is cancelled.
        if: env.HAS_BUILDPULSE_SECRETS == 'true' && !cancelled() && inputs.reason == 'buildpulse'
        uses: buildpulse/buildpulse-action@v0.11.0
        with:
          account: 17219288
          repository: 192925833
          path: packages/*/junit*.xml
          key: ${{ secrets.BUILDPULSE_ACCESS_KEY_ID }}
          secret: ${{ secrets.BUILDPULSE_SECRET_ACCESS_KEY }}

  #
  # CLIENT (types tests only)
  #
  client-types:
    timeout-minutes: 15
    runs-on: ubuntu-latest

    if: ${{ contains(inputs.jobsToRun, '-all-') || contains(inputs.jobsToRun, '-client-') }}

    strategy:
      fail-fast: false
      matrix:
        node: [16]

    steps:
      - uses: actions/checkout@v3

      - name: Install & build
        uses: ./.github/actions/setup
        with:
          node-version: ${{ matrix.node }}
          pnpm-version: ${{ inputs.pnpmVersion }}
          # Fails if set to true
          skip-tsc: false

      - run: pnpm run test src/__tests__/types/types.test.ts
        working-directory: packages/client

      - uses: codecov/codecov-action@v3
        with:
          files: ./packages/client/src/__tests__/coverage/clover.xml
          flags: client-types,${{ matrix.os }},library,binary
          name: client-types-${{ matrix.os }}

  #
  # WORKSPACE-TYPES
  #
  workspace-types:
    timeout-minutes: 15
    runs-on: ubuntu-latest

    strategy:
      fail-fast: false
      matrix:
        node: [16]

    steps:
      - uses: actions/checkout@v3

      - name: Install & build
        uses: ./.github/actions/setup
        with:
          node-version: ${{ matrix.node }}
          pnpm-version: ${{ inputs.pnpmVersion }}
          skip-tsc: true

      - run: pnpm tsc -p tsconfig.utils.typecheck.json

  #
  # INTEGRATION-TESTS
  #
  integration-tests:
    timeout-minutes: 20
    runs-on: ubuntu-latest

    if: ${{ contains(inputs.jobsToRun, '-all-') || contains(inputs.jobsToRun, '-integration-tests-') }}

    strategy:
      fail-fast: false
      matrix:
        queryEngine: ${{ fromJson(inputs.queryEngine) }}
        node: [16]

    steps:
      - uses: actions/checkout@v3

      - name: Login to Docker Hub
        uses: docker/login-action@v2
        env:
          DOCKERHUB_USERNAME: ${{ secrets.DOCKERHUB_USERNAME }}
          DOCKERHUB_TOKEN: ${{ secrets.DOCKERHUB_TOKEN }}
        if: "${{ env.DOCKERHUB_USERNAME != '' && env.DOCKERHUB_TOKEN != '' }}"
        with:
          username: ${{ secrets.DOCKERHUB_USERNAME }}
          password: ${{ secrets.DOCKERHUB_TOKEN }}

      - name: Set CLI Engine Type
        run: |
          echo "PRISMA_CLI_QUERY_ENGINE_TYPE=${{ matrix.queryEngine }}" >> $GITHUB_ENV

      - name: Set Client Engine Type
        run: |
          echo "PRISMA_CLIENT_ENGINE_TYPE=${{ matrix.queryEngine }}" >> $GITHUB_ENV

      - run: docker compose -f docker/docker-compose.yml up --detach postgres mysql mariadb mssql

      - name: Install & build
        uses: ./.github/actions/setup
        with:
          node-version: ${{ matrix.node }}
          pnpm-version: ${{ inputs.pnpmVersion }}
          skip-tsc: true

      - run: pnpm run test
        working-directory: packages/integration-tests

      - uses: codecov/codecov-action@v3
        with:
          files: ./packages/integration-tests/src/__tests__/coverage/clover.xml
          flags: integration-tests,${{ matrix.node }},${{ matrix.queryEngine }}
          name: integration-tests-${{ matrix.node }}-${{ matrix.queryEngine }}

  #
  # `@prisma/internals`
  #
  internals:
    timeout-minutes: 15
    runs-on: ${{ matrix.os }}

    if: ${{ contains(inputs.jobsToRun, '-all-') || contains(inputs.jobsToRun, '-internals-') }}

    strategy:
      fail-fast: false
      matrix:
        queryEngine: ${{ fromJson(inputs.queryEngine) }}
        os: [ubuntu-latest]
        node: [16, 18, 20]

    steps:
      - uses: actions/checkout@v3

      - name: Login to Docker Hub
        uses: docker/login-action@v2
        env:
          DOCKERHUB_USERNAME: ${{ secrets.DOCKERHUB_USERNAME }}
          DOCKERHUB_TOKEN: ${{ secrets.DOCKERHUB_TOKEN }}
        if: "${{ env.DOCKERHUB_USERNAME != '' && env.DOCKERHUB_TOKEN != '' }}"
        with:
          username: ${{ secrets.DOCKERHUB_USERNAME }}
          password: ${{ secrets.DOCKERHUB_TOKEN }}

      - run: docker compose -f docker/docker-compose.yml up --detach postgres mysql mssql

      - name: Set CLI Engine Type
        run: |
          echo "PRISMA_CLI_QUERY_ENGINE_TYPE=${{ matrix.queryEngine }}" >> $GITHUB_ENV

      - name: Set Client Engine Type
        run: |
          echo "PRISMA_CLIENT_ENGINE_TYPE=${{ matrix.queryEngine }}" >> $GITHUB_ENV

      - name: Install & build
        uses: ./.github/actions/setup
        with:
          node-version: ${{ matrix.node }}
          pnpm-version: ${{ inputs.pnpmVersion }}
          skip-tsc: true

      - run: pnpm run test
        working-directory: packages/internals

      - uses: codecov/codecov-action@v3
        with:
          files: ./packages/internals/src/__tests__/coverage/clover.xml
          flags: internals,${{ matrix.os }},${{ matrix.queryEngine }}
          name: internals-${{ matrix.os }}-${{ matrix.queryEngine }}

  #
  # MIGRATE
  #
  migrate:
    timeout-minutes: 15
    runs-on: ${{ matrix.os }}

    if: ${{ contains(inputs.jobsToRun, '-all-') || contains(inputs.jobsToRun, '-migrate-') }}

    strategy:
      fail-fast: false
      matrix:
        queryEngine: ${{ fromJson(inputs.queryEngine) }}
        os: [ubuntu-latest]
        node: [16, 18, 20]

    steps:
      - uses: actions/checkout@v3

      - name: Login to Docker Hub
        uses: docker/login-action@v2
        env:
          DOCKERHUB_USERNAME: ${{ secrets.DOCKERHUB_USERNAME }}
          DOCKERHUB_TOKEN: ${{ secrets.DOCKERHUB_TOKEN }}
        if: "${{ env.DOCKERHUB_USERNAME != '' && env.DOCKERHUB_TOKEN != '' }}"
        with:
          username: ${{ secrets.DOCKERHUB_USERNAME }}
          password: ${{ secrets.DOCKERHUB_TOKEN }}

      - run: docker compose -f docker/docker-compose.yml up --detach postgres mysql mssql mongodb_migrate mongodb_migrate_seed cockroachdb

      - name: Set CLI Engine Type
        run: |
          echo "PRISMA_CLI_QUERY_ENGINE_TYPE=${{ matrix.queryEngine }}" >> $GITHUB_ENV

      - name: Set Client Engine Type
        run: |
          echo "PRISMA_CLIENT_ENGINE_TYPE=${{ matrix.queryEngine }}" >> $GITHUB_ENV

      - name: Install & build
        uses: ./.github/actions/setup
        with:
          node-version: ${{ matrix.node }}
          pnpm-version: ${{ inputs.pnpmVersion }}
          skip-tsc: true

      - run: pnpm run test
        working-directory: packages/migrate

      - uses: codecov/codecov-action@v3
        with:
          files: ./packages/migrate/src/__tests__/coverage/clover.xml
          flags: migrate,${{ matrix.os }},${{ matrix.queryEngine }}
          name: migrate-${{ matrix.os }}-${{ matrix.queryEngine }}

  #
  # CLI-COMMANDS
  #
  cli-commands:
    timeout-minutes: 10
    runs-on: ${{ matrix.os }}

    if: ${{ contains(inputs.jobsToRun, '-all-') || contains(inputs.jobsToRun, '-cli-') }}

    strategy:
      fail-fast: false
      matrix:
        queryEngine: ${{ fromJson(inputs.queryEngine) }}
        os: [ubuntu-latest]
        node: [16, 18, 20]

    steps:
      - uses: actions/checkout@v3

      - name: Login to Docker Hub
        uses: docker/login-action@v2
        env:
          DOCKERHUB_USERNAME: ${{ secrets.DOCKERHUB_USERNAME }}
          DOCKERHUB_TOKEN: ${{ secrets.DOCKERHUB_TOKEN }}
        if: "${{ env.DOCKERHUB_USERNAME != '' && env.DOCKERHUB_TOKEN != '' }}"
        with:
          username: ${{ secrets.DOCKERHUB_USERNAME }}
          password: ${{ secrets.DOCKERHUB_TOKEN }}

      - run: docker compose -f docker/docker-compose.yml up --detach postgres

      - name: Set CLI Engine Type
        run: |
          echo "PRISMA_CLI_QUERY_ENGINE_TYPE=${{ matrix.queryEngine }}" >> $GITHUB_ENV

      - name: Set Client Engine Type
        run: |
          echo "PRISMA_CLIENT_ENGINE_TYPE=${{ matrix.queryEngine }}" >> $GITHUB_ENV

      - name: Install & build
        uses: ./.github/actions/setup
        with:
          node-version: ${{ matrix.node }}
          pnpm-version: ${{ inputs.pnpmVersion }}
          skip-tsc: true

      - run: pnpm run test
        working-directory: packages/cli

      - uses: codecov/codecov-action@v3
        with:
          files: ./packages/cli/src/__tests__/coverage/clover.xml
          flags: cli,${{ matrix.os }},${{ matrix.queryEngine }}
          name: cli-${{ matrix.os }}-${{ matrix.queryEngine }}

  #
  # All the other packages!
  #
  others:
    timeout-minutes: 10
    runs-on: ${{ matrix.os }}

    if: ${{ contains(inputs.jobsToRun, '-all-') }}

    strategy:
      fail-fast: false
      matrix:
        os: [ubuntu-latest]
        node: [16, 18, 20]

    steps:
      - uses: actions/checkout@v3

      - name: Install & build
        uses: ./.github/actions/setup
        with:
          node-version: ${{ matrix.node }}
          pnpm-version: ${{ inputs.pnpmVersion }}
          skip-tsc: true

      - run: pnpm run test
        name: 'debug'
        working-directory: packages/debug

      - uses: codecov/codecov-action@v3
        with:
          files: ./packages/debug/src/__tests__/coverage/clover.xml
          flags: debug,${{ matrix.os }},library,binary
          name: debug-${{ matrix.os }}

      - run: pnpm run test
        name: 'generator-helper'
        working-directory: packages/generator-helper

      - uses: codecov/codecov-action@v3
        with:
          files: ./packages/generator-helper/src/__tests__/coverage/clover.xml
          flags: generator-helper,${{ matrix.os }},library,binary
          name: generator-helper-${{ matrix.os }}

      - run: pnpm run test
        name: 'get-platform'
        working-directory: packages/get-platform

      - uses: codecov/codecov-action@v3
        with:
          files: ./packages/get-platform/src/__tests__/coverage/clover.xml
          flags: get-platform,${{ matrix.os }},library,binary
          name: get-platform-${{ matrix.os }}

      - run: pnpm run test
        name: 'fetch-engine'
        working-directory: packages/fetch-engine

      - uses: codecov/codecov-action@v3
        with:
          files: ./packages/fetch-engine/src/__tests__/coverage/clover.xml
          flags: fetch-engine,${{ matrix.os }},library,binary
          name: fetch-engine-${{ matrix.os }}

      - run: pnpm run test
        name: 'engines'
        working-directory: packages/engines

      - uses: codecov/codecov-action@v3
        with:
          files: ./packages/engines/src/__tests__/coverage/clover.xml
          flags: engines,${{ matrix.os }},library,binary
          name: engines-${{ matrix.os }}

      - run: pnpm run test
        name: 'instrumentation'
        working-directory: packages/instrumentation

      - uses: codecov/codecov-action@v3
        with:
          files: ./packages/instrumentation/src/__tests__/coverage/clover.xml
          flags: instrumentation,${{ matrix.os }},library,binary
          name: instrumentation-${{ matrix.os }}

  #
  # Run all tests on macOS and Windows.
  #
  # Unlike the other jobs, this job doesn't use Docker (and thus skips some
  # tests that require dependencies not easily installable without Docker).
  #
  # It also runs most tests for different packages sequentially
  # to prevent the combinatorial explosion of the number of parallel jobs,
  # to minimize the number of times we need to install MySQL using the package manager
  # (PostgreSQL and MongoDB are provided by GitHub Actions out of the box), and
  # minimize the time spent waiting for a free runner.
  #
  no-docker-client-functional:
    timeout-minutes: 40
    runs-on: ${{ matrix.os }}
    strategy:
      fail-fast: false
      matrix:
        os: [macos-13, windows-latest]
        node: [16]
        queryEngine: ${{ fromJson(inputs.queryEngine) }}
        shard: ['1/2', '2/2']

    if: |
      ${{
        contains(inputs.jobsToRun, '-all-') ||
        contains(inputs.jobsToRun, '-client-')
      }}
    steps:
      - uses: actions/checkout@v3

      - name: Prerequisites
        shell: bash
        run: |
          echo "TEST_SKIP_MSSQL=true" >> $GITHUB_ENV
          echo "TEST_SKIP_MONGODB=true" >> $GITHUB_ENV
          echo "TEST_SKIP_COCKROACHDB=true" >> $GITHUB_ENV
          echo "TEST_SKIP_VITESS=true" >> $GITHUB_ENV
          echo "PRISMA_CLI_QUERY_ENGINE_TYPE=${{ matrix.queryEngine }}" >> $GITHUB_ENV
          echo "PRISMA_CLIENT_ENGINE_TYPE=${{ matrix.queryEngine }}" >> $GITHUB_ENV

      - name: Set up PostgreSQL
        run: bash .github/workflows/scripts/setup-postgres.sh

      - name: Set up MySQL
        run: bash .github/workflows/scripts/setup-mysql.sh

      - name: Install & build
        uses: ./.github/actions/setup
        with:
          node-version: ${{ matrix.node }}
          pnpm-version: ${{ inputs.pnpmVersion }}
          skip-tsc: true

      - name: Test packages/client
        run: pnpm run test:functional:code --silent --shard ${{matrix.shard}}
        working-directory: packages/client
        env:
          # allow Node.js to allocate at most 14GB of heap on macOS and 7GB on Windows
          # https://docs.github.com/en/actions/using-github-hosted-runners/about-github-hosted-runners#supported-runners-and-hardware-resources
          NODE_OPTIONS: "${{ matrix.os == 'macos-13' && '--max-old-space-size=14336' || '--max-old-space-size=7168' }}"
          JEST_JUNIT_SUITE_NAME: 'client/functional'
          JEST_JUNIT_UNIQUE_OUTPUT_NAME: true
          DEBUG: 'prisma:js-connector*'
          TEST_FUNCTIONAL_JS_NEON_URI: ${{ secrets.TEST_FUNCTIONAL_JS_NEON_URI }}

      - uses: codecov/codecov-action@v3
        with:
          files: ./packages/client/src/__tests__/coverage/clover.xml
          flags: client,${{ matrix.os }},${{ matrix.queryEngine }}
          name: client-functional-${{ matrix.os }}-${{ matrix.queryEngine }}

      - name: Upload test results to BuildPulse for flaky test detection
        # Only run this step for branches where we have access to secrets.
        # Run this step even when the tests fail. Skip if the workflow is cancelled.
        if: env.HAS_BUILDPULSE_SECRETS == 'true' && !cancelled() && inputs.reason =='buildpulse'
        uses: buildpulse/buildpulse-action@v0.11.0
        with:
          account: 17219288
          repository: 192925833
          path: packages/*/junit*.xml
          key: ${{ secrets.BUILDPULSE_ACCESS_KEY_ID }}
          secret: ${{ secrets.BUILDPULSE_SECRET_ACCESS_KEY }}

  no-docker:
    timeout-minutes: 40
    runs-on: ${{ matrix.os }}

    if: |
      ${{
        contains(inputs.jobsToRun, '-all-') ||
        contains(inputs.jobsToRun, '-internals-') ||
        contains(inputs.jobsToRun, '-migrate-') ||
        contains(inputs.jobsToRun, '-cli-') ||
        contains(inputs.jobsToRun, '-client-')
      }}

    strategy:
      fail-fast: false
      matrix:
        os: [macos-13, windows-latest]
        node: [16]
        queryEngine: ${{ fromJson(inputs.queryEngine) }}

    steps:
      - uses: actions/checkout@v3

      - name: Prerequisites
        shell: bash
        run: |
          echo "TEST_SKIP_MSSQL=true" >> $GITHUB_ENV
          echo "TEST_SKIP_MONGODB=true" >> $GITHUB_ENV
          echo "TEST_SKIP_COCKROACHDB=true" >> $GITHUB_ENV
          echo "PRISMA_CLI_QUERY_ENGINE_TYPE=${{ matrix.queryEngine }}" >> $GITHUB_ENV
          echo "PRISMA_CLIENT_ENGINE_TYPE=${{ matrix.queryEngine }}" >> $GITHUB_ENV

      - name: Set up PostgreSQL
        run: bash .github/workflows/scripts/setup-postgres.sh

      - name: Set up MySQL
        run: bash .github/workflows/scripts/setup-mysql.sh

      - name: Install & build
        uses: ./.github/actions/setup
        with:
          node-version: ${{ matrix.node }}
          pnpm-version: ${{ inputs.pnpmVersion }}
          # Fails if set to true
          skip-tsc: false

      - name: Test packages/internals
        if: ${{ contains(inputs.jobsToRun, '-all-') }} || contains(inputs.jobsToRun, '-internals-') }}
        run: pnpm run test --testTimeout=40000
        working-directory: packages/internals
        env:
          JEST_JUNIT_SUITE_NAME: 'internals'
          JEST_JUNIT_UNIQUE_OUTPUT_NAME: true

      - uses: codecov/codecov-action@v3
        if: ${{ contains(inputs.jobsToRun, '-all-') }} || contains(inputs.jobsToRun, '-internals-') }}
        with:
          files: ./packages/internals/src/__tests__/coverage/clover.xml
          flags: internals,${{ matrix.os }},${{ matrix.queryEngine }}
          name: internals-${{ matrix.os }}-${{ matrix.queryEngine }}

      - name: Test packages/client (old suite)
        if: ${{ contains(inputs.jobsToRun, '-all-') || contains(inputs.jobsToRun, '-client-') }}
        run: pnpm run test-notypes --silent --testTimeout=40000
        working-directory: packages/client
        env:
          # Allow Node.js to allocate at most a certain amount heap on macOS and a different amount on Windows
          # Note that this value should be lower than the total amount of RAM available
          # https://docs.github.com/en/actions/using-github-hosted-runners/about-github-hosted-runners#supported-runners-and-hardware-resources
          NODE_OPTIONS: "${{ matrix.os == 'macos-13' && '--max-old-space-size=14336' || '--max-old-space-size=3072' }}"
          JEST_JUNIT_SUITE_NAME: 'client/old'
          JEST_JUNIT_UNIQUE_OUTPUT_NAME: true

      - uses: codecov/codecov-action@v3
        if: ${{ contains(inputs.jobsToRun, '-all-') || contains(inputs.jobsToRun, '-client-') }}
        with:
          files: ./packages/client/src/__tests__/coverage/clover.xml
          flags: client,${{ matrix.os }},${{ matrix.queryEngine }}
          name: client-${{ matrix.os }}-${{ matrix.queryEngine }}

      - name: Test packages/migrate
        if: ${{ contains(inputs.jobsToRun, '-all-') || contains(inputs.jobsToRun, '-migrate-') }}
        run: pnpm run test --testTimeout=40000
        working-directory: packages/migrate
        env:
          JEST_JUNIT_SUITE_NAME: 'migrate'
          JEST_JUNIT_UNIQUE_OUTPUT_NAME: true

      - uses: codecov/codecov-action@v3
        if: ${{ contains(inputs.jobsToRun, '-all-') || contains(inputs.jobsToRun, '-migrate-') }}
        with:
          files: ./packages/migrate/src/__tests__/coverage/clover.xml
          flags: migrate,${{ matrix.os }},${{ matrix.queryEngine }}
          name: migrate-${{ matrix.os }}-${{ matrix.queryEngine }}

      - name: Test packages/cli
        if: ${{ contains(inputs.jobsToRun, '-all-') || contains(inputs.jobsToRun, '-cli-') }}
        run: pnpm run test --testTimeout=40000
        working-directory: packages/cli
        env:
          JEST_JUNIT_SUITE_NAME: 'cli'
          JEST_JUNIT_UNIQUE_OUTPUT_NAME: true

      - uses: codecov/codecov-action@v3
        if: ${{ contains(inputs.jobsToRun, '-all-') || contains(inputs.jobsToRun, '-cli-') }}
        with:
          files: ./packages/cli/src/__tests__/coverage/clover.xml
          flags: cli,${{ matrix.os }},${{ matrix.queryEngine }}
          name: cli-${{ matrix.os }}-${{ matrix.queryEngine }}

      - name: Test packages/debug
        if: ${{ contains(inputs.jobsToRun, '-all-') }}
        run: pnpm run test
        working-directory: packages/debug
        env:
          JEST_JUNIT_SUITE_NAME: 'debug'
          JEST_JUNIT_UNIQUE_OUTPUT_NAME: true

      - uses: codecov/codecov-action@v3
        if: ${{ contains(inputs.jobsToRun, '-all-') }}
        with:
          files: ./packages/debug/src/__tests__/coverage/clover.xml
          flags: debug,${{ matrix.os }},library,binary
          name: debug-${{ matrix.os }}

      - name: Test packages/generator-helper
        if: ${{ contains(inputs.jobsToRun, '-all-') }}
        run: pnpm run test
        working-directory: packages/generator-helper
        env:
          JEST_JUNIT_SUITE_NAME: 'generator-helper'
          JEST_JUNIT_UNIQUE_OUTPUT_NAME: true

      - uses: codecov/codecov-action@v3
        if: ${{ contains(inputs.jobsToRun, '-all-') }}
        with:
          files: ./packages/generator-helper/src/__tests__/coverage/clover.xml
          flags: generator-helper,${{ matrix.os }},library,binary
          name: generator-helper-${{ matrix.os }}

      - name: Test packages/get-platform
        if: ${{ contains(inputs.jobsToRun, '-all-') }}
        run: pnpm run test
        working-directory: packages/get-platform
        env:
          JEST_JUNIT_SUITE_NAME: 'get-platform'
          JEST_JUNIT_UNIQUE_OUTPUT_NAME: true

      - uses: codecov/codecov-action@v3
        if: ${{ contains(inputs.jobsToRun, '-all-') }}
        with:
          files: ./packages/get-platform/src/__tests__/coverage/clover.xml
          flags: get-platform,${{ matrix.os }},library,binary
          name: get-platform-${{ matrix.os }}

      - name: Test packages/fetch-engine
        if: ${{ contains(inputs.jobsToRun, '-all-') }}
        run: pnpm run test
        working-directory: packages/fetch-engine
        env:
          JEST_JUNIT_SUITE_NAME: 'fetch-engine'
          JEST_JUNIT_UNIQUE_OUTPUT_NAME: true

      - uses: codecov/codecov-action@v3
        if: ${{ contains(inputs.jobsToRun, '-all-') }}
        with:
          files: ./packages/fetch-engine/src/__tests__/coverage/clover.xml
          flags: fetch-engine,${{ matrix.os }},library,binary
          name: fetch-engine-${{ matrix.os }}

      - name: Test packages/engines
        if: ${{ contains(inputs.jobsToRun, '-all-') }}
        run: pnpm run test
        working-directory: packages/engines
        env:
          JEST_JUNIT_SUITE_NAME: 'engines'
          JEST_JUNIT_UNIQUE_OUTPUT_NAME: true

      - uses: codecov/codecov-action@v3
        if: ${{ contains(inputs.jobsToRun, '-all-') }}
        with:
          files: ./packages/engines/src/__tests__/coverage/clover.xml
          flags: engines,${{ matrix.os }},library,binary
          name: engines-${{ matrix.os }}

      - name: Upload test results to BuildPulse for flaky test detection
        # Only run this step for branches where we have access to secrets.
        # Run this step even when the tests fail. Skip if the workflow is cancelled.
        if: env.HAS_BUILDPULSE_SECRETS == 'true' && !cancelled() && inputs.reason == 'buildpulse'
        uses: buildpulse/buildpulse-action@v0.11.0
        with:
          account: 17219288
          repository: 192925833
          path: packages/*/junit*.xml
          key: ${{ secrets.BUILDPULSE_ACCESS_KEY_ID }}
          secret: ${{ secrets.BUILDPULSE_SECRET_ACCESS_KEY }}<|MERGE_RESOLUTION|>--- conflicted
+++ resolved
@@ -111,32 +111,6 @@
         node: [16, 18, 20]
 
     env:
-<<<<<<< HEAD
-      TEST_POSTGRES_URI: postgres://prisma:prisma@localhost:5432/tests
-      TEST_POSTGRES_ISOLATED_URI: postgres://prisma:prisma@localhost:5435/tests
-      TEST_MYSQL_URI: mysql://root:root@localhost:3306/tests
-      TEST_MYSQL_ISOLATED_URI: mysql://root:root@localhost:3307/tests
-      TEST_MSSQL_URI: mssql://SA:Pr1sm4_Pr1sm4@localhost:1433/master
-      TEST_MSSQL_JDBC_URI: sqlserver://localhost:1433;database=master;user=SA;password=Pr1sm4_Pr1sm4;trustServerCertificate=true;
-      TEST_MSSQL_JDBC_URI_MIGRATE: 'sqlserver://localhost:1433;database=tests-migrate;user=SA;password=Pr1sm4_Pr1sm4;trustServerCertificate=true;'
-      TEST_MONGO_URI: 'mongodb://root:prisma@localhost:27018/tests?authSource=admin'
-      TEST_COCKROACH_URI: 'postgresql://prisma@localhost:26257/tests'
-      TEST_COCKROACH_URI_MIGRATE: 'postgresql://prisma@localhost:26257/tests-migrate'
-      TEST_COCKROACH_SHADOWDB_URI_MIGRATE: 'postgres://prisma:prisma@localhost:26257/tests-migrate-shadowdb'
-      TEST_FUNCTIONAL_POSTGRES_URI: 'postgres://prisma:prisma@localhost:5432/PRISMA_DB_NAME'
-      TEST_FUNCTIONAL_MYSQL_URI: 'mysql://root:root@localhost:3306/PRISMA_DB_NAME'
-      TEST_FUNCTIONAL_VITESS_8_URI: 'mysql://root:root@localhost:33807/PRISMA_DB_NAME'
-      DEBUG: 'prisma:js-connector*'
-      TEST_FUNCTIONAL_JS_NEON_URI: ${{ secrets.TEST_FUNCTIONAL_JS_NEON_URI }}
-      # Remote
-      # TEST_FUNCTIONAL_JS_PLANETSCALE_URI: ${{ secrets.TEST_FUNCTIONAL_JS_PLANETSCALE_URI }}
-      # Local - using Vitess (MySQL 8)
-      TEST_FUNCTIONAL_JS_PLANETSCALE_URI: 'mysql://root:root@localhost:33807/PRISMA_DB_NAME'
-      TEST_FUNCTIONAL_MSSQL_URI: 'sqlserver://localhost:1433;database=PRISMA_DB_NAME;user=SA;password=Pr1sm4_Pr1sm4;trustServerCertificate=true;'
-      TEST_FUNCTIONAL_MONGO_URI: 'mongodb://root:prisma@localhost:27018/PRISMA_DB_NAME?authSource=admin'
-      TEST_FUNCTIONAL_COCKROACH_URI: 'postgresql://prisma@localhost:26257/PRISMA_DB_NAME'
-=======
->>>>>>> 92f1b047
       NODE_OPTIONS: '--max-old-space-size=8096'
       JEST_JUNIT_SUITE_NAME: 'client/functional'
       JEST_JUNIT_UNIQUE_OUTPUT_NAME: true
@@ -246,21 +220,6 @@
       - run: pnpm run test:functional --data-proxy --shard ${{ matrix.shard }}
         working-directory: packages/client
         env:
-<<<<<<< HEAD
-          TEST_FUNCTIONAL_POSTGRES_URI: 'postgres://prisma:prisma@localhost:5432/PRISMA_DB_NAME'
-          TEST_FUNCTIONAL_MYSQL_URI: 'mysql://root:root@localhost:3306/PRISMA_DB_NAME'
-          TEST_FUNCTIONAL_VITESS_8_URI: 'mysql://root:root@localhost:33807/PRISMA_DB_NAME'
-          DEBUG: 'prisma:js-connector*'
-          TEST_FUNCTIONAL_JS_NEON_URI: ${{ secrets.TEST_FUNCTIONAL_JS_NEON_URI }}
-          # Remote
-          # TEST_FUNCTIONAL_JS_PLANETSCALE_URI: ${{ secrets.TEST_FUNCTIONAL_JS_PLANETSCALE_URI }}
-          # Local - using Vitess (MySQL 8)
-          TEST_FUNCTIONAL_JS_PLANETSCALE_URI: 'mysql://root:root@localhost:33807/PRISMA_DB_NAME'
-          TEST_FUNCTIONAL_MSSQL_URI: 'sqlserver://localhost:1433;database=PRISMA_DB_NAME;user=SA;password=Pr1sm4_Pr1sm4;trustServerCertificate=true;'
-          TEST_FUNCTIONAL_MONGO_URI: 'mongodb://root:prisma@localhost:27018/PRISMA_DB_NAME?authSource=admin'
-          TEST_FUNCTIONAL_COCKROACH_URI: 'postgresql://prisma@localhost:26257/PRISMA_DB_NAME'
-=======
->>>>>>> 92f1b047
           NODE_OPTIONS: '--max-old-space-size=8096'
           JEST_JUNIT_SUITE_NAME: 'client/functional'
           JEST_JUNIT_UNIQUE_OUTPUT_NAME: true
@@ -268,21 +227,6 @@
       - run: pnpm run test:functional --data-proxy --edge-client --shard ${{ matrix.shard }}
         working-directory: packages/client
         env:
-<<<<<<< HEAD
-          TEST_FUNCTIONAL_POSTGRES_URI: 'postgres://prisma:prisma@localhost:5432/PRISMA_DB_NAME'
-          TEST_FUNCTIONAL_MYSQL_URI: 'mysql://root:root@localhost:3306/PRISMA_DB_NAME'
-          TEST_FUNCTIONAL_VITESS_8_URI: 'mysql://root:root@localhost:33807/PRISMA_DB_NAME'
-          DEBUG: 'prisma:js-connector*'
-          TEST_FUNCTIONAL_JS_NEON_URI: ${{ secrets.TEST_FUNCTIONAL_JS_NEON_URI }}
-          # Remote
-          # TEST_FUNCTIONAL_JS_PLANETSCALE_URI: ${{ secrets.TEST_FUNCTIONAL_JS_PLANETSCALE_URI }}
-          # Local - using Vitess (MySQL 8)
-          TEST_FUNCTIONAL_JS_PLANETSCALE_URI: 'mysql://root:root@localhost:33807/PRISMA_DB_NAME'
-          TEST_FUNCTIONAL_MSSQL_URI: 'sqlserver://localhost:1433;database=PRISMA_DB_NAME;user=SA;password=Pr1sm4_Pr1sm4;trustServerCertificate=true;'
-          TEST_FUNCTIONAL_MONGO_URI: 'mongodb://root:prisma@localhost:27018/PRISMA_DB_NAME?authSource=admin'
-          TEST_FUNCTIONAL_COCKROACH_URI: 'postgresql://prisma@localhost:26257/PRISMA_DB_NAME'
-=======
->>>>>>> 92f1b047
           NODE_OPTIONS: '--max-old-space-size=8096'
           JEST_JUNIT_SUITE_NAME: 'client/functional'
           JEST_JUNIT_UNIQUE_OUTPUT_NAME: true
@@ -453,30 +397,6 @@
         node: [16]
 
     env:
-<<<<<<< HEAD
-      TEST_POSTGRES_URI: postgres://prisma:prisma@localhost:5432/tests
-      TEST_MYSQL_URI: mysql://root:root@localhost:3306/tests
-      TEST_MSSQL_URI: mssql://SA:Pr1sm4_Pr1sm4@localhost:1433/master
-      TEST_MSSQL_JDBC_URI: sqlserver://localhost:1433;database=master;user=SA;password=Pr1sm4_Pr1sm4;trustServerCertificate=true;
-      TEST_MSSQL_JDBC_URI_MIGRATE: 'sqlserver://localhost:1433;database=tests-migrate;user=SA;password=Pr1sm4_Pr1sm4;trustServerCertificate=true;'
-      TEST_MONGO_URI: 'mongodb://root:prisma@localhost:27018/tests?authSource=admin'
-      TEST_COCKROACH_URI: 'postgresql://prisma@localhost:26257/tests'
-      TEST_COCKROACH_URI_MIGRATE: 'postgresql://prisma@localhost:26257/tests-migrate'
-      TEST_COCKROACH_SHADOWDB_URI_MIGRATE: 'postgres://prisma:prisma@localhost:26257/tests-migrate-shadowdb'
-      TEST_FUNCTIONAL_POSTGRES_URI: 'postgres://prisma:prisma@localhost:5432/PRISMA_DB_NAME'
-      TEST_FUNCTIONAL_MYSQL_URI: 'mysql://root:root@localhost:3306/PRISMA_DB_NAME'
-      TEST_FUNCTIONAL_VITESS_8_URI: 'mysql://root:root@localhost:33807/PRISMA_DB_NAME'
-      DEBUG: 'prisma:js-connector*'
-      TEST_FUNCTIONAL_JS_NEON_URI: ${{ secrets.TEST_FUNCTIONAL_JS_NEON_URI }}
-      # Remote
-      # TEST_FUNCTIONAL_JS_PLANETSCALE_URI: ${{ secrets.TEST_FUNCTIONAL_JS_PLANETSCALE_URI }}
-      # Local - using Vitess (MySQL 8)
-      TEST_FUNCTIONAL_JS_PLANETSCALE_URI: 'mysql://root:root@localhost:33807/PRISMA_DB_NAME'
-      TEST_FUNCTIONAL_MSSQL_URI: 'sqlserver://localhost:1433;database=PRISMA_DB_NAME;user=SA;password=Pr1sm4_Pr1sm4;trustServerCertificate=true;'
-      TEST_FUNCTIONAL_MONGO_URI: 'mongodb://root:prisma@localhost:27018/PRISMA_DB_NAME?authSource=admin'
-      TEST_FUNCTIONAL_COCKROACH_URI: 'postgresql://prisma@localhost:26257/PRISMA_DB_NAME'
-=======
->>>>>>> 92f1b047
       NODE_OPTIONS: '--max-old-space-size=8096'
       JEST_JUNIT_SUITE_NAME: 'client/functional'
       JEST_JUNIT_UNIQUE_OUTPUT_NAME: true
