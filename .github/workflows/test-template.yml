name: CI Template job

on:
  workflow_call:
    inputs:
      reason:
        description: |
          Reason why this workflow was called. Could be "buildpulse" for
          flaky tests detection or "daily-test" for scheduled full builds,
          "CI" for normal pushes/PRs
        type: string
        required: false
        default: CI
      jobTimeout:
        description: Timeout for the jobs. Default is 35 minutes
        type: number
        default: 35
        required: false
      jobsToRun:
        description: Jobs to run. See .github/workflows/scripts/detect-jobs-to-run.js script
        type: string
        default: '-all-'
        required: false
      queryEngine:
        description: List of query engines to run tests on as JSON array
        type: string
        default: '["library", "binary"]'
      pnpmVersion:
        description: pnpm package manager version
        type: string
        default: '8.15.5'
      engineHash:
        description: Customly-built engine hash to use
        type: string
        required: false
    secrets:
      BUILDPULSE_ACCESS_KEY_ID:
        required: false
      BUILDPULSE_SECRET_ACCESS_KEY:
        required: false
      BOT_TOKEN:
        required: false
      CODECOV_TOKEN:
        required: false

env:
  HAS_BUILDPULSE_SECRETS: ${{ secrets.BUILDPULSE_ACCESS_KEY_ID != '' && secrets.BUILDPULSE_SECRET_ACCESS_KEY != '' }}
  PRISMA_TELEMETRY_INFORMATION: 'prisma test.yml'
  # To hide "Update available 0.0.0 -> x.x.x"
  PRISMA_HIDE_UPDATE_MESSAGE: true

concurrency:
  group: ${{ github.workflow }}-${{ github.ref }}
  # Don't cancel if called from buildpulse workflow
  cancel-in-progress: ${{ inputs.reason != 'buildpulse' }}

jobs:
  #
  # Linting
  #
  lint:
    name: Lint
    timeout-minutes: 7
    runs-on: ubuntu-latest

    steps:
      - uses: actions/checkout@v4

      - name: Install & build
        uses: ./.github/actions/setup
        with:
          node-version: 20
          pnpm-version: ${{ inputs.pnpmVersion }}
          engine-hash: ${{ inputs.engineHash }}
          skip-tsc: false

      # https://github.com/actions/toolkit/blob/master/docs/commands.md#problem-matchers
      # Matchers are added in setup-node
      # https://github.com/actions/setup-node/blob/bacd6b4b3ac3127b28a1e1920c23bf1c2cadbb85/src/main.ts#L54-L60
      - name: Disable GitHub annotations from linting
        run: |
          echo "::remove-matcher owner=eslint-compact::"
          echo "::remove-matcher owner=eslint-stylish::"

      - name: Run eslint
        run: pnpm run lint
        working-directory: ./

      - name: Run prettier-check
        run: pnpm run prettier-check
        working-directory: ./

      - name: Run check-engines-override
        run: pnpm run check-engines-override
        working-directory: ./

  #
  # CLIENT (functional and legacy tests without types test)
  #
  client:
    name: Client func&legacy-notypes
    timeout-minutes: ${{ inputs.jobTimeout }}
    runs-on: ${{matrix.os}}
    if: |
      contains(inputs.jobsToRun, '-all-') || 
      contains(inputs.jobsToRun, '-client-')
    strategy:
      fail-fast: false
      matrix:
        shard: ['1/5', '2/5', '3/5', '4/5', '5/5']
        queryEngine: ${{ fromJson(inputs.queryEngine) }}
        node: [16, 18, 20]
        previewFeatures: ['', 'relationJoins']
        os: [ubuntu-latest, ubuntu-20.04]
    env:
      NODE_OPTIONS: '--max-old-space-size=8096'
      JEST_JUNIT_SUITE_NAME: 'client/functional'
      JEST_JUNIT_UNIQUE_OUTPUT_NAME: true
    steps:
      - uses: actions/checkout@v4

      - name: Set CLI Engine Type
        run: |
          echo "PRISMA_CLI_QUERY_ENGINE_TYPE=${{ matrix.queryEngine }}" >> "$GITHUB_ENV"

      - name: Set Client Engine Type
        run: |
          echo "PRISMA_CLIENT_ENGINE_TYPE=${{ matrix.queryEngine }}" >> "$GITHUB_ENV"

      - name: Start Docker Compose Services
        uses: nick-fields/retry@v3
        with:
          timeout_minutes: 10
          max_attempts: 5
          retry_wait_seconds: 120
          command: docker compose -f docker/docker-compose.yml up --wait --detach postgres postgres_isolated mysql mysql_isolated mssql mongo cockroachdb vitess-8

      - name: Install & build
        uses: ./.github/actions/setup
        with:
          node-version: ${{ matrix.node }}
          pnpm-version: ${{ inputs.pnpmVersion }}
          engine-hash: ${{ inputs.engineHash }}
          # Fails if set to true
          skip-tsc: false

      # Run the functional test suite
      - run: pnpm run test:functional --silent --shard ${{ matrix.shard }} --engine-type ${{ matrix.queryEngine }} --preview-features "${{ matrix.previewFeatures }}"
        if: |
          contains(inputs.jobsToRun, '-all-') || 
          contains(inputs.jobsToRun, '-client-')
        working-directory: packages/client
      # And run  all the other tests (except the types tests)
      - run: pnpm run test-notypes --silent --shard ${{ matrix.shard }}
        if: |
          contains(inputs.jobsToRun, '-all-') || 
          contains(inputs.jobsToRun, '-client-')
        working-directory: packages/client

<<<<<<< HEAD
      - uses: codecov/codecov-action@v3
        if: success() && github.repository == 'prisma/prisma'
=======
      - uses: codecov/codecov-action@v4
>>>>>>> 414ada93
        with:
          token: ${{ secrets.CODECOV_TOKEN }}
          files: ./packages/client/src/__tests__/coverage/clover.xml
          flags: client,ubuntu,${{ matrix.queryEngine }}
          name: client-ubuntu-${{ matrix.queryEngine }}

      - name: Upload test results to BuildPulse for flaky test detection
        # Only run this step for branches where we have access to secrets.
        # Run this step even when the tests fail. Skip if the workflow is cancelled.
        if: env.HAS_BUILDPULSE_SECRETS == 'true' && !cancelled() && inputs.reason == 'buildpulse' && github.repository == 'prisma/prisma'
        uses: buildpulse/buildpulse-action@v0.11.0
        with:
          account: 17219288
          repository: 192925833
          path: packages/*/junit*.xml
          key: ${{ secrets.BUILDPULSE_ACCESS_KEY_ID }}
          secret: ${{ secrets.BUILDPULSE_SECRET_ACCESS_KEY }}

  #
  # CLIENT (functional tests with mini-proxy)
  #
  client-miniproxy:
    name: Client (func/mini-proxy)
    timeout-minutes: ${{ inputs.jobTimeout }}
    runs-on: ${{matrix.os}}
    if: |
      contains(inputs.jobsToRun, '-all-') ||
      contains(inputs.jobsToRun, '-client-')
    strategy:
      fail-fast: false
      matrix:
        shard: ['1/6', '2/6', '3/6', '4/6', '5/6', '6/6']
        node: [16, 18, 20]
        os: [ubuntu-latest, ubuntu-20.04]
    steps:
      - uses: actions/checkout@v4

      - name: Start Docker Compose Services
        uses: nick-fields/retry@v3
        with:
          timeout_minutes: 10
          max_attempts: 5
          retry_wait_seconds: 120
          command: docker compose -f docker/docker-compose.yml up --wait --detach postgres mysql mssql mongo cockroachdb vitess-8

      - name: Install & build
        uses: ./.github/actions/setup
        with:
          node-version: ${{ matrix.node }}
          pnpm-version: ${{ inputs.pnpmVersion }}
          engine-hash: ${{ inputs.engineHash }}
          # Fails if set to true
          skip-tsc: false

      - run: pnpm run test:functional --data-proxy --shard ${{ matrix.shard }}
        working-directory: packages/client
        env:
          NODE_OPTIONS: '--max-old-space-size=8096'
          JEST_JUNIT_SUITE_NAME: 'client/functional'
          JEST_JUNIT_UNIQUE_OUTPUT_NAME: true

      - run: pnpm run test:functional --data-proxy --client-runtime edge --shard ${{ matrix.shard }}
        working-directory: packages/client
        env:
          NODE_OPTIONS: '--max-old-space-size=8096'
          JEST_JUNIT_SUITE_NAME: 'client/functional'
          JEST_JUNIT_UNIQUE_OUTPUT_NAME: true

      - uses: codecov/codecov-action@v4
        with:
          token: ${{ secrets.CODECOV_TOKEN }}
          files: ./packages/client/src/__tests__/coverage/clover.xml
          flags: client,ubuntu,dataproxy
          name: client-ubuntu-dataproxy

      - name: Upload test results to BuildPulse for flaky test detection
        # Only run this step for branches where we have access to secrets.
        # Run this step even when the tests fail. Skip if the workflow is cancelled.
        if: env.HAS_BUILDPULSE_SECRETS == 'true' && !cancelled() && inputs.reason == 'buildpulse' && github.repository == 'prisma/prisma'
        uses: buildpulse/buildpulse-action@v0.11.0
        with:
          account: 17219288
          repository: 192925833
          path: packages/*/junit*.xml
          key: ${{ secrets.BUILDPULSE_ACCESS_KEY_ID }}
          secret: ${{ secrets.BUILDPULSE_SECRET_ACCESS_KEY }}

  #
  # CLIENT (functional tests with driver adapters)
  #
  client-driveradapters:
    name: Client (func/adapters)
    timeout-minutes: ${{ inputs.jobTimeout }}
    runs-on: ${{matrix.os}}
    if: |
      contains(inputs.jobsToRun, '-all-') ||
      contains(inputs.jobsToRun, '-client-')
    strategy:
      fail-fast: false
      matrix:
        clientRuntime: ['node', 'wasm']
        flavor: ['js_pg', 'js_neon', 'js_libsql', 'js_planetscale', 'js_d1']
        shard: ['1/6', '2/6', '3/6', '4/6', '5/6', '6/6']
        node: [20] #[16, 18, 20]
        previewFeatures: ['driverAdapters', 'driverAdapters,relationJoins']
        os: [ubuntu-latest, ubuntu-20.04]    
    steps:
      - uses: actions/checkout@v4

      - name: Start Docker Compose Services
        uses: nick-fields/retry@v3
        with:
          timeout_minutes: 10
          max_attempts: 5
          retry_wait_seconds: 120
          command: docker compose -f docker/docker-compose.yml up --wait --detach postgres neon_wsproxy planetscale_proxy

      - name: Install & build
        uses: ./.github/actions/setup
        with:
          node-version: ${{ matrix.node }}
          pnpm-version: ${{ inputs.pnpmVersion }}
          engine-hash: ${{ inputs.engineHash }}
          skip-tsc: false

      - run: pnpm run test:functional --adapter ${{ matrix.flavor }} --shard ${{ matrix.shard }} --client-runtime ${{ matrix.clientRuntime }} --preview-features ${{ matrix.previewFeatures }} --runInBand
        working-directory: packages/client
        env:
          PRISMA_DISABLE_QUAINT_EXECUTORS: true, # ensures quaint runs no queries
          NODE_NO_WARNINGS: 1 # hides undici websocket warnings
          NODE_OPTIONS: '--max-old-space-size=8096'
          JEST_JUNIT_SUITE_NAME: 'client/functional'
          JEST_JUNIT_UNIQUE_OUTPUT_NAME: true

      - uses: codecov/codecov-action@v4
        with:
          token: ${{ secrets.CODECOV_TOKEN }}
          files: ./packages/client/src/__tests__/coverage/clover.xml
          flags: client,ubuntu,driveradapters
          name: client-ubuntu-driveradapters

      - name: Upload test results to BuildPulse for flaky test detection
        # Only run this step for branches where we have access to secrets.
        # Run this step even when the tests fail. Skip if the workflow is cancelled.
        if: env.HAS_BUILDPULSE_SECRETS == 'true' && !cancelled() && inputs.reason == 'buildpulse' && github.repository == 'prisma/prisma'
        uses: buildpulse/buildpulse-action@v0.11.0
        with:
          account: 17219288
          repository: 192925833
          path: packages/*/junit*.xml
          key: ${{ secrets.BUILDPULSE_ACCESS_KEY_ID }}
          secret: ${{ secrets.BUILDPULSE_SECRET_ACCESS_KEY }}

  #
  # CLIENT (memory tests)
  #
  client-memory:
    name: Client (memory tests)
    timeout-minutes: ${{ inputs.jobTimeout }}
    runs-on: ${{matrix.os}}
    if: |
      contains(inputs.jobsToRun, '-all-') ||
      contains(inputs.jobsToRun, '-client-')
    strategy:
      fail-fast: false
      matrix:
        queryEngine: ['library'] # TODO: binary engine is leaking at the moment
        node: [16, 18, 20]
        os: [ubuntu-latest, ubuntu-20.04]
    steps:
      - uses: actions/checkout@v4

      - name: Start Docker Compose Services
        uses: nick-fields/retry@v3
        with:
          timeout_minutes: 10
          max_attempts: 5
          retry_wait_seconds: 120
          command: docker compose -f docker/docker-compose.yml up --wait --detach postgres # mysql mysql_isolated mssql mongo cockroachdb

      - name: Install & build
        uses: ./.github/actions/setup
        with:
          node-version: ${{ matrix.node }}
          pnpm-version: ${{ inputs.pnpmVersion }}
          engine-hash: ${{ inputs.engineHash }}
          skip-tsc: true

      - run: pnpm run test:memory
        working-directory: packages/client

      - uses: actions/github-script@v7
        if: ${{ failure() && github.event_name == 'pull_request' }}
        id: upload-report
        env:
          NODE_VERSION: ${{ matrix.node }}
        with:
          github-token: ${{ secrets.BOT_TOKEN }}
          script: |
            const fs = require('fs')
            const nodeVersion = process.env.NODE_VERSION
            const reportPath = `client-memory-test/${context.issue.number}/${context.sha}.${nodeVersion}.html`
            const url = `https://prisma.github.io/ci-reports/${reportPath}`
            const localReport = './packages/client/tests/memory/memory-report.html'
            if (fs.existsSync(localReport)) {
              await github.rest.repos.createOrUpdateFileContents({
                owner: 'prisma',
                repo: 'ci-reports',
                branch: 'gh-pages',
                path: reportPath,
                message: `Add memory results for PR ${context.issue.number}`,
                content: fs.readFileSync(localReport, 'base64'),
              });
              core.setOutput('url', url);
            }

      - name: Find report comment
        uses: peter-evans/find-comment@v3
        id: fc
        if: ${{ always() && github.event_name == 'pull_request' }}
        with:
          issue-number: ${{ github.event.pull_request.number }}
          comment-author: 'github-actions[bot]'
          body-includes: 'Client memory tests, node ${{ matrix.node}}, ${{ matrix.queryEngine }}:'

      - name: Create or update remote comment (failure)
        uses: peter-evans/create-or-update-comment@v4
        if: ${{ failure() && steps.upload-report.outputs.url }}
        with:
          comment-id: ${{ steps.fc.outputs.comment-id }}
          issue-number: ${{ github.event.pull_request.number }}
          body: |
            Client memory tests, node ${{ matrix.node}}, ${{ matrix.queryEngine }}:

            ❌ Failure, [see report](${{ steps.upload-report.outputs.url }}).
          edit-mode: replace

      - name: Create or update remote comment (success)
        uses: peter-evans/create-or-update-comment@v4
        if: ${{ success() && steps.fc.outputs.comment-id != '' }}
        with:
          comment-id: ${{ steps.fc.outputs.comment-id }}
          issue-number: ${{ github.event.pull_request.number }}
          body: |
            Client memory tests, node ${{ matrix.node}}, ${{ matrix.queryEngine }}:

            ✅ Success
          edit-mode: replace

  #
  # CLIENT test:e2e
  #
  client-e2e:
    name: Client (test:e2e)
    timeout-minutes: 35
    runs-on: ${{ matrix.os }}
    if: |
      contains(inputs.jobsToRun, '-all-') ||
      contains(inputs.jobsToRun, '-client-e2e-')
    strategy:
      fail-fast: false
      matrix:
        os: [ubuntu-latest]
        # The Node.js version here is only used for the GitHub Actions job
        # The version used by the tests is actually defined in
        # ./packages/client/tests/e2e/_utils/standard.dockerfile
        node: [20]
    steps:
      - uses: actions/checkout@v4

      # Not currently needed, but we might need it in the future
      - name: Start Docker Compose Services
        uses: nick-fields/retry@v3
        with:
          timeout_minutes: 10
          max_attempts: 5
          retry_wait_seconds: 120
          command: docker compose -f docker/docker-compose.yml up --wait --detach postgres mysql mssql mongo cockroachdb vitess-8

      - name: Install & build
        uses: ./.github/actions/setup
        with:
          node-version: ${{ matrix.node }}
          pnpm-version: ${{ inputs.pnpmVersion }}
          engine-hash: ${{ inputs.engineHash }}
          # Fails if set to true
          skip-tsc: false

      - run: pnpm run test:e2e --verbose
        working-directory: packages/client
        env:
          NODE_OPTIONS: '--max-old-space-size=8096'

  #
  # CLIENT test:functional:code --relation-mode-tests-only for `relationMode-in-separate-gh-action` tests
  #
  client-relationMode:
    name: Client (func/relationMode)
    timeout-minutes: 60
    runs-on: ${{ matrix.os }}
    if: |
      contains(inputs.jobsToRun, '-all-') ||
      contains(inputs.jobsToRun, '-client-')
    strategy:
      fail-fast: false
      matrix:
        relationMode: ['', 'foreignKeys', 'prisma']
        os: [ubuntu-latest]
        node: [16]
    env:
      NODE_OPTIONS: '--max-old-space-size=8096'
      JEST_JUNIT_SUITE_NAME: 'client/functional'
      JEST_JUNIT_UNIQUE_OUTPUT_NAME: true
    steps:
      - uses: actions/checkout@v4

      - name: Set RELATION_MODE custom test env var
        run: |
          echo "RELATION_MODE=${{ matrix.relationMode }}"
          if [ -n "${{ matrix.relationMode }}" ]; 
            then echo "RELATION_MODE=${{ matrix.relationMode }}" >> "$GITHUB_ENV";
          fi

      - name: Start Docker Compose Services
        uses: nick-fields/retry@v3
        with:
          timeout_minutes: 10
          max_attempts: 5
          retry_wait_seconds: 120
          command: docker compose -f docker/docker-compose.yml up --wait --detach postgres mysql mssql mongo cockroachdb vitess-8

      - name: Install & build
        uses: ./.github/actions/setup
        with:
          node-version: ${{ matrix.node }}
          pnpm-version: ${{ inputs.pnpmVersion }}
          engine-hash: ${{ inputs.engineHash }}
          skip-tsc: true

      # shouldn't take more than 15 minutes
      - name: 1 to 1
        run: pnpm run test:functional:code --silent --relation-mode-tests-only relationMode-in-separate-gh-action/tests_1-to-1.ts
        working-directory: packages/client

      # shouldn't take more than 15 minutes
      - name: 1 to n
        run: pnpm run test:functional:code --silent --relation-mode-tests-only relationMode-in-separate-gh-action/tests_1-to-n.ts
        working-directory: packages/client

      # shouldn't take more than 15 minutes
      - name: m to n (SQL databases)
        run: pnpm run test:functional:code --silent --relation-mode-tests-only relationMode-in-separate-gh-action/tests_m-to-n.ts
        working-directory: packages/client

      - name: m to n (MongoDB)
        run: pnpm run test:functional:code --silent --relation-mode-tests-only relationMode-in-separate-gh-action/tests_m-to-n-MongoDB.ts
        working-directory: packages/client

      - name: Upload test results to BuildPulse for flaky test detection
        # Only run this step for branches where we have access to secrets.
        # Run this step even when the tests fail. Skip if the workflow is cancelled.
        if: env.HAS_BUILDPULSE_SECRETS == 'true' && !cancelled() && inputs.reason == 'buildpulse' && github.repository == 'prisma/prisma'
        uses: buildpulse/buildpulse-action@v0.11.0
        with:
          account: 17219288
          repository: 192925833
          path: packages/*/junit*.xml
          key: ${{ secrets.BUILDPULSE_ACCESS_KEY_ID }}
          secret: ${{ secrets.BUILDPULSE_SECRET_ACCESS_KEY }}

  #
  # CLIENT (legacy types tests only)
  #
  client-legacy-types:
    name: Client (legacy types)
    timeout-minutes: 15
    runs-on: ${{matrix.os}}
    if: |
      contains(inputs.jobsToRun, '-all-') ||
      contains(inputs.jobsToRun, '-client-')
    strategy:
      fail-fast: false
      matrix:
        node: [16]
        os: [ubuntu-latest, ubuntu-20.04]
    steps:
      - uses: actions/checkout@v4

      - name: Install & build
        uses: ./.github/actions/setup
        with:
          node-version: ${{ matrix.node }}
          pnpm-version: ${{ inputs.pnpmVersion }}
          engine-hash: ${{ inputs.engineHash }}
          # Fails if set to true
          skip-tsc: false

      - run: pnpm run test src/__tests__/types/types.test.ts
        working-directory: packages/client

      - uses: codecov/codecov-action@v4
        with:
          token: ${{ secrets.CODECOV_TOKEN }}
          files: ./packages/client/src/__tests__/coverage/clover.xml
          flags: client-legacy-types,ubuntu,library,binary
          name: client-legacy-types-ubuntu

  #
  # WORKSPACE-TYPES
  #
  workspace-types:
    name: Workspace types
    timeout-minutes: 15
    runs-on: ${{matrix.os}}
    strategy:
      fail-fast: false
      matrix:
        node: [16]
        os: [ubuntu-latest, ubuntu-20.04]
    steps:
      - uses: actions/checkout@v4

      - name: Install & build
        uses: ./.github/actions/setup
        with:
          node-version: ${{ matrix.node }}
          pnpm-version: ${{ inputs.pnpmVersion }}
          skip-tsc: true
          engine-hash: ${{ inputs.engineHash }}

      - run: pnpm tsc -p tsconfig.utils.typecheck.json

  #
  # INTEGRATION-TESTS
  #
  integration-tests:
    name: Integration tests
    timeout-minutes: 20
    runs-on: ${{matrix.os}}
    if: |
      contains(inputs.jobsToRun, '-all-') ||
      contains(inputs.jobsToRun, '-integration-tests-')
    strategy:
      fail-fast: false
      matrix:
        queryEngine: ${{ fromJson(inputs.queryEngine) }}
        node: [16]
        os: [ubuntu-latest, ubuntu-20.04]
    steps:
      - uses: actions/checkout@v4

      - name: Set CLI Engine Type
        run: |
          echo "PRISMA_CLI_QUERY_ENGINE_TYPE=${{ matrix.queryEngine }}" >> "$GITHUB_ENV"

      - name: Set Client Engine Type
        run: |
          echo "PRISMA_CLIENT_ENGINE_TYPE=${{ matrix.queryEngine }}" >> "$GITHUB_ENV"

      - name: Start Docker Compose Services
        uses: nick-fields/retry@v3
        with:
          timeout_minutes: 10
          max_attempts: 5
          retry_wait_seconds: 120
          command: docker compose -f docker/docker-compose.yml up --wait --detach postgres mysql mariadb mssql

      - name: Install & build
        uses: ./.github/actions/setup
        with:
          node-version: ${{ matrix.node }}
          pnpm-version: ${{ inputs.pnpmVersion }}
          engine-hash: ${{ inputs.engineHash }}
          skip-tsc: true

      - run: pnpm run test
        working-directory: packages/integration-tests

      - uses: codecov/codecov-action@v4
        with:
          token: ${{ secrets.CODECOV_TOKEN }}
          files: ./packages/integration-tests/src/__tests__/coverage/clover.xml
          flags: integration-tests,${{ matrix.node }},${{ matrix.queryEngine }}
          name: integration-tests-${{ matrix.node }}-${{ matrix.queryEngine }}

  #
  # `@prisma/internals`
  #
  internals:
    name: '@prisma/internals'
    timeout-minutes: 15
    runs-on: ${{ matrix.os }}
    if: |
      contains(inputs.jobsToRun, '-all-') ||
      contains(inputs.jobsToRun, '-internals-')
    strategy:
      fail-fast: false
      matrix:
        queryEngine: ${{ fromJson(inputs.queryEngine) }}
        os: [ubuntu-latest]
        node: [16, 18, 20]
    steps:
      - uses: actions/checkout@v4

      - name: Start Docker Compose Services
        uses: nick-fields/retry@v3
        with:
          timeout_minutes: 10
          max_attempts: 5
          retry_wait_seconds: 120
          command: docker compose -f docker/docker-compose.yml up --wait --detach postgres mysql mssql

      - name: Set CLI Engine Type
        run: |
          echo "PRISMA_CLI_QUERY_ENGINE_TYPE=${{ matrix.queryEngine }}" >> "$GITHUB_ENV"

      - name: Set Client Engine Type
        run: |
          echo "PRISMA_CLIENT_ENGINE_TYPE=${{ matrix.queryEngine }}" >> "$GITHUB_ENV"

      - name: Install & build
        uses: ./.github/actions/setup
        with:
          node-version: ${{ matrix.node }}
          pnpm-version: ${{ inputs.pnpmVersion }}
          engine-hash: ${{ inputs.engineHash }}
          skip-tsc: true

      - run: pnpm run test
        working-directory: packages/internals

      - uses: codecov/codecov-action@v4
        with:
          token: ${{ secrets.CODECOV_TOKEN }}
          files: ./packages/internals/src/__tests__/coverage/clover.xml
          flags: internals,${{ matrix.os }},${{ matrix.queryEngine }}
          name: internals-${{ matrix.os }}-${{ matrix.queryEngine }}

  #
  # MIGRATE
  #
  migrate:
    name: Migrate
    timeout-minutes: 15
    runs-on: ${{ matrix.os }}
    if: |
      contains(inputs.jobsToRun, '-all-') ||
      contains(inputs.jobsToRun, '-migrate-')
    strategy:
      fail-fast: false
      matrix:
        queryEngine: ${{ fromJson(inputs.queryEngine) }}
        os: [ubuntu-latest]
        node: [16, 18, 20]
    steps:
      - uses: actions/checkout@v4

      - name: Start Docker Compose Services
        uses: nick-fields/retry@v3
        with:
          timeout_minutes: 10
          max_attempts: 5
          retry_wait_seconds: 120
          command: docker compose -f docker/docker-compose.yml up --wait --detach postgres mysql mssql mongodb_migrate cockroachdb

      - name: Set CLI Engine Type
        run: |
          echo "PRISMA_CLI_QUERY_ENGINE_TYPE=${{ matrix.queryEngine }}" >> "$GITHUB_ENV"

      - name: Set Client Engine Type
        run: |
          echo "PRISMA_CLIENT_ENGINE_TYPE=${{ matrix.queryEngine }}" >> "$GITHUB_ENV"

      - name: Install & build
        uses: ./.github/actions/setup
        with:
          node-version: ${{ matrix.node }}
          pnpm-version: ${{ inputs.pnpmVersion }}
          engine-hash: ${{ inputs.engineHash }}
          skip-tsc: true

      - run: pnpm run test
        working-directory: packages/migrate

      - uses: codecov/codecov-action@v4
        with:
          token: ${{ secrets.CODECOV_TOKEN }}
          files: ./packages/migrate/src/__tests__/coverage/clover.xml
          flags: migrate,${{ matrix.os }},${{ matrix.queryEngine }}
          name: migrate-${{ matrix.os }}-${{ matrix.queryEngine }}

  #
  # CLI-COMMANDS
  #
  cli-commands:
    name: CLI commands
    timeout-minutes: 10
    runs-on: ${{ matrix.os }}
    if: |
      contains(inputs.jobsToRun, '-all-') ||
      contains(inputs.jobsToRun, '-cli-')
    strategy:
      fail-fast: false
      matrix:
        queryEngine: ${{ fromJson(inputs.queryEngine) }}
        os: [ubuntu-latest]
        node: [16, 18, 20]
    steps:
      - uses: actions/checkout@v4

      - name: Start Docker Compose Services
        uses: nick-fields/retry@v3
        with:
          timeout_minutes: 10
          max_attempts: 5
          retry_wait_seconds: 120
          command: docker compose -f docker/docker-compose.yml up --wait --detach postgres

      - name: Set CLI Engine Type
        run: |
          echo "PRISMA_CLI_QUERY_ENGINE_TYPE=${{ matrix.queryEngine }}" >> "$GITHUB_ENV"

      - name: Set Client Engine Type
        run: |
          echo "PRISMA_CLIENT_ENGINE_TYPE=${{ matrix.queryEngine }}" >> "$GITHUB_ENV"

      - name: Install & build
        uses: ./.github/actions/setup
        with:
          node-version: ${{ matrix.node }}
          pnpm-version: ${{ inputs.pnpmVersion }}
          engine-hash: ${{ inputs.engineHash }}
          skip-tsc: true

      - run: pnpm run test
        working-directory: packages/cli

      - uses: codecov/codecov-action@v4
        with:
          token: ${{ secrets.CODECOV_TOKEN }}
          files: ./packages/cli/src/__tests__/coverage/clover.xml
          flags: cli,${{ matrix.os }},${{ matrix.queryEngine }}
          name: cli-${{ matrix.os }}-${{ matrix.queryEngine }}

  #
  # CLI-PLATFORM-COMMANDS (only)
  #
  cli-platform-commands:
    name: CLI platform
    timeout-minutes: 10
    runs-on: ${{ matrix.os }}
    if: |
      contains(inputs.jobsToRun, '-all-') ||
      contains(inputs.jobsToRun, '-cli-platform-')
    strategy:
      fail-fast: false
      matrix:
        os: [ubuntu-latest]
        node: [16, 18, 20]
        include:
          - os: windows-latest
            version: 16
          - os: macos-latest
            version: 16
    steps:
      - uses: actions/checkout@v4

      - name: Install & build
        uses: ./.github/actions/setup
        with:
          node-version: ${{ matrix.node }}
          pnpm-version: ${{ inputs.pnpmVersion }}
          engine-hash: ${{ inputs.engineHash }}
          skip-tsc: true

      - run: pnpm run test:platform
        working-directory: packages/cli

      - uses: codecov/codecov-action@v4
        with:
          token: ${{ secrets.CODECOV_TOKEN }}
          files: ./packages/cli/src/__tests__/coverage/clover.xml
          flags: cli-platform,${{ matrix.os }}
          name: cli-platform-${{ matrix.os }}

  #
  # All the other packages!
  #
  others:
    name: Others
    timeout-minutes: 10
    runs-on: ${{ matrix.os }}
    if: contains(inputs.jobsToRun, '-all-')
    strategy:
      fail-fast: false
      matrix:
        os: [ubuntu-latest]
        node: [16, 18, 20]
    steps:
      - uses: actions/checkout@v4

      - name: Install & build
        uses: ./.github/actions/setup
        with:
          node-version: ${{ matrix.node }}
          pnpm-version: ${{ inputs.pnpmVersion }}
          engine-hash: ${{ inputs.engineHash }}
          skip-tsc: true

      - run: pnpm run test
        name: 'debug'
        working-directory: packages/debug

      - uses: codecov/codecov-action@v4
        with:
          token: ${{ secrets.CODECOV_TOKEN }}
          files: ./packages/debug/src/__tests__/coverage/clover.xml
          flags: debug,${{ matrix.os }},library,binary
          name: debug-${{ matrix.os }}

      - run: pnpm run test
        name: 'generator-helper'
        working-directory: packages/generator-helper

      - uses: codecov/codecov-action@v4
        with:
          token: ${{ secrets.CODECOV_TOKEN }}
          files: ./packages/generator-helper/src/__tests__/coverage/clover.xml
          flags: generator-helper,${{ matrix.os }},library,binary
          name: generator-helper-${{ matrix.os }}

      - run: pnpm run test
        name: 'get-platform'
        working-directory: packages/get-platform

      - uses: codecov/codecov-action@v4
        with:
          token: ${{ secrets.CODECOV_TOKEN }}
          files: ./packages/get-platform/src/__tests__/coverage/clover.xml
          flags: get-platform,${{ matrix.os }},library,binary
          name: get-platform-${{ matrix.os }}

      - run: pnpm run test
        name: 'fetch-engine'
        working-directory: packages/fetch-engine

      - uses: codecov/codecov-action@v4
        with:
          token: ${{ secrets.CODECOV_TOKEN }}
          files: ./packages/fetch-engine/src/__tests__/coverage/clover.xml
          flags: fetch-engine,${{ matrix.os }},library,binary
          name: fetch-engine-${{ matrix.os }}

      - run: pnpm run test
        name: 'engines'
        working-directory: packages/engines

      - uses: codecov/codecov-action@v4
        with:
          token: ${{ secrets.CODECOV_TOKEN }}
          files: ./packages/engines/src/__tests__/coverage/clover.xml
          flags: engines,${{ matrix.os }},library,binary
          name: engines-${{ matrix.os }}

      - run: pnpm run test
        name: 'adapter-planetscale'
        working-directory: packages/adapter-planetscale

      - run: pnpm run test
        name: 'adapter-neon'
        working-directory: packages/adapter-neon

      - run: pnpm run test
        name: 'adapter-pg'
        working-directory: packages/adapter-pg

      - uses: codecov/codecov-action@v4
        with:
          token: ${{ secrets.CODECOV_TOKEN }}
          files: ./packages/adapter-planetscale/src/__tests__/coverage/clover.xml
          flags: adapter-planetscale,${{ matrix.os }},library,binary
          name: adapter-planetscale-${{ matrix.os }}

      - run: pnpm run test
        name: 'instrumentation'
        working-directory: packages/instrumentation

      - uses: codecov/codecov-action@v4
        with:
          token: ${{ secrets.CODECOV_TOKEN }}
          files: ./packages/instrumentation/src/__tests__/coverage/clover.xml
          flags: instrumentation,${{ matrix.os }},library,binary
          name: instrumentation-${{ matrix.os }}

      - run: pnpm run test
        name: 'schema-files-loader'
        working-directory: packages/schema-files-loader

      - uses: codecov/codecov-action@v4
        with:
          token: ${{ secrets.CODECOV_TOKEN }}
          files: ./packages/schema-files-loader/src/__tests__/coverage/clover.xml
          flags: schema-files-loader,${{ matrix.os }},library,binary
          name: schema-files-loader-${{ matrix.os }}

  #
  # Run all tests on macOS and Windows.
  #
  # Unlike the other jobs, this job doesn't use Docker (and thus skips some
  # tests that require dependencies not easily installable without Docker).
  #
  # It also runs most tests for different packages sequentially
  # to prevent the combinatorial explosion of the number of parallel jobs,
  # to minimize the number of times we need to install MySQL using the package manager
  # (PostgreSQL and MongoDB are provided by GitHub Actions out of the box), and
  # minimize the time spent waiting for a free runner.
  #
  no-docker-client-functional:
    name: Client (func/win+mac)
    timeout-minutes: 40
    runs-on: ${{ matrix.os }}
    strategy:
      fail-fast: false
      matrix:
        os: [macos-14, windows-latest]
        node: [16]
        queryEngine: ${{ fromJson(inputs.queryEngine) }}
        shard: ['1/2', '2/2']
    if: |
      contains(inputs.jobsToRun, '-all-') ||
      contains(inputs.jobsToRun, '-client-')
    steps:
      - uses: actions/checkout@v4

      - name: Prerequisites
        shell: bash
        run: |
          {
            echo "TEST_SKIP_MSSQL=true" 
            echo "TEST_SKIP_MONGODB=true" 
            echo "TEST_SKIP_COCKROACHDB=true"
            echo "TEST_SKIP_VITESS=true"
            echo "PRISMA_CLI_QUERY_ENGINE_TYPE=${{ matrix.queryEngine }}" 
            echo "PRISMA_CLIENT_ENGINE_TYPE=${{ matrix.queryEngine }}" 
          } >> "$GITHUB_ENV"

      - name: Set up PostgreSQL
        run: bash .github/workflows/scripts/setup-postgres.sh

      - name: Set up MySQL
        run: bash .github/workflows/scripts/setup-mysql.sh

      - name: Install & build
        uses: ./.github/actions/setup
        with:
          node-version: ${{ matrix.node }}
          engine-hash: ${{ inputs.engineHash }}
          pnpm-version: ${{ inputs.pnpmVersion }}
          skip-tsc: true

      - name: Test packages/client
        run: pnpm run test:functional:code --silent --shard ${{ matrix.shard }} --engine-type ${{ matrix.queryEngine }}
        working-directory: packages/client
        env:
          # allow Node.js to allocate at most 14GB of heap on macOS and 7GB on Windows
          # https://docs.github.com/en/actions/using-github-hosted-runners/about-github-hosted-runners#supported-runners-and-hardware-resources
          NODE_OPTIONS: "${{ matrix.os == 'macos-14' && '--max-old-space-size=14336' || '--max-old-space-size=7168' }}"
          JEST_JUNIT_SUITE_NAME: 'client/functional'
          JEST_JUNIT_UNIQUE_OUTPUT_NAME: true

      - uses: codecov/codecov-action@v4
        with:
          token: ${{ secrets.CODECOV_TOKEN }}
          files: ./packages/client/src/__tests__/coverage/clover.xml
          flags: client,${{ matrix.os }},${{ matrix.queryEngine }}
          name: client-functional-${{ matrix.os }}-${{ matrix.queryEngine }}

      - name: Upload test results to BuildPulse for flaky test detection
        # Only run this step for branches where we have access to secrets.
        # Run this step even when the tests fail. Skip if the workflow is cancelled.
        if: env.HAS_BUILDPULSE_SECRETS == 'true' && !cancelled() && inputs.reason =='buildpulse' && github.repository == 'prisma/prisma'
        uses: buildpulse/buildpulse-action@v0.11.0
        with:
          account: 17219288
          repository: 192925833
          path: packages/*/junit*.xml
          key: ${{ secrets.BUILDPULSE_ACCESS_KEY_ID }}
          secret: ${{ secrets.BUILDPULSE_SECRET_ACCESS_KEY }}

  no-docker:
    name: All pkgs (win+mac)
    timeout-minutes: 40
    runs-on: ${{ matrix.os }}
    if: |
      contains(inputs.jobsToRun, '-all-') ||
      contains(inputs.jobsToRun, '-internals-') ||
      contains(inputs.jobsToRun, '-migrate-') ||
      contains(inputs.jobsToRun, '-cli-') ||
      contains(inputs.jobsToRun, '-client-')
    strategy:
      fail-fast: false
      matrix:
        os: [macos-14, windows-latest]
        node: [16]
        queryEngine: ${{ fromJson(inputs.queryEngine) }}
    steps:
      - uses: actions/checkout@v4

      - name: Prerequisites
        shell: bash
        run: |
          {
            echo "TEST_SKIP_MSSQL=true" 
            echo "TEST_SKIP_MONGODB=true" 
            echo "TEST_SKIP_COCKROACHDB=true"
            echo "PRISMA_CLI_QUERY_ENGINE_TYPE=${{ matrix.queryEngine }}" 
            echo "PRISMA_CLIENT_ENGINE_TYPE=${{ matrix.queryEngine }}" 
          } >> "$GITHUB_ENV"

      - name: Set up PostgreSQL
        run: bash .github/workflows/scripts/setup-postgres.sh

      - name: Set up MySQL
        run: bash .github/workflows/scripts/setup-mysql.sh

      - name: Install & build
        uses: ./.github/actions/setup
        with:
          node-version: ${{ matrix.node }}
          pnpm-version: ${{ inputs.pnpmVersion }}
          engine-hash: ${{ inputs.engineHash }}
          # Fails if set to true
          skip-tsc: false

      - name: Test packages/internals
        if: contains(inputs.jobsToRun, '-all-') || contains(inputs.jobsToRun, '-internals-')
        run: pnpm run test --testTimeout=40000
        working-directory: packages/internals
        env:
          JEST_JUNIT_SUITE_NAME: 'internals'
          JEST_JUNIT_UNIQUE_OUTPUT_NAME: true
<<<<<<< HEAD
      - uses: codecov/codecov-action@v3
        if: (contains(inputs.jobsToRun, '-all-') || contains(inputs.jobsToRun, '-internals-')) && github.repository == 'prisma/prisma'
=======
      - uses: codecov/codecov-action@v4
        if: contains(inputs.jobsToRun, '-all-') || contains(inputs.jobsToRun, '-internals-')
>>>>>>> 414ada93
        with:
          token: ${{ secrets.CODECOV_TOKEN }}
          files: ./packages/internals/src/__tests__/coverage/clover.xml
          flags: internals,${{ matrix.os }},${{ matrix.queryEngine }}
          name: internals-${{ matrix.os }}-${{ matrix.queryEngine }}

      - name: Test packages/client (old suite)
        if: contains(inputs.jobsToRun, '-all-') || contains(inputs.jobsToRun, '-client-')
        run: pnpm run test-notypes --silent --testTimeout=40000
        working-directory: packages/client
        env:
          # Allow Node.js to allocate at most a certain amount heap on macOS and a different amount on Windows
          # Note that this value should be lower than the total amount of RAM available
          # https://docs.github.com/en/actions/using-github-hosted-runners/about-github-hosted-runners#supported-runners-and-hardware-resources
          NODE_OPTIONS: "${{ matrix.os == 'macos-14' && '--max-old-space-size=14336' || '--max-old-space-size=3072' }}"
          JEST_JUNIT_SUITE_NAME: 'client/old'
          JEST_JUNIT_UNIQUE_OUTPUT_NAME: true
      - uses: codecov/codecov-action@v4
        if: contains(inputs.jobsToRun, '-all-') || contains(inputs.jobsToRun, '-client-')
        with:
          token: ${{ secrets.CODECOV_TOKEN }}
          files: ./packages/client/src/__tests__/coverage/clover.xml
          flags: client,${{ matrix.os }},${{ matrix.queryEngine }}
          name: client-${{ matrix.os }}-${{ matrix.queryEngine }}

      - name: Test packages/migrate
        if: contains(inputs.jobsToRun, '-all-') || contains(inputs.jobsToRun, '-migrate-')
        run: pnpm run test --testTimeout=40000
        working-directory: packages/migrate
        env:
          JEST_JUNIT_SUITE_NAME: 'migrate'
          JEST_JUNIT_UNIQUE_OUTPUT_NAME: true
      - uses: codecov/codecov-action@v4
        if: contains(inputs.jobsToRun, '-all-') || contains(inputs.jobsToRun, '-migrate-')
        with:
          token: ${{ secrets.CODECOV_TOKEN }}
          files: ./packages/migrate/src/__tests__/coverage/clover.xml
          flags: migrate,${{ matrix.os }},${{ matrix.queryEngine }}
          name: migrate-${{ matrix.os }}-${{ matrix.queryEngine }}

      - name: Test packages/cli
        if: contains(inputs.jobsToRun, '-all-') || contains(inputs.jobsToRun, '-cli-')
        run: pnpm run test --testTimeout=40000
        working-directory: packages/cli
        env:
          JEST_JUNIT_SUITE_NAME: 'cli'
          JEST_JUNIT_UNIQUE_OUTPUT_NAME: true
      - uses: codecov/codecov-action@v4
        if: contains(inputs.jobsToRun, '-all-') || contains(inputs.jobsToRun, '-cli-')
        with:
          token: ${{ secrets.CODECOV_TOKEN }}
          files: ./packages/cli/src/__tests__/coverage/clover.xml
          flags: cli,${{ matrix.os }},${{ matrix.queryEngine }}
          name: cli-${{ matrix.os }}-${{ matrix.queryEngine }}

      - name: Test packages/debug
        if: contains(inputs.jobsToRun, '-all-')
        run: pnpm run test
        working-directory: packages/debug
        env:
          JEST_JUNIT_SUITE_NAME: 'debug'
          JEST_JUNIT_UNIQUE_OUTPUT_NAME: true
      - uses: codecov/codecov-action@v4
        if: contains(inputs.jobsToRun, '-all-')
        with:
          token: ${{ secrets.CODECOV_TOKEN }}
          files: ./packages/debug/src/__tests__/coverage/clover.xml
          flags: debug,${{ matrix.os }},library,binary
          name: debug-${{ matrix.os }}

      - name: Test packages/generator-helper
        if: contains(inputs.jobsToRun, '-all-')
        run: pnpm run test
        working-directory: packages/generator-helper
        env:
          JEST_JUNIT_SUITE_NAME: 'generator-helper'
          JEST_JUNIT_UNIQUE_OUTPUT_NAME: true
      - uses: codecov/codecov-action@v4
        if: contains(inputs.jobsToRun, '-all-')
        with:
          token: ${{ secrets.CODECOV_TOKEN }}
          files: ./packages/generator-helper/src/__tests__/coverage/clover.xml
          flags: generator-helper,${{ matrix.os }},library,binary
          name: generator-helper-${{ matrix.os }}

      - name: Test packages/get-platform
        if: contains(inputs.jobsToRun, '-all-')
        run: pnpm run test
        working-directory: packages/get-platform
        env:
          JEST_JUNIT_SUITE_NAME: 'get-platform'
          JEST_JUNIT_UNIQUE_OUTPUT_NAME: true
      - uses: codecov/codecov-action@v4
        if: contains(inputs.jobsToRun, '-all-')
        with:
          token: ${{ secrets.CODECOV_TOKEN }}
          files: ./packages/get-platform/src/__tests__/coverage/clover.xml
          flags: get-platform,${{ matrix.os }},library,binary
          name: get-platform-${{ matrix.os }}

      - name: Test packages/fetch-engine
        if: contains(inputs.jobsToRun, '-all-')
        run: pnpm run test
        working-directory: packages/fetch-engine
        env:
          JEST_JUNIT_SUITE_NAME: 'fetch-engine'
          JEST_JUNIT_UNIQUE_OUTPUT_NAME: true
      - uses: codecov/codecov-action@v4
        if: contains(inputs.jobsToRun, '-all-')
        with:
          token: ${{ secrets.CODECOV_TOKEN }}
          files: ./packages/fetch-engine/src/__tests__/coverage/clover.xml
          flags: fetch-engine,${{ matrix.os }},library,binary
          name: fetch-engine-${{ matrix.os }}

      - name: Test packages/engines
        if: contains(inputs.jobsToRun, '-all-')
        run: pnpm run test
        working-directory: packages/engines
        env:
          JEST_JUNIT_SUITE_NAME: 'engines'
          JEST_JUNIT_UNIQUE_OUTPUT_NAME: true
      - uses: codecov/codecov-action@v4
        if: contains(inputs.jobsToRun, '-all-')
        with:
          token: ${{ secrets.CODECOV_TOKEN }}
          files: ./packages/engines/src/__tests__/coverage/clover.xml
          flags: engines,${{ matrix.os }},library,binary
          name: engines-${{ matrix.os }}

      - name: Test packages/schema-files-loader
        if: contains(inputs.jobsToRun, '-all-')
        run: pnpm run test
        working-directory: packages/schema-files-loader
        env:
          JEST_JUNIT_SUITE_NAME: 'schema-files-loader'
          JEST_JUNIT_UNIQUE_OUTPUT_NAME: true

      - uses: codecov/codecov-action@v4
        if: contains(inputs.jobsToRun, '-all-')
        with:
          token: ${{ secrets.CODECOV_TOKEN }}
          files: ./packages/engines/src/__tests__/coverage/clover.xml
          flags: schema-files-loader,${{ matrix.os }},library,binary
          name: schema-files-loader-${{ matrix.os }}

      - name: Upload test results to BuildPulse for flaky test detection
        # Only run this step for branches where we have access to secrets.
        # Run this step even when the tests fail. Skip if the workflow is cancelled.
        if: env.HAS_BUILDPULSE_SECRETS == 'true' && !cancelled() && inputs.reason == 'buildpulse' && github.repository == 'prisma/prisma'
        uses: buildpulse/buildpulse-action@v0.11.0
        with:
          account: 17219288
          repository: 192925833
          path: packages/*/junit*.xml
          key: ${{ secrets.BUILDPULSE_ACCESS_KEY_ID }}
          secret: ${{ secrets.BUILDPULSE_SECRET_ACCESS_KEY }}<|MERGE_RESOLUTION|>--- conflicted
+++ resolved
@@ -157,12 +157,8 @@
           contains(inputs.jobsToRun, '-client-')
         working-directory: packages/client
 
-<<<<<<< HEAD
-      - uses: codecov/codecov-action@v3
+      - uses: codecov/codecov-action@v4
         if: success() && github.repository == 'prisma/prisma'
-=======
-      - uses: codecov/codecov-action@v4
->>>>>>> 414ada93
         with:
           token: ${{ secrets.CODECOV_TOKEN }}
           files: ./packages/client/src/__tests__/coverage/clover.xml
@@ -1104,13 +1100,8 @@
         env:
           JEST_JUNIT_SUITE_NAME: 'internals'
           JEST_JUNIT_UNIQUE_OUTPUT_NAME: true
-<<<<<<< HEAD
-      - uses: codecov/codecov-action@v3
+      - uses: codecov/codecov-action@v4
         if: (contains(inputs.jobsToRun, '-all-') || contains(inputs.jobsToRun, '-internals-')) && github.repository == 'prisma/prisma'
-=======
-      - uses: codecov/codecov-action@v4
-        if: contains(inputs.jobsToRun, '-all-') || contains(inputs.jobsToRun, '-internals-')
->>>>>>> 414ada93
         with:
           token: ${{ secrets.CODECOV_TOKEN }}
           files: ./packages/internals/src/__tests__/coverage/clover.xml
