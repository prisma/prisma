--- conflicted
+++ resolved
@@ -105,15 +105,8 @@
       fail-fast: false
       matrix:
         shard: ['1/5', '2/5', '3/5', '4/5', '5/5']
-<<<<<<< HEAD
-        queryEngine: ${{ fromJson(needs.determineBuildMatrixParams.outputs.queryEngine) }}
-        engineProtocol: ['graphql', 'json']
+        queryEngine: ${{ fromJson(inputs.queryEngine) }}
         node: [18, 20]
-        exclude: ${{ fromJson(needs.determineBuildMatrixParams.outputs.excludeClient) }}
-=======
-        queryEngine: ${{ fromJson(inputs.queryEngine) }}
-        node: [16, 18]
->>>>>>> 8e9845d9
 
     env:
       CI: true
@@ -221,13 +214,7 @@
       fail-fast: false
       matrix:
         shard: ['1/6', '2/6', '3/6', '4/6', '5/6', '6/6']
-<<<<<<< HEAD
         node: [16, 18, 20]
-        engineProtocol: ['graphql', 'json']
-        exclude: ${{ fromJson(needs.determineBuildMatrixParams.outputs.excludeDataProxy) }}
-=======
-        node: [14, 16, 18]
->>>>>>> 8e9845d9
 
     steps:
       - uses: actions/checkout@v3
@@ -1039,13 +1026,8 @@
       fail-fast: false
       matrix:
         os: [macos-latest, windows-latest]
-<<<<<<< HEAD
         node: [16]
-        queryEngine: ${{ fromJson(needs.determineBuildMatrixParams.outputs.queryEngine) }}
-=======
-        node: [14]
         queryEngine: ${{ fromJson(inputs.queryEngine) }}
->>>>>>> 8e9845d9
         shard: ['1/2', '2/2']
 
     if: |
@@ -1142,13 +1124,8 @@
       fail-fast: false
       matrix:
         os: [macos-latest, windows-latest]
-<<<<<<< HEAD
         node: [16]
-        queryEngine: ${{ fromJson(needs.determineBuildMatrixParams.outputs.queryEngine) }}
-=======
-        node: [14]
         queryEngine: ${{ fromJson(inputs.queryEngine) }}
->>>>>>> 8e9845d9
 
     steps:
       - uses: actions/checkout@v3
