--- conflicted
+++ resolved
@@ -38,15 +38,11 @@
         // Add your schema.prisma
         ```
 
-<<<<<<< HEAD
-
-=======
         <!-- Paste your Prisma Client queries below. -->
         ```ts
         // Add any relevant Prisma Client queries here
         ```
-      
->>>>>>> e4d6595a
+
         - OS: <!--[e.g. macOS, Windows, Debian, CentOS, ...]-->
         - Database: <!--[PostgreSQL, MySQL, PlanetScale, MariaDB, SQL Server, SQLite, MongoDB or CockroachDB]-->
         - Node.js version: <!--[Run `node -v` to see your Node.js version]-->
