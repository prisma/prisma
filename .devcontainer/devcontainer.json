--- conflicted
+++ resolved
@@ -3,7 +3,6 @@
 {
   "name": "GitHub Codespaces (Default)",
   "build": {
-<<<<<<< HEAD
     "dockerfile": "Dockerfile"
   },
   // More info: https://aka.ms/vscode-remote/containers/non-root
@@ -24,14 +23,6 @@
     "--privileged",
     "--init"
   ],  
-=======
-    "dockerfile": "Dockerfile",
-    // Update 'VARIANT' to pick a Node version: 16, 18, 20
-    "args": {
-      "VARIANT": "16"
-    }
-  },
->>>>>>> 6cd05b54
   // Set *default* container specific settings.json values on container create.
   "settings": {
     "telemetry.enableTelemetry": false,
@@ -40,12 +31,8 @@
     "editor.renderWhitespace": "all",
     "editor.renderControlCharacters": true,
     "editor.formatOnSave": true,
-<<<<<<< HEAD
     "files.insertFinalNewline": true,
     "debug.node.autoAttach": false,
-=======
-    "files.insertFinalNewline": true
->>>>>>> 6cd05b54
   },
   // Add the IDs of extensions you want installed when the container is created.
   "extensions": [
@@ -59,11 +46,5 @@
   // Use 'forwardPorts' to make a list of ports inside the container available locally.
   // "forwardPorts": [],
   // Use 'postCreateCommand' to run commands after the container is created.
-<<<<<<< HEAD
-  // "postCreateCommand": "npm install -g pnpm@6 ts-node && pnpm install && pnpm -r run dev",
-=======
-  // "postCreateCommand": "pnpm install",
-  // Comment out connect as root instead. More info: https://aka.ms/vscode-remote/containers/non-root.
-  "remoteUser": "node"
->>>>>>> 6cd05b54
+  // "postCreateCommand": "npm install -g pnpm@8 ts-node && pnpm install && pnpm -r run dev",
 }