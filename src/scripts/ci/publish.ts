--- conflicted
+++ resolved
@@ -348,16 +348,12 @@
   console.log(`getNewIntegrationVersion: Next minor stable: ${nextStable}`)
 
   const branchWithoutPrefix = branch.replace(/^integration\//, '')
-<<<<<<< HEAD
-  const versions = await getAllVersions(packages, 'integration', `${nextStable}-integration-${branchWithoutPrefix}`)
-  console.debug({ versions })
-=======
   const versions = await getAllVersions(
     packages,
     'integration',
     `${nextStable}-integration-${branchWithoutPrefix}`,
   )
->>>>>>> f3b384e6
+  console.debug({ versions })
   const maxIntegration = getMaxIntegrationVersionIncrement(versions)
   console.debug({ maxIntegration })
 
@@ -365,7 +361,7 @@
     maxIntegration + 1
   }`
   console.log(`Got ${version} in ${Date.now() - before}ms`)
-  
+
   return version
 }
 
