version: '3.7'
services:
  app:
    image: node:10
    volumes:
      - ../../../:/app
    working_dir: /app
    command: /app/src/.buildkite/test/run.sh
    environment:
<<<<<<< HEAD
      - TEST_POSTGRES_URI_MIGRATE=postgres://prisma:prisma@postgres:5432/tests-migrate
=======
      - TEST_POSTGRES_BASE_URI=postgres://prisma:prisma@postgres:5432
      - TEST_MYSQL_BASE_URI=mysql://root:root@mysql:3306
      - TEST_MARIADB_BASE_URI=mysql://root:root@mariadb:3306
>>>>>>> 31149047
      - TEST_POSTGRES_URI=postgres://prisma:prisma@postgres:5432/tests
      - TEST_MYSQL_URI=mysql://root:root@mysql:3306/tests
      - TEST_MARIADB_URI=mysql://root:root@mariadb:3306/tests
      - BUILDKITE
      - BUILDKITE_TAG
      - BUILDKITE_BRANCH
      - PATCH_BRANCH
      - CI
      - PRISMA_TELEMETRY_INFORMATION="buildkite prisma test"
    depends_on:
      - postgres
      - mysql
      - mariadb

  postgres:
    image: postgres:10
    restart: always
    environment:
      - POSTGRES_DB=tests
      - POSTGRES_USER=prisma
      - POSTGRES_PASSWORD=prisma
    volumes:
      - postgres:/var/lib/postgresql/data

  mysql:
    image: mysql:8.0
    command: --default-authentication-plugin=mysql_native_password
    restart: always
    environment:
      - MYSQL_ROOT_PASSWORD=root
      - MYSQL_DATABASE=tests
      - MYSQL_USER=prisma
      - MYSQL_PASSWORD=prisma
    volumes:
      - mysql:/var/lib/mysql

  mariadb:
    image: mariadb:10
    restart: always
    environment:
      - MYSQL_ROOT_PASSWORD=root
      - MYSQL_DATABASE=tests
      - MYSQL_USER=prisma
      - MYSQL_PASSWORD=prisma
    volumes:
      - mariadb:/var/lib/mysql

volumes:
  postgres:
  mysql:
  mariadb:<|MERGE_RESOLUTION|>--- conflicted
+++ resolved
@@ -7,13 +7,10 @@
     working_dir: /app
     command: /app/src/.buildkite/test/run.sh
     environment:
-<<<<<<< HEAD
       - TEST_POSTGRES_URI_MIGRATE=postgres://prisma:prisma@postgres:5432/tests-migrate
-=======
       - TEST_POSTGRES_BASE_URI=postgres://prisma:prisma@postgres:5432
       - TEST_MYSQL_BASE_URI=mysql://root:root@mysql:3306
       - TEST_MARIADB_BASE_URI=mysql://root:root@mariadb:3306
->>>>>>> 31149047
       - TEST_POSTGRES_URI=postgres://prisma:prisma@postgres:5432/tests
       - TEST_MYSQL_URI=mysql://root:root@mysql:3306/tests
       - TEST_MARIADB_URI=mysql://root:root@mariadb:3306/tests
