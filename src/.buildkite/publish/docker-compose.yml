--- conflicted
+++ resolved
@@ -7,12 +7,8 @@
     working_dir: /app
     command: /app/src/.buildkite/publish/run.sh
     environment:
-<<<<<<< HEAD
-      - TEST_POSTGRES_URI=postgres://prisma:prisma@postgres:5432/postgres
-      - TEST_POSTGRES_ISOLATED_URI=postgres://prisma:prisma@postgres_isolated:5435/postgres
-=======
       - TEST_POSTGRES_URI=postgres://prisma:prisma@postgres:5432/tests
->>>>>>> 35a5329e
+      - TEST_POSTGRES_ISOLATED_URI=postgres://prisma:prisma@postgres_isolated:5435/tests
       - TEST_MYSQL_URI=mysql://root:root@mysql:3306/tests
       - TEST_MARIADB_URI=mysql://prisma:prisma@mariadb:3306/tests
       - NPM_TOKEN
@@ -52,6 +48,7 @@
     image: postgres:10
     restart: always
     environment:
+      - POSTGRES_DB=tests
       - POSTGRES_USER=prisma
       - POSTGRES_PASSWORD=prisma
     volumes:
