version: '3.7'
services:
  # In Docker
<<<<<<< HEAD
  # - TEST_POSTGRES_URI=postgres://prisma:prisma@postgres:5432/
  # - TEST_POSTGRES_ISOLATED_URI=postgres://prisma:prisma@postgres:5435/
  # - TEST_MYSQL_URI=mysql://prisma:prisma@mysql:3306/tests
  # - TEST_MARIADB_URI=mysql://prisma:prisma@mariadb:4306/tests
  # Outside Docker
  # - TEST_POSTGRES_URI=postgres://prisma:prisma@localhost:5432/
  # - TEST_POSTGRES_ISOLATED_URI=postgres://prisma:prisma@localhost:5435/
=======
  # - TEST_POSTGRES_URI=postgres://prisma:prisma@postgres/tests
  # - TEST_MYSQL_URI=mysql://prisma:prisma@mysql:3306/tests
  # - TEST_MARIADB_URI=mysql://prisma:prisma@mariadb:4306/tests
  # Outside Docker
  # - TEST_POSTGRES_URI=postgres://prisma:prisma@localhost:5432/tests
>>>>>>> 35a5329e
  # - TEST_MYSQL_URI=mysql://prisma:prisma@localhost:3306/tests
  # - TEST_MARIADB_URI=mysql://prisma:prisma@localhost:4306/tests

  postgres:
    image: postgres:10
    restart: always
    environment:
      - POSTGRES_DB=tests
      - POSTGRES_USER=prisma
      - POSTGRES_PASSWORD=prisma
    volumes:
      - postgres:/var/lib/postgresql/data
    ports:
      - '5432:5432'

  postgres_isolated:
    image: postgres:10
    restart: always
    environment:
      - POSTGRES_USER=prisma
      - POSTGRES_PASSWORD=prisma
    volumes:
      - postgres:/var/lib/postgresql/data
    ports:
      - '5435:5432'

  mysql:
    image: mysql:8.0
    command: --default-authentication-plugin=mysql_native_password
    restart: always
    environment:
      - MYSQL_ROOT_PASSWORD=root
      - MYSQL_DATABASE=tests
      - MYSQL_USER=prisma
      - MYSQL_PASSWORD=prisma
    volumes:
      - mysql:/var/lib/mysql
    ports:
      - '3306:3306'

  mariadb:
    image: mariadb:10
    restart: always
    environment:
      - MYSQL_ROOT_PASSWORD=root
      - MYSQL_DATABASE=tests
      - MYSQL_USER=prisma
      - MYSQL_PASSWORD=prisma
    volumes:
      - mariadb:/var/lib/mysql
    ports:
      - '4306:3306'

volumes:
  postgres:
  mysql:
  mariadb:<|MERGE_RESOLUTION|>--- conflicted
+++ resolved
@@ -1,21 +1,13 @@
 version: '3.7'
 services:
   # In Docker
-<<<<<<< HEAD
-  # - TEST_POSTGRES_URI=postgres://prisma:prisma@postgres:5432/
-  # - TEST_POSTGRES_ISOLATED_URI=postgres://prisma:prisma@postgres:5435/
-  # - TEST_MYSQL_URI=mysql://prisma:prisma@mysql:3306/tests
-  # - TEST_MARIADB_URI=mysql://prisma:prisma@mariadb:4306/tests
-  # Outside Docker
-  # - TEST_POSTGRES_URI=postgres://prisma:prisma@localhost:5432/
-  # - TEST_POSTGRES_ISOLATED_URI=postgres://prisma:prisma@localhost:5435/
-=======
   # - TEST_POSTGRES_URI=postgres://prisma:prisma@postgres/tests
+  # - TEST_POSTGRES_ISOLATED_URI=postgres://prisma:prisma@postgres:5435/tests
   # - TEST_MYSQL_URI=mysql://prisma:prisma@mysql:3306/tests
   # - TEST_MARIADB_URI=mysql://prisma:prisma@mariadb:4306/tests
   # Outside Docker
   # - TEST_POSTGRES_URI=postgres://prisma:prisma@localhost:5432/tests
->>>>>>> 35a5329e
+  # - TEST_POSTGRES_ISOLATED_URI=postgres://prisma:prisma@localhost:5435/tests
   # - TEST_MYSQL_URI=mysql://prisma:prisma@localhost:3306/tests
   # - TEST_MARIADB_URI=mysql://prisma:prisma@localhost:4306/tests
 
@@ -35,6 +27,7 @@
     image: postgres:10
     restart: always
     environment:
+      - POSTGRES_DB=tests
       - POSTGRES_USER=prisma
       - POSTGRES_PASSWORD=prisma
     volumes:
