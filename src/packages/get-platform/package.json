--- conflicted
+++ resolved
@@ -7,15 +7,9 @@
   "author": "Tim Suchanek <suchanek@prisma.io>",
   "devDependencies": {
     "@types/jest": "26.0.19",
-<<<<<<< HEAD
-    "@types/node": "12.19.9",
+    "@types/node": "12.19.11",
     "@typescript-eslint/eslint-plugin": "4.10.0",
     "@typescript-eslint/parser": "4.10.0",
-=======
-    "@types/node": "12.19.11",
-    "@typescript-eslint/eslint-plugin": "4.9.1",
-    "@typescript-eslint/parser": "4.9.1",
->>>>>>> fb56487d
     "eslint": "7.15.0",
     "eslint-config-prettier": "7.0.0",
     "eslint-plugin-eslint-comments": "3.2.0",
