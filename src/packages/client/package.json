--- conflicted
+++ resolved
@@ -84,11 +84,8 @@
     "chalk": "4.1.0",
     "del": "5.1.0",
     "dotenv": "8.2.0",
-<<<<<<< HEAD
     "dotenv-expand": "5.1.0",
-=======
     "escape-string-regexp": "^4.0.0",
->>>>>>> 2f5840d3
     "eslint": "7.8.1",
     "eslint-config-prettier": "6.11.0",
     "eslint-plugin-eslint-comments": "3.2.0",
