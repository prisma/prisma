{
  "name": "@prisma/client",
  "version": "2.11.0-dev.20",
  "description": "Prisma Client is an auto-generated, type-safe and modern JavaScript/TypeScript ORM for Node.js that's tailored to your data. Supports MySQL, PostgreSQL, MariaDB, SQLite databases.",
  "keywords": [
    "orm",
    "prisma2",
    "prisma",
    "client",
    "query",
    "database",
    "sql",
    "postgres",
    "postgresql",
    "mysql",
    "sqlite",
    "mariadb",
    "typescript",
    "query-builder"
  ],
  "main": "index.js",
  "browser": "index-browser.js",
  "types": "index.d.ts",
  "license": "Apache-2.0",
  "engines": {
    "node": ">=10.4"
  },
  "homepage": "https://github.com/prisma/prisma-client-js",
  "repository": {
    "url": "git@github.com:prisma/prisma.git"
  },
  "maintainers": [
    "Tim Suchanek <suchanek@prisma.io>",
    "Joël Galeran <galeran@prisma.io>"
  ],
  "bugs": {
    "email": "suchanek@prisma.io",
    "url": "https://github.com/prisma/prisma-client-js/issues"
  },
  "scripts": {
    "build": "node helpers/build.js",
    "test": "jest",
    "format": "prettier --write .",
    "lint": "eslint --cache --fix --ext .ts .",
    "lint-ci": "eslint --ext .ts .",
    "generate": "node scripts/postinstall.js",
    "postinstall": "node scripts/postinstall.js",
    "prepare": "cp scripts/backup-index.js index.js && cp scripts/backup-index.d.ts index.d.ts",
    "prepublishOnly": "pnpm run build",
    "precommit": "lint-staged"
  },
  "files": [
    "runtime",
    "scripts",
    "generator-build",
    "index.js",
    "index.d.ts",
    "index-browser.js"
  ],
  "devDependencies": {
    "@prisma/debug": "workspace:*",
    "@prisma/engine-core": "workspace:*",
    "@prisma/engines": "2.14.0-13.c886126266835939ff6d37a1f4901481e40ddd63",
    "@prisma/generator-helper": "workspace:*",
    "@prisma/get-platform": "workspace:*",
    "@prisma/migrate": "workspace:*",
    "@prisma/sdk": "workspace:*",
    "@timsuchanek/copy": "1.4.5",
    "@types/debug": "4.1.5",
    "@types/jest": "26.0.19",
    "@types/js-levenshtein": "1.1.0",
    "@types/node": "12.19.9",
    "@types/pg": "7.14.7",
    "@typescript-eslint/eslint-plugin": "4.9.1",
    "@typescript-eslint/parser": "4.9.1",
    "arg": "5.0.0",
    "chalk": "4.1.0",
    "decimal.js": "10.2.1",
    "esbuild": "0.8.21",
    "escape-string-regexp": "4.0.0",
    "eslint": "7.15.0",
    "eslint-config-prettier": "7.0.0",
    "eslint-plugin-eslint-comments": "3.2.0",
    "eslint-plugin-jest": "24.1.3",
    "eslint-plugin-prettier": "3.2.0",
    "execa": "5.0.0",
    "flat-map-polyfill": "0.3.8",
    "fs-monkey": "1.0.1",
    "get-own-enumerable-property-symbols": "3.0.2",
    "indent-string": "4.0.0",
    "is-obj": "2.0.0",
    "is-regexp": "2.1.0",
    "jest": "26.6.3",
    "js-levenshtein": "1.1.6",
    "klona": "2.0.4",
    "lint-staged": "10.5.3",
    "make-dir": "3.1.0",
    "mariadb": "2.5.2",
    "mssql": "6.2.3",
    "pg": "8.5.1",
    "pkg-up": "3.1.0",
    "pluralize": "8.0.0",
    "prettier": "2.2.1",
    "replace-string": "3.1.0",
    "rimraf": "3.0.2",
    "rollup": "2.34.2",
<<<<<<< HEAD
    "sort-keys": "^4.1.0",
    "rollup-plugin-dts": "2.0.1",
=======
    "rollup-plugin-dts": "1.4.14",
    "sort-keys": "4.1.0",
>>>>>>> b066049b
    "source-map-support": "0.5.19",
    "sql-template-tag": "4.0.0",
    "stacktrace-parser": "0.1.10",
    "strip-ansi": "6.0.0",
    "strip-indent": "3.0.0",
    "ts-jest": "26.4.4",
    "ts-node": "9.1.1",
    "typescript": "4.1.2"
  },
  "peerDependencies": {
    "@prisma/cli": "*"
  },
  "peerDependenciesMeta": {
    "@prisma/cli": {
      "optional": true
    }
  },
  "dependencies": {
    "@prisma/engines-version": "2.14.0-13.c886126266835939ff6d37a1f4901481e40ddd63"
  },
  "lint-staged": {
    "*.ts": [
      "eslint",
      "prettier --write"
    ]
  }
}<|MERGE_RESOLUTION|>--- conflicted
+++ resolved
@@ -104,13 +104,8 @@
     "replace-string": "3.1.0",
     "rimraf": "3.0.2",
     "rollup": "2.34.2",
-<<<<<<< HEAD
-    "sort-keys": "^4.1.0",
     "rollup-plugin-dts": "2.0.1",
-=======
-    "rollup-plugin-dts": "1.4.14",
     "sort-keys": "4.1.0",
->>>>>>> b066049b
     "source-map-support": "0.5.19",
     "sql-template-tag": "4.0.0",
     "stacktrace-parser": "0.1.10",
