{
  "name": "@prisma/client",
  "version": "2.11.0-dev.20",
  "description": "Prisma Client is an auto-generated, type-safe and modern JavaScript/TypeScript ORM for Node.js that's tailored to your data. Supports MySQL, PostgreSQL, MariaDB, SQLite databases.",
  "keywords": [
    "orm",
    "prisma2",
    "prisma",
    "client",
    "query",
    "database",
    "sql",
    "postgres",
    "postgresql",
    "mysql",
    "sqlite",
    "mariadb",
    "typescript",
    "query-builder"
  ],
  "main": "index.js",
  "browser": "index-browser.js",
  "types": "index.d.ts",
  "license": "Apache-2.0",
  "engines": {
    "node": ">=10.4"
  },
  "homepage": "https://github.com/prisma/prisma-client-js",
  "repository": {
    "url": "git@github.com:prisma/prisma.git"
  },
  "maintainers": [
    "Tim Suchanek <suchanek@prisma.io>",
    "Joël Galeran <galeran@prisma.io>"
  ],
  "bugs": {
    "email": "suchanek@prisma.io",
    "url": "https://github.com/prisma/prisma-client-js/issues"
  },
  "scripts": {
    "build": "node helpers/build.js",
    "test": "jest",
    "format": "prettier --write .",
    "lint": "eslint --cache --fix --ext .ts .",
    "lint-ci": "eslint --ext .ts .",
    "generate": "node scripts/postinstall.js",
    "postinstall": "node scripts/postinstall.js",
    "prepare": "cp scripts/backup-index.js index.js && cp scripts/backup-index.d.ts index.d.ts",
    "prepublishOnly": "pnpm run build",
    "precommit": "lint-staged"
  },
  "files": [
    "runtime",
    "scripts",
    "generator-build",
    "index.js",
    "index.d.ts",
    "index-browser.js"
  ],
  "devDependencies": {
    "@prisma/debug": "workspace:*",
    "@prisma/engine-core": "workspace:*",
<<<<<<< HEAD
    "@prisma/engines": "2.14.0-4.c76d35de8e5a35fcdb4fcf59b428a6dd4df0dd23",
=======
    "@prisma/engines": "2.14.0-5.60c1d1e9396bf462eda7b97f8f65523bf65c9f5f",
    "@prisma/fetch-engine": "workspace:*",
>>>>>>> 3b0b3f2b
    "@prisma/generator-helper": "workspace:*",
    "@prisma/get-platform": "workspace:*",
    "@prisma/migrate": "workspace:*",
    "@prisma/sdk": "workspace:*",
    "@timsuchanek/copy": "1.4.5",
    "@types/debug": "4.1.5",
    "@types/jest": "26.0.18",
    "@types/js-levenshtein": "1.1.0",
    "@types/node": "12.19.8",
    "@types/pg": "7.14.7",
    "@typescript-eslint/eslint-plugin": "4.9.1",
    "@typescript-eslint/parser": "4.9.1",
    "arg": "5.0.0",
    "chalk": "4.1.0",
    "decimal.js": "10.2.1",
    "esbuild": "0.8.21",
    "escape-string-regexp": "4.0.0",
    "eslint": "7.15.0",
    "eslint-config-prettier": "7.0.0",
    "eslint-plugin-eslint-comments": "3.2.0",
    "eslint-plugin-jest": "24.1.3",
    "eslint-plugin-prettier": "3.2.0",
    "execa": "5.0.0",
    "flat-map-polyfill": "0.3.8",
    "fs-monkey": "1.0.1",
    "get-own-enumerable-property-symbols": "3.0.2",
    "indent-string": "4.0.0",
    "is-obj": "2.0.0",
    "is-regexp": "2.1.0",
    "jest": "26.6.3",
    "js-levenshtein": "1.1.6",
    "klona": "2.0.4",
    "lint-staged": "10.5.3",
    "make-dir": "3.1.0",
    "mariadb": "2.5.2",
    "mssql": "6.2.3",
    "pg": "8.5.1",
    "pkg-up": "3.1.0",
    "pluralize": "8.0.0",
    "prettier": "2.2.1",
    "replace-string": "3.1.0",
    "rimraf": "3.0.2",
    "rollup": "2.34.2",
    "rollup-plugin-dts": "1.4.14",
    "source-map-support": "0.5.19",
    "sql-template-tag": "4.0.0",
    "stacktrace-parser": "0.1.10",
    "strip-ansi": "6.0.0",
    "strip-indent": "3.0.0",
    "ts-jest": "26.4.4",
    "ts-node": "9.1.1",
    "typescript": "4.1.2"
  },
  "peerDependencies": {
    "@prisma/cli": "*"
  },
  "peerDependenciesMeta": {
    "@prisma/cli": {
      "optional": true
    }
  },
  "dependencies": {
    "@prisma/engines-version": "2.14.0-5.60c1d1e9396bf462eda7b97f8f65523bf65c9f5f"
  },
  "lint-staged": {
    "*.ts": [
      "eslint",
      "prettier --write"
    ]
  }
}<|MERGE_RESOLUTION|>--- conflicted
+++ resolved
@@ -60,12 +60,7 @@
   "devDependencies": {
     "@prisma/debug": "workspace:*",
     "@prisma/engine-core": "workspace:*",
-<<<<<<< HEAD
-    "@prisma/engines": "2.14.0-4.c76d35de8e5a35fcdb4fcf59b428a6dd4df0dd23",
-=======
     "@prisma/engines": "2.14.0-5.60c1d1e9396bf462eda7b97f8f65523bf65c9f5f",
-    "@prisma/fetch-engine": "workspace:*",
->>>>>>> 3b0b3f2b
     "@prisma/generator-helper": "workspace:*",
     "@prisma/get-platform": "workspace:*",
     "@prisma/migrate": "workspace:*",
