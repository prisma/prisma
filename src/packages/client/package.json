--- conflicted
+++ resolved
@@ -136,18 +136,12 @@
     }
   },
   "dependencies": {
-    "@prisma/engines-version": "2.13.0-8.e5fe27434f5b257d9b2cb37cb622e530cbf0b624"
+    "@prisma/engines-version": "2.13.0-11.83bdc1de26302e30fbe738e835013d76247c467a"
   },
   "lint-staged": {
     "*.ts": [
       "eslint",
       "prettier --write"
     ]
-<<<<<<< HEAD
-=======
-  },
-  "dependencies": {
-    "@prisma/engines-version": "2.13.0-11.83bdc1de26302e30fbe738e835013d76247c467a"
->>>>>>> f88d6ed2
   }
 }