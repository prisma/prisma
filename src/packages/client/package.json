{
  "name": "@prisma/client",
  "version": "2.9.0-dev.79",
  "description": "Prisma Client is an auto-generated, type-safe and modern JavaScript/TypeScript ORM for Node.js that's tailored to your data. Supports MySQL, PostgreSQL, MariaDB, SQLite databases.",
  "keywords": [
    "orm",
    "prisma2",
    "prisma",
    "client",
    "query",
    "database",
    "sql",
    "postgres",
    "postgresql",
    "mysql",
    "sqlite",
    "mariadb",
    "typescript",
    "query-builder"
  ],
  "main": "index.js",
  "types": "index.d.ts",
  "license": "Apache-2.0",
  "engines": {
    "node": ">=10"
  },
  "homepage": "https://github.com/prisma/prisma-client-js",
  "repository": {
    "url": "git@github.com:prisma/prisma.git"
  },
  "maintainers": [
    "Tim Suchanek <suchanek@prisma.io>",
    "Joël Galeran <galeran@prisma.io>"
  ],
  "bugs": {
    "email": "suchanek@prisma.io",
    "url": "https://github.com/prisma/prisma-client-js/issues"
  },
  "scripts": {
    "build": "node helpers/build.js",
    "test": "jest",
    "format": "prettier --write .",
    "lint": "eslint --fix --ext .js,.ts .",
    "generate": "node scripts/postinstall.js",
    "postinstall": "node scripts/postinstall.js",
    "prepare": "cp scripts/backup-index.js index.js && cp scripts/backup-index.d.ts index.d.ts && node scripts/download.js || echo \"\"",
    "prepublishOnly": "pnpm run build"
  },
  "files": [
    "runtime",
    "scripts",
    "generator-build",
    "index.js",
    "index.d.ts"
  ],
  "devDependencies": {
    "@prisma/debug": "workspace:*",
    "@prisma/engine-core": "workspace:*",
    "@prisma/engines": "2.10.0-cf4c62ca39c6a3eaf9fd0ff5541ae445154c4d7c",
    "@prisma/fetch-engine": "workspace:*",
    "@prisma/generator-helper": "workspace:*",
    "@prisma/get-platform": "workspace:*",
    "@prisma/migrate": "workspace:*",
    "@prisma/sdk": "workspace:*",
    "@timsuchanek/copy": "1.4.5",
    "@types/debug": "4.1.5",
    "@types/fs-extra": "9.0.1",
    "@types/jest": "26.0.14",
    "@types/js-levenshtein": "1.1.0",
    "@types/node": "12.12.62",
    "@types/node-fetch": "2.5.7",
    "@types/pg": "7.14.5",
    "@typescript-eslint/eslint-plugin": "4.2.0",
    "@typescript-eslint/parser": "4.2.0",
    "arg": "4.1.3",
    "benchmark": "2.1.4",
    "chalk": "4.1.0",
    "decimal.js": "10.2.1",
    "dotenv": "8.2.0",
    "esbuild": "0.7.19",
    "escape-string-regexp": "4.0.0",
    "eslint": "7.10.0",
    "eslint-config-prettier": "6.12.0",
    "eslint-plugin-eslint-comments": "3.2.0",
    "eslint-plugin-jest": "24.0.2",
    "eslint-plugin-prettier": "3.1.4",
    "execa": "4.0.3",
    "flat-map-polyfill": "0.3.8",
    "fs-monkey": "1.0.1",
    "get-own-enumerable-property-symbols": "3.0.2",
    "get-port": "5.1.1",
    "husky": "4.3.0",
    "indent-string": "4.0.0",
    "is-obj": "2.0.0",
    "is-regexp": "2.1.0",
    "jest": "26.4.2",
    "jest-diff": "26.4.2",
    "js-levenshtein": "1.1.6",
    "klona": "2.0.4",
    "lint-staged": "10.4.0",
    "make-dir": "3.1.0",
    "mariadb": "2.4.2",
    "node-fetch": "2.6.1",
    "packwatch": "2.0.0",
    "pg": "8.3.3",
    "pidtree": "0.5.0",
    "pkg-up": "3.1.0",
    "pluralize": "8.0.0",
    "prettier": "2.1.2",
    "replace-string": "3.1.0",
    "rimraf": "3.0.2",
    "rollup": "2.28.2",
    "rollup-plugin-dts": "1.4.13",
    "set-value": "3.0.2",
    "sql-template-tag": "3.4.0",
    "stacktrace-parser": "0.1.10",
    "stat-mode": "1.0.0",
    "strip-ansi": "6.0.0",
    "strip-indent": "3.0.0",
    "ts-jest": "26.4.0",
    "ts-loader": "8.0.4",
    "ts-node": "9.0.0",
    "typescript": "4.0.3"
  },
  "peerDependencies": {
    "@prisma/cli": "*"
  },
  "peerDependenciesMeta": {
    "@prisma/cli": {
      "optional": true
    }
  },
  "husky": {
    "hooks": {
      "pre-commit": "lint-staged"
    }
  },
  "lint-staged": {
    "*.{js,ts,css,json,md}": [
      "prettier --write",
      "git add"
    ],
    "*.{js,ts}": [
      "eslint"
    ]
  },
  "dependencies": {
<<<<<<< HEAD
    "@prisma/engines-version": "2.10.0-cfabfaf0c4524c099dc3da4abcc4cffc17ae0365",
    "mssql": "6.2.3"
=======
    "@prisma/engines-version": "2.10.0-cf4c62ca39c6a3eaf9fd0ff5541ae445154c4d7c"
>>>>>>> 839ad55d
  }
}<|MERGE_RESOLUTION|>--- conflicted
+++ resolved
@@ -100,6 +100,7 @@
     "lint-staged": "10.4.0",
     "make-dir": "3.1.0",
     "mariadb": "2.4.2",
+    "mssql": "^6.2.3",
     "node-fetch": "2.6.1",
     "packwatch": "2.0.0",
     "pg": "8.3.3",
@@ -145,11 +146,6 @@
     ]
   },
   "dependencies": {
-<<<<<<< HEAD
-    "@prisma/engines-version": "2.10.0-cfabfaf0c4524c099dc3da4abcc4cffc17ae0365",
-    "mssql": "6.2.3"
-=======
     "@prisma/engines-version": "2.10.0-cf4c62ca39c6a3eaf9fd0ff5541ae445154c4d7c"
->>>>>>> 839ad55d
   }
 }