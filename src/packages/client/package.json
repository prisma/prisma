--- conflicted
+++ resolved
@@ -48,11 +48,7 @@
     "prepublishOnly": "pnpm run build"
   },
   "prisma": {
-<<<<<<< HEAD
-    "version": "90b09acc5acf4c4bb915aa3041f21feec185b5c3"
-=======
-    "version": "42145bac61d11071762e796c9cff7298622cf1fc"
->>>>>>> d021d9a5
+    "version": "90b09acc5acf4c4bb915aa3041f21feec185b5c3",
   },
   "files": [
     "runtime",
