{
  "name": "@prisma/client",
  "version": "2.11.0-dev.20",
  "description": "Prisma Client is an auto-generated, type-safe and modern JavaScript/TypeScript ORM for Node.js that's tailored to your data. Supports MySQL, PostgreSQL, MariaDB, SQLite databases.",
  "keywords": [
    "orm",
    "prisma2",
    "prisma",
    "client",
    "query",
    "database",
    "sql",
    "postgres",
    "postgresql",
    "mysql",
    "sqlite",
    "mariadb",
    "typescript",
    "query-builder"
  ],
  "main": "index.js",
  "browser": "index-browser.js",
  "types": "index.d.ts",
  "license": "Apache-2.0",
  "engines": {
    "node": ">=10.4"
  },
  "homepage": "https://github.com/prisma/prisma-client-js",
  "repository": {
    "url": "git@github.com:prisma/prisma.git"
  },
  "maintainers": [
    "Tim Suchanek <suchanek@prisma.io>",
    "Joël Galeran <galeran@prisma.io>"
  ],
  "bugs": {
    "email": "suchanek@prisma.io",
    "url": "https://github.com/prisma/prisma-client-js/issues"
  },
  "scripts": {
    "build": "node helpers/build.js",
    "test": "jest",
    "format": "prettier --write .",
    "lint": "eslint --cache --fix --ext .ts .",
    "lint-ci": "eslint --ext .ts .",
    "generate": "node scripts/postinstall.js",
    "postinstall": "node scripts/postinstall.js",
    "prepare": "cp scripts/backup-index.js index.js && cp scripts/backup-index.d.ts index.d.ts",
    "prepublishOnly": "pnpm run build",
    "precommit": "lint-staged"
  },
  "files": [
    "runtime",
    "scripts",
    "generator-build",
    "index.js",
    "index.d.ts",
    "index-browser.js"
  ],
  "devDependencies": {
    "@prisma/debug": "workspace:*",
    "@prisma/engine-core": "workspace:*",
    "@prisma/engines": "2.14.0-26.59cf08bf47e90cb37532900059f3328b4328237c",
    "@prisma/generator-helper": "workspace:*",
    "@prisma/get-platform": "workspace:*",
    "@prisma/migrate": "workspace:*",
    "@prisma/sdk": "workspace:*",
    "@timsuchanek/copy": "1.4.5",
    "@types/debug": "4.1.5",
    "@types/jest": "26.0.19",
    "@types/js-levenshtein": "1.1.0",
    "@types/node": "12.19.11",
    "@types/pg": "7.14.7",
    "@typescript-eslint/eslint-plugin": "4.10.0",
    "@typescript-eslint/parser": "4.10.0",
    "arg": "5.0.0",
    "chalk": "4.1.0",
    "decimal.js": "10.2.1",
    "esbuild": "0.8.23",
    "escape-string-regexp": "4.0.0",
    "eslint": "7.15.0",
    "eslint-config-prettier": "7.0.0",
    "eslint-plugin-eslint-comments": "3.2.0",
    "eslint-plugin-jest": "24.1.3",
    "eslint-plugin-prettier": "3.3.0",
    "execa": "5.0.0",
    "flat-map-polyfill": "0.3.8",
    "fs-monkey": "1.0.1",
    "get-own-enumerable-property-symbols": "3.0.2",
    "indent-string": "4.0.0",
    "is-obj": "2.0.0",
    "is-regexp": "2.1.0",
    "jest": "26.6.3",
    "js-levenshtein": "1.1.6",
    "klona": "2.0.4",
    "lint-staged": "10.5.3",
    "make-dir": "3.1.0",
    "mariadb": "2.5.2",
    "mssql": "6.3.0",
    "pg": "8.5.1",
    "pkg-up": "3.1.0",
    "pluralize": "8.0.0",
    "prettier": "2.2.1",
    "replace-string": "3.1.0",
    "rimraf": "3.0.2",
    "rollup": "2.35.1",
    "rollup-plugin-dts": "2.0.1",
    "sort-keys": "4.1.0",
    "source-map-support": "0.5.19",
    "sql-template-tag": "4.0.0",
    "stacktrace-parser": "0.1.10",
    "strip-ansi": "6.0.0",
    "strip-indent": "3.0.0",
    "ts-jest": "26.4.4",
    "ts-node": "9.1.1",
<<<<<<< HEAD
    "tsd": "^0.14.0",
    "typescript": "4.1.2"
=======
    "typescript": "4.1.3"
>>>>>>> 8628d963
  },
  "peerDependencies": {
    "@prisma/cli": "*"
  },
  "peerDependenciesMeta": {
    "@prisma/cli": {
      "optional": true
    }
  },
  "dependencies": {
    "@prisma/engines-version": "2.14.0-26.59cf08bf47e90cb37532900059f3328b4328237c"
  },
  "lint-staged": {
    "*.ts": [
      "eslint",
      "prettier --write"
    ]
  }
}<|MERGE_RESOLUTION|>--- conflicted
+++ resolved
@@ -113,12 +113,8 @@
     "strip-indent": "3.0.0",
     "ts-jest": "26.4.4",
     "ts-node": "9.1.1",
-<<<<<<< HEAD
     "tsd": "^0.14.0",
-    "typescript": "4.1.2"
-=======
     "typescript": "4.1.3"
->>>>>>> 8628d963
   },
   "peerDependencies": {
     "@prisma/cli": "*"
