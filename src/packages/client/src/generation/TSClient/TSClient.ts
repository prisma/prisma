--- conflicted
+++ resolved
@@ -43,7 +43,6 @@
     this.dmmf = new DMMFClass(klona(options.document))
   }
   public toJS(): string {
-<<<<<<< HEAD
     const {
       generator,
       sqliteDatasourceOverrides,
@@ -51,10 +50,6 @@
       schemaDir,
       projectRoot,
     } = this.options
-=======
-    const { generator, sqliteDatasourceOverrides, outputDir, schemaDir } =
-      this.options
->>>>>>> dce8d371
     const schemaPath = path.join(schemaDir, 'prisma.schema')
     const envPaths = getEnvPaths(schemaPath, { cwd: projectRoot })
 
