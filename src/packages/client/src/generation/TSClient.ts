--- conflicted
+++ resolved
@@ -330,15 +330,8 @@
 // https://github.com/microsoft/TypeScript/issues/3192#issuecomment-261720275
 function makeEnum(x) { return x; }
 
-<<<<<<< HEAD
 ${this.dmmf.schema.enumTypes.prisma.map((type) => new Enum(type, true).toJS()).join('\n\n')}
 ${this.dmmf.schema.enumTypes.model?.map((type) => new Enum(type, false).toJS()).join('\n\n') ?? ''}
-=======
-${new Enum({
-        name: 'ModelName',
-        values: this.dmmf.mappings.modelOperations.map((m) => m.model)
-      }).toJS()}
->>>>>>> 8a340cc4
 
 ${new Enum({
         name: 'ModelName',
@@ -422,15 +415,9 @@
 export namespace Prisma {
 ${indent(`${commonCode.ts}
 ${new Enum({
-<<<<<<< HEAD
         name: 'ModelName',
         values: this.dmmf.mappings.modelOperations.map((m) => m.model)
       }, true).toTS()}
-=======
-      name: 'ModelName',
-      values: this.dmmf.mappings.modelOperations.map((m) => m.model)
-    }).toTS()}
->>>>>>> 8a340cc4
 
 ${prismaClientClass.toTS()}
 export type Datasource = {
@@ -764,132 +751,7 @@
 ) => Promise<T>
 
 // tested in getLogLevel.test.ts
-<<<<<<< HEAD
 export function getLogLevel(log: Array<LogLevel | LogDefinition>): LogLevel | undefined; `
-=======
-export declare function getLogLevel(log: Array<LogLevel | LogDefinition>): LogLevel | undefined;
-
-${this.jsDoc}
-export declare class PrismaClient<
-  T extends PrismaClientOptions = PrismaClientOptions,
-  U = 'log' extends keyof T ? T['log'] extends Array<LogLevel | LogDefinition> ? GetEvents<T['log']> : never : never
-> {
-  /**
-   * @private
-   */
-  private fetcher;
-  /**
-   * @private
-   */
-  private readonly dmmf;
-  /**
-   * @private
-   */
-  private connectionPromise?;
-  /**
-   * @private
-   */
-  private disconnectionPromise?;
-  /**
-   * @private
-   */
-  private readonly engineConfig;
-  /**
-   * @private
-   */
-  private readonly measurePerformance;
-  /**
-   * @private
-   */
-  private engine: Engine;
-  /**
-   * @private
-   */
-  private errorFormat: ErrorFormat;
-
-${indent(this.jsDoc, tab)}
-  constructor(optionsArg?: T);
-  $on<V extends U>(eventType: V, callback: (event: V extends 'query' ? QueryEvent : LogEvent) => void): void;
-
-  /**
-   * Connect with the database
-   */
-  $connect(): Promise<void>;
-
-  /**
-   * Disconnect from the database
-   */
-  $disconnect(): Promise<any>;
-
-  /**
-   * Add a middleware
-   */
-  $use(cb: Middleware): void
-
-  /**
-   * Executes a raw query and returns the number of affected rows
-   * @example
-   * \`\`\`
-   * // With parameters use prisma.executeRaw\`\`, values will be escaped automatically
-   * const result = await prisma.executeRaw\`UPDATE User SET cool = \${true} WHERE id = \${1};\`
-   * // Or
-   * const result = await prisma.executeRaw('UPDATE User SET cool = $1 WHERE id = $2 ;', true, 1)
-  * \`\`\`
-  * 
-  * Read more in our [docs](https://www.prisma.io/docs/reference/tools-and-interfaces/prisma-client/raw-database-access).
-  */
-  $executeRaw<T = any>(query: string | TemplateStringsArray | Sql, ...values: any[]): Promise<number>;
-
-
-  /**
-   * Performs a raw query and returns the SELECT data
-   * @example
-   * \`\`\`
-   * // With parameters use prisma.queryRaw\`\`, values will be escaped automatically
-   * const result = await prisma.queryRaw\`SELECT * FROM User WHERE id = \${1} OR email = \${'ema.il'};\`
-   * // Or
-   * const result = await prisma.queryRaw('SELECT * FROM User WHERE id = $1 OR email = $2;', 1, 'ema.il')
-  * \`\`\`
-  * 
-  * Read more in our [docs](https://www.prisma.io/docs/reference/tools-and-interfaces/prisma-client/raw-database-access).
-  */
-  $queryRaw<T = any>(query: string | TemplateStringsArray | Sql, ...values: any[]): Promise<T>;
-
-  /**
-   * Execute queries in a transaction
-   * @example
-   * \`\`\`
-   * const [george, bob, alice] = await prisma.transaction([
-   *   prisma.user.create({ data: { name: 'George' } }),
-   *   prisma.user.create({ data: { name: 'Bob' } }),
-   *   prisma.user.create({ data: { name: 'Alice' } }),
-   * ])
-   * \`\`\`
-   */
-  $transaction: PromiseConstructor['all']
-
-${indent(
-      dmmf.mappings.modelOperations
-        .filter((m) => m.findMany)
-        .map((m) => {
-          const methodName = lowerCase(m.model)
-          return `\
-/**
- * \`prisma.${methodName}\`: Exposes CRUD operations for the **${m.model
-            }** model.
-  * Example usage:
-  * \`\`\`ts
-  * // Fetch zero or more ${capitalize(m.plural)}
-  * const ${lowerCase(m.plural)} = await prisma.${methodName}.findMany()
-  * \`\`\`
-  */
-get ${methodName}(): ${m.model}Delegate;`
-        })
-        .join('\n\n'),
-      2,
-    )}
-}`
->>>>>>> 8a340cc4
   }
 }
 
