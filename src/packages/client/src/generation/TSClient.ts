--- conflicted
+++ resolved
@@ -328,16 +328,12 @@
 // https://github.com/microsoft/TypeScript/issues/3192#issuecomment-261720275
 function makeEnum(x) { return x; }
 
-<<<<<<< HEAD
 ${this.dmmf.schema.enums.map((type) => new Enum(type, !Boolean(this.dmmf.datamodelEnumMap[type.name])).toJS()).join('\n\n')}
-=======
 ${new Enum({
-  name: 'ModelName',
-  values: this.dmmf.mappings.modelOperations.map((m) => m.model)
-}).toJS()}
-
-${this.dmmf.schema.enums.map((type) => new Enum(type).toJS()).join('\n\n')}
->>>>>>> e851a765
+        name: 'ModelName',
+        values: this.dmmf.mappings.modelOperations.map((m) => m.model)
+      }, true).toJS()}
+
 
 
 /**
@@ -411,16 +407,11 @@
       ) : ''}
 ${enums.filter(e => e.isUserDefined).map(e => e.code).join('\n\n')}
 
-<<<<<<< HEAD
 ${prismaClientClass.toTSWithoutNamespace()}
-=======
 ${new Enum({
-  name: 'ModelName',
-  values: this.dmmf.mappings.modelOperations.map((m) => m.model)
-}).toTS()}
-
-${this.dmmf.schema.enums.map((type) => new Enum(type).toTS()).join('\n\n')}
->>>>>>> e851a765
+        name: 'ModelName',
+        values: this.dmmf.mappings.modelOperations.map((m) => m.model)
+      }, false).toTS()}
 
 export namespace Prisma {
 ${indent(`${commonCode.ts}
@@ -509,216 +500,104 @@
   }
   public toTSWithoutNamespace(): string {
     const { dmmf } = this
-<<<<<<< HEAD
     return `${this.jsDoc}
 export class PrismaClient<
   T extends Prisma.PrismaClientOptions = Prisma.PrismaClientOptions,
   U = 'log' extends keyof T ? T['log'] extends Array<Prisma.LogLevel | Prisma.LogDefinition> ? Prisma.GetEvents<T['log']> : never : never
-=======
-
-    return `
-${new Datasources(this.internalDatasources).toTS()}
-
-export type ErrorFormat = 'pretty' | 'colorless' | 'minimal'
-
-export interface PrismaClientOptions {
-  /**
-   * Overwrites the datasource url from your prisma.schema file
-   */
-  datasources?: Datasources
-
-  /**
-   * @default "colorless"
-   */
-  errorFormat?: ErrorFormat
-
-  /**
-   * @example
-   * \`\`\`
-   * // Defaults to stdout
-   * log: ['query', 'info', 'warn', 'error']
-   * 
-   * // Emit as events
-   * log: [
-   *  { emit: 'stdout', level: 'query' },
-   *  { emit: 'stdout', level: 'info' },
-   *  { emit: 'stdout', level: 'warn' }
-   *  { emit: 'stdout', level: 'error' }
-   * ]
-   * \`\`\`
-   * Read more in our [docs](https://www.prisma.io/docs/reference/tools-and-interfaces/prisma-client/logging#the-log-option).
-   */
-  log?: Array<LogLevel | LogDefinition>
-}
-
-export type Hooks = {
-  beforeRequest?: (options: {query: string, path: string[], rootField?: string, typeName?: string, document: any}) => any
-}
-
-/* Types for Logging */
-export type LogLevel = 'info' | 'query' | 'warn' | 'error'
-export type LogDefinition = {
-  level: LogLevel
-  emit: 'stdout' | 'event'
-}
-
-export type GetLogType<T extends LogLevel | LogDefinition> = T extends LogDefinition ? T['emit'] extends 'event' ? T['level'] : never : never
-export type GetEvents<T extends any> = T extends Array<LogLevel | LogDefinition> ?
-  GetLogType<T[0]> | GetLogType<T[1]> | GetLogType<T[2]> | GetLogType<T[3]>
-  : never
-
-export type QueryEvent = {
-  timestamp: Date
-  query: string
-  params: string
-  duration: number
-  target: string
-}
-
-export type LogEvent = {
-  timestamp: Date
-  message: string
-  target: string
-}
-/* End Types for Logging */
-
-
-export type PrismaAction =
-  | 'findOne'
-  | 'findMany'
-  | 'findFirst'
-  | 'create'
-  | 'update'
-  | 'updateMany'
-  | 'upsert'
-  | 'delete'
-  | 'deleteMany'
-  | 'executeRaw'
-  | 'queryRaw'
-  | 'aggregate'
-
-
-/**
- * These options are being passed in to the middleware as "params"
- */
-export type MiddlewareParams = {
-  model?: ModelName
-  action: PrismaAction
-  args: any
-  dataPath: string[]
-  runInTransaction: boolean
-}
-
-/**
- * The \`T\` type makes sure, that the \`return proceed\` is not forgotten in the middleware implementation
- */
-export type Middleware<T = any> = (
-  params: MiddlewareParams,
-  next: (params: MiddlewareParams) => Promise<T>,
-) => Promise<T>
-
-// tested in getLogLevel.test.ts
-export declare function getLogLevel(log: Array<LogLevel | LogDefinition>): LogLevel | undefined;
-
-${this.jsDoc}
-export declare class PrismaClient<
-  T extends PrismaClientOptions = PrismaClientOptions,
-  U = 'log' extends keyof T ? T['log'] extends Array<LogLevel | LogDefinition> ? GetEvents<T['log']> : never : never
->>>>>>> e851a765
-> {
-  /**
-   * @private
-   */
-  private fetcher;
-  /**
-   * @private
-   */
-  private readonly dmmf;
-  /**
-   * @private
-   */
-  private connectionPromise?;
-  /**
-   * @private
-   */
-  private disconnectionPromise?;
-  /**
-   * @private
-   */
-  private readonly engineConfig;
-  /**
-   * @private
-   */
-  private readonly measurePerformance;
-
-${indent(this.jsDoc, tab)}
-  constructor(optionsArg?: T);
-  $on<V extends U>(eventType: V, callback: (event: V extends 'query' ? Prisma.QueryEvent : Prisma.LogEvent) => void): void;
-  /**
-   * @deprecated renamed to \`$on\`
-   */
-  on<V extends U>(eventType: V, callback: (event: V extends 'query' ? Prisma.QueryEvent : Prisma.LogEvent) => void): void;
-  /**
-   * Connect with the database
-   */
-  $connect(): Promise<void>;
-  /**
-   * @deprecated renamed to \`$connect\`
-   */
-  connect(): Promise<void>;
-
-  /**
-   * Disconnect from the database
-   */
-  $disconnect(): Promise<any>;
-  /**
-   * @deprecated renamed to \`$disconnect\`
-   */
-  disconnect(): Promise<any>;
-
-  /**
-   * Add a middleware
-   */
-  $use(cb: Prisma.Middleware): void
-
-  /**
-   * Executes a raw query and returns the number of affected rows
-   * @example
-   * \`\`\`
-   * // With parameters use prisma.executeRaw\`\`, values will be escaped automatically
-   * const result = await prisma.executeRaw\`UPDATE User SET cool = \${true} WHERE id = \${1};\`
-   * // Or
-   * const result = await prisma.executeRaw('UPDATE User SET cool = $1 WHERE id = $2 ;', true, 1)
-  * \`\`\`
-  * 
-  * Read more in our [docs](https://www.prisma.io/docs/reference/tools-and-interfaces/prisma-client/raw-database-access).
-  */
-  $executeRaw<T = any>(query: string | TemplateStringsArray | Prisma.Sql, ...values: any[]): Promise<number>;
-
-  /**
-   * @deprecated renamed to \`$executeRaw\`
-   */
-  executeRaw<T = any>(query: string | TemplateStringsArray | Prisma.Sql, ...values: any[]): Promise<number>;
-
-  /**
-   * Performs a raw query and returns the SELECT data
-   * @example
-   * \`\`\`
-   * // With parameters use prisma.queryRaw\`\`, values will be escaped automatically
-   * const result = await prisma.queryRaw\`SELECT * FROM User WHERE id = \${1} OR email = \${'ema.il'};\`
-   * // Or
-   * const result = await prisma.queryRaw('SELECT * FROM User WHERE id = $1 OR email = $2;', 1, 'ema.il')
-  * \`\`\`
-  * 
-  * Read more in our [docs](https://www.prisma.io/docs/reference/tools-and-interfaces/prisma-client/raw-database-access).
-  */
-  $queryRaw<T = any>(query: string | TemplateStringsArray | Prisma.Sql, ...values: any[]): Promise<T>;
- 
-  /**
-   * @deprecated renamed to \`$queryRaw\`
-   */
-  queryRaw<T = any>(query: string | TemplateStringsArray | Prisma.Sql, ...values: any[]): Promise<T>;
-${this.generator?.previewFeatures?.includes('transactionApi')
+      > {
+      /**
+       * @private
+       */
+      private fetcher;
+      /**
+       * @private
+       */
+      private readonly dmmf;
+      /**
+       * @private
+       */
+      private connectionPromise?;
+      /**
+       * @private
+       */
+      private disconnectionPromise?;
+      /**
+       * @private
+       */
+      private readonly engineConfig;
+      /**
+       * @private
+       */
+      private readonly measurePerformance;
+
+      ${indent(this.jsDoc, tab)}
+    constructor(optionsArg ?: T);
+    $on<V extends U>(eventType: V, callback: (event: V extends 'query' ? Prisma.QueryEvent : Prisma.LogEvent) => void): void;
+    /**
+     * @deprecated renamed to \`$on\`
+     */
+    on<V extends U>(eventType: V, callback: (event: V extends 'query' ? Prisma.QueryEvent : Prisma.LogEvent) => void): void;
+    /**
+     * Connect with the database
+     */
+    $connect(): Promise<void>;
+    /**
+     * @deprecated renamed to \`$connect\`
+     */
+    connect(): Promise<void>;
+
+    /**
+     * Disconnect from the database
+     */
+    $disconnect(): Promise<any>;
+    /**
+     * @deprecated renamed to \`$disconnect\`
+     */
+    disconnect(): Promise<any>;
+
+    /**
+     * Add a middleware
+     */
+    $use(cb: Prisma.Middleware): void
+
+      /**
+       * Executes a raw query and returns the number of affected rows
+       * @example
+       * \`\`\`
+       * // With parameters use prisma.executeRaw\`\`, values will be escaped automatically
+       * const result = await prisma.executeRaw\`UPDATE User SET cool = \${true} WHERE id = \${1};\`
+       * // Or
+       * const result = await prisma.executeRaw('UPDATE User SET cool = $1 WHERE id = $2 ;', true, 1)
+      * \`\`\`
+      * 
+      * Read more in our [docs](https://www.prisma.io/docs/reference/tools-and-interfaces/prisma-client/raw-database-access).
+      */
+      $executeRaw < T = any > (query: string | TemplateStringsArray | Prisma.Sql, ...values: any[]): Promise<number>;
+
+    /**
+     * @deprecated renamed to \`$executeRaw\`
+     */
+    executeRaw < T = any > (query: string | TemplateStringsArray | Prisma.Sql, ...values: any[]): Promise<number>;
+
+    /**
+     * Performs a raw query and returns the SELECT data
+     * @example
+     * \`\`\`
+     * // With parameters use prisma.queryRaw\`\`, values will be escaped automatically
+     * const result = await prisma.queryRaw\`SELECT * FROM User WHERE id = \${1} OR email = \${'ema.il'};\`
+     * // Or
+     * const result = await prisma.queryRaw('SELECT * FROM User WHERE id = $1 OR email = $2;', 1, 'ema.il')
+    * \`\`\`
+    * 
+    * Read more in our [docs](https://www.prisma.io/docs/reference/tools-and-interfaces/prisma-client/raw-database-access).
+    */
+    $queryRaw < T = any > (query: string | TemplateStringsArray | Prisma.Sql, ...values: any[]): Promise<T>;
+
+    /**
+     * @deprecated renamed to \`$queryRaw\`
+     */
+    queryRaw < T = any > (query: string | TemplateStringsArray | Prisma.Sql, ...values: any[]): Promise<T>;
+    ${this.generator?.previewFeatures?.includes('transactionApi')
         ? `
   /**
    * Execute queries in a transaction
@@ -739,7 +618,7 @@
 `
         : ''
       }
-${indent(
+    ${indent(
         dmmf.mappings.modelOperations
           .filter((m) => m.findMany)
           .map((m) => {
@@ -758,8 +637,9 @@
           })
           .join('\n\n'),
         2,
-      )}
-}`
+      )
+      }
+  }`
   }
   public toTS(): string {
     const { dmmf } = this
@@ -799,7 +679,7 @@
 }
 
 export type Hooks = {
-  beforeRequest?: (options: {query: string, path: string[], rootField?: string, typeName?: string, document: any}) => any
+  beforeRequest?: (options: { query: string, path: string[], rootField?: string, typeName?: string, document: any }) => any
 }
 
 /* Types for Logging */
@@ -864,7 +744,7 @@
 ) => Promise<T>
 
 // tested in getLogLevel.test.ts
-export function getLogLevel(log: Array<LogLevel | LogDefinition>): LogLevel | undefined;`
+export function getLogLevel(log: Array<LogLevel | LogDefinition>): LogLevel | undefined; `
   }
 }
 
@@ -884,15 +764,15 @@
 export type ${getPayloadName(name)}<
   S extends boolean | null | undefined | ${argsName},
   U = keyof S
-> = S extends true
-  ? ${name}
+    > = S extends true
+      ? ${name}
   : S extends undefined
   ? never
   : S extends ${argsName} | ${getModelArgName(name, DMMF.ModelAction.findMany)}
-  ? 'include' extends U
-    ? ${name} ${include.length > 0 ? ` & ${include}` : ''}
+  ?'include' extends U
+  ? ${name} ${include.length > 0 ? ` & ${include}` : ''}
   : 'select' extends U
-    ? ${select}
+  ? ${select}
   : ${name}
 : ${name}
 `
@@ -906,12 +786,12 @@
     }
     const selectPrefix =
       projection === Projection.select
-        ? `P extends keyof ${type.name} ? ${type.name}[P]
+        ? `P extends keyof ${type.name} ?${type.name} [P]
 : `
         : ''
     return `{
-      [P in TrueKeys<S['${projection}']>]:${selectPrefix}
-${indent(
+  [P in TrueKeys<S['${projection}']>]: ${selectPrefix}
+  ${indent(
       relations
         .map(
           (f) => `P extends '${f.name}'
@@ -924,8 +804,9 @@
         )
         .join('\n'),
       6,
-    )} never
-    }`
+    )
+      } never
+} `
   }
   private wrapType(field: DMMF.SchemaField, str: string): string {
     const { outputType } = field
@@ -933,7 +814,7 @@
       return str
     }
     if (outputType.isList) {
-      return `Array<${str}>`
+      return `Array < ${str}> `
     }
     if (str === 'Null') {
       return 'null'
@@ -972,7 +853,7 @@
       const field = this.dmmf.rootFieldMap[fieldName]
       if (!field) {
         throw new Error(
-          `Oops this must not happen. Could not find field ${fieldName} on either Query or Mutation`,
+          `Oops this must not happen.Could not find field ${fieldName} on either Query or Mutation`,
         )
       }
       if (action === 'updateMany' || action === 'deleteMany') {
