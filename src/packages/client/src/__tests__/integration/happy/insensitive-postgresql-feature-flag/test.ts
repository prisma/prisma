--- conflicted
+++ resolved
@@ -227,12 +227,7 @@
   ])
 
   prisma.$disconnect()
-<<<<<<< HEAD
-  await tearDownPostgres(SetupParams).catch((e) => {
-    // console.log(e)
-=======
   await tearDownPostgres(SetupParams.connectionString).catch((e) => {
     console.log(e)
->>>>>>> 1efd16ed
   })
 })