--- conflicted
+++ resolved
@@ -26,11 +26,7 @@
 
     try {
       await Promise.all(clients.map(c => c.$connect()))
-<<<<<<< HEAD
-      // TODO: This next line should be removed once on master!!
-=======
       // TODO: Check, if this can be removed
->>>>>>> e5f55417
       await Promise.all(clients.map(c => c.$queryRaw`SELECT 1`))
     } catch (e) {
       expect(e.message).toMatch('Error querying the database: db error: FATAL: sorry, too many clients already')
