--- conflicted
+++ resolved
@@ -280,10 +280,6 @@
         rootEnvPath: config.relativeEnvPaths.rootEnvPath && path.resolve(config.dirname, config.relativeEnvPaths.rootEnvPath),
         schemaEnvPath: config.relativeEnvPaths.schemaEnvPath && path.resolve(config.dirname, config.relativeEnvPaths.schemaEnvPath)
       }
-<<<<<<< HEAD
-
-=======
->>>>>>> e372b0ed
       const loadedEnv = tryLoadEnvs(envPaths, { conflictCheck: 'none' })
       try {
         const options: PrismaClientOptions = optionsArg ?? {}
