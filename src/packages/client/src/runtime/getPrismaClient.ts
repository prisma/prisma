--- conflicted
+++ resolved
@@ -348,13 +348,6 @@
         }
         let cwd = path.resolve(config.dirname, config.relativePath)
 
-<<<<<<< HEAD
-        let predefinedDatasources = config.sqliteDatasourceOverrides ?? []
-        predefinedDatasources = predefinedDatasources.map((d) => ({
-          name: d.name,
-          url: 'file:' + path.resolve(config.dirname, d.url!),
-        }))
-=======
         if (!fs.existsSync(cwd)) {
           cwd = config.dirname
         }
@@ -382,7 +375,6 @@
             }
             return acc
           }, [] as DatasourceOverwrite[]) ?? []
->>>>>>> 2a555df2
 
         const thedatasources = options.datasources || {}
         const inputDatasources = Object.entries(thedatasources)
