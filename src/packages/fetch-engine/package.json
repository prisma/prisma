{
  "name": "@prisma/fetch-engine",
  "version": "2.11.0-dev.20",
  "main": "dist/index.js",
  "types": "dist/index.d.ts",
  "license": "Apache-2.0",
  "author": "Tim Suchanek <suchanek@prisma.io>",
  "devDependencies": {
<<<<<<< HEAD
    "@prisma/engines-version": "2.14.0-4.c76d35de8e5a35fcdb4fcf59b428a6dd4df0dd23",
=======
    "@prisma/engines-version": "2.14.0-5.60c1d1e9396bf462eda7b97f8f65523bf65c9f5f",
    "@types/fs-extra": "9.0.4",
>>>>>>> 3b0b3f2b
    "@types/jest": "26.0.18",
    "@types/node": "12.19.8",
    "@types/node-fetch": "2.5.7",
    "@types/progress": "2.0.3",
    "@typescript-eslint/eslint-plugin": "4.9.1",
    "@typescript-eslint/parser": "4.9.1",
    "del": "6.0.0",
    "eslint": "7.15.0",
    "eslint-config-prettier": "7.0.0",
    "eslint-plugin-eslint-comments": "3.2.0",
    "eslint-plugin-jest": "24.1.3",
    "eslint-plugin-prettier": "3.2.0",
    "jest": "26.6.3",
    "lint-staged": "10.5.3",
    "prettier": "2.2.1",
    "strip-ansi": "6.0.0",
    "ts-jest": "26.4.4",
    "typescript": "4.1.2"
  },
  "dependencies": {
    "@prisma/debug": "workspace:*",
    "@prisma/get-platform": "workspace:*",
    "chalk": "^4.0.0",
    "execa": "^5.0.0",
    "find-cache-dir": "^3.3.1",
    "hasha": "^5.2.0",
    "http-proxy-agent": "^4.0.1",
    "https-proxy-agent": "^5.0.0",
    "make-dir": "^3.0.2",
    "node-fetch": "^2.6.0",
    "p-filter": "^2.1.0",
    "p-map": "^4.0.0",
    "p-retry": "^4.2.0",
    "progress": "^2.0.3",
    "rimraf": "^3.0.2",
    "temp-dir": "^2.0.0",
    "tempy": "^1.0.0"
  },
  "scripts": {
    "build": "tsc -d",
    "prepublishOnly": "pnpm run build",
    "format": "prettier --write .",
    "lint": "eslint --cache --fix --ext .ts .",
    "lint-ci": "eslint --ext .ts .",
    "test": "jest",
    "precommit": "lint-staged"
  },
  "files": [
    "!**/__tests__",
    "dist"
  ],
  "lint-staged": {
    "*.ts": [
      "eslint",
      "prettier --write"
    ]
  }
}<|MERGE_RESOLUTION|>--- conflicted
+++ resolved
@@ -6,12 +6,7 @@
   "license": "Apache-2.0",
   "author": "Tim Suchanek <suchanek@prisma.io>",
   "devDependencies": {
-<<<<<<< HEAD
-    "@prisma/engines-version": "2.14.0-4.c76d35de8e5a35fcdb4fcf59b428a6dd4df0dd23",
-=======
     "@prisma/engines-version": "2.14.0-5.60c1d1e9396bf462eda7b97f8f65523bf65c9f5f",
-    "@types/fs-extra": "9.0.4",
->>>>>>> 3b0b3f2b
     "@types/jest": "26.0.18",
     "@types/node": "12.19.8",
     "@types/node-fetch": "2.5.7",
