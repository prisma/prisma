--- conflicted
+++ resolved
@@ -16,11 +16,7 @@
 // From npx @prisma/cli@2.6.2 -v
 const FIXED_BINARIES_HASH = '60c1d1e9396bf462eda7b97f8f65523bf65c9f5f'
 
-<<<<<<< HEAD
-jest.setTimeout(65000)
-=======
 jest.setTimeout(80000)
->>>>>>> 85e4a2ed
 
 describe('download', () => {
   beforeEach(async () => {
