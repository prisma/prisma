import { getPlatform } from '@prisma/get-platform'
import {
  arg,
  Command,
  format,
  getSchemaPath,
  HelpError,
  isError,
  ProviderAliases,
} from '@prisma/sdk'
import StudioServer from '@prisma/studio-server'
import chalk from 'chalk'
import getPort from 'get-port'
import open from 'open'
import path from 'path'

const packageJson = require('../package.json') // eslint-disable-line @typescript-eslint/no-var-requires

export class Studio implements Command {
  public instance?: StudioServer

  public static new(providerAliases: ProviderAliases): Studio {
    return new Studio(providerAliases)
  }

  private static help = format(`
    Browse your data with Prisma Studio

    ${chalk.bold('Usage')}

      ${chalk.dim('$')} prisma studio

    ${chalk.bold('Options')}

      -h, --help        Displays this help message
      -p, --port        Port to start Studio on
      -b, --browser     Browser to open Studio in

    ${chalk.bold('Examples')}

      Start Studio on the default port
      ${chalk.dim('$')} prisma studio

      Start Studio on a custom port
      ${chalk.dim('$')} prisma studio --port 5555

      Start Studio in a specific browser
      ${chalk.dim('$')} prisma studio --port 5555 --browser firefox
      ${chalk.dim('$')} BROWSER=firefox prisma studio --port 5555

      Start Studio without opening in a browser
      ${chalk.dim('$')} prisma studio --port 5555 --browser none
      ${chalk.dim('$')} BROWSER=none prisma studio --port 5555
  `)

  private constructor(private readonly providerAliases: ProviderAliases) {
    this.providerAliases = providerAliases
  }

  /**
   * Parses arguments passed to this command, and starts Studio
   *
   * @param argv Array of all arguments
   */
  public async parse(argv: string[]): Promise<string | Error> {
    const args = arg(argv, {
      '--help': Boolean,
      '-h': '--help',
      '--port': Number,
      '-p': '--port',
      '--browser': String,
      '-b': '--browser',
      '--schema': String,
      '--experimental': Boolean,
      '--telemetry-information': String,
    })

    if (isError(args)) {
      return this.help(args.message)
    }

    if (args['--help']) {
      return this.help()
    }

    if (args['--experimental']) {
      console.warn(
        `${chalk.yellow(
          'warn',
        )} --experimental is no longer required for this command as Studio is now Generally Available.`,
      )
    }

    const schemaPath = await getSchemaPath(args['--schema'])

    if (!schemaPath) {
      throw new Error(
        `Could not find a ${chalk.bold(
          'schema.prisma',
        )} file that is required for this command.\nYou can either provide it with ${chalk.greenBright(
          '--schema',
        )}, set it as \`prisma.schema\` in your package.json or put it into the default location ${chalk.greenBright(
          './prisma/schema.prisma',
        )} https://pris.ly/d/prisma-schema-location`,
      )
    }

    console.log(
      chalk.dim(
<<<<<<< HEAD
        `Prisma Schema loaded from ${path.relative(process.cwd(), schemaPath)}`,
=======
        `Prisma schema loaded from ${path.relative(process.cwd(), schemaPath)}`,
>>>>>>> 19c72531
      ),
    )

    const port =
      args['--port'] || (await getPort({ port: getPort.makeRange(5555, 5600) }))
    const browser = args['--browser'] || process.env.BROWSER
    const platform = await getPlatform()
    const extension = platform === 'windows' ? '.exe' : ''
    const queryEnginePath =
      process.env.NODE_ENV === 'production'
        ? eval(
            `require('path').join(__dirname, '../query-engine-${platform}${extension}')`,
          )
        : eval(
<<<<<<< HEAD
            `require('path').join(__dirname, '../node_modules/@prisma/engines/query-engine-${platform}${extension}')`,
=======
            `require('path').join(__dirname, '../node_modules/@prisma/sdk/query-engine-${platform}${extension}')`,
>>>>>>> 19c72531
          )
    const staticAssetDir =
      process.env.NODE_ENV === 'production'
        ? path.resolve(__dirname, './public')
        : path.resolve(__dirname, '../dist/public')

    const studio = new StudioServer({
      schemaPath,
      port,
      prismaClient: {
        dir:
          process.env.NODE_ENV === 'production'
            ? undefined
            : path.join(__dirname, '../prisma-client'),
        generator: {
          version: packageJson.prisma.version,
          providerAliases: this.providerAliases,
        },
      },
      binaryPaths: {
        queryEngine: queryEnginePath,
      },
      staticAssetDir,
      versions: {
        prisma2: packageJson.version,
        queryEngine: packageJson.prisma.version,
      },
    })

    await studio.start()

    const serverUrl = `http://localhost:${port}`
    if (!browser || browser.toLowerCase() !== 'none') {
      await open(serverUrl, {
        app: browser,
        url: true,
        // eslint-disable-next-line @typescript-eslint/no-empty-function
      }).catch(() => {}) // Ignore any errors
    }

    this.instance = studio

    return `Prisma Studio is up on ${serverUrl}`
  }

  // help message
  public help(error?: string): string | HelpError {
    if (error) {
      return new HelpError(`\n${chalk.bold.red(`!`)} ${error}\n${Studio.help}`)
    }

    return Studio.help
  }
}<|MERGE_RESOLUTION|>--- conflicted
+++ resolved
@@ -107,11 +107,7 @@
 
     console.log(
       chalk.dim(
-<<<<<<< HEAD
-        `Prisma Schema loaded from ${path.relative(process.cwd(), schemaPath)}`,
-=======
         `Prisma schema loaded from ${path.relative(process.cwd(), schemaPath)}`,
->>>>>>> 19c72531
       ),
     )
 
@@ -126,11 +122,7 @@
             `require('path').join(__dirname, '../query-engine-${platform}${extension}')`,
           )
         : eval(
-<<<<<<< HEAD
             `require('path').join(__dirname, '../node_modules/@prisma/engines/query-engine-${platform}${extension}')`,
-=======
-            `require('path').join(__dirname, '../node_modules/@prisma/sdk/query-engine-${platform}${extension}')`,
->>>>>>> 19c72531
           )
     const staticAssetDir =
       process.env.NODE_ENV === 'production'
