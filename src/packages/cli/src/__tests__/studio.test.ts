import fs from 'fs'
import fetch from 'node-fetch'
import execa, { ExecaChildProcess } from 'execa'
import path from 'path'
import rimraf from 'rimraf'

const STUDIO_TEST_PORT = 5678

const sendRequest = (message: any): Promise<any> => {
  return fetch(`http://127.0.0.1:${STUDIO_TEST_PORT}/api`, {
    method: 'POST',
    headers: {
      'Content-Type': 'application/json',
    },
    body: JSON.stringify(message),
  }).then((res) => res.json())
}

<<<<<<< HEAD
let studio: ExecaChildProcess

beforeAll(async () => {
  await execa('pnpm', ['run', 'build'])
})

beforeEach(async () => {
  process.env.PRISMA_FORCE_NAPI = ''

  // Before every test, we'd like to reset the DB.
  // We do this by duplicating the original SQLite DB file, and using the duplicate as the datasource in our schema
  rimraf.sync(path.join(__dirname, './fixtures/studio-test-project/dev_tmp.db'))
  fs.copyFileSync(
    path.join(__dirname, './fixtures/studio-test-project/dev.db'),
    path.join(__dirname, './fixtures/studio-test-project/dev_tmp.db'),
  )

  // Clean up Client generation directory
  // rimraf.sync(path.join(__dirname, '../prisma-client'))
  studio = execa('node', [
    './build/index.js',
    'studio',
    `--schema=${path.join(
      __dirname,
      './fixtures/studio-test-project/schema.prisma',
    )}`,
    `--port=${STUDIO_TEST_PORT}`,
    '--browser=none',
  ])

  // Uncomment to debug
  // studio.stdout?.on('data', (d) => d.toString())

  await new Promise((r) => setTimeout(() => r(null), 2000))
})

afterEach(async () => {
  await studio.kill()
})

it('can start up correctly', async () => {
  const res = await fetch(`http://localhost:${STUDIO_TEST_PORT}`)
  expect(res.status).toEqual(200)
})

it('can respond to `findMany` queries', async () => {
  const res = await sendRequest({
    requestId: 1,
    channel: 'prisma',
    action: 'clientRequest',
    payload: {
      data: {
        query: `
          prisma.with_all_field_types.findMany({
            select: {
              id: true,
              string: true,
              int: true,
              float: true,
              datetime: true,
              relation: true,
              relation_list: true,
            }
          })`,
=======
jest.setTimeout(20000)

let studio: Studio
describe('studio', () => {
  beforeEach(async () => {
    process.env.PRISMA_FORCE_NAPI = ''

    // Before  every test, we'd like to reset the DB.
    // We do this by duplicating the original SQLite DB file, and using the duplicate as the datasource in our schema
    rimraf.sync(
      path.join(__dirname, './fixtures/studio-test-project/dev_tmp.db'),
    )
    fs.copyFileSync(
      path.join(__dirname, './fixtures/studio-test-project/dev.db'),
      path.join(__dirname, './fixtures/studio-test-project/dev_tmp.db'),
    )

    // Clean up Client generation directory
    rimraf.sync(path.join(__dirname, '../prisma-client'))
    studio = Studio.new({
      // providerAliases
      'prisma-client-js': {
        generatorPath: `node --max-old-space-size=8096 "${path.join(
          __dirname,
          '../../../client/generator-build/index.js',
        )}"`,
        outputPath: path.join(__dirname, '../prisma-client/'),
      },
    })

    await studio.parse([
      '--schema',
      path.join(__dirname, './fixtures/studio-test-project/schema.prisma'),
      '--port',
      `${STUDIO_TEST_PORT}`,
      '--browser',
      'none',
    ])

    await new Promise((r) => setTimeout(() => r(null), 2000))

    await sendRequest({
      requestId: 1,
      channel: 'prisma',
      action: 'clientStart',
      payload: {},
    })
  })

  afterEach(async () => {
    await studio.instance?.stop()
  })

  it('launches client correctly', async () => {
    await new Promise<void>((res, rej) => {
      http.get(`http://localhost:${STUDIO_TEST_PORT}`, (response) => {
        try {
          expect(response.statusCode).toEqual(200)
          res()
        } catch (e) {
          rej(e)
        }
      })
    })
  })

  it('can respond to `findMany` queries', async () => {
    const res = await sendRequest({
      requestId: 1,
      channel: 'prisma',
      action: 'clientRequest',
      payload: {
        data: {
          query: `
            prisma.with_all_field_types.findMany({
              select: {
                id: true,
                string: true,
                int: true,
                float: true,
                datetime: true,
                relation: true,
                relation_list: true,
              }
            })`,
        },
>>>>>>> 8b31a25e
      },
    })

    expect(res).toMatchSnapshot()
  })

  it('can respond to `create` queries', async () => {
    const res = await sendRequest({
      requestId: 1,
      channel: 'prisma',
      action: 'clientRequest',
      payload: {
        data: {
          query: `
            prisma.with_all_field_types.create({
              data: {
                id: 3,
                string: "",
                int: 0,
                float: 0.0,
                datetime: "2020-08-03T00:00:00.000Z",
                relation: {
                  connect: {
                    id: 3
                  }
                },
                relation_list: {
                  connect: {
                    id: 3
                  }
                }
              },
              select: {
                id: true,
                string: true,
                int: true,
                float: true,
                datetime: true,
                relation: true,
                relation_list: true,
              }
            })`,
        },
      },
    })

    expect(res).toMatchSnapshot()
  })

  it('can respond to `update` queries', async () => {
    const res = await sendRequest({
      requestId: 1,
      channel: 'prisma',
      action: 'clientRequest',
      payload: {
        data: {
          query: `
            prisma.with_all_field_types.update({
              where: {
                id: 1
              },
              data: {
                string: "Changed String",
                int: 100,
                float: 100.5,
                datetime: "2025-08-03T00:00:00.000Z",
                relation: {
                  connect: {
                    id: 3
                  }
                },
                relation_list: {
                  connect: {
                    id: 3
                  }
                }
              },
              select: {
                id: true,
                string: true,
                int: true,
                float: true,
                datetime: true,
                relation: true,
                relation_list: true,
              }
            })`,
        },
      },
    })

    expect(res).toMatchSnapshot()
  })

  it('can respond to `delete` queries', async () => {
    const res = await sendRequest({
      requestId: 1,
      channel: 'prisma',
      action: 'clientRequest',
      payload: {
        data: {
          query: `
            prisma.with_all_field_types.delete({
              where: { id: 2 },
              select: {
                id: true,
                string: true,
                int: true,
                float: true,
                datetime: true,
                relation: true,
                relation_list: true,
              }
            })`,
        },
      },
    })

    expect(res).toMatchSnapshot()
  })
})<|MERGE_RESOLUTION|>--- conflicted
+++ resolved
@@ -16,7 +16,6 @@
   }).then((res) => res.json())
 }
 
-<<<<<<< HEAD
 let studio: ExecaChildProcess
 
 beforeAll(async () => {
@@ -70,92 +69,6 @@
     payload: {
       data: {
         query: `
-          prisma.with_all_field_types.findMany({
-            select: {
-              id: true,
-              string: true,
-              int: true,
-              float: true,
-              datetime: true,
-              relation: true,
-              relation_list: true,
-            }
-          })`,
-=======
-jest.setTimeout(20000)
-
-let studio: Studio
-describe('studio', () => {
-  beforeEach(async () => {
-    process.env.PRISMA_FORCE_NAPI = ''
-
-    // Before  every test, we'd like to reset the DB.
-    // We do this by duplicating the original SQLite DB file, and using the duplicate as the datasource in our schema
-    rimraf.sync(
-      path.join(__dirname, './fixtures/studio-test-project/dev_tmp.db'),
-    )
-    fs.copyFileSync(
-      path.join(__dirname, './fixtures/studio-test-project/dev.db'),
-      path.join(__dirname, './fixtures/studio-test-project/dev_tmp.db'),
-    )
-
-    // Clean up Client generation directory
-    rimraf.sync(path.join(__dirname, '../prisma-client'))
-    studio = Studio.new({
-      // providerAliases
-      'prisma-client-js': {
-        generatorPath: `node --max-old-space-size=8096 "${path.join(
-          __dirname,
-          '../../../client/generator-build/index.js',
-        )}"`,
-        outputPath: path.join(__dirname, '../prisma-client/'),
-      },
-    })
-
-    await studio.parse([
-      '--schema',
-      path.join(__dirname, './fixtures/studio-test-project/schema.prisma'),
-      '--port',
-      `${STUDIO_TEST_PORT}`,
-      '--browser',
-      'none',
-    ])
-
-    await new Promise((r) => setTimeout(() => r(null), 2000))
-
-    await sendRequest({
-      requestId: 1,
-      channel: 'prisma',
-      action: 'clientStart',
-      payload: {},
-    })
-  })
-
-  afterEach(async () => {
-    await studio.instance?.stop()
-  })
-
-  it('launches client correctly', async () => {
-    await new Promise<void>((res, rej) => {
-      http.get(`http://localhost:${STUDIO_TEST_PORT}`, (response) => {
-        try {
-          expect(response.statusCode).toEqual(200)
-          res()
-        } catch (e) {
-          rej(e)
-        }
-      })
-    })
-  })
-
-  it('can respond to `findMany` queries', async () => {
-    const res = await sendRequest({
-      requestId: 1,
-      channel: 'prisma',
-      action: 'clientRequest',
-      payload: {
-        data: {
-          query: `
             prisma.with_all_field_types.findMany({
               select: {
                 id: true,
@@ -167,22 +80,21 @@
                 relation_list: true,
               }
             })`,
-        },
->>>>>>> 8b31a25e
-      },
-    })
-
-    expect(res).toMatchSnapshot()
-  })
-
-  it('can respond to `create` queries', async () => {
-    const res = await sendRequest({
-      requestId: 1,
-      channel: 'prisma',
-      action: 'clientRequest',
-      payload: {
-        data: {
-          query: `
+      },
+    },
+  })
+
+  expect(res).toMatchSnapshot()
+})
+
+it('can respond to `create` queries', async () => {
+  const res = await sendRequest({
+    requestId: 1,
+    channel: 'prisma',
+    action: 'clientRequest',
+    payload: {
+      data: {
+        query: `
             prisma.with_all_field_types.create({
               data: {
                 id: 3,
@@ -211,21 +123,21 @@
                 relation_list: true,
               }
             })`,
-        },
-      },
-    })
-
-    expect(res).toMatchSnapshot()
-  })
-
-  it('can respond to `update` queries', async () => {
-    const res = await sendRequest({
-      requestId: 1,
-      channel: 'prisma',
-      action: 'clientRequest',
-      payload: {
-        data: {
-          query: `
+      },
+    },
+  })
+
+  expect(res).toMatchSnapshot()
+})
+
+it('can respond to `update` queries', async () => {
+  const res = await sendRequest({
+    requestId: 1,
+    channel: 'prisma',
+    action: 'clientRequest',
+    payload: {
+      data: {
+        query: `
             prisma.with_all_field_types.update({
               where: {
                 id: 1
@@ -256,21 +168,21 @@
                 relation_list: true,
               }
             })`,
-        },
-      },
-    })
-
-    expect(res).toMatchSnapshot()
-  })
-
-  it('can respond to `delete` queries', async () => {
-    const res = await sendRequest({
-      requestId: 1,
-      channel: 'prisma',
-      action: 'clientRequest',
-      payload: {
-        data: {
-          query: `
+      },
+    },
+  })
+
+  expect(res).toMatchSnapshot()
+})
+
+it('can respond to `delete` queries', async () => {
+  const res = await sendRequest({
+    requestId: 1,
+    channel: 'prisma',
+    action: 'clientRequest',
+    payload: {
+      data: {
+        query: `
             prisma.with_all_field_types.delete({
               where: { id: 2 },
               select: {
@@ -283,10 +195,9 @@
                 relation_list: true,
               }
             })`,
-        },
-      },
-    })
-
-    expect(res).toMatchSnapshot()
-  })
+      },
+    },
+  })
+
+  expect(res).toMatchSnapshot()
 })