--- conflicted
+++ resolved
@@ -55,59 +55,6 @@
   })
 }
 
-<<<<<<< HEAD
-describe('Studio', () => {
-  let studio: Studio
-  let ws: WebSocket
-
-  beforeEach(async () => {
-    // Before  every test, we'd like to reset the DB.
-    // We do this by duplicating the original SQLite DB file, and using the duplicate as the datasource in our schema
-    fs.copyFileSync(
-      './src/__tests__/fixtures/studio-test-project/dev.db',
-      './src/__tests__/fixtures/studio-test-project/dev_tmp.db',
-    )
-    studio = Studio.new({
-      'prisma-client-js': {
-        generatorPath: `node --max-old-space-size=8096 "${path.resolve(
-          './prisma-client/generator-build/index.js',
-        )}"`, // all evals are here for ncc
-        outputPath: eval(
-          `require('path').join(__dirname, '../prisma-client/')`,
-        ),
-      },
-    })
-
-    await studio.parse([
-      '--schema',
-      path.resolve(
-        './src/__tests__/fixtures/studio-test-project/schema.prisma',
-      ),
-      '--port',
-      `${STUDIO_TEST_PORT}`,
-      '--browser',
-      'none',
-    ])
-
-    ws = await setupWS()
-  })
-
-  afterEach(async () => {
-    await studio.instance?.stop()
-    ws.close()
-  })
-
-  it('launches client correctly', async () => {
-    await new Promise((res, rej) => {
-      http.get(`http://localhost:${STUDIO_TEST_PORT}`, (response) => {
-        try {
-          assert.equal(response.statusCode, 200)
-          res()
-        } catch (e) {
-          rej(e)
-        }
-      })
-=======
 let studio: Studio
 let ws: WebSocket
 
@@ -128,7 +75,6 @@
   })
 
   await studio.parse([
-    '--experimental',
     '--schema',
     path.resolve('./src/__tests__/fixtures/studio-test-project/schema.prisma'),
     '--port',
@@ -154,7 +100,6 @@
       } catch (e) {
         rej(e)
       }
->>>>>>> f870b2c1
     })
   })
 })
