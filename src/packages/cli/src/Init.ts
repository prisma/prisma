--- conflicted
+++ resolved
@@ -239,11 +239,7 @@
         warning = `${chalk.yellow('warn')} Prisma would have added ${defaultEnv(
           url,
           false,
-<<<<<<< HEAD
         )} but this environment variable already exists in ${chalk.bold(
-=======
-        )} but the variable already exists in ${chalk.bold(
->>>>>>> e0b009f5
           path.relative(outputDir, envPath),
         )}`
       } else {
