--- conflicted
+++ resolved
@@ -275,21 +275,15 @@
       }
     }
 
-<<<<<<< HEAD
     try {
-        fs.writeFileSync(
-        path.join(outputDir, ".gitignore"),
-        defaultGitIgnore()
+      fs.writeFileSync(
+      path.join(outputDir, ".gitignore"),
+      defaultGitIgnore()
       );
     } catch (error) {
       console.error("Failed to write .gitignore file, reason: ", error);
     }
-    
-    const steps = [
-      `Run ${chalk.green(
-        getCommandWithExecutor('prisma db pull'),
-      )} to turn your database schema into a Prisma data model.`,
-=======
+
     const steps: string[] = []
 
     if (provider === 'mongodb') {
@@ -303,7 +297,6 @@
     }
 
     steps.push(
->>>>>>> 842b5b7d
       `Run ${chalk.green(
         getCommandWithExecutor('prisma generate'),
       )} to generate the Prisma Client. You can then start querying your database.`,
