--- conflicted
+++ resolved
@@ -68,15 +68,8 @@
     "@prisma/introspection": "workspace:*",
     "@prisma/migrate": "workspace:*",
     "@prisma/sdk": "workspace:*",
-<<<<<<< HEAD
-    "@prisma/studio": "0.245.0",
-    "@prisma/studio-server": "0.245.0",
-=======
     "@prisma/studio": "0.246.0",
     "@prisma/studio-server": "0.246.0",
-    "@prisma/studio-transports": "0.246.0",
-    "@prisma/studio-types": "0.246.0",
->>>>>>> f6a2472a
     "@types/debug": "4.1.5",
     "@types/mocha": "8.0.1",
     "@types/pg": "7.14.4",
