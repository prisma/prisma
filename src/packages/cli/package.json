--- conflicted
+++ resolved
@@ -68,13 +68,8 @@
     "@prisma/get-platform": "workspace:*",
     "@prisma/migrate": "workspace:*",
     "@prisma/sdk": "workspace:*",
-<<<<<<< HEAD
-    "@prisma/studio": "0.364.0",
-    "@prisma/studio-server": "0.364.0",
-=======
-    "@prisma/studio": "0.365.0",
-    "@prisma/studio-server": "0.365.0",
->>>>>>> 8b31a25e
+    "@prisma/studio": "0.366.0",
+    "@prisma/studio-server": "0.366.0",
     "@timsuchanek/copy": "1.4.5",
     "@types/jest": "26.0.22",
     "@types/ws": "7.4.1",
