{
  "version": "2.4.0-dev.59",
  "name": "@prisma/cli",
  "description": "The Prisma command line interface (CLI) is the primary way to interact with your Prisma project from the command line. It can initialize new project assets, generate Prisma Client, and analyze existing database structures through introspection to automatically create your application models.",
  "keywords": [
    "prisma2",
    "prisma",
    "cli",
    "database",
    "sql",
    "postgresql",
    "mysql",
    "sqlite",
    "mariadb",
    "typescript",
    "orm",
    "query-builder"
  ],
  "main": "build/index.js",
  "repository": "git@github.com:prisma/prisma.git",
  "homepage": "https://github.com/prisma/prisma",
  "bugs": {
    "url": "https://github.com/prisma/prisma/issues",
    "email": "suchanek@prisma.io"
  },
  "author": "Tim Suchanek <suchanek@prisma.io>",
  "license": "Apache-2.0",
  "engines": {
    "node": ">=10"
  },
  "files": [
    "build",
    "download-build",
    "runtime/*.js",
    "runtime/*.d.ts",
    "runtime/utils",
    "runtime/dist",
    "prisma-client",
    "preinstall"
  ],
  "pkg": {
    "assets": [
      "build/**/*",
      "runtime/**/*",
      "prisma-client/**/*",
      "download-build/**/*",
      "query-engine*",
      "migration-engine*",
      "introspection-engine*",
      "prisma-fmt*"
    ]
  },
  "bin": {
    "prisma": "build/index.js",
    "prisma2": "build/index.js"
  },
  "prisma": {
<<<<<<< HEAD
    "version": "e745b5f2a9bea5d04faeb768b619aa761d176b7d",
=======
    "version": "195d4bdc2d16132977f4ba7a8ca312f7906cb086",
>>>>>>> 2f2c76c3
    "prismaCommit": "56e57f3d762b052b3d1d6ee07794c1d1adfadb9a"
  },
  "devDependencies": {
    "@apexearth/copy": "1.4.5",
    "@prisma/client": "workspace:*",
    "@prisma/debug": "workspace:*",
    "@prisma/fetch-engine": "workspace:*",
    "@prisma/generator-helper": "workspace:*",
    "@prisma/get-platform": "workspace:*",
    "@prisma/introspection": "workspace:*",
    "@prisma/migrate": "workspace:*",
    "@prisma/sdk": "workspace:*",
    "@prisma/studio": "0.245.0",
    "@prisma/studio-server": "0.245.0",
    "@types/debug": "4.1.5",
    "@types/mocha": "8.0.1",
    "@types/pg": "7.14.4",
    "@types/sqlite3": "3.1.6",
    "@types/ws": "^7.2.6",
    "@typescript-eslint/eslint-plugin": "3.7.1",
    "@typescript-eslint/parser": "3.7.1",
    "@zeit/ncc": "0.22.3",
    "checkpoint-client": "1.1.7",
    "dotenv": "8.2.0",
    "eslint": "7.6.0",
    "eslint-config-prettier": "6.11.0",
    "eslint-plugin-eslint-comments": "3.2.0",
    "eslint-plugin-jest": "23.20.0",
    "eslint-plugin-prettier": "3.1.4",
    "execa": "4.0.3",
    "fast-deep-equal": "3.1.3",
    "get-port": "5.1.1",
    "global-dirs": "2.0.1",
    "husky": "4.2.5",
    "is-installed-globally": "0.3.2",
    "jest": "26.2.2",
    "lint-staged": "10.2.11",
    "log-update": "4.0.0",
    "make-dir": "3.1.0",
    "mariadb": "2.4.2",
    "mocha": "8.1.0",
    "mz": "2.7.0",
    "open": "7.1.0",
    "packwatch": "2.0.0",
    "pg": "8.3.0",
    "pkg": "4.4.9",
    "pkg-up": "3.1.0",
    "resolve-pkg": "2.0.0",
    "rimraf": "3.0.2",
    "snap-shot-it": "7.9.3",
    "sqlite-async": "1.1.0",
    "sqlite3": "4.1",
    "strip-ansi": "6.0.0",
    "strip-indent": "3.0.0",
    "tempy": "0.6.0",
    "terminal-link": "2.1.1",
    "ts-jest": "26.1.4",
    "ts-mocha": "7.0.0",
    "typescript": "3.9.7"
  },
  "scripts": {
    "test:generate": "./node_modules/.bin/mocha src/__tests__/integrate.generate.test.ts --require ts-mocha src/__tests__/integrate.generate.test.ts --timeout 10s",
    "test:dotenv": "pnpm run test:dotenv:1 && pnpm run test:dotenv:2 && pnpm run test:dotenv:3 && pnpm run test:dotenv:4 && pnpm run test:dotenv:5",
    "test:dotenv:1": "./node_modules/.bin/mocha src/__tests__/dotenv-1-custom-schema-path.test.ts --require ts-mocha src/__tests__/dotenv-1-custom-schema-path.test.ts --timeout 2s",
    "test:dotenv:2": "./node_modules/.bin/mocha src/__tests__/dotenv-2-prisma-folder.test.ts --require ts-mocha src/__tests__/dotenv-2-prisma-folder.test.ts --timeout 2s",
    "test:dotenv:3": "./node_modules/.bin/mocha src/__tests__/dotenv-3-root-prisma-schema.test.ts --require ts-mocha src/__tests__/dotenv-3-root-prisma-schema.test.ts --timeout 2s",
    "test:dotenv:4": "./node_modules/.bin/mocha src/__tests__/dotenv-4-prisma-when-no-schema.test.ts --require ts-mocha src/__tests__/dotenv-4-prisma-when-no-schema.test.ts --timeout 2s",
    "test:dotenv:5": "./node_modules/.bin/mocha src/__tests__/dotenv-5-not-loaded.test.ts --require ts-mocha src/__tests__/dotenv-5-not-loaded.test.ts --timeout 2s",
    "test:format": "./node_modules/.bin/mocha src/__tests__/format.test.ts --require ts-mocha src/__tests__/format.test.ts --timeout 5s",
    "test:doctor": "./node_modules/.bin/mocha src/__tests__/doctor.test.ts --require ts-mocha src/__tests__/doctor.test.ts --timeout 5s",
    "test:studio": "./node_modules/.bin/mocha src/__tests__/studio.test.ts --require ts-mocha src/__tests__/studio.test.ts --timeout 10s",
    "test:sqlite": "./node_modules/.bin/mocha src/__tests__/integrate.sqlite.test.ts --require ts-mocha src/__tests__/integrate.sqlite.test.ts --timeout 10s",
    "test:mariadb": "./node_modules/.bin/mocha src/__tests__/integrate.mariadb.test.ts --require ts-mocha src/__tests__/integrate.mariadb.test.ts --timeout 10s",
    "test:mysql": "./node_modules/.bin/mocha src/__tests__/integrate.mysql.test.ts --require ts-mocha src/__tests__/integrate.mysql.test.ts --timeout 10s",
    "test:postgresql": "./node_modules/.bin/mocha src/__tests__/integrate.postgresql.test.ts --require ts-mocha src/__tests__/integrate.postgresql.test.ts --timeout 10s",
    "test": "./fixtures/test.sh && pnpm run test:generate && pnpm run test:dotenv && pnpm run test:format && pnpm run test:postgresql && pnpm run test:sqlite && pnpm run test:mysql && pnpm run test:doctor && pnpm run test:studio",
    "test:debug": "./node_modules/.bin/mocha --inspect-brk src/__tests__/integrate.* --require ts-mocha src/__tests__/integrate.* --timeout 10s",
    "test:mocha": "pnpm run test:sqlite && pnpm run test:postgresql && pnpm run test:mysql",
    "test:update-snapshots": "SNAPSHOT_UPDATE=1 pnpm run test:mocha",
    "install": "node download-build/index.js",
    "format": "prettier --write .",
    "lint": "eslint --fix --ext .js,.ts .",
    "download": "rm -f download-done && node scripts/updateTag.js && node scripts/download.js || echo \"\"",
    "tsc": "tsc -d && bash scripts/copy-runtime-dist.sh",
    "ncc": "ncc build dist/bin.js -o build -m",
    "ncc:download": "rm -rf download-build && ncc build scripts/download.js -o download-build --minify",
    "ncc:preinstall": "rm -rf preinstall && ncc build scripts/preinstall.js -o preinstall --minify",
    "build": "pnpm run tsc && pnpm run ncc:preinstall && pnpm run ncc:download && rm -rf build && pnpm run ncc && sed -i.bak 's/env ts-node/env node/g' 'build/index.js' && rm -f build/index.js.bak && bash scripts/copy-runtime.sh",
    "pkg": "pkg . -o pkg-build",
    "prepublishOnly": "pnpm run build",
    "preinstall": "node preinstall/index.js"
  },
  "husky": {
    "hooks": {
      "pre-commit": "lint-staged"
    }
  },
  "lint-staged": {
    "*.{js,ts,css,json,md}": [
      "prettier --write",
      "git add"
    ],
    "*.{js,ts}": [
      "eslint"
    ]
  },
  "dependencies": {
    "ws": "^7.3.1"
  }
}<|MERGE_RESOLUTION|>--- conflicted
+++ resolved
@@ -55,11 +55,7 @@
     "prisma2": "build/index.js"
   },
   "prisma": {
-<<<<<<< HEAD
-    "version": "e745b5f2a9bea5d04faeb768b619aa761d176b7d",
-=======
     "version": "195d4bdc2d16132977f4ba7a8ca312f7906cb086",
->>>>>>> 2f2c76c3
     "prismaCommit": "56e57f3d762b052b3d1d6ee07794c1d1adfadb9a"
   },
   "devDependencies": {
