--- conflicted
+++ resolved
@@ -59,13 +59,8 @@
     "prisma2": "build/index.js"
   },
   "prisma": {
-<<<<<<< HEAD
     "version": "77abecc4840127ebdcc02b83ee1e2c9cc27009f2",
     "prismaCommit": "13d9ced14303ab70ac5e41e3fc7a832067a788d5"
-=======
-    "version": "a2d87f09c4801b7d66fed2d7cee127d4e3438f0b",
-    "prismaCommit": "94e41e7df532911b7b56e10ea4f1f7f036bdd54a"
->>>>>>> dd57faf3
   },
   "devDependencies": {
     "@prisma/client": "workspace:*",
@@ -88,11 +83,7 @@
     "@types/ws": "7.2.6",
     "@typescript-eslint/eslint-plugin": "4.2.0",
     "@typescript-eslint/parser": "4.2.0",
-<<<<<<< HEAD
-    "checkpoint-client": "1.1.12",
-=======
     "checkpoint-client": "1.1.14",
->>>>>>> dd57faf3
     "dotenv": "8.2.0",
     "escape-string-regexp": "^4.0.0",
     "eslint": "7.10.0",
@@ -126,13 +117,8 @@
     "rimraf": "3.0.2",
     "snap-shot-it": "7.9.3",
     "sqlite-async": "1.1.0",
-<<<<<<< HEAD
-    "sqlite3": "4.2.0",
-    "string-hash": "^1.1.3",
-=======
     "sqlite3": "5.0.0",
     "string-hash": "1.1.3",
->>>>>>> dd57faf3
     "strip-ansi": "6.0.0",
     "strip-indent": "3.0.0",
     "tempy": "1.0.0",
@@ -143,20 +129,12 @@
     "ws": "7.3.1"
   },
   "scripts": {
-<<<<<<< HEAD
-    "test:sqlite": "jest integration.sqlite --forceExit",
-    "test:postgresql": "jest integration.postgresql --forceExit --maxConcurrency=10",
-    "test:mysql": "jest integration.mysql --forceExit --maxConcurrency=10",
-    "test:mariadb": "jest integration.mariadb --forceExit --maxConcurrency=10",
-    "test:commands": "./fixtures/test.sh && jest dotenv- format doctor generate studio && jest --forceExit tests__/introspect",
-=======
     "test:sqlite": "jest integration.sqlite",
     "test:postgresql": "jest integration.postgresql --maxConcurrency=10",
     "test:mysql": "jest integration.mysql --maxConcurrency=10",
     "test:mariadb": "jest integration.mariadb --maxConcurrency=10",
     "test:commands": "./fixtures/test.sh && jest dotenv- format doctor generate studio && jest tests__/introspect",
     "test-update": "pnpm run test:commands -- -u && pnpm run test:integration -- -u",
->>>>>>> dd57faf3
     "test": "pnpm run test:commands && pnpm run test:integration",
     "test:integration": "jest integration --forceExit --maxConcurrency=1",
     "jest": "jest",
