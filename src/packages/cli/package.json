--- conflicted
+++ resolved
@@ -150,12 +150,7 @@
     ]
   },
   "dependencies": {
-<<<<<<< HEAD
     "@prisma/bar": "^0.0.1",
-    "@prisma/engines": "2.12.0-4.243198d73f9423e89c036b2e5ae3c21e5c58ebf3"
-=======
-    "@prisma/bar": "^0.0.0",
     "@prisma/engines": "2.12.0-5.915df12529942c47e4e1e8a29517b572ce6ade2c"
->>>>>>> 11f60ddc
   }
 }