{
  "version": "2.8.0-dev.47",
  "name": "@prisma/cli",
  "description": "Prisma is an open-source database toolkit. It includes a JavaScript/TypeScript ORM for Node.js, migrations and a modern GUI to view and edit the data in your database. You can use Prisma in new projects or add it to an existing one.",
  "keywords": [
    "typescript",
    "orm",
    "prisma2",
    "prisma",
    "cli",
    "database",
    "sql",
    "postgresql",
    "mysql",
    "sqlite",
    "mariadb",
    "query-builder"
  ],
  "main": "build/index.js",
  "repository": "git@github.com:prisma/prisma.git",
  "homepage": "https://www.prisma.io",
  "author": "Tim Suchanek <suchanek@prisma.io>",
  "maintainers": [
    "Tim Suchanek <suchanek@prisma.io>",
    "Joël Galeran <galeran@prisma.io>"
  ],
  "bugs": {
    "url": "https://github.com/prisma/prisma/issues",
    "email": "suchanek@prisma.io"
  },
  "license": "Apache-2.0",
  "engines": {
    "node": ">=10"
  },
  "files": [
    "build",
    "download-build",
    "runtime/*.js",
    "runtime/*.d.ts",
    "runtime/utils",
    "runtime/dist",
    "prisma-client",
    "preinstall"
  ],
  "pkg": {
    "assets": [
      "build/**/*",
      "runtime/**/*",
      "prisma-client/**/*",
      "download-build/**/*",
      "query-engine*",
      "migration-engine*",
      "introspection-engine*",
      "prisma-fmt*"
    ]
  },
  "bin": {
    "prisma": "build/index.js",
    "prisma2": "build/index.js"
  },
  "prisma": {
    "version": "79631d01e87bf49f9b221539df1cdf336bde2d6b",
    "prismaCommit": "251b3e81afcbf627a50688e6e8356c92f7326ef2"
  },
  "devDependencies": {
    "@apexearth/copy": "1.4.5",
    "@prisma/client": "workspace:*",
    "@prisma/debug": "workspace:*",
    "@prisma/fetch-engine": "workspace:*",
    "@prisma/generator-helper": "workspace:*",
    "@prisma/get-platform": "workspace:*",
    "@prisma/introspection": "workspace:*",
    "@prisma/migrate": "workspace:*",
    "@prisma/sdk": "workspace:*",
    "@prisma/studio": "0.294.0",
    "@prisma/studio-server": "0.294.0",
<<<<<<< HEAD
    "@sindresorhus/slugify": "^1.1.0",
=======
    "@timsuchanek/copy": "^1.4.5",
>>>>>>> e93624d9
    "@types/debug": "4.1.5",
    "@types/jest": "26.0.14",
    "@types/pg": "7.14.5",
    "@types/sqlite3": "3.1.6",
    "@types/string-hash": "^1.1.1",
    "@types/verror": "^1.10.4",
    "@types/ws": "7.2.6",
    "@typescript-eslint/eslint-plugin": "4.2.0",
    "@typescript-eslint/parser": "4.2.0",
    "checkpoint-client": "1.1.12",
    "dotenv": "8.2.0",
    "escape-string-regexp": "^4.0.0",
    "eslint": "7.10.0",
    "eslint-config-prettier": "6.12.0",
    "eslint-plugin-eslint-comments": "3.2.0",
    "eslint-plugin-jest": "24.0.2",
    "eslint-plugin-prettier": "3.1.4",
    "execa": "4.0.3",
    "fast-deep-equal": "3.1.3",
    "fs-jetpack": "3.1.0",
    "get-port": "5.1.1",
    "global-dirs": "2.0.1",
    "husky": "4.3.0",
    "is-installed-globally": "0.3.2",
    "jest": "26.4.2",
    "lint-staged": "10.4.0",
    "log-update": "4.0.0",
    "make-dir": "3.1.0",
    "mariadb": "2.4.2",
    "mz": "2.7.0",
    "open": "7.2.1",
    "packwatch": "2.0.0",
    "pg": "8.3.3",
    "pkg": "4.4.9",
    "pkg-up": "3.1.0",
    "prettier": "2.1.2",
    "replace-string": "3.1.0",
    "resolve-pkg": "2.0.0",
    "rimraf": "3.0.2",
    "snap-shot-it": "7.9.3",
    "sqlite-async": "1.1.0",
    "sqlite3": "4.2.0",
    "string-hash": "^1.1.3",
    "strip-ansi": "6.0.0",
    "strip-indent": "3.0.0",
    "tempy": "0.7.1",
    "terminal-link": "2.1.1",
    "ts-jest": "26.4.0",
    "typescript": "4.0.3",
    "verror": "^1.10.0",
    "ws": "7.3.1"
  },
  "scripts": {
    "test:sqlite": "jest integration.sqlite --forceExit",
    "test:postgresql": "jest integration.postgresql --forceExit --maxConcurrency=10",
    "test:mysql": "jest integration.mysql --forceExit --maxConcurrency=10",
    "test:mariadb": "jest integration.mariadb --forceExit --maxConcurrency=10",
    "test:commands": "./fixtures/test.sh && jest dotenv- format doctor generate studio && jest --forceExit tests__/introspect",
    "test": "pnpm run test:commands && pnpm run test:integration",
    "test:integration": "jest integration --forceExit --maxConcurrency=1",
    "jest": "jest",
    "install": "node download-build/index.js",
    "format": "prettier --write .",
    "lint": "eslint --fix --ext .js,.ts .",
    "download": "rm -f download-done && node scripts/updateTag.js && node scripts/download.js || echo \"\"",
    "tsc": "tsc -d -p tsconfig.build.json && bash scripts/copy-runtime-dist.sh",
    "build": "node helpers/build.js",
    "pkg": "pkg . -o pkg-build",
    "prepublishOnly": "pnpm run build",
    "preinstall": "node preinstall/index.js"
  },
  "husky": {
    "hooks": {
      "pre-commit": "lint-staged"
    }
  },
  "lint-staged": {
    "*.{js,ts,css,json,md}": [
      "prettier --write",
      "git add"
    ],
    "*.{js,ts}": [
      "eslint"
    ]
  }
}<|MERGE_RESOLUTION|>--- conflicted
+++ resolved
@@ -74,11 +74,8 @@
     "@prisma/sdk": "workspace:*",
     "@prisma/studio": "0.294.0",
     "@prisma/studio-server": "0.294.0",
-<<<<<<< HEAD
     "@sindresorhus/slugify": "^1.1.0",
-=======
     "@timsuchanek/copy": "^1.4.5",
->>>>>>> e93624d9
     "@types/debug": "4.1.5",
     "@types/jest": "26.0.14",
     "@types/pg": "7.14.5",
