--- conflicted
+++ resolved
@@ -129,11 +129,7 @@
     "precommit": "lint-staged"
   },
   "dependencies": {
-<<<<<<< HEAD
-    "@prisma/engines": "2.15.0-8.0cd0e6ff38f40e59e8a79e3948c91830d7aff2fe"
-=======
     "@prisma/engines": "2.15.0-9.b96969f75cead65dcc63ca17d876eafdc8b3f64e"
->>>>>>> 3c40c288
   },
   "lint-staged": {
     "*.ts": [
