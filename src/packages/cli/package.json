{
  "version": "2.11.0-dev.20",
  "name": "@prisma/cli",
  "description": "Prisma is an open-source database toolkit. It includes a JavaScript/TypeScript ORM for Node.js, migrations and a modern GUI to view and edit the data in your database. You can use Prisma in new projects or add it to an existing one.",
  "keywords": [
    "typescript",
    "orm",
    "prisma2",
    "prisma",
    "cli",
    "database",
    "sql",
    "postgresql",
    "mysql",
    "sqlite",
    "mariadb",
    "query-builder"
  ],
  "main": "build/index.js",
  "repository": "git@github.com:prisma/prisma.git",
  "homepage": "https://www.prisma.io",
  "author": "Tim Suchanek <suchanek@prisma.io>",
  "maintainers": [
    "Tim Suchanek <suchanek@prisma.io>",
    "Joël Galeran <galeran@prisma.io>"
  ],
  "bugs": {
    "url": "https://github.com/prisma/prisma/issues",
    "email": "suchanek@prisma.io"
  },
  "license": "Apache-2.0",
  "engines": {
    "node": ">=10"
  },
  "prisma": {
    "prismaCommit": "87d13fded344f1f387a8510f0fa23139444516c6"
  },
  "files": [
    "build",
    "install",
    "runtime/*.js",
    "runtime/*.d.ts",
    "runtime/utils",
    "runtime/dist",
    "prisma-client",
    "preinstall",
    "scripts/preinstall-entry.js",
    "scripts/install-entry.js"
  ],
  "pkg": {
    "assets": [
      "build/**/*",
      "runtime/**/*",
      "prisma-client/**/*",
      "download-build/**/*",
      "node_modules/@prisma/engines/**/*",
      "node_modules/@prisma/engines/*"
    ]
  },
  "bin": {
    "prisma": "build/index.js",
    "prisma2": "build/index.js"
  },
  "devDependencies": {
    "@prisma/client": "workspace:*",
    "@prisma/debug": "workspace:*",
    "@prisma/generator-helper": "workspace:*",
    "@prisma/get-platform": "workspace:*",
    "@prisma/migrate": "workspace:*",
    "@prisma/sdk": "workspace:*",
    "@prisma/studio": "0.312.0",
    "@prisma/studio-server": "0.312.0",
    "@prisma/tests": "workspace:^0.0.0",
    "@sindresorhus/slugify": "1.1.0",
    "@timsuchanek/copy": "1.4.5",
    "@types/debug": "4.1.5",
    "@types/jest": "26.0.15",
    "@types/verror": "1.10.4",
    "@types/ws": "7.4.0",
    "@typescript-eslint/eslint-plugin": "4.7.0",
    "@typescript-eslint/parser": "4.7.0",
    "checkpoint-client": "1.1.14",
    "dotenv": "8.2.0",
    "esbuild": "0.8.5",
    "escape-string-regexp": "4.0.0",
    "eslint": "7.13.0",
    "eslint-config-prettier": "6.15.0",
    "eslint-plugin-eslint-comments": "3.2.0",
    "eslint-plugin-jest": "24.1.0",
    "eslint-plugin-prettier": "3.1.4",
    "execa": "4.1.0",
    "fast-deep-equal": "3.1.3",
    "fs-jetpack": "4.0.1",
    "get-port": "5.1.1",
    "global-dirs": "2.0.1",
    "husky": "4.3.0",
    "indent-string": "4.0.0",
    "is-installed-globally": "0.3.2",
    "jest": "26.6.3",
    "line-replace": "2.0.1",
    "lint-staged": "10.5.1",
    "log-update": "4.0.0",
    "make-dir": "3.1.0",
    "mz": "2.7.0",
    "open": "7.3.0",
    "packwatch": "2.0.0",
    "pg": "8.5.0",
    "pkg": "4.4.9",
    "pkg-up": "3.1.0",
    "prettier": "2.1.2",
    "replace-string": "3.1.0",
    "resolve-pkg": "2.0.0",
    "rimraf": "3.0.2",
    "snap-shot-it": "7.9.3",
    "strip-ansi": "6.0.0",
    "strip-indent": "3.0.0",
    "tempy": "1.0.0",
    "terminal-link": "2.1.1",
    "ts-jest": "26.4.4",
    "typescript": "4.0.5",
    "verror": "1.10.0",
    "ws": "7.4.0"
  },
  "scripts": {
    "test:commands": "./fixtures/test.sh && jest dotenv- format doctor generate && jest tests__/introspect && jest studio --maxConcurrency=1",
    "test-update": "pnpm run test:commands -- -u && pnpm run test:integration -- -u",
    "test": "pnpm run test:commands",
    "jest": "jest",
    "install": "node scripts/install-entry.js",
    "format": "prettier --write .",
    "lint": "eslint --fix --ext .js,.ts .",
    "tsc": "tsc -d -p tsconfig.build.json && bash scripts/copy-runtime-dist.sh",
    "build": "node helpers/build.js",
    "pkg": "pkg . -o pkg-build",
    "prepublishOnly": "pnpm run build",
    "preinstall": "node scripts/preinstall-entry.js"
  },
  "husky": {
    "hooks": {
      "pre-commit": "lint-staged"
    }
  },
  "lint-staged": {
    "*.{js,ts,css,json,md}": [
      "prettier --write",
      "git add"
    ],
    "*.{js,ts}": [
      "eslint"
    ]
  },
  "dependencies": {
<<<<<<< HEAD
    "@prisma/bar": "^0.0.0",
    "@prisma/engines": "2.11.0-11.-query-engine-second-coming-of-reserved-words5f311a3c26309b4d6cd89438cb1527011ba02057"
=======
    "@prisma/bar": "0.0.1",
    "@prisma/engines": "2.12.0-2.b85f340def406de3f3bf42ab360423b2217f4eab"
>>>>>>> 8a340cc4
  }
}<|MERGE_RESOLUTION|>--- conflicted
+++ resolved
@@ -150,12 +150,7 @@
     ]
   },
   "dependencies": {
-<<<<<<< HEAD
     "@prisma/bar": "^0.0.0",
     "@prisma/engines": "2.11.0-11.-query-engine-second-coming-of-reserved-words5f311a3c26309b4d6cd89438cb1527011ba02057"
-=======
-    "@prisma/bar": "0.0.1",
-    "@prisma/engines": "2.12.0-2.b85f340def406de3f3bf42ab360423b2217f4eab"
->>>>>>> 8a340cc4
   }
 }