{
  "version": "2.9.0-dev.46",
  "name": "@prisma/cli",
  "description": "Prisma is an open-source database toolkit. It includes a JavaScript/TypeScript ORM for Node.js, migrations and a modern GUI to view and edit the data in your database. You can use Prisma in new projects or add it to an existing one.",
  "keywords": [
    "typescript",
    "orm",
    "prisma2",
    "prisma",
    "cli",
    "database",
    "sql",
    "postgresql",
    "mysql",
    "sqlite",
    "mariadb",
    "query-builder"
  ],
  "main": "build/index.js",
  "repository": "git@github.com:prisma/prisma.git",
  "homepage": "https://www.prisma.io",
  "author": "Tim Suchanek <suchanek@prisma.io>",
  "maintainers": [
    "Tim Suchanek <suchanek@prisma.io>",
    "Joël Galeran <galeran@prisma.io>"
  ],
  "bugs": {
    "url": "https://github.com/prisma/prisma/issues",
    "email": "suchanek@prisma.io"
  },
  "license": "Apache-2.0",
  "engines": {
    "node": ">=10"
  },
  "files": [
    "build",
    "download-build",
    "runtime/*.js",
    "runtime/*.d.ts",
    "runtime/utils",
    "runtime/dist",
    "prisma-client",
    "preinstall"
  ],
  "pkg": {
    "assets": [
      "build/**/*",
      "runtime/**/*",
      "prisma-client/**/*",
      "download-build/**/*",
      "query-engine*",
      "migration-engine*",
      "introspection-engine*",
      "prisma-fmt*"
    ]
  },
  "bin": {
    "prisma": "build/index.js",
    "prisma2": "build/index.js"
  },
  "prisma": {
<<<<<<< HEAD
    "version": "6b978656d9826a47359946ed108b335d120bb330",
=======
    "version": "f4f4c265b355e72ab29dbb1d4495d4bcaf0e829f",
>>>>>>> 422412dd
    "prismaCommit": "dfe0f7d2a35aec8a2663fda201200f23f057343d"
  },
  "devDependencies": {
    "@apexearth/copy": "1.4.5",
    "@prisma/client": "workspace:*",
    "@prisma/debug": "workspace:*",
    "@prisma/fetch-engine": "workspace:*",
    "@prisma/generator-helper": "workspace:*",
    "@prisma/get-platform": "workspace:*",
    "@prisma/introspection": "workspace:*",
    "@prisma/migrate": "workspace:*",
    "@prisma/sdk": "workspace:*",
    "@sindresorhus/slugify": "^1.1.0",
    "@prisma/studio": "0.296.0",
    "@prisma/studio-server": "0.296.0",
    "@timsuchanek/copy": "^1.4.5",
    "@types/debug": "4.1.5",
    "@types/jest": "26.0.14",
    "@types/pg": "7.14.5",
    "@types/sqlite3": "3.1.6",
    "@types/string-hash": "^1.1.1",
    "@types/verror": "^1.10.4",
    "@types/ws": "7.2.6",
    "@typescript-eslint/eslint-plugin": "4.2.0",
    "@typescript-eslint/parser": "4.2.0",
    "checkpoint-client": "1.1.12",
    "dotenv": "8.2.0",
    "escape-string-regexp": "^4.0.0",
    "eslint": "7.10.0",
    "eslint-config-prettier": "6.12.0",
    "eslint-plugin-eslint-comments": "3.2.0",
    "eslint-plugin-jest": "24.0.2",
    "eslint-plugin-prettier": "3.1.4",
    "execa": "4.0.3",
    "fast-deep-equal": "3.1.3",
    "fs-jetpack": "3.1.0",
    "get-port": "5.1.1",
    "global-dirs": "2.0.1",
    "husky": "4.3.0",
    "is-installed-globally": "0.3.2",
    "jest": "26.4.2",
    "line-replace": "^2.0.1",
    "lint-staged": "10.4.0",
    "log-update": "4.0.0",
    "make-dir": "3.1.0",
    "mariadb": "2.4.2",
    "mz": "2.7.0",
    "open": "7.2.1",
    "packwatch": "2.0.0",
    "pg": "8.3.3",
    "pkg": "4.4.9",
    "pkg-up": "3.1.0",
    "prettier": "2.1.2",
    "replace-string": "3.1.0",
    "resolve-pkg": "2.0.0",
    "rimraf": "3.0.2",
    "snap-shot-it": "7.9.3",
    "sqlite-async": "1.1.0",
    "sqlite3": "4.2.0",
    "string-hash": "^1.1.3",
    "strip-ansi": "6.0.0",
    "strip-indent": "3.0.0",
    "tempy": "0.7.1",
    "terminal-link": "2.1.1",
    "ts-jest": "26.4.0",
    "typescript": "4.0.3",
    "verror": "^1.10.0",
    "ws": "7.3.1"
  },
  "scripts": {
    "test:sqlite": "jest integration.sqlite --forceExit",
    "test:postgresql": "jest integration.postgresql --forceExit --maxConcurrency=10",
    "test:mysql": "jest integration.mysql --forceExit --maxConcurrency=10",
    "test:mariadb": "jest integration.mariadb --forceExit --maxConcurrency=10",
    "test:commands": "./fixtures/test.sh && jest dotenv- format doctor generate studio && jest --forceExit tests__/introspect",
    "test": "pnpm run test:commands && pnpm run test:integration",
    "test:integration": "jest integration --forceExit --maxConcurrency=1",
    "jest": "jest",
    "install": "node download-build/index.js",
    "format": "prettier --write .",
    "lint": "eslint --fix --ext .js,.ts .",
    "download": "rm -f download-done && node scripts/updateTag.js && node scripts/download.js || echo \"\"",
    "tsc": "tsc -d -p tsconfig.build.json && bash scripts/copy-runtime-dist.sh",
    "build": "node helpers/build.js",
    "pkg": "pkg . -o pkg-build",
    "prepublishOnly": "pnpm run build",
    "preinstall": "node preinstall/index.js"
  },
  "husky": {
    "hooks": {
      "pre-commit": "lint-staged"
    }
  },
  "lint-staged": {
    "*.{js,ts,css,json,md}": [
      "prettier --write",
      "git add"
    ],
    "*.{js,ts}": [
      "eslint"
    ]
  }
}<|MERGE_RESOLUTION|>--- conflicted
+++ resolved
@@ -59,11 +59,7 @@
     "prisma2": "build/index.js"
   },
   "prisma": {
-<<<<<<< HEAD
-    "version": "6b978656d9826a47359946ed108b335d120bb330",
-=======
     "version": "f4f4c265b355e72ab29dbb1d4495d4bcaf0e829f",
->>>>>>> 422412dd
     "prismaCommit": "dfe0f7d2a35aec8a2663fda201200f23f057343d"
   },
   "devDependencies": {
