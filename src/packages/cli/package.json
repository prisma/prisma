--- conflicted
+++ resolved
@@ -55,13 +55,8 @@
     "prisma2": "build/index.js"
   },
   "prisma": {
-<<<<<<< HEAD
-    "version": "143a8265b75aefe077e9f483f4a275ab5e0ad5f6",
-    "prismaCommit": "a5eb191258a8d8b5d3b99602e5d425fd1748df6c"
-=======
     "version": "8337329d29aec488119918879493ab6fd38c880e",
     "prismaCommit": "ea9742f3efa0953531e4205edeb1460184231154"
->>>>>>> c45e790b
   },
   "devDependencies": {
     "@apexearth/copy": "1.4.5",
