const execa = require('execa')
const fs = require('fs')
const chalk = require('chalk')
const copy = require('@timsuchanek/copy')
const makeDir = require('make-dir')
const path = require('path')
const { promisify } = require('util')
const copyFile = promisify(fs.copyFile)
const lineReplace = require('line-replace')

async function main() {
  const before = Date.now()

  await makeDir('./build')

  await Promise.all([
    run('node ./scripts/copy-prisma-client.js'),
    run('tsc --build tsconfig.build.json', true),
    run(
      'esbuild src/bin.ts --outfile=build/index.js --bundle --platform=node --target=node10 --minify --sourcemap',
      false,
    ),
    run(
      'esbuild scripts/preinstall.js --outfile=preinstall/index.js --bundle --platform=node --target=node10 --minify',
      false,
    ),
    run(
      'esbuild scripts/download.js --outfile=download-build/index.js --bundle --platform=node --target=node10 --minify',
      false,
    ),
    copy({
      from: path.join(
        require.resolve('@prisma/studio/package.json'),
        '../build',
      ),
      to: './build/public',
      recursive: true,
      parallelJobs: process.platform === 'win32' ? 1 : 20,
      overwrite: true,
    }),
    copyFile(
      path.join(
        require.resolve('checkpoint-client/package.json'),
        '../dist/child.js',
      ),
      './build/child.js',
    ),
    copyFile(
      path.join(require.resolve('open/package.json'), '../xdg-open'),
      './build/xdg-open',
    ),
  ])

  await Promise.all([
    copy({
      from: path.join(
        require.resolve('@prisma/studio/package.json'),
        '../build',
      ),
      to: './dist/public',
      recursive: true,
      parallelJobs: process.platform === 'win32' ? 1 : 20,
      overwrite: true,
    }),
    replaceFirstLine('./build/index.js', '#!/usr/bin/env node\n'),
  ])

<<<<<<< HEAD
  chmodX('./build/index.js')
=======
  plusX('./build/index.js')
>>>>>>> ed1ce446

  const after = Date.now()
  console.log(
    chalk.blueBright(
      `\nDone with CLI build in ${chalk.bold(
        ((after - before) / 1000).toFixed(1),
      )}s`,
    ),
  )
}

function replaceFirstLine(filePath, line) {
  return new Promise((resolve) => {
    lineReplace({
      file: filePath,
      line: 1,
      text: line,
      addNewLine: false,
      callback: resolve,
    })
  })
}

function run(command, preferLocal = true) {
  return execa.command(command, { preferLocal, shell: true, stdio: 'inherit' })
}

main().catch((e) => {
  console.error(e)
  throw e
})

<<<<<<< HEAD

function chmodX(file) {
  const s = fs.statSync(file)
  const newMode = s.mode | 64 | 8 | 1
  if (s.mode === newMode) return
  const base8 = newMode.toString(8).slice(-3)
  fs.chmodSync(file, base8)
=======
function plusX(file) {
  if (fs.existsSync(file)) {
    const s = fs.statSync(file)
    const newMode = s.mode | 64 | 8 | 1
    if (s.mode === newMode) return
    const base8 = newMode.toString(8).slice(-3)
    fs.chmodSync(file, base8)
  }
>>>>>>> ed1ce446
}<|MERGE_RESOLUTION|>--- conflicted
+++ resolved
@@ -65,11 +65,7 @@
     replaceFirstLine('./build/index.js', '#!/usr/bin/env node\n'),
   ])
 
-<<<<<<< HEAD
   chmodX('./build/index.js')
-=======
-  plusX('./build/index.js')
->>>>>>> ed1ce446
 
   const after = Date.now()
   console.log(
@@ -102,7 +98,6 @@
   throw e
 })
 
-<<<<<<< HEAD
 
 function chmodX(file) {
   const s = fs.statSync(file)
@@ -110,14 +105,4 @@
   if (s.mode === newMode) return
   const base8 = newMode.toString(8).slice(-3)
   fs.chmodSync(file, base8)
-=======
-function plusX(file) {
-  if (fs.existsSync(file)) {
-    const s = fs.statSync(file)
-    const newMode = s.mode | 64 | 8 | 1
-    if (s.mode === newMode) return
-    const base8 = newMode.toString(8).slice(-3)
-    fs.chmodSync(file, base8)
-  }
->>>>>>> ed1ce446
 }