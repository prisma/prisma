import fs from 'fs'
import path from 'path'
import execa from 'execa'
import resolvePkg from 'resolve-pkg'
import hasYarn from 'has-yarn'
import chalk from 'chalk'
import globalDirectories from 'global-dirs'
import pkgUp from 'pkg-up'
import { promisify } from 'util'

const readFileAsync = promisify(fs.readFile)

export function isPackageInstalledGlobally(
  packageName: string,
): 'npm' | 'yarn' | false {
  try {
    const usingGlobalYarn = fs.existsSync(
      path.join(globalDirectories.yarn.packages, packageName),
    )
    const usingGlobalNpm = fs.existsSync(
      path.join(globalDirectories.npm.packages, packageName),
    )

    if (usingGlobalNpm) {
      return 'npm'
    }
    if (usingGlobalYarn) {
      return 'yarn'
    } else {
      false
    }
  } catch (e) {
    //
  }
  return false
}

export function detectSeedFiles(schemaPath) {
  let parentDirectory = path.relative(
    process.cwd(),
    path.join(process.cwd(), 'prisma'),
  )
  if (schemaPath) {
    parentDirectory = path.relative(process.cwd(), path.dirname(schemaPath))
  }

  const seedPath = path.join(parentDirectory, 'seed.')

  const detected = {
    seedPath,
    numberOfSeedFiles: 0,
    js: '',
    ts: '',
    sh: '',
    go: '',
  }

  const extensions = ['js', 'ts', 'sh', 'go']
  for (const extension of extensions) {
    const fullPath = seedPath + extension
    if (!fs.existsSync(fullPath)) {
      continue
    }
    detected[extension] = fullPath
    detected.numberOfSeedFiles++
  }

  return detected
}

export async function tryToRunSeed(schemaPath: string | null) {
  const detected = detectSeedFiles(schemaPath)

  if (detected.numberOfSeedFiles === 0) {
    throw new Error(`No seed file found.
Create a \`seed.ts\`, \`.js\`, \`.sh\` or \`.go\` file in the prisma directory.`)
  } else if (detected.numberOfSeedFiles > 1) {
    throw new Error(
      `More than one seed file was found in \`${path.relative(
        process.cwd(),
        path.dirname(detected.seedPath),
      )}\` directory.
This command only supports one seed file: Use \`seed.ts\`, \`.js\`, \`.sh\` or \`.go\`.`,
    )
  } else {
    if (detected.js) {
      console.info(`Running ${chalk.bold(`node "${detected.js}"`)} ...`)
      return await execa('node', [`"${detected.js}"`], {
        shell: true,
        stdio: 'inherit',
      })
    } else if (detected.ts) {
      const hasTypescriptPkg =
        resolvePkg('typescript') || isPackageInstalledGlobally('typescript')
      const hasTsNodePkg =
        resolvePkg('ts-node') || isPackageInstalledGlobally('ts-node')
      const hasTypesNodePkg = resolvePkg('@types/node')

      const missingPkgs: string[] = []
      if (!hasTypescriptPkg) {
        missingPkgs.push('typescript')
      }
      if (!hasTsNodePkg) {
        missingPkgs.push('ts-node')
      }
      if (!hasTypesNodePkg) {
        missingPkgs.push('@types/node')
      }

      if (missingPkgs.length > 0) {
        const packageManager = hasYarn() ? 'yarn add -D' : 'npm i -D'
        console.info(`We detected a seed file at \`${
          detected.ts
        }\` but it seems that you do not have the following dependencies installed:
${missingPkgs.map((name) => `- ${name}`).join('\n')}

To install them run: ${chalk.green(
          `${packageManager} ${missingPkgs.join(' ')}`,
        )}\n`)
      }

      // Check package.json for a "ts-node" script (so users can customize flags)
      const scripts = await getScriptsFromPackageJson()
<<<<<<< HEAD
      let tsNodeCommand = `ts-node`
      let tsArgs = `-p -e "declare var require: any; const __seed = require('./${detected.ts}'); Object.keys(__seed)?.indexOf('default') !== -1 ? __seed.default() : 'Executing as script'"`

      if (scripts?.['ts-node']) {
        tsNodeCommand = scripts['ts-node']
        tsArgs = `"${detected.ts}"`
=======
      let tsNodeCommand = 'ts-node'
      if (scripts?.['ts-node']) {
        tsNodeCommand = scripts['ts-node']
>>>>>>> 3b89d3c8
      }

      console.info(
        `Running ${chalk.bold(`${tsNodeCommand} "${detected.ts}"`)} ...`,
      )
<<<<<<< HEAD
      return await execa(tsNodeCommand, [tsArgs], {
=======
      return await execa(tsNodeCommand, [`"${detected.ts}"`], {
>>>>>>> 3b89d3c8
        shell: true,
        stdio: 'inherit',
      })
    } else if (detected.sh) {
      console.info(`Running ${chalk.bold(`sh "${detected.sh}"`)} ...`)
      return await execa('sh', [`"${detected.sh}"`], {
        shell: true,
        stdio: 'inherit',
      })
    } else if (detected.go) {
      console.info(`Running ${chalk.bold(`go run "${detected.go}"`)} ...`)
      return await execa('go run', [`"${detected.go}"`], {
        shell: true,
        stdio: 'inherit',
      })
    }
  }
}

export async function getScriptsFromPackageJson(cwd: string = process.cwd()) {
  interface PkgJSON {
    scripts: PkgJSONScripts
  }
  interface PkgJSONScripts {
    [key: string]: string
  }

  try {
    const pkgJsonPath = await pkgUp({ cwd })

    if (!pkgJsonPath) {
      return null
    }

    const pkgJsonString = await readFileAsync(pkgJsonPath, 'utf-8')

    const pkgJson: PkgJSON = JSON.parse(pkgJsonString)

    // Pick and return only items we need
    const { 'ts-node': tsnode } = pkgJson.scripts

    return { 'ts-node': tsnode }
  } catch {
    return null
  }
}<|MERGE_RESOLUTION|>--- conflicted
+++ resolved
@@ -121,28 +121,16 @@
 
       // Check package.json for a "ts-node" script (so users can customize flags)
       const scripts = await getScriptsFromPackageJson()
-<<<<<<< HEAD
       let tsNodeCommand = `ts-node`
       let tsArgs = `-p -e "declare var require: any; const __seed = require('./${detected.ts}'); Object.keys(__seed)?.indexOf('default') !== -1 ? __seed.default() : 'Executing as script'"`
 
       if (scripts?.['ts-node']) {
         tsNodeCommand = scripts['ts-node']
         tsArgs = `"${detected.ts}"`
-=======
-      let tsNodeCommand = 'ts-node'
-      if (scripts?.['ts-node']) {
-        tsNodeCommand = scripts['ts-node']
->>>>>>> 3b89d3c8
       }
 
-      console.info(
-        `Running ${chalk.bold(`${tsNodeCommand} "${detected.ts}"`)} ...`,
-      )
-<<<<<<< HEAD
+      console.info(`Running ${chalk.bold(`${tsNodeCommand} ${tsArgs}`)} ...`)
       return await execa(tsNodeCommand, [tsArgs], {
-=======
-      return await execa(tsNodeCommand, [`"${detected.ts}"`], {
->>>>>>> 3b89d3c8
         shell: true,
         stdio: 'inherit',
       })
