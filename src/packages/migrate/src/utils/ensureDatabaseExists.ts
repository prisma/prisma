import { getSchema, getSchemaDir } from '@prisma/sdk'
import { getConfig } from '@prisma/sdk'
import chalk from 'chalk'
import {
  DatabaseCredentials,
  uriToCredentials,
  createDatabase,
  canConnectToDatabase,
} from '@prisma/sdk'
import prompt from 'prompts'
import execa from 'execa'

export type MigrateAction = 'create' | 'apply' | 'unapply' | 'dev' | 'push'

export async function ensureDatabaseExists(
  action: MigrateAction,
  forceCreate = false,
  schemaPath?: string,
) {
  const datamodel = await getSchema(schemaPath)
  const config = await getConfig({ datamodel })
  const activeDatasource = config.datasources[0]

  if (!activeDatasource) {
    throw new Error(`Couldn't find a datasource in the schema.prisma file`)
  }

  const schemaDir = (await getSchemaDir(schemaPath))!

  const canConnect = await canConnectToDatabase(
    activeDatasource.url.value,
    schemaDir,
  )
  if (canConnect === true) {
    return
  }
  const { code, message } = canConnect

  if (code !== 'P1003') {
    throw new Error(`${code}: ${message}`)
  }

  // last case: status === 'DatabaseDoesNotExist'

  if (!schemaDir) {
    throw new Error(`Could not locate ${schemaPath || 'schema.prisma'}`)
  }
  if (forceCreate) {
    const result = await createDatabase(activeDatasource.url.value, schemaDir)
    if (result?.exitCode === 0) {
      const credentials = uriToCredentials(activeDatasource.url.value)
      const { schemaWord, dbType, dbName } = getDbinfoFromCredentials(
        credentials,
      )
      return `${dbType} ${schemaWord} ${chalk.bold(
        dbName,
      )} created at ${chalk.bold(getDbLocation(credentials))}\n`
    }
  } else {
    await interactivelyCreateDatabase(
      activeDatasource.url.value,
      action,
      schemaDir,
    )
  }
}

export async function interactivelyCreateDatabase(
  connectionString: string,
  action: MigrateAction,
  schemaDir: string,
): Promise<void> {
  await askToCreateDb(connectionString, action, schemaDir)
}

export async function askToCreateDb(
  connectionString: string,
  action: MigrateAction,
  schemaDir: string,
): Promise<execa.ExecaReturnValue | undefined | void> {
  const credentials = uriToCredentials(connectionString)
  const { schemaWord, dbType, dbName } = getDbinfoFromCredentials(credentials)
  const message = `You are trying to ${action} a migration for ${dbType} ${schemaWord} ${chalk.bold(
    dbName,
  )}.\nA ${schemaWord} with that name doesn't exist at ${chalk.bold(
    getDbLocation(credentials),
  )}\n`

  // empty line
  console.info()
  const response = await prompt({
    type: 'select',
    name: 'value',
    message: message,
    initial: 0,
    choices: [
      {
        title: 'Yes',
        value: true,
        description: `Create new ${dbType} ${schemaWord} ${chalk.bold(dbName)}`,
      },
      {
        title: 'No',
        value: false,
        description: `Don't create the ${schemaWord}`,
      },
    ],
  })

  if (response.value) {
    await createDatabase(connectionString, schemaDir)
  } else {
    process.exit(0)
  }
}

export function getDbLocation(credentials: DatabaseCredentials): string {
  if (credentials.type === 'sqlite') {
    return credentials.uri!
  }

  return `${credentials.host}:${credentials.port}`
}

export function getDbinfoFromCredentials(
  credentials,
): {
  dbName: string
<<<<<<< HEAD
  dbType: 'MySQL' | 'PostgreSQL' | 'SQLite'
  schemaWord: 'database'
} {
  const dbName = credentials.database
  const dbType =
    credentials.type === 'mysql'
      ? 'MySQL'
      : credentials.type === 'postgresql'
      ? 'PostgreSQL'
      : credentials.type === 'sqlite'
      ? 'SQLite'
      : credentials.type
=======
  dbType: 'MySQL' | 'PostgreSQL' | 'SQLite' | 'MSSQL'
  schemaWord: 'database'
} {
  const dbName = credentials.database

  let dbType
  switch (credentials.type) {
    case 'mysql':
      dbType = `MySQL`
      break
    case 'postgresql':
      dbType = `PostgreSQL`
      break
    case 'sqlite':
      dbType = `SQLite`
      break
    case 'mssql':
      dbType = `MSSQL`
      break
  }
>>>>>>> 58a85065

  const schemaWord = 'database'

  return {
    dbName,
    dbType,
    schemaWord,
  }
}<|MERGE_RESOLUTION|>--- conflicted
+++ resolved
@@ -126,20 +126,6 @@
   credentials,
 ): {
   dbName: string
-<<<<<<< HEAD
-  dbType: 'MySQL' | 'PostgreSQL' | 'SQLite'
-  schemaWord: 'database'
-} {
-  const dbName = credentials.database
-  const dbType =
-    credentials.type === 'mysql'
-      ? 'MySQL'
-      : credentials.type === 'postgresql'
-      ? 'PostgreSQL'
-      : credentials.type === 'sqlite'
-      ? 'SQLite'
-      : credentials.type
-=======
   dbType: 'MySQL' | 'PostgreSQL' | 'SQLite' | 'MSSQL'
   schemaWord: 'database'
 } {
@@ -160,7 +146,6 @@
       dbType = `MSSQL`
       break
   }
->>>>>>> 58a85065
 
   const schemaWord = 'database'
 
