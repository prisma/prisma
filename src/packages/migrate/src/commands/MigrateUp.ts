import {
  arg,
  Command,
  format,
  getSchemaPath,
  HelpError,
  isError,
} from '@prisma/sdk'
import chalk from 'chalk'
import path from 'path'
import { Migrate } from '../Migrate'
import { ensureDatabaseExists } from '../utils/ensureDatabaseExists'
import { ExperimentalFlagError } from '../utils/experimental'
import { printFilesFromMigrationIds } from '../utils/printFiles'

export class MigrateUp implements Command {
  public static new(): MigrateUp {
    return new MigrateUp()
  }

  // static help template
  private static help = format(`
    Migrate your database up to a specific state.

    ${chalk.bold.yellow('WARNING')} ${chalk.bold(
    "Prisma's migration functionality is currently in an experimental state.",
  )}
    ${chalk.dim(
      'When using any of the commands below you need to explicitly opt-in via the --experimental flag.',
    )}

    ${chalk.bold('Usage')}

      ${chalk.dim('$')} prisma migrate up --experimental

    ${chalk.bold('Options')}

      -h, --help              Displays this help message

  `)

  public async parse(argv: string[]): Promise<string | Error> {
    const args = arg(
      argv,
      {
        '--help': Boolean,
        '-h': '--help',
        '--experimental': Boolean,
        '--schema': String,
        '--telemetry-information': String,
      },
      false,
    )

    if (isError(args)) {
      return this.help(args.message)
    }

    if (args['--help']) {
      return this.help()
    }

    if (!args['--experimental']) {
      throw new ExperimentalFlagError()
    }

    const schemaPath = await getSchemaPath(args['--schema'])

    if (!schemaPath) {
      throw new Error(
        `Could not find a ${chalk.bold(
          'schema.prisma',
        )} file that is required for this command.\nYou can either provide it with ${chalk.greenBright(
          '--schema',
        )}, set it as \`prisma.schema\` in your package.json or put it into the default location ${chalk.greenBright(
          './prisma/schema.prisma',
        )} https://pris.ly/d/prisma-schema-location`,
      )
    }

    console.info(
      chalk.dim(
<<<<<<< HEAD
        `Prisma Schema loaded from ${path.relative(process.cwd(), schemaPath)}`,
=======
        `Prisma schema loaded from ${path.relative(process.cwd(), schemaPath)}`,
>>>>>>> c9af9b24
      ),
    )

    const migrate = new Migrate(schemaPath)

    await ensureDatabaseExists('apply', true, schemaPath)

    const migrationIds = await migrate.applyOnly()

    migrate.stop()

    if (migrationIds.length === 0) {
      console.info(
        `\n${chalk.green(
          'Everything is already in sync',
        )} - Prisma Migrate didn't find unapplied migrations.`,
      )
    } else {
      console.info(
        `\nPrisma Migrate applied the following migration(s):\n\n${chalk(
          printFilesFromMigrationIds('migrations', migrationIds, {
            'migration.sql': '',
          }),
        )}`,
      )

      // Run if not skipped
      if (!process.env.MIGRATE_SKIP_GENERATE && !args['--skip-generate']) {
        await migrate.tryToRunGenerate()
      }
    }

    return ``
  }

  public help(error?: string): string | HelpError {
    if (error) {
      return new HelpError(
        `\n${chalk.bold.red(`!`)} ${error}\n${MigrateUp.help}`,
      )
    }
    return MigrateUp.help
  }
}<|MERGE_RESOLUTION|>--- conflicted
+++ resolved
@@ -80,11 +80,7 @@
 
     console.info(
       chalk.dim(
-<<<<<<< HEAD
-        `Prisma Schema loaded from ${path.relative(process.cwd(), schemaPath)}`,
-=======
         `Prisma schema loaded from ${path.relative(process.cwd(), schemaPath)}`,
->>>>>>> c9af9b24
       ),
     )
 
