#!/usr/bin/env ts-node

process.env.NODE_NO_WARNINGS = '1'

process.on('uncaughtException', (e) => {
  console.log(e)
})
process.on('unhandledRejection', (e, promise) => {
  console.log(String(e), String(promise))
})

<<<<<<< HEAD
import { HelpError, isError, tryLoadEnv, arg } from '@prisma/sdk'
=======
import {
  HelpError,
  isError,
  tryLoadEnvs,
  arg,
} from '@prisma/sdk'
>>>>>>> 6d77e4a9

// Parse CLI arguments
const args = arg(
  process.argv.slice(2),
  {
    '--schema': String,
    '--telemetry-information': String,
  },
  false,
  true,
)

//
// Read .env file only if next to schema.prisma
//
<<<<<<< HEAD
// if the CLI is called without any command like `up --early-access-feature` we can ignore .env loading
// should be 1 but because of --early-access-feature flag it will be 2 until removed
if (process.argv.length > 2) {
  tryLoadEnv(args['--schema'])
=======
// if the CLI is called without any command like `up --experimental` we can ignore .env loading
// should be 2 but because of --experimental flag it will be 3 until removed
if (process.argv.length > 3) {
  tryLoadEnvs(args['--schema'])
>>>>>>> 6d77e4a9
}

/**
 * Dependencies
 */
import chalk from 'chalk'
import debugLib from 'debug'

import { MigrateCommand } from './commands/MigrateCommand'
import { MigrateReset } from './commands/MigrateReset'
import { MigrateUp } from './commands/MigrateUp'
import { DbPush } from './commands/DbPush'
import { DbDrop } from './commands/DbDrop'
import { MigrateTmpPrepare } from './commands/legacy/MigrateTmpPrepare'
import { handlePanic } from './utils/handlePanic'
import { enginesVersion } from '@prisma/engines-version'

const debug = debugLib('migrate')

const packageJson = eval(`require('../package.json')`) // tslint:disable-line

/**
 * Main function
 */
async function main(): Promise<number> {
  // create a new CLI with our subcommands
  const cli = MigrateCommand.new({
    reset: MigrateReset.new(),
    up: MigrateUp.new(),
    // for convenient debugging
    push: DbPush.new(),
    drop: DbDrop.new(),
    ['tmp-prepare']: MigrateTmpPrepare.new(),
  })
  // parse the arguments
  const result = await cli.parse(process.argv.slice(2))
  if (result instanceof HelpError) {
    console.error(result)
    return 1
  } else if (isError(result)) {
    console.error(result)
    return 1
  }
  console.log(result)

  return 0
}
process.on('SIGINT', () => {
  process.exit(1) // now the "exit" event will fire
})

/**
 * Run our program
 */
main()
  .then((code) => {
    if (code !== 0) {
      process.exit(code)
    }
  })
  .catch((error) => {
    if (error.rustStack) {
      handlePanic(error, packageJson.version, enginesVersion)
        .catch((e) => {
          if (debugLib.enabled('migrate')) {
            console.error(chalk.redBright.bold('Error: ') + e.stack)
          } else {
            console.error(chalk.redBright.bold('Error: ') + e.message)
          }
        })
        .finally(() => {
          process.exit(1)
        })
    } else {
      if (debugLib.enabled('migrate')) {
        console.error(chalk.redBright.bold('Error: ') + error.stack)
      } else {
        console.error(chalk.redBright.bold('Error: ') + error.message)
      }
      process.exit(1)
    }
  })<|MERGE_RESOLUTION|>--- conflicted
+++ resolved
@@ -9,16 +9,7 @@
   console.log(String(e), String(promise))
 })
 
-<<<<<<< HEAD
-import { HelpError, isError, tryLoadEnv, arg } from '@prisma/sdk'
-=======
-import {
-  HelpError,
-  isError,
-  tryLoadEnvs,
-  arg,
-} from '@prisma/sdk'
->>>>>>> 6d77e4a9
+import { HelpError, isError, tryLoadEnvs, arg } from '@prisma/sdk'
 
 // Parse CLI arguments
 const args = arg(
@@ -34,17 +25,10 @@
 //
 // Read .env file only if next to schema.prisma
 //
-<<<<<<< HEAD
 // if the CLI is called without any command like `up --early-access-feature` we can ignore .env loading
 // should be 1 but because of --early-access-feature flag it will be 2 until removed
 if (process.argv.length > 2) {
-  tryLoadEnv(args['--schema'])
-=======
-// if the CLI is called without any command like `up --experimental` we can ignore .env loading
-// should be 2 but because of --experimental flag it will be 3 until removed
-if (process.argv.length > 3) {
   tryLoadEnvs(args['--schema'])
->>>>>>> 6d77e4a9
 }
 
 /**
