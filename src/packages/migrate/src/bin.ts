#!/usr/bin/env ts-node

process.env.NODE_NO_WARNINGS = '1'

process.on('uncaughtException', (e) => {
  console.log(e)
})
process.on('unhandledRejection', (e, promise) => {
  console.log(String(e), String(promise))
})

import {
  HelpError,
  isError,
  tryLoadEnv,
  arg,
} from '@prisma/sdk'

// Parse CLI arguments
const args = arg(
  process.argv.slice(2),
  {
    '--schema': String,
    '--telemetry-information': String,
  },
  false,
  true,
)

//
// Read .env file only if next to schema.prisma
//
<<<<<<< HEAD
// if the CLI is called without any command like `up --early-access-feature` we can ignore .env loading
// should be 1 but because of --early-access-feature flag it will be 2 until removed
if (process.argv.length > 2) {
  tryLoadEnv(args)
=======
// if the CLI is called without any command like `up --experimental` we can ignore .env loading
// should be 2 but because of --experimental flag it will be 3 until removed
if (process.argv.length > 3) {
  tryLoadEnv(args['--schema'])
>>>>>>> b65fca4d
}

/**
 * Dependencies
 */
import chalk from 'chalk'
import debugLib from 'debug'

import { MigrateCommand } from './commands/MigrateCommand'
import { MigrateReset } from './commands/MigrateReset'
import { MigrateUp } from './commands/MigrateUp'
import { DbPush } from './commands/DbPush'
import { DbDrop } from './commands/DbDrop'
import { MigrateTmpPrepare } from './commands/legacy/MigrateTmpPrepare'
import { handlePanic } from './utils/handlePanic'
import { enginesVersion } from '@prisma/engines-version'

const debug = debugLib('migrate')

const packageJson = eval(`require('../package.json')`) // tslint:disable-line

/**
 * Main function
 */
async function main(): Promise<number> {
  // create a new CLI with our subcommands
  const cli = MigrateCommand.new({
    reset: MigrateReset.new(),
    up: MigrateUp.new(),
    // for convenient debugging
    push: DbPush.new(),
    drop: DbDrop.new(),
    ['tmp-prepare']: MigrateTmpPrepare.new(),
  })
  // parse the arguments
  const result = await cli.parse(process.argv.slice(2))
  if (result instanceof HelpError) {
    console.error(result)
    return 1
  } else if (isError(result)) {
    console.error(result)
    return 1
  }
  console.log(result)

  return 0
}
process.on('SIGINT', () => {
  process.exit(1) // now the "exit" event will fire
})

/**
 * Run our program
 */
main()
  .then((code) => {
    if (code !== 0) {
      process.exit(code)
    }
  })
  .catch((error) => {
    if (error.rustStack) {
      handlePanic(error, packageJson.version, enginesVersion)
        .catch((e) => {
          if (debugLib.enabled('migrate')) {
            console.error(chalk.redBright.bold('Error: ') + e.stack)
          } else {
            console.error(chalk.redBright.bold('Error: ') + e.message)
          }
        })
        .finally(() => {
          process.exit(1)
        })
    } else {
      if (debugLib.enabled('migrate')) {
        console.error(chalk.redBright.bold('Error: ') + error.stack)
      } else {
        console.error(chalk.redBright.bold('Error: ') + error.message)
      }
      process.exit(1)
    }
  })<|MERGE_RESOLUTION|>--- conflicted
+++ resolved
@@ -9,12 +9,7 @@
   console.log(String(e), String(promise))
 })
 
-import {
-  HelpError,
-  isError,
-  tryLoadEnv,
-  arg,
-} from '@prisma/sdk'
+import { HelpError, isError, tryLoadEnv, arg } from '@prisma/sdk'
 
 // Parse CLI arguments
 const args = arg(
@@ -30,17 +25,10 @@
 //
 // Read .env file only if next to schema.prisma
 //
-<<<<<<< HEAD
 // if the CLI is called without any command like `up --early-access-feature` we can ignore .env loading
 // should be 1 but because of --early-access-feature flag it will be 2 until removed
 if (process.argv.length > 2) {
-  tryLoadEnv(args)
-=======
-// if the CLI is called without any command like `up --experimental` we can ignore .env loading
-// should be 2 but because of --experimental flag it will be 3 until removed
-if (process.argv.length > 3) {
   tryLoadEnv(args['--schema'])
->>>>>>> b65fca4d
 }
 
 /**
