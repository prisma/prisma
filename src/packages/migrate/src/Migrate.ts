import {
  getSchemaPathSync,
  drawBox,
  getGenerators,
  ProviderAliases,
  link,
  getCommandWithExecutor,
  highlightDatamodel,
  maskSchema,
  uriToCredentials,
  getConfig,
  isCi,
} from '@prisma/sdk'
import chalk from 'chalk'
import { spawn } from 'child_process'
import cliCursor from 'cli-cursor'
import dashify from 'dashify'
import Debug from '@prisma/debug'
import fs from 'fs'
import globby from 'globby'
import indent from 'indent-string'
import logUpdate from 'log-update'
import makeDir = require('make-dir')
import pMap from 'p-map'
import path from 'path'
import { prompt } from 'prompts'
import rimraf from 'rimraf'
import { Readable } from 'stream'
import stripAnsi from 'strip-ansi'
import { promisify } from 'util'
import { blue } from '@prisma/sdk/dist/highlight/theme'
import { MigrateEngine } from './MigrateEngine'
import {
  EngineResults,
  FileMap,
  LocalMigration,
  LocalMigrationWithDatabaseSteps,
  LockFile,
  Migration,
} from './types'
import { exit } from './utils/exit'
import { formatms } from './utils/formatms'
import { groupBy } from './utils/groupBy'
import { isWatchMigrationName } from './utils/isWatchMigrationName'
import {
  deserializeLockFile,
  initLockFile,
  serializeLockFile,
} from './utils/LockFile'
import { now, timestampToDate } from './utils/now'
import plusX from './utils/plusX'
import {
  highlightMigrationsSQL,
  printDatabaseStepsOverview,
} from './utils/printDatabaseSteps'
import { printDatamodelDiff } from './utils/printDatamodelDiff'
import { printMigrationReadme } from './utils/printMigrationReadme'
import {
  getDbinfoFromCredentials,
  getDbLocation,
} from './utils/ensureDatabaseExists'
import { serializeFileMap } from './utils/serializeFileMap'
import { simpleDebounce } from './utils/simpleDebounce'
import { flatMap } from './utils/flatMap'
const debug = Debug('migrate')
const packageJson = eval(`require('../package.json')`) // tslint:disable-line

const del = promisify(rimraf)
const readFile = promisify(fs.readFile)
const exists = promisify(fs.exists)

export interface MigrateOptions {
  name?: string
  isDraft?: boolean
}
export interface UpOptions {
  preview?: boolean
  n?: number
  short?: boolean
  verbose?: boolean
  autoApprove?: boolean
  onWarnings?: (warnings: EngineResults.Warning[]) => Promise<boolean>
}
export interface DownOptions {
  n?: number
}

export interface WatchOptions {
  preview?: boolean
  providerAliases: ProviderAliases
  clear?: boolean
  autoApprove?: boolean
  onWarnings?: (warnings: EngineResults.Warning[]) => Promise<boolean>
  skipGenerate?: boolean
}
interface MigrationFileMapOptions {
  migration: LocalMigrationWithDatabaseSteps
  lastMigration?: Migration
}
const brightGreen = chalk.rgb(127, 224, 152)

export class Migrate {
  get devMigrationsDir(): string {
    return path.join(path.dirname(this.schemaPath), 'migrations/dev')
  }
  public engine: MigrateEngine

  // tslint:disable
  public watchUp = simpleDebounce(
    async (
      {
        onWarnings,
        autoApprove,
        skipGenerate,
      }: WatchOptions = { clear: true, providerAliases: {} },
    ) => {
      const datamodel = this.getDatamodel()
      try {
        const watchMigrationName = `watch-${now()}`
        const migration = await this.createMigration(watchMigrationName)
        const existingWatchMigrations = await this.getLocalWatchMigrations()

        if (
          migration &&
          migration.warnings &&
          migration.warnings.length > 0 &&
          onWarnings &&
          !autoApprove
        ) {
          // if (migration?.warnings && onWarnings) { As soon as ts-node uses TS 3.7
          const ok = await onWarnings(migration.warnings)
          if (!ok) {
            await exit()
          }
        }

        if (migration) {
          debug('There is a migration we are going to apply now')
          await this.engine.applyMigration({
            force: true,
            migrationId: migration.id,
            steps: migration.datamodelSteps,
            sourceConfig: datamodel,
          })
          debug(`Applied migration`)
          const lastWatchMigration =
            existingWatchMigrations.length > 0
              ? existingWatchMigrations[existingWatchMigrations.length - 1]
              : undefined

          await this.persistWatchMigration({
            migration,
            lastMigration: lastWatchMigration,
          })
        } else {
          debug(`No migration to apply`)
        }

        if (!skipGenerate) {
          const generators = await getGenerators({
            schemaPath: this.schemaPath,
            printDownloadProgress: false,
            version: packageJson.prisma.version,
            cliVersion: packageJson.version,
          })

          const version =
            packageJson.name === '@prisma/cli' ? packageJson.version : null

          for (let i = 0; i < generators.length; i++) {
            const generator = generators[i]
            if (
              version &&
              generator.manifest?.version &&
              generator.manifest?.version !== version &&
              generator.options?.generator.provider === 'prisma-client-js'
            ) {
              console.error(
                `${chalk.bold(
                  `@prisma/client@${generator.manifest?.version}`,
                )} is not compatible with ${chalk.bold(
                  `@prisma/cli@${version}`,
                )}. Their versions need to be equal.`,
              )
            }

            try {
              debug(`Generating ${generator.manifest!.prettyName}`)
              await generator.generate()
              generator.stop()
            } catch (error) {}
          }
        }
      } catch (error) {}
    },
  )
  // tsline:enable
  private datamodelBeforeWatch = ''
  private schemaPath: string
<<<<<<< HEAD
  public migrationsDirectoryPath: string
  constructor(schemaPath?: string) {
=======
  constructor(schemaPath?: string, enabledPreviewFeatures?: string[]) {
>>>>>>> c8acd43b
    this.schemaPath = this.getSchemaPath(schemaPath)
    this.migrationsDirectoryPath = path.join(
      path.dirname(this.schemaPath),
      'migrations',
    )
    this.engine = new MigrateEngine({
      projectDir: path.dirname(this.schemaPath),
      schemaPath: this.schemaPath,
      enabledPreviewFeatures
    })
  }

  public getSchemaPath(schemaPathFromOptions?): string {
    const schemaPath = getSchemaPathSync(schemaPathFromOptions)

    if (!schemaPath) {
      throw new Error(
        `Could not find a ${chalk.bold(
          'schema.prisma',
        )} file that is required for this command.\nYou can either provide it with ${chalk.greenBright(
          '--schema',
        )}, set it as \`prisma.schema\` in your package.json or put it into the default location ${chalk.greenBright(
          './prisma/schema.prisma',
        )} https://pris.ly/d/prisma-schema-location`,
      )
    }

    return schemaPath
  }

  public getDatamodel(): string {
    return fs.readFileSync(this.schemaPath, 'utf-8')
  }

  public async initialize(): Promise<void> {
    if (fs.existsSync(this.migrationsDirectoryPath)) {
      console.info('The project was already initialized.')
      return
    }
    return fs.mkdirSync(this.migrationsDirectoryPath)

    // not implemented yet
    // await this.engine.initialize({
    //   migrationsDirectoryPath: this.migrationsDirectoryPath,
    // })
  }

  public async reset(): Promise<void> {
    await this.engine.reset()
  }

  public async draft({ name = '' }: MigrateOptions = {}): Promise<
    string | undefined
  > {
    const datamodel = this.getDatamodel()
    const createMigrationResult = await this.engine.createMigration({
      migrationsDirectoryPath: this.migrationsDirectoryPath,
      migrationName: name,
      draft: true,
      prismaSchema: datamodel,
    })

    // A migration was created
    if (createMigrationResult.generatedMigrationName) {
      return createMigrationResult.generatedMigrationName
    }

    // No migration created
    return
  }

  public async checkHistoryAndReset({
    force = false,
  }): Promise<string[] | undefined> {
    const {
      drift,
      history,
      failedMigrationNames,
      editedMigrationNames,
    } = await this.engine.diagnoseMigrationHistory({
      migrationsDirectoryPath: this.migrationsDirectoryPath,
    })

    let isResetNeeded = false

    if (failedMigrationNames.length > 0) {
      // migration(s), usually one, that failed to apply the the database (which may have data)
      console.info(
        `The following migrations failed to apply:\n- ${failedMigrationNames.join(
          '\n- ',
        )}\n`,
      )
      isResetNeeded = true
    }

    if (editedMigrationNames.length > 0) {
      // migration(s) that were edited since they were applied to the db.
      console.info(
        `The following migrations where edited after they were applied:\n- ${editedMigrationNames.join(
          '\n- ',
        )}\n`,
      )
      isResetNeeded = true
    }

    if (drift) {
      debug({ drift })
      if (drift.diagnostic === 'migrationFailedToApply') {
        // Migration has a problem (failed to cleanly apply to a temporary database) and needs to be fixed or the database has a problem (example: incorrect version, missing extension)
        throw new Error(
          `The migration "${drift.migrationName}" failed to apply to the shadow database.\nFix the migration before applying it again.\n\n${drift.error})`,
        )
      } else if (drift.diagnostic === 'driftDetected') {
        // we could try to fix the drift in the future
        isResetNeeded = true
      }
    }

    if (history) {
      debug({ history })
      if (history.diagnostic === 'databaseIsBehind') {
        return this.applyOnly()
      } else if (history.diagnostic === 'migrationsDirectoryIsBehind') {
        isResetNeeded = true
        debug({
          unpersistedMigrationNames: history.unpersistedMigrationNames,
        })
      } else if (history.diagnostic === 'historiesDiverge') {
        isResetNeeded = true
        debug({
          lastCommonMigrationName: history.lastCommonMigrationName,
        })
        debug({
          unappliedMigrationNames: history.unappliedMigrationNames,
        })
        debug({
          unpersistedMigrationNames: history.unpersistedMigrationNames,
        })
      }
    }

    if (isResetNeeded) {
      if (!force && isCi()) {
        throw Error(
          `Use the --force flag to use the reset command in an unnattended environment like ${chalk.bold.greenBright(
            getCommandWithExecutor('prisma reset --force --experimental'),
          )}`,
        )
      }
      await this.confirmReset()
      await this.reset()
    }
  }

  public async confirmReset(): Promise<void> {
    const datamodel = this.getDatamodel()
    const config = await getConfig({ datamodel })
    const activeDatasource = config.datasources[0]
    const credentials = uriToCredentials(activeDatasource.url.value)
    const { schemaWord, dbType, dbName } = getDbinfoFromCredentials(credentials)

    const confirmation = await prompt({
      type: 'confirm',
      name: 'value',
      message: `We need to reset the ${dbType} ${schemaWord} "${dbName}" at "${getDbLocation(
        credentials,
      )}". ${chalk.red('All data will be lost')}.\nDo you want to continue?`,
    })

    if (!confirmation.value) {
      await exit()
    }
  }

  public async applyOnly(): Promise<string[]> {
    const { appliedMigrationNames } = await this.engine.applyMigrations({
      migrationsDirectoryPath: this.migrationsDirectoryPath,
    })
    debug({ appliedMigrationNames })

    return appliedMigrationNames
  }

  public async evaluateDataLoss(): Promise<
    EngineResults.EvaluateDataLossOutput
  > {
    const datamodel = this.getDatamodel()

    const evaluateDataLossResult = await this.engine.evaluateDataLoss({
      migrationsDirectoryPath: this.migrationsDirectoryPath,
      prismaSchema: datamodel,
    })

    debug({ evaluateDataLossResult })
    return evaluateDataLossResult
  }

  public async createAndApply({ name = '' }: MigrateOptions = {}): Promise<
    string[]
  > {
    const datamodel = this.getDatamodel()

    // success?
    const createMigrationResult = await this.engine.createMigration({
      migrationsDirectoryPath: this.migrationsDirectoryPath,
      migrationName: name,
      draft: false,
      prismaSchema: datamodel,
    })
    debug({ createMigrationResult })

    // success?
    return this.applyOnly()
  }

  public async push({
    force = false,
  }: {
    force?: boolean
  }): Promise<EngineResults.SchemaPush> {
    const datamodel = this.getDatamodel()

    const {
      warnings,
      unexecutable,
      executedSteps,
    } = await this.engine.schemaPush({
      force,
      schema: datamodel,
    })

    return {
      executedSteps,
      warnings,
      unexecutable,
    }
  }

  public async tryToRunGenerate(): Promise<void> {
    const message: string[] = []

    console.info() // empty line
    logUpdate(
      `Running generate... ${chalk.dim(
        '(Use --skip-generate to skip the generators)',
      )}`,
    )

    try {
      const generators = await getGenerators({
        schemaPath: this.schemaPath,
        printDownloadProgress: false,
        version: packageJson.prisma.version,
        cliVersion: packageJson.version,
      })

      for (const generator of generators) {
        const toStr = generator.options!.generator.output!
          ? chalk.dim(
              ` to .${path.sep}${path.relative(
                process.cwd(),
                generator.options!.generator.output!,
              )}`,
            )
          : ''
        const name = generator.manifest
          ? generator.manifest.prettyName
          : generator.options!.generator.provider

        logUpdate(`Running generate... - ${name}`)

        const before = Date.now()
        try {
          await generator.generate()
          const after = Date.now()
          const version = generator.manifest?.version
          message.push(
            `✔ Generated ${chalk.bold(name!)}${
              version ? ` (version: ${version})` : ''
            }${toStr} in ${formatms(after - before)}`,
          )
          generator.stop()
        } catch (err) {
          message.push(`${err.message}`)
          generator.stop()
        }
      }
    } catch (errGetGenerators) {
      throw errGetGenerators
    }

    logUpdate(message.join('\n'))
  }

  //
  // "Old" Migrate
  //

  // TODO: optimize datapaths, where we have a datamodel already, use it
  public getSourceConfig(): string {
    return this.getDatamodel()
  }

  public async getLockFile(): Promise<LockFile> {
    const lockFilePath = path.resolve(
      path.dirname(this.schemaPath),
      'migrations',
      'migrate.lock',
    )
    if (await exists(lockFilePath)) {
      const file = await readFile(lockFilePath, 'utf-8')
      const lockFile = deserializeLockFile(file)
      if (lockFile.remoteBranch) {
        throw new Error(
          `There's a merge conflict in the ${chalk.bold(
            'migrations/migrate.lock',
          )} file.`,
        )
      }
      return lockFile
    }

    return initLockFile()
  }

  public async createMigration(
    migrationId: string,
  ): Promise<LocalMigrationWithDatabaseSteps | undefined> {
    const {
      migrationsToApply,
      sourceConfig,
    } = await this.getMigrationsToApply()

    const assumeToBeApplied = flatMap(
      migrationsToApply,
      (m) => m.datamodelSteps,
    )

    const datamodel = this.getDatamodel()
    const {
      datamodelSteps,
      databaseSteps,
      warnings,
      unexecutableMigrations,
    } = await this.engine.inferMigrationSteps({
      sourceConfig,
      datamodel,
      migrationId,
      assumeToBeApplied,
    })

    if (datamodelSteps.length === 0) {
      return undefined
    }

    return {
      id: migrationId,
      datamodel,
      datamodelSteps,
      databaseSteps,
      warnings,
      unexecutableMigrations,
    }
  }

  public getMigrationId(name?: string): string {
    const timestamp = now()
    return timestamp + (name ? `-${dashify(name)}` : '')
  }

  public async save(
    migration: LocalMigrationWithDatabaseSteps,
    name?: string,
    preview?: boolean,
  ): Promise<{ files: FileMap; migrationId: string; newLockFile: string }> {
    const migrationId = this.getMigrationId(name)
    migration.id = migrationId
    const lockFile = await this.getLockFile()
    const { datamodel } = migration
    const localMigrations = await this.getLocalMigrations()
    const lastMigration =
      localMigrations.length > 0
        ? localMigrations[localMigrations.length - 1]
        : undefined

    // TODO better printing of params
    const nameStr = name ? ` --name ${chalk.bold(name)}` : ''
    const previewStr = preview ? ` --preview` : ''
    console.log(`📼  migrate save${nameStr}${previewStr}`)
    if (lastMigration) {
      const wording = preview
        ? `Potential datamodel changes:`
        : 'Local datamodel Changes:'
      console.log(chalk.bold(`\n${wording}\n`))
    } else {
      console.log(brightGreen.bold('\nNew datamodel:\n'))
    }
    if (lastMigration) {
      console.log(
        printDatamodelDiff(lastMigration.datamodel, maskSchema(datamodel)),
      )
    } else {
      console.log(highlightDatamodel(maskSchema(datamodel)))
    }

    lockFile.localMigrations.push(migrationId)
    const newLockFile = serializeLockFile(lockFile)

    await del(this.devMigrationsDir)

    return {
      migrationId,
      files: this.getMigrationFileMap({ migration, lastMigration }),
      newLockFile,
    }
  }

  public async getLocalWatchMigrations(): Promise<Migration[]> {
    return this.getLocalMigrations(this.devMigrationsDir)
  }

  public async watch(
    options: WatchOptions = {
      preview: false,
      clear: true,
      providerAliases: {},
    },
  ): Promise<string> {
    if (!options.clear) {
      options.clear = true
    }

    const datamodel = this.getDatamodel()

    const generators = await getGenerators({
      schemaPath: this.schemaPath,
      printDownloadProgress: false,
      version: packageJson.prisma.version,
      cliVersion: packageJson.version,
    })

    const relativeDatamodelPath = path.relative(process.cwd(), this.schemaPath)

    // From here on, we render the dev ui
    // silent everyone else. this is not a democracy 👹
    console.log = (...args): void => {
      debug(...args)
    }

    // console.error = (...args) => {
    //   debug(...args)
    // }

    const { migrationsToApply } = await this.getMigrationsToApply()

    if (migrationsToApply.length > 0) {
      // TODO: Ask for permission if we actually want to do it?
      // console.log(`Applying unapplied migrations ${chalk.blue(migrationsToApply.map(m => m.id).join(', '))}\n`)
      await this.upLegacy({
        short: true,
        autoApprove: options.autoApprove,
      })
      // console.log(`Done applying migrations in ${formatms(Date.now() - before)}`)
      options.clear = false
    }

    const localMigrations = await this.getLocalMigrations()
    const watchMigrations = await this.getLocalWatchMigrations()

    let lastChanged: undefined | Date
    if (watchMigrations.length > 0) {
      const timestamp = watchMigrations[watchMigrations.length - 1].id.split(
        '-',
      )[1]
      lastChanged = timestampToDate(timestamp)
    } else if (localMigrations.length > 0) {
      lastChanged = timestampToDate(
        localMigrations[localMigrations.length - 1].id.split('-')[0],
      )
    }

    if (localMigrations.length > 0) {
      this.datamodelBeforeWatch =
        localMigrations[localMigrations.length - 1].datamodel
    }

    await makeDir(this.devMigrationsDir)

    fs.watch(this.schemaPath, (eventType, filename) => {
      if (eventType === 'change') {
        this.watchUp(options)
      }
    })

    this.watchUp(options)
    return ''
  }

  public async down({ n }: DownOptions): Promise<string> {
    await this.getLockFile()
    const before = Date.now()
    const localMigrations = await this.getLocalMigrations()
    const localWatchMigrations = await this.getLocalWatchMigrations()
    if (localWatchMigrations.length > 0) {
      throw new Error(
        `Before running ${chalk.yellow(
          getCommandWithExecutor('prisma migrate down --experimental'),
        )}, please save your ${chalk.bold(
          'dev',
        )} changes using ${chalk.bold.greenBright(
          getCommandWithExecutor('prisma migrate save --experimental'),
        )} and ${chalk.bold.greenBright(
          getCommandWithExecutor('prisma migrate up --experimental'),
        )}`,
      )
    }
    const datamodel = this.getDatamodel()
    const appliedRemoteMigrations = await this.engine.listAppliedMigrations({
      sourceConfig: datamodel,
    })

    let lastAppliedIndex = -1
    const appliedMigrations = localMigrations.filter(
      (localMigration, index) => {
        const remoteMigration = appliedRemoteMigrations[index]
        // if there is already a corresponding remote migration,
        // we don't need to apply this migration

        if (remoteMigration) {
          if (
            localMigration.id !== remoteMigration.id &&
            !isWatchMigrationName(remoteMigration.id) // it's fine to have the watch migration remotely
          ) {
            throw new Error(
              `Local and remote migrations are not in lockstep. We have migration ${localMigration.id} locally and ${remoteMigration.id} remotely at the same position in the history.`,
            )
          }
          lastAppliedIndex = index
          return true
        }
        return false
      },
    )

    if (lastAppliedIndex === -1) {
      return 'No migration to roll back'
    }

    if (n && n > appliedMigrations.length) {
      throw new Error(
        `You provided ${chalk.redBright(
          `n = ${chalk.bold(String(n))}`,
        )}, but there are only ${
          appliedMigrations.length
        } applied migrations that can be rolled back. Please provide ${chalk.green(
          String(appliedMigrations.length),
        )} or lower.`,
      )
    }

    n = n || 1

    for (let i = 0; i < n; i++) {
      const lastApplied = localMigrations[lastAppliedIndex]
      console.log(`Rolling back migration ${blue(lastApplied.id)}`)

      const result = await this.engine.unapplyMigration({
        sourceConfig: datamodel,
      })

      if (result.errors && result.errors.length > 0) {
        throw new Error(
          `Errors during rollback: ${JSON.stringify(result.errors)}`,
        )
      }

      lastAppliedIndex--
    }

    return `${
      process.platform === 'win32' ? '' : chalk.bold.green('🚀  ')
    } Done with ${chalk.bold('down')} in ${formatms(Date.now() - before)}`
  }

  public async upLegacy({
    n,
    preview,
    short,
    verbose,
    autoApprove,
    onWarnings,
  }: UpOptions = {}): Promise<string> {
    await this.getLockFile()
    const before = Date.now()

    const migrationsToApplyResult = await this.getMigrationsToApply()
    const {
      lastAppliedIndex,
      localMigrations,
      appliedRemoteMigrations,
      sourceConfig,
    } = migrationsToApplyResult
    let { migrationsToApply } = migrationsToApplyResult

    if (typeof n === 'number') {
      migrationsToApply = migrationsToApply.slice(0, n)
    }

    if (!short) {
      const previewStr = preview ? ` --preview` : ''
      console.log(
        `${
          process.platform === 'win32' ? '' : '🏋️‍  '
        }migrate up${previewStr}\n`,
      )

      if (migrationsToApply.length === 0) {
        return 'All migrations are already applied'
      }

      const lastAppliedMigration: Migration | undefined =
        lastAppliedIndex > -1 ? localMigrations[lastAppliedIndex] : undefined
      const lastUnappliedMigration: Migration = migrationsToApply.slice(-1)[0]

      if (lastUnappliedMigration.datamodel.length < 10000) {
        if (lastAppliedMigration) {
          console.log(chalk.bold('Changes to be applied:') + '\n')
          console.log(
            printDatamodelDiff(
              lastAppliedMigration.datamodel,
              lastUnappliedMigration.datamodel,
            ),
          )
        } else {
          console.log(
            brightGreen.bold('Datamodel that will initialize the db:\n'),
          )
          console.log(highlightDatamodel(lastUnappliedMigration.datamodel))
        }
      }
      console.log(`\nChecking the datasource for potential data loss...`)
    }

    const firstMigrationToApplyIndex = localMigrations.indexOf(
      migrationsToApply[0],
    )
    const migrationsWithDbSteps = await this.getDatabaseSteps(
      localMigrations,
      firstMigrationToApplyIndex,
      sourceConfig,
    )

    const warnings = flatMap(migrationsWithDbSteps, (m) => m.warnings)

    if (warnings.length > 0 && !autoApprove) {
      if (onWarnings && typeof onWarnings === 'function' && !autoApprove) {
        const ok = await onWarnings(warnings)
        if (!ok) {
          await exit()
        }
      }
      console.log(chalk.bold(`\n\n⚠️  There will be data loss:\n`))
      for (const warning of warnings) {
        console.log(`  • ${warning.description}`)
      }
      console.log() // empty line before prompt
      if (!autoApprove && !onWarnings) {
        const response = await prompt({
          type: 'confirm',
          name: 'value',
          message: `Are you sure you want to apply this change?`,
        })

        if (!response.value) {
          await exit()
        }
      } else {
        console.log(
          `As ${chalk.bold(
            '--auto-approve',
          )} is provided, the destructive changes are accepted.\n`,
        )
      }
    }

    const progressRenderer = new ProgressRenderer(
      migrationsWithDbSteps,
      short || false,
    )

    progressRenderer.render()

    if (preview) {
      progressRenderer.done()
      return `\nTo apply the migrations, run ${chalk.greenBright(
        getCommandWithExecutor('prisma migrate up --experimental'),
      )}\n`
    }

    for (let i = 0; i < migrationsToApply.length; i++) {
      const migrationToApply = migrationsToApply[i]
      const { id, datamodelSteps } = migrationToApply
      const result = await this.engine.applyMigration({
        force: true,
        migrationId: id,
        steps: datamodelSteps,
        sourceConfig,
      })

      await new Promise((r) => setTimeout(r, 50))
      // needed for the ProgressRenderer
      // and for verbose printing
      migrationsWithDbSteps[i].databaseSteps = result.databaseSteps
      const totalSteps = result.databaseSteps.length
      let progress: EngineResults.MigrationProgress | undefined
      progressLoop: while (
        // tslint:disable-next-line
        (progress = await this.engine.migrationProgess({
          migrationId: id,
          sourceConfig,
        }))
      ) {
        if (progress.status === 'MigrationInProgress') {
          progressRenderer.setProgress(i, progress.applied / totalSteps)
        }
        if (progress.status === 'MigrationSuccess') {
          progressRenderer.setProgress(i, 1)
          break progressLoop
        }
        if (progress.status === 'RollbackSuccess') {
          cliCursor.show()
          throw new Error(`Rolled back migration. ${JSON.stringify(progress)}`)
        }
        if (progress.status === 'RollbackFailure') {
          cliCursor.show()
          throw new Error(
            `Failed to roll back migration. ${JSON.stringify(progress)}`,
          )
        }
        await new Promise((r) => setTimeout(r, 1500))
      }

      if (migrationToApply.afterFilePath) {
        const after = migrationToApply.afterFilePath
        if (process.platform !== 'win32') {
          plusX(after)
        }
        const child = spawn(after, {
          env: {
            ...process.env,
            FORCE_COLOR: '1',
          },
        })
        child.on('error', (e) => {
          console.error(e)
        })
        child.stderr.on('data', (d) => {
          console.log(`stderr ${d.toString()}`)
        })
        progressRenderer.showLogs(path.basename(after), child.stdout)
        await new Promise((r) => {
          child.on('close', () => {
            r()
          })
          child.on('exit', () => {
            r()
          })
        })
      }
    }
    progressRenderer.done()

    if (verbose) {
      console.log(chalk.bold(`\nSQL Commands:\n`))
      console.log(highlightMigrationsSQL(migrationsWithDbSteps))
      console.log('\n')
    }

    return `\n${
      process.platform === 'win32' ? '' : chalk.bold.green('🚀  ')
    }  Done with ${migrationsToApply.length} migration${
      migrationsToApply.length > 1 ? 's' : ''
    } in ${formatms(Date.now() - before)}.\n`
  }

  public stop(): void {
    this.engine.stop()
  }

  private getMigrationFileMap({
    migration,
    lastMigration,
  }: MigrationFileMapOptions): FileMap {
    // const { version } = packageJson
    const { datamodelSteps, datamodel } = migration

    return {
      ['steps.json']: JSON.stringify(
        { version: '0.3.14-fixed', steps: datamodelSteps },
        null,
        2,
      ),
      ['schema.prisma']: maskSchema(datamodel),
      ['README.md']: printMigrationReadme({
        migrationId: migration.id,
        lastMigrationId: lastMigration ? lastMigration.id : '',
        datamodelA: lastMigration ? lastMigration.datamodel : '',
        datamodelB: datamodel,
        databaseSteps: migration.databaseSteps,
      }),
    }
  }

  private async persistWatchMigration(
    options: MigrationFileMapOptions,
  ): Promise<void> {
    const fileMap = this.getMigrationFileMap(options)
    await serializeFileMap(
      fileMap,
      path.join(this.devMigrationsDir, options.migration.id),
    )
  }

  private async getLocalMigrations(
    migrationsDir = path.join(path.dirname(this.schemaPath), 'migrations'),
  ): Promise<LocalMigration[]> {
    if (!(await exists(migrationsDir))) {
      return []
    }
    const migrationSteps = await globby(
      [
        '**/steps.json',
        '**/schema.prisma',
        '**/datamodel.prisma',
        '**/after.sh',
        '**/before.sh',
        '**/after.ts',
        '**/before.ts',
        '!dev',
      ],
      {
        // globby doesn't have it in its types but it's part of mrmlnc/fast-glob
        // eslint-disable-next-line @typescript-eslint/ban-ts-ignore
        // @ts-ignore
        cwd: migrationsDir,
      },
    ).then((files) =>
      Promise.all(
        files.map(async (fileName) => ({
          fileName: fileName.split('/')[1],
          migrationId: fileName.split('/')[0],
          file: await readFile(path.join(migrationsDir, fileName), 'utf-8'),
        })),
      ),
    )

    migrationSteps.sort((a, b) => (a.migrationId < b.migrationId ? -1 : 1))

    const groupedByMigration = groupBy<any>(
      migrationSteps,
      (step) => step.migrationId,
    ) // todo fix types

    return Object.entries(groupedByMigration).map(([migrationId, files]) => {
      const stepsFile = files.find((f) => f.fileName === 'steps.json')!
      const datamodelFile = files.find(
        (f) =>
          f.fileName === 'datamodel.prisma' || f.fileName === 'schema.prisma',
      )!
      const afterFile = files.find(
        (f) => f.fileName === 'after.sh' || f.fileName === 'after.ts',
      )
      const beforeFile = files.find(
        (f) => f.fileName === 'before.sh' || f.fileName === 'before.ts',
      )
      const stepsFileJson = JSON.parse(stepsFile.file)
      if (Array.isArray(stepsFileJson)) {
        throw new Error(
          `We changed the steps.json format - please delete your migrations folder and run ${chalk.greenBright(
            getCommandWithExecutor('prisma migrate save --experimental'),
          )} again`,
        )
      }
      if (!stepsFileJson.steps) {
        throw new Error(
          `${stepsFile.fileName} is expected to have a .steps property`,
        )
      }

      return {
        id: migrationId,
        datamodelSteps: stepsFileJson.steps,
        datamodel: datamodelFile.file,
        afterFilePath: afterFile
          ? path.resolve(migrationsDir, migrationId, afterFile.fileName)
          : undefined,
        beforeFilePath: beforeFile
          ? path.resolve(migrationsDir, migrationId, beforeFile.fileName)
          : undefined,
      }
    })
  }

  private async getDatabaseSteps(
    localMigrations: Migration[],
    fromIndex: number,
    sourceConfig: string,
  ): Promise<LocalMigrationWithDatabaseSteps[]> {
    const migrationsWithDatabaseSteps = await pMap(
      localMigrations,
      async (migration, index) => {
        if (index < fromIndex) {
          return {
            ...migration,
            databaseSteps: [],
            warnings: [],
            unexecutableMigrations: [],
          }
        }
        const stepsUntilNow =
          index > 0
            ? flatMap(localMigrations.slice(0, index), (m) => m.datamodelSteps)
            : []
        const input = {
          assumeToBeApplied: stepsUntilNow,
          stepsToApply: migration.datamodelSteps,
          sourceConfig,
        }
        const {
          databaseSteps,
          warnings,
          unexecutableMigrations,
        } = await this.engine.calculateDatabaseSteps(input)
        return {
          ...migration,
          databaseSteps,
          warnings,
          unexecutableMigrations,
        }
      },
      { concurrency: 1 },
    )

    return migrationsWithDatabaseSteps.slice(fromIndex)
  }

  private async getMigrationsToApply(): Promise<{
    localMigrations: LocalMigration[]
    lastAppliedIndex: number
    migrationsToApply: LocalMigration[]
    sourceConfig: string
    appliedRemoteMigrations: EngineResults.StoredMigration[]
  }> {
    const localMigrations = await this.getLocalMigrations()

    const sourceConfig = this.getSourceConfig()
    const appliedRemoteMigrations = await this.engine.listAppliedMigrations({
      sourceConfig,
    })
    const appliedRemoteMigrationsWithoutWatch = appliedRemoteMigrations.filter(
      (m) => !isWatchMigrationName(m.id),
    )

    if (appliedRemoteMigrationsWithoutWatch.length > localMigrations.length) {
      const localMigrationIds = localMigrations.map((m) => m.id)
      const remoteMigrationIds = appliedRemoteMigrationsWithoutWatch.map(
        (m) => m.id,
      )

      throw new Error(
        `There are more migrations in the database than locally. This must not happen.\nLocal migration ids: ${
          localMigrationIds.length > 0
            ? localMigrationIds.join(', ')
            : `(empty)`
        }.\nRemote migration ids: ${remoteMigrationIds.join(', ')}`,
      )
    }

    let lastAppliedIndex = -1
    const migrationsToApply = localMigrations.filter(
      (localMigration, index) => {
        const remoteMigration = appliedRemoteMigrationsWithoutWatch[index]
        // if there is already a corresponding remote migration,
        // we don't need to apply this migration

        if (remoteMigration) {
          if (
            localMigration.id !== remoteMigration.id &&
            !isWatchMigrationName(remoteMigration.id)
          ) {
            throw new Error(
              `Local and remote migrations are not in lockstep. We have migration ${localMigration.id} locally and ${remoteMigration.id} remotely at the same position in the history.`,
            )
          }
          if (!isWatchMigrationName(remoteMigration.id)) {
            lastAppliedIndex = index
            return false
          }
        }
        return true
      },
    )

    return {
      localMigrations,
      lastAppliedIndex,
      migrationsToApply,
      appliedRemoteMigrations,
      sourceConfig,
    }
  }
}

class ProgressRenderer {
  private currentIndex = 0
  private currentProgress = 0
  private statusWidth = 6
  private logsString = ''
  private logsName?: string
  private silent: boolean
  constructor(
    private migrations: LocalMigrationWithDatabaseSteps[],
    silent: boolean,
  ) {
    cliCursor.hide()
    this.silent = silent
  }

  public setMigrations(migrations: LocalMigrationWithDatabaseSteps[]): void {
    this.migrations = migrations
    this.render()
  }

  public setProgress(index: number, progressPercentage: number): void {
    const progress = Math.min(
      Math.floor(progressPercentage * this.statusWidth),
      this.statusWidth,
    )

    this.currentIndex = index
    this.currentProgress = progress
    this.render()
  }

  public showLogs(name, stream: Readable): void {
    this.logsName = name
    this.logsString = ''
    stream.on('data', (data) => {
      this.logsString += data.toString()
      this.render()
    })
  }

  public render(): void {
    if (this.silent) {
      return
    }
    const maxMigrationLength = this.migrations.reduce(
      (acc, curr) => Math.max(curr.id.length, acc),
      0,
    )
    let maxStepLength = 0
    const rows = this.migrations
      .map((m) => {
        const steps = printDatabaseStepsOverview(m.databaseSteps)
        maxStepLength = Math.max(stripAnsi(steps).length, maxStepLength)
        let scripts = ''
        if (m.beforeFilePath || m.afterFilePath) {
          if (m.beforeFilePath && m.afterFilePath) {
            const beforeStr = m.beforeFilePath
              ? `└─ ${path.basename(m.beforeFilePath)}\n`
              : ''
            const afterStr = m.afterFilePath
              ? `\n└─ ${path.basename(m.afterFilePath)}`
              : ''
            scripts =
              '\n' +
              indent(
                `${beforeStr}└─ ${blue('Datamodel migration')}${afterStr}`,
                2,
              )
          } else {
            const beforeStr = m.beforeFilePath
              ? `└─ ${path.basename(m.beforeFilePath)}\n`
              : ''
            const afterStr = m.afterFilePath
              ? `└─ ${path.basename(m.afterFilePath)}`
              : ''
            scripts = '\n' + indent(`${beforeStr}${afterStr}`, 2)
          }
        }
        return {
          line: `${blue(m.id)}${' '.repeat(
            maxMigrationLength - m.id.length + 2,
          )}${steps}`,
          scripts,
        }
      })
      .map((m, index) => {
        const maxLength = maxStepLength + maxMigrationLength
        const paddingLeft = maxLength - stripAnsi(m.line).length + 4
        const newLine = m.line + ' '.repeat(paddingLeft) + '  '

        if (
          this.currentIndex > index ||
          (this.currentIndex === index &&
            this.currentProgress === this.statusWidth)
        ) {
          return (
            newLine +
            `Done ${
              process.platform === 'win32' ? '' : chalk.bold.green('🚀  ')
            }` +
            m.scripts
          )
        } else if (this.currentIndex === index) {
          return newLine + '\u25A0'.repeat(this.currentProgress) + m.scripts
        }

        return newLine
      })
      .join('\n')

    const column1 = 'Migration'
    const column2 = 'Database actions'
    const column3 = 'Status'
    const header =
      chalk.underline(column1) +
      ' '.repeat(Math.max(0, maxMigrationLength - column1.length)) +
      '  ' +
      chalk.underline(column2) +
      ' '.repeat(Math.max(0, maxStepLength - column2.length + 2)) +
      '  ' +
      chalk.underline(column3) +
      '\n\n'

    const changeOverview = header + rows

    let str = ''
    str += chalk.bold('\nDatabase Changes:\n\n')
    str += changeOverview

    const migrationsIdsPaths = this.migrations.reduce((acc, m) => {
      acc += `\n      ${link(`./migrations/${m.id}/README.md`)}\n`
      return acc
    }, '')
    str += chalk.dim(
      `\n\nYou can get the detailed db changes with ${chalk.greenBright(
        getCommandWithExecutor('prisma migrate up --experimental --verbose'),
      )}\nOr read about them here:${migrationsIdsPaths}`,
    )

    if (this.logsName && this.logsString.length > 0) {
      str +=
        '\n\n' +
        drawBox({
          height: Math.min(15, process.stdout.rows || 15),
          width: process.stdout.columns || 40,
          str: this.logsString,
          title: this.logsName,
        }) +
        '\n'
    }

    logUpdate(str)
  }

  public done(): void {
    cliCursor.show()
  }
}<|MERGE_RESOLUTION|>--- conflicted
+++ resolved
@@ -108,11 +108,10 @@
   // tslint:disable
   public watchUp = simpleDebounce(
     async (
-      {
-        onWarnings,
-        autoApprove,
-        skipGenerate,
-      }: WatchOptions = { clear: true, providerAliases: {} },
+      { onWarnings, autoApprove, skipGenerate }: WatchOptions = {
+        clear: true,
+        providerAliases: {},
+      },
     ) => {
       const datamodel = this.getDatamodel()
       try {
@@ -197,12 +196,8 @@
   // tsline:enable
   private datamodelBeforeWatch = ''
   private schemaPath: string
-<<<<<<< HEAD
   public migrationsDirectoryPath: string
-  constructor(schemaPath?: string) {
-=======
   constructor(schemaPath?: string, enabledPreviewFeatures?: string[]) {
->>>>>>> c8acd43b
     this.schemaPath = this.getSchemaPath(schemaPath)
     this.migrationsDirectoryPath = path.join(
       path.dirname(this.schemaPath),
@@ -211,7 +206,7 @@
     this.engine = new MigrateEngine({
       projectDir: path.dirname(this.schemaPath),
       schemaPath: this.schemaPath,
-      enabledPreviewFeatures
+      enabledPreviewFeatures,
     })
   }
 
