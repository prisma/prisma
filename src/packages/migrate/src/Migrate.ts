import {
  getSchemaPathSync,
  drawBox,
  getGenerators,
  ProviderAliases,
  link,
  getCommandWithExecutor,
  highlightDatamodel,
  maskSchema,
  uriToCredentials,
  getConfig,
  isCi,
} from '@prisma/sdk'
import chalk from 'chalk'
import { spawn } from 'child_process'
import cliCursor from 'cli-cursor'
import dashify from 'dashify'
import Debug from '@prisma/debug'
import fs from 'fs'
import globby from 'globby'
import indent from 'indent-string'
import logUpdate from 'log-update'
import pMap from 'p-map'
import path from 'path'
import { prompt } from 'prompts'
import rimraf from 'rimraf'
import { Readable } from 'stream'
import stripAnsi from 'strip-ansi'
import { promisify } from 'util'
import { blue } from '@prisma/sdk/dist/highlight/theme'
import { MigrateEngine } from './MigrateEngine'
import {
  EngineResults,
  FileMap,
  LocalMigration,
  LocalMigrationWithDatabaseSteps,
  LockFile,
  Migration,
} from './types'
import { exit } from './utils/exit'
import { formatms } from './utils/formatms'
import { groupBy } from './utils/groupBy'
import { isWatchMigrationName } from './utils/isWatchMigrationName'
import {
  deserializeLockFile,
  initLockFile,
  serializeLockFile,
} from './utils/LockFile'
import { now } from './utils/now'
import plusX from './utils/plusX'
import {
  highlightMigrationsSQL,
  printDatabaseStepsOverview,
} from './utils/printDatabaseSteps'
import { printDatamodelDiff } from './utils/printDatamodelDiff'
import { printMigrationReadme } from './utils/printMigrationReadme'
import {
  getDbinfoFromCredentials,
  getDbLocation,
} from './utils/ensureDatabaseExists'
import { serializeFileMap } from './utils/serializeFileMap'
import { simpleDebounce } from './utils/simpleDebounce'
import { flatMap } from './utils/flatMap'
import { enginesVersion } from '@prisma/engines-version'
const debug = Debug('migrate')
const packageJson = eval(`require('../package.json')`) // tslint:disable-line

const del = promisify(rimraf)
const readFile = promisify(fs.readFile)
const exists = promisify(fs.exists)

export interface MigrateOptions {
  name?: string
  isDraft?: boolean
}
export interface UpOptions {
  preview?: boolean
  n?: number
  short?: boolean
  verbose?: boolean
  autoApprove?: boolean
  onWarnings?: (warnings: EngineResults.Warning[]) => Promise<boolean>
}
export interface DownOptions {
  n?: number
}

export interface WatchOptions {
  preview?: boolean
  providerAliases: ProviderAliases
  clear?: boolean
  autoApprove?: boolean
  onWarnings?: (warnings: EngineResults.Warning[]) => Promise<boolean>
  skipGenerate?: boolean
}
interface MigrationFileMapOptions {
  migration: LocalMigrationWithDatabaseSteps
  lastMigration?: Migration
}
const brightGreen = chalk.rgb(127, 224, 152)

export class Migrate {
  get devMigrationsDir(): string {
    return path.join(path.dirname(this.schemaPath), 'migrations/dev')
  }
  public engine: MigrateEngine

  // tslint:disable
  public watchUp = simpleDebounce(
    async (
      { onWarnings, autoApprove, skipGenerate }: WatchOptions = {
        clear: true,
        providerAliases: {},
      },
    ) => {
      const datamodel = this.getDatamodel()
      try {
        const watchMigrationName = `watch-${now()}`
        const migration = await this.createMigration(watchMigrationName)
        const existingWatchMigrations = await this.getLocalWatchMigrations()

        if (
          migration &&
          migration.warnings &&
          migration.warnings.length > 0 &&
          onWarnings &&
          !autoApprove
        ) {
          // if (migration?.warnings && onWarnings) { As soon as ts-node uses TS 3.7
          const ok = await onWarnings(migration.warnings)
          if (!ok) {
            await exit()
          }
        }

        if (migration) {
          debug('There is a migration we are going to apply now')
          await this.engine.applyMigration({
            force: true,
            migrationId: migration.id,
            steps: migration.datamodelSteps,
            sourceConfig: datamodel,
          })
          debug(`Applied migration`)
          const lastWatchMigration =
            existingWatchMigrations.length > 0
              ? existingWatchMigrations[existingWatchMigrations.length - 1]
              : undefined

          await this.persistWatchMigration({
            migration,
            lastMigration: lastWatchMigration,
          })
        } else {
          debug(`No migration to apply`)
        }

        if (!skipGenerate) {
          const generators = await getGenerators({
            schemaPath: this.schemaPath,
            printDownloadProgress: false,
            version: enginesVersion,
            cliVersion: packageJson.version,
          })

          const version =
            packageJson.name === '@prisma/cli' ? packageJson.version : null

          for (let i = 0; i < generators.length; i++) {
            const generator = generators[i]
            if (
              version &&
              generator.manifest?.version &&
              generator.manifest?.version !== version &&
              generator.options?.generator.provider === 'prisma-client-js'
            ) {
              console.error(
                `${chalk.bold(
                  `@prisma/client@${generator.manifest?.version}`,
                )} is not compatible with ${chalk.bold(
                  `@prisma/cli@${version}`,
                )}. Their versions need to be equal.`,
              )
            }

            try {
              debug(`Generating ${generator.manifest!.prettyName}`)
              await generator.generate()
              generator.stop()
            } catch (error) { }
          }
        }
      } catch (error) { }
    },
  )
  // tsline:enable
  private datamodelBeforeWatch = ''
  private schemaPath: string
  public migrationsDirectoryPath: string
  constructor(schemaPath?: string, enabledPreviewFeatures?: string[]) {
    this.schemaPath = this.getSchemaPath(schemaPath)
    this.migrationsDirectoryPath = path.join(
      path.dirname(this.schemaPath),
      'migrations',
    )
    this.engine = new MigrateEngine({
      projectDir: path.dirname(this.schemaPath),
      schemaPath: this.schemaPath,
      enabledPreviewFeatures,
    })
  }

  public getSchemaPath(schemaPathFromOptions?): string {
    const schemaPath = getSchemaPathSync(schemaPathFromOptions)

    if (!schemaPath) {
      throw new Error(
        `Could not find a ${chalk.bold(
          'schema.prisma',
        )} file that is required for this command.\nYou can either provide it with ${chalk.greenBright(
          '--schema',
        )}, set it as \`prisma.schema\` in your package.json or put it into the default location ${chalk.greenBright(
          './prisma/schema.prisma',
        )} https://pris.ly/d/prisma-schema-location`,
      )
    }

    return schemaPath
  }

  public getDatamodel(): string {
    return fs.readFileSync(this.schemaPath, 'utf-8')
  }

  public async initialize(): Promise<void> {
    if (fs.existsSync(this.migrationsDirectoryPath)) {
      console.info('The project was already initialized.')
      return
    }
    return fs.mkdirSync(this.migrationsDirectoryPath)

    // not implemented yet
    // await this.engine.initialize({
    //   migrationsDirectoryPath: this.migrationsDirectoryPath,
    // })
  }

  public async reset(): Promise<void> {
    await this.engine.reset()
  }

  public async draft({ name = '' }: MigrateOptions = {}): Promise<
    string | undefined
  > {
    const datamodel = this.getDatamodel()
    const createMigrationResult = await this.engine.createMigration({
      migrationsDirectoryPath: this.migrationsDirectoryPath,
      migrationName: name,
      draft: true,
      prismaSchema: datamodel,
    })

    // A migration was created
    if (createMigrationResult.generatedMigrationName) {
      return createMigrationResult.generatedMigrationName
    }

    // No migration created
    return
  }

  public async checkHistoryAndReset({
    force = false,
  }): Promise<string[] | undefined> {
    const {
      drift,
      history,
      failedMigrationNames,
      editedMigrationNames,
    } = await this.engine.diagnoseMigrationHistory({
      migrationsDirectoryPath: this.migrationsDirectoryPath,
    })

    let isResetNeeded = false

    if (failedMigrationNames.length > 0) {
      // migration(s), usually one, that failed to apply the the database (which may have data)
      console.info(
        `The following migrations failed to apply:\n- ${failedMigrationNames.join(
          '\n- ',
        )}\n`,
      )
      isResetNeeded = true
    }

    if (editedMigrationNames.length > 0) {
      // migration(s) that were edited since they were applied to the db.
      console.info(
        `The following migrations were edited after they were applied:\n- ${editedMigrationNames.join(
          '\n- ',
        )}\n`,
      )
      isResetNeeded = true
    }

    if (drift) {
      debug({ drift })
      if (drift.diagnostic === 'migrationFailedToApply') {
        // Migration has a problem (failed to cleanly apply to a temporary database) and needs to be fixed or the database has a problem (example: incorrect version, missing extension)
        throw new Error(
          `The migration "${drift.migrationName}" failed to apply to the shadow database.\nFix the migration before applying it again.\n\n${drift.error})`,
        )
      } else if (drift.diagnostic === 'driftDetected') {
        // we could try to fix the drift in the future
        isResetNeeded = true
      }
    }

    if (history) {
      debug({ history })
      if (history.diagnostic === 'databaseIsBehind') {
        return this.applyOnly()
      } else if (history.diagnostic === 'migrationsDirectoryIsBehind') {
        isResetNeeded = true
        debug({
          unpersistedMigrationNames: history.unpersistedMigrationNames,
        })
      } else if (history.diagnostic === 'historiesDiverge') {
        isResetNeeded = true
        debug({
          lastCommonMigrationName: history.lastCommonMigrationName,
        })
        debug({
          unappliedMigrationNames: history.unappliedMigrationNames,
        })
        debug({
          unpersistedMigrationNames: history.unpersistedMigrationNames,
        })
      }
    }

    if (isResetNeeded) {
      if (!force && isCi()) {
        throw Error(
          `Use the --force flag to use the reset command in an unnattended environment like ${chalk.bold.greenBright(
            getCommandWithExecutor(
              'prisma reset --force --early-access-feature',
            ),
          )}`,
        )
      }
      await this.confirmReset()
      await this.reset()
    }
  }

  public async confirmReset(): Promise<void> {
    const datamodel = this.getDatamodel()
    const config = await getConfig({ datamodel })
    const activeDatasource = config.datasources[0]
    const credentials = uriToCredentials(activeDatasource.url.value)
    const { schemaWord, dbType, dbName } = getDbinfoFromCredentials(credentials)

    const confirmation = await prompt({
      type: 'confirm',
      name: 'value',
      message: `We need to reset the ${dbType} ${schemaWord} "${dbName}" at "${getDbLocation(
        credentials,
      )}". ${chalk.red('All data will be lost')}.\nDo you want to continue?`,
    })

    if (!confirmation.value) {
      await exit()
    }
  }

  public async applyOnly(): Promise<string[]> {
    const { appliedMigrationNames } = await this.engine.applyMigrations({
      migrationsDirectoryPath: this.migrationsDirectoryPath,
    })
    debug({ appliedMigrationNames })

    return appliedMigrationNames
  }

  public async evaluateDataLoss(): Promise<
    EngineResults.EvaluateDataLossOutput
  > {
    const datamodel = this.getDatamodel()

    const evaluateDataLossResult = await this.engine.evaluateDataLoss({
      migrationsDirectoryPath: this.migrationsDirectoryPath,
      prismaSchema: datamodel,
    })

    debug({ evaluateDataLossResult })
    return evaluateDataLossResult
  }

  public async createAndApply({ name = '' }: MigrateOptions = {}): Promise<
    string[]
  > {
    const datamodel = this.getDatamodel()

    // success?
    const createMigrationResult = await this.engine.createMigration({
      migrationsDirectoryPath: this.migrationsDirectoryPath,
      migrationName: name,
      draft: false,
      prismaSchema: datamodel,
    })
    debug({ createMigrationResult })

    // success?
    return this.applyOnly()
  }

  public async push({
    force = false,
  }: {
    force?: boolean
  }): Promise<EngineResults.SchemaPush> {
    const datamodel = this.getDatamodel()

    const {
      warnings,
      unexecutable,
      executedSteps,
    } = await this.engine.schemaPush({
      force,
      schema: datamodel,
    })

    return {
      executedSteps,
      warnings,
      unexecutable,
    }
  }

  public async tryToRunGenerate(): Promise<void> {
    const message: string[] = []

    console.info() // empty line
    logUpdate(
      `Running generate... ${chalk.dim(
        '(Use --skip-generate to skip the generators)',
      )}`,
    )

    try {
      const generators = await getGenerators({
        schemaPath: this.schemaPath,
        printDownloadProgress: false,
        version: enginesVersion,
        cliVersion: packageJson.version,
      })

      for (const generator of generators) {
        const toStr = generator.options!.generator.output!
          ? chalk.dim(
            ` to .${path.sep}${path.relative(
              process.cwd(),
              generator.options!.generator.output!,
            )}`,
          )
          : ''
        const name = generator.manifest
          ? generator.manifest.prettyName
          : generator.options!.generator.provider

        logUpdate(`Running generate... - ${name}`)

        const before = Date.now()
        try {
          await generator.generate()
          const after = Date.now()
          const version = generator.manifest?.version
          message.push(
            `✔ Generated ${chalk.bold(name!)}${version ? ` (version: ${version})` : ''
            }${toStr} in ${formatms(after - before)}`,
          )
          generator.stop()
        } catch (err) {
          message.push(`${err.message}`)
          generator.stop()
        }
      }
    } catch (errGetGenerators) {
      throw errGetGenerators
    }

    logUpdate(message.join('\n'))
  }

  //
  // "Old" Migrate
  //

  // TODO: optimize datapaths, where we have a datamodel already, use it
  public getSourceConfig(): string {
    return this.getDatamodel()
  }

  public async getLockFile(): Promise<LockFile> {
    const lockFilePath = path.resolve(
      path.dirname(this.schemaPath),
      'migrations',
      'migrate.lock',
    )
    if (await exists(lockFilePath)) {
      const file = await readFile(lockFilePath, 'utf-8')
      const lockFile = deserializeLockFile(file)
      if (lockFile.remoteBranch) {
        throw new Error(
          `There's a merge conflict in the ${chalk.bold(
            'migrations/migrate.lock',
          )} file.`,
        )
      }
      return lockFile
    }

    return initLockFile()
  }

  public async createMigration(
    migrationId: string,
  ): Promise<LocalMigrationWithDatabaseSteps | undefined> {
    const {
      migrationsToApply,
      sourceConfig,
    } = await this.getMigrationsToApply()

    const assumeToBeApplied = flatMap(
      migrationsToApply,
      (m) => m.datamodelSteps,
    )

    const datamodel = this.getDatamodel()
    const {
      datamodelSteps,
      databaseSteps,
      warnings,
      unexecutableMigrations,
    } = await this.engine.inferMigrationSteps({
      sourceConfig,
      datamodel,
      migrationId,
      assumeToBeApplied,
    })

    if (datamodelSteps.length === 0) {
      return undefined
    }

    return {
      id: migrationId,
      datamodel,
      datamodelSteps,
      databaseSteps,
      warnings,
      unexecutableMigrations,
    }
  }

  public getMigrationId(name?: string): string {
    const timestamp = now()
    return timestamp + (name ? `-${dashify(name)}` : '')
  }

  public async save(
    migration: LocalMigrationWithDatabaseSteps,
    name?: string,
    preview?: boolean,
  ): Promise<{ files: FileMap; migrationId: string; newLockFile: string }> {
    const migrationId = this.getMigrationId(name)
    migration.id = migrationId
    const lockFile = await this.getLockFile()
    const { datamodel } = migration
    const localMigrations = await this.getLocalMigrations()
    const lastMigration =
      localMigrations.length > 0
        ? localMigrations[localMigrations.length - 1]
        : undefined

    // TODO better printing of params
    const nameStr = name ? ` --name ${chalk.bold(name)}` : ''
    const previewStr = preview ? ` --preview` : ''
    console.log(`📼  migrate save${nameStr}${previewStr}`)
    if (lastMigration) {
      const wording = preview
        ? `Potential datamodel changes:`
        : 'Local datamodel Changes:'
      console.log(chalk.bold(`\n${wording}\n`))
    } else {
      console.log(brightGreen.bold('\nNew datamodel:\n'))
    }
    if (lastMigration) {
      console.log(
        printDatamodelDiff(lastMigration.datamodel, maskSchema(datamodel)),
      )
    } else {
      console.log(highlightDatamodel(maskSchema(datamodel)))
    }

    lockFile.localMigrations.push(migrationId)
    const newLockFile = serializeLockFile(lockFile)

    await del(this.devMigrationsDir)

    return {
      migrationId,
      files: this.getMigrationFileMap({ migration, lastMigration }),
      newLockFile,
    }
  }

  public async getLocalWatchMigrations(): Promise<Migration[]> {
    return this.getLocalMigrations(this.devMigrationsDir)
  }

<<<<<<< HEAD
  public async watch(
    options: WatchOptions = {
      preview: false,
      clear: true,
      providerAliases: {},
    },
  ): Promise<string> {
    if (!options.clear) {
      options.clear = true
    }

    const datamodel = this.getDatamodel()

    const generators = await getGenerators({
      schemaPath: this.schemaPath,
      printDownloadProgress: false,
      version: packageJson.prisma.version,
      cliVersion: packageJson.version,
    })

    const relativeDatamodelPath = path.relative(process.cwd(), this.schemaPath)

    // From here on, we render the dev ui
    // silent everyone else. this is not a democracy 👹
    console.log = (...args): void => {
      debug(...args)
    }

    // console.error = (...args) => {
    //   debug(...args)
    // }

    const { migrationsToApply } = await this.getMigrationsToApply()

    if (migrationsToApply.length > 0) {
      // TODO: Ask for permission if we actually want to do it?
      // console.log(`Applying unapplied migrations ${chalk.blue(migrationsToApply.map(m => m.id).join(', '))}\n`)
      await this.upLegacy({
        short: true,
        autoApprove: options.autoApprove,
      })
      // console.log(`Done applying migrations in ${formatms(Date.now() - before)}`)
      options.clear = false
    }

    const localMigrations = await this.getLocalMigrations()
    const watchMigrations = await this.getLocalWatchMigrations()

    let lastChanged: undefined | Date
    if (watchMigrations.length > 0) {
      const timestamp = watchMigrations[watchMigrations.length - 1].id.split(
        '-',
      )[1]
      lastChanged = timestampToDate(timestamp)
    } else if (localMigrations.length > 0) {
      lastChanged = timestampToDate(
        localMigrations[localMigrations.length - 1].id.split('-')[0],
      )
    }

    if (localMigrations.length > 0) {
      this.datamodelBeforeWatch =
        localMigrations[localMigrations.length - 1].datamodel
    }

    await makeDir(this.devMigrationsDir)

    fs.watch(this.schemaPath, (eventType, filename) => {
      if (eventType === 'change') {
        this.watchUp(options)
      }
    })

    this.watchUp(options)
    return ''
  }

=======
>>>>>>> b65fca4d
  public async down({ n }: DownOptions): Promise<string> {
    await this.getLockFile()
    const before = Date.now()
    const localMigrations = await this.getLocalMigrations()
    const localWatchMigrations = await this.getLocalWatchMigrations()
    if (localWatchMigrations.length > 0) {
      throw new Error(
        `Before running ${chalk.yellow(
          getCommandWithExecutor('prisma migrate down --experimental'),
        )}, please save your ${chalk.bold(
          'dev',
        )} changes using ${chalk.bold.greenBright(
          getCommandWithExecutor('prisma migrate save --experimental'),
        )} and ${chalk.bold.greenBright(
          getCommandWithExecutor('prisma migrate up --experimental'),
        )}`,
      )
    }
    const datamodel = this.getDatamodel()
    const appliedRemoteMigrations = await this.engine.listAppliedMigrations({
      sourceConfig: datamodel,
    })

    let lastAppliedIndex = -1
    const appliedMigrations = localMigrations.filter(
      (localMigration, index) => {
        const remoteMigration = appliedRemoteMigrations[index]
        // if there is already a corresponding remote migration,
        // we don't need to apply this migration

        if (remoteMigration) {
          if (
            localMigration.id !== remoteMigration.id &&
            !isWatchMigrationName(remoteMigration.id) // it's fine to have the watch migration remotely
          ) {
            throw new Error(
              `Local and remote migrations are not in lockstep. We have migration ${localMigration.id} locally and ${remoteMigration.id} remotely at the same position in the history.`,
            )
          }
          lastAppliedIndex = index
          return true
        }
        return false
      },
    )

    if (lastAppliedIndex === -1) {
      return 'No migration to roll back'
    }

    if (n && n > appliedMigrations.length) {
      throw new Error(
        `You provided ${chalk.redBright(
          `n = ${chalk.bold(String(n))}`,
        )}, but there are only ${appliedMigrations.length
        } applied migrations that can be rolled back. Please provide ${chalk.green(
          String(appliedMigrations.length),
        )} or lower.`,
      )
    }

    n = n || 1

    for (let i = 0; i < n; i++) {
      const lastApplied = localMigrations[lastAppliedIndex]
      console.log(`Rolling back migration ${blue(lastApplied.id)}`)

      const result = await this.engine.unapplyMigration({
        sourceConfig: datamodel,
      })

      if (result.errors && result.errors.length > 0) {
        throw new Error(
          `Errors during rollback: ${JSON.stringify(result.errors)}`,
        )
      }

      lastAppliedIndex--
    }

    return `${process.platform === 'win32' ? '' : chalk.bold.green('🚀  ')
      } Done with ${chalk.bold('down')} in ${formatms(Date.now() - before)}`
  }

  public async upLegacy({
    n,
    preview,
    short,
    verbose,
    autoApprove,
    onWarnings,
  }: UpOptions = {}): Promise<string> {
    await this.getLockFile()
    const before = Date.now()

    const migrationsToApplyResult = await this.getMigrationsToApply()
    const {
      lastAppliedIndex,
      localMigrations,
      appliedRemoteMigrations,
      sourceConfig,
    } = migrationsToApplyResult
    let { migrationsToApply } = migrationsToApplyResult

    if (typeof n === 'number') {
      migrationsToApply = migrationsToApply.slice(0, n)
    }

    if (!short) {
      const previewStr = preview ? ` --preview` : ''
      console.log(
        `${process.platform === 'win32' ? '' : '🏋️‍  '
        }migrate up${previewStr}\n`,
      )

      if (migrationsToApply.length === 0) {
        return 'All migrations are already applied'
      }

      const lastAppliedMigration: Migration | undefined =
        lastAppliedIndex > -1 ? localMigrations[lastAppliedIndex] : undefined
      const lastUnappliedMigration: Migration = migrationsToApply.slice(-1)[0]

      if (lastUnappliedMigration.datamodel.length < 10000) {
        if (lastAppliedMigration) {
          console.log(chalk.bold('Changes to be applied:') + '\n')
          console.log(
            printDatamodelDiff(
              lastAppliedMigration.datamodel,
              lastUnappliedMigration.datamodel,
            ),
          )
        } else {
          console.log(
            brightGreen.bold('Datamodel that will initialize the db:\n'),
          )
          console.log(highlightDatamodel(lastUnappliedMigration.datamodel))
        }
      }
      console.log(`\nChecking the datasource for potential data loss...`)
    }

    const firstMigrationToApplyIndex = localMigrations.indexOf(
      migrationsToApply[0],
    )
    const migrationsWithDbSteps = await this.getDatabaseSteps(
      localMigrations,
      firstMigrationToApplyIndex,
      sourceConfig,
    )

    const warnings = flatMap(migrationsWithDbSteps, (m) => m.warnings)

    if (warnings.length > 0 && !autoApprove) {
      if (onWarnings && typeof onWarnings === 'function' && !autoApprove) {
        const ok = await onWarnings(warnings)
        if (!ok) {
          await exit()
        }
      }
      console.log(chalk.bold(`\n\n⚠️  There will be data loss:\n`))
      for (const warning of warnings) {
        console.log(`  • ${warning.description}`)
      }
      console.log() // empty line before prompt
      if (!autoApprove && !onWarnings) {
        const response = await prompt({
          type: 'confirm',
          name: 'value',
          message: `Are you sure you want to apply this change?`,
        })

        if (!response.value) {
          await exit()
        }
      } else {
        console.log(
          `As ${chalk.bold(
            '--auto-approve',
          )} is provided, the destructive changes are accepted.\n`,
        )
      }
    }

    const progressRenderer = new ProgressRenderer(
      migrationsWithDbSteps,
      short || false,
    )

    progressRenderer.render()

    if (preview) {
      progressRenderer.done()
      return `\nTo apply the migrations, run ${chalk.greenBright(
        getCommandWithExecutor('prisma migrate up --experimental'),
      )}\n`
    }

    for (let i = 0; i < migrationsToApply.length; i++) {
      const migrationToApply = migrationsToApply[i]
      const { id, datamodelSteps } = migrationToApply
      const result = await this.engine.applyMigration({
        force: true,
        migrationId: id,
        steps: datamodelSteps,
        sourceConfig,
      })

      await new Promise((r) => setTimeout(r, 50))
      // needed for the ProgressRenderer
      // and for verbose printing
      migrationsWithDbSteps[i].databaseSteps = result.databaseSteps
      const totalSteps = result.databaseSteps.length
      let progress: EngineResults.MigrationProgress | undefined
      progressLoop: while (
        // tslint:disable-next-line
        (progress = await this.engine.migrationProgess({
          migrationId: id,
          sourceConfig,
        }))
      ) {
        if (progress.status === 'MigrationInProgress') {
          progressRenderer.setProgress(i, progress.applied / totalSteps)
        }
        if (progress.status === 'MigrationSuccess') {
          progressRenderer.setProgress(i, 1)
          break progressLoop
        }
        if (progress.status === 'RollbackSuccess') {
          cliCursor.show()
          throw new Error(`Rolled back migration. ${JSON.stringify(progress)}`)
        }
        if (progress.status === 'RollbackFailure') {
          cliCursor.show()
          throw new Error(
            `Failed to roll back migration. ${JSON.stringify(progress)}`,
          )
        }
        await new Promise((r) => setTimeout(r, 1500))
      }

      if (migrationToApply.afterFilePath) {
        const after = migrationToApply.afterFilePath
        if (process.platform !== 'win32') {
          plusX(after)
        }
        const child = spawn(after, {
          env: {
            ...process.env,
            FORCE_COLOR: '1',
          },
        })
        child.on('error', (e) => {
          console.error(e)
        })
        child.stderr.on('data', (d) => {
          console.log(`stderr ${d.toString()}`)
        })
        progressRenderer.showLogs(path.basename(after), child.stdout)
        await new Promise((r) => {
          child.on('close', () => {
            r()
          })
          child.on('exit', () => {
            r()
          })
        })
      }
    }
    progressRenderer.done()

    if (verbose) {
      console.log(chalk.bold(`\nSQL Commands:\n`))
      console.log(highlightMigrationsSQL(migrationsWithDbSteps))
      console.log('\n')
    }

    return `\n${process.platform === 'win32' ? '' : chalk.bold.green('🚀  ')
      }  Done with ${migrationsToApply.length} migration${migrationsToApply.length > 1 ? 's' : ''
      } in ${formatms(Date.now() - before)}.\n`
  }

  public stop(): void {
    this.engine.stop()
  }

  private getMigrationFileMap({
    migration,
    lastMigration,
  }: MigrationFileMapOptions): FileMap {
    // const { version } = packageJson
    const { datamodelSteps, datamodel } = migration

    return {
      ['steps.json']: JSON.stringify(
        { version: '0.3.14-fixed', steps: datamodelSteps },
        null,
        2,
      ),
      ['schema.prisma']: maskSchema(datamodel),
      ['README.md']: printMigrationReadme({
        migrationId: migration.id,
        lastMigrationId: lastMigration ? lastMigration.id : '',
        datamodelA: lastMigration ? lastMigration.datamodel : '',
        datamodelB: datamodel,
        databaseSteps: migration.databaseSteps,
      }),
    }
  }

  private async persistWatchMigration(
    options: MigrationFileMapOptions,
  ): Promise<void> {
    const fileMap = this.getMigrationFileMap(options)
    await serializeFileMap(
      fileMap,
      path.join(this.devMigrationsDir, options.migration.id),
    )
  }

  private async getLocalMigrations(
    migrationsDir = path.join(path.dirname(this.schemaPath), 'migrations'),
  ): Promise<LocalMigration[]> {
    if (!(await exists(migrationsDir))) {
      return []
    }
    const migrationSteps = await globby(
      [
        '**/steps.json',
        '**/schema.prisma',
        '**/datamodel.prisma',
        '**/after.sh',
        '**/before.sh',
        '**/after.ts',
        '**/before.ts',
        '!dev',
      ],
      {
        // globby doesn't have it in its types but it's part of mrmlnc/fast-glob
        // eslint-disable-next-line @typescript-eslint/ban-ts-ignore
        // @ts-ignore
        cwd: migrationsDir,
      },
    ).then((files) =>
      Promise.all(
        files.map(async (fileName) => ({
          fileName: fileName.split('/')[1],
          migrationId: fileName.split('/')[0],
          file: await readFile(path.join(migrationsDir, fileName), 'utf-8'),
        })),
      ),
    )

    migrationSteps.sort((a, b) => (a.migrationId < b.migrationId ? -1 : 1))

    const groupedByMigration = groupBy<any>(
      migrationSteps,
      (step) => step.migrationId,
    ) // todo fix types

    return Object.entries(groupedByMigration).map(([migrationId, files]) => {
      const stepsFile = files.find((f) => f.fileName === 'steps.json')!
      const datamodelFile = files.find(
        (f) =>
          f.fileName === 'datamodel.prisma' || f.fileName === 'schema.prisma',
      )!
      const afterFile = files.find(
        (f) => f.fileName === 'after.sh' || f.fileName === 'after.ts',
      )
      const beforeFile = files.find(
        (f) => f.fileName === 'before.sh' || f.fileName === 'before.ts',
      )
      const stepsFileJson = JSON.parse(stepsFile.file)
      if (Array.isArray(stepsFileJson)) {
        throw new Error(
          `We changed the steps.json format - please delete your migrations folder and run ${chalk.greenBright(
            getCommandWithExecutor('prisma migrate save --experimental'),
          )} again`,
        )
      }
      if (!stepsFileJson.steps) {
        throw new Error(
          `${stepsFile.fileName} is expected to have a .steps property`,
        )
      }

      return {
        id: migrationId,
        datamodelSteps: stepsFileJson.steps,
        datamodel: datamodelFile.file,
        afterFilePath: afterFile
          ? path.resolve(migrationsDir, migrationId, afterFile.fileName)
          : undefined,
        beforeFilePath: beforeFile
          ? path.resolve(migrationsDir, migrationId, beforeFile.fileName)
          : undefined,
      }
    })
  }

  private async getDatabaseSteps(
    localMigrations: Migration[],
    fromIndex: number,
    sourceConfig: string,
  ): Promise<LocalMigrationWithDatabaseSteps[]> {
    const migrationsWithDatabaseSteps = await pMap(
      localMigrations,
      async (migration, index) => {
        if (index < fromIndex) {
          return {
            ...migration,
            databaseSteps: [],
            warnings: [],
            unexecutableMigrations: [],
          }
        }
        const stepsUntilNow =
          index > 0
            ? flatMap(localMigrations.slice(0, index), (m) => m.datamodelSteps)
            : []
        const input = {
          assumeToBeApplied: stepsUntilNow,
          stepsToApply: migration.datamodelSteps,
          sourceConfig,
        }
        const {
          databaseSteps,
          warnings,
          unexecutableMigrations,
        } = await this.engine.calculateDatabaseSteps(input)
        return {
          ...migration,
          databaseSteps,
          warnings,
          unexecutableMigrations,
        }
      },
      { concurrency: 1 },
    )

    return migrationsWithDatabaseSteps.slice(fromIndex)
  }

  private async getMigrationsToApply(): Promise<{
    localMigrations: LocalMigration[]
    lastAppliedIndex: number
    migrationsToApply: LocalMigration[]
    sourceConfig: string
    appliedRemoteMigrations: EngineResults.StoredMigration[]
  }> {
    const localMigrations = await this.getLocalMigrations()

    const sourceConfig = this.getSourceConfig()
    const appliedRemoteMigrations = await this.engine.listAppliedMigrations({
      sourceConfig,
    })
    const appliedRemoteMigrationsWithoutWatch = appliedRemoteMigrations.filter(
      (m) => !isWatchMigrationName(m.id),
    )

    if (appliedRemoteMigrationsWithoutWatch.length > localMigrations.length) {
      const localMigrationIds = localMigrations.map((m) => m.id)
      const remoteMigrationIds = appliedRemoteMigrationsWithoutWatch.map(
        (m) => m.id,
      )

      throw new Error(
        `There are more migrations in the database than locally. This must not happen.\nLocal migration ids: ${localMigrationIds.length > 0
          ? localMigrationIds.join(', ')
          : `(empty)`
        }.\nRemote migration ids: ${remoteMigrationIds.join(', ')}`,
      )
    }

    let lastAppliedIndex = -1
    const migrationsToApply = localMigrations.filter(
      (localMigration, index) => {
        const remoteMigration = appliedRemoteMigrationsWithoutWatch[index]
        // if there is already a corresponding remote migration,
        // we don't need to apply this migration

        if (remoteMigration) {
          if (
            localMigration.id !== remoteMigration.id &&
            !isWatchMigrationName(remoteMigration.id)
          ) {
            throw new Error(
              `Local and remote migrations are not in lockstep. We have migration ${localMigration.id} locally and ${remoteMigration.id} remotely at the same position in the history.`,
            )
          }
          if (!isWatchMigrationName(remoteMigration.id)) {
            lastAppliedIndex = index
            return false
          }
        }
        return true
      },
    )

    return {
      localMigrations,
      lastAppliedIndex,
      migrationsToApply,
      appliedRemoteMigrations,
      sourceConfig,
    }
  }
}

class ProgressRenderer {
  private currentIndex = 0
  private currentProgress = 0
  private statusWidth = 6
  private logsString = ''
  private logsName?: string
  private silent: boolean
  constructor(
    private migrations: LocalMigrationWithDatabaseSteps[],
    silent: boolean,
  ) {
    cliCursor.hide()
    this.silent = silent
  }

  public setMigrations(migrations: LocalMigrationWithDatabaseSteps[]): void {
    this.migrations = migrations
    this.render()
  }

  public setProgress(index: number, progressPercentage: number): void {
    const progress = Math.min(
      Math.floor(progressPercentage * this.statusWidth),
      this.statusWidth,
    )

    this.currentIndex = index
    this.currentProgress = progress
    this.render()
  }

  public showLogs(name, stream: Readable): void {
    this.logsName = name
    this.logsString = ''
    stream.on('data', (data) => {
      this.logsString += data.toString()
      this.render()
    })
  }

  public render(): void {
    if (this.silent) {
      return
    }
    const maxMigrationLength = this.migrations.reduce(
      (acc, curr) => Math.max(curr.id.length, acc),
      0,
    )
    let maxStepLength = 0
    const rows = this.migrations
      .map((m) => {
        const steps = printDatabaseStepsOverview(m.databaseSteps)
        maxStepLength = Math.max(stripAnsi(steps).length, maxStepLength)
        let scripts = ''
        if (m.beforeFilePath || m.afterFilePath) {
          if (m.beforeFilePath && m.afterFilePath) {
            const beforeStr = m.beforeFilePath
              ? `└─ ${path.basename(m.beforeFilePath)}\n`
              : ''
            const afterStr = m.afterFilePath
              ? `\n└─ ${path.basename(m.afterFilePath)}`
              : ''
            scripts =
              '\n' +
              indent(
                `${beforeStr}└─ ${blue('Datamodel migration')}${afterStr}`,
                2,
              )
          } else {
            const beforeStr = m.beforeFilePath
              ? `└─ ${path.basename(m.beforeFilePath)}\n`
              : ''
            const afterStr = m.afterFilePath
              ? `└─ ${path.basename(m.afterFilePath)}`
              : ''
            scripts = '\n' + indent(`${beforeStr}${afterStr}`, 2)
          }
        }
        return {
          line: `${blue(m.id)}${' '.repeat(
            maxMigrationLength - m.id.length + 2,
          )}${steps}`,
          scripts,
        }
      })
      .map((m, index) => {
        const maxLength = maxStepLength + maxMigrationLength
        const paddingLeft = maxLength - stripAnsi(m.line).length + 4
        const newLine = m.line + ' '.repeat(paddingLeft) + '  '

        if (
          this.currentIndex > index ||
          (this.currentIndex === index &&
            this.currentProgress === this.statusWidth)
        ) {
          return (
            newLine +
            `Done ${process.platform === 'win32' ? '' : chalk.bold.green('🚀  ')
            }` +
            m.scripts
          )
        } else if (this.currentIndex === index) {
          return newLine + '\u25A0'.repeat(this.currentProgress) + m.scripts
        }

        return newLine
      })
      .join('\n')

    const column1 = 'Migration'
    const column2 = 'Database actions'
    const column3 = 'Status'
    const header =
      chalk.underline(column1) +
      ' '.repeat(Math.max(0, maxMigrationLength - column1.length)) +
      '  ' +
      chalk.underline(column2) +
      ' '.repeat(Math.max(0, maxStepLength - column2.length + 2)) +
      '  ' +
      chalk.underline(column3) +
      '\n\n'

    const changeOverview = header + rows

    let str = ''
    str += chalk.bold('\nDatabase Changes:\n\n')
    str += changeOverview

    const migrationsIdsPaths = this.migrations.reduce((acc, m) => {
      acc += `\n      ${link(`./migrations/${m.id}/README.md`)}\n`
      return acc
    }, '')
    str += chalk.dim(
      `\n\nYou can get the detailed db changes with ${chalk.greenBright(
        getCommandWithExecutor('prisma migrate up --experimental --verbose'),
      )}\nOr read about them here:${migrationsIdsPaths}`,
    )

    if (this.logsName && this.logsString.length > 0) {
      str +=
        '\n\n' +
        drawBox({
          height: Math.min(15, process.stdout.rows || 15),
          width: process.stdout.columns || 40,
          str: this.logsString,
          title: this.logsName,
        }) +
        '\n'
    }

    logUpdate(str)
  }

  public done(): void {
    cliCursor.show()
  }
}<|MERGE_RESOLUTION|>--- conflicted
+++ resolved
@@ -187,10 +187,10 @@
               debug(`Generating ${generator.manifest!.prettyName}`)
               await generator.generate()
               generator.stop()
-            } catch (error) { }
+            } catch (error) {}
           }
         }
-      } catch (error) { }
+      } catch (error) {}
     },
   )
   // tsline:enable
@@ -459,11 +459,11 @@
       for (const generator of generators) {
         const toStr = generator.options!.generator.output!
           ? chalk.dim(
-            ` to .${path.sep}${path.relative(
-              process.cwd(),
-              generator.options!.generator.output!,
-            )}`,
-          )
+              ` to .${path.sep}${path.relative(
+                process.cwd(),
+                generator.options!.generator.output!,
+              )}`,
+            )
           : ''
         const name = generator.manifest
           ? generator.manifest.prettyName
@@ -477,7 +477,8 @@
           const after = Date.now()
           const version = generator.manifest?.version
           message.push(
-            `✔ Generated ${chalk.bold(name!)}${version ? ` (version: ${version})` : ''
+            `✔ Generated ${chalk.bold(name!)}${
+              version ? ` (version: ${version})` : ''
             }${toStr} in ${formatms(after - before)}`,
           )
           generator.stop()
@@ -620,86 +621,6 @@
     return this.getLocalMigrations(this.devMigrationsDir)
   }
 
-<<<<<<< HEAD
-  public async watch(
-    options: WatchOptions = {
-      preview: false,
-      clear: true,
-      providerAliases: {},
-    },
-  ): Promise<string> {
-    if (!options.clear) {
-      options.clear = true
-    }
-
-    const datamodel = this.getDatamodel()
-
-    const generators = await getGenerators({
-      schemaPath: this.schemaPath,
-      printDownloadProgress: false,
-      version: packageJson.prisma.version,
-      cliVersion: packageJson.version,
-    })
-
-    const relativeDatamodelPath = path.relative(process.cwd(), this.schemaPath)
-
-    // From here on, we render the dev ui
-    // silent everyone else. this is not a democracy 👹
-    console.log = (...args): void => {
-      debug(...args)
-    }
-
-    // console.error = (...args) => {
-    //   debug(...args)
-    // }
-
-    const { migrationsToApply } = await this.getMigrationsToApply()
-
-    if (migrationsToApply.length > 0) {
-      // TODO: Ask for permission if we actually want to do it?
-      // console.log(`Applying unapplied migrations ${chalk.blue(migrationsToApply.map(m => m.id).join(', '))}\n`)
-      await this.upLegacy({
-        short: true,
-        autoApprove: options.autoApprove,
-      })
-      // console.log(`Done applying migrations in ${formatms(Date.now() - before)}`)
-      options.clear = false
-    }
-
-    const localMigrations = await this.getLocalMigrations()
-    const watchMigrations = await this.getLocalWatchMigrations()
-
-    let lastChanged: undefined | Date
-    if (watchMigrations.length > 0) {
-      const timestamp = watchMigrations[watchMigrations.length - 1].id.split(
-        '-',
-      )[1]
-      lastChanged = timestampToDate(timestamp)
-    } else if (localMigrations.length > 0) {
-      lastChanged = timestampToDate(
-        localMigrations[localMigrations.length - 1].id.split('-')[0],
-      )
-    }
-
-    if (localMigrations.length > 0) {
-      this.datamodelBeforeWatch =
-        localMigrations[localMigrations.length - 1].datamodel
-    }
-
-    await makeDir(this.devMigrationsDir)
-
-    fs.watch(this.schemaPath, (eventType, filename) => {
-      if (eventType === 'change') {
-        this.watchUp(options)
-      }
-    })
-
-    this.watchUp(options)
-    return ''
-  }
-
-=======
->>>>>>> b65fca4d
   public async down({ n }: DownOptions): Promise<string> {
     await this.getLockFile()
     const before = Date.now()
@@ -754,7 +675,8 @@
       throw new Error(
         `You provided ${chalk.redBright(
           `n = ${chalk.bold(String(n))}`,
-        )}, but there are only ${appliedMigrations.length
+        )}, but there are only ${
+          appliedMigrations.length
         } applied migrations that can be rolled back. Please provide ${chalk.green(
           String(appliedMigrations.length),
         )} or lower.`,
@@ -780,8 +702,9 @@
       lastAppliedIndex--
     }
 
-    return `${process.platform === 'win32' ? '' : chalk.bold.green('🚀  ')
-      } Done with ${chalk.bold('down')} in ${formatms(Date.now() - before)}`
+    return `${
+      process.platform === 'win32' ? '' : chalk.bold.green('🚀  ')
+    } Done with ${chalk.bold('down')} in ${formatms(Date.now() - before)}`
   }
 
   public async upLegacy({
@@ -811,7 +734,8 @@
     if (!short) {
       const previewStr = preview ? ` --preview` : ''
       console.log(
-        `${process.platform === 'win32' ? '' : '🏋️‍  '
+        `${
+          process.platform === 'win32' ? '' : '🏋️‍  '
         }migrate up${previewStr}\n`,
       )
 
@@ -977,9 +901,11 @@
       console.log('\n')
     }
 
-    return `\n${process.platform === 'win32' ? '' : chalk.bold.green('🚀  ')
-      }  Done with ${migrationsToApply.length} migration${migrationsToApply.length > 1 ? 's' : ''
-      } in ${formatms(Date.now() - before)}.\n`
+    return `\n${
+      process.platform === 'win32' ? '' : chalk.bold.green('🚀  ')
+    }  Done with ${migrationsToApply.length} migration${
+      migrationsToApply.length > 1 ? 's' : ''
+    } in ${formatms(Date.now() - before)}.\n`
   }
 
   public stop(): void {
@@ -1167,9 +1093,10 @@
       )
 
       throw new Error(
-        `There are more migrations in the database than locally. This must not happen.\nLocal migration ids: ${localMigrationIds.length > 0
-          ? localMigrationIds.join(', ')
-          : `(empty)`
+        `There are more migrations in the database than locally. This must not happen.\nLocal migration ids: ${
+          localMigrationIds.length > 0
+            ? localMigrationIds.join(', ')
+            : `(empty)`
         }.\nRemote migration ids: ${remoteMigrationIds.join(', ')}`,
       )
     }
@@ -1306,7 +1233,8 @@
         ) {
           return (
             newLine +
-            `Done ${process.platform === 'win32' ? '' : chalk.bold.green('🚀  ')
+            `Done ${
+              process.platform === 'win32' ? '' : chalk.bold.green('🚀  ')
             }` +
             m.scripts
           )
