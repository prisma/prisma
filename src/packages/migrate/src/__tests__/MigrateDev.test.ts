import prompt from 'prompts'
import fs from 'fs-jetpack'
import path from 'path'
import { MigrateDev } from '../commands/MigrateDev'
import { consoleContext, Context } from './__helpers__/context'
import { tearDownMysql } from '../utils/setupMysql'
import {
  SetupParams,
  setupPostgres,
  tearDownPostgres,
} from '../utils/setupPostgres'

const ctx = Context.new().add(consoleContext()).assemble()

process.env.GITHUB_ACTIONS = '1'
process.env.MIGRATE_SKIP_GENERATE = '1'

describe('common', () => {
  it('should fail if no schema file', async () => {
    ctx.fixture('empty')
    const result = MigrateDev.new().parse(['--early-access-feature'])
    await expect(result).rejects.toThrowErrorMatchingInlineSnapshot(`
            Could not find a schema.prisma file that is required for this command.
            You can either provide it with --schema, set it as \`prisma.schema\` in your package.json or put it into the default location ./prisma/schema.prisma https://pris.ly/d/prisma-schema-location
          `)
  })
  it('should fail if old migrate', async () => {
    ctx.fixture('old-migrate')
    const result = MigrateDev.new().parse(['--early-access-feature'])
    await expect(result).rejects.toThrowErrorMatchingInlineSnapshot(`
            The migrations folder contains migration files from an older version of Prisma Migrate which is not compatible.

            Read more about how to upgrade to the new version of Migrate:
            https://pris.ly/d/migrate-upgrade
          `)
  })
  it('should fail if no flag', async () => {
    ctx.fixture('empty')
    const result = MigrateDev.new().parse([])
    await expect(result).rejects.toThrowErrorMatchingInlineSnapshot(`
            This feature is currently in Early Access. There may be bugs and it's not recommended to use it in production environments.
                  Please provide the --early-access-feature flag to use this command.
          `)
  })
  it('should fail if experimental flag', async () => {
    ctx.fixture('empty')
    const result = MigrateDev.new().parse(['--experimental'])
    await expect(result).rejects.toThrowErrorMatchingInlineSnapshot(`
            Prisma Migrate was Experimental and is now in Early Access.
                  WARNING this new iteration has some breaking changes to use it it's recommended to read the documentation first and replace the --experimental flag with --early-access-feature.
          `)
  })
  it('dev should error in unattended environment', async () => {
    ctx.fixture('transition-db-push-migrate')
    const result = MigrateDev.new().parse(['--early-access-feature'])
    await expect(result).rejects.toMatchInlineSnapshot(
      `We detected that your environment is non-interactive. Running this command in not supported in this context.`,
    )
    expect(
      ctx.mocked['console.error'].mock.calls.join('\n'),
    ).toMatchInlineSnapshot(``)
  })
})

describe('sqlite', () => {
  it('empty schema', async () => {
    ctx.fixture('schema-only-sqlite')
    const result = MigrateDev.new().parse([
      '--schema=./prisma/empty.prisma',
      '--early-access-feature',
    ])
    await expect(result).resolves.toMatchInlineSnapshot(
      `Already in sync, no schema change or unapplied migration was found.`,
    )

    expect(ctx.mocked['console.info'].mock.calls.join('\n'))
      .toMatchInlineSnapshot(`
      Prisma schema loaded from prisma/empty.prisma
      Datasource "my_db": SQLite database "dev.db" at "file:dev.db"

      SQLite database dev.db created at file:dev.db



    `)
    expect(ctx.mocked['console.log'].mock.calls).toMatchSnapshot()
    expect(ctx.mocked['console.error'].mock.calls).toMatchSnapshot()
  })

  it('first migration (--name)', async () => {
    ctx.fixture('schema-only-sqlite')
    const result = MigrateDev.new().parse([
      '--name=first',
      '--early-access-feature',
    ])

    await expect(result).resolves.toMatchInlineSnapshot(
      `Everything is now in sync.`,
    )
    expect(ctx.mocked['console.info'].mock.calls.join('\n'))
      .toMatchInlineSnapshot(`
      Prisma schema loaded from prisma/schema.prisma
      Datasource "my_db": SQLite database "dev.db" at "file:dev.db"

      SQLite database dev.db created at file:dev.db



      The following migration(s) have been created and applied from new schema changes:

      migrations/
        └─ 20201231000000_first/
          └─ migration.sql

    `)
    expect(ctx.mocked['console.log'].mock.calls).toMatchSnapshot()
    expect(ctx.mocked['console.error'].mock.calls).toMatchSnapshot()
  })

  it('first migration (prompt)', async () => {
    ctx.fixture('schema-only-sqlite')

    prompt.inject([
      'xl556ba8iva0gd2qfoyk2fvifsysnq7c766sscsa18rwolofgwo6j1mwc4d5xhgmkfumr8ktberb1y177de7uxcd6v7l44b6fkhlwycl70lrxw0u7h6bdpuf595n046bp9ek87dk59o0nlruto403n7esdq6wgm3o5w425i7svaw557latsslakyjifkd1p21jwj1end_this_should_be_truncated',
    ])

    const result = MigrateDev.new().parse(['--early-access-feature'])

    await expect(result).resolves.toMatchInlineSnapshot(
      `Everything is now in sync.`,
    )
    expect(ctx.mocked['console.info'].mock.calls.join('\n'))
      .toMatchInlineSnapshot(`
      Prisma schema loaded from prisma/schema.prisma
      Datasource "my_db": SQLite database "dev.db" at "file:dev.db"

      SQLite database dev.db created at file:dev.db



      The following migration(s) have been created and applied from new schema changes:

      migrations/
        └─ 20201231000000_xl556ba8iva0gd2qfoyk2fvifsysnq7c766sscsa18rwolofgwo6j1mwc4d5xhgmkfumr8ktberb1y177de7uxcd6v7l44b6fkhlwycl70lrxw0u7h6bdpuf595n046bp9ek87dk59o0nlruto403n7esdq6wgm3o5w425i7svaw557latsslakyjifkd1p21jwj1end/
          └─ migration.sql

    `)
    expect(ctx.mocked['console.log'].mock.calls).toMatchSnapshot()
    expect(ctx.mocked['console.error'].mock.calls).toMatchSnapshot()
  })

  // it('first migration --name --force', async () => {
  //   ctx.fixture('schema-only-sqlite')
  //   const result = MigrateDev.new().parse([
  //     '--name=first',
  //     '--force',
  //     '--early-access-feature',
  //   ])

  //   await expect(result).resolves.toMatchInlineSnapshot(
  //     `Everything is now in sync.`,
  //   )
  //   expect(ctx.mocked['console.info'].mock.calls.join('\n'))
  //     .toMatchInlineSnapshot(`
  //     Prisma schema loaded from prisma/schema.prisma

  //     SQLite database dev.db created at file:dev.db

  //     The following migration(s) have been created and applied from new schema changes:

  //     migrations/
  //       └─ 20201231000000_first/
  //         └─ migration.sql

  //   `)
  //   expect(ctx.mocked['console.log'].mock.calls.join()).toMatchSnapshot()
  //   expect(ctx.mocked['console.error'].mock.calls.join()).toMatchSnapshot()
  // })

  it('snapshot of sql', async () => {
    ctx.fixture('schema-only-sqlite')

    const result = MigrateDev.new().parse([
      '--name=first',
      '--early-access-feature',
    ])

    await expect(result).resolves.toMatchInlineSnapshot(
      `Everything is now in sync.`,
    )

    const baseDir = path.join('prisma', 'migrations')
    const migrationDirList = fs.list(baseDir)
    const migrationFilePath = path.join(
      baseDir,
      migrationDirList![0],
      'migration.sql',
    )
    const migrationFile = await fs.read(migrationFilePath)
    expect(migrationFile).toMatchInlineSnapshot(`
      -- CreateTable
      CREATE TABLE "Blog" (
          "id" INTEGER NOT NULL PRIMARY KEY AUTOINCREMENT,
          "viewCount20" INTEGER NOT NULL
      );


    `)
  })

  it('draft migration and apply (prompt)', async () => {
    ctx.fixture('schema-only-sqlite')

    prompt.inject(['some-Draft'])

    const draftResult = MigrateDev.new().parse([
      '--create-only',
      '--early-access-feature',
    ])

    await expect(draftResult).resolves.toMatchInlineSnapshot(`
            Prisma Migrate created the following migration without applying it 20201231000000_some_draft

            You can now edit it and apply it by running prisma migrate dev --early-access-feature.
          `)

    const applyResult = MigrateDev.new().parse(['--early-access-feature'])

    await expect(applyResult).resolves.toMatchInlineSnapshot(
      `Everything is now in sync.`,
    )

    expect(
      (fs.list('prisma/migrations')?.length || 0) > 0,
    ).toMatchInlineSnapshot(`true`)
    expect(fs.exists('prisma/dev.db')).toEqual('file')
    expect(ctx.mocked['console.info'].mock.calls.join('\n'))
      .toMatchInlineSnapshot(`
      Prisma schema loaded from prisma/schema.prisma
      Datasource "my_db": SQLite database "dev.db" at "file:dev.db"

      SQLite database dev.db created at file:dev.db




      Prisma schema loaded from prisma/schema.prisma
      Datasource "my_db": SQLite database "dev.db" at "file:dev.db"

      The following unapplied migration(s) have been applied:
      - 20201231000000_some_draft



    `)
    expect(ctx.mocked['console.log'].mock.calls.join()).toMatchSnapshot()
    expect(ctx.mocked['console.error'].mock.calls.join()).toMatchSnapshot()
  })

  it('draft migration with empty schema (prompt)', async () => {
    ctx.fixture('schema-only-sqlite')

    prompt.inject(['some-empty-Draft'])

    const draftResult = MigrateDev.new().parse([
      '--schema=./prisma/empty.prisma',
      '--create-only',
      '--early-access-feature',
    ])

    await expect(draftResult).resolves.toMatchInlineSnapshot(`
            Prisma Migrate created the following migration without applying it 20201231000000_some_empty_draft

            You can now edit it and apply it by running prisma migrate dev --early-access-feature.
          `)

    expect(
      (fs.list('prisma/migrations')?.length || 0) > 0,
    ).toMatchInlineSnapshot(`true`)
    expect(fs.exists('prisma/dev.db')).toEqual('file')
    expect(ctx.mocked['console.info'].mock.calls.join('\n'))
      .toMatchInlineSnapshot(`
      Prisma schema loaded from prisma/empty.prisma
      Datasource "my_db": SQLite database "dev.db" at "file:dev.db"

      SQLite database dev.db created at file:dev.db




    `)
    expect(ctx.mocked['console.log'].mock.calls.join()).toMatchSnapshot()
    expect(ctx.mocked['console.error'].mock.calls.join()).toMatchSnapshot()
  })

  it('draft migration and apply (--name)', async () => {
    ctx.fixture('schema-only-sqlite')
    const draftResult = MigrateDev.new().parse([
      '--create-only',
      '--name=first',
      '--early-access-feature',
    ])

    await expect(draftResult).resolves.toMatchInlineSnapshot(`
            Prisma Migrate created the following migration without applying it 20201231000000_first

            You can now edit it and apply it by running prisma migrate dev --early-access-feature.
          `)

    const applyResult = MigrateDev.new().parse(['--early-access-feature'])

    await expect(applyResult).resolves.toMatchInlineSnapshot(
      `Everything is now in sync.`,
    )
    expect(
      (fs.list('prisma/migrations')?.length || 0) > 0,
    ).toMatchInlineSnapshot(`true`)
    expect(fs.exists('prisma/dev.db')).toEqual('file')
    expect(ctx.mocked['console.info'].mock.calls.join('\n'))
      .toMatchInlineSnapshot(`
      Prisma schema loaded from prisma/schema.prisma
      Datasource "my_db": SQLite database "dev.db" at "file:dev.db"

      SQLite database dev.db created at file:dev.db




      Prisma schema loaded from prisma/schema.prisma
      Datasource "my_db": SQLite database "dev.db" at "file:dev.db"

      The following unapplied migration(s) have been applied:
      - 20201231000000_first



    `)
    expect(ctx.mocked['console.log'].mock.calls.join()).toMatchSnapshot()
    expect(ctx.mocked['console.error'].mock.calls.join()).toMatchSnapshot()
  })

  it('transition-db-push-migrate (prompt reset yes)', async () => {
    ctx.fixture('transition-db-push-migrate')

    prompt.inject(['first', 'y'])

    const result = MigrateDev.new().parse(['--early-access-feature'])

    await expect(result).resolves.toMatchInlineSnapshot(
      `Everything is now in sync.`,
    )
    expect(ctx.mocked['console.info'].mock.calls.join('\n'))
      .toMatchInlineSnapshot(`
      Prisma schema loaded from prisma/schema.prisma
      Datasource "my_db": SQLite database "dev.db" at "file:dev.db"



      The following migration was created from new schema changes:

      migrations/
        └─ 20201231000000_first/
          └─ migration.sql

      Drift detected: Your database schema is not in sync with your migration history.


      The following migration(s) have been created and applied from new schema changes:

      migrations/
        └─ 20201231000000_first/
          └─ migration.sql

    `)
    expect(ctx.mocked['console.log'].mock.calls.join()).toMatchSnapshot()
    expect(ctx.mocked['console.error'].mock.calls.join()).toMatchSnapshot()
  })

  it('transition-db-push-migrate (prompt reset no)', async () => {
    ctx.fixture('transition-db-push-migrate')
    const mockExit = jest.spyOn(process, 'exit').mockImplementation()

    prompt.inject(['first', new Error()])

    const result = MigrateDev.new().parse(['--early-access-feature'])

    await expect(result).resolves.toMatchInlineSnapshot(``)
    expect(ctx.mocked['console.info'].mock.calls.join('\n'))
      .toMatchInlineSnapshot(`
      Prisma schema loaded from prisma/schema.prisma
      Datasource "my_db": SQLite database "dev.db" at "file:dev.db"



      The following migration was created from new schema changes:

      migrations/
        └─ 20201231000000_first/
          └─ migration.sql

      Drift detected: Your database schema is not in sync with your migration history.


      Reset cancelled.
    `)
    expect(ctx.mocked['console.log'].mock.calls.join()).toMatchSnapshot()
    expect(ctx.mocked['console.error'].mock.calls.join()).toMatchSnapshot()
    expect(mockExit).toBeCalledWith(0)
  })

  it('edited migration and unapplied empty draft', async () => {
    ctx.fixture('edited-and-draft')

    prompt.inject(['y'])

    const result = MigrateDev.new().parse(['--early-access-feature'])

    await expect(result).resolves.toMatchInlineSnapshot(
      `Everything is now in sync.`,
    )
    expect(ctx.mocked['console.info'].mock.calls.join('\n'))
      .toMatchInlineSnapshot(`
      Prisma schema loaded from prisma/schema.prisma
      Datasource "my_db": SQLite database "dev.db" at "file:dev.db"

      The following migration(s) were modified after they were applied:
      - 20201231000000_test


      The following migration(s) have been applied after reset:

      migrations/
        └─ 20201231000000_test/
          └─ migration.sql
        └─ 20201231000000_draft/
          └─ migration.sql


    `)
    expect(ctx.mocked['console.log'].mock.calls.join()).toMatchSnapshot()
    expect(ctx.mocked['console.error'].mock.calls.join()).toMatchSnapshot()
  })

  it('removed applied migration and unapplied empty draft', async () => {
    ctx.fixture('edited-and-draft')
    fs.remove('prisma/migrations/20201117144659_test')

    prompt.inject(['y'])

    const result = MigrateDev.new().parse(['--early-access-feature'])

    await expect(result).resolves.toMatchInlineSnapshot(
      `Everything is now in sync.`,
    )
    expect(ctx.mocked['console.info'].mock.calls.join('\n'))
      .toMatchInlineSnapshot(`
      Prisma schema loaded from prisma/schema.prisma
      Datasource "my_db": SQLite database "dev.db" at "file:dev.db"


      Drift detected: Your database schema is not in sync with your migration history.

      The following migration(s) are applied to the database but missing from the local migrations directory:
      - 20201231000000_test


      The following migration(s) have been applied after reset:

      migrations/
        └─ 20201231000000_draft/
          └─ migration.sql



      The following migration(s) have been created and applied from new schema changes:

      migrations/
        └─ 20201231000000_/
          └─ migration.sql

    `)
    expect(ctx.mocked['console.log'].mock.calls.join()).toMatchSnapshot()
    expect(ctx.mocked['console.error'].mock.calls.join()).toMatchSnapshot()
  })

  it('broken migration should fail', async () => {
    ctx.fixture('broken-migration')

    try {
      await MigrateDev.new().parse(['--early-access-feature'])
    } catch (e) {
      expect(e.message).toContain(
        'Database error: Error querying the database: near "BROKEN": syntax error',
      )
    }

    expect(ctx.mocked['console.info'].mock.calls.join('\n'))
      .toMatchInlineSnapshot(`
      Prisma schema loaded from prisma/schema.prisma
      Datasource "my_db": SQLite database "dev.db" at "file:dev.db"

      SQLite database dev.db created at file:dev.db

    `)
    expect(ctx.mocked['console.log'].mock.calls.join()).toMatchSnapshot()
    expect(ctx.mocked['console.error'].mock.calls.join()).toMatchSnapshot()
  })

  it('existingdb: has a failed migration', async () => {
    ctx.fixture('existing-db-1-failed-migration')

    try {
      await MigrateDev.new().parse(['--early-access-feature'])
    } catch (e) {
      expect(e.message).toContain('P3006')
      expect(e.message).toContain('failed when applied to the shadow database.')
    }

    expect(ctx.mocked['console.info'].mock.calls.join('\n'))
      .toMatchInlineSnapshot(`
      Prisma schema loaded from prisma/schema.prisma
      Datasource "my_db": SQLite database "dev.db" at "file:dev.db"

    `)
    expect(ctx.mocked['console.log'].mock.calls.join()).toMatchSnapshot()
    expect(ctx.mocked['console.error'].mock.calls.join()).toMatchSnapshot()
  })

  it('existing-db-1-migration edit migration with broken sql', async () => {
    ctx.fixture('existing-db-1-migration')

    const result = MigrateDev.new().parse(['--early-access-feature'])
    await expect(result).resolves.toMatchInlineSnapshot(
      `Already in sync, no schema change or unapplied migration was found.`,
    )

    // Edit with broken SQL
    fs.write(
      'prisma/migrations/20201014154943_init/migration.sql',
      'CREATE BROKEN',
    )

    try {
      await MigrateDev.new().parse(['--early-access-feature'])
    } catch (e) {
      expect(e.message).toContain('P3006')
      expect(e.message).toContain('failed when applied to the shadow database.')
    }

    expect(ctx.mocked['console.info'].mock.calls.join('\n'))
      .toMatchInlineSnapshot(`
      Prisma schema loaded from prisma/schema.prisma
      Datasource "my_db": SQLite database "dev.db" at "file:dev.db"



      Prisma schema loaded from prisma/schema.prisma
      Datasource "my_db": SQLite database "dev.db" at "file:dev.db"

      The following migration(s) were modified after they were applied:
      - 20201231000000_init

    `)
    expect(ctx.mocked['console.log'].mock.calls).toMatchSnapshot()
    expect(ctx.mocked['console.error'].mock.calls).toMatchSnapshot()
  })

  it('existingdb: has a failed migration', async () => {
    ctx.fixture('existing-db-1-failed-migration')

    try {
      await MigrateDev.new().parse(['--early-access-feature'])
    } catch (e) {
      expect(e.message).toContain('P3006')
      expect(e.message).toContain(
        'failed to apply cleanly to a temporary database.',
      )
    }

    expect(ctx.mocked['console.info'].mock.calls.join('\n'))
      .toMatchInlineSnapshot(`
      Prisma schema loaded from prisma/schema.prisma
      Datasource "my_db": SQLite database "dev.db" at "file:dev.db"

    `)
    expect(ctx.mocked['console.log'].mock.calls.join()).toMatchSnapshot()
    expect(ctx.mocked['console.error'].mock.calls.join()).toMatchSnapshot()
  })

  it('existingdb: 1 unapplied draft', async () => {
    ctx.fixture('existing-db-1-draft')
    const result = MigrateDev.new().parse(['--early-access-feature'])

    await expect(result).resolves.toMatchInlineSnapshot(
      `Everything is now in sync.`,
    )
    expect(ctx.mocked['console.info'].mock.calls.join('\n'))
      .toMatchInlineSnapshot(`
      Prisma schema loaded from prisma/schema.prisma
      Datasource "my_db": SQLite database "dev.db" at "file:dev.db"

      The following unapplied migration(s) have been applied:
      - 20201231000000_draft



    `)
    expect(ctx.mocked['console.log'].mock.calls).toMatchSnapshot()
    expect(ctx.mocked['console.error'].mock.calls).toMatchSnapshot()
  })

  it('existingdb: 1 unapplied draft + 1 schema change', async () => {
    ctx.fixture('existing-db-1-draft-1-change')
    const result = MigrateDev.new().parse(['--early-access-feature'])

    await expect(result).resolves.toMatchInlineSnapshot(
      `Everything is now in sync.`,
    )
    expect(ctx.mocked['console.info'].mock.calls.join('\n'))
      .toMatchInlineSnapshot(`
      Prisma schema loaded from prisma/schema.prisma
      Datasource "my_db": SQLite database "dev.db" at "file:dev.db"

      The following unapplied migration(s) have been applied:
      - 20201231000000_draft




      The following migration(s) have been created and applied from new schema changes:

      migrations/
        └─ 20201231000000_/
          └─ migration.sql

    `)
    expect(ctx.mocked['console.log'].mock.calls).toMatchSnapshot()
    expect(ctx.mocked['console.error'].mock.calls).toMatchSnapshot()
  })

  it('existingdb: 1 unexecutable schema change', async () => {
    ctx.fixture('existing-db-1-unexecutable-schema-change')
    const result = MigrateDev.new().parse(['--early-access-feature'])

    await expect(result).rejects.toMatchInlineSnapshot(`

<<<<<<< HEAD
                                                                                                                                                                                                                                                                                                                                                                        ⚠️ We found changes that cannot be executed:

                                                                                                                                                                                                                                                                                                                                                                          • Step 0 Made the column \`fullname\` on table \`Blog\` required, but there are 1 existing NULL values.

                                                                                                                                                                                                                                                                                                            `)
=======
                                                                                                                                                                                                                                                                                                                                                            ⚠️ We found changes that cannot be executed:

                                                                                                                                                                                                                                                                                                                                                              • Step 0 Made the column \`fullname\` on table \`Blog\` required, but there are 1 existing NULL values.

                                                                                                                                                                                                                                                                                                  `)
>>>>>>> 68accaa6
    expect(ctx.mocked['console.info'].mock.calls.join('\n'))
      .toMatchInlineSnapshot(`
      Prisma schema loaded from prisma/schema.prisma
      Datasource "my_db": SQLite database "dev.db" at "file:dev.db"


    `)
    expect(ctx.mocked['console.log'].mock.calls).toMatchSnapshot()
    expect(ctx.mocked['console.error'].mock.calls).toMatchSnapshot()
  })

  it('existingdb: 1 warning from schema change (prompt yes)', async () => {
    ctx.fixture('existing-db-1-warning')

    prompt.inject(['y'])

    const result = MigrateDev.new().parse(['--early-access-feature'])
    await expect(result).resolves.toMatchInlineSnapshot(
      `Everything is now in sync.`,
    )
    expect(ctx.mocked['console.info'].mock.calls.join('\n'))
      .toMatchInlineSnapshot(`
      Prisma schema loaded from prisma/schema.prisma
      Datasource "my_db": SQLite database "dev.db" at "file:dev.db"




      The following migration(s) have been created and applied from new schema changes:

      migrations/
        └─ 20201231000000_/
          └─ migration.sql

    `)
    expect(ctx.mocked['console.log'].mock.calls.join('\n'))
      .toMatchInlineSnapshot(`

<<<<<<< HEAD
                  ⚠️  There will be data loss when applying the migration:

                    • You are about to drop the \`Blog\` table, which is not empty (2 rows).
            `)
=======
            ⚠️  There will be data loss when applying the migration:

              • You are about to drop the \`Blog\` table, which is not empty (2 rows).
        `)
>>>>>>> 68accaa6
    expect(ctx.mocked['console.error'].mock.calls).toMatchSnapshot()
  })

  it('existingdb: 1 warning from schema change (prompt no)', async () => {
    ctx.fixture('existing-db-1-warning')

    prompt.inject([new Error()])

    const result = MigrateDev.new().parse(['--early-access-feature'])
    await expect(result).resolves.toMatchInlineSnapshot(`Migration cancelled.`)
    expect(ctx.mocked['console.info'].mock.calls.join('\n'))
      .toMatchInlineSnapshot(`
      Prisma schema loaded from prisma/schema.prisma
      Datasource "my_db": SQLite database "dev.db" at "file:dev.db"



    `)
    expect(ctx.mocked['console.log'].mock.calls.join('\n'))
      .toMatchInlineSnapshot(`

<<<<<<< HEAD
                  ⚠️  There will be data loss when applying the migration:

                    • You are about to drop the \`Blog\` table, which is not empty (2 rows).
            `)
=======
            ⚠️  There will be data loss when applying the migration:

              • You are about to drop the \`Blog\` table, which is not empty (2 rows).
        `)
>>>>>>> 68accaa6
    expect(ctx.mocked['console.error'].mock.calls).toMatchSnapshot()
  })
})

describe('postgresql', () => {
  const SetupParams: SetupParams = {
    connectionString:
      process.env.TEST_POSTGRES_URI_MIGRATE ||
      'postgres://prisma:prisma@localhost:5432/tests-migrate',
    dirname: './fixtures',
  }

  beforeAll(async () => {
    await tearDownPostgres(SetupParams).catch((e) => {
      console.error(e)
    })
  })

  beforeEach(async () => {
    await setupPostgres(SetupParams).catch((e) => {
      console.error(e)
    })
  })

  afterEach(async () => {
    await tearDownPostgres(SetupParams).catch((e) => {
      console.error(e)
    })
  })

  it('schema only (prompt yes)', async () => {
    ctx.fixture('schema-only-postgresql')

    const result = MigrateDev.new().parse(['--early-access-feature'])
    await expect(result).resolves.toThrowErrorMatchingInlineSnapshot(
      `undefined`,
    )
    expect(ctx.mocked['console.log'].mock.calls).toMatchSnapshot()
    expect(ctx.mocked['console.error'].mock.calls).toMatchSnapshot()
    expect(ctx.mocked['console.info'].mock.calls.join('\n'))
      .toMatchInlineSnapshot(`
      Prisma schema loaded from prisma/schema.prisma
      Datasource "my_db": PostgreSQL database "tests-migrate", schema "public" at "localhost:5432"



      The following migration(s) have been created and applied from new schema changes:

      migrations/
        └─ 20201231000000_/
          └─ migration.sql

    `)
  })

  it('first migration after init - empty.prisma', async () => {
    ctx.fixture('schema-only-postgresql')
    const result = MigrateDev.new().parse([
      '--schema=./prisma/empty.prisma',
      '--early-access-feature',
    ])

    await expect(result).resolves.toMatchInlineSnapshot(
      `Already in sync, no schema change or unapplied migration was found.`,
    )
    expect(ctx.mocked['console.info'].mock.calls.join('\n'))
      .toMatchInlineSnapshot(`
      Prisma schema loaded from prisma/empty.prisma
      Datasource "my_db": PostgreSQL database "tests-migrate", schema "public" at "localhost:5432"



    `)
    expect(ctx.mocked['console.log'].mock.calls).toMatchSnapshot()
    expect(ctx.mocked['console.error'].mock.calls).toMatchSnapshot()
  })

  it('first migration after init', async () => {
    ctx.fixture('schema-only-postgresql')
    const result = MigrateDev.new().parse([
      '--name=first',
      '--early-access-feature',
    ])

    await expect(result).resolves.toMatchInlineSnapshot(
      `Everything is now in sync.`,
    )
    expect(ctx.mocked['console.info'].mock.calls.join('\n'))
      .toMatchInlineSnapshot(`
      Prisma schema loaded from prisma/schema.prisma
      Datasource "my_db": PostgreSQL database "tests-migrate", schema "public" at "localhost:5432"



      The following migration(s) have been created and applied from new schema changes:

      migrations/
        └─ 20201231000000_first/
          └─ migration.sql

    `)
    expect(ctx.mocked['console.log'].mock.calls).toMatchSnapshot()
    expect(ctx.mocked['console.error'].mock.calls).toMatchSnapshot()
  })

  // it('first migration after init --force + --name', async () => {
  //   ctx.fixture('schema-only-postgresql')
  //   const result = MigrateDev.new().parse([
  //     '--name=first',
  //     '--force',
  //     '--early-access-feature',
  //   ])

  //   await expect(result).resolves.toMatchInlineSnapshot(
  //     `Everything is now in sync.`,
  //   )
  //   expect(ctx.mocked['console.info'].mock.calls.join('\n'))
  //     .toMatchInlineSnapshot(`
  //     Prisma schema loaded from prisma/schema.prisma
  //     The following migration(s) have been created and applied from new schema changes:

  //     migrations/
  //       └─ 20201231000000_first/
  //         └─ migration.sql

  //   `)
  //   expect(ctx.mocked['console.log'].mock.calls).toMatchSnapshot()
  //   expect(ctx.mocked['console.error'].mock.calls).toMatchSnapshot()
  // })

  it('draft migration and apply (--name)', async () => {
    ctx.fixture('schema-only-postgresql')
    jest.setTimeout(7000)

    const draftResult = MigrateDev.new().parse([
      '--create-only',
      '--name=first',
      '--early-access-feature',
    ])

    await expect(draftResult).resolves.toMatchInlineSnapshot(`
            Prisma Migrate created the following migration without applying it 20201231000000_first

            You can now edit it and apply it by running prisma migrate dev --early-access-feature.
          `)

    const applyResult = MigrateDev.new().parse(['--early-access-feature'])
    await expect(applyResult).resolves.toMatchInlineSnapshot(
      `Everything is now in sync.`,
    )

    expect(
      (fs.list('prisma/migrations')?.length || 0) > 0,
    ).toMatchInlineSnapshot(`true`)
    expect(ctx.mocked['console.info'].mock.calls.join('\n'))
      .toMatchInlineSnapshot(`
      Prisma schema loaded from prisma/schema.prisma
      Datasource "my_db": PostgreSQL database "tests-migrate", schema "public" at "localhost:5432"




      Prisma schema loaded from prisma/schema.prisma
      Datasource "my_db": PostgreSQL database "tests-migrate", schema "public" at "localhost:5432"

      The following unapplied migration(s) have been applied:
      - 20201231000000_first



    `)
    expect(ctx.mocked['console.log'].mock.calls).toMatchSnapshot()
    expect(ctx.mocked['console.error'].mock.calls).toMatchSnapshot()
  })

  it('existingdb: first migration after init', async () => {
    ctx.fixture('schema-only-postgresql')
    const result = MigrateDev.new().parse([
      '--name=first',
      '--early-access-feature',
    ])

    await expect(result).resolves.toMatchInlineSnapshot(
      `Everything is now in sync.`,
    )
    expect(ctx.mocked['console.info'].mock.calls.join('\n'))
      .toMatchInlineSnapshot(`
      Prisma schema loaded from prisma/schema.prisma
      Datasource "my_db": PostgreSQL database "tests-migrate", schema "public" at "localhost:5432"



      The following migration(s) have been created and applied from new schema changes:

      migrations/
        └─ 20201231000000_first/
          └─ migration.sql

    `)
    expect(ctx.mocked['console.log'].mock.calls).toMatchSnapshot()
    expect(ctx.mocked['console.error'].mock.calls).toMatchSnapshot()
  })

  // it('real-world-grading-app: compare snapshot', async () => {
  //   ctx.fixture('real-world-grading-app')
  //   const result = MigrateDev.new().parse(['--early-access-feature'])

  //   await expect(result).resolves.toMatchInlineSnapshot()
  //   expect(ctx.mocked['console.info'].mock.calls.join('\n'))
  //     .toMatchInlineSnapshot(`
  //     Prisma Schema loaded from prisma/schema.prisma

  //     Prisma Migrate applied the following migration(s):

  //     migrations/
  //       └─ 20201231000000_/
  //         └─ migration.sql
  //   `)

  //   expect(ctx.mocked['console.log'].mock.calls).toMatchSnapshot()
  //   expect(ctx.mocked['console.error'].mock.calls).toMatchSnapshot()
  //   expect(
  //     fs.read(`prisma/${fs.list('prisma/migrations')![0]}/migration.sql`),
  //   ).toMatchSnapshot()
  // })
})

describe.skip('mysql', () => {
  const SetupParams: SetupParams = {
    connectionString: `${
      process.env.TEST_MYSQL_URI || 'mysql://prisma:prisma@localhost:3306/tests'
    }`,
    dirname: __dirname,
  }

  beforeEach(async () => {
    await tearDownMysql(SetupParams).catch((e) => {
      console.error({ e })
    })
  })

  afterAll(async () => {
    await tearDownMysql(SetupParams).catch((e) => {
      console.error({ e })
    })
  })
})<|MERGE_RESOLUTION|>--- conflicted
+++ resolved
@@ -644,19 +644,11 @@
 
     await expect(result).rejects.toMatchInlineSnapshot(`
 
-<<<<<<< HEAD
-                                                                                                                                                                                                                                                                                                                                                                        ⚠️ We found changes that cannot be executed:
-
-                                                                                                                                                                                                                                                                                                                                                                          • Step 0 Made the column \`fullname\` on table \`Blog\` required, but there are 1 existing NULL values.
-
-                                                                                                                                                                                                                                                                                                            `)
-=======
                                                                                                                                                                                                                                                                                                                                                             ⚠️ We found changes that cannot be executed:
 
                                                                                                                                                                                                                                                                                                                                                               • Step 0 Made the column \`fullname\` on table \`Blog\` required, but there are 1 existing NULL values.
 
                                                                                                                                                                                                                                                                                                   `)
->>>>>>> 68accaa6
     expect(ctx.mocked['console.info'].mock.calls.join('\n'))
       .toMatchInlineSnapshot(`
       Prisma schema loaded from prisma/schema.prisma
@@ -695,17 +687,10 @@
     expect(ctx.mocked['console.log'].mock.calls.join('\n'))
       .toMatchInlineSnapshot(`
 
-<<<<<<< HEAD
-                  ⚠️  There will be data loss when applying the migration:
-
-                    • You are about to drop the \`Blog\` table, which is not empty (2 rows).
-            `)
-=======
             ⚠️  There will be data loss when applying the migration:
 
               • You are about to drop the \`Blog\` table, which is not empty (2 rows).
         `)
->>>>>>> 68accaa6
     expect(ctx.mocked['console.error'].mock.calls).toMatchSnapshot()
   })
 
@@ -727,17 +712,10 @@
     expect(ctx.mocked['console.log'].mock.calls.join('\n'))
       .toMatchInlineSnapshot(`
 
-<<<<<<< HEAD
-                  ⚠️  There will be data loss when applying the migration:
-
-                    • You are about to drop the \`Blog\` table, which is not empty (2 rows).
-            `)
-=======
             ⚠️  There will be data loss when applying the migration:
 
               • You are about to drop the \`Blog\` table, which is not empty (2 rows).
         `)
->>>>>>> 68accaa6
     expect(ctx.mocked['console.error'].mock.calls).toMatchSnapshot()
   })
 })
