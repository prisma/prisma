--- conflicted
+++ resolved
@@ -306,10 +306,7 @@
 `;
 
 exports[`migrate.create invalid ok 8`] = `
-<<<<<<< HEAD
-=======
 Prisma Schema loaded from schema-not-null.prisma
->>>>>>> 78805329
 📼  migrate save --name init-2
 
 Local datamodel Changes:
