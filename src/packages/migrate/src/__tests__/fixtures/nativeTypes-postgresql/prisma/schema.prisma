datasource db {
  provider = "postgresql"
  url      = env("TEST_POSTGRES_URI_MIGRATE")
}

generator client {
<<<<<<< HEAD
  provider = "prisma-client-js"
=======
  provider        = "prisma-client-js"
  previewFeatures = ["nativeTypes"]
}

// Thanks to Sid for this schema 100
// WAFT = with_all_field_types
// WOFT = with_optional_field_types
// WART = with_all_relation_types
// RT = relation_target

model with_all_field_types {
  id            Int                    @id
  string        String
  number        Int
  float         Float
  boolean       Boolean
  datetime      DateTime
  json          Json
  decimal       Decimal
  bytes         Bytes
  bigint        BigInt
  string_list   String[]
  number_list   Int[]
  float_list    Float[]
  boolean_list  Boolean[]
  datetime_list DateTime[]
  json_list     Json[]
  decimal_list  Decimal[]
  bytes_list    Bytes[]
  bigint_list   BigInt[]
  enum          enum_target
  enum_list     enum_target[]
  relation      relation_target?       @relation("WAFT_RT")
  relation_list relation_list_target[]
}

model with_optional_field_types {
  id       Int              @id
  string   String?
  number   Int?
  boolean  Boolean?
  float    Float?
  datetime DateTime?
  json     Json?
  decimal  Decimal?
  bytes    Bytes?
  bigint   BigInt?
  enum     enum_target?
  relation relation_target? @relation("WOFT_RT")
}

model with_all_relation_types {
  id                 Int                    @id
  name               String
  to_simple_id       relation_target?       @relation("WART_RT")
  to_simple_id_list  relation_list_target[]
  to_simple_unique   with_unique?           @relation("WART_WU")
  // to_simple_unique_list is impossible because m-n relations cannot be applied to models without an @id field
  to_multiple_unique with_multiple_unique?  @relation("WART_WMU")
  // to_multiple_unique_list is impossible because m-n relations cannot be applied to models without an @id field
  to_compound_id     with_compound_id?      @relation("WART_WCI")
  // to_compound_id_list is impossible because m-n relations cannot be applied to models without an @id field
  to_compound_unique with_compound_unique?  @relation("WART_WCU")
  // to_compound_unique_list_id_list is impossible because m-n relations cannot be applied to models without an @id field
}

model relation_target {
  id                        Int                        @id
  name                      String
  //
  WAFT_id                   Int?
  with_all_field_types      with_all_field_types?      @relation("WAFT_RT", fields: [WAFT_id], references: [id])
  //
  WOFT_id                   Int?
  with_optional_field_types with_optional_field_types? @relation("WOFT_RT", fields: [WOFT_id], references: [id])
  // WART
  WART_id                   Int?
  with_all_relation_types   with_all_relation_types?   @relation("WART_RT", fields: [WART_id], references: [id])
}

model relation_list_target {
  id                      Int                       @id
  name                    String
  // WAFT
  with_all_field_types    with_all_field_types[]
  // WART
  with_all_relation_types with_all_relation_types[]
}

model with_all_field_defaults {
  id       Int         @id @default(autoincrement())
  string   String      @default("Default String")
  number   Int         @default(42)
  float    Float       @default(13.37)
  boolean  Boolean     @default(true)
  datetime DateTime    @default(now())
  json     Json        @default("{ \"foo\": \"bar\"}")
  decimal  Decimal     @default(134.55)
  bytes    Bytes       @default("c3VoIGR1ZGUK")
  bigint   BigInt      @default(11028481809756)
  enum     enum_target @default(VALUE5)
}

model with_lots_of_data {
  id   Int    @id
  name String
>>>>>>> 61db9c86
}

model with_id_and_unique {
  id   Int    @id
  name String @unique
}

model with_unique {
  id                      Int                      @unique
  name                    String
  WART_id                 Int?
  with_all_relation_types with_all_relation_types? @relation("WART_WU", fields: [WART_id], references: [id])
}

model with_multiple_unique {
  id                      Int                      @unique
  name                    String                   @unique
  WART_id                 Int?
  with_all_relation_types with_all_relation_types? @relation("WART_WMU", fields: [WART_id], references: [id])
}

model with_compound_id {
  id                      Int
  name                    String
  WART_id                 Int?
  with_all_relation_types with_all_relation_types? @relation("WART_WCI", fields: [WART_id], references: [id])

  @@id([id, name])
}

model with_compound_unique {
  id                      Int
  name                    String
  WART_id                 Int?
  with_all_relation_types with_all_relation_types? @relation("WART_WCU", fields: [WART_id], references: [id])

  @@unique([id, name])
}

model with_native_types {
  id              Int      @id
  text            String   @db.Text
  char            String   @db.Char(256)
  varchar         String   @db.VarChar(256)
  bit             String   @db.Bit(5)
  varbit          String   @db.VarBit(5)
  uuid            String   @db.Uuid
  xml             String   @db.Xml
  inet            String   @db.Inet
  // citext          String   @db.Citext
  boolean         Boolean  @db.Boolean
  integer         Int      @db.Integer
  smallint        Int      @db.SmallInt
  oid             Int      @db.Oid
  bigint          BigInt   @db.BigInt
  real            Float    @db.Real
  doubleprecision Float    @db.DoublePrecision
  decimal         Decimal  @db.Decimal(3, 3)
  money           Decimal  @db.Money
  time            DateTime @db.Time
  timestamp       DateTime @db.Timestamp
  timestamptz     DateTime @db.Timestamptz
  date            DateTime @db.Date
  json            Json     @db.Json
  jsonb           Json     @db.JsonB
  bytea           Bytes    @db.ByteA
}

model with_unsupported {
  id          Int                    @id
  unsupported Unsupported("integer")
}

model ignored {
  id Int @id

  @@ignore
}

enum enum_target {
  VALUE1
  VALUE2
  VALUE3
  VALUE4
  VALUE5
  VALUE6
  VALUE7
  VALUE8
  VALUE9
  VALUE10
}<|MERGE_RESOLUTION|>--- conflicted
+++ resolved
@@ -4,11 +4,7 @@
 }
 
 generator client {
-<<<<<<< HEAD
   provider = "prisma-client-js"
-=======
-  provider        = "prisma-client-js"
-  previewFeatures = ["nativeTypes"]
 }
 
 // Thanks to Sid for this schema 100
@@ -113,7 +109,6 @@
 model with_lots_of_data {
   id   Int    @id
   name String
->>>>>>> 61db9c86
 }
 
 model with_id_and_unique {
