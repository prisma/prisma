process.env.GITHUB_ACTIONS = '1'
process.env.MIGRATE_SKIP_GENERATE = '1'

import { DbPush } from '../commands/DbPush'
import { consoleContext, Context } from './__helpers__/context'

const ctx = Context.new().add(consoleContext()).assemble()

describe('push', () => {
  it('requires --preview-feature flag', async () => {
    ctx.fixture('empty')

    const result = DbPush.new().parse([])
    await expect(result).rejects.toThrowErrorMatchingInlineSnapshot(`
            This feature is currently in Preview. There may be bugs and it's not recommended to use it in production environments.
                  Please provide the --preview-feature flag to use this command.
          `)
  })

  it('if no schema file should fail', async () => {
    ctx.fixture('empty')

    const result = DbPush.new().parse(['--preview-feature'])
    await expect(result).rejects.toThrowErrorMatchingInlineSnapshot(`
                      Could not find a schema.prisma file that is required for this command.
                      You can either provide it with --schema, set it as \`prisma.schema\` in your package.json or put it into the default location ./prisma/schema.prisma https://pris.ly/d/prisma-schema-location
                  `)
  })

  it('should fail if nativeTypes feature is enabled', async () => {
    ctx.fixture('nativeTypes-sqlite')
    const result = DbPush.new().parse(['--preview-feature'])
    await expect(result).rejects.toThrowErrorMatchingInlineSnapshot(
      `"nativeTypes" preview feature is not supported yet. Remove it from your schema to use Prisma Migrate.`,
    )
    expect(ctx.mocked['console.info'].mock.calls.join('\n'))
      .toMatchInlineSnapshot(`
      Prisma schema loaded from prisma/schema.prisma
      Datasource "db": SQLite database "dev.db" at "file:./dev.db"
    `)
    expect(
      ctx.mocked['console.error'].mock.calls.join('\n'),
    ).toMatchInlineSnapshot(``)
  })

  it('already in sync', async () => {
    ctx.fixture('reset')
    const result = DbPush.new().parse(['--preview-feature'])
    await expect(result).resolves.toMatchInlineSnapshot(``)
    expect(ctx.mocked['console.info'].mock.calls.join('\n'))
      .toMatchInlineSnapshot(`
      Prisma schema loaded from prisma/schema.prisma
      Datasource "my_db": SQLite database "dev.db" at "file:dev.db"

      The database is already in sync with the Prisma schema.
    `)
    expect(
      ctx.mocked['console.error'].mock.calls.join('\n'),
    ).toMatchInlineSnapshot(``)
  })

  it('already in sync (--force)', async () => {
    ctx.fixture('reset')
    const result = DbPush.new().parse(['--preview-feature', '--force'])
    await expect(result).resolves.toMatchInlineSnapshot(``)
    expect(ctx.mocked['console.info'].mock.calls.join('\n'))
      .toMatchInlineSnapshot(`
      Prisma schema loaded from prisma/schema.prisma
      Datasource "my_db": SQLite database "dev.db" at "file:dev.db"

      The database is already in sync with the Prisma schema.
    `)
    expect(
      ctx.mocked['console.error'].mock.calls.join('\n'),
    ).toMatchInlineSnapshot(``)
  })

  it('missing db', async () => {
    ctx.fixture('reset')
    ctx.fs.remove('prisma/dev.db')

    const result = DbPush.new().parse(['--preview-feature', '--force'])
    await expect(result).resolves.toMatchInlineSnapshot(``)
    expect(ctx.mocked['console.info'].mock.calls.join('\n'))
      .toMatchInlineSnapshot(`
      Prisma schema loaded from prisma/schema.prisma
      Datasource "my_db": SQLite database "dev.db" at "file:dev.db"

      SQLite database dev.db created at file:dev.db


      🚀  Your database is now in sync with your schema. Done in XXms
    `)
    expect(
      ctx.mocked['console.error'].mock.calls.join('\n'),
    ).toMatchInlineSnapshot(``)
  })

  it('should ask for --force if not provided', async () => {
    ctx.fixture('existing-db-warnings')
    const result = DbPush.new().parse(['--preview-feature'])
    await expect(result).rejects.toMatchInlineSnapshot(
      `Use the --force flag to ignore these warnings like prisma db push --preview-feature --force`,
    )
    expect(ctx.mocked['console.log'].mock.calls.join('\n'))
      .toMatchInlineSnapshot(`

<<<<<<< HEAD
                                          ⚠️  There might be data loss when applying the changes:

                                            • You are about to drop the \`Blog\` table, which is not empty (1 rows).

                            `)
=======
                                    ⚠️  There might be data loss when applying the changes:

                                      • You are about to drop the \`Blog\` table, which is not empty (1 rows).

                        `)
>>>>>>> 3a527a92
    expect(
      ctx.mocked['console.error'].mock.calls.join('\n'),
    ).toMatchInlineSnapshot(``)
  })

  it('should work with --force', async () => {
    ctx.fixture('reset')
    const result = DbPush.new().parse(['--preview-feature', '--force'])
    await expect(result).resolves.toMatchInlineSnapshot(``)
    expect(ctx.mocked['console.info'].mock.calls.join('\n'))
      .toMatchInlineSnapshot(`
      Prisma schema loaded from prisma/schema.prisma
      Datasource "my_db": SQLite database "dev.db" at "file:dev.db"

      The database is already in sync with the Prisma schema.
    `)
    expect(
      ctx.mocked['console.error'].mock.calls.join('\n'),
    ).toMatchInlineSnapshot(``)
  })

  it('should work with -f', async () => {
    ctx.fixture('reset')
    const result = DbPush.new().parse(['--preview-feature', '--force'])
    await expect(result).resolves.toMatchInlineSnapshot(``)
    expect(ctx.mocked['console.info'].mock.calls.join('\n'))
      .toMatchInlineSnapshot(`
      Prisma schema loaded from prisma/schema.prisma
      Datasource "my_db": SQLite database "dev.db" at "file:dev.db"

      The database is already in sync with the Prisma schema.
    `)
    expect(
      ctx.mocked['console.error'].mock.calls.join('\n'),
    ).toMatchInlineSnapshot(``)
  })

  it('should fail if nativeTypes feature is enabled', async () => {
    ctx.fixture('nativeTypes-sqlite')
    const result = DbPush.new().parse(['--preview-feature'])
    await expect(result).rejects.toThrowErrorMatchingInlineSnapshot(
      `"nativeTypes" preview feature is not supported yet. Remove it from your schema to use Prisma Migrate.`,
    )
    expect(ctx.mocked['console.info'].mock.calls.join('\n'))
      .toMatchInlineSnapshot(`
      Prisma schema loaded from prisma/schema.prisma
      Datasource "db": SQLite database "dev.db" at "file:./dev.db"
    `)
    expect(
      ctx.mocked['console.error'].mock.calls.join('\n'),
    ).toMatchInlineSnapshot(``)
  })
})<|MERGE_RESOLUTION|>--- conflicted
+++ resolved
@@ -105,19 +105,11 @@
     expect(ctx.mocked['console.log'].mock.calls.join('\n'))
       .toMatchInlineSnapshot(`
 
-<<<<<<< HEAD
-                                          ⚠️  There might be data loss when applying the changes:
-
-                                            • You are about to drop the \`Blog\` table, which is not empty (1 rows).
-
-                            `)
-=======
                                     ⚠️  There might be data loss when applying the changes:
 
                                       • You are about to drop the \`Blog\` table, which is not empty (1 rows).
 
                         `)
->>>>>>> 3a527a92
     expect(
       ctx.mocked['console.error'].mock.calls.join('\n'),
     ).toMatchInlineSnapshot(``)
