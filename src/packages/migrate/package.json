{
  "name": "@prisma/migrate",
  "version": "2.6.0-dev.55",
  "main": "dist/index.js",
  "types": "dist/index.d.ts",
  "repository": "git@github.com:prisma/migrate.git",
  "author": "Tim Suchanek <suchanek@prisma.io>",
  "license": "Apache-2.0",
  "prisma": {
    "version": "latest"
  },
  "devDependencies": {
    "@prisma/client": "workspace:*",
    "@prisma/generator-helper": "workspace:*",
    "@prisma/sdk": "workspace:*",
    "@types/charm": "1.0.2",
    "@types/debug": "4.1.5",
    "@types/diff": "4.0.2",
    "@types/fs-extra": "9.0.1",
    "@types/jest": "26.0.10",
    "@types/node": "12.12.54",
    "@types/prompts": "2.0.8",
    "@types/react": "16.9.11",
<<<<<<< HEAD
=======
    "@types/sqlite3": "3.1.6",
>>>>>>> 44118f14
    "@typescript-eslint/eslint-plugin": "3.10.1",
    "@typescript-eslint/parser": "3.10.1",
    "@zeit/ncc": "0.22.3",
    "chalk": "4.1.0",
    "del": "5.1.0",
    "eslint": "7.7.0",
    "eslint-config-prettier": "6.11.0",
    "eslint-plugin-eslint-comments": "3.2.0",
    "eslint-plugin-jest": "23.20.0",
    "eslint-plugin-prettier": "3.1.4",
    "husky": "4.2.5",
    "jest": "26.4.2",
    "lint-staged": "10.2.13",
    "make-dir": "3.1.0",
    "mock-stdin": "1.0.0",
    "prettier": "2.1.1",
    "react": "16.11.0",
    "sqlite-async": "1.1.0",
    "sqlite3": "5.0.0",
    "tempy": "0.6.0",
    "ts-jest": "26.3.0",
    "typescript": "3.9.7"
  },
  "peerDependencies": {
    "@prisma/generator-helper": "*",
    "@prisma/sdk": "*"
  },
  "dependencies": {
    "@prisma/debug": "workspace:*",
    "@prisma/fetch-engine": "workspace:*",
    "@prisma/get-platform": "workspace:*",
    "@prisma/ink-components": "workspace:*",
    "@prisma/studio-server": "0.271.0",
    "@prisma/studio-types": "0.271.0",
    "ansi-escapes": "^4.3.1",
    "cli-cursor": "3.1.0",
    "dashify": "2.0.0",
    "diff": "4.0.2",
    "execa": "^4.0.0",
    "figures": "^3.2.0",
    "git-user-email": "^0.2.2",
    "git-user-name": "^2.0.0",
    "globby": "^11.0.0",
    "http-proxy-agent": "^4.0.1",
    "https-proxy-agent": "^5.0.0",
    "indent-string": "^4.0.0",
    "ink": "2.7.1",
    "ink-link": "1.1.0",
    "ink-spinner": "3.1.0",
    "is-ci": "^2.0.0",
    "log-update": "^4.0.0",
    "open": "^7.0.3",
    "p-map": "^4.0.0",
    "prompts": "^2.3.2",
    "ps-tree": "1.2.0",
    "rimraf": "^3.0.2",
    "string-width": "^4.2.0",
    "strip-ansi": "^6.0.0",
    "strip-indent": "^3.0.0"
  },
  "scripts": {
    "install": "node scripts/download.js",
    "download": "node scripts/download.js",
    "run": "node dist/bin.js",
    "precommit": "lint-staged && FORCE_COLOR=0 jest",
    "format": "prettier --write .",
    "lint": "eslint --fix --ext .js,.ts .",
    "test": "FORCE_COLOR=0 jest --forceExit",
    "build": "tsc -d && cp src/GeneratorWorker.js dist/GeneratorWorker.js",
    "ncc": "ncc build dist/index.js -o build",
    "ncc:req": "ncc build fixtures/req.js -o build",
    "build-cli": "pnpm run build && pnpm run ncc && sed -i.bak 's/env ts-node/env node/g' 'build/index.js'",
    "prepublishOnly": "pnpm run build"
  },
  "files": [
    "!**/__tests__",
    "dist",
    "download.js",
    "scripts/download.js"
  ],
  "husky": {
    "hooks": {
      "pre-commit": "lint-staged"
    }
  },
  "lint-staged": {
    "*.{js,ts,css,json,md}": [
      "prettier --write",
      "git add"
    ],
    "*.{js,ts}": [
      "eslint"
    ]
  }
}<|MERGE_RESOLUTION|>--- conflicted
+++ resolved
@@ -21,10 +21,7 @@
     "@types/node": "12.12.54",
     "@types/prompts": "2.0.8",
     "@types/react": "16.9.11",
-<<<<<<< HEAD
-=======
     "@types/sqlite3": "3.1.6",
->>>>>>> 44118f14
     "@typescript-eslint/eslint-plugin": "3.10.1",
     "@typescript-eslint/parser": "3.10.1",
     "@zeit/ncc": "0.22.3",
