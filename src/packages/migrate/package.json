{
  "name": "@prisma/migrate",
  "version": "0.0.0",
  "main": "dist/index.js",
  "types": "dist/index.d.ts",
  "repository": "git@github.com:prisma/prisma.git",
  "author": "Tim Suchanek <suchanek@prisma.io>",
  "maintainers": [
    "Tim Suchanek <suchanek@prisma.io>",
    "Joël Galeran <galeran@prisma.io>"
  ],
  "homepage": "https://www.prisma.io",
  "bugs": "https://github.com/prisma/prisma/issues",
  "license": "Apache-2.0",
  "prisma": {
    "version": "latest"
  },
  "devDependencies": {
<<<<<<< HEAD
    "@prisma/engines-version": "2.26.0-2.1f1c540f852d7fac2b533042b676c90abbed8c1b",
=======
    "@prisma/engines-version": "2.25.0-36.c838e79f39885bc8e1611849b1eb28b5bb5bc922",
>>>>>>> d1543af7
    "@prisma/generator-helper": "workspace:*",
    "@prisma/sdk": "workspace:*",
    "@types/jest": "26.0.23",
    "@types/node": "12.20.15",
    "@types/pg": "8.6.0",
    "@types/prompts": "2.0.13",
    "@types/sqlite3": "3.1.7",
    "@typescript-eslint/eslint-plugin": "4.27.0",
    "@typescript-eslint/parser": "4.27.0",
    "chalk": "4.1.1",
    "del": "6.0.0",
    "eslint": "7.28.0",
    "eslint-config-prettier": "8.3.0",
    "eslint-plugin-eslint-comments": "3.2.0",
    "eslint-plugin-jest": "24.3.6",
    "eslint-plugin-prettier": "3.4.0",
    "fs-jetpack": "4.1.0",
    "jest": "27.0.4",
    "lint-staged": "11.0.0",
    "make-dir": "3.1.0",
    "mariadb": "2.5.3",
    "mock-stdin": "1.0.0",
    "pg": "8.6.0",
    "prettier": "2.3.1",
    "sqlite-async": "1.1.1",
    "sqlite3": "5.0.2",
    "tempy": "1.0.1",
    "ts-jest": "27.0.3",
    "typescript": "4.3.2"
  },
  "peerDependencies": {
    "@prisma/generator-helper": "*",
    "@prisma/sdk": "*"
  },
  "dependencies": {
    "@prisma/debug": "workspace:*",
    "@prisma/get-platform": "workspace:*",
    "@sindresorhus/slugify": "^1.1.0",
    "execa": "^5.0.0",
    "global-dirs": "^3.0.0",
    "has-yarn": "^2.1.0",
    "indent-string": "^4.0.0",
    "log-update": "^4.0.0",
    "new-github-issue-url": "^0.2.1",
    "open": "^7.0.3",
    "pkg-up": "^3.1.0",
    "prompts": "^2.3.2",
    "resolve-pkg": "^2.0.0",
    "strip-ansi": "^6.0.0",
    "strip-indent": "^3.0.0"
  },
  "scripts": {
    "run": "node dist/bin.js",
    "precommit": "lint-staged",
    "format": "prettier --write .",
    "lint": "eslint --cache --fix --ext .ts .",
    "lint-ci": "eslint --ext .ts .",
    "test": "jest --forceExit",
    "build": "tsc -d -p tsconfig.build.json",
    "prepublishOnly": "pnpm run build"
  },
  "files": [
    "README.md",
    "dist"
  ],
  "lint-staged": {
    "*.ts": [
      "eslint",
      "prettier --write"
    ]
  }
}<|MERGE_RESOLUTION|>--- conflicted
+++ resolved
@@ -16,11 +16,7 @@
     "version": "latest"
   },
   "devDependencies": {
-<<<<<<< HEAD
     "@prisma/engines-version": "2.26.0-2.1f1c540f852d7fac2b533042b676c90abbed8c1b",
-=======
-    "@prisma/engines-version": "2.25.0-36.c838e79f39885bc8e1611849b1eb28b5bb5bc922",
->>>>>>> d1543af7
     "@prisma/generator-helper": "workspace:*",
     "@prisma/sdk": "workspace:*",
     "@types/jest": "26.0.23",
