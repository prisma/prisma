--- conflicted
+++ resolved
@@ -21,14 +21,9 @@
     "@types/node": "12.12.53",
     "@types/prompts": "2.0.8",
     "@types/react": "16.9.11",
-<<<<<<< HEAD
-    "@types/ws": "^7.2.6",
-    "@typescript-eslint/eslint-plugin": "3.6.1",
-    "@typescript-eslint/parser": "3.6.1",
-=======
+    "@types/ws": "7.2.6",
     "@typescript-eslint/eslint-plugin": "3.7.1",
     "@typescript-eslint/parser": "3.7.1",
->>>>>>> c45e790b
     "@zeit/ncc": "0.22.3",
     "better-sqlite3": "7.1.0",
     "chalk": "4.1.0",
@@ -44,15 +39,10 @@
     "make-dir": "3.1.0",
     "prettier": "2.0.5",
     "react": "16.11.0",
-<<<<<<< HEAD
     "tempy": "0.5.0",
-    "ts-jest": "26.1.2",
-    "typescript": "3.9.6",
+    "ts-jest": "26.1.4",
+    "typescript": "3.9.7",
     "ws": "7.3.1"
-=======
-    "ts-jest": "26.1.4",
-    "typescript": "3.9.7"
->>>>>>> c45e790b
   },
   "peerDependencies": {
     "@prisma/generator-helper": "*",
