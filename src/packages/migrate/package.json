{
  "name": "@prisma/migrate",
  "version": "0.0.0",
  "main": "dist/index.js",
  "types": "dist/index.d.ts",
  "repository": "git@github.com:prisma/prisma.git",
  "author": "Tim Suchanek <suchanek@prisma.io>",
  "maintainers": [
    "Tim Suchanek <suchanek@prisma.io>",
    "Joël Galeran <galeran@prisma.io>"
  ],
  "homepage": "https://www.prisma.io",
  "bugs": "https://github.com/prisma/prisma/issues",
  "license": "Apache-2.0",
  "prisma": {
    "version": "latest"
  },
  "devDependencies": {
<<<<<<< HEAD
    "@prisma/engines-version": "2.27.0-34.339cec4d523bb71e89922ae4b96371395e0b8f2b",
=======
    "@prisma/engines-version": "2.27.0-37.93bc5022cab05b6a70742ec1b74ee9a951f7b568",
>>>>>>> 040fb154
    "@prisma/generator-helper": "workspace:*",
    "@prisma/sdk": "workspace:*",
    "@types/jest": "26.0.24",
    "@types/node": "12.20.15",
    "@types/pg": "8.6.0",
    "@types/prompts": "2.0.13",
    "@types/sqlite3": "3.1.7",
    "@typescript-eslint/eslint-plugin": "4.28.2",
    "@typescript-eslint/parser": "4.28.2",
    "chalk": "4.1.1",
    "del": "6.0.0",
    "eslint": "7.30.0",
    "eslint-config-prettier": "8.3.0",
    "eslint-plugin-eslint-comments": "3.2.0",
    "eslint-plugin-jest": "24.3.6",
    "eslint-plugin-prettier": "3.4.0",
    "fs-jetpack": "4.1.0",
    "jest": "27.0.6",
    "lint-staged": "11.0.0",
    "make-dir": "3.1.0",
    "mariadb": "2.5.4",
    "mock-stdin": "1.0.0",
    "pg": "8.6.0",
    "prettier": "2.3.2",
    "sqlite-async": "1.1.1",
    "sqlite3": "5.0.2",
    "tempy": "1.0.1",
    "ts-jest": "27.0.3",
    "typescript": "4.3.5"
  },
  "peerDependencies": {
    "@prisma/generator-helper": "*",
    "@prisma/sdk": "*"
  },
  "dependencies": {
    "@prisma/debug": "workspace:*",
<<<<<<< HEAD
    "@prisma/get-platform": "2.27.0-34.339cec4d523bb71e89922ae4b96371395e0b8f2b",
=======
    "@prisma/get-platform": "2.27.0-37.93bc5022cab05b6a70742ec1b74ee9a951f7b568",
>>>>>>> 040fb154
    "@sindresorhus/slugify": "^1.1.0",
    "execa": "^5.0.0",
    "global-dirs": "^3.0.0",
    "has-yarn": "^2.1.0",
    "indent-string": "^4.0.0",
    "log-update": "^4.0.0",
    "new-github-issue-url": "^0.2.1",
    "open": "^7.0.3",
    "pkg-up": "^3.1.0",
    "prompts": "^2.3.2",
    "resolve-pkg": "^2.0.0",
    "strip-ansi": "^6.0.0",
    "strip-indent": "^3.0.0"
  },
  "scripts": {
    "run": "node dist/bin.js",
    "precommit": "lint-staged",
    "format": "prettier --write .",
    "lint": "eslint --cache --fix --ext .ts .",
    "lint-ci": "eslint --ext .ts .",
    "test": "jest --forceExit",
    "build": "tsc -d -p tsconfig.build.json",
    "prepublishOnly": "pnpm run build"
  },
  "files": [
    "README.md",
    "dist"
  ],
  "lint-staged": {
    "*.ts": [
      "eslint",
      "prettier --write"
    ]
  }
}<|MERGE_RESOLUTION|>--- conflicted
+++ resolved
@@ -16,11 +16,7 @@
     "version": "latest"
   },
   "devDependencies": {
-<<<<<<< HEAD
-    "@prisma/engines-version": "2.27.0-34.339cec4d523bb71e89922ae4b96371395e0b8f2b",
-=======
     "@prisma/engines-version": "2.27.0-37.93bc5022cab05b6a70742ec1b74ee9a951f7b568",
->>>>>>> 040fb154
     "@prisma/generator-helper": "workspace:*",
     "@prisma/sdk": "workspace:*",
     "@types/jest": "26.0.24",
@@ -57,11 +53,7 @@
   },
   "dependencies": {
     "@prisma/debug": "workspace:*",
-<<<<<<< HEAD
-    "@prisma/get-platform": "2.27.0-34.339cec4d523bb71e89922ae4b96371395e0b8f2b",
-=======
     "@prisma/get-platform": "2.27.0-37.93bc5022cab05b6a70742ec1b74ee9a951f7b568",
->>>>>>> 040fb154
     "@sindresorhus/slugify": "^1.1.0",
     "execa": "^5.0.0",
     "global-dirs": "^3.0.0",
