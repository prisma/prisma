import chalk from 'chalk'
import debugLib from 'debug'
import dotenv from 'dotenv'
import fs from 'fs'
import path from 'path'
import { dotenvExpand } from '../dotenvExpand'
const debug = debugLib('tryLoadEnv')

type DotenvResult = dotenv.DotenvConfigOutput & {
  ignoreProcessEnv?: boolean | undefined
}

interface LoadEnvResult {
  message: string
  path: string
  dotenvResult: DotenvResult
}

export function tryLoadEnvs(
  {
    rootEnvPath,
    schemaEnvPath,
  }: {
    rootEnvPath: string | null | undefined
    schemaEnvPath: string | null | undefined
  },
  opts: { conflictCheck: 'warn' | 'error' | 'none' } = {
    conflictCheck: 'none',
  },
) {
  const rootEnvInfo = loadEnv(rootEnvPath)
  if (opts.conflictCheck !== 'none') {
    // This will throw an error if there are conflicts
    checkForConflicts(rootEnvInfo, schemaEnvPath, opts.conflictCheck)
  }
  // Only load the schema .env if it is not the same as root
  let schemaEnvInfo: LoadEnvResult | null = null
  if (!pathsEqual(rootEnvInfo?.path, schemaEnvPath)) {
    schemaEnvInfo = loadEnv(schemaEnvPath)
  }

  // We didn't find a .env file.
  if (!rootEnvInfo && !schemaEnvInfo) {
    debug('No Environment variables loaded')
  }

  // Print the error if any (if internal dotenv readFileSync throws)
  if (schemaEnvInfo?.dotenvResult.error) {
    return console.error(
      chalk.redBright.bold('Schema Env Error: ') +
        schemaEnvInfo.dotenvResult.error,
    )
  }
  const messages = [rootEnvInfo?.message, schemaEnvInfo?.message].filter(
    Boolean,
  )

  return {
    message: messages.join('\n'),
    parsed: {
      ...rootEnvInfo?.dotenvResult?.parsed,
      ...schemaEnvInfo?.dotenvResult?.parsed,
    },
  }
}
/**
 * Will throw an error if the file at `envPath` has env conflicts with `rootEnv`
 */
function checkForConflicts(
  rootEnvInfo: LoadEnvResult | null,
  envPath: string | null | undefined,
  type: 'warn' | 'error',
) {
  const parsedRootEnv = rootEnvInfo?.dotenvResult.parsed
  const areNotTheSame = !pathsEqual(rootEnvInfo?.path, envPath)
  if (parsedRootEnv && envPath && areNotTheSame && fs.existsSync(envPath)) {
    const envConfig = dotenv.parse(fs.readFileSync(envPath))
    const conflicts: string[] = []
    for (const k in envConfig) {
      if (parsedRootEnv[k] === envConfig[k]) {
        conflicts.push(k)
      }
    }
    if (conflicts.length > 0) {
      // const message = `You are trying to load env variables which are already present in your project root .env
<<<<<<< HEAD
      const relativeRootEnvPath = path.relative(process.cwd(), rootEnvInfo!.path)
=======
      const relativeRootEnvPath = path.relative(
        process.cwd(),
        rootEnvInfo!.path!,
      )
>>>>>>> 3897eca5
      const relativeEnvPath = path.relative(process.cwd(), envPath)
      if (type === 'error') {
        const message = `There is a conflict between env var${
          conflicts.length > 1 ? 's' : ''
        } in ${chalk.underline(relativeRootEnvPath)} and ${chalk.underline(
          relativeEnvPath,
        )}
Conflicting env vars:
${conflicts.map((conflict) => `  ${chalk.bold(conflict)}`).join('\n')}

We suggest to move the contents of ${chalk.underline(
          relativeEnvPath,
        )} to ${chalk.underline(
          relativeRootEnvPath,
        )} to consolidate your env vars.\n`
        throw new Error(message)
      } else if (type === 'warn') {
        const message = `Conflict for env var${
          conflicts.length > 1 ? 's' : ''
        } ${conflicts
          .map((c) => chalk.bold(c))
          .join(', ')} in ${chalk.underline(
          relativeRootEnvPath,
        )} and ${chalk.underline(relativeEnvPath)}
Env vars from ${chalk.underline(
          relativeEnvPath,
        )} overwrite the ones from ${chalk.underline(relativeRootEnvPath)}
      `
        console.warn(`${chalk.yellow('warn(prisma)')} ${message}`)
      }
    }
  }
}

export function loadEnv(
  envPath: string | null | undefined,
): LoadEnvResult | null {
  if (exists(envPath)) {
    debug(`Environment variables loaded from ${envPath}`)
    return {
      dotenvResult: dotenvExpand(dotenv.config({ path: envPath })),
      message: chalk.dim(
        `Environment variables loaded from ${path.relative(
          process.cwd(),
          envPath,
        )}`,
      ),

      path: envPath,
    }
  } else {
    debug(`Environment variables not found at ${envPath}`)
  }
  return null
}
export function pathsEqual(
  path1: string | null | undefined,
  path2: string | null | undefined,
) {
  return path1 && path2 && path.resolve(path1) === path.resolve(path2)
}

export function exists(p: string | null | undefined): p is string {
  return Boolean(p && fs.existsSync(p))
}<|MERGE_RESOLUTION|>--- conflicted
+++ resolved
@@ -83,14 +83,10 @@
     }
     if (conflicts.length > 0) {
       // const message = `You are trying to load env variables which are already present in your project root .env
-<<<<<<< HEAD
-      const relativeRootEnvPath = path.relative(process.cwd(), rootEnvInfo!.path)
-=======
       const relativeRootEnvPath = path.relative(
         process.cwd(),
         rootEnvInfo!.path!,
       )
->>>>>>> 3897eca5
       const relativeEnvPath = path.relative(process.cwd(), envPath)
       if (type === 'error') {
         const message = `There is a conflict between env var${
