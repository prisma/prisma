import { IntrospectionEngine } from '../../IntrospectionEngine'

test('introspection basic', async () => {
  const engine = new IntrospectionEngine({
    cwd: __dirname,
  })

  const url = `file:./blog.db`

  const schema = `datasource ds {
    provider = "sqlite"
    url = "${url}"
  }`

  const result = await engine.introspect(schema)
  expect(result).toMatchInlineSnapshot(`
    Object {
      "datamodel": "datasource ds {
      provider = \\"sqlite\\"
      url      = \\"file:./blog.db\\"
    }

    model User {
      age     Int     @default(0)
      amount  Float   @default(0)
      balance Float   @default(0)
      email   String  @unique @default(\\"\\")
      id      Int     @id @default(autoincrement())
      name    String?
      role    String  @default(\\"USER\\")
      Post    Post[]
    }

    model Post {
      author    Int
      content   String?
      createdAt DateTime @default(dbgenerated())
      kind      String?
      published Boolean  @default(false)
      title     String   @default(\\"\\")
      updatedAt DateTime @default(dbgenerated())
      uuid      String   @id
      User      User     @relation(fields: [author], references: [id])
    }
    ",
      "version": "NonPrisma",
      "warnings": Array [],
    }
  `)
  const metadata = await engine.getDatabaseMetadata(schema)
  expect(metadata).toMatchInlineSnapshot(`
    Object {
      "size_in_bytes": 53248,
      "table_count": 3,
    }
  `)
  const databases = await engine.listDatabases(schema)
  expect(databases).toMatchInlineSnapshot(`
<<<<<<< HEAD
          Array [
            "",
            "blog.db",
          ]
      `)

  const dbVersion = await engine.getDatabaseVersion(schema)
  expect(dbVersion.length > 0)

=======
    Array [
      "blog.db",
      "blog.db",
    ]
  `)
>>>>>>> 78805329
  const description = await engine.getDatabaseDescription(schema)

  expect(JSON.parse(description)).toMatchInlineSnapshot(`
    Object {
      "enums": Array [],
      "sequences": Array [],
      "tables": Array [
        Object {
          "columns": Array [
            Object {
              "autoIncrement": true,
              "default": null,
              "name": "revision",
              "tpe": Object {
                "arity": "required",
                "characterMaximumLength": null,
                "dataType": "INTEGER",
                "family": "int",
                "fullDataType": "INTEGER",
                "nativeType": null,
              },
            },
            Object {
              "autoIncrement": false,
              "default": null,
              "name": "name",
              "tpe": Object {
                "arity": "required",
                "characterMaximumLength": null,
                "dataType": "TEXT",
                "family": "string",
                "fullDataType": "TEXT",
                "nativeType": null,
              },
            },
            Object {
              "autoIncrement": false,
              "default": null,
              "name": "datamodel",
              "tpe": Object {
                "arity": "required",
                "characterMaximumLength": null,
                "dataType": "TEXT",
                "family": "string",
                "fullDataType": "TEXT",
                "nativeType": null,
              },
            },
            Object {
              "autoIncrement": false,
              "default": null,
              "name": "status",
              "tpe": Object {
                "arity": "required",
                "characterMaximumLength": null,
                "dataType": "TEXT",
                "family": "string",
                "fullDataType": "TEXT",
                "nativeType": null,
              },
            },
            Object {
              "autoIncrement": false,
              "default": null,
              "name": "applied",
              "tpe": Object {
                "arity": "required",
                "characterMaximumLength": null,
                "dataType": "INTEGER",
                "family": "int",
                "fullDataType": "INTEGER",
                "nativeType": null,
              },
            },
            Object {
              "autoIncrement": false,
              "default": null,
              "name": "rolled_back",
              "tpe": Object {
                "arity": "required",
                "characterMaximumLength": null,
                "dataType": "INTEGER",
                "family": "int",
                "fullDataType": "INTEGER",
                "nativeType": null,
              },
            },
            Object {
              "autoIncrement": false,
              "default": null,
              "name": "datamodel_steps",
              "tpe": Object {
                "arity": "required",
                "characterMaximumLength": null,
                "dataType": "TEXT",
                "family": "string",
                "fullDataType": "TEXT",
                "nativeType": null,
              },
            },
            Object {
              "autoIncrement": false,
              "default": null,
              "name": "database_migration",
              "tpe": Object {
                "arity": "required",
                "characterMaximumLength": null,
                "dataType": "TEXT",
                "family": "string",
                "fullDataType": "TEXT",
                "nativeType": null,
              },
            },
            Object {
              "autoIncrement": false,
              "default": null,
              "name": "errors",
              "tpe": Object {
                "arity": "required",
                "characterMaximumLength": null,
                "dataType": "TEXT",
                "family": "string",
                "fullDataType": "TEXT",
                "nativeType": null,
              },
            },
            Object {
              "autoIncrement": false,
              "default": null,
              "name": "started_at",
              "tpe": Object {
                "arity": "required",
                "characterMaximumLength": null,
                "dataType": "DATE",
                "family": "dateTime",
                "fullDataType": "DATE",
                "nativeType": null,
              },
            },
            Object {
              "autoIncrement": false,
              "default": null,
              "name": "finished_at",
              "tpe": Object {
                "arity": "nullable",
                "characterMaximumLength": null,
                "dataType": "DATE",
                "family": "dateTime",
                "fullDataType": "DATE",
                "nativeType": null,
              },
            },
          ],
          "foreignKeys": Array [],
          "indices": Array [],
          "name": "_Migration",
          "primaryKey": Object {
            "columns": Array [
              "revision",
            ],
            "constraintName": null,
            "sequence": null,
          },
        },
        Object {
          "columns": Array [
            Object {
              "autoIncrement": false,
              "default": Object {
                "VALUE": 0,
              },
              "name": "age",
              "tpe": Object {
                "arity": "required",
                "characterMaximumLength": null,
                "dataType": "INTEGER",
                "family": "int",
                "fullDataType": "INTEGER",
                "nativeType": null,
              },
            },
            Object {
              "autoIncrement": false,
              "default": Object {
                "VALUE": 0,
              },
              "name": "amount",
              "tpe": Object {
                "arity": "required",
                "characterMaximumLength": null,
                "dataType": "REAL",
                "family": "decimal",
                "fullDataType": "REAL",
                "nativeType": null,
              },
            },
            Object {
              "autoIncrement": false,
              "default": Object {
                "VALUE": 0,
              },
              "name": "balance",
              "tpe": Object {
                "arity": "required",
                "characterMaximumLength": null,
                "dataType": "REAL",
                "family": "decimal",
                "fullDataType": "REAL",
                "nativeType": null,
              },
            },
            Object {
              "autoIncrement": false,
              "default": Object {
                "VALUE": "",
              },
              "name": "email",
              "tpe": Object {
                "arity": "required",
                "characterMaximumLength": null,
                "dataType": "TEXT",
                "family": "string",
                "fullDataType": "TEXT",
                "nativeType": null,
              },
            },
            Object {
              "autoIncrement": true,
              "default": null,
              "name": "id",
              "tpe": Object {
                "arity": "required",
                "characterMaximumLength": null,
                "dataType": "INTEGER",
                "family": "int",
                "fullDataType": "INTEGER",
                "nativeType": null,
              },
            },
            Object {
              "autoIncrement": false,
              "default": null,
              "name": "name",
              "tpe": Object {
                "arity": "nullable",
                "characterMaximumLength": null,
                "dataType": "TEXT",
                "family": "string",
                "fullDataType": "TEXT",
                "nativeType": null,
              },
            },
            Object {
              "autoIncrement": false,
              "default": Object {
                "VALUE": "USER",
              },
              "name": "role",
              "tpe": Object {
                "arity": "required",
                "characterMaximumLength": null,
                "dataType": "TEXT",
                "family": "string",
                "fullDataType": "TEXT",
                "nativeType": null,
              },
            },
          ],
          "foreignKeys": Array [],
          "indices": Array [
            Object {
              "columns": Array [
                "email",
              ],
              "name": "User.email",
              "tpe": "unique",
            },
            Object {
              "columns": Array [
                "id",
              ],
              "name": "User.id",
              "tpe": "unique",
            },
          ],
          "name": "User",
          "primaryKey": Object {
            "columns": Array [
              "id",
            ],
            "constraintName": null,
            "sequence": null,
          },
        },
        Object {
          "columns": Array [
            Object {
              "autoIncrement": false,
              "default": null,
              "name": "author",
              "tpe": Object {
                "arity": "required",
                "characterMaximumLength": null,
                "dataType": "INTEGER",
                "family": "int",
                "fullDataType": "INTEGER",
                "nativeType": null,
              },
            },
            Object {
              "autoIncrement": false,
              "default": null,
              "name": "content",
              "tpe": Object {
                "arity": "nullable",
                "characterMaximumLength": null,
                "dataType": "TEXT",
                "family": "string",
                "fullDataType": "TEXT",
                "nativeType": null,
              },
            },
            Object {
              "autoIncrement": false,
              "default": Object {
                "DBGENERATED": "'1970-01-01 00:00:00'",
              },
              "name": "createdAt",
              "tpe": Object {
                "arity": "required",
                "characterMaximumLength": null,
                "dataType": "DATE",
                "family": "dateTime",
                "fullDataType": "DATE",
                "nativeType": null,
              },
            },
            Object {
              "autoIncrement": false,
              "default": null,
              "name": "kind",
              "tpe": Object {
                "arity": "nullable",
                "characterMaximumLength": null,
                "dataType": "TEXT",
                "family": "string",
                "fullDataType": "TEXT",
                "nativeType": null,
              },
            },
            Object {
              "autoIncrement": false,
              "default": Object {
                "VALUE": false,
              },
              "name": "published",
              "tpe": Object {
                "arity": "required",
                "characterMaximumLength": null,
                "dataType": "BOOLEAN",
                "family": "boolean",
                "fullDataType": "BOOLEAN",
                "nativeType": null,
              },
            },
            Object {
              "autoIncrement": false,
              "default": Object {
                "VALUE": "",
              },
              "name": "title",
              "tpe": Object {
                "arity": "required",
                "characterMaximumLength": null,
                "dataType": "TEXT",
                "family": "string",
                "fullDataType": "TEXT",
                "nativeType": null,
              },
            },
            Object {
              "autoIncrement": false,
              "default": Object {
                "DBGENERATED": "'1970-01-01 00:00:00'",
              },
              "name": "updatedAt",
              "tpe": Object {
                "arity": "required",
                "characterMaximumLength": null,
                "dataType": "DATE",
                "family": "dateTime",
                "fullDataType": "DATE",
                "nativeType": null,
              },
            },
            Object {
              "autoIncrement": false,
              "default": null,
              "name": "uuid",
              "tpe": Object {
                "arity": "required",
                "characterMaximumLength": null,
                "dataType": "TEXT",
                "family": "string",
                "fullDataType": "TEXT",
                "nativeType": null,
              },
            },
          ],
          "foreignKeys": Array [
            Object {
              "columns": Array [
                "author",
              ],
              "constraintName": null,
              "onDeleteAction": "restrict",
              "onUpdateAction": "noAction",
              "referencedColumns": Array [
                "id",
              ],
              "referencedTable": "User",
            },
          ],
          "indices": Array [
            Object {
              "columns": Array [
                "uuid",
              ],
              "name": "Post.uuid",
              "tpe": "unique",
            },
          ],
          "name": "Post",
          "primaryKey": Object {
            "columns": Array [
              "uuid",
            ],
            "constraintName": null,
            "sequence": null,
          },
        },
      ],
    }
  `)
  engine.stop()
})<|MERGE_RESOLUTION|>--- conflicted
+++ resolved
@@ -56,7 +56,6 @@
   `)
   const databases = await engine.listDatabases(schema)
   expect(databases).toMatchInlineSnapshot(`
-<<<<<<< HEAD
           Array [
             "",
             "blog.db",
@@ -66,13 +65,6 @@
   const dbVersion = await engine.getDatabaseVersion(schema)
   expect(dbVersion.length > 0)
 
-=======
-    Array [
-      "blog.db",
-      "blog.db",
-    ]
-  `)
->>>>>>> 78805329
   const description = await engine.getDatabaseDescription(schema)
 
   expect(JSON.parse(description)).toMatchInlineSnapshot(`
