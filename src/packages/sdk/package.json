{
  "name": "@prisma/sdk",
  "version": "2.9.0-dev.79",
  "main": "dist/index.js",
  "types": "dist/index.d.ts",
  "repository": "git@github.com:prisma/prisma.git",
  "author": "Tim Suchanek <suchanek@prisma.io>",
  "license": "Apache-2.0",
  "scripts": {
    "build": "tsc -d",
    "prepublishOnly": "pnpm run build && pnpm run test",
    "format": "prettier --write .",
    "lint": "eslint --fix --ext .js,.ts .",
    "test": "jest"
  },
  "files": [
    "!**/__tests__",
    "dist",
    "scripts"
  ],
<<<<<<< HEAD
=======
  "prisma": {
    "version": "42145bac61d11071762e796c9cff7298622cf1fc"
  },
>>>>>>> 3aeed496
  "devDependencies": {
    "@types/jest": "26.0.14",
    "@types/node": "12.12.62",
    "@types/tar": "4.0.3",
    "@typescript-eslint/eslint-plugin": "4.2.0",
    "@typescript-eslint/parser": "4.2.0",
    "eslint": "7.10.0",
    "eslint-config-prettier": "6.12.0",
    "eslint-plugin-eslint-comments": "3.2.0",
    "eslint-plugin-jest": "24.0.2",
    "eslint-plugin-prettier": "3.1.4",
    "husky": "4.3.0",
    "jest": "26.4.2",
    "lint-staged": "10.4.0",
    "prettier": "2.1.2",
    "ts-jest": "26.4.0",
    "ts-node": "9.0.0",
    "typescript": "4.0.3"
  },
  "dependencies": {
    "@prisma/debug": "workspace:*",
    "@prisma/engine-core": "workspace:*",
    "@prisma/engines": "2.10.0-0ae85d7f60031fc2db84f4b1ef19dd3b6c878f9e",
    "@prisma/fetch-engine": "workspace:*",
    "@prisma/generator-helper": "workspace:*",
    "@prisma/get-platform": "workspace:*",
    "@timsuchanek/copy": "^1.4.5",
    "archiver": "^4.0.0",
    "arg": "^4.1.3",
    "chalk": "4.1.0",
    "checkpoint-client": "1.1.14",
    "cli-truncate": "^2.1.0",
    "dotenv": "^8.2.0",
    "execa": "^4.0.0",
    "global-dirs": "^2.0.1",
    "globby": "^11.0.0",
    "has-yarn": "^2.1.0",
    "is-ci": "^2.0.0",
    "make-dir": "^3.0.2",
    "node-fetch": "2.6.1",
    "p-map": "^4.0.0",
    "read-pkg-up": "^7.0.1",
    "resolve-pkg": "^2.0.0",
    "rimraf": "^3.0.2",
    "string-width": "^4.2.0",
    "strip-ansi": "6.0.0",
    "strip-indent": "3.0.0",
    "tar": "^6.0.1",
    "temp-dir": "^2.0.0",
    "temp-write": "^4.0.0",
    "tempy": "^1.0.0",
    "terminal-link": "^2.1.1",
    "tmp": "0.2.1",
    "url-parse": "^1.4.7"
  },
  "husky": {
    "hooks": {
      "pre-commit": "lint-staged"
    }
  },
  "lint-staged": {
    "*.{js,ts,css,json,md}": [
      "prettier --write",
      "git add"
    ],
    "*.{js,ts}": [
      "eslint"
    ]
  }
}<|MERGE_RESOLUTION|>--- conflicted
+++ resolved
@@ -18,12 +18,6 @@
     "dist",
     "scripts"
   ],
-<<<<<<< HEAD
-=======
-  "prisma": {
-    "version": "42145bac61d11071762e796c9cff7298622cf1fc"
-  },
->>>>>>> 3aeed496
   "devDependencies": {
     "@types/jest": "26.0.14",
     "@types/node": "12.12.62",
