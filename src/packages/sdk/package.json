{
  "name": "@prisma/sdk",
  "version": "2.11.0-dev.20",
  "main": "dist/index.js",
  "types": "dist/index.d.ts",
  "repository": "git@github.com:prisma/prisma.git",
  "author": "Tim Suchanek <suchanek@prisma.io>",
  "license": "Apache-2.0",
  "scripts": {
    "build": "tsc -d",
    "prepublishOnly": "pnpm run build && pnpm run test",
    "format": "prettier --write .",
    "lint": "eslint --fix --ext .js,.ts .",
    "test": "jest"
  },
  "files": [
    "!**/__tests__",
    "dist",
    "scripts"
  ],
  "devDependencies": {
    "@types/jest": "26.0.15",
    "@types/node": "12.19.4",
    "@types/tar": "4.0.3",
    "@typescript-eslint/eslint-plugin": "4.7.0",
    "@typescript-eslint/parser": "4.7.0",
    "eslint": "7.13.0",
    "eslint-config-prettier": "6.15.0",
    "eslint-plugin-eslint-comments": "3.2.0",
    "eslint-plugin-jest": "24.1.0",
    "eslint-plugin-prettier": "3.1.4",
    "husky": "4.3.0",
    "jest": "26.6.3",
    "lint-staged": "10.5.1",
    "prettier": "2.1.2",
    "ts-jest": "26.4.4",
    "ts-node": "9.0.0",
    "typescript": "4.0.5"
  },
  "dependencies": {
    "@prisma/debug": "workspace:*",
    "@prisma/engine-core": "workspace:*",
<<<<<<< HEAD
    "@prisma/engines": "2.11.0-11.-query-engine-second-coming-of-reserved-words5f311a3c26309b4d6cd89438cb1527011ba02057",
=======
    "@prisma/engines": "2.12.0-2.b85f340def406de3f3bf42ab360423b2217f4eab",
>>>>>>> 8a340cc4
    "@prisma/fetch-engine": "workspace:*",
    "@prisma/generator-helper": "workspace:*",
    "@prisma/get-platform": "workspace:*",
    "@timsuchanek/copy": "^1.4.5",
    "archiver": "^4.0.0",
    "arg": "^4.1.3",
    "chalk": "4.1.0",
    "checkpoint-client": "1.1.14",
    "cli-truncate": "^2.1.0",
    "dotenv": "^8.2.0",
    "execa": "^4.0.0",
    "find-up": "5.0.0",
    "global-dirs": "^2.0.1",
    "globby": "^11.0.0",
    "has-yarn": "^2.1.0",
    "is-ci": "^2.0.0",
    "make-dir": "^3.0.2",
    "node-fetch": "2.6.1",
    "p-map": "^4.0.0",
    "read-pkg-up": "^7.0.1",
    "resolve-pkg": "^2.0.0",
    "rimraf": "^3.0.2",
    "string-width": "^4.2.0",
    "strip-ansi": "6.0.0",
    "strip-indent": "3.0.0",
    "tar": "^6.0.1",
    "temp-dir": "^2.0.0",
    "temp-write": "^4.0.0",
    "tempy": "^1.0.0",
    "terminal-link": "^2.1.1",
    "tmp": "0.2.1",
    "url-parse": "^1.4.7"
  },
  "husky": {
    "hooks": {
      "pre-commit": "lint-staged"
    }
  },
  "lint-staged": {
    "*.{js,ts,css,json,md}": [
      "prettier --write",
      "git add"
    ],
    "*.{js,ts}": [
      "eslint"
    ]
  }
}<|MERGE_RESOLUTION|>--- conflicted
+++ resolved
@@ -40,11 +40,7 @@
   "dependencies": {
     "@prisma/debug": "workspace:*",
     "@prisma/engine-core": "workspace:*",
-<<<<<<< HEAD
     "@prisma/engines": "2.11.0-11.-query-engine-second-coming-of-reserved-words5f311a3c26309b4d6cd89438cb1527011ba02057",
-=======
-    "@prisma/engines": "2.12.0-2.b85f340def406de3f3bf42ab360423b2217f4eab",
->>>>>>> 8a340cc4
     "@prisma/fetch-engine": "workspace:*",
     "@prisma/generator-helper": "workspace:*",
     "@prisma/get-platform": "workspace:*",
