{
  "name": "@prisma/sdk",
  "version": "2.9.0-dev.46",
  "main": "dist/index.js",
  "types": "dist/index.d.ts",
  "repository": "git@github.com:prisma/prisma.git",
  "author": "Tim Suchanek <suchanek@prisma.io>",
  "license": "Apache-2.0",
  "scripts": {
    "build": "tsc -d",
    "prepublishOnly": "pnpm run build && pnpm run test",
    "format": "prettier --write .",
    "lint": "eslint --fix --ext .js,.ts .",
    "postinstall": "node scripts/download.js",
    "download": "node scripts/updateTag.js && node scripts/download.js",
    "test": "jest"
  },
  "files": [
    "!**/__tests__",
    "dist",
    "scripts"
  ],
  "prisma": {
<<<<<<< HEAD
    "version": "bf0a845690f1c7bde83dc1500a85d873785d36cf"
=======
    "version": "c4a65524ad3e8b18e8ea0c41a718819b4cd42ee4"
>>>>>>> 872aee4d
  },
  "devDependencies": {
    "@types/jest": "26.0.14",
    "@types/node": "12.12.62",
    "@types/tar": "4.0.3",
    "@typescript-eslint/eslint-plugin": "4.2.0",
    "@typescript-eslint/parser": "4.2.0",
    "eslint": "7.10.0",
    "eslint-config-prettier": "6.12.0",
    "eslint-plugin-eslint-comments": "3.2.0",
    "eslint-plugin-jest": "24.0.2",
    "eslint-plugin-prettier": "3.1.4",
    "husky": "4.3.0",
    "jest": "26.4.2",
    "lint-staged": "10.4.0",
    "prettier": "2.1.2",
    "ts-jest": "26.4.0",
    "ts-node": "9.0.0",
    "typescript": "4.0.3"
  },
  "dependencies": {
    "@prisma/debug": "workspace:*",
    "@prisma/engine-core": "workspace:*",
    "@prisma/fetch-engine": "workspace:*",
    "@prisma/generator-helper": "workspace:*",
    "@prisma/get-platform": "workspace:*",
    "@timsuchanek/copy": "^1.4.5",
    "archiver": "^4.0.0",
    "arg": "^4.1.3",
    "chalk": "4.1.0",
    "checkpoint-client": "1.1.13",
    "cli-truncate": "^2.1.0",
    "dotenv": "^8.2.0",
    "execa": "^4.0.0",
    "global-dirs": "^2.0.1",
    "globby": "^11.0.0",
    "has-yarn": "^2.1.0",
    "is-ci": "^2.0.0",
    "make-dir": "^3.0.2",
    "node-fetch": "2.6.1",
    "p-map": "^4.0.0",
    "read-pkg-up": "^7.0.1",
    "resolve-pkg": "^2.0.0",
    "rimraf": "^3.0.2",
    "string-width": "^4.2.0",
    "strip-ansi": "6.0.0",
    "strip-indent": "3.0.0",
    "tar": "^6.0.1",
    "temp-dir": "^2.0.0",
    "temp-write": "^4.0.0",
    "tempy": "^0.7.0",
    "terminal-link": "^2.1.1",
    "tmp": "0.2.1",
    "url-parse": "^1.4.7"
  },
  "husky": {
    "hooks": {
      "pre-commit": "lint-staged"
    }
  },
  "lint-staged": {
    "*.{js,ts,css,json,md}": [
      "prettier --write",
      "git add"
    ],
    "*.{js,ts}": [
      "eslint"
    ]
  }
}<|MERGE_RESOLUTION|>--- conflicted
+++ resolved
@@ -21,11 +21,7 @@
     "scripts"
   ],
   "prisma": {
-<<<<<<< HEAD
     "version": "bf0a845690f1c7bde83dc1500a85d873785d36cf"
-=======
-    "version": "c4a65524ad3e8b18e8ea0c41a718819b4cd42ee4"
->>>>>>> 872aee4d
   },
   "devDependencies": {
     "@types/jest": "26.0.14",
