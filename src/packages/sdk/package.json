{
  "name": "@prisma/sdk",
  "version": "2.9.0-dev.79",
  "main": "dist/index.js",
  "types": "dist/index.d.ts",
  "repository": "git@github.com:prisma/prisma.git",
  "author": "Tim Suchanek <suchanek@prisma.io>",
  "license": "Apache-2.0",
  "scripts": {
    "build": "tsc -d",
    "prepublishOnly": "pnpm run build && pnpm run test",
    "format": "prettier --write .",
    "lint": "eslint --fix --ext .js,.ts .",
    "postinstall": "node scripts/download.js",
    "download": "node scripts/updateTag.js && node scripts/download.js",
    "test": "jest"
  },
  "files": [
    "!**/__tests__",
    "dist",
    "scripts"
  ],
  "prisma": {
<<<<<<< HEAD
    "version": "77abecc4840127ebdcc02b83ee1e2c9cc27009f2"
=======
    "version": "a2d87f09c4801b7d66fed2d7cee127d4e3438f0b"
>>>>>>> dd57faf3
  },
  "devDependencies": {
    "@types/jest": "26.0.14",
    "@types/node": "12.12.62",
    "@types/tar": "4.0.3",
    "@typescript-eslint/eslint-plugin": "4.2.0",
    "@typescript-eslint/parser": "4.2.0",
    "eslint": "7.10.0",
    "eslint-config-prettier": "6.12.0",
    "eslint-plugin-eslint-comments": "3.2.0",
    "eslint-plugin-jest": "24.0.2",
    "eslint-plugin-prettier": "3.1.4",
    "husky": "4.3.0",
    "jest": "26.4.2",
    "lint-staged": "10.4.0",
    "prettier": "2.1.2",
    "ts-jest": "26.4.0",
    "ts-node": "9.0.0",
    "typescript": "4.0.3"
  },
  "dependencies": {
    "@prisma/debug": "workspace:*",
    "@prisma/engine-core": "workspace:*",
    "@prisma/fetch-engine": "workspace:*",
    "@prisma/generator-helper": "workspace:*",
    "@prisma/get-platform": "workspace:*",
    "@timsuchanek/copy": "^1.4.5",
    "archiver": "^4.0.0",
    "arg": "^4.1.3",
    "chalk": "4.1.0",
    "checkpoint-client": "1.1.14",
    "cli-truncate": "^2.1.0",
    "dotenv": "^8.2.0",
    "execa": "^4.0.0",
    "global-dirs": "^2.0.1",
    "globby": "^11.0.0",
    "has-yarn": "^2.1.0",
    "is-ci": "^2.0.0",
    "make-dir": "^3.0.2",
    "node-fetch": "2.6.1",
    "p-map": "^4.0.0",
    "read-pkg-up": "^7.0.1",
    "resolve-pkg": "^2.0.0",
    "rimraf": "^3.0.2",
    "string-width": "^4.2.0",
    "strip-ansi": "6.0.0",
    "strip-indent": "3.0.0",
    "tar": "^6.0.1",
    "temp-dir": "^2.0.0",
    "temp-write": "^4.0.0",
    "tempy": "^1.0.0",
    "terminal-link": "^2.1.1",
    "tmp": "0.2.1",
    "url-parse": "^1.4.7"
  },
  "husky": {
    "hooks": {
      "pre-commit": "lint-staged"
    }
  },
  "lint-staged": {
    "*.{js,ts,css,json,md}": [
      "prettier --write",
      "git add"
    ],
    "*.{js,ts}": [
      "eslint"
    ]
  }
}<|MERGE_RESOLUTION|>--- conflicted
+++ resolved
@@ -21,11 +21,7 @@
     "scripts"
   ],
   "prisma": {
-<<<<<<< HEAD
     "version": "77abecc4840127ebdcc02b83ee1e2c9cc27009f2"
-=======
-    "version": "a2d87f09c4801b7d66fed2d7cee127d4e3438f0b"
->>>>>>> dd57faf3
   },
   "devDependencies": {
     "@types/jest": "26.0.14",
