{
  "name": "@prisma/sdk",
  "version": "2.5.0-dev.15",
  "main": "dist/index.js",
  "types": "dist/index.d.ts",
  "repository": "git@github.com:prisma/prisma.git",
  "author": "Tim Suchanek <suchanek@prisma.io>",
  "license": "Apache-2.0",
  "scripts": {
    "build": "tsc -d",
    "prepublishOnly": "pnpm run build && pnpm run test",
    "format": "prettier --write .",
    "lint": "eslint --fix --ext .js,.ts .",
    "postinstall": "node scripts/download.js",
    "download": "node scripts/updateTag.js && node scripts/download.js",
    "test": "jest"
  },
  "files": [
    "!**/__tests__",
    "dist",
    "scripts"
  ],
  "prisma": {
<<<<<<< HEAD
    "version": "8e4f3a5c140fa60e254d5ca37536c5991960dc7f"
=======
    "version": "2deb6252cdc82d12effe3a000748397cd6a1ba6e"
>>>>>>> 2285317f
  },
  "devDependencies": {
    "@types/jest": "26.0.9",
    "@types/node": "12.12.54",
    "@types/tar": "4.0.3",
    "@typescript-eslint/eslint-plugin": "3.8.0",
    "@typescript-eslint/parser": "3.8.0",
    "eslint": "7.6.0",
    "eslint-config-prettier": "6.11.0",
    "eslint-plugin-eslint-comments": "3.2.0",
    "eslint-plugin-jest": "23.20.0",
    "eslint-plugin-prettier": "3.1.4",
    "husky": "4.2.5",
    "jest": "26.2.2",
    "lint-staged": "10.2.11",
    "prettier": "2.0.5",
    "ts-jest": "26.1.4",
    "ts-node": "8.10.2",
    "typescript": "3.9.7"
  },
  "dependencies": {
    "@apexearth/copy": "^1.4.5",
    "@prisma/debug": "workspace:*",
    "@prisma/engine-core": "workspace:*",
    "@prisma/fetch-engine": "workspace:*",
    "@prisma/generator-helper": "workspace:*",
    "@prisma/get-platform": "workspace:*",
    "archiver": "^4.0.0",
    "arg": "^4.1.3",
    "chalk": "4.1.0",
    "checkpoint-client": "1.1.7",
    "cli-truncate": "^2.1.0",
    "execa": "^4.0.0",
    "globby": "^11.0.0",
    "has-yarn": "^2.1.0",
    "make-dir": "^3.0.2",
    "node-fetch": "2.6.0",
    "p-map": "^4.0.0",
    "read-pkg-up": "^7.0.1",
    "resolve-pkg": "^2.0.0",
    "rimraf": "^3.0.2",
    "string-width": "^4.2.0",
    "strip-ansi": "6.0.0",
    "strip-indent": "3.0.0",
    "tar": "^6.0.1",
    "temp-dir": "^2.0.0",
    "temp-write": "^4.0.0",
    "tempy": "^0.5.0",
    "terminal-link": "^2.1.1",
    "tmp": "0.2.1",
    "url-parse": "^1.4.7"
  },
  "husky": {
    "hooks": {
      "pre-commit": "lint-staged"
    }
  },
  "lint-staged": {
    "*.{js,ts,css,json,md}": [
      "prettier --write",
      "git add"
    ],
    "*.{js,ts}": [
      "eslint"
    ]
  }
}<|MERGE_RESOLUTION|>--- conflicted
+++ resolved
@@ -21,11 +21,7 @@
     "scripts"
   ],
   "prisma": {
-<<<<<<< HEAD
-    "version": "8e4f3a5c140fa60e254d5ca37536c5991960dc7f"
-=======
     "version": "2deb6252cdc82d12effe3a000748397cd6a1ba6e"
->>>>>>> 2285317f
   },
   "devDependencies": {
     "@types/jest": "26.0.9",
