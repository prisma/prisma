--- conflicted
+++ resolved
@@ -53,10 +53,7 @@
       '@types/mocha': 8.0.1
       '@types/pg': 7.14.4
       '@types/sqlite3': 3.1.6
-<<<<<<< HEAD
       '@types/ws': 7.2.6
-=======
->>>>>>> 2285317f
       '@typescript-eslint/eslint-plugin': 3.8.0_9195d7e59c976ef8295ee5e80b40ac89
       '@typescript-eslint/parser': 3.8.0_eslint@7.6.0+typescript@3.9.7
       '@zeit/ncc': 0.22.3
@@ -114,10 +111,7 @@
       '@types/mocha': 8.0.1
       '@types/pg': 7.14.4
       '@types/sqlite3': 3.1.6
-<<<<<<< HEAD
       '@types/ws': ^7.2.6
-=======
->>>>>>> 2285317f
       '@typescript-eslint/eslint-plugin': 3.8.0
       '@typescript-eslint/parser': 3.8.0
       '@zeit/ncc': 0.22.3
@@ -1760,13 +1754,6 @@
       integrity: sha512-yzBInQFhdY8kaZmqoL2+3U5dSTMrKaYcb561VU+lDzAYvqt+2lojvBEy+hmpSNuXnPTx7m9+04CzWYOUqWME2A==
   /@types/node/12.12.54:
     resolution:
-<<<<<<< HEAD
-      integrity: sha512-51MYTDTyCziHb70wtGNFRwB4l+5JNvdqzFSkbDvpbftEgVUBEE+T5f7pROhWMp/fxp07oNIEQZd5bbfAH22ohQ==
-  /@types/node/12.12.54:
-    dev: true
-    resolution:
-=======
->>>>>>> 2285317f
       integrity: sha512-ge4xZ3vSBornVYlDnk7yZ0gK6ChHf/CHB7Gl1I0Jhah8DDnEQqBzgohYG4FX4p81TNirSETOiSyn+y1r9/IR6w==
   /@types/node/13.13.15:
     dev: true
