--- conflicted
+++ resolved
@@ -185,7 +185,7 @@
       indent-string: 4.0.0
       is-obj: 2.0.0
       is-regexp: 2.1.0
-      jest: 26.6.3
+      jest: 26.6.3_ts-node@9.1.1
       js-levenshtein: 1.1.6
       klona: 2.0.4
       lint-staged: 10.5.4
@@ -459,12 +459,8 @@
       eslint-config-prettier: 8.1.0_eslint@7.21.0
       eslint-plugin-eslint-comments: 3.2.0_eslint@7.21.0
       eslint-plugin-jest: 24.1.9_eslint@7.21.0+typescript@4.2.3
-<<<<<<< HEAD
       eslint-plugin-prettier: 3.3.1_328fff7ca4342e26ba070884b05a404a
-=======
-      eslint-plugin-prettier: 3.3.1_89e7f0daad470a5602ab49dfc5447533
->>>>>>> 0dc7930b
-      jest: 26.6.3
+      jest: 26.6.3_ts-node@9.1.1
       lint-staged: 10.5.4
       prettier: 2.2.1
       ts-jest: 26.5.3_jest@26.6.3+typescript@4.2.3
@@ -706,12 +702,8 @@
       eslint-config-prettier: 8.1.0_eslint@7.21.0
       eslint-plugin-eslint-comments: 3.2.0_eslint@7.21.0
       eslint-plugin-jest: 24.1.9_eslint@7.21.0+typescript@4.2.3
-<<<<<<< HEAD
       eslint-plugin-prettier: 3.3.1_328fff7ca4342e26ba070884b05a404a
-=======
-      eslint-plugin-prettier: 3.3.1_89e7f0daad470a5602ab49dfc5447533
->>>>>>> 0dc7930b
-      jest: 26.6.3
+      jest: 26.6.3_ts-node@9.1.1
       lint-staged: 10.5.4
       prettier: 2.2.1
       ts-jest: 26.5.3_jest@26.6.3+typescript@4.2.3
@@ -1288,6 +1280,43 @@
       node: '>= 10.14.2'
     resolution:
       integrity: sha512-xvV1kKbhfUqFVuZ8Cyo+JPpipAHHAV3kcDBftiduK8EICXmTFddryy3P7NfZt8Pv37rA9nEJBKCCkglCPt/Xjw==
+  /@jest/core/26.6.3_ts-node@9.1.1:
+    dependencies:
+      '@jest/console': 26.6.2
+      '@jest/reporters': 26.6.2
+      '@jest/test-result': 26.6.2
+      '@jest/transform': 26.6.2
+      '@jest/types': 26.6.2
+      '@types/node': 14.14.32
+      ansi-escapes: 4.3.1
+      chalk: 4.1.0
+      exit: 0.1.2
+      graceful-fs: 4.2.6
+      jest-changed-files: 26.6.2
+      jest-config: 26.6.3_ts-node@9.1.1
+      jest-haste-map: 26.6.2
+      jest-message-util: 26.6.2
+      jest-regex-util: 26.0.0
+      jest-resolve: 26.6.2
+      jest-resolve-dependencies: 26.6.3
+      jest-runner: 26.6.3_ts-node@9.1.1
+      jest-runtime: 26.6.3_ts-node@9.1.1
+      jest-snapshot: 26.6.2
+      jest-util: 26.6.2
+      jest-validate: 26.6.2
+      jest-watcher: 26.6.2
+      micromatch: 4.0.2
+      p-each-series: 2.2.0
+      rimraf: 3.0.2
+      slash: 3.0.0
+      strip-ansi: 6.0.0
+    dev: true
+    engines:
+      node: '>= 10.14.2'
+    peerDependencies:
+      ts-node: '*'
+    resolution:
+      integrity: sha512-xvV1kKbhfUqFVuZ8Cyo+JPpipAHHAV3kcDBftiduK8EICXmTFddryy3P7NfZt8Pv37rA9nEJBKCCkglCPt/Xjw==
   /@jest/environment/26.6.2:
     dependencies:
       '@jest/fake-timers': 26.6.2
@@ -1386,6 +1415,20 @@
     dev: true
     engines:
       node: '>= 10.14.2'
+    resolution:
+      integrity: sha512-YHlVIjP5nfEyjlrSr8t/YdNfU/1XEt7c5b4OxcXCjyRhjzLYu/rO69/WHPuYcbCWkz8kAeZVZp2N2+IOLLEPGw==
+  /@jest/test-sequencer/26.6.3_ts-node@9.1.1:
+    dependencies:
+      '@jest/test-result': 26.6.2
+      graceful-fs: 4.2.6
+      jest-haste-map: 26.6.2
+      jest-runner: 26.6.3_ts-node@9.1.1
+      jest-runtime: 26.6.3_ts-node@9.1.1
+    dev: true
+    engines:
+      node: '>= 10.14.2'
+    peerDependencies:
+      ts-node: '*'
     resolution:
       integrity: sha512-YHlVIjP5nfEyjlrSr8t/YdNfU/1XEt7c5b4OxcXCjyRhjzLYu/rO69/WHPuYcbCWkz8kAeZVZp2N2+IOLLEPGw==
   /@jest/transform/26.6.2:
@@ -5212,6 +5255,29 @@
     hasBin: true
     resolution:
       integrity: sha512-GF9noBSa9t08pSyl3CY4frMrqp+aQXFGFkf5hEPbh/pIUFYWMK6ZLTfbmadxJVcJrdRoChlWQsA2VkJcDFK8hg==
+  /jest-cli/26.6.3_ts-node@9.1.1:
+    dependencies:
+      '@jest/core': 26.6.3_ts-node@9.1.1
+      '@jest/test-result': 26.6.2
+      '@jest/types': 26.6.2
+      chalk: 4.1.0
+      exit: 0.1.2
+      graceful-fs: 4.2.6
+      import-local: 3.0.2
+      is-ci: 2.0.0
+      jest-config: 26.6.3_ts-node@9.1.1
+      jest-util: 26.6.2
+      jest-validate: 26.6.2
+      prompts: 2.4.0
+      yargs: 15.4.1
+    dev: true
+    engines:
+      node: '>= 10.14.2'
+    hasBin: true
+    peerDependencies:
+      ts-node: '*'
+    resolution:
+      integrity: sha512-GF9noBSa9t08pSyl3CY4frMrqp+aQXFGFkf5hEPbh/pIUFYWMK6ZLTfbmadxJVcJrdRoChlWQsA2VkJcDFK8hg==
   /jest-config/26.6.3:
     dependencies:
       '@babel/core': 7.13.8
@@ -5242,6 +5308,37 @@
         optional: true
     resolution:
       integrity: sha512-t5qdIj/bCj2j7NFVHb2nFB4aUdfucDn3JRKgrZnplb8nieAirAzRSHP8uDEd+qV6ygzg9Pz4YG7UTJf94LPSyg==
+  /jest-config/26.6.3_ts-node@9.1.1:
+    dependencies:
+      '@babel/core': 7.13.8
+      '@jest/test-sequencer': 26.6.3_ts-node@9.1.1
+      '@jest/types': 26.6.2
+      babel-jest: 26.6.3_@babel+core@7.13.8
+      chalk: 4.1.0
+      deepmerge: 4.2.2
+      glob: 7.1.6
+      graceful-fs: 4.2.6
+      jest-environment-jsdom: 26.6.2
+      jest-environment-node: 26.6.2
+      jest-get-type: 26.3.0
+      jest-jasmine2: 26.6.3_ts-node@9.1.1
+      jest-regex-util: 26.0.0
+      jest-resolve: 26.6.2
+      jest-util: 26.6.2
+      jest-validate: 26.6.2
+      micromatch: 4.0.2
+      pretty-format: 26.6.2
+      ts-node: 9.1.1_typescript@4.2.3
+    dev: true
+    engines:
+      node: '>= 10.14.2'
+    peerDependencies:
+      ts-node: '>=9.0.0'
+    peerDependenciesMeta:
+      ts-node:
+        optional: true
+    resolution:
+      integrity: sha512-t5qdIj/bCj2j7NFVHb2nFB4aUdfucDn3JRKgrZnplb8nieAirAzRSHP8uDEd+qV6ygzg9Pz4YG7UTJf94LPSyg==
   /jest-diff/25.5.0:
     dependencies:
       chalk: 3.0.0
@@ -5368,6 +5465,33 @@
     dev: true
     engines:
       node: '>= 10.14.2'
+    resolution:
+      integrity: sha512-kPKUrQtc8aYwBV7CqBg5pu+tmYXlvFlSFYn18ev4gPFtrRzB15N2gW/Roew3187q2w2eHuu0MU9TJz6w0/nPEg==
+  /jest-jasmine2/26.6.3_ts-node@9.1.1:
+    dependencies:
+      '@babel/traverse': 7.13.0
+      '@jest/environment': 26.6.2
+      '@jest/source-map': 26.6.2
+      '@jest/test-result': 26.6.2
+      '@jest/types': 26.6.2
+      '@types/node': 14.14.32
+      chalk: 4.1.0
+      co: 4.6.0
+      expect: 26.6.2
+      is-generator-fn: 2.1.0
+      jest-each: 26.6.2
+      jest-matcher-utils: 26.6.2
+      jest-message-util: 26.6.2
+      jest-runtime: 26.6.3_ts-node@9.1.1
+      jest-snapshot: 26.6.2
+      jest-util: 26.6.2
+      pretty-format: 26.6.2
+      throat: 5.0.0
+    dev: true
+    engines:
+      node: '>= 10.14.2'
+    peerDependencies:
+      ts-node: '*'
     resolution:
       integrity: sha512-kPKUrQtc8aYwBV7CqBg5pu+tmYXlvFlSFYn18ev4gPFtrRzB15N2gW/Roew3187q2w2eHuu0MU9TJz6w0/nPEg==
   /jest-leak-detector/26.6.2:
@@ -5484,6 +5608,35 @@
     dev: true
     engines:
       node: '>= 10.14.2'
+    resolution:
+      integrity: sha512-atgKpRHnaA2OvByG/HpGA4g6CSPS/1LK0jK3gATJAoptC1ojltpmVlYC3TYgdmGp+GLuhzpH30Gvs36szSL2JQ==
+  /jest-runner/26.6.3_ts-node@9.1.1:
+    dependencies:
+      '@jest/console': 26.6.2
+      '@jest/environment': 26.6.2
+      '@jest/test-result': 26.6.2
+      '@jest/types': 26.6.2
+      '@types/node': 14.14.32
+      chalk: 4.1.0
+      emittery: 0.7.2
+      exit: 0.1.2
+      graceful-fs: 4.2.6
+      jest-config: 26.6.3_ts-node@9.1.1
+      jest-docblock: 26.0.0
+      jest-haste-map: 26.6.2
+      jest-leak-detector: 26.6.2
+      jest-message-util: 26.6.2
+      jest-resolve: 26.6.2
+      jest-runtime: 26.6.3_ts-node@9.1.1
+      jest-util: 26.6.2
+      jest-worker: 26.6.2
+      source-map-support: 0.5.19
+      throat: 5.0.0
+    dev: true
+    engines:
+      node: '>= 10.14.2'
+    peerDependencies:
+      ts-node: '*'
     resolution:
       integrity: sha512-atgKpRHnaA2OvByG/HpGA4g6CSPS/1LK0jK3gATJAoptC1ojltpmVlYC3TYgdmGp+GLuhzpH30Gvs36szSL2JQ==
   /jest-runtime/26.6.3:
@@ -5521,6 +5674,43 @@
     hasBin: true
     resolution:
       integrity: sha512-lrzyR3N8sacTAMeonbqpnSka1dHNux2uk0qqDXVkMv2c/A3wYnvQ4EXuI013Y6+gSKSCxdaczvf4HF0mVXHRdw==
+  /jest-runtime/26.6.3_ts-node@9.1.1:
+    dependencies:
+      '@jest/console': 26.6.2
+      '@jest/environment': 26.6.2
+      '@jest/fake-timers': 26.6.2
+      '@jest/globals': 26.6.2
+      '@jest/source-map': 26.6.2
+      '@jest/test-result': 26.6.2
+      '@jest/transform': 26.6.2
+      '@jest/types': 26.6.2
+      '@types/yargs': 15.0.13
+      chalk: 4.1.0
+      cjs-module-lexer: 0.6.0
+      collect-v8-coverage: 1.0.1
+      exit: 0.1.2
+      glob: 7.1.6
+      graceful-fs: 4.2.6
+      jest-config: 26.6.3_ts-node@9.1.1
+      jest-haste-map: 26.6.2
+      jest-message-util: 26.6.2
+      jest-mock: 26.6.2
+      jest-regex-util: 26.0.0
+      jest-resolve: 26.6.2
+      jest-snapshot: 26.6.2
+      jest-util: 26.6.2
+      jest-validate: 26.6.2
+      slash: 3.0.0
+      strip-bom: 4.0.0
+      yargs: 15.4.1
+    dev: true
+    engines:
+      node: '>= 10.14.2'
+    hasBin: true
+    peerDependencies:
+      ts-node: '*'
+    resolution:
+      integrity: sha512-lrzyR3N8sacTAMeonbqpnSka1dHNux2uk0qqDXVkMv2c/A3wYnvQ4EXuI013Y6+gSKSCxdaczvf4HF0mVXHRdw==
   /jest-serializer/26.6.2:
     dependencies:
       '@types/node': 14.14.32
@@ -5623,6 +5813,19 @@
     engines:
       node: '>= 10.14.2'
     hasBin: true
+    resolution:
+      integrity: sha512-lGS5PXGAzR4RF7V5+XObhqz2KZIDUA1yD0DG6pBVmy10eh0ZIXQImRuzocsI/N2XZ1GrLFwTS27In2i2jlpq1Q==
+  /jest/26.6.3_ts-node@9.1.1:
+    dependencies:
+      '@jest/core': 26.6.3_ts-node@9.1.1
+      import-local: 3.0.2
+      jest-cli: 26.6.3_ts-node@9.1.1
+    dev: true
+    engines:
+      node: '>= 10.14.2'
+    hasBin: true
+    peerDependencies:
+      ts-node: '*'
     resolution:
       integrity: sha512-lGS5PXGAzR4RF7V5+XObhqz2KZIDUA1yD0DG6pBVmy10eh0ZIXQImRuzocsI/N2XZ1GrLFwTS27In2i2jlpq1Q==
   /js-levenshtein/1.1.6:
