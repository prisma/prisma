--- conflicted
+++ resolved
@@ -64,11 +64,7 @@
       '@types/ws': 7.2.6
       '@typescript-eslint/eslint-plugin': 4.2.0_01bb2a57a800356006ca47d0aed8d623
       '@typescript-eslint/parser': 4.2.0_eslint@7.10.0+typescript@4.0.3
-<<<<<<< HEAD
-      '@zeit/ncc': 0.22.3
-=======
       '@vercel/ncc': 0.23.0
->>>>>>> ae81bee5
       checkpoint-client: 1.1.12
       dotenv: 8.2.0
       eslint: 7.10.0
@@ -101,10 +97,7 @@
       snap-shot-it: 7.9.3
       sqlite-async: 1.1.0
       sqlite3: 4.2.0
-<<<<<<< HEAD
       string-hash: 1.1.3
-=======
->>>>>>> ae81bee5
       strip-ansi: 6.0.0
       strip-indent: 3.0.0
       tempy: 0.7.1
@@ -136,11 +129,7 @@
       '@types/ws': 7.2.6
       '@typescript-eslint/eslint-plugin': 4.2.0
       '@typescript-eslint/parser': 4.2.0
-<<<<<<< HEAD
-      '@zeit/ncc': 0.22.3
-=======
       '@vercel/ncc': 0.23.0
->>>>>>> ae81bee5
       checkpoint-client: 1.1.12
       dotenv: 8.2.0
       eslint: 7.10.0
@@ -173,10 +162,7 @@
       snap-shot-it: 7.9.3
       sqlite-async: 1.1.0
       sqlite3: 4.2.0
-<<<<<<< HEAD
       string-hash: ^1.1.3
-=======
->>>>>>> ae81bee5
       strip-ansi: 6.0.0
       strip-indent: 3.0.0
       tempy: 0.7.1
@@ -209,7 +195,7 @@
       benchmark: 2.1.4
       chalk: 4.1.0
       dotenv: 8.2.0
-      esbuild: 0.7.7
+      esbuild: 0.7.8
       escape-string-regexp: 4.0.0
       eslint: 7.10.0
       eslint-config-prettier: 6.12.0_eslint@7.10.0
@@ -715,11 +701,7 @@
       '@types/sqlite3': 3.1.6
       '@typescript-eslint/eslint-plugin': 4.2.0_01bb2a57a800356006ca47d0aed8d623
       '@typescript-eslint/parser': 4.2.0_eslint@7.10.0+typescript@4.0.3
-<<<<<<< HEAD
-      '@zeit/ncc': 0.22.3
-=======
       '@vercel/ncc': 0.23.0
->>>>>>> ae81bee5
       chalk: 4.1.0
       del: 5.1.0
       eslint: 7.10.0
@@ -760,11 +742,7 @@
       '@types/sqlite3': 3.1.6
       '@typescript-eslint/eslint-plugin': 4.2.0
       '@typescript-eslint/parser': 4.2.0
-<<<<<<< HEAD
-      '@zeit/ncc': 0.22.3
-=======
       '@vercel/ncc': 0.23.0
->>>>>>> ae81bee5
       ansi-escapes: ^4.3.1
       chalk: 4.1.0
       cli-cursor: 3.1.0
@@ -848,13 +826,13 @@
       '@types/jest': 26.0.14
       '@types/node': 12.12.62
       '@types/tar': 4.0.3
-      '@typescript-eslint/eslint-plugin': 4.2.0_01bb2a57a800356006ca47d0aed8d623
-      '@typescript-eslint/parser': 4.2.0_eslint@7.10.0+typescript@4.0.3
-      eslint: 7.10.0
-      eslint-config-prettier: 6.12.0_eslint@7.10.0
-      eslint-plugin-eslint-comments: 3.2.0_eslint@7.10.0
-      eslint-plugin-jest: 24.0.2_eslint@7.10.0+typescript@4.0.3
-      eslint-plugin-prettier: 3.1.4_eslint@7.10.0+prettier@2.1.2
+      '@typescript-eslint/eslint-plugin': 4.1.1_97a6c696058c61405b3d4d883f393658
+      '@typescript-eslint/parser': 4.1.1_eslint@7.9.0+typescript@4.0.3
+      eslint: 7.9.0
+      eslint-config-prettier: 6.11.0_eslint@7.9.0
+      eslint-plugin-eslint-comments: 3.2.0_eslint@7.9.0
+      eslint-plugin-jest: 24.0.2_eslint@7.9.0+typescript@4.0.3
+      eslint-plugin-prettier: 3.1.4_eslint@7.9.0+prettier@2.1.2
       husky: 4.3.0
       jest: 26.4.2
       lint-staged: 10.4.0
@@ -1967,6 +1945,30 @@
   /@types/yoga-layout/1.9.2:
     resolution:
       integrity: sha512-S9q47ByT2pPvD65IvrWp7qppVMpk9WGMbVq9wbWZOHg6tnXSD4vyhao6nOSBwwfDdV2p3Kx9evA9vI+XWTfDvw==
+  /@typescript-eslint/eslint-plugin/4.1.1_97a6c696058c61405b3d4d883f393658:
+    dependencies:
+      '@typescript-eslint/experimental-utils': 4.1.1_eslint@7.9.0+typescript@4.0.3
+      '@typescript-eslint/parser': 4.1.1_eslint@7.9.0+typescript@4.0.3
+      '@typescript-eslint/scope-manager': 4.1.1
+      debug: 4.1.1
+      eslint: 7.9.0
+      functional-red-black-tree: 1.0.1
+      regexpp: 3.1.0
+      semver: 7.3.2
+      tsutils: 3.17.1_typescript@4.0.3
+      typescript: 4.0.3
+    dev: true
+    engines:
+      node: ^10.12.0 || >=12.0.0
+    peerDependencies:
+      '@typescript-eslint/parser': ^4.0.0
+      eslint: ^5.0.0 || ^6.0.0 || ^7.0.0
+      typescript: '*'
+    peerDependenciesMeta:
+      typescript:
+        optional: true
+    resolution:
+      integrity: sha512-Hoxyt99EA9LMmqo/5PuWWPeWeB3mKyvibfJ1Hy5SfiUpjE8Nqp+5QNd9fOkzL66+fqvIWSIE+Ett16LGMzCGnQ==
   /@typescript-eslint/eslint-plugin/4.2.0_01bb2a57a800356006ca47d0aed8d623:
     dependencies:
       '@typescript-eslint/experimental-utils': 4.2.0_eslint@7.10.0+typescript@4.0.3
@@ -1990,34 +1992,6 @@
       typescript:
         optional: true
     resolution:
-<<<<<<< HEAD
-      integrity: sha512-zBNRkzvLSwo6y5TG0DVcmshZIYBHKtmzD4N+LYnfTFpzc4bc79o8jNRSb728WV7A4Cegbs+MV5IRAj8BKBgOVQ==
-  /@typescript-eslint/experimental-utils/4.1.1_eslint@7.10.0+typescript@4.0.3:
-=======
-      integrity: sha512-Hoxyt99EA9LMmqo/5PuWWPeWeB3mKyvibfJ1Hy5SfiUpjE8Nqp+5QNd9fOkzL66+fqvIWSIE+Ett16LGMzCGnQ==
-  /@typescript-eslint/eslint-plugin/4.2.0_01bb2a57a800356006ca47d0aed8d623:
-    dependencies:
-      '@typescript-eslint/experimental-utils': 4.2.0_eslint@7.10.0+typescript@4.0.3
-      '@typescript-eslint/parser': 4.2.0_eslint@7.10.0+typescript@4.0.3
-      '@typescript-eslint/scope-manager': 4.2.0
-      debug: 4.2.0
-      eslint: 7.10.0
-      functional-red-black-tree: 1.0.1
-      regexpp: 3.1.0
-      semver: 7.3.2
-      tsutils: 3.17.1_typescript@4.0.3
-      typescript: 4.0.3
-    dev: true
-    engines:
-      node: ^10.12.0 || >=12.0.0
-    peerDependencies:
-      '@typescript-eslint/parser': ^4.0.0
-      eslint: ^5.0.0 || ^6.0.0 || ^7.0.0
-      typescript: '*'
-    peerDependenciesMeta:
-      typescript:
-        optional: true
-    resolution:
       integrity: sha512-zBNRkzvLSwo6y5TG0DVcmshZIYBHKtmzD4N+LYnfTFpzc4bc79o8jNRSb728WV7A4Cegbs+MV5IRAj8BKBgOVQ==
   /@typescript-eslint/experimental-utils/4.1.1_eslint@7.10.0+typescript@4.0.3:
     dependencies:
@@ -2037,13 +2011,12 @@
     resolution:
       integrity: sha512-jzYsNciHoa4Z3c1URtmeT/bamYm8Dwfw6vuN3WHIE/BXb1iC4KveAnXDErTAZtPVxTYBaYn3n2gbt6F6D2rm1A==
   /@typescript-eslint/experimental-utils/4.1.1_eslint@7.9.0+typescript@4.0.3:
->>>>>>> ae81bee5
     dependencies:
       '@types/json-schema': 7.0.5
       '@typescript-eslint/scope-manager': 4.1.1
       '@typescript-eslint/types': 4.1.1
       '@typescript-eslint/typescript-estree': 4.1.1_typescript@4.0.3
-      eslint: 7.10.0
+      eslint: 7.9.0
       eslint-scope: 5.1.0
       eslint-utils: 2.1.0
       typescript: 4.0.3
@@ -2056,8 +2029,6 @@
     resolution:
       integrity: sha512-jzYsNciHoa4Z3c1URtmeT/bamYm8Dwfw6vuN3WHIE/BXb1iC4KveAnXDErTAZtPVxTYBaYn3n2gbt6F6D2rm1A==
   /@typescript-eslint/experimental-utils/4.2.0_eslint@7.10.0+typescript@4.0.3:
-<<<<<<< HEAD
-=======
     dependencies:
       '@types/json-schema': 7.0.5
       '@typescript-eslint/scope-manager': 4.2.0
@@ -2075,30 +2046,12 @@
     resolution:
       integrity: sha512-5BBj6BjgHEndBaQQpUVzRIPERz03LBc0MCQkHwUaH044FJFL08SwWv/sQftk7gf0ShZ2xZysz0LTwCwNt4Xu3w==
   /@typescript-eslint/parser/4.1.1_eslint@7.9.0+typescript@4.0.3:
->>>>>>> ae81bee5
-    dependencies:
-      '@types/json-schema': 7.0.5
-      '@typescript-eslint/scope-manager': 4.2.0
-      '@typescript-eslint/types': 4.2.0
-      '@typescript-eslint/typescript-estree': 4.2.0_typescript@4.0.3
-      eslint: 7.10.0
-      eslint-scope: 5.1.1
-      eslint-utils: 2.1.0
-    dev: true
-    engines:
-      node: ^10.12.0 || >=12.0.0
-    peerDependencies:
-      eslint: '*'
-      typescript: '*'
-    resolution:
-      integrity: sha512-5BBj6BjgHEndBaQQpUVzRIPERz03LBc0MCQkHwUaH044FJFL08SwWv/sQftk7gf0ShZ2xZysz0LTwCwNt4Xu3w==
-  /@typescript-eslint/parser/4.2.0_eslint@7.10.0+typescript@4.0.3:
-    dependencies:
-      '@typescript-eslint/scope-manager': 4.2.0
-      '@typescript-eslint/types': 4.2.0
-      '@typescript-eslint/typescript-estree': 4.2.0_typescript@4.0.3
-      debug: 4.2.0
-      eslint: 7.10.0
+    dependencies:
+      '@typescript-eslint/scope-manager': 4.1.1
+      '@typescript-eslint/types': 4.1.1
+      '@typescript-eslint/typescript-estree': 4.1.1_typescript@4.0.3
+      debug: 4.1.1
+      eslint: 7.9.0
       typescript: 4.0.3
     dev: true
     engines:
@@ -2110,8 +2063,6 @@
       typescript:
         optional: true
     resolution:
-<<<<<<< HEAD
-=======
       integrity: sha512-NLIhmicpKGfJbdXyQBz9j48PA6hq6e+SDOoXy7Ak6bq1ebGqbgG+fR1UIDAuay6OjQdot69c/URu2uLlsP8GQQ==
   /@typescript-eslint/parser/4.2.0_eslint@7.10.0+typescript@4.0.3:
     dependencies:
@@ -2131,7 +2082,6 @@
       typescript:
         optional: true
     resolution:
->>>>>>> ae81bee5
       integrity: sha512-54jJ6MwkOtowpE48C0QJF9iTz2/NZxfKVJzv1ha5imigzHbNSLN9yvbxFFH1KdlRPQrlR8qxqyOvLHHxd397VA==
   /@typescript-eslint/scope-manager/4.1.1:
     dependencies:
@@ -2223,11 +2173,7 @@
       node: ^8.10.0 || ^10.13.0 || >=11.10.1
     resolution:
       integrity: sha512-WIf4BNOlFOH2W+YqGWa6YKLcK/EB3gEj2apCrqLw6mme1RzBy0jtJ9ewJgnrZDB640zfnv8L+/gwGH5sYp/rGw==
-<<<<<<< HEAD
-  /@zeit/ncc/0.22.3:
-=======
   /@vercel/ncc/0.23.0:
->>>>>>> ae81bee5
     dev: true
     hasBin: true
     resolution:
@@ -3526,12 +3472,12 @@
       is-arrayish: 0.2.1
     resolution:
       integrity: sha512-7dFHNmqeFSEt2ZBsCriorKnn3Z2pj+fd9kmI6QoWw4//DL+icEBfc0U7qJCisqrTsKTjw4fNFy2pW9OqStD84g==
-  /esbuild/0.7.7:
+  /esbuild/0.7.8:
     dev: true
     hasBin: true
     requiresBuild: true
     resolution:
-      integrity: sha512-1Ub4BBsWwPdxkwjyuXdKrgMIZROZ82ULIRFclOzXXVrqKOv9rMDoShRf23WEbPfeEA94z/BScKyUOyooyQ3XnQ==
+      integrity: sha512-6UT1nZB+8ja5avctUC6d3kGOUAhy6/ZYHljL4nk3++1ipadghBhUCAcwsTHsmUvdu04CcGKzo13mE+ZQ2O3zrA==
   /escape-html/1.0.3:
     resolution:
       integrity: sha1-Aljq5NPQwJdN4cFpGI7wBR0dGYg=
@@ -3572,19 +3518,15 @@
       source-map: 0.6.1
     resolution:
       integrity: sha512-InuOIiKk8wwuOFg6x9BQXbzjrQhtyXh46K9bqVTPzSo2FnyMBaYGBMC6PhQy7yxxil9vIedFBweQBMK74/7o8A==
-  /eslint-config-prettier/6.12.0_eslint@7.10.0:
-    dependencies:
-      eslint: 7.10.0
+  /eslint-config-prettier/6.11.0_eslint@7.9.0:
+    dependencies:
+      eslint: 7.9.0
       get-stdin: 6.0.0
     dev: true
     hasBin: true
     peerDependencies:
       eslint: '>=3.14.1'
     resolution:
-<<<<<<< HEAD
-      integrity: sha512-9jWPlFlgNwRUYVoujvWTQ1aMO8o6648r+K7qU7K5Jmkbyqav1fuEZC0COYpGBxyiAJb65Ra9hrmFx19xRGwXWw==
-  /eslint-plugin-eslint-comments/3.2.0_eslint@7.10.0:
-=======
       integrity: sha512-oB8cpLWSAjOVFEJhhyMZh6NOEOtBVziaqdDQ86+qhDHFbZXoRTM7pNSvFRfW/W/L/LrQ38C99J5CGuRBBzBsdA==
   /eslint-config-prettier/6.12.0_eslint@7.10.0:
     dependencies:
@@ -3609,10 +3551,9 @@
     resolution:
       integrity: sha512-0jkOl0hfojIHHmEHgmNdqv4fmh7300NdpA9FFpF7zaoLvB/QeXOGNLIo86oAveJFrfB1p05kC8hpEMHM8DwWVQ==
   /eslint-plugin-eslint-comments/3.2.0_eslint@7.9.0:
->>>>>>> ae81bee5
     dependencies:
       escape-string-regexp: 1.0.5
-      eslint: 7.10.0
+      eslint: 7.9.0
       ignore: 5.1.8
     dev: true
     engines:
@@ -3622,11 +3563,6 @@
     resolution:
       integrity: sha512-0jkOl0hfojIHHmEHgmNdqv4fmh7300NdpA9FFpF7zaoLvB/QeXOGNLIo86oAveJFrfB1p05kC8hpEMHM8DwWVQ==
   /eslint-plugin-jest/24.0.2_eslint@7.10.0+typescript@4.0.3:
-<<<<<<< HEAD
-    dependencies:
-      '@typescript-eslint/experimental-utils': 4.1.1_eslint@7.10.0+typescript@4.0.3
-      eslint: 7.10.0
-=======
     dependencies:
       '@typescript-eslint/experimental-utils': 4.1.1_eslint@7.10.0+typescript@4.0.3
       eslint: 7.10.0
@@ -3643,7 +3579,6 @@
       '@typescript-eslint/experimental-utils': 4.1.1_eslint@7.9.0+typescript@4.0.3
       eslint: 7.9.0
       typescript: 4.0.3
->>>>>>> ae81bee5
     dev: true
     engines:
       node: '>=10'
@@ -3653,8 +3588,6 @@
     resolution:
       integrity: sha512-DSBLNpkKDOpUJQkTGSs5sVJWsu0nDyQ2rYxkr0Eh7nrkc5bMUr/dlDbtTj3l8y6UaCVsem6rryF1OZrKnz1S5g==
   /eslint-plugin-prettier/3.1.4_eslint@7.10.0+prettier@2.1.2:
-<<<<<<< HEAD
-=======
     dependencies:
       eslint: 7.10.0
       prettier: 2.1.2
@@ -3668,9 +3601,8 @@
     resolution:
       integrity: sha512-jZDa8z76klRqo+TdGDTFJSavwbnWK2ZpqGKNZ+VvweMW516pDUMmQ2koXvxEE4JhzNvTv+radye/bWGBmA6jmg==
   /eslint-plugin-prettier/3.1.4_eslint@7.9.0+prettier@2.1.2:
->>>>>>> ae81bee5
-    dependencies:
-      eslint: 7.10.0
+    dependencies:
+      eslint: 7.9.0
       prettier: 2.1.2
       prettier-linter-helpers: 1.0.0
     dev: true
@@ -3720,8 +3652,6 @@
     resolution:
       integrity: sha512-QudtT6av5WXels9WjIM7qz1XD1cWGvX4gGXvp/zBn9nXG02D0utdU3Em2m/QjTnrsk6bBjmCygl3rmj118msQQ==
   /eslint/7.10.0:
-<<<<<<< HEAD
-=======
     dependencies:
       '@babel/code-frame': 7.10.4
       '@eslint/eslintrc': 0.1.3
@@ -3767,17 +3697,16 @@
     resolution:
       integrity: sha512-BDVffmqWl7JJXqCjAK6lWtcQThZB/aP1HXSH1JKwGwv0LQEdvpR7qzNrUT487RM39B5goWuboFad5ovMBmD8yA==
   /eslint/7.9.0:
->>>>>>> ae81bee5
     dependencies:
       '@babel/code-frame': 7.10.4
       '@eslint/eslintrc': 0.1.3
       ajv: 6.12.5
       chalk: 4.1.0
       cross-spawn: 7.0.3
-      debug: 4.2.0
+      debug: 4.1.1
       doctrine: 3.0.0
       enquirer: 2.3.6
-      eslint-scope: 5.1.1
+      eslint-scope: 5.1.0
       eslint-utils: 2.1.0
       eslint-visitor-keys: 1.3.0
       espree: 7.3.0
@@ -3811,7 +3740,7 @@
       node: ^10.12.0 || >=12.0.0
     hasBin: true
     resolution:
-      integrity: sha512-BDVffmqWl7JJXqCjAK6lWtcQThZB/aP1HXSH1JKwGwv0LQEdvpR7qzNrUT487RM39B5goWuboFad5ovMBmD8yA==
+      integrity: sha512-V6QyhX21+uXp4T+3nrNfI3hQNBDa/P8ga7LoQOenwrlEFXrEnUEE+ok1dMtaS3b6rmLXhT1TkTIsG75HMLbknA==
   /espree/7.3.0:
     dependencies:
       acorn: 7.4.0
@@ -4065,12 +3994,6 @@
       '0': node >=0.6.0
     resolution:
       integrity: sha1-lpGEQOMEGnpBT4xS48V06zw+HgU=
-  /extsprintf/1.4.0:
-    dev: true
-    engines:
-      '0': node >=0.6.0
-    resolution:
-      integrity: sha1-4mifjzVvrWLMplo6kcXfX5VRaS8=
   /fast-clone/1.5.13:
     dev: true
     resolution:
@@ -8767,7 +8690,7 @@
     dependencies:
       assert-plus: 1.0.0
       core-util-is: 1.0.2
-      extsprintf: 1.4.0
+      extsprintf: 1.3.0
     dev: true
     engines:
       '0': node >=0.6.0
