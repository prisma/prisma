importers:
  .:
    devDependencies:
      '@sindresorhus/slugify': 1.1.0
      '@types/debug': 4.1.5
      '@types/graphviz': 0.0.32
      '@types/node': 12.19.7
      '@types/redis': 2.8.28
      arg: 5.0.0
      batching-toposort: 1.2.0
      chalk: 4.1.0
      debug: 4.3.1
      execa: 4.1.0
      globby: 11.0.1
      graphviz: 0.0.9
      node-fetch: 2.6.1
      p-map: 4.0.0
      p-reduce: 2.1.0
      redis: 3.0.2
      redis-lock: 0.1.4
      semver: 7.3.2
      ts-node: 9.0.0_typescript@4.1.2
      typescript: 4.1.2
    specifiers:
      '@sindresorhus/slugify': 1.1.0
      '@types/debug': 4.1.5
      '@types/graphviz': 0.0.32
      '@types/node': 12.19.7
      '@types/redis': 2.8.28
      arg: 5.0.0
      batching-toposort: 1.2.0
      chalk: 4.1.0
      debug: 4.3.1
      execa: 4.1.0
      globby: 11.0.1
      graphviz: 0.0.9
      node-fetch: 2.6.1
      p-map: 4.0.0
      p-reduce: 2.1.0
      redis: 3.0.2
      redis-lock: 0.1.4
      semver: 7.3.2
      ts-node: 9.0.0
      typescript: 4.1.2
  packages/cli:
    dependencies:
      '@prisma/bar': 0.0.1
      '@prisma/engines': 2.13.0-8.e5fe27434f5b257d9b2cb37cb622e530cbf0b624
    devDependencies:
      '@prisma/client': 'link:../client'
      '@prisma/debug': 'link:../debug'
      '@prisma/generator-helper': 'link:../generator-helper'
      '@prisma/get-platform': 'link:../get-platform'
      '@prisma/migrate': 'link:../migrate'
      '@prisma/sdk': 'link:../sdk'
      '@prisma/studio': 0.323.0
      '@prisma/studio-server': 0.323.0
      '@prisma/tests': 'link:../tests'
      '@sindresorhus/slugify': 1.1.0
      '@timsuchanek/copy': 1.4.5
      '@types/debug': 4.1.5
      '@types/jest': 26.0.15
      '@types/verror': 1.10.4
      '@types/ws': 7.4.0
      '@typescript-eslint/eslint-plugin': 4.8.2_6341bfd4e6c74608cac2d9a1d059520a
      '@typescript-eslint/parser': 4.8.2_eslint@7.14.0+typescript@4.1.2
      checkpoint-client: 1.1.16
      dotenv: 8.2.0
      esbuild: 0.8.17
      escape-string-regexp: 4.0.0
      eslint: 7.14.0
      eslint-config-prettier: 6.15.0_eslint@7.14.0
      eslint-plugin-eslint-comments: 3.2.0_eslint@7.14.0
      eslint-plugin-jest: 24.1.3_eslint@7.14.0+typescript@4.1.2
      eslint-plugin-prettier: 3.1.4_eslint@7.14.0+prettier@2.2.1
      execa: 4.1.0
      fast-deep-equal: 3.1.3
      fs-jetpack: 4.1.0
      get-port: 5.1.1
      global-dirs: 2.0.1
      indent-string: 4.0.0
      is-installed-globally: 0.3.2
      jest: 26.6.3
      line-replace: 2.0.1
      lint-staged: 10.5.2
      log-update: 4.0.0
      open: 7.3.0
      pg: 8.5.1
      pkg: 4.4.9
      pkg-up: 3.1.0
      prettier: 2.2.1
      replace-string: 3.1.0
      resolve-pkg: 2.0.0
      rimraf: 3.0.2
      snap-shot-it: 7.9.3
      strip-ansi: 6.0.0
      strip-indent: 3.0.0
      tempy: 1.0.0
      terminal-link: 2.1.1
      ts-jest: 26.4.4_jest@26.6.3+typescript@4.1.2
      typescript: 4.1.2
      verror: 1.10.0
      ws: 7.4.0
    specifiers:
      '@prisma/bar': ^0.0.1
      '@prisma/client': 'workspace:*'
      '@prisma/debug': 'workspace:*'
      '@prisma/engines': 2.13.0-8.e5fe27434f5b257d9b2cb37cb622e530cbf0b624
      '@prisma/generator-helper': 'workspace:*'
      '@prisma/get-platform': 'workspace:*'
      '@prisma/migrate': 'workspace:*'
      '@prisma/sdk': 'workspace:*'
      '@prisma/studio': 0.323.0
      '@prisma/studio-server': 0.323.0
      '@prisma/tests': 'workspace:^0.0.0'
      '@sindresorhus/slugify': 1.1.0
      '@timsuchanek/copy': 1.4.5
      '@types/debug': 4.1.5
      '@types/jest': 26.0.15
      '@types/verror': 1.10.4
      '@types/ws': 7.4.0
      '@typescript-eslint/eslint-plugin': 4.8.2
      '@typescript-eslint/parser': 4.8.2
      checkpoint-client: 1.1.16
      dotenv: 8.2.0
      esbuild: 0.8.17
      escape-string-regexp: 4.0.0
      eslint: ^7.14.0
      eslint-config-prettier: ^6.15.0
      eslint-plugin-eslint-comments: ^3.2.0
      eslint-plugin-jest: ^24.1.3
      eslint-plugin-prettier: ^3.1.4
      execa: 4.1.0
      fast-deep-equal: 3.1.3
      fs-jetpack: 4.1.0
      get-port: 5.1.1
      global-dirs: 2.0.1
      indent-string: 4.0.0
      is-installed-globally: 0.3.2
      jest: 26.6.3
      line-replace: 2.0.1
      lint-staged: 10.5.2
      log-update: 4.0.0
      open: 7.3.0
      pg: 8.5.1
      pkg: 4.4.9
      pkg-up: 3.1.0
      prettier: 2.2.1
      replace-string: 3.1.0
      resolve-pkg: 2.0.0
      rimraf: 3.0.2
      snap-shot-it: 7.9.3
      strip-ansi: 6.0.0
      strip-indent: 3.0.0
      tempy: 1.0.0
      terminal-link: 2.1.1
      ts-jest: 26.4.4
      typescript: 4.1.2
      verror: 1.10.0
      ws: 7.4.0
  packages/client:
    dependencies:
      '@prisma/engines-version': 2.13.0-8.e5fe27434f5b257d9b2cb37cb622e530cbf0b624
    devDependencies:
      '@prisma/debug': 'link:../debug'
      '@prisma/engine-core': 'link:../engine-core'
      '@prisma/engines': 2.13.0-8.e5fe27434f5b257d9b2cb37cb622e530cbf0b624
      '@prisma/fetch-engine': 'link:../fetch-engine'
      '@prisma/generator-helper': 'link:../generator-helper'
      '@prisma/get-platform': 'link:../get-platform'
      '@prisma/migrate': 'link:../migrate'
      '@prisma/sdk': 'link:../sdk'
      '@timsuchanek/copy': 1.4.5
      '@types/debug': 4.1.5
      '@types/fs-extra': 9.0.4
      '@types/jest': 26.0.15
      '@types/js-levenshtein': 1.1.0
      '@types/node': 12.19.7
      '@types/node-fetch': 2.5.7
      '@types/pg': 7.14.7
      '@typescript-eslint/eslint-plugin': 4.8.2_6341bfd4e6c74608cac2d9a1d059520a
      '@typescript-eslint/parser': 4.8.2_eslint@7.14.0+typescript@4.1.2
      arg: 5.0.0
      benchmark: 2.1.4
      chalk: 4.1.0
      decimal.js: 10.2.1
      dotenv: 8.2.0
      esbuild: 0.8.17
      escape-string-regexp: 4.0.0
      eslint: 7.14.0
      eslint-config-prettier: 6.15.0_eslint@7.14.0
      eslint-plugin-eslint-comments: 3.2.0_eslint@7.14.0
      eslint-plugin-jest: 24.1.3_eslint@7.14.0+typescript@4.1.2
      eslint-plugin-prettier: 3.1.4_eslint@7.14.0+prettier@2.2.1
      execa: 4.1.0
      flat-map-polyfill: 0.3.8
      fs-monkey: 1.0.1
      get-own-enumerable-property-symbols: 3.0.2
      get-port: 5.1.1
      indent-string: 4.0.0
      is-obj: 2.0.0
      is-regexp: 2.1.0
      jest: 26.6.3
      jest-diff: 26.6.2
      js-levenshtein: 1.1.6
      klona: 2.0.4
      lint-staged: 10.5.2
      make-dir: 3.1.0
      mariadb: 2.5.1
      mssql: 6.2.3
      node-fetch: 2.6.1
      packwatch: 2.0.0
      pg: 8.5.1
      pidtree: 0.5.0
      pkg-up: 3.1.0
      pluralize: 8.0.0
      prettier: 2.2.1
      replace-string: 3.1.0
      rimraf: 3.0.2
      rollup: 2.34.0
      rollup-plugin-dts: 1.4.14_rollup@2.34.0+typescript@4.1.2
      set-value: 3.0.2
      source-map-support: 0.5.19
      sql-template-tag: 4.0.0
      stacktrace-parser: 0.1.10
      stat-mode: 1.0.0
      strip-ansi: 6.0.0
      strip-indent: 3.0.0
      ts-jest: 26.4.4_jest@26.6.3+typescript@4.1.2
      ts-loader: 8.0.11_typescript@4.1.2
      ts-node: 9.0.0_typescript@4.1.2
      typescript: 4.1.2
    specifiers:
      '@prisma/debug': 'workspace:*'
      '@prisma/engine-core': 'workspace:*'
      '@prisma/engines': 2.13.0-8.e5fe27434f5b257d9b2cb37cb622e530cbf0b624
      '@prisma/engines-version': 2.13.0-8.e5fe27434f5b257d9b2cb37cb622e530cbf0b624
      '@prisma/fetch-engine': 'workspace:*'
      '@prisma/generator-helper': 'workspace:*'
      '@prisma/get-platform': 'workspace:*'
      '@prisma/migrate': 'workspace:*'
      '@prisma/sdk': 'workspace:*'
      '@timsuchanek/copy': 1.4.5
      '@types/debug': 4.1.5
      '@types/fs-extra': 9.0.4
      '@types/jest': 26.0.15
      '@types/js-levenshtein': 1.1.0
      '@types/node': 12.19.7
      '@types/node-fetch': 2.5.7
      '@types/pg': 7.14.7
      '@typescript-eslint/eslint-plugin': 4.8.2
      '@typescript-eslint/parser': 4.8.2
      arg: 5.0.0
      benchmark: 2.1.4
      chalk: 4.1.0
      decimal.js: 10.2.1
      dotenv: 8.2.0
      esbuild: 0.8.17
      escape-string-regexp: 4.0.0
      eslint: ^7.14.0
      eslint-config-prettier: ^6.15.0
      eslint-plugin-eslint-comments: ^3.2.0
      eslint-plugin-jest: ^24.1.3
      eslint-plugin-prettier: ^3.1.4
      execa: 4.1.0
      flat-map-polyfill: 0.3.8
      fs-monkey: 1.0.1
      get-own-enumerable-property-symbols: 3.0.2
      get-port: 5.1.1
      indent-string: 4.0.0
      is-obj: 2.0.0
      is-regexp: 2.1.0
      jest: 26.6.3
      jest-diff: 26.6.2
      js-levenshtein: 1.1.6
      klona: 2.0.4
      lint-staged: 10.5.2
      make-dir: 3.1.0
      mariadb: 2.5.1
      mssql: 6.2.3
      node-fetch: 2.6.1
      packwatch: 2.0.0
      pg: 8.5.1
      pidtree: 0.5.0
      pkg-up: 3.1.0
      pluralize: 8.0.0
      prettier: 2.2.1
      replace-string: 3.1.0
      rimraf: 3.0.2
      rollup: 2.34.0
      rollup-plugin-dts: 1.4.14
      set-value: 3.0.2
      source-map-support: 0.5.19
      sql-template-tag: 4.0.0
      stacktrace-parser: 0.1.10
      stat-mode: 1.0.0
      strip-ansi: 6.0.0
      strip-indent: 3.0.0
      ts-jest: 26.4.4
      ts-loader: 8.0.11
      ts-node: 9.0.0
      typescript: 4.1.2
  packages/debug:
    dependencies:
      debug: 4.3.1
    devDependencies:
      '@types/jest': 26.0.15
      '@types/node': 12.19.7
      '@typescript-eslint/eslint-plugin': 4.8.2_6341bfd4e6c74608cac2d9a1d059520a
      '@typescript-eslint/parser': 4.8.2_eslint@7.14.0+typescript@4.1.2
      eslint: 7.14.0
      eslint-config-prettier: 6.15.0_eslint@7.14.0
      eslint-plugin-eslint-comments: 3.2.0_eslint@7.14.0
      eslint-plugin-jest: 24.1.3_eslint@7.14.0+typescript@4.1.2
      eslint-plugin-prettier: 3.1.4_eslint@7.14.0+prettier@2.2.1
      husky: 4.3.0
      jest: 26.6.3
      lint-staged: 10.5.2
      prettier: 2.2.1
      strip-ansi: 6.0.0
      ts-jest: 26.4.4_jest@26.6.3+typescript@4.1.2
      typescript: 4.1.2
    specifiers:
      '@types/jest': 26.0.15
      '@types/node': 12.19.7
      '@typescript-eslint/eslint-plugin': 4.8.2
      '@typescript-eslint/parser': 4.8.2
      debug: ^4.1.1
      eslint: 7.14.0
      eslint-config-prettier: 6.15.0
      eslint-plugin-eslint-comments: 3.2.0
      eslint-plugin-jest: 24.1.3
      eslint-plugin-prettier: 3.1.4
      husky: 4.3.0
      jest: 26.6.3
      lint-staged: 10.5.2
      prettier: 2.2.1
      strip-ansi: 6.0.0
      ts-jest: 26.4.4
      typescript: 4.1.2
  packages/engine-core:
    dependencies:
      '@prisma/debug': 'link:../debug'
      '@prisma/engines': 2.13.0-8.e5fe27434f5b257d9b2cb37cb622e530cbf0b624
      '@prisma/generator-helper': 'link:../generator-helper'
      '@prisma/get-platform': 'link:../get-platform'
      chalk: 4.1.0
      cross-fetch: 3.0.6
      execa: 4.1.0
      get-stream: 6.0.0
      indent-string: 4.0.0
      new-github-issue-url: 0.2.1
      p-retry: 4.2.0
      terminal-link: 2.1.1
      undici: 2.2.0
    devDependencies:
      '@types/jest': 26.0.15
      '@types/node': 12.19.7
      '@typescript-eslint/eslint-plugin': 4.8.2_6341bfd4e6c74608cac2d9a1d059520a
      '@typescript-eslint/parser': 4.8.2_eslint@7.14.0+typescript@4.1.2
      abort-controller: 3.0.0
      del-cli: 3.0.1
      eslint: 7.14.0
      eslint-config-prettier: 6.15.0_eslint@7.14.0
      eslint-plugin-eslint-comments: 3.2.0_eslint@7.14.0
      eslint-plugin-jest: 24.1.3_eslint@7.14.0+typescript@4.1.2
      eslint-plugin-prettier: 3.1.4_eslint@7.14.0+prettier@2.2.1
      jest: 26.6.3
      lint-staged: 10.5.2
      prettier: 2.2.1
      strip-ansi: 6.0.0
      ts-jest: 26.4.4_jest@26.6.3+typescript@4.1.2
      typescript: 4.1.2
    specifiers:
      '@prisma/debug': 'workspace:*'
      '@prisma/engines': 2.13.0-8.e5fe27434f5b257d9b2cb37cb622e530cbf0b624
      '@prisma/generator-helper': 'workspace:*'
      '@prisma/get-platform': 'workspace:*'
      '@types/jest': 26.0.15
      '@types/node': 12.19.7
      '@typescript-eslint/eslint-plugin': 4.8.2
      '@typescript-eslint/parser': 4.8.2
      abort-controller: 3.0.0
      chalk: ^4.0.0
      cross-fetch: ^3.0.4
      del-cli: 3.0.1
      eslint: ^7.14.0
      eslint-config-prettier: ^6.15.0
      eslint-plugin-eslint-comments: ^3.2.0
      eslint-plugin-jest: ^24.1.3
      eslint-plugin-prettier: ^3.1.4
      execa: ^4.0.2
      get-stream: ^6.0.0
      indent-string: ^4.0.0
      jest: 26.6.3
      lint-staged: 10.5.2
      new-github-issue-url: ^0.2.1
      p-retry: ^4.2.0
      prettier: 2.2.1
      strip-ansi: 6.0.0
      terminal-link: ^2.1.1
      ts-jest: 26.4.4
      typescript: 4.1.2
      undici: 2.2.0
  packages/fetch-engine:
    dependencies:
      '@prisma/debug': 'link:../debug'
      '@prisma/get-platform': 'link:../get-platform'
      chalk: 4.1.0
      execa: 4.1.0
      find-cache-dir: 3.3.1
      hasha: 5.2.2
      http-proxy-agent: 4.0.1
      https-proxy-agent: 5.0.0
      make-dir: 3.1.0
      node-fetch: 2.6.1
      p-filter: 2.1.0
      p-map: 4.0.0
      p-queue: 6.6.2
      p-retry: 4.2.0
      progress: 2.0.3
      rimraf: 3.0.2
      temp-dir: 2.0.0
      tempy: 1.0.0
    devDependencies:
      '@prisma/engines-version': 2.13.0-8.e5fe27434f5b257d9b2cb37cb622e530cbf0b624
      '@types/fs-extra': 9.0.4
      '@types/jest': 26.0.15
      '@types/node': 12.19.7
      '@types/node-fetch': 2.5.7
      '@types/progress': 2.0.3
      '@typescript-eslint/eslint-plugin': 4.8.2_6341bfd4e6c74608cac2d9a1d059520a
      '@typescript-eslint/parser': 4.8.2_eslint@7.14.0+typescript@4.1.2
      del: 6.0.0
      eslint: 7.14.0
      eslint-config-prettier: 6.15.0_eslint@7.14.0
      eslint-plugin-eslint-comments: 3.2.0_eslint@7.14.0
      eslint-plugin-jest: 24.1.3_eslint@7.14.0+typescript@4.1.2
      eslint-plugin-prettier: 3.1.4_eslint@7.14.0+prettier@2.2.1
      jest: 26.6.3
      lint-staged: 10.5.2
      prettier: 2.2.1
      strip-ansi: 6.0.0
      ts-jest: 26.4.4_jest@26.6.3+typescript@4.1.2
      typescript: 4.1.2
    specifiers:
      '@prisma/debug': 'workspace:*'
      '@prisma/engines-version': 2.13.0-8.e5fe27434f5b257d9b2cb37cb622e530cbf0b624
      '@prisma/get-platform': 'workspace:*'
      '@types/fs-extra': 9.0.4
      '@types/jest': 26.0.15
      '@types/node': 12.19.7
      '@types/node-fetch': 2.5.7
      '@types/progress': 2.0.3
      '@typescript-eslint/eslint-plugin': 4.8.2
      '@typescript-eslint/parser': 4.8.2
      chalk: ^4.0.0
      del: 6.0.0
      eslint: ^7.14.0
      eslint-config-prettier: ^6.15.0
      eslint-plugin-eslint-comments: ^3.2.0
      eslint-plugin-jest: ^24.1.3
      eslint-plugin-prettier: ^3.1.4
      execa: ^4.0.0
      find-cache-dir: ^3.3.1
      hasha: ^5.2.0
      http-proxy-agent: ^4.0.1
      https-proxy-agent: ^5.0.0
      jest: 26.6.3
      lint-staged: 10.5.2
      make-dir: ^3.0.2
      node-fetch: ^2.6.0
      p-filter: ^2.1.0
      p-map: ^4.0.0
      p-queue: ^6.4.0
      p-retry: ^4.2.0
      prettier: 2.2.1
      progress: ^2.0.3
      rimraf: ^3.0.2
      strip-ansi: 6.0.0
      temp-dir: ^2.0.0
      tempy: ^1.0.0
      ts-jest: 26.4.4
      typescript: 4.1.2
  packages/generator-helper:
    dependencies:
      '@prisma/debug': 'link:../debug'
      '@types/cross-spawn': 6.0.2
      chalk: 4.1.0
      cross-spawn: 7.0.3
    devDependencies:
      '@types/jest': 26.0.15
      '@types/node': 12.19.7
      '@typescript-eslint/eslint-plugin': 4.8.2_6341bfd4e6c74608cac2d9a1d059520a
      '@typescript-eslint/parser': 4.8.2_eslint@7.14.0+typescript@4.1.2
      eslint: 7.14.0
      eslint-config-prettier: 6.15.0_eslint@7.14.0
      eslint-plugin-eslint-comments: 3.2.0_eslint@7.14.0
      eslint-plugin-jest: 24.1.3_eslint@7.14.0+typescript@4.1.2
      eslint-plugin-prettier: 3.1.4_eslint@7.14.0+prettier@2.2.1
      husky: 4.3.0
      jest: 26.6.3
      lint-staged: 10.5.2
      prettier: 2.2.1
      ts-jest: 26.4.4_jest@26.6.3+typescript@4.1.2
      ts-node: 9.0.0_typescript@4.1.2
      typescript: 4.1.2
    specifiers:
      '@prisma/debug': 'workspace:*'
      '@types/cross-spawn': ^6.0.1
      '@types/jest': 26.0.15
      '@types/node': 12.19.7
      '@typescript-eslint/eslint-plugin': 4.8.2
      '@typescript-eslint/parser': 4.8.2
      chalk: ^4.0.0
      cross-spawn: ^7.0.2
      eslint: 7.14.0
      eslint-config-prettier: 6.15.0
      eslint-plugin-eslint-comments: 3.2.0
      eslint-plugin-jest: 24.1.3
      eslint-plugin-prettier: 3.1.4
      husky: 4.3.0
      jest: 26.6.3
      lint-staged: 10.5.2
      prettier: 2.2.1
      ts-jest: 26.4.4
      ts-node: 9.0.0
      typescript: 4.1.2
  packages/get-platform:
    dependencies:
      '@prisma/debug': 'link:../debug'
    devDependencies:
      '@types/jest': 26.0.15
      '@types/node': 12.19.7
      '@typescript-eslint/eslint-plugin': 4.8.2_6341bfd4e6c74608cac2d9a1d059520a
      '@typescript-eslint/parser': 4.8.2_eslint@7.14.0+typescript@4.1.2
      eslint: 7.14.0
      eslint-config-prettier: 6.15.0_eslint@7.14.0
      eslint-plugin-eslint-comments: 3.2.0_eslint@7.14.0
      eslint-plugin-jest: 24.1.3_eslint@7.14.0+typescript@4.1.2
      eslint-plugin-prettier: 3.1.4_eslint@7.14.0+prettier@2.2.1
      husky: 4.3.0
      jest: 26.6.3
      lint-staged: 10.5.2
      prettier: 2.2.1
      ts-jest: 26.4.4_jest@26.6.3+typescript@4.1.2
      typescript: 4.1.2
    specifiers:
      '@prisma/debug': 'workspace:*'
      '@types/jest': 26.0.15
      '@types/node': 12.19.7
      '@typescript-eslint/eslint-plugin': 4.8.2
      '@typescript-eslint/parser': 4.8.2
      eslint: 7.14.0
      eslint-config-prettier: 6.15.0
      eslint-plugin-eslint-comments: 3.2.0
      eslint-plugin-jest: 24.1.3
      eslint-plugin-prettier: 3.1.4
      husky: 4.3.0
      jest: 26.6.3
      lint-staged: 10.5.2
      prettier: 2.2.1
      ts-jest: 26.4.4
      typescript: 4.1.2
  packages/migrate:
    dependencies:
      '@prisma/debug': 'link:../debug'
      '@prisma/fetch-engine': 'link:../fetch-engine'
      '@prisma/get-platform': 'link:../get-platform'
      '@sindresorhus/slugify': 1.1.0
      ansi-escapes: 4.3.1
      cli-cursor: 3.1.0
      dashify: 2.0.0
      diff: 4.0.2
      execa: 4.1.0
      figures: 3.2.0
      git-user-email: 0.2.2
      git-user-name: 2.0.0
      globby: 11.0.1
      http-proxy-agent: 4.0.1
      https-proxy-agent: 5.0.0
      indent-string: 4.0.0
      log-update: 4.0.0
      new-github-issue-url: 0.2.1
      open: 7.3.0
      p-map: 4.0.0
      prompts: 2.4.0
      ps-tree: 1.2.0
      rimraf: 3.0.2
      string-width: 4.2.0
      strip-ansi: 6.0.0
      strip-indent: 3.0.0
    devDependencies:
      '@prisma/engines-version': 2.13.0-8.e5fe27434f5b257d9b2cb37cb622e530cbf0b624
      '@prisma/generator-helper': 'link:../generator-helper'
      '@prisma/sdk': 'link:../sdk'
      '@types/charm': 1.0.2
      '@types/debug': 4.1.5
      '@types/diff': 4.0.2
      '@types/fs-extra': 9.0.4
      '@types/jest': 26.0.15
      '@types/node': 12.19.7
      '@types/pg': 7.14.7
      '@types/prompts': 2.0.9
      '@types/sqlite3': 3.1.6
      '@typescript-eslint/eslint-plugin': 4.8.2_6341bfd4e6c74608cac2d9a1d059520a
      '@typescript-eslint/parser': 4.8.2_eslint@7.14.0+typescript@4.1.2
      chalk: 4.1.0
      del: 6.0.0
      eslint: 7.14.0
      eslint-config-prettier: 6.15.0_eslint@7.14.0
      eslint-plugin-eslint-comments: 3.2.0_eslint@7.14.0
      eslint-plugin-jest: 24.1.3_eslint@7.14.0+typescript@4.1.2
      eslint-plugin-prettier: 3.1.4_eslint@7.14.0+prettier@2.2.1
      fs-jetpack: 4.1.0
      jest: 26.6.3
      lint-staged: 10.5.2
      make-dir: 3.1.0
      mariadb: 2.5.1
      mock-stdin: 1.0.0
      pg: 8.5.1
      prettier: 2.2.1
      sqlite-async: 1.1.0
      sqlite3: 4.2.0
      tempy: 1.0.0
      ts-jest: 26.4.4_jest@26.6.3+typescript@4.1.2
      typescript: 4.1.2
    specifiers:
      '@prisma/debug': 'workspace:*'
      '@prisma/engines-version': 2.13.0-8.e5fe27434f5b257d9b2cb37cb622e530cbf0b624
      '@prisma/fetch-engine': 'workspace:*'
      '@prisma/generator-helper': 'workspace:*'
      '@prisma/get-platform': 'workspace:*'
      '@prisma/sdk': 'workspace:*'
      '@sindresorhus/slugify': ^1.1.0
      '@types/charm': 1.0.2
      '@types/debug': 4.1.5
      '@types/diff': 4.0.2
      '@types/fs-extra': 9.0.4
      '@types/jest': 26.0.15
      '@types/node': 12.19.7
      '@types/pg': 7.14.7
      '@types/prompts': 2.0.9
      '@types/sqlite3': 3.1.6
      '@typescript-eslint/eslint-plugin': 4.8.2
      '@typescript-eslint/parser': 4.8.2
      ansi-escapes: ^4.3.1
      chalk: 4.1.0
      cli-cursor: 3.1.0
      dashify: 2.0.0
      del: 6.0.0
      diff: 4.0.2
      eslint: ^7.14.0
      eslint-config-prettier: ^6.15.0
      eslint-plugin-eslint-comments: ^3.2.0
      eslint-plugin-jest: ^24.1.3
      eslint-plugin-prettier: ^3.1.4
      execa: ^4.0.0
      figures: ^3.2.0
      fs-jetpack: 4.1.0
      git-user-email: ^0.2.2
      git-user-name: ^2.0.0
      globby: ^11.0.0
      http-proxy-agent: ^4.0.1
      https-proxy-agent: ^5.0.0
      indent-string: ^4.0.0
      jest: 26.6.3
      lint-staged: 10.5.2
      log-update: ^4.0.0
      make-dir: 3.1.0
      mariadb: 2.5.1
      mock-stdin: 1.0.0
      new-github-issue-url: ^0.2.1
      open: ^7.0.3
      p-map: ^4.0.0
      pg: 8.5.1
      prettier: 2.2.1
      prompts: ^2.3.2
      ps-tree: 1.2.0
      rimraf: ^3.0.2
      sqlite-async: 1.1.0
      sqlite3: 4.2.0
      string-width: ^4.2.0
      strip-ansi: ^6.0.0
      strip-indent: ^3.0.0
      tempy: 1.0.0
      ts-jest: 26.4.4
      typescript: 4.1.2
  packages/sdk:
    dependencies:
      '@prisma/debug': 'link:../debug'
      '@prisma/engine-core': 'link:../engine-core'
      '@prisma/engines': 2.13.0-8.e5fe27434f5b257d9b2cb37cb622e530cbf0b624
      '@prisma/fetch-engine': 'link:../fetch-engine'
      '@prisma/generator-helper': 'link:../generator-helper'
      '@prisma/get-platform': 'link:../get-platform'
      '@timsuchanek/copy': 1.4.5
      archiver: 4.0.2
      arg: 5.0.0
      chalk: 4.1.0
      checkpoint-client: 1.1.16
      cli-truncate: 2.1.0
      dotenv: 8.2.0
      execa: 4.1.0
      find-up: 5.0.0
      global-dirs: 2.0.1
      globby: 11.0.1
      has-yarn: 2.1.0
      is-ci: 2.0.0
      make-dir: 3.1.0
      node-fetch: 2.6.1
      p-map: 4.0.0
      read-pkg-up: 7.0.1
      resolve-pkg: 2.0.0
      rimraf: 3.0.2
      string-width: 4.2.0
      strip-ansi: 6.0.0
      strip-indent: 3.0.0
      tar: 6.0.5
      temp-dir: 2.0.0
      temp-write: 4.0.0
      tempy: 1.0.0
      terminal-link: 2.1.1
      tmp: 0.2.1
      url-parse: 1.4.7
    devDependencies:
      '@types/jest': 26.0.15
      '@types/node': 12.19.7
      '@types/tar': 4.0.4
      '@typescript-eslint/eslint-plugin': 4.8.2_6341bfd4e6c74608cac2d9a1d059520a
      '@typescript-eslint/parser': 4.8.2_eslint@7.14.0+typescript@4.1.2
      eslint: 7.14.0
      eslint-config-prettier: 6.15.0_eslint@7.14.0
      eslint-plugin-eslint-comments: 3.2.0_eslint@7.14.0
      eslint-plugin-jest: 24.1.3_eslint@7.14.0+typescript@4.1.2
      eslint-plugin-prettier: 3.1.4_eslint@7.14.0+prettier@2.2.1
      husky: 4.3.0
      jest: 26.6.3
      lint-staged: 10.5.2
      prettier: 2.2.1
      ts-jest: 26.4.4_jest@26.6.3+typescript@4.1.2
      ts-node: 9.0.0_typescript@4.1.2
      typescript: 4.1.2
    specifiers:
      '@prisma/debug': 'workspace:*'
      '@prisma/engine-core': 'workspace:*'
      '@prisma/engines': 2.13.0-8.e5fe27434f5b257d9b2cb37cb622e530cbf0b624
      '@prisma/fetch-engine': 'workspace:*'
      '@prisma/generator-helper': 'workspace:*'
      '@prisma/get-platform': 'workspace:*'
      '@timsuchanek/copy': ^1.4.5
      '@types/jest': 26.0.15
      '@types/node': 12.19.7
      '@types/tar': 4.0.4
      '@typescript-eslint/eslint-plugin': 4.8.2
      '@typescript-eslint/parser': 4.8.2
      archiver: ^4.0.0
      arg: ^5.0.0
      chalk: 4.1.0
      checkpoint-client: 1.1.16
      cli-truncate: ^2.1.0
      dotenv: ^8.2.0
      eslint: 7.14.0
      eslint-config-prettier: 6.15.0
      eslint-plugin-eslint-comments: 3.2.0
      eslint-plugin-jest: 24.1.3
      eslint-plugin-prettier: 3.1.4
      execa: ^4.0.0
      find-up: 5.0.0
      global-dirs: ^2.0.1
      globby: ^11.0.0
      has-yarn: ^2.1.0
      husky: 4.3.0
      is-ci: ^2.0.0
      jest: 26.6.3
      lint-staged: 10.5.2
      make-dir: ^3.0.2
      node-fetch: 2.6.1
      p-map: ^4.0.0
      prettier: 2.2.1
      read-pkg-up: ^7.0.1
      resolve-pkg: ^2.0.0
      rimraf: ^3.0.2
      string-width: ^4.2.0
      strip-ansi: 6.0.0
      strip-indent: 3.0.0
      tar: ^6.0.1
      temp-dir: ^2.0.0
      temp-write: ^4.0.0
      tempy: ^1.0.0
      terminal-link: ^2.1.1
      tmp: 0.2.1
      ts-jest: 26.4.4
      ts-node: 9.0.0
      typescript: 4.1.2
      url-parse: ^1.4.7
  packages/tests:
    dependencies:
      debug: 4.3.1
    devDependencies:
      '@prisma/client': 'link:../client'
      '@prisma/get-platform': 'link:../get-platform'
      '@prisma/migrate': 'link:../migrate'
      '@prisma/sdk': 'link:../sdk'
      '@sindresorhus/slugify': 1.1.0
      '@types/jest': 26.0.14
      '@types/mssql': 6.0.5
      '@types/node': 12.19.3
      '@types/pg': 7.14.7
      '@types/sqlite3': 3.1.6
      '@typescript-eslint/eslint-plugin': 4.8.2_208d93c914176fbc123f38dbfec1b032
      '@typescript-eslint/parser': 4.8.2_eslint@7.14.0+typescript@4.0.3
      escape-string-regexp: 4.0.0
      eslint: 7.14.0
      eslint-config-prettier: 6.15.0_eslint@7.14.0
      eslint-plugin-eslint-comments: 3.2.0_eslint@7.14.0
      eslint-plugin-jest: 24.1.3_eslint@7.14.0+typescript@4.0.3
      eslint-plugin-prettier: 3.1.4_eslint@7.14.0+prettier@2.1.2
      fs-jetpack: 4.1.0
      jest: 26.4.2
      lint-staged: 10.5.2
      make-dir: 3.1.0
      mariadb: 2.5.1
      mssql: 6.2.3
      pg: 8.5.1
      pkg-up: 3.1.0
      prettier: 2.1.2
      replace-string: 3.1.0
      sqlite-async: 1.1.0
      sqlite3: 4.2.0
      string-hash: 1.1.3
      strip-ansi: 6.0.0
      tempy: 1.0.0
      ts-jest: 26.4.0_jest@26.4.2+typescript@4.0.3
      typescript: 4.0.3
      verror: 1.10.0
    specifiers:
      '@prisma/client': 'workspace:*'
      '@prisma/get-platform': 'workspace:*'
      '@prisma/migrate': 'workspace:*'
      '@prisma/sdk': 'workspace:*'
      '@sindresorhus/slugify': ^1.1.0
      '@types/jest': 26.0.14
      '@types/mssql': ^6.0.5
      '@types/node': 12.19.3
      '@types/pg': ^7.14.5
      '@types/sqlite3': ^3.1.6
      '@typescript-eslint/eslint-plugin': ^4.8.2
      '@typescript-eslint/parser': ^4.8.2
      debug: ^4.1.1
      escape-string-regexp: ^4.0.0
      eslint: ^7.14.0
      eslint-config-prettier: ^6.15.0
      eslint-plugin-eslint-comments: ^3.2.0
      eslint-plugin-jest: ^24.1.3
      eslint-plugin-prettier: ^3.1.4
      fs-jetpack: ^4.0.0
      jest: 26.4.2
      lint-staged: ^10.5.2
      make-dir: ^3.1.0
      mariadb: ^2.5.0
      mssql: ^6.2.3
      pg: ^8.4.1
      pkg-up: ^3.1.0
      prettier: 2.1.2
      replace-string: ^3.1.0
      sqlite-async: ^1.1.0
      sqlite3: 4.2.0
      string-hash: ^1.1.3
      strip-ansi: 6.0.0
      tempy: ^1.0.0
      ts-jest: 26.4.0
      typescript: 4.0.3
      verror: ^1.10.0
lockfileVersion: 5.2
packages:
  /@azure/ms-rest-azure-env/1.1.2:
    dev: true
    resolution:
      integrity: sha512-l7z0DPCi2Hp88w12JhDTtx5d0Y3+vhfE7JKJb9O7sEz71Cwp053N8piTtTnnk/tUor9oZHgEKi/p3tQQmLPjvA==
  /@azure/ms-rest-js/1.9.0:
    dependencies:
      '@types/tunnel': 0.0.0
      axios: 0.19.2
      form-data: 2.5.1
      tough-cookie: 2.5.0
      tslib: 1.14.1
      tunnel: 0.0.6
      uuid: 3.4.0
      xml2js: 0.4.23
    dev: true
    resolution:
      integrity: sha512-cB4Z2Mg7eBmet1rfbf0QSO1XbhfknRW7B+mX3IHJq0KGHaGJvCPoVTgdsJdCkazEMK1jtANFNEDDzSQacxyzbA==
  /@azure/ms-rest-nodeauth/2.0.2:
    dependencies:
      '@azure/ms-rest-azure-env': 1.1.2
      '@azure/ms-rest-js': 1.9.0
      adal-node: 0.1.28
    dev: true
    resolution:
      integrity: sha512-KmNNICOxt3EwViAJI3iu2VH8t8BQg5J2rSAyO4IUYLF9ZwlyYsP419pdvl4NBUhluAP2cgN7dfD2V6E6NOMZlQ==
  /@babel/code-frame/7.10.4:
    dependencies:
      '@babel/highlight': 7.10.4
    resolution:
      integrity: sha512-vG6SvB6oYEhvgisZNFRmRCUkLz11c7rp+tbNTynGqc6mS1d5ATd/sGyV6W0KZZnXRKMTzZDRgQT3Ou9jhpAfUg==
  /@babel/core/7.12.9:
    dependencies:
      '@babel/code-frame': 7.10.4
      '@babel/generator': 7.12.5
      '@babel/helper-module-transforms': 7.12.1
      '@babel/helpers': 7.12.5
      '@babel/parser': 7.12.7
      '@babel/template': 7.12.7
      '@babel/traverse': 7.12.9
      '@babel/types': 7.12.7
      convert-source-map: 1.7.0
      debug: 4.3.1
      gensync: 1.0.0-beta.2
      json5: 2.1.3
      lodash: 4.17.20
      resolve: 1.19.0
      semver: 5.7.1
      source-map: 0.5.7
    dev: true
    engines:
      node: '>=6.9.0'
    resolution:
      integrity: sha512-gTXYh3M5wb7FRXQy+FErKFAv90BnlOuNn1QkCK2lREoPAjrQCO49+HVSrFoe5uakFAF5eenS75KbO2vQiLrTMQ==
  /@babel/generator/7.12.5:
    dependencies:
      '@babel/types': 7.12.7
      jsesc: 2.5.2
      source-map: 0.5.7
    dev: true
    resolution:
      integrity: sha512-m16TQQJ8hPt7E+OS/XVQg/7U184MLXtvuGbCdA7na61vha+ImkyyNM/9DDA0unYCVZn3ZOhng+qz48/KBOT96A==
  /@babel/helper-function-name/7.10.4:
    dependencies:
      '@babel/helper-get-function-arity': 7.10.4
      '@babel/template': 7.12.7
      '@babel/types': 7.12.7
    dev: true
    resolution:
      integrity: sha512-YdaSyz1n8gY44EmN7x44zBn9zQ1Ry2Y+3GTA+3vH6Mizke1Vw0aWDM66FOYEPw8//qKkmqOckrGgTYa+6sceqQ==
  /@babel/helper-get-function-arity/7.10.4:
    dependencies:
      '@babel/types': 7.12.7
    dev: true
    resolution:
      integrity: sha512-EkN3YDB+SRDgiIUnNgcmiD361ti+AVbL3f3Henf6dqqUyr5dMsorno0lJWJuLhDhkI5sYEpgj6y9kB8AOU1I2A==
  /@babel/helper-member-expression-to-functions/7.12.7:
    dependencies:
      '@babel/types': 7.12.7
    dev: true
    resolution:
      integrity: sha512-DCsuPyeWxeHgh1Dus7APn7iza42i/qXqiFPWyBDdOFtvS581JQePsc1F/nD+fHrcswhLlRc2UpYS1NwERxZhHw==
  /@babel/helper-module-imports/7.12.5:
    dependencies:
      '@babel/types': 7.12.7
    dev: true
    resolution:
      integrity: sha512-SR713Ogqg6++uexFRORf/+nPXMmWIn80TALu0uaFb+iQIUoR7bOC7zBWyzBs5b3tBBJXuyD0cRu1F15GyzjOWA==
  /@babel/helper-module-transforms/7.12.1:
    dependencies:
      '@babel/helper-module-imports': 7.12.5
      '@babel/helper-replace-supers': 7.12.5
      '@babel/helper-simple-access': 7.12.1
      '@babel/helper-split-export-declaration': 7.11.0
      '@babel/helper-validator-identifier': 7.10.4
      '@babel/template': 7.12.7
      '@babel/traverse': 7.12.9
      '@babel/types': 7.12.7
      lodash: 4.17.20
    dev: true
    resolution:
      integrity: sha512-QQzehgFAZ2bbISiCpmVGfiGux8YVFXQ0abBic2Envhej22DVXV9nCFaS5hIQbkyo1AdGb+gNME2TSh3hYJVV/w==
  /@babel/helper-optimise-call-expression/7.12.7:
    dependencies:
      '@babel/types': 7.12.7
    dev: true
    resolution:
      integrity: sha512-I5xc9oSJ2h59OwyUqjv95HRyzxj53DAubUERgQMrpcCEYQyToeHA+NEcUEsVWB4j53RDeskeBJ0SgRAYHDBckw==
  /@babel/helper-plugin-utils/7.10.4:
    dev: true
    resolution:
      integrity: sha512-O4KCvQA6lLiMU9l2eawBPMf1xPP8xPfB3iEQw150hOVTqj/rfXz0ThTb4HEzqQfs2Bmo5Ay8BzxfzVtBrr9dVg==
  /@babel/helper-replace-supers/7.12.5:
    dependencies:
      '@babel/helper-member-expression-to-functions': 7.12.7
      '@babel/helper-optimise-call-expression': 7.12.7
      '@babel/traverse': 7.12.9
      '@babel/types': 7.12.7
    dev: true
    resolution:
      integrity: sha512-5YILoed0ZyIpF4gKcpZitEnXEJ9UoDRki1Ey6xz46rxOzfNMAhVIJMoune1hmPVxh40LRv1+oafz7UsWX+vyWA==
  /@babel/helper-simple-access/7.12.1:
    dependencies:
      '@babel/types': 7.12.7
    dev: true
    resolution:
      integrity: sha512-OxBp7pMrjVewSSC8fXDFrHrBcJATOOFssZwv16F3/6Xtc138GHybBfPbm9kfiqQHKhYQrlamWILwlDCeyMFEaA==
  /@babel/helper-split-export-declaration/7.11.0:
    dependencies:
      '@babel/types': 7.12.7
    dev: true
    resolution:
      integrity: sha512-74Vejvp6mHkGE+m+k5vHY93FX2cAtrw1zXrZXRlG4l410Nm9PxfEiVTn1PjDPV5SnmieiueY4AFg2xqhNFuuZg==
  /@babel/helper-validator-identifier/7.10.4:
    resolution:
      integrity: sha512-3U9y+43hz7ZM+rzG24Qe2mufW5KhvFg/NhnNph+i9mgCtdTCtMJuI1TMkrIUiK7Ix4PYlRF9I5dhqaLYA/ADXw==
  /@babel/helpers/7.12.5:
    dependencies:
      '@babel/template': 7.12.7
      '@babel/traverse': 7.12.9
      '@babel/types': 7.12.7
    dev: true
    resolution:
      integrity: sha512-lgKGMQlKqA8meJqKsW6rUnc4MdUk35Ln0ATDqdM1a/UpARODdI4j5Y5lVfUScnSNkJcdCRAaWkspykNoFg9sJA==
  /@babel/highlight/7.10.4:
    dependencies:
      '@babel/helper-validator-identifier': 7.10.4
      chalk: 2.4.2
      js-tokens: 4.0.0
    resolution:
      integrity: sha512-i6rgnR/YgPEQzZZnbTHHuZdlE8qyoBNalD6F+q4vAFlcMEcqmkoG+mPqJYJCo63qPf74+Y1UZsl3l6f7/RIkmA==
  /@babel/parser/7.12.7:
    dev: true
    engines:
      node: '>=6.0.0'
    hasBin: true
    resolution:
      integrity: sha512-oWR02Ubp4xTLCAqPRiNIuMVgNO5Aif/xpXtabhzW2HWUD47XJsAB4Zd/Rg30+XeQA3juXigV7hlquOTmwqLiwg==
  /@babel/plugin-syntax-async-generators/7.8.4_@babel+core@7.12.9:
    dependencies:
      '@babel/core': 7.12.9
      '@babel/helper-plugin-utils': 7.10.4
    dev: true
    peerDependencies:
      '@babel/core': ^7.0.0-0
    resolution:
      integrity: sha512-tycmZxkGfZaxhMRbXlPXuVFpdWlXpir2W4AMhSJgRKzk/eDlIXOhb2LHWoLpDF7TEHylV5zNhykX6KAgHJmTNw==
  /@babel/plugin-syntax-bigint/7.8.3_@babel+core@7.12.9:
    dependencies:
      '@babel/core': 7.12.9
      '@babel/helper-plugin-utils': 7.10.4
    dev: true
    peerDependencies:
      '@babel/core': ^7.0.0-0
    resolution:
      integrity: sha512-wnTnFlG+YxQm3vDxpGE57Pj0srRU4sHE/mDkt1qv2YJJSeUAec2ma4WLUnUPeKjyrfntVwe/N6dCXpU+zL3Npg==
  /@babel/plugin-syntax-class-properties/7.12.1_@babel+core@7.12.9:
    dependencies:
      '@babel/core': 7.12.9
      '@babel/helper-plugin-utils': 7.10.4
    dev: true
    peerDependencies:
      '@babel/core': ^7.0.0-0
    resolution:
      integrity: sha512-U40A76x5gTwmESz+qiqssqmeEsKvcSyvtgktrm0uzcARAmM9I1jR221f6Oq+GmHrcD+LvZDag1UTOTe2fL3TeA==
  /@babel/plugin-syntax-import-meta/7.10.4_@babel+core@7.12.9:
    dependencies:
      '@babel/core': 7.12.9
      '@babel/helper-plugin-utils': 7.10.4
    dev: true
    peerDependencies:
      '@babel/core': ^7.0.0-0
    resolution:
      integrity: sha512-Yqfm+XDx0+Prh3VSeEQCPU81yC+JWZ2pDPFSS4ZdpfZhp4MkFMaDC1UqseovEKwSUpnIL7+vK+Clp7bfh0iD7g==
  /@babel/plugin-syntax-json-strings/7.8.3_@babel+core@7.12.9:
    dependencies:
      '@babel/core': 7.12.9
      '@babel/helper-plugin-utils': 7.10.4
    dev: true
    peerDependencies:
      '@babel/core': ^7.0.0-0
    resolution:
      integrity: sha512-lY6kdGpWHvjoe2vk4WrAapEuBR69EMxZl+RoGRhrFGNYVK8mOPAW8VfbT/ZgrFbXlDNiiaxQnAtgVCZ6jv30EA==
  /@babel/plugin-syntax-logical-assignment-operators/7.10.4_@babel+core@7.12.9:
    dependencies:
      '@babel/core': 7.12.9
      '@babel/helper-plugin-utils': 7.10.4
    dev: true
    peerDependencies:
      '@babel/core': ^7.0.0-0
    resolution:
      integrity: sha512-d8waShlpFDinQ5MtvGU9xDAOzKH47+FFoney2baFIoMr952hKOLp1HR7VszoZvOsV/4+RRszNY7D17ba0te0ig==
  /@babel/plugin-syntax-nullish-coalescing-operator/7.8.3_@babel+core@7.12.9:
    dependencies:
      '@babel/core': 7.12.9
      '@babel/helper-plugin-utils': 7.10.4
    dev: true
    peerDependencies:
      '@babel/core': ^7.0.0-0
    resolution:
      integrity: sha512-aSff4zPII1u2QD7y+F8oDsz19ew4IGEJg9SVW+bqwpwtfFleiQDMdzA/R+UlWDzfnHFCxxleFT0PMIrR36XLNQ==
  /@babel/plugin-syntax-numeric-separator/7.10.4_@babel+core@7.12.9:
    dependencies:
      '@babel/core': 7.12.9
      '@babel/helper-plugin-utils': 7.10.4
    dev: true
    peerDependencies:
      '@babel/core': ^7.0.0-0
    resolution:
      integrity: sha512-9H6YdfkcK/uOnY/K7/aA2xpzaAgkQn37yzWUMRK7OaPOqOpGS1+n0H5hxT9AUw9EsSjPW8SVyMJwYRtWs3X3ug==
  /@babel/plugin-syntax-object-rest-spread/7.8.3_@babel+core@7.12.9:
    dependencies:
      '@babel/core': 7.12.9
      '@babel/helper-plugin-utils': 7.10.4
    dev: true
    peerDependencies:
      '@babel/core': ^7.0.0-0
    resolution:
      integrity: sha512-XoqMijGZb9y3y2XskN+P1wUGiVwWZ5JmoDRwx5+3GmEplNyVM2s2Dg8ILFQm8rWM48orGy5YpI5Bl8U1y7ydlA==
  /@babel/plugin-syntax-optional-catch-binding/7.8.3_@babel+core@7.12.9:
    dependencies:
      '@babel/core': 7.12.9
      '@babel/helper-plugin-utils': 7.10.4
    dev: true
    peerDependencies:
      '@babel/core': ^7.0.0-0
    resolution:
      integrity: sha512-6VPD0Pc1lpTqw0aKoeRTMiB+kWhAoT24PA+ksWSBrFtl5SIRVpZlwN3NNPQjehA2E/91FV3RjLWoVTglWcSV3Q==
  /@babel/plugin-syntax-optional-chaining/7.8.3_@babel+core@7.12.9:
    dependencies:
      '@babel/core': 7.12.9
      '@babel/helper-plugin-utils': 7.10.4
    dev: true
    peerDependencies:
      '@babel/core': ^7.0.0-0
    resolution:
      integrity: sha512-KoK9ErH1MBlCPxV0VANkXW2/dw4vlbGDrFgz8bmUsBGYkFRcbRwMh6cIJubdPrkxRwuGdtCk0v/wPTKbQgBjkg==
  /@babel/plugin-syntax-top-level-await/7.12.1_@babel+core@7.12.9:
    dependencies:
      '@babel/core': 7.12.9
      '@babel/helper-plugin-utils': 7.10.4
    dev: true
    peerDependencies:
      '@babel/core': ^7.0.0-0
    resolution:
      integrity: sha512-i7ooMZFS+a/Om0crxZodrTzNEPJHZrlMVGMTEpFAj6rYY/bKCddB0Dk/YxfPuYXOopuhKk/e1jV6h+WUU9XN3A==
  /@babel/runtime/7.12.5:
    dependencies:
      regenerator-runtime: 0.13.7
    dev: true
    resolution:
      integrity: sha512-plcc+hbExy3McchJCEQG3knOsuh3HH+Prx1P6cLIkET/0dLuQDEnrT+s27Axgc9bqfsmNUNHfscgMUdBpC9xfg==
  /@babel/template/7.12.7:
    dependencies:
      '@babel/code-frame': 7.10.4
      '@babel/parser': 7.12.7
      '@babel/types': 7.12.7
    dev: true
    resolution:
      integrity: sha512-GkDzmHS6GV7ZeXfJZ0tLRBhZcMcY0/Lnb+eEbXDBfCAcZCjrZKe6p3J4we/D24O9Y8enxWAg1cWwof59yLh2ow==
  /@babel/traverse/7.12.9:
    dependencies:
      '@babel/code-frame': 7.10.4
      '@babel/generator': 7.12.5
      '@babel/helper-function-name': 7.10.4
      '@babel/helper-split-export-declaration': 7.11.0
      '@babel/parser': 7.12.7
      '@babel/types': 7.12.7
      debug: 4.3.1
      globals: 11.12.0
      lodash: 4.17.20
    dev: true
    resolution:
      integrity: sha512-iX9ajqnLdoU1s1nHt36JDI9KG4k+vmI8WgjK5d+aDTwQbL2fUnzedNedssA645Ede3PM2ma1n8Q4h2ohwXgMXw==
  /@babel/types/7.12.7:
    dependencies:
      '@babel/helper-validator-identifier': 7.10.4
      lodash: 4.17.20
      to-fast-properties: 2.0.0
    dev: true
    resolution:
      integrity: sha512-MNyI92qZq6jrQkXvtIiykvl4WtoRrVV9MPn+ZfsoEENjiWcBQ3ZSHrkxnJWgWtLX3XXqX5hrSQ+X69wkmesXuQ==
  /@bahmutov/data-driven/1.0.0:
    dependencies:
      check-more-types: 2.24.0
      lazy-ass: 1.6.0
    dev: true
    engines:
      node: '>=6'
    resolution:
      integrity: sha512-YqW3hPS0RXriqjcCrLOTJj+LWe3c8JpwlL83k1ka1Q8U05ZjAKbGQZYeTzUd0NFEnnfPtsUiKGpFEBJG6kFuvg==
  /@bcoe/v8-coverage/0.2.3:
    dev: true
    resolution:
      integrity: sha512-0hYQ8SB4Db5zvZB4axdMHGwEaQjkZzFjQiN9LVYvIFB2nSUHW9tYpxWriPrWDASIxiaXax83REcLxuSdnGPZtw==
  /@cnakazawa/watch/1.0.4:
    dependencies:
      exec-sh: 0.3.4
      minimist: 1.2.5
    dev: true
    engines:
      node: '>=0.1.95'
    hasBin: true
    resolution:
      integrity: sha512-v9kIhKwjeZThiWrLmj0y17CWoyddASLj9O2yvbZkbvw/N3rWOYy9zkV66ursAoVr0mV15bL8g0c4QZUE6cdDoQ==
  /@eslint/eslintrc/0.2.1:
    dependencies:
      ajv: 6.12.6
      debug: 4.3.1
      espree: 7.3.0
      globals: 12.4.0
      ignore: 4.0.6
      import-fresh: 3.2.2
      js-yaml: 3.14.0
      lodash: 4.17.20
      minimatch: 3.0.4
      strip-json-comments: 3.1.1
    dev: true
    engines:
      node: ^10.12.0 || >=12.0.0
    resolution:
      integrity: sha512-XRUeBZ5zBWLYgSANMpThFddrZZkEbGHgUdt5UJjZfnlN9BGCiUBrf+nvbRupSjMvqzwnQN0qwCmOxITt1cfywA==
  /@istanbuljs/load-nyc-config/1.1.0:
    dependencies:
      camelcase: 5.3.1
      find-up: 4.1.0
      get-package-type: 0.1.0
      js-yaml: 3.14.0
      resolve-from: 5.0.0
    dev: true
    engines:
      node: '>=8'
    resolution:
      integrity: sha512-VjeHSlIzpv/NyD3N0YuHfXOPDIixcA1q2ZV98wsMqcYlPmv2n3Yb2lYP9XMElnaFVXg5A7YLTeLu6V84uQDjmQ==
  /@istanbuljs/schema/0.1.2:
    dev: true
    engines:
      node: '>=8'
    resolution:
      integrity: sha512-tsAQNx32a8CoFhjhijUIhI4kccIAgmGhy8LZMZgGfmXcpMbPRUqn5LWmgRttILi6yeGmBJd2xsPkFMs0PzgPCw==
  /@jest/console/26.6.2:
    dependencies:
      '@jest/types': 26.6.2
      '@types/node': 12.19.7
      chalk: 4.1.0
      jest-message-util: 26.6.2
      jest-util: 26.6.2
      slash: 3.0.0
    dev: true
    engines:
      node: '>= 10.14.2'
    resolution:
      integrity: sha512-IY1R2i2aLsLr7Id3S6p2BA82GNWryt4oSvEXLAKc+L2zdi89dSkE8xC1C+0kpATG4JhBJREnQOH7/zmccM2B0g==
  /@jest/core/26.6.3:
    dependencies:
      '@jest/console': 26.6.2
      '@jest/reporters': 26.6.2
      '@jest/test-result': 26.6.2
      '@jest/transform': 26.6.2
      '@jest/types': 26.6.2
      '@types/node': 12.19.7
      ansi-escapes: 4.3.1
      chalk: 4.1.0
      exit: 0.1.2
      graceful-fs: 4.2.4
      jest-changed-files: 26.6.2
      jest-config: 26.6.3
      jest-haste-map: 26.6.2
      jest-message-util: 26.6.2
      jest-regex-util: 26.0.0
      jest-resolve: 26.6.2
      jest-resolve-dependencies: 26.6.3
      jest-runner: 26.6.3
      jest-runtime: 26.6.3
      jest-snapshot: 26.6.2
      jest-util: 26.6.2
      jest-validate: 26.6.2
      jest-watcher: 26.6.2
      micromatch: 4.0.2
      p-each-series: 2.2.0
      rimraf: 3.0.2
      slash: 3.0.0
      strip-ansi: 6.0.0
    dev: true
    engines:
      node: '>= 10.14.2'
    resolution:
      integrity: sha512-xvV1kKbhfUqFVuZ8Cyo+JPpipAHHAV3kcDBftiduK8EICXmTFddryy3P7NfZt8Pv37rA9nEJBKCCkglCPt/Xjw==
  /@jest/environment/26.6.2:
    dependencies:
      '@jest/fake-timers': 26.6.2
      '@jest/types': 26.6.2
      '@types/node': 12.19.7
      jest-mock: 26.6.2
    dev: true
    engines:
      node: '>= 10.14.2'
    resolution:
      integrity: sha512-nFy+fHl28zUrRsCeMB61VDThV1pVTtlEokBRgqPrcT1JNq4yRNIyTHfyht6PqtUvY9IsuLGTrbG8kPXjSZIZwA==
  /@jest/fake-timers/26.6.2:
    dependencies:
      '@jest/types': 26.6.2
      '@sinonjs/fake-timers': 6.0.1
      '@types/node': 12.19.7
      jest-message-util: 26.6.2
      jest-mock: 26.6.2
      jest-util: 26.6.2
    dev: true
    engines:
      node: '>= 10.14.2'
    resolution:
      integrity: sha512-14Uleatt7jdzefLPYM3KLcnUl1ZNikaKq34enpb5XG9i81JpppDb5muZvonvKyrl7ftEHkKS5L5/eB/kxJ+bvA==
  /@jest/globals/26.6.2:
    dependencies:
      '@jest/environment': 26.6.2
      '@jest/types': 26.6.2
      expect: 26.6.2
    dev: true
    engines:
      node: '>= 10.14.2'
    resolution:
      integrity: sha512-85Ltnm7HlB/KesBUuALwQ68YTU72w9H2xW9FjZ1eL1U3lhtefjjl5c2MiUbpXt/i6LaPRvoOFJ22yCBSfQ0JIA==
  /@jest/reporters/26.6.2:
    dependencies:
      '@bcoe/v8-coverage': 0.2.3
      '@jest/console': 26.6.2
      '@jest/test-result': 26.6.2
      '@jest/transform': 26.6.2
      '@jest/types': 26.6.2
      chalk: 4.1.0
      collect-v8-coverage: 1.0.1
      exit: 0.1.2
      glob: 7.1.6
      graceful-fs: 4.2.4
      istanbul-lib-coverage: 3.0.0
      istanbul-lib-instrument: 4.0.3
      istanbul-lib-report: 3.0.0
      istanbul-lib-source-maps: 4.0.0
      istanbul-reports: 3.0.2
      jest-haste-map: 26.6.2
      jest-resolve: 26.6.2
      jest-util: 26.6.2
      jest-worker: 26.6.2
      slash: 3.0.0
      source-map: 0.6.1
      string-length: 4.0.1
      terminal-link: 2.1.1
      v8-to-istanbul: 7.0.0
    dev: true
    engines:
      node: '>= 10.14.2'
    optionalDependencies:
      node-notifier: 8.0.0
    resolution:
      integrity: sha512-h2bW53APG4HvkOnVMo8q3QXa6pcaNt1HkwVsOPMBV6LD/q9oSpxNSYZQYkAnjdMjrJ86UuYeLo+aEZClV6opnw==
  /@jest/source-map/26.6.2:
    dependencies:
      callsites: 3.1.0
      graceful-fs: 4.2.4
      source-map: 0.6.1
    dev: true
    engines:
      node: '>= 10.14.2'
    resolution:
      integrity: sha512-YwYcCwAnNmOVsZ8mr3GfnzdXDAl4LaenZP5z+G0c8bzC9/dugL8zRmxZzdoTl4IaS3CryS1uWnROLPFmb6lVvA==
  /@jest/test-result/26.6.2:
    dependencies:
      '@jest/console': 26.6.2
      '@jest/types': 26.6.2
      '@types/istanbul-lib-coverage': 2.0.3
      collect-v8-coverage: 1.0.1
    dev: true
    engines:
      node: '>= 10.14.2'
    resolution:
      integrity: sha512-5O7H5c/7YlojphYNrK02LlDIV2GNPYisKwHm2QTKjNZeEzezCbwYs9swJySv2UfPMyZ0VdsmMv7jIlD/IKYQpQ==
  /@jest/test-sequencer/26.6.3:
    dependencies:
      '@jest/test-result': 26.6.2
      graceful-fs: 4.2.4
      jest-haste-map: 26.6.2
      jest-runner: 26.6.3
      jest-runtime: 26.6.3
    dev: true
    engines:
      node: '>= 10.14.2'
    resolution:
      integrity: sha512-YHlVIjP5nfEyjlrSr8t/YdNfU/1XEt7c5b4OxcXCjyRhjzLYu/rO69/WHPuYcbCWkz8kAeZVZp2N2+IOLLEPGw==
  /@jest/transform/26.6.2:
    dependencies:
      '@babel/core': 7.12.9
      '@jest/types': 26.6.2
      babel-plugin-istanbul: 6.0.0
      chalk: 4.1.0
      convert-source-map: 1.7.0
      fast-json-stable-stringify: 2.1.0
      graceful-fs: 4.2.4
      jest-haste-map: 26.6.2
      jest-regex-util: 26.0.0
      jest-util: 26.6.2
      micromatch: 4.0.2
      pirates: 4.0.1
      slash: 3.0.0
      source-map: 0.6.1
      write-file-atomic: 3.0.3
    dev: true
    engines:
      node: '>= 10.14.2'
    resolution:
      integrity: sha512-E9JjhUgNzvuQ+vVAL21vlyfy12gP0GhazGgJC4h6qUt1jSdUXGWJ1wfu/X7Sd8etSgxV4ovT1pb9v5D6QW4XgA==
  /@jest/types/25.5.0:
    dependencies:
      '@types/istanbul-lib-coverage': 2.0.3
      '@types/istanbul-reports': 1.1.2
      '@types/yargs': 15.0.10
      chalk: 3.0.0
    dev: true
    engines:
      node: '>= 8.3'
    resolution:
      integrity: sha512-OXD0RgQ86Tu3MazKo8bnrkDRaDXXMGUqd+kTtLtK1Zb7CRzQcaSRPPPV37SvYTdevXEBVxe0HXylEjs8ibkmCw==
  /@jest/types/26.6.2:
    dependencies:
      '@types/istanbul-lib-coverage': 2.0.3
      '@types/istanbul-reports': 3.0.0
      '@types/node': 12.19.7
      '@types/yargs': 15.0.10
      chalk: 4.1.0
    dev: true
    engines:
      node: '>= 10.14.2'
    resolution:
      integrity: sha512-fC6QCp7Sc5sX6g8Tvbmj4XUTbyrik0akgRy03yjXbQaBWWNWGE7SGtJk98m0N8nzegD/7SggrUlivxo5ax4KWQ==
  /@nodelib/fs.scandir/2.1.3:
    dependencies:
      '@nodelib/fs.stat': 2.0.3
      run-parallel: 1.1.10
    engines:
      node: '>= 8'
    resolution:
      integrity: sha512-eGmwYQn3gxo4r7jdQnkrrN6bY478C3P+a/y72IJukF8LjB6ZHeB3c+Ehacj3sYeSmUXGlnA67/PmbM9CVwL7Dw==
  /@nodelib/fs.stat/2.0.3:
    engines:
      node: '>= 8'
    resolution:
      integrity: sha512-bQBFruR2TAwoevBEd/NWMoAAtNGzTRgdrqnYCc7dhzfoNvqPzLyqlEQnzZ3kVnNrSp25iyxE00/3h2fqGAGArA==
  /@nodelib/fs.walk/1.2.4:
    dependencies:
      '@nodelib/fs.scandir': 2.1.3
      fastq: 1.9.0
    engines:
      node: '>= 8'
    resolution:
      integrity: sha512-1V9XOY4rDW0rehzbrcqAmHnz8e7SKvX27gh8Gt2WgB0+pdzdiLV83p72kZPU+jvMbS1qU5mauP2iOvO8rhmurQ==
  /@prisma/bar/0.0.1:
    dev: false
    resolution:
      integrity: sha512-FVLhwVkbfhXlBhroWfIXMLi+3Jh9IEzYp+9z+MUUiw3ZsbcoAil7CN9/QIjHc4/TcCRyRfuSmT7qCnn4O+TjJw==
  /@prisma/ci-info/2.1.2:
    dev: true
    resolution:
      integrity: sha512-RhAHY+wp6Nqu89Tp3zfUVkpGfqk4TfngeOWaMGgmhP7mB2ASDtOl8dkwxHmI8eN4edo+luyjPmbJBC4kST321A==
  /@prisma/debug/2.13.0-dev.23:
    dependencies:
      debug: 4.3.1
    dev: true
    resolution:
      integrity: sha512-ISdSqhsln75M9Cw2oECwl2uDqrVB5rSC3o2CECn3Y9Q8cwqCiGoCIsq1RkVU57/6mSlqDiF+p0rXfvfrtQ4iNQ==
  /@prisma/engine-core/2.13.0-dev.23:
    dependencies:
      '@prisma/debug': 2.13.0-dev.23
      '@prisma/engines': 2.13.0-8.e5fe27434f5b257d9b2cb37cb622e530cbf0b624
      '@prisma/generator-helper': 2.13.0-dev.23
      '@prisma/get-platform': 2.13.0-dev.23
      chalk: 4.1.0
      cross-fetch: 3.0.6
      execa: 4.1.0
      get-stream: 6.0.0
      indent-string: 4.0.0
      new-github-issue-url: 0.2.1
      p-retry: 4.2.0
      terminal-link: 2.1.1
      undici: 2.2.0
    dev: true
    resolution:
      integrity: sha512-CgWNEEYX7SKGCNZip5wrerHTJckfRPBUk5yg8T3Nh6urd4WMIL0PxL8OGos+IpXsxLg+RbaBzYIFJ0OeDrxqtg==
  /@prisma/engines-version/2.13.0-8.e5fe27434f5b257d9b2cb37cb622e530cbf0b624:
    resolution:
      integrity: sha512-hJI+2ZUDzmIFJfpCjPdRPj5yZQALOAmyE17DG6EDio4n4Qzb95oh4GvuHMZcrhOxH692VfGvpnuNoafX2FAFsg==
  /@prisma/engines/2.13.0-8.e5fe27434f5b257d9b2cb37cb622e530cbf0b624:
    requiresBuild: true
    resolution:
      integrity: sha512-pXI0Px4Psv1SnVH5v6uXXqZd2UVPEzjYGBDJ64zApIo2ZF4dB1nDXheqQm2ZCxD9TaexKcL9WiW4IyriQ+KiLg==
  /@prisma/fetch-engine/2.13.0-dev.23:
    dependencies:
      '@prisma/debug': 2.13.0-dev.23
      '@prisma/get-platform': 2.13.0-dev.23
      chalk: 4.1.0
      execa: 4.1.0
      find-cache-dir: 3.3.1
      hasha: 5.2.2
      http-proxy-agent: 4.0.1
      https-proxy-agent: 5.0.0
      make-dir: 3.1.0
      node-fetch: 2.6.1
      p-filter: 2.1.0
      p-map: 4.0.0
      p-queue: 6.6.2
      p-retry: 4.2.0
      progress: 2.0.3
      rimraf: 3.0.2
      temp-dir: 2.0.0
      tempy: 1.0.0
    dev: true
    resolution:
      integrity: sha512-N7lUSFMja/LudsoX4k6KL2gU1ZzryxGWq23fgd+8tZuJsHroNDZO3zdyQ/cV6KZfSTi0ds37krwMKNb+IlO/IA==
  /@prisma/generator-helper/2.13.0-dev.23:
    dependencies:
      '@prisma/debug': 2.13.0-dev.23
      '@types/cross-spawn': 6.0.2
      chalk: 4.1.0
      cross-spawn: 7.0.3
    dev: true
    resolution:
      integrity: sha512-ziUgDI/7hUHk+S4Z5ym+U6hE+M8ET12Cz+3st5tPJyX8g+7Y1ZNjYXhlCbAtJBj0UV88kpUJZzJIC6tFx8KM4Q==
  /@prisma/get-platform/2.13.0-dev.23:
    dependencies:
      '@prisma/debug': 2.13.0-dev.23
    dev: true
    resolution:
      integrity: sha512-8OpXVd96t/26/JJWmuXuc5eqUEpEkYNffh48Qn6d77MTP9MPvTJRnaTVhO3HnjfNwF5VszVon07XrFeOMaFnrA==
  /@prisma/sdk/2.13.0-dev.23:
    dependencies:
      '@prisma/debug': 2.13.0-dev.23
      '@prisma/engine-core': 2.13.0-dev.23
      '@prisma/engines': 2.13.0-8.e5fe27434f5b257d9b2cb37cb622e530cbf0b624
      '@prisma/fetch-engine': 2.13.0-dev.23
      '@prisma/generator-helper': 2.13.0-dev.23
      '@prisma/get-platform': 2.13.0-dev.23
      '@timsuchanek/copy': 1.4.5
      archiver: 4.0.2
      arg: 5.0.0
      chalk: 4.1.0
      checkpoint-client: 1.1.15
      cli-truncate: 2.1.0
      dotenv: 8.2.0
      execa: 4.1.0
      find-up: 5.0.0
      global-dirs: 2.0.1
      globby: 11.0.1
      has-yarn: 2.1.0
      is-ci: 2.0.0
      make-dir: 3.1.0
      node-fetch: 2.6.1
      p-map: 4.0.0
      read-pkg-up: 7.0.1
      resolve-pkg: 2.0.0
      rimraf: 3.0.2
      string-width: 4.2.0
      strip-ansi: 6.0.0
      strip-indent: 3.0.0
      tar: 6.0.5
      temp-dir: 2.0.0
      temp-write: 4.0.0
      tempy: 1.0.0
      terminal-link: 2.1.1
      tmp: 0.2.1
      url-parse: 1.4.7
    dev: true
    resolution:
      integrity: sha512-u59xKbD5RGQEztsbqjOleFzMUR5AUEQVjSjHVHmdda0hj7/jIRSv0Lio6QJKNGxn+WIC4dWDxvF9MIX1ppFM6Q==
  /@prisma/studio-pcw/0.323.0_@prisma+sdk@2.13.0-dev.23:
    dependencies:
      '@prisma/sdk': 2.13.0-dev.23
      '@prisma/studio-types': 0.323.0
      rimraf: 3.0.2
    dev: true
    peerDependencies:
      '@prisma/sdk': dev
    resolution:
      integrity: sha512-zsGwmW+22vY6/+KnO4VMMcsOoQDhz0KeiZgLijVZAS03s9kx+Tsv+9B5QK2ZV+fktw0kjVPZI6hrImvMsIf70A==
  /@prisma/studio-server/0.323.0:
    dependencies:
      '@prisma/sdk': 2.13.0-dev.23
      '@prisma/studio': 0.323.0
      '@prisma/studio-pcw': 0.323.0_@prisma+sdk@2.13.0-dev.23
      '@prisma/studio-types': 0.323.0
      '@sentry/node': 5.15.5
      checkpoint-client: 1.1.11
      express: 4.17.1
      ws: 7.3.1
    dev: true
    resolution:
      integrity: sha512-2EBoboFKpLkjsfBdDduPETSwA5+5Lnx3BBjW6asPZnqNywljMv6JmrRre2e838bxVIYV819KbYePUMkR3yNKrQ==
  /@prisma/studio-types/0.323.0:
    dev: true
    resolution:
      integrity: sha512-72kKZtCVdLcwW2OexSWkyVmU2B0gfrXUCvowDPYc+eS+4sqKUmogD5vjMYPZmmQoGgZu9bT8WUHvKbcAHc/j1Q==
  /@prisma/studio/0.323.0:
    dev: true
    resolution:
      integrity: sha512-LlRqOCU0VDjLo16KypUjsQk6bzAF244sf5jr9ztANncF0og3iukzEsf3EC74G2W61Mc7XhkGwdmHL8jU1d+wCQ==
  /@sentry/apm/5.15.5:
    dependencies:
      '@sentry/browser': 5.15.5
      '@sentry/hub': 5.15.5
      '@sentry/minimal': 5.15.5
      '@sentry/types': 5.15.5
      '@sentry/utils': 5.15.5
      tslib: 1.14.1
    dev: true
    engines:
      node: '>=6'
    resolution:
      integrity: sha512-2PyifsiQdvFEQhbL7tQnCKGLOO1JtZeqso3bc6ARJBvKxM77mtyMo/D0C2Uzt9sXCYiALhQ1rbB1aY8iYyglpg==
  /@sentry/browser/5.15.5:
    dependencies:
      '@sentry/core': 5.15.5
      '@sentry/types': 5.15.5
      '@sentry/utils': 5.15.5
      tslib: 1.14.1
    dev: true
    engines:
      node: '>=6'
    resolution:
      integrity: sha512-rqDvjk/EvogfdbZ4TiEpxM/lwpPKmq23z9YKEO4q81+1SwJNua53H60dOk9HpRU8nOJ1g84TMKT2Ov8H7sqDWA==
  /@sentry/core/5.15.5:
    dependencies:
      '@sentry/hub': 5.15.5
      '@sentry/minimal': 5.15.5
      '@sentry/types': 5.15.5
      '@sentry/utils': 5.15.5
      tslib: 1.14.1
    dev: true
    engines:
      node: '>=6'
    resolution:
      integrity: sha512-enxBLv5eibBMqcWyr+vApqeix8uqkfn0iGsD3piKvoMXCgKsrfMwlb/qo9Ox0lKr71qIlZVt+9/A2vZohdgnlg==
  /@sentry/hub/5.15.5:
    dependencies:
      '@sentry/types': 5.15.5
      '@sentry/utils': 5.15.5
      tslib: 1.14.1
    dev: true
    engines:
      node: '>=6'
    resolution:
      integrity: sha512-zX9o49PcNIVMA4BZHe//GkbQ4Jx+nVofqU/Il32/IbwKhcpPlhGX3c1sOVQo4uag3cqd/JuQsk+DML9TKkN0Lw==
  /@sentry/minimal/5.15.5:
    dependencies:
      '@sentry/hub': 5.15.5
      '@sentry/types': 5.15.5
      tslib: 1.14.1
    dev: true
    engines:
      node: '>=6'
    resolution:
      integrity: sha512-zQkkJ1l9AjmU/Us5IrOTzu7bic4sTPKCatptXvLSTfyKW7N6K9MPIIFeSpZf9o1yM2sRYdK7GV08wS2eCT3JYw==
  /@sentry/node/5.15.5:
    dependencies:
      '@sentry/apm': 5.15.5
      '@sentry/core': 5.15.5
      '@sentry/hub': 5.15.5
      '@sentry/types': 5.15.5
      '@sentry/utils': 5.15.5
      cookie: 0.3.1
      https-proxy-agent: 4.0.0
      lru_map: 0.3.3
      tslib: 1.14.1
    dev: true
    engines:
      node: '>=6'
    resolution:
      integrity: sha512-BK0iTOiiIM0UnydLeT/uUBY1o1Sp85aqwaQRMfZbjMCsgXERLNGvzzV68FDH1cyC1nR6dREK3Gs8bxS4S54aLQ==
  /@sentry/types/5.15.5:
    dev: true
    engines:
      node: '>=6'
    resolution:
      integrity: sha512-F9A5W7ucgQLJUG4LXw1ZIy4iLevrYZzbeZ7GJ09aMlmXH9PqGThm1t5LSZlVpZvUfQ2rYA8NU6BdKJSt7B5LPw==
  /@sentry/utils/5.15.5:
    dependencies:
      '@sentry/types': 5.15.5
      tslib: 1.14.1
    dev: true
    engines:
      node: '>=6'
    resolution:
      integrity: sha512-Nl9gl/MGnzSkuKeo3QaefoD/OJrFLB8HmwQ7HUbTXb6E7yyEzNKAQMHXGkwNAjbdYyYbd42iABP6Y5F/h39NtA==
  /@sindresorhus/slugify/1.1.0:
    dependencies:
      '@sindresorhus/transliterate': 0.1.1
      escape-string-regexp: 4.0.0
    engines:
      node: '>=10'
    resolution:
      integrity: sha512-ujZRbmmizX26yS/HnB3P9QNlNa4+UvHh+rIse3RbOXLp8yl6n1TxB4t7NHggtVgS8QmmOtzXo48kCxZGACpkPw==
  /@sindresorhus/transliterate/0.1.1:
    dependencies:
      escape-string-regexp: 2.0.0
      lodash.deburr: 4.1.0
    engines:
      node: '>=10'
    resolution:
      integrity: sha512-QSdIQ5keUFAZ3KLbfbsntW39ox0Ym8183RqTwBq/ZEFoN3NQAtGV+qWaNdzKpIDHgj9J2CQ2iNDRVU11Zyr7MQ==
  /@sinonjs/commons/1.8.1:
    dependencies:
      type-detect: 4.0.8
    dev: true
    resolution:
      integrity: sha512-892K+kWUUi3cl+LlqEWIDrhvLgdL79tECi8JZUyq6IviKy/DNhuzCRlbHUjxK89f4ypPMMaFnFuR9Ie6DoIMsw==
  /@sinonjs/fake-timers/6.0.1:
    dependencies:
      '@sinonjs/commons': 1.8.1
    dev: true
    resolution:
      integrity: sha512-MZPUxrmFubI36XS1DI3qmI0YdN1gks62JtFZvxR67ljjSNCeK6U08Zx4msEWOXuofgqUt6zPHSi1H9fbjR/NRA==
  /@timsuchanek/copy/1.4.5:
    dependencies:
      '@timsuchanek/sleep-promise': 8.0.1
      commander: 2.20.3
      mkdirp: 1.0.4
      prettysize: 2.0.0
    hasBin: true
    resolution:
      integrity: sha512-N4+2/DvfwzQqHYL/scq07fv8yXbZc6RyUxKJoE8Clm14JpLOf9yNI4VB4D6RsV3h9zgzZ4loJUydHKM7pp3blw==
  /@timsuchanek/sleep-promise/8.0.1:
    resolution:
      integrity: sha512-cxHYbrXfnCWsklydIHSw5GCMHUPqpJ/enxWSyVHNOgNe61sit/+aOXTTI+VOdWkvVaJsI2vsB9N4+YDNITawOQ==
  /@tootallnate/once/1.1.2:
    engines:
      node: '>= 6'
    resolution:
      integrity: sha512-RbzJvlNzmRq5c3O09UipeuXno4tA1FE6ikOjxZK0tuxVv3412l64l5t1W5pj4+rJq9vpkm/kwiR07aZXnsKPxw==
  /@types/babel__core/7.1.12:
    dependencies:
      '@babel/parser': 7.12.7
      '@babel/types': 7.12.7
      '@types/babel__generator': 7.6.2
      '@types/babel__template': 7.4.0
      '@types/babel__traverse': 7.0.16
    dev: true
    resolution:
      integrity: sha512-wMTHiiTiBAAPebqaPiPDLFA4LYPKr6Ph0Xq/6rq1Ur3v66HXyG+clfR9CNETkD7MQS8ZHvpQOtA53DLws5WAEQ==
  /@types/babel__generator/7.6.2:
    dependencies:
      '@babel/types': 7.12.7
    dev: true
    resolution:
      integrity: sha512-MdSJnBjl+bdwkLskZ3NGFp9YcXGx5ggLpQQPqtgakVhsWK0hTtNYhjpZLlWQTviGTvF8at+Bvli3jV7faPdgeQ==
  /@types/babel__template/7.4.0:
    dependencies:
      '@babel/parser': 7.12.7
      '@babel/types': 7.12.7
    dev: true
    resolution:
      integrity: sha512-NTPErx4/FiPCGScH7foPyr+/1Dkzkni+rHiYHHoTjvwou7AQzJkNeD60A9CXRy+ZEN2B1bggmkTMCDb+Mv5k+A==
  /@types/babel__traverse/7.0.16:
    dependencies:
      '@babel/types': 7.12.7
    dev: true
    resolution:
      integrity: sha512-S63Dt4CZOkuTmpLGGWtT/mQdVORJOpx6SZWGVaP56dda/0Nx5nEe82K7/LAm8zYr6SfMq+1N2OreIOrHAx656w==
  /@types/charm/1.0.2:
    dependencies:
      '@types/node': 12.19.7
    dev: true
    resolution:
      integrity: sha512-8nrGGRpu/OZKpDxpuloLlZ6g9t4+DZW057RgpWrzOHiqt/1kbPvSiMDJa5G8Z635By9fMXEoGvWZ5bO/A6dv/w==
  /@types/cross-spawn/6.0.2:
    dependencies:
      '@types/node': 12.19.7
    resolution:
      integrity: sha512-KuwNhp3eza+Rhu8IFI5HUXRP0LIhqH5cAjubUvGXXthh4YYBuP2ntwEX+Cz8GJoZUHlKo247wPWOfA9LYEq4cw==
  /@types/debug/4.1.5:
    dev: true
    resolution:
      integrity: sha512-Q1y515GcOdTHgagaVFhHnIFQ38ygs/kmxdNpvpou+raI9UO3YZcHDngBSYKQklcKlvA7iuQlmIKbzvmxcOE9CQ==
  /@types/diff/4.0.2:
    dev: true
    resolution:
      integrity: sha512-mIenTfsIe586/yzsyfql69KRnA75S8SVXQbTLpDejRrjH0QSJcpu3AUOi/Vjnt9IOsXKxPhJfGpQUNMueIU1fQ==
  /@types/fs-extra/9.0.4:
    dependencies:
      '@types/node': 12.19.7
    dev: true
    resolution:
      integrity: sha512-50GO5ez44lxK5MDH90DYHFFfqxH7+fTqEEnvguQRzJ/tY9qFrMSHLiYHite+F3SNmf7+LHC1eMXojuD+E3Qcyg==
  /@types/geojson/7946.0.7:
    dev: true
    resolution:
      integrity: sha512-wE2v81i4C4Ol09RtsWFAqg3BUitWbHSpSlIo+bNdsCJijO9sjme+zm+73ZMCa/qMC8UEERxzGbvmr1cffo2SiQ==
  /@types/glob/7.1.3:
    dependencies:
      '@types/minimatch': 3.0.3
      '@types/node': 12.19.7
    dev: true
    resolution:
      integrity: sha512-SEYeGAIQIQX8NN6LDKprLjbrd5dARM5EXsd8GI/A5l0apYI1fGMWgPHSe4ZKL4eozlAyI+doUE9XbYS4xCkQ1w==
  /@types/graceful-fs/4.1.4:
    dependencies:
      '@types/node': 12.19.7
    dev: true
    resolution:
      integrity: sha512-mWA/4zFQhfvOA8zWkXobwJvBD7vzcxgrOQ0J5CH1votGqdq9m7+FwtGaqyCZqC3NyyBkc9z4m+iry4LlqcMWJg==
  /@types/graphviz/0.0.32:
    dev: true
    resolution:
      integrity: sha512-w0jhDSGBtRv+bnTDo7CjbFLPecLiNG+gUhewfMJtr6c4njY623XM6XkND1Jg7cUMAIUNVRlhSqJ/lcC7JOa0qQ==
  /@types/istanbul-lib-coverage/2.0.3:
    dev: true
    resolution:
      integrity: sha512-sz7iLqvVUg1gIedBOvlkxPlc8/uVzyS5OwGz1cKjXzkl3FpL3al0crU8YGU1WoHkxn0Wxbw5tyi6hvzJKNzFsw==
  /@types/istanbul-lib-report/3.0.0:
    dependencies:
      '@types/istanbul-lib-coverage': 2.0.3
    dev: true
    resolution:
      integrity: sha512-plGgXAPfVKFoYfa9NpYDAkseG+g6Jr294RqeqcqDixSbU34MZVJRi/P+7Y8GDpzkEwLaGZZOpKIEmeVZNtKsrg==
  /@types/istanbul-reports/1.1.2:
    dependencies:
      '@types/istanbul-lib-coverage': 2.0.3
      '@types/istanbul-lib-report': 3.0.0
    dev: true
    resolution:
      integrity: sha512-P/W9yOX/3oPZSpaYOCQzGqgCQRXn0FFO/V8bWrCQs+wLmvVVxk6CRBXALEvNs9OHIatlnlFokfhuDo2ug01ciw==
  /@types/istanbul-reports/3.0.0:
    dependencies:
      '@types/istanbul-lib-report': 3.0.0
    dev: true
    resolution:
      integrity: sha512-nwKNbvnwJ2/mndE9ItP/zc2TCzw6uuodnF4EHYWD+gCQDVBuRQL5UzbZD0/ezy1iKsFU2ZQiDqg4M9dN4+wZgA==
  /@types/jest/26.0.14:
    dependencies:
      jest-diff: 25.5.0
      pretty-format: 25.5.0
    dev: true
    resolution:
      integrity: sha512-Hz5q8Vu0D288x3iWXePSn53W7hAjP0H7EQ6QvDO9c7t46mR0lNOLlfuwQ+JkVxuhygHzlzPX+0jKdA3ZgSh+Vg==
  /@types/jest/26.0.15:
    dependencies:
      jest-diff: 26.6.2
      pretty-format: 26.6.2
    dev: true
    resolution:
      integrity: sha512-s2VMReFXRg9XXxV+CW9e5Nz8fH2K1aEhwgjUqPPbQd7g95T0laAcvLv032EhFHIa5GHsZ8W7iJEQVaJq6k3Gog==
  /@types/js-levenshtein/1.1.0:
    dev: true
    resolution:
      integrity: sha512-14t0v1ICYRtRVcHASzes0v/O+TIeASb8aD55cWF1PidtInhFWSXcmhzhHqGjUWf9SUq1w70cvd1cWKUULubAfQ==
  /@types/json-schema/7.0.6:
    dev: true
    resolution:
      integrity: sha512-3c+yGKvVP5Y9TYBEibGNR+kLtijnj7mYrXRg+WpFb2X9xm04g/DXYkfg4hmzJQosc9snFNUPkbYIhu+KAm6jJw==
  /@types/minimatch/3.0.3:
    dev: true
    resolution:
      integrity: sha512-tHq6qdbT9U1IRSGf14CL0pUlULksvY9OZ+5eEgl1N7t+OA3tGvNpxJCzuKQlsNgCVwbAs670L1vcVQi8j9HjnA==
  /@types/minimist/1.2.1:
    dev: true
    resolution:
      integrity: sha512-fZQQafSREFyuZcdWFAExYjBiCL7AUCdgsk80iO0q4yihYYdcIiH28CcuPTGFgLOCC8RlW49GSQxdHwZP+I7CNg==
  /@types/minipass/2.2.0:
    dependencies:
      '@types/node': 12.19.7
    dev: true
    resolution:
      integrity: sha512-wuzZksN4w4kyfoOv/dlpov4NOunwutLA/q7uc00xU02ZyUY+aoM5PWIXEKBMnm0NHd4a+N71BMjq+x7+2Af1fg==
  /@types/mssql/6.0.5:
    dependencies:
      '@types/node': 12.19.3
      '@types/tedious': 4.0.2
    dev: true
    resolution:
      integrity: sha512-n5lE5+5WYA2Bzeo8BskR48gCYtRUvga1CaCsyGF+NPmiwQ8iEZZHt5AQ8Yrxp1dUL9CuvVbMpKXhPeEDdTH53w==
  /@types/node-fetch/2.5.7:
    dependencies:
      '@types/node': 12.19.7
      form-data: 3.0.0
    dev: true
    resolution:
      integrity: sha512-o2WVNf5UhWRkxlf6eq+jMZDu7kjgpgJfl4xVNlvryc95O/6F2ld8ztKX+qu+Rjyet93WAWm5LjeX9H5FGkODvw==
  /@types/node/12.19.3:
    dev: true
    resolution:
      integrity: sha512-8Jduo8wvvwDzEVJCOvS/G6sgilOLvvhn1eMmK3TW8/T217O7u1jdrK6ImKLv80tVryaPSVeKu6sjDEiFjd4/eg==
  /@types/node/12.19.7:
    resolution:
      integrity: sha512-zvjOU1g4CpPilbTDUATnZCUb/6lARMRAqzT7ILwl1P3YvU2leEcZ2+fw9+Jrw/paXB1CgQyXTrN4hWDtqT9O2A==
  /@types/node/14.14.10:
    dev: true
    resolution:
      integrity: sha512-J32dgx2hw8vXrSbu4ZlVhn1Nm3GbeCFNw2FWL8S5QKucHGY0cyNwjdQdO+KMBZ4wpmC7KhLCiNsdk1RFRIYUQQ==
  /@types/node/8.10.66:
    dev: true
    resolution:
      integrity: sha512-tktOkFUA4kXx2hhhrB8bIFb5TbwzS4uOhKEmwiD+NoiL0qtP2OQ9mFldbgD4dV1djrlBYP6eBuQZiWjuHUpqFw==
  /@types/normalize-package-data/2.4.0:
    resolution:
      integrity: sha512-f5j5b/Gf71L+dbqxIpQ4Z2WlmI/mPJ0fOkGGmFgtb6sAu97EPczzbS3/tJKxmcYDj55OX6ssqwDAWOHIYDRDGA==
  /@types/parse-json/4.0.0:
    dev: true
    resolution:
      integrity: sha512-//oorEZjL6sbPcKUaCdIGlIUeH26mgzimjBB77G6XRgnDl/L5wOnpyBGRe/Mmf5CVW3PwEBE1NjiMZ/ssFh4wA==
  /@types/pg-types/1.11.5:
    dev: true
    resolution:
      integrity: sha512-L8ogeT6vDzT1vxlW3KITTCt+BVXXVkLXfZ/XNm6UqbcJgxf+KPO7yjWx7dQQE8RW07KopL10x2gNMs41+IkMGQ==
  /@types/pg/7.14.7:
    dependencies:
      '@types/node': 12.19.7
      '@types/pg-types': 1.11.5
    dev: true
    resolution:
      integrity: sha512-ZnMOUidTP6Lwsb0bxHL6PVIL1lVC2CYNQWlA79kQ6nn0rK1/ynvkyN1wsR9pVZaP4WcCNioKT/2aU5UuLIQy2w==
  /@types/prettier/2.1.5:
    dev: true
    resolution:
      integrity: sha512-UEyp8LwZ4Dg30kVU2Q3amHHyTn1jEdhCIE59ANed76GaT1Vp76DD3ZWSAxgCrw6wJ0TqeoBpqmfUHiUDPs//HQ==
  /@types/progress/2.0.3:
    dependencies:
      '@types/node': 12.19.7
    dev: true
    resolution:
      integrity: sha512-bPOsfCZ4tsTlKiBjBhKnM8jpY5nmIll166IPD58D92hR7G7kZDfx5iB9wGF4NfZrdKolebjeAr3GouYkSGoJ/A==
  /@types/prompts/2.0.9:
    dependencies:
      '@types/node': 12.19.7
    dev: true
    resolution:
      integrity: sha512-TORZP+FSjTYMWwKadftmqEn6bziN5RnfygehByGsjxoK5ydnClddtv6GikGWPvCm24oI+YBwck5WDxIIyNxUrA==
  /@types/readable-stream/2.3.9:
    dependencies:
      '@types/node': 12.19.7
      safe-buffer: 5.2.1
    dev: true
    resolution:
      integrity: sha512-sqsgQqFT7HmQz/V5jH1O0fvQQnXAJO46Gg9LRO/JPfjmVmGUlcx831TZZO3Y3HtWhIkzf3kTsNT0Z0kzIhIvZw==
  /@types/redis/2.8.28:
    dependencies:
      '@types/node': 12.19.7
    dev: true
    resolution:
      integrity: sha512-8l2gr2OQ969ypa7hFOeKqtFoY70XkHxISV0pAwmQ2nm6CSPb1brmTmqJCGGrekCo+pAZyWlNXr+Kvo6L/1wijA==
  /@types/retry/0.12.0:
    resolution:
      integrity: sha512-wWKOClTTiizcZhXnPY4wikVAwmdYHp8q6DmC+EJUzAMsycb7HB32Kh9RN4+0gExjmPmZSAQjgURXIGATPegAvA==
  /@types/sqlite3/3.1.6:
    dependencies:
      '@types/node': 12.19.7
    dev: true
    resolution:
      integrity: sha512-OBsK0KIGUICExQ/ZvnPY4cKx5Kz4NcrVyGTIvOL5y4ajXu7r++RfBajfpGfGDmDVCKcoCDX1dO84/oeyeITnxA==
  /@types/stack-utils/2.0.0:
    dev: true
    resolution:
      integrity: sha512-RJJrrySY7A8havqpGObOB4W92QXKJo63/jFLLgpvOtsGUqbQZ9Sbgl35KMm1DjC6j7AvmmU2bIno+3IyEaemaw==
  /@types/tar/4.0.4:
    dependencies:
      '@types/minipass': 2.2.0
      '@types/node': 12.19.7
    dev: true
    resolution:
      integrity: sha512-0Xv+xcmkTsOZdIF4yCnd7RkOOyfyqPaqJ7RZFKnwdxfDbkN3eAAE9sHl8zJFqBz4VhxolW9EErbjR1oyH7jK2A==
  /@types/tedious/4.0.2:
    dependencies:
      '@types/node': 12.19.3
    dev: true
    resolution:
      integrity: sha512-VqGhXfiIEYmvc6y36PTlk29M65O07rUWIt5E9bzcWwQwCke9m+ZLsviR2x27x04UWogop0ENdfyJJM+QC5cdyQ==
  /@types/tunnel/0.0.0:
    dependencies:
      '@types/node': 12.19.7
    dev: true
    resolution:
      integrity: sha512-FGDp0iBRiBdPjOgjJmn1NH0KDLN+Z8fRmo+9J7XGBhubq1DPrGrbmG4UTlGzrpbCpesMqD0sWkzi27EYkOMHyg==
  /@types/verror/1.10.4:
    dev: true
    resolution:
      integrity: sha512-OjJdqx6QlbyZw9LShPwRW+Kmiegeg3eWNI41MQQKaG3vjdU2L9SRElntM51HmHBY1cu7izxQJ1lMYioQh3XMBg==
  /@types/ws/7.4.0:
    dependencies:
      '@types/node': 14.14.10
    dev: true
    resolution:
      integrity: sha512-Y29uQ3Uy+58bZrFLhX36hcI3Np37nqWE7ky5tjiDoy1GDZnIwVxS0CgF+s+1bXMzjKBFy+fqaRfb708iNzdinw==
  /@types/yargs-parser/15.0.0:
    dev: true
    resolution:
      integrity: sha512-FA/BWv8t8ZWJ+gEOnLLd8ygxH/2UFbAvgEonyfN6yWGLKc7zVjbpl2Y4CTjid9h2RfgPP6SEt6uHwEOply00yw==
  /@types/yargs/15.0.10:
    dependencies:
      '@types/yargs-parser': 15.0.0
    dev: true
    resolution:
      integrity: sha512-z8PNtlhrj7eJNLmrAivM7rjBESG6JwC5xP3RVk12i/8HVP7Xnx/sEmERnRImyEuUaJfO942X0qMOYsoupaJbZQ==
  /@typescript-eslint/eslint-plugin/4.8.2_208d93c914176fbc123f38dbfec1b032:
    dependencies:
      '@typescript-eslint/experimental-utils': 4.8.2_eslint@7.14.0+typescript@4.0.3
      '@typescript-eslint/parser': 4.8.2_eslint@7.14.0+typescript@4.0.3
      '@typescript-eslint/scope-manager': 4.8.2
      debug: 4.3.1
      eslint: 7.14.0
      functional-red-black-tree: 1.0.1
      regexpp: 3.1.0
      semver: 7.3.2
      tsutils: 3.17.1_typescript@4.0.3
      typescript: 4.0.3
    dev: true
    engines:
      node: ^10.12.0 || >=12.0.0
    peerDependencies:
      '@typescript-eslint/parser': ^4.0.0
      eslint: ^5.0.0 || ^6.0.0 || ^7.0.0
      typescript: '*'
    peerDependenciesMeta:
      typescript:
        optional: true
    resolution:
      integrity: sha512-gQ06QLV5l1DtvYtqOyFLXD9PdcILYqlrJj2l+CGDlPtmgLUzc1GpqciJFIRvyfvgLALpnxYINFuw+n9AZhPBKQ==
  /@typescript-eslint/eslint-plugin/4.8.2_6341bfd4e6c74608cac2d9a1d059520a:
    dependencies:
      '@typescript-eslint/experimental-utils': 4.8.2_eslint@7.14.0+typescript@4.1.2
      '@typescript-eslint/parser': 4.8.2_eslint@7.14.0+typescript@4.1.2
      '@typescript-eslint/scope-manager': 4.8.2
      debug: 4.3.1
      eslint: 7.14.0
      functional-red-black-tree: 1.0.1
      regexpp: 3.1.0
      semver: 7.3.2
      tsutils: 3.17.1_typescript@4.1.2
      typescript: 4.1.2
    dev: true
    engines:
      node: ^10.12.0 || >=12.0.0
    peerDependencies:
      '@typescript-eslint/parser': ^4.0.0
      eslint: ^5.0.0 || ^6.0.0 || ^7.0.0
      typescript: '*'
    peerDependenciesMeta:
      typescript:
        optional: true
    resolution:
      integrity: sha512-gQ06QLV5l1DtvYtqOyFLXD9PdcILYqlrJj2l+CGDlPtmgLUzc1GpqciJFIRvyfvgLALpnxYINFuw+n9AZhPBKQ==
  /@typescript-eslint/experimental-utils/4.8.2_eslint@7.14.0+typescript@4.0.3:
    dependencies:
      '@types/json-schema': 7.0.6
      '@typescript-eslint/scope-manager': 4.8.2
      '@typescript-eslint/types': 4.8.2
      '@typescript-eslint/typescript-estree': 4.8.2_typescript@4.0.3
      eslint: 7.14.0
      eslint-scope: 5.1.1
      eslint-utils: 2.1.0
    dev: true
    engines:
      node: ^10.12.0 || >=12.0.0
    peerDependencies:
      eslint: '*'
      typescript: '*'
    resolution:
      integrity: sha512-hpTw6o6IhBZEsQsjuw/4RWmceRyESfAiEzAEnXHKG1X7S5DXFaZ4IO1JO7CW1aQ604leQBzjZmuMI9QBCAJX8Q==
  /@typescript-eslint/experimental-utils/4.8.2_eslint@7.14.0+typescript@4.1.2:
    dependencies:
      '@types/json-schema': 7.0.6
      '@typescript-eslint/scope-manager': 4.8.2
      '@typescript-eslint/types': 4.8.2
      '@typescript-eslint/typescript-estree': 4.8.2_typescript@4.1.2
      eslint: 7.14.0
      eslint-scope: 5.1.1
      eslint-utils: 2.1.0
    dev: true
    engines:
      node: ^10.12.0 || >=12.0.0
    peerDependencies:
      eslint: '*'
      typescript: '*'
    resolution:
      integrity: sha512-hpTw6o6IhBZEsQsjuw/4RWmceRyESfAiEzAEnXHKG1X7S5DXFaZ4IO1JO7CW1aQ604leQBzjZmuMI9QBCAJX8Q==
  /@typescript-eslint/parser/4.8.2_eslint@7.14.0+typescript@4.0.3:
    dependencies:
      '@typescript-eslint/scope-manager': 4.8.2
      '@typescript-eslint/types': 4.8.2
      '@typescript-eslint/typescript-estree': 4.8.2_typescript@4.0.3
      debug: 4.3.1
      eslint: 7.14.0
      typescript: 4.0.3
    dev: true
    engines:
      node: ^10.12.0 || >=12.0.0
    peerDependencies:
      eslint: ^5.0.0 || ^6.0.0 || ^7.0.0
      typescript: '*'
    peerDependenciesMeta:
      typescript:
        optional: true
    resolution:
      integrity: sha512-u0leyJqmclYr3KcXOqd2fmx6SDGBO0MUNHHAjr0JS4Crbb3C3d8dwAdlazy133PLCcPn+aOUFiHn72wcuc5wYw==
  /@typescript-eslint/parser/4.8.2_eslint@7.14.0+typescript@4.1.2:
    dependencies:
      '@typescript-eslint/scope-manager': 4.8.2
      '@typescript-eslint/types': 4.8.2
      '@typescript-eslint/typescript-estree': 4.8.2_typescript@4.1.2
      debug: 4.3.1
      eslint: 7.14.0
      typescript: 4.1.2
    dev: true
    engines:
      node: ^10.12.0 || >=12.0.0
    peerDependencies:
      eslint: ^5.0.0 || ^6.0.0 || ^7.0.0
      typescript: '*'
    peerDependenciesMeta:
      typescript:
        optional: true
    resolution:
      integrity: sha512-u0leyJqmclYr3KcXOqd2fmx6SDGBO0MUNHHAjr0JS4Crbb3C3d8dwAdlazy133PLCcPn+aOUFiHn72wcuc5wYw==
  /@typescript-eslint/scope-manager/4.8.2:
    dependencies:
      '@typescript-eslint/types': 4.8.2
      '@typescript-eslint/visitor-keys': 4.8.2
    dev: true
    engines:
      node: ^8.10.0 || ^10.13.0 || >=11.10.1
    resolution:
      integrity: sha512-qHQ8ODi7mMin4Sq2eh/6eu03uVzsf5TX+J43xRmiq8ujng7ViQSHNPLOHGw/Wr5dFEoxq/ubKhzClIIdQy5q3g==
  /@typescript-eslint/types/4.8.2:
    dev: true
    engines:
      node: ^8.10.0 || ^10.13.0 || >=11.10.1
    resolution:
      integrity: sha512-z1/AVcVF8ju5ObaHe2fOpZYEQrwHyZ7PTOlmjd3EoFeX9sv7UekQhfrCmgUO7PruLNfSHrJGQvrW3Q7xQ8EoAw==
  /@typescript-eslint/typescript-estree/4.8.2_typescript@4.0.3:
    dependencies:
      '@typescript-eslint/types': 4.8.2
      '@typescript-eslint/visitor-keys': 4.8.2
      debug: 4.3.1
      globby: 11.0.1
      is-glob: 4.0.1
      lodash: 4.17.20
      semver: 7.3.2
      tsutils: 3.17.1_typescript@4.0.3
      typescript: 4.0.3
    dev: true
    engines:
      node: ^10.12.0 || >=12.0.0
    peerDependencies:
      typescript: '*'
    peerDependenciesMeta:
      typescript:
        optional: true
    resolution:
      integrity: sha512-HToGNwI6fekH0dOw3XEVESUm71Onfam0AKin6f26S2FtUmO7o3cLlWgrIaT1q3vjB3wCTdww3Dx2iGq5wtUOCg==
  /@typescript-eslint/typescript-estree/4.8.2_typescript@4.1.2:
    dependencies:
      '@typescript-eslint/types': 4.8.2
      '@typescript-eslint/visitor-keys': 4.8.2
      debug: 4.3.1
      globby: 11.0.1
      is-glob: 4.0.1
      lodash: 4.17.20
      semver: 7.3.2
      tsutils: 3.17.1_typescript@4.1.2
      typescript: 4.1.2
    dev: true
    engines:
      node: ^10.12.0 || >=12.0.0
    peerDependencies:
      typescript: '*'
    peerDependenciesMeta:
      typescript:
        optional: true
    resolution:
      integrity: sha512-HToGNwI6fekH0dOw3XEVESUm71Onfam0AKin6f26S2FtUmO7o3cLlWgrIaT1q3vjB3wCTdww3Dx2iGq5wtUOCg==
  /@typescript-eslint/visitor-keys/4.8.2:
    dependencies:
      '@typescript-eslint/types': 4.8.2
      eslint-visitor-keys: 2.0.0
    dev: true
    engines:
      node: ^8.10.0 || ^10.13.0 || >=11.10.1
    resolution:
      integrity: sha512-Vg+/SJTMZJEKKGHW7YC21QxgKJrSbxoYYd3MEUGtW7zuytHuEcksewq0DUmo4eh/CTNrVJGSdIY9AtRb6riWFw==
  /abab/2.0.5:
    dev: true
    resolution:
      integrity: sha512-9IK9EadsbHo6jLWIpxpR6pL0sazTXV6+SQv25ZB+F7Bj9mJNaOc4nCRabwd5M/JwmUa8idz6Eci6eKfJryPs6Q==
  /abbrev/1.1.1:
    dev: true
    resolution:
      integrity: sha512-nne9/IiQ/hzIhY6pdDnbBtz7DjPTKrY00P/zvPSm5pOFkl6xuGrGnXn/VtTNNfNtAfZ9/1RtehkszU9qcTii0Q==
  /abort-controller/3.0.0:
    dependencies:
      event-target-shim: 5.0.1
    dev: true
    engines:
      node: '>=6.5'
    resolution:
      integrity: sha512-h8lQ8tacZYnR3vNQTgibj+tODHI5/+l06Au2Pcriv/Gmet0eaj4TwWH41sO9wnHDiQsEj19q0drzdWdeAHtweg==
  /accepts/1.3.7:
    dependencies:
      mime-types: 2.1.27
      negotiator: 0.6.2
    dev: true
    engines:
      node: '>= 0.6'
    resolution:
      integrity: sha512-Il80Qs2WjYlJIBNzNkK6KYqlVMTbZLXgHx2oT0pU/fjRHyEp+PEfEPY0R3WCwAGVOtauxh1hOxNgIf5bv7dQpA==
  /acorn-globals/6.0.0:
    dependencies:
      acorn: 7.4.1
      acorn-walk: 7.2.0
    dev: true
    resolution:
      integrity: sha512-ZQl7LOWaF5ePqqcX4hLuv/bLXYQNfNWw2c0/yX/TsPRKamzHcTGQnlCjHT3TsmkOUVEPS3crCxiPfdzE/Trlhg==
  /acorn-jsx/5.3.1_acorn@7.4.1:
    dependencies:
      acorn: 7.4.1
    dev: true
    peerDependencies:
      acorn: ^6.0.0 || ^7.0.0 || ^8.0.0
    resolution:
      integrity: sha512-K0Ptm/47OKfQRpNQ2J/oIN/3QYiK6FwW+eJbILhsdxh2WTLdl+30o8aGdTbm5JbffpFFAg/g+zi1E+jvJha5ng==
  /acorn-walk/7.2.0:
    dev: true
    engines:
      node: '>=0.4.0'
    resolution:
      integrity: sha512-OPdCF6GsMIP+Az+aWfAAOEt2/+iVDKE7oy6lJ098aoe59oAmK76qV6Gw60SbZ8jHuG2wH058GF4pLFbYamYrVA==
  /acorn/7.4.1:
    dev: true
    engines:
      node: '>=0.4.0'
    hasBin: true
    resolution:
      integrity: sha512-nQyp0o1/mNdbTO1PO6kHkwSrmgZ0MT/jCCpNiwbUjGoRN4dlBhqJtoQuCnEOKzgTVwg0ZWiCoQy6SxMebQVh8A==
  /adal-node/0.1.28:
    dependencies:
      '@types/node': 8.10.66
      async: 3.2.0
      date-utils: 1.2.21
      jws: 3.2.2
      request: 2.88.2
      underscore: 1.12.0
      uuid: 3.4.0
      xmldom: 0.4.0
      xpath.js: 1.1.0
    dev: true
    engines:
      node: '>= 0.6.15'
    resolution:
      integrity: sha1-RoxLs+u9lrEnBmn0ucuk4AZepIU=
  /agent-base/5.1.1:
    dev: true
    engines:
      node: '>= 6.0.0'
    resolution:
      integrity: sha512-TMeqbNl2fMW0nMjTEPOwe3J/PRFP4vqeoNuQMG0HlMrtm5QxKqdvAkZ1pRBQ/ulIyDD5Yq0nJ7YbdD8ey0TO3g==
  /agent-base/6.0.2:
    dependencies:
      debug: 4.3.1
    engines:
      node: '>= 6.0.0'
    resolution:
      integrity: sha512-RZNwNclF7+MS/8bDg70amg32dyeZGZxiDuQmZxKLAlQjr3jGyLx+4Kkk58UO7D2QdgFIQCovuSuZESne6RG6XQ==
  /aggregate-error/3.1.0:
    dependencies:
      clean-stack: 2.2.0
      indent-string: 4.0.0
    engines:
      node: '>=8'
    resolution:
      integrity: sha512-4I7Td01quW/RpocfNayFdFVk1qSuoh0E7JrbRJ16nH01HhKFQ88INq9Sd+nd72zqRySlr9BmDA8xlEJ6vJMrYA==
  /ajv/6.12.6:
    dependencies:
      fast-deep-equal: 3.1.3
      fast-json-stable-stringify: 2.1.0
      json-schema-traverse: 0.4.1
      uri-js: 4.4.0
    dev: true
    resolution:
      integrity: sha512-j3fVLgvTo527anyYyJOGTYJbG+vnnQYvE0m5mmkc1TK+nxAppkCLMIL0aZ4dblVCNoGShhm+kzE4ZUykBoMg4g==
  /ansi-colors/4.1.1:
    dev: true
    engines:
      node: '>=6'
    resolution:
      integrity: sha512-JoX0apGbHaUJBNl6yF+p6JAFYZ666/hhCGKN5t9QFjbJQKUU/g8MNbFDbvfrgKXvI1QpZplPOnwIo99lX/AAmA==
  /ansi-escapes/4.3.1:
    dependencies:
      type-fest: 0.11.0
    engines:
      node: '>=8'
    resolution:
      integrity: sha512-JWF7ocqNrp8u9oqpgV+wH5ftbt+cfvv+PTjOvKLT3AdYly/LmORARfEVT1iyjwN+4MqE5UmVKoAdIBqeoCHgLA==
  /ansi-regex/2.1.1:
    dev: true
    engines:
      node: '>=0.10.0'
    resolution:
      integrity: sha1-w7M6te42DYbg5ijwRorn7yfWVN8=
  /ansi-regex/4.1.0:
    dev: true
    engines:
      node: '>=6'
    resolution:
      integrity: sha512-1apePfXM1UOSqw0o9IiFAovVz9M5S1Dg+4TrDwfMewQ6p/rmMueb7tWZjQ1rx4Loy1ArBggoqGpfqqdI4rondg==
  /ansi-regex/5.0.0:
    engines:
      node: '>=8'
    resolution:
      integrity: sha512-bY6fj56OUQ0hU1KjFNDQuJFezqKdrAyFdIevADiqrWHwSlbmBNMHp5ak2f40Pm8JTFyM2mqxkG6ngkHO11f/lg==
  /ansi-styles/2.2.1:
    dev: true
    engines:
      node: '>=0.10.0'
    resolution:
      integrity: sha1-tDLdM1i2NM914eRmQ2gkBTPB3b4=
  /ansi-styles/3.2.1:
    dependencies:
      color-convert: 1.9.3
    engines:
      node: '>=4'
    resolution:
      integrity: sha512-VT0ZI6kZRdTh8YyJw3SMbYm/u+NqfsAxEpWO0Pf9sq8/e94WxxOpPKx9FR1FlyCtOVDNOQ+8ntlqFxiRc+r5qA==
  /ansi-styles/4.3.0:
    dependencies:
      color-convert: 2.0.1
    engines:
      node: '>=8'
    resolution:
      integrity: sha512-zbB9rCJAT1rbjiVDb2hqKFHNYLxgtk8NURxZ3IZwD3F6NtxbXZQCnnSi1Lkx+IDohdPlFp222wVALIheZJQSEg==
  /anymatch/2.0.0:
    dependencies:
      micromatch: 3.1.10
      normalize-path: 2.1.1
    dev: true
    resolution:
      integrity: sha512-5teOsQWABXHHBFP9y3skS5P3d/WfWXpv3FUpy+LorMrNYaT9pI4oLMQX7jzQ2KklNpGpWHzdCXTDT2Y3XGlZBw==
  /anymatch/3.1.1:
    dependencies:
      normalize-path: 3.0.0
      picomatch: 2.2.2
    dev: true
    engines:
      node: '>= 8'
    resolution:
      integrity: sha512-mM8522psRCqzV+6LhomX5wgp25YVibjh8Wj23I5RPkPppSVSjyKD2A2mBJmWGa+KN7f2D6LNh9jkBCeyLktzjg==
  /aproba/1.2.0:
    dev: true
    resolution:
      integrity: sha512-Y9J6ZjXtoYh8RnXVCMOU/ttDmk1aBjunq9vO0ta5x85WDQiQfUF9sIPBITdbiiIVcBo03Hi3jMxigBtsddlXRw==
  /archiver-utils/2.1.0:
    dependencies:
      glob: 7.1.6
      graceful-fs: 4.2.4
      lazystream: 1.0.0
      lodash.defaults: 4.2.0
      lodash.difference: 4.5.0
      lodash.flatten: 4.4.0
      lodash.isplainobject: 4.0.6
      lodash.union: 4.6.0
      normalize-path: 3.0.0
      readable-stream: 2.3.7
    engines:
      node: '>= 6'
    resolution:
      integrity: sha512-bEL/yUb/fNNiNTuUz979Z0Yg5L+LzLxGJz8x79lYmR54fmTIb6ob/hNQgkQnIUDWIFjZVQwl9Xs356I6BAMHfw==
  /archiver/4.0.2:
    dependencies:
      archiver-utils: 2.1.0
      async: 3.2.0
      buffer-crc32: 0.2.13
      glob: 7.1.6
      readable-stream: 3.6.0
      tar-stream: 2.1.4
      zip-stream: 3.0.1
    engines:
      node: '>= 8'
    resolution:
      integrity: sha512-B9IZjlGwaxF33UN4oPbfBkyA4V1SxNLeIhR1qY8sRXSsbdUkEHrrOvwlYFPx+8uQeCe9M+FG6KgO+imDmQ79CQ==
  /are-we-there-yet/1.1.5:
    dependencies:
      delegates: 1.0.0
      readable-stream: 2.3.7
    dev: true
    resolution:
      integrity: sha512-5hYdAkZlcG8tOLujVDTgCT+uPX0VnpAH28gWsLfzpXYm7wP6mp5Q/gYyR7YQ0cKVJcXJnl3j2kpBan13PtQf6w==
  /arg/4.1.0:
    dev: true
    resolution:
      integrity: sha512-ZWc51jO3qegGkVh8Hwpv636EkbesNV5ZNQPCtRa+0qytRYPEs9IYT9qITY9buezqUH5uqyzlWLcufrzU2rffdg==
  /arg/4.1.3:
    dev: true
    resolution:
      integrity: sha512-58S9QDqG0Xx27YwPSt9fJxivjYl432YCwfDMfZ+71RAqUrZef7LrKQZ3LHLOwCS4FLNBplP533Zx895SeOCHvA==
  /arg/5.0.0:
    resolution:
      integrity: sha512-4P8Zm2H+BRS+c/xX1LrHw0qKpEhdlZjLCgWy+d78T9vqa2Z2SiD2wMrYuWIAFy5IZUD7nnNXroRttz+0RzlrzQ==
  /argparse/1.0.10:
    dependencies:
      sprintf-js: 1.0.3
    dev: true
    resolution:
      integrity: sha512-o5Roy6tNG4SL/FOkCAN6RzjiakZS25RLYFrcMttJqbdd8BWrnA+fGz57iN5Pb06pvBGvl5gQ0B48dJlslXvoTg==
  /arr-diff/4.0.0:
    dev: true
    engines:
      node: '>=0.10.0'
    resolution:
      integrity: sha1-1kYQdP6/7HHn4VI1dhoyml3HxSA=
  /arr-flatten/1.1.0:
    dev: true
    engines:
      node: '>=0.10.0'
    resolution:
      integrity: sha512-L3hKV5R/p5o81R7O02IGnwpDmkp6E982XhtbuwSe3O4qOtMMMtodicASA1Cny2U+aCXcNpml+m4dPsvsJ3jatg==
  /arr-union/3.1.0:
    dev: true
    engines:
      node: '>=0.10.0'
    resolution:
      integrity: sha1-45sJrqne+Gao8gbiiK9jkZuuOcQ=
  /array-flatten/1.1.1:
    dev: true
    resolution:
      integrity: sha1-ml9pkFGx5wczKPKgCJaLZOopVdI=
  /array-union/2.1.0:
    engines:
      node: '>=8'
    resolution:
      integrity: sha512-HGyxoOTYUyCM6stUe6EJgnd4EoewAI7zMdfqO+kGjnlZmBDz/cR5pf8r/cR4Wq60sL/p0IkcjUEEPwS3GFrIyw==
  /array-unique/0.3.2:
    dev: true
    engines:
      node: '>=0.10.0'
    resolution:
      integrity: sha1-qJS3XUvE9s1nnvMkSp/Y9Gri1Cg=
  /arrify/1.0.1:
    dev: true
    engines:
      node: '>=0.10.0'
    resolution:
      integrity: sha1-iYUI2iIm84DfkEcoRWhJwVAaSw0=
  /asn1/0.2.4:
    dependencies:
      safer-buffer: 2.1.2
    dev: true
    resolution:
      integrity: sha512-jxwzQpLQjSmWXgwaCZE9Nz+glAG01yF1QnWgbhGwHI5A6FRIEY6IVqtHhIepHqI7/kyEyQEagBC5mBEFlIYvdg==
  /assert-plus/1.0.0:
    dev: true
    engines:
      node: '>=0.8'
    resolution:
      integrity: sha1-8S4PPF13sLHN2RRpQuTpbB5N1SU=
  /assign-symbols/1.0.0:
    dev: true
    engines:
      node: '>=0.10.0'
    resolution:
      integrity: sha1-WWZ/QfrdTyDMvCu5a41Pf3jsA2c=
  /astral-regex/1.0.0:
    dev: true
    engines:
      node: '>=4'
    resolution:
      integrity: sha512-+Ryf6g3BKoRc7jfp7ad8tM4TtMiaWvbF/1/sQcZPkkS7ag3D5nMBCe2UfOTONtAkaG0tO0ij3C5Lwmf1EiyjHg==
  /astral-regex/2.0.0:
    engines:
      node: '>=8'
    resolution:
      integrity: sha512-Z7tMw1ytTXt5jqMcOP+OQteU1VuNK9Y02uuJtKQ1Sv69jXQKKg5cibLwGJow8yzZP+eAc18EmLGPal0bp36rvQ==
  /async/3.2.0:
    resolution:
      integrity: sha512-TR2mEZFVOj2pLStYxLht7TyfuRzaydfpxr3k9RpHIzMgw7A64dzsdqCxH1WJyQdoe8T10nDXd9wnEigmiuHIZw==
  /asynckit/0.4.0:
    dev: true
    resolution:
      integrity: sha1-x57Zf380y48robyXkLzDZkdLS3k=
  /atob/2.1.2:
    dev: true
    engines:
      node: '>= 4.5.0'
    hasBin: true
    resolution:
      integrity: sha512-Wm6ukoaOGJi/73p/cl2GvLjTI5JM1k/O14isD73YML8StrH/7/lRFgmg8nICZgD3bZZvjwCGxtMOD3wWNAu8cg==
  /aws-sign2/0.7.0:
    dev: true
    resolution:
      integrity: sha1-tG6JCTSpWR8tL2+G1+ap8bP+dqg=
  /aws4/1.11.0:
    dev: true
    resolution:
      integrity: sha512-xh1Rl34h6Fi1DC2WWKfxUTVqRsNnr6LsKz2+hfwDxQJWmrx8+c7ylaqBMcHfl1U1r2dsifOvKX3LQuLNZ+XSvA==
  /axios/0.19.2:
    dependencies:
      follow-redirects: 1.5.10
    dev: true
    resolution:
      integrity: sha512-fjgm5MvRHLhx+osE2xoekY70AhARk3a6hkN+3Io1jc00jtquGvxYlKlsFUhmUET0V5te6CcZI7lcv2Ym61mjHA==
  /babel-jest/26.6.3_@babel+core@7.12.9:
    dependencies:
      '@babel/core': 7.12.9
      '@jest/transform': 26.6.2
      '@jest/types': 26.6.2
      '@types/babel__core': 7.1.12
      babel-plugin-istanbul: 6.0.0
      babel-preset-jest: 26.6.2_@babel+core@7.12.9
      chalk: 4.1.0
      graceful-fs: 4.2.4
      slash: 3.0.0
    dev: true
    engines:
      node: '>= 10.14.2'
    peerDependencies:
      '@babel/core': ^7.0.0
    resolution:
      integrity: sha512-pl4Q+GAVOHwvjrck6jKjvmGhnO3jHX/xuB9d27f+EJZ/6k+6nMuPjorrYp7s++bKKdANwzElBWnLWaObvTnaZA==
  /babel-plugin-istanbul/6.0.0:
    dependencies:
      '@babel/helper-plugin-utils': 7.10.4
      '@istanbuljs/load-nyc-config': 1.1.0
      '@istanbuljs/schema': 0.1.2
      istanbul-lib-instrument: 4.0.3
      test-exclude: 6.0.0
    dev: true
    engines:
      node: '>=8'
    resolution:
      integrity: sha512-AF55rZXpe7trmEylbaE1Gv54wn6rwU03aptvRoVIGP8YykoSxqdVLV1TfwflBCE/QtHmqtP8SWlTENqbK8GCSQ==
  /babel-plugin-jest-hoist/26.6.2:
    dependencies:
      '@babel/template': 7.12.7
      '@babel/types': 7.12.7
      '@types/babel__core': 7.1.12
      '@types/babel__traverse': 7.0.16
    dev: true
    engines:
      node: '>= 10.14.2'
    resolution:
      integrity: sha512-PO9t0697lNTmcEHH69mdtYiOIkkOlj9fySqfO3K1eCcdISevLAE0xY59VLLUj0SoiPiTX/JU2CYFpILydUa5Lw==
  /babel-preset-current-node-syntax/1.0.0_@babel+core@7.12.9:
    dependencies:
      '@babel/core': 7.12.9
      '@babel/plugin-syntax-async-generators': 7.8.4_@babel+core@7.12.9
      '@babel/plugin-syntax-bigint': 7.8.3_@babel+core@7.12.9
      '@babel/plugin-syntax-class-properties': 7.12.1_@babel+core@7.12.9
      '@babel/plugin-syntax-import-meta': 7.10.4_@babel+core@7.12.9
      '@babel/plugin-syntax-json-strings': 7.8.3_@babel+core@7.12.9
      '@babel/plugin-syntax-logical-assignment-operators': 7.10.4_@babel+core@7.12.9
      '@babel/plugin-syntax-nullish-coalescing-operator': 7.8.3_@babel+core@7.12.9
      '@babel/plugin-syntax-numeric-separator': 7.10.4_@babel+core@7.12.9
      '@babel/plugin-syntax-object-rest-spread': 7.8.3_@babel+core@7.12.9
      '@babel/plugin-syntax-optional-catch-binding': 7.8.3_@babel+core@7.12.9
      '@babel/plugin-syntax-optional-chaining': 7.8.3_@babel+core@7.12.9
      '@babel/plugin-syntax-top-level-await': 7.12.1_@babel+core@7.12.9
    dev: true
    peerDependencies:
      '@babel/core': ^7.0.0
    resolution:
      integrity: sha512-mGkvkpocWJes1CmMKtgGUwCeeq0pOhALyymozzDWYomHTbDLwueDYG6p4TK1YOeYHCzBzYPsWkgTto10JubI1Q==
  /babel-preset-jest/26.6.2_@babel+core@7.12.9:
    dependencies:
      '@babel/core': 7.12.9
      babel-plugin-jest-hoist: 26.6.2
      babel-preset-current-node-syntax: 1.0.0_@babel+core@7.12.9
    dev: true
    engines:
      node: '>= 10.14.2'
    peerDependencies:
      '@babel/core': ^7.0.0
    resolution:
      integrity: sha512-YvdtlVm9t3k777c5NPQIv6cxFFFapys25HiUmuSgHwIZhfifweR5c5Sf5nwE3MAbfu327CYSvps8Yx6ANLyleQ==
  /balanced-match/1.0.0:
    resolution:
      integrity: sha1-ibTRmasr7kneFk6gK4nORi1xt2c=
  /base/0.11.2:
    dependencies:
      cache-base: 1.0.1
      class-utils: 0.3.6
      component-emitter: 1.3.0
      define-property: 1.0.0
      isobject: 3.0.1
      mixin-deep: 1.3.2
      pascalcase: 0.1.1
    dev: true
    engines:
      node: '>=0.10.0'
    resolution:
      integrity: sha512-5T6P4xPgpp0YDFvSWwEZ4NoE3aM4QBQXDzmVbraCkFj8zHM+mba8SyqB5DbZWyR7mYHo6Y7BdQo3MoA4m0TeQg==
  /base64-js/1.5.1:
    resolution:
      integrity: sha512-AKpaYlHn8t4SVbOHCy+b5+KKgvR4vrsD8vbvrbiQJps7fKDTkjkDry6ji0rUJjC0kzbNePLwzxq8iypo41qeWA==
  /batching-toposort/1.2.0:
    dev: true
    engines:
      node: '>=8.0.0'
    resolution:
      integrity: sha512-HDf0OOv00dqYGm+M5tJ121RTzX0sK9fxzBMKXYsuQrY0pKSOJjc5qa0DUtzvCGkgIVf1YON2G1e/MHEdHXVaRQ==
  /bcrypt-pbkdf/1.0.2:
    dependencies:
      tweetnacl: 0.14.5
    dev: true
    resolution:
      integrity: sha1-pDAdOJtqQ/m2f/PKEaP2Y342Dp4=
  /benchmark/2.1.4:
    dependencies:
      lodash: 4.17.20
      platform: 1.3.6
    dev: true
    resolution:
      integrity: sha1-CfPeMckWQl1JjMLuVloOvzwqVik=
  /big.js/5.2.2:
    dev: true
    resolution:
      integrity: sha512-vyL2OymJxmarO8gxMr0mhChsO9QGwhynfuu4+MHTAW6czfq9humCB7rKpUjDd9YUiDPU4mzpyupFSvOClAwbmQ==
  /bl/3.0.1:
    dependencies:
      readable-stream: 3.6.0
    dev: true
    resolution:
      integrity: sha512-jrCW5ZhfQ/Vt07WX1Ngs+yn9BDqPL/gw28S7s9H6QK/gupnizNzJAss5akW20ISgOrbLTlXOOCTJeNUQqruAWQ==
  /bl/4.0.3:
    dependencies:
      buffer: 5.7.1
      inherits: 2.0.4
      readable-stream: 3.6.0
    resolution:
      integrity: sha512-fs4G6/Hu4/EE+F75J8DuN/0IpQqNjAdC7aEQv7Qt8MHGUH7Ckv2MwTEEeN9QehD0pfIDkMI1bkHYkKy7xHyKIg==
  /body-parser/1.19.0:
    dependencies:
      bytes: 3.1.0
      content-type: 1.0.4
      debug: 2.6.9
      depd: 1.1.2
      http-errors: 1.7.2
      iconv-lite: 0.4.24
      on-finished: 2.3.0
      qs: 6.7.0
      raw-body: 2.4.0
      type-is: 1.6.18
    dev: true
    engines:
      node: '>= 0.8'
    resolution:
      integrity: sha512-dhEPs72UPbDnAQJ9ZKMNTP6ptJaionhP5cBb541nXPlW60Jepo9RV/a4fX4XWW9CuFNK22krhrj1+rgzifNCsw==
  /brace-expansion/1.1.11:
    dependencies:
      balanced-match: 1.0.0
      concat-map: 0.0.1
    resolution:
      integrity: sha512-iCuPHDFgrHX7H2vEI/5xpz07zSHB00TpugqhmYtVmMO6518mCuRMoOYFldEBl0g187ufozdaHgWKcYFb61qGiA==
  /braces/2.3.2:
    dependencies:
      arr-flatten: 1.1.0
      array-unique: 0.3.2
      extend-shallow: 2.0.1
      fill-range: 4.0.0
      isobject: 3.0.1
      repeat-element: 1.1.3
      snapdragon: 0.8.2
      snapdragon-node: 2.1.1
      split-string: 3.1.0
      to-regex: 3.0.2
    dev: true
    engines:
      node: '>=0.10.0'
    resolution:
      integrity: sha512-aNdbnj9P8PjdXU4ybaWLK2IF3jc/EoDYbC7AazW6to3TRsfXxscC9UXOB5iDiEQrkyIbWp2SLQda4+QAa7nc3w==
  /braces/3.0.2:
    dependencies:
      fill-range: 7.0.1
    engines:
      node: '>=8'
    resolution:
      integrity: sha512-b8um+L1RzM3WDSzvhm6gIz1yfTbBt6YTlcEKAvsmqCZZFw46z626lVj9j1yEPW33H5H+lBQpZMP1k8l+78Ha0A==
  /browser-process-hrtime/1.0.0:
    dev: true
    resolution:
      integrity: sha512-9o5UecI3GhkpM6DrXr69PblIuWxPKk9Y0jHBRhdocZ2y7YECBFCsHm79Pr3OyR2AvjhDkabFJaDJMYRazHgsow==
  /bs-logger/0.2.6:
    dependencies:
      fast-json-stable-stringify: 2.1.0
    dev: true
    engines:
      node: '>= 6'
    resolution:
      integrity: sha512-pd8DCoxmbgc7hyPKOvxtqNcjYoOsABPQdcCUjGp3d42VR2CX1ORhk2A87oqqu5R1kk+76nsxZupkmyd+MVtCog==
  /bser/2.1.1:
    dependencies:
      node-int64: 0.4.0
    dev: true
    resolution:
      integrity: sha512-gQxTNE/GAfIIrmHLUE3oJyp5FO6HRBfhjnw4/wMmA63ZGDJnWBmgY/lyQBpnDUkGmAhbSe39tx2d/iTOAfglwQ==
  /buffer-crc32/0.2.13:
    resolution:
      integrity: sha1-DTM+PwDqxQqhRUq9MO+MKl2ackI=
  /buffer-equal-constant-time/1.0.1:
    dev: true
    resolution:
      integrity: sha1-+OcRMvf/5uAaXJaXpMbz5I1cyBk=
  /buffer-from/1.1.1:
    dev: true
    resolution:
      integrity: sha512-MQcXEUbCKtEo7bhqEs6560Hyd4XaovZlO/k9V3hjVUF/zwW7KBVdSK4gIt/bzwS9MbR5qob+F5jusZsb0YQK2A==
  /buffer-writer/2.0.0:
    dev: true
    engines:
      node: '>=4'
    resolution:
      integrity: sha512-a7ZpuTZU1TRtnwyCNW3I5dc0wWNC3VR9S++Ewyk2HHZdrO3CQJqSpd+95Us590V6AL7JqUAH2IwZ/398PmNFgw==
  /buffer/5.7.1:
    dependencies:
      base64-js: 1.5.1
      ieee754: 1.2.1
    resolution:
      integrity: sha512-EHcyIPBQ4BSGlvjB16k5KgAJ27CIsHY/2JBmCRReo48y9rQ3MaUzWX3KVlBa4U7MyX02HdVj0K7C3WaB3ju7FQ==
  /byline/5.0.0:
    dev: true
    engines:
      node: '>=0.10.0'
    resolution:
      integrity: sha1-dBxSFkaOrcRXsDQQEYrXfejB3bE=
  /bytes/3.1.0:
    dev: true
    engines:
      node: '>= 0.8'
    resolution:
      integrity: sha512-zauLjrfCG+xvoyaqLoV8bLVXXNGC4JqlxFCutSDWA6fJrTo2ZuvLYTqZ7aHBLZSMOopbzwv8f+wZcVzfVTI2Dg==
  /cache-base/1.0.1:
    dependencies:
      collection-visit: 1.0.0
      component-emitter: 1.3.0
      get-value: 2.0.6
      has-value: 1.0.0
      isobject: 3.0.1
      set-value: 2.0.1
      to-object-path: 0.3.0
      union-value: 1.0.1
      unset-value: 1.0.0
    dev: true
    engines:
      node: '>=0.10.0'
    resolution:
      integrity: sha512-AKcdTnFSWATd5/GCPRxr2ChwIJ85CeyrEyjRHlKxQ56d4XJMGym0uAiKn0xbLOGOl3+yRpOTi484dVCEc5AUzQ==
  /callsites/3.1.0:
    dev: true
    engines:
      node: '>=6'
    resolution:
      integrity: sha512-P8BjAsXvZS+VIDUI11hHCQEv74YT67YUi5JJFNWIqL235sBmjX4+qx9Muvls5ivyNENctx46xQLQ3aTuE7ssaQ==
  /camelcase-keys/6.2.2:
    dependencies:
      camelcase: 5.3.1
      map-obj: 4.1.0
      quick-lru: 4.0.1
    dev: true
    engines:
      node: '>=8'
    resolution:
      integrity: sha512-YrwaA0vEKazPBkn0ipTiMpSajYDSe+KjQfrjhcBMxJt/znbvlHd8Pw/Vamaz5EB4Wfhs3SUR3Z9mwRu/P3s3Yg==
  /camelcase/5.3.1:
    dev: true
    engines:
      node: '>=6'
    resolution:
      integrity: sha512-L28STB170nwWS63UjtlEOE3dldQApaJXZkOI1uMFfzf3rRuPegHaHesyee+YxQ+W6SvRDQV6UrdOdRiR153wJg==
  /camelcase/6.2.0:
    dev: true
    engines:
      node: '>=10'
    resolution:
      integrity: sha512-c7wVvbw3f37nuobQNtgsgG9POC9qMbNuMQmTCqZv23b6MIz0fcYpBiOlv9gEN/hdLdnZTDQhg6e9Dq5M1vKvfg==
  /capture-exit/2.0.0:
    dependencies:
      rsvp: 4.8.5
    dev: true
    engines:
      node: 6.* || 8.* || >= 10.*
    resolution:
      integrity: sha512-PiT/hQmTonHhl/HFGN+Lx3JJUznrVYJ3+AQsnthneZbvW7x+f08Tk7yLJTLEOUvBTbduLeeBkxEaYXUOUrRq6g==
  /caseless/0.12.0:
    dev: true
    resolution:
      integrity: sha1-G2gcIf+EAzyCZUMJBolCDRhxUdw=
  /chalk/1.1.3:
    dependencies:
      ansi-styles: 2.2.1
      escape-string-regexp: 1.0.5
      has-ansi: 2.0.0
      strip-ansi: 3.0.1
      supports-color: 2.0.0
    dev: true
    engines:
      node: '>=0.10.0'
    resolution:
      integrity: sha1-qBFcVeSnAv5NFQq9OHKCKn4J/Jg=
  /chalk/2.4.2:
    dependencies:
      ansi-styles: 3.2.1
      escape-string-regexp: 1.0.5
      supports-color: 5.5.0
    engines:
      node: '>=4'
    resolution:
      integrity: sha512-Mti+f9lpJNcwF4tWV8/OrTTtF1gZi+f8FqlyAdouralcFWFQWF2+NgCHShjkCb+IFBLq9buZwE1xckQU4peSuQ==
  /chalk/3.0.0:
    dependencies:
      ansi-styles: 4.3.0
      supports-color: 7.2.0
    dev: true
    engines:
      node: '>=8'
    resolution:
      integrity: sha512-4D3B6Wf41KOYRFdszmDqMCGq5VV/uMAB273JILmO+3jAlh8X4qDtdtgCR3fxtbLEMzSx22QdhnDcJvu2u1fVwg==
  /chalk/4.1.0:
    dependencies:
      ansi-styles: 4.3.0
      supports-color: 7.2.0
    engines:
      node: '>=10'
    resolution:
      integrity: sha512-qwx12AxXe2Q5xQ43Ac//I6v5aXTipYrSESdOgzrN+9XjgEpyjpKuvSGaN4qE93f7TQTlerQQ8S+EQ0EyDoVL1A==
  /char-regex/1.0.2:
    dev: true
    engines:
      node: '>=10'
    resolution:
      integrity: sha512-kWWXztvZ5SBQV+eRgKFeh8q5sLuZY2+8WUIzlxWVTg+oGwY14qylx1KbKzHd8P6ZYkAg0xyIDU9JMHhyJMZ1jw==
  /check-more-types/2.24.0:
    dev: true
    engines:
      node: '>= 0.8.0'
    resolution:
      integrity: sha1-FCD/sQ/URNz8ebQ4kbv//TKoRgA=
  /checkpoint-client/1.1.11:
    dependencies:
      '@prisma/ci-info': 2.1.2
      cross-spawn: 7.0.3
      env-paths: 2.2.0
      fast-write-atomic: 0.2.1
      make-dir: 3.1.0
      ms: 2.1.2
      node-fetch: 2.6.0
      uuid: 8.1.0
    dev: true
    resolution:
      integrity: sha512-p+eDmbuKlP6oHgknetUoqWTHnQsWfSbDlaMlKgwNh8RiEdLQVZ5z1rcU4+0iBynZe2z8sJHHSdWo9VQTmGWRLw==
<<<<<<< HEAD
  /checkpoint-client/1.1.15:
=======
  /checkpoint-client/1.1.14:
    dependencies:
      ci-info: 2.0.0
      cross-spawn: 7.0.3
      env-paths: 2.2.0
      fast-write-atomic: 0.2.1
      make-dir: 3.1.0
      ms: 2.1.2
      node-fetch: 2.6.1
      uuid: 8.3.0
    dev: true
    resolution:
      integrity: sha512-/3wj7LeYK/J/e4pF+WG1JNpRZ3GggoXelgdY8I4VSzmlrlRUe9vJhJQySqYdVrCGe7O6VlfJ1GVlnmw7p8XAKg==
  /checkpoint-client/1.1.16:
>>>>>>> f88d6ed2
    dependencies:
      ci-info: 2.0.0
      cross-spawn: 7.0.3
      env-paths: 2.2.0
      fast-write-atomic: 0.2.1
      make-dir: 3.1.0
      ms: 2.1.2
      node-fetch: 2.6.1
      uuid: 8.3.0
    resolution:
      integrity: sha512-DF7MKeswRQCU6b8gCUE+xjPdDlzF0sYELjw04bMZrD9un+e7EarL1GQP1AAB2m9PDgkCNEvYFtNmYbkzATjjfQ==
  /chownr/1.1.4:
    dev: true
    resolution:
      integrity: sha512-jJ0bqzaylmJtVnNgzTeSOs8DPavpbYgEr/b0YL8/2GO3xJEhInFmhKMUnEJQjZumK7KXGFhUy89PrsJWlakBVg==
  /chownr/2.0.0:
    engines:
      node: '>=10'
    resolution:
      integrity: sha512-bIomtDF5KGpdogkLd9VspvFzk9KfpyyGlS8YFVZl7TGPBHL5snIOnxeshwVgPteQ9b4Eydl+pVbIyE1DcvCWgQ==
  /ci-info/2.0.0:
    resolution:
      integrity: sha512-5tK7EtrZ0N+OLFMthtqOj4fI2Jeb88C4CAZPu25LDVUgXJ0A3Js4PMGqrn0JU1W0Mh1/Z8wZzYPxqUrXeBboCQ==
  /cjs-module-lexer/0.6.0:
    dev: true
    resolution:
      integrity: sha512-uc2Vix1frTfnuzxxu1Hp4ktSvM3QaI4oXl4ZUqL1wjTu/BGki9TrCWoqLTg/drR1KwAEarXuRFCG2Svr1GxPFw==
  /class-utils/0.3.6:
    dependencies:
      arr-union: 3.1.0
      define-property: 0.2.5
      isobject: 3.0.1
      static-extend: 0.1.2
    dev: true
    engines:
      node: '>=0.10.0'
    resolution:
      integrity: sha512-qOhPa/Fj7s6TY8H8esGu5QNpMMQxz79h+urzrNYN6mn+9BnxlDGf5QZ+XeCDsxSjPqsSR56XOZOJmpeurnLMeg==
  /clean-stack/2.2.0:
    engines:
      node: '>=6'
    resolution:
      integrity: sha512-4diC9HaTE+KRAMWhDhrGOECgWZxoevMc5TlkObMqNSsVU62PYzXZ/SMTjzyGAFF1YusgxGcSWTEXBhp0CPwQ1A==
  /cli-cursor/3.1.0:
    dependencies:
      restore-cursor: 3.1.0
    engines:
      node: '>=8'
    resolution:
      integrity: sha512-I/zHAwsKf9FqGoXM4WWRACob9+SNukZTd94DWF57E4toouRulbCxcUh6RKUEOQlYTHJnzkPMySvPNaaSLNfLZw==
  /cli-truncate/2.1.0:
    dependencies:
      slice-ansi: 3.0.0
      string-width: 4.2.0
    engines:
      node: '>=8'
    resolution:
      integrity: sha512-n8fOixwDD6b/ObinzTrp1ZKFzbgvKZvuz/TvejnLn1aQfC6r52XEx85FmuC+3HI+JM7coBRXUvNqEU2PHVrHpg==
  /cliui/6.0.0:
    dependencies:
      string-width: 4.2.0
      strip-ansi: 6.0.0
      wrap-ansi: 6.2.0
    dev: true
    resolution:
      integrity: sha512-t6wbgtoCXvAzst7QgXxJYqPt0usEfbgQdftEPbLL/cvv6HPE5VgvqCuAIDR0NgU52ds6rFwqrgakNLrHEjCbrQ==
  /co/4.6.0:
    dev: true
    engines:
      iojs: '>= 1.0.0'
      node: '>= 0.12.0'
    resolution:
      integrity: sha1-bqa989hTrlTMuOR7+gvz+QMfsYQ=
  /code-point-at/1.1.0:
    dev: true
    engines:
      node: '>=0.10.0'
    resolution:
      integrity: sha1-DQcLTQQ6W+ozovGkDi7bPZpMz3c=
  /collect-v8-coverage/1.0.1:
    dev: true
    resolution:
      integrity: sha512-iBPtljfCNcTKNAto0KEtDfZ3qzjJvqE3aTGZsbhjSBlorqpXJlaWWtPO35D+ZImoC3KWejX64o+yPGxhWSTzfg==
  /collection-visit/1.0.0:
    dependencies:
      map-visit: 1.0.0
      object-visit: 1.0.1
    dev: true
    engines:
      node: '>=0.10.0'
    resolution:
      integrity: sha1-S8A3PBZLwykbTTaMgpzxqApZ3KA=
  /color-convert/1.9.3:
    dependencies:
      color-name: 1.1.3
    resolution:
      integrity: sha512-QfAUtd+vFdAtFQcC8CCyYt1fYWxSqAiK2cSD6zDB8N3cpsEBAvRxp9zOGg6G/SHHJYAT88/az/IuDGALsNVbGg==
  /color-convert/2.0.1:
    dependencies:
      color-name: 1.1.4
    engines:
      node: '>=7.0.0'
    resolution:
      integrity: sha512-RRECPsj7iu/xb5oKYcsFHSppFNnsj/52OVTRKb4zP5onXwVF3zVmmToNcOfGC+CRDpfK/U584fMg38ZHCaElKQ==
  /color-name/1.1.3:
    resolution:
      integrity: sha1-p9BVi9icQveV3UIyj3QIMcpTvCU=
  /color-name/1.1.4:
    resolution:
      integrity: sha512-dOy+3AuW3a2wNbZHIuMZpTcgjGuLU/uBL/ubcZF9OXbDo8ff4O8yVp5Bf0efS8uEoYo5q4Fx7dY9OgQGXgAsQA==
  /combined-stream/1.0.8:
    dependencies:
      delayed-stream: 1.0.0
    dev: true
    engines:
      node: '>= 0.8'
    resolution:
      integrity: sha512-FQN4MRfuJeHf7cBbBMJFXhKSDq+2kAArBlmRBvcvFE5BB1HZKXtSFASDhdlz9zOYwxh8lDdnvmMOe/+5cdoEdg==
  /commander/2.20.3:
    resolution:
      integrity: sha512-GpVkmM8vF2vQUkj2LvZmD35JxeJOLCwJ9cUkugyk2nuhbv3+mJvpLYYt+0+USMxE+oj+ey/lJEnhZw75x/OMcQ==
  /commander/6.2.0:
    dev: true
    engines:
      node: '>= 6'
    resolution:
      integrity: sha512-zP4jEKbe8SHzKJYQmq8Y9gYjtO/POJLgIdKgV7B9qNmABVFVc+ctqSX6iXh4mCpJfRBOabiZ2YKPg8ciDw6C+Q==
  /common-tags/1.8.0:
    dev: true
    engines:
      node: '>=4.0.0'
    resolution:
      integrity: sha512-6P6g0uetGpW/sdyUy/iQQCbFF0kWVMSIVSyYz7Zgjcgh8mgw8PQzDNZeyZ5DQ2gM7LBoZPHmnjz8rUthkBG5tw==
  /commondir/1.0.1:
    resolution:
      integrity: sha1-3dgA2gxmEnOTzKWVDqloo6rxJTs=
  /compare-versions/3.6.0:
    dev: true
    resolution:
      integrity: sha512-W6Af2Iw1z4CB7q4uU4hv646dW9GQuBM+YpC0UvUCWSD8w90SJjp+ujJuXaEMtAXBtSqGfMPuFOVn4/+FlaqfBA==
  /component-emitter/1.3.0:
    dev: true
    resolution:
      integrity: sha512-Rd3se6QB+sO1TwqZjscQrurpEPIfO0/yYnSin6Q/rD3mOutHvUrCAhJub3r90uNb+SESBuE0QYoB90YdfatsRg==
  /compress-commons/3.0.0:
    dependencies:
      buffer-crc32: 0.2.13
      crc32-stream: 3.0.1
      normalize-path: 3.0.0
      readable-stream: 2.3.7
    engines:
      node: '>= 8'
    resolution:
      integrity: sha512-FyDqr8TKX5/X0qo+aVfaZ+PVmNJHJeckFBlq8jZGSJOgnynhfifoyl24qaqdUdDIBe0EVTHByN6NAkqYvE/2Xg==
  /concat-map/0.0.1:
    resolution:
      integrity: sha1-2Klr13/Wjfd5OnMDajug1UBdR3s=
  /console-control-strings/1.1.0:
    dev: true
    resolution:
      integrity: sha1-PXz0Rk22RG6mRL9LOVB/mFEAjo4=
  /content-disposition/0.5.3:
    dependencies:
      safe-buffer: 5.1.2
    dev: true
    engines:
      node: '>= 0.6'
    resolution:
      integrity: sha512-ExO0774ikEObIAEV9kDo50o+79VCUdEB6n6lzKgGwupcVeRlhrj3qGAfwq8G6uBJjkqLrhT0qEYFcWng8z1z0g==
  /content-type/1.0.4:
    dev: true
    engines:
      node: '>= 0.6'
    resolution:
      integrity: sha512-hIP3EEPs8tB9AT1L+NUqtwOAps4mk2Zob89MWXMHjHWg9milF/j4osnnQLXBCBFBk/tvIG/tUc9mOUJiPBhPXA==
  /convert-source-map/1.7.0:
    dependencies:
      safe-buffer: 5.1.2
    dev: true
    resolution:
      integrity: sha512-4FJkXzKXEDB1snCFZlLP4gpC3JILicCpGbzG9f9G7tGqGCzETQ2hWPrcinA9oU4wtf2biUaEH5065UnMeR33oA==
  /cookie-signature/1.0.6:
    dev: true
    resolution:
      integrity: sha1-4wOogrNCzD7oylE6eZmXNNqzriw=
  /cookie/0.3.1:
    dev: true
    engines:
      node: '>= 0.6'
    resolution:
      integrity: sha1-5+Ch+e9DtMi6klxcWpboBtFoc7s=
  /cookie/0.4.0:
    dev: true
    engines:
      node: '>= 0.6'
    resolution:
      integrity: sha512-+Hp8fLp57wnUSt0tY0tHEXh4voZRDnoIrZPqlo3DPiI4y9lwg/jqx+1Om94/W6ZaPDOUbnjOt/99w66zk+l1Xg==
  /copy-descriptor/0.1.1:
    dev: true
    engines:
      node: '>=0.10.0'
    resolution:
      integrity: sha1-Z29us8OZl8LuGsOpJP1hJHSPV40=
  /core-util-is/1.0.2:
    resolution:
      integrity: sha1-tf1UIgqivFq1eqtxQMlAdUUDwac=
  /cosmiconfig/7.0.0:
    dependencies:
      '@types/parse-json': 4.0.0
      import-fresh: 3.2.2
      parse-json: 5.1.0
      path-type: 4.0.0
      yaml: 1.10.0
    dev: true
    engines:
      node: '>=10'
    resolution:
      integrity: sha512-pondGvTuVYDk++upghXJabWzL6Kxu6f26ljFw64Swq9v6sQPUL3EUlVDV56diOjpCayKihL6hVe8exIACU4XcA==
  /crc/3.8.0:
    dependencies:
      buffer: 5.7.1
    resolution:
      integrity: sha512-iX3mfgcTMIq3ZKLIsVFAbv7+Mc10kxabAGQb8HvjA1o3T1PIYprbakQ65d3I+2HGHt6nSKkM9PYjgoJO2KcFBQ==
  /crc32-stream/3.0.1:
    dependencies:
      crc: 3.8.0
      readable-stream: 3.6.0
    engines:
      node: '>= 6.9.0'
    resolution:
      integrity: sha512-mctvpXlbzsvK+6z8kJwSJ5crm7yBwrQMTybJzMw1O4lLGJqjlDCXY2Zw7KheiA6XBEcBmfLx1D88mjRGVJtY9w==
  /cross-fetch/3.0.6:
    dependencies:
      node-fetch: 2.6.1
    resolution:
      integrity: sha512-KBPUbqgFjzWlVcURG+Svp9TlhA5uliYtiNx/0r8nv0pdypeQCRJ9IaSIc3q/x3q8t3F75cHuwxVql1HFGHCNJQ==
  /cross-spawn/6.0.5:
    dependencies:
      nice-try: 1.0.5
      path-key: 2.0.1
      semver: 5.7.1
      shebang-command: 1.2.0
      which: 1.3.1
    dev: true
    engines:
      node: '>=4.8'
    resolution:
      integrity: sha512-eTVLrBSt7fjbDygz805pMnstIs2VTBNkRm0qxZd+M7A5XDdxVRWO5MxGBXZhjY4cqLYLdtrGqRf8mBPmzwSpWQ==
  /cross-spawn/7.0.3:
    dependencies:
      path-key: 3.1.1
      shebang-command: 2.0.0
      which: 2.0.2
    engines:
      node: '>= 8'
    resolution:
      integrity: sha512-iRDPJKUPVEND7dHPO8rkbOnPpyDygcDFtWjpeWNCgy8WP2rXcxXL8TskReQl6OrB2G7+UJrags1q15Fudc7G6w==
  /crypto-random-string/2.0.0:
    engines:
      node: '>=8'
    resolution:
      integrity: sha512-v1plID3y9r/lPhviJ1wrXpLeyUIGAZ2SHNYTEapm7/8A9nLPoyvVp3RK/EPFqn5kEznyWgYZNsRtYYIWbuG8KA==
  /cssom/0.3.8:
    dev: true
    resolution:
      integrity: sha512-b0tGHbfegbhPJpxpiBPU2sCkigAqtM9O121le6bbOlgyV+NyGyCmVfJ6QW9eRjz8CpNfWEOYBIMIGRYkLwsIYg==
  /cssom/0.4.4:
    dev: true
    resolution:
      integrity: sha512-p3pvU7r1MyyqbTk+WbNJIgJjG2VmTIaB10rI93LzVPrmDJKkzKYMtxxyAvQXR/NS6otuzveI7+7BBq3SjBS2mw==
  /cssstyle/2.3.0:
    dependencies:
      cssom: 0.3.8
    dev: true
    engines:
      node: '>=8'
    resolution:
      integrity: sha512-AZL67abkUzIuvcHqk7c09cezpGNcxUxU4Ioi/05xHk4DQeTkWmGYftIE6ctU6AEt+Gn4n1lDStOtj7FKycP71A==
  /dashdash/1.14.1:
    dependencies:
      assert-plus: 1.0.0
    dev: true
    engines:
      node: '>=0.10'
    resolution:
      integrity: sha1-hTz6D3y+L+1d4gMmuN1YEDX24vA=
  /dashify/2.0.0:
    dev: false
    engines:
      node: '>=4'
    resolution:
      integrity: sha512-hpA5C/YrPjucXypHPPc0oJ1l9Hf6wWbiOL7Ik42cxnsUOhWiCB/fylKbKqqJalW9FgkNQCw16YO8uW9Hs0Iy1A==
  /data-urls/2.0.0:
    dependencies:
      abab: 2.0.5
      whatwg-mimetype: 2.3.0
      whatwg-url: 8.4.0
    dev: true
    engines:
      node: '>=10'
    resolution:
      integrity: sha512-X5eWTSXO/BJmpdIKCRuKUgSCgAN0OwliVK3yPKbwIWU1Tdw5BRajxlzMidvh+gwko9AfQ9zIj52pzF91Q3YAvQ==
  /date-utils/1.2.21:
    dev: true
    engines:
      node: '>0.4.0'
    resolution:
      integrity: sha1-YfsWzcEnSzyayq/+n8ad+HIKK2Q=
  /debug/2.6.9:
    dependencies:
      ms: 2.0.0
    dev: true
    resolution:
      integrity: sha512-bC7ElrdJaJnPbAP+1EotYvqZsb3ecl5wi6Bfi6BJTUcNowp6cvspg0jXznRTKDjm/E7AdgFBVeAPVMNcKGsHMA==
  /debug/3.1.0:
    dependencies:
      ms: 2.0.0
    dev: true
    resolution:
      integrity: sha512-OX8XqP7/1a9cqkxYw2yXss15f26NKWBpDXQd0/uK/KPqdQhxbPa994hnzjcE2VqQpDslf55723cKPUOGSmMY3g==
  /debug/3.2.7:
    dependencies:
      ms: 2.1.2
    dev: true
    resolution:
      integrity: sha512-CFjzYYAi4ThfiQvizrFQevTTXHtnCqWfe7x1AhgEscTz6ZbLbfoLRLPugTQyBth6f8ZERVUSyWHFD/7Wu4t1XQ==
  /debug/4.1.1:
    dependencies:
      ms: 2.1.2
    deprecated: 'Debug versions >=3.2.0 <3.2.7 || >=4 <4.3.1 have a low-severity ReDos regression when used in a Node.js environment. It is recommended you upgrade to 3.2.7 or 4.3.1. (https://github.com/visionmedia/debug/issues/797)'
    dev: true
    resolution:
      integrity: sha512-pYAIzeRo8J6KPEaJ0VWOh5Pzkbw/RetuzehGM7QRRX5he4fPHx2rdKMB256ehJCkX+XRQm16eZLqLNS8RSZXZw==
  /debug/4.3.1:
    dependencies:
      ms: 2.1.2
    engines:
      node: '>=6.0'
    peerDependencies:
      supports-color: '*'
    peerDependenciesMeta:
      supports-color:
        optional: true
    resolution:
      integrity: sha512-doEwdvm4PCeK4K3RQN2ZC2BYUBaxwLARCqZmMjtF8a51J2Rb0xpVloFRnCODwqjpwnAoao4pelN8l3RJdv3gRQ==
  /decamelize-keys/1.1.0:
    dependencies:
      decamelize: 1.2.0
      map-obj: 1.0.1
    dev: true
    engines:
      node: '>=0.10.0'
    resolution:
      integrity: sha1-0XGoeTMlKAfrPLYdwcFEXQeN8tk=
  /decamelize/1.2.0:
    dev: true
    engines:
      node: '>=0.10.0'
    resolution:
      integrity: sha1-9lNNFRSCabIDUue+4m9QH5oZEpA=
  /decimal.js/10.2.1:
    dev: true
    resolution:
      integrity: sha512-KaL7+6Fw6i5A2XSnsbhm/6B+NuEA7TZ4vqxnd5tXz9sbKtrN9Srj8ab4vKVdK8YAqZO9P1kg45Y6YLoduPf+kw==
  /decode-uri-component/0.2.0:
    dev: true
    engines:
      node: '>=0.10'
    resolution:
      integrity: sha1-6zkTMzRYd1y4TNGh+uBiEGu4dUU=
  /dedent/0.7.0:
    dev: true
    resolution:
      integrity: sha1-JJXduvbrh0q7Dhvp3yLS5aVEMmw=
  /deep-extend/0.6.0:
    dev: true
    engines:
      node: '>=4.0.0'
    resolution:
      integrity: sha512-LOHxIOaPYdHlJRtCQfDIVZtfw/ufM8+rVj649RIHzcm/vGwQRXFt6OPqIFWsm2XEMrNIEtWR64sY1LEKD2vAOA==
  /deep-is/0.1.3:
    dev: true
    resolution:
      integrity: sha1-s2nW+128E+7PUk+RsHD+7cNXzzQ=
  /deepmerge/4.2.2:
    dev: true
    engines:
      node: '>=0.10.0'
    resolution:
      integrity: sha512-FJ3UgI4gIl+PHZm53knsuSFpE+nESMr7M4v9QcgB7S63Kj/6WqMiFQJpBBYz1Pt+66bZpP3Q7Lye0Oo9MPKEdg==
  /define-property/0.2.5:
    dependencies:
      is-descriptor: 0.1.6
    dev: true
    engines:
      node: '>=0.10.0'
    resolution:
      integrity: sha1-w1se+RjsPJkPmlvFe+BKrOxcgRY=
  /define-property/1.0.0:
    dependencies:
      is-descriptor: 1.0.2
    dev: true
    engines:
      node: '>=0.10.0'
    resolution:
      integrity: sha1-dp66rz9KY6rTr56NMEybvnm/sOY=
  /define-property/2.0.2:
    dependencies:
      is-descriptor: 1.0.2
      isobject: 3.0.1
    dev: true
    engines:
      node: '>=0.10.0'
    resolution:
      integrity: sha512-jwK2UV4cnPpbcG7+VRARKTZPUWowwXA8bzH5NP6ud0oeAxyYPuGZUAC7hMugpCdz4BeSZl2Dl9k66CHJ/46ZYQ==
  /del-cli/3.0.1:
    dependencies:
      del: 5.1.0
      meow: 6.1.1
    dev: true
    engines:
      node: '>=8'
    hasBin: true
    resolution:
      integrity: sha512-BLHItGr82rUbHhjMu41d+vw9Md49i81jmZSV00HdTq4t+RTHywmEht/23mNFpUl2YeLYJZJyGz4rdlMAyOxNeg==
  /del/5.1.0:
    dependencies:
      globby: 10.0.2
      graceful-fs: 4.2.4
      is-glob: 4.0.1
      is-path-cwd: 2.2.0
      is-path-inside: 3.0.2
      p-map: 3.0.0
      rimraf: 3.0.2
      slash: 3.0.0
    dev: true
    engines:
      node: '>=8'
    resolution:
      integrity: sha512-wH9xOVHnczo9jN2IW68BabcecVPxacIA3g/7z6vhSU/4stOKQzeCRK0yD0A24WiAAUJmmVpWqrERcTxnLo3AnA==
  /del/6.0.0:
    dependencies:
      globby: 11.0.1
      graceful-fs: 4.2.4
      is-glob: 4.0.1
      is-path-cwd: 2.2.0
      is-path-inside: 3.0.2
      p-map: 4.0.0
      rimraf: 3.0.2
      slash: 3.0.0
    engines:
      node: '>=10'
    resolution:
      integrity: sha512-1shh9DQ23L16oXSZKB2JxpL7iMy2E0S9d517ptA1P8iw0alkPtQcrKH7ru31rYtKwF499HkTu+DRzq3TCKDFRQ==
  /delayed-stream/1.0.0:
    dev: true
    engines:
      node: '>=0.4.0'
    resolution:
      integrity: sha1-3zrhmayt+31ECqrgsp4icrJOxhk=
  /delegates/1.0.0:
    dev: true
    resolution:
      integrity: sha1-hMbhWbgZBP3KWaDvRM2HDTElD5o=
  /denque/1.4.1:
    dev: true
    engines:
      node: '>=0.10'
    resolution:
      integrity: sha512-OfzPuSZKGcgr96rf1oODnfjqBFmr1DVoc/TrItj3Ohe0Ah1C5WX5Baquw/9U9KovnQ88EqmJbD66rKYUQYN1tQ==
  /depd/1.1.2:
    dev: true
    engines:
      node: '>= 0.6'
    resolution:
      integrity: sha1-m81S4UwJd2PnSbJ0xDRu0uVgtak=
  /depd/2.0.0:
    dev: true
    engines:
      node: '>= 0.8'
    resolution:
      integrity: sha512-g7nH6P6dyDioJogAAGprGpCtVImJhpPk/roCzdb3fIh61/s/nPsfR6onyMwkCAR/OlC3yBC0lESvUoQEAssIrw==
  /destroy/1.0.4:
    dev: true
    resolution:
      integrity: sha1-l4hXRCxEdJ5CBmE+N5RiBYJqvYA=
  /detect-libc/1.0.3:
    dev: true
    engines:
      node: '>=0.10'
    hasBin: true
    resolution:
      integrity: sha1-+hN8S9aY7fVc1c0CrFWfkaTEups=
  /detect-newline/3.1.0:
    dev: true
    engines:
      node: '>=8'
    resolution:
      integrity: sha512-TLz+x/vEXm/Y7P7wn1EJFNLxYpUD4TgMosxY6fAVJUnJMbupHBOncxyWUG9OpTaH9EBD7uFI5LfEgmMOc54DsA==
  /diff-sequences/25.2.6:
    dev: true
    engines:
      node: '>= 8.3'
    resolution:
      integrity: sha512-Hq8o7+6GaZeoFjtpgvRBUknSXNeJiCx7V9Fr94ZMljNiCr9n9L8H8aJqgWOQiDDGdyn29fRNcDdRVJ5fdyihfg==
  /diff-sequences/26.6.2:
    dev: true
    engines:
      node: '>= 10.14.2'
    resolution:
      integrity: sha512-Mv/TDa3nZ9sbc5soK+OoA74BsS3mL37yixCvUAQkiuA4Wz6YtwP/K47n2rv2ovzHZvoiQeA5FTQOschKkEwB0Q==
  /diff/4.0.2:
    engines:
      node: '>=0.3.1'
    resolution:
      integrity: sha512-58lmxKSA4BNyLz+HHMUzlOEpg09FV+ev6ZMe3vJihgdxzgcwZ8VoEEPmALCZG9LmqfVoNMMKpttIYTVG6uDY7A==
  /dir-glob/3.0.1:
    dependencies:
      path-type: 4.0.0
    engines:
      node: '>=8'
    resolution:
      integrity: sha512-WkrWp9GR4KXfKGYzOLmTuGVi1UWFfws377n9cc55/tb6DuqyF6pcQ5AbiHEshaDpY9v6oaSr2XCDidGmMwdzIA==
  /disparity/3.0.0:
    dependencies:
      ansi-styles: 4.3.0
      diff: 4.0.2
    dev: true
    engines:
      node: '>=8'
    hasBin: true
    resolution:
      integrity: sha512-n94Rzbv2ambRaFzrnBf34IEiyOdIci7maRpMkoQWB6xFYGA7Nbs0Z5YQzMfTeyQeelv23nayqOcssBoc6rKrgw==
  /doctrine/3.0.0:
    dependencies:
      esutils: 2.0.3
    dev: true
    engines:
      node: '>=6.0.0'
    resolution:
      integrity: sha512-yS+Q5i3hBf7GBkd4KG8a7eBNNWNGLTaEwwYWUijIYM7zrlYDM0BFXHjjPWlWZ1Rg7UaddZeIDmi9jF3HmqiQ2w==
  /domexception/2.0.1:
    dependencies:
      webidl-conversions: 5.0.0
    dev: true
    engines:
      node: '>=8'
    resolution:
      integrity: sha512-yxJ2mFy/sibVQlu5qHjOkf9J3K6zgmCxgJ94u2EdvDOV09H+32LtRswEcUsmUWN72pVLOEnTSRaIVVzVQgS0dg==
  /dotenv/8.2.0:
    engines:
      node: '>=8'
    resolution:
      integrity: sha512-8sJ78ElpbDJBHNeBzUbUVLsqKdccaa/BXF1uPTw3GrvQTBgrQrtObr2mUrE38vzYd8cEv+m/JBfDLioYcfXoaw==
  /duplexer/0.1.2:
    dev: false
    resolution:
      integrity: sha512-jtD6YG370ZCIi/9GTaJKQxWTZD045+4R4hTk/x1UyoqadyJ9x9CgSi1RlVDQF8U2sxLLSnFkCaMihqljHIWgMg==
  /ecc-jsbn/0.1.2:
    dependencies:
      jsbn: 0.1.1
      safer-buffer: 2.1.2
    dev: true
    resolution:
      integrity: sha1-OoOpBOVDUyh4dMVkt1SThoSamMk=
  /ecdsa-sig-formatter/1.0.11:
    dependencies:
      safe-buffer: 5.2.1
    dev: true
    resolution:
      integrity: sha512-nagl3RYrbNv6kQkeJIpt6NJZy8twLB/2vtz6yN9Z4vRKHN4/QZJIEbqohALSgwKdnksuY3k5Addp5lg8sVoVcQ==
  /ee-first/1.1.1:
    dev: true
    resolution:
      integrity: sha1-WQxhFWsK4vTwJVcyoViyZrxWsh0=
  /emittery/0.7.2:
    dev: true
    engines:
      node: '>=10'
    resolution:
      integrity: sha512-A8OG5SR/ij3SsJdWDJdkkSYUjQdCUx6APQXem0SaEePBSRg4eymGYwBkKo1Y6DU+af/Jn2dBQqDBvjnr9Vi8nQ==
  /emoji-regex/7.0.3:
    dev: true
    resolution:
      integrity: sha512-CwBLREIQ7LvYFB0WyRvwhq5N5qPhc6PMjD6bYggFlI5YyDgl+0vxq5VHbMOFqLg7hfWzmu8T5Z1QofhmTIhItA==
  /emoji-regex/8.0.0:
    resolution:
      integrity: sha512-MSjYzcWNOA0ewAHpz0MxpYFvwg6yjy1NG3xteoqz644VCo/RPgnr1/GGt+ic3iJTzQ8Eu3TdM14SawnVUmGE6A==
  /emojis-list/3.0.0:
    dev: true
    engines:
      node: '>= 4'
    resolution:
      integrity: sha512-/kyM18EfinwXZbno9FyUGeFh87KC8HRQBQGildHZbEuRyWFOmv1U10o9BBp8XVZDVNNuQKyIGIu5ZYAAXJ0V2Q==
  /encodeurl/1.0.2:
    dev: true
    engines:
      node: '>= 0.8'
    resolution:
      integrity: sha1-rT/0yG7C0CkyL1oCw6mmBslbP1k=
  /end-of-stream/1.4.4:
    dependencies:
      once: 1.4.0
    resolution:
      integrity: sha512-+uw1inIHVPQoaVuHzRyXd21icM+cnt4CzD5rW+NC1wjOUSTOs+Te7FOv7AhN7vS9x/oIyhLP5PR1H+phQAHu5Q==
  /enhanced-resolve/4.3.0:
    dependencies:
      graceful-fs: 4.2.4
      memory-fs: 0.5.0
      tapable: 1.1.3
    dev: true
    engines:
      node: '>=6.9.0'
    resolution:
      integrity: sha512-3e87LvavsdxyoCfGusJnrZ5G8SLPOFeHSNpZI/ATL9a5leXo2k0w6MKnbqhdBad9qTobSfB20Ld7UmgoNbAZkQ==
  /enquirer/2.3.6:
    dependencies:
      ansi-colors: 4.1.1
    dev: true
    engines:
      node: '>=8.6'
    resolution:
      integrity: sha512-yjNnPr315/FjS4zIsUxYguYUPP2e1NK4d7E7ZOLiyYCcbFBiTMyID+2wvm2w6+pZ/odMA7cRkjhsPbltwBOrLg==
  /env-paths/2.2.0:
    engines:
      node: '>=6'
    resolution:
      integrity: sha512-6u0VYSCo/OW6IoD5WCLLy9JUGARbamfSavcNXry/eu8aHVFei6CD3Sw+VGX5alea1i9pgPHW0mbu6Xj0uBh7gA==
  /errno/0.1.7:
    dependencies:
      prr: 1.0.1
    dev: true
    hasBin: true
    resolution:
      integrity: sha512-MfrRBDWzIWifgq6tJj60gkAwtLNb6sQPlcFrSOflcP1aFmmruKQ2wRnze/8V6kgyz7H3FF8Npzv78mZ7XLLflg==
  /error-ex/1.3.2:
    dependencies:
      is-arrayish: 0.2.1
    resolution:
      integrity: sha512-7dFHNmqeFSEt2ZBsCriorKnn3Z2pj+fd9kmI6QoWw4//DL+icEBfc0U7qJCisqrTsKTjw4fNFy2pW9OqStD84g==
  /esbuild/0.8.17:
    dev: true
    hasBin: true
    requiresBuild: true
    resolution:
      integrity: sha512-ReHap+Iyn5BQF0B8F3xrLwu+j57ri5uDUw2ej9XTPAuFDebYiWwRzBY4jhF610bklveXLbCGim/8/2wQKQlu1w==
  /escape-html/1.0.3:
    dev: true
    resolution:
      integrity: sha1-Aljq5NPQwJdN4cFpGI7wBR0dGYg=
  /escape-quotes/1.0.2:
    dependencies:
      escape-string-regexp: 1.0.5
    dev: true
    resolution:
      integrity: sha1-tIltSmz4LdWzP0m3E0CMY4D2zZc=
  /escape-string-regexp/1.0.5:
    engines:
      node: '>=0.8.0'
    resolution:
      integrity: sha1-G2HAViGQqN/2rjuyzwIAyhMLhtQ=
  /escape-string-regexp/2.0.0:
    engines:
      node: '>=8'
    resolution:
      integrity: sha512-UpzcLCXolUWcNu5HtVMHYdXJjArjsF9C0aNnquZYY4uW/Vu0miy5YoWvbV345HauVvcAUnpRuhMMcqTcGOY2+w==
  /escape-string-regexp/4.0.0:
    engines:
      node: '>=10'
    resolution:
      integrity: sha512-TtpcNJ3XAzx3Gq8sWRzJaVajRs0uVxA2YAkdb1jm2YkPz4G6egUFAyA3n5vtEIZefPk5Wa4UXbKuS5fKkJWdgA==
  /escodegen/1.14.3:
    dependencies:
      esprima: 4.0.1
      estraverse: 4.3.0
      esutils: 2.0.3
      optionator: 0.8.3
    dev: true
    engines:
      node: '>=4.0'
    hasBin: true
    optionalDependencies:
      source-map: 0.6.1
    resolution:
      integrity: sha512-qFcX0XJkdg+PB3xjZZG/wKSuT1PnQWx57+TVSjIMmILd2yC/6ByYElPwJnslDsuWuSAp4AwJGumarAAmJch5Kw==
  /eslint-config-prettier/6.15.0_eslint@7.14.0:
    dependencies:
      eslint: 7.14.0
      get-stdin: 6.0.0
    dev: true
    hasBin: true
    peerDependencies:
      eslint: '>=3.14.1'
    resolution:
      integrity: sha512-a1+kOYLR8wMGustcgAjdydMsQ2A/2ipRPwRKUmfYaSxc9ZPcrku080Ctl6zrZzZNs/U82MjSv+qKREkoq3bJaw==
  /eslint-plugin-eslint-comments/3.2.0_eslint@7.14.0:
    dependencies:
      escape-string-regexp: 1.0.5
      eslint: 7.14.0
      ignore: 5.1.8
    dev: true
    engines:
      node: '>=6.5.0'
    peerDependencies:
      eslint: '>=4.19.1'
    resolution:
      integrity: sha512-0jkOl0hfojIHHmEHgmNdqv4fmh7300NdpA9FFpF7zaoLvB/QeXOGNLIo86oAveJFrfB1p05kC8hpEMHM8DwWVQ==
  /eslint-plugin-jest/24.1.3_eslint@7.14.0+typescript@4.0.3:
    dependencies:
      '@typescript-eslint/experimental-utils': 4.8.2_eslint@7.14.0+typescript@4.0.3
      eslint: 7.14.0
    dev: true
    engines:
      node: '>=10'
    peerDependencies:
      eslint: '>=5'
      typescript: '*'
    resolution:
      integrity: sha512-dNGGjzuEzCE3d5EPZQ/QGtmlMotqnYWD/QpCZ1UuZlrMAdhG5rldh0N0haCvhGnUkSeuORS5VNROwF9Hrgn3Lg==
  /eslint-plugin-jest/24.1.3_eslint@7.14.0+typescript@4.1.2:
    dependencies:
      '@typescript-eslint/experimental-utils': 4.8.2_eslint@7.14.0+typescript@4.1.2
      eslint: 7.14.0
    dev: true
    engines:
      node: '>=10'
    peerDependencies:
      eslint: '>=5'
      typescript: '*'
    resolution:
      integrity: sha512-dNGGjzuEzCE3d5EPZQ/QGtmlMotqnYWD/QpCZ1UuZlrMAdhG5rldh0N0haCvhGnUkSeuORS5VNROwF9Hrgn3Lg==
  /eslint-plugin-prettier/3.1.4_eslint@7.14.0+prettier@2.1.2:
    dependencies:
      eslint: 7.14.0
      prettier: 2.1.2
      prettier-linter-helpers: 1.0.0
    dev: true
    engines:
      node: '>=6.0.0'
    peerDependencies:
      eslint: '>=5.0.0'
      prettier: '>=1.13.0'
    resolution:
      integrity: sha512-jZDa8z76klRqo+TdGDTFJSavwbnWK2ZpqGKNZ+VvweMW516pDUMmQ2koXvxEE4JhzNvTv+radye/bWGBmA6jmg==
  /eslint-plugin-prettier/3.1.4_eslint@7.14.0+prettier@2.2.1:
    dependencies:
      eslint: 7.14.0
      prettier: 2.2.1
      prettier-linter-helpers: 1.0.0
    dev: true
    engines:
      node: '>=6.0.0'
    peerDependencies:
      eslint: '>=5.0.0'
      prettier: '>=1.13.0'
    resolution:
      integrity: sha512-jZDa8z76klRqo+TdGDTFJSavwbnWK2ZpqGKNZ+VvweMW516pDUMmQ2koXvxEE4JhzNvTv+radye/bWGBmA6jmg==
  /eslint-scope/5.1.1:
    dependencies:
      esrecurse: 4.3.0
      estraverse: 4.3.0
    dev: true
    engines:
      node: '>=8.0.0'
    resolution:
      integrity: sha512-2NxwbF/hZ0KpepYN0cNbo+FN6XoK7GaHlQhgx/hIZl6Va0bF45RQOOwhLIy8lQDbuCiadSLCBnH2CFYquit5bw==
  /eslint-utils/2.1.0:
    dependencies:
      eslint-visitor-keys: 1.3.0
    dev: true
    engines:
      node: '>=6'
    resolution:
      integrity: sha512-w94dQYoauyvlDc43XnGB8lU3Zt713vNChgt4EWwhXAP2XkBvndfxF0AgIqKOOasjPIPzj9JqgwkwbCYD0/V3Zg==
  /eslint-visitor-keys/1.3.0:
    dev: true
    engines:
      node: '>=4'
    resolution:
      integrity: sha512-6J72N8UNa462wa/KFODt/PJ3IU60SDpC3QXC1Hjc1BXXpfL2C9R5+AU7jhe0F6GREqVMh4Juu+NY7xn+6dipUQ==
  /eslint-visitor-keys/2.0.0:
    dev: true
    engines:
      node: '>=10'
    resolution:
      integrity: sha512-QudtT6av5WXels9WjIM7qz1XD1cWGvX4gGXvp/zBn9nXG02D0utdU3Em2m/QjTnrsk6bBjmCygl3rmj118msQQ==
  /eslint/7.14.0:
    dependencies:
      '@babel/code-frame': 7.10.4
      '@eslint/eslintrc': 0.2.1
      ajv: 6.12.6
      chalk: 4.1.0
      cross-spawn: 7.0.3
      debug: 4.3.1
      doctrine: 3.0.0
      enquirer: 2.3.6
      eslint-scope: 5.1.1
      eslint-utils: 2.1.0
      eslint-visitor-keys: 2.0.0
      espree: 7.3.0
      esquery: 1.3.1
      esutils: 2.0.3
      file-entry-cache: 5.0.1
      functional-red-black-tree: 1.0.1
      glob-parent: 5.1.1
      globals: 12.4.0
      ignore: 4.0.6
      import-fresh: 3.2.2
      imurmurhash: 0.1.4
      is-glob: 4.0.1
      js-yaml: 3.14.0
      json-stable-stringify-without-jsonify: 1.0.1
      levn: 0.4.1
      lodash: 4.17.20
      minimatch: 3.0.4
      natural-compare: 1.4.0
      optionator: 0.9.1
      progress: 2.0.3
      regexpp: 3.1.0
      semver: 7.3.2
      strip-ansi: 6.0.0
      strip-json-comments: 3.1.1
      table: 5.4.6
      text-table: 0.2.0
      v8-compile-cache: 2.2.0
    dev: true
    engines:
      node: ^10.12.0 || >=12.0.0
    hasBin: true
    resolution:
      integrity: sha512-5YubdnPXrlrYAFCKybPuHIAH++PINe1pmKNc5wQRB9HSbqIK1ywAnntE3Wwua4giKu0bjligf1gLF6qxMGOYRA==
  /espree/7.3.0:
    dependencies:
      acorn: 7.4.1
      acorn-jsx: 5.3.1_acorn@7.4.1
      eslint-visitor-keys: 1.3.0
    dev: true
    engines:
      node: ^10.12.0 || >=12.0.0
    resolution:
      integrity: sha512-dksIWsvKCixn1yrEXO8UosNSxaDoSYpq9reEjZSbHLpT5hpaCAKTLBwq0RHtLrIr+c0ByiYzWT8KTMRzoRCNlw==
  /esprima/4.0.1:
    dev: true
    engines:
      node: '>=4'
    hasBin: true
    resolution:
      integrity: sha512-eGuFFw7Upda+g4p+QHvnW0RyTX/SVeJBDM/gCtMARO0cLuT2HcEKnTPvhjV6aGeqrCB/sbNop0Kszm0jsaWU4A==
  /esquery/1.3.1:
    dependencies:
      estraverse: 5.2.0
    dev: true
    engines:
      node: '>=0.10'
    resolution:
      integrity: sha512-olpvt9QG0vniUBZspVRN6lwB7hOZoTRtT+jzR+tS4ffYx2mzbw+z0XCOk44aaLYKApNX5nMm+E+P6o25ip/DHQ==
  /esrecurse/4.3.0:
    dependencies:
      estraverse: 5.2.0
    dev: true
    engines:
      node: '>=4.0'
    resolution:
      integrity: sha512-KmfKL3b6G+RXvP8N1vr3Tq1kL/oCFgn2NYXEtqP8/L3pKapUA4G8cFVaoF3SU323CD4XypR/ffioHmkti6/Tag==
  /estraverse/4.3.0:
    dev: true
    engines:
      node: '>=4.0'
    resolution:
      integrity: sha512-39nnKffWz8xN1BU/2c79n9nB9HDzo0niYUqx6xyqUnyoAnQyyWpOTdZEeiCch8BBu515t4wp9ZmgVfVhn9EBpw==
  /estraverse/5.2.0:
    dev: true
    engines:
      node: '>=4.0'
    resolution:
      integrity: sha512-BxbNGGNm0RyRYvUdHpIwv9IWzeM9XClbOxwoATuFdOE7ZE6wHL+HQ5T8hoPM+zHvmKzzsEqhgy0GrQ5X13afiQ==
  /esutils/2.0.3:
    dev: true
    engines:
      node: '>=0.10.0'
    resolution:
      integrity: sha512-kVscqXk4OCp68SZ0dkgEKVi6/8ij300KBWTJq32P/dYeWTSwK41WyTxalN1eRmA5Z9UU/LX9D7FWSmV9SAYx6g==
  /etag/1.8.1:
    dev: true
    engines:
      node: '>= 0.6'
    resolution:
      integrity: sha1-Qa4u62XvpiJorr/qg6x9eSmbCIc=
  /event-stream/3.3.4:
    dependencies:
      duplexer: 0.1.2
      from: 0.1.7
      map-stream: 0.1.0
      pause-stream: 0.0.11
      split: 0.3.3
      stream-combiner: 0.0.4
      through: 2.3.8
    dev: false
    resolution:
      integrity: sha1-SrTJoPWlTbkzi0w02Gv86PSzVXE=
  /event-target-shim/5.0.1:
    dev: true
    engines:
      node: '>=6'
    resolution:
      integrity: sha512-i/2XbnSz/uxRCU6+NdVJgKWDTM427+MqYbkQzD321DuCQJUqOuJKIA0IM2+W2xtYHdKOmZ4dR6fExsd4SXL+WQ==
  /eventemitter3/4.0.7:
    resolution:
      integrity: sha512-8guHBZCwKnFhYdHr2ysuRWErTwhoN2X8XELRlrRwpmfeY2jjuUN4taQMsULKUVo1K4DvZl+0pgfyoysHxvmvEw==
  /exec-sh/0.3.4:
    dev: true
    resolution:
      integrity: sha512-sEFIkc61v75sWeOe72qyrqg2Qg0OuLESziUDk/O/z2qgS15y2gWVFrI6f2Qn/qw/0/NCfCEsmNA4zOjkwEZT1A==
  /execa/1.0.0:
    dependencies:
      cross-spawn: 6.0.5
      get-stream: 4.1.0
      is-stream: 1.1.0
      npm-run-path: 2.0.2
      p-finally: 1.0.0
      signal-exit: 3.0.3
      strip-eof: 1.0.0
    dev: true
    engines:
      node: '>=6'
    resolution:
      integrity: sha512-adbxcyWV46qiHyvSp50TKt05tB4tK3HcmF7/nxfAdhnox83seTDbwnaqKO4sXRy7roHAIFqJP/Rw/AuEbX61LA==
  /execa/4.1.0:
    dependencies:
      cross-spawn: 7.0.3
      get-stream: 5.2.0
      human-signals: 1.1.1
      is-stream: 2.0.0
      merge-stream: 2.0.0
      npm-run-path: 4.0.1
      onetime: 5.1.2
      signal-exit: 3.0.3
      strip-final-newline: 2.0.0
    engines:
      node: '>=10'
    resolution:
      integrity: sha512-j5W0//W7f8UxAn8hXVnwG8tLwdiUy4FJLcSupCg6maBYZDpyBvTApK7KyuI4bKj8KOh1r2YH+6ucuYtJv1bTZA==
  /exit/0.1.2:
    dev: true
    engines:
      node: '>= 0.8.0'
    resolution:
      integrity: sha1-BjJjj42HfMghB9MKD/8aF8uhzQw=
  /expand-brackets/2.1.4:
    dependencies:
      debug: 2.6.9
      define-property: 0.2.5
      extend-shallow: 2.0.1
      posix-character-classes: 0.1.1
      regex-not: 1.0.2
      snapdragon: 0.8.2
      to-regex: 3.0.2
    dev: true
    engines:
      node: '>=0.10.0'
    resolution:
      integrity: sha1-t3c14xXOMPa27/D4OwQVGiJEliI=
  /expand-template/2.0.3:
    dev: true
    engines:
      node: '>=6'
    resolution:
      integrity: sha512-XYfuKMvj4O35f/pOXLObndIRvyQ+/+6AhODh+OKWj9S9498pHHn/IMszH+gt0fBCRWMNfk1ZSp5x3AifmnI2vg==
  /expect/26.6.2:
    dependencies:
      '@jest/types': 26.6.2
      ansi-styles: 4.3.0
      jest-get-type: 26.3.0
      jest-matcher-utils: 26.6.2
      jest-message-util: 26.6.2
      jest-regex-util: 26.0.0
    dev: true
    engines:
      node: '>= 10.14.2'
    resolution:
      integrity: sha512-9/hlOBkQl2l/PLHJx6JjoDF6xPKcJEsUlWKb23rKE7KzeDqUZKXKNMW27KIue5JMdBV9HgmoJPcc8HtO85t9IA==
  /express/4.17.1:
    dependencies:
      accepts: 1.3.7
      array-flatten: 1.1.1
      body-parser: 1.19.0
      content-disposition: 0.5.3
      content-type: 1.0.4
      cookie: 0.4.0
      cookie-signature: 1.0.6
      debug: 2.6.9
      depd: 1.1.2
      encodeurl: 1.0.2
      escape-html: 1.0.3
      etag: 1.8.1
      finalhandler: 1.1.2
      fresh: 0.5.2
      merge-descriptors: 1.0.1
      methods: 1.1.2
      on-finished: 2.3.0
      parseurl: 1.3.3
      path-to-regexp: 0.1.7
      proxy-addr: 2.0.6
      qs: 6.7.0
      range-parser: 1.2.1
      safe-buffer: 5.1.2
      send: 0.17.1
      serve-static: 1.14.1
      setprototypeof: 1.1.1
      statuses: 1.5.0
      type-is: 1.6.18
      utils-merge: 1.0.1
      vary: 1.1.2
    dev: true
    engines:
      node: '>= 0.10.0'
    resolution:
      integrity: sha512-mHJ9O79RqluphRrcw2X/GTh3k9tVv8YcoyY4Kkh4WDMUYKRZUq0h1o0w2rrrxBqM7VoeUVqgb27xlEMXTnYt4g==
  /extend-shallow/2.0.1:
    dependencies:
      is-extendable: 0.1.1
    engines:
      node: '>=0.10.0'
    resolution:
      integrity: sha1-Ua99YUrZqfYQ6huvu5idaxxWiQ8=
  /extend-shallow/3.0.2:
    dependencies:
      assign-symbols: 1.0.0
      is-extendable: 1.0.1
    dev: true
    engines:
      node: '>=0.10.0'
    resolution:
      integrity: sha1-Jqcarwc7OfshJxcnRhMcJwQCjbg=
  /extend/3.0.2:
    dev: true
    resolution:
      integrity: sha512-fjquC59cD7CyW6urNXK0FBufkZcoiGG80wTuPujX590cB5Ttln20E2UB4S/WARVqhXffZl2LNgS+gQdPIIim/g==
  /extglob/2.0.4:
    dependencies:
      array-unique: 0.3.2
      define-property: 1.0.0
      expand-brackets: 2.1.4
      extend-shallow: 2.0.1
      fragment-cache: 0.2.1
      regex-not: 1.0.2
      snapdragon: 0.8.2
      to-regex: 3.0.2
    dev: true
    engines:
      node: '>=0.10.0'
    resolution:
      integrity: sha512-Nmb6QXkELsuBr24CJSkilo6UHHgbekK5UiZgfE6UHD3Eb27YC6oD+bhcT+tJ6cl8dmsgdQxnWlcry8ksBIBLpw==
  /extsprintf/1.3.0:
    dev: true
    engines:
      '0': node >=0.6.0
    resolution:
      integrity: sha1-lpGEQOMEGnpBT4xS48V06zw+HgU=
  /extsprintf/1.4.0:
    dev: true
    engines:
      '0': node >=0.6.0
    resolution:
      integrity: sha1-4mifjzVvrWLMplo6kcXfX5VRaS8=
  /fast-deep-equal/3.1.3:
    dev: true
    resolution:
      integrity: sha512-f3qQ9oQy9j2AhBe/H9VC91wLmKBCCU/gDOnKNAYG5hswO7BLKj09Hc5HYNz9cGI++xlpDCIgDaitVs03ATR84Q==
  /fast-diff/1.2.0:
    dev: true
    resolution:
      integrity: sha512-xJuoT5+L99XlZ8twedaRf6Ax2TgQVxvgZOYoPKqZufmJib0tL2tegPBOZb1pVNgIhlqDlA0eO0c3wBvQcmzx4w==
  /fast-glob/3.2.4:
    dependencies:
      '@nodelib/fs.stat': 2.0.3
      '@nodelib/fs.walk': 1.2.4
      glob-parent: 5.1.1
      merge2: 1.4.1
      micromatch: 4.0.2
      picomatch: 2.2.2
    engines:
      node: '>=8'
    resolution:
      integrity: sha512-kr/Oo6PX51265qeuCYsyGypiO5uJFgBS0jksyG7FUeCyQzNwYnzrNIMR1NXfkZXsMYXYLRAHgISHBz8gQcxKHQ==
  /fast-json-stable-stringify/2.1.0:
    dev: true
    resolution:
      integrity: sha512-lhd/wF+Lk98HZoTCtlVraHtfh5XYijIjalXck7saUtuanSDyLMxnHhSXEDJqHxD7msR8D0uCmqlkwjCV8xvwHw==
  /fast-levenshtein/2.0.6:
    dev: true
    resolution:
      integrity: sha1-PYpcZog6FqMMqGQ+hR8Zuqd5eRc=
  /fast-write-atomic/0.2.1:
    resolution:
      integrity: sha512-WvJe06IfNYlr+6cO3uQkdKdy3Cb1LlCJSF8zRs2eT8yuhdbSlR9nIt+TgQ92RUxiRrQm+/S7RARnMfCs5iuAjw==
  /fastq/1.9.0:
    dependencies:
      reusify: 1.0.4
    resolution:
      integrity: sha512-i7FVWL8HhVY+CTkwFxkN2mk3h+787ixS5S63eb78diVRc1MCssarHq3W5cj0av7YDSwmaV928RNag+U1etRQ7w==
  /fb-watchman/2.0.1:
    dependencies:
      bser: 2.1.1
    dev: true
    resolution:
      integrity: sha512-DkPJKQeY6kKwmuMretBhr7G6Vodr7bFwDYTXIkfG1gjvNpaxBTQV3PbXg6bR1c1UP4jPOX0jHUbbHANL9vRjVg==
  /figures/3.2.0:
    dependencies:
      escape-string-regexp: 1.0.5
    engines:
      node: '>=8'
    resolution:
      integrity: sha512-yaduQFRKLXYOGgEn6AZau90j3ggSOyiqXU0F9JZfeXYhNa+Jk4X+s45A2zg5jns87GAFa34BBm2kXw4XpNcbdg==
  /file-entry-cache/5.0.1:
    dependencies:
      flat-cache: 2.0.1
    dev: true
    engines:
      node: '>=4'
    resolution:
      integrity: sha512-bCg29ictuBaKUwwArK4ouCaqDgLZcysCFLmM/Yn/FDoqndh/9vNuQfXRDvTuXKLxfD/JtZQGKFT8MGcJBK644g==
  /fill-range/4.0.0:
    dependencies:
      extend-shallow: 2.0.1
      is-number: 3.0.0
      repeat-string: 1.6.1
      to-regex-range: 2.1.1
    dev: true
    engines:
      node: '>=0.10.0'
    resolution:
      integrity: sha1-1USBHUKPmOsGpj3EAtJAPDKMOPc=
  /fill-range/7.0.1:
    dependencies:
      to-regex-range: 5.0.1
    engines:
      node: '>=8'
    resolution:
      integrity: sha512-qOo9F+dMUmC2Lcb4BbVvnKJxTPjCm+RRpe4gDuGrzkL7mEVl/djYSu2OdQ2Pa302N4oqkSg9ir6jaLWJ2USVpQ==
  /finalhandler/1.1.2:
    dependencies:
      debug: 2.6.9
      encodeurl: 1.0.2
      escape-html: 1.0.3
      on-finished: 2.3.0
      parseurl: 1.3.3
      statuses: 1.5.0
      unpipe: 1.0.0
    dev: true
    engines:
      node: '>= 0.8'
    resolution:
      integrity: sha512-aAWcW57uxVNrQZqFXjITpW3sIUQmHGG3qSb9mUah9MgMC4NeWhNOlNjXEYq3HjRAvL6arUviZGGJsBg6z0zsWA==
  /find-cache-dir/3.3.1:
    dependencies:
      commondir: 1.0.1
      make-dir: 3.1.0
      pkg-dir: 4.2.0
    engines:
      node: '>=8'
    resolution:
      integrity: sha512-t2GDMt3oGC/v+BMwzmllWDuJF/xcDtE5j/fCGbqDD7OLuJkj0cfh1YSA5VKPvwMeLFLNDBkwOKZ2X85jGLVftQ==
  /find-up/3.0.0:
    dependencies:
      locate-path: 3.0.0
    dev: true
    engines:
      node: '>=6'
    resolution:
      integrity: sha512-1yD6RmLI1XBfxugvORwlck6f75tYL+iR0jqwsOrOxMZyGYqUuDhJ0l4AXdO1iX/FTs9cBAMEk1gWSEx1kSbylg==
  /find-up/4.1.0:
    dependencies:
      locate-path: 5.0.0
      path-exists: 4.0.0
    engines:
      node: '>=8'
    resolution:
      integrity: sha512-PpOwAdQ/YlXQ2vj8a3h8IipDuYRi3wceVQQGYWxNINccq40Anw7BlsEXCMbt1Zt+OLA6Fq9suIpIWD0OsnISlw==
  /find-up/5.0.0:
    dependencies:
      locate-path: 6.0.0
      path-exists: 4.0.0
    engines:
      node: '>=10'
    resolution:
      integrity: sha512-78/PXT1wlLLDgTzDs7sjq9hzz0vXD+zn+7wypEe4fXQxCmdmqfGsEPQxmiCSQI3ajFV91bVSsvNtrJRiW6nGng==
  /find-versions/3.2.0:
    dependencies:
      semver-regex: 2.0.0
    dev: true
    engines:
      node: '>=6'
    resolution:
      integrity: sha512-P8WRou2S+oe222TOCHitLy8zj+SIsVJh52VP4lvXkaFVnOFFdoWv1H1Jjvel1aI6NCFOAaeAVm8qrI0odiLcww==
  /flat-cache/2.0.1:
    dependencies:
      flatted: 2.0.2
      rimraf: 2.6.3
      write: 1.0.3
    dev: true
    engines:
      node: '>=4'
    resolution:
      integrity: sha512-LoQe6yDuUMDzQAEH8sgmh4Md6oZnc/7PjtwjNFSzveXqSHt6ka9fPBuso7IGf9Rz4uqnSnWiFH2B/zj24a5ReA==
  /flat-map-polyfill/0.3.8:
    dev: true
    resolution:
      integrity: sha512-ZfmD5MnU7GglUEhiky9C7yEPaNq1/wh36RDohe+Xr3nJVdccwHbdTkFIYvetcdsoAckUKT51fuf44g7Ni5Doyg==
  /flatted/2.0.2:
    dev: true
    resolution:
      integrity: sha512-r5wGx7YeOwNWNlCA0wQ86zKyDLMQr+/RB8xy74M4hTphfmjlijTSSXGuH8rnvKZnfT9i+75zmd8jcKdMR4O6jA==
  /folktale/2.3.2:
    dev: true
    resolution:
      integrity: sha512-+8GbtQBwEqutP0v3uajDDoN64K2ehmHd0cjlghhxh0WpcfPzAIjPA03e1VvHlxL02FVGR0A6lwXsNQKn3H1RNQ==
  /follow-redirects/1.5.10:
    dependencies:
      debug: 3.1.0
    dev: true
    engines:
      node: '>=4.0'
    resolution:
      integrity: sha512-0V5l4Cizzvqt5D44aTXbFZz+FtyXV1vrDN6qrelxtfYQKW0KO0W2T/hkE8xvGa/540LkZlkaUjO4ailYTFtHVQ==
  /for-in/1.0.2:
    dev: true
    engines:
      node: '>=0.10.0'
    resolution:
      integrity: sha1-gQaNKVqBQuwKxybG4iAMMPttXoA=
  /forever-agent/0.6.1:
    dev: true
    resolution:
      integrity: sha1-+8cfDEGt6zf5bFd60e1C2P2sypE=
  /form-data/2.3.3:
    dependencies:
      asynckit: 0.4.0
      combined-stream: 1.0.8
      mime-types: 2.1.27
    dev: true
    engines:
      node: '>= 0.12'
    resolution:
      integrity: sha512-1lLKB2Mu3aGP1Q/2eCOx0fNbRMe7XdwktwOruhfqqd0rIJWwN4Dh+E3hrPSlDCXnSR7UtZ1N38rVXm+6+MEhJQ==
  /form-data/2.5.1:
    dependencies:
      asynckit: 0.4.0
      combined-stream: 1.0.8
      mime-types: 2.1.27
    dev: true
    engines:
      node: '>= 0.12'
    resolution:
      integrity: sha512-m21N3WOmEEURgk6B9GLOE4RuWOFf28Lhh9qGYeNlGq4VDXUlJy2th2slBNU8Gp8EzloYZOibZJ7t5ecIrFSjVA==
  /form-data/3.0.0:
    dependencies:
      asynckit: 0.4.0
      combined-stream: 1.0.8
      mime-types: 2.1.27
    dev: true
    engines:
      node: '>= 6'
    resolution:
      integrity: sha512-CKMFDglpbMi6PyN+brwB9Q/GOw0eAnsrEZDgcsH5Krhz5Od/haKHAX0NmQfha2zPPz0JpWzA7GJHGSnvCRLWsg==
  /forwarded/0.1.2:
    dev: true
    engines:
      node: '>= 0.6'
    resolution:
      integrity: sha1-mMI9qxF1ZXuMBXPozszZGw/xjIQ=
  /fragment-cache/0.2.1:
    dependencies:
      map-cache: 0.2.2
    dev: true
    engines:
      node: '>=0.10.0'
    resolution:
      integrity: sha1-QpD60n8T6Jvn8zeZxrxaCr//DRk=
  /fresh/0.5.2:
    dev: true
    engines:
      node: '>= 0.6'
    resolution:
      integrity: sha1-PYyt2Q2XZWn6g1qx+OSyOhBWBac=
  /from/0.1.7:
    dev: false
    resolution:
      integrity: sha1-g8YK/Fi5xWmXAH7Rp2izqzA6RP4=
  /from2/2.3.0:
    dependencies:
      inherits: 2.0.4
      readable-stream: 2.3.7
    dev: true
    resolution:
      integrity: sha1-i/tVAr3kpNNs/e6gB/zKIdfjgq8=
  /fs-constants/1.0.0:
    resolution:
      integrity: sha512-y6OAwoSIf7FyjMIv94u+b5rdheZEjzR63GTyZJm5qh4Bi+2YgwLCcI/fPFZkL5PSixOt6ZNKm+w+Hfp/Bciwow==
  /fs-exists-sync/0.1.0:
    dev: false
    engines:
      node: '>=0.10.0'
    resolution:
      integrity: sha1-mC1ok6+RjnLQjeyehnP/K1qNat0=
  /fs-extra/8.1.0:
    dependencies:
      graceful-fs: 4.2.4
      jsonfile: 4.0.0
      universalify: 0.1.2
    dev: true
    engines:
      node: '>=6 <7 || >=8'
    resolution:
      integrity: sha512-yhlQgA6mnOJUKOsRUFsgJdQCvkKhcz8tlZG5HBQfReYZy46OwLcY+Zia0mtdHsOo9y/hP+CxMN0TU9QxoOtG4g==
  /fs-jetpack/4.1.0:
    dependencies:
      minimatch: 3.0.4
      rimraf: 2.7.1
    dev: true
    resolution:
      integrity: sha512-h4nHLIcCaxnXfUWhwP+mLnar03R2DBlqicNvKJG44TJob8RV6GB8EKNwJgSaBeDAfqWhqq01y+Ao96vRwpXlPw==
  /fs-minipass/1.2.7:
    dependencies:
      minipass: 2.9.0
    dev: true
    resolution:
      integrity: sha512-GWSSJGFy4e9GUeCcbIkED+bgAoFyj7XF1mV8rma3QW4NIqX9Kyx79N/PF61H5udOV3aY1IaMLs6pGbH71nlCTA==
  /fs-minipass/2.1.0:
    dependencies:
      minipass: 3.1.3
    engines:
      node: '>= 8'
    resolution:
      integrity: sha512-V/JgOLFCS+R6Vcq0slCuaeWEdNC3ouDlJMNIsacH2VtALiu9mV4LPrHc5cDl8k5aw6J8jwgWWpiTo5RYhmIzvg==
  /fs-monkey/1.0.1:
    dev: true
    resolution:
      integrity: sha512-fcSa+wyTqZa46iWweI7/ZiUfegOZl0SG8+dltIwFXo7+zYU9J9kpS3NB6pZcSlJdhvIwp81Adx2XhZorncxiaA==
  /fs.realpath/1.0.0:
    resolution:
      integrity: sha1-FQStJSMVjKpA20onh8sBQRmU6k8=
  /fsevents/2.1.3:
    dev: true
    engines:
      node: ^8.16.0 || ^10.6.0 || >=11.0.0
    optional: true
    os:
      - darwin
    resolution:
      integrity: sha512-Auw9a4AxqWpa9GUfj370BMPzzyncfBABW8Mab7BGWBYDj4Isgq+cDKtx0i6u9jcX9pQDnswsaaOTgTmA5pEjuQ==
  /fsevents/2.2.1:
    dev: true
    engines:
      node: ^8.16.0 || ^10.6.0 || >=11.0.0
    optional: true
    os:
      - darwin
    resolution:
      integrity: sha512-bTLYHSeC0UH/EFXS9KqWnXuOl/wHK5Z/d+ghd5AsFMYN7wIGkUCOJyzy88+wJKkZPGON8u4Z9f6U4FdgURE9qA==
  /function-bind/1.1.1:
    resolution:
      integrity: sha512-yIovAzMX49sF8Yl58fSCWJ5svSLuaibPxXQJFLmBObTuCr0Mf1KiPopGM9NiFjiYBCbfaa2Fh6breQ6ANVTI0A==
  /functional-red-black-tree/1.0.1:
    dev: true
    resolution:
      integrity: sha1-GwqzvVU7Kg1jmdKcDj6gslIHgyc=
  /gauge/2.7.4:
    dependencies:
      aproba: 1.2.0
      console-control-strings: 1.1.0
      has-unicode: 2.0.1
      object-assign: 4.1.1
      signal-exit: 3.0.3
      string-width: 1.0.2
      strip-ansi: 3.0.1
      wide-align: 1.1.3
    dev: true
    resolution:
      integrity: sha1-LANAXHU4w51+s3sxcCLjJfsBi/c=
  /gensync/1.0.0-beta.2:
    dev: true
    engines:
      node: '>=6.9.0'
    resolution:
      integrity: sha512-3hN7NaskYvMDLQY55gnW3NQ+mesEAepTqlg+VEbj7zzqEMBVNhzcGYYeqFo/TlYz6eQiFcp1HcsCZO+nGgS8zg==
  /get-caller-file/2.0.5:
    dev: true
    engines:
      node: 6.* || 8.* || >= 10.*
    resolution:
      integrity: sha512-DyFP3BM/3YHTQOCUL/w0OZHR0lpKeGrxotcHWcqNEdnltqFwXVfhEBQ94eIo34AfQpo0rGki4cyIiftY06h2Fg==
  /get-own-enumerable-property-symbols/3.0.2:
    dev: true
    resolution:
      integrity: sha512-I0UBV/XOz1XkIJHEUDMZAbzCThU/H8DxmSfmdGcKPnVhu2VfFqr34jr9777IyaTYvxjedWhqVIilEDsCdP5G6g==
  /get-package-type/0.1.0:
    dev: true
    engines:
      node: '>=8.0.0'
    resolution:
      integrity: sha512-pjzuKtY64GYfWizNAJ0fr9VqttZkNiK2iS430LtIHzjBEr6bX8Am2zm4sW4Ro5wjWW5cAlRL1qAMTcXbjNAO2Q==
  /get-port/5.1.1:
    dev: true
    engines:
      node: '>=8'
    resolution:
      integrity: sha512-g/Q1aTSDOxFpchXC4i8ZWvxA1lnPqx/JHqcpIw0/LX9T8x/GBbi6YnlN5nhaKIFkT8oFsscUKgDJYxfwfS6QsQ==
  /get-stdin/6.0.0:
    dev: true
    engines:
      node: '>=4'
    resolution:
      integrity: sha512-jp4tHawyV7+fkkSKyvjuLZswblUtz+SQKzSWnBbii16BuZksJlU1wuBYXY75r+duh/llF1ur6oNwi+2ZzjKZ7g==
  /get-stream/4.1.0:
    dependencies:
      pump: 3.0.0
    dev: true
    engines:
      node: '>=6'
    resolution:
      integrity: sha512-GMat4EJ5161kIy2HevLlr4luNjBgvmj413KaQA7jt4V8B4RDsfpHk7WQ9GVqfYyyx8OS/L66Kox+rJRNklLK7w==
  /get-stream/5.2.0:
    dependencies:
      pump: 3.0.0
    engines:
      node: '>=8'
    resolution:
      integrity: sha512-nBF+F1rAZVCu/p7rjzgA+Yb4lfYXrpl7a6VmJrU8wF9I1CKvP/QwPNZHnOlwbTkY6dvtFIzFMSyQXbLoTQPRpA==
  /get-stream/6.0.0:
    engines:
      node: '>=10'
    resolution:
      integrity: sha512-A1B3Bh1UmL0bidM/YX2NsCOTnGJePL9rO/M+Mw3m9f2gUpfokS0hi5Eah0WSUEWZdZhIZtMjkIYS7mDfOqNHbg==
  /get-value/2.0.6:
    dev: true
    engines:
      node: '>=0.10.0'
    resolution:
      integrity: sha1-3BXKHGcjh8p2vTesCjlbogQqLCg=
  /getpass/0.1.7:
    dependencies:
      assert-plus: 1.0.0
    dev: true
    resolution:
      integrity: sha1-Xv+OPmhNVprkyysSgmBOi6YhSfo=
  /git-config-path/1.0.1:
    dependencies:
      extend-shallow: 2.0.1
      fs-exists-sync: 0.1.0
      homedir-polyfill: 1.0.3
    dev: false
    engines:
      node: '>=0.10.0'
    resolution:
      integrity: sha1-bTP37WPbDQ4RgTFQO6s6ykfVRmQ=
  /git-user-email/0.2.2:
    dependencies:
      extend-shallow: 2.0.1
      git-config-path: 1.0.1
      parse-git-config: 1.1.1
    dev: false
    engines:
      node: '>=0.8'
    resolution:
      integrity: sha1-R9Qse4nMypQtZQ6/JVX4eognd1Q=
  /git-user-name/2.0.0:
    dependencies:
      extend-shallow: 2.0.1
      git-config-path: 1.0.1
      parse-git-config: 1.1.1
    dev: false
    engines:
      node: '>=0.8'
    resolution:
      integrity: sha512-1DC8rUNm2I5V9v4eIpK6PSjKCp9bI0t6Wl05WSk+xEMS8GhR8GWzxM3aGZfPrfuqEfWxSbui5/pQJryJFXqCzQ==
  /glob-parent/5.1.1:
    dependencies:
      is-glob: 4.0.1
    engines:
      node: '>= 6'
    resolution:
      integrity: sha512-FnI+VGOpnlGHWZxthPGR+QhR78fuiK0sNLkHQv+bL9fQi57lNNdquIbna/WrfROrolq8GK5Ek6BiMwqL/voRYQ==
  /glob/7.1.6:
    dependencies:
      fs.realpath: 1.0.0
      inflight: 1.0.6
      inherits: 2.0.4
      minimatch: 3.0.4
      once: 1.4.0
      path-is-absolute: 1.0.1
    resolution:
      integrity: sha512-LwaxwyZ72Lk7vZINtNNrywX0ZuLyStrdDtabefZKAY5ZGJhVtgdznluResxNmPitE0SAO+O26sWTHeKSI2wMBA==
  /global-dirs/2.0.1:
    dependencies:
      ini: 1.3.5
    engines:
      node: '>=8'
    resolution:
      integrity: sha512-5HqUqdhkEovj2Of/ms3IeS/EekcO54ytHRLV4PEY2rhRwrHXLQjeVEES0Lhka0xwNDtGYn58wyC4s5+MHsOO6A==
  /globals/11.12.0:
    dev: true
    engines:
      node: '>=4'
    resolution:
      integrity: sha512-WOBp/EEGUiIsJSp7wcv/y6MO+lV9UoncWqxuFfm8eBwzWNgyfBd6Gz+IeKQ9jCmyhoH99g15M3T+QaVHFjizVA==
  /globals/12.4.0:
    dependencies:
      type-fest: 0.8.1
    dev: true
    engines:
      node: '>=8'
    resolution:
      integrity: sha512-BWICuzzDvDoH54NHKCseDanAhE3CeDorgDL5MT6LMXXj2WCnd9UC2szdk4AWLfjdgNBCXLUanXYcpBBKOSWGwg==
  /globby/10.0.2:
    dependencies:
      '@types/glob': 7.1.3
      array-union: 2.1.0
      dir-glob: 3.0.1
      fast-glob: 3.2.4
      glob: 7.1.6
      ignore: 5.1.8
      merge2: 1.4.1
      slash: 3.0.0
    dev: true
    engines:
      node: '>=8'
    resolution:
      integrity: sha512-7dUi7RvCoT/xast/o/dLN53oqND4yk0nsHkhRgn9w65C4PofCLOoJ39iSOg+qVDdWQPIEj+eszMHQ+aLVwwQSg==
  /globby/11.0.1:
    dependencies:
      array-union: 2.1.0
      dir-glob: 3.0.1
      fast-glob: 3.2.4
      ignore: 5.1.8
      merge2: 1.4.1
      slash: 3.0.0
    engines:
      node: '>=10'
    resolution:
      integrity: sha512-iH9RmgwCmUJHi2z5o2l3eTtGBtXek1OYlHrbcxOYugyHLmAsZrPj43OtHThd62Buh/Vv6VyCBD2bdyWcGNQqoQ==
  /graceful-fs/4.2.4:
    resolution:
      integrity: sha512-WjKPNJF79dtJAVniUlGGWHYGz2jWxT6VhN/4m1NdkbZ2nOsEF+cI1Edgql5zCRhs/VsQYRvrXctxktVXZUkixw==
  /graphviz/0.0.9:
    dependencies:
      temp: 0.4.0
    dev: true
    engines:
      node: '>=0.6.8'
    resolution:
      integrity: sha512-SmoY2pOtcikmMCqCSy2NO1YsRfu9OO0wpTlOYW++giGjfX1a6gax/m1Fo8IdUd0/3H15cTOfR1SMKwohj4LKsg==
  /growly/1.3.0:
    dev: true
    optional: true
    resolution:
      integrity: sha1-8QdIy+dq+WS3yWyTxrzCivEgwIE=
  /har-schema/2.0.0:
    dev: true
    engines:
      node: '>=4'
    resolution:
      integrity: sha1-qUwiJOvKwEeCoNkDVSHyRzW37JI=
  /har-validator/5.1.5:
    dependencies:
      ajv: 6.12.6
      har-schema: 2.0.0
    deprecated: this library is no longer supported
    dev: true
    engines:
      node: '>=6'
    resolution:
      integrity: sha512-nmT2T0lljbxdQZfspsno9hgrG3Uir6Ks5afism62poxqBM6sDnMEuPmzTq8XN0OEwqKLLdh1jQI3qyE66Nzb3w==
  /hard-rejection/2.1.0:
    dev: true
    engines:
      node: '>=6'
    resolution:
      integrity: sha512-VIZB+ibDhx7ObhAe7OVtoEbuP4h/MuOTHJ+J8h/eBXotJYl0fBgR72xDFCKgIh22OJZIOVNxBMWuhAr10r8HdA==
  /has-ansi/2.0.0:
    dependencies:
      ansi-regex: 2.1.1
    dev: true
    engines:
      node: '>=0.10.0'
    resolution:
      integrity: sha1-NPUEnOHs3ysGSa8+8k5F7TVBbZE=
  /has-flag/3.0.0:
    engines:
      node: '>=4'
    resolution:
      integrity: sha1-tdRU3CGZriJWmfNGfloH87lVuv0=
  /has-flag/4.0.0:
    engines:
      node: '>=8'
    resolution:
      integrity: sha512-EykJT/Q1KjTWctppgIAgfSO0tKVuZUjhgMr17kqTumMl6Afv3EISleU7qZUzoXDFTAHTDC4NOoG/ZxU3EvlMPQ==
  /has-only/1.1.1:
    dev: true
    engines:
      node: '>=6'
    resolution:
      integrity: sha512-3GuFy9rDw0xvovCHb4SOKiRImbZ+a8boFBUyGNRPVd2mRyQOzYdau5G9nodUXC1ZKYN59hrHFkW1lgBQscYfTg==
  /has-unicode/2.0.1:
    dev: true
    resolution:
      integrity: sha1-4Ob+aijPUROIVeCG0Wkedx3iqLk=
  /has-value/0.3.1:
    dependencies:
      get-value: 2.0.6
      has-values: 0.1.4
      isobject: 2.1.0
    dev: true
    engines:
      node: '>=0.10.0'
    resolution:
      integrity: sha1-ex9YutpiyoJ+wKIHgCVlSEWZXh8=
  /has-value/1.0.0:
    dependencies:
      get-value: 2.0.6
      has-values: 1.0.0
      isobject: 3.0.1
    dev: true
    engines:
      node: '>=0.10.0'
    resolution:
      integrity: sha1-GLKB2lhbHFxR3vJMkw7SmgvmsXc=
  /has-values/0.1.4:
    dev: true
    engines:
      node: '>=0.10.0'
    resolution:
      integrity: sha1-bWHeldkd/Km5oCCJrThL/49it3E=
  /has-values/1.0.0:
    dependencies:
      is-number: 3.0.0
      kind-of: 4.0.0
    dev: true
    engines:
      node: '>=0.10.0'
    resolution:
      integrity: sha1-lbC2P+whRmGab+V/51Yo1aOe/k8=
  /has-yarn/2.1.0:
    engines:
      node: '>=8'
    resolution:
      integrity: sha512-UqBRqi4ju7T+TqGNdqAO0PaSVGsDGJUBQvk9eUWNGRY1CFGDzYhLWoM7JQEemnlvVcv/YEmc2wNW8BC24EnUsw==
  /has/1.0.3:
    dependencies:
      function-bind: 1.1.1
    engines:
      node: '>= 0.4.0'
    resolution:
      integrity: sha512-f2dvO0VU6Oej7RkWJGrehjbzMAjFp5/VKPp5tTpWIV4JHHZK1/BxbFRtf/siA2SWTe09caDmVtYYzWEIbBS4zw==
  /hasha/5.2.2:
    dependencies:
      is-stream: 2.0.0
      type-fest: 0.8.1
    engines:
      node: '>=8'
    resolution:
      integrity: sha512-Hrp5vIK/xr5SkeN2onO32H0MgNZ0f17HRNH39WfL0SYUNOTZ5Lz1TJ8Pajo/87dYGEFlLMm7mIc/k/s6Bvz9HQ==
  /homedir-polyfill/1.0.3:
    dependencies:
      parse-passwd: 1.0.0
    dev: false
    engines:
      node: '>=0.10.0'
    resolution:
      integrity: sha512-eSmmWE5bZTK2Nou4g0AI3zZ9rswp7GRKoKXS1BLUkvPviOqs4YTN1djQIqrXy9k5gEtdLPy86JjRwsNM9tnDcA==
  /hosted-git-info/2.8.8:
    resolution:
      integrity: sha512-f/wzC2QaWBs7t9IYqB4T3sR1xviIViXJRJTWBlx2Gf3g0Xi5vI7Yy4koXQ1c9OYDGHN9sBy1DQ2AB8fqZBWhUg==
  /html-encoding-sniffer/2.0.1:
    dependencies:
      whatwg-encoding: 1.0.5
    dev: true
    engines:
      node: '>=10'
    resolution:
      integrity: sha512-D5JbOMBIR/TVZkubHT+OyT2705QvogUW4IBn6nHd756OwieSF9aDYFj4dv6HHEVGYbHaLETa3WggZYWWMyy3ZQ==
  /html-escaper/2.0.2:
    dev: true
    resolution:
      integrity: sha512-H2iMtd0I4Mt5eYiapRdIDjp+XzelXQ0tFE4JS7YFwFevXXMmOp9myNrUvCg0D6ws8iqkRPBfKHgbwig1SmlLfg==
  /http-errors/1.7.2:
    dependencies:
      depd: 1.1.2
      inherits: 2.0.3
      setprototypeof: 1.1.1
      statuses: 1.5.0
      toidentifier: 1.0.0
    dev: true
    engines:
      node: '>= 0.6'
    resolution:
      integrity: sha512-uUQBt3H/cSIVfch6i1EuPNy/YsRSOUBXTVfZ+yR7Zjez3qjBz6i9+i4zjNaoqcoFVI4lQJ5plg63TvGfRSDCRg==
  /http-errors/1.7.3:
    dependencies:
      depd: 1.1.2
      inherits: 2.0.4
      setprototypeof: 1.1.1
      statuses: 1.5.0
      toidentifier: 1.0.0
    dev: true
    engines:
      node: '>= 0.6'
    resolution:
      integrity: sha512-ZTTX0MWrsQ2ZAhA1cejAwDLycFsd7I7nVtnkT3Ol0aqodaKW+0CTZDQ1uBv5whptCnc8e8HeRRJxRs0kmm/Qfw==
  /http-proxy-agent/4.0.1:
    dependencies:
      '@tootallnate/once': 1.1.2
      agent-base: 6.0.2
      debug: 4.3.1
    engines:
      node: '>= 6'
    resolution:
      integrity: sha512-k0zdNgqWTGA6aeIRVpvfVob4fL52dTfaehylg0Y4UvSySvOq/Y+BOyPrgpUrA7HylqvU8vIZGsRuXmspskV0Tg==
  /http-signature/1.2.0:
    dependencies:
      assert-plus: 1.0.0
      jsprim: 1.4.1
      sshpk: 1.16.1
    dev: true
    engines:
      node: '>=0.8'
      npm: '>=1.3.7'
    resolution:
      integrity: sha1-muzZJRFHcvPZW2WmCruPfBj7rOE=
  /https-proxy-agent/4.0.0:
    dependencies:
      agent-base: 5.1.1
      debug: 4.3.1
    dev: true
    engines:
      node: '>= 6.0.0'
    resolution:
      integrity: sha512-zoDhWrkR3of1l9QAL8/scJZyLu8j/gBkcwcaQOZh7Gyh/+uJQzGVETdgT30akuwkpL8HTRfssqI3BZuV18teDg==
  /https-proxy-agent/5.0.0:
    dependencies:
      agent-base: 6.0.2
      debug: 4.3.1
    engines:
      node: '>= 6'
    resolution:
      integrity: sha512-EkYm5BcKUGiduxzSt3Eppko+PiNWNEpa4ySk9vTC6wDsQJW9rHSa+UhGNJoRYp7bz6Ht1eaRIa6QaJqO5rCFbA==
  /human-signals/1.1.1:
    engines:
      node: '>=8.12.0'
    resolution:
      integrity: sha512-SEQu7vl8KjNL2eoGBLF3+wAjpsNfA9XMlXAYj/3EdaNfAlxKthD1xjEQfGOUhllCGGJVNY34bRr6lPINhNjyZw==
  /husky/4.3.0:
    dependencies:
      chalk: 4.1.0
      ci-info: 2.0.0
      compare-versions: 3.6.0
      cosmiconfig: 7.0.0
      find-versions: 3.2.0
      opencollective-postinstall: 2.0.3
      pkg-dir: 4.2.0
      please-upgrade-node: 3.2.0
      slash: 3.0.0
      which-pm-runs: 1.0.0
    dev: true
    engines:
      node: '>=10'
    hasBin: true
    requiresBuild: true
    resolution:
      integrity: sha512-tTMeLCLqSBqnflBZnlVDhpaIMucSGaYyX6855jM4AguGeWCeSzNdb1mfyWduTZ3pe3SJVvVWGL0jO1iKZVPfTA==
  /iconv-lite/0.4.24:
    dependencies:
      safer-buffer: 2.1.2
    dev: true
    engines:
      node: '>=0.10.0'
    resolution:
      integrity: sha512-v3MXnZAcvnywkTUEZomIActle7RXXeedOR31wwl7VlyoXO4Qi9arvSenNQWne1TcRwhCL1HwLI21bEqdpj8/rA==
  /iconv-lite/0.5.2:
    dependencies:
      safer-buffer: 2.1.2
    dev: true
    engines:
      node: '>=0.10.0'
    resolution:
      integrity: sha512-kERHXvpSaB4aU3eANwidg79K8FlrN77m8G9V+0vOR3HYaRifrlwMEpT7ZBJqLSEIHnEgJTHcWK82wwLwwKwtag==
  /iconv-lite/0.6.2:
    dependencies:
      safer-buffer: 2.1.2
    dev: true
    engines:
      node: '>=0.10.0'
    resolution:
      integrity: sha512-2y91h5OpQlolefMPmUlivelittSWy0rP+oYVpn6A7GwVHNE8AWzoYOBNmlwks3LobaJxgHCYZAnyNo2GgpNRNQ==
  /ieee754/1.2.1:
    resolution:
      integrity: sha512-dcyqhDvX1C46lXZcVqCpK+FtMRQVdIMN6/Df5js2zouUsqG7I6sFxitIC+7KYK29KdXOLHdu9zL4sFnoVQnqaA==
  /ignore-walk/3.0.3:
    dependencies:
      minimatch: 3.0.4
    dev: true
    resolution:
      integrity: sha512-m7o6xuOaT1aqheYHKf8W6J5pYH85ZI9w077erOzLje3JsB1gkafkAhHHY19dqjulgIZHFm32Cp5uNZgcQqdJKw==
  /ignore/4.0.6:
    dev: true
    engines:
      node: '>= 4'
    resolution:
      integrity: sha512-cyFDKrqc/YdcWFniJhzI42+AzS+gNwmUzOSFcRCQYwySuBBBy/KjuxWLZ/FHEH6Moq1NizMOBWyTcv8O4OZIMg==
  /ignore/5.1.8:
    engines:
      node: '>= 4'
    resolution:
      integrity: sha512-BMpfD7PpiETpBl/A6S498BaIJ6Y/ABT93ETbby2fP00v4EbvPBXWEoaR1UBPKs3iR53pJY7EtZk5KACI57i1Uw==
  /import-fresh/3.2.2:
    dependencies:
      parent-module: 1.0.1
      resolve-from: 4.0.0
    dev: true
    engines:
      node: '>=6'
    resolution:
      integrity: sha512-cTPNrlvJT6twpYy+YmKUKrTSjWFs3bjYjAhCwm+z4EOCubZxAuO+hHpRN64TqjEaYSHs7tJAE0w1CKMGmsG/lw==
  /import-local/3.0.2:
    dependencies:
      pkg-dir: 4.2.0
      resolve-cwd: 3.0.0
    dev: true
    engines:
      node: '>=8'
    hasBin: true
    resolution:
      integrity: sha512-vjL3+w0oulAVZ0hBHnxa/Nm5TAurf9YLQJDhqRZyqb+VKGOB6LU8t9H1Nr5CIo16vh9XfJTOoHwU0B71S557gA==
  /imurmurhash/0.1.4:
    dev: true
    engines:
      node: '>=0.8.19'
    resolution:
      integrity: sha1-khi5srkoojixPcT7a21XbyMUU+o=
  /indent-string/4.0.0:
    engines:
      node: '>=8'
    resolution:
      integrity: sha512-EdDDZu4A2OyIK7Lr/2zG+w5jmbuk1DVBnEwREQvBzspBJkCEbRa8GxU1lghYcaGJCnRWibjDXlq779X1/y5xwg==
  /inflight/1.0.6:
    dependencies:
      once: 1.4.0
      wrappy: 1.0.2
    resolution:
      integrity: sha1-Sb1jMdfQLQwJvJEKEHW6gWW1bfk=
  /inherits/2.0.3:
    dev: true
    resolution:
      integrity: sha1-Yzwsg+PaQqUC9SRmAiSA9CCCYd4=
  /inherits/2.0.4:
    resolution:
      integrity: sha512-k/vGaX4/Yla3WzyMCvTQOXYeIHvqOKtnqBduzTHpzpQZzAskKMhZ2K+EnBiSM9zGSoIFeMpXKxa4dYeZIQqewQ==
  /ini/1.3.5:
    resolution:
      integrity: sha512-RZY5huIKCMRWDUqZlEi72f/lmXKMvuszcMBduliQ3nnWbx9X/ZBQO7DijMEYS9EhHBb2qacRUMtC7svLwe0lcw==
  /into-stream/5.1.1:
    dependencies:
      from2: 2.3.0
      p-is-promise: 3.0.0
    dev: true
    engines:
      node: '>=8'
    resolution:
      integrity: sha512-krrAJ7McQxGGmvaYbB7Q1mcA+cRwg9Ij2RfWIeVesNBgVDZmzY/Fa4IpZUT3bmdRzMzdf/mzltCG2Dq99IZGBA==
  /ip-regex/2.1.0:
    dev: true
    engines:
      node: '>=4'
    resolution:
      integrity: sha1-+ni/XS5pE8kRzp+BnuUUa7bYROk=
  /ipaddr.js/1.9.1:
    dev: true
    engines:
      node: '>= 0.10'
    resolution:
      integrity: sha512-0KI/607xoxSToH7GjN1FfSbLoU0+btTicjsQSWQlh/hZykN8KpmMf7uYwPW3R+akZ6R/w18ZlXSHBYXiYUPO3g==
  /is-accessor-descriptor/0.1.6:
    dependencies:
      kind-of: 3.2.2
    dev: true
    engines:
      node: '>=0.10.0'
    resolution:
      integrity: sha1-qeEss66Nh2cn7u84Q/igiXtcmNY=
  /is-accessor-descriptor/1.0.0:
    dependencies:
      kind-of: 6.0.3
    dev: true
    engines:
      node: '>=0.10.0'
    resolution:
      integrity: sha512-m5hnHTkcVsPfqx3AKlyttIPb7J+XykHvJP2B9bZDjlhLIoEq4XoK64Vg7boZlVWYK6LUY94dYPEE7Lh0ZkZKcQ==
  /is-arrayish/0.2.1:
    resolution:
      integrity: sha1-d8mYQFJ6qOyxqLppe4BkWnqSap0=
  /is-buffer/1.1.6:
    dev: true
    resolution:
      integrity: sha512-NcdALwpXkTm5Zvvbk7owOUSvVvBKDgKP5/ewfXEznmQFfs4ZRmanOeKBTjRVjka3QFoN6XJ+9F3USqfHqTaU5w==
  /is-ci/2.0.0:
    dependencies:
      ci-info: 2.0.0
    hasBin: true
    resolution:
      integrity: sha512-YfJT7rkpQB0updsdHLGWrvhBJfcfzNNawYDNIyQXJz0IViGf75O8EBPKSdvw2rF+LGCsX4FZ8tcr3b19LcZq4w==
  /is-core-module/2.2.0:
    dependencies:
      has: 1.0.3
    resolution:
      integrity: sha512-XRAfAdyyY5F5cOXn7hYQDqh2Xmii+DEfIcQGxK/uNwMHhIkPWO0g8msXcbzLe+MpGoR951MlqM/2iIlU4vKDdQ==
  /is-data-descriptor/0.1.4:
    dependencies:
      kind-of: 3.2.2
    dev: true
    engines:
      node: '>=0.10.0'
    resolution:
      integrity: sha1-C17mSDiOLIYCgueT8YVv7D8wG1Y=
  /is-data-descriptor/1.0.0:
    dependencies:
      kind-of: 6.0.3
    dev: true
    engines:
      node: '>=0.10.0'
    resolution:
      integrity: sha512-jbRXy1FmtAoCjQkVmIVYwuuqDFUbaOeDjmed1tOGPrsMhtJA4rD9tkgA0F1qJ3gRFRXcHYVkdeaP50Q5rE/jLQ==
  /is-descriptor/0.1.6:
    dependencies:
      is-accessor-descriptor: 0.1.6
      is-data-descriptor: 0.1.4
      kind-of: 5.1.0
    dev: true
    engines:
      node: '>=0.10.0'
    resolution:
      integrity: sha512-avDYr0SB3DwO9zsMov0gKCESFYqCnE4hq/4z3TdUlukEy5t9C0YRq7HLrsN52NAcqXKaepeCD0n+B0arnVG3Hg==
  /is-descriptor/1.0.2:
    dependencies:
      is-accessor-descriptor: 1.0.0
      is-data-descriptor: 1.0.0
      kind-of: 6.0.3
    dev: true
    engines:
      node: '>=0.10.0'
    resolution:
      integrity: sha512-2eis5WqQGV7peooDyLmNEPUrps9+SXX5c9pL3xEB+4e9HnGuDa7mB7kHxHw4CbqS9k1T2hOH3miL8n8WtiYVtg==
  /is-docker/2.1.1:
    engines:
      node: '>=8'
    hasBin: true
    resolution:
      integrity: sha512-ZOoqiXfEwtGknTiuDEy8pN2CfE3TxMHprvNer1mXiqwkOT77Rw3YVrUQ52EqAOU3QAWDQ+bQdx7HJzrv7LS2Hw==
  /is-extendable/0.1.1:
    engines:
      node: '>=0.10.0'
    resolution:
      integrity: sha1-YrEQ4omkcUGOPsNqYX1HLjAd/Ik=
  /is-extendable/1.0.1:
    dependencies:
      is-plain-object: 2.0.4
    dev: true
    engines:
      node: '>=0.10.0'
    resolution:
      integrity: sha512-arnXMxT1hhoKo9k1LZdmlNyJdDDfy2v0fXjFlmok4+i8ul/6WlbVge9bhM74OpNPQPMGUToDtz+KXa1PneJxOA==
  /is-extglob/2.1.1:
    engines:
      node: '>=0.10.0'
    resolution:
      integrity: sha1-qIwCU1eR8C7TfHahueqXc8gz+MI=
  /is-fullwidth-code-point/1.0.0:
    dependencies:
      number-is-nan: 1.0.1
    dev: true
    engines:
      node: '>=0.10.0'
    resolution:
      integrity: sha1-754xOG8DGn8NZDr4L95QxFfvAMs=
  /is-fullwidth-code-point/2.0.0:
    dev: true
    engines:
      node: '>=4'
    resolution:
      integrity: sha1-o7MKXE8ZkYMWeqq5O+764937ZU8=
  /is-fullwidth-code-point/3.0.0:
    engines:
      node: '>=8'
    resolution:
      integrity: sha512-zymm5+u+sCsSWyD9qNaejV3DFvhCKclKdizYaJUuHA83RLjb7nSuGnddCHGv0hk+KY7BMAlsWeK4Ueg6EV6XQg==
  /is-generator-fn/2.1.0:
    dev: true
    engines:
      node: '>=6'
    resolution:
      integrity: sha512-cTIB4yPYL/Grw0EaSzASzg6bBy9gqCofvWN8okThAYIxKJZC+udlRAmGbM0XLeniEJSs8uEgHPGuHSe1XsOLSQ==
  /is-glob/4.0.1:
    dependencies:
      is-extglob: 2.1.1
    engines:
      node: '>=0.10.0'
    resolution:
      integrity: sha512-5G0tKtBTFImOqDnLB2hG6Bp2qcKEFduo4tZu9MT/H6NQv/ghhy30o55ufafxJ/LdH79LLs2Kfrn85TLKyA7BUg==
  /is-installed-globally/0.3.2:
    dependencies:
      global-dirs: 2.0.1
      is-path-inside: 3.0.2
    dev: true
    engines:
      node: '>=8'
    resolution:
      integrity: sha512-wZ8x1js7Ia0kecP/CHM/3ABkAmujX7WPvQk6uu3Fly/Mk44pySulQpnHG46OMjHGXApINnV4QhY3SWnECO2z5g==
  /is-number/3.0.0:
    dependencies:
      kind-of: 3.2.2
    dev: true
    engines:
      node: '>=0.10.0'
    resolution:
      integrity: sha1-JP1iAaR4LPUFYcgQJ2r8fRLXEZU=
  /is-number/7.0.0:
    engines:
      node: '>=0.12.0'
    resolution:
      integrity: sha512-41Cifkg6e8TylSpdtTpeLVMqvSBEVzTttHvERD741+pnZ8ANv0004MRL43QKPDlK9cGvNp6NZWZUBlbGXYxxng==
  /is-obj/1.0.1:
    dev: true
    engines:
      node: '>=0.10.0'
    resolution:
      integrity: sha1-PkcprB9f3gJc19g6iW2rn09n2w8=
  /is-obj/2.0.0:
    dev: true
    engines:
      node: '>=8'
    resolution:
      integrity: sha512-drqDG3cbczxxEJRoOXcOjtdp1J/lyp1mNn0xaznRs8+muBhgQcrnbspox5X5fOw0HnMnbfDzvnEMEtqDEJEo8w==
  /is-path-cwd/2.2.0:
    engines:
      node: '>=6'
    resolution:
      integrity: sha512-w942bTcih8fdJPJmQHFzkS76NEP8Kzzvmw92cXsazb8intwLqPibPPdXf4ANdKV3rYMuuQYGIWtvz9JilB3NFQ==
  /is-path-inside/3.0.2:
    engines:
      node: '>=8'
    resolution:
      integrity: sha512-/2UGPSgmtqwo1ktx8NDHjuPwZWmHhO+gj0f93EkhLB5RgW9RZevWYYlIkS6zePc6U2WpOdQYIwHe9YC4DWEBVg==
  /is-plain-obj/1.1.0:
    dev: true
    engines:
      node: '>=0.10.0'
    resolution:
      integrity: sha1-caUMhCnfync8kqOQpKA7OfzVHT4=
  /is-plain-object/2.0.4:
    dependencies:
      isobject: 3.0.1
    dev: true
    engines:
      node: '>=0.10.0'
    resolution:
      integrity: sha512-h5PpgXkWitc38BBMYawTYMWJHFZJVnBquFE57xFpjB8pJFiF6gZ+bU+WyI/yqXiFR5mdLsgYNaPe8uao6Uv9Og==
  /is-potential-custom-element-name/1.0.0:
    dev: true
    resolution:
      integrity: sha1-DFLlS8yjkbssSUsh6GJtczbG45c=
  /is-regexp/1.0.0:
    dev: true
    engines:
      node: '>=0.10.0'
    resolution:
      integrity: sha1-/S2INUXEa6xaYz57mgnof6LLUGk=
  /is-regexp/2.1.0:
    dev: true
    engines:
      node: '>=6'
    resolution:
      integrity: sha512-OZ4IlER3zmRIoB9AqNhEggVxqIH4ofDns5nRrPS6yQxXE1TPCUpFznBfRQmQa8uC+pXqjMnukiJBxCisIxiLGA==
  /is-stream/1.1.0:
    dev: true
    engines:
      node: '>=0.10.0'
    resolution:
      integrity: sha1-EtSj3U5o4Lec6428hBc66A2RykQ=
  /is-stream/2.0.0:
    engines:
      node: '>=8'
    resolution:
      integrity: sha512-XCoy+WlUr7d1+Z8GgSuXmpuUFC9fOhRXglJMx+dwLKTkL44Cjd4W1Z5P+BQZpr+cR93aGP4S/s7Ftw6Nd/kiEw==
  /is-typedarray/1.0.0:
    dev: true
    resolution:
      integrity: sha1-5HnICFjfDBsR3dppQPlgEfzaSpo=
  /is-windows/1.0.2:
    dev: true
    engines:
      node: '>=0.10.0'
    resolution:
      integrity: sha512-eXK1UInq2bPmjyX6e3VHIzMLobc4J94i4AWn+Hpq3OU5KkrRC96OAcR3PRJ/pGu6m8TRnBHP9dkXQVsT/COVIA==
  /is-wsl/2.2.0:
    dependencies:
      is-docker: 2.1.1
    engines:
      node: '>=8'
    resolution:
      integrity: sha512-fKzAra0rGJUUBwGBgNkHZuToZcn+TtXHpeCgmkMJMMYx1sQDYaCSyjJBSCa2nH1DGm7s3n1oBnohoVTBaN7Lww==
  /isarray/1.0.0:
    resolution:
      integrity: sha1-u5NdSFgsuhaMBoNJV6VKPgcSTxE=
  /isexe/2.0.0:
    resolution:
      integrity: sha1-6PvzdNxVb/iUehDcsFctYz8s+hA=
  /isobject/2.1.0:
    dependencies:
      isarray: 1.0.0
    dev: true
    engines:
      node: '>=0.10.0'
    resolution:
      integrity: sha1-8GVWEJaj8dou9GJy+BXIQNh+DIk=
  /isobject/3.0.1:
    dev: true
    engines:
      node: '>=0.10.0'
    resolution:
      integrity: sha1-TkMekrEalzFjaqH5yNHMvP2reN8=
  /isstream/0.1.2:
    dev: true
    resolution:
      integrity: sha1-R+Y/evVa+m+S4VAOaQ64uFKcCZo=
  /istanbul-lib-coverage/3.0.0:
    dev: true
    engines:
      node: '>=8'
    resolution:
      integrity: sha512-UiUIqxMgRDET6eR+o5HbfRYP1l0hqkWOs7vNxC/mggutCMUIhWMm8gAHb8tHlyfD3/l6rlgNA5cKdDzEAf6hEg==
  /istanbul-lib-instrument/4.0.3:
    dependencies:
      '@babel/core': 7.12.9
      '@istanbuljs/schema': 0.1.2
      istanbul-lib-coverage: 3.0.0
      semver: 6.3.0
    dev: true
    engines:
      node: '>=8'
    resolution:
      integrity: sha512-BXgQl9kf4WTCPCCpmFGoJkz/+uhvm7h7PFKUYxh7qarQd3ER33vHG//qaE8eN25l07YqZPpHXU9I09l/RD5aGQ==
  /istanbul-lib-report/3.0.0:
    dependencies:
      istanbul-lib-coverage: 3.0.0
      make-dir: 3.1.0
      supports-color: 7.2.0
    dev: true
    engines:
      node: '>=8'
    resolution:
      integrity: sha512-wcdi+uAKzfiGT2abPpKZ0hSU1rGQjUQnLvtY5MpQ7QCTahD3VODhcu4wcfY1YtkGaDD5yuydOLINXsfbus9ROw==
  /istanbul-lib-source-maps/4.0.0:
    dependencies:
      debug: 4.3.1
      istanbul-lib-coverage: 3.0.0
      source-map: 0.6.1
    dev: true
    engines:
      node: '>=8'
    resolution:
      integrity: sha512-c16LpFRkR8vQXyHZ5nLpY35JZtzj1PQY1iZmesUbf1FZHbIupcWfjgOXBY9YHkLEQ6puz1u4Dgj6qmU/DisrZg==
  /istanbul-reports/3.0.2:
    dependencies:
      html-escaper: 2.0.2
      istanbul-lib-report: 3.0.0
    dev: true
    engines:
      node: '>=8'
    resolution:
      integrity: sha512-9tZvz7AiR3PEDNGiV9vIouQ/EAcqMXFmkcA1CDFTwOB98OZVDL0PH9glHotf5Ugp6GCOTypfzGWI/OqjWNCRUw==
  /its-name/1.0.0:
    dev: true
    engines:
      node: '>=6'
    resolution:
      integrity: sha1-IGXxiD7LVoxl9xEt2/EjQB+uSvA=
  /jest-changed-files/26.6.2:
    dependencies:
      '@jest/types': 26.6.2
      execa: 4.1.0
      throat: 5.0.0
    dev: true
    engines:
      node: '>= 10.14.2'
    resolution:
      integrity: sha512-fDS7szLcY9sCtIip8Fjry9oGf3I2ht/QT21bAHm5Dmf0mD4X3ReNUf17y+bO6fR8WgbIZTlbyG1ak/53cbRzKQ==
  /jest-cli/26.6.3:
    dependencies:
      '@jest/core': 26.6.3
      '@jest/test-result': 26.6.2
      '@jest/types': 26.6.2
      chalk: 4.1.0
      exit: 0.1.2
      graceful-fs: 4.2.4
      import-local: 3.0.2
      is-ci: 2.0.0
      jest-config: 26.6.3
      jest-util: 26.6.2
      jest-validate: 26.6.2
      prompts: 2.4.0
      yargs: 15.4.1
    dev: true
    engines:
      node: '>= 10.14.2'
    hasBin: true
    resolution:
      integrity: sha512-GF9noBSa9t08pSyl3CY4frMrqp+aQXFGFkf5hEPbh/pIUFYWMK6ZLTfbmadxJVcJrdRoChlWQsA2VkJcDFK8hg==
  /jest-config/26.6.3:
    dependencies:
      '@babel/core': 7.12.9
      '@jest/test-sequencer': 26.6.3
      '@jest/types': 26.6.2
      babel-jest: 26.6.3_@babel+core@7.12.9
      chalk: 4.1.0
      deepmerge: 4.2.2
      glob: 7.1.6
      graceful-fs: 4.2.4
      jest-environment-jsdom: 26.6.2
      jest-environment-node: 26.6.2
      jest-get-type: 26.3.0
      jest-jasmine2: 26.6.3
      jest-regex-util: 26.0.0
      jest-resolve: 26.6.2
      jest-util: 26.6.2
      jest-validate: 26.6.2
      micromatch: 4.0.2
      pretty-format: 26.6.2
    dev: true
    engines:
      node: '>= 10.14.2'
    peerDependencies:
      ts-node: '>=9.0.0'
    peerDependenciesMeta:
      ts-node:
        optional: true
    resolution:
      integrity: sha512-t5qdIj/bCj2j7NFVHb2nFB4aUdfucDn3JRKgrZnplb8nieAirAzRSHP8uDEd+qV6ygzg9Pz4YG7UTJf94LPSyg==
  /jest-diff/25.5.0:
    dependencies:
      chalk: 3.0.0
      diff-sequences: 25.2.6
      jest-get-type: 25.2.6
      pretty-format: 25.5.0
    dev: true
    engines:
      node: '>= 8.3'
    resolution:
      integrity: sha512-z1kygetuPiREYdNIumRpAHY6RXiGmp70YHptjdaxTWGmA085W3iCnXNx0DhflK3vwrKmrRWyY1wUpkPMVxMK7A==
  /jest-diff/26.6.2:
    dependencies:
      chalk: 4.1.0
      diff-sequences: 26.6.2
      jest-get-type: 26.3.0
      pretty-format: 26.6.2
    dev: true
    engines:
      node: '>= 10.14.2'
    resolution:
      integrity: sha512-6m+9Z3Gv9wN0WFVasqjCL/06+EFCMTqDEUl/b87HYK2rAPTyfz4ZIuSlPhY51PIQRWx5TaxeF1qmXKe9gfN3sA==
  /jest-docblock/26.0.0:
    dependencies:
      detect-newline: 3.1.0
    dev: true
    engines:
      node: '>= 10.14.2'
    resolution:
      integrity: sha512-RDZ4Iz3QbtRWycd8bUEPxQsTlYazfYn/h5R65Fc6gOfwozFhoImx+affzky/FFBuqISPTqjXomoIGJVKBWoo0w==
  /jest-each/26.6.2:
    dependencies:
      '@jest/types': 26.6.2
      chalk: 4.1.0
      jest-get-type: 26.3.0
      jest-util: 26.6.2
      pretty-format: 26.6.2
    dev: true
    engines:
      node: '>= 10.14.2'
    resolution:
      integrity: sha512-Mer/f0KaATbjl8MCJ+0GEpNdqmnVmDYqCTJYTvoo7rqmRiDllmp2AYN+06F93nXcY3ur9ShIjS+CO/uD+BbH4A==
  /jest-environment-jsdom/26.6.2:
    dependencies:
      '@jest/environment': 26.6.2
      '@jest/fake-timers': 26.6.2
      '@jest/types': 26.6.2
      '@types/node': 12.19.7
      jest-mock: 26.6.2
      jest-util: 26.6.2
      jsdom: 16.4.0
    dev: true
    engines:
      node: '>= 10.14.2'
    resolution:
      integrity: sha512-jgPqCruTlt3Kwqg5/WVFyHIOJHsiAvhcp2qiR2QQstuG9yWox5+iHpU3ZrcBxW14T4fe5Z68jAfLRh7joCSP2Q==
  /jest-environment-node/26.6.2:
    dependencies:
      '@jest/environment': 26.6.2
      '@jest/fake-timers': 26.6.2
      '@jest/types': 26.6.2
      '@types/node': 12.19.7
      jest-mock: 26.6.2
      jest-util: 26.6.2
    dev: true
    engines:
      node: '>= 10.14.2'
    resolution:
      integrity: sha512-zhtMio3Exty18dy8ee8eJ9kjnRyZC1N4C1Nt/VShN1apyXc8rWGtJ9lI7vqiWcyyXS4BVSEn9lxAM2D+07/Tag==
  /jest-get-type/25.2.6:
    dev: true
    engines:
      node: '>= 8.3'
    resolution:
      integrity: sha512-DxjtyzOHjObRM+sM1knti6or+eOgcGU4xVSb2HNP1TqO4ahsT+rqZg+nyqHWJSvWgKC5cG3QjGFBqxLghiF/Ig==
  /jest-get-type/26.3.0:
    dev: true
    engines:
      node: '>= 10.14.2'
    resolution:
      integrity: sha512-TpfaviN1R2pQWkIihlfEanwOXK0zcxrKEE4MlU6Tn7keoXdN6/3gK/xl0yEh8DOunn5pOVGKf8hB4R9gVh04ig==
  /jest-haste-map/26.6.2:
    dependencies:
      '@jest/types': 26.6.2
      '@types/graceful-fs': 4.1.4
      '@types/node': 12.19.7
      anymatch: 3.1.1
      fb-watchman: 2.0.1
      graceful-fs: 4.2.4
      jest-regex-util: 26.0.0
      jest-serializer: 26.6.2
      jest-util: 26.6.2
      jest-worker: 26.6.2
      micromatch: 4.0.2
      sane: 4.1.0
      walker: 1.0.7
    dev: true
    engines:
      node: '>= 10.14.2'
    optionalDependencies:
      fsevents: 2.2.1
    resolution:
      integrity: sha512-easWIJXIw71B2RdR8kgqpjQrbMRWQBgiBwXYEhtGUTaX+doCjBheluShdDMeR8IMfJiTqH4+zfhtg29apJf/8w==
  /jest-jasmine2/26.6.3:
    dependencies:
      '@babel/traverse': 7.12.9
      '@jest/environment': 26.6.2
      '@jest/source-map': 26.6.2
      '@jest/test-result': 26.6.2
      '@jest/types': 26.6.2
      '@types/node': 12.19.7
      chalk: 4.1.0
      co: 4.6.0
      expect: 26.6.2
      is-generator-fn: 2.1.0
      jest-each: 26.6.2
      jest-matcher-utils: 26.6.2
      jest-message-util: 26.6.2
      jest-runtime: 26.6.3
      jest-snapshot: 26.6.2
      jest-util: 26.6.2
      pretty-format: 26.6.2
      throat: 5.0.0
    dev: true
    engines:
      node: '>= 10.14.2'
    resolution:
      integrity: sha512-kPKUrQtc8aYwBV7CqBg5pu+tmYXlvFlSFYn18ev4gPFtrRzB15N2gW/Roew3187q2w2eHuu0MU9TJz6w0/nPEg==
  /jest-leak-detector/26.6.2:
    dependencies:
      jest-get-type: 26.3.0
      pretty-format: 26.6.2
    dev: true
    engines:
      node: '>= 10.14.2'
    resolution:
      integrity: sha512-i4xlXpsVSMeKvg2cEKdfhh0H39qlJlP5Ex1yQxwF9ubahboQYMgTtz5oML35AVA3B4Eu+YsmwaiKVev9KCvLxg==
  /jest-matcher-utils/26.6.2:
    dependencies:
      chalk: 4.1.0
      jest-diff: 26.6.2
      jest-get-type: 26.3.0
      pretty-format: 26.6.2
    dev: true
    engines:
      node: '>= 10.14.2'
    resolution:
      integrity: sha512-llnc8vQgYcNqDrqRDXWwMr9i7rS5XFiCwvh6DTP7Jqa2mqpcCBBlpCbn+trkG0KNhPu/h8rzyBkriOtBstvWhw==
  /jest-message-util/26.6.2:
    dependencies:
      '@babel/code-frame': 7.10.4
      '@jest/types': 26.6.2
      '@types/stack-utils': 2.0.0
      chalk: 4.1.0
      graceful-fs: 4.2.4
      micromatch: 4.0.2
      pretty-format: 26.6.2
      slash: 3.0.0
      stack-utils: 2.0.3
    dev: true
    engines:
      node: '>= 10.14.2'
    resolution:
      integrity: sha512-rGiLePzQ3AzwUshu2+Rn+UMFk0pHN58sOG+IaJbk5Jxuqo3NYO1U2/MIR4S1sKgsoYSXSzdtSa0TgrmtUwEbmA==
  /jest-mock/26.6.2:
    dependencies:
      '@jest/types': 26.6.2
      '@types/node': 12.19.7
    dev: true
    engines:
      node: '>= 10.14.2'
    resolution:
      integrity: sha512-YyFjePHHp1LzpzYcmgqkJ0nm0gg/lJx2aZFzFy1S6eUqNjXsOqTK10zNRff2dNfssgokjkG65OlWNcIlgd3zew==
  /jest-pnp-resolver/1.2.2_jest-resolve@26.6.2:
    dependencies:
      jest-resolve: 26.6.2
    dev: true
    engines:
      node: '>=6'
    peerDependencies:
      jest-resolve: '*'
    peerDependenciesMeta:
      jest-resolve:
        optional: true
    resolution:
      integrity: sha512-olV41bKSMm8BdnuMsewT4jqlZ8+3TCARAXjZGT9jcoSnrfUnRCqnMoF9XEeoWjbzObpqF9dRhHQj0Xb9QdF6/w==
  /jest-regex-util/26.0.0:
    dev: true
    engines:
      node: '>= 10.14.2'
    resolution:
      integrity: sha512-Gv3ZIs/nA48/Zvjrl34bf+oD76JHiGDUxNOVgUjh3j890sblXryjY4rss71fPtD/njchl6PSE2hIhvyWa1eT0A==
  /jest-resolve-dependencies/26.6.3:
    dependencies:
      '@jest/types': 26.6.2
      jest-regex-util: 26.0.0
      jest-snapshot: 26.6.2
    dev: true
    engines:
      node: '>= 10.14.2'
    resolution:
      integrity: sha512-pVwUjJkxbhe4RY8QEWzN3vns2kqyuldKpxlxJlzEYfKSvY6/bMvxoFrYYzUO1Gx28yKWN37qyV7rIoIp2h8fTg==
  /jest-resolve/26.6.2:
    dependencies:
      '@jest/types': 26.6.2
      chalk: 4.1.0
      graceful-fs: 4.2.4
      jest-pnp-resolver: 1.2.2_jest-resolve@26.6.2
      jest-util: 26.6.2
      read-pkg-up: 7.0.1
      resolve: 1.19.0
      slash: 3.0.0
    dev: true
    engines:
      node: '>= 10.14.2'
    resolution:
      integrity: sha512-sOxsZOq25mT1wRsfHcbtkInS+Ek7Q8jCHUB0ZUTP0tc/c41QHriU/NunqMfCUWsL4H3MHpvQD4QR9kSYhS7UvQ==
  /jest-runner/26.6.3:
    dependencies:
      '@jest/console': 26.6.2
      '@jest/environment': 26.6.2
      '@jest/test-result': 26.6.2
      '@jest/types': 26.6.2
      '@types/node': 12.19.7
      chalk: 4.1.0
      emittery: 0.7.2
      exit: 0.1.2
      graceful-fs: 4.2.4
      jest-config: 26.6.3
      jest-docblock: 26.0.0
      jest-haste-map: 26.6.2
      jest-leak-detector: 26.6.2
      jest-message-util: 26.6.2
      jest-resolve: 26.6.2
      jest-runtime: 26.6.3
      jest-util: 26.6.2
      jest-worker: 26.6.2
      source-map-support: 0.5.19
      throat: 5.0.0
    dev: true
    engines:
      node: '>= 10.14.2'
    resolution:
      integrity: sha512-atgKpRHnaA2OvByG/HpGA4g6CSPS/1LK0jK3gATJAoptC1ojltpmVlYC3TYgdmGp+GLuhzpH30Gvs36szSL2JQ==
  /jest-runtime/26.6.3:
    dependencies:
      '@jest/console': 26.6.2
      '@jest/environment': 26.6.2
      '@jest/fake-timers': 26.6.2
      '@jest/globals': 26.6.2
      '@jest/source-map': 26.6.2
      '@jest/test-result': 26.6.2
      '@jest/transform': 26.6.2
      '@jest/types': 26.6.2
      '@types/yargs': 15.0.10
      chalk: 4.1.0
      cjs-module-lexer: 0.6.0
      collect-v8-coverage: 1.0.1
      exit: 0.1.2
      glob: 7.1.6
      graceful-fs: 4.2.4
      jest-config: 26.6.3
      jest-haste-map: 26.6.2
      jest-message-util: 26.6.2
      jest-mock: 26.6.2
      jest-regex-util: 26.0.0
      jest-resolve: 26.6.2
      jest-snapshot: 26.6.2
      jest-util: 26.6.2
      jest-validate: 26.6.2
      slash: 3.0.0
      strip-bom: 4.0.0
      yargs: 15.4.1
    dev: true
    engines:
      node: '>= 10.14.2'
    hasBin: true
    resolution:
      integrity: sha512-lrzyR3N8sacTAMeonbqpnSka1dHNux2uk0qqDXVkMv2c/A3wYnvQ4EXuI013Y6+gSKSCxdaczvf4HF0mVXHRdw==
  /jest-serializer/26.6.2:
    dependencies:
      '@types/node': 12.19.7
      graceful-fs: 4.2.4
    dev: true
    engines:
      node: '>= 10.14.2'
    resolution:
      integrity: sha512-S5wqyz0DXnNJPd/xfIzZ5Xnp1HrJWBczg8mMfMpN78OJ5eDxXyf+Ygld9wX1DnUWbIbhM1YDY95NjR4CBXkb2g==
  /jest-snapshot/26.6.2:
    dependencies:
      '@babel/types': 7.12.7
      '@jest/types': 26.6.2
      '@types/babel__traverse': 7.0.16
      '@types/prettier': 2.1.5
      chalk: 4.1.0
      expect: 26.6.2
      graceful-fs: 4.2.4
      jest-diff: 26.6.2
      jest-get-type: 26.3.0
      jest-haste-map: 26.6.2
      jest-matcher-utils: 26.6.2
      jest-message-util: 26.6.2
      jest-resolve: 26.6.2
      natural-compare: 1.4.0
      pretty-format: 26.6.2
      semver: 7.3.2
    dev: true
    engines:
      node: '>= 10.14.2'
    resolution:
      integrity: sha512-OLhxz05EzUtsAmOMzuupt1lHYXCNib0ECyuZ/PZOx9TrZcC8vL0x+DUG3TL+GLX3yHG45e6YGjIm0XwDc3q3og==
  /jest-util/26.6.2:
    dependencies:
      '@jest/types': 26.6.2
      '@types/node': 12.19.7
      chalk: 4.1.0
      graceful-fs: 4.2.4
      is-ci: 2.0.0
      micromatch: 4.0.2
    dev: true
    engines:
      node: '>= 10.14.2'
    resolution:
      integrity: sha512-MDW0fKfsn0OI7MS7Euz6h8HNDXVQ0gaM9uW6RjfDmd1DAFcaxX9OqIakHIqhbnmF08Cf2DLDG+ulq8YQQ0Lp0Q==
  /jest-validate/26.6.2:
    dependencies:
      '@jest/types': 26.6.2
      camelcase: 6.2.0
      chalk: 4.1.0
      jest-get-type: 26.3.0
      leven: 3.1.0
      pretty-format: 26.6.2
    dev: true
    engines:
      node: '>= 10.14.2'
    resolution:
      integrity: sha512-NEYZ9Aeyj0i5rQqbq+tpIOom0YS1u2MVu6+euBsvpgIme+FOfRmoC4R5p0JiAUpaFvFy24xgrpMknarR/93XjQ==
  /jest-watcher/26.6.2:
    dependencies:
      '@jest/test-result': 26.6.2
      '@jest/types': 26.6.2
      '@types/node': 12.19.7
      ansi-escapes: 4.3.1
      chalk: 4.1.0
      jest-util: 26.6.2
      string-length: 4.0.1
    dev: true
    engines:
      node: '>= 10.14.2'
    resolution:
      integrity: sha512-WKJob0P/Em2csiVthsI68p6aGKTIcsfjH9Gsx1f0A3Italz43e3ho0geSAVsmj09RWOELP1AZ/DXyJgOgDKxXQ==
  /jest-worker/26.6.2:
    dependencies:
      '@types/node': 12.19.7
      merge-stream: 2.0.0
      supports-color: 7.2.0
    dev: true
    engines:
      node: '>= 10.13.0'
    resolution:
      integrity: sha512-KWYVV1c4i+jbMpaBC+U++4Va0cp8OisU185o73T1vo99hqi7w8tSJfUXYswwqqrjzwxa6KpRK54WhPvwf5w6PQ==
  /jest/26.4.2:
    dependencies:
      '@jest/core': 26.6.3
      import-local: 3.0.2
      jest-cli: 26.6.3
    dev: true
    engines:
      node: '>= 10.14.2'
    hasBin: true
    resolution:
      integrity: sha512-LLCjPrUh98Ik8CzW8LLVnSCfLaiY+wbK53U7VxnFSX7Q+kWC4noVeDvGWIFw0Amfq1lq2VfGm7YHWSLBV62MJw==
  /jest/26.6.3:
    dependencies:
      '@jest/core': 26.6.3
      import-local: 3.0.2
      jest-cli: 26.6.3
    dev: true
    engines:
      node: '>= 10.14.2'
    hasBin: true
    resolution:
      integrity: sha512-lGS5PXGAzR4RF7V5+XObhqz2KZIDUA1yD0DG6pBVmy10eh0ZIXQImRuzocsI/N2XZ1GrLFwTS27In2i2jlpq1Q==
  /js-levenshtein/1.1.6:
    dev: true
    engines:
      node: '>=0.10.0'
    resolution:
      integrity: sha512-X2BB11YZtrRqY4EnQcLX5Rh373zbK4alC1FW7D7MBhL2gtcC17cTnr6DmfHZeS0s2rTHjUTMMHfG7gO8SSdw+g==
  /js-tokens/4.0.0:
    resolution:
      integrity: sha512-RdJUflcE3cUzKiMqQgsCu06FPu9UdIJO0beYbPhHN4k6apgJtifcoCtT9bcxOpYBtpD2kCM6Sbzg4CausW/PKQ==
  /js-yaml/3.14.0:
    dependencies:
      argparse: 1.0.10
      esprima: 4.0.1
    dev: true
    hasBin: true
    resolution:
      integrity: sha512-/4IbIeHcD9VMHFqDR/gQ7EdZdLimOvW2DdcxFjdyyZ9NsbS+ccrXqVWDtab/lRl5AlUqmpBx8EhPaWR+OtY17A==
  /jsbi/3.1.4:
    dev: true
    resolution:
      integrity: sha512-52QRRFSsi9impURE8ZUbzAMCLjPm4THO7H2fcuIvaaeFTbSysvkodbQQXIVsNgq/ypDbq6dJiuGKL0vZ/i9hUg==
  /jsbn/0.1.1:
    dev: true
    resolution:
      integrity: sha1-peZUwuWi3rXyAdls77yoDA7y9RM=
  /jsdom/16.4.0:
    dependencies:
      abab: 2.0.5
      acorn: 7.4.1
      acorn-globals: 6.0.0
      cssom: 0.4.4
      cssstyle: 2.3.0
      data-urls: 2.0.0
      decimal.js: 10.2.1
      domexception: 2.0.1
      escodegen: 1.14.3
      html-encoding-sniffer: 2.0.1
      is-potential-custom-element-name: 1.0.0
      nwsapi: 2.2.0
      parse5: 5.1.1
      request: 2.88.2
      request-promise-native: 1.0.9_request@2.88.2
      saxes: 5.0.1
      symbol-tree: 3.2.4
      tough-cookie: 3.0.1
      w3c-hr-time: 1.0.2
      w3c-xmlserializer: 2.0.0
      webidl-conversions: 6.1.0
      whatwg-encoding: 1.0.5
      whatwg-mimetype: 2.3.0
      whatwg-url: 8.4.0
      ws: 7.4.0
      xml-name-validator: 3.0.0
    dev: true
    engines:
      node: '>=10'
    peerDependencies:
      canvas: ^2.5.0
    peerDependenciesMeta:
      canvas:
        optional: true
    resolution:
      integrity: sha512-lYMm3wYdgPhrl7pDcRmvzPhhrGVBeVhPIqeHjzeiHN3DFmD1RBpbExbi8vU7BJdH8VAZYovR8DMt0PNNDM7k8w==
  /jsesc/2.5.2:
    dev: true
    engines:
      node: '>=4'
    hasBin: true
    resolution:
      integrity: sha512-OYu7XEzjkCQ3C5Ps3QIZsQfNpqoJyZZA99wd9aWd05NCtC5pWOkShK2mkL6HXQR6/Cy2lbNdPlZBpuQHXE63gA==
  /json-parse-even-better-errors/2.3.1:
    resolution:
      integrity: sha512-xyFwyhro/JEof6Ghe2iz2NcXoj2sloNsWr/XsERDK/oiPCfaNhl5ONfp+jQdAZRQQ0IJWNzH9zIZF7li91kh2w==
  /json-schema-traverse/0.4.1:
    dev: true
    resolution:
      integrity: sha512-xbbCH5dCYU5T8LcEhhuh7HJ88HXuW3qsI3Y0zOZFKfZEHcpWiHU/Jxzk629Brsab/mMiHQti9wMP+845RPe3Vg==
  /json-schema/0.2.3:
    dev: true
    resolution:
      integrity: sha1-tIDIkuWaLwWVTOcnvT8qTogvnhM=
  /json-stable-stringify-without-jsonify/1.0.1:
    dev: true
    resolution:
      integrity: sha1-nbe1lJatPzz+8wp1FC0tkwrXJlE=
  /json-stringify-safe/5.0.1:
    dev: true
    resolution:
      integrity: sha1-Epai1Y/UXxmg9s4B1lcB4sc1tus=
  /json5/1.0.1:
    dependencies:
      minimist: 1.2.5
    dev: true
    hasBin: true
    resolution:
      integrity: sha512-aKS4WQjPenRxiQsC93MNfjx+nbF4PAdYzmd/1JIj8HYzqfbu86beTuNgXDzPknWk0n0uARlyewZo4s++ES36Ow==
  /json5/2.1.3:
    dependencies:
      minimist: 1.2.5
    dev: true
    engines:
      node: '>=6'
    hasBin: true
    resolution:
      integrity: sha512-KXPvOm8K9IJKFM0bmdn8QXh7udDh1g/giieX0NLCaMnb4hEiVFqnop2ImTXCc5e0/oHz3LTqmHGtExn5hfMkOA==
  /jsonfile/4.0.0:
    dev: true
    optionalDependencies:
      graceful-fs: 4.2.4
    resolution:
      integrity: sha1-h3Gq4HmbZAdrdmQPygWPnBDjPss=
  /jsprim/1.4.1:
    dependencies:
      assert-plus: 1.0.0
      extsprintf: 1.3.0
      json-schema: 0.2.3
      verror: 1.10.0
    dev: true
    engines:
      '0': node >=0.6.0
    resolution:
      integrity: sha1-MT5mvB5cwG5Di8G3SZwuXFastqI=
  /jwa/1.4.1:
    dependencies:
      buffer-equal-constant-time: 1.0.1
      ecdsa-sig-formatter: 1.0.11
      safe-buffer: 5.2.1
    dev: true
    resolution:
      integrity: sha512-qiLX/xhEEFKUAJ6FiBMbes3w9ATzyk5W7Hvzpa/SLYdxNtng+gcurvrI7TbACjIXlsJyr05/S1oUhZrc63evQA==
  /jws/3.2.2:
    dependencies:
      jwa: 1.4.1
      safe-buffer: 5.2.1
    dev: true
    resolution:
      integrity: sha512-YHlZCB6lMTllWDtSPHz/ZXTsi8S00usEV6v1tjq8tOUZzw7DpSDWVXjXDre6ed1w/pd495ODpHZYSdkRTsa0HA==
  /kind-of/3.2.2:
    dependencies:
      is-buffer: 1.1.6
    dev: true
    engines:
      node: '>=0.10.0'
    resolution:
      integrity: sha1-MeohpzS6ubuw8yRm2JOupR5KPGQ=
  /kind-of/4.0.0:
    dependencies:
      is-buffer: 1.1.6
    dev: true
    engines:
      node: '>=0.10.0'
    resolution:
      integrity: sha1-IIE989cSkosgc3hpGkUGb65y3Vc=
  /kind-of/5.1.0:
    dev: true
    engines:
      node: '>=0.10.0'
    resolution:
      integrity: sha512-NGEErnH6F2vUuXDh+OlbcKW7/wOcfdRHaZ7VWtqCztfHri/++YKmP51OdWeGPuqCOba6kk2OTe5d02VmTB80Pw==
  /kind-of/6.0.3:
    dev: true
    engines:
      node: '>=0.10.0'
    resolution:
      integrity: sha512-dcS1ul+9tmeD95T+x28/ehLgd9mENa3LsvDTtzm3vyBEO7RPptvAD+t44WVXaUjTBRcrpFeFlC8WCruUR456hw==
  /kleur/3.0.3:
    engines:
      node: '>=6'
    resolution:
      integrity: sha512-eTIzlVOSUR+JxdDFepEYcBMtZ9Qqdef+rnzWdRZuMbOywu5tO2w2N7rqjoANZ5k9vywhL6Br1VRjUIgTQx4E8w==
  /klona/2.0.4:
    dev: true
    engines:
      node: '>= 8'
    resolution:
      integrity: sha512-ZRbnvdg/NxqzC7L9Uyqzf4psi1OM4Cuc+sJAkQPjO6XkQIJTNbfK2Rsmbw8fx1p2mkZdp2FZYo2+LwXYY/uwIA==
  /lazy-ass/1.6.0:
    dev: true
    engines:
      node: '> 0.8'
    resolution:
      integrity: sha1-eZllXoZGwX8In90YfRUNMyTVRRM=
  /lazystream/1.0.0:
    dependencies:
      readable-stream: 2.3.7
    engines:
      node: '>= 0.6.3'
    resolution:
      integrity: sha1-9plf4PggOS9hOWvolGJAe7dxaOQ=
  /leven/3.1.0:
    dev: true
    engines:
      node: '>=6'
    resolution:
      integrity: sha512-qsda+H8jTaUaN/x5vzW2rzc+8Rw4TAQ/4KjB46IwK5VH+IlVeeeje/EoZRpiXvIqjFgK84QffqPztGI3VBLG1A==
  /levn/0.3.0:
    dependencies:
      prelude-ls: 1.1.2
      type-check: 0.3.2
    dev: true
    engines:
      node: '>= 0.8.0'
    resolution:
      integrity: sha1-OwmSTt+fCDwEkP3UwLxEIeBHZO4=
  /levn/0.4.1:
    dependencies:
      prelude-ls: 1.2.1
      type-check: 0.4.0
    dev: true
    engines:
      node: '>= 0.8.0'
    resolution:
      integrity: sha512-+bT2uH4E5LGE7h/n3evcS/sQlJXCpIp6ym8OWJ5eV6+67Dsql/LaaT7qJBAt2rzfoa/5QBGBhxDix1dMt2kQKQ==
  /line-replace/2.0.1:
    dev: true
    hasBin: true
    resolution:
      integrity: sha512-CSr3f6gynLCA9R+RBS0IDIfv7a8OAXcuyq+CHgq0WzbQ7KSJQfF5DgtpRVxpSp1KBNXogtzbNqAeUjrmHYTPYA==
  /lines-and-columns/1.1.6:
    resolution:
      integrity: sha1-HADHQ7QzzQpOgHWPe2SldEDZ/wA=
  /lint-staged/10.5.2:
    dependencies:
      chalk: 4.1.0
      cli-truncate: 2.1.0
      commander: 6.2.0
      cosmiconfig: 7.0.0
      debug: 4.3.1
      dedent: 0.7.0
      enquirer: 2.3.6
      execa: 4.1.0
      listr2: 3.2.3_enquirer@2.3.6
      log-symbols: 4.0.0
      micromatch: 4.0.2
      normalize-path: 3.0.0
      please-upgrade-node: 3.2.0
      string-argv: 0.3.1
      stringify-object: 3.3.0
    dev: true
    hasBin: true
    resolution:
      integrity: sha512-e8AYR1TDlzwB8VVd38Xu2lXDZf6BcshVqKVuBQThDJRaJLobqKnpbm4dkwJ2puypQNbLr9KF/9mfA649mAGvjA==
  /listr2/3.2.3_enquirer@2.3.6:
    dependencies:
      chalk: 4.1.0
      cli-truncate: 2.1.0
      enquirer: 2.3.6
      figures: 3.2.0
      indent-string: 4.0.0
      log-update: 4.0.0
      p-map: 4.0.0
      rxjs: 6.6.3
      through: 2.3.8
    dev: true
    engines:
      node: '>=10.0.0'
    peerDependencies:
      enquirer: '>= 2.3.0 < 3'
    resolution:
      integrity: sha512-vUb80S2dSUi8YxXahO8/I/s29GqnOL8ozgHVLjfWQXa03BNEeS1TpBLjh2ruaqq5ufx46BRGvfymdBSuoXET5w==
  /loader-utils/1.4.0:
    dependencies:
      big.js: 5.2.2
      emojis-list: 3.0.0
      json5: 1.0.1
    dev: true
    engines:
      node: '>=4.0.0'
    resolution:
      integrity: sha512-qH0WSMBtn/oHuwjy/NucEgbx5dbxxnxup9s4PVXJUDHZBQY+s0NWA9rJf53RBnQZxfch7euUui7hpoAPvALZdA==
  /locate-path/3.0.0:
    dependencies:
      p-locate: 3.0.0
      path-exists: 3.0.0
    dev: true
    engines:
      node: '>=6'
    resolution:
      integrity: sha512-7AO748wWnIhNqAuaty2ZWHkQHRSNfPVIsPIfwEOWO22AmaoVrWavlOcMR5nzTLNYvp36X220/maaRsrec1G65A==
  /locate-path/5.0.0:
    dependencies:
      p-locate: 4.1.0
    engines:
      node: '>=8'
    resolution:
      integrity: sha512-t7hw9pI+WvuwNJXwk5zVHpyhIqzg2qTlklJOf0mVxGSbe3Fp2VieZcduNYjaLDoy6p9uGpQEGWG87WpMKlNq8g==
  /locate-path/6.0.0:
    dependencies:
      p-locate: 5.0.0
    engines:
      node: '>=10'
    resolution:
      integrity: sha512-iPZK6eYjbxRu3uB4/WZ3EsEIMJFMqAoopl3R+zuq0UjcAm/MO6KCweDgPfP3elTztoKP3KtnVHxTn2NHBSDVUw==
  /lodash.deburr/4.1.0:
    resolution:
      integrity: sha1-3bG7s+8HRYwBd7oH3hRCLLAz/5s=
  /lodash.defaults/4.2.0:
    resolution:
      integrity: sha1-0JF4cW/+pN3p5ft7N/bwgCJ0WAw=
  /lodash.difference/4.5.0:
    resolution:
      integrity: sha1-nMtOUF1Ia5FlE0V3KIWi3yf9AXw=
  /lodash.flatten/4.4.0:
    resolution:
      integrity: sha1-8xwiIlqWMtK7+OSt2+8kCqdlph8=
  /lodash.isplainobject/4.0.6:
    resolution:
      integrity: sha1-fFJqUtibRcRcxpC4gWO+BJf1UMs=
  /lodash.memoize/4.1.2:
    dev: true
    resolution:
      integrity: sha1-vMbEmkKihA7Zl/Mj6tpezRguC/4=
  /lodash.sortby/4.7.0:
    dev: true
    resolution:
      integrity: sha1-7dFMgk4sycHgsKG0K7UhBRakJDg=
  /lodash.union/4.6.0:
    resolution:
      integrity: sha1-SLtQiECfFvGCFmZkHETdGqrjzYg=
  /lodash/4.17.20:
    dev: true
    resolution:
      integrity: sha512-PlhdFcillOINfeV7Ni6oF1TAEayyZBoZ8bcshTHqOYJYlrqzRK5hagpagky5o4HfCzzd1TRkXPMFq6cKk9rGmA==
  /log-symbols/4.0.0:
    dependencies:
      chalk: 4.1.0
    dev: true
    engines:
      node: '>=10'
    resolution:
      integrity: sha512-FN8JBzLx6CzeMrB0tg6pqlGU1wCrXW+ZXGH481kfsBqer0hToTIiHdjH4Mq8xJUbvATujKCvaREGWpGUionraA==
  /log-update/4.0.0:
    dependencies:
      ansi-escapes: 4.3.1
      cli-cursor: 3.1.0
      slice-ansi: 4.0.0
      wrap-ansi: 6.2.0
    engines:
      node: '>=10'
    resolution:
      integrity: sha512-9fkkDevMefjg0mmzWFBW8YkFP91OrizzkW3diF7CpG+S2EYdy4+TVfGwz1zeF8x7hCx1ovSPTOE9Ngib74qqUg==
  /long/4.0.0:
    dev: true
    resolution:
      integrity: sha512-XsP+KhQif4bjX1kbuSiySJFNAehNxgLb6hPRGJ9QsUr8ajHkuXGdrHmFUTUUXhDwVX2R5bY4JNZEwbUiMhV+MA==
  /lru_map/0.3.3:
    dev: true
    resolution:
      integrity: sha1-tcg1G5Rky9dQM1p5ZQoOwOVhGN0=
  /make-dir/3.1.0:
    dependencies:
      semver: 6.3.0
    engines:
      node: '>=8'
    resolution:
      integrity: sha512-g3FeP20LNwhALb/6Cz6Dd4F2ngze0jz7tbzrD2wAV+o9FeNHe4rL+yK2md0J/fiSf1sa1ADhXqi5+oVwOM/eGw==
  /make-error/1.3.6:
    dev: true
    resolution:
      integrity: sha512-s8UhlNe7vPKomQhC1qFelMokr/Sc3AgNbso3n74mVPA5LTZwkB9NlXf4XPamLxJE8h0gh73rM94xvwRT2CVInw==
  /makeerror/1.0.11:
    dependencies:
      tmpl: 1.0.4
    dev: true
    resolution:
      integrity: sha1-4BpckQnyr3lmDk6LlYd5AYT1qWw=
  /map-cache/0.2.2:
    dev: true
    engines:
      node: '>=0.10.0'
    resolution:
      integrity: sha1-wyq9C9ZSXZsFFkW7TyasXcmKDb8=
  /map-obj/1.0.1:
    dev: true
    engines:
      node: '>=0.10.0'
    resolution:
      integrity: sha1-2TPOuSBdgr3PSIb2dCvcK03qFG0=
  /map-obj/4.1.0:
    dev: true
    engines:
      node: '>=8'
    resolution:
      integrity: sha512-glc9y00wgtwcDmp7GaE/0b0OnxpNJsVf3ael/An6Fe2Q51LLwN1er6sdomLRzz5h0+yMpiYLhWYF5R7HeqVd4g==
  /map-stream/0.1.0:
    dev: false
    resolution:
      integrity: sha1-5WqpTEyAVaFkBKBnS3jyFffI4ZQ=
  /map-visit/1.0.0:
    dependencies:
      object-visit: 1.0.1
    dev: true
    engines:
      node: '>=0.10.0'
    resolution:
      integrity: sha1-7Nyo8TFE5mDxtb1B8S80edmN+48=
  /mariadb/2.5.1:
    dependencies:
      '@types/geojson': 7946.0.7
      '@types/node': 14.14.10
      denque: 1.4.1
      iconv-lite: 0.6.2
      long: 4.0.0
      moment-timezone: 0.5.32
      please-upgrade-node: 3.2.0
    dev: true
    engines:
      node: '>= 10.13'
    resolution:
      integrity: sha512-LPm/1qXKLdMX16WOalAQAf93JtApW8z3NXq38BKlSUfjkb/VyXW4VjckmNChmC2Ypouba1SY/3mCOW+6nT6vvQ==
  /media-typer/0.3.0:
    dev: true
    engines:
      node: '>= 0.6'
    resolution:
      integrity: sha1-hxDXrwqmJvj/+hzgAWhUUmMlV0g=
  /memory-fs/0.5.0:
    dependencies:
      errno: 0.1.7
      readable-stream: 2.3.7
    dev: true
    engines:
      node: '>=4.3.0 <5.0.0 || >=5.10'
    resolution:
      integrity: sha512-jA0rdU5KoQMC0e6ppoNRtpp6vjFq6+NY7r8hywnC7V+1Xj/MtHwGIbB1QaK/dunyjWteJzmkpd7ooeWg10T7GA==
  /meow/6.1.1:
    dependencies:
      '@types/minimist': 1.2.1
      camelcase-keys: 6.2.2
      decamelize-keys: 1.1.0
      hard-rejection: 2.1.0
      minimist-options: 4.1.0
      normalize-package-data: 2.5.0
      read-pkg-up: 7.0.1
      redent: 3.0.0
      trim-newlines: 3.0.0
      type-fest: 0.13.1
      yargs-parser: 18.1.3
    dev: true
    engines:
      node: '>=8'
    resolution:
      integrity: sha512-3YffViIt2QWgTy6Pale5QpopX/IvU3LPL03jOTqp6pGj3VjesdO/U8CuHMKpnQr4shCNCM5fd5XFFvIIl6JBHg==
  /merge-descriptors/1.0.1:
    dev: true
    resolution:
      integrity: sha1-sAqqVW3YtEVoFQ7J0blT8/kMu2E=
  /merge-stream/2.0.0:
    resolution:
      integrity: sha512-abv/qOcuPfk3URPfDzmZU1LKmuw8kT+0nIHvKrKgFrwifol/doWcdA4ZqsWQ8ENrFKkd67Mfpo/LovbIUsbt3w==
  /merge2/1.4.1:
    engines:
      node: '>= 8'
    resolution:
      integrity: sha512-8q7VEgMJW4J8tcfVPy8g09NcQwZdbwFEqhe/WZkoIzjn/3TGDwtOCYtXGxA3O8tPzpczCCDgv+P2P5y00ZJOOg==
  /methods/1.1.2:
    dev: true
    engines:
      node: '>= 0.6'
    resolution:
      integrity: sha1-VSmk1nZUE07cxSZmVoNbD4Ua/O4=
  /micromatch/3.1.10:
    dependencies:
      arr-diff: 4.0.0
      array-unique: 0.3.2
      braces: 2.3.2
      define-property: 2.0.2
      extend-shallow: 3.0.2
      extglob: 2.0.4
      fragment-cache: 0.2.1
      kind-of: 6.0.3
      nanomatch: 1.2.13
      object.pick: 1.3.0
      regex-not: 1.0.2
      snapdragon: 0.8.2
      to-regex: 3.0.2
    dev: true
    engines:
      node: '>=0.10.0'
    resolution:
      integrity: sha512-MWikgl9n9M3w+bpsY3He8L+w9eF9338xRl8IAO5viDizwSzziFEyUzo2xrrloB64ADbTf8uA8vRqqttDTOmccg==
  /micromatch/4.0.2:
    dependencies:
      braces: 3.0.2
      picomatch: 2.2.2
    engines:
      node: '>=8'
    resolution:
      integrity: sha512-y7FpHSbMUMoyPbYUSzO6PaZ6FyRnQOpHuKwbo1G+Knck95XVU4QAiKdGEnj5wwoS7PlOgthX/09u5iFJ+aYf5Q==
  /mime-db/1.44.0:
    dev: true
    engines:
      node: '>= 0.6'
    resolution:
      integrity: sha512-/NOTfLrsPBVeH7YtFPgsVWveuL+4SjjYxaQ1xtM1KMFj7HdxlBlxeyNLzhyJVx7r4rZGJAZ/6lkKCitSc/Nmpg==
  /mime-types/2.1.27:
    dependencies:
      mime-db: 1.44.0
    dev: true
    engines:
      node: '>= 0.6'
    resolution:
      integrity: sha512-JIhqnCasI9yD+SsmkquHBxTSEuZdQX5BuQnS2Vc7puQQQ+8yiP5AY5uWhpdv4YL4VM5c6iliiYWPgJ/nJQLp7w==
  /mime/1.6.0:
    dev: true
    engines:
      node: '>=4'
    hasBin: true
    resolution:
      integrity: sha512-x0Vn8spI+wuJ1O6S7gnbaQg8Pxh4NNHb7KSINmEWKiPE4RKOplvijn+NkmYmmRgP68mc70j2EbeTFRsrswaQeg==
  /mimic-fn/2.1.0:
    engines:
      node: '>=6'
    resolution:
      integrity: sha512-OqbOk5oEQeAZ8WXWydlu9HJjz9WVdEIvamMCcXmuqUYjTknH/sqsWvhQ3vgwKFRR1HpjvNBKQ37nbJgYzGqGcg==
  /min-indent/1.0.1:
    engines:
      node: '>=4'
    resolution:
      integrity: sha512-I9jwMn07Sy/IwOj3zVkVik2JTvgpaykDZEigL6Rx6N9LbMywwUSMtxET+7lVoDLLd3O3IXwJwvuuns8UB/HeAg==
  /minimatch/3.0.4:
    dependencies:
      brace-expansion: 1.1.11
    resolution:
      integrity: sha512-yJHVQEhyqPLUTgt9B83PXu6W3rx4MvvHvSUvToogpwoGDOUQ+yDrR0HRot+yOCdCO7u4hX3pWft6kWBBcqh0UA==
  /minimist-options/4.1.0:
    dependencies:
      arrify: 1.0.1
      is-plain-obj: 1.1.0
      kind-of: 6.0.3
    dev: true
    engines:
      node: '>= 6'
    resolution:
      integrity: sha512-Q4r8ghd80yhO/0j1O3B2BjweX3fiHg9cdOwjJd2J76Q135c+NDxGCqdYKQ1SKBuFfgWbAUzBfvYjPUEeNgqN1A==
  /minimist/0.0.8:
    dev: true
    resolution:
      integrity: sha1-hX/Kv8M5fSYluCKCYuhqp6ARsF0=
  /minimist/1.2.5:
    dev: true
    resolution:
      integrity: sha512-FM9nNUYrRBAELZQT3xeZQ7fmMOBg6nWNmJKTcgsJeaLstP/UODVpGsr5OhXhhXg6f+qtJ8uiZ+PUxkDWcgIXLw==
  /minipass/2.9.0:
    dependencies:
      safe-buffer: 5.2.1
      yallist: 3.1.1
    dev: true
    resolution:
      integrity: sha512-wxfUjg9WebH+CUDX/CdbRlh5SmfZiy/hpkxaRI16Y9W56Pa75sWgd/rvFilSgrauD9NyFymP/+JFV3KwzIsJeg==
  /minipass/3.1.3:
    dependencies:
      yallist: 4.0.0
    engines:
      node: '>=8'
    resolution:
      integrity: sha512-Mgd2GdMVzY+x3IJ+oHnVM+KG3lA5c8tnabyJKmHSaG2kAGpudxuOf8ToDkhumF7UzME7DecbQE9uOZhNm7PuJg==
  /minizlib/1.3.3:
    dependencies:
      minipass: 2.9.0
    dev: true
    resolution:
      integrity: sha512-6ZYMOEnmVsdCeTJVE0W9ZD+pVnE8h9Hma/iOwwRDsdQoePpoX56/8B6z3P9VNwppJuBKNRuFDRNRqRWexT9G9Q==
  /minizlib/2.1.2:
    dependencies:
      minipass: 3.1.3
      yallist: 4.0.0
    engines:
      node: '>= 8'
    resolution:
      integrity: sha512-bAxsR8BVfj60DWXHE3u30oHzfl4G7khkSuPW+qvpd7jFRHm7dLxOjUk1EHACJ/hxLY8phGJ0YhYHZo7jil7Qdg==
  /mixin-deep/1.3.2:
    dependencies:
      for-in: 1.0.2
      is-extendable: 1.0.1
    dev: true
    engines:
      node: '>=0.10.0'
    resolution:
      integrity: sha512-WRoDn//mXBiJ1H40rqa3vH0toePwSsGb45iInWlTySa+Uu4k3tYUSxa2v1KqAiLtvlrSzaExqS1gtk96A9zvEA==
  /mkdirp/0.5.1:
    dependencies:
      minimist: 0.0.8
    deprecated: Legacy versions of mkdirp are no longer supported. Please update to mkdirp 1.x. (Note that the API surface has changed to use Promises in 1.x.)
    dev: true
    hasBin: true
    resolution:
      integrity: sha1-MAV0OOrGz3+MR2fzhkjWaX11yQM=
  /mkdirp/0.5.5:
    dependencies:
      minimist: 1.2.5
    dev: true
    hasBin: true
    resolution:
      integrity: sha512-NKmAlESf6jMGym1++R0Ra7wvhV+wFW63FaSOFPwRahvea0gMUcGUhVeAg/0BC0wiv9ih5NYPB1Wn1UEI1/L+xQ==
  /mkdirp/1.0.4:
    engines:
      node: '>=10'
    hasBin: true
    resolution:
      integrity: sha512-vVqVZQyf3WLx2Shd0qJ9xuvqgAyKPLAiqITEtqW0oIUjzo3PePDd6fW9iFz30ef7Ysp/oiWqbhszeGWW2T6Gzw==
  /mock-stdin/1.0.0:
    dev: true
    resolution:
      integrity: sha512-tukRdb9Beu27t6dN+XztSRHq9J0B/CoAOySGzHfn8UTfmqipA5yNT/sDUEyYdAV3Hpka6Wx6kOMxuObdOex60Q==
  /moment-timezone/0.5.32:
    dependencies:
      moment: 2.29.1
    dev: true
    resolution:
      integrity: sha512-Z8QNyuQHQAmWucp8Knmgei8YNo28aLjJq6Ma+jy1ZSpSk5nyfRT8xgUbSQvD2+2UajISfenndwvFuH3NGS+nvA==
  /moment/2.29.1:
    dev: true
    resolution:
      integrity: sha512-kHmoybcPV8Sqy59DwNDY3Jefr64lK/by/da0ViFcuA4DH0vQg5Q6Ze5VimxkfQNSC+Mls/Kx53s7TjP1RhFEDQ==
  /ms/2.0.0:
    dev: true
    resolution:
      integrity: sha1-VgiurfwAvmwpAd9fmGF4jeDVl8g=
  /ms/2.1.1:
    dev: true
    resolution:
      integrity: sha512-tgp+dl5cGk28utYktBsrFqA7HKgrhgPsg6Z/EfhWI4gl1Hwq8B/GmY/0oXZ6nF8hDVesS/FpnYaD/kOWhYQvyg==
  /ms/2.1.2:
    resolution:
      integrity: sha512-sGkPx+VjMtmA6MX27oA4FBFELFCZZ4S4XqeGOXCv68tT+jb3vk/RyaKWP0PTKyWtmLSM0b+adUTEvbs1PEaH2w==
  /mssql/6.2.3:
    dependencies:
      debug: 4.3.1
      tarn: 1.1.5
      tedious: 6.7.0
    dev: true
    engines:
      node: '>=6'
    hasBin: true
    resolution:
      integrity: sha512-4TW/fA9UgzmVTNgjl65r6ISr6aL5QHnlptEt1A3jIpdzkNbFPIkRbUNz90324HIdE+5pKc3VqikOImcTrhd4og==
  /multistream/2.1.1:
    dependencies:
      inherits: 2.0.4
      readable-stream: 2.3.7
    dev: true
    resolution:
      integrity: sha512-xasv76hl6nr1dEy3lPvy7Ej7K/Lx3O/FCvwge8PeVJpciPPoNCbaANcNiBug3IpdvTveZUcAV0DJzdnUDMesNQ==
  /nan/2.14.2:
    dev: true
    resolution:
      integrity: sha512-M2ufzIiINKCuDfBSAUr1vWQ+vuVcA9kqx8JJUsbQi6yf1uGRyb7HfpdfUr5qLXf3B/t8dPvcjhKMmlfnP47EzQ==
  /nanomatch/1.2.13:
    dependencies:
      arr-diff: 4.0.0
      array-unique: 0.3.2
      define-property: 2.0.2
      extend-shallow: 3.0.2
      fragment-cache: 0.2.1
      is-windows: 1.0.2
      kind-of: 6.0.3
      object.pick: 1.3.0
      regex-not: 1.0.2
      snapdragon: 0.8.2
      to-regex: 3.0.2
    dev: true
    engines:
      node: '>=0.10.0'
    resolution:
      integrity: sha512-fpoe2T0RbHwBTBUOftAfBPaDEi06ufaUai0mE6Yn1kacc3SnTErfb/h+X94VXzI64rKFHYImXSvdwGGCmwOqCA==
  /native-duplexpair/1.0.0:
    dev: true
    resolution:
      integrity: sha1-eJkHjmS/PIo9cyYBs9QP8F21j6A=
  /natural-compare/1.4.0:
    dev: true
    resolution:
      integrity: sha1-Sr6/7tdUHywnrPspvbvRXI1bpPc=
  /needle/2.5.2:
    dependencies:
      debug: 3.2.7
      iconv-lite: 0.4.24
      sax: 1.2.4
    dev: true
    engines:
      node: '>= 4.4.x'
    hasBin: true
    resolution:
      integrity: sha512-LbRIwS9BfkPvNwNHlsA41Q29kL2L/6VaOJ0qisM5lLWsTV3nP15abO5ITL6L81zqFhzjRKDAYjpcBcwM0AVvLQ==
  /negotiator/0.6.2:
    dev: true
    engines:
      node: '>= 0.6'
    resolution:
      integrity: sha512-hZXc7K2e+PgeI1eDBe/10Ard4ekbfrrqG8Ep+8Jmf4JID2bNg7NvCPOZN+kfF574pFQI7mum2AUqDidoKqcTOw==
  /new-github-issue-url/0.2.1:
    engines:
      node: '>=10'
    resolution:
      integrity: sha512-md4cGoxuT4T4d/HDOXbrUHkTKrp/vp+m3aOA7XXVYwNsUNMK49g3SQicTSeV5GIz/5QVGAeYRAOlyp9OvlgsYA==
  /nice-try/1.0.5:
    dev: true
    resolution:
      integrity: sha512-1nh45deeb5olNY7eX82BkPO7SSxR5SSYJiPTrTdFUVYwAl8CKMA5N9PjTYkHiRjisVcxcQ1HXdLhx2qxxJzLNQ==
  /node-fetch/2.6.0:
    dev: true
    engines:
      node: 4.x || >=6.0.0
    resolution:
      integrity: sha512-8dG4H5ujfvFiqDmVu9fQ5bOHUC15JMjMY/Zumv26oOvvVJjM67KF8koCWIabKQ1GJIa9r2mMZscBq/TbdOcmNA==
  /node-fetch/2.6.1:
    engines:
      node: 4.x || >=6.0.0
    resolution:
      integrity: sha512-V4aYg89jEoVRxRb2fJdAg8FHvI7cEyYdVAh94HH0UIK8oJxUfkjlDQN9RbMx+bEjP7+ggMiFRprSti032Oipxw==
  /node-int64/0.4.0:
    dev: true
    resolution:
      integrity: sha1-h6kGXNs1XTGC2PlM4RGIuCXGijs=
  /node-modules-regexp/1.0.0:
    dev: true
    engines:
      node: '>=0.10.0'
    resolution:
      integrity: sha1-jZ2+KJZKSsVxLpExZCEHxx6Q7EA=
  /node-notifier/8.0.0:
    dependencies:
      growly: 1.3.0
      is-wsl: 2.2.0
      semver: 7.3.2
      shellwords: 0.1.1
      uuid: 8.3.1
      which: 2.0.2
    dev: true
    optional: true
    resolution:
      integrity: sha512-46z7DUmcjoYdaWyXouuFNNfUo6eFa94t23c53c+lG/9Cvauk4a98rAUp9672X5dxGdQmLpPzTxzu8f/OeEPaFA==
  /node-pre-gyp/0.11.0:
    dependencies:
      detect-libc: 1.0.3
      mkdirp: 0.5.5
      needle: 2.5.2
      nopt: 4.0.3
      npm-packlist: 1.4.8
      npmlog: 4.1.2
      rc: 1.2.8
      rimraf: 2.7.1
      semver: 5.7.1
      tar: 4.4.13
    dev: true
    hasBin: true
    resolution:
      integrity: sha512-TwWAOZb0j7e9eGaf9esRx3ZcLaE5tQ2lvYy1pb5IAaG1a2e2Kv5Lms1Y4hpj+ciXJRofIxxlt5haeQ/2ANeE0Q==
  /nopt/4.0.3:
    dependencies:
      abbrev: 1.1.1
      osenv: 0.1.5
    dev: true
    hasBin: true
    resolution:
      integrity: sha512-CvaGwVMztSMJLOeXPrez7fyfObdZqNUK1cPAEzLHrTybIua9pMdmmPR5YwtfNftIOMv3DPUhFaxsZMNTQO20Kg==
  /normalize-package-data/2.5.0:
    dependencies:
      hosted-git-info: 2.8.8
      resolve: 1.19.0
      semver: 5.7.1
      validate-npm-package-license: 3.0.4
    resolution:
      integrity: sha512-/5CMN3T0R4XTj4DcGaexo+roZSdSFW/0AOOTROrjxzCG1wrWXEsGbRKevjlIL+ZDE4sZlJr5ED4YW0yqmkK+eA==
  /normalize-path/2.1.1:
    dependencies:
      remove-trailing-separator: 1.1.0
    dev: true
    engines:
      node: '>=0.10.0'
    resolution:
      integrity: sha1-GrKLVW4Zg2Oowab35vogE3/mrtk=
  /normalize-path/3.0.0:
    engines:
      node: '>=0.10.0'
    resolution:
      integrity: sha512-6eZs5Ls3WtCisHWp9S2GUy8dqkpGi4BVSz3GaqiE6ezub0512ESztXUwUB6C6IKbQkY2Pnb/mD4WYojCRwcwLA==
  /npm-bundled/1.1.1:
    dependencies:
      npm-normalize-package-bin: 1.0.1
    dev: true
    resolution:
      integrity: sha512-gqkfgGePhTpAEgUsGEgcq1rqPXA+tv/aVBlgEzfXwA1yiUJF7xtEt3CtVwOjNYQOVknDk0F20w58Fnm3EtG0fA==
  /npm-normalize-package-bin/1.0.1:
    dev: true
    resolution:
      integrity: sha512-EPfafl6JL5/rU+ot6P3gRSCpPDW5VmIzX959Ob1+ySFUuuYHWHekXpwdUZcKP5C+DS4GEtdJluwBjnsNDl+fSA==
  /npm-packlist/1.4.8:
    dependencies:
      ignore-walk: 3.0.3
      npm-bundled: 1.1.1
      npm-normalize-package-bin: 1.0.1
    dev: true
    resolution:
      integrity: sha512-5+AZgwru5IevF5ZdnFglB5wNlHG1AOOuw28WhUq8/8emhBmLv6jX5by4WJCh7lW0uSYZYS6DXqIsyZVIXRZU9A==
  /npm-run-path/2.0.2:
    dependencies:
      path-key: 2.0.1
    dev: true
    engines:
      node: '>=4'
    resolution:
      integrity: sha1-NakjLfo11wZ7TLLd8jV7GHFTbF8=
  /npm-run-path/4.0.1:
    dependencies:
      path-key: 3.1.1
    engines:
      node: '>=8'
    resolution:
      integrity: sha512-S48WzZW777zhNIrn7gxOlISNAqi9ZC/uQFnRdbeIHhZhCA6UqpkOT8T1G7BvfdgP4Er8gF4sUbaS0i7QvIfCWw==
  /npmlog/4.1.2:
    dependencies:
      are-we-there-yet: 1.1.5
      console-control-strings: 1.1.0
      gauge: 2.7.4
      set-blocking: 2.0.0
    dev: true
    resolution:
      integrity: sha512-2uUqazuKlTaSI/dC8AzicUck7+IrEaOnN/e0jd3Xtt1KcGpwx30v50mL7oPyr/h9bL3E4aZccVwpwP+5W9Vjkg==
  /number-is-nan/1.0.1:
    dev: true
    engines:
      node: '>=0.10.0'
    resolution:
      integrity: sha1-CXtgK1NCKlIsGvuHkDGDNpQaAR0=
  /nwsapi/2.2.0:
    dev: true
    resolution:
      integrity: sha512-h2AatdwYH+JHiZpv7pt/gSX1XoRGb7L/qSIeuqA6GwYoF9w1vP1cw42TO0aI2pNyshRK5893hNSl+1//vHK7hQ==
  /oauth-sign/0.9.0:
    dev: true
    resolution:
      integrity: sha512-fexhUFFPTGV8ybAtSIGbV6gOkSv8UtRbDBnAyLQw4QPKkgNlsH2ByPGtMUqdWkos6YCRmAqViwgZrJc/mRDzZQ==
  /object-assign/4.1.1:
    dev: true
    engines:
      node: '>=0.10.0'
    resolution:
      integrity: sha1-IQmtx5ZYh8/AXLvUQsrIv7s2CGM=
  /object-copy/0.1.0:
    dependencies:
      copy-descriptor: 0.1.1
      define-property: 0.2.5
      kind-of: 3.2.2
    dev: true
    engines:
      node: '>=0.10.0'
    resolution:
      integrity: sha1-fn2Fi3gb18mRpBupde04EnVOmYw=
  /object-visit/1.0.1:
    dependencies:
      isobject: 3.0.1
    dev: true
    engines:
      node: '>=0.10.0'
    resolution:
      integrity: sha1-95xEk68MU3e1n+OdOV5BBC3QRbs=
  /object.pick/1.3.0:
    dependencies:
      isobject: 3.0.1
    dev: true
    engines:
      node: '>=0.10.0'
    resolution:
      integrity: sha1-h6EKxMFpS9Lhy/U1kaZhQftd10c=
  /on-finished/2.3.0:
    dependencies:
      ee-first: 1.1.1
    dev: true
    engines:
      node: '>= 0.8'
    resolution:
      integrity: sha1-IPEzZIGwg811M3mSoWlxqi2QaUc=
  /once/1.4.0:
    dependencies:
      wrappy: 1.0.2
    resolution:
      integrity: sha1-WDsap3WWHUsROsF9nFC6753Xa9E=
  /onetime/5.1.2:
    dependencies:
      mimic-fn: 2.1.0
    engines:
      node: '>=6'
    resolution:
      integrity: sha512-kbpaSSGJTWdAY5KPVeMOKXSrPtr8C8C7wodJbcsd51jRnmD+GZu8Y0VoU6Dm5Z4vWr0Ig/1NKuWRKf7j5aaYSg==
  /open/7.3.0:
    dependencies:
      is-docker: 2.1.1
      is-wsl: 2.2.0
    engines:
      node: '>=8'
    resolution:
      integrity: sha512-mgLwQIx2F/ye9SmbrUkurZCnkoXyXyu9EbHtJZrICjVAJfyMArdHp3KkixGdZx1ZHFPNIwl0DDM1dFFqXbTLZw==
  /opencollective-postinstall/2.0.3:
    dev: true
    hasBin: true
    resolution:
      integrity: sha512-8AV/sCtuzUeTo8gQK5qDZzARrulB3egtLzFgteqB2tcT4Mw7B8Kt7JcDHmltjz6FOAHsvTevk70gZEbhM4ZS9Q==
  /optionator/0.8.3:
    dependencies:
      deep-is: 0.1.3
      fast-levenshtein: 2.0.6
      levn: 0.3.0
      prelude-ls: 1.1.2
      type-check: 0.3.2
      word-wrap: 1.2.3
    dev: true
    engines:
      node: '>= 0.8.0'
    resolution:
      integrity: sha512-+IW9pACdk3XWmmTXG8m3upGUJst5XRGzxMRjXzAuJ1XnIFNvfhjjIuYkDvysnPQ7qzqVzLt78BCruntqRhWQbA==
  /optionator/0.9.1:
    dependencies:
      deep-is: 0.1.3
      fast-levenshtein: 2.0.6
      levn: 0.4.1
      prelude-ls: 1.2.1
      type-check: 0.4.0
      word-wrap: 1.2.3
    dev: true
    engines:
      node: '>= 0.8.0'
    resolution:
      integrity: sha512-74RlY5FCnhq4jRxVUPKDaRwrVNXMqsGsiW6AJw4XK8hmtm10wC0ypZBLw5IIp85NZMr91+qd1RvvENwg7jjRFw==
  /os-homedir/1.0.2:
    dev: true
    engines:
      node: '>=0.10.0'
    resolution:
      integrity: sha1-/7xJiDNuDoM94MFox+8VISGqf7M=
  /os-tmpdir/1.0.2:
    dev: true
    engines:
      node: '>=0.10.0'
    resolution:
      integrity: sha1-u+Z0BseaqFxc/sdm/lc0VV36EnQ=
  /osenv/0.1.5:
    dependencies:
      os-homedir: 1.0.2
      os-tmpdir: 1.0.2
    dev: true
    resolution:
      integrity: sha512-0CWcCECdMVc2Rw3U5w9ZjqX6ga6ubk1xDVKxtBQPK7wis/0F2r9T6k4ydGYhecl7YUBxBVxhL5oisPsNxAPe2g==
  /p-each-series/2.2.0:
    dev: true
    engines:
      node: '>=8'
    resolution:
      integrity: sha512-ycIL2+1V32th+8scbpTvyHNaHe02z0sjgh91XXjAk+ZeXoPN4Z46DVUnzdso0aX4KckKw0FNNFHdjZ2UsZvxiA==
  /p-filter/2.1.0:
    dependencies:
      p-map: 2.1.0
    engines:
      node: '>=8'
    resolution:
      integrity: sha512-ZBxxZ5sL2HghephhpGAQdoskxplTwr7ICaehZwLIlfL6acuVgZPm8yBNuRAFBGEqtD/hmUeq9eqLg2ys9Xr/yw==
  /p-finally/1.0.0:
    engines:
      node: '>=4'
    resolution:
      integrity: sha1-P7z7FbiZpEEjs0ttzBi3JDNqLK4=
  /p-is-promise/3.0.0:
    dev: true
    engines:
      node: '>=8'
    resolution:
      integrity: sha512-Wo8VsW4IRQSKVXsJCn7TomUaVtyfjVDn3nUP7kE967BQk0CwFpdbZs0X0uk5sW9mkBa9eNM7hCMaG93WUAwxYQ==
  /p-limit/2.3.0:
    dependencies:
      p-try: 2.2.0
    engines:
      node: '>=6'
    resolution:
      integrity: sha512-//88mFWSJx8lxCzwdAABTJL2MyWB12+eIY7MDL2SqLmAkeKU9qxRvWuSyTjm3FUmpBEMuFfckAIqEaVGUDxb6w==
  /p-limit/3.1.0:
    dependencies:
      yocto-queue: 0.1.0
    engines:
      node: '>=10'
    resolution:
      integrity: sha512-TYOanM3wGwNGsZN2cVTYPArw454xnXj5qmWF1bEoAc4+cU/ol7GVh7odevjp1FNHduHc3KZMcFduxU5Xc6uJRQ==
  /p-locate/3.0.0:
    dependencies:
      p-limit: 2.3.0
    dev: true
    engines:
      node: '>=6'
    resolution:
      integrity: sha512-x+12w/To+4GFfgJhBEpiDcLozRJGegY+Ei7/z0tSLkMmxGZNybVMSfWj9aJn8Z5Fc7dBUNJOOVgPv2H7IwulSQ==
  /p-locate/4.1.0:
    dependencies:
      p-limit: 2.3.0
    engines:
      node: '>=8'
    resolution:
      integrity: sha512-R79ZZ/0wAxKGu3oYMlz8jy/kbhsNrS7SKZ7PxEHBgJ5+F2mtFW2fK2cOtBh1cHYkQsbzFV7I+EoRKe6Yt0oK7A==
  /p-locate/5.0.0:
    dependencies:
      p-limit: 3.1.0
    engines:
      node: '>=10'
    resolution:
      integrity: sha512-LaNjtRWUBY++zB5nE/NwcaoMylSPk+S+ZHNB1TzdbMJMny6dynpAGt7X/tl/QYq3TIeE6nxHppbo2LGymrG5Pw==
  /p-map/2.1.0:
    engines:
      node: '>=6'
    resolution:
      integrity: sha512-y3b8Kpd8OAN444hxfBbFfj1FY/RjtTd8tzYwhUqNYXx0fXx2iX4maP4Qr6qhIKbQXI02wTLAda4fYUbDagTUFw==
  /p-map/3.0.0:
    dependencies:
      aggregate-error: 3.1.0
    dev: true
    engines:
      node: '>=8'
    resolution:
      integrity: sha512-d3qXVTF/s+W+CdJ5A29wywV2n8CQQYahlgz2bFiA+4eVNJbHJodPZ+/gXwPGh0bOqA+j8S+6+ckmvLGPk1QpxQ==
  /p-map/4.0.0:
    dependencies:
      aggregate-error: 3.1.0
    engines:
      node: '>=10'
    resolution:
      integrity: sha512-/bjOqmgETBYB5BoEeGVea8dmvHb2m9GLy1E9W43yeyfP6QQCZGFNa+XRceJEuDB6zqr+gKpIAmlLebMpykw/MQ==
  /p-queue/6.6.2:
    dependencies:
      eventemitter3: 4.0.7
      p-timeout: 3.2.0
    engines:
      node: '>=8'
    resolution:
      integrity: sha512-RwFpb72c/BhQLEXIZ5K2e+AhgNVmIejGlTgiB9MzZ0e93GRvqZ7uSi0dvRF7/XIXDeNkra2fNHBxTyPDGySpjQ==
  /p-reduce/2.1.0:
    dev: true
    engines:
      node: '>=8'
    resolution:
      integrity: sha512-2USApvnsutq8uoxZBGbbWM0JIYLiEMJ9RlaN7fAzVNb9OZN0SHjjTTfIcb667XynS5Y1VhwDJVDa72TnPzAYWw==
  /p-retry/4.2.0:
    dependencies:
      '@types/retry': 0.12.0
      retry: 0.12.0
    engines:
      node: '>=8'
    resolution:
      integrity: sha512-jPH38/MRh263KKcq0wBNOGFJbm+U6784RilTmHjB/HM9kH9V8WlCpVUcdOmip9cjXOh6MxZ5yk1z2SjDUJfWmA==
  /p-timeout/3.2.0:
    dependencies:
      p-finally: 1.0.0
    engines:
      node: '>=8'
    resolution:
      integrity: sha512-rhIwUycgwwKcP9yTOOFK/AKsAopjjCakVqLHePO3CC6Mir1Z99xT+R63jZxAT5lFZLa2inS5h+ZS2GvR99/FBg==
  /p-try/2.2.0:
    engines:
      node: '>=6'
    resolution:
      integrity: sha512-R4nPAVTAU0B9D35/Gk3uJf/7XYbQcyohSKdvAxIRSNghFl4e71hVoGnBNQz9cWaXxO2I10KTC+3jMdvvoKw6dQ==
  /packet-reader/1.0.0:
    dev: true
    resolution:
      integrity: sha512-HAKu/fG3HpHFO0AA8WE8q2g+gBJaZ9MG7fcKk+IJPLTGAD6Psw4443l+9DGRbOIh3/aXr7Phy0TjilYivJo5XQ==
  /packwatch/2.0.0:
    dev: true
    hasBin: true
    resolution:
      integrity: sha512-44f/FnFB4/J+91jexax5moI1rse6cQqr+q38ObaraBIFBzOBYf0O6sx6ZV3jpr/l8Zi+Vt555ra+erONGpngMQ==
  /parent-module/1.0.1:
    dependencies:
      callsites: 3.1.0
    dev: true
    engines:
      node: '>=6'
    resolution:
      integrity: sha512-GQ2EWRpQV8/o+Aw8YqtfZZPfNRWZYkbidE9k5rpl/hC3vtHHBfGm2Ifi6qWV+coDGkrUKZAxE3Lot5kcsRlh+g==
  /parse-git-config/1.1.1:
    dependencies:
      extend-shallow: 2.0.1
      fs-exists-sync: 0.1.0
      git-config-path: 1.0.1
      ini: 1.3.5
    dev: false
    engines:
      node: '>=0.10.0'
    resolution:
      integrity: sha1-06mYQxcTL1c5hxK7pDjhKVkN34w=
  /parse-json/5.1.0:
    dependencies:
      '@babel/code-frame': 7.10.4
      error-ex: 1.3.2
      json-parse-even-better-errors: 2.3.1
      lines-and-columns: 1.1.6
    engines:
      node: '>=8'
    resolution:
      integrity: sha512-+mi/lmVVNKFNVyLXV31ERiy2CY5E1/F6QtJFEzoChPRwwngMNXRDQ9GJ5WdE2Z2P4AujsOi0/+2qHID68KwfIQ==
  /parse-passwd/1.0.0:
    dev: false
    engines:
      node: '>=0.10.0'
    resolution:
      integrity: sha1-bVuTSkVpk7I9N/QKOC1vFmao5cY=
  /parse5/5.1.1:
    dev: true
    resolution:
      integrity: sha512-ugq4DFI0Ptb+WWjAdOK16+u/nHfiIrcE+sh8kZMaM0WllQKLI9rOUq6c2b7cwPkXdzfQESqvoqK6ug7U/Yyzug==
  /parseurl/1.3.3:
    dev: true
    engines:
      node: '>= 0.8'
    resolution:
      integrity: sha512-CiyeOxFT/JZyN5m0z9PfXw4SCBJ6Sygz1Dpl0wqjlhDEGGBP1GnsUVEL0p63hoG1fcj3fHynXi9NYO4nWOL+qQ==
  /pascalcase/0.1.1:
    dev: true
    engines:
      node: '>=0.10.0'
    resolution:
      integrity: sha1-s2PlXoAGym/iF4TS2yK9FdeRfxQ=
  /path-exists/3.0.0:
    dev: true
    engines:
      node: '>=4'
    resolution:
      integrity: sha1-zg6+ql94yxiSXqfYENe1mwEP1RU=
  /path-exists/4.0.0:
    engines:
      node: '>=8'
    resolution:
      integrity: sha512-ak9Qy5Q7jYb2Wwcey5Fpvg2KoAc/ZIhLSLOSBmRmygPsGwkVVt0fZa0qrtMz+m6tJTAHfZQ8FnmB4MG4LWy7/w==
  /path-is-absolute/1.0.1:
    engines:
      node: '>=0.10.0'
    resolution:
      integrity: sha1-F0uSaHNVNP+8es5r9TpanhtcX18=
  /path-key/2.0.1:
    dev: true
    engines:
      node: '>=4'
    resolution:
      integrity: sha1-QRyttXTFoUDTpLGRDUDYDMn0C0A=
  /path-key/3.1.1:
    engines:
      node: '>=8'
    resolution:
      integrity: sha512-ojmeN0qd+y0jszEtoY48r0Peq5dwMEkIlCOu6Q5f41lfkswXuKtYrhgoTpLnyIcHm24Uhqx+5Tqm2InSwLhE6Q==
  /path-parse/1.0.6:
    resolution:
      integrity: sha512-GSmOT2EbHrINBf9SR7CDELwlJ8AENk3Qn7OikK4nFYAu3Ote2+JYNVvkpAEQm3/TLNEJFD/xZJjzyxg3KBWOzw==
  /path-to-regexp/0.1.7:
    dev: true
    resolution:
      integrity: sha1-32BBeABfUi8V60SQ5yR6G/qmf4w=
  /path-type/4.0.0:
    engines:
      node: '>=8'
    resolution:
      integrity: sha512-gDKb8aZMDeD/tZWs9P6+q0J9Mwkdl6xMV8TjnGP3qJVJ06bdMgkbBlLU8IdfOsIsFz2BW1rNVT3XuNEl8zPAvw==
  /pause-stream/0.0.11:
    dependencies:
      through: 2.3.8
    dev: false
    resolution:
      integrity: sha1-/lo0sMvOErWqaitAPuLnO2AvFEU=
  /performance-now/2.1.0:
    dev: true
    resolution:
      integrity: sha1-Ywn04OX6kT7BxpMHrjZLSzd8nns=
  /pg-connection-string/2.4.0:
    dev: true
    resolution:
      integrity: sha512-3iBXuv7XKvxeMrIgym7njT+HlZkwZqqGX4Bu9cci8xHZNT+Um1gWKqCsAzcC0d95rcKMU5WBg6YRUcHyV0HZKQ==
  /pg-int8/1.0.1:
    dev: true
    engines:
      node: '>=4.0.0'
    resolution:
      integrity: sha512-WCtabS6t3c8SkpDBUlb1kjOs7l66xsGdKpIPZsg4wR+B3+u9UAum2odSsF9tnvxg80h4ZxLWMy4pRjOsFIqQpw==
  /pg-pool/3.2.2_pg@8.5.1:
    dependencies:
      pg: 8.5.1
    dev: true
    peerDependencies:
      pg: '>=8.0'
    resolution:
      integrity: sha512-ORJoFxAlmmros8igi608iVEbQNNZlp89diFVx6yV5v+ehmpMY9sK6QgpmgoXbmkNaBAx8cOOZh9g80kJv1ooyA==
  /pg-protocol/1.4.0:
    dev: true
    resolution:
      integrity: sha512-El+aXWcwG/8wuFICMQjM5ZSAm6OWiJicFdNYo+VY3QP+8vI4SvLIWVe51PppTzMhikUJR+PsyIFKqfdXPz/yxA==
  /pg-types/2.2.0:
    dependencies:
      pg-int8: 1.0.1
      postgres-array: 2.0.0
      postgres-bytea: 1.0.0
      postgres-date: 1.0.7
      postgres-interval: 1.2.0
    dev: true
    engines:
      node: '>=4'
    resolution:
      integrity: sha512-qTAAlrEsl8s4OiEQY69wDvcMIdQN6wdz5ojQiOy6YRMuynxenON0O5oCpJI6lshc6scgAY8qvJ2On/p+CXY0GA==
  /pg/8.5.1:
    dependencies:
      buffer-writer: 2.0.0
      packet-reader: 1.0.0
      pg-connection-string: 2.4.0
      pg-pool: 3.2.2_pg@8.5.1
      pg-protocol: 1.4.0
      pg-types: 2.2.0
      pgpass: 1.0.4
    dev: true
    engines:
      node: '>= 8.0.0'
    peerDependencies:
      pg-native: '>=2.0.0'
    peerDependenciesMeta:
      pg-native:
        optional: true
    resolution:
      integrity: sha512-9wm3yX9lCfjvA98ybCyw2pADUivyNWT/yIP4ZcDVpMN0og70BUWYEGXPCTAQdGTAqnytfRADb7NERrY1qxhIqw==
  /pgpass/1.0.4:
    dependencies:
      split2: 3.2.2
    dev: true
    resolution:
      integrity: sha512-YmuA56alyBq7M59vxVBfPJrGSozru8QAdoNlWuW3cz8l+UX3cWge0vTvjKhsSHSJpo3Bom8/Mm6hf0TR5GY0+w==
  /picomatch/2.2.2:
    engines:
      node: '>=8.6'
    resolution:
      integrity: sha512-q0M/9eZHzmr0AulXyPwNfZjtwZ/RBZlbN3K3CErVrk50T2ASYI7Bye0EvekFY3IP1Nt2DHu0re+V2ZHIpMkuWg==
  /pidtree/0.5.0:
    dev: true
    engines:
      node: '>=0.10'
    hasBin: true
    resolution:
      integrity: sha512-9nxspIM7OpZuhBxPg73Zvyq7j1QMPMPsGKTqRc2XOaFQauDvoNz9fM1Wdkjmeo7l9GXOZiRs97sPkuayl39wjA==
  /pirates/4.0.1:
    dependencies:
      node-modules-regexp: 1.0.0
    dev: true
    engines:
      node: '>= 6'
    resolution:
      integrity: sha512-WuNqLTbMI3tmfef2TKxlQmAiLHKtFhlsCZnPIpuv2Ow0RDVO8lfy1Opf4NUzlMXLjPl+Men7AuVdX6TA+s+uGA==
  /pkg-dir/4.2.0:
    dependencies:
      find-up: 4.1.0
    engines:
      node: '>=8'
    resolution:
      integrity: sha512-HRDzbaKjC+AOWVXxAU/x54COGeIv9eb+6CkDSQoNTt4XyWoIJvuPsXizxu/Fr23EiekbtZwmh1IcIG/l/a10GQ==
  /pkg-fetch/2.6.9:
    dependencies:
      '@babel/runtime': 7.12.5
      byline: 5.0.0
      chalk: 3.0.0
      expand-template: 2.0.3
      fs-extra: 8.1.0
      minimist: 1.2.5
      progress: 2.0.3
      request: 2.88.2
      request-progress: 3.0.0
      semver: 6.3.0
      unique-temp-dir: 1.0.0
    dev: true
    hasBin: true
    resolution:
      integrity: sha512-EnVR8LRILXBvaNP+wJOSY02c3+qDDfyEyR+aqAHLhcc9PBnbxFT9UZ1+If49goPQzQPn26TzF//fc6KXZ0aXEg==
  /pkg-up/3.1.0:
    dependencies:
      find-up: 3.0.0
    dev: true
    engines:
      node: '>=8'
    resolution:
      integrity: sha512-nDywThFk1i4BQK4twPQ6TA4RT8bDY96yeuCVBWL3ePARCiEKDRSrNGbFIgUJpLp+XeIR65v8ra7WuJOFUBtkMA==
  /pkg/4.4.9:
    dependencies:
      '@babel/parser': 7.12.7
      '@babel/runtime': 7.12.5
      chalk: 3.0.0
      escodegen: 1.14.3
      fs-extra: 8.1.0
      globby: 11.0.1
      into-stream: 5.1.1
      minimist: 1.2.5
      multistream: 2.1.1
      pkg-fetch: 2.6.9
      progress: 2.0.3
      resolve: 1.19.0
      stream-meter: 1.0.4
    dev: true
    hasBin: true
    resolution:
      integrity: sha512-FK4GqHtcCY2PPPVaKViU0NyRzpo6gCS7tPKN5b7AkElqjAOCH1bsRKgohEnxThr6DWfTGByGqba2YHGR/BqbmA==
  /platform/1.3.6:
    dev: true
    resolution:
      integrity: sha512-fnWVljUchTro6RiCFvCXBbNhJc2NijN7oIQxbwsyL0buWJPG85v81ehlHI9fXrJsMNgTofEoWIQeClKpgxFLrg==
  /please-upgrade-node/3.2.0:
    dependencies:
      semver-compare: 1.0.0
    dev: true
    resolution:
      integrity: sha512-gQR3WpIgNIKwBMVLkpMUeR3e1/E1y42bqDQZfql+kDeXd8COYfM8PQA4X6y7a8u9Ua9FHmsrrmirW2vHs45hWg==
  /pluralize/8.0.0:
    dev: true
    engines:
      node: '>=4'
    resolution:
      integrity: sha512-Nc3IT5yHzflTfbjgqWcCPpo7DaKy4FnpB0l/zCAW0Tc7jxAiuqSxHasntB3D7887LSrA93kDJ9IXovxJYxyLCA==
  /posix-character-classes/0.1.1:
    dev: true
    engines:
      node: '>=0.10.0'
    resolution:
      integrity: sha1-AerA/jta9xoqbAL+q7jB/vfgDqs=
  /postgres-array/2.0.0:
    dev: true
    engines:
      node: '>=4'
    resolution:
      integrity: sha512-VpZrUqU5A69eQyW2c5CA1jtLecCsN2U/bD6VilrFDWq5+5UIEVO7nazS3TEcHf1zuPYO/sqGvUvW62g86RXZuA==
  /postgres-bytea/1.0.0:
    dev: true
    engines:
      node: '>=0.10.0'
    resolution:
      integrity: sha1-AntTPAqokOJtFy1Hz5zOzFIazTU=
  /postgres-date/1.0.7:
    dev: true
    engines:
      node: '>=0.10.0'
    resolution:
      integrity: sha512-suDmjLVQg78nMK2UZ454hAG+OAW+HQPZ6n++TNDUX+L0+uUlLywnoxJKDou51Zm+zTCjrCl0Nq6J9C5hP9vK/Q==
  /postgres-interval/1.2.0:
    dependencies:
      xtend: 4.0.2
    dev: true
    engines:
      node: '>=0.10.0'
    resolution:
      integrity: sha512-9ZhXKM/rw350N1ovuWHbGxnGh/SNJ4cnxHiM0rxE4VN41wsg8P8zWn9hv/buK00RP4WvlOyr/RBDiptyxVbkZQ==
  /prelude-ls/1.1.2:
    dev: true
    engines:
      node: '>= 0.8.0'
    resolution:
      integrity: sha1-IZMqVJ9eUv/ZqCf1cOBL5iqX2lQ=
  /prelude-ls/1.2.1:
    dev: true
    engines:
      node: '>= 0.8.0'
    resolution:
      integrity: sha512-vkcDPrRZo1QZLbn5RLGPpg/WmIQ65qoWWhcGKf/b5eplkkarX0m9z8ppCat4mlOqUsWpyNuYgO3VRyrYHSzX5g==
  /prettier-linter-helpers/1.0.0:
    dependencies:
      fast-diff: 1.2.0
    dev: true
    engines:
      node: '>=6.0.0'
    resolution:
      integrity: sha512-GbK2cP9nraSSUF9N2XwUwqfzlAFlMNYYl+ShE/V+H8a9uNl/oUqB1w2EL54Jh0OlyRSd8RfWYJ3coVS4TROP2w==
  /prettier/2.1.2:
    dev: true
    engines:
      node: '>=10.13.0'
    hasBin: true
    resolution:
      integrity: sha512-16c7K+x4qVlJg9rEbXl7HEGmQyZlG4R9AgP+oHKRMsMsuk8s+ATStlf1NpDqyBI1HpVyfjLOeMhH2LvuNvV5Vg==
  /prettier/2.2.1:
    dev: true
    engines:
      node: '>=10.13.0'
    hasBin: true
    resolution:
      integrity: sha512-PqyhM2yCjg/oKkFPtTGUojv7gnZAoG80ttl45O6x2Ug/rMJw4wcc9k6aaf2hibP7BGVCCM33gZoGjyvt9mm16Q==
  /pretty-format/25.5.0:
    dependencies:
      '@jest/types': 25.5.0
      ansi-regex: 5.0.0
      ansi-styles: 4.3.0
      react-is: 16.13.1
    dev: true
    engines:
      node: '>= 8.3'
    resolution:
      integrity: sha512-kbo/kq2LQ/A/is0PQwsEHM7Ca6//bGPPvU6UnsdDRSKTWxT/ru/xb88v4BJf6a69H+uTytOEsTusT9ksd/1iWQ==
  /pretty-format/26.6.2:
    dependencies:
      '@jest/types': 26.6.2
      ansi-regex: 5.0.0
      ansi-styles: 4.3.0
      react-is: 17.0.1
    dev: true
    engines:
      node: '>= 10'
    resolution:
      integrity: sha512-7AeGuCYNGmycyQbCqd/3PWH4eOoX/OiCa0uphp57NVTeAGdJGaAliecxwBDHYQCIvrW7aDBZCYeNTP/WX69mkg==
  /prettysize/2.0.0:
    resolution:
      integrity: sha512-VVtxR7sOh0VsG8o06Ttq5TrI1aiZKmC+ClSn4eBPaNf4SHr5lzbYW+kYGX3HocBL/MfpVrRfFZ9V3vCbLaiplg==
  /process-nextick-args/2.0.1:
    resolution:
      integrity: sha512-3ouUOpQhtgrbOa17J7+uxOTpITYWaGP7/AhoR3+A+/1e9skrzelGi/dXzEYyvbxubEF6Wn2ypscTKiKJFFn1ag==
  /progress/2.0.3:
    engines:
      node: '>=0.4.0'
    resolution:
      integrity: sha512-7PiHtLll5LdnKIMw100I+8xJXR5gW2QwWYkT6iJva0bXitZKa/XMrSbdmg3r2Xnaidz9Qumd0VPaMrZlF9V9sA==
  /prompts/2.4.0:
    dependencies:
      kleur: 3.0.3
      sisteransi: 1.0.5
    engines:
      node: '>= 6'
    resolution:
      integrity: sha512-awZAKrk3vN6CroQukBL+R9051a4R3zCZBlJm/HBfrSZ8iTpYix3VX1vU4mveiLpiwmOJT4wokTF9m6HUk4KqWQ==
  /proxy-addr/2.0.6:
    dependencies:
      forwarded: 0.1.2
      ipaddr.js: 1.9.1
    dev: true
    engines:
      node: '>= 0.10'
    resolution:
      integrity: sha512-dh/frvCBVmSsDYzw6n926jv974gddhkFPfiN8hPOi30Wax25QZyZEGveluCgliBnqmuM+UJmBErbAUFIoDbjOw==
  /prr/1.0.1:
    dev: true
    resolution:
      integrity: sha1-0/wRS6BplaRexok/SEzrHXj19HY=
  /ps-tree/1.2.0:
    dependencies:
      event-stream: 3.3.4
    dev: false
    engines:
      node: '>= 0.10'
    hasBin: true
    resolution:
      integrity: sha512-0VnamPPYHl4uaU/nSFeZZpR21QAWRz+sRv4iW9+v/GS/J5U5iZB5BNN6J0RMoOvdx2gWM2+ZFMIm58q24e4UYA==
  /psl/1.8.0:
    dev: true
    resolution:
      integrity: sha512-RIdOzyoavK+hA18OGGWDqUTsCLhtA7IcZ/6NCs4fFJaHBDab+pDDmDIByWFRQJq2Cd7r1OoQxBGKOaztq+hjIQ==
  /pump/3.0.0:
    dependencies:
      end-of-stream: 1.4.4
      once: 1.4.0
    resolution:
      integrity: sha512-LwZy+p3SFs1Pytd/jYct4wpv49HiYCqd9Rlc5ZVdk0V+8Yzv6jR5Blk3TRmPL1ft69TxP0IMZGJ+WPFU2BFhww==
  /punycode/2.1.1:
    dev: true
    engines:
      node: '>=6'
    resolution:
      integrity: sha512-XRsRjdf+j5ml+y/6GKHPZbrF/8p2Yga0JPtdqTIY2Xe5ohJPD9saDJJLPvp9+NSBprVvevdXZybnj2cv8OEd0A==
  /qs/6.5.2:
    dev: true
    engines:
      node: '>=0.6'
    resolution:
      integrity: sha512-N5ZAX4/LxJmF+7wN74pUD6qAh9/wnvdQcjq9TZjevvXzSUo7bfmw91saqMjzGS2xq91/odN2dW/WOl7qQHNDGA==
  /qs/6.7.0:
    dev: true
    engines:
      node: '>=0.6'
    resolution:
      integrity: sha512-VCdBRNFTX1fyE7Nb6FYoURo/SPe62QCaAyzJvUjwRaIsc+NePBEniHlvxFmmX56+HZphIGtV0XeCirBtpDrTyQ==
  /querystringify/2.2.0:
    resolution:
      integrity: sha512-FIqgj2EUvTa7R50u0rGsyTftzjYmv/a3hO345bZNrqabNqjtgiDMgmo4mkUjd+nzU5oF3dClKqFIPUKybUyqoQ==
  /quick-lru/4.0.1:
    dev: true
    engines:
      node: '>=8'
    resolution:
      integrity: sha512-ARhCpm70fzdcvNQfPoy49IaanKkTlRWF2JMzqhcJbhSFRZv7nPTvZJdcY7301IPmvW+/p0RgIWnQDLJxifsQ7g==
  /quote/0.4.0:
    dev: true
    resolution:
      integrity: sha1-EIOSF/bBNiuJGUBE0psjP9fzLwE=
  /ramda/0.26.1:
    dev: true
    resolution:
      integrity: sha512-hLWjpy7EnsDBb0p+Z3B7rPi3GDeRG5ZtiI33kJhTt+ORCd38AbAIjB/9zRIUoeTbE/AVX5ZkU7m6bznsvrf8eQ==
  /ramda/0.27.0:
    dev: true
    resolution:
      integrity: sha512-pVzZdDpWwWqEVVLshWUHjNwuVP7SfcmPraYuqocJp1yo2U1R7P+5QAfDhdItkuoGqIBnBYrtPp7rEPqDn9HlZA==
  /range-parser/1.2.1:
    dev: true
    engines:
      node: '>= 0.6'
    resolution:
      integrity: sha512-Hrgsx+orqoygnmhFbKaHE6c296J+HTAQXoxEF6gNupROmmGJRoyzfG3ccAveqCBrwr/2yxQ5BVd/GTl5agOwSg==
  /raw-body/2.4.0:
    dependencies:
      bytes: 3.1.0
      http-errors: 1.7.2
      iconv-lite: 0.4.24
      unpipe: 1.0.0
    dev: true
    engines:
      node: '>= 0.8'
    resolution:
      integrity: sha512-4Oz8DUIwdvoa5qMJelxipzi/iJIi40O5cGV1wNYp5hvZP8ZN0T+jiNkL0QepXs+EsQ9XJ8ipEDoiH70ySUJP3Q==
  /rc/1.2.8:
    dependencies:
      deep-extend: 0.6.0
      ini: 1.3.5
      minimist: 1.2.5
      strip-json-comments: 2.0.1
    dev: true
    hasBin: true
    resolution:
      integrity: sha512-y3bGgqKj3QBdxLbLkomlohkvsA8gdAiUQlSBJnBhfn+BPxg4bc62d8TcBW15wavDfgexCgccckhcZvywyQYPOw==
  /react-is/16.13.1:
    dev: true
    resolution:
      integrity: sha512-24e6ynE2H+OKt4kqsOvNd8kBpV65zoxbA4BVsEOB3ARVWQki/DHzaUoC5KuON/BiccDaCCTZBuOcfZs70kR8bQ==
  /react-is/17.0.1:
    dev: true
    resolution:
      integrity: sha512-NAnt2iGDXohE5LI7uBnLnqvLQMtzhkiAOLXTmv+qnF9Ky7xAPcX8Up/xWIhxvLVGJvuLiNc4xQLtuqDRzb4fSA==
  /read-pkg-up/7.0.1:
    dependencies:
      find-up: 4.1.0
      read-pkg: 5.2.0
      type-fest: 0.8.1
    engines:
      node: '>=8'
    resolution:
      integrity: sha512-zK0TB7Xd6JpCLmlLmufqykGE+/TlOePD6qKClNW7hHDKFh/J7/7gCWGR7joEQEW1bKq3a3yUZSObOoWLFQ4ohg==
  /read-pkg/5.2.0:
    dependencies:
      '@types/normalize-package-data': 2.4.0
      normalize-package-data: 2.5.0
      parse-json: 5.1.0
      type-fest: 0.6.0
    engines:
      node: '>=8'
    resolution:
      integrity: sha512-Ug69mNOpfvKDAc2Q8DRpMjjzdtrnv9HcSMX+4VsZxD1aZ6ZzrIE7rlzXBtWTyhULSMKg076AW6WR5iZpD0JiOg==
  /readable-stream/2.3.7:
    dependencies:
      core-util-is: 1.0.2
      inherits: 2.0.4
      isarray: 1.0.0
      process-nextick-args: 2.0.1
      safe-buffer: 5.1.2
      string_decoder: 1.1.1
      util-deprecate: 1.0.2
    resolution:
      integrity: sha512-Ebho8K4jIbHAxnuxi7o42OrZgF/ZTNcsZj6nRKyUmkhLFq8CHItp/fy6hQZuZmP/n3yZ9VBUbp4zz/mX8hmYPw==
  /readable-stream/3.6.0:
    dependencies:
      inherits: 2.0.4
      string_decoder: 1.3.0
      util-deprecate: 1.0.2
    engines:
      node: '>= 6'
    resolution:
      integrity: sha512-BViHy7LKeTz4oNnkcLJ+lVSL6vpiFeX6/d3oSH8zCW7UxP2onchk+vTGB143xuFjHS3deTgkKoXXymXqymiIdA==
  /redent/3.0.0:
    dependencies:
      indent-string: 4.0.0
      strip-indent: 3.0.0
    dev: true
    engines:
      node: '>=8'
    resolution:
      integrity: sha512-6tDA8g98We0zd0GvVeMT9arEOnTw9qM03L9cJXaCjrip1OO764RDBLBfrB4cwzNGDj5OA5ioymC9GkizgWJDUg==
  /redis-commands/1.6.0:
    dev: true
    resolution:
      integrity: sha512-2jnZ0IkjZxvguITjFTrGiLyzQZcTvaw8DAaCXxZq/dsHXz7KfMQ3OUJy7Tz9vnRtZRVz6VRCPDvruvU8Ts44wQ==
  /redis-errors/1.2.0:
    dev: true
    engines:
      node: '>=4'
    resolution:
      integrity: sha1-62LSrbFeTq9GEMBK/hUpOEJQq60=
  /redis-lock/0.1.4:
    dev: true
    engines:
      node: '>=0.6'
    resolution:
      integrity: sha512-7/+zu86XVQfJVx1nHTzux5reglDiyUCDwmW7TSlvVezfhH2YLc/Rc8NE0ejQG+8/0lwKzm29/u/4+ogKeLosiA==
  /redis-parser/3.0.0:
    dependencies:
      redis-errors: 1.2.0
    dev: true
    engines:
      node: '>=4'
    resolution:
      integrity: sha1-tm2CjNyv5rS4pCin3vTGvKwxyLQ=
  /redis/3.0.2:
    dependencies:
      denque: 1.4.1
      redis-commands: 1.6.0
      redis-errors: 1.2.0
      redis-parser: 3.0.0
    dev: true
    engines:
      node: '>=6'
    resolution:
      integrity: sha512-PNhLCrjU6vKVuMOyFu7oSP296mwBkcE6lrAjruBYG5LgdSqtRBoVQIylrMyVZD/lkF24RSNNatzvYag6HRBHjQ==
  /regenerator-runtime/0.13.7:
    dev: true
    resolution:
      integrity: sha512-a54FxoJDIr27pgf7IgeQGxmqUNYrcV338lf/6gH456HZ/PhX+5BcwHXG9ajESmwe6WRO0tAzRUrRmNONWgkrew==
  /regex-not/1.0.2:
    dependencies:
      extend-shallow: 3.0.2
      safe-regex: 1.1.0
    dev: true
    engines:
      node: '>=0.10.0'
    resolution:
      integrity: sha512-J6SDjUgDxQj5NusnOtdFxDwN/+HWykR8GELwctJ7mdqhcyy1xEc4SRFHUXvxTp661YaVKAjfRLZ9cCqS6tn32A==
  /regexpp/3.1.0:
    dev: true
    engines:
      node: '>=8'
    resolution:
      integrity: sha512-ZOIzd8yVsQQA7j8GCSlPGXwg5PfmA1mrq0JP4nGhh54LaKN3xdai/vHUDu74pKwV8OxseMS65u2NImosQcSD0Q==
  /remove-trailing-separator/1.1.0:
    dev: true
    resolution:
      integrity: sha1-wkvOKig62tW8P1jg1IJJuSN52O8=
  /repeat-element/1.1.3:
    dev: true
    engines:
      node: '>=0.10.0'
    resolution:
      integrity: sha512-ahGq0ZnV5m5XtZLMb+vP76kcAM5nkLqk0lpqAuojSKGgQtn4eRi4ZZGm2olo2zKFH+sMsWaqOCW1dqAnOru72g==
  /repeat-string/1.6.1:
    dev: true
    engines:
      node: '>=0.10'
    resolution:
      integrity: sha1-jcrkcOHIirwtYA//Sndihtp15jc=
  /replace-string/3.1.0:
    dev: true
    engines:
      node: '>=8'
    resolution:
      integrity: sha512-yPpxc4ZR2makceA9hy/jHNqc7QVkd4Je/N0WRHm6bs3PtivPuPynxE5ejU/mp5EhnCv8+uZL7vhz8rkluSlx+Q==
  /request-progress/3.0.0:
    dependencies:
      throttleit: 1.0.0
    dev: true
    resolution:
      integrity: sha1-TKdUCBx/7GP1BeT6qCWqBs1mnb4=
  /request-promise-core/1.1.4_request@2.88.2:
    dependencies:
      lodash: 4.17.20
      request: 2.88.2
    dev: true
    engines:
      node: '>=0.10.0'
    peerDependencies:
      request: ^2.34
    resolution:
      integrity: sha512-TTbAfBBRdWD7aNNOoVOBH4pN/KigV6LyapYNNlAPA8JwbovRti1E88m3sYAwsLi5ryhPKsE9APwnjFTgdUjTpw==
  /request-promise-native/1.0.9_request@2.88.2:
    dependencies:
      request: 2.88.2
      request-promise-core: 1.1.4_request@2.88.2
      stealthy-require: 1.1.1
      tough-cookie: 2.5.0
    deprecated: 'request-promise-native has been deprecated because it extends the now deprecated request package, see https://github.com/request/request/issues/3142'
    dev: true
    engines:
      node: '>=0.12.0'
    peerDependencies:
      request: ^2.34
    resolution:
      integrity: sha512-wcW+sIUiWnKgNY0dqCpOZkUbF/I+YPi+f09JZIDa39Ec+q82CpSYniDp+ISgTTbKmnpJWASeJBPZmoxH84wt3g==
  /request/2.88.2:
    dependencies:
      aws-sign2: 0.7.0
      aws4: 1.11.0
      caseless: 0.12.0
      combined-stream: 1.0.8
      extend: 3.0.2
      forever-agent: 0.6.1
      form-data: 2.3.3
      har-validator: 5.1.5
      http-signature: 1.2.0
      is-typedarray: 1.0.0
      isstream: 0.1.2
      json-stringify-safe: 5.0.1
      mime-types: 2.1.27
      oauth-sign: 0.9.0
      performance-now: 2.1.0
      qs: 6.5.2
      safe-buffer: 5.2.1
      tough-cookie: 2.5.0
      tunnel-agent: 0.6.0
      uuid: 3.4.0
    deprecated: 'request has been deprecated, see https://github.com/request/request/issues/3142'
    dev: true
    engines:
      node: '>= 6'
    resolution:
      integrity: sha512-MsvtOrfG9ZcrOwAW+Qi+F6HbD0CWXEh9ou77uOb7FM2WPhwT7smM833PzanhJLsgXjN89Ir6V2PczXNnMpwKhw==
  /require-directory/2.1.1:
    dev: true
    engines:
      node: '>=0.10.0'
    resolution:
      integrity: sha1-jGStX9MNqxyXbiNE/+f3kqam30I=
  /require-main-filename/2.0.0:
    dev: true
    resolution:
      integrity: sha512-NKN5kMDylKuldxYLSUfrbo5Tuzh4hd+2E8NPPX02mZtn1VuREQToYe/ZdlJy+J3uCpfaiGF05e7B8W0iXbQHmg==
  /requires-port/1.0.0:
    resolution:
      integrity: sha1-kl0mAdOaxIXgkc8NpcbmlNw9yv8=
  /resolve-cwd/3.0.0:
    dependencies:
      resolve-from: 5.0.0
    dev: true
    engines:
      node: '>=8'
    resolution:
      integrity: sha512-OrZaX2Mb+rJCpH/6CpSqt9xFVpN++x01XnN2ie9g6P5/3xelLAkXWVADpdz1IHD/KFfEXyE6V0U01OQ3UO2rEg==
  /resolve-from/4.0.0:
    dev: true
    engines:
      node: '>=4'
    resolution:
      integrity: sha512-pb/MYmXstAkysRFx8piNI1tGFNQIFA3vkE3Gq4EuA1dF6gHp/+vgZqsCGJapvy8N3Q+4o7FwvquPJcnZ7RYy4g==
  /resolve-from/5.0.0:
    engines:
      node: '>=8'
    resolution:
      integrity: sha512-qYg9KP24dD5qka9J47d0aVky0N+b4fTU89LN9iDnjB5waksiC49rvMB0PrUJQGoTmH50XPiqOvAjDfaijGxYZw==
  /resolve-pkg/2.0.0:
    dependencies:
      resolve-from: 5.0.0
    engines:
      node: '>=8'
    resolution:
      integrity: sha512-+1lzwXehGCXSeryaISr6WujZzowloigEofRB+dj75y9RRa/obVcYgbHJd53tdYw8pvZj8GojXaaENws8Ktw/hQ==
  /resolve-url/0.2.1:
    deprecated: 'https://github.com/lydell/resolve-url#deprecated'
    dev: true
    resolution:
      integrity: sha1-LGN/53yJOv0qZj/iGqkIAGjiBSo=
  /resolve/1.19.0:
    dependencies:
      is-core-module: 2.2.0
      path-parse: 1.0.6
    resolution:
      integrity: sha512-rArEXAgsBG4UgRGcynxWIWKFvh/XZCcS8UJdHhwy91zwAvCZIbcs+vAbflgBnNjYMs/i/i+/Ux6IZhML1yPvxg==
  /restore-cursor/3.1.0:
    dependencies:
      onetime: 5.1.2
      signal-exit: 3.0.3
    engines:
      node: '>=8'
    resolution:
      integrity: sha512-l+sSefzHpj5qimhFSE5a8nufZYAM3sBSVMAPtYkmC+4EH2anSGaEMXSD0izRQbu9nfyQ9y5JrVmp7E8oZrUjvA==
  /ret/0.1.15:
    dev: true
    engines:
      node: '>=0.12'
    resolution:
      integrity: sha512-TTlYpa+OL+vMMNG24xSlQGEJ3B/RzEfUlLct7b5G/ytav+wPrplCpVMFuwzXbkecJrb6IYo1iFb0S9v37754mg==
  /retry/0.12.0:
    engines:
      node: '>= 4'
    resolution:
      integrity: sha1-G0KmJmoh8HQh0bC1S33BZ7AcATs=
  /reusify/1.0.4:
    engines:
      iojs: '>=1.0.0'
      node: '>=0.10.0'
    resolution:
      integrity: sha512-U9nH88a3fc/ekCF1l0/UP1IosiuIjyTh7hBvXVMHYgVcfGvt897Xguj2UOLDeI5BG2m7/uwyaLVT6fbtCwTyzw==
  /rimraf/2.6.3:
    dependencies:
      glob: 7.1.6
    dev: true
    hasBin: true
    resolution:
      integrity: sha512-mwqeW5XsA2qAejG46gYdENaxXjx9onRNCfn7L0duuP4hCuTIi/QO7PDK07KJfp1d+izWPrzEJDcSqBa0OZQriA==
  /rimraf/2.7.1:
    dependencies:
      glob: 7.1.6
    dev: true
    hasBin: true
    resolution:
      integrity: sha512-uWjbaKIK3T1OSVptzX7Nl6PvQ3qAGtKEtVRjRuazjfL3Bx5eI409VZSqgND+4UNnmzLVdPj9FqFJNPqBZFve4w==
  /rimraf/3.0.2:
    dependencies:
      glob: 7.1.6
    hasBin: true
    resolution:
      integrity: sha512-JZkJMZkAGFFPP2YqXZXPbMlMBgsxzE8ILs4lMIX/2o0L9UBw9O/Y3o6wFw/i9YLapcUJWwqbi3kdxIPdC62TIA==
  /rollup-plugin-dts/1.4.14_rollup@2.34.0+typescript@4.1.2:
    dependencies:
      rollup: 2.34.0
      typescript: 4.1.2
    dev: true
    optionalDependencies:
      '@babel/code-frame': 7.10.4
    peerDependencies:
      rollup: ^2.33.1
      typescript: ^4.0.5
    resolution:
      integrity: sha512-H33aGCUbp/Lm+tbkG5gZePnuWvvaafkwh7Uh4RYJs0/ChOfWlENCby1wOn+xBVsCzpV/g/+OVYqgzVjT80dNJg==
  /rollup/2.34.0:
    dev: true
    engines:
      node: '>=10.0.0'
    hasBin: true
    optionalDependencies:
      fsevents: 2.1.3
    resolution:
      integrity: sha512-dW5iLvttZzdVehjEuNJ1bWvuMEJjOWGmnuFS82WeKHTGXDkRHQeq/ExdifkSyJv9dLcR86ysKRmrIDyR6O0X8g==
  /rsvp/4.8.5:
    dev: true
    engines:
      node: 6.* || >= 7.*
    resolution:
      integrity: sha512-nfMOlASu9OnRJo1mbEk2cz0D56a1MBNrJ7orjRZQG10XDyuvwksKbuXNp6qa+kbn839HwjwhBzhFmdsaEAfauA==
  /run-parallel/1.1.10:
    resolution:
      integrity: sha512-zb/1OuZ6flOlH6tQyMPUrE3x3Ulxjlo9WIVXR4yVYi4H9UXQaeIsPbLn2R3O3vQCnDKkAl2qHiuocKKX4Tz/Sw==
  /rxjs/6.6.3:
    dependencies:
      tslib: 1.14.1
    dev: true
    engines:
      npm: '>=2.0.0'
    resolution:
      integrity: sha512-trsQc+xYYXZ3urjOiJOuCOa5N3jAZ3eiSpQB5hIT8zGlL2QfnHLJ2r7GMkBGuIausdJN1OneaI6gQlsqNHHmZQ==
  /safe-buffer/5.1.2:
    resolution:
      integrity: sha512-Gd2UZBJDkXlY7GbJxfsE8/nvKkUEU1G38c1siN6QP6a9PT9MmHB8GnpscSmMJSoF8LOIrt8ud/wPtojys4G6+g==
  /safe-buffer/5.2.1:
    resolution:
      integrity: sha512-rp3So07KcdmmKbGvgaNxQSJr7bGVSVk5S9Eq1F+ppbRo70+YeaDxkw5Dd8NPN+GD6bjnYm2VuPuCXmpuYvmCXQ==
  /safe-regex/1.1.0:
    dependencies:
      ret: 0.1.15
    dev: true
    resolution:
      integrity: sha1-QKNmnzsHfR6UPURinhV91IAjvy4=
  /safer-buffer/2.1.2:
    dev: true
    resolution:
      integrity: sha512-YZo3K82SD7Riyi0E1EQPojLz7kpepnSQI9IyPbHHg1XXXevb5dJI7tpyN2ADxGcQbHG7vcyRHk0cbwqcQriUtg==
  /sane/4.1.0:
    dependencies:
      '@cnakazawa/watch': 1.0.4
      anymatch: 2.0.0
      capture-exit: 2.0.0
      exec-sh: 0.3.4
      execa: 1.0.0
      fb-watchman: 2.0.1
      micromatch: 3.1.10
      minimist: 1.2.5
      walker: 1.0.7
    dev: true
    engines:
      node: 6.* || 8.* || >= 10.*
    hasBin: true
    resolution:
      integrity: sha512-hhbzAgTIX8O7SHfp2c8/kREfEn4qO/9q8C9beyY6+tvZ87EpoZ3i1RIEvp27YBswnNbY9mWd6paKVmKbAgLfZA==
  /sax/1.2.4:
    dev: true
    resolution:
      integrity: sha512-NqVDv9TpANUjFm0N8uM5GxL36UgKi9/atZw+x7YFnQ8ckwFGKrl4xX4yWtrey3UJm5nP1kUbnYgLopqWNSRhWw==
  /saxes/5.0.1:
    dependencies:
      xmlchars: 2.2.0
    dev: true
    engines:
      node: '>=10'
    resolution:
      integrity: sha512-5LBh1Tls8c9xgGjw3QrMwETmTMVk0oFgvrFSvWx62llR2hcEInrKNZ2GZCCuuy2lvWrdl5jhbpeqc5hRYKFOcw==
  /semver-compare/1.0.0:
    dev: true
    resolution:
      integrity: sha1-De4hahyUGrN+nvsXiPavxf9VN/w=
  /semver-regex/2.0.0:
    dev: true
    engines:
      node: '>=6'
    resolution:
      integrity: sha512-mUdIBBvdn0PLOeP3TEkMH7HHeUP3GjsXCwKarjv/kGmUFOYg1VqEemKhoQpWMu6X2I8kHeuVdGibLGkVK+/5Qw==
  /semver/5.7.1:
    hasBin: true
    resolution:
      integrity: sha512-sauaDf/PZdVgrLTNYHRtpXa1iRiKcaebiKQ1BJdpQlWH2lCvexQdX55snPFyK7QzpudqbCI0qXFfOasHdyNDGQ==
  /semver/6.3.0:
    hasBin: true
    resolution:
      integrity: sha512-b39TBaTSfV6yBrapU89p5fKekE2m/NwnDocOVruQFS1/veMgdzuPcnOM34M6CwxW8jH/lxEa5rBoDeUwu5HHTw==
  /semver/7.3.2:
    dev: true
    engines:
      node: '>=10'
    hasBin: true
    resolution:
      integrity: sha512-OrOb32TeeambH6UrhtShmF7CRDqhL6/5XpPNp2DuRH6+9QLw/orhp72j87v8Qa1ScDkvrrBNpZcDejAirJmfXQ==
  /send/0.17.1:
    dependencies:
      debug: 2.6.9
      depd: 1.1.2
      destroy: 1.0.4
      encodeurl: 1.0.2
      escape-html: 1.0.3
      etag: 1.8.1
      fresh: 0.5.2
      http-errors: 1.7.3
      mime: 1.6.0
      ms: 2.1.1
      on-finished: 2.3.0
      range-parser: 1.2.1
      statuses: 1.5.0
    dev: true
    engines:
      node: '>= 0.8.0'
    resolution:
      integrity: sha512-BsVKsiGcQMFwT8UxypobUKyv7irCNRHk1T0G680vk88yf6LBByGcZJOTJCrTP2xVN6yI+XjPJcNuE3V4fT9sAg==
  /serve-static/1.14.1:
    dependencies:
      encodeurl: 1.0.2
      escape-html: 1.0.3
      parseurl: 1.3.3
      send: 0.17.1
    dev: true
    engines:
      node: '>= 0.8.0'
    resolution:
      integrity: sha512-JMrvUwE54emCYWlTI+hGrGv5I8dEwmco/00EvkzIIsR7MqrHonbD9pO2MOfFnpFntl7ecpZs+3mW+XbQZu9QCg==
  /set-blocking/2.0.0:
    dev: true
    resolution:
      integrity: sha1-BF+XgtARrppoA93TgrJDkrPYkPc=
  /set-value/2.0.1:
    dependencies:
      extend-shallow: 2.0.1
      is-extendable: 0.1.1
      is-plain-object: 2.0.4
      split-string: 3.1.0
    dev: true
    engines:
      node: '>=0.10.0'
    resolution:
      integrity: sha512-JxHc1weCN68wRY0fhCoXpyK55m/XPHafOmK4UWD7m2CI14GMcFypt4w/0+NV5f/ZMby2F6S2wwA7fgynh9gWSw==
  /set-value/3.0.2:
    dependencies:
      is-plain-object: 2.0.4
    dev: true
    engines:
      node: '>=6.0'
    resolution:
      integrity: sha512-npjkVoz+ank0zjlV9F47Fdbjfj/PfXyVhZvGALWsyIYU/qrMzpi6avjKW3/7KeSU2Df3I46BrN1xOI1+6vW0hA==
  /setprototypeof/1.1.1:
    dev: true
    resolution:
      integrity: sha512-JvdAWfbXeIGaZ9cILp38HntZSFSo3mWg6xGcJJsd+d4aRMOqauag1C63dJfDw7OaMYwEbHMOxEZ1lqVRYP2OAw==
  /shebang-command/1.2.0:
    dependencies:
      shebang-regex: 1.0.0
    dev: true
    engines:
      node: '>=0.10.0'
    resolution:
      integrity: sha1-RKrGW2lbAzmJaMOfNj/uXer98eo=
  /shebang-command/2.0.0:
    dependencies:
      shebang-regex: 3.0.0
    engines:
      node: '>=8'
    resolution:
      integrity: sha512-kHxr2zZpYtdmrN1qDjrrX/Z1rR1kG8Dx+gkpK1G4eXmvXswmcE1hTWBWYUzlraYw1/yZp6YuDY77YtvbN0dmDA==
  /shebang-regex/1.0.0:
    dev: true
    engines:
      node: '>=0.10.0'
    resolution:
      integrity: sha1-2kL0l0DAtC2yypcoVxyxkMmO/qM=
  /shebang-regex/3.0.0:
    engines:
      node: '>=8'
    resolution:
      integrity: sha512-7++dFhtcx3353uBaq8DDR4NuxBetBzC7ZQOhmTQInHEd6bSrXdiEyzCvG07Z44UYdLShWUyXt5M/yhz8ekcb1A==
  /shellwords/0.1.1:
    dev: true
    optional: true
    resolution:
      integrity: sha512-vFwSUfQvqybiICwZY5+DAWIPLKsWO31Q91JSKl3UYv+K5c2QRPzn0qzec6QPu1Qc9eHYItiP3NdJqNVqetYAww==
  /signal-exit/3.0.3:
    resolution:
      integrity: sha512-VUJ49FC8U1OxwZLxIbTTrDvLnf/6TDgxZcK8wxR8zs13xpx7xbG60ndBlhNrFi2EMuFRoeDoJO7wthSLq42EjA==
  /sisteransi/1.0.5:
    resolution:
      integrity: sha512-bLGGlR1QxBcynn2d5YmDX4MGjlZvy2MRBDRNHLJ8VI6l6+9FUiyTFNJ0IveOSP0bcXgVDPRcfGqA0pjaqUpfVg==
  /slash/3.0.0:
    engines:
      node: '>=8'
    resolution:
      integrity: sha512-g9Q1haeby36OSStwb4ntCGGGaKsaVSjQ68fBxoQcutl5fS1vuY18H3wSt3jFyFtrkx+Kz0V1G85A4MyAdDMi2Q==
  /slice-ansi/2.1.0:
    dependencies:
      ansi-styles: 3.2.1
      astral-regex: 1.0.0
      is-fullwidth-code-point: 2.0.0
    dev: true
    engines:
      node: '>=6'
    resolution:
      integrity: sha512-Qu+VC3EwYLldKa1fCxuuvULvSJOKEgk9pi8dZeCVK7TqBfUNTH4sFkk4joj8afVSfAYgJoSOetjx9QWOJ5mYoQ==
  /slice-ansi/3.0.0:
    dependencies:
      ansi-styles: 4.3.0
      astral-regex: 2.0.0
      is-fullwidth-code-point: 3.0.0
    engines:
      node: '>=8'
    resolution:
      integrity: sha512-pSyv7bSTC7ig9Dcgbw9AuRNUb5k5V6oDudjZoMBSr13qpLBG7tB+zgCkARjq7xIUgdz5P1Qe8u+rSGdouOOIyQ==
  /slice-ansi/4.0.0:
    dependencies:
      ansi-styles: 4.3.0
      astral-regex: 2.0.0
      is-fullwidth-code-point: 3.0.0
    engines:
      node: '>=10'
    resolution:
      integrity: sha512-qMCMfhY040cVHT43K9BFygqYbUPFZKHOg7K73mtTWJRb8pyP3fzf4Ixd5SzdEJQ6MRUg/WBnOLxghZtKKurENQ==
  /snap-shot-compare/3.0.0:
    dependencies:
      check-more-types: 2.24.0
      debug: 4.1.1
      disparity: 3.0.0
      folktale: 2.3.2
      lazy-ass: 1.6.0
      strip-ansi: 5.2.0
      variable-diff: 1.1.0
    dev: true
    engines:
      node: '>=6'
    resolution:
      integrity: sha512-bdwNOAGuKwPU+qsn0ASxTv+QfkXU+3VmkcDOkt965tes+JQQc8d6SfoLiEiRVhCey4v+ip2IjNUSbZm5nnkI9g==
  /snap-shot-core/10.2.0:
    dependencies:
      arg: 4.1.0
      check-more-types: 2.24.0
      common-tags: 1.8.0
      debug: 4.1.1
      escape-quotes: 1.0.2
      folktale: 2.3.2
      is-ci: 2.0.0
      jsesc: 2.5.2
      lazy-ass: 1.6.0
      mkdirp: 0.5.1
      pluralize: 8.0.0
      quote: 0.4.0
      ramda: 0.26.1
    dev: true
    engines:
      node: '>=6'
    hasBin: true
    resolution:
      integrity: sha512-FsP+Wd4SCA4bLSm3vi6OVgfmGQcAQkUhwy45zDjZDm/6dZ5SDIgP40ORHg7z6MgMAK2+fj2DmhW7SXyvMU55Vw==
  /snap-shot-it/7.9.3:
    dependencies:
      '@bahmutov/data-driven': 1.0.0
      check-more-types: 2.24.0
      common-tags: 1.8.0
      debug: 4.1.1
      has-only: 1.1.1
      its-name: 1.0.0
      lazy-ass: 1.6.0
      pluralize: 8.0.0
      ramda: 0.27.0
      snap-shot-compare: 3.0.0
      snap-shot-core: 10.2.0
    dev: true
    engines:
      node: '>=6'
    resolution:
      integrity: sha512-S5e59fbbc02AGA94LFWGVl/y/+jLMLr0/aykCtPYBE5rcyV9pSa63Aoik66/L8SkZ9piqqSmBmRAYm46+QvqBA==
  /snapdragon-node/2.1.1:
    dependencies:
      define-property: 1.0.0
      isobject: 3.0.1
      snapdragon-util: 3.0.1
    dev: true
    engines:
      node: '>=0.10.0'
    resolution:
      integrity: sha512-O27l4xaMYt/RSQ5TR3vpWCAB5Kb/czIcqUFOM/C4fYcLnbZUc1PkjTAMjof2pBWaSTwOUd6qUHcFGVGj7aIwnw==
  /snapdragon-util/3.0.1:
    dependencies:
      kind-of: 3.2.2
    dev: true
    engines:
      node: '>=0.10.0'
    resolution:
      integrity: sha512-mbKkMdQKsjX4BAL4bRYTj21edOf8cN7XHdYUJEe+Zn99hVEYcMvKPct1IqNe7+AZPirn8BCDOQBHQZknqmKlZQ==
  /snapdragon/0.8.2:
    dependencies:
      base: 0.11.2
      debug: 2.6.9
      define-property: 0.2.5
      extend-shallow: 2.0.1
      map-cache: 0.2.2
      source-map: 0.5.7
      source-map-resolve: 0.5.3
      use: 3.1.1
    dev: true
    engines:
      node: '>=0.10.0'
    resolution:
      integrity: sha512-FtyOnWN/wCHTVXOMwvSv26d+ko5vWlIDD6zoUJ7LW8vh+ZBC8QdljveRP+crNrtBwioEUWy/4dMtbBjA4ioNlg==
  /source-map-resolve/0.5.3:
    dependencies:
      atob: 2.1.2
      decode-uri-component: 0.2.0
      resolve-url: 0.2.1
      source-map-url: 0.4.0
      urix: 0.1.0
    dev: true
    resolution:
      integrity: sha512-Htz+RnsXWk5+P2slx5Jh3Q66vhQj1Cllm0zvnaY98+NFx+Dv2CF/f5O/t8x+KaNdrdIAsruNzoh/KpialbqAnw==
  /source-map-support/0.5.19:
    dependencies:
      buffer-from: 1.1.1
      source-map: 0.6.1
    dev: true
    resolution:
      integrity: sha512-Wonm7zOCIJzBGQdB+thsPar0kYuCIzYvxZwlBa87yi/Mdjv7Tip2cyVbLj5o0cFPN4EVkuTwb3GDDyUx2DGnGw==
  /source-map-url/0.4.0:
    dev: true
    resolution:
      integrity: sha1-PpNdfd1zYxuXZZlW1VEo6HtQhKM=
  /source-map/0.5.7:
    dev: true
    engines:
      node: '>=0.10.0'
    resolution:
      integrity: sha1-igOdLRAh0i0eoUyA2OpGi6LvP8w=
  /source-map/0.6.1:
    dev: true
    engines:
      node: '>=0.10.0'
    resolution:
      integrity: sha512-UjgapumWlbMhkBgzT7Ykc5YXUT46F0iKu8SGXq0bcwP5dz/h0Plj6enJqjz1Zbq2l5WaqYnrVbwWOWMyF3F47g==
  /source-map/0.7.3:
    dev: true
    engines:
      node: '>= 8'
    resolution:
      integrity: sha512-CkCj6giN3S+n9qrYiBTX5gystlENnRW5jZeNLHpe6aue+SrHcG5VYwujhW9s4dY31mEGsxBDrHR6oI69fTXsaQ==
  /spdx-correct/3.1.1:
    dependencies:
      spdx-expression-parse: 3.0.1
      spdx-license-ids: 3.0.7
    resolution:
      integrity: sha512-cOYcUWwhCuHCXi49RhFRCyJEK3iPj1Ziz9DpViV3tbZOwXD49QzIN3MpOLJNxh2qwq2lJJZaKMVw9qNi4jTC0w==
  /spdx-exceptions/2.3.0:
    resolution:
      integrity: sha512-/tTrYOC7PPI1nUAgx34hUpqXuyJG+DTHJTnIULG4rDygi4xu/tfgmq1e1cIRwRzwZgo4NLySi+ricLkZkw4i5A==
  /spdx-expression-parse/3.0.1:
    dependencies:
      spdx-exceptions: 2.3.0
      spdx-license-ids: 3.0.7
    resolution:
      integrity: sha512-cbqHunsQWnJNE6KhVSMsMeH5H/L9EpymbzqTQ3uLwNCLZ1Q481oWaofqH7nO6V07xlXwY6PhQdQ2IedWx/ZK4Q==
  /spdx-license-ids/3.0.7:
    resolution:
      integrity: sha512-U+MTEOO0AiDzxwFvoa4JVnMV6mZlJKk2sBLt90s7G0Gd0Mlknc7kxEn3nuDPNZRta7O2uy8oLcZLVT+4sqNZHQ==
  /split-string/3.1.0:
    dependencies:
      extend-shallow: 3.0.2
    dev: true
    engines:
      node: '>=0.10.0'
    resolution:
      integrity: sha512-NzNVhJDYpwceVVii8/Hu6DKfD2G+NrQHlS/V/qgv763EYudVwEcMQNxd2lh+0VrUByXN/oJkl5grOhYWvQUYiw==
  /split/0.3.3:
    dependencies:
      through: 2.3.8
    dev: false
    resolution:
      integrity: sha1-zQ7qXmOiEd//frDwkcQTPi0N0o8=
  /split2/3.2.2:
    dependencies:
      readable-stream: 3.6.0
    dev: true
    resolution:
      integrity: sha512-9NThjpgZnifTkJpzTZ7Eue85S49QwpNhZTq6GRJwObb6jnLFNGB7Qm73V5HewTROPyxD0C29xqmaI68bQtV+hg==
  /sprintf-js/1.0.3:
    dev: true
    resolution:
      integrity: sha1-BOaSb2YolTVPPdAVIDYzuFcpfiw=
  /sprintf-js/1.1.2:
    dev: true
    resolution:
      integrity: sha512-VE0SOVEHCk7Qc8ulkWw3ntAzXuqf7S2lvwQaDLRnUeIEaKNQJzV6BwmLKhOqT61aGhfUMrXeaBk+oDGCzvhcug==
  /sql-template-tag/4.0.0:
    dev: true
    engines:
      node: '>=6'
    resolution:
      integrity: sha512-S82ZPaT3a8rw7dDfOQyrVR82fQPA0qqihq/qkKIZrm4IfkP8RpyT6SyF+syp2Pmf8pzPh63H3yTIMuBRsL95kQ==
  /sqlite-async/1.1.0:
    dependencies:
      sqlite3: 4.2.0
    dev: true
    resolution:
      integrity: sha512-yPCgZZPkccMcvU8J4Hrt96nSXOEv6UuBLd9KGFdUR9VVkE7voXkWrV2UWODfNbxdDyviS/a+eFWDn86mfBgyJw==
  /sqlite3/4.2.0:
    dependencies:
      nan: 2.14.2
      node-pre-gyp: 0.11.0
    dev: true
    requiresBuild: true
    resolution:
      integrity: sha512-roEOz41hxui2Q7uYnWsjMOTry6TcNUNmp8audCx18gF10P2NknwdpF+E+HKvz/F2NvPKGGBF4NGc+ZPQ+AABwg==
  /sshpk/1.16.1:
    dependencies:
      asn1: 0.2.4
      assert-plus: 1.0.0
      bcrypt-pbkdf: 1.0.2
      dashdash: 1.14.1
      ecc-jsbn: 0.1.2
      getpass: 0.1.7
      jsbn: 0.1.1
      safer-buffer: 2.1.2
      tweetnacl: 0.14.5
    dev: true
    engines:
      node: '>=0.10.0'
    hasBin: true
    resolution:
      integrity: sha512-HXXqVUq7+pcKeLqqZj6mHFUMvXtOJt1uoUx09pFW6011inTMxqI8BA8PM95myrIyyKwdnzjdFjLiE6KBPVtJIg==
  /stack-utils/2.0.3:
    dependencies:
      escape-string-regexp: 2.0.0
    dev: true
    engines:
      node: '>=10'
    resolution:
      integrity: sha512-gL//fkxfWUsIlFL2Tl42Cl6+HFALEaB1FU76I/Fy+oZjRreP7OPMXFlGbxM7NQsI0ZpUfw76sHnv0WNYuTb7Iw==
  /stacktrace-parser/0.1.10:
    dependencies:
      type-fest: 0.7.1
    dev: true
    engines:
      node: '>=6'
    resolution:
      integrity: sha512-KJP1OCML99+8fhOHxwwzyWrlUuVX5GQ0ZpJTd1DFXhdkrvg1szxfHhawXUZ3g9TkXORQd4/WG68jMlQZ2p8wlg==
  /stat-mode/1.0.0:
    dev: true
    engines:
      node: '>= 6'
    resolution:
      integrity: sha512-jH9EhtKIjuXZ2cWxmXS8ZP80XyC3iasQxMDV8jzhNJpfDb7VbQLVW4Wvsxz9QZvzV+G4YoSfBUVKDOyxLzi/sg==
  /static-extend/0.1.2:
    dependencies:
      define-property: 0.2.5
      object-copy: 0.1.0
    dev: true
    engines:
      node: '>=0.10.0'
    resolution:
      integrity: sha1-YICcOcv/VTNyJv1eC1IPNB8ftcY=
  /statuses/1.5.0:
    dev: true
    engines:
      node: '>= 0.6'
    resolution:
      integrity: sha1-Fhx9rBd2Wf2YEfQ3cfqZOBR4Yow=
  /stealthy-require/1.1.1:
    dev: true
    engines:
      node: '>=0.10.0'
    resolution:
      integrity: sha1-NbCYdbT/SfJqd35QmzCQoyJr8ks=
  /stream-combiner/0.0.4:
    dependencies:
      duplexer: 0.1.2
    dev: false
    resolution:
      integrity: sha1-TV5DPBhSYd3mI8o/RMWGvPXErRQ=
  /stream-meter/1.0.4:
    dependencies:
      readable-stream: 2.3.7
    dev: true
    resolution:
      integrity: sha1-Uq+Vql6nYKJJFxZwTb/5D3Ov3R0=
  /string-argv/0.3.1:
    dev: true
    engines:
      node: '>=0.6.19'
    resolution:
      integrity: sha512-a1uQGz7IyVy9YwhqjZIZu1c8JO8dNIe20xBmSS6qu9kv++k3JGzCVmprbNN5Kn+BgzD5E7YYwg1CcjuJMRNsvg==
  /string-hash/1.1.3:
    dev: true
    resolution:
      integrity: sha1-6Kr8CsGFW0Zmkp7X3RJ1311sgRs=
  /string-length/4.0.1:
    dependencies:
      char-regex: 1.0.2
      strip-ansi: 6.0.0
    dev: true
    engines:
      node: '>=10'
    resolution:
      integrity: sha512-PKyXUd0LK0ePjSOnWn34V2uD6acUWev9uy0Ft05k0E8xRW+SKcA0F7eMr7h5xlzfn+4O3N+55rduYyet3Jk+jw==
  /string-width/1.0.2:
    dependencies:
      code-point-at: 1.1.0
      is-fullwidth-code-point: 1.0.0
      strip-ansi: 3.0.1
    dev: true
    engines:
      node: '>=0.10.0'
    resolution:
      integrity: sha1-EYvfW4zcUaKn5w0hHgfisLmxB9M=
  /string-width/3.1.0:
    dependencies:
      emoji-regex: 7.0.3
      is-fullwidth-code-point: 2.0.0
      strip-ansi: 5.2.0
    dev: true
    engines:
      node: '>=6'
    resolution:
      integrity: sha512-vafcv6KjVZKSgz06oM/H6GDBrAtz8vdhQakGjFIvNrHA6y3HCF1CInLy+QLq8dTJPQ1b+KDUqDFctkdRW44e1w==
  /string-width/4.2.0:
    dependencies:
      emoji-regex: 8.0.0
      is-fullwidth-code-point: 3.0.0
      strip-ansi: 6.0.0
    engines:
      node: '>=8'
    resolution:
      integrity: sha512-zUz5JD+tgqtuDjMhwIg5uFVV3dtqZ9yQJlZVfq4I01/K5Paj5UHj7VyrQOJvzawSVlKpObApbfD0Ed6yJc+1eg==
  /string_decoder/1.1.1:
    dependencies:
      safe-buffer: 5.1.2
    resolution:
      integrity: sha512-n/ShnvDi6FHbbVfviro+WojiFzv+s8MPMHBczVePfUpDJLwoLT0ht1l4YwBCbi8pJAveEEdnkHyPyTP/mzRfwg==
  /string_decoder/1.3.0:
    dependencies:
      safe-buffer: 5.2.1
    resolution:
      integrity: sha512-hkRX8U1WjJFd8LsDJ2yQ/wWWxaopEsABU1XfkM8A+j0+85JAGppt16cr1Whg6KIbb4okU6Mql6BOj+uup/wKeA==
  /stringify-object/3.3.0:
    dependencies:
      get-own-enumerable-property-symbols: 3.0.2
      is-obj: 1.0.1
      is-regexp: 1.0.0
    dev: true
    engines:
      node: '>=4'
    resolution:
      integrity: sha512-rHqiFh1elqCQ9WPLIC8I0Q/g/wj5J1eMkyoiD6eoQApWHP0FtlK7rqnhmabL5VUY9JQCcqwwvlOaSuutekgyrw==
  /strip-ansi/3.0.1:
    dependencies:
      ansi-regex: 2.1.1
    dev: true
    engines:
      node: '>=0.10.0'
    resolution:
      integrity: sha1-ajhfuIU9lS1f8F0Oiq+UJ43GPc8=
  /strip-ansi/5.2.0:
    dependencies:
      ansi-regex: 4.1.0
    dev: true
    engines:
      node: '>=6'
    resolution:
      integrity: sha512-DuRs1gKbBqsMKIZlrffwlug8MHkcnpjs5VPmL1PAh+mA30U0DTotfDZ0d2UUsXpPmPmMMJ6W773MaA3J+lbiWA==
  /strip-ansi/6.0.0:
    dependencies:
      ansi-regex: 5.0.0
    engines:
      node: '>=8'
    resolution:
      integrity: sha512-AuvKTrTfQNYNIctbR1K/YGTR1756GycPsg7b9bdV9Duqur4gv6aKqHXah67Z8ImS7WEz5QVcOtlfW2rZEugt6w==
  /strip-bom/4.0.0:
    dev: true
    engines:
      node: '>=8'
    resolution:
      integrity: sha512-3xurFv5tEgii33Zi8Jtp55wEIILR9eh34FAW00PZf+JnSsTmV/ioewSgQl97JHvgjoRGwPShsWm+IdrxB35d0w==
  /strip-eof/1.0.0:
    dev: true
    engines:
      node: '>=0.10.0'
    resolution:
      integrity: sha1-u0P/VZim6wXYm1n80SnJgzE2Br8=
  /strip-final-newline/2.0.0:
    engines:
      node: '>=6'
    resolution:
      integrity: sha512-BrpvfNAE3dcvq7ll3xVumzjKjZQ5tI1sEUIKr3Uoks0XUl45St3FlatVqef9prk4jRDzhW6WZg+3bk93y6pLjA==
  /strip-indent/3.0.0:
    dependencies:
      min-indent: 1.0.1
    engines:
      node: '>=8'
    resolution:
      integrity: sha512-laJTa3Jb+VQpaC6DseHhF7dXVqHTfJPCRDaEbid/drOhgitgYku/letMUqOXFoWV0zIIUbjpdH2t+tYj4bQMRQ==
  /strip-json-comments/2.0.1:
    dev: true
    engines:
      node: '>=0.10.0'
    resolution:
      integrity: sha1-PFMZQukIwml8DsNEhYwobHygpgo=
  /strip-json-comments/3.1.1:
    dev: true
    engines:
      node: '>=8'
    resolution:
      integrity: sha512-6fPc+R4ihwqP6N/aIv2f1gMH8lOVtWQHoqC4yK6oSDVVocumAsfCqjkXnqiYMhmMwS/mEHLp7Vehlt3ql6lEig==
  /supports-color/2.0.0:
    dev: true
    engines:
      node: '>=0.8.0'
    resolution:
      integrity: sha1-U10EXOa2Nj+kARcIRimZXp3zJMc=
  /supports-color/5.5.0:
    dependencies:
      has-flag: 3.0.0
    engines:
      node: '>=4'
    resolution:
      integrity: sha512-QjVjwdXIt408MIiAqCX4oUKsgU2EqAGzs2Ppkm4aQYbjm+ZEWEcW4SfFNTr4uMNZma0ey4f5lgLrkB0aX0QMow==
  /supports-color/7.2.0:
    dependencies:
      has-flag: 4.0.0
    engines:
      node: '>=8'
    resolution:
      integrity: sha512-qpCAvRl9stuOHveKsn7HncJRvv501qIacKzQlO/+Lwxc9+0q2wLyv4Dfvt80/DPn2pqOBsJdDiogXGR9+OvwRw==
  /supports-hyperlinks/2.1.0:
    dependencies:
      has-flag: 4.0.0
      supports-color: 7.2.0
    engines:
      node: '>=8'
    resolution:
      integrity: sha512-zoE5/e+dnEijk6ASB6/qrK+oYdm2do1hjoLWrqUC/8WEIW1gbxFcKuBof7sW8ArN6e+AYvsE8HBGiVRWL/F5CA==
  /symbol-tree/3.2.4:
    dev: true
    resolution:
      integrity: sha512-9QNk5KwDF+Bvz+PyObkmSYjI5ksVUYtjW7AU22r2NKcfLJcXp96hkDWU3+XndOsUb+AQ9QhfzfCT2O+CNWT5Tw==
  /table/5.4.6:
    dependencies:
      ajv: 6.12.6
      lodash: 4.17.20
      slice-ansi: 2.1.0
      string-width: 3.1.0
    dev: true
    engines:
      node: '>=6.0.0'
    resolution:
      integrity: sha512-wmEc8m4fjnob4gt5riFRtTu/6+4rSe12TpAELNSqHMfF3IqnA+CH37USM6/YR3qRZv7e56kAEAtd6nKZaxe0Ug==
  /tapable/1.1.3:
    dev: true
    engines:
      node: '>=6'
    resolution:
      integrity: sha512-4WK/bYZmj8xLr+HUCODHGF1ZFzsYffasLUgEiMBY4fgtltdO6B4WJtlSbPaDTLpYTcGVwM2qLnFTICEcNxs3kA==
  /tar-stream/2.1.4:
    dependencies:
      bl: 4.0.3
      end-of-stream: 1.4.4
      fs-constants: 1.0.0
      inherits: 2.0.4
      readable-stream: 3.6.0
    engines:
      node: '>=6'
    resolution:
      integrity: sha512-o3pS2zlG4gxr67GmFYBLlq+dM8gyRGUOvsrHclSkvtVtQbjV0s/+ZE8OpICbaj8clrX3tjeHngYGP7rweaBnuw==
  /tar/4.4.13:
    dependencies:
      chownr: 1.1.4
      fs-minipass: 1.2.7
      minipass: 2.9.0
      minizlib: 1.3.3
      mkdirp: 0.5.5
      safe-buffer: 5.2.1
      yallist: 3.1.1
    dev: true
    engines:
      node: '>=4.5'
    resolution:
      integrity: sha512-w2VwSrBoHa5BsSyH+KxEqeQBAllHhccyMFVHtGtdMpF4W7IRWfZjFiQceJPChOeTsSDVUpER2T8FA93pr0L+QA==
  /tar/6.0.5:
    dependencies:
      chownr: 2.0.0
      fs-minipass: 2.1.0
      minipass: 3.1.3
      minizlib: 2.1.2
      mkdirp: 1.0.4
      yallist: 4.0.0
    engines:
      node: '>= 10'
    resolution:
      integrity: sha512-0b4HOimQHj9nXNEAA7zWwMM91Zhhba3pspja6sQbgTpynOJf+bkjBnfybNYzbpLbnwXnbyB4LOREvlyXLkCHSg==
  /tarn/1.1.5:
    dev: true
    engines:
      node: '>=4.0.0'
    resolution:
      integrity: sha512-PMtJ3HCLAZeedWjJPgGnCvcphbCOMbtZpjKgLq3qM5Qq9aQud+XHrL0WlrlgnTyS8U+jrjGbEXprFcQrxPy52g==
  /tedious/6.7.0:
    dependencies:
      '@azure/ms-rest-nodeauth': 2.0.2
      '@types/node': 12.19.7
      '@types/readable-stream': 2.3.9
      bl: 3.0.1
      depd: 2.0.0
      iconv-lite: 0.5.2
      jsbi: 3.1.4
      native-duplexpair: 1.0.0
      punycode: 2.1.1
      readable-stream: 3.6.0
      sprintf-js: 1.1.2
    dev: true
    engines:
      node: '>= 6'
    resolution:
      integrity: sha512-8qr7+sB0h4SZVQBRWUgHmYuOEflAOl2eihvxk0fVNvpvGJV4V5UC/YmSvebyfgyfwWcPO22/AnSbYVZZqf9wuQ==
  /temp-dir/1.0.0:
    engines:
      node: '>=4'
    resolution:
      integrity: sha1-CnwOom06Oa+n4OvqnB/AvE2qAR0=
  /temp-dir/2.0.0:
    engines:
      node: '>=8'
    resolution:
      integrity: sha512-aoBAniQmmwtcKp/7BzsH8Cxzv8OL736p7v1ihGb5e9DJ9kTwGWHrQrVB5+lfVDzfGrdRzXch+ig7LHaY1JTOrg==
  /temp-write/4.0.0:
    dependencies:
      graceful-fs: 4.2.4
      is-stream: 2.0.0
      make-dir: 3.1.0
      temp-dir: 1.0.0
      uuid: 3.4.0
    engines:
      node: '>=8'
    resolution:
      integrity: sha512-HIeWmj77uOOHb0QX7siN3OtwV3CTntquin6TNVg6SHOqCP3hYKmox90eeFOGaY1MqJ9WYDDjkyZrW6qS5AWpbw==
  /temp/0.4.0:
    dev: true
    engines:
      '0': node >=0.4.0
    resolution:
      integrity: sha1-ZxrWPVe+D+nXKUZks/xABjZnimA=
  /tempy/1.0.0:
    dependencies:
      del: 6.0.0
      is-stream: 2.0.0
      temp-dir: 2.0.0
      type-fest: 0.16.0
      unique-string: 2.0.0
    engines:
      node: '>=10'
    resolution:
      integrity: sha512-eLXG5B1G0mRPHmgH2WydPl5v4jH35qEn3y/rA/aahKhIa91Pn119SsU7n7v/433gtT9ONzC8ISvNHIh2JSTm0w==
  /terminal-link/2.1.1:
    dependencies:
      ansi-escapes: 4.3.1
      supports-hyperlinks: 2.1.0
    engines:
      node: '>=8'
    resolution:
      integrity: sha512-un0FmiRUQNr5PJqy9kP7c40F5BOfpGlYTrxonDChEZB7pzZxRNp/bt+ymiy9/npwXya9KH99nJ/GXFIiUkYGFQ==
  /test-exclude/6.0.0:
    dependencies:
      '@istanbuljs/schema': 0.1.2
      glob: 7.1.6
      minimatch: 3.0.4
    dev: true
    engines:
      node: '>=8'
    resolution:
      integrity: sha512-cAGWPIyOHU6zlmg88jwm7VRyXnMN7iV68OGAbYDk/Mh/xC/pzVPlQtY6ngoIH/5/tciuhGfvESU8GrHrcxD56w==
  /text-table/0.2.0:
    dev: true
    resolution:
      integrity: sha1-f17oI66AUgfACvLfSoTsP8+lcLQ=
  /throat/5.0.0:
    dev: true
    resolution:
      integrity: sha512-fcwX4mndzpLQKBS1DVYhGAcYaYt7vsHNIvQV+WXMvnow5cgjPphq5CaayLaGsjRdSCKZFNGt7/GYAuXaNOiYCA==
  /throttleit/1.0.0:
    dev: true
    resolution:
      integrity: sha1-nnhYNtr0Z0MUWlmEtiaNgoUorGw=
  /through/2.3.8:
    resolution:
      integrity: sha1-DdTJ/6q8NXlgsbckEV1+Doai4fU=
  /tmp/0.2.1:
    dependencies:
      rimraf: 3.0.2
    engines:
      node: '>=8.17.0'
    resolution:
      integrity: sha512-76SUhtfqR2Ijn+xllcI5P1oyannHNHByD80W1q447gU3mp9G9PSpGdWmjUOHRDPiHYacIk66W7ubDTuPF3BEtQ==
  /tmpl/1.0.4:
    dev: true
    resolution:
      integrity: sha1-I2QN17QtAEM5ERQIIOXPRA5SHdE=
  /to-fast-properties/2.0.0:
    dev: true
    engines:
      node: '>=4'
    resolution:
      integrity: sha1-3F5pjL0HkmW8c+A3doGk5Og/YW4=
  /to-object-path/0.3.0:
    dependencies:
      kind-of: 3.2.2
    dev: true
    engines:
      node: '>=0.10.0'
    resolution:
      integrity: sha1-KXWIt7Dn4KwI4E5nL4XB9JmeF68=
  /to-regex-range/2.1.1:
    dependencies:
      is-number: 3.0.0
      repeat-string: 1.6.1
    dev: true
    engines:
      node: '>=0.10.0'
    resolution:
      integrity: sha1-fIDBe53+vlmeJzZ+DU3VWQFB2zg=
  /to-regex-range/5.0.1:
    dependencies:
      is-number: 7.0.0
    engines:
      node: '>=8.0'
    resolution:
      integrity: sha512-65P7iz6X5yEr1cwcgvQxbbIw7Uk3gOy5dIdtZ4rDveLqhrdJP+Li/Hx6tyK0NEb+2GCyneCMJiGqrADCSNk8sQ==
  /to-regex/3.0.2:
    dependencies:
      define-property: 2.0.2
      extend-shallow: 3.0.2
      regex-not: 1.0.2
      safe-regex: 1.1.0
    dev: true
    engines:
      node: '>=0.10.0'
    resolution:
      integrity: sha512-FWtleNAtZ/Ki2qtqej2CXTOayOH9bHDQF+Q48VpWyDXjbYxA4Yz8iDB31zXOBUlOHHKidDbqGVrTUvQMPmBGBw==
  /toidentifier/1.0.0:
    dev: true
    engines:
      node: '>=0.6'
    resolution:
      integrity: sha512-yaOH/Pk/VEhBWWTlhI+qXxDFXlejDGcQipMlyxda9nthulaxLZUNcUqFxokp0vcYnvteJln5FNQDRrxj3YcbVw==
  /tough-cookie/2.5.0:
    dependencies:
      psl: 1.8.0
      punycode: 2.1.1
    dev: true
    engines:
      node: '>=0.8'
    resolution:
      integrity: sha512-nlLsUzgm1kfLXSXfRZMc1KLAugd4hqJHDTvc2hDIwS3mZAfMEuMbc03SujMF+GEcpaX/qboeycw6iO8JwVv2+g==
  /tough-cookie/3.0.1:
    dependencies:
      ip-regex: 2.1.0
      psl: 1.8.0
      punycode: 2.1.1
    dev: true
    engines:
      node: '>=6'
    resolution:
      integrity: sha512-yQyJ0u4pZsv9D4clxO69OEjLWYw+jbgspjTue4lTQZLfV0c5l1VmK2y1JK8E9ahdpltPOaAThPcp5nKPUgSnsg==
  /tr46/2.0.2:
    dependencies:
      punycode: 2.1.1
    dev: true
    engines:
      node: '>=8'
    resolution:
      integrity: sha512-3n1qG+/5kg+jrbTzwAykB5yRYtQCTqOGKq5U5PE3b0a1/mzo6snDhjGS0zJVJunO0NrT3Dg1MLy5TjWP/UJppg==
  /trim-newlines/3.0.0:
    dev: true
    engines:
      node: '>=8'
    resolution:
      integrity: sha512-C4+gOpvmxaSMKuEf9Qc134F1ZuOHVXKRbtEflf4NTtuuJDEIJ9p5PXsalL8SkeRw+qit1Mo+yuvMPAKwWg/1hA==
  /ts-jest/26.4.0_jest@26.4.2+typescript@4.0.3:
    dependencies:
      '@types/jest': 26.0.14
      bs-logger: 0.2.6
      buffer-from: 1.1.1
      fast-json-stable-stringify: 2.1.0
      jest: 26.4.2
      jest-util: 26.6.2
      json5: 2.1.3
      lodash.memoize: 4.1.2
      make-error: 1.3.6
      mkdirp: 1.0.4
      semver: 7.3.2
      typescript: 4.0.3
      yargs-parser: 20.2.4
    dev: true
    engines:
      node: '>= 10'
    hasBin: true
    peerDependencies:
      jest: '>=26 <27'
      typescript: '>=3.8 <5.0'
    resolution:
      integrity: sha512-ofBzoCqf6Nv/PoWb/ByV3VNKy2KJSikamOBxvR3E6eVdIw10GwAXoyvMWXXjZJK2s6S27ZE8fI+JBTnGaovl6Q==
  /ts-jest/26.4.4_jest@26.6.3+typescript@4.1.2:
    dependencies:
      '@types/jest': 26.0.15
      bs-logger: 0.2.6
      buffer-from: 1.1.1
      fast-json-stable-stringify: 2.1.0
      jest: 26.6.3
      jest-util: 26.6.2
      json5: 2.1.3
      lodash.memoize: 4.1.2
      make-error: 1.3.6
      mkdirp: 1.0.4
      semver: 7.3.2
      typescript: 4.1.2
      yargs-parser: 20.2.4
    dev: true
    engines:
      node: '>= 10'
    hasBin: true
    peerDependencies:
      jest: '>=26 <27'
      typescript: '>=3.8 <5.0'
    resolution:
      integrity: sha512-3lFWKbLxJm34QxyVNNCgXX1u4o/RV0myvA2y2Bxm46iGIjKlaY0own9gIckbjZJPn+WaJEnfPPJ20HHGpoq4yg==
  /ts-loader/8.0.11_typescript@4.1.2:
    dependencies:
      chalk: 2.4.2
      enhanced-resolve: 4.3.0
      loader-utils: 1.4.0
      micromatch: 4.0.2
      semver: 6.3.0
      typescript: 4.1.2
    dev: true
    engines:
      node: '>=10.0.0'
    peerDependencies:
      typescript: '*'
      webpack: '*'
    resolution:
      integrity: sha512-06X+mWA2JXoXJHYAesUUL4mHFYhnmyoCdQVMXofXF552Lzd4wNwSGg7unJpttqUP7ziaruM8d7u8LUB6I1sgzA==
  /ts-node/9.0.0_typescript@4.1.2:
    dependencies:
      arg: 4.1.3
      diff: 4.0.2
      make-error: 1.3.6
      source-map-support: 0.5.19
      typescript: 4.1.2
      yn: 3.1.1
    dev: true
    engines:
      node: '>=10.0.0'
    hasBin: true
    peerDependencies:
      typescript: '>=2.7'
    resolution:
      integrity: sha512-/TqB4SnererCDR/vb4S/QvSZvzQMJN8daAslg7MeaiHvD8rDZsSfXmNeNumyZZzMned72Xoq/isQljYSt8Ynfg==
  /tslib/1.14.1:
    dev: true
    resolution:
      integrity: sha512-Xni35NKzjgMrwevysHTCArtLDpPvye8zV/0E4EyYn43P7/7qvQwPh9BGkHewbMulVntbigmcT7rdX3BNo9wRJg==
  /tsutils/3.17.1_typescript@4.0.3:
    dependencies:
      tslib: 1.14.1
      typescript: 4.0.3
    dev: true
    engines:
      node: '>= 6'
    peerDependencies:
      typescript: '>=2.8.0 || >= 3.2.0-dev || >= 3.3.0-dev || >= 3.4.0-dev || >= 3.5.0-dev || >= 3.6.0-dev || >= 3.6.0-beta || >= 3.7.0-dev || >= 3.7.0-beta'
    resolution:
      integrity: sha512-kzeQ5B8H3w60nFY2g8cJIuH7JDpsALXySGtwGJ0p2LSjLgay3NdIpqq5SoOBe46bKDW2iq25irHCr8wjomUS2g==
  /tsutils/3.17.1_typescript@4.1.2:
    dependencies:
      tslib: 1.14.1
      typescript: 4.1.2
    dev: true
    engines:
      node: '>= 6'
    peerDependencies:
      typescript: '>=2.8.0 || >= 3.2.0-dev || >= 3.3.0-dev || >= 3.4.0-dev || >= 3.5.0-dev || >= 3.6.0-dev || >= 3.6.0-beta || >= 3.7.0-dev || >= 3.7.0-beta'
    resolution:
      integrity: sha512-kzeQ5B8H3w60nFY2g8cJIuH7JDpsALXySGtwGJ0p2LSjLgay3NdIpqq5SoOBe46bKDW2iq25irHCr8wjomUS2g==
  /tunnel-agent/0.6.0:
    dependencies:
      safe-buffer: 5.2.1
    dev: true
    resolution:
      integrity: sha1-J6XeoGs2sEoKmWZ3SykIaPD8QP0=
  /tunnel/0.0.6:
    dev: true
    engines:
      node: '>=0.6.11 <=0.7.0 || >=0.7.3'
    resolution:
      integrity: sha512-1h/Lnq9yajKY2PEbBadPXj3VxsDDu844OnaAo52UVmIzIvwwtBPIuNvkjuzBlTWpfJyUbG3ez0KSBibQkj4ojg==
  /tweetnacl/0.14.5:
    dev: true
    resolution:
      integrity: sha1-WuaBd/GS1EViadEIr6k/+HQ/T2Q=
  /type-check/0.3.2:
    dependencies:
      prelude-ls: 1.1.2
    dev: true
    engines:
      node: '>= 0.8.0'
    resolution:
      integrity: sha1-WITKtRLPHTVeP7eE8wgEsrUg23I=
  /type-check/0.4.0:
    dependencies:
      prelude-ls: 1.2.1
    dev: true
    engines:
      node: '>= 0.8.0'
    resolution:
      integrity: sha512-XleUoc9uwGXqjWwXaUTZAmzMcFZ5858QA2vvx1Ur5xIcixXIP+8LnFDgRplU30us6teqdlskFfu+ae4K79Ooew==
  /type-detect/4.0.8:
    dev: true
    engines:
      node: '>=4'
    resolution:
      integrity: sha512-0fr/mIH1dlO+x7TlcMy+bIDqKPsw/70tVyeHW787goQjhmqaZe10uwLujubK9q9Lg6Fiho1KUKDYz0Z7k7g5/g==
  /type-fest/0.11.0:
    engines:
      node: '>=8'
    resolution:
      integrity: sha512-OdjXJxnCN1AvyLSzeKIgXTXxV+99ZuXl3Hpo9XpJAv9MBcHrrJOQ5kV7ypXOuQie+AmWG25hLbiKdwYTifzcfQ==
  /type-fest/0.13.1:
    dev: true
    engines:
      node: '>=10'
    resolution:
      integrity: sha512-34R7HTnG0XIJcBSn5XhDd7nNFPRcXYRZrBB2O2jdKqYODldSzBAqzsWoZYYvduky73toYS/ESqxPvkDf/F0XMg==
  /type-fest/0.16.0:
    engines:
      node: '>=10'
    resolution:
      integrity: sha512-eaBzG6MxNzEn9kiwvtre90cXaNLkmadMWa1zQMs3XORCXNbsH/OewwbxC5ia9dCxIxnTAsSxXJaa/p5y8DlvJg==
  /type-fest/0.6.0:
    engines:
      node: '>=8'
    resolution:
      integrity: sha512-q+MB8nYR1KDLrgr4G5yemftpMC7/QLqVndBmEEdqzmNj5dcFOO4Oo8qlwZE3ULT3+Zim1F8Kq4cBnikNhlCMlg==
  /type-fest/0.7.1:
    dev: true
    engines:
      node: '>=8'
    resolution:
      integrity: sha512-Ne2YiiGN8bmrmJJEuTWTLJR32nh/JdL1+PSicowtNb0WFpn59GK8/lfD61bVtzguz7b3PBt74nxpv/Pw5po5Rg==
  /type-fest/0.8.1:
    engines:
      node: '>=8'
    resolution:
      integrity: sha512-4dbzIzqvjtgiM5rw1k5rEHtBANKmdudhGyBEajN01fEyhaAIhsoKNy6y7+IN93IfpFtwY9iqi7kD+xwKhQsNJA==
  /type-is/1.6.18:
    dependencies:
      media-typer: 0.3.0
      mime-types: 2.1.27
    dev: true
    engines:
      node: '>= 0.6'
    resolution:
      integrity: sha512-TkRKr9sUTxEH8MdfuCSP7VizJyzRNMjj2J2do2Jr3Kym598JVdEksuzPQCnlFPW4ky9Q+iA+ma9BGm06XQBy8g==
  /typedarray-to-buffer/3.1.5:
    dependencies:
      is-typedarray: 1.0.0
    dev: true
    resolution:
      integrity: sha512-zdu8XMNEDepKKR+XYOXAVPtWui0ly0NtohUscw+UmaHiAWT8hrV1rr//H6V+0DvJ3OQ19S979M0laLfX8rm82Q==
  /typescript/4.0.3:
    dev: true
    engines:
      node: '>=4.2.0'
    hasBin: true
    resolution:
      integrity: sha512-tEu6DGxGgRJPb/mVPIZ48e69xCn2yRmCgYmDugAVwmJ6o+0u1RI18eO7E7WBTLYLaEVVOhwQmcdhQHweux/WPg==
  /typescript/4.1.2:
    dev: true
    engines:
      node: '>=4.2.0'
    hasBin: true
    resolution:
      integrity: sha512-thGloWsGH3SOxv1SoY7QojKi0tc+8FnOmiarEGMbd/lar7QOEd3hvlx3Fp5y6FlDUGl9L+pd4n2e+oToGMmhRQ==
  /uid2/0.0.3:
    dev: true
    resolution:
      integrity: sha1-SDEm4Rd03y9xuLY53NeZw3YWK4I=
  /underscore/1.12.0:
    dev: true
    resolution:
      integrity: sha512-21rQzss/XPMjolTiIezSu3JAjgagXKROtNrYFEOWK109qY1Uv2tVjPTZ1ci2HgvQDA16gHYSthQIJfB+XId/rQ==
  /undici/2.2.0:
    resolution:
      integrity: sha512-pNts1nTVW1e9rOFGXdueH28FGYZz2TdeuQtJSzcto95bx7HQCegmJr+A+51fW+XU2ZNE4vZlzI7VnfKHuALitQ==
  /union-value/1.0.1:
    dependencies:
      arr-union: 3.1.0
      get-value: 2.0.6
      is-extendable: 0.1.1
      set-value: 2.0.1
    dev: true
    engines:
      node: '>=0.10.0'
    resolution:
      integrity: sha512-tJfXmxMeWYnczCVs7XAEvIV7ieppALdyepWMkHkwciRpZraG/xwT+s2JN8+pr1+8jCRf80FFzvr+MpQeeoF4Xg==
  /unique-string/2.0.0:
    dependencies:
      crypto-random-string: 2.0.0
    engines:
      node: '>=8'
    resolution:
      integrity: sha512-uNaeirEPvpZWSgzwsPGtU2zVSTrn/8L5q/IexZmH0eH6SA73CmAA5U4GwORTxQAZs95TAXLNqeLoPPNO5gZfWg==
  /unique-temp-dir/1.0.0:
    dependencies:
      mkdirp: 0.5.5
      os-tmpdir: 1.0.2
      uid2: 0.0.3
    dev: true
    engines:
      node: '>=0.10.0'
    resolution:
      integrity: sha1-bc6VsmgcoAPuv7MEpBX5y6vMU4U=
  /universalify/0.1.2:
    dev: true
    engines:
      node: '>= 4.0.0'
    resolution:
      integrity: sha512-rBJeI5CXAlmy1pV+617WB9J63U6XcazHHF2f2dbJix4XzpUF0RS3Zbj0FGIOCAva5P/d/GBOYaACQ1w+0azUkg==
  /unpipe/1.0.0:
    dev: true
    engines:
      node: '>= 0.8'
    resolution:
      integrity: sha1-sr9O6FFKrmFltIF4KdIbLvSZBOw=
  /unset-value/1.0.0:
    dependencies:
      has-value: 0.3.1
      isobject: 3.0.1
    dev: true
    engines:
      node: '>=0.10.0'
    resolution:
      integrity: sha1-g3aHP30jNRef+x5vw6jtDfyKtVk=
  /uri-js/4.4.0:
    dependencies:
      punycode: 2.1.1
    dev: true
    resolution:
      integrity: sha512-B0yRTzYdUCCn9n+F4+Gh4yIDtMQcaJsmYBDsTSG8g/OejKBodLQ2IHfN3bM7jUsRXndopT7OIXWdYqc1fjmV6g==
  /urix/0.1.0:
    deprecated: 'Please see https://github.com/lydell/urix#deprecated'
    dev: true
    resolution:
      integrity: sha1-2pN/emLiH+wf0Y1Js1wpNQZ6bHI=
  /url-parse/1.4.7:
    dependencies:
      querystringify: 2.2.0
      requires-port: 1.0.0
    resolution:
      integrity: sha512-d3uaVyzDB9tQoSXFvuSUNFibTd9zxd2bkVrDRvF5TmvWWQwqE4lgYJ5m+x1DbecWkw+LK4RNl2CU1hHuOKPVlg==
  /use/3.1.1:
    dev: true
    engines:
      node: '>=0.10.0'
    resolution:
      integrity: sha512-cwESVXlO3url9YWlFW/TA9cshCEhtu7IKJ/p5soJ/gGpj7vbvFrAY/eIioQ6Dw23KjZhYgiIo8HOs1nQ2vr/oQ==
  /util-deprecate/1.0.2:
    resolution:
      integrity: sha1-RQ1Nyfpw3nMnYvvS1KKJgUGaDM8=
  /utils-merge/1.0.1:
    dev: true
    engines:
      node: '>= 0.4.0'
    resolution:
      integrity: sha1-n5VxD1CiZ5R7LMwSR0HBAoQn5xM=
  /uuid/3.4.0:
    hasBin: true
    resolution:
      integrity: sha512-HjSDRw6gZE5JMggctHBcjVak08+KEVhSIiDzFnT9S9aegmp85S/bReBVTb4QTFaRNptJ9kuYaNhnbNEOkbKb/A==
  /uuid/8.1.0:
    dev: true
    hasBin: true
    resolution:
      integrity: sha512-CI18flHDznR0lq54xBycOVmphdCYnQLKn8abKn7PXUiKUGdEd+/l9LWNJmugXel4hXq7S+RMNl34ecyC9TntWg==
  /uuid/8.3.0:
    hasBin: true
    resolution:
      integrity: sha512-fX6Z5o4m6XsXBdli9g7DtWgAx+osMsRRZFKma1mIUsLCz6vRvv+pz5VNbyu9UEDzpMWulZfvpgb/cmDXVulYFQ==
  /uuid/8.3.1:
    dev: true
    hasBin: true
    optional: true
    resolution:
      integrity: sha512-FOmRr+FmWEIG8uhZv6C2bTgEVXsHk08kE7mPlrBbEe+c3r9pjceVPgupIfNIhc4yx55H69OXANrUaSuu9eInKg==
  /v8-compile-cache/2.2.0:
    dev: true
    resolution:
      integrity: sha512-gTpR5XQNKFwOd4clxfnhaqvfqMpqEwr4tOtCyz4MtYZX2JYhfr1JvBFKdS+7K/9rfpZR3VLX+YWBbKoxCgS43Q==
  /v8-to-istanbul/7.0.0:
    dependencies:
      '@types/istanbul-lib-coverage': 2.0.3
      convert-source-map: 1.7.0
      source-map: 0.7.3
    dev: true
    engines:
      node: '>=10.10.0'
    resolution:
      integrity: sha512-fLL2rFuQpMtm9r8hrAV2apXX/WqHJ6+IC4/eQVdMDGBUgH/YMV4Gv3duk3kjmyg6uiQWBAA9nJwue4iJUOkHeA==
  /validate-npm-package-license/3.0.4:
    dependencies:
      spdx-correct: 3.1.1
      spdx-expression-parse: 3.0.1
    resolution:
      integrity: sha512-DpKm2Ui/xN7/HQKCtpZxoRWBhZ9Z0kqtygG8XCgNQ8ZlDnxuQmWhj566j8fN4Cu3/JmbhsDo7fcAJq4s9h27Ew==
  /variable-diff/1.1.0:
    dependencies:
      chalk: 1.1.3
      object-assign: 4.1.1
    dev: true
    resolution:
      integrity: sha1-0r1cZtt2wTh52W5qMG7cmJ35eNo=
  /vary/1.1.2:
    dev: true
    engines:
      node: '>= 0.8'
    resolution:
      integrity: sha1-IpnwLG3tMNSllhsLn3RSShj2NPw=
  /verror/1.10.0:
    dependencies:
      assert-plus: 1.0.0
      core-util-is: 1.0.2
      extsprintf: 1.4.0
    dev: true
    engines:
      '0': node >=0.6.0
    resolution:
      integrity: sha1-OhBcoXBTr1XW4nDB+CiGguGNpAA=
  /w3c-hr-time/1.0.2:
    dependencies:
      browser-process-hrtime: 1.0.0
    dev: true
    resolution:
      integrity: sha512-z8P5DvDNjKDoFIHK7q8r8lackT6l+jo/Ye3HOle7l9nICP9lf1Ci25fy9vHd0JOWewkIFzXIEig3TdKT7JQ5fQ==
  /w3c-xmlserializer/2.0.0:
    dependencies:
      xml-name-validator: 3.0.0
    dev: true
    engines:
      node: '>=10'
    resolution:
      integrity: sha512-4tzD0mF8iSiMiNs30BiLO3EpfGLZUT2MSX/G+o7ZywDzliWQ3OPtTZ0PTC3B3ca1UAf4cJMHB+2Bf56EriJuRA==
  /walker/1.0.7:
    dependencies:
      makeerror: 1.0.11
    dev: true
    resolution:
      integrity: sha1-L3+bj9ENZ3JisYqITijRlhjgKPs=
  /webidl-conversions/5.0.0:
    dev: true
    engines:
      node: '>=8'
    resolution:
      integrity: sha512-VlZwKPCkYKxQgeSbH5EyngOmRp7Ww7I9rQLERETtf5ofd9pGeswWiOtogpEO850jziPRarreGxn5QIiTqpb2wA==
  /webidl-conversions/6.1.0:
    dev: true
    engines:
      node: '>=10.4'
    resolution:
      integrity: sha512-qBIvFLGiBpLjfwmYAaHPXsn+ho5xZnGvyGvsarywGNc8VyQJUMHJ8OBKGGrPER0okBeMDaan4mNBlgBROxuI8w==
  /whatwg-encoding/1.0.5:
    dependencies:
      iconv-lite: 0.4.24
    dev: true
    resolution:
      integrity: sha512-b5lim54JOPN9HtzvK9HFXvBma/rnfFeqsic0hSpjtDbVxR3dJKLc+KB4V6GgiGOvl7CY/KNh8rxSo9DKQrnUEw==
  /whatwg-mimetype/2.3.0:
    dev: true
    resolution:
      integrity: sha512-M4yMwr6mAnQz76TbJm914+gPpB/nCwvZbJU28cUD6dR004SAxDLOOSUaB1JDRqLtaOV/vi0IC5lEAGFgrjGv/g==
  /whatwg-url/8.4.0:
    dependencies:
      lodash.sortby: 4.7.0
      tr46: 2.0.2
      webidl-conversions: 6.1.0
    dev: true
    engines:
      node: '>=10'
    resolution:
      integrity: sha512-vwTUFf6V4zhcPkWp/4CQPr1TW9Ml6SF4lVyaIMBdJw5i6qUUJ1QWM4Z6YYVkfka0OUIzVo/0aNtGVGk256IKWw==
  /which-module/2.0.0:
    dev: true
    resolution:
      integrity: sha1-2e8H3Od7mQK4o6j6SzHD4/fm6Ho=
  /which-pm-runs/1.0.0:
    dev: true
    resolution:
      integrity: sha1-Zws6+8VS4LVd9rd4DKdGFfI60cs=
  /which/1.3.1:
    dependencies:
      isexe: 2.0.0
    dev: true
    hasBin: true
    resolution:
      integrity: sha512-HxJdYWq1MTIQbJ3nw0cqssHoTNU267KlrDuGZ1WYlxDStUtKUhOaJmh112/TZmHxxUfuJqPXSOm7tDyas0OSIQ==
  /which/2.0.2:
    dependencies:
      isexe: 2.0.0
    engines:
      node: '>= 8'
    hasBin: true
    resolution:
      integrity: sha512-BLI3Tl1TW3Pvl70l3yq3Y64i+awpwXqsGBYWkkqMtnbXgrMD+yj7rhW0kuEDxzJaYXGjEW5ogapKNMEKNMjibA==
  /wide-align/1.1.3:
    dependencies:
      string-width: 1.0.2
    dev: true
    resolution:
      integrity: sha512-QGkOQc8XL6Bt5PwnsExKBPuMKBxnGxWWW3fU55Xt4feHozMUhdUMaBCk290qpm/wG5u/RSKzwdAC4i51YigihA==
  /word-wrap/1.2.3:
    dev: true
    engines:
      node: '>=0.10.0'
    resolution:
      integrity: sha512-Hz/mrNwitNRh/HUAtM/VT/5VH+ygD6DV7mYKZAtHOrbs8U7lvPS6xf7EJKMF0uW1KJCl0H701g3ZGus+muE5vQ==
  /wrap-ansi/6.2.0:
    dependencies:
      ansi-styles: 4.3.0
      string-width: 4.2.0
      strip-ansi: 6.0.0
    engines:
      node: '>=8'
    resolution:
      integrity: sha512-r6lPcBGxZXlIcymEu7InxDMhdW0KDxpLgoFLcguasxCaJ/SOIZwINatK9KY/tf+ZrlywOKU0UDj3ATXUBfxJXA==
  /wrappy/1.0.2:
    resolution:
      integrity: sha1-tSQ9jz7BqjXxNkYFvA0QNuMKtp8=
  /write-file-atomic/3.0.3:
    dependencies:
      imurmurhash: 0.1.4
      is-typedarray: 1.0.0
      signal-exit: 3.0.3
      typedarray-to-buffer: 3.1.5
    dev: true
    resolution:
      integrity: sha512-AvHcyZ5JnSfq3ioSyjrBkH9yW4m7Ayk8/9My/DD9onKeu/94fwrMocemO2QAJFAlnnDN+ZDS+ZjAR5ua1/PV/Q==
  /write/1.0.3:
    dependencies:
      mkdirp: 0.5.5
    dev: true
    engines:
      node: '>=4'
    resolution:
      integrity: sha512-/lg70HAjtkUgWPVZhZcm+T4hkL8Zbtp1nFNOn3lRrxnlv50SRBv7cR7RqR+GMsd3hUXy9hWBo4CHTbFTcOYwig==
  /ws/7.3.1:
    dev: true
    engines:
      node: '>=8.3.0'
    peerDependencies:
      bufferutil: ^4.0.1
      utf-8-validate: ^5.0.2
    peerDependenciesMeta:
      bufferutil:
        optional: true
      utf-8-validate:
        optional: true
    resolution:
      integrity: sha512-D3RuNkynyHmEJIpD2qrgVkc9DQ23OrN/moAwZX4L8DfvszsJxpjQuUq3LMx6HoYji9fbIOBY18XWBsAux1ZZUA==
  /ws/7.4.0:
    dev: true
    engines:
      node: '>=8.3.0'
    peerDependencies:
      bufferutil: ^4.0.1
      utf-8-validate: ^5.0.2
    peerDependenciesMeta:
      bufferutil:
        optional: true
      utf-8-validate:
        optional: true
    resolution:
      integrity: sha512-kyFwXuV/5ymf+IXhS6f0+eAFvydbaBW3zjpT6hUdAh/hbVjTIB5EHBGi0bPoCLSK2wcuz3BrEkB9LrYv1Nm4NQ==
  /xml-name-validator/3.0.0:
    dev: true
    resolution:
      integrity: sha512-A5CUptxDsvxKJEU3yO6DuWBSJz/qizqzJKOMIfUJHETbBw/sFaDxgd6fxm1ewUaM0jZ444Fc5vC5ROYurg/4Pw==
  /xml2js/0.4.23:
    dependencies:
      sax: 1.2.4
      xmlbuilder: 11.0.1
    dev: true
    engines:
      node: '>=4.0.0'
    resolution:
      integrity: sha512-ySPiMjM0+pLDftHgXY4By0uswI3SPKLDw/i3UXbnO8M/p28zqexCUoPmQFrYD+/1BzhGJSs2i1ERWKJAtiLrug==
  /xmlbuilder/11.0.1:
    dev: true
    engines:
      node: '>=4.0'
    resolution:
      integrity: sha512-fDlsI/kFEx7gLvbecc0/ohLG50fugQp8ryHzMTuW9vSa1GJ0XYWKnhsUx7oie3G98+r56aTQIUB4kht42R3JvA==
  /xmlchars/2.2.0:
    dev: true
    resolution:
      integrity: sha512-JZnDKK8B0RCDw84FNdDAIpZK+JuJw+s7Lz8nksI7SIuU3UXJJslUthsi+uWBUYOwPFwW7W7PRLRfUKpxjtjFCw==
  /xmldom/0.4.0:
    dev: true
    engines:
      node: '>=10.0.0'
    resolution:
      integrity: sha512-2E93k08T30Ugs+34HBSTQLVtpi6mCddaY8uO+pMNk1pqSjV5vElzn4mmh6KLxN3hki8rNcHSYzILoh3TEWORvA==
  /xpath.js/1.1.0:
    dev: true
    engines:
      node: '>=0.4.0'
    resolution:
      integrity: sha512-jg+qkfS4K8E7965sqaUl8mRngXiKb3WZGfONgE18pr03FUQiuSV6G+Ej4tS55B+rIQSFEIw3phdVAQ4pPqNWfQ==
  /xtend/4.0.2:
    dev: true
    engines:
      node: '>=0.4'
    resolution:
      integrity: sha512-LKYU1iAXJXUgAXn9URjiu+MWhyUXHsvfp7mcuYm9dSUKK0/CjtrUwFAxD82/mCWbtLsGjFIad0wIsod4zrTAEQ==
  /y18n/4.0.0:
    dev: true
    resolution:
      integrity: sha512-r9S/ZyXu/Xu9q1tYlpsLIsa3EeLXXk0VwlxqTcFRfg9EhMW+17kbt9G0NrgCmhGb5vT2hyhJZLfDGx+7+5Uj/w==
  /yallist/3.1.1:
    dev: true
    resolution:
      integrity: sha512-a4UGQaWPH59mOXUYnAG2ewncQS4i4F43Tv3JoAM+s2VDAmS9NsK8GpDMLrCHPksFT7h3K6TOoUNn2pb7RoXx4g==
  /yallist/4.0.0:
    resolution:
      integrity: sha512-3wdGidZyq5PB084XLES5TpOSRA3wjXAlIWMhum2kRcv/41Sn2emQ0dycQW4uZXLejwKvg6EsvbdlVL+FYEct7A==
  /yaml/1.10.0:
    dev: true
    engines:
      node: '>= 6'
    resolution:
      integrity: sha512-yr2icI4glYaNG+KWONODapy2/jDdMSDnrONSjblABjD9B4Z5LgiircSt8m8sRZFNi08kG9Sm0uSHtEmP3zaEGg==
  /yargs-parser/18.1.3:
    dependencies:
      camelcase: 5.3.1
      decamelize: 1.2.0
    dev: true
    engines:
      node: '>=6'
    resolution:
      integrity: sha512-o50j0JeToy/4K6OZcaQmW6lyXXKhq7csREXcDwk2omFPJEwUNOVtJKvmDr9EI1fAJZUyZcRF7kxGBWmRXudrCQ==
  /yargs-parser/20.2.4:
    dev: true
    engines:
      node: '>=10'
    resolution:
      integrity: sha512-WOkpgNhPTlE73h4VFAFsOnomJVaovO8VqLDzy5saChRBFQFBoMYirowyW+Q9HB4HFF4Z7VZTiG3iSzJJA29yRA==
  /yargs/15.4.1:
    dependencies:
      cliui: 6.0.0
      decamelize: 1.2.0
      find-up: 4.1.0
      get-caller-file: 2.0.5
      require-directory: 2.1.1
      require-main-filename: 2.0.0
      set-blocking: 2.0.0
      string-width: 4.2.0
      which-module: 2.0.0
      y18n: 4.0.0
      yargs-parser: 18.1.3
    dev: true
    engines:
      node: '>=8'
    resolution:
      integrity: sha512-aePbxDmcYW++PaqBsJ+HYUFwCdv4LVvdnhBy78E57PIor8/OVvhMrADFFEDh8DHDFRv/O9i3lPhsENjO7QX0+A==
  /yn/3.1.1:
    dev: true
    engines:
      node: '>=6'
    resolution:
      integrity: sha512-Ux4ygGWsu2c7isFWe8Yu1YluJmqVhxqK2cLXNQA5AcC3QfbGNpM7fu0Y8b/z16pXLnFxZYvWhd3fhBY9DLmC6Q==
  /yocto-queue/0.1.0:
    engines:
      node: '>=10'
    resolution:
      integrity: sha512-rVksvsnNCdJ/ohGc6xgPwyN8eheCxsiLM8mxuE/t/mOVqJewPuO1miLpTHQiRgTKCLexL4MeAFVagts7HmNZ2Q==
  /zip-stream/3.0.1:
    dependencies:
      archiver-utils: 2.1.0
      compress-commons: 3.0.0
      readable-stream: 3.6.0
    engines:
      node: '>= 8'
    resolution:
      integrity: sha512-r+JdDipt93ttDjsOVPU5zaq5bAyY+3H19bDrThkvuVxC0xMQzU1PJcS6D+KrP3u96gH9XLomcHPb+2skoDjulQ==<|MERGE_RESOLUTION|>--- conflicted
+++ resolved
@@ -45,7 +45,7 @@
   packages/cli:
     dependencies:
       '@prisma/bar': 0.0.1
-      '@prisma/engines': 2.13.0-8.e5fe27434f5b257d9b2cb37cb622e530cbf0b624
+      '@prisma/engines': 2.13.0-11.83bdc1de26302e30fbe738e835013d76247c467a
     devDependencies:
       '@prisma/client': 'link:../client'
       '@prisma/debug': 'link:../debug'
@@ -105,7 +105,7 @@
       '@prisma/bar': ^0.0.1
       '@prisma/client': 'workspace:*'
       '@prisma/debug': 'workspace:*'
-      '@prisma/engines': 2.13.0-8.e5fe27434f5b257d9b2cb37cb622e530cbf0b624
+      '@prisma/engines': 2.13.0-11.83bdc1de26302e30fbe738e835013d76247c467a
       '@prisma/generator-helper': 'workspace:*'
       '@prisma/get-platform': 'workspace:*'
       '@prisma/migrate': 'workspace:*'
@@ -160,11 +160,11 @@
       ws: 7.4.0
   packages/client:
     dependencies:
-      '@prisma/engines-version': 2.13.0-8.e5fe27434f5b257d9b2cb37cb622e530cbf0b624
+      '@prisma/engines-version': 2.13.0-11.83bdc1de26302e30fbe738e835013d76247c467a
     devDependencies:
       '@prisma/debug': 'link:../debug'
       '@prisma/engine-core': 'link:../engine-core'
-      '@prisma/engines': 2.13.0-8.e5fe27434f5b257d9b2cb37cb622e530cbf0b624
+      '@prisma/engines': 2.13.0-11.83bdc1de26302e30fbe738e835013d76247c467a
       '@prisma/fetch-engine': 'link:../fetch-engine'
       '@prisma/generator-helper': 'link:../generator-helper'
       '@prisma/get-platform': 'link:../get-platform'
@@ -200,7 +200,7 @@
       indent-string: 4.0.0
       is-obj: 2.0.0
       is-regexp: 2.1.0
-      jest: 26.6.3
+      jest: 26.6.3_ts-node@9.0.0
       jest-diff: 26.6.2
       js-levenshtein: 1.1.6
       klona: 2.0.4
@@ -233,8 +233,8 @@
     specifiers:
       '@prisma/debug': 'workspace:*'
       '@prisma/engine-core': 'workspace:*'
-      '@prisma/engines': 2.13.0-8.e5fe27434f5b257d9b2cb37cb622e530cbf0b624
-      '@prisma/engines-version': 2.13.0-8.e5fe27434f5b257d9b2cb37cb622e530cbf0b624
+      '@prisma/engines': 2.13.0-11.83bdc1de26302e30fbe738e835013d76247c467a
+      '@prisma/engines-version': 2.13.0-11.83bdc1de26302e30fbe738e835013d76247c467a
       '@prisma/fetch-engine': 'workspace:*'
       '@prisma/generator-helper': 'workspace:*'
       '@prisma/get-platform': 'workspace:*'
@@ -341,7 +341,7 @@
   packages/engine-core:
     dependencies:
       '@prisma/debug': 'link:../debug'
-      '@prisma/engines': 2.13.0-8.e5fe27434f5b257d9b2cb37cb622e530cbf0b624
+      '@prisma/engines': 2.13.0-11.83bdc1de26302e30fbe738e835013d76247c467a
       '@prisma/generator-helper': 'link:../generator-helper'
       '@prisma/get-platform': 'link:../get-platform'
       chalk: 4.1.0
@@ -373,7 +373,7 @@
       typescript: 4.1.2
     specifiers:
       '@prisma/debug': 'workspace:*'
-      '@prisma/engines': 2.13.0-8.e5fe27434f5b257d9b2cb37cb622e530cbf0b624
+      '@prisma/engines': 2.13.0-11.83bdc1de26302e30fbe738e835013d76247c467a
       '@prisma/generator-helper': 'workspace:*'
       '@prisma/get-platform': 'workspace:*'
       '@types/jest': 26.0.15
@@ -423,7 +423,7 @@
       temp-dir: 2.0.0
       tempy: 1.0.0
     devDependencies:
-      '@prisma/engines-version': 2.13.0-8.e5fe27434f5b257d9b2cb37cb622e530cbf0b624
+      '@prisma/engines-version': 2.13.0-11.83bdc1de26302e30fbe738e835013d76247c467a
       '@types/fs-extra': 9.0.4
       '@types/jest': 26.0.15
       '@types/node': 12.19.7
@@ -445,7 +445,7 @@
       typescript: 4.1.2
     specifiers:
       '@prisma/debug': 'workspace:*'
-      '@prisma/engines-version': 2.13.0-8.e5fe27434f5b257d9b2cb37cb622e530cbf0b624
+      '@prisma/engines-version': 2.13.0-11.83bdc1de26302e30fbe738e835013d76247c467a
       '@prisma/get-platform': 'workspace:*'
       '@types/fs-extra': 9.0.4
       '@types/jest': 26.0.15
@@ -499,7 +499,7 @@
       eslint-plugin-jest: 24.1.3_eslint@7.14.0+typescript@4.1.2
       eslint-plugin-prettier: 3.1.4_eslint@7.14.0+prettier@2.2.1
       husky: 4.3.0
-      jest: 26.6.3
+      jest: 26.6.3_ts-node@9.0.0
       lint-staged: 10.5.2
       prettier: 2.2.1
       ts-jest: 26.4.4_jest@26.6.3+typescript@4.1.2
@@ -591,7 +591,7 @@
       strip-ansi: 6.0.0
       strip-indent: 3.0.0
     devDependencies:
-      '@prisma/engines-version': 2.13.0-8.e5fe27434f5b257d9b2cb37cb622e530cbf0b624
+      '@prisma/engines-version': 2.13.0-11.83bdc1de26302e30fbe738e835013d76247c467a
       '@prisma/generator-helper': 'link:../generator-helper'
       '@prisma/sdk': 'link:../sdk'
       '@types/charm': 1.0.2
@@ -627,7 +627,7 @@
       typescript: 4.1.2
     specifiers:
       '@prisma/debug': 'workspace:*'
-      '@prisma/engines-version': 2.13.0-8.e5fe27434f5b257d9b2cb37cb622e530cbf0b624
+      '@prisma/engines-version': 2.13.0-11.83bdc1de26302e30fbe738e835013d76247c467a
       '@prisma/fetch-engine': 'workspace:*'
       '@prisma/generator-helper': 'workspace:*'
       '@prisma/get-platform': 'workspace:*'
@@ -690,7 +690,7 @@
     dependencies:
       '@prisma/debug': 'link:../debug'
       '@prisma/engine-core': 'link:../engine-core'
-      '@prisma/engines': 2.13.0-8.e5fe27434f5b257d9b2cb37cb622e530cbf0b624
+      '@prisma/engines': 2.13.0-11.83bdc1de26302e30fbe738e835013d76247c467a
       '@prisma/fetch-engine': 'link:../fetch-engine'
       '@prisma/generator-helper': 'link:../generator-helper'
       '@prisma/get-platform': 'link:../get-platform'
@@ -735,7 +735,7 @@
       eslint-plugin-jest: 24.1.3_eslint@7.14.0+typescript@4.1.2
       eslint-plugin-prettier: 3.1.4_eslint@7.14.0+prettier@2.2.1
       husky: 4.3.0
-      jest: 26.6.3
+      jest: 26.6.3_ts-node@9.0.0
       lint-staged: 10.5.2
       prettier: 2.2.1
       ts-jest: 26.4.4_jest@26.6.3+typescript@4.1.2
@@ -744,7 +744,7 @@
     specifiers:
       '@prisma/debug': 'workspace:*'
       '@prisma/engine-core': 'workspace:*'
-      '@prisma/engines': 2.13.0-8.e5fe27434f5b257d9b2cb37cb622e530cbf0b624
+      '@prisma/engines': 2.13.0-11.83bdc1de26302e30fbe738e835013d76247c467a
       '@prisma/fetch-engine': 'workspace:*'
       '@prisma/generator-helper': 'workspace:*'
       '@prisma/get-platform': 'workspace:*'
@@ -1281,6 +1281,43 @@
       node: '>= 10.14.2'
     resolution:
       integrity: sha512-xvV1kKbhfUqFVuZ8Cyo+JPpipAHHAV3kcDBftiduK8EICXmTFddryy3P7NfZt8Pv37rA9nEJBKCCkglCPt/Xjw==
+  /@jest/core/26.6.3_ts-node@9.0.0:
+    dependencies:
+      '@jest/console': 26.6.2
+      '@jest/reporters': 26.6.2
+      '@jest/test-result': 26.6.2
+      '@jest/transform': 26.6.2
+      '@jest/types': 26.6.2
+      '@types/node': 12.19.7
+      ansi-escapes: 4.3.1
+      chalk: 4.1.0
+      exit: 0.1.2
+      graceful-fs: 4.2.4
+      jest-changed-files: 26.6.2
+      jest-config: 26.6.3_ts-node@9.0.0
+      jest-haste-map: 26.6.2
+      jest-message-util: 26.6.2
+      jest-regex-util: 26.0.0
+      jest-resolve: 26.6.2
+      jest-resolve-dependencies: 26.6.3
+      jest-runner: 26.6.3_ts-node@9.0.0
+      jest-runtime: 26.6.3_ts-node@9.0.0
+      jest-snapshot: 26.6.2
+      jest-util: 26.6.2
+      jest-validate: 26.6.2
+      jest-watcher: 26.6.2
+      micromatch: 4.0.2
+      p-each-series: 2.2.0
+      rimraf: 3.0.2
+      slash: 3.0.0
+      strip-ansi: 6.0.0
+    dev: true
+    engines:
+      node: '>= 10.14.2'
+    peerDependencies:
+      ts-node: '*'
+    resolution:
+      integrity: sha512-xvV1kKbhfUqFVuZ8Cyo+JPpipAHHAV3kcDBftiduK8EICXmTFddryy3P7NfZt8Pv37rA9nEJBKCCkglCPt/Xjw==
   /@jest/environment/26.6.2:
     dependencies:
       '@jest/fake-timers': 26.6.2
@@ -1381,6 +1418,20 @@
       node: '>= 10.14.2'
     resolution:
       integrity: sha512-YHlVIjP5nfEyjlrSr8t/YdNfU/1XEt7c5b4OxcXCjyRhjzLYu/rO69/WHPuYcbCWkz8kAeZVZp2N2+IOLLEPGw==
+  /@jest/test-sequencer/26.6.3_ts-node@9.0.0:
+    dependencies:
+      '@jest/test-result': 26.6.2
+      graceful-fs: 4.2.4
+      jest-haste-map: 26.6.2
+      jest-runner: 26.6.3_ts-node@9.0.0
+      jest-runtime: 26.6.3_ts-node@9.0.0
+    dev: true
+    engines:
+      node: '>= 10.14.2'
+    peerDependencies:
+      ts-node: '*'
+    resolution:
+      integrity: sha512-YHlVIjP5nfEyjlrSr8t/YdNfU/1XEt7c5b4OxcXCjyRhjzLYu/rO69/WHPuYcbCWkz8kAeZVZp2N2+IOLLEPGw==
   /@jest/transform/26.6.2:
     dependencies:
       '@babel/core': 7.12.9
@@ -1455,18 +1506,18 @@
     dev: true
     resolution:
       integrity: sha512-RhAHY+wp6Nqu89Tp3zfUVkpGfqk4TfngeOWaMGgmhP7mB2ASDtOl8dkwxHmI8eN4edo+luyjPmbJBC4kST321A==
-  /@prisma/debug/2.13.0-dev.23:
+  /@prisma/debug/2.13.0-dev.26:
     dependencies:
       debug: 4.3.1
     dev: true
     resolution:
-      integrity: sha512-ISdSqhsln75M9Cw2oECwl2uDqrVB5rSC3o2CECn3Y9Q8cwqCiGoCIsq1RkVU57/6mSlqDiF+p0rXfvfrtQ4iNQ==
-  /@prisma/engine-core/2.13.0-dev.23:
-    dependencies:
-      '@prisma/debug': 2.13.0-dev.23
-      '@prisma/engines': 2.13.0-8.e5fe27434f5b257d9b2cb37cb622e530cbf0b624
-      '@prisma/generator-helper': 2.13.0-dev.23
-      '@prisma/get-platform': 2.13.0-dev.23
+      integrity: sha512-mugQiEJdjautbPWsd6qX9UC9GRgC2aLSPvXr7bO64h73QFF3qf9H5Zc+xz+he6yL31yWnZ2w3q5narqZU9/yZw==
+  /@prisma/engine-core/2.13.0-dev.26:
+    dependencies:
+      '@prisma/debug': 2.13.0-dev.26
+      '@prisma/engines': 2.13.0-11.83bdc1de26302e30fbe738e835013d76247c467a
+      '@prisma/generator-helper': 2.13.0-dev.26
+      '@prisma/get-platform': 2.13.0-dev.26
       chalk: 4.1.0
       cross-fetch: 3.0.6
       execa: 4.1.0
@@ -1478,18 +1529,18 @@
       undici: 2.2.0
     dev: true
     resolution:
-      integrity: sha512-CgWNEEYX7SKGCNZip5wrerHTJckfRPBUk5yg8T3Nh6urd4WMIL0PxL8OGos+IpXsxLg+RbaBzYIFJ0OeDrxqtg==
-  /@prisma/engines-version/2.13.0-8.e5fe27434f5b257d9b2cb37cb622e530cbf0b624:
-    resolution:
-      integrity: sha512-hJI+2ZUDzmIFJfpCjPdRPj5yZQALOAmyE17DG6EDio4n4Qzb95oh4GvuHMZcrhOxH692VfGvpnuNoafX2FAFsg==
-  /@prisma/engines/2.13.0-8.e5fe27434f5b257d9b2cb37cb622e530cbf0b624:
+      integrity: sha512-NeQClztg2TvG1Z0k3ior9xm8egafePcnbsohC6fhuECr6fsUqT96oCsL2zJWuZv9SkzyWfLLwg814px8IvlN8g==
+  /@prisma/engines-version/2.13.0-11.83bdc1de26302e30fbe738e835013d76247c467a:
+    resolution:
+      integrity: sha512-lDghcaZk2+vIl+ctRpmzmqS6c6ngYwXEspxWNuc/uXxHvQahCNTBjeCm1KjXdTo+S9L7+5gaShoJvud0Ox4nGA==
+  /@prisma/engines/2.13.0-11.83bdc1de26302e30fbe738e835013d76247c467a:
     requiresBuild: true
     resolution:
-      integrity: sha512-pXI0Px4Psv1SnVH5v6uXXqZd2UVPEzjYGBDJ64zApIo2ZF4dB1nDXheqQm2ZCxD9TaexKcL9WiW4IyriQ+KiLg==
-  /@prisma/fetch-engine/2.13.0-dev.23:
-    dependencies:
-      '@prisma/debug': 2.13.0-dev.23
-      '@prisma/get-platform': 2.13.0-dev.23
+      integrity: sha512-piWbpCgSlo/Vnbn6m0sVcaabNQmXK9VSe+XGbHxRhMPArhknAW8ltlfXkGbTZT8GPfR4jbt/GafgM7ztB8Fisw==
+  /@prisma/fetch-engine/2.13.0-dev.26:
+    dependencies:
+      '@prisma/debug': 2.13.0-dev.26
+      '@prisma/get-platform': 2.13.0-dev.26
       chalk: 4.1.0
       execa: 4.1.0
       find-cache-dir: 3.3.1
@@ -1508,35 +1559,35 @@
       tempy: 1.0.0
     dev: true
     resolution:
-      integrity: sha512-N7lUSFMja/LudsoX4k6KL2gU1ZzryxGWq23fgd+8tZuJsHroNDZO3zdyQ/cV6KZfSTi0ds37krwMKNb+IlO/IA==
-  /@prisma/generator-helper/2.13.0-dev.23:
-    dependencies:
-      '@prisma/debug': 2.13.0-dev.23
+      integrity: sha512-FHNDT2uvWN9i+Wl/zo3JgNG4UTECBeCyOPR3T1Wqgu/SpX1k0MKVuBF36fO3Qp03I3nsOANM0shaIt5Ktfdppw==
+  /@prisma/generator-helper/2.13.0-dev.26:
+    dependencies:
+      '@prisma/debug': 2.13.0-dev.26
       '@types/cross-spawn': 6.0.2
       chalk: 4.1.0
       cross-spawn: 7.0.3
     dev: true
     resolution:
-      integrity: sha512-ziUgDI/7hUHk+S4Z5ym+U6hE+M8ET12Cz+3st5tPJyX8g+7Y1ZNjYXhlCbAtJBj0UV88kpUJZzJIC6tFx8KM4Q==
-  /@prisma/get-platform/2.13.0-dev.23:
-    dependencies:
-      '@prisma/debug': 2.13.0-dev.23
-    dev: true
-    resolution:
-      integrity: sha512-8OpXVd96t/26/JJWmuXuc5eqUEpEkYNffh48Qn6d77MTP9MPvTJRnaTVhO3HnjfNwF5VszVon07XrFeOMaFnrA==
-  /@prisma/sdk/2.13.0-dev.23:
-    dependencies:
-      '@prisma/debug': 2.13.0-dev.23
-      '@prisma/engine-core': 2.13.0-dev.23
-      '@prisma/engines': 2.13.0-8.e5fe27434f5b257d9b2cb37cb622e530cbf0b624
-      '@prisma/fetch-engine': 2.13.0-dev.23
-      '@prisma/generator-helper': 2.13.0-dev.23
-      '@prisma/get-platform': 2.13.0-dev.23
+      integrity: sha512-8pA4u9uWiqJ/BBsxnF9lnq4TuSh3BLpM2yuzB3qoAGijPkKn6y7pY36THcKfiG/crJN5BFlGg1RcG+JHubnbOQ==
+  /@prisma/get-platform/2.13.0-dev.26:
+    dependencies:
+      '@prisma/debug': 2.13.0-dev.26
+    dev: true
+    resolution:
+      integrity: sha512-md+udLwqb8RyS9yhX2eDoW2Y4E9T4qEN7wwrWWSZ1QQPNAVlcvwHioJBWuyqoqBkp+sGgU8tOqr0fSQ7nx4cZQ==
+  /@prisma/sdk/2.13.0-dev.26:
+    dependencies:
+      '@prisma/debug': 2.13.0-dev.26
+      '@prisma/engine-core': 2.13.0-dev.26
+      '@prisma/engines': 2.13.0-11.83bdc1de26302e30fbe738e835013d76247c467a
+      '@prisma/fetch-engine': 2.13.0-dev.26
+      '@prisma/generator-helper': 2.13.0-dev.26
+      '@prisma/get-platform': 2.13.0-dev.26
       '@timsuchanek/copy': 1.4.5
       archiver: 4.0.2
       arg: 5.0.0
       chalk: 4.1.0
-      checkpoint-client: 1.1.15
+      checkpoint-client: 1.1.16
       cli-truncate: 2.1.0
       dotenv: 8.2.0
       execa: 4.1.0
@@ -1563,10 +1614,10 @@
       url-parse: 1.4.7
     dev: true
     resolution:
-      integrity: sha512-u59xKbD5RGQEztsbqjOleFzMUR5AUEQVjSjHVHmdda0hj7/jIRSv0Lio6QJKNGxn+WIC4dWDxvF9MIX1ppFM6Q==
-  /@prisma/studio-pcw/0.323.0_@prisma+sdk@2.13.0-dev.23:
-    dependencies:
-      '@prisma/sdk': 2.13.0-dev.23
+      integrity: sha512-4OYyFJffCzFTDZ5pf7zOGlBbvUDXQPIYZ+5fzCS2Kk5ABc1lyoyzA8GcJhYpQcdms0qZo6fOktkKojwCY3U+8Q==
+  /@prisma/studio-pcw/0.323.0_@prisma+sdk@2.13.0-dev.26:
+    dependencies:
+      '@prisma/sdk': 2.13.0-dev.26
       '@prisma/studio-types': 0.323.0
       rimraf: 3.0.2
     dev: true
@@ -1576,9 +1627,9 @@
       integrity: sha512-zsGwmW+22vY6/+KnO4VMMcsOoQDhz0KeiZgLijVZAS03s9kx+Tsv+9B5QK2ZV+fktw0kjVPZI6hrImvMsIf70A==
   /@prisma/studio-server/0.323.0:
     dependencies:
-      '@prisma/sdk': 2.13.0-dev.23
+      '@prisma/sdk': 2.13.0-dev.26
       '@prisma/studio': 0.323.0
-      '@prisma/studio-pcw': 0.323.0_@prisma+sdk@2.13.0-dev.23
+      '@prisma/studio-pcw': 0.323.0_@prisma+sdk@2.13.0-dev.26
       '@prisma/studio-types': 0.323.0
       '@sentry/node': 5.15.5
       checkpoint-client: 1.1.11
@@ -2841,24 +2892,7 @@
     dev: true
     resolution:
       integrity: sha512-p+eDmbuKlP6oHgknetUoqWTHnQsWfSbDlaMlKgwNh8RiEdLQVZ5z1rcU4+0iBynZe2z8sJHHSdWo9VQTmGWRLw==
-<<<<<<< HEAD
-  /checkpoint-client/1.1.15:
-=======
-  /checkpoint-client/1.1.14:
-    dependencies:
-      ci-info: 2.0.0
-      cross-spawn: 7.0.3
-      env-paths: 2.2.0
-      fast-write-atomic: 0.2.1
-      make-dir: 3.1.0
-      ms: 2.1.2
-      node-fetch: 2.6.1
-      uuid: 8.3.0
-    dev: true
-    resolution:
-      integrity: sha512-/3wj7LeYK/J/e4pF+WG1JNpRZ3GggoXelgdY8I4VSzmlrlRUe9vJhJQySqYdVrCGe7O6VlfJ1GVlnmw7p8XAKg==
   /checkpoint-client/1.1.16:
->>>>>>> f88d6ed2
     dependencies:
       ci-info: 2.0.0
       cross-spawn: 7.0.3
@@ -5075,6 +5109,29 @@
     hasBin: true
     resolution:
       integrity: sha512-GF9noBSa9t08pSyl3CY4frMrqp+aQXFGFkf5hEPbh/pIUFYWMK6ZLTfbmadxJVcJrdRoChlWQsA2VkJcDFK8hg==
+  /jest-cli/26.6.3_ts-node@9.0.0:
+    dependencies:
+      '@jest/core': 26.6.3_ts-node@9.0.0
+      '@jest/test-result': 26.6.2
+      '@jest/types': 26.6.2
+      chalk: 4.1.0
+      exit: 0.1.2
+      graceful-fs: 4.2.4
+      import-local: 3.0.2
+      is-ci: 2.0.0
+      jest-config: 26.6.3_ts-node@9.0.0
+      jest-util: 26.6.2
+      jest-validate: 26.6.2
+      prompts: 2.4.0
+      yargs: 15.4.1
+    dev: true
+    engines:
+      node: '>= 10.14.2'
+    hasBin: true
+    peerDependencies:
+      ts-node: '*'
+    resolution:
+      integrity: sha512-GF9noBSa9t08pSyl3CY4frMrqp+aQXFGFkf5hEPbh/pIUFYWMK6ZLTfbmadxJVcJrdRoChlWQsA2VkJcDFK8hg==
   /jest-config/26.6.3:
     dependencies:
       '@babel/core': 7.12.9
@@ -5105,6 +5162,37 @@
         optional: true
     resolution:
       integrity: sha512-t5qdIj/bCj2j7NFVHb2nFB4aUdfucDn3JRKgrZnplb8nieAirAzRSHP8uDEd+qV6ygzg9Pz4YG7UTJf94LPSyg==
+  /jest-config/26.6.3_ts-node@9.0.0:
+    dependencies:
+      '@babel/core': 7.12.9
+      '@jest/test-sequencer': 26.6.3_ts-node@9.0.0
+      '@jest/types': 26.6.2
+      babel-jest: 26.6.3_@babel+core@7.12.9
+      chalk: 4.1.0
+      deepmerge: 4.2.2
+      glob: 7.1.6
+      graceful-fs: 4.2.4
+      jest-environment-jsdom: 26.6.2
+      jest-environment-node: 26.6.2
+      jest-get-type: 26.3.0
+      jest-jasmine2: 26.6.3_ts-node@9.0.0
+      jest-regex-util: 26.0.0
+      jest-resolve: 26.6.2
+      jest-util: 26.6.2
+      jest-validate: 26.6.2
+      micromatch: 4.0.2
+      pretty-format: 26.6.2
+      ts-node: 9.0.0_typescript@4.1.2
+    dev: true
+    engines:
+      node: '>= 10.14.2'
+    peerDependencies:
+      ts-node: '>=9.0.0'
+    peerDependenciesMeta:
+      ts-node:
+        optional: true
+    resolution:
+      integrity: sha512-t5qdIj/bCj2j7NFVHb2nFB4aUdfucDn3JRKgrZnplb8nieAirAzRSHP8uDEd+qV6ygzg9Pz4YG7UTJf94LPSyg==
   /jest-diff/25.5.0:
     dependencies:
       chalk: 3.0.0
@@ -5231,6 +5319,33 @@
     dev: true
     engines:
       node: '>= 10.14.2'
+    resolution:
+      integrity: sha512-kPKUrQtc8aYwBV7CqBg5pu+tmYXlvFlSFYn18ev4gPFtrRzB15N2gW/Roew3187q2w2eHuu0MU9TJz6w0/nPEg==
+  /jest-jasmine2/26.6.3_ts-node@9.0.0:
+    dependencies:
+      '@babel/traverse': 7.12.9
+      '@jest/environment': 26.6.2
+      '@jest/source-map': 26.6.2
+      '@jest/test-result': 26.6.2
+      '@jest/types': 26.6.2
+      '@types/node': 12.19.7
+      chalk: 4.1.0
+      co: 4.6.0
+      expect: 26.6.2
+      is-generator-fn: 2.1.0
+      jest-each: 26.6.2
+      jest-matcher-utils: 26.6.2
+      jest-message-util: 26.6.2
+      jest-runtime: 26.6.3_ts-node@9.0.0
+      jest-snapshot: 26.6.2
+      jest-util: 26.6.2
+      pretty-format: 26.6.2
+      throat: 5.0.0
+    dev: true
+    engines:
+      node: '>= 10.14.2'
+    peerDependencies:
+      ts-node: '*'
     resolution:
       integrity: sha512-kPKUrQtc8aYwBV7CqBg5pu+tmYXlvFlSFYn18ev4gPFtrRzB15N2gW/Roew3187q2w2eHuu0MU9TJz6w0/nPEg==
   /jest-leak-detector/26.6.2:
@@ -5347,6 +5462,35 @@
     dev: true
     engines:
       node: '>= 10.14.2'
+    resolution:
+      integrity: sha512-atgKpRHnaA2OvByG/HpGA4g6CSPS/1LK0jK3gATJAoptC1ojltpmVlYC3TYgdmGp+GLuhzpH30Gvs36szSL2JQ==
+  /jest-runner/26.6.3_ts-node@9.0.0:
+    dependencies:
+      '@jest/console': 26.6.2
+      '@jest/environment': 26.6.2
+      '@jest/test-result': 26.6.2
+      '@jest/types': 26.6.2
+      '@types/node': 12.19.7
+      chalk: 4.1.0
+      emittery: 0.7.2
+      exit: 0.1.2
+      graceful-fs: 4.2.4
+      jest-config: 26.6.3_ts-node@9.0.0
+      jest-docblock: 26.0.0
+      jest-haste-map: 26.6.2
+      jest-leak-detector: 26.6.2
+      jest-message-util: 26.6.2
+      jest-resolve: 26.6.2
+      jest-runtime: 26.6.3_ts-node@9.0.0
+      jest-util: 26.6.2
+      jest-worker: 26.6.2
+      source-map-support: 0.5.19
+      throat: 5.0.0
+    dev: true
+    engines:
+      node: '>= 10.14.2'
+    peerDependencies:
+      ts-node: '*'
     resolution:
       integrity: sha512-atgKpRHnaA2OvByG/HpGA4g6CSPS/1LK0jK3gATJAoptC1ojltpmVlYC3TYgdmGp+GLuhzpH30Gvs36szSL2JQ==
   /jest-runtime/26.6.3:
@@ -5384,6 +5528,43 @@
     hasBin: true
     resolution:
       integrity: sha512-lrzyR3N8sacTAMeonbqpnSka1dHNux2uk0qqDXVkMv2c/A3wYnvQ4EXuI013Y6+gSKSCxdaczvf4HF0mVXHRdw==
+  /jest-runtime/26.6.3_ts-node@9.0.0:
+    dependencies:
+      '@jest/console': 26.6.2
+      '@jest/environment': 26.6.2
+      '@jest/fake-timers': 26.6.2
+      '@jest/globals': 26.6.2
+      '@jest/source-map': 26.6.2
+      '@jest/test-result': 26.6.2
+      '@jest/transform': 26.6.2
+      '@jest/types': 26.6.2
+      '@types/yargs': 15.0.10
+      chalk: 4.1.0
+      cjs-module-lexer: 0.6.0
+      collect-v8-coverage: 1.0.1
+      exit: 0.1.2
+      glob: 7.1.6
+      graceful-fs: 4.2.4
+      jest-config: 26.6.3_ts-node@9.0.0
+      jest-haste-map: 26.6.2
+      jest-message-util: 26.6.2
+      jest-mock: 26.6.2
+      jest-regex-util: 26.0.0
+      jest-resolve: 26.6.2
+      jest-snapshot: 26.6.2
+      jest-util: 26.6.2
+      jest-validate: 26.6.2
+      slash: 3.0.0
+      strip-bom: 4.0.0
+      yargs: 15.4.1
+    dev: true
+    engines:
+      node: '>= 10.14.2'
+    hasBin: true
+    peerDependencies:
+      ts-node: '*'
+    resolution:
+      integrity: sha512-lrzyR3N8sacTAMeonbqpnSka1dHNux2uk0qqDXVkMv2c/A3wYnvQ4EXuI013Y6+gSKSCxdaczvf4HF0mVXHRdw==
   /jest-serializer/26.6.2:
     dependencies:
       '@types/node': 12.19.7
@@ -5486,6 +5667,19 @@
     engines:
       node: '>= 10.14.2'
     hasBin: true
+    resolution:
+      integrity: sha512-lGS5PXGAzR4RF7V5+XObhqz2KZIDUA1yD0DG6pBVmy10eh0ZIXQImRuzocsI/N2XZ1GrLFwTS27In2i2jlpq1Q==
+  /jest/26.6.3_ts-node@9.0.0:
+    dependencies:
+      '@jest/core': 26.6.3_ts-node@9.0.0
+      import-local: 3.0.2
+      jest-cli: 26.6.3_ts-node@9.0.0
+    dev: true
+    engines:
+      node: '>= 10.14.2'
+    hasBin: true
+    peerDependencies:
+      ts-node: '*'
     resolution:
       integrity: sha512-lGS5PXGAzR4RF7V5+XObhqz2KZIDUA1yD0DG6pBVmy10eh0ZIXQImRuzocsI/N2XZ1GrLFwTS27In2i2jlpq1Q==
   /js-levenshtein/1.1.6:
