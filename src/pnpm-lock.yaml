importers:
  .:
    devDependencies:
      '@sindresorhus/slugify': 1.1.0
      '@types/debug': 4.1.5
      '@types/graphviz': 0.0.32
      '@types/node': 12.19.4
      '@types/redis': 2.8.28
      arg: 5.0.0
      batching-toposort: 1.2.0
      chalk: 4.1.0
      debug: 4.2.0
      execa: 4.1.0
      globby: 11.0.1
      graphviz: 0.0.9
      node-fetch: 2.6.1
      p-map: 4.0.0
      p-reduce: 2.1.0
      redis: 3.0.2
      redis-lock: 0.1.4
      semver: 7.3.2
      ts-node: 9.0.0_typescript@4.0.5
      typescript: 4.0.5
    specifiers:
      '@sindresorhus/slugify': 1.1.0
      '@types/debug': 4.1.5
      '@types/graphviz': 0.0.32
      '@types/node': 12.19.4
      '@types/redis': 2.8.28
      arg: 5.0.0
      batching-toposort: 1.2.0
      chalk: 4.1.0
      debug: 4.2.0
      execa: 4.1.0
      globby: 11.0.1
      graphviz: 0.0.9
      node-fetch: 2.6.1
      p-map: 4.0.0
      p-reduce: 2.1.0
      redis: 3.0.2
      redis-lock: 0.1.4
      semver: 7.3.2
      ts-node: 9.0.0
      typescript: 4.0.5
  packages/cli:
    dependencies:
<<<<<<< HEAD
      '@prisma/bar': 0.0.0
      '@prisma/engines': 2.11.2-9-a624a6628b9e5e453bb8f8cb0460e233a3a97e62
=======
      '@prisma/bar': 0.0.1
      '@prisma/engines': 2.12.0-6.25e9759940a4e792233f1137f1bcf3548c684179
>>>>>>> f2482a7e
    devDependencies:
      '@prisma/client': 'link:../client'
      '@prisma/debug': 'link:../debug'
      '@prisma/generator-helper': 'link:../generator-helper'
      '@prisma/get-platform': 'link:../get-platform'
      '@prisma/migrate': 'link:../migrate'
      '@prisma/sdk': 'link:../sdk'
<<<<<<< HEAD
      '@prisma/studio': 0.308.0
      '@prisma/studio-server': 0.308.0
=======
      '@prisma/studio': 0.313.0
      '@prisma/studio-server': 0.313.0
>>>>>>> f2482a7e
      '@prisma/tests': 'link:../tests'
      '@sindresorhus/slugify': 1.1.0
      '@timsuchanek/copy': 1.4.5
      '@types/debug': 4.1.5
      '@types/jest': 26.0.15
      '@types/verror': 1.10.4
      '@types/ws': 7.4.0
      '@typescript-eslint/eslint-plugin': 4.7.0_e0872ac31e5aafe6623f77947c0152d6
      '@typescript-eslint/parser': 4.7.0_eslint@7.13.0+typescript@4.0.5
      checkpoint-client: 1.1.14
      dotenv: 8.2.0
<<<<<<< HEAD
      esbuild: 0.8.3
=======
      esbuild: 0.8.8
>>>>>>> f2482a7e
      escape-string-regexp: 4.0.0
      eslint: 7.13.0
      eslint-config-prettier: 6.15.0_eslint@7.13.0
      eslint-plugin-eslint-comments: 3.2.0_eslint@7.13.0
      eslint-plugin-jest: 24.1.3_eslint@7.13.0+typescript@4.0.5
      eslint-plugin-prettier: 3.1.4_eslint@7.13.0+prettier@2.1.2
      execa: 4.1.0
      fast-deep-equal: 3.1.3
      fs-jetpack: 4.1.0
      get-port: 5.1.1
      global-dirs: 2.0.1
      husky: 4.3.0
      indent-string: 4.0.0
      is-installed-globally: 0.3.2
      jest: 26.6.3
      line-replace: 2.0.1
      lint-staged: 10.5.1
      log-update: 4.0.0
      make-dir: 3.1.0
      mz: 2.7.0
      open: 7.3.0
      packwatch: 2.0.0
      pg: 8.5.1
      pkg: 4.4.9
      pkg-up: 3.1.0
      prettier: 2.1.2
      replace-string: 3.1.0
      resolve-pkg: 2.0.0
      rimraf: 3.0.2
      snap-shot-it: 7.9.3
      strip-ansi: 6.0.0
      strip-indent: 3.0.0
      tempy: 1.0.0
      terminal-link: 2.1.1
<<<<<<< HEAD
      ts-jest: 26.4.3_jest@26.6.3+typescript@4.0.5
=======
      ts-jest: 26.4.4_jest@26.6.3+typescript@4.0.5
>>>>>>> f2482a7e
      typescript: 4.0.5
      verror: 1.10.0
      ws: 7.4.0
    specifiers:
      '@prisma/bar': ^0.0.1
      '@prisma/client': 'workspace:*'
      '@prisma/debug': 'workspace:*'
<<<<<<< HEAD
      '@prisma/engines': 2.11.2-9-a624a6628b9e5e453bb8f8cb0460e233a3a97e62
=======
      '@prisma/engines': 2.12.0-6.25e9759940a4e792233f1137f1bcf3548c684179
>>>>>>> f2482a7e
      '@prisma/generator-helper': 'workspace:*'
      '@prisma/get-platform': 'workspace:*'
      '@prisma/migrate': 'workspace:*'
      '@prisma/sdk': 'workspace:*'
<<<<<<< HEAD
      '@prisma/studio': 0.308.0
      '@prisma/studio-server': 0.308.0
=======
      '@prisma/studio': 0.313.0
      '@prisma/studio-server': 0.313.0
>>>>>>> f2482a7e
      '@prisma/tests': 'workspace:^0.0.0'
      '@sindresorhus/slugify': 1.1.0
      '@timsuchanek/copy': 1.4.5
      '@types/debug': 4.1.5
      '@types/jest': 26.0.15
      '@types/verror': 1.10.4
      '@types/ws': 7.4.0
      '@typescript-eslint/eslint-plugin': 4.7.0
      '@typescript-eslint/parser': 4.7.0
      checkpoint-client: 1.1.14
      dotenv: 8.2.0
<<<<<<< HEAD
      esbuild: 0.8.3
=======
      esbuild: 0.8.8
>>>>>>> f2482a7e
      escape-string-regexp: 4.0.0
      eslint: 7.13.0
      eslint-config-prettier: 6.15.0
      eslint-plugin-eslint-comments: 3.2.0
      eslint-plugin-jest: 24.1.3
      eslint-plugin-prettier: 3.1.4
      execa: 4.1.0
      fast-deep-equal: 3.1.3
      fs-jetpack: 4.1.0
      get-port: 5.1.1
      global-dirs: 2.0.1
      husky: 4.3.0
      indent-string: 4.0.0
      is-installed-globally: 0.3.2
      jest: 26.6.3
      line-replace: 2.0.1
      lint-staged: 10.5.1
      log-update: 4.0.0
      make-dir: 3.1.0
      mz: 2.7.0
      open: 7.3.0
      packwatch: 2.0.0
      pg: 8.5.1
      pkg: 4.4.9
      pkg-up: 3.1.0
      prettier: 2.1.2
      replace-string: 3.1.0
      resolve-pkg: 2.0.0
      rimraf: 3.0.2
      snap-shot-it: 7.9.3
      strip-ansi: 6.0.0
      strip-indent: 3.0.0
      tempy: 1.0.0
      terminal-link: 2.1.1
      ts-jest: 26.4.4
      typescript: 4.0.5
      verror: 1.10.0
      ws: 7.4.0
  packages/client:
    dependencies:
<<<<<<< HEAD
      '@prisma/engines-version': 2.11.2-9-a624a6628b9e5e453bb8f8cb0460e233a3a97e62
    devDependencies:
      '@prisma/debug': 'link:../debug'
      '@prisma/engine-core': 'link:../engine-core'
      '@prisma/engines': 2.11.2-9-a624a6628b9e5e453bb8f8cb0460e233a3a97e62
=======
      '@prisma/engines-version': 2.12.0-6.25e9759940a4e792233f1137f1bcf3548c684179
    devDependencies:
      '@prisma/debug': 'link:../debug'
      '@prisma/engine-core': 'link:../engine-core'
      '@prisma/engines': 2.12.0-6.25e9759940a4e792233f1137f1bcf3548c684179
>>>>>>> f2482a7e
      '@prisma/fetch-engine': 'link:../fetch-engine'
      '@prisma/generator-helper': 'link:../generator-helper'
      '@prisma/get-platform': 'link:../get-platform'
      '@prisma/migrate': 'link:../migrate'
      '@prisma/sdk': 'link:../sdk'
      '@timsuchanek/copy': 1.4.5
      '@types/debug': 4.1.5
<<<<<<< HEAD
      '@types/fs-extra': 9.0.3
=======
      '@types/fs-extra': 9.0.4
>>>>>>> f2482a7e
      '@types/jest': 26.0.15
      '@types/js-levenshtein': 1.1.0
      '@types/node': 12.19.4
      '@types/node-fetch': 2.5.7
      '@types/pg': 7.14.6
<<<<<<< HEAD
      '@typescript-eslint/eslint-plugin': 4.6.1_ef70842fa77cd1a4abb2a38c98d2a1a7
      '@typescript-eslint/parser': 4.6.1_eslint@7.12.1+typescript@4.0.5
      arg: 4.1.3
=======
      '@typescript-eslint/eslint-plugin': 4.7.0_e0872ac31e5aafe6623f77947c0152d6
      '@typescript-eslint/parser': 4.7.0_eslint@7.13.0+typescript@4.0.5
      arg: 5.0.0
>>>>>>> f2482a7e
      benchmark: 2.1.4
      chalk: 4.1.0
      decimal.js: 10.2.1
      dotenv: 8.2.0
<<<<<<< HEAD
      esbuild: 0.8.3
=======
      esbuild: 0.8.8
>>>>>>> f2482a7e
      escape-string-regexp: 4.0.0
      eslint: 7.13.0
      eslint-config-prettier: 6.15.0_eslint@7.13.0
      eslint-plugin-eslint-comments: 3.2.0_eslint@7.13.0
      eslint-plugin-jest: 24.1.3_eslint@7.13.0+typescript@4.0.5
      eslint-plugin-prettier: 3.1.4_eslint@7.13.0+prettier@2.1.2
      execa: 4.1.0
      flat-map-polyfill: 0.3.8
      fs-monkey: 1.0.1
      get-own-enumerable-property-symbols: 3.0.2
      get-port: 5.1.1
      husky: 4.3.0
      indent-string: 4.0.0
      is-obj: 2.0.0
      is-regexp: 2.1.0
      jest: 26.6.3
      jest-diff: 26.6.2
      js-levenshtein: 1.1.6
      klona: 2.0.4
      lint-staged: 10.5.1
      make-dir: 3.1.0
      mariadb: 2.5.1
      mssql: 6.2.3
      node-fetch: 2.6.1
      packwatch: 2.0.0
      pg: 8.5.1
      pidtree: 0.5.0
      pkg-up: 3.1.0
      pluralize: 8.0.0
      prettier: 2.1.2
      replace-string: 3.1.0
      rimraf: 3.0.2
      rollup: 2.33.2
      rollup-plugin-dts: 1.4.14_rollup@2.33.2+typescript@4.0.5
      set-value: 3.0.2
      source-map-support: 0.5.19
      sql-template-tag: 4.0.0
      stacktrace-parser: 0.1.10
      stat-mode: 1.0.0
      strip-ansi: 6.0.0
      strip-indent: 3.0.0
<<<<<<< HEAD
      ts-jest: 26.4.3_jest@26.6.3+typescript@4.0.5
      ts-loader: 8.0.9_typescript@4.0.5
=======
      ts-jest: 26.4.4_jest@26.6.3+typescript@4.0.5
      ts-loader: 8.0.11_typescript@4.0.5
>>>>>>> f2482a7e
      ts-node: 9.0.0_typescript@4.0.5
      typescript: 4.0.5
    specifiers:
      '@prisma/debug': 'workspace:*'
      '@prisma/engine-core': 'workspace:*'
<<<<<<< HEAD
      '@prisma/engines': 2.11.2-9-a624a6628b9e5e453bb8f8cb0460e233a3a97e62
      '@prisma/engines-version': 2.11.2-9-a624a6628b9e5e453bb8f8cb0460e233a3a97e62
=======
      '@prisma/engines': 2.12.0-6.25e9759940a4e792233f1137f1bcf3548c684179
      '@prisma/engines-version': 2.12.0-6.25e9759940a4e792233f1137f1bcf3548c684179
>>>>>>> f2482a7e
      '@prisma/fetch-engine': 'workspace:*'
      '@prisma/generator-helper': 'workspace:*'
      '@prisma/get-platform': 'workspace:*'
      '@prisma/migrate': 'workspace:*'
      '@prisma/sdk': 'workspace:*'
      '@timsuchanek/copy': 1.4.5
      '@types/debug': 4.1.5
<<<<<<< HEAD
      '@types/fs-extra': 9.0.3
=======
      '@types/fs-extra': 9.0.4
>>>>>>> f2482a7e
      '@types/jest': 26.0.15
      '@types/js-levenshtein': 1.1.0
      '@types/node': 12.19.4
      '@types/node-fetch': 2.5.7
      '@types/pg': 7.14.6
<<<<<<< HEAD
      '@typescript-eslint/eslint-plugin': 4.6.1
      '@typescript-eslint/parser': 4.6.1
      arg: 4.1.3
=======
      '@typescript-eslint/eslint-plugin': 4.7.0
      '@typescript-eslint/parser': 4.7.0
      arg: 5.0.0
>>>>>>> f2482a7e
      benchmark: 2.1.4
      chalk: 4.1.0
      decimal.js: 10.2.1
      dotenv: 8.2.0
<<<<<<< HEAD
      esbuild: 0.8.3
=======
      esbuild: 0.8.8
>>>>>>> f2482a7e
      escape-string-regexp: 4.0.0
      eslint: 7.13.0
      eslint-config-prettier: 6.15.0
      eslint-plugin-eslint-comments: 3.2.0
      eslint-plugin-jest: 24.1.3
      eslint-plugin-prettier: 3.1.4
      execa: 4.1.0
      flat-map-polyfill: 0.3.8
      fs-monkey: 1.0.1
      get-own-enumerable-property-symbols: 3.0.2
      get-port: 5.1.1
      husky: 4.3.0
      indent-string: 4.0.0
      is-obj: 2.0.0
      is-regexp: 2.1.0
      jest: 26.6.3
      jest-diff: 26.6.2
      js-levenshtein: 1.1.6
      klona: 2.0.4
      lint-staged: 10.5.1
      make-dir: 3.1.0
      mariadb: 2.5.1
      mssql: 6.2.3
      node-fetch: 2.6.1
      packwatch: 2.0.0
      pg: 8.5.1
      pidtree: 0.5.0
      pkg-up: 3.1.0
      pluralize: 8.0.0
      prettier: 2.1.2
      replace-string: 3.1.0
      rimraf: 3.0.2
      rollup: 2.33.2
      rollup-plugin-dts: 1.4.14
      set-value: 3.0.2
      source-map-support: 0.5.19
      sql-template-tag: 4.0.0
      stacktrace-parser: 0.1.10
      stat-mode: 1.0.0
      strip-ansi: 6.0.0
      strip-indent: 3.0.0
<<<<<<< HEAD
      ts-jest: 26.4.3
      ts-loader: 8.0.9
=======
      ts-jest: 26.4.4
      ts-loader: 8.0.11
>>>>>>> f2482a7e
      ts-node: 9.0.0
      typescript: 4.0.5
  packages/debug:
    dependencies:
      debug: 4.1.1
    devDependencies:
      '@types/jest': 26.0.15
      '@types/node': 12.19.4
      '@typescript-eslint/eslint-plugin': 4.7.0_e0872ac31e5aafe6623f77947c0152d6
      '@typescript-eslint/parser': 4.7.0_eslint@7.13.0+typescript@4.0.5
      eslint: 7.13.0
      eslint-config-prettier: 6.15.0_eslint@7.13.0
      eslint-plugin-eslint-comments: 3.2.0_eslint@7.13.0
      eslint-plugin-jest: 24.1.3_eslint@7.13.0+typescript@4.0.5
      eslint-plugin-prettier: 3.1.4_eslint@7.13.0+prettier@2.1.2
      husky: 4.3.0
      jest: 26.6.3
      lint-staged: 10.5.1
      prettier: 2.1.2
      strip-ansi: 6.0.0
<<<<<<< HEAD
      ts-jest: 26.4.3_jest@26.6.3+typescript@4.0.5
=======
      ts-jest: 26.4.4_jest@26.6.3+typescript@4.0.5
>>>>>>> f2482a7e
      typescript: 4.0.5
    specifiers:
      '@types/jest': 26.0.15
      '@types/node': 12.19.4
      '@typescript-eslint/eslint-plugin': 4.7.0
      '@typescript-eslint/parser': 4.7.0
      debug: ^4.1.1
      eslint: 7.13.0
      eslint-config-prettier: 6.15.0
      eslint-plugin-eslint-comments: 3.2.0
      eslint-plugin-jest: 24.1.3
      eslint-plugin-prettier: 3.1.4
      husky: 4.3.0
      jest: 26.6.3
      lint-staged: 10.5.1
      prettier: 2.1.2
      strip-ansi: 6.0.0
      ts-jest: 26.4.4
      typescript: 4.0.5
  packages/engine-core:
    dependencies:
      '@prisma/debug': 'link:../debug'
<<<<<<< HEAD
      '@prisma/engines': 2.11.2-9-a624a6628b9e5e453bb8f8cb0460e233a3a97e62
=======
      '@prisma/engines': 2.12.0-6.25e9759940a4e792233f1137f1bcf3548c684179
>>>>>>> f2482a7e
      '@prisma/generator-helper': 'link:../generator-helper'
      '@prisma/get-platform': 'link:../get-platform'
      chalk: 4.1.0
      cross-fetch: 3.0.5
      execa: 4.0.2
      get-stream: 6.0.0
      indent-string: 4.0.0
      new-github-issue-url: 0.2.1
      p-retry: 4.2.0
      terminal-link: 2.1.1
      undici: 2.2.0
    devDependencies:
      '@types/jest': 26.0.15
      '@types/node': 12.19.4
      '@typescript-eslint/eslint-plugin': 4.7.0_e0872ac31e5aafe6623f77947c0152d6
      '@typescript-eslint/parser': 4.7.0_eslint@7.13.0+typescript@4.0.5
      abort-controller: 3.0.0
      del-cli: 3.0.1
      eslint: 7.13.0
      eslint-config-prettier: 6.15.0_eslint@7.13.0
      eslint-plugin-eslint-comments: 3.2.0_eslint@7.13.0
      eslint-plugin-jest: 24.1.3_eslint@7.13.0+typescript@4.0.5
      eslint-plugin-prettier: 3.1.4_eslint@7.13.0+prettier@2.1.2
      husky: 4.3.0
      jest: 26.6.3
      lint-staged: 10.5.1
      prettier: 2.1.2
      strip-ansi: 6.0.0
<<<<<<< HEAD
      ts-jest: 26.4.3_jest@26.6.3+typescript@4.0.5
      typescript: 4.0.5
    specifiers:
      '@prisma/debug': 'workspace:*'
      '@prisma/engines': 2.11.2-9-a624a6628b9e5e453bb8f8cb0460e233a3a97e62
=======
      ts-jest: 26.4.4_jest@26.6.3+typescript@4.0.5
      typescript: 4.0.5
    specifiers:
      '@prisma/debug': 'workspace:*'
      '@prisma/engines': 2.12.0-6.25e9759940a4e792233f1137f1bcf3548c684179
>>>>>>> f2482a7e
      '@prisma/generator-helper': 'workspace:*'
      '@prisma/get-platform': 'workspace:*'
      '@types/jest': 26.0.15
      '@types/node': 12.19.4
      '@typescript-eslint/eslint-plugin': 4.7.0
      '@typescript-eslint/parser': 4.7.0
      abort-controller: ^3.0.0
      chalk: ^4.0.0
      cross-fetch: ^3.0.4
      del-cli: 3.0.1
      eslint: 7.13.0
      eslint-config-prettier: 6.15.0
      eslint-plugin-eslint-comments: 3.2.0
      eslint-plugin-jest: 24.1.3
      eslint-plugin-prettier: 3.1.4
      execa: ^4.0.2
      get-stream: ^6.0.0
      husky: 4.3.0
      indent-string: ^4.0.0
      jest: 26.6.3
      lint-staged: 10.5.1
      new-github-issue-url: ^0.2.1
      p-retry: ^4.2.0
      prettier: 2.1.2
      strip-ansi: 6.0.0
      terminal-link: ^2.1.1
      ts-jest: 26.4.4
      typescript: 4.0.5
      undici: 2.2.0
  packages/fetch-engine:
    dependencies:
      '@prisma/debug': 'link:../debug'
      '@prisma/get-platform': 'link:../get-platform'
      chalk: 4.1.0
      execa: 4.0.2
      find-cache-dir: 3.3.1
      hasha: 5.2.0
      http-proxy-agent: 4.0.1
      https-proxy-agent: 5.0.0
      make-dir: 3.1.0
      node-fetch: 2.6.0
      p-filter: 2.1.0
      p-map: 4.0.0
      p-queue: 6.4.0
      p-retry: 4.2.0
      progress: 2.0.3
      rimraf: 3.0.2
      temp-dir: 2.0.0
      tempy: 1.0.0
    devDependencies:
<<<<<<< HEAD
      '@prisma/engines-version': 2.11.2-9-a624a6628b9e5e453bb8f8cb0460e233a3a97e62
      '@types/fs-extra': 9.0.3
=======
      '@prisma/engines-version': 2.12.0-6.25e9759940a4e792233f1137f1bcf3548c684179
      '@types/fs-extra': 9.0.4
>>>>>>> f2482a7e
      '@types/jest': 26.0.15
      '@types/node': 12.19.4
      '@types/node-fetch': 2.5.7
      '@types/progress': 2.0.3
      '@typescript-eslint/eslint-plugin': 4.7.0_e0872ac31e5aafe6623f77947c0152d6
      '@typescript-eslint/parser': 4.7.0_eslint@7.13.0+typescript@4.0.5
      del: 6.0.0
      eslint: 7.13.0
      eslint-config-prettier: 6.15.0_eslint@7.13.0
      eslint-plugin-eslint-comments: 3.2.0_eslint@7.13.0
      eslint-plugin-jest: 24.1.3_eslint@7.13.0+typescript@4.0.5
      eslint-plugin-prettier: 3.1.4_eslint@7.13.0+prettier@2.1.2
      husky: 4.3.0
      jest: 26.6.3
      lint-staged: 10.5.1
      prettier: 2.1.2
<<<<<<< HEAD
      ts-jest: 26.4.3_jest@26.6.3+typescript@4.0.5
      typescript: 4.0.5
    specifiers:
      '@prisma/debug': 'workspace:*'
      '@prisma/engines-version': 2.11.2-9-a624a6628b9e5e453bb8f8cb0460e233a3a97e62
      '@prisma/get-platform': 'workspace:*'
      '@types/fs-extra': 9.0.3
=======
      ts-jest: 26.4.4_jest@26.6.3+typescript@4.0.5
      typescript: 4.0.5
    specifiers:
      '@prisma/debug': 'workspace:*'
      '@prisma/engines-version': 2.12.0-6.25e9759940a4e792233f1137f1bcf3548c684179
      '@prisma/get-platform': 'workspace:*'
      '@types/fs-extra': 9.0.4
>>>>>>> f2482a7e
      '@types/jest': 26.0.15
      '@types/node': 12.19.4
      '@types/node-fetch': 2.5.7
      '@types/progress': 2.0.3
      '@typescript-eslint/eslint-plugin': 4.7.0
      '@typescript-eslint/parser': 4.7.0
      chalk: ^4.0.0
      del: 6.0.0
      eslint: 7.13.0
      eslint-config-prettier: 6.15.0
      eslint-plugin-eslint-comments: 3.2.0
      eslint-plugin-jest: 24.1.3
      eslint-plugin-prettier: 3.1.4
      execa: ^4.0.0
      find-cache-dir: ^3.3.1
      hasha: ^5.2.0
      http-proxy-agent: ^4.0.1
      https-proxy-agent: ^5.0.0
      husky: 4.3.0
      jest: 26.6.3
      lint-staged: 10.5.1
      make-dir: ^3.0.2
      node-fetch: ^2.6.0
      p-filter: ^2.1.0
      p-map: ^4.0.0
      p-queue: ^6.4.0
      p-retry: ^4.2.0
      prettier: 2.1.2
      progress: ^2.0.3
      rimraf: ^3.0.2
      temp-dir: ^2.0.0
      tempy: ^1.0.0
      ts-jest: 26.4.4
      typescript: 4.0.5
  packages/generator-helper:
    dependencies:
      '@prisma/debug': 'link:../debug'
      '@types/cross-spawn': 6.0.2
      chalk: 4.1.0
      cross-spawn: 7.0.3
    devDependencies:
      '@types/jest': 26.0.15
      '@types/node': 12.19.4
      '@typescript-eslint/eslint-plugin': 4.7.0_e0872ac31e5aafe6623f77947c0152d6
      '@typescript-eslint/parser': 4.7.0_eslint@7.13.0+typescript@4.0.5
      eslint: 7.13.0
      eslint-config-prettier: 6.15.0_eslint@7.13.0
      eslint-plugin-eslint-comments: 3.2.0_eslint@7.13.0
      eslint-plugin-jest: 24.1.3_eslint@7.13.0+typescript@4.0.5
      eslint-plugin-prettier: 3.1.4_eslint@7.13.0+prettier@2.1.2
      husky: 4.3.0
      jest: 26.6.3
      lint-staged: 10.5.1
      prettier: 2.1.2
<<<<<<< HEAD
      ts-jest: 26.4.3_jest@26.6.3+typescript@4.0.5
=======
      ts-jest: 26.4.4_jest@26.6.3+typescript@4.0.5
>>>>>>> f2482a7e
      ts-node: 9.0.0_typescript@4.0.5
      typescript: 4.0.5
    specifiers:
      '@prisma/debug': 'workspace:*'
      '@types/cross-spawn': ^6.0.1
      '@types/jest': 26.0.15
      '@types/node': 12.19.4
      '@typescript-eslint/eslint-plugin': 4.7.0
      '@typescript-eslint/parser': 4.7.0
      chalk: ^4.0.0
      cross-spawn: ^7.0.2
      eslint: 7.13.0
      eslint-config-prettier: 6.15.0
      eslint-plugin-eslint-comments: 3.2.0
      eslint-plugin-jest: 24.1.3
      eslint-plugin-prettier: 3.1.4
      husky: 4.3.0
      jest: 26.6.3
      lint-staged: 10.5.1
      prettier: 2.1.2
      ts-jest: 26.4.4
      ts-node: 9.0.0
      typescript: 4.0.5
  packages/get-platform:
    dependencies:
      '@prisma/debug': 'link:../debug'
    devDependencies:
      '@types/jest': 26.0.15
      '@types/node': 12.19.4
      '@typescript-eslint/eslint-plugin': 4.7.0_e0872ac31e5aafe6623f77947c0152d6
      '@typescript-eslint/parser': 4.7.0_eslint@7.13.0+typescript@4.0.5
      eslint: 7.13.0
      eslint-config-prettier: 6.15.0_eslint@7.13.0
      eslint-plugin-eslint-comments: 3.2.0_eslint@7.13.0
      eslint-plugin-jest: 24.1.3_eslint@7.13.0+typescript@4.0.5
      eslint-plugin-prettier: 3.1.4_eslint@7.13.0+prettier@2.1.2
      husky: 4.3.0
      jest: 26.6.3
      lint-staged: 10.5.1
      prettier: 2.1.2
<<<<<<< HEAD
      ts-jest: 26.4.3_jest@26.6.3+typescript@4.0.5
=======
      ts-jest: 26.4.4_jest@26.6.3+typescript@4.0.5
>>>>>>> f2482a7e
      typescript: 4.0.5
    specifiers:
      '@prisma/debug': 'workspace:*'
      '@types/jest': 26.0.15
      '@types/node': 12.19.4
      '@typescript-eslint/eslint-plugin': 4.7.0
      '@typescript-eslint/parser': 4.7.0
      eslint: 7.13.0
      eslint-config-prettier: 6.15.0
      eslint-plugin-eslint-comments: 3.2.0
      eslint-plugin-jest: 24.1.3
      eslint-plugin-prettier: 3.1.4
      husky: 4.3.0
      jest: 26.6.3
      lint-staged: 10.5.1
      prettier: 2.1.2
      ts-jest: 26.4.4
      typescript: 4.0.5
  packages/migrate:
    dependencies:
      '@prisma/debug': 'link:../debug'
      '@prisma/fetch-engine': 'link:../fetch-engine'
      '@prisma/get-platform': 'link:../get-platform'
      ansi-escapes: 4.3.1
      cli-cursor: 3.1.0
      dashify: 2.0.0
      diff: 4.0.2
      execa: 4.0.2
      figures: 3.2.0
      git-user-email: 0.2.2
      git-user-name: 2.0.0
      globby: 11.0.1
      http-proxy-agent: 4.0.1
      https-proxy-agent: 5.0.0
      indent-string: 4.0.0
      log-update: 4.0.0
      new-github-issue-url: 0.2.1
      open: 7.0.4
      p-map: 4.0.0
      prompts: 2.3.2
      ps-tree: 1.2.0
      rimraf: 3.0.2
      string-width: 4.2.0
      strip-ansi: 6.0.0
      strip-indent: 3.0.0
    devDependencies:
<<<<<<< HEAD
      '@prisma/engines-version': 2.11.2-9-a624a6628b9e5e453bb8f8cb0460e233a3a97e62
=======
      '@prisma/engines-version': 2.12.0-6.25e9759940a4e792233f1137f1bcf3548c684179
>>>>>>> f2482a7e
      '@prisma/generator-helper': 'link:../generator-helper'
      '@prisma/sdk': 'link:../sdk'
      '@types/charm': 1.0.2
      '@types/debug': 4.1.5
      '@types/diff': 4.0.2
<<<<<<< HEAD
      '@types/fs-extra': 9.0.3
=======
      '@types/fs-extra': 9.0.4
>>>>>>> f2482a7e
      '@types/jest': 26.0.15
      '@types/node': 12.19.4
      '@types/prompts': 2.0.9
      '@types/sqlite3': 3.1.6
      '@typescript-eslint/eslint-plugin': 4.7.0_e0872ac31e5aafe6623f77947c0152d6
      '@typescript-eslint/parser': 4.7.0_eslint@7.13.0+typescript@4.0.5
      chalk: 4.1.0
      del: 6.0.0
      eslint: 7.13.0
      eslint-config-prettier: 6.15.0_eslint@7.13.0
      eslint-plugin-eslint-comments: 3.2.0_eslint@7.13.0
      eslint-plugin-jest: 24.1.3_eslint@7.13.0+typescript@4.0.5
      eslint-plugin-prettier: 3.1.4_eslint@7.13.0+prettier@2.1.2
      fs-jetpack: 4.1.0
      husky: 4.3.0
      jest: 26.6.3
      lint-staged: 10.5.1
      make-dir: 3.1.0
      mock-stdin: 1.0.0
      prettier: 2.1.2
      sqlite-async: 1.1.0
      sqlite3: 5.0.0
      tempy: 1.0.0
<<<<<<< HEAD
      ts-jest: 26.4.3_jest@26.6.3+typescript@4.0.5
      typescript: 4.0.5
    specifiers:
      '@prisma/debug': 'workspace:*'
      '@prisma/engines-version': 2.11.2-9-a624a6628b9e5e453bb8f8cb0460e233a3a97e62
=======
      ts-jest: 26.4.4_jest@26.6.3+typescript@4.0.5
      typescript: 4.0.5
    specifiers:
      '@prisma/debug': 'workspace:*'
      '@prisma/engines-version': 2.12.0-6.25e9759940a4e792233f1137f1bcf3548c684179
>>>>>>> f2482a7e
      '@prisma/fetch-engine': 'workspace:*'
      '@prisma/generator-helper': 'workspace:*'
      '@prisma/get-platform': 'workspace:*'
      '@prisma/sdk': 'workspace:*'
      '@types/charm': 1.0.2
      '@types/debug': 4.1.5
      '@types/diff': 4.0.2
<<<<<<< HEAD
      '@types/fs-extra': 9.0.3
=======
      '@types/fs-extra': 9.0.4
>>>>>>> f2482a7e
      '@types/jest': 26.0.15
      '@types/node': 12.19.4
      '@types/prompts': 2.0.9
      '@types/sqlite3': 3.1.6
      '@typescript-eslint/eslint-plugin': 4.7.0
      '@typescript-eslint/parser': 4.7.0
      ansi-escapes: ^4.3.1
      chalk: 4.1.0
      cli-cursor: 3.1.0
      dashify: 2.0.0
      del: 6.0.0
      diff: 4.0.2
      eslint: 7.13.0
      eslint-config-prettier: 6.15.0
      eslint-plugin-eslint-comments: 3.2.0
      eslint-plugin-jest: 24.1.3
      eslint-plugin-prettier: 3.1.4
      execa: ^4.0.0
      figures: ^3.2.0
      fs-jetpack: 4.1.0
      git-user-email: ^0.2.2
      git-user-name: ^2.0.0
      globby: ^11.0.0
      http-proxy-agent: ^4.0.1
      https-proxy-agent: ^5.0.0
      husky: 4.3.0
      indent-string: ^4.0.0
      jest: 26.6.3
      lint-staged: 10.5.1
      log-update: ^4.0.0
      make-dir: 3.1.0
      mock-stdin: 1.0.0
      new-github-issue-url: ^0.2.1
      open: ^7.0.3
      p-map: ^4.0.0
      prettier: 2.1.2
      prompts: ^2.3.2
      ps-tree: 1.2.0
      rimraf: ^3.0.2
      sqlite-async: 1.1.0
      sqlite3: 5.0.0
      string-width: ^4.2.0
      strip-ansi: ^6.0.0
      strip-indent: ^3.0.0
      tempy: 1.0.0
      ts-jest: 26.4.4
      typescript: 4.0.5
  packages/sdk:
    dependencies:
      '@prisma/debug': 'link:../debug'
      '@prisma/engine-core': 'link:../engine-core'
<<<<<<< HEAD
      '@prisma/engines': 2.11.2-9-a624a6628b9e5e453bb8f8cb0460e233a3a97e62
=======
      '@prisma/engines': 2.12.0-6.25e9759940a4e792233f1137f1bcf3548c684179
>>>>>>> f2482a7e
      '@prisma/fetch-engine': 'link:../fetch-engine'
      '@prisma/generator-helper': 'link:../generator-helper'
      '@prisma/get-platform': 'link:../get-platform'
      '@timsuchanek/copy': 1.4.5
      archiver: 4.0.1
      arg: 5.0.0
      chalk: 4.1.0
      checkpoint-client: 1.1.14
      cli-truncate: 2.1.0
      dotenv: 8.2.0
      execa: 4.0.2
      find-up: 5.0.0
      global-dirs: 2.0.1
      globby: 11.0.1
      has-yarn: 2.1.0
      is-ci: 2.0.0
      make-dir: 3.1.0
      node-fetch: 2.6.1
      p-map: 4.0.0
      read-pkg-up: 7.0.1
      resolve-pkg: 2.0.0
      rimraf: 3.0.2
      string-width: 4.2.0
      strip-ansi: 6.0.0
      strip-indent: 3.0.0
      tar: 6.0.2
      temp-dir: 2.0.0
      temp-write: 4.0.0
      tempy: 1.0.0
      terminal-link: 2.1.1
      tmp: 0.2.1
      url-parse: 1.4.7
    devDependencies:
      '@types/jest': 26.0.15
      '@types/node': 12.19.4
      '@types/tar': 4.0.3
      '@typescript-eslint/eslint-plugin': 4.7.0_e0872ac31e5aafe6623f77947c0152d6
      '@typescript-eslint/parser': 4.7.0_eslint@7.13.0+typescript@4.0.5
      eslint: 7.13.0
      eslint-config-prettier: 6.15.0_eslint@7.13.0
      eslint-plugin-eslint-comments: 3.2.0_eslint@7.13.0
      eslint-plugin-jest: 24.1.3_eslint@7.13.0+typescript@4.0.5
      eslint-plugin-prettier: 3.1.4_eslint@7.13.0+prettier@2.1.2
      husky: 4.3.0
      jest: 26.6.3
      lint-staged: 10.5.1
      prettier: 2.1.2
<<<<<<< HEAD
      ts-jest: 26.4.3_jest@26.6.3+typescript@4.0.5
=======
      ts-jest: 26.4.4_jest@26.6.3+typescript@4.0.5
>>>>>>> f2482a7e
      ts-node: 9.0.0_typescript@4.0.5
      typescript: 4.0.5
    specifiers:
      '@prisma/debug': 'workspace:*'
      '@prisma/engine-core': 'workspace:*'
<<<<<<< HEAD
      '@prisma/engines': 2.11.2-9-a624a6628b9e5e453bb8f8cb0460e233a3a97e62
=======
      '@prisma/engines': 2.12.0-6.25e9759940a4e792233f1137f1bcf3548c684179
>>>>>>> f2482a7e
      '@prisma/fetch-engine': 'workspace:*'
      '@prisma/generator-helper': 'workspace:*'
      '@prisma/get-platform': 'workspace:*'
      '@timsuchanek/copy': ^1.4.5
      '@types/jest': 26.0.15
      '@types/node': 12.19.4
      '@types/tar': 4.0.3
      '@typescript-eslint/eslint-plugin': 4.7.0
      '@typescript-eslint/parser': 4.7.0
      archiver: ^4.0.0
      arg: ^5.0.0
      chalk: 4.1.0
      checkpoint-client: 1.1.14
      cli-truncate: ^2.1.0
      dotenv: ^8.2.0
      eslint: 7.13.0
      eslint-config-prettier: 6.15.0
      eslint-plugin-eslint-comments: 3.2.0
      eslint-plugin-jest: 24.1.3
      eslint-plugin-prettier: 3.1.4
      execa: ^4.0.0
      find-up: 5.0.0
      global-dirs: ^2.0.1
      globby: ^11.0.0
      has-yarn: ^2.1.0
      husky: 4.3.0
      is-ci: ^2.0.0
      jest: 26.6.3
      lint-staged: 10.5.1
      make-dir: ^3.0.2
      node-fetch: 2.6.1
      p-map: ^4.0.0
      prettier: 2.1.2
      read-pkg-up: ^7.0.1
      resolve-pkg: ^2.0.0
      rimraf: ^3.0.2
      string-width: ^4.2.0
      strip-ansi: 6.0.0
      strip-indent: 3.0.0
      tar: ^6.0.1
      temp-dir: ^2.0.0
      temp-write: ^4.0.0
      tempy: ^1.0.0
      terminal-link: ^2.1.1
      tmp: 0.2.1
      ts-jest: 26.4.4
      ts-node: 9.0.0
      typescript: 4.0.5
      url-parse: ^1.4.7
  packages/tests:
    dependencies:
      debug: 4.2.0
    devDependencies:
      '@prisma/client': 'link:../client'
      '@prisma/get-platform': 'link:../get-platform'
      '@prisma/migrate': 'link:../migrate'
      '@prisma/sdk': 'link:../sdk'
      '@sindresorhus/slugify': 1.1.0
      '@types/jest': 26.0.14
      '@types/mssql': 6.0.5
      '@types/node': 12.19.3
      '@types/pg': 7.14.5
      '@types/sqlite3': 3.1.6
      '@typescript-eslint/eslint-plugin': 4.2.0_01bb2a57a800356006ca47d0aed8d623
      '@typescript-eslint/parser': 4.2.0_eslint@7.10.0+typescript@4.0.3
      escape-string-regexp: 4.0.0
      eslint: 7.10.0
      eslint-config-prettier: 6.12.0_eslint@7.10.0
      eslint-plugin-eslint-comments: 3.2.0_eslint@7.10.0
      eslint-plugin-jest: 24.0.2_eslint@7.10.0+typescript@4.0.3
      eslint-plugin-prettier: 3.1.4_eslint@7.10.0+prettier@2.1.2
      fs-jetpack: 4.0.0
      husky: 4.3.0
      jest: 26.4.2
      lint-staged: 10.4.0
      make-dir: 3.1.0
      mariadb: 2.5.0
      mssql: 6.2.3
      pg: 8.4.1
      pkg-up: 3.1.0
      prettier: 2.1.2
      replace-string: 3.1.0
      sqlite-async: 1.1.0
      sqlite3: 5.0.0
      string-hash: 1.1.3
      strip-ansi: 6.0.0
      tempy: 1.0.0
      ts-jest: 26.4.0_jest@26.4.2+typescript@4.0.3
      typescript: 4.0.3
      verror: 1.10.0
    specifiers:
      '@prisma/client': 'workspace:*'
      '@prisma/get-platform': 'workspace:*'
      '@prisma/migrate': 'workspace:*'
      '@prisma/sdk': 'workspace:*'
      '@sindresorhus/slugify': ^1.1.0
      '@types/jest': 26.0.14
      '@types/mssql': ^6.0.5
      '@types/node': 12.19.3
      '@types/pg': ^7.14.5
      '@types/sqlite3': ^3.1.6
      '@typescript-eslint/eslint-plugin': 4.2.0
      '@typescript-eslint/parser': 4.2.0
      debug: ^4.1.1
      escape-string-regexp: ^4.0.0
      eslint: 7.10.0
      eslint-config-prettier: 6.12.0
      eslint-plugin-eslint-comments: 3.2.0
      eslint-plugin-jest: 24.0.2
      eslint-plugin-prettier: 3.1.4
      fs-jetpack: ^4.0.0
      husky: 4.3.0
      jest: 26.4.2
      lint-staged: 10.4.0
      make-dir: ^3.1.0
      mariadb: ^2.5.0
      mssql: ^6.2.3
      pg: ^8.4.1
      pkg-up: ^3.1.0
      prettier: 2.1.2
      replace-string: ^3.1.0
      sqlite-async: ^1.1.0
      sqlite3: 5.0.0
      string-hash: ^1.1.3
      strip-ansi: 6.0.0
      tempy: ^1.0.0
      ts-jest: 26.4.0
      typescript: 4.0.3
      verror: ^1.10.0
lockfileVersion: 5.2
packages:
  /@azure/ms-rest-azure-env/1.1.2:
    dev: true
    resolution:
      integrity: sha512-l7z0DPCi2Hp88w12JhDTtx5d0Y3+vhfE7JKJb9O7sEz71Cwp053N8piTtTnnk/tUor9oZHgEKi/p3tQQmLPjvA==
  /@azure/ms-rest-js/1.9.0:
    dependencies:
      '@types/tunnel': 0.0.0
      axios: 0.19.2
      form-data: 2.5.1
      tough-cookie: 2.5.0
      tslib: 1.14.1
      tunnel: 0.0.6
      uuid: 3.4.0
      xml2js: 0.4.23
    dev: true
    resolution:
      integrity: sha512-cB4Z2Mg7eBmet1rfbf0QSO1XbhfknRW7B+mX3IHJq0KGHaGJvCPoVTgdsJdCkazEMK1jtANFNEDDzSQacxyzbA==
  /@azure/ms-rest-nodeauth/2.0.2:
    dependencies:
      '@azure/ms-rest-azure-env': 1.1.2
      '@azure/ms-rest-js': 1.9.0
      adal-node: 0.1.28
    dev: true
    resolution:
      integrity: sha512-KmNNICOxt3EwViAJI3iu2VH8t8BQg5J2rSAyO4IUYLF9ZwlyYsP419pdvl4NBUhluAP2cgN7dfD2V6E6NOMZlQ==
  /@babel/code-frame/7.10.4:
    dependencies:
      '@babel/highlight': 7.10.4
    resolution:
      integrity: sha512-vG6SvB6oYEhvgisZNFRmRCUkLz11c7rp+tbNTynGqc6mS1d5ATd/sGyV6W0KZZnXRKMTzZDRgQT3Ou9jhpAfUg==
  /@babel/core/7.10.2:
    dependencies:
      '@babel/code-frame': 7.10.4
      '@babel/generator': 7.10.2
      '@babel/helper-module-transforms': 7.10.1
      '@babel/helpers': 7.10.1
      '@babel/parser': 7.10.2
      '@babel/template': 7.10.1
      '@babel/traverse': 7.10.1
      '@babel/types': 7.10.2
      convert-source-map: 1.7.0
      debug: 4.1.1
      gensync: 1.0.0-beta.1
      json5: 2.1.3
      lodash: 4.17.19
      resolve: 1.17.0
      semver: 5.7.1
      source-map: 0.5.7
    dev: true
    engines:
      node: '>=6.9.0'
    resolution:
      integrity: sha512-KQmV9yguEjQsXqyOUGKjS4+3K8/DlOCE2pZcq4augdQmtTy5iv5EHtmMSJ7V4c1BIPjuwtZYqYLCq9Ga+hGBRQ==
  /@babel/core/7.12.3:
    dependencies:
      '@babel/code-frame': 7.10.4
      '@babel/generator': 7.12.1
      '@babel/helper-module-transforms': 7.12.1
      '@babel/helpers': 7.12.1
      '@babel/parser': 7.12.3
      '@babel/template': 7.10.4
      '@babel/traverse': 7.12.1
      '@babel/types': 7.12.1
      convert-source-map: 1.7.0
      debug: 4.2.0
      gensync: 1.0.0-beta.2
      json5: 2.1.3
      lodash: 4.17.20
      resolve: 1.18.1
      semver: 5.7.1
      source-map: 0.5.7
    dev: true
    engines:
      node: '>=6.9.0'
    resolution:
      integrity: sha512-0qXcZYKZp3/6N2jKYVxZv0aNCsxTSVCiK72DTiTYZAu7sjg73W0/aynWjMbiGd87EQL4WyA8reiJVh92AVla9g==
  /@babel/generator/7.10.2:
    dependencies:
      '@babel/types': 7.10.2
      jsesc: 2.5.2
      lodash: 4.17.19
      source-map: 0.5.7
    dev: true
    resolution:
      integrity: sha512-AxfBNHNu99DTMvlUPlt1h2+Hn7knPpH5ayJ8OqDWSeLld+Fi2AYBTC/IejWDM9Edcii4UzZRCsbUt0WlSDsDsA==
  /@babel/generator/7.12.1:
    dependencies:
      '@babel/types': 7.12.1
      jsesc: 2.5.2
      source-map: 0.5.7
    dev: true
    resolution:
      integrity: sha512-DB+6rafIdc9o72Yc3/Ph5h+6hUjeOp66pF0naQBgUFFuPqzQwIlPTm3xZR7YNvduIMtkDIj2t21LSQwnbCrXvg==
  /@babel/helper-function-name/7.10.1:
    dependencies:
      '@babel/helper-get-function-arity': 7.10.1
      '@babel/template': 7.10.1
      '@babel/types': 7.10.2
    dev: true
    resolution:
      integrity: sha512-fcpumwhs3YyZ/ttd5Rz0xn0TpIwVkN7X0V38B9TWNfVF42KEkhkAAuPCQ3oXmtTRtiPJrmZ0TrfS0GKF0eMaRQ==
  /@babel/helper-function-name/7.10.4:
    dependencies:
      '@babel/helper-get-function-arity': 7.10.4
      '@babel/template': 7.10.4
      '@babel/types': 7.12.1
    dev: true
    resolution:
      integrity: sha512-YdaSyz1n8gY44EmN7x44zBn9zQ1Ry2Y+3GTA+3vH6Mizke1Vw0aWDM66FOYEPw8//qKkmqOckrGgTYa+6sceqQ==
  /@babel/helper-get-function-arity/7.10.1:
    dependencies:
      '@babel/types': 7.10.2
    dev: true
    resolution:
      integrity: sha512-F5qdXkYGOQUb0hpRaPoetF9AnsXknKjWMZ+wmsIRsp5ge5sFh4c3h1eH2pRTTuy9KKAA2+TTYomGXAtEL2fQEw==
  /@babel/helper-get-function-arity/7.10.4:
    dependencies:
      '@babel/types': 7.12.1
    dev: true
    resolution:
      integrity: sha512-EkN3YDB+SRDgiIUnNgcmiD361ti+AVbL3f3Henf6dqqUyr5dMsorno0lJWJuLhDhkI5sYEpgj6y9kB8AOU1I2A==
  /@babel/helper-member-expression-to-functions/7.10.1:
    dependencies:
      '@babel/types': 7.10.2
    dev: true
    resolution:
      integrity: sha512-u7XLXeM2n50gb6PWJ9hoO5oO7JFPaZtrh35t8RqKLT1jFKj9IWeD1zrcrYp1q1qiZTdEarfDWfTIP8nGsu0h5g==
  /@babel/helper-member-expression-to-functions/7.12.1:
    dependencies:
      '@babel/types': 7.12.1
    dev: true
    resolution:
      integrity: sha512-k0CIe3tXUKTRSoEx1LQEPFU9vRQfqHtl+kf8eNnDqb4AUJEy5pz6aIiog+YWtVm2jpggjS1laH68bPsR+KWWPQ==
  /@babel/helper-module-imports/7.10.1:
    dependencies:
      '@babel/types': 7.10.2
    dev: true
    resolution:
      integrity: sha512-SFxgwYmZ3HZPyZwJRiVNLRHWuW2OgE5k2nrVs6D9Iv4PPnXVffuEHy83Sfx/l4SqF+5kyJXjAyUmrG7tNm+qVg==
  /@babel/helper-module-imports/7.12.1:
    dependencies:
      '@babel/types': 7.12.1
    dev: true
    resolution:
      integrity: sha512-ZeC1TlMSvikvJNy1v/wPIazCu3NdOwgYZLIkmIyAsGhqkNpiDoQQRmaCK8YP4Pq3GPTLPV9WXaPCJKvx06JxKA==
  /@babel/helper-module-transforms/7.10.1:
    dependencies:
      '@babel/helper-module-imports': 7.10.1
      '@babel/helper-replace-supers': 7.10.1
      '@babel/helper-simple-access': 7.10.1
      '@babel/helper-split-export-declaration': 7.10.1
      '@babel/template': 7.10.1
      '@babel/types': 7.10.2
      lodash: 4.17.19
    dev: true
    resolution:
      integrity: sha512-RLHRCAzyJe7Q7sF4oy2cB+kRnU4wDZY/H2xJFGof+M+SJEGhZsb+GFj5j1AD8NiSaVBJ+Pf0/WObiXu/zxWpFg==
  /@babel/helper-module-transforms/7.12.1:
    dependencies:
      '@babel/helper-module-imports': 7.12.1
      '@babel/helper-replace-supers': 7.12.1
      '@babel/helper-simple-access': 7.12.1
      '@babel/helper-split-export-declaration': 7.11.0
      '@babel/helper-validator-identifier': 7.10.4
      '@babel/template': 7.10.4
      '@babel/traverse': 7.12.1
      '@babel/types': 7.12.1
      lodash: 4.17.20
    dev: true
    resolution:
      integrity: sha512-QQzehgFAZ2bbISiCpmVGfiGux8YVFXQ0abBic2Envhej22DVXV9nCFaS5hIQbkyo1AdGb+gNME2TSh3hYJVV/w==
  /@babel/helper-optimise-call-expression/7.10.1:
    dependencies:
      '@babel/types': 7.10.2
    dev: true
    resolution:
      integrity: sha512-a0DjNS1prnBsoKx83dP2falChcs7p3i8VMzdrSbfLhuQra/2ENC4sbri34dz/rWmDADsmF1q5GbfaXydh0Jbjg==
  /@babel/helper-optimise-call-expression/7.10.4:
    dependencies:
      '@babel/types': 7.12.1
    dev: true
    resolution:
      integrity: sha512-n3UGKY4VXwXThEiKrgRAoVPBMqeoPgHVqiHZOanAJCG9nQUL2pLRQirUzl0ioKclHGpGqRgIOkgcIJaIWLpygg==
  /@babel/helper-plugin-utils/7.10.1:
    dev: true
    resolution:
      integrity: sha512-fvoGeXt0bJc7VMWZGCAEBEMo/HAjW2mP8apF5eXK0wSqwLAVHAISCWRoLMBMUs2kqeaG77jltVqu4Hn8Egl3nA==
  /@babel/helper-plugin-utils/7.10.4:
    dev: true
    resolution:
      integrity: sha512-O4KCvQA6lLiMU9l2eawBPMf1xPP8xPfB3iEQw150hOVTqj/rfXz0ThTb4HEzqQfs2Bmo5Ay8BzxfzVtBrr9dVg==
  /@babel/helper-replace-supers/7.10.1:
    dependencies:
      '@babel/helper-member-expression-to-functions': 7.10.1
      '@babel/helper-optimise-call-expression': 7.10.1
      '@babel/traverse': 7.10.1
      '@babel/types': 7.10.2
    dev: true
    resolution:
      integrity: sha512-SOwJzEfpuQwInzzQJGjGaiG578UYmyi2Xw668klPWV5n07B73S0a9btjLk/52Mlcxa+5AdIYqws1KyXRfMoB7A==
  /@babel/helper-replace-supers/7.12.1:
    dependencies:
      '@babel/helper-member-expression-to-functions': 7.12.1
      '@babel/helper-optimise-call-expression': 7.10.4
      '@babel/traverse': 7.12.1
      '@babel/types': 7.12.1
    dev: true
    resolution:
      integrity: sha512-zJjTvtNJnCFsCXVi5rUInstLd/EIVNmIKA1Q9ynESmMBWPWd+7sdR+G4/wdu+Mppfep0XLyG2m7EBPvjCeFyrw==
  /@babel/helper-simple-access/7.10.1:
    dependencies:
      '@babel/template': 7.10.1
      '@babel/types': 7.10.2
    dev: true
    resolution:
      integrity: sha512-VSWpWzRzn9VtgMJBIWTZ+GP107kZdQ4YplJlCmIrjoLVSi/0upixezHCDG8kpPVTBJpKfxTH01wDhh+jS2zKbw==
  /@babel/helper-simple-access/7.12.1:
    dependencies:
      '@babel/types': 7.12.1
    dev: true
    resolution:
      integrity: sha512-OxBp7pMrjVewSSC8fXDFrHrBcJATOOFssZwv16F3/6Xtc138GHybBfPbm9kfiqQHKhYQrlamWILwlDCeyMFEaA==
  /@babel/helper-split-export-declaration/7.10.1:
    dependencies:
      '@babel/types': 7.10.2
    dev: true
    resolution:
      integrity: sha512-UQ1LVBPrYdbchNhLwj6fetj46BcFwfS4NllJo/1aJsT+1dLTEnXJL0qHqtY7gPzF8S2fXBJamf1biAXV3X077g==
  /@babel/helper-split-export-declaration/7.11.0:
    dependencies:
      '@babel/types': 7.12.1
    dev: true
    resolution:
      integrity: sha512-74Vejvp6mHkGE+m+k5vHY93FX2cAtrw1zXrZXRlG4l410Nm9PxfEiVTn1PjDPV5SnmieiueY4AFg2xqhNFuuZg==
  /@babel/helper-validator-identifier/7.10.4:
    resolution:
      integrity: sha512-3U9y+43hz7ZM+rzG24Qe2mufW5KhvFg/NhnNph+i9mgCtdTCtMJuI1TMkrIUiK7Ix4PYlRF9I5dhqaLYA/ADXw==
  /@babel/helpers/7.10.1:
    dependencies:
      '@babel/template': 7.10.1
      '@babel/traverse': 7.10.1
      '@babel/types': 7.10.2
    dev: true
    resolution:
      integrity: sha512-muQNHF+IdU6wGgkaJyhhEmI54MOZBKsFfsXFhboz1ybwJ1Kl7IHlbm2a++4jwrmY5UYsgitt5lfqo1wMFcHmyw==
  /@babel/helpers/7.12.1:
    dependencies:
      '@babel/template': 7.10.4
      '@babel/traverse': 7.12.1
      '@babel/types': 7.12.1
    dev: true
    resolution:
      integrity: sha512-9JoDSBGoWtmbay98efmT2+mySkwjzeFeAL9BuWNoVQpkPFQF8SIIFUfY5os9u8wVzglzoiPRSW7cuJmBDUt43g==
  /@babel/highlight/7.10.4:
    dependencies:
      '@babel/helper-validator-identifier': 7.10.4
      chalk: 2.4.2
      js-tokens: 4.0.0
    resolution:
      integrity: sha512-i6rgnR/YgPEQzZZnbTHHuZdlE8qyoBNalD6F+q4vAFlcMEcqmkoG+mPqJYJCo63qPf74+Y1UZsl3l6f7/RIkmA==
  /@babel/parser/7.10.2:
    dev: true
    engines:
      node: '>=6.0.0'
    hasBin: true
    resolution:
      integrity: sha512-PApSXlNMJyB4JiGVhCOlzKIif+TKFTvu0aQAhnTvfP/z3vVSN6ZypH5bfUNwFXXjRQtUEBNFd2PtmCmG2Py3qQ==
  /@babel/parser/7.12.3:
    dev: true
    engines:
      node: '>=6.0.0'
    hasBin: true
    resolution:
      integrity: sha512-kFsOS0IbsuhO5ojF8Hc8z/8vEIOkylVBrjiZUbLTE3XFe0Qi+uu6HjzQixkFaqr0ZPAMZcBVxEwmsnsLPZ2Xsw==
  /@babel/plugin-syntax-async-generators/7.8.4_@babel+core@7.10.2:
    dependencies:
      '@babel/core': 7.10.2
      '@babel/helper-plugin-utils': 7.10.4
    dev: true
    peerDependencies:
      '@babel/core': ^7.0.0-0
    resolution:
      integrity: sha512-tycmZxkGfZaxhMRbXlPXuVFpdWlXpir2W4AMhSJgRKzk/eDlIXOhb2LHWoLpDF7TEHylV5zNhykX6KAgHJmTNw==
  /@babel/plugin-syntax-async-generators/7.8.4_@babel+core@7.12.3:
    dependencies:
      '@babel/core': 7.12.3
      '@babel/helper-plugin-utils': 7.10.4
    dev: true
    peerDependencies:
      '@babel/core': ^7.0.0-0
    resolution:
      integrity: sha512-tycmZxkGfZaxhMRbXlPXuVFpdWlXpir2W4AMhSJgRKzk/eDlIXOhb2LHWoLpDF7TEHylV5zNhykX6KAgHJmTNw==
  /@babel/plugin-syntax-bigint/7.8.3_@babel+core@7.10.2:
    dependencies:
      '@babel/core': 7.10.2
      '@babel/helper-plugin-utils': 7.10.4
    dev: true
    peerDependencies:
      '@babel/core': ^7.0.0-0
    resolution:
      integrity: sha512-wnTnFlG+YxQm3vDxpGE57Pj0srRU4sHE/mDkt1qv2YJJSeUAec2ma4WLUnUPeKjyrfntVwe/N6dCXpU+zL3Npg==
  /@babel/plugin-syntax-bigint/7.8.3_@babel+core@7.12.3:
    dependencies:
      '@babel/core': 7.12.3
      '@babel/helper-plugin-utils': 7.10.4
    dev: true
    peerDependencies:
      '@babel/core': ^7.0.0-0
    resolution:
      integrity: sha512-wnTnFlG+YxQm3vDxpGE57Pj0srRU4sHE/mDkt1qv2YJJSeUAec2ma4WLUnUPeKjyrfntVwe/N6dCXpU+zL3Npg==
  /@babel/plugin-syntax-class-properties/7.10.1_@babel+core@7.10.2:
    dependencies:
      '@babel/core': 7.10.2
      '@babel/helper-plugin-utils': 7.10.1
    dev: true
    peerDependencies:
      '@babel/core': ^7.0.0-0
    resolution:
      integrity: sha512-Gf2Yx/iRs1JREDtVZ56OrjjgFHCaldpTnuy9BHla10qyVT3YkIIGEtoDWhyop0ksu1GvNjHIoYRBqm3zoR1jyQ==
  /@babel/plugin-syntax-class-properties/7.12.1_@babel+core@7.12.3:
    dependencies:
      '@babel/core': 7.12.3
      '@babel/helper-plugin-utils': 7.10.4
    dev: true
    peerDependencies:
      '@babel/core': ^7.0.0-0
    resolution:
      integrity: sha512-U40A76x5gTwmESz+qiqssqmeEsKvcSyvtgktrm0uzcARAmM9I1jR221f6Oq+GmHrcD+LvZDag1UTOTe2fL3TeA==
  /@babel/plugin-syntax-import-meta/7.10.1_@babel+core@7.10.2:
    dependencies:
      '@babel/core': 7.10.2
      '@babel/helper-plugin-utils': 7.10.1
    dev: true
    peerDependencies:
      '@babel/core': ^7.0.0-0
    resolution:
      integrity: sha512-ypC4jwfIVF72og0dgvEcFRdOM2V9Qm1tu7RGmdZOlhsccyK0wisXmMObGuWEOd5jQ+K9wcIgSNftCpk2vkjUfQ==
  /@babel/plugin-syntax-import-meta/7.10.4_@babel+core@7.12.3:
    dependencies:
      '@babel/core': 7.12.3
      '@babel/helper-plugin-utils': 7.10.4
    dev: true
    peerDependencies:
      '@babel/core': ^7.0.0-0
    resolution:
      integrity: sha512-Yqfm+XDx0+Prh3VSeEQCPU81yC+JWZ2pDPFSS4ZdpfZhp4MkFMaDC1UqseovEKwSUpnIL7+vK+Clp7bfh0iD7g==
  /@babel/plugin-syntax-json-strings/7.8.3_@babel+core@7.10.2:
    dependencies:
      '@babel/core': 7.10.2
      '@babel/helper-plugin-utils': 7.10.4
    dev: true
    peerDependencies:
      '@babel/core': ^7.0.0-0
    resolution:
      integrity: sha512-lY6kdGpWHvjoe2vk4WrAapEuBR69EMxZl+RoGRhrFGNYVK8mOPAW8VfbT/ZgrFbXlDNiiaxQnAtgVCZ6jv30EA==
  /@babel/plugin-syntax-json-strings/7.8.3_@babel+core@7.12.3:
    dependencies:
      '@babel/core': 7.12.3
      '@babel/helper-plugin-utils': 7.10.4
    dev: true
    peerDependencies:
      '@babel/core': ^7.0.0-0
    resolution:
      integrity: sha512-lY6kdGpWHvjoe2vk4WrAapEuBR69EMxZl+RoGRhrFGNYVK8mOPAW8VfbT/ZgrFbXlDNiiaxQnAtgVCZ6jv30EA==
  /@babel/plugin-syntax-logical-assignment-operators/7.10.1_@babel+core@7.10.2:
    dependencies:
      '@babel/core': 7.10.2
      '@babel/helper-plugin-utils': 7.10.1
    dev: true
    peerDependencies:
      '@babel/core': ^7.0.0-0
    resolution:
      integrity: sha512-XyHIFa9kdrgJS91CUH+ccPVTnJShr8nLGc5bG2IhGXv5p1Rd+8BleGE5yzIg2Nc1QZAdHDa0Qp4m6066OL96Iw==
  /@babel/plugin-syntax-logical-assignment-operators/7.10.4_@babel+core@7.12.3:
    dependencies:
      '@babel/core': 7.12.3
      '@babel/helper-plugin-utils': 7.10.4
    dev: true
    peerDependencies:
      '@babel/core': ^7.0.0-0
    resolution:
      integrity: sha512-d8waShlpFDinQ5MtvGU9xDAOzKH47+FFoney2baFIoMr952hKOLp1HR7VszoZvOsV/4+RRszNY7D17ba0te0ig==
  /@babel/plugin-syntax-nullish-coalescing-operator/7.8.3_@babel+core@7.10.2:
    dependencies:
      '@babel/core': 7.10.2
      '@babel/helper-plugin-utils': 7.10.4
    dev: true
    peerDependencies:
      '@babel/core': ^7.0.0-0
    resolution:
      integrity: sha512-aSff4zPII1u2QD7y+F8oDsz19ew4IGEJg9SVW+bqwpwtfFleiQDMdzA/R+UlWDzfnHFCxxleFT0PMIrR36XLNQ==
  /@babel/plugin-syntax-nullish-coalescing-operator/7.8.3_@babel+core@7.12.3:
    dependencies:
      '@babel/core': 7.12.3
      '@babel/helper-plugin-utils': 7.10.4
    dev: true
    peerDependencies:
      '@babel/core': ^7.0.0-0
    resolution:
      integrity: sha512-aSff4zPII1u2QD7y+F8oDsz19ew4IGEJg9SVW+bqwpwtfFleiQDMdzA/R+UlWDzfnHFCxxleFT0PMIrR36XLNQ==
  /@babel/plugin-syntax-numeric-separator/7.10.1_@babel+core@7.10.2:
    dependencies:
      '@babel/core': 7.10.2
      '@babel/helper-plugin-utils': 7.10.1
    dev: true
    peerDependencies:
      '@babel/core': ^7.0.0-0
    resolution:
      integrity: sha512-uTd0OsHrpe3tH5gRPTxG8Voh99/WCU78vIm5NMRYPAqC8lR4vajt6KkCAknCHrx24vkPdd/05yfdGSB4EIY2mg==
  /@babel/plugin-syntax-numeric-separator/7.10.4_@babel+core@7.12.3:
    dependencies:
      '@babel/core': 7.12.3
      '@babel/helper-plugin-utils': 7.10.4
    dev: true
    peerDependencies:
      '@babel/core': ^7.0.0-0
    resolution:
      integrity: sha512-9H6YdfkcK/uOnY/K7/aA2xpzaAgkQn37yzWUMRK7OaPOqOpGS1+n0H5hxT9AUw9EsSjPW8SVyMJwYRtWs3X3ug==
  /@babel/plugin-syntax-object-rest-spread/7.8.3_@babel+core@7.10.2:
    dependencies:
      '@babel/core': 7.10.2
      '@babel/helper-plugin-utils': 7.10.4
    dev: true
    peerDependencies:
      '@babel/core': ^7.0.0-0
    resolution:
      integrity: sha512-XoqMijGZb9y3y2XskN+P1wUGiVwWZ5JmoDRwx5+3GmEplNyVM2s2Dg8ILFQm8rWM48orGy5YpI5Bl8U1y7ydlA==
  /@babel/plugin-syntax-object-rest-spread/7.8.3_@babel+core@7.12.3:
    dependencies:
      '@babel/core': 7.12.3
      '@babel/helper-plugin-utils': 7.10.4
    dev: true
    peerDependencies:
      '@babel/core': ^7.0.0-0
    resolution:
      integrity: sha512-XoqMijGZb9y3y2XskN+P1wUGiVwWZ5JmoDRwx5+3GmEplNyVM2s2Dg8ILFQm8rWM48orGy5YpI5Bl8U1y7ydlA==
  /@babel/plugin-syntax-optional-catch-binding/7.8.3_@babel+core@7.10.2:
    dependencies:
      '@babel/core': 7.10.2
      '@babel/helper-plugin-utils': 7.10.4
    dev: true
    peerDependencies:
      '@babel/core': ^7.0.0-0
    resolution:
      integrity: sha512-6VPD0Pc1lpTqw0aKoeRTMiB+kWhAoT24PA+ksWSBrFtl5SIRVpZlwN3NNPQjehA2E/91FV3RjLWoVTglWcSV3Q==
  /@babel/plugin-syntax-optional-catch-binding/7.8.3_@babel+core@7.12.3:
    dependencies:
      '@babel/core': 7.12.3
      '@babel/helper-plugin-utils': 7.10.4
    dev: true
    peerDependencies:
      '@babel/core': ^7.0.0-0
    resolution:
      integrity: sha512-6VPD0Pc1lpTqw0aKoeRTMiB+kWhAoT24PA+ksWSBrFtl5SIRVpZlwN3NNPQjehA2E/91FV3RjLWoVTglWcSV3Q==
  /@babel/plugin-syntax-optional-chaining/7.8.3_@babel+core@7.10.2:
    dependencies:
      '@babel/core': 7.10.2
      '@babel/helper-plugin-utils': 7.10.4
    dev: true
    peerDependencies:
      '@babel/core': ^7.0.0-0
    resolution:
      integrity: sha512-KoK9ErH1MBlCPxV0VANkXW2/dw4vlbGDrFgz8bmUsBGYkFRcbRwMh6cIJubdPrkxRwuGdtCk0v/wPTKbQgBjkg==
  /@babel/plugin-syntax-optional-chaining/7.8.3_@babel+core@7.12.3:
    dependencies:
      '@babel/core': 7.12.3
      '@babel/helper-plugin-utils': 7.10.4
    dev: true
    peerDependencies:
      '@babel/core': ^7.0.0-0
    resolution:
      integrity: sha512-KoK9ErH1MBlCPxV0VANkXW2/dw4vlbGDrFgz8bmUsBGYkFRcbRwMh6cIJubdPrkxRwuGdtCk0v/wPTKbQgBjkg==
  /@babel/plugin-syntax-top-level-await/7.12.1_@babel+core@7.12.3:
    dependencies:
      '@babel/core': 7.12.3
      '@babel/helper-plugin-utils': 7.10.4
    dev: true
    peerDependencies:
      '@babel/core': ^7.0.0-0
    resolution:
      integrity: sha512-i7ooMZFS+a/Om0crxZodrTzNEPJHZrlMVGMTEpFAj6rYY/bKCddB0Dk/YxfPuYXOopuhKk/e1jV6h+WUU9XN3A==
  /@babel/runtime/7.10.2:
    dependencies:
      regenerator-runtime: 0.13.5
    dev: true
    resolution:
      integrity: sha512-6sF3uQw2ivImfVIl62RZ7MXhO2tap69WeWK57vAaimT6AZbE4FbqjdEJIN1UqoD6wI6B+1n9UiagafH1sxjOtg==
  /@babel/template/7.10.1:
    dependencies:
      '@babel/code-frame': 7.10.4
      '@babel/parser': 7.10.2
      '@babel/types': 7.10.2
    dev: true
    resolution:
      integrity: sha512-OQDg6SqvFSsc9A0ej6SKINWrpJiNonRIniYondK2ViKhB06i3c0s+76XUft71iqBEe9S1OKsHwPAjfHnuvnCig==
  /@babel/template/7.10.4:
    dependencies:
      '@babel/code-frame': 7.10.4
      '@babel/parser': 7.12.3
      '@babel/types': 7.12.1
    dev: true
    resolution:
      integrity: sha512-ZCjD27cGJFUB6nmCB1Enki3r+L5kJveX9pq1SvAUKoICy6CZ9yD8xO086YXdYhvNjBdnekm4ZnaP5yC8Cs/1tA==
  /@babel/traverse/7.10.1:
    dependencies:
      '@babel/code-frame': 7.10.4
      '@babel/generator': 7.10.2
      '@babel/helper-function-name': 7.10.1
      '@babel/helper-split-export-declaration': 7.10.1
      '@babel/parser': 7.10.2
      '@babel/types': 7.10.2
      debug: 4.1.1
      globals: 11.12.0
      lodash: 4.17.19
    dev: true
    resolution:
      integrity: sha512-C/cTuXeKt85K+p08jN6vMDz8vSV0vZcI0wmQ36o6mjbuo++kPMdpOYw23W2XH04dbRt9/nMEfA4W3eR21CD+TQ==
  /@babel/traverse/7.12.1:
    dependencies:
      '@babel/code-frame': 7.10.4
      '@babel/generator': 7.12.1
      '@babel/helper-function-name': 7.10.4
      '@babel/helper-split-export-declaration': 7.11.0
      '@babel/parser': 7.12.3
      '@babel/types': 7.12.1
      debug: 4.2.0
      globals: 11.12.0
      lodash: 4.17.20
    dev: true
    resolution:
      integrity: sha512-MA3WPoRt1ZHo2ZmoGKNqi20YnPt0B1S0GTZEPhhd+hw2KGUzBlHuVunj6K4sNuK+reEvyiPwtp0cpaqLzJDmAw==
  /@babel/types/7.10.2:
    dependencies:
      '@babel/helper-validator-identifier': 7.10.4
      lodash: 4.17.19
      to-fast-properties: 2.0.0
    dev: true
    resolution:
      integrity: sha512-AD3AwWBSz0AWF0AkCN9VPiWrvldXq+/e3cHa4J89vo4ymjz1XwrBFFVZmkJTsQIPNk+ZVomPSXUJqq8yyjZsng==
  /@babel/types/7.12.1:
    dependencies:
      '@babel/helper-validator-identifier': 7.10.4
      lodash: 4.17.20
      to-fast-properties: 2.0.0
    dev: true
    resolution:
      integrity: sha512-BzSY3NJBKM4kyatSOWh3D/JJ2O3CVzBybHWxtgxnggaxEuaSTTDqeiSb/xk9lrkw2Tbqyivw5ZU4rT+EfznQsA==
  /@bahmutov/data-driven/1.0.0:
    dependencies:
      check-more-types: 2.24.0
      lazy-ass: 1.6.0
    dev: true
    engines:
      node: '>=6'
    resolution:
      integrity: sha512-YqW3hPS0RXriqjcCrLOTJj+LWe3c8JpwlL83k1ka1Q8U05ZjAKbGQZYeTzUd0NFEnnfPtsUiKGpFEBJG6kFuvg==
  /@bcoe/v8-coverage/0.2.3:
    dev: true
    resolution:
      integrity: sha512-0hYQ8SB4Db5zvZB4axdMHGwEaQjkZzFjQiN9LVYvIFB2nSUHW9tYpxWriPrWDASIxiaXax83REcLxuSdnGPZtw==
  /@cnakazawa/watch/1.0.4:
    dependencies:
      exec-sh: 0.3.4
      minimist: 1.2.5
    dev: true
    engines:
      node: '>=0.1.95'
    hasBin: true
    resolution:
      integrity: sha512-v9kIhKwjeZThiWrLmj0y17CWoyddASLj9O2yvbZkbvw/N3rWOYy9zkV66ursAoVr0mV15bL8g0c4QZUE6cdDoQ==
  /@eslint/eslintrc/0.1.3:
    dependencies:
      ajv: 6.12.6
      debug: 4.2.0
      espree: 7.3.0
      globals: 12.4.0
      ignore: 4.0.6
      import-fresh: 3.2.1
      js-yaml: 3.14.0
      lodash: 4.17.19
      minimatch: 3.0.4
      strip-json-comments: 3.1.1
    dev: true
    engines:
      node: ^10.12.0 || >=12.0.0
    resolution:
      integrity: sha512-4YVwPkANLeNtRjMekzux1ci8hIaH5eGKktGqR0d3LWsKNn5B2X/1Z6Trxy7jQXl9EBGE6Yj02O+t09FMeRllaA==
  /@eslint/eslintrc/0.2.1:
    dependencies:
      ajv: 6.12.6
      debug: 4.2.0
      espree: 7.3.0
      globals: 12.4.0
      ignore: 4.0.6
      import-fresh: 3.2.2
      js-yaml: 3.14.0
      lodash: 4.17.20
      minimatch: 3.0.4
      strip-json-comments: 3.1.1
    dev: true
    engines:
      node: ^10.12.0 || >=12.0.0
    resolution:
      integrity: sha512-XRUeBZ5zBWLYgSANMpThFddrZZkEbGHgUdt5UJjZfnlN9BGCiUBrf+nvbRupSjMvqzwnQN0qwCmOxITt1cfywA==
  /@istanbuljs/load-nyc-config/1.1.0:
    dependencies:
      camelcase: 5.3.1
      find-up: 4.1.0
      get-package-type: 0.1.0
      js-yaml: 3.14.0
      resolve-from: 5.0.0
    dev: true
    engines:
      node: '>=8'
    resolution:
      integrity: sha512-VjeHSlIzpv/NyD3N0YuHfXOPDIixcA1q2ZV98wsMqcYlPmv2n3Yb2lYP9XMElnaFVXg5A7YLTeLu6V84uQDjmQ==
  /@istanbuljs/schema/0.1.2:
    dev: true
    engines:
      node: '>=8'
    resolution:
      integrity: sha512-tsAQNx32a8CoFhjhijUIhI4kccIAgmGhy8LZMZgGfmXcpMbPRUqn5LWmgRttILi6yeGmBJd2xsPkFMs0PzgPCw==
  /@jest/console/26.3.0:
    dependencies:
      '@jest/types': 26.3.0
      '@types/node': 14.0.27
      chalk: 4.1.0
      jest-message-util: 26.3.0
      jest-util: 26.3.0
      slash: 3.0.0
    dev: true
    engines:
      node: '>= 10.14.2'
    resolution:
      integrity: sha512-/5Pn6sJev0nPUcAdpJHMVIsA8sKizL2ZkcKPE5+dJrCccks7tcM7c9wbgHudBJbxXLoTbqsHkG1Dofoem4F09w==
  /@jest/console/26.6.2:
    dependencies:
      '@jest/types': 26.6.2
      '@types/node': 14.14.6
      chalk: 4.1.0
      jest-message-util: 26.6.2
      jest-util: 26.6.2
      slash: 3.0.0
    dev: true
    engines:
      node: '>= 10.14.2'
    resolution:
      integrity: sha512-IY1R2i2aLsLr7Id3S6p2BA82GNWryt4oSvEXLAKc+L2zdi89dSkE8xC1C+0kpATG4JhBJREnQOH7/zmccM2B0g==
  /@jest/core/26.4.2:
    dependencies:
      '@jest/console': 26.3.0
      '@jest/reporters': 26.4.1
      '@jest/test-result': 26.3.0
      '@jest/transform': 26.3.0
      '@jest/types': 26.3.0
      '@types/node': 14.0.27
      ansi-escapes: 4.3.1
      chalk: 4.1.0
      exit: 0.1.2
      graceful-fs: 4.2.4
      jest-changed-files: 26.3.0
      jest-config: 26.4.2
      jest-haste-map: 26.3.0
      jest-message-util: 26.3.0
      jest-regex-util: 26.0.0
      jest-resolve: 26.4.0
      jest-resolve-dependencies: 26.4.2
      jest-runner: 26.4.2
      jest-runtime: 26.4.2
      jest-snapshot: 26.4.2
      jest-util: 26.3.0
      jest-validate: 26.4.2
      jest-watcher: 26.3.0
      micromatch: 4.0.2
      p-each-series: 2.1.0
      rimraf: 3.0.2
      slash: 3.0.0
      strip-ansi: 6.0.0
    dev: true
    engines:
      node: '>= 10.14.2'
    resolution:
      integrity: sha512-sDva7YkeNprxJfepOctzS8cAk9TOekldh+5FhVuXS40+94SHbiicRO1VV2tSoRtgIo+POs/Cdyf8p76vPTd6dg==
  /@jest/core/26.6.3:
    dependencies:
      '@jest/console': 26.6.2
      '@jest/reporters': 26.6.2
      '@jest/test-result': 26.6.2
      '@jest/transform': 26.6.2
      '@jest/types': 26.6.2
      '@types/node': 14.14.6
      ansi-escapes: 4.3.1
      chalk: 4.1.0
      exit: 0.1.2
      graceful-fs: 4.2.4
      jest-changed-files: 26.6.2
      jest-config: 26.6.3
      jest-haste-map: 26.6.2
      jest-message-util: 26.6.2
      jest-regex-util: 26.0.0
      jest-resolve: 26.6.2
      jest-resolve-dependencies: 26.6.3
      jest-runner: 26.6.3
      jest-runtime: 26.6.3
      jest-snapshot: 26.6.2
      jest-util: 26.6.2
      jest-validate: 26.6.2
      jest-watcher: 26.6.2
      micromatch: 4.0.2
      p-each-series: 2.1.0
      rimraf: 3.0.2
      slash: 3.0.0
      strip-ansi: 6.0.0
    dev: true
    engines:
      node: '>= 10.14.2'
    resolution:
      integrity: sha512-xvV1kKbhfUqFVuZ8Cyo+JPpipAHHAV3kcDBftiduK8EICXmTFddryy3P7NfZt8Pv37rA9nEJBKCCkglCPt/Xjw==
<<<<<<< HEAD
  /@jest/create-cache-key-function/26.5.0:
    dev: true
    engines:
      node: '>= 10.14.2'
    resolution:
      integrity: sha512-DJ+pEBUIqarrbv1W/C39f9YH0rJ4wsXZ/VC6JafJPlHW2HOucKceeaqTOQj9MEDQZjySxMLkOq5mfXZXNZcmWw==
=======
>>>>>>> f2482a7e
  /@jest/environment/26.3.0:
    dependencies:
      '@jest/fake-timers': 26.3.0
      '@jest/types': 26.3.0
      '@types/node': 14.0.27
      jest-mock: 26.3.0
    dev: true
    engines:
      node: '>= 10.14.2'
    resolution:
      integrity: sha512-EW+MFEo0DGHahf83RAaiqQx688qpXgl99wdb8Fy67ybyzHwR1a58LHcO376xQJHfmoXTu89M09dH3J509cx2AA==
  /@jest/environment/26.6.2:
    dependencies:
      '@jest/fake-timers': 26.6.2
      '@jest/types': 26.6.2
      '@types/node': 14.14.6
      jest-mock: 26.6.2
    dev: true
    engines:
      node: '>= 10.14.2'
    resolution:
      integrity: sha512-nFy+fHl28zUrRsCeMB61VDThV1pVTtlEokBRgqPrcT1JNq4yRNIyTHfyht6PqtUvY9IsuLGTrbG8kPXjSZIZwA==
  /@jest/fake-timers/26.3.0:
    dependencies:
      '@jest/types': 26.3.0
      '@sinonjs/fake-timers': 6.0.1
      '@types/node': 14.0.27
      jest-message-util: 26.3.0
      jest-mock: 26.3.0
      jest-util: 26.3.0
    dev: true
    engines:
      node: '>= 10.14.2'
    resolution:
      integrity: sha512-ZL9ytUiRwVP8ujfRepffokBvD2KbxbqMhrXSBhSdAhISCw3gOkuntisiSFv+A6HN0n0fF4cxzICEKZENLmW+1A==
  /@jest/fake-timers/26.6.2:
    dependencies:
      '@jest/types': 26.6.2
      '@sinonjs/fake-timers': 6.0.1
      '@types/node': 14.14.6
      jest-message-util: 26.6.2
      jest-mock: 26.6.2
      jest-util: 26.6.2
    dev: true
    engines:
      node: '>= 10.14.2'
    resolution:
      integrity: sha512-14Uleatt7jdzefLPYM3KLcnUl1ZNikaKq34enpb5XG9i81JpppDb5muZvonvKyrl7ftEHkKS5L5/eB/kxJ+bvA==
  /@jest/globals/26.4.2:
    dependencies:
      '@jest/environment': 26.3.0
      '@jest/types': 26.3.0
      expect: 26.4.2
    dev: true
    engines:
      node: '>= 10.14.2'
    resolution:
      integrity: sha512-Ot5ouAlehhHLRhc+sDz2/9bmNv9p5ZWZ9LE1pXGGTCXBasmi5jnYjlgYcYt03FBwLmZXCZ7GrL29c33/XRQiow==
  /@jest/globals/26.6.2:
    dependencies:
      '@jest/environment': 26.6.2
      '@jest/types': 26.6.2
      expect: 26.6.2
    dev: true
    engines:
      node: '>= 10.14.2'
    resolution:
      integrity: sha512-85Ltnm7HlB/KesBUuALwQ68YTU72w9H2xW9FjZ1eL1U3lhtefjjl5c2MiUbpXt/i6LaPRvoOFJ22yCBSfQ0JIA==
  /@jest/reporters/26.4.1:
    dependencies:
      '@bcoe/v8-coverage': 0.2.3
      '@jest/console': 26.3.0
      '@jest/test-result': 26.3.0
      '@jest/transform': 26.3.0
      '@jest/types': 26.3.0
      chalk: 4.1.0
      collect-v8-coverage: 1.0.1
      exit: 0.1.2
      glob: 7.1.6
      graceful-fs: 4.2.4
      istanbul-lib-coverage: 3.0.0
      istanbul-lib-instrument: 4.0.3
      istanbul-lib-report: 3.0.0
      istanbul-lib-source-maps: 4.0.0
      istanbul-reports: 3.0.2
      jest-haste-map: 26.3.0
      jest-resolve: 26.4.0
      jest-util: 26.3.0
      jest-worker: 26.3.0
      slash: 3.0.0
      source-map: 0.6.1
      string-length: 4.0.1
      terminal-link: 2.1.1
      v8-to-istanbul: 5.0.1
    dev: true
    engines:
      node: '>= 10.14.2'
    optionalDependencies:
      node-notifier: 8.0.0
    resolution:
      integrity: sha512-aROTkCLU8++yiRGVxLsuDmZsQEKO6LprlrxtAuzvtpbIFl3eIjgIf3EUxDKgomkS25R9ZzwGEdB5weCcBZlrpQ==
  /@jest/reporters/26.6.2:
    dependencies:
      '@bcoe/v8-coverage': 0.2.3
      '@jest/console': 26.6.2
      '@jest/test-result': 26.6.2
      '@jest/transform': 26.6.2
      '@jest/types': 26.6.2
      chalk: 4.1.0
      collect-v8-coverage: 1.0.1
      exit: 0.1.2
      glob: 7.1.6
      graceful-fs: 4.2.4
      istanbul-lib-coverage: 3.0.0
      istanbul-lib-instrument: 4.0.3
      istanbul-lib-report: 3.0.0
      istanbul-lib-source-maps: 4.0.0
      istanbul-reports: 3.0.2
      jest-haste-map: 26.6.2
      jest-resolve: 26.6.2
      jest-util: 26.6.2
      jest-worker: 26.6.2
      slash: 3.0.0
      source-map: 0.6.1
      string-length: 4.0.1
      terminal-link: 2.1.1
      v8-to-istanbul: 7.0.0
    dev: true
    engines:
      node: '>= 10.14.2'
    optionalDependencies:
      node-notifier: 8.0.0
    resolution:
      integrity: sha512-h2bW53APG4HvkOnVMo8q3QXa6pcaNt1HkwVsOPMBV6LD/q9oSpxNSYZQYkAnjdMjrJ86UuYeLo+aEZClV6opnw==
  /@jest/source-map/26.3.0:
    dependencies:
      callsites: 3.1.0
      graceful-fs: 4.2.4
      source-map: 0.6.1
    dev: true
    engines:
      node: '>= 10.14.2'
    resolution:
      integrity: sha512-hWX5IHmMDWe1kyrKl7IhFwqOuAreIwHhbe44+XH2ZRHjrKIh0LO5eLQ/vxHFeAfRwJapmxuqlGAEYLadDq6ZGQ==
  /@jest/source-map/26.6.2:
    dependencies:
      callsites: 3.1.0
      graceful-fs: 4.2.4
      source-map: 0.6.1
    dev: true
    engines:
      node: '>= 10.14.2'
    resolution:
      integrity: sha512-YwYcCwAnNmOVsZ8mr3GfnzdXDAl4LaenZP5z+G0c8bzC9/dugL8zRmxZzdoTl4IaS3CryS1uWnROLPFmb6lVvA==
  /@jest/test-result/26.3.0:
    dependencies:
      '@jest/console': 26.3.0
      '@jest/types': 26.3.0
      '@types/istanbul-lib-coverage': 2.0.3
      collect-v8-coverage: 1.0.1
    dev: true
    engines:
      node: '>= 10.14.2'
    resolution:
      integrity: sha512-a8rbLqzW/q7HWheFVMtghXV79Xk+GWwOK1FrtimpI5n1la2SY0qHri3/b0/1F0Ve0/yJmV8pEhxDfVwiUBGtgg==
  /@jest/test-result/26.6.2:
    dependencies:
      '@jest/console': 26.6.2
      '@jest/types': 26.6.2
      '@types/istanbul-lib-coverage': 2.0.3
      collect-v8-coverage: 1.0.1
    dev: true
    engines:
      node: '>= 10.14.2'
    resolution:
      integrity: sha512-5O7H5c/7YlojphYNrK02LlDIV2GNPYisKwHm2QTKjNZeEzezCbwYs9swJySv2UfPMyZ0VdsmMv7jIlD/IKYQpQ==
  /@jest/test-sequencer/26.4.2:
    dependencies:
      '@jest/test-result': 26.3.0
      graceful-fs: 4.2.4
      jest-haste-map: 26.3.0
      jest-runner: 26.4.2
      jest-runtime: 26.4.2
    dev: true
    engines:
      node: '>= 10.14.2'
    resolution:
      integrity: sha512-83DRD8N3M0tOhz9h0bn6Kl6dSp+US6DazuVF8J9m21WAp5x7CqSMaNycMP0aemC/SH/pDQQddbsfHRTBXVUgog==
  /@jest/test-sequencer/26.6.3:
    dependencies:
      '@jest/test-result': 26.6.2
      graceful-fs: 4.2.4
      jest-haste-map: 26.6.2
      jest-runner: 26.6.3
      jest-runtime: 26.6.3
    dev: true
    engines:
      node: '>= 10.14.2'
    resolution:
      integrity: sha512-YHlVIjP5nfEyjlrSr8t/YdNfU/1XEt7c5b4OxcXCjyRhjzLYu/rO69/WHPuYcbCWkz8kAeZVZp2N2+IOLLEPGw==
  /@jest/transform/26.3.0:
    dependencies:
      '@babel/core': 7.10.2
      '@jest/types': 26.3.0
      babel-plugin-istanbul: 6.0.0
      chalk: 4.1.0
      convert-source-map: 1.7.0
      fast-json-stable-stringify: 2.1.0
      graceful-fs: 4.2.4
      jest-haste-map: 26.3.0
      jest-regex-util: 26.0.0
      jest-util: 26.3.0
      micromatch: 4.0.2
      pirates: 4.0.1
      slash: 3.0.0
      source-map: 0.6.1
      write-file-atomic: 3.0.3
    dev: true
    engines:
      node: '>= 10.14.2'
    resolution:
      integrity: sha512-Isj6NB68QorGoFWvcOjlUhpkT56PqNIsXKR7XfvoDlCANn/IANlh8DrKAA2l2JKC3yWSMH5wS0GwuQM20w3b2A==
  /@jest/transform/26.6.2:
    dependencies:
      '@babel/core': 7.12.3
      '@jest/types': 26.6.2
      babel-plugin-istanbul: 6.0.0
      chalk: 4.1.0
      convert-source-map: 1.7.0
      fast-json-stable-stringify: 2.1.0
      graceful-fs: 4.2.4
      jest-haste-map: 26.6.2
      jest-regex-util: 26.0.0
      jest-util: 26.6.2
      micromatch: 4.0.2
      pirates: 4.0.1
      slash: 3.0.0
      source-map: 0.6.1
      write-file-atomic: 3.0.3
    dev: true
    engines:
      node: '>= 10.14.2'
    resolution:
      integrity: sha512-E9JjhUgNzvuQ+vVAL21vlyfy12gP0GhazGgJC4h6qUt1jSdUXGWJ1wfu/X7Sd8etSgxV4ovT1pb9v5D6QW4XgA==
  /@jest/types/25.5.0:
    dependencies:
      '@types/istanbul-lib-coverage': 2.0.3
      '@types/istanbul-reports': 1.1.2
      '@types/yargs': 15.0.5
      chalk: 3.0.0
    dev: true
    engines:
      node: '>= 8.3'
    resolution:
      integrity: sha512-OXD0RgQ86Tu3MazKo8bnrkDRaDXXMGUqd+kTtLtK1Zb7CRzQcaSRPPPV37SvYTdevXEBVxe0HXylEjs8ibkmCw==
  /@jest/types/26.3.0:
    dependencies:
      '@types/istanbul-lib-coverage': 2.0.3
      '@types/istanbul-reports': 3.0.0
      '@types/node': 14.0.27
      '@types/yargs': 15.0.5
      chalk: 4.1.0
    dev: true
    engines:
      node: '>= 10.14.2'
    resolution:
      integrity: sha512-BDPG23U0qDeAvU4f99haztXwdAg3hz4El95LkAM+tHAqqhiVzRpEGHHU8EDxT/AnxOrA65YjLBwDahdJ9pTLJQ==
  /@jest/types/26.6.1:
    dependencies:
      '@types/istanbul-lib-coverage': 2.0.3
      '@types/istanbul-reports': 3.0.0
      '@types/node': 14.14.2
      '@types/yargs': 15.0.5
      chalk: 4.1.0
    dev: true
    engines:
      node: '>= 10.14.2'
    resolution:
      integrity: sha512-ywHavIKNpAVrStiRY5wiyehvcktpijpItvGiK72RAn5ctqmzvPk8OvKnvHeBqa1XdQr959CTWAJMqxI8BTibyg==
  /@jest/types/26.6.2:
    dependencies:
      '@types/istanbul-lib-coverage': 2.0.3
      '@types/istanbul-reports': 3.0.0
<<<<<<< HEAD
      '@types/node': 14.14.6
=======
      '@types/node': 12.19.4
>>>>>>> f2482a7e
      '@types/yargs': 15.0.9
      chalk: 4.1.0
    dev: true
    engines:
      node: '>= 10.14.2'
    resolution:
      integrity: sha512-fC6QCp7Sc5sX6g8Tvbmj4XUTbyrik0akgRy03yjXbQaBWWNWGE7SGtJk98m0N8nzegD/7SggrUlivxo5ax4KWQ==
  /@nodelib/fs.scandir/2.1.3:
    dependencies:
      '@nodelib/fs.stat': 2.0.3
      run-parallel: 1.1.10
    engines:
      node: '>= 8'
    resolution:
      integrity: sha512-eGmwYQn3gxo4r7jdQnkrrN6bY478C3P+a/y72IJukF8LjB6ZHeB3c+Ehacj3sYeSmUXGlnA67/PmbM9CVwL7Dw==
  /@nodelib/fs.stat/2.0.3:
    engines:
      node: '>= 8'
    resolution:
      integrity: sha512-bQBFruR2TAwoevBEd/NWMoAAtNGzTRgdrqnYCc7dhzfoNvqPzLyqlEQnzZ3kVnNrSp25iyxE00/3h2fqGAGArA==
  /@nodelib/fs.walk/1.2.4:
    dependencies:
      '@nodelib/fs.scandir': 2.1.3
      fastq: 1.9.0
    engines:
      node: '>= 8'
    resolution:
      integrity: sha512-1V9XOY4rDW0rehzbrcqAmHnz8e7SKvX27gh8Gt2WgB0+pdzdiLV83p72kZPU+jvMbS1qU5mauP2iOvO8rhmurQ==
  /@prisma/bar/0.0.1:
    dev: false
    resolution:
      integrity: sha512-FVLhwVkbfhXlBhroWfIXMLi+3Jh9IEzYp+9z+MUUiw3ZsbcoAil7CN9/QIjHc4/TcCRyRfuSmT7qCnn4O+TjJw==
  /@prisma/ci-info/2.1.2:
    dev: true
    resolution:
      integrity: sha512-RhAHY+wp6Nqu89Tp3zfUVkpGfqk4TfngeOWaMGgmhP7mB2ASDtOl8dkwxHmI8eN4edo+luyjPmbJBC4kST321A==
<<<<<<< HEAD
  /@prisma/debug/2.12.0-dev.2:
=======
  /@prisma/debug/2.12.0-dev.26:
>>>>>>> f2482a7e
    dependencies:
      debug: 4.2.0
    dev: true
    resolution:
<<<<<<< HEAD
      integrity: sha512-Bbhrln24xbAWxn5yyAkDDg9HuXe+CrDVB/dnSvl117WQP6rmMgfKwrjmRVtJ0IZgFjx/CrIjlnEA0ntWj1wqnA==
  /@prisma/engine-core/2.12.0-dev.2:
    dependencies:
      '@prisma/debug': 2.12.0-dev.2
      '@prisma/engines': 2.11.0-10.58369335532e47bdcec77a2f1e7c1fb83a463918
      '@prisma/generator-helper': 2.12.0-dev.2
      '@prisma/get-platform': 2.12.0-dev.2
=======
      integrity: sha512-QjgU1nfRRy0gRrGP+anu816VcTdYHFWUUgevq5K49DkL01m3dv1fhoHlgMCS5unM/iMOogaZZJ3LheWYl+sQ1g==
  /@prisma/engine-core/2.12.0-dev.26:
    dependencies:
      '@prisma/debug': 2.12.0-dev.26
      '@prisma/engines': 2.12.0-5.915df12529942c47e4e1e8a29517b572ce6ade2c
      '@prisma/generator-helper': 2.12.0-dev.26
      '@prisma/get-platform': 2.12.0-dev.26
>>>>>>> f2482a7e
      chalk: 4.1.0
      cross-fetch: 3.0.6
      execa: 4.1.0
      get-stream: 6.0.0
      indent-string: 4.0.0
      new-github-issue-url: 0.2.1
      p-retry: 4.2.0
      terminal-link: 2.1.1
      undici: 2.1.1
    dev: true
    resolution:
<<<<<<< HEAD
      integrity: sha512-zX7K9vdwKXRnf42kQaXR5UdCcRBSApiitmbTiS9Egx86rn1J4qLtZUXkPanBUqXQ/2g8/0Qy8XabG6eABRExzQ==
  /@prisma/engines-version/2.11.2-9-a624a6628b9e5e453bb8f8cb0460e233a3a97e62:
    resolution:
      integrity: sha512-drzEltbBfR1pfWheWOiKERNJDFTAvE6GeDyP2hV5gJDQn/qTMRHxZaOb3FYNzABN1OfTG/TKnw0gEbaCUdZyDA==
  /@prisma/engines/2.11.0-10.58369335532e47bdcec77a2f1e7c1fb83a463918:
    dev: true
    requiresBuild: true
    resolution:
      integrity: sha512-0WaUybWM7J5zQuG/zYLbV+ZKx9/nzS7Ruu7Y0K2lXJKy3Z9koeVttq+Xt7tVmUX9TLgI1Rwhb9R2e1JMNDWbsw==
  /@prisma/engines/2.11.2-9-a624a6628b9e5e453bb8f8cb0460e233a3a97e62:
    requiresBuild: true
    resolution:
      integrity: sha512-BT3QCUK53grzq03h0g7bfwh5Bc78F4xeERjBJwqioEs+IK5nl+pQgpN4gcxKlVz54f7+05dw/cD6x02RBXGlIQ==
  /@prisma/fetch-engine/2.12.0-dev.2:
    dependencies:
      '@prisma/debug': 2.12.0-dev.2
      '@prisma/get-platform': 2.12.0-dev.2
=======
      integrity: sha512-TGBg4X4r76LdgD8FC2caPXpPSG5yvEmVApzqLML1/1neZaTukVBpLgbDPq+pbVjj3MhsIBLcwRptT/99BIUc5A==
  /@prisma/engines-version/2.12.0-6.25e9759940a4e792233f1137f1bcf3548c684179:
    resolution:
      integrity: sha512-GjInMaBBiny/jxc2ZgOHCq8xfaktb90W1PmglwhWb0Nqm2gg+e4L5A6uV1WUo60ZIoThrWK7YBBMiJbDxaFhcg==
  /@prisma/engines/2.12.0-5.915df12529942c47e4e1e8a29517b572ce6ade2c:
    dev: true
    requiresBuild: true
    resolution:
      integrity: sha512-fMJ13MNg/f0lsCkHHT78kBLmfRJMFbtxoDLx3qVyb+5AM/cZ203xH5OLz9D56aPY1ztWovtRJxWxVlGLS5Tr1w==
  /@prisma/engines/2.12.0-6.25e9759940a4e792233f1137f1bcf3548c684179:
    requiresBuild: true
    resolution:
      integrity: sha512-xSHW+6oq7+zqEWizcnbbLU7FizSteD3ED/YP8Fch+A12oWopZRm9pbTHPn0FIrBjNDSuQXtAvfw2yd9mRfSZeA==
  /@prisma/fetch-engine/2.12.0-dev.26:
    dependencies:
      '@prisma/debug': 2.12.0-dev.26
      '@prisma/get-platform': 2.12.0-dev.26
>>>>>>> f2482a7e
      chalk: 4.1.0
      execa: 4.1.0
      find-cache-dir: 3.3.1
      hasha: 5.2.2
      http-proxy-agent: 4.0.1
      https-proxy-agent: 5.0.0
      make-dir: 3.1.0
      node-fetch: 2.6.1
      p-filter: 2.1.0
      p-map: 4.0.0
      p-queue: 6.6.2
      p-retry: 4.2.0
      progress: 2.0.3
      rimraf: 3.0.2
      temp-dir: 2.0.0
      tempy: 1.0.0
    dev: true
    resolution:
<<<<<<< HEAD
      integrity: sha512-ZJgSkR3LsJafyHkfMLqpy+kgZWScfttkHlJu59U53D6Ar6zrgQ2glTR0T6rBOQ/P5QbTifgLH7xakajoqGMl7g==
  /@prisma/generator-helper/2.12.0-dev.2:
    dependencies:
      '@prisma/debug': 2.12.0-dev.2
=======
      integrity: sha512-Z3z4FmKp7tUKxogNzlZcxcDAyKE5lYU/adYozcR3ND0bx7VqWOLivdEnoWsUUSwvn/J9pnKJ1AdVwxziExS09Q==
  /@prisma/generator-helper/2.12.0-dev.26:
    dependencies:
      '@prisma/debug': 2.12.0-dev.26
>>>>>>> f2482a7e
      '@types/cross-spawn': 6.0.2
      chalk: 4.1.0
      cross-spawn: 7.0.3
    dev: true
    resolution:
<<<<<<< HEAD
      integrity: sha512-J82GZCwX0YdpRcdsWmgNtDHwu8xvqWz6pMV/BXB8ymSAlLTMasVCsGzE/3GcUAGZZSR2Ua8eZIZBoYczyPL7Jw==
  /@prisma/get-platform/2.12.0-dev.2:
    dependencies:
      '@prisma/debug': 2.12.0-dev.2
    dev: true
    resolution:
      integrity: sha512-mDcpEbszFOYTxJgiH3xKO6lQd+R5oEMBQ7VUtalmlKtsxS8xHOc/PPp/5EeWrCdC+LZaVRegDGnVV9IKONOVug==
  /@prisma/sdk/2.12.0-dev.2:
    dependencies:
      '@prisma/debug': 2.12.0-dev.2
      '@prisma/engine-core': 2.12.0-dev.2
      '@prisma/engines': 2.11.0-10.58369335532e47bdcec77a2f1e7c1fb83a463918
      '@prisma/fetch-engine': 2.12.0-dev.2
      '@prisma/generator-helper': 2.12.0-dev.2
      '@prisma/get-platform': 2.12.0-dev.2
=======
      integrity: sha512-Rk1qk0dArTf09yvUbnMnOro1FuRM6+fv9NnLXpx4y/oVFVAa0ZyKvavi9Cvv7JypuKJmiHXWiX7d3q0cmk0yvw==
  /@prisma/get-platform/2.12.0-dev.26:
    dependencies:
      '@prisma/debug': 2.12.0-dev.26
    dev: true
    resolution:
      integrity: sha512-ubWuKsedl00hokOC3JLNDQfOJsvFhgOcfyrMcvsrfYd0FIWxKYOb5l9ooQlH5WcYs3RQRfspNqdKoIwq9vo9tA==
  /@prisma/sdk/2.12.0-dev.26:
    dependencies:
      '@prisma/debug': 2.12.0-dev.26
      '@prisma/engine-core': 2.12.0-dev.26
      '@prisma/engines': 2.12.0-5.915df12529942c47e4e1e8a29517b572ce6ade2c
      '@prisma/fetch-engine': 2.12.0-dev.26
      '@prisma/generator-helper': 2.12.0-dev.26
      '@prisma/get-platform': 2.12.0-dev.26
>>>>>>> f2482a7e
      '@timsuchanek/copy': 1.4.5
      archiver: 4.0.2
      arg: 5.0.0
      chalk: 4.1.0
      checkpoint-client: 1.1.14
      cli-truncate: 2.1.0
      dotenv: 8.2.0
      execa: 4.1.0
      find-up: 5.0.0
      global-dirs: 2.0.1
      globby: 11.0.1
      has-yarn: 2.1.0
      is-ci: 2.0.0
      make-dir: 3.1.0
      node-fetch: 2.6.1
      p-map: 4.0.0
      read-pkg-up: 7.0.1
      resolve-pkg: 2.0.0
      rimraf: 3.0.2
      string-width: 4.2.0
      strip-ansi: 6.0.0
      strip-indent: 3.0.0
      tar: 6.0.5
      temp-dir: 2.0.0
      temp-write: 4.0.0
      tempy: 1.0.0
      terminal-link: 2.1.1
      tmp: 0.2.1
      url-parse: 1.4.7
    dev: true
    resolution:
<<<<<<< HEAD
      integrity: sha512-kH+3AoBTb1bJj7CmRkgPB7DncIUz+rAv3/iZH20bic+7BVsgBlx6MVLeJUM0rns1IOhrRKmcBHf5Dg1V8jVk3g==
  /@prisma/studio-server/0.308.0:
    dependencies:
      '@prisma/get-platform': 2.12.0-dev.2
      '@prisma/sdk': 2.12.0-dev.2
      '@prisma/studio': 0.308.0
      '@prisma/studio-transports': 0.308.0
      '@prisma/studio-types': 0.308.0
=======
      integrity: sha512-VfqJ8Q8sbvrieaHJ00AwRtw13yiz2Bp3n7DsazsVscKt29omPkmKvX4wR0Nt6TpWZGiv8KXSz+8G643o6sV+bg==
  /@prisma/studio-pcw/0.313.0:
    dependencies:
      '@prisma/sdk': 2.12.0-dev.26
      '@prisma/studio-types': 0.313.0
>>>>>>> f2482a7e
      '@sentry/node': 5.15.5
    dev: true
    resolution:
<<<<<<< HEAD
      integrity: sha512-jKNQkle+dK04rqLfjlX2ZQn5UI45ydtLfAIOpXx9tZmOt94RfSvxCvuOJO+v2o5XPIA9+yMuX1Gh1enSBY9NiQ==
  /@prisma/studio-transports/0.308.0:
    dependencies:
      '@prisma/sdk': 2.12.0-dev.2
      '@prisma/studio-types': 0.308.0
=======
      integrity: sha512-ttz80RLwylp8kJOmqeUx86m12/npbNXPgh7J2pcA2kUo6TvuoeMCUiqmpjCVUK8ZNZepY4TLFYpQrrDCzlNEbg==
  /@prisma/studio-server/0.313.0:
    dependencies:
      '@prisma/get-platform': 2.12.0-dev.26
      '@prisma/sdk': 2.12.0-dev.26
      '@prisma/studio': 0.313.0
      '@prisma/studio-pcw': 0.313.0
      '@prisma/studio-types': 0.313.0
>>>>>>> f2482a7e
      '@sentry/node': 5.15.5
      checkpoint-client: 1.1.11
      express: 4.17.1
      ws: 7.3.1
    dev: true
    resolution:
<<<<<<< HEAD
      integrity: sha512-u97gA25zG7ylYyiXBX53N7+KZpX6TjK3KgZoNbCaOwe52os+GH2uAWsAWsGrop261cgtrDJqmtcjexzjDzatBw==
  /@prisma/studio-types/0.308.0:
    dev: true
    resolution:
      integrity: sha512-H4s+saB+Z7Ts757BJOMpuRKHaQgGLz399qUjfUvHpxNHGGqS9Mhqn77yWMsRuvjfeu97zDdAf05kp88U0SuFxw==
  /@prisma/studio/0.308.0:
    dev: true
    resolution:
      integrity: sha512-dl42KzHwqlQB49vURxZuLAkKdYhxYLuneLwCOg7QJ/Tr4al9CGr9ZBZpOo5vjhkgxZWOGMGDHAtoBfLkWFiTKg==
=======
      integrity: sha512-S+m7o/VDR4qySV5Rkq3QQUZWnaGiG6DLxBUQNYwj7LU5NVDw3TFFO/9rz9aSjcX1ndgRgYgho3zoc6hKYWUZJA==
  /@prisma/studio-types/0.313.0:
    dev: true
    resolution:
      integrity: sha512-XFROvBNNSVTtEe83Jv59FklNau0u6tSC3x7YSJXhFFcSyqlCzaYgfDfUZn12VhDKd8n8KQnz7AilV4AE+5ZZOA==
  /@prisma/studio/0.313.0:
    dev: true
    resolution:
      integrity: sha512-JXzmis0MY/Dz2dTtkhytcEjlQVhKWUDmRbPA1fQGHNKoALiEpgLDFbigEARj65m/nFaUcSS+k+ibCJ061EU1qg==
>>>>>>> f2482a7e
  /@sentry/apm/5.15.5:
    dependencies:
      '@sentry/browser': 5.15.5
      '@sentry/hub': 5.15.5
      '@sentry/minimal': 5.15.5
      '@sentry/types': 5.15.5
      '@sentry/utils': 5.15.5
      tslib: 1.14.1
    deprecated: 'Please migrate to @sentry/tracing; see: https://www.npmjs.com/package/@sentry/apm'
    dev: true
    engines:
      node: '>=6'
    resolution:
      integrity: sha512-2PyifsiQdvFEQhbL7tQnCKGLOO1JtZeqso3bc6ARJBvKxM77mtyMo/D0C2Uzt9sXCYiALhQ1rbB1aY8iYyglpg==
  /@sentry/browser/5.15.5:
    dependencies:
      '@sentry/core': 5.15.5
      '@sentry/types': 5.15.5
      '@sentry/utils': 5.15.5
      tslib: 1.14.1
    dev: true
    engines:
      node: '>=6'
    resolution:
      integrity: sha512-rqDvjk/EvogfdbZ4TiEpxM/lwpPKmq23z9YKEO4q81+1SwJNua53H60dOk9HpRU8nOJ1g84TMKT2Ov8H7sqDWA==
  /@sentry/core/5.15.5:
    dependencies:
      '@sentry/hub': 5.15.5
      '@sentry/minimal': 5.15.5
      '@sentry/types': 5.15.5
      '@sentry/utils': 5.15.5
      tslib: 1.14.1
    dev: true
    engines:
      node: '>=6'
    resolution:
      integrity: sha512-enxBLv5eibBMqcWyr+vApqeix8uqkfn0iGsD3piKvoMXCgKsrfMwlb/qo9Ox0lKr71qIlZVt+9/A2vZohdgnlg==
  /@sentry/hub/5.15.5:
    dependencies:
      '@sentry/types': 5.15.5
      '@sentry/utils': 5.15.5
      tslib: 1.14.1
    dev: true
    engines:
      node: '>=6'
    resolution:
      integrity: sha512-zX9o49PcNIVMA4BZHe//GkbQ4Jx+nVofqU/Il32/IbwKhcpPlhGX3c1sOVQo4uag3cqd/JuQsk+DML9TKkN0Lw==
  /@sentry/minimal/5.15.5:
    dependencies:
      '@sentry/hub': 5.15.5
      '@sentry/types': 5.15.5
      tslib: 1.14.1
    dev: true
    engines:
      node: '>=6'
    resolution:
      integrity: sha512-zQkkJ1l9AjmU/Us5IrOTzu7bic4sTPKCatptXvLSTfyKW7N6K9MPIIFeSpZf9o1yM2sRYdK7GV08wS2eCT3JYw==
  /@sentry/node/5.15.5:
    dependencies:
      '@sentry/apm': 5.15.5
      '@sentry/core': 5.15.5
      '@sentry/hub': 5.15.5
      '@sentry/types': 5.15.5
      '@sentry/utils': 5.15.5
      cookie: 0.3.1
      https-proxy-agent: 4.0.0
      lru_map: 0.3.3
      tslib: 1.14.1
    dev: true
    engines:
      node: '>=6'
    resolution:
      integrity: sha512-BK0iTOiiIM0UnydLeT/uUBY1o1Sp85aqwaQRMfZbjMCsgXERLNGvzzV68FDH1cyC1nR6dREK3Gs8bxS4S54aLQ==
  /@sentry/types/5.15.5:
    dev: true
    engines:
      node: '>=6'
    resolution:
      integrity: sha512-F9A5W7ucgQLJUG4LXw1ZIy4iLevrYZzbeZ7GJ09aMlmXH9PqGThm1t5LSZlVpZvUfQ2rYA8NU6BdKJSt7B5LPw==
  /@sentry/utils/5.15.5:
    dependencies:
      '@sentry/types': 5.15.5
      tslib: 1.14.1
    dev: true
    engines:
      node: '>=6'
    resolution:
      integrity: sha512-Nl9gl/MGnzSkuKeo3QaefoD/OJrFLB8HmwQ7HUbTXb6E7yyEzNKAQMHXGkwNAjbdYyYbd42iABP6Y5F/h39NtA==
  /@sindresorhus/slugify/1.1.0:
    dependencies:
      '@sindresorhus/transliterate': 0.1.1
      escape-string-regexp: 4.0.0
    dev: true
    engines:
      node: '>=10'
    resolution:
      integrity: sha512-ujZRbmmizX26yS/HnB3P9QNlNa4+UvHh+rIse3RbOXLp8yl6n1TxB4t7NHggtVgS8QmmOtzXo48kCxZGACpkPw==
  /@sindresorhus/transliterate/0.1.1:
    dependencies:
      escape-string-regexp: 2.0.0
      lodash.deburr: 4.1.0
    dev: true
    engines:
      node: '>=10'
    resolution:
      integrity: sha512-QSdIQ5keUFAZ3KLbfbsntW39ox0Ym8183RqTwBq/ZEFoN3NQAtGV+qWaNdzKpIDHgj9J2CQ2iNDRVU11Zyr7MQ==
  /@sinonjs/commons/1.8.1:
    dependencies:
      type-detect: 4.0.8
    dev: true
    resolution:
      integrity: sha512-892K+kWUUi3cl+LlqEWIDrhvLgdL79tECi8JZUyq6IviKy/DNhuzCRlbHUjxK89f4ypPMMaFnFuR9Ie6DoIMsw==
  /@sinonjs/fake-timers/6.0.1:
    dependencies:
      '@sinonjs/commons': 1.8.1
    dev: true
    resolution:
      integrity: sha512-MZPUxrmFubI36XS1DI3qmI0YdN1gks62JtFZvxR67ljjSNCeK6U08Zx4msEWOXuofgqUt6zPHSi1H9fbjR/NRA==
  /@timsuchanek/copy/1.4.5:
    dependencies:
      '@timsuchanek/sleep-promise': 8.0.1
      commander: 2.20.3
      mkdirp: 1.0.4
      prettysize: 2.0.0
    hasBin: true
    resolution:
      integrity: sha512-N4+2/DvfwzQqHYL/scq07fv8yXbZc6RyUxKJoE8Clm14JpLOf9yNI4VB4D6RsV3h9zgzZ4loJUydHKM7pp3blw==
  /@timsuchanek/sleep-promise/8.0.1:
    resolution:
      integrity: sha512-cxHYbrXfnCWsklydIHSw5GCMHUPqpJ/enxWSyVHNOgNe61sit/+aOXTTI+VOdWkvVaJsI2vsB9N4+YDNITawOQ==
  /@tootallnate/once/1.1.2:
    engines:
      node: '>= 6'
    resolution:
      integrity: sha512-RbzJvlNzmRq5c3O09UipeuXno4tA1FE6ikOjxZK0tuxVv3412l64l5t1W5pj4+rJq9vpkm/kwiR07aZXnsKPxw==
  /@types/babel__core/7.1.12:
    dependencies:
      '@babel/parser': 7.12.3
      '@babel/types': 7.12.1
      '@types/babel__generator': 7.6.2
      '@types/babel__template': 7.0.3
      '@types/babel__traverse': 7.0.15
    dev: true
    resolution:
      integrity: sha512-wMTHiiTiBAAPebqaPiPDLFA4LYPKr6Ph0Xq/6rq1Ur3v66HXyG+clfR9CNETkD7MQS8ZHvpQOtA53DLws5WAEQ==
  /@types/babel__core/7.1.8:
    dependencies:
      '@babel/parser': 7.10.2
      '@babel/types': 7.10.2
      '@types/babel__generator': 7.6.1
      '@types/babel__template': 7.0.2
      '@types/babel__traverse': 7.0.12
    dev: true
    resolution:
      integrity: sha512-KXBiQG2OXvaPWFPDS1rD8yV9vO0OuWIqAEqLsbfX0oU2REN5KuoMnZ1gClWcBhO5I3n6oTVAmrMufOvRqdmFTQ==
  /@types/babel__generator/7.6.1:
    dependencies:
      '@babel/types': 7.10.2
    dev: true
    resolution:
      integrity: sha512-bBKm+2VPJcMRVwNhxKu8W+5/zT7pwNEqeokFOmbvVSqGzFneNxYcEBro9Ac7/N9tlsaPYnZLK8J1LWKkMsLAew==
  /@types/babel__generator/7.6.2:
    dependencies:
      '@babel/types': 7.12.1
    dev: true
    resolution:
      integrity: sha512-MdSJnBjl+bdwkLskZ3NGFp9YcXGx5ggLpQQPqtgakVhsWK0hTtNYhjpZLlWQTviGTvF8at+Bvli3jV7faPdgeQ==
  /@types/babel__template/7.0.2:
    dependencies:
      '@babel/parser': 7.10.2
      '@babel/types': 7.10.2
    dev: true
    resolution:
      integrity: sha512-/K6zCpeW7Imzgab2bLkLEbz0+1JlFSrUMdw7KoIIu+IUdu51GWaBZpd3y1VXGVXzynvGa4DaIaxNZHiON3GXUg==
  /@types/babel__template/7.0.3:
    dependencies:
      '@babel/parser': 7.12.3
      '@babel/types': 7.12.1
    dev: true
    resolution:
      integrity: sha512-uCoznIPDmnickEi6D0v11SBpW0OuVqHJCa7syXqQHy5uktSCreIlt0iglsCnmvz8yCb38hGcWeseA8cWJSwv5Q==
  /@types/babel__traverse/7.0.12:
    dependencies:
      '@babel/types': 7.10.2
    dev: true
    resolution:
      integrity: sha512-t4CoEokHTfcyfb4hUaF9oOHu9RmmNWnm1CP0YmMqOOfClKascOmvlEM736vlqeScuGvBDsHkf8R2INd4DWreQA==
  /@types/babel__traverse/7.0.15:
    dependencies:
      '@babel/types': 7.12.1
    dev: true
    resolution:
      integrity: sha512-Pzh9O3sTK8V6I1olsXpCfj2k/ygO2q1X0vhhnDrEQyYLHZesWz+zMZMVcwXLCYf0U36EtmyYaFGPfXlTtDHe3A==
  /@types/charm/1.0.2:
    dependencies:
      '@types/node': 12.12.47
    dev: true
    resolution:
      integrity: sha512-8nrGGRpu/OZKpDxpuloLlZ6g9t4+DZW057RgpWrzOHiqt/1kbPvSiMDJa5G8Z635By9fMXEoGvWZ5bO/A6dv/w==
  /@types/color-name/1.1.1:
    resolution:
      integrity: sha512-rr+OQyAjxze7GgWrSaJwydHStIhHq2lvY3BOC2Mj7KnzI7XK0Uw1TOOdI9lDoajEbSWLiYgoo4f1R51erQfhPQ==
  /@types/cross-spawn/6.0.2:
    dependencies:
      '@types/node': 14.14.6
    resolution:
      integrity: sha512-KuwNhp3eza+Rhu8IFI5HUXRP0LIhqH5cAjubUvGXXthh4YYBuP2ntwEX+Cz8GJoZUHlKo247wPWOfA9LYEq4cw==
  /@types/debug/4.1.5:
    dev: true
    resolution:
      integrity: sha512-Q1y515GcOdTHgagaVFhHnIFQ38ygs/kmxdNpvpou+raI9UO3YZcHDngBSYKQklcKlvA7iuQlmIKbzvmxcOE9CQ==
  /@types/diff/4.0.2:
    dev: true
    resolution:
      integrity: sha512-mIenTfsIe586/yzsyfql69KRnA75S8SVXQbTLpDejRrjH0QSJcpu3AUOi/Vjnt9IOsXKxPhJfGpQUNMueIU1fQ==
<<<<<<< HEAD
  /@types/fs-extra/9.0.3:
    dependencies:
      '@types/node': 14.14.6
    dev: true
    resolution:
      integrity: sha512-NKdGoXLTFTRED3ENcfCsH8+ekV4gbsysanx2OPbstXVV6fZMgUCqTxubs6I9r7pbOJbFgVq1rpFtLURjKCZWUw==
=======
  /@types/fs-extra/9.0.4:
    dependencies:
      '@types/node': 12.19.4
    dev: true
    resolution:
      integrity: sha512-50GO5ez44lxK5MDH90DYHFFfqxH7+fTqEEnvguQRzJ/tY9qFrMSHLiYHite+F3SNmf7+LHC1eMXojuD+E3Qcyg==
>>>>>>> f2482a7e
  /@types/geojson/7946.0.7:
    dev: true
    resolution:
      integrity: sha512-wE2v81i4C4Ol09RtsWFAqg3BUitWbHSpSlIo+bNdsCJijO9sjme+zm+73ZMCa/qMC8UEERxzGbvmr1cffo2SiQ==
  /@types/glob/7.1.2:
    dependencies:
      '@types/minimatch': 3.0.3
      '@types/node': 12.12.47
    dev: true
    resolution:
      integrity: sha512-VgNIkxK+j7Nz5P7jvUZlRvhuPSmsEfS03b0alKcq5V/STUKAa3Plemsn5mrQUO7am6OErJ4rhGEGJbACclrtRA==
  /@types/graceful-fs/4.1.3:
    dependencies:
      '@types/node': 14.0.27
    dev: true
    resolution:
      integrity: sha512-AiHRaEB50LQg0pZmm659vNBb9f4SJ0qrAnteuzhSeAUcJKxoYgEnprg/83kppCnc2zvtCKbdZry1a5pVY3lOTQ==
  /@types/graceful-fs/4.1.4:
    dependencies:
      '@types/node': 14.14.6
    dev: true
    resolution:
      integrity: sha512-mWA/4zFQhfvOA8zWkXobwJvBD7vzcxgrOQ0J5CH1votGqdq9m7+FwtGaqyCZqC3NyyBkc9z4m+iry4LlqcMWJg==
  /@types/graphviz/0.0.32:
    dev: true
    resolution:
      integrity: sha512-w0jhDSGBtRv+bnTDo7CjbFLPecLiNG+gUhewfMJtr6c4njY623XM6XkND1Jg7cUMAIUNVRlhSqJ/lcC7JOa0qQ==
  /@types/istanbul-lib-coverage/2.0.3:
    dev: true
    resolution:
      integrity: sha512-sz7iLqvVUg1gIedBOvlkxPlc8/uVzyS5OwGz1cKjXzkl3FpL3al0crU8YGU1WoHkxn0Wxbw5tyi6hvzJKNzFsw==
  /@types/istanbul-lib-report/3.0.0:
    dependencies:
      '@types/istanbul-lib-coverage': 2.0.3
    dev: true
    resolution:
      integrity: sha512-plGgXAPfVKFoYfa9NpYDAkseG+g6Jr294RqeqcqDixSbU34MZVJRi/P+7Y8GDpzkEwLaGZZOpKIEmeVZNtKsrg==
  /@types/istanbul-reports/1.1.2:
    dependencies:
      '@types/istanbul-lib-coverage': 2.0.3
      '@types/istanbul-lib-report': 3.0.0
    dev: true
    resolution:
      integrity: sha512-P/W9yOX/3oPZSpaYOCQzGqgCQRXn0FFO/V8bWrCQs+wLmvVVxk6CRBXALEvNs9OHIatlnlFokfhuDo2ug01ciw==
  /@types/istanbul-reports/3.0.0:
    dependencies:
      '@types/istanbul-lib-report': 3.0.0
    dev: true
    resolution:
      integrity: sha512-nwKNbvnwJ2/mndE9ItP/zc2TCzw6uuodnF4EHYWD+gCQDVBuRQL5UzbZD0/ezy1iKsFU2ZQiDqg4M9dN4+wZgA==
  /@types/jest/26.0.14:
    dependencies:
      jest-diff: 25.5.0
      pretty-format: 25.5.0
    dev: true
    resolution:
      integrity: sha512-Hz5q8Vu0D288x3iWXePSn53W7hAjP0H7EQ6QvDO9c7t46mR0lNOLlfuwQ+JkVxuhygHzlzPX+0jKdA3ZgSh+Vg==
  /@types/jest/26.0.15:
    dependencies:
      jest-diff: 26.6.1
      pretty-format: 26.6.1
    dev: true
    resolution:
      integrity: sha512-s2VMReFXRg9XXxV+CW9e5Nz8fH2K1aEhwgjUqPPbQd7g95T0laAcvLv032EhFHIa5GHsZ8W7iJEQVaJq6k3Gog==
  /@types/js-levenshtein/1.1.0:
    dev: true
    resolution:
      integrity: sha512-14t0v1ICYRtRVcHASzes0v/O+TIeASb8aD55cWF1PidtInhFWSXcmhzhHqGjUWf9SUq1w70cvd1cWKUULubAfQ==
  /@types/json-schema/7.0.5:
    dev: true
    resolution:
      integrity: sha512-7+2BITlgjgDhH0vvwZU/HZJVyk+2XUlvxXe8dFMedNX/aMkaOq++rMAFXc0tM7ij15QaWlbdQASBR9dihi+bDQ==
  /@types/json-schema/7.0.6:
    dev: true
    resolution:
      integrity: sha512-3c+yGKvVP5Y9TYBEibGNR+kLtijnj7mYrXRg+WpFb2X9xm04g/DXYkfg4hmzJQosc9snFNUPkbYIhu+KAm6jJw==
  /@types/minimatch/3.0.3:
    dev: true
    resolution:
      integrity: sha512-tHq6qdbT9U1IRSGf14CL0pUlULksvY9OZ+5eEgl1N7t+OA3tGvNpxJCzuKQlsNgCVwbAs670L1vcVQi8j9HjnA==
  /@types/minimist/1.2.0:
    dev: true
    resolution:
      integrity: sha1-aaI6OtKcrwCX8G7aWbNh7i8GOfY=
  /@types/minipass/2.2.0:
    dependencies:
      '@types/node': 12.12.47
    dev: true
    resolution:
      integrity: sha512-wuzZksN4w4kyfoOv/dlpov4NOunwutLA/q7uc00xU02ZyUY+aoM5PWIXEKBMnm0NHd4a+N71BMjq+x7+2Af1fg==
  /@types/mssql/6.0.5:
    dependencies:
      '@types/node': 12.12.62
      '@types/tedious': 4.0.1
    dev: true
    resolution:
      integrity: sha512-n5lE5+5WYA2Bzeo8BskR48gCYtRUvga1CaCsyGF+NPmiwQ8iEZZHt5AQ8Yrxp1dUL9CuvVbMpKXhPeEDdTH53w==
  /@types/node-fetch/2.5.7:
    dependencies:
      '@types/node': 12.12.47
      form-data: 3.0.0
    dev: true
    resolution:
      integrity: sha512-o2WVNf5UhWRkxlf6eq+jMZDu7kjgpgJfl4xVNlvryc95O/6F2ld8ztKX+qu+Rjyet93WAWm5LjeX9H5FGkODvw==
  /@types/node/12.12.47:
    dev: true
    resolution:
      integrity: sha512-yzBInQFhdY8kaZmqoL2+3U5dSTMrKaYcb561VU+lDzAYvqt+2lojvBEy+hmpSNuXnPTx7m9+04CzWYOUqWME2A==
  /@types/node/12.12.62:
    dev: true
    resolution:
      integrity: sha512-qAfo81CsD7yQIM9mVyh6B/U47li5g7cfpVQEDMfQeF8pSZVwzbhwU3crc0qG4DmpsebpJPR49AKOExQyJ05Cpg==
  /@types/node/12.19.3:
    dev: true
    resolution:
      integrity: sha512-8Jduo8wvvwDzEVJCOvS/G6sgilOLvvhn1eMmK3TW8/T217O7u1jdrK6ImKLv80tVryaPSVeKu6sjDEiFjd4/eg==
  /@types/node/12.19.4:
    dev: true
    resolution:
      integrity: sha512-o3oj1bETk8kBwzz1WlO6JWL/AfAA3Vm6J1B3C9CsdxHYp7XgPiH7OEXPUbZTndHlRaIElrANkQfe6ZmfJb3H2w==
  /@types/node/14.0.27:
    dev: true
    resolution:
      integrity: sha512-kVrqXhbclHNHGu9ztnAwSncIgJv/FaxmzXJvGXNdcCpV1b8u1/Mi6z6m0vwy0LzKeXFTPLH0NzwmoJ3fNCIq0g==
  /@types/node/14.14.2:
    dev: true
    resolution:
      integrity: sha512-jeYJU2kl7hL9U5xuI/BhKPZ4vqGM/OmK6whiFAXVhlstzZhVamWhDSmHyGLIp+RVyuF9/d0dqr2P85aFj4BvJg==
  /@types/node/14.14.6:
    resolution:
      integrity: sha512-6QlRuqsQ/Ox/aJEQWBEJG7A9+u7oSYl3mem/K8IzxXG/kAGbV1YPD9Bg9Zw3vyxC/YP+zONKwy8hGkSt1jxFMw==
  /@types/node/14.14.7:
    dev: true
    resolution:
      integrity: sha512-Zw1vhUSQZYw+7u5dAwNbIA9TuTotpzY/OF7sJM9FqPOF3SPjKnxrjoTktXDZgUjybf4cWVBP7O8wvKdSaGHweg==
  /@types/node/8.10.65:
    dev: true
    resolution:
      integrity: sha512-xdcqtQl1g3p/49kmcj7ZixPWOcNHA1tYNz+uN0PJEcgtN6zywK74aacTnd3eFGPuBpD7kK8vowmMRkUt6jHU/Q==
  /@types/normalize-package-data/2.4.0:
    resolution:
      integrity: sha512-f5j5b/Gf71L+dbqxIpQ4Z2WlmI/mPJ0fOkGGmFgtb6sAu97EPczzbS3/tJKxmcYDj55OX6ssqwDAWOHIYDRDGA==
  /@types/parse-json/4.0.0:
    dev: true
    resolution:
      integrity: sha512-//oorEZjL6sbPcKUaCdIGlIUeH26mgzimjBB77G6XRgnDl/L5wOnpyBGRe/Mmf5CVW3PwEBE1NjiMZ/ssFh4wA==
  /@types/pg-types/1.11.5:
    dev: true
    resolution:
      integrity: sha512-L8ogeT6vDzT1vxlW3KITTCt+BVXXVkLXfZ/XNm6UqbcJgxf+KPO7yjWx7dQQE8RW07KopL10x2gNMs41+IkMGQ==
  /@types/pg/7.14.5:
    dependencies:
      '@types/node': 14.0.27
      '@types/pg-types': 1.11.5
    dev: true
    resolution:
      integrity: sha512-wqTKZmqkqXd1YiVRBT2poRrMIojwEi2bKTAAjUX6nEbzr98jc3cfR/7o7ZtubhH5xT7YJ6LRdRr1GZOgs8OUjg==
  /@types/pg/7.14.6:
    dependencies:
      '@types/node': 14.14.6
      '@types/pg-types': 1.11.5
    dev: true
    resolution:
      integrity: sha512-mf6kYvuYS2CObDxtsw5imE4vOvq+XHJtiJNFXir/fn9nxZtIFQ3/ECpokm8fNkxKBh7nQhyegHwNg1NIW+yYJA==
  /@types/prettier/2.0.2:
    dev: true
    resolution:
      integrity: sha512-IkVfat549ggtkZUthUzEX49562eGikhSYeVGX97SkMFn+sTZrgRewXjQ4tPKFPCykZHkX1Zfd9OoELGqKU2jJA==
  /@types/prettier/2.1.5:
    dev: true
    resolution:
      integrity: sha512-UEyp8LwZ4Dg30kVU2Q3amHHyTn1jEdhCIE59ANed76GaT1Vp76DD3ZWSAxgCrw6wJ0TqeoBpqmfUHiUDPs//HQ==
  /@types/progress/2.0.3:
    dependencies:
      '@types/node': 12.12.47
    dev: true
    resolution:
      integrity: sha512-bPOsfCZ4tsTlKiBjBhKnM8jpY5nmIll166IPD58D92hR7G7kZDfx5iB9wGF4NfZrdKolebjeAr3GouYkSGoJ/A==
  /@types/prompts/2.0.9:
    dependencies:
      '@types/node': 14.0.27
    dev: true
    resolution:
      integrity: sha512-TORZP+FSjTYMWwKadftmqEn6bziN5RnfygehByGsjxoK5ydnClddtv6GikGWPvCm24oI+YBwck5WDxIIyNxUrA==
  /@types/readable-stream/2.3.9:
    dependencies:
      '@types/node': 14.0.27
      safe-buffer: 5.2.1
    dev: true
    resolution:
      integrity: sha512-sqsgQqFT7HmQz/V5jH1O0fvQQnXAJO46Gg9LRO/JPfjmVmGUlcx831TZZO3Y3HtWhIkzf3kTsNT0Z0kzIhIvZw==
  /@types/redis/2.8.28:
    dependencies:
      '@types/node': 14.14.2
    dev: true
    resolution:
      integrity: sha512-8l2gr2OQ969ypa7hFOeKqtFoY70XkHxISV0pAwmQ2nm6CSPb1brmTmqJCGGrekCo+pAZyWlNXr+Kvo6L/1wijA==
  /@types/retry/0.12.0:
    resolution:
      integrity: sha512-wWKOClTTiizcZhXnPY4wikVAwmdYHp8q6DmC+EJUzAMsycb7HB32Kh9RN4+0gExjmPmZSAQjgURXIGATPegAvA==
  /@types/sqlite3/3.1.6:
    dependencies:
      '@types/node': 14.0.27
    dev: true
    resolution:
      integrity: sha512-OBsK0KIGUICExQ/ZvnPY4cKx5Kz4NcrVyGTIvOL5y4ajXu7r++RfBajfpGfGDmDVCKcoCDX1dO84/oeyeITnxA==
  /@types/stack-utils/1.0.1:
    dev: true
    resolution:
      integrity: sha512-l42BggppR6zLmpfU6fq9HEa2oGPEI8yrSPL3GITjfRInppYFahObbIQOQK3UGxEnyQpltZLaPe75046NOZQikw==
  /@types/stack-utils/2.0.0:
    dev: true
    resolution:
      integrity: sha512-RJJrrySY7A8havqpGObOB4W92QXKJo63/jFLLgpvOtsGUqbQZ9Sbgl35KMm1DjC6j7AvmmU2bIno+3IyEaemaw==
  /@types/tar/4.0.3:
    dependencies:
      '@types/minipass': 2.2.0
      '@types/node': 12.12.47
    dev: true
    resolution:
      integrity: sha512-Z7AVMMlkI8NTWF0qGhC4QIX0zkV/+y0J8x7b/RsHrN0310+YNjoJd8UrApCiGBCWtKjxS9QhNqLi2UJNToh5hA==
  /@types/tedious/4.0.1:
    dependencies:
      '@types/node': 12.12.62
    dev: true
    resolution:
      integrity: sha512-5ZG0l2MdtM/kGY2dAvTUEyb2ZLsQn1tOa6DdEcHi/FOekcO0YMtvs7nGWMP72rxbQqx6+BlmCk0rplmF7m86XQ==
  /@types/tunnel/0.0.0:
    dependencies:
      '@types/node': 14.0.27
    dev: true
    resolution:
      integrity: sha512-FGDp0iBRiBdPjOgjJmn1NH0KDLN+Z8fRmo+9J7XGBhubq1DPrGrbmG4UTlGzrpbCpesMqD0sWkzi27EYkOMHyg==
  /@types/verror/1.10.4:
    dev: true
    resolution:
      integrity: sha512-OjJdqx6QlbyZw9LShPwRW+Kmiegeg3eWNI41MQQKaG3vjdU2L9SRElntM51HmHBY1cu7izxQJ1lMYioQh3XMBg==
  /@types/ws/7.4.0:
    dependencies:
      '@types/node': 14.14.7
    dev: true
    resolution:
      integrity: sha512-Y29uQ3Uy+58bZrFLhX36hcI3Np37nqWE7ky5tjiDoy1GDZnIwVxS0CgF+s+1bXMzjKBFy+fqaRfb708iNzdinw==
  /@types/yargs-parser/15.0.0:
    dev: true
    resolution:
      integrity: sha512-FA/BWv8t8ZWJ+gEOnLLd8ygxH/2UFbAvgEonyfN6yWGLKc7zVjbpl2Y4CTjid9h2RfgPP6SEt6uHwEOply00yw==
  /@types/yargs/15.0.5:
    dependencies:
      '@types/yargs-parser': 15.0.0
    dev: true
    resolution:
      integrity: sha512-Dk/IDOPtOgubt/IaevIUbTgV7doaKkoorvOyYM2CMwuDyP89bekI7H4xLIwunNYiK9jhCkmc6pUrJk3cj2AB9w==
  /@types/yargs/15.0.9:
    dependencies:
      '@types/yargs-parser': 15.0.0
    dev: true
    resolution:
      integrity: sha512-HmU8SeIRhZCWcnRskCs36Q1Q00KBV6Cqh/ora8WN1+22dY07AZdn6Gel8QZ3t26XYPImtcL8WV/eqjhVmMEw4g==
  /@typescript-eslint/eslint-plugin/4.2.0_01bb2a57a800356006ca47d0aed8d623:
    dependencies:
      '@typescript-eslint/experimental-utils': 4.2.0_eslint@7.10.0+typescript@4.0.3
      '@typescript-eslint/parser': 4.2.0_eslint@7.10.0+typescript@4.0.3
      '@typescript-eslint/scope-manager': 4.2.0
      debug: 4.2.0
      eslint: 7.10.0
      functional-red-black-tree: 1.0.1
      regexpp: 3.1.0
      semver: 7.3.2
      tsutils: 3.17.1_typescript@4.0.3
      typescript: 4.0.3
    dev: true
    engines:
      node: ^10.12.0 || >=12.0.0
    peerDependencies:
      '@typescript-eslint/parser': ^4.0.0
      eslint: ^5.0.0 || ^6.0.0 || ^7.0.0
      typescript: '*'
    peerDependenciesMeta:
      typescript:
        optional: true
    resolution:
      integrity: sha512-zBNRkzvLSwo6y5TG0DVcmshZIYBHKtmzD4N+LYnfTFpzc4bc79o8jNRSb728WV7A4Cegbs+MV5IRAj8BKBgOVQ==
  /@typescript-eslint/eslint-plugin/4.7.0_e0872ac31e5aafe6623f77947c0152d6:
    dependencies:
      '@typescript-eslint/experimental-utils': 4.7.0_eslint@7.13.0+typescript@4.0.5
      '@typescript-eslint/parser': 4.7.0_eslint@7.13.0+typescript@4.0.5
      '@typescript-eslint/scope-manager': 4.7.0
      debug: 4.2.0
      eslint: 7.13.0
      functional-red-black-tree: 1.0.1
      regexpp: 3.1.0
      semver: 7.3.2
      tsutils: 3.17.1_typescript@4.0.5
      typescript: 4.0.5
    dev: true
    engines:
      node: ^10.12.0 || >=12.0.0
    peerDependencies:
      '@typescript-eslint/parser': ^4.0.0
      eslint: ^5.0.0 || ^6.0.0 || ^7.0.0
      typescript: '*'
    peerDependenciesMeta:
      typescript:
        optional: true
    resolution:
      integrity: sha512-li9aiSVBBd7kU5VlQlT1AqP0uWGDK6JYKUQ9cVDnOg34VNnd9t4jr0Yqc/bKxJr/tDCPDaB4KzoSFN9fgVxe/Q==
  /@typescript-eslint/experimental-utils/4.1.1_eslint@7.10.0+typescript@4.0.3:
    dependencies:
      '@types/json-schema': 7.0.5
      '@typescript-eslint/scope-manager': 4.1.1
      '@typescript-eslint/types': 4.1.1
      '@typescript-eslint/typescript-estree': 4.1.1_typescript@4.0.3
      eslint: 7.10.0
      eslint-scope: 5.1.0
      eslint-utils: 2.1.0
    dev: true
    engines:
      node: ^10.12.0 || >=12.0.0
    peerDependencies:
      eslint: '*'
      typescript: '*'
    resolution:
      integrity: sha512-jzYsNciHoa4Z3c1URtmeT/bamYm8Dwfw6vuN3WHIE/BXb1iC4KveAnXDErTAZtPVxTYBaYn3n2gbt6F6D2rm1A==
  /@typescript-eslint/experimental-utils/4.2.0_eslint@7.10.0+typescript@4.0.3:
    dependencies:
      '@types/json-schema': 7.0.5
      '@typescript-eslint/scope-manager': 4.2.0
      '@typescript-eslint/types': 4.2.0
      '@typescript-eslint/typescript-estree': 4.2.0_typescript@4.0.3
      eslint: 7.10.0
      eslint-scope: 5.1.1
      eslint-utils: 2.1.0
    dev: true
    engines:
      node: ^10.12.0 || >=12.0.0
    peerDependencies:
      eslint: '*'
      typescript: '*'
    resolution:
      integrity: sha512-5BBj6BjgHEndBaQQpUVzRIPERz03LBc0MCQkHwUaH044FJFL08SwWv/sQftk7gf0ShZ2xZysz0LTwCwNt4Xu3w==
  /@typescript-eslint/experimental-utils/4.7.0_eslint@7.13.0+typescript@4.0.5:
    dependencies:
      '@types/json-schema': 7.0.6
      '@typescript-eslint/scope-manager': 4.7.0
      '@typescript-eslint/types': 4.7.0
      '@typescript-eslint/typescript-estree': 4.7.0_typescript@4.0.5
      eslint: 7.13.0
      eslint-scope: 5.1.1
      eslint-utils: 2.1.0
    dev: true
    engines:
      node: ^10.12.0 || >=12.0.0
    peerDependencies:
      eslint: '*'
      typescript: '*'
    resolution:
      integrity: sha512-cymzovXAiD4EF+YoHAB5Oh02MpnXjvyaOb+v+BdpY7lsJXZQN34oIETeUwVT2XfV9rSNpXaIcknDLfupO/tUoA==
  /@typescript-eslint/parser/4.2.0_eslint@7.10.0+typescript@4.0.3:
    dependencies:
      '@typescript-eslint/scope-manager': 4.2.0
      '@typescript-eslint/types': 4.2.0
      '@typescript-eslint/typescript-estree': 4.2.0_typescript@4.0.3
      debug: 4.2.0
      eslint: 7.10.0
      typescript: 4.0.3
    dev: true
    engines:
      node: ^10.12.0 || >=12.0.0
    peerDependencies:
      eslint: ^5.0.0 || ^6.0.0 || ^7.0.0
      typescript: '*'
    peerDependenciesMeta:
      typescript:
        optional: true
    resolution:
      integrity: sha512-54jJ6MwkOtowpE48C0QJF9iTz2/NZxfKVJzv1ha5imigzHbNSLN9yvbxFFH1KdlRPQrlR8qxqyOvLHHxd397VA==
  /@typescript-eslint/parser/4.7.0_eslint@7.13.0+typescript@4.0.5:
    dependencies:
      '@typescript-eslint/scope-manager': 4.7.0
      '@typescript-eslint/types': 4.7.0
      '@typescript-eslint/typescript-estree': 4.7.0_typescript@4.0.5
      debug: 4.2.0
      eslint: 7.13.0
      typescript: 4.0.5
    dev: true
    engines:
      node: ^10.12.0 || >=12.0.0
    peerDependencies:
      eslint: ^5.0.0 || ^6.0.0 || ^7.0.0
      typescript: '*'
    peerDependenciesMeta:
      typescript:
        optional: true
    resolution:
      integrity: sha512-+meGV8bMP1sJHBI2AFq1GeTwofcGiur8LoIr6v+rEmD9knyCqDlrQcFHR0KDDfldHIFDU/enZ53fla6ReF4wRw==
  /@typescript-eslint/scope-manager/4.1.1:
    dependencies:
      '@typescript-eslint/types': 4.1.1
      '@typescript-eslint/visitor-keys': 4.1.1
    dev: true
    engines:
      node: ^8.10.0 || ^10.13.0 || >=11.10.1
    resolution:
      integrity: sha512-0W8TTobCvIIQ2FsrYTffyZGAAFUyIbEHq5EYJb1m7Rpd005jrnOvKOo8ywCLhs/Bm17C+KsrUboBvBAARQVvyA==
  /@typescript-eslint/scope-manager/4.2.0:
    dependencies:
      '@typescript-eslint/types': 4.2.0
      '@typescript-eslint/visitor-keys': 4.2.0
    dev: true
    engines:
      node: ^8.10.0 || ^10.13.0 || >=11.10.1
    resolution:
      integrity: sha512-Tb402cxxObSxWIVT+PnBp5ruT2V/36yj6gG4C9AjkgRlZpxrLAzWDk3neen6ToMBGeGdxtnfFLoJRUecGz9mYQ==
  /@typescript-eslint/scope-manager/4.7.0:
    dependencies:
      '@typescript-eslint/types': 4.7.0
      '@typescript-eslint/visitor-keys': 4.7.0
    dev: true
    engines:
      node: ^8.10.0 || ^10.13.0 || >=11.10.1
    resolution:
      integrity: sha512-ILITvqwDJYbcDCROj6+Ob0oCKNg3SH46iWcNcTIT9B5aiVssoTYkhKjxOMNzR1F7WSJkik4zmuqve5MdnA0DyA==
  /@typescript-eslint/types/4.1.1:
    dev: true
    engines:
      node: ^8.10.0 || ^10.13.0 || >=11.10.1
    resolution:
      integrity: sha512-zrBiqOKYerMTllKcn+BP+i1b7LW/EbMMYytroXMxUTvFPn1smkCu0D7lSAx29fTUO4jnwV0ljSvYQtn2vNrNxA==
  /@typescript-eslint/types/4.2.0:
    dev: true
    engines:
      node: ^8.10.0 || ^10.13.0 || >=11.10.1
    resolution:
      integrity: sha512-xkv5nIsxfI/Di9eVwN+G9reWl7Me9R5jpzmZUch58uQ7g0/hHVuGUbbn4NcxcM5y/R4wuJIIEPKPDb5l4Fdmwg==
  /@typescript-eslint/types/4.7.0:
    dev: true
    engines:
      node: ^8.10.0 || ^10.13.0 || >=11.10.1
    resolution:
      integrity: sha512-uLszFe0wExJc+I7q0Z/+BnP7wao/kzX0hB5vJn4LIgrfrMLgnB2UXoReV19lkJQS1a1mHWGGODSxnBx6JQC3Sg==
  /@typescript-eslint/typescript-estree/4.1.1_typescript@4.0.3:
    dependencies:
      '@typescript-eslint/types': 4.1.1
      '@typescript-eslint/visitor-keys': 4.1.1
      debug: 4.2.0
      globby: 11.0.1
      is-glob: 4.0.1
      lodash: 4.17.19
      semver: 7.3.2
      tsutils: 3.17.1_typescript@4.0.3
      typescript: 4.0.3
    dev: true
    engines:
      node: ^10.12.0 || >=12.0.0
    peerDependencies:
      typescript: '*'
    peerDependenciesMeta:
      typescript:
        optional: true
    resolution:
      integrity: sha512-2AUg5v0liVBsqbGxBphbJ0QbGqSRVaF5qPoTPWcxop+66vMdU1h4CCvHxTC47+Qb+Pr4l2RhXDd41JNpwcQEKw==
  /@typescript-eslint/typescript-estree/4.2.0_typescript@4.0.3:
    dependencies:
      '@typescript-eslint/types': 4.2.0
      '@typescript-eslint/visitor-keys': 4.2.0
      debug: 4.2.0
      globby: 11.0.1
      is-glob: 4.0.1
      lodash: 4.17.19
      semver: 7.3.2
      tsutils: 3.17.1_typescript@4.0.3
      typescript: 4.0.3
    dev: true
    engines:
      node: ^10.12.0 || >=12.0.0
    peerDependencies:
      typescript: '*'
    peerDependenciesMeta:
      typescript:
        optional: true
    resolution:
      integrity: sha512-iWDLCB7z4MGkLipduF6EOotdHNtgxuNKnYD54nMS/oitFnsk4S3S/TE/UYXQTra550lHtlv9eGmp+dvN9pUDtA==
  /@typescript-eslint/typescript-estree/4.7.0_typescript@4.0.5:
    dependencies:
      '@typescript-eslint/types': 4.7.0
      '@typescript-eslint/visitor-keys': 4.7.0
      debug: 4.1.1
      globby: 11.0.1
      is-glob: 4.0.1
      lodash: 4.17.20
      semver: 7.3.2
      tsutils: 3.17.1_typescript@4.0.5
      typescript: 4.0.5
    dev: true
    engines:
      node: ^10.12.0 || >=12.0.0
    peerDependencies:
      typescript: '*'
    peerDependenciesMeta:
      typescript:
        optional: true
    resolution:
      integrity: sha512-5XZRQznD1MfUmxu1t8/j2Af4OxbA7EFU2rbo0No7meb46eHgGkSieFdfV6omiC/DGIBhH9H9gXn7okBbVOm8jw==
  /@typescript-eslint/visitor-keys/4.1.1:
    dependencies:
      '@typescript-eslint/types': 4.1.1
      eslint-visitor-keys: 2.0.0
    dev: true
    engines:
      node: ^8.10.0 || ^10.13.0 || >=11.10.1
    resolution:
      integrity: sha512-/EOOXbA2ferGLG6RmCHEQ0lTTLkOlXYDgblCmQk3tIU7mTPLm4gKhFMeeUSe+bcchTUsKeCk8xcpbop5Zr/8Rw==
  /@typescript-eslint/visitor-keys/4.2.0:
    dependencies:
      '@typescript-eslint/types': 4.2.0
      eslint-visitor-keys: 2.0.0
    dev: true
    engines:
      node: ^8.10.0 || ^10.13.0 || >=11.10.1
    resolution:
      integrity: sha512-WIf4BNOlFOH2W+YqGWa6YKLcK/EB3gEj2apCrqLw6mme1RzBy0jtJ9ewJgnrZDB640zfnv8L+/gwGH5sYp/rGw==
  /@typescript-eslint/visitor-keys/4.7.0:
    dependencies:
      '@typescript-eslint/types': 4.7.0
      eslint-visitor-keys: 2.0.0
    dev: true
    engines:
      node: ^8.10.0 || ^10.13.0 || >=11.10.1
    resolution:
      integrity: sha512-aDJDWuCRsf1lXOtignlfiPODkzSxxop7D0rZ91L6ZuMlcMCSh0YyK+gAfo5zN/ih6WxMwhoXgJWC3cWQdaKC+A==
  /abab/2.0.3:
    dev: true
    resolution:
      integrity: sha512-tsFzPpcttalNjFBCFMqsKYQcWxxen1pgJR56by//QwvJc4/OUS3kPOOttx2tSIfjsylB0pYu7f5D3K1RCxUnUg==
  /abab/2.0.5:
    dev: true
    resolution:
      integrity: sha512-9IK9EadsbHo6jLWIpxpR6pL0sazTXV6+SQv25ZB+F7Bj9mJNaOc4nCRabwd5M/JwmUa8idz6Eci6eKfJryPs6Q==
  /abbrev/1.1.1:
    dev: true
    resolution:
      integrity: sha512-nne9/IiQ/hzIhY6pdDnbBtz7DjPTKrY00P/zvPSm5pOFkl6xuGrGnXn/VtTNNfNtAfZ9/1RtehkszU9qcTii0Q==
  /abort-controller/3.0.0:
    dependencies:
      event-target-shim: 5.0.1
    dev: true
    engines:
      node: '>=6.5'
    resolution:
      integrity: sha512-h8lQ8tacZYnR3vNQTgibj+tODHI5/+l06Au2Pcriv/Gmet0eaj4TwWH41sO9wnHDiQsEj19q0drzdWdeAHtweg==
  /accepts/1.3.7:
    dependencies:
      mime-types: 2.1.27
      negotiator: 0.6.2
    dev: true
    engines:
      node: '>= 0.6'
    resolution:
      integrity: sha512-Il80Qs2WjYlJIBNzNkK6KYqlVMTbZLXgHx2oT0pU/fjRHyEp+PEfEPY0R3WCwAGVOtauxh1hOxNgIf5bv7dQpA==
  /acorn-globals/6.0.0:
    dependencies:
      acorn: 7.4.1
      acorn-walk: 7.2.0
    dev: true
    resolution:
      integrity: sha512-ZQl7LOWaF5ePqqcX4hLuv/bLXYQNfNWw2c0/yX/TsPRKamzHcTGQnlCjHT3TsmkOUVEPS3crCxiPfdzE/Trlhg==
  /acorn-jsx/5.2.0_acorn@7.4.1:
    dependencies:
      acorn: 7.4.1
    dev: true
    peerDependencies:
      acorn: ^6.0.0 || ^7.0.0
    resolution:
      integrity: sha512-HiUX/+K2YpkpJ+SzBffkM/AQ2YE03S0U1kjTLVpoJdhZMOWy8qvXVN9JdLqv2QsaQ6MPYQIuNmwD8zOiYUofLQ==
  /acorn-walk/7.2.0:
    dev: true
    engines:
      node: '>=0.4.0'
    resolution:
      integrity: sha512-OPdCF6GsMIP+Az+aWfAAOEt2/+iVDKE7oy6lJ098aoe59oAmK76qV6Gw60SbZ8jHuG2wH058GF4pLFbYamYrVA==
  /acorn/7.3.1:
    dev: true
    engines:
      node: '>=0.4.0'
    hasBin: true
    resolution:
      integrity: sha512-tLc0wSnatxAQHVHUapaHdz72pi9KUyHjq5KyHjGg9Y8Ifdc79pTh2XvI6I1/chZbnM7QtNKzh66ooDogPZSleA==
  /acorn/7.4.1:
    dev: true
    engines:
      node: '>=0.4.0'
    hasBin: true
    resolution:
      integrity: sha512-nQyp0o1/mNdbTO1PO6kHkwSrmgZ0MT/jCCpNiwbUjGoRN4dlBhqJtoQuCnEOKzgTVwg0ZWiCoQy6SxMebQVh8A==
  /adal-node/0.1.28:
    dependencies:
      '@types/node': 8.10.65
      async: 3.2.0
      date-utils: 1.2.21
      jws: 3.2.2
      request: 2.88.2
      underscore: 1.11.0
      uuid: 3.4.0
      xmldom: 0.3.0
      xpath.js: 1.1.0
    dev: true
    engines:
      node: '>= 0.6.15'
    resolution:
      integrity: sha1-RoxLs+u9lrEnBmn0ucuk4AZepIU=
  /agent-base/5.1.1:
    dev: true
    engines:
      node: '>= 6.0.0'
    resolution:
      integrity: sha512-TMeqbNl2fMW0nMjTEPOwe3J/PRFP4vqeoNuQMG0HlMrtm5QxKqdvAkZ1pRBQ/ulIyDD5Yq0nJ7YbdD8ey0TO3g==
  /agent-base/6.0.2:
    dependencies:
      debug: 4.2.0
    engines:
      node: '>= 6.0.0'
    resolution:
      integrity: sha512-RZNwNclF7+MS/8bDg70amg32dyeZGZxiDuQmZxKLAlQjr3jGyLx+4Kkk58UO7D2QdgFIQCovuSuZESne6RG6XQ==
  /aggregate-error/3.0.1:
    dependencies:
      clean-stack: 2.2.0
      indent-string: 4.0.0
    dev: true
    engines:
      node: '>=8'
    resolution:
      integrity: sha512-quoaXsZ9/BLNae5yiNoUz+Nhkwz83GhWwtYFglcjEQB2NDHCIpApbqXxIFnm4Pq/Nvhrsq5sYJFyohrrxnTGAA==
  /aggregate-error/3.1.0:
    dependencies:
      clean-stack: 2.2.0
      indent-string: 4.0.0
    engines:
      node: '>=8'
    resolution:
      integrity: sha512-4I7Td01quW/RpocfNayFdFVk1qSuoh0E7JrbRJ16nH01HhKFQ88INq9Sd+nd72zqRySlr9BmDA8xlEJ6vJMrYA==
  /ajv/6.12.6:
    dependencies:
      fast-deep-equal: 3.1.3
      fast-json-stable-stringify: 2.1.0
      json-schema-traverse: 0.4.1
      uri-js: 4.4.0
    dev: true
    resolution:
      integrity: sha512-j3fVLgvTo527anyYyJOGTYJbG+vnnQYvE0m5mmkc1TK+nxAppkCLMIL0aZ4dblVCNoGShhm+kzE4ZUykBoMg4g==
  /ansi-colors/4.1.1:
    dev: true
    engines:
      node: '>=6'
    resolution:
      integrity: sha512-JoX0apGbHaUJBNl6yF+p6JAFYZ666/hhCGKN5t9QFjbJQKUU/g8MNbFDbvfrgKXvI1QpZplPOnwIo99lX/AAmA==
  /ansi-escapes/4.3.1:
    dependencies:
      type-fest: 0.11.0
    engines:
      node: '>=8'
    resolution:
      integrity: sha512-JWF7ocqNrp8u9oqpgV+wH5ftbt+cfvv+PTjOvKLT3AdYly/LmORARfEVT1iyjwN+4MqE5UmVKoAdIBqeoCHgLA==
  /ansi-regex/2.1.1:
    dev: true
    engines:
      node: '>=0.10.0'
    resolution:
      integrity: sha1-w7M6te42DYbg5ijwRorn7yfWVN8=
  /ansi-regex/4.1.0:
    dev: true
    engines:
      node: '>=6'
    resolution:
      integrity: sha512-1apePfXM1UOSqw0o9IiFAovVz9M5S1Dg+4TrDwfMewQ6p/rmMueb7tWZjQ1rx4Loy1ArBggoqGpfqqdI4rondg==
  /ansi-regex/5.0.0:
    engines:
      node: '>=8'
    resolution:
      integrity: sha512-bY6fj56OUQ0hU1KjFNDQuJFezqKdrAyFdIevADiqrWHwSlbmBNMHp5ak2f40Pm8JTFyM2mqxkG6ngkHO11f/lg==
  /ansi-styles/2.2.1:
    dev: true
    engines:
      node: '>=0.10.0'
    resolution:
      integrity: sha1-tDLdM1i2NM914eRmQ2gkBTPB3b4=
  /ansi-styles/3.2.1:
    dependencies:
      color-convert: 1.9.3
    engines:
      node: '>=4'
    resolution:
      integrity: sha512-VT0ZI6kZRdTh8YyJw3SMbYm/u+NqfsAxEpWO0Pf9sq8/e94WxxOpPKx9FR1FlyCtOVDNOQ+8ntlqFxiRc+r5qA==
  /ansi-styles/4.2.1:
    dependencies:
      '@types/color-name': 1.1.1
      color-convert: 2.0.1
    engines:
      node: '>=8'
    resolution:
      integrity: sha512-9VGjrMsG1vePxcSweQsN20KY/c4zN0h9fLjqAbwbPfahM3t+NL+M9HC8xeXG2I8pX5NoamTGNuomEUFI7fcUjA==
  /ansi-styles/4.3.0:
    dependencies:
      color-convert: 2.0.1
    engines:
      node: '>=8'
    resolution:
      integrity: sha512-zbB9rCJAT1rbjiVDb2hqKFHNYLxgtk8NURxZ3IZwD3F6NtxbXZQCnnSi1Lkx+IDohdPlFp222wVALIheZJQSEg==
  /any-promise/1.3.0:
    dev: true
    resolution:
      integrity: sha1-q8av7tzqUugJzcA3au0845Y10X8=
  /anymatch/2.0.0:
    dependencies:
      micromatch: 3.1.10
      normalize-path: 2.1.1
    dev: true
    resolution:
      integrity: sha512-5teOsQWABXHHBFP9y3skS5P3d/WfWXpv3FUpy+LorMrNYaT9pI4oLMQX7jzQ2KklNpGpWHzdCXTDT2Y3XGlZBw==
  /anymatch/3.1.1:
    dependencies:
      normalize-path: 3.0.0
      picomatch: 2.2.2
    dev: true
    engines:
      node: '>= 8'
    resolution:
      integrity: sha512-mM8522psRCqzV+6LhomX5wgp25YVibjh8Wj23I5RPkPppSVSjyKD2A2mBJmWGa+KN7f2D6LNh9jkBCeyLktzjg==
  /aproba/1.2.0:
    dev: true
    resolution:
      integrity: sha512-Y9J6ZjXtoYh8RnXVCMOU/ttDmk1aBjunq9vO0ta5x85WDQiQfUF9sIPBITdbiiIVcBo03Hi3jMxigBtsddlXRw==
  /archiver-utils/2.1.0:
    dependencies:
      glob: 7.1.6
      graceful-fs: 4.2.4
      lazystream: 1.0.0
      lodash.defaults: 4.2.0
      lodash.difference: 4.5.0
      lodash.flatten: 4.4.0
      lodash.isplainobject: 4.0.6
      lodash.union: 4.6.0
      normalize-path: 3.0.0
      readable-stream: 2.3.7
    engines:
      node: '>= 6'
    resolution:
      integrity: sha512-bEL/yUb/fNNiNTuUz979Z0Yg5L+LzLxGJz8x79lYmR54fmTIb6ob/hNQgkQnIUDWIFjZVQwl9Xs356I6BAMHfw==
  /archiver/4.0.1:
    dependencies:
      archiver-utils: 2.1.0
      async: 2.6.3
      buffer-crc32: 0.2.13
      glob: 7.1.6
      readable-stream: 3.6.0
      tar-stream: 2.1.3
      zip-stream: 3.0.1
    dev: false
    engines:
      node: '>= 8'
    resolution:
      integrity: sha512-/YV1pU4Nhpf/rJArM23W6GTUjT0l++VbjykrCRua1TSXrn+yM8Qs7XvtwSiRse0iCe49EPNf7ktXnPsWuSb91Q==
  /archiver/4.0.2:
    dependencies:
      archiver-utils: 2.1.0
      async: 3.2.0
      buffer-crc32: 0.2.13
      glob: 7.1.6
      readable-stream: 3.6.0
      tar-stream: 2.1.4
      zip-stream: 3.0.1
    dev: true
    engines:
      node: '>= 8'
    resolution:
      integrity: sha512-B9IZjlGwaxF33UN4oPbfBkyA4V1SxNLeIhR1qY8sRXSsbdUkEHrrOvwlYFPx+8uQeCe9M+FG6KgO+imDmQ79CQ==
  /are-we-there-yet/1.1.5:
    dependencies:
      delegates: 1.0.0
      readable-stream: 2.3.7
    dev: true
    resolution:
      integrity: sha512-5hYdAkZlcG8tOLujVDTgCT+uPX0VnpAH28gWsLfzpXYm7wP6mp5Q/gYyR7YQ0cKVJcXJnl3j2kpBan13PtQf6w==
  /arg/4.1.0:
    dev: true
    resolution:
      integrity: sha512-ZWc51jO3qegGkVh8Hwpv636EkbesNV5ZNQPCtRa+0qytRYPEs9IYT9qITY9buezqUH5uqyzlWLcufrzU2rffdg==
  /arg/4.1.3:
    dev: true
    resolution:
      integrity: sha512-58S9QDqG0Xx27YwPSt9fJxivjYl432YCwfDMfZ+71RAqUrZef7LrKQZ3LHLOwCS4FLNBplP533Zx895SeOCHvA==
  /arg/5.0.0:
    resolution:
      integrity: sha512-4P8Zm2H+BRS+c/xX1LrHw0qKpEhdlZjLCgWy+d78T9vqa2Z2SiD2wMrYuWIAFy5IZUD7nnNXroRttz+0RzlrzQ==
  /argparse/1.0.10:
    dependencies:
      sprintf-js: 1.0.3
    dev: true
    resolution:
      integrity: sha512-o5Roy6tNG4SL/FOkCAN6RzjiakZS25RLYFrcMttJqbdd8BWrnA+fGz57iN5Pb06pvBGvl5gQ0B48dJlslXvoTg==
  /arr-diff/4.0.0:
    dev: true
    engines:
      node: '>=0.10.0'
    resolution:
      integrity: sha1-1kYQdP6/7HHn4VI1dhoyml3HxSA=
  /arr-flatten/1.1.0:
    dev: true
    engines:
      node: '>=0.10.0'
    resolution:
      integrity: sha512-L3hKV5R/p5o81R7O02IGnwpDmkp6E982XhtbuwSe3O4qOtMMMtodicASA1Cny2U+aCXcNpml+m4dPsvsJ3jatg==
  /arr-union/3.1.0:
    dev: true
    engines:
      node: '>=0.10.0'
    resolution:
      integrity: sha1-45sJrqne+Gao8gbiiK9jkZuuOcQ=
  /array-flatten/1.1.1:
    dev: true
    resolution:
      integrity: sha1-ml9pkFGx5wczKPKgCJaLZOopVdI=
  /array-union/2.1.0:
    engines:
      node: '>=8'
    resolution:
      integrity: sha512-HGyxoOTYUyCM6stUe6EJgnd4EoewAI7zMdfqO+kGjnlZmBDz/cR5pf8r/cR4Wq60sL/p0IkcjUEEPwS3GFrIyw==
  /array-unique/0.3.2:
    dev: true
    engines:
      node: '>=0.10.0'
    resolution:
      integrity: sha1-qJS3XUvE9s1nnvMkSp/Y9Gri1Cg=
  /arrify/1.0.1:
    dev: true
    engines:
      node: '>=0.10.0'
    resolution:
      integrity: sha1-iYUI2iIm84DfkEcoRWhJwVAaSw0=
  /asn1/0.2.4:
    dependencies:
      safer-buffer: 2.1.2
    dev: true
    resolution:
      integrity: sha512-jxwzQpLQjSmWXgwaCZE9Nz+glAG01yF1QnWgbhGwHI5A6FRIEY6IVqtHhIepHqI7/kyEyQEagBC5mBEFlIYvdg==
  /assert-plus/1.0.0:
    dev: true
    engines:
      node: '>=0.8'
    resolution:
      integrity: sha1-8S4PPF13sLHN2RRpQuTpbB5N1SU=
  /assign-symbols/1.0.0:
    dev: true
    engines:
      node: '>=0.10.0'
    resolution:
      integrity: sha1-WWZ/QfrdTyDMvCu5a41Pf3jsA2c=
  /astral-regex/1.0.0:
    dev: true
    engines:
      node: '>=4'
    resolution:
      integrity: sha512-+Ryf6g3BKoRc7jfp7ad8tM4TtMiaWvbF/1/sQcZPkkS7ag3D5nMBCe2UfOTONtAkaG0tO0ij3C5Lwmf1EiyjHg==
  /astral-regex/2.0.0:
    engines:
      node: '>=8'
    resolution:
      integrity: sha512-Z7tMw1ytTXt5jqMcOP+OQteU1VuNK9Y02uuJtKQ1Sv69jXQKKg5cibLwGJow8yzZP+eAc18EmLGPal0bp36rvQ==
  /async/2.6.3:
    dependencies:
      lodash: 4.17.15
    dev: false
    resolution:
      integrity: sha512-zflvls11DCy+dQWzTW2dzuilv8Z5X/pjfmZOWba6TNIVDm+2UDaJmXSOXlasHKfNBs8oo3M0aT50fDEWfKZjXg==
  /async/3.2.0:
    dev: true
    resolution:
      integrity: sha512-TR2mEZFVOj2pLStYxLht7TyfuRzaydfpxr3k9RpHIzMgw7A64dzsdqCxH1WJyQdoe8T10nDXd9wnEigmiuHIZw==
  /asynckit/0.4.0:
    dev: true
    resolution:
      integrity: sha1-x57Zf380y48robyXkLzDZkdLS3k=
  /atob/2.1.2:
    dev: true
    engines:
      node: '>= 4.5.0'
    hasBin: true
    resolution:
      integrity: sha512-Wm6ukoaOGJi/73p/cl2GvLjTI5JM1k/O14isD73YML8StrH/7/lRFgmg8nICZgD3bZZvjwCGxtMOD3wWNAu8cg==
  /aws-sign2/0.7.0:
    dev: true
    resolution:
      integrity: sha1-tG6JCTSpWR8tL2+G1+ap8bP+dqg=
  /aws4/1.11.0:
    dev: true
    resolution:
      integrity: sha512-xh1Rl34h6Fi1DC2WWKfxUTVqRsNnr6LsKz2+hfwDxQJWmrx8+c7ylaqBMcHfl1U1r2dsifOvKX3LQuLNZ+XSvA==
  /axios/0.19.2:
    dependencies:
      follow-redirects: 1.5.10
    dev: true
    resolution:
      integrity: sha512-fjgm5MvRHLhx+osE2xoekY70AhARk3a6hkN+3Io1jc00jtquGvxYlKlsFUhmUET0V5te6CcZI7lcv2Ym61mjHA==
  /babel-jest/26.3.0_@babel+core@7.10.2:
    dependencies:
      '@babel/core': 7.10.2
      '@jest/transform': 26.3.0
      '@jest/types': 26.3.0
      '@types/babel__core': 7.1.8
      babel-plugin-istanbul: 6.0.0
      babel-preset-jest: 26.3.0_@babel+core@7.10.2
      chalk: 4.1.0
      graceful-fs: 4.2.4
      slash: 3.0.0
    dev: true
    engines:
      node: '>= 10.14.2'
    peerDependencies:
      '@babel/core': ^7.0.0
    resolution:
      integrity: sha512-sxPnQGEyHAOPF8NcUsD0g7hDCnvLL2XyblRBcgrzTWBB/mAIpWow3n1bEL+VghnnZfreLhFSBsFluRoK2tRK4g==
  /babel-jest/26.6.3_@babel+core@7.12.3:
    dependencies:
      '@babel/core': 7.12.3
      '@jest/transform': 26.6.2
      '@jest/types': 26.6.2
      '@types/babel__core': 7.1.12
      babel-plugin-istanbul: 6.0.0
      babel-preset-jest: 26.6.2_@babel+core@7.12.3
      chalk: 4.1.0
      graceful-fs: 4.2.4
      slash: 3.0.0
    dev: true
    engines:
      node: '>= 10.14.2'
    peerDependencies:
      '@babel/core': ^7.0.0
    resolution:
      integrity: sha512-pl4Q+GAVOHwvjrck6jKjvmGhnO3jHX/xuB9d27f+EJZ/6k+6nMuPjorrYp7s++bKKdANwzElBWnLWaObvTnaZA==
  /babel-plugin-istanbul/6.0.0:
    dependencies:
      '@babel/helper-plugin-utils': 7.10.4
      '@istanbuljs/load-nyc-config': 1.1.0
      '@istanbuljs/schema': 0.1.2
      istanbul-lib-instrument: 4.0.3
      test-exclude: 6.0.0
    dev: true
    engines:
      node: '>=8'
    resolution:
      integrity: sha512-AF55rZXpe7trmEylbaE1Gv54wn6rwU03aptvRoVIGP8YykoSxqdVLV1TfwflBCE/QtHmqtP8SWlTENqbK8GCSQ==
  /babel-plugin-jest-hoist/26.2.0:
    dependencies:
      '@babel/template': 7.10.1
      '@babel/types': 7.10.2
      '@types/babel__core': 7.1.8
      '@types/babel__traverse': 7.0.12
    dev: true
    engines:
      node: '>= 10.14.2'
    resolution:
      integrity: sha512-B/hVMRv8Nh1sQ1a3EY8I0n4Y1Wty3NrR5ebOyVT302op+DOAau+xNEImGMsUWOC3++ZlMooCytKz+NgN8aKGbA==
  /babel-plugin-jest-hoist/26.6.2:
    dependencies:
      '@babel/template': 7.10.4
      '@babel/types': 7.12.1
      '@types/babel__core': 7.1.12
      '@types/babel__traverse': 7.0.15
    dev: true
    engines:
      node: '>= 10.14.2'
    resolution:
      integrity: sha512-PO9t0697lNTmcEHH69mdtYiOIkkOlj9fySqfO3K1eCcdISevLAE0xY59VLLUj0SoiPiTX/JU2CYFpILydUa5Lw==
  /babel-preset-current-node-syntax/0.1.3_@babel+core@7.10.2:
    dependencies:
      '@babel/core': 7.10.2
      '@babel/plugin-syntax-async-generators': 7.8.4_@babel+core@7.10.2
      '@babel/plugin-syntax-bigint': 7.8.3_@babel+core@7.10.2
      '@babel/plugin-syntax-class-properties': 7.10.1_@babel+core@7.10.2
      '@babel/plugin-syntax-import-meta': 7.10.1_@babel+core@7.10.2
      '@babel/plugin-syntax-json-strings': 7.8.3_@babel+core@7.10.2
      '@babel/plugin-syntax-logical-assignment-operators': 7.10.1_@babel+core@7.10.2
      '@babel/plugin-syntax-nullish-coalescing-operator': 7.8.3_@babel+core@7.10.2
      '@babel/plugin-syntax-numeric-separator': 7.10.1_@babel+core@7.10.2
      '@babel/plugin-syntax-object-rest-spread': 7.8.3_@babel+core@7.10.2
      '@babel/plugin-syntax-optional-catch-binding': 7.8.3_@babel+core@7.10.2
      '@babel/plugin-syntax-optional-chaining': 7.8.3_@babel+core@7.10.2
    dev: true
    peerDependencies:
      '@babel/core': ^7.0.0
    resolution:
      integrity: sha512-uyexu1sVwcdFnyq9o8UQYsXwXflIh8LvrF5+cKrYam93ned1CStffB3+BEcsxGSgagoA3GEyjDqO4a/58hyPYQ==
  /babel-preset-current-node-syntax/1.0.0_@babel+core@7.12.3:
    dependencies:
      '@babel/core': 7.12.3
      '@babel/plugin-syntax-async-generators': 7.8.4_@babel+core@7.12.3
      '@babel/plugin-syntax-bigint': 7.8.3_@babel+core@7.12.3
      '@babel/plugin-syntax-class-properties': 7.12.1_@babel+core@7.12.3
      '@babel/plugin-syntax-import-meta': 7.10.4_@babel+core@7.12.3
      '@babel/plugin-syntax-json-strings': 7.8.3_@babel+core@7.12.3
      '@babel/plugin-syntax-logical-assignment-operators': 7.10.4_@babel+core@7.12.3
      '@babel/plugin-syntax-nullish-coalescing-operator': 7.8.3_@babel+core@7.12.3
      '@babel/plugin-syntax-numeric-separator': 7.10.4_@babel+core@7.12.3
      '@babel/plugin-syntax-object-rest-spread': 7.8.3_@babel+core@7.12.3
      '@babel/plugin-syntax-optional-catch-binding': 7.8.3_@babel+core@7.12.3
      '@babel/plugin-syntax-optional-chaining': 7.8.3_@babel+core@7.12.3
      '@babel/plugin-syntax-top-level-await': 7.12.1_@babel+core@7.12.3
    dev: true
    peerDependencies:
      '@babel/core': ^7.0.0
    resolution:
      integrity: sha512-mGkvkpocWJes1CmMKtgGUwCeeq0pOhALyymozzDWYomHTbDLwueDYG6p4TK1YOeYHCzBzYPsWkgTto10JubI1Q==
  /babel-preset-jest/26.3.0_@babel+core@7.10.2:
    dependencies:
      '@babel/core': 7.10.2
      babel-plugin-jest-hoist: 26.2.0
      babel-preset-current-node-syntax: 0.1.3_@babel+core@7.10.2
    dev: true
    engines:
      node: '>= 10.14.2'
    peerDependencies:
      '@babel/core': ^7.0.0
    resolution:
      integrity: sha512-5WPdf7nyYi2/eRxCbVrE1kKCWxgWY4RsPEbdJWFm7QsesFGqjdkyLeu1zRkwM1cxK6EPIlNd6d2AxLk7J+t4pw==
  /babel-preset-jest/26.6.2_@babel+core@7.12.3:
    dependencies:
      '@babel/core': 7.12.3
      babel-plugin-jest-hoist: 26.6.2
      babel-preset-current-node-syntax: 1.0.0_@babel+core@7.12.3
    dev: true
    engines:
      node: '>= 10.14.2'
    peerDependencies:
      '@babel/core': ^7.0.0
    resolution:
      integrity: sha512-YvdtlVm9t3k777c5NPQIv6cxFFFapys25HiUmuSgHwIZhfifweR5c5Sf5nwE3MAbfu327CYSvps8Yx6ANLyleQ==
  /balanced-match/1.0.0:
    resolution:
      integrity: sha1-ibTRmasr7kneFk6gK4nORi1xt2c=
  /base/0.11.2:
    dependencies:
      cache-base: 1.0.1
      class-utils: 0.3.6
      component-emitter: 1.3.0
      define-property: 1.0.0
      isobject: 3.0.1
      mixin-deep: 1.3.2
      pascalcase: 0.1.1
    dev: true
    engines:
      node: '>=0.10.0'
    resolution:
      integrity: sha512-5T6P4xPgpp0YDFvSWwEZ4NoE3aM4QBQXDzmVbraCkFj8zHM+mba8SyqB5DbZWyR7mYHo6Y7BdQo3MoA4m0TeQg==
  /base64-js/1.5.1:
    resolution:
      integrity: sha512-AKpaYlHn8t4SVbOHCy+b5+KKgvR4vrsD8vbvrbiQJps7fKDTkjkDry6ji0rUJjC0kzbNePLwzxq8iypo41qeWA==
  /batching-toposort/1.2.0:
    dev: true
    engines:
      node: '>=8.0.0'
    resolution:
      integrity: sha512-HDf0OOv00dqYGm+M5tJ121RTzX0sK9fxzBMKXYsuQrY0pKSOJjc5qa0DUtzvCGkgIVf1YON2G1e/MHEdHXVaRQ==
  /bcrypt-pbkdf/1.0.2:
    dependencies:
      tweetnacl: 0.14.5
    dev: true
    resolution:
      integrity: sha1-pDAdOJtqQ/m2f/PKEaP2Y342Dp4=
  /benchmark/2.1.4:
    dependencies:
      lodash: 4.17.15
      platform: 1.3.5
    dev: true
    resolution:
      integrity: sha1-CfPeMckWQl1JjMLuVloOvzwqVik=
  /big.js/5.2.2:
    dev: true
    resolution:
      integrity: sha512-vyL2OymJxmarO8gxMr0mhChsO9QGwhynfuu4+MHTAW6czfq9humCB7rKpUjDd9YUiDPU4mzpyupFSvOClAwbmQ==
  /bl/3.0.1:
    dependencies:
      readable-stream: 3.6.0
    dev: true
    resolution:
      integrity: sha512-jrCW5ZhfQ/Vt07WX1Ngs+yn9BDqPL/gw28S7s9H6QK/gupnizNzJAss5akW20ISgOrbLTlXOOCTJeNUQqruAWQ==
  /bl/4.0.3:
    dependencies:
      buffer: 5.7.1
      inherits: 2.0.4
      readable-stream: 3.6.0
    resolution:
      integrity: sha512-fs4G6/Hu4/EE+F75J8DuN/0IpQqNjAdC7aEQv7Qt8MHGUH7Ckv2MwTEEeN9QehD0pfIDkMI1bkHYkKy7xHyKIg==
  /block-stream/0.0.9:
    dependencies:
      inherits: 2.0.4
    dev: true
    engines:
      node: 0.4 || >=0.5.8
    optional: true
    resolution:
      integrity: sha1-E+v+d4oDIFz+A3UUgeu0szAMEmo=
  /body-parser/1.19.0:
    dependencies:
      bytes: 3.1.0
      content-type: 1.0.4
      debug: 2.6.9
      depd: 1.1.2
      http-errors: 1.7.2
      iconv-lite: 0.4.24
      on-finished: 2.3.0
      qs: 6.7.0
      raw-body: 2.4.0
      type-is: 1.6.18
    dev: true
    engines:
      node: '>= 0.8'
    resolution:
      integrity: sha512-dhEPs72UPbDnAQJ9ZKMNTP6ptJaionhP5cBb541nXPlW60Jepo9RV/a4fX4XWW9CuFNK22krhrj1+rgzifNCsw==
  /brace-expansion/1.1.11:
    dependencies:
      balanced-match: 1.0.0
      concat-map: 0.0.1
    resolution:
      integrity: sha512-iCuPHDFgrHX7H2vEI/5xpz07zSHB00TpugqhmYtVmMO6518mCuRMoOYFldEBl0g187ufozdaHgWKcYFb61qGiA==
  /braces/2.3.2:
    dependencies:
      arr-flatten: 1.1.0
      array-unique: 0.3.2
      extend-shallow: 2.0.1
      fill-range: 4.0.0
      isobject: 3.0.1
      repeat-element: 1.1.3
      snapdragon: 0.8.2
      snapdragon-node: 2.1.1
      split-string: 3.1.0
      to-regex: 3.0.2
    dev: true
    engines:
      node: '>=0.10.0'
    resolution:
      integrity: sha512-aNdbnj9P8PjdXU4ybaWLK2IF3jc/EoDYbC7AazW6to3TRsfXxscC9UXOB5iDiEQrkyIbWp2SLQda4+QAa7nc3w==
  /braces/3.0.2:
    dependencies:
      fill-range: 7.0.1
    engines:
      node: '>=8'
    resolution:
      integrity: sha512-b8um+L1RzM3WDSzvhm6gIz1yfTbBt6YTlcEKAvsmqCZZFw46z626lVj9j1yEPW33H5H+lBQpZMP1k8l+78Ha0A==
  /browser-process-hrtime/1.0.0:
    dev: true
    resolution:
      integrity: sha512-9o5UecI3GhkpM6DrXr69PblIuWxPKk9Y0jHBRhdocZ2y7YECBFCsHm79Pr3OyR2AvjhDkabFJaDJMYRazHgsow==
  /bs-logger/0.2.6:
    dependencies:
      fast-json-stable-stringify: 2.1.0
    dev: true
    engines:
      node: '>= 6'
    resolution:
      integrity: sha512-pd8DCoxmbgc7hyPKOvxtqNcjYoOsABPQdcCUjGp3d42VR2CX1ORhk2A87oqqu5R1kk+76nsxZupkmyd+MVtCog==
  /bser/2.1.1:
    dependencies:
      node-int64: 0.4.0
    dev: true
    resolution:
      integrity: sha512-gQxTNE/GAfIIrmHLUE3oJyp5FO6HRBfhjnw4/wMmA63ZGDJnWBmgY/lyQBpnDUkGmAhbSe39tx2d/iTOAfglwQ==
  /buffer-crc32/0.2.13:
    resolution:
      integrity: sha1-DTM+PwDqxQqhRUq9MO+MKl2ackI=
  /buffer-equal-constant-time/1.0.1:
    dev: true
    resolution:
      integrity: sha1-+OcRMvf/5uAaXJaXpMbz5I1cyBk=
  /buffer-from/1.1.1:
    dev: true
    resolution:
      integrity: sha512-MQcXEUbCKtEo7bhqEs6560Hyd4XaovZlO/k9V3hjVUF/zwW7KBVdSK4gIt/bzwS9MbR5qob+F5jusZsb0YQK2A==
  /buffer-writer/2.0.0:
    dev: true
    engines:
      node: '>=4'
    resolution:
      integrity: sha512-a7ZpuTZU1TRtnwyCNW3I5dc0wWNC3VR9S++Ewyk2HHZdrO3CQJqSpd+95Us590V6AL7JqUAH2IwZ/398PmNFgw==
  /buffer/5.7.1:
    dependencies:
      base64-js: 1.5.1
      ieee754: 1.2.1
    resolution:
      integrity: sha512-EHcyIPBQ4BSGlvjB16k5KgAJ27CIsHY/2JBmCRReo48y9rQ3MaUzWX3KVlBa4U7MyX02HdVj0K7C3WaB3ju7FQ==
  /byline/5.0.0:
    dev: true
    engines:
      node: '>=0.10.0'
    resolution:
      integrity: sha1-dBxSFkaOrcRXsDQQEYrXfejB3bE=
  /bytes/3.1.0:
    dev: true
    engines:
      node: '>= 0.8'
    resolution:
      integrity: sha512-zauLjrfCG+xvoyaqLoV8bLVXXNGC4JqlxFCutSDWA6fJrTo2ZuvLYTqZ7aHBLZSMOopbzwv8f+wZcVzfVTI2Dg==
  /cache-base/1.0.1:
    dependencies:
      collection-visit: 1.0.0
      component-emitter: 1.3.0
      get-value: 2.0.6
      has-value: 1.0.0
      isobject: 3.0.1
      set-value: 2.0.1
      to-object-path: 0.3.0
      union-value: 1.0.1
      unset-value: 1.0.0
    dev: true
    engines:
      node: '>=0.10.0'
    resolution:
      integrity: sha512-AKcdTnFSWATd5/GCPRxr2ChwIJ85CeyrEyjRHlKxQ56d4XJMGym0uAiKn0xbLOGOl3+yRpOTi484dVCEc5AUzQ==
  /callsites/3.1.0:
    dev: true
    engines:
      node: '>=6'
    resolution:
      integrity: sha512-P8BjAsXvZS+VIDUI11hHCQEv74YT67YUi5JJFNWIqL235sBmjX4+qx9Muvls5ivyNENctx46xQLQ3aTuE7ssaQ==
  /camelcase-keys/6.2.2:
    dependencies:
      camelcase: 5.3.1
      map-obj: 4.1.0
      quick-lru: 4.0.1
    dev: true
    engines:
      node: '>=8'
    resolution:
      integrity: sha512-YrwaA0vEKazPBkn0ipTiMpSajYDSe+KjQfrjhcBMxJt/znbvlHd8Pw/Vamaz5EB4Wfhs3SUR3Z9mwRu/P3s3Yg==
  /camelcase/5.3.1:
    dev: true
    engines:
      node: '>=6'
    resolution:
      integrity: sha512-L28STB170nwWS63UjtlEOE3dldQApaJXZkOI1uMFfzf3rRuPegHaHesyee+YxQ+W6SvRDQV6UrdOdRiR153wJg==
  /camelcase/6.0.0:
    dev: true
    engines:
      node: '>=10'
    resolution:
      integrity: sha512-8KMDF1Vz2gzOq54ONPJS65IvTUaB1cHJ2DMM7MbPmLZljDH1qpzzLsWdiN9pHh6qvkRVDTi/07+eNGch/oLU4w==
  /camelcase/6.2.0:
    dev: true
    engines:
      node: '>=10'
    resolution:
      integrity: sha512-c7wVvbw3f37nuobQNtgsgG9POC9qMbNuMQmTCqZv23b6MIz0fcYpBiOlv9gEN/hdLdnZTDQhg6e9Dq5M1vKvfg==
  /capture-exit/2.0.0:
    dependencies:
      rsvp: 4.8.5
    dev: true
    engines:
      node: 6.* || 8.* || >= 10.*
    resolution:
      integrity: sha512-PiT/hQmTonHhl/HFGN+Lx3JJUznrVYJ3+AQsnthneZbvW7x+f08Tk7yLJTLEOUvBTbduLeeBkxEaYXUOUrRq6g==
  /caseless/0.12.0:
    dev: true
    resolution:
      integrity: sha1-G2gcIf+EAzyCZUMJBolCDRhxUdw=
  /chalk/1.1.3:
    dependencies:
      ansi-styles: 2.2.1
      escape-string-regexp: 1.0.5
      has-ansi: 2.0.0
      strip-ansi: 3.0.1
      supports-color: 2.0.0
    dev: true
    engines:
      node: '>=0.10.0'
    resolution:
      integrity: sha1-qBFcVeSnAv5NFQq9OHKCKn4J/Jg=
  /chalk/2.4.2:
    dependencies:
      ansi-styles: 3.2.1
      escape-string-regexp: 1.0.5
      supports-color: 5.5.0
    engines:
      node: '>=4'
    resolution:
      integrity: sha512-Mti+f9lpJNcwF4tWV8/OrTTtF1gZi+f8FqlyAdouralcFWFQWF2+NgCHShjkCb+IFBLq9buZwE1xckQU4peSuQ==
  /chalk/3.0.0:
    dependencies:
      ansi-styles: 4.2.1
      supports-color: 7.1.0
    dev: true
    engines:
      node: '>=8'
    resolution:
      integrity: sha512-4D3B6Wf41KOYRFdszmDqMCGq5VV/uMAB273JILmO+3jAlh8X4qDtdtgCR3fxtbLEMzSx22QdhnDcJvu2u1fVwg==
  /chalk/4.1.0:
    dependencies:
      ansi-styles: 4.3.0
      supports-color: 7.2.0
    engines:
      node: '>=10'
    resolution:
      integrity: sha512-qwx12AxXe2Q5xQ43Ac//I6v5aXTipYrSESdOgzrN+9XjgEpyjpKuvSGaN4qE93f7TQTlerQQ8S+EQ0EyDoVL1A==
  /char-regex/1.0.2:
    dev: true
    engines:
      node: '>=10'
    resolution:
      integrity: sha512-kWWXztvZ5SBQV+eRgKFeh8q5sLuZY2+8WUIzlxWVTg+oGwY14qylx1KbKzHd8P6ZYkAg0xyIDU9JMHhyJMZ1jw==
  /check-more-types/2.24.0:
    dev: true
    engines:
      node: '>= 0.8.0'
    resolution:
      integrity: sha1-FCD/sQ/URNz8ebQ4kbv//TKoRgA=
  /checkpoint-client/1.1.11:
    dependencies:
      '@prisma/ci-info': 2.1.2
      cross-spawn: 7.0.3
      env-paths: 2.2.0
      fast-write-atomic: 0.2.1
      make-dir: 3.1.0
      ms: 2.1.2
      node-fetch: 2.6.0
      uuid: 8.1.0
    dev: true
    resolution:
      integrity: sha512-p+eDmbuKlP6oHgknetUoqWTHnQsWfSbDlaMlKgwNh8RiEdLQVZ5z1rcU4+0iBynZe2z8sJHHSdWo9VQTmGWRLw==
  /checkpoint-client/1.1.14:
    dependencies:
      ci-info: 2.0.0
      cross-spawn: 7.0.3
      env-paths: 2.2.0
      fast-write-atomic: 0.2.1
      make-dir: 3.1.0
      ms: 2.1.2
      node-fetch: 2.6.1
      uuid: 8.3.0
    resolution:
      integrity: sha512-/3wj7LeYK/J/e4pF+WG1JNpRZ3GggoXelgdY8I4VSzmlrlRUe9vJhJQySqYdVrCGe7O6VlfJ1GVlnmw7p8XAKg==
  /chownr/1.1.4:
    dev: true
    resolution:
      integrity: sha512-jJ0bqzaylmJtVnNgzTeSOs8DPavpbYgEr/b0YL8/2GO3xJEhInFmhKMUnEJQjZumK7KXGFhUy89PrsJWlakBVg==
  /chownr/2.0.0:
    engines:
      node: '>=10'
    resolution:
      integrity: sha512-bIomtDF5KGpdogkLd9VspvFzk9KfpyyGlS8YFVZl7TGPBHL5snIOnxeshwVgPteQ9b4Eydl+pVbIyE1DcvCWgQ==
  /ci-info/2.0.0:
    resolution:
      integrity: sha512-5tK7EtrZ0N+OLFMthtqOj4fI2Jeb88C4CAZPu25LDVUgXJ0A3Js4PMGqrn0JU1W0Mh1/Z8wZzYPxqUrXeBboCQ==
  /cjs-module-lexer/0.6.0:
    dev: true
    resolution:
      integrity: sha512-uc2Vix1frTfnuzxxu1Hp4ktSvM3QaI4oXl4ZUqL1wjTu/BGki9TrCWoqLTg/drR1KwAEarXuRFCG2Svr1GxPFw==
  /class-utils/0.3.6:
    dependencies:
      arr-union: 3.1.0
      define-property: 0.2.5
      isobject: 3.0.1
      static-extend: 0.1.2
    dev: true
    engines:
      node: '>=0.10.0'
    resolution:
      integrity: sha512-qOhPa/Fj7s6TY8H8esGu5QNpMMQxz79h+urzrNYN6mn+9BnxlDGf5QZ+XeCDsxSjPqsSR56XOZOJmpeurnLMeg==
  /clean-stack/2.2.0:
    engines:
      node: '>=6'
    resolution:
      integrity: sha512-4diC9HaTE+KRAMWhDhrGOECgWZxoevMc5TlkObMqNSsVU62PYzXZ/SMTjzyGAFF1YusgxGcSWTEXBhp0CPwQ1A==
  /cli-cursor/3.1.0:
    dependencies:
      restore-cursor: 3.1.0
    engines:
      node: '>=8'
    resolution:
      integrity: sha512-I/zHAwsKf9FqGoXM4WWRACob9+SNukZTd94DWF57E4toouRulbCxcUh6RKUEOQlYTHJnzkPMySvPNaaSLNfLZw==
  /cli-truncate/2.1.0:
    dependencies:
      slice-ansi: 3.0.0
      string-width: 4.2.0
    engines:
      node: '>=8'
    resolution:
      integrity: sha512-n8fOixwDD6b/ObinzTrp1ZKFzbgvKZvuz/TvejnLn1aQfC6r52XEx85FmuC+3HI+JM7coBRXUvNqEU2PHVrHpg==
  /cliui/6.0.0:
    dependencies:
      string-width: 4.2.0
      strip-ansi: 6.0.0
      wrap-ansi: 6.2.0
    dev: true
    resolution:
      integrity: sha512-t6wbgtoCXvAzst7QgXxJYqPt0usEfbgQdftEPbLL/cvv6HPE5VgvqCuAIDR0NgU52ds6rFwqrgakNLrHEjCbrQ==
  /co/4.6.0:
    dev: true
    engines:
      iojs: '>= 1.0.0'
      node: '>= 0.12.0'
    resolution:
      integrity: sha1-bqa989hTrlTMuOR7+gvz+QMfsYQ=
  /code-point-at/1.1.0:
    dev: true
    engines:
      node: '>=0.10.0'
    resolution:
      integrity: sha1-DQcLTQQ6W+ozovGkDi7bPZpMz3c=
  /collect-v8-coverage/1.0.1:
    dev: true
    resolution:
      integrity: sha512-iBPtljfCNcTKNAto0KEtDfZ3qzjJvqE3aTGZsbhjSBlorqpXJlaWWtPO35D+ZImoC3KWejX64o+yPGxhWSTzfg==
  /collection-visit/1.0.0:
    dependencies:
      map-visit: 1.0.0
      object-visit: 1.0.1
    dev: true
    engines:
      node: '>=0.10.0'
    resolution:
      integrity: sha1-S8A3PBZLwykbTTaMgpzxqApZ3KA=
  /color-convert/1.9.3:
    dependencies:
      color-name: 1.1.3
    resolution:
      integrity: sha512-QfAUtd+vFdAtFQcC8CCyYt1fYWxSqAiK2cSD6zDB8N3cpsEBAvRxp9zOGg6G/SHHJYAT88/az/IuDGALsNVbGg==
  /color-convert/2.0.1:
    dependencies:
      color-name: 1.1.4
    engines:
      node: '>=7.0.0'
    resolution:
      integrity: sha512-RRECPsj7iu/xb5oKYcsFHSppFNnsj/52OVTRKb4zP5onXwVF3zVmmToNcOfGC+CRDpfK/U584fMg38ZHCaElKQ==
  /color-name/1.1.3:
    resolution:
      integrity: sha1-p9BVi9icQveV3UIyj3QIMcpTvCU=
  /color-name/1.1.4:
    resolution:
      integrity: sha512-dOy+3AuW3a2wNbZHIuMZpTcgjGuLU/uBL/ubcZF9OXbDo8ff4O8yVp5Bf0efS8uEoYo5q4Fx7dY9OgQGXgAsQA==
  /combined-stream/1.0.8:
    dependencies:
      delayed-stream: 1.0.0
    dev: true
    engines:
      node: '>= 0.8'
    resolution:
      integrity: sha512-FQN4MRfuJeHf7cBbBMJFXhKSDq+2kAArBlmRBvcvFE5BB1HZKXtSFASDhdlz9zOYwxh8lDdnvmMOe/+5cdoEdg==
  /commander/2.20.3:
    resolution:
      integrity: sha512-GpVkmM8vF2vQUkj2LvZmD35JxeJOLCwJ9cUkugyk2nuhbv3+mJvpLYYt+0+USMxE+oj+ey/lJEnhZw75x/OMcQ==
  /commander/6.1.0:
    dev: true
    engines:
      node: '>= 6'
    resolution:
      integrity: sha512-wl7PNrYWd2y5mp1OK/LhTlv8Ff4kQJQRXXAvF+uU/TPNiVJUxZLRYGj/B0y/lPGAVcSbJqH2Za/cvHmrPMC8mA==
  /commander/6.2.0:
    dev: true
    engines:
      node: '>= 6'
    resolution:
      integrity: sha512-zP4jEKbe8SHzKJYQmq8Y9gYjtO/POJLgIdKgV7B9qNmABVFVc+ctqSX6iXh4mCpJfRBOabiZ2YKPg8ciDw6C+Q==
  /common-tags/1.8.0:
    dev: true
    engines:
      node: '>=4.0.0'
    resolution:
      integrity: sha512-6P6g0uetGpW/sdyUy/iQQCbFF0kWVMSIVSyYz7Zgjcgh8mgw8PQzDNZeyZ5DQ2gM7LBoZPHmnjz8rUthkBG5tw==
  /commondir/1.0.1:
    resolution:
      integrity: sha1-3dgA2gxmEnOTzKWVDqloo6rxJTs=
  /compare-versions/3.6.0:
    dev: true
    resolution:
      integrity: sha512-W6Af2Iw1z4CB7q4uU4hv646dW9GQuBM+YpC0UvUCWSD8w90SJjp+ujJuXaEMtAXBtSqGfMPuFOVn4/+FlaqfBA==
  /component-emitter/1.3.0:
    dev: true
    resolution:
      integrity: sha512-Rd3se6QB+sO1TwqZjscQrurpEPIfO0/yYnSin6Q/rD3mOutHvUrCAhJub3r90uNb+SESBuE0QYoB90YdfatsRg==
  /compress-commons/3.0.0:
    dependencies:
      buffer-crc32: 0.2.13
      crc32-stream: 3.0.1
      normalize-path: 3.0.0
      readable-stream: 2.3.7
    engines:
      node: '>= 8'
    resolution:
      integrity: sha512-FyDqr8TKX5/X0qo+aVfaZ+PVmNJHJeckFBlq8jZGSJOgnynhfifoyl24qaqdUdDIBe0EVTHByN6NAkqYvE/2Xg==
  /concat-map/0.0.1:
    resolution:
      integrity: sha1-2Klr13/Wjfd5OnMDajug1UBdR3s=
  /console-control-strings/1.1.0:
    dev: true
    resolution:
      integrity: sha1-PXz0Rk22RG6mRL9LOVB/mFEAjo4=
  /content-disposition/0.5.3:
    dependencies:
      safe-buffer: 5.1.2
    dev: true
    engines:
      node: '>= 0.6'
    resolution:
      integrity: sha512-ExO0774ikEObIAEV9kDo50o+79VCUdEB6n6lzKgGwupcVeRlhrj3qGAfwq8G6uBJjkqLrhT0qEYFcWng8z1z0g==
  /content-type/1.0.4:
    dev: true
    engines:
      node: '>= 0.6'
    resolution:
      integrity: sha512-hIP3EEPs8tB9AT1L+NUqtwOAps4mk2Zob89MWXMHjHWg9milF/j4osnnQLXBCBFBk/tvIG/tUc9mOUJiPBhPXA==
  /convert-source-map/1.7.0:
    dependencies:
      safe-buffer: 5.1.2
    dev: true
    resolution:
      integrity: sha512-4FJkXzKXEDB1snCFZlLP4gpC3JILicCpGbzG9f9G7tGqGCzETQ2hWPrcinA9oU4wtf2biUaEH5065UnMeR33oA==
  /cookie-signature/1.0.6:
    dev: true
    resolution:
      integrity: sha1-4wOogrNCzD7oylE6eZmXNNqzriw=
  /cookie/0.3.1:
    dev: true
    engines:
      node: '>= 0.6'
    resolution:
      integrity: sha1-5+Ch+e9DtMi6klxcWpboBtFoc7s=
  /cookie/0.4.0:
    dev: true
    engines:
      node: '>= 0.6'
    resolution:
      integrity: sha512-+Hp8fLp57wnUSt0tY0tHEXh4voZRDnoIrZPqlo3DPiI4y9lwg/jqx+1Om94/W6ZaPDOUbnjOt/99w66zk+l1Xg==
  /copy-descriptor/0.1.1:
    dev: true
    engines:
      node: '>=0.10.0'
    resolution:
      integrity: sha1-Z29us8OZl8LuGsOpJP1hJHSPV40=
  /core-util-is/1.0.2:
    resolution:
      integrity: sha1-tf1UIgqivFq1eqtxQMlAdUUDwac=
  /cosmiconfig/7.0.0:
    dependencies:
      '@types/parse-json': 4.0.0
      import-fresh: 3.2.2
      parse-json: 5.1.0
      path-type: 4.0.0
      yaml: 1.10.0
    dev: true
    engines:
      node: '>=10'
    resolution:
      integrity: sha512-pondGvTuVYDk++upghXJabWzL6Kxu6f26ljFw64Swq9v6sQPUL3EUlVDV56diOjpCayKihL6hVe8exIACU4XcA==
  /crc/3.8.0:
    dependencies:
      buffer: 5.7.1
    resolution:
      integrity: sha512-iX3mfgcTMIq3ZKLIsVFAbv7+Mc10kxabAGQb8HvjA1o3T1PIYprbakQ65d3I+2HGHt6nSKkM9PYjgoJO2KcFBQ==
  /crc32-stream/3.0.1:
    dependencies:
      crc: 3.8.0
      readable-stream: 3.6.0
    engines:
      node: '>= 6.9.0'
    resolution:
      integrity: sha512-mctvpXlbzsvK+6z8kJwSJ5crm7yBwrQMTybJzMw1O4lLGJqjlDCXY2Zw7KheiA6XBEcBmfLx1D88mjRGVJtY9w==
  /cross-fetch/3.0.5:
    dependencies:
      node-fetch: 2.6.0
    dev: false
    resolution:
      integrity: sha512-FFLcLtraisj5eteosnX1gf01qYDCOc4fDy0+euOt8Kn9YBY2NtXL/pCoYPavw24NIQkQqm5ZOLsGD5Zzj0gyew==
  /cross-fetch/3.0.6:
    dependencies:
      node-fetch: 2.6.1
    dev: true
    resolution:
      integrity: sha512-KBPUbqgFjzWlVcURG+Svp9TlhA5uliYtiNx/0r8nv0pdypeQCRJ9IaSIc3q/x3q8t3F75cHuwxVql1HFGHCNJQ==
  /cross-spawn/6.0.5:
    dependencies:
      nice-try: 1.0.5
      path-key: 2.0.1
      semver: 5.7.1
      shebang-command: 1.2.0
      which: 1.3.1
    dev: true
    engines:
      node: '>=4.8'
    resolution:
      integrity: sha512-eTVLrBSt7fjbDygz805pMnstIs2VTBNkRm0qxZd+M7A5XDdxVRWO5MxGBXZhjY4cqLYLdtrGqRf8mBPmzwSpWQ==
  /cross-spawn/7.0.3:
    dependencies:
      path-key: 3.1.1
      shebang-command: 2.0.0
      which: 2.0.2
    engines:
      node: '>= 8'
    resolution:
      integrity: sha512-iRDPJKUPVEND7dHPO8rkbOnPpyDygcDFtWjpeWNCgy8WP2rXcxXL8TskReQl6OrB2G7+UJrags1q15Fudc7G6w==
  /crypto-random-string/2.0.0:
    engines:
      node: '>=8'
    resolution:
      integrity: sha512-v1plID3y9r/lPhviJ1wrXpLeyUIGAZ2SHNYTEapm7/8A9nLPoyvVp3RK/EPFqn5kEznyWgYZNsRtYYIWbuG8KA==
  /cssom/0.3.8:
    dev: true
    resolution:
      integrity: sha512-b0tGHbfegbhPJpxpiBPU2sCkigAqtM9O121le6bbOlgyV+NyGyCmVfJ6QW9eRjz8CpNfWEOYBIMIGRYkLwsIYg==
  /cssom/0.4.4:
    dev: true
    resolution:
      integrity: sha512-p3pvU7r1MyyqbTk+WbNJIgJjG2VmTIaB10rI93LzVPrmDJKkzKYMtxxyAvQXR/NS6otuzveI7+7BBq3SjBS2mw==
  /cssstyle/2.3.0:
    dependencies:
      cssom: 0.3.8
    dev: true
    engines:
      node: '>=8'
    resolution:
      integrity: sha512-AZL67abkUzIuvcHqk7c09cezpGNcxUxU4Ioi/05xHk4DQeTkWmGYftIE6ctU6AEt+Gn4n1lDStOtj7FKycP71A==
  /dashdash/1.14.1:
    dependencies:
      assert-plus: 1.0.0
    dev: true
    engines:
      node: '>=0.10'
    resolution:
      integrity: sha1-hTz6D3y+L+1d4gMmuN1YEDX24vA=
  /dashify/2.0.0:
    dev: false
    engines:
      node: '>=4'
    resolution:
      integrity: sha512-hpA5C/YrPjucXypHPPc0oJ1l9Hf6wWbiOL7Ik42cxnsUOhWiCB/fylKbKqqJalW9FgkNQCw16YO8uW9Hs0Iy1A==
  /data-urls/2.0.0:
    dependencies:
      abab: 2.0.5
      whatwg-mimetype: 2.3.0
      whatwg-url: 8.4.0
    dev: true
    engines:
      node: '>=10'
    resolution:
      integrity: sha512-X5eWTSXO/BJmpdIKCRuKUgSCgAN0OwliVK3yPKbwIWU1Tdw5BRajxlzMidvh+gwko9AfQ9zIj52pzF91Q3YAvQ==
  /date-utils/1.2.21:
    dev: true
    engines:
      node: '>0.4.0'
    resolution:
      integrity: sha1-YfsWzcEnSzyayq/+n8ad+HIKK2Q=
  /debug/2.6.9:
    dependencies:
      ms: 2.0.0
    dev: true
    resolution:
      integrity: sha512-bC7ElrdJaJnPbAP+1EotYvqZsb3ecl5wi6Bfi6BJTUcNowp6cvspg0jXznRTKDjm/E7AdgFBVeAPVMNcKGsHMA==
  /debug/3.1.0:
    dependencies:
      ms: 2.0.0
    dev: true
    resolution:
      integrity: sha512-OX8XqP7/1a9cqkxYw2yXss15f26NKWBpDXQd0/uK/KPqdQhxbPa994hnzjcE2VqQpDslf55723cKPUOGSmMY3g==
  /debug/3.2.6:
    dependencies:
      ms: 2.1.2
    dev: true
    resolution:
      integrity: sha512-mel+jf7nrtEl5Pn1Qx46zARXKDpBbvzezse7p7LqINmdoIk8PYP5SySaxEmYv6TZ0JyEKA1hsCId6DIhgITtWQ==
  /debug/4.1.1:
    dependencies:
      ms: 2.1.2
    resolution:
      integrity: sha512-pYAIzeRo8J6KPEaJ0VWOh5Pzkbw/RetuzehGM7QRRX5he4fPHx2rdKMB256ehJCkX+XRQm16eZLqLNS8RSZXZw==
  /debug/4.2.0:
    dependencies:
      ms: 2.1.2
    engines:
      node: '>=6.0'
    peerDependencies:
      supports-color: '*'
    peerDependenciesMeta:
      supports-color:
        optional: true
    resolution:
      integrity: sha512-IX2ncY78vDTjZMFUdmsvIRFY2Cf4FnD0wRs+nQwJU8Lu99/tPFdb0VybiiMTPe3I6rQmwsqQqRBvxU+bZ/I8sg==
  /decamelize-keys/1.1.0:
    dependencies:
      decamelize: 1.2.0
      map-obj: 1.0.1
    dev: true
    engines:
      node: '>=0.10.0'
    resolution:
      integrity: sha1-0XGoeTMlKAfrPLYdwcFEXQeN8tk=
  /decamelize/1.2.0:
    dev: true
    engines:
      node: '>=0.10.0'
    resolution:
      integrity: sha1-9lNNFRSCabIDUue+4m9QH5oZEpA=
  /decimal.js/10.2.0:
    dev: true
    resolution:
      integrity: sha512-vDPw+rDgn3bZe1+F/pyEwb1oMG2XTlRVgAa6B4KccTEpYgF8w6eQllVbQcfIJnZyvzFtFpxnpGtx8dd7DJp/Rw==
  /decimal.js/10.2.1:
    dev: true
    resolution:
      integrity: sha512-KaL7+6Fw6i5A2XSnsbhm/6B+NuEA7TZ4vqxnd5tXz9sbKtrN9Srj8ab4vKVdK8YAqZO9P1kg45Y6YLoduPf+kw==
  /decode-uri-component/0.2.0:
    dev: true
    engines:
      node: '>=0.10'
    resolution:
      integrity: sha1-6zkTMzRYd1y4TNGh+uBiEGu4dUU=
  /dedent/0.7.0:
    dev: true
    resolution:
      integrity: sha1-JJXduvbrh0q7Dhvp3yLS5aVEMmw=
  /deep-extend/0.6.0:
    dev: true
    engines:
      node: '>=4.0.0'
    resolution:
      integrity: sha512-LOHxIOaPYdHlJRtCQfDIVZtfw/ufM8+rVj649RIHzcm/vGwQRXFt6OPqIFWsm2XEMrNIEtWR64sY1LEKD2vAOA==
  /deep-is/0.1.3:
    dev: true
    resolution:
      integrity: sha1-s2nW+128E+7PUk+RsHD+7cNXzzQ=
  /deepmerge/4.2.2:
    dev: true
    engines:
      node: '>=0.10.0'
    resolution:
      integrity: sha512-FJ3UgI4gIl+PHZm53knsuSFpE+nESMr7M4v9QcgB7S63Kj/6WqMiFQJpBBYz1Pt+66bZpP3Q7Lye0Oo9MPKEdg==
  /define-property/0.2.5:
    dependencies:
      is-descriptor: 0.1.6
    dev: true
    engines:
      node: '>=0.10.0'
    resolution:
      integrity: sha1-w1se+RjsPJkPmlvFe+BKrOxcgRY=
  /define-property/1.0.0:
    dependencies:
      is-descriptor: 1.0.2
    dev: true
    engines:
      node: '>=0.10.0'
    resolution:
      integrity: sha1-dp66rz9KY6rTr56NMEybvnm/sOY=
  /define-property/2.0.2:
    dependencies:
      is-descriptor: 1.0.2
      isobject: 3.0.1
    dev: true
    engines:
      node: '>=0.10.0'
    resolution:
      integrity: sha512-jwK2UV4cnPpbcG7+VRARKTZPUWowwXA8bzH5NP6ud0oeAxyYPuGZUAC7hMugpCdz4BeSZl2Dl9k66CHJ/46ZYQ==
  /del-cli/3.0.1:
    dependencies:
      del: 5.1.0
      meow: 6.1.1
    dev: true
    engines:
      node: '>=8'
    hasBin: true
    resolution:
      integrity: sha512-BLHItGr82rUbHhjMu41d+vw9Md49i81jmZSV00HdTq4t+RTHywmEht/23mNFpUl2YeLYJZJyGz4rdlMAyOxNeg==
  /del/5.1.0:
    dependencies:
      globby: 10.0.2
      graceful-fs: 4.2.4
      is-glob: 4.0.1
      is-path-cwd: 2.2.0
      is-path-inside: 3.0.2
      p-map: 3.0.0
      rimraf: 3.0.2
      slash: 3.0.0
    dev: true
    engines:
      node: '>=8'
    resolution:
      integrity: sha512-wH9xOVHnczo9jN2IW68BabcecVPxacIA3g/7z6vhSU/4stOKQzeCRK0yD0A24WiAAUJmmVpWqrERcTxnLo3AnA==
  /del/6.0.0:
    dependencies:
      globby: 11.0.1
      graceful-fs: 4.2.4
      is-glob: 4.0.1
      is-path-cwd: 2.2.0
      is-path-inside: 3.0.2
      p-map: 4.0.0
      rimraf: 3.0.2
      slash: 3.0.0
    engines:
      node: '>=10'
    resolution:
      integrity: sha512-1shh9DQ23L16oXSZKB2JxpL7iMy2E0S9d517ptA1P8iw0alkPtQcrKH7ru31rYtKwF499HkTu+DRzq3TCKDFRQ==
  /delayed-stream/1.0.0:
    dev: true
    engines:
      node: '>=0.4.0'
    resolution:
      integrity: sha1-3zrhmayt+31ECqrgsp4icrJOxhk=
  /delegates/1.0.0:
    dev: true
    resolution:
      integrity: sha1-hMbhWbgZBP3KWaDvRM2HDTElD5o=
  /denque/1.4.1:
    dev: true
    engines:
      node: '>=0.10'
    resolution:
      integrity: sha512-OfzPuSZKGcgr96rf1oODnfjqBFmr1DVoc/TrItj3Ohe0Ah1C5WX5Baquw/9U9KovnQ88EqmJbD66rKYUQYN1tQ==
  /depd/1.1.2:
    dev: true
    engines:
      node: '>= 0.6'
    resolution:
      integrity: sha1-m81S4UwJd2PnSbJ0xDRu0uVgtak=
  /depd/2.0.0:
    dev: true
    engines:
      node: '>= 0.8'
    resolution:
      integrity: sha512-g7nH6P6dyDioJogAAGprGpCtVImJhpPk/roCzdb3fIh61/s/nPsfR6onyMwkCAR/OlC3yBC0lESvUoQEAssIrw==
  /destroy/1.0.4:
    dev: true
    resolution:
      integrity: sha1-l4hXRCxEdJ5CBmE+N5RiBYJqvYA=
  /detect-libc/1.0.3:
    dev: true
    engines:
      node: '>=0.10'
    hasBin: true
    resolution:
      integrity: sha1-+hN8S9aY7fVc1c0CrFWfkaTEups=
  /detect-newline/3.1.0:
    dev: true
    engines:
      node: '>=8'
    resolution:
      integrity: sha512-TLz+x/vEXm/Y7P7wn1EJFNLxYpUD4TgMosxY6fAVJUnJMbupHBOncxyWUG9OpTaH9EBD7uFI5LfEgmMOc54DsA==
  /diff-sequences/25.2.6:
    dev: true
    engines:
      node: '>= 8.3'
    resolution:
      integrity: sha512-Hq8o7+6GaZeoFjtpgvRBUknSXNeJiCx7V9Fr94ZMljNiCr9n9L8H8aJqgWOQiDDGdyn29fRNcDdRVJ5fdyihfg==
  /diff-sequences/26.3.0:
    dev: true
    engines:
      node: '>= 10.14.2'
    resolution:
      integrity: sha512-5j5vdRcw3CNctePNYN0Wy2e/JbWT6cAYnXv5OuqPhDpyCGc0uLu2TK0zOCJWNB9kOIfYMSpIulRaDgIi4HJ6Ig==
  /diff-sequences/26.5.0:
    dev: true
    engines:
      node: '>= 10.14.2'
    resolution:
      integrity: sha512-ZXx86srb/iYy6jG71k++wBN9P9J05UNQ5hQHQd9MtMPvcqXPx/vKU69jfHV637D00Q2gSgPk2D+jSx3l1lDW/Q==
  /diff-sequences/26.6.2:
    dev: true
    engines:
      node: '>= 10.14.2'
    resolution:
      integrity: sha512-Mv/TDa3nZ9sbc5soK+OoA74BsS3mL37yixCvUAQkiuA4Wz6YtwP/K47n2rv2ovzHZvoiQeA5FTQOschKkEwB0Q==
  /diff/4.0.2:
    engines:
      node: '>=0.3.1'
    resolution:
      integrity: sha512-58lmxKSA4BNyLz+HHMUzlOEpg09FV+ev6ZMe3vJihgdxzgcwZ8VoEEPmALCZG9LmqfVoNMMKpttIYTVG6uDY7A==
  /dir-glob/3.0.1:
    dependencies:
      path-type: 4.0.0
    engines:
      node: '>=8'
    resolution:
      integrity: sha512-WkrWp9GR4KXfKGYzOLmTuGVi1UWFfws377n9cc55/tb6DuqyF6pcQ5AbiHEshaDpY9v6oaSr2XCDidGmMwdzIA==
  /disparity/3.0.0:
    dependencies:
      ansi-styles: 4.2.1
      diff: 4.0.2
    dev: true
    engines:
      node: '>=8'
    hasBin: true
    resolution:
      integrity: sha512-n94Rzbv2ambRaFzrnBf34IEiyOdIci7maRpMkoQWB6xFYGA7Nbs0Z5YQzMfTeyQeelv23nayqOcssBoc6rKrgw==
  /doctrine/3.0.0:
    dependencies:
      esutils: 2.0.3
    dev: true
    engines:
      node: '>=6.0.0'
    resolution:
      integrity: sha512-yS+Q5i3hBf7GBkd4KG8a7eBNNWNGLTaEwwYWUijIYM7zrlYDM0BFXHjjPWlWZ1Rg7UaddZeIDmi9jF3HmqiQ2w==
  /domexception/2.0.1:
    dependencies:
      webidl-conversions: 5.0.0
    dev: true
    engines:
      node: '>=8'
    resolution:
      integrity: sha512-yxJ2mFy/sibVQlu5qHjOkf9J3K6zgmCxgJ94u2EdvDOV09H+32LtRswEcUsmUWN72pVLOEnTSRaIVVzVQgS0dg==
  /dotenv/8.2.0:
    engines:
      node: '>=8'
    resolution:
      integrity: sha512-8sJ78ElpbDJBHNeBzUbUVLsqKdccaa/BXF1uPTw3GrvQTBgrQrtObr2mUrE38vzYd8cEv+m/JBfDLioYcfXoaw==
  /duplexer/0.1.2:
    dev: false
    resolution:
      integrity: sha512-jtD6YG370ZCIi/9GTaJKQxWTZD045+4R4hTk/x1UyoqadyJ9x9CgSi1RlVDQF8U2sxLLSnFkCaMihqljHIWgMg==
  /ecc-jsbn/0.1.2:
    dependencies:
      jsbn: 0.1.1
      safer-buffer: 2.1.2
    dev: true
    resolution:
      integrity: sha1-OoOpBOVDUyh4dMVkt1SThoSamMk=
  /ecdsa-sig-formatter/1.0.11:
    dependencies:
      safe-buffer: 5.2.1
    dev: true
    resolution:
      integrity: sha512-nagl3RYrbNv6kQkeJIpt6NJZy8twLB/2vtz6yN9Z4vRKHN4/QZJIEbqohALSgwKdnksuY3k5Addp5lg8sVoVcQ==
  /ee-first/1.1.1:
    dev: true
    resolution:
      integrity: sha1-WQxhFWsK4vTwJVcyoViyZrxWsh0=
  /emittery/0.7.1:
    dev: true
    engines:
      node: '>=10'
    resolution:
      integrity: sha512-d34LN4L6h18Bzz9xpoku2nPwKxCPlPMr3EEKTkoEBi+1/+b0lcRkRJ1UVyyZaKNeqGR3swcGl6s390DNO4YVgQ==
  /emittery/0.7.2:
    dev: true
    engines:
      node: '>=10'
    resolution:
      integrity: sha512-A8OG5SR/ij3SsJdWDJdkkSYUjQdCUx6APQXem0SaEePBSRg4eymGYwBkKo1Y6DU+af/Jn2dBQqDBvjnr9Vi8nQ==
  /emoji-regex/7.0.3:
    dev: true
    resolution:
      integrity: sha512-CwBLREIQ7LvYFB0WyRvwhq5N5qPhc6PMjD6bYggFlI5YyDgl+0vxq5VHbMOFqLg7hfWzmu8T5Z1QofhmTIhItA==
  /emoji-regex/8.0.0:
    resolution:
      integrity: sha512-MSjYzcWNOA0ewAHpz0MxpYFvwg6yjy1NG3xteoqz644VCo/RPgnr1/GGt+ic3iJTzQ8Eu3TdM14SawnVUmGE6A==
  /emojis-list/3.0.0:
    dev: true
    engines:
      node: '>= 4'
    resolution:
      integrity: sha512-/kyM18EfinwXZbno9FyUGeFh87KC8HRQBQGildHZbEuRyWFOmv1U10o9BBp8XVZDVNNuQKyIGIu5ZYAAXJ0V2Q==
  /encodeurl/1.0.2:
    dev: true
    engines:
      node: '>= 0.8'
    resolution:
      integrity: sha1-rT/0yG7C0CkyL1oCw6mmBslbP1k=
  /end-of-stream/1.4.4:
    dependencies:
      once: 1.4.0
    resolution:
      integrity: sha512-+uw1inIHVPQoaVuHzRyXd21icM+cnt4CzD5rW+NC1wjOUSTOs+Te7FOv7AhN7vS9x/oIyhLP5PR1H+phQAHu5Q==
  /enhanced-resolve/4.3.0:
    dependencies:
      graceful-fs: 4.2.4
      memory-fs: 0.5.0
      tapable: 1.1.3
    dev: true
    engines:
      node: '>=6.9.0'
    resolution:
      integrity: sha512-3e87LvavsdxyoCfGusJnrZ5G8SLPOFeHSNpZI/ATL9a5leXo2k0w6MKnbqhdBad9qTobSfB20Ld7UmgoNbAZkQ==
  /enquirer/2.3.6:
    dependencies:
      ansi-colors: 4.1.1
    dev: true
    engines:
      node: '>=8.6'
    resolution:
      integrity: sha512-yjNnPr315/FjS4zIsUxYguYUPP2e1NK4d7E7ZOLiyYCcbFBiTMyID+2wvm2w6+pZ/odMA7cRkjhsPbltwBOrLg==
  /env-paths/2.2.0:
    engines:
      node: '>=6'
    resolution:
      integrity: sha512-6u0VYSCo/OW6IoD5WCLLy9JUGARbamfSavcNXry/eu8aHVFei6CD3Sw+VGX5alea1i9pgPHW0mbu6Xj0uBh7gA==
  /errno/0.1.7:
    dependencies:
      prr: 1.0.1
    dev: true
    hasBin: true
    resolution:
      integrity: sha512-MfrRBDWzIWifgq6tJj60gkAwtLNb6sQPlcFrSOflcP1aFmmruKQ2wRnze/8V6kgyz7H3FF8Npzv78mZ7XLLflg==
  /error-ex/1.3.2:
    dependencies:
      is-arrayish: 0.2.1
    resolution:
      integrity: sha512-7dFHNmqeFSEt2ZBsCriorKnn3Z2pj+fd9kmI6QoWw4//DL+icEBfc0U7qJCisqrTsKTjw4fNFy2pW9OqStD84g==
<<<<<<< HEAD
  /esbuild/0.8.3:
=======
  /esbuild/0.8.8:
>>>>>>> f2482a7e
    dev: true
    hasBin: true
    requiresBuild: true
    resolution:
<<<<<<< HEAD
      integrity: sha512-PxoukdXYOyT3pxwZmcD6jDLaPH4e2oRmWx51aflBUYk5+JcGLqwjfH9eXsnkK/1kgOA3WOVP7IhQ2gLyEH+Xbg==
=======
      integrity: sha512-1Wo7L5Y6FpUUalF2APCh9cJi+IZ60jU9IBpTZSXA7jj3HItpAxPTmeIqGsaRW66rjg8SU6rvLnvQpgWqkCkCeA==
>>>>>>> f2482a7e
  /escape-html/1.0.3:
    dev: true
    resolution:
      integrity: sha1-Aljq5NPQwJdN4cFpGI7wBR0dGYg=
  /escape-quotes/1.0.2:
    dependencies:
      escape-string-regexp: 1.0.5
    dev: true
    resolution:
      integrity: sha1-tIltSmz4LdWzP0m3E0CMY4D2zZc=
  /escape-string-regexp/1.0.5:
    engines:
      node: '>=0.8.0'
    resolution:
      integrity: sha1-G2HAViGQqN/2rjuyzwIAyhMLhtQ=
  /escape-string-regexp/2.0.0:
    dev: true
    engines:
      node: '>=8'
    resolution:
      integrity: sha512-UpzcLCXolUWcNu5HtVMHYdXJjArjsF9C0aNnquZYY4uW/Vu0miy5YoWvbV345HauVvcAUnpRuhMMcqTcGOY2+w==
  /escape-string-regexp/4.0.0:
    dev: true
    engines:
      node: '>=10'
    resolution:
      integrity: sha512-TtpcNJ3XAzx3Gq8sWRzJaVajRs0uVxA2YAkdb1jm2YkPz4G6egUFAyA3n5vtEIZefPk5Wa4UXbKuS5fKkJWdgA==
  /escodegen/1.14.2:
    dependencies:
      esprima: 4.0.1
      estraverse: 4.3.0
      esutils: 2.0.3
      optionator: 0.8.3
    dev: true
    engines:
      node: '>=4.0'
    hasBin: true
    optionalDependencies:
      source-map: 0.6.1
    resolution:
      integrity: sha512-InuOIiKk8wwuOFg6x9BQXbzjrQhtyXh46K9bqVTPzSo2FnyMBaYGBMC6PhQy7yxxil9vIedFBweQBMK74/7o8A==
  /escodegen/1.14.3:
    dependencies:
      esprima: 4.0.1
      estraverse: 4.3.0
      esutils: 2.0.3
      optionator: 0.8.3
    dev: true
    engines:
      node: '>=4.0'
    hasBin: true
    optionalDependencies:
      source-map: 0.6.1
    resolution:
      integrity: sha512-qFcX0XJkdg+PB3xjZZG/wKSuT1PnQWx57+TVSjIMmILd2yC/6ByYElPwJnslDsuWuSAp4AwJGumarAAmJch5Kw==
  /eslint-config-prettier/6.12.0_eslint@7.10.0:
    dependencies:
      eslint: 7.10.0
      get-stdin: 6.0.0
    dev: true
    hasBin: true
    peerDependencies:
      eslint: '>=3.14.1'
    resolution:
      integrity: sha512-9jWPlFlgNwRUYVoujvWTQ1aMO8o6648r+K7qU7K5Jmkbyqav1fuEZC0COYpGBxyiAJb65Ra9hrmFx19xRGwXWw==
  /eslint-config-prettier/6.15.0_eslint@7.13.0:
    dependencies:
      eslint: 7.13.0
      get-stdin: 6.0.0
    dev: true
    hasBin: true
    peerDependencies:
      eslint: '>=3.14.1'
    resolution:
      integrity: sha512-a1+kOYLR8wMGustcgAjdydMsQ2A/2ipRPwRKUmfYaSxc9ZPcrku080Ctl6zrZzZNs/U82MjSv+qKREkoq3bJaw==
  /eslint-plugin-eslint-comments/3.2.0_eslint@7.10.0:
    dependencies:
      escape-string-regexp: 1.0.5
      eslint: 7.10.0
      ignore: 5.1.8
    dev: true
    engines:
      node: '>=6.5.0'
    peerDependencies:
      eslint: '>=4.19.1'
    resolution:
      integrity: sha512-0jkOl0hfojIHHmEHgmNdqv4fmh7300NdpA9FFpF7zaoLvB/QeXOGNLIo86oAveJFrfB1p05kC8hpEMHM8DwWVQ==
  /eslint-plugin-eslint-comments/3.2.0_eslint@7.13.0:
    dependencies:
      escape-string-regexp: 1.0.5
      eslint: 7.13.0
      ignore: 5.1.8
    dev: true
    engines:
      node: '>=6.5.0'
    peerDependencies:
      eslint: '>=4.19.1'
    resolution:
      integrity: sha512-0jkOl0hfojIHHmEHgmNdqv4fmh7300NdpA9FFpF7zaoLvB/QeXOGNLIo86oAveJFrfB1p05kC8hpEMHM8DwWVQ==
  /eslint-plugin-jest/24.0.2_eslint@7.10.0+typescript@4.0.3:
    dependencies:
      '@typescript-eslint/experimental-utils': 4.1.1_eslint@7.10.0+typescript@4.0.3
      eslint: 7.10.0
    dev: true
    engines:
      node: '>=10'
    peerDependencies:
      eslint: '>=5'
      typescript: '*'
    resolution:
      integrity: sha512-DSBLNpkKDOpUJQkTGSs5sVJWsu0nDyQ2rYxkr0Eh7nrkc5bMUr/dlDbtTj3l8y6UaCVsem6rryF1OZrKnz1S5g==
  /eslint-plugin-jest/24.1.3_eslint@7.13.0+typescript@4.0.5:
    dependencies:
      '@typescript-eslint/experimental-utils': 4.7.0_eslint@7.13.0+typescript@4.0.5
      eslint: 7.13.0
    dev: true
    engines:
      node: '>=10'
    peerDependencies:
      eslint: '>=5'
      typescript: '*'
    resolution:
      integrity: sha512-dNGGjzuEzCE3d5EPZQ/QGtmlMotqnYWD/QpCZ1UuZlrMAdhG5rldh0N0haCvhGnUkSeuORS5VNROwF9Hrgn3Lg==
  /eslint-plugin-prettier/3.1.4_eslint@7.10.0+prettier@2.1.2:
    dependencies:
      eslint: 7.10.0
      prettier: 2.1.2
      prettier-linter-helpers: 1.0.0
    dev: true
    engines:
      node: '>=6.0.0'
    peerDependencies:
      eslint: '>=5.0.0'
      prettier: '>=1.13.0'
    resolution:
      integrity: sha512-jZDa8z76klRqo+TdGDTFJSavwbnWK2ZpqGKNZ+VvweMW516pDUMmQ2koXvxEE4JhzNvTv+radye/bWGBmA6jmg==
  /eslint-plugin-prettier/3.1.4_eslint@7.13.0+prettier@2.1.2:
    dependencies:
      eslint: 7.13.0
      prettier: 2.1.2
      prettier-linter-helpers: 1.0.0
    dev: true
    engines:
      node: '>=6.0.0'
    peerDependencies:
      eslint: '>=5.0.0'
      prettier: '>=1.13.0'
    resolution:
      integrity: sha512-jZDa8z76klRqo+TdGDTFJSavwbnWK2ZpqGKNZ+VvweMW516pDUMmQ2koXvxEE4JhzNvTv+radye/bWGBmA6jmg==
  /eslint-scope/5.1.0:
    dependencies:
      esrecurse: 4.2.1
      estraverse: 4.3.0
    dev: true
    engines:
      node: '>=8.0.0'
    resolution:
      integrity: sha512-iiGRvtxWqgtx5m8EyQUJihBloE4EnYeGE/bz1wSPwJE6tZuJUtHlhqDM4Xj2ukE8Dyy1+HCZ4hE0fzIVMzb58w==
  /eslint-scope/5.1.1:
    dependencies:
      esrecurse: 4.3.0
      estraverse: 4.3.0
    dev: true
    engines:
      node: '>=8.0.0'
    resolution:
      integrity: sha512-2NxwbF/hZ0KpepYN0cNbo+FN6XoK7GaHlQhgx/hIZl6Va0bF45RQOOwhLIy8lQDbuCiadSLCBnH2CFYquit5bw==
  /eslint-utils/2.1.0:
    dependencies:
      eslint-visitor-keys: 1.3.0
    dev: true
    engines:
      node: '>=6'
    resolution:
      integrity: sha512-w94dQYoauyvlDc43XnGB8lU3Zt713vNChgt4EWwhXAP2XkBvndfxF0AgIqKOOasjPIPzj9JqgwkwbCYD0/V3Zg==
  /eslint-visitor-keys/1.3.0:
    dev: true
    engines:
      node: '>=4'
    resolution:
      integrity: sha512-6J72N8UNa462wa/KFODt/PJ3IU60SDpC3QXC1Hjc1BXXpfL2C9R5+AU7jhe0F6GREqVMh4Juu+NY7xn+6dipUQ==
  /eslint-visitor-keys/2.0.0:
    dev: true
    engines:
      node: '>=10'
    resolution:
      integrity: sha512-QudtT6av5WXels9WjIM7qz1XD1cWGvX4gGXvp/zBn9nXG02D0utdU3Em2m/QjTnrsk6bBjmCygl3rmj118msQQ==
  /eslint/7.10.0:
    dependencies:
      '@babel/code-frame': 7.10.4
      '@eslint/eslintrc': 0.1.3
      ajv: 6.12.6
      chalk: 4.1.0
      cross-spawn: 7.0.3
      debug: 4.2.0
      doctrine: 3.0.0
      enquirer: 2.3.6
      eslint-scope: 5.1.1
      eslint-utils: 2.1.0
      eslint-visitor-keys: 1.3.0
      espree: 7.3.0
      esquery: 1.3.1
      esutils: 2.0.3
      file-entry-cache: 5.0.1
      functional-red-black-tree: 1.0.1
      glob-parent: 5.1.1
      globals: 12.4.0
      ignore: 4.0.6
      import-fresh: 3.2.1
      imurmurhash: 0.1.4
      is-glob: 4.0.1
      js-yaml: 3.14.0
      json-stable-stringify-without-jsonify: 1.0.1
      levn: 0.4.1
      lodash: 4.17.19
      minimatch: 3.0.4
      natural-compare: 1.4.0
      optionator: 0.9.1
      progress: 2.0.3
      regexpp: 3.1.0
      semver: 7.3.2
      strip-ansi: 6.0.0
      strip-json-comments: 3.1.1
      table: 5.4.6
      text-table: 0.2.0
      v8-compile-cache: 2.1.1
    dev: true
    engines:
      node: ^10.12.0 || >=12.0.0
    hasBin: true
    resolution:
      integrity: sha512-BDVffmqWl7JJXqCjAK6lWtcQThZB/aP1HXSH1JKwGwv0LQEdvpR7qzNrUT487RM39B5goWuboFad5ovMBmD8yA==
  /eslint/7.13.0:
    dependencies:
      '@babel/code-frame': 7.10.4
      '@eslint/eslintrc': 0.2.1
      ajv: 6.12.6
      chalk: 4.1.0
      cross-spawn: 7.0.3
      debug: 4.2.0
      doctrine: 3.0.0
      enquirer: 2.3.6
      eslint-scope: 5.1.1
      eslint-utils: 2.1.0
      eslint-visitor-keys: 2.0.0
      espree: 7.3.0
      esquery: 1.3.1
      esutils: 2.0.3
      file-entry-cache: 5.0.1
      functional-red-black-tree: 1.0.1
      glob-parent: 5.1.1
      globals: 12.4.0
      ignore: 4.0.6
      import-fresh: 3.2.2
      imurmurhash: 0.1.4
      is-glob: 4.0.1
      js-yaml: 3.14.0
      json-stable-stringify-without-jsonify: 1.0.1
      levn: 0.4.1
      lodash: 4.17.20
      minimatch: 3.0.4
      natural-compare: 1.4.0
      optionator: 0.9.1
      progress: 2.0.3
      regexpp: 3.1.0
      semver: 7.3.2
      strip-ansi: 6.0.0
      strip-json-comments: 3.1.1
      table: 5.4.6
      text-table: 0.2.0
      v8-compile-cache: 2.1.1
    dev: true
    engines:
      node: ^10.12.0 || >=12.0.0
    hasBin: true
    resolution:
      integrity: sha512-uCORMuOO8tUzJmsdRtrvcGq5qposf7Rw0LwkTJkoDbOycVQtQjmnhZSuLQnozLE4TmAzlMVV45eCHmQ1OpDKUQ==
  /espree/7.3.0:
    dependencies:
      acorn: 7.4.1
      acorn-jsx: 5.2.0_acorn@7.4.1
      eslint-visitor-keys: 1.3.0
    dev: true
    engines:
      node: ^10.12.0 || >=12.0.0
    resolution:
      integrity: sha512-dksIWsvKCixn1yrEXO8UosNSxaDoSYpq9reEjZSbHLpT5hpaCAKTLBwq0RHtLrIr+c0ByiYzWT8KTMRzoRCNlw==
  /esprima/4.0.1:
    dev: true
    engines:
      node: '>=4'
    hasBin: true
    resolution:
      integrity: sha512-eGuFFw7Upda+g4p+QHvnW0RyTX/SVeJBDM/gCtMARO0cLuT2HcEKnTPvhjV6aGeqrCB/sbNop0Kszm0jsaWU4A==
  /esquery/1.3.1:
    dependencies:
      estraverse: 5.2.0
    dev: true
    engines:
      node: '>=0.10'
    resolution:
      integrity: sha512-olpvt9QG0vniUBZspVRN6lwB7hOZoTRtT+jzR+tS4ffYx2mzbw+z0XCOk44aaLYKApNX5nMm+E+P6o25ip/DHQ==
  /esrecurse/4.2.1:
    dependencies:
      estraverse: 4.3.0
    dev: true
    engines:
      node: '>=4.0'
    resolution:
      integrity: sha512-64RBB++fIOAXPw3P9cy89qfMlvZEXZkqqJkjqqXIvzP5ezRZjW+lPWjw35UX/3EhUPFYbg5ER4JYgDw4007/DQ==
  /esrecurse/4.3.0:
    dependencies:
      estraverse: 5.2.0
    dev: true
    engines:
      node: '>=4.0'
    resolution:
      integrity: sha512-KmfKL3b6G+RXvP8N1vr3Tq1kL/oCFgn2NYXEtqP8/L3pKapUA4G8cFVaoF3SU323CD4XypR/ffioHmkti6/Tag==
  /estraverse/4.3.0:
    dev: true
    engines:
      node: '>=4.0'
    resolution:
      integrity: sha512-39nnKffWz8xN1BU/2c79n9nB9HDzo0niYUqx6xyqUnyoAnQyyWpOTdZEeiCch8BBu515t4wp9ZmgVfVhn9EBpw==
  /estraverse/5.2.0:
    dev: true
    engines:
      node: '>=4.0'
    resolution:
      integrity: sha512-BxbNGGNm0RyRYvUdHpIwv9IWzeM9XClbOxwoATuFdOE7ZE6wHL+HQ5T8hoPM+zHvmKzzsEqhgy0GrQ5X13afiQ==
  /esutils/2.0.3:
    dev: true
    engines:
      node: '>=0.10.0'
    resolution:
      integrity: sha512-kVscqXk4OCp68SZ0dkgEKVi6/8ij300KBWTJq32P/dYeWTSwK41WyTxalN1eRmA5Z9UU/LX9D7FWSmV9SAYx6g==
  /etag/1.8.1:
    dev: true
    engines:
      node: '>= 0.6'
    resolution:
      integrity: sha1-Qa4u62XvpiJorr/qg6x9eSmbCIc=
  /event-stream/3.3.4:
    dependencies:
      duplexer: 0.1.2
      from: 0.1.7
      map-stream: 0.1.0
      pause-stream: 0.0.11
      split: 0.3.3
      stream-combiner: 0.0.4
      through: 2.3.8
    dev: false
    resolution:
      integrity: sha1-SrTJoPWlTbkzi0w02Gv86PSzVXE=
  /event-target-shim/5.0.1:
    dev: true
    engines:
      node: '>=6'
    resolution:
      integrity: sha512-i/2XbnSz/uxRCU6+NdVJgKWDTM427+MqYbkQzD321DuCQJUqOuJKIA0IM2+W2xtYHdKOmZ4dR6fExsd4SXL+WQ==
  /eventemitter3/4.0.4:
    dev: false
    resolution:
      integrity: sha512-rlaVLnVxtxvoyLsQQFBx53YmXHDxRIzzTLbdfxqi4yocpSjAxXwkU0cScM5JgSKMqEhrZpnvQ2D9gjylR0AimQ==
  /eventemitter3/4.0.7:
    dev: true
    resolution:
      integrity: sha512-8guHBZCwKnFhYdHr2ysuRWErTwhoN2X8XELRlrRwpmfeY2jjuUN4taQMsULKUVo1K4DvZl+0pgfyoysHxvmvEw==
  /exec-sh/0.3.4:
    dev: true
    resolution:
      integrity: sha512-sEFIkc61v75sWeOe72qyrqg2Qg0OuLESziUDk/O/z2qgS15y2gWVFrI6f2Qn/qw/0/NCfCEsmNA4zOjkwEZT1A==
  /execa/1.0.0:
    dependencies:
      cross-spawn: 6.0.5
      get-stream: 4.1.0
      is-stream: 1.1.0
      npm-run-path: 2.0.2
      p-finally: 1.0.0
      signal-exit: 3.0.3
      strip-eof: 1.0.0
    dev: true
    engines:
      node: '>=6'
    resolution:
      integrity: sha512-adbxcyWV46qiHyvSp50TKt05tB4tK3HcmF7/nxfAdhnox83seTDbwnaqKO4sXRy7roHAIFqJP/Rw/AuEbX61LA==
  /execa/4.0.2:
    dependencies:
      cross-spawn: 7.0.3
      get-stream: 5.1.0
      human-signals: 1.1.1
      is-stream: 2.0.0
      merge-stream: 2.0.0
      npm-run-path: 4.0.1
      onetime: 5.1.0
      signal-exit: 3.0.3
      strip-final-newline: 2.0.0
    dev: false
    engines:
      node: '>=10'
    resolution:
      integrity: sha512-QI2zLa6CjGWdiQsmSkZoGtDx2N+cQIGb3yNolGTdjSQzydzLgYYf8LRuagp7S7fPimjcrzUDSUFd/MgzELMi4Q==
  /execa/4.0.3:
    dependencies:
      cross-spawn: 7.0.3
      get-stream: 5.2.0
      human-signals: 1.1.1
      is-stream: 2.0.0
      merge-stream: 2.0.0
      npm-run-path: 4.0.1
      onetime: 5.1.2
      signal-exit: 3.0.3
      strip-final-newline: 2.0.0
    dev: true
    engines:
      node: '>=10'
    resolution:
      integrity: sha512-WFDXGHckXPWZX19t1kCsXzOpqX9LWYNqn4C+HqZlk/V0imTkzJZqf87ZBhvpHaftERYknpk0fjSylnXVlVgI0A==
  /execa/4.1.0:
    dependencies:
      cross-spawn: 7.0.3
      get-stream: 5.2.0
      human-signals: 1.1.1
      is-stream: 2.0.0
      merge-stream: 2.0.0
      npm-run-path: 4.0.1
      onetime: 5.1.2
      signal-exit: 3.0.3
      strip-final-newline: 2.0.0
    dev: true
    engines:
      node: '>=10'
    resolution:
      integrity: sha512-j5W0//W7f8UxAn8hXVnwG8tLwdiUy4FJLcSupCg6maBYZDpyBvTApK7KyuI4bKj8KOh1r2YH+6ucuYtJv1bTZA==
  /exit/0.1.2:
    dev: true
    engines:
      node: '>= 0.8.0'
    resolution:
      integrity: sha1-BjJjj42HfMghB9MKD/8aF8uhzQw=
  /expand-brackets/2.1.4:
    dependencies:
      debug: 2.6.9
      define-property: 0.2.5
      extend-shallow: 2.0.1
      posix-character-classes: 0.1.1
      regex-not: 1.0.2
      snapdragon: 0.8.2
      to-regex: 3.0.2
    dev: true
    engines:
      node: '>=0.10.0'
    resolution:
      integrity: sha1-t3c14xXOMPa27/D4OwQVGiJEliI=
  /expand-template/2.0.3:
    dev: true
    engines:
      node: '>=6'
    resolution:
      integrity: sha512-XYfuKMvj4O35f/pOXLObndIRvyQ+/+6AhODh+OKWj9S9498pHHn/IMszH+gt0fBCRWMNfk1ZSp5x3AifmnI2vg==
  /expect/26.4.2:
    dependencies:
      '@jest/types': 26.3.0
      ansi-styles: 4.2.1
      jest-get-type: 26.3.0
      jest-matcher-utils: 26.4.2
      jest-message-util: 26.3.0
      jest-regex-util: 26.0.0
    dev: true
    engines:
      node: '>= 10.14.2'
    resolution:
      integrity: sha512-IlJ3X52Z0lDHm7gjEp+m76uX46ldH5VpqmU0006vqDju/285twh7zaWMRhs67VpQhBwjjMchk+p5aA0VkERCAA==
  /expect/26.6.2:
    dependencies:
      '@jest/types': 26.6.2
      ansi-styles: 4.3.0
      jest-get-type: 26.3.0
      jest-matcher-utils: 26.6.2
      jest-message-util: 26.6.2
      jest-regex-util: 26.0.0
    dev: true
    engines:
      node: '>= 10.14.2'
    resolution:
      integrity: sha512-9/hlOBkQl2l/PLHJx6JjoDF6xPKcJEsUlWKb23rKE7KzeDqUZKXKNMW27KIue5JMdBV9HgmoJPcc8HtO85t9IA==
  /express/4.17.1:
    dependencies:
      accepts: 1.3.7
      array-flatten: 1.1.1
      body-parser: 1.19.0
      content-disposition: 0.5.3
      content-type: 1.0.4
      cookie: 0.4.0
      cookie-signature: 1.0.6
      debug: 2.6.9
      depd: 1.1.2
      encodeurl: 1.0.2
      escape-html: 1.0.3
      etag: 1.8.1
      finalhandler: 1.1.2
      fresh: 0.5.2
      merge-descriptors: 1.0.1
      methods: 1.1.2
      on-finished: 2.3.0
      parseurl: 1.3.3
      path-to-regexp: 0.1.7
      proxy-addr: 2.0.6
      qs: 6.7.0
      range-parser: 1.2.1
      safe-buffer: 5.1.2
      send: 0.17.1
      serve-static: 1.14.1
      setprototypeof: 1.1.1
      statuses: 1.5.0
      type-is: 1.6.18
      utils-merge: 1.0.1
      vary: 1.1.2
    dev: true
    engines:
      node: '>= 0.10.0'
    resolution:
      integrity: sha512-mHJ9O79RqluphRrcw2X/GTh3k9tVv8YcoyY4Kkh4WDMUYKRZUq0h1o0w2rrrxBqM7VoeUVqgb27xlEMXTnYt4g==
  /extend-shallow/2.0.1:
    dependencies:
      is-extendable: 0.1.1
    engines:
      node: '>=0.10.0'
    resolution:
      integrity: sha1-Ua99YUrZqfYQ6huvu5idaxxWiQ8=
  /extend-shallow/3.0.2:
    dependencies:
      assign-symbols: 1.0.0
      is-extendable: 1.0.1
    dev: true
    engines:
      node: '>=0.10.0'
    resolution:
      integrity: sha1-Jqcarwc7OfshJxcnRhMcJwQCjbg=
  /extend/3.0.2:
    dev: true
    resolution:
      integrity: sha512-fjquC59cD7CyW6urNXK0FBufkZcoiGG80wTuPujX590cB5Ttln20E2UB4S/WARVqhXffZl2LNgS+gQdPIIim/g==
  /extglob/2.0.4:
    dependencies:
      array-unique: 0.3.2
      define-property: 1.0.0
      expand-brackets: 2.1.4
      extend-shallow: 2.0.1
      fragment-cache: 0.2.1
      regex-not: 1.0.2
      snapdragon: 0.8.2
      to-regex: 3.0.2
    dev: true
    engines:
      node: '>=0.10.0'
    resolution:
      integrity: sha512-Nmb6QXkELsuBr24CJSkilo6UHHgbekK5UiZgfE6UHD3Eb27YC6oD+bhcT+tJ6cl8dmsgdQxnWlcry8ksBIBLpw==
  /extsprintf/1.3.0:
    dev: true
    engines:
      '0': node >=0.6.0
    resolution:
      integrity: sha1-lpGEQOMEGnpBT4xS48V06zw+HgU=
  /fast-deep-equal/3.1.3:
    dev: true
    resolution:
      integrity: sha512-f3qQ9oQy9j2AhBe/H9VC91wLmKBCCU/gDOnKNAYG5hswO7BLKj09Hc5HYNz9cGI++xlpDCIgDaitVs03ATR84Q==
  /fast-diff/1.2.0:
    dev: true
    resolution:
      integrity: sha512-xJuoT5+L99XlZ8twedaRf6Ax2TgQVxvgZOYoPKqZufmJib0tL2tegPBOZb1pVNgIhlqDlA0eO0c3wBvQcmzx4w==
  /fast-glob/3.2.4:
    dependencies:
      '@nodelib/fs.stat': 2.0.3
      '@nodelib/fs.walk': 1.2.4
      glob-parent: 5.1.1
      merge2: 1.4.1
      micromatch: 4.0.2
      picomatch: 2.2.2
    engines:
      node: '>=8'
    resolution:
      integrity: sha512-kr/Oo6PX51265qeuCYsyGypiO5uJFgBS0jksyG7FUeCyQzNwYnzrNIMR1NXfkZXsMYXYLRAHgISHBz8gQcxKHQ==
  /fast-json-stable-stringify/2.1.0:
    dev: true
    resolution:
      integrity: sha512-lhd/wF+Lk98HZoTCtlVraHtfh5XYijIjalXck7saUtuanSDyLMxnHhSXEDJqHxD7msR8D0uCmqlkwjCV8xvwHw==
  /fast-levenshtein/2.0.6:
    dev: true
    resolution:
      integrity: sha1-PYpcZog6FqMMqGQ+hR8Zuqd5eRc=
  /fast-write-atomic/0.2.1:
    resolution:
      integrity: sha512-WvJe06IfNYlr+6cO3uQkdKdy3Cb1LlCJSF8zRs2eT8yuhdbSlR9nIt+TgQ92RUxiRrQm+/S7RARnMfCs5iuAjw==
  /fastq/1.9.0:
    dependencies:
      reusify: 1.0.4
    resolution:
      integrity: sha512-i7FVWL8HhVY+CTkwFxkN2mk3h+787ixS5S63eb78diVRc1MCssarHq3W5cj0av7YDSwmaV928RNag+U1etRQ7w==
  /fb-watchman/2.0.1:
    dependencies:
      bser: 2.1.1
    dev: true
    resolution:
      integrity: sha512-DkPJKQeY6kKwmuMretBhr7G6Vodr7bFwDYTXIkfG1gjvNpaxBTQV3PbXg6bR1c1UP4jPOX0jHUbbHANL9vRjVg==
  /figures/3.2.0:
    dependencies:
      escape-string-regexp: 1.0.5
    engines:
      node: '>=8'
    resolution:
      integrity: sha512-yaduQFRKLXYOGgEn6AZau90j3ggSOyiqXU0F9JZfeXYhNa+Jk4X+s45A2zg5jns87GAFa34BBm2kXw4XpNcbdg==
  /file-entry-cache/5.0.1:
    dependencies:
      flat-cache: 2.0.1
    dev: true
    engines:
      node: '>=4'
    resolution:
      integrity: sha512-bCg29ictuBaKUwwArK4ouCaqDgLZcysCFLmM/Yn/FDoqndh/9vNuQfXRDvTuXKLxfD/JtZQGKFT8MGcJBK644g==
  /fill-range/4.0.0:
    dependencies:
      extend-shallow: 2.0.1
      is-number: 3.0.0
      repeat-string: 1.6.1
      to-regex-range: 2.1.1
    dev: true
    engines:
      node: '>=0.10.0'
    resolution:
      integrity: sha1-1USBHUKPmOsGpj3EAtJAPDKMOPc=
  /fill-range/7.0.1:
    dependencies:
      to-regex-range: 5.0.1
    engines:
      node: '>=8'
    resolution:
      integrity: sha512-qOo9F+dMUmC2Lcb4BbVvnKJxTPjCm+RRpe4gDuGrzkL7mEVl/djYSu2OdQ2Pa302N4oqkSg9ir6jaLWJ2USVpQ==
  /finalhandler/1.1.2:
    dependencies:
      debug: 2.6.9
      encodeurl: 1.0.2
      escape-html: 1.0.3
      on-finished: 2.3.0
      parseurl: 1.3.3
      statuses: 1.5.0
      unpipe: 1.0.0
    dev: true
    engines:
      node: '>= 0.8'
    resolution:
      integrity: sha512-aAWcW57uxVNrQZqFXjITpW3sIUQmHGG3qSb9mUah9MgMC4NeWhNOlNjXEYq3HjRAvL6arUviZGGJsBg6z0zsWA==
  /find-cache-dir/3.3.1:
    dependencies:
      commondir: 1.0.1
      make-dir: 3.1.0
      pkg-dir: 4.2.0
    engines:
      node: '>=8'
    resolution:
      integrity: sha512-t2GDMt3oGC/v+BMwzmllWDuJF/xcDtE5j/fCGbqDD7OLuJkj0cfh1YSA5VKPvwMeLFLNDBkwOKZ2X85jGLVftQ==
  /find-up/3.0.0:
    dependencies:
      locate-path: 3.0.0
    dev: true
    engines:
      node: '>=6'
    resolution:
      integrity: sha512-1yD6RmLI1XBfxugvORwlck6f75tYL+iR0jqwsOrOxMZyGYqUuDhJ0l4AXdO1iX/FTs9cBAMEk1gWSEx1kSbylg==
  /find-up/4.1.0:
    dependencies:
      locate-path: 5.0.0
      path-exists: 4.0.0
    engines:
      node: '>=8'
    resolution:
      integrity: sha512-PpOwAdQ/YlXQ2vj8a3h8IipDuYRi3wceVQQGYWxNINccq40Anw7BlsEXCMbt1Zt+OLA6Fq9suIpIWD0OsnISlw==
  /find-up/5.0.0:
    dependencies:
      locate-path: 6.0.0
      path-exists: 4.0.0
    engines:
      node: '>=10'
    resolution:
      integrity: sha512-78/PXT1wlLLDgTzDs7sjq9hzz0vXD+zn+7wypEe4fXQxCmdmqfGsEPQxmiCSQI3ajFV91bVSsvNtrJRiW6nGng==
  /find-versions/3.2.0:
    dependencies:
      semver-regex: 2.0.0
    dev: true
    engines:
      node: '>=6'
    resolution:
      integrity: sha512-P8WRou2S+oe222TOCHitLy8zj+SIsVJh52VP4lvXkaFVnOFFdoWv1H1Jjvel1aI6NCFOAaeAVm8qrI0odiLcww==
  /flat-cache/2.0.1:
    dependencies:
      flatted: 2.0.2
      rimraf: 2.6.3
      write: 1.0.3
    dev: true
    engines:
      node: '>=4'
    resolution:
      integrity: sha512-LoQe6yDuUMDzQAEH8sgmh4Md6oZnc/7PjtwjNFSzveXqSHt6ka9fPBuso7IGf9Rz4uqnSnWiFH2B/zj24a5ReA==
  /flat-map-polyfill/0.3.8:
    dev: true
    resolution:
      integrity: sha512-ZfmD5MnU7GglUEhiky9C7yEPaNq1/wh36RDohe+Xr3nJVdccwHbdTkFIYvetcdsoAckUKT51fuf44g7Ni5Doyg==
  /flatted/2.0.2:
    dev: true
    resolution:
      integrity: sha512-r5wGx7YeOwNWNlCA0wQ86zKyDLMQr+/RB8xy74M4hTphfmjlijTSSXGuH8rnvKZnfT9i+75zmd8jcKdMR4O6jA==
  /folktale/2.3.2:
    dev: true
    resolution:
      integrity: sha512-+8GbtQBwEqutP0v3uajDDoN64K2ehmHd0cjlghhxh0WpcfPzAIjPA03e1VvHlxL02FVGR0A6lwXsNQKn3H1RNQ==
  /follow-redirects/1.5.10:
    dependencies:
      debug: 3.1.0
    dev: true
    engines:
      node: '>=4.0'
    resolution:
      integrity: sha512-0V5l4Cizzvqt5D44aTXbFZz+FtyXV1vrDN6qrelxtfYQKW0KO0W2T/hkE8xvGa/540LkZlkaUjO4ailYTFtHVQ==
  /for-in/1.0.2:
    dev: true
    engines:
      node: '>=0.10.0'
    resolution:
      integrity: sha1-gQaNKVqBQuwKxybG4iAMMPttXoA=
  /forever-agent/0.6.1:
    dev: true
    resolution:
      integrity: sha1-+8cfDEGt6zf5bFd60e1C2P2sypE=
  /form-data/2.3.3:
    dependencies:
      asynckit: 0.4.0
      combined-stream: 1.0.8
      mime-types: 2.1.27
    dev: true
    engines:
      node: '>= 0.12'
    resolution:
      integrity: sha512-1lLKB2Mu3aGP1Q/2eCOx0fNbRMe7XdwktwOruhfqqd0rIJWwN4Dh+E3hrPSlDCXnSR7UtZ1N38rVXm+6+MEhJQ==
  /form-data/2.5.1:
    dependencies:
      asynckit: 0.4.0
      combined-stream: 1.0.8
      mime-types: 2.1.27
    dev: true
    engines:
      node: '>= 0.12'
    resolution:
      integrity: sha512-m21N3WOmEEURgk6B9GLOE4RuWOFf28Lhh9qGYeNlGq4VDXUlJy2th2slBNU8Gp8EzloYZOibZJ7t5ecIrFSjVA==
  /form-data/3.0.0:
    dependencies:
      asynckit: 0.4.0
      combined-stream: 1.0.8
      mime-types: 2.1.27
    dev: true
    engines:
      node: '>= 6'
    resolution:
      integrity: sha512-CKMFDglpbMi6PyN+brwB9Q/GOw0eAnsrEZDgcsH5Krhz5Od/haKHAX0NmQfha2zPPz0JpWzA7GJHGSnvCRLWsg==
  /forwarded/0.1.2:
    dev: true
    engines:
      node: '>= 0.6'
    resolution:
      integrity: sha1-mMI9qxF1ZXuMBXPozszZGw/xjIQ=
  /fragment-cache/0.2.1:
    dependencies:
      map-cache: 0.2.2
    dev: true
    engines:
      node: '>=0.10.0'
    resolution:
      integrity: sha1-QpD60n8T6Jvn8zeZxrxaCr//DRk=
  /fresh/0.5.2:
    dev: true
    engines:
      node: '>= 0.6'
    resolution:
      integrity: sha1-PYyt2Q2XZWn6g1qx+OSyOhBWBac=
  /from/0.1.7:
    dev: false
    resolution:
      integrity: sha1-g8YK/Fi5xWmXAH7Rp2izqzA6RP4=
  /from2/2.3.0:
    dependencies:
      inherits: 2.0.4
      readable-stream: 2.3.7
    dev: true
    resolution:
      integrity: sha1-i/tVAr3kpNNs/e6gB/zKIdfjgq8=
  /fs-constants/1.0.0:
    resolution:
      integrity: sha512-y6OAwoSIf7FyjMIv94u+b5rdheZEjzR63GTyZJm5qh4Bi+2YgwLCcI/fPFZkL5PSixOt6ZNKm+w+Hfp/Bciwow==
  /fs-exists-sync/0.1.0:
    dev: false
    engines:
      node: '>=0.10.0'
    resolution:
      integrity: sha1-mC1ok6+RjnLQjeyehnP/K1qNat0=
  /fs-extra/8.1.0:
    dependencies:
      graceful-fs: 4.2.4
      jsonfile: 4.0.0
      universalify: 0.1.2
    dev: true
    engines:
      node: '>=6 <7 || >=8'
    resolution:
      integrity: sha512-yhlQgA6mnOJUKOsRUFsgJdQCvkKhcz8tlZG5HBQfReYZy46OwLcY+Zia0mtdHsOo9y/hP+CxMN0TU9QxoOtG4g==
  /fs-jetpack/4.0.0:
    dependencies:
      minimatch: 3.0.4
      rimraf: 2.7.1
    dev: true
    resolution:
      integrity: sha512-0Ti2PVpLgm9i3vHKoMW+9nCbjrGUPDyqisKZsV4i2cMndPx24YtCJTzCCYbt42olEEOZkMiWM/CO84VNSUeY2g==
  /fs-jetpack/4.1.0:
    dependencies:
      minimatch: 3.0.4
      rimraf: 2.7.1
    dev: true
    resolution:
      integrity: sha512-h4nHLIcCaxnXfUWhwP+mLnar03R2DBlqicNvKJG44TJob8RV6GB8EKNwJgSaBeDAfqWhqq01y+Ao96vRwpXlPw==
  /fs-minipass/1.2.7:
    dependencies:
      minipass: 2.9.0
    dev: true
    resolution:
      integrity: sha512-GWSSJGFy4e9GUeCcbIkED+bgAoFyj7XF1mV8rma3QW4NIqX9Kyx79N/PF61H5udOV3aY1IaMLs6pGbH71nlCTA==
  /fs-minipass/2.1.0:
    dependencies:
      minipass: 3.1.3
    engines:
      node: '>= 8'
    resolution:
      integrity: sha512-V/JgOLFCS+R6Vcq0slCuaeWEdNC3ouDlJMNIsacH2VtALiu9mV4LPrHc5cDl8k5aw6J8jwgWWpiTo5RYhmIzvg==
  /fs-monkey/1.0.1:
    dev: true
    resolution:
      integrity: sha512-fcSa+wyTqZa46iWweI7/ZiUfegOZl0SG8+dltIwFXo7+zYU9J9kpS3NB6pZcSlJdhvIwp81Adx2XhZorncxiaA==
  /fs.realpath/1.0.0:
    resolution:
      integrity: sha1-FQStJSMVjKpA20onh8sBQRmU6k8=
  /fsevents/2.1.3:
    dev: true
    engines:
      node: ^8.16.0 || ^10.6.0 || >=11.0.0
    optional: true
    os:
      - darwin
    resolution:
      integrity: sha512-Auw9a4AxqWpa9GUfj370BMPzzyncfBABW8Mab7BGWBYDj4Isgq+cDKtx0i6u9jcX9pQDnswsaaOTgTmA5pEjuQ==
  /fsevents/2.2.0:
    dev: true
    engines:
      node: ^8.16.0 || ^10.6.0 || >=11.0.0
    optional: true
    os:
      - darwin
    resolution:
      integrity: sha512-pKnaUh2TNvk+/egJdBw1h46LwyLx8BzEq+MGCf/RMCVfEHHsGOCWG00dqk91kUPPArIIwMBg9T/virxwzP03cA==
  /fstream/1.0.12:
    dependencies:
      graceful-fs: 4.2.4
      inherits: 2.0.4
      mkdirp: 0.5.5
      rimraf: 2.7.1
    dev: true
    engines:
      node: '>=0.6'
    optional: true
    resolution:
      integrity: sha512-WvJ193OHa0GHPEL+AycEJgxvBEwyfRkN1vhjca23OaPVMCaLCXTd5qAu82AjTcgP1UJmytkOKb63Ypde7raDIg==
  /function-bind/1.1.1:
    resolution:
      integrity: sha512-yIovAzMX49sF8Yl58fSCWJ5svSLuaibPxXQJFLmBObTuCr0Mf1KiPopGM9NiFjiYBCbfaa2Fh6breQ6ANVTI0A==
  /functional-red-black-tree/1.0.1:
    dev: true
    resolution:
      integrity: sha1-GwqzvVU7Kg1jmdKcDj6gslIHgyc=
  /gauge/2.7.4:
    dependencies:
      aproba: 1.2.0
      console-control-strings: 1.1.0
      has-unicode: 2.0.1
      object-assign: 4.1.1
      signal-exit: 3.0.3
      string-width: 1.0.2
      strip-ansi: 3.0.1
      wide-align: 1.1.3
    dev: true
    resolution:
      integrity: sha1-LANAXHU4w51+s3sxcCLjJfsBi/c=
  /gensync/1.0.0-beta.1:
    dev: true
    engines:
      node: '>=6.9.0'
    resolution:
      integrity: sha512-r8EC6NO1sngH/zdD9fiRDLdcgnbayXah+mLgManTaIZJqEC1MZstmnox8KpnI2/fxQwrp5OpCOYWLp4rBl4Jcg==
  /gensync/1.0.0-beta.2:
    dev: true
    engines:
      node: '>=6.9.0'
    resolution:
      integrity: sha512-3hN7NaskYvMDLQY55gnW3NQ+mesEAepTqlg+VEbj7zzqEMBVNhzcGYYeqFo/TlYz6eQiFcp1HcsCZO+nGgS8zg==
  /get-caller-file/2.0.5:
    dev: true
    engines:
      node: 6.* || 8.* || >= 10.*
    resolution:
      integrity: sha512-DyFP3BM/3YHTQOCUL/w0OZHR0lpKeGrxotcHWcqNEdnltqFwXVfhEBQ94eIo34AfQpo0rGki4cyIiftY06h2Fg==
  /get-own-enumerable-property-symbols/3.0.2:
    dev: true
    resolution:
      integrity: sha512-I0UBV/XOz1XkIJHEUDMZAbzCThU/H8DxmSfmdGcKPnVhu2VfFqr34jr9777IyaTYvxjedWhqVIilEDsCdP5G6g==
  /get-package-type/0.1.0:
    dev: true
    engines:
      node: '>=8.0.0'
    resolution:
      integrity: sha512-pjzuKtY64GYfWizNAJ0fr9VqttZkNiK2iS430LtIHzjBEr6bX8Am2zm4sW4Ro5wjWW5cAlRL1qAMTcXbjNAO2Q==
  /get-port/5.1.1:
    dev: true
    engines:
      node: '>=8'
    resolution:
      integrity: sha512-g/Q1aTSDOxFpchXC4i8ZWvxA1lnPqx/JHqcpIw0/LX9T8x/GBbi6YnlN5nhaKIFkT8oFsscUKgDJYxfwfS6QsQ==
  /get-stdin/6.0.0:
    dev: true
    engines:
      node: '>=4'
    resolution:
      integrity: sha512-jp4tHawyV7+fkkSKyvjuLZswblUtz+SQKzSWnBbii16BuZksJlU1wuBYXY75r+duh/llF1ur6oNwi+2ZzjKZ7g==
  /get-stream/4.1.0:
    dependencies:
      pump: 3.0.0
    dev: true
    engines:
      node: '>=6'
    resolution:
      integrity: sha512-GMat4EJ5161kIy2HevLlr4luNjBgvmj413KaQA7jt4V8B4RDsfpHk7WQ9GVqfYyyx8OS/L66Kox+rJRNklLK7w==
  /get-stream/5.1.0:
    dependencies:
      pump: 3.0.0
    dev: false
    engines:
      node: '>=8'
    resolution:
      integrity: sha512-EXr1FOzrzTfGeL0gQdeFEvOMm2mzMOglyiOXSTpPC+iAjAKftbr3jpCMWynogwYnM+eSj9sHGc6wjIcDvYiygw==
  /get-stream/5.2.0:
    dependencies:
      pump: 3.0.0
    dev: true
    engines:
      node: '>=8'
    resolution:
      integrity: sha512-nBF+F1rAZVCu/p7rjzgA+Yb4lfYXrpl7a6VmJrU8wF9I1CKvP/QwPNZHnOlwbTkY6dvtFIzFMSyQXbLoTQPRpA==
  /get-stream/6.0.0:
    engines:
      node: '>=10'
    resolution:
      integrity: sha512-A1B3Bh1UmL0bidM/YX2NsCOTnGJePL9rO/M+Mw3m9f2gUpfokS0hi5Eah0WSUEWZdZhIZtMjkIYS7mDfOqNHbg==
  /get-value/2.0.6:
    dev: true
    engines:
      node: '>=0.10.0'
    resolution:
      integrity: sha1-3BXKHGcjh8p2vTesCjlbogQqLCg=
  /getpass/0.1.7:
    dependencies:
      assert-plus: 1.0.0
    dev: true
    resolution:
      integrity: sha1-Xv+OPmhNVprkyysSgmBOi6YhSfo=
  /git-config-path/1.0.1:
    dependencies:
      extend-shallow: 2.0.1
      fs-exists-sync: 0.1.0
      homedir-polyfill: 1.0.3
    dev: false
    engines:
      node: '>=0.10.0'
    resolution:
      integrity: sha1-bTP37WPbDQ4RgTFQO6s6ykfVRmQ=
  /git-user-email/0.2.2:
    dependencies:
      extend-shallow: 2.0.1
      git-config-path: 1.0.1
      parse-git-config: 1.1.1
    dev: false
    engines:
      node: '>=0.8'
    resolution:
      integrity: sha1-R9Qse4nMypQtZQ6/JVX4eognd1Q=
  /git-user-name/2.0.0:
    dependencies:
      extend-shallow: 2.0.1
      git-config-path: 1.0.1
      parse-git-config: 1.1.1
    dev: false
    engines:
      node: '>=0.8'
    resolution:
      integrity: sha512-1DC8rUNm2I5V9v4eIpK6PSjKCp9bI0t6Wl05WSk+xEMS8GhR8GWzxM3aGZfPrfuqEfWxSbui5/pQJryJFXqCzQ==
  /glob-parent/5.1.1:
    dependencies:
      is-glob: 4.0.1
    engines:
      node: '>= 6'
    resolution:
      integrity: sha512-FnI+VGOpnlGHWZxthPGR+QhR78fuiK0sNLkHQv+bL9fQi57lNNdquIbna/WrfROrolq8GK5Ek6BiMwqL/voRYQ==
  /glob/7.1.6:
    dependencies:
      fs.realpath: 1.0.0
      inflight: 1.0.6
      inherits: 2.0.4
      minimatch: 3.0.4
      once: 1.4.0
      path-is-absolute: 1.0.1
    resolution:
      integrity: sha512-LwaxwyZ72Lk7vZINtNNrywX0ZuLyStrdDtabefZKAY5ZGJhVtgdznluResxNmPitE0SAO+O26sWTHeKSI2wMBA==
  /global-dirs/2.0.1:
    dependencies:
      ini: 1.3.5
    engines:
      node: '>=8'
    resolution:
      integrity: sha512-5HqUqdhkEovj2Of/ms3IeS/EekcO54ytHRLV4PEY2rhRwrHXLQjeVEES0Lhka0xwNDtGYn58wyC4s5+MHsOO6A==
  /globals/11.12.0:
    dev: true
    engines:
      node: '>=4'
    resolution:
      integrity: sha512-WOBp/EEGUiIsJSp7wcv/y6MO+lV9UoncWqxuFfm8eBwzWNgyfBd6Gz+IeKQ9jCmyhoH99g15M3T+QaVHFjizVA==
  /globals/12.4.0:
    dependencies:
      type-fest: 0.8.1
    dev: true
    engines:
      node: '>=8'
    resolution:
      integrity: sha512-BWICuzzDvDoH54NHKCseDanAhE3CeDorgDL5MT6LMXXj2WCnd9UC2szdk4AWLfjdgNBCXLUanXYcpBBKOSWGwg==
  /globby/10.0.2:
    dependencies:
      '@types/glob': 7.1.2
      array-union: 2.1.0
      dir-glob: 3.0.1
      fast-glob: 3.2.4
      glob: 7.1.6
      ignore: 5.1.8
      merge2: 1.4.1
      slash: 3.0.0
    dev: true
    engines:
      node: '>=8'
    resolution:
      integrity: sha512-7dUi7RvCoT/xast/o/dLN53oqND4yk0nsHkhRgn9w65C4PofCLOoJ39iSOg+qVDdWQPIEj+eszMHQ+aLVwwQSg==
  /globby/11.0.1:
    dependencies:
      array-union: 2.1.0
      dir-glob: 3.0.1
      fast-glob: 3.2.4
      ignore: 5.1.8
      merge2: 1.4.1
      slash: 3.0.0
    engines:
      node: '>=10'
    resolution:
      integrity: sha512-iH9RmgwCmUJHi2z5o2l3eTtGBtXek1OYlHrbcxOYugyHLmAsZrPj43OtHThd62Buh/Vv6VyCBD2bdyWcGNQqoQ==
  /graceful-fs/4.2.4:
    resolution:
      integrity: sha512-WjKPNJF79dtJAVniUlGGWHYGz2jWxT6VhN/4m1NdkbZ2nOsEF+cI1Edgql5zCRhs/VsQYRvrXctxktVXZUkixw==
  /graphviz/0.0.9:
    dependencies:
      temp: 0.4.0
    dev: true
    engines:
      node: '>=0.6.8'
    resolution:
      integrity: sha512-SmoY2pOtcikmMCqCSy2NO1YsRfu9OO0wpTlOYW++giGjfX1a6gax/m1Fo8IdUd0/3H15cTOfR1SMKwohj4LKsg==
  /growly/1.3.0:
    dev: true
    optional: true
    resolution:
      integrity: sha1-8QdIy+dq+WS3yWyTxrzCivEgwIE=
  /har-schema/2.0.0:
    dev: true
    engines:
      node: '>=4'
    resolution:
      integrity: sha1-qUwiJOvKwEeCoNkDVSHyRzW37JI=
  /har-validator/5.1.5:
    dependencies:
      ajv: 6.12.6
      har-schema: 2.0.0
    deprecated: this library is no longer supported
    dev: true
    engines:
      node: '>=6'
    resolution:
      integrity: sha512-nmT2T0lljbxdQZfspsno9hgrG3Uir6Ks5afism62poxqBM6sDnMEuPmzTq8XN0OEwqKLLdh1jQI3qyE66Nzb3w==
  /hard-rejection/2.1.0:
    dev: true
    engines:
      node: '>=6'
    resolution:
      integrity: sha512-VIZB+ibDhx7ObhAe7OVtoEbuP4h/MuOTHJ+J8h/eBXotJYl0fBgR72xDFCKgIh22OJZIOVNxBMWuhAr10r8HdA==
  /has-ansi/2.0.0:
    dependencies:
      ansi-regex: 2.1.1
    dev: true
    engines:
      node: '>=0.10.0'
    resolution:
      integrity: sha1-NPUEnOHs3ysGSa8+8k5F7TVBbZE=
  /has-flag/3.0.0:
    engines:
      node: '>=4'
    resolution:
      integrity: sha1-tdRU3CGZriJWmfNGfloH87lVuv0=
  /has-flag/4.0.0:
    engines:
      node: '>=8'
    resolution:
      integrity: sha512-EykJT/Q1KjTWctppgIAgfSO0tKVuZUjhgMr17kqTumMl6Afv3EISleU7qZUzoXDFTAHTDC4NOoG/ZxU3EvlMPQ==
  /has-only/1.1.1:
    dev: true
    engines:
      node: '>=6'
    resolution:
      integrity: sha512-3GuFy9rDw0xvovCHb4SOKiRImbZ+a8boFBUyGNRPVd2mRyQOzYdau5G9nodUXC1ZKYN59hrHFkW1lgBQscYfTg==
  /has-unicode/2.0.1:
    dev: true
    resolution:
      integrity: sha1-4Ob+aijPUROIVeCG0Wkedx3iqLk=
  /has-value/0.3.1:
    dependencies:
      get-value: 2.0.6
      has-values: 0.1.4
      isobject: 2.1.0
    dev: true
    engines:
      node: '>=0.10.0'
    resolution:
      integrity: sha1-ex9YutpiyoJ+wKIHgCVlSEWZXh8=
  /has-value/1.0.0:
    dependencies:
      get-value: 2.0.6
      has-values: 1.0.0
      isobject: 3.0.1
    dev: true
    engines:
      node: '>=0.10.0'
    resolution:
      integrity: sha1-GLKB2lhbHFxR3vJMkw7SmgvmsXc=
  /has-values/0.1.4:
    dev: true
    engines:
      node: '>=0.10.0'
    resolution:
      integrity: sha1-bWHeldkd/Km5oCCJrThL/49it3E=
  /has-values/1.0.0:
    dependencies:
      is-number: 3.0.0
      kind-of: 4.0.0
    dev: true
    engines:
      node: '>=0.10.0'
    resolution:
      integrity: sha1-lbC2P+whRmGab+V/51Yo1aOe/k8=
  /has-yarn/2.1.0:
    engines:
      node: '>=8'
    resolution:
      integrity: sha512-UqBRqi4ju7T+TqGNdqAO0PaSVGsDGJUBQvk9eUWNGRY1CFGDzYhLWoM7JQEemnlvVcv/YEmc2wNW8BC24EnUsw==
  /has/1.0.3:
    dependencies:
      function-bind: 1.1.1
    engines:
      node: '>= 0.4.0'
    resolution:
      integrity: sha512-f2dvO0VU6Oej7RkWJGrehjbzMAjFp5/VKPp5tTpWIV4JHHZK1/BxbFRtf/siA2SWTe09caDmVtYYzWEIbBS4zw==
  /hasha/5.2.0:
    dependencies:
      is-stream: 2.0.0
      type-fest: 0.8.1
    dev: false
    engines:
      node: '>=8'
    resolution:
      integrity: sha512-2W+jKdQbAdSIrggA8Q35Br8qKadTrqCTC8+XZvBWepKDK6m9XkX6Iz1a2yh2KP01kzAR/dpuMeUnocoLYDcskw==
  /hasha/5.2.2:
    dependencies:
      is-stream: 2.0.0
      type-fest: 0.8.1
    dev: true
    engines:
      node: '>=8'
    resolution:
      integrity: sha512-Hrp5vIK/xr5SkeN2onO32H0MgNZ0f17HRNH39WfL0SYUNOTZ5Lz1TJ8Pajo/87dYGEFlLMm7mIc/k/s6Bvz9HQ==
  /homedir-polyfill/1.0.3:
    dependencies:
      parse-passwd: 1.0.0
    dev: false
    engines:
      node: '>=0.10.0'
    resolution:
      integrity: sha512-eSmmWE5bZTK2Nou4g0AI3zZ9rswp7GRKoKXS1BLUkvPviOqs4YTN1djQIqrXy9k5gEtdLPy86JjRwsNM9tnDcA==
  /hosted-git-info/2.8.8:
    resolution:
      integrity: sha512-f/wzC2QaWBs7t9IYqB4T3sR1xviIViXJRJTWBlx2Gf3g0Xi5vI7Yy4koXQ1c9OYDGHN9sBy1DQ2AB8fqZBWhUg==
  /html-encoding-sniffer/2.0.1:
    dependencies:
      whatwg-encoding: 1.0.5
    dev: true
    engines:
      node: '>=10'
    resolution:
      integrity: sha512-D5JbOMBIR/TVZkubHT+OyT2705QvogUW4IBn6nHd756OwieSF9aDYFj4dv6HHEVGYbHaLETa3WggZYWWMyy3ZQ==
  /html-escaper/2.0.2:
    dev: true
    resolution:
      integrity: sha512-H2iMtd0I4Mt5eYiapRdIDjp+XzelXQ0tFE4JS7YFwFevXXMmOp9myNrUvCg0D6ws8iqkRPBfKHgbwig1SmlLfg==
  /http-errors/1.7.2:
    dependencies:
      depd: 1.1.2
      inherits: 2.0.3
      setprototypeof: 1.1.1
      statuses: 1.5.0
      toidentifier: 1.0.0
    dev: true
    engines:
      node: '>= 0.6'
    resolution:
      integrity: sha512-uUQBt3H/cSIVfch6i1EuPNy/YsRSOUBXTVfZ+yR7Zjez3qjBz6i9+i4zjNaoqcoFVI4lQJ5plg63TvGfRSDCRg==
  /http-errors/1.7.3:
    dependencies:
      depd: 1.1.2
      inherits: 2.0.4
      setprototypeof: 1.1.1
      statuses: 1.5.0
      toidentifier: 1.0.0
    dev: true
    engines:
      node: '>= 0.6'
    resolution:
      integrity: sha512-ZTTX0MWrsQ2ZAhA1cejAwDLycFsd7I7nVtnkT3Ol0aqodaKW+0CTZDQ1uBv5whptCnc8e8HeRRJxRs0kmm/Qfw==
  /http-proxy-agent/4.0.1:
    dependencies:
      '@tootallnate/once': 1.1.2
      agent-base: 6.0.2
      debug: 4.2.0
    engines:
      node: '>= 6'
    resolution:
      integrity: sha512-k0zdNgqWTGA6aeIRVpvfVob4fL52dTfaehylg0Y4UvSySvOq/Y+BOyPrgpUrA7HylqvU8vIZGsRuXmspskV0Tg==
  /http-signature/1.2.0:
    dependencies:
      assert-plus: 1.0.0
      jsprim: 1.4.1
      sshpk: 1.16.1
    dev: true
    engines:
      node: '>=0.8'
      npm: '>=1.3.7'
    resolution:
      integrity: sha1-muzZJRFHcvPZW2WmCruPfBj7rOE=
  /https-proxy-agent/4.0.0:
    dependencies:
      agent-base: 5.1.1
      debug: 4.2.0
    dev: true
    engines:
      node: '>= 6.0.0'
    resolution:
      integrity: sha512-zoDhWrkR3of1l9QAL8/scJZyLu8j/gBkcwcaQOZh7Gyh/+uJQzGVETdgT30akuwkpL8HTRfssqI3BZuV18teDg==
  /https-proxy-agent/5.0.0:
    dependencies:
      agent-base: 6.0.2
      debug: 4.2.0
    engines:
      node: '>= 6'
    resolution:
      integrity: sha512-EkYm5BcKUGiduxzSt3Eppko+PiNWNEpa4ySk9vTC6wDsQJW9rHSa+UhGNJoRYp7bz6Ht1eaRIa6QaJqO5rCFbA==
  /human-signals/1.1.1:
    engines:
      node: '>=8.12.0'
    resolution:
      integrity: sha512-SEQu7vl8KjNL2eoGBLF3+wAjpsNfA9XMlXAYj/3EdaNfAlxKthD1xjEQfGOUhllCGGJVNY34bRr6lPINhNjyZw==
  /husky/4.3.0:
    dependencies:
      chalk: 4.1.0
      ci-info: 2.0.0
      compare-versions: 3.6.0
      cosmiconfig: 7.0.0
      find-versions: 3.2.0
      opencollective-postinstall: 2.0.3
      pkg-dir: 4.2.0
      please-upgrade-node: 3.2.0
      slash: 3.0.0
      which-pm-runs: 1.0.0
    dev: true
    engines:
      node: '>=10'
    hasBin: true
    requiresBuild: true
    resolution:
      integrity: sha512-tTMeLCLqSBqnflBZnlVDhpaIMucSGaYyX6855jM4AguGeWCeSzNdb1mfyWduTZ3pe3SJVvVWGL0jO1iKZVPfTA==
  /iconv-lite/0.4.24:
    dependencies:
      safer-buffer: 2.1.2
    dev: true
    engines:
      node: '>=0.10.0'
    resolution:
      integrity: sha512-v3MXnZAcvnywkTUEZomIActle7RXXeedOR31wwl7VlyoXO4Qi9arvSenNQWne1TcRwhCL1HwLI21bEqdpj8/rA==
  /iconv-lite/0.5.2:
    dependencies:
      safer-buffer: 2.1.2
    dev: true
    engines:
      node: '>=0.10.0'
    resolution:
      integrity: sha512-kERHXvpSaB4aU3eANwidg79K8FlrN77m8G9V+0vOR3HYaRifrlwMEpT7ZBJqLSEIHnEgJTHcWK82wwLwwKwtag==
  /iconv-lite/0.6.2:
    dependencies:
      safer-buffer: 2.1.2
    dev: true
    engines:
      node: '>=0.10.0'
    resolution:
      integrity: sha512-2y91h5OpQlolefMPmUlivelittSWy0rP+oYVpn6A7GwVHNE8AWzoYOBNmlwks3LobaJxgHCYZAnyNo2GgpNRNQ==
  /ieee754/1.2.1:
    resolution:
      integrity: sha512-dcyqhDvX1C46lXZcVqCpK+FtMRQVdIMN6/Df5js2zouUsqG7I6sFxitIC+7KYK29KdXOLHdu9zL4sFnoVQnqaA==
  /ignore-walk/3.0.3:
    dependencies:
      minimatch: 3.0.4
    dev: true
    resolution:
      integrity: sha512-m7o6xuOaT1aqheYHKf8W6J5pYH85ZI9w077erOzLje3JsB1gkafkAhHHY19dqjulgIZHFm32Cp5uNZgcQqdJKw==
  /ignore/4.0.6:
    dev: true
    engines:
      node: '>= 4'
    resolution:
      integrity: sha512-cyFDKrqc/YdcWFniJhzI42+AzS+gNwmUzOSFcRCQYwySuBBBy/KjuxWLZ/FHEH6Moq1NizMOBWyTcv8O4OZIMg==
  /ignore/5.1.8:
    engines:
      node: '>= 4'
    resolution:
      integrity: sha512-BMpfD7PpiETpBl/A6S498BaIJ6Y/ABT93ETbby2fP00v4EbvPBXWEoaR1UBPKs3iR53pJY7EtZk5KACI57i1Uw==
  /import-fresh/3.2.1:
    dependencies:
      parent-module: 1.0.1
      resolve-from: 4.0.0
    dev: true
    engines:
      node: '>=6'
    resolution:
      integrity: sha512-6e1q1cnWP2RXD9/keSkxHScg508CdXqXWgWBaETNhyuBFz+kUZlKboh+ISK+bU++DmbHimVBrOz/zzPe0sZ3sQ==
  /import-fresh/3.2.2:
    dependencies:
      parent-module: 1.0.1
      resolve-from: 4.0.0
    dev: true
    engines:
      node: '>=6'
    resolution:
      integrity: sha512-cTPNrlvJT6twpYy+YmKUKrTSjWFs3bjYjAhCwm+z4EOCubZxAuO+hHpRN64TqjEaYSHs7tJAE0w1CKMGmsG/lw==
  /import-local/3.0.2:
    dependencies:
      pkg-dir: 4.2.0
      resolve-cwd: 3.0.0
    dev: true
    engines:
      node: '>=8'
    hasBin: true
    resolution:
      integrity: sha512-vjL3+w0oulAVZ0hBHnxa/Nm5TAurf9YLQJDhqRZyqb+VKGOB6LU8t9H1Nr5CIo16vh9XfJTOoHwU0B71S557gA==
  /imurmurhash/0.1.4:
    dev: true
    engines:
      node: '>=0.8.19'
    resolution:
      integrity: sha1-khi5srkoojixPcT7a21XbyMUU+o=
  /indent-string/4.0.0:
    engines:
      node: '>=8'
    resolution:
      integrity: sha512-EdDDZu4A2OyIK7Lr/2zG+w5jmbuk1DVBnEwREQvBzspBJkCEbRa8GxU1lghYcaGJCnRWibjDXlq779X1/y5xwg==
  /inflight/1.0.6:
    dependencies:
      once: 1.4.0
      wrappy: 1.0.2
    resolution:
      integrity: sha1-Sb1jMdfQLQwJvJEKEHW6gWW1bfk=
  /inherits/2.0.3:
    dev: true
    resolution:
      integrity: sha1-Yzwsg+PaQqUC9SRmAiSA9CCCYd4=
  /inherits/2.0.4:
    resolution:
      integrity: sha512-k/vGaX4/Yla3WzyMCvTQOXYeIHvqOKtnqBduzTHpzpQZzAskKMhZ2K+EnBiSM9zGSoIFeMpXKxa4dYeZIQqewQ==
  /ini/1.3.5:
    resolution:
      integrity: sha512-RZY5huIKCMRWDUqZlEi72f/lmXKMvuszcMBduliQ3nnWbx9X/ZBQO7DijMEYS9EhHBb2qacRUMtC7svLwe0lcw==
  /into-stream/5.1.1:
    dependencies:
      from2: 2.3.0
      p-is-promise: 3.0.0
    dev: true
    engines:
      node: '>=8'
    resolution:
      integrity: sha512-krrAJ7McQxGGmvaYbB7Q1mcA+cRwg9Ij2RfWIeVesNBgVDZmzY/Fa4IpZUT3bmdRzMzdf/mzltCG2Dq99IZGBA==
  /ip-regex/2.1.0:
    dev: true
    engines:
      node: '>=4'
    resolution:
      integrity: sha1-+ni/XS5pE8kRzp+BnuUUa7bYROk=
  /ipaddr.js/1.9.1:
    dev: true
    engines:
      node: '>= 0.10'
    resolution:
      integrity: sha512-0KI/607xoxSToH7GjN1FfSbLoU0+btTicjsQSWQlh/hZykN8KpmMf7uYwPW3R+akZ6R/w18ZlXSHBYXiYUPO3g==
  /is-accessor-descriptor/0.1.6:
    dependencies:
      kind-of: 3.2.2
    dev: true
    engines:
      node: '>=0.10.0'
    resolution:
      integrity: sha1-qeEss66Nh2cn7u84Q/igiXtcmNY=
  /is-accessor-descriptor/1.0.0:
    dependencies:
      kind-of: 6.0.3
    dev: true
    engines:
      node: '>=0.10.0'
    resolution:
      integrity: sha512-m5hnHTkcVsPfqx3AKlyttIPb7J+XykHvJP2B9bZDjlhLIoEq4XoK64Vg7boZlVWYK6LUY94dYPEE7Lh0ZkZKcQ==
  /is-arrayish/0.2.1:
    resolution:
      integrity: sha1-d8mYQFJ6qOyxqLppe4BkWnqSap0=
  /is-buffer/1.1.6:
    dev: true
    resolution:
      integrity: sha512-NcdALwpXkTm5Zvvbk7owOUSvVvBKDgKP5/ewfXEznmQFfs4ZRmanOeKBTjRVjka3QFoN6XJ+9F3USqfHqTaU5w==
  /is-ci/2.0.0:
    dependencies:
      ci-info: 2.0.0
    hasBin: true
    resolution:
      integrity: sha512-YfJT7rkpQB0updsdHLGWrvhBJfcfzNNawYDNIyQXJz0IViGf75O8EBPKSdvw2rF+LGCsX4FZ8tcr3b19LcZq4w==
  /is-core-module/2.0.0:
    dependencies:
      has: 1.0.3
    resolution:
      integrity: sha512-jq1AH6C8MuteOoBPwkxHafmByhL9j5q4OaPGdbuD+ZtQJVzH+i6E3BJDQcBA09k57i2Hh2yQbEG8yObZ0jdlWw==
  /is-data-descriptor/0.1.4:
    dependencies:
      kind-of: 3.2.2
    dev: true
    engines:
      node: '>=0.10.0'
    resolution:
      integrity: sha1-C17mSDiOLIYCgueT8YVv7D8wG1Y=
  /is-data-descriptor/1.0.0:
    dependencies:
      kind-of: 6.0.3
    dev: true
    engines:
      node: '>=0.10.0'
    resolution:
      integrity: sha512-jbRXy1FmtAoCjQkVmIVYwuuqDFUbaOeDjmed1tOGPrsMhtJA4rD9tkgA0F1qJ3gRFRXcHYVkdeaP50Q5rE/jLQ==
  /is-descriptor/0.1.6:
    dependencies:
      is-accessor-descriptor: 0.1.6
      is-data-descriptor: 0.1.4
      kind-of: 5.1.0
    dev: true
    engines:
      node: '>=0.10.0'
    resolution:
      integrity: sha512-avDYr0SB3DwO9zsMov0gKCESFYqCnE4hq/4z3TdUlukEy5t9C0YRq7HLrsN52NAcqXKaepeCD0n+B0arnVG3Hg==
  /is-descriptor/1.0.2:
    dependencies:
      is-accessor-descriptor: 1.0.0
      is-data-descriptor: 1.0.0
      kind-of: 6.0.3
    dev: true
    engines:
      node: '>=0.10.0'
    resolution:
      integrity: sha512-2eis5WqQGV7peooDyLmNEPUrps9+SXX5c9pL3xEB+4e9HnGuDa7mB7kHxHw4CbqS9k1T2hOH3miL8n8WtiYVtg==
  /is-docker/2.0.0:
    engines:
      node: '>=8'
    resolution:
      integrity: sha512-pJEdRugimx4fBMra5z2/5iRdZ63OhYV0vr0Dwm5+xtW4D1FvRkB8hamMIhnWfyJeDdyr/aa7BDyNbtG38VxgoQ==
  /is-docker/2.1.1:
    engines:
      node: '>=8'
    hasBin: true
    resolution:
      integrity: sha512-ZOoqiXfEwtGknTiuDEy8pN2CfE3TxMHprvNer1mXiqwkOT77Rw3YVrUQ52EqAOU3QAWDQ+bQdx7HJzrv7LS2Hw==
  /is-extendable/0.1.1:
    engines:
      node: '>=0.10.0'
    resolution:
      integrity: sha1-YrEQ4omkcUGOPsNqYX1HLjAd/Ik=
  /is-extendable/1.0.1:
    dependencies:
      is-plain-object: 2.0.4
    dev: true
    engines:
      node: '>=0.10.0'
    resolution:
      integrity: sha512-arnXMxT1hhoKo9k1LZdmlNyJdDDfy2v0fXjFlmok4+i8ul/6WlbVge9bhM74OpNPQPMGUToDtz+KXa1PneJxOA==
  /is-extglob/2.1.1:
    engines:
      node: '>=0.10.0'
    resolution:
      integrity: sha1-qIwCU1eR8C7TfHahueqXc8gz+MI=
  /is-fullwidth-code-point/1.0.0:
    dependencies:
      number-is-nan: 1.0.1
    dev: true
    engines:
      node: '>=0.10.0'
    resolution:
      integrity: sha1-754xOG8DGn8NZDr4L95QxFfvAMs=
  /is-fullwidth-code-point/2.0.0:
    dev: true
    engines:
      node: '>=4'
    resolution:
      integrity: sha1-o7MKXE8ZkYMWeqq5O+764937ZU8=
  /is-fullwidth-code-point/3.0.0:
    engines:
      node: '>=8'
    resolution:
      integrity: sha512-zymm5+u+sCsSWyD9qNaejV3DFvhCKclKdizYaJUuHA83RLjb7nSuGnddCHGv0hk+KY7BMAlsWeK4Ueg6EV6XQg==
  /is-generator-fn/2.1.0:
    dev: true
    engines:
      node: '>=6'
    resolution:
      integrity: sha512-cTIB4yPYL/Grw0EaSzASzg6bBy9gqCofvWN8okThAYIxKJZC+udlRAmGbM0XLeniEJSs8uEgHPGuHSe1XsOLSQ==
  /is-glob/4.0.1:
    dependencies:
      is-extglob: 2.1.1
    engines:
      node: '>=0.10.0'
    resolution:
      integrity: sha512-5G0tKtBTFImOqDnLB2hG6Bp2qcKEFduo4tZu9MT/H6NQv/ghhy30o55ufafxJ/LdH79LLs2Kfrn85TLKyA7BUg==
  /is-installed-globally/0.3.2:
    dependencies:
      global-dirs: 2.0.1
      is-path-inside: 3.0.2
    dev: true
    engines:
      node: '>=8'
    resolution:
      integrity: sha512-wZ8x1js7Ia0kecP/CHM/3ABkAmujX7WPvQk6uu3Fly/Mk44pySulQpnHG46OMjHGXApINnV4QhY3SWnECO2z5g==
  /is-number/3.0.0:
    dependencies:
      kind-of: 3.2.2
    dev: true
    engines:
      node: '>=0.10.0'
    resolution:
      integrity: sha1-JP1iAaR4LPUFYcgQJ2r8fRLXEZU=
  /is-number/7.0.0:
    engines:
      node: '>=0.12.0'
    resolution:
      integrity: sha512-41Cifkg6e8TylSpdtTpeLVMqvSBEVzTttHvERD741+pnZ8ANv0004MRL43QKPDlK9cGvNp6NZWZUBlbGXYxxng==
  /is-obj/1.0.1:
    dev: true
    engines:
      node: '>=0.10.0'
    resolution:
      integrity: sha1-PkcprB9f3gJc19g6iW2rn09n2w8=
  /is-obj/2.0.0:
    dev: true
    engines:
      node: '>=8'
    resolution:
      integrity: sha512-drqDG3cbczxxEJRoOXcOjtdp1J/lyp1mNn0xaznRs8+muBhgQcrnbspox5X5fOw0HnMnbfDzvnEMEtqDEJEo8w==
  /is-path-cwd/2.2.0:
    engines:
      node: '>=6'
    resolution:
      integrity: sha512-w942bTcih8fdJPJmQHFzkS76NEP8Kzzvmw92cXsazb8intwLqPibPPdXf4ANdKV3rYMuuQYGIWtvz9JilB3NFQ==
  /is-path-inside/3.0.2:
    engines:
      node: '>=8'
    resolution:
      integrity: sha512-/2UGPSgmtqwo1ktx8NDHjuPwZWmHhO+gj0f93EkhLB5RgW9RZevWYYlIkS6zePc6U2WpOdQYIwHe9YC4DWEBVg==
  /is-plain-obj/1.1.0:
    dev: true
    engines:
      node: '>=0.10.0'
    resolution:
      integrity: sha1-caUMhCnfync8kqOQpKA7OfzVHT4=
  /is-plain-object/2.0.4:
    dependencies:
      isobject: 3.0.1
    dev: true
    engines:
      node: '>=0.10.0'
    resolution:
      integrity: sha512-h5PpgXkWitc38BBMYawTYMWJHFZJVnBquFE57xFpjB8pJFiF6gZ+bU+WyI/yqXiFR5mdLsgYNaPe8uao6Uv9Og==
  /is-potential-custom-element-name/1.0.0:
    dev: true
    resolution:
      integrity: sha1-DFLlS8yjkbssSUsh6GJtczbG45c=
  /is-regexp/1.0.0:
    dev: true
    engines:
      node: '>=0.10.0'
    resolution:
      integrity: sha1-/S2INUXEa6xaYz57mgnof6LLUGk=
  /is-regexp/2.1.0:
    dev: true
    engines:
      node: '>=6'
    resolution:
      integrity: sha512-OZ4IlER3zmRIoB9AqNhEggVxqIH4ofDns5nRrPS6yQxXE1TPCUpFznBfRQmQa8uC+pXqjMnukiJBxCisIxiLGA==
  /is-stream/1.1.0:
    dev: true
    engines:
      node: '>=0.10.0'
    resolution:
      integrity: sha1-EtSj3U5o4Lec6428hBc66A2RykQ=
  /is-stream/2.0.0:
    engines:
      node: '>=8'
    resolution:
      integrity: sha512-XCoy+WlUr7d1+Z8GgSuXmpuUFC9fOhRXglJMx+dwLKTkL44Cjd4W1Z5P+BQZpr+cR93aGP4S/s7Ftw6Nd/kiEw==
  /is-typedarray/1.0.0:
    dev: true
    resolution:
      integrity: sha1-5HnICFjfDBsR3dppQPlgEfzaSpo=
  /is-windows/1.0.2:
    dev: true
    engines:
      node: '>=0.10.0'
    resolution:
      integrity: sha512-eXK1UInq2bPmjyX6e3VHIzMLobc4J94i4AWn+Hpq3OU5KkrRC96OAcR3PRJ/pGu6m8TRnBHP9dkXQVsT/COVIA==
  /is-wsl/2.2.0:
    dependencies:
      is-docker: 2.1.1
    engines:
      node: '>=8'
    resolution:
      integrity: sha512-fKzAra0rGJUUBwGBgNkHZuToZcn+TtXHpeCgmkMJMMYx1sQDYaCSyjJBSCa2nH1DGm7s3n1oBnohoVTBaN7Lww==
  /isarray/1.0.0:
    resolution:
      integrity: sha1-u5NdSFgsuhaMBoNJV6VKPgcSTxE=
  /isexe/2.0.0:
    resolution:
      integrity: sha1-6PvzdNxVb/iUehDcsFctYz8s+hA=
  /isobject/2.1.0:
    dependencies:
      isarray: 1.0.0
    dev: true
    engines:
      node: '>=0.10.0'
    resolution:
      integrity: sha1-8GVWEJaj8dou9GJy+BXIQNh+DIk=
  /isobject/3.0.1:
    dev: true
    engines:
      node: '>=0.10.0'
    resolution:
      integrity: sha1-TkMekrEalzFjaqH5yNHMvP2reN8=
  /isstream/0.1.2:
    dev: true
    resolution:
      integrity: sha1-R+Y/evVa+m+S4VAOaQ64uFKcCZo=
  /istanbul-lib-coverage/3.0.0:
    dev: true
    engines:
      node: '>=8'
    resolution:
      integrity: sha512-UiUIqxMgRDET6eR+o5HbfRYP1l0hqkWOs7vNxC/mggutCMUIhWMm8gAHb8tHlyfD3/l6rlgNA5cKdDzEAf6hEg==
  /istanbul-lib-instrument/4.0.3:
    dependencies:
      '@babel/core': 7.12.3
      '@istanbuljs/schema': 0.1.2
      istanbul-lib-coverage: 3.0.0
      semver: 6.3.0
    dev: true
    engines:
      node: '>=8'
    resolution:
      integrity: sha512-BXgQl9kf4WTCPCCpmFGoJkz/+uhvm7h7PFKUYxh7qarQd3ER33vHG//qaE8eN25l07YqZPpHXU9I09l/RD5aGQ==
  /istanbul-lib-report/3.0.0:
    dependencies:
      istanbul-lib-coverage: 3.0.0
      make-dir: 3.1.0
      supports-color: 7.2.0
    dev: true
    engines:
      node: '>=8'
    resolution:
      integrity: sha512-wcdi+uAKzfiGT2abPpKZ0hSU1rGQjUQnLvtY5MpQ7QCTahD3VODhcu4wcfY1YtkGaDD5yuydOLINXsfbus9ROw==
  /istanbul-lib-source-maps/4.0.0:
    dependencies:
      debug: 4.2.0
      istanbul-lib-coverage: 3.0.0
      source-map: 0.6.1
    dev: true
    engines:
      node: '>=8'
    resolution:
      integrity: sha512-c16LpFRkR8vQXyHZ5nLpY35JZtzj1PQY1iZmesUbf1FZHbIupcWfjgOXBY9YHkLEQ6puz1u4Dgj6qmU/DisrZg==
  /istanbul-reports/3.0.2:
    dependencies:
      html-escaper: 2.0.2
      istanbul-lib-report: 3.0.0
    dev: true
    engines:
      node: '>=8'
    resolution:
      integrity: sha512-9tZvz7AiR3PEDNGiV9vIouQ/EAcqMXFmkcA1CDFTwOB98OZVDL0PH9glHotf5Ugp6GCOTypfzGWI/OqjWNCRUw==
  /its-name/1.0.0:
    dev: true
    engines:
      node: '>=6'
    resolution:
      integrity: sha1-IGXxiD7LVoxl9xEt2/EjQB+uSvA=
  /jest-changed-files/26.3.0:
    dependencies:
      '@jest/types': 26.3.0
      execa: 4.0.3
      throat: 5.0.0
    dev: true
    engines:
      node: '>= 10.14.2'
    resolution:
      integrity: sha512-1C4R4nijgPltX6fugKxM4oQ18zimS7LqQ+zTTY8lMCMFPrxqBFb7KJH0Z2fRQJvw2Slbaipsqq7s1mgX5Iot+g==
  /jest-changed-files/26.6.2:
    dependencies:
      '@jest/types': 26.6.2
      execa: 4.1.0
      throat: 5.0.0
    dev: true
    engines:
      node: '>= 10.14.2'
    resolution:
      integrity: sha512-fDS7szLcY9sCtIip8Fjry9oGf3I2ht/QT21bAHm5Dmf0mD4X3ReNUf17y+bO6fR8WgbIZTlbyG1ak/53cbRzKQ==
  /jest-cli/26.4.2:
    dependencies:
      '@jest/core': 26.4.2
      '@jest/test-result': 26.3.0
      '@jest/types': 26.3.0
      chalk: 4.1.0
      exit: 0.1.2
      graceful-fs: 4.2.4
      import-local: 3.0.2
      is-ci: 2.0.0
      jest-config: 26.4.2
      jest-util: 26.3.0
      jest-validate: 26.4.2
      prompts: 2.3.2
      yargs: 15.3.1
    dev: true
    engines:
      node: '>= 10.14.2'
    hasBin: true
    resolution:
      integrity: sha512-zb+lGd/SfrPvoRSC/0LWdaWCnscXc1mGYW//NP4/tmBvRPT3VntZ2jtKUONsRi59zc5JqmsSajA9ewJKFYp8Cw==
  /jest-cli/26.6.3:
    dependencies:
      '@jest/core': 26.6.3
      '@jest/test-result': 26.6.2
      '@jest/types': 26.6.2
      chalk: 4.1.0
      exit: 0.1.2
      graceful-fs: 4.2.4
      import-local: 3.0.2
      is-ci: 2.0.0
      jest-config: 26.6.3
      jest-util: 26.6.2
      jest-validate: 26.6.2
      prompts: 2.4.0
      yargs: 15.4.1
    dev: true
    engines:
      node: '>= 10.14.2'
    hasBin: true
    resolution:
      integrity: sha512-GF9noBSa9t08pSyl3CY4frMrqp+aQXFGFkf5hEPbh/pIUFYWMK6ZLTfbmadxJVcJrdRoChlWQsA2VkJcDFK8hg==
  /jest-config/26.4.2:
    dependencies:
      '@babel/core': 7.10.2
      '@jest/test-sequencer': 26.4.2
      '@jest/types': 26.3.0
      babel-jest: 26.3.0_@babel+core@7.10.2
      chalk: 4.1.0
      deepmerge: 4.2.2
      glob: 7.1.6
      graceful-fs: 4.2.4
      jest-environment-jsdom: 26.3.0
      jest-environment-node: 26.3.0
      jest-get-type: 26.3.0
      jest-jasmine2: 26.4.2
      jest-regex-util: 26.0.0
      jest-resolve: 26.4.0
      jest-util: 26.3.0
      jest-validate: 26.4.2
      micromatch: 4.0.2
      pretty-format: 26.4.2
    dev: true
    engines:
      node: '>= 10.14.2'
    resolution:
      integrity: sha512-QBf7YGLuToiM8PmTnJEdRxyYy3mHWLh24LJZKVdXZ2PNdizSe1B/E8bVm+HYcjbEzGuVXDv/di+EzdO/6Gq80A==
  /jest-config/26.6.3:
    dependencies:
      '@babel/core': 7.12.3
      '@jest/test-sequencer': 26.6.3
      '@jest/types': 26.6.2
      babel-jest: 26.6.3_@babel+core@7.12.3
      chalk: 4.1.0
      deepmerge: 4.2.2
      glob: 7.1.6
      graceful-fs: 4.2.4
      jest-environment-jsdom: 26.6.2
      jest-environment-node: 26.6.2
      jest-get-type: 26.3.0
      jest-jasmine2: 26.6.3
      jest-regex-util: 26.0.0
      jest-resolve: 26.6.2
      jest-util: 26.6.2
      jest-validate: 26.6.2
      micromatch: 4.0.2
      pretty-format: 26.6.2
    dev: true
    engines:
      node: '>= 10.14.2'
    peerDependencies:
      ts-node: '>=9.0.0'
    peerDependenciesMeta:
      ts-node:
        optional: true
    resolution:
      integrity: sha512-t5qdIj/bCj2j7NFVHb2nFB4aUdfucDn3JRKgrZnplb8nieAirAzRSHP8uDEd+qV6ygzg9Pz4YG7UTJf94LPSyg==
  /jest-diff/25.5.0:
    dependencies:
      chalk: 3.0.0
      diff-sequences: 25.2.6
      jest-get-type: 25.2.6
      pretty-format: 25.5.0
    dev: true
    engines:
      node: '>= 8.3'
    resolution:
      integrity: sha512-z1kygetuPiREYdNIumRpAHY6RXiGmp70YHptjdaxTWGmA085W3iCnXNx0DhflK3vwrKmrRWyY1wUpkPMVxMK7A==
  /jest-diff/26.4.2:
    dependencies:
      chalk: 4.1.0
      diff-sequences: 26.3.0
      jest-get-type: 26.3.0
      pretty-format: 26.4.2
    dev: true
    engines:
      node: '>= 10.14.2'
    resolution:
      integrity: sha512-6T1XQY8U28WH0Z5rGpQ+VqZSZz8EN8rZcBtfvXaOkbwxIEeRre6qnuZQlbY1AJ4MKDxQF8EkrCvK+hL/VkyYLQ==
  /jest-diff/26.6.1:
    dependencies:
      chalk: 4.1.0
      diff-sequences: 26.5.0
      jest-get-type: 26.3.0
      pretty-format: 26.6.1
    dev: true
    engines:
      node: '>= 10.14.2'
    resolution:
      integrity: sha512-BBNy/zin2m4kG5In126O8chOBxLLS/XMTuuM2+YhgyHk87ewPzKTuTJcqj3lOWOi03NNgrl+DkMeV/exdvG9gg==
  /jest-diff/26.6.2:
    dependencies:
      chalk: 4.1.0
      diff-sequences: 26.6.2
      jest-get-type: 26.3.0
      pretty-format: 26.6.2
    dev: true
    engines:
      node: '>= 10.14.2'
    resolution:
      integrity: sha512-6m+9Z3Gv9wN0WFVasqjCL/06+EFCMTqDEUl/b87HYK2rAPTyfz4ZIuSlPhY51PIQRWx5TaxeF1qmXKe9gfN3sA==
  /jest-docblock/26.0.0:
    dependencies:
      detect-newline: 3.1.0
    dev: true
    engines:
      node: '>= 10.14.2'
    resolution:
      integrity: sha512-RDZ4Iz3QbtRWycd8bUEPxQsTlYazfYn/h5R65Fc6gOfwozFhoImx+affzky/FFBuqISPTqjXomoIGJVKBWoo0w==
  /jest-each/26.4.2:
    dependencies:
      '@jest/types': 26.3.0
      chalk: 4.1.0
      jest-get-type: 26.3.0
      jest-util: 26.3.0
      pretty-format: 26.4.2
    dev: true
    engines:
      node: '>= 10.14.2'
    resolution:
      integrity: sha512-p15rt8r8cUcRY0Mvo1fpkOGYm7iI8S6ySxgIdfh3oOIv+gHwrHTy5VWCGOecWUhDsit4Nz8avJWdT07WLpbwDA==
  /jest-each/26.6.2:
    dependencies:
      '@jest/types': 26.6.2
      chalk: 4.1.0
      jest-get-type: 26.3.0
      jest-util: 26.6.2
      pretty-format: 26.6.2
    dev: true
    engines:
      node: '>= 10.14.2'
    resolution:
      integrity: sha512-Mer/f0KaATbjl8MCJ+0GEpNdqmnVmDYqCTJYTvoo7rqmRiDllmp2AYN+06F93nXcY3ur9ShIjS+CO/uD+BbH4A==
  /jest-environment-jsdom/26.3.0:
    dependencies:
      '@jest/environment': 26.3.0
      '@jest/fake-timers': 26.3.0
      '@jest/types': 26.3.0
      '@types/node': 14.0.27
      jest-mock: 26.3.0
      jest-util: 26.3.0
      jsdom: 16.3.0
    dev: true
    engines:
      node: '>= 10.14.2'
    resolution:
      integrity: sha512-zra8He2btIMJkAzvLaiZ9QwEPGEetbxqmjEBQwhH3CA+Hhhu0jSiEJxnJMbX28TGUvPLxBt/zyaTLrOPF4yMJA==
  /jest-environment-jsdom/26.6.2:
    dependencies:
      '@jest/environment': 26.6.2
      '@jest/fake-timers': 26.6.2
      '@jest/types': 26.6.2
      '@types/node': 14.14.6
      jest-mock: 26.6.2
      jest-util: 26.6.2
      jsdom: 16.4.0
    dev: true
    engines:
      node: '>= 10.14.2'
    resolution:
      integrity: sha512-jgPqCruTlt3Kwqg5/WVFyHIOJHsiAvhcp2qiR2QQstuG9yWox5+iHpU3ZrcBxW14T4fe5Z68jAfLRh7joCSP2Q==
  /jest-environment-node/26.3.0:
    dependencies:
      '@jest/environment': 26.3.0
      '@jest/fake-timers': 26.3.0
      '@jest/types': 26.3.0
      '@types/node': 14.0.27
      jest-mock: 26.3.0
      jest-util: 26.3.0
    dev: true
    engines:
      node: '>= 10.14.2'
    resolution:
      integrity: sha512-c9BvYoo+FGcMj5FunbBgtBnbR5qk3uky8PKyRVpSfe2/8+LrNQMiXX53z6q2kY+j15SkjQCOSL/6LHnCPLVHNw==
  /jest-environment-node/26.6.2:
    dependencies:
      '@jest/environment': 26.6.2
      '@jest/fake-timers': 26.6.2
      '@jest/types': 26.6.2
      '@types/node': 14.14.6
      jest-mock: 26.6.2
      jest-util: 26.6.2
    dev: true
    engines:
      node: '>= 10.14.2'
    resolution:
      integrity: sha512-zhtMio3Exty18dy8ee8eJ9kjnRyZC1N4C1Nt/VShN1apyXc8rWGtJ9lI7vqiWcyyXS4BVSEn9lxAM2D+07/Tag==
  /jest-get-type/25.2.6:
    dev: true
    engines:
      node: '>= 8.3'
    resolution:
      integrity: sha512-DxjtyzOHjObRM+sM1knti6or+eOgcGU4xVSb2HNP1TqO4ahsT+rqZg+nyqHWJSvWgKC5cG3QjGFBqxLghiF/Ig==
  /jest-get-type/26.3.0:
    dev: true
    engines:
      node: '>= 10.14.2'
    resolution:
      integrity: sha512-TpfaviN1R2pQWkIihlfEanwOXK0zcxrKEE4MlU6Tn7keoXdN6/3gK/xl0yEh8DOunn5pOVGKf8hB4R9gVh04ig==
  /jest-haste-map/26.3.0:
    dependencies:
      '@jest/types': 26.3.0
      '@types/graceful-fs': 4.1.3
      '@types/node': 14.0.27
      anymatch: 3.1.1
      fb-watchman: 2.0.1
      graceful-fs: 4.2.4
      jest-regex-util: 26.0.0
      jest-serializer: 26.3.0
      jest-util: 26.3.0
      jest-worker: 26.3.0
      micromatch: 4.0.2
      sane: 4.1.0
      walker: 1.0.7
    dev: true
    engines:
      node: '>= 10.14.2'
    optionalDependencies:
      fsevents: 2.1.3
    resolution:
      integrity: sha512-DHWBpTJgJhLLGwE5Z1ZaqLTYqeODQIZpby0zMBsCU9iRFHYyhklYqP4EiG73j5dkbaAdSZhgB938mL51Q5LeZA==
  /jest-haste-map/26.6.2:
    dependencies:
      '@jest/types': 26.6.2
      '@types/graceful-fs': 4.1.4
      '@types/node': 14.14.6
      anymatch: 3.1.1
      fb-watchman: 2.0.1
      graceful-fs: 4.2.4
      jest-regex-util: 26.0.0
      jest-serializer: 26.6.2
      jest-util: 26.6.2
      jest-worker: 26.6.2
      micromatch: 4.0.2
      sane: 4.1.0
      walker: 1.0.7
    dev: true
    engines:
      node: '>= 10.14.2'
    optionalDependencies:
      fsevents: 2.2.0
    resolution:
      integrity: sha512-easWIJXIw71B2RdR8kgqpjQrbMRWQBgiBwXYEhtGUTaX+doCjBheluShdDMeR8IMfJiTqH4+zfhtg29apJf/8w==
  /jest-jasmine2/26.4.2:
    dependencies:
      '@babel/traverse': 7.10.1
      '@jest/environment': 26.3.0
      '@jest/source-map': 26.3.0
      '@jest/test-result': 26.3.0
      '@jest/types': 26.3.0
      '@types/node': 14.0.27
      chalk: 4.1.0
      co: 4.6.0
      expect: 26.4.2
      is-generator-fn: 2.1.0
      jest-each: 26.4.2
      jest-matcher-utils: 26.4.2
      jest-message-util: 26.3.0
      jest-runtime: 26.4.2
      jest-snapshot: 26.4.2
      jest-util: 26.3.0
      pretty-format: 26.4.2
      throat: 5.0.0
    dev: true
    engines:
      node: '>= 10.14.2'
    resolution:
      integrity: sha512-z7H4EpCldHN1J8fNgsja58QftxBSL+JcwZmaXIvV9WKIM+x49F4GLHu/+BQh2kzRKHAgaN/E82od+8rTOBPyPA==
  /jest-jasmine2/26.6.3:
    dependencies:
      '@babel/traverse': 7.12.1
      '@jest/environment': 26.6.2
      '@jest/source-map': 26.6.2
      '@jest/test-result': 26.6.2
      '@jest/types': 26.6.2
      '@types/node': 14.14.6
      chalk: 4.1.0
      co: 4.6.0
      expect: 26.6.2
      is-generator-fn: 2.1.0
      jest-each: 26.6.2
      jest-matcher-utils: 26.6.2
      jest-message-util: 26.6.2
      jest-runtime: 26.6.3
      jest-snapshot: 26.6.2
      jest-util: 26.6.2
      pretty-format: 26.6.2
      throat: 5.0.0
    dev: true
    engines:
      node: '>= 10.14.2'
    resolution:
      integrity: sha512-kPKUrQtc8aYwBV7CqBg5pu+tmYXlvFlSFYn18ev4gPFtrRzB15N2gW/Roew3187q2w2eHuu0MU9TJz6w0/nPEg==
  /jest-leak-detector/26.4.2:
    dependencies:
      jest-get-type: 26.3.0
      pretty-format: 26.4.2
    dev: true
    engines:
      node: '>= 10.14.2'
    resolution:
      integrity: sha512-akzGcxwxtE+9ZJZRW+M2o+nTNnmQZxrHJxX/HjgDaU5+PLmY1qnQPnMjgADPGCRPhB+Yawe1iij0REe+k/aHoA==
  /jest-leak-detector/26.6.2:
    dependencies:
      jest-get-type: 26.3.0
      pretty-format: 26.6.2
    dev: true
    engines:
      node: '>= 10.14.2'
    resolution:
      integrity: sha512-i4xlXpsVSMeKvg2cEKdfhh0H39qlJlP5Ex1yQxwF9ubahboQYMgTtz5oML35AVA3B4Eu+YsmwaiKVev9KCvLxg==
  /jest-matcher-utils/26.4.2:
    dependencies:
      chalk: 4.1.0
      jest-diff: 26.4.2
      jest-get-type: 26.3.0
      pretty-format: 26.4.2
    dev: true
    engines:
      node: '>= 10.14.2'
    resolution:
      integrity: sha512-KcbNqWfWUG24R7tu9WcAOKKdiXiXCbMvQYT6iodZ9k1f7065k0keUOW6XpJMMvah+hTfqkhJhRXmA3r3zMAg0Q==
  /jest-matcher-utils/26.6.2:
    dependencies:
      chalk: 4.1.0
      jest-diff: 26.6.2
      jest-get-type: 26.3.0
      pretty-format: 26.6.2
    dev: true
    engines:
      node: '>= 10.14.2'
    resolution:
      integrity: sha512-llnc8vQgYcNqDrqRDXWwMr9i7rS5XFiCwvh6DTP7Jqa2mqpcCBBlpCbn+trkG0KNhPu/h8rzyBkriOtBstvWhw==
  /jest-message-util/26.3.0:
    dependencies:
      '@babel/code-frame': 7.10.4
      '@jest/types': 26.3.0
      '@types/stack-utils': 1.0.1
      chalk: 4.1.0
      graceful-fs: 4.2.4
      micromatch: 4.0.2
      slash: 3.0.0
      stack-utils: 2.0.2
    dev: true
    engines:
      node: '>= 10.14.2'
    resolution:
      integrity: sha512-xIavRYqr4/otGOiLxLZGj3ieMmjcNE73Ui+LdSW/Y790j5acqCsAdDiLIbzHCZMpN07JOENRWX5DcU+OQ+TjTA==
  /jest-message-util/26.6.2:
    dependencies:
      '@babel/code-frame': 7.10.4
      '@jest/types': 26.6.2
      '@types/stack-utils': 2.0.0
      chalk: 4.1.0
      graceful-fs: 4.2.4
      micromatch: 4.0.2
      pretty-format: 26.6.2
      slash: 3.0.0
      stack-utils: 2.0.2
    dev: true
    engines:
      node: '>= 10.14.2'
    resolution:
      integrity: sha512-rGiLePzQ3AzwUshu2+Rn+UMFk0pHN58sOG+IaJbk5Jxuqo3NYO1U2/MIR4S1sKgsoYSXSzdtSa0TgrmtUwEbmA==
  /jest-mock/26.3.0:
    dependencies:
      '@jest/types': 26.3.0
      '@types/node': 14.0.27
    dev: true
    engines:
      node: '>= 10.14.2'
    resolution:
      integrity: sha512-PeaRrg8Dc6mnS35gOo/CbZovoDPKAeB1FICZiuagAgGvbWdNNyjQjkOaGUa/3N3JtpQ/Mh9P4A2D4Fv51NnP8Q==
  /jest-mock/26.6.2:
    dependencies:
      '@jest/types': 26.6.2
      '@types/node': 14.14.6
    dev: true
    engines:
      node: '>= 10.14.2'
    resolution:
      integrity: sha512-YyFjePHHp1LzpzYcmgqkJ0nm0gg/lJx2aZFzFy1S6eUqNjXsOqTK10zNRff2dNfssgokjkG65OlWNcIlgd3zew==
  /jest-pnp-resolver/1.2.2_jest-resolve@26.4.0:
    dependencies:
      jest-resolve: 26.4.0
    dev: true
    engines:
      node: '>=6'
    peerDependencies:
      jest-resolve: '*'
    peerDependenciesMeta:
      jest-resolve:
        optional: true
    resolution:
      integrity: sha512-olV41bKSMm8BdnuMsewT4jqlZ8+3TCARAXjZGT9jcoSnrfUnRCqnMoF9XEeoWjbzObpqF9dRhHQj0Xb9QdF6/w==
  /jest-pnp-resolver/1.2.2_jest-resolve@26.6.2:
    dependencies:
      jest-resolve: 26.6.2
    dev: true
    engines:
      node: '>=6'
    peerDependencies:
      jest-resolve: '*'
    peerDependenciesMeta:
      jest-resolve:
        optional: true
    resolution:
      integrity: sha512-olV41bKSMm8BdnuMsewT4jqlZ8+3TCARAXjZGT9jcoSnrfUnRCqnMoF9XEeoWjbzObpqF9dRhHQj0Xb9QdF6/w==
  /jest-regex-util/26.0.0:
    dev: true
    engines:
      node: '>= 10.14.2'
    resolution:
      integrity: sha512-Gv3ZIs/nA48/Zvjrl34bf+oD76JHiGDUxNOVgUjh3j890sblXryjY4rss71fPtD/njchl6PSE2hIhvyWa1eT0A==
  /jest-resolve-dependencies/26.4.2:
    dependencies:
      '@jest/types': 26.3.0
      jest-regex-util: 26.0.0
      jest-snapshot: 26.4.2
    dev: true
    engines:
      node: '>= 10.14.2'
    resolution:
      integrity: sha512-ADHaOwqEcVc71uTfySzSowA/RdxUpCxhxa2FNLiin9vWLB1uLPad3we+JSSROq5+SrL9iYPdZZF8bdKM7XABTQ==
  /jest-resolve-dependencies/26.6.3:
    dependencies:
      '@jest/types': 26.6.2
      jest-regex-util: 26.0.0
      jest-snapshot: 26.6.2
    dev: true
    engines:
      node: '>= 10.14.2'
    resolution:
      integrity: sha512-pVwUjJkxbhe4RY8QEWzN3vns2kqyuldKpxlxJlzEYfKSvY6/bMvxoFrYYzUO1Gx28yKWN37qyV7rIoIp2h8fTg==
  /jest-resolve/26.4.0:
    dependencies:
      '@jest/types': 26.3.0
      chalk: 4.1.0
      graceful-fs: 4.2.4
      jest-pnp-resolver: 1.2.2_jest-resolve@26.4.0
      jest-util: 26.3.0
      read-pkg-up: 7.0.1
      resolve: 1.17.0
      slash: 3.0.0
    dev: true
    engines:
      node: '>= 10.14.2'
    resolution:
      integrity: sha512-bn/JoZTEXRSlEx3+SfgZcJAVuTMOksYq9xe9O6s4Ekg84aKBObEaVXKOEilULRqviSLAYJldnoWV9c07kwtiCg==
  /jest-resolve/26.6.2:
    dependencies:
      '@jest/types': 26.6.2
      chalk: 4.1.0
      graceful-fs: 4.2.4
      jest-pnp-resolver: 1.2.2_jest-resolve@26.6.2
      jest-util: 26.6.2
      read-pkg-up: 7.0.1
      resolve: 1.18.1
      slash: 3.0.0
    dev: true
    engines:
      node: '>= 10.14.2'
    resolution:
      integrity: sha512-sOxsZOq25mT1wRsfHcbtkInS+Ek7Q8jCHUB0ZUTP0tc/c41QHriU/NunqMfCUWsL4H3MHpvQD4QR9kSYhS7UvQ==
  /jest-runner/26.4.2:
    dependencies:
      '@jest/console': 26.3.0
      '@jest/environment': 26.3.0
      '@jest/test-result': 26.3.0
      '@jest/types': 26.3.0
      '@types/node': 14.0.27
      chalk: 4.1.0
      emittery: 0.7.1
      exit: 0.1.2
      graceful-fs: 4.2.4
      jest-config: 26.4.2
      jest-docblock: 26.0.0
      jest-haste-map: 26.3.0
      jest-leak-detector: 26.4.2
      jest-message-util: 26.3.0
      jest-resolve: 26.4.0
      jest-runtime: 26.4.2
      jest-util: 26.3.0
      jest-worker: 26.3.0
      source-map-support: 0.5.19
      throat: 5.0.0
    dev: true
    engines:
      node: '>= 10.14.2'
    resolution:
      integrity: sha512-FgjDHeVknDjw1gRAYaoUoShe1K3XUuFMkIaXbdhEys+1O4bEJS8Avmn4lBwoMfL8O5oFTdWYKcf3tEJyyYyk8g==
  /jest-runner/26.6.3:
    dependencies:
      '@jest/console': 26.6.2
      '@jest/environment': 26.6.2
      '@jest/test-result': 26.6.2
      '@jest/types': 26.6.2
      '@types/node': 14.14.6
      chalk: 4.1.0
      emittery: 0.7.2
      exit: 0.1.2
      graceful-fs: 4.2.4
      jest-config: 26.6.3
      jest-docblock: 26.0.0
      jest-haste-map: 26.6.2
      jest-leak-detector: 26.6.2
      jest-message-util: 26.6.2
      jest-resolve: 26.6.2
      jest-runtime: 26.6.3
      jest-util: 26.6.2
      jest-worker: 26.6.2
      source-map-support: 0.5.19
      throat: 5.0.0
    dev: true
    engines:
      node: '>= 10.14.2'
    resolution:
      integrity: sha512-atgKpRHnaA2OvByG/HpGA4g6CSPS/1LK0jK3gATJAoptC1ojltpmVlYC3TYgdmGp+GLuhzpH30Gvs36szSL2JQ==
  /jest-runtime/26.4.2:
    dependencies:
      '@jest/console': 26.3.0
      '@jest/environment': 26.3.0
      '@jest/fake-timers': 26.3.0
      '@jest/globals': 26.4.2
      '@jest/source-map': 26.3.0
      '@jest/test-result': 26.3.0
      '@jest/transform': 26.3.0
      '@jest/types': 26.3.0
      '@types/yargs': 15.0.5
      chalk: 4.1.0
      collect-v8-coverage: 1.0.1
      exit: 0.1.2
      glob: 7.1.6
      graceful-fs: 4.2.4
      jest-config: 26.4.2
      jest-haste-map: 26.3.0
      jest-message-util: 26.3.0
      jest-mock: 26.3.0
      jest-regex-util: 26.0.0
      jest-resolve: 26.4.0
      jest-snapshot: 26.4.2
      jest-util: 26.3.0
      jest-validate: 26.4.2
      slash: 3.0.0
      strip-bom: 4.0.0
      yargs: 15.3.1
    dev: true
    engines:
      node: '>= 10.14.2'
    hasBin: true
    resolution:
      integrity: sha512-4Pe7Uk5a80FnbHwSOk7ojNCJvz3Ks2CNQWT5Z7MJo4tX0jb3V/LThKvD9tKPNVNyeMH98J/nzGlcwc00R2dSHQ==
  /jest-runtime/26.6.3:
    dependencies:
      '@jest/console': 26.6.2
      '@jest/environment': 26.6.2
      '@jest/fake-timers': 26.6.2
      '@jest/globals': 26.6.2
      '@jest/source-map': 26.6.2
      '@jest/test-result': 26.6.2
      '@jest/transform': 26.6.2
      '@jest/types': 26.6.2
      '@types/yargs': 15.0.9
      chalk: 4.1.0
      cjs-module-lexer: 0.6.0
      collect-v8-coverage: 1.0.1
      exit: 0.1.2
      glob: 7.1.6
      graceful-fs: 4.2.4
      jest-config: 26.6.3
      jest-haste-map: 26.6.2
      jest-message-util: 26.6.2
      jest-mock: 26.6.2
      jest-regex-util: 26.0.0
      jest-resolve: 26.6.2
      jest-snapshot: 26.6.2
      jest-util: 26.6.2
      jest-validate: 26.6.2
      slash: 3.0.0
      strip-bom: 4.0.0
      yargs: 15.4.1
    dev: true
    engines:
      node: '>= 10.14.2'
    hasBin: true
    resolution:
      integrity: sha512-lrzyR3N8sacTAMeonbqpnSka1dHNux2uk0qqDXVkMv2c/A3wYnvQ4EXuI013Y6+gSKSCxdaczvf4HF0mVXHRdw==
  /jest-serializer/26.3.0:
    dependencies:
      '@types/node': 14.0.27
      graceful-fs: 4.2.4
    dev: true
    engines:
      node: '>= 10.14.2'
    resolution:
      integrity: sha512-IDRBQBLPlKa4flg77fqg0n/pH87tcRKwe8zxOVTWISxGpPHYkRZ1dXKyh04JOja7gppc60+soKVZ791mruVdow==
  /jest-serializer/26.6.2:
    dependencies:
      '@types/node': 14.14.6
      graceful-fs: 4.2.4
    dev: true
    engines:
      node: '>= 10.14.2'
    resolution:
      integrity: sha512-S5wqyz0DXnNJPd/xfIzZ5Xnp1HrJWBczg8mMfMpN78OJ5eDxXyf+Ygld9wX1DnUWbIbhM1YDY95NjR4CBXkb2g==
  /jest-snapshot/26.4.2:
    dependencies:
      '@babel/types': 7.10.2
      '@jest/types': 26.3.0
      '@types/prettier': 2.0.2
      chalk: 4.1.0
      expect: 26.4.2
      graceful-fs: 4.2.4
      jest-diff: 26.4.2
      jest-get-type: 26.3.0
      jest-haste-map: 26.3.0
      jest-matcher-utils: 26.4.2
      jest-message-util: 26.3.0
      jest-resolve: 26.4.0
      natural-compare: 1.4.0
      pretty-format: 26.4.2
      semver: 7.3.2
    dev: true
    engines:
      node: '>= 10.14.2'
    resolution:
      integrity: sha512-N6Uub8FccKlf5SBFnL2Ri/xofbaA68Cc3MGjP/NuwgnsvWh+9hLIR/DhrxbSiKXMY9vUW5dI6EW1eHaDHqe9sg==
  /jest-snapshot/26.6.2:
    dependencies:
      '@babel/types': 7.12.1
      '@jest/types': 26.6.2
      '@types/babel__traverse': 7.0.15
      '@types/prettier': 2.1.5
      chalk: 4.1.0
      expect: 26.6.2
      graceful-fs: 4.2.4
      jest-diff: 26.6.2
      jest-get-type: 26.3.0
      jest-haste-map: 26.6.2
      jest-matcher-utils: 26.6.2
      jest-message-util: 26.6.2
      jest-resolve: 26.6.2
      natural-compare: 1.4.0
      pretty-format: 26.6.2
      semver: 7.3.2
    dev: true
    engines:
      node: '>= 10.14.2'
    resolution:
      integrity: sha512-OLhxz05EzUtsAmOMzuupt1lHYXCNib0ECyuZ/PZOx9TrZcC8vL0x+DUG3TL+GLX3yHG45e6YGjIm0XwDc3q3og==
  /jest-util/26.3.0:
    dependencies:
      '@jest/types': 26.3.0
      '@types/node': 14.0.27
      chalk: 4.1.0
      graceful-fs: 4.2.4
      is-ci: 2.0.0
      micromatch: 4.0.2
    dev: true
    engines:
      node: '>= 10.14.2'
    resolution:
      integrity: sha512-4zpn6bwV0+AMFN0IYhH/wnzIQzRaYVrz1A8sYnRnj4UXDXbOVtWmlaZkO9mipFqZ13okIfN87aDoJWB7VH6hcw==
  /jest-util/26.6.2:
    dependencies:
      '@jest/types': 26.6.2
<<<<<<< HEAD
      '@types/node': 14.14.6
=======
      '@types/node': 12.19.4
>>>>>>> f2482a7e
      chalk: 4.1.0
      graceful-fs: 4.2.4
      is-ci: 2.0.0
      micromatch: 4.0.2
    dev: true
    engines:
      node: '>= 10.14.2'
    resolution:
      integrity: sha512-MDW0fKfsn0OI7MS7Euz6h8HNDXVQ0gaM9uW6RjfDmd1DAFcaxX9OqIakHIqhbnmF08Cf2DLDG+ulq8YQQ0Lp0Q==
  /jest-validate/26.4.2:
    dependencies:
      '@jest/types': 26.3.0
      camelcase: 6.0.0
      chalk: 4.1.0
      jest-get-type: 26.3.0
      leven: 3.1.0
      pretty-format: 26.4.2
    dev: true
    engines:
      node: '>= 10.14.2'
    resolution:
      integrity: sha512-blft+xDX7XXghfhY0mrsBCYhX365n8K5wNDC4XAcNKqqjEzsRUSXP44m6PL0QJEW2crxQFLLztVnJ4j7oPlQrQ==
  /jest-validate/26.6.2:
    dependencies:
      '@jest/types': 26.6.2
      camelcase: 6.2.0
      chalk: 4.1.0
      jest-get-type: 26.3.0
      leven: 3.1.0
      pretty-format: 26.6.2
    dev: true
    engines:
      node: '>= 10.14.2'
    resolution:
      integrity: sha512-NEYZ9Aeyj0i5rQqbq+tpIOom0YS1u2MVu6+euBsvpgIme+FOfRmoC4R5p0JiAUpaFvFy24xgrpMknarR/93XjQ==
  /jest-watcher/26.3.0:
    dependencies:
      '@jest/test-result': 26.3.0
      '@jest/types': 26.3.0
      '@types/node': 14.0.27
      ansi-escapes: 4.3.1
      chalk: 4.1.0
      jest-util: 26.3.0
      string-length: 4.0.1
    dev: true
    engines:
      node: '>= 10.14.2'
    resolution:
      integrity: sha512-XnLdKmyCGJ3VoF6G/p5ohbJ04q/vv5aH9ENI+i6BL0uu9WWB6Z7Z2lhQQk0d2AVZcRGp1yW+/TsoToMhBFPRdQ==
  /jest-watcher/26.6.2:
    dependencies:
      '@jest/test-result': 26.6.2
      '@jest/types': 26.6.2
      '@types/node': 14.14.6
      ansi-escapes: 4.3.1
      chalk: 4.1.0
      jest-util: 26.6.2
      string-length: 4.0.1
    dev: true
    engines:
      node: '>= 10.14.2'
    resolution:
      integrity: sha512-WKJob0P/Em2csiVthsI68p6aGKTIcsfjH9Gsx1f0A3Italz43e3ho0geSAVsmj09RWOELP1AZ/DXyJgOgDKxXQ==
  /jest-worker/26.3.0:
    dependencies:
      '@types/node': 14.0.27
      merge-stream: 2.0.0
      supports-color: 7.1.0
    dev: true
    engines:
      node: '>= 10.13.0'
    resolution:
      integrity: sha512-Vmpn2F6IASefL+DVBhPzI2J9/GJUsqzomdeN+P+dK8/jKxbh8R3BtFnx3FIta7wYlPU62cpJMJQo4kuOowcMnw==
  /jest-worker/26.6.2:
    dependencies:
      '@types/node': 14.14.6
      merge-stream: 2.0.0
      supports-color: 7.2.0
    dev: true
    engines:
      node: '>= 10.13.0'
    resolution:
      integrity: sha512-KWYVV1c4i+jbMpaBC+U++4Va0cp8OisU185o73T1vo99hqi7w8tSJfUXYswwqqrjzwxa6KpRK54WhPvwf5w6PQ==
  /jest/26.4.2:
    dependencies:
      '@jest/core': 26.4.2
      import-local: 3.0.2
      jest-cli: 26.4.2
    dev: true
    engines:
      node: '>= 10.14.2'
    hasBin: true
    resolution:
      integrity: sha512-LLCjPrUh98Ik8CzW8LLVnSCfLaiY+wbK53U7VxnFSX7Q+kWC4noVeDvGWIFw0Amfq1lq2VfGm7YHWSLBV62MJw==
  /jest/26.6.3:
    dependencies:
      '@jest/core': 26.6.3
      import-local: 3.0.2
      jest-cli: 26.6.3
    dev: true
    engines:
      node: '>= 10.14.2'
    hasBin: true
    resolution:
      integrity: sha512-lGS5PXGAzR4RF7V5+XObhqz2KZIDUA1yD0DG6pBVmy10eh0ZIXQImRuzocsI/N2XZ1GrLFwTS27In2i2jlpq1Q==
  /js-levenshtein/1.1.6:
    dev: true
    engines:
      node: '>=0.10.0'
    resolution:
      integrity: sha512-X2BB11YZtrRqY4EnQcLX5Rh373zbK4alC1FW7D7MBhL2gtcC17cTnr6DmfHZeS0s2rTHjUTMMHfG7gO8SSdw+g==
  /js-tokens/4.0.0:
    resolution:
      integrity: sha512-RdJUflcE3cUzKiMqQgsCu06FPu9UdIJO0beYbPhHN4k6apgJtifcoCtT9bcxOpYBtpD2kCM6Sbzg4CausW/PKQ==
  /js-yaml/3.14.0:
    dependencies:
      argparse: 1.0.10
      esprima: 4.0.1
    dev: true
    hasBin: true
    resolution:
      integrity: sha512-/4IbIeHcD9VMHFqDR/gQ7EdZdLimOvW2DdcxFjdyyZ9NsbS+ccrXqVWDtab/lRl5AlUqmpBx8EhPaWR+OtY17A==
  /jsbi/3.1.4:
    dev: true
    resolution:
      integrity: sha512-52QRRFSsi9impURE8ZUbzAMCLjPm4THO7H2fcuIvaaeFTbSysvkodbQQXIVsNgq/ypDbq6dJiuGKL0vZ/i9hUg==
  /jsbn/0.1.1:
    dev: true
    resolution:
      integrity: sha1-peZUwuWi3rXyAdls77yoDA7y9RM=
  /jsdom/16.3.0:
    dependencies:
      abab: 2.0.3
      acorn: 7.3.1
      acorn-globals: 6.0.0
      cssom: 0.4.4
      cssstyle: 2.3.0
      data-urls: 2.0.0
      decimal.js: 10.2.0
      domexception: 2.0.1
      escodegen: 1.14.2
      html-encoding-sniffer: 2.0.1
      is-potential-custom-element-name: 1.0.0
      nwsapi: 2.2.0
      parse5: 5.1.1
      request: 2.88.2
      request-promise-native: 1.0.8_request@2.88.2
      saxes: 5.0.1
      symbol-tree: 3.2.4
      tough-cookie: 3.0.1
      w3c-hr-time: 1.0.2
      w3c-xmlserializer: 2.0.0
      webidl-conversions: 6.1.0
      whatwg-encoding: 1.0.5
      whatwg-mimetype: 2.3.0
      whatwg-url: 8.1.0
      ws: 7.3.1
      xml-name-validator: 3.0.0
    dev: true
    engines:
      node: '>=10'
    peerDependencies:
      canvas: ^2.5.0
    peerDependenciesMeta:
      canvas:
        optional: true
    resolution:
      integrity: sha512-zggeX5UuEknpdZzv15+MS1dPYG0J/TftiiNunOeNxSl3qr8Z6cIlQpN0IdJa44z9aFxZRIVqRncvEhQ7X5DtZg==
  /jsdom/16.4.0:
    dependencies:
      abab: 2.0.5
      acorn: 7.4.1
      acorn-globals: 6.0.0
      cssom: 0.4.4
      cssstyle: 2.3.0
      data-urls: 2.0.0
      decimal.js: 10.2.1
      domexception: 2.0.1
      escodegen: 1.14.3
      html-encoding-sniffer: 2.0.1
      is-potential-custom-element-name: 1.0.0
      nwsapi: 2.2.0
      parse5: 5.1.1
      request: 2.88.2
      request-promise-native: 1.0.9_request@2.88.2
      saxes: 5.0.1
      symbol-tree: 3.2.4
      tough-cookie: 3.0.1
      w3c-hr-time: 1.0.2
      w3c-xmlserializer: 2.0.0
      webidl-conversions: 6.1.0
      whatwg-encoding: 1.0.5
      whatwg-mimetype: 2.3.0
      whatwg-url: 8.4.0
      ws: 7.4.0
      xml-name-validator: 3.0.0
    dev: true
    engines:
      node: '>=10'
    peerDependencies:
      canvas: ^2.5.0
    peerDependenciesMeta:
      canvas:
        optional: true
    resolution:
      integrity: sha512-lYMm3wYdgPhrl7pDcRmvzPhhrGVBeVhPIqeHjzeiHN3DFmD1RBpbExbi8vU7BJdH8VAZYovR8DMt0PNNDM7k8w==
  /jsesc/2.5.2:
    dev: true
    engines:
      node: '>=4'
    hasBin: true
    resolution:
      integrity: sha512-OYu7XEzjkCQ3C5Ps3QIZsQfNpqoJyZZA99wd9aWd05NCtC5pWOkShK2mkL6HXQR6/Cy2lbNdPlZBpuQHXE63gA==
  /json-parse-even-better-errors/2.3.1:
    resolution:
      integrity: sha512-xyFwyhro/JEof6Ghe2iz2NcXoj2sloNsWr/XsERDK/oiPCfaNhl5ONfp+jQdAZRQQ0IJWNzH9zIZF7li91kh2w==
  /json-schema-traverse/0.4.1:
    dev: true
    resolution:
      integrity: sha512-xbbCH5dCYU5T8LcEhhuh7HJ88HXuW3qsI3Y0zOZFKfZEHcpWiHU/Jxzk629Brsab/mMiHQti9wMP+845RPe3Vg==
  /json-schema/0.2.3:
    dev: true
    resolution:
      integrity: sha1-tIDIkuWaLwWVTOcnvT8qTogvnhM=
  /json-stable-stringify-without-jsonify/1.0.1:
    dev: true
    resolution:
      integrity: sha1-nbe1lJatPzz+8wp1FC0tkwrXJlE=
  /json-stringify-safe/5.0.1:
    dev: true
    resolution:
      integrity: sha1-Epai1Y/UXxmg9s4B1lcB4sc1tus=
  /json5/1.0.1:
    dependencies:
      minimist: 1.2.5
    dev: true
    hasBin: true
    resolution:
      integrity: sha512-aKS4WQjPenRxiQsC93MNfjx+nbF4PAdYzmd/1JIj8HYzqfbu86beTuNgXDzPknWk0n0uARlyewZo4s++ES36Ow==
  /json5/2.1.3:
    dependencies:
      minimist: 1.2.5
    dev: true
    engines:
      node: '>=6'
    hasBin: true
    resolution:
      integrity: sha512-KXPvOm8K9IJKFM0bmdn8QXh7udDh1g/giieX0NLCaMnb4hEiVFqnop2ImTXCc5e0/oHz3LTqmHGtExn5hfMkOA==
  /jsonfile/4.0.0:
    dev: true
    optionalDependencies:
      graceful-fs: 4.2.4
    resolution:
      integrity: sha1-h3Gq4HmbZAdrdmQPygWPnBDjPss=
  /jsprim/1.4.1:
    dependencies:
      assert-plus: 1.0.0
      extsprintf: 1.3.0
      json-schema: 0.2.3
      verror: 1.10.0
    dev: true
    engines:
      '0': node >=0.6.0
    resolution:
      integrity: sha1-MT5mvB5cwG5Di8G3SZwuXFastqI=
  /jwa/1.4.1:
    dependencies:
      buffer-equal-constant-time: 1.0.1
      ecdsa-sig-formatter: 1.0.11
      safe-buffer: 5.2.1
    dev: true
    resolution:
      integrity: sha512-qiLX/xhEEFKUAJ6FiBMbes3w9ATzyk5W7Hvzpa/SLYdxNtng+gcurvrI7TbACjIXlsJyr05/S1oUhZrc63evQA==
  /jws/3.2.2:
    dependencies:
      jwa: 1.4.1
      safe-buffer: 5.2.1
    dev: true
    resolution:
      integrity: sha512-YHlZCB6lMTllWDtSPHz/ZXTsi8S00usEV6v1tjq8tOUZzw7DpSDWVXjXDre6ed1w/pd495ODpHZYSdkRTsa0HA==
  /kind-of/3.2.2:
    dependencies:
      is-buffer: 1.1.6
    dev: true
    engines:
      node: '>=0.10.0'
    resolution:
      integrity: sha1-MeohpzS6ubuw8yRm2JOupR5KPGQ=
  /kind-of/4.0.0:
    dependencies:
      is-buffer: 1.1.6
    dev: true
    engines:
      node: '>=0.10.0'
    resolution:
      integrity: sha1-IIE989cSkosgc3hpGkUGb65y3Vc=
  /kind-of/5.1.0:
    dev: true
    engines:
      node: '>=0.10.0'
    resolution:
      integrity: sha512-NGEErnH6F2vUuXDh+OlbcKW7/wOcfdRHaZ7VWtqCztfHri/++YKmP51OdWeGPuqCOba6kk2OTe5d02VmTB80Pw==
  /kind-of/6.0.3:
    dev: true
    engines:
      node: '>=0.10.0'
    resolution:
      integrity: sha512-dcS1ul+9tmeD95T+x28/ehLgd9mENa3LsvDTtzm3vyBEO7RPptvAD+t44WVXaUjTBRcrpFeFlC8WCruUR456hw==
  /kleur/3.0.3:
    engines:
      node: '>=6'
    resolution:
      integrity: sha512-eTIzlVOSUR+JxdDFepEYcBMtZ9Qqdef+rnzWdRZuMbOywu5tO2w2N7rqjoANZ5k9vywhL6Br1VRjUIgTQx4E8w==
  /klona/2.0.4:
    dev: true
    engines:
      node: '>= 8'
    resolution:
      integrity: sha512-ZRbnvdg/NxqzC7L9Uyqzf4psi1OM4Cuc+sJAkQPjO6XkQIJTNbfK2Rsmbw8fx1p2mkZdp2FZYo2+LwXYY/uwIA==
  /lazy-ass/1.6.0:
    dev: true
    engines:
      node: '> 0.8'
    resolution:
      integrity: sha1-eZllXoZGwX8In90YfRUNMyTVRRM=
  /lazystream/1.0.0:
    dependencies:
      readable-stream: 2.3.7
    engines:
      node: '>= 0.6.3'
    resolution:
      integrity: sha1-9plf4PggOS9hOWvolGJAe7dxaOQ=
  /leven/3.1.0:
    dev: true
    engines:
      node: '>=6'
    resolution:
      integrity: sha512-qsda+H8jTaUaN/x5vzW2rzc+8Rw4TAQ/4KjB46IwK5VH+IlVeeeje/EoZRpiXvIqjFgK84QffqPztGI3VBLG1A==
  /levn/0.3.0:
    dependencies:
      prelude-ls: 1.1.2
      type-check: 0.3.2
    dev: true
    engines:
      node: '>= 0.8.0'
    resolution:
      integrity: sha1-OwmSTt+fCDwEkP3UwLxEIeBHZO4=
  /levn/0.4.1:
    dependencies:
      prelude-ls: 1.2.1
      type-check: 0.4.0
    dev: true
    engines:
      node: '>= 0.8.0'
    resolution:
      integrity: sha512-+bT2uH4E5LGE7h/n3evcS/sQlJXCpIp6ym8OWJ5eV6+67Dsql/LaaT7qJBAt2rzfoa/5QBGBhxDix1dMt2kQKQ==
  /line-replace/2.0.1:
    dev: true
    hasBin: true
    resolution:
      integrity: sha512-CSr3f6gynLCA9R+RBS0IDIfv7a8OAXcuyq+CHgq0WzbQ7KSJQfF5DgtpRVxpSp1KBNXogtzbNqAeUjrmHYTPYA==
  /lines-and-columns/1.1.6:
    resolution:
      integrity: sha1-HADHQ7QzzQpOgHWPe2SldEDZ/wA=
  /lint-staged/10.4.0:
    dependencies:
      chalk: 4.1.0
      cli-truncate: 2.1.0
      commander: 6.1.0
      cosmiconfig: 7.0.0
      debug: 4.1.1
      dedent: 0.7.0
      enquirer: 2.3.6
      execa: 4.0.3
      listr2: 2.6.2_enquirer@2.3.6
      log-symbols: 4.0.0
      micromatch: 4.0.2
      normalize-path: 3.0.0
      please-upgrade-node: 3.2.0
      string-argv: 0.3.1
      stringify-object: 3.3.0
    dev: true
    hasBin: true
    resolution:
      integrity: sha512-uaiX4U5yERUSiIEQc329vhCTDDwUcSvKdRLsNomkYLRzijk3v8V9GWm2Nz0RMVB87VcuzLvtgy6OsjoH++QHIg==
  /lint-staged/10.5.1:
    dependencies:
      chalk: 4.1.0
      cli-truncate: 2.1.0
      commander: 6.2.0
      cosmiconfig: 7.0.0
      debug: 4.2.0
      dedent: 0.7.0
      enquirer: 2.3.6
      execa: 4.1.0
      listr2: 3.2.2_enquirer@2.3.6
      log-symbols: 4.0.0
      micromatch: 4.0.2
      normalize-path: 3.0.0
      please-upgrade-node: 3.2.0
      string-argv: 0.3.1
      stringify-object: 3.3.0
    dev: true
    hasBin: true
    resolution:
      integrity: sha512-fTkTGFtwFIJJzn/PbUO3RXyEBHIhbfYBE7+rJyLcOXabViaO/h6OslgeK6zpeUtzkDrzkgyAYDTLAwx6JzDTHw==
  /listr2/2.6.2_enquirer@2.3.6:
    dependencies:
      chalk: 4.1.0
      cli-truncate: 2.1.0
      enquirer: 2.3.6
      figures: 3.2.0
      indent-string: 4.0.0
      log-update: 4.0.0
      p-map: 4.0.0
      rxjs: 6.6.2
      through: 2.3.8
    dev: true
    engines:
      node: '>=10.0.0'
    peerDependencies:
      enquirer: '>= 2.3.0 < 3'
    resolution:
      integrity: sha512-6x6pKEMs8DSIpA/tixiYY2m/GcbgMplMVmhQAaLFxEtNSKLeWTGjtmU57xvv6QCm2XcqzyNXL/cTSVf4IChCRA==
  /listr2/3.2.2_enquirer@2.3.6:
    dependencies:
      chalk: 4.1.0
      cli-truncate: 2.1.0
      enquirer: 2.3.6
      figures: 3.2.0
      indent-string: 4.0.0
      log-update: 4.0.0
      p-map: 4.0.0
      rxjs: 6.6.3
      through: 2.3.8
    dev: true
    engines:
      node: '>=10.0.0'
    peerDependencies:
      enquirer: '>= 2.3.0 < 3'
    resolution:
      integrity: sha512-AajqcZEUikF2ioph6PfH3dIuxJclhr3i3kHgTOP0xeXdWQohrvJAAmqVcV43/GI987HFY/vzT73jYXoa4esDHg==
  /loader-utils/1.4.0:
    dependencies:
      big.js: 5.2.2
      emojis-list: 3.0.0
      json5: 1.0.1
    dev: true
    engines:
      node: '>=4.0.0'
    resolution:
      integrity: sha512-qH0WSMBtn/oHuwjy/NucEgbx5dbxxnxup9s4PVXJUDHZBQY+s0NWA9rJf53RBnQZxfch7euUui7hpoAPvALZdA==
  /locate-path/3.0.0:
    dependencies:
      p-locate: 3.0.0
      path-exists: 3.0.0
    dev: true
    engines:
      node: '>=6'
    resolution:
      integrity: sha512-7AO748wWnIhNqAuaty2ZWHkQHRSNfPVIsPIfwEOWO22AmaoVrWavlOcMR5nzTLNYvp36X220/maaRsrec1G65A==
  /locate-path/5.0.0:
    dependencies:
      p-locate: 4.1.0
    engines:
      node: '>=8'
    resolution:
      integrity: sha512-t7hw9pI+WvuwNJXwk5zVHpyhIqzg2qTlklJOf0mVxGSbe3Fp2VieZcduNYjaLDoy6p9uGpQEGWG87WpMKlNq8g==
  /locate-path/6.0.0:
    dependencies:
      p-locate: 5.0.0
    engines:
      node: '>=10'
    resolution:
      integrity: sha512-iPZK6eYjbxRu3uB4/WZ3EsEIMJFMqAoopl3R+zuq0UjcAm/MO6KCweDgPfP3elTztoKP3KtnVHxTn2NHBSDVUw==
  /lodash.deburr/4.1.0:
    dev: true
    resolution:
      integrity: sha1-3bG7s+8HRYwBd7oH3hRCLLAz/5s=
  /lodash.defaults/4.2.0:
    resolution:
      integrity: sha1-0JF4cW/+pN3p5ft7N/bwgCJ0WAw=
  /lodash.difference/4.5.0:
    resolution:
      integrity: sha1-nMtOUF1Ia5FlE0V3KIWi3yf9AXw=
  /lodash.flatten/4.4.0:
    resolution:
      integrity: sha1-8xwiIlqWMtK7+OSt2+8kCqdlph8=
  /lodash.isplainobject/4.0.6:
    resolution:
      integrity: sha1-fFJqUtibRcRcxpC4gWO+BJf1UMs=
  /lodash.memoize/4.1.2:
    dev: true
    resolution:
      integrity: sha1-vMbEmkKihA7Zl/Mj6tpezRguC/4=
  /lodash.sortby/4.7.0:
    dev: true
    resolution:
      integrity: sha1-7dFMgk4sycHgsKG0K7UhBRakJDg=
  /lodash.union/4.6.0:
    resolution:
      integrity: sha1-SLtQiECfFvGCFmZkHETdGqrjzYg=
  /lodash/4.17.15:
    resolution:
      integrity: sha512-8xOcRHvCjnocdS5cpwXQXVzmmh5e5+saE2QGoeQmbKmRS6J3VQppPOIt0MnmE+4xlZoumy0GPG0D0MVIQbNA1A==
  /lodash/4.17.19:
    dev: true
    resolution:
      integrity: sha512-JNvd8XER9GQX0v2qJgsaN/mzFCNA5BRe/j8JN9d+tWyGLSodKQHKFicdwNYzWwI3wjRnaKPsGj1XkBjx/F96DQ==
  /lodash/4.17.20:
    dev: true
    resolution:
      integrity: sha512-PlhdFcillOINfeV7Ni6oF1TAEayyZBoZ8bcshTHqOYJYlrqzRK5hagpagky5o4HfCzzd1TRkXPMFq6cKk9rGmA==
  /log-symbols/4.0.0:
    dependencies:
      chalk: 4.1.0
    dev: true
    engines:
      node: '>=10'
    resolution:
      integrity: sha512-FN8JBzLx6CzeMrB0tg6pqlGU1wCrXW+ZXGH481kfsBqer0hToTIiHdjH4Mq8xJUbvATujKCvaREGWpGUionraA==
  /log-update/4.0.0:
    dependencies:
      ansi-escapes: 4.3.1
      cli-cursor: 3.1.0
      slice-ansi: 4.0.0
      wrap-ansi: 6.2.0
    engines:
      node: '>=10'
    resolution:
      integrity: sha512-9fkkDevMefjg0mmzWFBW8YkFP91OrizzkW3diF7CpG+S2EYdy4+TVfGwz1zeF8x7hCx1ovSPTOE9Ngib74qqUg==
  /long/4.0.0:
    dev: true
    resolution:
      integrity: sha512-XsP+KhQif4bjX1kbuSiySJFNAehNxgLb6hPRGJ9QsUr8ajHkuXGdrHmFUTUUXhDwVX2R5bY4JNZEwbUiMhV+MA==
  /lru_map/0.3.3:
    dev: true
    resolution:
      integrity: sha1-tcg1G5Rky9dQM1p5ZQoOwOVhGN0=
  /make-dir/3.1.0:
    dependencies:
      semver: 6.3.0
    engines:
      node: '>=8'
    resolution:
      integrity: sha512-g3FeP20LNwhALb/6Cz6Dd4F2ngze0jz7tbzrD2wAV+o9FeNHe4rL+yK2md0J/fiSf1sa1ADhXqi5+oVwOM/eGw==
  /make-error/1.3.6:
    dev: true
    resolution:
      integrity: sha512-s8UhlNe7vPKomQhC1qFelMokr/Sc3AgNbso3n74mVPA5LTZwkB9NlXf4XPamLxJE8h0gh73rM94xvwRT2CVInw==
  /makeerror/1.0.11:
    dependencies:
      tmpl: 1.0.4
    dev: true
    resolution:
      integrity: sha1-4BpckQnyr3lmDk6LlYd5AYT1qWw=
  /map-cache/0.2.2:
    dev: true
    engines:
      node: '>=0.10.0'
    resolution:
      integrity: sha1-wyq9C9ZSXZsFFkW7TyasXcmKDb8=
  /map-obj/1.0.1:
    dev: true
    engines:
      node: '>=0.10.0'
    resolution:
      integrity: sha1-2TPOuSBdgr3PSIb2dCvcK03qFG0=
  /map-obj/4.1.0:
    dev: true
    engines:
      node: '>=8'
    resolution:
      integrity: sha512-glc9y00wgtwcDmp7GaE/0b0OnxpNJsVf3ael/An6Fe2Q51LLwN1er6sdomLRzz5h0+yMpiYLhWYF5R7HeqVd4g==
  /map-stream/0.1.0:
    dev: false
    resolution:
      integrity: sha1-5WqpTEyAVaFkBKBnS3jyFffI4ZQ=
  /map-visit/1.0.0:
    dependencies:
      object-visit: 1.0.1
    dev: true
    engines:
      node: '>=0.10.0'
    resolution:
      integrity: sha1-7Nyo8TFE5mDxtb1B8S80edmN+48=
  /mariadb/2.5.0:
    dependencies:
      '@types/geojson': 7946.0.7
      '@types/node': 14.14.2
      denque: 1.4.1
      iconv-lite: 0.6.2
      long: 4.0.0
      moment-timezone: 0.5.31
      please-upgrade-node: 3.2.0
    dev: true
    engines:
      node: '>= 10.13'
    resolution:
      integrity: sha512-hrCv/xy12LYzGe6BzcK7awP1SN1bdMf7IBCHwmcMhpY7f6yyv/578sE7+fHbV7YiTxDcNGkgtXNI8tGuM9HCIQ==
  /mariadb/2.5.1:
    dependencies:
      '@types/geojson': 7946.0.7
      '@types/node': 14.14.2
      denque: 1.4.1
      iconv-lite: 0.6.2
      long: 4.0.0
      moment-timezone: 0.5.31
      please-upgrade-node: 3.2.0
    dev: true
    engines:
      node: '>= 10.13'
    resolution:
      integrity: sha512-LPm/1qXKLdMX16WOalAQAf93JtApW8z3NXq38BKlSUfjkb/VyXW4VjckmNChmC2Ypouba1SY/3mCOW+6nT6vvQ==
  /media-typer/0.3.0:
    dev: true
    engines:
      node: '>= 0.6'
    resolution:
      integrity: sha1-hxDXrwqmJvj/+hzgAWhUUmMlV0g=
  /memory-fs/0.5.0:
    dependencies:
      errno: 0.1.7
      readable-stream: 2.3.7
    dev: true
    engines:
      node: '>=4.3.0 <5.0.0 || >=5.10'
    resolution:
      integrity: sha512-jA0rdU5KoQMC0e6ppoNRtpp6vjFq6+NY7r8hywnC7V+1Xj/MtHwGIbB1QaK/dunyjWteJzmkpd7ooeWg10T7GA==
  /meow/6.1.1:
    dependencies:
      '@types/minimist': 1.2.0
      camelcase-keys: 6.2.2
      decamelize-keys: 1.1.0
      hard-rejection: 2.1.0
      minimist-options: 4.1.0
      normalize-package-data: 2.5.0
      read-pkg-up: 7.0.1
      redent: 3.0.0
      trim-newlines: 3.0.0
      type-fest: 0.13.1
      yargs-parser: 18.1.3
    dev: true
    engines:
      node: '>=8'
    resolution:
      integrity: sha512-3YffViIt2QWgTy6Pale5QpopX/IvU3LPL03jOTqp6pGj3VjesdO/U8CuHMKpnQr4shCNCM5fd5XFFvIIl6JBHg==
  /merge-descriptors/1.0.1:
    dev: true
    resolution:
      integrity: sha1-sAqqVW3YtEVoFQ7J0blT8/kMu2E=
  /merge-stream/2.0.0:
    resolution:
      integrity: sha512-abv/qOcuPfk3URPfDzmZU1LKmuw8kT+0nIHvKrKgFrwifol/doWcdA4ZqsWQ8ENrFKkd67Mfpo/LovbIUsbt3w==
  /merge2/1.4.1:
    engines:
      node: '>= 8'
    resolution:
      integrity: sha512-8q7VEgMJW4J8tcfVPy8g09NcQwZdbwFEqhe/WZkoIzjn/3TGDwtOCYtXGxA3O8tPzpczCCDgv+P2P5y00ZJOOg==
  /methods/1.1.2:
    dev: true
    engines:
      node: '>= 0.6'
    resolution:
      integrity: sha1-VSmk1nZUE07cxSZmVoNbD4Ua/O4=
  /micromatch/3.1.10:
    dependencies:
      arr-diff: 4.0.0
      array-unique: 0.3.2
      braces: 2.3.2
      define-property: 2.0.2
      extend-shallow: 3.0.2
      extglob: 2.0.4
      fragment-cache: 0.2.1
      kind-of: 6.0.3
      nanomatch: 1.2.13
      object.pick: 1.3.0
      regex-not: 1.0.2
      snapdragon: 0.8.2
      to-regex: 3.0.2
    dev: true
    engines:
      node: '>=0.10.0'
    resolution:
      integrity: sha512-MWikgl9n9M3w+bpsY3He8L+w9eF9338xRl8IAO5viDizwSzziFEyUzo2xrrloB64ADbTf8uA8vRqqttDTOmccg==
  /micromatch/4.0.2:
    dependencies:
      braces: 3.0.2
      picomatch: 2.2.2
    engines:
      node: '>=8'
    resolution:
      integrity: sha512-y7FpHSbMUMoyPbYUSzO6PaZ6FyRnQOpHuKwbo1G+Knck95XVU4QAiKdGEnj5wwoS7PlOgthX/09u5iFJ+aYf5Q==
  /mime-db/1.44.0:
    dev: true
    engines:
      node: '>= 0.6'
    resolution:
      integrity: sha512-/NOTfLrsPBVeH7YtFPgsVWveuL+4SjjYxaQ1xtM1KMFj7HdxlBlxeyNLzhyJVx7r4rZGJAZ/6lkKCitSc/Nmpg==
  /mime-types/2.1.27:
    dependencies:
      mime-db: 1.44.0
    dev: true
    engines:
      node: '>= 0.6'
    resolution:
      integrity: sha512-JIhqnCasI9yD+SsmkquHBxTSEuZdQX5BuQnS2Vc7puQQQ+8yiP5AY5uWhpdv4YL4VM5c6iliiYWPgJ/nJQLp7w==
  /mime/1.6.0:
    dev: true
    engines:
      node: '>=4'
    hasBin: true
    resolution:
      integrity: sha512-x0Vn8spI+wuJ1O6S7gnbaQg8Pxh4NNHb7KSINmEWKiPE4RKOplvijn+NkmYmmRgP68mc70j2EbeTFRsrswaQeg==
  /mimic-fn/2.1.0:
    engines:
      node: '>=6'
    resolution:
      integrity: sha512-OqbOk5oEQeAZ8WXWydlu9HJjz9WVdEIvamMCcXmuqUYjTknH/sqsWvhQ3vgwKFRR1HpjvNBKQ37nbJgYzGqGcg==
  /min-indent/1.0.1:
    engines:
      node: '>=4'
    resolution:
      integrity: sha512-I9jwMn07Sy/IwOj3zVkVik2JTvgpaykDZEigL6Rx6N9LbMywwUSMtxET+7lVoDLLd3O3IXwJwvuuns8UB/HeAg==
  /minimatch/3.0.4:
    dependencies:
      brace-expansion: 1.1.11
    resolution:
      integrity: sha512-yJHVQEhyqPLUTgt9B83PXu6W3rx4MvvHvSUvToogpwoGDOUQ+yDrR0HRot+yOCdCO7u4hX3pWft6kWBBcqh0UA==
  /minimist-options/4.1.0:
    dependencies:
      arrify: 1.0.1
      is-plain-obj: 1.1.0
      kind-of: 6.0.3
    dev: true
    engines:
      node: '>= 6'
    resolution:
      integrity: sha512-Q4r8ghd80yhO/0j1O3B2BjweX3fiHg9cdOwjJd2J76Q135c+NDxGCqdYKQ1SKBuFfgWbAUzBfvYjPUEeNgqN1A==
  /minimist/0.0.8:
    dev: true
    resolution:
      integrity: sha1-hX/Kv8M5fSYluCKCYuhqp6ARsF0=
  /minimist/1.2.5:
    dev: true
    resolution:
      integrity: sha512-FM9nNUYrRBAELZQT3xeZQ7fmMOBg6nWNmJKTcgsJeaLstP/UODVpGsr5OhXhhXg6f+qtJ8uiZ+PUxkDWcgIXLw==
  /minipass/2.9.0:
    dependencies:
      safe-buffer: 5.2.1
      yallist: 3.1.1
    dev: true
    resolution:
      integrity: sha512-wxfUjg9WebH+CUDX/CdbRlh5SmfZiy/hpkxaRI16Y9W56Pa75sWgd/rvFilSgrauD9NyFymP/+JFV3KwzIsJeg==
  /minipass/3.1.3:
    dependencies:
      yallist: 4.0.0
    engines:
      node: '>=8'
    resolution:
      integrity: sha512-Mgd2GdMVzY+x3IJ+oHnVM+KG3lA5c8tnabyJKmHSaG2kAGpudxuOf8ToDkhumF7UzME7DecbQE9uOZhNm7PuJg==
  /minizlib/1.3.3:
    dependencies:
      minipass: 2.9.0
    dev: true
    resolution:
      integrity: sha512-6ZYMOEnmVsdCeTJVE0W9ZD+pVnE8h9Hma/iOwwRDsdQoePpoX56/8B6z3P9VNwppJuBKNRuFDRNRqRWexT9G9Q==
  /minizlib/2.1.0:
    dependencies:
      minipass: 3.1.3
      yallist: 4.0.0
    dev: false
    engines:
      node: '>= 8'
    resolution:
      integrity: sha512-EzTZN/fjSvifSX0SlqUERCN39o6T40AMarPbv0MrarSFtIITCBh7bi+dU8nxGFHuqs9jdIAeoYoKuQAAASsPPA==
  /minizlib/2.1.2:
    dependencies:
      minipass: 3.1.3
      yallist: 4.0.0
    dev: true
    engines:
      node: '>= 8'
    resolution:
      integrity: sha512-bAxsR8BVfj60DWXHE3u30oHzfl4G7khkSuPW+qvpd7jFRHm7dLxOjUk1EHACJ/hxLY8phGJ0YhYHZo7jil7Qdg==
  /mixin-deep/1.3.2:
    dependencies:
      for-in: 1.0.2
      is-extendable: 1.0.1
    dev: true
    engines:
      node: '>=0.10.0'
    resolution:
      integrity: sha512-WRoDn//mXBiJ1H40rqa3vH0toePwSsGb45iInWlTySa+Uu4k3tYUSxa2v1KqAiLtvlrSzaExqS1gtk96A9zvEA==
  /mkdirp/0.5.1:
    dependencies:
      minimist: 0.0.8
    deprecated: Legacy versions of mkdirp are no longer supported. Please update to mkdirp 1.x. (Note that the API surface has changed to use Promises in 1.x.)
    dev: true
    hasBin: true
    resolution:
      integrity: sha1-MAV0OOrGz3+MR2fzhkjWaX11yQM=
  /mkdirp/0.5.5:
    dependencies:
      minimist: 1.2.5
    dev: true
    hasBin: true
    resolution:
      integrity: sha512-NKmAlESf6jMGym1++R0Ra7wvhV+wFW63FaSOFPwRahvea0gMUcGUhVeAg/0BC0wiv9ih5NYPB1Wn1UEI1/L+xQ==
  /mkdirp/1.0.4:
    engines:
      node: '>=10'
    hasBin: true
    resolution:
      integrity: sha512-vVqVZQyf3WLx2Shd0qJ9xuvqgAyKPLAiqITEtqW0oIUjzo3PePDd6fW9iFz30ef7Ysp/oiWqbhszeGWW2T6Gzw==
  /mock-stdin/1.0.0:
    dev: true
    resolution:
      integrity: sha512-tukRdb9Beu27t6dN+XztSRHq9J0B/CoAOySGzHfn8UTfmqipA5yNT/sDUEyYdAV3Hpka6Wx6kOMxuObdOex60Q==
  /moment-timezone/0.5.31:
    dependencies:
      moment: 2.26.0
    dev: true
    resolution:
      integrity: sha512-+GgHNg8xRhMXfEbv81iDtrVeTcWt0kWmTEY1XQK14dICTXnWJnT0dxdlPspwqF3keKMVPXwayEsk1DI0AA/jdA==
  /moment/2.26.0:
    dev: true
    resolution:
      integrity: sha512-oIixUO+OamkUkwjhAVE18rAMfRJNsNe/Stid/gwHSOfHrOtw9EhAY2AHvdKZ/k/MggcYELFCJz/Sn2pL8b8JMw==
  /ms/2.0.0:
    dev: true
    resolution:
      integrity: sha1-VgiurfwAvmwpAd9fmGF4jeDVl8g=
  /ms/2.1.1:
    dev: true
    resolution:
      integrity: sha512-tgp+dl5cGk28utYktBsrFqA7HKgrhgPsg6Z/EfhWI4gl1Hwq8B/GmY/0oXZ6nF8hDVesS/FpnYaD/kOWhYQvyg==
  /ms/2.1.2:
    resolution:
      integrity: sha512-sGkPx+VjMtmA6MX27oA4FBFELFCZZ4S4XqeGOXCv68tT+jb3vk/RyaKWP0PTKyWtmLSM0b+adUTEvbs1PEaH2w==
  /mssql/6.2.3:
    dependencies:
      debug: 4.2.0
      tarn: 1.1.5
      tedious: 6.7.0
    dev: true
    engines:
      node: '>=6'
    hasBin: true
    resolution:
      integrity: sha512-4TW/fA9UgzmVTNgjl65r6ISr6aL5QHnlptEt1A3jIpdzkNbFPIkRbUNz90324HIdE+5pKc3VqikOImcTrhd4og==
  /multistream/2.1.1:
    dependencies:
      inherits: 2.0.4
      readable-stream: 2.3.7
    dev: true
    resolution:
      integrity: sha512-xasv76hl6nr1dEy3lPvy7Ej7K/Lx3O/FCvwge8PeVJpciPPoNCbaANcNiBug3IpdvTveZUcAV0DJzdnUDMesNQ==
  /mz/2.7.0:
    dependencies:
      any-promise: 1.3.0
      object-assign: 4.1.1
      thenify-all: 1.6.0
    dev: true
    resolution:
      integrity: sha512-z81GNO7nnYMEhrGh9LeymoE4+Yr0Wn5McHIZMK5cfQCl+NDX08sCZgUc9/6MHni9IWuFLm1Z3HTCXu2z9fN62Q==
  /nan/2.14.1:
    dev: true
    resolution:
      integrity: sha512-isWHgVjnFjh2x2yuJ/tj3JbwoHu3UC2dX5G/88Cm24yB6YopVgxvBObDY7n5xW6ExmFhJpSEQqFPvq9zaXc8Jw==
  /nanomatch/1.2.13:
    dependencies:
      arr-diff: 4.0.0
      array-unique: 0.3.2
      define-property: 2.0.2
      extend-shallow: 3.0.2
      fragment-cache: 0.2.1
      is-windows: 1.0.2
      kind-of: 6.0.3
      object.pick: 1.3.0
      regex-not: 1.0.2
      snapdragon: 0.8.2
      to-regex: 3.0.2
    dev: true
    engines:
      node: '>=0.10.0'
    resolution:
      integrity: sha512-fpoe2T0RbHwBTBUOftAfBPaDEi06ufaUai0mE6Yn1kacc3SnTErfb/h+X94VXzI64rKFHYImXSvdwGGCmwOqCA==
  /native-duplexpair/1.0.0:
    dev: true
    resolution:
      integrity: sha1-eJkHjmS/PIo9cyYBs9QP8F21j6A=
  /natural-compare/1.4.0:
    dev: true
    resolution:
      integrity: sha1-Sr6/7tdUHywnrPspvbvRXI1bpPc=
  /needle/2.5.2:
    dependencies:
      debug: 3.2.6
      iconv-lite: 0.4.24
      sax: 1.2.4
    dev: true
    engines:
      node: '>= 4.4.x'
    hasBin: true
    resolution:
      integrity: sha512-LbRIwS9BfkPvNwNHlsA41Q29kL2L/6VaOJ0qisM5lLWsTV3nP15abO5ITL6L81zqFhzjRKDAYjpcBcwM0AVvLQ==
  /negotiator/0.6.2:
    dev: true
    engines:
      node: '>= 0.6'
    resolution:
      integrity: sha512-hZXc7K2e+PgeI1eDBe/10Ard4ekbfrrqG8Ep+8Jmf4JID2bNg7NvCPOZN+kfF574pFQI7mum2AUqDidoKqcTOw==
  /new-github-issue-url/0.2.1:
    engines:
      node: '>=10'
    resolution:
      integrity: sha512-md4cGoxuT4T4d/HDOXbrUHkTKrp/vp+m3aOA7XXVYwNsUNMK49g3SQicTSeV5GIz/5QVGAeYRAOlyp9OvlgsYA==
  /nice-try/1.0.5:
    dev: true
    resolution:
      integrity: sha512-1nh45deeb5olNY7eX82BkPO7SSxR5SSYJiPTrTdFUVYwAl8CKMA5N9PjTYkHiRjisVcxcQ1HXdLhx2qxxJzLNQ==
  /node-addon-api/2.0.0:
    dev: true
    resolution:
      integrity: sha512-ASCL5U13as7HhOExbT6OlWJJUV/lLzL2voOSP1UVehpRD8FbSrSDjfScK/KwAvVTI5AS6r4VwbOMlIqtvRidnA==
  /node-fetch/2.6.0:
    engines:
      node: 4.x || >=6.0.0
    resolution:
      integrity: sha512-8dG4H5ujfvFiqDmVu9fQ5bOHUC15JMjMY/Zumv26oOvvVJjM67KF8koCWIabKQ1GJIa9r2mMZscBq/TbdOcmNA==
  /node-fetch/2.6.1:
    engines:
      node: 4.x || >=6.0.0
    resolution:
      integrity: sha512-V4aYg89jEoVRxRb2fJdAg8FHvI7cEyYdVAh94HH0UIK8oJxUfkjlDQN9RbMx+bEjP7+ggMiFRprSti032Oipxw==
  /node-gyp/3.8.0:
    dependencies:
      fstream: 1.0.12
      glob: 7.1.6
      graceful-fs: 4.2.4
      mkdirp: 0.5.5
      nopt: 3.0.6
      npmlog: 4.1.2
      osenv: 0.1.5
      request: 2.88.2
      rimraf: 2.7.1
      semver: 5.3.0
      tar: 2.2.2
      which: 1.3.1
    dev: true
    engines:
      node: '>= 0.8.0'
    hasBin: true
    optional: true
    resolution:
      integrity: sha512-3g8lYefrRRzvGeSowdJKAKyks8oUpLEd/DyPV4eMhVlhJ0aNaZqIrNUIPuEWWTAoPqyFkfGrM67MC69baqn6vA==
  /node-int64/0.4.0:
    dev: true
    resolution:
      integrity: sha1-h6kGXNs1XTGC2PlM4RGIuCXGijs=
  /node-modules-regexp/1.0.0:
    dev: true
    engines:
      node: '>=0.10.0'
    resolution:
      integrity: sha1-jZ2+KJZKSsVxLpExZCEHxx6Q7EA=
  /node-notifier/8.0.0:
    dependencies:
      growly: 1.3.0
      is-wsl: 2.2.0
      semver: 7.3.2
      shellwords: 0.1.1
      uuid: 8.3.1
      which: 2.0.2
    dev: true
    optional: true
    resolution:
      integrity: sha512-46z7DUmcjoYdaWyXouuFNNfUo6eFa94t23c53c+lG/9Cvauk4a98rAUp9672X5dxGdQmLpPzTxzu8f/OeEPaFA==
  /node-pre-gyp/0.11.0:
    dependencies:
      detect-libc: 1.0.3
      mkdirp: 0.5.5
      needle: 2.5.2
      nopt: 4.0.3
      npm-packlist: 1.4.8
      npmlog: 4.1.2
      rc: 1.2.8
      rimraf: 2.7.1
      semver: 5.7.1
      tar: 4.4.13
    dev: true
    hasBin: true
    resolution:
      integrity: sha512-TwWAOZb0j7e9eGaf9esRx3ZcLaE5tQ2lvYy1pb5IAaG1a2e2Kv5Lms1Y4hpj+ciXJRofIxxlt5haeQ/2ANeE0Q==
  /nopt/3.0.6:
    dependencies:
      abbrev: 1.1.1
    dev: true
    hasBin: true
    optional: true
    resolution:
      integrity: sha1-xkZdvwirzU2zWTF/eaxopkayj/k=
  /nopt/4.0.3:
    dependencies:
      abbrev: 1.1.1
      osenv: 0.1.5
    dev: true
    hasBin: true
    resolution:
      integrity: sha512-CvaGwVMztSMJLOeXPrez7fyfObdZqNUK1cPAEzLHrTybIua9pMdmmPR5YwtfNftIOMv3DPUhFaxsZMNTQO20Kg==
  /normalize-package-data/2.5.0:
    dependencies:
      hosted-git-info: 2.8.8
      resolve: 1.18.1
      semver: 5.7.1
      validate-npm-package-license: 3.0.4
    resolution:
      integrity: sha512-/5CMN3T0R4XTj4DcGaexo+roZSdSFW/0AOOTROrjxzCG1wrWXEsGbRKevjlIL+ZDE4sZlJr5ED4YW0yqmkK+eA==
  /normalize-path/2.1.1:
    dependencies:
      remove-trailing-separator: 1.1.0
    dev: true
    engines:
      node: '>=0.10.0'
    resolution:
      integrity: sha1-GrKLVW4Zg2Oowab35vogE3/mrtk=
  /normalize-path/3.0.0:
    engines:
      node: '>=0.10.0'
    resolution:
      integrity: sha512-6eZs5Ls3WtCisHWp9S2GUy8dqkpGi4BVSz3GaqiE6ezub0512ESztXUwUB6C6IKbQkY2Pnb/mD4WYojCRwcwLA==
  /npm-bundled/1.1.1:
    dependencies:
      npm-normalize-package-bin: 1.0.1
    dev: true
    resolution:
      integrity: sha512-gqkfgGePhTpAEgUsGEgcq1rqPXA+tv/aVBlgEzfXwA1yiUJF7xtEt3CtVwOjNYQOVknDk0F20w58Fnm3EtG0fA==
  /npm-normalize-package-bin/1.0.1:
    dev: true
    resolution:
      integrity: sha512-EPfafl6JL5/rU+ot6P3gRSCpPDW5VmIzX959Ob1+ySFUuuYHWHekXpwdUZcKP5C+DS4GEtdJluwBjnsNDl+fSA==
  /npm-packlist/1.4.8:
    dependencies:
      ignore-walk: 3.0.3
      npm-bundled: 1.1.1
      npm-normalize-package-bin: 1.0.1
    dev: true
    resolution:
      integrity: sha512-5+AZgwru5IevF5ZdnFglB5wNlHG1AOOuw28WhUq8/8emhBmLv6jX5by4WJCh7lW0uSYZYS6DXqIsyZVIXRZU9A==
  /npm-run-path/2.0.2:
    dependencies:
      path-key: 2.0.1
    dev: true
    engines:
      node: '>=4'
    resolution:
      integrity: sha1-NakjLfo11wZ7TLLd8jV7GHFTbF8=
  /npm-run-path/4.0.1:
    dependencies:
      path-key: 3.1.1
    engines:
      node: '>=8'
    resolution:
      integrity: sha512-S48WzZW777zhNIrn7gxOlISNAqi9ZC/uQFnRdbeIHhZhCA6UqpkOT8T1G7BvfdgP4Er8gF4sUbaS0i7QvIfCWw==
  /npmlog/4.1.2:
    dependencies:
      are-we-there-yet: 1.1.5
      console-control-strings: 1.1.0
      gauge: 2.7.4
      set-blocking: 2.0.0
    dev: true
    resolution:
      integrity: sha512-2uUqazuKlTaSI/dC8AzicUck7+IrEaOnN/e0jd3Xtt1KcGpwx30v50mL7oPyr/h9bL3E4aZccVwpwP+5W9Vjkg==
  /number-is-nan/1.0.1:
    dev: true
    engines:
      node: '>=0.10.0'
    resolution:
      integrity: sha1-CXtgK1NCKlIsGvuHkDGDNpQaAR0=
  /nwsapi/2.2.0:
    dev: true
    resolution:
      integrity: sha512-h2AatdwYH+JHiZpv7pt/gSX1XoRGb7L/qSIeuqA6GwYoF9w1vP1cw42TO0aI2pNyshRK5893hNSl+1//vHK7hQ==
  /oauth-sign/0.9.0:
    dev: true
    resolution:
      integrity: sha512-fexhUFFPTGV8ybAtSIGbV6gOkSv8UtRbDBnAyLQw4QPKkgNlsH2ByPGtMUqdWkos6YCRmAqViwgZrJc/mRDzZQ==
  /object-assign/4.1.1:
    dev: true
    engines:
      node: '>=0.10.0'
    resolution:
      integrity: sha1-IQmtx5ZYh8/AXLvUQsrIv7s2CGM=
  /object-copy/0.1.0:
    dependencies:
      copy-descriptor: 0.1.1
      define-property: 0.2.5
      kind-of: 3.2.2
    dev: true
    engines:
      node: '>=0.10.0'
    resolution:
      integrity: sha1-fn2Fi3gb18mRpBupde04EnVOmYw=
  /object-visit/1.0.1:
    dependencies:
      isobject: 3.0.1
    dev: true
    engines:
      node: '>=0.10.0'
    resolution:
      integrity: sha1-95xEk68MU3e1n+OdOV5BBC3QRbs=
  /object.pick/1.3.0:
    dependencies:
      isobject: 3.0.1
    dev: true
    engines:
      node: '>=0.10.0'
    resolution:
      integrity: sha1-h6EKxMFpS9Lhy/U1kaZhQftd10c=
  /on-finished/2.3.0:
    dependencies:
      ee-first: 1.1.1
    dev: true
    engines:
      node: '>= 0.8'
    resolution:
      integrity: sha1-IPEzZIGwg811M3mSoWlxqi2QaUc=
  /once/1.4.0:
    dependencies:
      wrappy: 1.0.2
    resolution:
      integrity: sha1-WDsap3WWHUsROsF9nFC6753Xa9E=
  /onetime/5.1.0:
    dependencies:
      mimic-fn: 2.1.0
    engines:
      node: '>=6'
    resolution:
      integrity: sha512-5NcSkPHhwTVFIQN+TUqXoS5+dlElHXdpAWu9I0HP20YOtIi+aZ0Ct82jdlILDxjLEAWwvm+qj1m6aEtsDVmm6Q==
  /onetime/5.1.2:
    dependencies:
      mimic-fn: 2.1.0
    dev: true
    engines:
      node: '>=6'
    resolution:
      integrity: sha512-kbpaSSGJTWdAY5KPVeMOKXSrPtr8C8C7wodJbcsd51jRnmD+GZu8Y0VoU6Dm5Z4vWr0Ig/1NKuWRKf7j5aaYSg==
  /open/7.0.4:
    dependencies:
      is-docker: 2.0.0
      is-wsl: 2.2.0
    dev: false
    engines:
      node: '>=8'
    resolution:
      integrity: sha512-brSA+/yq+b08Hsr4c8fsEW2CRzk1BmfN3SAK/5VCHQ9bdoZJ4qa/+AfR0xHjlbbZUyPkUHs1b8x1RqdyZdkVqQ==
  /open/7.3.0:
    dependencies:
      is-docker: 2.0.0
      is-wsl: 2.2.0
    dev: true
    engines:
      node: '>=8'
    resolution:
      integrity: sha512-mgLwQIx2F/ye9SmbrUkurZCnkoXyXyu9EbHtJZrICjVAJfyMArdHp3KkixGdZx1ZHFPNIwl0DDM1dFFqXbTLZw==
  /opencollective-postinstall/2.0.3:
    dev: true
    hasBin: true
    resolution:
      integrity: sha512-8AV/sCtuzUeTo8gQK5qDZzARrulB3egtLzFgteqB2tcT4Mw7B8Kt7JcDHmltjz6FOAHsvTevk70gZEbhM4ZS9Q==
  /optionator/0.8.3:
    dependencies:
      deep-is: 0.1.3
      fast-levenshtein: 2.0.6
      levn: 0.3.0
      prelude-ls: 1.1.2
      type-check: 0.3.2
      word-wrap: 1.2.3
    dev: true
    engines:
      node: '>= 0.8.0'
    resolution:
      integrity: sha512-+IW9pACdk3XWmmTXG8m3upGUJst5XRGzxMRjXzAuJ1XnIFNvfhjjIuYkDvysnPQ7qzqVzLt78BCruntqRhWQbA==
  /optionator/0.9.1:
    dependencies:
      deep-is: 0.1.3
      fast-levenshtein: 2.0.6
      levn: 0.4.1
      prelude-ls: 1.2.1
      type-check: 0.4.0
      word-wrap: 1.2.3
    dev: true
    engines:
      node: '>= 0.8.0'
    resolution:
      integrity: sha512-74RlY5FCnhq4jRxVUPKDaRwrVNXMqsGsiW6AJw4XK8hmtm10wC0ypZBLw5IIp85NZMr91+qd1RvvENwg7jjRFw==
  /os-homedir/1.0.2:
    dev: true
    engines:
      node: '>=0.10.0'
    resolution:
      integrity: sha1-/7xJiDNuDoM94MFox+8VISGqf7M=
  /os-tmpdir/1.0.2:
    dev: true
    engines:
      node: '>=0.10.0'
    resolution:
      integrity: sha1-u+Z0BseaqFxc/sdm/lc0VV36EnQ=
  /osenv/0.1.5:
    dependencies:
      os-homedir: 1.0.2
      os-tmpdir: 1.0.2
    dev: true
    resolution:
      integrity: sha512-0CWcCECdMVc2Rw3U5w9ZjqX6ga6ubk1xDVKxtBQPK7wis/0F2r9T6k4ydGYhecl7YUBxBVxhL5oisPsNxAPe2g==
  /p-each-series/2.1.0:
    dev: true
    engines:
      node: '>=8'
    resolution:
      integrity: sha512-ZuRs1miPT4HrjFa+9fRfOFXxGJfORgelKV9f9nNOWw2gl6gVsRaVDOQP0+MI0G0wGKns1Yacsu0GjOFbTK0JFQ==
  /p-filter/2.1.0:
    dependencies:
      p-map: 2.1.0
    engines:
      node: '>=8'
    resolution:
      integrity: sha512-ZBxxZ5sL2HghephhpGAQdoskxplTwr7ICaehZwLIlfL6acuVgZPm8yBNuRAFBGEqtD/hmUeq9eqLg2ys9Xr/yw==
  /p-finally/1.0.0:
    engines:
      node: '>=4'
    resolution:
      integrity: sha1-P7z7FbiZpEEjs0ttzBi3JDNqLK4=
  /p-is-promise/3.0.0:
    dev: true
    engines:
      node: '>=8'
    resolution:
      integrity: sha512-Wo8VsW4IRQSKVXsJCn7TomUaVtyfjVDn3nUP7kE967BQk0CwFpdbZs0X0uk5sW9mkBa9eNM7hCMaG93WUAwxYQ==
  /p-limit/2.3.0:
    dependencies:
      p-try: 2.2.0
    engines:
      node: '>=6'
    resolution:
      integrity: sha512-//88mFWSJx8lxCzwdAABTJL2MyWB12+eIY7MDL2SqLmAkeKU9qxRvWuSyTjm3FUmpBEMuFfckAIqEaVGUDxb6w==
  /p-limit/3.0.2:
    dependencies:
      p-try: 2.2.0
    engines:
      node: '>=10'
    resolution:
      integrity: sha512-iwqZSOoWIW+Ew4kAGUlN16J4M7OB3ysMLSZtnhmqx7njIHFPlxWBX8xo3lVTyFVq6mI/lL9qt2IsN1sHwaxJkg==
  /p-locate/3.0.0:
    dependencies:
      p-limit: 2.3.0
    dev: true
    engines:
      node: '>=6'
    resolution:
      integrity: sha512-x+12w/To+4GFfgJhBEpiDcLozRJGegY+Ei7/z0tSLkMmxGZNybVMSfWj9aJn8Z5Fc7dBUNJOOVgPv2H7IwulSQ==
  /p-locate/4.1.0:
    dependencies:
      p-limit: 2.3.0
    engines:
      node: '>=8'
    resolution:
      integrity: sha512-R79ZZ/0wAxKGu3oYMlz8jy/kbhsNrS7SKZ7PxEHBgJ5+F2mtFW2fK2cOtBh1cHYkQsbzFV7I+EoRKe6Yt0oK7A==
  /p-locate/5.0.0:
    dependencies:
      p-limit: 3.0.2
    engines:
      node: '>=10'
    resolution:
      integrity: sha512-LaNjtRWUBY++zB5nE/NwcaoMylSPk+S+ZHNB1TzdbMJMny6dynpAGt7X/tl/QYq3TIeE6nxHppbo2LGymrG5Pw==
  /p-map/2.1.0:
    engines:
      node: '>=6'
    resolution:
      integrity: sha512-y3b8Kpd8OAN444hxfBbFfj1FY/RjtTd8tzYwhUqNYXx0fXx2iX4maP4Qr6qhIKbQXI02wTLAda4fYUbDagTUFw==
  /p-map/3.0.0:
    dependencies:
      aggregate-error: 3.0.1
    dev: true
    engines:
      node: '>=8'
    resolution:
      integrity: sha512-d3qXVTF/s+W+CdJ5A29wywV2n8CQQYahlgz2bFiA+4eVNJbHJodPZ+/gXwPGh0bOqA+j8S+6+ckmvLGPk1QpxQ==
  /p-map/4.0.0:
    dependencies:
      aggregate-error: 3.1.0
    engines:
      node: '>=10'
    resolution:
      integrity: sha512-/bjOqmgETBYB5BoEeGVea8dmvHb2m9GLy1E9W43yeyfP6QQCZGFNa+XRceJEuDB6zqr+gKpIAmlLebMpykw/MQ==
  /p-queue/6.4.0:
    dependencies:
      eventemitter3: 4.0.4
      p-timeout: 3.2.0
    dev: false
    engines:
      node: '>=8'
    resolution:
      integrity: sha512-X7ddxxiQ+bLR/CUt3/BVKrGcJDNxBr0pEEFKHHB6vTPWNUhgDv36GpIH18RmGM3YGPpBT+JWGjDDqsVGuF0ERw==
  /p-queue/6.6.2:
    dependencies:
      eventemitter3: 4.0.7
      p-timeout: 3.2.0
    dev: true
    engines:
      node: '>=8'
    resolution:
      integrity: sha512-RwFpb72c/BhQLEXIZ5K2e+AhgNVmIejGlTgiB9MzZ0e93GRvqZ7uSi0dvRF7/XIXDeNkra2fNHBxTyPDGySpjQ==
  /p-reduce/2.1.0:
    dev: true
    engines:
      node: '>=8'
    resolution:
      integrity: sha512-2USApvnsutq8uoxZBGbbWM0JIYLiEMJ9RlaN7fAzVNb9OZN0SHjjTTfIcb667XynS5Y1VhwDJVDa72TnPzAYWw==
  /p-retry/4.2.0:
    dependencies:
      '@types/retry': 0.12.0
      retry: 0.12.0
    engines:
      node: '>=8'
    resolution:
      integrity: sha512-jPH38/MRh263KKcq0wBNOGFJbm+U6784RilTmHjB/HM9kH9V8WlCpVUcdOmip9cjXOh6MxZ5yk1z2SjDUJfWmA==
  /p-timeout/3.2.0:
    dependencies:
      p-finally: 1.0.0
    engines:
      node: '>=8'
    resolution:
      integrity: sha512-rhIwUycgwwKcP9yTOOFK/AKsAopjjCakVqLHePO3CC6Mir1Z99xT+R63jZxAT5lFZLa2inS5h+ZS2GvR99/FBg==
  /p-try/2.2.0:
    engines:
      node: '>=6'
    resolution:
      integrity: sha512-R4nPAVTAU0B9D35/Gk3uJf/7XYbQcyohSKdvAxIRSNghFl4e71hVoGnBNQz9cWaXxO2I10KTC+3jMdvvoKw6dQ==
  /packet-reader/1.0.0:
    dev: true
    resolution:
      integrity: sha512-HAKu/fG3HpHFO0AA8WE8q2g+gBJaZ9MG7fcKk+IJPLTGAD6Psw4443l+9DGRbOIh3/aXr7Phy0TjilYivJo5XQ==
  /packwatch/2.0.0:
    dev: true
    hasBin: true
    resolution:
      integrity: sha512-44f/FnFB4/J+91jexax5moI1rse6cQqr+q38ObaraBIFBzOBYf0O6sx6ZV3jpr/l8Zi+Vt555ra+erONGpngMQ==
  /parent-module/1.0.1:
    dependencies:
      callsites: 3.1.0
    dev: true
    engines:
      node: '>=6'
    resolution:
      integrity: sha512-GQ2EWRpQV8/o+Aw8YqtfZZPfNRWZYkbidE9k5rpl/hC3vtHHBfGm2Ifi6qWV+coDGkrUKZAxE3Lot5kcsRlh+g==
  /parse-git-config/1.1.1:
    dependencies:
      extend-shallow: 2.0.1
      fs-exists-sync: 0.1.0
      git-config-path: 1.0.1
      ini: 1.3.5
    dev: false
    engines:
      node: '>=0.10.0'
    resolution:
      integrity: sha1-06mYQxcTL1c5hxK7pDjhKVkN34w=
  /parse-json/5.1.0:
    dependencies:
      '@babel/code-frame': 7.10.4
      error-ex: 1.3.2
      json-parse-even-better-errors: 2.3.1
      lines-and-columns: 1.1.6
    engines:
      node: '>=8'
    resolution:
      integrity: sha512-+mi/lmVVNKFNVyLXV31ERiy2CY5E1/F6QtJFEzoChPRwwngMNXRDQ9GJ5WdE2Z2P4AujsOi0/+2qHID68KwfIQ==
  /parse-passwd/1.0.0:
    dev: false
    engines:
      node: '>=0.10.0'
    resolution:
      integrity: sha1-bVuTSkVpk7I9N/QKOC1vFmao5cY=
  /parse5/5.1.1:
    dev: true
    resolution:
      integrity: sha512-ugq4DFI0Ptb+WWjAdOK16+u/nHfiIrcE+sh8kZMaM0WllQKLI9rOUq6c2b7cwPkXdzfQESqvoqK6ug7U/Yyzug==
  /parseurl/1.3.3:
    dev: true
    engines:
      node: '>= 0.8'
    resolution:
      integrity: sha512-CiyeOxFT/JZyN5m0z9PfXw4SCBJ6Sygz1Dpl0wqjlhDEGGBP1GnsUVEL0p63hoG1fcj3fHynXi9NYO4nWOL+qQ==
  /pascalcase/0.1.1:
    dev: true
    engines:
      node: '>=0.10.0'
    resolution:
      integrity: sha1-s2PlXoAGym/iF4TS2yK9FdeRfxQ=
  /path-exists/3.0.0:
    dev: true
    engines:
      node: '>=4'
    resolution:
      integrity: sha1-zg6+ql94yxiSXqfYENe1mwEP1RU=
  /path-exists/4.0.0:
    engines:
      node: '>=8'
    resolution:
      integrity: sha512-ak9Qy5Q7jYb2Wwcey5Fpvg2KoAc/ZIhLSLOSBmRmygPsGwkVVt0fZa0qrtMz+m6tJTAHfZQ8FnmB4MG4LWy7/w==
  /path-is-absolute/1.0.1:
    engines:
      node: '>=0.10.0'
    resolution:
      integrity: sha1-F0uSaHNVNP+8es5r9TpanhtcX18=
  /path-key/2.0.1:
    dev: true
    engines:
      node: '>=4'
    resolution:
      integrity: sha1-QRyttXTFoUDTpLGRDUDYDMn0C0A=
  /path-key/3.1.1:
    engines:
      node: '>=8'
    resolution:
      integrity: sha512-ojmeN0qd+y0jszEtoY48r0Peq5dwMEkIlCOu6Q5f41lfkswXuKtYrhgoTpLnyIcHm24Uhqx+5Tqm2InSwLhE6Q==
  /path-parse/1.0.6:
    resolution:
      integrity: sha512-GSmOT2EbHrINBf9SR7CDELwlJ8AENk3Qn7OikK4nFYAu3Ote2+JYNVvkpAEQm3/TLNEJFD/xZJjzyxg3KBWOzw==
  /path-to-regexp/0.1.7:
    dev: true
    resolution:
      integrity: sha1-32BBeABfUi8V60SQ5yR6G/qmf4w=
  /path-type/4.0.0:
    engines:
      node: '>=8'
    resolution:
      integrity: sha512-gDKb8aZMDeD/tZWs9P6+q0J9Mwkdl6xMV8TjnGP3qJVJ06bdMgkbBlLU8IdfOsIsFz2BW1rNVT3XuNEl8zPAvw==
  /pause-stream/0.0.11:
    dependencies:
      through: 2.3.8
    dev: false
    resolution:
      integrity: sha1-/lo0sMvOErWqaitAPuLnO2AvFEU=
  /performance-now/2.1.0:
    dev: true
    resolution:
      integrity: sha1-Ywn04OX6kT7BxpMHrjZLSzd8nns=
  /pg-connection-string/2.4.0:
    dev: true
    resolution:
      integrity: sha512-3iBXuv7XKvxeMrIgym7njT+HlZkwZqqGX4Bu9cci8xHZNT+Um1gWKqCsAzcC0d95rcKMU5WBg6YRUcHyV0HZKQ==
  /pg-int8/1.0.1:
    dev: true
    engines:
      node: '>=4.0.0'
    resolution:
      integrity: sha512-WCtabS6t3c8SkpDBUlb1kjOs7l66xsGdKpIPZsg4wR+B3+u9UAum2odSsF9tnvxg80h4ZxLWMy4pRjOsFIqQpw==
  /pg-pool/3.2.1_pg@8.4.1:
    dependencies:
      pg: 8.4.1
    dev: true
    peerDependencies:
      pg: '>=8.0'
    resolution:
      integrity: sha512-BQDPWUeKenVrMMDN9opfns/kZo4lxmSWhIqo+cSAF7+lfi9ZclQbr9vfnlNaPr8wYF3UYjm5X0yPAhbcgqNOdA==
  /pg-pool/3.2.2_pg@8.5.1:
    dependencies:
      pg: 8.5.1
    dev: true
    peerDependencies:
      pg: '>=8.0'
    resolution:
      integrity: sha512-ORJoFxAlmmros8igi608iVEbQNNZlp89diFVx6yV5v+ehmpMY9sK6QgpmgoXbmkNaBAx8cOOZh9g80kJv1ooyA==
  /pg-protocol/1.3.0:
    dev: true
    resolution:
      integrity: sha512-64/bYByMrhWULUaCd+6/72c9PMWhiVFs3EVxl9Ct6a3v/U8+rKgqP2w+kKg/BIGgMJyB+Bk/eNivT32Al+Jghw==
  /pg-protocol/1.4.0:
    dev: true
    resolution:
      integrity: sha512-El+aXWcwG/8wuFICMQjM5ZSAm6OWiJicFdNYo+VY3QP+8vI4SvLIWVe51PppTzMhikUJR+PsyIFKqfdXPz/yxA==
  /pg-types/2.2.0:
    dependencies:
      pg-int8: 1.0.1
      postgres-array: 2.0.0
      postgres-bytea: 1.0.0
      postgres-date: 1.0.7
      postgres-interval: 1.2.0
    dev: true
    engines:
      node: '>=4'
    resolution:
      integrity: sha512-qTAAlrEsl8s4OiEQY69wDvcMIdQN6wdz5ojQiOy6YRMuynxenON0O5oCpJI6lshc6scgAY8qvJ2On/p+CXY0GA==
  /pg/8.4.1:
    dependencies:
      buffer-writer: 2.0.0
      packet-reader: 1.0.0
      pg-connection-string: 2.4.0
      pg-pool: 3.2.1_pg@8.4.1
      pg-protocol: 1.3.0
      pg-types: 2.2.0
      pgpass: 1.0.4
    dev: true
    engines:
      node: '>= 8.0.0'
    peerDependencies:
      pg-native: '>=2.0.0'
    peerDependenciesMeta:
      pg-native:
        optional: true
    resolution:
      integrity: sha512-NRsH0aGMXmX1z8Dd0iaPCxWUw4ffu+lIAmGm+sTCwuDDWkpEgRCAHZYDwqaNhC5hG5DRMOjSUFasMWhvcmLN1A==
  /pg/8.5.1:
    dependencies:
      buffer-writer: 2.0.0
      packet-reader: 1.0.0
      pg-connection-string: 2.4.0
      pg-pool: 3.2.2_pg@8.5.1
      pg-protocol: 1.4.0
      pg-types: 2.2.0
      pgpass: 1.0.4
    dev: true
    engines:
      node: '>= 8.0.0'
    peerDependencies:
      pg-native: '>=2.0.0'
    peerDependenciesMeta:
      pg-native:
        optional: true
    resolution:
      integrity: sha512-9wm3yX9lCfjvA98ybCyw2pADUivyNWT/yIP4ZcDVpMN0og70BUWYEGXPCTAQdGTAqnytfRADb7NERrY1qxhIqw==
  /pgpass/1.0.4:
    dependencies:
      split2: 3.2.2
    dev: true
    resolution:
      integrity: sha512-YmuA56alyBq7M59vxVBfPJrGSozru8QAdoNlWuW3cz8l+UX3cWge0vTvjKhsSHSJpo3Bom8/Mm6hf0TR5GY0+w==
  /picomatch/2.2.2:
    engines:
      node: '>=8.6'
    resolution:
      integrity: sha512-q0M/9eZHzmr0AulXyPwNfZjtwZ/RBZlbN3K3CErVrk50T2ASYI7Bye0EvekFY3IP1Nt2DHu0re+V2ZHIpMkuWg==
  /pidtree/0.5.0:
    dev: true
    engines:
      node: '>=0.10'
    hasBin: true
    resolution:
      integrity: sha512-9nxspIM7OpZuhBxPg73Zvyq7j1QMPMPsGKTqRc2XOaFQauDvoNz9fM1Wdkjmeo7l9GXOZiRs97sPkuayl39wjA==
  /pirates/4.0.1:
    dependencies:
      node-modules-regexp: 1.0.0
    dev: true
    engines:
      node: '>= 6'
    resolution:
      integrity: sha512-WuNqLTbMI3tmfef2TKxlQmAiLHKtFhlsCZnPIpuv2Ow0RDVO8lfy1Opf4NUzlMXLjPl+Men7AuVdX6TA+s+uGA==
  /pkg-dir/4.2.0:
    dependencies:
      find-up: 4.1.0
    engines:
      node: '>=8'
    resolution:
      integrity: sha512-HRDzbaKjC+AOWVXxAU/x54COGeIv9eb+6CkDSQoNTt4XyWoIJvuPsXizxu/Fr23EiekbtZwmh1IcIG/l/a10GQ==
  /pkg-fetch/2.6.9:
    dependencies:
      '@babel/runtime': 7.10.2
      byline: 5.0.0
      chalk: 3.0.0
      expand-template: 2.0.3
      fs-extra: 8.1.0
      minimist: 1.2.5
      progress: 2.0.3
      request: 2.88.2
      request-progress: 3.0.0
      semver: 6.3.0
      unique-temp-dir: 1.0.0
    dev: true
    hasBin: true
    resolution:
      integrity: sha512-EnVR8LRILXBvaNP+wJOSY02c3+qDDfyEyR+aqAHLhcc9PBnbxFT9UZ1+If49goPQzQPn26TzF//fc6KXZ0aXEg==
  /pkg-up/3.1.0:
    dependencies:
      find-up: 3.0.0
    dev: true
    engines:
      node: '>=8'
    resolution:
      integrity: sha512-nDywThFk1i4BQK4twPQ6TA4RT8bDY96yeuCVBWL3ePARCiEKDRSrNGbFIgUJpLp+XeIR65v8ra7WuJOFUBtkMA==
  /pkg/4.4.9:
    dependencies:
      '@babel/parser': 7.10.2
      '@babel/runtime': 7.10.2
      chalk: 3.0.0
      escodegen: 1.14.2
      fs-extra: 8.1.0
      globby: 11.0.1
      into-stream: 5.1.1
      minimist: 1.2.5
      multistream: 2.1.1
      pkg-fetch: 2.6.9
      progress: 2.0.3
      resolve: 1.17.0
      stream-meter: 1.0.4
    dev: true
    hasBin: true
    resolution:
      integrity: sha512-FK4GqHtcCY2PPPVaKViU0NyRzpo6gCS7tPKN5b7AkElqjAOCH1bsRKgohEnxThr6DWfTGByGqba2YHGR/BqbmA==
  /platform/1.3.5:
    dev: true
    resolution:
      integrity: sha512-TuvHS8AOIZNAlE77WUDiR4rySV/VMptyMfcfeoMgs4P8apaZM3JrnbzBiixKUv+XR6i+BXrQh8WAnjaSPFO65Q==
  /please-upgrade-node/3.2.0:
    dependencies:
      semver-compare: 1.0.0
    dev: true
    resolution:
      integrity: sha512-gQR3WpIgNIKwBMVLkpMUeR3e1/E1y42bqDQZfql+kDeXd8COYfM8PQA4X6y7a8u9Ua9FHmsrrmirW2vHs45hWg==
  /pluralize/8.0.0:
    dev: true
    engines:
      node: '>=4'
    resolution:
      integrity: sha512-Nc3IT5yHzflTfbjgqWcCPpo7DaKy4FnpB0l/zCAW0Tc7jxAiuqSxHasntB3D7887LSrA93kDJ9IXovxJYxyLCA==
  /posix-character-classes/0.1.1:
    dev: true
    engines:
      node: '>=0.10.0'
    resolution:
      integrity: sha1-AerA/jta9xoqbAL+q7jB/vfgDqs=
  /postgres-array/2.0.0:
    dev: true
    engines:
      node: '>=4'
    resolution:
      integrity: sha512-VpZrUqU5A69eQyW2c5CA1jtLecCsN2U/bD6VilrFDWq5+5UIEVO7nazS3TEcHf1zuPYO/sqGvUvW62g86RXZuA==
  /postgres-bytea/1.0.0:
    dev: true
    engines:
      node: '>=0.10.0'
    resolution:
      integrity: sha1-AntTPAqokOJtFy1Hz5zOzFIazTU=
  /postgres-date/1.0.7:
    dev: true
    engines:
      node: '>=0.10.0'
    resolution:
      integrity: sha512-suDmjLVQg78nMK2UZ454hAG+OAW+HQPZ6n++TNDUX+L0+uUlLywnoxJKDou51Zm+zTCjrCl0Nq6J9C5hP9vK/Q==
  /postgres-interval/1.2.0:
    dependencies:
      xtend: 4.0.2
    dev: true
    engines:
      node: '>=0.10.0'
    resolution:
      integrity: sha512-9ZhXKM/rw350N1ovuWHbGxnGh/SNJ4cnxHiM0rxE4VN41wsg8P8zWn9hv/buK00RP4WvlOyr/RBDiptyxVbkZQ==
  /prelude-ls/1.1.2:
    dev: true
    engines:
      node: '>= 0.8.0'
    resolution:
      integrity: sha1-IZMqVJ9eUv/ZqCf1cOBL5iqX2lQ=
  /prelude-ls/1.2.1:
    dev: true
    engines:
      node: '>= 0.8.0'
    resolution:
      integrity: sha512-vkcDPrRZo1QZLbn5RLGPpg/WmIQ65qoWWhcGKf/b5eplkkarX0m9z8ppCat4mlOqUsWpyNuYgO3VRyrYHSzX5g==
  /prettier-linter-helpers/1.0.0:
    dependencies:
      fast-diff: 1.2.0
    dev: true
    engines:
      node: '>=6.0.0'
    resolution:
      integrity: sha512-GbK2cP9nraSSUF9N2XwUwqfzlAFlMNYYl+ShE/V+H8a9uNl/oUqB1w2EL54Jh0OlyRSd8RfWYJ3coVS4TROP2w==
  /prettier/2.1.2:
    dev: true
    engines:
      node: '>=10.13.0'
    hasBin: true
    resolution:
      integrity: sha512-16c7K+x4qVlJg9rEbXl7HEGmQyZlG4R9AgP+oHKRMsMsuk8s+ATStlf1NpDqyBI1HpVyfjLOeMhH2LvuNvV5Vg==
  /pretty-format/25.5.0:
    dependencies:
      '@jest/types': 25.5.0
      ansi-regex: 5.0.0
      ansi-styles: 4.2.1
      react-is: 16.13.1
    dev: true
    engines:
      node: '>= 8.3'
    resolution:
      integrity: sha512-kbo/kq2LQ/A/is0PQwsEHM7Ca6//bGPPvU6UnsdDRSKTWxT/ru/xb88v4BJf6a69H+uTytOEsTusT9ksd/1iWQ==
  /pretty-format/26.4.2:
    dependencies:
      '@jest/types': 26.3.0
      ansi-regex: 5.0.0
      ansi-styles: 4.2.1
      react-is: 16.13.1
    dev: true
    engines:
      node: '>= 10'
    resolution:
      integrity: sha512-zK6Gd8zDsEiVydOCGLkoBoZuqv8VTiHyAbKznXe/gaph/DAeZOmit9yMfgIz5adIgAMMs5XfoYSwAX3jcCO1tA==
  /pretty-format/26.6.1:
    dependencies:
      '@jest/types': 26.6.1
      ansi-regex: 5.0.0
      ansi-styles: 4.3.0
      react-is: 17.0.1
    dev: true
    engines:
      node: '>= 10'
    resolution:
      integrity: sha512-MeqqsP5PYcRBbGMvwzsyBdmAJ4EFX7pWFyl7x4+dMVg5pE0ZDdBIvEH2ergvIO+Gvwv1wh64YuOY9y5LuyY/GA==
  /pretty-format/26.6.2:
    dependencies:
      '@jest/types': 26.6.2
      ansi-regex: 5.0.0
      ansi-styles: 4.3.0
      react-is: 17.0.1
    dev: true
    engines:
      node: '>= 10'
    resolution:
      integrity: sha512-7AeGuCYNGmycyQbCqd/3PWH4eOoX/OiCa0uphp57NVTeAGdJGaAliecxwBDHYQCIvrW7aDBZCYeNTP/WX69mkg==
  /prettysize/2.0.0:
    resolution:
      integrity: sha512-VVtxR7sOh0VsG8o06Ttq5TrI1aiZKmC+ClSn4eBPaNf4SHr5lzbYW+kYGX3HocBL/MfpVrRfFZ9V3vCbLaiplg==
  /process-nextick-args/2.0.1:
    resolution:
      integrity: sha512-3ouUOpQhtgrbOa17J7+uxOTpITYWaGP7/AhoR3+A+/1e9skrzelGi/dXzEYyvbxubEF6Wn2ypscTKiKJFFn1ag==
  /progress/2.0.3:
    engines:
      node: '>=0.4.0'
    resolution:
      integrity: sha512-7PiHtLll5LdnKIMw100I+8xJXR5gW2QwWYkT6iJva0bXitZKa/XMrSbdmg3r2Xnaidz9Qumd0VPaMrZlF9V9sA==
  /prompts/2.3.2:
    dependencies:
      kleur: 3.0.3
      sisteransi: 1.0.5
    engines:
      node: '>= 6'
    resolution:
      integrity: sha512-Q06uKs2CkNYVID0VqwfAl9mipo99zkBv/n2JtWY89Yxa3ZabWSrs0e2KTudKVa3peLUvYXMefDqIleLPVUBZMA==
  /prompts/2.4.0:
    dependencies:
      kleur: 3.0.3
      sisteransi: 1.0.5
    dev: true
    engines:
      node: '>= 6'
    resolution:
      integrity: sha512-awZAKrk3vN6CroQukBL+R9051a4R3zCZBlJm/HBfrSZ8iTpYix3VX1vU4mveiLpiwmOJT4wokTF9m6HUk4KqWQ==
  /proxy-addr/2.0.6:
    dependencies:
      forwarded: 0.1.2
      ipaddr.js: 1.9.1
    dev: true
    engines:
      node: '>= 0.10'
    resolution:
      integrity: sha512-dh/frvCBVmSsDYzw6n926jv974gddhkFPfiN8hPOi30Wax25QZyZEGveluCgliBnqmuM+UJmBErbAUFIoDbjOw==
  /prr/1.0.1:
    dev: true
    resolution:
      integrity: sha1-0/wRS6BplaRexok/SEzrHXj19HY=
  /ps-tree/1.2.0:
    dependencies:
      event-stream: 3.3.4
    dev: false
    engines:
      node: '>= 0.10'
    hasBin: true
    resolution:
      integrity: sha512-0VnamPPYHl4uaU/nSFeZZpR21QAWRz+sRv4iW9+v/GS/J5U5iZB5BNN6J0RMoOvdx2gWM2+ZFMIm58q24e4UYA==
  /psl/1.8.0:
    dev: true
    resolution:
      integrity: sha512-RIdOzyoavK+hA18OGGWDqUTsCLhtA7IcZ/6NCs4fFJaHBDab+pDDmDIByWFRQJq2Cd7r1OoQxBGKOaztq+hjIQ==
  /pump/3.0.0:
    dependencies:
      end-of-stream: 1.4.4
      once: 1.4.0
    resolution:
      integrity: sha512-LwZy+p3SFs1Pytd/jYct4wpv49HiYCqd9Rlc5ZVdk0V+8Yzv6jR5Blk3TRmPL1ft69TxP0IMZGJ+WPFU2BFhww==
  /punycode/2.1.1:
    dev: true
    engines:
      node: '>=6'
    resolution:
      integrity: sha512-XRsRjdf+j5ml+y/6GKHPZbrF/8p2Yga0JPtdqTIY2Xe5ohJPD9saDJJLPvp9+NSBprVvevdXZybnj2cv8OEd0A==
  /qs/6.5.2:
    dev: true
    engines:
      node: '>=0.6'
    resolution:
      integrity: sha512-N5ZAX4/LxJmF+7wN74pUD6qAh9/wnvdQcjq9TZjevvXzSUo7bfmw91saqMjzGS2xq91/odN2dW/WOl7qQHNDGA==
  /qs/6.7.0:
    dev: true
    engines:
      node: '>=0.6'
    resolution:
      integrity: sha512-VCdBRNFTX1fyE7Nb6FYoURo/SPe62QCaAyzJvUjwRaIsc+NePBEniHlvxFmmX56+HZphIGtV0XeCirBtpDrTyQ==
  /querystringify/2.2.0:
    resolution:
      integrity: sha512-FIqgj2EUvTa7R50u0rGsyTftzjYmv/a3hO345bZNrqabNqjtgiDMgmo4mkUjd+nzU5oF3dClKqFIPUKybUyqoQ==
  /quick-lru/4.0.1:
    dev: true
    engines:
      node: '>=8'
    resolution:
      integrity: sha512-ARhCpm70fzdcvNQfPoy49IaanKkTlRWF2JMzqhcJbhSFRZv7nPTvZJdcY7301IPmvW+/p0RgIWnQDLJxifsQ7g==
  /quote/0.4.0:
    dev: true
    resolution:
      integrity: sha1-EIOSF/bBNiuJGUBE0psjP9fzLwE=
  /ramda/0.26.1:
    dev: true
    resolution:
      integrity: sha512-hLWjpy7EnsDBb0p+Z3B7rPi3GDeRG5ZtiI33kJhTt+ORCd38AbAIjB/9zRIUoeTbE/AVX5ZkU7m6bznsvrf8eQ==
  /ramda/0.27.0:
    dev: true
    resolution:
      integrity: sha512-pVzZdDpWwWqEVVLshWUHjNwuVP7SfcmPraYuqocJp1yo2U1R7P+5QAfDhdItkuoGqIBnBYrtPp7rEPqDn9HlZA==
  /range-parser/1.2.1:
    dev: true
    engines:
      node: '>= 0.6'
    resolution:
      integrity: sha512-Hrgsx+orqoygnmhFbKaHE6c296J+HTAQXoxEF6gNupROmmGJRoyzfG3ccAveqCBrwr/2yxQ5BVd/GTl5agOwSg==
  /raw-body/2.4.0:
    dependencies:
      bytes: 3.1.0
      http-errors: 1.7.2
      iconv-lite: 0.4.24
      unpipe: 1.0.0
    dev: true
    engines:
      node: '>= 0.8'
    resolution:
      integrity: sha512-4Oz8DUIwdvoa5qMJelxipzi/iJIi40O5cGV1wNYp5hvZP8ZN0T+jiNkL0QepXs+EsQ9XJ8ipEDoiH70ySUJP3Q==
  /rc/1.2.8:
    dependencies:
      deep-extend: 0.6.0
      ini: 1.3.5
      minimist: 1.2.5
      strip-json-comments: 2.0.1
    dev: true
    hasBin: true
    resolution:
      integrity: sha512-y3bGgqKj3QBdxLbLkomlohkvsA8gdAiUQlSBJnBhfn+BPxg4bc62d8TcBW15wavDfgexCgccckhcZvywyQYPOw==
  /react-is/16.13.1:
    dev: true
    resolution:
      integrity: sha512-24e6ynE2H+OKt4kqsOvNd8kBpV65zoxbA4BVsEOB3ARVWQki/DHzaUoC5KuON/BiccDaCCTZBuOcfZs70kR8bQ==
  /react-is/17.0.1:
    dev: true
    resolution:
      integrity: sha512-NAnt2iGDXohE5LI7uBnLnqvLQMtzhkiAOLXTmv+qnF9Ky7xAPcX8Up/xWIhxvLVGJvuLiNc4xQLtuqDRzb4fSA==
  /read-pkg-up/7.0.1:
    dependencies:
      find-up: 4.1.0
      read-pkg: 5.2.0
      type-fest: 0.8.1
    engines:
      node: '>=8'
    resolution:
      integrity: sha512-zK0TB7Xd6JpCLmlLmufqykGE+/TlOePD6qKClNW7hHDKFh/J7/7gCWGR7joEQEW1bKq3a3yUZSObOoWLFQ4ohg==
  /read-pkg/5.2.0:
    dependencies:
      '@types/normalize-package-data': 2.4.0
      normalize-package-data: 2.5.0
      parse-json: 5.1.0
      type-fest: 0.6.0
    engines:
      node: '>=8'
    resolution:
      integrity: sha512-Ug69mNOpfvKDAc2Q8DRpMjjzdtrnv9HcSMX+4VsZxD1aZ6ZzrIE7rlzXBtWTyhULSMKg076AW6WR5iZpD0JiOg==
  /readable-stream/2.3.7:
    dependencies:
      core-util-is: 1.0.2
      inherits: 2.0.4
      isarray: 1.0.0
      process-nextick-args: 2.0.1
      safe-buffer: 5.1.2
      string_decoder: 1.1.1
      util-deprecate: 1.0.2
    resolution:
      integrity: sha512-Ebho8K4jIbHAxnuxi7o42OrZgF/ZTNcsZj6nRKyUmkhLFq8CHItp/fy6hQZuZmP/n3yZ9VBUbp4zz/mX8hmYPw==
  /readable-stream/3.6.0:
    dependencies:
      inherits: 2.0.4
      string_decoder: 1.3.0
      util-deprecate: 1.0.2
    engines:
      node: '>= 6'
    resolution:
      integrity: sha512-BViHy7LKeTz4oNnkcLJ+lVSL6vpiFeX6/d3oSH8zCW7UxP2onchk+vTGB143xuFjHS3deTgkKoXXymXqymiIdA==
  /redent/3.0.0:
    dependencies:
      indent-string: 4.0.0
      strip-indent: 3.0.0
    dev: true
    engines:
      node: '>=8'
    resolution:
      integrity: sha512-6tDA8g98We0zd0GvVeMT9arEOnTw9qM03L9cJXaCjrip1OO764RDBLBfrB4cwzNGDj5OA5ioymC9GkizgWJDUg==
  /redis-commands/1.5.0:
    dev: true
    resolution:
      integrity: sha512-6KxamqpZ468MeQC3bkWmCB1fp56XL64D4Kf0zJSwDZbVLLm7KFkoIcHrgRvQ+sk8dnhySs7+yBg94yIkAK7aJg==
  /redis-errors/1.2.0:
    dev: true
    engines:
      node: '>=4'
    resolution:
      integrity: sha1-62LSrbFeTq9GEMBK/hUpOEJQq60=
  /redis-lock/0.1.4:
    dev: true
    engines:
      node: '>=0.6'
    resolution:
      integrity: sha512-7/+zu86XVQfJVx1nHTzux5reglDiyUCDwmW7TSlvVezfhH2YLc/Rc8NE0ejQG+8/0lwKzm29/u/4+ogKeLosiA==
  /redis-parser/3.0.0:
    dependencies:
      redis-errors: 1.2.0
    dev: true
    engines:
      node: '>=4'
    resolution:
      integrity: sha1-tm2CjNyv5rS4pCin3vTGvKwxyLQ=
  /redis/3.0.2:
    dependencies:
      denque: 1.4.1
      redis-commands: 1.5.0
      redis-errors: 1.2.0
      redis-parser: 3.0.0
    dev: true
    engines:
      node: '>=6'
    resolution:
      integrity: sha512-PNhLCrjU6vKVuMOyFu7oSP296mwBkcE6lrAjruBYG5LgdSqtRBoVQIylrMyVZD/lkF24RSNNatzvYag6HRBHjQ==
  /regenerator-runtime/0.13.5:
    dev: true
    resolution:
      integrity: sha512-ZS5w8CpKFinUzOwW3c83oPeVXoNsrLsaCoLtJvAClH135j/R77RuymhiSErhm2lKcwSCIpmvIWSbDkIfAqKQlA==
  /regex-not/1.0.2:
    dependencies:
      extend-shallow: 3.0.2
      safe-regex: 1.1.0
    dev: true
    engines:
      node: '>=0.10.0'
    resolution:
      integrity: sha512-J6SDjUgDxQj5NusnOtdFxDwN/+HWykR8GELwctJ7mdqhcyy1xEc4SRFHUXvxTp661YaVKAjfRLZ9cCqS6tn32A==
  /regexpp/3.1.0:
    dev: true
    engines:
      node: '>=8'
    resolution:
      integrity: sha512-ZOIzd8yVsQQA7j8GCSlPGXwg5PfmA1mrq0JP4nGhh54LaKN3xdai/vHUDu74pKwV8OxseMS65u2NImosQcSD0Q==
  /remove-trailing-separator/1.1.0:
    dev: true
    resolution:
      integrity: sha1-wkvOKig62tW8P1jg1IJJuSN52O8=
  /repeat-element/1.1.3:
    dev: true
    engines:
      node: '>=0.10.0'
    resolution:
      integrity: sha512-ahGq0ZnV5m5XtZLMb+vP76kcAM5nkLqk0lpqAuojSKGgQtn4eRi4ZZGm2olo2zKFH+sMsWaqOCW1dqAnOru72g==
  /repeat-string/1.6.1:
    dev: true
    engines:
      node: '>=0.10'
    resolution:
      integrity: sha1-jcrkcOHIirwtYA//Sndihtp15jc=
  /replace-string/3.1.0:
    dev: true
    engines:
      node: '>=8'
    resolution:
      integrity: sha512-yPpxc4ZR2makceA9hy/jHNqc7QVkd4Je/N0WRHm6bs3PtivPuPynxE5ejU/mp5EhnCv8+uZL7vhz8rkluSlx+Q==
  /request-progress/3.0.0:
    dependencies:
      throttleit: 1.0.0
    dev: true
    resolution:
      integrity: sha1-TKdUCBx/7GP1BeT6qCWqBs1mnb4=
  /request-promise-core/1.1.3_request@2.88.2:
    dependencies:
      lodash: 4.17.19
      request: 2.88.2
    dev: true
    engines:
      node: '>=0.10.0'
    peerDependencies:
      request: ^2.34
    resolution:
      integrity: sha512-QIs2+ArIGQVp5ZYbWD5ZLCY29D5CfWizP8eWnm8FoGD1TX61veauETVQbrV60662V0oFBkrDOuaBI8XgtuyYAQ==
  /request-promise-core/1.1.4_request@2.88.2:
    dependencies:
      lodash: 4.17.20
      request: 2.88.2
    dev: true
    engines:
      node: '>=0.10.0'
    peerDependencies:
      request: ^2.34
    resolution:
      integrity: sha512-TTbAfBBRdWD7aNNOoVOBH4pN/KigV6LyapYNNlAPA8JwbovRti1E88m3sYAwsLi5ryhPKsE9APwnjFTgdUjTpw==
  /request-promise-native/1.0.8_request@2.88.2:
    dependencies:
      request: 2.88.2
      request-promise-core: 1.1.3_request@2.88.2
      stealthy-require: 1.1.1
      tough-cookie: 2.5.0
    deprecated: 'request-promise-native has been deprecated because it extends the now deprecated request package, see https://github.com/request/request/issues/3142'
    dev: true
    engines:
      node: '>=0.12.0'
    peerDependencies:
      request: ^2.34
    resolution:
      integrity: sha512-dapwLGqkHtwL5AEbfenuzjTYg35Jd6KPytsC2/TLkVMz8rm+tNt72MGUWT1RP/aYawMpN6HqbNGBQaRcBtjQMQ==
  /request-promise-native/1.0.9_request@2.88.2:
    dependencies:
      request: 2.88.2
      request-promise-core: 1.1.4_request@2.88.2
      stealthy-require: 1.1.1
      tough-cookie: 2.5.0
    deprecated: 'request-promise-native has been deprecated because it extends the now deprecated request package, see https://github.com/request/request/issues/3142'
    dev: true
    engines:
      node: '>=0.12.0'
    peerDependencies:
      request: ^2.34
    resolution:
      integrity: sha512-wcW+sIUiWnKgNY0dqCpOZkUbF/I+YPi+f09JZIDa39Ec+q82CpSYniDp+ISgTTbKmnpJWASeJBPZmoxH84wt3g==
  /request/2.88.2:
    dependencies:
      aws-sign2: 0.7.0
      aws4: 1.11.0
      caseless: 0.12.0
      combined-stream: 1.0.8
      extend: 3.0.2
      forever-agent: 0.6.1
      form-data: 2.3.3
      har-validator: 5.1.5
      http-signature: 1.2.0
      is-typedarray: 1.0.0
      isstream: 0.1.2
      json-stringify-safe: 5.0.1
      mime-types: 2.1.27
      oauth-sign: 0.9.0
      performance-now: 2.1.0
      qs: 6.5.2
      safe-buffer: 5.2.1
      tough-cookie: 2.5.0
      tunnel-agent: 0.6.0
      uuid: 3.4.0
    deprecated: 'request has been deprecated, see https://github.com/request/request/issues/3142'
    dev: true
    engines:
      node: '>= 6'
    resolution:
      integrity: sha512-MsvtOrfG9ZcrOwAW+Qi+F6HbD0CWXEh9ou77uOb7FM2WPhwT7smM833PzanhJLsgXjN89Ir6V2PczXNnMpwKhw==
  /require-directory/2.1.1:
    dev: true
    engines:
      node: '>=0.10.0'
    resolution:
      integrity: sha1-jGStX9MNqxyXbiNE/+f3kqam30I=
  /require-main-filename/2.0.0:
    dev: true
    resolution:
      integrity: sha512-NKN5kMDylKuldxYLSUfrbo5Tuzh4hd+2E8NPPX02mZtn1VuREQToYe/ZdlJy+J3uCpfaiGF05e7B8W0iXbQHmg==
  /requires-port/1.0.0:
    resolution:
      integrity: sha1-kl0mAdOaxIXgkc8NpcbmlNw9yv8=
  /resolve-cwd/3.0.0:
    dependencies:
      resolve-from: 5.0.0
    dev: true
    engines:
      node: '>=8'
    resolution:
      integrity: sha512-OrZaX2Mb+rJCpH/6CpSqt9xFVpN++x01XnN2ie9g6P5/3xelLAkXWVADpdz1IHD/KFfEXyE6V0U01OQ3UO2rEg==
  /resolve-from/4.0.0:
    dev: true
    engines:
      node: '>=4'
    resolution:
      integrity: sha512-pb/MYmXstAkysRFx8piNI1tGFNQIFA3vkE3Gq4EuA1dF6gHp/+vgZqsCGJapvy8N3Q+4o7FwvquPJcnZ7RYy4g==
  /resolve-from/5.0.0:
    engines:
      node: '>=8'
    resolution:
      integrity: sha512-qYg9KP24dD5qka9J47d0aVky0N+b4fTU89LN9iDnjB5waksiC49rvMB0PrUJQGoTmH50XPiqOvAjDfaijGxYZw==
  /resolve-pkg/2.0.0:
    dependencies:
      resolve-from: 5.0.0
    engines:
      node: '>=8'
    resolution:
      integrity: sha512-+1lzwXehGCXSeryaISr6WujZzowloigEofRB+dj75y9RRa/obVcYgbHJd53tdYw8pvZj8GojXaaENws8Ktw/hQ==
  /resolve-url/0.2.1:
    deprecated: 'https://github.com/lydell/resolve-url#deprecated'
    dev: true
    resolution:
      integrity: sha1-LGN/53yJOv0qZj/iGqkIAGjiBSo=
  /resolve/1.17.0:
    dependencies:
      path-parse: 1.0.6
    dev: true
    resolution:
      integrity: sha512-ic+7JYiV8Vi2yzQGFWOkiZD5Z9z7O2Zhm9XMaTxdJExKasieFCr+yXZ/WmXsckHiKl12ar0y6XiXDx3m4RHn1w==
  /resolve/1.18.1:
    dependencies:
      is-core-module: 2.0.0
      path-parse: 1.0.6
    resolution:
      integrity: sha512-lDfCPaMKfOJXjy0dPayzPdF1phampNWr3qFCjAu+rw/qbQmr5jWH5xN2hwh9QKfw9E5v4hwV7A+jrCmL8yjjqA==
  /restore-cursor/3.1.0:
    dependencies:
      onetime: 5.1.0
      signal-exit: 3.0.3
    engines:
      node: '>=8'
    resolution:
      integrity: sha512-l+sSefzHpj5qimhFSE5a8nufZYAM3sBSVMAPtYkmC+4EH2anSGaEMXSD0izRQbu9nfyQ9y5JrVmp7E8oZrUjvA==
  /ret/0.1.15:
    dev: true
    engines:
      node: '>=0.12'
    resolution:
      integrity: sha512-TTlYpa+OL+vMMNG24xSlQGEJ3B/RzEfUlLct7b5G/ytav+wPrplCpVMFuwzXbkecJrb6IYo1iFb0S9v37754mg==
  /retry/0.12.0:
    engines:
      node: '>= 4'
    resolution:
      integrity: sha1-G0KmJmoh8HQh0bC1S33BZ7AcATs=
  /reusify/1.0.4:
    engines:
      iojs: '>=1.0.0'
      node: '>=0.10.0'
    resolution:
      integrity: sha512-U9nH88a3fc/ekCF1l0/UP1IosiuIjyTh7hBvXVMHYgVcfGvt897Xguj2UOLDeI5BG2m7/uwyaLVT6fbtCwTyzw==
  /rimraf/2.6.3:
    dependencies:
      glob: 7.1.6
    dev: true
    hasBin: true
    resolution:
      integrity: sha512-mwqeW5XsA2qAejG46gYdENaxXjx9onRNCfn7L0duuP4hCuTIi/QO7PDK07KJfp1d+izWPrzEJDcSqBa0OZQriA==
  /rimraf/2.7.1:
    dependencies:
      glob: 7.1.6
    dev: true
    hasBin: true
    resolution:
      integrity: sha512-uWjbaKIK3T1OSVptzX7Nl6PvQ3qAGtKEtVRjRuazjfL3Bx5eI409VZSqgND+4UNnmzLVdPj9FqFJNPqBZFve4w==
  /rimraf/3.0.2:
    dependencies:
      glob: 7.1.6
    hasBin: true
    resolution:
      integrity: sha512-JZkJMZkAGFFPP2YqXZXPbMlMBgsxzE8ILs4lMIX/2o0L9UBw9O/Y3o6wFw/i9YLapcUJWwqbi3kdxIPdC62TIA==
  /rollup-plugin-dts/1.4.14_rollup@2.33.2+typescript@4.0.5:
    dependencies:
      rollup: 2.33.2
      typescript: 4.0.5
    dev: true
    optionalDependencies:
      '@babel/code-frame': 7.10.4
    peerDependencies:
      rollup: ^2.33.1
      typescript: ^4.0.5
    resolution:
      integrity: sha512-H33aGCUbp/Lm+tbkG5gZePnuWvvaafkwh7Uh4RYJs0/ChOfWlENCby1wOn+xBVsCzpV/g/+OVYqgzVjT80dNJg==
  /rollup/2.33.2:
    dev: true
    engines:
      node: '>=10.0.0'
    hasBin: true
    optionalDependencies:
      fsevents: 2.1.3
    resolution:
      integrity: sha512-QPQ6/fWCrzHtSXkI269rhKaC7qXGghYBwXU04b1JsDZ6ibZa3DJ9D1SFAYRMgx1inDg0DaTbb3N4Z1NK/r3fhw==
  /rsvp/4.8.5:
    dev: true
    engines:
      node: 6.* || >= 7.*
    resolution:
      integrity: sha512-nfMOlASu9OnRJo1mbEk2cz0D56a1MBNrJ7orjRZQG10XDyuvwksKbuXNp6qa+kbn839HwjwhBzhFmdsaEAfauA==
  /run-parallel/1.1.10:
    resolution:
      integrity: sha512-zb/1OuZ6flOlH6tQyMPUrE3x3Ulxjlo9WIVXR4yVYi4H9UXQaeIsPbLn2R3O3vQCnDKkAl2qHiuocKKX4Tz/Sw==
  /rxjs/6.6.2:
    dependencies:
      tslib: 1.13.0
    dev: true
    engines:
      npm: '>=2.0.0'
    resolution:
      integrity: sha512-BHdBMVoWC2sL26w//BCu3YzKT4s2jip/WhwsGEDmeKYBhKDZeYezVUnHatYB7L85v5xs0BAQmg6BEYJEKxBabg==
  /rxjs/6.6.3:
    dependencies:
      tslib: 1.14.1
    dev: true
    engines:
      npm: '>=2.0.0'
    resolution:
      integrity: sha512-trsQc+xYYXZ3urjOiJOuCOa5N3jAZ3eiSpQB5hIT8zGlL2QfnHLJ2r7GMkBGuIausdJN1OneaI6gQlsqNHHmZQ==
  /safe-buffer/5.1.2:
    resolution:
      integrity: sha512-Gd2UZBJDkXlY7GbJxfsE8/nvKkUEU1G38c1siN6QP6a9PT9MmHB8GnpscSmMJSoF8LOIrt8ud/wPtojys4G6+g==
  /safe-buffer/5.2.1:
    resolution:
      integrity: sha512-rp3So07KcdmmKbGvgaNxQSJr7bGVSVk5S9Eq1F+ppbRo70+YeaDxkw5Dd8NPN+GD6bjnYm2VuPuCXmpuYvmCXQ==
  /safe-regex/1.1.0:
    dependencies:
      ret: 0.1.15
    dev: true
    resolution:
      integrity: sha1-QKNmnzsHfR6UPURinhV91IAjvy4=
  /safer-buffer/2.1.2:
    dev: true
    resolution:
      integrity: sha512-YZo3K82SD7Riyi0E1EQPojLz7kpepnSQI9IyPbHHg1XXXevb5dJI7tpyN2ADxGcQbHG7vcyRHk0cbwqcQriUtg==
  /sane/4.1.0:
    dependencies:
      '@cnakazawa/watch': 1.0.4
      anymatch: 2.0.0
      capture-exit: 2.0.0
      exec-sh: 0.3.4
      execa: 1.0.0
      fb-watchman: 2.0.1
      micromatch: 3.1.10
      minimist: 1.2.5
      walker: 1.0.7
    dev: true
    engines:
      node: 6.* || 8.* || >= 10.*
    hasBin: true
    resolution:
      integrity: sha512-hhbzAgTIX8O7SHfp2c8/kREfEn4qO/9q8C9beyY6+tvZ87EpoZ3i1RIEvp27YBswnNbY9mWd6paKVmKbAgLfZA==
  /sax/1.2.4:
    dev: true
    resolution:
      integrity: sha512-NqVDv9TpANUjFm0N8uM5GxL36UgKi9/atZw+x7YFnQ8ckwFGKrl4xX4yWtrey3UJm5nP1kUbnYgLopqWNSRhWw==
  /saxes/5.0.1:
    dependencies:
      xmlchars: 2.2.0
    dev: true
    engines:
      node: '>=10'
    resolution:
      integrity: sha512-5LBh1Tls8c9xgGjw3QrMwETmTMVk0oFgvrFSvWx62llR2hcEInrKNZ2GZCCuuy2lvWrdl5jhbpeqc5hRYKFOcw==
  /semver-compare/1.0.0:
    dev: true
    resolution:
      integrity: sha1-De4hahyUGrN+nvsXiPavxf9VN/w=
  /semver-regex/2.0.0:
    dev: true
    engines:
      node: '>=6'
    resolution:
      integrity: sha512-mUdIBBvdn0PLOeP3TEkMH7HHeUP3GjsXCwKarjv/kGmUFOYg1VqEemKhoQpWMu6X2I8kHeuVdGibLGkVK+/5Qw==
  /semver/5.3.0:
    dev: true
    hasBin: true
    optional: true
    resolution:
      integrity: sha1-myzl094C0XxgEq0yaqa00M9U+U8=
  /semver/5.7.1:
    hasBin: true
    resolution:
      integrity: sha512-sauaDf/PZdVgrLTNYHRtpXa1iRiKcaebiKQ1BJdpQlWH2lCvexQdX55snPFyK7QzpudqbCI0qXFfOasHdyNDGQ==
  /semver/6.3.0:
    hasBin: true
    resolution:
      integrity: sha512-b39TBaTSfV6yBrapU89p5fKekE2m/NwnDocOVruQFS1/veMgdzuPcnOM34M6CwxW8jH/lxEa5rBoDeUwu5HHTw==
  /semver/7.3.2:
    dev: true
    engines:
      node: '>=10'
    hasBin: true
    resolution:
      integrity: sha512-OrOb32TeeambH6UrhtShmF7CRDqhL6/5XpPNp2DuRH6+9QLw/orhp72j87v8Qa1ScDkvrrBNpZcDejAirJmfXQ==
  /send/0.17.1:
    dependencies:
      debug: 2.6.9
      depd: 1.1.2
      destroy: 1.0.4
      encodeurl: 1.0.2
      escape-html: 1.0.3
      etag: 1.8.1
      fresh: 0.5.2
      http-errors: 1.7.3
      mime: 1.6.0
      ms: 2.1.1
      on-finished: 2.3.0
      range-parser: 1.2.1
      statuses: 1.5.0
    dev: true
    engines:
      node: '>= 0.8.0'
    resolution:
      integrity: sha512-BsVKsiGcQMFwT8UxypobUKyv7irCNRHk1T0G680vk88yf6LBByGcZJOTJCrTP2xVN6yI+XjPJcNuE3V4fT9sAg==
  /serve-static/1.14.1:
    dependencies:
      encodeurl: 1.0.2
      escape-html: 1.0.3
      parseurl: 1.3.3
      send: 0.17.1
    dev: true
    engines:
      node: '>= 0.8.0'
    resolution:
      integrity: sha512-JMrvUwE54emCYWlTI+hGrGv5I8dEwmco/00EvkzIIsR7MqrHonbD9pO2MOfFnpFntl7ecpZs+3mW+XbQZu9QCg==
  /set-blocking/2.0.0:
    dev: true
    resolution:
      integrity: sha1-BF+XgtARrppoA93TgrJDkrPYkPc=
  /set-value/2.0.1:
    dependencies:
      extend-shallow: 2.0.1
      is-extendable: 0.1.1
      is-plain-object: 2.0.4
      split-string: 3.1.0
    dev: true
    engines:
      node: '>=0.10.0'
    resolution:
      integrity: sha512-JxHc1weCN68wRY0fhCoXpyK55m/XPHafOmK4UWD7m2CI14GMcFypt4w/0+NV5f/ZMby2F6S2wwA7fgynh9gWSw==
  /set-value/3.0.2:
    dependencies:
      is-plain-object: 2.0.4
    dev: true
    engines:
      node: '>=6.0'
    resolution:
      integrity: sha512-npjkVoz+ank0zjlV9F47Fdbjfj/PfXyVhZvGALWsyIYU/qrMzpi6avjKW3/7KeSU2Df3I46BrN1xOI1+6vW0hA==
  /setprototypeof/1.1.1:
    dev: true
    resolution:
      integrity: sha512-JvdAWfbXeIGaZ9cILp38HntZSFSo3mWg6xGcJJsd+d4aRMOqauag1C63dJfDw7OaMYwEbHMOxEZ1lqVRYP2OAw==
  /shebang-command/1.2.0:
    dependencies:
      shebang-regex: 1.0.0
    dev: true
    engines:
      node: '>=0.10.0'
    resolution:
      integrity: sha1-RKrGW2lbAzmJaMOfNj/uXer98eo=
  /shebang-command/2.0.0:
    dependencies:
      shebang-regex: 3.0.0
    engines:
      node: '>=8'
    resolution:
      integrity: sha512-kHxr2zZpYtdmrN1qDjrrX/Z1rR1kG8Dx+gkpK1G4eXmvXswmcE1hTWBWYUzlraYw1/yZp6YuDY77YtvbN0dmDA==
  /shebang-regex/1.0.0:
    dev: true
    engines:
      node: '>=0.10.0'
    resolution:
      integrity: sha1-2kL0l0DAtC2yypcoVxyxkMmO/qM=
  /shebang-regex/3.0.0:
    engines:
      node: '>=8'
    resolution:
      integrity: sha512-7++dFhtcx3353uBaq8DDR4NuxBetBzC7ZQOhmTQInHEd6bSrXdiEyzCvG07Z44UYdLShWUyXt5M/yhz8ekcb1A==
  /shellwords/0.1.1:
    dev: true
    optional: true
    resolution:
      integrity: sha512-vFwSUfQvqybiICwZY5+DAWIPLKsWO31Q91JSKl3UYv+K5c2QRPzn0qzec6QPu1Qc9eHYItiP3NdJqNVqetYAww==
  /signal-exit/3.0.3:
    resolution:
      integrity: sha512-VUJ49FC8U1OxwZLxIbTTrDvLnf/6TDgxZcK8wxR8zs13xpx7xbG60ndBlhNrFi2EMuFRoeDoJO7wthSLq42EjA==
  /sisteransi/1.0.5:
    resolution:
      integrity: sha512-bLGGlR1QxBcynn2d5YmDX4MGjlZvy2MRBDRNHLJ8VI6l6+9FUiyTFNJ0IveOSP0bcXgVDPRcfGqA0pjaqUpfVg==
  /slash/3.0.0:
    engines:
      node: '>=8'
    resolution:
      integrity: sha512-g9Q1haeby36OSStwb4ntCGGGaKsaVSjQ68fBxoQcutl5fS1vuY18H3wSt3jFyFtrkx+Kz0V1G85A4MyAdDMi2Q==
  /slice-ansi/2.1.0:
    dependencies:
      ansi-styles: 3.2.1
      astral-regex: 1.0.0
      is-fullwidth-code-point: 2.0.0
    dev: true
    engines:
      node: '>=6'
    resolution:
      integrity: sha512-Qu+VC3EwYLldKa1fCxuuvULvSJOKEgk9pi8dZeCVK7TqBfUNTH4sFkk4joj8afVSfAYgJoSOetjx9QWOJ5mYoQ==
  /slice-ansi/3.0.0:
    dependencies:
      ansi-styles: 4.3.0
      astral-regex: 2.0.0
      is-fullwidth-code-point: 3.0.0
    engines:
      node: '>=8'
    resolution:
      integrity: sha512-pSyv7bSTC7ig9Dcgbw9AuRNUb5k5V6oDudjZoMBSr13qpLBG7tB+zgCkARjq7xIUgdz5P1Qe8u+rSGdouOOIyQ==
  /slice-ansi/4.0.0:
    dependencies:
      ansi-styles: 4.2.1
      astral-regex: 2.0.0
      is-fullwidth-code-point: 3.0.0
    engines:
      node: '>=10'
    resolution:
      integrity: sha512-qMCMfhY040cVHT43K9BFygqYbUPFZKHOg7K73mtTWJRb8pyP3fzf4Ixd5SzdEJQ6MRUg/WBnOLxghZtKKurENQ==
  /snap-shot-compare/3.0.0:
    dependencies:
      check-more-types: 2.24.0
      debug: 4.1.1
      disparity: 3.0.0
      folktale: 2.3.2
      lazy-ass: 1.6.0
      strip-ansi: 5.2.0
      variable-diff: 1.1.0
    dev: true
    engines:
      node: '>=6'
    resolution:
      integrity: sha512-bdwNOAGuKwPU+qsn0ASxTv+QfkXU+3VmkcDOkt965tes+JQQc8d6SfoLiEiRVhCey4v+ip2IjNUSbZm5nnkI9g==
  /snap-shot-core/10.2.0:
    dependencies:
      arg: 4.1.0
      check-more-types: 2.24.0
      common-tags: 1.8.0
      debug: 4.1.1
      escape-quotes: 1.0.2
      folktale: 2.3.2
      is-ci: 2.0.0
      jsesc: 2.5.2
      lazy-ass: 1.6.0
      mkdirp: 0.5.1
      pluralize: 8.0.0
      quote: 0.4.0
      ramda: 0.26.1
    dev: true
    engines:
      node: '>=6'
    hasBin: true
    resolution:
      integrity: sha512-FsP+Wd4SCA4bLSm3vi6OVgfmGQcAQkUhwy45zDjZDm/6dZ5SDIgP40ORHg7z6MgMAK2+fj2DmhW7SXyvMU55Vw==
  /snap-shot-it/7.9.3:
    dependencies:
      '@bahmutov/data-driven': 1.0.0
      check-more-types: 2.24.0
      common-tags: 1.8.0
      debug: 4.1.1
      has-only: 1.1.1
      its-name: 1.0.0
      lazy-ass: 1.6.0
      pluralize: 8.0.0
      ramda: 0.27.0
      snap-shot-compare: 3.0.0
      snap-shot-core: 10.2.0
    dev: true
    engines:
      node: '>=6'
    resolution:
      integrity: sha512-S5e59fbbc02AGA94LFWGVl/y/+jLMLr0/aykCtPYBE5rcyV9pSa63Aoik66/L8SkZ9piqqSmBmRAYm46+QvqBA==
  /snapdragon-node/2.1.1:
    dependencies:
      define-property: 1.0.0
      isobject: 3.0.1
      snapdragon-util: 3.0.1
    dev: true
    engines:
      node: '>=0.10.0'
    resolution:
      integrity: sha512-O27l4xaMYt/RSQ5TR3vpWCAB5Kb/czIcqUFOM/C4fYcLnbZUc1PkjTAMjof2pBWaSTwOUd6qUHcFGVGj7aIwnw==
  /snapdragon-util/3.0.1:
    dependencies:
      kind-of: 3.2.2
    dev: true
    engines:
      node: '>=0.10.0'
    resolution:
      integrity: sha512-mbKkMdQKsjX4BAL4bRYTj21edOf8cN7XHdYUJEe+Zn99hVEYcMvKPct1IqNe7+AZPirn8BCDOQBHQZknqmKlZQ==
  /snapdragon/0.8.2:
    dependencies:
      base: 0.11.2
      debug: 2.6.9
      define-property: 0.2.5
      extend-shallow: 2.0.1
      map-cache: 0.2.2
      source-map: 0.5.7
      source-map-resolve: 0.5.3
      use: 3.1.1
    dev: true
    engines:
      node: '>=0.10.0'
    resolution:
      integrity: sha512-FtyOnWN/wCHTVXOMwvSv26d+ko5vWlIDD6zoUJ7LW8vh+ZBC8QdljveRP+crNrtBwioEUWy/4dMtbBjA4ioNlg==
  /source-map-resolve/0.5.3:
    dependencies:
      atob: 2.1.2
      decode-uri-component: 0.2.0
      resolve-url: 0.2.1
      source-map-url: 0.4.0
      urix: 0.1.0
    dev: true
    resolution:
      integrity: sha512-Htz+RnsXWk5+P2slx5Jh3Q66vhQj1Cllm0zvnaY98+NFx+Dv2CF/f5O/t8x+KaNdrdIAsruNzoh/KpialbqAnw==
  /source-map-support/0.5.19:
    dependencies:
      buffer-from: 1.1.1
      source-map: 0.6.1
    dev: true
    resolution:
      integrity: sha512-Wonm7zOCIJzBGQdB+thsPar0kYuCIzYvxZwlBa87yi/Mdjv7Tip2cyVbLj5o0cFPN4EVkuTwb3GDDyUx2DGnGw==
  /source-map-url/0.4.0:
    dev: true
    resolution:
      integrity: sha1-PpNdfd1zYxuXZZlW1VEo6HtQhKM=
  /source-map/0.5.7:
    dev: true
    engines:
      node: '>=0.10.0'
    resolution:
      integrity: sha1-igOdLRAh0i0eoUyA2OpGi6LvP8w=
  /source-map/0.6.1:
    dev: true
    engines:
      node: '>=0.10.0'
    resolution:
      integrity: sha512-UjgapumWlbMhkBgzT7Ykc5YXUT46F0iKu8SGXq0bcwP5dz/h0Plj6enJqjz1Zbq2l5WaqYnrVbwWOWMyF3F47g==
  /source-map/0.7.3:
    dev: true
    engines:
      node: '>= 8'
    resolution:
      integrity: sha512-CkCj6giN3S+n9qrYiBTX5gystlENnRW5jZeNLHpe6aue+SrHcG5VYwujhW9s4dY31mEGsxBDrHR6oI69fTXsaQ==
  /spdx-correct/3.1.1:
    dependencies:
      spdx-expression-parse: 3.0.1
      spdx-license-ids: 3.0.6
    resolution:
      integrity: sha512-cOYcUWwhCuHCXi49RhFRCyJEK3iPj1Ziz9DpViV3tbZOwXD49QzIN3MpOLJNxh2qwq2lJJZaKMVw9qNi4jTC0w==
  /spdx-exceptions/2.3.0:
    resolution:
      integrity: sha512-/tTrYOC7PPI1nUAgx34hUpqXuyJG+DTHJTnIULG4rDygi4xu/tfgmq1e1cIRwRzwZgo4NLySi+ricLkZkw4i5A==
  /spdx-expression-parse/3.0.1:
    dependencies:
      spdx-exceptions: 2.3.0
      spdx-license-ids: 3.0.6
    resolution:
      integrity: sha512-cbqHunsQWnJNE6KhVSMsMeH5H/L9EpymbzqTQ3uLwNCLZ1Q481oWaofqH7nO6V07xlXwY6PhQdQ2IedWx/ZK4Q==
  /spdx-license-ids/3.0.6:
    resolution:
      integrity: sha512-+orQK83kyMva3WyPf59k1+Y525csj5JejicWut55zeTWANuN17qSiSLUXWtzHeNWORSvT7GLDJ/E/XiIWoXBTw==
  /split-string/3.1.0:
    dependencies:
      extend-shallow: 3.0.2
    dev: true
    engines:
      node: '>=0.10.0'
    resolution:
      integrity: sha512-NzNVhJDYpwceVVii8/Hu6DKfD2G+NrQHlS/V/qgv763EYudVwEcMQNxd2lh+0VrUByXN/oJkl5grOhYWvQUYiw==
  /split/0.3.3:
    dependencies:
      through: 2.3.8
    dev: false
    resolution:
      integrity: sha1-zQ7qXmOiEd//frDwkcQTPi0N0o8=
  /split2/3.2.2:
    dependencies:
      readable-stream: 3.6.0
    dev: true
    resolution:
      integrity: sha512-9NThjpgZnifTkJpzTZ7Eue85S49QwpNhZTq6GRJwObb6jnLFNGB7Qm73V5HewTROPyxD0C29xqmaI68bQtV+hg==
  /sprintf-js/1.0.3:
    dev: true
    resolution:
      integrity: sha1-BOaSb2YolTVPPdAVIDYzuFcpfiw=
  /sprintf-js/1.1.2:
    dev: true
    resolution:
      integrity: sha512-VE0SOVEHCk7Qc8ulkWw3ntAzXuqf7S2lvwQaDLRnUeIEaKNQJzV6BwmLKhOqT61aGhfUMrXeaBk+oDGCzvhcug==
  /sql-template-tag/4.0.0:
    dev: true
    engines:
      node: '>=6'
    resolution:
      integrity: sha512-S82ZPaT3a8rw7dDfOQyrVR82fQPA0qqihq/qkKIZrm4IfkP8RpyT6SyF+syp2Pmf8pzPh63H3yTIMuBRsL95kQ==
  /sqlite-async/1.1.0:
    dependencies:
      sqlite3: 4.2.0
    dev: true
    resolution:
      integrity: sha512-yPCgZZPkccMcvU8J4Hrt96nSXOEv6UuBLd9KGFdUR9VVkE7voXkWrV2UWODfNbxdDyviS/a+eFWDn86mfBgyJw==
  /sqlite3/4.2.0:
    dependencies:
      nan: 2.14.1
      node-pre-gyp: 0.11.0
    dev: true
    requiresBuild: true
    resolution:
      integrity: sha512-roEOz41hxui2Q7uYnWsjMOTry6TcNUNmp8audCx18gF10P2NknwdpF+E+HKvz/F2NvPKGGBF4NGc+ZPQ+AABwg==
  /sqlite3/5.0.0:
    dependencies:
      node-addon-api: 2.0.0
      node-pre-gyp: 0.11.0
    dev: true
    optionalDependencies:
      node-gyp: 3.8.0
    peerDependenciesMeta:
      node-gyp:
        optional: true
    requiresBuild: true
    resolution:
      integrity: sha512-rjvqHFUaSGnzxDy2AHCwhHy6Zp6MNJzCPGYju4kD8yi6bze4d1/zMTg6C7JI49b7/EM7jKMTvyfN/4ylBKdwfw==
  /sshpk/1.16.1:
    dependencies:
      asn1: 0.2.4
      assert-plus: 1.0.0
      bcrypt-pbkdf: 1.0.2
      dashdash: 1.14.1
      ecc-jsbn: 0.1.2
      getpass: 0.1.7
      jsbn: 0.1.1
      safer-buffer: 2.1.2
      tweetnacl: 0.14.5
    dev: true
    engines:
      node: '>=0.10.0'
    hasBin: true
    resolution:
      integrity: sha512-HXXqVUq7+pcKeLqqZj6mHFUMvXtOJt1uoUx09pFW6011inTMxqI8BA8PM95myrIyyKwdnzjdFjLiE6KBPVtJIg==
  /stack-utils/2.0.2:
    dependencies:
      escape-string-regexp: 2.0.0
    dev: true
    engines:
      node: '>=10'
    resolution:
      integrity: sha512-0H7QK2ECz3fyZMzQ8rH0j2ykpfbnd20BFtfg/SqVC2+sCTtcw0aDTGB7dk+de4U4uUeuz6nOtJcrkFFLG1B0Rg==
  /stacktrace-parser/0.1.10:
    dependencies:
      type-fest: 0.7.1
    dev: true
    engines:
      node: '>=6'
    resolution:
      integrity: sha512-KJP1OCML99+8fhOHxwwzyWrlUuVX5GQ0ZpJTd1DFXhdkrvg1szxfHhawXUZ3g9TkXORQd4/WG68jMlQZ2p8wlg==
  /stat-mode/1.0.0:
    dev: true
    engines:
      node: '>= 6'
    resolution:
      integrity: sha512-jH9EhtKIjuXZ2cWxmXS8ZP80XyC3iasQxMDV8jzhNJpfDb7VbQLVW4Wvsxz9QZvzV+G4YoSfBUVKDOyxLzi/sg==
  /static-extend/0.1.2:
    dependencies:
      define-property: 0.2.5
      object-copy: 0.1.0
    dev: true
    engines:
      node: '>=0.10.0'
    resolution:
      integrity: sha1-YICcOcv/VTNyJv1eC1IPNB8ftcY=
  /statuses/1.5.0:
    dev: true
    engines:
      node: '>= 0.6'
    resolution:
      integrity: sha1-Fhx9rBd2Wf2YEfQ3cfqZOBR4Yow=
  /stealthy-require/1.1.1:
    dev: true
    engines:
      node: '>=0.10.0'
    resolution:
      integrity: sha1-NbCYdbT/SfJqd35QmzCQoyJr8ks=
  /stream-combiner/0.0.4:
    dependencies:
      duplexer: 0.1.2
    dev: false
    resolution:
      integrity: sha1-TV5DPBhSYd3mI8o/RMWGvPXErRQ=
  /stream-meter/1.0.4:
    dependencies:
      readable-stream: 2.3.7
    dev: true
    resolution:
      integrity: sha1-Uq+Vql6nYKJJFxZwTb/5D3Ov3R0=
  /string-argv/0.3.1:
    dev: true
    engines:
      node: '>=0.6.19'
    resolution:
      integrity: sha512-a1uQGz7IyVy9YwhqjZIZu1c8JO8dNIe20xBmSS6qu9kv++k3JGzCVmprbNN5Kn+BgzD5E7YYwg1CcjuJMRNsvg==
  /string-hash/1.1.3:
    dev: true
    resolution:
      integrity: sha1-6Kr8CsGFW0Zmkp7X3RJ1311sgRs=
  /string-length/4.0.1:
    dependencies:
      char-regex: 1.0.2
      strip-ansi: 6.0.0
    dev: true
    engines:
      node: '>=10'
    resolution:
      integrity: sha512-PKyXUd0LK0ePjSOnWn34V2uD6acUWev9uy0Ft05k0E8xRW+SKcA0F7eMr7h5xlzfn+4O3N+55rduYyet3Jk+jw==
  /string-width/1.0.2:
    dependencies:
      code-point-at: 1.1.0
      is-fullwidth-code-point: 1.0.0
      strip-ansi: 3.0.1
    dev: true
    engines:
      node: '>=0.10.0'
    resolution:
      integrity: sha1-EYvfW4zcUaKn5w0hHgfisLmxB9M=
  /string-width/3.1.0:
    dependencies:
      emoji-regex: 7.0.3
      is-fullwidth-code-point: 2.0.0
      strip-ansi: 5.2.0
    dev: true
    engines:
      node: '>=6'
    resolution:
      integrity: sha512-vafcv6KjVZKSgz06oM/H6GDBrAtz8vdhQakGjFIvNrHA6y3HCF1CInLy+QLq8dTJPQ1b+KDUqDFctkdRW44e1w==
  /string-width/4.2.0:
    dependencies:
      emoji-regex: 8.0.0
      is-fullwidth-code-point: 3.0.0
      strip-ansi: 6.0.0
    engines:
      node: '>=8'
    resolution:
      integrity: sha512-zUz5JD+tgqtuDjMhwIg5uFVV3dtqZ9yQJlZVfq4I01/K5Paj5UHj7VyrQOJvzawSVlKpObApbfD0Ed6yJc+1eg==
  /string_decoder/1.1.1:
    dependencies:
      safe-buffer: 5.1.2
    resolution:
      integrity: sha512-n/ShnvDi6FHbbVfviro+WojiFzv+s8MPMHBczVePfUpDJLwoLT0ht1l4YwBCbi8pJAveEEdnkHyPyTP/mzRfwg==
  /string_decoder/1.3.0:
    dependencies:
      safe-buffer: 5.2.1
    resolution:
      integrity: sha512-hkRX8U1WjJFd8LsDJ2yQ/wWWxaopEsABU1XfkM8A+j0+85JAGppt16cr1Whg6KIbb4okU6Mql6BOj+uup/wKeA==
  /stringify-object/3.3.0:
    dependencies:
      get-own-enumerable-property-symbols: 3.0.2
      is-obj: 1.0.1
      is-regexp: 1.0.0
    dev: true
    engines:
      node: '>=4'
    resolution:
      integrity: sha512-rHqiFh1elqCQ9WPLIC8I0Q/g/wj5J1eMkyoiD6eoQApWHP0FtlK7rqnhmabL5VUY9JQCcqwwvlOaSuutekgyrw==
  /strip-ansi/3.0.1:
    dependencies:
      ansi-regex: 2.1.1
    dev: true
    engines:
      node: '>=0.10.0'
    resolution:
      integrity: sha1-ajhfuIU9lS1f8F0Oiq+UJ43GPc8=
  /strip-ansi/5.2.0:
    dependencies:
      ansi-regex: 4.1.0
    dev: true
    engines:
      node: '>=6'
    resolution:
      integrity: sha512-DuRs1gKbBqsMKIZlrffwlug8MHkcnpjs5VPmL1PAh+mA30U0DTotfDZ0d2UUsXpPmPmMMJ6W773MaA3J+lbiWA==
  /strip-ansi/6.0.0:
    dependencies:
      ansi-regex: 5.0.0
    engines:
      node: '>=8'
    resolution:
      integrity: sha512-AuvKTrTfQNYNIctbR1K/YGTR1756GycPsg7b9bdV9Duqur4gv6aKqHXah67Z8ImS7WEz5QVcOtlfW2rZEugt6w==
  /strip-bom/4.0.0:
    dev: true
    engines:
      node: '>=8'
    resolution:
      integrity: sha512-3xurFv5tEgii33Zi8Jtp55wEIILR9eh34FAW00PZf+JnSsTmV/ioewSgQl97JHvgjoRGwPShsWm+IdrxB35d0w==
  /strip-eof/1.0.0:
    dev: true
    engines:
      node: '>=0.10.0'
    resolution:
      integrity: sha1-u0P/VZim6wXYm1n80SnJgzE2Br8=
  /strip-final-newline/2.0.0:
    engines:
      node: '>=6'
    resolution:
      integrity: sha512-BrpvfNAE3dcvq7ll3xVumzjKjZQ5tI1sEUIKr3Uoks0XUl45St3FlatVqef9prk4jRDzhW6WZg+3bk93y6pLjA==
  /strip-indent/3.0.0:
    dependencies:
      min-indent: 1.0.1
    engines:
      node: '>=8'
    resolution:
      integrity: sha512-laJTa3Jb+VQpaC6DseHhF7dXVqHTfJPCRDaEbid/drOhgitgYku/letMUqOXFoWV0zIIUbjpdH2t+tYj4bQMRQ==
  /strip-json-comments/2.0.1:
    dev: true
    engines:
      node: '>=0.10.0'
    resolution:
      integrity: sha1-PFMZQukIwml8DsNEhYwobHygpgo=
  /strip-json-comments/3.1.1:
    dev: true
    engines:
      node: '>=8'
    resolution:
      integrity: sha512-6fPc+R4ihwqP6N/aIv2f1gMH8lOVtWQHoqC4yK6oSDVVocumAsfCqjkXnqiYMhmMwS/mEHLp7Vehlt3ql6lEig==
  /supports-color/2.0.0:
    dev: true
    engines:
      node: '>=0.8.0'
    resolution:
      integrity: sha1-U10EXOa2Nj+kARcIRimZXp3zJMc=
  /supports-color/5.5.0:
    dependencies:
      has-flag: 3.0.0
    engines:
      node: '>=4'
    resolution:
      integrity: sha512-QjVjwdXIt408MIiAqCX4oUKsgU2EqAGzs2Ppkm4aQYbjm+ZEWEcW4SfFNTr4uMNZma0ey4f5lgLrkB0aX0QMow==
  /supports-color/7.1.0:
    dependencies:
      has-flag: 4.0.0
    dev: true
    engines:
      node: '>=8'
    resolution:
      integrity: sha512-oRSIpR8pxT1Wr2FquTNnGet79b3BWljqOuoW/h4oBhxJ/HUbX5nX6JSruTkvXDCFMwDPvsaTTbvMLKZWSy0R5g==
  /supports-color/7.2.0:
    dependencies:
      has-flag: 4.0.0
    engines:
      node: '>=8'
    resolution:
      integrity: sha512-qpCAvRl9stuOHveKsn7HncJRvv501qIacKzQlO/+Lwxc9+0q2wLyv4Dfvt80/DPn2pqOBsJdDiogXGR9+OvwRw==
  /supports-hyperlinks/2.1.0:
    dependencies:
      has-flag: 4.0.0
      supports-color: 7.2.0
    engines:
      node: '>=8'
    resolution:
      integrity: sha512-zoE5/e+dnEijk6ASB6/qrK+oYdm2do1hjoLWrqUC/8WEIW1gbxFcKuBof7sW8ArN6e+AYvsE8HBGiVRWL/F5CA==
  /symbol-tree/3.2.4:
    dev: true
    resolution:
      integrity: sha512-9QNk5KwDF+Bvz+PyObkmSYjI5ksVUYtjW7AU22r2NKcfLJcXp96hkDWU3+XndOsUb+AQ9QhfzfCT2O+CNWT5Tw==
  /table/5.4.6:
    dependencies:
      ajv: 6.12.6
      lodash: 4.17.20
      slice-ansi: 2.1.0
      string-width: 3.1.0
    dev: true
    engines:
      node: '>=6.0.0'
    resolution:
      integrity: sha512-wmEc8m4fjnob4gt5riFRtTu/6+4rSe12TpAELNSqHMfF3IqnA+CH37USM6/YR3qRZv7e56kAEAtd6nKZaxe0Ug==
  /tapable/1.1.3:
    dev: true
    engines:
      node: '>=6'
    resolution:
      integrity: sha512-4WK/bYZmj8xLr+HUCODHGF1ZFzsYffasLUgEiMBY4fgtltdO6B4WJtlSbPaDTLpYTcGVwM2qLnFTICEcNxs3kA==
  /tar-stream/2.1.3:
    dependencies:
      bl: 4.0.3
      end-of-stream: 1.4.4
      fs-constants: 1.0.0
      inherits: 2.0.4
      readable-stream: 3.6.0
    dev: false
    engines:
      node: '>=6'
    resolution:
      integrity: sha512-Z9yri56Dih8IaK8gncVPx4Wqt86NDmQTSh49XLZgjWpGZL9GK9HKParS2scqHCC4w6X9Gh2jwaU45V47XTKwVA==
  /tar-stream/2.1.4:
    dependencies:
      bl: 4.0.3
      end-of-stream: 1.4.4
      fs-constants: 1.0.0
      inherits: 2.0.4
      readable-stream: 3.6.0
    dev: true
    engines:
      node: '>=6'
    resolution:
      integrity: sha512-o3pS2zlG4gxr67GmFYBLlq+dM8gyRGUOvsrHclSkvtVtQbjV0s/+ZE8OpICbaj8clrX3tjeHngYGP7rweaBnuw==
  /tar/2.2.2:
    dependencies:
      block-stream: 0.0.9
      fstream: 1.0.12
      inherits: 2.0.4
    dev: true
    optional: true
    resolution:
      integrity: sha512-FCEhQ/4rE1zYv9rYXJw/msRqsnmlje5jHP6huWeBZ704jUTy02c5AZyWujpMR1ax6mVw9NyJMfuK2CMDWVIfgA==
  /tar/4.4.13:
    dependencies:
      chownr: 1.1.4
      fs-minipass: 1.2.7
      minipass: 2.9.0
      minizlib: 1.3.3
      mkdirp: 0.5.5
      safe-buffer: 5.2.1
      yallist: 3.1.1
    dev: true
    engines:
      node: '>=4.5'
    resolution:
      integrity: sha512-w2VwSrBoHa5BsSyH+KxEqeQBAllHhccyMFVHtGtdMpF4W7IRWfZjFiQceJPChOeTsSDVUpER2T8FA93pr0L+QA==
  /tar/6.0.2:
    dependencies:
      chownr: 2.0.0
      fs-minipass: 2.1.0
      minipass: 3.1.3
      minizlib: 2.1.0
      mkdirp: 1.0.4
      yallist: 4.0.0
    dev: false
    engines:
      node: '>= 10'
    resolution:
      integrity: sha512-Glo3jkRtPcvpDlAs/0+hozav78yoXKFr+c4wgw62NNMO3oo4AaJdCo21Uu7lcwr55h39W2XD1LMERc64wtbItg==
  /tar/6.0.5:
    dependencies:
      chownr: 2.0.0
      fs-minipass: 2.1.0
      minipass: 3.1.3
      minizlib: 2.1.2
      mkdirp: 1.0.4
      yallist: 4.0.0
    dev: true
    engines:
      node: '>= 10'
    resolution:
      integrity: sha512-0b4HOimQHj9nXNEAA7zWwMM91Zhhba3pspja6sQbgTpynOJf+bkjBnfybNYzbpLbnwXnbyB4LOREvlyXLkCHSg==
  /tarn/1.1.5:
    dev: true
    engines:
      node: '>=4.0.0'
    resolution:
      integrity: sha512-PMtJ3HCLAZeedWjJPgGnCvcphbCOMbtZpjKgLq3qM5Qq9aQud+XHrL0WlrlgnTyS8U+jrjGbEXprFcQrxPy52g==
  /tedious/6.7.0:
    dependencies:
      '@azure/ms-rest-nodeauth': 2.0.2
      '@types/node': 12.12.62
      '@types/readable-stream': 2.3.9
      bl: 3.0.1
      depd: 2.0.0
      iconv-lite: 0.5.2
      jsbi: 3.1.4
      native-duplexpair: 1.0.0
      punycode: 2.1.1
      readable-stream: 3.6.0
      sprintf-js: 1.1.2
    dev: true
    engines:
      node: '>= 6'
    resolution:
      integrity: sha512-8qr7+sB0h4SZVQBRWUgHmYuOEflAOl2eihvxk0fVNvpvGJV4V5UC/YmSvebyfgyfwWcPO22/AnSbYVZZqf9wuQ==
  /temp-dir/1.0.0:
    engines:
      node: '>=4'
    resolution:
      integrity: sha1-CnwOom06Oa+n4OvqnB/AvE2qAR0=
  /temp-dir/2.0.0:
    engines:
      node: '>=8'
    resolution:
      integrity: sha512-aoBAniQmmwtcKp/7BzsH8Cxzv8OL736p7v1ihGb5e9DJ9kTwGWHrQrVB5+lfVDzfGrdRzXch+ig7LHaY1JTOrg==
  /temp-write/4.0.0:
    dependencies:
      graceful-fs: 4.2.4
      is-stream: 2.0.0
      make-dir: 3.1.0
      temp-dir: 1.0.0
      uuid: 3.4.0
    engines:
      node: '>=8'
    resolution:
      integrity: sha512-HIeWmj77uOOHb0QX7siN3OtwV3CTntquin6TNVg6SHOqCP3hYKmox90eeFOGaY1MqJ9WYDDjkyZrW6qS5AWpbw==
  /temp/0.4.0:
    dev: true
    engines:
      '0': node >=0.4.0
    resolution:
      integrity: sha1-ZxrWPVe+D+nXKUZks/xABjZnimA=
  /tempy/1.0.0:
    dependencies:
      del: 6.0.0
      is-stream: 2.0.0
      temp-dir: 2.0.0
      type-fest: 0.16.0
      unique-string: 2.0.0
    engines:
      node: '>=10'
    resolution:
      integrity: sha512-eLXG5B1G0mRPHmgH2WydPl5v4jH35qEn3y/rA/aahKhIa91Pn119SsU7n7v/433gtT9ONzC8ISvNHIh2JSTm0w==
  /terminal-link/2.1.1:
    dependencies:
      ansi-escapes: 4.3.1
      supports-hyperlinks: 2.1.0
    engines:
      node: '>=8'
    resolution:
      integrity: sha512-un0FmiRUQNr5PJqy9kP7c40F5BOfpGlYTrxonDChEZB7pzZxRNp/bt+ymiy9/npwXya9KH99nJ/GXFIiUkYGFQ==
  /test-exclude/6.0.0:
    dependencies:
      '@istanbuljs/schema': 0.1.2
      glob: 7.1.6
      minimatch: 3.0.4
    dev: true
    engines:
      node: '>=8'
    resolution:
      integrity: sha512-cAGWPIyOHU6zlmg88jwm7VRyXnMN7iV68OGAbYDk/Mh/xC/pzVPlQtY6ngoIH/5/tciuhGfvESU8GrHrcxD56w==
  /text-table/0.2.0:
    dev: true
    resolution:
      integrity: sha1-f17oI66AUgfACvLfSoTsP8+lcLQ=
  /thenify-all/1.6.0:
    dependencies:
      thenify: 3.3.0
    dev: true
    engines:
      node: '>=0.8'
    resolution:
      integrity: sha1-GhkY1ALY/D+Y+/I02wvMjMEOlyY=
  /thenify/3.3.0:
    dependencies:
      any-promise: 1.3.0
    dev: true
    resolution:
      integrity: sha1-5p44obq+lpsBCCB5eLn2K4hgSDk=
  /throat/5.0.0:
    dev: true
    resolution:
      integrity: sha512-fcwX4mndzpLQKBS1DVYhGAcYaYt7vsHNIvQV+WXMvnow5cgjPphq5CaayLaGsjRdSCKZFNGt7/GYAuXaNOiYCA==
  /throttleit/1.0.0:
    dev: true
    resolution:
      integrity: sha1-nnhYNtr0Z0MUWlmEtiaNgoUorGw=
  /through/2.3.8:
    resolution:
      integrity: sha1-DdTJ/6q8NXlgsbckEV1+Doai4fU=
  /tmp/0.2.1:
    dependencies:
      rimraf: 3.0.2
    engines:
      node: '>=8.17.0'
    resolution:
      integrity: sha512-76SUhtfqR2Ijn+xllcI5P1oyannHNHByD80W1q447gU3mp9G9PSpGdWmjUOHRDPiHYacIk66W7ubDTuPF3BEtQ==
  /tmpl/1.0.4:
    dev: true
    resolution:
      integrity: sha1-I2QN17QtAEM5ERQIIOXPRA5SHdE=
  /to-fast-properties/2.0.0:
    dev: true
    engines:
      node: '>=4'
    resolution:
      integrity: sha1-3F5pjL0HkmW8c+A3doGk5Og/YW4=
  /to-object-path/0.3.0:
    dependencies:
      kind-of: 3.2.2
    dev: true
    engines:
      node: '>=0.10.0'
    resolution:
      integrity: sha1-KXWIt7Dn4KwI4E5nL4XB9JmeF68=
  /to-regex-range/2.1.1:
    dependencies:
      is-number: 3.0.0
      repeat-string: 1.6.1
    dev: true
    engines:
      node: '>=0.10.0'
    resolution:
      integrity: sha1-fIDBe53+vlmeJzZ+DU3VWQFB2zg=
  /to-regex-range/5.0.1:
    dependencies:
      is-number: 7.0.0
    engines:
      node: '>=8.0'
    resolution:
      integrity: sha512-65P7iz6X5yEr1cwcgvQxbbIw7Uk3gOy5dIdtZ4rDveLqhrdJP+Li/Hx6tyK0NEb+2GCyneCMJiGqrADCSNk8sQ==
  /to-regex/3.0.2:
    dependencies:
      define-property: 2.0.2
      extend-shallow: 3.0.2
      regex-not: 1.0.2
      safe-regex: 1.1.0
    dev: true
    engines:
      node: '>=0.10.0'
    resolution:
      integrity: sha512-FWtleNAtZ/Ki2qtqej2CXTOayOH9bHDQF+Q48VpWyDXjbYxA4Yz8iDB31zXOBUlOHHKidDbqGVrTUvQMPmBGBw==
  /toidentifier/1.0.0:
    dev: true
    engines:
      node: '>=0.6'
    resolution:
      integrity: sha512-yaOH/Pk/VEhBWWTlhI+qXxDFXlejDGcQipMlyxda9nthulaxLZUNcUqFxokp0vcYnvteJln5FNQDRrxj3YcbVw==
  /tough-cookie/2.5.0:
    dependencies:
      psl: 1.8.0
      punycode: 2.1.1
    dev: true
    engines:
      node: '>=0.8'
    resolution:
      integrity: sha512-nlLsUzgm1kfLXSXfRZMc1KLAugd4hqJHDTvc2hDIwS3mZAfMEuMbc03SujMF+GEcpaX/qboeycw6iO8JwVv2+g==
  /tough-cookie/3.0.1:
    dependencies:
      ip-regex: 2.1.0
      psl: 1.8.0
      punycode: 2.1.1
    dev: true
    engines:
      node: '>=6'
    resolution:
      integrity: sha512-yQyJ0u4pZsv9D4clxO69OEjLWYw+jbgspjTue4lTQZLfV0c5l1VmK2y1JK8E9ahdpltPOaAThPcp5nKPUgSnsg==
  /tr46/2.0.2:
    dependencies:
      punycode: 2.1.1
    dev: true
    engines:
      node: '>=8'
    resolution:
      integrity: sha512-3n1qG+/5kg+jrbTzwAykB5yRYtQCTqOGKq5U5PE3b0a1/mzo6snDhjGS0zJVJunO0NrT3Dg1MLy5TjWP/UJppg==
  /trim-newlines/3.0.0:
    dev: true
    engines:
      node: '>=8'
    resolution:
      integrity: sha512-C4+gOpvmxaSMKuEf9Qc134F1ZuOHVXKRbtEflf4NTtuuJDEIJ9p5PXsalL8SkeRw+qit1Mo+yuvMPAKwWg/1hA==
  /ts-jest/26.4.0_jest@26.4.2+typescript@4.0.3:
    dependencies:
      '@types/jest': 26.0.14
      bs-logger: 0.2.6
      buffer-from: 1.1.1
      fast-json-stable-stringify: 2.1.0
      jest: 26.4.2
      jest-util: 26.3.0
      json5: 2.1.3
      lodash.memoize: 4.1.2
      make-error: 1.3.6
      mkdirp: 1.0.4
      semver: 7.3.2
      typescript: 4.0.3
      yargs-parser: 20.2.0
    dev: true
    engines:
      node: '>= 10'
    hasBin: true
    peerDependencies:
      jest: '>=26 <27'
      typescript: '>=3.8 <5.0'
    resolution:
      integrity: sha512-ofBzoCqf6Nv/PoWb/ByV3VNKy2KJSikamOBxvR3E6eVdIw10GwAXoyvMWXXjZJK2s6S27ZE8fI+JBTnGaovl6Q==
<<<<<<< HEAD
  /ts-jest/26.4.3_jest@26.6.3+typescript@4.0.5:
=======
  /ts-jest/26.4.4_jest@26.6.3+typescript@4.0.5:
>>>>>>> f2482a7e
    dependencies:
      '@types/jest': 26.0.15
      bs-logger: 0.2.6
      buffer-from: 1.1.1
      fast-json-stable-stringify: 2.1.0
      jest: 26.6.3
<<<<<<< HEAD
      jest-util: 26.3.0
=======
      jest-util: 26.6.2
>>>>>>> f2482a7e
      json5: 2.1.3
      lodash.memoize: 4.1.2
      make-error: 1.3.6
      mkdirp: 1.0.4
      semver: 7.3.2
      typescript: 4.0.5
      yargs-parser: 20.2.4
    dev: true
    engines:
      node: '>= 10'
    hasBin: true
    peerDependencies:
      jest: '>=26 <27'
      typescript: '>=3.8 <5.0'
    resolution:
<<<<<<< HEAD
      integrity: sha512-pFDkOKFGY+nL9v5pkhm+BIFpoAuno96ff7GMnIYr/3L6slFOS365SI0fGEVYx2RKGji5M2elxhWjDMPVcOCdSw==
  /ts-loader/8.0.9_typescript@4.0.5:
=======
      integrity: sha512-3lFWKbLxJm34QxyVNNCgXX1u4o/RV0myvA2y2Bxm46iGIjKlaY0own9gIckbjZJPn+WaJEnfPPJ20HHGpoq4yg==
  /ts-loader/8.0.11_typescript@4.0.5:
>>>>>>> f2482a7e
    dependencies:
      chalk: 2.4.2
      enhanced-resolve: 4.3.0
      loader-utils: 1.4.0
      micromatch: 4.0.2
      semver: 6.3.0
      typescript: 4.0.5
    dev: true
    engines:
      node: '>=10.0.0'
    peerDependencies:
      typescript: '*'
      webpack: '*'
    resolution:
<<<<<<< HEAD
      integrity: sha512-rQd+iIfz5z4HSVzhhRFP4M2OQ0QmihilWWauYvvowBfnRvr4DW+gqA2om70xp/07EQj1qBkLMWobnXsgmWMbmg==
=======
      integrity: sha512-06X+mWA2JXoXJHYAesUUL4mHFYhnmyoCdQVMXofXF552Lzd4wNwSGg7unJpttqUP7ziaruM8d7u8LUB6I1sgzA==
>>>>>>> f2482a7e
  /ts-node/9.0.0_typescript@4.0.5:
    dependencies:
      arg: 4.1.3
      diff: 4.0.2
      make-error: 1.3.6
      source-map-support: 0.5.19
      typescript: 4.0.5
      yn: 3.1.1
    dev: true
    engines:
      node: '>=10.0.0'
    hasBin: true
    peerDependencies:
      typescript: '>=2.7'
    resolution:
      integrity: sha512-/TqB4SnererCDR/vb4S/QvSZvzQMJN8daAslg7MeaiHvD8rDZsSfXmNeNumyZZzMned72Xoq/isQljYSt8Ynfg==
  /tslib/1.13.0:
    dev: true
    resolution:
      integrity: sha512-i/6DQjL8Xf3be4K/E6Wgpekn5Qasl1usyw++dAA35Ue5orEn65VIxOA+YvNNl9HV3qv70T7CNwjODHZrLwvd1Q==
  /tslib/1.14.1:
    dev: true
    resolution:
      integrity: sha512-Xni35NKzjgMrwevysHTCArtLDpPvye8zV/0E4EyYn43P7/7qvQwPh9BGkHewbMulVntbigmcT7rdX3BNo9wRJg==
  /tsutils/3.17.1_typescript@4.0.3:
    dependencies:
      tslib: 1.14.1
      typescript: 4.0.3
    dev: true
    engines:
      node: '>= 6'
    peerDependencies:
      typescript: '>=2.8.0 || >= 3.2.0-dev || >= 3.3.0-dev || >= 3.4.0-dev || >= 3.5.0-dev || >= 3.6.0-dev || >= 3.6.0-beta || >= 3.7.0-dev || >= 3.7.0-beta'
    resolution:
      integrity: sha512-kzeQ5B8H3w60nFY2g8cJIuH7JDpsALXySGtwGJ0p2LSjLgay3NdIpqq5SoOBe46bKDW2iq25irHCr8wjomUS2g==
  /tsutils/3.17.1_typescript@4.0.5:
    dependencies:
      tslib: 1.14.1
      typescript: 4.0.5
    dev: true
    engines:
      node: '>= 6'
    peerDependencies:
      typescript: '>=2.8.0 || >= 3.2.0-dev || >= 3.3.0-dev || >= 3.4.0-dev || >= 3.5.0-dev || >= 3.6.0-dev || >= 3.6.0-beta || >= 3.7.0-dev || >= 3.7.0-beta'
    resolution:
      integrity: sha512-kzeQ5B8H3w60nFY2g8cJIuH7JDpsALXySGtwGJ0p2LSjLgay3NdIpqq5SoOBe46bKDW2iq25irHCr8wjomUS2g==
  /tunnel-agent/0.6.0:
    dependencies:
      safe-buffer: 5.2.1
    dev: true
    resolution:
      integrity: sha1-J6XeoGs2sEoKmWZ3SykIaPD8QP0=
  /tunnel/0.0.6:
    dev: true
    engines:
      node: '>=0.6.11 <=0.7.0 || >=0.7.3'
    resolution:
      integrity: sha512-1h/Lnq9yajKY2PEbBadPXj3VxsDDu844OnaAo52UVmIzIvwwtBPIuNvkjuzBlTWpfJyUbG3ez0KSBibQkj4ojg==
  /tweetnacl/0.14.5:
    dev: true
    resolution:
      integrity: sha1-WuaBd/GS1EViadEIr6k/+HQ/T2Q=
  /type-check/0.3.2:
    dependencies:
      prelude-ls: 1.1.2
    dev: true
    engines:
      node: '>= 0.8.0'
    resolution:
      integrity: sha1-WITKtRLPHTVeP7eE8wgEsrUg23I=
  /type-check/0.4.0:
    dependencies:
      prelude-ls: 1.2.1
    dev: true
    engines:
      node: '>= 0.8.0'
    resolution:
      integrity: sha512-XleUoc9uwGXqjWwXaUTZAmzMcFZ5858QA2vvx1Ur5xIcixXIP+8LnFDgRplU30us6teqdlskFfu+ae4K79Ooew==
  /type-detect/4.0.8:
    dev: true
    engines:
      node: '>=4'
    resolution:
      integrity: sha512-0fr/mIH1dlO+x7TlcMy+bIDqKPsw/70tVyeHW787goQjhmqaZe10uwLujubK9q9Lg6Fiho1KUKDYz0Z7k7g5/g==
  /type-fest/0.11.0:
    engines:
      node: '>=8'
    resolution:
      integrity: sha512-OdjXJxnCN1AvyLSzeKIgXTXxV+99ZuXl3Hpo9XpJAv9MBcHrrJOQ5kV7ypXOuQie+AmWG25hLbiKdwYTifzcfQ==
  /type-fest/0.13.1:
    dev: true
    engines:
      node: '>=10'
    resolution:
      integrity: sha512-34R7HTnG0XIJcBSn5XhDd7nNFPRcXYRZrBB2O2jdKqYODldSzBAqzsWoZYYvduky73toYS/ESqxPvkDf/F0XMg==
  /type-fest/0.16.0:
    engines:
      node: '>=10'
    resolution:
      integrity: sha512-eaBzG6MxNzEn9kiwvtre90cXaNLkmadMWa1zQMs3XORCXNbsH/OewwbxC5ia9dCxIxnTAsSxXJaa/p5y8DlvJg==
  /type-fest/0.6.0:
    engines:
      node: '>=8'
    resolution:
      integrity: sha512-q+MB8nYR1KDLrgr4G5yemftpMC7/QLqVndBmEEdqzmNj5dcFOO4Oo8qlwZE3ULT3+Zim1F8Kq4cBnikNhlCMlg==
  /type-fest/0.7.1:
    dev: true
    engines:
      node: '>=8'
    resolution:
      integrity: sha512-Ne2YiiGN8bmrmJJEuTWTLJR32nh/JdL1+PSicowtNb0WFpn59GK8/lfD61bVtzguz7b3PBt74nxpv/Pw5po5Rg==
  /type-fest/0.8.1:
    engines:
      node: '>=8'
    resolution:
      integrity: sha512-4dbzIzqvjtgiM5rw1k5rEHtBANKmdudhGyBEajN01fEyhaAIhsoKNy6y7+IN93IfpFtwY9iqi7kD+xwKhQsNJA==
  /type-is/1.6.18:
    dependencies:
      media-typer: 0.3.0
      mime-types: 2.1.27
    dev: true
    engines:
      node: '>= 0.6'
    resolution:
      integrity: sha512-TkRKr9sUTxEH8MdfuCSP7VizJyzRNMjj2J2do2Jr3Kym598JVdEksuzPQCnlFPW4ky9Q+iA+ma9BGm06XQBy8g==
  /typedarray-to-buffer/3.1.5:
    dependencies:
      is-typedarray: 1.0.0
    dev: true
    resolution:
      integrity: sha512-zdu8XMNEDepKKR+XYOXAVPtWui0ly0NtohUscw+UmaHiAWT8hrV1rr//H6V+0DvJ3OQ19S979M0laLfX8rm82Q==
  /typescript/4.0.3:
    dev: true
    engines:
      node: '>=4.2.0'
    hasBin: true
    resolution:
      integrity: sha512-tEu6DGxGgRJPb/mVPIZ48e69xCn2yRmCgYmDugAVwmJ6o+0u1RI18eO7E7WBTLYLaEVVOhwQmcdhQHweux/WPg==
  /typescript/4.0.5:
    dev: true
    engines:
      node: '>=4.2.0'
    hasBin: true
    resolution:
      integrity: sha512-ywmr/VrTVCmNTJ6iV2LwIrfG1P+lv6luD8sUJs+2eI9NLGigaN+nUQc13iHqisq7bra9lnmUSYqbJvegraBOPQ==
  /uid2/0.0.3:
    dev: true
    resolution:
      integrity: sha1-SDEm4Rd03y9xuLY53NeZw3YWK4I=
  /underscore/1.11.0:
    dev: true
    resolution:
      integrity: sha512-xY96SsN3NA461qIRKZ/+qox37YXPtSBswMGfiNptr+wrt6ds4HaMw23TP612fEyGekRE6LNRiLYr/aqbHXNedw==
  /undici/2.1.1:
    dev: true
    resolution:
      integrity: sha512-4HVo2WQ0Mg98UwFKauN7UCqWtQcYZiApv9LeqUPzKQEZhZDnnz/PkM0B+1KU2ytFUSrUqlQZ7X0BqyQJskvNnA==
  /undici/2.2.0:
    dev: false
    resolution:
      integrity: sha512-pNts1nTVW1e9rOFGXdueH28FGYZz2TdeuQtJSzcto95bx7HQCegmJr+A+51fW+XU2ZNE4vZlzI7VnfKHuALitQ==
  /union-value/1.0.1:
    dependencies:
      arr-union: 3.1.0
      get-value: 2.0.6
      is-extendable: 0.1.1
      set-value: 2.0.1
    dev: true
    engines:
      node: '>=0.10.0'
    resolution:
      integrity: sha512-tJfXmxMeWYnczCVs7XAEvIV7ieppALdyepWMkHkwciRpZraG/xwT+s2JN8+pr1+8jCRf80FFzvr+MpQeeoF4Xg==
  /unique-string/2.0.0:
    dependencies:
      crypto-random-string: 2.0.0
    engines:
      node: '>=8'
    resolution:
      integrity: sha512-uNaeirEPvpZWSgzwsPGtU2zVSTrn/8L5q/IexZmH0eH6SA73CmAA5U4GwORTxQAZs95TAXLNqeLoPPNO5gZfWg==
  /unique-temp-dir/1.0.0:
    dependencies:
      mkdirp: 0.5.5
      os-tmpdir: 1.0.2
      uid2: 0.0.3
    dev: true
    engines:
      node: '>=0.10.0'
    resolution:
      integrity: sha1-bc6VsmgcoAPuv7MEpBX5y6vMU4U=
  /universalify/0.1.2:
    dev: true
    engines:
      node: '>= 4.0.0'
    resolution:
      integrity: sha512-rBJeI5CXAlmy1pV+617WB9J63U6XcazHHF2f2dbJix4XzpUF0RS3Zbj0FGIOCAva5P/d/GBOYaACQ1w+0azUkg==
  /unpipe/1.0.0:
    dev: true
    engines:
      node: '>= 0.8'
    resolution:
      integrity: sha1-sr9O6FFKrmFltIF4KdIbLvSZBOw=
  /unset-value/1.0.0:
    dependencies:
      has-value: 0.3.1
      isobject: 3.0.1
    dev: true
    engines:
      node: '>=0.10.0'
    resolution:
      integrity: sha1-g3aHP30jNRef+x5vw6jtDfyKtVk=
  /uri-js/4.4.0:
    dependencies:
      punycode: 2.1.1
    dev: true
    resolution:
      integrity: sha512-B0yRTzYdUCCn9n+F4+Gh4yIDtMQcaJsmYBDsTSG8g/OejKBodLQ2IHfN3bM7jUsRXndopT7OIXWdYqc1fjmV6g==
  /urix/0.1.0:
    deprecated: 'Please see https://github.com/lydell/urix#deprecated'
    dev: true
    resolution:
      integrity: sha1-2pN/emLiH+wf0Y1Js1wpNQZ6bHI=
  /url-parse/1.4.7:
    dependencies:
      querystringify: 2.2.0
      requires-port: 1.0.0
    resolution:
      integrity: sha512-d3uaVyzDB9tQoSXFvuSUNFibTd9zxd2bkVrDRvF5TmvWWQwqE4lgYJ5m+x1DbecWkw+LK4RNl2CU1hHuOKPVlg==
  /use/3.1.1:
    dev: true
    engines:
      node: '>=0.10.0'
    resolution:
      integrity: sha512-cwESVXlO3url9YWlFW/TA9cshCEhtu7IKJ/p5soJ/gGpj7vbvFrAY/eIioQ6Dw23KjZhYgiIo8HOs1nQ2vr/oQ==
  /util-deprecate/1.0.2:
    resolution:
      integrity: sha1-RQ1Nyfpw3nMnYvvS1KKJgUGaDM8=
  /utils-merge/1.0.1:
    dev: true
    engines:
      node: '>= 0.4.0'
    resolution:
      integrity: sha1-n5VxD1CiZ5R7LMwSR0HBAoQn5xM=
  /uuid/3.4.0:
    hasBin: true
    resolution:
      integrity: sha512-HjSDRw6gZE5JMggctHBcjVak08+KEVhSIiDzFnT9S9aegmp85S/bReBVTb4QTFaRNptJ9kuYaNhnbNEOkbKb/A==
  /uuid/8.1.0:
    dev: true
    hasBin: true
    resolution:
      integrity: sha512-CI18flHDznR0lq54xBycOVmphdCYnQLKn8abKn7PXUiKUGdEd+/l9LWNJmugXel4hXq7S+RMNl34ecyC9TntWg==
  /uuid/8.3.0:
    hasBin: true
    resolution:
      integrity: sha512-fX6Z5o4m6XsXBdli9g7DtWgAx+osMsRRZFKma1mIUsLCz6vRvv+pz5VNbyu9UEDzpMWulZfvpgb/cmDXVulYFQ==
  /uuid/8.3.1:
    dev: true
    hasBin: true
    optional: true
    resolution:
      integrity: sha512-FOmRr+FmWEIG8uhZv6C2bTgEVXsHk08kE7mPlrBbEe+c3r9pjceVPgupIfNIhc4yx55H69OXANrUaSuu9eInKg==
  /v8-compile-cache/2.1.1:
    dev: true
    resolution:
      integrity: sha512-8OQ9CL+VWyt3JStj7HX7/ciTL2V3Rl1Wf5OL+SNTm0yK1KvtReVulksyeRnCANHHuUxHlQig+JJDlUhBt1NQDQ==
  /v8-to-istanbul/5.0.1:
    dependencies:
      '@types/istanbul-lib-coverage': 2.0.3
      convert-source-map: 1.7.0
      source-map: 0.7.3
    dev: true
    engines:
      node: '>=10.10.0'
    resolution:
      integrity: sha512-mbDNjuDajqYe3TXFk5qxcQy8L1msXNE37WTlLoqqpBfRsimbNcrlhQlDPntmECEcUvdC+AQ8CyMMf6EUx1r74Q==
  /v8-to-istanbul/7.0.0:
    dependencies:
      '@types/istanbul-lib-coverage': 2.0.3
      convert-source-map: 1.7.0
      source-map: 0.7.3
    dev: true
    engines:
      node: '>=10.10.0'
    resolution:
      integrity: sha512-fLL2rFuQpMtm9r8hrAV2apXX/WqHJ6+IC4/eQVdMDGBUgH/YMV4Gv3duk3kjmyg6uiQWBAA9nJwue4iJUOkHeA==
  /validate-npm-package-license/3.0.4:
    dependencies:
      spdx-correct: 3.1.1
      spdx-expression-parse: 3.0.1
    resolution:
      integrity: sha512-DpKm2Ui/xN7/HQKCtpZxoRWBhZ9Z0kqtygG8XCgNQ8ZlDnxuQmWhj566j8fN4Cu3/JmbhsDo7fcAJq4s9h27Ew==
  /variable-diff/1.1.0:
    dependencies:
      chalk: 1.1.3
      object-assign: 4.1.1
    dev: true
    resolution:
      integrity: sha1-0r1cZtt2wTh52W5qMG7cmJ35eNo=
  /vary/1.1.2:
    dev: true
    engines:
      node: '>= 0.8'
    resolution:
      integrity: sha1-IpnwLG3tMNSllhsLn3RSShj2NPw=
  /verror/1.10.0:
    dependencies:
      assert-plus: 1.0.0
      core-util-is: 1.0.2
      extsprintf: 1.3.0
    dev: true
    engines:
      '0': node >=0.6.0
    resolution:
      integrity: sha1-OhBcoXBTr1XW4nDB+CiGguGNpAA=
  /w3c-hr-time/1.0.2:
    dependencies:
      browser-process-hrtime: 1.0.0
    dev: true
    resolution:
      integrity: sha512-z8P5DvDNjKDoFIHK7q8r8lackT6l+jo/Ye3HOle7l9nICP9lf1Ci25fy9vHd0JOWewkIFzXIEig3TdKT7JQ5fQ==
  /w3c-xmlserializer/2.0.0:
    dependencies:
      xml-name-validator: 3.0.0
    dev: true
    engines:
      node: '>=10'
    resolution:
      integrity: sha512-4tzD0mF8iSiMiNs30BiLO3EpfGLZUT2MSX/G+o7ZywDzliWQ3OPtTZ0PTC3B3ca1UAf4cJMHB+2Bf56EriJuRA==
  /walker/1.0.7:
    dependencies:
      makeerror: 1.0.11
    dev: true
    resolution:
      integrity: sha1-L3+bj9ENZ3JisYqITijRlhjgKPs=
  /webidl-conversions/5.0.0:
    dev: true
    engines:
      node: '>=8'
    resolution:
      integrity: sha512-VlZwKPCkYKxQgeSbH5EyngOmRp7Ww7I9rQLERETtf5ofd9pGeswWiOtogpEO850jziPRarreGxn5QIiTqpb2wA==
  /webidl-conversions/6.1.0:
    dev: true
    engines:
      node: '>=10.4'
    resolution:
      integrity: sha512-qBIvFLGiBpLjfwmYAaHPXsn+ho5xZnGvyGvsarywGNc8VyQJUMHJ8OBKGGrPER0okBeMDaan4mNBlgBROxuI8w==
  /whatwg-encoding/1.0.5:
    dependencies:
      iconv-lite: 0.4.24
    dev: true
    resolution:
      integrity: sha512-b5lim54JOPN9HtzvK9HFXvBma/rnfFeqsic0hSpjtDbVxR3dJKLc+KB4V6GgiGOvl7CY/KNh8rxSo9DKQrnUEw==
  /whatwg-mimetype/2.3.0:
    dev: true
    resolution:
      integrity: sha512-M4yMwr6mAnQz76TbJm914+gPpB/nCwvZbJU28cUD6dR004SAxDLOOSUaB1JDRqLtaOV/vi0IC5lEAGFgrjGv/g==
  /whatwg-url/8.1.0:
    dependencies:
      lodash.sortby: 4.7.0
      tr46: 2.0.2
      webidl-conversions: 5.0.0
    dev: true
    engines:
      node: '>=10'
    resolution:
      integrity: sha512-vEIkwNi9Hqt4TV9RdnaBPNt+E2Sgmo3gePebCRgZ1R7g6d23+53zCTnuB0amKI4AXq6VM8jj2DUAa0S1vjJxkw==
  /whatwg-url/8.4.0:
    dependencies:
      lodash.sortby: 4.7.0
      tr46: 2.0.2
      webidl-conversions: 6.1.0
    dev: true
    engines:
      node: '>=10'
    resolution:
      integrity: sha512-vwTUFf6V4zhcPkWp/4CQPr1TW9Ml6SF4lVyaIMBdJw5i6qUUJ1QWM4Z6YYVkfka0OUIzVo/0aNtGVGk256IKWw==
  /which-module/2.0.0:
    dev: true
    resolution:
      integrity: sha1-2e8H3Od7mQK4o6j6SzHD4/fm6Ho=
  /which-pm-runs/1.0.0:
    dev: true
    resolution:
      integrity: sha1-Zws6+8VS4LVd9rd4DKdGFfI60cs=
  /which/1.3.1:
    dependencies:
      isexe: 2.0.0
    dev: true
    hasBin: true
    resolution:
      integrity: sha512-HxJdYWq1MTIQbJ3nw0cqssHoTNU267KlrDuGZ1WYlxDStUtKUhOaJmh112/TZmHxxUfuJqPXSOm7tDyas0OSIQ==
  /which/2.0.2:
    dependencies:
      isexe: 2.0.0
    engines:
      node: '>= 8'
    hasBin: true
    resolution:
      integrity: sha512-BLI3Tl1TW3Pvl70l3yq3Y64i+awpwXqsGBYWkkqMtnbXgrMD+yj7rhW0kuEDxzJaYXGjEW5ogapKNMEKNMjibA==
  /wide-align/1.1.3:
    dependencies:
      string-width: 1.0.2
    dev: true
    resolution:
      integrity: sha512-QGkOQc8XL6Bt5PwnsExKBPuMKBxnGxWWW3fU55Xt4feHozMUhdUMaBCk290qpm/wG5u/RSKzwdAC4i51YigihA==
  /word-wrap/1.2.3:
    dev: true
    engines:
      node: '>=0.10.0'
    resolution:
      integrity: sha512-Hz/mrNwitNRh/HUAtM/VT/5VH+ygD6DV7mYKZAtHOrbs8U7lvPS6xf7EJKMF0uW1KJCl0H701g3ZGus+muE5vQ==
  /wrap-ansi/6.2.0:
    dependencies:
      ansi-styles: 4.3.0
      string-width: 4.2.0
      strip-ansi: 6.0.0
    engines:
      node: '>=8'
    resolution:
      integrity: sha512-r6lPcBGxZXlIcymEu7InxDMhdW0KDxpLgoFLcguasxCaJ/SOIZwINatK9KY/tf+ZrlywOKU0UDj3ATXUBfxJXA==
  /wrappy/1.0.2:
    resolution:
      integrity: sha1-tSQ9jz7BqjXxNkYFvA0QNuMKtp8=
  /write-file-atomic/3.0.3:
    dependencies:
      imurmurhash: 0.1.4
      is-typedarray: 1.0.0
      signal-exit: 3.0.3
      typedarray-to-buffer: 3.1.5
    dev: true
    resolution:
      integrity: sha512-AvHcyZ5JnSfq3ioSyjrBkH9yW4m7Ayk8/9My/DD9onKeu/94fwrMocemO2QAJFAlnnDN+ZDS+ZjAR5ua1/PV/Q==
  /write/1.0.3:
    dependencies:
      mkdirp: 0.5.5
    dev: true
    engines:
      node: '>=4'
    resolution:
      integrity: sha512-/lg70HAjtkUgWPVZhZcm+T4hkL8Zbtp1nFNOn3lRrxnlv50SRBv7cR7RqR+GMsd3hUXy9hWBo4CHTbFTcOYwig==
  /ws/7.3.1:
    dev: true
    engines:
      node: '>=8.3.0'
    peerDependencies:
      bufferutil: ^4.0.1
      utf-8-validate: ^5.0.2
    peerDependenciesMeta:
      bufferutil:
        optional: true
      utf-8-validate:
        optional: true
    resolution:
      integrity: sha512-D3RuNkynyHmEJIpD2qrgVkc9DQ23OrN/moAwZX4L8DfvszsJxpjQuUq3LMx6HoYji9fbIOBY18XWBsAux1ZZUA==
  /ws/7.4.0:
    dev: true
    engines:
      node: '>=8.3.0'
    peerDependencies:
      bufferutil: ^4.0.1
      utf-8-validate: ^5.0.2
    peerDependenciesMeta:
      bufferutil:
        optional: true
      utf-8-validate:
        optional: true
    resolution:
      integrity: sha512-kyFwXuV/5ymf+IXhS6f0+eAFvydbaBW3zjpT6hUdAh/hbVjTIB5EHBGi0bPoCLSK2wcuz3BrEkB9LrYv1Nm4NQ==
  /xml-name-validator/3.0.0:
    dev: true
    resolution:
      integrity: sha512-A5CUptxDsvxKJEU3yO6DuWBSJz/qizqzJKOMIfUJHETbBw/sFaDxgd6fxm1ewUaM0jZ444Fc5vC5ROYurg/4Pw==
  /xml2js/0.4.23:
    dependencies:
      sax: 1.2.4
      xmlbuilder: 11.0.1
    dev: true
    engines:
      node: '>=4.0.0'
    resolution:
      integrity: sha512-ySPiMjM0+pLDftHgXY4By0uswI3SPKLDw/i3UXbnO8M/p28zqexCUoPmQFrYD+/1BzhGJSs2i1ERWKJAtiLrug==
  /xmlbuilder/11.0.1:
    dev: true
    engines:
      node: '>=4.0'
    resolution:
      integrity: sha512-fDlsI/kFEx7gLvbecc0/ohLG50fugQp8ryHzMTuW9vSa1GJ0XYWKnhsUx7oie3G98+r56aTQIUB4kht42R3JvA==
  /xmlchars/2.2.0:
    dev: true
    resolution:
      integrity: sha512-JZnDKK8B0RCDw84FNdDAIpZK+JuJw+s7Lz8nksI7SIuU3UXJJslUthsi+uWBUYOwPFwW7W7PRLRfUKpxjtjFCw==
  /xmldom/0.3.0:
    dev: true
    engines:
      node: '>=10.0.0'
    resolution:
      integrity: sha512-z9s6k3wxE+aZHgXYxSTpGDo7BYOUfJsIRyoZiX6HTjwpwfS2wpQBQKa2fD+ShLyPkqDYo5ud7KitmLZ2Cd6r0g==
  /xpath.js/1.1.0:
    dev: true
    engines:
      node: '>=0.4.0'
    resolution:
      integrity: sha512-jg+qkfS4K8E7965sqaUl8mRngXiKb3WZGfONgE18pr03FUQiuSV6G+Ej4tS55B+rIQSFEIw3phdVAQ4pPqNWfQ==
  /xtend/4.0.2:
    dev: true
    engines:
      node: '>=0.4'
    resolution:
      integrity: sha512-LKYU1iAXJXUgAXn9URjiu+MWhyUXHsvfp7mcuYm9dSUKK0/CjtrUwFAxD82/mCWbtLsGjFIad0wIsod4zrTAEQ==
  /y18n/4.0.0:
    dev: true
    resolution:
      integrity: sha512-r9S/ZyXu/Xu9q1tYlpsLIsa3EeLXXk0VwlxqTcFRfg9EhMW+17kbt9G0NrgCmhGb5vT2hyhJZLfDGx+7+5Uj/w==
  /yallist/3.1.1:
    dev: true
    resolution:
      integrity: sha512-a4UGQaWPH59mOXUYnAG2ewncQS4i4F43Tv3JoAM+s2VDAmS9NsK8GpDMLrCHPksFT7h3K6TOoUNn2pb7RoXx4g==
  /yallist/4.0.0:
    resolution:
      integrity: sha512-3wdGidZyq5PB084XLES5TpOSRA3wjXAlIWMhum2kRcv/41Sn2emQ0dycQW4uZXLejwKvg6EsvbdlVL+FYEct7A==
  /yaml/1.10.0:
    dev: true
    engines:
      node: '>= 6'
    resolution:
      integrity: sha512-yr2icI4glYaNG+KWONODapy2/jDdMSDnrONSjblABjD9B4Z5LgiircSt8m8sRZFNi08kG9Sm0uSHtEmP3zaEGg==
  /yargs-parser/18.1.3:
    dependencies:
      camelcase: 5.3.1
      decamelize: 1.2.0
    dev: true
    engines:
      node: '>=6'
    resolution:
      integrity: sha512-o50j0JeToy/4K6OZcaQmW6lyXXKhq7csREXcDwk2omFPJEwUNOVtJKvmDr9EI1fAJZUyZcRF7kxGBWmRXudrCQ==
  /yargs-parser/20.2.0:
    dev: true
    engines:
      node: '>=10'
    resolution:
      integrity: sha512-2agPoRFPoIcFzOIp6656gcvsg2ohtscpw2OINr/q46+Sq41xz2OYLqx5HRHabmFU1OARIPAYH5uteICE7mn/5A==
  /yargs-parser/20.2.4:
    dev: true
    engines:
      node: '>=10'
    resolution:
      integrity: sha512-WOkpgNhPTlE73h4VFAFsOnomJVaovO8VqLDzy5saChRBFQFBoMYirowyW+Q9HB4HFF4Z7VZTiG3iSzJJA29yRA==
  /yargs/15.3.1:
    dependencies:
      cliui: 6.0.0
      decamelize: 1.2.0
      find-up: 4.1.0
      get-caller-file: 2.0.5
      require-directory: 2.1.1
      require-main-filename: 2.0.0
      set-blocking: 2.0.0
      string-width: 4.2.0
      which-module: 2.0.0
      y18n: 4.0.0
      yargs-parser: 18.1.3
    dev: true
    engines:
      node: '>=8'
    resolution:
      integrity: sha512-92O1HWEjw27sBfgmXiixJWT5hRBp2eobqXicLtPBIDBhYB+1HpwZlXmbW2luivBJHBzki+7VyCLRtAkScbTBQA==
  /yargs/15.4.1:
    dependencies:
      cliui: 6.0.0
      decamelize: 1.2.0
      find-up: 4.1.0
      get-caller-file: 2.0.5
      require-directory: 2.1.1
      require-main-filename: 2.0.0
      set-blocking: 2.0.0
      string-width: 4.2.0
      which-module: 2.0.0
      y18n: 4.0.0
      yargs-parser: 18.1.3
    dev: true
    engines:
      node: '>=8'
    resolution:
      integrity: sha512-aePbxDmcYW++PaqBsJ+HYUFwCdv4LVvdnhBy78E57PIor8/OVvhMrADFFEDh8DHDFRv/O9i3lPhsENjO7QX0+A==
  /yn/3.1.1:
    dev: true
    engines:
      node: '>=6'
    resolution:
      integrity: sha512-Ux4ygGWsu2c7isFWe8Yu1YluJmqVhxqK2cLXNQA5AcC3QfbGNpM7fu0Y8b/z16pXLnFxZYvWhd3fhBY9DLmC6Q==
  /zip-stream/3.0.1:
    dependencies:
      archiver-utils: 2.1.0
      compress-commons: 3.0.0
      readable-stream: 3.6.0
    engines:
      node: '>= 8'
    resolution:
      integrity: sha512-r+JdDipt93ttDjsOVPU5zaq5bAyY+3H19bDrThkvuVxC0xMQzU1PJcS6D+KrP3u96gH9XLomcHPb+2skoDjulQ==<|MERGE_RESOLUTION|>--- conflicted
+++ resolved
@@ -44,13 +44,8 @@
       typescript: 4.0.5
   packages/cli:
     dependencies:
-<<<<<<< HEAD
-      '@prisma/bar': 0.0.0
-      '@prisma/engines': 2.11.2-9-a624a6628b9e5e453bb8f8cb0460e233a3a97e62
-=======
       '@prisma/bar': 0.0.1
       '@prisma/engines': 2.12.0-6.25e9759940a4e792233f1137f1bcf3548c684179
->>>>>>> f2482a7e
     devDependencies:
       '@prisma/client': 'link:../client'
       '@prisma/debug': 'link:../debug'
@@ -58,13 +53,8 @@
       '@prisma/get-platform': 'link:../get-platform'
       '@prisma/migrate': 'link:../migrate'
       '@prisma/sdk': 'link:../sdk'
-<<<<<<< HEAD
-      '@prisma/studio': 0.308.0
-      '@prisma/studio-server': 0.308.0
-=======
       '@prisma/studio': 0.313.0
       '@prisma/studio-server': 0.313.0
->>>>>>> f2482a7e
       '@prisma/tests': 'link:../tests'
       '@sindresorhus/slugify': 1.1.0
       '@timsuchanek/copy': 1.4.5
@@ -76,11 +66,7 @@
       '@typescript-eslint/parser': 4.7.0_eslint@7.13.0+typescript@4.0.5
       checkpoint-client: 1.1.14
       dotenv: 8.2.0
-<<<<<<< HEAD
-      esbuild: 0.8.3
-=======
       esbuild: 0.8.8
->>>>>>> f2482a7e
       escape-string-regexp: 4.0.0
       eslint: 7.13.0
       eslint-config-prettier: 6.15.0_eslint@7.13.0
@@ -115,11 +101,7 @@
       strip-indent: 3.0.0
       tempy: 1.0.0
       terminal-link: 2.1.1
-<<<<<<< HEAD
-      ts-jest: 26.4.3_jest@26.6.3+typescript@4.0.5
-=======
       ts-jest: 26.4.4_jest@26.6.3+typescript@4.0.5
->>>>>>> f2482a7e
       typescript: 4.0.5
       verror: 1.10.0
       ws: 7.4.0
@@ -127,22 +109,13 @@
       '@prisma/bar': ^0.0.1
       '@prisma/client': 'workspace:*'
       '@prisma/debug': 'workspace:*'
-<<<<<<< HEAD
-      '@prisma/engines': 2.11.2-9-a624a6628b9e5e453bb8f8cb0460e233a3a97e62
-=======
       '@prisma/engines': 2.12.0-6.25e9759940a4e792233f1137f1bcf3548c684179
->>>>>>> f2482a7e
       '@prisma/generator-helper': 'workspace:*'
       '@prisma/get-platform': 'workspace:*'
       '@prisma/migrate': 'workspace:*'
       '@prisma/sdk': 'workspace:*'
-<<<<<<< HEAD
-      '@prisma/studio': 0.308.0
-      '@prisma/studio-server': 0.308.0
-=======
       '@prisma/studio': 0.313.0
       '@prisma/studio-server': 0.313.0
->>>>>>> f2482a7e
       '@prisma/tests': 'workspace:^0.0.0'
       '@sindresorhus/slugify': 1.1.0
       '@timsuchanek/copy': 1.4.5
@@ -154,11 +127,7 @@
       '@typescript-eslint/parser': 4.7.0
       checkpoint-client: 1.1.14
       dotenv: 8.2.0
-<<<<<<< HEAD
-      esbuild: 0.8.3
-=======
       esbuild: 0.8.8
->>>>>>> f2482a7e
       escape-string-regexp: 4.0.0
       eslint: 7.13.0
       eslint-config-prettier: 6.15.0
@@ -199,19 +168,11 @@
       ws: 7.4.0
   packages/client:
     dependencies:
-<<<<<<< HEAD
-      '@prisma/engines-version': 2.11.2-9-a624a6628b9e5e453bb8f8cb0460e233a3a97e62
-    devDependencies:
-      '@prisma/debug': 'link:../debug'
-      '@prisma/engine-core': 'link:../engine-core'
-      '@prisma/engines': 2.11.2-9-a624a6628b9e5e453bb8f8cb0460e233a3a97e62
-=======
       '@prisma/engines-version': 2.12.0-6.25e9759940a4e792233f1137f1bcf3548c684179
     devDependencies:
       '@prisma/debug': 'link:../debug'
       '@prisma/engine-core': 'link:../engine-core'
       '@prisma/engines': 2.12.0-6.25e9759940a4e792233f1137f1bcf3548c684179
->>>>>>> f2482a7e
       '@prisma/fetch-engine': 'link:../fetch-engine'
       '@prisma/generator-helper': 'link:../generator-helper'
       '@prisma/get-platform': 'link:../get-platform'
@@ -219,34 +180,20 @@
       '@prisma/sdk': 'link:../sdk'
       '@timsuchanek/copy': 1.4.5
       '@types/debug': 4.1.5
-<<<<<<< HEAD
-      '@types/fs-extra': 9.0.3
-=======
       '@types/fs-extra': 9.0.4
->>>>>>> f2482a7e
       '@types/jest': 26.0.15
       '@types/js-levenshtein': 1.1.0
       '@types/node': 12.19.4
       '@types/node-fetch': 2.5.7
       '@types/pg': 7.14.6
-<<<<<<< HEAD
-      '@typescript-eslint/eslint-plugin': 4.6.1_ef70842fa77cd1a4abb2a38c98d2a1a7
-      '@typescript-eslint/parser': 4.6.1_eslint@7.12.1+typescript@4.0.5
-      arg: 4.1.3
-=======
       '@typescript-eslint/eslint-plugin': 4.7.0_e0872ac31e5aafe6623f77947c0152d6
       '@typescript-eslint/parser': 4.7.0_eslint@7.13.0+typescript@4.0.5
       arg: 5.0.0
->>>>>>> f2482a7e
       benchmark: 2.1.4
       chalk: 4.1.0
       decimal.js: 10.2.1
       dotenv: 8.2.0
-<<<<<<< HEAD
-      esbuild: 0.8.3
-=======
       esbuild: 0.8.8
->>>>>>> f2482a7e
       escape-string-regexp: 4.0.0
       eslint: 7.13.0
       eslint-config-prettier: 6.15.0_eslint@7.13.0
@@ -288,25 +235,15 @@
       stat-mode: 1.0.0
       strip-ansi: 6.0.0
       strip-indent: 3.0.0
-<<<<<<< HEAD
-      ts-jest: 26.4.3_jest@26.6.3+typescript@4.0.5
-      ts-loader: 8.0.9_typescript@4.0.5
-=======
       ts-jest: 26.4.4_jest@26.6.3+typescript@4.0.5
       ts-loader: 8.0.11_typescript@4.0.5
->>>>>>> f2482a7e
       ts-node: 9.0.0_typescript@4.0.5
       typescript: 4.0.5
     specifiers:
       '@prisma/debug': 'workspace:*'
       '@prisma/engine-core': 'workspace:*'
-<<<<<<< HEAD
-      '@prisma/engines': 2.11.2-9-a624a6628b9e5e453bb8f8cb0460e233a3a97e62
-      '@prisma/engines-version': 2.11.2-9-a624a6628b9e5e453bb8f8cb0460e233a3a97e62
-=======
       '@prisma/engines': 2.12.0-6.25e9759940a4e792233f1137f1bcf3548c684179
       '@prisma/engines-version': 2.12.0-6.25e9759940a4e792233f1137f1bcf3548c684179
->>>>>>> f2482a7e
       '@prisma/fetch-engine': 'workspace:*'
       '@prisma/generator-helper': 'workspace:*'
       '@prisma/get-platform': 'workspace:*'
@@ -314,34 +251,20 @@
       '@prisma/sdk': 'workspace:*'
       '@timsuchanek/copy': 1.4.5
       '@types/debug': 4.1.5
-<<<<<<< HEAD
-      '@types/fs-extra': 9.0.3
-=======
       '@types/fs-extra': 9.0.4
->>>>>>> f2482a7e
       '@types/jest': 26.0.15
       '@types/js-levenshtein': 1.1.0
       '@types/node': 12.19.4
       '@types/node-fetch': 2.5.7
       '@types/pg': 7.14.6
-<<<<<<< HEAD
-      '@typescript-eslint/eslint-plugin': 4.6.1
-      '@typescript-eslint/parser': 4.6.1
-      arg: 4.1.3
-=======
       '@typescript-eslint/eslint-plugin': 4.7.0
       '@typescript-eslint/parser': 4.7.0
       arg: 5.0.0
->>>>>>> f2482a7e
       benchmark: 2.1.4
       chalk: 4.1.0
       decimal.js: 10.2.1
       dotenv: 8.2.0
-<<<<<<< HEAD
-      esbuild: 0.8.3
-=======
       esbuild: 0.8.8
->>>>>>> f2482a7e
       escape-string-regexp: 4.0.0
       eslint: 7.13.0
       eslint-config-prettier: 6.15.0
@@ -383,13 +306,8 @@
       stat-mode: 1.0.0
       strip-ansi: 6.0.0
       strip-indent: 3.0.0
-<<<<<<< HEAD
-      ts-jest: 26.4.3
-      ts-loader: 8.0.9
-=======
       ts-jest: 26.4.4
       ts-loader: 8.0.11
->>>>>>> f2482a7e
       ts-node: 9.0.0
       typescript: 4.0.5
   packages/debug:
@@ -410,11 +328,7 @@
       lint-staged: 10.5.1
       prettier: 2.1.2
       strip-ansi: 6.0.0
-<<<<<<< HEAD
-      ts-jest: 26.4.3_jest@26.6.3+typescript@4.0.5
-=======
       ts-jest: 26.4.4_jest@26.6.3+typescript@4.0.5
->>>>>>> f2482a7e
       typescript: 4.0.5
     specifiers:
       '@types/jest': 26.0.15
@@ -437,11 +351,7 @@
   packages/engine-core:
     dependencies:
       '@prisma/debug': 'link:../debug'
-<<<<<<< HEAD
-      '@prisma/engines': 2.11.2-9-a624a6628b9e5e453bb8f8cb0460e233a3a97e62
-=======
       '@prisma/engines': 2.12.0-6.25e9759940a4e792233f1137f1bcf3548c684179
->>>>>>> f2482a7e
       '@prisma/generator-helper': 'link:../generator-helper'
       '@prisma/get-platform': 'link:../get-platform'
       chalk: 4.1.0
@@ -470,19 +380,11 @@
       lint-staged: 10.5.1
       prettier: 2.1.2
       strip-ansi: 6.0.0
-<<<<<<< HEAD
-      ts-jest: 26.4.3_jest@26.6.3+typescript@4.0.5
-      typescript: 4.0.5
-    specifiers:
-      '@prisma/debug': 'workspace:*'
-      '@prisma/engines': 2.11.2-9-a624a6628b9e5e453bb8f8cb0460e233a3a97e62
-=======
       ts-jest: 26.4.4_jest@26.6.3+typescript@4.0.5
       typescript: 4.0.5
     specifiers:
       '@prisma/debug': 'workspace:*'
       '@prisma/engines': 2.12.0-6.25e9759940a4e792233f1137f1bcf3548c684179
->>>>>>> f2482a7e
       '@prisma/generator-helper': 'workspace:*'
       '@prisma/get-platform': 'workspace:*'
       '@types/jest': 26.0.15
@@ -533,13 +435,8 @@
       temp-dir: 2.0.0
       tempy: 1.0.0
     devDependencies:
-<<<<<<< HEAD
-      '@prisma/engines-version': 2.11.2-9-a624a6628b9e5e453bb8f8cb0460e233a3a97e62
-      '@types/fs-extra': 9.0.3
-=======
       '@prisma/engines-version': 2.12.0-6.25e9759940a4e792233f1137f1bcf3548c684179
       '@types/fs-extra': 9.0.4
->>>>>>> f2482a7e
       '@types/jest': 26.0.15
       '@types/node': 12.19.4
       '@types/node-fetch': 2.5.7
@@ -556,15 +453,6 @@
       jest: 26.6.3
       lint-staged: 10.5.1
       prettier: 2.1.2
-<<<<<<< HEAD
-      ts-jest: 26.4.3_jest@26.6.3+typescript@4.0.5
-      typescript: 4.0.5
-    specifiers:
-      '@prisma/debug': 'workspace:*'
-      '@prisma/engines-version': 2.11.2-9-a624a6628b9e5e453bb8f8cb0460e233a3a97e62
-      '@prisma/get-platform': 'workspace:*'
-      '@types/fs-extra': 9.0.3
-=======
       ts-jest: 26.4.4_jest@26.6.3+typescript@4.0.5
       typescript: 4.0.5
     specifiers:
@@ -572,7 +460,6 @@
       '@prisma/engines-version': 2.12.0-6.25e9759940a4e792233f1137f1bcf3548c684179
       '@prisma/get-platform': 'workspace:*'
       '@types/fs-extra': 9.0.4
->>>>>>> f2482a7e
       '@types/jest': 26.0.15
       '@types/node': 12.19.4
       '@types/node-fetch': 2.5.7
@@ -627,11 +514,7 @@
       jest: 26.6.3
       lint-staged: 10.5.1
       prettier: 2.1.2
-<<<<<<< HEAD
-      ts-jest: 26.4.3_jest@26.6.3+typescript@4.0.5
-=======
       ts-jest: 26.4.4_jest@26.6.3+typescript@4.0.5
->>>>>>> f2482a7e
       ts-node: 9.0.0_typescript@4.0.5
       typescript: 4.0.5
     specifiers:
@@ -672,11 +555,7 @@
       jest: 26.6.3
       lint-staged: 10.5.1
       prettier: 2.1.2
-<<<<<<< HEAD
-      ts-jest: 26.4.3_jest@26.6.3+typescript@4.0.5
-=======
       ts-jest: 26.4.4_jest@26.6.3+typescript@4.0.5
->>>>>>> f2482a7e
       typescript: 4.0.5
     specifiers:
       '@prisma/debug': 'workspace:*'
@@ -723,21 +602,13 @@
       strip-ansi: 6.0.0
       strip-indent: 3.0.0
     devDependencies:
-<<<<<<< HEAD
-      '@prisma/engines-version': 2.11.2-9-a624a6628b9e5e453bb8f8cb0460e233a3a97e62
-=======
       '@prisma/engines-version': 2.12.0-6.25e9759940a4e792233f1137f1bcf3548c684179
->>>>>>> f2482a7e
       '@prisma/generator-helper': 'link:../generator-helper'
       '@prisma/sdk': 'link:../sdk'
       '@types/charm': 1.0.2
       '@types/debug': 4.1.5
       '@types/diff': 4.0.2
-<<<<<<< HEAD
-      '@types/fs-extra': 9.0.3
-=======
       '@types/fs-extra': 9.0.4
->>>>>>> f2482a7e
       '@types/jest': 26.0.15
       '@types/node': 12.19.4
       '@types/prompts': 2.0.9
@@ -761,19 +632,11 @@
       sqlite-async: 1.1.0
       sqlite3: 5.0.0
       tempy: 1.0.0
-<<<<<<< HEAD
-      ts-jest: 26.4.3_jest@26.6.3+typescript@4.0.5
-      typescript: 4.0.5
-    specifiers:
-      '@prisma/debug': 'workspace:*'
-      '@prisma/engines-version': 2.11.2-9-a624a6628b9e5e453bb8f8cb0460e233a3a97e62
-=======
       ts-jest: 26.4.4_jest@26.6.3+typescript@4.0.5
       typescript: 4.0.5
     specifiers:
       '@prisma/debug': 'workspace:*'
       '@prisma/engines-version': 2.12.0-6.25e9759940a4e792233f1137f1bcf3548c684179
->>>>>>> f2482a7e
       '@prisma/fetch-engine': 'workspace:*'
       '@prisma/generator-helper': 'workspace:*'
       '@prisma/get-platform': 'workspace:*'
@@ -781,11 +644,7 @@
       '@types/charm': 1.0.2
       '@types/debug': 4.1.5
       '@types/diff': 4.0.2
-<<<<<<< HEAD
-      '@types/fs-extra': 9.0.3
-=======
       '@types/fs-extra': 9.0.4
->>>>>>> f2482a7e
       '@types/jest': 26.0.15
       '@types/node': 12.19.4
       '@types/prompts': 2.0.9
@@ -837,11 +696,7 @@
     dependencies:
       '@prisma/debug': 'link:../debug'
       '@prisma/engine-core': 'link:../engine-core'
-<<<<<<< HEAD
-      '@prisma/engines': 2.11.2-9-a624a6628b9e5e453bb8f8cb0460e233a3a97e62
-=======
       '@prisma/engines': 2.12.0-6.25e9759940a4e792233f1137f1bcf3548c684179
->>>>>>> f2482a7e
       '@prisma/fetch-engine': 'link:../fetch-engine'
       '@prisma/generator-helper': 'link:../generator-helper'
       '@prisma/get-platform': 'link:../get-platform'
@@ -889,21 +744,13 @@
       jest: 26.6.3
       lint-staged: 10.5.1
       prettier: 2.1.2
-<<<<<<< HEAD
-      ts-jest: 26.4.3_jest@26.6.3+typescript@4.0.5
-=======
       ts-jest: 26.4.4_jest@26.6.3+typescript@4.0.5
->>>>>>> f2482a7e
       ts-node: 9.0.0_typescript@4.0.5
       typescript: 4.0.5
     specifiers:
       '@prisma/debug': 'workspace:*'
       '@prisma/engine-core': 'workspace:*'
-<<<<<<< HEAD
-      '@prisma/engines': 2.11.2-9-a624a6628b9e5e453bb8f8cb0460e233a3a97e62
-=======
       '@prisma/engines': 2.12.0-6.25e9759940a4e792233f1137f1bcf3548c684179
->>>>>>> f2482a7e
       '@prisma/fetch-engine': 'workspace:*'
       '@prisma/generator-helper': 'workspace:*'
       '@prisma/get-platform': 'workspace:*'
@@ -1753,15 +1600,6 @@
       node: '>= 10.14.2'
     resolution:
       integrity: sha512-xvV1kKbhfUqFVuZ8Cyo+JPpipAHHAV3kcDBftiduK8EICXmTFddryy3P7NfZt8Pv37rA9nEJBKCCkglCPt/Xjw==
-<<<<<<< HEAD
-  /@jest/create-cache-key-function/26.5.0:
-    dev: true
-    engines:
-      node: '>= 10.14.2'
-    resolution:
-      integrity: sha512-DJ+pEBUIqarrbv1W/C39f9YH0rJ4wsXZ/VC6JafJPlHW2HOucKceeaqTOQj9MEDQZjySxMLkOq5mfXZXNZcmWw==
-=======
->>>>>>> f2482a7e
   /@jest/environment/26.3.0:
     dependencies:
       '@jest/fake-timers': 26.3.0
@@ -2045,11 +1883,7 @@
     dependencies:
       '@types/istanbul-lib-coverage': 2.0.3
       '@types/istanbul-reports': 3.0.0
-<<<<<<< HEAD
-      '@types/node': 14.14.6
-=======
       '@types/node': 12.19.4
->>>>>>> f2482a7e
       '@types/yargs': 15.0.9
       chalk: 4.1.0
     dev: true
@@ -2086,24 +1920,11 @@
     dev: true
     resolution:
       integrity: sha512-RhAHY+wp6Nqu89Tp3zfUVkpGfqk4TfngeOWaMGgmhP7mB2ASDtOl8dkwxHmI8eN4edo+luyjPmbJBC4kST321A==
-<<<<<<< HEAD
-  /@prisma/debug/2.12.0-dev.2:
-=======
   /@prisma/debug/2.12.0-dev.26:
->>>>>>> f2482a7e
     dependencies:
       debug: 4.2.0
     dev: true
     resolution:
-<<<<<<< HEAD
-      integrity: sha512-Bbhrln24xbAWxn5yyAkDDg9HuXe+CrDVB/dnSvl117WQP6rmMgfKwrjmRVtJ0IZgFjx/CrIjlnEA0ntWj1wqnA==
-  /@prisma/engine-core/2.12.0-dev.2:
-    dependencies:
-      '@prisma/debug': 2.12.0-dev.2
-      '@prisma/engines': 2.11.0-10.58369335532e47bdcec77a2f1e7c1fb83a463918
-      '@prisma/generator-helper': 2.12.0-dev.2
-      '@prisma/get-platform': 2.12.0-dev.2
-=======
       integrity: sha512-QjgU1nfRRy0gRrGP+anu816VcTdYHFWUUgevq5K49DkL01m3dv1fhoHlgMCS5unM/iMOogaZZJ3LheWYl+sQ1g==
   /@prisma/engine-core/2.12.0-dev.26:
     dependencies:
@@ -2111,7 +1932,6 @@
       '@prisma/engines': 2.12.0-5.915df12529942c47e4e1e8a29517b572ce6ade2c
       '@prisma/generator-helper': 2.12.0-dev.26
       '@prisma/get-platform': 2.12.0-dev.26
->>>>>>> f2482a7e
       chalk: 4.1.0
       cross-fetch: 3.0.6
       execa: 4.1.0
@@ -2123,25 +1943,6 @@
       undici: 2.1.1
     dev: true
     resolution:
-<<<<<<< HEAD
-      integrity: sha512-zX7K9vdwKXRnf42kQaXR5UdCcRBSApiitmbTiS9Egx86rn1J4qLtZUXkPanBUqXQ/2g8/0Qy8XabG6eABRExzQ==
-  /@prisma/engines-version/2.11.2-9-a624a6628b9e5e453bb8f8cb0460e233a3a97e62:
-    resolution:
-      integrity: sha512-drzEltbBfR1pfWheWOiKERNJDFTAvE6GeDyP2hV5gJDQn/qTMRHxZaOb3FYNzABN1OfTG/TKnw0gEbaCUdZyDA==
-  /@prisma/engines/2.11.0-10.58369335532e47bdcec77a2f1e7c1fb83a463918:
-    dev: true
-    requiresBuild: true
-    resolution:
-      integrity: sha512-0WaUybWM7J5zQuG/zYLbV+ZKx9/nzS7Ruu7Y0K2lXJKy3Z9koeVttq+Xt7tVmUX9TLgI1Rwhb9R2e1JMNDWbsw==
-  /@prisma/engines/2.11.2-9-a624a6628b9e5e453bb8f8cb0460e233a3a97e62:
-    requiresBuild: true
-    resolution:
-      integrity: sha512-BT3QCUK53grzq03h0g7bfwh5Bc78F4xeERjBJwqioEs+IK5nl+pQgpN4gcxKlVz54f7+05dw/cD6x02RBXGlIQ==
-  /@prisma/fetch-engine/2.12.0-dev.2:
-    dependencies:
-      '@prisma/debug': 2.12.0-dev.2
-      '@prisma/get-platform': 2.12.0-dev.2
-=======
       integrity: sha512-TGBg4X4r76LdgD8FC2caPXpPSG5yvEmVApzqLML1/1neZaTukVBpLgbDPq+pbVjj3MhsIBLcwRptT/99BIUc5A==
   /@prisma/engines-version/2.12.0-6.25e9759940a4e792233f1137f1bcf3548c684179:
     resolution:
@@ -2159,7 +1960,6 @@
     dependencies:
       '@prisma/debug': 2.12.0-dev.26
       '@prisma/get-platform': 2.12.0-dev.26
->>>>>>> f2482a7e
       chalk: 4.1.0
       execa: 4.1.0
       find-cache-dir: 3.3.1
@@ -2178,39 +1978,15 @@
       tempy: 1.0.0
     dev: true
     resolution:
-<<<<<<< HEAD
-      integrity: sha512-ZJgSkR3LsJafyHkfMLqpy+kgZWScfttkHlJu59U53D6Ar6zrgQ2glTR0T6rBOQ/P5QbTifgLH7xakajoqGMl7g==
-  /@prisma/generator-helper/2.12.0-dev.2:
-    dependencies:
-      '@prisma/debug': 2.12.0-dev.2
-=======
       integrity: sha512-Z3z4FmKp7tUKxogNzlZcxcDAyKE5lYU/adYozcR3ND0bx7VqWOLivdEnoWsUUSwvn/J9pnKJ1AdVwxziExS09Q==
   /@prisma/generator-helper/2.12.0-dev.26:
     dependencies:
       '@prisma/debug': 2.12.0-dev.26
->>>>>>> f2482a7e
       '@types/cross-spawn': 6.0.2
       chalk: 4.1.0
       cross-spawn: 7.0.3
     dev: true
     resolution:
-<<<<<<< HEAD
-      integrity: sha512-J82GZCwX0YdpRcdsWmgNtDHwu8xvqWz6pMV/BXB8ymSAlLTMasVCsGzE/3GcUAGZZSR2Ua8eZIZBoYczyPL7Jw==
-  /@prisma/get-platform/2.12.0-dev.2:
-    dependencies:
-      '@prisma/debug': 2.12.0-dev.2
-    dev: true
-    resolution:
-      integrity: sha512-mDcpEbszFOYTxJgiH3xKO6lQd+R5oEMBQ7VUtalmlKtsxS8xHOc/PPp/5EeWrCdC+LZaVRegDGnVV9IKONOVug==
-  /@prisma/sdk/2.12.0-dev.2:
-    dependencies:
-      '@prisma/debug': 2.12.0-dev.2
-      '@prisma/engine-core': 2.12.0-dev.2
-      '@prisma/engines': 2.11.0-10.58369335532e47bdcec77a2f1e7c1fb83a463918
-      '@prisma/fetch-engine': 2.12.0-dev.2
-      '@prisma/generator-helper': 2.12.0-dev.2
-      '@prisma/get-platform': 2.12.0-dev.2
-=======
       integrity: sha512-Rk1qk0dArTf09yvUbnMnOro1FuRM6+fv9NnLXpx4y/oVFVAa0ZyKvavi9Cvv7JypuKJmiHXWiX7d3q0cmk0yvw==
   /@prisma/get-platform/2.12.0-dev.26:
     dependencies:
@@ -2226,7 +2002,6 @@
       '@prisma/fetch-engine': 2.12.0-dev.26
       '@prisma/generator-helper': 2.12.0-dev.26
       '@prisma/get-platform': 2.12.0-dev.26
->>>>>>> f2482a7e
       '@timsuchanek/copy': 1.4.5
       archiver: 4.0.2
       arg: 5.0.0
@@ -2258,32 +2033,14 @@
       url-parse: 1.4.7
     dev: true
     resolution:
-<<<<<<< HEAD
-      integrity: sha512-kH+3AoBTb1bJj7CmRkgPB7DncIUz+rAv3/iZH20bic+7BVsgBlx6MVLeJUM0rns1IOhrRKmcBHf5Dg1V8jVk3g==
-  /@prisma/studio-server/0.308.0:
-    dependencies:
-      '@prisma/get-platform': 2.12.0-dev.2
-      '@prisma/sdk': 2.12.0-dev.2
-      '@prisma/studio': 0.308.0
-      '@prisma/studio-transports': 0.308.0
-      '@prisma/studio-types': 0.308.0
-=======
       integrity: sha512-VfqJ8Q8sbvrieaHJ00AwRtw13yiz2Bp3n7DsazsVscKt29omPkmKvX4wR0Nt6TpWZGiv8KXSz+8G643o6sV+bg==
   /@prisma/studio-pcw/0.313.0:
     dependencies:
       '@prisma/sdk': 2.12.0-dev.26
       '@prisma/studio-types': 0.313.0
->>>>>>> f2482a7e
       '@sentry/node': 5.15.5
     dev: true
     resolution:
-<<<<<<< HEAD
-      integrity: sha512-jKNQkle+dK04rqLfjlX2ZQn5UI45ydtLfAIOpXx9tZmOt94RfSvxCvuOJO+v2o5XPIA9+yMuX1Gh1enSBY9NiQ==
-  /@prisma/studio-transports/0.308.0:
-    dependencies:
-      '@prisma/sdk': 2.12.0-dev.2
-      '@prisma/studio-types': 0.308.0
-=======
       integrity: sha512-ttz80RLwylp8kJOmqeUx86m12/npbNXPgh7J2pcA2kUo6TvuoeMCUiqmpjCVUK8ZNZepY4TLFYpQrrDCzlNEbg==
   /@prisma/studio-server/0.313.0:
     dependencies:
@@ -2292,24 +2049,12 @@
       '@prisma/studio': 0.313.0
       '@prisma/studio-pcw': 0.313.0
       '@prisma/studio-types': 0.313.0
->>>>>>> f2482a7e
       '@sentry/node': 5.15.5
       checkpoint-client: 1.1.11
       express: 4.17.1
       ws: 7.3.1
     dev: true
     resolution:
-<<<<<<< HEAD
-      integrity: sha512-u97gA25zG7ylYyiXBX53N7+KZpX6TjK3KgZoNbCaOwe52os+GH2uAWsAWsGrop261cgtrDJqmtcjexzjDzatBw==
-  /@prisma/studio-types/0.308.0:
-    dev: true
-    resolution:
-      integrity: sha512-H4s+saB+Z7Ts757BJOMpuRKHaQgGLz399qUjfUvHpxNHGGqS9Mhqn77yWMsRuvjfeu97zDdAf05kp88U0SuFxw==
-  /@prisma/studio/0.308.0:
-    dev: true
-    resolution:
-      integrity: sha512-dl42KzHwqlQB49vURxZuLAkKdYhxYLuneLwCOg7QJ/Tr4al9CGr9ZBZpOo5vjhkgxZWOGMGDHAtoBfLkWFiTKg==
-=======
       integrity: sha512-S+m7o/VDR4qySV5Rkq3QQUZWnaGiG6DLxBUQNYwj7LU5NVDw3TFFO/9rz9aSjcX1ndgRgYgho3zoc6hKYWUZJA==
   /@prisma/studio-types/0.313.0:
     dev: true
@@ -2319,7 +2064,6 @@
     dev: true
     resolution:
       integrity: sha512-JXzmis0MY/Dz2dTtkhytcEjlQVhKWUDmRbPA1fQGHNKoALiEpgLDFbigEARj65m/nFaUcSS+k+ibCJ061EU1qg==
->>>>>>> f2482a7e
   /@sentry/apm/5.15.5:
     dependencies:
       '@sentry/browser': 5.15.5
@@ -2535,21 +2279,12 @@
     dev: true
     resolution:
       integrity: sha512-mIenTfsIe586/yzsyfql69KRnA75S8SVXQbTLpDejRrjH0QSJcpu3AUOi/Vjnt9IOsXKxPhJfGpQUNMueIU1fQ==
-<<<<<<< HEAD
-  /@types/fs-extra/9.0.3:
-    dependencies:
-      '@types/node': 14.14.6
-    dev: true
-    resolution:
-      integrity: sha512-NKdGoXLTFTRED3ENcfCsH8+ekV4gbsysanx2OPbstXVV6fZMgUCqTxubs6I9r7pbOJbFgVq1rpFtLURjKCZWUw==
-=======
   /@types/fs-extra/9.0.4:
     dependencies:
       '@types/node': 12.19.4
     dev: true
     resolution:
       integrity: sha512-50GO5ez44lxK5MDH90DYHFFfqxH7+fTqEEnvguQRzJ/tY9qFrMSHLiYHite+F3SNmf7+LHC1eMXojuD+E3Qcyg==
->>>>>>> f2482a7e
   /@types/geojson/7946.0.7:
     dev: true
     resolution:
@@ -4550,20 +4285,12 @@
       is-arrayish: 0.2.1
     resolution:
       integrity: sha512-7dFHNmqeFSEt2ZBsCriorKnn3Z2pj+fd9kmI6QoWw4//DL+icEBfc0U7qJCisqrTsKTjw4fNFy2pW9OqStD84g==
-<<<<<<< HEAD
-  /esbuild/0.8.3:
-=======
   /esbuild/0.8.8:
->>>>>>> f2482a7e
     dev: true
     hasBin: true
     requiresBuild: true
     resolution:
-<<<<<<< HEAD
-      integrity: sha512-PxoukdXYOyT3pxwZmcD6jDLaPH4e2oRmWx51aflBUYk5+JcGLqwjfH9eXsnkK/1kgOA3WOVP7IhQ2gLyEH+Xbg==
-=======
       integrity: sha512-1Wo7L5Y6FpUUalF2APCh9cJi+IZ60jU9IBpTZSXA7jj3HItpAxPTmeIqGsaRW66rjg8SU6rvLnvQpgWqkCkCeA==
->>>>>>> f2482a7e
   /escape-html/1.0.3:
     dev: true
     resolution:
@@ -7032,11 +6759,7 @@
   /jest-util/26.6.2:
     dependencies:
       '@jest/types': 26.6.2
-<<<<<<< HEAD
-      '@types/node': 14.14.6
-=======
       '@types/node': 12.19.4
->>>>>>> f2482a7e
       chalk: 4.1.0
       graceful-fs: 4.2.4
       is-ci: 2.0.0
@@ -10216,22 +9939,14 @@
       typescript: '>=3.8 <5.0'
     resolution:
       integrity: sha512-ofBzoCqf6Nv/PoWb/ByV3VNKy2KJSikamOBxvR3E6eVdIw10GwAXoyvMWXXjZJK2s6S27ZE8fI+JBTnGaovl6Q==
-<<<<<<< HEAD
-  /ts-jest/26.4.3_jest@26.6.3+typescript@4.0.5:
-=======
   /ts-jest/26.4.4_jest@26.6.3+typescript@4.0.5:
->>>>>>> f2482a7e
     dependencies:
       '@types/jest': 26.0.15
       bs-logger: 0.2.6
       buffer-from: 1.1.1
       fast-json-stable-stringify: 2.1.0
       jest: 26.6.3
-<<<<<<< HEAD
-      jest-util: 26.3.0
-=======
       jest-util: 26.6.2
->>>>>>> f2482a7e
       json5: 2.1.3
       lodash.memoize: 4.1.2
       make-error: 1.3.6
@@ -10247,13 +9962,8 @@
       jest: '>=26 <27'
       typescript: '>=3.8 <5.0'
     resolution:
-<<<<<<< HEAD
-      integrity: sha512-pFDkOKFGY+nL9v5pkhm+BIFpoAuno96ff7GMnIYr/3L6slFOS365SI0fGEVYx2RKGji5M2elxhWjDMPVcOCdSw==
-  /ts-loader/8.0.9_typescript@4.0.5:
-=======
       integrity: sha512-3lFWKbLxJm34QxyVNNCgXX1u4o/RV0myvA2y2Bxm46iGIjKlaY0own9gIckbjZJPn+WaJEnfPPJ20HHGpoq4yg==
   /ts-loader/8.0.11_typescript@4.0.5:
->>>>>>> f2482a7e
     dependencies:
       chalk: 2.4.2
       enhanced-resolve: 4.3.0
@@ -10268,11 +9978,7 @@
       typescript: '*'
       webpack: '*'
     resolution:
-<<<<<<< HEAD
-      integrity: sha512-rQd+iIfz5z4HSVzhhRFP4M2OQ0QmihilWWauYvvowBfnRvr4DW+gqA2om70xp/07EQj1qBkLMWobnXsgmWMbmg==
-=======
       integrity: sha512-06X+mWA2JXoXJHYAesUUL4mHFYhnmyoCdQVMXofXF552Lzd4wNwSGg7unJpttqUP7ziaruM8d7u8LUB6I1sgzA==
->>>>>>> f2482a7e
   /ts-node/9.0.0_typescript@4.0.5:
     dependencies:
       arg: 4.1.3
