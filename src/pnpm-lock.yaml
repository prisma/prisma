--- conflicted
+++ resolved
@@ -666,10 +666,7 @@
       '@types/node': 12.12.54
       '@types/prompts': 2.0.8
       '@types/react': 16.9.11
-<<<<<<< HEAD
-=======
       '@types/sqlite3': 3.1.6
->>>>>>> 44118f14
       '@typescript-eslint/eslint-plugin': 3.10.1_cbb4625841c21d2fda3cac0b05035458
       '@typescript-eslint/parser': 3.10.1_eslint@7.7.0+typescript@3.9.7
       '@zeit/ncc': 0.22.3
@@ -710,10 +707,7 @@
       '@types/node': 12.12.54
       '@types/prompts': 2.0.8
       '@types/react': 16.9.11
-<<<<<<< HEAD
-=======
       '@types/sqlite3': 3.1.6
->>>>>>> 44118f14
       '@typescript-eslint/eslint-plugin': 3.10.1
       '@typescript-eslint/parser': 3.10.1
       '@zeit/ncc': 0.22.3
@@ -5777,21 +5771,6 @@
     dev: true
     resolution:
       integrity: sha512-JNvd8XER9GQX0v2qJgsaN/mzFCNA5BRe/j8JN9d+tWyGLSodKQHKFicdwNYzWwI3wjRnaKPsGj1XkBjx/F96DQ==
-<<<<<<< HEAD
-  /lodash/4.17.20:
-    dev: true
-    resolution:
-      integrity: sha512-PlhdFcillOINfeV7Ni6oF1TAEayyZBoZ8bcshTHqOYJYlrqzRK5hagpagky5o4HfCzzd1TRkXPMFq6cKk9rGmA==
-  /log-symbols/3.0.0:
-    dependencies:
-      chalk: 2.4.2
-    dev: true
-    engines:
-      node: '>=8'
-    resolution:
-      integrity: sha512-dSkNGuI7iG3mfvDzUuYZyvk5dD9ocYCYzNU6CYDE6+Xqd+gwme6Z00NS3dUh8mq/73HaEtT7m6W+yUPtU6BZnQ==
-=======
->>>>>>> 44118f14
   /log-symbols/4.0.0:
     dependencies:
       chalk: 4.1.0
