--- conflicted
+++ resolved
@@ -68,11 +68,7 @@
       '@typescript-eslint/parser': 4.2.0_eslint@7.10.0+typescript@4.0.3
       checkpoint-client: 1.1.14
       dotenv: 8.2.0
-<<<<<<< HEAD
       esbuild: 0.7.17
-=======
-      esbuild: 0.7.19
->>>>>>> 1efd16ed
       escape-string-regexp: 4.0.0
       eslint: 7.10.0
       eslint-config-prettier: 6.12.0_eslint@7.10.0
@@ -139,13 +135,8 @@
       '@typescript-eslint/parser': 4.2.0
       checkpoint-client: 1.1.14
       dotenv: 8.2.0
-<<<<<<< HEAD
       esbuild: ^0.7.17
       escape-string-regexp: 4.0.0
-=======
-      esbuild: ^0.7.19
-      escape-string-regexp: ^4.0.0
->>>>>>> 1efd16ed
       eslint: 7.10.0
       eslint-config-prettier: 6.12.0
       eslint-plugin-eslint-comments: 3.2.0
@@ -214,11 +205,7 @@
       chalk: 4.1.0
       decimal.js: 10.2.1
       dotenv: 8.2.0
-<<<<<<< HEAD
       esbuild: 0.7.17
-=======
-      esbuild: 0.7.19
->>>>>>> 1efd16ed
       escape-string-regexp: 4.0.0
       eslint: 7.10.0
       eslint-config-prettier: 6.12.0_eslint@7.10.0
@@ -287,11 +274,7 @@
       chalk: 4.1.0
       decimal.js: ^10.2.1
       dotenv: 8.2.0
-<<<<<<< HEAD
       esbuild: ^0.7.17
-=======
-      esbuild: ^0.7.19
->>>>>>> 1efd16ed
       escape-string-regexp: 4.0.0
       eslint: 7.10.0
       eslint-config-prettier: 6.12.0
@@ -3438,20 +3421,12 @@
       is-arrayish: 0.2.1
     resolution:
       integrity: sha512-7dFHNmqeFSEt2ZBsCriorKnn3Z2pj+fd9kmI6QoWw4//DL+icEBfc0U7qJCisqrTsKTjw4fNFy2pW9OqStD84g==
-<<<<<<< HEAD
   /esbuild/0.7.17:
-=======
-  /esbuild/0.7.19:
->>>>>>> 1efd16ed
     dev: true
     hasBin: true
     requiresBuild: true
     resolution:
-<<<<<<< HEAD
       integrity: sha512-5lO1NBOekZYU8h55SJJUc2dMe8duAwIqOQrIIvawRwbBRoWCmLSsMJmEvdFDITt24pkhu8AN4IKfyflLgaKxbg==
-=======
-      integrity: sha512-0Ur8ZtuRPwJMj4+VjRLqn5z88WXf+2etZhe4dBA6eYFcdviQefb+Vrd59cTk0VXg08NU/BnAMkalCMHI8lig/A==
->>>>>>> 1efd16ed
   /escape-html/1.0.3:
     dev: true
     resolution:
