importers:
  .:
    devDependencies:
      '@sindresorhus/slugify': 1.1.0
      '@types/debug': 4.1.5
      '@types/graphviz': 0.0.32
      '@types/node': 13.13.21
      '@types/redis': 2.8.27
      arg: 4.1.3
      batching-toposort: 1.2.0
      chalk: 4.1.0
      debug: 4.2.0
      execa: 4.0.3
      globby: 11.0.1
      graphviz: 0.0.9
      node-fetch: 2.6.1
      p-map: 4.0.0
      p-reduce: 2.1.0
      redis: 3.0.2
      redis-lock: 0.1.4
      semver: 7.3.2
      ts-node: 9.0.0_typescript@4.0.3
      typescript: 4.0.3
    specifiers:
      '@sindresorhus/slugify': 1.1.0
      '@types/debug': 4.1.5
      '@types/graphviz': 0.0.32
      '@types/node': 13.13.21
      '@types/redis': 2.8.27
      arg: 4.1.3
      batching-toposort: 1.2.0
      chalk: 4.1.0
      debug: 4.2.0
      execa: 4.0.3
      globby: 11.0.1
      graphviz: 0.0.9
      node-fetch: 2.6.1
      p-map: 4.0.0
      p-reduce: 2.1.0
      redis: 3.0.2
      redis-lock: 0.1.4
      semver: 7.3.2
      ts-node: 9.0.0
      typescript: 4.0.3
  packages/cli:
    dependencies:
      '@prisma/bar': 0.0.0
      '@prisma/engines': 2.10.0-6-a6292c2d17d90a0d09ee4876dff5d67129747801
    devDependencies:
      '@prisma/client': 'link:../client'
      '@prisma/debug': 'link:../debug'
      '@prisma/fetch-engine': 'link:../fetch-engine'
      '@prisma/generator-helper': 'link:../generator-helper'
      '@prisma/get-platform': 'link:../get-platform'
      '@prisma/migrate': 'link:../migrate'
      '@prisma/sdk': 'link:../sdk'
      '@prisma/studio': 0.304.0
      '@prisma/studio-server': 0.304.0
      '@sindresorhus/slugify': 1.1.0
      '@timsuchanek/copy': 1.4.5
      '@types/debug': 4.1.5
      '@types/jest': 26.0.14
      '@types/mssql': 6.0.5
      '@types/pg': 7.14.5
      '@types/sqlite3': 3.1.6
      '@types/string-hash': 1.1.1
      '@types/verror': 1.10.4
      '@types/ws': 7.2.6
      '@typescript-eslint/eslint-plugin': 4.2.0_01bb2a57a800356006ca47d0aed8d623
      '@typescript-eslint/parser': 4.2.0_eslint@7.10.0+typescript@4.0.3
      checkpoint-client: 1.1.14
      dotenv: 8.2.0
      esbuild: 0.7.19
      escape-string-regexp: 4.0.0
      eslint: 7.10.0
      eslint-config-prettier: 6.12.0_eslint@7.10.0
      eslint-plugin-eslint-comments: 3.2.0_eslint@7.10.0
      eslint-plugin-jest: 24.0.2_eslint@7.10.0+typescript@4.0.3
      eslint-plugin-prettier: 3.1.4_eslint@7.10.0+prettier@2.1.2
      execa: 4.0.3
      fast-deep-equal: 3.1.3
      fs-jetpack: 4.0.0
      get-port: 5.1.1
      global-dirs: 2.0.1
      husky: 4.3.0
      indent-string: 4.0.0
      is-installed-globally: 0.3.2
      jest: 26.4.2
      line-replace: 2.0.1
      lint-staged: 10.4.0
      log-update: 4.0.0
      make-dir: 3.1.0
      mariadb: 2.4.2
      mssql: 6.2.3
      mz: 2.7.0
      open: 7.2.1
      packwatch: 2.0.0
      pg: 8.3.3_pg@8.3.3
      pkg: 4.4.9
      pkg-up: 3.1.0
      prettier: 2.1.2
      replace-string: 3.1.0
      resolve-pkg: 2.0.0
      rimraf: 3.0.2
      snap-shot-it: 7.9.3
      sqlite-async: 1.1.0
      sqlite3: 5.0.0
      string-hash: 1.1.3
      strip-ansi: 6.0.0
      strip-indent: 3.0.0
      tempy: 1.0.0
      terminal-link: 2.1.1
      ts-jest: 26.4.0_jest@26.4.2+typescript@4.0.3
      typescript: 4.0.3
      verror: 1.10.0
      ws: 7.3.1
    specifiers:
      '@prisma/bar': ^0.0.0
      '@prisma/client': 'workspace:*'
      '@prisma/debug': 'workspace:*'
      '@prisma/engines': 2.10.0-6-a6292c2d17d90a0d09ee4876dff5d67129747801
      '@prisma/fetch-engine': 'workspace:*'
      '@prisma/generator-helper': 'workspace:*'
      '@prisma/get-platform': 'workspace:*'
      '@prisma/migrate': 'workspace:*'
      '@prisma/sdk': 'workspace:*'
      '@prisma/studio': 0.304.0
      '@prisma/studio-server': 0.304.0
      '@sindresorhus/slugify': 1.1.0
      '@timsuchanek/copy': 1.4.5
      '@types/debug': 4.1.5
      '@types/jest': 26.0.14
      '@types/mssql': 6.0.5
      '@types/pg': 7.14.5
      '@types/sqlite3': 3.1.6
      '@types/string-hash': 1.1.1
      '@types/verror': 1.10.4
      '@types/ws': 7.2.6
      '@typescript-eslint/eslint-plugin': 4.2.0
      '@typescript-eslint/parser': 4.2.0
      checkpoint-client: 1.1.14
      dotenv: 8.2.0
      esbuild: 0.7.19
      escape-string-regexp: 4.0.0
      eslint: 7.10.0
      eslint-config-prettier: 6.12.0
      eslint-plugin-eslint-comments: 3.2.0
      eslint-plugin-jest: 24.0.2
      eslint-plugin-prettier: 3.1.4
      execa: 4.0.3
      fast-deep-equal: 3.1.3
      fs-jetpack: 4.0.0
      get-port: 5.1.1
      global-dirs: 2.0.1
      husky: 4.3.0
      indent-string: 4.0.0
      is-installed-globally: 0.3.2
      jest: 26.4.2
      line-replace: 2.0.1
      lint-staged: 10.4.0
      log-update: 4.0.0
      make-dir: 3.1.0
      mariadb: 2.4.2
      mssql: 6.2.3
      mz: 2.7.0
      open: 7.2.1
      packwatch: 2.0.0
      pg: 8.3.3
      pkg: 4.4.9
      pkg-up: 3.1.0
      prettier: 2.1.2
      replace-string: 3.1.0
      resolve-pkg: 2.0.0
      rimraf: 3.0.2
      snap-shot-it: 7.9.3
      sqlite-async: 1.1.0
      sqlite3: 5.0.0
      string-hash: 1.1.3
      strip-ansi: 6.0.0
      strip-indent: 3.0.0
      tempy: 1.0.0
      terminal-link: 2.1.1
      ts-jest: 26.4.0
      typescript: 4.0.3
      verror: 1.10.0
      ws: 7.3.1
  packages/client:
    dependencies:
      '@prisma/engines-version': 2.10.0-6-a6292c2d17d90a0d09ee4876dff5d67129747801
    devDependencies:
      '@prisma/debug': 'link:../debug'
      '@prisma/engine-core': 'link:../engine-core'
      '@prisma/engines': 2.10.0-6-a6292c2d17d90a0d09ee4876dff5d67129747801
      '@prisma/fetch-engine': 'link:../fetch-engine'
      '@prisma/generator-helper': 'link:../generator-helper'
      '@prisma/get-platform': 'link:../get-platform'
      '@prisma/migrate': 'link:../migrate'
      '@prisma/sdk': 'link:../sdk'
      '@timsuchanek/copy': 1.4.5
      '@types/debug': 4.1.5
      '@types/fs-extra': 9.0.1
      '@types/jest': 26.0.14
      '@types/js-levenshtein': 1.1.0
      '@types/node': 12.12.62
      '@types/node-fetch': 2.5.7
      '@types/pg': 7.14.5
      '@typescript-eslint/eslint-plugin': 4.2.0_01bb2a57a800356006ca47d0aed8d623
      '@typescript-eslint/parser': 4.2.0_eslint@7.10.0+typescript@4.0.3
      arg: 4.1.3
      benchmark: 2.1.4
      chalk: 4.1.0
      decimal.js: 10.2.1
      dotenv: 8.2.0
      esbuild: 0.7.19
      escape-string-regexp: 4.0.0
      eslint: 7.10.0
      eslint-config-prettier: 6.12.0_eslint@7.10.0
      eslint-plugin-eslint-comments: 3.2.0_eslint@7.10.0
      eslint-plugin-jest: 24.0.2_eslint@7.10.0+typescript@4.0.3
      eslint-plugin-prettier: 3.1.4_eslint@7.10.0+prettier@2.1.2
      execa: 4.0.3
      flat-map-polyfill: 0.3.8
      fs-monkey: 1.0.1
      get-own-enumerable-property-symbols: 3.0.2
      get-port: 5.1.1
      husky: 4.3.0
      indent-string: 4.0.0
      is-obj: 2.0.0
      is-regexp: 2.1.0
      jest: 26.4.2
      jest-diff: 26.4.2
      js-levenshtein: 1.1.6
      klona: 2.0.4
      lint-staged: 10.4.0
      make-dir: 3.1.0
      mariadb: 2.4.2
      mssql: 6.2.3
      node-fetch: 2.6.1
      packwatch: 2.0.0
      pg: 8.3.3_pg@8.3.3
      pidtree: 0.5.0
      pkg-up: 3.1.0
      pluralize: 8.0.0
      prettier: 2.1.2
      replace-string: 3.1.0
      rimraf: 3.0.2
      rollup: 2.28.2
      rollup-plugin-dts: 1.4.13_rollup@2.28.2+typescript@4.0.3
      set-value: 3.0.2
      sql-template-tag: 3.4.0
      stacktrace-parser: 0.1.10
      stat-mode: 1.0.0
      strip-ansi: 6.0.0
      strip-indent: 3.0.0
      ts-jest: 26.4.0_jest@26.4.2+typescript@4.0.3
      ts-loader: 8.0.4_typescript@4.0.3
      ts-node: 9.0.0_typescript@4.0.3
      typescript: 4.0.3
    specifiers:
      '@prisma/debug': 'workspace:*'
      '@prisma/engine-core': 'workspace:*'
      '@prisma/engines': 2.10.0-6-a6292c2d17d90a0d09ee4876dff5d67129747801
      '@prisma/engines-version': 2.10.0-6-a6292c2d17d90a0d09ee4876dff5d67129747801
      '@prisma/fetch-engine': 'workspace:*'
      '@prisma/generator-helper': 'workspace:*'
      '@prisma/get-platform': 'workspace:*'
      '@prisma/migrate': 'workspace:*'
      '@prisma/sdk': 'workspace:*'
      '@timsuchanek/copy': 1.4.5
      '@types/debug': 4.1.5
      '@types/fs-extra': 9.0.1
      '@types/jest': 26.0.14
      '@types/js-levenshtein': 1.1.0
      '@types/node': 12.12.62
      '@types/node-fetch': 2.5.7
      '@types/pg': 7.14.5
      '@typescript-eslint/eslint-plugin': 4.2.0
      '@typescript-eslint/parser': 4.2.0
      arg: 4.1.3
      benchmark: 2.1.4
      chalk: 4.1.0
      decimal.js: 10.2.1
      dotenv: 8.2.0
      esbuild: 0.7.19
      escape-string-regexp: 4.0.0
      eslint: 7.10.0
      eslint-config-prettier: 6.12.0
      eslint-plugin-eslint-comments: 3.2.0
      eslint-plugin-jest: 24.0.2
      eslint-plugin-prettier: 3.1.4
      execa: 4.0.3
      flat-map-polyfill: 0.3.8
      fs-monkey: 1.0.1
      get-own-enumerable-property-symbols: 3.0.2
      get-port: 5.1.1
      husky: 4.3.0
      indent-string: 4.0.0
      is-obj: 2.0.0
      is-regexp: 2.1.0
      jest: 26.4.2
      jest-diff: 26.4.2
      js-levenshtein: 1.1.6
      klona: 2.0.4
      lint-staged: 10.4.0
      make-dir: 3.1.0
      mariadb: 2.4.2
      mssql: 6.2.3
      node-fetch: 2.6.1
      packwatch: 2.0.0
      pg: 8.3.3
      pidtree: 0.5.0
      pkg-up: 3.1.0
      pluralize: 8.0.0
      prettier: 2.1.2
      replace-string: 3.1.0
      rimraf: 3.0.2
      rollup: 2.28.2
      rollup-plugin-dts: 1.4.13
      set-value: 3.0.2
      sql-template-tag: 3.4.0
      stacktrace-parser: 0.1.10
      stat-mode: 1.0.0
      strip-ansi: 6.0.0
      strip-indent: 3.0.0
      ts-jest: 26.4.0
      ts-loader: 8.0.4
      ts-node: 9.0.0
      typescript: 4.0.3
  packages/debug:
    dependencies:
      debug: 4.1.1
    devDependencies:
      '@types/jest': 26.0.14
      '@types/node': 12.12.62
      '@typescript-eslint/eslint-plugin': 4.2.0_01bb2a57a800356006ca47d0aed8d623
      '@typescript-eslint/parser': 4.2.0_eslint@7.10.0+typescript@4.0.3
      eslint: 7.10.0
      eslint-config-prettier: 6.12.0_eslint@7.10.0
      eslint-plugin-eslint-comments: 3.2.0_eslint@7.10.0
      eslint-plugin-jest: 24.0.2_eslint@7.10.0+typescript@4.0.3
      eslint-plugin-prettier: 3.1.4_eslint@7.10.0+prettier@2.1.2
      husky: 4.3.0
      jest: 26.4.2
      lint-staged: 10.4.0
      prettier: 2.1.2
      strip-ansi: 6.0.0
      ts-jest: 26.4.0_jest@26.4.2+typescript@4.0.3
      typescript: 4.0.3
    specifiers:
      '@types/jest': 26.0.14
      '@types/node': 12.12.62
      '@typescript-eslint/eslint-plugin': 4.2.0
      '@typescript-eslint/parser': 4.2.0
      debug: ^4.1.1
      eslint: 7.10.0
      eslint-config-prettier: 6.12.0
      eslint-plugin-eslint-comments: 3.2.0
      eslint-plugin-jest: 24.0.2
      eslint-plugin-prettier: 3.1.4
      husky: 4.3.0
      jest: 26.4.2
      lint-staged: 10.4.0
      prettier: 2.1.2
      strip-ansi: 6.0.0
      ts-jest: 26.4.0
      typescript: 4.0.3
  packages/engine-core:
    dependencies:
      '@prisma/debug': 'link:../debug'
      '@prisma/engines': 2.10.0-6-a6292c2d17d90a0d09ee4876dff5d67129747801
      '@prisma/generator-helper': 'link:../generator-helper'
      '@prisma/get-platform': 'link:../get-platform'
      chalk: 4.1.0
      cross-fetch: 3.0.5
      execa: 4.0.2
      get-stream: 6.0.0
      indent-string: 4.0.0
      new-github-issue-url: 0.2.1
      p-retry: 4.2.0
      terminal-link: 2.1.1
      undici: 2.1.0
    devDependencies:
      '@types/jest': 26.0.14
      '@types/node': 12.12.62
      '@typescript-eslint/eslint-plugin': 4.2.0_01bb2a57a800356006ca47d0aed8d623
      '@typescript-eslint/parser': 4.2.0_eslint@7.10.0+typescript@4.0.3
      del-cli: 3.0.1
      eslint: 7.10.0
      eslint-config-prettier: 6.12.0_eslint@7.10.0
      eslint-plugin-eslint-comments: 3.2.0_eslint@7.10.0
      eslint-plugin-jest: 24.0.2_eslint@7.10.0+typescript@4.0.3
      eslint-plugin-prettier: 3.1.4_eslint@7.10.0+prettier@2.1.2
      husky: 4.3.0
      jest: 26.4.2
      lint-staged: 10.4.0
      prettier: 2.1.2
      strip-ansi: 6.0.0
      ts-jest: 26.4.0_jest@26.4.2+typescript@4.0.3
      typescript: 4.0.3
    specifiers:
      '@prisma/debug': 'workspace:*'
      '@prisma/engines': 2.10.0-6-a6292c2d17d90a0d09ee4876dff5d67129747801
      '@prisma/generator-helper': 'workspace:*'
      '@prisma/get-platform': 'workspace:*'
      '@types/jest': 26.0.14
      '@types/node': 12.12.62
      '@typescript-eslint/eslint-plugin': 4.2.0
      '@typescript-eslint/parser': 4.2.0
      chalk: ^4.0.0
      cross-fetch: ^3.0.4
      del-cli: 3.0.1
      eslint: 7.10.0
      eslint-config-prettier: 6.12.0
      eslint-plugin-eslint-comments: 3.2.0
      eslint-plugin-jest: 24.0.2
      eslint-plugin-prettier: 3.1.4
      execa: ^4.0.2
      get-stream: ^6.0.0
      husky: 4.3.0
      indent-string: ^4.0.0
      jest: 26.4.2
      lint-staged: 10.4.0
      new-github-issue-url: ^0.2.1
      p-retry: ^4.2.0
      prettier: 2.1.2
      strip-ansi: 6.0.0
      terminal-link: ^2.1.1
      ts-jest: 26.4.0
      typescript: 4.0.3
      undici: 2.1.0
  packages/fetch-engine:
    dependencies:
      '@prisma/debug': 'link:../debug'
      '@prisma/get-platform': 'link:../get-platform'
      chalk: 4.1.0
      execa: 4.0.2
      find-cache-dir: 3.3.1
      hasha: 5.2.0
      http-proxy-agent: 4.0.1
      https-proxy-agent: 5.0.0
      make-dir: 3.1.0
      node-fetch: 2.6.0
      p-filter: 2.1.0
      p-map: 4.0.0
      p-queue: 6.4.0
      p-retry: 4.2.0
      progress: 2.0.3
      rimraf: 3.0.2
      temp-dir: 2.0.0
      tempy: 1.0.0
    devDependencies:
      '@prisma/engines-version': 2.10.0-6-a6292c2d17d90a0d09ee4876dff5d67129747801
      '@types/fs-extra': 9.0.1
      '@types/jest': 26.0.14
      '@types/node': 12.12.62
      '@types/node-fetch': 2.5.7
      '@types/progress': 2.0.3
      '@typescript-eslint/eslint-plugin': 4.2.0_01bb2a57a800356006ca47d0aed8d623
      '@typescript-eslint/parser': 4.2.0_eslint@7.10.0+typescript@4.0.3
      del: 6.0.0
      eslint: 7.10.0
      eslint-config-prettier: 6.12.0_eslint@7.10.0
      eslint-plugin-eslint-comments: 3.2.0_eslint@7.10.0
      eslint-plugin-jest: 24.0.2_eslint@7.10.0+typescript@4.0.3
      eslint-plugin-prettier: 3.1.4_eslint@7.10.0+prettier@2.1.2
      husky: 4.3.0
      jest: 26.4.2
      lint-staged: 10.4.0
      prettier: 2.1.2
      ts-jest: 26.4.0_jest@26.4.2+typescript@4.0.3
      typescript: 4.0.3
    specifiers:
      '@prisma/debug': 'workspace:*'
      '@prisma/engines-version': 2.10.0-6-a6292c2d17d90a0d09ee4876dff5d67129747801
      '@prisma/get-platform': 'workspace:*'
      '@types/fs-extra': 9.0.1
      '@types/jest': 26.0.14
      '@types/node': 12.12.62
      '@types/node-fetch': 2.5.7
      '@types/progress': 2.0.3
      '@typescript-eslint/eslint-plugin': 4.2.0
      '@typescript-eslint/parser': 4.2.0
      chalk: ^4.0.0
      del: 6.0.0
      eslint: 7.10.0
      eslint-config-prettier: 6.12.0
      eslint-plugin-eslint-comments: 3.2.0
      eslint-plugin-jest: 24.0.2
      eslint-plugin-prettier: 3.1.4
      execa: ^4.0.0
      find-cache-dir: ^3.3.1
      hasha: ^5.2.0
      http-proxy-agent: ^4.0.1
      https-proxy-agent: ^5.0.0
      husky: 4.3.0
      jest: 26.4.2
      lint-staged: 10.4.0
      make-dir: ^3.0.2
      node-fetch: ^2.6.0
      p-filter: ^2.1.0
      p-map: ^4.0.0
      p-queue: ^6.4.0
      p-retry: ^4.2.0
      prettier: 2.1.2
      progress: ^2.0.3
      rimraf: ^3.0.2
      temp-dir: ^2.0.0
      tempy: ^1.0.0
      ts-jest: 26.4.0
      typescript: 4.0.3
  packages/generator-helper:
    dependencies:
      '@prisma/debug': 'link:../debug'
      '@types/cross-spawn': 6.0.2
      chalk: 4.1.0
      cross-spawn: 7.0.3
    devDependencies:
      '@types/jest': 26.0.14
      '@types/node': 12.12.62
      '@typescript-eslint/eslint-plugin': 4.2.0_01bb2a57a800356006ca47d0aed8d623
      '@typescript-eslint/parser': 4.2.0_eslint@7.10.0+typescript@4.0.3
      eslint: 7.10.0
      eslint-config-prettier: 6.12.0_eslint@7.10.0
      eslint-plugin-eslint-comments: 3.2.0_eslint@7.10.0
      eslint-plugin-jest: 24.0.2_eslint@7.10.0+typescript@4.0.3
      eslint-plugin-prettier: 3.1.4_eslint@7.10.0+prettier@2.1.2
      husky: 4.3.0
      jest: 26.4.2
      lint-staged: 10.4.0
      prettier: 2.1.2
      ts-jest: 26.4.0_jest@26.4.2+typescript@4.0.3
      ts-node: 9.0.0_typescript@4.0.3
      typescript: 4.0.3
    specifiers:
      '@prisma/debug': 'workspace:*'
      '@types/cross-spawn': ^6.0.1
      '@types/jest': 26.0.14
      '@types/node': 12.12.62
      '@typescript-eslint/eslint-plugin': 4.2.0
      '@typescript-eslint/parser': 4.2.0
      chalk: ^4.0.0
      cross-spawn: ^7.0.2
      eslint: 7.10.0
      eslint-config-prettier: 6.12.0
      eslint-plugin-eslint-comments: 3.2.0
      eslint-plugin-jest: 24.0.2
      eslint-plugin-prettier: 3.1.4
      husky: 4.3.0
      jest: 26.4.2
      lint-staged: 10.4.0
      prettier: 2.1.2
      ts-jest: 26.4.0
      ts-node: 9.0.0
      typescript: 4.0.3
  packages/get-platform:
    dependencies:
      '@prisma/debug': 'link:../debug'
    devDependencies:
      '@types/jest': 26.0.14
      '@types/node': 12.12.62
      '@typescript-eslint/eslint-plugin': 4.2.0_01bb2a57a800356006ca47d0aed8d623
      '@typescript-eslint/parser': 4.2.0_eslint@7.10.0+typescript@4.0.3
      eslint: 7.10.0
      eslint-config-prettier: 6.12.0_eslint@7.10.0
      eslint-plugin-eslint-comments: 3.2.0_eslint@7.10.0
      eslint-plugin-jest: 24.0.2_eslint@7.10.0+typescript@4.0.3
      eslint-plugin-prettier: 3.1.4_eslint@7.10.0+prettier@2.1.2
      husky: 4.3.0
      jest: 26.4.2
      lint-staged: 10.4.0
      prettier: 2.1.2
      ts-jest: 26.4.0_jest@26.4.2+typescript@4.0.3
      typescript: 4.0.3
    specifiers:
      '@prisma/debug': 'workspace:*'
      '@types/jest': 26.0.14
      '@types/node': 12.12.62
      '@typescript-eslint/eslint-plugin': 4.2.0
      '@typescript-eslint/parser': 4.2.0
      eslint: 7.10.0
      eslint-config-prettier: 6.12.0
      eslint-plugin-eslint-comments: 3.2.0
      eslint-plugin-jest: 24.0.2
      eslint-plugin-prettier: 3.1.4
      husky: 4.3.0
      jest: 26.4.2
      lint-staged: 10.4.0
      prettier: 2.1.2
      ts-jest: 26.4.0
      typescript: 4.0.3
  packages/migrate:
    dependencies:
      '@prisma/debug': 'link:../debug'
      '@prisma/fetch-engine': 'link:../fetch-engine'
      '@prisma/get-platform': 'link:../get-platform'
      ansi-escapes: 4.3.1
      cli-cursor: 3.1.0
      dashify: 2.0.0
      diff: 4.0.2
      execa: 4.0.2
      figures: 3.2.0
      git-user-email: 0.2.2
      git-user-name: 2.0.0
      globby: 11.0.1
      http-proxy-agent: 4.0.1
      https-proxy-agent: 5.0.0
      indent-string: 4.0.0
      log-update: 4.0.0
      new-github-issue-url: 0.2.1
      open: 7.0.4
      p-map: 4.0.0
      prompts: 2.3.2
      ps-tree: 1.2.0
      rimraf: 3.0.2
      string-width: 4.2.0
      strip-ansi: 6.0.0
      strip-indent: 3.0.0
    devDependencies:
      '@prisma/client': 'link:../client'
      '@prisma/generator-helper': 'link:../generator-helper'
      '@prisma/sdk': 'link:../sdk'
      '@types/charm': 1.0.2
      '@types/debug': 4.1.5
      '@types/diff': 4.0.2
      '@types/fs-extra': 9.0.1
      '@types/jest': 26.0.14
      '@types/node': 12.12.62
      '@types/prompts': 2.0.9
      '@types/sqlite3': 3.1.6
      '@typescript-eslint/eslint-plugin': 4.2.0_01bb2a57a800356006ca47d0aed8d623
      '@typescript-eslint/parser': 4.2.0_eslint@7.10.0+typescript@4.0.3
      chalk: 4.1.0
      del: 6.0.0
      eslint: 7.10.0
      eslint-config-prettier: 6.12.0_eslint@7.10.0
      eslint-plugin-eslint-comments: 3.2.0_eslint@7.10.0
      eslint-plugin-jest: 24.0.2_eslint@7.10.0+typescript@4.0.3
      eslint-plugin-prettier: 3.1.4_eslint@7.10.0+prettier@2.1.2
      fs-jetpack: 4.0.0
      husky: 4.3.0
      jest: 26.4.2
      lint-staged: 10.4.0
      make-dir: 3.1.0
      mock-stdin: 1.0.0
      prettier: 2.1.2
      sqlite-async: 1.1.0
      sqlite3: 5.0.0
      tempy: 1.0.0
      ts-jest: 26.4.0_jest@26.4.2+typescript@4.0.3
      typescript: 4.0.3
    specifiers:
      '@prisma/client': 'workspace:*'
      '@prisma/debug': 'workspace:*'
      '@prisma/fetch-engine': 'workspace:*'
      '@prisma/generator-helper': 'workspace:*'
      '@prisma/get-platform': 'workspace:*'
      '@prisma/sdk': 'workspace:*'
      '@types/charm': 1.0.2
      '@types/debug': 4.1.5
      '@types/diff': 4.0.2
      '@types/fs-extra': 9.0.1
      '@types/jest': 26.0.14
      '@types/node': 12.12.62
      '@types/prompts': 2.0.9
      '@types/sqlite3': 3.1.6
      '@typescript-eslint/eslint-plugin': 4.2.0
      '@typescript-eslint/parser': 4.2.0
      ansi-escapes: ^4.3.1
      chalk: 4.1.0
      cli-cursor: 3.1.0
      dashify: 2.0.0
      del: 6.0.0
      diff: 4.0.2
      eslint: 7.10.0
      eslint-config-prettier: 6.12.0
      eslint-plugin-eslint-comments: 3.2.0
      eslint-plugin-jest: 24.0.2
      eslint-plugin-prettier: 3.1.4
      execa: ^4.0.0
      figures: ^3.2.0
      fs-jetpack: 4.0.0
      git-user-email: ^0.2.2
      git-user-name: ^2.0.0
      globby: ^11.0.0
      http-proxy-agent: ^4.0.1
      https-proxy-agent: ^5.0.0
      husky: 4.3.0
      indent-string: ^4.0.0
      jest: 26.4.2
      lint-staged: 10.4.0
      log-update: ^4.0.0
      make-dir: 3.1.0
      mock-stdin: 1.0.0
      new-github-issue-url: ^0.2.1
      open: ^7.0.3
      p-map: ^4.0.0
      prettier: 2.1.2
      prompts: ^2.3.2
      ps-tree: 1.2.0
      rimraf: ^3.0.2
      sqlite-async: 1.1.0
      sqlite3: 5.0.0
      string-width: ^4.2.0
      strip-ansi: ^6.0.0
      strip-indent: ^3.0.0
      tempy: 1.0.0
      ts-jest: 26.4.0
      typescript: 4.0.3
  packages/sdk:
    dependencies:
      '@prisma/debug': 'link:../debug'
      '@prisma/engine-core': 'link:../engine-core'
      '@prisma/engines': 2.10.0-6-a6292c2d17d90a0d09ee4876dff5d67129747801
      '@prisma/fetch-engine': 'link:../fetch-engine'
      '@prisma/generator-helper': 'link:../generator-helper'
      '@prisma/get-platform': 'link:../get-platform'
      '@timsuchanek/copy': 1.4.5
      archiver: 4.0.1
      arg: 4.1.3
      chalk: 4.1.0
      checkpoint-client: 1.1.14
      cli-truncate: 2.1.0
      dotenv: 8.2.0
      execa: 4.0.2
      global-dirs: 2.0.1
      globby: 11.0.1
      has-yarn: 2.1.0
      is-ci: 2.0.0
      make-dir: 3.1.0
      node-fetch: 2.6.1
      p-map: 4.0.0
      read-pkg-up: 7.0.1
      resolve-pkg: 2.0.0
      rimraf: 3.0.2
      string-width: 4.2.0
      strip-ansi: 6.0.0
      strip-indent: 3.0.0
      tar: 6.0.2
      temp-dir: 2.0.0
      temp-write: 4.0.0
      tempy: 1.0.0
      terminal-link: 2.1.1
      tmp: 0.2.1
      url-parse: 1.4.7
    devDependencies:
      '@types/jest': 26.0.14
      '@types/node': 12.12.62
      '@types/tar': 4.0.3
      '@typescript-eslint/eslint-plugin': 4.1.1_97a6c696058c61405b3d4d883f393658
      '@typescript-eslint/parser': 4.1.1_eslint@7.9.0+typescript@4.0.3
      eslint: 7.9.0
      eslint-config-prettier: 6.11.0_eslint@7.9.0
      eslint-plugin-eslint-comments: 3.2.0_eslint@7.9.0
      eslint-plugin-jest: 24.0.2_eslint@7.9.0+typescript@4.0.3
      eslint-plugin-prettier: 3.1.4_eslint@7.9.0+prettier@2.1.2
      husky: 4.3.0
      jest: 26.4.2
      lint-staged: 10.4.0
      prettier: 2.1.2
      ts-jest: 26.4.0_jest@26.4.2+typescript@4.0.3
      ts-node: 9.0.0_typescript@4.0.3
      typescript: 4.0.3
    specifiers:
      '@prisma/debug': 'workspace:*'
      '@prisma/engine-core': 'workspace:*'
      '@prisma/engines': 2.10.0-6-a6292c2d17d90a0d09ee4876dff5d67129747801
      '@prisma/fetch-engine': 'workspace:*'
      '@prisma/generator-helper': 'workspace:*'
      '@prisma/get-platform': 'workspace:*'
      '@timsuchanek/copy': ^1.4.5
      '@types/jest': 26.0.14
      '@types/node': 12.12.62
      '@types/tar': 4.0.3
      '@typescript-eslint/eslint-plugin': 4.2.0
      '@typescript-eslint/parser': 4.2.0
      archiver: ^4.0.0
      arg: ^4.1.3
      chalk: 4.1.0
      checkpoint-client: 1.1.14
      cli-truncate: ^2.1.0
      dotenv: ^8.2.0
      eslint: 7.10.0
      eslint-config-prettier: 6.12.0
      eslint-plugin-eslint-comments: 3.2.0
      eslint-plugin-jest: 24.0.2
      eslint-plugin-prettier: 3.1.4
      execa: ^4.0.0
      global-dirs: ^2.0.1
      globby: ^11.0.0
      has-yarn: ^2.1.0
      husky: 4.3.0
      is-ci: ^2.0.0
      jest: 26.4.2
      lint-staged: 10.4.0
      make-dir: ^3.0.2
      node-fetch: 2.6.1
      p-map: ^4.0.0
      prettier: 2.1.2
      read-pkg-up: ^7.0.1
      resolve-pkg: ^2.0.0
      rimraf: ^3.0.2
      string-width: ^4.2.0
      strip-ansi: 6.0.0
      strip-indent: 3.0.0
      tar: ^6.0.1
      temp-dir: ^2.0.0
      temp-write: ^4.0.0
      tempy: ^1.0.0
      terminal-link: ^2.1.1
      tmp: 0.2.1
      ts-jest: 26.4.0
      ts-node: 9.0.0
      typescript: 4.0.3
      url-parse: ^1.4.7
lockfileVersion: 5.1
packages:
  /@azure/ms-rest-azure-env/1.1.2:
    dev: true
    resolution:
      integrity: sha512-l7z0DPCi2Hp88w12JhDTtx5d0Y3+vhfE7JKJb9O7sEz71Cwp053N8piTtTnnk/tUor9oZHgEKi/p3tQQmLPjvA==
  /@azure/ms-rest-js/1.9.0:
    dependencies:
      '@types/tunnel': 0.0.0
      axios: 0.19.2
      form-data: 2.5.1
      tough-cookie: 2.5.0
      tslib: 1.14.1
      tunnel: 0.0.6
      uuid: 3.4.0
      xml2js: 0.4.23
    dev: true
    resolution:
      integrity: sha512-cB4Z2Mg7eBmet1rfbf0QSO1XbhfknRW7B+mX3IHJq0KGHaGJvCPoVTgdsJdCkazEMK1jtANFNEDDzSQacxyzbA==
  /@azure/ms-rest-nodeauth/2.0.2:
    dependencies:
      '@azure/ms-rest-azure-env': 1.1.2
      '@azure/ms-rest-js': 1.9.0
      adal-node: 0.1.28
    dev: true
    resolution:
      integrity: sha512-KmNNICOxt3EwViAJI3iu2VH8t8BQg5J2rSAyO4IUYLF9ZwlyYsP419pdvl4NBUhluAP2cgN7dfD2V6E6NOMZlQ==
  /@babel/code-frame/7.10.4:
    dependencies:
      '@babel/highlight': 7.10.4
    resolution:
      integrity: sha512-vG6SvB6oYEhvgisZNFRmRCUkLz11c7rp+tbNTynGqc6mS1d5ATd/sGyV6W0KZZnXRKMTzZDRgQT3Ou9jhpAfUg==
  /@babel/core/7.10.2:
    dependencies:
      '@babel/code-frame': 7.10.4
      '@babel/generator': 7.10.2
      '@babel/helper-module-transforms': 7.10.1
      '@babel/helpers': 7.10.1
      '@babel/parser': 7.10.2
      '@babel/template': 7.10.1
      '@babel/traverse': 7.10.1
      '@babel/types': 7.10.2
      convert-source-map: 1.7.0
      debug: 4.1.1
      gensync: 1.0.0-beta.1
      json5: 2.1.3
      lodash: 4.17.19
      resolve: 1.17.0
      semver: 5.7.1
      source-map: 0.5.7
    dev: true
    engines:
      node: '>=6.9.0'
    resolution:
      integrity: sha512-KQmV9yguEjQsXqyOUGKjS4+3K8/DlOCE2pZcq4augdQmtTy5iv5EHtmMSJ7V4c1BIPjuwtZYqYLCq9Ga+hGBRQ==
  /@babel/generator/7.10.2:
    dependencies:
      '@babel/types': 7.10.2
      jsesc: 2.5.2
      lodash: 4.17.19
      source-map: 0.5.7
    dev: true
    resolution:
      integrity: sha512-AxfBNHNu99DTMvlUPlt1h2+Hn7knPpH5ayJ8OqDWSeLld+Fi2AYBTC/IejWDM9Edcii4UzZRCsbUt0WlSDsDsA==
  /@babel/helper-function-name/7.10.1:
    dependencies:
      '@babel/helper-get-function-arity': 7.10.1
      '@babel/template': 7.10.1
      '@babel/types': 7.10.2
    dev: true
    resolution:
      integrity: sha512-fcpumwhs3YyZ/ttd5Rz0xn0TpIwVkN7X0V38B9TWNfVF42KEkhkAAuPCQ3oXmtTRtiPJrmZ0TrfS0GKF0eMaRQ==
  /@babel/helper-get-function-arity/7.10.1:
    dependencies:
      '@babel/types': 7.10.2
    dev: true
    resolution:
      integrity: sha512-F5qdXkYGOQUb0hpRaPoetF9AnsXknKjWMZ+wmsIRsp5ge5sFh4c3h1eH2pRTTuy9KKAA2+TTYomGXAtEL2fQEw==
  /@babel/helper-member-expression-to-functions/7.10.1:
    dependencies:
      '@babel/types': 7.10.2
    dev: true
    resolution:
      integrity: sha512-u7XLXeM2n50gb6PWJ9hoO5oO7JFPaZtrh35t8RqKLT1jFKj9IWeD1zrcrYp1q1qiZTdEarfDWfTIP8nGsu0h5g==
  /@babel/helper-module-imports/7.10.1:
    dependencies:
      '@babel/types': 7.10.2
    dev: true
    resolution:
      integrity: sha512-SFxgwYmZ3HZPyZwJRiVNLRHWuW2OgE5k2nrVs6D9Iv4PPnXVffuEHy83Sfx/l4SqF+5kyJXjAyUmrG7tNm+qVg==
  /@babel/helper-module-transforms/7.10.1:
    dependencies:
      '@babel/helper-module-imports': 7.10.1
      '@babel/helper-replace-supers': 7.10.1
      '@babel/helper-simple-access': 7.10.1
      '@babel/helper-split-export-declaration': 7.10.1
      '@babel/template': 7.10.1
      '@babel/types': 7.10.2
      lodash: 4.17.19
    dev: true
    resolution:
      integrity: sha512-RLHRCAzyJe7Q7sF4oy2cB+kRnU4wDZY/H2xJFGof+M+SJEGhZsb+GFj5j1AD8NiSaVBJ+Pf0/WObiXu/zxWpFg==
  /@babel/helper-optimise-call-expression/7.10.1:
    dependencies:
      '@babel/types': 7.10.2
    dev: true
    resolution:
      integrity: sha512-a0DjNS1prnBsoKx83dP2falChcs7p3i8VMzdrSbfLhuQra/2ENC4sbri34dz/rWmDADsmF1q5GbfaXydh0Jbjg==
  /@babel/helper-plugin-utils/7.10.1:
    dev: true
    resolution:
      integrity: sha512-fvoGeXt0bJc7VMWZGCAEBEMo/HAjW2mP8apF5eXK0wSqwLAVHAISCWRoLMBMUs2kqeaG77jltVqu4Hn8Egl3nA==
  /@babel/helper-replace-supers/7.10.1:
    dependencies:
      '@babel/helper-member-expression-to-functions': 7.10.1
      '@babel/helper-optimise-call-expression': 7.10.1
      '@babel/traverse': 7.10.1
      '@babel/types': 7.10.2
    dev: true
    resolution:
      integrity: sha512-SOwJzEfpuQwInzzQJGjGaiG578UYmyi2Xw668klPWV5n07B73S0a9btjLk/52Mlcxa+5AdIYqws1KyXRfMoB7A==
  /@babel/helper-simple-access/7.10.1:
    dependencies:
      '@babel/template': 7.10.1
      '@babel/types': 7.10.2
    dev: true
    resolution:
      integrity: sha512-VSWpWzRzn9VtgMJBIWTZ+GP107kZdQ4YplJlCmIrjoLVSi/0upixezHCDG8kpPVTBJpKfxTH01wDhh+jS2zKbw==
  /@babel/helper-split-export-declaration/7.10.1:
    dependencies:
      '@babel/types': 7.10.2
    dev: true
    resolution:
      integrity: sha512-UQ1LVBPrYdbchNhLwj6fetj46BcFwfS4NllJo/1aJsT+1dLTEnXJL0qHqtY7gPzF8S2fXBJamf1biAXV3X077g==
  /@babel/helper-validator-identifier/7.10.4:
    resolution:
      integrity: sha512-3U9y+43hz7ZM+rzG24Qe2mufW5KhvFg/NhnNph+i9mgCtdTCtMJuI1TMkrIUiK7Ix4PYlRF9I5dhqaLYA/ADXw==
  /@babel/helpers/7.10.1:
    dependencies:
      '@babel/template': 7.10.1
      '@babel/traverse': 7.10.1
      '@babel/types': 7.10.2
    dev: true
    resolution:
      integrity: sha512-muQNHF+IdU6wGgkaJyhhEmI54MOZBKsFfsXFhboz1ybwJ1Kl7IHlbm2a++4jwrmY5UYsgitt5lfqo1wMFcHmyw==
  /@babel/highlight/7.10.4:
    dependencies:
      '@babel/helper-validator-identifier': 7.10.4
      chalk: 2.4.2
      js-tokens: 4.0.0
    resolution:
      integrity: sha512-i6rgnR/YgPEQzZZnbTHHuZdlE8qyoBNalD6F+q4vAFlcMEcqmkoG+mPqJYJCo63qPf74+Y1UZsl3l6f7/RIkmA==
  /@babel/parser/7.10.2:
    dev: true
    engines:
      node: '>=6.0.0'
    hasBin: true
    resolution:
      integrity: sha512-PApSXlNMJyB4JiGVhCOlzKIif+TKFTvu0aQAhnTvfP/z3vVSN6ZypH5bfUNwFXXjRQtUEBNFd2PtmCmG2Py3qQ==
  /@babel/plugin-syntax-async-generators/7.8.4_@babel+core@7.10.2:
    dependencies:
      '@babel/core': 7.10.2
      '@babel/helper-plugin-utils': 7.10.1
    dev: true
    peerDependencies:
      '@babel/core': ^7.0.0-0
    resolution:
      integrity: sha512-tycmZxkGfZaxhMRbXlPXuVFpdWlXpir2W4AMhSJgRKzk/eDlIXOhb2LHWoLpDF7TEHylV5zNhykX6KAgHJmTNw==
  /@babel/plugin-syntax-bigint/7.8.3_@babel+core@7.10.2:
    dependencies:
      '@babel/core': 7.10.2
      '@babel/helper-plugin-utils': 7.10.1
    dev: true
    peerDependencies:
      '@babel/core': ^7.0.0-0
    resolution:
      integrity: sha512-wnTnFlG+YxQm3vDxpGE57Pj0srRU4sHE/mDkt1qv2YJJSeUAec2ma4WLUnUPeKjyrfntVwe/N6dCXpU+zL3Npg==
  /@babel/plugin-syntax-class-properties/7.10.1_@babel+core@7.10.2:
    dependencies:
      '@babel/core': 7.10.2
      '@babel/helper-plugin-utils': 7.10.1
    dev: true
    peerDependencies:
      '@babel/core': ^7.0.0-0
    resolution:
      integrity: sha512-Gf2Yx/iRs1JREDtVZ56OrjjgFHCaldpTnuy9BHla10qyVT3YkIIGEtoDWhyop0ksu1GvNjHIoYRBqm3zoR1jyQ==
  /@babel/plugin-syntax-import-meta/7.10.1_@babel+core@7.10.2:
    dependencies:
      '@babel/core': 7.10.2
      '@babel/helper-plugin-utils': 7.10.1
    dev: true
    peerDependencies:
      '@babel/core': ^7.0.0-0
    resolution:
      integrity: sha512-ypC4jwfIVF72og0dgvEcFRdOM2V9Qm1tu7RGmdZOlhsccyK0wisXmMObGuWEOd5jQ+K9wcIgSNftCpk2vkjUfQ==
  /@babel/plugin-syntax-json-strings/7.8.3_@babel+core@7.10.2:
    dependencies:
      '@babel/core': 7.10.2
      '@babel/helper-plugin-utils': 7.10.1
    dev: true
    peerDependencies:
      '@babel/core': ^7.0.0-0
    resolution:
      integrity: sha512-lY6kdGpWHvjoe2vk4WrAapEuBR69EMxZl+RoGRhrFGNYVK8mOPAW8VfbT/ZgrFbXlDNiiaxQnAtgVCZ6jv30EA==
  /@babel/plugin-syntax-logical-assignment-operators/7.10.1_@babel+core@7.10.2:
    dependencies:
      '@babel/core': 7.10.2
      '@babel/helper-plugin-utils': 7.10.1
    dev: true
    peerDependencies:
      '@babel/core': ^7.0.0-0
    resolution:
      integrity: sha512-XyHIFa9kdrgJS91CUH+ccPVTnJShr8nLGc5bG2IhGXv5p1Rd+8BleGE5yzIg2Nc1QZAdHDa0Qp4m6066OL96Iw==
  /@babel/plugin-syntax-nullish-coalescing-operator/7.8.3_@babel+core@7.10.2:
    dependencies:
      '@babel/core': 7.10.2
      '@babel/helper-plugin-utils': 7.10.1
    dev: true
    peerDependencies:
      '@babel/core': ^7.0.0-0
    resolution:
      integrity: sha512-aSff4zPII1u2QD7y+F8oDsz19ew4IGEJg9SVW+bqwpwtfFleiQDMdzA/R+UlWDzfnHFCxxleFT0PMIrR36XLNQ==
  /@babel/plugin-syntax-numeric-separator/7.10.1_@babel+core@7.10.2:
    dependencies:
      '@babel/core': 7.10.2
      '@babel/helper-plugin-utils': 7.10.1
    dev: true
    peerDependencies:
      '@babel/core': ^7.0.0-0
    resolution:
      integrity: sha512-uTd0OsHrpe3tH5gRPTxG8Voh99/WCU78vIm5NMRYPAqC8lR4vajt6KkCAknCHrx24vkPdd/05yfdGSB4EIY2mg==
  /@babel/plugin-syntax-object-rest-spread/7.8.3_@babel+core@7.10.2:
    dependencies:
      '@babel/core': 7.10.2
      '@babel/helper-plugin-utils': 7.10.1
    dev: true
    peerDependencies:
      '@babel/core': ^7.0.0-0
    resolution:
      integrity: sha512-XoqMijGZb9y3y2XskN+P1wUGiVwWZ5JmoDRwx5+3GmEplNyVM2s2Dg8ILFQm8rWM48orGy5YpI5Bl8U1y7ydlA==
  /@babel/plugin-syntax-optional-catch-binding/7.8.3_@babel+core@7.10.2:
    dependencies:
      '@babel/core': 7.10.2
      '@babel/helper-plugin-utils': 7.10.1
    dev: true
    peerDependencies:
      '@babel/core': ^7.0.0-0
    resolution:
      integrity: sha512-6VPD0Pc1lpTqw0aKoeRTMiB+kWhAoT24PA+ksWSBrFtl5SIRVpZlwN3NNPQjehA2E/91FV3RjLWoVTglWcSV3Q==
  /@babel/plugin-syntax-optional-chaining/7.8.3_@babel+core@7.10.2:
    dependencies:
      '@babel/core': 7.10.2
      '@babel/helper-plugin-utils': 7.10.1
    dev: true
    peerDependencies:
      '@babel/core': ^7.0.0-0
    resolution:
      integrity: sha512-KoK9ErH1MBlCPxV0VANkXW2/dw4vlbGDrFgz8bmUsBGYkFRcbRwMh6cIJubdPrkxRwuGdtCk0v/wPTKbQgBjkg==
  /@babel/runtime/7.10.2:
    dependencies:
      regenerator-runtime: 0.13.5
    dev: true
    resolution:
      integrity: sha512-6sF3uQw2ivImfVIl62RZ7MXhO2tap69WeWK57vAaimT6AZbE4FbqjdEJIN1UqoD6wI6B+1n9UiagafH1sxjOtg==
  /@babel/template/7.10.1:
    dependencies:
      '@babel/code-frame': 7.10.4
      '@babel/parser': 7.10.2
      '@babel/types': 7.10.2
    dev: true
    resolution:
      integrity: sha512-OQDg6SqvFSsc9A0ej6SKINWrpJiNonRIniYondK2ViKhB06i3c0s+76XUft71iqBEe9S1OKsHwPAjfHnuvnCig==
  /@babel/traverse/7.10.1:
    dependencies:
      '@babel/code-frame': 7.10.4
      '@babel/generator': 7.10.2
      '@babel/helper-function-name': 7.10.1
      '@babel/helper-split-export-declaration': 7.10.1
      '@babel/parser': 7.10.2
      '@babel/types': 7.10.2
      debug: 4.1.1
      globals: 11.12.0
      lodash: 4.17.19
    dev: true
    resolution:
      integrity: sha512-C/cTuXeKt85K+p08jN6vMDz8vSV0vZcI0wmQ36o6mjbuo++kPMdpOYw23W2XH04dbRt9/nMEfA4W3eR21CD+TQ==
  /@babel/types/7.10.2:
    dependencies:
      '@babel/helper-validator-identifier': 7.10.4
      lodash: 4.17.19
      to-fast-properties: 2.0.0
    dev: true
    resolution:
      integrity: sha512-AD3AwWBSz0AWF0AkCN9VPiWrvldXq+/e3cHa4J89vo4ymjz1XwrBFFVZmkJTsQIPNk+ZVomPSXUJqq8yyjZsng==
  /@bahmutov/data-driven/1.0.0:
    dependencies:
      check-more-types: 2.24.0
      lazy-ass: 1.6.0
    dev: true
    engines:
      node: '>=6'
    resolution:
      integrity: sha512-YqW3hPS0RXriqjcCrLOTJj+LWe3c8JpwlL83k1ka1Q8U05ZjAKbGQZYeTzUd0NFEnnfPtsUiKGpFEBJG6kFuvg==
  /@bcoe/v8-coverage/0.2.3:
    dev: true
    resolution:
      integrity: sha512-0hYQ8SB4Db5zvZB4axdMHGwEaQjkZzFjQiN9LVYvIFB2nSUHW9tYpxWriPrWDASIxiaXax83REcLxuSdnGPZtw==
  /@cnakazawa/watch/1.0.4:
    dependencies:
      exec-sh: 0.3.4
      minimist: 1.2.5
    dev: true
    engines:
      node: '>=0.1.95'
    hasBin: true
    resolution:
      integrity: sha512-v9kIhKwjeZThiWrLmj0y17CWoyddASLj9O2yvbZkbvw/N3rWOYy9zkV66ursAoVr0mV15bL8g0c4QZUE6cdDoQ==
  /@eslint/eslintrc/0.1.3:
    dependencies:
      ajv: 6.12.5
      debug: 4.2.0
      espree: 7.3.0
      globals: 12.4.0
      ignore: 4.0.6
      import-fresh: 3.2.1
      js-yaml: 3.14.0
      lodash: 4.17.19
      minimatch: 3.0.4
      strip-json-comments: 3.1.1
    dev: true
    engines:
      node: ^10.12.0 || >=12.0.0
    resolution:
      integrity: sha512-4YVwPkANLeNtRjMekzux1ci8hIaH5eGKktGqR0d3LWsKNn5B2X/1Z6Trxy7jQXl9EBGE6Yj02O+t09FMeRllaA==
  /@istanbuljs/load-nyc-config/1.1.0:
    dependencies:
      camelcase: 5.3.1
      find-up: 4.1.0
      get-package-type: 0.1.0
      js-yaml: 3.14.0
      resolve-from: 5.0.0
    dev: true
    engines:
      node: '>=8'
    resolution:
      integrity: sha512-VjeHSlIzpv/NyD3N0YuHfXOPDIixcA1q2ZV98wsMqcYlPmv2n3Yb2lYP9XMElnaFVXg5A7YLTeLu6V84uQDjmQ==
  /@istanbuljs/schema/0.1.2:
    dev: true
    engines:
      node: '>=8'
    resolution:
      integrity: sha512-tsAQNx32a8CoFhjhijUIhI4kccIAgmGhy8LZMZgGfmXcpMbPRUqn5LWmgRttILi6yeGmBJd2xsPkFMs0PzgPCw==
  /@jest/console/26.3.0:
    dependencies:
      '@jest/types': 26.3.0
      '@types/node': 14.0.27
      chalk: 4.1.0
      jest-message-util: 26.3.0
      jest-util: 26.3.0
      slash: 3.0.0
    dev: true
    engines:
      node: '>= 10.14.2'
    resolution:
      integrity: sha512-/5Pn6sJev0nPUcAdpJHMVIsA8sKizL2ZkcKPE5+dJrCccks7tcM7c9wbgHudBJbxXLoTbqsHkG1Dofoem4F09w==
  /@jest/core/26.4.2:
    dependencies:
      '@jest/console': 26.3.0
      '@jest/reporters': 26.4.1
      '@jest/test-result': 26.3.0
      '@jest/transform': 26.3.0
      '@jest/types': 26.3.0
      '@types/node': 14.0.27
      ansi-escapes: 4.3.1
      chalk: 4.1.0
      exit: 0.1.2
      graceful-fs: 4.2.4
      jest-changed-files: 26.3.0
      jest-config: 26.4.2
      jest-haste-map: 26.3.0
      jest-message-util: 26.3.0
      jest-regex-util: 26.0.0
      jest-resolve: 26.4.0_jest-resolve@26.4.0
      jest-resolve-dependencies: 26.4.2
      jest-runner: 26.4.2
      jest-runtime: 26.4.2
      jest-snapshot: 26.4.2
      jest-util: 26.3.0
      jest-validate: 26.4.2
      jest-watcher: 26.3.0
      micromatch: 4.0.2
      p-each-series: 2.1.0
      rimraf: 3.0.2
      slash: 3.0.0
      strip-ansi: 6.0.0
    dev: true
    engines:
      node: '>= 10.14.2'
    resolution:
      integrity: sha512-sDva7YkeNprxJfepOctzS8cAk9TOekldh+5FhVuXS40+94SHbiicRO1VV2tSoRtgIo+POs/Cdyf8p76vPTd6dg==
  /@jest/environment/26.3.0:
    dependencies:
      '@jest/fake-timers': 26.3.0
      '@jest/types': 26.3.0
      '@types/node': 14.0.27
      jest-mock: 26.3.0
    dev: true
    engines:
      node: '>= 10.14.2'
    resolution:
      integrity: sha512-EW+MFEo0DGHahf83RAaiqQx688qpXgl99wdb8Fy67ybyzHwR1a58LHcO376xQJHfmoXTu89M09dH3J509cx2AA==
  /@jest/fake-timers/26.3.0:
    dependencies:
      '@jest/types': 26.3.0
      '@sinonjs/fake-timers': 6.0.1
      '@types/node': 14.0.27
      jest-message-util: 26.3.0
      jest-mock: 26.3.0
      jest-util: 26.3.0
    dev: true
    engines:
      node: '>= 10.14.2'
    resolution:
      integrity: sha512-ZL9ytUiRwVP8ujfRepffokBvD2KbxbqMhrXSBhSdAhISCw3gOkuntisiSFv+A6HN0n0fF4cxzICEKZENLmW+1A==
  /@jest/globals/26.4.2:
    dependencies:
      '@jest/environment': 26.3.0
      '@jest/types': 26.3.0
      expect: 26.4.2
    dev: true
    engines:
      node: '>= 10.14.2'
    resolution:
      integrity: sha512-Ot5ouAlehhHLRhc+sDz2/9bmNv9p5ZWZ9LE1pXGGTCXBasmi5jnYjlgYcYt03FBwLmZXCZ7GrL29c33/XRQiow==
  /@jest/reporters/26.4.1:
    dependencies:
      '@bcoe/v8-coverage': 0.2.3
      '@jest/console': 26.3.0
      '@jest/test-result': 26.3.0
      '@jest/transform': 26.3.0
      '@jest/types': 26.3.0
      chalk: 4.1.0
      collect-v8-coverage: 1.0.1
      exit: 0.1.2
      glob: 7.1.6
      graceful-fs: 4.2.4
      istanbul-lib-coverage: 3.0.0
      istanbul-lib-instrument: 4.0.3
      istanbul-lib-report: 3.0.0
      istanbul-lib-source-maps: 4.0.0
      istanbul-reports: 3.0.2
      jest-haste-map: 26.3.0
      jest-resolve: 26.4.0_jest-resolve@26.4.0
      jest-util: 26.3.0
      jest-worker: 26.3.0
      slash: 3.0.0
      source-map: 0.6.1
      string-length: 4.0.1
      terminal-link: 2.1.1
      v8-to-istanbul: 5.0.1
    dev: true
    engines:
      node: '>= 10.14.2'
    optionalDependencies:
      node-notifier: 8.0.0
    resolution:
      integrity: sha512-aROTkCLU8++yiRGVxLsuDmZsQEKO6LprlrxtAuzvtpbIFl3eIjgIf3EUxDKgomkS25R9ZzwGEdB5weCcBZlrpQ==
  /@jest/source-map/26.3.0:
    dependencies:
      callsites: 3.1.0
      graceful-fs: 4.2.4
      source-map: 0.6.1
    dev: true
    engines:
      node: '>= 10.14.2'
    resolution:
      integrity: sha512-hWX5IHmMDWe1kyrKl7IhFwqOuAreIwHhbe44+XH2ZRHjrKIh0LO5eLQ/vxHFeAfRwJapmxuqlGAEYLadDq6ZGQ==
  /@jest/test-result/26.3.0:
    dependencies:
      '@jest/console': 26.3.0
      '@jest/types': 26.3.0
      '@types/istanbul-lib-coverage': 2.0.3
      collect-v8-coverage: 1.0.1
    dev: true
    engines:
      node: '>= 10.14.2'
    resolution:
      integrity: sha512-a8rbLqzW/q7HWheFVMtghXV79Xk+GWwOK1FrtimpI5n1la2SY0qHri3/b0/1F0Ve0/yJmV8pEhxDfVwiUBGtgg==
  /@jest/test-sequencer/26.4.2:
    dependencies:
      '@jest/test-result': 26.3.0
      graceful-fs: 4.2.4
      jest-haste-map: 26.3.0
      jest-runner: 26.4.2
      jest-runtime: 26.4.2
    dev: true
    engines:
      node: '>= 10.14.2'
    resolution:
      integrity: sha512-83DRD8N3M0tOhz9h0bn6Kl6dSp+US6DazuVF8J9m21WAp5x7CqSMaNycMP0aemC/SH/pDQQddbsfHRTBXVUgog==
  /@jest/transform/26.3.0:
    dependencies:
      '@babel/core': 7.10.2
      '@jest/types': 26.3.0
      babel-plugin-istanbul: 6.0.0
      chalk: 4.1.0
      convert-source-map: 1.7.0
      fast-json-stable-stringify: 2.1.0
      graceful-fs: 4.2.4
      jest-haste-map: 26.3.0
      jest-regex-util: 26.0.0
      jest-util: 26.3.0
      micromatch: 4.0.2
      pirates: 4.0.1
      slash: 3.0.0
      source-map: 0.6.1
      write-file-atomic: 3.0.3
    dev: true
    engines:
      node: '>= 10.14.2'
    resolution:
      integrity: sha512-Isj6NB68QorGoFWvcOjlUhpkT56PqNIsXKR7XfvoDlCANn/IANlh8DrKAA2l2JKC3yWSMH5wS0GwuQM20w3b2A==
  /@jest/types/25.5.0:
    dependencies:
      '@types/istanbul-lib-coverage': 2.0.3
      '@types/istanbul-reports': 1.1.2
      '@types/yargs': 15.0.5
      chalk: 3.0.0
    dev: true
    engines:
      node: '>= 8.3'
    resolution:
      integrity: sha512-OXD0RgQ86Tu3MazKo8bnrkDRaDXXMGUqd+kTtLtK1Zb7CRzQcaSRPPPV37SvYTdevXEBVxe0HXylEjs8ibkmCw==
  /@jest/types/26.3.0:
    dependencies:
      '@types/istanbul-lib-coverage': 2.0.3
      '@types/istanbul-reports': 3.0.0
      '@types/node': 14.0.27
      '@types/yargs': 15.0.5
      chalk: 4.1.0
    dev: true
    engines:
      node: '>= 10.14.2'
    resolution:
      integrity: sha512-BDPG23U0qDeAvU4f99haztXwdAg3hz4El95LkAM+tHAqqhiVzRpEGHHU8EDxT/AnxOrA65YjLBwDahdJ9pTLJQ==
  /@nodelib/fs.scandir/2.1.3:
    dependencies:
      '@nodelib/fs.stat': 2.0.3
      run-parallel: 1.1.9
    engines:
      node: '>= 8'
    resolution:
      integrity: sha512-eGmwYQn3gxo4r7jdQnkrrN6bY478C3P+a/y72IJukF8LjB6ZHeB3c+Ehacj3sYeSmUXGlnA67/PmbM9CVwL7Dw==
  /@nodelib/fs.stat/2.0.3:
    engines:
      node: '>= 8'
    resolution:
      integrity: sha512-bQBFruR2TAwoevBEd/NWMoAAtNGzTRgdrqnYCc7dhzfoNvqPzLyqlEQnzZ3kVnNrSp25iyxE00/3h2fqGAGArA==
  /@nodelib/fs.walk/1.2.4:
    dependencies:
      '@nodelib/fs.scandir': 2.1.3
      fastq: 1.8.0
    engines:
      node: '>= 8'
    resolution:
      integrity: sha512-1V9XOY4rDW0rehzbrcqAmHnz8e7SKvX27gh8Gt2WgB0+pdzdiLV83p72kZPU+jvMbS1qU5mauP2iOvO8rhmurQ==
  /@prisma/bar/0.0.0:
    dev: false
    resolution:
      integrity: sha512-3nez9n/vMyAr4+nmqj6Xh3cGZbreYHr3RWX0vgtrFRpiN6otuCzL+9HW8MW/DfZNuFz5YyIdfwnRSPueUZPoWQ==
  /@prisma/ci-info/2.1.2:
    dev: true
    resolution:
      integrity: sha512-RhAHY+wp6Nqu89Tp3zfUVkpGfqk4TfngeOWaMGgmhP7mB2ASDtOl8dkwxHmI8eN4edo+luyjPmbJBC4kST321A==
  /@prisma/debug/2.10.0-dev.70:
    dependencies:
      debug: 4.2.0
    dev: true
    resolution:
      integrity: sha512-ky5W+NJxvkrpP/dNtba91YJiThwZE0Ug5wUUGymMEwWzpJoQlzLfZbJRqQCHvwqW/J3Raajx3/DXRpzydkM2mw==
  /@prisma/engine-core/2.10.0-dev.70:
    dependencies:
      '@prisma/debug': 2.10.0-dev.70
      '@prisma/engines': 2.10.0-6-a6292c2d17d90a0d09ee4876dff5d67129747801
      '@prisma/generator-helper': 2.10.0-dev.70
      '@prisma/get-platform': 2.10.0-dev.70
      chalk: 4.1.0
      cross-fetch: 3.0.6
      execa: 4.0.3
      get-stream: 6.0.0
      indent-string: 4.0.0
      new-github-issue-url: 0.2.1
      p-retry: 4.2.0
      terminal-link: 2.1.1
      undici: 2.1.0
    dev: true
    resolution:
<<<<<<< HEAD
      integrity: sha512-jioZ97t8CGxhyPZVL9mFAFUv4uXdBB+epx+GZqrJLs8Ns/wAzbkQUvfp89G1yC9Keh9E1IMgA0e2d0mmWrLD1g==
  /@prisma/engines-version/2.10.0-3-2e0f7f937353f4da81f3fef16cc436f870992b65:
=======
      integrity: sha512-cgx39UIVwKU651qFDYK/WvIGegofpn5WmLD4JOAWeadQAvVTc+OXpkYbg23iCn9/if80cWk49pg5EM29S3jnZg==
  /@prisma/engines-version/2.10.0-6-a6292c2d17d90a0d09ee4876dff5d67129747801:
>>>>>>> 0ca4d265
    resolution:
      integrity: sha512-qFxNNnfghAQl3drnG3ULIQdAD8e4m19Nd0/BVLtEZOXeF1xjY+3kzMb7b9rnkwROK4udR45AHom1DaiYAEsKDQ==
  /@prisma/engines/2.10.0-6-a6292c2d17d90a0d09ee4876dff5d67129747801:
    requiresBuild: true
    resolution:
<<<<<<< HEAD
      integrity: sha512-Bdh+p6EmurN0D+XCd+D2nqTFevNjVihP/o/16aLTkOQYu4CBSQbsrgF2kJTEjwlfpBsG5GXGu8TgSp9L0x7a4w==
  /@prisma/engines/2.10.0-6-a6292c2d17d90a0d09ee4876dff5d67129747801:
    dev: true
    requiresBuild: true
    resolution:
      integrity: sha512-Xrixbo+nmdTsgCUb/io/yOdok5dCHNiYv5EmQjCHw+R0c3P4GdpXcVbkuo48+MI1btYFCNQR3uneTcCrE73xsA==
  /@prisma/fetch-engine/2.10.0-dev.70:
=======
      integrity: sha512-Xrixbo+nmdTsgCUb/io/yOdok5dCHNiYv5EmQjCHw+R0c3P4GdpXcVbkuo48+MI1btYFCNQR3uneTcCrE73xsA==
  /@prisma/fetch-engine/2.8.0:
>>>>>>> 0ca4d265
    dependencies:
      '@prisma/debug': 2.10.0-dev.70
      '@prisma/get-platform': 2.10.0-dev.70
      chalk: 4.1.0
      execa: 4.0.3
      find-cache-dir: 3.3.1
      hasha: 5.2.2
      http-proxy-agent: 4.0.1
      https-proxy-agent: 5.0.0
      make-dir: 3.1.0
      node-fetch: 2.6.1
      p-filter: 2.1.0
      p-map: 4.0.0
      p-queue: 6.6.2
      p-retry: 4.2.0
      progress: 2.0.3
      rimraf: 3.0.2
      temp-dir: 2.0.0
      tempy: 1.0.0
    dev: true
    resolution:
      integrity: sha512-K2bPkxLowV8rfkr1DAoBIAYeNHsusy5dNUAKHJV7G3MRT/LxEZbR5MNNHNNtmigF16MYvAHflbE1hCG4TDhGMQ==
  /@prisma/generator-helper/2.10.0-dev.70:
    dependencies:
      '@prisma/debug': 2.10.0-dev.70
      '@types/cross-spawn': 6.0.2
      chalk: 4.1.0
      cross-spawn: 7.0.3
    dev: true
    resolution:
      integrity: sha512-yq75LPVcHfL6r+jkyDvZd9e41HRoZrRUPbu1BL5elYCmWbkVYCmXZXNXtYNu5VAMVd+pAhnNvt67x8wGzTufww==
  /@prisma/get-platform/2.10.0-dev.70:
    dependencies:
      '@prisma/debug': 2.10.0-dev.70
    dev: true
    resolution:
      integrity: sha512-XSFUWokQqYbFLsy6LZmlmP6/cS6s53mP9Nj9WSo6+UysLQHsHTft3Gf6I9bPP+JSswi44o5cdtLO9NFP/Ok2dg==
  /@prisma/sdk/2.10.0-dev.70:
    dependencies:
      '@prisma/debug': 2.10.0-dev.70
      '@prisma/engine-core': 2.10.0-dev.70
      '@prisma/engines': 2.10.0-6-a6292c2d17d90a0d09ee4876dff5d67129747801
      '@prisma/fetch-engine': 2.10.0-dev.70
      '@prisma/generator-helper': 2.10.0-dev.70
      '@prisma/get-platform': 2.10.0-dev.70
      '@timsuchanek/copy': 1.4.5
      archiver: 4.0.2
      arg: 4.1.3
      chalk: 4.1.0
      checkpoint-client: 1.1.14
      cli-truncate: 2.1.0
      dotenv: 8.2.0
      execa: 4.0.3
      global-dirs: 2.0.1
      globby: 11.0.1
      has-yarn: 2.1.0
      is-ci: 2.0.0
      make-dir: 3.1.0
      node-fetch: 2.6.1
      p-map: 4.0.0
      read-pkg-up: 7.0.1
      resolve-pkg: 2.0.0
      rimraf: 3.0.2
      string-width: 4.2.0
      strip-ansi: 6.0.0
      strip-indent: 3.0.0
      tar: 6.0.5
      temp-dir: 2.0.0
      temp-write: 4.0.0
      tempy: 1.0.0
      terminal-link: 2.1.1
      tmp: 0.2.1
      url-parse: 1.4.7
    dev: true
    resolution:
      integrity: sha512-57pkX2nPNFP79hUkx2qQeFHvKYtYykAc9t9zDAd/t7xxoAJenJCpjCqtpQ6n2yWiRmCPb4wDyPBHeOsxOUr/bw==
  /@prisma/studio-server/0.304.0:
    dependencies:
      '@prisma/get-platform': 2.10.0-dev.70
      '@prisma/sdk': 2.10.0-dev.70
      '@prisma/studio': 0.304.0
      '@prisma/studio-transports': 0.304.0
      '@prisma/studio-types': 0.304.0
      '@sentry/node': 5.15.5
      checkpoint-client: 1.1.11
      express: 4.17.1
      ws: 7.3.1
    dev: true
    resolution:
      integrity: sha512-IRrNmL1zCZp8uS8+cMp+7oKctJrqlVr1jvqxQUtK0ZE/JyK8m99WFXTSWZtEfEb5h7KGItzOKZ7bqUHWftI2+g==
  /@prisma/studio-transports/0.304.0:
    dependencies:
      '@prisma/sdk': 2.10.0-dev.70
      '@prisma/studio-types': 0.304.0
      '@sentry/node': 5.15.5
    dev: true
    resolution:
      integrity: sha512-tERZ0IPmSDCziirXvDQumcMM8g4eZ/jVnIFdS6GXaTlcciQl2RlgTQ2EdRl3SgTAxUWzgbiAPEcbbhzEAI2kog==
  /@prisma/studio-types/0.304.0:
    dev: true
    resolution:
      integrity: sha512-AIrGnSIgKDibZIaHoio2lPJ0qlPBlt4QNEPbAhzl/sGkaM5bGos/Phza5MKBHSZHa5oV72DaQCk19NO6f72aBQ==
  /@prisma/studio/0.304.0:
    dev: true
    resolution:
      integrity: sha512-aGvwdWzqpxNIHu6pYGunRVvp7FYomhaPuZKWTVT/R3bIDibIIAwe1s57xuDIxus8sZ9+O4uAEoc+UJaxnyT8xA==
  /@sentry/apm/5.15.5:
    dependencies:
      '@sentry/browser': 5.15.5
      '@sentry/hub': 5.15.5
      '@sentry/minimal': 5.15.5
      '@sentry/types': 5.15.5
      '@sentry/utils': 5.15.5
      tslib: 1.14.1
    dev: true
    engines:
      node: '>=6'
    resolution:
      integrity: sha512-2PyifsiQdvFEQhbL7tQnCKGLOO1JtZeqso3bc6ARJBvKxM77mtyMo/D0C2Uzt9sXCYiALhQ1rbB1aY8iYyglpg==
  /@sentry/browser/5.15.5:
    dependencies:
      '@sentry/core': 5.15.5
      '@sentry/types': 5.15.5
      '@sentry/utils': 5.15.5
      tslib: 1.14.1
    dev: true
    engines:
      node: '>=6'
    resolution:
      integrity: sha512-rqDvjk/EvogfdbZ4TiEpxM/lwpPKmq23z9YKEO4q81+1SwJNua53H60dOk9HpRU8nOJ1g84TMKT2Ov8H7sqDWA==
  /@sentry/core/5.15.5:
    dependencies:
      '@sentry/hub': 5.15.5
      '@sentry/minimal': 5.15.5
      '@sentry/types': 5.15.5
      '@sentry/utils': 5.15.5
      tslib: 1.14.1
    dev: true
    engines:
      node: '>=6'
    resolution:
      integrity: sha512-enxBLv5eibBMqcWyr+vApqeix8uqkfn0iGsD3piKvoMXCgKsrfMwlb/qo9Ox0lKr71qIlZVt+9/A2vZohdgnlg==
  /@sentry/hub/5.15.5:
    dependencies:
      '@sentry/types': 5.15.5
      '@sentry/utils': 5.15.5
      tslib: 1.14.1
    dev: true
    engines:
      node: '>=6'
    resolution:
      integrity: sha512-zX9o49PcNIVMA4BZHe//GkbQ4Jx+nVofqU/Il32/IbwKhcpPlhGX3c1sOVQo4uag3cqd/JuQsk+DML9TKkN0Lw==
  /@sentry/minimal/5.15.5:
    dependencies:
      '@sentry/hub': 5.15.5
      '@sentry/types': 5.15.5
      tslib: 1.14.1
    dev: true
    engines:
      node: '>=6'
    resolution:
      integrity: sha512-zQkkJ1l9AjmU/Us5IrOTzu7bic4sTPKCatptXvLSTfyKW7N6K9MPIIFeSpZf9o1yM2sRYdK7GV08wS2eCT3JYw==
  /@sentry/node/5.15.5:
    dependencies:
      '@sentry/apm': 5.15.5
      '@sentry/core': 5.15.5
      '@sentry/hub': 5.15.5
      '@sentry/types': 5.15.5
      '@sentry/utils': 5.15.5
      cookie: 0.3.1
      https-proxy-agent: 4.0.0
      lru_map: 0.3.3
      tslib: 1.14.1
    dev: true
    engines:
      node: '>=6'
    resolution:
      integrity: sha512-BK0iTOiiIM0UnydLeT/uUBY1o1Sp85aqwaQRMfZbjMCsgXERLNGvzzV68FDH1cyC1nR6dREK3Gs8bxS4S54aLQ==
  /@sentry/types/5.15.5:
    dev: true
    engines:
      node: '>=6'
    resolution:
      integrity: sha512-F9A5W7ucgQLJUG4LXw1ZIy4iLevrYZzbeZ7GJ09aMlmXH9PqGThm1t5LSZlVpZvUfQ2rYA8NU6BdKJSt7B5LPw==
  /@sentry/utils/5.15.5:
    dependencies:
      '@sentry/types': 5.15.5
      tslib: 1.14.1
    dev: true
    engines:
      node: '>=6'
    resolution:
      integrity: sha512-Nl9gl/MGnzSkuKeo3QaefoD/OJrFLB8HmwQ7HUbTXb6E7yyEzNKAQMHXGkwNAjbdYyYbd42iABP6Y5F/h39NtA==
  /@sindresorhus/slugify/1.1.0:
    dependencies:
      '@sindresorhus/transliterate': 0.1.1
      escape-string-regexp: 4.0.0
    dev: true
    engines:
      node: '>=10'
    resolution:
      integrity: sha512-ujZRbmmizX26yS/HnB3P9QNlNa4+UvHh+rIse3RbOXLp8yl6n1TxB4t7NHggtVgS8QmmOtzXo48kCxZGACpkPw==
  /@sindresorhus/transliterate/0.1.1:
    dependencies:
      escape-string-regexp: 2.0.0
      lodash.deburr: 4.1.0
    dev: true
    engines:
      node: '>=10'
    resolution:
      integrity: sha512-QSdIQ5keUFAZ3KLbfbsntW39ox0Ym8183RqTwBq/ZEFoN3NQAtGV+qWaNdzKpIDHgj9J2CQ2iNDRVU11Zyr7MQ==
  /@sinonjs/commons/1.8.0:
    dependencies:
      type-detect: 4.0.8
    dev: true
    resolution:
      integrity: sha512-wEj54PfsZ5jGSwMX68G8ZXFawcSglQSXqCftWX3ec8MDUzQdHgcKvw97awHbY0efQEL5iKUOAmmVtoYgmrSG4Q==
  /@sinonjs/fake-timers/6.0.1:
    dependencies:
      '@sinonjs/commons': 1.8.0
    dev: true
    resolution:
      integrity: sha512-MZPUxrmFubI36XS1DI3qmI0YdN1gks62JtFZvxR67ljjSNCeK6U08Zx4msEWOXuofgqUt6zPHSi1H9fbjR/NRA==
  /@timsuchanek/copy/1.4.5:
    dependencies:
      '@timsuchanek/sleep-promise': 8.0.1
      commander: 2.20.3
      mkdirp: 1.0.4
      prettysize: 2.0.0
    hasBin: true
    resolution:
      integrity: sha512-N4+2/DvfwzQqHYL/scq07fv8yXbZc6RyUxKJoE8Clm14JpLOf9yNI4VB4D6RsV3h9zgzZ4loJUydHKM7pp3blw==
  /@timsuchanek/sleep-promise/8.0.1:
    resolution:
      integrity: sha512-cxHYbrXfnCWsklydIHSw5GCMHUPqpJ/enxWSyVHNOgNe61sit/+aOXTTI+VOdWkvVaJsI2vsB9N4+YDNITawOQ==
  /@tootallnate/once/1.1.2:
    engines:
      node: '>= 6'
    resolution:
      integrity: sha512-RbzJvlNzmRq5c3O09UipeuXno4tA1FE6ikOjxZK0tuxVv3412l64l5t1W5pj4+rJq9vpkm/kwiR07aZXnsKPxw==
  /@types/babel__core/7.1.8:
    dependencies:
      '@babel/parser': 7.10.2
      '@babel/types': 7.10.2
      '@types/babel__generator': 7.6.1
      '@types/babel__template': 7.0.2
      '@types/babel__traverse': 7.0.12
    dev: true
    resolution:
      integrity: sha512-KXBiQG2OXvaPWFPDS1rD8yV9vO0OuWIqAEqLsbfX0oU2REN5KuoMnZ1gClWcBhO5I3n6oTVAmrMufOvRqdmFTQ==
  /@types/babel__generator/7.6.1:
    dependencies:
      '@babel/types': 7.10.2
    dev: true
    resolution:
      integrity: sha512-bBKm+2VPJcMRVwNhxKu8W+5/zT7pwNEqeokFOmbvVSqGzFneNxYcEBro9Ac7/N9tlsaPYnZLK8J1LWKkMsLAew==
  /@types/babel__template/7.0.2:
    dependencies:
      '@babel/parser': 7.10.2
      '@babel/types': 7.10.2
    dev: true
    resolution:
      integrity: sha512-/K6zCpeW7Imzgab2bLkLEbz0+1JlFSrUMdw7KoIIu+IUdu51GWaBZpd3y1VXGVXzynvGa4DaIaxNZHiON3GXUg==
  /@types/babel__traverse/7.0.12:
    dependencies:
      '@babel/types': 7.10.2
    dev: true
    resolution:
      integrity: sha512-t4CoEokHTfcyfb4hUaF9oOHu9RmmNWnm1CP0YmMqOOfClKascOmvlEM736vlqeScuGvBDsHkf8R2INd4DWreQA==
  /@types/charm/1.0.2:
    dependencies:
      '@types/node': 12.12.47
    dev: true
    resolution:
      integrity: sha512-8nrGGRpu/OZKpDxpuloLlZ6g9t4+DZW057RgpWrzOHiqt/1kbPvSiMDJa5G8Z635By9fMXEoGvWZ5bO/A6dv/w==
  /@types/color-name/1.1.1:
    resolution:
      integrity: sha512-rr+OQyAjxze7GgWrSaJwydHStIhHq2lvY3BOC2Mj7KnzI7XK0Uw1TOOdI9lDoajEbSWLiYgoo4f1R51erQfhPQ==
  /@types/cross-spawn/6.0.2:
    dependencies:
      '@types/node': 14.11.8
    resolution:
      integrity: sha512-KuwNhp3eza+Rhu8IFI5HUXRP0LIhqH5cAjubUvGXXthh4YYBuP2ntwEX+Cz8GJoZUHlKo247wPWOfA9LYEq4cw==
  /@types/debug/4.1.5:
    dev: true
    resolution:
      integrity: sha512-Q1y515GcOdTHgagaVFhHnIFQ38ygs/kmxdNpvpou+raI9UO3YZcHDngBSYKQklcKlvA7iuQlmIKbzvmxcOE9CQ==
  /@types/diff/4.0.2:
    dev: true
    resolution:
      integrity: sha512-mIenTfsIe586/yzsyfql69KRnA75S8SVXQbTLpDejRrjH0QSJcpu3AUOi/Vjnt9IOsXKxPhJfGpQUNMueIU1fQ==
  /@types/fs-extra/9.0.1:
    dependencies:
      '@types/node': 14.0.13
    dev: true
    resolution:
      integrity: sha512-B42Sxuaz09MhC3DDeW5kubRcQ5by4iuVQ0cRRWM2lggLzAa/KVom0Aft/208NgMvNQQZ86s5rVcqDdn/SH0/mg==
  /@types/geojson/7946.0.7:
    dev: true
    resolution:
      integrity: sha512-wE2v81i4C4Ol09RtsWFAqg3BUitWbHSpSlIo+bNdsCJijO9sjme+zm+73ZMCa/qMC8UEERxzGbvmr1cffo2SiQ==
  /@types/glob/7.1.2:
    dependencies:
      '@types/minimatch': 3.0.3
      '@types/node': 12.12.47
    dev: true
    resolution:
      integrity: sha512-VgNIkxK+j7Nz5P7jvUZlRvhuPSmsEfS03b0alKcq5V/STUKAa3Plemsn5mrQUO7am6OErJ4rhGEGJbACclrtRA==
  /@types/graceful-fs/4.1.3:
    dependencies:
      '@types/node': 14.0.27
    dev: true
    resolution:
      integrity: sha512-AiHRaEB50LQg0pZmm659vNBb9f4SJ0qrAnteuzhSeAUcJKxoYgEnprg/83kppCnc2zvtCKbdZry1a5pVY3lOTQ==
  /@types/graphviz/0.0.32:
    dev: true
    resolution:
      integrity: sha512-w0jhDSGBtRv+bnTDo7CjbFLPecLiNG+gUhewfMJtr6c4njY623XM6XkND1Jg7cUMAIUNVRlhSqJ/lcC7JOa0qQ==
  /@types/istanbul-lib-coverage/2.0.3:
    dev: true
    resolution:
      integrity: sha512-sz7iLqvVUg1gIedBOvlkxPlc8/uVzyS5OwGz1cKjXzkl3FpL3al0crU8YGU1WoHkxn0Wxbw5tyi6hvzJKNzFsw==
  /@types/istanbul-lib-report/3.0.0:
    dependencies:
      '@types/istanbul-lib-coverage': 2.0.3
    dev: true
    resolution:
      integrity: sha512-plGgXAPfVKFoYfa9NpYDAkseG+g6Jr294RqeqcqDixSbU34MZVJRi/P+7Y8GDpzkEwLaGZZOpKIEmeVZNtKsrg==
  /@types/istanbul-reports/1.1.2:
    dependencies:
      '@types/istanbul-lib-coverage': 2.0.3
      '@types/istanbul-lib-report': 3.0.0
    dev: true
    resolution:
      integrity: sha512-P/W9yOX/3oPZSpaYOCQzGqgCQRXn0FFO/V8bWrCQs+wLmvVVxk6CRBXALEvNs9OHIatlnlFokfhuDo2ug01ciw==
  /@types/istanbul-reports/3.0.0:
    dependencies:
      '@types/istanbul-lib-report': 3.0.0
    dev: true
    resolution:
      integrity: sha512-nwKNbvnwJ2/mndE9ItP/zc2TCzw6uuodnF4EHYWD+gCQDVBuRQL5UzbZD0/ezy1iKsFU2ZQiDqg4M9dN4+wZgA==
  /@types/jest/26.0.14:
    dependencies:
      jest-diff: 25.5.0
      pretty-format: 25.5.0
    dev: true
    resolution:
      integrity: sha512-Hz5q8Vu0D288x3iWXePSn53W7hAjP0H7EQ6QvDO9c7t46mR0lNOLlfuwQ+JkVxuhygHzlzPX+0jKdA3ZgSh+Vg==
  /@types/js-levenshtein/1.1.0:
    dev: true
    resolution:
      integrity: sha512-14t0v1ICYRtRVcHASzes0v/O+TIeASb8aD55cWF1PidtInhFWSXcmhzhHqGjUWf9SUq1w70cvd1cWKUULubAfQ==
  /@types/json-schema/7.0.5:
    dev: true
    resolution:
      integrity: sha512-7+2BITlgjgDhH0vvwZU/HZJVyk+2XUlvxXe8dFMedNX/aMkaOq++rMAFXc0tM7ij15QaWlbdQASBR9dihi+bDQ==
  /@types/minimatch/3.0.3:
    dev: true
    resolution:
      integrity: sha512-tHq6qdbT9U1IRSGf14CL0pUlULksvY9OZ+5eEgl1N7t+OA3tGvNpxJCzuKQlsNgCVwbAs670L1vcVQi8j9HjnA==
  /@types/minimist/1.2.0:
    dev: true
    resolution:
      integrity: sha1-aaI6OtKcrwCX8G7aWbNh7i8GOfY=
  /@types/minipass/2.2.0:
    dependencies:
      '@types/node': 12.12.47
    dev: true
    resolution:
      integrity: sha512-wuzZksN4w4kyfoOv/dlpov4NOunwutLA/q7uc00xU02ZyUY+aoM5PWIXEKBMnm0NHd4a+N71BMjq+x7+2Af1fg==
  /@types/mssql/6.0.5:
    dependencies:
      '@types/node': 12.12.62
      '@types/tedious': 4.0.1
    dev: true
    resolution:
      integrity: sha512-n5lE5+5WYA2Bzeo8BskR48gCYtRUvga1CaCsyGF+NPmiwQ8iEZZHt5AQ8Yrxp1dUL9CuvVbMpKXhPeEDdTH53w==
  /@types/node-fetch/2.5.7:
    dependencies:
      '@types/node': 12.12.47
      form-data: 3.0.0
    dev: true
    resolution:
      integrity: sha512-o2WVNf5UhWRkxlf6eq+jMZDu7kjgpgJfl4xVNlvryc95O/6F2ld8ztKX+qu+Rjyet93WAWm5LjeX9H5FGkODvw==
  /@types/node/12.12.47:
    dev: true
    resolution:
      integrity: sha512-yzBInQFhdY8kaZmqoL2+3U5dSTMrKaYcb561VU+lDzAYvqt+2lojvBEy+hmpSNuXnPTx7m9+04CzWYOUqWME2A==
  /@types/node/12.12.62:
    dev: true
    resolution:
      integrity: sha512-qAfo81CsD7yQIM9mVyh6B/U47li5g7cfpVQEDMfQeF8pSZVwzbhwU3crc0qG4DmpsebpJPR49AKOExQyJ05Cpg==
  /@types/node/13.13.15:
    dev: true
    resolution:
      integrity: sha512-kwbcs0jySLxzLsa2nWUAGOd/s21WU1jebrEdtzhsj1D4Yps1EOuyI1Qcu+FD56dL7NRNIJtDDjcqIG22NwkgLw==
  /@types/node/13.13.21:
    dev: true
    resolution:
      integrity: sha512-tlFWakSzBITITJSxHV4hg4KvrhR/7h3xbJdSFbYJBVzKubrASbnnIFuSgolUh7qKGo/ZeJPKUfbZ0WS6Jp14DQ==
  /@types/node/14.0.13:
    dev: true
    resolution:
      integrity: sha512-rouEWBImiRaSJsVA+ITTFM6ZxibuAlTuNOCyxVbwreu6k6+ujs7DfnU9o+PShFhET78pMBl3eH+AGSI5eOTkPA==
  /@types/node/14.0.27:
    dev: true
    resolution:
      integrity: sha512-kVrqXhbclHNHGu9ztnAwSncIgJv/FaxmzXJvGXNdcCpV1b8u1/Mi6z6m0vwy0LzKeXFTPLH0NzwmoJ3fNCIq0g==
  /@types/node/14.11.8:
    resolution:
      integrity: sha512-KPcKqKm5UKDkaYPTuXSx8wEP7vE9GnuaXIZKijwRYcePpZFDVuy2a57LarFKiORbHOuTOOwYzxVxcUzsh2P2Pw==
  /@types/node/8.10.65:
    dev: true
    resolution:
      integrity: sha512-xdcqtQl1g3p/49kmcj7ZixPWOcNHA1tYNz+uN0PJEcgtN6zywK74aacTnd3eFGPuBpD7kK8vowmMRkUt6jHU/Q==
  /@types/normalize-package-data/2.4.0:
    resolution:
      integrity: sha512-f5j5b/Gf71L+dbqxIpQ4Z2WlmI/mPJ0fOkGGmFgtb6sAu97EPczzbS3/tJKxmcYDj55OX6ssqwDAWOHIYDRDGA==
  /@types/parse-json/4.0.0:
    dev: true
    resolution:
      integrity: sha512-//oorEZjL6sbPcKUaCdIGlIUeH26mgzimjBB77G6XRgnDl/L5wOnpyBGRe/Mmf5CVW3PwEBE1NjiMZ/ssFh4wA==
  /@types/pg-types/1.11.5:
    dev: true
    resolution:
      integrity: sha512-L8ogeT6vDzT1vxlW3KITTCt+BVXXVkLXfZ/XNm6UqbcJgxf+KPO7yjWx7dQQE8RW07KopL10x2gNMs41+IkMGQ==
  /@types/pg/7.14.5:
    dependencies:
      '@types/node': 14.0.27
      '@types/pg-types': 1.11.5
    dev: true
    resolution:
      integrity: sha512-wqTKZmqkqXd1YiVRBT2poRrMIojwEi2bKTAAjUX6nEbzr98jc3cfR/7o7ZtubhH5xT7YJ6LRdRr1GZOgs8OUjg==
  /@types/prettier/2.0.2:
    dev: true
    resolution:
      integrity: sha512-IkVfat549ggtkZUthUzEX49562eGikhSYeVGX97SkMFn+sTZrgRewXjQ4tPKFPCykZHkX1Zfd9OoELGqKU2jJA==
  /@types/progress/2.0.3:
    dependencies:
      '@types/node': 12.12.47
    dev: true
    resolution:
      integrity: sha512-bPOsfCZ4tsTlKiBjBhKnM8jpY5nmIll166IPD58D92hR7G7kZDfx5iB9wGF4NfZrdKolebjeAr3GouYkSGoJ/A==
  /@types/prompts/2.0.9:
    dependencies:
      '@types/node': 14.0.27
    dev: true
    resolution:
      integrity: sha512-TORZP+FSjTYMWwKadftmqEn6bziN5RnfygehByGsjxoK5ydnClddtv6GikGWPvCm24oI+YBwck5WDxIIyNxUrA==
  /@types/readable-stream/2.3.9:
    dependencies:
      '@types/node': 14.0.27
      safe-buffer: 5.2.1
    dev: true
    resolution:
      integrity: sha512-sqsgQqFT7HmQz/V5jH1O0fvQQnXAJO46Gg9LRO/JPfjmVmGUlcx831TZZO3Y3HtWhIkzf3kTsNT0Z0kzIhIvZw==
  /@types/redis/2.8.27:
    dependencies:
      '@types/node': 14.0.27
    dev: true
    resolution:
      integrity: sha512-RRHarqPp3mgqHz+qzLVuQCJAIVaB3JBaczoj24QVVYu08wiCmB8vbOeNeK9lIH+pyT7+R/bbEPghAZZuhbZm0g==
  /@types/retry/0.12.0:
    resolution:
      integrity: sha512-wWKOClTTiizcZhXnPY4wikVAwmdYHp8q6DmC+EJUzAMsycb7HB32Kh9RN4+0gExjmPmZSAQjgURXIGATPegAvA==
  /@types/sqlite3/3.1.6:
    dependencies:
      '@types/node': 14.0.27
    dev: true
    resolution:
      integrity: sha512-OBsK0KIGUICExQ/ZvnPY4cKx5Kz4NcrVyGTIvOL5y4ajXu7r++RfBajfpGfGDmDVCKcoCDX1dO84/oeyeITnxA==
  /@types/stack-utils/1.0.1:
    dev: true
    resolution:
      integrity: sha512-l42BggppR6zLmpfU6fq9HEa2oGPEI8yrSPL3GITjfRInppYFahObbIQOQK3UGxEnyQpltZLaPe75046NOZQikw==
  /@types/string-hash/1.1.1:
    dev: true
    resolution:
      integrity: sha512-ijt3zdHi2DmZxQpQTmozXszzDo78V4R3EdvX0jFMfnMH2ZzQSmCbaWOMPGXFUYSzSIdStv78HDjg32m5dxc+tA==
  /@types/tar/4.0.3:
    dependencies:
      '@types/minipass': 2.2.0
      '@types/node': 12.12.47
    dev: true
    resolution:
      integrity: sha512-Z7AVMMlkI8NTWF0qGhC4QIX0zkV/+y0J8x7b/RsHrN0310+YNjoJd8UrApCiGBCWtKjxS9QhNqLi2UJNToh5hA==
  /@types/tedious/4.0.1:
    dependencies:
      '@types/node': 12.12.62
    dev: true
    resolution:
      integrity: sha512-5ZG0l2MdtM/kGY2dAvTUEyb2ZLsQn1tOa6DdEcHi/FOekcO0YMtvs7nGWMP72rxbQqx6+BlmCk0rplmF7m86XQ==
  /@types/tunnel/0.0.0:
    dependencies:
      '@types/node': 14.0.27
    dev: true
    resolution:
      integrity: sha512-FGDp0iBRiBdPjOgjJmn1NH0KDLN+Z8fRmo+9J7XGBhubq1DPrGrbmG4UTlGzrpbCpesMqD0sWkzi27EYkOMHyg==
  /@types/verror/1.10.4:
    dev: true
    resolution:
      integrity: sha512-OjJdqx6QlbyZw9LShPwRW+Kmiegeg3eWNI41MQQKaG3vjdU2L9SRElntM51HmHBY1cu7izxQJ1lMYioQh3XMBg==
  /@types/ws/7.2.6:
    dependencies:
      '@types/node': 14.0.27
    dev: true
    resolution:
      integrity: sha512-Q07IrQUSNpr+cXU4E4LtkSIBPie5GLZyyMC1QtQYRLWz701+XcoVygGUZgvLqElq1nU4ICldMYPnexlBsg3dqQ==
  /@types/yargs-parser/15.0.0:
    dev: true
    resolution:
      integrity: sha512-FA/BWv8t8ZWJ+gEOnLLd8ygxH/2UFbAvgEonyfN6yWGLKc7zVjbpl2Y4CTjid9h2RfgPP6SEt6uHwEOply00yw==
  /@types/yargs/15.0.5:
    dependencies:
      '@types/yargs-parser': 15.0.0
    dev: true
    resolution:
      integrity: sha512-Dk/IDOPtOgubt/IaevIUbTgV7doaKkoorvOyYM2CMwuDyP89bekI7H4xLIwunNYiK9jhCkmc6pUrJk3cj2AB9w==
  /@typescript-eslint/eslint-plugin/4.1.1_97a6c696058c61405b3d4d883f393658:
    dependencies:
      '@typescript-eslint/experimental-utils': 4.1.1_eslint@7.9.0+typescript@4.0.3
      '@typescript-eslint/parser': 4.1.1_eslint@7.9.0+typescript@4.0.3
      '@typescript-eslint/scope-manager': 4.1.1
      debug: 4.1.1
      eslint: 7.9.0
      functional-red-black-tree: 1.0.1
      regexpp: 3.1.0
      semver: 7.3.2
      tsutils: 3.17.1_typescript@4.0.3
      typescript: 4.0.3
    dev: true
    engines:
      node: ^10.12.0 || >=12.0.0
    peerDependencies:
      '@typescript-eslint/parser': ^4.0.0
      eslint: ^5.0.0 || ^6.0.0 || ^7.0.0
      typescript: '*'
    peerDependenciesMeta:
      typescript:
        optional: true
    resolution:
      integrity: sha512-Hoxyt99EA9LMmqo/5PuWWPeWeB3mKyvibfJ1Hy5SfiUpjE8Nqp+5QNd9fOkzL66+fqvIWSIE+Ett16LGMzCGnQ==
  /@typescript-eslint/eslint-plugin/4.2.0_01bb2a57a800356006ca47d0aed8d623:
    dependencies:
      '@typescript-eslint/experimental-utils': 4.2.0_eslint@7.10.0+typescript@4.0.3
      '@typescript-eslint/parser': 4.2.0_eslint@7.10.0+typescript@4.0.3
      '@typescript-eslint/scope-manager': 4.2.0
      debug: 4.2.0
      eslint: 7.10.0
      functional-red-black-tree: 1.0.1
      regexpp: 3.1.0
      semver: 7.3.2
      tsutils: 3.17.1_typescript@4.0.3
      typescript: 4.0.3
    dev: true
    engines:
      node: ^10.12.0 || >=12.0.0
    peerDependencies:
      '@typescript-eslint/parser': ^4.0.0
      eslint: ^5.0.0 || ^6.0.0 || ^7.0.0
      typescript: '*'
    peerDependenciesMeta:
      typescript:
        optional: true
    resolution:
      integrity: sha512-zBNRkzvLSwo6y5TG0DVcmshZIYBHKtmzD4N+LYnfTFpzc4bc79o8jNRSb728WV7A4Cegbs+MV5IRAj8BKBgOVQ==
  /@typescript-eslint/experimental-utils/4.1.1_eslint@7.10.0+typescript@4.0.3:
    dependencies:
      '@types/json-schema': 7.0.5
      '@typescript-eslint/scope-manager': 4.1.1
      '@typescript-eslint/types': 4.1.1
      '@typescript-eslint/typescript-estree': 4.1.1_typescript@4.0.3
      eslint: 7.10.0
      eslint-scope: 5.1.0
      eslint-utils: 2.1.0
    dev: true
    engines:
      node: ^10.12.0 || >=12.0.0
    peerDependencies:
      eslint: '*'
      typescript: '*'
    resolution:
      integrity: sha512-jzYsNciHoa4Z3c1URtmeT/bamYm8Dwfw6vuN3WHIE/BXb1iC4KveAnXDErTAZtPVxTYBaYn3n2gbt6F6D2rm1A==
  /@typescript-eslint/experimental-utils/4.1.1_eslint@7.9.0+typescript@4.0.3:
    dependencies:
      '@types/json-schema': 7.0.5
      '@typescript-eslint/scope-manager': 4.1.1
      '@typescript-eslint/types': 4.1.1
      '@typescript-eslint/typescript-estree': 4.1.1_typescript@4.0.3
      eslint: 7.9.0
      eslint-scope: 5.1.0
      eslint-utils: 2.1.0
      typescript: 4.0.3
    dev: true
    engines:
      node: ^10.12.0 || >=12.0.0
    peerDependencies:
      eslint: '*'
      typescript: '*'
    resolution:
      integrity: sha512-jzYsNciHoa4Z3c1URtmeT/bamYm8Dwfw6vuN3WHIE/BXb1iC4KveAnXDErTAZtPVxTYBaYn3n2gbt6F6D2rm1A==
  /@typescript-eslint/experimental-utils/4.2.0_eslint@7.10.0+typescript@4.0.3:
    dependencies:
      '@types/json-schema': 7.0.5
      '@typescript-eslint/scope-manager': 4.2.0
      '@typescript-eslint/types': 4.2.0
      '@typescript-eslint/typescript-estree': 4.2.0_typescript@4.0.3
      eslint: 7.10.0
      eslint-scope: 5.1.1
      eslint-utils: 2.1.0
    dev: true
    engines:
      node: ^10.12.0 || >=12.0.0
    peerDependencies:
      eslint: '*'
      typescript: '*'
    resolution:
      integrity: sha512-5BBj6BjgHEndBaQQpUVzRIPERz03LBc0MCQkHwUaH044FJFL08SwWv/sQftk7gf0ShZ2xZysz0LTwCwNt4Xu3w==
  /@typescript-eslint/parser/4.1.1_eslint@7.9.0+typescript@4.0.3:
    dependencies:
      '@typescript-eslint/scope-manager': 4.1.1
      '@typescript-eslint/types': 4.1.1
      '@typescript-eslint/typescript-estree': 4.1.1_typescript@4.0.3
      debug: 4.1.1
      eslint: 7.9.0
      typescript: 4.0.3
    dev: true
    engines:
      node: ^10.12.0 || >=12.0.0
    peerDependencies:
      eslint: ^5.0.0 || ^6.0.0 || ^7.0.0
      typescript: '*'
    peerDependenciesMeta:
      typescript:
        optional: true
    resolution:
      integrity: sha512-NLIhmicpKGfJbdXyQBz9j48PA6hq6e+SDOoXy7Ak6bq1ebGqbgG+fR1UIDAuay6OjQdot69c/URu2uLlsP8GQQ==
  /@typescript-eslint/parser/4.2.0_eslint@7.10.0+typescript@4.0.3:
    dependencies:
      '@typescript-eslint/scope-manager': 4.2.0
      '@typescript-eslint/types': 4.2.0
      '@typescript-eslint/typescript-estree': 4.2.0_typescript@4.0.3
      debug: 4.2.0
      eslint: 7.10.0
      typescript: 4.0.3
    dev: true
    engines:
      node: ^10.12.0 || >=12.0.0
    peerDependencies:
      eslint: ^5.0.0 || ^6.0.0 || ^7.0.0
      typescript: '*'
    peerDependenciesMeta:
      typescript:
        optional: true
    resolution:
      integrity: sha512-54jJ6MwkOtowpE48C0QJF9iTz2/NZxfKVJzv1ha5imigzHbNSLN9yvbxFFH1KdlRPQrlR8qxqyOvLHHxd397VA==
  /@typescript-eslint/scope-manager/4.1.1:
    dependencies:
      '@typescript-eslint/types': 4.1.1
      '@typescript-eslint/visitor-keys': 4.1.1
    dev: true
    engines:
      node: ^8.10.0 || ^10.13.0 || >=11.10.1
    resolution:
      integrity: sha512-0W8TTobCvIIQ2FsrYTffyZGAAFUyIbEHq5EYJb1m7Rpd005jrnOvKOo8ywCLhs/Bm17C+KsrUboBvBAARQVvyA==
  /@typescript-eslint/scope-manager/4.2.0:
    dependencies:
      '@typescript-eslint/types': 4.2.0
      '@typescript-eslint/visitor-keys': 4.2.0
    dev: true
    engines:
      node: ^8.10.0 || ^10.13.0 || >=11.10.1
    resolution:
      integrity: sha512-Tb402cxxObSxWIVT+PnBp5ruT2V/36yj6gG4C9AjkgRlZpxrLAzWDk3neen6ToMBGeGdxtnfFLoJRUecGz9mYQ==
  /@typescript-eslint/types/4.1.1:
    dev: true
    engines:
      node: ^8.10.0 || ^10.13.0 || >=11.10.1
    resolution:
      integrity: sha512-zrBiqOKYerMTllKcn+BP+i1b7LW/EbMMYytroXMxUTvFPn1smkCu0D7lSAx29fTUO4jnwV0ljSvYQtn2vNrNxA==
  /@typescript-eslint/types/4.2.0:
    dev: true
    engines:
      node: ^8.10.0 || ^10.13.0 || >=11.10.1
    resolution:
      integrity: sha512-xkv5nIsxfI/Di9eVwN+G9reWl7Me9R5jpzmZUch58uQ7g0/hHVuGUbbn4NcxcM5y/R4wuJIIEPKPDb5l4Fdmwg==
  /@typescript-eslint/typescript-estree/4.1.1_typescript@4.0.3:
    dependencies:
      '@typescript-eslint/types': 4.1.1
      '@typescript-eslint/visitor-keys': 4.1.1
      debug: 4.2.0
      globby: 11.0.1
      is-glob: 4.0.1
      lodash: 4.17.19
      semver: 7.3.2
      tsutils: 3.17.1_typescript@4.0.3
      typescript: 4.0.3
    dev: true
    engines:
      node: ^10.12.0 || >=12.0.0
    peerDependencies:
      typescript: '*'
    peerDependenciesMeta:
      typescript:
        optional: true
    resolution:
      integrity: sha512-2AUg5v0liVBsqbGxBphbJ0QbGqSRVaF5qPoTPWcxop+66vMdU1h4CCvHxTC47+Qb+Pr4l2RhXDd41JNpwcQEKw==
  /@typescript-eslint/typescript-estree/4.2.0_typescript@4.0.3:
    dependencies:
      '@typescript-eslint/types': 4.2.0
      '@typescript-eslint/visitor-keys': 4.2.0
      debug: 4.2.0
      globby: 11.0.1
      is-glob: 4.0.1
      lodash: 4.17.19
      semver: 7.3.2
      tsutils: 3.17.1_typescript@4.0.3
      typescript: 4.0.3
    dev: true
    engines:
      node: ^10.12.0 || >=12.0.0
    peerDependencies:
      typescript: '*'
    peerDependenciesMeta:
      typescript:
        optional: true
    resolution:
      integrity: sha512-iWDLCB7z4MGkLipduF6EOotdHNtgxuNKnYD54nMS/oitFnsk4S3S/TE/UYXQTra550lHtlv9eGmp+dvN9pUDtA==
  /@typescript-eslint/visitor-keys/4.1.1:
    dependencies:
      '@typescript-eslint/types': 4.1.1
      eslint-visitor-keys: 2.0.0
    dev: true
    engines:
      node: ^8.10.0 || ^10.13.0 || >=11.10.1
    resolution:
      integrity: sha512-/EOOXbA2ferGLG6RmCHEQ0lTTLkOlXYDgblCmQk3tIU7mTPLm4gKhFMeeUSe+bcchTUsKeCk8xcpbop5Zr/8Rw==
  /@typescript-eslint/visitor-keys/4.2.0:
    dependencies:
      '@typescript-eslint/types': 4.2.0
      eslint-visitor-keys: 2.0.0
    dev: true
    engines:
      node: ^8.10.0 || ^10.13.0 || >=11.10.1
    resolution:
      integrity: sha512-WIf4BNOlFOH2W+YqGWa6YKLcK/EB3gEj2apCrqLw6mme1RzBy0jtJ9ewJgnrZDB640zfnv8L+/gwGH5sYp/rGw==
  /abab/2.0.3:
    dev: true
    resolution:
      integrity: sha512-tsFzPpcttalNjFBCFMqsKYQcWxxen1pgJR56by//QwvJc4/OUS3kPOOttx2tSIfjsylB0pYu7f5D3K1RCxUnUg==
  /abbrev/1.1.1:
    dev: true
    resolution:
      integrity: sha512-nne9/IiQ/hzIhY6pdDnbBtz7DjPTKrY00P/zvPSm5pOFkl6xuGrGnXn/VtTNNfNtAfZ9/1RtehkszU9qcTii0Q==
  /accepts/1.3.7:
    dependencies:
      mime-types: 2.1.27
      negotiator: 0.6.2
    dev: true
    engines:
      node: '>= 0.6'
    resolution:
      integrity: sha512-Il80Qs2WjYlJIBNzNkK6KYqlVMTbZLXgHx2oT0pU/fjRHyEp+PEfEPY0R3WCwAGVOtauxh1hOxNgIf5bv7dQpA==
  /acorn-globals/6.0.0:
    dependencies:
      acorn: 7.3.1
      acorn-walk: 7.2.0
    dev: true
    resolution:
      integrity: sha512-ZQl7LOWaF5ePqqcX4hLuv/bLXYQNfNWw2c0/yX/TsPRKamzHcTGQnlCjHT3TsmkOUVEPS3crCxiPfdzE/Trlhg==
  /acorn-jsx/5.2.0_acorn@7.4.0:
    dependencies:
      acorn: 7.4.0
    dev: true
    peerDependencies:
      acorn: ^6.0.0 || ^7.0.0
    resolution:
      integrity: sha512-HiUX/+K2YpkpJ+SzBffkM/AQ2YE03S0U1kjTLVpoJdhZMOWy8qvXVN9JdLqv2QsaQ6MPYQIuNmwD8zOiYUofLQ==
  /acorn-walk/7.2.0:
    dev: true
    engines:
      node: '>=0.4.0'
    resolution:
      integrity: sha512-OPdCF6GsMIP+Az+aWfAAOEt2/+iVDKE7oy6lJ098aoe59oAmK76qV6Gw60SbZ8jHuG2wH058GF4pLFbYamYrVA==
  /acorn/7.3.1:
    dev: true
    engines:
      node: '>=0.4.0'
    hasBin: true
    resolution:
      integrity: sha512-tLc0wSnatxAQHVHUapaHdz72pi9KUyHjq5KyHjGg9Y8Ifdc79pTh2XvI6I1/chZbnM7QtNKzh66ooDogPZSleA==
  /acorn/7.4.0:
    dev: true
    engines:
      node: '>=0.4.0'
    hasBin: true
    resolution:
      integrity: sha512-+G7P8jJmCHr+S+cLfQxygbWhXy+8YTVGzAkpEbcLo2mLoL7tij/VG41QSHACSf5QgYRhMZYHuNc6drJaO0Da+w==
  /adal-node/0.1.28:
    dependencies:
      '@types/node': 8.10.65
      async: 3.2.0
      date-utils: 1.2.21
      jws: 3.2.2
      request: 2.88.2
      underscore: 1.11.0
      uuid: 3.4.0
      xmldom: 0.3.0
      xpath.js: 1.1.0
    dev: true
    engines:
      node: '>= 0.6.15'
    resolution:
      integrity: sha1-RoxLs+u9lrEnBmn0ucuk4AZepIU=
  /agent-base/5.1.1:
    dev: true
    engines:
      node: '>= 6.0.0'
    resolution:
      integrity: sha512-TMeqbNl2fMW0nMjTEPOwe3J/PRFP4vqeoNuQMG0HlMrtm5QxKqdvAkZ1pRBQ/ulIyDD5Yq0nJ7YbdD8ey0TO3g==
  /agent-base/6.0.1:
    dependencies:
      debug: 4.2.0
    engines:
      node: '>= 6.0.0'
    resolution:
      integrity: sha512-01q25QQDwLSsyfhrKbn8yuur+JNw0H+0Y4JiGIKd3z9aYk/w/2kxD/Upc+t2ZBBSUNff50VjPsSW2YxM8QYKVg==
  /aggregate-error/3.0.1:
    dependencies:
      clean-stack: 2.2.0
      indent-string: 4.0.0
    dev: true
    engines:
      node: '>=8'
    resolution:
      integrity: sha512-quoaXsZ9/BLNae5yiNoUz+Nhkwz83GhWwtYFglcjEQB2NDHCIpApbqXxIFnm4Pq/Nvhrsq5sYJFyohrrxnTGAA==
  /aggregate-error/3.1.0:
    dependencies:
      clean-stack: 2.2.0
      indent-string: 4.0.0
    engines:
      node: '>=8'
    resolution:
      integrity: sha512-4I7Td01quW/RpocfNayFdFVk1qSuoh0E7JrbRJ16nH01HhKFQ88INq9Sd+nd72zqRySlr9BmDA8xlEJ6vJMrYA==
  /ajv/6.12.5:
    dependencies:
      fast-deep-equal: 3.1.3
      fast-json-stable-stringify: 2.1.0
      json-schema-traverse: 0.4.1
      uri-js: 4.4.0
    dev: true
    resolution:
      integrity: sha512-lRF8RORchjpKG50/WFf8xmg7sgCLFiYNNnqdKflk63whMQcWR5ngGjiSXkL9bjxy6B2npOK2HSMN49jEBMSkag==
  /ajv/6.12.6:
    dependencies:
      fast-deep-equal: 3.1.3
      fast-json-stable-stringify: 2.1.0
      json-schema-traverse: 0.4.1
      uri-js: 4.4.0
    dev: true
    resolution:
      integrity: sha512-j3fVLgvTo527anyYyJOGTYJbG+vnnQYvE0m5mmkc1TK+nxAppkCLMIL0aZ4dblVCNoGShhm+kzE4ZUykBoMg4g==
  /ansi-colors/4.1.1:
    dev: true
    engines:
      node: '>=6'
    resolution:
      integrity: sha512-JoX0apGbHaUJBNl6yF+p6JAFYZ666/hhCGKN5t9QFjbJQKUU/g8MNbFDbvfrgKXvI1QpZplPOnwIo99lX/AAmA==
  /ansi-escapes/4.3.1:
    dependencies:
      type-fest: 0.11.0
    engines:
      node: '>=8'
    resolution:
      integrity: sha512-JWF7ocqNrp8u9oqpgV+wH5ftbt+cfvv+PTjOvKLT3AdYly/LmORARfEVT1iyjwN+4MqE5UmVKoAdIBqeoCHgLA==
  /ansi-regex/2.1.1:
    dev: true
    engines:
      node: '>=0.10.0'
    resolution:
      integrity: sha1-w7M6te42DYbg5ijwRorn7yfWVN8=
  /ansi-regex/4.1.0:
    dev: true
    engines:
      node: '>=6'
    resolution:
      integrity: sha512-1apePfXM1UOSqw0o9IiFAovVz9M5S1Dg+4TrDwfMewQ6p/rmMueb7tWZjQ1rx4Loy1ArBggoqGpfqqdI4rondg==
  /ansi-regex/5.0.0:
    engines:
      node: '>=8'
    resolution:
      integrity: sha512-bY6fj56OUQ0hU1KjFNDQuJFezqKdrAyFdIevADiqrWHwSlbmBNMHp5ak2f40Pm8JTFyM2mqxkG6ngkHO11f/lg==
  /ansi-styles/2.2.1:
    dev: true
    engines:
      node: '>=0.10.0'
    resolution:
      integrity: sha1-tDLdM1i2NM914eRmQ2gkBTPB3b4=
  /ansi-styles/3.2.1:
    dependencies:
      color-convert: 1.9.3
    engines:
      node: '>=4'
    resolution:
      integrity: sha512-VT0ZI6kZRdTh8YyJw3SMbYm/u+NqfsAxEpWO0Pf9sq8/e94WxxOpPKx9FR1FlyCtOVDNOQ+8ntlqFxiRc+r5qA==
  /ansi-styles/4.2.1:
    dependencies:
      '@types/color-name': 1.1.1
      color-convert: 2.0.1
    engines:
      node: '>=8'
    resolution:
      integrity: sha512-9VGjrMsG1vePxcSweQsN20KY/c4zN0h9fLjqAbwbPfahM3t+NL+M9HC8xeXG2I8pX5NoamTGNuomEUFI7fcUjA==
  /ansi-styles/4.3.0:
    dependencies:
      color-convert: 2.0.1
    engines:
      node: '>=8'
    resolution:
      integrity: sha512-zbB9rCJAT1rbjiVDb2hqKFHNYLxgtk8NURxZ3IZwD3F6NtxbXZQCnnSi1Lkx+IDohdPlFp222wVALIheZJQSEg==
  /any-promise/1.3.0:
    dev: true
    resolution:
      integrity: sha1-q8av7tzqUugJzcA3au0845Y10X8=
  /anymatch/2.0.0:
    dependencies:
      micromatch: 3.1.10
      normalize-path: 2.1.1
    dev: true
    resolution:
      integrity: sha512-5teOsQWABXHHBFP9y3skS5P3d/WfWXpv3FUpy+LorMrNYaT9pI4oLMQX7jzQ2KklNpGpWHzdCXTDT2Y3XGlZBw==
  /anymatch/3.1.1:
    dependencies:
      normalize-path: 3.0.0
      picomatch: 2.2.2
    dev: true
    engines:
      node: '>= 8'
    resolution:
      integrity: sha512-mM8522psRCqzV+6LhomX5wgp25YVibjh8Wj23I5RPkPppSVSjyKD2A2mBJmWGa+KN7f2D6LNh9jkBCeyLktzjg==
  /aproba/1.2.0:
    dev: true
    resolution:
      integrity: sha512-Y9J6ZjXtoYh8RnXVCMOU/ttDmk1aBjunq9vO0ta5x85WDQiQfUF9sIPBITdbiiIVcBo03Hi3jMxigBtsddlXRw==
  /archiver-utils/2.1.0:
    dependencies:
      glob: 7.1.6
      graceful-fs: 4.2.4
      lazystream: 1.0.0
      lodash.defaults: 4.2.0
      lodash.difference: 4.5.0
      lodash.flatten: 4.4.0
      lodash.isplainobject: 4.0.6
      lodash.union: 4.6.0
      normalize-path: 3.0.0
      readable-stream: 2.3.7
    engines:
      node: '>= 6'
    resolution:
      integrity: sha512-bEL/yUb/fNNiNTuUz979Z0Yg5L+LzLxGJz8x79lYmR54fmTIb6ob/hNQgkQnIUDWIFjZVQwl9Xs356I6BAMHfw==
  /archiver/4.0.1:
    dependencies:
      archiver-utils: 2.1.0
      async: 2.6.3
      buffer-crc32: 0.2.13
      glob: 7.1.6
      readable-stream: 3.6.0
      tar-stream: 2.1.3
      zip-stream: 3.0.1
    dev: false
    engines:
      node: '>= 8'
    resolution:
      integrity: sha512-/YV1pU4Nhpf/rJArM23W6GTUjT0l++VbjykrCRua1TSXrn+yM8Qs7XvtwSiRse0iCe49EPNf7ktXnPsWuSb91Q==
  /archiver/4.0.2:
    dependencies:
      archiver-utils: 2.1.0
      async: 3.2.0
      buffer-crc32: 0.2.13
      glob: 7.1.6
      readable-stream: 3.6.0
      tar-stream: 2.1.4
      zip-stream: 3.0.1
    dev: true
    engines:
      node: '>= 8'
    resolution:
      integrity: sha512-B9IZjlGwaxF33UN4oPbfBkyA4V1SxNLeIhR1qY8sRXSsbdUkEHrrOvwlYFPx+8uQeCe9M+FG6KgO+imDmQ79CQ==
  /are-we-there-yet/1.1.5:
    dependencies:
      delegates: 1.0.0
      readable-stream: 2.3.7
    dev: true
    resolution:
      integrity: sha512-5hYdAkZlcG8tOLujVDTgCT+uPX0VnpAH28gWsLfzpXYm7wP6mp5Q/gYyR7YQ0cKVJcXJnl3j2kpBan13PtQf6w==
  /arg/4.1.0:
    dev: true
    resolution:
      integrity: sha512-ZWc51jO3qegGkVh8Hwpv636EkbesNV5ZNQPCtRa+0qytRYPEs9IYT9qITY9buezqUH5uqyzlWLcufrzU2rffdg==
  /arg/4.1.3:
    resolution:
      integrity: sha512-58S9QDqG0Xx27YwPSt9fJxivjYl432YCwfDMfZ+71RAqUrZef7LrKQZ3LHLOwCS4FLNBplP533Zx895SeOCHvA==
  /argparse/1.0.10:
    dependencies:
      sprintf-js: 1.0.3
    dev: true
    resolution:
      integrity: sha512-o5Roy6tNG4SL/FOkCAN6RzjiakZS25RLYFrcMttJqbdd8BWrnA+fGz57iN5Pb06pvBGvl5gQ0B48dJlslXvoTg==
  /arr-diff/4.0.0:
    dev: true
    engines:
      node: '>=0.10.0'
    resolution:
      integrity: sha1-1kYQdP6/7HHn4VI1dhoyml3HxSA=
  /arr-flatten/1.1.0:
    dev: true
    engines:
      node: '>=0.10.0'
    resolution:
      integrity: sha512-L3hKV5R/p5o81R7O02IGnwpDmkp6E982XhtbuwSe3O4qOtMMMtodicASA1Cny2U+aCXcNpml+m4dPsvsJ3jatg==
  /arr-union/3.1.0:
    dev: true
    engines:
      node: '>=0.10.0'
    resolution:
      integrity: sha1-45sJrqne+Gao8gbiiK9jkZuuOcQ=
  /array-flatten/1.1.1:
    dev: true
    resolution:
      integrity: sha1-ml9pkFGx5wczKPKgCJaLZOopVdI=
  /array-union/2.1.0:
    engines:
      node: '>=8'
    resolution:
      integrity: sha512-HGyxoOTYUyCM6stUe6EJgnd4EoewAI7zMdfqO+kGjnlZmBDz/cR5pf8r/cR4Wq60sL/p0IkcjUEEPwS3GFrIyw==
  /array-unique/0.3.2:
    dev: true
    engines:
      node: '>=0.10.0'
    resolution:
      integrity: sha1-qJS3XUvE9s1nnvMkSp/Y9Gri1Cg=
  /arrify/1.0.1:
    dev: true
    engines:
      node: '>=0.10.0'
    resolution:
      integrity: sha1-iYUI2iIm84DfkEcoRWhJwVAaSw0=
  /asn1/0.2.4:
    dependencies:
      safer-buffer: 2.1.2
    dev: true
    resolution:
      integrity: sha512-jxwzQpLQjSmWXgwaCZE9Nz+glAG01yF1QnWgbhGwHI5A6FRIEY6IVqtHhIepHqI7/kyEyQEagBC5mBEFlIYvdg==
  /assert-plus/1.0.0:
    dev: true
    engines:
      node: '>=0.8'
    resolution:
      integrity: sha1-8S4PPF13sLHN2RRpQuTpbB5N1SU=
  /assign-symbols/1.0.0:
    dev: true
    engines:
      node: '>=0.10.0'
    resolution:
      integrity: sha1-WWZ/QfrdTyDMvCu5a41Pf3jsA2c=
  /astral-regex/1.0.0:
    dev: true
    engines:
      node: '>=4'
    resolution:
      integrity: sha512-+Ryf6g3BKoRc7jfp7ad8tM4TtMiaWvbF/1/sQcZPkkS7ag3D5nMBCe2UfOTONtAkaG0tO0ij3C5Lwmf1EiyjHg==
  /astral-regex/2.0.0:
    engines:
      node: '>=8'
    resolution:
      integrity: sha512-Z7tMw1ytTXt5jqMcOP+OQteU1VuNK9Y02uuJtKQ1Sv69jXQKKg5cibLwGJow8yzZP+eAc18EmLGPal0bp36rvQ==
  /async/2.6.3:
    dependencies:
      lodash: 4.17.15
    dev: false
    resolution:
      integrity: sha512-zflvls11DCy+dQWzTW2dzuilv8Z5X/pjfmZOWba6TNIVDm+2UDaJmXSOXlasHKfNBs8oo3M0aT50fDEWfKZjXg==
  /async/3.2.0:
    dev: true
    resolution:
      integrity: sha512-TR2mEZFVOj2pLStYxLht7TyfuRzaydfpxr3k9RpHIzMgw7A64dzsdqCxH1WJyQdoe8T10nDXd9wnEigmiuHIZw==
  /asynckit/0.4.0:
    dev: true
    resolution:
      integrity: sha1-x57Zf380y48robyXkLzDZkdLS3k=
  /atob/2.1.2:
    dev: true
    engines:
      node: '>= 4.5.0'
    hasBin: true
    resolution:
      integrity: sha512-Wm6ukoaOGJi/73p/cl2GvLjTI5JM1k/O14isD73YML8StrH/7/lRFgmg8nICZgD3bZZvjwCGxtMOD3wWNAu8cg==
  /aws-sign2/0.7.0:
    dev: true
    resolution:
      integrity: sha1-tG6JCTSpWR8tL2+G1+ap8bP+dqg=
  /aws4/1.10.1:
    dev: true
    resolution:
      integrity: sha512-zg7Hz2k5lI8kb7U32998pRRFin7zJlkfezGJjUc2heaD4Pw2wObakCDVzkKztTm/Ln7eiVvYsjqak0Ed4LkMDA==
  /axios/0.19.2:
    dependencies:
      follow-redirects: 1.5.10
    dev: true
    resolution:
      integrity: sha512-fjgm5MvRHLhx+osE2xoekY70AhARk3a6hkN+3Io1jc00jtquGvxYlKlsFUhmUET0V5te6CcZI7lcv2Ym61mjHA==
  /babel-jest/26.3.0_@babel+core@7.10.2:
    dependencies:
      '@babel/core': 7.10.2
      '@jest/transform': 26.3.0
      '@jest/types': 26.3.0
      '@types/babel__core': 7.1.8
      babel-plugin-istanbul: 6.0.0
      babel-preset-jest: 26.3.0_@babel+core@7.10.2
      chalk: 4.1.0
      graceful-fs: 4.2.4
      slash: 3.0.0
    dev: true
    engines:
      node: '>= 10.14.2'
    peerDependencies:
      '@babel/core': ^7.0.0
    resolution:
      integrity: sha512-sxPnQGEyHAOPF8NcUsD0g7hDCnvLL2XyblRBcgrzTWBB/mAIpWow3n1bEL+VghnnZfreLhFSBsFluRoK2tRK4g==
  /babel-plugin-istanbul/6.0.0:
    dependencies:
      '@babel/helper-plugin-utils': 7.10.1
      '@istanbuljs/load-nyc-config': 1.1.0
      '@istanbuljs/schema': 0.1.2
      istanbul-lib-instrument: 4.0.3
      test-exclude: 6.0.0
    dev: true
    engines:
      node: '>=8'
    resolution:
      integrity: sha512-AF55rZXpe7trmEylbaE1Gv54wn6rwU03aptvRoVIGP8YykoSxqdVLV1TfwflBCE/QtHmqtP8SWlTENqbK8GCSQ==
  /babel-plugin-jest-hoist/26.2.0:
    dependencies:
      '@babel/template': 7.10.1
      '@babel/types': 7.10.2
      '@types/babel__core': 7.1.8
      '@types/babel__traverse': 7.0.12
    dev: true
    engines:
      node: '>= 10.14.2'
    resolution:
      integrity: sha512-B/hVMRv8Nh1sQ1a3EY8I0n4Y1Wty3NrR5ebOyVT302op+DOAau+xNEImGMsUWOC3++ZlMooCytKz+NgN8aKGbA==
  /babel-preset-current-node-syntax/0.1.3_@babel+core@7.10.2:
    dependencies:
      '@babel/core': 7.10.2
      '@babel/plugin-syntax-async-generators': 7.8.4_@babel+core@7.10.2
      '@babel/plugin-syntax-bigint': 7.8.3_@babel+core@7.10.2
      '@babel/plugin-syntax-class-properties': 7.10.1_@babel+core@7.10.2
      '@babel/plugin-syntax-import-meta': 7.10.1_@babel+core@7.10.2
      '@babel/plugin-syntax-json-strings': 7.8.3_@babel+core@7.10.2
      '@babel/plugin-syntax-logical-assignment-operators': 7.10.1_@babel+core@7.10.2
      '@babel/plugin-syntax-nullish-coalescing-operator': 7.8.3_@babel+core@7.10.2
      '@babel/plugin-syntax-numeric-separator': 7.10.1_@babel+core@7.10.2
      '@babel/plugin-syntax-object-rest-spread': 7.8.3_@babel+core@7.10.2
      '@babel/plugin-syntax-optional-catch-binding': 7.8.3_@babel+core@7.10.2
      '@babel/plugin-syntax-optional-chaining': 7.8.3_@babel+core@7.10.2
    dev: true
    peerDependencies:
      '@babel/core': ^7.0.0
    resolution:
      integrity: sha512-uyexu1sVwcdFnyq9o8UQYsXwXflIh8LvrF5+cKrYam93ned1CStffB3+BEcsxGSgagoA3GEyjDqO4a/58hyPYQ==
  /babel-preset-jest/26.3.0_@babel+core@7.10.2:
    dependencies:
      '@babel/core': 7.10.2
      babel-plugin-jest-hoist: 26.2.0
      babel-preset-current-node-syntax: 0.1.3_@babel+core@7.10.2
    dev: true
    engines:
      node: '>= 10.14.2'
    peerDependencies:
      '@babel/core': ^7.0.0
    resolution:
      integrity: sha512-5WPdf7nyYi2/eRxCbVrE1kKCWxgWY4RsPEbdJWFm7QsesFGqjdkyLeu1zRkwM1cxK6EPIlNd6d2AxLk7J+t4pw==
  /balanced-match/1.0.0:
    resolution:
      integrity: sha1-ibTRmasr7kneFk6gK4nORi1xt2c=
  /base/0.11.2:
    dependencies:
      cache-base: 1.0.1
      class-utils: 0.3.6
      component-emitter: 1.3.0
      define-property: 1.0.0
      isobject: 3.0.1
      mixin-deep: 1.3.2
      pascalcase: 0.1.1
    dev: true
    engines:
      node: '>=0.10.0'
    resolution:
      integrity: sha512-5T6P4xPgpp0YDFvSWwEZ4NoE3aM4QBQXDzmVbraCkFj8zHM+mba8SyqB5DbZWyR7mYHo6Y7BdQo3MoA4m0TeQg==
  /base64-js/1.3.1:
    resolution:
      integrity: sha512-mLQ4i2QO1ytvGWFWmcngKO//JXAQueZvwEKtjgQFM4jIK0kU+ytMfplL8j+n5mspOfjHwoAg+9yhb7BwAHm36g==
  /batching-toposort/1.2.0:
    dev: true
    engines:
      node: '>=8.0.0'
    resolution:
      integrity: sha512-HDf0OOv00dqYGm+M5tJ121RTzX0sK9fxzBMKXYsuQrY0pKSOJjc5qa0DUtzvCGkgIVf1YON2G1e/MHEdHXVaRQ==
  /bcrypt-pbkdf/1.0.2:
    dependencies:
      tweetnacl: 0.14.5
    dev: true
    resolution:
      integrity: sha1-pDAdOJtqQ/m2f/PKEaP2Y342Dp4=
  /benchmark/2.1.4:
    dependencies:
      lodash: 4.17.15
      platform: 1.3.5
    dev: true
    resolution:
      integrity: sha1-CfPeMckWQl1JjMLuVloOvzwqVik=
  /big.js/5.2.2:
    dev: true
    resolution:
      integrity: sha512-vyL2OymJxmarO8gxMr0mhChsO9QGwhynfuu4+MHTAW6czfq9humCB7rKpUjDd9YUiDPU4mzpyupFSvOClAwbmQ==
  /bl/3.0.1:
    dependencies:
      readable-stream: 3.6.0
    dev: true
    resolution:
      integrity: sha512-jrCW5ZhfQ/Vt07WX1Ngs+yn9BDqPL/gw28S7s9H6QK/gupnizNzJAss5akW20ISgOrbLTlXOOCTJeNUQqruAWQ==
  /bl/4.0.3:
    dependencies:
      buffer: 5.6.0
      inherits: 2.0.4
      readable-stream: 3.6.0
    resolution:
      integrity: sha512-fs4G6/Hu4/EE+F75J8DuN/0IpQqNjAdC7aEQv7Qt8MHGUH7Ckv2MwTEEeN9QehD0pfIDkMI1bkHYkKy7xHyKIg==
  /block-stream/0.0.9:
    dependencies:
      inherits: 2.0.4
    dev: true
    engines:
      node: 0.4 || >=0.5.8
    optional: true
    resolution:
      integrity: sha1-E+v+d4oDIFz+A3UUgeu0szAMEmo=
  /body-parser/1.19.0:
    dependencies:
      bytes: 3.1.0
      content-type: 1.0.4
      debug: 2.6.9
      depd: 1.1.2
      http-errors: 1.7.2
      iconv-lite: 0.4.24
      on-finished: 2.3.0
      qs: 6.7.0
      raw-body: 2.4.0
      type-is: 1.6.18
    dev: true
    engines:
      node: '>= 0.8'
    resolution:
      integrity: sha512-dhEPs72UPbDnAQJ9ZKMNTP6ptJaionhP5cBb541nXPlW60Jepo9RV/a4fX4XWW9CuFNK22krhrj1+rgzifNCsw==
  /brace-expansion/1.1.11:
    dependencies:
      balanced-match: 1.0.0
      concat-map: 0.0.1
    resolution:
      integrity: sha512-iCuPHDFgrHX7H2vEI/5xpz07zSHB00TpugqhmYtVmMO6518mCuRMoOYFldEBl0g187ufozdaHgWKcYFb61qGiA==
  /braces/2.3.2:
    dependencies:
      arr-flatten: 1.1.0
      array-unique: 0.3.2
      extend-shallow: 2.0.1
      fill-range: 4.0.0
      isobject: 3.0.1
      repeat-element: 1.1.3
      snapdragon: 0.8.2
      snapdragon-node: 2.1.1
      split-string: 3.1.0
      to-regex: 3.0.2
    dev: true
    engines:
      node: '>=0.10.0'
    resolution:
      integrity: sha512-aNdbnj9P8PjdXU4ybaWLK2IF3jc/EoDYbC7AazW6to3TRsfXxscC9UXOB5iDiEQrkyIbWp2SLQda4+QAa7nc3w==
  /braces/3.0.2:
    dependencies:
      fill-range: 7.0.1
    engines:
      node: '>=8'
    resolution:
      integrity: sha512-b8um+L1RzM3WDSzvhm6gIz1yfTbBt6YTlcEKAvsmqCZZFw46z626lVj9j1yEPW33H5H+lBQpZMP1k8l+78Ha0A==
  /browser-process-hrtime/1.0.0:
    dev: true
    resolution:
      integrity: sha512-9o5UecI3GhkpM6DrXr69PblIuWxPKk9Y0jHBRhdocZ2y7YECBFCsHm79Pr3OyR2AvjhDkabFJaDJMYRazHgsow==
  /bs-logger/0.2.6:
    dependencies:
      fast-json-stable-stringify: 2.1.0
    dev: true
    engines:
      node: '>= 6'
    resolution:
      integrity: sha512-pd8DCoxmbgc7hyPKOvxtqNcjYoOsABPQdcCUjGp3d42VR2CX1ORhk2A87oqqu5R1kk+76nsxZupkmyd+MVtCog==
  /bser/2.1.1:
    dependencies:
      node-int64: 0.4.0
    dev: true
    resolution:
      integrity: sha512-gQxTNE/GAfIIrmHLUE3oJyp5FO6HRBfhjnw4/wMmA63ZGDJnWBmgY/lyQBpnDUkGmAhbSe39tx2d/iTOAfglwQ==
  /buffer-crc32/0.2.13:
    resolution:
      integrity: sha1-DTM+PwDqxQqhRUq9MO+MKl2ackI=
  /buffer-equal-constant-time/1.0.1:
    dev: true
    resolution:
      integrity: sha1-+OcRMvf/5uAaXJaXpMbz5I1cyBk=
  /buffer-from/1.1.1:
    dev: true
    resolution:
      integrity: sha512-MQcXEUbCKtEo7bhqEs6560Hyd4XaovZlO/k9V3hjVUF/zwW7KBVdSK4gIt/bzwS9MbR5qob+F5jusZsb0YQK2A==
  /buffer-writer/2.0.0:
    dev: true
    engines:
      node: '>=4'
    resolution:
      integrity: sha512-a7ZpuTZU1TRtnwyCNW3I5dc0wWNC3VR9S++Ewyk2HHZdrO3CQJqSpd+95Us590V6AL7JqUAH2IwZ/398PmNFgw==
  /buffer/5.6.0:
    dependencies:
      base64-js: 1.3.1
      ieee754: 1.1.13
    resolution:
      integrity: sha512-/gDYp/UtU0eA1ys8bOs9J6a+E/KWIY+DZ+Q2WESNUA0jFRsJOc0SNUO6xJ5SGA1xueg3NL65W6s+NY5l9cunuw==
  /byline/5.0.0:
    dev: true
    engines:
      node: '>=0.10.0'
    resolution:
      integrity: sha1-dBxSFkaOrcRXsDQQEYrXfejB3bE=
  /bytes/3.1.0:
    dev: true
    engines:
      node: '>= 0.8'
    resolution:
      integrity: sha512-zauLjrfCG+xvoyaqLoV8bLVXXNGC4JqlxFCutSDWA6fJrTo2ZuvLYTqZ7aHBLZSMOopbzwv8f+wZcVzfVTI2Dg==
  /cache-base/1.0.1:
    dependencies:
      collection-visit: 1.0.0
      component-emitter: 1.3.0
      get-value: 2.0.6
      has-value: 1.0.0
      isobject: 3.0.1
      set-value: 2.0.1
      to-object-path: 0.3.0
      union-value: 1.0.1
      unset-value: 1.0.0
    dev: true
    engines:
      node: '>=0.10.0'
    resolution:
      integrity: sha512-AKcdTnFSWATd5/GCPRxr2ChwIJ85CeyrEyjRHlKxQ56d4XJMGym0uAiKn0xbLOGOl3+yRpOTi484dVCEc5AUzQ==
  /callsites/3.1.0:
    dev: true
    engines:
      node: '>=6'
    resolution:
      integrity: sha512-P8BjAsXvZS+VIDUI11hHCQEv74YT67YUi5JJFNWIqL235sBmjX4+qx9Muvls5ivyNENctx46xQLQ3aTuE7ssaQ==
  /camelcase-keys/6.2.2:
    dependencies:
      camelcase: 5.3.1
      map-obj: 4.1.0
      quick-lru: 4.0.1
    dev: true
    engines:
      node: '>=8'
    resolution:
      integrity: sha512-YrwaA0vEKazPBkn0ipTiMpSajYDSe+KjQfrjhcBMxJt/znbvlHd8Pw/Vamaz5EB4Wfhs3SUR3Z9mwRu/P3s3Yg==
  /camelcase/5.3.1:
    dev: true
    engines:
      node: '>=6'
    resolution:
      integrity: sha512-L28STB170nwWS63UjtlEOE3dldQApaJXZkOI1uMFfzf3rRuPegHaHesyee+YxQ+W6SvRDQV6UrdOdRiR153wJg==
  /camelcase/6.0.0:
    dev: true
    engines:
      node: '>=10'
    resolution:
      integrity: sha512-8KMDF1Vz2gzOq54ONPJS65IvTUaB1cHJ2DMM7MbPmLZljDH1qpzzLsWdiN9pHh6qvkRVDTi/07+eNGch/oLU4w==
  /capture-exit/2.0.0:
    dependencies:
      rsvp: 4.8.5
    dev: true
    engines:
      node: 6.* || 8.* || >= 10.*
    resolution:
      integrity: sha512-PiT/hQmTonHhl/HFGN+Lx3JJUznrVYJ3+AQsnthneZbvW7x+f08Tk7yLJTLEOUvBTbduLeeBkxEaYXUOUrRq6g==
  /caseless/0.12.0:
    dev: true
    resolution:
      integrity: sha1-G2gcIf+EAzyCZUMJBolCDRhxUdw=
  /chalk/1.1.3:
    dependencies:
      ansi-styles: 2.2.1
      escape-string-regexp: 1.0.5
      has-ansi: 2.0.0
      strip-ansi: 3.0.1
      supports-color: 2.0.0
    dev: true
    engines:
      node: '>=0.10.0'
    resolution:
      integrity: sha1-qBFcVeSnAv5NFQq9OHKCKn4J/Jg=
  /chalk/2.4.2:
    dependencies:
      ansi-styles: 3.2.1
      escape-string-regexp: 1.0.5
      supports-color: 5.5.0
    engines:
      node: '>=4'
    resolution:
      integrity: sha512-Mti+f9lpJNcwF4tWV8/OrTTtF1gZi+f8FqlyAdouralcFWFQWF2+NgCHShjkCb+IFBLq9buZwE1xckQU4peSuQ==
  /chalk/3.0.0:
    dependencies:
      ansi-styles: 4.2.1
      supports-color: 7.1.0
    dev: true
    engines:
      node: '>=8'
    resolution:
      integrity: sha512-4D3B6Wf41KOYRFdszmDqMCGq5VV/uMAB273JILmO+3jAlh8X4qDtdtgCR3fxtbLEMzSx22QdhnDcJvu2u1fVwg==
  /chalk/4.1.0:
    dependencies:
      ansi-styles: 4.3.0
      supports-color: 7.2.0
    engines:
      node: '>=10'
    resolution:
      integrity: sha512-qwx12AxXe2Q5xQ43Ac//I6v5aXTipYrSESdOgzrN+9XjgEpyjpKuvSGaN4qE93f7TQTlerQQ8S+EQ0EyDoVL1A==
  /char-regex/1.0.2:
    dev: true
    engines:
      node: '>=10'
    resolution:
      integrity: sha512-kWWXztvZ5SBQV+eRgKFeh8q5sLuZY2+8WUIzlxWVTg+oGwY14qylx1KbKzHd8P6ZYkAg0xyIDU9JMHhyJMZ1jw==
  /check-more-types/2.24.0:
    dev: true
    engines:
      node: '>= 0.8.0'
    resolution:
      integrity: sha1-FCD/sQ/URNz8ebQ4kbv//TKoRgA=
  /checkpoint-client/1.1.11:
    dependencies:
      '@prisma/ci-info': 2.1.2
      cross-spawn: 7.0.3
      env-paths: 2.2.0
      fast-write-atomic: 0.2.1
      make-dir: 3.1.0
      ms: 2.1.2
      node-fetch: 2.6.0
      uuid: 8.1.0
    dev: true
    resolution:
      integrity: sha512-p+eDmbuKlP6oHgknetUoqWTHnQsWfSbDlaMlKgwNh8RiEdLQVZ5z1rcU4+0iBynZe2z8sJHHSdWo9VQTmGWRLw==
  /checkpoint-client/1.1.14:
    dependencies:
      ci-info: 2.0.0
      cross-spawn: 7.0.3
      env-paths: 2.2.0
      fast-write-atomic: 0.2.1
      make-dir: 3.1.0
      ms: 2.1.2
      node-fetch: 2.6.1
      uuid: 8.3.0
    resolution:
      integrity: sha512-/3wj7LeYK/J/e4pF+WG1JNpRZ3GggoXelgdY8I4VSzmlrlRUe9vJhJQySqYdVrCGe7O6VlfJ1GVlnmw7p8XAKg==
  /chownr/1.1.4:
    dev: true
    resolution:
      integrity: sha512-jJ0bqzaylmJtVnNgzTeSOs8DPavpbYgEr/b0YL8/2GO3xJEhInFmhKMUnEJQjZumK7KXGFhUy89PrsJWlakBVg==
  /chownr/2.0.0:
    engines:
      node: '>=10'
    resolution:
      integrity: sha512-bIomtDF5KGpdogkLd9VspvFzk9KfpyyGlS8YFVZl7TGPBHL5snIOnxeshwVgPteQ9b4Eydl+pVbIyE1DcvCWgQ==
  /ci-info/2.0.0:
    resolution:
      integrity: sha512-5tK7EtrZ0N+OLFMthtqOj4fI2Jeb88C4CAZPu25LDVUgXJ0A3Js4PMGqrn0JU1W0Mh1/Z8wZzYPxqUrXeBboCQ==
  /class-utils/0.3.6:
    dependencies:
      arr-union: 3.1.0
      define-property: 0.2.5
      isobject: 3.0.1
      static-extend: 0.1.2
    dev: true
    engines:
      node: '>=0.10.0'
    resolution:
      integrity: sha512-qOhPa/Fj7s6TY8H8esGu5QNpMMQxz79h+urzrNYN6mn+9BnxlDGf5QZ+XeCDsxSjPqsSR56XOZOJmpeurnLMeg==
  /clean-stack/2.2.0:
    engines:
      node: '>=6'
    resolution:
      integrity: sha512-4diC9HaTE+KRAMWhDhrGOECgWZxoevMc5TlkObMqNSsVU62PYzXZ/SMTjzyGAFF1YusgxGcSWTEXBhp0CPwQ1A==
  /cli-cursor/3.1.0:
    dependencies:
      restore-cursor: 3.1.0
    engines:
      node: '>=8'
    resolution:
      integrity: sha512-I/zHAwsKf9FqGoXM4WWRACob9+SNukZTd94DWF57E4toouRulbCxcUh6RKUEOQlYTHJnzkPMySvPNaaSLNfLZw==
  /cli-truncate/2.1.0:
    dependencies:
      slice-ansi: 3.0.0
      string-width: 4.2.0
    engines:
      node: '>=8'
    resolution:
      integrity: sha512-n8fOixwDD6b/ObinzTrp1ZKFzbgvKZvuz/TvejnLn1aQfC6r52XEx85FmuC+3HI+JM7coBRXUvNqEU2PHVrHpg==
  /cliui/6.0.0:
    dependencies:
      string-width: 4.2.0
      strip-ansi: 6.0.0
      wrap-ansi: 6.2.0
    dev: true
    resolution:
      integrity: sha512-t6wbgtoCXvAzst7QgXxJYqPt0usEfbgQdftEPbLL/cvv6HPE5VgvqCuAIDR0NgU52ds6rFwqrgakNLrHEjCbrQ==
  /co/4.6.0:
    dev: true
    engines:
      iojs: '>= 1.0.0'
      node: '>= 0.12.0'
    resolution:
      integrity: sha1-bqa989hTrlTMuOR7+gvz+QMfsYQ=
  /code-point-at/1.1.0:
    dev: true
    engines:
      node: '>=0.10.0'
    resolution:
      integrity: sha1-DQcLTQQ6W+ozovGkDi7bPZpMz3c=
  /collect-v8-coverage/1.0.1:
    dev: true
    resolution:
      integrity: sha512-iBPtljfCNcTKNAto0KEtDfZ3qzjJvqE3aTGZsbhjSBlorqpXJlaWWtPO35D+ZImoC3KWejX64o+yPGxhWSTzfg==
  /collection-visit/1.0.0:
    dependencies:
      map-visit: 1.0.0
      object-visit: 1.0.1
    dev: true
    engines:
      node: '>=0.10.0'
    resolution:
      integrity: sha1-S8A3PBZLwykbTTaMgpzxqApZ3KA=
  /color-convert/1.9.3:
    dependencies:
      color-name: 1.1.3
    resolution:
      integrity: sha512-QfAUtd+vFdAtFQcC8CCyYt1fYWxSqAiK2cSD6zDB8N3cpsEBAvRxp9zOGg6G/SHHJYAT88/az/IuDGALsNVbGg==
  /color-convert/2.0.1:
    dependencies:
      color-name: 1.1.4
    engines:
      node: '>=7.0.0'
    resolution:
      integrity: sha512-RRECPsj7iu/xb5oKYcsFHSppFNnsj/52OVTRKb4zP5onXwVF3zVmmToNcOfGC+CRDpfK/U584fMg38ZHCaElKQ==
  /color-name/1.1.3:
    resolution:
      integrity: sha1-p9BVi9icQveV3UIyj3QIMcpTvCU=
  /color-name/1.1.4:
    resolution:
      integrity: sha512-dOy+3AuW3a2wNbZHIuMZpTcgjGuLU/uBL/ubcZF9OXbDo8ff4O8yVp5Bf0efS8uEoYo5q4Fx7dY9OgQGXgAsQA==
  /combined-stream/1.0.8:
    dependencies:
      delayed-stream: 1.0.0
    dev: true
    engines:
      node: '>= 0.8'
    resolution:
      integrity: sha512-FQN4MRfuJeHf7cBbBMJFXhKSDq+2kAArBlmRBvcvFE5BB1HZKXtSFASDhdlz9zOYwxh8lDdnvmMOe/+5cdoEdg==
  /commander/2.20.3:
    resolution:
      integrity: sha512-GpVkmM8vF2vQUkj2LvZmD35JxeJOLCwJ9cUkugyk2nuhbv3+mJvpLYYt+0+USMxE+oj+ey/lJEnhZw75x/OMcQ==
  /commander/6.1.0:
    dev: true
    engines:
      node: '>= 6'
    resolution:
      integrity: sha512-wl7PNrYWd2y5mp1OK/LhTlv8Ff4kQJQRXXAvF+uU/TPNiVJUxZLRYGj/B0y/lPGAVcSbJqH2Za/cvHmrPMC8mA==
  /common-tags/1.8.0:
    dev: true
    engines:
      node: '>=4.0.0'
    resolution:
      integrity: sha512-6P6g0uetGpW/sdyUy/iQQCbFF0kWVMSIVSyYz7Zgjcgh8mgw8PQzDNZeyZ5DQ2gM7LBoZPHmnjz8rUthkBG5tw==
  /commondir/1.0.1:
    resolution:
      integrity: sha1-3dgA2gxmEnOTzKWVDqloo6rxJTs=
  /compare-versions/3.6.0:
    dev: true
    resolution:
      integrity: sha512-W6Af2Iw1z4CB7q4uU4hv646dW9GQuBM+YpC0UvUCWSD8w90SJjp+ujJuXaEMtAXBtSqGfMPuFOVn4/+FlaqfBA==
  /component-emitter/1.3.0:
    dev: true
    resolution:
      integrity: sha512-Rd3se6QB+sO1TwqZjscQrurpEPIfO0/yYnSin6Q/rD3mOutHvUrCAhJub3r90uNb+SESBuE0QYoB90YdfatsRg==
  /compress-commons/3.0.0:
    dependencies:
      buffer-crc32: 0.2.13
      crc32-stream: 3.0.1
      normalize-path: 3.0.0
      readable-stream: 2.3.7
    engines:
      node: '>= 8'
    resolution:
      integrity: sha512-FyDqr8TKX5/X0qo+aVfaZ+PVmNJHJeckFBlq8jZGSJOgnynhfifoyl24qaqdUdDIBe0EVTHByN6NAkqYvE/2Xg==
  /concat-map/0.0.1:
    resolution:
      integrity: sha1-2Klr13/Wjfd5OnMDajug1UBdR3s=
  /console-control-strings/1.1.0:
    dev: true
    resolution:
      integrity: sha1-PXz0Rk22RG6mRL9LOVB/mFEAjo4=
  /content-disposition/0.5.3:
    dependencies:
      safe-buffer: 5.1.2
    dev: true
    engines:
      node: '>= 0.6'
    resolution:
      integrity: sha512-ExO0774ikEObIAEV9kDo50o+79VCUdEB6n6lzKgGwupcVeRlhrj3qGAfwq8G6uBJjkqLrhT0qEYFcWng8z1z0g==
  /content-type/1.0.4:
    dev: true
    engines:
      node: '>= 0.6'
    resolution:
      integrity: sha512-hIP3EEPs8tB9AT1L+NUqtwOAps4mk2Zob89MWXMHjHWg9milF/j4osnnQLXBCBFBk/tvIG/tUc9mOUJiPBhPXA==
  /convert-source-map/1.7.0:
    dependencies:
      safe-buffer: 5.1.2
    dev: true
    resolution:
      integrity: sha512-4FJkXzKXEDB1snCFZlLP4gpC3JILicCpGbzG9f9G7tGqGCzETQ2hWPrcinA9oU4wtf2biUaEH5065UnMeR33oA==
  /cookie-signature/1.0.6:
    dev: true
    resolution:
      integrity: sha1-4wOogrNCzD7oylE6eZmXNNqzriw=
  /cookie/0.3.1:
    dev: true
    engines:
      node: '>= 0.6'
    resolution:
      integrity: sha1-5+Ch+e9DtMi6klxcWpboBtFoc7s=
  /cookie/0.4.0:
    dev: true
    engines:
      node: '>= 0.6'
    resolution:
      integrity: sha512-+Hp8fLp57wnUSt0tY0tHEXh4voZRDnoIrZPqlo3DPiI4y9lwg/jqx+1Om94/W6ZaPDOUbnjOt/99w66zk+l1Xg==
  /copy-descriptor/0.1.1:
    dev: true
    engines:
      node: '>=0.10.0'
    resolution:
      integrity: sha1-Z29us8OZl8LuGsOpJP1hJHSPV40=
  /core-util-is/1.0.2:
    resolution:
      integrity: sha1-tf1UIgqivFq1eqtxQMlAdUUDwac=
  /cosmiconfig/7.0.0:
    dependencies:
      '@types/parse-json': 4.0.0
      import-fresh: 3.2.1
      parse-json: 5.1.0
      path-type: 4.0.0
      yaml: 1.10.0
    dev: true
    engines:
      node: '>=10'
    resolution:
      integrity: sha512-pondGvTuVYDk++upghXJabWzL6Kxu6f26ljFw64Swq9v6sQPUL3EUlVDV56diOjpCayKihL6hVe8exIACU4XcA==
  /crc/3.8.0:
    dependencies:
      buffer: 5.6.0
    resolution:
      integrity: sha512-iX3mfgcTMIq3ZKLIsVFAbv7+Mc10kxabAGQb8HvjA1o3T1PIYprbakQ65d3I+2HGHt6nSKkM9PYjgoJO2KcFBQ==
  /crc32-stream/3.0.1:
    dependencies:
      crc: 3.8.0
      readable-stream: 3.6.0
    engines:
      node: '>= 6.9.0'
    resolution:
      integrity: sha512-mctvpXlbzsvK+6z8kJwSJ5crm7yBwrQMTybJzMw1O4lLGJqjlDCXY2Zw7KheiA6XBEcBmfLx1D88mjRGVJtY9w==
  /cross-fetch/3.0.5:
    dependencies:
      node-fetch: 2.6.0
    dev: false
    resolution:
      integrity: sha512-FFLcLtraisj5eteosnX1gf01qYDCOc4fDy0+euOt8Kn9YBY2NtXL/pCoYPavw24NIQkQqm5ZOLsGD5Zzj0gyew==
  /cross-fetch/3.0.6:
    dependencies:
      node-fetch: 2.6.1
    dev: true
    resolution:
      integrity: sha512-KBPUbqgFjzWlVcURG+Svp9TlhA5uliYtiNx/0r8nv0pdypeQCRJ9IaSIc3q/x3q8t3F75cHuwxVql1HFGHCNJQ==
  /cross-spawn/6.0.5:
    dependencies:
      nice-try: 1.0.5
      path-key: 2.0.1
      semver: 5.7.1
      shebang-command: 1.2.0
      which: 1.3.1
    dev: true
    engines:
      node: '>=4.8'
    resolution:
      integrity: sha512-eTVLrBSt7fjbDygz805pMnstIs2VTBNkRm0qxZd+M7A5XDdxVRWO5MxGBXZhjY4cqLYLdtrGqRf8mBPmzwSpWQ==
  /cross-spawn/7.0.3:
    dependencies:
      path-key: 3.1.1
      shebang-command: 2.0.0
      which: 2.0.2
    engines:
      node: '>= 8'
    resolution:
      integrity: sha512-iRDPJKUPVEND7dHPO8rkbOnPpyDygcDFtWjpeWNCgy8WP2rXcxXL8TskReQl6OrB2G7+UJrags1q15Fudc7G6w==
  /crypto-random-string/2.0.0:
    engines:
      node: '>=8'
    resolution:
      integrity: sha512-v1plID3y9r/lPhviJ1wrXpLeyUIGAZ2SHNYTEapm7/8A9nLPoyvVp3RK/EPFqn5kEznyWgYZNsRtYYIWbuG8KA==
  /cssom/0.3.8:
    dev: true
    resolution:
      integrity: sha512-b0tGHbfegbhPJpxpiBPU2sCkigAqtM9O121le6bbOlgyV+NyGyCmVfJ6QW9eRjz8CpNfWEOYBIMIGRYkLwsIYg==
  /cssom/0.4.4:
    dev: true
    resolution:
      integrity: sha512-p3pvU7r1MyyqbTk+WbNJIgJjG2VmTIaB10rI93LzVPrmDJKkzKYMtxxyAvQXR/NS6otuzveI7+7BBq3SjBS2mw==
  /cssstyle/2.3.0:
    dependencies:
      cssom: 0.3.8
    dev: true
    engines:
      node: '>=8'
    resolution:
      integrity: sha512-AZL67abkUzIuvcHqk7c09cezpGNcxUxU4Ioi/05xHk4DQeTkWmGYftIE6ctU6AEt+Gn4n1lDStOtj7FKycP71A==
  /dashdash/1.14.1:
    dependencies:
      assert-plus: 1.0.0
    dev: true
    engines:
      node: '>=0.10'
    resolution:
      integrity: sha1-hTz6D3y+L+1d4gMmuN1YEDX24vA=
  /dashify/2.0.0:
    dev: false
    engines:
      node: '>=4'
    resolution:
      integrity: sha512-hpA5C/YrPjucXypHPPc0oJ1l9Hf6wWbiOL7Ik42cxnsUOhWiCB/fylKbKqqJalW9FgkNQCw16YO8uW9Hs0Iy1A==
  /data-urls/2.0.0:
    dependencies:
      abab: 2.0.3
      whatwg-mimetype: 2.3.0
      whatwg-url: 8.1.0
    dev: true
    engines:
      node: '>=10'
    resolution:
      integrity: sha512-X5eWTSXO/BJmpdIKCRuKUgSCgAN0OwliVK3yPKbwIWU1Tdw5BRajxlzMidvh+gwko9AfQ9zIj52pzF91Q3YAvQ==
  /date-utils/1.2.21:
    dev: true
    engines:
      node: '>0.4.0'
    resolution:
      integrity: sha1-YfsWzcEnSzyayq/+n8ad+HIKK2Q=
  /debug/2.6.9:
    dependencies:
      ms: 2.0.0
    dev: true
    resolution:
      integrity: sha512-bC7ElrdJaJnPbAP+1EotYvqZsb3ecl5wi6Bfi6BJTUcNowp6cvspg0jXznRTKDjm/E7AdgFBVeAPVMNcKGsHMA==
  /debug/3.1.0:
    dependencies:
      ms: 2.0.0
    dev: true
    resolution:
      integrity: sha512-OX8XqP7/1a9cqkxYw2yXss15f26NKWBpDXQd0/uK/KPqdQhxbPa994hnzjcE2VqQpDslf55723cKPUOGSmMY3g==
  /debug/3.2.6:
    dependencies:
      ms: 2.1.2
    dev: true
    resolution:
      integrity: sha512-mel+jf7nrtEl5Pn1Qx46zARXKDpBbvzezse7p7LqINmdoIk8PYP5SySaxEmYv6TZ0JyEKA1hsCId6DIhgITtWQ==
  /debug/4.1.1:
    dependencies:
      ms: 2.1.2
    resolution:
      integrity: sha512-pYAIzeRo8J6KPEaJ0VWOh5Pzkbw/RetuzehGM7QRRX5he4fPHx2rdKMB256ehJCkX+XRQm16eZLqLNS8RSZXZw==
  /debug/4.2.0:
    dependencies:
      ms: 2.1.2
    engines:
      node: '>=6.0'
    peerDependencies:
      supports-color: '*'
    peerDependenciesMeta:
      supports-color:
        optional: true
    resolution:
      integrity: sha512-IX2ncY78vDTjZMFUdmsvIRFY2Cf4FnD0wRs+nQwJU8Lu99/tPFdb0VybiiMTPe3I6rQmwsqQqRBvxU+bZ/I8sg==
  /decamelize-keys/1.1.0:
    dependencies:
      decamelize: 1.2.0
      map-obj: 1.0.1
    dev: true
    engines:
      node: '>=0.10.0'
    resolution:
      integrity: sha1-0XGoeTMlKAfrPLYdwcFEXQeN8tk=
  /decamelize/1.2.0:
    dev: true
    engines:
      node: '>=0.10.0'
    resolution:
      integrity: sha1-9lNNFRSCabIDUue+4m9QH5oZEpA=
  /decimal.js/10.2.0:
    dev: true
    resolution:
      integrity: sha512-vDPw+rDgn3bZe1+F/pyEwb1oMG2XTlRVgAa6B4KccTEpYgF8w6eQllVbQcfIJnZyvzFtFpxnpGtx8dd7DJp/Rw==
  /decimal.js/10.2.1:
    dev: true
    resolution:
      integrity: sha512-KaL7+6Fw6i5A2XSnsbhm/6B+NuEA7TZ4vqxnd5tXz9sbKtrN9Srj8ab4vKVdK8YAqZO9P1kg45Y6YLoduPf+kw==
  /decode-uri-component/0.2.0:
    dev: true
    engines:
      node: '>=0.10'
    resolution:
      integrity: sha1-6zkTMzRYd1y4TNGh+uBiEGu4dUU=
  /decorator-cache-getter/1.0.0:
    dev: true
    resolution:
      integrity: sha512-yB49c5qi0govRjpe18vutEkkKzosIt2XggYSs1Qyev1TJYTh2WmLgDp0dV6VJ/6yNBRlKG+qMG80Vy4Bg0mLJw==
  /dedent/0.7.0:
    dev: true
    resolution:
      integrity: sha1-JJXduvbrh0q7Dhvp3yLS5aVEMmw=
  /deep-extend/0.6.0:
    dev: true
    engines:
      node: '>=4.0.0'
    resolution:
      integrity: sha512-LOHxIOaPYdHlJRtCQfDIVZtfw/ufM8+rVj649RIHzcm/vGwQRXFt6OPqIFWsm2XEMrNIEtWR64sY1LEKD2vAOA==
  /deep-is/0.1.3:
    dev: true
    resolution:
      integrity: sha1-s2nW+128E+7PUk+RsHD+7cNXzzQ=
  /deepmerge/4.2.2:
    dev: true
    engines:
      node: '>=0.10.0'
    resolution:
      integrity: sha512-FJ3UgI4gIl+PHZm53knsuSFpE+nESMr7M4v9QcgB7S63Kj/6WqMiFQJpBBYz1Pt+66bZpP3Q7Lye0Oo9MPKEdg==
  /define-property/0.2.5:
    dependencies:
      is-descriptor: 0.1.6
    dev: true
    engines:
      node: '>=0.10.0'
    resolution:
      integrity: sha1-w1se+RjsPJkPmlvFe+BKrOxcgRY=
  /define-property/1.0.0:
    dependencies:
      is-descriptor: 1.0.2
    dev: true
    engines:
      node: '>=0.10.0'
    resolution:
      integrity: sha1-dp66rz9KY6rTr56NMEybvnm/sOY=
  /define-property/2.0.2:
    dependencies:
      is-descriptor: 1.0.2
      isobject: 3.0.1
    dev: true
    engines:
      node: '>=0.10.0'
    resolution:
      integrity: sha512-jwK2UV4cnPpbcG7+VRARKTZPUWowwXA8bzH5NP6ud0oeAxyYPuGZUAC7hMugpCdz4BeSZl2Dl9k66CHJ/46ZYQ==
  /del-cli/3.0.1:
    dependencies:
      del: 5.1.0
      meow: 6.1.1
    dev: true
    engines:
      node: '>=8'
    hasBin: true
    resolution:
      integrity: sha512-BLHItGr82rUbHhjMu41d+vw9Md49i81jmZSV00HdTq4t+RTHywmEht/23mNFpUl2YeLYJZJyGz4rdlMAyOxNeg==
  /del/5.1.0:
    dependencies:
      globby: 10.0.2
      graceful-fs: 4.2.4
      is-glob: 4.0.1
      is-path-cwd: 2.2.0
      is-path-inside: 3.0.2
      p-map: 3.0.0
      rimraf: 3.0.2
      slash: 3.0.0
    dev: true
    engines:
      node: '>=8'
    resolution:
      integrity: sha512-wH9xOVHnczo9jN2IW68BabcecVPxacIA3g/7z6vhSU/4stOKQzeCRK0yD0A24WiAAUJmmVpWqrERcTxnLo3AnA==
  /del/6.0.0:
    dependencies:
      globby: 11.0.1
      graceful-fs: 4.2.4
      is-glob: 4.0.1
      is-path-cwd: 2.2.0
      is-path-inside: 3.0.2
      p-map: 4.0.0
      rimraf: 3.0.2
      slash: 3.0.0
    engines:
      node: '>=10'
    resolution:
      integrity: sha512-1shh9DQ23L16oXSZKB2JxpL7iMy2E0S9d517ptA1P8iw0alkPtQcrKH7ru31rYtKwF499HkTu+DRzq3TCKDFRQ==
  /delayed-stream/1.0.0:
    dev: true
    engines:
      node: '>=0.4.0'
    resolution:
      integrity: sha1-3zrhmayt+31ECqrgsp4icrJOxhk=
  /delegates/1.0.0:
    dev: true
    resolution:
      integrity: sha1-hMbhWbgZBP3KWaDvRM2HDTElD5o=
  /denque/1.4.1:
    dev: true
    engines:
      node: '>=0.10'
    resolution:
      integrity: sha512-OfzPuSZKGcgr96rf1oODnfjqBFmr1DVoc/TrItj3Ohe0Ah1C5WX5Baquw/9U9KovnQ88EqmJbD66rKYUQYN1tQ==
  /depd/1.1.2:
    dev: true
    engines:
      node: '>= 0.6'
    resolution:
      integrity: sha1-m81S4UwJd2PnSbJ0xDRu0uVgtak=
  /depd/2.0.0:
    dev: true
    engines:
      node: '>= 0.8'
    resolution:
      integrity: sha512-g7nH6P6dyDioJogAAGprGpCtVImJhpPk/roCzdb3fIh61/s/nPsfR6onyMwkCAR/OlC3yBC0lESvUoQEAssIrw==
  /destroy/1.0.4:
    dev: true
    resolution:
      integrity: sha1-l4hXRCxEdJ5CBmE+N5RiBYJqvYA=
  /detect-libc/1.0.3:
    dev: true
    engines:
      node: '>=0.10'
    hasBin: true
    resolution:
      integrity: sha1-+hN8S9aY7fVc1c0CrFWfkaTEups=
  /detect-newline/3.1.0:
    dev: true
    engines:
      node: '>=8'
    resolution:
      integrity: sha512-TLz+x/vEXm/Y7P7wn1EJFNLxYpUD4TgMosxY6fAVJUnJMbupHBOncxyWUG9OpTaH9EBD7uFI5LfEgmMOc54DsA==
  /diff-sequences/25.2.6:
    dev: true
    engines:
      node: '>= 8.3'
    resolution:
      integrity: sha512-Hq8o7+6GaZeoFjtpgvRBUknSXNeJiCx7V9Fr94ZMljNiCr9n9L8H8aJqgWOQiDDGdyn29fRNcDdRVJ5fdyihfg==
  /diff-sequences/26.3.0:
    dev: true
    engines:
      node: '>= 10.14.2'
    resolution:
      integrity: sha512-5j5vdRcw3CNctePNYN0Wy2e/JbWT6cAYnXv5OuqPhDpyCGc0uLu2TK0zOCJWNB9kOIfYMSpIulRaDgIi4HJ6Ig==
  /diff/4.0.2:
    engines:
      node: '>=0.3.1'
    resolution:
      integrity: sha512-58lmxKSA4BNyLz+HHMUzlOEpg09FV+ev6ZMe3vJihgdxzgcwZ8VoEEPmALCZG9LmqfVoNMMKpttIYTVG6uDY7A==
  /dir-glob/3.0.1:
    dependencies:
      path-type: 4.0.0
    engines:
      node: '>=8'
    resolution:
      integrity: sha512-WkrWp9GR4KXfKGYzOLmTuGVi1UWFfws377n9cc55/tb6DuqyF6pcQ5AbiHEshaDpY9v6oaSr2XCDidGmMwdzIA==
  /disparity/3.0.0:
    dependencies:
      ansi-styles: 4.2.1
      diff: 4.0.2
    dev: true
    engines:
      node: '>=8'
    hasBin: true
    resolution:
      integrity: sha512-n94Rzbv2ambRaFzrnBf34IEiyOdIci7maRpMkoQWB6xFYGA7Nbs0Z5YQzMfTeyQeelv23nayqOcssBoc6rKrgw==
  /doctrine/3.0.0:
    dependencies:
      esutils: 2.0.3
    dev: true
    engines:
      node: '>=6.0.0'
    resolution:
      integrity: sha512-yS+Q5i3hBf7GBkd4KG8a7eBNNWNGLTaEwwYWUijIYM7zrlYDM0BFXHjjPWlWZ1Rg7UaddZeIDmi9jF3HmqiQ2w==
  /domexception/2.0.1:
    dependencies:
      webidl-conversions: 5.0.0
    dev: true
    engines:
      node: '>=8'
    resolution:
      integrity: sha512-yxJ2mFy/sibVQlu5qHjOkf9J3K6zgmCxgJ94u2EdvDOV09H+32LtRswEcUsmUWN72pVLOEnTSRaIVVzVQgS0dg==
  /dotenv/8.2.0:
    engines:
      node: '>=8'
    resolution:
      integrity: sha512-8sJ78ElpbDJBHNeBzUbUVLsqKdccaa/BXF1uPTw3GrvQTBgrQrtObr2mUrE38vzYd8cEv+m/JBfDLioYcfXoaw==
  /duplexer/0.1.1:
    dev: false
    resolution:
      integrity: sha1-rOb/gIwc5mtX0ev5eXessCM0z8E=
  /ecc-jsbn/0.1.2:
    dependencies:
      jsbn: 0.1.1
      safer-buffer: 2.1.2
    dev: true
    resolution:
      integrity: sha1-OoOpBOVDUyh4dMVkt1SThoSamMk=
  /ecdsa-sig-formatter/1.0.11:
    dependencies:
      safe-buffer: 5.2.1
    dev: true
    resolution:
      integrity: sha512-nagl3RYrbNv6kQkeJIpt6NJZy8twLB/2vtz6yN9Z4vRKHN4/QZJIEbqohALSgwKdnksuY3k5Addp5lg8sVoVcQ==
  /ee-first/1.1.1:
    dev: true
    resolution:
      integrity: sha1-WQxhFWsK4vTwJVcyoViyZrxWsh0=
  /emittery/0.7.1:
    dev: true
    engines:
      node: '>=10'
    resolution:
      integrity: sha512-d34LN4L6h18Bzz9xpoku2nPwKxCPlPMr3EEKTkoEBi+1/+b0lcRkRJ1UVyyZaKNeqGR3swcGl6s390DNO4YVgQ==
  /emoji-regex/7.0.3:
    dev: true
    resolution:
      integrity: sha512-CwBLREIQ7LvYFB0WyRvwhq5N5qPhc6PMjD6bYggFlI5YyDgl+0vxq5VHbMOFqLg7hfWzmu8T5Z1QofhmTIhItA==
  /emoji-regex/8.0.0:
    resolution:
      integrity: sha512-MSjYzcWNOA0ewAHpz0MxpYFvwg6yjy1NG3xteoqz644VCo/RPgnr1/GGt+ic3iJTzQ8Eu3TdM14SawnVUmGE6A==
  /emojis-list/3.0.0:
    dev: true
    engines:
      node: '>= 4'
    resolution:
      integrity: sha512-/kyM18EfinwXZbno9FyUGeFh87KC8HRQBQGildHZbEuRyWFOmv1U10o9BBp8XVZDVNNuQKyIGIu5ZYAAXJ0V2Q==
  /encodeurl/1.0.2:
    dev: true
    engines:
      node: '>= 0.8'
    resolution:
      integrity: sha1-rT/0yG7C0CkyL1oCw6mmBslbP1k=
  /end-of-stream/1.4.4:
    dependencies:
      once: 1.4.0
    resolution:
      integrity: sha512-+uw1inIHVPQoaVuHzRyXd21icM+cnt4CzD5rW+NC1wjOUSTOs+Te7FOv7AhN7vS9x/oIyhLP5PR1H+phQAHu5Q==
  /enhanced-resolve/4.2.0:
    dependencies:
      graceful-fs: 4.2.4
      memory-fs: 0.5.0
      tapable: 1.1.3
    dev: true
    engines:
      node: '>=6.9.0'
    resolution:
      integrity: sha512-S7eiFb/erugyd1rLb6mQ3Vuq+EXHv5cpCkNqqIkYkBgN2QdFnyCZzFBleqwGEx4lgNGYij81BWnCrFNK7vxvjQ==
  /enquirer/2.3.6:
    dependencies:
      ansi-colors: 4.1.1
    dev: true
    engines:
      node: '>=8.6'
    resolution:
      integrity: sha512-yjNnPr315/FjS4zIsUxYguYUPP2e1NK4d7E7ZOLiyYCcbFBiTMyID+2wvm2w6+pZ/odMA7cRkjhsPbltwBOrLg==
  /env-paths/2.2.0:
    engines:
      node: '>=6'
    resolution:
      integrity: sha512-6u0VYSCo/OW6IoD5WCLLy9JUGARbamfSavcNXry/eu8aHVFei6CD3Sw+VGX5alea1i9pgPHW0mbu6Xj0uBh7gA==
  /errno/0.1.7:
    dependencies:
      prr: 1.0.1
    dev: true
    hasBin: true
    resolution:
      integrity: sha512-MfrRBDWzIWifgq6tJj60gkAwtLNb6sQPlcFrSOflcP1aFmmruKQ2wRnze/8V6kgyz7H3FF8Npzv78mZ7XLLflg==
  /error-ex/1.3.2:
    dependencies:
      is-arrayish: 0.2.1
    resolution:
      integrity: sha512-7dFHNmqeFSEt2ZBsCriorKnn3Z2pj+fd9kmI6QoWw4//DL+icEBfc0U7qJCisqrTsKTjw4fNFy2pW9OqStD84g==
  /esbuild/0.7.19:
    dev: true
    hasBin: true
    requiresBuild: true
    resolution:
      integrity: sha512-0Ur8ZtuRPwJMj4+VjRLqn5z88WXf+2etZhe4dBA6eYFcdviQefb+Vrd59cTk0VXg08NU/BnAMkalCMHI8lig/A==
  /escape-html/1.0.3:
    dev: true
    resolution:
      integrity: sha1-Aljq5NPQwJdN4cFpGI7wBR0dGYg=
  /escape-quotes/1.0.2:
    dependencies:
      escape-string-regexp: 1.0.5
    dev: true
    resolution:
      integrity: sha1-tIltSmz4LdWzP0m3E0CMY4D2zZc=
  /escape-string-regexp/1.0.5:
    engines:
      node: '>=0.8.0'
    resolution:
      integrity: sha1-G2HAViGQqN/2rjuyzwIAyhMLhtQ=
  /escape-string-regexp/2.0.0:
    dev: true
    engines:
      node: '>=8'
    resolution:
      integrity: sha512-UpzcLCXolUWcNu5HtVMHYdXJjArjsF9C0aNnquZYY4uW/Vu0miy5YoWvbV345HauVvcAUnpRuhMMcqTcGOY2+w==
  /escape-string-regexp/4.0.0:
    dev: true
    engines:
      node: '>=10'
    resolution:
      integrity: sha512-TtpcNJ3XAzx3Gq8sWRzJaVajRs0uVxA2YAkdb1jm2YkPz4G6egUFAyA3n5vtEIZefPk5Wa4UXbKuS5fKkJWdgA==
  /escodegen/1.14.2:
    dependencies:
      esprima: 4.0.1
      estraverse: 4.3.0
      esutils: 2.0.3
      optionator: 0.8.3
    dev: true
    engines:
      node: '>=4.0'
    hasBin: true
    optionalDependencies:
      source-map: 0.6.1
    resolution:
      integrity: sha512-InuOIiKk8wwuOFg6x9BQXbzjrQhtyXh46K9bqVTPzSo2FnyMBaYGBMC6PhQy7yxxil9vIedFBweQBMK74/7o8A==
  /eslint-config-prettier/6.11.0_eslint@7.9.0:
    dependencies:
      eslint: 7.9.0
      get-stdin: 6.0.0
    dev: true
    hasBin: true
    peerDependencies:
      eslint: '>=3.14.1'
    resolution:
      integrity: sha512-oB8cpLWSAjOVFEJhhyMZh6NOEOtBVziaqdDQ86+qhDHFbZXoRTM7pNSvFRfW/W/L/LrQ38C99J5CGuRBBzBsdA==
  /eslint-config-prettier/6.12.0_eslint@7.10.0:
    dependencies:
      eslint: 7.10.0
      get-stdin: 6.0.0
    dev: true
    hasBin: true
    peerDependencies:
      eslint: '>=3.14.1'
    resolution:
      integrity: sha512-9jWPlFlgNwRUYVoujvWTQ1aMO8o6648r+K7qU7K5Jmkbyqav1fuEZC0COYpGBxyiAJb65Ra9hrmFx19xRGwXWw==
  /eslint-plugin-eslint-comments/3.2.0_eslint@7.10.0:
    dependencies:
      escape-string-regexp: 1.0.5
      eslint: 7.10.0
      ignore: 5.1.8
    dev: true
    engines:
      node: '>=6.5.0'
    peerDependencies:
      eslint: '>=4.19.1'
    resolution:
      integrity: sha512-0jkOl0hfojIHHmEHgmNdqv4fmh7300NdpA9FFpF7zaoLvB/QeXOGNLIo86oAveJFrfB1p05kC8hpEMHM8DwWVQ==
  /eslint-plugin-eslint-comments/3.2.0_eslint@7.9.0:
    dependencies:
      escape-string-regexp: 1.0.5
      eslint: 7.9.0
      ignore: 5.1.8
    dev: true
    engines:
      node: '>=6.5.0'
    peerDependencies:
      eslint: '>=4.19.1'
    resolution:
      integrity: sha512-0jkOl0hfojIHHmEHgmNdqv4fmh7300NdpA9FFpF7zaoLvB/QeXOGNLIo86oAveJFrfB1p05kC8hpEMHM8DwWVQ==
  /eslint-plugin-jest/24.0.2_eslint@7.10.0+typescript@4.0.3:
    dependencies:
      '@typescript-eslint/experimental-utils': 4.1.1_eslint@7.10.0+typescript@4.0.3
      eslint: 7.10.0
    dev: true
    engines:
      node: '>=10'
    peerDependencies:
      eslint: '>=5'
      typescript: '*'
    resolution:
      integrity: sha512-DSBLNpkKDOpUJQkTGSs5sVJWsu0nDyQ2rYxkr0Eh7nrkc5bMUr/dlDbtTj3l8y6UaCVsem6rryF1OZrKnz1S5g==
  /eslint-plugin-jest/24.0.2_eslint@7.9.0+typescript@4.0.3:
    dependencies:
      '@typescript-eslint/experimental-utils': 4.1.1_eslint@7.9.0+typescript@4.0.3
      eslint: 7.9.0
      typescript: 4.0.3
    dev: true
    engines:
      node: '>=10'
    peerDependencies:
      eslint: '>=5'
      typescript: '*'
    resolution:
      integrity: sha512-DSBLNpkKDOpUJQkTGSs5sVJWsu0nDyQ2rYxkr0Eh7nrkc5bMUr/dlDbtTj3l8y6UaCVsem6rryF1OZrKnz1S5g==
  /eslint-plugin-prettier/3.1.4_eslint@7.10.0+prettier@2.1.2:
    dependencies:
      eslint: 7.10.0
      prettier: 2.1.2
      prettier-linter-helpers: 1.0.0
    dev: true
    engines:
      node: '>=6.0.0'
    peerDependencies:
      eslint: '>=5.0.0'
      prettier: '>=1.13.0'
    resolution:
      integrity: sha512-jZDa8z76klRqo+TdGDTFJSavwbnWK2ZpqGKNZ+VvweMW516pDUMmQ2koXvxEE4JhzNvTv+radye/bWGBmA6jmg==
  /eslint-plugin-prettier/3.1.4_eslint@7.9.0+prettier@2.1.2:
    dependencies:
      eslint: 7.9.0
      prettier: 2.1.2
      prettier-linter-helpers: 1.0.0
    dev: true
    engines:
      node: '>=6.0.0'
    peerDependencies:
      eslint: '>=5.0.0'
      prettier: '>=1.13.0'
    resolution:
      integrity: sha512-jZDa8z76klRqo+TdGDTFJSavwbnWK2ZpqGKNZ+VvweMW516pDUMmQ2koXvxEE4JhzNvTv+radye/bWGBmA6jmg==
  /eslint-scope/5.1.0:
    dependencies:
      esrecurse: 4.2.1
      estraverse: 4.3.0
    dev: true
    engines:
      node: '>=8.0.0'
    resolution:
      integrity: sha512-iiGRvtxWqgtx5m8EyQUJihBloE4EnYeGE/bz1wSPwJE6tZuJUtHlhqDM4Xj2ukE8Dyy1+HCZ4hE0fzIVMzb58w==
  /eslint-scope/5.1.1:
    dependencies:
      esrecurse: 4.3.0
      estraverse: 4.3.0
    dev: true
    engines:
      node: '>=8.0.0'
    resolution:
      integrity: sha512-2NxwbF/hZ0KpepYN0cNbo+FN6XoK7GaHlQhgx/hIZl6Va0bF45RQOOwhLIy8lQDbuCiadSLCBnH2CFYquit5bw==
  /eslint-utils/2.1.0:
    dependencies:
      eslint-visitor-keys: 1.3.0
    dev: true
    engines:
      node: '>=6'
    resolution:
      integrity: sha512-w94dQYoauyvlDc43XnGB8lU3Zt713vNChgt4EWwhXAP2XkBvndfxF0AgIqKOOasjPIPzj9JqgwkwbCYD0/V3Zg==
  /eslint-visitor-keys/1.3.0:
    dev: true
    engines:
      node: '>=4'
    resolution:
      integrity: sha512-6J72N8UNa462wa/KFODt/PJ3IU60SDpC3QXC1Hjc1BXXpfL2C9R5+AU7jhe0F6GREqVMh4Juu+NY7xn+6dipUQ==
  /eslint-visitor-keys/2.0.0:
    dev: true
    engines:
      node: '>=10'
    resolution:
      integrity: sha512-QudtT6av5WXels9WjIM7qz1XD1cWGvX4gGXvp/zBn9nXG02D0utdU3Em2m/QjTnrsk6bBjmCygl3rmj118msQQ==
  /eslint/7.10.0:
    dependencies:
      '@babel/code-frame': 7.10.4
      '@eslint/eslintrc': 0.1.3
      ajv: 6.12.5
      chalk: 4.1.0
      cross-spawn: 7.0.3
      debug: 4.2.0
      doctrine: 3.0.0
      enquirer: 2.3.6
      eslint-scope: 5.1.1
      eslint-utils: 2.1.0
      eslint-visitor-keys: 1.3.0
      espree: 7.3.0
      esquery: 1.3.1
      esutils: 2.0.3
      file-entry-cache: 5.0.1
      functional-red-black-tree: 1.0.1
      glob-parent: 5.1.1
      globals: 12.4.0
      ignore: 4.0.6
      import-fresh: 3.2.1
      imurmurhash: 0.1.4
      is-glob: 4.0.1
      js-yaml: 3.14.0
      json-stable-stringify-without-jsonify: 1.0.1
      levn: 0.4.1
      lodash: 4.17.19
      minimatch: 3.0.4
      natural-compare: 1.4.0
      optionator: 0.9.1
      progress: 2.0.3
      regexpp: 3.1.0
      semver: 7.3.2
      strip-ansi: 6.0.0
      strip-json-comments: 3.1.1
      table: 5.4.6
      text-table: 0.2.0
      v8-compile-cache: 2.1.1
    dev: true
    engines:
      node: ^10.12.0 || >=12.0.0
    hasBin: true
    resolution:
      integrity: sha512-BDVffmqWl7JJXqCjAK6lWtcQThZB/aP1HXSH1JKwGwv0LQEdvpR7qzNrUT487RM39B5goWuboFad5ovMBmD8yA==
  /eslint/7.9.0:
    dependencies:
      '@babel/code-frame': 7.10.4
      '@eslint/eslintrc': 0.1.3
      ajv: 6.12.5
      chalk: 4.1.0
      cross-spawn: 7.0.3
      debug: 4.1.1
      doctrine: 3.0.0
      enquirer: 2.3.6
      eslint-scope: 5.1.0
      eslint-utils: 2.1.0
      eslint-visitor-keys: 1.3.0
      espree: 7.3.0
      esquery: 1.3.1
      esutils: 2.0.3
      file-entry-cache: 5.0.1
      functional-red-black-tree: 1.0.1
      glob-parent: 5.1.1
      globals: 12.4.0
      ignore: 4.0.6
      import-fresh: 3.2.1
      imurmurhash: 0.1.4
      is-glob: 4.0.1
      js-yaml: 3.14.0
      json-stable-stringify-without-jsonify: 1.0.1
      levn: 0.4.1
      lodash: 4.17.19
      minimatch: 3.0.4
      natural-compare: 1.4.0
      optionator: 0.9.1
      progress: 2.0.3
      regexpp: 3.1.0
      semver: 7.3.2
      strip-ansi: 6.0.0
      strip-json-comments: 3.1.1
      table: 5.4.6
      text-table: 0.2.0
      v8-compile-cache: 2.1.1
    dev: true
    engines:
      node: ^10.12.0 || >=12.0.0
    hasBin: true
    resolution:
      integrity: sha512-V6QyhX21+uXp4T+3nrNfI3hQNBDa/P8ga7LoQOenwrlEFXrEnUEE+ok1dMtaS3b6rmLXhT1TkTIsG75HMLbknA==
  /espree/7.3.0:
    dependencies:
      acorn: 7.4.0
      acorn-jsx: 5.2.0_acorn@7.4.0
      eslint-visitor-keys: 1.3.0
    dev: true
    engines:
      node: ^10.12.0 || >=12.0.0
    resolution:
      integrity: sha512-dksIWsvKCixn1yrEXO8UosNSxaDoSYpq9reEjZSbHLpT5hpaCAKTLBwq0RHtLrIr+c0ByiYzWT8KTMRzoRCNlw==
  /esprima/4.0.1:
    dev: true
    engines:
      node: '>=4'
    hasBin: true
    resolution:
      integrity: sha512-eGuFFw7Upda+g4p+QHvnW0RyTX/SVeJBDM/gCtMARO0cLuT2HcEKnTPvhjV6aGeqrCB/sbNop0Kszm0jsaWU4A==
  /esquery/1.3.1:
    dependencies:
      estraverse: 5.1.0
    dev: true
    engines:
      node: '>=0.10'
    resolution:
      integrity: sha512-olpvt9QG0vniUBZspVRN6lwB7hOZoTRtT+jzR+tS4ffYx2mzbw+z0XCOk44aaLYKApNX5nMm+E+P6o25ip/DHQ==
  /esrecurse/4.2.1:
    dependencies:
      estraverse: 4.3.0
    dev: true
    engines:
      node: '>=4.0'
    resolution:
      integrity: sha512-64RBB++fIOAXPw3P9cy89qfMlvZEXZkqqJkjqqXIvzP5ezRZjW+lPWjw35UX/3EhUPFYbg5ER4JYgDw4007/DQ==
  /esrecurse/4.3.0:
    dependencies:
      estraverse: 5.2.0
    dev: true
    engines:
      node: '>=4.0'
    resolution:
      integrity: sha512-KmfKL3b6G+RXvP8N1vr3Tq1kL/oCFgn2NYXEtqP8/L3pKapUA4G8cFVaoF3SU323CD4XypR/ffioHmkti6/Tag==
  /estraverse/4.3.0:
    dev: true
    engines:
      node: '>=4.0'
    resolution:
      integrity: sha512-39nnKffWz8xN1BU/2c79n9nB9HDzo0niYUqx6xyqUnyoAnQyyWpOTdZEeiCch8BBu515t4wp9ZmgVfVhn9EBpw==
  /estraverse/5.1.0:
    dev: true
    engines:
      node: '>=4.0'
    resolution:
      integrity: sha512-FyohXK+R0vE+y1nHLoBM7ZTyqRpqAlhdZHCWIWEviFLiGB8b04H6bQs8G+XTthacvT8VuwvteiP7RJSxMs8UEw==
  /estraverse/5.2.0:
    dev: true
    engines:
      node: '>=4.0'
    resolution:
      integrity: sha512-BxbNGGNm0RyRYvUdHpIwv9IWzeM9XClbOxwoATuFdOE7ZE6wHL+HQ5T8hoPM+zHvmKzzsEqhgy0GrQ5X13afiQ==
  /esutils/2.0.3:
    dev: true
    engines:
      node: '>=0.10.0'
    resolution:
      integrity: sha512-kVscqXk4OCp68SZ0dkgEKVi6/8ij300KBWTJq32P/dYeWTSwK41WyTxalN1eRmA5Z9UU/LX9D7FWSmV9SAYx6g==
  /etag/1.8.1:
    dev: true
    engines:
      node: '>= 0.6'
    resolution:
      integrity: sha1-Qa4u62XvpiJorr/qg6x9eSmbCIc=
  /event-stream/3.3.4:
    dependencies:
      duplexer: 0.1.1
      from: 0.1.7
      map-stream: 0.1.0
      pause-stream: 0.0.11
      split: 0.3.3
      stream-combiner: 0.0.4
      through: 2.3.8
    dev: false
    resolution:
      integrity: sha1-SrTJoPWlTbkzi0w02Gv86PSzVXE=
  /eventemitter3/4.0.4:
    dev: false
    resolution:
      integrity: sha512-rlaVLnVxtxvoyLsQQFBx53YmXHDxRIzzTLbdfxqi4yocpSjAxXwkU0cScM5JgSKMqEhrZpnvQ2D9gjylR0AimQ==
  /eventemitter3/4.0.7:
    dev: true
    resolution:
      integrity: sha512-8guHBZCwKnFhYdHr2ysuRWErTwhoN2X8XELRlrRwpmfeY2jjuUN4taQMsULKUVo1K4DvZl+0pgfyoysHxvmvEw==
  /exec-sh/0.3.4:
    dev: true
    resolution:
      integrity: sha512-sEFIkc61v75sWeOe72qyrqg2Qg0OuLESziUDk/O/z2qgS15y2gWVFrI6f2Qn/qw/0/NCfCEsmNA4zOjkwEZT1A==
  /execa/1.0.0:
    dependencies:
      cross-spawn: 6.0.5
      get-stream: 4.1.0
      is-stream: 1.1.0
      npm-run-path: 2.0.2
      p-finally: 1.0.0
      signal-exit: 3.0.3
      strip-eof: 1.0.0
    dev: true
    engines:
      node: '>=6'
    resolution:
      integrity: sha512-adbxcyWV46qiHyvSp50TKt05tB4tK3HcmF7/nxfAdhnox83seTDbwnaqKO4sXRy7roHAIFqJP/Rw/AuEbX61LA==
  /execa/4.0.2:
    dependencies:
      cross-spawn: 7.0.3
      get-stream: 5.1.0
      human-signals: 1.1.1
      is-stream: 2.0.0
      merge-stream: 2.0.0
      npm-run-path: 4.0.1
      onetime: 5.1.0
      signal-exit: 3.0.3
      strip-final-newline: 2.0.0
    dev: false
    engines:
      node: '>=10'
    resolution:
      integrity: sha512-QI2zLa6CjGWdiQsmSkZoGtDx2N+cQIGb3yNolGTdjSQzydzLgYYf8LRuagp7S7fPimjcrzUDSUFd/MgzELMi4Q==
  /execa/4.0.3:
    dependencies:
      cross-spawn: 7.0.3
      get-stream: 5.2.0
      human-signals: 1.1.1
      is-stream: 2.0.0
      merge-stream: 2.0.0
      npm-run-path: 4.0.1
      onetime: 5.1.2
      signal-exit: 3.0.3
      strip-final-newline: 2.0.0
    dev: true
    engines:
      node: '>=10'
    resolution:
      integrity: sha512-WFDXGHckXPWZX19t1kCsXzOpqX9LWYNqn4C+HqZlk/V0imTkzJZqf87ZBhvpHaftERYknpk0fjSylnXVlVgI0A==
  /exit/0.1.2:
    dev: true
    engines:
      node: '>= 0.8.0'
    resolution:
      integrity: sha1-BjJjj42HfMghB9MKD/8aF8uhzQw=
  /expand-brackets/2.1.4:
    dependencies:
      debug: 2.6.9
      define-property: 0.2.5
      extend-shallow: 2.0.1
      posix-character-classes: 0.1.1
      regex-not: 1.0.2
      snapdragon: 0.8.2
      to-regex: 3.0.2
    dev: true
    engines:
      node: '>=0.10.0'
    resolution:
      integrity: sha1-t3c14xXOMPa27/D4OwQVGiJEliI=
  /expand-template/2.0.3:
    dev: true
    engines:
      node: '>=6'
    resolution:
      integrity: sha512-XYfuKMvj4O35f/pOXLObndIRvyQ+/+6AhODh+OKWj9S9498pHHn/IMszH+gt0fBCRWMNfk1ZSp5x3AifmnI2vg==
  /expect/26.4.2:
    dependencies:
      '@jest/types': 26.3.0
      ansi-styles: 4.2.1
      jest-get-type: 26.3.0
      jest-matcher-utils: 26.4.2
      jest-message-util: 26.3.0
      jest-regex-util: 26.0.0
    dev: true
    engines:
      node: '>= 10.14.2'
    resolution:
      integrity: sha512-IlJ3X52Z0lDHm7gjEp+m76uX46ldH5VpqmU0006vqDju/285twh7zaWMRhs67VpQhBwjjMchk+p5aA0VkERCAA==
  /express/4.17.1:
    dependencies:
      accepts: 1.3.7
      array-flatten: 1.1.1
      body-parser: 1.19.0
      content-disposition: 0.5.3
      content-type: 1.0.4
      cookie: 0.4.0
      cookie-signature: 1.0.6
      debug: 2.6.9
      depd: 1.1.2
      encodeurl: 1.0.2
      escape-html: 1.0.3
      etag: 1.8.1
      finalhandler: 1.1.2
      fresh: 0.5.2
      merge-descriptors: 1.0.1
      methods: 1.1.2
      on-finished: 2.3.0
      parseurl: 1.3.3
      path-to-regexp: 0.1.7
      proxy-addr: 2.0.6
      qs: 6.7.0
      range-parser: 1.2.1
      safe-buffer: 5.1.2
      send: 0.17.1
      serve-static: 1.14.1
      setprototypeof: 1.1.1
      statuses: 1.5.0
      type-is: 1.6.18
      utils-merge: 1.0.1
      vary: 1.1.2
    dev: true
    engines:
      node: '>= 0.10.0'
    resolution:
      integrity: sha512-mHJ9O79RqluphRrcw2X/GTh3k9tVv8YcoyY4Kkh4WDMUYKRZUq0h1o0w2rrrxBqM7VoeUVqgb27xlEMXTnYt4g==
  /extend-shallow/2.0.1:
    dependencies:
      is-extendable: 0.1.1
    engines:
      node: '>=0.10.0'
    resolution:
      integrity: sha1-Ua99YUrZqfYQ6huvu5idaxxWiQ8=
  /extend-shallow/3.0.2:
    dependencies:
      assign-symbols: 1.0.0
      is-extendable: 1.0.1
    dev: true
    engines:
      node: '>=0.10.0'
    resolution:
      integrity: sha1-Jqcarwc7OfshJxcnRhMcJwQCjbg=
  /extend/3.0.2:
    dev: true
    resolution:
      integrity: sha512-fjquC59cD7CyW6urNXK0FBufkZcoiGG80wTuPujX590cB5Ttln20E2UB4S/WARVqhXffZl2LNgS+gQdPIIim/g==
  /extglob/2.0.4:
    dependencies:
      array-unique: 0.3.2
      define-property: 1.0.0
      expand-brackets: 2.1.4
      extend-shallow: 2.0.1
      fragment-cache: 0.2.1
      regex-not: 1.0.2
      snapdragon: 0.8.2
      to-regex: 3.0.2
    dev: true
    engines:
      node: '>=0.10.0'
    resolution:
      integrity: sha512-Nmb6QXkELsuBr24CJSkilo6UHHgbekK5UiZgfE6UHD3Eb27YC6oD+bhcT+tJ6cl8dmsgdQxnWlcry8ksBIBLpw==
  /extsprintf/1.3.0:
    dev: true
    engines:
      '0': node >=0.6.0
    resolution:
      integrity: sha1-lpGEQOMEGnpBT4xS48V06zw+HgU=
  /fast-deep-equal/3.1.3:
    dev: true
    resolution:
      integrity: sha512-f3qQ9oQy9j2AhBe/H9VC91wLmKBCCU/gDOnKNAYG5hswO7BLKj09Hc5HYNz9cGI++xlpDCIgDaitVs03ATR84Q==
  /fast-diff/1.2.0:
    dev: true
    resolution:
      integrity: sha512-xJuoT5+L99XlZ8twedaRf6Ax2TgQVxvgZOYoPKqZufmJib0tL2tegPBOZb1pVNgIhlqDlA0eO0c3wBvQcmzx4w==
  /fast-glob/3.2.4:
    dependencies:
      '@nodelib/fs.stat': 2.0.3
      '@nodelib/fs.walk': 1.2.4
      glob-parent: 5.1.1
      merge2: 1.4.1
      micromatch: 4.0.2
      picomatch: 2.2.2
    engines:
      node: '>=8'
    resolution:
      integrity: sha512-kr/Oo6PX51265qeuCYsyGypiO5uJFgBS0jksyG7FUeCyQzNwYnzrNIMR1NXfkZXsMYXYLRAHgISHBz8gQcxKHQ==
  /fast-json-stable-stringify/2.1.0:
    dev: true
    resolution:
      integrity: sha512-lhd/wF+Lk98HZoTCtlVraHtfh5XYijIjalXck7saUtuanSDyLMxnHhSXEDJqHxD7msR8D0uCmqlkwjCV8xvwHw==
  /fast-levenshtein/2.0.6:
    dev: true
    resolution:
      integrity: sha1-PYpcZog6FqMMqGQ+hR8Zuqd5eRc=
  /fast-write-atomic/0.2.1:
    resolution:
      integrity: sha512-WvJe06IfNYlr+6cO3uQkdKdy3Cb1LlCJSF8zRs2eT8yuhdbSlR9nIt+TgQ92RUxiRrQm+/S7RARnMfCs5iuAjw==
  /fastq/1.8.0:
    dependencies:
      reusify: 1.0.4
    resolution:
      integrity: sha512-SMIZoZdLh/fgofivvIkmknUXyPnvxRE3DhtZ5Me3Mrsk5gyPL42F0xr51TdRXskBxHfMp+07bcYzfsYEsSQA9Q==
  /fb-watchman/2.0.1:
    dependencies:
      bser: 2.1.1
    dev: true
    resolution:
      integrity: sha512-DkPJKQeY6kKwmuMretBhr7G6Vodr7bFwDYTXIkfG1gjvNpaxBTQV3PbXg6bR1c1UP4jPOX0jHUbbHANL9vRjVg==
  /figures/3.2.0:
    dependencies:
      escape-string-regexp: 1.0.5
    engines:
      node: '>=8'
    resolution:
      integrity: sha512-yaduQFRKLXYOGgEn6AZau90j3ggSOyiqXU0F9JZfeXYhNa+Jk4X+s45A2zg5jns87GAFa34BBm2kXw4XpNcbdg==
  /file-entry-cache/5.0.1:
    dependencies:
      flat-cache: 2.0.1
    dev: true
    engines:
      node: '>=4'
    resolution:
      integrity: sha512-bCg29ictuBaKUwwArK4ouCaqDgLZcysCFLmM/Yn/FDoqndh/9vNuQfXRDvTuXKLxfD/JtZQGKFT8MGcJBK644g==
  /fill-range/4.0.0:
    dependencies:
      extend-shallow: 2.0.1
      is-number: 3.0.0
      repeat-string: 1.6.1
      to-regex-range: 2.1.1
    dev: true
    engines:
      node: '>=0.10.0'
    resolution:
      integrity: sha1-1USBHUKPmOsGpj3EAtJAPDKMOPc=
  /fill-range/7.0.1:
    dependencies:
      to-regex-range: 5.0.1
    engines:
      node: '>=8'
    resolution:
      integrity: sha512-qOo9F+dMUmC2Lcb4BbVvnKJxTPjCm+RRpe4gDuGrzkL7mEVl/djYSu2OdQ2Pa302N4oqkSg9ir6jaLWJ2USVpQ==
  /finalhandler/1.1.2:
    dependencies:
      debug: 2.6.9
      encodeurl: 1.0.2
      escape-html: 1.0.3
      on-finished: 2.3.0
      parseurl: 1.3.3
      statuses: 1.5.0
      unpipe: 1.0.0
    dev: true
    engines:
      node: '>= 0.8'
    resolution:
      integrity: sha512-aAWcW57uxVNrQZqFXjITpW3sIUQmHGG3qSb9mUah9MgMC4NeWhNOlNjXEYq3HjRAvL6arUviZGGJsBg6z0zsWA==
  /find-cache-dir/3.3.1:
    dependencies:
      commondir: 1.0.1
      make-dir: 3.1.0
      pkg-dir: 4.2.0
    engines:
      node: '>=8'
    resolution:
      integrity: sha512-t2GDMt3oGC/v+BMwzmllWDuJF/xcDtE5j/fCGbqDD7OLuJkj0cfh1YSA5VKPvwMeLFLNDBkwOKZ2X85jGLVftQ==
  /find-up/3.0.0:
    dependencies:
      locate-path: 3.0.0
    dev: true
    engines:
      node: '>=6'
    resolution:
      integrity: sha512-1yD6RmLI1XBfxugvORwlck6f75tYL+iR0jqwsOrOxMZyGYqUuDhJ0l4AXdO1iX/FTs9cBAMEk1gWSEx1kSbylg==
  /find-up/4.1.0:
    dependencies:
      locate-path: 5.0.0
      path-exists: 4.0.0
    engines:
      node: '>=8'
    resolution:
      integrity: sha512-PpOwAdQ/YlXQ2vj8a3h8IipDuYRi3wceVQQGYWxNINccq40Anw7BlsEXCMbt1Zt+OLA6Fq9suIpIWD0OsnISlw==
  /find-versions/3.2.0:
    dependencies:
      semver-regex: 2.0.0
    dev: true
    engines:
      node: '>=6'
    resolution:
      integrity: sha512-P8WRou2S+oe222TOCHitLy8zj+SIsVJh52VP4lvXkaFVnOFFdoWv1H1Jjvel1aI6NCFOAaeAVm8qrI0odiLcww==
  /flat-cache/2.0.1:
    dependencies:
      flatted: 2.0.2
      rimraf: 2.6.3
      write: 1.0.3
    dev: true
    engines:
      node: '>=4'
    resolution:
      integrity: sha512-LoQe6yDuUMDzQAEH8sgmh4Md6oZnc/7PjtwjNFSzveXqSHt6ka9fPBuso7IGf9Rz4uqnSnWiFH2B/zj24a5ReA==
  /flat-map-polyfill/0.3.8:
    dev: true
    resolution:
      integrity: sha512-ZfmD5MnU7GglUEhiky9C7yEPaNq1/wh36RDohe+Xr3nJVdccwHbdTkFIYvetcdsoAckUKT51fuf44g7Ni5Doyg==
  /flatted/2.0.2:
    dev: true
    resolution:
      integrity: sha512-r5wGx7YeOwNWNlCA0wQ86zKyDLMQr+/RB8xy74M4hTphfmjlijTSSXGuH8rnvKZnfT9i+75zmd8jcKdMR4O6jA==
  /folktale/2.3.2:
    dev: true
    resolution:
      integrity: sha512-+8GbtQBwEqutP0v3uajDDoN64K2ehmHd0cjlghhxh0WpcfPzAIjPA03e1VvHlxL02FVGR0A6lwXsNQKn3H1RNQ==
  /follow-redirects/1.5.10:
    dependencies:
      debug: 3.1.0
    dev: true
    engines:
      node: '>=4.0'
    resolution:
      integrity: sha512-0V5l4Cizzvqt5D44aTXbFZz+FtyXV1vrDN6qrelxtfYQKW0KO0W2T/hkE8xvGa/540LkZlkaUjO4ailYTFtHVQ==
  /for-in/1.0.2:
    dev: true
    engines:
      node: '>=0.10.0'
    resolution:
      integrity: sha1-gQaNKVqBQuwKxybG4iAMMPttXoA=
  /forever-agent/0.6.1:
    dev: true
    resolution:
      integrity: sha1-+8cfDEGt6zf5bFd60e1C2P2sypE=
  /form-data/2.3.3:
    dependencies:
      asynckit: 0.4.0
      combined-stream: 1.0.8
      mime-types: 2.1.27
    dev: true
    engines:
      node: '>= 0.12'
    resolution:
      integrity: sha512-1lLKB2Mu3aGP1Q/2eCOx0fNbRMe7XdwktwOruhfqqd0rIJWwN4Dh+E3hrPSlDCXnSR7UtZ1N38rVXm+6+MEhJQ==
  /form-data/2.5.1:
    dependencies:
      asynckit: 0.4.0
      combined-stream: 1.0.8
      mime-types: 2.1.27
    dev: true
    engines:
      node: '>= 0.12'
    resolution:
      integrity: sha512-m21N3WOmEEURgk6B9GLOE4RuWOFf28Lhh9qGYeNlGq4VDXUlJy2th2slBNU8Gp8EzloYZOibZJ7t5ecIrFSjVA==
  /form-data/3.0.0:
    dependencies:
      asynckit: 0.4.0
      combined-stream: 1.0.8
      mime-types: 2.1.27
    dev: true
    engines:
      node: '>= 6'
    resolution:
      integrity: sha512-CKMFDglpbMi6PyN+brwB9Q/GOw0eAnsrEZDgcsH5Krhz5Od/haKHAX0NmQfha2zPPz0JpWzA7GJHGSnvCRLWsg==
  /forwarded/0.1.2:
    dev: true
    engines:
      node: '>= 0.6'
    resolution:
      integrity: sha1-mMI9qxF1ZXuMBXPozszZGw/xjIQ=
  /fragment-cache/0.2.1:
    dependencies:
      map-cache: 0.2.2
    dev: true
    engines:
      node: '>=0.10.0'
    resolution:
      integrity: sha1-QpD60n8T6Jvn8zeZxrxaCr//DRk=
  /fresh/0.5.2:
    dev: true
    engines:
      node: '>= 0.6'
    resolution:
      integrity: sha1-PYyt2Q2XZWn6g1qx+OSyOhBWBac=
  /from/0.1.7:
    dev: false
    resolution:
      integrity: sha1-g8YK/Fi5xWmXAH7Rp2izqzA6RP4=
  /from2/2.3.0:
    dependencies:
      inherits: 2.0.4
      readable-stream: 2.3.7
    dev: true
    resolution:
      integrity: sha1-i/tVAr3kpNNs/e6gB/zKIdfjgq8=
  /fs-constants/1.0.0:
    resolution:
      integrity: sha512-y6OAwoSIf7FyjMIv94u+b5rdheZEjzR63GTyZJm5qh4Bi+2YgwLCcI/fPFZkL5PSixOt6ZNKm+w+Hfp/Bciwow==
  /fs-exists-sync/0.1.0:
    dev: false
    engines:
      node: '>=0.10.0'
    resolution:
      integrity: sha1-mC1ok6+RjnLQjeyehnP/K1qNat0=
  /fs-extra/8.1.0:
    dependencies:
      graceful-fs: 4.2.4
      jsonfile: 4.0.0
      universalify: 0.1.2
    dev: true
    engines:
      node: '>=6 <7 || >=8'
    resolution:
      integrity: sha512-yhlQgA6mnOJUKOsRUFsgJdQCvkKhcz8tlZG5HBQfReYZy46OwLcY+Zia0mtdHsOo9y/hP+CxMN0TU9QxoOtG4g==
  /fs-jetpack/4.0.0:
    dependencies:
      minimatch: 3.0.4
      rimraf: 2.7.1
    dev: true
    resolution:
      integrity: sha512-0Ti2PVpLgm9i3vHKoMW+9nCbjrGUPDyqisKZsV4i2cMndPx24YtCJTzCCYbt42olEEOZkMiWM/CO84VNSUeY2g==
  /fs-minipass/1.2.7:
    dependencies:
      minipass: 2.9.0
    dev: true
    resolution:
      integrity: sha512-GWSSJGFy4e9GUeCcbIkED+bgAoFyj7XF1mV8rma3QW4NIqX9Kyx79N/PF61H5udOV3aY1IaMLs6pGbH71nlCTA==
  /fs-minipass/2.1.0:
    dependencies:
      minipass: 3.1.3
    engines:
      node: '>= 8'
    resolution:
      integrity: sha512-V/JgOLFCS+R6Vcq0slCuaeWEdNC3ouDlJMNIsacH2VtALiu9mV4LPrHc5cDl8k5aw6J8jwgWWpiTo5RYhmIzvg==
  /fs-monkey/1.0.1:
    dev: true
    resolution:
      integrity: sha512-fcSa+wyTqZa46iWweI7/ZiUfegOZl0SG8+dltIwFXo7+zYU9J9kpS3NB6pZcSlJdhvIwp81Adx2XhZorncxiaA==
  /fs.realpath/1.0.0:
    resolution:
      integrity: sha1-FQStJSMVjKpA20onh8sBQRmU6k8=
  /fsevents/2.1.3:
    dev: true
    engines:
      node: ^8.16.0 || ^10.6.0 || >=11.0.0
    optional: true
    os:
      - darwin
    resolution:
      integrity: sha512-Auw9a4AxqWpa9GUfj370BMPzzyncfBABW8Mab7BGWBYDj4Isgq+cDKtx0i6u9jcX9pQDnswsaaOTgTmA5pEjuQ==
  /fstream/1.0.12:
    dependencies:
      graceful-fs: 4.2.4
      inherits: 2.0.4
      mkdirp: 0.5.5
      rimraf: 2.7.1
    dev: true
    engines:
      node: '>=0.6'
    optional: true
    resolution:
      integrity: sha512-WvJ193OHa0GHPEL+AycEJgxvBEwyfRkN1vhjca23OaPVMCaLCXTd5qAu82AjTcgP1UJmytkOKb63Ypde7raDIg==
  /functional-red-black-tree/1.0.1:
    dev: true
    resolution:
      integrity: sha1-GwqzvVU7Kg1jmdKcDj6gslIHgyc=
  /gauge/2.7.4:
    dependencies:
      aproba: 1.2.0
      console-control-strings: 1.1.0
      has-unicode: 2.0.1
      object-assign: 4.1.1
      signal-exit: 3.0.3
      string-width: 1.0.2
      strip-ansi: 3.0.1
      wide-align: 1.1.3
    dev: true
    resolution:
      integrity: sha1-LANAXHU4w51+s3sxcCLjJfsBi/c=
  /gensync/1.0.0-beta.1:
    dev: true
    engines:
      node: '>=6.9.0'
    resolution:
      integrity: sha512-r8EC6NO1sngH/zdD9fiRDLdcgnbayXah+mLgManTaIZJqEC1MZstmnox8KpnI2/fxQwrp5OpCOYWLp4rBl4Jcg==
  /get-caller-file/2.0.5:
    dev: true
    engines:
      node: 6.* || 8.* || >= 10.*
    resolution:
      integrity: sha512-DyFP3BM/3YHTQOCUL/w0OZHR0lpKeGrxotcHWcqNEdnltqFwXVfhEBQ94eIo34AfQpo0rGki4cyIiftY06h2Fg==
  /get-own-enumerable-property-symbols/3.0.2:
    dev: true
    resolution:
      integrity: sha512-I0UBV/XOz1XkIJHEUDMZAbzCThU/H8DxmSfmdGcKPnVhu2VfFqr34jr9777IyaTYvxjedWhqVIilEDsCdP5G6g==
  /get-package-type/0.1.0:
    dev: true
    engines:
      node: '>=8.0.0'
    resolution:
      integrity: sha512-pjzuKtY64GYfWizNAJ0fr9VqttZkNiK2iS430LtIHzjBEr6bX8Am2zm4sW4Ro5wjWW5cAlRL1qAMTcXbjNAO2Q==
  /get-port/5.1.1:
    dev: true
    engines:
      node: '>=8'
    resolution:
      integrity: sha512-g/Q1aTSDOxFpchXC4i8ZWvxA1lnPqx/JHqcpIw0/LX9T8x/GBbi6YnlN5nhaKIFkT8oFsscUKgDJYxfwfS6QsQ==
  /get-stdin/6.0.0:
    dev: true
    engines:
      node: '>=4'
    resolution:
      integrity: sha512-jp4tHawyV7+fkkSKyvjuLZswblUtz+SQKzSWnBbii16BuZksJlU1wuBYXY75r+duh/llF1ur6oNwi+2ZzjKZ7g==
  /get-stream/4.1.0:
    dependencies:
      pump: 3.0.0
    dev: true
    engines:
      node: '>=6'
    resolution:
      integrity: sha512-GMat4EJ5161kIy2HevLlr4luNjBgvmj413KaQA7jt4V8B4RDsfpHk7WQ9GVqfYyyx8OS/L66Kox+rJRNklLK7w==
  /get-stream/5.1.0:
    dependencies:
      pump: 3.0.0
    dev: false
    engines:
      node: '>=8'
    resolution:
      integrity: sha512-EXr1FOzrzTfGeL0gQdeFEvOMm2mzMOglyiOXSTpPC+iAjAKftbr3jpCMWynogwYnM+eSj9sHGc6wjIcDvYiygw==
  /get-stream/5.2.0:
    dependencies:
      pump: 3.0.0
    dev: true
    engines:
      node: '>=8'
    resolution:
      integrity: sha512-nBF+F1rAZVCu/p7rjzgA+Yb4lfYXrpl7a6VmJrU8wF9I1CKvP/QwPNZHnOlwbTkY6dvtFIzFMSyQXbLoTQPRpA==
  /get-stream/6.0.0:
    engines:
      node: '>=10'
    resolution:
      integrity: sha512-A1B3Bh1UmL0bidM/YX2NsCOTnGJePL9rO/M+Mw3m9f2gUpfokS0hi5Eah0WSUEWZdZhIZtMjkIYS7mDfOqNHbg==
  /get-value/2.0.6:
    dev: true
    engines:
      node: '>=0.10.0'
    resolution:
      integrity: sha1-3BXKHGcjh8p2vTesCjlbogQqLCg=
  /getpass/0.1.7:
    dependencies:
      assert-plus: 1.0.0
    dev: true
    resolution:
      integrity: sha1-Xv+OPmhNVprkyysSgmBOi6YhSfo=
  /git-config-path/1.0.1:
    dependencies:
      extend-shallow: 2.0.1
      fs-exists-sync: 0.1.0
      homedir-polyfill: 1.0.3
    dev: false
    engines:
      node: '>=0.10.0'
    resolution:
      integrity: sha1-bTP37WPbDQ4RgTFQO6s6ykfVRmQ=
  /git-user-email/0.2.2:
    dependencies:
      extend-shallow: 2.0.1
      git-config-path: 1.0.1
      parse-git-config: 1.1.1
    dev: false
    engines:
      node: '>=0.8'
    resolution:
      integrity: sha1-R9Qse4nMypQtZQ6/JVX4eognd1Q=
  /git-user-name/2.0.0:
    dependencies:
      extend-shallow: 2.0.1
      git-config-path: 1.0.1
      parse-git-config: 1.1.1
    dev: false
    engines:
      node: '>=0.8'
    resolution:
      integrity: sha512-1DC8rUNm2I5V9v4eIpK6PSjKCp9bI0t6Wl05WSk+xEMS8GhR8GWzxM3aGZfPrfuqEfWxSbui5/pQJryJFXqCzQ==
  /glob-parent/5.1.1:
    dependencies:
      is-glob: 4.0.1
    engines:
      node: '>= 6'
    resolution:
      integrity: sha512-FnI+VGOpnlGHWZxthPGR+QhR78fuiK0sNLkHQv+bL9fQi57lNNdquIbna/WrfROrolq8GK5Ek6BiMwqL/voRYQ==
  /glob/7.1.6:
    dependencies:
      fs.realpath: 1.0.0
      inflight: 1.0.6
      inherits: 2.0.4
      minimatch: 3.0.4
      once: 1.4.0
      path-is-absolute: 1.0.1
    resolution:
      integrity: sha512-LwaxwyZ72Lk7vZINtNNrywX0ZuLyStrdDtabefZKAY5ZGJhVtgdznluResxNmPitE0SAO+O26sWTHeKSI2wMBA==
  /global-dirs/2.0.1:
    dependencies:
      ini: 1.3.5
    engines:
      node: '>=8'
    resolution:
      integrity: sha512-5HqUqdhkEovj2Of/ms3IeS/EekcO54ytHRLV4PEY2rhRwrHXLQjeVEES0Lhka0xwNDtGYn58wyC4s5+MHsOO6A==
  /globals/11.12.0:
    dev: true
    engines:
      node: '>=4'
    resolution:
      integrity: sha512-WOBp/EEGUiIsJSp7wcv/y6MO+lV9UoncWqxuFfm8eBwzWNgyfBd6Gz+IeKQ9jCmyhoH99g15M3T+QaVHFjizVA==
  /globals/12.4.0:
    dependencies:
      type-fest: 0.8.1
    dev: true
    engines:
      node: '>=8'
    resolution:
      integrity: sha512-BWICuzzDvDoH54NHKCseDanAhE3CeDorgDL5MT6LMXXj2WCnd9UC2szdk4AWLfjdgNBCXLUanXYcpBBKOSWGwg==
  /globby/10.0.2:
    dependencies:
      '@types/glob': 7.1.2
      array-union: 2.1.0
      dir-glob: 3.0.1
      fast-glob: 3.2.4
      glob: 7.1.6
      ignore: 5.1.8
      merge2: 1.4.1
      slash: 3.0.0
    dev: true
    engines:
      node: '>=8'
    resolution:
      integrity: sha512-7dUi7RvCoT/xast/o/dLN53oqND4yk0nsHkhRgn9w65C4PofCLOoJ39iSOg+qVDdWQPIEj+eszMHQ+aLVwwQSg==
  /globby/11.0.1:
    dependencies:
      array-union: 2.1.0
      dir-glob: 3.0.1
      fast-glob: 3.2.4
      ignore: 5.1.8
      merge2: 1.4.1
      slash: 3.0.0
    engines:
      node: '>=10'
    resolution:
      integrity: sha512-iH9RmgwCmUJHi2z5o2l3eTtGBtXek1OYlHrbcxOYugyHLmAsZrPj43OtHThd62Buh/Vv6VyCBD2bdyWcGNQqoQ==
  /graceful-fs/4.2.4:
    resolution:
      integrity: sha512-WjKPNJF79dtJAVniUlGGWHYGz2jWxT6VhN/4m1NdkbZ2nOsEF+cI1Edgql5zCRhs/VsQYRvrXctxktVXZUkixw==
  /graphviz/0.0.9:
    dependencies:
      temp: 0.4.0
    dev: true
    engines:
      node: '>=0.6.8'
    resolution:
      integrity: sha512-SmoY2pOtcikmMCqCSy2NO1YsRfu9OO0wpTlOYW++giGjfX1a6gax/m1Fo8IdUd0/3H15cTOfR1SMKwohj4LKsg==
  /growly/1.3.0:
    dev: true
    optional: true
    resolution:
      integrity: sha1-8QdIy+dq+WS3yWyTxrzCivEgwIE=
  /har-schema/2.0.0:
    dev: true
    engines:
      node: '>=4'
    resolution:
      integrity: sha1-qUwiJOvKwEeCoNkDVSHyRzW37JI=
  /har-validator/5.1.5:
    dependencies:
      ajv: 6.12.6
      har-schema: 2.0.0
    deprecated: this library is no longer supported
    dev: true
    engines:
      node: '>=6'
    resolution:
      integrity: sha512-nmT2T0lljbxdQZfspsno9hgrG3Uir6Ks5afism62poxqBM6sDnMEuPmzTq8XN0OEwqKLLdh1jQI3qyE66Nzb3w==
  /hard-rejection/2.1.0:
    dev: true
    engines:
      node: '>=6'
    resolution:
      integrity: sha512-VIZB+ibDhx7ObhAe7OVtoEbuP4h/MuOTHJ+J8h/eBXotJYl0fBgR72xDFCKgIh22OJZIOVNxBMWuhAr10r8HdA==
  /has-ansi/2.0.0:
    dependencies:
      ansi-regex: 2.1.1
    dev: true
    engines:
      node: '>=0.10.0'
    resolution:
      integrity: sha1-NPUEnOHs3ysGSa8+8k5F7TVBbZE=
  /has-flag/3.0.0:
    engines:
      node: '>=4'
    resolution:
      integrity: sha1-tdRU3CGZriJWmfNGfloH87lVuv0=
  /has-flag/4.0.0:
    engines:
      node: '>=8'
    resolution:
      integrity: sha512-EykJT/Q1KjTWctppgIAgfSO0tKVuZUjhgMr17kqTumMl6Afv3EISleU7qZUzoXDFTAHTDC4NOoG/ZxU3EvlMPQ==
  /has-only/1.1.1:
    dev: true
    engines:
      node: '>=6'
    resolution:
      integrity: sha512-3GuFy9rDw0xvovCHb4SOKiRImbZ+a8boFBUyGNRPVd2mRyQOzYdau5G9nodUXC1ZKYN59hrHFkW1lgBQscYfTg==
  /has-unicode/2.0.1:
    dev: true
    resolution:
      integrity: sha1-4Ob+aijPUROIVeCG0Wkedx3iqLk=
  /has-value/0.3.1:
    dependencies:
      get-value: 2.0.6
      has-values: 0.1.4
      isobject: 2.1.0
    dev: true
    engines:
      node: '>=0.10.0'
    resolution:
      integrity: sha1-ex9YutpiyoJ+wKIHgCVlSEWZXh8=
  /has-value/1.0.0:
    dependencies:
      get-value: 2.0.6
      has-values: 1.0.0
      isobject: 3.0.1
    dev: true
    engines:
      node: '>=0.10.0'
    resolution:
      integrity: sha1-GLKB2lhbHFxR3vJMkw7SmgvmsXc=
  /has-values/0.1.4:
    dev: true
    engines:
      node: '>=0.10.0'
    resolution:
      integrity: sha1-bWHeldkd/Km5oCCJrThL/49it3E=
  /has-values/1.0.0:
    dependencies:
      is-number: 3.0.0
      kind-of: 4.0.0
    dev: true
    engines:
      node: '>=0.10.0'
    resolution:
      integrity: sha1-lbC2P+whRmGab+V/51Yo1aOe/k8=
  /has-yarn/2.1.0:
    engines:
      node: '>=8'
    resolution:
      integrity: sha512-UqBRqi4ju7T+TqGNdqAO0PaSVGsDGJUBQvk9eUWNGRY1CFGDzYhLWoM7JQEemnlvVcv/YEmc2wNW8BC24EnUsw==
  /hasha/5.2.0:
    dependencies:
      is-stream: 2.0.0
      type-fest: 0.8.1
    dev: false
    engines:
      node: '>=8'
    resolution:
      integrity: sha512-2W+jKdQbAdSIrggA8Q35Br8qKadTrqCTC8+XZvBWepKDK6m9XkX6Iz1a2yh2KP01kzAR/dpuMeUnocoLYDcskw==
  /hasha/5.2.2:
    dependencies:
      is-stream: 2.0.0
      type-fest: 0.8.1
    dev: true
    engines:
      node: '>=8'
    resolution:
      integrity: sha512-Hrp5vIK/xr5SkeN2onO32H0MgNZ0f17HRNH39WfL0SYUNOTZ5Lz1TJ8Pajo/87dYGEFlLMm7mIc/k/s6Bvz9HQ==
  /homedir-polyfill/1.0.3:
    dependencies:
      parse-passwd: 1.0.0
    dev: false
    engines:
      node: '>=0.10.0'
    resolution:
      integrity: sha512-eSmmWE5bZTK2Nou4g0AI3zZ9rswp7GRKoKXS1BLUkvPviOqs4YTN1djQIqrXy9k5gEtdLPy86JjRwsNM9tnDcA==
  /hosted-git-info/2.8.8:
    resolution:
      integrity: sha512-f/wzC2QaWBs7t9IYqB4T3sR1xviIViXJRJTWBlx2Gf3g0Xi5vI7Yy4koXQ1c9OYDGHN9sBy1DQ2AB8fqZBWhUg==
  /html-encoding-sniffer/2.0.1:
    dependencies:
      whatwg-encoding: 1.0.5
    dev: true
    engines:
      node: '>=10'
    resolution:
      integrity: sha512-D5JbOMBIR/TVZkubHT+OyT2705QvogUW4IBn6nHd756OwieSF9aDYFj4dv6HHEVGYbHaLETa3WggZYWWMyy3ZQ==
  /html-escaper/2.0.2:
    dev: true
    resolution:
      integrity: sha512-H2iMtd0I4Mt5eYiapRdIDjp+XzelXQ0tFE4JS7YFwFevXXMmOp9myNrUvCg0D6ws8iqkRPBfKHgbwig1SmlLfg==
  /http-errors/1.7.2:
    dependencies:
      depd: 1.1.2
      inherits: 2.0.3
      setprototypeof: 1.1.1
      statuses: 1.5.0
      toidentifier: 1.0.0
    dev: true
    engines:
      node: '>= 0.6'
    resolution:
      integrity: sha512-uUQBt3H/cSIVfch6i1EuPNy/YsRSOUBXTVfZ+yR7Zjez3qjBz6i9+i4zjNaoqcoFVI4lQJ5plg63TvGfRSDCRg==
  /http-errors/1.7.3:
    dependencies:
      depd: 1.1.2
      inherits: 2.0.4
      setprototypeof: 1.1.1
      statuses: 1.5.0
      toidentifier: 1.0.0
    dev: true
    engines:
      node: '>= 0.6'
    resolution:
      integrity: sha512-ZTTX0MWrsQ2ZAhA1cejAwDLycFsd7I7nVtnkT3Ol0aqodaKW+0CTZDQ1uBv5whptCnc8e8HeRRJxRs0kmm/Qfw==
  /http-proxy-agent/4.0.1:
    dependencies:
      '@tootallnate/once': 1.1.2
      agent-base: 6.0.1
      debug: 4.2.0
    engines:
      node: '>= 6'
    resolution:
      integrity: sha512-k0zdNgqWTGA6aeIRVpvfVob4fL52dTfaehylg0Y4UvSySvOq/Y+BOyPrgpUrA7HylqvU8vIZGsRuXmspskV0Tg==
  /http-signature/1.2.0:
    dependencies:
      assert-plus: 1.0.0
      jsprim: 1.4.1
      sshpk: 1.16.1
    dev: true
    engines:
      node: '>=0.8'
      npm: '>=1.3.7'
    resolution:
      integrity: sha1-muzZJRFHcvPZW2WmCruPfBj7rOE=
  /https-proxy-agent/4.0.0:
    dependencies:
      agent-base: 5.1.1
      debug: 4.2.0
    dev: true
    engines:
      node: '>= 6.0.0'
    resolution:
      integrity: sha512-zoDhWrkR3of1l9QAL8/scJZyLu8j/gBkcwcaQOZh7Gyh/+uJQzGVETdgT30akuwkpL8HTRfssqI3BZuV18teDg==
  /https-proxy-agent/5.0.0:
    dependencies:
      agent-base: 6.0.1
      debug: 4.2.0
    engines:
      node: '>= 6'
    resolution:
      integrity: sha512-EkYm5BcKUGiduxzSt3Eppko+PiNWNEpa4ySk9vTC6wDsQJW9rHSa+UhGNJoRYp7bz6Ht1eaRIa6QaJqO5rCFbA==
  /human-signals/1.1.1:
    engines:
      node: '>=8.12.0'
    resolution:
      integrity: sha512-SEQu7vl8KjNL2eoGBLF3+wAjpsNfA9XMlXAYj/3EdaNfAlxKthD1xjEQfGOUhllCGGJVNY34bRr6lPINhNjyZw==
  /husky/4.3.0:
    dependencies:
      chalk: 4.1.0
      ci-info: 2.0.0
      compare-versions: 3.6.0
      cosmiconfig: 7.0.0
      find-versions: 3.2.0
      opencollective-postinstall: 2.0.3
      pkg-dir: 4.2.0
      please-upgrade-node: 3.2.0
      slash: 3.0.0
      which-pm-runs: 1.0.0
    dev: true
    engines:
      node: '>=10'
    hasBin: true
    requiresBuild: true
    resolution:
      integrity: sha512-tTMeLCLqSBqnflBZnlVDhpaIMucSGaYyX6855jM4AguGeWCeSzNdb1mfyWduTZ3pe3SJVvVWGL0jO1iKZVPfTA==
  /iconv-lite/0.4.24:
    dependencies:
      safer-buffer: 2.1.2
    dev: true
    engines:
      node: '>=0.10.0'
    resolution:
      integrity: sha512-v3MXnZAcvnywkTUEZomIActle7RXXeedOR31wwl7VlyoXO4Qi9arvSenNQWne1TcRwhCL1HwLI21bEqdpj8/rA==
  /iconv-lite/0.5.2:
    dependencies:
      safer-buffer: 2.1.2
    dev: true
    engines:
      node: '>=0.10.0'
    resolution:
      integrity: sha512-kERHXvpSaB4aU3eANwidg79K8FlrN77m8G9V+0vOR3HYaRifrlwMEpT7ZBJqLSEIHnEgJTHcWK82wwLwwKwtag==
  /ieee754/1.1.13:
    resolution:
      integrity: sha512-4vf7I2LYV/HaWerSo3XmlMkp5eZ83i+/CDluXi/IGTs/O1sejBNhTtnxzmRZfvOUqj7lZjqHkeTvpgSFDlWZTg==
  /ignore-walk/3.0.3:
    dependencies:
      minimatch: 3.0.4
    dev: true
    resolution:
      integrity: sha512-m7o6xuOaT1aqheYHKf8W6J5pYH85ZI9w077erOzLje3JsB1gkafkAhHHY19dqjulgIZHFm32Cp5uNZgcQqdJKw==
  /ignore/4.0.6:
    dev: true
    engines:
      node: '>= 4'
    resolution:
      integrity: sha512-cyFDKrqc/YdcWFniJhzI42+AzS+gNwmUzOSFcRCQYwySuBBBy/KjuxWLZ/FHEH6Moq1NizMOBWyTcv8O4OZIMg==
  /ignore/5.1.8:
    engines:
      node: '>= 4'
    resolution:
      integrity: sha512-BMpfD7PpiETpBl/A6S498BaIJ6Y/ABT93ETbby2fP00v4EbvPBXWEoaR1UBPKs3iR53pJY7EtZk5KACI57i1Uw==
  /import-fresh/3.2.1:
    dependencies:
      parent-module: 1.0.1
      resolve-from: 4.0.0
    dev: true
    engines:
      node: '>=6'
    resolution:
      integrity: sha512-6e1q1cnWP2RXD9/keSkxHScg508CdXqXWgWBaETNhyuBFz+kUZlKboh+ISK+bU++DmbHimVBrOz/zzPe0sZ3sQ==
  /import-local/3.0.2:
    dependencies:
      pkg-dir: 4.2.0
      resolve-cwd: 3.0.0
    dev: true
    engines:
      node: '>=8'
    hasBin: true
    resolution:
      integrity: sha512-vjL3+w0oulAVZ0hBHnxa/Nm5TAurf9YLQJDhqRZyqb+VKGOB6LU8t9H1Nr5CIo16vh9XfJTOoHwU0B71S557gA==
  /imurmurhash/0.1.4:
    dev: true
    engines:
      node: '>=0.8.19'
    resolution:
      integrity: sha1-khi5srkoojixPcT7a21XbyMUU+o=
  /indent-string/4.0.0:
    engines:
      node: '>=8'
    resolution:
      integrity: sha512-EdDDZu4A2OyIK7Lr/2zG+w5jmbuk1DVBnEwREQvBzspBJkCEbRa8GxU1lghYcaGJCnRWibjDXlq779X1/y5xwg==
  /inflight/1.0.6:
    dependencies:
      once: 1.4.0
      wrappy: 1.0.2
    resolution:
      integrity: sha1-Sb1jMdfQLQwJvJEKEHW6gWW1bfk=
  /inherits/2.0.3:
    dev: true
    resolution:
      integrity: sha1-Yzwsg+PaQqUC9SRmAiSA9CCCYd4=
  /inherits/2.0.4:
    resolution:
      integrity: sha512-k/vGaX4/Yla3WzyMCvTQOXYeIHvqOKtnqBduzTHpzpQZzAskKMhZ2K+EnBiSM9zGSoIFeMpXKxa4dYeZIQqewQ==
  /ini/1.3.5:
    resolution:
      integrity: sha512-RZY5huIKCMRWDUqZlEi72f/lmXKMvuszcMBduliQ3nnWbx9X/ZBQO7DijMEYS9EhHBb2qacRUMtC7svLwe0lcw==
  /into-stream/5.1.1:
    dependencies:
      from2: 2.3.0
      p-is-promise: 3.0.0
    dev: true
    engines:
      node: '>=8'
    resolution:
      integrity: sha512-krrAJ7McQxGGmvaYbB7Q1mcA+cRwg9Ij2RfWIeVesNBgVDZmzY/Fa4IpZUT3bmdRzMzdf/mzltCG2Dq99IZGBA==
  /ip-regex/2.1.0:
    dev: true
    engines:
      node: '>=4'
    resolution:
      integrity: sha1-+ni/XS5pE8kRzp+BnuUUa7bYROk=
  /ipaddr.js/1.9.1:
    dev: true
    engines:
      node: '>= 0.10'
    resolution:
      integrity: sha512-0KI/607xoxSToH7GjN1FfSbLoU0+btTicjsQSWQlh/hZykN8KpmMf7uYwPW3R+akZ6R/w18ZlXSHBYXiYUPO3g==
  /is-accessor-descriptor/0.1.6:
    dependencies:
      kind-of: 3.2.2
    dev: true
    engines:
      node: '>=0.10.0'
    resolution:
      integrity: sha1-qeEss66Nh2cn7u84Q/igiXtcmNY=
  /is-accessor-descriptor/1.0.0:
    dependencies:
      kind-of: 6.0.3
    dev: true
    engines:
      node: '>=0.10.0'
    resolution:
      integrity: sha512-m5hnHTkcVsPfqx3AKlyttIPb7J+XykHvJP2B9bZDjlhLIoEq4XoK64Vg7boZlVWYK6LUY94dYPEE7Lh0ZkZKcQ==
  /is-arrayish/0.2.1:
    resolution:
      integrity: sha1-d8mYQFJ6qOyxqLppe4BkWnqSap0=
  /is-buffer/1.1.6:
    dev: true
    resolution:
      integrity: sha512-NcdALwpXkTm5Zvvbk7owOUSvVvBKDgKP5/ewfXEznmQFfs4ZRmanOeKBTjRVjka3QFoN6XJ+9F3USqfHqTaU5w==
  /is-ci/2.0.0:
    dependencies:
      ci-info: 2.0.0
    hasBin: true
    resolution:
      integrity: sha512-YfJT7rkpQB0updsdHLGWrvhBJfcfzNNawYDNIyQXJz0IViGf75O8EBPKSdvw2rF+LGCsX4FZ8tcr3b19LcZq4w==
  /is-data-descriptor/0.1.4:
    dependencies:
      kind-of: 3.2.2
    dev: true
    engines:
      node: '>=0.10.0'
    resolution:
      integrity: sha1-C17mSDiOLIYCgueT8YVv7D8wG1Y=
  /is-data-descriptor/1.0.0:
    dependencies:
      kind-of: 6.0.3
    dev: true
    engines:
      node: '>=0.10.0'
    resolution:
      integrity: sha512-jbRXy1FmtAoCjQkVmIVYwuuqDFUbaOeDjmed1tOGPrsMhtJA4rD9tkgA0F1qJ3gRFRXcHYVkdeaP50Q5rE/jLQ==
  /is-descriptor/0.1.6:
    dependencies:
      is-accessor-descriptor: 0.1.6
      is-data-descriptor: 0.1.4
      kind-of: 5.1.0
    dev: true
    engines:
      node: '>=0.10.0'
    resolution:
      integrity: sha512-avDYr0SB3DwO9zsMov0gKCESFYqCnE4hq/4z3TdUlukEy5t9C0YRq7HLrsN52NAcqXKaepeCD0n+B0arnVG3Hg==
  /is-descriptor/1.0.2:
    dependencies:
      is-accessor-descriptor: 1.0.0
      is-data-descriptor: 1.0.0
      kind-of: 6.0.3
    dev: true
    engines:
      node: '>=0.10.0'
    resolution:
      integrity: sha512-2eis5WqQGV7peooDyLmNEPUrps9+SXX5c9pL3xEB+4e9HnGuDa7mB7kHxHw4CbqS9k1T2hOH3miL8n8WtiYVtg==
  /is-docker/2.0.0:
    engines:
      node: '>=8'
    resolution:
      integrity: sha512-pJEdRugimx4fBMra5z2/5iRdZ63OhYV0vr0Dwm5+xtW4D1FvRkB8hamMIhnWfyJeDdyr/aa7BDyNbtG38VxgoQ==
  /is-extendable/0.1.1:
    engines:
      node: '>=0.10.0'
    resolution:
      integrity: sha1-YrEQ4omkcUGOPsNqYX1HLjAd/Ik=
  /is-extendable/1.0.1:
    dependencies:
      is-plain-object: 2.0.4
    dev: true
    engines:
      node: '>=0.10.0'
    resolution:
      integrity: sha512-arnXMxT1hhoKo9k1LZdmlNyJdDDfy2v0fXjFlmok4+i8ul/6WlbVge9bhM74OpNPQPMGUToDtz+KXa1PneJxOA==
  /is-extglob/2.1.1:
    engines:
      node: '>=0.10.0'
    resolution:
      integrity: sha1-qIwCU1eR8C7TfHahueqXc8gz+MI=
  /is-fullwidth-code-point/1.0.0:
    dependencies:
      number-is-nan: 1.0.1
    dev: true
    engines:
      node: '>=0.10.0'
    resolution:
      integrity: sha1-754xOG8DGn8NZDr4L95QxFfvAMs=
  /is-fullwidth-code-point/2.0.0:
    dev: true
    engines:
      node: '>=4'
    resolution:
      integrity: sha1-o7MKXE8ZkYMWeqq5O+764937ZU8=
  /is-fullwidth-code-point/3.0.0:
    engines:
      node: '>=8'
    resolution:
      integrity: sha512-zymm5+u+sCsSWyD9qNaejV3DFvhCKclKdizYaJUuHA83RLjb7nSuGnddCHGv0hk+KY7BMAlsWeK4Ueg6EV6XQg==
  /is-generator-fn/2.1.0:
    dev: true
    engines:
      node: '>=6'
    resolution:
      integrity: sha512-cTIB4yPYL/Grw0EaSzASzg6bBy9gqCofvWN8okThAYIxKJZC+udlRAmGbM0XLeniEJSs8uEgHPGuHSe1XsOLSQ==
  /is-glob/4.0.1:
    dependencies:
      is-extglob: 2.1.1
    engines:
      node: '>=0.10.0'
    resolution:
      integrity: sha512-5G0tKtBTFImOqDnLB2hG6Bp2qcKEFduo4tZu9MT/H6NQv/ghhy30o55ufafxJ/LdH79LLs2Kfrn85TLKyA7BUg==
  /is-installed-globally/0.3.2:
    dependencies:
      global-dirs: 2.0.1
      is-path-inside: 3.0.2
    dev: true
    engines:
      node: '>=8'
    resolution:
      integrity: sha512-wZ8x1js7Ia0kecP/CHM/3ABkAmujX7WPvQk6uu3Fly/Mk44pySulQpnHG46OMjHGXApINnV4QhY3SWnECO2z5g==
  /is-number/3.0.0:
    dependencies:
      kind-of: 3.2.2
    dev: true
    engines:
      node: '>=0.10.0'
    resolution:
      integrity: sha1-JP1iAaR4LPUFYcgQJ2r8fRLXEZU=
  /is-number/7.0.0:
    engines:
      node: '>=0.12.0'
    resolution:
      integrity: sha512-41Cifkg6e8TylSpdtTpeLVMqvSBEVzTttHvERD741+pnZ8ANv0004MRL43QKPDlK9cGvNp6NZWZUBlbGXYxxng==
  /is-obj/1.0.1:
    dev: true
    engines:
      node: '>=0.10.0'
    resolution:
      integrity: sha1-PkcprB9f3gJc19g6iW2rn09n2w8=
  /is-obj/2.0.0:
    dev: true
    engines:
      node: '>=8'
    resolution:
      integrity: sha512-drqDG3cbczxxEJRoOXcOjtdp1J/lyp1mNn0xaznRs8+muBhgQcrnbspox5X5fOw0HnMnbfDzvnEMEtqDEJEo8w==
  /is-path-cwd/2.2.0:
    engines:
      node: '>=6'
    resolution:
      integrity: sha512-w942bTcih8fdJPJmQHFzkS76NEP8Kzzvmw92cXsazb8intwLqPibPPdXf4ANdKV3rYMuuQYGIWtvz9JilB3NFQ==
  /is-path-inside/3.0.2:
    engines:
      node: '>=8'
    resolution:
      integrity: sha512-/2UGPSgmtqwo1ktx8NDHjuPwZWmHhO+gj0f93EkhLB5RgW9RZevWYYlIkS6zePc6U2WpOdQYIwHe9YC4DWEBVg==
  /is-plain-obj/1.1.0:
    dev: true
    engines:
      node: '>=0.10.0'
    resolution:
      integrity: sha1-caUMhCnfync8kqOQpKA7OfzVHT4=
  /is-plain-object/2.0.4:
    dependencies:
      isobject: 3.0.1
    dev: true
    engines:
      node: '>=0.10.0'
    resolution:
      integrity: sha512-h5PpgXkWitc38BBMYawTYMWJHFZJVnBquFE57xFpjB8pJFiF6gZ+bU+WyI/yqXiFR5mdLsgYNaPe8uao6Uv9Og==
  /is-potential-custom-element-name/1.0.0:
    dev: true
    resolution:
      integrity: sha1-DFLlS8yjkbssSUsh6GJtczbG45c=
  /is-regexp/1.0.0:
    dev: true
    engines:
      node: '>=0.10.0'
    resolution:
      integrity: sha1-/S2INUXEa6xaYz57mgnof6LLUGk=
  /is-regexp/2.1.0:
    dev: true
    engines:
      node: '>=6'
    resolution:
      integrity: sha512-OZ4IlER3zmRIoB9AqNhEggVxqIH4ofDns5nRrPS6yQxXE1TPCUpFznBfRQmQa8uC+pXqjMnukiJBxCisIxiLGA==
  /is-stream/1.1.0:
    dev: true
    engines:
      node: '>=0.10.0'
    resolution:
      integrity: sha1-EtSj3U5o4Lec6428hBc66A2RykQ=
  /is-stream/2.0.0:
    engines:
      node: '>=8'
    resolution:
      integrity: sha512-XCoy+WlUr7d1+Z8GgSuXmpuUFC9fOhRXglJMx+dwLKTkL44Cjd4W1Z5P+BQZpr+cR93aGP4S/s7Ftw6Nd/kiEw==
  /is-typedarray/1.0.0:
    dev: true
    resolution:
      integrity: sha1-5HnICFjfDBsR3dppQPlgEfzaSpo=
  /is-windows/1.0.2:
    dev: true
    engines:
      node: '>=0.10.0'
    resolution:
      integrity: sha512-eXK1UInq2bPmjyX6e3VHIzMLobc4J94i4AWn+Hpq3OU5KkrRC96OAcR3PRJ/pGu6m8TRnBHP9dkXQVsT/COVIA==
  /is-wsl/2.2.0:
    dependencies:
      is-docker: 2.0.0
    engines:
      node: '>=8'
    resolution:
      integrity: sha512-fKzAra0rGJUUBwGBgNkHZuToZcn+TtXHpeCgmkMJMMYx1sQDYaCSyjJBSCa2nH1DGm7s3n1oBnohoVTBaN7Lww==
  /isarray/1.0.0:
    resolution:
      integrity: sha1-u5NdSFgsuhaMBoNJV6VKPgcSTxE=
  /isexe/2.0.0:
    resolution:
      integrity: sha1-6PvzdNxVb/iUehDcsFctYz8s+hA=
  /isobject/2.1.0:
    dependencies:
      isarray: 1.0.0
    dev: true
    engines:
      node: '>=0.10.0'
    resolution:
      integrity: sha1-8GVWEJaj8dou9GJy+BXIQNh+DIk=
  /isobject/3.0.1:
    dev: true
    engines:
      node: '>=0.10.0'
    resolution:
      integrity: sha1-TkMekrEalzFjaqH5yNHMvP2reN8=
  /isstream/0.1.2:
    dev: true
    resolution:
      integrity: sha1-R+Y/evVa+m+S4VAOaQ64uFKcCZo=
  /istanbul-lib-coverage/3.0.0:
    dev: true
    engines:
      node: '>=8'
    resolution:
      integrity: sha512-UiUIqxMgRDET6eR+o5HbfRYP1l0hqkWOs7vNxC/mggutCMUIhWMm8gAHb8tHlyfD3/l6rlgNA5cKdDzEAf6hEg==
  /istanbul-lib-instrument/4.0.3:
    dependencies:
      '@babel/core': 7.10.2
      '@istanbuljs/schema': 0.1.2
      istanbul-lib-coverage: 3.0.0
      semver: 6.3.0
    dev: true
    engines:
      node: '>=8'
    resolution:
      integrity: sha512-BXgQl9kf4WTCPCCpmFGoJkz/+uhvm7h7PFKUYxh7qarQd3ER33vHG//qaE8eN25l07YqZPpHXU9I09l/RD5aGQ==
  /istanbul-lib-report/3.0.0:
    dependencies:
      istanbul-lib-coverage: 3.0.0
      make-dir: 3.1.0
      supports-color: 7.1.0
    dev: true
    engines:
      node: '>=8'
    resolution:
      integrity: sha512-wcdi+uAKzfiGT2abPpKZ0hSU1rGQjUQnLvtY5MpQ7QCTahD3VODhcu4wcfY1YtkGaDD5yuydOLINXsfbus9ROw==
  /istanbul-lib-source-maps/4.0.0:
    dependencies:
      debug: 4.1.1
      istanbul-lib-coverage: 3.0.0
      source-map: 0.6.1
    dev: true
    engines:
      node: '>=8'
    resolution:
      integrity: sha512-c16LpFRkR8vQXyHZ5nLpY35JZtzj1PQY1iZmesUbf1FZHbIupcWfjgOXBY9YHkLEQ6puz1u4Dgj6qmU/DisrZg==
  /istanbul-reports/3.0.2:
    dependencies:
      html-escaper: 2.0.2
      istanbul-lib-report: 3.0.0
    dev: true
    engines:
      node: '>=8'
    resolution:
      integrity: sha512-9tZvz7AiR3PEDNGiV9vIouQ/EAcqMXFmkcA1CDFTwOB98OZVDL0PH9glHotf5Ugp6GCOTypfzGWI/OqjWNCRUw==
  /its-name/1.0.0:
    dev: true
    engines:
      node: '>=6'
    resolution:
      integrity: sha1-IGXxiD7LVoxl9xEt2/EjQB+uSvA=
  /jest-changed-files/26.3.0:
    dependencies:
      '@jest/types': 26.3.0
      execa: 4.0.3
      throat: 5.0.0
    dev: true
    engines:
      node: '>= 10.14.2'
    resolution:
      integrity: sha512-1C4R4nijgPltX6fugKxM4oQ18zimS7LqQ+zTTY8lMCMFPrxqBFb7KJH0Z2fRQJvw2Slbaipsqq7s1mgX5Iot+g==
  /jest-cli/26.4.2:
    dependencies:
      '@jest/core': 26.4.2
      '@jest/test-result': 26.3.0
      '@jest/types': 26.3.0
      chalk: 4.1.0
      exit: 0.1.2
      graceful-fs: 4.2.4
      import-local: 3.0.2
      is-ci: 2.0.0
      jest-config: 26.4.2
      jest-util: 26.3.0
      jest-validate: 26.4.2
      prompts: 2.3.2
      yargs: 15.3.1
    dev: true
    engines:
      node: '>= 10.14.2'
    hasBin: true
    resolution:
      integrity: sha512-zb+lGd/SfrPvoRSC/0LWdaWCnscXc1mGYW//NP4/tmBvRPT3VntZ2jtKUONsRi59zc5JqmsSajA9ewJKFYp8Cw==
  /jest-config/26.4.2:
    dependencies:
      '@babel/core': 7.10.2
      '@jest/test-sequencer': 26.4.2
      '@jest/types': 26.3.0
      babel-jest: 26.3.0_@babel+core@7.10.2
      chalk: 4.1.0
      deepmerge: 4.2.2
      glob: 7.1.6
      graceful-fs: 4.2.4
      jest-environment-jsdom: 26.3.0
      jest-environment-node: 26.3.0
      jest-get-type: 26.3.0
      jest-jasmine2: 26.4.2
      jest-regex-util: 26.0.0
      jest-resolve: 26.4.0_jest-resolve@26.4.0
      jest-util: 26.3.0
      jest-validate: 26.4.2
      micromatch: 4.0.2
      pretty-format: 26.4.2
    dev: true
    engines:
      node: '>= 10.14.2'
    resolution:
      integrity: sha512-QBf7YGLuToiM8PmTnJEdRxyYy3mHWLh24LJZKVdXZ2PNdizSe1B/E8bVm+HYcjbEzGuVXDv/di+EzdO/6Gq80A==
  /jest-diff/25.5.0:
    dependencies:
      chalk: 3.0.0
      diff-sequences: 25.2.6
      jest-get-type: 25.2.6
      pretty-format: 25.5.0
    dev: true
    engines:
      node: '>= 8.3'
    resolution:
      integrity: sha512-z1kygetuPiREYdNIumRpAHY6RXiGmp70YHptjdaxTWGmA085W3iCnXNx0DhflK3vwrKmrRWyY1wUpkPMVxMK7A==
  /jest-diff/26.4.2:
    dependencies:
      chalk: 4.1.0
      diff-sequences: 26.3.0
      jest-get-type: 26.3.0
      pretty-format: 26.4.2
    dev: true
    engines:
      node: '>= 10.14.2'
    resolution:
      integrity: sha512-6T1XQY8U28WH0Z5rGpQ+VqZSZz8EN8rZcBtfvXaOkbwxIEeRre6qnuZQlbY1AJ4MKDxQF8EkrCvK+hL/VkyYLQ==
  /jest-docblock/26.0.0:
    dependencies:
      detect-newline: 3.1.0
    dev: true
    engines:
      node: '>= 10.14.2'
    resolution:
      integrity: sha512-RDZ4Iz3QbtRWycd8bUEPxQsTlYazfYn/h5R65Fc6gOfwozFhoImx+affzky/FFBuqISPTqjXomoIGJVKBWoo0w==
  /jest-each/26.4.2:
    dependencies:
      '@jest/types': 26.3.0
      chalk: 4.1.0
      jest-get-type: 26.3.0
      jest-util: 26.3.0
      pretty-format: 26.4.2
    dev: true
    engines:
      node: '>= 10.14.2'
    resolution:
      integrity: sha512-p15rt8r8cUcRY0Mvo1fpkOGYm7iI8S6ySxgIdfh3oOIv+gHwrHTy5VWCGOecWUhDsit4Nz8avJWdT07WLpbwDA==
  /jest-environment-jsdom/26.3.0:
    dependencies:
      '@jest/environment': 26.3.0
      '@jest/fake-timers': 26.3.0
      '@jest/types': 26.3.0
      '@types/node': 14.0.27
      jest-mock: 26.3.0
      jest-util: 26.3.0
      jsdom: 16.3.0
    dev: true
    engines:
      node: '>= 10.14.2'
    resolution:
      integrity: sha512-zra8He2btIMJkAzvLaiZ9QwEPGEetbxqmjEBQwhH3CA+Hhhu0jSiEJxnJMbX28TGUvPLxBt/zyaTLrOPF4yMJA==
  /jest-environment-node/26.3.0:
    dependencies:
      '@jest/environment': 26.3.0
      '@jest/fake-timers': 26.3.0
      '@jest/types': 26.3.0
      '@types/node': 14.0.27
      jest-mock: 26.3.0
      jest-util: 26.3.0
    dev: true
    engines:
      node: '>= 10.14.2'
    resolution:
      integrity: sha512-c9BvYoo+FGcMj5FunbBgtBnbR5qk3uky8PKyRVpSfe2/8+LrNQMiXX53z6q2kY+j15SkjQCOSL/6LHnCPLVHNw==
  /jest-get-type/25.2.6:
    dev: true
    engines:
      node: '>= 8.3'
    resolution:
      integrity: sha512-DxjtyzOHjObRM+sM1knti6or+eOgcGU4xVSb2HNP1TqO4ahsT+rqZg+nyqHWJSvWgKC5cG3QjGFBqxLghiF/Ig==
  /jest-get-type/26.3.0:
    dev: true
    engines:
      node: '>= 10.14.2'
    resolution:
      integrity: sha512-TpfaviN1R2pQWkIihlfEanwOXK0zcxrKEE4MlU6Tn7keoXdN6/3gK/xl0yEh8DOunn5pOVGKf8hB4R9gVh04ig==
  /jest-haste-map/26.3.0:
    dependencies:
      '@jest/types': 26.3.0
      '@types/graceful-fs': 4.1.3
      '@types/node': 14.0.27
      anymatch: 3.1.1
      fb-watchman: 2.0.1
      graceful-fs: 4.2.4
      jest-regex-util: 26.0.0
      jest-serializer: 26.3.0
      jest-util: 26.3.0
      jest-worker: 26.3.0
      micromatch: 4.0.2
      sane: 4.1.0
      walker: 1.0.7
    dev: true
    engines:
      node: '>= 10.14.2'
    optionalDependencies:
      fsevents: 2.1.3
    resolution:
      integrity: sha512-DHWBpTJgJhLLGwE5Z1ZaqLTYqeODQIZpby0zMBsCU9iRFHYyhklYqP4EiG73j5dkbaAdSZhgB938mL51Q5LeZA==
  /jest-jasmine2/26.4.2:
    dependencies:
      '@babel/traverse': 7.10.1
      '@jest/environment': 26.3.0
      '@jest/source-map': 26.3.0
      '@jest/test-result': 26.3.0
      '@jest/types': 26.3.0
      '@types/node': 14.0.27
      chalk: 4.1.0
      co: 4.6.0
      expect: 26.4.2
      is-generator-fn: 2.1.0
      jest-each: 26.4.2
      jest-matcher-utils: 26.4.2
      jest-message-util: 26.3.0
      jest-runtime: 26.4.2
      jest-snapshot: 26.4.2
      jest-util: 26.3.0
      pretty-format: 26.4.2
      throat: 5.0.0
    dev: true
    engines:
      node: '>= 10.14.2'
    resolution:
      integrity: sha512-z7H4EpCldHN1J8fNgsja58QftxBSL+JcwZmaXIvV9WKIM+x49F4GLHu/+BQh2kzRKHAgaN/E82od+8rTOBPyPA==
  /jest-leak-detector/26.4.2:
    dependencies:
      jest-get-type: 26.3.0
      pretty-format: 26.4.2
    dev: true
    engines:
      node: '>= 10.14.2'
    resolution:
      integrity: sha512-akzGcxwxtE+9ZJZRW+M2o+nTNnmQZxrHJxX/HjgDaU5+PLmY1qnQPnMjgADPGCRPhB+Yawe1iij0REe+k/aHoA==
  /jest-matcher-utils/26.4.2:
    dependencies:
      chalk: 4.1.0
      jest-diff: 26.4.2
      jest-get-type: 26.3.0
      pretty-format: 26.4.2
    dev: true
    engines:
      node: '>= 10.14.2'
    resolution:
      integrity: sha512-KcbNqWfWUG24R7tu9WcAOKKdiXiXCbMvQYT6iodZ9k1f7065k0keUOW6XpJMMvah+hTfqkhJhRXmA3r3zMAg0Q==
  /jest-message-util/26.3.0:
    dependencies:
      '@babel/code-frame': 7.10.4
      '@jest/types': 26.3.0
      '@types/stack-utils': 1.0.1
      chalk: 4.1.0
      graceful-fs: 4.2.4
      micromatch: 4.0.2
      slash: 3.0.0
      stack-utils: 2.0.2
    dev: true
    engines:
      node: '>= 10.14.2'
    resolution:
      integrity: sha512-xIavRYqr4/otGOiLxLZGj3ieMmjcNE73Ui+LdSW/Y790j5acqCsAdDiLIbzHCZMpN07JOENRWX5DcU+OQ+TjTA==
  /jest-mock/26.3.0:
    dependencies:
      '@jest/types': 26.3.0
      '@types/node': 14.0.27
    dev: true
    engines:
      node: '>= 10.14.2'
    resolution:
      integrity: sha512-PeaRrg8Dc6mnS35gOo/CbZovoDPKAeB1FICZiuagAgGvbWdNNyjQjkOaGUa/3N3JtpQ/Mh9P4A2D4Fv51NnP8Q==
  /jest-pnp-resolver/1.2.2_jest-resolve@26.4.0:
    dependencies:
      jest-resolve: 26.4.0_jest-resolve@26.4.0
    dev: true
    engines:
      node: '>=6'
    peerDependencies:
      jest-resolve: '*'
    peerDependenciesMeta:
      jest-resolve:
        optional: true
    resolution:
      integrity: sha512-olV41bKSMm8BdnuMsewT4jqlZ8+3TCARAXjZGT9jcoSnrfUnRCqnMoF9XEeoWjbzObpqF9dRhHQj0Xb9QdF6/w==
  /jest-regex-util/26.0.0:
    dev: true
    engines:
      node: '>= 10.14.2'
    resolution:
      integrity: sha512-Gv3ZIs/nA48/Zvjrl34bf+oD76JHiGDUxNOVgUjh3j890sblXryjY4rss71fPtD/njchl6PSE2hIhvyWa1eT0A==
  /jest-resolve-dependencies/26.4.2:
    dependencies:
      '@jest/types': 26.3.0
      jest-regex-util: 26.0.0
      jest-snapshot: 26.4.2
    dev: true
    engines:
      node: '>= 10.14.2'
    resolution:
      integrity: sha512-ADHaOwqEcVc71uTfySzSowA/RdxUpCxhxa2FNLiin9vWLB1uLPad3we+JSSROq5+SrL9iYPdZZF8bdKM7XABTQ==
  /jest-resolve/26.4.0_jest-resolve@26.4.0:
    dependencies:
      '@jest/types': 26.3.0
      chalk: 4.1.0
      graceful-fs: 4.2.4
      jest-pnp-resolver: 1.2.2_jest-resolve@26.4.0
      jest-util: 26.3.0
      read-pkg-up: 7.0.1
      resolve: 1.17.0
      slash: 3.0.0
    dev: true
    engines:
      node: '>= 10.14.2'
    peerDependencies:
      jest-resolve: '*'
    resolution:
      integrity: sha512-bn/JoZTEXRSlEx3+SfgZcJAVuTMOksYq9xe9O6s4Ekg84aKBObEaVXKOEilULRqviSLAYJldnoWV9c07kwtiCg==
  /jest-runner/26.4.2:
    dependencies:
      '@jest/console': 26.3.0
      '@jest/environment': 26.3.0
      '@jest/test-result': 26.3.0
      '@jest/types': 26.3.0
      '@types/node': 14.0.27
      chalk: 4.1.0
      emittery: 0.7.1
      exit: 0.1.2
      graceful-fs: 4.2.4
      jest-config: 26.4.2
      jest-docblock: 26.0.0
      jest-haste-map: 26.3.0
      jest-leak-detector: 26.4.2
      jest-message-util: 26.3.0
      jest-resolve: 26.4.0_jest-resolve@26.4.0
      jest-runtime: 26.4.2
      jest-util: 26.3.0
      jest-worker: 26.3.0
      source-map-support: 0.5.19
      throat: 5.0.0
    dev: true
    engines:
      node: '>= 10.14.2'
    resolution:
      integrity: sha512-FgjDHeVknDjw1gRAYaoUoShe1K3XUuFMkIaXbdhEys+1O4bEJS8Avmn4lBwoMfL8O5oFTdWYKcf3tEJyyYyk8g==
  /jest-runtime/26.4.2:
    dependencies:
      '@jest/console': 26.3.0
      '@jest/environment': 26.3.0
      '@jest/fake-timers': 26.3.0
      '@jest/globals': 26.4.2
      '@jest/source-map': 26.3.0
      '@jest/test-result': 26.3.0
      '@jest/transform': 26.3.0
      '@jest/types': 26.3.0
      '@types/yargs': 15.0.5
      chalk: 4.1.0
      collect-v8-coverage: 1.0.1
      exit: 0.1.2
      glob: 7.1.6
      graceful-fs: 4.2.4
      jest-config: 26.4.2
      jest-haste-map: 26.3.0
      jest-message-util: 26.3.0
      jest-mock: 26.3.0
      jest-regex-util: 26.0.0
      jest-resolve: 26.4.0_jest-resolve@26.4.0
      jest-snapshot: 26.4.2
      jest-util: 26.3.0
      jest-validate: 26.4.2
      slash: 3.0.0
      strip-bom: 4.0.0
      yargs: 15.3.1
    dev: true
    engines:
      node: '>= 10.14.2'
    hasBin: true
    resolution:
      integrity: sha512-4Pe7Uk5a80FnbHwSOk7ojNCJvz3Ks2CNQWT5Z7MJo4tX0jb3V/LThKvD9tKPNVNyeMH98J/nzGlcwc00R2dSHQ==
  /jest-serializer/26.3.0:
    dependencies:
      '@types/node': 14.0.27
      graceful-fs: 4.2.4
    dev: true
    engines:
      node: '>= 10.14.2'
    resolution:
      integrity: sha512-IDRBQBLPlKa4flg77fqg0n/pH87tcRKwe8zxOVTWISxGpPHYkRZ1dXKyh04JOja7gppc60+soKVZ791mruVdow==
  /jest-snapshot/26.4.2:
    dependencies:
      '@babel/types': 7.10.2
      '@jest/types': 26.3.0
      '@types/prettier': 2.0.2
      chalk: 4.1.0
      expect: 26.4.2
      graceful-fs: 4.2.4
      jest-diff: 26.4.2
      jest-get-type: 26.3.0
      jest-haste-map: 26.3.0
      jest-matcher-utils: 26.4.2
      jest-message-util: 26.3.0
      jest-resolve: 26.4.0_jest-resolve@26.4.0
      natural-compare: 1.4.0
      pretty-format: 26.4.2
      semver: 7.3.2
    dev: true
    engines:
      node: '>= 10.14.2'
    resolution:
      integrity: sha512-N6Uub8FccKlf5SBFnL2Ri/xofbaA68Cc3MGjP/NuwgnsvWh+9hLIR/DhrxbSiKXMY9vUW5dI6EW1eHaDHqe9sg==
  /jest-util/26.3.0:
    dependencies:
      '@jest/types': 26.3.0
      '@types/node': 14.0.27
      chalk: 4.1.0
      graceful-fs: 4.2.4
      is-ci: 2.0.0
      micromatch: 4.0.2
    dev: true
    engines:
      node: '>= 10.14.2'
    resolution:
      integrity: sha512-4zpn6bwV0+AMFN0IYhH/wnzIQzRaYVrz1A8sYnRnj4UXDXbOVtWmlaZkO9mipFqZ13okIfN87aDoJWB7VH6hcw==
  /jest-validate/26.4.2:
    dependencies:
      '@jest/types': 26.3.0
      camelcase: 6.0.0
      chalk: 4.1.0
      jest-get-type: 26.3.0
      leven: 3.1.0
      pretty-format: 26.4.2
    dev: true
    engines:
      node: '>= 10.14.2'
    resolution:
      integrity: sha512-blft+xDX7XXghfhY0mrsBCYhX365n8K5wNDC4XAcNKqqjEzsRUSXP44m6PL0QJEW2crxQFLLztVnJ4j7oPlQrQ==
  /jest-watcher/26.3.0:
    dependencies:
      '@jest/test-result': 26.3.0
      '@jest/types': 26.3.0
      '@types/node': 14.0.27
      ansi-escapes: 4.3.1
      chalk: 4.1.0
      jest-util: 26.3.0
      string-length: 4.0.1
    dev: true
    engines:
      node: '>= 10.14.2'
    resolution:
      integrity: sha512-XnLdKmyCGJ3VoF6G/p5ohbJ04q/vv5aH9ENI+i6BL0uu9WWB6Z7Z2lhQQk0d2AVZcRGp1yW+/TsoToMhBFPRdQ==
  /jest-worker/26.3.0:
    dependencies:
      '@types/node': 14.0.27
      merge-stream: 2.0.0
      supports-color: 7.1.0
    dev: true
    engines:
      node: '>= 10.13.0'
    resolution:
      integrity: sha512-Vmpn2F6IASefL+DVBhPzI2J9/GJUsqzomdeN+P+dK8/jKxbh8R3BtFnx3FIta7wYlPU62cpJMJQo4kuOowcMnw==
  /jest/26.4.2:
    dependencies:
      '@jest/core': 26.4.2
      import-local: 3.0.2
      jest-cli: 26.4.2
    dev: true
    engines:
      node: '>= 10.14.2'
    hasBin: true
    resolution:
      integrity: sha512-LLCjPrUh98Ik8CzW8LLVnSCfLaiY+wbK53U7VxnFSX7Q+kWC4noVeDvGWIFw0Amfq1lq2VfGm7YHWSLBV62MJw==
  /js-levenshtein/1.1.6:
    dev: true
    engines:
      node: '>=0.10.0'
    resolution:
      integrity: sha512-X2BB11YZtrRqY4EnQcLX5Rh373zbK4alC1FW7D7MBhL2gtcC17cTnr6DmfHZeS0s2rTHjUTMMHfG7gO8SSdw+g==
  /js-tokens/4.0.0:
    resolution:
      integrity: sha512-RdJUflcE3cUzKiMqQgsCu06FPu9UdIJO0beYbPhHN4k6apgJtifcoCtT9bcxOpYBtpD2kCM6Sbzg4CausW/PKQ==
  /js-yaml/3.14.0:
    dependencies:
      argparse: 1.0.10
      esprima: 4.0.1
    dev: true
    hasBin: true
    resolution:
      integrity: sha512-/4IbIeHcD9VMHFqDR/gQ7EdZdLimOvW2DdcxFjdyyZ9NsbS+ccrXqVWDtab/lRl5AlUqmpBx8EhPaWR+OtY17A==
  /jsbi/3.1.4:
    dev: true
    resolution:
      integrity: sha512-52QRRFSsi9impURE8ZUbzAMCLjPm4THO7H2fcuIvaaeFTbSysvkodbQQXIVsNgq/ypDbq6dJiuGKL0vZ/i9hUg==
  /jsbn/0.1.1:
    dev: true
    resolution:
      integrity: sha1-peZUwuWi3rXyAdls77yoDA7y9RM=
  /jsdom/16.3.0:
    dependencies:
      abab: 2.0.3
      acorn: 7.3.1
      acorn-globals: 6.0.0
      cssom: 0.4.4
      cssstyle: 2.3.0
      data-urls: 2.0.0
      decimal.js: 10.2.0
      domexception: 2.0.1
      escodegen: 1.14.2
      html-encoding-sniffer: 2.0.1
      is-potential-custom-element-name: 1.0.0
      nwsapi: 2.2.0
      parse5: 5.1.1
      request: 2.88.2
      request-promise-native: 1.0.8_request@2.88.2
      saxes: 5.0.1
      symbol-tree: 3.2.4
      tough-cookie: 3.0.1
      w3c-hr-time: 1.0.2
      w3c-xmlserializer: 2.0.0
      webidl-conversions: 6.1.0
      whatwg-encoding: 1.0.5
      whatwg-mimetype: 2.3.0
      whatwg-url: 8.1.0
      ws: 7.3.1
      xml-name-validator: 3.0.0
    dev: true
    engines:
      node: '>=10'
    peerDependencies:
      canvas: ^2.5.0
    peerDependenciesMeta:
      canvas:
        optional: true
    resolution:
      integrity: sha512-zggeX5UuEknpdZzv15+MS1dPYG0J/TftiiNunOeNxSl3qr8Z6cIlQpN0IdJa44z9aFxZRIVqRncvEhQ7X5DtZg==
  /jsesc/2.5.2:
    dev: true
    engines:
      node: '>=4'
    hasBin: true
    resolution:
      integrity: sha512-OYu7XEzjkCQ3C5Ps3QIZsQfNpqoJyZZA99wd9aWd05NCtC5pWOkShK2mkL6HXQR6/Cy2lbNdPlZBpuQHXE63gA==
  /json-parse-even-better-errors/2.3.1:
    resolution:
      integrity: sha512-xyFwyhro/JEof6Ghe2iz2NcXoj2sloNsWr/XsERDK/oiPCfaNhl5ONfp+jQdAZRQQ0IJWNzH9zIZF7li91kh2w==
  /json-schema-traverse/0.4.1:
    dev: true
    resolution:
      integrity: sha512-xbbCH5dCYU5T8LcEhhuh7HJ88HXuW3qsI3Y0zOZFKfZEHcpWiHU/Jxzk629Brsab/mMiHQti9wMP+845RPe3Vg==
  /json-schema/0.2.3:
    dev: true
    resolution:
      integrity: sha1-tIDIkuWaLwWVTOcnvT8qTogvnhM=
  /json-stable-stringify-without-jsonify/1.0.1:
    dev: true
    resolution:
      integrity: sha1-nbe1lJatPzz+8wp1FC0tkwrXJlE=
  /json-stringify-safe/5.0.1:
    dev: true
    resolution:
      integrity: sha1-Epai1Y/UXxmg9s4B1lcB4sc1tus=
  /json5/1.0.1:
    dependencies:
      minimist: 1.2.5
    dev: true
    hasBin: true
    resolution:
      integrity: sha512-aKS4WQjPenRxiQsC93MNfjx+nbF4PAdYzmd/1JIj8HYzqfbu86beTuNgXDzPknWk0n0uARlyewZo4s++ES36Ow==
  /json5/2.1.3:
    dependencies:
      minimist: 1.2.5
    dev: true
    engines:
      node: '>=6'
    hasBin: true
    resolution:
      integrity: sha512-KXPvOm8K9IJKFM0bmdn8QXh7udDh1g/giieX0NLCaMnb4hEiVFqnop2ImTXCc5e0/oHz3LTqmHGtExn5hfMkOA==
  /jsonfile/4.0.0:
    dev: true
    optionalDependencies:
      graceful-fs: 4.2.4
    resolution:
      integrity: sha1-h3Gq4HmbZAdrdmQPygWPnBDjPss=
  /jsprim/1.4.1:
    dependencies:
      assert-plus: 1.0.0
      extsprintf: 1.3.0
      json-schema: 0.2.3
      verror: 1.10.0
    dev: true
    engines:
      '0': node >=0.6.0
    resolution:
      integrity: sha1-MT5mvB5cwG5Di8G3SZwuXFastqI=
  /jwa/1.4.1:
    dependencies:
      buffer-equal-constant-time: 1.0.1
      ecdsa-sig-formatter: 1.0.11
      safe-buffer: 5.2.1
    dev: true
    resolution:
      integrity: sha512-qiLX/xhEEFKUAJ6FiBMbes3w9ATzyk5W7Hvzpa/SLYdxNtng+gcurvrI7TbACjIXlsJyr05/S1oUhZrc63evQA==
  /jws/3.2.2:
    dependencies:
      jwa: 1.4.1
      safe-buffer: 5.2.1
    dev: true
    resolution:
      integrity: sha512-YHlZCB6lMTllWDtSPHz/ZXTsi8S00usEV6v1tjq8tOUZzw7DpSDWVXjXDre6ed1w/pd495ODpHZYSdkRTsa0HA==
  /kind-of/3.2.2:
    dependencies:
      is-buffer: 1.1.6
    dev: true
    engines:
      node: '>=0.10.0'
    resolution:
      integrity: sha1-MeohpzS6ubuw8yRm2JOupR5KPGQ=
  /kind-of/4.0.0:
    dependencies:
      is-buffer: 1.1.6
    dev: true
    engines:
      node: '>=0.10.0'
    resolution:
      integrity: sha1-IIE989cSkosgc3hpGkUGb65y3Vc=
  /kind-of/5.1.0:
    dev: true
    engines:
      node: '>=0.10.0'
    resolution:
      integrity: sha512-NGEErnH6F2vUuXDh+OlbcKW7/wOcfdRHaZ7VWtqCztfHri/++YKmP51OdWeGPuqCOba6kk2OTe5d02VmTB80Pw==
  /kind-of/6.0.3:
    dev: true
    engines:
      node: '>=0.10.0'
    resolution:
      integrity: sha512-dcS1ul+9tmeD95T+x28/ehLgd9mENa3LsvDTtzm3vyBEO7RPptvAD+t44WVXaUjTBRcrpFeFlC8WCruUR456hw==
  /kleur/3.0.3:
    engines:
      node: '>=6'
    resolution:
      integrity: sha512-eTIzlVOSUR+JxdDFepEYcBMtZ9Qqdef+rnzWdRZuMbOywu5tO2w2N7rqjoANZ5k9vywhL6Br1VRjUIgTQx4E8w==
  /klona/2.0.4:
    dev: true
    engines:
      node: '>= 8'
    resolution:
      integrity: sha512-ZRbnvdg/NxqzC7L9Uyqzf4psi1OM4Cuc+sJAkQPjO6XkQIJTNbfK2Rsmbw8fx1p2mkZdp2FZYo2+LwXYY/uwIA==
  /lazy-ass/1.6.0:
    dev: true
    engines:
      node: '> 0.8'
    resolution:
      integrity: sha1-eZllXoZGwX8In90YfRUNMyTVRRM=
  /lazystream/1.0.0:
    dependencies:
      readable-stream: 2.3.7
    engines:
      node: '>= 0.6.3'
    resolution:
      integrity: sha1-9plf4PggOS9hOWvolGJAe7dxaOQ=
  /leven/3.1.0:
    dev: true
    engines:
      node: '>=6'
    resolution:
      integrity: sha512-qsda+H8jTaUaN/x5vzW2rzc+8Rw4TAQ/4KjB46IwK5VH+IlVeeeje/EoZRpiXvIqjFgK84QffqPztGI3VBLG1A==
  /levn/0.3.0:
    dependencies:
      prelude-ls: 1.1.2
      type-check: 0.3.2
    dev: true
    engines:
      node: '>= 0.8.0'
    resolution:
      integrity: sha1-OwmSTt+fCDwEkP3UwLxEIeBHZO4=
  /levn/0.4.1:
    dependencies:
      prelude-ls: 1.2.1
      type-check: 0.4.0
    dev: true
    engines:
      node: '>= 0.8.0'
    resolution:
      integrity: sha512-+bT2uH4E5LGE7h/n3evcS/sQlJXCpIp6ym8OWJ5eV6+67Dsql/LaaT7qJBAt2rzfoa/5QBGBhxDix1dMt2kQKQ==
  /line-replace/2.0.1:
    dev: true
    hasBin: true
    resolution:
      integrity: sha512-CSr3f6gynLCA9R+RBS0IDIfv7a8OAXcuyq+CHgq0WzbQ7KSJQfF5DgtpRVxpSp1KBNXogtzbNqAeUjrmHYTPYA==
  /lines-and-columns/1.1.6:
    resolution:
      integrity: sha1-HADHQ7QzzQpOgHWPe2SldEDZ/wA=
  /lint-staged/10.4.0:
    dependencies:
      chalk: 4.1.0
      cli-truncate: 2.1.0
      commander: 6.1.0
      cosmiconfig: 7.0.0
      debug: 4.1.1
      dedent: 0.7.0
      enquirer: 2.3.6
      execa: 4.0.3
      listr2: 2.6.2_enquirer@2.3.6
      log-symbols: 4.0.0
      micromatch: 4.0.2
      normalize-path: 3.0.0
      please-upgrade-node: 3.2.0
      string-argv: 0.3.1
      stringify-object: 3.3.0
    dev: true
    hasBin: true
    resolution:
      integrity: sha512-uaiX4U5yERUSiIEQc329vhCTDDwUcSvKdRLsNomkYLRzijk3v8V9GWm2Nz0RMVB87VcuzLvtgy6OsjoH++QHIg==
  /listr2/2.6.2_enquirer@2.3.6:
    dependencies:
      chalk: 4.1.0
      cli-truncate: 2.1.0
      enquirer: 2.3.6
      figures: 3.2.0
      indent-string: 4.0.0
      log-update: 4.0.0
      p-map: 4.0.0
      rxjs: 6.6.2
      through: 2.3.8
    dev: true
    engines:
      node: '>=10.0.0'
    peerDependencies:
      enquirer: '>= 2.3.0 < 3'
    resolution:
      integrity: sha512-6x6pKEMs8DSIpA/tixiYY2m/GcbgMplMVmhQAaLFxEtNSKLeWTGjtmU57xvv6QCm2XcqzyNXL/cTSVf4IChCRA==
  /loader-utils/1.4.0:
    dependencies:
      big.js: 5.2.2
      emojis-list: 3.0.0
      json5: 1.0.1
    dev: true
    engines:
      node: '>=4.0.0'
    resolution:
      integrity: sha512-qH0WSMBtn/oHuwjy/NucEgbx5dbxxnxup9s4PVXJUDHZBQY+s0NWA9rJf53RBnQZxfch7euUui7hpoAPvALZdA==
  /locate-path/3.0.0:
    dependencies:
      p-locate: 3.0.0
      path-exists: 3.0.0
    dev: true
    engines:
      node: '>=6'
    resolution:
      integrity: sha512-7AO748wWnIhNqAuaty2ZWHkQHRSNfPVIsPIfwEOWO22AmaoVrWavlOcMR5nzTLNYvp36X220/maaRsrec1G65A==
  /locate-path/5.0.0:
    dependencies:
      p-locate: 4.1.0
    engines:
      node: '>=8'
    resolution:
      integrity: sha512-t7hw9pI+WvuwNJXwk5zVHpyhIqzg2qTlklJOf0mVxGSbe3Fp2VieZcduNYjaLDoy6p9uGpQEGWG87WpMKlNq8g==
  /lodash.deburr/4.1.0:
    dev: true
    resolution:
      integrity: sha1-3bG7s+8HRYwBd7oH3hRCLLAz/5s=
  /lodash.defaults/4.2.0:
    resolution:
      integrity: sha1-0JF4cW/+pN3p5ft7N/bwgCJ0WAw=
  /lodash.difference/4.5.0:
    resolution:
      integrity: sha1-nMtOUF1Ia5FlE0V3KIWi3yf9AXw=
  /lodash.flatten/4.4.0:
    resolution:
      integrity: sha1-8xwiIlqWMtK7+OSt2+8kCqdlph8=
  /lodash.isplainobject/4.0.6:
    resolution:
      integrity: sha1-fFJqUtibRcRcxpC4gWO+BJf1UMs=
  /lodash.memoize/4.1.2:
    dev: true
    resolution:
      integrity: sha1-vMbEmkKihA7Zl/Mj6tpezRguC/4=
  /lodash.sortby/4.7.0:
    dev: true
    resolution:
      integrity: sha1-7dFMgk4sycHgsKG0K7UhBRakJDg=
  /lodash.union/4.6.0:
    resolution:
      integrity: sha1-SLtQiECfFvGCFmZkHETdGqrjzYg=
  /lodash/4.17.15:
    resolution:
      integrity: sha512-8xOcRHvCjnocdS5cpwXQXVzmmh5e5+saE2QGoeQmbKmRS6J3VQppPOIt0MnmE+4xlZoumy0GPG0D0MVIQbNA1A==
  /lodash/4.17.19:
    dev: true
    resolution:
      integrity: sha512-JNvd8XER9GQX0v2qJgsaN/mzFCNA5BRe/j8JN9d+tWyGLSodKQHKFicdwNYzWwI3wjRnaKPsGj1XkBjx/F96DQ==
  /log-symbols/4.0.0:
    dependencies:
      chalk: 4.1.0
    dev: true
    engines:
      node: '>=10'
    resolution:
      integrity: sha512-FN8JBzLx6CzeMrB0tg6pqlGU1wCrXW+ZXGH481kfsBqer0hToTIiHdjH4Mq8xJUbvATujKCvaREGWpGUionraA==
  /log-update/4.0.0:
    dependencies:
      ansi-escapes: 4.3.1
      cli-cursor: 3.1.0
      slice-ansi: 4.0.0
      wrap-ansi: 6.2.0
    engines:
      node: '>=10'
    resolution:
      integrity: sha512-9fkkDevMefjg0mmzWFBW8YkFP91OrizzkW3diF7CpG+S2EYdy4+TVfGwz1zeF8x7hCx1ovSPTOE9Ngib74qqUg==
  /long/4.0.0:
    dev: true
    resolution:
      integrity: sha512-XsP+KhQif4bjX1kbuSiySJFNAehNxgLb6hPRGJ9QsUr8ajHkuXGdrHmFUTUUXhDwVX2R5bY4JNZEwbUiMhV+MA==
  /lru_map/0.3.3:
    dev: true
    resolution:
      integrity: sha1-tcg1G5Rky9dQM1p5ZQoOwOVhGN0=
  /make-dir/3.1.0:
    dependencies:
      semver: 6.3.0
    engines:
      node: '>=8'
    resolution:
      integrity: sha512-g3FeP20LNwhALb/6Cz6Dd4F2ngze0jz7tbzrD2wAV+o9FeNHe4rL+yK2md0J/fiSf1sa1ADhXqi5+oVwOM/eGw==
  /make-error/1.3.6:
    dev: true
    resolution:
      integrity: sha512-s8UhlNe7vPKomQhC1qFelMokr/Sc3AgNbso3n74mVPA5LTZwkB9NlXf4XPamLxJE8h0gh73rM94xvwRT2CVInw==
  /makeerror/1.0.11:
    dependencies:
      tmpl: 1.0.4
    dev: true
    resolution:
      integrity: sha1-4BpckQnyr3lmDk6LlYd5AYT1qWw=
  /map-cache/0.2.2:
    dev: true
    engines:
      node: '>=0.10.0'
    resolution:
      integrity: sha1-wyq9C9ZSXZsFFkW7TyasXcmKDb8=
  /map-obj/1.0.1:
    dev: true
    engines:
      node: '>=0.10.0'
    resolution:
      integrity: sha1-2TPOuSBdgr3PSIb2dCvcK03qFG0=
  /map-obj/4.1.0:
    dev: true
    engines:
      node: '>=8'
    resolution:
      integrity: sha512-glc9y00wgtwcDmp7GaE/0b0OnxpNJsVf3ael/An6Fe2Q51LLwN1er6sdomLRzz5h0+yMpiYLhWYF5R7HeqVd4g==
  /map-stream/0.1.0:
    dev: false
    resolution:
      integrity: sha1-5WqpTEyAVaFkBKBnS3jyFffI4ZQ=
  /map-visit/1.0.0:
    dependencies:
      object-visit: 1.0.1
    dev: true
    engines:
      node: '>=0.10.0'
    resolution:
      integrity: sha1-7Nyo8TFE5mDxtb1B8S80edmN+48=
  /mariadb/2.4.2:
    dependencies:
      '@types/geojson': 7946.0.7
      '@types/node': 13.13.15
      denque: 1.4.1
      iconv-lite: 0.5.2
      long: 4.0.0
      moment-timezone: 0.5.31
      please-upgrade-node: 3.2.0
    dev: true
    engines:
      node: '>= 10.13'
    resolution:
      integrity: sha512-ybK520CO/8Z74MNJ77dEwXjRMhxMbQdpPia+/uJakJWiZoLEmuwSHqs51qWr4FE5WcgHQfL5KCmOiHErR/LpTg==
  /media-typer/0.3.0:
    dev: true
    engines:
      node: '>= 0.6'
    resolution:
      integrity: sha1-hxDXrwqmJvj/+hzgAWhUUmMlV0g=
  /memory-fs/0.5.0:
    dependencies:
      errno: 0.1.7
      readable-stream: 2.3.7
    dev: true
    engines:
      node: '>=4.3.0 <5.0.0 || >=5.10'
    resolution:
      integrity: sha512-jA0rdU5KoQMC0e6ppoNRtpp6vjFq6+NY7r8hywnC7V+1Xj/MtHwGIbB1QaK/dunyjWteJzmkpd7ooeWg10T7GA==
  /meow/6.1.1:
    dependencies:
      '@types/minimist': 1.2.0
      camelcase-keys: 6.2.2
      decamelize-keys: 1.1.0
      hard-rejection: 2.1.0
      minimist-options: 4.1.0
      normalize-package-data: 2.5.0
      read-pkg-up: 7.0.1
      redent: 3.0.0
      trim-newlines: 3.0.0
      type-fest: 0.13.1
      yargs-parser: 18.1.3
    dev: true
    engines:
      node: '>=8'
    resolution:
      integrity: sha512-3YffViIt2QWgTy6Pale5QpopX/IvU3LPL03jOTqp6pGj3VjesdO/U8CuHMKpnQr4shCNCM5fd5XFFvIIl6JBHg==
  /merge-descriptors/1.0.1:
    dev: true
    resolution:
      integrity: sha1-sAqqVW3YtEVoFQ7J0blT8/kMu2E=
  /merge-stream/2.0.0:
    resolution:
      integrity: sha512-abv/qOcuPfk3URPfDzmZU1LKmuw8kT+0nIHvKrKgFrwifol/doWcdA4ZqsWQ8ENrFKkd67Mfpo/LovbIUsbt3w==
  /merge2/1.4.1:
    engines:
      node: '>= 8'
    resolution:
      integrity: sha512-8q7VEgMJW4J8tcfVPy8g09NcQwZdbwFEqhe/WZkoIzjn/3TGDwtOCYtXGxA3O8tPzpczCCDgv+P2P5y00ZJOOg==
  /methods/1.1.2:
    dev: true
    engines:
      node: '>= 0.6'
    resolution:
      integrity: sha1-VSmk1nZUE07cxSZmVoNbD4Ua/O4=
  /micromatch/3.1.10:
    dependencies:
      arr-diff: 4.0.0
      array-unique: 0.3.2
      braces: 2.3.2
      define-property: 2.0.2
      extend-shallow: 3.0.2
      extglob: 2.0.4
      fragment-cache: 0.2.1
      kind-of: 6.0.3
      nanomatch: 1.2.13
      object.pick: 1.3.0
      regex-not: 1.0.2
      snapdragon: 0.8.2
      to-regex: 3.0.2
    dev: true
    engines:
      node: '>=0.10.0'
    resolution:
      integrity: sha512-MWikgl9n9M3w+bpsY3He8L+w9eF9338xRl8IAO5viDizwSzziFEyUzo2xrrloB64ADbTf8uA8vRqqttDTOmccg==
  /micromatch/4.0.2:
    dependencies:
      braces: 3.0.2
      picomatch: 2.2.2
    engines:
      node: '>=8'
    resolution:
      integrity: sha512-y7FpHSbMUMoyPbYUSzO6PaZ6FyRnQOpHuKwbo1G+Knck95XVU4QAiKdGEnj5wwoS7PlOgthX/09u5iFJ+aYf5Q==
  /mime-db/1.44.0:
    dev: true
    engines:
      node: '>= 0.6'
    resolution:
      integrity: sha512-/NOTfLrsPBVeH7YtFPgsVWveuL+4SjjYxaQ1xtM1KMFj7HdxlBlxeyNLzhyJVx7r4rZGJAZ/6lkKCitSc/Nmpg==
  /mime-types/2.1.27:
    dependencies:
      mime-db: 1.44.0
    dev: true
    engines:
      node: '>= 0.6'
    resolution:
      integrity: sha512-JIhqnCasI9yD+SsmkquHBxTSEuZdQX5BuQnS2Vc7puQQQ+8yiP5AY5uWhpdv4YL4VM5c6iliiYWPgJ/nJQLp7w==
  /mime/1.6.0:
    dev: true
    engines:
      node: '>=4'
    hasBin: true
    resolution:
      integrity: sha512-x0Vn8spI+wuJ1O6S7gnbaQg8Pxh4NNHb7KSINmEWKiPE4RKOplvijn+NkmYmmRgP68mc70j2EbeTFRsrswaQeg==
  /mimic-fn/2.1.0:
    engines:
      node: '>=6'
    resolution:
      integrity: sha512-OqbOk5oEQeAZ8WXWydlu9HJjz9WVdEIvamMCcXmuqUYjTknH/sqsWvhQ3vgwKFRR1HpjvNBKQ37nbJgYzGqGcg==
  /min-indent/1.0.1:
    engines:
      node: '>=4'
    resolution:
      integrity: sha512-I9jwMn07Sy/IwOj3zVkVik2JTvgpaykDZEigL6Rx6N9LbMywwUSMtxET+7lVoDLLd3O3IXwJwvuuns8UB/HeAg==
  /minimatch/3.0.4:
    dependencies:
      brace-expansion: 1.1.11
    resolution:
      integrity: sha512-yJHVQEhyqPLUTgt9B83PXu6W3rx4MvvHvSUvToogpwoGDOUQ+yDrR0HRot+yOCdCO7u4hX3pWft6kWBBcqh0UA==
  /minimist-options/4.1.0:
    dependencies:
      arrify: 1.0.1
      is-plain-obj: 1.1.0
      kind-of: 6.0.3
    dev: true
    engines:
      node: '>= 6'
    resolution:
      integrity: sha512-Q4r8ghd80yhO/0j1O3B2BjweX3fiHg9cdOwjJd2J76Q135c+NDxGCqdYKQ1SKBuFfgWbAUzBfvYjPUEeNgqN1A==
  /minimist/0.0.8:
    dev: true
    resolution:
      integrity: sha1-hX/Kv8M5fSYluCKCYuhqp6ARsF0=
  /minimist/1.2.5:
    dev: true
    resolution:
      integrity: sha512-FM9nNUYrRBAELZQT3xeZQ7fmMOBg6nWNmJKTcgsJeaLstP/UODVpGsr5OhXhhXg6f+qtJ8uiZ+PUxkDWcgIXLw==
  /minipass/2.9.0:
    dependencies:
      safe-buffer: 5.2.1
      yallist: 3.1.1
    dev: true
    resolution:
      integrity: sha512-wxfUjg9WebH+CUDX/CdbRlh5SmfZiy/hpkxaRI16Y9W56Pa75sWgd/rvFilSgrauD9NyFymP/+JFV3KwzIsJeg==
  /minipass/3.1.3:
    dependencies:
      yallist: 4.0.0
    engines:
      node: '>=8'
    resolution:
      integrity: sha512-Mgd2GdMVzY+x3IJ+oHnVM+KG3lA5c8tnabyJKmHSaG2kAGpudxuOf8ToDkhumF7UzME7DecbQE9uOZhNm7PuJg==
  /minizlib/1.3.3:
    dependencies:
      minipass: 2.9.0
    dev: true
    resolution:
      integrity: sha512-6ZYMOEnmVsdCeTJVE0W9ZD+pVnE8h9Hma/iOwwRDsdQoePpoX56/8B6z3P9VNwppJuBKNRuFDRNRqRWexT9G9Q==
  /minizlib/2.1.0:
    dependencies:
      minipass: 3.1.3
      yallist: 4.0.0
    dev: false
    engines:
      node: '>= 8'
    resolution:
      integrity: sha512-EzTZN/fjSvifSX0SlqUERCN39o6T40AMarPbv0MrarSFtIITCBh7bi+dU8nxGFHuqs9jdIAeoYoKuQAAASsPPA==
  /minizlib/2.1.2:
    dependencies:
      minipass: 3.1.3
      yallist: 4.0.0
    dev: true
    engines:
      node: '>= 8'
    resolution:
      integrity: sha512-bAxsR8BVfj60DWXHE3u30oHzfl4G7khkSuPW+qvpd7jFRHm7dLxOjUk1EHACJ/hxLY8phGJ0YhYHZo7jil7Qdg==
  /mixin-deep/1.3.2:
    dependencies:
      for-in: 1.0.2
      is-extendable: 1.0.1
    dev: true
    engines:
      node: '>=0.10.0'
    resolution:
      integrity: sha512-WRoDn//mXBiJ1H40rqa3vH0toePwSsGb45iInWlTySa+Uu4k3tYUSxa2v1KqAiLtvlrSzaExqS1gtk96A9zvEA==
  /mkdirp/0.5.1:
    dependencies:
      minimist: 0.0.8
    deprecated: Legacy versions of mkdirp are no longer supported. Please update to mkdirp 1.x. (Note that the API surface has changed to use Promises in 1.x.)
    dev: true
    hasBin: true
    resolution:
      integrity: sha1-MAV0OOrGz3+MR2fzhkjWaX11yQM=
  /mkdirp/0.5.5:
    dependencies:
      minimist: 1.2.5
    dev: true
    hasBin: true
    resolution:
      integrity: sha512-NKmAlESf6jMGym1++R0Ra7wvhV+wFW63FaSOFPwRahvea0gMUcGUhVeAg/0BC0wiv9ih5NYPB1Wn1UEI1/L+xQ==
  /mkdirp/1.0.4:
    engines:
      node: '>=10'
    hasBin: true
    resolution:
      integrity: sha512-vVqVZQyf3WLx2Shd0qJ9xuvqgAyKPLAiqITEtqW0oIUjzo3PePDd6fW9iFz30ef7Ysp/oiWqbhszeGWW2T6Gzw==
  /mock-stdin/1.0.0:
    dev: true
    resolution:
      integrity: sha512-tukRdb9Beu27t6dN+XztSRHq9J0B/CoAOySGzHfn8UTfmqipA5yNT/sDUEyYdAV3Hpka6Wx6kOMxuObdOex60Q==
  /moment-timezone/0.5.31:
    dependencies:
      moment: 2.26.0
    dev: true
    resolution:
      integrity: sha512-+GgHNg8xRhMXfEbv81iDtrVeTcWt0kWmTEY1XQK14dICTXnWJnT0dxdlPspwqF3keKMVPXwayEsk1DI0AA/jdA==
  /moment/2.26.0:
    dev: true
    resolution:
      integrity: sha512-oIixUO+OamkUkwjhAVE18rAMfRJNsNe/Stid/gwHSOfHrOtw9EhAY2AHvdKZ/k/MggcYELFCJz/Sn2pL8b8JMw==
  /ms/2.0.0:
    dev: true
    resolution:
      integrity: sha1-VgiurfwAvmwpAd9fmGF4jeDVl8g=
  /ms/2.1.1:
    dev: true
    resolution:
      integrity: sha512-tgp+dl5cGk28utYktBsrFqA7HKgrhgPsg6Z/EfhWI4gl1Hwq8B/GmY/0oXZ6nF8hDVesS/FpnYaD/kOWhYQvyg==
  /ms/2.1.2:
    resolution:
      integrity: sha512-sGkPx+VjMtmA6MX27oA4FBFELFCZZ4S4XqeGOXCv68tT+jb3vk/RyaKWP0PTKyWtmLSM0b+adUTEvbs1PEaH2w==
  /mssql/6.2.3:
    dependencies:
      debug: 4.2.0
      tarn: 1.1.5
      tedious: 6.7.0
    dev: true
    engines:
      node: '>=6'
    hasBin: true
    resolution:
      integrity: sha512-4TW/fA9UgzmVTNgjl65r6ISr6aL5QHnlptEt1A3jIpdzkNbFPIkRbUNz90324HIdE+5pKc3VqikOImcTrhd4og==
  /multistream/2.1.1:
    dependencies:
      inherits: 2.0.4
      readable-stream: 2.3.7
    dev: true
    resolution:
      integrity: sha512-xasv76hl6nr1dEy3lPvy7Ej7K/Lx3O/FCvwge8PeVJpciPPoNCbaANcNiBug3IpdvTveZUcAV0DJzdnUDMesNQ==
  /mz/2.7.0:
    dependencies:
      any-promise: 1.3.0
      object-assign: 4.1.1
      thenify-all: 1.6.0
    dev: true
    resolution:
      integrity: sha512-z81GNO7nnYMEhrGh9LeymoE4+Yr0Wn5McHIZMK5cfQCl+NDX08sCZgUc9/6MHni9IWuFLm1Z3HTCXu2z9fN62Q==
  /nan/2.14.1:
    dev: true
    resolution:
      integrity: sha512-isWHgVjnFjh2x2yuJ/tj3JbwoHu3UC2dX5G/88Cm24yB6YopVgxvBObDY7n5xW6ExmFhJpSEQqFPvq9zaXc8Jw==
  /nanomatch/1.2.13:
    dependencies:
      arr-diff: 4.0.0
      array-unique: 0.3.2
      define-property: 2.0.2
      extend-shallow: 3.0.2
      fragment-cache: 0.2.1
      is-windows: 1.0.2
      kind-of: 6.0.3
      object.pick: 1.3.0
      regex-not: 1.0.2
      snapdragon: 0.8.2
      to-regex: 3.0.2
    dev: true
    engines:
      node: '>=0.10.0'
    resolution:
      integrity: sha512-fpoe2T0RbHwBTBUOftAfBPaDEi06ufaUai0mE6Yn1kacc3SnTErfb/h+X94VXzI64rKFHYImXSvdwGGCmwOqCA==
  /native-duplexpair/1.0.0:
    dev: true
    resolution:
      integrity: sha1-eJkHjmS/PIo9cyYBs9QP8F21j6A=
  /natural-compare/1.4.0:
    dev: true
    resolution:
      integrity: sha1-Sr6/7tdUHywnrPspvbvRXI1bpPc=
  /needle/2.5.2:
    dependencies:
      debug: 3.2.6
      iconv-lite: 0.4.24
      sax: 1.2.4
    dev: true
    engines:
      node: '>= 4.4.x'
    hasBin: true
    resolution:
      integrity: sha512-LbRIwS9BfkPvNwNHlsA41Q29kL2L/6VaOJ0qisM5lLWsTV3nP15abO5ITL6L81zqFhzjRKDAYjpcBcwM0AVvLQ==
  /negotiator/0.6.2:
    dev: true
    engines:
      node: '>= 0.6'
    resolution:
      integrity: sha512-hZXc7K2e+PgeI1eDBe/10Ard4ekbfrrqG8Ep+8Jmf4JID2bNg7NvCPOZN+kfF574pFQI7mum2AUqDidoKqcTOw==
  /new-github-issue-url/0.2.1:
    engines:
      node: '>=10'
    resolution:
      integrity: sha512-md4cGoxuT4T4d/HDOXbrUHkTKrp/vp+m3aOA7XXVYwNsUNMK49g3SQicTSeV5GIz/5QVGAeYRAOlyp9OvlgsYA==
  /nice-try/1.0.5:
    dev: true
    resolution:
      integrity: sha512-1nh45deeb5olNY7eX82BkPO7SSxR5SSYJiPTrTdFUVYwAl8CKMA5N9PjTYkHiRjisVcxcQ1HXdLhx2qxxJzLNQ==
  /node-addon-api/2.0.0:
    dev: true
    resolution:
      integrity: sha512-ASCL5U13as7HhOExbT6OlWJJUV/lLzL2voOSP1UVehpRD8FbSrSDjfScK/KwAvVTI5AS6r4VwbOMlIqtvRidnA==
  /node-fetch/2.6.0:
    engines:
      node: 4.x || >=6.0.0
    resolution:
      integrity: sha512-8dG4H5ujfvFiqDmVu9fQ5bOHUC15JMjMY/Zumv26oOvvVJjM67KF8koCWIabKQ1GJIa9r2mMZscBq/TbdOcmNA==
  /node-fetch/2.6.1:
    engines:
      node: 4.x || >=6.0.0
    resolution:
      integrity: sha512-V4aYg89jEoVRxRb2fJdAg8FHvI7cEyYdVAh94HH0UIK8oJxUfkjlDQN9RbMx+bEjP7+ggMiFRprSti032Oipxw==
  /node-gyp/3.8.0:
    dependencies:
      fstream: 1.0.12
      glob: 7.1.6
      graceful-fs: 4.2.4
      mkdirp: 0.5.5
      nopt: 3.0.6
      npmlog: 4.1.2
      osenv: 0.1.5
      request: 2.88.2
      rimraf: 2.7.1
      semver: 5.3.0
      tar: 2.2.2
      which: 1.3.1
    dev: true
    engines:
      node: '>= 0.8.0'
    hasBin: true
    optional: true
    resolution:
      integrity: sha512-3g8lYefrRRzvGeSowdJKAKyks8oUpLEd/DyPV4eMhVlhJ0aNaZqIrNUIPuEWWTAoPqyFkfGrM67MC69baqn6vA==
  /node-int64/0.4.0:
    dev: true
    resolution:
      integrity: sha1-h6kGXNs1XTGC2PlM4RGIuCXGijs=
  /node-modules-regexp/1.0.0:
    dev: true
    engines:
      node: '>=0.10.0'
    resolution:
      integrity: sha1-jZ2+KJZKSsVxLpExZCEHxx6Q7EA=
  /node-notifier/8.0.0:
    dependencies:
      growly: 1.3.0
      is-wsl: 2.2.0
      semver: 7.3.2
      shellwords: 0.1.1
      uuid: 8.3.0
      which: 2.0.2
    dev: true
    optional: true
    resolution:
      integrity: sha512-46z7DUmcjoYdaWyXouuFNNfUo6eFa94t23c53c+lG/9Cvauk4a98rAUp9672X5dxGdQmLpPzTxzu8f/OeEPaFA==
  /node-pre-gyp/0.11.0:
    dependencies:
      detect-libc: 1.0.3
      mkdirp: 0.5.5
      needle: 2.5.2
      nopt: 4.0.3
      npm-packlist: 1.4.8
      npmlog: 4.1.2
      rc: 1.2.8
      rimraf: 2.7.1
      semver: 5.7.1
      tar: 4.4.13
    dev: true
    hasBin: true
    resolution:
      integrity: sha512-TwWAOZb0j7e9eGaf9esRx3ZcLaE5tQ2lvYy1pb5IAaG1a2e2Kv5Lms1Y4hpj+ciXJRofIxxlt5haeQ/2ANeE0Q==
  /nopt/3.0.6:
    dependencies:
      abbrev: 1.1.1
    dev: true
    hasBin: true
    optional: true
    resolution:
      integrity: sha1-xkZdvwirzU2zWTF/eaxopkayj/k=
  /nopt/4.0.3:
    dependencies:
      abbrev: 1.1.1
      osenv: 0.1.5
    dev: true
    hasBin: true
    resolution:
      integrity: sha512-CvaGwVMztSMJLOeXPrez7fyfObdZqNUK1cPAEzLHrTybIua9pMdmmPR5YwtfNftIOMv3DPUhFaxsZMNTQO20Kg==
  /normalize-package-data/2.5.0:
    dependencies:
      hosted-git-info: 2.8.8
      resolve: 1.17.0
      semver: 5.7.1
      validate-npm-package-license: 3.0.4
    resolution:
      integrity: sha512-/5CMN3T0R4XTj4DcGaexo+roZSdSFW/0AOOTROrjxzCG1wrWXEsGbRKevjlIL+ZDE4sZlJr5ED4YW0yqmkK+eA==
  /normalize-path/2.1.1:
    dependencies:
      remove-trailing-separator: 1.1.0
    dev: true
    engines:
      node: '>=0.10.0'
    resolution:
      integrity: sha1-GrKLVW4Zg2Oowab35vogE3/mrtk=
  /normalize-path/3.0.0:
    engines:
      node: '>=0.10.0'
    resolution:
      integrity: sha512-6eZs5Ls3WtCisHWp9S2GUy8dqkpGi4BVSz3GaqiE6ezub0512ESztXUwUB6C6IKbQkY2Pnb/mD4WYojCRwcwLA==
  /npm-bundled/1.1.1:
    dependencies:
      npm-normalize-package-bin: 1.0.1
    dev: true
    resolution:
      integrity: sha512-gqkfgGePhTpAEgUsGEgcq1rqPXA+tv/aVBlgEzfXwA1yiUJF7xtEt3CtVwOjNYQOVknDk0F20w58Fnm3EtG0fA==
  /npm-normalize-package-bin/1.0.1:
    dev: true
    resolution:
      integrity: sha512-EPfafl6JL5/rU+ot6P3gRSCpPDW5VmIzX959Ob1+ySFUuuYHWHekXpwdUZcKP5C+DS4GEtdJluwBjnsNDl+fSA==
  /npm-packlist/1.4.8:
    dependencies:
      ignore-walk: 3.0.3
      npm-bundled: 1.1.1
      npm-normalize-package-bin: 1.0.1
    dev: true
    resolution:
      integrity: sha512-5+AZgwru5IevF5ZdnFglB5wNlHG1AOOuw28WhUq8/8emhBmLv6jX5by4WJCh7lW0uSYZYS6DXqIsyZVIXRZU9A==
  /npm-run-path/2.0.2:
    dependencies:
      path-key: 2.0.1
    dev: true
    engines:
      node: '>=4'
    resolution:
      integrity: sha1-NakjLfo11wZ7TLLd8jV7GHFTbF8=
  /npm-run-path/4.0.1:
    dependencies:
      path-key: 3.1.1
    engines:
      node: '>=8'
    resolution:
      integrity: sha512-S48WzZW777zhNIrn7gxOlISNAqi9ZC/uQFnRdbeIHhZhCA6UqpkOT8T1G7BvfdgP4Er8gF4sUbaS0i7QvIfCWw==
  /npmlog/4.1.2:
    dependencies:
      are-we-there-yet: 1.1.5
      console-control-strings: 1.1.0
      gauge: 2.7.4
      set-blocking: 2.0.0
    dev: true
    resolution:
      integrity: sha512-2uUqazuKlTaSI/dC8AzicUck7+IrEaOnN/e0jd3Xtt1KcGpwx30v50mL7oPyr/h9bL3E4aZccVwpwP+5W9Vjkg==
  /number-is-nan/1.0.1:
    dev: true
    engines:
      node: '>=0.10.0'
    resolution:
      integrity: sha1-CXtgK1NCKlIsGvuHkDGDNpQaAR0=
  /nwsapi/2.2.0:
    dev: true
    resolution:
      integrity: sha512-h2AatdwYH+JHiZpv7pt/gSX1XoRGb7L/qSIeuqA6GwYoF9w1vP1cw42TO0aI2pNyshRK5893hNSl+1//vHK7hQ==
  /oauth-sign/0.9.0:
    dev: true
    resolution:
      integrity: sha512-fexhUFFPTGV8ybAtSIGbV6gOkSv8UtRbDBnAyLQw4QPKkgNlsH2ByPGtMUqdWkos6YCRmAqViwgZrJc/mRDzZQ==
  /object-assign/4.1.1:
    dev: true
    engines:
      node: '>=0.10.0'
    resolution:
      integrity: sha1-IQmtx5ZYh8/AXLvUQsrIv7s2CGM=
  /object-copy/0.1.0:
    dependencies:
      copy-descriptor: 0.1.1
      define-property: 0.2.5
      kind-of: 3.2.2
    dev: true
    engines:
      node: '>=0.10.0'
    resolution:
      integrity: sha1-fn2Fi3gb18mRpBupde04EnVOmYw=
  /object-visit/1.0.1:
    dependencies:
      isobject: 3.0.1
    dev: true
    engines:
      node: '>=0.10.0'
    resolution:
      integrity: sha1-95xEk68MU3e1n+OdOV5BBC3QRbs=
  /object.pick/1.3.0:
    dependencies:
      isobject: 3.0.1
    dev: true
    engines:
      node: '>=0.10.0'
    resolution:
      integrity: sha1-h6EKxMFpS9Lhy/U1kaZhQftd10c=
  /on-finished/2.3.0:
    dependencies:
      ee-first: 1.1.1
    dev: true
    engines:
      node: '>= 0.8'
    resolution:
      integrity: sha1-IPEzZIGwg811M3mSoWlxqi2QaUc=
  /once/1.4.0:
    dependencies:
      wrappy: 1.0.2
    resolution:
      integrity: sha1-WDsap3WWHUsROsF9nFC6753Xa9E=
  /onetime/5.1.0:
    dependencies:
      mimic-fn: 2.1.0
    engines:
      node: '>=6'
    resolution:
      integrity: sha512-5NcSkPHhwTVFIQN+TUqXoS5+dlElHXdpAWu9I0HP20YOtIi+aZ0Ct82jdlILDxjLEAWwvm+qj1m6aEtsDVmm6Q==
  /onetime/5.1.2:
    dependencies:
      mimic-fn: 2.1.0
    dev: true
    engines:
      node: '>=6'
    resolution:
      integrity: sha512-kbpaSSGJTWdAY5KPVeMOKXSrPtr8C8C7wodJbcsd51jRnmD+GZu8Y0VoU6Dm5Z4vWr0Ig/1NKuWRKf7j5aaYSg==
  /open/7.0.4:
    dependencies:
      is-docker: 2.0.0
      is-wsl: 2.2.0
    dev: false
    engines:
      node: '>=8'
    resolution:
      integrity: sha512-brSA+/yq+b08Hsr4c8fsEW2CRzk1BmfN3SAK/5VCHQ9bdoZJ4qa/+AfR0xHjlbbZUyPkUHs1b8x1RqdyZdkVqQ==
  /open/7.2.1:
    dependencies:
      is-docker: 2.0.0
      is-wsl: 2.2.0
    dev: true
    engines:
      node: '>=8'
    resolution:
      integrity: sha512-xbYCJib4spUdmcs0g/2mK1nKo/jO2T7INClWd/beL7PFkXRWgr8B23ssDHX/USPn2M2IjDR5UdpYs6I67SnTSA==
  /opencollective-postinstall/2.0.3:
    dev: true
    hasBin: true
    resolution:
      integrity: sha512-8AV/sCtuzUeTo8gQK5qDZzARrulB3egtLzFgteqB2tcT4Mw7B8Kt7JcDHmltjz6FOAHsvTevk70gZEbhM4ZS9Q==
  /optionator/0.8.3:
    dependencies:
      deep-is: 0.1.3
      fast-levenshtein: 2.0.6
      levn: 0.3.0
      prelude-ls: 1.1.2
      type-check: 0.3.2
      word-wrap: 1.2.3
    dev: true
    engines:
      node: '>= 0.8.0'
    resolution:
      integrity: sha512-+IW9pACdk3XWmmTXG8m3upGUJst5XRGzxMRjXzAuJ1XnIFNvfhjjIuYkDvysnPQ7qzqVzLt78BCruntqRhWQbA==
  /optionator/0.9.1:
    dependencies:
      deep-is: 0.1.3
      fast-levenshtein: 2.0.6
      levn: 0.4.1
      prelude-ls: 1.2.1
      type-check: 0.4.0
      word-wrap: 1.2.3
    dev: true
    engines:
      node: '>= 0.8.0'
    resolution:
      integrity: sha512-74RlY5FCnhq4jRxVUPKDaRwrVNXMqsGsiW6AJw4XK8hmtm10wC0ypZBLw5IIp85NZMr91+qd1RvvENwg7jjRFw==
  /os-homedir/1.0.2:
    dev: true
    engines:
      node: '>=0.10.0'
    resolution:
      integrity: sha1-/7xJiDNuDoM94MFox+8VISGqf7M=
  /os-tmpdir/1.0.2:
    dev: true
    engines:
      node: '>=0.10.0'
    resolution:
      integrity: sha1-u+Z0BseaqFxc/sdm/lc0VV36EnQ=
  /osenv/0.1.5:
    dependencies:
      os-homedir: 1.0.2
      os-tmpdir: 1.0.2
    dev: true
    resolution:
      integrity: sha512-0CWcCECdMVc2Rw3U5w9ZjqX6ga6ubk1xDVKxtBQPK7wis/0F2r9T6k4ydGYhecl7YUBxBVxhL5oisPsNxAPe2g==
  /p-each-series/2.1.0:
    dev: true
    engines:
      node: '>=8'
    resolution:
      integrity: sha512-ZuRs1miPT4HrjFa+9fRfOFXxGJfORgelKV9f9nNOWw2gl6gVsRaVDOQP0+MI0G0wGKns1Yacsu0GjOFbTK0JFQ==
  /p-filter/2.1.0:
    dependencies:
      p-map: 2.1.0
    engines:
      node: '>=8'
    resolution:
      integrity: sha512-ZBxxZ5sL2HghephhpGAQdoskxplTwr7ICaehZwLIlfL6acuVgZPm8yBNuRAFBGEqtD/hmUeq9eqLg2ys9Xr/yw==
  /p-finally/1.0.0:
    engines:
      node: '>=4'
    resolution:
      integrity: sha1-P7z7FbiZpEEjs0ttzBi3JDNqLK4=
  /p-is-promise/3.0.0:
    dev: true
    engines:
      node: '>=8'
    resolution:
      integrity: sha512-Wo8VsW4IRQSKVXsJCn7TomUaVtyfjVDn3nUP7kE967BQk0CwFpdbZs0X0uk5sW9mkBa9eNM7hCMaG93WUAwxYQ==
  /p-limit/2.3.0:
    dependencies:
      p-try: 2.2.0
    engines:
      node: '>=6'
    resolution:
      integrity: sha512-//88mFWSJx8lxCzwdAABTJL2MyWB12+eIY7MDL2SqLmAkeKU9qxRvWuSyTjm3FUmpBEMuFfckAIqEaVGUDxb6w==
  /p-locate/3.0.0:
    dependencies:
      p-limit: 2.3.0
    dev: true
    engines:
      node: '>=6'
    resolution:
      integrity: sha512-x+12w/To+4GFfgJhBEpiDcLozRJGegY+Ei7/z0tSLkMmxGZNybVMSfWj9aJn8Z5Fc7dBUNJOOVgPv2H7IwulSQ==
  /p-locate/4.1.0:
    dependencies:
      p-limit: 2.3.0
    engines:
      node: '>=8'
    resolution:
      integrity: sha512-R79ZZ/0wAxKGu3oYMlz8jy/kbhsNrS7SKZ7PxEHBgJ5+F2mtFW2fK2cOtBh1cHYkQsbzFV7I+EoRKe6Yt0oK7A==
  /p-map/2.1.0:
    engines:
      node: '>=6'
    resolution:
      integrity: sha512-y3b8Kpd8OAN444hxfBbFfj1FY/RjtTd8tzYwhUqNYXx0fXx2iX4maP4Qr6qhIKbQXI02wTLAda4fYUbDagTUFw==
  /p-map/3.0.0:
    dependencies:
      aggregate-error: 3.0.1
    dev: true
    engines:
      node: '>=8'
    resolution:
      integrity: sha512-d3qXVTF/s+W+CdJ5A29wywV2n8CQQYahlgz2bFiA+4eVNJbHJodPZ+/gXwPGh0bOqA+j8S+6+ckmvLGPk1QpxQ==
  /p-map/4.0.0:
    dependencies:
      aggregate-error: 3.1.0
    engines:
      node: '>=10'
    resolution:
      integrity: sha512-/bjOqmgETBYB5BoEeGVea8dmvHb2m9GLy1E9W43yeyfP6QQCZGFNa+XRceJEuDB6zqr+gKpIAmlLebMpykw/MQ==
  /p-queue/6.4.0:
    dependencies:
      eventemitter3: 4.0.4
      p-timeout: 3.2.0
    dev: false
    engines:
      node: '>=8'
    resolution:
      integrity: sha512-X7ddxxiQ+bLR/CUt3/BVKrGcJDNxBr0pEEFKHHB6vTPWNUhgDv36GpIH18RmGM3YGPpBT+JWGjDDqsVGuF0ERw==
  /p-queue/6.6.2:
    dependencies:
      eventemitter3: 4.0.7
      p-timeout: 3.2.0
    dev: true
    engines:
      node: '>=8'
    resolution:
      integrity: sha512-RwFpb72c/BhQLEXIZ5K2e+AhgNVmIejGlTgiB9MzZ0e93GRvqZ7uSi0dvRF7/XIXDeNkra2fNHBxTyPDGySpjQ==
  /p-reduce/2.1.0:
    dev: true
    engines:
      node: '>=8'
    resolution:
      integrity: sha512-2USApvnsutq8uoxZBGbbWM0JIYLiEMJ9RlaN7fAzVNb9OZN0SHjjTTfIcb667XynS5Y1VhwDJVDa72TnPzAYWw==
  /p-retry/4.2.0:
    dependencies:
      '@types/retry': 0.12.0
      retry: 0.12.0
    engines:
      node: '>=8'
    resolution:
      integrity: sha512-jPH38/MRh263KKcq0wBNOGFJbm+U6784RilTmHjB/HM9kH9V8WlCpVUcdOmip9cjXOh6MxZ5yk1z2SjDUJfWmA==
  /p-timeout/3.2.0:
    dependencies:
      p-finally: 1.0.0
    engines:
      node: '>=8'
    resolution:
      integrity: sha512-rhIwUycgwwKcP9yTOOFK/AKsAopjjCakVqLHePO3CC6Mir1Z99xT+R63jZxAT5lFZLa2inS5h+ZS2GvR99/FBg==
  /p-try/2.2.0:
    engines:
      node: '>=6'
    resolution:
      integrity: sha512-R4nPAVTAU0B9D35/Gk3uJf/7XYbQcyohSKdvAxIRSNghFl4e71hVoGnBNQz9cWaXxO2I10KTC+3jMdvvoKw6dQ==
  /packet-reader/1.0.0:
    dev: true
    resolution:
      integrity: sha512-HAKu/fG3HpHFO0AA8WE8q2g+gBJaZ9MG7fcKk+IJPLTGAD6Psw4443l+9DGRbOIh3/aXr7Phy0TjilYivJo5XQ==
  /packwatch/2.0.0:
    dev: true
    hasBin: true
    resolution:
      integrity: sha512-44f/FnFB4/J+91jexax5moI1rse6cQqr+q38ObaraBIFBzOBYf0O6sx6ZV3jpr/l8Zi+Vt555ra+erONGpngMQ==
  /parent-module/1.0.1:
    dependencies:
      callsites: 3.1.0
    dev: true
    engines:
      node: '>=6'
    resolution:
      integrity: sha512-GQ2EWRpQV8/o+Aw8YqtfZZPfNRWZYkbidE9k5rpl/hC3vtHHBfGm2Ifi6qWV+coDGkrUKZAxE3Lot5kcsRlh+g==
  /parse-git-config/1.1.1:
    dependencies:
      extend-shallow: 2.0.1
      fs-exists-sync: 0.1.0
      git-config-path: 1.0.1
      ini: 1.3.5
    dev: false
    engines:
      node: '>=0.10.0'
    resolution:
      integrity: sha1-06mYQxcTL1c5hxK7pDjhKVkN34w=
  /parse-json/5.1.0:
    dependencies:
      '@babel/code-frame': 7.10.4
      error-ex: 1.3.2
      json-parse-even-better-errors: 2.3.1
      lines-and-columns: 1.1.6
    engines:
      node: '>=8'
    resolution:
      integrity: sha512-+mi/lmVVNKFNVyLXV31ERiy2CY5E1/F6QtJFEzoChPRwwngMNXRDQ9GJ5WdE2Z2P4AujsOi0/+2qHID68KwfIQ==
  /parse-passwd/1.0.0:
    dev: false
    engines:
      node: '>=0.10.0'
    resolution:
      integrity: sha1-bVuTSkVpk7I9N/QKOC1vFmao5cY=
  /parse5/5.1.1:
    dev: true
    resolution:
      integrity: sha512-ugq4DFI0Ptb+WWjAdOK16+u/nHfiIrcE+sh8kZMaM0WllQKLI9rOUq6c2b7cwPkXdzfQESqvoqK6ug7U/Yyzug==
  /parseurl/1.3.3:
    dev: true
    engines:
      node: '>= 0.8'
    resolution:
      integrity: sha512-CiyeOxFT/JZyN5m0z9PfXw4SCBJ6Sygz1Dpl0wqjlhDEGGBP1GnsUVEL0p63hoG1fcj3fHynXi9NYO4nWOL+qQ==
  /pascalcase/0.1.1:
    dev: true
    engines:
      node: '>=0.10.0'
    resolution:
      integrity: sha1-s2PlXoAGym/iF4TS2yK9FdeRfxQ=
  /path-exists/3.0.0:
    dev: true
    engines:
      node: '>=4'
    resolution:
      integrity: sha1-zg6+ql94yxiSXqfYENe1mwEP1RU=
  /path-exists/4.0.0:
    engines:
      node: '>=8'
    resolution:
      integrity: sha512-ak9Qy5Q7jYb2Wwcey5Fpvg2KoAc/ZIhLSLOSBmRmygPsGwkVVt0fZa0qrtMz+m6tJTAHfZQ8FnmB4MG4LWy7/w==
  /path-is-absolute/1.0.1:
    engines:
      node: '>=0.10.0'
    resolution:
      integrity: sha1-F0uSaHNVNP+8es5r9TpanhtcX18=
  /path-key/2.0.1:
    dev: true
    engines:
      node: '>=4'
    resolution:
      integrity: sha1-QRyttXTFoUDTpLGRDUDYDMn0C0A=
  /path-key/3.1.1:
    engines:
      node: '>=8'
    resolution:
      integrity: sha512-ojmeN0qd+y0jszEtoY48r0Peq5dwMEkIlCOu6Q5f41lfkswXuKtYrhgoTpLnyIcHm24Uhqx+5Tqm2InSwLhE6Q==
  /path-parse/1.0.6:
    resolution:
      integrity: sha512-GSmOT2EbHrINBf9SR7CDELwlJ8AENk3Qn7OikK4nFYAu3Ote2+JYNVvkpAEQm3/TLNEJFD/xZJjzyxg3KBWOzw==
  /path-to-regexp/0.1.7:
    dev: true
    resolution:
      integrity: sha1-32BBeABfUi8V60SQ5yR6G/qmf4w=
  /path-type/4.0.0:
    engines:
      node: '>=8'
    resolution:
      integrity: sha512-gDKb8aZMDeD/tZWs9P6+q0J9Mwkdl6xMV8TjnGP3qJVJ06bdMgkbBlLU8IdfOsIsFz2BW1rNVT3XuNEl8zPAvw==
  /pause-stream/0.0.11:
    dependencies:
      through: 2.3.8
    dev: false
    resolution:
      integrity: sha1-/lo0sMvOErWqaitAPuLnO2AvFEU=
  /performance-now/2.1.0:
    dev: true
    resolution:
      integrity: sha1-Ywn04OX6kT7BxpMHrjZLSzd8nns=
  /pg-connection-string/2.3.0:
    dev: true
    resolution:
      integrity: sha512-ukMTJXLI7/hZIwTW7hGMZJ0Lj0S2XQBCJ4Shv4y1zgQ/vqVea+FLhzywvPj0ujSuofu+yA4MYHGZPTsgjBgJ+w==
  /pg-int8/1.0.1:
    dev: true
    engines:
      node: '>=4.0.0'
    resolution:
      integrity: sha512-WCtabS6t3c8SkpDBUlb1kjOs7l66xsGdKpIPZsg4wR+B3+u9UAum2odSsF9tnvxg80h4ZxLWMy4pRjOsFIqQpw==
  /pg-pool/3.2.1_pg@8.3.3:
    dependencies:
      pg: 8.3.3_pg@8.3.3
    dev: true
    peerDependencies:
      pg: '>=8.0'
    resolution:
      integrity: sha512-BQDPWUeKenVrMMDN9opfns/kZo4lxmSWhIqo+cSAF7+lfi9ZclQbr9vfnlNaPr8wYF3UYjm5X0yPAhbcgqNOdA==
  /pg-protocol/1.2.5:
    dev: true
    resolution:
      integrity: sha512-1uYCckkuTfzz/FCefvavRywkowa6M5FohNMF5OjKrqo9PSR8gYc8poVmwwYQaBxhmQdBjhtP514eXy9/Us2xKg==
  /pg-types/2.2.0:
    dependencies:
      pg-int8: 1.0.1
      postgres-array: 2.0.0
      postgres-bytea: 1.0.0
      postgres-date: 1.0.5
      postgres-interval: 1.2.0
    dev: true
    engines:
      node: '>=4'
    resolution:
      integrity: sha512-qTAAlrEsl8s4OiEQY69wDvcMIdQN6wdz5ojQiOy6YRMuynxenON0O5oCpJI6lshc6scgAY8qvJ2On/p+CXY0GA==
  /pg/8.3.3_pg@8.3.3:
    dependencies:
      buffer-writer: 2.0.0
      packet-reader: 1.0.0
      pg-connection-string: 2.3.0
      pg-pool: 3.2.1_pg@8.3.3
      pg-protocol: 1.2.5
      pg-types: 2.2.0
      pgpass: 1.0.2
      semver: 4.3.2
    dev: true
    engines:
      node: '>= 8.0.0'
    peerDependencies:
      pg: '*'
    resolution:
      integrity: sha512-wmUyoQM/Xzmo62wgOdQAn5tl7u+IA1ZYK7qbuppi+3E+Gj4hlUxVHjInulieWrd0SfHi/ADriTb5ILJ/lsJrSg==
  /pgpass/1.0.2:
    dependencies:
      split: 1.0.1
    dev: true
    resolution:
      integrity: sha1-Knu0G2BltnkH6R2hsHwYR8h3swY=
  /picomatch/2.2.2:
    engines:
      node: '>=8.6'
    resolution:
      integrity: sha512-q0M/9eZHzmr0AulXyPwNfZjtwZ/RBZlbN3K3CErVrk50T2ASYI7Bye0EvekFY3IP1Nt2DHu0re+V2ZHIpMkuWg==
  /pidtree/0.5.0:
    dev: true
    engines:
      node: '>=0.10'
    hasBin: true
    resolution:
      integrity: sha512-9nxspIM7OpZuhBxPg73Zvyq7j1QMPMPsGKTqRc2XOaFQauDvoNz9fM1Wdkjmeo7l9GXOZiRs97sPkuayl39wjA==
  /pirates/4.0.1:
    dependencies:
      node-modules-regexp: 1.0.0
    dev: true
    engines:
      node: '>= 6'
    resolution:
      integrity: sha512-WuNqLTbMI3tmfef2TKxlQmAiLHKtFhlsCZnPIpuv2Ow0RDVO8lfy1Opf4NUzlMXLjPl+Men7AuVdX6TA+s+uGA==
  /pkg-dir/4.2.0:
    dependencies:
      find-up: 4.1.0
    engines:
      node: '>=8'
    resolution:
      integrity: sha512-HRDzbaKjC+AOWVXxAU/x54COGeIv9eb+6CkDSQoNTt4XyWoIJvuPsXizxu/Fr23EiekbtZwmh1IcIG/l/a10GQ==
  /pkg-fetch/2.6.9:
    dependencies:
      '@babel/runtime': 7.10.2
      byline: 5.0.0
      chalk: 3.0.0
      expand-template: 2.0.3
      fs-extra: 8.1.0
      minimist: 1.2.5
      progress: 2.0.3
      request: 2.88.2
      request-progress: 3.0.0
      semver: 6.3.0
      unique-temp-dir: 1.0.0
    dev: true
    hasBin: true
    resolution:
      integrity: sha512-EnVR8LRILXBvaNP+wJOSY02c3+qDDfyEyR+aqAHLhcc9PBnbxFT9UZ1+If49goPQzQPn26TzF//fc6KXZ0aXEg==
  /pkg-up/3.1.0:
    dependencies:
      find-up: 3.0.0
    dev: true
    engines:
      node: '>=8'
    resolution:
      integrity: sha512-nDywThFk1i4BQK4twPQ6TA4RT8bDY96yeuCVBWL3ePARCiEKDRSrNGbFIgUJpLp+XeIR65v8ra7WuJOFUBtkMA==
  /pkg/4.4.9:
    dependencies:
      '@babel/parser': 7.10.2
      '@babel/runtime': 7.10.2
      chalk: 3.0.0
      escodegen: 1.14.2
      fs-extra: 8.1.0
      globby: 11.0.1
      into-stream: 5.1.1
      minimist: 1.2.5
      multistream: 2.1.1
      pkg-fetch: 2.6.9
      progress: 2.0.3
      resolve: 1.17.0
      stream-meter: 1.0.4
    dev: true
    hasBin: true
    resolution:
      integrity: sha512-FK4GqHtcCY2PPPVaKViU0NyRzpo6gCS7tPKN5b7AkElqjAOCH1bsRKgohEnxThr6DWfTGByGqba2YHGR/BqbmA==
  /platform/1.3.5:
    dev: true
    resolution:
      integrity: sha512-TuvHS8AOIZNAlE77WUDiR4rySV/VMptyMfcfeoMgs4P8apaZM3JrnbzBiixKUv+XR6i+BXrQh8WAnjaSPFO65Q==
  /please-upgrade-node/3.2.0:
    dependencies:
      semver-compare: 1.0.0
    dev: true
    resolution:
      integrity: sha512-gQR3WpIgNIKwBMVLkpMUeR3e1/E1y42bqDQZfql+kDeXd8COYfM8PQA4X6y7a8u9Ua9FHmsrrmirW2vHs45hWg==
  /pluralize/8.0.0:
    dev: true
    engines:
      node: '>=4'
    resolution:
      integrity: sha512-Nc3IT5yHzflTfbjgqWcCPpo7DaKy4FnpB0l/zCAW0Tc7jxAiuqSxHasntB3D7887LSrA93kDJ9IXovxJYxyLCA==
  /posix-character-classes/0.1.1:
    dev: true
    engines:
      node: '>=0.10.0'
    resolution:
      integrity: sha1-AerA/jta9xoqbAL+q7jB/vfgDqs=
  /postgres-array/2.0.0:
    dev: true
    engines:
      node: '>=4'
    resolution:
      integrity: sha512-VpZrUqU5A69eQyW2c5CA1jtLecCsN2U/bD6VilrFDWq5+5UIEVO7nazS3TEcHf1zuPYO/sqGvUvW62g86RXZuA==
  /postgres-bytea/1.0.0:
    dev: true
    engines:
      node: '>=0.10.0'
    resolution:
      integrity: sha1-AntTPAqokOJtFy1Hz5zOzFIazTU=
  /postgres-date/1.0.5:
    dev: true
    engines:
      node: '>=0.10.0'
    resolution:
      integrity: sha512-pdau6GRPERdAYUQwkBnGKxEfPyhVZXG/JiS44iZWiNdSOWE09N2lUgN6yshuq6fVSon4Pm0VMXd1srUUkLe9iA==
  /postgres-interval/1.2.0:
    dependencies:
      xtend: 4.0.2
    dev: true
    engines:
      node: '>=0.10.0'
    resolution:
      integrity: sha512-9ZhXKM/rw350N1ovuWHbGxnGh/SNJ4cnxHiM0rxE4VN41wsg8P8zWn9hv/buK00RP4WvlOyr/RBDiptyxVbkZQ==
  /prelude-ls/1.1.2:
    dev: true
    engines:
      node: '>= 0.8.0'
    resolution:
      integrity: sha1-IZMqVJ9eUv/ZqCf1cOBL5iqX2lQ=
  /prelude-ls/1.2.1:
    dev: true
    engines:
      node: '>= 0.8.0'
    resolution:
      integrity: sha512-vkcDPrRZo1QZLbn5RLGPpg/WmIQ65qoWWhcGKf/b5eplkkarX0m9z8ppCat4mlOqUsWpyNuYgO3VRyrYHSzX5g==
  /prettier-linter-helpers/1.0.0:
    dependencies:
      fast-diff: 1.2.0
    dev: true
    engines:
      node: '>=6.0.0'
    resolution:
      integrity: sha512-GbK2cP9nraSSUF9N2XwUwqfzlAFlMNYYl+ShE/V+H8a9uNl/oUqB1w2EL54Jh0OlyRSd8RfWYJ3coVS4TROP2w==
  /prettier/2.1.2:
    dev: true
    engines:
      node: '>=10.13.0'
    hasBin: true
    resolution:
      integrity: sha512-16c7K+x4qVlJg9rEbXl7HEGmQyZlG4R9AgP+oHKRMsMsuk8s+ATStlf1NpDqyBI1HpVyfjLOeMhH2LvuNvV5Vg==
  /pretty-format/25.5.0:
    dependencies:
      '@jest/types': 25.5.0
      ansi-regex: 5.0.0
      ansi-styles: 4.2.1
      react-is: 16.13.1
    dev: true
    engines:
      node: '>= 8.3'
    resolution:
      integrity: sha512-kbo/kq2LQ/A/is0PQwsEHM7Ca6//bGPPvU6UnsdDRSKTWxT/ru/xb88v4BJf6a69H+uTytOEsTusT9ksd/1iWQ==
  /pretty-format/26.4.2:
    dependencies:
      '@jest/types': 26.3.0
      ansi-regex: 5.0.0
      ansi-styles: 4.2.1
      react-is: 16.13.1
    dev: true
    engines:
      node: '>= 10'
    resolution:
      integrity: sha512-zK6Gd8zDsEiVydOCGLkoBoZuqv8VTiHyAbKznXe/gaph/DAeZOmit9yMfgIz5adIgAMMs5XfoYSwAX3jcCO1tA==
  /prettysize/2.0.0:
    resolution:
      integrity: sha512-VVtxR7sOh0VsG8o06Ttq5TrI1aiZKmC+ClSn4eBPaNf4SHr5lzbYW+kYGX3HocBL/MfpVrRfFZ9V3vCbLaiplg==
  /process-nextick-args/2.0.1:
    resolution:
      integrity: sha512-3ouUOpQhtgrbOa17J7+uxOTpITYWaGP7/AhoR3+A+/1e9skrzelGi/dXzEYyvbxubEF6Wn2ypscTKiKJFFn1ag==
  /progress/2.0.3:
    engines:
      node: '>=0.4.0'
    resolution:
      integrity: sha512-7PiHtLll5LdnKIMw100I+8xJXR5gW2QwWYkT6iJva0bXitZKa/XMrSbdmg3r2Xnaidz9Qumd0VPaMrZlF9V9sA==
  /prompts/2.3.2:
    dependencies:
      kleur: 3.0.3
      sisteransi: 1.0.5
    engines:
      node: '>= 6'
    resolution:
      integrity: sha512-Q06uKs2CkNYVID0VqwfAl9mipo99zkBv/n2JtWY89Yxa3ZabWSrs0e2KTudKVa3peLUvYXMefDqIleLPVUBZMA==
  /proxy-addr/2.0.6:
    dependencies:
      forwarded: 0.1.2
      ipaddr.js: 1.9.1
    dev: true
    engines:
      node: '>= 0.10'
    resolution:
      integrity: sha512-dh/frvCBVmSsDYzw6n926jv974gddhkFPfiN8hPOi30Wax25QZyZEGveluCgliBnqmuM+UJmBErbAUFIoDbjOw==
  /prr/1.0.1:
    dev: true
    resolution:
      integrity: sha1-0/wRS6BplaRexok/SEzrHXj19HY=
  /ps-tree/1.2.0:
    dependencies:
      event-stream: 3.3.4
    dev: false
    engines:
      node: '>= 0.10'
    hasBin: true
    resolution:
      integrity: sha512-0VnamPPYHl4uaU/nSFeZZpR21QAWRz+sRv4iW9+v/GS/J5U5iZB5BNN6J0RMoOvdx2gWM2+ZFMIm58q24e4UYA==
  /psl/1.8.0:
    dev: true
    resolution:
      integrity: sha512-RIdOzyoavK+hA18OGGWDqUTsCLhtA7IcZ/6NCs4fFJaHBDab+pDDmDIByWFRQJq2Cd7r1OoQxBGKOaztq+hjIQ==
  /pump/3.0.0:
    dependencies:
      end-of-stream: 1.4.4
      once: 1.4.0
    resolution:
      integrity: sha512-LwZy+p3SFs1Pytd/jYct4wpv49HiYCqd9Rlc5ZVdk0V+8Yzv6jR5Blk3TRmPL1ft69TxP0IMZGJ+WPFU2BFhww==
  /punycode/2.1.1:
    dev: true
    engines:
      node: '>=6'
    resolution:
      integrity: sha512-XRsRjdf+j5ml+y/6GKHPZbrF/8p2Yga0JPtdqTIY2Xe5ohJPD9saDJJLPvp9+NSBprVvevdXZybnj2cv8OEd0A==
  /qs/6.5.2:
    dev: true
    engines:
      node: '>=0.6'
    resolution:
      integrity: sha512-N5ZAX4/LxJmF+7wN74pUD6qAh9/wnvdQcjq9TZjevvXzSUo7bfmw91saqMjzGS2xq91/odN2dW/WOl7qQHNDGA==
  /qs/6.7.0:
    dev: true
    engines:
      node: '>=0.6'
    resolution:
      integrity: sha512-VCdBRNFTX1fyE7Nb6FYoURo/SPe62QCaAyzJvUjwRaIsc+NePBEniHlvxFmmX56+HZphIGtV0XeCirBtpDrTyQ==
  /querystringify/2.2.0:
    resolution:
      integrity: sha512-FIqgj2EUvTa7R50u0rGsyTftzjYmv/a3hO345bZNrqabNqjtgiDMgmo4mkUjd+nzU5oF3dClKqFIPUKybUyqoQ==
  /quick-lru/4.0.1:
    dev: true
    engines:
      node: '>=8'
    resolution:
      integrity: sha512-ARhCpm70fzdcvNQfPoy49IaanKkTlRWF2JMzqhcJbhSFRZv7nPTvZJdcY7301IPmvW+/p0RgIWnQDLJxifsQ7g==
  /quote/0.4.0:
    dev: true
    resolution:
      integrity: sha1-EIOSF/bBNiuJGUBE0psjP9fzLwE=
  /ramda/0.26.1:
    dev: true
    resolution:
      integrity: sha512-hLWjpy7EnsDBb0p+Z3B7rPi3GDeRG5ZtiI33kJhTt+ORCd38AbAIjB/9zRIUoeTbE/AVX5ZkU7m6bznsvrf8eQ==
  /ramda/0.27.0:
    dev: true
    resolution:
      integrity: sha512-pVzZdDpWwWqEVVLshWUHjNwuVP7SfcmPraYuqocJp1yo2U1R7P+5QAfDhdItkuoGqIBnBYrtPp7rEPqDn9HlZA==
  /range-parser/1.2.1:
    dev: true
    engines:
      node: '>= 0.6'
    resolution:
      integrity: sha512-Hrgsx+orqoygnmhFbKaHE6c296J+HTAQXoxEF6gNupROmmGJRoyzfG3ccAveqCBrwr/2yxQ5BVd/GTl5agOwSg==
  /raw-body/2.4.0:
    dependencies:
      bytes: 3.1.0
      http-errors: 1.7.2
      iconv-lite: 0.4.24
      unpipe: 1.0.0
    dev: true
    engines:
      node: '>= 0.8'
    resolution:
      integrity: sha512-4Oz8DUIwdvoa5qMJelxipzi/iJIi40O5cGV1wNYp5hvZP8ZN0T+jiNkL0QepXs+EsQ9XJ8ipEDoiH70ySUJP3Q==
  /rc/1.2.8:
    dependencies:
      deep-extend: 0.6.0
      ini: 1.3.5
      minimist: 1.2.5
      strip-json-comments: 2.0.1
    dev: true
    hasBin: true
    resolution:
      integrity: sha512-y3bGgqKj3QBdxLbLkomlohkvsA8gdAiUQlSBJnBhfn+BPxg4bc62d8TcBW15wavDfgexCgccckhcZvywyQYPOw==
  /react-is/16.13.1:
    dev: true
    resolution:
      integrity: sha512-24e6ynE2H+OKt4kqsOvNd8kBpV65zoxbA4BVsEOB3ARVWQki/DHzaUoC5KuON/BiccDaCCTZBuOcfZs70kR8bQ==
  /read-pkg-up/7.0.1:
    dependencies:
      find-up: 4.1.0
      read-pkg: 5.2.0
      type-fest: 0.8.1
    engines:
      node: '>=8'
    resolution:
      integrity: sha512-zK0TB7Xd6JpCLmlLmufqykGE+/TlOePD6qKClNW7hHDKFh/J7/7gCWGR7joEQEW1bKq3a3yUZSObOoWLFQ4ohg==
  /read-pkg/5.2.0:
    dependencies:
      '@types/normalize-package-data': 2.4.0
      normalize-package-data: 2.5.0
      parse-json: 5.1.0
      type-fest: 0.6.0
    engines:
      node: '>=8'
    resolution:
      integrity: sha512-Ug69mNOpfvKDAc2Q8DRpMjjzdtrnv9HcSMX+4VsZxD1aZ6ZzrIE7rlzXBtWTyhULSMKg076AW6WR5iZpD0JiOg==
  /readable-stream/2.3.7:
    dependencies:
      core-util-is: 1.0.2
      inherits: 2.0.4
      isarray: 1.0.0
      process-nextick-args: 2.0.1
      safe-buffer: 5.1.2
      string_decoder: 1.1.1
      util-deprecate: 1.0.2
    resolution:
      integrity: sha512-Ebho8K4jIbHAxnuxi7o42OrZgF/ZTNcsZj6nRKyUmkhLFq8CHItp/fy6hQZuZmP/n3yZ9VBUbp4zz/mX8hmYPw==
  /readable-stream/3.6.0:
    dependencies:
      inherits: 2.0.4
      string_decoder: 1.3.0
      util-deprecate: 1.0.2
    engines:
      node: '>= 6'
    resolution:
      integrity: sha512-BViHy7LKeTz4oNnkcLJ+lVSL6vpiFeX6/d3oSH8zCW7UxP2onchk+vTGB143xuFjHS3deTgkKoXXymXqymiIdA==
  /redent/3.0.0:
    dependencies:
      indent-string: 4.0.0
      strip-indent: 3.0.0
    dev: true
    engines:
      node: '>=8'
    resolution:
      integrity: sha512-6tDA8g98We0zd0GvVeMT9arEOnTw9qM03L9cJXaCjrip1OO764RDBLBfrB4cwzNGDj5OA5ioymC9GkizgWJDUg==
  /redis-commands/1.5.0:
    dev: true
    resolution:
      integrity: sha512-6KxamqpZ468MeQC3bkWmCB1fp56XL64D4Kf0zJSwDZbVLLm7KFkoIcHrgRvQ+sk8dnhySs7+yBg94yIkAK7aJg==
  /redis-errors/1.2.0:
    dev: true
    engines:
      node: '>=4'
    resolution:
      integrity: sha1-62LSrbFeTq9GEMBK/hUpOEJQq60=
  /redis-lock/0.1.4:
    dev: true
    engines:
      node: '>=0.6'
    resolution:
      integrity: sha512-7/+zu86XVQfJVx1nHTzux5reglDiyUCDwmW7TSlvVezfhH2YLc/Rc8NE0ejQG+8/0lwKzm29/u/4+ogKeLosiA==
  /redis-parser/3.0.0:
    dependencies:
      redis-errors: 1.2.0
    dev: true
    engines:
      node: '>=4'
    resolution:
      integrity: sha1-tm2CjNyv5rS4pCin3vTGvKwxyLQ=
  /redis/3.0.2:
    dependencies:
      denque: 1.4.1
      redis-commands: 1.5.0
      redis-errors: 1.2.0
      redis-parser: 3.0.0
    dev: true
    engines:
      node: '>=6'
    resolution:
      integrity: sha512-PNhLCrjU6vKVuMOyFu7oSP296mwBkcE6lrAjruBYG5LgdSqtRBoVQIylrMyVZD/lkF24RSNNatzvYag6HRBHjQ==
  /regenerator-runtime/0.13.5:
    dev: true
    resolution:
      integrity: sha512-ZS5w8CpKFinUzOwW3c83oPeVXoNsrLsaCoLtJvAClH135j/R77RuymhiSErhm2lKcwSCIpmvIWSbDkIfAqKQlA==
  /regex-not/1.0.2:
    dependencies:
      extend-shallow: 3.0.2
      safe-regex: 1.1.0
    dev: true
    engines:
      node: '>=0.10.0'
    resolution:
      integrity: sha512-J6SDjUgDxQj5NusnOtdFxDwN/+HWykR8GELwctJ7mdqhcyy1xEc4SRFHUXvxTp661YaVKAjfRLZ9cCqS6tn32A==
  /regexpp/3.1.0:
    dev: true
    engines:
      node: '>=8'
    resolution:
      integrity: sha512-ZOIzd8yVsQQA7j8GCSlPGXwg5PfmA1mrq0JP4nGhh54LaKN3xdai/vHUDu74pKwV8OxseMS65u2NImosQcSD0Q==
  /remove-trailing-separator/1.1.0:
    dev: true
    resolution:
      integrity: sha1-wkvOKig62tW8P1jg1IJJuSN52O8=
  /repeat-element/1.1.3:
    dev: true
    engines:
      node: '>=0.10.0'
    resolution:
      integrity: sha512-ahGq0ZnV5m5XtZLMb+vP76kcAM5nkLqk0lpqAuojSKGgQtn4eRi4ZZGm2olo2zKFH+sMsWaqOCW1dqAnOru72g==
  /repeat-string/1.6.1:
    dev: true
    engines:
      node: '>=0.10'
    resolution:
      integrity: sha1-jcrkcOHIirwtYA//Sndihtp15jc=
  /replace-string/3.1.0:
    dev: true
    engines:
      node: '>=8'
    resolution:
      integrity: sha512-yPpxc4ZR2makceA9hy/jHNqc7QVkd4Je/N0WRHm6bs3PtivPuPynxE5ejU/mp5EhnCv8+uZL7vhz8rkluSlx+Q==
  /request-progress/3.0.0:
    dependencies:
      throttleit: 1.0.0
    dev: true
    resolution:
      integrity: sha1-TKdUCBx/7GP1BeT6qCWqBs1mnb4=
  /request-promise-core/1.1.3_request@2.88.2:
    dependencies:
      lodash: 4.17.19
      request: 2.88.2
    dev: true
    engines:
      node: '>=0.10.0'
    peerDependencies:
      request: ^2.34
    resolution:
      integrity: sha512-QIs2+ArIGQVp5ZYbWD5ZLCY29D5CfWizP8eWnm8FoGD1TX61veauETVQbrV60662V0oFBkrDOuaBI8XgtuyYAQ==
  /request-promise-native/1.0.8_request@2.88.2:
    dependencies:
      request: 2.88.2
      request-promise-core: 1.1.3_request@2.88.2
      stealthy-require: 1.1.1
      tough-cookie: 2.5.0
    deprecated: 'request-promise-native has been deprecated because it extends the now deprecated request package, see https://github.com/request/request/issues/3142'
    dev: true
    engines:
      node: '>=0.12.0'
    peerDependencies:
      request: ^2.34
    resolution:
      integrity: sha512-dapwLGqkHtwL5AEbfenuzjTYg35Jd6KPytsC2/TLkVMz8rm+tNt72MGUWT1RP/aYawMpN6HqbNGBQaRcBtjQMQ==
  /request/2.88.2:
    dependencies:
      aws-sign2: 0.7.0
      aws4: 1.10.1
      caseless: 0.12.0
      combined-stream: 1.0.8
      extend: 3.0.2
      forever-agent: 0.6.1
      form-data: 2.3.3
      har-validator: 5.1.5
      http-signature: 1.2.0
      is-typedarray: 1.0.0
      isstream: 0.1.2
      json-stringify-safe: 5.0.1
      mime-types: 2.1.27
      oauth-sign: 0.9.0
      performance-now: 2.1.0
      qs: 6.5.2
      safe-buffer: 5.2.1
      tough-cookie: 2.5.0
      tunnel-agent: 0.6.0
      uuid: 3.4.0
    deprecated: 'request has been deprecated, see https://github.com/request/request/issues/3142'
    dev: true
    engines:
      node: '>= 6'
    resolution:
      integrity: sha512-MsvtOrfG9ZcrOwAW+Qi+F6HbD0CWXEh9ou77uOb7FM2WPhwT7smM833PzanhJLsgXjN89Ir6V2PczXNnMpwKhw==
  /require-directory/2.1.1:
    dev: true
    engines:
      node: '>=0.10.0'
    resolution:
      integrity: sha1-jGStX9MNqxyXbiNE/+f3kqam30I=
  /require-main-filename/2.0.0:
    dev: true
    resolution:
      integrity: sha512-NKN5kMDylKuldxYLSUfrbo5Tuzh4hd+2E8NPPX02mZtn1VuREQToYe/ZdlJy+J3uCpfaiGF05e7B8W0iXbQHmg==
  /requires-port/1.0.0:
    resolution:
      integrity: sha1-kl0mAdOaxIXgkc8NpcbmlNw9yv8=
  /resolve-cwd/3.0.0:
    dependencies:
      resolve-from: 5.0.0
    dev: true
    engines:
      node: '>=8'
    resolution:
      integrity: sha512-OrZaX2Mb+rJCpH/6CpSqt9xFVpN++x01XnN2ie9g6P5/3xelLAkXWVADpdz1IHD/KFfEXyE6V0U01OQ3UO2rEg==
  /resolve-from/4.0.0:
    dev: true
    engines:
      node: '>=4'
    resolution:
      integrity: sha512-pb/MYmXstAkysRFx8piNI1tGFNQIFA3vkE3Gq4EuA1dF6gHp/+vgZqsCGJapvy8N3Q+4o7FwvquPJcnZ7RYy4g==
  /resolve-from/5.0.0:
    engines:
      node: '>=8'
    resolution:
      integrity: sha512-qYg9KP24dD5qka9J47d0aVky0N+b4fTU89LN9iDnjB5waksiC49rvMB0PrUJQGoTmH50XPiqOvAjDfaijGxYZw==
  /resolve-pkg/2.0.0:
    dependencies:
      resolve-from: 5.0.0
    engines:
      node: '>=8'
    resolution:
      integrity: sha512-+1lzwXehGCXSeryaISr6WujZzowloigEofRB+dj75y9RRa/obVcYgbHJd53tdYw8pvZj8GojXaaENws8Ktw/hQ==
  /resolve-url/0.2.1:
    deprecated: 'https://github.com/lydell/resolve-url#deprecated'
    dev: true
    resolution:
      integrity: sha1-LGN/53yJOv0qZj/iGqkIAGjiBSo=
  /resolve/1.17.0:
    dependencies:
      path-parse: 1.0.6
    resolution:
      integrity: sha512-ic+7JYiV8Vi2yzQGFWOkiZD5Z9z7O2Zhm9XMaTxdJExKasieFCr+yXZ/WmXsckHiKl12ar0y6XiXDx3m4RHn1w==
  /restore-cursor/3.1.0:
    dependencies:
      onetime: 5.1.0
      signal-exit: 3.0.3
    engines:
      node: '>=8'
    resolution:
      integrity: sha512-l+sSefzHpj5qimhFSE5a8nufZYAM3sBSVMAPtYkmC+4EH2anSGaEMXSD0izRQbu9nfyQ9y5JrVmp7E8oZrUjvA==
  /ret/0.1.15:
    dev: true
    engines:
      node: '>=0.12'
    resolution:
      integrity: sha512-TTlYpa+OL+vMMNG24xSlQGEJ3B/RzEfUlLct7b5G/ytav+wPrplCpVMFuwzXbkecJrb6IYo1iFb0S9v37754mg==
  /retry/0.12.0:
    engines:
      node: '>= 4'
    resolution:
      integrity: sha1-G0KmJmoh8HQh0bC1S33BZ7AcATs=
  /reusify/1.0.4:
    engines:
      iojs: '>=1.0.0'
      node: '>=0.10.0'
    resolution:
      integrity: sha512-U9nH88a3fc/ekCF1l0/UP1IosiuIjyTh7hBvXVMHYgVcfGvt897Xguj2UOLDeI5BG2m7/uwyaLVT6fbtCwTyzw==
  /rimraf/2.6.3:
    dependencies:
      glob: 7.1.6
    dev: true
    hasBin: true
    resolution:
      integrity: sha512-mwqeW5XsA2qAejG46gYdENaxXjx9onRNCfn7L0duuP4hCuTIi/QO7PDK07KJfp1d+izWPrzEJDcSqBa0OZQriA==
  /rimraf/2.7.1:
    dependencies:
      glob: 7.1.6
    dev: true
    hasBin: true
    resolution:
      integrity: sha512-uWjbaKIK3T1OSVptzX7Nl6PvQ3qAGtKEtVRjRuazjfL3Bx5eI409VZSqgND+4UNnmzLVdPj9FqFJNPqBZFve4w==
  /rimraf/3.0.2:
    dependencies:
      glob: 7.1.6
    hasBin: true
    resolution:
      integrity: sha512-JZkJMZkAGFFPP2YqXZXPbMlMBgsxzE8ILs4lMIX/2o0L9UBw9O/Y3o6wFw/i9YLapcUJWwqbi3kdxIPdC62TIA==
  /rollup-plugin-dts/1.4.13_rollup@2.28.2+typescript@4.0.3:
    dependencies:
      rollup: 2.28.2
      typescript: 4.0.3
    dev: true
    optionalDependencies:
      '@babel/code-frame': 7.10.4
    peerDependencies:
      rollup: ^2.26.8
      typescript: ^4.0.2
    resolution:
      integrity: sha512-7mxoQ6PcmCkBE5ZhrjGDL4k42XLy8BkSqpiRi1MipwiGs+7lwi4mQkp2afX+OzzLjJp/TGM8llfe8uayIUhPEw==
  /rollup/2.28.2:
    dev: true
    engines:
      node: '>=10.0.0'
    hasBin: true
    optionalDependencies:
      fsevents: 2.1.3
    resolution:
      integrity: sha512-8txbsFBFLmm9Xdt4ByTOGa9Muonmc8MfNjnGAR8U8scJlF1ZW7AgNZa7aqBXaKtlvnYP/ab++fQIq9dB9NWUbg==
  /rsvp/4.8.5:
    dev: true
    engines:
      node: 6.* || >= 7.*
    resolution:
      integrity: sha512-nfMOlASu9OnRJo1mbEk2cz0D56a1MBNrJ7orjRZQG10XDyuvwksKbuXNp6qa+kbn839HwjwhBzhFmdsaEAfauA==
  /run-parallel/1.1.9:
    resolution:
      integrity: sha512-DEqnSRTDw/Tc3FXf49zedI638Z9onwUotBMiUFKmrO2sdFKIbXamXGQ3Axd4qgphxKB4kw/qP1w5kTxnfU1B9Q==
  /rxjs/6.6.2:
    dependencies:
      tslib: 1.13.0
    dev: true
    engines:
      npm: '>=2.0.0'
    resolution:
      integrity: sha512-BHdBMVoWC2sL26w//BCu3YzKT4s2jip/WhwsGEDmeKYBhKDZeYezVUnHatYB7L85v5xs0BAQmg6BEYJEKxBabg==
  /safe-buffer/5.1.2:
    resolution:
      integrity: sha512-Gd2UZBJDkXlY7GbJxfsE8/nvKkUEU1G38c1siN6QP6a9PT9MmHB8GnpscSmMJSoF8LOIrt8ud/wPtojys4G6+g==
  /safe-buffer/5.2.1:
    resolution:
      integrity: sha512-rp3So07KcdmmKbGvgaNxQSJr7bGVSVk5S9Eq1F+ppbRo70+YeaDxkw5Dd8NPN+GD6bjnYm2VuPuCXmpuYvmCXQ==
  /safe-regex/1.1.0:
    dependencies:
      ret: 0.1.15
    dev: true
    resolution:
      integrity: sha1-QKNmnzsHfR6UPURinhV91IAjvy4=
  /safer-buffer/2.1.2:
    dev: true
    resolution:
      integrity: sha512-YZo3K82SD7Riyi0E1EQPojLz7kpepnSQI9IyPbHHg1XXXevb5dJI7tpyN2ADxGcQbHG7vcyRHk0cbwqcQriUtg==
  /sane/4.1.0:
    dependencies:
      '@cnakazawa/watch': 1.0.4
      anymatch: 2.0.0
      capture-exit: 2.0.0
      exec-sh: 0.3.4
      execa: 1.0.0
      fb-watchman: 2.0.1
      micromatch: 3.1.10
      minimist: 1.2.5
      walker: 1.0.7
    dev: true
    engines:
      node: 6.* || 8.* || >= 10.*
    hasBin: true
    resolution:
      integrity: sha512-hhbzAgTIX8O7SHfp2c8/kREfEn4qO/9q8C9beyY6+tvZ87EpoZ3i1RIEvp27YBswnNbY9mWd6paKVmKbAgLfZA==
  /sax/1.2.4:
    dev: true
    resolution:
      integrity: sha512-NqVDv9TpANUjFm0N8uM5GxL36UgKi9/atZw+x7YFnQ8ckwFGKrl4xX4yWtrey3UJm5nP1kUbnYgLopqWNSRhWw==
  /saxes/5.0.1:
    dependencies:
      xmlchars: 2.2.0
    dev: true
    engines:
      node: '>=10'
    resolution:
      integrity: sha512-5LBh1Tls8c9xgGjw3QrMwETmTMVk0oFgvrFSvWx62llR2hcEInrKNZ2GZCCuuy2lvWrdl5jhbpeqc5hRYKFOcw==
  /semver-compare/1.0.0:
    dev: true
    resolution:
      integrity: sha1-De4hahyUGrN+nvsXiPavxf9VN/w=
  /semver-regex/2.0.0:
    dev: true
    engines:
      node: '>=6'
    resolution:
      integrity: sha512-mUdIBBvdn0PLOeP3TEkMH7HHeUP3GjsXCwKarjv/kGmUFOYg1VqEemKhoQpWMu6X2I8kHeuVdGibLGkVK+/5Qw==
  /semver/4.3.2:
    dev: true
    hasBin: true
    resolution:
      integrity: sha1-x6BxWKgL7dBSNVt3DYLWZA+AO+c=
  /semver/5.3.0:
    dev: true
    hasBin: true
    optional: true
    resolution:
      integrity: sha1-myzl094C0XxgEq0yaqa00M9U+U8=
  /semver/5.7.1:
    hasBin: true
    resolution:
      integrity: sha512-sauaDf/PZdVgrLTNYHRtpXa1iRiKcaebiKQ1BJdpQlWH2lCvexQdX55snPFyK7QzpudqbCI0qXFfOasHdyNDGQ==
  /semver/6.3.0:
    hasBin: true
    resolution:
      integrity: sha512-b39TBaTSfV6yBrapU89p5fKekE2m/NwnDocOVruQFS1/veMgdzuPcnOM34M6CwxW8jH/lxEa5rBoDeUwu5HHTw==
  /semver/7.3.2:
    dev: true
    engines:
      node: '>=10'
    hasBin: true
    resolution:
      integrity: sha512-OrOb32TeeambH6UrhtShmF7CRDqhL6/5XpPNp2DuRH6+9QLw/orhp72j87v8Qa1ScDkvrrBNpZcDejAirJmfXQ==
  /send/0.17.1:
    dependencies:
      debug: 2.6.9
      depd: 1.1.2
      destroy: 1.0.4
      encodeurl: 1.0.2
      escape-html: 1.0.3
      etag: 1.8.1
      fresh: 0.5.2
      http-errors: 1.7.3
      mime: 1.6.0
      ms: 2.1.1
      on-finished: 2.3.0
      range-parser: 1.2.1
      statuses: 1.5.0
    dev: true
    engines:
      node: '>= 0.8.0'
    resolution:
      integrity: sha512-BsVKsiGcQMFwT8UxypobUKyv7irCNRHk1T0G680vk88yf6LBByGcZJOTJCrTP2xVN6yI+XjPJcNuE3V4fT9sAg==
  /serve-static/1.14.1:
    dependencies:
      encodeurl: 1.0.2
      escape-html: 1.0.3
      parseurl: 1.3.3
      send: 0.17.1
    dev: true
    engines:
      node: '>= 0.8.0'
    resolution:
      integrity: sha512-JMrvUwE54emCYWlTI+hGrGv5I8dEwmco/00EvkzIIsR7MqrHonbD9pO2MOfFnpFntl7ecpZs+3mW+XbQZu9QCg==
  /set-blocking/2.0.0:
    dev: true
    resolution:
      integrity: sha1-BF+XgtARrppoA93TgrJDkrPYkPc=
  /set-value/2.0.1:
    dependencies:
      extend-shallow: 2.0.1
      is-extendable: 0.1.1
      is-plain-object: 2.0.4
      split-string: 3.1.0
    dev: true
    engines:
      node: '>=0.10.0'
    resolution:
      integrity: sha512-JxHc1weCN68wRY0fhCoXpyK55m/XPHafOmK4UWD7m2CI14GMcFypt4w/0+NV5f/ZMby2F6S2wwA7fgynh9gWSw==
  /set-value/3.0.2:
    dependencies:
      is-plain-object: 2.0.4
    dev: true
    engines:
      node: '>=6.0'
    resolution:
      integrity: sha512-npjkVoz+ank0zjlV9F47Fdbjfj/PfXyVhZvGALWsyIYU/qrMzpi6avjKW3/7KeSU2Df3I46BrN1xOI1+6vW0hA==
  /setprototypeof/1.1.1:
    dev: true
    resolution:
      integrity: sha512-JvdAWfbXeIGaZ9cILp38HntZSFSo3mWg6xGcJJsd+d4aRMOqauag1C63dJfDw7OaMYwEbHMOxEZ1lqVRYP2OAw==
  /shebang-command/1.2.0:
    dependencies:
      shebang-regex: 1.0.0
    dev: true
    engines:
      node: '>=0.10.0'
    resolution:
      integrity: sha1-RKrGW2lbAzmJaMOfNj/uXer98eo=
  /shebang-command/2.0.0:
    dependencies:
      shebang-regex: 3.0.0
    engines:
      node: '>=8'
    resolution:
      integrity: sha512-kHxr2zZpYtdmrN1qDjrrX/Z1rR1kG8Dx+gkpK1G4eXmvXswmcE1hTWBWYUzlraYw1/yZp6YuDY77YtvbN0dmDA==
  /shebang-regex/1.0.0:
    dev: true
    engines:
      node: '>=0.10.0'
    resolution:
      integrity: sha1-2kL0l0DAtC2yypcoVxyxkMmO/qM=
  /shebang-regex/3.0.0:
    engines:
      node: '>=8'
    resolution:
      integrity: sha512-7++dFhtcx3353uBaq8DDR4NuxBetBzC7ZQOhmTQInHEd6bSrXdiEyzCvG07Z44UYdLShWUyXt5M/yhz8ekcb1A==
  /shellwords/0.1.1:
    dev: true
    optional: true
    resolution:
      integrity: sha512-vFwSUfQvqybiICwZY5+DAWIPLKsWO31Q91JSKl3UYv+K5c2QRPzn0qzec6QPu1Qc9eHYItiP3NdJqNVqetYAww==
  /signal-exit/3.0.3:
    resolution:
      integrity: sha512-VUJ49FC8U1OxwZLxIbTTrDvLnf/6TDgxZcK8wxR8zs13xpx7xbG60ndBlhNrFi2EMuFRoeDoJO7wthSLq42EjA==
  /sisteransi/1.0.5:
    resolution:
      integrity: sha512-bLGGlR1QxBcynn2d5YmDX4MGjlZvy2MRBDRNHLJ8VI6l6+9FUiyTFNJ0IveOSP0bcXgVDPRcfGqA0pjaqUpfVg==
  /slash/3.0.0:
    engines:
      node: '>=8'
    resolution:
      integrity: sha512-g9Q1haeby36OSStwb4ntCGGGaKsaVSjQ68fBxoQcutl5fS1vuY18H3wSt3jFyFtrkx+Kz0V1G85A4MyAdDMi2Q==
  /slice-ansi/2.1.0:
    dependencies:
      ansi-styles: 3.2.1
      astral-regex: 1.0.0
      is-fullwidth-code-point: 2.0.0
    dev: true
    engines:
      node: '>=6'
    resolution:
      integrity: sha512-Qu+VC3EwYLldKa1fCxuuvULvSJOKEgk9pi8dZeCVK7TqBfUNTH4sFkk4joj8afVSfAYgJoSOetjx9QWOJ5mYoQ==
  /slice-ansi/3.0.0:
    dependencies:
      ansi-styles: 4.2.1
      astral-regex: 2.0.0
      is-fullwidth-code-point: 3.0.0
    engines:
      node: '>=8'
    resolution:
      integrity: sha512-pSyv7bSTC7ig9Dcgbw9AuRNUb5k5V6oDudjZoMBSr13qpLBG7tB+zgCkARjq7xIUgdz5P1Qe8u+rSGdouOOIyQ==
  /slice-ansi/4.0.0:
    dependencies:
      ansi-styles: 4.2.1
      astral-regex: 2.0.0
      is-fullwidth-code-point: 3.0.0
    engines:
      node: '>=10'
    resolution:
      integrity: sha512-qMCMfhY040cVHT43K9BFygqYbUPFZKHOg7K73mtTWJRb8pyP3fzf4Ixd5SzdEJQ6MRUg/WBnOLxghZtKKurENQ==
  /snap-shot-compare/3.0.0:
    dependencies:
      check-more-types: 2.24.0
      debug: 4.1.1
      disparity: 3.0.0
      folktale: 2.3.2
      lazy-ass: 1.6.0
      strip-ansi: 5.2.0
      variable-diff: 1.1.0
    dev: true
    engines:
      node: '>=6'
    resolution:
      integrity: sha512-bdwNOAGuKwPU+qsn0ASxTv+QfkXU+3VmkcDOkt965tes+JQQc8d6SfoLiEiRVhCey4v+ip2IjNUSbZm5nnkI9g==
  /snap-shot-core/10.2.0:
    dependencies:
      arg: 4.1.0
      check-more-types: 2.24.0
      common-tags: 1.8.0
      debug: 4.1.1
      escape-quotes: 1.0.2
      folktale: 2.3.2
      is-ci: 2.0.0
      jsesc: 2.5.2
      lazy-ass: 1.6.0
      mkdirp: 0.5.1
      pluralize: 8.0.0
      quote: 0.4.0
      ramda: 0.26.1
    dev: true
    engines:
      node: '>=6'
    hasBin: true
    resolution:
      integrity: sha512-FsP+Wd4SCA4bLSm3vi6OVgfmGQcAQkUhwy45zDjZDm/6dZ5SDIgP40ORHg7z6MgMAK2+fj2DmhW7SXyvMU55Vw==
  /snap-shot-it/7.9.3:
    dependencies:
      '@bahmutov/data-driven': 1.0.0
      check-more-types: 2.24.0
      common-tags: 1.8.0
      debug: 4.1.1
      has-only: 1.1.1
      its-name: 1.0.0
      lazy-ass: 1.6.0
      pluralize: 8.0.0
      ramda: 0.27.0
      snap-shot-compare: 3.0.0
      snap-shot-core: 10.2.0
    dev: true
    engines:
      node: '>=6'
    resolution:
      integrity: sha512-S5e59fbbc02AGA94LFWGVl/y/+jLMLr0/aykCtPYBE5rcyV9pSa63Aoik66/L8SkZ9piqqSmBmRAYm46+QvqBA==
  /snapdragon-node/2.1.1:
    dependencies:
      define-property: 1.0.0
      isobject: 3.0.1
      snapdragon-util: 3.0.1
    dev: true
    engines:
      node: '>=0.10.0'
    resolution:
      integrity: sha512-O27l4xaMYt/RSQ5TR3vpWCAB5Kb/czIcqUFOM/C4fYcLnbZUc1PkjTAMjof2pBWaSTwOUd6qUHcFGVGj7aIwnw==
  /snapdragon-util/3.0.1:
    dependencies:
      kind-of: 3.2.2
    dev: true
    engines:
      node: '>=0.10.0'
    resolution:
      integrity: sha512-mbKkMdQKsjX4BAL4bRYTj21edOf8cN7XHdYUJEe+Zn99hVEYcMvKPct1IqNe7+AZPirn8BCDOQBHQZknqmKlZQ==
  /snapdragon/0.8.2:
    dependencies:
      base: 0.11.2
      debug: 2.6.9
      define-property: 0.2.5
      extend-shallow: 2.0.1
      map-cache: 0.2.2
      source-map: 0.5.7
      source-map-resolve: 0.5.3
      use: 3.1.1
    dev: true
    engines:
      node: '>=0.10.0'
    resolution:
      integrity: sha512-FtyOnWN/wCHTVXOMwvSv26d+ko5vWlIDD6zoUJ7LW8vh+ZBC8QdljveRP+crNrtBwioEUWy/4dMtbBjA4ioNlg==
  /source-map-resolve/0.5.3:
    dependencies:
      atob: 2.1.2
      decode-uri-component: 0.2.0
      resolve-url: 0.2.1
      source-map-url: 0.4.0
      urix: 0.1.0
    dev: true
    resolution:
      integrity: sha512-Htz+RnsXWk5+P2slx5Jh3Q66vhQj1Cllm0zvnaY98+NFx+Dv2CF/f5O/t8x+KaNdrdIAsruNzoh/KpialbqAnw==
  /source-map-support/0.5.19:
    dependencies:
      buffer-from: 1.1.1
      source-map: 0.6.1
    dev: true
    resolution:
      integrity: sha512-Wonm7zOCIJzBGQdB+thsPar0kYuCIzYvxZwlBa87yi/Mdjv7Tip2cyVbLj5o0cFPN4EVkuTwb3GDDyUx2DGnGw==
  /source-map-url/0.4.0:
    dev: true
    resolution:
      integrity: sha1-PpNdfd1zYxuXZZlW1VEo6HtQhKM=
  /source-map/0.5.7:
    dev: true
    engines:
      node: '>=0.10.0'
    resolution:
      integrity: sha1-igOdLRAh0i0eoUyA2OpGi6LvP8w=
  /source-map/0.6.1:
    dev: true
    engines:
      node: '>=0.10.0'
    resolution:
      integrity: sha512-UjgapumWlbMhkBgzT7Ykc5YXUT46F0iKu8SGXq0bcwP5dz/h0Plj6enJqjz1Zbq2l5WaqYnrVbwWOWMyF3F47g==
  /source-map/0.7.3:
    dev: true
    engines:
      node: '>= 8'
    resolution:
      integrity: sha512-CkCj6giN3S+n9qrYiBTX5gystlENnRW5jZeNLHpe6aue+SrHcG5VYwujhW9s4dY31mEGsxBDrHR6oI69fTXsaQ==
  /spdx-correct/3.1.1:
    dependencies:
      spdx-expression-parse: 3.0.1
      spdx-license-ids: 3.0.6
    resolution:
      integrity: sha512-cOYcUWwhCuHCXi49RhFRCyJEK3iPj1Ziz9DpViV3tbZOwXD49QzIN3MpOLJNxh2qwq2lJJZaKMVw9qNi4jTC0w==
  /spdx-exceptions/2.3.0:
    resolution:
      integrity: sha512-/tTrYOC7PPI1nUAgx34hUpqXuyJG+DTHJTnIULG4rDygi4xu/tfgmq1e1cIRwRzwZgo4NLySi+ricLkZkw4i5A==
  /spdx-expression-parse/3.0.1:
    dependencies:
      spdx-exceptions: 2.3.0
      spdx-license-ids: 3.0.6
    resolution:
      integrity: sha512-cbqHunsQWnJNE6KhVSMsMeH5H/L9EpymbzqTQ3uLwNCLZ1Q481oWaofqH7nO6V07xlXwY6PhQdQ2IedWx/ZK4Q==
  /spdx-license-ids/3.0.6:
    resolution:
      integrity: sha512-+orQK83kyMva3WyPf59k1+Y525csj5JejicWut55zeTWANuN17qSiSLUXWtzHeNWORSvT7GLDJ/E/XiIWoXBTw==
  /split-string/3.1.0:
    dependencies:
      extend-shallow: 3.0.2
    dev: true
    engines:
      node: '>=0.10.0'
    resolution:
      integrity: sha512-NzNVhJDYpwceVVii8/Hu6DKfD2G+NrQHlS/V/qgv763EYudVwEcMQNxd2lh+0VrUByXN/oJkl5grOhYWvQUYiw==
  /split/0.3.3:
    dependencies:
      through: 2.3.8
    dev: false
    resolution:
      integrity: sha1-zQ7qXmOiEd//frDwkcQTPi0N0o8=
  /split/1.0.1:
    dependencies:
      through: 2.3.8
    dev: true
    resolution:
      integrity: sha512-mTyOoPbrivtXnwnIxZRFYRrPNtEFKlpB2fvjSnCQUiAA6qAZzqwna5envK4uk6OIeP17CsdF3rSBGYVBsU0Tkg==
  /sprintf-js/1.0.3:
    dev: true
    resolution:
      integrity: sha1-BOaSb2YolTVPPdAVIDYzuFcpfiw=
  /sprintf-js/1.1.2:
    dev: true
    resolution:
      integrity: sha512-VE0SOVEHCk7Qc8ulkWw3ntAzXuqf7S2lvwQaDLRnUeIEaKNQJzV6BwmLKhOqT61aGhfUMrXeaBk+oDGCzvhcug==
  /sql-template-tag/3.4.0:
    dependencies:
      decorator-cache-getter: 1.0.0
    dev: true
    engines:
      node: '>=6'
    resolution:
      integrity: sha512-z0OaGSq/CKssb4crRiCT+WheCLBhW7+WineI0ylMHkfXnBJX0BPhUDrHl/slJ31xR1kMxxAOQ/2+7eWXboohPw==
  /sqlite-async/1.1.0:
    dependencies:
      sqlite3: 4.2.0
    dev: true
    resolution:
      integrity: sha512-yPCgZZPkccMcvU8J4Hrt96nSXOEv6UuBLd9KGFdUR9VVkE7voXkWrV2UWODfNbxdDyviS/a+eFWDn86mfBgyJw==
  /sqlite3/4.2.0:
    dependencies:
      nan: 2.14.1
      node-pre-gyp: 0.11.0
    dev: true
    requiresBuild: true
    resolution:
      integrity: sha512-roEOz41hxui2Q7uYnWsjMOTry6TcNUNmp8audCx18gF10P2NknwdpF+E+HKvz/F2NvPKGGBF4NGc+ZPQ+AABwg==
  /sqlite3/5.0.0:
    dependencies:
      node-addon-api: 2.0.0
      node-pre-gyp: 0.11.0
    dev: true
    optionalDependencies:
      node-gyp: 3.8.0
    peerDependenciesMeta:
      node-gyp:
        optional: true
    requiresBuild: true
    resolution:
      integrity: sha512-rjvqHFUaSGnzxDy2AHCwhHy6Zp6MNJzCPGYju4kD8yi6bze4d1/zMTg6C7JI49b7/EM7jKMTvyfN/4ylBKdwfw==
  /sshpk/1.16.1:
    dependencies:
      asn1: 0.2.4
      assert-plus: 1.0.0
      bcrypt-pbkdf: 1.0.2
      dashdash: 1.14.1
      ecc-jsbn: 0.1.2
      getpass: 0.1.7
      jsbn: 0.1.1
      safer-buffer: 2.1.2
      tweetnacl: 0.14.5
    dev: true
    engines:
      node: '>=0.10.0'
    hasBin: true
    resolution:
      integrity: sha512-HXXqVUq7+pcKeLqqZj6mHFUMvXtOJt1uoUx09pFW6011inTMxqI8BA8PM95myrIyyKwdnzjdFjLiE6KBPVtJIg==
  /stack-utils/2.0.2:
    dependencies:
      escape-string-regexp: 2.0.0
    dev: true
    engines:
      node: '>=10'
    resolution:
      integrity: sha512-0H7QK2ECz3fyZMzQ8rH0j2ykpfbnd20BFtfg/SqVC2+sCTtcw0aDTGB7dk+de4U4uUeuz6nOtJcrkFFLG1B0Rg==
  /stacktrace-parser/0.1.10:
    dependencies:
      type-fest: 0.7.1
    dev: true
    engines:
      node: '>=6'
    resolution:
      integrity: sha512-KJP1OCML99+8fhOHxwwzyWrlUuVX5GQ0ZpJTd1DFXhdkrvg1szxfHhawXUZ3g9TkXORQd4/WG68jMlQZ2p8wlg==
  /stat-mode/1.0.0:
    dev: true
    engines:
      node: '>= 6'
    resolution:
      integrity: sha512-jH9EhtKIjuXZ2cWxmXS8ZP80XyC3iasQxMDV8jzhNJpfDb7VbQLVW4Wvsxz9QZvzV+G4YoSfBUVKDOyxLzi/sg==
  /static-extend/0.1.2:
    dependencies:
      define-property: 0.2.5
      object-copy: 0.1.0
    dev: true
    engines:
      node: '>=0.10.0'
    resolution:
      integrity: sha1-YICcOcv/VTNyJv1eC1IPNB8ftcY=
  /statuses/1.5.0:
    dev: true
    engines:
      node: '>= 0.6'
    resolution:
      integrity: sha1-Fhx9rBd2Wf2YEfQ3cfqZOBR4Yow=
  /stealthy-require/1.1.1:
    dev: true
    engines:
      node: '>=0.10.0'
    resolution:
      integrity: sha1-NbCYdbT/SfJqd35QmzCQoyJr8ks=
  /stream-combiner/0.0.4:
    dependencies:
      duplexer: 0.1.1
    dev: false
    resolution:
      integrity: sha1-TV5DPBhSYd3mI8o/RMWGvPXErRQ=
  /stream-meter/1.0.4:
    dependencies:
      readable-stream: 2.3.7
    dev: true
    resolution:
      integrity: sha1-Uq+Vql6nYKJJFxZwTb/5D3Ov3R0=
  /string-argv/0.3.1:
    dev: true
    engines:
      node: '>=0.6.19'
    resolution:
      integrity: sha512-a1uQGz7IyVy9YwhqjZIZu1c8JO8dNIe20xBmSS6qu9kv++k3JGzCVmprbNN5Kn+BgzD5E7YYwg1CcjuJMRNsvg==
  /string-hash/1.1.3:
    dev: true
    resolution:
      integrity: sha1-6Kr8CsGFW0Zmkp7X3RJ1311sgRs=
  /string-length/4.0.1:
    dependencies:
      char-regex: 1.0.2
      strip-ansi: 6.0.0
    dev: true
    engines:
      node: '>=10'
    resolution:
      integrity: sha512-PKyXUd0LK0ePjSOnWn34V2uD6acUWev9uy0Ft05k0E8xRW+SKcA0F7eMr7h5xlzfn+4O3N+55rduYyet3Jk+jw==
  /string-width/1.0.2:
    dependencies:
      code-point-at: 1.1.0
      is-fullwidth-code-point: 1.0.0
      strip-ansi: 3.0.1
    dev: true
    engines:
      node: '>=0.10.0'
    resolution:
      integrity: sha1-EYvfW4zcUaKn5w0hHgfisLmxB9M=
  /string-width/3.1.0:
    dependencies:
      emoji-regex: 7.0.3
      is-fullwidth-code-point: 2.0.0
      strip-ansi: 5.2.0
    dev: true
    engines:
      node: '>=6'
    resolution:
      integrity: sha512-vafcv6KjVZKSgz06oM/H6GDBrAtz8vdhQakGjFIvNrHA6y3HCF1CInLy+QLq8dTJPQ1b+KDUqDFctkdRW44e1w==
  /string-width/4.2.0:
    dependencies:
      emoji-regex: 8.0.0
      is-fullwidth-code-point: 3.0.0
      strip-ansi: 6.0.0
    engines:
      node: '>=8'
    resolution:
      integrity: sha512-zUz5JD+tgqtuDjMhwIg5uFVV3dtqZ9yQJlZVfq4I01/K5Paj5UHj7VyrQOJvzawSVlKpObApbfD0Ed6yJc+1eg==
  /string_decoder/1.1.1:
    dependencies:
      safe-buffer: 5.1.2
    resolution:
      integrity: sha512-n/ShnvDi6FHbbVfviro+WojiFzv+s8MPMHBczVePfUpDJLwoLT0ht1l4YwBCbi8pJAveEEdnkHyPyTP/mzRfwg==
  /string_decoder/1.3.0:
    dependencies:
      safe-buffer: 5.2.1
    resolution:
      integrity: sha512-hkRX8U1WjJFd8LsDJ2yQ/wWWxaopEsABU1XfkM8A+j0+85JAGppt16cr1Whg6KIbb4okU6Mql6BOj+uup/wKeA==
  /stringify-object/3.3.0:
    dependencies:
      get-own-enumerable-property-symbols: 3.0.2
      is-obj: 1.0.1
      is-regexp: 1.0.0
    dev: true
    engines:
      node: '>=4'
    resolution:
      integrity: sha512-rHqiFh1elqCQ9WPLIC8I0Q/g/wj5J1eMkyoiD6eoQApWHP0FtlK7rqnhmabL5VUY9JQCcqwwvlOaSuutekgyrw==
  /strip-ansi/3.0.1:
    dependencies:
      ansi-regex: 2.1.1
    dev: true
    engines:
      node: '>=0.10.0'
    resolution:
      integrity: sha1-ajhfuIU9lS1f8F0Oiq+UJ43GPc8=
  /strip-ansi/5.2.0:
    dependencies:
      ansi-regex: 4.1.0
    dev: true
    engines:
      node: '>=6'
    resolution:
      integrity: sha512-DuRs1gKbBqsMKIZlrffwlug8MHkcnpjs5VPmL1PAh+mA30U0DTotfDZ0d2UUsXpPmPmMMJ6W773MaA3J+lbiWA==
  /strip-ansi/6.0.0:
    dependencies:
      ansi-regex: 5.0.0
    engines:
      node: '>=8'
    resolution:
      integrity: sha512-AuvKTrTfQNYNIctbR1K/YGTR1756GycPsg7b9bdV9Duqur4gv6aKqHXah67Z8ImS7WEz5QVcOtlfW2rZEugt6w==
  /strip-bom/4.0.0:
    dev: true
    engines:
      node: '>=8'
    resolution:
      integrity: sha512-3xurFv5tEgii33Zi8Jtp55wEIILR9eh34FAW00PZf+JnSsTmV/ioewSgQl97JHvgjoRGwPShsWm+IdrxB35d0w==
  /strip-eof/1.0.0:
    dev: true
    engines:
      node: '>=0.10.0'
    resolution:
      integrity: sha1-u0P/VZim6wXYm1n80SnJgzE2Br8=
  /strip-final-newline/2.0.0:
    engines:
      node: '>=6'
    resolution:
      integrity: sha512-BrpvfNAE3dcvq7ll3xVumzjKjZQ5tI1sEUIKr3Uoks0XUl45St3FlatVqef9prk4jRDzhW6WZg+3bk93y6pLjA==
  /strip-indent/3.0.0:
    dependencies:
      min-indent: 1.0.1
    engines:
      node: '>=8'
    resolution:
      integrity: sha512-laJTa3Jb+VQpaC6DseHhF7dXVqHTfJPCRDaEbid/drOhgitgYku/letMUqOXFoWV0zIIUbjpdH2t+tYj4bQMRQ==
  /strip-json-comments/2.0.1:
    dev: true
    engines:
      node: '>=0.10.0'
    resolution:
      integrity: sha1-PFMZQukIwml8DsNEhYwobHygpgo=
  /strip-json-comments/3.1.1:
    dev: true
    engines:
      node: '>=8'
    resolution:
      integrity: sha512-6fPc+R4ihwqP6N/aIv2f1gMH8lOVtWQHoqC4yK6oSDVVocumAsfCqjkXnqiYMhmMwS/mEHLp7Vehlt3ql6lEig==
  /supports-color/2.0.0:
    dev: true
    engines:
      node: '>=0.8.0'
    resolution:
      integrity: sha1-U10EXOa2Nj+kARcIRimZXp3zJMc=
  /supports-color/5.5.0:
    dependencies:
      has-flag: 3.0.0
    engines:
      node: '>=4'
    resolution:
      integrity: sha512-QjVjwdXIt408MIiAqCX4oUKsgU2EqAGzs2Ppkm4aQYbjm+ZEWEcW4SfFNTr4uMNZma0ey4f5lgLrkB0aX0QMow==
  /supports-color/7.1.0:
    dependencies:
      has-flag: 4.0.0
    engines:
      node: '>=8'
    resolution:
      integrity: sha512-oRSIpR8pxT1Wr2FquTNnGet79b3BWljqOuoW/h4oBhxJ/HUbX5nX6JSruTkvXDCFMwDPvsaTTbvMLKZWSy0R5g==
  /supports-color/7.2.0:
    dependencies:
      has-flag: 4.0.0
    engines:
      node: '>=8'
    resolution:
      integrity: sha512-qpCAvRl9stuOHveKsn7HncJRvv501qIacKzQlO/+Lwxc9+0q2wLyv4Dfvt80/DPn2pqOBsJdDiogXGR9+OvwRw==
  /supports-hyperlinks/2.1.0:
    dependencies:
      has-flag: 4.0.0
      supports-color: 7.1.0
    engines:
      node: '>=8'
    resolution:
      integrity: sha512-zoE5/e+dnEijk6ASB6/qrK+oYdm2do1hjoLWrqUC/8WEIW1gbxFcKuBof7sW8ArN6e+AYvsE8HBGiVRWL/F5CA==
  /symbol-tree/3.2.4:
    dev: true
    resolution:
      integrity: sha512-9QNk5KwDF+Bvz+PyObkmSYjI5ksVUYtjW7AU22r2NKcfLJcXp96hkDWU3+XndOsUb+AQ9QhfzfCT2O+CNWT5Tw==
  /table/5.4.6:
    dependencies:
      ajv: 6.12.5
      lodash: 4.17.19
      slice-ansi: 2.1.0
      string-width: 3.1.0
    dev: true
    engines:
      node: '>=6.0.0'
    resolution:
      integrity: sha512-wmEc8m4fjnob4gt5riFRtTu/6+4rSe12TpAELNSqHMfF3IqnA+CH37USM6/YR3qRZv7e56kAEAtd6nKZaxe0Ug==
  /tapable/1.1.3:
    dev: true
    engines:
      node: '>=6'
    resolution:
      integrity: sha512-4WK/bYZmj8xLr+HUCODHGF1ZFzsYffasLUgEiMBY4fgtltdO6B4WJtlSbPaDTLpYTcGVwM2qLnFTICEcNxs3kA==
  /tar-stream/2.1.3:
    dependencies:
      bl: 4.0.3
      end-of-stream: 1.4.4
      fs-constants: 1.0.0
      inherits: 2.0.4
      readable-stream: 3.6.0
    dev: false
    engines:
      node: '>=6'
    resolution:
      integrity: sha512-Z9yri56Dih8IaK8gncVPx4Wqt86NDmQTSh49XLZgjWpGZL9GK9HKParS2scqHCC4w6X9Gh2jwaU45V47XTKwVA==
  /tar-stream/2.1.4:
    dependencies:
      bl: 4.0.3
      end-of-stream: 1.4.4
      fs-constants: 1.0.0
      inherits: 2.0.4
      readable-stream: 3.6.0
    dev: true
    engines:
      node: '>=6'
    resolution:
      integrity: sha512-o3pS2zlG4gxr67GmFYBLlq+dM8gyRGUOvsrHclSkvtVtQbjV0s/+ZE8OpICbaj8clrX3tjeHngYGP7rweaBnuw==
  /tar/2.2.2:
    dependencies:
      block-stream: 0.0.9
      fstream: 1.0.12
      inherits: 2.0.4
    dev: true
    optional: true
    resolution:
      integrity: sha512-FCEhQ/4rE1zYv9rYXJw/msRqsnmlje5jHP6huWeBZ704jUTy02c5AZyWujpMR1ax6mVw9NyJMfuK2CMDWVIfgA==
  /tar/4.4.13:
    dependencies:
      chownr: 1.1.4
      fs-minipass: 1.2.7
      minipass: 2.9.0
      minizlib: 1.3.3
      mkdirp: 0.5.5
      safe-buffer: 5.2.1
      yallist: 3.1.1
    dev: true
    engines:
      node: '>=4.5'
    resolution:
      integrity: sha512-w2VwSrBoHa5BsSyH+KxEqeQBAllHhccyMFVHtGtdMpF4W7IRWfZjFiQceJPChOeTsSDVUpER2T8FA93pr0L+QA==
  /tar/6.0.2:
    dependencies:
      chownr: 2.0.0
      fs-minipass: 2.1.0
      minipass: 3.1.3
      minizlib: 2.1.0
      mkdirp: 1.0.4
      yallist: 4.0.0
    dev: false
    engines:
      node: '>= 10'
    resolution:
      integrity: sha512-Glo3jkRtPcvpDlAs/0+hozav78yoXKFr+c4wgw62NNMO3oo4AaJdCo21Uu7lcwr55h39W2XD1LMERc64wtbItg==
  /tar/6.0.5:
    dependencies:
      chownr: 2.0.0
      fs-minipass: 2.1.0
      minipass: 3.1.3
      minizlib: 2.1.2
      mkdirp: 1.0.4
      yallist: 4.0.0
    dev: true
    engines:
      node: '>= 10'
    resolution:
      integrity: sha512-0b4HOimQHj9nXNEAA7zWwMM91Zhhba3pspja6sQbgTpynOJf+bkjBnfybNYzbpLbnwXnbyB4LOREvlyXLkCHSg==
  /tarn/1.1.5:
    dev: true
    engines:
      node: '>=4.0.0'
    resolution:
      integrity: sha512-PMtJ3HCLAZeedWjJPgGnCvcphbCOMbtZpjKgLq3qM5Qq9aQud+XHrL0WlrlgnTyS8U+jrjGbEXprFcQrxPy52g==
  /tedious/6.7.0:
    dependencies:
      '@azure/ms-rest-nodeauth': 2.0.2
      '@types/node': 12.12.62
      '@types/readable-stream': 2.3.9
      bl: 3.0.1
      depd: 2.0.0
      iconv-lite: 0.5.2
      jsbi: 3.1.4
      native-duplexpair: 1.0.0
      punycode: 2.1.1
      readable-stream: 3.6.0
      sprintf-js: 1.1.2
    dev: true
    engines:
      node: '>= 6'
    resolution:
      integrity: sha512-8qr7+sB0h4SZVQBRWUgHmYuOEflAOl2eihvxk0fVNvpvGJV4V5UC/YmSvebyfgyfwWcPO22/AnSbYVZZqf9wuQ==
  /temp-dir/1.0.0:
    engines:
      node: '>=4'
    resolution:
      integrity: sha1-CnwOom06Oa+n4OvqnB/AvE2qAR0=
  /temp-dir/2.0.0:
    engines:
      node: '>=8'
    resolution:
      integrity: sha512-aoBAniQmmwtcKp/7BzsH8Cxzv8OL736p7v1ihGb5e9DJ9kTwGWHrQrVB5+lfVDzfGrdRzXch+ig7LHaY1JTOrg==
  /temp-write/4.0.0:
    dependencies:
      graceful-fs: 4.2.4
      is-stream: 2.0.0
      make-dir: 3.1.0
      temp-dir: 1.0.0
      uuid: 3.4.0
    engines:
      node: '>=8'
    resolution:
      integrity: sha512-HIeWmj77uOOHb0QX7siN3OtwV3CTntquin6TNVg6SHOqCP3hYKmox90eeFOGaY1MqJ9WYDDjkyZrW6qS5AWpbw==
  /temp/0.4.0:
    dev: true
    engines:
      '0': node >=0.4.0
    resolution:
      integrity: sha1-ZxrWPVe+D+nXKUZks/xABjZnimA=
  /tempy/1.0.0:
    dependencies:
      del: 6.0.0
      is-stream: 2.0.0
      temp-dir: 2.0.0
      type-fest: 0.16.0
      unique-string: 2.0.0
    engines:
      node: '>=10'
    resolution:
      integrity: sha512-eLXG5B1G0mRPHmgH2WydPl5v4jH35qEn3y/rA/aahKhIa91Pn119SsU7n7v/433gtT9ONzC8ISvNHIh2JSTm0w==
  /terminal-link/2.1.1:
    dependencies:
      ansi-escapes: 4.3.1
      supports-hyperlinks: 2.1.0
    engines:
      node: '>=8'
    resolution:
      integrity: sha512-un0FmiRUQNr5PJqy9kP7c40F5BOfpGlYTrxonDChEZB7pzZxRNp/bt+ymiy9/npwXya9KH99nJ/GXFIiUkYGFQ==
  /test-exclude/6.0.0:
    dependencies:
      '@istanbuljs/schema': 0.1.2
      glob: 7.1.6
      minimatch: 3.0.4
    dev: true
    engines:
      node: '>=8'
    resolution:
      integrity: sha512-cAGWPIyOHU6zlmg88jwm7VRyXnMN7iV68OGAbYDk/Mh/xC/pzVPlQtY6ngoIH/5/tciuhGfvESU8GrHrcxD56w==
  /text-table/0.2.0:
    dev: true
    resolution:
      integrity: sha1-f17oI66AUgfACvLfSoTsP8+lcLQ=
  /thenify-all/1.6.0:
    dependencies:
      thenify: 3.3.0
    dev: true
    engines:
      node: '>=0.8'
    resolution:
      integrity: sha1-GhkY1ALY/D+Y+/I02wvMjMEOlyY=
  /thenify/3.3.0:
    dependencies:
      any-promise: 1.3.0
    dev: true
    resolution:
      integrity: sha1-5p44obq+lpsBCCB5eLn2K4hgSDk=
  /throat/5.0.0:
    dev: true
    resolution:
      integrity: sha512-fcwX4mndzpLQKBS1DVYhGAcYaYt7vsHNIvQV+WXMvnow5cgjPphq5CaayLaGsjRdSCKZFNGt7/GYAuXaNOiYCA==
  /throttleit/1.0.0:
    dev: true
    resolution:
      integrity: sha1-nnhYNtr0Z0MUWlmEtiaNgoUorGw=
  /through/2.3.8:
    resolution:
      integrity: sha1-DdTJ/6q8NXlgsbckEV1+Doai4fU=
  /tmp/0.2.1:
    dependencies:
      rimraf: 3.0.2
    engines:
      node: '>=8.17.0'
    resolution:
      integrity: sha512-76SUhtfqR2Ijn+xllcI5P1oyannHNHByD80W1q447gU3mp9G9PSpGdWmjUOHRDPiHYacIk66W7ubDTuPF3BEtQ==
  /tmpl/1.0.4:
    dev: true
    resolution:
      integrity: sha1-I2QN17QtAEM5ERQIIOXPRA5SHdE=
  /to-fast-properties/2.0.0:
    dev: true
    engines:
      node: '>=4'
    resolution:
      integrity: sha1-3F5pjL0HkmW8c+A3doGk5Og/YW4=
  /to-object-path/0.3.0:
    dependencies:
      kind-of: 3.2.2
    dev: true
    engines:
      node: '>=0.10.0'
    resolution:
      integrity: sha1-KXWIt7Dn4KwI4E5nL4XB9JmeF68=
  /to-regex-range/2.1.1:
    dependencies:
      is-number: 3.0.0
      repeat-string: 1.6.1
    dev: true
    engines:
      node: '>=0.10.0'
    resolution:
      integrity: sha1-fIDBe53+vlmeJzZ+DU3VWQFB2zg=
  /to-regex-range/5.0.1:
    dependencies:
      is-number: 7.0.0
    engines:
      node: '>=8.0'
    resolution:
      integrity: sha512-65P7iz6X5yEr1cwcgvQxbbIw7Uk3gOy5dIdtZ4rDveLqhrdJP+Li/Hx6tyK0NEb+2GCyneCMJiGqrADCSNk8sQ==
  /to-regex/3.0.2:
    dependencies:
      define-property: 2.0.2
      extend-shallow: 3.0.2
      regex-not: 1.0.2
      safe-regex: 1.1.0
    dev: true
    engines:
      node: '>=0.10.0'
    resolution:
      integrity: sha512-FWtleNAtZ/Ki2qtqej2CXTOayOH9bHDQF+Q48VpWyDXjbYxA4Yz8iDB31zXOBUlOHHKidDbqGVrTUvQMPmBGBw==
  /toidentifier/1.0.0:
    dev: true
    engines:
      node: '>=0.6'
    resolution:
      integrity: sha512-yaOH/Pk/VEhBWWTlhI+qXxDFXlejDGcQipMlyxda9nthulaxLZUNcUqFxokp0vcYnvteJln5FNQDRrxj3YcbVw==
  /tough-cookie/2.5.0:
    dependencies:
      psl: 1.8.0
      punycode: 2.1.1
    dev: true
    engines:
      node: '>=0.8'
    resolution:
      integrity: sha512-nlLsUzgm1kfLXSXfRZMc1KLAugd4hqJHDTvc2hDIwS3mZAfMEuMbc03SujMF+GEcpaX/qboeycw6iO8JwVv2+g==
  /tough-cookie/3.0.1:
    dependencies:
      ip-regex: 2.1.0
      psl: 1.8.0
      punycode: 2.1.1
    dev: true
    engines:
      node: '>=6'
    resolution:
      integrity: sha512-yQyJ0u4pZsv9D4clxO69OEjLWYw+jbgspjTue4lTQZLfV0c5l1VmK2y1JK8E9ahdpltPOaAThPcp5nKPUgSnsg==
  /tr46/2.0.2:
    dependencies:
      punycode: 2.1.1
    dev: true
    engines:
      node: '>=8'
    resolution:
      integrity: sha512-3n1qG+/5kg+jrbTzwAykB5yRYtQCTqOGKq5U5PE3b0a1/mzo6snDhjGS0zJVJunO0NrT3Dg1MLy5TjWP/UJppg==
  /trim-newlines/3.0.0:
    dev: true
    engines:
      node: '>=8'
    resolution:
      integrity: sha512-C4+gOpvmxaSMKuEf9Qc134F1ZuOHVXKRbtEflf4NTtuuJDEIJ9p5PXsalL8SkeRw+qit1Mo+yuvMPAKwWg/1hA==
  /ts-jest/26.4.0_jest@26.4.2+typescript@4.0.3:
    dependencies:
      '@types/jest': 26.0.14
      bs-logger: 0.2.6
      buffer-from: 1.1.1
      fast-json-stable-stringify: 2.1.0
      jest: 26.4.2
      jest-util: 26.3.0
      json5: 2.1.3
      lodash.memoize: 4.1.2
      make-error: 1.3.6
      mkdirp: 1.0.4
      semver: 7.3.2
      typescript: 4.0.3
      yargs-parser: 20.2.0
    dev: true
    engines:
      node: '>= 10'
    hasBin: true
    peerDependencies:
      jest: '>=26 <27'
      typescript: '>=3.8 <5.0'
    resolution:
      integrity: sha512-ofBzoCqf6Nv/PoWb/ByV3VNKy2KJSikamOBxvR3E6eVdIw10GwAXoyvMWXXjZJK2s6S27ZE8fI+JBTnGaovl6Q==
  /ts-loader/8.0.4_typescript@4.0.3:
    dependencies:
      chalk: 2.4.2
      enhanced-resolve: 4.2.0
      loader-utils: 1.4.0
      micromatch: 4.0.2
      semver: 6.3.0
      typescript: 4.0.3
    dev: true
    engines:
      node: '>=10.0.0'
    peerDependencies:
      typescript: '*'
    resolution:
      integrity: sha512-5u8KF1SW8eCUb/Ff7At81e3wznPmT/27fvaGRO9CziVy+6NlPVRvrzSox4OwU0/e6OflOUB32Err4VquysCSAQ==
  /ts-node/9.0.0_typescript@4.0.3:
    dependencies:
      arg: 4.1.3
      diff: 4.0.2
      make-error: 1.3.6
      source-map-support: 0.5.19
      typescript: 4.0.3
      yn: 3.1.1
    dev: true
    engines:
      node: '>=10.0.0'
    hasBin: true
    peerDependencies:
      typescript: '>=2.7'
    resolution:
      integrity: sha512-/TqB4SnererCDR/vb4S/QvSZvzQMJN8daAslg7MeaiHvD8rDZsSfXmNeNumyZZzMned72Xoq/isQljYSt8Ynfg==
  /tslib/1.13.0:
    dev: true
    resolution:
      integrity: sha512-i/6DQjL8Xf3be4K/E6Wgpekn5Qasl1usyw++dAA35Ue5orEn65VIxOA+YvNNl9HV3qv70T7CNwjODHZrLwvd1Q==
  /tslib/1.14.1:
    dev: true
    resolution:
      integrity: sha512-Xni35NKzjgMrwevysHTCArtLDpPvye8zV/0E4EyYn43P7/7qvQwPh9BGkHewbMulVntbigmcT7rdX3BNo9wRJg==
  /tsutils/3.17.1_typescript@4.0.3:
    dependencies:
      tslib: 1.13.0
      typescript: 4.0.3
    dev: true
    engines:
      node: '>= 6'
    peerDependencies:
      typescript: '>=2.8.0 || >= 3.2.0-dev || >= 3.3.0-dev || >= 3.4.0-dev || >= 3.5.0-dev || >= 3.6.0-dev || >= 3.6.0-beta || >= 3.7.0-dev || >= 3.7.0-beta'
    resolution:
      integrity: sha512-kzeQ5B8H3w60nFY2g8cJIuH7JDpsALXySGtwGJ0p2LSjLgay3NdIpqq5SoOBe46bKDW2iq25irHCr8wjomUS2g==
  /tunnel-agent/0.6.0:
    dependencies:
      safe-buffer: 5.2.1
    dev: true
    resolution:
      integrity: sha1-J6XeoGs2sEoKmWZ3SykIaPD8QP0=
  /tunnel/0.0.6:
    dev: true
    engines:
      node: '>=0.6.11 <=0.7.0 || >=0.7.3'
    resolution:
      integrity: sha512-1h/Lnq9yajKY2PEbBadPXj3VxsDDu844OnaAo52UVmIzIvwwtBPIuNvkjuzBlTWpfJyUbG3ez0KSBibQkj4ojg==
  /tweetnacl/0.14.5:
    dev: true
    resolution:
      integrity: sha1-WuaBd/GS1EViadEIr6k/+HQ/T2Q=
  /type-check/0.3.2:
    dependencies:
      prelude-ls: 1.1.2
    dev: true
    engines:
      node: '>= 0.8.0'
    resolution:
      integrity: sha1-WITKtRLPHTVeP7eE8wgEsrUg23I=
  /type-check/0.4.0:
    dependencies:
      prelude-ls: 1.2.1
    dev: true
    engines:
      node: '>= 0.8.0'
    resolution:
      integrity: sha512-XleUoc9uwGXqjWwXaUTZAmzMcFZ5858QA2vvx1Ur5xIcixXIP+8LnFDgRplU30us6teqdlskFfu+ae4K79Ooew==
  /type-detect/4.0.8:
    dev: true
    engines:
      node: '>=4'
    resolution:
      integrity: sha512-0fr/mIH1dlO+x7TlcMy+bIDqKPsw/70tVyeHW787goQjhmqaZe10uwLujubK9q9Lg6Fiho1KUKDYz0Z7k7g5/g==
  /type-fest/0.11.0:
    engines:
      node: '>=8'
    resolution:
      integrity: sha512-OdjXJxnCN1AvyLSzeKIgXTXxV+99ZuXl3Hpo9XpJAv9MBcHrrJOQ5kV7ypXOuQie+AmWG25hLbiKdwYTifzcfQ==
  /type-fest/0.13.1:
    dev: true
    engines:
      node: '>=10'
    resolution:
      integrity: sha512-34R7HTnG0XIJcBSn5XhDd7nNFPRcXYRZrBB2O2jdKqYODldSzBAqzsWoZYYvduky73toYS/ESqxPvkDf/F0XMg==
  /type-fest/0.16.0:
    engines:
      node: '>=10'
    resolution:
      integrity: sha512-eaBzG6MxNzEn9kiwvtre90cXaNLkmadMWa1zQMs3XORCXNbsH/OewwbxC5ia9dCxIxnTAsSxXJaa/p5y8DlvJg==
  /type-fest/0.6.0:
    engines:
      node: '>=8'
    resolution:
      integrity: sha512-q+MB8nYR1KDLrgr4G5yemftpMC7/QLqVndBmEEdqzmNj5dcFOO4Oo8qlwZE3ULT3+Zim1F8Kq4cBnikNhlCMlg==
  /type-fest/0.7.1:
    dev: true
    engines:
      node: '>=8'
    resolution:
      integrity: sha512-Ne2YiiGN8bmrmJJEuTWTLJR32nh/JdL1+PSicowtNb0WFpn59GK8/lfD61bVtzguz7b3PBt74nxpv/Pw5po5Rg==
  /type-fest/0.8.1:
    engines:
      node: '>=8'
    resolution:
      integrity: sha512-4dbzIzqvjtgiM5rw1k5rEHtBANKmdudhGyBEajN01fEyhaAIhsoKNy6y7+IN93IfpFtwY9iqi7kD+xwKhQsNJA==
  /type-is/1.6.18:
    dependencies:
      media-typer: 0.3.0
      mime-types: 2.1.27
    dev: true
    engines:
      node: '>= 0.6'
    resolution:
      integrity: sha512-TkRKr9sUTxEH8MdfuCSP7VizJyzRNMjj2J2do2Jr3Kym598JVdEksuzPQCnlFPW4ky9Q+iA+ma9BGm06XQBy8g==
  /typedarray-to-buffer/3.1.5:
    dependencies:
      is-typedarray: 1.0.0
    dev: true
    resolution:
      integrity: sha512-zdu8XMNEDepKKR+XYOXAVPtWui0ly0NtohUscw+UmaHiAWT8hrV1rr//H6V+0DvJ3OQ19S979M0laLfX8rm82Q==
  /typescript/4.0.3:
    dev: true
    engines:
      node: '>=4.2.0'
    hasBin: true
    resolution:
      integrity: sha512-tEu6DGxGgRJPb/mVPIZ48e69xCn2yRmCgYmDugAVwmJ6o+0u1RI18eO7E7WBTLYLaEVVOhwQmcdhQHweux/WPg==
  /uid2/0.0.3:
    dev: true
    resolution:
      integrity: sha1-SDEm4Rd03y9xuLY53NeZw3YWK4I=
  /underscore/1.11.0:
    dev: true
    resolution:
      integrity: sha512-xY96SsN3NA461qIRKZ/+qox37YXPtSBswMGfiNptr+wrt6ds4HaMw23TP612fEyGekRE6LNRiLYr/aqbHXNedw==
  /undici/2.1.0:
    resolution:
      integrity: sha512-4QOaapBV8JNs/mh3AA+72520OnFKNIJfA1c6Xq56NK51uI4zU3KpSQzrcBuJbMWu8ivaCj8hTcyDQefhEO4JdQ==
  /union-value/1.0.1:
    dependencies:
      arr-union: 3.1.0
      get-value: 2.0.6
      is-extendable: 0.1.1
      set-value: 2.0.1
    dev: true
    engines:
      node: '>=0.10.0'
    resolution:
      integrity: sha512-tJfXmxMeWYnczCVs7XAEvIV7ieppALdyepWMkHkwciRpZraG/xwT+s2JN8+pr1+8jCRf80FFzvr+MpQeeoF4Xg==
  /unique-string/2.0.0:
    dependencies:
      crypto-random-string: 2.0.0
    engines:
      node: '>=8'
    resolution:
      integrity: sha512-uNaeirEPvpZWSgzwsPGtU2zVSTrn/8L5q/IexZmH0eH6SA73CmAA5U4GwORTxQAZs95TAXLNqeLoPPNO5gZfWg==
  /unique-temp-dir/1.0.0:
    dependencies:
      mkdirp: 0.5.5
      os-tmpdir: 1.0.2
      uid2: 0.0.3
    dev: true
    engines:
      node: '>=0.10.0'
    resolution:
      integrity: sha1-bc6VsmgcoAPuv7MEpBX5y6vMU4U=
  /universalify/0.1.2:
    dev: true
    engines:
      node: '>= 4.0.0'
    resolution:
      integrity: sha512-rBJeI5CXAlmy1pV+617WB9J63U6XcazHHF2f2dbJix4XzpUF0RS3Zbj0FGIOCAva5P/d/GBOYaACQ1w+0azUkg==
  /unpipe/1.0.0:
    dev: true
    engines:
      node: '>= 0.8'
    resolution:
      integrity: sha1-sr9O6FFKrmFltIF4KdIbLvSZBOw=
  /unset-value/1.0.0:
    dependencies:
      has-value: 0.3.1
      isobject: 3.0.1
    dev: true
    engines:
      node: '>=0.10.0'
    resolution:
      integrity: sha1-g3aHP30jNRef+x5vw6jtDfyKtVk=
  /uri-js/4.4.0:
    dependencies:
      punycode: 2.1.1
    dev: true
    resolution:
      integrity: sha512-B0yRTzYdUCCn9n+F4+Gh4yIDtMQcaJsmYBDsTSG8g/OejKBodLQ2IHfN3bM7jUsRXndopT7OIXWdYqc1fjmV6g==
  /urix/0.1.0:
    deprecated: 'Please see https://github.com/lydell/urix#deprecated'
    dev: true
    resolution:
      integrity: sha1-2pN/emLiH+wf0Y1Js1wpNQZ6bHI=
  /url-parse/1.4.7:
    dependencies:
      querystringify: 2.2.0
      requires-port: 1.0.0
    resolution:
      integrity: sha512-d3uaVyzDB9tQoSXFvuSUNFibTd9zxd2bkVrDRvF5TmvWWQwqE4lgYJ5m+x1DbecWkw+LK4RNl2CU1hHuOKPVlg==
  /use/3.1.1:
    dev: true
    engines:
      node: '>=0.10.0'
    resolution:
      integrity: sha512-cwESVXlO3url9YWlFW/TA9cshCEhtu7IKJ/p5soJ/gGpj7vbvFrAY/eIioQ6Dw23KjZhYgiIo8HOs1nQ2vr/oQ==
  /util-deprecate/1.0.2:
    resolution:
      integrity: sha1-RQ1Nyfpw3nMnYvvS1KKJgUGaDM8=
  /utils-merge/1.0.1:
    dev: true
    engines:
      node: '>= 0.4.0'
    resolution:
      integrity: sha1-n5VxD1CiZ5R7LMwSR0HBAoQn5xM=
  /uuid/3.4.0:
    hasBin: true
    resolution:
      integrity: sha512-HjSDRw6gZE5JMggctHBcjVak08+KEVhSIiDzFnT9S9aegmp85S/bReBVTb4QTFaRNptJ9kuYaNhnbNEOkbKb/A==
  /uuid/8.1.0:
    dev: true
    hasBin: true
    resolution:
      integrity: sha512-CI18flHDznR0lq54xBycOVmphdCYnQLKn8abKn7PXUiKUGdEd+/l9LWNJmugXel4hXq7S+RMNl34ecyC9TntWg==
  /uuid/8.3.0:
    hasBin: true
    resolution:
      integrity: sha512-fX6Z5o4m6XsXBdli9g7DtWgAx+osMsRRZFKma1mIUsLCz6vRvv+pz5VNbyu9UEDzpMWulZfvpgb/cmDXVulYFQ==
  /v8-compile-cache/2.1.1:
    dev: true
    resolution:
      integrity: sha512-8OQ9CL+VWyt3JStj7HX7/ciTL2V3Rl1Wf5OL+SNTm0yK1KvtReVulksyeRnCANHHuUxHlQig+JJDlUhBt1NQDQ==
  /v8-to-istanbul/5.0.1:
    dependencies:
      '@types/istanbul-lib-coverage': 2.0.3
      convert-source-map: 1.7.0
      source-map: 0.7.3
    dev: true
    engines:
      node: '>=10.10.0'
    resolution:
      integrity: sha512-mbDNjuDajqYe3TXFk5qxcQy8L1msXNE37WTlLoqqpBfRsimbNcrlhQlDPntmECEcUvdC+AQ8CyMMf6EUx1r74Q==
  /validate-npm-package-license/3.0.4:
    dependencies:
      spdx-correct: 3.1.1
      spdx-expression-parse: 3.0.1
    resolution:
      integrity: sha512-DpKm2Ui/xN7/HQKCtpZxoRWBhZ9Z0kqtygG8XCgNQ8ZlDnxuQmWhj566j8fN4Cu3/JmbhsDo7fcAJq4s9h27Ew==
  /variable-diff/1.1.0:
    dependencies:
      chalk: 1.1.3
      object-assign: 4.1.1
    dev: true
    resolution:
      integrity: sha1-0r1cZtt2wTh52W5qMG7cmJ35eNo=
  /vary/1.1.2:
    dev: true
    engines:
      node: '>= 0.8'
    resolution:
      integrity: sha1-IpnwLG3tMNSllhsLn3RSShj2NPw=
  /verror/1.10.0:
    dependencies:
      assert-plus: 1.0.0
      core-util-is: 1.0.2
      extsprintf: 1.3.0
    dev: true
    engines:
      '0': node >=0.6.0
    resolution:
      integrity: sha1-OhBcoXBTr1XW4nDB+CiGguGNpAA=
  /w3c-hr-time/1.0.2:
    dependencies:
      browser-process-hrtime: 1.0.0
    dev: true
    resolution:
      integrity: sha512-z8P5DvDNjKDoFIHK7q8r8lackT6l+jo/Ye3HOle7l9nICP9lf1Ci25fy9vHd0JOWewkIFzXIEig3TdKT7JQ5fQ==
  /w3c-xmlserializer/2.0.0:
    dependencies:
      xml-name-validator: 3.0.0
    dev: true
    engines:
      node: '>=10'
    resolution:
      integrity: sha512-4tzD0mF8iSiMiNs30BiLO3EpfGLZUT2MSX/G+o7ZywDzliWQ3OPtTZ0PTC3B3ca1UAf4cJMHB+2Bf56EriJuRA==
  /walker/1.0.7:
    dependencies:
      makeerror: 1.0.11
    dev: true
    resolution:
      integrity: sha1-L3+bj9ENZ3JisYqITijRlhjgKPs=
  /webidl-conversions/5.0.0:
    dev: true
    engines:
      node: '>=8'
    resolution:
      integrity: sha512-VlZwKPCkYKxQgeSbH5EyngOmRp7Ww7I9rQLERETtf5ofd9pGeswWiOtogpEO850jziPRarreGxn5QIiTqpb2wA==
  /webidl-conversions/6.1.0:
    dev: true
    engines:
      node: '>=10.4'
    resolution:
      integrity: sha512-qBIvFLGiBpLjfwmYAaHPXsn+ho5xZnGvyGvsarywGNc8VyQJUMHJ8OBKGGrPER0okBeMDaan4mNBlgBROxuI8w==
  /whatwg-encoding/1.0.5:
    dependencies:
      iconv-lite: 0.4.24
    dev: true
    resolution:
      integrity: sha512-b5lim54JOPN9HtzvK9HFXvBma/rnfFeqsic0hSpjtDbVxR3dJKLc+KB4V6GgiGOvl7CY/KNh8rxSo9DKQrnUEw==
  /whatwg-mimetype/2.3.0:
    dev: true
    resolution:
      integrity: sha512-M4yMwr6mAnQz76TbJm914+gPpB/nCwvZbJU28cUD6dR004SAxDLOOSUaB1JDRqLtaOV/vi0IC5lEAGFgrjGv/g==
  /whatwg-url/8.1.0:
    dependencies:
      lodash.sortby: 4.7.0
      tr46: 2.0.2
      webidl-conversions: 5.0.0
    dev: true
    engines:
      node: '>=10'
    resolution:
      integrity: sha512-vEIkwNi9Hqt4TV9RdnaBPNt+E2Sgmo3gePebCRgZ1R7g6d23+53zCTnuB0amKI4AXq6VM8jj2DUAa0S1vjJxkw==
  /which-module/2.0.0:
    dev: true
    resolution:
      integrity: sha1-2e8H3Od7mQK4o6j6SzHD4/fm6Ho=
  /which-pm-runs/1.0.0:
    dev: true
    resolution:
      integrity: sha1-Zws6+8VS4LVd9rd4DKdGFfI60cs=
  /which/1.3.1:
    dependencies:
      isexe: 2.0.0
    dev: true
    hasBin: true
    resolution:
      integrity: sha512-HxJdYWq1MTIQbJ3nw0cqssHoTNU267KlrDuGZ1WYlxDStUtKUhOaJmh112/TZmHxxUfuJqPXSOm7tDyas0OSIQ==
  /which/2.0.2:
    dependencies:
      isexe: 2.0.0
    engines:
      node: '>= 8'
    hasBin: true
    resolution:
      integrity: sha512-BLI3Tl1TW3Pvl70l3yq3Y64i+awpwXqsGBYWkkqMtnbXgrMD+yj7rhW0kuEDxzJaYXGjEW5ogapKNMEKNMjibA==
  /wide-align/1.1.3:
    dependencies:
      string-width: 1.0.2
    dev: true
    resolution:
      integrity: sha512-QGkOQc8XL6Bt5PwnsExKBPuMKBxnGxWWW3fU55Xt4feHozMUhdUMaBCk290qpm/wG5u/RSKzwdAC4i51YigihA==
  /word-wrap/1.2.3:
    dev: true
    engines:
      node: '>=0.10.0'
    resolution:
      integrity: sha512-Hz/mrNwitNRh/HUAtM/VT/5VH+ygD6DV7mYKZAtHOrbs8U7lvPS6xf7EJKMF0uW1KJCl0H701g3ZGus+muE5vQ==
  /wrap-ansi/6.2.0:
    dependencies:
      ansi-styles: 4.2.1
      string-width: 4.2.0
      strip-ansi: 6.0.0
    engines:
      node: '>=8'
    resolution:
      integrity: sha512-r6lPcBGxZXlIcymEu7InxDMhdW0KDxpLgoFLcguasxCaJ/SOIZwINatK9KY/tf+ZrlywOKU0UDj3ATXUBfxJXA==
  /wrappy/1.0.2:
    resolution:
      integrity: sha1-tSQ9jz7BqjXxNkYFvA0QNuMKtp8=
  /write-file-atomic/3.0.3:
    dependencies:
      imurmurhash: 0.1.4
      is-typedarray: 1.0.0
      signal-exit: 3.0.3
      typedarray-to-buffer: 3.1.5
    dev: true
    resolution:
      integrity: sha512-AvHcyZ5JnSfq3ioSyjrBkH9yW4m7Ayk8/9My/DD9onKeu/94fwrMocemO2QAJFAlnnDN+ZDS+ZjAR5ua1/PV/Q==
  /write/1.0.3:
    dependencies:
      mkdirp: 0.5.5
    dev: true
    engines:
      node: '>=4'
    resolution:
      integrity: sha512-/lg70HAjtkUgWPVZhZcm+T4hkL8Zbtp1nFNOn3lRrxnlv50SRBv7cR7RqR+GMsd3hUXy9hWBo4CHTbFTcOYwig==
  /ws/7.3.1:
    dev: true
    engines:
      node: '>=8.3.0'
    peerDependencies:
      bufferutil: ^4.0.1
      utf-8-validate: ^5.0.2
    peerDependenciesMeta:
      bufferutil:
        optional: true
      utf-8-validate:
        optional: true
    resolution:
      integrity: sha512-D3RuNkynyHmEJIpD2qrgVkc9DQ23OrN/moAwZX4L8DfvszsJxpjQuUq3LMx6HoYji9fbIOBY18XWBsAux1ZZUA==
  /xml-name-validator/3.0.0:
    dev: true
    resolution:
      integrity: sha512-A5CUptxDsvxKJEU3yO6DuWBSJz/qizqzJKOMIfUJHETbBw/sFaDxgd6fxm1ewUaM0jZ444Fc5vC5ROYurg/4Pw==
  /xml2js/0.4.23:
    dependencies:
      sax: 1.2.4
      xmlbuilder: 11.0.1
    dev: true
    engines:
      node: '>=4.0.0'
    resolution:
      integrity: sha512-ySPiMjM0+pLDftHgXY4By0uswI3SPKLDw/i3UXbnO8M/p28zqexCUoPmQFrYD+/1BzhGJSs2i1ERWKJAtiLrug==
  /xmlbuilder/11.0.1:
    dev: true
    engines:
      node: '>=4.0'
    resolution:
      integrity: sha512-fDlsI/kFEx7gLvbecc0/ohLG50fugQp8ryHzMTuW9vSa1GJ0XYWKnhsUx7oie3G98+r56aTQIUB4kht42R3JvA==
  /xmlchars/2.2.0:
    dev: true
    resolution:
      integrity: sha512-JZnDKK8B0RCDw84FNdDAIpZK+JuJw+s7Lz8nksI7SIuU3UXJJslUthsi+uWBUYOwPFwW7W7PRLRfUKpxjtjFCw==
  /xmldom/0.3.0:
    dev: true
    engines:
      node: '>=10.0.0'
    resolution:
      integrity: sha512-z9s6k3wxE+aZHgXYxSTpGDo7BYOUfJsIRyoZiX6HTjwpwfS2wpQBQKa2fD+ShLyPkqDYo5ud7KitmLZ2Cd6r0g==
  /xpath.js/1.1.0:
    dev: true
    engines:
      node: '>=0.4.0'
    resolution:
      integrity: sha512-jg+qkfS4K8E7965sqaUl8mRngXiKb3WZGfONgE18pr03FUQiuSV6G+Ej4tS55B+rIQSFEIw3phdVAQ4pPqNWfQ==
  /xtend/4.0.2:
    dev: true
    engines:
      node: '>=0.4'
    resolution:
      integrity: sha512-LKYU1iAXJXUgAXn9URjiu+MWhyUXHsvfp7mcuYm9dSUKK0/CjtrUwFAxD82/mCWbtLsGjFIad0wIsod4zrTAEQ==
  /y18n/4.0.0:
    dev: true
    resolution:
      integrity: sha512-r9S/ZyXu/Xu9q1tYlpsLIsa3EeLXXk0VwlxqTcFRfg9EhMW+17kbt9G0NrgCmhGb5vT2hyhJZLfDGx+7+5Uj/w==
  /yallist/3.1.1:
    dev: true
    resolution:
      integrity: sha512-a4UGQaWPH59mOXUYnAG2ewncQS4i4F43Tv3JoAM+s2VDAmS9NsK8GpDMLrCHPksFT7h3K6TOoUNn2pb7RoXx4g==
  /yallist/4.0.0:
    resolution:
      integrity: sha512-3wdGidZyq5PB084XLES5TpOSRA3wjXAlIWMhum2kRcv/41Sn2emQ0dycQW4uZXLejwKvg6EsvbdlVL+FYEct7A==
  /yaml/1.10.0:
    dev: true
    engines:
      node: '>= 6'
    resolution:
      integrity: sha512-yr2icI4glYaNG+KWONODapy2/jDdMSDnrONSjblABjD9B4Z5LgiircSt8m8sRZFNi08kG9Sm0uSHtEmP3zaEGg==
  /yargs-parser/18.1.3:
    dependencies:
      camelcase: 5.3.1
      decamelize: 1.2.0
    dev: true
    engines:
      node: '>=6'
    resolution:
      integrity: sha512-o50j0JeToy/4K6OZcaQmW6lyXXKhq7csREXcDwk2omFPJEwUNOVtJKvmDr9EI1fAJZUyZcRF7kxGBWmRXudrCQ==
  /yargs-parser/20.2.0:
    dev: true
    engines:
      node: '>=10'
    resolution:
      integrity: sha512-2agPoRFPoIcFzOIp6656gcvsg2ohtscpw2OINr/q46+Sq41xz2OYLqx5HRHabmFU1OARIPAYH5uteICE7mn/5A==
  /yargs/15.3.1:
    dependencies:
      cliui: 6.0.0
      decamelize: 1.2.0
      find-up: 4.1.0
      get-caller-file: 2.0.5
      require-directory: 2.1.1
      require-main-filename: 2.0.0
      set-blocking: 2.0.0
      string-width: 4.2.0
      which-module: 2.0.0
      y18n: 4.0.0
      yargs-parser: 18.1.3
    dev: true
    engines:
      node: '>=8'
    resolution:
      integrity: sha512-92O1HWEjw27sBfgmXiixJWT5hRBp2eobqXicLtPBIDBhYB+1HpwZlXmbW2luivBJHBzki+7VyCLRtAkScbTBQA==
  /yn/3.1.1:
    dev: true
    engines:
      node: '>=6'
    resolution:
      integrity: sha512-Ux4ygGWsu2c7isFWe8Yu1YluJmqVhxqK2cLXNQA5AcC3QfbGNpM7fu0Y8b/z16pXLnFxZYvWhd3fhBY9DLmC6Q==
  /zip-stream/3.0.1:
    dependencies:
      archiver-utils: 2.1.0
      compress-commons: 3.0.0
      readable-stream: 3.6.0
    engines:
      node: '>= 8'
    resolution:
      integrity: sha512-r+JdDipt93ttDjsOVPU5zaq5bAyY+3H19bDrThkvuVxC0xMQzU1PJcS6D+KrP3u96gH9XLomcHPb+2skoDjulQ==<|MERGE_RESOLUTION|>--- conflicted
+++ resolved
@@ -247,7 +247,7 @@
       rollup: 2.28.2
       rollup-plugin-dts: 1.4.13_rollup@2.28.2+typescript@4.0.3
       set-value: 3.0.2
-      sql-template-tag: 3.4.0
+      sql-template-tag: 4.0.0
       stacktrace-parser: 0.1.10
       stat-mode: 1.0.0
       strip-ansi: 6.0.0
@@ -317,7 +317,7 @@
       rollup: 2.28.2
       rollup-plugin-dts: 1.4.13
       set-value: 3.0.2
-      sql-template-tag: 3.4.0
+      sql-template-tag: 4.0.0
       stacktrace-parser: 0.1.10
       stat-mode: 1.0.0
       strip-ansi: 6.0.0
@@ -1409,30 +1409,15 @@
       undici: 2.1.0
     dev: true
     resolution:
-<<<<<<< HEAD
-      integrity: sha512-jioZ97t8CGxhyPZVL9mFAFUv4uXdBB+epx+GZqrJLs8Ns/wAzbkQUvfp89G1yC9Keh9E1IMgA0e2d0mmWrLD1g==
-  /@prisma/engines-version/2.10.0-3-2e0f7f937353f4da81f3fef16cc436f870992b65:
-=======
       integrity: sha512-cgx39UIVwKU651qFDYK/WvIGegofpn5WmLD4JOAWeadQAvVTc+OXpkYbg23iCn9/if80cWk49pg5EM29S3jnZg==
   /@prisma/engines-version/2.10.0-6-a6292c2d17d90a0d09ee4876dff5d67129747801:
->>>>>>> 0ca4d265
     resolution:
       integrity: sha512-qFxNNnfghAQl3drnG3ULIQdAD8e4m19Nd0/BVLtEZOXeF1xjY+3kzMb7b9rnkwROK4udR45AHom1DaiYAEsKDQ==
   /@prisma/engines/2.10.0-6-a6292c2d17d90a0d09ee4876dff5d67129747801:
     requiresBuild: true
     resolution:
-<<<<<<< HEAD
-      integrity: sha512-Bdh+p6EmurN0D+XCd+D2nqTFevNjVihP/o/16aLTkOQYu4CBSQbsrgF2kJTEjwlfpBsG5GXGu8TgSp9L0x7a4w==
-  /@prisma/engines/2.10.0-6-a6292c2d17d90a0d09ee4876dff5d67129747801:
-    dev: true
-    requiresBuild: true
-    resolution:
       integrity: sha512-Xrixbo+nmdTsgCUb/io/yOdok5dCHNiYv5EmQjCHw+R0c3P4GdpXcVbkuo48+MI1btYFCNQR3uneTcCrE73xsA==
   /@prisma/fetch-engine/2.10.0-dev.70:
-=======
-      integrity: sha512-Xrixbo+nmdTsgCUb/io/yOdok5dCHNiYv5EmQjCHw+R0c3P4GdpXcVbkuo48+MI1btYFCNQR3uneTcCrE73xsA==
-  /@prisma/fetch-engine/2.8.0:
->>>>>>> 0ca4d265
     dependencies:
       '@prisma/debug': 2.10.0-dev.70
       '@prisma/get-platform': 2.10.0-dev.70
@@ -3276,10 +3261,6 @@
       node: '>=0.10'
     resolution:
       integrity: sha1-6zkTMzRYd1y4TNGh+uBiEGu4dUU=
-  /decorator-cache-getter/1.0.0:
-    dev: true
-    resolution:
-      integrity: sha512-yB49c5qi0govRjpe18vutEkkKzosIt2XggYSs1Qyev1TJYTh2WmLgDp0dV6VJ/6yNBRlKG+qMG80Vy4Bg0mLJw==
   /dedent/0.7.0:
     dev: true
     resolution:
@@ -7884,14 +7865,12 @@
     dev: true
     resolution:
       integrity: sha512-VE0SOVEHCk7Qc8ulkWw3ntAzXuqf7S2lvwQaDLRnUeIEaKNQJzV6BwmLKhOqT61aGhfUMrXeaBk+oDGCzvhcug==
-  /sql-template-tag/3.4.0:
-    dependencies:
-      decorator-cache-getter: 1.0.0
+  /sql-template-tag/4.0.0:
     dev: true
     engines:
       node: '>=6'
     resolution:
-      integrity: sha512-z0OaGSq/CKssb4crRiCT+WheCLBhW7+WineI0ylMHkfXnBJX0BPhUDrHl/slJ31xR1kMxxAOQ/2+7eWXboohPw==
+      integrity: sha512-S82ZPaT3a8rw7dDfOQyrVR82fQPA0qqihq/qkKIZrm4IfkP8RpyT6SyF+syp2Pmf8pzPh63H3yTIMuBRsL95kQ==
   /sqlite-async/1.1.0:
     dependencies:
       sqlite3: 4.2.0
